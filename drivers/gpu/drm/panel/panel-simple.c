/*
 * Copyright (C) 2013, NVIDIA Corporation.  All rights reserved.
 *
 * Permission is hereby granted, free of charge, to any person obtaining a
 * copy of this software and associated documentation files (the "Software"),
 * to deal in the Software without restriction, including without limitation
 * the rights to use, copy, modify, merge, publish, distribute, sub license,
 * and/or sell copies of the Software, and to permit persons to whom the
 * Software is furnished to do so, subject to the following conditions:
 *
 * The above copyright notice and this permission notice (including the
 * next paragraph) shall be included in all copies or substantial portions
 * of the Software.
 *
 * THE SOFTWARE IS PROVIDED "AS IS", WITHOUT WARRANTY OF ANY KIND, EXPRESS OR
 * IMPLIED, INCLUDING BUT NOT LIMITED TO THE WARRANTIES OF MERCHANTABILITY,
 * FITNESS FOR A PARTICULAR PURPOSE AND NON-INFRINGEMENT. IN NO EVENT SHALL
 * THE AUTHORS OR COPYRIGHT HOLDERS BE LIABLE FOR ANY CLAIM, DAMAGES OR OTHER
 * LIABILITY, WHETHER IN AN ACTION OF CONTRACT, TORT OR OTHERWISE, ARISING
 * FROM, OUT OF OR IN CONNECTION WITH THE SOFTWARE OR THE USE OR OTHER
 * DEALINGS IN THE SOFTWARE.
 */

#include <linux/backlight.h>
#include <linux/gpio/consumer.h>
#include <linux/module.h>
#include <linux/of_platform.h>
#include <linux/platform_device.h>
#include <linux/regulator/consumer.h>

#include <drm/drmP.h>
#include <drm/drm_crtc.h>
#include <drm/drm_mipi_dsi.h>
#include <drm/drm_panel.h>

#include <video/display_timing.h>
#include <video/videomode.h>

struct panel_desc {
	const struct drm_display_mode *modes;
	unsigned int num_modes;
	const struct display_timing *timings;
	unsigned int num_timings;

	unsigned int bpc;

	/**
	 * @width: width (in millimeters) of the panel's active display area
	 * @height: height (in millimeters) of the panel's active display area
	 */
	struct {
		unsigned int width;
		unsigned int height;
	} size;

	/**
	 * @prepare: the time (in milliseconds) that it takes for the panel to
	 *           become ready and start receiving video data
	 * @enable: the time (in milliseconds) that it takes for the panel to
	 *          display the first valid frame after starting to receive
	 *          video data
	 * @disable: the time (in milliseconds) that it takes for the panel to
	 *           turn the display off (no content is visible)
	 * @unprepare: the time (in milliseconds) that it takes for the panel
	 *             to power itself down completely
	 */
	struct {
		unsigned int prepare;
		unsigned int enable;
		unsigned int disable;
		unsigned int unprepare;
	} delay;

	u32 bus_format;
	u32 bus_flags;
};

struct panel_simple {
	struct drm_panel base;
	bool prepared;
	bool enabled;

	const struct panel_desc *desc;

	struct backlight_device *backlight;
	struct regulator *supply;
	struct i2c_adapter *ddc;

	struct gpio_desc *enable_gpio;
};

static inline struct panel_simple *to_panel_simple(struct drm_panel *panel)
{
	return container_of(panel, struct panel_simple, base);
}

static int panel_simple_get_fixed_modes(struct panel_simple *panel)
{
	struct drm_connector *connector = panel->base.connector;
	struct drm_device *drm = panel->base.drm;
	struct drm_display_mode *mode;
	unsigned int i, num = 0;

	if (!panel->desc)
		return 0;

	for (i = 0; i < panel->desc->num_timings; i++) {
		const struct display_timing *dt = &panel->desc->timings[i];
		struct videomode vm;

		videomode_from_timing(dt, &vm);
		mode = drm_mode_create(drm);
		if (!mode) {
			dev_err(drm->dev, "failed to add mode %ux%u\n",
				dt->hactive.typ, dt->vactive.typ);
			continue;
		}

		drm_display_mode_from_videomode(&vm, mode);

		mode->type |= DRM_MODE_TYPE_DRIVER;

		if (panel->desc->num_timings == 1)
			mode->type |= DRM_MODE_TYPE_PREFERRED;

		drm_mode_probed_add(connector, mode);
		num++;
	}

	for (i = 0; i < panel->desc->num_modes; i++) {
		const struct drm_display_mode *m = &panel->desc->modes[i];

		mode = drm_mode_duplicate(drm, m);
		if (!mode) {
			dev_err(drm->dev, "failed to add mode %ux%u@%u\n",
				m->hdisplay, m->vdisplay, m->vrefresh);
			continue;
		}

		mode->type |= DRM_MODE_TYPE_DRIVER;

		if (panel->desc->num_modes == 1)
			mode->type |= DRM_MODE_TYPE_PREFERRED;

		drm_mode_set_name(mode);

		drm_mode_probed_add(connector, mode);
		num++;
	}

	connector->display_info.bpc = panel->desc->bpc;
	connector->display_info.width_mm = panel->desc->size.width;
	connector->display_info.height_mm = panel->desc->size.height;
	if (panel->desc->bus_format)
		drm_display_info_set_bus_formats(&connector->display_info,
						 &panel->desc->bus_format, 1);
	connector->display_info.bus_flags = panel->desc->bus_flags;

	return num;
}

static int panel_simple_disable(struct drm_panel *panel)
{
	struct panel_simple *p = to_panel_simple(panel);

	if (!p->enabled)
		return 0;

	if (p->backlight) {
		p->backlight->props.power = FB_BLANK_POWERDOWN;
		p->backlight->props.state |= BL_CORE_FBBLANK;
		backlight_update_status(p->backlight);
	}

	if (p->desc->delay.disable)
		msleep(p->desc->delay.disable);

	p->enabled = false;

	return 0;
}

static int panel_simple_unprepare(struct drm_panel *panel)
{
	struct panel_simple *p = to_panel_simple(panel);

	if (!p->prepared)
		return 0;

	if (p->enable_gpio)
		gpiod_set_value_cansleep(p->enable_gpio, 0);

	regulator_disable(p->supply);

	if (p->desc->delay.unprepare)
		msleep(p->desc->delay.unprepare);

	p->prepared = false;

	return 0;
}

static int panel_simple_prepare(struct drm_panel *panel)
{
	struct panel_simple *p = to_panel_simple(panel);
	int err;

	if (p->prepared)
		return 0;

	err = regulator_enable(p->supply);
	if (err < 0) {
		dev_err(panel->dev, "failed to enable supply: %d\n", err);
		return err;
	}

	if (p->enable_gpio)
		gpiod_set_value_cansleep(p->enable_gpio, 1);

	if (p->desc->delay.prepare)
		msleep(p->desc->delay.prepare);

	p->prepared = true;

	return 0;
}

static int panel_simple_enable(struct drm_panel *panel)
{
	struct panel_simple *p = to_panel_simple(panel);

	if (p->enabled)
		return 0;

	if (p->desc->delay.enable)
		msleep(p->desc->delay.enable);

	if (p->backlight) {
		p->backlight->props.state &= ~BL_CORE_FBBLANK;
		p->backlight->props.power = FB_BLANK_UNBLANK;
		backlight_update_status(p->backlight);
	}

	p->enabled = true;

	return 0;
}

static int panel_simple_get_modes(struct drm_panel *panel)
{
	struct panel_simple *p = to_panel_simple(panel);
	int num = 0;

	/* probe EDID if a DDC bus is available */
	if (p->ddc) {
		struct edid *edid = drm_get_edid(panel->connector, p->ddc);
		drm_mode_connector_update_edid_property(panel->connector, edid);
		if (edid) {
			num += drm_add_edid_modes(panel->connector, edid);
			kfree(edid);
		}
	}

	/* add hard-coded panel modes */
	num += panel_simple_get_fixed_modes(p);

	return num;
}

static int panel_simple_get_timings(struct drm_panel *panel,
				    unsigned int num_timings,
				    struct display_timing *timings)
{
	struct panel_simple *p = to_panel_simple(panel);
	unsigned int i;

	if (p->desc->num_timings < num_timings)
		num_timings = p->desc->num_timings;

	if (timings)
		for (i = 0; i < num_timings; i++)
			timings[i] = p->desc->timings[i];

	return p->desc->num_timings;
}

static const struct drm_panel_funcs panel_simple_funcs = {
	.disable = panel_simple_disable,
	.unprepare = panel_simple_unprepare,
	.prepare = panel_simple_prepare,
	.enable = panel_simple_enable,
	.get_modes = panel_simple_get_modes,
	.get_timings = panel_simple_get_timings,
};

static int panel_simple_probe(struct device *dev, const struct panel_desc *desc)
{
	struct device_node *backlight, *ddc;
	struct panel_simple *panel;
	int err;

	panel = devm_kzalloc(dev, sizeof(*panel), GFP_KERNEL);
	if (!panel)
		return -ENOMEM;

	panel->enabled = false;
	panel->prepared = false;
	panel->desc = desc;

	panel->supply = devm_regulator_get(dev, "power");
	if (IS_ERR(panel->supply))
		return PTR_ERR(panel->supply);

	panel->enable_gpio = devm_gpiod_get_optional(dev, "enable",
						     GPIOD_OUT_LOW);
	if (IS_ERR(panel->enable_gpio)) {
		err = PTR_ERR(panel->enable_gpio);
		dev_err(dev, "failed to request GPIO: %d\n", err);
		return err;
	}

	backlight = of_parse_phandle(dev->of_node, "backlight", 0);
	if (backlight) {
		panel->backlight = of_find_backlight_by_node(backlight);
		of_node_put(backlight);

		if (!panel->backlight)
			return -EPROBE_DEFER;
	}

	ddc = of_parse_phandle(dev->of_node, "ddc-i2c-bus", 0);
	if (ddc) {
		panel->ddc = of_find_i2c_adapter_by_node(ddc);
		of_node_put(ddc);

		if (!panel->ddc) {
			err = -EPROBE_DEFER;
			goto free_backlight;
		}
	}

	drm_panel_init(&panel->base);
	panel->base.dev = dev;
	panel->base.funcs = &panel_simple_funcs;

	err = drm_panel_add(&panel->base);
	if (err < 0)
		goto free_ddc;

	dev_set_drvdata(dev, panel);

	return 0;

free_ddc:
	if (panel->ddc)
		put_device(&panel->ddc->dev);
free_backlight:
	if (panel->backlight)
		put_device(&panel->backlight->dev);

	return err;
}

static int panel_simple_remove(struct device *dev)
{
	struct panel_simple *panel = dev_get_drvdata(dev);

	drm_panel_detach(&panel->base);
	drm_panel_remove(&panel->base);

	panel_simple_disable(&panel->base);
	panel_simple_unprepare(&panel->base);

	if (panel->ddc)
		put_device(&panel->ddc->dev);

	if (panel->backlight)
		put_device(&panel->backlight->dev);

	return 0;
}

static void panel_simple_shutdown(struct device *dev)
{
	struct panel_simple *panel = dev_get_drvdata(dev);

	panel_simple_disable(&panel->base);
	panel_simple_unprepare(&panel->base);
}

static const struct drm_display_mode ampire_am_480272h3tmqw_t01h_mode = {
	.clock = 9000,
	.hdisplay = 480,
	.hsync_start = 480 + 2,
	.hsync_end = 480 + 2 + 41,
	.htotal = 480 + 2 + 41 + 2,
	.vdisplay = 272,
	.vsync_start = 272 + 2,
	.vsync_end = 272 + 2 + 10,
	.vtotal = 272 + 2 + 10 + 2,
	.vrefresh = 60,
	.flags = DRM_MODE_FLAG_PHSYNC | DRM_MODE_FLAG_PVSYNC,
};

static const struct panel_desc ampire_am_480272h3tmqw_t01h = {
	.modes = &ampire_am_480272h3tmqw_t01h_mode,
	.num_modes = 1,
	.bpc = 8,
	.size = {
		.width = 105,
		.height = 67,
	},
	.bus_format = MEDIA_BUS_FMT_RGB888_1X24,
};

static const struct drm_display_mode ampire_am800480r3tmqwa1h_mode = {
	.clock = 33333,
	.hdisplay = 800,
	.hsync_start = 800 + 0,
	.hsync_end = 800 + 0 + 255,
	.htotal = 800 + 0 + 255 + 0,
	.vdisplay = 480,
	.vsync_start = 480 + 2,
	.vsync_end = 480 + 2 + 45,
	.vtotal = 480 + 2 + 45 + 0,
	.vrefresh = 60,
	.flags = DRM_MODE_FLAG_PHSYNC | DRM_MODE_FLAG_PVSYNC,
};

static const struct panel_desc ampire_am800480r3tmqwa1h = {
	.modes = &ampire_am800480r3tmqwa1h_mode,
	.num_modes = 1,
	.bpc = 6,
	.size = {
		.width = 152,
		.height = 91,
	},
	.bus_format = MEDIA_BUS_FMT_RGB666_1X18,
};

static const struct drm_display_mode auo_b101aw03_mode = {
	.clock = 51450,
	.hdisplay = 1024,
	.hsync_start = 1024 + 156,
	.hsync_end = 1024 + 156 + 8,
	.htotal = 1024 + 156 + 8 + 156,
	.vdisplay = 600,
	.vsync_start = 600 + 16,
	.vsync_end = 600 + 16 + 6,
	.vtotal = 600 + 16 + 6 + 16,
	.vrefresh = 60,
};

static const struct panel_desc auo_b101aw03 = {
	.modes = &auo_b101aw03_mode,
	.num_modes = 1,
	.bpc = 6,
	.size = {
		.width = 223,
		.height = 125,
	},
};

static const struct drm_display_mode auo_b101ean01_mode = {
	.clock = 72500,
	.hdisplay = 1280,
	.hsync_start = 1280 + 119,
	.hsync_end = 1280 + 119 + 32,
	.htotal = 1280 + 119 + 32 + 21,
	.vdisplay = 800,
	.vsync_start = 800 + 4,
	.vsync_end = 800 + 4 + 20,
	.vtotal = 800 + 4 + 20 + 8,
	.vrefresh = 60,
};

static const struct panel_desc auo_b101ean01 = {
	.modes = &auo_b101ean01_mode,
	.num_modes = 1,
	.bpc = 6,
	.size = {
		.width = 217,
		.height = 136,
	},
};

static const struct drm_display_mode auo_b101xtn01_mode = {
	.clock = 72000,
	.hdisplay = 1366,
	.hsync_start = 1366 + 20,
	.hsync_end = 1366 + 20 + 70,
	.htotal = 1366 + 20 + 70,
	.vdisplay = 768,
	.vsync_start = 768 + 14,
	.vsync_end = 768 + 14 + 42,
	.vtotal = 768 + 14 + 42,
	.vrefresh = 60,
	.flags = DRM_MODE_FLAG_NVSYNC | DRM_MODE_FLAG_NHSYNC,
};

static const struct panel_desc auo_b101xtn01 = {
	.modes = &auo_b101xtn01_mode,
	.num_modes = 1,
	.bpc = 6,
	.size = {
		.width = 223,
		.height = 125,
	},
};

static const struct drm_display_mode auo_b116xw03_mode = {
	.clock = 70589,
	.hdisplay = 1366,
	.hsync_start = 1366 + 40,
	.hsync_end = 1366 + 40 + 40,
	.htotal = 1366 + 40 + 40 + 32,
	.vdisplay = 768,
	.vsync_start = 768 + 10,
	.vsync_end = 768 + 10 + 12,
	.vtotal = 768 + 10 + 12 + 6,
	.vrefresh = 60,
};

static const struct panel_desc auo_b116xw03 = {
	.modes = &auo_b116xw03_mode,
	.num_modes = 1,
	.bpc = 6,
	.size = {
		.width = 256,
		.height = 144,
	},
};

static const struct drm_display_mode auo_b133xtn01_mode = {
	.clock = 69500,
	.hdisplay = 1366,
	.hsync_start = 1366 + 48,
	.hsync_end = 1366 + 48 + 32,
	.htotal = 1366 + 48 + 32 + 20,
	.vdisplay = 768,
	.vsync_start = 768 + 3,
	.vsync_end = 768 + 3 + 6,
	.vtotal = 768 + 3 + 6 + 13,
	.vrefresh = 60,
};

static const struct panel_desc auo_b133xtn01 = {
	.modes = &auo_b133xtn01_mode,
	.num_modes = 1,
	.bpc = 6,
	.size = {
		.width = 293,
		.height = 165,
	},
};

static const struct drm_display_mode auo_b133htn01_mode = {
	.clock = 150660,
	.hdisplay = 1920,
	.hsync_start = 1920 + 172,
	.hsync_end = 1920 + 172 + 80,
	.htotal = 1920 + 172 + 80 + 60,
	.vdisplay = 1080,
	.vsync_start = 1080 + 25,
	.vsync_end = 1080 + 25 + 10,
	.vtotal = 1080 + 25 + 10 + 10,
	.vrefresh = 60,
};

static const struct panel_desc auo_b133htn01 = {
	.modes = &auo_b133htn01_mode,
	.num_modes = 1,
	.bpc = 6,
	.size = {
		.width = 293,
		.height = 165,
	},
	.delay = {
		.prepare = 105,
		.enable = 20,
		.unprepare = 50,
	},
};

static const struct display_timing auo_g133han01_timings = {
	.pixelclock = { 134000000, 141200000, 149000000 },
	.hactive = { 1920, 1920, 1920 },
	.hfront_porch = { 39, 58, 77 },
	.hback_porch = { 59, 88, 117 },
	.hsync_len = { 28, 42, 56 },
	.vactive = { 1080, 1080, 1080 },
	.vfront_porch = { 3, 8, 11 },
	.vback_porch = { 5, 14, 19 },
	.vsync_len = { 4, 14, 19 },
};

static const struct panel_desc auo_g133han01 = {
	.timings = &auo_g133han01_timings,
	.num_timings = 1,
	.bpc = 8,
	.size = {
		.width = 293,
		.height = 165,
	},
	.delay = {
		.prepare = 200,
		.enable = 50,
		.disable = 50,
		.unprepare = 1000,
	},
	.bus_format = MEDIA_BUS_FMT_RGB888_1X7X4_JEIDA,
};

static const struct display_timing auo_g185han01_timings = {
	.pixelclock = { 120000000, 144000000, 175000000 },
	.hactive = { 1920, 1920, 1920 },
	.hfront_porch = { 18, 60, 74 },
	.hback_porch = { 12, 44, 54 },
	.hsync_len = { 10, 24, 32 },
	.vactive = { 1080, 1080, 1080 },
	.vfront_porch = { 6, 10, 40 },
	.vback_porch = { 2, 5, 20 },
	.vsync_len = { 2, 5, 20 },
};

static const struct panel_desc auo_g185han01 = {
	.timings = &auo_g185han01_timings,
	.num_timings = 1,
	.bpc = 8,
	.size = {
		.width = 409,
		.height = 230,
	},
	.delay = {
		.prepare = 50,
		.enable = 200,
		.disable = 110,
		.unprepare = 1000,
	},
	.bus_format = MEDIA_BUS_FMT_RGB888_1X7X4_SPWG,
};

static const struct display_timing auo_p320hvn03_timings = {
	.pixelclock = { 106000000, 148500000, 164000000 },
	.hactive = { 1920, 1920, 1920 },
	.hfront_porch = { 25, 50, 130 },
	.hback_porch = { 25, 50, 130 },
	.hsync_len = { 20, 40, 105 },
	.vactive = { 1080, 1080, 1080 },
	.vfront_porch = { 8, 17, 150 },
	.vback_porch = { 8, 17, 150 },
	.vsync_len = { 4, 11, 100 },
};

static const struct panel_desc auo_p320hvn03 = {
	.timings = &auo_p320hvn03_timings,
	.num_timings = 1,
	.bpc = 8,
	.size = {
		.width = 698,
		.height = 393,
	},
	.delay = {
		.prepare = 1,
		.enable = 450,
		.unprepare = 500,
	},
	.bus_format = MEDIA_BUS_FMT_RGB888_1X7X4_JEIDA,
};

static const struct drm_display_mode auo_t215hvn01_mode = {
	.clock = 148800,
	.hdisplay = 1920,
	.hsync_start = 1920 + 88,
	.hsync_end = 1920 + 88 + 44,
	.htotal = 1920 + 88 + 44 + 148,
	.vdisplay = 1080,
	.vsync_start = 1080 + 4,
	.vsync_end = 1080 + 4 + 5,
	.vtotal = 1080 + 4 + 5 + 36,
	.vrefresh = 60,
};

static const struct panel_desc auo_t215hvn01 = {
	.modes = &auo_t215hvn01_mode,
	.num_modes = 1,
	.bpc = 8,
	.size = {
		.width = 430,
		.height = 270,
	},
	.delay = {
		.disable = 5,
		.unprepare = 1000,
	}
};

static const struct drm_display_mode avic_tm070ddh03_mode = {
	.clock = 51200,
	.hdisplay = 1024,
	.hsync_start = 1024 + 160,
	.hsync_end = 1024 + 160 + 4,
	.htotal = 1024 + 160 + 4 + 156,
	.vdisplay = 600,
	.vsync_start = 600 + 17,
	.vsync_end = 600 + 17 + 1,
	.vtotal = 600 + 17 + 1 + 17,
	.vrefresh = 60,
};

static const struct panel_desc avic_tm070ddh03 = {
	.modes = &avic_tm070ddh03_mode,
	.num_modes = 1,
	.bpc = 8,
	.size = {
		.width = 154,
		.height = 90,
	},
	.delay = {
		.prepare = 20,
		.enable = 200,
		.disable = 200,
	},
};

static const struct drm_display_mode boe_nv101wxmn51_modes[] = {
	{
		.clock = 71900,
		.hdisplay = 1280,
		.hsync_start = 1280 + 48,
		.hsync_end = 1280 + 48 + 32,
		.htotal = 1280 + 48 + 32 + 80,
		.vdisplay = 800,
		.vsync_start = 800 + 3,
		.vsync_end = 800 + 3 + 5,
		.vtotal = 800 + 3 + 5 + 24,
		.vrefresh = 60,
	},
	{
		.clock = 57500,
		.hdisplay = 1280,
		.hsync_start = 1280 + 48,
		.hsync_end = 1280 + 48 + 32,
		.htotal = 1280 + 48 + 32 + 80,
		.vdisplay = 800,
		.vsync_start = 800 + 3,
		.vsync_end = 800 + 3 + 5,
		.vtotal = 800 + 3 + 5 + 24,
		.vrefresh = 48,
	},
};

static const struct panel_desc boe_nv101wxmn51 = {
	.modes = boe_nv101wxmn51_modes,
	.num_modes = ARRAY_SIZE(boe_nv101wxmn51_modes),
	.bpc = 8,
	.size = {
		.width = 217,
		.height = 136,
	},
	.delay = {
		.prepare = 210,
		.enable = 50,
		.unprepare = 160,
	},
};

static const struct drm_display_mode chunghwa_claa070wp03xg_mode = {
	.clock = 66770,
	.hdisplay = 800,
	.hsync_start = 800 + 49,
	.hsync_end = 800 + 49 + 33,
	.htotal = 800 + 49 + 33 + 17,
	.vdisplay = 1280,
	.vsync_start = 1280 + 1,
	.vsync_end = 1280 + 1 + 7,
	.vtotal = 1280 + 1 + 7 + 15,
	.vrefresh = 60,
	.flags = DRM_MODE_FLAG_NVSYNC | DRM_MODE_FLAG_NHSYNC,
};

static const struct panel_desc chunghwa_claa070wp03xg = {
	.modes = &chunghwa_claa070wp03xg_mode,
	.num_modes = 1,
	.bpc = 6,
	.size = {
		.width = 94,
		.height = 150,
	},
};

static const struct drm_display_mode chunghwa_claa101wa01a_mode = {
	.clock = 72070,
	.hdisplay = 1366,
	.hsync_start = 1366 + 58,
	.hsync_end = 1366 + 58 + 58,
	.htotal = 1366 + 58 + 58 + 58,
	.vdisplay = 768,
	.vsync_start = 768 + 4,
	.vsync_end = 768 + 4 + 4,
	.vtotal = 768 + 4 + 4 + 4,
	.vrefresh = 60,
};

static const struct panel_desc chunghwa_claa101wa01a = {
	.modes = &chunghwa_claa101wa01a_mode,
	.num_modes = 1,
	.bpc = 6,
	.size = {
		.width = 220,
		.height = 120,
	},
};

static const struct drm_display_mode chunghwa_claa101wb01_mode = {
	.clock = 69300,
	.hdisplay = 1366,
	.hsync_start = 1366 + 48,
	.hsync_end = 1366 + 48 + 32,
	.htotal = 1366 + 48 + 32 + 20,
	.vdisplay = 768,
	.vsync_start = 768 + 16,
	.vsync_end = 768 + 16 + 8,
	.vtotal = 768 + 16 + 8 + 16,
	.vrefresh = 60,
};

static const struct panel_desc chunghwa_claa101wb01 = {
	.modes = &chunghwa_claa101wb01_mode,
	.num_modes = 1,
	.bpc = 6,
	.size = {
		.width = 223,
		.height = 125,
	},
};

static const struct drm_display_mode edt_et057090dhu_mode = {
	.clock = 25175,
	.hdisplay = 640,
	.hsync_start = 640 + 16,
	.hsync_end = 640 + 16 + 30,
	.htotal = 640 + 16 + 30 + 114,
	.vdisplay = 480,
	.vsync_start = 480 + 10,
	.vsync_end = 480 + 10 + 3,
	.vtotal = 480 + 10 + 3 + 32,
	.vrefresh = 60,
	.flags = DRM_MODE_FLAG_NVSYNC | DRM_MODE_FLAG_NHSYNC,
};

static const struct panel_desc edt_et057090dhu = {
	.modes = &edt_et057090dhu_mode,
	.num_modes = 1,
	.bpc = 6,
	.size = {
		.width = 115,
		.height = 86,
	},
	.bus_format = MEDIA_BUS_FMT_RGB666_1X18,
	.bus_flags = DRM_BUS_FLAG_DE_HIGH | DRM_BUS_FLAG_PIXDATA_NEGEDGE,
};

static const struct drm_display_mode edt_etm0700g0dh6_mode = {
	.clock = 33260,
	.hdisplay = 800,
	.hsync_start = 800 + 40,
	.hsync_end = 800 + 40 + 128,
	.htotal = 800 + 40 + 128 + 88,
	.vdisplay = 480,
	.vsync_start = 480 + 10,
	.vsync_end = 480 + 10 + 2,
	.vtotal = 480 + 10 + 2 + 33,
	.vrefresh = 60,
	.flags = DRM_MODE_FLAG_NHSYNC | DRM_MODE_FLAG_NVSYNC,
};

static const struct panel_desc edt_etm0700g0dh6 = {
	.modes = &edt_etm0700g0dh6_mode,
	.num_modes = 1,
	.bpc = 6,
	.size = {
		.width = 152,
		.height = 91,
	},
	.bus_format = MEDIA_BUS_FMT_RGB666_1X18,
	.bus_flags = DRM_BUS_FLAG_DE_HIGH | DRM_BUS_FLAG_PIXDATA_NEGEDGE,
};

static const struct drm_display_mode foxlink_fl500wvr00_a0t_mode = {
	.clock = 32260,
	.hdisplay = 800,
	.hsync_start = 800 + 168,
	.hsync_end = 800 + 168 + 64,
	.htotal = 800 + 168 + 64 + 88,
	.vdisplay = 480,
	.vsync_start = 480 + 37,
	.vsync_end = 480 + 37 + 2,
	.vtotal = 480 + 37 + 2 + 8,
	.vrefresh = 60,
};

static const struct panel_desc foxlink_fl500wvr00_a0t = {
	.modes = &foxlink_fl500wvr00_a0t_mode,
	.num_modes = 1,
	.bpc = 8,
	.size = {
		.width = 108,
		.height = 65,
	},
	.bus_format = MEDIA_BUS_FMT_RGB888_1X24,
};

static const struct drm_display_mode giantplus_gpg482739qs5_mode = {
	.clock = 9000,
	.hdisplay = 480,
	.hsync_start = 480 + 5,
	.hsync_end = 480 + 5 + 1,
	.htotal = 480 + 5 + 1 + 40,
	.vdisplay = 272,
	.vsync_start = 272 + 8,
	.vsync_end = 272 + 8 + 1,
	.vtotal = 272 + 8 + 1 + 8,
	.vrefresh = 60,
};

static const struct panel_desc giantplus_gpg482739qs5 = {
	.modes = &giantplus_gpg482739qs5_mode,
	.num_modes = 1,
	.bpc = 8,
	.size = {
		.width = 95,
		.height = 54,
	},
	.bus_format = MEDIA_BUS_FMT_RGB888_1X24,
};

static const struct display_timing hannstar_hsd070pww1_timing = {
	.pixelclock = { 64300000, 71100000, 82000000 },
	.hactive = { 1280, 1280, 1280 },
	.hfront_porch = { 1, 1, 10 },
	.hback_porch = { 1, 1, 10 },
	/*
	 * According to the data sheet, the minimum horizontal blanking interval
	 * is 54 clocks (1 + 52 + 1), but tests with a Nitrogen6X have shown the
	 * minimum working horizontal blanking interval to be 60 clocks.
	 */
	.hsync_len = { 58, 158, 661 },
	.vactive = { 800, 800, 800 },
	.vfront_porch = { 1, 1, 10 },
	.vback_porch = { 1, 1, 10 },
	.vsync_len = { 1, 21, 203 },
	.flags = DISPLAY_FLAGS_DE_HIGH,
};

static const struct panel_desc hannstar_hsd070pww1 = {
	.timings = &hannstar_hsd070pww1_timing,
	.num_timings = 1,
	.bpc = 6,
	.size = {
		.width = 151,
		.height = 94,
	},
	.bus_format = MEDIA_BUS_FMT_RGB666_1X7X3_SPWG,
};

static const struct display_timing hannstar_hsd100pxn1_timing = {
	.pixelclock = { 55000000, 65000000, 75000000 },
	.hactive = { 1024, 1024, 1024 },
	.hfront_porch = { 40, 40, 40 },
	.hback_porch = { 220, 220, 220 },
	.hsync_len = { 20, 60, 100 },
	.vactive = { 768, 768, 768 },
	.vfront_porch = { 7, 7, 7 },
	.vback_porch = { 21, 21, 21 },
	.vsync_len = { 10, 10, 10 },
	.flags = DISPLAY_FLAGS_DE_HIGH,
};

static const struct panel_desc hannstar_hsd100pxn1 = {
	.timings = &hannstar_hsd100pxn1_timing,
	.num_timings = 1,
	.bpc = 6,
	.size = {
		.width = 203,
		.height = 152,
	},
	.bus_format = MEDIA_BUS_FMT_RGB666_1X7X3_SPWG,
};

static const struct drm_display_mode hitachi_tx23d38vm0caa_mode = {
	.clock = 33333,
	.hdisplay = 800,
	.hsync_start = 800 + 85,
	.hsync_end = 800 + 85 + 86,
	.htotal = 800 + 85 + 86 + 85,
	.vdisplay = 480,
	.vsync_start = 480 + 16,
	.vsync_end = 480 + 16 + 13,
	.vtotal = 480 + 16 + 13 + 16,
	.vrefresh = 60,
};

static const struct panel_desc hitachi_tx23d38vm0caa = {
	.modes = &hitachi_tx23d38vm0caa_mode,
	.num_modes = 1,
	.bpc = 6,
	.size = {
		.width = 195,
		.height = 117,
	},
};

static const struct drm_display_mode innolux_at043tn24_mode = {
	.clock = 9000,
	.hdisplay = 480,
	.hsync_start = 480 + 2,
	.hsync_end = 480 + 2 + 41,
	.htotal = 480 + 2 + 41 + 2,
	.vdisplay = 272,
	.vsync_start = 272 + 2,
	.vsync_end = 272 + 2 + 11,
	.vtotal = 272 + 2 + 11 + 2,
	.vrefresh = 60,
	.flags = DRM_MODE_FLAG_NHSYNC | DRM_MODE_FLAG_NVSYNC,
};

static const struct panel_desc innolux_at043tn24 = {
	.modes = &innolux_at043tn24_mode,
	.num_modes = 1,
	.bpc = 8,
	.size = {
		.width = 95,
		.height = 54,
	},
	.bus_format = MEDIA_BUS_FMT_RGB888_1X24,
};

static const struct drm_display_mode innolux_at070tn92_mode = {
	.clock = 33333,
	.hdisplay = 800,
	.hsync_start = 800 + 210,
	.hsync_end = 800 + 210 + 20,
	.htotal = 800 + 210 + 20 + 46,
	.vdisplay = 480,
	.vsync_start = 480 + 22,
	.vsync_end = 480 + 22 + 10,
	.vtotal = 480 + 22 + 23 + 10,
	.vrefresh = 60,
};

static const struct panel_desc innolux_at070tn92 = {
	.modes = &innolux_at070tn92_mode,
	.num_modes = 1,
	.size = {
		.width = 154,
		.height = 86,
	},
	.bus_format = MEDIA_BUS_FMT_RGB888_1X24,
};

static const struct display_timing innolux_g101ice_l01_timing = {
	.pixelclock = { 60400000, 71100000, 74700000 },
	.hactive = { 1280, 1280, 1280 },
	.hfront_porch = { 41, 80, 100 },
	.hback_porch = { 40, 79, 99 },
	.hsync_len = { 1, 1, 1 },
	.vactive = { 800, 800, 800 },
	.vfront_porch = { 5, 11, 14 },
	.vback_porch = { 4, 11, 14 },
	.vsync_len = { 1, 1, 1 },
	.flags = DISPLAY_FLAGS_DE_HIGH,
};

static const struct panel_desc innolux_g101ice_l01 = {
	.timings = &innolux_g101ice_l01_timing,
	.num_timings = 1,
	.bpc = 8,
	.size = {
		.width = 217,
		.height = 135,
	},
	.delay = {
		.enable = 200,
		.disable = 200,
	},
	.bus_format = MEDIA_BUS_FMT_RGB888_1X7X4_SPWG,
};

static const struct display_timing innolux_g121i1_l01_timing = {
	.pixelclock = { 67450000, 71000000, 74550000 },
	.hactive = { 1280, 1280, 1280 },
	.hfront_porch = { 40, 80, 160 },
	.hback_porch = { 39, 79, 159 },
	.hsync_len = { 1, 1, 1 },
	.vactive = { 800, 800, 800 },
	.vfront_porch = { 5, 11, 100 },
	.vback_porch = { 4, 11, 99 },
	.vsync_len = { 1, 1, 1 },
};

static const struct panel_desc innolux_g121i1_l01 = {
	.timings = &innolux_g121i1_l01_timing,
	.num_timings = 1,
	.bpc = 6,
	.size = {
		.width = 261,
		.height = 163,
	},
	.delay = {
		.enable = 200,
		.disable = 20,
	},
	.bus_format = MEDIA_BUS_FMT_RGB888_1X7X4_SPWG,
};

static const struct drm_display_mode innolux_g121x1_l03_mode = {
	.clock = 65000,
	.hdisplay = 1024,
	.hsync_start = 1024 + 0,
	.hsync_end = 1024 + 1,
	.htotal = 1024 + 0 + 1 + 320,
	.vdisplay = 768,
	.vsync_start = 768 + 38,
	.vsync_end = 768 + 38 + 1,
	.vtotal = 768 + 38 + 1 + 0,
	.vrefresh = 60,
	.flags = DRM_MODE_FLAG_NHSYNC | DRM_MODE_FLAG_NVSYNC,
};

static const struct panel_desc innolux_g121x1_l03 = {
	.modes = &innolux_g121x1_l03_mode,
	.num_modes = 1,
	.bpc = 6,
	.size = {
		.width = 246,
		.height = 185,
	},
	.delay = {
		.enable = 200,
		.unprepare = 200,
		.disable = 400,
	},
};

static const struct drm_display_mode innolux_n116bge_mode = {
	.clock = 76420,
	.hdisplay = 1366,
	.hsync_start = 1366 + 136,
	.hsync_end = 1366 + 136 + 30,
	.htotal = 1366 + 136 + 30 + 60,
	.vdisplay = 768,
	.vsync_start = 768 + 8,
	.vsync_end = 768 + 8 + 12,
	.vtotal = 768 + 8 + 12 + 12,
	.vrefresh = 60,
	.flags = DRM_MODE_FLAG_NHSYNC | DRM_MODE_FLAG_NVSYNC,
};

static const struct panel_desc innolux_n116bge = {
	.modes = &innolux_n116bge_mode,
	.num_modes = 1,
	.bpc = 6,
	.size = {
		.width = 256,
		.height = 144,
	},
};

static const struct drm_display_mode innolux_n156bge_l21_mode = {
	.clock = 69300,
	.hdisplay = 1366,
	.hsync_start = 1366 + 16,
	.hsync_end = 1366 + 16 + 34,
	.htotal = 1366 + 16 + 34 + 50,
	.vdisplay = 768,
	.vsync_start = 768 + 2,
	.vsync_end = 768 + 2 + 6,
	.vtotal = 768 + 2 + 6 + 12,
	.vrefresh = 60,
};

static const struct panel_desc innolux_n156bge_l21 = {
	.modes = &innolux_n156bge_l21_mode,
	.num_modes = 1,
	.bpc = 6,
	.size = {
		.width = 344,
		.height = 193,
	},
};

static const struct drm_display_mode innolux_zj070na_01p_mode = {
	.clock = 51501,
	.hdisplay = 1024,
	.hsync_start = 1024 + 128,
	.hsync_end = 1024 + 128 + 64,
	.htotal = 1024 + 128 + 64 + 128,
	.vdisplay = 600,
	.vsync_start = 600 + 16,
	.vsync_end = 600 + 16 + 4,
	.vtotal = 600 + 16 + 4 + 16,
	.vrefresh = 60,
};

static const struct panel_desc innolux_zj070na_01p = {
	.modes = &innolux_zj070na_01p_mode,
	.num_modes = 1,
	.bpc = 6,
	.size = {
		.width = 154,
		.height = 90,
	},
};

static const struct display_timing jdi_tx26d202vm0bwa_timing = {
	.pixelclock = { 151820000, 156720000, 159780000 },
	.hactive = { 1920, 1920, 1920 },
	.hfront_porch = { 76, 100, 112 },
	.hback_porch = { 74, 100, 112 },
	.hsync_len = { 30, 30, 30 },
	.vactive = { 1200, 1200, 1200},
	.vfront_porch = { 3, 5, 10 },
	.vback_porch = { 2, 5, 10 },
	.vsync_len = { 5, 5, 5 },
	.flags = DISPLAY_FLAGS_DE_HIGH,
};

static const struct panel_desc jdi_tx26d202vm0bwa = {
	.timings = &jdi_tx26d202vm0bwa_timing,
	.num_timings = 1,
	.bpc = 8,
	.size = {
		.width = 217,
		.height = 136,
	},
	.delay = {
		/*
		 * The panel spec recommends one second delay
		 * to the below items.  However, it's a bit too
<<<<<<< HEAD
		 * long in pratical.  Based on tests, it turns
=======
		 * long in practice.  Based on tests, it turns
>>>>>>> ee68d467
		 * out 100 milliseconds is fine.
		 */
		.prepare = 100,
		.enable = 100,
		.unprepare = 100,
		.disable = 100,
	},
	.bus_format = MEDIA_BUS_FMT_RGB888_1X7X4_SPWG,
};

static const struct display_timing kyo_tcg121xglp_timing = {
	.pixelclock = { 52000000, 65000000, 71000000 },
	.hactive = { 1024, 1024, 1024 },
	.hfront_porch = { 2, 2, 2 },
	.hback_porch = { 2, 2, 2 },
	.hsync_len = { 86, 124, 244 },
	.vactive = { 768, 768, 768 },
	.vfront_porch = { 2, 2, 2 },
	.vback_porch = { 2, 2, 2 },
	.vsync_len = { 6, 34, 73 },
	.flags = DISPLAY_FLAGS_DE_HIGH,
};

static const struct panel_desc kyo_tcg121xglp = {
	.timings = &kyo_tcg121xglp_timing,
	.num_timings = 1,
	.bpc = 8,
	.size = {
		.width = 246,
		.height = 184,
	},
	.bus_format = MEDIA_BUS_FMT_RGB888_1X7X4_SPWG,
};

static const struct drm_display_mode lg_lb070wv8_mode = {
	.clock = 33246,
	.hdisplay = 800,
	.hsync_start = 800 + 88,
	.hsync_end = 800 + 88 + 80,
	.htotal = 800 + 88 + 80 + 88,
	.vdisplay = 480,
	.vsync_start = 480 + 10,
	.vsync_end = 480 + 10 + 25,
	.vtotal = 480 + 10 + 25 + 10,
	.vrefresh = 60,
};

static const struct panel_desc lg_lb070wv8 = {
	.modes = &lg_lb070wv8_mode,
	.num_modes = 1,
	.bpc = 16,
	.size = {
		.width = 151,
		.height = 91,
	},
	.bus_format = MEDIA_BUS_FMT_RGB888_1X7X4_SPWG,
};

static const struct drm_display_mode lg_lp079qx1_sp0v_mode = {
	.clock = 200000,
	.hdisplay = 1536,
	.hsync_start = 1536 + 12,
	.hsync_end = 1536 + 12 + 16,
	.htotal = 1536 + 12 + 16 + 48,
	.vdisplay = 2048,
	.vsync_start = 2048 + 8,
	.vsync_end = 2048 + 8 + 4,
	.vtotal = 2048 + 8 + 4 + 8,
	.vrefresh = 60,
	.flags = DRM_MODE_FLAG_NVSYNC | DRM_MODE_FLAG_NHSYNC,
};

static const struct panel_desc lg_lp079qx1_sp0v = {
	.modes = &lg_lp079qx1_sp0v_mode,
	.num_modes = 1,
	.size = {
		.width = 129,
		.height = 171,
	},
};

static const struct drm_display_mode lg_lp097qx1_spa1_mode = {
	.clock = 205210,
	.hdisplay = 2048,
	.hsync_start = 2048 + 150,
	.hsync_end = 2048 + 150 + 5,
	.htotal = 2048 + 150 + 5 + 5,
	.vdisplay = 1536,
	.vsync_start = 1536 + 3,
	.vsync_end = 1536 + 3 + 1,
	.vtotal = 1536 + 3 + 1 + 9,
	.vrefresh = 60,
};

static const struct panel_desc lg_lp097qx1_spa1 = {
	.modes = &lg_lp097qx1_spa1_mode,
	.num_modes = 1,
	.size = {
		.width = 208,
		.height = 147,
	},
};

static const struct drm_display_mode lg_lp120up1_mode = {
	.clock = 162300,
	.hdisplay = 1920,
	.hsync_start = 1920 + 40,
	.hsync_end = 1920 + 40 + 40,
	.htotal = 1920 + 40 + 40+ 80,
	.vdisplay = 1280,
	.vsync_start = 1280 + 4,
	.vsync_end = 1280 + 4 + 4,
	.vtotal = 1280 + 4 + 4 + 12,
	.vrefresh = 60,
};

static const struct panel_desc lg_lp120up1 = {
	.modes = &lg_lp120up1_mode,
	.num_modes = 1,
	.bpc = 8,
	.size = {
		.width = 267,
		.height = 183,
	},
};

static const struct drm_display_mode lg_lp129qe_mode = {
	.clock = 285250,
	.hdisplay = 2560,
	.hsync_start = 2560 + 48,
	.hsync_end = 2560 + 48 + 32,
	.htotal = 2560 + 48 + 32 + 80,
	.vdisplay = 1700,
	.vsync_start = 1700 + 3,
	.vsync_end = 1700 + 3 + 10,
	.vtotal = 1700 + 3 + 10 + 36,
	.vrefresh = 60,
};

static const struct panel_desc lg_lp129qe = {
	.modes = &lg_lp129qe_mode,
	.num_modes = 1,
	.bpc = 8,
	.size = {
		.width = 272,
		.height = 181,
	},
};

static const struct display_timing nec_nl12880bc20_05_timing = {
	.pixelclock = { 67000000, 71000000, 75000000 },
	.hactive = { 1280, 1280, 1280 },
	.hfront_porch = { 2, 30, 30 },
	.hback_porch = { 6, 100, 100 },
	.hsync_len = { 2, 30, 30 },
	.vactive = { 800, 800, 800 },
	.vfront_porch = { 5, 5, 5 },
	.vback_porch = { 11, 11, 11 },
	.vsync_len = { 7, 7, 7 },
};

static const struct panel_desc nec_nl12880bc20_05 = {
	.timings = &nec_nl12880bc20_05_timing,
	.num_timings = 1,
	.bpc = 8,
	.size = {
		.width = 261,
		.height = 163,
	},
	.delay = {
		.enable = 50,
		.disable = 50,
	},
	.bus_format = MEDIA_BUS_FMT_RGB888_1X7X4_SPWG,
};

static const struct drm_display_mode nec_nl4827hc19_05b_mode = {
	.clock = 10870,
	.hdisplay = 480,
	.hsync_start = 480 + 2,
	.hsync_end = 480 + 2 + 41,
	.htotal = 480 + 2 + 41 + 2,
	.vdisplay = 272,
	.vsync_start = 272 + 2,
	.vsync_end = 272 + 2 + 4,
	.vtotal = 272 + 2 + 4 + 2,
	.vrefresh = 74,
	.flags = DRM_MODE_FLAG_NVSYNC | DRM_MODE_FLAG_NHSYNC,
};

static const struct panel_desc nec_nl4827hc19_05b = {
	.modes = &nec_nl4827hc19_05b_mode,
	.num_modes = 1,
	.bpc = 8,
	.size = {
		.width = 95,
		.height = 54,
	},
	.bus_format = MEDIA_BUS_FMT_RGB888_1X24,
	.bus_flags = DRM_BUS_FLAG_PIXDATA_POSEDGE,
};

static const struct drm_display_mode netron_dy_e231732_mode = {
	.clock = 66000,
	.hdisplay = 1024,
	.hsync_start = 1024 + 160,
	.hsync_end = 1024 + 160 + 70,
	.htotal = 1024 + 160 + 70 + 90,
	.vdisplay = 600,
	.vsync_start = 600 + 127,
	.vsync_end = 600 + 127 + 20,
	.vtotal = 600 + 127 + 20 + 3,
	.vrefresh = 60,
};

static const struct panel_desc netron_dy_e231732 = {
	.modes = &netron_dy_e231732_mode,
	.num_modes = 1,
	.size = {
		.width = 154,
		.height = 87,
	},
	.bus_format = MEDIA_BUS_FMT_RGB666_1X18,
};

static const struct display_timing nlt_nl192108ac18_02d_timing = {
	.pixelclock = { 130000000, 148350000, 163000000 },
	.hactive = { 1920, 1920, 1920 },
	.hfront_porch = { 80, 100, 100 },
	.hback_porch = { 100, 120, 120 },
	.hsync_len = { 50, 60, 60 },
	.vactive = { 1080, 1080, 1080 },
	.vfront_porch = { 12, 30, 30 },
	.vback_porch = { 4, 10, 10 },
	.vsync_len = { 4, 5, 5 },
};

static const struct panel_desc nlt_nl192108ac18_02d = {
	.timings = &nlt_nl192108ac18_02d_timing,
	.num_timings = 1,
	.bpc = 8,
	.size = {
		.width = 344,
		.height = 194,
	},
	.delay = {
		.unprepare = 500,
	},
	.bus_format = MEDIA_BUS_FMT_RGB888_1X7X4_SPWG,
};

static const struct drm_display_mode nvd_9128_mode = {
	.clock = 29500,
	.hdisplay = 800,
	.hsync_start = 800 + 130,
	.hsync_end = 800 + 130 + 98,
	.htotal = 800 + 0 + 130 + 98,
	.vdisplay = 480,
	.vsync_start = 480 + 10,
	.vsync_end = 480 + 10 + 50,
	.vtotal = 480 + 0 + 10 + 50,
};

static const struct panel_desc nvd_9128 = {
	.modes = &nvd_9128_mode,
	.num_modes = 1,
	.bpc = 8,
	.size = {
		.width = 156,
		.height = 88,
	},
	.bus_format = MEDIA_BUS_FMT_RGB888_1X7X4_SPWG,
};

static const struct display_timing okaya_rs800480t_7x0gp_timing = {
	.pixelclock = { 30000000, 30000000, 40000000 },
	.hactive = { 800, 800, 800 },
	.hfront_porch = { 40, 40, 40 },
	.hback_porch = { 40, 40, 40 },
	.hsync_len = { 1, 48, 48 },
	.vactive = { 480, 480, 480 },
	.vfront_porch = { 13, 13, 13 },
	.vback_porch = { 29, 29, 29 },
	.vsync_len = { 3, 3, 3 },
	.flags = DISPLAY_FLAGS_DE_HIGH,
};

static const struct panel_desc okaya_rs800480t_7x0gp = {
	.timings = &okaya_rs800480t_7x0gp_timing,
	.num_timings = 1,
	.bpc = 6,
	.size = {
		.width = 154,
		.height = 87,
	},
	.delay = {
		.prepare = 41,
		.enable = 50,
		.unprepare = 41,
		.disable = 50,
	},
	.bus_format = MEDIA_BUS_FMT_RGB666_1X18,
};

static const struct drm_display_mode olimex_lcd_olinuxino_43ts_mode = {
	.clock = 9000,
	.hdisplay = 480,
	.hsync_start = 480 + 5,
	.hsync_end = 480 + 5 + 30,
	.htotal = 480 + 5 + 30 + 10,
	.vdisplay = 272,
	.vsync_start = 272 + 8,
	.vsync_end = 272 + 8 + 5,
	.vtotal = 272 + 8 + 5 + 3,
	.vrefresh = 60,
};

static const struct panel_desc olimex_lcd_olinuxino_43ts = {
	.modes = &olimex_lcd_olinuxino_43ts_mode,
	.num_modes = 1,
	.size = {
		.width = 105,
		.height = 67,
	},
	.bus_format = MEDIA_BUS_FMT_RGB888_1X24,
};

/*
 * 800x480 CVT. The panel appears to be quite accepting, at least as far as
 * pixel clocks, but this is the timing that was being used in the Adafruit
 * installation instructions.
 */
static const struct drm_display_mode ontat_yx700wv03_mode = {
	.clock = 29500,
	.hdisplay = 800,
	.hsync_start = 824,
	.hsync_end = 896,
	.htotal = 992,
	.vdisplay = 480,
	.vsync_start = 483,
	.vsync_end = 493,
	.vtotal = 500,
	.vrefresh = 60,
	.flags = DRM_MODE_FLAG_NVSYNC | DRM_MODE_FLAG_NHSYNC,
};

/*
 * Specification at:
 * https://www.adafruit.com/images/product-files/2406/c3163.pdf
 */
static const struct panel_desc ontat_yx700wv03 = {
	.modes = &ontat_yx700wv03_mode,
	.num_modes = 1,
	.bpc = 8,
	.size = {
		.width = 154,
		.height = 83,
	},
	.bus_format = MEDIA_BUS_FMT_RGB666_1X18,
};

static const struct drm_display_mode ortustech_com43h4m85ulc_mode  = {
	.clock = 25000,
	.hdisplay = 480,
	.hsync_start = 480 + 10,
	.hsync_end = 480 + 10 + 10,
	.htotal = 480 + 10 + 10 + 15,
	.vdisplay = 800,
	.vsync_start = 800 + 3,
	.vsync_end = 800 + 3 + 3,
	.vtotal = 800 + 3 + 3 + 3,
	.vrefresh = 60,
};

static const struct panel_desc ortustech_com43h4m85ulc = {
	.modes = &ortustech_com43h4m85ulc_mode,
	.num_modes = 1,
	.bpc = 8,
	.size = {
		.width = 56,
		.height = 93,
	},
	.bus_format = MEDIA_BUS_FMT_RGB888_1X24,
	.bus_flags = DRM_BUS_FLAG_DE_HIGH | DRM_BUS_FLAG_PIXDATA_POSEDGE,
};

static const struct drm_display_mode qd43003c0_40_mode = {
	.clock = 9000,
	.hdisplay = 480,
	.hsync_start = 480 + 8,
	.hsync_end = 480 + 8 + 4,
	.htotal = 480 + 8 + 4 + 39,
	.vdisplay = 272,
	.vsync_start = 272 + 4,
	.vsync_end = 272 + 4 + 10,
	.vtotal = 272 + 4 + 10 + 2,
	.vrefresh = 60,
};

static const struct panel_desc qd43003c0_40 = {
	.modes = &qd43003c0_40_mode,
	.num_modes = 1,
	.bpc = 8,
	.size = {
		.width = 95,
		.height = 53,
	},
	.bus_format = MEDIA_BUS_FMT_RGB888_1X24,
};

static const struct drm_display_mode samsung_lsn122dl01_c01_mode = {
	.clock = 271560,
	.hdisplay = 2560,
	.hsync_start = 2560 + 48,
	.hsync_end = 2560 + 48 + 32,
	.htotal = 2560 + 48 + 32 + 80,
	.vdisplay = 1600,
	.vsync_start = 1600 + 2,
	.vsync_end = 1600 + 2 + 5,
	.vtotal = 1600 + 2 + 5 + 57,
	.vrefresh = 60,
};

static const struct panel_desc samsung_lsn122dl01_c01 = {
	.modes = &samsung_lsn122dl01_c01_mode,
	.num_modes = 1,
	.size = {
		.width = 263,
		.height = 164,
	},
};

static const struct drm_display_mode samsung_ltn101nt05_mode = {
	.clock = 54030,
	.hdisplay = 1024,
	.hsync_start = 1024 + 24,
	.hsync_end = 1024 + 24 + 136,
	.htotal = 1024 + 24 + 136 + 160,
	.vdisplay = 600,
	.vsync_start = 600 + 3,
	.vsync_end = 600 + 3 + 6,
	.vtotal = 600 + 3 + 6 + 61,
	.vrefresh = 60,
};

static const struct panel_desc samsung_ltn101nt05 = {
	.modes = &samsung_ltn101nt05_mode,
	.num_modes = 1,
	.bpc = 6,
	.size = {
		.width = 223,
		.height = 125,
	},
};

static const struct drm_display_mode samsung_ltn140at29_301_mode = {
	.clock = 76300,
	.hdisplay = 1366,
	.hsync_start = 1366 + 64,
	.hsync_end = 1366 + 64 + 48,
	.htotal = 1366 + 64 + 48 + 128,
	.vdisplay = 768,
	.vsync_start = 768 + 2,
	.vsync_end = 768 + 2 + 5,
	.vtotal = 768 + 2 + 5 + 17,
	.vrefresh = 60,
};

static const struct panel_desc samsung_ltn140at29_301 = {
	.modes = &samsung_ltn140at29_301_mode,
	.num_modes = 1,
	.bpc = 6,
	.size = {
		.width = 320,
		.height = 187,
	},
};

static const struct display_timing sharp_lq101k1ly04_timing = {
	.pixelclock = { 60000000, 65000000, 80000000 },
	.hactive = { 1280, 1280, 1280 },
	.hfront_porch = { 20, 20, 20 },
	.hback_porch = { 20, 20, 20 },
	.hsync_len = { 10, 10, 10 },
	.vactive = { 800, 800, 800 },
	.vfront_porch = { 4, 4, 4 },
	.vback_porch = { 4, 4, 4 },
	.vsync_len = { 4, 4, 4 },
	.flags = DISPLAY_FLAGS_PIXDATA_POSEDGE,
};

static const struct panel_desc sharp_lq101k1ly04 = {
	.timings = &sharp_lq101k1ly04_timing,
	.num_timings = 1,
	.bpc = 8,
	.size = {
		.width = 217,
		.height = 136,
	},
	.bus_format = MEDIA_BUS_FMT_RGB888_1X7X4_JEIDA,
};

static const struct drm_display_mode sharp_lq123p1jx31_mode = {
	.clock = 252750,
	.hdisplay = 2400,
	.hsync_start = 2400 + 48,
	.hsync_end = 2400 + 48 + 32,
	.htotal = 2400 + 48 + 32 + 80,
	.vdisplay = 1600,
	.vsync_start = 1600 + 3,
	.vsync_end = 1600 + 3 + 10,
	.vtotal = 1600 + 3 + 10 + 33,
	.vrefresh = 60,
	.flags = DRM_MODE_FLAG_NVSYNC | DRM_MODE_FLAG_NHSYNC,
};

static const struct panel_desc sharp_lq123p1jx31 = {
	.modes = &sharp_lq123p1jx31_mode,
	.num_modes = 1,
	.bpc = 8,
	.size = {
		.width = 259,
		.height = 173,
	},
	.delay = {
		.prepare = 110,
		.enable = 50,
		.unprepare = 550,
	},
};

static const struct drm_display_mode sharp_lq150x1lg11_mode = {
	.clock = 71100,
	.hdisplay = 1024,
	.hsync_start = 1024 + 168,
	.hsync_end = 1024 + 168 + 64,
	.htotal = 1024 + 168 + 64 + 88,
	.vdisplay = 768,
	.vsync_start = 768 + 37,
	.vsync_end = 768 + 37 + 2,
	.vtotal = 768 + 37 + 2 + 8,
	.vrefresh = 60,
};

static const struct panel_desc sharp_lq150x1lg11 = {
	.modes = &sharp_lq150x1lg11_mode,
	.num_modes = 1,
	.bpc = 6,
	.size = {
		.width = 304,
		.height = 228,
	},
	.bus_format = MEDIA_BUS_FMT_RGB565_1X16,
};

static const struct drm_display_mode shelly_sca07010_bfn_lnn_mode = {
	.clock = 33300,
	.hdisplay = 800,
	.hsync_start = 800 + 1,
	.hsync_end = 800 + 1 + 64,
	.htotal = 800 + 1 + 64 + 64,
	.vdisplay = 480,
	.vsync_start = 480 + 1,
	.vsync_end = 480 + 1 + 23,
	.vtotal = 480 + 1 + 23 + 22,
	.vrefresh = 60,
};

static const struct panel_desc shelly_sca07010_bfn_lnn = {
	.modes = &shelly_sca07010_bfn_lnn_mode,
	.num_modes = 1,
	.size = {
		.width = 152,
		.height = 91,
	},
	.bus_format = MEDIA_BUS_FMT_RGB666_1X18,
};

static const struct drm_display_mode starry_kr122ea0sra_mode = {
	.clock = 147000,
	.hdisplay = 1920,
	.hsync_start = 1920 + 16,
	.hsync_end = 1920 + 16 + 16,
	.htotal = 1920 + 16 + 16 + 32,
	.vdisplay = 1200,
	.vsync_start = 1200 + 15,
	.vsync_end = 1200 + 15 + 2,
	.vtotal = 1200 + 15 + 2 + 18,
	.vrefresh = 60,
	.flags = DRM_MODE_FLAG_NVSYNC | DRM_MODE_FLAG_NHSYNC,
};

static const struct panel_desc starry_kr122ea0sra = {
	.modes = &starry_kr122ea0sra_mode,
	.num_modes = 1,
	.size = {
		.width = 263,
		.height = 164,
	},
	.delay = {
		.prepare = 10 + 200,
		.enable = 50,
		.unprepare = 10 + 500,
	},
};

static const struct display_timing tianma_tm070jdhg30_timing = {
	.pixelclock = { 62600000, 68200000, 78100000 },
	.hactive = { 1280, 1280, 1280 },
	.hfront_porch = { 15, 64, 159 },
	.hback_porch = { 5, 5, 5 },
	.hsync_len = { 1, 1, 256 },
	.vactive = { 800, 800, 800 },
	.vfront_porch = { 3, 40, 99 },
	.vback_porch = { 2, 2, 2 },
	.vsync_len = { 1, 1, 128 },
	.flags = DISPLAY_FLAGS_DE_HIGH,
};

static const struct panel_desc tianma_tm070jdhg30 = {
	.timings = &tianma_tm070jdhg30_timing,
	.num_timings = 1,
	.bpc = 8,
	.size = {
		.width = 151,
		.height = 95,
	},
	.bus_format = MEDIA_BUS_FMT_RGB888_1X7X4_SPWG,
};

static const struct drm_display_mode tpk_f07a_0102_mode = {
	.clock = 33260,
	.hdisplay = 800,
	.hsync_start = 800 + 40,
	.hsync_end = 800 + 40 + 128,
	.htotal = 800 + 40 + 128 + 88,
	.vdisplay = 480,
	.vsync_start = 480 + 10,
	.vsync_end = 480 + 10 + 2,
	.vtotal = 480 + 10 + 2 + 33,
	.vrefresh = 60,
};

static const struct panel_desc tpk_f07a_0102 = {
	.modes = &tpk_f07a_0102_mode,
	.num_modes = 1,
	.size = {
		.width = 152,
		.height = 91,
	},
	.bus_flags = DRM_BUS_FLAG_PIXDATA_POSEDGE,
};

static const struct drm_display_mode tpk_f10a_0102_mode = {
	.clock = 45000,
	.hdisplay = 1024,
	.hsync_start = 1024 + 176,
	.hsync_end = 1024 + 176 + 5,
	.htotal = 1024 + 176 + 5 + 88,
	.vdisplay = 600,
	.vsync_start = 600 + 20,
	.vsync_end = 600 + 20 + 5,
	.vtotal = 600 + 20 + 5 + 25,
	.vrefresh = 60,
};

static const struct panel_desc tpk_f10a_0102 = {
	.modes = &tpk_f10a_0102_mode,
	.num_modes = 1,
	.size = {
		.width = 223,
		.height = 125,
	},
};

static const struct display_timing urt_umsh_8596md_timing = {
	.pixelclock = { 33260000, 33260000, 33260000 },
	.hactive = { 800, 800, 800 },
	.hfront_porch = { 41, 41, 41 },
	.hback_porch = { 216 - 128, 216 - 128, 216 - 128 },
	.hsync_len = { 71, 128, 128 },
	.vactive = { 480, 480, 480 },
	.vfront_porch = { 10, 10, 10 },
	.vback_porch = { 35 - 2, 35 - 2, 35 - 2 },
	.vsync_len = { 2, 2, 2 },
	.flags = DISPLAY_FLAGS_DE_HIGH | DISPLAY_FLAGS_PIXDATA_NEGEDGE |
		DISPLAY_FLAGS_HSYNC_LOW | DISPLAY_FLAGS_VSYNC_LOW,
};

static const struct panel_desc urt_umsh_8596md_lvds = {
	.timings = &urt_umsh_8596md_timing,
	.num_timings = 1,
	.bpc = 6,
	.size = {
		.width = 152,
		.height = 91,
	},
	.bus_format = MEDIA_BUS_FMT_RGB666_1X7X3_SPWG,
};

static const struct panel_desc urt_umsh_8596md_parallel = {
	.timings = &urt_umsh_8596md_timing,
	.num_timings = 1,
	.bpc = 6,
	.size = {
		.width = 152,
		.height = 91,
	},
	.bus_format = MEDIA_BUS_FMT_RGB666_1X18,
};

static const struct drm_display_mode winstar_wf35ltiacd_mode = {
	.clock = 6410,
	.hdisplay = 320,
	.hsync_start = 320 + 20,
	.hsync_end = 320 + 20 + 30,
	.htotal = 320 + 20 + 30 + 38,
	.vdisplay = 240,
	.vsync_start = 240 + 4,
	.vsync_end = 240 + 4 + 3,
	.vtotal = 240 + 4 + 3 + 15,
	.vrefresh = 60,
	.flags = DRM_MODE_FLAG_NVSYNC | DRM_MODE_FLAG_NHSYNC,
};

static const struct panel_desc winstar_wf35ltiacd = {
	.modes = &winstar_wf35ltiacd_mode,
	.num_modes = 1,
	.bpc = 8,
	.size = {
		.width = 70,
		.height = 53,
	},
	.bus_format = MEDIA_BUS_FMT_RGB888_1X24,
};

static const struct of_device_id platform_of_match[] = {
	{
		.compatible = "ampire,am-480272h3tmqw-t01h",
		.data = &ampire_am_480272h3tmqw_t01h,
	}, {
		.compatible = "ampire,am800480r3tmqwa1h",
		.data = &ampire_am800480r3tmqwa1h,
	}, {
		.compatible = "auo,b101aw03",
		.data = &auo_b101aw03,
	}, {
		.compatible = "auo,b101ean01",
		.data = &auo_b101ean01,
	}, {
		.compatible = "auo,b101xtn01",
		.data = &auo_b101xtn01,
	}, {
		.compatible = "auo,b116xw03",
		.data = &auo_b116xw03,
	}, {
		.compatible = "auo,b133htn01",
		.data = &auo_b133htn01,
	}, {
		.compatible = "auo,b133xtn01",
		.data = &auo_b133xtn01,
	}, {
		.compatible = "auo,g133han01",
		.data = &auo_g133han01,
	}, {
		.compatible = "auo,g185han01",
		.data = &auo_g185han01,
	}, {
		.compatible = "auo,p320hvn03",
		.data = &auo_p320hvn03,
	}, {
		.compatible = "auo,t215hvn01",
		.data = &auo_t215hvn01,
	}, {
		.compatible = "avic,tm070ddh03",
		.data = &avic_tm070ddh03,
	}, {
		.compatible = "boe,nv101wxmn51",
		.data = &boe_nv101wxmn51,
	}, {
		.compatible = "chunghwa,claa070wp03xg",
		.data = &chunghwa_claa070wp03xg,
	}, {
		.compatible = "chunghwa,claa101wa01a",
		.data = &chunghwa_claa101wa01a
	}, {
		.compatible = "chunghwa,claa101wb01",
		.data = &chunghwa_claa101wb01
	}, {
		.compatible = "edt,et057090dhu",
		.data = &edt_et057090dhu,
	}, {
		.compatible = "edt,et070080dh6",
		.data = &edt_etm0700g0dh6,
	}, {
		.compatible = "edt,etm0700g0dh6",
		.data = &edt_etm0700g0dh6,
	}, {
		.compatible = "foxlink,fl500wvr00-a0t",
		.data = &foxlink_fl500wvr00_a0t,
	}, {
		.compatible = "giantplus,gpg482739qs5",
		.data = &giantplus_gpg482739qs5
	}, {
		.compatible = "hannstar,hsd070pww1",
		.data = &hannstar_hsd070pww1,
	}, {
		.compatible = "hannstar,hsd100pxn1",
		.data = &hannstar_hsd100pxn1,
	}, {
		.compatible = "hit,tx23d38vm0caa",
		.data = &hitachi_tx23d38vm0caa
	}, {
		.compatible = "innolux,at043tn24",
		.data = &innolux_at043tn24,
	}, {
		.compatible = "innolux,at070tn92",
		.data = &innolux_at070tn92,
	}, {
		.compatible ="innolux,g101ice-l01",
		.data = &innolux_g101ice_l01
	}, {
		.compatible ="innolux,g121i1-l01",
		.data = &innolux_g121i1_l01
	}, {
		.compatible = "innolux,g121x1-l03",
		.data = &innolux_g121x1_l03,
	}, {
		.compatible = "innolux,n116bge",
		.data = &innolux_n116bge,
	}, {
		.compatible = "innolux,n156bge-l21",
		.data = &innolux_n156bge_l21,
	}, {
		.compatible = "innolux,zj070na-01p",
		.data = &innolux_zj070na_01p,
	}, {
		.compatible = "jdi,tx26d202vm0bwa",
		.data = &jdi_tx26d202vm0bwa,
	}, {
		.compatible = "kyo,tcg121xglp",
		.data = &kyo_tcg121xglp,
	}, {
		.compatible = "lg,lb070wv8",
		.data = &lg_lb070wv8,
	}, {
		.compatible = "lg,lp079qx1-sp0v",
		.data = &lg_lp079qx1_sp0v,
	}, {
		.compatible = "lg,lp097qx1-spa1",
		.data = &lg_lp097qx1_spa1,
	}, {
		.compatible = "lg,lp120up1",
		.data = &lg_lp120up1,
	}, {
		.compatible = "lg,lp129qe",
		.data = &lg_lp129qe,
	}, {
		.compatible = "nec,nl12880bc20-05",
		.data = &nec_nl12880bc20_05,
	}, {
		.compatible = "nec,nl4827hc19-05b",
		.data = &nec_nl4827hc19_05b,
	}, {
		.compatible = "netron-dy,e231732",
		.data = &netron_dy_e231732,
	}, {
		.compatible = "nlt,nl192108ac18-02d",
		.data = &nlt_nl192108ac18_02d,
	}, {
		.compatible = "nvd,9128",
		.data = &nvd_9128,
	}, {
		.compatible = "okaya,rs800480t-7x0gp",
		.data = &okaya_rs800480t_7x0gp,
	}, {
		.compatible = "olimex,lcd-olinuxino-43-ts",
		.data = &olimex_lcd_olinuxino_43ts,
	}, {
		.compatible = "ontat,yx700wv03",
		.data = &ontat_yx700wv03,
	}, {
		.compatible = "ortustech,com43h4m85ulc",
		.data = &ortustech_com43h4m85ulc,
	}, {
		.compatible = "qiaodian,qd43003c0-40",
		.data = &qd43003c0_40,
	}, {
		.compatible = "samsung,lsn122dl01-c01",
		.data = &samsung_lsn122dl01_c01,
	}, {
		.compatible = "samsung,ltn101nt05",
		.data = &samsung_ltn101nt05,
	}, {
		.compatible = "samsung,ltn140at29-301",
		.data = &samsung_ltn140at29_301,
	}, {
		.compatible = "sharp,lq101k1ly04",
		.data = &sharp_lq101k1ly04,
	}, {
		.compatible = "sharp,lq123p1jx31",
		.data = &sharp_lq123p1jx31,
	}, {
		.compatible = "sharp,lq150x1lg11",
		.data = &sharp_lq150x1lg11,
	}, {
		.compatible = "shelly,sca07010-bfn-lnn",
		.data = &shelly_sca07010_bfn_lnn,
	}, {
		.compatible = "starry,kr122ea0sra",
		.data = &starry_kr122ea0sra,
	}, {
		.compatible = "tianma,tm070jdhg30",
		.data = &tianma_tm070jdhg30,
	}, {
		.compatible = "tpk,f07a-0102",
		.data = &tpk_f07a_0102,
	}, {
		.compatible = "tpk,f10a-0102",
		.data = &tpk_f10a_0102,
	}, {
		.compatible = "urt,umsh-8596md-t",
		.data = &urt_umsh_8596md_parallel,
	}, {
		.compatible = "urt,umsh-8596md-1t",
		.data = &urt_umsh_8596md_parallel,
	}, {
		.compatible = "urt,umsh-8596md-7t",
		.data = &urt_umsh_8596md_parallel,
	}, {
		.compatible = "urt,umsh-8596md-11t",
		.data = &urt_umsh_8596md_lvds,
	}, {
		.compatible = "urt,umsh-8596md-19t",
		.data = &urt_umsh_8596md_lvds,
	}, {
		.compatible = "urt,umsh-8596md-20t",
		.data = &urt_umsh_8596md_parallel,
	}, {
		.compatible = "winstar,wf35ltiacd",
		.data = &winstar_wf35ltiacd,
	}, {
		/* sentinel */
	}
};
MODULE_DEVICE_TABLE(of, platform_of_match);

static int panel_simple_platform_probe(struct platform_device *pdev)
{
	const struct of_device_id *id;

	id = of_match_node(platform_of_match, pdev->dev.of_node);
	if (!id)
		return -ENODEV;

	return panel_simple_probe(&pdev->dev, id->data);
}

static int panel_simple_platform_remove(struct platform_device *pdev)
{
	return panel_simple_remove(&pdev->dev);
}

static void panel_simple_platform_shutdown(struct platform_device *pdev)
{
	panel_simple_shutdown(&pdev->dev);
}

static struct platform_driver panel_simple_platform_driver = {
	.driver = {
		.name = "panel-simple",
		.of_match_table = platform_of_match,
	},
	.probe = panel_simple_platform_probe,
	.remove = panel_simple_platform_remove,
	.shutdown = panel_simple_platform_shutdown,
};

struct panel_desc_dsi {
	struct panel_desc desc;

	unsigned long flags;
	enum mipi_dsi_pixel_format format;
	unsigned int lanes;
};

static const struct drm_display_mode auo_b080uan01_mode = {
	.clock = 154500,
	.hdisplay = 1200,
	.hsync_start = 1200 + 62,
	.hsync_end = 1200 + 62 + 4,
	.htotal = 1200 + 62 + 4 + 62,
	.vdisplay = 1920,
	.vsync_start = 1920 + 9,
	.vsync_end = 1920 + 9 + 2,
	.vtotal = 1920 + 9 + 2 + 8,
	.vrefresh = 60,
};

static const struct panel_desc_dsi auo_b080uan01 = {
	.desc = {
		.modes = &auo_b080uan01_mode,
		.num_modes = 1,
		.bpc = 8,
		.size = {
			.width = 108,
			.height = 272,
		},
	},
	.flags = MIPI_DSI_MODE_VIDEO | MIPI_DSI_CLOCK_NON_CONTINUOUS,
	.format = MIPI_DSI_FMT_RGB888,
	.lanes = 4,
};

static const struct drm_display_mode boe_tv080wum_nl0_mode = {
	.clock = 160000,
	.hdisplay = 1200,
	.hsync_start = 1200 + 120,
	.hsync_end = 1200 + 120 + 20,
	.htotal = 1200 + 120 + 20 + 21,
	.vdisplay = 1920,
	.vsync_start = 1920 + 21,
	.vsync_end = 1920 + 21 + 3,
	.vtotal = 1920 + 21 + 3 + 18,
	.vrefresh = 60,
	.flags = DRM_MODE_FLAG_NVSYNC | DRM_MODE_FLAG_NHSYNC,
};

static const struct panel_desc_dsi boe_tv080wum_nl0 = {
	.desc = {
		.modes = &boe_tv080wum_nl0_mode,
		.num_modes = 1,
		.size = {
			.width = 107,
			.height = 172,
		},
	},
	.flags = MIPI_DSI_MODE_VIDEO |
		 MIPI_DSI_MODE_VIDEO_BURST |
		 MIPI_DSI_MODE_VIDEO_SYNC_PULSE,
	.format = MIPI_DSI_FMT_RGB888,
	.lanes = 4,
};

static const struct drm_display_mode lg_ld070wx3_sl01_mode = {
	.clock = 71000,
	.hdisplay = 800,
	.hsync_start = 800 + 32,
	.hsync_end = 800 + 32 + 1,
	.htotal = 800 + 32 + 1 + 57,
	.vdisplay = 1280,
	.vsync_start = 1280 + 28,
	.vsync_end = 1280 + 28 + 1,
	.vtotal = 1280 + 28 + 1 + 14,
	.vrefresh = 60,
};

static const struct panel_desc_dsi lg_ld070wx3_sl01 = {
	.desc = {
		.modes = &lg_ld070wx3_sl01_mode,
		.num_modes = 1,
		.bpc = 8,
		.size = {
			.width = 94,
			.height = 151,
		},
	},
	.flags = MIPI_DSI_MODE_VIDEO | MIPI_DSI_CLOCK_NON_CONTINUOUS,
	.format = MIPI_DSI_FMT_RGB888,
	.lanes = 4,
};

static const struct drm_display_mode lg_lh500wx1_sd03_mode = {
	.clock = 67000,
	.hdisplay = 720,
	.hsync_start = 720 + 12,
	.hsync_end = 720 + 12 + 4,
	.htotal = 720 + 12 + 4 + 112,
	.vdisplay = 1280,
	.vsync_start = 1280 + 8,
	.vsync_end = 1280 + 8 + 4,
	.vtotal = 1280 + 8 + 4 + 12,
	.vrefresh = 60,
};

static const struct panel_desc_dsi lg_lh500wx1_sd03 = {
	.desc = {
		.modes = &lg_lh500wx1_sd03_mode,
		.num_modes = 1,
		.bpc = 8,
		.size = {
			.width = 62,
			.height = 110,
		},
	},
	.flags = MIPI_DSI_MODE_VIDEO,
	.format = MIPI_DSI_FMT_RGB888,
	.lanes = 4,
};

static const struct drm_display_mode panasonic_vvx10f004b00_mode = {
	.clock = 157200,
	.hdisplay = 1920,
	.hsync_start = 1920 + 154,
	.hsync_end = 1920 + 154 + 16,
	.htotal = 1920 + 154 + 16 + 32,
	.vdisplay = 1200,
	.vsync_start = 1200 + 17,
	.vsync_end = 1200 + 17 + 2,
	.vtotal = 1200 + 17 + 2 + 16,
	.vrefresh = 60,
};

static const struct panel_desc_dsi panasonic_vvx10f004b00 = {
	.desc = {
		.modes = &panasonic_vvx10f004b00_mode,
		.num_modes = 1,
		.bpc = 8,
		.size = {
			.width = 217,
			.height = 136,
		},
	},
	.flags = MIPI_DSI_MODE_VIDEO | MIPI_DSI_MODE_VIDEO_SYNC_PULSE |
		 MIPI_DSI_CLOCK_NON_CONTINUOUS,
	.format = MIPI_DSI_FMT_RGB888,
	.lanes = 4,
};

static const struct of_device_id dsi_of_match[] = {
	{
		.compatible = "auo,b080uan01",
		.data = &auo_b080uan01
	}, {
		.compatible = "boe,tv080wum-nl0",
		.data = &boe_tv080wum_nl0
	}, {
		.compatible = "lg,ld070wx3-sl01",
		.data = &lg_ld070wx3_sl01
	}, {
		.compatible = "lg,lh500wx1-sd03",
		.data = &lg_lh500wx1_sd03
	}, {
		.compatible = "panasonic,vvx10f004b00",
		.data = &panasonic_vvx10f004b00
	}, {
		/* sentinel */
	}
};
MODULE_DEVICE_TABLE(of, dsi_of_match);

static int panel_simple_dsi_probe(struct mipi_dsi_device *dsi)
{
	const struct panel_desc_dsi *desc;
	const struct of_device_id *id;
	int err;

	id = of_match_node(dsi_of_match, dsi->dev.of_node);
	if (!id)
		return -ENODEV;

	desc = id->data;

	err = panel_simple_probe(&dsi->dev, &desc->desc);
	if (err < 0)
		return err;

	dsi->mode_flags = desc->flags;
	dsi->format = desc->format;
	dsi->lanes = desc->lanes;

	return mipi_dsi_attach(dsi);
}

static int panel_simple_dsi_remove(struct mipi_dsi_device *dsi)
{
	int err;

	err = mipi_dsi_detach(dsi);
	if (err < 0)
		dev_err(&dsi->dev, "failed to detach from DSI host: %d\n", err);

	return panel_simple_remove(&dsi->dev);
}

static void panel_simple_dsi_shutdown(struct mipi_dsi_device *dsi)
{
	panel_simple_shutdown(&dsi->dev);
}

static struct mipi_dsi_driver panel_simple_dsi_driver = {
	.driver = {
		.name = "panel-simple-dsi",
		.of_match_table = dsi_of_match,
	},
	.probe = panel_simple_dsi_probe,
	.remove = panel_simple_dsi_remove,
	.shutdown = panel_simple_dsi_shutdown,
};

static int __init panel_simple_init(void)
{
	int err;

	err = platform_driver_register(&panel_simple_platform_driver);
	if (err < 0)
		return err;

	if (IS_ENABLED(CONFIG_DRM_MIPI_DSI)) {
		err = mipi_dsi_driver_register(&panel_simple_dsi_driver);
		if (err < 0)
			return err;
	}

	return 0;
}
module_init(panel_simple_init);

static void __exit panel_simple_exit(void)
{
	if (IS_ENABLED(CONFIG_DRM_MIPI_DSI))
		mipi_dsi_driver_unregister(&panel_simple_dsi_driver);

	platform_driver_unregister(&panel_simple_platform_driver);
}
module_exit(panel_simple_exit);

MODULE_AUTHOR("Thierry Reding <treding@nvidia.com>");
MODULE_DESCRIPTION("DRM Driver for Simple Panels");
MODULE_LICENSE("GPL and additional rights");<|MERGE_RESOLUTION|>--- conflicted
+++ resolved
@@ -1238,11 +1238,7 @@
 		/*
 		 * The panel spec recommends one second delay
 		 * to the below items.  However, it's a bit too
-<<<<<<< HEAD
-		 * long in pratical.  Based on tests, it turns
-=======
 		 * long in practice.  Based on tests, it turns
->>>>>>> ee68d467
 		 * out 100 milliseconds is fine.
 		 */
 		.prepare = 100,
