/*
 * Copyright (C) 2013, NVIDIA Corporation.  All rights reserved.
 *
 * Permission is hereby granted, free of charge, to any person obtaining a
 * copy of this software and associated documentation files (the "Software"),
 * to deal in the Software without restriction, including without limitation
 * the rights to use, copy, modify, merge, publish, distribute, sub license,
 * and/or sell copies of the Software, and to permit persons to whom the
 * Software is furnished to do so, subject to the following conditions:
 *
 * The above copyright notice and this permission notice (including the
 * next paragraph) shall be included in all copies or substantial portions
 * of the Software.
 *
 * THE SOFTWARE IS PROVIDED "AS IS", WITHOUT WARRANTY OF ANY KIND, EXPRESS OR
 * IMPLIED, INCLUDING BUT NOT LIMITED TO THE WARRANTIES OF MERCHANTABILITY,
 * FITNESS FOR A PARTICULAR PURPOSE AND NON-INFRINGEMENT. IN NO EVENT SHALL
 * THE AUTHORS OR COPYRIGHT HOLDERS BE LIABLE FOR ANY CLAIM, DAMAGES OR OTHER
 * LIABILITY, WHETHER IN AN ACTION OF CONTRACT, TORT OR OTHERWISE, ARISING
 * FROM, OUT OF OR IN CONNECTION WITH THE SOFTWARE OR THE USE OR OTHER
 * DEALINGS IN THE SOFTWARE.
 */

#include <linux/delay.h>
#include <linux/gpio/consumer.h>
#include <linux/i2c.h>
#include <linux/media-bus-format.h>
#include <linux/module.h>
#include <linux/of_platform.h>
#include <linux/platform_device.h>
#include <linux/pm_runtime.h>
#include <linux/regulator/consumer.h>

#include <video/display_timing.h>
#include <video/of_display_timing.h>
#include <video/videomode.h>

#include <drm/drm_crtc.h>
#include <drm/drm_device.h>
#include <drm/drm_edid.h>
#include <drm/drm_mipi_dsi.h>
#include <drm/drm_panel.h>

/**
 * struct panel_desc - Describes a simple panel.
 */
struct panel_desc {
	/**
	 * @modes: Pointer to array of fixed modes appropriate for this panel.
	 *
	 * If only one mode then this can just be the address of the mode.
	 * NOTE: cannot be used with "timings" and also if this is specified
	 * then you cannot override the mode in the device tree.
	 */
	const struct drm_display_mode *modes;

	/** @num_modes: Number of elements in modes array. */
	unsigned int num_modes;

	/**
	 * @timings: Pointer to array of display timings
	 *
	 * NOTE: cannot be used with "modes" and also these will be used to
	 * validate a device tree override if one is present.
	 */
	const struct display_timing *timings;

	/** @num_timings: Number of elements in timings array. */
	unsigned int num_timings;

	/** @bpc: Bits per color. */
	unsigned int bpc;

	/** @size: Structure containing the physical size of this panel. */
	struct {
		/**
		 * @size.width: Width (in mm) of the active display area.
		 */
		unsigned int width;

		/**
		 * @size.height: Height (in mm) of the active display area.
		 */
		unsigned int height;
	} size;

	/** @delay: Structure containing various delay values for this panel. */
	struct {
		/**
		 * @delay.prepare: Time for the panel to become ready.
		 *
		 * The time (in milliseconds) that it takes for the panel to
		 * become ready and start receiving video data
		 */
		unsigned int prepare;

		/**
		 * @delay.enable: Time for the panel to display a valid frame.
		 *
		 * The time (in milliseconds) that it takes for the panel to
		 * display the first valid frame after starting to receive
		 * video data.
		 */
		unsigned int enable;

		/**
		 * @delay.disable: Time for the panel to turn the display off.
		 *
		 * The time (in milliseconds) that it takes for the panel to
		 * turn the display off (no content is visible).
		 */
		unsigned int disable;

		/**
		 * @delay.unprepare: Time to power down completely.
		 *
		 * The time (in milliseconds) that it takes for the panel
		 * to power itself down completely.
		 *
		 * This time is used to prevent a future "prepare" from
		 * starting until at least this many milliseconds has passed.
		 * If at prepare time less time has passed since unprepare
		 * finished, the driver waits for the remaining time.
		 */
		unsigned int unprepare;
	} delay;

	/** @bus_format: See MEDIA_BUS_FMT_... defines. */
	u32 bus_format;

	/** @bus_flags: See DRM_BUS_FLAG_... defines. */
	u32 bus_flags;

	/** @connector_type: LVDS, eDP, DSI, DPI, etc. */
	int connector_type;
};

struct panel_simple {
	struct drm_panel base;
	bool enabled;

	bool prepared;

	ktime_t unprepared_time;

	const struct panel_desc *desc;

	struct regulator *supply;
	struct i2c_adapter *ddc;

	struct gpio_desc *enable_gpio;

	struct edid *edid;

	struct drm_display_mode override_mode;

	enum drm_panel_orientation orientation;
};

static inline struct panel_simple *to_panel_simple(struct drm_panel *panel)
{
	return container_of(panel, struct panel_simple, base);
}

static unsigned int panel_simple_get_timings_modes(struct panel_simple *panel,
						   struct drm_connector *connector)
{
	struct drm_display_mode *mode;
	unsigned int i, num = 0;

	for (i = 0; i < panel->desc->num_timings; i++) {
		const struct display_timing *dt = &panel->desc->timings[i];
		struct videomode vm;

		videomode_from_timing(dt, &vm);
		mode = drm_mode_create(connector->dev);
		if (!mode) {
			dev_err(panel->base.dev, "failed to add mode %ux%u\n",
				dt->hactive.typ, dt->vactive.typ);
			continue;
		}

		drm_display_mode_from_videomode(&vm, mode);

		mode->type |= DRM_MODE_TYPE_DRIVER;

		if (panel->desc->num_timings == 1)
			mode->type |= DRM_MODE_TYPE_PREFERRED;

		drm_mode_probed_add(connector, mode);
		num++;
	}

	return num;
}

static unsigned int panel_simple_get_display_modes(struct panel_simple *panel,
						   struct drm_connector *connector)
{
	struct drm_display_mode *mode;
	unsigned int i, num = 0;

	for (i = 0; i < panel->desc->num_modes; i++) {
		const struct drm_display_mode *m = &panel->desc->modes[i];

		mode = drm_mode_duplicate(connector->dev, m);
		if (!mode) {
			dev_err(panel->base.dev, "failed to add mode %ux%u@%u\n",
				m->hdisplay, m->vdisplay,
				drm_mode_vrefresh(m));
			continue;
		}

		mode->type |= DRM_MODE_TYPE_DRIVER;

		if (panel->desc->num_modes == 1)
			mode->type |= DRM_MODE_TYPE_PREFERRED;

		drm_mode_set_name(mode);

		drm_mode_probed_add(connector, mode);
		num++;
	}

	return num;
}

static int panel_simple_get_non_edid_modes(struct panel_simple *panel,
					   struct drm_connector *connector)
{
	struct drm_display_mode *mode;
	bool has_override = panel->override_mode.type;
	unsigned int num = 0;

	if (!panel->desc)
		return 0;

	if (has_override) {
		mode = drm_mode_duplicate(connector->dev,
					  &panel->override_mode);
		if (mode) {
			drm_mode_probed_add(connector, mode);
			num = 1;
		} else {
			dev_err(panel->base.dev, "failed to add override mode\n");
		}
	}

	/* Only add timings if override was not there or failed to validate */
	if (num == 0 && panel->desc->num_timings)
		num = panel_simple_get_timings_modes(panel, connector);

	/*
	 * Only add fixed modes if timings/override added no mode.
	 *
	 * We should only ever have either the display timings specified
	 * or a fixed mode. Anything else is rather bogus.
	 */
	WARN_ON(panel->desc->num_timings && panel->desc->num_modes);
	if (num == 0)
		num = panel_simple_get_display_modes(panel, connector);

	connector->display_info.bpc = panel->desc->bpc;
	connector->display_info.width_mm = panel->desc->size.width;
	connector->display_info.height_mm = panel->desc->size.height;
	if (panel->desc->bus_format)
		drm_display_info_set_bus_formats(&connector->display_info,
						 &panel->desc->bus_format, 1);
	connector->display_info.bus_flags = panel->desc->bus_flags;

	return num;
}

static void panel_simple_wait(ktime_t start_ktime, unsigned int min_ms)
{
	ktime_t now_ktime, min_ktime;

	if (!min_ms)
		return;

	min_ktime = ktime_add(start_ktime, ms_to_ktime(min_ms));
	now_ktime = ktime_get_boottime();

	if (ktime_before(now_ktime, min_ktime))
		msleep(ktime_to_ms(ktime_sub(min_ktime, now_ktime)) + 1);
}

static int panel_simple_disable(struct drm_panel *panel)
{
	struct panel_simple *p = to_panel_simple(panel);

	if (!p->enabled)
		return 0;

	if (p->desc->delay.disable)
		msleep(p->desc->delay.disable);

	p->enabled = false;

	return 0;
}

static int panel_simple_suspend(struct device *dev)
{
	struct panel_simple *p = dev_get_drvdata(dev);

	gpiod_set_value_cansleep(p->enable_gpio, 0);
	regulator_disable(p->supply);
	p->unprepared_time = ktime_get_boottime();

	kfree(p->edid);
	p->edid = NULL;

	return 0;
}

static int panel_simple_unprepare(struct drm_panel *panel)
{
	struct panel_simple *p = to_panel_simple(panel);
	int ret;

	/* Unpreparing when already unprepared is a no-op */
	if (!p->prepared)
		return 0;

	pm_runtime_mark_last_busy(panel->dev);
	ret = pm_runtime_put_autosuspend(panel->dev);
	if (ret < 0)
		return ret;
	p->prepared = false;

	return 0;
}

static int panel_simple_resume(struct device *dev)
{
	struct panel_simple *p = dev_get_drvdata(dev);
	int err;

	panel_simple_wait(p->unprepared_time, p->desc->delay.unprepare);

	err = regulator_enable(p->supply);
	if (err < 0) {
		dev_err(dev, "failed to enable supply: %d\n", err);
		return err;
	}

	gpiod_set_value_cansleep(p->enable_gpio, 1);

	if (p->desc->delay.prepare)
		msleep(p->desc->delay.prepare);

	return 0;
}

static int panel_simple_prepare(struct drm_panel *panel)
{
	struct panel_simple *p = to_panel_simple(panel);
	int ret;

	/* Preparing when already prepared is a no-op */
	if (p->prepared)
		return 0;

	ret = pm_runtime_get_sync(panel->dev);
	if (ret < 0) {
		pm_runtime_put_autosuspend(panel->dev);
		return ret;
	}

	p->prepared = true;

	return 0;
}

static int panel_simple_enable(struct drm_panel *panel)
{
	struct panel_simple *p = to_panel_simple(panel);

	if (p->enabled)
		return 0;

	if (p->desc->delay.enable)
		msleep(p->desc->delay.enable);

	p->enabled = true;

	return 0;
}

static int panel_simple_get_modes(struct drm_panel *panel,
				  struct drm_connector *connector)
{
	struct panel_simple *p = to_panel_simple(panel);
	int num = 0;

	/* probe EDID if a DDC bus is available */
	if (p->ddc) {
		pm_runtime_get_sync(panel->dev);

		if (!p->edid)
			p->edid = drm_get_edid(connector, p->ddc);

		if (p->edid)
			num += drm_add_edid_modes(connector, p->edid);

		pm_runtime_mark_last_busy(panel->dev);
		pm_runtime_put_autosuspend(panel->dev);
	}

	/* add hard-coded panel modes */
	num += panel_simple_get_non_edid_modes(p, connector);

	/*
	 * TODO: Remove once all drm drivers call
	 * drm_connector_set_orientation_from_panel()
	 */
	drm_connector_set_panel_orientation(connector, p->orientation);

	return num;
}

static int panel_simple_get_timings(struct drm_panel *panel,
				    unsigned int num_timings,
				    struct display_timing *timings)
{
	struct panel_simple *p = to_panel_simple(panel);
	unsigned int i;

	if (p->desc->num_timings < num_timings)
		num_timings = p->desc->num_timings;

	if (timings)
		for (i = 0; i < num_timings; i++)
			timings[i] = p->desc->timings[i];

	return p->desc->num_timings;
}

static enum drm_panel_orientation panel_simple_get_orientation(struct drm_panel *panel)
{
	struct panel_simple *p = to_panel_simple(panel);

	return p->orientation;
}

static const struct drm_panel_funcs panel_simple_funcs = {
	.disable = panel_simple_disable,
	.unprepare = panel_simple_unprepare,
	.prepare = panel_simple_prepare,
	.enable = panel_simple_enable,
	.get_modes = panel_simple_get_modes,
	.get_orientation = panel_simple_get_orientation,
	.get_timings = panel_simple_get_timings,
};

static struct panel_desc panel_dpi;

static int panel_dpi_probe(struct device *dev,
			   struct panel_simple *panel)
{
	struct display_timing *timing;
	const struct device_node *np;
	struct panel_desc *desc;
	unsigned int bus_flags;
	struct videomode vm;
	int ret;

	np = dev->of_node;
	desc = devm_kzalloc(dev, sizeof(*desc), GFP_KERNEL);
	if (!desc)
		return -ENOMEM;

	timing = devm_kzalloc(dev, sizeof(*timing), GFP_KERNEL);
	if (!timing)
		return -ENOMEM;

	ret = of_get_display_timing(np, "panel-timing", timing);
	if (ret < 0) {
		dev_err(dev, "%pOF: no panel-timing node found for \"panel-dpi\" binding\n",
			np);
		return ret;
	}

	desc->timings = timing;
	desc->num_timings = 1;

	of_property_read_u32(np, "width-mm", &desc->size.width);
	of_property_read_u32(np, "height-mm", &desc->size.height);

	/* Extract bus_flags from display_timing */
	bus_flags = 0;
	vm.flags = timing->flags;
	drm_bus_flags_from_videomode(&vm, &bus_flags);
	desc->bus_flags = bus_flags;

	/* We do not know the connector for the DT node, so guess it */
	desc->connector_type = DRM_MODE_CONNECTOR_DPI;

	panel->desc = desc;

	return 0;
}

#define PANEL_SIMPLE_BOUNDS_CHECK(to_check, bounds, field) \
	(to_check->field.typ >= bounds->field.min && \
	 to_check->field.typ <= bounds->field.max)
static void panel_simple_parse_panel_timing_node(struct device *dev,
						 struct panel_simple *panel,
						 const struct display_timing *ot)
{
	const struct panel_desc *desc = panel->desc;
	struct videomode vm;
	unsigned int i;

	if (WARN_ON(desc->num_modes)) {
		dev_err(dev, "Reject override mode: panel has a fixed mode\n");
		return;
	}
	if (WARN_ON(!desc->num_timings)) {
		dev_err(dev, "Reject override mode: no timings specified\n");
		return;
	}

	for (i = 0; i < panel->desc->num_timings; i++) {
		const struct display_timing *dt = &panel->desc->timings[i];

		if (!PANEL_SIMPLE_BOUNDS_CHECK(ot, dt, hactive) ||
		    !PANEL_SIMPLE_BOUNDS_CHECK(ot, dt, hfront_porch) ||
		    !PANEL_SIMPLE_BOUNDS_CHECK(ot, dt, hback_porch) ||
		    !PANEL_SIMPLE_BOUNDS_CHECK(ot, dt, hsync_len) ||
		    !PANEL_SIMPLE_BOUNDS_CHECK(ot, dt, vactive) ||
		    !PANEL_SIMPLE_BOUNDS_CHECK(ot, dt, vfront_porch) ||
		    !PANEL_SIMPLE_BOUNDS_CHECK(ot, dt, vback_porch) ||
		    !PANEL_SIMPLE_BOUNDS_CHECK(ot, dt, vsync_len))
			continue;

		if (ot->flags != dt->flags)
			continue;

		videomode_from_timing(ot, &vm);
		drm_display_mode_from_videomode(&vm, &panel->override_mode);
		panel->override_mode.type |= DRM_MODE_TYPE_DRIVER |
					     DRM_MODE_TYPE_PREFERRED;
		break;
	}

	if (WARN_ON(!panel->override_mode.type))
		dev_err(dev, "Reject override mode: No display_timing found\n");
}

static int panel_simple_probe(struct device *dev, const struct panel_desc *desc)
{
	struct panel_simple *panel;
	struct display_timing dt;
	struct device_node *ddc;
	int connector_type;
	u32 bus_flags;
	int err;

	panel = devm_kzalloc(dev, sizeof(*panel), GFP_KERNEL);
	if (!panel)
		return -ENOMEM;

	panel->enabled = false;
	panel->desc = desc;

	panel->supply = devm_regulator_get(dev, "power");
	if (IS_ERR(panel->supply))
		return PTR_ERR(panel->supply);

	panel->enable_gpio = devm_gpiod_get_optional(dev, "enable",
						     GPIOD_OUT_LOW);
	if (IS_ERR(panel->enable_gpio))
		return dev_err_probe(dev, PTR_ERR(panel->enable_gpio),
				     "failed to request GPIO\n");

	err = of_drm_get_panel_orientation(dev->of_node, &panel->orientation);
	if (err) {
		dev_err(dev, "%pOF: failed to get orientation %d\n", dev->of_node, err);
		return err;
	}

	ddc = of_parse_phandle(dev->of_node, "ddc-i2c-bus", 0);
	if (ddc) {
		panel->ddc = of_find_i2c_adapter_by_node(ddc);
		of_node_put(ddc);

		if (!panel->ddc)
			return -EPROBE_DEFER;
	}

	if (desc == &panel_dpi) {
		/* Handle the generic panel-dpi binding */
		err = panel_dpi_probe(dev, panel);
		if (err)
			goto free_ddc;
		desc = panel->desc;
	} else {
		if (!of_get_display_timing(dev->of_node, "panel-timing", &dt))
			panel_simple_parse_panel_timing_node(dev, panel, &dt);
	}

	connector_type = desc->connector_type;
	/* Catch common mistakes for panels. */
	switch (connector_type) {
	case 0:
		dev_warn(dev, "Specify missing connector_type\n");
		connector_type = DRM_MODE_CONNECTOR_DPI;
		break;
	case DRM_MODE_CONNECTOR_LVDS:
		WARN_ON(desc->bus_flags &
			~(DRM_BUS_FLAG_DE_LOW |
			  DRM_BUS_FLAG_DE_HIGH |
			  DRM_BUS_FLAG_DATA_MSB_TO_LSB |
			  DRM_BUS_FLAG_DATA_LSB_TO_MSB));
		WARN_ON(desc->bus_format != MEDIA_BUS_FMT_RGB666_1X7X3_SPWG &&
			desc->bus_format != MEDIA_BUS_FMT_RGB888_1X7X4_SPWG &&
			desc->bus_format != MEDIA_BUS_FMT_RGB888_1X7X4_JEIDA);
		WARN_ON(desc->bus_format == MEDIA_BUS_FMT_RGB666_1X7X3_SPWG &&
			desc->bpc != 6);
		WARN_ON((desc->bus_format == MEDIA_BUS_FMT_RGB888_1X7X4_SPWG ||
			 desc->bus_format == MEDIA_BUS_FMT_RGB888_1X7X4_JEIDA) &&
			desc->bpc != 8);
		break;
	case DRM_MODE_CONNECTOR_eDP:
		dev_warn(dev, "eDP panels moved to panel-edp\n");
		err = -EINVAL;
		goto free_ddc;
	case DRM_MODE_CONNECTOR_DSI:
		if (desc->bpc != 6 && desc->bpc != 8)
			dev_warn(dev, "Expected bpc in {6,8} but got: %u\n", desc->bpc);
		break;
	case DRM_MODE_CONNECTOR_DPI:
		bus_flags = DRM_BUS_FLAG_DE_LOW |
			    DRM_BUS_FLAG_DE_HIGH |
			    DRM_BUS_FLAG_PIXDATA_SAMPLE_POSEDGE |
			    DRM_BUS_FLAG_PIXDATA_SAMPLE_NEGEDGE |
			    DRM_BUS_FLAG_DATA_MSB_TO_LSB |
			    DRM_BUS_FLAG_DATA_LSB_TO_MSB |
			    DRM_BUS_FLAG_SYNC_SAMPLE_POSEDGE |
			    DRM_BUS_FLAG_SYNC_SAMPLE_NEGEDGE;
		if (desc->bus_flags & ~bus_flags)
			dev_warn(dev, "Unexpected bus_flags(%d)\n", desc->bus_flags & ~bus_flags);
		if (!(desc->bus_flags & bus_flags))
			dev_warn(dev, "Specify missing bus_flags\n");
		if (desc->bus_format == 0)
			dev_warn(dev, "Specify missing bus_format\n");
		if (desc->bpc != 6 && desc->bpc != 8)
			dev_warn(dev, "Expected bpc in {6,8} but got: %u\n", desc->bpc);
		break;
	default:
		dev_warn(dev, "Specify a valid connector_type: %d\n", desc->connector_type);
		connector_type = DRM_MODE_CONNECTOR_DPI;
		break;
	}

	dev_set_drvdata(dev, panel);

	/*
	 * We use runtime PM for prepare / unprepare since those power the panel
	 * on and off and those can be very slow operations. This is important
	 * to optimize powering the panel on briefly to read the EDID before
	 * fully enabling the panel.
	 */
	pm_runtime_enable(dev);
	pm_runtime_set_autosuspend_delay(dev, 1000);
	pm_runtime_use_autosuspend(dev);

	drm_panel_init(&panel->base, dev, &panel_simple_funcs, connector_type);

	err = drm_panel_of_backlight(&panel->base);
	if (err) {
		dev_err_probe(dev, err, "Could not find backlight\n");
		goto disable_pm_runtime;
	}

	drm_panel_add(&panel->base);

	return 0;

disable_pm_runtime:
	pm_runtime_dont_use_autosuspend(dev);
	pm_runtime_disable(dev);
free_ddc:
	if (panel->ddc)
		put_device(&panel->ddc->dev);

	return err;
}

static void panel_simple_remove(struct device *dev)
{
	struct panel_simple *panel = dev_get_drvdata(dev);

	drm_panel_remove(&panel->base);
	drm_panel_disable(&panel->base);
	drm_panel_unprepare(&panel->base);

	pm_runtime_dont_use_autosuspend(dev);
	pm_runtime_disable(dev);
	if (panel->ddc)
		put_device(&panel->ddc->dev);
}

static void panel_simple_shutdown(struct device *dev)
{
	struct panel_simple *panel = dev_get_drvdata(dev);

	drm_panel_disable(&panel->base);
	drm_panel_unprepare(&panel->base);
}

static const struct drm_display_mode ampire_am_1280800n3tzqw_t00h_mode = {
	.clock = 71100,
	.hdisplay = 1280,
	.hsync_start = 1280 + 40,
	.hsync_end = 1280 + 40 + 80,
	.htotal = 1280 + 40 + 80 + 40,
	.vdisplay = 800,
	.vsync_start = 800 + 3,
	.vsync_end = 800 + 3 + 10,
	.vtotal = 800 + 3 + 10 + 10,
	.flags = DRM_MODE_FLAG_PHSYNC | DRM_MODE_FLAG_PVSYNC,
};

static const struct panel_desc ampire_am_1280800n3tzqw_t00h = {
	.modes = &ampire_am_1280800n3tzqw_t00h_mode,
	.num_modes = 1,
	.bpc = 8,
	.size = {
		.width = 217,
		.height = 136,
	},
	.bus_flags = DRM_BUS_FLAG_DE_HIGH,
	.bus_format = MEDIA_BUS_FMT_RGB888_1X7X4_SPWG,
	.connector_type = DRM_MODE_CONNECTOR_LVDS,
};

static const struct drm_display_mode ampire_am_480272h3tmqw_t01h_mode = {
	.clock = 9000,
	.hdisplay = 480,
	.hsync_start = 480 + 2,
	.hsync_end = 480 + 2 + 41,
	.htotal = 480 + 2 + 41 + 2,
	.vdisplay = 272,
	.vsync_start = 272 + 2,
	.vsync_end = 272 + 2 + 10,
	.vtotal = 272 + 2 + 10 + 2,
	.flags = DRM_MODE_FLAG_PHSYNC | DRM_MODE_FLAG_PVSYNC,
};

static const struct panel_desc ampire_am_480272h3tmqw_t01h = {
	.modes = &ampire_am_480272h3tmqw_t01h_mode,
	.num_modes = 1,
	.bpc = 8,
	.size = {
		.width = 99,
		.height = 58,
	},
	.bus_format = MEDIA_BUS_FMT_RGB888_1X24,
};

static const struct drm_display_mode ampire_am800480r3tmqwa1h_mode = {
	.clock = 33333,
	.hdisplay = 800,
	.hsync_start = 800 + 0,
	.hsync_end = 800 + 0 + 255,
	.htotal = 800 + 0 + 255 + 0,
	.vdisplay = 480,
	.vsync_start = 480 + 2,
	.vsync_end = 480 + 2 + 45,
	.vtotal = 480 + 2 + 45 + 0,
	.flags = DRM_MODE_FLAG_PHSYNC | DRM_MODE_FLAG_PVSYNC,
};

static const struct display_timing ampire_am_800480l1tmqw_t00h_timing = {
	.pixelclock = { 29930000, 33260000, 36590000 },
	.hactive = { 800, 800, 800 },
	.hfront_porch = { 1, 40, 168 },
	.hback_porch = { 88, 88, 88 },
	.hsync_len = { 1, 128, 128 },
	.vactive = { 480, 480, 480 },
	.vfront_porch = { 1, 35, 37 },
	.vback_porch = { 8, 8, 8 },
	.vsync_len = { 1, 2, 2 },
	.flags = DISPLAY_FLAGS_HSYNC_LOW | DISPLAY_FLAGS_VSYNC_LOW |
		 DISPLAY_FLAGS_DE_HIGH | DISPLAY_FLAGS_PIXDATA_POSEDGE |
		 DISPLAY_FLAGS_SYNC_POSEDGE,
};

static const struct panel_desc ampire_am_800480l1tmqw_t00h = {
	.timings = &ampire_am_800480l1tmqw_t00h_timing,
	.num_timings = 1,
	.bpc = 8,
	.size = {
		.width = 111,
		.height = 67,
	},
	.bus_format = MEDIA_BUS_FMT_RGB888_1X24,
	.bus_flags = DRM_BUS_FLAG_DE_HIGH |
		     DRM_BUS_FLAG_PIXDATA_SAMPLE_NEGEDGE |
		     DRM_BUS_FLAG_SYNC_SAMPLE_NEGEDGE,
	.connector_type = DRM_MODE_CONNECTOR_DPI,
};

static const struct panel_desc ampire_am800480r3tmqwa1h = {
	.modes = &ampire_am800480r3tmqwa1h_mode,
	.num_modes = 1,
	.bpc = 6,
	.size = {
		.width = 152,
		.height = 91,
	},
	.bus_format = MEDIA_BUS_FMT_RGB666_1X18,
};

static const struct display_timing ampire_am800600p5tmqw_tb8h_timing = {
	.pixelclock = { 34500000, 39600000, 50400000 },
	.hactive = { 800, 800, 800 },
	.hfront_porch = { 12, 112, 312 },
	.hback_porch = { 87, 87, 48 },
	.hsync_len = { 1, 1, 40 },
	.vactive = { 600, 600, 600 },
	.vfront_porch = { 1, 21, 61 },
	.vback_porch = { 38, 38, 19 },
	.vsync_len = { 1, 1, 20 },
	.flags = DISPLAY_FLAGS_HSYNC_LOW | DISPLAY_FLAGS_VSYNC_LOW |
		DISPLAY_FLAGS_DE_HIGH | DISPLAY_FLAGS_PIXDATA_POSEDGE |
		DISPLAY_FLAGS_SYNC_POSEDGE,
};

static const struct panel_desc ampire_am800600p5tmqwtb8h = {
	.timings = &ampire_am800600p5tmqw_tb8h_timing,
	.num_timings = 1,
	.bpc = 6,
	.size = {
		.width = 162,
		.height = 122,
	},
	.bus_format = MEDIA_BUS_FMT_RGB666_1X18,
	.bus_flags = DRM_BUS_FLAG_DE_HIGH |
		DRM_BUS_FLAG_PIXDATA_SAMPLE_NEGEDGE |
		DRM_BUS_FLAG_SYNC_SAMPLE_NEGEDGE,
	.connector_type = DRM_MODE_CONNECTOR_DPI,
};

static const struct display_timing santek_st0700i5y_rbslw_f_timing = {
	.pixelclock = { 26400000, 33300000, 46800000 },
	.hactive = { 800, 800, 800 },
	.hfront_porch = { 16, 210, 354 },
	.hback_porch = { 45, 36, 6 },
	.hsync_len = { 1, 10, 40 },
	.vactive = { 480, 480, 480 },
	.vfront_porch = { 7, 22, 147 },
	.vback_porch = { 22, 13, 3 },
	.vsync_len = { 1, 10, 20 },
	.flags = DISPLAY_FLAGS_HSYNC_LOW | DISPLAY_FLAGS_VSYNC_LOW |
		DISPLAY_FLAGS_DE_HIGH | DISPLAY_FLAGS_PIXDATA_POSEDGE
};

static const struct panel_desc armadeus_st0700_adapt = {
	.timings = &santek_st0700i5y_rbslw_f_timing,
	.num_timings = 1,
	.bpc = 6,
	.size = {
		.width = 154,
		.height = 86,
	},
	.bus_format = MEDIA_BUS_FMT_RGB666_1X18,
	.bus_flags = DRM_BUS_FLAG_DE_HIGH | DRM_BUS_FLAG_PIXDATA_SAMPLE_NEGEDGE,
};

static const struct drm_display_mode auo_b101aw03_mode = {
	.clock = 51450,
	.hdisplay = 1024,
	.hsync_start = 1024 + 156,
	.hsync_end = 1024 + 156 + 8,
	.htotal = 1024 + 156 + 8 + 156,
	.vdisplay = 600,
	.vsync_start = 600 + 16,
	.vsync_end = 600 + 16 + 6,
	.vtotal = 600 + 16 + 6 + 16,
};

static const struct panel_desc auo_b101aw03 = {
	.modes = &auo_b101aw03_mode,
	.num_modes = 1,
	.bpc = 6,
	.size = {
		.width = 223,
		.height = 125,
	},
	.bus_format = MEDIA_BUS_FMT_RGB666_1X7X3_SPWG,
	.bus_flags = DRM_BUS_FLAG_DE_HIGH,
	.connector_type = DRM_MODE_CONNECTOR_LVDS,
};

static const struct drm_display_mode auo_b101xtn01_mode = {
	.clock = 72000,
	.hdisplay = 1366,
	.hsync_start = 1366 + 20,
	.hsync_end = 1366 + 20 + 70,
	.htotal = 1366 + 20 + 70,
	.vdisplay = 768,
	.vsync_start = 768 + 14,
	.vsync_end = 768 + 14 + 42,
	.vtotal = 768 + 14 + 42,
	.flags = DRM_MODE_FLAG_NVSYNC | DRM_MODE_FLAG_NHSYNC,
};

static const struct panel_desc auo_b101xtn01 = {
	.modes = &auo_b101xtn01_mode,
	.num_modes = 1,
	.bpc = 6,
	.size = {
		.width = 223,
		.height = 125,
	},
};

static const struct drm_display_mode auo_b116xw03_mode = {
	.clock = 70589,
	.hdisplay = 1366,
	.hsync_start = 1366 + 40,
	.hsync_end = 1366 + 40 + 40,
	.htotal = 1366 + 40 + 40 + 32,
	.vdisplay = 768,
	.vsync_start = 768 + 10,
	.vsync_end = 768 + 10 + 12,
	.vtotal = 768 + 10 + 12 + 6,
	.flags = DRM_MODE_FLAG_NVSYNC | DRM_MODE_FLAG_NHSYNC,
};

static const struct panel_desc auo_b116xw03 = {
	.modes = &auo_b116xw03_mode,
	.num_modes = 1,
	.bpc = 6,
	.size = {
		.width = 256,
		.height = 144,
	},
	.delay = {
		.prepare = 1,
		.enable = 200,
		.disable = 200,
		.unprepare = 500,
	},
	.bus_format = MEDIA_BUS_FMT_RGB666_1X7X3_SPWG,
	.bus_flags = DRM_BUS_FLAG_DE_HIGH,
	.connector_type = DRM_MODE_CONNECTOR_LVDS,
};

static const struct display_timing auo_g070vvn01_timings = {
	.pixelclock = { 33300000, 34209000, 45000000 },
	.hactive = { 800, 800, 800 },
	.hfront_porch = { 20, 40, 200 },
	.hback_porch = { 87, 40, 1 },
	.hsync_len = { 1, 48, 87 },
	.vactive = { 480, 480, 480 },
	.vfront_porch = { 5, 13, 200 },
	.vback_porch = { 31, 31, 29 },
	.vsync_len = { 1, 1, 3 },
};

static const struct panel_desc auo_g070vvn01 = {
	.timings = &auo_g070vvn01_timings,
	.num_timings = 1,
	.bpc = 8,
	.size = {
		.width = 152,
		.height = 91,
	},
	.delay = {
		.prepare = 200,
		.enable = 50,
		.disable = 50,
		.unprepare = 1000,
	},
};

static const struct drm_display_mode auo_g101evn010_mode = {
	.clock = 68930,
	.hdisplay = 1280,
	.hsync_start = 1280 + 82,
	.hsync_end = 1280 + 82 + 2,
	.htotal = 1280 + 82 + 2 + 84,
	.vdisplay = 800,
	.vsync_start = 800 + 8,
	.vsync_end = 800 + 8 + 2,
	.vtotal = 800 + 8 + 2 + 6,
};

static const struct panel_desc auo_g101evn010 = {
	.modes = &auo_g101evn010_mode,
	.num_modes = 1,
	.bpc = 6,
	.size = {
		.width = 216,
		.height = 135,
	},
	.bus_format = MEDIA_BUS_FMT_RGB666_1X7X3_SPWG,
	.bus_flags = DRM_BUS_FLAG_DE_HIGH,
	.connector_type = DRM_MODE_CONNECTOR_LVDS,
};

static const struct drm_display_mode auo_g104sn02_mode = {
	.clock = 40000,
	.hdisplay = 800,
	.hsync_start = 800 + 40,
	.hsync_end = 800 + 40 + 216,
	.htotal = 800 + 40 + 216 + 128,
	.vdisplay = 600,
	.vsync_start = 600 + 10,
	.vsync_end = 600 + 10 + 35,
	.vtotal = 600 + 10 + 35 + 2,
};

static const struct panel_desc auo_g104sn02 = {
	.modes = &auo_g104sn02_mode,
	.num_modes = 1,
	.bpc = 8,
	.size = {
		.width = 211,
		.height = 158,
	},
	.bus_format = MEDIA_BUS_FMT_RGB888_1X7X4_SPWG,
	.connector_type = DRM_MODE_CONNECTOR_LVDS,
};

static const struct display_timing auo_g121ean01_timing = {
	.pixelclock = { 60000000, 74400000, 90000000 },
	.hactive = { 1280, 1280, 1280 },
	.hfront_porch = { 20, 50, 100 },
	.hback_porch = { 20, 50, 100 },
	.hsync_len = { 30, 100, 200 },
	.vactive = { 800, 800, 800 },
	.vfront_porch = { 2, 10, 25 },
	.vback_porch = { 2, 10, 25 },
	.vsync_len = { 4, 18, 50 },
};

static const struct panel_desc auo_g121ean01 = {
	.timings = &auo_g121ean01_timing,
	.num_timings = 1,
	.bpc = 8,
	.size = {
		.width = 261,
		.height = 163,
	},
	.bus_format = MEDIA_BUS_FMT_RGB888_1X7X4_SPWG,
	.connector_type = DRM_MODE_CONNECTOR_LVDS,
};

static const struct display_timing auo_g133han01_timings = {
	.pixelclock = { 134000000, 141200000, 149000000 },
	.hactive = { 1920, 1920, 1920 },
	.hfront_porch = { 39, 58, 77 },
	.hback_porch = { 59, 88, 117 },
	.hsync_len = { 28, 42, 56 },
	.vactive = { 1080, 1080, 1080 },
	.vfront_porch = { 3, 8, 11 },
	.vback_porch = { 5, 14, 19 },
	.vsync_len = { 4, 14, 19 },
};

static const struct panel_desc auo_g133han01 = {
	.timings = &auo_g133han01_timings,
	.num_timings = 1,
	.bpc = 8,
	.size = {
		.width = 293,
		.height = 165,
	},
	.delay = {
		.prepare = 200,
		.enable = 50,
		.disable = 50,
		.unprepare = 1000,
	},
	.bus_format = MEDIA_BUS_FMT_RGB888_1X7X4_JEIDA,
	.connector_type = DRM_MODE_CONNECTOR_LVDS,
};

static const struct drm_display_mode auo_g156xtn01_mode = {
	.clock = 76000,
	.hdisplay = 1366,
	.hsync_start = 1366 + 33,
	.hsync_end = 1366 + 33 + 67,
	.htotal = 1560,
	.vdisplay = 768,
	.vsync_start = 768 + 4,
	.vsync_end = 768 + 4 + 4,
	.vtotal = 806,
};

static const struct panel_desc auo_g156xtn01 = {
	.modes = &auo_g156xtn01_mode,
	.num_modes = 1,
	.bpc = 8,
	.size = {
		.width = 344,
		.height = 194,
	},
	.bus_format = MEDIA_BUS_FMT_RGB888_1X7X4_SPWG,
	.connector_type = DRM_MODE_CONNECTOR_LVDS,
};

static const struct display_timing auo_g185han01_timings = {
	.pixelclock = { 120000000, 144000000, 175000000 },
	.hactive = { 1920, 1920, 1920 },
	.hfront_porch = { 36, 120, 148 },
	.hback_porch = { 24, 88, 108 },
	.hsync_len = { 20, 48, 64 },
	.vactive = { 1080, 1080, 1080 },
	.vfront_porch = { 6, 10, 40 },
	.vback_porch = { 2, 5, 20 },
	.vsync_len = { 2, 5, 20 },
};

static const struct panel_desc auo_g185han01 = {
	.timings = &auo_g185han01_timings,
	.num_timings = 1,
	.bpc = 8,
	.size = {
		.width = 409,
		.height = 230,
	},
	.delay = {
		.prepare = 50,
		.enable = 200,
		.disable = 110,
		.unprepare = 1000,
	},
	.bus_format = MEDIA_BUS_FMT_RGB888_1X7X4_SPWG,
	.connector_type = DRM_MODE_CONNECTOR_LVDS,
};

static const struct display_timing auo_g190ean01_timings = {
	.pixelclock = { 90000000, 108000000, 135000000 },
	.hactive = { 1280, 1280, 1280 },
	.hfront_porch = { 126, 184, 1266 },
	.hback_porch = { 84, 122, 844 },
	.hsync_len = { 70, 102, 704 },
	.vactive = { 1024, 1024, 1024 },
	.vfront_porch = { 4, 26, 76 },
	.vback_porch = { 2, 8, 25 },
	.vsync_len = { 2, 8, 25 },
};

static const struct panel_desc auo_g190ean01 = {
	.timings = &auo_g190ean01_timings,
	.num_timings = 1,
	.bpc = 8,
	.size = {
		.width = 376,
		.height = 301,
	},
	.delay = {
		.prepare = 50,
		.enable = 200,
		.disable = 110,
		.unprepare = 1000,
	},
	.bus_format = MEDIA_BUS_FMT_RGB888_1X7X4_SPWG,
	.connector_type = DRM_MODE_CONNECTOR_LVDS,
};

static const struct display_timing auo_p320hvn03_timings = {
	.pixelclock = { 106000000, 148500000, 164000000 },
	.hactive = { 1920, 1920, 1920 },
	.hfront_porch = { 25, 50, 130 },
	.hback_porch = { 25, 50, 130 },
	.hsync_len = { 20, 40, 105 },
	.vactive = { 1080, 1080, 1080 },
	.vfront_porch = { 8, 17, 150 },
	.vback_porch = { 8, 17, 150 },
	.vsync_len = { 4, 11, 100 },
};

static const struct panel_desc auo_p320hvn03 = {
	.timings = &auo_p320hvn03_timings,
	.num_timings = 1,
	.bpc = 8,
	.size = {
		.width = 698,
		.height = 393,
	},
	.delay = {
		.prepare = 1,
		.enable = 450,
		.unprepare = 500,
	},
	.bus_format = MEDIA_BUS_FMT_RGB888_1X7X4_SPWG,
	.connector_type = DRM_MODE_CONNECTOR_LVDS,
};

static const struct drm_display_mode auo_t215hvn01_mode = {
	.clock = 148800,
	.hdisplay = 1920,
	.hsync_start = 1920 + 88,
	.hsync_end = 1920 + 88 + 44,
	.htotal = 1920 + 88 + 44 + 148,
	.vdisplay = 1080,
	.vsync_start = 1080 + 4,
	.vsync_end = 1080 + 4 + 5,
	.vtotal = 1080 + 4 + 5 + 36,
};

static const struct panel_desc auo_t215hvn01 = {
	.modes = &auo_t215hvn01_mode,
	.num_modes = 1,
	.bpc = 8,
	.size = {
		.width = 430,
		.height = 270,
	},
	.delay = {
		.disable = 5,
		.unprepare = 1000,
	},
	.bus_format = MEDIA_BUS_FMT_RGB888_1X7X4_SPWG,
	.connector_type = DRM_MODE_CONNECTOR_LVDS,
};

static const struct drm_display_mode avic_tm070ddh03_mode = {
	.clock = 51200,
	.hdisplay = 1024,
	.hsync_start = 1024 + 160,
	.hsync_end = 1024 + 160 + 4,
	.htotal = 1024 + 160 + 4 + 156,
	.vdisplay = 600,
	.vsync_start = 600 + 17,
	.vsync_end = 600 + 17 + 1,
	.vtotal = 600 + 17 + 1 + 17,
};

static const struct panel_desc avic_tm070ddh03 = {
	.modes = &avic_tm070ddh03_mode,
	.num_modes = 1,
	.bpc = 8,
	.size = {
		.width = 154,
		.height = 90,
	},
	.delay = {
		.prepare = 20,
		.enable = 200,
		.disable = 200,
	},
};

static const struct drm_display_mode bananapi_s070wv20_ct16_mode = {
	.clock = 30000,
	.hdisplay = 800,
	.hsync_start = 800 + 40,
	.hsync_end = 800 + 40 + 48,
	.htotal = 800 + 40 + 48 + 40,
	.vdisplay = 480,
	.vsync_start = 480 + 13,
	.vsync_end = 480 + 13 + 3,
	.vtotal = 480 + 13 + 3 + 29,
};

static const struct panel_desc bananapi_s070wv20_ct16 = {
	.modes = &bananapi_s070wv20_ct16_mode,
	.num_modes = 1,
	.bpc = 6,
	.size = {
		.width = 154,
		.height = 86,
	},
};

<<<<<<< HEAD
static const struct drm_display_mode boe_ev121wxm_n10_1850_mode = {
	.clock = 71143,
	.hdisplay = 1280,
	.hsync_start = 1280 + 48,
	.hsync_end = 1280 + 48 + 32,
	.htotal = 1280 + 48 + 32 + 80,
	.vdisplay = 800,
	.vsync_start = 800 + 3,
	.vsync_end = 800 + 3 + 6,
	.vtotal = 800 + 3 + 6 + 14,
};

static const struct panel_desc boe_ev121wxm_n10_1850 = {
	.modes = &boe_ev121wxm_n10_1850_mode,
	.num_modes = 1,
=======
static const struct display_timing boe_ev121wxm_n10_1850_timing = {
	.pixelclock = { 69922000, 71000000, 72293000 },
	.hactive = { 1280, 1280, 1280 },
	.hfront_porch = { 48, 48, 48 },
	.hback_porch = { 80, 80, 80 },
	.hsync_len = { 32, 32, 32 },
	.vactive = { 800, 800, 800 },
	.vfront_porch = { 3, 3, 3 },
	.vback_porch = { 14, 14, 14 },
	.vsync_len = { 6, 6, 6 },
};

static const struct panel_desc boe_ev121wxm_n10_1850 = {
	.timings = &boe_ev121wxm_n10_1850_timing,
	.num_timings = 1,
>>>>>>> ccf0a997
	.bpc = 8,
	.size = {
		.width = 261,
		.height = 163,
	},
	.delay = {
<<<<<<< HEAD
		.prepare = 8,
		.enable = 300,
		.unprepare = 300,
		.disable = 60,
=======
		.prepare = 9,
		.enable = 300,
		.unprepare = 300,
		.disable = 560,
>>>>>>> ccf0a997
	},
	.bus_format = MEDIA_BUS_FMT_RGB888_1X7X4_SPWG,
	.bus_flags = DRM_BUS_FLAG_DE_HIGH,
	.connector_type = DRM_MODE_CONNECTOR_LVDS,
};

static const struct drm_display_mode boe_hv070wsa_mode = {
	.clock = 42105,
	.hdisplay = 1024,
	.hsync_start = 1024 + 30,
	.hsync_end = 1024 + 30 + 30,
	.htotal = 1024 + 30 + 30 + 30,
	.vdisplay = 600,
	.vsync_start = 600 + 10,
	.vsync_end = 600 + 10 + 10,
	.vtotal = 600 + 10 + 10 + 10,
};

static const struct panel_desc boe_hv070wsa = {
	.modes = &boe_hv070wsa_mode,
	.num_modes = 1,
	.bpc = 8,
	.size = {
		.width = 154,
		.height = 90,
	},
	.bus_format = MEDIA_BUS_FMT_RGB888_1X7X4_SPWG,
	.bus_flags = DRM_BUS_FLAG_DE_HIGH,
	.connector_type = DRM_MODE_CONNECTOR_LVDS,
};

static const struct drm_display_mode cdtech_s043wq26h_ct7_mode = {
	.clock = 9000,
	.hdisplay = 480,
	.hsync_start = 480 + 5,
	.hsync_end = 480 + 5 + 5,
	.htotal = 480 + 5 + 5 + 40,
	.vdisplay = 272,
	.vsync_start = 272 + 8,
	.vsync_end = 272 + 8 + 8,
	.vtotal = 272 + 8 + 8 + 8,
	.flags = DRM_MODE_FLAG_NHSYNC | DRM_MODE_FLAG_NVSYNC,
};

static const struct panel_desc cdtech_s043wq26h_ct7 = {
	.modes = &cdtech_s043wq26h_ct7_mode,
	.num_modes = 1,
	.bpc = 8,
	.size = {
		.width = 95,
		.height = 54,
	},
	.bus_flags = DRM_BUS_FLAG_PIXDATA_DRIVE_POSEDGE,
};

/* S070PWS19HP-FC21 2017/04/22 */
static const struct drm_display_mode cdtech_s070pws19hp_fc21_mode = {
	.clock = 51200,
	.hdisplay = 1024,
	.hsync_start = 1024 + 160,
	.hsync_end = 1024 + 160 + 20,
	.htotal = 1024 + 160 + 20 + 140,
	.vdisplay = 600,
	.vsync_start = 600 + 12,
	.vsync_end = 600 + 12 + 3,
	.vtotal = 600 + 12 + 3 + 20,
	.flags = DRM_MODE_FLAG_NHSYNC | DRM_MODE_FLAG_NVSYNC,
};

static const struct panel_desc cdtech_s070pws19hp_fc21 = {
	.modes = &cdtech_s070pws19hp_fc21_mode,
	.num_modes = 1,
	.bpc = 6,
	.size = {
		.width = 154,
		.height = 86,
	},
	.bus_format = MEDIA_BUS_FMT_RGB666_1X18,
	.bus_flags = DRM_BUS_FLAG_DE_HIGH | DRM_BUS_FLAG_PIXDATA_SAMPLE_NEGEDGE,
	.connector_type = DRM_MODE_CONNECTOR_DPI,
};

/* S070SWV29HG-DC44 2017/09/21 */
static const struct drm_display_mode cdtech_s070swv29hg_dc44_mode = {
	.clock = 33300,
	.hdisplay = 800,
	.hsync_start = 800 + 210,
	.hsync_end = 800 + 210 + 2,
	.htotal = 800 + 210 + 2 + 44,
	.vdisplay = 480,
	.vsync_start = 480 + 22,
	.vsync_end = 480 + 22 + 2,
	.vtotal = 480 + 22 + 2 + 21,
	.flags = DRM_MODE_FLAG_NHSYNC | DRM_MODE_FLAG_NVSYNC,
};

static const struct panel_desc cdtech_s070swv29hg_dc44 = {
	.modes = &cdtech_s070swv29hg_dc44_mode,
	.num_modes = 1,
	.bpc = 6,
	.size = {
		.width = 154,
		.height = 86,
	},
	.bus_format = MEDIA_BUS_FMT_RGB666_1X18,
	.bus_flags = DRM_BUS_FLAG_DE_HIGH | DRM_BUS_FLAG_PIXDATA_SAMPLE_NEGEDGE,
	.connector_type = DRM_MODE_CONNECTOR_DPI,
};

static const struct drm_display_mode cdtech_s070wv95_ct16_mode = {
	.clock = 35000,
	.hdisplay = 800,
	.hsync_start = 800 + 40,
	.hsync_end = 800 + 40 + 40,
	.htotal = 800 + 40 + 40 + 48,
	.vdisplay = 480,
	.vsync_start = 480 + 29,
	.vsync_end = 480 + 29 + 13,
	.vtotal = 480 + 29 + 13 + 3,
	.flags = DRM_MODE_FLAG_NHSYNC | DRM_MODE_FLAG_NVSYNC,
};

static const struct panel_desc cdtech_s070wv95_ct16 = {
	.modes = &cdtech_s070wv95_ct16_mode,
	.num_modes = 1,
	.bpc = 8,
	.size = {
		.width = 154,
		.height = 85,
	},
};

static const struct display_timing chefree_ch101olhlwh_002_timing = {
	.pixelclock = { 68900000, 71100000, 73400000 },
	.hactive = { 1280, 1280, 1280 },
	.hfront_porch = { 65, 80, 95 },
	.hback_porch = { 64, 79, 94 },
	.hsync_len = { 1, 1, 1 },
	.vactive = { 800, 800, 800 },
	.vfront_porch = { 7, 11, 14 },
	.vback_porch = { 7, 11, 14 },
	.vsync_len = { 1, 1, 1 },
	.flags = DISPLAY_FLAGS_DE_HIGH,
};

static const struct panel_desc chefree_ch101olhlwh_002 = {
	.timings = &chefree_ch101olhlwh_002_timing,
	.num_timings = 1,
	.bpc = 8,
	.size = {
		.width = 217,
		.height = 135,
	},
	.delay = {
		.enable = 200,
		.disable = 200,
	},
	.bus_flags = DRM_BUS_FLAG_DE_HIGH,
	.bus_format = MEDIA_BUS_FMT_RGB888_1X7X4_SPWG,
	.connector_type = DRM_MODE_CONNECTOR_LVDS,
};

static const struct drm_display_mode chunghwa_claa070wp03xg_mode = {
	.clock = 66770,
	.hdisplay = 800,
	.hsync_start = 800 + 49,
	.hsync_end = 800 + 49 + 33,
	.htotal = 800 + 49 + 33 + 17,
	.vdisplay = 1280,
	.vsync_start = 1280 + 1,
	.vsync_end = 1280 + 1 + 7,
	.vtotal = 1280 + 1 + 7 + 15,
	.flags = DRM_MODE_FLAG_NVSYNC | DRM_MODE_FLAG_NHSYNC,
};

static const struct panel_desc chunghwa_claa070wp03xg = {
	.modes = &chunghwa_claa070wp03xg_mode,
	.num_modes = 1,
	.bpc = 6,
	.size = {
		.width = 94,
		.height = 150,
	},
	.bus_format = MEDIA_BUS_FMT_RGB666_1X7X3_SPWG,
	.bus_flags = DRM_BUS_FLAG_DE_HIGH,
	.connector_type = DRM_MODE_CONNECTOR_LVDS,
};

static const struct drm_display_mode chunghwa_claa101wa01a_mode = {
	.clock = 72070,
	.hdisplay = 1366,
	.hsync_start = 1366 + 58,
	.hsync_end = 1366 + 58 + 58,
	.htotal = 1366 + 58 + 58 + 58,
	.vdisplay = 768,
	.vsync_start = 768 + 4,
	.vsync_end = 768 + 4 + 4,
	.vtotal = 768 + 4 + 4 + 4,
};

static const struct panel_desc chunghwa_claa101wa01a = {
	.modes = &chunghwa_claa101wa01a_mode,
	.num_modes = 1,
	.bpc = 6,
	.size = {
		.width = 220,
		.height = 120,
	},
	.bus_format = MEDIA_BUS_FMT_RGB666_1X7X3_SPWG,
	.bus_flags = DRM_BUS_FLAG_DE_HIGH,
	.connector_type = DRM_MODE_CONNECTOR_LVDS,
};

static const struct drm_display_mode chunghwa_claa101wb01_mode = {
	.clock = 69300,
	.hdisplay = 1366,
	.hsync_start = 1366 + 48,
	.hsync_end = 1366 + 48 + 32,
	.htotal = 1366 + 48 + 32 + 20,
	.vdisplay = 768,
	.vsync_start = 768 + 16,
	.vsync_end = 768 + 16 + 8,
	.vtotal = 768 + 16 + 8 + 16,
};

static const struct panel_desc chunghwa_claa101wb01 = {
	.modes = &chunghwa_claa101wb01_mode,
	.num_modes = 1,
	.bpc = 6,
	.size = {
		.width = 223,
		.height = 125,
	},
	.bus_format = MEDIA_BUS_FMT_RGB666_1X7X3_SPWG,
	.bus_flags = DRM_BUS_FLAG_DE_HIGH,
	.connector_type = DRM_MODE_CONNECTOR_LVDS,
};

static const struct display_timing dataimage_fg040346dsswbg04_timing = {
	.pixelclock = { 5000000, 9000000, 12000000 },
	.hactive = { 480, 480, 480 },
	.hfront_porch = { 12, 12, 12 },
	.hback_porch = { 12, 12, 12 },
	.hsync_len = { 21, 21, 21 },
	.vactive = { 272, 272, 272 },
	.vfront_porch = { 4, 4, 4 },
	.vback_porch = { 4, 4, 4 },
	.vsync_len = { 8, 8, 8 },
};

static const struct panel_desc dataimage_fg040346dsswbg04 = {
	.timings = &dataimage_fg040346dsswbg04_timing,
	.num_timings = 1,
	.bpc = 8,
	.size = {
		.width = 95,
		.height = 54,
	},
	.bus_format = MEDIA_BUS_FMT_RGB888_1X24,
	.bus_flags = DRM_BUS_FLAG_DE_HIGH | DRM_BUS_FLAG_PIXDATA_DRIVE_POSEDGE,
	.connector_type = DRM_MODE_CONNECTOR_DPI,
};

static const struct display_timing dataimage_fg1001l0dsswmg01_timing = {
	.pixelclock = { 68900000, 71110000, 73400000 },
	.hactive = { 1280, 1280, 1280 },
	.vactive = { 800, 800, 800 },
	.hback_porch = { 100, 100, 100 },
	.hfront_porch = { 100, 100, 100 },
	.vback_porch = { 5, 5, 5 },
	.vfront_porch = { 5, 5, 5 },
	.hsync_len = { 24, 24, 24 },
	.vsync_len = { 3, 3, 3 },
	.flags = DISPLAY_FLAGS_DE_HIGH | DISPLAY_FLAGS_PIXDATA_POSEDGE |
		 DISPLAY_FLAGS_HSYNC_LOW | DISPLAY_FLAGS_VSYNC_LOW,
};

static const struct panel_desc dataimage_fg1001l0dsswmg01 = {
	.timings = &dataimage_fg1001l0dsswmg01_timing,
	.num_timings = 1,
	.bpc = 8,
	.size = {
		.width = 217,
		.height = 136,
	},
};

static const struct drm_display_mode dataimage_scf0700c48ggu18_mode = {
	.clock = 33260,
	.hdisplay = 800,
	.hsync_start = 800 + 40,
	.hsync_end = 800 + 40 + 128,
	.htotal = 800 + 40 + 128 + 88,
	.vdisplay = 480,
	.vsync_start = 480 + 10,
	.vsync_end = 480 + 10 + 2,
	.vtotal = 480 + 10 + 2 + 33,
	.flags = DRM_MODE_FLAG_NVSYNC | DRM_MODE_FLAG_NHSYNC,
};

static const struct panel_desc dataimage_scf0700c48ggu18 = {
	.modes = &dataimage_scf0700c48ggu18_mode,
	.num_modes = 1,
	.bpc = 8,
	.size = {
		.width = 152,
		.height = 91,
	},
	.bus_format = MEDIA_BUS_FMT_RGB888_1X24,
	.bus_flags = DRM_BUS_FLAG_DE_HIGH | DRM_BUS_FLAG_PIXDATA_DRIVE_POSEDGE,
};

static const struct display_timing dlc_dlc0700yzg_1_timing = {
	.pixelclock = { 45000000, 51200000, 57000000 },
	.hactive = { 1024, 1024, 1024 },
	.hfront_porch = { 100, 106, 113 },
	.hback_porch = { 100, 106, 113 },
	.hsync_len = { 100, 108, 114 },
	.vactive = { 600, 600, 600 },
	.vfront_porch = { 8, 11, 15 },
	.vback_porch = { 8, 11, 15 },
	.vsync_len = { 9, 13, 15 },
	.flags = DISPLAY_FLAGS_DE_HIGH,
};

static const struct panel_desc dlc_dlc0700yzg_1 = {
	.timings = &dlc_dlc0700yzg_1_timing,
	.num_timings = 1,
	.bpc = 6,
	.size = {
		.width = 154,
		.height = 86,
	},
	.delay = {
		.prepare = 30,
		.enable = 200,
		.disable = 200,
	},
	.bus_format = MEDIA_BUS_FMT_RGB666_1X7X3_SPWG,
	.connector_type = DRM_MODE_CONNECTOR_LVDS,
};

static const struct display_timing dlc_dlc1010gig_timing = {
	.pixelclock = { 68900000, 71100000, 73400000 },
	.hactive = { 1280, 1280, 1280 },
	.hfront_porch = { 43, 53, 63 },
	.hback_porch = { 43, 53, 63 },
	.hsync_len = { 44, 54, 64 },
	.vactive = { 800, 800, 800 },
	.vfront_porch = { 5, 8, 11 },
	.vback_porch = { 5, 8, 11 },
	.vsync_len = { 5, 7, 11 },
	.flags = DISPLAY_FLAGS_DE_HIGH,
};

static const struct panel_desc dlc_dlc1010gig = {
	.timings = &dlc_dlc1010gig_timing,
	.num_timings = 1,
	.bpc = 8,
	.size = {
		.width = 216,
		.height = 135,
	},
	.delay = {
		.prepare = 60,
		.enable = 150,
		.disable = 100,
		.unprepare = 60,
	},
	.bus_format = MEDIA_BUS_FMT_RGB888_1X7X4_SPWG,
	.connector_type = DRM_MODE_CONNECTOR_LVDS,
};

static const struct drm_display_mode edt_et035012dm6_mode = {
	.clock = 6500,
	.hdisplay = 320,
	.hsync_start = 320 + 20,
	.hsync_end = 320 + 20 + 30,
	.htotal = 320 + 20 + 68,
	.vdisplay = 240,
	.vsync_start = 240 + 4,
	.vsync_end = 240 + 4 + 4,
	.vtotal = 240 + 4 + 4 + 14,
	.flags = DRM_MODE_FLAG_NVSYNC | DRM_MODE_FLAG_NHSYNC,
};

static const struct panel_desc edt_et035012dm6 = {
	.modes = &edt_et035012dm6_mode,
	.num_modes = 1,
	.bpc = 8,
	.size = {
		.width = 70,
		.height = 52,
	},
	.bus_format = MEDIA_BUS_FMT_RGB888_1X24,
	.bus_flags = DRM_BUS_FLAG_DE_LOW | DRM_BUS_FLAG_PIXDATA_SAMPLE_POSEDGE,
};

static const struct drm_display_mode edt_etm0350g0dh6_mode = {
	.clock = 6520,
	.hdisplay = 320,
	.hsync_start = 320 + 20,
	.hsync_end = 320 + 20 + 68,
	.htotal = 320 + 20 + 68,
	.vdisplay = 240,
	.vsync_start = 240 + 4,
	.vsync_end = 240 + 4 + 18,
	.vtotal = 240 + 4 + 18,
	.flags = DRM_MODE_FLAG_NVSYNC | DRM_MODE_FLAG_NHSYNC,
};

static const struct panel_desc edt_etm0350g0dh6 = {
	.modes = &edt_etm0350g0dh6_mode,
	.num_modes = 1,
	.bpc = 6,
	.size = {
		.width = 70,
		.height = 53,
	},
	.bus_format = MEDIA_BUS_FMT_RGB888_1X24,
	.bus_flags = DRM_BUS_FLAG_DE_HIGH | DRM_BUS_FLAG_PIXDATA_DRIVE_NEGEDGE,
	.connector_type = DRM_MODE_CONNECTOR_DPI,
};

static const struct drm_display_mode edt_etm043080dh6gp_mode = {
	.clock = 10870,
	.hdisplay = 480,
	.hsync_start = 480 + 8,
	.hsync_end = 480 + 8 + 4,
	.htotal = 480 + 8 + 4 + 41,

	/*
	 * IWG22M: Y resolution changed for "dc_linuxfb" module crashing while
	 * fb_align
	 */

	.vdisplay = 288,
	.vsync_start = 288 + 2,
	.vsync_end = 288 + 2 + 4,
	.vtotal = 288 + 2 + 4 + 10,
};

static const struct panel_desc edt_etm043080dh6gp = {
	.modes = &edt_etm043080dh6gp_mode,
	.num_modes = 1,
	.bpc = 8,
	.size = {
		.width = 100,
		.height = 65,
	},
	.bus_format = MEDIA_BUS_FMT_RGB666_1X18,
	.connector_type = DRM_MODE_CONNECTOR_DPI,
};

static const struct drm_display_mode edt_etm0430g0dh6_mode = {
	.clock = 9000,
	.hdisplay = 480,
	.hsync_start = 480 + 2,
	.hsync_end = 480 + 2 + 41,
	.htotal = 480 + 2 + 41 + 2,
	.vdisplay = 272,
	.vsync_start = 272 + 2,
	.vsync_end = 272 + 2 + 10,
	.vtotal = 272 + 2 + 10 + 2,
	.flags = DRM_MODE_FLAG_NHSYNC | DRM_MODE_FLAG_NVSYNC,
};

static const struct panel_desc edt_etm0430g0dh6 = {
	.modes = &edt_etm0430g0dh6_mode,
	.num_modes = 1,
	.bpc = 6,
	.size = {
		.width = 95,
		.height = 54,
	},
	.bus_format = MEDIA_BUS_FMT_RGB666_1X18,
	.bus_flags = DRM_BUS_FLAG_DE_HIGH | DRM_BUS_FLAG_PIXDATA_SAMPLE_POSEDGE,
	.connector_type = DRM_MODE_CONNECTOR_DPI,
};

static const struct drm_display_mode edt_et057090dhu_mode = {
	.clock = 25175,
	.hdisplay = 640,
	.hsync_start = 640 + 16,
	.hsync_end = 640 + 16 + 30,
	.htotal = 640 + 16 + 30 + 114,
	.vdisplay = 480,
	.vsync_start = 480 + 10,
	.vsync_end = 480 + 10 + 3,
	.vtotal = 480 + 10 + 3 + 32,
	.flags = DRM_MODE_FLAG_NVSYNC | DRM_MODE_FLAG_NHSYNC,
};

static const struct panel_desc edt_et057090dhu = {
	.modes = &edt_et057090dhu_mode,
	.num_modes = 1,
	.bpc = 6,
	.size = {
		.width = 115,
		.height = 86,
	},
	.bus_format = MEDIA_BUS_FMT_RGB666_1X18,
	.bus_flags = DRM_BUS_FLAG_DE_HIGH | DRM_BUS_FLAG_PIXDATA_DRIVE_NEGEDGE,
	.connector_type = DRM_MODE_CONNECTOR_DPI,
};

static const struct drm_display_mode edt_etm0700g0dh6_mode = {
	.clock = 33260,
	.hdisplay = 800,
	.hsync_start = 800 + 40,
	.hsync_end = 800 + 40 + 128,
	.htotal = 800 + 40 + 128 + 88,
	.vdisplay = 480,
	.vsync_start = 480 + 10,
	.vsync_end = 480 + 10 + 2,
	.vtotal = 480 + 10 + 2 + 33,
	.flags = DRM_MODE_FLAG_NHSYNC | DRM_MODE_FLAG_NVSYNC,
};

static const struct panel_desc edt_etm0700g0dh6 = {
	.modes = &edt_etm0700g0dh6_mode,
	.num_modes = 1,
	.bpc = 6,
	.size = {
		.width = 152,
		.height = 91,
	},
	.bus_format = MEDIA_BUS_FMT_RGB666_1X18,
	.bus_flags = DRM_BUS_FLAG_DE_HIGH | DRM_BUS_FLAG_PIXDATA_DRIVE_NEGEDGE,
	.connector_type = DRM_MODE_CONNECTOR_DPI,
};

static const struct panel_desc edt_etm0700g0bdh6 = {
	.modes = &edt_etm0700g0dh6_mode,
	.num_modes = 1,
	.bpc = 6,
	.size = {
		.width = 152,
		.height = 91,
	},
	.bus_format = MEDIA_BUS_FMT_RGB666_1X18,
	.bus_flags = DRM_BUS_FLAG_DE_HIGH | DRM_BUS_FLAG_PIXDATA_DRIVE_POSEDGE,
	.connector_type = DRM_MODE_CONNECTOR_DPI,
};

static const struct display_timing edt_etml0700y5dha_timing = {
	.pixelclock = { 40800000, 51200000, 67200000 },
	.hactive = { 1024, 1024, 1024 },
	.hfront_porch = { 30, 106, 125 },
	.hback_porch = { 30, 106, 125 },
	.hsync_len = { 30, 108, 126 },
	.vactive = { 600, 600, 600 },
	.vfront_porch = { 3, 12, 67},
	.vback_porch = { 3, 12, 67 },
	.vsync_len = { 4, 11, 66 },
	.flags = DISPLAY_FLAGS_HSYNC_LOW | DISPLAY_FLAGS_VSYNC_LOW |
		 DISPLAY_FLAGS_DE_HIGH,
};

static const struct panel_desc edt_etml0700y5dha = {
	.timings = &edt_etml0700y5dha_timing,
	.num_timings = 1,
	.bpc = 8,
	.size = {
		.width = 155,
		.height = 86,
	},
	.bus_format = MEDIA_BUS_FMT_RGB888_1X7X4_SPWG,
	.connector_type = DRM_MODE_CONNECTOR_LVDS,
};

static const struct drm_display_mode edt_etmv570g2dhu_mode = {
	.clock = 25175,
	.hdisplay = 640,
	.hsync_start = 640,
	.hsync_end = 640 + 16,
	.htotal = 640 + 16 + 30 + 114,
	.vdisplay = 480,
	.vsync_start = 480 + 10,
	.vsync_end = 480 + 10 + 3,
	.vtotal = 480 + 10 + 3 + 35,
	.flags = DRM_MODE_FLAG_PVSYNC | DRM_MODE_FLAG_PHSYNC,
};

static const struct panel_desc edt_etmv570g2dhu = {
	.modes = &edt_etmv570g2dhu_mode,
	.num_modes = 1,
	.bpc = 6,
	.size = {
		.width = 115,
		.height = 86,
	},
	.bus_format = MEDIA_BUS_FMT_RGB888_1X24,
	.bus_flags = DRM_BUS_FLAG_DE_HIGH | DRM_BUS_FLAG_PIXDATA_DRIVE_NEGEDGE,
	.connector_type = DRM_MODE_CONNECTOR_DPI,
};

static const struct display_timing eink_vb3300_kca_timing = {
	.pixelclock = { 40000000, 40000000, 40000000 },
	.hactive = { 334, 334, 334 },
	.hfront_porch = { 1, 1, 1 },
	.hback_porch = { 1, 1, 1 },
	.hsync_len = { 1, 1, 1 },
	.vactive = { 1405, 1405, 1405 },
	.vfront_porch = { 1, 1, 1 },
	.vback_porch = { 1, 1, 1 },
	.vsync_len = { 1, 1, 1 },
	.flags = DISPLAY_FLAGS_HSYNC_LOW | DISPLAY_FLAGS_VSYNC_LOW |
		 DISPLAY_FLAGS_DE_HIGH | DISPLAY_FLAGS_PIXDATA_POSEDGE,
};

static const struct panel_desc eink_vb3300_kca = {
	.timings = &eink_vb3300_kca_timing,
	.num_timings = 1,
	.bpc = 6,
	.size = {
		.width = 157,
		.height = 209,
	},
	.bus_format = MEDIA_BUS_FMT_RGB888_1X24,
	.bus_flags = DRM_BUS_FLAG_DE_HIGH | DRM_BUS_FLAG_PIXDATA_DRIVE_POSEDGE,
	.connector_type = DRM_MODE_CONNECTOR_DPI,
};

static const struct display_timing evervision_vgg804821_timing = {
	.pixelclock = { 27600000, 33300000, 50000000 },
	.hactive = { 800, 800, 800 },
	.hfront_porch = { 40, 66, 70 },
	.hback_porch = { 40, 67, 70 },
	.hsync_len = { 40, 67, 70 },
	.vactive = { 480, 480, 480 },
	.vfront_porch = { 6, 10, 10 },
	.vback_porch = { 7, 11, 11 },
	.vsync_len = { 7, 11, 11 },
	.flags = DISPLAY_FLAGS_HSYNC_HIGH | DISPLAY_FLAGS_VSYNC_HIGH |
		 DISPLAY_FLAGS_DE_HIGH | DISPLAY_FLAGS_PIXDATA_NEGEDGE |
		 DISPLAY_FLAGS_SYNC_NEGEDGE,
};

static const struct panel_desc evervision_vgg804821 = {
	.timings = &evervision_vgg804821_timing,
	.num_timings = 1,
	.bpc = 8,
	.size = {
		.width = 108,
		.height = 64,
	},
	.bus_format = MEDIA_BUS_FMT_RGB888_1X24,
	.bus_flags = DRM_BUS_FLAG_DE_HIGH | DRM_BUS_FLAG_PIXDATA_SAMPLE_POSEDGE,
};

static const struct drm_display_mode foxlink_fl500wvr00_a0t_mode = {
	.clock = 32260,
	.hdisplay = 800,
	.hsync_start = 800 + 168,
	.hsync_end = 800 + 168 + 64,
	.htotal = 800 + 168 + 64 + 88,
	.vdisplay = 480,
	.vsync_start = 480 + 37,
	.vsync_end = 480 + 37 + 2,
	.vtotal = 480 + 37 + 2 + 8,
};

static const struct panel_desc foxlink_fl500wvr00_a0t = {
	.modes = &foxlink_fl500wvr00_a0t_mode,
	.num_modes = 1,
	.bpc = 8,
	.size = {
		.width = 108,
		.height = 65,
	},
	.bus_format = MEDIA_BUS_FMT_RGB888_1X24,
};

static const struct drm_display_mode frida_frd350h54004_modes[] = {
	{ /* 60 Hz */
		.clock = 6000,
		.hdisplay = 320,
		.hsync_start = 320 + 44,
		.hsync_end = 320 + 44 + 16,
		.htotal = 320 + 44 + 16 + 20,
		.vdisplay = 240,
		.vsync_start = 240 + 2,
		.vsync_end = 240 + 2 + 6,
		.vtotal = 240 + 2 + 6 + 2,
		.flags = DRM_MODE_FLAG_NHSYNC | DRM_MODE_FLAG_NVSYNC,
	},
	{ /* 50 Hz */
		.clock = 5400,
		.hdisplay = 320,
		.hsync_start = 320 + 56,
		.hsync_end = 320 + 56 + 16,
		.htotal = 320 + 56 + 16 + 40,
		.vdisplay = 240,
		.vsync_start = 240 + 2,
		.vsync_end = 240 + 2 + 6,
		.vtotal = 240 + 2 + 6 + 2,
		.flags = DRM_MODE_FLAG_NHSYNC | DRM_MODE_FLAG_NVSYNC,
	},
};

static const struct panel_desc frida_frd350h54004 = {
	.modes = frida_frd350h54004_modes,
	.num_modes = ARRAY_SIZE(frida_frd350h54004_modes),
	.bpc = 8,
	.size = {
		.width = 77,
		.height = 64,
	},
	.bus_format = MEDIA_BUS_FMT_RGB888_1X24,
	.bus_flags = DRM_BUS_FLAG_DE_HIGH | DRM_BUS_FLAG_PIXDATA_SAMPLE_NEGEDGE,
	.connector_type = DRM_MODE_CONNECTOR_DPI,
};

static const struct drm_display_mode friendlyarm_hd702e_mode = {
	.clock		= 67185,
	.hdisplay	= 800,
	.hsync_start	= 800 + 20,
	.hsync_end	= 800 + 20 + 24,
	.htotal		= 800 + 20 + 24 + 20,
	.vdisplay	= 1280,
	.vsync_start	= 1280 + 4,
	.vsync_end	= 1280 + 4 + 8,
	.vtotal		= 1280 + 4 + 8 + 4,
	.flags		= DRM_MODE_FLAG_NVSYNC | DRM_MODE_FLAG_NHSYNC,
};

static const struct panel_desc friendlyarm_hd702e = {
	.modes = &friendlyarm_hd702e_mode,
	.num_modes = 1,
	.size = {
		.width	= 94,
		.height	= 151,
	},
};

static const struct drm_display_mode giantplus_gpg482739qs5_mode = {
	.clock = 9000,
	.hdisplay = 480,
	.hsync_start = 480 + 5,
	.hsync_end = 480 + 5 + 1,
	.htotal = 480 + 5 + 1 + 40,
	.vdisplay = 272,
	.vsync_start = 272 + 8,
	.vsync_end = 272 + 8 + 1,
	.vtotal = 272 + 8 + 1 + 8,
};

static const struct panel_desc giantplus_gpg482739qs5 = {
	.modes = &giantplus_gpg482739qs5_mode,
	.num_modes = 1,
	.bpc = 8,
	.size = {
		.width = 95,
		.height = 54,
	},
	.bus_format = MEDIA_BUS_FMT_RGB888_1X24,
};

static const struct display_timing giantplus_gpm940b0_timing = {
	.pixelclock = { 13500000, 27000000, 27500000 },
	.hactive = { 320, 320, 320 },
	.hfront_porch = { 14, 686, 718 },
	.hback_porch = { 50, 70, 255 },
	.hsync_len = { 1, 1, 1 },
	.vactive = { 240, 240, 240 },
	.vfront_porch = { 1, 1, 179 },
	.vback_porch = { 1, 21, 31 },
	.vsync_len = { 1, 1, 6 },
	.flags = DISPLAY_FLAGS_HSYNC_LOW | DISPLAY_FLAGS_VSYNC_LOW,
};

static const struct panel_desc giantplus_gpm940b0 = {
	.timings = &giantplus_gpm940b0_timing,
	.num_timings = 1,
	.bpc = 8,
	.size = {
		.width = 60,
		.height = 45,
	},
	.bus_format = MEDIA_BUS_FMT_RGB888_3X8,
	.bus_flags = DRM_BUS_FLAG_DE_HIGH | DRM_BUS_FLAG_PIXDATA_SAMPLE_POSEDGE,
};

static const struct display_timing hannstar_hsd070pww1_timing = {
	.pixelclock = { 64300000, 71100000, 82000000 },
	.hactive = { 1280, 1280, 1280 },
	.hfront_porch = { 1, 1, 10 },
	.hback_porch = { 1, 1, 10 },
	/*
	 * According to the data sheet, the minimum horizontal blanking interval
	 * is 54 clocks (1 + 52 + 1), but tests with a Nitrogen6X have shown the
	 * minimum working horizontal blanking interval to be 60 clocks.
	 */
	.hsync_len = { 58, 158, 661 },
	.vactive = { 800, 800, 800 },
	.vfront_porch = { 1, 1, 10 },
	.vback_porch = { 1, 1, 10 },
	.vsync_len = { 1, 21, 203 },
	.flags = DISPLAY_FLAGS_DE_HIGH,
};

static const struct panel_desc hannstar_hsd070pww1 = {
	.timings = &hannstar_hsd070pww1_timing,
	.num_timings = 1,
	.bpc = 6,
	.size = {
		.width = 151,
		.height = 94,
	},
	.bus_format = MEDIA_BUS_FMT_RGB666_1X7X3_SPWG,
	.connector_type = DRM_MODE_CONNECTOR_LVDS,
};

static const struct display_timing hannstar_hsd100pxn1_timing = {
	.pixelclock = { 55000000, 65000000, 75000000 },
	.hactive = { 1024, 1024, 1024 },
	.hfront_porch = { 40, 40, 40 },
	.hback_porch = { 220, 220, 220 },
	.hsync_len = { 20, 60, 100 },
	.vactive = { 768, 768, 768 },
	.vfront_porch = { 7, 7, 7 },
	.vback_porch = { 21, 21, 21 },
	.vsync_len = { 10, 10, 10 },
	.flags = DISPLAY_FLAGS_DE_HIGH,
};

static const struct panel_desc hannstar_hsd100pxn1 = {
	.timings = &hannstar_hsd100pxn1_timing,
	.num_timings = 1,
	.bpc = 6,
	.size = {
		.width = 203,
		.height = 152,
	},
	.bus_format = MEDIA_BUS_FMT_RGB666_1X7X3_SPWG,
	.connector_type = DRM_MODE_CONNECTOR_LVDS,
};

static const struct display_timing hannstar_hsd101pww2_timing = {
	.pixelclock = { 64300000, 71100000, 82000000 },
	.hactive = { 1280, 1280, 1280 },
	.hfront_porch = { 1, 1, 10 },
	.hback_porch = { 1, 1, 10 },
	.hsync_len = { 58, 158, 661 },
	.vactive = { 800, 800, 800 },
	.vfront_porch = { 1, 1, 10 },
	.vback_porch = { 1, 1, 10 },
	.vsync_len = { 1, 21, 203 },
	.flags = DISPLAY_FLAGS_DE_HIGH,
};

static const struct panel_desc hannstar_hsd101pww2 = {
	.timings = &hannstar_hsd101pww2_timing,
	.num_timings = 1,
	.bpc = 8,
	.size = {
		.width = 217,
		.height = 136,
	},
	.bus_format = MEDIA_BUS_FMT_RGB888_1X7X4_SPWG,
	.connector_type = DRM_MODE_CONNECTOR_LVDS,
};

static const struct drm_display_mode hitachi_tx23d38vm0caa_mode = {
	.clock = 33333,
	.hdisplay = 800,
	.hsync_start = 800 + 85,
	.hsync_end = 800 + 85 + 86,
	.htotal = 800 + 85 + 86 + 85,
	.vdisplay = 480,
	.vsync_start = 480 + 16,
	.vsync_end = 480 + 16 + 13,
	.vtotal = 480 + 16 + 13 + 16,
};

static const struct panel_desc hitachi_tx23d38vm0caa = {
	.modes = &hitachi_tx23d38vm0caa_mode,
	.num_modes = 1,
	.bpc = 6,
	.size = {
		.width = 195,
		.height = 117,
	},
	.delay = {
		.enable = 160,
		.disable = 160,
	},
};

static const struct drm_display_mode innolux_at043tn24_mode = {
	.clock = 9000,
	.hdisplay = 480,
	.hsync_start = 480 + 2,
	.hsync_end = 480 + 2 + 41,
	.htotal = 480 + 2 + 41 + 2,
	.vdisplay = 272,
	.vsync_start = 272 + 2,
	.vsync_end = 272 + 2 + 10,
	.vtotal = 272 + 2 + 10 + 2,
	.flags = DRM_MODE_FLAG_NHSYNC | DRM_MODE_FLAG_NVSYNC,
};

static const struct panel_desc innolux_at043tn24 = {
	.modes = &innolux_at043tn24_mode,
	.num_modes = 1,
	.bpc = 8,
	.size = {
		.width = 95,
		.height = 54,
	},
	.bus_format = MEDIA_BUS_FMT_RGB888_1X24,
	.connector_type = DRM_MODE_CONNECTOR_DPI,
	.bus_flags = DRM_BUS_FLAG_DE_HIGH | DRM_BUS_FLAG_PIXDATA_DRIVE_POSEDGE,
};

static const struct drm_display_mode innolux_at070tn92_mode = {
	.clock = 33333,
	.hdisplay = 800,
	.hsync_start = 800 + 210,
	.hsync_end = 800 + 210 + 20,
	.htotal = 800 + 210 + 20 + 46,
	.vdisplay = 480,
	.vsync_start = 480 + 22,
	.vsync_end = 480 + 22 + 10,
	.vtotal = 480 + 22 + 23 + 10,
};

static const struct panel_desc innolux_at070tn92 = {
	.modes = &innolux_at070tn92_mode,
	.num_modes = 1,
	.size = {
		.width = 154,
		.height = 86,
	},
	.bus_format = MEDIA_BUS_FMT_RGB888_1X24,
};

static const struct display_timing innolux_g070ace_l01_timing = {
	.pixelclock = { 25200000, 35000000, 35700000 },
	.hactive = { 800, 800, 800 },
	.hfront_porch = { 30, 32, 87 },
	.hback_porch = { 30, 32, 87 },
	.hsync_len = { 1, 1, 1 },
	.vactive = { 480, 480, 480 },
	.vfront_porch = { 3, 3, 3 },
	.vback_porch = { 13, 13, 13 },
	.vsync_len = { 1, 1, 4 },
	.flags = DISPLAY_FLAGS_DE_HIGH,
};

static const struct panel_desc innolux_g070ace_l01 = {
	.timings = &innolux_g070ace_l01_timing,
	.num_timings = 1,
	.bpc = 8,
	.size = {
		.width = 152,
		.height = 91,
	},
	.delay = {
		.prepare = 10,
		.enable = 50,
		.disable = 50,
		.unprepare = 500,
	},
	.bus_format = MEDIA_BUS_FMT_RGB888_1X7X4_SPWG,
	.bus_flags = DRM_BUS_FLAG_DE_HIGH,
	.connector_type = DRM_MODE_CONNECTOR_LVDS,
};

static const struct display_timing innolux_g070y2_l01_timing = {
	.pixelclock = { 28000000, 29500000, 32000000 },
	.hactive = { 800, 800, 800 },
	.hfront_porch = { 61, 91, 141 },
	.hback_porch = { 60, 90, 140 },
	.hsync_len = { 12, 12, 12 },
	.vactive = { 480, 480, 480 },
	.vfront_porch = { 4, 9, 30 },
	.vback_porch = { 4, 8, 28 },
	.vsync_len = { 2, 2, 2 },
	.flags = DISPLAY_FLAGS_DE_HIGH,
};

static const struct panel_desc innolux_g070y2_l01 = {
	.timings = &innolux_g070y2_l01_timing,
	.num_timings = 1,
	.bpc = 8,
	.size = {
		.width = 152,
		.height = 91,
	},
	.delay = {
		.prepare = 10,
		.enable = 100,
		.disable = 100,
		.unprepare = 800,
	},
	.bus_format = MEDIA_BUS_FMT_RGB888_1X7X4_SPWG,
	.bus_flags = DRM_BUS_FLAG_DE_HIGH,
	.connector_type = DRM_MODE_CONNECTOR_LVDS,
};

static const struct drm_display_mode innolux_g070y2_t02_mode = {
	.clock = 33333,
	.hdisplay = 800,
	.hsync_start = 800 + 210,
	.hsync_end = 800 + 210 + 20,
	.htotal = 800 + 210 + 20 + 46,
	.vdisplay = 480,
	.vsync_start = 480 + 22,
	.vsync_end = 480 + 22 + 10,
	.vtotal = 480 + 22 + 23 + 10,
};

static const struct panel_desc innolux_g070y2_t02 = {
	.modes = &innolux_g070y2_t02_mode,
	.num_modes = 1,
	.bpc = 8,
	.size = {
		.width = 152,
		.height = 92,
	},
	.bus_format = MEDIA_BUS_FMT_RGB888_1X24,
	.bus_flags = DRM_BUS_FLAG_DE_HIGH | DRM_BUS_FLAG_PIXDATA_DRIVE_POSEDGE,
	.connector_type = DRM_MODE_CONNECTOR_DPI,
};

static const struct display_timing innolux_g101ice_l01_timing = {
	.pixelclock = { 60400000, 71100000, 74700000 },
	.hactive = { 1280, 1280, 1280 },
	.hfront_porch = { 41, 80, 100 },
	.hback_porch = { 40, 79, 99 },
	.hsync_len = { 1, 1, 1 },
	.vactive = { 800, 800, 800 },
	.vfront_porch = { 5, 11, 14 },
	.vback_porch = { 4, 11, 14 },
	.vsync_len = { 1, 1, 1 },
	.flags = DISPLAY_FLAGS_DE_HIGH,
};

static const struct panel_desc innolux_g101ice_l01 = {
	.timings = &innolux_g101ice_l01_timing,
	.num_timings = 1,
	.bpc = 8,
	.size = {
		.width = 217,
		.height = 135,
	},
	.delay = {
		.enable = 200,
		.disable = 200,
	},
	.bus_format = MEDIA_BUS_FMT_RGB888_1X7X4_SPWG,
	.connector_type = DRM_MODE_CONNECTOR_LVDS,
};

static const struct display_timing innolux_g121i1_l01_timing = {
	.pixelclock = { 67450000, 71000000, 74550000 },
	.hactive = { 1280, 1280, 1280 },
	.hfront_porch = { 40, 80, 160 },
	.hback_porch = { 39, 79, 159 },
	.hsync_len = { 1, 1, 1 },
	.vactive = { 800, 800, 800 },
	.vfront_porch = { 5, 11, 100 },
	.vback_porch = { 4, 11, 99 },
	.vsync_len = { 1, 1, 1 },
};

static const struct panel_desc innolux_g121i1_l01 = {
	.timings = &innolux_g121i1_l01_timing,
	.num_timings = 1,
	.bpc = 6,
	.size = {
		.width = 261,
		.height = 163,
	},
	.delay = {
		.enable = 200,
		.disable = 20,
	},
	.bus_format = MEDIA_BUS_FMT_RGB666_1X7X3_SPWG,
	.connector_type = DRM_MODE_CONNECTOR_LVDS,
};

static const struct drm_display_mode innolux_g121x1_l03_mode = {
	.clock = 65000,
	.hdisplay = 1024,
	.hsync_start = 1024 + 0,
	.hsync_end = 1024 + 1,
	.htotal = 1024 + 0 + 1 + 320,
	.vdisplay = 768,
	.vsync_start = 768 + 38,
	.vsync_end = 768 + 38 + 1,
	.vtotal = 768 + 38 + 1 + 0,
	.flags = DRM_MODE_FLAG_NHSYNC | DRM_MODE_FLAG_NVSYNC,
};

static const struct panel_desc innolux_g121x1_l03 = {
	.modes = &innolux_g121x1_l03_mode,
	.num_modes = 1,
	.bpc = 6,
	.size = {
		.width = 246,
		.height = 185,
	},
	.delay = {
		.enable = 200,
		.unprepare = 200,
		.disable = 400,
	},
};

static const struct display_timing innolux_g156hce_l01_timings = {
	.pixelclock = { 120000000, 141860000, 150000000 },
	.hactive = { 1920, 1920, 1920 },
	.hfront_porch = { 80, 90, 100 },
	.hback_porch = { 80, 90, 100 },
	.hsync_len = { 20, 30, 30 },
	.vactive = { 1080, 1080, 1080 },
	.vfront_porch = { 3, 10, 20 },
	.vback_porch = { 3, 10, 20 },
	.vsync_len = { 4, 10, 10 },
};

static const struct panel_desc innolux_g156hce_l01 = {
	.timings = &innolux_g156hce_l01_timings,
	.num_timings = 1,
	.bpc = 8,
	.size = {
		.width = 344,
		.height = 194,
	},
	.delay = {
		.prepare = 1,		/* T1+T2 */
		.enable = 450,		/* T5 */
		.disable = 200,		/* T6 */
		.unprepare = 10,	/* T3+T7 */
	},
	.bus_format = MEDIA_BUS_FMT_RGB888_1X7X4_SPWG,
	.bus_flags = DRM_BUS_FLAG_DE_HIGH,
	.connector_type = DRM_MODE_CONNECTOR_LVDS,
};

static const struct drm_display_mode innolux_n156bge_l21_mode = {
	.clock = 69300,
	.hdisplay = 1366,
	.hsync_start = 1366 + 16,
	.hsync_end = 1366 + 16 + 34,
	.htotal = 1366 + 16 + 34 + 50,
	.vdisplay = 768,
	.vsync_start = 768 + 2,
	.vsync_end = 768 + 2 + 6,
	.vtotal = 768 + 2 + 6 + 12,
};

static const struct panel_desc innolux_n156bge_l21 = {
	.modes = &innolux_n156bge_l21_mode,
	.num_modes = 1,
	.bpc = 6,
	.size = {
		.width = 344,
		.height = 193,
	},
	.bus_format = MEDIA_BUS_FMT_RGB666_1X7X3_SPWG,
	.bus_flags = DRM_BUS_FLAG_DE_HIGH,
	.connector_type = DRM_MODE_CONNECTOR_LVDS,
};

static const struct drm_display_mode innolux_zj070na_01p_mode = {
	.clock = 51501,
	.hdisplay = 1024,
	.hsync_start = 1024 + 128,
	.hsync_end = 1024 + 128 + 64,
	.htotal = 1024 + 128 + 64 + 128,
	.vdisplay = 600,
	.vsync_start = 600 + 16,
	.vsync_end = 600 + 16 + 4,
	.vtotal = 600 + 16 + 4 + 16,
};

static const struct panel_desc innolux_zj070na_01p = {
	.modes = &innolux_zj070na_01p_mode,
	.num_modes = 1,
	.bpc = 6,
	.size = {
		.width = 154,
		.height = 90,
	},
};

static const struct display_timing jdi_tx26d202vm0bwa_timing = {
	.pixelclock = { 151820000, 156720000, 159780000 },
	.hactive = { 1920, 1920, 1920 },
	.hfront_porch = { 76, 100, 112 },
	.hback_porch = { 74, 100, 112 },
	.hsync_len = { 30, 30, 30 },
	.vactive = { 1200, 1200, 1200},
	.vfront_porch = { 3, 5, 10 },
	.vback_porch = { 2, 5, 10 },
	.vsync_len = { 5, 5, 5 },
	.flags = DISPLAY_FLAGS_DE_HIGH,
};

static const struct panel_desc jdi_tx26d202vm0bwa = {
	.timings = &jdi_tx26d202vm0bwa_timing,
	.num_timings = 1,
	.bpc = 8,
	.size = {
		.width = 217,
		.height = 136,
	},
	.delay = {
		/*
		 * The panel spec recommends one second delay
		 * to the below items.  However, it's a bit too
		 * long in pratice.  Based on tests, it turns
		 * out 100 milliseconds is fine.
		 */
		.prepare = 100,
		.enable = 100,
		.unprepare = 100,
		.disable = 100,
	},
	.bus_format = MEDIA_BUS_FMT_RGB888_1X7X4_SPWG,
	.bus_flags = DRM_BUS_FLAG_DE_HIGH,
	.connector_type = DRM_MODE_CONNECTOR_LVDS,
};

static const struct display_timing koe_tx14d24vm1bpa_timing = {
	.pixelclock = { 5580000, 5850000, 6200000 },
	.hactive = { 320, 320, 320 },
	.hfront_porch = { 30, 30, 30 },
	.hback_porch = { 30, 30, 30 },
	.hsync_len = { 1, 5, 17 },
	.vactive = { 240, 240, 240 },
	.vfront_porch = { 6, 6, 6 },
	.vback_porch = { 5, 5, 5 },
	.vsync_len = { 1, 2, 11 },
	.flags = DISPLAY_FLAGS_DE_HIGH,
};

static const struct panel_desc koe_tx14d24vm1bpa = {
	.timings = &koe_tx14d24vm1bpa_timing,
	.num_timings = 1,
	.bpc = 6,
	.size = {
		.width = 115,
		.height = 86,
	},
};

static const struct display_timing koe_tx26d202vm0bwa_timing = {
	.pixelclock = { 151820000, 156720000, 159780000 },
	.hactive = { 1920, 1920, 1920 },
	.hfront_porch = { 105, 130, 142 },
	.hback_porch = { 45, 70, 82 },
	.hsync_len = { 30, 30, 30 },
	.vactive = { 1200, 1200, 1200},
	.vfront_porch = { 3, 5, 10 },
	.vback_porch = { 2, 5, 10 },
	.vsync_len = { 5, 5, 5 },
};

static const struct panel_desc koe_tx26d202vm0bwa = {
	.timings = &koe_tx26d202vm0bwa_timing,
	.num_timings = 1,
	.bpc = 8,
	.size = {
		.width = 217,
		.height = 136,
	},
	.delay = {
		.prepare = 1000,
		.enable = 1000,
		.unprepare = 1000,
		.disable = 1000,
	},
	.bus_format = MEDIA_BUS_FMT_RGB888_1X7X4_SPWG,
	.bus_flags = DRM_BUS_FLAG_DE_HIGH,
	.connector_type = DRM_MODE_CONNECTOR_LVDS,
};

static const struct display_timing koe_tx31d200vm0baa_timing = {
	.pixelclock = { 39600000, 43200000, 48000000 },
	.hactive = { 1280, 1280, 1280 },
	.hfront_porch = { 16, 36, 56 },
	.hback_porch = { 16, 36, 56 },
	.hsync_len = { 8, 8, 8 },
	.vactive = { 480, 480, 480 },
	.vfront_porch = { 6, 21, 33 },
	.vback_porch = { 6, 21, 33 },
	.vsync_len = { 8, 8, 8 },
	.flags = DISPLAY_FLAGS_DE_HIGH,
};

static const struct panel_desc koe_tx31d200vm0baa = {
	.timings = &koe_tx31d200vm0baa_timing,
	.num_timings = 1,
	.bpc = 6,
	.size = {
		.width = 292,
		.height = 109,
	},
	.bus_format = MEDIA_BUS_FMT_RGB666_1X7X3_SPWG,
	.connector_type = DRM_MODE_CONNECTOR_LVDS,
};

static const struct display_timing kyo_tcg121xglp_timing = {
	.pixelclock = { 52000000, 65000000, 71000000 },
	.hactive = { 1024, 1024, 1024 },
	.hfront_porch = { 2, 2, 2 },
	.hback_porch = { 2, 2, 2 },
	.hsync_len = { 86, 124, 244 },
	.vactive = { 768, 768, 768 },
	.vfront_porch = { 2, 2, 2 },
	.vback_porch = { 2, 2, 2 },
	.vsync_len = { 6, 34, 73 },
	.flags = DISPLAY_FLAGS_DE_HIGH,
};

static const struct panel_desc kyo_tcg121xglp = {
	.timings = &kyo_tcg121xglp_timing,
	.num_timings = 1,
	.bpc = 8,
	.size = {
		.width = 246,
		.height = 184,
	},
	.bus_format = MEDIA_BUS_FMT_RGB888_1X7X4_SPWG,
	.connector_type = DRM_MODE_CONNECTOR_LVDS,
};

static const struct drm_display_mode lemaker_bl035_rgb_002_mode = {
	.clock = 7000,
	.hdisplay = 320,
	.hsync_start = 320 + 20,
	.hsync_end = 320 + 20 + 30,
	.htotal = 320 + 20 + 30 + 38,
	.vdisplay = 240,
	.vsync_start = 240 + 4,
	.vsync_end = 240 + 4 + 3,
	.vtotal = 240 + 4 + 3 + 15,
};

static const struct panel_desc lemaker_bl035_rgb_002 = {
	.modes = &lemaker_bl035_rgb_002_mode,
	.num_modes = 1,
	.size = {
		.width = 70,
		.height = 52,
	},
	.bus_format = MEDIA_BUS_FMT_RGB888_1X24,
	.bus_flags = DRM_BUS_FLAG_DE_LOW,
};

static const struct drm_display_mode lg_lb070wv8_mode = {
	.clock = 33246,
	.hdisplay = 800,
	.hsync_start = 800 + 88,
	.hsync_end = 800 + 88 + 80,
	.htotal = 800 + 88 + 80 + 88,
	.vdisplay = 480,
	.vsync_start = 480 + 10,
	.vsync_end = 480 + 10 + 25,
	.vtotal = 480 + 10 + 25 + 10,
};

static const struct panel_desc lg_lb070wv8 = {
	.modes = &lg_lb070wv8_mode,
	.num_modes = 1,
	.bpc = 8,
	.size = {
		.width = 151,
		.height = 91,
	},
	.bus_format = MEDIA_BUS_FMT_RGB888_1X7X4_SPWG,
	.connector_type = DRM_MODE_CONNECTOR_LVDS,
};

static const struct display_timing logictechno_lt161010_2nh_timing = {
	.pixelclock = { 26400000, 33300000, 46800000 },
	.hactive = { 800, 800, 800 },
	.hfront_porch = { 16, 210, 354 },
	.hback_porch = { 46, 46, 46 },
	.hsync_len = { 1, 20, 40 },
	.vactive = { 480, 480, 480 },
	.vfront_porch = { 7, 22, 147 },
	.vback_porch = { 23, 23, 23 },
	.vsync_len = { 1, 10, 20 },
	.flags = DISPLAY_FLAGS_HSYNC_LOW | DISPLAY_FLAGS_VSYNC_LOW |
		 DISPLAY_FLAGS_DE_HIGH | DISPLAY_FLAGS_PIXDATA_POSEDGE |
		 DISPLAY_FLAGS_SYNC_POSEDGE,
};

static const struct panel_desc logictechno_lt161010_2nh = {
	.timings = &logictechno_lt161010_2nh_timing,
	.num_timings = 1,
	.bpc = 6,
	.size = {
		.width = 154,
		.height = 86,
	},
	.bus_format = MEDIA_BUS_FMT_RGB666_1X18,
	.bus_flags = DRM_BUS_FLAG_DE_HIGH |
		     DRM_BUS_FLAG_PIXDATA_SAMPLE_NEGEDGE |
		     DRM_BUS_FLAG_SYNC_SAMPLE_NEGEDGE,
	.connector_type = DRM_MODE_CONNECTOR_DPI,
};

static const struct display_timing logictechno_lt170410_2whc_timing = {
	.pixelclock = { 68900000, 71100000, 73400000 },
	.hactive = { 1280, 1280, 1280 },
	.hfront_porch = { 23, 60, 71 },
	.hback_porch = { 23, 60, 71 },
	.hsync_len = { 15, 40, 47 },
	.vactive = { 800, 800, 800 },
	.vfront_porch = { 5, 7, 10 },
	.vback_porch = { 5, 7, 10 },
	.vsync_len = { 6, 9, 12 },
	.flags = DISPLAY_FLAGS_HSYNC_LOW | DISPLAY_FLAGS_VSYNC_LOW |
		 DISPLAY_FLAGS_DE_HIGH | DISPLAY_FLAGS_PIXDATA_POSEDGE |
		 DISPLAY_FLAGS_SYNC_POSEDGE,
};

static const struct panel_desc logictechno_lt170410_2whc = {
	.timings = &logictechno_lt170410_2whc_timing,
	.num_timings = 1,
	.bpc = 8,
	.size = {
		.width = 217,
		.height = 136,
	},
	.bus_format = MEDIA_BUS_FMT_RGB888_1X7X4_SPWG,
	.bus_flags = DRM_BUS_FLAG_DE_HIGH,
	.connector_type = DRM_MODE_CONNECTOR_LVDS,
};

static const struct drm_display_mode logictechno_lttd800480070_l2rt_mode = {
	.clock = 33000,
	.hdisplay = 800,
	.hsync_start = 800 + 112,
	.hsync_end = 800 + 112 + 3,
	.htotal = 800 + 112 + 3 + 85,
	.vdisplay = 480,
	.vsync_start = 480 + 38,
	.vsync_end = 480 + 38 + 3,
	.vtotal = 480 + 38 + 3 + 29,
	.flags = DRM_MODE_FLAG_NVSYNC | DRM_MODE_FLAG_NHSYNC,
};

static const struct panel_desc logictechno_lttd800480070_l2rt = {
	.modes = &logictechno_lttd800480070_l2rt_mode,
	.num_modes = 1,
	.bpc = 8,
	.size = {
		.width = 154,
		.height = 86,
	},
	.delay = {
		.prepare = 45,
		.enable = 100,
		.disable = 100,
		.unprepare = 45
	},
	.bus_format = MEDIA_BUS_FMT_RGB888_1X24,
	.bus_flags = DRM_BUS_FLAG_PIXDATA_SAMPLE_NEGEDGE,
	.connector_type = DRM_MODE_CONNECTOR_DPI,
};

static const struct drm_display_mode logictechno_lttd800480070_l6wh_rt_mode = {
	.clock = 33000,
	.hdisplay = 800,
	.hsync_start = 800 + 154,
	.hsync_end = 800 + 154 + 3,
	.htotal = 800 + 154 + 3 + 43,
	.vdisplay = 480,
	.vsync_start = 480 + 47,
	.vsync_end = 480 + 47 + 3,
	.vtotal = 480 + 47 + 3 + 20,
	.flags = DRM_MODE_FLAG_NVSYNC | DRM_MODE_FLAG_NHSYNC,
};

static const struct panel_desc logictechno_lttd800480070_l6wh_rt = {
	.modes = &logictechno_lttd800480070_l6wh_rt_mode,
	.num_modes = 1,
	.bpc = 8,
	.size = {
		.width = 154,
		.height = 86,
	},
	.delay = {
		.prepare = 45,
		.enable = 100,
		.disable = 100,
		.unprepare = 45
	},
	.bus_format = MEDIA_BUS_FMT_RGB888_1X24,
	.bus_flags = DRM_BUS_FLAG_PIXDATA_SAMPLE_NEGEDGE,
	.connector_type = DRM_MODE_CONNECTOR_DPI,
};

static const struct drm_display_mode logicpd_type_28_mode = {
	.clock = 9107,
	.hdisplay = 480,
	.hsync_start = 480 + 3,
	.hsync_end = 480 + 3 + 42,
	.htotal = 480 + 3 + 42 + 2,

	.vdisplay = 272,
	.vsync_start = 272 + 2,
	.vsync_end = 272 + 2 + 11,
	.vtotal = 272 + 2 + 11 + 3,
	.flags = DRM_MODE_FLAG_PHSYNC | DRM_MODE_FLAG_PVSYNC,
};

static const struct panel_desc logicpd_type_28 = {
	.modes = &logicpd_type_28_mode,
	.num_modes = 1,
	.bpc = 8,
	.size = {
		.width = 105,
		.height = 67,
	},
	.delay = {
		.prepare = 200,
		.enable = 200,
		.unprepare = 200,
		.disable = 200,
	},
	.bus_format = MEDIA_BUS_FMT_RGB888_1X24,
	.bus_flags = DRM_BUS_FLAG_DE_HIGH | DRM_BUS_FLAG_PIXDATA_DRIVE_POSEDGE |
		     DRM_BUS_FLAG_SYNC_DRIVE_NEGEDGE,
	.connector_type = DRM_MODE_CONNECTOR_DPI,
};

static const struct drm_display_mode mitsubishi_aa070mc01_mode = {
	.clock = 30400,
	.hdisplay = 800,
	.hsync_start = 800 + 0,
	.hsync_end = 800 + 1,
	.htotal = 800 + 0 + 1 + 160,
	.vdisplay = 480,
	.vsync_start = 480 + 0,
	.vsync_end = 480 + 48 + 1,
	.vtotal = 480 + 48 + 1 + 0,
	.flags = DRM_MODE_FLAG_NHSYNC | DRM_MODE_FLAG_NVSYNC,
};

static const struct panel_desc mitsubishi_aa070mc01 = {
	.modes = &mitsubishi_aa070mc01_mode,
	.num_modes = 1,
	.bpc = 8,
	.size = {
		.width = 152,
		.height = 91,
	},

	.delay = {
		.enable = 200,
		.unprepare = 200,
		.disable = 400,
	},
	.bus_format = MEDIA_BUS_FMT_RGB888_1X7X4_SPWG,
	.connector_type = DRM_MODE_CONNECTOR_LVDS,
	.bus_flags = DRM_BUS_FLAG_DE_HIGH,
};

static const struct display_timing multi_inno_mi0700s4t_6_timing = {
	.pixelclock = { 29000000, 33000000, 38000000 },
	.hactive = { 800, 800, 800 },
	.hfront_porch = { 180, 210, 240 },
	.hback_porch = { 16, 16, 16 },
	.hsync_len = { 30, 30, 30 },
	.vactive = { 480, 480, 480 },
	.vfront_porch = { 12, 22, 32 },
	.vback_porch = { 10, 10, 10 },
	.vsync_len = { 13, 13, 13 },
	.flags = DISPLAY_FLAGS_HSYNC_LOW | DISPLAY_FLAGS_VSYNC_LOW |
		 DISPLAY_FLAGS_DE_HIGH | DISPLAY_FLAGS_PIXDATA_POSEDGE |
		 DISPLAY_FLAGS_SYNC_POSEDGE,
};

static const struct panel_desc multi_inno_mi0700s4t_6 = {
	.timings = &multi_inno_mi0700s4t_6_timing,
	.num_timings = 1,
	.bpc = 8,
	.size = {
		.width = 154,
		.height = 86,
	},
	.bus_format = MEDIA_BUS_FMT_RGB888_1X24,
	.bus_flags = DRM_BUS_FLAG_DE_HIGH |
		     DRM_BUS_FLAG_PIXDATA_SAMPLE_NEGEDGE |
		     DRM_BUS_FLAG_SYNC_SAMPLE_NEGEDGE,
	.connector_type = DRM_MODE_CONNECTOR_DPI,
};

static const struct display_timing multi_inno_mi0800ft_9_timing = {
	.pixelclock = { 32000000, 40000000, 50000000 },
	.hactive = { 800, 800, 800 },
	.hfront_porch = { 16, 210, 354 },
	.hback_porch = { 6, 26, 45 },
	.hsync_len = { 1, 20, 40 },
	.vactive = { 600, 600, 600 },
	.vfront_porch = { 1, 12, 77 },
	.vback_porch = { 3, 13, 22 },
	.vsync_len = { 1, 10, 20 },
	.flags = DISPLAY_FLAGS_HSYNC_LOW | DISPLAY_FLAGS_VSYNC_LOW |
		 DISPLAY_FLAGS_DE_HIGH | DISPLAY_FLAGS_PIXDATA_POSEDGE |
		 DISPLAY_FLAGS_SYNC_POSEDGE,
};

static const struct panel_desc multi_inno_mi0800ft_9 = {
	.timings = &multi_inno_mi0800ft_9_timing,
	.num_timings = 1,
	.bpc = 8,
	.size = {
		.width = 162,
		.height = 122,
	},
	.bus_format = MEDIA_BUS_FMT_RGB888_1X24,
	.bus_flags = DRM_BUS_FLAG_DE_HIGH |
		     DRM_BUS_FLAG_PIXDATA_SAMPLE_NEGEDGE |
		     DRM_BUS_FLAG_SYNC_SAMPLE_NEGEDGE,
	.connector_type = DRM_MODE_CONNECTOR_DPI,
};

static const struct display_timing multi_inno_mi1010ait_1cp_timing = {
	.pixelclock = { 68900000, 70000000, 73400000 },
	.hactive = { 1280, 1280, 1280 },
	.hfront_porch = { 30, 60, 71 },
	.hback_porch = { 30, 60, 71 },
	.hsync_len = { 10, 10, 48 },
	.vactive = { 800, 800, 800 },
	.vfront_porch = { 5, 10, 10 },
	.vback_porch = { 5, 10, 10 },
	.vsync_len = { 5, 6, 13 },
	.flags = DISPLAY_FLAGS_HSYNC_LOW | DISPLAY_FLAGS_VSYNC_LOW |
		 DISPLAY_FLAGS_DE_HIGH,
};

static const struct panel_desc multi_inno_mi1010ait_1cp = {
	.timings = &multi_inno_mi1010ait_1cp_timing,
	.num_timings = 1,
	.bpc = 8,
	.size = {
		.width = 217,
		.height = 136,
	},
	.delay = {
		.enable = 50,
		.disable = 50,
	},
	.bus_format = MEDIA_BUS_FMT_RGB888_1X7X4_SPWG,
	.bus_flags = DRM_BUS_FLAG_DE_HIGH,
	.connector_type = DRM_MODE_CONNECTOR_LVDS,
};

static const struct display_timing nec_nl12880bc20_05_timing = {
	.pixelclock = { 67000000, 71000000, 75000000 },
	.hactive = { 1280, 1280, 1280 },
	.hfront_porch = { 2, 30, 30 },
	.hback_porch = { 6, 100, 100 },
	.hsync_len = { 2, 30, 30 },
	.vactive = { 800, 800, 800 },
	.vfront_porch = { 5, 5, 5 },
	.vback_porch = { 11, 11, 11 },
	.vsync_len = { 7, 7, 7 },
};

static const struct panel_desc nec_nl12880bc20_05 = {
	.timings = &nec_nl12880bc20_05_timing,
	.num_timings = 1,
	.bpc = 8,
	.size = {
		.width = 261,
		.height = 163,
	},
	.delay = {
		.enable = 50,
		.disable = 50,
	},
	.bus_format = MEDIA_BUS_FMT_RGB888_1X7X4_SPWG,
	.connector_type = DRM_MODE_CONNECTOR_LVDS,
};

static const struct drm_display_mode nec_nl4827hc19_05b_mode = {
	.clock = 10870,
	.hdisplay = 480,
	.hsync_start = 480 + 2,
	.hsync_end = 480 + 2 + 41,
	.htotal = 480 + 2 + 41 + 2,
	.vdisplay = 272,
	.vsync_start = 272 + 2,
	.vsync_end = 272 + 2 + 4,
	.vtotal = 272 + 2 + 4 + 2,
	.flags = DRM_MODE_FLAG_NVSYNC | DRM_MODE_FLAG_NHSYNC,
};

static const struct panel_desc nec_nl4827hc19_05b = {
	.modes = &nec_nl4827hc19_05b_mode,
	.num_modes = 1,
	.bpc = 8,
	.size = {
		.width = 95,
		.height = 54,
	},
	.bus_format = MEDIA_BUS_FMT_RGB888_1X24,
	.bus_flags = DRM_BUS_FLAG_PIXDATA_DRIVE_POSEDGE,
};

static const struct drm_display_mode netron_dy_e231732_mode = {
	.clock = 66000,
	.hdisplay = 1024,
	.hsync_start = 1024 + 160,
	.hsync_end = 1024 + 160 + 70,
	.htotal = 1024 + 160 + 70 + 90,
	.vdisplay = 600,
	.vsync_start = 600 + 127,
	.vsync_end = 600 + 127 + 20,
	.vtotal = 600 + 127 + 20 + 3,
};

static const struct panel_desc netron_dy_e231732 = {
	.modes = &netron_dy_e231732_mode,
	.num_modes = 1,
	.size = {
		.width = 154,
		.height = 87,
	},
	.bus_format = MEDIA_BUS_FMT_RGB666_1X18,
};

static const struct drm_display_mode newhaven_nhd_43_480272ef_atxl_mode = {
	.clock = 9000,
	.hdisplay = 480,
	.hsync_start = 480 + 2,
	.hsync_end = 480 + 2 + 41,
	.htotal = 480 + 2 + 41 + 2,
	.vdisplay = 272,
	.vsync_start = 272 + 2,
	.vsync_end = 272 + 2 + 10,
	.vtotal = 272 + 2 + 10 + 2,
	.flags = DRM_MODE_FLAG_NVSYNC | DRM_MODE_FLAG_NHSYNC,
};

static const struct panel_desc newhaven_nhd_43_480272ef_atxl = {
	.modes = &newhaven_nhd_43_480272ef_atxl_mode,
	.num_modes = 1,
	.bpc = 8,
	.size = {
		.width = 95,
		.height = 54,
	},
	.bus_format = MEDIA_BUS_FMT_RGB888_1X24,
	.bus_flags = DRM_BUS_FLAG_DE_HIGH | DRM_BUS_FLAG_PIXDATA_DRIVE_POSEDGE |
		     DRM_BUS_FLAG_SYNC_DRIVE_POSEDGE,
	.connector_type = DRM_MODE_CONNECTOR_DPI,
};

static const struct display_timing nlt_nl192108ac18_02d_timing = {
	.pixelclock = { 130000000, 148350000, 163000000 },
	.hactive = { 1920, 1920, 1920 },
	.hfront_porch = { 80, 100, 100 },
	.hback_porch = { 100, 120, 120 },
	.hsync_len = { 50, 60, 60 },
	.vactive = { 1080, 1080, 1080 },
	.vfront_porch = { 12, 30, 30 },
	.vback_porch = { 4, 10, 10 },
	.vsync_len = { 4, 5, 5 },
};

static const struct panel_desc nlt_nl192108ac18_02d = {
	.timings = &nlt_nl192108ac18_02d_timing,
	.num_timings = 1,
	.bpc = 8,
	.size = {
		.width = 344,
		.height = 194,
	},
	.delay = {
		.unprepare = 500,
	},
	.bus_format = MEDIA_BUS_FMT_RGB888_1X7X4_SPWG,
	.connector_type = DRM_MODE_CONNECTOR_LVDS,
};

static const struct drm_display_mode nvd_9128_mode = {
	.clock = 29500,
	.hdisplay = 800,
	.hsync_start = 800 + 130,
	.hsync_end = 800 + 130 + 98,
	.htotal = 800 + 0 + 130 + 98,
	.vdisplay = 480,
	.vsync_start = 480 + 10,
	.vsync_end = 480 + 10 + 50,
	.vtotal = 480 + 0 + 10 + 50,
};

static const struct panel_desc nvd_9128 = {
	.modes = &nvd_9128_mode,
	.num_modes = 1,
	.bpc = 8,
	.size = {
		.width = 156,
		.height = 88,
	},
	.bus_format = MEDIA_BUS_FMT_RGB888_1X7X4_SPWG,
	.connector_type = DRM_MODE_CONNECTOR_LVDS,
};

static const struct display_timing okaya_rs800480t_7x0gp_timing = {
	.pixelclock = { 30000000, 30000000, 40000000 },
	.hactive = { 800, 800, 800 },
	.hfront_porch = { 40, 40, 40 },
	.hback_porch = { 40, 40, 40 },
	.hsync_len = { 1, 48, 48 },
	.vactive = { 480, 480, 480 },
	.vfront_porch = { 13, 13, 13 },
	.vback_porch = { 29, 29, 29 },
	.vsync_len = { 3, 3, 3 },
	.flags = DISPLAY_FLAGS_DE_HIGH,
};

static const struct panel_desc okaya_rs800480t_7x0gp = {
	.timings = &okaya_rs800480t_7x0gp_timing,
	.num_timings = 1,
	.bpc = 6,
	.size = {
		.width = 154,
		.height = 87,
	},
	.delay = {
		.prepare = 41,
		.enable = 50,
		.unprepare = 41,
		.disable = 50,
	},
	.bus_format = MEDIA_BUS_FMT_RGB666_1X18,
};

static const struct drm_display_mode olimex_lcd_olinuxino_43ts_mode = {
	.clock = 9000,
	.hdisplay = 480,
	.hsync_start = 480 + 5,
	.hsync_end = 480 + 5 + 30,
	.htotal = 480 + 5 + 30 + 10,
	.vdisplay = 272,
	.vsync_start = 272 + 8,
	.vsync_end = 272 + 8 + 5,
	.vtotal = 272 + 8 + 5 + 3,
};

static const struct panel_desc olimex_lcd_olinuxino_43ts = {
	.modes = &olimex_lcd_olinuxino_43ts_mode,
	.num_modes = 1,
	.size = {
		.width = 95,
		.height = 54,
	},
	.bus_format = MEDIA_BUS_FMT_RGB888_1X24,
};

static const struct drm_display_mode ontat_kd50g21_40nt_a1_mode = {
	.clock = 30000,
	.hdisplay = 800,
	.hsync_start = 800 + 40,
	.hsync_end = 800 + 40 + 48,
	.htotal = 800 + 40 + 48 + 40,
	.vdisplay = 480,
	.vsync_start = 480 + 13,
	.vsync_end = 480 + 13 + 3,
	.vtotal = 480 + 13 + 3 + 29,
	.flags = DRM_MODE_FLAG_NVSYNC | DRM_MODE_FLAG_NHSYNC,
};

static const struct panel_desc ontat_kd50g21_40nt_a1 = {
	.modes = &ontat_kd50g21_40nt_a1_mode,
	.num_modes = 1,
	.bpc = 8,
	.size = {
		.width = 108,
		.height = 65,
	},
	.delay = {
		.prepare = 36,
		.enable = 163,
		.unprepare = 17,
		.disable = 114,
	},
	.bus_format = MEDIA_BUS_FMT_RGB888_1X24,
	.bus_flags = DRM_BUS_FLAG_DE_HIGH | DRM_BUS_FLAG_PIXDATA_SAMPLE_NEGEDGE,
	.connector_type = DRM_MODE_CONNECTOR_DPI,
};

/*
 * 800x480 CVT. The panel appears to be quite accepting, at least as far as
 * pixel clocks, but this is the timing that was being used in the Adafruit
 * installation instructions.
 */
static const struct drm_display_mode ontat_yx700wv03_mode = {
	.clock = 29500,
	.hdisplay = 800,
	.hsync_start = 824,
	.hsync_end = 896,
	.htotal = 992,
	.vdisplay = 480,
	.vsync_start = 483,
	.vsync_end = 493,
	.vtotal = 500,
	.flags = DRM_MODE_FLAG_NVSYNC | DRM_MODE_FLAG_NHSYNC,
};

/*
 * Specification at:
 * https://www.adafruit.com/images/product-files/2406/c3163.pdf
 */
static const struct panel_desc ontat_yx700wv03 = {
	.modes = &ontat_yx700wv03_mode,
	.num_modes = 1,
	.bpc = 8,
	.size = {
		.width = 154,
		.height = 83,
	},
	.bus_format = MEDIA_BUS_FMT_RGB666_1X18,
};

static const struct drm_display_mode ortustech_com37h3m_mode  = {
	.clock = 22230,
	.hdisplay = 480,
	.hsync_start = 480 + 40,
	.hsync_end = 480 + 40 + 10,
	.htotal = 480 + 40 + 10 + 40,
	.vdisplay = 640,
	.vsync_start = 640 + 4,
	.vsync_end = 640 + 4 + 2,
	.vtotal = 640 + 4 + 2 + 4,
	.flags = DRM_MODE_FLAG_NVSYNC | DRM_MODE_FLAG_NHSYNC,
};

static const struct panel_desc ortustech_com37h3m = {
	.modes = &ortustech_com37h3m_mode,
	.num_modes = 1,
	.bpc = 8,
	.size = {
		.width = 56,	/* 56.16mm */
		.height = 75,	/* 74.88mm */
	},
	.bus_format = MEDIA_BUS_FMT_RGB888_1X24,
	.bus_flags = DRM_BUS_FLAG_DE_HIGH | DRM_BUS_FLAG_PIXDATA_SAMPLE_NEGEDGE |
		     DRM_BUS_FLAG_SYNC_DRIVE_POSEDGE,
};

static const struct drm_display_mode ortustech_com43h4m85ulc_mode  = {
	.clock = 25000,
	.hdisplay = 480,
	.hsync_start = 480 + 10,
	.hsync_end = 480 + 10 + 10,
	.htotal = 480 + 10 + 10 + 15,
	.vdisplay = 800,
	.vsync_start = 800 + 3,
	.vsync_end = 800 + 3 + 3,
	.vtotal = 800 + 3 + 3 + 3,
};

static const struct panel_desc ortustech_com43h4m85ulc = {
	.modes = &ortustech_com43h4m85ulc_mode,
	.num_modes = 1,
	.bpc = 6,
	.size = {
		.width = 56,
		.height = 93,
	},
	.bus_format = MEDIA_BUS_FMT_RGB666_1X18,
	.bus_flags = DRM_BUS_FLAG_DE_HIGH | DRM_BUS_FLAG_PIXDATA_DRIVE_POSEDGE,
	.connector_type = DRM_MODE_CONNECTOR_DPI,
};

static const struct drm_display_mode osddisplays_osd070t1718_19ts_mode  = {
	.clock = 33000,
	.hdisplay = 800,
	.hsync_start = 800 + 210,
	.hsync_end = 800 + 210 + 30,
	.htotal = 800 + 210 + 30 + 16,
	.vdisplay = 480,
	.vsync_start = 480 + 22,
	.vsync_end = 480 + 22 + 13,
	.vtotal = 480 + 22 + 13 + 10,
	.flags = DRM_MODE_FLAG_NVSYNC | DRM_MODE_FLAG_NHSYNC,
};

static const struct panel_desc osddisplays_osd070t1718_19ts = {
	.modes = &osddisplays_osd070t1718_19ts_mode,
	.num_modes = 1,
	.bpc = 8,
	.size = {
		.width = 152,
		.height = 91,
	},
	.bus_format = MEDIA_BUS_FMT_RGB888_1X24,
	.bus_flags = DRM_BUS_FLAG_DE_HIGH | DRM_BUS_FLAG_PIXDATA_DRIVE_POSEDGE |
		DRM_BUS_FLAG_SYNC_DRIVE_POSEDGE,
	.connector_type = DRM_MODE_CONNECTOR_DPI,
};

static const struct drm_display_mode pda_91_00156_a0_mode = {
	.clock = 33300,
	.hdisplay = 800,
	.hsync_start = 800 + 1,
	.hsync_end = 800 + 1 + 64,
	.htotal = 800 + 1 + 64 + 64,
	.vdisplay = 480,
	.vsync_start = 480 + 1,
	.vsync_end = 480 + 1 + 23,
	.vtotal = 480 + 1 + 23 + 22,
};

static const struct panel_desc pda_91_00156_a0  = {
	.modes = &pda_91_00156_a0_mode,
	.num_modes = 1,
	.size = {
		.width = 152,
		.height = 91,
	},
	.bus_format = MEDIA_BUS_FMT_RGB888_1X24,
};

static const struct drm_display_mode powertip_ph800480t013_idf02_mode = {
	.clock = 24750,
	.hdisplay = 800,
	.hsync_start = 800 + 54,
	.hsync_end = 800 + 54 + 2,
	.htotal = 800 + 54 + 2 + 44,
	.vdisplay = 480,
	.vsync_start = 480 + 49,
	.vsync_end = 480 + 49 + 2,
	.vtotal = 480 + 49 + 2 + 22,
	.flags = DRM_MODE_FLAG_NVSYNC | DRM_MODE_FLAG_NHSYNC,
};

static const struct panel_desc powertip_ph800480t013_idf02  = {
	.modes = &powertip_ph800480t013_idf02_mode,
	.num_modes = 1,
	.bpc = 8,
	.size = {
		.width = 152,
		.height = 91,
	},
	.bus_flags = DRM_BUS_FLAG_DE_HIGH |
		     DRM_BUS_FLAG_PIXDATA_SAMPLE_NEGEDGE |
		     DRM_BUS_FLAG_SYNC_SAMPLE_NEGEDGE,
	.bus_format = MEDIA_BUS_FMT_RGB888_1X24,
	.connector_type = DRM_MODE_CONNECTOR_DPI,
};

static const struct drm_display_mode qd43003c0_40_mode = {
	.clock = 9000,
	.hdisplay = 480,
	.hsync_start = 480 + 8,
	.hsync_end = 480 + 8 + 4,
	.htotal = 480 + 8 + 4 + 39,
	.vdisplay = 272,
	.vsync_start = 272 + 4,
	.vsync_end = 272 + 4 + 10,
	.vtotal = 272 + 4 + 10 + 2,
};

static const struct panel_desc qd43003c0_40 = {
	.modes = &qd43003c0_40_mode,
	.num_modes = 1,
	.bpc = 8,
	.size = {
		.width = 95,
		.height = 53,
	},
	.bus_format = MEDIA_BUS_FMT_RGB888_1X24,
};

static const struct drm_display_mode qishenglong_gopher2b_lcd_modes[] = {
	{ /* 60 Hz */
		.clock = 10800,
		.hdisplay = 480,
		.hsync_start = 480 + 77,
		.hsync_end = 480 + 77 + 41,
		.htotal = 480 + 77 + 41 + 2,
		.vdisplay = 272,
		.vsync_start = 272 + 16,
		.vsync_end = 272 + 16 + 10,
		.vtotal = 272 + 16 + 10 + 2,
		.flags = DRM_MODE_FLAG_NVSYNC | DRM_MODE_FLAG_NHSYNC,
	},
	{ /* 50 Hz */
		.clock = 10800,
		.hdisplay = 480,
		.hsync_start = 480 + 17,
		.hsync_end = 480 + 17 + 41,
		.htotal = 480 + 17 + 41 + 2,
		.vdisplay = 272,
		.vsync_start = 272 + 116,
		.vsync_end = 272 + 116 + 10,
		.vtotal = 272 + 116 + 10 + 2,
		.flags = DRM_MODE_FLAG_NVSYNC | DRM_MODE_FLAG_NHSYNC,
	},
};

static const struct panel_desc qishenglong_gopher2b_lcd = {
	.modes = qishenglong_gopher2b_lcd_modes,
	.num_modes = ARRAY_SIZE(qishenglong_gopher2b_lcd_modes),
	.bpc = 8,
	.size = {
		.width = 95,
		.height = 54,
	},
	.bus_format = MEDIA_BUS_FMT_RGB888_1X24,
	.bus_flags = DRM_BUS_FLAG_DE_HIGH | DRM_BUS_FLAG_PIXDATA_SAMPLE_NEGEDGE,
	.connector_type = DRM_MODE_CONNECTOR_DPI,
};

static const struct display_timing rocktech_rk043fn48h_timing = {
	.pixelclock = { 6000000, 9000000, 12000000 },
	.hactive = { 480, 480, 480 },
	.hback_porch = { 8, 43, 43 },
	.hfront_porch = { 2, 8, 8 },
	.hsync_len = { 1, 1, 1 },
	.vactive = { 272, 272, 272 },
	.vback_porch = { 2, 12, 12 },
	.vfront_porch = { 1, 4, 4 },
	.vsync_len = { 1, 10, 10 },
	.flags = DISPLAY_FLAGS_VSYNC_LOW | DISPLAY_FLAGS_HSYNC_LOW |
		 DISPLAY_FLAGS_DE_HIGH | DISPLAY_FLAGS_PIXDATA_POSEDGE,
};

static const struct panel_desc rocktech_rk043fn48h = {
	.timings = &rocktech_rk043fn48h_timing,
	.num_timings = 1,
	.bpc = 8,
	.size = {
		.width = 95,
		.height = 54,
	},
	.bus_format = MEDIA_BUS_FMT_RGB888_1X24,
	.connector_type = DRM_MODE_CONNECTOR_DPI,
};

static const struct display_timing rocktech_rk070er9427_timing = {
	.pixelclock = { 26400000, 33300000, 46800000 },
	.hactive = { 800, 800, 800 },
	.hfront_porch = { 16, 210, 354 },
	.hback_porch = { 46, 46, 46 },
	.hsync_len = { 1, 1, 1 },
	.vactive = { 480, 480, 480 },
	.vfront_porch = { 7, 22, 147 },
	.vback_porch = { 23, 23, 23 },
	.vsync_len = { 1, 1, 1 },
	.flags = DISPLAY_FLAGS_DE_HIGH,
};

static const struct panel_desc rocktech_rk070er9427 = {
	.timings = &rocktech_rk070er9427_timing,
	.num_timings = 1,
	.bpc = 6,
	.size = {
		.width = 154,
		.height = 86,
	},
	.delay = {
		.prepare = 41,
		.enable = 50,
		.unprepare = 41,
		.disable = 50,
	},
	.bus_format = MEDIA_BUS_FMT_RGB666_1X18,
};

static const struct drm_display_mode rocktech_rk101ii01d_ct_mode = {
	.clock = 71100,
	.hdisplay = 1280,
	.hsync_start = 1280 + 48,
	.hsync_end = 1280 + 48 + 32,
	.htotal = 1280 + 48 + 32 + 80,
	.vdisplay = 800,
	.vsync_start = 800 + 2,
	.vsync_end = 800 + 2 + 5,
	.vtotal = 800 + 2 + 5 + 16,
};

static const struct panel_desc rocktech_rk101ii01d_ct = {
	.modes = &rocktech_rk101ii01d_ct_mode,
	.bpc = 8,
	.num_modes = 1,
	.size = {
		.width = 217,
		.height = 136,
	},
	.delay = {
		.prepare = 50,
		.disable = 50,
	},
	.bus_flags = DRM_BUS_FLAG_DE_HIGH,
	.bus_format = MEDIA_BUS_FMT_RGB888_1X7X4_SPWG,
	.connector_type = DRM_MODE_CONNECTOR_LVDS,
};

static const struct display_timing samsung_ltl101al01_timing = {
	.pixelclock = { 66663000, 66663000, 66663000 },
	.hactive = { 1280, 1280, 1280 },
	.hfront_porch = { 18, 18, 18 },
	.hback_porch = { 36, 36, 36 },
	.hsync_len = { 16, 16, 16 },
	.vactive = { 800, 800, 800 },
	.vfront_porch = { 4, 4, 4 },
	.vback_porch = { 16, 16, 16 },
	.vsync_len = { 3, 3, 3 },
	.flags = DISPLAY_FLAGS_HSYNC_LOW | DISPLAY_FLAGS_VSYNC_LOW,
};

static const struct panel_desc samsung_ltl101al01 = {
	.timings = &samsung_ltl101al01_timing,
	.num_timings = 1,
	.bpc = 8,
	.size = {
		.width = 217,
		.height = 135,
	},
	.delay = {
		.prepare = 40,
		.enable = 300,
		.disable = 200,
		.unprepare = 600,
	},
	.bus_format = MEDIA_BUS_FMT_RGB888_1X7X4_SPWG,
	.connector_type = DRM_MODE_CONNECTOR_LVDS,
};

static const struct drm_display_mode samsung_ltn101nt05_mode = {
	.clock = 54030,
	.hdisplay = 1024,
	.hsync_start = 1024 + 24,
	.hsync_end = 1024 + 24 + 136,
	.htotal = 1024 + 24 + 136 + 160,
	.vdisplay = 600,
	.vsync_start = 600 + 3,
	.vsync_end = 600 + 3 + 6,
	.vtotal = 600 + 3 + 6 + 61,
};

static const struct panel_desc samsung_ltn101nt05 = {
	.modes = &samsung_ltn101nt05_mode,
	.num_modes = 1,
	.bpc = 6,
	.size = {
		.width = 223,
		.height = 125,
	},
	.bus_format = MEDIA_BUS_FMT_RGB666_1X7X3_SPWG,
	.bus_flags = DRM_BUS_FLAG_DE_HIGH,
	.connector_type = DRM_MODE_CONNECTOR_LVDS,
};

static const struct display_timing satoz_sat050at40h12r2_timing = {
	.pixelclock = {33300000, 33300000, 50000000},
	.hactive = {800, 800, 800},
	.hfront_porch = {16, 210, 354},
	.hback_porch = {46, 46, 46},
	.hsync_len = {1, 1, 40},
	.vactive = {480, 480, 480},
	.vfront_porch = {7, 22, 147},
	.vback_porch = {23, 23, 23},
	.vsync_len = {1, 1, 20},
};

static const struct panel_desc satoz_sat050at40h12r2 = {
	.timings = &satoz_sat050at40h12r2_timing,
	.num_timings = 1,
	.bpc = 8,
	.size = {
		.width = 108,
		.height = 65,
	},
	.bus_format = MEDIA_BUS_FMT_RGB888_1X7X4_SPWG,
	.connector_type = DRM_MODE_CONNECTOR_LVDS,
};

static const struct drm_display_mode sharp_lq070y3dg3b_mode = {
	.clock = 33260,
	.hdisplay = 800,
	.hsync_start = 800 + 64,
	.hsync_end = 800 + 64 + 128,
	.htotal = 800 + 64 + 128 + 64,
	.vdisplay = 480,
	.vsync_start = 480 + 8,
	.vsync_end = 480 + 8 + 2,
	.vtotal = 480 + 8 + 2 + 35,
	.flags = DISPLAY_FLAGS_PIXDATA_POSEDGE,
};

static const struct panel_desc sharp_lq070y3dg3b = {
	.modes = &sharp_lq070y3dg3b_mode,
	.num_modes = 1,
	.bpc = 8,
	.size = {
		.width = 152,	/* 152.4mm */
		.height = 91,	/* 91.4mm */
	},
	.bus_format = MEDIA_BUS_FMT_RGB888_1X24,
	.bus_flags = DRM_BUS_FLAG_DE_HIGH | DRM_BUS_FLAG_PIXDATA_SAMPLE_NEGEDGE |
		     DRM_BUS_FLAG_SYNC_DRIVE_POSEDGE,
};

static const struct drm_display_mode sharp_lq035q7db03_mode = {
	.clock = 5500,
	.hdisplay = 240,
	.hsync_start = 240 + 16,
	.hsync_end = 240 + 16 + 7,
	.htotal = 240 + 16 + 7 + 5,
	.vdisplay = 320,
	.vsync_start = 320 + 9,
	.vsync_end = 320 + 9 + 1,
	.vtotal = 320 + 9 + 1 + 7,
};

static const struct panel_desc sharp_lq035q7db03 = {
	.modes = &sharp_lq035q7db03_mode,
	.num_modes = 1,
	.bpc = 6,
	.size = {
		.width = 54,
		.height = 72,
	},
	.bus_format = MEDIA_BUS_FMT_RGB666_1X18,
};

static const struct display_timing sharp_lq101k1ly04_timing = {
	.pixelclock = { 60000000, 65000000, 80000000 },
	.hactive = { 1280, 1280, 1280 },
	.hfront_porch = { 20, 20, 20 },
	.hback_porch = { 20, 20, 20 },
	.hsync_len = { 10, 10, 10 },
	.vactive = { 800, 800, 800 },
	.vfront_porch = { 4, 4, 4 },
	.vback_porch = { 4, 4, 4 },
	.vsync_len = { 4, 4, 4 },
	.flags = DISPLAY_FLAGS_PIXDATA_POSEDGE,
};

static const struct panel_desc sharp_lq101k1ly04 = {
	.timings = &sharp_lq101k1ly04_timing,
	.num_timings = 1,
	.bpc = 8,
	.size = {
		.width = 217,
		.height = 136,
	},
	.bus_format = MEDIA_BUS_FMT_RGB888_1X7X4_JEIDA,
	.connector_type = DRM_MODE_CONNECTOR_LVDS,
};

static const struct drm_display_mode sharp_ls020b1dd01d_modes[] = {
	{ /* 50 Hz */
		.clock = 3000,
		.hdisplay = 240,
		.hsync_start = 240 + 58,
		.hsync_end = 240 + 58 + 1,
		.htotal = 240 + 58 + 1 + 1,
		.vdisplay = 160,
		.vsync_start = 160 + 24,
		.vsync_end = 160 + 24 + 10,
		.vtotal = 160 + 24 + 10 + 6,
		.flags = DRM_MODE_FLAG_PHSYNC | DRM_MODE_FLAG_NVSYNC,
	},
	{ /* 60 Hz */
		.clock = 3000,
		.hdisplay = 240,
		.hsync_start = 240 + 8,
		.hsync_end = 240 + 8 + 1,
		.htotal = 240 + 8 + 1 + 1,
		.vdisplay = 160,
		.vsync_start = 160 + 24,
		.vsync_end = 160 + 24 + 10,
		.vtotal = 160 + 24 + 10 + 6,
		.flags = DRM_MODE_FLAG_PHSYNC | DRM_MODE_FLAG_NVSYNC,
	},
};

static const struct panel_desc sharp_ls020b1dd01d = {
	.modes = sharp_ls020b1dd01d_modes,
	.num_modes = ARRAY_SIZE(sharp_ls020b1dd01d_modes),
	.bpc = 6,
	.size = {
		.width = 42,
		.height = 28,
	},
	.bus_format = MEDIA_BUS_FMT_RGB565_1X16,
	.bus_flags = DRM_BUS_FLAG_DE_HIGH
		   | DRM_BUS_FLAG_PIXDATA_SAMPLE_POSEDGE
		   | DRM_BUS_FLAG_SHARP_SIGNALS,
};

static const struct drm_display_mode shelly_sca07010_bfn_lnn_mode = {
	.clock = 33300,
	.hdisplay = 800,
	.hsync_start = 800 + 1,
	.hsync_end = 800 + 1 + 64,
	.htotal = 800 + 1 + 64 + 64,
	.vdisplay = 480,
	.vsync_start = 480 + 1,
	.vsync_end = 480 + 1 + 23,
	.vtotal = 480 + 1 + 23 + 22,
};

static const struct panel_desc shelly_sca07010_bfn_lnn = {
	.modes = &shelly_sca07010_bfn_lnn_mode,
	.num_modes = 1,
	.size = {
		.width = 152,
		.height = 91,
	},
	.bus_format = MEDIA_BUS_FMT_RGB666_1X18,
};

static const struct drm_display_mode starry_kr070pe2t_mode = {
	.clock = 33000,
	.hdisplay = 800,
	.hsync_start = 800 + 209,
	.hsync_end = 800 + 209 + 1,
	.htotal = 800 + 209 + 1 + 45,
	.vdisplay = 480,
	.vsync_start = 480 + 22,
	.vsync_end = 480 + 22 + 1,
	.vtotal = 480 + 22 + 1 + 22,
};

static const struct panel_desc starry_kr070pe2t = {
	.modes = &starry_kr070pe2t_mode,
	.num_modes = 1,
	.bpc = 8,
	.size = {
		.width = 152,
		.height = 86,
	},
	.bus_format = MEDIA_BUS_FMT_RGB888_1X24,
	.bus_flags = DRM_BUS_FLAG_DE_HIGH | DRM_BUS_FLAG_PIXDATA_DRIVE_NEGEDGE,
	.connector_type = DRM_MODE_CONNECTOR_DPI,
};

static const struct display_timing startek_kd070wvfpa_mode = {
	.pixelclock = { 25200000, 27200000, 30500000 },
	.hactive = { 800, 800, 800 },
	.hfront_porch = { 19, 44, 115 },
	.hback_porch = { 5, 16, 101 },
	.hsync_len = { 1, 2, 100 },
	.vactive = { 480, 480, 480 },
	.vfront_porch = { 5, 43, 67 },
	.vback_porch = { 5, 5, 67 },
	.vsync_len = { 1, 2, 66 },
	.flags = DISPLAY_FLAGS_HSYNC_LOW | DISPLAY_FLAGS_VSYNC_LOW |
		 DISPLAY_FLAGS_DE_HIGH | DISPLAY_FLAGS_PIXDATA_POSEDGE |
		 DISPLAY_FLAGS_SYNC_POSEDGE,
};

static const struct panel_desc startek_kd070wvfpa = {
	.timings = &startek_kd070wvfpa_mode,
	.num_timings = 1,
	.bpc = 8,
	.size = {
		.width = 152,
		.height = 91,
	},
	.delay = {
		.prepare = 20,
		.enable = 200,
		.disable = 200,
	},
	.bus_format = MEDIA_BUS_FMT_RGB888_1X24,
	.connector_type = DRM_MODE_CONNECTOR_DPI,
	.bus_flags = DRM_BUS_FLAG_DE_HIGH |
		     DRM_BUS_FLAG_PIXDATA_SAMPLE_NEGEDGE |
		     DRM_BUS_FLAG_SYNC_SAMPLE_NEGEDGE,
};

static const struct display_timing tsd_tst043015cmhx_timing = {
	.pixelclock = { 5000000, 9000000, 12000000 },
	.hactive = { 480, 480, 480 },
	.hfront_porch = { 4, 5, 65 },
	.hback_porch = { 36, 40, 255 },
	.hsync_len = { 1, 1, 1 },
	.vactive = { 272, 272, 272 },
	.vfront_porch = { 2, 8, 97 },
	.vback_porch = { 3, 8, 31 },
	.vsync_len = { 1, 1, 1 },

	.flags = DISPLAY_FLAGS_HSYNC_LOW | DISPLAY_FLAGS_VSYNC_LOW |
		 DISPLAY_FLAGS_DE_HIGH | DISPLAY_FLAGS_PIXDATA_POSEDGE,
};

static const struct panel_desc tsd_tst043015cmhx = {
	.timings = &tsd_tst043015cmhx_timing,
	.num_timings = 1,
	.bpc = 8,
	.size = {
		.width = 105,
		.height = 67,
	},
	.bus_format = MEDIA_BUS_FMT_RGB888_1X24,
	.bus_flags = DRM_BUS_FLAG_DE_HIGH | DRM_BUS_FLAG_PIXDATA_SAMPLE_NEGEDGE,
};

static const struct drm_display_mode tfc_s9700rtwv43tr_01b_mode = {
	.clock = 30000,
	.hdisplay = 800,
	.hsync_start = 800 + 39,
	.hsync_end = 800 + 39 + 47,
	.htotal = 800 + 39 + 47 + 39,
	.vdisplay = 480,
	.vsync_start = 480 + 13,
	.vsync_end = 480 + 13 + 2,
	.vtotal = 480 + 13 + 2 + 29,
};

static const struct panel_desc tfc_s9700rtwv43tr_01b = {
	.modes = &tfc_s9700rtwv43tr_01b_mode,
	.num_modes = 1,
	.bpc = 8,
	.size = {
		.width = 155,
		.height = 90,
	},
	.bus_format = MEDIA_BUS_FMT_RGB888_1X24,
	.bus_flags = DRM_BUS_FLAG_DE_HIGH | DRM_BUS_FLAG_PIXDATA_SAMPLE_NEGEDGE,
};

static const struct display_timing tianma_tm070jdhg30_timing = {
	.pixelclock = { 62600000, 68200000, 78100000 },
	.hactive = { 1280, 1280, 1280 },
	.hfront_porch = { 15, 64, 159 },
	.hback_porch = { 5, 5, 5 },
	.hsync_len = { 1, 1, 256 },
	.vactive = { 800, 800, 800 },
	.vfront_porch = { 3, 40, 99 },
	.vback_porch = { 2, 2, 2 },
	.vsync_len = { 1, 1, 128 },
	.flags = DISPLAY_FLAGS_DE_HIGH,
};

static const struct panel_desc tianma_tm070jdhg30 = {
	.timings = &tianma_tm070jdhg30_timing,
	.num_timings = 1,
	.bpc = 8,
	.size = {
		.width = 151,
		.height = 95,
	},
	.bus_format = MEDIA_BUS_FMT_RGB888_1X7X4_SPWG,
	.connector_type = DRM_MODE_CONNECTOR_LVDS,
};

static const struct panel_desc tianma_tm070jvhg33 = {
	.timings = &tianma_tm070jdhg30_timing,
	.num_timings = 1,
	.bpc = 8,
	.size = {
		.width = 150,
		.height = 94,
	},
	.bus_format = MEDIA_BUS_FMT_RGB888_1X7X4_SPWG,
	.connector_type = DRM_MODE_CONNECTOR_LVDS,
};

static const struct display_timing tianma_tm070rvhg71_timing = {
	.pixelclock = { 27700000, 29200000, 39600000 },
	.hactive = { 800, 800, 800 },
	.hfront_porch = { 12, 40, 212 },
	.hback_porch = { 88, 88, 88 },
	.hsync_len = { 1, 1, 40 },
	.vactive = { 480, 480, 480 },
	.vfront_porch = { 1, 13, 88 },
	.vback_porch = { 32, 32, 32 },
	.vsync_len = { 1, 1, 3 },
	.flags = DISPLAY_FLAGS_DE_HIGH,
};

static const struct panel_desc tianma_tm070rvhg71 = {
	.timings = &tianma_tm070rvhg71_timing,
	.num_timings = 1,
	.bpc = 8,
	.size = {
		.width = 154,
		.height = 86,
	},
	.bus_format = MEDIA_BUS_FMT_RGB888_1X7X4_SPWG,
	.connector_type = DRM_MODE_CONNECTOR_LVDS,
};

static const struct drm_display_mode ti_nspire_cx_lcd_mode[] = {
	{
		.clock = 10000,
		.hdisplay = 320,
		.hsync_start = 320 + 50,
		.hsync_end = 320 + 50 + 6,
		.htotal = 320 + 50 + 6 + 38,
		.vdisplay = 240,
		.vsync_start = 240 + 3,
		.vsync_end = 240 + 3 + 1,
		.vtotal = 240 + 3 + 1 + 17,
		.flags = DRM_MODE_FLAG_NVSYNC | DRM_MODE_FLAG_NHSYNC,
	},
};

static const struct panel_desc ti_nspire_cx_lcd_panel = {
	.modes = ti_nspire_cx_lcd_mode,
	.num_modes = 1,
	.bpc = 8,
	.size = {
		.width = 65,
		.height = 49,
	},
	.bus_format = MEDIA_BUS_FMT_RGB888_1X24,
	.bus_flags = DRM_BUS_FLAG_PIXDATA_SAMPLE_POSEDGE,
};

static const struct drm_display_mode ti_nspire_classic_lcd_mode[] = {
	{
		.clock = 10000,
		.hdisplay = 320,
		.hsync_start = 320 + 6,
		.hsync_end = 320 + 6 + 6,
		.htotal = 320 + 6 + 6 + 6,
		.vdisplay = 240,
		.vsync_start = 240 + 0,
		.vsync_end = 240 + 0 + 1,
		.vtotal = 240 + 0 + 1 + 0,
		.flags = DRM_MODE_FLAG_PHSYNC | DRM_MODE_FLAG_PVSYNC,
	},
};

static const struct panel_desc ti_nspire_classic_lcd_panel = {
	.modes = ti_nspire_classic_lcd_mode,
	.num_modes = 1,
	/* The grayscale panel has 8 bit for the color .. Y (black) */
	.bpc = 8,
	.size = {
		.width = 71,
		.height = 53,
	},
	/* This is the grayscale bus format */
	.bus_format = MEDIA_BUS_FMT_Y8_1X8,
	.bus_flags = DRM_BUS_FLAG_PIXDATA_SAMPLE_NEGEDGE,
};

static const struct drm_display_mode toshiba_lt089ac29000_mode = {
	.clock = 79500,
	.hdisplay = 1280,
	.hsync_start = 1280 + 192,
	.hsync_end = 1280 + 192 + 128,
	.htotal = 1280 + 192 + 128 + 64,
	.vdisplay = 768,
	.vsync_start = 768 + 20,
	.vsync_end = 768 + 20 + 7,
	.vtotal = 768 + 20 + 7 + 3,
};

static const struct panel_desc toshiba_lt089ac29000 = {
	.modes = &toshiba_lt089ac29000_mode,
	.num_modes = 1,
	.size = {
		.width = 194,
		.height = 116,
	},
	.bus_format = MEDIA_BUS_FMT_RGB888_1X7X4_JEIDA,
	.bus_flags = DRM_BUS_FLAG_DE_HIGH,
	.connector_type = DRM_MODE_CONNECTOR_LVDS,
};

static const struct drm_display_mode tpk_f07a_0102_mode = {
	.clock = 33260,
	.hdisplay = 800,
	.hsync_start = 800 + 40,
	.hsync_end = 800 + 40 + 128,
	.htotal = 800 + 40 + 128 + 88,
	.vdisplay = 480,
	.vsync_start = 480 + 10,
	.vsync_end = 480 + 10 + 2,
	.vtotal = 480 + 10 + 2 + 33,
};

static const struct panel_desc tpk_f07a_0102 = {
	.modes = &tpk_f07a_0102_mode,
	.num_modes = 1,
	.size = {
		.width = 152,
		.height = 91,
	},
	.bus_flags = DRM_BUS_FLAG_PIXDATA_DRIVE_POSEDGE,
};

static const struct drm_display_mode tpk_f10a_0102_mode = {
	.clock = 45000,
	.hdisplay = 1024,
	.hsync_start = 1024 + 176,
	.hsync_end = 1024 + 176 + 5,
	.htotal = 1024 + 176 + 5 + 88,
	.vdisplay = 600,
	.vsync_start = 600 + 20,
	.vsync_end = 600 + 20 + 5,
	.vtotal = 600 + 20 + 5 + 25,
};

static const struct panel_desc tpk_f10a_0102 = {
	.modes = &tpk_f10a_0102_mode,
	.num_modes = 1,
	.size = {
		.width = 223,
		.height = 125,
	},
};

static const struct display_timing urt_umsh_8596md_timing = {
	.pixelclock = { 33260000, 33260000, 33260000 },
	.hactive = { 800, 800, 800 },
	.hfront_porch = { 41, 41, 41 },
	.hback_porch = { 216 - 128, 216 - 128, 216 - 128 },
	.hsync_len = { 71, 128, 128 },
	.vactive = { 480, 480, 480 },
	.vfront_porch = { 10, 10, 10 },
	.vback_porch = { 35 - 2, 35 - 2, 35 - 2 },
	.vsync_len = { 2, 2, 2 },
	.flags = DISPLAY_FLAGS_DE_HIGH | DISPLAY_FLAGS_PIXDATA_NEGEDGE |
		DISPLAY_FLAGS_HSYNC_LOW | DISPLAY_FLAGS_VSYNC_LOW,
};

static const struct panel_desc urt_umsh_8596md_lvds = {
	.timings = &urt_umsh_8596md_timing,
	.num_timings = 1,
	.bpc = 6,
	.size = {
		.width = 152,
		.height = 91,
	},
	.bus_format = MEDIA_BUS_FMT_RGB666_1X7X3_SPWG,
	.connector_type = DRM_MODE_CONNECTOR_LVDS,
};

static const struct panel_desc urt_umsh_8596md_parallel = {
	.timings = &urt_umsh_8596md_timing,
	.num_timings = 1,
	.bpc = 6,
	.size = {
		.width = 152,
		.height = 91,
	},
	.bus_format = MEDIA_BUS_FMT_RGB666_1X18,
};

static const struct drm_display_mode vivax_tpc9150_panel_mode = {
	.clock = 60000,
	.hdisplay = 1024,
	.hsync_start = 1024 + 160,
	.hsync_end = 1024 + 160 + 100,
	.htotal = 1024 + 160 + 100 + 60,
	.vdisplay = 600,
	.vsync_start = 600 + 12,
	.vsync_end = 600 + 12 + 10,
	.vtotal = 600 + 12 + 10 + 13,
};

static const struct panel_desc vivax_tpc9150_panel = {
	.modes = &vivax_tpc9150_panel_mode,
	.num_modes = 1,
	.bpc = 6,
	.size = {
		.width = 200,
		.height = 115,
	},
	.bus_format = MEDIA_BUS_FMT_RGB666_1X7X3_SPWG,
	.bus_flags = DRM_BUS_FLAG_DE_HIGH,
	.connector_type = DRM_MODE_CONNECTOR_LVDS,
};

static const struct drm_display_mode vl050_8048nt_c01_mode = {
	.clock = 33333,
	.hdisplay = 800,
	.hsync_start = 800 + 210,
	.hsync_end = 800 + 210 + 20,
	.htotal = 800 + 210 + 20 + 46,
	.vdisplay =  480,
	.vsync_start = 480 + 22,
	.vsync_end = 480 + 22 + 10,
	.vtotal = 480 + 22 + 10 + 23,
	.flags = DRM_MODE_FLAG_NHSYNC | DRM_MODE_FLAG_NVSYNC,
};

static const struct panel_desc vl050_8048nt_c01 = {
	.modes = &vl050_8048nt_c01_mode,
	.num_modes = 1,
	.bpc = 8,
	.size = {
		.width = 120,
		.height = 76,
	},
	.bus_format = MEDIA_BUS_FMT_RGB888_1X24,
	.bus_flags = DRM_BUS_FLAG_DE_HIGH | DRM_BUS_FLAG_PIXDATA_SAMPLE_NEGEDGE,
};

static const struct drm_display_mode winstar_wf35ltiacd_mode = {
	.clock = 6410,
	.hdisplay = 320,
	.hsync_start = 320 + 20,
	.hsync_end = 320 + 20 + 30,
	.htotal = 320 + 20 + 30 + 38,
	.vdisplay = 240,
	.vsync_start = 240 + 4,
	.vsync_end = 240 + 4 + 3,
	.vtotal = 240 + 4 + 3 + 15,
	.flags = DRM_MODE_FLAG_NVSYNC | DRM_MODE_FLAG_NHSYNC,
};

static const struct panel_desc winstar_wf35ltiacd = {
	.modes = &winstar_wf35ltiacd_mode,
	.num_modes = 1,
	.bpc = 8,
	.size = {
		.width = 70,
		.height = 53,
	},
	.bus_format = MEDIA_BUS_FMT_RGB888_1X24,
};

static const struct drm_display_mode yes_optoelectronics_ytc700tlag_05_201c_mode = {
	.clock = 51200,
	.hdisplay = 1024,
	.hsync_start = 1024 + 100,
	.hsync_end = 1024 + 100 + 100,
	.htotal = 1024 + 100 + 100 + 120,
	.vdisplay = 600,
	.vsync_start = 600 + 10,
	.vsync_end = 600 + 10 + 10,
	.vtotal = 600 + 10 + 10 + 15,
	.flags = DRM_MODE_FLAG_PHSYNC | DRM_MODE_FLAG_PVSYNC,
};

static const struct panel_desc yes_optoelectronics_ytc700tlag_05_201c = {
	.modes = &yes_optoelectronics_ytc700tlag_05_201c_mode,
	.num_modes = 1,
	.bpc = 8,
	.size = {
		.width = 154,
		.height = 90,
	},
	.bus_flags = DRM_BUS_FLAG_DE_HIGH,
	.bus_format = MEDIA_BUS_FMT_RGB888_1X7X4_SPWG,
	.connector_type = DRM_MODE_CONNECTOR_LVDS,
};

static const struct drm_display_mode arm_rtsm_mode[] = {
	{
		.clock = 65000,
		.hdisplay = 1024,
		.hsync_start = 1024 + 24,
		.hsync_end = 1024 + 24 + 136,
		.htotal = 1024 + 24 + 136 + 160,
		.vdisplay = 768,
		.vsync_start = 768 + 3,
		.vsync_end = 768 + 3 + 6,
		.vtotal = 768 + 3 + 6 + 29,
		.flags = DRM_MODE_FLAG_NVSYNC | DRM_MODE_FLAG_NHSYNC,
	},
};

static const struct panel_desc arm_rtsm = {
	.modes = arm_rtsm_mode,
	.num_modes = 1,
	.bpc = 8,
	.size = {
		.width = 400,
		.height = 300,
	},
	.bus_format = MEDIA_BUS_FMT_RGB888_1X24,
};

static const struct of_device_id platform_of_match[] = {
	{
		.compatible = "ampire,am-1280800n3tzqw-t00h",
		.data = &ampire_am_1280800n3tzqw_t00h,
	}, {
		.compatible = "ampire,am-480272h3tmqw-t01h",
		.data = &ampire_am_480272h3tmqw_t01h,
	}, {
		.compatible = "ampire,am-800480l1tmqw-t00h",
		.data = &ampire_am_800480l1tmqw_t00h,
	}, {
		.compatible = "ampire,am800480r3tmqwa1h",
		.data = &ampire_am800480r3tmqwa1h,
	}, {
		.compatible = "ampire,am800600p5tmqw-tb8h",
		.data = &ampire_am800600p5tmqwtb8h,
	}, {
		.compatible = "arm,rtsm-display",
		.data = &arm_rtsm,
	}, {
		.compatible = "armadeus,st0700-adapt",
		.data = &armadeus_st0700_adapt,
	}, {
		.compatible = "auo,b101aw03",
		.data = &auo_b101aw03,
	}, {
		.compatible = "auo,b101xtn01",
		.data = &auo_b101xtn01,
	}, {
		.compatible = "auo,b116xw03",
		.data = &auo_b116xw03,
	}, {
		.compatible = "auo,g070vvn01",
		.data = &auo_g070vvn01,
	}, {
		.compatible = "auo,g101evn010",
		.data = &auo_g101evn010,
	}, {
		.compatible = "auo,g104sn02",
		.data = &auo_g104sn02,
	}, {
		.compatible = "auo,g121ean01",
		.data = &auo_g121ean01,
	}, {
		.compatible = "auo,g133han01",
		.data = &auo_g133han01,
	}, {
		.compatible = "auo,g156xtn01",
		.data = &auo_g156xtn01,
	}, {
		.compatible = "auo,g185han01",
		.data = &auo_g185han01,
	}, {
		.compatible = "auo,g190ean01",
		.data = &auo_g190ean01,
	}, {
		.compatible = "auo,p320hvn03",
		.data = &auo_p320hvn03,
	}, {
		.compatible = "auo,t215hvn01",
		.data = &auo_t215hvn01,
	}, {
		.compatible = "avic,tm070ddh03",
		.data = &avic_tm070ddh03,
	}, {
		.compatible = "bananapi,s070wv20-ct16",
		.data = &bananapi_s070wv20_ct16,
	}, {
		.compatible = "boe,ev121wxm-n10-1850",
		.data = &boe_ev121wxm_n10_1850,
	}, {
		.compatible = "boe,hv070wsa-100",
		.data = &boe_hv070wsa
	}, {
		.compatible = "cdtech,s043wq26h-ct7",
		.data = &cdtech_s043wq26h_ct7,
	}, {
		.compatible = "cdtech,s070pws19hp-fc21",
		.data = &cdtech_s070pws19hp_fc21,
	}, {
		.compatible = "cdtech,s070swv29hg-dc44",
		.data = &cdtech_s070swv29hg_dc44,
	}, {
		.compatible = "cdtech,s070wv95-ct16",
		.data = &cdtech_s070wv95_ct16,
	}, {
		.compatible = "chefree,ch101olhlwh-002",
		.data = &chefree_ch101olhlwh_002,
	}, {
		.compatible = "chunghwa,claa070wp03xg",
		.data = &chunghwa_claa070wp03xg,
	}, {
		.compatible = "chunghwa,claa101wa01a",
		.data = &chunghwa_claa101wa01a
	}, {
		.compatible = "chunghwa,claa101wb01",
		.data = &chunghwa_claa101wb01
	}, {
		.compatible = "dataimage,fg040346dsswbg04",
		.data = &dataimage_fg040346dsswbg04,
	}, {
		.compatible = "dataimage,fg1001l0dsswmg01",
		.data = &dataimage_fg1001l0dsswmg01,
	}, {
		.compatible = "dataimage,scf0700c48ggu18",
		.data = &dataimage_scf0700c48ggu18,
	}, {
		.compatible = "dlc,dlc0700yzg-1",
		.data = &dlc_dlc0700yzg_1,
	}, {
		.compatible = "dlc,dlc1010gig",
		.data = &dlc_dlc1010gig,
	}, {
		.compatible = "edt,et035012dm6",
		.data = &edt_et035012dm6,
	}, {
		.compatible = "edt,etm0350g0dh6",
		.data = &edt_etm0350g0dh6,
	}, {
		.compatible = "edt,etm043080dh6gp",
		.data = &edt_etm043080dh6gp,
	}, {
		.compatible = "edt,etm0430g0dh6",
		.data = &edt_etm0430g0dh6,
	}, {
		.compatible = "edt,et057090dhu",
		.data = &edt_et057090dhu,
	}, {
		.compatible = "edt,et070080dh6",
		.data = &edt_etm0700g0dh6,
	}, {
		.compatible = "edt,etm0700g0dh6",
		.data = &edt_etm0700g0dh6,
	}, {
		.compatible = "edt,etm0700g0bdh6",
		.data = &edt_etm0700g0bdh6,
	}, {
		.compatible = "edt,etm0700g0edh6",
		.data = &edt_etm0700g0bdh6,
	}, {
		.compatible = "edt,etml0700y5dha",
		.data = &edt_etml0700y5dha,
	}, {
		.compatible = "edt,etmv570g2dhu",
		.data = &edt_etmv570g2dhu,
	}, {
		.compatible = "eink,vb3300-kca",
		.data = &eink_vb3300_kca,
	}, {
		.compatible = "evervision,vgg804821",
		.data = &evervision_vgg804821,
	}, {
		.compatible = "foxlink,fl500wvr00-a0t",
		.data = &foxlink_fl500wvr00_a0t,
	}, {
		.compatible = "frida,frd350h54004",
		.data = &frida_frd350h54004,
	}, {
		.compatible = "friendlyarm,hd702e",
		.data = &friendlyarm_hd702e,
	}, {
		.compatible = "giantplus,gpg482739qs5",
		.data = &giantplus_gpg482739qs5
	}, {
		.compatible = "giantplus,gpm940b0",
		.data = &giantplus_gpm940b0,
	}, {
		.compatible = "hannstar,hsd070pww1",
		.data = &hannstar_hsd070pww1,
	}, {
		.compatible = "hannstar,hsd100pxn1",
		.data = &hannstar_hsd100pxn1,
	}, {
		.compatible = "hannstar,hsd101pww2",
		.data = &hannstar_hsd101pww2,
	}, {
		.compatible = "hit,tx23d38vm0caa",
		.data = &hitachi_tx23d38vm0caa
	}, {
		.compatible = "innolux,at043tn24",
		.data = &innolux_at043tn24,
	}, {
		.compatible = "innolux,at070tn92",
		.data = &innolux_at070tn92,
	}, {
		.compatible = "innolux,g070ace-l01",
		.data = &innolux_g070ace_l01,
	}, {
		.compatible = "innolux,g070y2-l01",
		.data = &innolux_g070y2_l01,
	}, {
		.compatible = "innolux,g070y2-t02",
		.data = &innolux_g070y2_t02,
	}, {
		.compatible = "innolux,g101ice-l01",
		.data = &innolux_g101ice_l01
	}, {
		.compatible = "innolux,g121i1-l01",
		.data = &innolux_g121i1_l01
	}, {
		.compatible = "innolux,g121x1-l03",
		.data = &innolux_g121x1_l03,
	}, {
		.compatible = "innolux,g156hce-l01",
		.data = &innolux_g156hce_l01,
	}, {
		.compatible = "innolux,n156bge-l21",
		.data = &innolux_n156bge_l21,
	}, {
		.compatible = "innolux,zj070na-01p",
		.data = &innolux_zj070na_01p,
	}, {
		.compatible = "jdi,tx26d202vm0bwa",
		.data = &jdi_tx26d202vm0bwa,
	}, {
		.compatible = "koe,tx14d24vm1bpa",
		.data = &koe_tx14d24vm1bpa,
	}, {
		.compatible = "koe,tx26d202vm0bwa",
		.data = &koe_tx26d202vm0bwa,
	}, {
		.compatible = "koe,tx31d200vm0baa",
		.data = &koe_tx31d200vm0baa,
	}, {
		.compatible = "kyo,tcg121xglp",
		.data = &kyo_tcg121xglp,
	}, {
		.compatible = "lemaker,bl035-rgb-002",
		.data = &lemaker_bl035_rgb_002,
	}, {
		.compatible = "lg,lb070wv8",
		.data = &lg_lb070wv8,
	}, {
		.compatible = "logicpd,type28",
		.data = &logicpd_type_28,
	}, {
		.compatible = "logictechno,lt161010-2nhc",
		.data = &logictechno_lt161010_2nh,
	}, {
		.compatible = "logictechno,lt161010-2nhr",
		.data = &logictechno_lt161010_2nh,
	}, {
		.compatible = "logictechno,lt170410-2whc",
		.data = &logictechno_lt170410_2whc,
	}, {
		.compatible = "logictechno,lttd800480070-l2rt",
		.data = &logictechno_lttd800480070_l2rt,
	}, {
		.compatible = "logictechno,lttd800480070-l6wh-rt",
		.data = &logictechno_lttd800480070_l6wh_rt,
	}, {
		.compatible = "mitsubishi,aa070mc01-ca1",
		.data = &mitsubishi_aa070mc01,
	}, {
		.compatible = "multi-inno,mi0700s4t-6",
		.data = &multi_inno_mi0700s4t_6,
	}, {
		.compatible = "multi-inno,mi0800ft-9",
		.data = &multi_inno_mi0800ft_9,
	}, {
		.compatible = "multi-inno,mi1010ait-1cp",
		.data = &multi_inno_mi1010ait_1cp,
	}, {
		.compatible = "nec,nl12880bc20-05",
		.data = &nec_nl12880bc20_05,
	}, {
		.compatible = "nec,nl4827hc19-05b",
		.data = &nec_nl4827hc19_05b,
	}, {
		.compatible = "netron-dy,e231732",
		.data = &netron_dy_e231732,
	}, {
		.compatible = "newhaven,nhd-4.3-480272ef-atxl",
		.data = &newhaven_nhd_43_480272ef_atxl,
	}, {
		.compatible = "nlt,nl192108ac18-02d",
		.data = &nlt_nl192108ac18_02d,
	}, {
		.compatible = "nvd,9128",
		.data = &nvd_9128,
	}, {
		.compatible = "okaya,rs800480t-7x0gp",
		.data = &okaya_rs800480t_7x0gp,
	}, {
		.compatible = "olimex,lcd-olinuxino-43-ts",
		.data = &olimex_lcd_olinuxino_43ts,
	}, {
		.compatible = "ontat,kd50g21-40nt-a1",
		.data = &ontat_kd50g21_40nt_a1,
	}, {
		.compatible = "ontat,yx700wv03",
		.data = &ontat_yx700wv03,
	}, {
		.compatible = "ortustech,com37h3m05dtc",
		.data = &ortustech_com37h3m,
	}, {
		.compatible = "ortustech,com37h3m99dtc",
		.data = &ortustech_com37h3m,
	}, {
		.compatible = "ortustech,com43h4m85ulc",
		.data = &ortustech_com43h4m85ulc,
	}, {
		.compatible = "osddisplays,osd070t1718-19ts",
		.data = &osddisplays_osd070t1718_19ts,
	}, {
		.compatible = "pda,91-00156-a0",
		.data = &pda_91_00156_a0,
	}, {
		.compatible = "powertip,ph800480t013-idf02",
		.data = &powertip_ph800480t013_idf02,
	}, {
		.compatible = "qiaodian,qd43003c0-40",
		.data = &qd43003c0_40,
	}, {
		.compatible = "qishenglong,gopher2b-lcd",
		.data = &qishenglong_gopher2b_lcd,
	}, {
		.compatible = "rocktech,rk043fn48h",
		.data = &rocktech_rk043fn48h,
	}, {
		.compatible = "rocktech,rk070er9427",
		.data = &rocktech_rk070er9427,
	}, {
		.compatible = "rocktech,rk101ii01d-ct",
		.data = &rocktech_rk101ii01d_ct,
	}, {
		.compatible = "samsung,ltl101al01",
		.data = &samsung_ltl101al01,
	}, {
		.compatible = "samsung,ltn101nt05",
		.data = &samsung_ltn101nt05,
	}, {
		.compatible = "satoz,sat050at40h12r2",
		.data = &satoz_sat050at40h12r2,
	}, {
		.compatible = "sharp,lq035q7db03",
		.data = &sharp_lq035q7db03,
	}, {
		.compatible = "sharp,lq070y3dg3b",
		.data = &sharp_lq070y3dg3b,
	}, {
		.compatible = "sharp,lq101k1ly04",
		.data = &sharp_lq101k1ly04,
	}, {
		.compatible = "sharp,ls020b1dd01d",
		.data = &sharp_ls020b1dd01d,
	}, {
		.compatible = "shelly,sca07010-bfn-lnn",
		.data = &shelly_sca07010_bfn_lnn,
	}, {
		.compatible = "starry,kr070pe2t",
		.data = &starry_kr070pe2t,
	}, {
		.compatible = "startek,kd070wvfpa",
		.data = &startek_kd070wvfpa,
	}, {
		.compatible = "team-source-display,tst043015cmhx",
		.data = &tsd_tst043015cmhx,
	}, {
		.compatible = "tfc,s9700rtwv43tr-01b",
		.data = &tfc_s9700rtwv43tr_01b,
	}, {
		.compatible = "tianma,tm070jdhg30",
		.data = &tianma_tm070jdhg30,
	}, {
		.compatible = "tianma,tm070jvhg33",
		.data = &tianma_tm070jvhg33,
	}, {
		.compatible = "tianma,tm070rvhg71",
		.data = &tianma_tm070rvhg71,
	}, {
		.compatible = "ti,nspire-cx-lcd-panel",
		.data = &ti_nspire_cx_lcd_panel,
	}, {
		.compatible = "ti,nspire-classic-lcd-panel",
		.data = &ti_nspire_classic_lcd_panel,
	}, {
		.compatible = "toshiba,lt089ac29000",
		.data = &toshiba_lt089ac29000,
	}, {
		.compatible = "tpk,f07a-0102",
		.data = &tpk_f07a_0102,
	}, {
		.compatible = "tpk,f10a-0102",
		.data = &tpk_f10a_0102,
	}, {
		.compatible = "urt,umsh-8596md-t",
		.data = &urt_umsh_8596md_parallel,
	}, {
		.compatible = "urt,umsh-8596md-1t",
		.data = &urt_umsh_8596md_parallel,
	}, {
		.compatible = "urt,umsh-8596md-7t",
		.data = &urt_umsh_8596md_parallel,
	}, {
		.compatible = "urt,umsh-8596md-11t",
		.data = &urt_umsh_8596md_lvds,
	}, {
		.compatible = "urt,umsh-8596md-19t",
		.data = &urt_umsh_8596md_lvds,
	}, {
		.compatible = "urt,umsh-8596md-20t",
		.data = &urt_umsh_8596md_parallel,
	}, {
		.compatible = "vivax,tpc9150-panel",
		.data = &vivax_tpc9150_panel,
	}, {
		.compatible = "vxt,vl050-8048nt-c01",
		.data = &vl050_8048nt_c01,
	}, {
		.compatible = "winstar,wf35ltiacd",
		.data = &winstar_wf35ltiacd,
	}, {
		.compatible = "yes-optoelectronics,ytc700tlag-05-201c",
		.data = &yes_optoelectronics_ytc700tlag_05_201c,
	}, {
		/* Must be the last entry */
		.compatible = "panel-dpi",
		.data = &panel_dpi,
	}, {
		/* sentinel */
	}
};
MODULE_DEVICE_TABLE(of, platform_of_match);

static int panel_simple_platform_probe(struct platform_device *pdev)
{
	const struct panel_desc *desc;

	desc = of_device_get_match_data(&pdev->dev);
	if (!desc)
		return -ENODEV;

	return panel_simple_probe(&pdev->dev, desc);
}

static void panel_simple_platform_remove(struct platform_device *pdev)
{
	panel_simple_remove(&pdev->dev);
}

static void panel_simple_platform_shutdown(struct platform_device *pdev)
{
	panel_simple_shutdown(&pdev->dev);
}

static const struct dev_pm_ops panel_simple_pm_ops = {
	SET_RUNTIME_PM_OPS(panel_simple_suspend, panel_simple_resume, NULL)
	SET_SYSTEM_SLEEP_PM_OPS(pm_runtime_force_suspend,
				pm_runtime_force_resume)
};

static struct platform_driver panel_simple_platform_driver = {
	.driver = {
		.name = "panel-simple",
		.of_match_table = platform_of_match,
		.pm = &panel_simple_pm_ops,
	},
	.probe = panel_simple_platform_probe,
	.remove_new = panel_simple_platform_remove,
	.shutdown = panel_simple_platform_shutdown,
};

struct panel_desc_dsi {
	struct panel_desc desc;

	unsigned long flags;
	enum mipi_dsi_pixel_format format;
	unsigned int lanes;
};

static const struct drm_display_mode auo_b080uan01_mode = {
	.clock = 154500,
	.hdisplay = 1200,
	.hsync_start = 1200 + 62,
	.hsync_end = 1200 + 62 + 4,
	.htotal = 1200 + 62 + 4 + 62,
	.vdisplay = 1920,
	.vsync_start = 1920 + 9,
	.vsync_end = 1920 + 9 + 2,
	.vtotal = 1920 + 9 + 2 + 8,
};

static const struct panel_desc_dsi auo_b080uan01 = {
	.desc = {
		.modes = &auo_b080uan01_mode,
		.num_modes = 1,
		.bpc = 8,
		.size = {
			.width = 108,
			.height = 272,
		},
		.connector_type = DRM_MODE_CONNECTOR_DSI,
	},
	.flags = MIPI_DSI_MODE_VIDEO | MIPI_DSI_CLOCK_NON_CONTINUOUS,
	.format = MIPI_DSI_FMT_RGB888,
	.lanes = 4,
};

static const struct drm_display_mode boe_tv080wum_nl0_mode = {
	.clock = 160000,
	.hdisplay = 1200,
	.hsync_start = 1200 + 120,
	.hsync_end = 1200 + 120 + 20,
	.htotal = 1200 + 120 + 20 + 21,
	.vdisplay = 1920,
	.vsync_start = 1920 + 21,
	.vsync_end = 1920 + 21 + 3,
	.vtotal = 1920 + 21 + 3 + 18,
	.flags = DRM_MODE_FLAG_NVSYNC | DRM_MODE_FLAG_NHSYNC,
};

static const struct panel_desc_dsi boe_tv080wum_nl0 = {
	.desc = {
		.modes = &boe_tv080wum_nl0_mode,
		.num_modes = 1,
		.size = {
			.width = 107,
			.height = 172,
		},
		.connector_type = DRM_MODE_CONNECTOR_DSI,
	},
	.flags = MIPI_DSI_MODE_VIDEO |
		 MIPI_DSI_MODE_VIDEO_BURST |
		 MIPI_DSI_MODE_VIDEO_SYNC_PULSE,
	.format = MIPI_DSI_FMT_RGB888,
	.lanes = 4,
};

static const struct drm_display_mode lg_ld070wx3_sl01_mode = {
	.clock = 71000,
	.hdisplay = 800,
	.hsync_start = 800 + 32,
	.hsync_end = 800 + 32 + 1,
	.htotal = 800 + 32 + 1 + 57,
	.vdisplay = 1280,
	.vsync_start = 1280 + 28,
	.vsync_end = 1280 + 28 + 1,
	.vtotal = 1280 + 28 + 1 + 14,
};

static const struct panel_desc_dsi lg_ld070wx3_sl01 = {
	.desc = {
		.modes = &lg_ld070wx3_sl01_mode,
		.num_modes = 1,
		.bpc = 8,
		.size = {
			.width = 94,
			.height = 151,
		},
		.connector_type = DRM_MODE_CONNECTOR_DSI,
	},
	.flags = MIPI_DSI_MODE_VIDEO | MIPI_DSI_CLOCK_NON_CONTINUOUS,
	.format = MIPI_DSI_FMT_RGB888,
	.lanes = 4,
};

static const struct drm_display_mode lg_lh500wx1_sd03_mode = {
	.clock = 67000,
	.hdisplay = 720,
	.hsync_start = 720 + 12,
	.hsync_end = 720 + 12 + 4,
	.htotal = 720 + 12 + 4 + 112,
	.vdisplay = 1280,
	.vsync_start = 1280 + 8,
	.vsync_end = 1280 + 8 + 4,
	.vtotal = 1280 + 8 + 4 + 12,
};

static const struct panel_desc_dsi lg_lh500wx1_sd03 = {
	.desc = {
		.modes = &lg_lh500wx1_sd03_mode,
		.num_modes = 1,
		.bpc = 8,
		.size = {
			.width = 62,
			.height = 110,
		},
		.connector_type = DRM_MODE_CONNECTOR_DSI,
	},
	.flags = MIPI_DSI_MODE_VIDEO,
	.format = MIPI_DSI_FMT_RGB888,
	.lanes = 4,
};

static const struct drm_display_mode panasonic_vvx10f004b00_mode = {
	.clock = 157200,
	.hdisplay = 1920,
	.hsync_start = 1920 + 154,
	.hsync_end = 1920 + 154 + 16,
	.htotal = 1920 + 154 + 16 + 32,
	.vdisplay = 1200,
	.vsync_start = 1200 + 17,
	.vsync_end = 1200 + 17 + 2,
	.vtotal = 1200 + 17 + 2 + 16,
};

static const struct panel_desc_dsi panasonic_vvx10f004b00 = {
	.desc = {
		.modes = &panasonic_vvx10f004b00_mode,
		.num_modes = 1,
		.bpc = 8,
		.size = {
			.width = 217,
			.height = 136,
		},
		.connector_type = DRM_MODE_CONNECTOR_DSI,
	},
	.flags = MIPI_DSI_MODE_VIDEO | MIPI_DSI_MODE_VIDEO_SYNC_PULSE |
		 MIPI_DSI_CLOCK_NON_CONTINUOUS,
	.format = MIPI_DSI_FMT_RGB888,
	.lanes = 4,
};

static const struct drm_display_mode lg_acx467akm_7_mode = {
	.clock = 150000,
	.hdisplay = 1080,
	.hsync_start = 1080 + 2,
	.hsync_end = 1080 + 2 + 2,
	.htotal = 1080 + 2 + 2 + 2,
	.vdisplay = 1920,
	.vsync_start = 1920 + 2,
	.vsync_end = 1920 + 2 + 2,
	.vtotal = 1920 + 2 + 2 + 2,
};

static const struct panel_desc_dsi lg_acx467akm_7 = {
	.desc = {
		.modes = &lg_acx467akm_7_mode,
		.num_modes = 1,
		.bpc = 8,
		.size = {
			.width = 62,
			.height = 110,
		},
		.connector_type = DRM_MODE_CONNECTOR_DSI,
	},
	.flags = 0,
	.format = MIPI_DSI_FMT_RGB888,
	.lanes = 4,
};

static const struct drm_display_mode osd101t2045_53ts_mode = {
	.clock = 154500,
	.hdisplay = 1920,
	.hsync_start = 1920 + 112,
	.hsync_end = 1920 + 112 + 16,
	.htotal = 1920 + 112 + 16 + 32,
	.vdisplay = 1200,
	.vsync_start = 1200 + 16,
	.vsync_end = 1200 + 16 + 2,
	.vtotal = 1200 + 16 + 2 + 16,
	.flags = DRM_MODE_FLAG_NHSYNC | DRM_MODE_FLAG_NVSYNC,
};

static const struct panel_desc_dsi osd101t2045_53ts = {
	.desc = {
		.modes = &osd101t2045_53ts_mode,
		.num_modes = 1,
		.bpc = 8,
		.size = {
			.width = 217,
			.height = 136,
		},
		.connector_type = DRM_MODE_CONNECTOR_DSI,
	},
	.flags = MIPI_DSI_MODE_VIDEO | MIPI_DSI_MODE_VIDEO_BURST |
		 MIPI_DSI_MODE_VIDEO_SYNC_PULSE |
		 MIPI_DSI_MODE_NO_EOT_PACKET,
	.format = MIPI_DSI_FMT_RGB888,
	.lanes = 4,
};

static const struct of_device_id dsi_of_match[] = {
	{
		.compatible = "auo,b080uan01",
		.data = &auo_b080uan01
	}, {
		.compatible = "boe,tv080wum-nl0",
		.data = &boe_tv080wum_nl0
	}, {
		.compatible = "lg,ld070wx3-sl01",
		.data = &lg_ld070wx3_sl01
	}, {
		.compatible = "lg,lh500wx1-sd03",
		.data = &lg_lh500wx1_sd03
	}, {
		.compatible = "panasonic,vvx10f004b00",
		.data = &panasonic_vvx10f004b00
	}, {
		.compatible = "lg,acx467akm-7",
		.data = &lg_acx467akm_7
	}, {
		.compatible = "osddisplays,osd101t2045-53ts",
		.data = &osd101t2045_53ts
	}, {
		/* sentinel */
	}
};
MODULE_DEVICE_TABLE(of, dsi_of_match);

static int panel_simple_dsi_probe(struct mipi_dsi_device *dsi)
{
	const struct panel_desc_dsi *desc;
	int err;

	desc = of_device_get_match_data(&dsi->dev);
	if (!desc)
		return -ENODEV;

	err = panel_simple_probe(&dsi->dev, &desc->desc);
	if (err < 0)
		return err;

	dsi->mode_flags = desc->flags;
	dsi->format = desc->format;
	dsi->lanes = desc->lanes;

	err = mipi_dsi_attach(dsi);
	if (err) {
		struct panel_simple *panel = mipi_dsi_get_drvdata(dsi);

		drm_panel_remove(&panel->base);
	}

	return err;
}

static void panel_simple_dsi_remove(struct mipi_dsi_device *dsi)
{
	int err;

	err = mipi_dsi_detach(dsi);
	if (err < 0)
		dev_err(&dsi->dev, "failed to detach from DSI host: %d\n", err);

	panel_simple_remove(&dsi->dev);
}

static void panel_simple_dsi_shutdown(struct mipi_dsi_device *dsi)
{
	panel_simple_shutdown(&dsi->dev);
}

static struct mipi_dsi_driver panel_simple_dsi_driver = {
	.driver = {
		.name = "panel-simple-dsi",
		.of_match_table = dsi_of_match,
		.pm = &panel_simple_pm_ops,
	},
	.probe = panel_simple_dsi_probe,
	.remove = panel_simple_dsi_remove,
	.shutdown = panel_simple_dsi_shutdown,
};

static int __init panel_simple_init(void)
{
	int err;

	err = platform_driver_register(&panel_simple_platform_driver);
	if (err < 0)
		return err;

	if (IS_ENABLED(CONFIG_DRM_MIPI_DSI)) {
		err = mipi_dsi_driver_register(&panel_simple_dsi_driver);
		if (err < 0)
			goto err_did_platform_register;
	}

	return 0;

err_did_platform_register:
	platform_driver_unregister(&panel_simple_platform_driver);

	return err;
}
module_init(panel_simple_init);

static void __exit panel_simple_exit(void)
{
	if (IS_ENABLED(CONFIG_DRM_MIPI_DSI))
		mipi_dsi_driver_unregister(&panel_simple_dsi_driver);

	platform_driver_unregister(&panel_simple_platform_driver);
}
module_exit(panel_simple_exit);

MODULE_AUTHOR("Thierry Reding <treding@nvidia.com>");
MODULE_DESCRIPTION("DRM Driver for Simple Panels");
MODULE_LICENSE("GPL and additional rights");<|MERGE_RESOLUTION|>--- conflicted
+++ resolved
@@ -1272,23 +1272,6 @@
 	},
 };
 
-<<<<<<< HEAD
-static const struct drm_display_mode boe_ev121wxm_n10_1850_mode = {
-	.clock = 71143,
-	.hdisplay = 1280,
-	.hsync_start = 1280 + 48,
-	.hsync_end = 1280 + 48 + 32,
-	.htotal = 1280 + 48 + 32 + 80,
-	.vdisplay = 800,
-	.vsync_start = 800 + 3,
-	.vsync_end = 800 + 3 + 6,
-	.vtotal = 800 + 3 + 6 + 14,
-};
-
-static const struct panel_desc boe_ev121wxm_n10_1850 = {
-	.modes = &boe_ev121wxm_n10_1850_mode,
-	.num_modes = 1,
-=======
 static const struct display_timing boe_ev121wxm_n10_1850_timing = {
 	.pixelclock = { 69922000, 71000000, 72293000 },
 	.hactive = { 1280, 1280, 1280 },
@@ -1304,24 +1287,16 @@
 static const struct panel_desc boe_ev121wxm_n10_1850 = {
 	.timings = &boe_ev121wxm_n10_1850_timing,
 	.num_timings = 1,
->>>>>>> ccf0a997
 	.bpc = 8,
 	.size = {
 		.width = 261,
 		.height = 163,
 	},
 	.delay = {
-<<<<<<< HEAD
-		.prepare = 8,
-		.enable = 300,
-		.unprepare = 300,
-		.disable = 60,
-=======
 		.prepare = 9,
 		.enable = 300,
 		.unprepare = 300,
 		.disable = 560,
->>>>>>> ccf0a997
 	},
 	.bus_format = MEDIA_BUS_FMT_RGB888_1X7X4_SPWG,
 	.bus_flags = DRM_BUS_FLAG_DE_HIGH,
