// SPDX-License-Identifier: GPL-2.0+
/*
 * Copyright (C) 2019, Amarula Solutions.
 * Author: Jagan Teki <jagan@amarulasolutions.com>
 */

#include <drm/drm_mipi_dsi.h>
#include <drm/drm_modes.h>
#include <drm/drm_panel.h>

#include <linux/bitfield.h>
#include <linux/gpio/consumer.h>
#include <linux/delay.h>
#include <linux/module.h>
#include <linux/of.h>
#include <linux/regulator/consumer.h>

#include <video/mipi_display.h>

/* Command2 BKx selection command */
#define DSI_CMD2BKX_SEL			0xFF
#define DSI_CMD1			0
#define DSI_CMD2			BIT(4)
#define DSI_CMD2BK_MASK			GENMASK(3, 0)

/* Command2, BK0 commands */
#define DSI_CMD2_BK0_PVGAMCTRL		0xB0 /* Positive Voltage Gamma Control */
#define DSI_CMD2_BK0_NVGAMCTRL		0xB1 /* Negative Voltage Gamma Control */
#define DSI_CMD2_BK0_LNESET		0xC0 /* Display Line setting */
#define DSI_CMD2_BK0_PORCTRL		0xC1 /* Porch control */
#define DSI_CMD2_BK0_INVSEL		0xC2 /* Inversion selection, Frame Rate Control */

/* Command2, BK1 commands */
#define DSI_CMD2_BK1_VRHS		0xB0 /* Vop amplitude setting */
#define DSI_CMD2_BK1_VCOM		0xB1 /* VCOM amplitude setting */
#define DSI_CMD2_BK1_VGHSS		0xB2 /* VGH Voltage setting */
#define DSI_CMD2_BK1_TESTCMD		0xB3 /* TEST Command Setting */
#define DSI_CMD2_BK1_VGLS		0xB5 /* VGL Voltage setting */
#define DSI_CMD2_BK1_PWCTLR1		0xB7 /* Power Control 1 */
#define DSI_CMD2_BK1_PWCTLR2		0xB8 /* Power Control 2 */
#define DSI_CMD2_BK1_SPD1		0xC1 /* Source pre_drive timing set1 */
#define DSI_CMD2_BK1_SPD2		0xC2 /* Source EQ2 Setting */
#define DSI_CMD2_BK1_MIPISET1		0xD0 /* MIPI Setting 1 */

/* Command2, BK0 bytes */
#define DSI_CMD2_BK0_GAMCTRL_AJ_MASK	GENMASK(7, 6)
#define DSI_CMD2_BK0_GAMCTRL_VC0_MASK	GENMASK(3, 0)
#define DSI_CMD2_BK0_GAMCTRL_VC4_MASK	GENMASK(5, 0)
#define DSI_CMD2_BK0_GAMCTRL_VC8_MASK	GENMASK(5, 0)
#define DSI_CMD2_BK0_GAMCTRL_VC16_MASK	GENMASK(4, 0)
#define DSI_CMD2_BK0_GAMCTRL_VC24_MASK	GENMASK(4, 0)
#define DSI_CMD2_BK0_GAMCTRL_VC52_MASK	GENMASK(3, 0)
#define DSI_CMD2_BK0_GAMCTRL_VC80_MASK	GENMASK(5, 0)
#define DSI_CMD2_BK0_GAMCTRL_VC108_MASK	GENMASK(3, 0)
#define DSI_CMD2_BK0_GAMCTRL_VC147_MASK	GENMASK(3, 0)
#define DSI_CMD2_BK0_GAMCTRL_VC175_MASK	GENMASK(5, 0)
#define DSI_CMD2_BK0_GAMCTRL_VC203_MASK	GENMASK(3, 0)
#define DSI_CMD2_BK0_GAMCTRL_VC231_MASK	GENMASK(4, 0)
#define DSI_CMD2_BK0_GAMCTRL_VC239_MASK	GENMASK(4, 0)
#define DSI_CMD2_BK0_GAMCTRL_VC247_MASK	GENMASK(5, 0)
#define DSI_CMD2_BK0_GAMCTRL_VC251_MASK	GENMASK(5, 0)
#define DSI_CMD2_BK0_GAMCTRL_VC255_MASK	GENMASK(4, 0)
#define DSI_CMD2_BK0_LNESET_LINE_MASK	GENMASK(6, 0)
#define DSI_CMD2_BK0_LNESET_LDE_EN	BIT(7)
#define DSI_CMD2_BK0_LNESET_LINEDELTA	GENMASK(1, 0)
#define DSI_CMD2_BK0_PORCTRL_VBP_MASK	GENMASK(7, 0)
#define DSI_CMD2_BK0_PORCTRL_VFP_MASK	GENMASK(7, 0)
#define DSI_CMD2_BK0_INVSEL_ONES_MASK	GENMASK(5, 4)
#define DSI_CMD2_BK0_INVSEL_NLINV_MASK	GENMASK(2, 0)
#define DSI_CMD2_BK0_INVSEL_RTNI_MASK	GENMASK(4, 0)

/* Command2, BK1 bytes */
#define DSI_CMD2_BK1_VRHA_MASK		GENMASK(7, 0)
#define DSI_CMD2_BK1_VCOM_MASK		GENMASK(7, 0)
#define DSI_CMD2_BK1_VGHSS_MASK		GENMASK(3, 0)
#define DSI_CMD2_BK1_TESTCMD_VAL	BIT(7)
#define DSI_CMD2_BK1_VGLS_ONES		BIT(6)
#define DSI_CMD2_BK1_VGLS_MASK		GENMASK(3, 0)
#define DSI_CMD2_BK1_PWRCTRL1_AP_MASK	GENMASK(7, 6)
#define DSI_CMD2_BK1_PWRCTRL1_APIS_MASK	GENMASK(3, 2)
#define DSI_CMD2_BK1_PWRCTRL1_APOS_MASK	GENMASK(1, 0)
#define DSI_CMD2_BK1_PWRCTRL2_AVDD_MASK	GENMASK(5, 4)
#define DSI_CMD2_BK1_PWRCTRL2_AVCL_MASK	GENMASK(1, 0)
#define DSI_CMD2_BK1_SPD1_ONES_MASK	GENMASK(6, 4)
#define DSI_CMD2_BK1_SPD1_T2D_MASK	GENMASK(3, 0)
#define DSI_CMD2_BK1_SPD2_ONES_MASK	GENMASK(6, 4)
#define DSI_CMD2_BK1_SPD2_T3D_MASK	GENMASK(3, 0)
#define DSI_CMD2_BK1_MIPISET1_ONES	BIT(7)
#define DSI_CMD2_BK1_MIPISET1_EOT_EN	BIT(3)

#define CFIELD_PREP(_mask, _val)					\
	(((typeof(_mask))(_val) << (__builtin_ffsll(_mask) - 1)) & (_mask))

enum op_bias {
	OP_BIAS_OFF = 0,
	OP_BIAS_MIN,
	OP_BIAS_MIDDLE,
	OP_BIAS_MAX
};

struct st7701;

struct st7701_panel_desc {
	const struct drm_display_mode *mode;
	unsigned int lanes;
	enum mipi_dsi_pixel_format format;
	unsigned int panel_sleep_delay;

	/* TFT matrix driver configuration, panel specific. */
	const u8	pv_gamma[16];	/* Positive voltage gamma control */
	const u8	nv_gamma[16];	/* Negative voltage gamma control */
	const u8	nlinv;		/* Inversion selection */
	const u32	vop_uv;		/* Vop in uV */
	const u32	vcom_uv;	/* Vcom in uV */
	const u16	vgh_mv;		/* Vgh in mV */
	const s16	vgl_mv;		/* Vgl in mV */
	const u16	avdd_mv;	/* Avdd in mV */
	const s16	avcl_mv;	/* Avcl in mV */
	const enum op_bias	gamma_op_bias;
	const enum op_bias	input_op_bias;
	const enum op_bias	output_op_bias;
	const u16	t2d_ns;		/* T2D in ns */
	const u16	t3d_ns;		/* T3D in ns */
	const bool	eot_en;

	/* GIP sequence, fully custom and undocumented. */
	void		(*gip_sequence)(struct st7701 *st7701);
};

struct st7701 {
	struct drm_panel panel;
	struct mipi_dsi_device *dsi;
	const struct st7701_panel_desc *desc;

	struct regulator_bulk_data supplies[2];
	struct gpio_desc *reset;
	unsigned int sleep_delay;
	enum drm_panel_orientation orientation;
};

static inline struct st7701 *panel_to_st7701(struct drm_panel *panel)
{
	return container_of(panel, struct st7701, panel);
}

static inline int st7701_dsi_write(struct st7701 *st7701, const void *seq,
				   size_t len)
{
	return mipi_dsi_dcs_write_buffer(st7701->dsi, seq, len);
}

#define ST7701_DSI(st7701, seq...)				\
	{							\
		const u8 d[] = { seq };				\
		st7701_dsi_write(st7701, d, ARRAY_SIZE(d));	\
	}

static u8 st7701_vgls_map(struct st7701 *st7701)
{
	const struct st7701_panel_desc *desc = st7701->desc;
	struct {
		s32	vgl;
		u8	val;
	} map[16] = {
		{ -7060, 0x0 }, { -7470, 0x1 },
		{ -7910, 0x2 }, { -8140, 0x3 },
		{ -8650, 0x4 }, { -8920, 0x5 },
		{ -9210, 0x6 }, { -9510, 0x7 },
		{ -9830, 0x8 }, { -10170, 0x9 },
		{ -10530, 0xa }, { -10910, 0xb },
		{ -11310, 0xc }, { -11730, 0xd },
		{ -12200, 0xe }, { -12690, 0xf }
	};
	int i;

	for (i = 0; i < ARRAY_SIZE(map); i++)
		if (desc->vgl_mv == map[i].vgl)
			return map[i].val;

	return 0;
}

static void st7701_switch_cmd_bkx(struct st7701 *st7701, bool cmd2, u8 bkx)
{
	u8 val;

	if (cmd2)
		val = DSI_CMD2 | FIELD_PREP(DSI_CMD2BK_MASK, bkx);
	else
		val = DSI_CMD1;

	ST7701_DSI(st7701, DSI_CMD2BKX_SEL, 0x77, 0x01, 0x00, 0x00, val);
}

static void st7701_init_sequence(struct st7701 *st7701)
{
	const struct st7701_panel_desc *desc = st7701->desc;
	const struct drm_display_mode *mode = desc->mode;
	const u8 linecount8 = mode->vdisplay / 8;
	const u8 linecountrem2 = (mode->vdisplay % 8) / 2;

	ST7701_DSI(st7701, MIPI_DCS_SOFT_RESET, 0x00);

	/* We need to wait 5ms before sending new commands */
	msleep(5);

	ST7701_DSI(st7701, MIPI_DCS_EXIT_SLEEP_MODE, 0x00);

	msleep(st7701->sleep_delay);

	/* Command2, BK0 */
	st7701_switch_cmd_bkx(st7701, true, 0);

	mipi_dsi_dcs_write(st7701->dsi, DSI_CMD2_BK0_PVGAMCTRL,
			   desc->pv_gamma, ARRAY_SIZE(desc->pv_gamma));
	mipi_dsi_dcs_write(st7701->dsi, DSI_CMD2_BK0_NVGAMCTRL,
			   desc->nv_gamma, ARRAY_SIZE(desc->nv_gamma));
	/*
	 * Vertical line count configuration:
	 * Line[6:0]: select number of vertical lines of the TFT matrix in
	 *            multiples of 8 lines
	 * LDE_EN: enable sub-8-line granularity line count
	 * Line_delta[1:0]: add 0/2/4/6 extra lines to line count selected
	 *                  using Line[6:0]
	 *
	 * Total number of vertical lines:
	 * LN = ((Line[6:0] + 1) * 8) + (LDE_EN ? Line_delta[1:0] * 2 : 0)
	 */
	ST7701_DSI(st7701, DSI_CMD2_BK0_LNESET,
		   FIELD_PREP(DSI_CMD2_BK0_LNESET_LINE_MASK, linecount8 - 1) |
		   (linecountrem2 ? DSI_CMD2_BK0_LNESET_LDE_EN : 0),
		   FIELD_PREP(DSI_CMD2_BK0_LNESET_LINEDELTA, linecountrem2));
	ST7701_DSI(st7701, DSI_CMD2_BK0_PORCTRL,
		   FIELD_PREP(DSI_CMD2_BK0_PORCTRL_VBP_MASK,
			      mode->vtotal - mode->vsync_end),
		   FIELD_PREP(DSI_CMD2_BK0_PORCTRL_VFP_MASK,
			      mode->vsync_start - mode->vdisplay));
	/*
	 * Horizontal pixel count configuration:
	 * PCLK = 512 + (RTNI[4:0] * 16)
	 * The PCLK is number of pixel clock per line, which matches
	 * mode htotal. The minimum is 512 PCLK.
	 */
	ST7701_DSI(st7701, DSI_CMD2_BK0_INVSEL,
		   DSI_CMD2_BK0_INVSEL_ONES_MASK |
		   FIELD_PREP(DSI_CMD2_BK0_INVSEL_NLINV_MASK, desc->nlinv),
		   FIELD_PREP(DSI_CMD2_BK0_INVSEL_RTNI_MASK,
			      (clamp((u32)mode->htotal, 512U, 1008U) - 512) / 16));

	/* Command2, BK1 */
	st7701_switch_cmd_bkx(st7701, true, 1);

	/* Vop = 3.5375V + (VRHA[7:0] * 0.0125V) */
	ST7701_DSI(st7701, DSI_CMD2_BK1_VRHS,
		   FIELD_PREP(DSI_CMD2_BK1_VRHA_MASK,
			      DIV_ROUND_CLOSEST(desc->vop_uv - 3537500, 12500)));

	/* Vcom = 0.1V + (VCOM[7:0] * 0.0125V) */
	ST7701_DSI(st7701, DSI_CMD2_BK1_VCOM,
		   FIELD_PREP(DSI_CMD2_BK1_VCOM_MASK,
			      DIV_ROUND_CLOSEST(desc->vcom_uv - 100000, 12500)));

	/* Vgh = 11.5V + (VGHSS[7:0] * 0.5V) */
	ST7701_DSI(st7701, DSI_CMD2_BK1_VGHSS,
		   FIELD_PREP(DSI_CMD2_BK1_VGHSS_MASK,
			      DIV_ROUND_CLOSEST(clamp(desc->vgh_mv,
						      (u16)11500,
						      (u16)17000) - 11500,
						500)));

	ST7701_DSI(st7701, DSI_CMD2_BK1_TESTCMD, DSI_CMD2_BK1_TESTCMD_VAL);

	/* Vgl is non-linear */
	ST7701_DSI(st7701, DSI_CMD2_BK1_VGLS,
		   DSI_CMD2_BK1_VGLS_ONES |
		   FIELD_PREP(DSI_CMD2_BK1_VGLS_MASK, st7701_vgls_map(st7701)));

	ST7701_DSI(st7701, DSI_CMD2_BK1_PWCTLR1,
		   FIELD_PREP(DSI_CMD2_BK1_PWRCTRL1_AP_MASK,
			      desc->gamma_op_bias) |
		   FIELD_PREP(DSI_CMD2_BK1_PWRCTRL1_APIS_MASK,
			      desc->input_op_bias) |
		   FIELD_PREP(DSI_CMD2_BK1_PWRCTRL1_APOS_MASK,
			      desc->output_op_bias));

	/* Avdd = 6.2V + (AVDD[1:0] * 0.2V) , Avcl = -4.4V - (AVCL[1:0] * 0.2V) */
	ST7701_DSI(st7701, DSI_CMD2_BK1_PWCTLR2,
		   FIELD_PREP(DSI_CMD2_BK1_PWRCTRL2_AVDD_MASK,
			      DIV_ROUND_CLOSEST(desc->avdd_mv - 6200, 200)) |
		   FIELD_PREP(DSI_CMD2_BK1_PWRCTRL2_AVCL_MASK,
			      DIV_ROUND_CLOSEST(-4400 + desc->avcl_mv, 200)));

	/* T2D = 0.2us * T2D[3:0] */
	ST7701_DSI(st7701, DSI_CMD2_BK1_SPD1,
		   DSI_CMD2_BK1_SPD1_ONES_MASK |
		   FIELD_PREP(DSI_CMD2_BK1_SPD1_T2D_MASK,
			      DIV_ROUND_CLOSEST(desc->t2d_ns, 200)));

	/* T3D = 4us + (0.8us * T3D[3:0]) */
	ST7701_DSI(st7701, DSI_CMD2_BK1_SPD2,
		   DSI_CMD2_BK1_SPD2_ONES_MASK |
		   FIELD_PREP(DSI_CMD2_BK1_SPD2_T3D_MASK,
			      DIV_ROUND_CLOSEST(desc->t3d_ns - 4000, 800)));

	ST7701_DSI(st7701, DSI_CMD2_BK1_MIPISET1,
		   DSI_CMD2_BK1_MIPISET1_ONES |
		   (desc->eot_en ? DSI_CMD2_BK1_MIPISET1_EOT_EN : 0));
}

static void ts8550b_gip_sequence(struct st7701 *st7701)
{
	/**
	 * ST7701_SPEC_V1.2 is unable to provide enough information above this
	 * specific command sequence, so grab the same from vendor BSP driver.
	 */
	ST7701_DSI(st7701, 0xE0, 0x00, 0x00, 0x02);
	ST7701_DSI(st7701, 0xE1, 0x0B, 0x00, 0x0D, 0x00, 0x0C, 0x00, 0x0E,
		   0x00, 0x00, 0x44, 0x44);
	ST7701_DSI(st7701, 0xE2, 0x33, 0x33, 0x44, 0x44, 0x64, 0x00, 0x66,
		   0x00, 0x65, 0x00, 0x67, 0x00, 0x00);
	ST7701_DSI(st7701, 0xE3, 0x00, 0x00, 0x33, 0x33);
	ST7701_DSI(st7701, 0xE4, 0x44, 0x44);
	ST7701_DSI(st7701, 0xE5, 0x0C, 0x78, 0x3C, 0xA0, 0x0E, 0x78, 0x3C,
		   0xA0, 0x10, 0x78, 0x3C, 0xA0, 0x12, 0x78, 0x3C, 0xA0);
	ST7701_DSI(st7701, 0xE6, 0x00, 0x00, 0x33, 0x33);
	ST7701_DSI(st7701, 0xE7, 0x44, 0x44);
	ST7701_DSI(st7701, 0xE8, 0x0D, 0x78, 0x3C, 0xA0, 0x0F, 0x78, 0x3C,
		   0xA0, 0x11, 0x78, 0x3C, 0xA0, 0x13, 0x78, 0x3C, 0xA0);
	ST7701_DSI(st7701, 0xEB, 0x02, 0x02, 0x39, 0x39, 0xEE, 0x44, 0x00);
	ST7701_DSI(st7701, 0xEC, 0x00, 0x00);
	ST7701_DSI(st7701, 0xED, 0xFF, 0xF1, 0x04, 0x56, 0x72, 0x3F, 0xFF,
		   0xFF, 0xFF, 0xFF, 0xF3, 0x27, 0x65, 0x40, 0x1F, 0xFF);
}

static void dmt028vghmcmi_1a_gip_sequence(struct st7701 *st7701)
{
	ST7701_DSI(st7701, 0xEE, 0x42);
	ST7701_DSI(st7701, 0xE0, 0x00, 0x00, 0x02);

	ST7701_DSI(st7701, 0xE1,
		   0x04, 0xA0, 0x06, 0xA0,
			   0x05, 0xA0, 0x07, 0xA0,
			   0x00, 0x44, 0x44);
	ST7701_DSI(st7701, 0xE2,
		   0x00, 0x00, 0x00, 0x00,
			   0x00, 0x00, 0x00, 0x00,
			   0x00, 0x00, 0x00, 0x00);
	ST7701_DSI(st7701, 0xE3,
		   0x00, 0x00, 0x22, 0x22);
	ST7701_DSI(st7701, 0xE4, 0x44, 0x44);
	ST7701_DSI(st7701, 0xE5,
		   0x0C, 0x90, 0xA0, 0xA0,
			   0x0E, 0x92, 0xA0, 0xA0,
			   0x08, 0x8C, 0xA0, 0xA0,
			   0x0A, 0x8E, 0xA0, 0xA0);
	ST7701_DSI(st7701, 0xE6,
		   0x00, 0x00, 0x22, 0x22);
	ST7701_DSI(st7701, 0xE7, 0x44, 0x44);
	ST7701_DSI(st7701, 0xE8,
		   0x0D, 0x91, 0xA0, 0xA0,
			   0x0F, 0x93, 0xA0, 0xA0,
			   0x09, 0x8D, 0xA0, 0xA0,
			   0x0B, 0x8F, 0xA0, 0xA0);
	ST7701_DSI(st7701, 0xEB,
		   0x00, 0x00, 0xE4, 0xE4,
			   0x44, 0x00, 0x00);
	ST7701_DSI(st7701, 0xED,
		   0xFF, 0xF5, 0x47, 0x6F,
			   0x0B, 0xA1, 0xAB, 0xFF,
			   0xFF, 0xBA, 0x1A, 0xB0,
			   0xF6, 0x74, 0x5F, 0xFF);
	ST7701_DSI(st7701, 0xEF,
		   0x08, 0x08, 0x08, 0x40,
			   0x3F, 0x64);

	st7701_switch_cmd_bkx(st7701, false, 0);

	st7701_switch_cmd_bkx(st7701, true, 3);
	ST7701_DSI(st7701, 0xE6, 0x7C);
	ST7701_DSI(st7701, 0xE8, 0x00, 0x0E);

	st7701_switch_cmd_bkx(st7701, false, 0);
	ST7701_DSI(st7701, 0x11);
	msleep(120);

	st7701_switch_cmd_bkx(st7701, true, 3);
	ST7701_DSI(st7701, 0xE8, 0x00, 0x0C);
	msleep(10);
	ST7701_DSI(st7701, 0xE8, 0x00, 0x00);

	st7701_switch_cmd_bkx(st7701, false, 0);
	ST7701_DSI(st7701, 0x11);
	msleep(120);
	ST7701_DSI(st7701, 0xE8, 0x00, 0x00);

	st7701_switch_cmd_bkx(st7701, false, 0);

	ST7701_DSI(st7701, 0x3A, 0x70);
}

<<<<<<< HEAD
static void dlc0200ccp04df_gip_sequence(struct st7701 *st7701)
{
	ST7701_DSI(st7701, MIPI_DCS_SOFT_RESET, 0x00);

	/* We need to wait 5ms before sending new commands */
	msleep(5);

	ST7701_DSI(st7701, MIPI_DCS_EXIT_SLEEP_MODE, 0x00);

	msleep(st7701->sleep_delay);

	/* Command2, BK3 */
	ST7701_DSI(st7701, 0xFF, 0x77, 0x01, 0x00, 0x00, 0x13);
	ST7701_DSI(st7701, 0xEF, 0x08);

	/* Command2, BK0 */
	ST7701_DSI(st7701, 0xFF, 0x77, 0x01, 0x00, 0x00, 0x10);
	ST7701_DSI(st7701, 0xC0, 0x2C, 0x00);
	ST7701_DSI(st7701, 0xC1, 0x0D, 0x02);
	ST7701_DSI(st7701, 0xC2, 0x07, 0x05);
	ST7701_DSI(st7701, 0xCC, 0x10);
	ST7701_DSI(st7701, 0xB0, 0x0A, 0x14, 0x1B, 0x0D, 0x10, 0x05, 0x07,
			   0x08, 0x06, 0x22, 0x03, 0x11, 0x10, 0xAD, 0x31,
			   0x1B);
	ST7701_DSI(st7701, 0xB1, 0x0A, 0x14, 0x1B, 0x0D, 0x10, 0x05, 0x07,
			   0x08, 0x06, 0x22, 0x03, 0x11, 0x10, 0xAD, 0x31,
			   0x1B);

	/* Command2, BK1 */
	ST7701_DSI(st7701, 0xFF, 0x77, 0x01, 0x00, 0x00, 0x11);
	ST7701_DSI(st7701, 0xB0, 0x50);
	ST7701_DSI(st7701, 0xB1, 0x57);
	ST7701_DSI(st7701, 0xB2, 0x87);
	ST7701_DSI(st7701, 0xB3, 0x80);
	ST7701_DSI(st7701, 0xB5, 0x47);
	ST7701_DSI(st7701, 0xB7, 0x85);
	ST7701_DSI(st7701, 0xB8, 0x21);
	ST7701_DSI(st7701, 0xC1, 0x78);
	ST7701_DSI(st7701, 0xC2, 0x78);
	ST7701_DSI(st7701, 0xD0, 0x88);
	ST7701_DSI(st7701, 0xE0, 0x00, 0x1B, 0x02);
	ST7701_DSI(st7701, 0xE1, 0x08, 0xA0, 0x00, 0x00, 0x07, 0xA0, 0x00,
			   0x00, 0x00, 0x44, 0x44);
	ST7701_DSI(st7701, 0xE2, 0x11, 0x11, 0x44, 0x44, 0x75, 0xA0, 0x00,
			   0x00, 0x74, 0xA0, 0x00, 0x00);
	ST7701_DSI(st7701, 0xE3, 0x00, 0x00, 0x11, 0x11);
	ST7701_DSI(st7701, 0xE4, 0x44, 0x44);
	ST7701_DSI(st7701, 0xE5, 0x0A, 0x71, 0xD8, 0xA0, 0x0C, 0x73, 0xD8,
			   0xA0, 0x0E, 0x75, 0xD8, 0xA0, 0x10, 0x77, 0xD8,
			   0xA0);
	ST7701_DSI(st7701, 0xE6, 0x00, 0x00, 0x11, 0x11);
	ST7701_DSI(st7701, 0xE7, 0x44, 0x44);
	ST7701_DSI(st7701, 0xE8, 0x09, 0x70, 0xD8, 0xA0, 0x0B, 0x72, 0xD8,
			   0xA0, 0x0D, 0x74, 0xD8, 0xA0, 0x0F, 0x76, 0xD8,
			   0xA0);
	ST7701_DSI(st7701, 0xEB, 0x02, 0x00, 0xE4, 0xE4, 0x88, 0x00, 0x40);
	ST7701_DSI(st7701, 0xEC, 0x3C, 0x00);
	ST7701_DSI(st7701, 0xED, 0xAB, 0x89, 0x76, 0x54, 0x02, 0xFF, 0xFF,
			   0xFF, 0xFF, 0xFF, 0xFF, 0x20, 0x45, 0x67, 0x98,
			   0xBA);
	ST7701_DSI(st7701, 0xEF, 0x08, 0x0F, 0x08, 0x45, 0x3F, 0x54);

	/* Command2, BK3 */
	ST7701_DSI(st7701, 0xFF, 0x77, 0x01, 0x00, 0x00, 0x13);
	ST7701_DSI(st7701, 0xE8, 0x00, 0x0E);
	ST7701_DSI(st7701, 0x11);
	msleep(150);
	ST7701_DSI(st7701, 0xE8, 0x00, 0x0C);
	msleep(10);
	ST7701_DSI(st7701, 0xE8, 0x00, 0x00);
	ST7701_DSI(st7701, 0xFF, 0x77, 0x01, 0x00, 0x00, 0x00);

	/*ST7701_DSI(st7701, 0x29);
	msleep(20);*/
=======
static void kd50t048a_gip_sequence(struct st7701 *st7701)
{
	/**
	 * ST7701_SPEC_V1.2 is unable to provide enough information above this
	 * specific command sequence, so grab the same from vendor BSP driver.
	 */
	ST7701_DSI(st7701, 0xE0, 0x00, 0x00, 0x02);
	ST7701_DSI(st7701, 0xE1, 0x08, 0x00, 0x0A, 0x00, 0x07, 0x00, 0x09,
		   0x00, 0x00, 0x33, 0x33);
	ST7701_DSI(st7701, 0xE2, 0x00, 0x00, 0x00, 0x00, 0x00, 0x00, 0x00, 0x00,
		   0x00, 0x00, 0x00, 0x00, 0x00, 0x00);
	ST7701_DSI(st7701, 0xE3, 0x00, 0x00, 0x33, 0x33);
	ST7701_DSI(st7701, 0xE4, 0x44, 0x44);
	ST7701_DSI(st7701, 0xE5, 0x0E, 0x60, 0xA0, 0xA0, 0x10, 0x60, 0xA0,
		   0xA0, 0x0A, 0x60, 0xA0, 0xA0, 0x0C, 0x60, 0xA0, 0xA0);
	ST7701_DSI(st7701, 0xE6, 0x00, 0x00, 0x33, 0x33);
	ST7701_DSI(st7701, 0xE7, 0x44, 0x44);
	ST7701_DSI(st7701, 0xE8, 0x0D, 0x60, 0xA0, 0xA0, 0x0F, 0x60, 0xA0,
		   0xA0, 0x09, 0x60, 0xA0, 0xA0, 0x0B, 0x60, 0xA0, 0xA0);
	ST7701_DSI(st7701, 0xEB, 0x02, 0x01, 0xE4, 0xE4, 0x44, 0x00, 0x40);
	ST7701_DSI(st7701, 0xEC, 0x02, 0x01);
	ST7701_DSI(st7701, 0xED, 0xAB, 0x89, 0x76, 0x54, 0x01, 0xFF, 0xFF,
		   0xFF, 0xFF, 0xFF, 0xFF, 0x10, 0x45, 0x67, 0x98, 0xBA);
>>>>>>> ccf0a997
}

static int st7701_prepare(struct drm_panel *panel)
{
	struct st7701 *st7701 = panel_to_st7701(panel);
	int ret;

	gpiod_set_value(st7701->reset, 0);

	ret = regulator_bulk_enable(ARRAY_SIZE(st7701->supplies),
				    st7701->supplies);
	if (ret < 0)
		return ret;
	msleep(20);

	gpiod_set_value(st7701->reset, 1);
	msleep(150);

	st7701_init_sequence(st7701);

	if (st7701->desc->gip_sequence)
		st7701->desc->gip_sequence(st7701);

	/* Disable Command2 */
	st7701_switch_cmd_bkx(st7701, false, 0);

	return 0;
}

static int st7701_enable(struct drm_panel *panel)
{
	struct st7701 *st7701 = panel_to_st7701(panel);

	ST7701_DSI(st7701, MIPI_DCS_SET_DISPLAY_ON, 0x00);

	return 0;
}

static int st7701_disable(struct drm_panel *panel)
{
	struct st7701 *st7701 = panel_to_st7701(panel);

	ST7701_DSI(st7701, MIPI_DCS_SET_DISPLAY_OFF, 0x00);

	return 0;
}

static int st7701_unprepare(struct drm_panel *panel)
{
	struct st7701 *st7701 = panel_to_st7701(panel);

	ST7701_DSI(st7701, MIPI_DCS_ENTER_SLEEP_MODE, 0x00);

	msleep(st7701->sleep_delay);

	gpiod_set_value(st7701->reset, 0);

	/**
	 * During the Resetting period, the display will be blanked
	 * (The display is entering blanking sequence, which maximum
	 * time is 120 ms, when Reset Starts in Sleep Out –mode. The
	 * display remains the blank state in Sleep In –mode.) and
	 * then return to Default condition for Hardware Reset.
	 *
	 * So we need wait sleep_delay time to make sure reset completed.
	 */
	msleep(st7701->sleep_delay);

	regulator_bulk_disable(ARRAY_SIZE(st7701->supplies), st7701->supplies);

	return 0;
}

static int st7701_get_modes(struct drm_panel *panel,
			    struct drm_connector *connector)
{
	struct st7701 *st7701 = panel_to_st7701(panel);
	const struct drm_display_mode *desc_mode = st7701->desc->mode;
	struct drm_display_mode *mode;

	mode = drm_mode_duplicate(connector->dev, desc_mode);
	if (!mode) {
		dev_err(&st7701->dsi->dev, "failed to add mode %ux%u@%u\n",
			desc_mode->hdisplay, desc_mode->vdisplay,
			drm_mode_vrefresh(desc_mode));
		return -ENOMEM;
	}

	drm_mode_set_name(mode);
	drm_mode_probed_add(connector, mode);

	connector->display_info.width_mm = desc_mode->width_mm;
	connector->display_info.height_mm = desc_mode->height_mm;

	/*
	 * TODO: Remove once all drm drivers call
	 * drm_connector_set_orientation_from_panel()
	 */
	drm_connector_set_panel_orientation(connector, st7701->orientation);

	return 1;
}

static enum drm_panel_orientation st7701_get_orientation(struct drm_panel *panel)
{
	struct st7701 *st7701 = panel_to_st7701(panel);

	return st7701->orientation;
}

static const struct drm_panel_funcs st7701_funcs = {
	.disable	= st7701_disable,
	.unprepare	= st7701_unprepare,
	.prepare	= st7701_prepare,
	.enable		= st7701_enable,
	.get_modes	= st7701_get_modes,
	.get_orientation = st7701_get_orientation,
};

static const struct drm_display_mode ts8550b_mode = {
	.clock		= 27500,

	.hdisplay	= 480,
	.hsync_start	= 480 + 38,
	.hsync_end	= 480 + 38 + 12,
	.htotal		= 480 + 38 + 12 + 12,

	.vdisplay	= 854,
	.vsync_start	= 854 + 18,
	.vsync_end	= 854 + 18 + 8,
	.vtotal		= 854 + 18 + 8 + 4,

	.width_mm	= 69,
	.height_mm	= 139,

	.type = DRM_MODE_TYPE_DRIVER | DRM_MODE_TYPE_PREFERRED,
};

static const struct st7701_panel_desc ts8550b_desc = {
	.mode = &ts8550b_mode,
	.lanes = 2,
	.format = MIPI_DSI_FMT_RGB888,
	.panel_sleep_delay = 80, /* panel need extra 80ms for sleep out cmd */

	.pv_gamma = {
		CFIELD_PREP(DSI_CMD2_BK0_GAMCTRL_AJ_MASK, 0) |
		CFIELD_PREP(DSI_CMD2_BK0_GAMCTRL_VC0_MASK, 0),
		CFIELD_PREP(DSI_CMD2_BK0_GAMCTRL_AJ_MASK, 0) |
		CFIELD_PREP(DSI_CMD2_BK0_GAMCTRL_VC4_MASK, 0xe),
		CFIELD_PREP(DSI_CMD2_BK0_GAMCTRL_AJ_MASK, 0) |
		CFIELD_PREP(DSI_CMD2_BK0_GAMCTRL_VC8_MASK, 0x15),
		CFIELD_PREP(DSI_CMD2_BK0_GAMCTRL_VC16_MASK, 0xf),

		CFIELD_PREP(DSI_CMD2_BK0_GAMCTRL_AJ_MASK, 0) |
		CFIELD_PREP(DSI_CMD2_BK0_GAMCTRL_VC24_MASK, 0x11),
		CFIELD_PREP(DSI_CMD2_BK0_GAMCTRL_VC52_MASK, 0x8),
		CFIELD_PREP(DSI_CMD2_BK0_GAMCTRL_VC80_MASK, 0x8),
		CFIELD_PREP(DSI_CMD2_BK0_GAMCTRL_VC108_MASK, 0x8),

		CFIELD_PREP(DSI_CMD2_BK0_GAMCTRL_VC147_MASK, 0x8),
		CFIELD_PREP(DSI_CMD2_BK0_GAMCTRL_VC175_MASK, 0x23),
		CFIELD_PREP(DSI_CMD2_BK0_GAMCTRL_VC203_MASK, 0x4),
		CFIELD_PREP(DSI_CMD2_BK0_GAMCTRL_AJ_MASK, 0) |
		CFIELD_PREP(DSI_CMD2_BK0_GAMCTRL_VC231_MASK, 0x13),

		CFIELD_PREP(DSI_CMD2_BK0_GAMCTRL_VC239_MASK, 0x12),
		CFIELD_PREP(DSI_CMD2_BK0_GAMCTRL_AJ_MASK, 0) |
		CFIELD_PREP(DSI_CMD2_BK0_GAMCTRL_VC247_MASK, 0x2b),
		CFIELD_PREP(DSI_CMD2_BK0_GAMCTRL_AJ_MASK, 0) |
		CFIELD_PREP(DSI_CMD2_BK0_GAMCTRL_VC251_MASK, 0x34),
		CFIELD_PREP(DSI_CMD2_BK0_GAMCTRL_AJ_MASK, 0) |
		CFIELD_PREP(DSI_CMD2_BK0_GAMCTRL_VC255_MASK, 0x1f)
	},
	.nv_gamma = {
		CFIELD_PREP(DSI_CMD2_BK0_GAMCTRL_AJ_MASK, 0) |
		CFIELD_PREP(DSI_CMD2_BK0_GAMCTRL_VC0_MASK, 0),
		CFIELD_PREP(DSI_CMD2_BK0_GAMCTRL_AJ_MASK, 0) |
		CFIELD_PREP(DSI_CMD2_BK0_GAMCTRL_VC4_MASK, 0xe),
		CFIELD_PREP(DSI_CMD2_BK0_GAMCTRL_AJ_MASK, 0x2) |
		CFIELD_PREP(DSI_CMD2_BK0_GAMCTRL_VC8_MASK, 0x15),
		CFIELD_PREP(DSI_CMD2_BK0_GAMCTRL_VC16_MASK, 0xf),

		CFIELD_PREP(DSI_CMD2_BK0_GAMCTRL_AJ_MASK, 0) |
		CFIELD_PREP(DSI_CMD2_BK0_GAMCTRL_VC24_MASK, 0x13),
		CFIELD_PREP(DSI_CMD2_BK0_GAMCTRL_VC52_MASK, 0x7),
		CFIELD_PREP(DSI_CMD2_BK0_GAMCTRL_VC80_MASK, 0x9),
		CFIELD_PREP(DSI_CMD2_BK0_GAMCTRL_VC108_MASK, 0x8),

		CFIELD_PREP(DSI_CMD2_BK0_GAMCTRL_VC147_MASK, 0x8),
		CFIELD_PREP(DSI_CMD2_BK0_GAMCTRL_VC175_MASK, 0x22),
		CFIELD_PREP(DSI_CMD2_BK0_GAMCTRL_VC203_MASK, 0x4),
		CFIELD_PREP(DSI_CMD2_BK0_GAMCTRL_AJ_MASK, 0) |
		CFIELD_PREP(DSI_CMD2_BK0_GAMCTRL_VC231_MASK, 0x10),

		CFIELD_PREP(DSI_CMD2_BK0_GAMCTRL_VC239_MASK, 0xe),
		CFIELD_PREP(DSI_CMD2_BK0_GAMCTRL_AJ_MASK, 0) |
		CFIELD_PREP(DSI_CMD2_BK0_GAMCTRL_VC247_MASK, 0x2c),
		CFIELD_PREP(DSI_CMD2_BK0_GAMCTRL_AJ_MASK, 0) |
		CFIELD_PREP(DSI_CMD2_BK0_GAMCTRL_VC251_MASK, 0x34),
		CFIELD_PREP(DSI_CMD2_BK0_GAMCTRL_AJ_MASK, 0) |
		CFIELD_PREP(DSI_CMD2_BK0_GAMCTRL_VC255_MASK, 0x1f)
	},
	.nlinv = 7,
	.vop_uv = 4400000,
	.vcom_uv = 337500,
	.vgh_mv = 15000,
	.vgl_mv = -9510,
	.avdd_mv = 6600,
	.avcl_mv = -4400,
	.gamma_op_bias = OP_BIAS_MAX,
	.input_op_bias = OP_BIAS_MIN,
	.output_op_bias = OP_BIAS_MIN,
	.t2d_ns = 1600,
	.t3d_ns = 10400,
	.eot_en = true,
	.gip_sequence = ts8550b_gip_sequence,
};

static const struct drm_display_mode dmt028vghmcmi_1a_mode = {
	.clock		= 22325,

	.hdisplay	= 480,
	.hsync_start	= 480 + 40,
	.hsync_end	= 480 + 40 + 4,
	.htotal		= 480 + 40 + 4 + 20,

	.vdisplay	= 640,
	.vsync_start	= 640 + 2,
	.vsync_end	= 640 + 2 + 40,
	.vtotal		= 640 + 2 + 40 + 16,

	.width_mm	= 56,
	.height_mm	= 78,

	.flags		= DRM_MODE_FLAG_NHSYNC | DRM_MODE_FLAG_NVSYNC,

	.type = DRM_MODE_TYPE_DRIVER | DRM_MODE_TYPE_PREFERRED,
};

static const struct st7701_panel_desc dmt028vghmcmi_1a_desc = {
	.mode = &dmt028vghmcmi_1a_mode,
	.lanes = 2,
	.format = MIPI_DSI_FMT_RGB888,
	.panel_sleep_delay = 5, /* panel need extra 5ms for sleep out cmd */

	.pv_gamma = {
		CFIELD_PREP(DSI_CMD2_BK0_GAMCTRL_AJ_MASK, 0) |
		CFIELD_PREP(DSI_CMD2_BK0_GAMCTRL_VC0_MASK, 0),
		CFIELD_PREP(DSI_CMD2_BK0_GAMCTRL_AJ_MASK, 0) |
		CFIELD_PREP(DSI_CMD2_BK0_GAMCTRL_VC4_MASK, 0x10),
		CFIELD_PREP(DSI_CMD2_BK0_GAMCTRL_AJ_MASK, 0) |
		CFIELD_PREP(DSI_CMD2_BK0_GAMCTRL_VC8_MASK, 0x17),
		CFIELD_PREP(DSI_CMD2_BK0_GAMCTRL_VC16_MASK, 0xd),

		CFIELD_PREP(DSI_CMD2_BK0_GAMCTRL_AJ_MASK, 0) |
		CFIELD_PREP(DSI_CMD2_BK0_GAMCTRL_VC24_MASK, 0x11),
		CFIELD_PREP(DSI_CMD2_BK0_GAMCTRL_VC52_MASK, 0x6),
		CFIELD_PREP(DSI_CMD2_BK0_GAMCTRL_VC80_MASK, 0x5),
		CFIELD_PREP(DSI_CMD2_BK0_GAMCTRL_VC108_MASK, 0x8),

		CFIELD_PREP(DSI_CMD2_BK0_GAMCTRL_VC147_MASK, 0x7),
		CFIELD_PREP(DSI_CMD2_BK0_GAMCTRL_VC175_MASK, 0x1f),
		CFIELD_PREP(DSI_CMD2_BK0_GAMCTRL_VC203_MASK, 0x4),
		CFIELD_PREP(DSI_CMD2_BK0_GAMCTRL_AJ_MASK, 0) |
		CFIELD_PREP(DSI_CMD2_BK0_GAMCTRL_VC231_MASK, 0x11),

		CFIELD_PREP(DSI_CMD2_BK0_GAMCTRL_VC239_MASK, 0xe),
		CFIELD_PREP(DSI_CMD2_BK0_GAMCTRL_AJ_MASK, 0) |
		CFIELD_PREP(DSI_CMD2_BK0_GAMCTRL_VC247_MASK, 0x29),
		CFIELD_PREP(DSI_CMD2_BK0_GAMCTRL_AJ_MASK, 0) |
		CFIELD_PREP(DSI_CMD2_BK0_GAMCTRL_VC251_MASK, 0x30),
		CFIELD_PREP(DSI_CMD2_BK0_GAMCTRL_AJ_MASK, 0) |
		CFIELD_PREP(DSI_CMD2_BK0_GAMCTRL_VC255_MASK, 0x1f)
	},
	.nv_gamma = {
		CFIELD_PREP(DSI_CMD2_BK0_GAMCTRL_AJ_MASK, 0) |
		CFIELD_PREP(DSI_CMD2_BK0_GAMCTRL_VC0_MASK, 0),
		CFIELD_PREP(DSI_CMD2_BK0_GAMCTRL_AJ_MASK, 0) |
		CFIELD_PREP(DSI_CMD2_BK0_GAMCTRL_VC4_MASK, 0xd),
		CFIELD_PREP(DSI_CMD2_BK0_GAMCTRL_AJ_MASK, 0) |
		CFIELD_PREP(DSI_CMD2_BK0_GAMCTRL_VC8_MASK, 0x14),
		CFIELD_PREP(DSI_CMD2_BK0_GAMCTRL_VC16_MASK, 0xe),

		CFIELD_PREP(DSI_CMD2_BK0_GAMCTRL_AJ_MASK, 0) |
		CFIELD_PREP(DSI_CMD2_BK0_GAMCTRL_VC24_MASK, 0x11),
		CFIELD_PREP(DSI_CMD2_BK0_GAMCTRL_VC52_MASK, 0x6),
		CFIELD_PREP(DSI_CMD2_BK0_GAMCTRL_VC80_MASK, 0x4),
		CFIELD_PREP(DSI_CMD2_BK0_GAMCTRL_VC108_MASK, 0x8),

		CFIELD_PREP(DSI_CMD2_BK0_GAMCTRL_VC147_MASK, 0x8),
		CFIELD_PREP(DSI_CMD2_BK0_GAMCTRL_VC175_MASK, 0x20),
		CFIELD_PREP(DSI_CMD2_BK0_GAMCTRL_VC203_MASK, 0x5),
		CFIELD_PREP(DSI_CMD2_BK0_GAMCTRL_AJ_MASK, 0) |
		CFIELD_PREP(DSI_CMD2_BK0_GAMCTRL_VC231_MASK, 0x13),

		CFIELD_PREP(DSI_CMD2_BK0_GAMCTRL_VC239_MASK, 0x13),
		CFIELD_PREP(DSI_CMD2_BK0_GAMCTRL_AJ_MASK, 0) |
		CFIELD_PREP(DSI_CMD2_BK0_GAMCTRL_VC247_MASK, 0x26),
		CFIELD_PREP(DSI_CMD2_BK0_GAMCTRL_AJ_MASK, 0) |
		CFIELD_PREP(DSI_CMD2_BK0_GAMCTRL_VC251_MASK, 0x30),
		CFIELD_PREP(DSI_CMD2_BK0_GAMCTRL_AJ_MASK, 0) |
		CFIELD_PREP(DSI_CMD2_BK0_GAMCTRL_VC255_MASK, 0x1f)
	},
	.nlinv = 1,
	.vop_uv = 4800000,
	.vcom_uv = 1650000,
	.vgh_mv = 15000,
	.vgl_mv = -10170,
	.avdd_mv = 6600,
	.avcl_mv = -4400,
	.gamma_op_bias = OP_BIAS_MIDDLE,
	.input_op_bias = OP_BIAS_MIN,
	.output_op_bias = OP_BIAS_MIN,
	.t2d_ns = 1600,
	.t3d_ns = 10400,
	.eot_en = true,
	.gip_sequence = dmt028vghmcmi_1a_gip_sequence,
};

<<<<<<< HEAD
static const struct drm_display_mode dlc0200ccp04df_mode = {
	.clock = 25000,

	.hdisplay = 480,
	.hsync_start = 480 + 240,
	.hsync_end = 480 + 240 + 50,
	.htotal = 480 + 240 + 50 + 240,

	.vdisplay = 360,
	.vsync_start = 360 + 20,
	.vsync_end = 360 + 20 + 8,
	.vtotal = 360 + 20 + 8 + 20,

	.width_mm = 41,
	.height_mm = 31,
=======
static const struct drm_display_mode kd50t048a_mode = {
	.clock          = 27500,

	.hdisplay       = 480,
	.hsync_start    = 480 + 2,
	.hsync_end      = 480 + 2 + 10,
	.htotal         = 480 + 2 + 10 + 2,

	.vdisplay       = 854,
	.vsync_start    = 854 + 2,
	.vsync_end      = 854 + 2 + 2,
	.vtotal         = 854 + 2 + 2 + 17,

	.width_mm       = 69,
	.height_mm      = 139,
>>>>>>> ccf0a997

	.type = DRM_MODE_TYPE_DRIVER | DRM_MODE_TYPE_PREFERRED,
};

<<<<<<< HEAD
static const struct st7701_panel_desc dlc0200ccp04df_desc = {
	.mode = &dlc0200ccp04df_mode,
	.lanes = 2,
	.format = MIPI_DSI_FMT_RGB888,
	.panel_sleep_delay = 0,
	.gip_sequence = dlc0200ccp04df_gip_sequence,
=======
static const struct st7701_panel_desc kd50t048a_desc = {
	.mode = &kd50t048a_mode,
	.lanes = 2,
	.format = MIPI_DSI_FMT_RGB888,
	.panel_sleep_delay = 0,

	.pv_gamma = {
		CFIELD_PREP(DSI_CMD2_BK0_GAMCTRL_AJ_MASK, 0) |
		CFIELD_PREP(DSI_CMD2_BK0_GAMCTRL_VC0_MASK, 0),
		CFIELD_PREP(DSI_CMD2_BK0_GAMCTRL_AJ_MASK, 0) |
		CFIELD_PREP(DSI_CMD2_BK0_GAMCTRL_VC4_MASK, 0xd),
		CFIELD_PREP(DSI_CMD2_BK0_GAMCTRL_AJ_MASK, 0) |
		CFIELD_PREP(DSI_CMD2_BK0_GAMCTRL_VC8_MASK, 0x14),
		CFIELD_PREP(DSI_CMD2_BK0_GAMCTRL_VC16_MASK, 0xd),

		CFIELD_PREP(DSI_CMD2_BK0_GAMCTRL_AJ_MASK, 0) |
		CFIELD_PREP(DSI_CMD2_BK0_GAMCTRL_VC24_MASK, 0x10),
		CFIELD_PREP(DSI_CMD2_BK0_GAMCTRL_VC52_MASK, 0x5),
		CFIELD_PREP(DSI_CMD2_BK0_GAMCTRL_VC80_MASK, 0x2),
		CFIELD_PREP(DSI_CMD2_BK0_GAMCTRL_VC108_MASK, 0x8),

		CFIELD_PREP(DSI_CMD2_BK0_GAMCTRL_VC147_MASK, 0x8),
		CFIELD_PREP(DSI_CMD2_BK0_GAMCTRL_VC175_MASK, 0x1e),
		CFIELD_PREP(DSI_CMD2_BK0_GAMCTRL_VC203_MASK, 0x5),
		CFIELD_PREP(DSI_CMD2_BK0_GAMCTRL_AJ_MASK, 0) |
		CFIELD_PREP(DSI_CMD2_BK0_GAMCTRL_VC231_MASK, 0x13),

		CFIELD_PREP(DSI_CMD2_BK0_GAMCTRL_VC239_MASK, 0x11),
		CFIELD_PREP(DSI_CMD2_BK0_GAMCTRL_AJ_MASK, 2) |
		CFIELD_PREP(DSI_CMD2_BK0_GAMCTRL_VC247_MASK, 0x23),
		CFIELD_PREP(DSI_CMD2_BK0_GAMCTRL_AJ_MASK, 0) |
		CFIELD_PREP(DSI_CMD2_BK0_GAMCTRL_VC251_MASK, 0x29),
		CFIELD_PREP(DSI_CMD2_BK0_GAMCTRL_AJ_MASK, 0) |
		CFIELD_PREP(DSI_CMD2_BK0_GAMCTRL_VC255_MASK, 0x18)
	},
	.nv_gamma = {
		CFIELD_PREP(DSI_CMD2_BK0_GAMCTRL_AJ_MASK, 0) |
		CFIELD_PREP(DSI_CMD2_BK0_GAMCTRL_VC0_MASK, 0),
		CFIELD_PREP(DSI_CMD2_BK0_GAMCTRL_AJ_MASK, 0) |
		CFIELD_PREP(DSI_CMD2_BK0_GAMCTRL_VC4_MASK, 0xc),
		CFIELD_PREP(DSI_CMD2_BK0_GAMCTRL_AJ_MASK, 0) |
		CFIELD_PREP(DSI_CMD2_BK0_GAMCTRL_VC8_MASK, 0x14),
		CFIELD_PREP(DSI_CMD2_BK0_GAMCTRL_VC16_MASK, 0xc),

		CFIELD_PREP(DSI_CMD2_BK0_GAMCTRL_AJ_MASK, 0) |
		CFIELD_PREP(DSI_CMD2_BK0_GAMCTRL_VC24_MASK, 0x10),
		CFIELD_PREP(DSI_CMD2_BK0_GAMCTRL_VC52_MASK, 0x5),
		CFIELD_PREP(DSI_CMD2_BK0_GAMCTRL_VC80_MASK, 0x3),
		CFIELD_PREP(DSI_CMD2_BK0_GAMCTRL_VC108_MASK, 0x8),

		CFIELD_PREP(DSI_CMD2_BK0_GAMCTRL_VC147_MASK, 0x7),
		CFIELD_PREP(DSI_CMD2_BK0_GAMCTRL_VC175_MASK, 0x20),
		CFIELD_PREP(DSI_CMD2_BK0_GAMCTRL_VC203_MASK, 0x5),
		CFIELD_PREP(DSI_CMD2_BK0_GAMCTRL_AJ_MASK, 0) |
		CFIELD_PREP(DSI_CMD2_BK0_GAMCTRL_VC231_MASK, 0x13),

		CFIELD_PREP(DSI_CMD2_BK0_GAMCTRL_VC239_MASK, 0x11),
		CFIELD_PREP(DSI_CMD2_BK0_GAMCTRL_AJ_MASK, 2) |
		CFIELD_PREP(DSI_CMD2_BK0_GAMCTRL_VC247_MASK, 0x24),
		CFIELD_PREP(DSI_CMD2_BK0_GAMCTRL_AJ_MASK, 0) |
		CFIELD_PREP(DSI_CMD2_BK0_GAMCTRL_VC251_MASK, 0x29),
		CFIELD_PREP(DSI_CMD2_BK0_GAMCTRL_AJ_MASK, 0) |
		CFIELD_PREP(DSI_CMD2_BK0_GAMCTRL_VC255_MASK, 0x18)
	},
	.nlinv = 1,
	.vop_uv = 4887500,
	.vcom_uv = 937500,
	.vgh_mv = 15000,
	.vgl_mv = -9510,
	.avdd_mv = 6600,
	.avcl_mv = -4400,
	.gamma_op_bias = OP_BIAS_MIDDLE,
	.input_op_bias = OP_BIAS_MIN,
	.output_op_bias = OP_BIAS_MIN,
	.t2d_ns = 1600,
	.t3d_ns = 10400,
	.eot_en = true,
	.gip_sequence = kd50t048a_gip_sequence,
>>>>>>> ccf0a997
};

static int st7701_dsi_probe(struct mipi_dsi_device *dsi)
{
	const struct st7701_panel_desc *desc;
	struct st7701 *st7701;
	int ret;

	st7701 = devm_kzalloc(&dsi->dev, sizeof(*st7701), GFP_KERNEL);
	if (!st7701)
		return -ENOMEM;

	desc = of_device_get_match_data(&dsi->dev);
	dsi->mode_flags = MIPI_DSI_MODE_VIDEO | MIPI_DSI_MODE_VIDEO_BURST |
			  MIPI_DSI_MODE_LPM | MIPI_DSI_CLOCK_NON_CONTINUOUS;
	dsi->format = desc->format;
	dsi->lanes = desc->lanes;

	st7701->supplies[0].supply = "VCC";
	st7701->supplies[1].supply = "IOVCC";

	ret = devm_regulator_bulk_get(&dsi->dev, ARRAY_SIZE(st7701->supplies),
				      st7701->supplies);
	if (ret < 0)
		return ret;

	st7701->reset = devm_gpiod_get(&dsi->dev, "reset", GPIOD_OUT_LOW);
	if (IS_ERR(st7701->reset)) {
		dev_err(&dsi->dev, "Couldn't get our reset GPIO\n");
		st7701->reset = NULL;
	}

	ret = of_drm_get_panel_orientation(dsi->dev.of_node, &st7701->orientation);
	if (ret < 0)
		return dev_err_probe(&dsi->dev, ret, "Failed to get orientation\n");

	drm_panel_init(&st7701->panel, &dsi->dev, &st7701_funcs,
		       DRM_MODE_CONNECTOR_DSI);

	/**
	 * Once sleep out has been issued, ST7701 IC required to wait 120ms
	 * before initiating new commands.
	 *
	 * On top of that some panels might need an extra delay to wait, so
	 * add panel specific delay for those cases. As now this panel specific
	 * delay information is referenced from those panel BSP driver, example
	 * ts8550b and there is no valid documentation for that.
	 */
	st7701->sleep_delay = 120 + desc->panel_sleep_delay;

	ret = drm_panel_of_backlight(&st7701->panel);
	if (ret)
		return ret;

	drm_panel_add(&st7701->panel);

	mipi_dsi_set_drvdata(dsi, st7701);
	st7701->dsi = dsi;
	st7701->desc = desc;

	ret = mipi_dsi_attach(dsi);
	if (ret)
		goto err_attach;

	return 0;

err_attach:
	drm_panel_remove(&st7701->panel);
	return ret;
}

static void st7701_dsi_remove(struct mipi_dsi_device *dsi)
{
	struct st7701 *st7701 = mipi_dsi_get_drvdata(dsi);

	mipi_dsi_detach(dsi);
	drm_panel_remove(&st7701->panel);
}

static const struct of_device_id st7701_of_match[] = {
	{ .compatible = "densitron,dmt028vghmcmi-1a", .data = &dmt028vghmcmi_1a_desc },
<<<<<<< HEAD
	{ .compatible = "dlc,dlc0200ccp04df", .data = &dlc0200ccp04df_desc },
=======
	{ .compatible = "elida,kd50t048a", .data = &kd50t048a_desc },
>>>>>>> ccf0a997
	{ .compatible = "techstar,ts8550b", .data = &ts8550b_desc },
	{ }
};
MODULE_DEVICE_TABLE(of, st7701_of_match);

static struct mipi_dsi_driver st7701_dsi_driver = {
	.probe		= st7701_dsi_probe,
	.remove		= st7701_dsi_remove,
	.driver = {
		.name		= "st7701",
		.of_match_table	= st7701_of_match,
	},
};
module_mipi_dsi_driver(st7701_dsi_driver);

MODULE_AUTHOR("Jagan Teki <jagan@amarulasolutions.com>");
MODULE_DESCRIPTION("Sitronix ST7701 LCD Panel Driver");
MODULE_LICENSE("GPL");<|MERGE_RESOLUTION|>--- conflicted
+++ resolved
@@ -398,7 +398,31 @@
 	ST7701_DSI(st7701, 0x3A, 0x70);
 }
 
-<<<<<<< HEAD
+static void kd50t048a_gip_sequence(struct st7701 *st7701)
+{
+	/**
+	 * ST7701_SPEC_V1.2 is unable to provide enough information above this
+	 * specific command sequence, so grab the same from vendor BSP driver.
+	 */
+	ST7701_DSI(st7701, 0xE0, 0x00, 0x00, 0x02);
+	ST7701_DSI(st7701, 0xE1, 0x08, 0x00, 0x0A, 0x00, 0x07, 0x00, 0x09,
+		   0x00, 0x00, 0x33, 0x33);
+	ST7701_DSI(st7701, 0xE2, 0x00, 0x00, 0x00, 0x00, 0x00, 0x00, 0x00, 0x00,
+		   0x00, 0x00, 0x00, 0x00, 0x00, 0x00);
+	ST7701_DSI(st7701, 0xE3, 0x00, 0x00, 0x33, 0x33);
+	ST7701_DSI(st7701, 0xE4, 0x44, 0x44);
+	ST7701_DSI(st7701, 0xE5, 0x0E, 0x60, 0xA0, 0xA0, 0x10, 0x60, 0xA0,
+		   0xA0, 0x0A, 0x60, 0xA0, 0xA0, 0x0C, 0x60, 0xA0, 0xA0);
+	ST7701_DSI(st7701, 0xE6, 0x00, 0x00, 0x33, 0x33);
+	ST7701_DSI(st7701, 0xE7, 0x44, 0x44);
+	ST7701_DSI(st7701, 0xE8, 0x0D, 0x60, 0xA0, 0xA0, 0x0F, 0x60, 0xA0,
+		   0xA0, 0x09, 0x60, 0xA0, 0xA0, 0x0B, 0x60, 0xA0, 0xA0);
+	ST7701_DSI(st7701, 0xEB, 0x02, 0x01, 0xE4, 0xE4, 0x44, 0x00, 0x40);
+	ST7701_DSI(st7701, 0xEC, 0x02, 0x01);
+	ST7701_DSI(st7701, 0xED, 0xAB, 0x89, 0x76, 0x54, 0x01, 0xFF, 0xFF,
+		   0xFF, 0xFF, 0xFF, 0xFF, 0x10, 0x45, 0x67, 0x98, 0xBA);
+}
+
 static void dlc0200ccp04df_gip_sequence(struct st7701 *st7701)
 {
 	ST7701_DSI(st7701, MIPI_DCS_SOFT_RESET, 0x00);
@@ -473,31 +497,6 @@
 
 	/*ST7701_DSI(st7701, 0x29);
 	msleep(20);*/
-=======
-static void kd50t048a_gip_sequence(struct st7701 *st7701)
-{
-	/**
-	 * ST7701_SPEC_V1.2 is unable to provide enough information above this
-	 * specific command sequence, so grab the same from vendor BSP driver.
-	 */
-	ST7701_DSI(st7701, 0xE0, 0x00, 0x00, 0x02);
-	ST7701_DSI(st7701, 0xE1, 0x08, 0x00, 0x0A, 0x00, 0x07, 0x00, 0x09,
-		   0x00, 0x00, 0x33, 0x33);
-	ST7701_DSI(st7701, 0xE2, 0x00, 0x00, 0x00, 0x00, 0x00, 0x00, 0x00, 0x00,
-		   0x00, 0x00, 0x00, 0x00, 0x00, 0x00);
-	ST7701_DSI(st7701, 0xE3, 0x00, 0x00, 0x33, 0x33);
-	ST7701_DSI(st7701, 0xE4, 0x44, 0x44);
-	ST7701_DSI(st7701, 0xE5, 0x0E, 0x60, 0xA0, 0xA0, 0x10, 0x60, 0xA0,
-		   0xA0, 0x0A, 0x60, 0xA0, 0xA0, 0x0C, 0x60, 0xA0, 0xA0);
-	ST7701_DSI(st7701, 0xE6, 0x00, 0x00, 0x33, 0x33);
-	ST7701_DSI(st7701, 0xE7, 0x44, 0x44);
-	ST7701_DSI(st7701, 0xE8, 0x0D, 0x60, 0xA0, 0xA0, 0x0F, 0x60, 0xA0,
-		   0xA0, 0x09, 0x60, 0xA0, 0xA0, 0x0B, 0x60, 0xA0, 0xA0);
-	ST7701_DSI(st7701, 0xEB, 0x02, 0x01, 0xE4, 0xE4, 0x44, 0x00, 0x40);
-	ST7701_DSI(st7701, 0xEC, 0x02, 0x01);
-	ST7701_DSI(st7701, 0xED, 0xAB, 0x89, 0x76, 0x54, 0x01, 0xFF, 0xFF,
-		   0xFF, 0xFF, 0xFF, 0xFF, 0x10, 0x45, 0x67, 0x98, 0xBA);
->>>>>>> ccf0a997
 }
 
 static int st7701_prepare(struct drm_panel *panel)
@@ -817,23 +816,6 @@
 	.gip_sequence = dmt028vghmcmi_1a_gip_sequence,
 };
 
-<<<<<<< HEAD
-static const struct drm_display_mode dlc0200ccp04df_mode = {
-	.clock = 25000,
-
-	.hdisplay = 480,
-	.hsync_start = 480 + 240,
-	.hsync_end = 480 + 240 + 50,
-	.htotal = 480 + 240 + 50 + 240,
-
-	.vdisplay = 360,
-	.vsync_start = 360 + 20,
-	.vsync_end = 360 + 20 + 8,
-	.vtotal = 360 + 20 + 8 + 20,
-
-	.width_mm = 41,
-	.height_mm = 31,
-=======
 static const struct drm_display_mode kd50t048a_mode = {
 	.clock          = 27500,
 
@@ -849,19 +831,10 @@
 
 	.width_mm       = 69,
 	.height_mm      = 139,
->>>>>>> ccf0a997
 
 	.type = DRM_MODE_TYPE_DRIVER | DRM_MODE_TYPE_PREFERRED,
 };
 
-<<<<<<< HEAD
-static const struct st7701_panel_desc dlc0200ccp04df_desc = {
-	.mode = &dlc0200ccp04df_mode,
-	.lanes = 2,
-	.format = MIPI_DSI_FMT_RGB888,
-	.panel_sleep_delay = 0,
-	.gip_sequence = dlc0200ccp04df_gip_sequence,
-=======
 static const struct st7701_panel_desc kd50t048a_desc = {
 	.mode = &kd50t048a_mode,
 	.lanes = 2,
@@ -940,7 +913,33 @@
 	.t3d_ns = 10400,
 	.eot_en = true,
 	.gip_sequence = kd50t048a_gip_sequence,
->>>>>>> ccf0a997
+};
+
+static const struct drm_display_mode dlc0200ccp04df_mode = {
+	.clock = 25000,
+
+	.hdisplay = 480,
+	.hsync_start = 480 + 240,
+	.hsync_end = 480 + 240 + 50,
+	.htotal = 480 + 240 + 50 + 240,
+
+	.vdisplay = 360,
+	.vsync_start = 360 + 20,
+	.vsync_end = 360 + 20 + 8,
+	.vtotal = 360 + 20 + 8 + 20,
+
+	.width_mm = 41,
+	.height_mm = 31,
+
+	.type = DRM_MODE_TYPE_DRIVER | DRM_MODE_TYPE_PREFERRED,
+};
+
+static const struct st7701_panel_desc dlc0200ccp04df_desc = {
+	.mode = &dlc0200ccp04df_mode,
+	.lanes = 2,
+	.format = MIPI_DSI_FMT_RGB888,
+	.panel_sleep_delay = 0,
+	.gip_sequence = dlc0200ccp04df_gip_sequence,
 };
 
 static int st7701_dsi_probe(struct mipi_dsi_device *dsi)
@@ -1022,11 +1021,8 @@
 
 static const struct of_device_id st7701_of_match[] = {
 	{ .compatible = "densitron,dmt028vghmcmi-1a", .data = &dmt028vghmcmi_1a_desc },
-<<<<<<< HEAD
+	{ .compatible = "elida,kd50t048a", .data = &kd50t048a_desc },
 	{ .compatible = "dlc,dlc0200ccp04df", .data = &dlc0200ccp04df_desc },
-=======
-	{ .compatible = "elida,kd50t048a", .data = &kd50t048a_desc },
->>>>>>> ccf0a997
 	{ .compatible = "techstar,ts8550b", .data = &ts8550b_desc },
 	{ }
 };
