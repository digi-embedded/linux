--- conflicted
+++ resolved
@@ -33,11 +33,6 @@
 	struct drm_display_mode dmode;
 	u32 bus_flags;
 	unsigned int bus_format;
-<<<<<<< HEAD
-	bool data_mirror;
-	bool de_high;
-=======
->>>>>>> 29549c70
 
 	struct regulator *supply;
 
@@ -103,21 +98,12 @@
 	connector->display_info.height_mm = lvds->dmode.height_mm;
 	drm_display_info_set_bus_formats(&connector->display_info,
 					 &lvds->bus_format, 1);
-<<<<<<< HEAD
-	connector->display_info.bus_flags = lvds->data_mirror
-					  ? DRM_BUS_FLAG_DATA_LSB_TO_MSB
-					  : DRM_BUS_FLAG_DATA_MSB_TO_LSB;
-	connector->display_info.bus_flags |= lvds->de_high
-					  ? DRM_BUS_FLAG_DE_HIGH
-					  : 0;
-=======
 	connector->display_info.bus_flags = lvds->bus_flags;
 
 	/*
 	 * TODO: Remove once all drm drivers call
 	 * drm_connector_set_orientation_from_panel()
 	 */
->>>>>>> 29549c70
 	drm_connector_set_panel_orientation(connector, lvds->orientation);
 
 	return 1;
@@ -166,14 +152,11 @@
 
 	lvds->bus_format = ret;
 
-<<<<<<< HEAD
-	lvds->data_mirror = of_property_read_bool(np, "data-mirror");
-	lvds->de_high = of_property_read_bool(np, "de-high");
-=======
 	lvds->bus_flags |= of_property_read_bool(np, "data-mirror") ?
 			   DRM_BUS_FLAG_DATA_LSB_TO_MSB :
 			   DRM_BUS_FLAG_DATA_MSB_TO_LSB;
->>>>>>> 29549c70
+	lvds->bus_flags |= of_property_read_bool(np, "de-high") ?
+			   DRM_BUS_FLAG_DE_HIGH : 0;
 
 	return 0;
 }
