/*
 * Copyright (c) 2016 Intel Corporation
 *
 * Permission to use, copy, modify, distribute, and sell this software and its
 * documentation for any purpose is hereby granted without fee, provided that
 * the above copyright notice appear in all copies and that both that copyright
 * notice and this permission notice appear in supporting documentation, and
 * that the name of the copyright holders not be used in advertising or
 * publicity pertaining to distribution of the software without specific,
 * written prior permission.  The copyright holders make no representations
 * about the suitability of this software for any purpose.  It is provided "as
 * is" without express or implied warranty.
 *
 * THE COPYRIGHT HOLDERS DISCLAIM ALL WARRANTIES WITH REGARD TO THIS SOFTWARE,
 * INCLUDING ALL IMPLIED WARRANTIES OF MERCHANTABILITY AND FITNESS, IN NO
 * EVENT SHALL THE COPYRIGHT HOLDERS BE LIABLE FOR ANY SPECIAL, INDIRECT OR
 * CONSEQUENTIAL DAMAGES OR ANY DAMAGES WHATSOEVER RESULTING FROM LOSS OF USE,
 * DATA OR PROFITS, WHETHER IN AN ACTION OF CONTRACT, NEGLIGENCE OR OTHER
 * TORTIOUS ACTION, ARISING OUT OF OR IN CONNECTION WITH THE USE OR PERFORMANCE
 * OF THIS SOFTWARE.
 */

#include <linux/export.h>
#include <linux/uaccess.h>

#include <drm/drm_crtc.h>
#include <drm/drm_drv.h>
#include <drm/drm_file.h>
#include <drm/drm_framebuffer.h>
#include <drm/drm_property.h>

#include "drm_crtc_internal.h"

#define MAX_BLOB_PROP_SIZE	(PAGE_SIZE * 30)
#define MAX_BLOB_PROP_COUNT	250

/**
 * DOC: overview
 *
 * Properties as represented by &drm_property are used to extend the modeset
 * interface exposed to userspace. For the atomic modeset IOCTL properties are
 * even the only way to transport metadata about the desired new modeset
 * configuration from userspace to the kernel. Properties have a well-defined
 * value range, which is enforced by the drm core. See the documentation of the
 * flags member of &struct drm_property for an overview of the different
 * property types and ranges.
 *
 * Properties don't store the current value directly, but need to be
 * instatiated by attaching them to a &drm_mode_object with
 * drm_object_attach_property().
 *
 * Property values are only 64bit. To support bigger piles of data (like gamma
 * tables, color correction matrices or large structures) a property can instead
 * point at a &drm_property_blob with that additional data.
 *
 * Properties are defined by their symbolic name, userspace must keep a
 * per-object mapping from those names to the property ID used in the atomic
 * IOCTL and in the get/set property IOCTL.
 */

static bool drm_property_flags_valid(u32 flags)
{
	u32 legacy_type = flags & DRM_MODE_PROP_LEGACY_TYPE;
	u32 ext_type = flags & DRM_MODE_PROP_EXTENDED_TYPE;

	/* Reject undefined/deprecated flags */
	if (flags & ~(DRM_MODE_PROP_LEGACY_TYPE |
		      DRM_MODE_PROP_EXTENDED_TYPE |
		      DRM_MODE_PROP_IMMUTABLE |
		      DRM_MODE_PROP_ATOMIC))
		return false;

	/* We want either a legacy type or an extended type, but not both */
	if (!legacy_type == !ext_type)
		return false;

	/* Only one legacy type at a time please */
	if (legacy_type && !is_power_of_2(legacy_type))
		return false;

	return true;
}

/**
 * drm_property_create - create a new property type
 * @dev: drm device
 * @flags: flags specifying the property type
 * @name: name of the property
 * @num_values: number of pre-defined values
 *
 * This creates a new generic drm property which can then be attached to a drm
 * object with drm_object_attach_property(). The returned property object must
 * be freed with drm_property_destroy(), which is done automatically when
 * calling drm_mode_config_cleanup().
 *
 * Returns:
 * A pointer to the newly created property on success, NULL on failure.
 */
struct drm_property *drm_property_create(struct drm_device *dev,
					 u32 flags, const char *name,
					 int num_values)
{
	struct drm_property *property = NULL;
	int ret;

	if (WARN_ON(!drm_property_flags_valid(flags)))
		return NULL;

	if (WARN_ON(strlen(name) >= DRM_PROP_NAME_LEN))
		return NULL;

	property = kzalloc(sizeof(struct drm_property), GFP_KERNEL);
	if (!property)
		return NULL;

	property->dev = dev;

	if (num_values) {
		property->values = kcalloc(num_values, sizeof(uint64_t),
					   GFP_KERNEL);
		if (!property->values)
			goto fail;
	}

	ret = drm_mode_object_add(dev, &property->base, DRM_MODE_OBJECT_PROPERTY);
	if (ret)
		goto fail;

	property->flags = flags;
	property->num_values = num_values;
	INIT_LIST_HEAD(&property->enum_list);

	strncpy(property->name, name, DRM_PROP_NAME_LEN);
	property->name[DRM_PROP_NAME_LEN-1] = '\0';

	list_add_tail(&property->head, &dev->mode_config.property_list);

	return property;
fail:
	kfree(property->values);
	kfree(property);
	return NULL;
}
EXPORT_SYMBOL(drm_property_create);

/**
 * drm_property_create_enum - create a new enumeration property type
 * @dev: drm device
 * @flags: flags specifying the property type
 * @name: name of the property
 * @props: enumeration lists with property values
 * @num_values: number of pre-defined values
 *
 * This creates a new generic drm property which can then be attached to a drm
 * object with drm_object_attach_property(). The returned property object must
 * be freed with drm_property_destroy(), which is done automatically when
 * calling drm_mode_config_cleanup().
 *
 * Userspace is only allowed to set one of the predefined values for enumeration
 * properties.
 *
 * Returns:
 * A pointer to the newly created property on success, NULL on failure.
 */
struct drm_property *drm_property_create_enum(struct drm_device *dev,
					      u32 flags, const char *name,
					      const struct drm_prop_enum_list *props,
					      int num_values)
{
	struct drm_property *property;
	int i, ret;

	flags |= DRM_MODE_PROP_ENUM;

	property = drm_property_create(dev, flags, name, num_values);
	if (!property)
		return NULL;

	for (i = 0; i < num_values; i++) {
		ret = drm_property_add_enum(property,
					    props[i].type,
					    props[i].name);
		if (ret) {
			drm_property_destroy(dev, property);
			return NULL;
		}
	}

	return property;
}
EXPORT_SYMBOL(drm_property_create_enum);

/**
 * drm_property_create_bitmask - create a new bitmask property type
 * @dev: drm device
 * @flags: flags specifying the property type
 * @name: name of the property
 * @props: enumeration lists with property bitflags
 * @num_props: size of the @props array
 * @supported_bits: bitmask of all supported enumeration values
 *
 * This creates a new bitmask drm property which can then be attached to a drm
 * object with drm_object_attach_property(). The returned property object must
 * be freed with drm_property_destroy(), which is done automatically when
 * calling drm_mode_config_cleanup().
 *
 * Compared to plain enumeration properties userspace is allowed to set any
 * or'ed together combination of the predefined property bitflag values
 *
 * Returns:
 * A pointer to the newly created property on success, NULL on failure.
 */
struct drm_property *drm_property_create_bitmask(struct drm_device *dev,
						 u32 flags, const char *name,
						 const struct drm_prop_enum_list *props,
						 int num_props,
						 uint64_t supported_bits)
{
	struct drm_property *property;
	int i, ret;
	int num_values = hweight64(supported_bits);

	flags |= DRM_MODE_PROP_BITMASK;

	property = drm_property_create(dev, flags, name, num_values);
	if (!property)
		return NULL;
	for (i = 0; i < num_props; i++) {
		if (!(supported_bits & (1ULL << props[i].type)))
			continue;

		ret = drm_property_add_enum(property,
					    props[i].type,
					    props[i].name);
		if (ret) {
			drm_property_destroy(dev, property);
			return NULL;
		}
	}

	return property;
}
EXPORT_SYMBOL(drm_property_create_bitmask);

static struct drm_property *property_create_range(struct drm_device *dev,
						  u32 flags, const char *name,
						  uint64_t min, uint64_t max)
{
	struct drm_property *property;

	property = drm_property_create(dev, flags, name, 2);
	if (!property)
		return NULL;

	property->values[0] = min;
	property->values[1] = max;

	return property;
}

/**
 * drm_property_create_range - create a new unsigned ranged property type
 * @dev: drm device
 * @flags: flags specifying the property type
 * @name: name of the property
 * @min: minimum value of the property
 * @max: maximum value of the property
 *
 * This creates a new generic drm property which can then be attached to a drm
 * object with drm_object_attach_property(). The returned property object must
 * be freed with drm_property_destroy(), which is done automatically when
 * calling drm_mode_config_cleanup().
 *
 * Userspace is allowed to set any unsigned integer value in the (min, max)
 * range inclusive.
 *
 * Returns:
 * A pointer to the newly created property on success, NULL on failure.
 */
struct drm_property *drm_property_create_range(struct drm_device *dev,
					       u32 flags, const char *name,
					       uint64_t min, uint64_t max)
{
	return property_create_range(dev, DRM_MODE_PROP_RANGE | flags,
			name, min, max);
}
EXPORT_SYMBOL(drm_property_create_range);

/**
 * drm_property_create_signed_range - create a new signed ranged property type
 * @dev: drm device
 * @flags: flags specifying the property type
 * @name: name of the property
 * @min: minimum value of the property
 * @max: maximum value of the property
 *
 * This creates a new generic drm property which can then be attached to a drm
 * object with drm_object_attach_property(). The returned property object must
 * be freed with drm_property_destroy(), which is done automatically when
 * calling drm_mode_config_cleanup().
 *
 * Userspace is allowed to set any signed integer value in the (min, max)
 * range inclusive.
 *
 * Returns:
 * A pointer to the newly created property on success, NULL on failure.
 */
struct drm_property *drm_property_create_signed_range(struct drm_device *dev,
						      u32 flags, const char *name,
						      int64_t min, int64_t max)
{
	return property_create_range(dev, DRM_MODE_PROP_SIGNED_RANGE | flags,
			name, I642U64(min), I642U64(max));
}
EXPORT_SYMBOL(drm_property_create_signed_range);

/**
 * drm_property_create_object - create a new object property type
 * @dev: drm device
 * @flags: flags specifying the property type
 * @name: name of the property
 * @type: object type from DRM_MODE_OBJECT_* defines
 *
 * This creates a new generic drm property which can then be attached to a drm
 * object with drm_object_attach_property(). The returned property object must
 * be freed with drm_property_destroy(), which is done automatically when
 * calling drm_mode_config_cleanup().
 *
 * Userspace is only allowed to set this to any property value of the given
 * @type. Only useful for atomic properties, which is enforced.
 *
 * Returns:
 * A pointer to the newly created property on success, NULL on failure.
 */
struct drm_property *drm_property_create_object(struct drm_device *dev,
						u32 flags, const char *name,
						uint32_t type)
{
	struct drm_property *property;

	flags |= DRM_MODE_PROP_OBJECT;

	if (WARN_ON(!(flags & DRM_MODE_PROP_ATOMIC)))
		return NULL;

	property = drm_property_create(dev, flags, name, 1);
	if (!property)
		return NULL;

	property->values[0] = type;

	return property;
}
EXPORT_SYMBOL(drm_property_create_object);

/**
 * drm_property_create_bool - create a new boolean property type
 * @dev: drm device
 * @flags: flags specifying the property type
 * @name: name of the property
 *
 * This creates a new generic drm property which can then be attached to a drm
 * object with drm_object_attach_property(). The returned property object must
 * be freed with drm_property_destroy(), which is done automatically when
 * calling drm_mode_config_cleanup().
 *
 * This is implemented as a ranged property with only {0, 1} as valid values.
 *
 * Returns:
 * A pointer to the newly created property on success, NULL on failure.
 */
struct drm_property *drm_property_create_bool(struct drm_device *dev,
					      u32 flags, const char *name)
{
	return drm_property_create_range(dev, flags, name, 0, 1);
}
EXPORT_SYMBOL(drm_property_create_bool);

/**
 * drm_property_add_enum - add a possible value to an enumeration property
 * @property: enumeration property to change
 * @value: value of the new enumeration
 * @name: symbolic name of the new enumeration
 *
 * This functions adds enumerations to a property.
 *
 * It's use is deprecated, drivers should use one of the more specific helpers
 * to directly create the property with all enumerations already attached.
 *
 * Returns:
 * Zero on success, error code on failure.
 */
int drm_property_add_enum(struct drm_property *property,
			  uint64_t value, const char *name)
{
	struct drm_property_enum *prop_enum;
	int index = 0;

	if (WARN_ON(strlen(name) >= DRM_PROP_NAME_LEN))
		return -EINVAL;

	if (WARN_ON(!drm_property_type_is(property, DRM_MODE_PROP_ENUM) &&
		    !drm_property_type_is(property, DRM_MODE_PROP_BITMASK)))
		return -EINVAL;

	/*
	 * Bitmask enum properties have the additional constraint of values
	 * from 0 to 63
	 */
	if (WARN_ON(drm_property_type_is(property, DRM_MODE_PROP_BITMASK) &&
		    value > 63))
		return -EINVAL;

	list_for_each_entry(prop_enum, &property->enum_list, head) {
		if (WARN_ON(prop_enum->value == value))
			return -EINVAL;
		index++;
	}

	if (WARN_ON(index >= property->num_values))
		return -EINVAL;

	prop_enum = kzalloc(sizeof(struct drm_property_enum), GFP_KERNEL);
	if (!prop_enum)
		return -ENOMEM;

	strncpy(prop_enum->name, name, DRM_PROP_NAME_LEN);
	prop_enum->name[DRM_PROP_NAME_LEN-1] = '\0';
	prop_enum->value = value;

	property->values[index] = value;
	list_add_tail(&prop_enum->head, &property->enum_list);
	return 0;
}
EXPORT_SYMBOL(drm_property_add_enum);

/**
 * drm_property_destroy - destroy a drm property
 * @dev: drm device
 * @property: property to destry
 *
 * This function frees a property including any attached resources like
 * enumeration values.
 */
void drm_property_destroy(struct drm_device *dev, struct drm_property *property)
{
	struct drm_property_enum *prop_enum, *pt;

	list_for_each_entry_safe(prop_enum, pt, &property->enum_list, head) {
		list_del(&prop_enum->head);
		kfree(prop_enum);
	}

	if (property->num_values)
		kfree(property->values);
	drm_mode_object_unregister(dev, &property->base);
	list_del(&property->head);
	kfree(property);
}
EXPORT_SYMBOL(drm_property_destroy);

int drm_mode_getproperty_ioctl(struct drm_device *dev,
			       void *data, struct drm_file *file_priv)
{
	struct drm_mode_get_property *out_resp = data;
	struct drm_property *property;
	int enum_count = 0;
	int value_count = 0;
	int i, copied;
	struct drm_property_enum *prop_enum;
	struct drm_mode_property_enum __user *enum_ptr;
	uint64_t __user *values_ptr;

	if (!drm_core_check_feature(dev, DRIVER_MODESET))
		return -EOPNOTSUPP;

	property = drm_property_find(dev, file_priv, out_resp->prop_id);
	if (!property)
		return -ENOENT;

	strncpy(out_resp->name, property->name, DRM_PROP_NAME_LEN);
	out_resp->name[DRM_PROP_NAME_LEN-1] = 0;
	out_resp->flags = property->flags;

	value_count = property->num_values;
	values_ptr = u64_to_user_ptr(out_resp->values_ptr);

	for (i = 0; i < value_count; i++) {
		if (i < out_resp->count_values &&
		    put_user(property->values[i], values_ptr + i)) {
			return -EFAULT;
		}
	}
	out_resp->count_values = value_count;

	copied = 0;
	enum_ptr = u64_to_user_ptr(out_resp->enum_blob_ptr);

	if (drm_property_type_is(property, DRM_MODE_PROP_ENUM) ||
	    drm_property_type_is(property, DRM_MODE_PROP_BITMASK)) {
		list_for_each_entry(prop_enum, &property->enum_list, head) {
			enum_count++;
			if (out_resp->count_enum_blobs < enum_count)
				continue;

			if (copy_to_user(&enum_ptr[copied].value,
					 &prop_enum->value, sizeof(uint64_t)))
				return -EFAULT;

			if (copy_to_user(&enum_ptr[copied].name,
					 &prop_enum->name, DRM_PROP_NAME_LEN))
				return -EFAULT;
			copied++;
		}
		out_resp->count_enum_blobs = enum_count;
	}

	/*
	 * NOTE: The idea seems to have been to use this to read all the blob
	 * property values. But nothing ever added them to the corresponding
	 * list, userspace always used the special-purpose get_blob ioctl to
	 * read the value for a blob property. It also doesn't make a lot of
	 * sense to return values here when everything else is just metadata for
	 * the property itself.
	 */
	if (drm_property_type_is(property, DRM_MODE_PROP_BLOB))
		out_resp->count_enum_blobs = 0;

	return 0;
}

static void drm_property_free_blob(struct kref *kref)
{
	struct drm_property_blob *blob =
		container_of(kref, struct drm_property_blob, base.refcount);

	mutex_lock(&blob->dev->mode_config.blob_lock);
	list_del(&blob->head_global);
	mutex_unlock(&blob->dev->mode_config.blob_lock);

	drm_mode_object_unregister(blob->dev, &blob->base);

	kvfree(blob);
}

/**
 * drm_property_create_blob - Create new blob property
 * @dev: DRM device to create property for
 * @length: Length to allocate for blob data
 * @data: If specified, copies data into blob
 *
 * Creates a new blob property for a specified DRM device, optionally
 * copying data. Note that blob properties are meant to be invariant, hence the
 * data must be filled out before the blob is used as the value of any property.
 *
 * Returns:
 * New blob property with a single reference on success, or an ERR_PTR
 * value on failure.
 */
struct drm_property_blob *
drm_property_create_blob(struct drm_device *dev, size_t length,
			 const void *data)
{
	struct drm_property_blob *blob;
	int ret;

<<<<<<< HEAD
	if (!length || length > MAX_BLOB_PROP_SIZE -
				sizeof(struct drm_property_blob))
=======
	if (!length || length > INT_MAX - sizeof(struct drm_property_blob))
>>>>>>> 52237fc2
		return ERR_PTR(-EINVAL);

	blob = kvzalloc(sizeof(struct drm_property_blob)+length, GFP_KERNEL);
	if (!blob)
		return ERR_PTR(-ENOMEM);

	/* This must be explicitly initialised, so we can safely call list_del
	 * on it in the removal handler, even if it isn't in a file list. */
	INIT_LIST_HEAD(&blob->head_file);
	blob->data = (void *)blob + sizeof(*blob);
	blob->length = length;
	blob->dev = dev;

	if (data)
		memcpy(blob->data, data, length);

	ret = __drm_mode_object_add(dev, &blob->base, DRM_MODE_OBJECT_BLOB,
				    true, drm_property_free_blob);
	if (ret) {
		kvfree(blob);
		return ERR_PTR(-EINVAL);
	}

	mutex_lock(&dev->mode_config.blob_lock);
	list_add_tail(&blob->head_global,
	              &dev->mode_config.property_blob_list);
	mutex_unlock(&dev->mode_config.blob_lock);

	return blob;
}
EXPORT_SYMBOL(drm_property_create_blob);

/**
 * drm_property_blob_put - release a blob property reference
 * @blob: DRM blob property
 *
 * Releases a reference to a blob property. May free the object.
 */
void drm_property_blob_put(struct drm_property_blob *blob)
{
	if (!blob)
		return;

	drm_mode_object_put(&blob->base);
}
EXPORT_SYMBOL(drm_property_blob_put);

void drm_property_destroy_user_blobs(struct drm_device *dev,
				     struct drm_file *file_priv)
{
	struct drm_property_blob *blob, *bt;

	/*
	 * When the file gets released that means no one else can access the
	 * blob list any more, so no need to grab dev->blob_lock.
	 */
	list_for_each_entry_safe(blob, bt, &file_priv->blobs, head_file) {
		list_del_init(&blob->head_file);
		drm_property_blob_put(blob);
	}
}

/**
 * drm_property_blob_get - acquire blob property reference
 * @blob: DRM blob property
 *
 * Acquires a reference to an existing blob property. Returns @blob, which
 * allows this to be used as a shorthand in assignments.
 */
struct drm_property_blob *drm_property_blob_get(struct drm_property_blob *blob)
{
	drm_mode_object_get(&blob->base);
	return blob;
}
EXPORT_SYMBOL(drm_property_blob_get);

/**
 * drm_property_lookup_blob - look up a blob property and take a reference
 * @dev: drm device
 * @id: id of the blob property
 *
 * If successful, this takes an additional reference to the blob property.
 * callers need to make sure to eventually unreference the returned property
 * again, using drm_property_blob_put().
 *
 * Return:
 * NULL on failure, pointer to the blob on success.
 */
struct drm_property_blob *drm_property_lookup_blob(struct drm_device *dev,
					           uint32_t id)
{
	struct drm_mode_object *obj;
	struct drm_property_blob *blob = NULL;

	obj = __drm_mode_object_find(dev, NULL, id, DRM_MODE_OBJECT_BLOB);
	if (obj)
		blob = obj_to_blob(obj);
	return blob;
}
EXPORT_SYMBOL(drm_property_lookup_blob);

/**
 * drm_property_replace_global_blob - replace existing blob property
 * @dev: drm device
 * @replace: location of blob property pointer to be replaced
 * @length: length of data for new blob, or 0 for no data
 * @data: content for new blob, or NULL for no data
 * @obj_holds_id: optional object for property holding blob ID
 * @prop_holds_id: optional property holding blob ID
 * @return 0 on success or error on failure
 *
 * This function will replace a global property in the blob list, optionally
 * updating a property which holds the ID of that property.
 *
 * If length is 0 or data is NULL, no new blob will be created, and the holding
 * property, if specified, will be set to 0.
 *
 * Access to the replace pointer is assumed to be protected by the caller, e.g.
 * by holding the relevant modesetting object lock for its parent.
 *
 * For example, a drm_connector has a 'PATH' property, which contains the ID
 * of a blob property with the value of the MST path information. Calling this
 * function with replace pointing to the connector's path_blob_ptr, length and
 * data set for the new path information, obj_holds_id set to the connector's
 * base object, and prop_holds_id set to the path property name, will perform
 * a completely atomic update. The access to path_blob_ptr is protected by the
 * caller holding a lock on the connector.
 */
int drm_property_replace_global_blob(struct drm_device *dev,
				     struct drm_property_blob **replace,
				     size_t length,
				     const void *data,
				     struct drm_mode_object *obj_holds_id,
				     struct drm_property *prop_holds_id)
{
	struct drm_property_blob *new_blob = NULL;
	struct drm_property_blob *old_blob = NULL;
	int ret;

	WARN_ON(replace == NULL);

	old_blob = *replace;

	if (length && data) {
		new_blob = drm_property_create_blob(dev, length, data);
		if (IS_ERR(new_blob))
			return PTR_ERR(new_blob);
	}

	if (obj_holds_id) {
		ret = drm_object_property_set_value(obj_holds_id,
						    prop_holds_id,
						    new_blob ?
						        new_blob->base.id : 0);
		if (ret != 0)
			goto err_created;
	}

	drm_property_blob_put(old_blob);
	*replace = new_blob;

	return 0;

err_created:
	drm_property_blob_put(new_blob);
	return ret;
}
EXPORT_SYMBOL(drm_property_replace_global_blob);

/**
 * drm_property_replace_blob - replace a blob property
 * @blob: a pointer to the member blob to be replaced
 * @new_blob: the new blob to replace with
 *
 * Return: true if the blob was in fact replaced.
 */
bool drm_property_replace_blob(struct drm_property_blob **blob,
			       struct drm_property_blob *new_blob)
{
	struct drm_property_blob *old_blob = *blob;

	if (old_blob == new_blob)
		return false;

	drm_property_blob_put(old_blob);
	if (new_blob)
		drm_property_blob_get(new_blob);
	*blob = new_blob;
	return true;
}
EXPORT_SYMBOL(drm_property_replace_blob);

int drm_mode_getblob_ioctl(struct drm_device *dev,
			   void *data, struct drm_file *file_priv)
{
	struct drm_mode_get_blob *out_resp = data;
	struct drm_property_blob *blob;
	int ret = 0;

	if (!drm_core_check_feature(dev, DRIVER_MODESET))
		return -EOPNOTSUPP;

	blob = drm_property_lookup_blob(dev, out_resp->blob_id);
	if (!blob)
		return -ENOENT;

	if (out_resp->length == blob->length) {
		if (copy_to_user(u64_to_user_ptr(out_resp->data),
				 blob->data,
				 blob->length)) {
			ret = -EFAULT;
			goto unref;
		}
	}
	out_resp->length = blob->length;
unref:
	drm_property_blob_put(blob);

	return ret;
}

int drm_mode_createblob_ioctl(struct drm_device *dev,
			      void *data, struct drm_file *file_priv)
{
	struct drm_mode_create_blob *out_resp = data;
	struct drm_property_blob *blob, *bt;
	int ret = 0;
	u32 count = 0;

	if (!drm_core_check_feature(dev, DRIVER_MODESET))
		return -EOPNOTSUPP;

	mutex_lock(&dev->mode_config.blob_lock);
	list_for_each_entry(bt, &file_priv->blobs, head_file)
		count++;
	mutex_unlock(&dev->mode_config.blob_lock);

	if (count >= MAX_BLOB_PROP_COUNT)
		return -EOPNOTSUPP;

	blob = drm_property_create_blob(dev, out_resp->length, NULL);
	if (IS_ERR(blob))
		return PTR_ERR(blob);

	if (copy_from_user(blob->data,
			   u64_to_user_ptr(out_resp->data),
			   out_resp->length)) {
		ret = -EFAULT;
		goto out_blob;
	}

	/* Dropping the lock between create_blob and our access here is safe
	 * as only the same file_priv can remove the blob; at this point, it is
	 * not associated with any file_priv. */
	mutex_lock(&dev->mode_config.blob_lock);
	out_resp->blob_id = blob->base.id;
	list_add_tail(&blob->head_file, &file_priv->blobs);
	mutex_unlock(&dev->mode_config.blob_lock);

	return 0;

out_blob:
	drm_property_blob_put(blob);
	return ret;
}

int drm_mode_destroyblob_ioctl(struct drm_device *dev,
			       void *data, struct drm_file *file_priv)
{
	struct drm_mode_destroy_blob *out_resp = data;
	struct drm_property_blob *blob = NULL, *bt;
	bool found = false;
	int ret = 0;

	if (!drm_core_check_feature(dev, DRIVER_MODESET))
		return -EOPNOTSUPP;

	blob = drm_property_lookup_blob(dev, out_resp->blob_id);
	if (!blob)
		return -ENOENT;

	mutex_lock(&dev->mode_config.blob_lock);
	/* Ensure the property was actually created by this user. */
	list_for_each_entry(bt, &file_priv->blobs, head_file) {
		if (bt == blob) {
			found = true;
			break;
		}
	}

	if (!found) {
		ret = -EPERM;
		goto err;
	}

	/* We must drop head_file here, because we may not be the last
	 * reference on the blob. */
	list_del_init(&blob->head_file);
	mutex_unlock(&dev->mode_config.blob_lock);

	/* One reference from lookup, and one from the filp. */
	drm_property_blob_put(blob);
	drm_property_blob_put(blob);

	return 0;

err:
	mutex_unlock(&dev->mode_config.blob_lock);
	drm_property_blob_put(blob);

	return ret;
}

/* Some properties could refer to dynamic refcnt'd objects, or things that
 * need special locking to handle lifetime issues (ie. to ensure the prop
 * value doesn't become invalid part way through the property update due to
 * race).  The value returned by reference via 'obj' should be passed back
 * to drm_property_change_valid_put() after the property is set (and the
 * object to which the property is attached has a chance to take its own
 * reference).
 */
bool drm_property_change_valid_get(struct drm_property *property,
				   uint64_t value, struct drm_mode_object **ref)
{
	int i;

	if (property->flags & DRM_MODE_PROP_IMMUTABLE)
		return false;

	*ref = NULL;

	if (drm_property_type_is(property, DRM_MODE_PROP_RANGE)) {
		if (value < property->values[0] || value > property->values[1])
			return false;
		return true;
	} else if (drm_property_type_is(property, DRM_MODE_PROP_SIGNED_RANGE)) {
		int64_t svalue = U642I64(value);

		if (svalue < U642I64(property->values[0]) ||
				svalue > U642I64(property->values[1]))
			return false;
		return true;
	} else if (drm_property_type_is(property, DRM_MODE_PROP_BITMASK)) {
		uint64_t valid_mask = 0;

		for (i = 0; i < property->num_values; i++)
			valid_mask |= (1ULL << property->values[i]);
		return !(value & ~valid_mask);
	} else if (drm_property_type_is(property, DRM_MODE_PROP_BLOB)) {
		struct drm_property_blob *blob;

		if (value == 0)
			return true;

		blob = drm_property_lookup_blob(property->dev, value);
		if (blob) {
			*ref = &blob->base;
			return true;
		} else {
			return false;
		}
	} else if (drm_property_type_is(property, DRM_MODE_PROP_OBJECT)) {
		/* a zero value for an object property translates to null: */
		if (value == 0)
			return true;

		*ref = __drm_mode_object_find(property->dev, NULL, value,
					      property->values[0]);
		return *ref != NULL;
	}

	for (i = 0; i < property->num_values; i++)
		if (property->values[i] == value)
			return true;
	return false;
}

void drm_property_change_valid_put(struct drm_property *property,
		struct drm_mode_object *ref)
{
	if (!ref)
		return;

	if (drm_property_type_is(property, DRM_MODE_PROP_OBJECT)) {
		drm_mode_object_put(ref);
	} else if (drm_property_type_is(property, DRM_MODE_PROP_BLOB))
		drm_property_blob_put(obj_to_blob(ref));
}<|MERGE_RESOLUTION|>--- conflicted
+++ resolved
@@ -564,12 +564,7 @@
 	struct drm_property_blob *blob;
 	int ret;
 
-<<<<<<< HEAD
-	if (!length || length > MAX_BLOB_PROP_SIZE -
-				sizeof(struct drm_property_blob))
-=======
 	if (!length || length > INT_MAX - sizeof(struct drm_property_blob))
->>>>>>> 52237fc2
 		return ERR_PTR(-EINVAL);
 
 	blob = kvzalloc(sizeof(struct drm_property_blob)+length, GFP_KERNEL);
