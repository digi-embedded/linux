--- conflicted
+++ resolved
@@ -38,11 +38,7 @@
 #include <linux/mmu_notifier.h>
 #include <linux/pci.h>
 
-<<<<<<< HEAD
-#include <drm/drm_agpsupport.h>
-=======
 #include <drm/drm_aperture.h>
->>>>>>> c1084c27
 #include <drm/drm_crtc_helper.h>
 #include <drm/drm_drv.h>
 #include <drm/drm_fb_helper.h>
@@ -346,27 +342,8 @@
 	if (ret)
 		goto err_free;
 
-<<<<<<< HEAD
-	dev->pdev = pdev;
-#ifdef __alpha__
-	dev->hose = pdev->sysdata;
-#endif
-
 	pci_set_drvdata(pdev, dev);
 
-	if (pci_find_capability(dev->pdev, PCI_CAP_ID_AGP))
-		dev->agp = drm_agp_init(dev);
-	if (dev->agp) {
-		dev->agp->agp_mtrr = arch_phys_wc_add(
-			dev->agp->agp_info.aper_base,
-			dev->agp->agp_info.aper_size *
-			1024 * 1024);
-	}
-
-=======
-	pci_set_drvdata(pdev, dev);
-
->>>>>>> c1084c27
 	ret = drm_dev_register(dev, ent->driver_data);
 	if (ret)
 		goto err_agp;
@@ -374,12 +351,6 @@
 	return 0;
 
 err_agp:
-<<<<<<< HEAD
-	if (dev->agp)
-		arch_phys_wc_del(dev->agp->agp_mtrr);
-	kfree(dev->agp);
-=======
->>>>>>> c1084c27
 	pci_disable_device(pdev);
 err_free:
 	drm_dev_put(dev);
@@ -630,11 +601,7 @@
 
 static const struct drm_driver kms_driver = {
 	.driver_features =
-<<<<<<< HEAD
-	    DRIVER_GEM | DRIVER_RENDER,
-=======
 	    DRIVER_GEM | DRIVER_RENDER | DRIVER_MODESET,
->>>>>>> c1084c27
 	.load = radeon_driver_load_kms,
 	.open = radeon_driver_open_kms,
 	.postclose = radeon_driver_postclose_kms,
