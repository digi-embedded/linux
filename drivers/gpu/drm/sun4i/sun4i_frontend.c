// SPDX-License-Identifier: GPL-2.0+
/*
 * Copyright (C) 2017 Free Electrons
 * Maxime Ripard <maxime.ripard@free-electrons.com>
 */

#include <linux/clk.h>
#include <linux/component.h>
#include <linux/module.h>
#include <linux/of_device.h>
#include <linux/platform_device.h>
#include <linux/pm_runtime.h>
#include <linux/regmap.h>
#include <linux/reset.h>

#include <drm/drm_device.h>
#include <drm/drm_fb_dma_helper.h>
#include <drm/drm_fourcc.h>
#include <drm/drm_framebuffer.h>
#include <drm/drm_gem_dma_helper.h>
#include <drm/drm_plane.h>

#include "sun4i_drv.h"
#include "sun4i_frontend.h"

static const u32 sun4i_frontend_vert_coef[32] = {
	0x00004000, 0x000140ff, 0x00033ffe, 0x00043ffd,
	0x00063efc, 0xff083dfc, 0x000a3bfb, 0xff0d39fb,
	0xff0f37fb, 0xff1136fa, 0xfe1433fb, 0xfe1631fb,
	0xfd192ffb, 0xfd1c2cfb, 0xfd1f29fb, 0xfc2127fc,
	0xfc2424fc, 0xfc2721fc, 0xfb291ffd, 0xfb2c1cfd,
	0xfb2f19fd, 0xfb3116fe, 0xfb3314fe, 0xfa3611ff,
	0xfb370fff, 0xfb390dff, 0xfb3b0a00, 0xfc3d08ff,
	0xfc3e0600, 0xfd3f0400, 0xfe3f0300, 0xff400100,
};

static const u32 sun4i_frontend_horz_coef[64] = {
	0x40000000, 0x00000000, 0x40fe0000, 0x0000ff03,
	0x3ffd0000, 0x0000ff05, 0x3ffc0000, 0x0000ff06,
	0x3efb0000, 0x0000ff08, 0x3dfb0000, 0x0000ff09,
	0x3bfa0000, 0x0000fe0d, 0x39fa0000, 0x0000fe0f,
	0x38fa0000, 0x0000fe10, 0x36fa0000, 0x0000fe12,
	0x33fa0000, 0x0000fd16, 0x31fa0000, 0x0000fd18,
	0x2ffa0000, 0x0000fd1a, 0x2cfa0000, 0x0000fc1e,
	0x29fa0000, 0x0000fc21, 0x27fb0000, 0x0000fb23,
	0x24fb0000, 0x0000fb26, 0x21fb0000, 0x0000fb29,
	0x1ffc0000, 0x0000fa2b, 0x1cfc0000, 0x0000fa2e,
	0x19fd0000, 0x0000fa30, 0x16fd0000, 0x0000fa33,
	0x14fd0000, 0x0000fa35, 0x11fe0000, 0x0000fa37,
	0x0ffe0000, 0x0000fa39, 0x0dfe0000, 0x0000fa3b,
	0x0afe0000, 0x0000fa3e, 0x08ff0000, 0x0000fb3e,
	0x06ff0000, 0x0000fb40, 0x05ff0000, 0x0000fc40,
	0x03ff0000, 0x0000fd41, 0x01ff0000, 0x0000fe42,
};

/*
 * These coefficients are taken from the A33 BSP from Allwinner.
 *
 * The first three values of each row are coded as 13-bit signed fixed-point
 * numbers, with 10 bits for the fractional part. The fourth value is a
 * constant coded as a 14-bit signed fixed-point number with 4 bits for the
 * fractional part.
 *
 * The values in table order give the following colorspace translation:
 * G = 1.164 * Y - 0.391 * U - 0.813 * V + 135
 * R = 1.164 * Y + 1.596 * V - 222
 * B = 1.164 * Y + 2.018 * U + 276
 *
 * This seems to be a conversion from Y[16:235] UV[16:240] to RGB[0:255],
 * following the BT601 spec.
 */
const u32 sunxi_bt601_yuv2rgb_coef[12] = {
	0x000004a7, 0x00001e6f, 0x00001cbf, 0x00000877,
	0x000004a7, 0x00000000, 0x00000662, 0x00003211,
	0x000004a7, 0x00000812, 0x00000000, 0x00002eb1,
};
EXPORT_SYMBOL(sunxi_bt601_yuv2rgb_coef);

static void sun4i_frontend_scaler_init(struct sun4i_frontend *frontend)
{
	int i;

	if (frontend->data->has_coef_access_ctrl)
		regmap_write_bits(frontend->regs, SUN4I_FRONTEND_FRM_CTRL_REG,
				  SUN4I_FRONTEND_FRM_CTRL_COEF_ACCESS_CTRL,
				  SUN4I_FRONTEND_FRM_CTRL_COEF_ACCESS_CTRL);

	for (i = 0; i < 32; i++) {
		regmap_write(frontend->regs, SUN4I_FRONTEND_CH0_HORZCOEF0_REG(i),
			     sun4i_frontend_horz_coef[2 * i]);
		regmap_write(frontend->regs, SUN4I_FRONTEND_CH1_HORZCOEF0_REG(i),
			     sun4i_frontend_horz_coef[2 * i]);
		regmap_write(frontend->regs, SUN4I_FRONTEND_CH0_HORZCOEF1_REG(i),
			     sun4i_frontend_horz_coef[2 * i + 1]);
		regmap_write(frontend->regs, SUN4I_FRONTEND_CH1_HORZCOEF1_REG(i),
			     sun4i_frontend_horz_coef[2 * i + 1]);
		regmap_write(frontend->regs, SUN4I_FRONTEND_CH0_VERTCOEF_REG(i),
			     sun4i_frontend_vert_coef[i]);
		regmap_write(frontend->regs, SUN4I_FRONTEND_CH1_VERTCOEF_REG(i),
			     sun4i_frontend_vert_coef[i]);
	}

	if (frontend->data->has_coef_rdy)
		regmap_write_bits(frontend->regs,
				  SUN4I_FRONTEND_FRM_CTRL_REG,
				  SUN4I_FRONTEND_FRM_CTRL_COEF_RDY,
				  SUN4I_FRONTEND_FRM_CTRL_COEF_RDY);
}

int sun4i_frontend_init(struct sun4i_frontend *frontend)
{
	return pm_runtime_get_sync(frontend->dev);
}
EXPORT_SYMBOL(sun4i_frontend_init);

void sun4i_frontend_exit(struct sun4i_frontend *frontend)
{
	pm_runtime_put(frontend->dev);
}
EXPORT_SYMBOL(sun4i_frontend_exit);

static bool sun4i_frontend_format_chroma_requires_swap(uint32_t fmt)
{
	switch (fmt) {
	case DRM_FORMAT_YVU411:
	case DRM_FORMAT_YVU420:
	case DRM_FORMAT_YVU422:
	case DRM_FORMAT_YVU444:
		return true;

	default:
		return false;
	}
}

static bool sun4i_frontend_format_supports_tiling(uint32_t fmt)
{
	switch (fmt) {
	case DRM_FORMAT_NV12:
	case DRM_FORMAT_NV16:
	case DRM_FORMAT_NV21:
	case DRM_FORMAT_NV61:
	case DRM_FORMAT_YUV411:
	case DRM_FORMAT_YUV420:
	case DRM_FORMAT_YUV422:
	case DRM_FORMAT_YVU420:
	case DRM_FORMAT_YVU422:
	case DRM_FORMAT_YVU411:
		return true;

	default:
		return false;
	}
}

void sun4i_frontend_update_buffer(struct sun4i_frontend *frontend,
				  struct drm_plane *plane)
{
	struct drm_plane_state *state = plane->state;
	struct drm_framebuffer *fb = state->fb;
	unsigned int strides[3] = {};

	dma_addr_t dma_addr;
	bool swap;

	if (fb->modifier == DRM_FORMAT_MOD_ALLWINNER_TILED) {
		unsigned int width = state->src_w >> 16;
		unsigned int offset;

		strides[0] = SUN4I_FRONTEND_LINESTRD_TILED(fb->pitches[0]);

		/*
		 * The X1 offset is the offset to the bottom-right point in the
		 * end tile, which is the final pixel (at offset width - 1)
		 * within the end tile (with a 32-byte mask).
		 */
		offset = (width - 1) & (32 - 1);

		regmap_write(frontend->regs, SUN4I_FRONTEND_TB_OFF0_REG,
			     SUN4I_FRONTEND_TB_OFF_X1(offset));

		if (fb->format->num_planes > 1) {
			strides[1] =
				SUN4I_FRONTEND_LINESTRD_TILED(fb->pitches[1]);

			regmap_write(frontend->regs, SUN4I_FRONTEND_TB_OFF1_REG,
				     SUN4I_FRONTEND_TB_OFF_X1(offset));
		}

		if (fb->format->num_planes > 2) {
			strides[2] =
				SUN4I_FRONTEND_LINESTRD_TILED(fb->pitches[2]);

			regmap_write(frontend->regs, SUN4I_FRONTEND_TB_OFF2_REG,
				     SUN4I_FRONTEND_TB_OFF_X1(offset));
		}
	} else {
		strides[0] = fb->pitches[0];

		if (fb->format->num_planes > 1)
			strides[1] = fb->pitches[1];

		if (fb->format->num_planes > 2)
			strides[2] = fb->pitches[2];
	}

	/* Set the line width */
	DRM_DEBUG_DRIVER("Frontend stride: %d bytes\n", fb->pitches[0]);
	regmap_write(frontend->regs, SUN4I_FRONTEND_LINESTRD0_REG,
		     strides[0]);

	if (fb->format->num_planes > 1)
		regmap_write(frontend->regs, SUN4I_FRONTEND_LINESTRD1_REG,
			     strides[1]);

	if (fb->format->num_planes > 2)
		regmap_write(frontend->regs, SUN4I_FRONTEND_LINESTRD2_REG,
			     strides[2]);

	/* Some planar formats require chroma channel swapping by hand. */
	swap = sun4i_frontend_format_chroma_requires_swap(fb->format->format);

	/* Set the physical address of the buffer in memory */
<<<<<<< HEAD
	paddr = drm_fb_cma_get_gem_addr(fb, state, 0);
	DRM_DEBUG_DRIVER("Setting buffer #0 address to %pad\n", &paddr);
	regmap_write(frontend->regs, SUN4I_FRONTEND_BUF_ADDR0_REG, paddr);

	if (fb->format->num_planes > 1) {
		paddr = drm_fb_cma_get_gem_addr(fb, state, swap ? 2 : 1);
		DRM_DEBUG_DRIVER("Setting buffer #1 address to %pad\n", &paddr);
=======
	dma_addr = drm_fb_dma_get_gem_addr(fb, state, 0);
	DRM_DEBUG_DRIVER("Setting buffer #0 address to %pad\n", &dma_addr);
	regmap_write(frontend->regs, SUN4I_FRONTEND_BUF_ADDR0_REG, dma_addr);

	if (fb->format->num_planes > 1) {
		dma_addr = drm_fb_dma_get_gem_addr(fb, state, swap ? 2 : 1);
		DRM_DEBUG_DRIVER("Setting buffer #1 address to %pad\n",
				 &dma_addr);
>>>>>>> 29549c70
		regmap_write(frontend->regs, SUN4I_FRONTEND_BUF_ADDR1_REG,
			     dma_addr);
	}

	if (fb->format->num_planes > 2) {
<<<<<<< HEAD
		paddr = drm_fb_cma_get_gem_addr(fb, state, swap ? 1 : 2);
		DRM_DEBUG_DRIVER("Setting buffer #2 address to %pad\n", &paddr);
=======
		dma_addr = drm_fb_dma_get_gem_addr(fb, state, swap ? 1 : 2);
		DRM_DEBUG_DRIVER("Setting buffer #2 address to %pad\n",
				 &dma_addr);
>>>>>>> 29549c70
		regmap_write(frontend->regs, SUN4I_FRONTEND_BUF_ADDR2_REG,
			     dma_addr);
	}
}
EXPORT_SYMBOL(sun4i_frontend_update_buffer);

static int
sun4i_frontend_drm_format_to_input_fmt(const struct drm_format_info *format,
				       u32 *val)
{
	if (!format->is_yuv)
		*val = SUN4I_FRONTEND_INPUT_FMT_DATA_FMT_RGB;
	else if (drm_format_info_is_yuv_sampling_411(format))
		*val = SUN4I_FRONTEND_INPUT_FMT_DATA_FMT_YUV411;
	else if (drm_format_info_is_yuv_sampling_420(format))
		*val = SUN4I_FRONTEND_INPUT_FMT_DATA_FMT_YUV420;
	else if (drm_format_info_is_yuv_sampling_422(format))
		*val = SUN4I_FRONTEND_INPUT_FMT_DATA_FMT_YUV422;
	else if (drm_format_info_is_yuv_sampling_444(format))
		*val = SUN4I_FRONTEND_INPUT_FMT_DATA_FMT_YUV444;
	else
		return -EINVAL;

	return 0;
}

static int
sun4i_frontend_drm_format_to_input_mode(const struct drm_format_info *format,
					uint64_t modifier, u32 *val)
{
	bool tiled = (modifier == DRM_FORMAT_MOD_ALLWINNER_TILED);

	switch (format->num_planes) {
	case 1:
		*val = SUN4I_FRONTEND_INPUT_FMT_DATA_MOD_PACKED;
		return 0;

	case 2:
		*val = tiled ? SUN4I_FRONTEND_INPUT_FMT_DATA_MOD_MB32_SEMIPLANAR
			     : SUN4I_FRONTEND_INPUT_FMT_DATA_MOD_SEMIPLANAR;
		return 0;

	case 3:
		*val = tiled ? SUN4I_FRONTEND_INPUT_FMT_DATA_MOD_MB32_PLANAR
			     : SUN4I_FRONTEND_INPUT_FMT_DATA_MOD_PLANAR;
		return 0;

	default:
		return -EINVAL;
	}
}

static int
sun4i_frontend_drm_format_to_input_sequence(const struct drm_format_info *format,
					    u32 *val)
{
	/* Planar formats have an explicit input sequence. */
	if (drm_format_info_is_yuv_planar(format)) {
		*val = 0;
		return 0;
	}

	switch (format->format) {
	case DRM_FORMAT_BGRX8888:
		*val = SUN4I_FRONTEND_INPUT_FMT_DATA_PS_BGRX;
		return 0;

	case DRM_FORMAT_NV12:
		*val = SUN4I_FRONTEND_INPUT_FMT_DATA_PS_UV;
		return 0;

	case DRM_FORMAT_NV16:
		*val = SUN4I_FRONTEND_INPUT_FMT_DATA_PS_UV;
		return 0;

	case DRM_FORMAT_NV21:
		*val = SUN4I_FRONTEND_INPUT_FMT_DATA_PS_VU;
		return 0;

	case DRM_FORMAT_NV61:
		*val = SUN4I_FRONTEND_INPUT_FMT_DATA_PS_VU;
		return 0;

	case DRM_FORMAT_UYVY:
		*val = SUN4I_FRONTEND_INPUT_FMT_DATA_PS_UYVY;
		return 0;

	case DRM_FORMAT_VYUY:
		*val = SUN4I_FRONTEND_INPUT_FMT_DATA_PS_VYUY;
		return 0;

	case DRM_FORMAT_XRGB8888:
		*val = SUN4I_FRONTEND_INPUT_FMT_DATA_PS_XRGB;
		return 0;

	case DRM_FORMAT_YUYV:
		*val = SUN4I_FRONTEND_INPUT_FMT_DATA_PS_YUYV;
		return 0;

	case DRM_FORMAT_YVYU:
		*val = SUN4I_FRONTEND_INPUT_FMT_DATA_PS_YVYU;
		return 0;

	default:
		return -EINVAL;
	}
}

static int sun4i_frontend_drm_format_to_output_fmt(uint32_t fmt, u32 *val)
{
	switch (fmt) {
	case DRM_FORMAT_BGRX8888:
		*val = SUN4I_FRONTEND_OUTPUT_FMT_DATA_FMT_BGRX8888;
		return 0;

	case DRM_FORMAT_XRGB8888:
		*val = SUN4I_FRONTEND_OUTPUT_FMT_DATA_FMT_XRGB8888;
		return 0;

	default:
		return -EINVAL;
	}
}

static const uint32_t sun4i_frontend_formats[] = {
	DRM_FORMAT_BGRX8888,
	DRM_FORMAT_NV12,
	DRM_FORMAT_NV16,
	DRM_FORMAT_NV21,
	DRM_FORMAT_NV61,
	DRM_FORMAT_UYVY,
	DRM_FORMAT_VYUY,
	DRM_FORMAT_XRGB8888,
	DRM_FORMAT_YUV411,
	DRM_FORMAT_YUV420,
	DRM_FORMAT_YUV422,
	DRM_FORMAT_YUV444,
	DRM_FORMAT_YUYV,
	DRM_FORMAT_YVU411,
	DRM_FORMAT_YVU420,
	DRM_FORMAT_YVU422,
	DRM_FORMAT_YVU444,
	DRM_FORMAT_YVYU,
};

bool sun4i_frontend_format_is_supported(uint32_t fmt, uint64_t modifier)
{
	unsigned int i;

	if (modifier == DRM_FORMAT_MOD_ALLWINNER_TILED)
		return sun4i_frontend_format_supports_tiling(fmt);
	else if (modifier != DRM_FORMAT_MOD_LINEAR)
		return false;

	for (i = 0; i < ARRAY_SIZE(sun4i_frontend_formats); i++)
		if (sun4i_frontend_formats[i] == fmt)
			return true;

	return false;
}
EXPORT_SYMBOL(sun4i_frontend_format_is_supported);

int sun4i_frontend_update_formats(struct sun4i_frontend *frontend,
				  struct drm_plane *plane, uint32_t out_fmt)
{
	struct drm_plane_state *state = plane->state;
	struct drm_framebuffer *fb = state->fb;
	const struct drm_format_info *format = fb->format;
	uint64_t modifier = fb->modifier;
	unsigned int ch1_phase_idx;
	u32 out_fmt_val;
	u32 in_fmt_val, in_mod_val, in_ps_val;
	unsigned int i;
	u32 bypass;
	int ret;

	ret = sun4i_frontend_drm_format_to_input_fmt(format, &in_fmt_val);
	if (ret) {
		DRM_DEBUG_DRIVER("Invalid input format\n");
		return ret;
	}

	ret = sun4i_frontend_drm_format_to_input_mode(format, modifier,
						      &in_mod_val);
	if (ret) {
		DRM_DEBUG_DRIVER("Invalid input mode\n");
		return ret;
	}

	ret = sun4i_frontend_drm_format_to_input_sequence(format, &in_ps_val);
	if (ret) {
		DRM_DEBUG_DRIVER("Invalid pixel sequence\n");
		return ret;
	}

	ret = sun4i_frontend_drm_format_to_output_fmt(out_fmt, &out_fmt_val);
	if (ret) {
		DRM_DEBUG_DRIVER("Invalid output format\n");
		return ret;
	}

	/*
	 * I have no idea what this does exactly, but it seems to be
	 * related to the scaler FIR filter phase parameters.
	 */
	ch1_phase_idx = (format->num_planes > 1) ? 1 : 0;
	regmap_write(frontend->regs, SUN4I_FRONTEND_CH0_HORZPHASE_REG,
		     frontend->data->ch_phase[0]);
	regmap_write(frontend->regs, SUN4I_FRONTEND_CH1_HORZPHASE_REG,
		     frontend->data->ch_phase[ch1_phase_idx]);
	regmap_write(frontend->regs, SUN4I_FRONTEND_CH0_VERTPHASE0_REG,
		     frontend->data->ch_phase[0]);
	regmap_write(frontend->regs, SUN4I_FRONTEND_CH1_VERTPHASE0_REG,
		     frontend->data->ch_phase[ch1_phase_idx]);
	regmap_write(frontend->regs, SUN4I_FRONTEND_CH0_VERTPHASE1_REG,
		     frontend->data->ch_phase[0]);
	regmap_write(frontend->regs, SUN4I_FRONTEND_CH1_VERTPHASE1_REG,
		     frontend->data->ch_phase[ch1_phase_idx]);

	/*
	 * Checking the input format is sufficient since we currently only
	 * support RGB output formats to the backend. If YUV output formats
	 * ever get supported, an YUV input and output would require bypassing
	 * the CSC engine too.
	 */
	if (format->is_yuv) {
		/* Setup the CSC engine for YUV to RGB conversion. */
		bypass = 0;

		for (i = 0; i < ARRAY_SIZE(sunxi_bt601_yuv2rgb_coef); i++)
			regmap_write(frontend->regs,
				     SUN4I_FRONTEND_CSC_COEF_REG(i),
				     sunxi_bt601_yuv2rgb_coef[i]);
	} else {
		bypass = SUN4I_FRONTEND_BYPASS_CSC_EN;
	}

	regmap_update_bits(frontend->regs, SUN4I_FRONTEND_BYPASS_REG,
			   SUN4I_FRONTEND_BYPASS_CSC_EN, bypass);

	regmap_write(frontend->regs, SUN4I_FRONTEND_INPUT_FMT_REG,
		     in_mod_val | in_fmt_val | in_ps_val);

	/*
	 * TODO: It look like the A31 and A80 at least will need the
	 * bit 7 (ALPHA_EN) enabled when using a format with alpha (so
	 * ARGB8888).
	 */
	regmap_write(frontend->regs, SUN4I_FRONTEND_OUTPUT_FMT_REG,
		     out_fmt_val);

	return 0;
}
EXPORT_SYMBOL(sun4i_frontend_update_formats);

void sun4i_frontend_update_coord(struct sun4i_frontend *frontend,
				 struct drm_plane *plane)
{
	struct drm_plane_state *state = plane->state;
	struct drm_framebuffer *fb = state->fb;
	uint32_t luma_width, luma_height;
	uint32_t chroma_width, chroma_height;

	/* Set height and width */
	DRM_DEBUG_DRIVER("Frontend size W: %u H: %u\n",
			 state->crtc_w, state->crtc_h);

	luma_width = state->src_w >> 16;
	luma_height = state->src_h >> 16;

	chroma_width = DIV_ROUND_UP(luma_width, fb->format->hsub);
	chroma_height = DIV_ROUND_UP(luma_height, fb->format->vsub);

	regmap_write(frontend->regs, SUN4I_FRONTEND_CH0_INSIZE_REG,
		     SUN4I_FRONTEND_INSIZE(luma_height, luma_width));
	regmap_write(frontend->regs, SUN4I_FRONTEND_CH1_INSIZE_REG,
		     SUN4I_FRONTEND_INSIZE(chroma_height, chroma_width));

	regmap_write(frontend->regs, SUN4I_FRONTEND_CH0_OUTSIZE_REG,
		     SUN4I_FRONTEND_OUTSIZE(state->crtc_h, state->crtc_w));
	regmap_write(frontend->regs, SUN4I_FRONTEND_CH1_OUTSIZE_REG,
		     SUN4I_FRONTEND_OUTSIZE(state->crtc_h, state->crtc_w));

	regmap_write(frontend->regs, SUN4I_FRONTEND_CH0_HORZFACT_REG,
		     (luma_width << 16) / state->crtc_w);
	regmap_write(frontend->regs, SUN4I_FRONTEND_CH1_HORZFACT_REG,
		     (chroma_width << 16) / state->crtc_w);

	regmap_write(frontend->regs, SUN4I_FRONTEND_CH0_VERTFACT_REG,
		     (luma_height << 16) / state->crtc_h);
	regmap_write(frontend->regs, SUN4I_FRONTEND_CH1_VERTFACT_REG,
		     (chroma_height << 16) / state->crtc_h);

	regmap_write_bits(frontend->regs, SUN4I_FRONTEND_FRM_CTRL_REG,
			  SUN4I_FRONTEND_FRM_CTRL_REG_RDY,
			  SUN4I_FRONTEND_FRM_CTRL_REG_RDY);
}
EXPORT_SYMBOL(sun4i_frontend_update_coord);

int sun4i_frontend_enable(struct sun4i_frontend *frontend)
{
	regmap_write_bits(frontend->regs, SUN4I_FRONTEND_FRM_CTRL_REG,
			  SUN4I_FRONTEND_FRM_CTRL_FRM_START,
			  SUN4I_FRONTEND_FRM_CTRL_FRM_START);

	return 0;
}
EXPORT_SYMBOL(sun4i_frontend_enable);

static const struct regmap_config sun4i_frontend_regmap_config = {
	.reg_bits	= 32,
	.val_bits	= 32,
	.reg_stride	= 4,
	.max_register	= 0x0a14,
};

static int sun4i_frontend_bind(struct device *dev, struct device *master,
			 void *data)
{
	struct platform_device *pdev = to_platform_device(dev);
	struct sun4i_frontend *frontend;
	struct drm_device *drm = data;
	struct sun4i_drv *drv = drm->dev_private;
	void __iomem *regs;

	frontend = devm_kzalloc(dev, sizeof(*frontend), GFP_KERNEL);
	if (!frontend)
		return -ENOMEM;

	dev_set_drvdata(dev, frontend);
	frontend->dev = dev;
	frontend->node = dev->of_node;

	frontend->data = of_device_get_match_data(dev);
	if (!frontend->data)
		return -ENODEV;

	regs = devm_platform_ioremap_resource(pdev, 0);
	if (IS_ERR(regs))
		return PTR_ERR(regs);

	frontend->regs = devm_regmap_init_mmio(dev, regs,
					       &sun4i_frontend_regmap_config);
	if (IS_ERR(frontend->regs)) {
		dev_err(dev, "Couldn't create the frontend regmap\n");
		return PTR_ERR(frontend->regs);
	}

	frontend->reset = devm_reset_control_get(dev, NULL);
	if (IS_ERR(frontend->reset)) {
		dev_err(dev, "Couldn't get our reset line\n");
		return PTR_ERR(frontend->reset);
	}

	frontend->bus_clk = devm_clk_get(dev, "ahb");
	if (IS_ERR(frontend->bus_clk)) {
		dev_err(dev, "Couldn't get our bus clock\n");
		return PTR_ERR(frontend->bus_clk);
	}

	frontend->mod_clk = devm_clk_get(dev, "mod");
	if (IS_ERR(frontend->mod_clk)) {
		dev_err(dev, "Couldn't get our mod clock\n");
		return PTR_ERR(frontend->mod_clk);
	}

	frontend->ram_clk = devm_clk_get(dev, "ram");
	if (IS_ERR(frontend->ram_clk)) {
		dev_err(dev, "Couldn't get our ram clock\n");
		return PTR_ERR(frontend->ram_clk);
	}

	list_add_tail(&frontend->list, &drv->frontend_list);
	pm_runtime_enable(dev);

	return 0;
}

static void sun4i_frontend_unbind(struct device *dev, struct device *master,
			    void *data)
{
	struct sun4i_frontend *frontend = dev_get_drvdata(dev);

	list_del(&frontend->list);
	pm_runtime_force_suspend(dev);
}

static const struct component_ops sun4i_frontend_ops = {
	.bind	= sun4i_frontend_bind,
	.unbind	= sun4i_frontend_unbind,
};

static int sun4i_frontend_probe(struct platform_device *pdev)
{
	return component_add(&pdev->dev, &sun4i_frontend_ops);
}

static int sun4i_frontend_remove(struct platform_device *pdev)
{
	component_del(&pdev->dev, &sun4i_frontend_ops);

	return 0;
}

static int sun4i_frontend_runtime_resume(struct device *dev)
{
	struct sun4i_frontend *frontend = dev_get_drvdata(dev);
	int ret;

	clk_set_rate(frontend->mod_clk, 300000000);

	clk_prepare_enable(frontend->bus_clk);
	clk_prepare_enable(frontend->mod_clk);
	clk_prepare_enable(frontend->ram_clk);

	ret = reset_control_reset(frontend->reset);
	if (ret) {
		dev_err(dev, "Couldn't reset our device\n");
		return ret;
	}

	regmap_update_bits(frontend->regs, SUN4I_FRONTEND_EN_REG,
			   SUN4I_FRONTEND_EN_EN,
			   SUN4I_FRONTEND_EN_EN);

	sun4i_frontend_scaler_init(frontend);

	return 0;
}

static int sun4i_frontend_runtime_suspend(struct device *dev)
{
	struct sun4i_frontend *frontend = dev_get_drvdata(dev);

	clk_disable_unprepare(frontend->ram_clk);
	clk_disable_unprepare(frontend->mod_clk);
	clk_disable_unprepare(frontend->bus_clk);

	reset_control_assert(frontend->reset);

	return 0;
}

static const struct dev_pm_ops sun4i_frontend_pm_ops = {
	.runtime_resume		= sun4i_frontend_runtime_resume,
	.runtime_suspend	= sun4i_frontend_runtime_suspend,
};

static const struct sun4i_frontend_data sun4i_a10_frontend = {
	.ch_phase		= { 0x000, 0xfc000 },
	.has_coef_rdy		= true,
};

static const struct sun4i_frontend_data sun8i_a33_frontend = {
	.ch_phase		= { 0x400, 0xfc400 },
	.has_coef_access_ctrl	= true,
};

const struct of_device_id sun4i_frontend_of_table[] = {
	{
		.compatible = "allwinner,sun4i-a10-display-frontend",
		.data = &sun4i_a10_frontend
	},
	{
		.compatible = "allwinner,sun7i-a20-display-frontend",
		.data = &sun4i_a10_frontend
	},
	{
		.compatible = "allwinner,sun8i-a23-display-frontend",
		.data = &sun8i_a33_frontend
	},
	{
		.compatible = "allwinner,sun8i-a33-display-frontend",
		.data = &sun8i_a33_frontend
	},
	{ }
};
EXPORT_SYMBOL(sun4i_frontend_of_table);
MODULE_DEVICE_TABLE(of, sun4i_frontend_of_table);

static struct platform_driver sun4i_frontend_driver = {
	.probe		= sun4i_frontend_probe,
	.remove		= sun4i_frontend_remove,
	.driver		= {
		.name		= "sun4i-frontend",
		.of_match_table	= sun4i_frontend_of_table,
		.pm		= &sun4i_frontend_pm_ops,
	},
};
module_platform_driver(sun4i_frontend_driver);

MODULE_AUTHOR("Maxime Ripard <maxime.ripard@free-electrons.com>");
MODULE_DESCRIPTION("Allwinner A10 Display Engine Frontend Driver");
MODULE_LICENSE("GPL");<|MERGE_RESOLUTION|>--- conflicted
+++ resolved
@@ -221,15 +221,6 @@
 	swap = sun4i_frontend_format_chroma_requires_swap(fb->format->format);
 
 	/* Set the physical address of the buffer in memory */
-<<<<<<< HEAD
-	paddr = drm_fb_cma_get_gem_addr(fb, state, 0);
-	DRM_DEBUG_DRIVER("Setting buffer #0 address to %pad\n", &paddr);
-	regmap_write(frontend->regs, SUN4I_FRONTEND_BUF_ADDR0_REG, paddr);
-
-	if (fb->format->num_planes > 1) {
-		paddr = drm_fb_cma_get_gem_addr(fb, state, swap ? 2 : 1);
-		DRM_DEBUG_DRIVER("Setting buffer #1 address to %pad\n", &paddr);
-=======
 	dma_addr = drm_fb_dma_get_gem_addr(fb, state, 0);
 	DRM_DEBUG_DRIVER("Setting buffer #0 address to %pad\n", &dma_addr);
 	regmap_write(frontend->regs, SUN4I_FRONTEND_BUF_ADDR0_REG, dma_addr);
@@ -238,20 +229,14 @@
 		dma_addr = drm_fb_dma_get_gem_addr(fb, state, swap ? 2 : 1);
 		DRM_DEBUG_DRIVER("Setting buffer #1 address to %pad\n",
 				 &dma_addr);
->>>>>>> 29549c70
 		regmap_write(frontend->regs, SUN4I_FRONTEND_BUF_ADDR1_REG,
 			     dma_addr);
 	}
 
 	if (fb->format->num_planes > 2) {
-<<<<<<< HEAD
-		paddr = drm_fb_cma_get_gem_addr(fb, state, swap ? 1 : 2);
-		DRM_DEBUG_DRIVER("Setting buffer #2 address to %pad\n", &paddr);
-=======
 		dma_addr = drm_fb_dma_get_gem_addr(fb, state, swap ? 1 : 2);
 		DRM_DEBUG_DRIVER("Setting buffer #2 address to %pad\n",
 				 &dma_addr);
->>>>>>> 29549c70
 		regmap_write(frontend->regs, SUN4I_FRONTEND_BUF_ADDR2_REG,
 			     dma_addr);
 	}
