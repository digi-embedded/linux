--- conflicted
+++ resolved
@@ -64,14 +64,6 @@
 	 * VM_PFNMAP flag that was set by drm_gem_mmap_obj()/drm_gem_mmap().
 	 */
 	vma->vm_flags &= ~VM_PFNMAP;
-<<<<<<< HEAD
-
-	ret = dma_mmap_attrs(drm->dev, vma, rk_obj->kvaddr, rk_obj->dma_addr,
-			     obj->size, &rk_obj->dma_attrs);
-	if (ret)
-		drm_gem_vm_close(vma);
-
-=======
 	vma->vm_pgoff = 0;
 
 	ret = dma_mmap_attrs(drm->dev, vma, rk_obj->kvaddr, rk_obj->dma_addr,
@@ -79,25 +71,15 @@
 	if (ret)
 		drm_gem_vm_close(vma);
 
->>>>>>> f2ed3bfc
 	return ret;
 }
 
 int rockchip_gem_mmap_buf(struct drm_gem_object *obj,
 			  struct vm_area_struct *vma)
 {
-<<<<<<< HEAD
-	struct drm_device *drm = obj->dev;
-	int ret;
-
-	mutex_lock(&drm->struct_mutex);
+	int ret;
+
 	ret = drm_gem_mmap_obj(obj, obj->size, vma);
-	mutex_unlock(&drm->struct_mutex);
-=======
-	int ret;
-
-	ret = drm_gem_mmap_obj(obj, obj->size, vma);
->>>>>>> f2ed3bfc
 	if (ret)
 		return ret;
 
