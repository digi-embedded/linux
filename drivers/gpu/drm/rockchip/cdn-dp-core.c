// SPDX-License-Identifier: GPL-2.0-only
/*
 * Copyright (C) Fuzhou Rockchip Electronics Co.Ltd
 * Author: Chris Zhong <zyw@rock-chips.com>
 */

#include <linux/clk.h>
#include <linux/component.h>
#include <linux/extcon.h>
#include <linux/firmware.h>
#include <linux/mfd/syscon.h>
#include <linux/phy/phy.h>
#include <linux/regmap.h>
#include <linux/reset.h>

#include <sound/hdmi-codec.h>

#include <drm/drm_atomic_helper.h>
#include <drm/drm_dp_helper.h>
#include <drm/drm_edid.h>
#include <drm/drm_of.h>
#include <drm/drm_probe_helper.h>
#include <drm/drm_simple_kms_helper.h>

#include "cdn-dp-core.h"
#include "rockchip_drm_vop.h"

#define connector_to_dp(c) \
		container_of(c, struct cdn_dp_device, mhdp.connector.base)

#define encoder_to_dp(c) \
		container_of(c, struct cdn_dp_device, encoder)

#define GRF_SOC_CON9		0x6224
#define DP_SEL_VOP_LIT		BIT(12)
#define GRF_SOC_CON26		0x6268
#define DPTX_HPD_SEL		(3 << 12)
#define DPTX_HPD_DEL		(2 << 12)
#define DPTX_HPD_SEL_MASK	(3 << 28)

#define CDN_FW_TIMEOUT_MS	(64 * 1000)
#define CDN_DPCD_TIMEOUT_MS	5000
#define CDN_DP_FIRMWARE		"rockchip/dptx.bin"
MODULE_FIRMWARE(CDN_DP_FIRMWARE);

struct cdn_dp_data {
	u8 max_phy;
};

struct cdn_dp_data rk3399_cdn_dp = {
	.max_phy = 2,
};

static const struct of_device_id cdn_dp_dt_ids[] = {
	{ .compatible = "rockchip,rk3399-cdn-dp",
		.data = (void *)&rk3399_cdn_dp },
	{}
};

MODULE_DEVICE_TABLE(of, cdn_dp_dt_ids);

static int cdn_dp_grf_write(struct cdn_dp_device *dp,
			    unsigned int reg, unsigned int val)
{
	struct device *dev = dp->mhdp.dev;
	int ret;

	ret = clk_prepare_enable(dp->grf_clk);
	if (ret) {
		DRM_DEV_ERROR(dev, "Failed to prepare_enable grf clock\n");
		return ret;
	}

	ret = regmap_write(dp->grf, reg, val);
	if (ret) {
		DRM_DEV_ERROR(dev, "Could not write to GRF: %d\n", ret);
<<<<<<< HEAD
=======
		clk_disable_unprepare(dp->grf_clk);
>>>>>>> c1084c27
		return ret;
	}

	clk_disable_unprepare(dp->grf_clk);

	return 0;
}

static int cdn_dp_clk_enable(struct cdn_dp_device *dp)
{
	struct device *dev = dp->mhdp.dev;
	int ret;
	unsigned long rate;

	ret = clk_prepare_enable(dp->pclk);
	if (ret < 0) {
		DRM_DEV_ERROR(dev, "cannot enable dp pclk %d\n", ret);
		goto err_pclk;
	}

	ret = clk_prepare_enable(dp->core_clk);
	if (ret < 0) {
		DRM_DEV_ERROR(dev, "cannot enable core_clk %d\n", ret);
		goto err_core_clk;
	}

	ret = pm_runtime_get_sync(dev);
	if (ret < 0) {
		DRM_DEV_ERROR(dev, "cannot get pm runtime %d\n", ret);
		goto err_pm_runtime_get;
	}

	reset_control_assert(dp->core_rst);
	reset_control_assert(dp->dptx_rst);
	reset_control_assert(dp->apb_rst);
	reset_control_deassert(dp->core_rst);
	reset_control_deassert(dp->dptx_rst);
	reset_control_deassert(dp->apb_rst);

	rate = clk_get_rate(dp->core_clk);
	if (!rate) {
		DRM_DEV_ERROR(dev, "get clk rate failed\n");
		ret = -EINVAL;
		goto err_set_rate;
	}

	cdns_mhdp_set_fw_clk(&dp->mhdp, rate);
	cdns_mhdp_clock_reset(&dp->mhdp);

	return 0;

err_set_rate:
	pm_runtime_put(dev);
err_pm_runtime_get:
	clk_disable_unprepare(dp->core_clk);
err_core_clk:
	clk_disable_unprepare(dp->pclk);
err_pclk:
	return ret;
}

static void cdn_dp_clk_disable(struct cdn_dp_device *dp)
{
	pm_runtime_put_sync(dp->mhdp.dev);
	clk_disable_unprepare(dp->pclk);
	clk_disable_unprepare(dp->core_clk);
}

static int cdn_dp_get_port_lanes(struct cdn_dp_port *port)
{
	struct extcon_dev *edev = port->extcon;
	union extcon_property_value property;
	int dptx;
	u8 lanes;

	dptx = extcon_get_state(edev, EXTCON_DISP_DP);
	if (dptx > 0) {
		extcon_get_property(edev, EXTCON_DISP_DP,
				    EXTCON_PROP_USB_SS, &property);
		if (property.intval)
			lanes = 2;
		else
			lanes = 4;
	} else {
		lanes = 0;
	}

	return lanes;
}

static int cdn_dp_get_sink_count(struct cdn_dp_device *dp, u8 *sink_count)
{
	int ret;
	u8 value;

	*sink_count = 0;
<<<<<<< HEAD
	ret = cdns_mhdp_dpcd_read(&dp->mhdp, DP_SINK_COUNT, &value, 1);
=======
	ret = drm_dp_dpcd_read(&dp->mhdp.dp.aux, DP_SINK_COUNT, &value, 1);
>>>>>>> c1084c27
	if (ret)
		return ret;

	*sink_count = DP_GET_SINK_COUNT(value);
	return 0;
}

static struct cdn_dp_port *cdn_dp_connected_port(struct cdn_dp_device *dp)
{
	struct cdn_dp_port *port;
	int i, lanes;

	for (i = 0; i < dp->ports; i++) {
		port = dp->port[i];
		lanes = cdn_dp_get_port_lanes(port);
		if (lanes)
			return port;
	}
	return NULL;
}

static bool cdn_dp_check_sink_connection(struct cdn_dp_device *dp)
{
	struct device *dev = dp->mhdp.dev;
	unsigned long timeout = jiffies + msecs_to_jiffies(CDN_DPCD_TIMEOUT_MS);
	struct cdn_dp_port *port;
	u8 sink_count = 0;

	if (dp->active_port < 0 || dp->active_port >= dp->ports) {
		DRM_DEV_ERROR(dev, "active_port is wrong!\n");
		return false;
	}

	port = dp->port[dp->active_port];

	/*
	 * Attempt to read sink count, retry in case the sink may not be ready.
	 *
	 * Sinks are *supposed* to come up within 1ms from an off state, but
	 * some docks need more time to power up.
	 */
	while (time_before(jiffies, timeout)) {
		if (!extcon_get_state(port->extcon, EXTCON_DISP_DP))
			return false;

		if (!cdn_dp_get_sink_count(dp, &sink_count))
			return sink_count ? true : false;

		usleep_range(5000, 10000);
	}

	DRM_DEV_ERROR(dev, "Get sink capability timed out\n");
	return false;
}

static enum drm_connector_status
cdn_dp_connector_detect(struct drm_connector *connector, bool force)
{
	struct cdn_dp_device *dp = connector_to_dp(connector);
	enum drm_connector_status status = connector_status_disconnected;

	mutex_lock(&dp->lock);
	if (dp->connected)
		status = connector_status_connected;
	mutex_unlock(&dp->lock);

	return status;
}

static void cdn_dp_connector_destroy(struct drm_connector *connector)
{
	drm_connector_unregister(connector);
	drm_connector_cleanup(connector);
}

static const struct drm_connector_funcs cdn_dp_atomic_connector_funcs = {
	.detect = cdn_dp_connector_detect,
	.destroy = cdn_dp_connector_destroy,
	.fill_modes = drm_helper_probe_single_connector_modes,
	.reset = drm_atomic_helper_connector_reset,
	.atomic_duplicate_state = drm_atomic_helper_connector_duplicate_state,
	.atomic_destroy_state = drm_atomic_helper_connector_destroy_state,
};

static int cdn_dp_connector_get_modes(struct drm_connector *connector)
{
	struct cdn_dp_device *dp = connector_to_dp(connector);
	struct edid *edid;
	int ret = 0;

	mutex_lock(&dp->lock);
	edid = dp->edid;
	if (edid) {
		DRM_DEV_DEBUG_KMS(dp->mhdp.dev,
				  "got edid: width[%d] x height[%d]\n",
				  edid->width_cm, edid->height_cm);

		dp->sink_has_audio = drm_detect_monitor_audio(edid);
		ret = drm_add_edid_modes(connector, edid);
		if (ret)
			drm_connector_update_edid_property(connector,
								edid);
	}
	mutex_unlock(&dp->lock);

	return ret;
}

static int cdn_dp_connector_mode_valid(struct drm_connector *connector,
				       struct drm_display_mode *mode)
{
	struct cdn_dp_device *dp = connector_to_dp(connector);
	struct drm_display_info *display_info =
		&dp->mhdp.connector.base.display_info;
	u32 requested, actual, rate, sink_max, source_max = 0;
	u8 lanes, bpc;

	/* If DP is disconnected, every mode is invalid */
	if (!dp->connected)
		return MODE_BAD;

	switch (display_info->bpc) {
	case 10:
		bpc = 10;
		break;
	case 6:
		bpc = 6;
		break;
	default:
		bpc = 8;
		break;
	}

	requested = mode->clock * bpc * 3 / 1000;

	source_max = dp->lanes;
<<<<<<< HEAD
	sink_max = dp->mhdp.dp.link.num_lanes;
	lanes = min(source_max, sink_max);

	rate = dp->mhdp.dp.link.rate;
=======
	sink_max = drm_dp_max_lane_count(dp->mhdp.dp.dpcd);
	lanes = min(source_max, sink_max);

	source_max = CDNS_DP_MAX_LINK_RATE;
	sink_max = drm_dp_max_link_rate(dp->mhdp.dp.dpcd);
	rate = min(source_max, sink_max);
>>>>>>> c1084c27

	actual = rate * lanes / 100;

	/* efficiency is about 0.8 */
	actual = actual * 8 / 10;

	if (requested > actual) {
		DRM_DEV_DEBUG_KMS(dp->mhdp.dev,
				  "requested=%d, actual=%d, clock=%d\n",
				  requested, actual, mode->clock);
		return MODE_CLOCK_HIGH;
	}

	return MODE_OK;
}

static struct drm_connector_helper_funcs cdn_dp_connector_helper_funcs = {
	.get_modes = cdn_dp_connector_get_modes,
	.mode_valid = cdn_dp_connector_mode_valid,
};

static int cdn_dp_firmware_init(struct cdn_dp_device *dp)
{
	int ret;
	const u32 *iram_data, *dram_data;
	const struct firmware *fw = dp->fw;
	const struct cdn_firmware_header *hdr;
	struct device *dev = dp->mhdp.dev;

	hdr = (struct cdn_firmware_header *)fw->data;
	if (fw->size != le32_to_cpu(hdr->size_bytes)) {
		DRM_DEV_ERROR(dev, "firmware is invalid\n");
		return -EINVAL;
	}

	iram_data = (const u32 *)(fw->data + hdr->header_size);
	dram_data = (const u32 *)(fw->data + hdr->header_size + hdr->iram_size);

	ret = cdns_mhdp_load_firmware(&dp->mhdp, iram_data, hdr->iram_size,
				      dram_data, hdr->dram_size);
	if (ret)
		return ret;

	ret = cdns_mhdp_set_firmware_active(&dp->mhdp, true);
	if (ret) {
		DRM_DEV_ERROR(dev, "active ucpu failed: %d\n", ret);
		return ret;
	}

	return cdns_mhdp_event_config(&dp->mhdp);
}

static int cdn_dp_get_sink_capability(struct cdn_dp_device *dp)
{
	struct cdns_mhdp_device *mhdp = &dp->mhdp;
<<<<<<< HEAD
	struct drm_dp_link *link = &mhdp->dp.link;
=======
>>>>>>> c1084c27
	int ret;

	if (!cdn_dp_check_sink_connection(dp))
		return -ENODEV;

<<<<<<< HEAD
	ret = drm_dp_link_probe(&mhdp->dp.aux, link);
=======
	ret = drm_dp_dpcd_read(&mhdp->dp.aux, DP_DPCD_REV, mhdp->dp.dpcd,
			       DP_RECEIVER_CAP_SIZE);
>>>>>>> c1084c27
	if (ret) {
		DRM_DEV_ERROR(mhdp->dev, "Failed to get caps %d\n", ret);
		return ret;
	}

	if (link->rate > CDNS_DP_MAX_LINK_RATE)
		link->rate = CDNS_DP_MAX_LINK_RATE;

	kfree(dp->edid);
	dp->edid = drm_do_get_edid(&mhdp->connector.base,
				   cdns_mhdp_get_edid_block, mhdp);
	return 0;
}

static int cdn_dp_enable_phy(struct cdn_dp_device *dp, struct cdn_dp_port *port)
{
	struct device *dev = dp->mhdp.dev;
	union extcon_property_value property;
	int ret;

	if (!port->phy_enabled) {
		ret = phy_power_on(port->phy);
		if (ret) {
			DRM_DEV_ERROR(dev, "phy power on failed: %d\n",
				      ret);
			goto err_phy;
		}
		port->phy_enabled = true;
	}

	ret = cdn_dp_grf_write(dp, GRF_SOC_CON26,
			       DPTX_HPD_SEL_MASK | DPTX_HPD_SEL);
	if (ret) {
		DRM_DEV_ERROR(dev, "Failed to write HPD_SEL %d\n", ret);
		goto err_power_on;
	}

<<<<<<< HEAD
	ret = cdns_mhdp_get_hpd_status(&dp->mhdp);
=======
	ret = cdns_mhdp_read_hpd(&dp->mhdp);
>>>>>>> c1084c27
	if (ret <= 0) {
		if (!ret)
			DRM_DEV_ERROR(dev, "hpd does not exist\n");
		goto err_power_on;
	}

	ret = extcon_get_property(port->extcon, EXTCON_DISP_DP,
				  EXTCON_PROP_USB_TYPEC_POLARITY, &property);
	if (ret) {
		DRM_DEV_ERROR(dev, "get property failed\n");
		goto err_power_on;
	}

	port->lanes = cdn_dp_get_port_lanes(port);
<<<<<<< HEAD
	dp->mhdp.dp.link.num_lanes = port->lanes;
=======

>>>>>>> c1084c27
	if (property.intval)
		dp->mhdp.lane_mapping = LANE_MAPPING_FLIPPED;
	else
		dp->mhdp.lane_mapping = LANE_MAPPING_NORMAL;
	ret = cdns_mhdp_set_host_cap(&dp->mhdp);
	if (ret) {
		DRM_DEV_ERROR(dev, "set host capabilities failed: %d\n",
			      ret);
		goto err_power_on;
	}

	dp->active_port = port->id;
	return 0;

err_power_on:
	if (phy_power_off(port->phy))
		DRM_DEV_ERROR(dev, "phy power off failed: %d", ret);
	else
		port->phy_enabled = false;

err_phy:
	cdn_dp_grf_write(dp, GRF_SOC_CON26,
			 DPTX_HPD_SEL_MASK | DPTX_HPD_DEL);
	return ret;
}

static int cdn_dp_disable_phy(struct cdn_dp_device *dp,
			      struct cdn_dp_port *port)
{
	int ret;

	if (port->phy_enabled) {
		ret = phy_power_off(port->phy);
		if (ret) {
			DRM_DEV_ERROR(dp->mhdp.dev,
				      "phy power off failed: %d", ret);
			return ret;
		}
	}

	port->phy_enabled = false;
	port->lanes = 0;
	dp->active_port = -1;
	return 0;
}

static int cdn_dp_disable(struct cdn_dp_device *dp)
{
	int ret, i;

	if (!dp->active)
		return 0;

	for (i = 0; i < dp->ports; i++)
		cdn_dp_disable_phy(dp, dp->port[i]);

	ret = cdn_dp_grf_write(dp, GRF_SOC_CON26,
			       DPTX_HPD_SEL_MASK | DPTX_HPD_DEL);
	if (ret) {
		DRM_DEV_ERROR(dp->mhdp.dev, "Failed to clear hpd sel %d\n",
			      ret);
		return ret;
	}

	cdns_mhdp_set_firmware_active(&dp->mhdp, false);
	cdn_dp_clk_disable(dp);
	dp->active = false;
<<<<<<< HEAD
	dp->mhdp.dp.link.rate = 0;
	dp->mhdp.dp.link.num_lanes = 0;
=======
	dp->mhdp.dp.rate = 0;
	dp->mhdp.dp.num_lanes = 0;
>>>>>>> c1084c27
	if (!dp->connected) {
		kfree(dp->edid);
		dp->edid = NULL;
	}

	return 0;
}

static int cdn_dp_enable(struct cdn_dp_device *dp)
{
	int ret, i, lanes;
	struct cdn_dp_port *port;
	struct device *dev = dp->mhdp.dev;

	port = cdn_dp_connected_port(dp);
	if (!port) {
		DRM_DEV_ERROR(dev, "Can't enable without connection\n");
		return -ENODEV;
	}

	if (dp->active)
		return 0;

	ret = cdn_dp_clk_enable(dp);
	if (ret)
		return ret;

	ret = cdn_dp_firmware_init(dp);
	if (ret) {
		DRM_DEV_ERROR(dp->mhdp.dev, "firmware init failed: %d", ret);
		goto err_clk_disable;
	}

	/* only enable the port that connected with downstream device */
	for (i = port->id; i < dp->ports; i++) {
		port = dp->port[i];
		lanes = cdn_dp_get_port_lanes(port);
		if (lanes) {
			ret = cdn_dp_enable_phy(dp, port);
			if (ret)
				continue;

			ret = cdn_dp_get_sink_capability(dp);
			if (ret) {
				cdn_dp_disable_phy(dp, port);
			} else {
				dp->active = true;
				dp->lanes = port->lanes;
				return 0;
			}
		}
	}

err_clk_disable:
	cdn_dp_clk_disable(dp);
	return ret;
}

static void cdn_dp_encoder_mode_set(struct drm_encoder *encoder,
				    struct drm_display_mode *mode,
				    struct drm_display_mode *adjusted)
{
	struct cdn_dp_device *dp = encoder_to_dp(encoder);
	struct drm_display_info *display_info =
		&dp->mhdp.connector.base.display_info;
	struct video_info *video = &dp->mhdp.video_info;

	switch (display_info->bpc) {
	case 10:
		video->color_depth = 10;
		break;
	case 6:
		video->color_depth = 6;
		break;
	default:
		video->color_depth = 8;
		break;
	}

	video->color_fmt = PXL_RGB;
	video->v_sync_polarity = !!(mode->flags & DRM_MODE_FLAG_NVSYNC);
	video->h_sync_polarity = !!(mode->flags & DRM_MODE_FLAG_NHSYNC);

	memcpy(&dp->mhdp.mode, adjusted, sizeof(*mode));
}

static bool cdn_dp_check_link_status(struct cdn_dp_device *dp)
{
	u8 link_status[DP_LINK_STATUS_SIZE];
	struct cdn_dp_port *port = cdn_dp_connected_port(dp);
<<<<<<< HEAD
	u8 sink_lanes = dp->mhdp.dp.link.num_lanes;

	if (!port || !dp->mhdp.dp.link.rate || !sink_lanes)
		return false;

	if (cdns_mhdp_dpcd_read(&dp->mhdp, DP_LANE0_1_STATUS, link_status,
=======
	u8 sink_lanes = drm_dp_max_lane_count(dp->mhdp.dp.dpcd);

	if (!port || !dp->mhdp.dp.rate || !dp->mhdp.dp.num_lanes)
		return false;

	if (drm_dp_dpcd_read(&dp->mhdp.dp.aux, DP_LANE0_1_STATUS, link_status,
>>>>>>> c1084c27
				DP_LINK_STATUS_SIZE)) {
		DRM_ERROR("Failed to get link status\n");
		return false;
	}

	/* if link training is requested we should perform it always */
	return drm_dp_channel_eq_ok(link_status, min(port->lanes, sink_lanes));
}

static void cdn_dp_encoder_enable(struct drm_encoder *encoder)
{
	struct cdn_dp_device *dp = encoder_to_dp(encoder);
	struct device *dev = dp->mhdp.dev;
	int ret, val;

	ret = drm_of_encoder_active_endpoint_id(dev->of_node, encoder);
	if (ret < 0) {
		DRM_DEV_ERROR(dev, "Could not get vop id, %d", ret);
		return;
	}

	DRM_DEV_DEBUG_KMS(dev, "vop %s output to cdn-dp\n",
			  (ret) ? "LIT" : "BIG");
	if (ret)
		val = DP_SEL_VOP_LIT | (DP_SEL_VOP_LIT << 16);
	else
		val = DP_SEL_VOP_LIT << 16;

	ret = cdn_dp_grf_write(dp, GRF_SOC_CON9, val);
	if (ret)
		return;

	mutex_lock(&dp->lock);

	ret = cdn_dp_enable(dp);
	if (ret) {
		DRM_DEV_ERROR(dev, "Failed to enable encoder %d\n",
			      ret);
		goto out;
	}
	if (!cdn_dp_check_link_status(dp)) {
		ret = cdns_mhdp_train_link(&dp->mhdp);
		if (ret) {
			DRM_DEV_ERROR(dev, "Failed link train %d\n", ret);
			goto out;
		}
	}

	ret = cdns_mhdp_set_video_status(&dp->mhdp, CONTROL_VIDEO_IDLE);
	if (ret) {
		DRM_DEV_ERROR(dev, "Failed to idle video %d\n", ret);
		goto out;
	}

	ret = cdns_mhdp_config_video(&dp->mhdp);
	if (ret) {
		DRM_DEV_ERROR(dev, "Failed to config video %d\n", ret);
		goto out;
	}

	ret = cdns_mhdp_set_video_status(&dp->mhdp, CONTROL_VIDEO_VALID);
	if (ret) {
		DRM_DEV_ERROR(dev, "Failed to valid video %d\n", ret);
		goto out;
	}
out:
	mutex_unlock(&dp->lock);
}

static void cdn_dp_encoder_disable(struct drm_encoder *encoder)
{
	struct cdn_dp_device *dp = encoder_to_dp(encoder);
	int ret;

	mutex_lock(&dp->lock);
	if (dp->active) {
		ret = cdn_dp_disable(dp);
		if (ret) {
			DRM_DEV_ERROR(dp->mhdp.dev,
				      "Failed to disable encoder %d\n",
				      ret);
		}
	}
	mutex_unlock(&dp->lock);

	/*
	 * In the following 2 cases, we need to run the event_work to re-enable
	 * the DP:
	 * 1. If there is not just one port device is connected, and remove one
	 *    device from a port, the DP will be disabled here, at this case,
	 *    run the event_work to re-open DP for the other port.
	 * 2. If re-training or re-config failed, the DP will be disabled here.
	 *    run the event_work to re-connect it.
	 */
	if (!dp->connected && cdn_dp_connected_port(dp))
		schedule_work(&dp->event_work);
}

static int cdn_dp_encoder_atomic_check(struct drm_encoder *encoder,
				       struct drm_crtc_state *crtc_state,
				       struct drm_connector_state *conn_state)
{
	struct rockchip_crtc_state *s = to_rockchip_crtc_state(crtc_state);

	s->output_mode = ROCKCHIP_OUT_MODE_AAAA;
	s->output_type = DRM_MODE_CONNECTOR_DisplayPort;

	return 0;
}

static const struct drm_encoder_helper_funcs cdn_dp_encoder_helper_funcs = {
	.mode_set = cdn_dp_encoder_mode_set,
	.enable = cdn_dp_encoder_enable,
	.disable = cdn_dp_encoder_disable,
	.atomic_check = cdn_dp_encoder_atomic_check,
};

static int cdn_dp_parse_dt(struct cdn_dp_device *dp)
{
	struct device *dev = dp->mhdp.dev;
	struct device_node *np = dev->of_node;
	struct platform_device *pdev = to_platform_device(dev);
	struct resource *res;

	dp->grf = syscon_regmap_lookup_by_phandle(np, "rockchip,grf");
	if (IS_ERR(dp->grf)) {
		DRM_DEV_ERROR(dev, "cdn-dp needs rockchip,grf property\n");
		return PTR_ERR(dp->grf);
	}

	res = platform_get_resource(pdev, IORESOURCE_MEM, 0);
	dp->mhdp.regs_base = devm_ioremap_resource(dev, res);
	if (IS_ERR(dp->mhdp.regs_base)) {
		DRM_DEV_ERROR(dev, "ioremap reg failed\n");
		return PTR_ERR(dp->mhdp.regs_base);
	}

	dp->core_clk = devm_clk_get(dev, "core-clk");
	if (IS_ERR(dp->core_clk)) {
		DRM_DEV_ERROR(dev, "cannot get core_clk_dp\n");
		return PTR_ERR(dp->core_clk);
	}

	dp->pclk = devm_clk_get(dev, "pclk");
	if (IS_ERR(dp->pclk)) {
		DRM_DEV_ERROR(dev, "cannot get pclk\n");
		return PTR_ERR(dp->pclk);
	}

	dp->mhdp.spdif_clk = devm_clk_get(dev, "spdif");
	if (IS_ERR(dp->mhdp.spdif_clk)) {
		DRM_DEV_ERROR(dev, "cannot get spdif_clk\n");
		return PTR_ERR(dp->mhdp.spdif_clk);
	}

	dp->grf_clk = devm_clk_get(dev, "grf");
	if (IS_ERR(dp->grf_clk)) {
		DRM_DEV_ERROR(dev, "cannot get grf clk\n");
		return PTR_ERR(dp->grf_clk);
	}

	dp->mhdp.spdif_rst = devm_reset_control_get(dev, "spdif");
	if (IS_ERR(dp->mhdp.spdif_rst)) {
		DRM_DEV_ERROR(dev, "no spdif reset control found\n");
		return PTR_ERR(dp->mhdp.spdif_rst);
	}

	dp->dptx_rst = devm_reset_control_get(dev, "dptx");
	if (IS_ERR(dp->dptx_rst)) {
		DRM_DEV_ERROR(dev, "no uphy reset control found\n");
		return PTR_ERR(dp->dptx_rst);
	}

	dp->core_rst = devm_reset_control_get(dev, "core");
	if (IS_ERR(dp->core_rst)) {
		DRM_DEV_ERROR(dev, "no core reset control found\n");
		return PTR_ERR(dp->core_rst);
	}

	dp->apb_rst = devm_reset_control_get(dev, "apb");
	if (IS_ERR(dp->apb_rst)) {
		DRM_DEV_ERROR(dev, "no apb reset control found\n");
		return PTR_ERR(dp->apb_rst);
	}

	return 0;
}

static int cdn_dp_audio_hw_params(struct device *dev,  void *data,
				  struct hdmi_codec_daifmt *daifmt,
				  struct hdmi_codec_params *params)
{
	struct cdn_dp_device *dp = dev_get_drvdata(dev);
	struct audio_info audio = {
		.sample_width = params->sample_width,
		.sample_rate = params->sample_rate,
		.channels = params->channels,
	};
	int ret;

	mutex_lock(&dp->lock);
	if (!dp->active) {
		ret = -ENODEV;
		goto out;
	}

	switch (daifmt->fmt) {
	case HDMI_I2S:
		audio.format = AFMT_I2S;
		break;
	case HDMI_SPDIF:
		audio.format = AFMT_SPDIF_INT;
		break;
	default:
		DRM_DEV_ERROR(dev, "Invalid format %d\n", daifmt->fmt);
		ret = -EINVAL;
		goto out;
	}

	ret = cdns_mhdp_audio_config(&dp->mhdp, &audio);
	if (!ret)
		dp->mhdp.audio_info = audio;

out:
	mutex_unlock(&dp->lock);
	return ret;
}

static void cdn_dp_audio_shutdown(struct device *dev, void *data)
{
	struct cdn_dp_device *dp = dev_get_drvdata(dev);
	int ret;

	mutex_lock(&dp->lock);
	if (!dp->active)
		goto out;

	ret = cdns_mhdp_audio_stop(&dp->mhdp, &dp->mhdp.audio_info);
	if (!ret)
		dp->mhdp.audio_info.format = AFMT_UNUSED;
out:
	mutex_unlock(&dp->lock);
}

static int cdn_dp_audio_mute_stream(struct device *dev, void *data,
				    bool enable, int direction)
{
	struct cdn_dp_device *dp = dev_get_drvdata(dev);
	int ret;

	mutex_lock(&dp->lock);
	if (!dp->active) {
		ret = -ENODEV;
		goto out;
	}

	ret = cdns_mhdp_audio_mute(&dp->mhdp, enable);

out:
	mutex_unlock(&dp->lock);
	return ret;
}

static int cdn_dp_audio_get_eld(struct device *dev, void *data,
				u8 *buf, size_t len)
{
	struct cdn_dp_device *dp = dev_get_drvdata(dev);

	memcpy(buf, dp->mhdp.connector.base.eld,
	       min(sizeof(dp->mhdp.connector.base.eld), len));

	return 0;
}

static const struct hdmi_codec_ops audio_codec_ops = {
	.hw_params = cdn_dp_audio_hw_params,
	.audio_shutdown = cdn_dp_audio_shutdown,
	.mute_stream = cdn_dp_audio_mute_stream,
	.get_eld = cdn_dp_audio_get_eld,
	.no_capture_mute = 1,
};

static int cdn_dp_audio_codec_init(struct cdn_dp_device *dp,
				   struct device *dev)
{
	struct hdmi_codec_pdata codec_data = {
		.i2s = 1,
		.spdif = 1,
		.ops = &audio_codec_ops,
		.max_i2s_channels = 8,
	};

	dp->mhdp.audio_pdev = platform_device_register_data(
			      dev, HDMI_CODEC_DRV_NAME, PLATFORM_DEVID_AUTO,
			      &codec_data, sizeof(codec_data));

	return PTR_ERR_OR_ZERO(dp->mhdp.audio_pdev);
}

static int cdn_dp_request_firmware(struct cdn_dp_device *dp)
{
	int ret;
	unsigned long timeout = jiffies + msecs_to_jiffies(CDN_FW_TIMEOUT_MS);
	unsigned long sleep = 1000;
	struct device *dev = dp->mhdp.dev;

	WARN_ON(!mutex_is_locked(&dp->lock));

	if (dp->fw_loaded)
		return 0;

	/* Drop the lock before getting the firmware to avoid blocking boot */
	mutex_unlock(&dp->lock);

	while (time_before(jiffies, timeout)) {
		ret = request_firmware(&dp->fw, CDN_DP_FIRMWARE, dev);
		if (ret == -ENOENT) {
			msleep(sleep);
			sleep *= 2;
			continue;
		} else if (ret) {
			DRM_DEV_ERROR(dev,
				      "failed to request firmware: %d\n", ret);
			goto out;
		}

		dp->fw_loaded = true;
		ret = 0;
		goto out;
	}

	DRM_DEV_ERROR(dev, "Timed out trying to load firmware\n");
	ret = -ETIMEDOUT;
out:
	mutex_lock(&dp->lock);
	return ret;
}

static void cdn_dp_pd_event_work(struct work_struct *work)
{
	struct cdn_dp_device *dp = container_of(work, struct cdn_dp_device,
						event_work);
	struct drm_connector *connector = &dp->mhdp.connector.base;
	enum drm_connector_status old_status;
	struct device *dev = dp->mhdp.dev;

	int ret;

	mutex_lock(&dp->lock);

	if (dp->suspended)
		goto out;

	ret = cdn_dp_request_firmware(dp);
	if (ret)
		goto out;

	dp->connected = true;

	/* Not connected, notify userspace to disable the block */
	if (!cdn_dp_connected_port(dp)) {
		DRM_DEV_INFO(dev, "Not connected. Disabling cdn\n");
		dp->connected = false;

	/* Connected but not enabled, enable the block */
	} else if (!dp->active) {
		DRM_DEV_INFO(dev, "Connected, not enabled. Enabling cdn\n");
		ret = cdn_dp_enable(dp);
		if (ret) {
			DRM_DEV_ERROR(dev, "Enable dp failed %d\n", ret);
			dp->connected = false;
		}

	/* Enabled and connected to a dongle without a sink, notify userspace */
	} else if (!cdn_dp_check_sink_connection(dp)) {
		DRM_DEV_INFO(dev, "Connected without sink. Assert hpd\n");
		dp->connected = false;

	/* Enabled and connected with a sink, re-train if requested */
	} else if (!cdn_dp_check_link_status(dp)) {
<<<<<<< HEAD
		unsigned int rate = dp->mhdp.dp.link.rate;
		unsigned int lanes = dp->mhdp.dp.link.num_lanes;
=======
		unsigned int rate = dp->mhdp.dp.rate;
		unsigned int lanes = dp->mhdp.dp.num_lanes;
>>>>>>> c1084c27
		struct drm_display_mode *mode = &dp->mhdp.mode;

		DRM_DEV_INFO(dev, "Connected with sink. Re-train link\n");
		ret = cdns_mhdp_train_link(&dp->mhdp);
		if (ret) {
			dp->connected = false;
			DRM_DEV_ERROR(dev, "Train link failed %d\n", ret);
			goto out;
		}

		/* If training result is changed, update the video config */
		if (mode->clock &&
<<<<<<< HEAD
		    (rate != dp->mhdp.dp.link.rate ||
		     lanes != dp->mhdp.dp.link.num_lanes)) {
=======
		    (rate != dp->mhdp.dp.rate ||
		     lanes != dp->mhdp.dp.num_lanes)) {
>>>>>>> c1084c27
			ret = cdns_mhdp_config_video(&dp->mhdp);
			if (ret) {
				dp->connected = false;
				DRM_DEV_ERROR(dev,
					      "Failed to config video %d\n",
					      ret);
			}
		}
	}

out:
	mutex_unlock(&dp->lock);

	old_status = connector->status;
	connector->status = connector->funcs->detect(connector, false);
	if (old_status != connector->status)
		drm_kms_helper_hotplug_event(dp->drm_dev);
}

static int cdn_dp_pd_event(struct notifier_block *nb,
			   unsigned long event, void *priv)
{
	struct cdn_dp_port *port = container_of(nb, struct cdn_dp_port,
						event_nb);
	struct cdn_dp_device *dp = port->dp;

	/*
	 * It would be nice to be able to just do the work inline right here.
	 * However, we need to make a bunch of calls that might sleep in order
	 * to turn on the block/phy, so use a worker instead.
	 */
	schedule_work(&dp->event_work);

	return NOTIFY_DONE;
}

static int cdn_dp_bind(struct device *dev, struct device *master, void *data)
{
	struct cdn_dp_device *dp = dev_get_drvdata(dev);
	struct drm_encoder *encoder;
	struct drm_connector *connector;
	struct cdn_dp_port *port;
	struct drm_device *drm_dev = data;
	int ret, i;

	ret = cdn_dp_parse_dt(dp);
	if (ret < 0)
		return ret;

	dp->drm_dev = drm_dev;
	dp->connected = false;
	dp->active = false;
	dp->active_port = -1;
	dp->fw_loaded = false;

	INIT_WORK(&dp->event_work, cdn_dp_pd_event_work);

	encoder = &dp->encoder;

	encoder->possible_crtcs = drm_of_find_possible_crtcs(drm_dev,
							     dev->of_node);
	DRM_DEBUG_KMS("possible_crtcs = 0x%x\n", encoder->possible_crtcs);

	ret = drm_simple_encoder_init(drm_dev, encoder,
				      DRM_MODE_ENCODER_TMDS);
	if (ret) {
		DRM_ERROR("failed to initialize encoder with drm\n");
		return ret;
	}

	drm_encoder_helper_add(encoder, &cdn_dp_encoder_helper_funcs);

	connector = &dp->mhdp.connector.base;
	connector->polled = DRM_CONNECTOR_POLL_HPD;
	connector->dpms = DRM_MODE_DPMS_OFF;

	ret = drm_connector_init(drm_dev, connector,
				 &cdn_dp_atomic_connector_funcs,
				 DRM_MODE_CONNECTOR_DisplayPort);
	if (ret) {
		DRM_ERROR("failed to initialize connector with drm\n");
		goto err_free_encoder;
	}

	drm_connector_helper_add(connector, &cdn_dp_connector_helper_funcs);

	ret = drm_connector_attach_encoder(connector, encoder);
	if (ret) {
		DRM_ERROR("failed to attach connector and encoder\n");
		goto err_free_connector;
	}

	for (i = 0; i < dp->ports; i++) {
		port = dp->port[i];

		port->event_nb.notifier_call = cdn_dp_pd_event;
		ret = devm_extcon_register_notifier(dp->mhdp.dev, port->extcon,
						    EXTCON_DISP_DP,
						    &port->event_nb);
		if (ret) {
			DRM_DEV_ERROR(dev,
				      "register EXTCON_DISP_DP notifier err\n");
			goto err_free_connector;
		}
	}

	pm_runtime_enable(dev);

	schedule_work(&dp->event_work);

	return 0;

err_free_connector:
	drm_connector_cleanup(connector);
err_free_encoder:
	drm_encoder_cleanup(encoder);
	return ret;
}

static void cdn_dp_unbind(struct device *dev, struct device *master, void *data)
{
	struct cdn_dp_device *dp = dev_get_drvdata(dev);
	struct drm_encoder *encoder = &dp->encoder;
	struct drm_connector *connector = &dp->mhdp.connector.base;

	cancel_work_sync(&dp->event_work);
	cdn_dp_encoder_disable(encoder);
	encoder->funcs->destroy(encoder);
	connector->funcs->destroy(connector);

	pm_runtime_disable(dev);
	if (dp->fw_loaded)
		release_firmware(dp->fw);
	kfree(dp->edid);
	dp->edid = NULL;
}

static const struct component_ops cdn_dp_component_ops = {
	.bind = cdn_dp_bind,
	.unbind = cdn_dp_unbind,
};

static int cdn_dp_suspend(struct device *dev)
{
	struct cdn_dp_device *dp = dev_get_drvdata(dev);
	int ret = 0;

	mutex_lock(&dp->lock);
	if (dp->active)
		ret = cdn_dp_disable(dp);
	dp->suspended = true;
	mutex_unlock(&dp->lock);

	return ret;
}

static __maybe_unused int cdn_dp_resume(struct device *dev)
{
	struct cdn_dp_device *dp = dev_get_drvdata(dev);

	mutex_lock(&dp->lock);
	dp->suspended = false;
	if (dp->fw_loaded)
		schedule_work(&dp->event_work);
	mutex_unlock(&dp->lock);

	return 0;
}

static int cdn_dp_probe(struct platform_device *pdev)
{
	struct device *dev = &pdev->dev;
	const struct of_device_id *match;
	struct cdn_dp_data *dp_data;
	struct cdn_dp_port *port;
	struct cdn_dp_device *dp;
	struct extcon_dev *extcon;
	struct phy *phy;
	int i;

	dp = devm_kzalloc(dev, sizeof(*dp), GFP_KERNEL);
	if (!dp)
		return -ENOMEM;
	dp->mhdp.dev = dev;

	match = of_match_node(cdn_dp_dt_ids, pdev->dev.of_node);
	dp_data = (struct cdn_dp_data *)match->data;

	for (i = 0; i < dp_data->max_phy; i++) {
		extcon = extcon_get_edev_by_phandle(dev, i);
		phy = devm_of_phy_get_by_index(dev, dev->of_node, i);

		if (PTR_ERR(extcon) == -EPROBE_DEFER ||
		    PTR_ERR(phy) == -EPROBE_DEFER)
			return -EPROBE_DEFER;

		if (IS_ERR(extcon) || IS_ERR(phy))
			continue;

		port = devm_kzalloc(dev, sizeof(*port), GFP_KERNEL);
		if (!port)
			return -ENOMEM;

		port->extcon = extcon;
		port->phy = phy;
		port->dp = dp;
		port->id = i;
		dp->port[dp->ports++] = port;
	}

	if (!dp->ports) {
		DRM_DEV_ERROR(dev, "missing extcon or phy\n");
		return -EINVAL;
	}

	mutex_init(&dp->lock);
	dev_set_drvdata(dev, dp);

	cdn_dp_audio_codec_init(dp, dev);

	return component_add(dev, &cdn_dp_component_ops);
}

static int cdn_dp_remove(struct platform_device *pdev)
{
	struct cdn_dp_device *dp = platform_get_drvdata(pdev);

	platform_device_unregister(dp->mhdp.audio_pdev);
	cdn_dp_suspend(dp->mhdp.dev);
	component_del(&pdev->dev, &cdn_dp_component_ops);

	return 0;
}

static void cdn_dp_shutdown(struct platform_device *pdev)
{
	struct cdn_dp_device *dp = platform_get_drvdata(pdev);

	cdn_dp_suspend(dp->mhdp.dev);
}

static const struct dev_pm_ops cdn_dp_pm_ops = {
	SET_SYSTEM_SLEEP_PM_OPS(cdn_dp_suspend,
				cdn_dp_resume)
};

struct platform_driver cdn_dp_driver = {
	.probe = cdn_dp_probe,
	.remove = cdn_dp_remove,
	.shutdown = cdn_dp_shutdown,
	.driver = {
		   .name = "cdn-dp",
		   .owner = THIS_MODULE,
		   .of_match_table = of_match_ptr(cdn_dp_dt_ids),
		   .pm = &cdn_dp_pm_ops,
	},
};<|MERGE_RESOLUTION|>--- conflicted
+++ resolved
@@ -74,10 +74,7 @@
 	ret = regmap_write(dp->grf, reg, val);
 	if (ret) {
 		DRM_DEV_ERROR(dev, "Could not write to GRF: %d\n", ret);
-<<<<<<< HEAD
-=======
 		clk_disable_unprepare(dp->grf_clk);
->>>>>>> c1084c27
 		return ret;
 	}
 
@@ -174,11 +171,7 @@
 	u8 value;
 
 	*sink_count = 0;
-<<<<<<< HEAD
-	ret = cdns_mhdp_dpcd_read(&dp->mhdp, DP_SINK_COUNT, &value, 1);
-=======
 	ret = drm_dp_dpcd_read(&dp->mhdp.dp.aux, DP_SINK_COUNT, &value, 1);
->>>>>>> c1084c27
 	if (ret)
 		return ret;
 
@@ -315,19 +308,12 @@
 	requested = mode->clock * bpc * 3 / 1000;
 
 	source_max = dp->lanes;
-<<<<<<< HEAD
-	sink_max = dp->mhdp.dp.link.num_lanes;
-	lanes = min(source_max, sink_max);
-
-	rate = dp->mhdp.dp.link.rate;
-=======
 	sink_max = drm_dp_max_lane_count(dp->mhdp.dp.dpcd);
 	lanes = min(source_max, sink_max);
 
 	source_max = CDNS_DP_MAX_LINK_RATE;
 	sink_max = drm_dp_max_link_rate(dp->mhdp.dp.dpcd);
 	rate = min(source_max, sink_max);
->>>>>>> c1084c27
 
 	actual = rate * lanes / 100;
 
@@ -383,28 +369,17 @@
 static int cdn_dp_get_sink_capability(struct cdn_dp_device *dp)
 {
 	struct cdns_mhdp_device *mhdp = &dp->mhdp;
-<<<<<<< HEAD
-	struct drm_dp_link *link = &mhdp->dp.link;
-=======
->>>>>>> c1084c27
 	int ret;
 
 	if (!cdn_dp_check_sink_connection(dp))
 		return -ENODEV;
 
-<<<<<<< HEAD
-	ret = drm_dp_link_probe(&mhdp->dp.aux, link);
-=======
 	ret = drm_dp_dpcd_read(&mhdp->dp.aux, DP_DPCD_REV, mhdp->dp.dpcd,
 			       DP_RECEIVER_CAP_SIZE);
->>>>>>> c1084c27
 	if (ret) {
 		DRM_DEV_ERROR(mhdp->dev, "Failed to get caps %d\n", ret);
 		return ret;
 	}
-
-	if (link->rate > CDNS_DP_MAX_LINK_RATE)
-		link->rate = CDNS_DP_MAX_LINK_RATE;
 
 	kfree(dp->edid);
 	dp->edid = drm_do_get_edid(&mhdp->connector.base,
@@ -435,11 +410,7 @@
 		goto err_power_on;
 	}
 
-<<<<<<< HEAD
-	ret = cdns_mhdp_get_hpd_status(&dp->mhdp);
-=======
 	ret = cdns_mhdp_read_hpd(&dp->mhdp);
->>>>>>> c1084c27
 	if (ret <= 0) {
 		if (!ret)
 			DRM_DEV_ERROR(dev, "hpd does not exist\n");
@@ -454,11 +425,7 @@
 	}
 
 	port->lanes = cdn_dp_get_port_lanes(port);
-<<<<<<< HEAD
-	dp->mhdp.dp.link.num_lanes = port->lanes;
-=======
-
->>>>>>> c1084c27
+
 	if (property.intval)
 		dp->mhdp.lane_mapping = LANE_MAPPING_FLIPPED;
 	else
@@ -526,13 +493,8 @@
 	cdns_mhdp_set_firmware_active(&dp->mhdp, false);
 	cdn_dp_clk_disable(dp);
 	dp->active = false;
-<<<<<<< HEAD
-	dp->mhdp.dp.link.rate = 0;
-	dp->mhdp.dp.link.num_lanes = 0;
-=======
 	dp->mhdp.dp.rate = 0;
 	dp->mhdp.dp.num_lanes = 0;
->>>>>>> c1084c27
 	if (!dp->connected) {
 		kfree(dp->edid);
 		dp->edid = NULL;
@@ -623,21 +585,12 @@
 {
 	u8 link_status[DP_LINK_STATUS_SIZE];
 	struct cdn_dp_port *port = cdn_dp_connected_port(dp);
-<<<<<<< HEAD
-	u8 sink_lanes = dp->mhdp.dp.link.num_lanes;
-
-	if (!port || !dp->mhdp.dp.link.rate || !sink_lanes)
-		return false;
-
-	if (cdns_mhdp_dpcd_read(&dp->mhdp, DP_LANE0_1_STATUS, link_status,
-=======
 	u8 sink_lanes = drm_dp_max_lane_count(dp->mhdp.dp.dpcd);
 
 	if (!port || !dp->mhdp.dp.rate || !dp->mhdp.dp.num_lanes)
 		return false;
 
 	if (drm_dp_dpcd_read(&dp->mhdp.dp.aux, DP_LANE0_1_STATUS, link_status,
->>>>>>> c1084c27
 				DP_LINK_STATUS_SIZE)) {
 		DRM_ERROR("Failed to get link status\n");
 		return false;
@@ -1018,13 +971,8 @@
 
 	/* Enabled and connected with a sink, re-train if requested */
 	} else if (!cdn_dp_check_link_status(dp)) {
-<<<<<<< HEAD
-		unsigned int rate = dp->mhdp.dp.link.rate;
-		unsigned int lanes = dp->mhdp.dp.link.num_lanes;
-=======
 		unsigned int rate = dp->mhdp.dp.rate;
 		unsigned int lanes = dp->mhdp.dp.num_lanes;
->>>>>>> c1084c27
 		struct drm_display_mode *mode = &dp->mhdp.mode;
 
 		DRM_DEV_INFO(dev, "Connected with sink. Re-train link\n");
@@ -1037,13 +985,8 @@
 
 		/* If training result is changed, update the video config */
 		if (mode->clock &&
-<<<<<<< HEAD
-		    (rate != dp->mhdp.dp.link.rate ||
-		     lanes != dp->mhdp.dp.link.num_lanes)) {
-=======
 		    (rate != dp->mhdp.dp.rate ||
 		     lanes != dp->mhdp.dp.num_lanes)) {
->>>>>>> c1084c27
 			ret = cdns_mhdp_config_video(&dp->mhdp);
 			if (ret) {
 				dp->connected = false;
