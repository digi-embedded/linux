--- conflicted
+++ resolved
@@ -821,8 +821,6 @@
 	struct drm_dp_mst_port *port, *tmp;
 	bool wake_tx = false;
 
-<<<<<<< HEAD
-=======
 	/*
 	 * init kref again to be used by ports to remove mst branch when it is
 	 * not needed anymore
@@ -832,7 +830,6 @@
 	if (mstb->port_parent && list_empty(&mstb->port_parent->next))
 		kref_get(&mstb->port_parent->kref);
 
->>>>>>> f2ed3bfc
 	/*
 	 * destroy all ports - don't need lock
 	 * as there are no more references to the mst branch
@@ -896,20 +893,6 @@
 		port->vcpi.num_slots = 0;
 
 		kfree(port->cached_edid);
-<<<<<<< HEAD
-
-		/* we can't destroy the connector here, as
-		   we might be holding the mode_config.mutex
-		   from an EDID retrieval */
-		if (port->connector) {
-			mutex_lock(&mgr->destroy_connector_lock);
-			list_add(&port->connector->destroy_list, &mgr->destroy_connector_list);
-			mutex_unlock(&mgr->destroy_connector_lock);
-			schedule_work(&mgr->destroy_connector_work);
-		}
-		drm_dp_port_teardown_pdt(port, port->pdt);
-=======
->>>>>>> f2ed3bfc
 
 		/*
 		 * The only time we don't have a connector
@@ -1259,8 +1242,6 @@
 	kref_get(&mstb->kref);
 out:
 	mutex_unlock(&mgr->lock);
-<<<<<<< HEAD
-=======
 	return mstb;
 }
 
@@ -1303,7 +1284,6 @@
 		kref_get(&mstb->kref);
 
 	mutex_unlock(&mgr->lock);
->>>>>>> f2ed3bfc
 	return mstb;
 }
 
@@ -1312,11 +1292,7 @@
 {
 	struct drm_dp_mst_port *port;
 	struct drm_dp_mst_branch *mstb_child;
-<<<<<<< HEAD
-	if (!mstb->link_address_sent) {
-=======
 	if (!mstb->link_address_sent)
->>>>>>> f2ed3bfc
 		drm_dp_send_link_address(mgr, mstb);
 
 	list_for_each_entry(port, &mstb->ports, next) {
@@ -2913,13 +2889,6 @@
 	mutex_unlock(&mgr->qlock);
 }
 
-<<<<<<< HEAD
-static void drm_dp_destroy_connector_work(struct work_struct *work)
-{
-	struct drm_dp_mst_topology_mgr *mgr = container_of(work, struct drm_dp_mst_topology_mgr, destroy_connector_work);
-	struct drm_connector *connector;
-
-=======
 static void drm_dp_free_mst_port(struct kref *kref)
 {
 	struct drm_dp_mst_port *port = container_of(kref, struct drm_dp_mst_port, kref);
@@ -2932,7 +2901,6 @@
 	struct drm_dp_mst_topology_mgr *mgr = container_of(work, struct drm_dp_mst_topology_mgr, destroy_connector_work);
 	struct drm_dp_mst_port *port;
 	bool send_hotplug = false;
->>>>>>> f2ed3bfc
 	/*
 	 * Not a regular list traverse as we have to drop the destroy
 	 * connector lock before destroying the connector, to avoid AB->BA
@@ -2940,18 +2908,6 @@
 	 */
 	for (;;) {
 		mutex_lock(&mgr->destroy_connector_lock);
-<<<<<<< HEAD
-		connector = list_first_entry_or_null(&mgr->destroy_connector_list, struct drm_connector, destroy_list);
-		if (!connector) {
-			mutex_unlock(&mgr->destroy_connector_lock);
-			break;
-		}
-		list_del(&connector->destroy_list);
-		mutex_unlock(&mgr->destroy_connector_lock);
-
-		mgr->cbs->destroy_connector(mgr, connector);
-	}
-=======
 		port = list_first_entry_or_null(&mgr->destroy_connector_list, struct drm_dp_mst_port, next);
 		if (!port) {
 			mutex_unlock(&mgr->destroy_connector_lock);
@@ -2979,7 +2935,6 @@
 	}
 	if (send_hotplug)
 		(*mgr->cbs->hotplug)(mgr);
->>>>>>> f2ed3bfc
 }
 
 /**
@@ -3002,10 +2957,6 @@
 	mutex_init(&mgr->qlock);
 	mutex_init(&mgr->payload_lock);
 	mutex_init(&mgr->destroy_connector_lock);
-<<<<<<< HEAD
-	INIT_LIST_HEAD(&mgr->tx_msg_upq);
-=======
->>>>>>> f2ed3bfc
 	INIT_LIST_HEAD(&mgr->tx_msg_downq);
 	INIT_LIST_HEAD(&mgr->destroy_connector_list);
 	INIT_WORK(&mgr->work, drm_dp_mst_link_probe_work);
