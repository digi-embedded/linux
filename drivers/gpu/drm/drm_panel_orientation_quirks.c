--- conflicted
+++ resolved
@@ -309,8 +309,6 @@
 		  /* Non exact match to match all versions */
 		  DMI_MATCH(DMI_PRODUCT_NAME, "Lenovo YB1-X9"),
 		},
-<<<<<<< HEAD
-=======
 		.driver_data = (void *)&lcd1200x1920_rightside_up,
 	}, {	/* Lenovo Yoga Tablet 2 830F / 830L */
 		.matches = {
@@ -332,7 +330,6 @@
 		 DMI_MATCH(DMI_SYS_VENDOR, "RWC CO.,LTD"),
 		 DMI_MATCH(DMI_PRODUCT_NAME, "UMPC-01"),
 		},
->>>>>>> 29549c70
 		.driver_data = (void *)&lcd1200x1920_rightside_up,
 	}, {	/* OneGX1 Pro */
 		.matches = {
