--- conflicted
+++ resolved
@@ -331,7 +331,6 @@
 		},
 		.driver_data = (void *)&lcd800x1280_rightside_up,
 	}, {	/* Lenovo IdeaPad Duet 3 10IGL5 */
-<<<<<<< HEAD
 		.matches = {
 		  DMI_EXACT_MATCH(DMI_SYS_VENDOR, "LENOVO"),
 		  DMI_EXACT_MATCH(DMI_PRODUCT_VERSION, "IdeaPad Duet 3 10IGL5"),
@@ -346,22 +345,6 @@
 		.driver_data = (void *)&lcd1200x1920_rightside_up,
 	}, {	/* Lenovo Yoga Book X91F / X91L */
 		.matches = {
-=======
-		.matches = {
-		  DMI_EXACT_MATCH(DMI_SYS_VENDOR, "LENOVO"),
-		  DMI_EXACT_MATCH(DMI_PRODUCT_VERSION, "IdeaPad Duet 3 10IGL5"),
-		},
-		.driver_data = (void *)&lcd1200x1920_rightside_up,
-	}, {	/* Lenovo Yoga Book X90F / X90L */
-		.matches = {
-		  DMI_EXACT_MATCH(DMI_SYS_VENDOR, "Intel Corporation"),
-		  DMI_EXACT_MATCH(DMI_PRODUCT_NAME, "CHERRYVIEW D1 PLATFORM"),
-		  DMI_EXACT_MATCH(DMI_PRODUCT_VERSION, "YETI-11"),
-		},
-		.driver_data = (void *)&lcd1200x1920_rightside_up,
-	}, {	/* Lenovo Yoga Book X91F / X91L */
-		.matches = {
->>>>>>> ccf0a997
 		  /* Non exact match to match F + L versions */
 		  DMI_MATCH(DMI_PRODUCT_NAME, "Lenovo YB1-X91"),
 		},
