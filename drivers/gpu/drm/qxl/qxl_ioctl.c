--- conflicted
+++ resolved
@@ -121,16 +121,9 @@
 	qobj = gem_to_qxl_bo(gobj);
 
 	ret = qxl_release_list_add(release, qobj);
-<<<<<<< HEAD
-	if (ret) {
-		drm_gem_object_unreference_unlocked(gobj);
-		return NULL;
-	}
-=======
 	drm_gem_object_unreference_unlocked(gobj);
 	if (ret)
 		return ret;
->>>>>>> f2ed3bfc
 
 	*qbo_p = qobj;
 	return 0;
