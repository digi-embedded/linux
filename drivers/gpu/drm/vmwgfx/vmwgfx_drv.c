--- conflicted
+++ resolved
@@ -1623,37 +1623,16 @@
 
 	pci_set_drvdata(pdev, &vmw->drm);
 
-<<<<<<< HEAD
-	ret = ttm_mem_global_init(&ttm_mem_glob, &pdev->dev);
-	if (ret)
-		goto out_error;
-
-	ret = vmw_driver_load(vmw, ent->device);
-	if (ret)
-		goto out_release;
-=======
 	ret = vmw_driver_load(vmw, ent->device);
 	if (ret)
 		goto out_error;
->>>>>>> 29549c70
 
 	ret = drm_dev_register(&vmw->drm, 0);
 	if (ret)
 		goto out_unload;
 
-<<<<<<< HEAD
-	return 0;
-out_unload:
-	vmw_driver_unload(&vmw->drm);
-out_release:
-	ttm_mem_global_release(&ttm_mem_glob);
-out_error:
-	return ret;
-}
-=======
 	vmw_debugfs_gem_init(vmw);
 	vmw_debugfs_resource_managers_init(vmw);
->>>>>>> 29549c70
 
 	return 0;
 out_unload:
