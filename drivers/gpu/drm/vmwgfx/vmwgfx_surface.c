--- conflicted
+++ resolved
@@ -686,12 +686,6 @@
 	    container_of(base, struct vmw_user_surface, prime.base);
 	struct vmw_resource *res = &user_srf->srf.res;
 
-<<<<<<< HEAD
-	if (res && res->backup)
-		drm_gem_object_put(&res->backup->base.base);
-
-=======
->>>>>>> ccf0a997
 	*p_base = NULL;
 	vmw_resource_unreference(&res);
 }
@@ -873,15 +867,6 @@
 			vmw_resource_unreference(&res);
 			goto out_unlock;
 		}
-<<<<<<< HEAD
-		vmw_bo_reference(res->backup);
-		/*
-		 * We don't expose the handle to the userspace and surface
-		 * already holds a gem reference
-		 */
-		drm_gem_handle_delete(file_priv, backup_handle);
-=======
->>>>>>> ccf0a997
 	}
 
 	tmp = vmw_resource_reference(&srf->res);
