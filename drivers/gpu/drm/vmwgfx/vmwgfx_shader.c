/**************************************************************************
 *
 * Copyright © 2009-2015 VMware, Inc., Palo Alto, CA., USA
 * All Rights Reserved.
 *
 * Permission is hereby granted, free of charge, to any person obtaining a
 * copy of this software and associated documentation files (the
 * "Software"), to deal in the Software without restriction, including
 * without limitation the rights to use, copy, modify, merge, publish,
 * distribute, sub license, and/or sell copies of the Software, and to
 * permit persons to whom the Software is furnished to do so, subject to
 * the following conditions:
 *
 * The above copyright notice and this permission notice (including the
 * next paragraph) shall be included in all copies or substantial portions
 * of the Software.
 *
 * THE SOFTWARE IS PROVIDED "AS IS", WITHOUT WARRANTY OF ANY KIND, EXPRESS OR
 * IMPLIED, INCLUDING BUT NOT LIMITED TO THE WARRANTIES OF MERCHANTABILITY,
 * FITNESS FOR A PARTICULAR PURPOSE AND NON-INFRINGEMENT. IN NO EVENT SHALL
 * THE COPYRIGHT HOLDERS, AUTHORS AND/OR ITS SUPPLIERS BE LIABLE FOR ANY CLAIM,
 * DAMAGES OR OTHER LIABILITY, WHETHER IN AN ACTION OF CONTRACT, TORT OR
 * OTHERWISE, ARISING FROM, OUT OF OR IN CONNECTION WITH THE SOFTWARE OR THE
 * USE OR OTHER DEALINGS IN THE SOFTWARE.
 *
 **************************************************************************/

#include "vmwgfx_drv.h"
#include "vmwgfx_resource_priv.h"
#include "vmwgfx_binding.h"
#include "ttm/ttm_placement.h"

struct vmw_shader {
	struct vmw_resource res;
	SVGA3dShaderType type;
	uint32_t size;
	uint8_t num_input_sig;
	uint8_t num_output_sig;
};

struct vmw_user_shader {
	struct ttm_base_object base;
	struct vmw_shader shader;
};

struct vmw_dx_shader {
	struct vmw_resource res;
	struct vmw_resource *ctx;
	struct vmw_resource *cotable;
	u32 id;
	bool committed;
	struct list_head cotable_head;
};

static uint64_t vmw_user_shader_size;
static uint64_t vmw_shader_size;
static size_t vmw_shader_dx_size;

static void vmw_user_shader_free(struct vmw_resource *res);
static struct vmw_resource *
vmw_user_shader_base_to_res(struct ttm_base_object *base);

static int vmw_gb_shader_create(struct vmw_resource *res);
static int vmw_gb_shader_bind(struct vmw_resource *res,
			       struct ttm_validate_buffer *val_buf);
static int vmw_gb_shader_unbind(struct vmw_resource *res,
				 bool readback,
				 struct ttm_validate_buffer *val_buf);
static int vmw_gb_shader_destroy(struct vmw_resource *res);

static int vmw_dx_shader_create(struct vmw_resource *res);
static int vmw_dx_shader_bind(struct vmw_resource *res,
			       struct ttm_validate_buffer *val_buf);
static int vmw_dx_shader_unbind(struct vmw_resource *res,
				 bool readback,
				 struct ttm_validate_buffer *val_buf);
static void vmw_dx_shader_commit_notify(struct vmw_resource *res,
					enum vmw_cmdbuf_res_state state);
static bool vmw_shader_id_ok(u32 user_key, SVGA3dShaderType shader_type);
static u32 vmw_shader_key(u32 user_key, SVGA3dShaderType shader_type);
static uint64_t vmw_user_shader_size;

static const struct vmw_user_resource_conv user_shader_conv = {
	.object_type = VMW_RES_SHADER,
	.base_obj_to_res = vmw_user_shader_base_to_res,
	.res_free = vmw_user_shader_free
};

const struct vmw_user_resource_conv *user_shader_converter =
	&user_shader_conv;


static const struct vmw_res_func vmw_gb_shader_func = {
	.res_type = vmw_res_shader,
	.needs_backup = true,
	.may_evict = true,
	.type_name = "guest backed shaders",
	.backup_placement = &vmw_mob_placement,
	.create = vmw_gb_shader_create,
	.destroy = vmw_gb_shader_destroy,
	.bind = vmw_gb_shader_bind,
	.unbind = vmw_gb_shader_unbind
};

static const struct vmw_res_func vmw_dx_shader_func = {
	.res_type = vmw_res_shader,
	.needs_backup = true,
	.may_evict = false,
	.type_name = "dx shaders",
	.backup_placement = &vmw_mob_placement,
	.create = vmw_dx_shader_create,
	/*
	 * The destroy callback is only called with a committed resource on
	 * context destroy, in which case we destroy the cotable anyway,
	 * so there's no need to destroy DX shaders separately.
	 */
	.destroy = NULL,
	.bind = vmw_dx_shader_bind,
	.unbind = vmw_dx_shader_unbind,
	.commit_notify = vmw_dx_shader_commit_notify,
};

/**
 * Shader management:
 */

static inline struct vmw_shader *
vmw_res_to_shader(struct vmw_resource *res)
{
	return container_of(res, struct vmw_shader, res);
}

/**
 * vmw_res_to_dx_shader - typecast a struct vmw_resource to a
 * struct vmw_dx_shader
 *
 * @res: Pointer to the struct vmw_resource.
 */
static inline struct vmw_dx_shader *
vmw_res_to_dx_shader(struct vmw_resource *res)
{
	return container_of(res, struct vmw_dx_shader, res);
}

static void vmw_hw_shader_destroy(struct vmw_resource *res)
{
	if (likely(res->func->destroy))
		(void) res->func->destroy(res);
	else
		res->id = -1;
}


static int vmw_gb_shader_init(struct vmw_private *dev_priv,
			      struct vmw_resource *res,
			      uint32_t size,
			      uint64_t offset,
			      SVGA3dShaderType type,
			      uint8_t num_input_sig,
			      uint8_t num_output_sig,
			      struct vmw_dma_buffer *byte_code,
			      void (*res_free) (struct vmw_resource *res))
{
	struct vmw_shader *shader = vmw_res_to_shader(res);
	int ret;

	ret = vmw_resource_init(dev_priv, res, true, res_free,
				&vmw_gb_shader_func);

	if (unlikely(ret != 0)) {
		if (res_free)
			res_free(res);
		else
			kfree(res);
		return ret;
	}

	res->backup_size = size;
	if (byte_code) {
		res->backup = vmw_dmabuf_reference(byte_code);
		res->backup_offset = offset;
	}
	shader->size = size;
	shader->type = type;
	shader->num_input_sig = num_input_sig;
	shader->num_output_sig = num_output_sig;

	vmw_resource_activate(res, vmw_hw_shader_destroy);
	return 0;
}

/*
 * GB shader code:
 */

static int vmw_gb_shader_create(struct vmw_resource *res)
{
	struct vmw_private *dev_priv = res->dev_priv;
	struct vmw_shader *shader = vmw_res_to_shader(res);
	int ret;
	struct {
		SVGA3dCmdHeader header;
		SVGA3dCmdDefineGBShader body;
	} *cmd;

	if (likely(res->id != -1))
		return 0;

	ret = vmw_resource_alloc_id(res);
	if (unlikely(ret != 0)) {
		DRM_ERROR("Failed to allocate a shader id.\n");
		goto out_no_id;
	}

	if (unlikely(res->id >= VMWGFX_NUM_GB_SHADER)) {
		ret = -EBUSY;
		goto out_no_fifo;
	}

	cmd = vmw_fifo_reserve(dev_priv, sizeof(*cmd));
	if (unlikely(cmd == NULL)) {
		DRM_ERROR("Failed reserving FIFO space for shader "
			  "creation.\n");
		ret = -ENOMEM;
		goto out_no_fifo;
	}

	cmd->header.id = SVGA_3D_CMD_DEFINE_GB_SHADER;
	cmd->header.size = sizeof(cmd->body);
	cmd->body.shid = res->id;
	cmd->body.type = shader->type;
	cmd->body.sizeInBytes = shader->size;
	vmw_fifo_commit(dev_priv, sizeof(*cmd));
	vmw_fifo_resource_inc(dev_priv);

	return 0;

out_no_fifo:
	vmw_resource_release_id(res);
out_no_id:
	return ret;
}

static int vmw_gb_shader_bind(struct vmw_resource *res,
			      struct ttm_validate_buffer *val_buf)
{
	struct vmw_private *dev_priv = res->dev_priv;
	struct {
		SVGA3dCmdHeader header;
		SVGA3dCmdBindGBShader body;
	} *cmd;
	struct ttm_buffer_object *bo = val_buf->bo;

	BUG_ON(bo->mem.mem_type != VMW_PL_MOB);

	cmd = vmw_fifo_reserve(dev_priv, sizeof(*cmd));
	if (unlikely(cmd == NULL)) {
		DRM_ERROR("Failed reserving FIFO space for shader "
			  "binding.\n");
		return -ENOMEM;
	}

	cmd->header.id = SVGA_3D_CMD_BIND_GB_SHADER;
	cmd->header.size = sizeof(cmd->body);
	cmd->body.shid = res->id;
	cmd->body.mobid = bo->mem.start;
	cmd->body.offsetInBytes = res->backup_offset;
	res->backup_dirty = false;
	vmw_fifo_commit(dev_priv, sizeof(*cmd));

	return 0;
}

static int vmw_gb_shader_unbind(struct vmw_resource *res,
				bool readback,
				struct ttm_validate_buffer *val_buf)
{
	struct vmw_private *dev_priv = res->dev_priv;
	struct {
		SVGA3dCmdHeader header;
		SVGA3dCmdBindGBShader body;
	} *cmd;
	struct vmw_fence_obj *fence;

	BUG_ON(res->backup->base.mem.mem_type != VMW_PL_MOB);

	cmd = vmw_fifo_reserve(dev_priv, sizeof(*cmd));
	if (unlikely(cmd == NULL)) {
		DRM_ERROR("Failed reserving FIFO space for shader "
			  "unbinding.\n");
		return -ENOMEM;
	}

	cmd->header.id = SVGA_3D_CMD_BIND_GB_SHADER;
	cmd->header.size = sizeof(cmd->body);
	cmd->body.shid = res->id;
	cmd->body.mobid = SVGA3D_INVALID_ID;
	cmd->body.offsetInBytes = 0;
	vmw_fifo_commit(dev_priv, sizeof(*cmd));

	/*
	 * Create a fence object and fence the backup buffer.
	 */

	(void) vmw_execbuf_fence_commands(NULL, dev_priv,
					  &fence, NULL);

	vmw_fence_single_bo(val_buf->bo, fence);

	if (likely(fence != NULL))
		vmw_fence_obj_unreference(&fence);

	return 0;
}

static int vmw_gb_shader_destroy(struct vmw_resource *res)
{
	struct vmw_private *dev_priv = res->dev_priv;
	struct {
		SVGA3dCmdHeader header;
		SVGA3dCmdDestroyGBShader body;
	} *cmd;

	if (likely(res->id == -1))
		return 0;

	mutex_lock(&dev_priv->binding_mutex);
	vmw_binding_res_list_scrub(&res->binding_head);

	cmd = vmw_fifo_reserve(dev_priv, sizeof(*cmd));
	if (unlikely(cmd == NULL)) {
		DRM_ERROR("Failed reserving FIFO space for shader "
			  "destruction.\n");
		mutex_unlock(&dev_priv->binding_mutex);
		return -ENOMEM;
	}

	cmd->header.id = SVGA_3D_CMD_DESTROY_GB_SHADER;
	cmd->header.size = sizeof(cmd->body);
	cmd->body.shid = res->id;
	vmw_fifo_commit(dev_priv, sizeof(*cmd));
	mutex_unlock(&dev_priv->binding_mutex);
	vmw_resource_release_id(res);
	vmw_fifo_resource_dec(dev_priv);

	return 0;
}

/*
 * DX shader code:
 */

/**
 * vmw_dx_shader_commit_notify - Notify that a shader operation has been
 * committed to hardware from a user-supplied command stream.
 *
 * @res: Pointer to the shader resource.
 * @state: Indicating whether a creation or removal has been committed.
 *
 */
static void vmw_dx_shader_commit_notify(struct vmw_resource *res,
					enum vmw_cmdbuf_res_state state)
{
	struct vmw_dx_shader *shader = vmw_res_to_dx_shader(res);
	struct vmw_private *dev_priv = res->dev_priv;

	if (state == VMW_CMDBUF_RES_ADD) {
		mutex_lock(&dev_priv->binding_mutex);
		vmw_cotable_add_resource(shader->cotable,
					 &shader->cotable_head);
		shader->committed = true;
		res->id = shader->id;
		mutex_unlock(&dev_priv->binding_mutex);
	} else {
		mutex_lock(&dev_priv->binding_mutex);
		list_del_init(&shader->cotable_head);
		shader->committed = false;
		res->id = -1;
		mutex_unlock(&dev_priv->binding_mutex);
	}
}

/**
 * vmw_dx_shader_unscrub - Have the device reattach a MOB to a DX shader.
 *
 * @res: The shader resource
 *
 * This function reverts a scrub operation.
 */
static int vmw_dx_shader_unscrub(struct vmw_resource *res)
{
	struct vmw_dx_shader *shader = vmw_res_to_dx_shader(res);
	struct vmw_private *dev_priv = res->dev_priv;
	struct {
		SVGA3dCmdHeader header;
		SVGA3dCmdDXBindShader body;
	} *cmd;

	if (!list_empty(&shader->cotable_head) || !shader->committed)
		return 0;

	cmd = vmw_fifo_reserve_dx(dev_priv, sizeof(*cmd),
				  shader->ctx->id);
	if (unlikely(cmd == NULL)) {
		DRM_ERROR("Failed reserving FIFO space for shader "
			  "scrubbing.\n");
		return -ENOMEM;
	}

	cmd->header.id = SVGA_3D_CMD_DX_BIND_SHADER;
	cmd->header.size = sizeof(cmd->body);
	cmd->body.cid = shader->ctx->id;
	cmd->body.shid = shader->id;
	cmd->body.mobid = res->backup->base.mem.start;
	cmd->body.offsetInBytes = res->backup_offset;
	vmw_fifo_commit(dev_priv, sizeof(*cmd));

	vmw_cotable_add_resource(shader->cotable, &shader->cotable_head);

	return 0;
}

/**
 * vmw_dx_shader_create - The DX shader create callback
 *
 * @res: The DX shader resource
 *
 * The create callback is called as part of resource validation and
 * makes sure that we unscrub the shader if it's previously been scrubbed.
 */
static int vmw_dx_shader_create(struct vmw_resource *res)
{
	struct vmw_private *dev_priv = res->dev_priv;
	struct vmw_dx_shader *shader = vmw_res_to_dx_shader(res);
	int ret = 0;

	WARN_ON_ONCE(!shader->committed);

	if (!list_empty(&res->mob_head)) {
		mutex_lock(&dev_priv->binding_mutex);
		ret = vmw_dx_shader_unscrub(res);
		mutex_unlock(&dev_priv->binding_mutex);
	}

	res->id = shader->id;
	return ret;
}

/**
 * vmw_dx_shader_bind - The DX shader bind callback
 *
 * @res: The DX shader resource
 * @val_buf: Pointer to the validate buffer.
 *
 */
static int vmw_dx_shader_bind(struct vmw_resource *res,
			      struct ttm_validate_buffer *val_buf)
{
	struct vmw_private *dev_priv = res->dev_priv;
	struct ttm_buffer_object *bo = val_buf->bo;

	BUG_ON(bo->mem.mem_type != VMW_PL_MOB);
	mutex_lock(&dev_priv->binding_mutex);
	vmw_dx_shader_unscrub(res);
	mutex_unlock(&dev_priv->binding_mutex);

	return 0;
}

/**
 * vmw_dx_shader_scrub - Have the device unbind a MOB from a DX shader.
 *
 * @res: The shader resource
 *
 * This function unbinds a MOB from the DX shader without requiring the
 * MOB dma_buffer to be reserved. The driver still considers the MOB bound.
 * However, once the driver eventually decides to unbind the MOB, it doesn't
 * need to access the context.
 */
static int vmw_dx_shader_scrub(struct vmw_resource *res)
{
	struct vmw_dx_shader *shader = vmw_res_to_dx_shader(res);
	struct vmw_private *dev_priv = res->dev_priv;
	struct {
		SVGA3dCmdHeader header;
		SVGA3dCmdDXBindShader body;
	} *cmd;

	if (list_empty(&shader->cotable_head))
		return 0;

	WARN_ON_ONCE(!shader->committed);
	cmd = vmw_fifo_reserve(dev_priv, sizeof(*cmd));
	if (unlikely(cmd == NULL)) {
		DRM_ERROR("Failed reserving FIFO space for shader "
			  "scrubbing.\n");
		return -ENOMEM;
	}

	cmd->header.id = SVGA_3D_CMD_DX_BIND_SHADER;
	cmd->header.size = sizeof(cmd->body);
	cmd->body.cid = shader->ctx->id;
	cmd->body.shid = res->id;
	cmd->body.mobid = SVGA3D_INVALID_ID;
	cmd->body.offsetInBytes = 0;
	vmw_fifo_commit(dev_priv, sizeof(*cmd));
	res->id = -1;
	list_del_init(&shader->cotable_head);

	return 0;
}

/**
 * vmw_dx_shader_unbind - The dx shader unbind callback.
 *
 * @res: The shader resource
 * @readback: Whether this is a readback unbind. Currently unused.
 * @val_buf: MOB buffer information.
 */
static int vmw_dx_shader_unbind(struct vmw_resource *res,
				bool readback,
				struct ttm_validate_buffer *val_buf)
{
	struct vmw_private *dev_priv = res->dev_priv;
	struct vmw_fence_obj *fence;
	int ret;

	BUG_ON(res->backup->base.mem.mem_type != VMW_PL_MOB);

	mutex_lock(&dev_priv->binding_mutex);
	ret = vmw_dx_shader_scrub(res);
	mutex_unlock(&dev_priv->binding_mutex);

	if (ret)
		return ret;

	(void) vmw_execbuf_fence_commands(NULL, dev_priv,
					  &fence, NULL);
	vmw_fence_single_bo(val_buf->bo, fence);

	if (likely(fence != NULL))
		vmw_fence_obj_unreference(&fence);

	return 0;
}

/**
 * vmw_dx_shader_cotable_list_scrub - The cotable unbind_func callback for
 * DX shaders.
 *
 * @dev_priv: Pointer to device private structure.
 * @list: The list of cotable resources.
 * @readback: Whether the call was part of a readback unbind.
 *
 * Scrubs all shader MOBs so that any subsequent shader unbind or shader
 * destroy operation won't need to swap in the context.
 */
void vmw_dx_shader_cotable_list_scrub(struct vmw_private *dev_priv,
				      struct list_head *list,
				      bool readback)
{
	struct vmw_dx_shader *entry, *next;

	WARN_ON_ONCE(!mutex_is_locked(&dev_priv->binding_mutex));

	list_for_each_entry_safe(entry, next, list, cotable_head) {
		WARN_ON(vmw_dx_shader_scrub(&entry->res));
		if (!readback)
			entry->committed = false;
	}
}

/**
 * vmw_dx_shader_res_free - The DX shader free callback
 *
 * @res: The shader resource
 *
 * Frees the DX shader resource and updates memory accounting.
 */
static void vmw_dx_shader_res_free(struct vmw_resource *res)
{
	struct vmw_private *dev_priv = res->dev_priv;
	struct vmw_dx_shader *shader = vmw_res_to_dx_shader(res);

	vmw_resource_unreference(&shader->cotable);
	kfree(shader);
	ttm_mem_global_free(vmw_mem_glob(dev_priv), vmw_shader_dx_size);
}

/**
 * vmw_dx_shader_add - Add a shader resource as a command buffer managed
 * resource.
 *
 * @man: The command buffer resource manager.
 * @ctx: Pointer to the context resource.
 * @user_key: The id used for this shader.
 * @shader_type: The shader type.
 * @list: The list of staged command buffer managed resources.
 */
int vmw_dx_shader_add(struct vmw_cmdbuf_res_manager *man,
		      struct vmw_resource *ctx,
		      u32 user_key,
		      SVGA3dShaderType shader_type,
		      struct list_head *list)
{
	struct vmw_dx_shader *shader;
	struct vmw_resource *res;
	struct vmw_private *dev_priv = ctx->dev_priv;
	int ret;

	if (!vmw_shader_dx_size)
		vmw_shader_dx_size = ttm_round_pot(sizeof(*shader));

	if (!vmw_shader_id_ok(user_key, shader_type))
		return -EINVAL;

	ret = ttm_mem_global_alloc(vmw_mem_glob(dev_priv), vmw_shader_dx_size,
				   false, true);
	if (ret) {
		if (ret != -ERESTARTSYS)
			DRM_ERROR("Out of graphics memory for shader "
				  "creation.\n");
		return ret;
	}

	shader = kmalloc(sizeof(*shader), GFP_KERNEL);
	if (!shader) {
		ttm_mem_global_free(vmw_mem_glob(dev_priv), vmw_shader_dx_size);
		return -ENOMEM;
	}

	res = &shader->res;
	shader->ctx = ctx;
	shader->cotable = vmw_context_cotable(ctx, SVGA_COTABLE_DXSHADER);
	shader->id = user_key;
	shader->committed = false;
	INIT_LIST_HEAD(&shader->cotable_head);
	ret = vmw_resource_init(dev_priv, res, true,
				vmw_dx_shader_res_free, &vmw_dx_shader_func);
	if (ret)
		goto out_resource_init;

	/*
	 * The user_key name-space is not per shader type for DX shaders,
	 * so when hashing, use a single zero shader type.
	 */
	ret = vmw_cmdbuf_res_add(man, vmw_cmdbuf_res_shader,
				 vmw_shader_key(user_key, 0),
				 res, list);
	if (ret)
		goto out_resource_init;

	res->id = shader->id;
	vmw_resource_activate(res, vmw_hw_shader_destroy);

out_resource_init:
	vmw_resource_unreference(&res);

	return ret;
}



/**
 * User-space shader management:
 */

static struct vmw_resource *
vmw_user_shader_base_to_res(struct ttm_base_object *base)
{
	return &(container_of(base, struct vmw_user_shader, base)->
		 shader.res);
}

static void vmw_user_shader_free(struct vmw_resource *res)
{
	struct vmw_user_shader *ushader =
		container_of(res, struct vmw_user_shader, shader.res);
	struct vmw_private *dev_priv = res->dev_priv;

	ttm_base_object_kfree(ushader, base);
	ttm_mem_global_free(vmw_mem_glob(dev_priv),
			    vmw_user_shader_size);
}

static void vmw_shader_free(struct vmw_resource *res)
{
	struct vmw_shader *shader = vmw_res_to_shader(res);
	struct vmw_private *dev_priv = res->dev_priv;

	kfree(shader);
	ttm_mem_global_free(vmw_mem_glob(dev_priv),
			    vmw_shader_size);
}

/**
 * This function is called when user space has no more references on the
 * base object. It releases the base-object's reference on the resource object.
 */

static void vmw_user_shader_base_release(struct ttm_base_object **p_base)
{
	struct ttm_base_object *base = *p_base;
	struct vmw_resource *res = vmw_user_shader_base_to_res(base);

	*p_base = NULL;
	vmw_resource_unreference(&res);
}

int vmw_shader_destroy_ioctl(struct drm_device *dev, void *data,
			      struct drm_file *file_priv)
{
	struct drm_vmw_shader_arg *arg = (struct drm_vmw_shader_arg *)data;
	struct ttm_object_file *tfile = vmw_fpriv(file_priv)->tfile;

	return ttm_ref_object_base_unref(tfile, arg->handle,
					 TTM_REF_USAGE);
}

static int vmw_user_shader_alloc(struct vmw_private *dev_priv,
				 struct vmw_dma_buffer *buffer,
				 size_t shader_size,
				 size_t offset,
				 SVGA3dShaderType shader_type,
				 uint8_t num_input_sig,
				 uint8_t num_output_sig,
				 struct ttm_object_file *tfile,
				 u32 *handle)
{
	struct vmw_user_shader *ushader;
	struct vmw_resource *res, *tmp;
	int ret;

	/*
	 * Approximate idr memory usage with 128 bytes. It will be limited
	 * by maximum number_of shaders anyway.
	 */
	if (unlikely(vmw_user_shader_size == 0))
		vmw_user_shader_size =
			ttm_round_pot(sizeof(struct vmw_user_shader)) + 128;

	ret = ttm_mem_global_alloc(vmw_mem_glob(dev_priv),
				   vmw_user_shader_size,
				   false, true);
	if (unlikely(ret != 0)) {
		if (ret != -ERESTARTSYS)
			DRM_ERROR("Out of graphics memory for shader "
				  "creation.\n");
		goto out;
	}

	ushader = kzalloc(sizeof(*ushader), GFP_KERNEL);
	if (unlikely(ushader == NULL)) {
		ttm_mem_global_free(vmw_mem_glob(dev_priv),
				    vmw_user_shader_size);
		ret = -ENOMEM;
		goto out;
	}

	res = &ushader->shader.res;
	ushader->base.shareable = false;
	ushader->base.tfile = NULL;

	/*
	 * From here on, the destructor takes over resource freeing.
	 */

	ret = vmw_gb_shader_init(dev_priv, res, shader_size,
				 offset, shader_type, num_input_sig,
				 num_output_sig, buffer,
				 vmw_user_shader_free);
	if (unlikely(ret != 0))
		goto out;

	tmp = vmw_resource_reference(res);
	ret = ttm_base_object_init(tfile, &ushader->base, false,
				   VMW_RES_SHADER,
				   &vmw_user_shader_base_release, NULL);

	if (unlikely(ret != 0)) {
		vmw_resource_unreference(&tmp);
		goto out_err;
	}

	if (handle)
		*handle = ushader->base.hash.key;
out_err:
	vmw_resource_unreference(&res);
out:
	return ret;
}


static struct vmw_resource *vmw_shader_alloc(struct vmw_private *dev_priv,
					     struct vmw_dma_buffer *buffer,
					     size_t shader_size,
					     size_t offset,
					     SVGA3dShaderType shader_type)
{
	struct vmw_shader *shader;
	struct vmw_resource *res;
	int ret;

	/*
	 * Approximate idr memory usage with 128 bytes. It will be limited
	 * by maximum number_of shaders anyway.
	 */
	if (unlikely(vmw_shader_size == 0))
		vmw_shader_size =
			ttm_round_pot(sizeof(struct vmw_shader)) + 128;

	ret = ttm_mem_global_alloc(vmw_mem_glob(dev_priv),
				   vmw_shader_size,
				   false, true);
	if (unlikely(ret != 0)) {
		if (ret != -ERESTARTSYS)
			DRM_ERROR("Out of graphics memory for shader "
				  "creation.\n");
		goto out_err;
	}

	shader = kzalloc(sizeof(*shader), GFP_KERNEL);
	if (unlikely(shader == NULL)) {
		ttm_mem_global_free(vmw_mem_glob(dev_priv),
				    vmw_shader_size);
		ret = -ENOMEM;
		goto out_err;
	}

	res = &shader->res;

	/*
	 * From here on, the destructor takes over resource freeing.
	 */
	ret = vmw_gb_shader_init(dev_priv, res, shader_size,
				 offset, shader_type, 0, 0, buffer,
				 vmw_shader_free);

out_err:
	return ret ? ERR_PTR(ret) : res;
}


static int vmw_shader_define(struct drm_device *dev, struct drm_file *file_priv,
			     enum drm_vmw_shader_type shader_type_drm,
			     u32 buffer_handle, size_t size, size_t offset,
			     uint8_t num_input_sig, uint8_t num_output_sig,
			     uint32_t *shader_handle)
{
	struct vmw_private *dev_priv = vmw_priv(dev);
	struct ttm_object_file *tfile = vmw_fpriv(file_priv)->tfile;
	struct vmw_dma_buffer *buffer = NULL;
	SVGA3dShaderType shader_type;
	int ret;

<<<<<<< HEAD
	if (arg->buffer_handle != SVGA3D_INVALID_ID) {
		ret = vmw_user_dmabuf_lookup(tfile, arg->buffer_handle,
=======
	if (buffer_handle != SVGA3D_INVALID_ID) {
		ret = vmw_user_dmabuf_lookup(tfile, buffer_handle,
>>>>>>> f2ed3bfc
					     &buffer, NULL);
		if (unlikely(ret != 0)) {
			DRM_ERROR("Could not find buffer for shader "
				  "creation.\n");
			return ret;
		}

		if ((u64)buffer->base.num_pages * PAGE_SIZE <
		    (u64)size + (u64)offset) {
			DRM_ERROR("Illegal buffer- or shader size.\n");
			ret = -EINVAL;
			goto out_bad_arg;
		}
	}

	switch (shader_type_drm) {
	case drm_vmw_shader_type_vs:
		shader_type = SVGA3D_SHADERTYPE_VS;
		break;
	case drm_vmw_shader_type_ps:
		shader_type = SVGA3D_SHADERTYPE_PS;
		break;
	default:
		DRM_ERROR("Illegal shader type.\n");
		ret = -EINVAL;
		goto out_bad_arg;
	}

	ret = ttm_read_lock(&dev_priv->reservation_sem, true);
	if (unlikely(ret != 0))
		goto out_bad_arg;

	ret = vmw_user_shader_alloc(dev_priv, buffer, size, offset,
				    shader_type, num_input_sig,
				    num_output_sig, tfile, shader_handle);

	ttm_read_unlock(&dev_priv->reservation_sem);
out_bad_arg:
	vmw_dmabuf_unreference(&buffer);
	return ret;
}

/**
 * vmw_shader_id_ok - Check whether a compat shader user key and
 * shader type are within valid bounds.
 *
 * @user_key: User space id of the shader.
 * @shader_type: Shader type.
 *
 * Returns true if valid false if not.
 */
static bool vmw_shader_id_ok(u32 user_key, SVGA3dShaderType shader_type)
{
	return user_key <= ((1 << 20) - 1) && (unsigned) shader_type < 16;
}

/**
 * vmw_shader_key - Compute a hash key suitable for a compat shader.
 *
 * @user_key: User space id of the shader.
 * @shader_type: Shader type.
 *
 * Returns a hash key suitable for a command buffer managed resource
 * manager hash table.
 */
static u32 vmw_shader_key(u32 user_key, SVGA3dShaderType shader_type)
{
	return user_key | (shader_type << 20);
}

/**
 * vmw_shader_remove - Stage a compat shader for removal.
 *
 * @man: Pointer to the compat shader manager identifying the shader namespace.
 * @user_key: The key that is used to identify the shader. The key is
 * unique to the shader type.
 * @shader_type: Shader type.
 * @list: Caller's list of staged command buffer resource actions.
 */
int vmw_shader_remove(struct vmw_cmdbuf_res_manager *man,
		      u32 user_key, SVGA3dShaderType shader_type,
		      struct list_head *list)
{
	struct vmw_resource *dummy;

	if (!vmw_shader_id_ok(user_key, shader_type))
		return -EINVAL;

	return vmw_cmdbuf_res_remove(man, vmw_cmdbuf_res_shader,
				     vmw_shader_key(user_key, shader_type),
				     list, &dummy);
}

/**
 * vmw_compat_shader_add - Create a compat shader and stage it for addition
 * as a command buffer managed resource.
 *
 * @man: Pointer to the compat shader manager identifying the shader namespace.
 * @user_key: The key that is used to identify the shader. The key is
 * unique to the shader type.
 * @bytecode: Pointer to the bytecode of the shader.
 * @shader_type: Shader type.
 * @tfile: Pointer to a struct ttm_object_file that the guest-backed shader is
 * to be created with.
 * @list: Caller's list of staged command buffer resource actions.
 *
 */
int vmw_compat_shader_add(struct vmw_private *dev_priv,
			  struct vmw_cmdbuf_res_manager *man,
			  u32 user_key, const void *bytecode,
			  SVGA3dShaderType shader_type,
			  size_t size,
			  struct list_head *list)
{
	struct vmw_dma_buffer *buf;
	struct ttm_bo_kmap_obj map;
	bool is_iomem;
	int ret;
	struct vmw_resource *res;

	if (!vmw_shader_id_ok(user_key, shader_type))
		return -EINVAL;

	/* Allocate and pin a DMA buffer */
	buf = kzalloc(sizeof(*buf), GFP_KERNEL);
	if (unlikely(buf == NULL))
		return -ENOMEM;

	ret = vmw_dmabuf_init(dev_priv, buf, size, &vmw_sys_ne_placement,
			      true, vmw_dmabuf_bo_free);
	if (unlikely(ret != 0))
		goto out;

	ret = ttm_bo_reserve(&buf->base, false, true, NULL);
	if (unlikely(ret != 0))
		goto no_reserve;

	/* Map and copy shader bytecode. */
	ret = ttm_bo_kmap(&buf->base, 0, PAGE_ALIGN(size) >> PAGE_SHIFT,
			  &map);
	if (unlikely(ret != 0)) {
		ttm_bo_unreserve(&buf->base);
		goto no_reserve;
	}

	memcpy(ttm_kmap_obj_virtual(&map, &is_iomem), bytecode, size);
	WARN_ON(is_iomem);

	ttm_bo_kunmap(&map);
	ret = ttm_bo_validate(&buf->base, &vmw_sys_placement, false, true);
	WARN_ON(ret != 0);
	ttm_bo_unreserve(&buf->base);

	res = vmw_shader_alloc(dev_priv, buf, size, 0, shader_type);
	if (unlikely(ret != 0))
		goto no_reserve;

	ret = vmw_cmdbuf_res_add(man, vmw_cmdbuf_res_shader,
				 vmw_shader_key(user_key, shader_type),
				 res, list);
	vmw_resource_unreference(&res);
no_reserve:
	vmw_dmabuf_unreference(&buf);
out:
	return ret;
}

/**
 * vmw_shader_lookup - Look up a compat shader
 *
 * @man: Pointer to the command buffer managed resource manager identifying
 * the shader namespace.
 * @user_key: The user space id of the shader.
 * @shader_type: The shader type.
 *
 * Returns a refcounted pointer to a struct vmw_resource if the shader was
 * found. An error pointer otherwise.
 */
struct vmw_resource *
vmw_shader_lookup(struct vmw_cmdbuf_res_manager *man,
		  u32 user_key,
		  SVGA3dShaderType shader_type)
{
	if (!vmw_shader_id_ok(user_key, shader_type))
		return ERR_PTR(-EINVAL);

	return vmw_cmdbuf_res_lookup(man, vmw_cmdbuf_res_shader,
				     vmw_shader_key(user_key, shader_type));
}

int vmw_shader_define_ioctl(struct drm_device *dev, void *data,
			     struct drm_file *file_priv)
{
	struct drm_vmw_shader_create_arg *arg =
		(struct drm_vmw_shader_create_arg *)data;

	return vmw_shader_define(dev, file_priv, arg->shader_type,
				 arg->buffer_handle,
				 arg->size, arg->offset,
				 0, 0,
				 &arg->shader_handle);
}<|MERGE_RESOLUTION|>--- conflicted
+++ resolved
@@ -853,13 +853,8 @@
 	SVGA3dShaderType shader_type;
 	int ret;
 
-<<<<<<< HEAD
-	if (arg->buffer_handle != SVGA3D_INVALID_ID) {
-		ret = vmw_user_dmabuf_lookup(tfile, arg->buffer_handle,
-=======
 	if (buffer_handle != SVGA3D_INVALID_ID) {
 		ret = vmw_user_dmabuf_lookup(tfile, buffer_handle,
->>>>>>> f2ed3bfc
 					     &buffer, NULL);
 		if (unlikely(ret != 0)) {
 			DRM_ERROR("Could not find buffer for shader "
