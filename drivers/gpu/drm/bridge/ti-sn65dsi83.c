// SPDX-License-Identifier: GPL-2.0
/*
 * TI SN65DSI83,84,85 driver
 *
 * Currently supported:
 * - SN65DSI83
 *   = 1x Single-link DSI ~ 1x Single-link LVDS
 *   - Supported
 *   - Single-link LVDS mode tested
 * - SN65DSI84
 *   = 1x Single-link DSI ~ 2x Single-link or 1x Dual-link LVDS
 *   - Supported
 *   - Dual-link LVDS mode tested
 *   - 2x Single-link LVDS mode unsupported
 *     (should be easy to add by someone who has the HW)
 * - SN65DSI85
 *   = 2x Single-link or 1x Dual-link DSI ~ 2x Single-link or 1x Dual-link LVDS
 *   - Unsupported
 *     (should be easy to add by someone who has the HW)
 *
 * Copyright (C) 2021 Marek Vasut <marex@denx.de>
 *
 * Based on previous work of:
 * Valentin Raevsky <valentin@compulab.co.il>
 * Philippe Schenker <philippe.schenker@toradex.com>
 */

#include <linux/bits.h>
#include <linux/clk.h>
#include <linux/gpio/consumer.h>
#include <linux/i2c.h>
#include <linux/media-bus-format.h>
#include <linux/module.h>
#include <linux/of_device.h>
#include <linux/of_graph.h>
#include <linux/regmap.h>
#include <linux/regulator/consumer.h>

#include <drm/drm_atomic_helper.h>
#include <drm/drm_bridge.h>
#include <drm/drm_mipi_dsi.h>
#include <drm/drm_of.h>
#include <drm/drm_panel.h>
#include <drm/drm_print.h>
#include <drm/drm_probe_helper.h>

/* ID registers */
#define REG_ID(n)				(0x00 + (n))
/* Reset and clock registers */
#define REG_RC_RESET				0x09
#define  REG_RC_RESET_SOFT_RESET		BIT(0)
#define REG_RC_LVDS_PLL				0x0a
#define  REG_RC_LVDS_PLL_PLL_EN_STAT		BIT(7)
#define  REG_RC_LVDS_PLL_LVDS_CLK_RANGE(n)	(((n) & 0x7) << 1)
#define  REG_RC_LVDS_PLL_HS_CLK_SRC_DPHY	BIT(0)
#define REG_RC_DSI_CLK				0x0b
#define  REG_RC_DSI_CLK_DSI_CLK_DIVIDER(n)	(((n) & 0x1f) << 3)
#define  REG_RC_DSI_CLK_REFCLK_MULTIPLIER(n)	((n) & 0x3)
#define REG_RC_PLL_EN				0x0d
#define  REG_RC_PLL_EN_PLL_EN			BIT(0)
/* DSI registers */
#define REG_DSI_LANE				0x10
#define  REG_DSI_LANE_LEFT_RIGHT_PIXELS		BIT(7)	/* DSI85-only */
#define  REG_DSI_LANE_DSI_CHANNEL_MODE_DUAL	0	/* DSI85-only */
#define  REG_DSI_LANE_DSI_CHANNEL_MODE_2SINGLE	BIT(6)	/* DSI85-only */
#define  REG_DSI_LANE_DSI_CHANNEL_MODE_SINGLE	BIT(5)
#define  REG_DSI_LANE_CHA_DSI_LANES(n)		(((n) & 0x3) << 3)
#define  REG_DSI_LANE_CHB_DSI_LANES(n)		(((n) & 0x3) << 1)
#define  REG_DSI_LANE_SOT_ERR_TOL_DIS		BIT(0)
#define REG_DSI_EQ				0x11
#define  REG_DSI_EQ_CHA_DSI_DATA_EQ(n)		(((n) & 0x3) << 6)
#define  REG_DSI_EQ_CHA_DSI_CLK_EQ(n)		(((n) & 0x3) << 2)
#define REG_DSI_CLK				0x12
#define  REG_DSI_CLK_CHA_DSI_CLK_RANGE(n)	((n) & 0xff)
/* LVDS registers */
#define REG_LVDS_FMT				0x18
#define  REG_LVDS_FMT_DE_NEG_POLARITY		BIT(7)
#define  REG_LVDS_FMT_HS_NEG_POLARITY		BIT(6)
#define  REG_LVDS_FMT_VS_NEG_POLARITY		BIT(5)
#define  REG_LVDS_FMT_LVDS_LINK_CFG		BIT(4)	/* 0:AB 1:A-only */
#define  REG_LVDS_FMT_CHA_24BPP_MODE		BIT(3)
#define  REG_LVDS_FMT_CHB_24BPP_MODE		BIT(2)
#define  REG_LVDS_FMT_CHA_24BPP_FORMAT1		BIT(1)
#define  REG_LVDS_FMT_CHB_24BPP_FORMAT1		BIT(0)
#define REG_LVDS_VCOM				0x19
#define  REG_LVDS_VCOM_CHA_LVDS_VOCM		BIT(6)
#define  REG_LVDS_VCOM_CHB_LVDS_VOCM		BIT(4)
#define  REG_LVDS_VCOM_CHA_LVDS_VOD_SWING(n)	(((n) & 0x3) << 2)
#define  REG_LVDS_VCOM_CHB_LVDS_VOD_SWING(n)	((n) & 0x3)
#define REG_LVDS_LANE				0x1a
#define  REG_LVDS_LANE_EVEN_ODD_SWAP		BIT(6)
#define  REG_LVDS_LANE_CHA_REVERSE_LVDS		BIT(5)
#define  REG_LVDS_LANE_CHB_REVERSE_LVDS		BIT(4)
#define  REG_LVDS_LANE_CHA_LVDS_TERM		BIT(1)
#define  REG_LVDS_LANE_CHB_LVDS_TERM		BIT(0)
#define REG_LVDS_CM				0x1b
#define  REG_LVDS_CM_CHA_LVDS_CM_ADJUST(n)	(((n) & 0x3) << 4)
#define  REG_LVDS_CM_CHB_LVDS_CM_ADJUST(n)	((n) & 0x3)
/* Video registers */
#define REG_VID_CHA_ACTIVE_LINE_LENGTH_LOW	0x20
#define REG_VID_CHA_ACTIVE_LINE_LENGTH_HIGH	0x21
#define REG_VID_CHA_VERTICAL_DISPLAY_SIZE_LOW	0x24
#define REG_VID_CHA_VERTICAL_DISPLAY_SIZE_HIGH	0x25
#define REG_VID_CHA_SYNC_DELAY_LOW		0x28
#define REG_VID_CHA_SYNC_DELAY_HIGH		0x29
#define REG_VID_CHA_HSYNC_PULSE_WIDTH_LOW	0x2c
#define REG_VID_CHA_HSYNC_PULSE_WIDTH_HIGH	0x2d
#define REG_VID_CHA_VSYNC_PULSE_WIDTH_LOW	0x30
#define REG_VID_CHA_VSYNC_PULSE_WIDTH_HIGH	0x31
#define REG_VID_CHA_HORIZONTAL_BACK_PORCH	0x34
#define REG_VID_CHA_VERTICAL_BACK_PORCH		0x36
#define REG_VID_CHA_HORIZONTAL_FRONT_PORCH	0x38
#define REG_VID_CHA_VERTICAL_FRONT_PORCH	0x3a
#define REG_VID_CHA_TEST_PATTERN		0x3c
/* IRQ registers */
#define REG_IRQ_GLOBAL				0xe0
#define  REG_IRQ_GLOBAL_IRQ_EN			BIT(0)
#define REG_IRQ_EN				0xe1
#define  REG_IRQ_EN_CHA_SYNCH_ERR_EN		BIT(7)
#define  REG_IRQ_EN_CHA_CRC_ERR_EN		BIT(6)
#define  REG_IRQ_EN_CHA_UNC_ECC_ERR_EN		BIT(5)
#define  REG_IRQ_EN_CHA_COR_ECC_ERR_EN		BIT(4)
#define  REG_IRQ_EN_CHA_LLP_ERR_EN		BIT(3)
#define  REG_IRQ_EN_CHA_SOT_BIT_ERR_EN		BIT(2)
#define  REG_IRQ_EN_CHA_PLL_UNLOCK_EN		BIT(0)
#define REG_IRQ_STAT				0xe5
#define  REG_IRQ_STAT_CHA_SYNCH_ERR		BIT(7)
#define  REG_IRQ_STAT_CHA_CRC_ERR		BIT(6)
#define  REG_IRQ_STAT_CHA_UNC_ECC_ERR		BIT(5)
#define  REG_IRQ_STAT_CHA_COR_ECC_ERR		BIT(4)
#define  REG_IRQ_STAT_CHA_LLP_ERR		BIT(3)
#define  REG_IRQ_STAT_CHA_SOT_BIT_ERR		BIT(2)
#define  REG_IRQ_STAT_CHA_PLL_UNLOCK		BIT(0)

enum sn65dsi83_model {
	MODEL_SN65DSI83,
	MODEL_SN65DSI84,
};

struct sn65dsi83 {
	struct drm_bridge		bridge;
	struct device			*dev;
	struct regmap			*regmap;
	struct mipi_dsi_device		*dsi;
	struct drm_bridge		*panel_bridge;
	struct gpio_desc		*enable_gpio;
<<<<<<< HEAD
	int				dsi_lanes;
	unsigned int			mode_flags;
=======
	struct regulator		*vcc;
>>>>>>> 29549c70
	bool				lvds_dual_link;
	bool				lvds_dual_link_even_odd_swap;
};

static const struct regmap_range sn65dsi83_readable_ranges[] = {
	regmap_reg_range(REG_ID(0), REG_ID(8)),
	regmap_reg_range(REG_RC_LVDS_PLL, REG_RC_DSI_CLK),
	regmap_reg_range(REG_RC_PLL_EN, REG_RC_PLL_EN),
	regmap_reg_range(REG_DSI_LANE, REG_DSI_CLK),
	regmap_reg_range(REG_LVDS_FMT, REG_LVDS_CM),
	regmap_reg_range(REG_VID_CHA_ACTIVE_LINE_LENGTH_LOW,
			 REG_VID_CHA_ACTIVE_LINE_LENGTH_HIGH),
	regmap_reg_range(REG_VID_CHA_VERTICAL_DISPLAY_SIZE_LOW,
			 REG_VID_CHA_VERTICAL_DISPLAY_SIZE_HIGH),
	regmap_reg_range(REG_VID_CHA_SYNC_DELAY_LOW,
			 REG_VID_CHA_SYNC_DELAY_HIGH),
	regmap_reg_range(REG_VID_CHA_HSYNC_PULSE_WIDTH_LOW,
			 REG_VID_CHA_HSYNC_PULSE_WIDTH_HIGH),
	regmap_reg_range(REG_VID_CHA_VSYNC_PULSE_WIDTH_LOW,
			 REG_VID_CHA_VSYNC_PULSE_WIDTH_HIGH),
	regmap_reg_range(REG_VID_CHA_HORIZONTAL_BACK_PORCH,
			 REG_VID_CHA_HORIZONTAL_BACK_PORCH),
	regmap_reg_range(REG_VID_CHA_VERTICAL_BACK_PORCH,
			 REG_VID_CHA_VERTICAL_BACK_PORCH),
	regmap_reg_range(REG_VID_CHA_HORIZONTAL_FRONT_PORCH,
			 REG_VID_CHA_HORIZONTAL_FRONT_PORCH),
	regmap_reg_range(REG_VID_CHA_VERTICAL_FRONT_PORCH,
			 REG_VID_CHA_VERTICAL_FRONT_PORCH),
	regmap_reg_range(REG_VID_CHA_TEST_PATTERN, REG_VID_CHA_TEST_PATTERN),
	regmap_reg_range(REG_IRQ_GLOBAL, REG_IRQ_EN),
	regmap_reg_range(REG_IRQ_STAT, REG_IRQ_STAT),
};

static const struct regmap_access_table sn65dsi83_readable_table = {
	.yes_ranges = sn65dsi83_readable_ranges,
	.n_yes_ranges = ARRAY_SIZE(sn65dsi83_readable_ranges),
};

static const struct regmap_range sn65dsi83_writeable_ranges[] = {
	regmap_reg_range(REG_RC_RESET, REG_RC_DSI_CLK),
	regmap_reg_range(REG_RC_PLL_EN, REG_RC_PLL_EN),
	regmap_reg_range(REG_DSI_LANE, REG_DSI_CLK),
	regmap_reg_range(REG_LVDS_FMT, REG_LVDS_CM),
	regmap_reg_range(REG_VID_CHA_ACTIVE_LINE_LENGTH_LOW,
			 REG_VID_CHA_ACTIVE_LINE_LENGTH_HIGH),
	regmap_reg_range(REG_VID_CHA_VERTICAL_DISPLAY_SIZE_LOW,
			 REG_VID_CHA_VERTICAL_DISPLAY_SIZE_HIGH),
	regmap_reg_range(REG_VID_CHA_SYNC_DELAY_LOW,
			 REG_VID_CHA_SYNC_DELAY_HIGH),
	regmap_reg_range(REG_VID_CHA_HSYNC_PULSE_WIDTH_LOW,
			 REG_VID_CHA_HSYNC_PULSE_WIDTH_HIGH),
	regmap_reg_range(REG_VID_CHA_VSYNC_PULSE_WIDTH_LOW,
			 REG_VID_CHA_VSYNC_PULSE_WIDTH_HIGH),
	regmap_reg_range(REG_VID_CHA_HORIZONTAL_BACK_PORCH,
			 REG_VID_CHA_HORIZONTAL_BACK_PORCH),
	regmap_reg_range(REG_VID_CHA_VERTICAL_BACK_PORCH,
			 REG_VID_CHA_VERTICAL_BACK_PORCH),
	regmap_reg_range(REG_VID_CHA_HORIZONTAL_FRONT_PORCH,
			 REG_VID_CHA_HORIZONTAL_FRONT_PORCH),
	regmap_reg_range(REG_VID_CHA_VERTICAL_FRONT_PORCH,
			 REG_VID_CHA_VERTICAL_FRONT_PORCH),
	regmap_reg_range(REG_VID_CHA_TEST_PATTERN, REG_VID_CHA_TEST_PATTERN),
	regmap_reg_range(REG_IRQ_GLOBAL, REG_IRQ_EN),
	regmap_reg_range(REG_IRQ_STAT, REG_IRQ_STAT),
};

static const struct regmap_access_table sn65dsi83_writeable_table = {
	.yes_ranges = sn65dsi83_writeable_ranges,
	.n_yes_ranges = ARRAY_SIZE(sn65dsi83_writeable_ranges),
};

static const struct regmap_range sn65dsi83_volatile_ranges[] = {
	regmap_reg_range(REG_RC_RESET, REG_RC_RESET),
	regmap_reg_range(REG_RC_LVDS_PLL, REG_RC_LVDS_PLL),
	regmap_reg_range(REG_IRQ_STAT, REG_IRQ_STAT),
};

static const struct regmap_access_table sn65dsi83_volatile_table = {
	.yes_ranges = sn65dsi83_volatile_ranges,
	.n_yes_ranges = ARRAY_SIZE(sn65dsi83_volatile_ranges),
};

static const struct regmap_config sn65dsi83_regmap_config = {
	.reg_bits = 8,
	.val_bits = 8,
	.rd_table = &sn65dsi83_readable_table,
	.wr_table = &sn65dsi83_writeable_table,
	.volatile_table = &sn65dsi83_volatile_table,
	.cache_type = REGCACHE_RBTREE,
	.max_register = REG_IRQ_STAT,
};

static struct sn65dsi83 *bridge_to_sn65dsi83(struct drm_bridge *bridge)
{
	return container_of(bridge, struct sn65dsi83, bridge);
}

static int sn65dsi83_attach(struct drm_bridge *bridge,
			    enum drm_bridge_attach_flags flags)
{
	struct sn65dsi83 *ctx = bridge_to_sn65dsi83(bridge);
<<<<<<< HEAD
	struct device *dev = ctx->dev;
	struct mipi_dsi_device *dsi;
	struct mipi_dsi_host *host;
	int ret = 0;

	const struct mipi_dsi_device_info info = {
		.type = "sn65dsi83",
		.channel = 0,
		.node = NULL,
	};

	host = of_find_mipi_dsi_host_by_node(ctx->host_node);
	if (!host) {
		dev_err(dev, "failed to find dsi host\n");
		return -EPROBE_DEFER;
	}

	dsi = mipi_dsi_device_register_full(host, &info);
	if (IS_ERR(dsi)) {
		return dev_err_probe(dev, PTR_ERR(dsi),
				     "failed to create dsi device\n");
	}

	ctx->dsi = dsi;

	dsi->lanes = ctx->dsi_lanes;
	dsi->format = MIPI_DSI_FMT_RGB888;
	dsi->mode_flags = ctx->mode_flags;

	ret = mipi_dsi_attach(dsi);
	if (ret < 0) {
		dev_err(dev, "failed to attach dsi to host\n");
		goto err_dsi_attach;
	}
=======
>>>>>>> 29549c70

	return drm_bridge_attach(bridge->encoder, ctx->panel_bridge,
				 &ctx->bridge, flags);
}

static void sn65dsi83_detach(struct drm_bridge *bridge)
{
	struct sn65dsi83 *ctx = bridge_to_sn65dsi83(bridge);

	if (!ctx->dsi)
		return;

	ctx->dsi = NULL;
}

static u8 sn65dsi83_get_lvds_range(struct sn65dsi83 *ctx,
				   const struct drm_display_mode *mode)
{
	/*
	 * The encoding of the LVDS_CLK_RANGE is as follows:
	 * 000 - 25 MHz <= LVDS_CLK < 37.5 MHz
	 * 001 - 37.5 MHz <= LVDS_CLK < 62.5 MHz
	 * 010 - 62.5 MHz <= LVDS_CLK < 87.5 MHz
	 * 011 - 87.5 MHz <= LVDS_CLK < 112.5 MHz
	 * 100 - 112.5 MHz <= LVDS_CLK < 137.5 MHz
	 * 101 - 137.5 MHz <= LVDS_CLK <= 154 MHz
	 * which is a range of 12.5MHz..162.5MHz in 50MHz steps, except that
	 * the ends of the ranges are clamped to the supported range. Since
	 * sn65dsi83_mode_valid() already filters the valid modes and limits
	 * the clock to 25..154 MHz, the range calculation can be simplified
	 * as follows:
	 */
	int mode_clock = mode->clock;

	if (ctx->lvds_dual_link)
		mode_clock /= 2;

	return (mode_clock - 12500) / 25000;
}

static u8 sn65dsi83_get_dsi_range(struct sn65dsi83 *ctx,
				  const struct drm_display_mode *mode)
{
	/*
	 * The encoding of the CHA_DSI_CLK_RANGE is as follows:
	 * 0x00 through 0x07 - Reserved
	 * 0x08 - 40 <= DSI_CLK < 45 MHz
	 * 0x09 - 45 <= DSI_CLK < 50 MHz
	 * ...
	 * 0x63 - 495 <= DSI_CLK < 500 MHz
	 * 0x64 - 500 MHz
	 * 0x65 through 0xFF - Reserved
	 * which is DSI clock in 5 MHz steps, clamped to 40..500 MHz.
	 * The DSI clock are calculated as:
	 *  DSI_CLK = mode clock * bpp / dsi_data_lanes / 2
	 * the 2 is there because the bus is DDR.
	 */
	return DIV_ROUND_UP(clamp((unsigned int)mode->clock *
			    mipi_dsi_pixel_format_to_bpp(ctx->dsi->format) /
			    ctx->dsi->lanes / 2, 40000U, 500000U), 5000U);
}

static u8 sn65dsi83_get_dsi_div(struct sn65dsi83 *ctx)
{
	/* The divider is (DSI_CLK / LVDS_CLK) - 1, which really is: */
	unsigned int dsi_div = mipi_dsi_pixel_format_to_bpp(ctx->dsi->format);

	dsi_div /= ctx->dsi->lanes;

	if (!ctx->lvds_dual_link)
		dsi_div /= 2;

	return dsi_div - 1;
}

static void sn65dsi83_atomic_enable(struct drm_bridge *bridge,
				    struct drm_bridge_state *old_bridge_state)
{
	struct sn65dsi83 *ctx = bridge_to_sn65dsi83(bridge);
	struct drm_atomic_state *state = old_bridge_state->base.state;
	const struct drm_bridge_state *bridge_state;
	const struct drm_crtc_state *crtc_state;
	const struct drm_display_mode *mode;
	struct drm_connector *connector;
	struct drm_crtc *crtc;
	bool lvds_format_24bpp;
	bool lvds_format_jeida;
	unsigned int pval;
	__le16 le16val;
	u16 val;
	int ret;

	ret = regulator_enable(ctx->vcc);
	if (ret) {
		dev_err(ctx->dev, "Failed to enable vcc: %d\n", ret);
		return;
	}

	/* Deassert reset */
	gpiod_set_value_cansleep(ctx->enable_gpio, 1);
	usleep_range(1000, 1100);

	/* Get the LVDS format from the bridge state. */
	bridge_state = drm_atomic_get_new_bridge_state(state, bridge);

	switch (bridge_state->output_bus_cfg.format) {
	case MEDIA_BUS_FMT_RGB666_1X7X3_SPWG:
		lvds_format_24bpp = false;
		lvds_format_jeida = true;
		break;
	case MEDIA_BUS_FMT_RGB888_1X7X4_JEIDA:
		lvds_format_24bpp = true;
		lvds_format_jeida = true;
		break;
	case MEDIA_BUS_FMT_RGB888_1X7X4_SPWG:
		lvds_format_24bpp = true;
		lvds_format_jeida = false;
		break;
	default:
		/*
		 * Some bridges still don't set the correct
		 * LVDS bus pixel format, use SPWG24 default
		 * format until those are fixed.
		 */
		lvds_format_24bpp = true;
		lvds_format_jeida = false;
		dev_warn(ctx->dev,
			 "Unsupported LVDS bus format 0x%04x, please check output bridge driver. Falling back to SPWG24.\n",
			 bridge_state->output_bus_cfg.format);
		break;
	}

	/*
	 * Retrieve the CRTC adjusted mode. This requires a little dance to go
	 * from the bridge to the encoder, to the connector and to the CRTC.
	 */
	connector = drm_atomic_get_new_connector_for_encoder(state,
							     bridge->encoder);
	crtc = drm_atomic_get_new_connector_state(state, connector)->crtc;
	crtc_state = drm_atomic_get_new_crtc_state(state, crtc);
	mode = &crtc_state->adjusted_mode;

	/* Clear reset, disable PLL */
	regmap_write(ctx->regmap, REG_RC_RESET, 0x00);
	regmap_write(ctx->regmap, REG_RC_PLL_EN, 0x00);

	/* Reference clock derived from DSI link clock. */
	regmap_write(ctx->regmap, REG_RC_LVDS_PLL,
		     REG_RC_LVDS_PLL_LVDS_CLK_RANGE(sn65dsi83_get_lvds_range(ctx, mode)) |
		     REG_RC_LVDS_PLL_HS_CLK_SRC_DPHY);
	regmap_write(ctx->regmap, REG_DSI_CLK,
		     REG_DSI_CLK_CHA_DSI_CLK_RANGE(sn65dsi83_get_dsi_range(ctx, mode)));
	regmap_write(ctx->regmap, REG_RC_DSI_CLK,
		     REG_RC_DSI_CLK_DSI_CLK_DIVIDER(sn65dsi83_get_dsi_div(ctx)));

	/* Set number of DSI lanes and LVDS link config. */
	regmap_write(ctx->regmap, REG_DSI_LANE,
		     REG_DSI_LANE_DSI_CHANNEL_MODE_SINGLE |
		     REG_DSI_LANE_CHA_DSI_LANES(~(ctx->dsi->lanes - 1)) |
		     /* CHB is DSI85-only, set to default on DSI83/DSI84 */
		     REG_DSI_LANE_CHB_DSI_LANES(3));
	/* No equalization. */
	regmap_write(ctx->regmap, REG_DSI_EQ, 0x00);

	/* Set up sync signal polarity. */
	val = (mode->flags & DRM_MODE_FLAG_NHSYNC ?
	       REG_LVDS_FMT_HS_NEG_POLARITY : 0) |
	      (mode->flags & DRM_MODE_FLAG_NVSYNC ?
	       REG_LVDS_FMT_VS_NEG_POLARITY : 0);

	/* Set up bits-per-pixel, 18bpp or 24bpp. */
	if (lvds_format_24bpp) {
		val |= REG_LVDS_FMT_CHA_24BPP_MODE;
		if (ctx->lvds_dual_link)
			val |= REG_LVDS_FMT_CHB_24BPP_MODE;
	}

	/* Set up LVDS format, JEIDA/Format 1 or SPWG/Format 2 */
	if (lvds_format_jeida) {
		val |= REG_LVDS_FMT_CHA_24BPP_FORMAT1;
		if (ctx->lvds_dual_link)
			val |= REG_LVDS_FMT_CHB_24BPP_FORMAT1;
	}

	/* Set up LVDS output config (DSI84,DSI85) */
	if (!ctx->lvds_dual_link)
		val |= REG_LVDS_FMT_LVDS_LINK_CFG;

	regmap_write(ctx->regmap, REG_LVDS_FMT, val);
	regmap_write(ctx->regmap, REG_LVDS_VCOM, 0x05);
	regmap_write(ctx->regmap, REG_LVDS_LANE,
		     (ctx->lvds_dual_link_even_odd_swap ?
		      REG_LVDS_LANE_EVEN_ODD_SWAP : 0) |
		     REG_LVDS_LANE_CHA_LVDS_TERM |
		     REG_LVDS_LANE_CHB_LVDS_TERM);
	regmap_write(ctx->regmap, REG_LVDS_CM, 0x00);

	le16val = cpu_to_le16(mode->hdisplay);
	regmap_bulk_write(ctx->regmap, REG_VID_CHA_ACTIVE_LINE_LENGTH_LOW,
			  &le16val, 2);
	le16val = cpu_to_le16(mode->vdisplay);
	regmap_bulk_write(ctx->regmap, REG_VID_CHA_VERTICAL_DISPLAY_SIZE_LOW,
			  &le16val, 2);
	/* 32 + 1 pixel clock to ensure proper operation */
	le16val = cpu_to_le16(32 + 1);
	regmap_bulk_write(ctx->regmap, REG_VID_CHA_SYNC_DELAY_LOW, &le16val, 2);
	le16val = cpu_to_le16(mode->hsync_end - mode->hsync_start);
	regmap_bulk_write(ctx->regmap, REG_VID_CHA_HSYNC_PULSE_WIDTH_LOW,
			  &le16val, 2);
	le16val = cpu_to_le16(mode->vsync_end - mode->vsync_start);
	regmap_bulk_write(ctx->regmap, REG_VID_CHA_VSYNC_PULSE_WIDTH_LOW,
			  &le16val, 2);
	regmap_write(ctx->regmap, REG_VID_CHA_HORIZONTAL_BACK_PORCH,
		     mode->htotal - mode->hsync_end);
	regmap_write(ctx->regmap, REG_VID_CHA_VERTICAL_BACK_PORCH,
		     mode->vtotal - mode->vsync_end);
	regmap_write(ctx->regmap, REG_VID_CHA_HORIZONTAL_FRONT_PORCH,
		     mode->hsync_start - mode->hdisplay);
	regmap_write(ctx->regmap, REG_VID_CHA_VERTICAL_FRONT_PORCH,
		     mode->vsync_start - mode->vdisplay);
	regmap_write(ctx->regmap, REG_VID_CHA_TEST_PATTERN, 0x00);

	/* Enable PLL */
	regmap_write(ctx->regmap, REG_RC_PLL_EN, REG_RC_PLL_EN_PLL_EN);
	usleep_range(3000, 4000);
	ret = regmap_read_poll_timeout(ctx->regmap, REG_RC_LVDS_PLL, pval,
				       pval & REG_RC_LVDS_PLL_PLL_EN_STAT,
				       1000, 100000);
	if (ret) {
		dev_err(ctx->dev, "failed to lock PLL, ret=%i\n", ret);
		/* On failure, disable PLL again and exit. */
		regmap_write(ctx->regmap, REG_RC_PLL_EN, 0x00);
		return;
	}

	/* Trigger reset after CSR register update. */
	regmap_write(ctx->regmap, REG_RC_RESET, REG_RC_RESET_SOFT_RESET);

	/* Clear all errors that got asserted during initialization. */
	regmap_read(ctx->regmap, REG_IRQ_STAT, &pval);
	regmap_write(ctx->regmap, REG_IRQ_STAT, pval);

	usleep_range(10000, 12000);
	regmap_read(ctx->regmap, REG_IRQ_STAT, &pval);
	if (pval)
		dev_err(ctx->dev, "Unexpected link status 0x%02x\n", pval);
}

static void sn65dsi83_atomic_disable(struct drm_bridge *bridge,
				     struct drm_bridge_state *old_bridge_state)
{
	struct sn65dsi83 *ctx = bridge_to_sn65dsi83(bridge);
	int ret;

	/* Put the chip in reset, pull EN line low, and assure 10ms reset low timing. */
	gpiod_set_value_cansleep(ctx->enable_gpio, 0);
	usleep_range(10000, 11000);

	ret = regulator_disable(ctx->vcc);
	if (ret)
		dev_err(ctx->dev, "Failed to disable vcc: %d\n", ret);

	regcache_mark_dirty(ctx->regmap);
}

static enum drm_mode_status
sn65dsi83_mode_valid(struct drm_bridge *bridge,
		     const struct drm_display_info *info,
		     const struct drm_display_mode *mode)
{
	/* LVDS output clock range 25..154 MHz */
	if (mode->clock < 25000)
		return MODE_CLOCK_LOW;
	if (mode->clock > 154000)
		return MODE_CLOCK_HIGH;

	return MODE_OK;
}

#define MAX_INPUT_SEL_FORMATS	1

static u32 *
sn65dsi83_atomic_get_input_bus_fmts(struct drm_bridge *bridge,
				    struct drm_bridge_state *bridge_state,
				    struct drm_crtc_state *crtc_state,
				    struct drm_connector_state *conn_state,
				    u32 output_fmt,
				    unsigned int *num_input_fmts)
{
	u32 *input_fmts;

	*num_input_fmts = 0;

	input_fmts = kcalloc(MAX_INPUT_SEL_FORMATS, sizeof(*input_fmts),
			     GFP_KERNEL);
	if (!input_fmts)
		return NULL;

	/* This is the DSI-end bus format */
	input_fmts[0] = MEDIA_BUS_FMT_RGB888_1X24;
	*num_input_fmts = 1;

	return input_fmts;
}

static const struct drm_bridge_funcs sn65dsi83_funcs = {
	.attach			= sn65dsi83_attach,
	.detach			= sn65dsi83_detach,
	.atomic_enable		= sn65dsi83_atomic_enable,
	.atomic_disable		= sn65dsi83_atomic_disable,
	.mode_valid		= sn65dsi83_mode_valid,

	.atomic_duplicate_state = drm_atomic_helper_bridge_duplicate_state,
	.atomic_destroy_state = drm_atomic_helper_bridge_destroy_state,
	.atomic_reset = drm_atomic_helper_bridge_reset,
	.atomic_get_input_bus_fmts = sn65dsi83_atomic_get_input_bus_fmts,
};

static int sn65dsi83_parse_dt(struct sn65dsi83 *ctx, enum sn65dsi83_model model)
{
	struct drm_bridge *panel_bridge;
	struct device *dev = ctx->dev;
<<<<<<< HEAD
	struct device_node *endpoint;
	struct drm_panel *panel;
	int ret;

	/* Use custom mipi mode flags if provided */
	ctx->mode_flags = MIPI_DSI_MODE_VIDEO | MIPI_DSI_MODE_VIDEO_BURST;
	of_property_read_u32(dev->of_node, "digi,mipi-mode-flags", &ctx->mode_flags);

	endpoint = of_graph_get_endpoint_by_regs(dev->of_node, 0, 0);
	ctx->dsi_lanes = of_property_count_u32_elems(endpoint, "data-lanes");
	ctx->host_node = of_graph_get_remote_port_parent(endpoint);
	of_node_put(endpoint);

	if (ctx->dsi_lanes <= 0 || ctx->dsi_lanes > 4) {
		ret = -EINVAL;
		goto err_put_node;
	}
	if (!ctx->host_node) {
		ret = -ENODEV;
		goto err_put_node;
	}
=======
>>>>>>> 29549c70

	ctx->lvds_dual_link = false;
	ctx->lvds_dual_link_even_odd_swap = false;
	if (model != MODEL_SN65DSI83) {
		struct device_node *port2, *port3;
		int dual_link;

		port2 = of_graph_get_port_by_id(dev->of_node, 2);
		port3 = of_graph_get_port_by_id(dev->of_node, 3);
		dual_link = drm_of_lvds_get_dual_link_pixel_order(port2, port3);
		of_node_put(port2);
		of_node_put(port3);

		if (dual_link == DRM_LVDS_DUAL_LINK_ODD_EVEN_PIXELS) {
			ctx->lvds_dual_link = true;
			/* Odd pixels to LVDS Channel A, even pixels to B */
			ctx->lvds_dual_link_even_odd_swap = false;
		} else if (dual_link == DRM_LVDS_DUAL_LINK_EVEN_ODD_PIXELS) {
			ctx->lvds_dual_link = true;
			/* Even pixels to LVDS Channel A, odd pixels to B */
			ctx->lvds_dual_link_even_odd_swap = true;
		}
	}

<<<<<<< HEAD
	ret = drm_of_find_panel_or_bridge(dev->of_node, 2, 0, &panel, &panel_bridge);
	if (ret < 0)
		goto err_put_node;
	if (panel) {
		panel_bridge = devm_drm_panel_bridge_add(dev, panel);
		if (IS_ERR(panel_bridge)) {
			ret = PTR_ERR(panel_bridge);
			goto err_put_node;
		}
	}
=======
	panel_bridge = devm_drm_of_get_bridge(dev, dev->of_node, 2, 0);
	if (IS_ERR(panel_bridge))
		return PTR_ERR(panel_bridge);
>>>>>>> 29549c70

	ctx->panel_bridge = panel_bridge;

	ctx->vcc = devm_regulator_get(dev, "vcc");
	if (IS_ERR(ctx->vcc))
		return dev_err_probe(dev, PTR_ERR(ctx->vcc),
				     "Failed to get supply 'vcc'\n");

	return 0;
}

static int sn65dsi83_host_attach(struct sn65dsi83 *ctx)
{
	struct device *dev = ctx->dev;
	struct device_node *host_node;
	struct device_node *endpoint;
	struct mipi_dsi_device *dsi;
	struct mipi_dsi_host *host;
	const struct mipi_dsi_device_info info = {
		.type = "sn65dsi83",
		.channel = 0,
		.node = NULL,
	};
	int dsi_lanes, ret;

	endpoint = of_graph_get_endpoint_by_regs(dev->of_node, 0, -1);
	dsi_lanes = drm_of_get_data_lanes_count(endpoint, 1, 4);
	host_node = of_graph_get_remote_port_parent(endpoint);
	host = of_find_mipi_dsi_host_by_node(host_node);
	of_node_put(host_node);
	of_node_put(endpoint);

	if (!host)
		return -EPROBE_DEFER;

	if (dsi_lanes < 0)
		return dsi_lanes;

	dsi = devm_mipi_dsi_device_register_full(dev, host, &info);
	if (IS_ERR(dsi))
		return dev_err_probe(dev, PTR_ERR(dsi),
				     "failed to create dsi device\n");

	ctx->dsi = dsi;

	dsi->lanes = dsi_lanes;
	dsi->format = MIPI_DSI_FMT_RGB888;
	dsi->mode_flags = MIPI_DSI_MODE_VIDEO | MIPI_DSI_MODE_VIDEO_BURST;

	ret = devm_mipi_dsi_attach(dev, dsi);
	if (ret < 0) {
		dev_err(dev, "failed to attach dsi to host: %d\n", ret);
		return ret;
	}

	return 0;

err_put_node:
	of_node_put(ctx->host_node);
	return ret;
}

static int sn65dsi83_probe(struct i2c_client *client,
			   const struct i2c_device_id *id)
{
	struct device *dev = &client->dev;
	enum sn65dsi83_model model;
	struct sn65dsi83 *ctx;
	int ret;

	ctx = devm_kzalloc(dev, sizeof(*ctx), GFP_KERNEL);
	if (!ctx)
		return -ENOMEM;

	ctx->dev = dev;

	if (dev->of_node) {
		model = (enum sn65dsi83_model)(uintptr_t)
			of_device_get_match_data(dev);
	} else {
		model = id->driver_data;
	}

	/* Put the chip in reset, pull EN line low, and assure 10ms reset low timing. */
	ctx->enable_gpio = devm_gpiod_get_optional(ctx->dev, "enable",
						   GPIOD_OUT_LOW);
	if (IS_ERR(ctx->enable_gpio))
		return dev_err_probe(dev, PTR_ERR(ctx->enable_gpio), "failed to get enable GPIO\n");

	usleep_range(10000, 11000);

	ret = sn65dsi83_parse_dt(ctx, model);
	if (ret)
		return ret;

	ctx->regmap = devm_regmap_init_i2c(client, &sn65dsi83_regmap_config);
<<<<<<< HEAD
	if (IS_ERR(ctx->regmap)) {
		ret = PTR_ERR(ctx->regmap);
		goto err_put_node;
	}
=======
	if (IS_ERR(ctx->regmap))
		return dev_err_probe(dev, PTR_ERR(ctx->regmap), "failed to get regmap\n");
>>>>>>> 29549c70

	dev_set_drvdata(dev, ctx);
	i2c_set_clientdata(client, ctx);

	ctx->bridge.funcs = &sn65dsi83_funcs;
	ctx->bridge.of_node = dev->of_node;
	drm_bridge_add(&ctx->bridge);

	ret = sn65dsi83_host_attach(ctx);
	if (ret)
		goto err_remove_bridge;

	return 0;

<<<<<<< HEAD
err_put_node:
	of_node_put(ctx->host_node);
=======
err_remove_bridge:
	drm_bridge_remove(&ctx->bridge);
>>>>>>> 29549c70
	return ret;
}

static void sn65dsi83_remove(struct i2c_client *client)
{
	struct sn65dsi83 *ctx = i2c_get_clientdata(client);

	drm_bridge_remove(&ctx->bridge);
}

static struct i2c_device_id sn65dsi83_id[] = {
	{ "ti,sn65dsi83", MODEL_SN65DSI83 },
	{ "ti,sn65dsi84", MODEL_SN65DSI84 },
	{},
};
MODULE_DEVICE_TABLE(i2c, sn65dsi83_id);

static const struct of_device_id sn65dsi83_match_table[] = {
	{ .compatible = "ti,sn65dsi83", .data = (void *)MODEL_SN65DSI83 },
	{ .compatible = "ti,sn65dsi84", .data = (void *)MODEL_SN65DSI84 },
	{},
};
MODULE_DEVICE_TABLE(of, sn65dsi83_match_table);

static struct i2c_driver sn65dsi83_driver = {
	.probe = sn65dsi83_probe,
	.remove = sn65dsi83_remove,
	.id_table = sn65dsi83_id,
	.driver = {
		.name = "sn65dsi83",
		.of_match_table = sn65dsi83_match_table,
	},
};
module_i2c_driver(sn65dsi83_driver);

MODULE_AUTHOR("Marek Vasut <marex@denx.de>");
MODULE_DESCRIPTION("TI SN65DSI83 DSI to LVDS bridge driver");
MODULE_LICENSE("GPL v2");<|MERGE_RESOLUTION|>--- conflicted
+++ resolved
@@ -144,12 +144,8 @@
 	struct mipi_dsi_device		*dsi;
 	struct drm_bridge		*panel_bridge;
 	struct gpio_desc		*enable_gpio;
-<<<<<<< HEAD
-	int				dsi_lanes;
 	unsigned int			mode_flags;
-=======
 	struct regulator		*vcc;
->>>>>>> 29549c70
 	bool				lvds_dual_link;
 	bool				lvds_dual_link_even_odd_swap;
 };
@@ -251,43 +247,6 @@
 			    enum drm_bridge_attach_flags flags)
 {
 	struct sn65dsi83 *ctx = bridge_to_sn65dsi83(bridge);
-<<<<<<< HEAD
-	struct device *dev = ctx->dev;
-	struct mipi_dsi_device *dsi;
-	struct mipi_dsi_host *host;
-	int ret = 0;
-
-	const struct mipi_dsi_device_info info = {
-		.type = "sn65dsi83",
-		.channel = 0,
-		.node = NULL,
-	};
-
-	host = of_find_mipi_dsi_host_by_node(ctx->host_node);
-	if (!host) {
-		dev_err(dev, "failed to find dsi host\n");
-		return -EPROBE_DEFER;
-	}
-
-	dsi = mipi_dsi_device_register_full(host, &info);
-	if (IS_ERR(dsi)) {
-		return dev_err_probe(dev, PTR_ERR(dsi),
-				     "failed to create dsi device\n");
-	}
-
-	ctx->dsi = dsi;
-
-	dsi->lanes = ctx->dsi_lanes;
-	dsi->format = MIPI_DSI_FMT_RGB888;
-	dsi->mode_flags = ctx->mode_flags;
-
-	ret = mipi_dsi_attach(dsi);
-	if (ret < 0) {
-		dev_err(dev, "failed to attach dsi to host\n");
-		goto err_dsi_attach;
-	}
-=======
->>>>>>> 29549c70
 
 	return drm_bridge_attach(bridge->encoder, ctx->panel_bridge,
 				 &ctx->bridge, flags);
@@ -610,30 +569,10 @@
 {
 	struct drm_bridge *panel_bridge;
 	struct device *dev = ctx->dev;
-<<<<<<< HEAD
-	struct device_node *endpoint;
-	struct drm_panel *panel;
-	int ret;
 
 	/* Use custom mipi mode flags if provided */
 	ctx->mode_flags = MIPI_DSI_MODE_VIDEO | MIPI_DSI_MODE_VIDEO_BURST;
 	of_property_read_u32(dev->of_node, "digi,mipi-mode-flags", &ctx->mode_flags);
-
-	endpoint = of_graph_get_endpoint_by_regs(dev->of_node, 0, 0);
-	ctx->dsi_lanes = of_property_count_u32_elems(endpoint, "data-lanes");
-	ctx->host_node = of_graph_get_remote_port_parent(endpoint);
-	of_node_put(endpoint);
-
-	if (ctx->dsi_lanes <= 0 || ctx->dsi_lanes > 4) {
-		ret = -EINVAL;
-		goto err_put_node;
-	}
-	if (!ctx->host_node) {
-		ret = -ENODEV;
-		goto err_put_node;
-	}
-=======
->>>>>>> 29549c70
 
 	ctx->lvds_dual_link = false;
 	ctx->lvds_dual_link_even_odd_swap = false;
@@ -658,22 +597,9 @@
 		}
 	}
 
-<<<<<<< HEAD
-	ret = drm_of_find_panel_or_bridge(dev->of_node, 2, 0, &panel, &panel_bridge);
-	if (ret < 0)
-		goto err_put_node;
-	if (panel) {
-		panel_bridge = devm_drm_panel_bridge_add(dev, panel);
-		if (IS_ERR(panel_bridge)) {
-			ret = PTR_ERR(panel_bridge);
-			goto err_put_node;
-		}
-	}
-=======
 	panel_bridge = devm_drm_of_get_bridge(dev, dev->of_node, 2, 0);
 	if (IS_ERR(panel_bridge))
 		return PTR_ERR(panel_bridge);
->>>>>>> 29549c70
 
 	ctx->panel_bridge = panel_bridge;
 
@@ -721,7 +647,7 @@
 
 	dsi->lanes = dsi_lanes;
 	dsi->format = MIPI_DSI_FMT_RGB888;
-	dsi->mode_flags = MIPI_DSI_MODE_VIDEO | MIPI_DSI_MODE_VIDEO_BURST;
+	dsi->mode_flags = ctx->mode_flags;
 
 	ret = devm_mipi_dsi_attach(dev, dsi);
 	if (ret < 0) {
@@ -730,10 +656,6 @@
 	}
 
 	return 0;
-
-err_put_node:
-	of_node_put(ctx->host_node);
-	return ret;
 }
 
 static int sn65dsi83_probe(struct i2c_client *client,
@@ -770,15 +692,8 @@
 		return ret;
 
 	ctx->regmap = devm_regmap_init_i2c(client, &sn65dsi83_regmap_config);
-<<<<<<< HEAD
-	if (IS_ERR(ctx->regmap)) {
-		ret = PTR_ERR(ctx->regmap);
-		goto err_put_node;
-	}
-=======
 	if (IS_ERR(ctx->regmap))
 		return dev_err_probe(dev, PTR_ERR(ctx->regmap), "failed to get regmap\n");
->>>>>>> 29549c70
 
 	dev_set_drvdata(dev, ctx);
 	i2c_set_clientdata(client, ctx);
@@ -793,13 +708,8 @@
 
 	return 0;
 
-<<<<<<< HEAD
-err_put_node:
-	of_node_put(ctx->host_node);
-=======
 err_remove_bridge:
 	drm_bridge_remove(&ctx->bridge);
->>>>>>> 29549c70
 	return ret;
 }
 
