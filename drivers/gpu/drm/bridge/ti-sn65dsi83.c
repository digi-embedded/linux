--- conflicted
+++ resolved
@@ -584,7 +584,9 @@
 	struct device *dev = ctx->dev;
 
 	/* Use custom mipi mode flags if provided */
-	ctx->mode_flags = MIPI_DSI_MODE_VIDEO | MIPI_DSI_MODE_VIDEO_BURST;
+	ctx->mode_flags = MIPI_DSI_MODE_VIDEO | MIPI_DSI_MODE_VIDEO_BURST |
+			  MIPI_DSI_MODE_VIDEO_NO_HFP | MIPI_DSI_MODE_VIDEO_NO_HBP |
+			  MIPI_DSI_MODE_VIDEO_NO_HSA | MIPI_DSI_MODE_NO_EOT_PACKET;
 	of_property_read_u32(dev->of_node, "digi,mipi-mode-flags", &ctx->mode_flags);
 
 	ctx->lvds_dual_link = false;
@@ -660,13 +662,7 @@
 
 	dsi->lanes = dsi_lanes;
 	dsi->format = MIPI_DSI_FMT_RGB888;
-<<<<<<< HEAD
 	dsi->mode_flags = ctx->mode_flags;
-=======
-	dsi->mode_flags = MIPI_DSI_MODE_VIDEO | MIPI_DSI_MODE_VIDEO_BURST |
-			  MIPI_DSI_MODE_VIDEO_NO_HFP | MIPI_DSI_MODE_VIDEO_NO_HBP |
-			  MIPI_DSI_MODE_VIDEO_NO_HSA | MIPI_DSI_MODE_NO_EOT_PACKET;
->>>>>>> ccf0a997
 
 	ret = devm_mipi_dsi_attach(dev, dsi);
 	if (ret < 0) {
