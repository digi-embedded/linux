--- conflicted
+++ resolved
@@ -444,7 +444,6 @@
 		} else
 			dsim->pref_clk = rate;
 	}
-<<<<<<< HEAD
 
 set_rate:
 	ret = clk_set_rate(dsim->clk_pllref,
@@ -460,23 +459,6 @@
 		return -EINVAL;
 	}
 
-=======
-
-set_rate:
-	ret = clk_set_rate(dsim->clk_pllref,
-			   ((unsigned long)dsim->pref_clk) * 1000);
-	if (ret) {
-		dev_err(dev, "failed to set pll ref clock rate\n");
-		return ret;
-	}
-
-	rate = clk_get_rate(dsim->clk_pllref) / 1000;
-	if (unlikely(!rate)) {
-		dev_err(dev, "failed to get pll ref clock rate\n");
-		return -EINVAL;
-	}
-
->>>>>>> 5202bc82
 	if (rate != dsim->pref_clk) {
 		if (unlikely(dsim->pref_clk == PHY_REF_CLK)) {
 			/* set default rate failed */
@@ -1161,11 +1143,7 @@
 struct dsim_pll_pms *sec_mipi_dsim_calc_pmsk(struct sec_mipi_dsim *dsim)
 {
 	uint32_t p, m, s;
-<<<<<<< HEAD
-	uint32_t best_p, best_m, best_s;
-=======
 	uint32_t best_p = 0, best_m = 0, best_s = 0;
->>>>>>> 5202bc82
 	uint32_t fin, fout;
 	uint32_t s_pow_2, raw_s;
 	uint64_t mfin, pfvco, pfout, psfout;
@@ -1209,17 +1187,10 @@
 	 * Fvco: [1050MHz ~ 2100MHz] (Fvco = ((m + k / 65536) * Fin) / p)
 	 * So, m = Fvco * p / Fin and Fvco > Fin;
 	 */
-<<<<<<< HEAD
-	pfvco = fvco_range->min * prange->min;
-	mrange->min = max_t(uint32_t, mrange->min,
-			    DIV_ROUND_UP_ULL(pfvco, fin));
-	pfvco = fvco_range->max * prange->max;
-=======
 	pfvco = (uint64_t)fvco_range->min * prange->min;
 	mrange->min = max_t(uint32_t, mrange->min,
 			    DIV_ROUND_UP_ULL(pfvco, fin));
 	pfvco = (uint64_t)fvco_range->max * prange->max;
->>>>>>> 5202bc82
 	mrange->max = min_t(uint32_t, mrange->max,
 			    DIV_ROUND_UP_ULL(pfvco, fin));
 
@@ -1232,11 +1203,7 @@
 	/* first determine 'm', then can determine 'p', last determine 's' */
 	for (m = mrange->min; m <= mrange->max; m++) {
 		/* p = m * Fin / Fvco */
-<<<<<<< HEAD
-		mfin = m * fin;
-=======
 		mfin = (uint64_t)m * fin;
->>>>>>> 5202bc82
 		pr_new.min = max_t(uint32_t, prange->min,
 				   DIV_ROUND_UP_ULL(mfin, fvco_range->max));
 		pr_new.max = min_t(uint32_t, prange->max,
@@ -1247,11 +1214,7 @@
 
 		for (p = pr_new.min; p <= pr_new.max; p++) {
 			/* s = order_pow_of_two((m * Fin) / (p * Fout)) */
-<<<<<<< HEAD
-			pfout = p * fout;
-=======
 			pfout = (uint64_t)p * fout;
->>>>>>> 5202bc82
 			raw_s = DIV_ROUND_CLOSEST_ULL(mfin, pfout);
 
 			s_pow_2 = rounddown_pow_of_two(raw_s);
@@ -1279,15 +1242,10 @@
 		}
 	}
 
-<<<<<<< HEAD
-	if (best_delta == ~0U)
-		return ERR_PTR(-EINVAL);
-=======
 	if (best_delta == ~0U) {
 		devm_kfree(dev, pll_pms);
 		return ERR_PTR(-EINVAL);
 	}
->>>>>>> 5202bc82
 
 	pll_pms->p = best_p;
 	pll_pms->m = best_m;
@@ -1338,14 +1296,11 @@
 	dsim->pms = PLLCTRL_SET_P(pmsk->p) |
 		    PLLCTRL_SET_M(pmsk->m) |
 		    PLLCTRL_SET_S(pmsk->s);
-<<<<<<< HEAD
-=======
 
 	/* free 'dsim_pll_pms' structure data which is
 	 * allocated in 'sec_mipi_dsim_calc_pmsk()'.
 	 */
 	devm_kfree(dsim->dev, (void *)pmsk);
->>>>>>> 5202bc82
 
 	if (dsim->mode_flags & MIPI_DSI_MODE_VIDEO_SYNC_PULSE) {
 		hpar = sec_mipi_dsim_get_hblank_par(mode->name,
