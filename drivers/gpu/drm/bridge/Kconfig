# SPDX-License-Identifier: GPL-2.0-only
config DRM_BRIDGE
	def_bool y
	depends on DRM
	help
	  Bridge registration and lookup framework.

config DRM_PANEL_BRIDGE
	def_bool y
	depends on DRM_BRIDGE
	select DRM_PANEL
	help
	  DRM bridge wrapper of DRM panels

menu "Display Interface Bridges"
	depends on DRM && DRM_BRIDGE

config DRM_CDNS_DSI
	tristate "Cadence DPI/DSI bridge"
	select DRM_KMS_HELPER
	select DRM_MIPI_DSI
	select DRM_PANEL_BRIDGE
	select GENERIC_PHY_MIPI_DPHY
	depends on OF
	help
	  Support Cadence DPI to DSI bridge. This is an internal
	  bridge and is meant to be directly embedded in a SoC.

config DRM_CHIPONE_ICN6211
	tristate "Chipone ICN6211 MIPI-DSI/RGB Converter bridge"
	depends on OF
	select DRM_KMS_HELPER
	select DRM_MIPI_DSI
	select DRM_PANEL_BRIDGE
	select REGMAP_I2C
	help
	  ICN6211 is MIPI-DSI/RGB Converter bridge from chipone.

	  It has a flexible configuration of MIPI DSI signal input
	  and produce RGB565, RGB666, RGB888 output format.

	  If in doubt, say "N".

config DRM_CHRONTEL_CH7033
	tristate "Chrontel CH7033 Video Encoder"
	depends on OF
	select DRM_KMS_HELPER
	help
	  Enable support for the Chrontel CH7033 VGA/DVI/HDMI Encoder, as
	  found in the Dell Wyse 3020 thin client.

	  If in doubt, say "N".

config DRM_CROS_EC_ANX7688
	tristate "ChromeOS EC ANX7688 bridge"
	depends on OF
	depends on I2C_CROS_EC_TUNNEL || COMPILE_TEST
	select DRM_KMS_HELPER
	select REGMAP_I2C
	help
	  ChromeOS EC ANX7688 is an ultra-low power
	  4K Ultra-HD (4096x2160p60) mobile HD transmitter
	  designed for ChromeOS devices. It converts HDMI
	  2.0 to DisplayPort 1.3 Ultra-HD. It is connected
	  to the ChromeOS Embedded Controller.

config DRM_DISPLAY_CONNECTOR
	tristate "Display connector support"
	depends on OF
	help
	  Driver for display connectors with support for DDC and hot-plug
	  detection. Most display controllers handle display connectors
	  internally and don't need this driver, but the DRM subsystem is
	  moving towards separating connector handling from display controllers
	  on ARM-based platforms. Saying Y here when this driver is not needed
	  will not cause any issue.

config DRM_FSL_LDB
	tristate "Freescale i.MX8MP LDB bridge"
	depends on OF
	depends on ARCH_MXC || COMPILE_TEST
	select DRM_KMS_HELPER
	select DRM_PANEL_BRIDGE
	help
	  Support for i.MX8MP DPI-to-LVDS on-SoC encoder.

config DRM_ITE_IT6505
        tristate "ITE IT6505 DisplayPort bridge"
        depends on OF
	select DRM_DISPLAY_DP_HELPER
	select DRM_DISPLAY_HDCP_HELPER
	select DRM_DISPLAY_HELPER
        select DRM_DP_AUX_BUS
        select DRM_KMS_HELPER
        select DRM_DP_HELPER
        select EXTCON
        select CRYPTO
        select CRYPTO_HASH
        help
          ITE IT6505 DisplayPort bridge chip driver.

config DRM_LONTIUM_LT8912B
	tristate "Lontium LT8912B DSI/HDMI bridge"
	depends on OF
	select DRM_PANEL_BRIDGE
	select DRM_KMS_HELPER
	select DRM_MIPI_DSI
	select REGMAP_I2C
	select VIDEOMODE_HELPERS
	help
	  Driver for Lontium LT8912B DSI to HDMI bridge
	  chip driver.
	  Please say Y if you have such hardware.

	  Say M here if you want to support this hardware as a module.
	  The module will be named "lontium-lt8912b".

config DRM_LONTIUM_LT9211
	tristate "Lontium LT9211 DSI/LVDS/DPI bridge"
	depends on OF
	select DRM_PANEL_BRIDGE
	select DRM_KMS_HELPER
	select DRM_MIPI_DSI
	select REGMAP_I2C
	help
	  Driver for Lontium LT9211 Single/Dual-Link DSI/LVDS or Single DPI
	  input to Single-link/Dual-Link DSI/LVDS or Single DPI output bridge
	  chip.
	  Please say Y if you have such hardware.

config DRM_LONTIUM_LT9611
	tristate "Lontium LT9611 DSI/HDMI bridge"
	select SND_SOC_HDMI_CODEC if SND_SOC
	depends on OF
	select DRM_PANEL_BRIDGE
	select DRM_KMS_HELPER
	select DRM_MIPI_DSI
	select REGMAP_I2C
	help
	  Driver for Lontium LT9611 DSI to HDMI bridge
	  chip driver that converts dual DSI and I2S to
	  HDMI signals
	  Please say Y if you have such hardware.

config DRM_LONTIUM_LT9611UXC
	tristate "Lontium LT9611UXC DSI/HDMI bridge"
	select SND_SOC_HDMI_CODEC if SND_SOC
	depends on OF
	select DRM_PANEL_BRIDGE
	select DRM_KMS_HELPER
	select DRM_MIPI_DSI
	select REGMAP_I2C
	help
	  Driver for Lontium LT9611UXC DSI to HDMI bridge
	  chip driver that converts dual DSI and I2S to
	  HDMI signals
	  Please say Y if you have such hardware.

config DRM_ITE_IT66121
	tristate "ITE IT66121 HDMI bridge"
	depends on OF
	select DRM_KMS_HELPER
	select REGMAP_I2C
	help
	  Support for ITE IT66121 HDMI bridge.

config DRM_FSL_IMX_LVDS_BRIDGE
	tristate "Freescale i.MX LVDS display bridge"
	depends on MFD_SYSCON
	depends on OF
	select DRM_PANEL_BRIDGE
	help
	  Support Freescale i.MX parallel to LVDS Display Bridge (LDB).
	  This bridge is embedded in a SoC.

config DRM_LVDS_CODEC
	tristate "Transparent LVDS encoders and decoders support"
	depends on OF
	select DRM_KMS_HELPER
	select DRM_PANEL_BRIDGE
	help
	  Support for transparent LVDS encoders and decoders that don't
	  require any configuration.

config DRM_MEGACHIPS_STDPXXXX_GE_B850V3_FW
	tristate "MegaChips stdp4028-ge-b850v3-fw and stdp2690-ge-b850v3-fw"
	depends on OF
	select DRM_KMS_HELPER
	select DRM_PANEL
	help
	  This is a driver for the display bridges of
	  GE B850v3 that convert dual channel LVDS
	  to DP++. This is used with the i.MX6 imx-ldb
	  driver. You are likely to say N here.

config DRM_NWL_MIPI_DSI
	tristate "Northwest Logic MIPI DSI Host controller"
	depends on DRM
	depends on COMMON_CLK
	depends on OF && HAS_IOMEM
	select DRM_KMS_HELPER
	select DRM_MIPI_DSI
	select DRM_PANEL_BRIDGE
	select GENERIC_PHY_MIPI_DPHY
	select MFD_SYSCON
	select MULTIPLEXER
	select REGMAP_MMIO
	help
	  This enables the Northwest Logic MIPI DSI Host controller as
	  for example found on NXP's i.MX8 Processors.

<<<<<<< HEAD
config DRM_LONTIUM_LT8912
	tristate "Lontium LT8912 MIPI-DSI to LVDS and HDMI/MHL bridge"
	depends on OF
	select DRM_KMS_HELPER
	select REGMAP_I2C
	help
	  Lontium LT8912 MIPI-DSI to LVDS and HDMI/MHL bridge chip driver.

=======
>>>>>>> 29549c70
config DRM_SEC_MIPI_DSIM
	tristate "Samsung MIPI DSIM Bridge"
	depends on OF
	select DRM_KMS_HELPER
	select DRM_MIPI_DSI
	select DRM_PANEL
	help
	  The Samsung MPI DSIM Bridge driver.

config DRM_NXP_SEIKO_43WVFIG
	tristate "Legacy Freescale Seiko 43WVFIG panel DPI adapter bridge"
	select DRM_KMS_HELPER
	select DRM_PANEL

config DRM_NXP_PTN3460
	tristate "NXP PTN3460 DP/LVDS bridge"
	depends on OF
	select DRM_KMS_HELPER
	select DRM_PANEL
	help
	  NXP PTN3460 eDP-LVDS bridge chip driver.

config DRM_PARADE_PS8622
	tristate "Parade eDP/LVDS bridge"
	depends on OF
	select DRM_PANEL
	select DRM_KMS_HELPER
	select BACKLIGHT_CLASS_DEVICE
	help
	  Parade eDP-LVDS bridge chip driver.

config DRM_PARADE_PS8640
	tristate "Parade PS8640 MIPI DSI to eDP Converter"
	depends on OF
	select DRM_DISPLAY_DP_HELPER
	select DRM_DISPLAY_HELPER
	select DRM_DP_AUX_BUS
	select DRM_KMS_HELPER
	select DRM_MIPI_DSI
	select DRM_PANEL
	help
	  Choose this option if you have PS8640 for display
	  The PS8640 is a high-performance and low-power
	  MIPI DSI to eDP converter

config DRM_SIL_SII8620
	tristate "Silicon Image SII8620 HDMI/MHL bridge"
	depends on OF
	select DRM_KMS_HELPER
	select EXTCON
	depends on RC_CORE || !RC_CORE
	help
	  Silicon Image SII8620 HDMI/MHL bridge chip driver.

config DRM_SII902X
	tristate "Silicon Image sii902x RGB/HDMI bridge"
	depends on OF
	select DRM_KMS_HELPER
	select REGMAP_I2C
	select I2C_MUX
	select SND_SOC_HDMI_CODEC if SND_SOC
	help
	  Silicon Image sii902x bridge chip driver.

config DRM_SII9234
	tristate "Silicon Image SII9234 HDMI/MHL bridge"
	depends on OF
	help
	  Say Y here if you want support for the MHL interface.
	  It is an I2C driver, that detects connection of MHL bridge
	  and starts encapsulation of HDMI signal.

config DRM_SIMPLE_BRIDGE
	tristate "Simple DRM bridge support"
	depends on OF
	select DRM_KMS_HELPER
	help
	  Support for non-programmable DRM bridges, such as ADI ADV7123, TI
	  THS8134 and THS8135 or passive resistor ladder DACs.

config DRM_THINE_THC63LVD1024
	tristate "Thine THC63LVD1024 LVDS decoder bridge"
	depends on OF
	help
	  Thine THC63LVD1024 LVDS/parallel converter driver.

config DRM_TOSHIBA_TC358762
	tristate "TC358762 DSI/DPI bridge"
	depends on OF
	select DRM_MIPI_DSI
	select DRM_KMS_HELPER
	select DRM_PANEL_BRIDGE
	help
	  Toshiba TC358762 DSI/DPI bridge driver.

config DRM_TOSHIBA_TC358764
	tristate "TC358764 DSI/LVDS bridge"
	depends on OF
	select DRM_MIPI_DSI
	select DRM_KMS_HELPER
	select DRM_PANEL
	help
	  Toshiba TC358764 DSI/LVDS bridge driver.

config DRM_TOSHIBA_TC358767
	tristate "Toshiba TC358767 eDP bridge"
	depends on OF
	select DRM_DISPLAY_DP_HELPER
	select DRM_DISPLAY_HELPER
	select DRM_KMS_HELPER
	select REGMAP_I2C
	select DRM_MIPI_DSI
	select DRM_PANEL
	help
	  Toshiba TC358767 eDP bridge chip driver.

config DRM_TOSHIBA_TC358768
	tristate "Toshiba TC358768 MIPI DSI bridge"
	depends on OF
	select DRM_KMS_HELPER
	select REGMAP_I2C
	select DRM_PANEL
	select DRM_MIPI_DSI
	help
	  Toshiba TC358768AXBG/TC358778XBG DSI bridge chip driver.

config DRM_TOSHIBA_TC358775
	tristate "Toshiba TC358775 DSI/LVDS bridge"
	depends on OF
	select DRM_DISPLAY_DP_HELPER
	select DRM_DISPLAY_HELPER
	select DRM_KMS_HELPER
	select REGMAP_I2C
	select DRM_PANEL
	select DRM_MIPI_DSI
	help
	  Toshiba TC358775 DSI/LVDS bridge chip driver.

config DRM_TI_DLPC3433
	tristate "TI DLPC3433 Display controller"
	depends on DRM && DRM_PANEL
	depends on OF
	select DRM_MIPI_DSI
	help
	  TI DLPC3433 is a MIPI DSI based display controller bridge
	  for processing high resolution DMD based projectors.

	  It has a flexible configuration of MIPI DSI and DPI signal
	  input that produces a DMD output in RGB565, RGB666, RGB888
	  formats.

	  It supports upto 720p resolution with 60 and 120 Hz refresh
	  rates.

config DRM_TI_TFP410
	tristate "TI TFP410 DVI/HDMI bridge"
	depends on OF
	select DRM_KMS_HELPER
	help
	  Texas Instruments TFP410 DVI/HDMI Transmitter driver

config DRM_TI_SN65DSI83
	tristate "TI SN65DSI83 and SN65DSI84 DSI to LVDS bridge"
	depends on OF
	select DRM_KMS_HELPER
	select REGMAP_I2C
	select DRM_PANEL
	select DRM_MIPI_DSI
	help
	  Texas Instruments SN65DSI83 and SN65DSI84 DSI to LVDS Bridge driver

config DRM_TI_SN65DSI86
	tristate "TI SN65DSI86 DSI to eDP bridge"
	depends on OF
	select DRM_DISPLAY_DP_HELPER
	select DRM_DISPLAY_HELPER
	select DRM_KMS_HELPER
	select REGMAP_I2C
	select DRM_PANEL
	select DRM_MIPI_DSI
	select AUXILIARY_BUS
	select DRM_DP_AUX_BUS
	help
	  Texas Instruments SN65DSI86 DSI to eDP Bridge driver

config DRM_TI_TPD12S015
	tristate "TI TPD12S015 HDMI level shifter and ESD protection"
	depends on OF
	select DRM_KMS_HELPER
	help
	  Texas Instruments TPD12S015 HDMI level shifter and ESD protection
	  driver.

source "drivers/gpu/drm/bridge/analogix/Kconfig"

source "drivers/gpu/drm/bridge/adv7511/Kconfig"

source "drivers/gpu/drm/bridge/cadence/Kconfig"

source "drivers/gpu/drm/bridge/imx/Kconfig"

source "drivers/gpu/drm/bridge/synopsys/Kconfig"

config DRM_ITE_IT6263
	tristate "ITE IT6263 LVDS/HDMI bridge"
	depends on OF
	select DRM_KMS_HELPER
	select REGMAP_I2C
	help
	  ITE IT6263 bridge chip driver.

config DRM_ITE_IT6161
	tristate "ITE IT6161 MIPI/HDMI bridge"
	depends on OF
	select DRM_KMS_HELPER
	select REGMAP_I2C
	help
	  ITE IT6161 bridge chip driver.

endmenu<|MERGE_RESOLUTION|>--- conflicted
+++ resolved
@@ -99,6 +99,14 @@
         help
           ITE IT6505 DisplayPort bridge chip driver.
 
+config DRM_LONTIUM_LT8912
+	tristate "Lontium LT8912 MIPI-DSI to LVDS and HDMI/MHL bridge"
+	depends on OF
+	select DRM_KMS_HELPER
+	select REGMAP_I2C
+	help
+	  Lontium LT8912 MIPI-DSI to LVDS and HDMI/MHL bridge chip driver.
+
 config DRM_LONTIUM_LT8912B
 	tristate "Lontium LT8912B DSI/HDMI bridge"
 	depends on OF
@@ -209,17 +217,6 @@
 	  This enables the Northwest Logic MIPI DSI Host controller as
 	  for example found on NXP's i.MX8 Processors.
 
-<<<<<<< HEAD
-config DRM_LONTIUM_LT8912
-	tristate "Lontium LT8912 MIPI-DSI to LVDS and HDMI/MHL bridge"
-	depends on OF
-	select DRM_KMS_HELPER
-	select REGMAP_I2C
-	help
-	  Lontium LT8912 MIPI-DSI to LVDS and HDMI/MHL bridge chip driver.
-
-=======
->>>>>>> 29549c70
 config DRM_SEC_MIPI_DSIM
 	tristate "Samsung MIPI DSIM Bridge"
 	depends on OF
