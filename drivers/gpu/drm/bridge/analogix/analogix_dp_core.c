--- conflicted
+++ resolved
@@ -1758,10 +1758,7 @@
 	dp->aux.name = "DP-AUX";
 	dp->aux.transfer = analogix_dpaux_transfer;
 	dp->aux.dev = dp->dev;
-<<<<<<< HEAD
-=======
 	dp->aux.drm_dev = drm_dev;
->>>>>>> c1084c27
 
 	ret = drm_dp_aux_register(&dp->aux);
 	if (ret)
@@ -1779,10 +1776,7 @@
 
 err_disable_pm_runtime:
 	pm_runtime_disable(dp->dev);
-<<<<<<< HEAD
-=======
 	drm_dp_aux_unregister(&dp->aux);
->>>>>>> c1084c27
 
 	return ret;
 }
