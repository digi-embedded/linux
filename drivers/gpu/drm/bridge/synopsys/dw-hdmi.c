--- conflicted
+++ resolved
@@ -2949,11 +2949,7 @@
 		pdevinfo.size_data = sizeof(audio);
 		pdevinfo.dma_mask = DMA_BIT_MASK(32);
 		hdmi->audio = platform_device_register_full(&pdevinfo);
-<<<<<<< HEAD
-	} else if (config3 & HDMI_CONFIG3_GPAUD) {
-=======
 	} else if (iores && config3 & HDMI_CONFIG3_GPAUD) {
->>>>>>> ea790475
 		struct dw_hdmi_audio_data audio;
 
 		audio.phys = iores->start;
