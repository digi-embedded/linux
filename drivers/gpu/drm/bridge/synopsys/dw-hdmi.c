--- conflicted
+++ resolved
@@ -2969,18 +2969,7 @@
 	hdmi->curr_conn = connector;
 	dw_hdmi_update_power(hdmi);
 	dw_hdmi_update_phy_mask(hdmi);
-<<<<<<< HEAD
-
-	/* Workaround for update hdmi audio eld data when cable plugin.
-	 * plugged_cb is called in bridge_detect to update eld, but eld
-	 * data is not updated until get_edid. Call handle_plugged_change
-	 * in bridge_atomic_enable to make sure eld data is update after
-	 * edid data are read */
-	handle_plugged_change(hdmi,
-			hdmi->last_connector_result == connector_status_connected);
-=======
 	handle_plugged_change(hdmi, true);
->>>>>>> ccf0a997
 	mutex_unlock(&hdmi->mutex);
 }
 
