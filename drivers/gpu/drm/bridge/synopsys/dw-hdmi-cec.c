--- conflicted
+++ resolved
@@ -324,34 +324,11 @@
 	return 0;
 }
 
-<<<<<<< HEAD
-static int __maybe_unused dw_hdmi_cec_resume(struct device *dev)
+static int __maybe_unused dw_hdmi_cec_suspend(struct device *dev)
 {
 	struct dw_hdmi_cec *cec = dev_get_drvdata(dev);
 
-	/* Restore logical address */
-	dw_hdmi_write(cec, cec->addresses & 255, HDMI_CEC_ADDR_L);
-	dw_hdmi_write(cec, cec->addresses >> 8, HDMI_CEC_ADDR_H);
-
-	/* Restore interrupt status/mask register */
-	dw_hdmi_write(cec, cec->regs_polarity, HDMI_CEC_POLARITY);
-	dw_hdmi_write(cec, cec->regs_mask, HDMI_CEC_MASK);
-	dw_hdmi_write(cec, cec->regs_mute_stat0, HDMI_IH_MUTE_CEC_STAT0);
-
-	return 0;
-}
-
-=======
->>>>>>> ccf0a997
-static int __maybe_unused dw_hdmi_cec_suspend(struct device *dev)
-{
-	struct dw_hdmi_cec *cec = dev_get_drvdata(dev);
-
-<<<<<<< HEAD
-	/* store interrupt status/mask register */
-=======
 	/* store interrupt status/mask registers */
->>>>>>> ccf0a997
 	 cec->regs_polarity = dw_hdmi_read(cec, HDMI_CEC_POLARITY);
 	 cec->regs_mask = dw_hdmi_read(cec, HDMI_CEC_MASK);
 	 cec->regs_mute_stat0 = dw_hdmi_read(cec, HDMI_IH_MUTE_CEC_STAT0);
