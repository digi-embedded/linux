# SPDX-License-Identifier: GPL-2.0-only
config DRM_DW_HDMI
	tristate
	select DRM_DISPLAY_HDMI_HELPER
	select DRM_DISPLAY_HELPER
	select DRM_KMS_HELPER
	select REGMAP_MMIO
	select CEC_CORE if CEC_NOTIFIER

config DRM_DW_HDMI_AHB_AUDIO
	tristate "Synopsys Designware AHB Audio interface"
	depends on DRM_DW_HDMI && SND
	select SND_PCM
	select SND_PCM_ELD
	select SND_PCM_IEC958
	help
	  Support the AHB Audio interface which is part of the Synopsys
	  Designware HDMI block.  This is used in conjunction with
	  the i.MX6 HDMI driver.

config DRM_DW_HDMI_I2S_AUDIO
	tristate "Synopsys Designware I2S Audio interface"
	depends on SND_SOC
	depends on DRM_DW_HDMI
	select SND_SOC_HDMI_CODEC
	help
	  Support the I2S Audio interface which is part of the Synopsys
	  Designware HDMI block.

config DRM_DW_HDMI_GP_AUDIO
	tristate "Synopsys Designware GP Audio interface"
	depends on DRM_DW_HDMI && SND
	select SND_PCM
	select SND_PCM_ELD
	select SND_PCM_IEC958
	help
	  Support the GP Audio interface which is part of the Synopsys
<<<<<<< HEAD
	  Designware HDMI block.  This is used in conjunction with
	  the i.MX865 HDMI driver.
=======
	  Designware HDMI block.
>>>>>>> 29549c70

config DRM_DW_HDMI_CEC
	tristate "Synopsis Designware CEC interface"
	depends on DRM_DW_HDMI
	select CEC_CORE
	select CEC_NOTIFIER
	help
	  Support the CE interface which is part of the Synopsys
	  Designware HDMI block.

config DRM_DW_MIPI_DSI
	tristate
	select DRM_KMS_HELPER
	select DRM_MIPI_DSI
	select DRM_PANEL_BRIDGE<|MERGE_RESOLUTION|>--- conflicted
+++ resolved
@@ -35,12 +35,7 @@
 	select SND_PCM_IEC958
 	help
 	  Support the GP Audio interface which is part of the Synopsys
-<<<<<<< HEAD
-	  Designware HDMI block.  This is used in conjunction with
-	  the i.MX865 HDMI driver.
-=======
 	  Designware HDMI block.
->>>>>>> 29549c70
 
 config DRM_DW_HDMI_CEC
 	tristate "Synopsis Designware CEC interface"
