--- conflicted
+++ resolved
@@ -160,17 +160,6 @@
 #define HDMI_FC_AUDSSTAT                        0x1064
 #define HDMI_FC_AUDSV                           0x1065
 #define HDMI_FC_AUDSU                           0x1066
-<<<<<<< HEAD
-#define HDMI_FC_AUDSCHNL0                       0x1067
-#define HDMI_FC_AUDSCHNL1                       0x1068
-#define HDMI_FC_AUDSCHNL2                       0x1069
-#define HDMI_FC_AUDSCHNL3                       0x106A
-#define HDMI_FC_AUDSCHNL4                       0x106B
-#define HDMI_FC_AUDSCHNL5                       0x106C
-#define HDMI_FC_AUDSCHNL6                       0x106D
-#define HDMI_FC_AUDSCHNL7                       0x106E
-#define HDMI_FC_AUDSCHNL8                       0x106F
-=======
 #define HDMI_FC_AUDSCHNLS0                       0x1067
 #define HDMI_FC_AUDSCHNLS1                       0x1068
 #define HDMI_FC_AUDSCHNLS2                       0x1069
@@ -180,7 +169,6 @@
 #define HDMI_FC_AUDSCHNLS6                       0x106D
 #define HDMI_FC_AUDSCHNLS7                       0x106E
 #define HDMI_FC_AUDSCHNLS8                       0x106F
->>>>>>> c1084c27
 #define HDMI_FC_DATACH0FILL                     0x1070
 #define HDMI_FC_DATACH1FILL                     0x1071
 #define HDMI_FC_DATACH2FILL                     0x1072
