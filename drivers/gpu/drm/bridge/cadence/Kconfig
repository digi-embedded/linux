--- conflicted
+++ resolved
@@ -53,10 +53,7 @@
 	select DRM_DISPLAY_DP_HELPER
 	select DRM_DISPLAY_HELPER
 	select DRM_DISPLAY_HDCP_HELPER
-<<<<<<< HEAD
-=======
 	select DRM_DISPLAY_HDMI_HELPER
->>>>>>> ccf0a997
 	select DRM_KMS_HELPER
 	select DRM_PANEL_BRIDGE
 	depends on OF
