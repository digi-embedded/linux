--- conflicted
+++ resolved
@@ -11,10 +11,6 @@
 #include <linux/media-bus-format.h>
 #include <linux/module.h>
 #include <linux/of.h>
-<<<<<<< HEAD
-#include <linux/of_device.h>
-=======
->>>>>>> ccf0a997
 #include <linux/of_graph.h>
 #include <linux/slab.h>
 
@@ -78,25 +74,6 @@
 	0x00, 0x00, 0x00, 0x00, 0x00, 0x00, 0x00, 0x00,
 	0x00, 0x00, 0x00, 0x00, 0x00, 0x75, 0x11, 0x00, /* f0 */
 	0x00, 0x7c, 0x00, 0x00, 0x00, 0x00, 0x00, 0x00,
-};
-
-/*
- * TODO: Currently, filter-out unsupported modes by their clocks.
- * Need to find a better way to do this.
- * These are the pixel clocks that the converter can handle successfully.
- */
-
-static const int valid_clocks[] = {
-	148500,
-	135000,
-	132000,
-	108000,
-	78750,
-	74250,
-	65000,
-	49500,
-	40000,
-	31500,
 };
 
 static bool adv7511_register_volatile(struct device *dev, unsigned int reg)
@@ -735,20 +712,8 @@
 static enum drm_mode_status adv7511_mode_valid(struct adv7511 *adv7511,
 			      const struct drm_display_mode *mode)
 {
-	size_t i, num_modes = ARRAY_SIZE(valid_clocks);
-	bool clock_ok = false;
-
 	if (mode->clock > 165000)
 		return MODE_CLOCK_HIGH;
-
-	for (i = 0; i < num_modes; i++)
-		if (mode->clock == valid_clocks[i]) {
-			clock_ok = true;
-			break;
-		}
-
-	if (!clock_ok)
-		return MODE_NOCLOCK;
 
 	return MODE_OK;
 }
@@ -1327,21 +1292,6 @@
 	else
 		adv7511->addr_pkt = pkt_i2c_addr >> 1;
 
-	if (adv7511->addr_cec != 0)
-		cec_i2c_addr = adv7511->addr_cec << 1;
-	else
-		adv7511->addr_cec = cec_i2c_addr >> 1;
-
-	if (adv7511->addr_edid != 0)
-		edid_i2c_addr = adv7511->addr_edid << 1;
-	else
-		adv7511->addr_edid = edid_i2c_addr >> 1;
-
-	if (adv7511->addr_pkt != 0)
-		pkt_i2c_addr = adv7511->addr_pkt << 1;
-	else
-		adv7511->addr_pkt = pkt_i2c_addr >> 1;
-
 	/*
 	 * The power down GPIO is optional. If present, toggle it from active to
 	 * inactive to wake up the encoder.
@@ -1457,17 +1407,11 @@
 	if (ret == -EPROBE_DEFER)
 		return ret;
 
-<<<<<<< HEAD
-	endpoint = of_graph_get_next_endpoint(dev->of_node, NULL);
-	if (endpoint)
-		remote_node = of_graph_get_remote_port_parent(endpoint);
-=======
 	endpoint = of_graph_get_endpoint_by_regs(dev->of_node, 0, -1);
 	if (endpoint) {
 		remote_node = of_graph_get_remote_port_parent(endpoint);
 		of_node_put(endpoint);
 	}
->>>>>>> ccf0a997
 
 	if (!remote_node)
 		return ret;
