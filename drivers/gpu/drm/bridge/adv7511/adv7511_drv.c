--- conflicted
+++ resolved
@@ -86,10 +86,6 @@
 	148500,
 	135000,
 	132000,
-<<<<<<< HEAD
-	119000,
-=======
->>>>>>> c1084c27
 	108000,
 	78750,
 	74250,
@@ -624,12 +620,6 @@
 				     struct drm_connector *connector)
 {
 	struct edid *edid;
-<<<<<<< HEAD
-	unsigned int count;
-	u32 bus_format = MEDIA_BUS_FMT_RGB888_1X24;
-	int ret;
-=======
->>>>>>> c1084c27
 
 	/* Reading the EDID only works if the device is powered */
 	if (!adv7511->powered) {
@@ -672,11 +662,7 @@
 	kfree(edid);
 
 	connector->display_info.bus_flags = DRM_BUS_FLAG_DE_LOW |
-<<<<<<< HEAD
-					    DRM_BUS_FLAG_PIXDATA_NEGEDGE;
-=======
 					    DRM_BUS_FLAG_PIXDATA_SAMPLE_POSEDGE;
->>>>>>> c1084c27
 
 	ret = drm_display_info_set_bus_formats(&connector->display_info,
 					       &bus_format, 1);
@@ -1250,15 +1236,10 @@
 	struct adv7511_link_config link_config;
 	struct adv7511 *adv7511;
 	struct device *dev = &i2c->dev;
-<<<<<<< HEAD
-	struct device_node *remote_node = NULL, *endpoint = NULL;
-	struct of_changeset ocs;
-=======
 #if IS_ENABLED(CONFIG_OF_DYNAMIC)
 	struct device_node *remote_node = NULL, *endpoint = NULL;
 	struct of_changeset ocs;
 #endif
->>>>>>> c1084c27
 	unsigned int main_i2c_addr = i2c->addr << 1;
 	unsigned int edid_i2c_addr = main_i2c_addr + 4;
 	unsigned int cec_i2c_addr = main_i2c_addr - 2;
@@ -1420,10 +1401,7 @@
 	i2c_unregister_device(adv7511->i2c_edid);
 uninit_regulators:
 	adv7511_uninit_regulators(adv7511);
-<<<<<<< HEAD
-=======
 #if IS_ENABLED(CONFIG_OF_DYNAMIC)
->>>>>>> c1084c27
 	endpoint = of_graph_get_next_endpoint(dev->of_node, NULL);
 	if (endpoint)
 		remote_node = of_graph_get_remote_port_parent(endpoint);
@@ -1453,10 +1431,7 @@
 		dev_warn(dev,
 			 "Probe failed. Remote port '%s' disabled\n",
 			 remote_node->full_name);
-<<<<<<< HEAD
-=======
 #endif
->>>>>>> c1084c27
 
 	return ret;
 }
@@ -1465,11 +1440,6 @@
 {
 	struct adv7511 *adv7511 = i2c_get_clientdata(i2c);
 
-<<<<<<< HEAD
-	if (adv7511->type == ADV7533 || adv7511->type == ADV7535)
-		adv7533_detach_dsi(adv7511);
-=======
->>>>>>> c1084c27
 	i2c_unregister_device(adv7511->i2c_cec);
 	clk_disable_unprepare(adv7511->cec_clk);
 
@@ -1493,10 +1463,6 @@
 	{ "adv7513", ADV7511 },
 	{ "adv7533", ADV7533 },
 	{ "adv7535", ADV7535 },
-<<<<<<< HEAD
-#endif
-=======
->>>>>>> c1084c27
 	{ }
 };
 MODULE_DEVICE_TABLE(i2c, adv7511_i2c_ids);
@@ -1507,10 +1473,6 @@
 	{ .compatible = "adi,adv7513", .data = (void *)ADV7511 },
 	{ .compatible = "adi,adv7533", .data = (void *)ADV7533 },
 	{ .compatible = "adi,adv7535", .data = (void *)ADV7535 },
-<<<<<<< HEAD
-#endif
-=======
->>>>>>> c1084c27
 	{ }
 };
 MODULE_DEVICE_TABLE(of, adv7511_of_ids);
