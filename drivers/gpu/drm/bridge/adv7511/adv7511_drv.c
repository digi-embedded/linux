--- conflicted
+++ resolved
@@ -748,19 +748,11 @@
 			vsync_polarity = 1;
 	}
 
-<<<<<<< HEAD
-	if (drm_mode_vrefresh(mode) <= 24)
-		low_refresh_rate = ADV7511_LOW_REFRESH_RATE_24HZ;
-	else if (drm_mode_vrefresh(mode) <= 25)
-		low_refresh_rate = ADV7511_LOW_REFRESH_RATE_25HZ;
-	else if (drm_mode_vrefresh(mode) <= 30)
-=======
 	if (mode->vrefresh <= 24)
 		low_refresh_rate = ADV7511_LOW_REFRESH_RATE_24HZ;
 	else if (mode->vrefresh <= 25)
 		low_refresh_rate = ADV7511_LOW_REFRESH_RATE_25HZ;
 	else if (mode->vrefresh <= 30)
->>>>>>> 4f6282ba
 		low_refresh_rate = ADV7511_LOW_REFRESH_RATE_30HZ;
 	else
 		low_refresh_rate = ADV7511_LOW_REFRESH_RATE_NONE;
@@ -775,12 +767,6 @@
 	regmap_update_bits(adv7511->regmap, 0x17,
 		0x60, (vsync_polarity << 6) | (hsync_polarity << 5));
 
-<<<<<<< HEAD
-	if (adv7511->type == ADV7533 || adv7511->type == ADV7535)
-		adv7533_mode_set(adv7511, adj_mode);
-
-=======
->>>>>>> 4f6282ba
 	drm_mode_copy(&adv7511->curr_mode, adj_mode);
 
 	/*
@@ -864,18 +850,6 @@
 	adv7511_mode_set(adv, mode, adj_mode);
 }
 
-static bool adv7511_bridge_mode_fixup(struct drm_bridge *bridge,
-				      const struct drm_display_mode *mode,
-				      struct drm_display_mode *adjusted_mode)
-{
-	struct adv7511 *adv = bridge_to_adv7511(bridge);
-
-	if (adv->type == ADV7533 || adv->type == ADV7535)
-		return adv7533_mode_fixup(adv, adjusted_mode);
-
-	return true;
-}
-
 static int adv7511_bridge_attach(struct drm_bridge *bridge)
 {
 	struct adv7511 *adv = bridge_to_adv7511(bridge);
@@ -913,7 +887,6 @@
 	.enable = adv7511_bridge_enable,
 	.disable = adv7511_bridge_disable,
 	.mode_set = adv7511_bridge_mode_set,
-	.mode_fixup = adv7511_bridge_mode_fixup,
 	.attach = adv7511_bridge_attach,
 };
 
