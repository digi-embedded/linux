// SPDX-License-Identifier: GPL-2.0-only
/*
 * adv7511_cec.c - Analog Devices ADV7511/33 cec driver
 *
 * Copyright 2017 Cisco Systems, Inc. and/or its affiliates. All rights reserved.
 */

#include <linux/device.h>
#include <linux/module.h>
#include <linux/of_device.h>
#include <linux/slab.h>
#include <linux/clk.h>

#include <media/cec.h>

#include "adv7511.h"

static const u8 ADV7511_REG_CEC_RX_FRAME_HDR[] = {
	ADV7511_REG_CEC_RX1_FRAME_HDR,
	ADV7511_REG_CEC_RX2_FRAME_HDR,
	ADV7511_REG_CEC_RX3_FRAME_HDR,
};

static const u8 ADV7511_REG_CEC_RX_FRAME_LEN[] = {
	ADV7511_REG_CEC_RX1_FRAME_LEN,
	ADV7511_REG_CEC_RX2_FRAME_LEN,
	ADV7511_REG_CEC_RX3_FRAME_LEN,
};

#define ADV7511_INT1_CEC_MASK \
	(ADV7511_INT1_CEC_TX_READY | ADV7511_INT1_CEC_TX_ARBIT_LOST | \
	 ADV7511_INT1_CEC_TX_RETRY_TIMEOUT | ADV7511_INT1_CEC_RX_READY1 | \
	 ADV7511_INT1_CEC_RX_READY2 | ADV7511_INT1_CEC_RX_READY3)

static void adv_cec_tx_raw_status(struct adv7511 *adv7511, u8 tx_raw_status)
{
	unsigned int offset = adv7511->reg_cec_offset;
	unsigned int val;

	if (regmap_read(adv7511->regmap_cec,
			ADV7511_REG_CEC_TX_ENABLE + offset, &val))
		return;

	if ((val & 0x01) == 0)
		return;

	if (tx_raw_status & ADV7511_INT1_CEC_TX_ARBIT_LOST) {
		cec_transmit_attempt_done(adv7511->cec_adap,
					  CEC_TX_STATUS_ARB_LOST);
		return;
	}
	if (tx_raw_status & ADV7511_INT1_CEC_TX_RETRY_TIMEOUT) {
		u8 status;
		u8 err_cnt = 0;
		u8 nack_cnt = 0;
		u8 low_drive_cnt = 0;
		unsigned int cnt;

		/*
		 * We set this status bit since this hardware performs
		 * retransmissions.
		 */
		status = CEC_TX_STATUS_MAX_RETRIES;
		if (regmap_read(adv7511->regmap_cec,
			    ADV7511_REG_CEC_TX_LOW_DRV_CNT + offset, &cnt)) {
			err_cnt = 1;
			status |= CEC_TX_STATUS_ERROR;
		} else {
			nack_cnt = cnt & 0xf;
			if (nack_cnt)
				status |= CEC_TX_STATUS_NACK;
			low_drive_cnt = cnt >> 4;
			if (low_drive_cnt)
				status |= CEC_TX_STATUS_LOW_DRIVE;
		}
		cec_transmit_done(adv7511->cec_adap, status,
				  0, nack_cnt, low_drive_cnt, err_cnt);
		return;
	}
	if (tx_raw_status & ADV7511_INT1_CEC_TX_READY) {
		cec_transmit_attempt_done(adv7511->cec_adap, CEC_TX_STATUS_OK);
		return;
	}
}

static void adv7511_cec_rx(struct adv7511 *adv7511, int rx_buf)
{
	unsigned int offset = adv7511->reg_cec_offset;
	struct cec_msg msg = {};
	unsigned int len;
	unsigned int val;
	u8 i;

	if (regmap_read(adv7511->regmap_cec,
			ADV7511_REG_CEC_RX_FRAME_LEN[rx_buf] + offset, &len))
		return;

	msg.len = len & 0x1f;

	if (msg.len > 16)
		msg.len = 16;

	if (!msg.len)
		return;

	for (i = 0; i < msg.len; i++) {
		regmap_read(adv7511->regmap_cec,
			    i + ADV7511_REG_CEC_RX_FRAME_HDR[rx_buf] + offset,
			    &val);
		msg.msg[i] = val;
	}

	/* Toggle RX Ready Clear bit to re-enable this RX buffer */
	regmap_update_bits(adv7511->regmap_cec,
			   ADV7511_REG_CEC_RX_BUFFERS + offset, BIT(rx_buf),
			   BIT(rx_buf));
	regmap_update_bits(adv7511->regmap_cec,
			   ADV7511_REG_CEC_RX_BUFFERS + offset, BIT(rx_buf), 0);

	cec_received_msg(adv7511->cec_adap, &msg);
}

void adv7511_cec_irq_process(struct adv7511 *adv7511, unsigned int irq1)
{
	unsigned int offset = adv7511->reg_cec_offset;
	const u32 irq_tx_mask = ADV7511_INT1_CEC_TX_READY |
				ADV7511_INT1_CEC_TX_ARBIT_LOST |
				ADV7511_INT1_CEC_TX_RETRY_TIMEOUT;
	const u32 irq_rx_mask = ADV7511_INT1_CEC_RX_READY1 |
				ADV7511_INT1_CEC_RX_READY2 |
				ADV7511_INT1_CEC_RX_READY3;
	unsigned int rx_status;
	int rx_order[3] = { -1, -1, -1 };
	int i;

	if (irq1 & irq_tx_mask)
		adv_cec_tx_raw_status(adv7511, irq1);

	if (!(irq1 & irq_rx_mask))
		return;

	if (regmap_read(adv7511->regmap_cec,
			ADV7511_REG_CEC_RX_STATUS + offset, &rx_status))
		return;

	/*
	 * ADV7511_REG_CEC_RX_STATUS[5:0] contains the reception order of RX
	 * buffers 0, 1, and 2 in bits [1:0], [3:2], and [5:4] respectively.
	 * The values are to be interpreted as follows:
	 *
	 *   0 = buffer unused
	 *   1 = buffer contains oldest received frame (if applicable)
	 *   2 = buffer contains second oldest received frame (if applicable)
	 *   3 = buffer contains third oldest received frame (if applicable)
	 *
	 * Fill rx_order with the sequence of RX buffer indices to
	 * read from in order, where -1 indicates that there are no
	 * more buffers to process.
	 */
	for (i = 0; i < 3; i++) {
		unsigned int timestamp = (rx_status >> (2 * i)) & 0x3;

		if (timestamp)
			rx_order[timestamp - 1] = i;
	}

	/* Read CEC RX buffers in the appropriate order as prescribed above */
	for (i = 0; i < 3; i++) {
		int rx_buf = rx_order[i];

		if (rx_buf < 0)
			break;

		adv7511_cec_rx(adv7511, rx_buf);
	}
}

static int adv7511_cec_adap_enable(struct cec_adapter *adap, bool enable)
{
	struct adv7511 *adv7511 = cec_get_drvdata(adap);
	unsigned int offset = adv7511->reg_cec_offset;

	if (adv7511->i2c_cec == NULL)
		return -EIO;

	if (!adv7511->cec_enabled_adap && enable) {
		/* power up cec section */
		regmap_update_bits(adv7511->regmap_cec,
				   ADV7511_REG_CEC_CLK_DIV + offset,
				   0x03, 0x01);
		/* non-legacy mode and clear all rx buffers */
		regmap_write(adv7511->regmap_cec,
			     ADV7511_REG_CEC_RX_BUFFERS + offset, 0x0f);
		regmap_write(adv7511->regmap_cec,
			     ADV7511_REG_CEC_RX_BUFFERS + offset, 0x08);
		/* initially disable tx */
		regmap_update_bits(adv7511->regmap_cec,
				   ADV7511_REG_CEC_TX_ENABLE + offset, 1, 0);
		/* enabled irqs: */
		/* tx: ready */
		/* tx: arbitration lost */
		/* tx: retry timeout */
		/* rx: ready 1-3 */
		regmap_update_bits(adv7511->regmap,
				   ADV7511_REG_INT_ENABLE(1), 0x3f,
				   ADV7511_INT1_CEC_MASK);
	} else if (adv7511->cec_enabled_adap && !enable) {
		regmap_update_bits(adv7511->regmap,
				   ADV7511_REG_INT_ENABLE(1), 0x3f, 0);
		/* disable address mask 1-3 */
		regmap_update_bits(adv7511->regmap_cec,
				   ADV7511_REG_CEC_LOG_ADDR_MASK + offset,
				   0x70, 0x00);
		/* power down cec section */
		regmap_update_bits(adv7511->regmap_cec,
				   ADV7511_REG_CEC_CLK_DIV + offset,
				   0x03, 0x00);
		adv7511->cec_valid_addrs = 0;
	}
	adv7511->cec_enabled_adap = enable;
	return 0;
}

static int adv7511_cec_adap_log_addr(struct cec_adapter *adap, u8 addr)
{
	struct adv7511 *adv7511 = cec_get_drvdata(adap);
	unsigned int offset = adv7511->reg_cec_offset;
	unsigned int i, free_idx = ADV7511_MAX_ADDRS;

	if (!adv7511->cec_enabled_adap)
		return addr == CEC_LOG_ADDR_INVALID ? 0 : -EIO;

	if (addr == CEC_LOG_ADDR_INVALID) {
		regmap_update_bits(adv7511->regmap_cec,
				   ADV7511_REG_CEC_LOG_ADDR_MASK + offset,
				   0x70, 0);
		adv7511->cec_valid_addrs = 0;
		return 0;
	}

	for (i = 0; i < ADV7511_MAX_ADDRS; i++) {
		bool is_valid = adv7511->cec_valid_addrs & (1 << i);

		if (free_idx == ADV7511_MAX_ADDRS && !is_valid)
			free_idx = i;
		if (is_valid && adv7511->cec_addr[i] == addr)
			return 0;
	}
	if (i == ADV7511_MAX_ADDRS) {
		i = free_idx;
		if (i == ADV7511_MAX_ADDRS)
			return -ENXIO;
	}
	adv7511->cec_addr[i] = addr;
	adv7511->cec_valid_addrs |= 1 << i;

	switch (i) {
	case 0:
		/* enable address mask 0 */
		regmap_update_bits(adv7511->regmap_cec,
				   ADV7511_REG_CEC_LOG_ADDR_MASK + offset,
				   0x10, 0x10);
		/* set address for mask 0 */
		regmap_update_bits(adv7511->regmap_cec,
				   ADV7511_REG_CEC_LOG_ADDR_0_1 + offset,
				   0x0f, addr);
		break;
	case 1:
		/* enable address mask 1 */
		regmap_update_bits(adv7511->regmap_cec,
				   ADV7511_REG_CEC_LOG_ADDR_MASK + offset,
				   0x20, 0x20);
		/* set address for mask 1 */
		regmap_update_bits(adv7511->regmap_cec,
				   ADV7511_REG_CEC_LOG_ADDR_0_1 + offset,
				   0xf0, addr << 4);
		break;
	case 2:
		/* enable address mask 2 */
		regmap_update_bits(adv7511->regmap_cec,
				   ADV7511_REG_CEC_LOG_ADDR_MASK + offset,
				   0x40, 0x40);
		/* set address for mask 1 */
		regmap_update_bits(adv7511->regmap_cec,
				   ADV7511_REG_CEC_LOG_ADDR_2 + offset,
				   0x0f, addr);
		break;
	}
	return 0;
}

static int adv7511_cec_adap_transmit(struct cec_adapter *adap, u8 attempts,
				     u32 signal_free_time, struct cec_msg *msg)
{
	struct adv7511 *adv7511 = cec_get_drvdata(adap);
	unsigned int offset = adv7511->reg_cec_offset;
	u8 len = msg->len;
	unsigned int i;

	/*
	 * The number of retries is the number of attempts - 1, but retry
	 * at least once. It's not clear if a value of 0 is allowed, so
	 * let's do at least one retry.
	 */
	regmap_update_bits(adv7511->regmap_cec,
			   ADV7511_REG_CEC_TX_RETRY + offset,
			   0x70, max(1, attempts - 1) << 4);

	/* blocking, clear cec tx irq status */
	regmap_update_bits(adv7511->regmap, ADV7511_REG_INT(1), 0x38, 0x38);

	/* write data */
	for (i = 0; i < len; i++)
		regmap_write(adv7511->regmap_cec,
			     i + ADV7511_REG_CEC_TX_FRAME_HDR + offset,
			     msg->msg[i]);

	/* set length (data + header) */
	regmap_write(adv7511->regmap_cec,
		     ADV7511_REG_CEC_TX_FRAME_LEN + offset, len);
	/* start transmit, enable tx */
	regmap_write(adv7511->regmap_cec,
		     ADV7511_REG_CEC_TX_ENABLE + offset, 0x01);
	return 0;
}

static const struct cec_adap_ops adv7511_cec_adap_ops = {
	.adap_enable = adv7511_cec_adap_enable,
	.adap_log_addr = adv7511_cec_adap_log_addr,
	.adap_transmit = adv7511_cec_adap_transmit,
};

static int adv7511_cec_parse_dt(struct device *dev, struct adv7511 *adv7511)
{
	adv7511->cec_clk = devm_clk_get(dev, "cec");
	if (IS_ERR(adv7511->cec_clk)) {
		int ret = PTR_ERR(adv7511->cec_clk);

		adv7511->cec_clk = NULL;
		return ret;
	}
	clk_prepare_enable(adv7511->cec_clk);
	adv7511->cec_clk_freq = clk_get_rate(adv7511->cec_clk);
	return 0;
}

int adv7511_cec_init(struct device *dev, struct adv7511 *adv7511)
{
<<<<<<< HEAD
	unsigned int offset = (adv7511->type == ADV7533 ||
			       adv7511->type == ADV7535) ?
						ADV7533_REG_CEC_OFFSET : 0;
=======
	unsigned int offset = adv7511->reg_cec_offset;
>>>>>>> 29549c70
	int ret = adv7511_cec_parse_dt(dev, adv7511);

	if (ret)
		goto err_cec_parse_dt;

	adv7511->cec_adap = cec_allocate_adapter(&adv7511_cec_adap_ops,
		adv7511, dev_name(dev), CEC_CAP_DEFAULTS, ADV7511_MAX_ADDRS);
	if (IS_ERR(adv7511->cec_adap)) {
		ret = PTR_ERR(adv7511->cec_adap);
		goto err_cec_alloc;
	}

	regmap_write(adv7511->regmap, ADV7511_REG_CEC_CTRL, 0);
	/* cec soft reset */
	regmap_write(adv7511->regmap_cec,
		     ADV7511_REG_CEC_SOFT_RESET + offset, 0x01);
	regmap_write(adv7511->regmap_cec,
		     ADV7511_REG_CEC_SOFT_RESET + offset, 0x00);

	/* non-legacy mode - use all three RX buffers */
	regmap_write(adv7511->regmap_cec,
		     ADV7511_REG_CEC_RX_BUFFERS + offset, 0x08);

	regmap_write(adv7511->regmap_cec,
		     ADV7511_REG_CEC_CLK_DIV + offset,
		     ((adv7511->cec_clk_freq / 750000) - 1) << 2);

	ret = cec_register_adapter(adv7511->cec_adap, dev);
	if (ret)
		goto err_cec_register;
	return 0;

err_cec_register:
	cec_delete_adapter(adv7511->cec_adap);
	adv7511->cec_adap = NULL;
err_cec_alloc:
	dev_info(dev, "Initializing CEC failed with error %d, disabling CEC\n",
		 ret);
err_cec_parse_dt:
	regmap_write(adv7511->regmap, ADV7511_REG_CEC_CTRL,
		     ADV7511_CEC_CTRL_POWER_DOWN);
	return ret == -EPROBE_DEFER ? ret : 0;
}<|MERGE_RESOLUTION|>--- conflicted
+++ resolved
@@ -346,13 +346,7 @@
 
 int adv7511_cec_init(struct device *dev, struct adv7511 *adv7511)
 {
-<<<<<<< HEAD
-	unsigned int offset = (adv7511->type == ADV7533 ||
-			       adv7511->type == ADV7535) ?
-						ADV7533_REG_CEC_OFFSET : 0;
-=======
-	unsigned int offset = adv7511->reg_cec_offset;
->>>>>>> 29549c70
+	unsigned int offset = adv7511->reg_cec_offset;
 	int ret = adv7511_cec_parse_dt(dev, adv7511);
 
 	if (ret)
