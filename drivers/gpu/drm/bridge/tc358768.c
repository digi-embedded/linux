// SPDX-License-Identifier: GPL-2.0
/*
 *  Copyright (C) 2020 Texas Instruments Incorporated - https://www.ti.com
 *  Author: Peter Ujfalusi <peter.ujfalusi@ti.com>
 */

#include <linux/clk.h>
#include <linux/device.h>
#include <linux/gpio/consumer.h>
#include <linux/i2c.h>
#include <linux/kernel.h>
#include <linux/media-bus-format.h>
#include <linux/minmax.h>
#include <linux/module.h>
#include <linux/regmap.h>
#include <linux/regulator/consumer.h>
#include <linux/slab.h>
#include <linux/units.h>

#include <drm/drm_atomic_helper.h>
#include <drm/drm_drv.h>
#include <drm/drm_mipi_dsi.h>
#include <drm/drm_of.h>
#include <drm/drm_panel.h>
#include <video/mipi_display.h>
#include <video/videomode.h>

/* Global (16-bit addressable) */
#define TC358768_CHIPID			0x0000
#define TC358768_SYSCTL			0x0002
#define TC358768_CONFCTL		0x0004
#define TC358768_VSDLY			0x0006
#define TC358768_DATAFMT		0x0008
#define TC358768_GPIOEN			0x000E
#define TC358768_GPIODIR		0x0010
#define TC358768_GPIOIN			0x0012
#define TC358768_GPIOOUT		0x0014
#define TC358768_PLLCTL0		0x0016
#define TC358768_PLLCTL1		0x0018
#define TC358768_CMDBYTE		0x0022
#define TC358768_PP_MISC		0x0032
#define TC358768_DSITX_DT		0x0050
#define TC358768_FIFOSTATUS		0x00F8

/* Debug (16-bit addressable) */
#define TC358768_VBUFCTRL		0x00E0
#define TC358768_DBG_WIDTH		0x00E2
#define TC358768_DBG_VBLANK		0x00E4
#define TC358768_DBG_DATA		0x00E8

/* TX PHY (32-bit addressable) */
#define TC358768_CLW_DPHYCONTTX		0x0100
#define TC358768_D0W_DPHYCONTTX		0x0104
#define TC358768_D1W_DPHYCONTTX		0x0108
#define TC358768_D2W_DPHYCONTTX		0x010C
#define TC358768_D3W_DPHYCONTTX		0x0110
#define TC358768_CLW_CNTRL		0x0140
#define TC358768_D0W_CNTRL		0x0144
#define TC358768_D1W_CNTRL		0x0148
#define TC358768_D2W_CNTRL		0x014C
#define TC358768_D3W_CNTRL		0x0150

/* TX PPI (32-bit addressable) */
#define TC358768_STARTCNTRL		0x0204
#define TC358768_DSITXSTATUS		0x0208
#define TC358768_LINEINITCNT		0x0210
#define TC358768_LPTXTIMECNT		0x0214
#define TC358768_TCLK_HEADERCNT		0x0218
#define TC358768_TCLK_TRAILCNT		0x021C
#define TC358768_THS_HEADERCNT		0x0220
#define TC358768_TWAKEUP		0x0224
#define TC358768_TCLK_POSTCNT		0x0228
#define TC358768_THS_TRAILCNT		0x022C
#define TC358768_HSTXVREGCNT		0x0230
#define TC358768_HSTXVREGEN		0x0234
#define TC358768_TXOPTIONCNTRL		0x0238
#define TC358768_BTACNTRL1		0x023C

/* TX CTRL (32-bit addressable) */
#define TC358768_DSI_CONTROL		0x040C
#define TC358768_DSI_STATUS		0x0410
#define TC358768_DSI_INT		0x0414
#define TC358768_DSI_INT_ENA		0x0418
#define TC358768_DSICMD_RDFIFO		0x0430
#define TC358768_DSI_ACKERR		0x0434
#define TC358768_DSI_ACKERR_INTENA	0x0438
#define TC358768_DSI_ACKERR_HALT	0x043c
#define TC358768_DSI_RXERR		0x0440
#define TC358768_DSI_RXERR_INTENA	0x0444
#define TC358768_DSI_RXERR_HALT		0x0448
#define TC358768_DSI_ERR		0x044C
#define TC358768_DSI_ERR_INTENA		0x0450
#define TC358768_DSI_ERR_HALT		0x0454
#define TC358768_DSI_CONFW		0x0500
#define TC358768_DSI_LPCMD		0x0500
#define TC358768_DSI_RESET		0x0504
#define TC358768_DSI_INT_CLR		0x050C
#define TC358768_DSI_START		0x0518

/* DSITX CTRL (16-bit addressable) */
#define TC358768_DSICMD_TX		0x0600
#define TC358768_DSICMD_TYPE		0x0602
#define TC358768_DSICMD_WC		0x0604
#define TC358768_DSICMD_WD0		0x0610
#define TC358768_DSICMD_WD1		0x0612
#define TC358768_DSICMD_WD2		0x0614
#define TC358768_DSICMD_WD3		0x0616
#define TC358768_DSI_EVENT		0x0620
#define TC358768_DSI_VSW		0x0622
#define TC358768_DSI_VBPR		0x0624
#define TC358768_DSI_VACT		0x0626
#define TC358768_DSI_HSW		0x0628
#define TC358768_DSI_HBPR		0x062A
#define TC358768_DSI_HACT		0x062C

/* TC358768_DSI_CONTROL (0x040C) register */
#define TC358768_DSI_CONTROL_DIS_MODE	BIT(15)
#define TC358768_DSI_CONTROL_TXMD	BIT(7)
#define TC358768_DSI_CONTROL_HSCKMD	BIT(5)
#define TC358768_DSI_CONTROL_EOTDIS	BIT(0)

/* TC358768_DSI_CONFW (0x0500) register */
#define TC358768_DSI_CONFW_MODE_SET	(5 << 29)
#define TC358768_DSI_CONFW_MODE_CLR	(6 << 29)
#define TC358768_DSI_CONFW_ADDR_DSI_CONTROL	(0x3 << 24)

static const char * const tc358768_supplies[] = {
	"vddc", "vddmipi", "vddio"
};

struct tc358768_dsi_output {
	struct mipi_dsi_device *dev;
	struct drm_panel *panel;
	struct drm_bridge *bridge;
};

struct tc358768_priv {
	struct device *dev;
	struct regmap *regmap;
	struct gpio_desc *reset_gpio;
	struct regulator_bulk_data supplies[ARRAY_SIZE(tc358768_supplies)];
	struct clk *refclk;
	int enabled;
	int error;

	struct mipi_dsi_host dsi_host;
	struct drm_bridge bridge;
	struct tc358768_dsi_output output;

	u32 pd_lines; /* number of Parallel Port Input Data Lines */
	u32 dsi_lanes; /* number of DSI Lanes */
	u32 dsi_bpp; /* number of Bits Per Pixel over DSI */

	/* Parameters for PLL programming */
	u32 fbd;	/* PLL feedback divider */
	u32 prd;	/* PLL input divider */
	u32 frs;	/* PLL Freqency range for HSCK (post divider) */

	u32 dsiclk;	/* pll_clk / 2 */
};

static inline struct tc358768_priv *dsi_host_to_tc358768(struct mipi_dsi_host
							 *host)
{
	return container_of(host, struct tc358768_priv, dsi_host);
}

static inline struct tc358768_priv *bridge_to_tc358768(struct drm_bridge
						       *bridge)
{
	return container_of(bridge, struct tc358768_priv, bridge);
}

static int tc358768_clear_error(struct tc358768_priv *priv)
{
	int ret = priv->error;

	priv->error = 0;
	return ret;
}

static void tc358768_write(struct tc358768_priv *priv, u32 reg, u32 val)
{
	/* work around https://gcc.gnu.org/bugzilla/show_bug.cgi?id=81715 */
	int tmpval = val;
	size_t count = 2;

	if (priv->error)
		return;

	/* 16-bit register? */
	if (reg < 0x100 || reg >= 0x600)
		count = 1;

	priv->error = regmap_bulk_write(priv->regmap, reg, &tmpval, count);
}

static void tc358768_read(struct tc358768_priv *priv, u32 reg, u32 *val)
{
	size_t count = 2;

	if (priv->error)
		return;

	/* 16-bit register? */
	if (reg < 0x100 || reg >= 0x600) {
		*val = 0;
		count = 1;
	}

	priv->error = regmap_bulk_read(priv->regmap, reg, val, count);
}

static void tc358768_update_bits(struct tc358768_priv *priv, u32 reg, u32 mask,
				 u32 val)
{
	u32 tmp, orig;

	tc358768_read(priv, reg, &orig);

	if (priv->error)
		return;

	tmp = orig & ~mask;
	tmp |= val & mask;
	if (tmp != orig)
		tc358768_write(priv, reg, tmp);
}

static int tc358768_sw_reset(struct tc358768_priv *priv)
{
	/* Assert Reset */
	tc358768_write(priv, TC358768_SYSCTL, 1);
	/* Release Reset, Exit Sleep */
	tc358768_write(priv, TC358768_SYSCTL, 0);

	return tc358768_clear_error(priv);
}

static void tc358768_hw_enable(struct tc358768_priv *priv)
{
	int ret;

	if (priv->enabled)
		return;

	ret = clk_prepare_enable(priv->refclk);
	if (ret < 0)
		dev_err(priv->dev, "error enabling refclk (%d)\n", ret);

	ret = regulator_bulk_enable(ARRAY_SIZE(priv->supplies), priv->supplies);
	if (ret < 0)
		dev_err(priv->dev, "error enabling regulators (%d)\n", ret);

	if (priv->reset_gpio)
		usleep_range(200, 300);

	/*
	 * The RESX is active low (GPIO_ACTIVE_LOW).
	 * DEASSERT (value = 0) the reset_gpio to enable the chip
	 */
	gpiod_set_value_cansleep(priv->reset_gpio, 0);

	/* wait for encoder clocks to stabilize */
	usleep_range(1000, 2000);

	priv->enabled = true;
}

static void tc358768_hw_disable(struct tc358768_priv *priv)
{
	int ret;

	if (!priv->enabled)
		return;

	/*
	 * The RESX is active low (GPIO_ACTIVE_LOW).
	 * ASSERT (value = 1) the reset_gpio to disable the chip
	 */
	gpiod_set_value_cansleep(priv->reset_gpio, 1);

	ret = regulator_bulk_disable(ARRAY_SIZE(priv->supplies),
				     priv->supplies);
	if (ret < 0)
		dev_err(priv->dev, "error disabling regulators (%d)\n", ret);

	clk_disable_unprepare(priv->refclk);

	priv->enabled = false;
}

static u32 tc358768_pll_to_pclk(struct tc358768_priv *priv, u32 pll_clk)
{
	return (u32)div_u64((u64)pll_clk * priv->dsi_lanes, priv->dsi_bpp);
}

static u32 tc358768_pclk_to_pll(struct tc358768_priv *priv, u32 pclk)
{
	return (u32)div_u64((u64)pclk * priv->dsi_bpp, priv->dsi_lanes);
}

static int tc358768_calc_pll(struct tc358768_priv *priv,
			     const struct drm_display_mode *mode,
			     bool verify_only)
{
	static const u32 frs_limits[] = {
		1000000000,
		500000000,
		250000000,
		125000000,
		62500000
	};
	unsigned long refclk;
	u32 prd, target_pll, i, max_pll, min_pll;
	u32 frs, best_diff, best_pll, best_prd, best_fbd;

	target_pll = tc358768_pclk_to_pll(priv, mode->clock * 1000);

	/* pll_clk = RefClk * [(FBD + 1)/ (PRD + 1)] * [1 / (2^FRS)] */

	for (i = 0; i < ARRAY_SIZE(frs_limits); i++)
		if (target_pll >= frs_limits[i])
			break;

	if (i == ARRAY_SIZE(frs_limits) || i == 0)
		return -EINVAL;

	frs = i - 1;
	max_pll = frs_limits[i - 1];
	min_pll = frs_limits[i];

	refclk = clk_get_rate(priv->refclk);

	best_diff = UINT_MAX;
	best_pll = 0;
	best_prd = 0;
	best_fbd = 0;

	for (prd = 0; prd < 16; ++prd) {
		u32 divisor = (prd + 1) * (1 << frs);
		u32 fbd;

		for (fbd = 0; fbd < 512; ++fbd) {
			u32 pll, diff, pll_in;

			pll = (u32)div_u64((u64)refclk * (fbd + 1), divisor);

			if (pll >= max_pll || pll < min_pll)
				continue;

			pll_in = (u32)div_u64((u64)refclk, prd + 1);
			if (pll_in < 4000000)
				continue;

			diff = max(pll, target_pll) - min(pll, target_pll);

			if (diff < best_diff) {
				best_diff = diff;
				best_pll = pll;
				best_prd = prd;
				best_fbd = fbd;

				if (best_diff == 0)
					goto found;
			}
		}
	}

	if (best_diff == UINT_MAX) {
		dev_err(priv->dev, "could not find suitable PLL setup\n");
		return -EINVAL;
	}

found:
	if (verify_only)
		return 0;

	priv->fbd = best_fbd;
	priv->prd = best_prd;
	priv->frs = frs;
	priv->dsiclk = best_pll / 2;

	return 0;
}

static int tc358768_dsi_host_attach(struct mipi_dsi_host *host,
				    struct mipi_dsi_device *dev)
{
	struct tc358768_priv *priv = dsi_host_to_tc358768(host);
	struct drm_bridge *bridge;
	struct drm_panel *panel;
	struct device_node *ep;
	int ret;

	if (dev->lanes > 4) {
		dev_err(priv->dev, "unsupported number of data lanes(%u)\n",
			dev->lanes);
		return -EINVAL;
	}

	/*
	 * tc358768 supports both Video and Pulse mode, but the driver only
	 * implements Video (event) mode currently
	 */
	if (!(dev->mode_flags & MIPI_DSI_MODE_VIDEO)) {
		dev_err(priv->dev, "Only MIPI_DSI_MODE_VIDEO is supported\n");
		return -ENOTSUPP;
	}

	/*
	 * tc358768 supports RGB888, RGB666, RGB666_PACKED and RGB565, but only
	 * RGB888 is verified.
	 */
	if (dev->format != MIPI_DSI_FMT_RGB888) {
		dev_warn(priv->dev, "Only MIPI_DSI_FMT_RGB888 tested!\n");
		return -ENOTSUPP;
	}

	ret = drm_of_find_panel_or_bridge(host->dev->of_node, 1, 0, &panel,
					  &bridge);
	if (ret)
		return ret;

	if (panel) {
		bridge = drm_panel_bridge_add_typed(panel,
						    DRM_MODE_CONNECTOR_DSI);
		if (IS_ERR(bridge))
			return PTR_ERR(bridge);
	}

	priv->output.dev = dev;
	priv->output.bridge = bridge;
	priv->output.panel = panel;

	priv->dsi_lanes = dev->lanes;
	priv->dsi_bpp = mipi_dsi_pixel_format_to_bpp(dev->format);

	/* get input ep (port0/endpoint0) */
	ret = -EINVAL;
	ep = of_graph_get_endpoint_by_regs(host->dev->of_node, 0, 0);
	if (ep) {
		ret = of_property_read_u32(ep, "data-lines", &priv->pd_lines);

		of_node_put(ep);
	}

	if (ret)
		priv->pd_lines = priv->dsi_bpp;

	drm_bridge_add(&priv->bridge);

	return 0;
}

static int tc358768_dsi_host_detach(struct mipi_dsi_host *host,
				    struct mipi_dsi_device *dev)
{
	struct tc358768_priv *priv = dsi_host_to_tc358768(host);

	drm_bridge_remove(&priv->bridge);
	if (priv->output.panel)
		drm_panel_bridge_remove(priv->output.bridge);

	return 0;
}

static ssize_t tc358768_dsi_host_transfer(struct mipi_dsi_host *host,
					  const struct mipi_dsi_msg *msg)
{
	struct tc358768_priv *priv = dsi_host_to_tc358768(host);
	struct mipi_dsi_packet packet;
	int ret;

	if (!priv->enabled) {
		dev_err(priv->dev, "Bridge is not enabled\n");
		return -ENODEV;
	}

	if (msg->rx_len) {
		dev_warn(priv->dev, "MIPI rx is not supported\n");
		return -ENOTSUPP;
	}

	if (msg->tx_len > 8) {
		dev_warn(priv->dev, "Maximum 8 byte MIPI tx is supported\n");
		return -ENOTSUPP;
	}

	ret = mipi_dsi_create_packet(&packet, msg);
	if (ret)
		return ret;

	if (mipi_dsi_packet_format_is_short(msg->type)) {
		tc358768_write(priv, TC358768_DSICMD_TYPE,
			       (0x10 << 8) | (packet.header[0] & 0x3f));
		tc358768_write(priv, TC358768_DSICMD_WC, 0);
		tc358768_write(priv, TC358768_DSICMD_WD0,
			       (packet.header[2] << 8) | packet.header[1]);
	} else {
		int i;

		tc358768_write(priv, TC358768_DSICMD_TYPE,
			       (0x40 << 8) | (packet.header[0] & 0x3f));
		tc358768_write(priv, TC358768_DSICMD_WC, packet.payload_length);
		for (i = 0; i < packet.payload_length; i += 2) {
			u16 val = packet.payload[i];

			if (i + 1 < packet.payload_length)
				val |= packet.payload[i + 1] << 8;

			tc358768_write(priv, TC358768_DSICMD_WD0 + i, val);
		}
	}

	/* start transfer */
	tc358768_write(priv, TC358768_DSICMD_TX, 1);

	ret = tc358768_clear_error(priv);
	if (ret)
		dev_warn(priv->dev, "Software disable failed: %d\n", ret);
	else
		ret = packet.size;

	return ret;
}

static const struct mipi_dsi_host_ops tc358768_dsi_host_ops = {
	.attach = tc358768_dsi_host_attach,
	.detach = tc358768_dsi_host_detach,
	.transfer = tc358768_dsi_host_transfer,
};

static int tc358768_bridge_attach(struct drm_bridge *bridge,
				  enum drm_bridge_attach_flags flags)
{
	struct tc358768_priv *priv = bridge_to_tc358768(bridge);

	if (!drm_core_check_feature(bridge->dev, DRIVER_ATOMIC)) {
		dev_err(priv->dev, "needs atomic updates support\n");
		return -ENOTSUPP;
	}

	return drm_bridge_attach(bridge->encoder, priv->output.bridge, bridge,
				 flags);
}

static enum drm_mode_status
tc358768_bridge_mode_valid(struct drm_bridge *bridge,
			   const struct drm_display_info *info,
			   const struct drm_display_mode *mode)
{
	struct tc358768_priv *priv = bridge_to_tc358768(bridge);

	if (tc358768_calc_pll(priv, mode, true))
		return MODE_CLOCK_RANGE;

	return MODE_OK;
}

static void tc358768_bridge_disable(struct drm_bridge *bridge)
{
	struct tc358768_priv *priv = bridge_to_tc358768(bridge);
	int ret;

	/* set FrmStop */
	tc358768_update_bits(priv, TC358768_PP_MISC, BIT(15), BIT(15));

	/* wait at least for one frame */
	msleep(50);

	/* clear PP_en */
	tc358768_update_bits(priv, TC358768_CONFCTL, BIT(6), 0);

	/* set RstPtr */
	tc358768_update_bits(priv, TC358768_PP_MISC, BIT(14), BIT(14));

	ret = tc358768_clear_error(priv);
	if (ret)
		dev_warn(priv->dev, "Software disable failed: %d\n", ret);
}

static void tc358768_bridge_post_disable(struct drm_bridge *bridge)
{
	struct tc358768_priv *priv = bridge_to_tc358768(bridge);

	tc358768_hw_disable(priv);
}

static int tc358768_setup_pll(struct tc358768_priv *priv,
			      const struct drm_display_mode *mode)
{
	u32 fbd, prd, frs;
	int ret;

	ret = tc358768_calc_pll(priv, mode, false);
	if (ret) {
		dev_err(priv->dev, "PLL calculation failed: %d\n", ret);
		return ret;
	}

	fbd = priv->fbd;
	prd = priv->prd;
	frs = priv->frs;

	dev_dbg(priv->dev, "PLL: refclk %lu, fbd %u, prd %u, frs %u\n",
		clk_get_rate(priv->refclk), fbd, prd, frs);
	dev_dbg(priv->dev, "PLL: pll_clk: %u, DSIClk %u, HSByteClk %u\n",
		priv->dsiclk * 2, priv->dsiclk, priv->dsiclk / 4);
	dev_dbg(priv->dev, "PLL: pclk %u (panel: %u)\n",
		tc358768_pll_to_pclk(priv, priv->dsiclk * 2),
		mode->clock * 1000);

	/* PRD[15:12] FBD[8:0] */
	tc358768_write(priv, TC358768_PLLCTL0, (prd << 12) | fbd);

	/* FRS[11:10] LBWS[9:8] CKEN[4] RESETB[1] EN[0] */
	tc358768_write(priv, TC358768_PLLCTL1,
		       (frs << 10) | (0x2 << 8) | BIT(1) | BIT(0));

	/* wait for lock */
	usleep_range(1000, 2000);

	/* FRS[11:10] LBWS[9:8] CKEN[4] PLL_CKEN[4] RESETB[1] EN[0] */
	tc358768_write(priv, TC358768_PLLCTL1,
		       (frs << 10) | (0x2 << 8) | BIT(4) | BIT(1) | BIT(0));

	return tc358768_clear_error(priv);
}

static u32 tc358768_ns_to_cnt(u32 ns, u32 period_ps)
{
	return DIV_ROUND_UP(ns * 1000, period_ps);
}

static u32 tc358768_ps_to_ns(u32 ps)
{
	return ps / 1000;
}

static void tc358768_bridge_pre_enable(struct drm_bridge *bridge)
{
	struct tc358768_priv *priv = bridge_to_tc358768(bridge);
	struct mipi_dsi_device *dsi_dev = priv->output.dev;
	unsigned long mode_flags = dsi_dev->mode_flags;
	u32 val, val2, lptxcnt, hact, data_type;
	s32 raw_val;
	const struct drm_display_mode *mode;
	u32 hsbyteclk_ps, dsiclk_ps, ui_ps;
	u32 dsiclk, hsbyteclk, video_start;
	const u32 internal_delay = 40;
	int ret, i;
	struct videomode vm;
	struct device *dev = priv->dev;

	if (mode_flags & MIPI_DSI_CLOCK_NON_CONTINUOUS) {
		dev_warn_once(dev, "Non-continuous mode unimplemented, falling back to continuous\n");
		mode_flags &= ~MIPI_DSI_CLOCK_NON_CONTINUOUS;
	}

	tc358768_hw_enable(priv);

	ret = tc358768_sw_reset(priv);
	if (ret) {
		dev_err(dev, "Software reset failed: %d\n", ret);
		tc358768_hw_disable(priv);
		return;
	}

	mode = &bridge->encoder->crtc->state->adjusted_mode;
	ret = tc358768_setup_pll(priv, mode);
	if (ret) {
		dev_err(dev, "PLL setup failed: %d\n", ret);
		tc358768_hw_disable(priv);
		return;
	}

	drm_display_mode_to_videomode(mode, &vm);

	dsiclk = priv->dsiclk;
	hsbyteclk = dsiclk / 4;

	/* Data Format Control Register */
	val = BIT(2) | BIT(1) | BIT(0); /* rdswap_en | dsitx_en | txdt_en */
	switch (dsi_dev->format) {
	case MIPI_DSI_FMT_RGB888:
		val |= (0x3 << 4);
		hact = vm.hactive * 3;
		video_start = (vm.hsync_len + vm.hback_porch) * 3;
		data_type = MIPI_DSI_PACKED_PIXEL_STREAM_24;
		break;
	case MIPI_DSI_FMT_RGB666:
		val |= (0x4 << 4);
		hact = vm.hactive * 3;
		video_start = (vm.hsync_len + vm.hback_porch) * 3;
		data_type = MIPI_DSI_PACKED_PIXEL_STREAM_18;
		break;

	case MIPI_DSI_FMT_RGB666_PACKED:
		val |= (0x4 << 4) | BIT(3);
		hact = vm.hactive * 18 / 8;
		video_start = (vm.hsync_len + vm.hback_porch) * 18 / 8;
		data_type = MIPI_DSI_PIXEL_STREAM_3BYTE_18;
		break;

	case MIPI_DSI_FMT_RGB565:
		val |= (0x5 << 4);
		hact = vm.hactive * 2;
		video_start = (vm.hsync_len + vm.hback_porch) * 2;
		data_type = MIPI_DSI_PACKED_PIXEL_STREAM_16;
		break;
	default:
		dev_err(dev, "Invalid data format (%u)\n",
			dsi_dev->format);
		tc358768_hw_disable(priv);
		return;
	}

	/* VSDly[9:0] */
	video_start = max(video_start, internal_delay + 1) - internal_delay;
	tc358768_write(priv, TC358768_VSDLY, video_start);

	tc358768_write(priv, TC358768_DATAFMT, val);
	tc358768_write(priv, TC358768_DSITX_DT, data_type);

	/* Enable D-PHY (HiZ->LP11) */
	tc358768_write(priv, TC358768_CLW_CNTRL, 0x0000);
	/* Enable lanes */
	for (i = 0; i < dsi_dev->lanes; i++)
		tc358768_write(priv, TC358768_D0W_CNTRL + i * 4, 0x0000);

	/* DSI Timings */
	hsbyteclk_ps = (u32)div_u64(PICO, hsbyteclk);
	dsiclk_ps = (u32)div_u64(PICO, dsiclk);
	ui_ps = dsiclk_ps / 2;
	dev_dbg(dev, "dsiclk: %u ps, ui %u ps, hsbyteclk %u ps\n", dsiclk_ps,
		ui_ps, hsbyteclk_ps);

	/* LP11 > 100us for D-PHY Rx Init */
	val = tc358768_ns_to_cnt(100 * 1000, hsbyteclk_ps) - 1;
	dev_dbg(dev, "LINEINITCNT: %u\n", val);
	tc358768_write(priv, TC358768_LINEINITCNT, val);

	/* LPTimeCnt > 50ns */
	val = tc358768_ns_to_cnt(50, hsbyteclk_ps) - 1;
	lptxcnt = val;
	dev_dbg(dev, "LPTXTIMECNT: %u\n", val);
	tc358768_write(priv, TC358768_LPTXTIMECNT, val);

	/* 38ns < TCLK_PREPARE < 95ns */
<<<<<<< HEAD
	val = tc358768_ns_to_cnt(65, dsibclk_nsk) - 1;
	/* TCLK_PREPARE + TCLK_ZERO > 300ns */
	val2 = tc358768_ns_to_cnt(300 - tc358768_to_ns(2 * ui_nsk),
				  dsibclk_nsk) - 2;
	val |= val2 << 8;
	dev_dbg(priv->dev, "TCLK_HEADERCNT: 0x%x\n", val);
	tc358768_write(priv, TC358768_TCLK_HEADERCNT, val);

	/* TCLK_TRAIL > 60ns AND TEOT <= 105 ns + 12*UI */
	raw_val = tc358768_ns_to_cnt(60 + tc358768_to_ns(2 * ui_nsk), dsibclk_nsk) - 5;
	val = clamp(raw_val, 0, 127);
	dev_dbg(priv->dev, "TCLK_TRAILCNT: 0x%x\n", val);
	tc358768_write(priv, TC358768_TCLK_TRAILCNT, val);

	/* 40ns + 4*UI < THS_PREPARE < 85ns + 6*UI */
	val = 50 + tc358768_to_ns(4 * ui_nsk);
	val = tc358768_ns_to_cnt(val, dsibclk_nsk) - 1;
	/* THS_PREPARE + THS_ZERO > 145ns + 10*UI */
	raw_val = tc358768_ns_to_cnt(145 - tc358768_to_ns(3 * ui_nsk), dsibclk_nsk) - 10;
	val2 = clamp(raw_val, 0, 127);
	val |= val2 << 8;
	dev_dbg(priv->dev, "THS_HEADERCNT: 0x%x\n", val);
=======
	val = tc358768_ns_to_cnt(65, hsbyteclk_ps) - 1;
	dev_dbg(dev, "TCLK_PREPARECNT %u\n", val);
	/* TCLK_PREPARE + TCLK_ZERO > 300ns */
	val2 = tc358768_ns_to_cnt(300 - tc358768_ps_to_ns(2 * ui_ps),
				  hsbyteclk_ps) - 2;
	dev_dbg(dev, "TCLK_ZEROCNT %u\n", val2);
	val |= val2 << 8;
	tc358768_write(priv, TC358768_TCLK_HEADERCNT, val);

	/* TCLK_TRAIL > 60ns AND TEOT <= 105 ns + 12*UI */
	raw_val = tc358768_ns_to_cnt(60 + tc358768_ps_to_ns(2 * ui_ps), hsbyteclk_ps) - 5;
	val = clamp(raw_val, 0, 127);
	dev_dbg(dev, "TCLK_TRAILCNT: %u\n", val);
	tc358768_write(priv, TC358768_TCLK_TRAILCNT, val);

	/* 40ns + 4*UI < THS_PREPARE < 85ns + 6*UI */
	val = 50 + tc358768_ps_to_ns(4 * ui_ps);
	val = tc358768_ns_to_cnt(val, hsbyteclk_ps) - 1;
	dev_dbg(dev, "THS_PREPARECNT %u\n", val);
	/* THS_PREPARE + THS_ZERO > 145ns + 10*UI */
	raw_val = tc358768_ns_to_cnt(145 - tc358768_ps_to_ns(3 * ui_ps), hsbyteclk_ps) - 10;
	val2 = clamp(raw_val, 0, 127);
	dev_dbg(dev, "THS_ZEROCNT %u\n", val2);
	val |= val2 << 8;
>>>>>>> ccf0a997
	tc358768_write(priv, TC358768_THS_HEADERCNT, val);

	/* TWAKEUP > 1ms in lptxcnt steps */
	val = tc358768_ns_to_cnt(1020000, hsbyteclk_ps);
	val = val / (lptxcnt + 1) - 1;
	dev_dbg(dev, "TWAKEUP: %u\n", val);
	tc358768_write(priv, TC358768_TWAKEUP, val);

	/* TCLK_POSTCNT > 60ns + 52*UI */
	val = tc358768_ns_to_cnt(60 + tc358768_ps_to_ns(52 * ui_ps),
				 hsbyteclk_ps) - 3;
	dev_dbg(dev, "TCLK_POSTCNT: %u\n", val);
	tc358768_write(priv, TC358768_TCLK_POSTCNT, val);

	/* max(60ns + 4*UI, 8*UI) < THS_TRAILCNT < 105ns + 12*UI */
<<<<<<< HEAD
	raw_val = tc358768_ns_to_cnt(60 + tc358768_to_ns(18 * ui_nsk),
				     dsibclk_nsk) - 4;
	val = clamp(raw_val, 0, 15);
	dev_dbg(priv->dev, "THS_TRAILCNT: 0x%x\n", val);
=======
	raw_val = tc358768_ns_to_cnt(60 + tc358768_ps_to_ns(18 * ui_ps),
				     hsbyteclk_ps) - 4;
	val = clamp(raw_val, 0, 15);
	dev_dbg(dev, "THS_TRAILCNT: %u\n", val);
>>>>>>> ccf0a997
	tc358768_write(priv, TC358768_THS_TRAILCNT, val);

	val = BIT(0);
	for (i = 0; i < dsi_dev->lanes; i++)
		val |= BIT(i + 1);
	tc358768_write(priv, TC358768_HSTXVREGEN, val);

	tc358768_write(priv, TC358768_TXOPTIONCNTRL,
		       (mode_flags & MIPI_DSI_CLOCK_NON_CONTINUOUS) ? 0 : BIT(0));

	/* TXTAGOCNT[26:16] RXTASURECNT[10:0] */
<<<<<<< HEAD
	val = tc358768_to_ns((lptxcnt + 1) * dsibclk_nsk * 4);
	val = tc358768_ns_to_cnt(val, dsibclk_nsk) / 4 - 1;
	val2 = tc358768_ns_to_cnt(tc358768_to_ns((lptxcnt + 1) * dsibclk_nsk),
				  dsibclk_nsk) - 2;
=======
	val = tc358768_ps_to_ns((lptxcnt + 1) * hsbyteclk_ps * 4);
	val = tc358768_ns_to_cnt(val, hsbyteclk_ps) / 4 - 1;
	dev_dbg(dev, "TXTAGOCNT: %u\n", val);
	val2 = tc358768_ns_to_cnt(tc358768_ps_to_ns((lptxcnt + 1) * hsbyteclk_ps),
				  hsbyteclk_ps) - 2;
	dev_dbg(dev, "RXTASURECNT: %u\n", val2);
>>>>>>> ccf0a997
	val = val << 16 | val2;
	tc358768_write(priv, TC358768_BTACNTRL1, val);

	/* START[0] */
	tc358768_write(priv, TC358768_STARTCNTRL, 1);

	if (dsi_dev->mode_flags & MIPI_DSI_MODE_VIDEO_SYNC_PULSE) {
		/* Set pulse mode */
		tc358768_write(priv, TC358768_DSI_EVENT, 0);

		/* vact */
		tc358768_write(priv, TC358768_DSI_VACT, vm.vactive);

		/* vsw */
		tc358768_write(priv, TC358768_DSI_VSW, vm.vsync_len);

		/* vbp */
		tc358768_write(priv, TC358768_DSI_VBPR, vm.vback_porch);

		/* hsw * byteclk * ndl / pclk */
		val = (u32)div_u64(vm.hsync_len *
				   (u64)hsbyteclk * priv->dsi_lanes,
				   vm.pixelclock);
		tc358768_write(priv, TC358768_DSI_HSW, val);

		/* hbp * byteclk * ndl / pclk */
		val = (u32)div_u64(vm.hback_porch *
				   (u64)hsbyteclk * priv->dsi_lanes,
				   vm.pixelclock);
		tc358768_write(priv, TC358768_DSI_HBPR, val);
	} else {
		/* Set event mode */
		tc358768_write(priv, TC358768_DSI_EVENT, 1);

		/* vact */
		tc358768_write(priv, TC358768_DSI_VACT, vm.vactive);

		/* vsw (+ vbp) */
		tc358768_write(priv, TC358768_DSI_VSW,
			       vm.vsync_len + vm.vback_porch);

		/* vbp (not used in event mode) */
		tc358768_write(priv, TC358768_DSI_VBPR, 0);

		/* (hsw + hbp) * byteclk * ndl / pclk */
		val = (u32)div_u64((vm.hsync_len + vm.hback_porch) *
				   (u64)hsbyteclk * priv->dsi_lanes,
				   vm.pixelclock);
		tc358768_write(priv, TC358768_DSI_HSW, val);

		/* hbp (not used in event mode) */
		tc358768_write(priv, TC358768_DSI_HBPR, 0);
	}

	/* hact (bytes) */
	tc358768_write(priv, TC358768_DSI_HACT, hact);

	/* VSYNC polarity */
	tc358768_update_bits(priv, TC358768_CONFCTL, BIT(5),
			     (mode->flags & DRM_MODE_FLAG_PVSYNC) ? BIT(5) : 0);

	/* HSYNC polarity */
	tc358768_update_bits(priv, TC358768_PP_MISC, BIT(0),
			     (mode->flags & DRM_MODE_FLAG_PHSYNC) ? BIT(0) : 0);

	/* Start DSI Tx */
	tc358768_write(priv, TC358768_DSI_START, 0x1);

	/* Configure DSI_Control register */
	val = TC358768_DSI_CONFW_MODE_CLR | TC358768_DSI_CONFW_ADDR_DSI_CONTROL;
	val |= TC358768_DSI_CONTROL_TXMD | TC358768_DSI_CONTROL_HSCKMD |
	       0x3 << 1 | TC358768_DSI_CONTROL_EOTDIS;
	tc358768_write(priv, TC358768_DSI_CONFW, val);

	val = TC358768_DSI_CONFW_MODE_SET | TC358768_DSI_CONFW_ADDR_DSI_CONTROL;
	val |= (dsi_dev->lanes - 1) << 1;

	val |= TC358768_DSI_CONTROL_TXMD;

	if (!(mode_flags & MIPI_DSI_CLOCK_NON_CONTINUOUS))
		val |= TC358768_DSI_CONTROL_HSCKMD;

	if (dsi_dev->mode_flags & MIPI_DSI_MODE_NO_EOT_PACKET)
		val |= TC358768_DSI_CONTROL_EOTDIS;

	tc358768_write(priv, TC358768_DSI_CONFW, val);

	val = TC358768_DSI_CONFW_MODE_CLR | TC358768_DSI_CONFW_ADDR_DSI_CONTROL;
	val |= TC358768_DSI_CONTROL_DIS_MODE; /* DSI mode */
	tc358768_write(priv, TC358768_DSI_CONFW, val);

	ret = tc358768_clear_error(priv);
	if (ret) {
		dev_err(dev, "Bridge pre_enable failed: %d\n", ret);
		tc358768_bridge_disable(bridge);
		tc358768_bridge_post_disable(bridge);
	}
}

static void tc358768_bridge_enable(struct drm_bridge *bridge)
{
	struct tc358768_priv *priv = bridge_to_tc358768(bridge);
	int ret;

	if (!priv->enabled) {
		dev_err(priv->dev, "Bridge is not enabled\n");
		return;
	}

	/* clear FrmStop and RstPtr */
	tc358768_update_bits(priv, TC358768_PP_MISC, 0x3 << 14, 0);

	/* set PP_en */
	tc358768_update_bits(priv, TC358768_CONFCTL, BIT(6), BIT(6));

	ret = tc358768_clear_error(priv);
	if (ret) {
		dev_err(priv->dev, "Bridge enable failed: %d\n", ret);
		tc358768_bridge_disable(bridge);
		tc358768_bridge_post_disable(bridge);
	}
}

#define MAX_INPUT_SEL_FORMATS	1

static u32 *
tc358768_atomic_get_input_bus_fmts(struct drm_bridge *bridge,
				   struct drm_bridge_state *bridge_state,
				   struct drm_crtc_state *crtc_state,
				   struct drm_connector_state *conn_state,
				   u32 output_fmt,
				   unsigned int *num_input_fmts)
{
	struct tc358768_priv *priv = bridge_to_tc358768(bridge);
	u32 *input_fmts;

	*num_input_fmts = 0;

	input_fmts = kcalloc(MAX_INPUT_SEL_FORMATS, sizeof(*input_fmts),
			     GFP_KERNEL);
	if (!input_fmts)
		return NULL;

	switch (priv->pd_lines) {
	case 16:
		input_fmts[0] = MEDIA_BUS_FMT_RGB565_1X16;
		break;
	case 18:
		input_fmts[0] = MEDIA_BUS_FMT_RGB666_1X18;
		break;
	default:
	case 24:
		input_fmts[0] = MEDIA_BUS_FMT_RGB888_1X24;
		break;
<<<<<<< HEAD
	};
=======
	}
>>>>>>> ccf0a997

	*num_input_fmts = MAX_INPUT_SEL_FORMATS;

	return input_fmts;
}

static const struct drm_bridge_funcs tc358768_bridge_funcs = {
	.attach = tc358768_bridge_attach,
	.mode_valid = tc358768_bridge_mode_valid,
	.pre_enable = tc358768_bridge_pre_enable,
	.enable = tc358768_bridge_enable,
	.disable = tc358768_bridge_disable,
	.post_disable = tc358768_bridge_post_disable,

	.atomic_duplicate_state = drm_atomic_helper_bridge_duplicate_state,
	.atomic_destroy_state = drm_atomic_helper_bridge_destroy_state,
	.atomic_reset = drm_atomic_helper_bridge_reset,
	.atomic_get_input_bus_fmts = tc358768_atomic_get_input_bus_fmts,
};

static const struct drm_bridge_timings default_tc358768_timings = {
	.input_bus_flags = DRM_BUS_FLAG_PIXDATA_SAMPLE_POSEDGE
		 | DRM_BUS_FLAG_SYNC_SAMPLE_NEGEDGE
		 | DRM_BUS_FLAG_DE_HIGH,
};

static bool tc358768_is_reserved_reg(unsigned int reg)
{
	switch (reg) {
	case 0x114 ... 0x13f:
	case 0x200:
	case 0x20c:
	case 0x400 ... 0x408:
	case 0x41c ... 0x42f:
		return true;
	default:
		return false;
	}
}

static bool tc358768_writeable_reg(struct device *dev, unsigned int reg)
{
	if (tc358768_is_reserved_reg(reg))
		return false;

	switch (reg) {
	case TC358768_CHIPID:
	case TC358768_FIFOSTATUS:
	case TC358768_DSITXSTATUS ... (TC358768_DSITXSTATUS + 2):
	case TC358768_DSI_CONTROL ... (TC358768_DSI_INT_ENA + 2):
	case TC358768_DSICMD_RDFIFO ... (TC358768_DSI_ERR_HALT + 2):
		return false;
	default:
		return true;
	}
}

static bool tc358768_readable_reg(struct device *dev, unsigned int reg)
{
	if (tc358768_is_reserved_reg(reg))
		return false;

	switch (reg) {
	case TC358768_STARTCNTRL:
	case TC358768_DSI_CONFW ... (TC358768_DSI_CONFW + 2):
	case TC358768_DSI_INT_CLR ... (TC358768_DSI_INT_CLR + 2):
	case TC358768_DSI_START ... (TC358768_DSI_START + 2):
	case TC358768_DBG_DATA:
		return false;
	default:
		return true;
	}
}

static const struct regmap_config tc358768_regmap_config = {
	.name = "tc358768",
	.reg_bits = 16,
	.val_bits = 16,
	.max_register = TC358768_DSI_HACT,
	.cache_type = REGCACHE_NONE,
	.writeable_reg = tc358768_writeable_reg,
	.readable_reg = tc358768_readable_reg,
	.reg_format_endian = REGMAP_ENDIAN_BIG,
	.val_format_endian = REGMAP_ENDIAN_BIG,
};

static const struct i2c_device_id tc358768_i2c_ids[] = {
	{ "tc358768", 0 },
	{ "tc358778", 0 },
	{ }
};
MODULE_DEVICE_TABLE(i2c, tc358768_i2c_ids);

static const struct of_device_id tc358768_of_ids[] = {
	{ .compatible = "toshiba,tc358768", },
	{ .compatible = "toshiba,tc358778", },
	{ }
};
MODULE_DEVICE_TABLE(of, tc358768_of_ids);

static int tc358768_get_regulators(struct tc358768_priv *priv)
{
	int i, ret;

	for (i = 0; i < ARRAY_SIZE(priv->supplies); ++i)
		priv->supplies[i].supply = tc358768_supplies[i];

	ret = devm_regulator_bulk_get(priv->dev, ARRAY_SIZE(priv->supplies),
				      priv->supplies);
	if (ret < 0)
		dev_err(priv->dev, "failed to get regulators: %d\n", ret);

	return ret;
}

static int tc358768_i2c_probe(struct i2c_client *client)
{
	struct tc358768_priv *priv;
	struct device *dev = &client->dev;
	struct device_node *np = dev->of_node;
	int ret;

	if (!np)
		return -ENODEV;

	priv = devm_kzalloc(dev, sizeof(*priv), GFP_KERNEL);
	if (!priv)
		return -ENOMEM;

	dev_set_drvdata(dev, priv);
	priv->dev = dev;

	ret = tc358768_get_regulators(priv);
	if (ret)
		return ret;

	priv->refclk = devm_clk_get(dev, "refclk");
	if (IS_ERR(priv->refclk))
		return PTR_ERR(priv->refclk);

	/*
	 * RESX is low active, to disable tc358768 initially (keep in reset)
	 * the gpio line must be LOW. This is the ASSERTED state of
	 * GPIO_ACTIVE_LOW (GPIOD_OUT_HIGH == ASSERTED).
	 */
	priv->reset_gpio  = devm_gpiod_get_optional(dev, "reset",
						    GPIOD_OUT_HIGH);
	if (IS_ERR(priv->reset_gpio))
		return PTR_ERR(priv->reset_gpio);

	priv->regmap = devm_regmap_init_i2c(client, &tc358768_regmap_config);
	if (IS_ERR(priv->regmap)) {
		dev_err(dev, "Failed to init regmap\n");
		return PTR_ERR(priv->regmap);
	}

	priv->dsi_host.dev = dev;
	priv->dsi_host.ops = &tc358768_dsi_host_ops;

	priv->bridge.funcs = &tc358768_bridge_funcs;
	priv->bridge.timings = &default_tc358768_timings;
	priv->bridge.of_node = np;

	i2c_set_clientdata(client, priv);

	return mipi_dsi_host_register(&priv->dsi_host);
}

static void tc358768_i2c_remove(struct i2c_client *client)
{
	struct tc358768_priv *priv = i2c_get_clientdata(client);

	mipi_dsi_host_unregister(&priv->dsi_host);
}

static struct i2c_driver tc358768_driver = {
	.driver = {
		.name = "tc358768",
		.of_match_table = tc358768_of_ids,
	},
	.id_table = tc358768_i2c_ids,
	.probe = tc358768_i2c_probe,
	.remove	= tc358768_i2c_remove,
};
module_i2c_driver(tc358768_driver);

MODULE_AUTHOR("Peter Ujfalusi <peter.ujfalusi@ti.com>");
MODULE_DESCRIPTION("TC358768AXBG/TC358778XBG DSI bridge");
MODULE_LICENSE("GPL v2");<|MERGE_RESOLUTION|>--- conflicted
+++ resolved
@@ -748,30 +748,6 @@
 	tc358768_write(priv, TC358768_LPTXTIMECNT, val);
 
 	/* 38ns < TCLK_PREPARE < 95ns */
-<<<<<<< HEAD
-	val = tc358768_ns_to_cnt(65, dsibclk_nsk) - 1;
-	/* TCLK_PREPARE + TCLK_ZERO > 300ns */
-	val2 = tc358768_ns_to_cnt(300 - tc358768_to_ns(2 * ui_nsk),
-				  dsibclk_nsk) - 2;
-	val |= val2 << 8;
-	dev_dbg(priv->dev, "TCLK_HEADERCNT: 0x%x\n", val);
-	tc358768_write(priv, TC358768_TCLK_HEADERCNT, val);
-
-	/* TCLK_TRAIL > 60ns AND TEOT <= 105 ns + 12*UI */
-	raw_val = tc358768_ns_to_cnt(60 + tc358768_to_ns(2 * ui_nsk), dsibclk_nsk) - 5;
-	val = clamp(raw_val, 0, 127);
-	dev_dbg(priv->dev, "TCLK_TRAILCNT: 0x%x\n", val);
-	tc358768_write(priv, TC358768_TCLK_TRAILCNT, val);
-
-	/* 40ns + 4*UI < THS_PREPARE < 85ns + 6*UI */
-	val = 50 + tc358768_to_ns(4 * ui_nsk);
-	val = tc358768_ns_to_cnt(val, dsibclk_nsk) - 1;
-	/* THS_PREPARE + THS_ZERO > 145ns + 10*UI */
-	raw_val = tc358768_ns_to_cnt(145 - tc358768_to_ns(3 * ui_nsk), dsibclk_nsk) - 10;
-	val2 = clamp(raw_val, 0, 127);
-	val |= val2 << 8;
-	dev_dbg(priv->dev, "THS_HEADERCNT: 0x%x\n", val);
-=======
 	val = tc358768_ns_to_cnt(65, hsbyteclk_ps) - 1;
 	dev_dbg(dev, "TCLK_PREPARECNT %u\n", val);
 	/* TCLK_PREPARE + TCLK_ZERO > 300ns */
@@ -796,7 +772,6 @@
 	val2 = clamp(raw_val, 0, 127);
 	dev_dbg(dev, "THS_ZEROCNT %u\n", val2);
 	val |= val2 << 8;
->>>>>>> ccf0a997
 	tc358768_write(priv, TC358768_THS_HEADERCNT, val);
 
 	/* TWAKEUP > 1ms in lptxcnt steps */
@@ -812,17 +787,10 @@
 	tc358768_write(priv, TC358768_TCLK_POSTCNT, val);
 
 	/* max(60ns + 4*UI, 8*UI) < THS_TRAILCNT < 105ns + 12*UI */
-<<<<<<< HEAD
-	raw_val = tc358768_ns_to_cnt(60 + tc358768_to_ns(18 * ui_nsk),
-				     dsibclk_nsk) - 4;
-	val = clamp(raw_val, 0, 15);
-	dev_dbg(priv->dev, "THS_TRAILCNT: 0x%x\n", val);
-=======
 	raw_val = tc358768_ns_to_cnt(60 + tc358768_ps_to_ns(18 * ui_ps),
 				     hsbyteclk_ps) - 4;
 	val = clamp(raw_val, 0, 15);
 	dev_dbg(dev, "THS_TRAILCNT: %u\n", val);
->>>>>>> ccf0a997
 	tc358768_write(priv, TC358768_THS_TRAILCNT, val);
 
 	val = BIT(0);
@@ -834,19 +802,12 @@
 		       (mode_flags & MIPI_DSI_CLOCK_NON_CONTINUOUS) ? 0 : BIT(0));
 
 	/* TXTAGOCNT[26:16] RXTASURECNT[10:0] */
-<<<<<<< HEAD
-	val = tc358768_to_ns((lptxcnt + 1) * dsibclk_nsk * 4);
-	val = tc358768_ns_to_cnt(val, dsibclk_nsk) / 4 - 1;
-	val2 = tc358768_ns_to_cnt(tc358768_to_ns((lptxcnt + 1) * dsibclk_nsk),
-				  dsibclk_nsk) - 2;
-=======
 	val = tc358768_ps_to_ns((lptxcnt + 1) * hsbyteclk_ps * 4);
 	val = tc358768_ns_to_cnt(val, hsbyteclk_ps) / 4 - 1;
 	dev_dbg(dev, "TXTAGOCNT: %u\n", val);
 	val2 = tc358768_ns_to_cnt(tc358768_ps_to_ns((lptxcnt + 1) * hsbyteclk_ps),
 				  hsbyteclk_ps) - 2;
 	dev_dbg(dev, "RXTASURECNT: %u\n", val2);
->>>>>>> ccf0a997
 	val = val << 16 | val2;
 	tc358768_write(priv, TC358768_BTACNTRL1, val);
 
@@ -1001,11 +962,7 @@
 	case 24:
 		input_fmts[0] = MEDIA_BUS_FMT_RGB888_1X24;
 		break;
-<<<<<<< HEAD
-	};
-=======
-	}
->>>>>>> ccf0a997
+	}
 
 	*num_input_fmts = MAX_INPUT_SEL_FORMATS;
 
