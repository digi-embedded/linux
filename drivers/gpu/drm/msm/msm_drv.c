--- conflicted
+++ resolved
@@ -235,14 +235,6 @@
 	msm_perf_debugfs_cleanup(priv);
 	msm_rd_debugfs_cleanup(priv);
 
-<<<<<<< HEAD
-#ifdef CONFIG_DRM_FBDEV_EMULATION
-	if (fbdev && priv->fbdev)
-		msm_fbdev_free(ddev);
-#endif
-
-=======
->>>>>>> ccf0a997
 	if (kms)
 		msm_disp_snapshot_destroy(ddev);
 
@@ -457,11 +449,8 @@
 	ret = msm_init_vram(ddev);
 	if (ret)
 		goto err_cleanup_mode_config;
-<<<<<<< HEAD
-=======
 
 	dma_set_max_seg_size(dev, UINT_MAX);
->>>>>>> ccf0a997
 
 	/* Bind all our sub-components: */
 	ret = component_bind_all(dev, ddev);
@@ -516,11 +505,7 @@
 		if (IS_ERR(ev_thread->worker)) {
 			ret = PTR_ERR(ev_thread->worker);
 			DRM_DEV_ERROR(dev, "failed to create crtc_event kthread\n");
-<<<<<<< HEAD
-			priv->event_thread[i].worker = NULL;
-=======
 			ev_thread->worker = NULL;
->>>>>>> ccf0a997
 			goto err_msm_uninit;
 		}
 
