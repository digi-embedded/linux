--- conflicted
+++ resolved
@@ -965,16 +965,10 @@
 							   new_plane_state->crtc);
 
 	min_scale = FRAC_16_16(1, pdpu->pipe_sblk->maxupscale);
-<<<<<<< HEAD
-	ret = drm_atomic_helper_check_plane_state(state, crtc_state, min_scale,
-					  pdpu->pipe_sblk->maxdwnscale << 16,
-					  true, true);
-=======
 	ret = drm_atomic_helper_check_plane_state(new_plane_state, crtc_state,
 						  min_scale,
 						  pdpu->pipe_sblk->maxdwnscale << 16,
 						  true, true);
->>>>>>> c1084c27
 	if (ret) {
 		DPU_DEBUG_PLANE(pdpu, "Check plane state failed (%d)\n", ret);
 		return ret;
