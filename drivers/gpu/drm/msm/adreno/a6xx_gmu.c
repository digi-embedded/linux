// SPDX-License-Identifier: GPL-2.0
/* Copyright (c) 2017-2019 The Linux Foundation. All rights reserved. */

#include <linux/clk.h>
#include <linux/interconnect.h>
#include <linux/of_platform.h>
#include <linux/platform_device.h>
#include <linux/pm_domain.h>
#include <linux/pm_opp.h>
#include <soc/qcom/cmd-db.h>
#include <drm/drm_gem.h>

#include "a6xx_gpu.h"
#include "a6xx_gmu.xml.h"
#include "msm_gem.h"
#include "msm_gpu_trace.h"
#include "msm_mmu.h"

static void a6xx_gmu_fault(struct a6xx_gmu *gmu)
{
	struct a6xx_gpu *a6xx_gpu = container_of(gmu, struct a6xx_gpu, gmu);
	struct adreno_gpu *adreno_gpu = &a6xx_gpu->base;
	struct msm_gpu *gpu = &adreno_gpu->base;

	/* FIXME: add a banner here */
	gmu->hung = true;

	/* Turn off the hangcheck timer while we are resetting */
	del_timer(&gpu->hangcheck_timer);

	/* Queue the GPU handler because we need to treat this as a recovery */
	kthread_queue_work(gpu->worker, &gpu->recover_work);
}

static irqreturn_t a6xx_gmu_irq(int irq, void *data)
{
	struct a6xx_gmu *gmu = data;
	u32 status;

	status = gmu_read(gmu, REG_A6XX_GMU_AO_HOST_INTERRUPT_STATUS);
	gmu_write(gmu, REG_A6XX_GMU_AO_HOST_INTERRUPT_CLR, status);

	if (status & A6XX_GMU_AO_HOST_INTERRUPT_STATUS_WDOG_BITE) {
		dev_err_ratelimited(gmu->dev, "GMU watchdog expired\n");

		a6xx_gmu_fault(gmu);
	}

	if (status &  A6XX_GMU_AO_HOST_INTERRUPT_STATUS_HOST_AHB_BUS_ERROR)
		dev_err_ratelimited(gmu->dev, "GMU AHB bus error\n");

	if (status & A6XX_GMU_AO_HOST_INTERRUPT_STATUS_FENCE_ERR)
		dev_err_ratelimited(gmu->dev, "GMU fence error: 0x%x\n",
			gmu_read(gmu, REG_A6XX_GMU_AHB_FENCE_STATUS));

	return IRQ_HANDLED;
}

static irqreturn_t a6xx_hfi_irq(int irq, void *data)
{
	struct a6xx_gmu *gmu = data;
	u32 status;

	status = gmu_read(gmu, REG_A6XX_GMU_GMU2HOST_INTR_INFO);
	gmu_write(gmu, REG_A6XX_GMU_GMU2HOST_INTR_CLR, status);

	if (status & A6XX_GMU_GMU2HOST_INTR_INFO_CM3_FAULT) {
		dev_err_ratelimited(gmu->dev, "GMU firmware fault\n");

		a6xx_gmu_fault(gmu);
	}

	return IRQ_HANDLED;
}

bool a6xx_gmu_sptprac_is_on(struct a6xx_gmu *gmu)
{
	u32 val;

	/* This can be called from gpu state code so make sure GMU is valid */
	if (!gmu->initialized)
		return false;

	val = gmu_read(gmu, REG_A6XX_GMU_SPTPRAC_PWR_CLK_STATUS);

	return !(val &
		(A6XX_GMU_SPTPRAC_PWR_CLK_STATUS_SPTPRAC_GDSC_POWER_OFF |
		A6XX_GMU_SPTPRAC_PWR_CLK_STATUS_SP_CLOCK_OFF));
}

/* Check to see if the GX rail is still powered */
bool a6xx_gmu_gx_is_on(struct a6xx_gmu *gmu)
{
	u32 val;

	/* This can be called from gpu state code so make sure GMU is valid */
	if (!gmu->initialized)
		return false;

	val = gmu_read(gmu, REG_A6XX_GMU_SPTPRAC_PWR_CLK_STATUS);

	return !(val &
		(A6XX_GMU_SPTPRAC_PWR_CLK_STATUS_GX_HM_GDSC_POWER_OFF |
		A6XX_GMU_SPTPRAC_PWR_CLK_STATUS_GX_HM_CLK_OFF));
}

void a6xx_gmu_set_freq(struct msm_gpu *gpu, struct dev_pm_opp *opp,
		       bool suspended)
{
	struct adreno_gpu *adreno_gpu = to_adreno_gpu(gpu);
	struct a6xx_gpu *a6xx_gpu = to_a6xx_gpu(adreno_gpu);
	struct a6xx_gmu *gmu = &a6xx_gpu->gmu;
	u32 perf_index;
	unsigned long gpu_freq;
	int ret = 0;

	gpu_freq = dev_pm_opp_get_freq(opp);

	if (gpu_freq == gmu->freq)
		return;

	for (perf_index = 0; perf_index < gmu->nr_gpu_freqs - 1; perf_index++)
		if (gpu_freq == gmu->gpu_freqs[perf_index])
			break;

	gmu->current_perf_index = perf_index;
	gmu->freq = gmu->gpu_freqs[perf_index];

	trace_msm_gmu_freq_change(gmu->freq, perf_index);

	/*
	 * This can get called from devfreq while the hardware is idle. Don't
	 * bring up the power if it isn't already active. All we're doing here
	 * is updating the frequency so that when we come back online we're at
	 * the right rate.
	 */
	if (suspended)
		return;

	if (!gmu->legacy) {
		a6xx_hfi_set_freq(gmu, perf_index);
		dev_pm_opp_set_opp(&gpu->pdev->dev, opp);
		return;
	}

	gmu_write(gmu, REG_A6XX_GMU_DCVS_ACK_OPTION, 0);

	gmu_write(gmu, REG_A6XX_GMU_DCVS_PERF_SETTING,
			((3 & 0xf) << 28) | perf_index);

	/*
	 * Send an invalid index as a vote for the bus bandwidth and let the
	 * firmware decide on the right vote
	 */
	gmu_write(gmu, REG_A6XX_GMU_DCVS_BW_SETTING, 0xff);

	/* Set and clear the OOB for DCVS to trigger the GMU */
	a6xx_gmu_set_oob(gmu, GMU_OOB_DCVS_SET);
	a6xx_gmu_clear_oob(gmu, GMU_OOB_DCVS_SET);

	ret = gmu_read(gmu, REG_A6XX_GMU_DCVS_RETURN);
	if (ret)
		dev_err(gmu->dev, "GMU set GPU frequency error: %d\n", ret);

	dev_pm_opp_set_opp(&gpu->pdev->dev, opp);
}

unsigned long a6xx_gmu_get_freq(struct msm_gpu *gpu)
{
	struct adreno_gpu *adreno_gpu = to_adreno_gpu(gpu);
	struct a6xx_gpu *a6xx_gpu = to_a6xx_gpu(adreno_gpu);
	struct a6xx_gmu *gmu = &a6xx_gpu->gmu;

	return  gmu->freq;
}

static bool a6xx_gmu_check_idle_level(struct a6xx_gmu *gmu)
{
	u32 val;
	int local = gmu->idle_level;

	/* SPTP and IFPC both report as IFPC */
	if (gmu->idle_level == GMU_IDLE_STATE_SPTP)
		local = GMU_IDLE_STATE_IFPC;

	val = gmu_read(gmu, REG_A6XX_GPU_GMU_CX_GMU_RPMH_POWER_STATE);

	if (val == local) {
		if (gmu->idle_level != GMU_IDLE_STATE_IFPC ||
			!a6xx_gmu_gx_is_on(gmu))
			return true;
	}

	return false;
}

/* Wait for the GMU to get to its most idle state */
int a6xx_gmu_wait_for_idle(struct a6xx_gmu *gmu)
{
	return spin_until(a6xx_gmu_check_idle_level(gmu));
}

static int a6xx_gmu_start(struct a6xx_gmu *gmu)
{
	int ret;
	u32 val;
	u32 mask, reset_val;

	val = gmu_read(gmu, REG_A6XX_GMU_CM3_DTCM_START + 0xff8);
	if (val <= 0x20010004) {
		mask = 0xffffffff;
		reset_val = 0xbabeface;
	} else {
		mask = 0x1ff;
		reset_val = 0x100;
	}

	gmu_write(gmu, REG_A6XX_GMU_CM3_SYSRESET, 1);

	/* Set the log wptr index
	 * note: downstream saves the value in poweroff and restores it here
	 */
	gmu_write(gmu, REG_A6XX_GPU_GMU_CX_GMU_PWR_COL_CP_RESP, 0);

	gmu_write(gmu, REG_A6XX_GMU_CM3_SYSRESET, 0);

	ret = gmu_poll_timeout(gmu, REG_A6XX_GMU_CM3_FW_INIT_RESULT, val,
		(val & mask) == reset_val, 100, 10000);

	if (ret)
		DRM_DEV_ERROR(gmu->dev, "GMU firmware initialization timed out\n");

	return ret;
}

static int a6xx_gmu_hfi_start(struct a6xx_gmu *gmu)
{
	u32 val;
	int ret;

	gmu_write(gmu, REG_A6XX_GMU_HFI_CTRL_INIT, 1);

	ret = gmu_poll_timeout(gmu, REG_A6XX_GMU_HFI_CTRL_STATUS, val,
		val & 1, 100, 10000);
	if (ret)
		DRM_DEV_ERROR(gmu->dev, "Unable to start the HFI queues\n");

	return ret;
}

struct a6xx_gmu_oob_bits {
	int set, ack, set_new, ack_new, clear, clear_new;
	const char *name;
};

/* These are the interrupt / ack bits for each OOB request that are set
 * in a6xx_gmu_set_oob and a6xx_clear_oob
 */
static const struct a6xx_gmu_oob_bits a6xx_gmu_oob_bits[] = {
	[GMU_OOB_GPU_SET] = {
		.name = "GPU_SET",
		.set = 16,
		.ack = 24,
		.set_new = 30,
		.ack_new = 31,
		.clear = 24,
		.clear_new = 31,
	},

	[GMU_OOB_PERFCOUNTER_SET] = {
		.name = "PERFCOUNTER",
		.set = 17,
		.ack = 25,
		.set_new = 28,
		.ack_new = 30,
		.clear = 25,
		.clear_new = 29,
	},

	[GMU_OOB_BOOT_SLUMBER] = {
		.name = "BOOT_SLUMBER",
		.set = 22,
		.ack = 30,
		.clear = 30,
	},

	[GMU_OOB_DCVS_SET] = {
		.name = "GPU_DCVS",
		.set = 23,
		.ack = 31,
		.clear = 31,
	},
};

/* Trigger a OOB (out of band) request to the GMU */
int a6xx_gmu_set_oob(struct a6xx_gmu *gmu, enum a6xx_gmu_oob_state state)
{
	int ret;
	u32 val;
	int request, ack;

	WARN_ON_ONCE(!mutex_is_locked(&gmu->lock));

	if (state >= ARRAY_SIZE(a6xx_gmu_oob_bits))
		return -EINVAL;

	if (gmu->legacy) {
		request = a6xx_gmu_oob_bits[state].set;
		ack = a6xx_gmu_oob_bits[state].ack;
	} else {
		request = a6xx_gmu_oob_bits[state].set_new;
		ack = a6xx_gmu_oob_bits[state].ack_new;
		if (!request || !ack) {
			DRM_DEV_ERROR(gmu->dev,
				      "Invalid non-legacy GMU request %s\n",
				      a6xx_gmu_oob_bits[state].name);
			return -EINVAL;
		}
	}

	/* Trigger the equested OOB operation */
	gmu_write(gmu, REG_A6XX_GMU_HOST2GMU_INTR_SET, 1 << request);

	/* Wait for the acknowledge interrupt */
	ret = gmu_poll_timeout(gmu, REG_A6XX_GMU_GMU2HOST_INTR_INFO, val,
		val & (1 << ack), 100, 10000);

	if (ret)
		DRM_DEV_ERROR(gmu->dev,
			"Timeout waiting for GMU OOB set %s: 0x%x\n",
				a6xx_gmu_oob_bits[state].name,
				gmu_read(gmu, REG_A6XX_GMU_GMU2HOST_INTR_INFO));

	/* Clear the acknowledge interrupt */
	gmu_write(gmu, REG_A6XX_GMU_GMU2HOST_INTR_CLR, 1 << ack);

	return ret;
}

/* Clear a pending OOB state in the GMU */
void a6xx_gmu_clear_oob(struct a6xx_gmu *gmu, enum a6xx_gmu_oob_state state)
{
	int bit;

	WARN_ON_ONCE(!mutex_is_locked(&gmu->lock));

	if (state >= ARRAY_SIZE(a6xx_gmu_oob_bits))
		return;

	if (gmu->legacy)
		bit = a6xx_gmu_oob_bits[state].clear;
	else
		bit = a6xx_gmu_oob_bits[state].clear_new;

	gmu_write(gmu, REG_A6XX_GMU_HOST2GMU_INTR_SET, 1 << bit);
}

/* Enable CPU control of SPTP power power collapse */
int a6xx_sptprac_enable(struct a6xx_gmu *gmu)
{
	int ret;
	u32 val;

	if (!gmu->legacy)
		return 0;

	gmu_write(gmu, REG_A6XX_GMU_GX_SPTPRAC_POWER_CONTROL, 0x778000);

	ret = gmu_poll_timeout(gmu, REG_A6XX_GMU_SPTPRAC_PWR_CLK_STATUS, val,
		(val & 0x38) == 0x28, 1, 100);

	if (ret) {
		DRM_DEV_ERROR(gmu->dev, "Unable to power on SPTPRAC: 0x%x\n",
			gmu_read(gmu, REG_A6XX_GMU_SPTPRAC_PWR_CLK_STATUS));
	}

	return 0;
}

/* Disable CPU control of SPTP power power collapse */
void a6xx_sptprac_disable(struct a6xx_gmu *gmu)
{
	u32 val;
	int ret;

	if (!gmu->legacy)
		return;

	/* Make sure retention is on */
	gmu_rmw(gmu, REG_A6XX_GPU_CC_GX_GDSCR, 0, (1 << 11));

	gmu_write(gmu, REG_A6XX_GMU_GX_SPTPRAC_POWER_CONTROL, 0x778001);

	ret = gmu_poll_timeout(gmu, REG_A6XX_GMU_SPTPRAC_PWR_CLK_STATUS, val,
		(val & 0x04), 100, 10000);

	if (ret)
		DRM_DEV_ERROR(gmu->dev, "failed to power off SPTPRAC: 0x%x\n",
			gmu_read(gmu, REG_A6XX_GMU_SPTPRAC_PWR_CLK_STATUS));
}

/* Let the GMU know we are starting a boot sequence */
static int a6xx_gmu_gfx_rail_on(struct a6xx_gmu *gmu)
{
	u32 vote;

	/* Let the GMU know we are getting ready for boot */
	gmu_write(gmu, REG_A6XX_GMU_BOOT_SLUMBER_OPTION, 0);

	/* Choose the "default" power level as the highest available */
	vote = gmu->gx_arc_votes[gmu->nr_gpu_freqs - 1];

	gmu_write(gmu, REG_A6XX_GMU_GX_VOTE_IDX, vote & 0xff);
	gmu_write(gmu, REG_A6XX_GMU_MX_VOTE_IDX, (vote >> 8) & 0xff);

	/* Let the GMU know the boot sequence has started */
	return a6xx_gmu_set_oob(gmu, GMU_OOB_BOOT_SLUMBER);
}

/* Let the GMU know that we are about to go into slumber */
static int a6xx_gmu_notify_slumber(struct a6xx_gmu *gmu)
{
	int ret;

	/* Disable the power counter so the GMU isn't busy */
	gmu_write(gmu, REG_A6XX_GMU_CX_GMU_POWER_COUNTER_ENABLE, 0);

	/* Disable SPTP_PC if the CPU is responsible for it */
	if (gmu->idle_level < GMU_IDLE_STATE_SPTP)
		a6xx_sptprac_disable(gmu);

	if (!gmu->legacy) {
		ret = a6xx_hfi_send_prep_slumber(gmu);
		goto out;
	}

	/* Tell the GMU to get ready to slumber */
	gmu_write(gmu, REG_A6XX_GMU_BOOT_SLUMBER_OPTION, 1);

	ret = a6xx_gmu_set_oob(gmu, GMU_OOB_BOOT_SLUMBER);
	a6xx_gmu_clear_oob(gmu, GMU_OOB_BOOT_SLUMBER);

	if (!ret) {
		/* Check to see if the GMU really did slumber */
		if (gmu_read(gmu, REG_A6XX_GPU_GMU_CX_GMU_RPMH_POWER_STATE)
			!= 0x0f) {
			DRM_DEV_ERROR(gmu->dev, "The GMU did not go into slumber\n");
			ret = -ETIMEDOUT;
		}
	}

out:
	/* Put fence into allow mode */
	gmu_write(gmu, REG_A6XX_GMU_AO_AHB_FENCE_CTRL, 0);
	return ret;
}

static int a6xx_rpmh_start(struct a6xx_gmu *gmu)
{
	int ret;
	u32 val;

	gmu_write(gmu, REG_A6XX_GMU_RSCC_CONTROL_REQ, 1 << 1);
	/* Wait for the register to finish posting */
	wmb();

	ret = gmu_poll_timeout(gmu, REG_A6XX_GMU_RSCC_CONTROL_ACK, val,
		val & (1 << 1), 100, 10000);
	if (ret) {
		DRM_DEV_ERROR(gmu->dev, "Unable to power on the GPU RSC\n");
		return ret;
	}

	ret = gmu_poll_timeout_rscc(gmu, REG_A6XX_RSCC_SEQ_BUSY_DRV0, val,
		!val, 100, 10000);

	if (ret) {
		DRM_DEV_ERROR(gmu->dev, "GPU RSC sequence stuck while waking up the GPU\n");
		return ret;
	}

	gmu_write(gmu, REG_A6XX_GMU_RSCC_CONTROL_REQ, 0);

	return 0;
}

static void a6xx_rpmh_stop(struct a6xx_gmu *gmu)
{
	int ret;
	u32 val;

	gmu_write(gmu, REG_A6XX_GMU_RSCC_CONTROL_REQ, 1);

	ret = gmu_poll_timeout_rscc(gmu, REG_A6XX_GPU_RSCC_RSC_STATUS0_DRV0,
		val, val & (1 << 16), 100, 10000);
	if (ret)
		DRM_DEV_ERROR(gmu->dev, "Unable to power off the GPU RSC\n");

	gmu_write(gmu, REG_A6XX_GMU_RSCC_CONTROL_REQ, 0);
}

static inline void pdc_write(void __iomem *ptr, u32 offset, u32 value)
{
	msm_writel(value, ptr + (offset << 2));
}

static void __iomem *a6xx_gmu_get_mmio(struct platform_device *pdev,
		const char *name);

static void a6xx_gmu_rpmh_init(struct a6xx_gmu *gmu)
{
	struct a6xx_gpu *a6xx_gpu = container_of(gmu, struct a6xx_gpu, gmu);
	struct adreno_gpu *adreno_gpu = &a6xx_gpu->base;
	struct platform_device *pdev = to_platform_device(gmu->dev);
	void __iomem *pdcptr = a6xx_gmu_get_mmio(pdev, "gmu_pdc");
	void __iomem *seqptr = NULL;
	uint32_t pdc_address_offset;
	bool pdc_in_aop = false;

	if (IS_ERR(pdcptr))
		goto err;

	if (adreno_is_a650(adreno_gpu) || adreno_is_a660_family(adreno_gpu))
		pdc_in_aop = true;
	else if (adreno_is_a618(adreno_gpu) || adreno_is_a640_family(adreno_gpu))
		pdc_address_offset = 0x30090;
	else if (adreno_is_a619(adreno_gpu))
		pdc_address_offset = 0x300a0;
	else
		pdc_address_offset = 0x30080;

	if (!pdc_in_aop) {
		seqptr = a6xx_gmu_get_mmio(pdev, "gmu_pdc_seq");
		if (IS_ERR(seqptr))
			goto err;
	}

	/* Disable SDE clock gating */
	gmu_write_rscc(gmu, REG_A6XX_GPU_RSCC_RSC_STATUS0_DRV0, BIT(24));

	/* Setup RSC PDC handshake for sleep and wakeup */
	gmu_write_rscc(gmu, REG_A6XX_RSCC_PDC_SLAVE_ID_DRV0, 1);
	gmu_write_rscc(gmu, REG_A6XX_RSCC_HIDDEN_TCS_CMD0_DATA, 0);
	gmu_write_rscc(gmu, REG_A6XX_RSCC_HIDDEN_TCS_CMD0_ADDR, 0);
	gmu_write_rscc(gmu, REG_A6XX_RSCC_HIDDEN_TCS_CMD0_DATA + 2, 0);
	gmu_write_rscc(gmu, REG_A6XX_RSCC_HIDDEN_TCS_CMD0_ADDR + 2, 0);
	gmu_write_rscc(gmu, REG_A6XX_RSCC_HIDDEN_TCS_CMD0_DATA + 4, 0x80000000);
	gmu_write_rscc(gmu, REG_A6XX_RSCC_HIDDEN_TCS_CMD0_ADDR + 4, 0);
	gmu_write_rscc(gmu, REG_A6XX_RSCC_OVERRIDE_START_ADDR, 0);
	gmu_write_rscc(gmu, REG_A6XX_RSCC_PDC_SEQ_START_ADDR, 0x4520);
	gmu_write_rscc(gmu, REG_A6XX_RSCC_PDC_MATCH_VALUE_LO, 0x4510);
	gmu_write_rscc(gmu, REG_A6XX_RSCC_PDC_MATCH_VALUE_HI, 0x4514);

	/* Load RSC sequencer uCode for sleep and wakeup */
	if (adreno_is_a650_family(adreno_gpu)) {
		gmu_write_rscc(gmu, REG_A6XX_RSCC_SEQ_MEM_0_DRV0, 0xeaaae5a0);
		gmu_write_rscc(gmu, REG_A6XX_RSCC_SEQ_MEM_0_DRV0 + 1, 0xe1a1ebab);
		gmu_write_rscc(gmu, REG_A6XX_RSCC_SEQ_MEM_0_DRV0 + 2, 0xa2e0a581);
		gmu_write_rscc(gmu, REG_A6XX_RSCC_SEQ_MEM_0_DRV0 + 3, 0xecac82e2);
		gmu_write_rscc(gmu, REG_A6XX_RSCC_SEQ_MEM_0_DRV0 + 4, 0x0020edad);
	} else {
		gmu_write_rscc(gmu, REG_A6XX_RSCC_SEQ_MEM_0_DRV0, 0xa7a506a0);
		gmu_write_rscc(gmu, REG_A6XX_RSCC_SEQ_MEM_0_DRV0 + 1, 0xa1e6a6e7);
		gmu_write_rscc(gmu, REG_A6XX_RSCC_SEQ_MEM_0_DRV0 + 2, 0xa2e081e1);
		gmu_write_rscc(gmu, REG_A6XX_RSCC_SEQ_MEM_0_DRV0 + 3, 0xe9a982e2);
		gmu_write_rscc(gmu, REG_A6XX_RSCC_SEQ_MEM_0_DRV0 + 4, 0x0020e8a8);
	}

	if (pdc_in_aop)
		goto setup_pdc;

	/* Load PDC sequencer uCode for power up and power down sequence */
	pdc_write(seqptr, REG_A6XX_PDC_GPU_SEQ_MEM_0, 0xfebea1e1);
	pdc_write(seqptr, REG_A6XX_PDC_GPU_SEQ_MEM_0 + 1, 0xa5a4a3a2);
	pdc_write(seqptr, REG_A6XX_PDC_GPU_SEQ_MEM_0 + 2, 0x8382a6e0);
	pdc_write(seqptr, REG_A6XX_PDC_GPU_SEQ_MEM_0 + 3, 0xbce3e284);
	pdc_write(seqptr, REG_A6XX_PDC_GPU_SEQ_MEM_0 + 4, 0x002081fc);

	/* Set TCS commands used by PDC sequence for low power modes */
	pdc_write(pdcptr, REG_A6XX_PDC_GPU_TCS1_CMD_ENABLE_BANK, 7);
	pdc_write(pdcptr, REG_A6XX_PDC_GPU_TCS1_CMD_WAIT_FOR_CMPL_BANK, 0);
	pdc_write(pdcptr, REG_A6XX_PDC_GPU_TCS1_CONTROL, 0);
	pdc_write(pdcptr, REG_A6XX_PDC_GPU_TCS1_CMD0_MSGID, 0x10108);
	pdc_write(pdcptr, REG_A6XX_PDC_GPU_TCS1_CMD0_ADDR, 0x30010);
	pdc_write(pdcptr, REG_A6XX_PDC_GPU_TCS1_CMD0_DATA, 1);
	pdc_write(pdcptr, REG_A6XX_PDC_GPU_TCS1_CMD0_MSGID + 4, 0x10108);
	pdc_write(pdcptr, REG_A6XX_PDC_GPU_TCS1_CMD0_ADDR + 4, 0x30000);
	pdc_write(pdcptr, REG_A6XX_PDC_GPU_TCS1_CMD0_DATA + 4, 0x0);

	pdc_write(pdcptr, REG_A6XX_PDC_GPU_TCS1_CMD0_MSGID + 8, 0x10108);
	pdc_write(pdcptr, REG_A6XX_PDC_GPU_TCS1_CMD0_ADDR + 8, pdc_address_offset);
	pdc_write(pdcptr, REG_A6XX_PDC_GPU_TCS1_CMD0_DATA + 8, 0x0);

	pdc_write(pdcptr, REG_A6XX_PDC_GPU_TCS3_CMD_ENABLE_BANK, 7);
	pdc_write(pdcptr, REG_A6XX_PDC_GPU_TCS3_CMD_WAIT_FOR_CMPL_BANK, 0);
	pdc_write(pdcptr, REG_A6XX_PDC_GPU_TCS3_CONTROL, 0);
	pdc_write(pdcptr, REG_A6XX_PDC_GPU_TCS3_CMD0_MSGID, 0x10108);
	pdc_write(pdcptr, REG_A6XX_PDC_GPU_TCS3_CMD0_ADDR, 0x30010);
	pdc_write(pdcptr, REG_A6XX_PDC_GPU_TCS3_CMD0_DATA, 2);

	pdc_write(pdcptr, REG_A6XX_PDC_GPU_TCS3_CMD0_MSGID + 4, 0x10108);
	pdc_write(pdcptr, REG_A6XX_PDC_GPU_TCS3_CMD0_ADDR + 4, 0x30000);
	if (adreno_is_a618(adreno_gpu) || adreno_is_a619(adreno_gpu) ||
			adreno_is_a650_family(adreno_gpu))
		pdc_write(pdcptr, REG_A6XX_PDC_GPU_TCS3_CMD0_DATA + 4, 0x2);
	else
		pdc_write(pdcptr, REG_A6XX_PDC_GPU_TCS3_CMD0_DATA + 4, 0x3);
	pdc_write(pdcptr, REG_A6XX_PDC_GPU_TCS3_CMD0_MSGID + 8, 0x10108);
	pdc_write(pdcptr, REG_A6XX_PDC_GPU_TCS3_CMD0_ADDR + 8, pdc_address_offset);
	pdc_write(pdcptr, REG_A6XX_PDC_GPU_TCS3_CMD0_DATA + 8, 0x3);

	/* Setup GPU PDC */
setup_pdc:
	pdc_write(pdcptr, REG_A6XX_PDC_GPU_SEQ_START_ADDR, 0);
	pdc_write(pdcptr, REG_A6XX_PDC_GPU_ENABLE_PDC, 0x80000001);

	/* ensure no writes happen before the uCode is fully written */
	wmb();

	a6xx_rpmh_stop(gmu);

err:
	if (!IS_ERR_OR_NULL(pdcptr))
		iounmap(pdcptr);
	if (!IS_ERR_OR_NULL(seqptr))
		iounmap(seqptr);
}

/*
 * The lowest 16 bits of this value are the number of XO clock cycles for main
 * hysteresis which is set at 0x1680 cycles (300 us).  The higher 16 bits are
 * for the shorter hysteresis that happens after main - this is 0xa (.5 us)
 */

#define GMU_PWR_COL_HYST 0x000a1680

/* Set up the idle state for the GMU */
static void a6xx_gmu_power_config(struct a6xx_gmu *gmu)
{
	/* Disable GMU WB/RB buffer */
	gmu_write(gmu, REG_A6XX_GMU_SYS_BUS_CONFIG, 0x1);
	gmu_write(gmu, REG_A6XX_GMU_ICACHE_CONFIG, 0x1);
	gmu_write(gmu, REG_A6XX_GMU_DCACHE_CONFIG, 0x1);

	gmu_write(gmu, REG_A6XX_GMU_PWR_COL_INTER_FRAME_CTRL, 0x9c40400);

	switch (gmu->idle_level) {
	case GMU_IDLE_STATE_IFPC:
		gmu_write(gmu, REG_A6XX_GMU_PWR_COL_INTER_FRAME_HYST,
			GMU_PWR_COL_HYST);
		gmu_rmw(gmu, REG_A6XX_GMU_PWR_COL_INTER_FRAME_CTRL, 0,
			A6XX_GMU_PWR_COL_INTER_FRAME_CTRL_IFPC_ENABLE |
			A6XX_GMU_PWR_COL_INTER_FRAME_CTRL_HM_POWER_COLLAPSE_ENABLE);
		fallthrough;
	case GMU_IDLE_STATE_SPTP:
		gmu_write(gmu, REG_A6XX_GMU_PWR_COL_SPTPRAC_HYST,
			GMU_PWR_COL_HYST);
		gmu_rmw(gmu, REG_A6XX_GMU_PWR_COL_INTER_FRAME_CTRL, 0,
			A6XX_GMU_PWR_COL_INTER_FRAME_CTRL_IFPC_ENABLE |
			A6XX_GMU_PWR_COL_INTER_FRAME_CTRL_SPTPRAC_POWER_CONTROL_ENABLE);
	}

	/* Enable RPMh GPU client */
	gmu_rmw(gmu, REG_A6XX_GMU_RPMH_CTRL, 0,
		A6XX_GMU_RPMH_CTRL_RPMH_INTERFACE_ENABLE |
		A6XX_GMU_RPMH_CTRL_LLC_VOTE_ENABLE |
		A6XX_GMU_RPMH_CTRL_DDR_VOTE_ENABLE |
		A6XX_GMU_RPMH_CTRL_MX_VOTE_ENABLE |
		A6XX_GMU_RPMH_CTRL_CX_VOTE_ENABLE |
		A6XX_GMU_RPMH_CTRL_GFX_VOTE_ENABLE);
}

struct block_header {
	u32 addr;
	u32 size;
	u32 type;
	u32 value;
	u32 data[];
};

static bool fw_block_mem(struct a6xx_gmu_bo *bo, const struct block_header *blk)
{
	if (!in_range(blk->addr, bo->iova, bo->size))
		return false;

	memcpy(bo->virt + blk->addr - bo->iova, blk->data, blk->size);
	return true;
}

static int a6xx_gmu_fw_load(struct a6xx_gmu *gmu)
{
	struct a6xx_gpu *a6xx_gpu = container_of(gmu, struct a6xx_gpu, gmu);
	struct adreno_gpu *adreno_gpu = &a6xx_gpu->base;
	const struct firmware *fw_image = adreno_gpu->fw[ADRENO_FW_GMU];
	const struct block_header *blk;
	u32 reg_offset;

	u32 itcm_base = 0x00000000;
	u32 dtcm_base = 0x00040000;

	if (adreno_is_a650_family(adreno_gpu))
		dtcm_base = 0x10004000;

	if (gmu->legacy) {
		/* Sanity check the size of the firmware that was loaded */
		if (fw_image->size > 0x8000) {
			DRM_DEV_ERROR(gmu->dev,
				"GMU firmware is bigger than the available region\n");
			return -EINVAL;
		}

		gmu_write_bulk(gmu, REG_A6XX_GMU_CM3_ITCM_START,
			       (u32*) fw_image->data, fw_image->size);
		return 0;
	}


	for (blk = (const struct block_header *) fw_image->data;
	     (const u8*) blk < fw_image->data + fw_image->size;
	     blk = (const struct block_header *) &blk->data[blk->size >> 2]) {
		if (blk->size == 0)
			continue;

		if (in_range(blk->addr, itcm_base, SZ_16K)) {
			reg_offset = (blk->addr - itcm_base) >> 2;
			gmu_write_bulk(gmu,
				REG_A6XX_GMU_CM3_ITCM_START + reg_offset,
				blk->data, blk->size);
		} else if (in_range(blk->addr, dtcm_base, SZ_16K)) {
			reg_offset = (blk->addr - dtcm_base) >> 2;
			gmu_write_bulk(gmu,
				REG_A6XX_GMU_CM3_DTCM_START + reg_offset,
				blk->data, blk->size);
		} else if (!fw_block_mem(&gmu->icache, blk) &&
			   !fw_block_mem(&gmu->dcache, blk) &&
			   !fw_block_mem(&gmu->dummy, blk)) {
			DRM_DEV_ERROR(gmu->dev,
				"failed to match fw block (addr=%.8x size=%d data[0]=%.8x)\n",
				blk->addr, blk->size, blk->data[0]);
		}
	}

	return 0;
}

static int a6xx_gmu_fw_start(struct a6xx_gmu *gmu, unsigned int state)
{
	struct a6xx_gpu *a6xx_gpu = container_of(gmu, struct a6xx_gpu, gmu);
	struct adreno_gpu *adreno_gpu = &a6xx_gpu->base;
	int ret;
	u32 chipid;

	if (adreno_is_a650_family(adreno_gpu)) {
		gmu_write(gmu, REG_A6XX_GPU_GMU_CX_GMU_CX_FALNEXT_INTF, 1);
		gmu_write(gmu, REG_A6XX_GPU_GMU_CX_GMU_CX_FAL_INTF, 1);
	}

	if (state == GMU_WARM_BOOT) {
		ret = a6xx_rpmh_start(gmu);
		if (ret)
			return ret;
	} else {
		if (WARN(!adreno_gpu->fw[ADRENO_FW_GMU],
			"GMU firmware is not loaded\n"))
			return -ENOENT;

		/* Turn on register retention */
		gmu_write(gmu, REG_A6XX_GMU_GENERAL_7, 1);

		ret = a6xx_rpmh_start(gmu);
		if (ret)
			return ret;

		ret = a6xx_gmu_fw_load(gmu);
		if (ret)
			return ret;
	}

	gmu_write(gmu, REG_A6XX_GMU_CM3_FW_INIT_RESULT, 0);
	gmu_write(gmu, REG_A6XX_GMU_CM3_BOOT_CONFIG, 0x02);

	/* Write the iova of the HFI table */
	gmu_write(gmu, REG_A6XX_GMU_HFI_QTBL_ADDR, gmu->hfi.iova);
	gmu_write(gmu, REG_A6XX_GMU_HFI_QTBL_INFO, 1);

	gmu_write(gmu, REG_A6XX_GMU_AHB_FENCE_RANGE_0,
		(1 << 31) | (0xa << 18) | (0xa0));

	/*
	 * Snapshots toggle the NMI bit which will result in a jump to the NMI
	 * handler instead of __main. Set the M3 config value to avoid that.
	 */
	gmu_write(gmu, REG_A6XX_GMU_CM3_CFG, 0x4052);

	/*
	 * Note that the GMU has a slightly different layout for
	 * chip_id, for whatever reason, so a bit of massaging
	 * is needed.  The upper 16b are the same, but minor and
	 * patchid are packed in four bits each with the lower
	 * 8b unused:
	 */
	chipid  = adreno_gpu->chip_id & 0xffff0000;
	chipid |= (adreno_gpu->chip_id << 4) & 0xf000; /* minor */
	chipid |= (adreno_gpu->chip_id << 8) & 0x0f00; /* patchid */

	gmu_write(gmu, REG_A6XX_GMU_HFI_SFR_ADDR, chipid);

	gmu_write(gmu, REG_A6XX_GPU_GMU_CX_GMU_PWR_COL_CP_MSG,
		  gmu->log.iova | (gmu->log.size / SZ_4K - 1));

	/* Set up the lowest idle level on the GMU */
	a6xx_gmu_power_config(gmu);

	ret = a6xx_gmu_start(gmu);
	if (ret)
		return ret;

	if (gmu->legacy) {
		ret = a6xx_gmu_gfx_rail_on(gmu);
		if (ret)
			return ret;
	}

	/* Enable SPTP_PC if the CPU is responsible for it */
	if (gmu->idle_level < GMU_IDLE_STATE_SPTP) {
		ret = a6xx_sptprac_enable(gmu);
		if (ret)
			return ret;
	}

	ret = a6xx_gmu_hfi_start(gmu);
	if (ret)
		return ret;

	/* FIXME: Do we need this wmb() here? */
	wmb();

	return 0;
}

#define A6XX_HFI_IRQ_MASK \
	(A6XX_GMU_GMU2HOST_INTR_INFO_CM3_FAULT)

#define A6XX_GMU_IRQ_MASK \
	(A6XX_GMU_AO_HOST_INTERRUPT_STATUS_WDOG_BITE | \
	 A6XX_GMU_AO_HOST_INTERRUPT_STATUS_HOST_AHB_BUS_ERROR | \
	 A6XX_GMU_AO_HOST_INTERRUPT_STATUS_FENCE_ERR)

static void a6xx_gmu_irq_disable(struct a6xx_gmu *gmu)
{
	disable_irq(gmu->gmu_irq);
	disable_irq(gmu->hfi_irq);

	gmu_write(gmu, REG_A6XX_GMU_AO_HOST_INTERRUPT_MASK, ~0);
	gmu_write(gmu, REG_A6XX_GMU_GMU2HOST_INTR_MASK, ~0);
}

static void a6xx_gmu_rpmh_off(struct a6xx_gmu *gmu)
{
	u32 val;

	/* Make sure there are no outstanding RPMh votes */
	gmu_poll_timeout_rscc(gmu, REG_A6XX_RSCC_TCS0_DRV0_STATUS, val,
		(val & 1), 100, 10000);
	gmu_poll_timeout_rscc(gmu, REG_A6XX_RSCC_TCS1_DRV0_STATUS, val,
		(val & 1), 100, 10000);
	gmu_poll_timeout_rscc(gmu, REG_A6XX_RSCC_TCS2_DRV0_STATUS, val,
		(val & 1), 100, 10000);
	gmu_poll_timeout_rscc(gmu, REG_A6XX_RSCC_TCS3_DRV0_STATUS, val,
		(val & 1), 100, 1000);
}

<<<<<<< HEAD
#define GBIF_CLIENT_HALT_MASK             BIT(0)
#define GBIF_ARB_HALT_MASK                BIT(1)

static void a6xx_bus_clear_pending_transactions(struct adreno_gpu *adreno_gpu,
		bool gx_off)
{
	struct msm_gpu *gpu = &adreno_gpu->base;

	if (!a6xx_has_gbif(adreno_gpu)) {
		gpu_write(gpu, REG_A6XX_VBIF_XIN_HALT_CTRL0, 0xf);
		spin_until((gpu_read(gpu, REG_A6XX_VBIF_XIN_HALT_CTRL1) &
								0xf) == 0xf);
		gpu_write(gpu, REG_A6XX_VBIF_XIN_HALT_CTRL0, 0);

		return;
	}

	if (gx_off) {
		/* Halt the gx side of GBIF */
		gpu_write(gpu, REG_A6XX_RBBM_GBIF_HALT, 1);
		spin_until(gpu_read(gpu, REG_A6XX_RBBM_GBIF_HALT_ACK) & 1);
	}

	/* Halt new client requests on GBIF */
	gpu_write(gpu, REG_A6XX_GBIF_HALT, GBIF_CLIENT_HALT_MASK);
	spin_until((gpu_read(gpu, REG_A6XX_GBIF_HALT_ACK) &
			(GBIF_CLIENT_HALT_MASK)) == GBIF_CLIENT_HALT_MASK);

	/* Halt all AXI requests on GBIF */
	gpu_write(gpu, REG_A6XX_GBIF_HALT, GBIF_ARB_HALT_MASK);
	spin_until((gpu_read(gpu,  REG_A6XX_GBIF_HALT_ACK) &
			(GBIF_ARB_HALT_MASK)) == GBIF_ARB_HALT_MASK);

	/* The GBIF halt needs to be explicitly cleared */
	gpu_write(gpu, REG_A6XX_GBIF_HALT, 0x0);
}

=======
>>>>>>> ccf0a997
/* Force the GMU off in case it isn't responsive */
static void a6xx_gmu_force_off(struct a6xx_gmu *gmu)
{
	struct a6xx_gpu *a6xx_gpu = container_of(gmu, struct a6xx_gpu, gmu);
	struct adreno_gpu *adreno_gpu = &a6xx_gpu->base;
	struct msm_gpu *gpu = &adreno_gpu->base;

	/*
	 * Turn off keep alive that might have been enabled by the hang
	 * interrupt
	 */
	gmu_write(&a6xx_gpu->gmu, REG_A6XX_GMU_GMU_PWR_COL_KEEPALIVE, 0);

	/* Flush all the queues */
	a6xx_hfi_stop(gmu);

	/* Stop the interrupts */
	a6xx_gmu_irq_disable(gmu);

	/* Force off SPTP in case the GMU is managing it */
	a6xx_sptprac_disable(gmu);

	/* Make sure there are no outstanding RPMh votes */
	a6xx_gmu_rpmh_off(gmu);

	/* Clear the WRITEDROPPED fields and put fence into allow mode */
	gmu_write(gmu, REG_A6XX_GMU_AHB_FENCE_STATUS_CLR, 0x7);
	gmu_write(gmu, REG_A6XX_GMU_AO_AHB_FENCE_CTRL, 0);

	/* Make sure the above writes go through */
	wmb();

	/* Halt the gmu cm3 core */
	gmu_write(gmu, REG_A6XX_GMU_CM3_SYSRESET, 1);

	a6xx_bus_clear_pending_transactions(adreno_gpu, true);

	/* Reset GPU core blocks */
	a6xx_gpu_sw_reset(gpu, true);
}

static void a6xx_gmu_set_initial_freq(struct msm_gpu *gpu, struct a6xx_gmu *gmu)
{
	struct dev_pm_opp *gpu_opp;
	unsigned long gpu_freq = gmu->gpu_freqs[gmu->current_perf_index];

	gpu_opp = dev_pm_opp_find_freq_exact(&gpu->pdev->dev, gpu_freq, true);
	if (IS_ERR(gpu_opp))
		return;

	gmu->freq = 0; /* so a6xx_gmu_set_freq() doesn't exit early */
	a6xx_gmu_set_freq(gpu, gpu_opp, false);
	dev_pm_opp_put(gpu_opp);
}

static void a6xx_gmu_set_initial_bw(struct msm_gpu *gpu, struct a6xx_gmu *gmu)
{
	struct dev_pm_opp *gpu_opp;
	unsigned long gpu_freq = gmu->gpu_freqs[gmu->current_perf_index];

	gpu_opp = dev_pm_opp_find_freq_exact(&gpu->pdev->dev, gpu_freq, true);
	if (IS_ERR(gpu_opp))
		return;

	dev_pm_opp_set_opp(&gpu->pdev->dev, gpu_opp);
	dev_pm_opp_put(gpu_opp);
}

int a6xx_gmu_resume(struct a6xx_gpu *a6xx_gpu)
{
	struct adreno_gpu *adreno_gpu = &a6xx_gpu->base;
	struct msm_gpu *gpu = &adreno_gpu->base;
	struct a6xx_gmu *gmu = &a6xx_gpu->gmu;
	int status, ret;

	if (WARN(!gmu->initialized, "The GMU is not set up yet\n"))
		return -EINVAL;

	gmu->hung = false;

	/* Turn on the resources */
	pm_runtime_get_sync(gmu->dev);

	/*
	 * "enable" the GX power domain which won't actually do anything but it
	 * will make sure that the refcounting is correct in case we need to
	 * bring down the GX after a GMU failure
	 */
	if (!IS_ERR_OR_NULL(gmu->gxpd))
		pm_runtime_get_sync(gmu->gxpd);

	/* Use a known rate to bring up the GMU */
	clk_set_rate(gmu->core_clk, 200000000);
	clk_set_rate(gmu->hub_clk, 150000000);
	ret = clk_bulk_prepare_enable(gmu->nr_clocks, gmu->clocks);
	if (ret) {
		pm_runtime_put(gmu->gxpd);
		pm_runtime_put(gmu->dev);
		return ret;
	}

	/* Set the bus quota to a reasonable value for boot */
	a6xx_gmu_set_initial_bw(gpu, gmu);

	/* Enable the GMU interrupt */
	gmu_write(gmu, REG_A6XX_GMU_AO_HOST_INTERRUPT_CLR, ~0);
	gmu_write(gmu, REG_A6XX_GMU_AO_HOST_INTERRUPT_MASK, ~A6XX_GMU_IRQ_MASK);
	enable_irq(gmu->gmu_irq);

	/* Check to see if we are doing a cold or warm boot */
	status = gmu_read(gmu, REG_A6XX_GMU_GENERAL_7) == 1 ?
		GMU_WARM_BOOT : GMU_COLD_BOOT;

	/*
	 * Warm boot path does not work on newer GPUs
	 * Presumably this is because icache/dcache regions must be restored
	 */
	if (!gmu->legacy)
		status = GMU_COLD_BOOT;

	ret = a6xx_gmu_fw_start(gmu, status);
	if (ret)
		goto out;

	ret = a6xx_hfi_start(gmu, status);
	if (ret)
		goto out;

	/*
	 * Turn on the GMU firmware fault interrupt after we know the boot
	 * sequence is successful
	 */
	gmu_write(gmu, REG_A6XX_GMU_GMU2HOST_INTR_CLR, ~0);
	gmu_write(gmu, REG_A6XX_GMU_GMU2HOST_INTR_MASK, ~A6XX_HFI_IRQ_MASK);
	enable_irq(gmu->hfi_irq);

	/* Set the GPU to the current freq */
	a6xx_gmu_set_initial_freq(gpu, gmu);

out:
	/* On failure, shut down the GMU to leave it in a good state */
	if (ret) {
		disable_irq(gmu->gmu_irq);
		a6xx_rpmh_stop(gmu);
		pm_runtime_put(gmu->gxpd);
		pm_runtime_put(gmu->dev);
	}

	return ret;
}

bool a6xx_gmu_isidle(struct a6xx_gmu *gmu)
{
	u32 reg;

	if (!gmu->initialized)
		return true;

	reg = gmu_read(gmu, REG_A6XX_GPU_GMU_AO_GPU_CX_BUSY_STATUS);

	if (reg &  A6XX_GPU_GMU_AO_GPU_CX_BUSY_STATUS_GPUBUSYIGNAHB)
		return false;

	return true;
}

/* Gracefully try to shut down the GMU and by extension the GPU */
static void a6xx_gmu_shutdown(struct a6xx_gmu *gmu)
{
	struct a6xx_gpu *a6xx_gpu = container_of(gmu, struct a6xx_gpu, gmu);
	struct adreno_gpu *adreno_gpu = &a6xx_gpu->base;
	u32 val;

	/*
	 * The GMU may still be in slumber unless the GPU started so check and
	 * skip putting it back into slumber if so
	 */
	val = gmu_read(gmu, REG_A6XX_GPU_GMU_CX_GMU_RPMH_POWER_STATE);

	if (val != 0xf) {
		int ret = a6xx_gmu_wait_for_idle(gmu);

		/* If the GMU isn't responding assume it is hung */
		if (ret) {
			a6xx_gmu_force_off(gmu);
			return;
		}

		a6xx_bus_clear_pending_transactions(adreno_gpu, a6xx_gpu->hung);

		/* tell the GMU we want to slumber */
		ret = a6xx_gmu_notify_slumber(gmu);
		if (ret) {
			a6xx_gmu_force_off(gmu);
			return;
		}

		ret = gmu_poll_timeout(gmu,
			REG_A6XX_GPU_GMU_AO_GPU_CX_BUSY_STATUS, val,
			!(val & A6XX_GPU_GMU_AO_GPU_CX_BUSY_STATUS_GPUBUSYIGNAHB),
			100, 10000);

		/*
		 * Let the user know we failed to slumber but don't worry too
		 * much because we are powering down anyway
		 */

		if (ret)
			DRM_DEV_ERROR(gmu->dev,
				"Unable to slumber GMU: status = 0%x/0%x\n",
				gmu_read(gmu,
					REG_A6XX_GPU_GMU_AO_GPU_CX_BUSY_STATUS),
				gmu_read(gmu,
					REG_A6XX_GPU_GMU_AO_GPU_CX_BUSY_STATUS2));
	}

	/* Turn off HFI */
	a6xx_hfi_stop(gmu);

	/* Stop the interrupts and mask the hardware */
	a6xx_gmu_irq_disable(gmu);

	/* Tell RPMh to power off the GPU */
	a6xx_rpmh_stop(gmu);
}


int a6xx_gmu_stop(struct a6xx_gpu *a6xx_gpu)
{
	struct a6xx_gmu *gmu = &a6xx_gpu->gmu;
	struct msm_gpu *gpu = &a6xx_gpu->base.base;

	if (!pm_runtime_active(gmu->dev))
		return 0;

	/*
	 * Force the GMU off if we detected a hang, otherwise try to shut it
	 * down gracefully
	 */
	if (gmu->hung)
		a6xx_gmu_force_off(gmu);
	else
		a6xx_gmu_shutdown(gmu);

	/* Remove the bus vote */
	dev_pm_opp_set_opp(&gpu->pdev->dev, NULL);

	/*
	 * Make sure the GX domain is off before turning off the GMU (CX)
	 * domain. Usually the GMU does this but only if the shutdown sequence
	 * was successful
	 */
	if (!IS_ERR_OR_NULL(gmu->gxpd))
		pm_runtime_put_sync(gmu->gxpd);

	clk_bulk_disable_unprepare(gmu->nr_clocks, gmu->clocks);

	pm_runtime_put_sync(gmu->dev);

	return 0;
}

static void a6xx_gmu_memory_free(struct a6xx_gmu *gmu)
{
	msm_gem_kernel_put(gmu->hfi.obj, gmu->aspace);
	msm_gem_kernel_put(gmu->debug.obj, gmu->aspace);
	msm_gem_kernel_put(gmu->icache.obj, gmu->aspace);
	msm_gem_kernel_put(gmu->dcache.obj, gmu->aspace);
	msm_gem_kernel_put(gmu->dummy.obj, gmu->aspace);
	msm_gem_kernel_put(gmu->log.obj, gmu->aspace);

	gmu->aspace->mmu->funcs->detach(gmu->aspace->mmu);
	msm_gem_address_space_put(gmu->aspace);
}

static int a6xx_gmu_memory_alloc(struct a6xx_gmu *gmu, struct a6xx_gmu_bo *bo,
		size_t size, u64 iova, const char *name)
{
	struct a6xx_gpu *a6xx_gpu = container_of(gmu, struct a6xx_gpu, gmu);
	struct drm_device *dev = a6xx_gpu->base.base.dev;
	uint32_t flags = MSM_BO_WC;
	u64 range_start, range_end;
	int ret;

	size = PAGE_ALIGN(size);
	if (!iova) {
		/* no fixed address - use GMU's uncached range */
		range_start = 0x60000000 + PAGE_SIZE; /* skip dummy page */
		range_end = 0x80000000;
	} else {
		/* range for fixed address */
		range_start = iova;
		range_end = iova + size;
		/* use IOMMU_PRIV for icache/dcache */
		flags |= MSM_BO_MAP_PRIV;
	}

	bo->obj = msm_gem_new(dev, size, flags);
	if (IS_ERR(bo->obj))
		return PTR_ERR(bo->obj);

	ret = msm_gem_get_and_pin_iova_range(bo->obj, gmu->aspace, &bo->iova,
					     range_start, range_end);
	if (ret) {
		drm_gem_object_put(bo->obj);
		return ret;
	}

	bo->virt = msm_gem_get_vaddr(bo->obj);
	bo->size = size;

	msm_gem_object_set_name(bo->obj, name);

	return 0;
}

static int a6xx_gmu_memory_probe(struct a6xx_gmu *gmu)
{
	struct msm_mmu *mmu;

	mmu = msm_iommu_new(gmu->dev, 0);
	if (!mmu)
		return -ENODEV;
	if (IS_ERR(mmu))
		return PTR_ERR(mmu);

	gmu->aspace = msm_gem_address_space_create(mmu, "gmu", 0x0, 0x80000000);
	if (IS_ERR(gmu->aspace))
		return PTR_ERR(gmu->aspace);

	return 0;
}

/* Return the 'arc-level' for the given frequency */
static unsigned int a6xx_gmu_get_arc_level(struct device *dev,
					   unsigned long freq)
{
	struct dev_pm_opp *opp;
	unsigned int val;

	if (!freq)
		return 0;

	opp = dev_pm_opp_find_freq_exact(dev, freq, true);
	if (IS_ERR(opp))
		return 0;

	val = dev_pm_opp_get_level(opp);

	dev_pm_opp_put(opp);

	return val;
}

static int a6xx_gmu_rpmh_arc_votes_init(struct device *dev, u32 *votes,
		unsigned long *freqs, int freqs_count, const char *id)
{
	int i, j;
	const u16 *pri, *sec;
	size_t pri_count, sec_count;

	pri = cmd_db_read_aux_data(id, &pri_count);
	if (IS_ERR(pri))
		return PTR_ERR(pri);
	/*
	 * The data comes back as an array of unsigned shorts so adjust the
	 * count accordingly
	 */
	pri_count >>= 1;
	if (!pri_count)
		return -EINVAL;

	sec = cmd_db_read_aux_data("mx.lvl", &sec_count);
	if (IS_ERR(sec))
		return PTR_ERR(sec);

	sec_count >>= 1;
	if (!sec_count)
		return -EINVAL;

	/* Construct a vote for each frequency */
	for (i = 0; i < freqs_count; i++) {
		u8 pindex = 0, sindex = 0;
		unsigned int level = a6xx_gmu_get_arc_level(dev, freqs[i]);

		/* Get the primary index that matches the arc level */
		for (j = 0; j < pri_count; j++) {
			if (pri[j] >= level) {
				pindex = j;
				break;
			}
		}

		if (j == pri_count) {
			DRM_DEV_ERROR(dev,
				      "Level %u not found in the RPMh list\n",
				      level);
			DRM_DEV_ERROR(dev, "Available levels:\n");
			for (j = 0; j < pri_count; j++)
				DRM_DEV_ERROR(dev, "  %u\n", pri[j]);

			return -EINVAL;
		}

		/*
		 * Look for a level in in the secondary list that matches. If
		 * nothing fits, use the maximum non zero vote
		 */

		for (j = 0; j < sec_count; j++) {
			if (sec[j] >= level) {
				sindex = j;
				break;
			} else if (sec[j]) {
				sindex = j;
			}
		}

		/* Construct the vote */
		votes[i] = ((pri[pindex] & 0xffff) << 16) |
			(sindex << 8) | pindex;
	}

	return 0;
}

/*
 * The GMU votes with the RPMh for itself and on behalf of the GPU but we need
 * to construct the list of votes on the CPU and send it over. Query the RPMh
 * voltage levels and build the votes
 */

static int a6xx_gmu_rpmh_votes_init(struct a6xx_gmu *gmu)
{
	struct a6xx_gpu *a6xx_gpu = container_of(gmu, struct a6xx_gpu, gmu);
	struct adreno_gpu *adreno_gpu = &a6xx_gpu->base;
	struct msm_gpu *gpu = &adreno_gpu->base;
	int ret;

	/* Build the GX votes */
	ret = a6xx_gmu_rpmh_arc_votes_init(&gpu->pdev->dev, gmu->gx_arc_votes,
		gmu->gpu_freqs, gmu->nr_gpu_freqs, "gfx.lvl");

	/* Build the CX votes */
	ret |= a6xx_gmu_rpmh_arc_votes_init(gmu->dev, gmu->cx_arc_votes,
		gmu->gmu_freqs, gmu->nr_gmu_freqs, "cx.lvl");

	return ret;
}

static int a6xx_gmu_build_freq_table(struct device *dev, unsigned long *freqs,
		u32 size)
{
	int count = dev_pm_opp_get_opp_count(dev);
	struct dev_pm_opp *opp;
	int i, index = 0;
	unsigned long freq = 1;

	/*
	 * The OPP table doesn't contain the "off" frequency level so we need to
	 * add 1 to the table size to account for it
	 */

	if (WARN(count + 1 > size,
		"The GMU frequency table is being truncated\n"))
		count = size - 1;

	/* Set the "off" frequency */
	freqs[index++] = 0;

	for (i = 0; i < count; i++) {
		opp = dev_pm_opp_find_freq_ceil(dev, &freq);
		if (IS_ERR(opp))
			break;

		dev_pm_opp_put(opp);
		freqs[index++] = freq++;
	}

	return index;
}

static int a6xx_gmu_pwrlevels_probe(struct a6xx_gmu *gmu)
{
	struct a6xx_gpu *a6xx_gpu = container_of(gmu, struct a6xx_gpu, gmu);
	struct adreno_gpu *adreno_gpu = &a6xx_gpu->base;
	struct msm_gpu *gpu = &adreno_gpu->base;

	int ret = 0;

	/*
	 * The GMU handles its own frequency switching so build a list of
	 * available frequencies to send during initialization
	 */
	ret = devm_pm_opp_of_add_table(gmu->dev);
	if (ret) {
		DRM_DEV_ERROR(gmu->dev, "Unable to set the OPP table for the GMU\n");
		return ret;
	}

	gmu->nr_gmu_freqs = a6xx_gmu_build_freq_table(gmu->dev,
		gmu->gmu_freqs, ARRAY_SIZE(gmu->gmu_freqs));

	/*
	 * The GMU also handles GPU frequency switching so build a list
	 * from the GPU OPP table
	 */
	gmu->nr_gpu_freqs = a6xx_gmu_build_freq_table(&gpu->pdev->dev,
		gmu->gpu_freqs, ARRAY_SIZE(gmu->gpu_freqs));

	gmu->current_perf_index = gmu->nr_gpu_freqs - 1;

	/* Build the list of RPMh votes that we'll send to the GMU */
	return a6xx_gmu_rpmh_votes_init(gmu);
}

static int a6xx_gmu_clocks_probe(struct a6xx_gmu *gmu)
{
	int ret = devm_clk_bulk_get_all(gmu->dev, &gmu->clocks);

	if (ret < 1)
		return ret;

	gmu->nr_clocks = ret;

	gmu->core_clk = msm_clk_bulk_get_clock(gmu->clocks,
		gmu->nr_clocks, "gmu");

	gmu->hub_clk = msm_clk_bulk_get_clock(gmu->clocks,
		gmu->nr_clocks, "hub");

	return 0;
}

static void __iomem *a6xx_gmu_get_mmio(struct platform_device *pdev,
		const char *name)
{
	void __iomem *ret;
	struct resource *res = platform_get_resource_byname(pdev,
			IORESOURCE_MEM, name);

	if (!res) {
		DRM_DEV_ERROR(&pdev->dev, "Unable to find the %s registers\n", name);
		return ERR_PTR(-EINVAL);
	}

	ret = ioremap(res->start, resource_size(res));
	if (!ret) {
		DRM_DEV_ERROR(&pdev->dev, "Unable to map the %s registers\n", name);
		return ERR_PTR(-EINVAL);
	}

	return ret;
}

static int a6xx_gmu_get_irq(struct a6xx_gmu *gmu, struct platform_device *pdev,
		const char *name, irq_handler_t handler)
{
	int irq, ret;

	irq = platform_get_irq_byname(pdev, name);

	ret = request_irq(irq, handler, IRQF_TRIGGER_HIGH, name, gmu);
	if (ret) {
		DRM_DEV_ERROR(&pdev->dev, "Unable to get interrupt %s %d\n",
			      name, ret);
		return ret;
	}

	disable_irq(irq);

	return irq;
}

void a6xx_gmu_remove(struct a6xx_gpu *a6xx_gpu)
{
	struct adreno_gpu *adreno_gpu = &a6xx_gpu->base;
	struct a6xx_gmu *gmu = &a6xx_gpu->gmu;
	struct platform_device *pdev = to_platform_device(gmu->dev);

	mutex_lock(&gmu->lock);
	if (!gmu->initialized) {
		mutex_unlock(&gmu->lock);
		return;
	}

	gmu->initialized = false;

	mutex_unlock(&gmu->lock);

	pm_runtime_force_suspend(gmu->dev);

	/*
	 * Since cxpd is a virt device, the devlink with gmu-dev will be removed
	 * automatically when we do detach
	 */
	dev_pm_domain_detach(gmu->cxpd, false);

	if (!IS_ERR_OR_NULL(gmu->gxpd)) {
		pm_runtime_disable(gmu->gxpd);
		dev_pm_domain_detach(gmu->gxpd, false);
	}

	iounmap(gmu->mmio);
	if (platform_get_resource_byname(pdev, IORESOURCE_MEM, "rscc"))
		iounmap(gmu->rscc);
	gmu->mmio = NULL;
	gmu->rscc = NULL;

	if (!adreno_has_gmu_wrapper(adreno_gpu)) {
		a6xx_gmu_memory_free(gmu);

		free_irq(gmu->gmu_irq, gmu);
		free_irq(gmu->hfi_irq, gmu);
	}

	/* Drop reference taken in of_find_device_by_node */
	put_device(gmu->dev);
}

static int cxpd_notifier_cb(struct notifier_block *nb,
			unsigned long action, void *data)
{
	struct a6xx_gmu *gmu = container_of(nb, struct a6xx_gmu, pd_nb);

	if (action == GENPD_NOTIFY_OFF)
		complete_all(&gmu->pd_gate);

	return 0;
}

int a6xx_gmu_wrapper_init(struct a6xx_gpu *a6xx_gpu, struct device_node *node)
{
	struct platform_device *pdev = of_find_device_by_node(node);
	struct a6xx_gmu *gmu = &a6xx_gpu->gmu;
	int ret;

	if (!pdev)
		return -ENODEV;

	gmu->dev = &pdev->dev;

	of_dma_configure(gmu->dev, node, true);

	pm_runtime_enable(gmu->dev);

	/* Mark legacy for manual SPTPRAC control */
	gmu->legacy = true;

	/* Map the GMU registers */
	gmu->mmio = a6xx_gmu_get_mmio(pdev, "gmu");
	if (IS_ERR(gmu->mmio)) {
		ret = PTR_ERR(gmu->mmio);
		goto err_mmio;
	}

	gmu->cxpd = dev_pm_domain_attach_by_name(gmu->dev, "cx");
	if (IS_ERR(gmu->cxpd)) {
		ret = PTR_ERR(gmu->cxpd);
		goto err_mmio;
	}

	if (!device_link_add(gmu->dev, gmu->cxpd, DL_FLAG_PM_RUNTIME)) {
		ret = -ENODEV;
		goto detach_cxpd;
	}

	init_completion(&gmu->pd_gate);
	complete_all(&gmu->pd_gate);
	gmu->pd_nb.notifier_call = cxpd_notifier_cb;

	/* Get a link to the GX power domain to reset the GPU */
	gmu->gxpd = dev_pm_domain_attach_by_name(gmu->dev, "gx");
	if (IS_ERR(gmu->gxpd)) {
		ret = PTR_ERR(gmu->gxpd);
		goto err_mmio;
	}

	gmu->initialized = true;

	return 0;

detach_cxpd:
	dev_pm_domain_detach(gmu->cxpd, false);

err_mmio:
	iounmap(gmu->mmio);

	/* Drop reference taken in of_find_device_by_node */
	put_device(gmu->dev);

	return ret;
}

int a6xx_gmu_init(struct a6xx_gpu *a6xx_gpu, struct device_node *node)
{
	struct adreno_gpu *adreno_gpu = &a6xx_gpu->base;
	struct a6xx_gmu *gmu = &a6xx_gpu->gmu;
	struct platform_device *pdev = of_find_device_by_node(node);
	int ret;

	if (!pdev)
		return -ENODEV;

	gmu->dev = &pdev->dev;

	of_dma_configure(gmu->dev, node, true);

	/* Fow now, don't do anything fancy until we get our feet under us */
	gmu->idle_level = GMU_IDLE_STATE_ACTIVE;

	pm_runtime_enable(gmu->dev);

	/* Get the list of clocks */
	ret = a6xx_gmu_clocks_probe(gmu);
	if (ret)
		goto err_put_device;

	ret = a6xx_gmu_memory_probe(gmu);
	if (ret)
		goto err_put_device;


	/* A660 now requires handling "prealloc requests" in GMU firmware
	 * For now just hardcode allocations based on the known firmware.
	 * note: there is no indication that these correspond to "dummy" or
	 * "debug" regions, but this "guess" allows reusing these BOs which
	 * are otherwise unused by a660.
	 */
	gmu->dummy.size = SZ_4K;
	if (adreno_is_a660_family(adreno_gpu)) {
		ret = a6xx_gmu_memory_alloc(gmu, &gmu->debug, SZ_4K * 7,
					    0x60400000, "debug");
		if (ret)
			goto err_memory;

		gmu->dummy.size = SZ_8K;
	}

	/* Allocate memory for the GMU dummy page */
	ret = a6xx_gmu_memory_alloc(gmu, &gmu->dummy, gmu->dummy.size,
				    0x60000000, "dummy");
	if (ret)
		goto err_memory;

	/* Note that a650 family also includes a660 family: */
	if (adreno_is_a650_family(adreno_gpu)) {
		ret = a6xx_gmu_memory_alloc(gmu, &gmu->icache,
			SZ_16M - SZ_16K, 0x04000, "icache");
		if (ret)
			goto err_memory;
	/*
	 * NOTE: when porting legacy ("pre-650-family") GPUs you may be tempted to add a condition
	 * to allocate icache/dcache here, as per downstream code flow, but it may not actually be
	 * necessary. If you omit this step and you don't get random pagefaults, you are likely
	 * good to go without this!
	 */
	} else if (adreno_is_a640_family(adreno_gpu)) {
		ret = a6xx_gmu_memory_alloc(gmu, &gmu->icache,
			SZ_256K - SZ_16K, 0x04000, "icache");
		if (ret)
			goto err_memory;

		ret = a6xx_gmu_memory_alloc(gmu, &gmu->dcache,
			SZ_256K - SZ_16K, 0x44000, "dcache");
		if (ret)
			goto err_memory;
	} else if (adreno_is_a630_family(adreno_gpu)) {
		/* HFI v1, has sptprac */
		gmu->legacy = true;

		/* Allocate memory for the GMU debug region */
		ret = a6xx_gmu_memory_alloc(gmu, &gmu->debug, SZ_16K, 0, "debug");
		if (ret)
			goto err_memory;
	}

	/* Allocate memory for the GMU log region */
	ret = a6xx_gmu_memory_alloc(gmu, &gmu->log, SZ_16K, 0, "log");
	if (ret)
		goto err_memory;

	/* Allocate memory for for the HFI queues */
	ret = a6xx_gmu_memory_alloc(gmu, &gmu->hfi, SZ_16K, 0, "hfi");
	if (ret)
		goto err_memory;

	/* Map the GMU registers */
	gmu->mmio = a6xx_gmu_get_mmio(pdev, "gmu");
	if (IS_ERR(gmu->mmio)) {
		ret = PTR_ERR(gmu->mmio);
		goto err_memory;
	}

	if (adreno_is_a650_family(adreno_gpu)) {
		gmu->rscc = a6xx_gmu_get_mmio(pdev, "rscc");
		if (IS_ERR(gmu->rscc)) {
			ret = -ENODEV;
			goto err_mmio;
		}
	} else {
		gmu->rscc = gmu->mmio + 0x23000;
	}

	/* Get the HFI and GMU interrupts */
	gmu->hfi_irq = a6xx_gmu_get_irq(gmu, pdev, "hfi", a6xx_hfi_irq);
	gmu->gmu_irq = a6xx_gmu_get_irq(gmu, pdev, "gmu", a6xx_gmu_irq);

	if (gmu->hfi_irq < 0 || gmu->gmu_irq < 0) {
		ret = -ENODEV;
		goto err_mmio;
	}

	gmu->cxpd = dev_pm_domain_attach_by_name(gmu->dev, "cx");
	if (IS_ERR(gmu->cxpd)) {
		ret = PTR_ERR(gmu->cxpd);
		goto err_mmio;
	}

	if (!device_link_add(gmu->dev, gmu->cxpd,
					DL_FLAG_PM_RUNTIME)) {
		ret = -ENODEV;
		goto detach_cxpd;
	}

	init_completion(&gmu->pd_gate);
	complete_all(&gmu->pd_gate);
	gmu->pd_nb.notifier_call = cxpd_notifier_cb;

	/*
	 * Get a link to the GX power domain to reset the GPU in case of GMU
	 * crash
	 */
	gmu->gxpd = dev_pm_domain_attach_by_name(gmu->dev, "gx");

	/* Get the power levels for the GMU and GPU */
	a6xx_gmu_pwrlevels_probe(gmu);

	/* Set up the HFI queues */
	a6xx_hfi_init(gmu);

	/* Initialize RPMh */
	a6xx_gmu_rpmh_init(gmu);

	gmu->initialized = true;

	return 0;

detach_cxpd:
	dev_pm_domain_detach(gmu->cxpd, false);

err_mmio:
	iounmap(gmu->mmio);
	if (platform_get_resource_byname(pdev, IORESOURCE_MEM, "rscc"))
		iounmap(gmu->rscc);
	free_irq(gmu->gmu_irq, gmu);
	free_irq(gmu->hfi_irq, gmu);

err_memory:
	a6xx_gmu_memory_free(gmu);
err_put_device:
	/* Drop reference taken in of_find_device_by_node */
	put_device(gmu->dev);

	return ret;
}<|MERGE_RESOLUTION|>--- conflicted
+++ resolved
@@ -870,46 +870,6 @@
 		(val & 1), 100, 1000);
 }
 
-<<<<<<< HEAD
-#define GBIF_CLIENT_HALT_MASK             BIT(0)
-#define GBIF_ARB_HALT_MASK                BIT(1)
-
-static void a6xx_bus_clear_pending_transactions(struct adreno_gpu *adreno_gpu,
-		bool gx_off)
-{
-	struct msm_gpu *gpu = &adreno_gpu->base;
-
-	if (!a6xx_has_gbif(adreno_gpu)) {
-		gpu_write(gpu, REG_A6XX_VBIF_XIN_HALT_CTRL0, 0xf);
-		spin_until((gpu_read(gpu, REG_A6XX_VBIF_XIN_HALT_CTRL1) &
-								0xf) == 0xf);
-		gpu_write(gpu, REG_A6XX_VBIF_XIN_HALT_CTRL0, 0);
-
-		return;
-	}
-
-	if (gx_off) {
-		/* Halt the gx side of GBIF */
-		gpu_write(gpu, REG_A6XX_RBBM_GBIF_HALT, 1);
-		spin_until(gpu_read(gpu, REG_A6XX_RBBM_GBIF_HALT_ACK) & 1);
-	}
-
-	/* Halt new client requests on GBIF */
-	gpu_write(gpu, REG_A6XX_GBIF_HALT, GBIF_CLIENT_HALT_MASK);
-	spin_until((gpu_read(gpu, REG_A6XX_GBIF_HALT_ACK) &
-			(GBIF_CLIENT_HALT_MASK)) == GBIF_CLIENT_HALT_MASK);
-
-	/* Halt all AXI requests on GBIF */
-	gpu_write(gpu, REG_A6XX_GBIF_HALT, GBIF_ARB_HALT_MASK);
-	spin_until((gpu_read(gpu,  REG_A6XX_GBIF_HALT_ACK) &
-			(GBIF_ARB_HALT_MASK)) == GBIF_ARB_HALT_MASK);
-
-	/* The GBIF halt needs to be explicitly cleared */
-	gpu_write(gpu, REG_A6XX_GBIF_HALT, 0x0);
-}
-
-=======
->>>>>>> ccf0a997
 /* Force the GMU off in case it isn't responsive */
 static void a6xx_gmu_force_off(struct a6xx_gmu *gmu)
 {
