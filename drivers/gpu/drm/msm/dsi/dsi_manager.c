--- conflicted
+++ resolved
@@ -502,12 +502,7 @@
 	struct msm_dsi *msm_dsi1 = dsi_mgr_get_dsi(DSI_1);
 	struct mipi_dsi_host *host = msm_dsi->host;
 	struct drm_panel *panel = msm_dsi->panel;
-<<<<<<< HEAD
-	struct msm_dsi_pll *src_pll;
-	bool is_dual_dsi = IS_DUAL_DSI();
-=======
 	bool is_bonded_dsi = IS_BONDED_DSI();
->>>>>>> c1084c27
 	int ret;
 
 	DBG("id=%d", id);
@@ -540,18 +535,12 @@
 								id, ret);
 	}
 
-<<<<<<< HEAD
-	/* Save PLL status if it is a clock source */
-	src_pll = msm_dsi_phy_get_pll(msm_dsi->phy);
-	msm_dsi_pll_save_state(src_pll);
-=======
 	msm_dsi_host_disable_irq(host);
 	if (is_bonded_dsi && msm_dsi1)
 		msm_dsi_host_disable_irq(msm_dsi1->host);
 
 	/* Save PHY status if it is a clock source */
 	msm_dsi_phy_pll_save_state(msm_dsi->phy);
->>>>>>> c1084c27
 
 	ret = msm_dsi_host_power_off(host);
 	if (ret)
