// SPDX-License-Identifier: GPL-2.0-only
/*
 * DRM driver for Solomon SSD130x OLED displays
 *
 * Copyright 2022 Red Hat Inc.
 * Author: Javier Martinez Canillas <javierm@redhat.com>
 *
 * Based on drivers/video/fbdev/ssd1307fb.c
 * Copyright 2012 Free Electrons
 */

#include <linux/backlight.h>
#include <linux/bitfield.h>
#include <linux/bits.h>
#include <linux/delay.h>
#include <linux/gpio/consumer.h>
#include <linux/property.h>
#include <linux/pwm.h>
#include <linux/regulator/consumer.h>

#include <drm/drm_atomic.h>
#include <drm/drm_atomic_helper.h>
#include <drm/drm_crtc_helper.h>
#include <drm/drm_damage_helper.h>
#include <drm/drm_edid.h>
#include <drm/drm_fbdev_generic.h>
#include <drm/drm_format_helper.h>
#include <drm/drm_framebuffer.h>
#include <drm/drm_gem_atomic_helper.h>
#include <drm/drm_gem_framebuffer_helper.h>
#include <drm/drm_gem_shmem_helper.h>
#include <drm/drm_managed.h>
#include <drm/drm_modes.h>
#include <drm/drm_rect.h>
#include <drm/drm_probe_helper.h>

#include "ssd130x.h"

#define DRIVER_NAME	"ssd130x"
#define DRIVER_DESC	"DRM driver for Solomon SSD130x OLED displays"
#define DRIVER_DATE	"20220131"
#define DRIVER_MAJOR	1
#define DRIVER_MINOR	0

#define SSD130X_PAGE_COL_START_LOW		0x00
#define SSD130X_PAGE_COL_START_HIGH		0x10
#define SSD130X_SET_ADDRESS_MODE		0x20
#define SSD130X_SET_COL_RANGE			0x21
#define SSD130X_SET_PAGE_RANGE			0x22
#define SSD130X_CONTRAST			0x81
#define SSD130X_SET_LOOKUP_TABLE		0x91
#define SSD130X_CHARGE_PUMP			0x8d
#define SSD130X_SET_SEG_REMAP			0xa0
#define SSD130X_DISPLAY_OFF			0xae
#define SSD130X_SET_MULTIPLEX_RATIO		0xa8
#define SSD130X_DISPLAY_ON			0xaf
#define SSD130X_START_PAGE_ADDRESS		0xb0
#define SSD130X_SET_COM_SCAN_DIR		0xc0
#define SSD130X_SET_DISPLAY_OFFSET		0xd3
#define SSD130X_SET_CLOCK_FREQ			0xd5
#define SSD130X_SET_AREA_COLOR_MODE		0xd8
#define SSD130X_SET_PRECHARGE_PERIOD		0xd9
#define SSD130X_SET_COM_PINS_CONFIG		0xda
#define SSD130X_SET_VCOMH			0xdb

#define SSD130X_PAGE_COL_START_MASK		GENMASK(3, 0)
#define SSD130X_PAGE_COL_START_HIGH_SET(val)	FIELD_PREP(SSD130X_PAGE_COL_START_MASK, (val) >> 4)
#define SSD130X_PAGE_COL_START_LOW_SET(val)	FIELD_PREP(SSD130X_PAGE_COL_START_MASK, (val))
#define SSD130X_START_PAGE_ADDRESS_MASK		GENMASK(2, 0)
#define SSD130X_START_PAGE_ADDRESS_SET(val)	FIELD_PREP(SSD130X_START_PAGE_ADDRESS_MASK, (val))
#define SSD130X_SET_SEG_REMAP_MASK		GENMASK(0, 0)
#define SSD130X_SET_SEG_REMAP_SET(val)		FIELD_PREP(SSD130X_SET_SEG_REMAP_MASK, (val))
#define SSD130X_SET_COM_SCAN_DIR_MASK		GENMASK(3, 3)
#define SSD130X_SET_COM_SCAN_DIR_SET(val)	FIELD_PREP(SSD130X_SET_COM_SCAN_DIR_MASK, (val))
#define SSD130X_SET_CLOCK_DIV_MASK		GENMASK(3, 0)
#define SSD130X_SET_CLOCK_DIV_SET(val)		FIELD_PREP(SSD130X_SET_CLOCK_DIV_MASK, (val))
#define SSD130X_SET_CLOCK_FREQ_MASK		GENMASK(7, 4)
#define SSD130X_SET_CLOCK_FREQ_SET(val)		FIELD_PREP(SSD130X_SET_CLOCK_FREQ_MASK, (val))
#define SSD130X_SET_PRECHARGE_PERIOD1_MASK	GENMASK(3, 0)
#define SSD130X_SET_PRECHARGE_PERIOD1_SET(val)	FIELD_PREP(SSD130X_SET_PRECHARGE_PERIOD1_MASK, (val))
#define SSD130X_SET_PRECHARGE_PERIOD2_MASK	GENMASK(7, 4)
#define SSD130X_SET_PRECHARGE_PERIOD2_SET(val)	FIELD_PREP(SSD130X_SET_PRECHARGE_PERIOD2_MASK, (val))
#define SSD130X_SET_COM_PINS_CONFIG1_MASK	GENMASK(4, 4)
#define SSD130X_SET_COM_PINS_CONFIG1_SET(val)	FIELD_PREP(SSD130X_SET_COM_PINS_CONFIG1_MASK, (val))
#define SSD130X_SET_COM_PINS_CONFIG2_MASK	GENMASK(5, 5)
#define SSD130X_SET_COM_PINS_CONFIG2_SET(val)	FIELD_PREP(SSD130X_SET_COM_PINS_CONFIG2_MASK, (val))

#define SSD130X_SET_ADDRESS_MODE_HORIZONTAL	0x00
#define SSD130X_SET_ADDRESS_MODE_VERTICAL	0x01
#define SSD130X_SET_ADDRESS_MODE_PAGE		0x02

#define SSD130X_SET_AREA_COLOR_MODE_ENABLE	0x1e
#define SSD130X_SET_AREA_COLOR_MODE_LOW_POWER	0x05

#define MAX_CONTRAST 255

const struct ssd130x_deviceinfo ssd130x_variants[] = {
	[SH1106_ID] = {
		.default_vcomh = 0x40,
		.default_dclk_div = 1,
		.default_dclk_frq = 5,
		.default_width = 132,
		.default_height = 64,
		.page_mode_only = 1,
		.page_height = 8,
	},
	[SSD1305_ID] = {
		.default_vcomh = 0x34,
		.default_dclk_div = 1,
		.default_dclk_frq = 7,
		.default_width = 132,
		.default_height = 64,
		.page_height = 8,
	},
	[SSD1306_ID] = {
		.default_vcomh = 0x20,
		.default_dclk_div = 1,
		.default_dclk_frq = 8,
		.need_chargepump = 1,
		.default_width = 128,
		.default_height = 64,
		.page_height = 8,
	},
	[SSD1307_ID] = {
		.default_vcomh = 0x20,
		.default_dclk_div = 2,
		.default_dclk_frq = 12,
		.need_pwm = 1,
		.default_width = 128,
		.default_height = 39,
		.page_height = 8,
	},
	[SSD1309_ID] = {
		.default_vcomh = 0x34,
		.default_dclk_div = 1,
		.default_dclk_frq = 10,
		.default_width = 128,
		.default_height = 64,
		.page_height = 8,
	}
};
EXPORT_SYMBOL_NS_GPL(ssd130x_variants, DRM_SSD130X);

struct ssd130x_plane_state {
	struct drm_shadow_plane_state base;
	/* Intermediate buffer to convert pixels from XRGB8888 to HW format */
	u8 *buffer;
	/* Buffer to store pixels in HW format and written to the panel */
	u8 *data_array;
};

static inline struct ssd130x_plane_state *to_ssd130x_plane_state(struct drm_plane_state *state)
{
	return container_of(state, struct ssd130x_plane_state, base.base);
}

static inline struct ssd130x_device *drm_to_ssd130x(struct drm_device *drm)
{
	return container_of(drm, struct ssd130x_device, drm);
}

/*
 * Helper to write data (SSD130X_DATA) to the device.
 */
static int ssd130x_write_data(struct ssd130x_device *ssd130x, u8 *values, int count)
{
	return regmap_bulk_write(ssd130x->regmap, SSD130X_DATA, values, count);
}

/*
 * Helper to write command (SSD130X_COMMAND). The fist variadic argument
 * is the command to write and the following are the command options.
 *
 * Note that the ssd130x protocol requires each command and option to be
 * written as a SSD130X_COMMAND device register value. That is why a call
 * to regmap_write(..., SSD130X_COMMAND, ...) is done for each argument.
 */
static int ssd130x_write_cmd(struct ssd130x_device *ssd130x, int count,
			     /* u8 cmd, u8 option, ... */...)
{
	va_list ap;
	u8 value;
	int ret;

	va_start(ap, count);

	do {
		value = va_arg(ap, int);
		ret = regmap_write(ssd130x->regmap, SSD130X_COMMAND, value);
		if (ret)
			goto out_end;
	} while (--count);

out_end:
	va_end(ap);

	return ret;
}

/* Set address range for horizontal/vertical addressing modes */
static int ssd130x_set_col_range(struct ssd130x_device *ssd130x,
				 u8 col_start, u8 cols)
{
	u8 col_end = col_start + cols - 1;
	int ret;

	if (col_start == ssd130x->col_start && col_end == ssd130x->col_end)
		return 0;

	ret = ssd130x_write_cmd(ssd130x, 3, SSD130X_SET_COL_RANGE, col_start, col_end);
	if (ret < 0)
		return ret;

	ssd130x->col_start = col_start;
	ssd130x->col_end = col_end;
	return 0;
}

static int ssd130x_set_page_range(struct ssd130x_device *ssd130x,
				  u8 page_start, u8 pages)
{
	u8 page_end = page_start + pages - 1;
	int ret;

	if (page_start == ssd130x->page_start && page_end == ssd130x->page_end)
		return 0;

	ret = ssd130x_write_cmd(ssd130x, 3, SSD130X_SET_PAGE_RANGE, page_start, page_end);
	if (ret < 0)
		return ret;

	ssd130x->page_start = page_start;
	ssd130x->page_end = page_end;
	return 0;
}

/* Set page and column start address for page addressing mode */
static int ssd130x_set_page_pos(struct ssd130x_device *ssd130x,
				u8 page_start, u8 col_start)
{
	int ret;
	u32 page, col_low, col_high;

	page = SSD130X_START_PAGE_ADDRESS |
	       SSD130X_START_PAGE_ADDRESS_SET(page_start);
	col_low = SSD130X_PAGE_COL_START_LOW |
		  SSD130X_PAGE_COL_START_LOW_SET(col_start);
	col_high = SSD130X_PAGE_COL_START_HIGH |
		   SSD130X_PAGE_COL_START_HIGH_SET(col_start);
	ret = ssd130x_write_cmd(ssd130x, 3, page, col_low, col_high);
	if (ret < 0)
		return ret;

	return 0;
}

static int ssd130x_pwm_enable(struct ssd130x_device *ssd130x)
{
	struct device *dev = ssd130x->dev;
	struct pwm_state pwmstate;

	ssd130x->pwm = pwm_get(dev, NULL);
	if (IS_ERR(ssd130x->pwm)) {
		dev_err(dev, "Could not get PWM from firmware description!\n");
		return PTR_ERR(ssd130x->pwm);
	}

	pwm_init_state(ssd130x->pwm, &pwmstate);
	pwm_set_relative_duty_cycle(&pwmstate, 50, 100);
	pwm_apply_state(ssd130x->pwm, &pwmstate);

	/* Enable the PWM */
	pwm_enable(ssd130x->pwm);

	dev_dbg(dev, "Using PWM%d with a %lluns period.\n",
		ssd130x->pwm->pwm, pwm_get_period(ssd130x->pwm));

	return 0;
}

static void ssd130x_reset(struct ssd130x_device *ssd130x)
{
	if (!ssd130x->reset)
		return;

	/* Reset the screen */
	gpiod_set_value_cansleep(ssd130x->reset, 1);
	udelay(4);
	gpiod_set_value_cansleep(ssd130x->reset, 0);
	udelay(4);
}

static int ssd130x_power_on(struct ssd130x_device *ssd130x)
{
	struct device *dev = ssd130x->dev;
	int ret;

	ssd130x_reset(ssd130x);

	ret = regulator_enable(ssd130x->vcc_reg);
	if (ret) {
		dev_err(dev, "Failed to enable VCC: %d\n", ret);
		return ret;
	}

	if (ssd130x->device_info->need_pwm) {
		ret = ssd130x_pwm_enable(ssd130x);
		if (ret) {
			dev_err(dev, "Failed to enable PWM: %d\n", ret);
			regulator_disable(ssd130x->vcc_reg);
			return ret;
		}
	}

	return 0;
}

static void ssd130x_power_off(struct ssd130x_device *ssd130x)
{
	pwm_disable(ssd130x->pwm);
	pwm_put(ssd130x->pwm);

	regulator_disable(ssd130x->vcc_reg);
}

static int ssd130x_init(struct ssd130x_device *ssd130x)
{
	u32 precharge, dclk, com_invdir, compins, chargepump, seg_remap;
	bool scan_mode;
	int ret;

	/* Set initial contrast */
	ret = ssd130x_write_cmd(ssd130x, 2, SSD130X_CONTRAST, ssd130x->contrast);
	if (ret < 0)
		return ret;

	/* Set segment re-map */
	seg_remap = (SSD130X_SET_SEG_REMAP |
		     SSD130X_SET_SEG_REMAP_SET(ssd130x->seg_remap));
	ret = ssd130x_write_cmd(ssd130x, 1, seg_remap);
	if (ret < 0)
		return ret;

	/* Set COM direction */
	com_invdir = (SSD130X_SET_COM_SCAN_DIR |
		      SSD130X_SET_COM_SCAN_DIR_SET(ssd130x->com_invdir));
	ret = ssd130x_write_cmd(ssd130x,  1, com_invdir);
	if (ret < 0)
		return ret;

	/* Set multiplex ratio value */
	ret = ssd130x_write_cmd(ssd130x, 2, SSD130X_SET_MULTIPLEX_RATIO, ssd130x->height - 1);
	if (ret < 0)
		return ret;

	/* set display offset value */
	ret = ssd130x_write_cmd(ssd130x, 2, SSD130X_SET_DISPLAY_OFFSET, ssd130x->com_offset);
	if (ret < 0)
		return ret;

	/* Set clock frequency */
	dclk = (SSD130X_SET_CLOCK_DIV_SET(ssd130x->dclk_div - 1) |
		SSD130X_SET_CLOCK_FREQ_SET(ssd130x->dclk_frq));
	ret = ssd130x_write_cmd(ssd130x, 2, SSD130X_SET_CLOCK_FREQ, dclk);
	if (ret < 0)
		return ret;

	/* Set Area Color Mode ON/OFF & Low Power Display Mode */
	if (ssd130x->area_color_enable || ssd130x->low_power) {
		u32 mode = 0;

		if (ssd130x->area_color_enable)
			mode |= SSD130X_SET_AREA_COLOR_MODE_ENABLE;

		if (ssd130x->low_power)
			mode |= SSD130X_SET_AREA_COLOR_MODE_LOW_POWER;

		ret = ssd130x_write_cmd(ssd130x, 2, SSD130X_SET_AREA_COLOR_MODE, mode);
		if (ret < 0)
			return ret;
	}

	/* Set precharge period in number of ticks from the internal clock */
	precharge = (SSD130X_SET_PRECHARGE_PERIOD1_SET(ssd130x->prechargep1) |
		     SSD130X_SET_PRECHARGE_PERIOD2_SET(ssd130x->prechargep2));
	ret = ssd130x_write_cmd(ssd130x, 2, SSD130X_SET_PRECHARGE_PERIOD, precharge);
	if (ret < 0)
		return ret;

	/* Set COM pins configuration */
	compins = BIT(1);
	/*
	 * The COM scan mode field values are the inverse of the boolean DT
	 * property "solomon,com-seq". The value 0b means scan from COM0 to
	 * COM[N - 1] while 1b means scan from COM[N - 1] to COM0.
	 */
	scan_mode = !ssd130x->com_seq;
	compins |= (SSD130X_SET_COM_PINS_CONFIG1_SET(scan_mode) |
		    SSD130X_SET_COM_PINS_CONFIG2_SET(ssd130x->com_lrremap));
	ret = ssd130x_write_cmd(ssd130x, 2, SSD130X_SET_COM_PINS_CONFIG, compins);
	if (ret < 0)
		return ret;

	/* Set VCOMH */
	ret = ssd130x_write_cmd(ssd130x, 2, SSD130X_SET_VCOMH, ssd130x->vcomh);
	if (ret < 0)
		return ret;

	/* Turn on the DC-DC Charge Pump */
	chargepump = BIT(4);

	if (ssd130x->device_info->need_chargepump)
		chargepump |= BIT(2);

	ret = ssd130x_write_cmd(ssd130x, 2, SSD130X_CHARGE_PUMP, chargepump);
	if (ret < 0)
		return ret;

	/* Set lookup table */
	if (ssd130x->lookup_table_set) {
		int i;

		ret = ssd130x_write_cmd(ssd130x, 1, SSD130X_SET_LOOKUP_TABLE);
		if (ret < 0)
			return ret;

		for (i = 0; i < ARRAY_SIZE(ssd130x->lookup_table); i++) {
			u8 val = ssd130x->lookup_table[i];

			if (val < 31 || val > 63)
				dev_warn(ssd130x->dev,
					 "lookup table index %d value out of range 31 <= %d <= 63\n",
					 i, val);
			ret = ssd130x_write_cmd(ssd130x, 1, val);
			if (ret < 0)
				return ret;
		}
	}

	/* Switch to page addressing mode */
	if (ssd130x->page_address_mode)
		return ssd130x_write_cmd(ssd130x, 2, SSD130X_SET_ADDRESS_MODE,
					 SSD130X_SET_ADDRESS_MODE_PAGE);

	/* Switch to horizontal addressing mode */
	return ssd130x_write_cmd(ssd130x, 2, SSD130X_SET_ADDRESS_MODE,
				 SSD130X_SET_ADDRESS_MODE_HORIZONTAL);
}

static int ssd130x_update_rect(struct ssd130x_device *ssd130x,
			       struct ssd130x_plane_state *ssd130x_state,
			       struct drm_rect *rect)
{
	unsigned int x = rect->x1;
	unsigned int y = rect->y1;
	u8 *buf = ssd130x_state->buffer;
	u8 *data_array = ssd130x_state->data_array;
	unsigned int width = drm_rect_width(rect);
	unsigned int height = drm_rect_height(rect);
	unsigned int line_length = DIV_ROUND_UP(width, 8);
	unsigned int page_height = ssd130x->device_info->page_height;
	unsigned int pages = DIV_ROUND_UP(height, page_height);
	struct drm_device *drm = &ssd130x->drm;
	u32 array_idx = 0;
	int ret, i, j, k;

	drm_WARN_ONCE(drm, y % 8 != 0, "y must be aligned to screen page\n");

	/*
	 * The screen is divided in pages, each having a height of 8
	 * pixels, and the width of the screen. When sending a byte of
	 * data to the controller, it gives the 8 bits for the current
	 * column. I.e, the first byte are the 8 bits of the first
	 * column, then the 8 bits for the second column, etc.
	 *
	 *
	 * Representation of the screen, assuming it is 5 bits
	 * wide. Each letter-number combination is a bit that controls
	 * one pixel.
	 *
	 * A0 A1 A2 A3 A4
	 * B0 B1 B2 B3 B4
	 * C0 C1 C2 C3 C4
	 * D0 D1 D2 D3 D4
	 * E0 E1 E2 E3 E4
	 * F0 F1 F2 F3 F4
	 * G0 G1 G2 G3 G4
	 * H0 H1 H2 H3 H4
	 *
	 * If you want to update this screen, you need to send 5 bytes:
	 *  (1) A0 B0 C0 D0 E0 F0 G0 H0
	 *  (2) A1 B1 C1 D1 E1 F1 G1 H1
	 *  (3) A2 B2 C2 D2 E2 F2 G2 H2
	 *  (4) A3 B3 C3 D3 E3 F3 G3 H3
	 *  (5) A4 B4 C4 D4 E4 F4 G4 H4
	 */

	if (!ssd130x->page_address_mode) {
		/* Set address range for horizontal addressing mode */
		ret = ssd130x_set_col_range(ssd130x, ssd130x->col_offset + x, width);
		if (ret < 0)
			return ret;

		ret = ssd130x_set_page_range(ssd130x, ssd130x->page_offset + y / 8, pages);
		if (ret < 0)
			return ret;
	}

	for (i = 0; i < pages; i++) {
		int m = 8;

		/* Last page may be partial */
		if (8 * (y / 8 + i + 1) > ssd130x->height)
			m = ssd130x->height % 8;
		for (j = 0; j < width; j++) {
			u8 data = 0;

			for (k = 0; k < m; k++) {
				u8 byte = buf[(8 * i + k) * line_length + j / 8];
				u8 bit = (byte >> (j % 8)) & 1;

				data |= bit << k;
			}
			data_array[array_idx++] = data;
		}

		/*
		 * In page addressing mode, the start address needs to be reset,
		 * and each page then needs to be written out separately.
		 */
		if (ssd130x->page_address_mode) {
			ret = ssd130x_set_page_pos(ssd130x,
						   ssd130x->page_offset + i,
						   ssd130x->col_offset + x);
			if (ret < 0)
				return ret;

			ret = ssd130x_write_data(ssd130x, data_array, width);
			if (ret < 0)
				return ret;

			array_idx = 0;
		}
	}

	/* Write out update in one go if we aren't using page addressing mode */
	if (!ssd130x->page_address_mode)
		ret = ssd130x_write_data(ssd130x, data_array, width * pages);

	return ret;
}

static void ssd130x_clear_screen(struct ssd130x_device *ssd130x,
				 struct ssd130x_plane_state *ssd130x_state)
{
	unsigned int page_height = ssd130x->device_info->page_height;
	unsigned int pages = DIV_ROUND_UP(ssd130x->height, page_height);
	u8 *data_array = ssd130x_state->data_array;
	unsigned int width = ssd130x->width;
	int ret, i;

	if (!ssd130x->page_address_mode) {
		memset(data_array, 0, width * pages);

		/* Set address range for horizontal addressing mode */
		ret = ssd130x_set_col_range(ssd130x, ssd130x->col_offset, width);
		if (ret < 0)
			return;

		ret = ssd130x_set_page_range(ssd130x, ssd130x->page_offset, pages);
		if (ret < 0)
			return;

		/* Write out update in one go if we aren't using page addressing mode */
		ssd130x_write_data(ssd130x, data_array, width * pages);
	} else {
		/*
		 * In page addressing mode, the start address needs to be reset,
		 * and each page then needs to be written out separately.
		 */
		memset(data_array, 0, width);

		for (i = 0; i < pages; i++) {
			ret = ssd130x_set_page_pos(ssd130x,
						   ssd130x->page_offset + i,
						   ssd130x->col_offset);
			if (ret < 0)
				return;

			ret = ssd130x_write_data(ssd130x, data_array, width);
			if (ret < 0)
				return;
		}
	}
}

static int ssd130x_fb_blit_rect(struct drm_plane_state *state,
				const struct iosys_map *vmap,
				struct drm_rect *rect)
{
	struct drm_framebuffer *fb = state->fb;
	struct ssd130x_device *ssd130x = drm_to_ssd130x(fb->dev);
	unsigned int page_height = ssd130x->device_info->page_height;
	struct ssd130x_plane_state *ssd130x_state = to_ssd130x_plane_state(state);
	u8 *buf = ssd130x_state->buffer;
	struct iosys_map dst;
	unsigned int dst_pitch;
	int ret = 0;

	/* Align y to display page boundaries */
	rect->y1 = round_down(rect->y1, page_height);
	rect->y2 = min_t(unsigned int, round_up(rect->y2, page_height), ssd130x->height);

	dst_pitch = DIV_ROUND_UP(drm_rect_width(rect), 8);

	ret = drm_gem_fb_begin_cpu_access(fb, DMA_FROM_DEVICE);
	if (ret)
		return ret;

	iosys_map_set_vaddr(&dst, buf);
	drm_fb_xrgb8888_to_mono(&dst, &dst_pitch, vmap, fb, rect);

	drm_gem_fb_end_cpu_access(fb, DMA_FROM_DEVICE);

	ssd130x_update_rect(ssd130x, ssd130x_state, rect);

	return ret;
}

static int ssd130x_primary_plane_helper_atomic_check(struct drm_plane *plane,
						     struct drm_atomic_state *state)
{
	struct drm_device *drm = plane->dev;
	struct ssd130x_device *ssd130x = drm_to_ssd130x(drm);
	struct drm_plane_state *plane_state = drm_atomic_get_new_plane_state(state, plane);
	struct ssd130x_plane_state *ssd130x_state = to_ssd130x_plane_state(plane_state);
	unsigned int page_height = ssd130x->device_info->page_height;
	unsigned int pages = DIV_ROUND_UP(ssd130x->height, page_height);
	const struct drm_format_info *fi;
	unsigned int pitch;
	int ret;

	ret = drm_plane_helper_atomic_check(plane, state);
	if (ret)
		return ret;

	fi = drm_format_info(DRM_FORMAT_R1);
	if (!fi)
		return -EINVAL;

	pitch = drm_format_info_min_pitch(fi, 0, ssd130x->width);

	ssd130x_state->buffer = kcalloc(pitch, ssd130x->height, GFP_KERNEL);
	if (!ssd130x_state->buffer)
		return -ENOMEM;

	ssd130x_state->data_array = kcalloc(ssd130x->width, pages, GFP_KERNEL);
	if (!ssd130x_state->data_array) {
		kfree(ssd130x_state->buffer);
		/* Set to prevent a double free in .atomic_destroy_state() */
		ssd130x_state->buffer = NULL;
		return -ENOMEM;
	}

	return 0;
}

static void ssd130x_primary_plane_helper_atomic_update(struct drm_plane *plane,
						       struct drm_atomic_state *state)
{
	struct drm_plane_state *plane_state = drm_atomic_get_new_plane_state(state, plane);
	struct drm_plane_state *old_plane_state = drm_atomic_get_old_plane_state(state, plane);
	struct drm_shadow_plane_state *shadow_plane_state = to_drm_shadow_plane_state(plane_state);
	struct drm_atomic_helper_damage_iter iter;
	struct drm_device *drm = plane->dev;
	struct drm_rect dst_clip;
	struct drm_rect damage;
	int idx;

	if (!drm_dev_enter(drm, &idx))
		return;

	drm_atomic_helper_damage_iter_init(&iter, old_plane_state, plane_state);
	drm_atomic_for_each_plane_damage(&iter, &damage) {
		dst_clip = plane_state->dst;

		if (!drm_rect_intersect(&dst_clip, &damage))
			continue;

		ssd130x_fb_blit_rect(plane_state, &shadow_plane_state->data[0], &dst_clip);
	}

	drm_dev_exit(idx);
}

static void ssd130x_primary_plane_helper_atomic_disable(struct drm_plane *plane,
							struct drm_atomic_state *state)
{
	struct drm_device *drm = plane->dev;
	struct ssd130x_device *ssd130x = drm_to_ssd130x(drm);
	struct ssd130x_plane_state *ssd130x_state = to_ssd130x_plane_state(plane->state);
	int idx;

	if (!drm_dev_enter(drm, &idx))
		return;

	ssd130x_clear_screen(ssd130x, ssd130x_state);

	drm_dev_exit(idx);
}

/* Called during init to allocate the plane's atomic state. */
static void ssd130x_primary_plane_reset(struct drm_plane *plane)
{
	struct ssd130x_plane_state *ssd130x_state;

	WARN_ON(plane->state);

	ssd130x_state = kzalloc(sizeof(*ssd130x_state), GFP_KERNEL);
	if (!ssd130x_state)
		return;

	__drm_gem_reset_shadow_plane(plane, &ssd130x_state->base);
}

static struct drm_plane_state *ssd130x_primary_plane_duplicate_state(struct drm_plane *plane)
{
	struct drm_shadow_plane_state *new_shadow_plane_state;
	struct ssd130x_plane_state *old_ssd130x_state;
	struct ssd130x_plane_state *ssd130x_state;

	if (WARN_ON(!plane->state))
		return NULL;

	old_ssd130x_state = to_ssd130x_plane_state(plane->state);
	ssd130x_state = kmemdup(old_ssd130x_state, sizeof(*ssd130x_state), GFP_KERNEL);
	if (!ssd130x_state)
		return NULL;

	/* The buffers are not duplicated and are allocated in .atomic_check */
	ssd130x_state->buffer = NULL;
	ssd130x_state->data_array = NULL;

	new_shadow_plane_state = &ssd130x_state->base;

	__drm_gem_duplicate_shadow_plane_state(plane, new_shadow_plane_state);

	return &new_shadow_plane_state->base;
}

static void ssd130x_primary_plane_destroy_state(struct drm_plane *plane,
						struct drm_plane_state *state)
{
	struct ssd130x_plane_state *ssd130x_state = to_ssd130x_plane_state(state);

	kfree(ssd130x_state->data_array);
	kfree(ssd130x_state->buffer);

	__drm_gem_destroy_shadow_plane_state(&ssd130x_state->base);

	kfree(ssd130x_state);
}

static const struct drm_plane_helper_funcs ssd130x_primary_plane_helper_funcs = {
	DRM_GEM_SHADOW_PLANE_HELPER_FUNCS,
	.atomic_check = ssd130x_primary_plane_helper_atomic_check,
	.atomic_update = ssd130x_primary_plane_helper_atomic_update,
	.atomic_disable = ssd130x_primary_plane_helper_atomic_disable,
};

static const struct drm_plane_funcs ssd130x_primary_plane_funcs = {
	.update_plane = drm_atomic_helper_update_plane,
	.disable_plane = drm_atomic_helper_disable_plane,
	.reset = ssd130x_primary_plane_reset,
	.atomic_duplicate_state = ssd130x_primary_plane_duplicate_state,
	.atomic_destroy_state = ssd130x_primary_plane_destroy_state,
	.destroy = drm_plane_cleanup,
};

static enum drm_mode_status ssd130x_crtc_helper_mode_valid(struct drm_crtc *crtc,
							   const struct drm_display_mode *mode)
{
	struct ssd130x_device *ssd130x = drm_to_ssd130x(crtc->dev);

	if (mode->hdisplay != ssd130x->mode.hdisplay &&
	    mode->vdisplay != ssd130x->mode.vdisplay)
		return MODE_ONE_SIZE;
	else if (mode->hdisplay != ssd130x->mode.hdisplay)
		return MODE_ONE_WIDTH;
	else if (mode->vdisplay != ssd130x->mode.vdisplay)
		return MODE_ONE_HEIGHT;

	return MODE_OK;
}

/*
 * The CRTC is always enabled. Screen updates are performed by
 * the primary plane's atomic_update function. Disabling clears
 * the screen in the primary plane's atomic_disable function.
 */
static const struct drm_crtc_helper_funcs ssd130x_crtc_helper_funcs = {
	.mode_valid = ssd130x_crtc_helper_mode_valid,
	.atomic_check = drm_crtc_helper_atomic_check,
};

static const struct drm_crtc_funcs ssd130x_crtc_funcs = {
	.reset = drm_atomic_helper_crtc_reset,
	.destroy = drm_crtc_cleanup,
	.set_config = drm_atomic_helper_set_config,
	.page_flip = drm_atomic_helper_page_flip,
	.atomic_duplicate_state = drm_atomic_helper_crtc_duplicate_state,
	.atomic_destroy_state = drm_atomic_helper_crtc_destroy_state,
};

static void ssd130x_encoder_helper_atomic_enable(struct drm_encoder *encoder,
						 struct drm_atomic_state *state)
{
	struct drm_device *drm = encoder->dev;
	struct ssd130x_device *ssd130x = drm_to_ssd130x(drm);
	int ret;

	ret = ssd130x_power_on(ssd130x);
	if (ret)
		return;

	ret = ssd130x_init(ssd130x);
<<<<<<< HEAD
	if (ret) {
		ssd130x_power_off(ssd130x);
		return;
	}
=======
	if (ret)
		goto power_off;
>>>>>>> ccf0a997

	ssd130x_write_cmd(ssd130x, 1, SSD130X_DISPLAY_ON);

	backlight_enable(ssd130x->bl_dev);

	return;

power_off:
	ssd130x_power_off(ssd130x);
	return;
}

static void ssd130x_encoder_helper_atomic_disable(struct drm_encoder *encoder,
						  struct drm_atomic_state *state)
{
	struct drm_device *drm = encoder->dev;
	struct ssd130x_device *ssd130x = drm_to_ssd130x(drm);

	backlight_disable(ssd130x->bl_dev);

	ssd130x_write_cmd(ssd130x, 1, SSD130X_DISPLAY_OFF);

	ssd130x_power_off(ssd130x);
}

static const struct drm_encoder_helper_funcs ssd130x_encoder_helper_funcs = {
	.atomic_enable = ssd130x_encoder_helper_atomic_enable,
	.atomic_disable = ssd130x_encoder_helper_atomic_disable,
};

static const struct drm_encoder_funcs ssd130x_encoder_funcs = {
	.destroy = drm_encoder_cleanup,
};

static int ssd130x_connector_helper_get_modes(struct drm_connector *connector)
{
	struct ssd130x_device *ssd130x = drm_to_ssd130x(connector->dev);
	struct drm_display_mode *mode;
	struct device *dev = ssd130x->dev;

	mode = drm_mode_duplicate(connector->dev, &ssd130x->mode);
	if (!mode) {
		dev_err(dev, "Failed to duplicated mode\n");
		return 0;
	}

	drm_mode_probed_add(connector, mode);
	drm_set_preferred_mode(connector, mode->hdisplay, mode->vdisplay);

	/* There is only a single mode */
	return 1;
}

static const struct drm_connector_helper_funcs ssd130x_connector_helper_funcs = {
	.get_modes = ssd130x_connector_helper_get_modes,
};

static const struct drm_connector_funcs ssd130x_connector_funcs = {
	.reset = drm_atomic_helper_connector_reset,
	.fill_modes = drm_helper_probe_single_connector_modes,
	.destroy = drm_connector_cleanup,
	.atomic_duplicate_state = drm_atomic_helper_connector_duplicate_state,
	.atomic_destroy_state = drm_atomic_helper_connector_destroy_state,
};

static const struct drm_mode_config_funcs ssd130x_mode_config_funcs = {
	.fb_create = drm_gem_fb_create_with_dirty,
	.atomic_check = drm_atomic_helper_check,
	.atomic_commit = drm_atomic_helper_commit,
};

static const uint32_t ssd130x_formats[] = {
	DRM_FORMAT_XRGB8888,
};

DEFINE_DRM_GEM_FOPS(ssd130x_fops);

static const struct drm_driver ssd130x_drm_driver = {
	DRM_GEM_SHMEM_DRIVER_OPS,
	.name			= DRIVER_NAME,
	.desc			= DRIVER_DESC,
	.date			= DRIVER_DATE,
	.major			= DRIVER_MAJOR,
	.minor			= DRIVER_MINOR,
	.driver_features	= DRIVER_ATOMIC | DRIVER_GEM | DRIVER_MODESET,
	.fops			= &ssd130x_fops,
};

static int ssd130x_update_bl(struct backlight_device *bdev)
{
	struct ssd130x_device *ssd130x = bl_get_data(bdev);
	int brightness = backlight_get_brightness(bdev);
	int ret;

	ssd130x->contrast = brightness;

	ret = ssd130x_write_cmd(ssd130x, 1, SSD130X_CONTRAST);
	if (ret < 0)
		return ret;

	ret = ssd130x_write_cmd(ssd130x, 1, ssd130x->contrast);
	if (ret < 0)
		return ret;

	return 0;
}

static const struct backlight_ops ssd130xfb_bl_ops = {
	.update_status	= ssd130x_update_bl,
};

static void ssd130x_parse_properties(struct ssd130x_device *ssd130x)
{
	struct device *dev = ssd130x->dev;

	if (device_property_read_u32(dev, "solomon,width", &ssd130x->width))
		ssd130x->width = ssd130x->device_info->default_width;

	if (device_property_read_u32(dev, "solomon,height", &ssd130x->height))
		ssd130x->height = ssd130x->device_info->default_height;

	if (device_property_read_u32(dev, "solomon,page-offset", &ssd130x->page_offset))
		ssd130x->page_offset = 1;

	if (device_property_read_u32(dev, "solomon,col-offset", &ssd130x->col_offset))
		ssd130x->col_offset = 0;

	if (device_property_read_u32(dev, "solomon,com-offset", &ssd130x->com_offset))
		ssd130x->com_offset = 0;

	if (device_property_read_u32(dev, "solomon,prechargep1", &ssd130x->prechargep1))
		ssd130x->prechargep1 = 2;

	if (device_property_read_u32(dev, "solomon,prechargep2", &ssd130x->prechargep2))
		ssd130x->prechargep2 = 2;

	if (!device_property_read_u8_array(dev, "solomon,lookup-table",
					   ssd130x->lookup_table,
					   ARRAY_SIZE(ssd130x->lookup_table)))
		ssd130x->lookup_table_set = 1;

	ssd130x->seg_remap = !device_property_read_bool(dev, "solomon,segment-no-remap");
	ssd130x->com_seq = device_property_read_bool(dev, "solomon,com-seq");
	ssd130x->com_lrremap = device_property_read_bool(dev, "solomon,com-lrremap");
	ssd130x->com_invdir = device_property_read_bool(dev, "solomon,com-invdir");
	ssd130x->area_color_enable =
		device_property_read_bool(dev, "solomon,area-color-enable");
	ssd130x->low_power = device_property_read_bool(dev, "solomon,low-power");

	ssd130x->contrast = 127;
	ssd130x->vcomh = ssd130x->device_info->default_vcomh;

	/* Setup display timing */
	if (device_property_read_u32(dev, "solomon,dclk-div", &ssd130x->dclk_div))
		ssd130x->dclk_div = ssd130x->device_info->default_dclk_div;
	if (device_property_read_u32(dev, "solomon,dclk-frq", &ssd130x->dclk_frq))
		ssd130x->dclk_frq = ssd130x->device_info->default_dclk_frq;
}

static int ssd130x_init_modeset(struct ssd130x_device *ssd130x)
{
	struct drm_display_mode *mode = &ssd130x->mode;
	struct device *dev = ssd130x->dev;
	struct drm_device *drm = &ssd130x->drm;
	unsigned long max_width, max_height;
	struct drm_plane *primary_plane;
	struct drm_crtc *crtc;
	struct drm_encoder *encoder;
	struct drm_connector *connector;
	int ret;

	/*
	 * Modesetting
	 */

	ret = drmm_mode_config_init(drm);
	if (ret) {
		dev_err(dev, "DRM mode config init failed: %d\n", ret);
		return ret;
	}

	mode->type = DRM_MODE_TYPE_DRIVER;
	mode->clock = 1;
	mode->hdisplay = mode->htotal = ssd130x->width;
	mode->hsync_start = mode->hsync_end = ssd130x->width;
	mode->vdisplay = mode->vtotal = ssd130x->height;
	mode->vsync_start = mode->vsync_end = ssd130x->height;
	mode->width_mm = 27;
	mode->height_mm = 27;

	max_width = max_t(unsigned long, mode->hdisplay, DRM_SHADOW_PLANE_MAX_WIDTH);
	max_height = max_t(unsigned long, mode->vdisplay, DRM_SHADOW_PLANE_MAX_HEIGHT);

	drm->mode_config.min_width = mode->hdisplay;
	drm->mode_config.max_width = max_width;
	drm->mode_config.min_height = mode->vdisplay;
	drm->mode_config.max_height = max_height;
	drm->mode_config.preferred_depth = 24;
	drm->mode_config.funcs = &ssd130x_mode_config_funcs;

	/* Primary plane */

	primary_plane = &ssd130x->primary_plane;
	ret = drm_universal_plane_init(drm, primary_plane, 0, &ssd130x_primary_plane_funcs,
				       ssd130x_formats, ARRAY_SIZE(ssd130x_formats),
				       NULL, DRM_PLANE_TYPE_PRIMARY, NULL);
	if (ret) {
		dev_err(dev, "DRM primary plane init failed: %d\n", ret);
		return ret;
	}

	drm_plane_helper_add(primary_plane, &ssd130x_primary_plane_helper_funcs);

	drm_plane_enable_fb_damage_clips(primary_plane);

	/* CRTC */

	crtc = &ssd130x->crtc;
	ret = drm_crtc_init_with_planes(drm, crtc, primary_plane, NULL,
					&ssd130x_crtc_funcs, NULL);
	if (ret) {
		dev_err(dev, "DRM crtc init failed: %d\n", ret);
		return ret;
	}

	drm_crtc_helper_add(crtc, &ssd130x_crtc_helper_funcs);

	/* Encoder */

	encoder = &ssd130x->encoder;
	ret = drm_encoder_init(drm, encoder, &ssd130x_encoder_funcs,
			       DRM_MODE_ENCODER_NONE, NULL);
	if (ret) {
		dev_err(dev, "DRM encoder init failed: %d\n", ret);
		return ret;
	}

	drm_encoder_helper_add(encoder, &ssd130x_encoder_helper_funcs);

	encoder->possible_crtcs = drm_crtc_mask(crtc);

	/* Connector */

	connector = &ssd130x->connector;
	ret = drm_connector_init(drm, connector, &ssd130x_connector_funcs,
				 DRM_MODE_CONNECTOR_Unknown);
	if (ret) {
		dev_err(dev, "DRM connector init failed: %d\n", ret);
		return ret;
	}

	drm_connector_helper_add(connector, &ssd130x_connector_helper_funcs);

	ret = drm_connector_attach_encoder(connector, encoder);
	if (ret) {
		dev_err(dev, "DRM attach connector to encoder failed: %d\n", ret);
		return ret;
	}

	drm_mode_config_reset(drm);

	return 0;
}

static int ssd130x_get_resources(struct ssd130x_device *ssd130x)
{
	struct device *dev = ssd130x->dev;

	ssd130x->reset = devm_gpiod_get_optional(dev, "reset", GPIOD_OUT_LOW);
	if (IS_ERR(ssd130x->reset))
		return dev_err_probe(dev, PTR_ERR(ssd130x->reset),
				     "Failed to get reset gpio\n");

	ssd130x->vcc_reg = devm_regulator_get(dev, "vcc");
	if (IS_ERR(ssd130x->vcc_reg))
		return dev_err_probe(dev, PTR_ERR(ssd130x->vcc_reg),
				     "Failed to get VCC regulator\n");

	return 0;
}

struct ssd130x_device *ssd130x_probe(struct device *dev, struct regmap *regmap)
{
	struct ssd130x_device *ssd130x;
	struct backlight_device *bl;
	struct drm_device *drm;
	int ret;

	ssd130x = devm_drm_dev_alloc(dev, &ssd130x_drm_driver,
				     struct ssd130x_device, drm);
	if (IS_ERR(ssd130x))
		return ERR_PTR(dev_err_probe(dev, PTR_ERR(ssd130x),
					     "Failed to allocate DRM device\n"));

	drm = &ssd130x->drm;

	ssd130x->dev = dev;
	ssd130x->regmap = regmap;
	ssd130x->device_info = device_get_match_data(dev);

	if (ssd130x->device_info->page_mode_only)
		ssd130x->page_address_mode = 1;

	ssd130x_parse_properties(ssd130x);

	ret = ssd130x_get_resources(ssd130x);
	if (ret)
		return ERR_PTR(ret);

	bl = devm_backlight_device_register(dev, dev_name(dev), dev, ssd130x,
					    &ssd130xfb_bl_ops, NULL);
	if (IS_ERR(bl))
		return ERR_PTR(dev_err_probe(dev, PTR_ERR(bl),
					     "Unable to register backlight device\n"));

	bl->props.brightness = ssd130x->contrast;
	bl->props.max_brightness = MAX_CONTRAST;
	ssd130x->bl_dev = bl;

	ret = ssd130x_init_modeset(ssd130x);
	if (ret)
		return ERR_PTR(ret);

	ret = drm_dev_register(drm, 0);
	if (ret)
		return ERR_PTR(dev_err_probe(dev, ret, "DRM device register failed\n"));

	drm_fbdev_generic_setup(drm, 32);

	return ssd130x;
}
EXPORT_SYMBOL_GPL(ssd130x_probe);

void ssd130x_remove(struct ssd130x_device *ssd130x)
{
	drm_dev_unplug(&ssd130x->drm);
}
EXPORT_SYMBOL_GPL(ssd130x_remove);

void ssd130x_shutdown(struct ssd130x_device *ssd130x)
{
	drm_atomic_helper_shutdown(&ssd130x->drm);
}
EXPORT_SYMBOL_GPL(ssd130x_shutdown);

MODULE_DESCRIPTION(DRIVER_DESC);
MODULE_AUTHOR("Javier Martinez Canillas <javierm@redhat.com>");
MODULE_LICENSE("GPL v2");<|MERGE_RESOLUTION|>--- conflicted
+++ resolved
@@ -824,15 +824,8 @@
 		return;
 
 	ret = ssd130x_init(ssd130x);
-<<<<<<< HEAD
-	if (ret) {
-		ssd130x_power_off(ssd130x);
-		return;
-	}
-=======
 	if (ret)
 		goto power_off;
->>>>>>> ccf0a997
 
 	ssd130x_write_cmd(ssd130x, 1, SSD130X_DISPLAY_ON);
 
