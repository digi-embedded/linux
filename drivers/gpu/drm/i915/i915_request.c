--- conflicted
+++ resolved
@@ -755,15 +755,6 @@
 	return NOTIFY_DONE;
 }
 
-static void irq_semaphore_cb(struct irq_work *wrk)
-{
-	struct i915_request *rq =
-		container_of(wrk, typeof(*rq), semaphore_work);
-
-	i915_schedule_bump_priority(rq, I915_PRIORITY_NOSEMAPHORE);
-	i915_request_put(rq);
-}
-
 static int __i915_sw_fence_call
 semaphore_notify(struct i915_sw_fence *fence, enum i915_sw_fence_notify state)
 {
@@ -771,14 +762,6 @@
 
 	switch (state) {
 	case FENCE_COMPLETE:
-<<<<<<< HEAD
-		if (!(READ_ONCE(rq->sched.attr.priority) & I915_PRIORITY_NOSEMAPHORE)) {
-			i915_request_get(rq);
-			init_irq_work(&rq->semaphore_work, irq_semaphore_cb);
-			irq_work_queue(&rq->semaphore_work);
-		}
-=======
->>>>>>> c1084c27
 		break;
 
 	case FENCE_FREE:
@@ -1208,10 +1191,6 @@
 					     I915_FENCE_GFP);
 }
 
-<<<<<<< HEAD
-	if (i915_request_completed(from)) {
-		i915_sw_fence_set_error_once(&to->submit, from->fence.error);
-=======
 static bool intel_timeline_sync_has_start(struct intel_timeline *tl,
 					  struct dma_fence *fence)
 {
@@ -1242,9 +1221,7 @@
 	/* Squash repeated depenendices to the same timelines */
 	if (intel_timeline_sync_has_start(i915_request_timeline(to),
 					  &from->fence))
->>>>>>> c1084c27
 		return 0;
-	}
 
 	/*
 	 * Wait until the start of this request.
@@ -1685,19 +1662,12 @@
 	 * decide whether to preempt the entire chain so that it is ready to
 	 * run at the earliest possible convenience.
 	 */
-<<<<<<< HEAD
-	if (attr && rq->engine->schedule)
-		rq->engine->schedule(rq, attr);
-	i915_sw_fence_commit(&rq->semaphore);
-	i915_sw_fence_commit(&rq->submit);
-=======
 	if (attr && rq->engine->sched_engine->schedule)
 		rq->engine->sched_engine->schedule(rq, attr);
 
 	local_bh_disable();
 	__i915_request_queue_bh(rq);
 	local_bh_enable(); /* kick tasklets */
->>>>>>> c1084c27
 }
 
 void i915_request_add(struct i915_request *rq)
