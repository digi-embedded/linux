--- conflicted
+++ resolved
@@ -1042,10 +1042,6 @@
 {
 	int i, ret = 0;
 	int cmd_len = cmd_length(s);
-<<<<<<< HEAD
-	struct intel_gvt *gvt = s->vgpu->gvt;
-=======
->>>>>>> c1084c27
 
 	for (i = 1; i < cmd_len; i += 2) {
 		if (IS_BROADWELL(s->engine->i915) && s->engine->id != RCS0) {
