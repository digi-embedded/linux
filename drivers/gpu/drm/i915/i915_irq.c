--- conflicted
+++ resolved
@@ -2799,22 +2799,9 @@
 }
 
 static bool
-<<<<<<< HEAD
-ring_idle(struct intel_engine_cs *ring, u32 seqno)
-{
-	return (list_empty(&ring->request_list) ||
-		i915_seqno_passed(seqno, ring->last_submitted_seqno));
-}
-
-static bool
-ipehr_is_semaphore_wait(struct drm_device *dev, u32 ipehr)
-{
-	if (INTEL_INFO(dev)->gen >= 8) {
-=======
 ipehr_is_semaphore_wait(struct intel_engine_cs *engine, u32 ipehr)
 {
 	if (INTEL_GEN(engine->i915) >= 8) {
->>>>>>> f2ed3bfc
 		return (ipehr >> 23) == 0x1c;
 	} else {
 		ipehr &= ~MI_SEMAPHORE_SYNC_MASK;
@@ -3101,30 +3088,6 @@
 
 		semaphore_clear_deadlocks(dev_priv);
 
-<<<<<<< HEAD
-		seqno = ring->get_seqno(ring, false);
-		acthd = intel_ring_get_active_head(ring);
-
-		if (ring->hangcheck.seqno == seqno) {
-			if (ring_idle(ring, seqno)) {
-				ring->hangcheck.action = HANGCHECK_IDLE;
-
-				if (waitqueue_active(&ring->irq_queue)) {
-					/* Issue a wake-up to catch stuck h/w. */
-					if (!test_and_set_bit(ring->id, &dev_priv->gpu_error.missed_irq_rings)) {
-						if (!(dev_priv->gpu_error.test_irq_rings & intel_ring_flag(ring)))
-							DRM_ERROR("Hangcheck timer elapsed... %s idle\n",
-								  ring->name);
-						else
-							DRM_INFO("Fake missed irq on %s\n",
-								 ring->name);
-						wake_up_all(&ring->irq_queue);
-					}
-					/* Safeguard against driver failure */
-					ring->hangcheck.score += BUSY;
-				} else
-					busy = false;
-=======
 		/* We don't strictly need an irq-barrier here, as we are not
 		 * serving an interrupt request, be paranoid in case the
 		 * barrier has side-effects (such as preventing a broken
@@ -3142,7 +3105,6 @@
 		if (engine->hangcheck.seqno == seqno) {
 			if (i915_seqno_passed(seqno, submit)) {
 				engine->hangcheck.action = HANGCHECK_IDLE;
->>>>>>> f2ed3bfc
 			} else {
 				/* We always increment the hangcheck score
 				 * if the engine is busy and still processing
