--- conflicted
+++ resolved
@@ -1362,7 +1362,6 @@
 		u32 old_read = obj->base.read_domains;
 		u32 old_write = obj->base.write_domain;
 
-		obj->dirty = 1; /* be paranoid  */
 		obj->base.write_domain = obj->base.pending_write_domain;
 		if (obj->base.write_domain)
 			vma->exec_entry->flags |= EXEC_OBJECT_WRITE;
@@ -1370,29 +1369,8 @@
 			obj->base.pending_read_domains |= obj->base.read_domains;
 		obj->base.read_domains = obj->base.pending_read_domains;
 
-<<<<<<< HEAD
-		i915_vma_move_to_active(vma, ring);
-		if (obj->base.write_domain) {
-			i915_gem_request_assign(&obj->last_write_req, req);
-
-			intel_fb_obj_invalidate(obj, ring, ORIGIN_CS);
-
-			/* update for the implicit flush after a batch */
-			obj->base.write_domain &= ~I915_GEM_GPU_DOMAINS;
-		}
-		if (entry->flags & EXEC_OBJECT_NEEDS_FENCE) {
-			i915_gem_request_assign(&obj->last_fenced_req, req);
-			if (entry->flags & __EXEC_OBJECT_HAS_FENCE) {
-				struct drm_i915_private *dev_priv = to_i915(ring->dev);
-				list_move_tail(&dev_priv->fence_regs[obj->fence_reg].lru_list,
-					       &dev_priv->mm.fence_list);
-			}
-		}
-
-=======
 		i915_vma_move_to_active(vma, req, vma->exec_entry->flags);
 		eb_export_fence(obj, req, vma->exec_entry->flags);
->>>>>>> f2ed3bfc
 		trace_i915_gem_object_change_domain(obj, old_read, old_write);
 	}
 }
