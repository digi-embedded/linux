/*
 * Copyright © 2016 Intel Corporation
 *
 * Permission is hereby granted, free of charge, to any person obtaining a
 * copy of this software and associated documentation files (the "Software"),
 * to deal in the Software without restriction, including without limitation
 * the rights to use, copy, modify, merge, publish, distribute, sublicense,
 * and/or sell copies of the Software, and to permit persons to whom the
 * Software is furnished to do so, subject to the following conditions:
 *
 * The above copyright notice and this permission notice (including the next
 * paragraph) shall be included in all copies or substantial portions of the
 * Software.
 *
 * THE SOFTWARE IS PROVIDED "AS IS", WITHOUT WARRANTY OF ANY KIND, EXPRESS OR
 * IMPLIED, INCLUDING BUT NOT LIMITED TO THE WARRANTIES OF MERCHANTABILITY,
 * FITNESS FOR A PARTICULAR PURPOSE AND NONINFRINGEMENT.  IN NO EVENT SHALL
 * THE AUTHORS OR COPYRIGHT HOLDERS BE LIABLE FOR ANY CLAIM, DAMAGES OR OTHER
 * LIABILITY, WHETHER IN AN ACTION OF CONTRACT, TORT OR OTHERWISE, ARISING
 * FROM, OUT OF OR IN CONNECTION WITH THE SOFTWARE OR THE USE OR OTHER DEALINGS
 * IN THE SOFTWARE.
 *
 */

#include <drm/drm_color_mgmt.h>
#include <drm/drm_drv.h>
#include <drm/i915_pciids.h>

#include "display/intel_display.h"
#include "display/intel_display_driver.h"
#include "gt/intel_gt_regs.h"
#include "gt/intel_sa_media.h"
#include "gem/i915_gem_object_types.h"

#include "i915_driver.h"
#include "i915_drv.h"
#include "i915_pci.h"
#include "i915_reg.h"
#include "intel_pci_config.h"

#define PLATFORM(x) .platform = (x)
#define GEN(x) \
	.__runtime.graphics.ip.ver = (x), \
	.__runtime.media.ip.ver = (x)

#define LEGACY_CACHELEVEL \
	.cachelevel_to_pat = { \
		[I915_CACHE_NONE]   = 0, \
		[I915_CACHE_LLC]    = 1, \
		[I915_CACHE_L3_LLC] = 2, \
		[I915_CACHE_WT]     = 3, \
	}

#define TGL_CACHELEVEL \
	.cachelevel_to_pat = { \
		[I915_CACHE_NONE]   = 3, \
		[I915_CACHE_LLC]    = 0, \
		[I915_CACHE_L3_LLC] = 0, \
		[I915_CACHE_WT]     = 2, \
	}

#define PVC_CACHELEVEL \
	.cachelevel_to_pat = { \
		[I915_CACHE_NONE]   = 0, \
		[I915_CACHE_LLC]    = 3, \
		[I915_CACHE_L3_LLC] = 3, \
		[I915_CACHE_WT]     = 2, \
	}

#define MTL_CACHELEVEL \
	.cachelevel_to_pat = { \
		[I915_CACHE_NONE]   = 2, \
		[I915_CACHE_LLC]    = 3, \
		[I915_CACHE_L3_LLC] = 3, \
		[I915_CACHE_WT]     = 1, \
	}

/* Keep in gen based order, and chronological order within a gen */

#define GEN_DEFAULT_PAGE_SIZES \
	.__runtime.page_sizes = I915_GTT_PAGE_SIZE_4K

#define GEN_DEFAULT_REGIONS \
	.memory_regions = REGION_SMEM | REGION_STOLEN_SMEM

#define I830_FEATURES \
	GEN(2), \
	.is_mobile = 1, \
	.gpu_reset_clobbers_display = true, \
	.has_3d_pipeline = 1, \
	.hws_needs_physical = 1, \
	.unfenced_needs_alignment = 1, \
	.platform_engine_mask = BIT(RCS0), \
	.has_snoop = true, \
	.has_coherent_ggtt = false, \
	.dma_mask_size = 32, \
	.max_pat_index = 3, \
	GEN_DEFAULT_PAGE_SIZES, \
	GEN_DEFAULT_REGIONS, \
	LEGACY_CACHELEVEL

#define I845_FEATURES \
	GEN(2), \
	.has_3d_pipeline = 1, \
	.gpu_reset_clobbers_display = true, \
	.hws_needs_physical = 1, \
	.unfenced_needs_alignment = 1, \
	.platform_engine_mask = BIT(RCS0), \
	.has_snoop = true, \
	.has_coherent_ggtt = false, \
	.dma_mask_size = 32, \
	.max_pat_index = 3, \
	GEN_DEFAULT_PAGE_SIZES, \
	GEN_DEFAULT_REGIONS, \
	LEGACY_CACHELEVEL

static const struct intel_device_info i830_info = {
	I830_FEATURES,
	PLATFORM(INTEL_I830),
};

static const struct intel_device_info i845g_info = {
	I845_FEATURES,
	PLATFORM(INTEL_I845G),
};

static const struct intel_device_info i85x_info = {
	I830_FEATURES,
	PLATFORM(INTEL_I85X),
};

static const struct intel_device_info i865g_info = {
	I845_FEATURES,
	PLATFORM(INTEL_I865G),
};

#define GEN3_FEATURES \
	GEN(3), \
	.gpu_reset_clobbers_display = true, \
	.platform_engine_mask = BIT(RCS0), \
	.has_3d_pipeline = 1, \
	.has_snoop = true, \
	.has_coherent_ggtt = true, \
	.dma_mask_size = 32, \
	.max_pat_index = 3, \
	GEN_DEFAULT_PAGE_SIZES, \
	GEN_DEFAULT_REGIONS, \
	LEGACY_CACHELEVEL

static const struct intel_device_info i915g_info = {
	GEN3_FEATURES,
	PLATFORM(INTEL_I915G),
	.has_coherent_ggtt = false,
	.hws_needs_physical = 1,
	.unfenced_needs_alignment = 1,
};

static const struct intel_device_info i915gm_info = {
	GEN3_FEATURES,
	PLATFORM(INTEL_I915GM),
	.is_mobile = 1,
	.hws_needs_physical = 1,
	.unfenced_needs_alignment = 1,
};

static const struct intel_device_info i945g_info = {
	GEN3_FEATURES,
	PLATFORM(INTEL_I945G),
	.hws_needs_physical = 1,
	.unfenced_needs_alignment = 1,
};

static const struct intel_device_info i945gm_info = {
	GEN3_FEATURES,
	PLATFORM(INTEL_I945GM),
	.is_mobile = 1,
	.hws_needs_physical = 1,
	.unfenced_needs_alignment = 1,
};

static const struct intel_device_info g33_info = {
	GEN3_FEATURES,
	PLATFORM(INTEL_G33),
	.dma_mask_size = 36,
};

static const struct intel_device_info pnv_g_info = {
	GEN3_FEATURES,
	PLATFORM(INTEL_PINEVIEW),
	.dma_mask_size = 36,
};

static const struct intel_device_info pnv_m_info = {
	GEN3_FEATURES,
	PLATFORM(INTEL_PINEVIEW),
	.is_mobile = 1,
	.dma_mask_size = 36,
};

#define GEN4_FEATURES \
	GEN(4), \
	.gpu_reset_clobbers_display = true, \
	.platform_engine_mask = BIT(RCS0), \
	.has_3d_pipeline = 1, \
	.has_snoop = true, \
	.has_coherent_ggtt = true, \
	.dma_mask_size = 36, \
	.max_pat_index = 3, \
	GEN_DEFAULT_PAGE_SIZES, \
	GEN_DEFAULT_REGIONS, \
	LEGACY_CACHELEVEL

static const struct intel_device_info i965g_info = {
	GEN4_FEATURES,
	PLATFORM(INTEL_I965G),
	.hws_needs_physical = 1,
	.has_snoop = false,
};

static const struct intel_device_info i965gm_info = {
	GEN4_FEATURES,
	PLATFORM(INTEL_I965GM),
	.is_mobile = 1,
	.hws_needs_physical = 1,
	.has_snoop = false,
};

static const struct intel_device_info g45_info = {
	GEN4_FEATURES,
	PLATFORM(INTEL_G45),
	.platform_engine_mask = BIT(RCS0) | BIT(VCS0),
	.gpu_reset_clobbers_display = false,
};

static const struct intel_device_info gm45_info = {
	GEN4_FEATURES,
	PLATFORM(INTEL_GM45),
	.is_mobile = 1,
	.platform_engine_mask = BIT(RCS0) | BIT(VCS0),
	.gpu_reset_clobbers_display = false,
};

#define GEN5_FEATURES \
	GEN(5), \
	.platform_engine_mask = BIT(RCS0) | BIT(VCS0), \
	.has_3d_pipeline = 1, \
	.has_snoop = true, \
	.has_coherent_ggtt = true, \
	/* ilk does support rc6, but we do not implement [power] contexts */ \
	.has_rc6 = 0, \
	.dma_mask_size = 36, \
	.max_pat_index = 3, \
	GEN_DEFAULT_PAGE_SIZES, \
	GEN_DEFAULT_REGIONS, \
	LEGACY_CACHELEVEL

static const struct intel_device_info ilk_d_info = {
	GEN5_FEATURES,
	PLATFORM(INTEL_IRONLAKE),
};

static const struct intel_device_info ilk_m_info = {
	GEN5_FEATURES,
	PLATFORM(INTEL_IRONLAKE),
	.is_mobile = 1,
	.has_rps = true,
};

#define GEN6_FEATURES \
	GEN(6), \
	.platform_engine_mask = BIT(RCS0) | BIT(VCS0) | BIT(BCS0), \
	.has_3d_pipeline = 1, \
	.has_coherent_ggtt = true, \
	.has_llc = 1, \
	.has_rc6 = 1, \
	/* snb does support rc6p, but enabling it causes various issues */ \
	.has_rc6p = 0, \
	.has_rps = true, \
	.dma_mask_size = 40, \
	.max_pat_index = 3, \
	.__runtime.ppgtt_type = INTEL_PPGTT_ALIASING, \
	.__runtime.ppgtt_size = 31, \
	GEN_DEFAULT_PAGE_SIZES, \
	GEN_DEFAULT_REGIONS, \
	LEGACY_CACHELEVEL

#define SNB_D_PLATFORM \
	GEN6_FEATURES, \
	PLATFORM(INTEL_SANDYBRIDGE)

static const struct intel_device_info snb_d_gt1_info = {
	SNB_D_PLATFORM,
	.gt = 1,
};

static const struct intel_device_info snb_d_gt2_info = {
	SNB_D_PLATFORM,
	.gt = 2,
};

#define SNB_M_PLATFORM \
	GEN6_FEATURES, \
	PLATFORM(INTEL_SANDYBRIDGE), \
	.is_mobile = 1


static const struct intel_device_info snb_m_gt1_info = {
	SNB_M_PLATFORM,
	.gt = 1,
};

static const struct intel_device_info snb_m_gt2_info = {
	SNB_M_PLATFORM,
	.gt = 2,
};

#define GEN7_FEATURES  \
	GEN(7), \
	.platform_engine_mask = BIT(RCS0) | BIT(VCS0) | BIT(BCS0), \
	.has_3d_pipeline = 1, \
	.has_coherent_ggtt = true, \
	.has_llc = 1, \
	.has_rc6 = 1, \
	.has_rc6p = 1, \
	.has_reset_engine = true, \
	.has_rps = true, \
	.dma_mask_size = 40, \
	.max_pat_index = 3, \
	.__runtime.ppgtt_type = INTEL_PPGTT_ALIASING, \
	.__runtime.ppgtt_size = 31, \
	GEN_DEFAULT_PAGE_SIZES, \
	GEN_DEFAULT_REGIONS, \
	LEGACY_CACHELEVEL

#define IVB_D_PLATFORM \
	GEN7_FEATURES, \
	PLATFORM(INTEL_IVYBRIDGE), \
	.has_l3_dpf = 1

static const struct intel_device_info ivb_d_gt1_info = {
	IVB_D_PLATFORM,
	.gt = 1,
};

static const struct intel_device_info ivb_d_gt2_info = {
	IVB_D_PLATFORM,
	.gt = 2,
};

#define IVB_M_PLATFORM \
	GEN7_FEATURES, \
	PLATFORM(INTEL_IVYBRIDGE), \
	.is_mobile = 1, \
	.has_l3_dpf = 1

static const struct intel_device_info ivb_m_gt1_info = {
	IVB_M_PLATFORM,
	.gt = 1,
};

static const struct intel_device_info ivb_m_gt2_info = {
	IVB_M_PLATFORM,
	.gt = 2,
};

static const struct intel_device_info ivb_q_info = {
	GEN7_FEATURES,
	PLATFORM(INTEL_IVYBRIDGE),
	.gt = 2,
	.has_l3_dpf = 1,
};

static const struct intel_device_info vlv_info = {
	PLATFORM(INTEL_VALLEYVIEW),
	GEN(7),
	.is_lp = 1,
	.has_runtime_pm = 1,
	.has_rc6 = 1,
	.has_reset_engine = true,
	.has_rps = true,
	.dma_mask_size = 40,
	.max_pat_index = 3,
	.__runtime.ppgtt_type = INTEL_PPGTT_ALIASING,
	.__runtime.ppgtt_size = 31,
	.has_snoop = true,
	.has_coherent_ggtt = false,
	.platform_engine_mask = BIT(RCS0) | BIT(VCS0) | BIT(BCS0),
	GEN_DEFAULT_PAGE_SIZES,
	GEN_DEFAULT_REGIONS,
	LEGACY_CACHELEVEL,
};

#define G75_FEATURES  \
	GEN7_FEATURES, \
	.platform_engine_mask = BIT(RCS0) | BIT(VCS0) | BIT(BCS0) | BIT(VECS0), \
	.has_rc6p = 0 /* RC6p removed-by HSW */, \
	.has_runtime_pm = 1

#define HSW_PLATFORM \
	G75_FEATURES, \
	PLATFORM(INTEL_HASWELL), \
	.has_l3_dpf = 1

static const struct intel_device_info hsw_gt1_info = {
	HSW_PLATFORM,
	.gt = 1,
};

static const struct intel_device_info hsw_gt2_info = {
	HSW_PLATFORM,
	.gt = 2,
};

static const struct intel_device_info hsw_gt3_info = {
	HSW_PLATFORM,
	.gt = 3,
};

#define GEN8_FEATURES \
	G75_FEATURES, \
	GEN(8), \
	.has_logical_ring_contexts = 1, \
	.dma_mask_size = 39, \
	.__runtime.ppgtt_type = INTEL_PPGTT_FULL, \
	.__runtime.ppgtt_size = 48, \
	.has_64bit_reloc = 1

#define BDW_PLATFORM \
	GEN8_FEATURES, \
	PLATFORM(INTEL_BROADWELL)

static const struct intel_device_info bdw_gt1_info = {
	BDW_PLATFORM,
	.gt = 1,
};

static const struct intel_device_info bdw_gt2_info = {
	BDW_PLATFORM,
	.gt = 2,
};

static const struct intel_device_info bdw_rsvd_info = {
	BDW_PLATFORM,
	.gt = 3,
	/* According to the device ID those devices are GT3, they were
	 * previously treated as not GT3, keep it like that.
	 */
};

static const struct intel_device_info bdw_gt3_info = {
	BDW_PLATFORM,
	.gt = 3,
	.platform_engine_mask =
		BIT(RCS0) | BIT(VCS0) | BIT(BCS0) | BIT(VECS0) | BIT(VCS1),
};

static const struct intel_device_info chv_info = {
	PLATFORM(INTEL_CHERRYVIEW),
	GEN(8),
	.is_lp = 1,
	.platform_engine_mask = BIT(RCS0) | BIT(VCS0) | BIT(BCS0) | BIT(VECS0),
	.has_64bit_reloc = 1,
	.has_runtime_pm = 1,
	.has_rc6 = 1,
	.has_rps = true,
	.has_logical_ring_contexts = 1,
	.dma_mask_size = 39,
	.max_pat_index = 3,
	.__runtime.ppgtt_type = INTEL_PPGTT_FULL,
	.__runtime.ppgtt_size = 32,
	.has_reset_engine = 1,
	.has_snoop = true,
	.has_coherent_ggtt = false,
	GEN_DEFAULT_PAGE_SIZES,
	GEN_DEFAULT_REGIONS,
	LEGACY_CACHELEVEL,
};

#define GEN9_DEFAULT_PAGE_SIZES \
	.__runtime.page_sizes = I915_GTT_PAGE_SIZE_4K | \
		I915_GTT_PAGE_SIZE_64K

#define GEN9_FEATURES \
	GEN8_FEATURES, \
	GEN(9), \
	GEN9_DEFAULT_PAGE_SIZES, \
	.has_gt_uc = 1

#define SKL_PLATFORM \
	GEN9_FEATURES, \
	PLATFORM(INTEL_SKYLAKE)

static const struct intel_device_info skl_gt1_info = {
	SKL_PLATFORM,
	.gt = 1,
};

static const struct intel_device_info skl_gt2_info = {
	SKL_PLATFORM,
	.gt = 2,
};

#define SKL_GT3_PLUS_PLATFORM \
	SKL_PLATFORM, \
	.platform_engine_mask = \
		BIT(RCS0) | BIT(VCS0) | BIT(BCS0) | BIT(VECS0) | BIT(VCS1)


static const struct intel_device_info skl_gt3_info = {
	SKL_GT3_PLUS_PLATFORM,
	.gt = 3,
};

static const struct intel_device_info skl_gt4_info = {
	SKL_GT3_PLUS_PLATFORM,
	.gt = 4,
};

#define GEN9_LP_FEATURES \
	GEN(9), \
	.is_lp = 1, \
	.platform_engine_mask = BIT(RCS0) | BIT(VCS0) | BIT(BCS0) | BIT(VECS0), \
	.has_3d_pipeline = 1, \
	.has_64bit_reloc = 1, \
	.has_runtime_pm = 1, \
	.has_rc6 = 1, \
	.has_rps = true, \
	.has_logical_ring_contexts = 1, \
	.has_gt_uc = 1, \
	.dma_mask_size = 39, \
	.__runtime.ppgtt_type = INTEL_PPGTT_FULL, \
	.__runtime.ppgtt_size = 48, \
	.has_reset_engine = 1, \
	.has_snoop = true, \
	.has_coherent_ggtt = false, \
	.max_pat_index = 3, \
	GEN9_DEFAULT_PAGE_SIZES, \
	GEN_DEFAULT_REGIONS, \
	LEGACY_CACHELEVEL

static const struct intel_device_info bxt_info = {
	GEN9_LP_FEATURES,
	PLATFORM(INTEL_BROXTON),
};

static const struct intel_device_info glk_info = {
	GEN9_LP_FEATURES,
	PLATFORM(INTEL_GEMINILAKE),
};

#define KBL_PLATFORM \
	GEN9_FEATURES, \
	PLATFORM(INTEL_KABYLAKE)

static const struct intel_device_info kbl_gt1_info = {
	KBL_PLATFORM,
	.gt = 1,
};

static const struct intel_device_info kbl_gt2_info = {
	KBL_PLATFORM,
	.gt = 2,
};

static const struct intel_device_info kbl_gt3_info = {
	KBL_PLATFORM,
	.gt = 3,
	.platform_engine_mask =
		BIT(RCS0) | BIT(VCS0) | BIT(BCS0) | BIT(VECS0) | BIT(VCS1),
};

#define CFL_PLATFORM \
	GEN9_FEATURES, \
	PLATFORM(INTEL_COFFEELAKE)

static const struct intel_device_info cfl_gt1_info = {
	CFL_PLATFORM,
	.gt = 1,
};

static const struct intel_device_info cfl_gt2_info = {
	CFL_PLATFORM,
	.gt = 2,
};

static const struct intel_device_info cfl_gt3_info = {
	CFL_PLATFORM,
	.gt = 3,
	.platform_engine_mask =
		BIT(RCS0) | BIT(VCS0) | BIT(BCS0) | BIT(VECS0) | BIT(VCS1),
};

#define CML_PLATFORM \
	GEN9_FEATURES, \
	PLATFORM(INTEL_COMETLAKE)

static const struct intel_device_info cml_gt1_info = {
	CML_PLATFORM,
	.gt = 1,
};

static const struct intel_device_info cml_gt2_info = {
	CML_PLATFORM,
	.gt = 2,
};

#define GEN11_DEFAULT_PAGE_SIZES \
	.__runtime.page_sizes = I915_GTT_PAGE_SIZE_4K | \
		I915_GTT_PAGE_SIZE_64K |		\
		I915_GTT_PAGE_SIZE_2M

#define GEN11_FEATURES \
	GEN9_FEATURES, \
	GEN11_DEFAULT_PAGE_SIZES, \
	GEN(11), \
	.has_coherent_ggtt = false, \
	.has_logical_ring_elsq = 1

static const struct intel_device_info icl_info = {
	GEN11_FEATURES,
	PLATFORM(INTEL_ICELAKE),
	.platform_engine_mask =
		BIT(RCS0) | BIT(BCS0) | BIT(VECS0) | BIT(VCS0) | BIT(VCS2),
};

static const struct intel_device_info ehl_info = {
	GEN11_FEATURES,
	PLATFORM(INTEL_ELKHARTLAKE),
	.platform_engine_mask = BIT(RCS0) | BIT(BCS0) | BIT(VCS0) | BIT(VECS0),
	.__runtime.ppgtt_size = 36,
};

static const struct intel_device_info jsl_info = {
	GEN11_FEATURES,
	PLATFORM(INTEL_JASPERLAKE),
	.platform_engine_mask = BIT(RCS0) | BIT(BCS0) | BIT(VCS0) | BIT(VECS0),
	.__runtime.ppgtt_size = 36,
};

#define GEN12_FEATURES \
	GEN11_FEATURES, \
	GEN(12), \
	TGL_CACHELEVEL, \
	.has_global_mocs = 1, \
	.has_pxp = 1, \
	.max_pat_index = 3

static const struct intel_device_info tgl_info = {
	GEN12_FEATURES,
	PLATFORM(INTEL_TIGERLAKE),
	.platform_engine_mask =
		BIT(RCS0) | BIT(BCS0) | BIT(VECS0) | BIT(VCS0) | BIT(VCS2),
};

static const struct intel_device_info rkl_info = {
	GEN12_FEATURES,
	PLATFORM(INTEL_ROCKETLAKE),
	.platform_engine_mask =
		BIT(RCS0) | BIT(BCS0) | BIT(VECS0) | BIT(VCS0),
};

#define DGFX_FEATURES \
	.memory_regions = REGION_SMEM | REGION_LMEM | REGION_STOLEN_LMEM, \
	.has_llc = 0, \
	.has_pxp = 0, \
	.has_snoop = 1, \
	.is_dgfx = 1, \
	.has_heci_gscfi = 1

static const struct intel_device_info dg1_info = {
	GEN12_FEATURES,
	DGFX_FEATURES,
	.__runtime.graphics.ip.rel = 10,
	PLATFORM(INTEL_DG1),
	.require_force_probe = 1,
	.platform_engine_mask =
		BIT(RCS0) | BIT(BCS0) | BIT(VECS0) |
		BIT(VCS0) | BIT(VCS2),
	/* Wa_16011227922 */
	.__runtime.ppgtt_size = 47,
};

static const struct intel_device_info adl_s_info = {
	GEN12_FEATURES,
	PLATFORM(INTEL_ALDERLAKE_S),
	.platform_engine_mask =
		BIT(RCS0) | BIT(BCS0) | BIT(VECS0) | BIT(VCS0) | BIT(VCS2),
	.dma_mask_size = 39,
};

static const struct intel_device_info adl_p_info = {
	GEN12_FEATURES,
	PLATFORM(INTEL_ALDERLAKE_P),
	.platform_engine_mask =
		BIT(RCS0) | BIT(BCS0) | BIT(VECS0) | BIT(VCS0) | BIT(VCS2),
	.__runtime.ppgtt_size = 48,
	.dma_mask_size = 39,
};

#undef GEN

#define XE_HP_PAGE_SIZES \
	.__runtime.page_sizes = I915_GTT_PAGE_SIZE_4K | \
		I915_GTT_PAGE_SIZE_64K |		\
		I915_GTT_PAGE_SIZE_2M

#define XE_HP_FEATURES \
	.__runtime.graphics.ip.ver = 12, \
	.__runtime.graphics.ip.rel = 50, \
	XE_HP_PAGE_SIZES, \
	TGL_CACHELEVEL, \
	.dma_mask_size = 46, \
	.has_3d_pipeline = 1, \
	.has_64bit_reloc = 1, \
	.has_flat_ccs = 1, \
	.has_4tile = 1, \
	.has_global_mocs = 1, \
	.has_gt_uc = 1, \
	.has_llc = 1, \
	.has_logical_ring_contexts = 1, \
	.has_logical_ring_elsq = 1, \
	.has_mslice_steering = 1, \
	.has_oa_bpc_reporting = 1, \
	.has_oa_slice_contrib_limits = 1, \
	.has_oam = 1, \
	.has_rc6 = 1, \
	.has_reset_engine = 1, \
	.has_rps = 1, \
	.has_runtime_pm = 1, \
	.max_pat_index = 3, \
	.__runtime.ppgtt_size = 48, \
	.__runtime.ppgtt_type = INTEL_PPGTT_FULL

#define XE_HPM_FEATURES \
	.__runtime.media.ip.ver = 12, \
	.__runtime.media.ip.rel = 50

__maybe_unused
static const struct intel_device_info xehpsdv_info = {
	XE_HP_FEATURES,
	XE_HPM_FEATURES,
	DGFX_FEATURES,
	PLATFORM(INTEL_XEHPSDV),
	.has_64k_pages = 1,
	.has_media_ratio_mode = 1,
	.platform_engine_mask =
		BIT(RCS0) | BIT(BCS0) |
		BIT(VECS0) | BIT(VECS1) | BIT(VECS2) | BIT(VECS3) |
		BIT(VCS0) | BIT(VCS1) | BIT(VCS2) | BIT(VCS3) |
		BIT(VCS4) | BIT(VCS5) | BIT(VCS6) | BIT(VCS7) |
		BIT(CCS0) | BIT(CCS1) | BIT(CCS2) | BIT(CCS3),
	.require_force_probe = 1,
};

#define DG2_FEATURES \
	XE_HP_FEATURES, \
	XE_HPM_FEATURES, \
	DGFX_FEATURES, \
	.__runtime.graphics.ip.rel = 55, \
	.__runtime.media.ip.rel = 55, \
	PLATFORM(INTEL_DG2), \
	.has_64k_pages = 1, \
	.has_guc_deprivilege = 1, \
	.has_heci_pxp = 1, \
	.has_media_ratio_mode = 1, \
	.platform_engine_mask = \
		BIT(RCS0) | BIT(BCS0) | \
		BIT(VECS0) | BIT(VECS1) | \
		BIT(VCS0) | BIT(VCS2) | \
		BIT(CCS0) | BIT(CCS1) | BIT(CCS2) | BIT(CCS3)

static const struct intel_device_info dg2_info = {
	DG2_FEATURES,
};

static const struct intel_device_info ats_m_info = {
	DG2_FEATURES,
	.require_force_probe = 1,
	.tuning_thread_rr_after_dep = 1,
};

#define XE_HPC_FEATURES \
	XE_HP_FEATURES, \
	.dma_mask_size = 52, \
	.has_3d_pipeline = 0, \
	.has_guc_deprivilege = 1, \
	.has_l3_ccs_read = 1, \
	.has_mslice_steering = 0, \
	.has_one_eu_per_fuse_bit = 1

__maybe_unused
static const struct intel_device_info pvc_info = {
	XE_HPC_FEATURES,
	XE_HPM_FEATURES,
	DGFX_FEATURES,
	.__runtime.graphics.ip.rel = 60,
	.__runtime.media.ip.rel = 60,
	PLATFORM(INTEL_PONTEVECCHIO),
	.has_flat_ccs = 0,
	.max_pat_index = 7,
	.platform_engine_mask =
		BIT(BCS0) |
		BIT(VCS0) |
		BIT(CCS0) | BIT(CCS1) | BIT(CCS2) | BIT(CCS3),
	.require_force_probe = 1,
	PVC_CACHELEVEL,
};

static const struct intel_gt_definition xelpmp_extra_gt[] = {
	{
		.type = GT_MEDIA,
		.name = "Standalone Media GT",
		.gsi_offset = MTL_MEDIA_GSI_BASE,
		.engine_mask = BIT(VECS0) | BIT(VCS0) | BIT(VCS2) | BIT(GSC0),
	},
	{}
};

static const struct intel_device_info mtl_info = {
	XE_HP_FEATURES,
<<<<<<< HEAD
	XE_LPDP_FEATURES,
	.__runtime.cpu_transcoder_mask = BIT(TRANSCODER_A) | BIT(TRANSCODER_B) |
			       BIT(TRANSCODER_C) | BIT(TRANSCODER_D),
=======
>>>>>>> ccf0a997
	/*
	 * Real graphics IP version will be obtained from hardware GMD_ID
	 * register.  Value provided here is just for sanity checking.
	 */
	.__runtime.graphics.ip.ver = 12,
	.__runtime.graphics.ip.rel = 70,
	.__runtime.media.ip.ver = 13,
	PLATFORM(INTEL_METEORLAKE),
	.extra_gt_list = xelpmp_extra_gt,
	.has_flat_ccs = 0,
	.has_gmd_id = 1,
	.has_guc_deprivilege = 1,
	.has_llc = 0,
	.has_mslice_steering = 0,
	.has_snoop = 1,
	.max_pat_index = 4,
	.has_pxp = 1,
	.memory_regions = REGION_SMEM | REGION_STOLEN_LMEM,
	.platform_engine_mask = BIT(RCS0) | BIT(BCS0) | BIT(CCS0),
	.require_force_probe = 1,
	MTL_CACHELEVEL,
};

#undef PLATFORM

/*
 * Make sure any device matches here are from most specific to most
 * general.  For example, since the Quanta match is based on the subsystem
 * and subvendor IDs, we need it to come before the more general IVB
 * PCI ID matches, otherwise we'll use the wrong info struct above.
 */
static const struct pci_device_id pciidlist[] = {
	INTEL_I830_IDS(&i830_info),
	INTEL_I845G_IDS(&i845g_info),
	INTEL_I85X_IDS(&i85x_info),
	INTEL_I865G_IDS(&i865g_info),
	INTEL_I915G_IDS(&i915g_info),
	INTEL_I915GM_IDS(&i915gm_info),
	INTEL_I945G_IDS(&i945g_info),
	INTEL_I945GM_IDS(&i945gm_info),
	INTEL_I965G_IDS(&i965g_info),
	INTEL_G33_IDS(&g33_info),
	INTEL_I965GM_IDS(&i965gm_info),
	INTEL_GM45_IDS(&gm45_info),
	INTEL_G45_IDS(&g45_info),
	INTEL_PINEVIEW_G_IDS(&pnv_g_info),
	INTEL_PINEVIEW_M_IDS(&pnv_m_info),
	INTEL_IRONLAKE_D_IDS(&ilk_d_info),
	INTEL_IRONLAKE_M_IDS(&ilk_m_info),
	INTEL_SNB_D_GT1_IDS(&snb_d_gt1_info),
	INTEL_SNB_D_GT2_IDS(&snb_d_gt2_info),
	INTEL_SNB_M_GT1_IDS(&snb_m_gt1_info),
	INTEL_SNB_M_GT2_IDS(&snb_m_gt2_info),
	INTEL_IVB_Q_IDS(&ivb_q_info), /* must be first IVB */
	INTEL_IVB_M_GT1_IDS(&ivb_m_gt1_info),
	INTEL_IVB_M_GT2_IDS(&ivb_m_gt2_info),
	INTEL_IVB_D_GT1_IDS(&ivb_d_gt1_info),
	INTEL_IVB_D_GT2_IDS(&ivb_d_gt2_info),
	INTEL_HSW_GT1_IDS(&hsw_gt1_info),
	INTEL_HSW_GT2_IDS(&hsw_gt2_info),
	INTEL_HSW_GT3_IDS(&hsw_gt3_info),
	INTEL_VLV_IDS(&vlv_info),
	INTEL_BDW_GT1_IDS(&bdw_gt1_info),
	INTEL_BDW_GT2_IDS(&bdw_gt2_info),
	INTEL_BDW_GT3_IDS(&bdw_gt3_info),
	INTEL_BDW_RSVD_IDS(&bdw_rsvd_info),
	INTEL_CHV_IDS(&chv_info),
	INTEL_SKL_GT1_IDS(&skl_gt1_info),
	INTEL_SKL_GT2_IDS(&skl_gt2_info),
	INTEL_SKL_GT3_IDS(&skl_gt3_info),
	INTEL_SKL_GT4_IDS(&skl_gt4_info),
	INTEL_BXT_IDS(&bxt_info),
	INTEL_GLK_IDS(&glk_info),
	INTEL_KBL_GT1_IDS(&kbl_gt1_info),
	INTEL_KBL_GT2_IDS(&kbl_gt2_info),
	INTEL_KBL_GT3_IDS(&kbl_gt3_info),
	INTEL_KBL_GT4_IDS(&kbl_gt3_info),
	INTEL_AML_KBL_GT2_IDS(&kbl_gt2_info),
	INTEL_CFL_S_GT1_IDS(&cfl_gt1_info),
	INTEL_CFL_S_GT2_IDS(&cfl_gt2_info),
	INTEL_CFL_H_GT1_IDS(&cfl_gt1_info),
	INTEL_CFL_H_GT2_IDS(&cfl_gt2_info),
	INTEL_CFL_U_GT2_IDS(&cfl_gt2_info),
	INTEL_CFL_U_GT3_IDS(&cfl_gt3_info),
	INTEL_WHL_U_GT1_IDS(&cfl_gt1_info),
	INTEL_WHL_U_GT2_IDS(&cfl_gt2_info),
	INTEL_AML_CFL_GT2_IDS(&cfl_gt2_info),
	INTEL_WHL_U_GT3_IDS(&cfl_gt3_info),
	INTEL_CML_GT1_IDS(&cml_gt1_info),
	INTEL_CML_GT2_IDS(&cml_gt2_info),
	INTEL_CML_U_GT1_IDS(&cml_gt1_info),
	INTEL_CML_U_GT2_IDS(&cml_gt2_info),
	INTEL_ICL_11_IDS(&icl_info),
	INTEL_EHL_IDS(&ehl_info),
	INTEL_JSL_IDS(&jsl_info),
	INTEL_TGL_12_IDS(&tgl_info),
	INTEL_RKL_IDS(&rkl_info),
	INTEL_ADLS_IDS(&adl_s_info),
	INTEL_ADLP_IDS(&adl_p_info),
	INTEL_ADLN_IDS(&adl_p_info),
	INTEL_DG1_IDS(&dg1_info),
	INTEL_RPLS_IDS(&adl_s_info),
	INTEL_RPLP_IDS(&adl_p_info),
	INTEL_DG2_IDS(&dg2_info),
	INTEL_ATS_M_IDS(&ats_m_info),
	INTEL_MTL_IDS(&mtl_info),
	{0, 0, 0}
};
MODULE_DEVICE_TABLE(pci, pciidlist);

static void i915_pci_remove(struct pci_dev *pdev)
{
	struct drm_i915_private *i915;

	i915 = pci_get_drvdata(pdev);
	if (!i915) /* driver load aborted, nothing to cleanup */
		return;

	i915_driver_remove(i915);
	pci_set_drvdata(pdev, NULL);
}

/* is device_id present in comma separated list of ids */
static bool device_id_in_list(u16 device_id, const char *devices, bool negative)
{
	char *s, *p, *tok;
	bool ret;

	if (!devices || !*devices)
		return false;

	/* match everything */
	if (negative && strcmp(devices, "!*") == 0)
		return true;
	if (!negative && strcmp(devices, "*") == 0)
		return true;

	s = kstrdup(devices, GFP_KERNEL);
	if (!s)
		return false;

	for (p = s, ret = false; (tok = strsep(&p, ",")) != NULL; ) {
		u16 val;

		if (negative && tok[0] == '!')
			tok++;
		else if ((negative && tok[0] != '!') ||
			 (!negative && tok[0] == '!'))
			continue;

		if (kstrtou16(tok, 16, &val) == 0 && val == device_id) {
			ret = true;
			break;
		}
	}

	kfree(s);

	return ret;
}

static bool id_forced(u16 device_id)
{
	return device_id_in_list(device_id, i915_modparams.force_probe, false);
}

static bool id_blocked(u16 device_id)
{
	return device_id_in_list(device_id, i915_modparams.force_probe, true);
}

bool i915_pci_resource_valid(struct pci_dev *pdev, int bar)
{
	if (!pci_resource_flags(pdev, bar))
		return false;

	if (pci_resource_flags(pdev, bar) & IORESOURCE_UNSET)
		return false;

	if (!pci_resource_len(pdev, bar))
		return false;

	return true;
}

static bool intel_mmio_bar_valid(struct pci_dev *pdev, struct intel_device_info *intel_info)
{
	return i915_pci_resource_valid(pdev, intel_mmio_bar(intel_info->__runtime.graphics.ip.ver));
}

static int i915_pci_probe(struct pci_dev *pdev, const struct pci_device_id *ent)
{
	struct intel_device_info *intel_info =
		(struct intel_device_info *) ent->driver_data;
	int err;

	if (intel_info->require_force_probe && !id_forced(pdev->device)) {
		dev_info(&pdev->dev,
			 "Your graphics device %04x is not properly supported by i915 in this\n"
			 "kernel version. To force driver probe anyway, use i915.force_probe=%04x\n"
			 "module parameter or CONFIG_DRM_I915_FORCE_PROBE=%04x configuration option,\n"
			 "or (recommended) check for kernel updates.\n",
			 pdev->device, pdev->device, pdev->device);
		return -ENODEV;
	}

	if (id_blocked(pdev->device)) {
		dev_info(&pdev->dev, "I915 probe blocked for Device ID %04x.\n",
			 pdev->device);
		return -ENODEV;
	}

	if (intel_info->require_force_probe) {
		dev_info(&pdev->dev, "Force probing unsupported Device ID %04x, tainting kernel\n",
			 pdev->device);
		add_taint(TAINT_USER, LOCKDEP_STILL_OK);
	}

	/* Only bind to function 0 of the device. Early generations
	 * used function 1 as a placeholder for multi-head. This causes
	 * us confusion instead, especially on the systems where both
	 * functions have the same PCI-ID!
	 */
	if (PCI_FUNC(pdev->devfn))
		return -ENODEV;

	if (!intel_mmio_bar_valid(pdev, intel_info))
		return -ENXIO;

	/* Detect if we need to wait for other drivers early on */
	if (intel_display_driver_probe_defer(pdev))
		return -EPROBE_DEFER;

	err = i915_driver_probe(pdev, ent);
	if (err)
		return err;

	if (i915_inject_probe_failure(pci_get_drvdata(pdev))) {
		i915_pci_remove(pdev);
		return -ENODEV;
	}

	err = i915_live_selftests(pdev);
	if (err) {
		i915_pci_remove(pdev);
		return err > 0 ? -ENOTTY : err;
	}

	err = i915_perf_selftests(pdev);
	if (err) {
		i915_pci_remove(pdev);
		return err > 0 ? -ENOTTY : err;
	}

	return 0;
}

static void i915_pci_shutdown(struct pci_dev *pdev)
{
	struct drm_i915_private *i915 = pci_get_drvdata(pdev);

	i915_driver_shutdown(i915);
}

static struct pci_driver i915_pci_driver = {
	.name = DRIVER_NAME,
	.id_table = pciidlist,
	.probe = i915_pci_probe,
	.remove = i915_pci_remove,
	.shutdown = i915_pci_shutdown,
	.driver.pm = &i915_pm_ops,
};

int i915_pci_register_driver(void)
{
	return pci_register_driver(&i915_pci_driver);
}

void i915_pci_unregister_driver(void)
{
	pci_unregister_driver(&i915_pci_driver);
}<|MERGE_RESOLUTION|>--- conflicted
+++ resolved
@@ -818,12 +818,6 @@
 
 static const struct intel_device_info mtl_info = {
 	XE_HP_FEATURES,
-<<<<<<< HEAD
-	XE_LPDP_FEATURES,
-	.__runtime.cpu_transcoder_mask = BIT(TRANSCODER_A) | BIT(TRANSCODER_B) |
-			       BIT(TRANSCODER_C) | BIT(TRANSCODER_D),
-=======
->>>>>>> ccf0a997
 	/*
 	 * Real graphics IP version will be obtained from hardware GMD_ID
 	 * register.  Value provided here is just for sanity checking.
