--- conflicted
+++ resolved
@@ -158,18 +158,8 @@
 
 static void irq_enable(struct intel_engine_cs *engine)
 {
-<<<<<<< HEAD
-	/*
-	 * FIXME: Ideally we want this on the API boundary, but for the
-	 * sake of testing with mock breadcrumbs (no HW so unable to
-	 * enable irqs) we place it deep within the bowels, at the point
-	 * of no return.
-	 */
-	GEM_BUG_ON(!intel_irqs_enabled(engine->i915));
-=======
 	if (!engine->irq_enable)
 		return;
->>>>>>> 85baa5db
 
 	/* Caller disables interrupts */
 	spin_lock(&engine->i915->irq_lock);
