/*
 * Copyright © 2008 Intel Corporation
 *
 * Permission is hereby granted, free of charge, to any person obtaining a
 * copy of this software and associated documentation files (the "Software"),
 * to deal in the Software without restriction, including without limitation
 * the rights to use, copy, modify, merge, publish, distribute, sublicense,
 * and/or sell copies of the Software, and to permit persons to whom the
 * Software is furnished to do so, subject to the following conditions:
 *
 * The above copyright notice and this permission notice (including the next
 * paragraph) shall be included in all copies or substantial portions of the
 * Software.
 *
 * THE SOFTWARE IS PROVIDED "AS IS", WITHOUT WARRANTY OF ANY KIND, EXPRESS OR
 * IMPLIED, INCLUDING BUT NOT LIMITED TO THE WARRANTIES OF MERCHANTABILITY,
 * FITNESS FOR A PARTICULAR PURPOSE AND NONINFRINGEMENT.  IN NO EVENT SHALL
 * THE AUTHORS OR COPYRIGHT HOLDERS BE LIABLE FOR ANY CLAIM, DAMAGES OR OTHER
 * LIABILITY, WHETHER IN AN ACTION OF CONTRACT, TORT OR OTHERWISE, ARISING
 * FROM, OUT OF OR IN CONNECTION WITH THE SOFTWARE OR THE USE OR OTHER DEALINGS
 * IN THE SOFTWARE.
 *
 * Authors:
 *    Keith Packard <keithp@keithp.com>
 *
 */

#include <linux/i2c.h>
#include <linux/slab.h>
#include <linux/export.h>
#include <linux/notifier.h>
#include <linux/reboot.h>
#include <drm/drmP.h>
#include <drm/drm_atomic_helper.h>
#include <drm/drm_crtc.h>
#include <drm/drm_crtc_helper.h>
#include <drm/drm_edid.h>
#include "intel_drv.h"
#include <drm/i915_drm.h>
#include "i915_drv.h"

#define DP_LINK_CHECK_TIMEOUT	(10 * 1000)

/* Compliance test status bits  */
#define INTEL_DP_RESOLUTION_SHIFT_MASK	0
#define INTEL_DP_RESOLUTION_PREFERRED	(1 << INTEL_DP_RESOLUTION_SHIFT_MASK)
#define INTEL_DP_RESOLUTION_STANDARD	(2 << INTEL_DP_RESOLUTION_SHIFT_MASK)
#define INTEL_DP_RESOLUTION_FAILSAFE	(3 << INTEL_DP_RESOLUTION_SHIFT_MASK)

struct dp_link_dpll {
	int clock;
	struct dpll dpll;
};

static const struct dp_link_dpll gen4_dpll[] = {
	{ 162000,
		{ .p1 = 2, .p2 = 10, .n = 2, .m1 = 23, .m2 = 8 } },
	{ 270000,
		{ .p1 = 1, .p2 = 10, .n = 1, .m1 = 14, .m2 = 2 } }
};

static const struct dp_link_dpll pch_dpll[] = {
	{ 162000,
		{ .p1 = 2, .p2 = 10, .n = 1, .m1 = 12, .m2 = 9 } },
	{ 270000,
		{ .p1 = 1, .p2 = 10, .n = 2, .m1 = 14, .m2 = 8 } }
};

static const struct dp_link_dpll vlv_dpll[] = {
	{ 162000,
		{ .p1 = 3, .p2 = 2, .n = 5, .m1 = 3, .m2 = 81 } },
	{ 270000,
		{ .p1 = 2, .p2 = 2, .n = 1, .m1 = 2, .m2 = 27 } }
};

/*
 * CHV supports eDP 1.4 that have  more link rates.
 * Below only provides the fixed rate but exclude variable rate.
 */
static const struct dp_link_dpll chv_dpll[] = {
	/*
	 * CHV requires to program fractional division for m2.
	 * m2 is stored in fixed point format using formula below
	 * (m2_int << 22) | m2_fraction
	 */
	{ 162000,	/* m2_int = 32, m2_fraction = 1677722 */
		{ .p1 = 4, .p2 = 2, .n = 1, .m1 = 2, .m2 = 0x819999a } },
	{ 270000,	/* m2_int = 27, m2_fraction = 0 */
		{ .p1 = 4, .p2 = 1, .n = 1, .m1 = 2, .m2 = 0x6c00000 } },
	{ 540000,	/* m2_int = 27, m2_fraction = 0 */
		{ .p1 = 2, .p2 = 1, .n = 1, .m1 = 2, .m2 = 0x6c00000 } }
};

static const int bxt_rates[] = { 162000, 216000, 243000, 270000,
				  324000, 432000, 540000 };
static const int skl_rates[] = { 162000, 216000, 270000,
				  324000, 432000, 540000 };
static const int default_rates[] = { 162000, 270000, 540000 };

/**
 * is_edp - is the given port attached to an eDP panel (either CPU or PCH)
 * @intel_dp: DP struct
 *
 * If a CPU or PCH DP output is attached to an eDP panel, this function
 * will return true, and false otherwise.
 */
static bool is_edp(struct intel_dp *intel_dp)
{
	struct intel_digital_port *intel_dig_port = dp_to_dig_port(intel_dp);

	return intel_dig_port->base.type == INTEL_OUTPUT_EDP;
}

static struct drm_device *intel_dp_to_dev(struct intel_dp *intel_dp)
{
	struct intel_digital_port *intel_dig_port = dp_to_dig_port(intel_dp);

	return intel_dig_port->base.base.dev;
}

static struct intel_dp *intel_attached_dp(struct drm_connector *connector)
{
	return enc_to_intel_dp(&intel_attached_encoder(connector)->base);
}

static void intel_dp_link_down(struct intel_dp *intel_dp);
static bool edp_panel_vdd_on(struct intel_dp *intel_dp);
static void edp_panel_vdd_off(struct intel_dp *intel_dp, bool sync);
static void vlv_init_panel_power_sequencer(struct intel_dp *intel_dp);
static void vlv_steal_power_sequencer(struct drm_device *dev,
				      enum pipe pipe);
static void intel_dp_unset_edid(struct intel_dp *intel_dp);

static int
intel_dp_max_link_bw(struct intel_dp  *intel_dp)
{
	int max_link_bw = intel_dp->dpcd[DP_MAX_LINK_RATE];

	switch (max_link_bw) {
	case DP_LINK_BW_1_62:
	case DP_LINK_BW_2_7:
	case DP_LINK_BW_5_4:
		break;
	default:
		WARN(1, "invalid max DP link bw val %x, using 1.62Gbps\n",
		     max_link_bw);
		max_link_bw = DP_LINK_BW_1_62;
		break;
	}
	return max_link_bw;
}

static u8 intel_dp_max_lane_count(struct intel_dp *intel_dp)
{
	struct intel_digital_port *intel_dig_port = dp_to_dig_port(intel_dp);
	u8 source_max, sink_max;

	source_max = intel_dig_port->max_lanes;
	sink_max = drm_dp_max_lane_count(intel_dp->dpcd);

	return min(source_max, sink_max);
}

/*
 * The units on the numbers in the next two are... bizarre.  Examples will
 * make it clearer; this one parallels an example in the eDP spec.
 *
 * intel_dp_max_data_rate for one lane of 2.7GHz evaluates as:
 *
 *     270000 * 1 * 8 / 10 == 216000
 *
 * The actual data capacity of that configuration is 2.16Gbit/s, so the
 * units are decakilobits.  ->clock in a drm_display_mode is in kilohertz -
 * or equivalently, kilopixels per second - so for 1680x1050R it'd be
 * 119000.  At 18bpp that's 2142000 kilobits per second.
 *
 * Thus the strange-looking division by 10 in intel_dp_link_required, to
 * get the result in decakilobits instead of kilobits.
 */

static int
intel_dp_link_required(int pixel_clock, int bpp)
{
	return (pixel_clock * bpp + 9) / 10;
}

static int
intel_dp_max_data_rate(int max_link_clock, int max_lanes)
{
	return (max_link_clock * max_lanes * 8) / 10;
}

static int
intel_dp_downstream_max_dotclock(struct intel_dp *intel_dp)
{
	struct intel_digital_port *intel_dig_port = dp_to_dig_port(intel_dp);
	struct intel_encoder *encoder = &intel_dig_port->base;
	struct drm_i915_private *dev_priv = to_i915(encoder->base.dev);
	int max_dotclk = dev_priv->max_dotclk_freq;
	int ds_max_dotclk;

	int type = intel_dp->downstream_ports[0] & DP_DS_PORT_TYPE_MASK;

	if (type != DP_DS_PORT_TYPE_VGA)
		return max_dotclk;

	ds_max_dotclk = drm_dp_downstream_max_clock(intel_dp->dpcd,
						    intel_dp->downstream_ports);

	if (ds_max_dotclk != 0)
		max_dotclk = min(max_dotclk, ds_max_dotclk);

	return max_dotclk;
}

static enum drm_mode_status
intel_dp_mode_valid(struct drm_connector *connector,
		    struct drm_display_mode *mode)
{
	struct intel_dp *intel_dp = intel_attached_dp(connector);
	struct intel_connector *intel_connector = to_intel_connector(connector);
	struct drm_display_mode *fixed_mode = intel_connector->panel.fixed_mode;
	int target_clock = mode->clock;
	int max_rate, mode_rate, max_lanes, max_link_clock;
	int max_dotclk;

	max_dotclk = intel_dp_downstream_max_dotclock(intel_dp);

	if (is_edp(intel_dp) && fixed_mode) {
		if (mode->hdisplay > fixed_mode->hdisplay)
			return MODE_PANEL;

		if (mode->vdisplay > fixed_mode->vdisplay)
			return MODE_PANEL;

		target_clock = fixed_mode->clock;
	}

	max_link_clock = intel_dp_max_link_rate(intel_dp);
	max_lanes = intel_dp_max_lane_count(intel_dp);

	max_rate = intel_dp_max_data_rate(max_link_clock, max_lanes);
	mode_rate = intel_dp_link_required(target_clock, 18);

	if (mode_rate > max_rate || target_clock > max_dotclk)
		return MODE_CLOCK_HIGH;

	if (mode->clock < 10000)
		return MODE_CLOCK_LOW;

	if (mode->flags & DRM_MODE_FLAG_DBLCLK)
		return MODE_H_ILLEGAL;

	return MODE_OK;
}

uint32_t intel_dp_pack_aux(const uint8_t *src, int src_bytes)
{
	int	i;
	uint32_t v = 0;

	if (src_bytes > 4)
		src_bytes = 4;
	for (i = 0; i < src_bytes; i++)
		v |= ((uint32_t) src[i]) << ((3-i) * 8);
	return v;
}

static void intel_dp_unpack_aux(uint32_t src, uint8_t *dst, int dst_bytes)
{
	int i;
	if (dst_bytes > 4)
		dst_bytes = 4;
	for (i = 0; i < dst_bytes; i++)
		dst[i] = src >> ((3-i) * 8);
}

static void
intel_dp_init_panel_power_sequencer(struct drm_device *dev,
				    struct intel_dp *intel_dp);
static void
intel_dp_init_panel_power_sequencer_registers(struct drm_device *dev,
					      struct intel_dp *intel_dp,
					      bool force_disable_vdd);
static void
intel_dp_pps_init(struct drm_device *dev, struct intel_dp *intel_dp);

static void pps_lock(struct intel_dp *intel_dp)
{
	struct intel_digital_port *intel_dig_port = dp_to_dig_port(intel_dp);
	struct intel_encoder *encoder = &intel_dig_port->base;
	struct drm_device *dev = encoder->base.dev;
	struct drm_i915_private *dev_priv = to_i915(dev);
	enum intel_display_power_domain power_domain;

	/*
	 * See vlv_power_sequencer_reset() why we need
	 * a power domain reference here.
	 */
	power_domain = intel_display_port_aux_power_domain(encoder);
	intel_display_power_get(dev_priv, power_domain);

	mutex_lock(&dev_priv->pps_mutex);
}

static void pps_unlock(struct intel_dp *intel_dp)
{
	struct intel_digital_port *intel_dig_port = dp_to_dig_port(intel_dp);
	struct intel_encoder *encoder = &intel_dig_port->base;
	struct drm_device *dev = encoder->base.dev;
	struct drm_i915_private *dev_priv = to_i915(dev);
	enum intel_display_power_domain power_domain;

	mutex_unlock(&dev_priv->pps_mutex);

	power_domain = intel_display_port_aux_power_domain(encoder);
	intel_display_power_put(dev_priv, power_domain);
}

static void
vlv_power_sequencer_kick(struct intel_dp *intel_dp)
{
	struct intel_digital_port *intel_dig_port = dp_to_dig_port(intel_dp);
	struct drm_device *dev = intel_dig_port->base.base.dev;
	struct drm_i915_private *dev_priv = to_i915(dev);
	enum pipe pipe = intel_dp->pps_pipe;
	bool pll_enabled, release_cl_override = false;
	enum dpio_phy phy = DPIO_PHY(pipe);
	enum dpio_channel ch = vlv_pipe_to_channel(pipe);
	uint32_t DP;

	if (WARN(I915_READ(intel_dp->output_reg) & DP_PORT_EN,
		 "skipping pipe %c power seqeuncer kick due to port %c being active\n",
		 pipe_name(pipe), port_name(intel_dig_port->port)))
		return;

	DRM_DEBUG_KMS("kicking pipe %c power sequencer for port %c\n",
		      pipe_name(pipe), port_name(intel_dig_port->port));

	/* Preserve the BIOS-computed detected bit. This is
	 * supposed to be read-only.
	 */
	DP = I915_READ(intel_dp->output_reg) & DP_DETECTED;
	DP |= DP_VOLTAGE_0_4 | DP_PRE_EMPHASIS_0;
	DP |= DP_PORT_WIDTH(1);
	DP |= DP_LINK_TRAIN_PAT_1;

	if (IS_CHERRYVIEW(dev))
		DP |= DP_PIPE_SELECT_CHV(pipe);
	else if (pipe == PIPE_B)
		DP |= DP_PIPEB_SELECT;

	pll_enabled = I915_READ(DPLL(pipe)) & DPLL_VCO_ENABLE;

	/*
	 * The DPLL for the pipe must be enabled for this to work.
	 * So enable temporarily it if it's not already enabled.
	 */
	if (!pll_enabled) {
		release_cl_override = IS_CHERRYVIEW(dev) &&
			!chv_phy_powergate_ch(dev_priv, phy, ch, true);

		if (vlv_force_pll_on(dev, pipe, IS_CHERRYVIEW(dev) ?
				     &chv_dpll[0].dpll : &vlv_dpll[0].dpll)) {
			DRM_ERROR("Failed to force on pll for pipe %c!\n",
				  pipe_name(pipe));
			return;
		}
	}

	/*
	 * Similar magic as in intel_dp_enable_port().
	 * We _must_ do this port enable + disable trick
	 * to make this power seqeuencer lock onto the port.
	 * Otherwise even VDD force bit won't work.
	 */
	I915_WRITE(intel_dp->output_reg, DP);
	POSTING_READ(intel_dp->output_reg);

	I915_WRITE(intel_dp->output_reg, DP | DP_PORT_EN);
	POSTING_READ(intel_dp->output_reg);

	I915_WRITE(intel_dp->output_reg, DP & ~DP_PORT_EN);
	POSTING_READ(intel_dp->output_reg);

	if (!pll_enabled) {
		vlv_force_pll_off(dev, pipe);

		if (release_cl_override)
			chv_phy_powergate_ch(dev_priv, phy, ch, false);
	}
}

static enum pipe
vlv_power_sequencer_pipe(struct intel_dp *intel_dp)
{
	struct intel_digital_port *intel_dig_port = dp_to_dig_port(intel_dp);
	struct drm_device *dev = intel_dig_port->base.base.dev;
	struct drm_i915_private *dev_priv = to_i915(dev);
	struct intel_encoder *encoder;
	unsigned int pipes = (1 << PIPE_A) | (1 << PIPE_B);
	enum pipe pipe;

	lockdep_assert_held(&dev_priv->pps_mutex);

	/* We should never land here with regular DP ports */
	WARN_ON(!is_edp(intel_dp));

	if (intel_dp->pps_pipe != INVALID_PIPE)
		return intel_dp->pps_pipe;

	/*
	 * We don't have power sequencer currently.
	 * Pick one that's not used by other ports.
	 */
	for_each_intel_encoder(dev, encoder) {
		struct intel_dp *tmp;

		if (encoder->type != INTEL_OUTPUT_EDP)
			continue;

		tmp = enc_to_intel_dp(&encoder->base);

		if (tmp->pps_pipe != INVALID_PIPE)
			pipes &= ~(1 << tmp->pps_pipe);
	}

	/*
	 * Didn't find one. This should not happen since there
	 * are two power sequencers and up to two eDP ports.
	 */
	if (WARN_ON(pipes == 0))
		pipe = PIPE_A;
	else
		pipe = ffs(pipes) - 1;

	vlv_steal_power_sequencer(dev, pipe);
	intel_dp->pps_pipe = pipe;

	DRM_DEBUG_KMS("picked pipe %c power sequencer for port %c\n",
		      pipe_name(intel_dp->pps_pipe),
		      port_name(intel_dig_port->port));

	/* init power sequencer on this pipe and port */
	intel_dp_init_panel_power_sequencer(dev, intel_dp);
	intel_dp_init_panel_power_sequencer_registers(dev, intel_dp, true);

	/*
	 * Even vdd force doesn't work until we've made
	 * the power sequencer lock in on the port.
	 */
	vlv_power_sequencer_kick(intel_dp);

	return intel_dp->pps_pipe;
}

static int
bxt_power_sequencer_idx(struct intel_dp *intel_dp)
{
	struct intel_digital_port *intel_dig_port = dp_to_dig_port(intel_dp);
	struct drm_device *dev = intel_dig_port->base.base.dev;
	struct drm_i915_private *dev_priv = to_i915(dev);

	lockdep_assert_held(&dev_priv->pps_mutex);

	/* We should never land here with regular DP ports */
	WARN_ON(!is_edp(intel_dp));

	/*
	 * TODO: BXT has 2 PPS instances. The correct port->PPS instance
	 * mapping needs to be retrieved from VBT, for now just hard-code to
	 * use instance #0 always.
	 */
	if (!intel_dp->pps_reset)
		return 0;

	intel_dp->pps_reset = false;

	/*
	 * Only the HW needs to be reprogrammed, the SW state is fixed and
	 * has been setup during connector init.
	 */
	intel_dp_init_panel_power_sequencer_registers(dev, intel_dp, false);

	return 0;
}

typedef bool (*vlv_pipe_check)(struct drm_i915_private *dev_priv,
			       enum pipe pipe);

static bool vlv_pipe_has_pp_on(struct drm_i915_private *dev_priv,
			       enum pipe pipe)
{
	return I915_READ(PP_STATUS(pipe)) & PP_ON;
}

static bool vlv_pipe_has_vdd_on(struct drm_i915_private *dev_priv,
				enum pipe pipe)
{
	return I915_READ(PP_CONTROL(pipe)) & EDP_FORCE_VDD;
}

static bool vlv_pipe_any(struct drm_i915_private *dev_priv,
			 enum pipe pipe)
{
	return true;
}

static enum pipe
vlv_initial_pps_pipe(struct drm_i915_private *dev_priv,
		     enum port port,
		     vlv_pipe_check pipe_check)
{
	enum pipe pipe;

	for (pipe = PIPE_A; pipe <= PIPE_B; pipe++) {
		u32 port_sel = I915_READ(PP_ON_DELAYS(pipe)) &
			PANEL_PORT_SELECT_MASK;

		if (port_sel != PANEL_PORT_SELECT_VLV(port))
			continue;

		if (!pipe_check(dev_priv, pipe))
			continue;

		return pipe;
	}

	return INVALID_PIPE;
}

static void
vlv_initial_power_sequencer_setup(struct intel_dp *intel_dp)
{
	struct intel_digital_port *intel_dig_port = dp_to_dig_port(intel_dp);
	struct drm_device *dev = intel_dig_port->base.base.dev;
	struct drm_i915_private *dev_priv = to_i915(dev);
	enum port port = intel_dig_port->port;

	lockdep_assert_held(&dev_priv->pps_mutex);

	/* try to find a pipe with this port selected */
	/* first pick one where the panel is on */
	intel_dp->pps_pipe = vlv_initial_pps_pipe(dev_priv, port,
						  vlv_pipe_has_pp_on);
	/* didn't find one? pick one where vdd is on */
	if (intel_dp->pps_pipe == INVALID_PIPE)
		intel_dp->pps_pipe = vlv_initial_pps_pipe(dev_priv, port,
							  vlv_pipe_has_vdd_on);
	/* didn't find one? pick one with just the correct port */
	if (intel_dp->pps_pipe == INVALID_PIPE)
		intel_dp->pps_pipe = vlv_initial_pps_pipe(dev_priv, port,
							  vlv_pipe_any);

	/* didn't find one? just let vlv_power_sequencer_pipe() pick one when needed */
	if (intel_dp->pps_pipe == INVALID_PIPE) {
		DRM_DEBUG_KMS("no initial power sequencer for port %c\n",
			      port_name(port));
		return;
	}

	DRM_DEBUG_KMS("initial power sequencer for port %c: pipe %c\n",
		      port_name(port), pipe_name(intel_dp->pps_pipe));

	intel_dp_init_panel_power_sequencer(dev, intel_dp);
	intel_dp_init_panel_power_sequencer_registers(dev, intel_dp, false);
}

void intel_power_sequencer_reset(struct drm_i915_private *dev_priv)
{
	struct drm_device *dev = &dev_priv->drm;
	struct intel_encoder *encoder;

	if (WARN_ON(!IS_VALLEYVIEW(dev) && !IS_CHERRYVIEW(dev) &&
		    !IS_BROXTON(dev)))
		return;

	/*
	 * We can't grab pps_mutex here due to deadlock with power_domain
	 * mutex when power_domain functions are called while holding pps_mutex.
	 * That also means that in order to use pps_pipe the code needs to
	 * hold both a power domain reference and pps_mutex, and the power domain
	 * reference get/put must be done while _not_ holding pps_mutex.
	 * pps_{lock,unlock}() do these steps in the correct order, so one
	 * should use them always.
	 */

	for_each_intel_encoder(dev, encoder) {
		struct intel_dp *intel_dp;

		if (encoder->type != INTEL_OUTPUT_EDP)
			continue;

		intel_dp = enc_to_intel_dp(&encoder->base);
		if (IS_BROXTON(dev))
			intel_dp->pps_reset = true;
		else
			intel_dp->pps_pipe = INVALID_PIPE;
	}
}

struct pps_registers {
	i915_reg_t pp_ctrl;
	i915_reg_t pp_stat;
	i915_reg_t pp_on;
	i915_reg_t pp_off;
	i915_reg_t pp_div;
};

static void intel_pps_get_registers(struct drm_i915_private *dev_priv,
				    struct intel_dp *intel_dp,
				    struct pps_registers *regs)
{
	int pps_idx = 0;

	memset(regs, 0, sizeof(*regs));

	if (IS_BROXTON(dev_priv))
		pps_idx = bxt_power_sequencer_idx(intel_dp);
	else if (IS_VALLEYVIEW(dev_priv) || IS_CHERRYVIEW(dev_priv))
		pps_idx = vlv_power_sequencer_pipe(intel_dp);

	regs->pp_ctrl = PP_CONTROL(pps_idx);
	regs->pp_stat = PP_STATUS(pps_idx);
	regs->pp_on = PP_ON_DELAYS(pps_idx);
	regs->pp_off = PP_OFF_DELAYS(pps_idx);
	if (!IS_BROXTON(dev_priv))
		regs->pp_div = PP_DIVISOR(pps_idx);
}

static i915_reg_t
_pp_ctrl_reg(struct intel_dp *intel_dp)
{
	struct pps_registers regs;

	intel_pps_get_registers(to_i915(intel_dp_to_dev(intel_dp)), intel_dp,
				&regs);

	return regs.pp_ctrl;
}

static i915_reg_t
_pp_stat_reg(struct intel_dp *intel_dp)
{
	struct pps_registers regs;

	intel_pps_get_registers(to_i915(intel_dp_to_dev(intel_dp)), intel_dp,
				&regs);

	return regs.pp_stat;
}

/* Reboot notifier handler to shutdown panel power to guarantee T12 timing
   This function only applicable when panel PM state is not to be tracked */
static int edp_notify_handler(struct notifier_block *this, unsigned long code,
			      void *unused)
{
	struct intel_dp *intel_dp = container_of(this, typeof(* intel_dp),
						 edp_notifier);
	struct drm_device *dev = intel_dp_to_dev(intel_dp);
	struct drm_i915_private *dev_priv = to_i915(dev);

	if (!is_edp(intel_dp) || code != SYS_RESTART)
		return 0;

	pps_lock(intel_dp);

	if (IS_VALLEYVIEW(dev) || IS_CHERRYVIEW(dev)) {
		enum pipe pipe = vlv_power_sequencer_pipe(intel_dp);
		i915_reg_t pp_ctrl_reg, pp_div_reg;
		u32 pp_div;

		pp_ctrl_reg = PP_CONTROL(pipe);
		pp_div_reg  = PP_DIVISOR(pipe);
		pp_div = I915_READ(pp_div_reg);
		pp_div &= PP_REFERENCE_DIVIDER_MASK;

		/* 0x1F write to PP_DIV_REG sets max cycle delay */
		I915_WRITE(pp_div_reg, pp_div | 0x1F);
		I915_WRITE(pp_ctrl_reg, PANEL_UNLOCK_REGS | PANEL_POWER_OFF);
		msleep(intel_dp->panel_power_cycle_delay);
	}

	pps_unlock(intel_dp);

	return 0;
}

static bool edp_have_panel_power(struct intel_dp *intel_dp)
{
	struct drm_device *dev = intel_dp_to_dev(intel_dp);
	struct drm_i915_private *dev_priv = to_i915(dev);

	lockdep_assert_held(&dev_priv->pps_mutex);

	if ((IS_VALLEYVIEW(dev) || IS_CHERRYVIEW(dev)) &&
	    intel_dp->pps_pipe == INVALID_PIPE)
		return false;

	return (I915_READ(_pp_stat_reg(intel_dp)) & PP_ON) != 0;
}

static bool edp_have_panel_vdd(struct intel_dp *intel_dp)
{
	struct drm_device *dev = intel_dp_to_dev(intel_dp);
	struct drm_i915_private *dev_priv = to_i915(dev);

	lockdep_assert_held(&dev_priv->pps_mutex);

	if ((IS_VALLEYVIEW(dev) || IS_CHERRYVIEW(dev)) &&
	    intel_dp->pps_pipe == INVALID_PIPE)
		return false;

	return I915_READ(_pp_ctrl_reg(intel_dp)) & EDP_FORCE_VDD;
}

static void
intel_dp_check_edp(struct intel_dp *intel_dp)
{
	struct drm_device *dev = intel_dp_to_dev(intel_dp);
	struct drm_i915_private *dev_priv = to_i915(dev);

	if (!is_edp(intel_dp))
		return;

	if (!edp_have_panel_power(intel_dp) && !edp_have_panel_vdd(intel_dp)) {
		WARN(1, "eDP powered off while attempting aux channel communication.\n");
		DRM_DEBUG_KMS("Status 0x%08x Control 0x%08x\n",
			      I915_READ(_pp_stat_reg(intel_dp)),
			      I915_READ(_pp_ctrl_reg(intel_dp)));
	}
}

static uint32_t
intel_dp_aux_wait_done(struct intel_dp *intel_dp, bool has_aux_irq)
{
	struct intel_digital_port *intel_dig_port = dp_to_dig_port(intel_dp);
	struct drm_device *dev = intel_dig_port->base.base.dev;
	struct drm_i915_private *dev_priv = to_i915(dev);
	i915_reg_t ch_ctl = intel_dp->aux_ch_ctl_reg;
	uint32_t status;
	bool done;

#define C (((status = I915_READ_NOTRACE(ch_ctl)) & DP_AUX_CH_CTL_SEND_BUSY) == 0)
	if (has_aux_irq)
		done = wait_event_timeout(dev_priv->gmbus_wait_queue, C,
					  msecs_to_jiffies_timeout(10));
	else
		done = wait_for(C, 10) == 0;
	if (!done)
		DRM_ERROR("dp aux hw did not signal timeout (has irq: %i)!\n",
			  has_aux_irq);
#undef C

	return status;
}

static uint32_t g4x_get_aux_clock_divider(struct intel_dp *intel_dp, int index)
{
	struct intel_digital_port *intel_dig_port = dp_to_dig_port(intel_dp);
	struct drm_i915_private *dev_priv = to_i915(intel_dig_port->base.base.dev);

	if (index)
		return 0;

	/*
	 * The clock divider is based off the hrawclk, and would like to run at
	 * 2MHz.  So, take the hrawclk value and divide by 2000 and use that
	 */
	return DIV_ROUND_CLOSEST(dev_priv->rawclk_freq, 2000);
}

static uint32_t ilk_get_aux_clock_divider(struct intel_dp *intel_dp, int index)
{
	struct intel_digital_port *intel_dig_port = dp_to_dig_port(intel_dp);
	struct drm_i915_private *dev_priv = to_i915(intel_dig_port->base.base.dev);

	if (index)
		return 0;

	/*
	 * The clock divider is based off the cdclk or PCH rawclk, and would
	 * like to run at 2MHz.  So, take the cdclk or PCH rawclk value and
	 * divide by 2000 and use that
	 */
	if (intel_dig_port->port == PORT_A)
		return DIV_ROUND_CLOSEST(dev_priv->cdclk_freq, 2000);
	else
		return DIV_ROUND_CLOSEST(dev_priv->rawclk_freq, 2000);
}

static uint32_t hsw_get_aux_clock_divider(struct intel_dp *intel_dp, int index)
{
	struct intel_digital_port *intel_dig_port = dp_to_dig_port(intel_dp);
	struct drm_i915_private *dev_priv = to_i915(intel_dig_port->base.base.dev);

	if (intel_dig_port->port != PORT_A && HAS_PCH_LPT_H(dev_priv)) {
		/* Workaround for non-ULT HSW */
		switch (index) {
		case 0: return 63;
		case 1: return 72;
		default: return 0;
		}
	}

	return ilk_get_aux_clock_divider(intel_dp, index);
}

static uint32_t skl_get_aux_clock_divider(struct intel_dp *intel_dp, int index)
{
	/*
	 * SKL doesn't need us to program the AUX clock divider (Hardware will
	 * derive the clock from CDCLK automatically). We still implement the
	 * get_aux_clock_divider vfunc to plug-in into the existing code.
	 */
	return index ? 0 : 1;
}

static uint32_t g4x_get_aux_send_ctl(struct intel_dp *intel_dp,
				     bool has_aux_irq,
				     int send_bytes,
				     uint32_t aux_clock_divider)
{
	struct intel_digital_port *intel_dig_port = dp_to_dig_port(intel_dp);
	struct drm_device *dev = intel_dig_port->base.base.dev;
	uint32_t precharge, timeout;

	if (IS_GEN6(dev))
		precharge = 3;
	else
		precharge = 5;

	if (IS_BROADWELL(dev) && intel_dig_port->port == PORT_A)
		timeout = DP_AUX_CH_CTL_TIME_OUT_600us;
	else
		timeout = DP_AUX_CH_CTL_TIME_OUT_400us;

	return DP_AUX_CH_CTL_SEND_BUSY |
	       DP_AUX_CH_CTL_DONE |
	       (has_aux_irq ? DP_AUX_CH_CTL_INTERRUPT : 0) |
	       DP_AUX_CH_CTL_TIME_OUT_ERROR |
	       timeout |
	       DP_AUX_CH_CTL_RECEIVE_ERROR |
	       (send_bytes << DP_AUX_CH_CTL_MESSAGE_SIZE_SHIFT) |
	       (precharge << DP_AUX_CH_CTL_PRECHARGE_2US_SHIFT) |
	       (aux_clock_divider << DP_AUX_CH_CTL_BIT_CLOCK_2X_SHIFT);
}

static uint32_t skl_get_aux_send_ctl(struct intel_dp *intel_dp,
				      bool has_aux_irq,
				      int send_bytes,
				      uint32_t unused)
{
	return DP_AUX_CH_CTL_SEND_BUSY |
	       DP_AUX_CH_CTL_DONE |
	       (has_aux_irq ? DP_AUX_CH_CTL_INTERRUPT : 0) |
	       DP_AUX_CH_CTL_TIME_OUT_ERROR |
	       DP_AUX_CH_CTL_TIME_OUT_1600us |
	       DP_AUX_CH_CTL_RECEIVE_ERROR |
	       (send_bytes << DP_AUX_CH_CTL_MESSAGE_SIZE_SHIFT) |
	       DP_AUX_CH_CTL_FW_SYNC_PULSE_SKL(32) |
	       DP_AUX_CH_CTL_SYNC_PULSE_SKL(32);
}

static int
intel_dp_aux_ch(struct intel_dp *intel_dp,
		const uint8_t *send, int send_bytes,
		uint8_t *recv, int recv_size)
{
	struct intel_digital_port *intel_dig_port = dp_to_dig_port(intel_dp);
	struct drm_device *dev = intel_dig_port->base.base.dev;
	struct drm_i915_private *dev_priv = to_i915(dev);
	i915_reg_t ch_ctl = intel_dp->aux_ch_ctl_reg;
	uint32_t aux_clock_divider;
	int i, ret, recv_bytes;
	uint32_t status;
	int try, clock = 0;
	bool has_aux_irq = HAS_AUX_IRQ(dev);
	bool vdd;

	pps_lock(intel_dp);

	/*
	 * We will be called with VDD already enabled for dpcd/edid/oui reads.
	 * In such cases we want to leave VDD enabled and it's up to upper layers
	 * to turn it off. But for eg. i2c-dev access we need to turn it on/off
	 * ourselves.
	 */
	vdd = edp_panel_vdd_on(intel_dp);

	/* dp aux is extremely sensitive to irq latency, hence request the
	 * lowest possible wakeup latency and so prevent the cpu from going into
	 * deep sleep states.
	 */
	pm_qos_update_request(&dev_priv->pm_qos, 0);

	intel_dp_check_edp(intel_dp);

	/* Try to wait for any previous AUX channel activity */
	for (try = 0; try < 3; try++) {
		status = I915_READ_NOTRACE(ch_ctl);
		if ((status & DP_AUX_CH_CTL_SEND_BUSY) == 0)
			break;
		msleep(1);
	}

	if (try == 3) {
		static u32 last_status = -1;
		const u32 status = I915_READ(ch_ctl);

		if (status != last_status) {
			WARN(1, "dp_aux_ch not started status 0x%08x\n",
			     status);
			last_status = status;
		}

		ret = -EBUSY;
		goto out;
	}

	/* Only 5 data registers! */
	if (WARN_ON(send_bytes > 20 || recv_size > 20)) {
		ret = -E2BIG;
		goto out;
	}

	while ((aux_clock_divider = intel_dp->get_aux_clock_divider(intel_dp, clock++))) {
		u32 send_ctl = intel_dp->get_aux_send_ctl(intel_dp,
							  has_aux_irq,
							  send_bytes,
							  aux_clock_divider);

		/* Must try at least 3 times according to DP spec */
		for (try = 0; try < 5; try++) {
			/* Load the send data into the aux channel data registers */
			for (i = 0; i < send_bytes; i += 4)
				I915_WRITE(intel_dp->aux_ch_data_reg[i >> 2],
					   intel_dp_pack_aux(send + i,
							     send_bytes - i));

			/* Send the command and wait for it to complete */
			I915_WRITE(ch_ctl, send_ctl);

			status = intel_dp_aux_wait_done(intel_dp, has_aux_irq);

			/* Clear done status and any errors */
			I915_WRITE(ch_ctl,
				   status |
				   DP_AUX_CH_CTL_DONE |
				   DP_AUX_CH_CTL_TIME_OUT_ERROR |
				   DP_AUX_CH_CTL_RECEIVE_ERROR);

			if (status & DP_AUX_CH_CTL_TIME_OUT_ERROR)
				continue;

			/* DP CTS 1.2 Core Rev 1.1, 4.2.1.1 & 4.2.1.2
			 *   400us delay required for errors and timeouts
			 *   Timeout errors from the HW already meet this
			 *   requirement so skip to next iteration
			 */
			if (status & DP_AUX_CH_CTL_RECEIVE_ERROR) {
				usleep_range(400, 500);
				continue;
			}
			if (status & DP_AUX_CH_CTL_DONE)
				goto done;
		}
	}

	if ((status & DP_AUX_CH_CTL_DONE) == 0) {
		DRM_ERROR("dp_aux_ch not done status 0x%08x\n", status);
		ret = -EBUSY;
		goto out;
	}

done:
	/* Check for timeout or receive error.
	 * Timeouts occur when the sink is not connected
	 */
	if (status & DP_AUX_CH_CTL_RECEIVE_ERROR) {
		DRM_ERROR("dp_aux_ch receive error status 0x%08x\n", status);
		ret = -EIO;
		goto out;
	}

	/* Timeouts occur when the device isn't connected, so they're
	 * "normal" -- don't fill the kernel log with these */
	if (status & DP_AUX_CH_CTL_TIME_OUT_ERROR) {
		DRM_DEBUG_KMS("dp_aux_ch timeout status 0x%08x\n", status);
		ret = -ETIMEDOUT;
		goto out;
	}

	/* Unload any bytes sent back from the other side */
	recv_bytes = ((status & DP_AUX_CH_CTL_MESSAGE_SIZE_MASK) >>
		      DP_AUX_CH_CTL_MESSAGE_SIZE_SHIFT);

	/*
	 * By BSpec: "Message sizes of 0 or >20 are not allowed."
	 * We have no idea of what happened so we return -EBUSY so
	 * drm layer takes care for the necessary retries.
	 */
	if (recv_bytes == 0 || recv_bytes > 20) {
		DRM_DEBUG_KMS("Forbidden recv_bytes = %d on aux transaction\n",
			      recv_bytes);
		/*
		 * FIXME: This patch was created on top of a series that
		 * organize the retries at drm level. There EBUSY should
		 * also take care for 1ms wait before retrying.
		 * That aux retries re-org is still needed and after that is
		 * merged we remove this sleep from here.
		 */
		usleep_range(1000, 1500);
		ret = -EBUSY;
		goto out;
	}

	if (recv_bytes > recv_size)
		recv_bytes = recv_size;

	for (i = 0; i < recv_bytes; i += 4)
		intel_dp_unpack_aux(I915_READ(intel_dp->aux_ch_data_reg[i >> 2]),
				    recv + i, recv_bytes - i);

	ret = recv_bytes;
out:
	pm_qos_update_request(&dev_priv->pm_qos, PM_QOS_DEFAULT_VALUE);

	if (vdd)
		edp_panel_vdd_off(intel_dp, false);

	pps_unlock(intel_dp);

	return ret;
}

#define BARE_ADDRESS_SIZE	3
#define HEADER_SIZE		(BARE_ADDRESS_SIZE + 1)
static ssize_t
intel_dp_aux_transfer(struct drm_dp_aux *aux, struct drm_dp_aux_msg *msg)
{
	struct intel_dp *intel_dp = container_of(aux, struct intel_dp, aux);
	uint8_t txbuf[20], rxbuf[20];
	size_t txsize, rxsize;
	int ret;

	txbuf[0] = (msg->request << 4) |
		((msg->address >> 16) & 0xf);
	txbuf[1] = (msg->address >> 8) & 0xff;
	txbuf[2] = msg->address & 0xff;
	txbuf[3] = msg->size - 1;

	switch (msg->request & ~DP_AUX_I2C_MOT) {
	case DP_AUX_NATIVE_WRITE:
	case DP_AUX_I2C_WRITE:
	case DP_AUX_I2C_WRITE_STATUS_UPDATE:
		txsize = msg->size ? HEADER_SIZE + msg->size : BARE_ADDRESS_SIZE;
		rxsize = 2; /* 0 or 1 data bytes */

		if (WARN_ON(txsize > 20))
			return -E2BIG;

		WARN_ON(!msg->buffer != !msg->size);

		if (msg->buffer)
			memcpy(txbuf + HEADER_SIZE, msg->buffer, msg->size);

		ret = intel_dp_aux_ch(intel_dp, txbuf, txsize, rxbuf, rxsize);
		if (ret > 0) {
			msg->reply = rxbuf[0] >> 4;

			if (ret > 1) {
				/* Number of bytes written in a short write. */
				ret = clamp_t(int, rxbuf[1], 0, msg->size);
			} else {
				/* Return payload size. */
				ret = msg->size;
			}
		}
		break;

	case DP_AUX_NATIVE_READ:
	case DP_AUX_I2C_READ:
		txsize = msg->size ? HEADER_SIZE : BARE_ADDRESS_SIZE;
		rxsize = msg->size + 1;

		if (WARN_ON(rxsize > 20))
			return -E2BIG;

		ret = intel_dp_aux_ch(intel_dp, txbuf, txsize, rxbuf, rxsize);
		if (ret > 0) {
			msg->reply = rxbuf[0] >> 4;
			/*
			 * Assume happy day, and copy the data. The caller is
			 * expected to check msg->reply before touching it.
			 *
			 * Return payload size.
			 */
			ret--;
			memcpy(msg->buffer, rxbuf + 1, ret);
		}
		break;

	default:
		ret = -EINVAL;
		break;
	}

	return ret;
}

static enum port intel_aux_port(struct drm_i915_private *dev_priv,
				enum port port)
{
	const struct ddi_vbt_port_info *info =
		&dev_priv->vbt.ddi_port_info[port];
	enum port aux_port;

	if (!info->alternate_aux_channel) {
		DRM_DEBUG_KMS("using AUX %c for port %c (platform default)\n",
			      port_name(port), port_name(port));
		return port;
	}

	switch (info->alternate_aux_channel) {
	case DP_AUX_A:
		aux_port = PORT_A;
		break;
	case DP_AUX_B:
		aux_port = PORT_B;
		break;
	case DP_AUX_C:
		aux_port = PORT_C;
		break;
	case DP_AUX_D:
		aux_port = PORT_D;
		break;
	default:
		MISSING_CASE(info->alternate_aux_channel);
		aux_port = PORT_A;
		break;
	}

	DRM_DEBUG_KMS("using AUX %c for port %c (VBT)\n",
		      port_name(aux_port), port_name(port));

	return aux_port;
}

static i915_reg_t g4x_aux_ctl_reg(struct drm_i915_private *dev_priv,
				       enum port port)
{
	switch (port) {
	case PORT_B:
	case PORT_C:
	case PORT_D:
		return DP_AUX_CH_CTL(port);
	default:
		MISSING_CASE(port);
		return DP_AUX_CH_CTL(PORT_B);
	}
}

static i915_reg_t g4x_aux_data_reg(struct drm_i915_private *dev_priv,
					enum port port, int index)
{
	switch (port) {
	case PORT_B:
	case PORT_C:
	case PORT_D:
		return DP_AUX_CH_DATA(port, index);
	default:
		MISSING_CASE(port);
		return DP_AUX_CH_DATA(PORT_B, index);
	}
}

static i915_reg_t ilk_aux_ctl_reg(struct drm_i915_private *dev_priv,
				       enum port port)
{
	switch (port) {
	case PORT_A:
		return DP_AUX_CH_CTL(port);
	case PORT_B:
	case PORT_C:
	case PORT_D:
		return PCH_DP_AUX_CH_CTL(port);
	default:
		MISSING_CASE(port);
		return DP_AUX_CH_CTL(PORT_A);
	}
}

static i915_reg_t ilk_aux_data_reg(struct drm_i915_private *dev_priv,
					enum port port, int index)
{
	switch (port) {
	case PORT_A:
		return DP_AUX_CH_DATA(port, index);
	case PORT_B:
	case PORT_C:
	case PORT_D:
		return PCH_DP_AUX_CH_DATA(port, index);
	default:
		MISSING_CASE(port);
		return DP_AUX_CH_DATA(PORT_A, index);
	}
}

static i915_reg_t skl_aux_ctl_reg(struct drm_i915_private *dev_priv,
				       enum port port)
{
	switch (port) {
	case PORT_A:
	case PORT_B:
	case PORT_C:
	case PORT_D:
		return DP_AUX_CH_CTL(port);
	default:
		MISSING_CASE(port);
		return DP_AUX_CH_CTL(PORT_A);
	}
}

static i915_reg_t skl_aux_data_reg(struct drm_i915_private *dev_priv,
					enum port port, int index)
{
	switch (port) {
	case PORT_A:
	case PORT_B:
	case PORT_C:
	case PORT_D:
		return DP_AUX_CH_DATA(port, index);
	default:
		MISSING_CASE(port);
		return DP_AUX_CH_DATA(PORT_A, index);
	}
}

static i915_reg_t intel_aux_ctl_reg(struct drm_i915_private *dev_priv,
					 enum port port)
{
	if (INTEL_INFO(dev_priv)->gen >= 9)
		return skl_aux_ctl_reg(dev_priv, port);
	else if (HAS_PCH_SPLIT(dev_priv))
		return ilk_aux_ctl_reg(dev_priv, port);
	else
		return g4x_aux_ctl_reg(dev_priv, port);
}

static i915_reg_t intel_aux_data_reg(struct drm_i915_private *dev_priv,
					  enum port port, int index)
{
	if (INTEL_INFO(dev_priv)->gen >= 9)
		return skl_aux_data_reg(dev_priv, port, index);
	else if (HAS_PCH_SPLIT(dev_priv))
		return ilk_aux_data_reg(dev_priv, port, index);
	else
		return g4x_aux_data_reg(dev_priv, port, index);
}

static void intel_aux_reg_init(struct intel_dp *intel_dp)
{
	struct drm_i915_private *dev_priv = to_i915(intel_dp_to_dev(intel_dp));
	enum port port = intel_aux_port(dev_priv,
					dp_to_dig_port(intel_dp)->port);
	int i;

	intel_dp->aux_ch_ctl_reg = intel_aux_ctl_reg(dev_priv, port);
	for (i = 0; i < ARRAY_SIZE(intel_dp->aux_ch_data_reg); i++)
		intel_dp->aux_ch_data_reg[i] = intel_aux_data_reg(dev_priv, port, i);
}

static void
intel_dp_aux_fini(struct intel_dp *intel_dp)
{
	kfree(intel_dp->aux.name);
}

static void
intel_dp_aux_init(struct intel_dp *intel_dp)
{
	struct intel_digital_port *intel_dig_port = dp_to_dig_port(intel_dp);
	enum port port = intel_dig_port->port;

	intel_aux_reg_init(intel_dp);
	drm_dp_aux_init(&intel_dp->aux);

	/* Failure to allocate our preferred name is not critical */
	intel_dp->aux.name = kasprintf(GFP_KERNEL, "DPDDC-%c", port_name(port));
	intel_dp->aux.transfer = intel_dp_aux_transfer;
}

static int
intel_dp_sink_rates(struct intel_dp *intel_dp, const int **sink_rates)
{
	if (intel_dp->num_sink_rates) {
		*sink_rates = intel_dp->sink_rates;
		return intel_dp->num_sink_rates;
	}

	*sink_rates = default_rates;

	return (intel_dp_max_link_bw(intel_dp) >> 3) + 1;
}

<<<<<<< HEAD
static bool intel_dp_source_supports_hbr2(struct drm_device *dev)
{
	/* WaDisableHBR2:skl */
	if (IS_SKYLAKE(dev) && INTEL_REVID(dev) <= SKL_REVID_B0)
=======
bool intel_dp_source_supports_hbr2(struct intel_dp *intel_dp)
{
	struct intel_digital_port *dig_port = dp_to_dig_port(intel_dp);
	struct drm_device *dev = dig_port->base.base.dev;

	/* WaDisableHBR2:skl */
	if (IS_SKL_REVID(dev, 0, SKL_REVID_B0))
>>>>>>> f2ed3bfc
		return false;

	if ((IS_HASWELL(dev) && !IS_HSW_ULX(dev)) || IS_BROADWELL(dev) ||
	    (INTEL_INFO(dev)->gen >= 9))
		return true;
	else
		return false;
}

static int
intel_dp_source_rates(struct intel_dp *intel_dp, const int **source_rates)
{
	struct intel_digital_port *dig_port = dp_to_dig_port(intel_dp);
	struct drm_device *dev = dig_port->base.base.dev;
	int size;

	if (IS_BROXTON(dev)) {
		*source_rates = bxt_rates;
		size = ARRAY_SIZE(bxt_rates);
	} else if (IS_SKYLAKE(dev) || IS_KABYLAKE(dev)) {
		*source_rates = skl_rates;
		size = ARRAY_SIZE(skl_rates);
	} else {
		*source_rates = default_rates;
		size = ARRAY_SIZE(default_rates);
	}

	/* This depends on the fact that 5.4 is last value in the array */
	if (!intel_dp_source_supports_hbr2(intel_dp))
		size--;

<<<<<<< HEAD
	/* This depends on the fact that 5.4 is last value in the array */
	if (intel_dp_source_supports_hbr2(dev))
		return (DP_LINK_BW_5_4 >> 3) + 1;
	else
		return (DP_LINK_BW_2_7 >> 3) + 1;
=======
	return size;
>>>>>>> f2ed3bfc
}

static void
intel_dp_set_clock(struct intel_encoder *encoder,
		   struct intel_crtc_state *pipe_config)
{
	struct drm_device *dev = encoder->base.dev;
	const struct dp_link_dpll *divisor = NULL;
	int i, count = 0;

	if (IS_G4X(dev)) {
		divisor = gen4_dpll;
		count = ARRAY_SIZE(gen4_dpll);
	} else if (HAS_PCH_SPLIT(dev)) {
		divisor = pch_dpll;
		count = ARRAY_SIZE(pch_dpll);
	} else if (IS_CHERRYVIEW(dev)) {
		divisor = chv_dpll;
		count = ARRAY_SIZE(chv_dpll);
	} else if (IS_VALLEYVIEW(dev)) {
		divisor = vlv_dpll;
		count = ARRAY_SIZE(vlv_dpll);
	}

	if (divisor && count) {
		for (i = 0; i < count; i++) {
			if (pipe_config->port_clock == divisor[i].clock) {
				pipe_config->dpll = divisor[i].dpll;
				pipe_config->clock_set = true;
				break;
			}
		}
	}
}

static int intersect_rates(const int *source_rates, int source_len,
			   const int *sink_rates, int sink_len,
			   int *common_rates)
{
	int i = 0, j = 0, k = 0;

	while (i < source_len && j < sink_len) {
		if (source_rates[i] == sink_rates[j]) {
			if (WARN_ON(k >= DP_MAX_SUPPORTED_RATES))
				return k;
			common_rates[k] = source_rates[i];
			++k;
			++i;
			++j;
		} else if (source_rates[i] < sink_rates[j]) {
			++i;
		} else {
			++j;
		}
	}
	return k;
}

static int intel_dp_common_rates(struct intel_dp *intel_dp,
				 int *common_rates)
{
	const int *source_rates, *sink_rates;
	int source_len, sink_len;

	sink_len = intel_dp_sink_rates(intel_dp, &sink_rates);
	source_len = intel_dp_source_rates(intel_dp, &source_rates);

	return intersect_rates(source_rates, source_len,
			       sink_rates, sink_len,
			       common_rates);
}

static void snprintf_int_array(char *str, size_t len,
			       const int *array, int nelem)
{
	int i;

	str[0] = '\0';

	for (i = 0; i < nelem; i++) {
		int r = snprintf(str, len, "%s%d", i ? ", " : "", array[i]);
		if (r >= len)
			return;
		str += r;
		len -= r;
	}
}

static void intel_dp_print_rates(struct intel_dp *intel_dp)
{
	const int *source_rates, *sink_rates;
	int source_len, sink_len, common_len;
	int common_rates[DP_MAX_SUPPORTED_RATES];
	char str[128]; /* FIXME: too big for stack? */

	if ((drm_debug & DRM_UT_KMS) == 0)
		return;

	source_len = intel_dp_source_rates(intel_dp, &source_rates);
	snprintf_int_array(str, sizeof(str), source_rates, source_len);
	DRM_DEBUG_KMS("source rates: %s\n", str);

	sink_len = intel_dp_sink_rates(intel_dp, &sink_rates);
	snprintf_int_array(str, sizeof(str), sink_rates, sink_len);
	DRM_DEBUG_KMS("sink rates: %s\n", str);

	common_len = intel_dp_common_rates(intel_dp, common_rates);
	snprintf_int_array(str, sizeof(str), common_rates, common_len);
	DRM_DEBUG_KMS("common rates: %s\n", str);
}

static void intel_dp_print_hw_revision(struct intel_dp *intel_dp)
{
	uint8_t rev;
	int len;

	if ((drm_debug & DRM_UT_KMS) == 0)
		return;

	if (!(intel_dp->dpcd[DP_DOWNSTREAMPORT_PRESENT] &
	      DP_DWN_STRM_PORT_PRESENT))
		return;

	len = drm_dp_dpcd_read(&intel_dp->aux, DP_BRANCH_HW_REV, &rev, 1);
	if (len < 0)
		return;

	DRM_DEBUG_KMS("sink hw revision: %d.%d\n", (rev & 0xf0) >> 4, rev & 0xf);
}

static void intel_dp_print_sw_revision(struct intel_dp *intel_dp)
{
	uint8_t rev[2];
	int len;

	if ((drm_debug & DRM_UT_KMS) == 0)
		return;

	if (!(intel_dp->dpcd[DP_DOWNSTREAMPORT_PRESENT] &
	      DP_DWN_STRM_PORT_PRESENT))
		return;

	len = drm_dp_dpcd_read(&intel_dp->aux, DP_BRANCH_SW_REV, &rev, 2);
	if (len < 0)
		return;

	DRM_DEBUG_KMS("sink sw revision: %d.%d\n", rev[0], rev[1]);
}

static int rate_to_index(int find, const int *rates)
{
	int i = 0;

	for (i = 0; i < DP_MAX_SUPPORTED_RATES; ++i)
		if (find == rates[i])
			break;

	return i;
}

int
intel_dp_max_link_rate(struct intel_dp *intel_dp)
{
	int rates[DP_MAX_SUPPORTED_RATES] = {};
	int len;

	len = intel_dp_common_rates(intel_dp, rates);
	if (WARN_ON(len <= 0))
		return 162000;

	return rates[len - 1];
}

int intel_dp_rate_select(struct intel_dp *intel_dp, int rate)
{
	return rate_to_index(rate, intel_dp->sink_rates);
}

void intel_dp_compute_rate(struct intel_dp *intel_dp, int port_clock,
			   uint8_t *link_bw, uint8_t *rate_select)
{
	if (intel_dp->num_sink_rates) {
		*link_bw = 0;
		*rate_select =
			intel_dp_rate_select(intel_dp, port_clock);
	} else {
		*link_bw = drm_dp_link_rate_to_bw_code(port_clock);
		*rate_select = 0;
	}
}

static int intel_dp_compute_bpp(struct intel_dp *intel_dp,
				struct intel_crtc_state *pipe_config)
{
	int bpp, bpc;

	bpp = pipe_config->pipe_bpp;
	bpc = drm_dp_downstream_max_bpc(intel_dp->dpcd, intel_dp->downstream_ports);

	if (bpc > 0)
		bpp = min(bpp, 3*bpc);

	return bpp;
}

bool
intel_dp_compute_config(struct intel_encoder *encoder,
			struct intel_crtc_state *pipe_config,
			struct drm_connector_state *conn_state)
{
	struct drm_device *dev = encoder->base.dev;
	struct drm_i915_private *dev_priv = to_i915(dev);
	struct drm_display_mode *adjusted_mode = &pipe_config->base.adjusted_mode;
	struct intel_dp *intel_dp = enc_to_intel_dp(&encoder->base);
	enum port port = dp_to_dig_port(intel_dp)->port;
	struct intel_crtc *intel_crtc = to_intel_crtc(pipe_config->base.crtc);
	struct intel_connector *intel_connector = intel_dp->attached_connector;
	int lane_count, clock;
	int min_lane_count = 1;
	int max_lane_count = intel_dp_max_lane_count(intel_dp);
	/* Conveniently, the link BW constants become indices with a shift...*/
	int min_clock = 0;
	int max_clock;
	int bpp, mode_rate;
	int link_avail, link_clock;
	int common_rates[DP_MAX_SUPPORTED_RATES] = {};
	int common_len;
	uint8_t link_bw, rate_select;

	common_len = intel_dp_common_rates(intel_dp, common_rates);

	/* No common link rates between source and sink */
	WARN_ON(common_len <= 0);

	max_clock = common_len - 1;

	if (HAS_PCH_SPLIT(dev) && !HAS_DDI(dev) && port != PORT_A)
		pipe_config->has_pch_encoder = true;

	pipe_config->has_drrs = false;
	pipe_config->has_audio = intel_dp->has_audio && port != PORT_A;

	if (is_edp(intel_dp) && intel_connector->panel.fixed_mode) {
		intel_fixed_panel_mode(intel_connector->panel.fixed_mode,
				       adjusted_mode);

		if (INTEL_INFO(dev)->gen >= 9) {
			int ret;
			ret = skl_update_scaler_crtc(pipe_config);
			if (ret)
				return ret;
		}

		if (HAS_GMCH_DISPLAY(dev))
			intel_gmch_panel_fitting(intel_crtc, pipe_config,
						 intel_connector->panel.fitting_mode);
		else
			intel_pch_panel_fitting(intel_crtc, pipe_config,
						intel_connector->panel.fitting_mode);
	}

	if (adjusted_mode->flags & DRM_MODE_FLAG_DBLCLK)
		return false;

	DRM_DEBUG_KMS("DP link computation with max lane count %i "
		      "max bw %d pixel clock %iKHz\n",
		      max_lane_count, common_rates[max_clock],
		      adjusted_mode->crtc_clock);

	/* Walk through all bpp values. Luckily they're all nicely spaced with 2
	 * bpc in between. */
	bpp = intel_dp_compute_bpp(intel_dp, pipe_config);
	if (is_edp(intel_dp)) {

		/* Get bpp from vbt only for panels that dont have bpp in edid */
		if (intel_connector->base.display_info.bpc == 0 &&
			(dev_priv->vbt.edp.bpp && dev_priv->vbt.edp.bpp < bpp)) {
			DRM_DEBUG_KMS("clamping bpp for eDP panel to BIOS-provided %i\n",
				      dev_priv->vbt.edp.bpp);
			bpp = dev_priv->vbt.edp.bpp;
		}

		/*
		 * Use the maximum clock and number of lanes the eDP panel
		 * advertizes being capable of. The panels are generally
		 * designed to support only a single clock and lane
		 * configuration, and typically these values correspond to the
		 * native resolution of the panel.
		 */
		min_lane_count = max_lane_count;
		min_clock = max_clock;
	}

	for (; bpp >= 6*3; bpp -= 2*3) {
		mode_rate = intel_dp_link_required(adjusted_mode->crtc_clock,
						   bpp);

		for (clock = min_clock; clock <= max_clock; clock++) {
			for (lane_count = min_lane_count;
				lane_count <= max_lane_count;
				lane_count <<= 1) {

				link_clock = common_rates[clock];
				link_avail = intel_dp_max_data_rate(link_clock,
								    lane_count);

				if (mode_rate <= link_avail) {
					goto found;
				}
			}
		}
	}

	return false;

found:
	if (intel_dp->color_range_auto) {
		/*
		 * See:
		 * CEA-861-E - 5.1 Default Encoding Parameters
		 * VESA DisplayPort Ver.1.2a - 5.1.1.1 Video Colorimetry
		 */
		pipe_config->limited_color_range =
			bpp != 18 && drm_match_cea_mode(adjusted_mode) > 1;
	} else {
		pipe_config->limited_color_range =
			intel_dp->limited_color_range;
	}

	pipe_config->lane_count = lane_count;

	pipe_config->pipe_bpp = bpp;
	pipe_config->port_clock = common_rates[clock];

	intel_dp_compute_rate(intel_dp, pipe_config->port_clock,
			      &link_bw, &rate_select);

	DRM_DEBUG_KMS("DP link bw %02x rate select %02x lane count %d clock %d bpp %d\n",
		      link_bw, rate_select, pipe_config->lane_count,
		      pipe_config->port_clock, bpp);
	DRM_DEBUG_KMS("DP link bw required %i available %i\n",
		      mode_rate, link_avail);

	intel_link_compute_m_n(bpp, lane_count,
			       adjusted_mode->crtc_clock,
			       pipe_config->port_clock,
			       &pipe_config->dp_m_n);

	if (intel_connector->panel.downclock_mode != NULL &&
		dev_priv->drrs.type == SEAMLESS_DRRS_SUPPORT) {
			pipe_config->has_drrs = true;
			intel_link_compute_m_n(bpp, lane_count,
				intel_connector->panel.downclock_mode->clock,
				pipe_config->port_clock,
				&pipe_config->dp_m2_n2);
	}

	/*
	 * DPLL0 VCO may need to be adjusted to get the correct
	 * clock for eDP. This will affect cdclk as well.
	 */
	if (is_edp(intel_dp) &&
	    (IS_SKYLAKE(dev_priv) || IS_KABYLAKE(dev_priv))) {
		int vco;

		switch (pipe_config->port_clock / 2) {
		case 108000:
		case 216000:
			vco = 8640000;
			break;
		default:
			vco = 8100000;
			break;
		}

		to_intel_atomic_state(pipe_config->base.state)->cdclk_pll_vco = vco;
	}

	if (!HAS_DDI(dev))
		intel_dp_set_clock(encoder, pipe_config);

	return true;
}

void intel_dp_set_link_params(struct intel_dp *intel_dp,
			      int link_rate, uint8_t lane_count,
			      bool link_mst)
{
	intel_dp->link_rate = link_rate;
	intel_dp->lane_count = lane_count;
	intel_dp->link_mst = link_mst;
}

static void intel_dp_prepare(struct intel_encoder *encoder,
			     struct intel_crtc_state *pipe_config)
{
	struct drm_device *dev = encoder->base.dev;
	struct drm_i915_private *dev_priv = to_i915(dev);
	struct intel_dp *intel_dp = enc_to_intel_dp(&encoder->base);
	enum port port = dp_to_dig_port(intel_dp)->port;
	struct intel_crtc *crtc = to_intel_crtc(encoder->base.crtc);
	const struct drm_display_mode *adjusted_mode = &pipe_config->base.adjusted_mode;

	intel_dp_set_link_params(intel_dp, pipe_config->port_clock,
				 pipe_config->lane_count,
				 intel_crtc_has_type(pipe_config,
						     INTEL_OUTPUT_DP_MST));

	/*
	 * There are four kinds of DP registers:
	 *
	 * 	IBX PCH
	 * 	SNB CPU
	 *	IVB CPU
	 * 	CPT PCH
	 *
	 * IBX PCH and CPU are the same for almost everything,
	 * except that the CPU DP PLL is configured in this
	 * register
	 *
	 * CPT PCH is quite different, having many bits moved
	 * to the TRANS_DP_CTL register instead. That
	 * configuration happens (oddly) in ironlake_pch_enable
	 */

	/* Preserve the BIOS-computed detected bit. This is
	 * supposed to be read-only.
	 */
	intel_dp->DP = I915_READ(intel_dp->output_reg) & DP_DETECTED;

	/* Handle DP bits in common between all three register formats */
	intel_dp->DP |= DP_VOLTAGE_0_4 | DP_PRE_EMPHASIS_0;
	intel_dp->DP |= DP_PORT_WIDTH(pipe_config->lane_count);

	/* Split out the IBX/CPU vs CPT settings */

	if (IS_GEN7(dev) && port == PORT_A) {
		if (adjusted_mode->flags & DRM_MODE_FLAG_PHSYNC)
			intel_dp->DP |= DP_SYNC_HS_HIGH;
		if (adjusted_mode->flags & DRM_MODE_FLAG_PVSYNC)
			intel_dp->DP |= DP_SYNC_VS_HIGH;
		intel_dp->DP |= DP_LINK_TRAIN_OFF_CPT;

		if (drm_dp_enhanced_frame_cap(intel_dp->dpcd))
			intel_dp->DP |= DP_ENHANCED_FRAMING;

		intel_dp->DP |= crtc->pipe << 29;
	} else if (HAS_PCH_CPT(dev) && port != PORT_A) {
		u32 trans_dp;

		intel_dp->DP |= DP_LINK_TRAIN_OFF_CPT;

		trans_dp = I915_READ(TRANS_DP_CTL(crtc->pipe));
		if (drm_dp_enhanced_frame_cap(intel_dp->dpcd))
			trans_dp |= TRANS_DP_ENH_FRAMING;
		else
			trans_dp &= ~TRANS_DP_ENH_FRAMING;
		I915_WRITE(TRANS_DP_CTL(crtc->pipe), trans_dp);
	} else {
		if (!HAS_PCH_SPLIT(dev) && !IS_VALLEYVIEW(dev) &&
		    !IS_CHERRYVIEW(dev) && pipe_config->limited_color_range)
			intel_dp->DP |= DP_COLOR_RANGE_16_235;

		if (adjusted_mode->flags & DRM_MODE_FLAG_PHSYNC)
			intel_dp->DP |= DP_SYNC_HS_HIGH;
		if (adjusted_mode->flags & DRM_MODE_FLAG_PVSYNC)
			intel_dp->DP |= DP_SYNC_VS_HIGH;
		intel_dp->DP |= DP_LINK_TRAIN_OFF;

		if (drm_dp_enhanced_frame_cap(intel_dp->dpcd))
			intel_dp->DP |= DP_ENHANCED_FRAMING;

		if (IS_CHERRYVIEW(dev))
			intel_dp->DP |= DP_PIPE_SELECT_CHV(crtc->pipe);
		else if (crtc->pipe == PIPE_B)
			intel_dp->DP |= DP_PIPEB_SELECT;
	}
}

#define IDLE_ON_MASK		(PP_ON | PP_SEQUENCE_MASK | 0                     | PP_SEQUENCE_STATE_MASK)
#define IDLE_ON_VALUE   	(PP_ON | PP_SEQUENCE_NONE | 0                     | PP_SEQUENCE_STATE_ON_IDLE)

#define IDLE_OFF_MASK		(PP_ON | PP_SEQUENCE_MASK | 0                     | 0)
#define IDLE_OFF_VALUE		(0     | PP_SEQUENCE_NONE | 0                     | 0)

#define IDLE_CYCLE_MASK		(PP_ON | PP_SEQUENCE_MASK | PP_CYCLE_DELAY_ACTIVE | PP_SEQUENCE_STATE_MASK)
#define IDLE_CYCLE_VALUE	(0     | PP_SEQUENCE_NONE | 0                     | PP_SEQUENCE_STATE_OFF_IDLE)

static void intel_pps_verify_state(struct drm_i915_private *dev_priv,
				   struct intel_dp *intel_dp);

static void wait_panel_status(struct intel_dp *intel_dp,
				       u32 mask,
				       u32 value)
{
	struct drm_device *dev = intel_dp_to_dev(intel_dp);
	struct drm_i915_private *dev_priv = to_i915(dev);
	i915_reg_t pp_stat_reg, pp_ctrl_reg;

	lockdep_assert_held(&dev_priv->pps_mutex);

	intel_pps_verify_state(dev_priv, intel_dp);

	pp_stat_reg = _pp_stat_reg(intel_dp);
	pp_ctrl_reg = _pp_ctrl_reg(intel_dp);

	DRM_DEBUG_KMS("mask %08x value %08x status %08x control %08x\n",
			mask, value,
			I915_READ(pp_stat_reg),
			I915_READ(pp_ctrl_reg));

	if (intel_wait_for_register(dev_priv,
				    pp_stat_reg, mask, value,
				    5000))
		DRM_ERROR("Panel status timeout: status %08x control %08x\n",
				I915_READ(pp_stat_reg),
				I915_READ(pp_ctrl_reg));

	DRM_DEBUG_KMS("Wait complete\n");
}

static void wait_panel_on(struct intel_dp *intel_dp)
{
	DRM_DEBUG_KMS("Wait for panel power on\n");
	wait_panel_status(intel_dp, IDLE_ON_MASK, IDLE_ON_VALUE);
}

static void wait_panel_off(struct intel_dp *intel_dp)
{
	DRM_DEBUG_KMS("Wait for panel power off time\n");
	wait_panel_status(intel_dp, IDLE_OFF_MASK, IDLE_OFF_VALUE);
}

static void wait_panel_power_cycle(struct intel_dp *intel_dp)
{
	ktime_t panel_power_on_time;
	s64 panel_power_off_duration;

	DRM_DEBUG_KMS("Wait for panel power cycle\n");

	/* take the difference of currrent time and panel power off time
	 * and then make panel wait for t11_t12 if needed. */
	panel_power_on_time = ktime_get_boottime();
	panel_power_off_duration = ktime_ms_delta(panel_power_on_time, intel_dp->panel_power_off_time);

	/* When we disable the VDD override bit last we have to do the manual
	 * wait. */
	if (panel_power_off_duration < (s64)intel_dp->panel_power_cycle_delay)
		wait_remaining_ms_from_jiffies(jiffies,
				       intel_dp->panel_power_cycle_delay - panel_power_off_duration);

	wait_panel_status(intel_dp, IDLE_CYCLE_MASK, IDLE_CYCLE_VALUE);
}

static void wait_backlight_on(struct intel_dp *intel_dp)
{
	wait_remaining_ms_from_jiffies(intel_dp->last_power_on,
				       intel_dp->backlight_on_delay);
}

static void edp_wait_backlight_off(struct intel_dp *intel_dp)
{
	wait_remaining_ms_from_jiffies(intel_dp->last_backlight_off,
				       intel_dp->backlight_off_delay);
}

/* Read the current pp_control value, unlocking the register if it
 * is locked
 */

static  u32 ironlake_get_pp_control(struct intel_dp *intel_dp)
{
	struct drm_device *dev = intel_dp_to_dev(intel_dp);
	struct drm_i915_private *dev_priv = to_i915(dev);
	u32 control;

	lockdep_assert_held(&dev_priv->pps_mutex);

	control = I915_READ(_pp_ctrl_reg(intel_dp));
	if (WARN_ON(!HAS_DDI(dev_priv) &&
		    (control & PANEL_UNLOCK_MASK) != PANEL_UNLOCK_REGS)) {
		control &= ~PANEL_UNLOCK_MASK;
		control |= PANEL_UNLOCK_REGS;
	}
	return control;
}

/*
 * Must be paired with edp_panel_vdd_off().
 * Must hold pps_mutex around the whole on/off sequence.
 * Can be nested with intel_edp_panel_vdd_{on,off}() calls.
 */
static bool edp_panel_vdd_on(struct intel_dp *intel_dp)
{
	struct drm_device *dev = intel_dp_to_dev(intel_dp);
	struct intel_digital_port *intel_dig_port = dp_to_dig_port(intel_dp);
	struct intel_encoder *intel_encoder = &intel_dig_port->base;
	struct drm_i915_private *dev_priv = to_i915(dev);
	enum intel_display_power_domain power_domain;
	u32 pp;
	i915_reg_t pp_stat_reg, pp_ctrl_reg;
	bool need_to_disable = !intel_dp->want_panel_vdd;

	lockdep_assert_held(&dev_priv->pps_mutex);

	if (!is_edp(intel_dp))
		return false;

	cancel_delayed_work(&intel_dp->panel_vdd_work);
	intel_dp->want_panel_vdd = true;

	if (edp_have_panel_vdd(intel_dp))
		return need_to_disable;

	power_domain = intel_display_port_aux_power_domain(intel_encoder);
	intel_display_power_get(dev_priv, power_domain);

	DRM_DEBUG_KMS("Turning eDP port %c VDD on\n",
		      port_name(intel_dig_port->port));

	if (!edp_have_panel_power(intel_dp))
		wait_panel_power_cycle(intel_dp);

	pp = ironlake_get_pp_control(intel_dp);
	pp |= EDP_FORCE_VDD;

	pp_stat_reg = _pp_stat_reg(intel_dp);
	pp_ctrl_reg = _pp_ctrl_reg(intel_dp);

	I915_WRITE(pp_ctrl_reg, pp);
	POSTING_READ(pp_ctrl_reg);
	DRM_DEBUG_KMS("PP_STATUS: 0x%08x PP_CONTROL: 0x%08x\n",
			I915_READ(pp_stat_reg), I915_READ(pp_ctrl_reg));
	/*
	 * If the panel wasn't on, delay before accessing aux channel
	 */
	if (!edp_have_panel_power(intel_dp)) {
		DRM_DEBUG_KMS("eDP port %c panel power wasn't enabled\n",
			      port_name(intel_dig_port->port));
		msleep(intel_dp->panel_power_up_delay);
	}

	return need_to_disable;
}

/*
 * Must be paired with intel_edp_panel_vdd_off() or
 * intel_edp_panel_off().
 * Nested calls to these functions are not allowed since
 * we drop the lock. Caller must use some higher level
 * locking to prevent nested calls from other threads.
 */
void intel_edp_panel_vdd_on(struct intel_dp *intel_dp)
{
	bool vdd;

	if (!is_edp(intel_dp))
		return;

	pps_lock(intel_dp);
	vdd = edp_panel_vdd_on(intel_dp);
	pps_unlock(intel_dp);

	I915_STATE_WARN(!vdd, "eDP port %c VDD already requested on\n",
	     port_name(dp_to_dig_port(intel_dp)->port));
}

static void edp_panel_vdd_off_sync(struct intel_dp *intel_dp)
{
	struct drm_device *dev = intel_dp_to_dev(intel_dp);
	struct drm_i915_private *dev_priv = to_i915(dev);
	struct intel_digital_port *intel_dig_port =
		dp_to_dig_port(intel_dp);
	struct intel_encoder *intel_encoder = &intel_dig_port->base;
	enum intel_display_power_domain power_domain;
	u32 pp;
	i915_reg_t pp_stat_reg, pp_ctrl_reg;

	lockdep_assert_held(&dev_priv->pps_mutex);

	WARN_ON(intel_dp->want_panel_vdd);

	if (!edp_have_panel_vdd(intel_dp))
		return;

	DRM_DEBUG_KMS("Turning eDP port %c VDD off\n",
		      port_name(intel_dig_port->port));

	pp = ironlake_get_pp_control(intel_dp);
	pp &= ~EDP_FORCE_VDD;

	pp_ctrl_reg = _pp_ctrl_reg(intel_dp);
	pp_stat_reg = _pp_stat_reg(intel_dp);

	I915_WRITE(pp_ctrl_reg, pp);
	POSTING_READ(pp_ctrl_reg);

	/* Make sure sequencer is idle before allowing subsequent activity */
	DRM_DEBUG_KMS("PP_STATUS: 0x%08x PP_CONTROL: 0x%08x\n",
	I915_READ(pp_stat_reg), I915_READ(pp_ctrl_reg));

	if ((pp & PANEL_POWER_ON) == 0)
		intel_dp->panel_power_off_time = ktime_get_boottime();

	power_domain = intel_display_port_aux_power_domain(intel_encoder);
	intel_display_power_put(dev_priv, power_domain);
}

static void edp_panel_vdd_work(struct work_struct *__work)
{
	struct intel_dp *intel_dp = container_of(to_delayed_work(__work),
						 struct intel_dp, panel_vdd_work);

	pps_lock(intel_dp);
	if (!intel_dp->want_panel_vdd)
		edp_panel_vdd_off_sync(intel_dp);
	pps_unlock(intel_dp);
}

static void edp_panel_vdd_schedule_off(struct intel_dp *intel_dp)
{
	unsigned long delay;

	/*
	 * Queue the timer to fire a long time from now (relative to the power
	 * down delay) to keep the panel power up across a sequence of
	 * operations.
	 */
	delay = msecs_to_jiffies(intel_dp->panel_power_cycle_delay * 5);
	schedule_delayed_work(&intel_dp->panel_vdd_work, delay);
}

/*
 * Must be paired with edp_panel_vdd_on().
 * Must hold pps_mutex around the whole on/off sequence.
 * Can be nested with intel_edp_panel_vdd_{on,off}() calls.
 */
static void edp_panel_vdd_off(struct intel_dp *intel_dp, bool sync)
{
	struct drm_i915_private *dev_priv = to_i915(intel_dp_to_dev(intel_dp));

	lockdep_assert_held(&dev_priv->pps_mutex);

	if (!is_edp(intel_dp))
		return;

	I915_STATE_WARN(!intel_dp->want_panel_vdd, "eDP port %c VDD not forced on",
	     port_name(dp_to_dig_port(intel_dp)->port));

	intel_dp->want_panel_vdd = false;

	if (sync)
		edp_panel_vdd_off_sync(intel_dp);
	else
		edp_panel_vdd_schedule_off(intel_dp);
}

static void edp_panel_on(struct intel_dp *intel_dp)
{
	struct drm_device *dev = intel_dp_to_dev(intel_dp);
	struct drm_i915_private *dev_priv = to_i915(dev);
	u32 pp;
	i915_reg_t pp_ctrl_reg;

	lockdep_assert_held(&dev_priv->pps_mutex);

	if (!is_edp(intel_dp))
		return;

	DRM_DEBUG_KMS("Turn eDP port %c panel power on\n",
		      port_name(dp_to_dig_port(intel_dp)->port));

	if (WARN(edp_have_panel_power(intel_dp),
		 "eDP port %c panel power already on\n",
		 port_name(dp_to_dig_port(intel_dp)->port)))
		return;

	wait_panel_power_cycle(intel_dp);

	pp_ctrl_reg = _pp_ctrl_reg(intel_dp);
	pp = ironlake_get_pp_control(intel_dp);
	if (IS_GEN5(dev)) {
		/* ILK workaround: disable reset around power sequence */
		pp &= ~PANEL_POWER_RESET;
		I915_WRITE(pp_ctrl_reg, pp);
		POSTING_READ(pp_ctrl_reg);
	}

	pp |= PANEL_POWER_ON;
	if (!IS_GEN5(dev))
		pp |= PANEL_POWER_RESET;

	I915_WRITE(pp_ctrl_reg, pp);
	POSTING_READ(pp_ctrl_reg);

	wait_panel_on(intel_dp);
	intel_dp->last_power_on = jiffies;

	if (IS_GEN5(dev)) {
		pp |= PANEL_POWER_RESET; /* restore panel reset bit */
		I915_WRITE(pp_ctrl_reg, pp);
		POSTING_READ(pp_ctrl_reg);
	}
}

void intel_edp_panel_on(struct intel_dp *intel_dp)
{
	if (!is_edp(intel_dp))
		return;

	pps_lock(intel_dp);
	edp_panel_on(intel_dp);
	pps_unlock(intel_dp);
}


static void edp_panel_off(struct intel_dp *intel_dp)
{
	struct intel_digital_port *intel_dig_port = dp_to_dig_port(intel_dp);
	struct intel_encoder *intel_encoder = &intel_dig_port->base;
	struct drm_device *dev = intel_dp_to_dev(intel_dp);
	struct drm_i915_private *dev_priv = to_i915(dev);
	enum intel_display_power_domain power_domain;
	u32 pp;
	i915_reg_t pp_ctrl_reg;

	lockdep_assert_held(&dev_priv->pps_mutex);

	if (!is_edp(intel_dp))
		return;

	DRM_DEBUG_KMS("Turn eDP port %c panel power off\n",
		      port_name(dp_to_dig_port(intel_dp)->port));

	WARN(!intel_dp->want_panel_vdd, "Need eDP port %c VDD to turn off panel\n",
	     port_name(dp_to_dig_port(intel_dp)->port));

	pp = ironlake_get_pp_control(intel_dp);
	/* We need to switch off panel power _and_ force vdd, for otherwise some
	 * panels get very unhappy and cease to work. */
	pp &= ~(PANEL_POWER_ON | PANEL_POWER_RESET | EDP_FORCE_VDD |
		EDP_BLC_ENABLE);

	pp_ctrl_reg = _pp_ctrl_reg(intel_dp);

	intel_dp->want_panel_vdd = false;

	I915_WRITE(pp_ctrl_reg, pp);
	POSTING_READ(pp_ctrl_reg);

	intel_dp->panel_power_off_time = ktime_get_boottime();
	wait_panel_off(intel_dp);

	/* We got a reference when we enabled the VDD. */
	power_domain = intel_display_port_aux_power_domain(intel_encoder);
	intel_display_power_put(dev_priv, power_domain);
}

void intel_edp_panel_off(struct intel_dp *intel_dp)
{
	if (!is_edp(intel_dp))
		return;

	pps_lock(intel_dp);
	edp_panel_off(intel_dp);
	pps_unlock(intel_dp);
}

/* Enable backlight in the panel power control. */
static void _intel_edp_backlight_on(struct intel_dp *intel_dp)
{
	struct intel_digital_port *intel_dig_port = dp_to_dig_port(intel_dp);
	struct drm_device *dev = intel_dig_port->base.base.dev;
	struct drm_i915_private *dev_priv = to_i915(dev);
	u32 pp;
	i915_reg_t pp_ctrl_reg;

	/*
	 * If we enable the backlight right away following a panel power
	 * on, we may see slight flicker as the panel syncs with the eDP
	 * link.  So delay a bit to make sure the image is solid before
	 * allowing it to appear.
	 */
	wait_backlight_on(intel_dp);

	pps_lock(intel_dp);

	pp = ironlake_get_pp_control(intel_dp);
	pp |= EDP_BLC_ENABLE;

	pp_ctrl_reg = _pp_ctrl_reg(intel_dp);

	I915_WRITE(pp_ctrl_reg, pp);
	POSTING_READ(pp_ctrl_reg);

	pps_unlock(intel_dp);
}

/* Enable backlight PWM and backlight PP control. */
void intel_edp_backlight_on(struct intel_dp *intel_dp)
{
	if (!is_edp(intel_dp))
		return;

	DRM_DEBUG_KMS("\n");

	intel_panel_enable_backlight(intel_dp->attached_connector);
	_intel_edp_backlight_on(intel_dp);
}

/* Disable backlight in the panel power control. */
static void _intel_edp_backlight_off(struct intel_dp *intel_dp)
{
	struct drm_device *dev = intel_dp_to_dev(intel_dp);
	struct drm_i915_private *dev_priv = to_i915(dev);
	u32 pp;
	i915_reg_t pp_ctrl_reg;

	if (!is_edp(intel_dp))
		return;

	pps_lock(intel_dp);

	pp = ironlake_get_pp_control(intel_dp);
	pp &= ~EDP_BLC_ENABLE;

	pp_ctrl_reg = _pp_ctrl_reg(intel_dp);

	I915_WRITE(pp_ctrl_reg, pp);
	POSTING_READ(pp_ctrl_reg);

	pps_unlock(intel_dp);

	intel_dp->last_backlight_off = jiffies;
	edp_wait_backlight_off(intel_dp);
}

/* Disable backlight PP control and backlight PWM. */
void intel_edp_backlight_off(struct intel_dp *intel_dp)
{
	if (!is_edp(intel_dp))
		return;

	DRM_DEBUG_KMS("\n");

	_intel_edp_backlight_off(intel_dp);
	intel_panel_disable_backlight(intel_dp->attached_connector);
}

/*
 * Hook for controlling the panel power control backlight through the bl_power
 * sysfs attribute. Take care to handle multiple calls.
 */
static void intel_edp_backlight_power(struct intel_connector *connector,
				      bool enable)
{
	struct intel_dp *intel_dp = intel_attached_dp(&connector->base);
	bool is_enabled;

	pps_lock(intel_dp);
	is_enabled = ironlake_get_pp_control(intel_dp) & EDP_BLC_ENABLE;
	pps_unlock(intel_dp);

	if (is_enabled == enable)
		return;

	DRM_DEBUG_KMS("panel power control backlight %s\n",
		      enable ? "enable" : "disable");

	if (enable)
		_intel_edp_backlight_on(intel_dp);
	else
		_intel_edp_backlight_off(intel_dp);
}

static void assert_dp_port(struct intel_dp *intel_dp, bool state)
{
	struct intel_digital_port *dig_port = dp_to_dig_port(intel_dp);
	struct drm_i915_private *dev_priv = to_i915(dig_port->base.base.dev);
	bool cur_state = I915_READ(intel_dp->output_reg) & DP_PORT_EN;

	I915_STATE_WARN(cur_state != state,
			"DP port %c state assertion failure (expected %s, current %s)\n",
			port_name(dig_port->port),
			onoff(state), onoff(cur_state));
}
#define assert_dp_port_disabled(d) assert_dp_port((d), false)

static void assert_edp_pll(struct drm_i915_private *dev_priv, bool state)
{
	bool cur_state = I915_READ(DP_A) & DP_PLL_ENABLE;

	I915_STATE_WARN(cur_state != state,
			"eDP PLL state assertion failure (expected %s, current %s)\n",
			onoff(state), onoff(cur_state));
}
#define assert_edp_pll_enabled(d) assert_edp_pll((d), true)
#define assert_edp_pll_disabled(d) assert_edp_pll((d), false)

static void ironlake_edp_pll_on(struct intel_dp *intel_dp,
				struct intel_crtc_state *pipe_config)
{
	struct intel_crtc *crtc = to_intel_crtc(pipe_config->base.crtc);
	struct drm_i915_private *dev_priv = to_i915(crtc->base.dev);

	assert_pipe_disabled(dev_priv, crtc->pipe);
	assert_dp_port_disabled(intel_dp);
	assert_edp_pll_disabled(dev_priv);

	DRM_DEBUG_KMS("enabling eDP PLL for clock %d\n",
		      pipe_config->port_clock);

	intel_dp->DP &= ~DP_PLL_FREQ_MASK;

	if (pipe_config->port_clock == 162000)
		intel_dp->DP |= DP_PLL_FREQ_162MHZ;
	else
		intel_dp->DP |= DP_PLL_FREQ_270MHZ;

	I915_WRITE(DP_A, intel_dp->DP);
	POSTING_READ(DP_A);
	udelay(500);

	/*
	 * [DevILK] Work around required when enabling DP PLL
	 * while a pipe is enabled going to FDI:
	 * 1. Wait for the start of vertical blank on the enabled pipe going to FDI
	 * 2. Program DP PLL enable
	 */
	if (IS_GEN5(dev_priv))
		intel_wait_for_vblank_if_active(&dev_priv->drm, !crtc->pipe);

	intel_dp->DP |= DP_PLL_ENABLE;

	I915_WRITE(DP_A, intel_dp->DP);
	POSTING_READ(DP_A);
	udelay(200);
}

static void ironlake_edp_pll_off(struct intel_dp *intel_dp)
{
	struct intel_digital_port *intel_dig_port = dp_to_dig_port(intel_dp);
	struct intel_crtc *crtc = to_intel_crtc(intel_dig_port->base.base.crtc);
	struct drm_i915_private *dev_priv = to_i915(crtc->base.dev);

	assert_pipe_disabled(dev_priv, crtc->pipe);
	assert_dp_port_disabled(intel_dp);
	assert_edp_pll_enabled(dev_priv);

	DRM_DEBUG_KMS("disabling eDP PLL\n");

	intel_dp->DP &= ~DP_PLL_ENABLE;

	I915_WRITE(DP_A, intel_dp->DP);
	POSTING_READ(DP_A);
	udelay(200);
}

/* If the sink supports it, try to set the power state appropriately */
void intel_dp_sink_dpms(struct intel_dp *intel_dp, int mode)
{
	int ret, i;

	/* Should have a valid DPCD by this point */
	if (intel_dp->dpcd[DP_DPCD_REV] < 0x11)
		return;

	if (mode != DRM_MODE_DPMS_ON) {
		ret = drm_dp_dpcd_writeb(&intel_dp->aux, DP_SET_POWER,
					 DP_SET_POWER_D3);
	} else {
		/*
		 * When turning on, we need to retry for 1ms to give the sink
		 * time to wake up.
		 */
		for (i = 0; i < 3; i++) {
			ret = drm_dp_dpcd_writeb(&intel_dp->aux, DP_SET_POWER,
						 DP_SET_POWER_D0);
			if (ret == 1)
				break;
			msleep(1);
		}
	}

	if (ret != 1)
		DRM_DEBUG_KMS("failed to %s sink power state\n",
			      mode == DRM_MODE_DPMS_ON ? "enable" : "disable");
}

static bool intel_dp_get_hw_state(struct intel_encoder *encoder,
				  enum pipe *pipe)
{
	struct intel_dp *intel_dp = enc_to_intel_dp(&encoder->base);
	enum port port = dp_to_dig_port(intel_dp)->port;
	struct drm_device *dev = encoder->base.dev;
	struct drm_i915_private *dev_priv = to_i915(dev);
	enum intel_display_power_domain power_domain;
	u32 tmp;
	bool ret;

	power_domain = intel_display_port_power_domain(encoder);
	if (!intel_display_power_get_if_enabled(dev_priv, power_domain))
		return false;

	ret = false;

	tmp = I915_READ(intel_dp->output_reg);

	if (!(tmp & DP_PORT_EN))
		goto out;

	if (IS_GEN7(dev) && port == PORT_A) {
		*pipe = PORT_TO_PIPE_CPT(tmp);
	} else if (HAS_PCH_CPT(dev) && port != PORT_A) {
		enum pipe p;

		for_each_pipe(dev_priv, p) {
			u32 trans_dp = I915_READ(TRANS_DP_CTL(p));
			if (TRANS_DP_PIPE_TO_PORT(trans_dp) == port) {
				*pipe = p;
				ret = true;

				goto out;
			}
		}

		DRM_DEBUG_KMS("No pipe for dp port 0x%x found\n",
			      i915_mmio_reg_offset(intel_dp->output_reg));
	} else if (IS_CHERRYVIEW(dev)) {
		*pipe = DP_PORT_TO_PIPE_CHV(tmp);
	} else {
		*pipe = PORT_TO_PIPE(tmp);
	}

	ret = true;

out:
	intel_display_power_put(dev_priv, power_domain);

	return ret;
}

static void intel_dp_get_config(struct intel_encoder *encoder,
				struct intel_crtc_state *pipe_config)
{
	struct intel_dp *intel_dp = enc_to_intel_dp(&encoder->base);
	u32 tmp, flags = 0;
	struct drm_device *dev = encoder->base.dev;
	struct drm_i915_private *dev_priv = to_i915(dev);
	enum port port = dp_to_dig_port(intel_dp)->port;
	struct intel_crtc *crtc = to_intel_crtc(encoder->base.crtc);

	tmp = I915_READ(intel_dp->output_reg);

	pipe_config->has_audio = tmp & DP_AUDIO_OUTPUT_ENABLE && port != PORT_A;

	if (HAS_PCH_CPT(dev) && port != PORT_A) {
		u32 trans_dp = I915_READ(TRANS_DP_CTL(crtc->pipe));

		if (trans_dp & TRANS_DP_HSYNC_ACTIVE_HIGH)
			flags |= DRM_MODE_FLAG_PHSYNC;
		else
			flags |= DRM_MODE_FLAG_NHSYNC;

		if (trans_dp & TRANS_DP_VSYNC_ACTIVE_HIGH)
			flags |= DRM_MODE_FLAG_PVSYNC;
		else
			flags |= DRM_MODE_FLAG_NVSYNC;
	} else {
		if (tmp & DP_SYNC_HS_HIGH)
			flags |= DRM_MODE_FLAG_PHSYNC;
		else
			flags |= DRM_MODE_FLAG_NHSYNC;

		if (tmp & DP_SYNC_VS_HIGH)
			flags |= DRM_MODE_FLAG_PVSYNC;
		else
			flags |= DRM_MODE_FLAG_NVSYNC;
	}

	pipe_config->base.adjusted_mode.flags |= flags;

	if (!HAS_PCH_SPLIT(dev) && !IS_VALLEYVIEW(dev) &&
	    !IS_CHERRYVIEW(dev) && tmp & DP_COLOR_RANGE_16_235)
		pipe_config->limited_color_range = true;

	pipe_config->lane_count =
		((tmp & DP_PORT_WIDTH_MASK) >> DP_PORT_WIDTH_SHIFT) + 1;

	intel_dp_get_m_n(crtc, pipe_config);

	if (port == PORT_A) {
		if ((I915_READ(DP_A) & DP_PLL_FREQ_MASK) == DP_PLL_FREQ_162MHZ)
			pipe_config->port_clock = 162000;
		else
			pipe_config->port_clock = 270000;
	}

	pipe_config->base.adjusted_mode.crtc_clock =
		intel_dotclock_calculate(pipe_config->port_clock,
					 &pipe_config->dp_m_n);

	if (is_edp(intel_dp) && dev_priv->vbt.edp.bpp &&
	    pipe_config->pipe_bpp > dev_priv->vbt.edp.bpp) {
		/*
		 * This is a big fat ugly hack.
		 *
		 * Some machines in UEFI boot mode provide us a VBT that has 18
		 * bpp and 1.62 GHz link bandwidth for eDP, which for reasons
		 * unknown we fail to light up. Yet the same BIOS boots up with
		 * 24 bpp and 2.7 GHz link. Use the same bpp as the BIOS uses as
		 * max, not what it tells us to use.
		 *
		 * Note: This will still be broken if the eDP panel is not lit
		 * up by the BIOS, and thus we can't get the mode at module
		 * load.
		 */
		DRM_DEBUG_KMS("pipe has %d bpp for eDP panel, overriding BIOS-provided max %d bpp\n",
			      pipe_config->pipe_bpp, dev_priv->vbt.edp.bpp);
		dev_priv->vbt.edp.bpp = pipe_config->pipe_bpp;
	}
}

static void intel_disable_dp(struct intel_encoder *encoder,
			     struct intel_crtc_state *old_crtc_state,
			     struct drm_connector_state *old_conn_state)
{
	struct intel_dp *intel_dp = enc_to_intel_dp(&encoder->base);
	struct drm_i915_private *dev_priv = to_i915(encoder->base.dev);

	if (old_crtc_state->has_audio)
		intel_audio_codec_disable(encoder);

	if (HAS_PSR(dev_priv) && !HAS_DDI(dev_priv))
		intel_psr_disable(intel_dp);

	/* Make sure the panel is off before trying to change the mode. But also
	 * ensure that we have vdd while we switch off the panel. */
	intel_edp_panel_vdd_on(intel_dp);
	intel_edp_backlight_off(intel_dp);
	intel_dp_sink_dpms(intel_dp, DRM_MODE_DPMS_OFF);
	intel_edp_panel_off(intel_dp);

	/* disable the port before the pipe on g4x */
	if (INTEL_GEN(dev_priv) < 5)
		intel_dp_link_down(intel_dp);
}

static void ilk_post_disable_dp(struct intel_encoder *encoder,
				struct intel_crtc_state *old_crtc_state,
				struct drm_connector_state *old_conn_state)
{
	struct intel_dp *intel_dp = enc_to_intel_dp(&encoder->base);
	enum port port = dp_to_dig_port(intel_dp)->port;

	intel_dp_link_down(intel_dp);

	/* Only ilk+ has port A */
	if (port == PORT_A)
		ironlake_edp_pll_off(intel_dp);
}

static void vlv_post_disable_dp(struct intel_encoder *encoder,
				struct intel_crtc_state *old_crtc_state,
				struct drm_connector_state *old_conn_state)
{
	struct intel_dp *intel_dp = enc_to_intel_dp(&encoder->base);

	intel_dp_link_down(intel_dp);
}

static void chv_post_disable_dp(struct intel_encoder *encoder,
				struct intel_crtc_state *old_crtc_state,
				struct drm_connector_state *old_conn_state)
{
	struct intel_dp *intel_dp = enc_to_intel_dp(&encoder->base);
	struct drm_device *dev = encoder->base.dev;
	struct drm_i915_private *dev_priv = to_i915(dev);

	intel_dp_link_down(intel_dp);

	mutex_lock(&dev_priv->sb_lock);

	/* Assert data lane reset */
	chv_data_lane_soft_reset(encoder, true);

	mutex_unlock(&dev_priv->sb_lock);
}

static void
_intel_dp_set_link_train(struct intel_dp *intel_dp,
			 uint32_t *DP,
			 uint8_t dp_train_pat)
{
	struct intel_digital_port *intel_dig_port = dp_to_dig_port(intel_dp);
	struct drm_device *dev = intel_dig_port->base.base.dev;
	struct drm_i915_private *dev_priv = to_i915(dev);
	enum port port = intel_dig_port->port;

	if (dp_train_pat & DP_TRAINING_PATTERN_MASK)
		DRM_DEBUG_KMS("Using DP training pattern TPS%d\n",
			      dp_train_pat & DP_TRAINING_PATTERN_MASK);

	if (HAS_DDI(dev)) {
		uint32_t temp = I915_READ(DP_TP_CTL(port));

		if (dp_train_pat & DP_LINK_SCRAMBLING_DISABLE)
			temp |= DP_TP_CTL_SCRAMBLE_DISABLE;
		else
			temp &= ~DP_TP_CTL_SCRAMBLE_DISABLE;

		temp &= ~DP_TP_CTL_LINK_TRAIN_MASK;
		switch (dp_train_pat & DP_TRAINING_PATTERN_MASK) {
		case DP_TRAINING_PATTERN_DISABLE:
			temp |= DP_TP_CTL_LINK_TRAIN_NORMAL;

			break;
		case DP_TRAINING_PATTERN_1:
			temp |= DP_TP_CTL_LINK_TRAIN_PAT1;
			break;
		case DP_TRAINING_PATTERN_2:
			temp |= DP_TP_CTL_LINK_TRAIN_PAT2;
			break;
		case DP_TRAINING_PATTERN_3:
			temp |= DP_TP_CTL_LINK_TRAIN_PAT3;
			break;
		}
		I915_WRITE(DP_TP_CTL(port), temp);

	} else if ((IS_GEN7(dev) && port == PORT_A) ||
		   (HAS_PCH_CPT(dev) && port != PORT_A)) {
		*DP &= ~DP_LINK_TRAIN_MASK_CPT;

		switch (dp_train_pat & DP_TRAINING_PATTERN_MASK) {
		case DP_TRAINING_PATTERN_DISABLE:
			*DP |= DP_LINK_TRAIN_OFF_CPT;
			break;
		case DP_TRAINING_PATTERN_1:
			*DP |= DP_LINK_TRAIN_PAT_1_CPT;
			break;
		case DP_TRAINING_PATTERN_2:
			*DP |= DP_LINK_TRAIN_PAT_2_CPT;
			break;
		case DP_TRAINING_PATTERN_3:
			DRM_DEBUG_KMS("TPS3 not supported, using TPS2 instead\n");
			*DP |= DP_LINK_TRAIN_PAT_2_CPT;
			break;
		}

	} else {
		if (IS_CHERRYVIEW(dev))
			*DP &= ~DP_LINK_TRAIN_MASK_CHV;
		else
			*DP &= ~DP_LINK_TRAIN_MASK;

		switch (dp_train_pat & DP_TRAINING_PATTERN_MASK) {
		case DP_TRAINING_PATTERN_DISABLE:
			*DP |= DP_LINK_TRAIN_OFF;
			break;
		case DP_TRAINING_PATTERN_1:
			*DP |= DP_LINK_TRAIN_PAT_1;
			break;
		case DP_TRAINING_PATTERN_2:
			*DP |= DP_LINK_TRAIN_PAT_2;
			break;
		case DP_TRAINING_PATTERN_3:
			if (IS_CHERRYVIEW(dev)) {
				*DP |= DP_LINK_TRAIN_PAT_3_CHV;
			} else {
				DRM_DEBUG_KMS("TPS3 not supported, using TPS2 instead\n");
				*DP |= DP_LINK_TRAIN_PAT_2;
			}
			break;
		}
	}
}

static void intel_dp_enable_port(struct intel_dp *intel_dp,
				 struct intel_crtc_state *old_crtc_state)
{
	struct drm_device *dev = intel_dp_to_dev(intel_dp);
	struct drm_i915_private *dev_priv = to_i915(dev);

	/* enable with pattern 1 (as per spec) */

	intel_dp_program_link_training_pattern(intel_dp, DP_TRAINING_PATTERN_1);

	/*
	 * Magic for VLV/CHV. We _must_ first set up the register
	 * without actually enabling the port, and then do another
	 * write to enable the port. Otherwise link training will
	 * fail when the power sequencer is freshly used for this port.
	 */
	intel_dp->DP |= DP_PORT_EN;
	if (old_crtc_state->has_audio)
		intel_dp->DP |= DP_AUDIO_OUTPUT_ENABLE;

	I915_WRITE(intel_dp->output_reg, intel_dp->DP);
	POSTING_READ(intel_dp->output_reg);
}

static void intel_enable_dp(struct intel_encoder *encoder,
			    struct intel_crtc_state *pipe_config)
{
	struct intel_dp *intel_dp = enc_to_intel_dp(&encoder->base);
	struct drm_device *dev = encoder->base.dev;
	struct drm_i915_private *dev_priv = to_i915(dev);
	struct intel_crtc *crtc = to_intel_crtc(encoder->base.crtc);
	uint32_t dp_reg = I915_READ(intel_dp->output_reg);
	enum pipe pipe = crtc->pipe;

	if (WARN_ON(dp_reg & DP_PORT_EN))
		return;

	pps_lock(intel_dp);

	if (IS_VALLEYVIEW(dev) || IS_CHERRYVIEW(dev))
		vlv_init_panel_power_sequencer(intel_dp);

	intel_dp_enable_port(intel_dp, pipe_config);

	edp_panel_vdd_on(intel_dp);
	edp_panel_on(intel_dp);
	edp_panel_vdd_off(intel_dp, true);

	pps_unlock(intel_dp);

	if (IS_VALLEYVIEW(dev) || IS_CHERRYVIEW(dev)) {
		unsigned int lane_mask = 0x0;

		if (IS_CHERRYVIEW(dev))
			lane_mask = intel_dp_unused_lane_mask(pipe_config->lane_count);

		vlv_wait_port_ready(dev_priv, dp_to_dig_port(intel_dp),
				    lane_mask);
	}

	intel_dp_sink_dpms(intel_dp, DRM_MODE_DPMS_ON);
	intel_dp_start_link_train(intel_dp);
	intel_dp_stop_link_train(intel_dp);

	if (pipe_config->has_audio) {
		DRM_DEBUG_DRIVER("Enabling DP audio on pipe %c\n",
				 pipe_name(pipe));
		intel_audio_codec_enable(encoder);
	}
}

static void g4x_enable_dp(struct intel_encoder *encoder,
			  struct intel_crtc_state *pipe_config,
			  struct drm_connector_state *conn_state)
{
	struct intel_dp *intel_dp = enc_to_intel_dp(&encoder->base);

	intel_enable_dp(encoder, pipe_config);
	intel_edp_backlight_on(intel_dp);
}

static void vlv_enable_dp(struct intel_encoder *encoder,
			  struct intel_crtc_state *pipe_config,
			  struct drm_connector_state *conn_state)
{
	struct intel_dp *intel_dp = enc_to_intel_dp(&encoder->base);

	intel_edp_backlight_on(intel_dp);
	intel_psr_enable(intel_dp);
}

static void g4x_pre_enable_dp(struct intel_encoder *encoder,
			      struct intel_crtc_state *pipe_config,
			      struct drm_connector_state *conn_state)
{
	struct intel_dp *intel_dp = enc_to_intel_dp(&encoder->base);
	enum port port = dp_to_dig_port(intel_dp)->port;

	intel_dp_prepare(encoder, pipe_config);

	/* Only ilk+ has port A */
	if (port == PORT_A)
		ironlake_edp_pll_on(intel_dp, pipe_config);
}

static void vlv_detach_power_sequencer(struct intel_dp *intel_dp)
{
	struct intel_digital_port *intel_dig_port = dp_to_dig_port(intel_dp);
	struct drm_i915_private *dev_priv = to_i915(intel_dig_port->base.base.dev);
	enum pipe pipe = intel_dp->pps_pipe;
	i915_reg_t pp_on_reg = PP_ON_DELAYS(pipe);

	edp_panel_vdd_off_sync(intel_dp);

	/*
	 * VLV seems to get confused when multiple power seqeuencers
	 * have the same port selected (even if only one has power/vdd
	 * enabled). The failure manifests as vlv_wait_port_ready() failing
	 * CHV on the other hand doesn't seem to mind having the same port
	 * selected in multiple power seqeuencers, but let's clear the
	 * port select always when logically disconnecting a power sequencer
	 * from a port.
	 */
	DRM_DEBUG_KMS("detaching pipe %c power sequencer from port %c\n",
		      pipe_name(pipe), port_name(intel_dig_port->port));
	I915_WRITE(pp_on_reg, 0);
	POSTING_READ(pp_on_reg);

	intel_dp->pps_pipe = INVALID_PIPE;
}

static void vlv_steal_power_sequencer(struct drm_device *dev,
				      enum pipe pipe)
{
	struct drm_i915_private *dev_priv = to_i915(dev);
	struct intel_encoder *encoder;

	lockdep_assert_held(&dev_priv->pps_mutex);

	if (WARN_ON(pipe != PIPE_A && pipe != PIPE_B))
		return;

	for_each_intel_encoder(dev, encoder) {
		struct intel_dp *intel_dp;
		enum port port;

		if (encoder->type != INTEL_OUTPUT_EDP)
			continue;

		intel_dp = enc_to_intel_dp(&encoder->base);
		port = dp_to_dig_port(intel_dp)->port;

		if (intel_dp->pps_pipe != pipe)
			continue;

		DRM_DEBUG_KMS("stealing pipe %c power sequencer from port %c\n",
			      pipe_name(pipe), port_name(port));

		WARN(encoder->base.crtc,
		     "stealing pipe %c power sequencer from active eDP port %c\n",
		     pipe_name(pipe), port_name(port));

		/* make sure vdd is off before we steal it */
		vlv_detach_power_sequencer(intel_dp);
	}
}

static void vlv_init_panel_power_sequencer(struct intel_dp *intel_dp)
{
	struct intel_digital_port *intel_dig_port = dp_to_dig_port(intel_dp);
	struct intel_encoder *encoder = &intel_dig_port->base;
	struct drm_device *dev = encoder->base.dev;
	struct drm_i915_private *dev_priv = to_i915(dev);
	struct intel_crtc *crtc = to_intel_crtc(encoder->base.crtc);

	lockdep_assert_held(&dev_priv->pps_mutex);

	if (!is_edp(intel_dp))
		return;

	if (intel_dp->pps_pipe == crtc->pipe)
		return;

	/*
	 * If another power sequencer was being used on this
	 * port previously make sure to turn off vdd there while
	 * we still have control of it.
	 */
	if (intel_dp->pps_pipe != INVALID_PIPE)
		vlv_detach_power_sequencer(intel_dp);

	/*
	 * We may be stealing the power
	 * sequencer from another port.
	 */
	vlv_steal_power_sequencer(dev, crtc->pipe);

	/* now it's all ours */
	intel_dp->pps_pipe = crtc->pipe;

	DRM_DEBUG_KMS("initializing pipe %c power sequencer for port %c\n",
		      pipe_name(intel_dp->pps_pipe), port_name(intel_dig_port->port));

	/* init power sequencer on this pipe and port */
	intel_dp_init_panel_power_sequencer(dev, intel_dp);
	intel_dp_init_panel_power_sequencer_registers(dev, intel_dp, true);
}

static void vlv_pre_enable_dp(struct intel_encoder *encoder,
			      struct intel_crtc_state *pipe_config,
			      struct drm_connector_state *conn_state)
{
	vlv_phy_pre_encoder_enable(encoder);

	intel_enable_dp(encoder, pipe_config);
}

static void vlv_dp_pre_pll_enable(struct intel_encoder *encoder,
				  struct intel_crtc_state *pipe_config,
				  struct drm_connector_state *conn_state)
{
	intel_dp_prepare(encoder, pipe_config);

	vlv_phy_pre_pll_enable(encoder);
}

static void chv_pre_enable_dp(struct intel_encoder *encoder,
			      struct intel_crtc_state *pipe_config,
			      struct drm_connector_state *conn_state)
{
	chv_phy_pre_encoder_enable(encoder);

	intel_enable_dp(encoder, pipe_config);

	/* Second common lane will stay alive on its own now */
	chv_phy_release_cl2_override(encoder);
}

static void chv_dp_pre_pll_enable(struct intel_encoder *encoder,
				  struct intel_crtc_state *pipe_config,
				  struct drm_connector_state *conn_state)
{
	intel_dp_prepare(encoder, pipe_config);

	chv_phy_pre_pll_enable(encoder);
}

static void chv_dp_post_pll_disable(struct intel_encoder *encoder,
				    struct intel_crtc_state *pipe_config,
				    struct drm_connector_state *conn_state)
{
	chv_phy_post_pll_disable(encoder);
}

/*
 * Fetch AUX CH registers 0x202 - 0x207 which contain
 * link status information
 */
bool
intel_dp_get_link_status(struct intel_dp *intel_dp, uint8_t link_status[DP_LINK_STATUS_SIZE])
{
	return drm_dp_dpcd_read(&intel_dp->aux, DP_LANE0_1_STATUS, link_status,
				DP_LINK_STATUS_SIZE) == DP_LINK_STATUS_SIZE;
}

/* These are source-specific values. */
uint8_t
intel_dp_voltage_max(struct intel_dp *intel_dp)
{
	struct drm_device *dev = intel_dp_to_dev(intel_dp);
	struct drm_i915_private *dev_priv = to_i915(dev);
	enum port port = dp_to_dig_port(intel_dp)->port;

	if (IS_BROXTON(dev))
		return DP_TRAIN_VOLTAGE_SWING_LEVEL_3;
	else if (INTEL_INFO(dev)->gen >= 9) {
		if (dev_priv->vbt.edp.low_vswing && port == PORT_A)
			return DP_TRAIN_VOLTAGE_SWING_LEVEL_3;
		return DP_TRAIN_VOLTAGE_SWING_LEVEL_2;
	} else if (IS_VALLEYVIEW(dev) || IS_CHERRYVIEW(dev))
		return DP_TRAIN_VOLTAGE_SWING_LEVEL_3;
	else if (IS_GEN7(dev) && port == PORT_A)
		return DP_TRAIN_VOLTAGE_SWING_LEVEL_2;
	else if (HAS_PCH_CPT(dev) && port != PORT_A)
		return DP_TRAIN_VOLTAGE_SWING_LEVEL_3;
	else
		return DP_TRAIN_VOLTAGE_SWING_LEVEL_2;
}

uint8_t
intel_dp_pre_emphasis_max(struct intel_dp *intel_dp, uint8_t voltage_swing)
{
	struct drm_device *dev = intel_dp_to_dev(intel_dp);
	enum port port = dp_to_dig_port(intel_dp)->port;

	if (INTEL_INFO(dev)->gen >= 9) {
		switch (voltage_swing & DP_TRAIN_VOLTAGE_SWING_MASK) {
		case DP_TRAIN_VOLTAGE_SWING_LEVEL_0:
			return DP_TRAIN_PRE_EMPH_LEVEL_3;
		case DP_TRAIN_VOLTAGE_SWING_LEVEL_1:
			return DP_TRAIN_PRE_EMPH_LEVEL_2;
		case DP_TRAIN_VOLTAGE_SWING_LEVEL_2:
			return DP_TRAIN_PRE_EMPH_LEVEL_1;
		case DP_TRAIN_VOLTAGE_SWING_LEVEL_3:
			return DP_TRAIN_PRE_EMPH_LEVEL_0;
		default:
			return DP_TRAIN_PRE_EMPH_LEVEL_0;
		}
	} else if (IS_HASWELL(dev) || IS_BROADWELL(dev)) {
		switch (voltage_swing & DP_TRAIN_VOLTAGE_SWING_MASK) {
		case DP_TRAIN_VOLTAGE_SWING_LEVEL_0:
			return DP_TRAIN_PRE_EMPH_LEVEL_3;
		case DP_TRAIN_VOLTAGE_SWING_LEVEL_1:
			return DP_TRAIN_PRE_EMPH_LEVEL_2;
		case DP_TRAIN_VOLTAGE_SWING_LEVEL_2:
			return DP_TRAIN_PRE_EMPH_LEVEL_1;
		case DP_TRAIN_VOLTAGE_SWING_LEVEL_3:
		default:
			return DP_TRAIN_PRE_EMPH_LEVEL_0;
		}
	} else if (IS_VALLEYVIEW(dev) || IS_CHERRYVIEW(dev)) {
		switch (voltage_swing & DP_TRAIN_VOLTAGE_SWING_MASK) {
		case DP_TRAIN_VOLTAGE_SWING_LEVEL_0:
			return DP_TRAIN_PRE_EMPH_LEVEL_3;
		case DP_TRAIN_VOLTAGE_SWING_LEVEL_1:
			return DP_TRAIN_PRE_EMPH_LEVEL_2;
		case DP_TRAIN_VOLTAGE_SWING_LEVEL_2:
			return DP_TRAIN_PRE_EMPH_LEVEL_1;
		case DP_TRAIN_VOLTAGE_SWING_LEVEL_3:
		default:
			return DP_TRAIN_PRE_EMPH_LEVEL_0;
		}
	} else if (IS_GEN7(dev) && port == PORT_A) {
		switch (voltage_swing & DP_TRAIN_VOLTAGE_SWING_MASK) {
		case DP_TRAIN_VOLTAGE_SWING_LEVEL_0:
			return DP_TRAIN_PRE_EMPH_LEVEL_2;
		case DP_TRAIN_VOLTAGE_SWING_LEVEL_1:
		case DP_TRAIN_VOLTAGE_SWING_LEVEL_2:
			return DP_TRAIN_PRE_EMPH_LEVEL_1;
		default:
			return DP_TRAIN_PRE_EMPH_LEVEL_0;
		}
	} else {
		switch (voltage_swing & DP_TRAIN_VOLTAGE_SWING_MASK) {
		case DP_TRAIN_VOLTAGE_SWING_LEVEL_0:
			return DP_TRAIN_PRE_EMPH_LEVEL_2;
		case DP_TRAIN_VOLTAGE_SWING_LEVEL_1:
			return DP_TRAIN_PRE_EMPH_LEVEL_2;
		case DP_TRAIN_VOLTAGE_SWING_LEVEL_2:
			return DP_TRAIN_PRE_EMPH_LEVEL_1;
		case DP_TRAIN_VOLTAGE_SWING_LEVEL_3:
		default:
			return DP_TRAIN_PRE_EMPH_LEVEL_0;
		}
	}
}

static uint32_t vlv_signal_levels(struct intel_dp *intel_dp)
{
	struct intel_encoder *encoder = &dp_to_dig_port(intel_dp)->base;
	unsigned long demph_reg_value, preemph_reg_value,
		uniqtranscale_reg_value;
	uint8_t train_set = intel_dp->train_set[0];

	switch (train_set & DP_TRAIN_PRE_EMPHASIS_MASK) {
	case DP_TRAIN_PRE_EMPH_LEVEL_0:
		preemph_reg_value = 0x0004000;
		switch (train_set & DP_TRAIN_VOLTAGE_SWING_MASK) {
		case DP_TRAIN_VOLTAGE_SWING_LEVEL_0:
			demph_reg_value = 0x2B405555;
			uniqtranscale_reg_value = 0x552AB83A;
			break;
		case DP_TRAIN_VOLTAGE_SWING_LEVEL_1:
			demph_reg_value = 0x2B404040;
			uniqtranscale_reg_value = 0x5548B83A;
			break;
		case DP_TRAIN_VOLTAGE_SWING_LEVEL_2:
			demph_reg_value = 0x2B245555;
			uniqtranscale_reg_value = 0x5560B83A;
			break;
		case DP_TRAIN_VOLTAGE_SWING_LEVEL_3:
			demph_reg_value = 0x2B405555;
			uniqtranscale_reg_value = 0x5598DA3A;
			break;
		default:
			return 0;
		}
		break;
	case DP_TRAIN_PRE_EMPH_LEVEL_1:
		preemph_reg_value = 0x0002000;
		switch (train_set & DP_TRAIN_VOLTAGE_SWING_MASK) {
		case DP_TRAIN_VOLTAGE_SWING_LEVEL_0:
			demph_reg_value = 0x2B404040;
			uniqtranscale_reg_value = 0x5552B83A;
			break;
		case DP_TRAIN_VOLTAGE_SWING_LEVEL_1:
			demph_reg_value = 0x2B404848;
			uniqtranscale_reg_value = 0x5580B83A;
			break;
		case DP_TRAIN_VOLTAGE_SWING_LEVEL_2:
			demph_reg_value = 0x2B404040;
			uniqtranscale_reg_value = 0x55ADDA3A;
			break;
		default:
			return 0;
		}
		break;
	case DP_TRAIN_PRE_EMPH_LEVEL_2:
		preemph_reg_value = 0x0000000;
		switch (train_set & DP_TRAIN_VOLTAGE_SWING_MASK) {
		case DP_TRAIN_VOLTAGE_SWING_LEVEL_0:
			demph_reg_value = 0x2B305555;
			uniqtranscale_reg_value = 0x5570B83A;
			break;
		case DP_TRAIN_VOLTAGE_SWING_LEVEL_1:
			demph_reg_value = 0x2B2B4040;
			uniqtranscale_reg_value = 0x55ADDA3A;
			break;
		default:
			return 0;
		}
		break;
	case DP_TRAIN_PRE_EMPH_LEVEL_3:
		preemph_reg_value = 0x0006000;
		switch (train_set & DP_TRAIN_VOLTAGE_SWING_MASK) {
		case DP_TRAIN_VOLTAGE_SWING_LEVEL_0:
			demph_reg_value = 0x1B405555;
			uniqtranscale_reg_value = 0x55ADDA3A;
			break;
		default:
			return 0;
		}
		break;
	default:
		return 0;
	}

	vlv_set_phy_signal_level(encoder, demph_reg_value, preemph_reg_value,
				 uniqtranscale_reg_value, 0);

	return 0;
}

static uint32_t chv_signal_levels(struct intel_dp *intel_dp)
{
	struct intel_encoder *encoder = &dp_to_dig_port(intel_dp)->base;
	u32 deemph_reg_value, margin_reg_value;
	bool uniq_trans_scale = false;
	uint8_t train_set = intel_dp->train_set[0];

	switch (train_set & DP_TRAIN_PRE_EMPHASIS_MASK) {
	case DP_TRAIN_PRE_EMPH_LEVEL_0:
		switch (train_set & DP_TRAIN_VOLTAGE_SWING_MASK) {
		case DP_TRAIN_VOLTAGE_SWING_LEVEL_0:
			deemph_reg_value = 128;
			margin_reg_value = 52;
			break;
		case DP_TRAIN_VOLTAGE_SWING_LEVEL_1:
			deemph_reg_value = 128;
			margin_reg_value = 77;
			break;
		case DP_TRAIN_VOLTAGE_SWING_LEVEL_2:
			deemph_reg_value = 128;
			margin_reg_value = 102;
			break;
		case DP_TRAIN_VOLTAGE_SWING_LEVEL_3:
			deemph_reg_value = 128;
			margin_reg_value = 154;
			uniq_trans_scale = true;
			break;
		default:
			return 0;
		}
		break;
	case DP_TRAIN_PRE_EMPH_LEVEL_1:
		switch (train_set & DP_TRAIN_VOLTAGE_SWING_MASK) {
		case DP_TRAIN_VOLTAGE_SWING_LEVEL_0:
			deemph_reg_value = 85;
			margin_reg_value = 78;
			break;
		case DP_TRAIN_VOLTAGE_SWING_LEVEL_1:
			deemph_reg_value = 85;
			margin_reg_value = 116;
			break;
		case DP_TRAIN_VOLTAGE_SWING_LEVEL_2:
			deemph_reg_value = 85;
			margin_reg_value = 154;
			break;
		default:
			return 0;
		}
		break;
	case DP_TRAIN_PRE_EMPH_LEVEL_2:
		switch (train_set & DP_TRAIN_VOLTAGE_SWING_MASK) {
		case DP_TRAIN_VOLTAGE_SWING_LEVEL_0:
			deemph_reg_value = 64;
			margin_reg_value = 104;
			break;
		case DP_TRAIN_VOLTAGE_SWING_LEVEL_1:
			deemph_reg_value = 64;
			margin_reg_value = 154;
			break;
		default:
			return 0;
		}
		break;
	case DP_TRAIN_PRE_EMPH_LEVEL_3:
		switch (train_set & DP_TRAIN_VOLTAGE_SWING_MASK) {
		case DP_TRAIN_VOLTAGE_SWING_LEVEL_0:
			deemph_reg_value = 43;
			margin_reg_value = 154;
			break;
		default:
			return 0;
		}
		break;
	default:
		return 0;
	}

	chv_set_phy_signal_level(encoder, deemph_reg_value,
				 margin_reg_value, uniq_trans_scale);

	return 0;
}

static uint32_t
gen4_signal_levels(uint8_t train_set)
{
	uint32_t	signal_levels = 0;

	switch (train_set & DP_TRAIN_VOLTAGE_SWING_MASK) {
	case DP_TRAIN_VOLTAGE_SWING_LEVEL_0:
	default:
		signal_levels |= DP_VOLTAGE_0_4;
		break;
	case DP_TRAIN_VOLTAGE_SWING_LEVEL_1:
		signal_levels |= DP_VOLTAGE_0_6;
		break;
	case DP_TRAIN_VOLTAGE_SWING_LEVEL_2:
		signal_levels |= DP_VOLTAGE_0_8;
		break;
	case DP_TRAIN_VOLTAGE_SWING_LEVEL_3:
		signal_levels |= DP_VOLTAGE_1_2;
		break;
	}
	switch (train_set & DP_TRAIN_PRE_EMPHASIS_MASK) {
	case DP_TRAIN_PRE_EMPH_LEVEL_0:
	default:
		signal_levels |= DP_PRE_EMPHASIS_0;
		break;
	case DP_TRAIN_PRE_EMPH_LEVEL_1:
		signal_levels |= DP_PRE_EMPHASIS_3_5;
		break;
	case DP_TRAIN_PRE_EMPH_LEVEL_2:
		signal_levels |= DP_PRE_EMPHASIS_6;
		break;
	case DP_TRAIN_PRE_EMPH_LEVEL_3:
		signal_levels |= DP_PRE_EMPHASIS_9_5;
		break;
	}
	return signal_levels;
}

/* Gen6's DP voltage swing and pre-emphasis control */
static uint32_t
gen6_edp_signal_levels(uint8_t train_set)
{
	int signal_levels = train_set & (DP_TRAIN_VOLTAGE_SWING_MASK |
					 DP_TRAIN_PRE_EMPHASIS_MASK);
	switch (signal_levels) {
	case DP_TRAIN_VOLTAGE_SWING_LEVEL_0 | DP_TRAIN_PRE_EMPH_LEVEL_0:
	case DP_TRAIN_VOLTAGE_SWING_LEVEL_1 | DP_TRAIN_PRE_EMPH_LEVEL_0:
		return EDP_LINK_TRAIN_400_600MV_0DB_SNB_B;
	case DP_TRAIN_VOLTAGE_SWING_LEVEL_0 | DP_TRAIN_PRE_EMPH_LEVEL_1:
		return EDP_LINK_TRAIN_400MV_3_5DB_SNB_B;
	case DP_TRAIN_VOLTAGE_SWING_LEVEL_0 | DP_TRAIN_PRE_EMPH_LEVEL_2:
	case DP_TRAIN_VOLTAGE_SWING_LEVEL_1 | DP_TRAIN_PRE_EMPH_LEVEL_2:
		return EDP_LINK_TRAIN_400_600MV_6DB_SNB_B;
	case DP_TRAIN_VOLTAGE_SWING_LEVEL_1 | DP_TRAIN_PRE_EMPH_LEVEL_1:
	case DP_TRAIN_VOLTAGE_SWING_LEVEL_2 | DP_TRAIN_PRE_EMPH_LEVEL_1:
		return EDP_LINK_TRAIN_600_800MV_3_5DB_SNB_B;
	case DP_TRAIN_VOLTAGE_SWING_LEVEL_2 | DP_TRAIN_PRE_EMPH_LEVEL_0:
	case DP_TRAIN_VOLTAGE_SWING_LEVEL_3 | DP_TRAIN_PRE_EMPH_LEVEL_0:
		return EDP_LINK_TRAIN_800_1200MV_0DB_SNB_B;
	default:
		DRM_DEBUG_KMS("Unsupported voltage swing/pre-emphasis level:"
			      "0x%x\n", signal_levels);
		return EDP_LINK_TRAIN_400_600MV_0DB_SNB_B;
	}
}

/* Gen7's DP voltage swing and pre-emphasis control */
static uint32_t
gen7_edp_signal_levels(uint8_t train_set)
{
	int signal_levels = train_set & (DP_TRAIN_VOLTAGE_SWING_MASK |
					 DP_TRAIN_PRE_EMPHASIS_MASK);
	switch (signal_levels) {
	case DP_TRAIN_VOLTAGE_SWING_LEVEL_0 | DP_TRAIN_PRE_EMPH_LEVEL_0:
		return EDP_LINK_TRAIN_400MV_0DB_IVB;
	case DP_TRAIN_VOLTAGE_SWING_LEVEL_0 | DP_TRAIN_PRE_EMPH_LEVEL_1:
		return EDP_LINK_TRAIN_400MV_3_5DB_IVB;
	case DP_TRAIN_VOLTAGE_SWING_LEVEL_0 | DP_TRAIN_PRE_EMPH_LEVEL_2:
		return EDP_LINK_TRAIN_400MV_6DB_IVB;

	case DP_TRAIN_VOLTAGE_SWING_LEVEL_1 | DP_TRAIN_PRE_EMPH_LEVEL_0:
		return EDP_LINK_TRAIN_600MV_0DB_IVB;
	case DP_TRAIN_VOLTAGE_SWING_LEVEL_1 | DP_TRAIN_PRE_EMPH_LEVEL_1:
		return EDP_LINK_TRAIN_600MV_3_5DB_IVB;

	case DP_TRAIN_VOLTAGE_SWING_LEVEL_2 | DP_TRAIN_PRE_EMPH_LEVEL_0:
		return EDP_LINK_TRAIN_800MV_0DB_IVB;
	case DP_TRAIN_VOLTAGE_SWING_LEVEL_2 | DP_TRAIN_PRE_EMPH_LEVEL_1:
		return EDP_LINK_TRAIN_800MV_3_5DB_IVB;

	default:
		DRM_DEBUG_KMS("Unsupported voltage swing/pre-emphasis level:"
			      "0x%x\n", signal_levels);
		return EDP_LINK_TRAIN_500MV_0DB_IVB;
	}
}

void
intel_dp_set_signal_levels(struct intel_dp *intel_dp)
{
	struct intel_digital_port *intel_dig_port = dp_to_dig_port(intel_dp);
	enum port port = intel_dig_port->port;
	struct drm_device *dev = intel_dig_port->base.base.dev;
	struct drm_i915_private *dev_priv = to_i915(dev);
	uint32_t signal_levels, mask = 0;
	uint8_t train_set = intel_dp->train_set[0];

	if (HAS_DDI(dev)) {
		signal_levels = ddi_signal_levels(intel_dp);

		if (IS_BROXTON(dev))
			signal_levels = 0;
		else
			mask = DDI_BUF_EMP_MASK;
	} else if (IS_CHERRYVIEW(dev)) {
		signal_levels = chv_signal_levels(intel_dp);
	} else if (IS_VALLEYVIEW(dev)) {
		signal_levels = vlv_signal_levels(intel_dp);
	} else if (IS_GEN7(dev) && port == PORT_A) {
		signal_levels = gen7_edp_signal_levels(train_set);
		mask = EDP_LINK_TRAIN_VOL_EMP_MASK_IVB;
	} else if (IS_GEN6(dev) && port == PORT_A) {
		signal_levels = gen6_edp_signal_levels(train_set);
		mask = EDP_LINK_TRAIN_VOL_EMP_MASK_SNB;
	} else {
		signal_levels = gen4_signal_levels(train_set);
		mask = DP_VOLTAGE_MASK | DP_PRE_EMPHASIS_MASK;
	}

	if (mask)
		DRM_DEBUG_KMS("Using signal levels %08x\n", signal_levels);

	DRM_DEBUG_KMS("Using vswing level %d\n",
		train_set & DP_TRAIN_VOLTAGE_SWING_MASK);
	DRM_DEBUG_KMS("Using pre-emphasis level %d\n",
		(train_set & DP_TRAIN_PRE_EMPHASIS_MASK) >>
			DP_TRAIN_PRE_EMPHASIS_SHIFT);

	intel_dp->DP = (intel_dp->DP & ~mask) | signal_levels;

	I915_WRITE(intel_dp->output_reg, intel_dp->DP);
	POSTING_READ(intel_dp->output_reg);
}

void
intel_dp_program_link_training_pattern(struct intel_dp *intel_dp,
				       uint8_t dp_train_pat)
{
	struct intel_digital_port *intel_dig_port = dp_to_dig_port(intel_dp);
	struct drm_i915_private *dev_priv =
		to_i915(intel_dig_port->base.base.dev);

	_intel_dp_set_link_train(intel_dp, &intel_dp->DP, dp_train_pat);

	I915_WRITE(intel_dp->output_reg, intel_dp->DP);
	POSTING_READ(intel_dp->output_reg);
}

void intel_dp_set_idle_link_train(struct intel_dp *intel_dp)
{
	struct intel_digital_port *intel_dig_port = dp_to_dig_port(intel_dp);
	struct drm_device *dev = intel_dig_port->base.base.dev;
	struct drm_i915_private *dev_priv = to_i915(dev);
	enum port port = intel_dig_port->port;
	uint32_t val;

	if (!HAS_DDI(dev))
		return;

	val = I915_READ(DP_TP_CTL(port));
	val &= ~DP_TP_CTL_LINK_TRAIN_MASK;
	val |= DP_TP_CTL_LINK_TRAIN_IDLE;
	I915_WRITE(DP_TP_CTL(port), val);

	/*
	 * On PORT_A we can have only eDP in SST mode. There the only reason
	 * we need to set idle transmission mode is to work around a HW issue
	 * where we enable the pipe while not in idle link-training mode.
	 * In this case there is requirement to wait for a minimum number of
	 * idle patterns to be sent.
	 */
	if (port == PORT_A)
		return;

	if (intel_wait_for_register(dev_priv,DP_TP_STATUS(port),
				    DP_TP_STATUS_IDLE_DONE,
				    DP_TP_STATUS_IDLE_DONE,
				    1))
		DRM_ERROR("Timed out waiting for DP idle patterns\n");
}

static void
intel_dp_link_down(struct intel_dp *intel_dp)
{
	struct intel_digital_port *intel_dig_port = dp_to_dig_port(intel_dp);
	struct intel_crtc *crtc = to_intel_crtc(intel_dig_port->base.base.crtc);
	enum port port = intel_dig_port->port;
	struct drm_device *dev = intel_dig_port->base.base.dev;
	struct drm_i915_private *dev_priv = to_i915(dev);
	uint32_t DP = intel_dp->DP;

	if (WARN_ON(HAS_DDI(dev)))
		return;

	if (WARN_ON((I915_READ(intel_dp->output_reg) & DP_PORT_EN) == 0))
		return;

	DRM_DEBUG_KMS("\n");

	if ((IS_GEN7(dev) && port == PORT_A) ||
	    (HAS_PCH_CPT(dev) && port != PORT_A)) {
		DP &= ~DP_LINK_TRAIN_MASK_CPT;
		DP |= DP_LINK_TRAIN_PAT_IDLE_CPT;
	} else {
		if (IS_CHERRYVIEW(dev))
			DP &= ~DP_LINK_TRAIN_MASK_CHV;
		else
			DP &= ~DP_LINK_TRAIN_MASK;
		DP |= DP_LINK_TRAIN_PAT_IDLE;
	}
	I915_WRITE(intel_dp->output_reg, DP);
	POSTING_READ(intel_dp->output_reg);

	DP &= ~(DP_PORT_EN | DP_AUDIO_OUTPUT_ENABLE);
	I915_WRITE(intel_dp->output_reg, DP);
	POSTING_READ(intel_dp->output_reg);

	/*
	 * HW workaround for IBX, we need to move the port
	 * to transcoder A after disabling it to allow the
	 * matching HDMI port to be enabled on transcoder A.
	 */
	if (HAS_PCH_IBX(dev) && crtc->pipe == PIPE_B && port != PORT_A) {
		/*
		 * We get CPU/PCH FIFO underruns on the other pipe when
		 * doing the workaround. Sweep them under the rug.
		 */
		intel_set_cpu_fifo_underrun_reporting(dev_priv, PIPE_A, false);
		intel_set_pch_fifo_underrun_reporting(dev_priv, PIPE_A, false);

		/* always enable with pattern 1 (as per spec) */
		DP &= ~(DP_PIPEB_SELECT | DP_LINK_TRAIN_MASK);
		DP |= DP_PORT_EN | DP_LINK_TRAIN_PAT_1;
		I915_WRITE(intel_dp->output_reg, DP);
		POSTING_READ(intel_dp->output_reg);

		DP &= ~DP_PORT_EN;
		I915_WRITE(intel_dp->output_reg, DP);
		POSTING_READ(intel_dp->output_reg);

		intel_wait_for_vblank_if_active(&dev_priv->drm, PIPE_A);
		intel_set_cpu_fifo_underrun_reporting(dev_priv, PIPE_A, true);
		intel_set_pch_fifo_underrun_reporting(dev_priv, PIPE_A, true);
	}

	msleep(intel_dp->panel_power_down_delay);

	intel_dp->DP = DP;
}

static bool
intel_dp_read_dpcd(struct intel_dp *intel_dp)
{
	if (drm_dp_dpcd_read(&intel_dp->aux, 0x000, intel_dp->dpcd,
			     sizeof(intel_dp->dpcd)) < 0)
		return false; /* aux transfer failed */

	DRM_DEBUG_KMS("DPCD: %*ph\n", (int) sizeof(intel_dp->dpcd), intel_dp->dpcd);

	return intel_dp->dpcd[DP_DPCD_REV] != 0;
}

static bool
intel_edp_init_dpcd(struct intel_dp *intel_dp)
{
	struct drm_i915_private *dev_priv =
		to_i915(dp_to_dig_port(intel_dp)->base.base.dev);

<<<<<<< HEAD
	/* Training Pattern 3 support, Intel platforms that support HBR2 alone
	 * have support for TP3 hence that check is used along with dpcd check
	 * to ensure TP3 can be enabled.
	 * SKL < B0: due it's WaDisableHBR2 is the only exception where TP3 is
	 * supported but still not enabled.
	 */
	if (intel_dp->dpcd[DP_DPCD_REV] >= 0x12 &&
	    intel_dp->dpcd[DP_MAX_LANE_COUNT] & DP_TPS3_SUPPORTED &&
	    intel_dp_source_supports_hbr2(dev)) {
		intel_dp->use_tps3 = true;
		DRM_DEBUG_KMS("Displayport TPS3 supported\n");
	} else
		intel_dp->use_tps3 = false;
=======
	/* this function is meant to be called only once */
	WARN_ON(intel_dp->dpcd[DP_DPCD_REV] != 0);

	if (!intel_dp_read_dpcd(intel_dp))
		return false;

	if (intel_dp->dpcd[DP_DPCD_REV] >= 0x11)
		dev_priv->no_aux_handshake = intel_dp->dpcd[DP_MAX_DOWNSPREAD] &
			DP_NO_AUX_HANDSHAKE_LINK_TRAINING;

	/* Check if the panel supports PSR */
	drm_dp_dpcd_read(&intel_dp->aux, DP_PSR_SUPPORT,
			 intel_dp->psr_dpcd,
			 sizeof(intel_dp->psr_dpcd));
	if (intel_dp->psr_dpcd[0] & DP_PSR_IS_SUPPORTED) {
		dev_priv->psr.sink_support = true;
		DRM_DEBUG_KMS("Detected EDP PSR Panel.\n");
	}

	if (INTEL_GEN(dev_priv) >= 9 &&
	    (intel_dp->psr_dpcd[0] & DP_PSR2_IS_SUPPORTED)) {
		uint8_t frame_sync_cap;

		dev_priv->psr.sink_support = true;
		drm_dp_dpcd_read(&intel_dp->aux,
				 DP_SINK_DEVICE_AUX_FRAME_SYNC_CAP,
				 &frame_sync_cap, 1);
		dev_priv->psr.aux_frame_sync = frame_sync_cap ? true : false;
		/* PSR2 needs frame sync as well */
		dev_priv->psr.psr2_support = dev_priv->psr.aux_frame_sync;
		DRM_DEBUG_KMS("PSR2 %s on sink",
			      dev_priv->psr.psr2_support ? "supported" : "not supported");
	}

	/* Read the eDP Display control capabilities registers */
	if ((intel_dp->dpcd[DP_EDP_CONFIGURATION_CAP] & DP_DPCD_DISPLAY_CONTROL_CAPABLE) &&
	    drm_dp_dpcd_read(&intel_dp->aux, DP_EDP_DPCD_REV,
			     intel_dp->edp_dpcd, sizeof(intel_dp->edp_dpcd)) ==
			     sizeof(intel_dp->edp_dpcd))
		DRM_DEBUG_KMS("EDP DPCD : %*ph\n", (int) sizeof(intel_dp->edp_dpcd),
			      intel_dp->edp_dpcd);
>>>>>>> f2ed3bfc

	/* Intermediate frequency support */
	if (intel_dp->edp_dpcd[0] >= 0x03) { /* eDp v1.4 or higher */
		__le16 sink_rates[DP_MAX_SUPPORTED_RATES];
		int i;

		drm_dp_dpcd_read(&intel_dp->aux, DP_SUPPORTED_LINK_RATES,
				sink_rates, sizeof(sink_rates));

		for (i = 0; i < ARRAY_SIZE(sink_rates); i++) {
			int val = le16_to_cpu(sink_rates[i]);

			if (val == 0)
				break;

			/* Value read is in kHz while drm clock is saved in deca-kHz */
			intel_dp->sink_rates[i] = (val * 200) / 10;
		}
		intel_dp->num_sink_rates = i;
	}

	return true;
}


static bool
intel_dp_get_dpcd(struct intel_dp *intel_dp)
{
	if (!intel_dp_read_dpcd(intel_dp))
		return false;

	if (drm_dp_dpcd_read(&intel_dp->aux, DP_SINK_COUNT,
			     &intel_dp->sink_count, 1) < 0)
		return false;

	/*
	 * Sink count can change between short pulse hpd hence
	 * a member variable in intel_dp will track any changes
	 * between short pulse interrupts.
	 */
	intel_dp->sink_count = DP_GET_SINK_COUNT(intel_dp->sink_count);

	/*
	 * SINK_COUNT == 0 and DOWNSTREAM_PORT_PRESENT == 1 implies that
	 * a dongle is present but no display. Unless we require to know
	 * if a dongle is present or not, we don't need to update
	 * downstream port information. So, an early return here saves
	 * time from performing other operations which are not required.
	 */
	if (!is_edp(intel_dp) && !intel_dp->sink_count)
		return false;

	if (!(intel_dp->dpcd[DP_DOWNSTREAMPORT_PRESENT] &
	      DP_DWN_STRM_PORT_PRESENT))
		return true; /* native DP sink */

	if (intel_dp->dpcd[DP_DPCD_REV] == 0x10)
		return true; /* no per-port downstream info */

	if (drm_dp_dpcd_read(&intel_dp->aux, DP_DOWNSTREAM_PORT_0,
			     intel_dp->downstream_ports,
			     DP_MAX_DOWNSTREAM_PORTS) < 0)
		return false; /* downstream port status fetch failed */

	return true;
}

static void
intel_dp_probe_oui(struct intel_dp *intel_dp)
{
	u8 buf[3];

	if (!(intel_dp->dpcd[DP_DOWN_STREAM_PORT_COUNT] & DP_OUI_SUPPORT))
		return;

	if (drm_dp_dpcd_read(&intel_dp->aux, DP_SINK_OUI, buf, 3) == 3)
		DRM_DEBUG_KMS("Sink OUI: %02hx%02hx%02hx\n",
			      buf[0], buf[1], buf[2]);

	if (drm_dp_dpcd_read(&intel_dp->aux, DP_BRANCH_OUI, buf, 3) == 3)
		DRM_DEBUG_KMS("Branch OUI: %02hx%02hx%02hx\n",
			      buf[0], buf[1], buf[2]);
}

static bool
intel_dp_can_mst(struct intel_dp *intel_dp)
{
	u8 buf[1];

	if (!i915.enable_dp_mst)
		return false;

	if (!intel_dp->can_mst)
		return false;

	if (intel_dp->dpcd[DP_DPCD_REV] < 0x12)
		return false;

	if (drm_dp_dpcd_read(&intel_dp->aux, DP_MSTM_CAP, buf, 1) != 1)
		return false;

	return buf[0] & DP_MST_CAP;
}

static void
intel_dp_configure_mst(struct intel_dp *intel_dp)
{
	if (!i915.enable_dp_mst)
		return;

	if (!intel_dp->can_mst)
		return;

	intel_dp->is_mst = intel_dp_can_mst(intel_dp);

	if (intel_dp->is_mst)
		DRM_DEBUG_KMS("Sink is MST capable\n");
	else
		DRM_DEBUG_KMS("Sink is not MST capable\n");

	drm_dp_mst_topology_mgr_set_mst(&intel_dp->mst_mgr,
					intel_dp->is_mst);
}

static int intel_dp_sink_crc_stop(struct intel_dp *intel_dp)
{
	struct intel_digital_port *dig_port = dp_to_dig_port(intel_dp);
	struct drm_device *dev = dig_port->base.base.dev;
	struct intel_crtc *intel_crtc = to_intel_crtc(dig_port->base.base.crtc);
	u8 buf;
	int ret = 0;
	int count = 0;
	int attempts = 10;

	if (drm_dp_dpcd_readb(&intel_dp->aux, DP_TEST_SINK, &buf) < 0) {
		DRM_DEBUG_KMS("Sink CRC couldn't be stopped properly\n");
		ret = -EIO;
		goto out;
	}

	if (drm_dp_dpcd_writeb(&intel_dp->aux, DP_TEST_SINK,
			       buf & ~DP_TEST_SINK_START) < 0) {
		DRM_DEBUG_KMS("Sink CRC couldn't be stopped properly\n");
		ret = -EIO;
		goto out;
	}

	do {
		intel_wait_for_vblank(dev, intel_crtc->pipe);

		if (drm_dp_dpcd_readb(&intel_dp->aux,
				      DP_TEST_SINK_MISC, &buf) < 0) {
			ret = -EIO;
			goto out;
		}
		count = buf & DP_TEST_COUNT_MASK;
	} while (--attempts && count);

	if (attempts == 0) {
		DRM_DEBUG_KMS("TIMEOUT: Sink CRC counter is not zeroed after calculation is stopped\n");
		ret = -ETIMEDOUT;
	}

 out:
	hsw_enable_ips(intel_crtc);
	return ret;
}

static int intel_dp_sink_crc_start(struct intel_dp *intel_dp)
{
	struct intel_digital_port *dig_port = dp_to_dig_port(intel_dp);
	struct drm_device *dev = dig_port->base.base.dev;
	struct intel_crtc *intel_crtc = to_intel_crtc(dig_port->base.base.crtc);
	u8 buf;
	int ret;

	if (drm_dp_dpcd_readb(&intel_dp->aux, DP_TEST_SINK_MISC, &buf) < 0)
		return -EIO;

	if (!(buf & DP_TEST_CRC_SUPPORTED))
		return -ENOTTY;

	if (drm_dp_dpcd_readb(&intel_dp->aux, DP_TEST_SINK, &buf) < 0)
		return -EIO;

	if (buf & DP_TEST_SINK_START) {
		ret = intel_dp_sink_crc_stop(intel_dp);
		if (ret)
			return ret;
	}

	hsw_disable_ips(intel_crtc);

	if (drm_dp_dpcd_writeb(&intel_dp->aux, DP_TEST_SINK,
			       buf | DP_TEST_SINK_START) < 0) {
		hsw_enable_ips(intel_crtc);
		return -EIO;
	}

	intel_wait_for_vblank(dev, intel_crtc->pipe);
	return 0;
}

int intel_dp_sink_crc(struct intel_dp *intel_dp, u8 *crc)
{
	struct intel_digital_port *dig_port = dp_to_dig_port(intel_dp);
	struct drm_device *dev = dig_port->base.base.dev;
	struct intel_crtc *intel_crtc = to_intel_crtc(dig_port->base.base.crtc);
	u8 buf;
	int count, ret;
	int attempts = 6;

	ret = intel_dp_sink_crc_start(intel_dp);
	if (ret)
		return ret;

	do {
		intel_wait_for_vblank(dev, intel_crtc->pipe);

		if (drm_dp_dpcd_readb(&intel_dp->aux,
				      DP_TEST_SINK_MISC, &buf) < 0) {
			ret = -EIO;
			goto stop;
		}
		count = buf & DP_TEST_COUNT_MASK;

	} while (--attempts && count == 0);

	if (attempts == 0) {
		DRM_ERROR("Panel is unable to calculate any CRC after 6 vblanks\n");
		ret = -ETIMEDOUT;
		goto stop;
	}

	if (drm_dp_dpcd_read(&intel_dp->aux, DP_TEST_CRC_R_CR, crc, 6) < 0) {
		ret = -EIO;
		goto stop;
	}

stop:
	intel_dp_sink_crc_stop(intel_dp);
	return ret;
}

static bool
intel_dp_get_sink_irq(struct intel_dp *intel_dp, u8 *sink_irq_vector)
{
	return drm_dp_dpcd_read(&intel_dp->aux,
				       DP_DEVICE_SERVICE_IRQ_VECTOR,
				       sink_irq_vector, 1) == 1;
}

static bool
intel_dp_get_sink_irq_esi(struct intel_dp *intel_dp, u8 *sink_irq_vector)
{
	int ret;

	ret = drm_dp_dpcd_read(&intel_dp->aux,
					     DP_SINK_COUNT_ESI,
					     sink_irq_vector, 14);
	if (ret != 14)
		return false;

	return true;
}

static uint8_t intel_dp_autotest_link_training(struct intel_dp *intel_dp)
{
	uint8_t test_result = DP_TEST_ACK;
	return test_result;
}

static uint8_t intel_dp_autotest_video_pattern(struct intel_dp *intel_dp)
{
	uint8_t test_result = DP_TEST_NAK;
	return test_result;
}

static uint8_t intel_dp_autotest_edid(struct intel_dp *intel_dp)
{
	uint8_t test_result = DP_TEST_NAK;
	struct intel_connector *intel_connector = intel_dp->attached_connector;
	struct drm_connector *connector = &intel_connector->base;

	if (intel_connector->detect_edid == NULL ||
	    connector->edid_corrupt ||
	    intel_dp->aux.i2c_defer_count > 6) {
		/* Check EDID read for NACKs, DEFERs and corruption
		 * (DP CTS 1.2 Core r1.1)
		 *    4.2.2.4 : Failed EDID read, I2C_NAK
		 *    4.2.2.5 : Failed EDID read, I2C_DEFER
		 *    4.2.2.6 : EDID corruption detected
		 * Use failsafe mode for all cases
		 */
		if (intel_dp->aux.i2c_nack_count > 0 ||
			intel_dp->aux.i2c_defer_count > 0)
			DRM_DEBUG_KMS("EDID read had %d NACKs, %d DEFERs\n",
				      intel_dp->aux.i2c_nack_count,
				      intel_dp->aux.i2c_defer_count);
		intel_dp->compliance_test_data = INTEL_DP_RESOLUTION_FAILSAFE;
	} else {
		struct edid *block = intel_connector->detect_edid;

		/* We have to write the checksum
		 * of the last block read
		 */
		block += intel_connector->detect_edid->extensions;

		if (!drm_dp_dpcd_write(&intel_dp->aux,
					DP_TEST_EDID_CHECKSUM,
					&block->checksum,
					1))
			DRM_DEBUG_KMS("Failed to write EDID checksum\n");

		test_result = DP_TEST_ACK | DP_TEST_EDID_CHECKSUM_WRITE;
		intel_dp->compliance_test_data = INTEL_DP_RESOLUTION_STANDARD;
	}

	/* Set test active flag here so userspace doesn't interrupt things */
	intel_dp->compliance_test_active = 1;

	return test_result;
}

static uint8_t intel_dp_autotest_phy_pattern(struct intel_dp *intel_dp)
{
	uint8_t test_result = DP_TEST_NAK;
	return test_result;
}

static void intel_dp_handle_test_request(struct intel_dp *intel_dp)
{
	uint8_t response = DP_TEST_NAK;
	uint8_t rxdata = 0;
	int status = 0;

	status = drm_dp_dpcd_read(&intel_dp->aux, DP_TEST_REQUEST, &rxdata, 1);
	if (status <= 0) {
		DRM_DEBUG_KMS("Could not read test request from sink\n");
		goto update_status;
	}

	switch (rxdata) {
	case DP_TEST_LINK_TRAINING:
		DRM_DEBUG_KMS("LINK_TRAINING test requested\n");
		intel_dp->compliance_test_type = DP_TEST_LINK_TRAINING;
		response = intel_dp_autotest_link_training(intel_dp);
		break;
	case DP_TEST_LINK_VIDEO_PATTERN:
		DRM_DEBUG_KMS("TEST_PATTERN test requested\n");
		intel_dp->compliance_test_type = DP_TEST_LINK_VIDEO_PATTERN;
		response = intel_dp_autotest_video_pattern(intel_dp);
		break;
	case DP_TEST_LINK_EDID_READ:
		DRM_DEBUG_KMS("EDID test requested\n");
		intel_dp->compliance_test_type = DP_TEST_LINK_EDID_READ;
		response = intel_dp_autotest_edid(intel_dp);
		break;
	case DP_TEST_LINK_PHY_TEST_PATTERN:
		DRM_DEBUG_KMS("PHY_PATTERN test requested\n");
		intel_dp->compliance_test_type = DP_TEST_LINK_PHY_TEST_PATTERN;
		response = intel_dp_autotest_phy_pattern(intel_dp);
		break;
	default:
		DRM_DEBUG_KMS("Invalid test request '%02x'\n", rxdata);
		break;
	}

update_status:
	status = drm_dp_dpcd_write(&intel_dp->aux,
				   DP_TEST_RESPONSE,
				   &response, 1);
	if (status <= 0)
		DRM_DEBUG_KMS("Could not write test response to sink\n");
}

static int
intel_dp_check_mst_status(struct intel_dp *intel_dp)
{
	bool bret;

	if (intel_dp->is_mst) {
		u8 esi[16] = { 0 };
		int ret = 0;
		int retry;
		bool handled;
		bret = intel_dp_get_sink_irq_esi(intel_dp, esi);
go_again:
		if (bret == true) {

			/* check link status - esi[10] = 0x200c */
			if (intel_dp->active_mst_links &&
			    !drm_dp_channel_eq_ok(&esi[10], intel_dp->lane_count)) {
				DRM_DEBUG_KMS("channel EQ not ok, retraining\n");
				intel_dp_start_link_train(intel_dp);
				intel_dp_stop_link_train(intel_dp);
			}

			DRM_DEBUG_KMS("got esi %3ph\n", esi);
			ret = drm_dp_mst_hpd_irq(&intel_dp->mst_mgr, esi, &handled);

			if (handled) {
				for (retry = 0; retry < 3; retry++) {
					int wret;
					wret = drm_dp_dpcd_write(&intel_dp->aux,
								 DP_SINK_COUNT_ESI+1,
								 &esi[1], 3);
					if (wret == 3) {
						break;
					}
				}

				bret = intel_dp_get_sink_irq_esi(intel_dp, esi);
				if (bret == true) {
					DRM_DEBUG_KMS("got esi2 %3ph\n", esi);
					goto go_again;
				}
			} else
				ret = 0;

			return ret;
		} else {
			struct intel_digital_port *intel_dig_port = dp_to_dig_port(intel_dp);
			DRM_DEBUG_KMS("failed to get ESI - device may have failed\n");
			intel_dp->is_mst = false;
			drm_dp_mst_topology_mgr_set_mst(&intel_dp->mst_mgr, intel_dp->is_mst);
			/* send a hotplug event */
			drm_kms_helper_hotplug_event(intel_dig_port->base.base.dev);
		}
	}
	return -EINVAL;
}

static void
intel_dp_check_link_status(struct intel_dp *intel_dp)
{
	struct intel_encoder *intel_encoder = &dp_to_dig_port(intel_dp)->base;
	struct drm_device *dev = intel_dp_to_dev(intel_dp);
	u8 link_status[DP_LINK_STATUS_SIZE];

	WARN_ON(!drm_modeset_is_locked(&dev->mode_config.connection_mutex));

	if (!intel_dp_get_link_status(intel_dp, link_status)) {
		DRM_ERROR("Failed to get link status\n");
		return;
	}

	if (!intel_encoder->base.crtc)
		return;

	if (!to_intel_crtc(intel_encoder->base.crtc)->active)
		return;

	/* FIXME: we need to synchronize this sort of stuff with hardware
	 * readout. Currently fast link training doesn't work on boot-up. */
	if (!intel_dp->lane_count)
		return;

	/* if link training is requested we should perform it always */
	if ((intel_dp->compliance_test_type == DP_TEST_LINK_TRAINING) ||
	    (!drm_dp_channel_eq_ok(link_status, intel_dp->lane_count))) {
		DRM_DEBUG_KMS("%s: channel EQ not ok, retraining\n",
			      intel_encoder->base.name);
		intel_dp_start_link_train(intel_dp);
		intel_dp_stop_link_train(intel_dp);
	}
}

/*
 * According to DP spec
 * 5.1.2:
 *  1. Read DPCD
 *  2. Configure link according to Receiver Capabilities
 *  3. Use Link Training from 2.5.3.3 and 3.5.1.3
 *  4. Check link status on receipt of hot-plug interrupt
 *
 * intel_dp_short_pulse -  handles short pulse interrupts
 * when full detection is not required.
 * Returns %true if short pulse is handled and full detection
 * is NOT required and %false otherwise.
 */
static bool
intel_dp_short_pulse(struct intel_dp *intel_dp)
{
	struct drm_device *dev = intel_dp_to_dev(intel_dp);
	u8 sink_irq_vector = 0;
	u8 old_sink_count = intel_dp->sink_count;
	bool ret;

	/*
	 * Clearing compliance test variables to allow capturing
	 * of values for next automated test request.
	 */
	intel_dp->compliance_test_active = 0;
	intel_dp->compliance_test_type = 0;
	intel_dp->compliance_test_data = 0;

	/*
	 * Now read the DPCD to see if it's actually running
	 * If the current value of sink count doesn't match with
	 * the value that was stored earlier or dpcd read failed
	 * we need to do full detection
	 */
	ret = intel_dp_get_dpcd(intel_dp);

	if ((old_sink_count != intel_dp->sink_count) || !ret) {
		/* No need to proceed if we are going to do full detect */
		return false;
	}

	/* Try to read the source of the interrupt */
	if (intel_dp->dpcd[DP_DPCD_REV] >= 0x11 &&
	    intel_dp_get_sink_irq(intel_dp, &sink_irq_vector) &&
	    sink_irq_vector != 0) {
		/* Clear interrupt source */
		drm_dp_dpcd_writeb(&intel_dp->aux,
				   DP_DEVICE_SERVICE_IRQ_VECTOR,
				   sink_irq_vector);

		if (sink_irq_vector & DP_AUTOMATED_TEST_REQUEST)
			DRM_DEBUG_DRIVER("Test request in short pulse not handled\n");
		if (sink_irq_vector & (DP_CP_IRQ | DP_SINK_SPECIFIC_IRQ))
			DRM_DEBUG_DRIVER("CP or sink specific irq unhandled\n");
	}

	drm_modeset_lock(&dev->mode_config.connection_mutex, NULL);
	intel_dp_check_link_status(intel_dp);
	drm_modeset_unlock(&dev->mode_config.connection_mutex);

	return true;
}

/* XXX this is probably wrong for multiple downstream ports */
static enum drm_connector_status
intel_dp_detect_dpcd(struct intel_dp *intel_dp)
{
	uint8_t *dpcd = intel_dp->dpcd;
	uint8_t type;

	if (!intel_dp_get_dpcd(intel_dp))
		return connector_status_disconnected;

	if (is_edp(intel_dp))
		return connector_status_connected;

	/* if there's no downstream port, we're done */
	if (!(dpcd[DP_DOWNSTREAMPORT_PRESENT] & DP_DWN_STRM_PORT_PRESENT))
		return connector_status_connected;

	/* If we're HPD-aware, SINK_COUNT changes dynamically */
	if (intel_dp->dpcd[DP_DPCD_REV] >= 0x11 &&
	    intel_dp->downstream_ports[0] & DP_DS_PORT_HPD) {

		return intel_dp->sink_count ?
		connector_status_connected : connector_status_disconnected;
	}

	if (intel_dp_can_mst(intel_dp))
		return connector_status_connected;

	/* If no HPD, poke DDC gently */
	if (drm_probe_ddc(&intel_dp->aux.ddc))
		return connector_status_connected;

	/* Well we tried, say unknown for unreliable port types */
	if (intel_dp->dpcd[DP_DPCD_REV] >= 0x11) {
		type = intel_dp->downstream_ports[0] & DP_DS_PORT_TYPE_MASK;
		if (type == DP_DS_PORT_TYPE_VGA ||
		    type == DP_DS_PORT_TYPE_NON_EDID)
			return connector_status_unknown;
	} else {
		type = intel_dp->dpcd[DP_DOWNSTREAMPORT_PRESENT] &
			DP_DWN_STRM_PORT_TYPE_MASK;
		if (type == DP_DWN_STRM_PORT_TYPE_ANALOG ||
		    type == DP_DWN_STRM_PORT_TYPE_OTHER)
			return connector_status_unknown;
	}

	/* Anything else is out of spec, warn and ignore */
	DRM_DEBUG_KMS("Broken DP branch device, ignoring\n");
	return connector_status_disconnected;
}

static enum drm_connector_status
edp_detect(struct intel_dp *intel_dp)
{
	struct drm_device *dev = intel_dp_to_dev(intel_dp);
	enum drm_connector_status status;

	status = intel_panel_detect(dev);
	if (status == connector_status_unknown)
		status = connector_status_connected;

	return status;
}

static bool ibx_digital_port_connected(struct drm_i915_private *dev_priv,
				       struct intel_digital_port *port)
{
	u32 bit;

	switch (port->port) {
	case PORT_A:
		return true;
	case PORT_B:
		bit = SDE_PORTB_HOTPLUG;
		break;
	case PORT_C:
		bit = SDE_PORTC_HOTPLUG;
		break;
	case PORT_D:
		bit = SDE_PORTD_HOTPLUG;
		break;
	default:
		MISSING_CASE(port->port);
		return false;
	}

	return I915_READ(SDEISR) & bit;
}

static bool cpt_digital_port_connected(struct drm_i915_private *dev_priv,
				       struct intel_digital_port *port)
{
	u32 bit;

	switch (port->port) {
	case PORT_A:
		return true;
	case PORT_B:
		bit = SDE_PORTB_HOTPLUG_CPT;
		break;
	case PORT_C:
		bit = SDE_PORTC_HOTPLUG_CPT;
		break;
	case PORT_D:
		bit = SDE_PORTD_HOTPLUG_CPT;
		break;
	case PORT_E:
		bit = SDE_PORTE_HOTPLUG_SPT;
		break;
	default:
		MISSING_CASE(port->port);
		return false;
	}

	return I915_READ(SDEISR) & bit;
}

static bool g4x_digital_port_connected(struct drm_i915_private *dev_priv,
				       struct intel_digital_port *port)
{
	u32 bit;

	switch (port->port) {
	case PORT_B:
		bit = PORTB_HOTPLUG_LIVE_STATUS_G4X;
		break;
	case PORT_C:
		bit = PORTC_HOTPLUG_LIVE_STATUS_G4X;
		break;
	case PORT_D:
		bit = PORTD_HOTPLUG_LIVE_STATUS_G4X;
		break;
	default:
		MISSING_CASE(port->port);
		return false;
	}

	return I915_READ(PORT_HOTPLUG_STAT) & bit;
}

static bool gm45_digital_port_connected(struct drm_i915_private *dev_priv,
					struct intel_digital_port *port)
{
	u32 bit;

	switch (port->port) {
	case PORT_B:
		bit = PORTB_HOTPLUG_LIVE_STATUS_GM45;
		break;
	case PORT_C:
		bit = PORTC_HOTPLUG_LIVE_STATUS_GM45;
		break;
	case PORT_D:
		bit = PORTD_HOTPLUG_LIVE_STATUS_GM45;
		break;
	default:
		MISSING_CASE(port->port);
		return false;
	}

	return I915_READ(PORT_HOTPLUG_STAT) & bit;
}

static bool bxt_digital_port_connected(struct drm_i915_private *dev_priv,
				       struct intel_digital_port *intel_dig_port)
{
	struct intel_encoder *intel_encoder = &intel_dig_port->base;
	enum port port;
	u32 bit;

	intel_hpd_pin_to_port(intel_encoder->hpd_pin, &port);
	switch (port) {
	case PORT_A:
		bit = BXT_DE_PORT_HP_DDIA;
		break;
	case PORT_B:
		bit = BXT_DE_PORT_HP_DDIB;
		break;
	case PORT_C:
		bit = BXT_DE_PORT_HP_DDIC;
		break;
	default:
		MISSING_CASE(port);
		return false;
	}

	return I915_READ(GEN8_DE_PORT_ISR) & bit;
}

/*
 * intel_digital_port_connected - is the specified port connected?
 * @dev_priv: i915 private structure
 * @port: the port to test
 *
 * Return %true if @port is connected, %false otherwise.
 */
static bool intel_digital_port_connected(struct drm_i915_private *dev_priv,
					 struct intel_digital_port *port)
{
	if (HAS_PCH_IBX(dev_priv))
		return ibx_digital_port_connected(dev_priv, port);
	else if (HAS_PCH_SPLIT(dev_priv))
		return cpt_digital_port_connected(dev_priv, port);
	else if (IS_BROXTON(dev_priv))
		return bxt_digital_port_connected(dev_priv, port);
	else if (IS_GM45(dev_priv))
		return gm45_digital_port_connected(dev_priv, port);
	else
		return g4x_digital_port_connected(dev_priv, port);
}

static struct edid *
intel_dp_get_edid(struct intel_dp *intel_dp)
{
	struct intel_connector *intel_connector = intel_dp->attached_connector;

	/* use cached edid if we have one */
	if (intel_connector->edid) {
		/* invalid edid */
		if (IS_ERR(intel_connector->edid))
			return NULL;

		return drm_edid_duplicate(intel_connector->edid);
	} else
		return drm_get_edid(&intel_connector->base,
				    &intel_dp->aux.ddc);
}

static void
intel_dp_set_edid(struct intel_dp *intel_dp)
{
	struct intel_connector *intel_connector = intel_dp->attached_connector;
	struct edid *edid;

	intel_dp_unset_edid(intel_dp);
	edid = intel_dp_get_edid(intel_dp);
	intel_connector->detect_edid = edid;

	if (intel_dp->force_audio != HDMI_AUDIO_AUTO)
		intel_dp->has_audio = intel_dp->force_audio == HDMI_AUDIO_ON;
	else
		intel_dp->has_audio = drm_detect_monitor_audio(edid);
}

static void
intel_dp_unset_edid(struct intel_dp *intel_dp)
{
	struct intel_connector *intel_connector = intel_dp->attached_connector;

	kfree(intel_connector->detect_edid);
	intel_connector->detect_edid = NULL;

	intel_dp->has_audio = false;
}

static enum drm_connector_status
intel_dp_long_pulse(struct intel_connector *intel_connector)
{
	struct drm_connector *connector = &intel_connector->base;
	struct intel_dp *intel_dp = intel_attached_dp(connector);
	struct intel_digital_port *intel_dig_port = dp_to_dig_port(intel_dp);
	struct intel_encoder *intel_encoder = &intel_dig_port->base;
	struct drm_device *dev = connector->dev;
	enum drm_connector_status status;
	enum intel_display_power_domain power_domain;
	u8 sink_irq_vector = 0;

	power_domain = intel_display_port_aux_power_domain(intel_encoder);
	intel_display_power_get(to_i915(dev), power_domain);

	/* Can't disconnect eDP, but you can close the lid... */
	if (is_edp(intel_dp))
		status = edp_detect(intel_dp);
	else if (intel_digital_port_connected(to_i915(dev),
					      dp_to_dig_port(intel_dp)))
		status = intel_dp_detect_dpcd(intel_dp);
	else
		status = connector_status_disconnected;

	if (status == connector_status_disconnected) {
		intel_dp->compliance_test_active = 0;
		intel_dp->compliance_test_type = 0;
		intel_dp->compliance_test_data = 0;

		if (intel_dp->is_mst) {
			DRM_DEBUG_KMS("MST device may have disappeared %d vs %d\n",
				      intel_dp->is_mst,
				      intel_dp->mst_mgr.mst_state);
			intel_dp->is_mst = false;
			drm_dp_mst_topology_mgr_set_mst(&intel_dp->mst_mgr,
							intel_dp->is_mst);
		}

		goto out;
	}

	if (intel_encoder->type != INTEL_OUTPUT_EDP)
		intel_encoder->type = INTEL_OUTPUT_DP;

	DRM_DEBUG_KMS("Display Port TPS3 support: source %s, sink %s\n",
		      yesno(intel_dp_source_supports_hbr2(intel_dp)),
		      yesno(drm_dp_tps3_supported(intel_dp->dpcd)));

	intel_dp_print_rates(intel_dp);

	intel_dp_probe_oui(intel_dp);

	intel_dp_print_hw_revision(intel_dp);
	intel_dp_print_sw_revision(intel_dp);

	intel_dp_configure_mst(intel_dp);

	if (intel_dp->is_mst) {
		/*
		 * If we are in MST mode then this connector
		 * won't appear connected or have anything
		 * with EDID on it
		 */
		status = connector_status_disconnected;
		goto out;
	} else if (connector->status == connector_status_connected) {
		/*
		 * If display was connected already and is still connected
		 * check links status, there has been known issues of
		 * link loss triggerring long pulse!!!!
		 */
		drm_modeset_lock(&dev->mode_config.connection_mutex, NULL);
		intel_dp_check_link_status(intel_dp);
		drm_modeset_unlock(&dev->mode_config.connection_mutex);
		goto out;
	}

	/*
	 * Clearing NACK and defer counts to get their exact values
	 * while reading EDID which are required by Compliance tests
	 * 4.2.2.4 and 4.2.2.5
	 */
	intel_dp->aux.i2c_nack_count = 0;
	intel_dp->aux.i2c_defer_count = 0;

	intel_dp_set_edid(intel_dp);
	if (is_edp(intel_dp) || intel_connector->detect_edid)
		status = connector_status_connected;
	intel_dp->detect_done = true;

	/* Try to read the source of the interrupt */
	if (intel_dp->dpcd[DP_DPCD_REV] >= 0x11 &&
	    intel_dp_get_sink_irq(intel_dp, &sink_irq_vector) &&
	    sink_irq_vector != 0) {
		/* Clear interrupt source */
		drm_dp_dpcd_writeb(&intel_dp->aux,
				   DP_DEVICE_SERVICE_IRQ_VECTOR,
				   sink_irq_vector);

		if (sink_irq_vector & DP_AUTOMATED_TEST_REQUEST)
			intel_dp_handle_test_request(intel_dp);
		if (sink_irq_vector & (DP_CP_IRQ | DP_SINK_SPECIFIC_IRQ))
			DRM_DEBUG_DRIVER("CP or sink specific irq unhandled\n");
	}

out:
	if (status != connector_status_connected && !intel_dp->is_mst)
		intel_dp_unset_edid(intel_dp);

	intel_display_power_put(to_i915(dev), power_domain);
	return status;
}

static enum drm_connector_status
intel_dp_detect(struct drm_connector *connector, bool force)
{
	struct intel_dp *intel_dp = intel_attached_dp(connector);
	enum drm_connector_status status = connector->status;

	DRM_DEBUG_KMS("[CONNECTOR:%d:%s]\n",
		      connector->base.id, connector->name);

	/* If full detect is not performed yet, do a full detect */
	if (!intel_dp->detect_done)
		status = intel_dp_long_pulse(intel_dp->attached_connector);

	intel_dp->detect_done = false;

	return status;
}

static void
intel_dp_force(struct drm_connector *connector)
{
	struct intel_dp *intel_dp = intel_attached_dp(connector);
	struct intel_encoder *intel_encoder = &dp_to_dig_port(intel_dp)->base;
	struct drm_i915_private *dev_priv = to_i915(intel_encoder->base.dev);
	enum intel_display_power_domain power_domain;

	DRM_DEBUG_KMS("[CONNECTOR:%d:%s]\n",
		      connector->base.id, connector->name);
	intel_dp_unset_edid(intel_dp);

	if (connector->status != connector_status_connected)
		return;

	power_domain = intel_display_port_aux_power_domain(intel_encoder);
	intel_display_power_get(dev_priv, power_domain);

	intel_dp_set_edid(intel_dp);

	intel_display_power_put(dev_priv, power_domain);

	if (intel_encoder->type != INTEL_OUTPUT_EDP)
		intel_encoder->type = INTEL_OUTPUT_DP;
}

static int intel_dp_get_modes(struct drm_connector *connector)
{
	struct intel_connector *intel_connector = to_intel_connector(connector);
	struct edid *edid;

	edid = intel_connector->detect_edid;
	if (edid) {
		int ret = intel_connector_update_modes(connector, edid);
		if (ret)
			return ret;
	}

	/* if eDP has no EDID, fall back to fixed mode */
	if (is_edp(intel_attached_dp(connector)) &&
	    intel_connector->panel.fixed_mode) {
		struct drm_display_mode *mode;

		mode = drm_mode_duplicate(connector->dev,
					  intel_connector->panel.fixed_mode);
		if (mode) {
			drm_mode_probed_add(connector, mode);
			return 1;
		}
	}

	return 0;
}

static bool
intel_dp_detect_audio(struct drm_connector *connector)
{
	bool has_audio = false;
	struct edid *edid;

	edid = to_intel_connector(connector)->detect_edid;
	if (edid)
		has_audio = drm_detect_monitor_audio(edid);

	return has_audio;
}

static int
intel_dp_set_property(struct drm_connector *connector,
		      struct drm_property *property,
		      uint64_t val)
{
	struct drm_i915_private *dev_priv = to_i915(connector->dev);
	struct intel_connector *intel_connector = to_intel_connector(connector);
	struct intel_encoder *intel_encoder = intel_attached_encoder(connector);
	struct intel_dp *intel_dp = enc_to_intel_dp(&intel_encoder->base);
	int ret;

	ret = drm_object_property_set_value(&connector->base, property, val);
	if (ret)
		return ret;

	if (property == dev_priv->force_audio_property) {
		int i = val;
		bool has_audio;

		if (i == intel_dp->force_audio)
			return 0;

		intel_dp->force_audio = i;

		if (i == HDMI_AUDIO_AUTO)
			has_audio = intel_dp_detect_audio(connector);
		else
			has_audio = (i == HDMI_AUDIO_ON);

		if (has_audio == intel_dp->has_audio)
			return 0;

		intel_dp->has_audio = has_audio;
		goto done;
	}

	if (property == dev_priv->broadcast_rgb_property) {
		bool old_auto = intel_dp->color_range_auto;
		bool old_range = intel_dp->limited_color_range;

		switch (val) {
		case INTEL_BROADCAST_RGB_AUTO:
			intel_dp->color_range_auto = true;
			break;
		case INTEL_BROADCAST_RGB_FULL:
			intel_dp->color_range_auto = false;
			intel_dp->limited_color_range = false;
			break;
		case INTEL_BROADCAST_RGB_LIMITED:
			intel_dp->color_range_auto = false;
			intel_dp->limited_color_range = true;
			break;
		default:
			return -EINVAL;
		}

		if (old_auto == intel_dp->color_range_auto &&
		    old_range == intel_dp->limited_color_range)
			return 0;

		goto done;
	}

	if (is_edp(intel_dp) &&
	    property == connector->dev->mode_config.scaling_mode_property) {
		if (val == DRM_MODE_SCALE_NONE) {
			DRM_DEBUG_KMS("no scaling not supported\n");
			return -EINVAL;
		}
		if (HAS_GMCH_DISPLAY(dev_priv) &&
		    val == DRM_MODE_SCALE_CENTER) {
			DRM_DEBUG_KMS("centering not supported\n");
			return -EINVAL;
		}

		if (intel_connector->panel.fitting_mode == val) {
			/* the eDP scaling property is not changed */
			return 0;
		}
		intel_connector->panel.fitting_mode = val;

		goto done;
	}

	return -EINVAL;

done:
	if (intel_encoder->base.crtc)
		intel_crtc_restore_mode(intel_encoder->base.crtc);

	return 0;
}

static int
intel_dp_connector_register(struct drm_connector *connector)
{
	struct intel_dp *intel_dp = intel_attached_dp(connector);
	int ret;

	ret = intel_connector_register(connector);
	if (ret)
		return ret;

	i915_debugfs_connector_add(connector);

	DRM_DEBUG_KMS("registering %s bus for %s\n",
		      intel_dp->aux.name, connector->kdev->kobj.name);

	intel_dp->aux.dev = connector->kdev;
	return drm_dp_aux_register(&intel_dp->aux);
}

static void
intel_dp_connector_unregister(struct drm_connector *connector)
{
	drm_dp_aux_unregister(&intel_attached_dp(connector)->aux);
	intel_connector_unregister(connector);
}

static void
intel_dp_connector_destroy(struct drm_connector *connector)
{
	struct intel_connector *intel_connector = to_intel_connector(connector);

	kfree(intel_connector->detect_edid);

	if (!IS_ERR_OR_NULL(intel_connector->edid))
		kfree(intel_connector->edid);

	/* Can't call is_edp() since the encoder may have been destroyed
	 * already. */
	if (connector->connector_type == DRM_MODE_CONNECTOR_eDP)
		intel_panel_fini(&intel_connector->panel);

	drm_connector_cleanup(connector);
	kfree(connector);
}

void intel_dp_encoder_destroy(struct drm_encoder *encoder)
{
	struct intel_digital_port *intel_dig_port = enc_to_dig_port(encoder);
	struct intel_dp *intel_dp = &intel_dig_port->dp;

	intel_dp_mst_encoder_cleanup(intel_dig_port);
	if (is_edp(intel_dp)) {
		cancel_delayed_work_sync(&intel_dp->panel_vdd_work);
		/*
		 * vdd might still be enabled do to the delayed vdd off.
		 * Make sure vdd is actually turned off here.
		 */
		pps_lock(intel_dp);
		edp_panel_vdd_off_sync(intel_dp);
		pps_unlock(intel_dp);

		if (intel_dp->edp_notifier.notifier_call) {
			unregister_reboot_notifier(&intel_dp->edp_notifier);
			intel_dp->edp_notifier.notifier_call = NULL;
		}
	}

	intel_dp_aux_fini(intel_dp);

	drm_encoder_cleanup(encoder);
	kfree(intel_dig_port);
}

void intel_dp_encoder_suspend(struct intel_encoder *intel_encoder)
{
	struct intel_dp *intel_dp = enc_to_intel_dp(&intel_encoder->base);

	if (!is_edp(intel_dp))
		return;

	/*
	 * vdd might still be enabled do to the delayed vdd off.
	 * Make sure vdd is actually turned off here.
	 */
	cancel_delayed_work_sync(&intel_dp->panel_vdd_work);
	pps_lock(intel_dp);
	edp_panel_vdd_off_sync(intel_dp);
	pps_unlock(intel_dp);
}

static void intel_edp_panel_vdd_sanitize(struct intel_dp *intel_dp)
{
	struct intel_digital_port *intel_dig_port = dp_to_dig_port(intel_dp);
	struct drm_device *dev = intel_dig_port->base.base.dev;
	struct drm_i915_private *dev_priv = to_i915(dev);
	enum intel_display_power_domain power_domain;

	lockdep_assert_held(&dev_priv->pps_mutex);

	if (!edp_have_panel_vdd(intel_dp))
		return;

	/*
	 * The VDD bit needs a power domain reference, so if the bit is
	 * already enabled when we boot or resume, grab this reference and
	 * schedule a vdd off, so we don't hold on to the reference
	 * indefinitely.
	 */
	DRM_DEBUG_KMS("VDD left on by BIOS, adjusting state tracking\n");
	power_domain = intel_display_port_aux_power_domain(&intel_dig_port->base);
	intel_display_power_get(dev_priv, power_domain);

	edp_panel_vdd_schedule_off(intel_dp);
}

void intel_dp_encoder_reset(struct drm_encoder *encoder)
{
	struct drm_i915_private *dev_priv = to_i915(encoder->dev);
	struct intel_dp *intel_dp = enc_to_intel_dp(encoder);

	if (!HAS_DDI(dev_priv))
		intel_dp->DP = I915_READ(intel_dp->output_reg);

	if (to_intel_encoder(encoder)->type != INTEL_OUTPUT_EDP)
		return;

	pps_lock(intel_dp);

	/* Reinit the power sequencer, in case BIOS did something with it. */
	intel_dp_pps_init(encoder->dev, intel_dp);
	intel_edp_panel_vdd_sanitize(intel_dp);

	pps_unlock(intel_dp);
}

static const struct drm_connector_funcs intel_dp_connector_funcs = {
	.dpms = drm_atomic_helper_connector_dpms,
	.detect = intel_dp_detect,
	.force = intel_dp_force,
	.fill_modes = drm_helper_probe_single_connector_modes,
	.set_property = intel_dp_set_property,
	.atomic_get_property = intel_connector_atomic_get_property,
	.late_register = intel_dp_connector_register,
	.early_unregister = intel_dp_connector_unregister,
	.destroy = intel_dp_connector_destroy,
	.atomic_destroy_state = drm_atomic_helper_connector_destroy_state,
	.atomic_duplicate_state = drm_atomic_helper_connector_duplicate_state,
};

static const struct drm_connector_helper_funcs intel_dp_connector_helper_funcs = {
	.get_modes = intel_dp_get_modes,
	.mode_valid = intel_dp_mode_valid,
};

static const struct drm_encoder_funcs intel_dp_enc_funcs = {
	.reset = intel_dp_encoder_reset,
	.destroy = intel_dp_encoder_destroy,
};

enum irqreturn
intel_dp_hpd_pulse(struct intel_digital_port *intel_dig_port, bool long_hpd)
{
	struct intel_dp *intel_dp = &intel_dig_port->dp;
	struct intel_encoder *intel_encoder = &intel_dig_port->base;
	struct drm_device *dev = intel_dig_port->base.base.dev;
	struct drm_i915_private *dev_priv = to_i915(dev);
	enum intel_display_power_domain power_domain;
	enum irqreturn ret = IRQ_NONE;

	if (intel_dig_port->base.type != INTEL_OUTPUT_EDP &&
	    intel_dig_port->base.type != INTEL_OUTPUT_HDMI)
		intel_dig_port->base.type = INTEL_OUTPUT_DP;

	if (long_hpd && intel_dig_port->base.type == INTEL_OUTPUT_EDP) {
		/*
		 * vdd off can generate a long pulse on eDP which
		 * would require vdd on to handle it, and thus we
		 * would end up in an endless cycle of
		 * "vdd off -> long hpd -> vdd on -> detect -> vdd off -> ..."
		 */
		DRM_DEBUG_KMS("ignoring long hpd on eDP port %c\n",
			      port_name(intel_dig_port->port));
		return IRQ_HANDLED;
	}

	DRM_DEBUG_KMS("got hpd irq on port %c - %s\n",
		      port_name(intel_dig_port->port),
		      long_hpd ? "long" : "short");

	if (long_hpd) {
		intel_dp->detect_done = false;
		return IRQ_NONE;
	}

<<<<<<< HEAD
		if (HAS_PCH_SPLIT(dev)) {
			if (!ibx_digital_port_connected(dev_priv, intel_dig_port))
				goto mst_fail;
		} else {
			if (g4x_digital_port_connected(dev, intel_dig_port) != 1)
				goto mst_fail;
		}

		if (!intel_dp_get_dpcd(intel_dp)) {
			goto mst_fail;
		}

		intel_dp_probe_oui(intel_dp);

		if (!intel_dp_probe_mst(intel_dp)) {
			drm_modeset_lock(&dev->mode_config.connection_mutex, NULL);
			intel_dp_check_link_status(intel_dp);
			drm_modeset_unlock(&dev->mode_config.connection_mutex);
			goto mst_fail;
		}
	} else {
		if (intel_dp->is_mst) {
			if (intel_dp_check_mst_status(intel_dp) == -EINVAL)
				goto mst_fail;
		}

		if (!intel_dp->is_mst) {
			drm_modeset_lock(&dev->mode_config.connection_mutex, NULL);
			intel_dp_check_link_status(intel_dp);
			drm_modeset_unlock(&dev->mode_config.connection_mutex);
=======
	power_domain = intel_display_port_aux_power_domain(intel_encoder);
	intel_display_power_get(dev_priv, power_domain);

	if (intel_dp->is_mst) {
		if (intel_dp_check_mst_status(intel_dp) == -EINVAL) {
			/*
			 * If we were in MST mode, and device is not
			 * there, get out of MST mode
			 */
			DRM_DEBUG_KMS("MST device may have disappeared %d vs %d\n",
				      intel_dp->is_mst, intel_dp->mst_mgr.mst_state);
			intel_dp->is_mst = false;
			drm_dp_mst_topology_mgr_set_mst(&intel_dp->mst_mgr,
							intel_dp->is_mst);
			intel_dp->detect_done = false;
			goto put_power;
		}
	}

	if (!intel_dp->is_mst) {
		if (!intel_dp_short_pulse(intel_dp)) {
			intel_dp->detect_done = false;
			goto put_power;
>>>>>>> f2ed3bfc
		}
	}

	ret = IRQ_HANDLED;

put_power:
	intel_display_power_put(dev_priv, power_domain);

	return ret;
}

/* check the VBT to see whether the eDP is on another port */
bool intel_dp_is_edp(struct drm_device *dev, enum port port)
{
	struct drm_i915_private *dev_priv = to_i915(dev);

	/*
	 * eDP not supported on g4x. so bail out early just
	 * for a bit extra safety in case the VBT is bonkers.
	 */
	if (INTEL_INFO(dev)->gen < 5)
		return false;

	if (port == PORT_A)
		return true;

	return intel_bios_is_port_edp(dev_priv, port);
}

void
intel_dp_add_properties(struct intel_dp *intel_dp, struct drm_connector *connector)
{
	struct intel_connector *intel_connector = to_intel_connector(connector);

	intel_attach_force_audio_property(connector);
	intel_attach_broadcast_rgb_property(connector);
	intel_dp->color_range_auto = true;

	if (is_edp(intel_dp)) {
		drm_mode_create_scaling_mode_property(connector->dev);
		drm_object_attach_property(
			&connector->base,
			connector->dev->mode_config.scaling_mode_property,
			DRM_MODE_SCALE_ASPECT);
		intel_connector->panel.fitting_mode = DRM_MODE_SCALE_ASPECT;
	}
}

static void intel_dp_init_panel_power_timestamps(struct intel_dp *intel_dp)
{
	intel_dp->panel_power_off_time = ktime_get_boottime();
	intel_dp->last_power_on = jiffies;
	intel_dp->last_backlight_off = jiffies;
}

static void
intel_pps_readout_hw_state(struct drm_i915_private *dev_priv,
			   struct intel_dp *intel_dp, struct edp_power_seq *seq)
{
	u32 pp_on, pp_off, pp_div = 0, pp_ctl = 0;
	struct pps_registers regs;

	intel_pps_get_registers(dev_priv, intel_dp, &regs);

	/* Workaround: Need to write PP_CONTROL with the unlock key as
	 * the very first thing. */
	pp_ctl = ironlake_get_pp_control(intel_dp);

	pp_on = I915_READ(regs.pp_on);
	pp_off = I915_READ(regs.pp_off);
	if (!IS_BROXTON(dev_priv)) {
		I915_WRITE(regs.pp_ctrl, pp_ctl);
		pp_div = I915_READ(regs.pp_div);
	}

	/* Pull timing values out of registers */
	seq->t1_t3 = (pp_on & PANEL_POWER_UP_DELAY_MASK) >>
		     PANEL_POWER_UP_DELAY_SHIFT;

	seq->t8 = (pp_on & PANEL_LIGHT_ON_DELAY_MASK) >>
		  PANEL_LIGHT_ON_DELAY_SHIFT;

	seq->t9 = (pp_off & PANEL_LIGHT_OFF_DELAY_MASK) >>
		  PANEL_LIGHT_OFF_DELAY_SHIFT;

	seq->t10 = (pp_off & PANEL_POWER_DOWN_DELAY_MASK) >>
		   PANEL_POWER_DOWN_DELAY_SHIFT;

	if (IS_BROXTON(dev_priv)) {
		u16 tmp = (pp_ctl & BXT_POWER_CYCLE_DELAY_MASK) >>
			BXT_POWER_CYCLE_DELAY_SHIFT;
		if (tmp > 0)
			seq->t11_t12 = (tmp - 1) * 1000;
		else
			seq->t11_t12 = 0;
	} else {
		seq->t11_t12 = ((pp_div & PANEL_POWER_CYCLE_DELAY_MASK) >>
		       PANEL_POWER_CYCLE_DELAY_SHIFT) * 1000;
	}
}

static void
intel_pps_dump_state(const char *state_name, const struct edp_power_seq *seq)
{
	DRM_DEBUG_KMS("%s t1_t3 %d t8 %d t9 %d t10 %d t11_t12 %d\n",
		      state_name,
		      seq->t1_t3, seq->t8, seq->t9, seq->t10, seq->t11_t12);
}

static void
intel_pps_verify_state(struct drm_i915_private *dev_priv,
		       struct intel_dp *intel_dp)
{
	struct edp_power_seq hw;
	struct edp_power_seq *sw = &intel_dp->pps_delays;

	intel_pps_readout_hw_state(dev_priv, intel_dp, &hw);

	if (hw.t1_t3 != sw->t1_t3 || hw.t8 != sw->t8 || hw.t9 != sw->t9 ||
	    hw.t10 != sw->t10 || hw.t11_t12 != sw->t11_t12) {
		DRM_ERROR("PPS state mismatch\n");
		intel_pps_dump_state("sw", sw);
		intel_pps_dump_state("hw", &hw);
	}
}

static void
intel_dp_init_panel_power_sequencer(struct drm_device *dev,
				    struct intel_dp *intel_dp)
{
	struct drm_i915_private *dev_priv = to_i915(dev);
	struct edp_power_seq cur, vbt, spec,
		*final = &intel_dp->pps_delays;

	lockdep_assert_held(&dev_priv->pps_mutex);

	/* already initialized? */
	if (final->t11_t12 != 0)
		return;

	intel_pps_readout_hw_state(dev_priv, intel_dp, &cur);

	intel_pps_dump_state("cur", &cur);

	vbt = dev_priv->vbt.edp.pps;

	/* Upper limits from eDP 1.3 spec. Note that we use the clunky units of
	 * our hw here, which are all in 100usec. */
	spec.t1_t3 = 210 * 10;
	spec.t8 = 50 * 10; /* no limit for t8, use t7 instead */
	spec.t9 = 50 * 10; /* no limit for t9, make it symmetric with t8 */
	spec.t10 = 500 * 10;
	/* This one is special and actually in units of 100ms, but zero
	 * based in the hw (so we need to add 100 ms). But the sw vbt
	 * table multiplies it with 1000 to make it in units of 100usec,
	 * too. */
	spec.t11_t12 = (510 + 100) * 10;

	intel_pps_dump_state("vbt", &vbt);

	/* Use the max of the register settings and vbt. If both are
	 * unset, fall back to the spec limits. */
#define assign_final(field)	final->field = (max(cur.field, vbt.field) == 0 ? \
				       spec.field : \
				       max(cur.field, vbt.field))
	assign_final(t1_t3);
	assign_final(t8);
	assign_final(t9);
	assign_final(t10);
	assign_final(t11_t12);
#undef assign_final

#define get_delay(field)	(DIV_ROUND_UP(final->field, 10))
	intel_dp->panel_power_up_delay = get_delay(t1_t3);
	intel_dp->backlight_on_delay = get_delay(t8);
	intel_dp->backlight_off_delay = get_delay(t9);
	intel_dp->panel_power_down_delay = get_delay(t10);
	intel_dp->panel_power_cycle_delay = get_delay(t11_t12);
#undef get_delay

	DRM_DEBUG_KMS("panel power up delay %d, power down delay %d, power cycle delay %d\n",
		      intel_dp->panel_power_up_delay, intel_dp->panel_power_down_delay,
		      intel_dp->panel_power_cycle_delay);

	DRM_DEBUG_KMS("backlight on delay %d, off delay %d\n",
		      intel_dp->backlight_on_delay, intel_dp->backlight_off_delay);

	/*
	 * We override the HW backlight delays to 1 because we do manual waits
	 * on them. For T8, even BSpec recommends doing it. For T9, if we
	 * don't do this, we'll end up waiting for the backlight off delay
	 * twice: once when we do the manual sleep, and once when we disable
	 * the panel and wait for the PP_STATUS bit to become zero.
	 */
	final->t8 = 1;
	final->t9 = 1;
}

static void
intel_dp_init_panel_power_sequencer_registers(struct drm_device *dev,
					      struct intel_dp *intel_dp,
					      bool force_disable_vdd)
{
	struct drm_i915_private *dev_priv = to_i915(dev);
	u32 pp_on, pp_off, pp_div, port_sel = 0;
	int div = dev_priv->rawclk_freq / 1000;
	struct pps_registers regs;
	enum port port = dp_to_dig_port(intel_dp)->port;
	const struct edp_power_seq *seq = &intel_dp->pps_delays;

	lockdep_assert_held(&dev_priv->pps_mutex);

	intel_pps_get_registers(dev_priv, intel_dp, &regs);

	/*
	 * On some VLV machines the BIOS can leave the VDD
	 * enabled even on power seqeuencers which aren't
	 * hooked up to any port. This would mess up the
	 * power domain tracking the first time we pick
	 * one of these power sequencers for use since
	 * edp_panel_vdd_on() would notice that the VDD was
	 * already on and therefore wouldn't grab the power
	 * domain reference. Disable VDD first to avoid this.
	 * This also avoids spuriously turning the VDD on as
	 * soon as the new power seqeuencer gets initialized.
	 */
	if (force_disable_vdd) {
		u32 pp = ironlake_get_pp_control(intel_dp);

		WARN(pp & PANEL_POWER_ON, "Panel power already on\n");

		if (pp & EDP_FORCE_VDD)
			DRM_DEBUG_KMS("VDD already on, disabling first\n");

		pp &= ~EDP_FORCE_VDD;

		I915_WRITE(regs.pp_ctrl, pp);
	}

	pp_on = (seq->t1_t3 << PANEL_POWER_UP_DELAY_SHIFT) |
		(seq->t8 << PANEL_LIGHT_ON_DELAY_SHIFT);
	pp_off = (seq->t9 << PANEL_LIGHT_OFF_DELAY_SHIFT) |
		 (seq->t10 << PANEL_POWER_DOWN_DELAY_SHIFT);
	/* Compute the divisor for the pp clock, simply match the Bspec
	 * formula. */
	if (IS_BROXTON(dev)) {
		pp_div = I915_READ(regs.pp_ctrl);
		pp_div &= ~BXT_POWER_CYCLE_DELAY_MASK;
		pp_div |= (DIV_ROUND_UP((seq->t11_t12 + 1), 1000)
				<< BXT_POWER_CYCLE_DELAY_SHIFT);
	} else {
		pp_div = ((100 * div)/2 - 1) << PP_REFERENCE_DIVIDER_SHIFT;
		pp_div |= (DIV_ROUND_UP(seq->t11_t12, 1000)
				<< PANEL_POWER_CYCLE_DELAY_SHIFT);
	}

	/* Haswell doesn't have any port selection bits for the panel
	 * power sequencer any more. */
	if (IS_VALLEYVIEW(dev) || IS_CHERRYVIEW(dev)) {
		port_sel = PANEL_PORT_SELECT_VLV(port);
	} else if (HAS_PCH_IBX(dev) || HAS_PCH_CPT(dev)) {
		if (port == PORT_A)
			port_sel = PANEL_PORT_SELECT_DPA;
		else
			port_sel = PANEL_PORT_SELECT_DPD;
	}

	pp_on |= port_sel;

	I915_WRITE(regs.pp_on, pp_on);
	I915_WRITE(regs.pp_off, pp_off);
	if (IS_BROXTON(dev))
		I915_WRITE(regs.pp_ctrl, pp_div);
	else
		I915_WRITE(regs.pp_div, pp_div);

	DRM_DEBUG_KMS("panel power sequencer register settings: PP_ON %#x, PP_OFF %#x, PP_DIV %#x\n",
		      I915_READ(regs.pp_on),
		      I915_READ(regs.pp_off),
		      IS_BROXTON(dev) ?
		      (I915_READ(regs.pp_ctrl) & BXT_POWER_CYCLE_DELAY_MASK) :
		      I915_READ(regs.pp_div));
}

static void intel_dp_pps_init(struct drm_device *dev,
			      struct intel_dp *intel_dp)
{
	if (IS_VALLEYVIEW(dev) || IS_CHERRYVIEW(dev)) {
		vlv_initial_power_sequencer_setup(intel_dp);
	} else {
		intel_dp_init_panel_power_sequencer(dev, intel_dp);
		intel_dp_init_panel_power_sequencer_registers(dev, intel_dp, false);
	}
}

/**
 * intel_dp_set_drrs_state - program registers for RR switch to take effect
 * @dev_priv: i915 device
 * @crtc_state: a pointer to the active intel_crtc_state
 * @refresh_rate: RR to be programmed
 *
 * This function gets called when refresh rate (RR) has to be changed from
 * one frequency to another. Switches can be between high and low RR
 * supported by the panel or to any other RR based on media playback (in
 * this case, RR value needs to be passed from user space).
 *
 * The caller of this function needs to take a lock on dev_priv->drrs.
 */
static void intel_dp_set_drrs_state(struct drm_i915_private *dev_priv,
				    struct intel_crtc_state *crtc_state,
				    int refresh_rate)
{
	struct intel_encoder *encoder;
	struct intel_digital_port *dig_port = NULL;
	struct intel_dp *intel_dp = dev_priv->drrs.dp;
	struct intel_crtc *intel_crtc = to_intel_crtc(crtc_state->base.crtc);
	enum drrs_refresh_rate_type index = DRRS_HIGH_RR;

	if (refresh_rate <= 0) {
		DRM_DEBUG_KMS("Refresh rate should be positive non-zero.\n");
		return;
	}

	if (intel_dp == NULL) {
		DRM_DEBUG_KMS("DRRS not supported.\n");
		return;
	}

	/*
	 * FIXME: This needs proper synchronization with psr state for some
	 * platforms that cannot have PSR and DRRS enabled at the same time.
	 */

	dig_port = dp_to_dig_port(intel_dp);
	encoder = &dig_port->base;
	intel_crtc = to_intel_crtc(encoder->base.crtc);

	if (!intel_crtc) {
		DRM_DEBUG_KMS("DRRS: intel_crtc not initialized\n");
		return;
	}

	if (dev_priv->drrs.type < SEAMLESS_DRRS_SUPPORT) {
		DRM_DEBUG_KMS("Only Seamless DRRS supported.\n");
		return;
	}

	if (intel_dp->attached_connector->panel.downclock_mode->vrefresh ==
			refresh_rate)
		index = DRRS_LOW_RR;

	if (index == dev_priv->drrs.refresh_rate_type) {
		DRM_DEBUG_KMS(
			"DRRS requested for previously set RR...ignoring\n");
		return;
	}

	if (!crtc_state->base.active) {
		DRM_DEBUG_KMS("eDP encoder disabled. CRTC not Active\n");
		return;
	}

	if (INTEL_GEN(dev_priv) >= 8 && !IS_CHERRYVIEW(dev_priv)) {
		switch (index) {
		case DRRS_HIGH_RR:
			intel_dp_set_m_n(intel_crtc, M1_N1);
			break;
		case DRRS_LOW_RR:
			intel_dp_set_m_n(intel_crtc, M2_N2);
			break;
		case DRRS_MAX_RR:
		default:
			DRM_ERROR("Unsupported refreshrate type\n");
		}
	} else if (INTEL_GEN(dev_priv) > 6) {
		i915_reg_t reg = PIPECONF(crtc_state->cpu_transcoder);
		u32 val;

		val = I915_READ(reg);
		if (index > DRRS_HIGH_RR) {
			if (IS_VALLEYVIEW(dev_priv) || IS_CHERRYVIEW(dev_priv))
				val |= PIPECONF_EDP_RR_MODE_SWITCH_VLV;
			else
				val |= PIPECONF_EDP_RR_MODE_SWITCH;
		} else {
			if (IS_VALLEYVIEW(dev_priv) || IS_CHERRYVIEW(dev_priv))
				val &= ~PIPECONF_EDP_RR_MODE_SWITCH_VLV;
			else
				val &= ~PIPECONF_EDP_RR_MODE_SWITCH;
		}
		I915_WRITE(reg, val);
	}

	dev_priv->drrs.refresh_rate_type = index;

	DRM_DEBUG_KMS("eDP Refresh Rate set to : %dHz\n", refresh_rate);
}

/**
 * intel_edp_drrs_enable - init drrs struct if supported
 * @intel_dp: DP struct
 * @crtc_state: A pointer to the active crtc state.
 *
 * Initializes frontbuffer_bits and drrs.dp
 */
void intel_edp_drrs_enable(struct intel_dp *intel_dp,
			   struct intel_crtc_state *crtc_state)
{
	struct drm_device *dev = intel_dp_to_dev(intel_dp);
	struct drm_i915_private *dev_priv = to_i915(dev);

	if (!crtc_state->has_drrs) {
		DRM_DEBUG_KMS("Panel doesn't support DRRS\n");
		return;
	}

	mutex_lock(&dev_priv->drrs.mutex);
	if (WARN_ON(dev_priv->drrs.dp)) {
		DRM_ERROR("DRRS already enabled\n");
		goto unlock;
	}

	dev_priv->drrs.busy_frontbuffer_bits = 0;

	dev_priv->drrs.dp = intel_dp;

unlock:
	mutex_unlock(&dev_priv->drrs.mutex);
}

/**
 * intel_edp_drrs_disable - Disable DRRS
 * @intel_dp: DP struct
 * @old_crtc_state: Pointer to old crtc_state.
 *
 */
void intel_edp_drrs_disable(struct intel_dp *intel_dp,
			    struct intel_crtc_state *old_crtc_state)
{
	struct drm_device *dev = intel_dp_to_dev(intel_dp);
	struct drm_i915_private *dev_priv = to_i915(dev);

	if (!old_crtc_state->has_drrs)
		return;

	mutex_lock(&dev_priv->drrs.mutex);
	if (!dev_priv->drrs.dp) {
		mutex_unlock(&dev_priv->drrs.mutex);
		return;
	}

	if (dev_priv->drrs.refresh_rate_type == DRRS_LOW_RR)
		intel_dp_set_drrs_state(dev_priv, old_crtc_state,
			intel_dp->attached_connector->panel.fixed_mode->vrefresh);

	dev_priv->drrs.dp = NULL;
	mutex_unlock(&dev_priv->drrs.mutex);

	cancel_delayed_work_sync(&dev_priv->drrs.work);
}

static void intel_edp_drrs_downclock_work(struct work_struct *work)
{
	struct drm_i915_private *dev_priv =
		container_of(work, typeof(*dev_priv), drrs.work.work);
	struct intel_dp *intel_dp;

	mutex_lock(&dev_priv->drrs.mutex);

	intel_dp = dev_priv->drrs.dp;

	if (!intel_dp)
		goto unlock;

	/*
	 * The delayed work can race with an invalidate hence we need to
	 * recheck.
	 */

	if (dev_priv->drrs.busy_frontbuffer_bits)
		goto unlock;

	if (dev_priv->drrs.refresh_rate_type != DRRS_LOW_RR) {
		struct drm_crtc *crtc = dp_to_dig_port(intel_dp)->base.base.crtc;

		intel_dp_set_drrs_state(dev_priv, to_intel_crtc(crtc)->config,
			intel_dp->attached_connector->panel.downclock_mode->vrefresh);
	}

unlock:
	mutex_unlock(&dev_priv->drrs.mutex);
}

/**
 * intel_edp_drrs_invalidate - Disable Idleness DRRS
 * @dev_priv: i915 device
 * @frontbuffer_bits: frontbuffer plane tracking bits
 *
 * This function gets called everytime rendering on the given planes start.
 * Hence DRRS needs to be Upclocked, i.e. (LOW_RR -> HIGH_RR).
 *
 * Dirty frontbuffers relevant to DRRS are tracked in busy_frontbuffer_bits.
 */
void intel_edp_drrs_invalidate(struct drm_i915_private *dev_priv,
			       unsigned int frontbuffer_bits)
{
	struct drm_crtc *crtc;
	enum pipe pipe;

	if (dev_priv->drrs.type == DRRS_NOT_SUPPORTED)
		return;

	cancel_delayed_work(&dev_priv->drrs.work);

	mutex_lock(&dev_priv->drrs.mutex);
	if (!dev_priv->drrs.dp) {
		mutex_unlock(&dev_priv->drrs.mutex);
		return;
	}

	crtc = dp_to_dig_port(dev_priv->drrs.dp)->base.base.crtc;
	pipe = to_intel_crtc(crtc)->pipe;

	frontbuffer_bits &= INTEL_FRONTBUFFER_ALL_MASK(pipe);
	dev_priv->drrs.busy_frontbuffer_bits |= frontbuffer_bits;

	/* invalidate means busy screen hence upclock */
	if (frontbuffer_bits && dev_priv->drrs.refresh_rate_type == DRRS_LOW_RR)
		intel_dp_set_drrs_state(dev_priv, to_intel_crtc(crtc)->config,
			dev_priv->drrs.dp->attached_connector->panel.fixed_mode->vrefresh);

	mutex_unlock(&dev_priv->drrs.mutex);
}

/**
 * intel_edp_drrs_flush - Restart Idleness DRRS
 * @dev_priv: i915 device
 * @frontbuffer_bits: frontbuffer plane tracking bits
 *
 * This function gets called every time rendering on the given planes has
 * completed or flip on a crtc is completed. So DRRS should be upclocked
 * (LOW_RR -> HIGH_RR). And also Idleness detection should be started again,
 * if no other planes are dirty.
 *
 * Dirty frontbuffers relevant to DRRS are tracked in busy_frontbuffer_bits.
 */
void intel_edp_drrs_flush(struct drm_i915_private *dev_priv,
			  unsigned int frontbuffer_bits)
{
	struct drm_crtc *crtc;
	enum pipe pipe;

	if (dev_priv->drrs.type == DRRS_NOT_SUPPORTED)
		return;

	cancel_delayed_work(&dev_priv->drrs.work);

	mutex_lock(&dev_priv->drrs.mutex);
	if (!dev_priv->drrs.dp) {
		mutex_unlock(&dev_priv->drrs.mutex);
		return;
	}

	crtc = dp_to_dig_port(dev_priv->drrs.dp)->base.base.crtc;
	pipe = to_intel_crtc(crtc)->pipe;

	frontbuffer_bits &= INTEL_FRONTBUFFER_ALL_MASK(pipe);
	dev_priv->drrs.busy_frontbuffer_bits &= ~frontbuffer_bits;

	/* flush means busy screen hence upclock */
	if (frontbuffer_bits && dev_priv->drrs.refresh_rate_type == DRRS_LOW_RR)
		intel_dp_set_drrs_state(dev_priv, to_intel_crtc(crtc)->config,
				dev_priv->drrs.dp->attached_connector->panel.fixed_mode->vrefresh);

	/*
	 * flush also means no more activity hence schedule downclock, if all
	 * other fbs are quiescent too
	 */
	if (!dev_priv->drrs.busy_frontbuffer_bits)
		schedule_delayed_work(&dev_priv->drrs.work,
				msecs_to_jiffies(1000));
	mutex_unlock(&dev_priv->drrs.mutex);
}

/**
 * DOC: Display Refresh Rate Switching (DRRS)
 *
 * Display Refresh Rate Switching (DRRS) is a power conservation feature
 * which enables swtching between low and high refresh rates,
 * dynamically, based on the usage scenario. This feature is applicable
 * for internal panels.
 *
 * Indication that the panel supports DRRS is given by the panel EDID, which
 * would list multiple refresh rates for one resolution.
 *
 * DRRS is of 2 types - static and seamless.
 * Static DRRS involves changing refresh rate (RR) by doing a full modeset
 * (may appear as a blink on screen) and is used in dock-undock scenario.
 * Seamless DRRS involves changing RR without any visual effect to the user
 * and can be used during normal system usage. This is done by programming
 * certain registers.
 *
 * Support for static/seamless DRRS may be indicated in the VBT based on
 * inputs from the panel spec.
 *
 * DRRS saves power by switching to low RR based on usage scenarios.
 *
 * The implementation is based on frontbuffer tracking implementation.  When
 * there is a disturbance on the screen triggered by user activity or a periodic
 * system activity, DRRS is disabled (RR is changed to high RR).  When there is
 * no movement on screen, after a timeout of 1 second, a switch to low RR is
 * made.
 *
 * For integration with frontbuffer tracking code, intel_edp_drrs_invalidate()
 * and intel_edp_drrs_flush() are called.
 *
 * DRRS can be further extended to support other internal panels and also
 * the scenario of video playback wherein RR is set based on the rate
 * requested by userspace.
 */

/**
 * intel_dp_drrs_init - Init basic DRRS work and mutex.
 * @intel_connector: eDP connector
 * @fixed_mode: preferred mode of panel
 *
 * This function is  called only once at driver load to initialize basic
 * DRRS stuff.
 *
 * Returns:
 * Downclock mode if panel supports it, else return NULL.
 * DRRS support is determined by the presence of downclock mode (apart
 * from VBT setting).
 */
static struct drm_display_mode *
intel_dp_drrs_init(struct intel_connector *intel_connector,
		struct drm_display_mode *fixed_mode)
{
	struct drm_connector *connector = &intel_connector->base;
	struct drm_device *dev = connector->dev;
	struct drm_i915_private *dev_priv = to_i915(dev);
	struct drm_display_mode *downclock_mode = NULL;

	INIT_DELAYED_WORK(&dev_priv->drrs.work, intel_edp_drrs_downclock_work);
	mutex_init(&dev_priv->drrs.mutex);

	if (INTEL_INFO(dev)->gen <= 6) {
		DRM_DEBUG_KMS("DRRS supported for Gen7 and above\n");
		return NULL;
	}

	if (dev_priv->vbt.drrs_type != SEAMLESS_DRRS_SUPPORT) {
		DRM_DEBUG_KMS("VBT doesn't support DRRS\n");
		return NULL;
	}

	downclock_mode = intel_find_panel_downclock
					(dev, fixed_mode, connector);

	if (!downclock_mode) {
		DRM_DEBUG_KMS("Downclock mode is not found. DRRS not supported\n");
		return NULL;
	}

	dev_priv->drrs.type = dev_priv->vbt.drrs_type;

	dev_priv->drrs.refresh_rate_type = DRRS_HIGH_RR;
	DRM_DEBUG_KMS("seamless DRRS supported for eDP panel.\n");
	return downclock_mode;
}

static bool intel_edp_init_connector(struct intel_dp *intel_dp,
				     struct intel_connector *intel_connector)
{
	struct drm_connector *connector = &intel_connector->base;
	struct intel_digital_port *intel_dig_port = dp_to_dig_port(intel_dp);
	struct intel_encoder *intel_encoder = &intel_dig_port->base;
	struct drm_device *dev = intel_encoder->base.dev;
	struct drm_i915_private *dev_priv = to_i915(dev);
	struct drm_display_mode *fixed_mode = NULL;
	struct drm_display_mode *downclock_mode = NULL;
	bool has_dpcd;
	struct drm_display_mode *scan;
	struct edid *edid;
	enum pipe pipe = INVALID_PIPE;

	if (!is_edp(intel_dp))
		return true;

	/*
	 * On IBX/CPT we may get here with LVDS already registered. Since the
	 * driver uses the only internal power sequencer available for both
	 * eDP and LVDS bail out early in this case to prevent interfering
	 * with an already powered-on LVDS power sequencer.
	 */
	if (intel_get_lvds_encoder(dev)) {
		WARN_ON(!(HAS_PCH_IBX(dev_priv) || HAS_PCH_CPT(dev_priv)));
		DRM_INFO("LVDS was detected, not registering eDP\n");

		return false;
	}

	pps_lock(intel_dp);

	intel_dp_init_panel_power_timestamps(intel_dp);
	intel_dp_pps_init(dev, intel_dp);
	intel_edp_panel_vdd_sanitize(intel_dp);

	pps_unlock(intel_dp);

	/* Cache DPCD and EDID for edp. */
	has_dpcd = intel_edp_init_dpcd(intel_dp);

	if (!has_dpcd) {
		/* if this fails, presume the device is a ghost */
		DRM_INFO("failed to retrieve link info, disabling eDP\n");
		goto out_vdd_off;
	}

	mutex_lock(&dev->mode_config.mutex);
	edid = drm_get_edid(connector, &intel_dp->aux.ddc);
	if (edid) {
		if (drm_add_edid_modes(connector, edid)) {
			drm_mode_connector_update_edid_property(connector,
								edid);
			drm_edid_to_eld(connector, edid);
		} else {
			kfree(edid);
			edid = ERR_PTR(-EINVAL);
		}
	} else {
		edid = ERR_PTR(-ENOENT);
	}
	intel_connector->edid = edid;

	/* prefer fixed mode from EDID if available */
	list_for_each_entry(scan, &connector->probed_modes, head) {
		if ((scan->type & DRM_MODE_TYPE_PREFERRED)) {
			fixed_mode = drm_mode_duplicate(dev, scan);
			downclock_mode = intel_dp_drrs_init(
						intel_connector, fixed_mode);
			break;
		}
	}

	/* fallback to VBT if available for eDP */
	if (!fixed_mode && dev_priv->vbt.lfp_lvds_vbt_mode) {
		fixed_mode = drm_mode_duplicate(dev,
					dev_priv->vbt.lfp_lvds_vbt_mode);
		if (fixed_mode) {
			fixed_mode->type |= DRM_MODE_TYPE_PREFERRED;
			connector->display_info.width_mm = fixed_mode->width_mm;
			connector->display_info.height_mm = fixed_mode->height_mm;
		}
	}
	mutex_unlock(&dev->mode_config.mutex);

	if (IS_VALLEYVIEW(dev) || IS_CHERRYVIEW(dev)) {
		intel_dp->edp_notifier.notifier_call = edp_notify_handler;
		register_reboot_notifier(&intel_dp->edp_notifier);

		/*
		 * Figure out the current pipe for the initial backlight setup.
		 * If the current pipe isn't valid, try the PPS pipe, and if that
		 * fails just assume pipe A.
		 */
		if (IS_CHERRYVIEW(dev))
			pipe = DP_PORT_TO_PIPE_CHV(intel_dp->DP);
		else
			pipe = PORT_TO_PIPE(intel_dp->DP);

		if (pipe != PIPE_A && pipe != PIPE_B)
			pipe = intel_dp->pps_pipe;

		if (pipe != PIPE_A && pipe != PIPE_B)
			pipe = PIPE_A;

		DRM_DEBUG_KMS("using pipe %c for initial backlight setup\n",
			      pipe_name(pipe));
	}

	intel_panel_init(&intel_connector->panel, fixed_mode, downclock_mode);
	intel_connector->panel.backlight.power = intel_edp_backlight_power;
	intel_panel_setup_backlight(connector, pipe);

	return true;

out_vdd_off:
	cancel_delayed_work_sync(&intel_dp->panel_vdd_work);
	/*
	 * vdd might still be enabled do to the delayed vdd off.
	 * Make sure vdd is actually turned off here.
	 */
	pps_lock(intel_dp);
	edp_panel_vdd_off_sync(intel_dp);
	pps_unlock(intel_dp);

	return false;
}

bool
intel_dp_init_connector(struct intel_digital_port *intel_dig_port,
			struct intel_connector *intel_connector)
{
	struct drm_connector *connector = &intel_connector->base;
	struct intel_dp *intel_dp = &intel_dig_port->dp;
	struct intel_encoder *intel_encoder = &intel_dig_port->base;
	struct drm_device *dev = intel_encoder->base.dev;
	struct drm_i915_private *dev_priv = to_i915(dev);
	enum port port = intel_dig_port->port;
	int type;

	if (WARN(intel_dig_port->max_lanes < 1,
		 "Not enough lanes (%d) for DP on port %c\n",
		 intel_dig_port->max_lanes, port_name(port)))
		return false;

	intel_dp->pps_pipe = INVALID_PIPE;

	/* intel_dp vfuncs */
	if (INTEL_INFO(dev)->gen >= 9)
		intel_dp->get_aux_clock_divider = skl_get_aux_clock_divider;
	else if (IS_HASWELL(dev) || IS_BROADWELL(dev))
		intel_dp->get_aux_clock_divider = hsw_get_aux_clock_divider;
	else if (HAS_PCH_SPLIT(dev))
		intel_dp->get_aux_clock_divider = ilk_get_aux_clock_divider;
	else
		intel_dp->get_aux_clock_divider = g4x_get_aux_clock_divider;

	if (INTEL_INFO(dev)->gen >= 9)
		intel_dp->get_aux_send_ctl = skl_get_aux_send_ctl;
	else
		intel_dp->get_aux_send_ctl = g4x_get_aux_send_ctl;

	if (HAS_DDI(dev))
		intel_dp->prepare_link_retrain = intel_ddi_prepare_link_retrain;

	/* Preserve the current hw state. */
	intel_dp->DP = I915_READ(intel_dp->output_reg);
	intel_dp->attached_connector = intel_connector;

	if (intel_dp_is_edp(dev, port))
		type = DRM_MODE_CONNECTOR_eDP;
	else
		type = DRM_MODE_CONNECTOR_DisplayPort;

	/*
	 * For eDP we always set the encoder type to INTEL_OUTPUT_EDP, but
	 * for DP the encoder type can be set by the caller to
	 * INTEL_OUTPUT_UNKNOWN for DDI, so don't rewrite it.
	 */
	if (type == DRM_MODE_CONNECTOR_eDP)
		intel_encoder->type = INTEL_OUTPUT_EDP;

	/* eDP only on port B and/or C on vlv/chv */
	if (WARN_ON((IS_VALLEYVIEW(dev) || IS_CHERRYVIEW(dev)) &&
		    is_edp(intel_dp) && port != PORT_B && port != PORT_C))
		return false;

	DRM_DEBUG_KMS("Adding %s connector on port %c\n",
			type == DRM_MODE_CONNECTOR_eDP ? "eDP" : "DP",
			port_name(port));

	drm_connector_init(dev, connector, &intel_dp_connector_funcs, type);
	drm_connector_helper_add(connector, &intel_dp_connector_helper_funcs);

	connector->interlace_allowed = true;
	connector->doublescan_allowed = 0;

	intel_dp_aux_init(intel_dp);

	INIT_DELAYED_WORK(&intel_dp->panel_vdd_work,
			  edp_panel_vdd_work);

	intel_connector_attach_encoder(intel_connector, intel_encoder);

	if (HAS_DDI(dev))
		intel_connector->get_hw_state = intel_ddi_connector_get_hw_state;
	else
		intel_connector->get_hw_state = intel_connector_get_hw_state;

	/* Set up the hotplug pin. */
	switch (port) {
	case PORT_A:
		intel_encoder->hpd_pin = HPD_PORT_A;
		break;
	case PORT_B:
		intel_encoder->hpd_pin = HPD_PORT_B;
		if (IS_BXT_REVID(dev, 0, BXT_REVID_A1))
			intel_encoder->hpd_pin = HPD_PORT_A;
		break;
	case PORT_C:
		intel_encoder->hpd_pin = HPD_PORT_C;
		break;
	case PORT_D:
		intel_encoder->hpd_pin = HPD_PORT_D;
		break;
	case PORT_E:
		intel_encoder->hpd_pin = HPD_PORT_E;
		break;
	default:
		BUG();
	}

	/* init MST on ports that can support it */
	if (HAS_DP_MST(dev) && !is_edp(intel_dp) &&
	    (port == PORT_B || port == PORT_C || port == PORT_D))
		intel_dp_mst_encoder_init(intel_dig_port,
					  intel_connector->base.base.id);

	if (!intel_edp_init_connector(intel_dp, intel_connector)) {
		intel_dp_aux_fini(intel_dp);
		intel_dp_mst_encoder_cleanup(intel_dig_port);
		goto fail;
	}

	intel_dp_add_properties(intel_dp, connector);

	/* For G4X desktop chip, PEG_BAND_GAP_DATA 3:0 must first be written
	 * 0xd.  Failure to do so will result in spurious interrupts being
	 * generated on the port when a cable is not attached.
	 */
	if (IS_G4X(dev) && !IS_GM45(dev)) {
		u32 temp = I915_READ(PEG_BAND_GAP_DATA);
		I915_WRITE(PEG_BAND_GAP_DATA, (temp & ~0xf) | 0xd);
	}

	return true;

fail:
	drm_connector_cleanup(connector);

	return false;
}

bool intel_dp_init(struct drm_device *dev,
		   i915_reg_t output_reg,
		   enum port port)
{
	struct drm_i915_private *dev_priv = to_i915(dev);
	struct intel_digital_port *intel_dig_port;
	struct intel_encoder *intel_encoder;
	struct drm_encoder *encoder;
	struct intel_connector *intel_connector;

	intel_dig_port = kzalloc(sizeof(*intel_dig_port), GFP_KERNEL);
	if (!intel_dig_port)
		return false;

	intel_connector = intel_connector_alloc();
	if (!intel_connector)
		goto err_connector_alloc;

	intel_encoder = &intel_dig_port->base;
	encoder = &intel_encoder->base;

	if (drm_encoder_init(dev, &intel_encoder->base, &intel_dp_enc_funcs,
			     DRM_MODE_ENCODER_TMDS, "DP %c", port_name(port)))
		goto err_encoder_init;

	intel_encoder->compute_config = intel_dp_compute_config;
	intel_encoder->disable = intel_disable_dp;
	intel_encoder->get_hw_state = intel_dp_get_hw_state;
	intel_encoder->get_config = intel_dp_get_config;
	intel_encoder->suspend = intel_dp_encoder_suspend;
	if (IS_CHERRYVIEW(dev)) {
		intel_encoder->pre_pll_enable = chv_dp_pre_pll_enable;
		intel_encoder->pre_enable = chv_pre_enable_dp;
		intel_encoder->enable = vlv_enable_dp;
		intel_encoder->post_disable = chv_post_disable_dp;
		intel_encoder->post_pll_disable = chv_dp_post_pll_disable;
	} else if (IS_VALLEYVIEW(dev)) {
		intel_encoder->pre_pll_enable = vlv_dp_pre_pll_enable;
		intel_encoder->pre_enable = vlv_pre_enable_dp;
		intel_encoder->enable = vlv_enable_dp;
		intel_encoder->post_disable = vlv_post_disable_dp;
	} else {
		intel_encoder->pre_enable = g4x_pre_enable_dp;
		intel_encoder->enable = g4x_enable_dp;
		if (INTEL_INFO(dev)->gen >= 5)
			intel_encoder->post_disable = ilk_post_disable_dp;
	}

	intel_dig_port->port = port;
	intel_dig_port->dp.output_reg = output_reg;
	intel_dig_port->max_lanes = 4;

	intel_encoder->type = INTEL_OUTPUT_DP;
	if (IS_CHERRYVIEW(dev)) {
		if (port == PORT_D)
			intel_encoder->crtc_mask = 1 << 2;
		else
			intel_encoder->crtc_mask = (1 << 0) | (1 << 1);
	} else {
		intel_encoder->crtc_mask = (1 << 0) | (1 << 1) | (1 << 2);
	}
	intel_encoder->cloneable = 0;

	intel_dig_port->hpd_pulse = intel_dp_hpd_pulse;
	dev_priv->hotplug.irq_port[port] = intel_dig_port;

	if (!intel_dp_init_connector(intel_dig_port, intel_connector))
		goto err_init_connector;

	return true;

err_init_connector:
	drm_encoder_cleanup(encoder);
err_encoder_init:
	kfree(intel_connector);
err_connector_alloc:
	kfree(intel_dig_port);
	return false;
}

void intel_dp_mst_suspend(struct drm_device *dev)
{
	struct drm_i915_private *dev_priv = to_i915(dev);
	int i;

	/* disable MST */
	for (i = 0; i < I915_MAX_PORTS; i++) {
		struct intel_digital_port *intel_dig_port = dev_priv->hotplug.irq_port[i];

		if (!intel_dig_port || !intel_dig_port->dp.can_mst)
			continue;

		if (intel_dig_port->dp.is_mst)
			drm_dp_mst_topology_mgr_suspend(&intel_dig_port->dp.mst_mgr);
	}
}

void intel_dp_mst_resume(struct drm_device *dev)
{
	struct drm_i915_private *dev_priv = to_i915(dev);
	int i;

	for (i = 0; i < I915_MAX_PORTS; i++) {
		struct intel_digital_port *intel_dig_port = dev_priv->hotplug.irq_port[i];
		int ret;

		if (!intel_dig_port || !intel_dig_port->dp.can_mst)
			continue;

		ret = drm_dp_mst_topology_mgr_resume(&intel_dig_port->dp.mst_mgr);
		if (ret)
			intel_dp_check_mst_status(&intel_dig_port->dp);
	}
}<|MERGE_RESOLUTION|>--- conflicted
+++ resolved
@@ -1304,12 +1304,6 @@
 	return (intel_dp_max_link_bw(intel_dp) >> 3) + 1;
 }
 
-<<<<<<< HEAD
-static bool intel_dp_source_supports_hbr2(struct drm_device *dev)
-{
-	/* WaDisableHBR2:skl */
-	if (IS_SKYLAKE(dev) && INTEL_REVID(dev) <= SKL_REVID_B0)
-=======
 bool intel_dp_source_supports_hbr2(struct intel_dp *intel_dp)
 {
 	struct intel_digital_port *dig_port = dp_to_dig_port(intel_dp);
@@ -1317,7 +1311,6 @@
 
 	/* WaDisableHBR2:skl */
 	if (IS_SKL_REVID(dev, 0, SKL_REVID_B0))
->>>>>>> f2ed3bfc
 		return false;
 
 	if ((IS_HASWELL(dev) && !IS_HSW_ULX(dev)) || IS_BROADWELL(dev) ||
@@ -1349,15 +1342,7 @@
 	if (!intel_dp_source_supports_hbr2(intel_dp))
 		size--;
 
-<<<<<<< HEAD
-	/* This depends on the fact that 5.4 is last value in the array */
-	if (intel_dp_source_supports_hbr2(dev))
-		return (DP_LINK_BW_5_4 >> 3) + 1;
-	else
-		return (DP_LINK_BW_2_7 >> 3) + 1;
-=======
 	return size;
->>>>>>> f2ed3bfc
 }
 
 static void
@@ -3539,21 +3524,6 @@
 	struct drm_i915_private *dev_priv =
 		to_i915(dp_to_dig_port(intel_dp)->base.base.dev);
 
-<<<<<<< HEAD
-	/* Training Pattern 3 support, Intel platforms that support HBR2 alone
-	 * have support for TP3 hence that check is used along with dpcd check
-	 * to ensure TP3 can be enabled.
-	 * SKL < B0: due it's WaDisableHBR2 is the only exception where TP3 is
-	 * supported but still not enabled.
-	 */
-	if (intel_dp->dpcd[DP_DPCD_REV] >= 0x12 &&
-	    intel_dp->dpcd[DP_MAX_LANE_COUNT] & DP_TPS3_SUPPORTED &&
-	    intel_dp_source_supports_hbr2(dev)) {
-		intel_dp->use_tps3 = true;
-		DRM_DEBUG_KMS("Displayport TPS3 supported\n");
-	} else
-		intel_dp->use_tps3 = false;
-=======
 	/* this function is meant to be called only once */
 	WARN_ON(intel_dp->dpcd[DP_DPCD_REV] != 0);
 
@@ -3595,7 +3565,6 @@
 			     sizeof(intel_dp->edp_dpcd))
 		DRM_DEBUG_KMS("EDP DPCD : %*ph\n", (int) sizeof(intel_dp->edp_dpcd),
 			      intel_dp->edp_dpcd);
->>>>>>> f2ed3bfc
 
 	/* Intermediate frequency support */
 	if (intel_dp->edp_dpcd[0] >= 0x03) { /* eDp v1.4 or higher */
@@ -4868,38 +4837,6 @@
 		return IRQ_NONE;
 	}
 
-<<<<<<< HEAD
-		if (HAS_PCH_SPLIT(dev)) {
-			if (!ibx_digital_port_connected(dev_priv, intel_dig_port))
-				goto mst_fail;
-		} else {
-			if (g4x_digital_port_connected(dev, intel_dig_port) != 1)
-				goto mst_fail;
-		}
-
-		if (!intel_dp_get_dpcd(intel_dp)) {
-			goto mst_fail;
-		}
-
-		intel_dp_probe_oui(intel_dp);
-
-		if (!intel_dp_probe_mst(intel_dp)) {
-			drm_modeset_lock(&dev->mode_config.connection_mutex, NULL);
-			intel_dp_check_link_status(intel_dp);
-			drm_modeset_unlock(&dev->mode_config.connection_mutex);
-			goto mst_fail;
-		}
-	} else {
-		if (intel_dp->is_mst) {
-			if (intel_dp_check_mst_status(intel_dp) == -EINVAL)
-				goto mst_fail;
-		}
-
-		if (!intel_dp->is_mst) {
-			drm_modeset_lock(&dev->mode_config.connection_mutex, NULL);
-			intel_dp_check_link_status(intel_dp);
-			drm_modeset_unlock(&dev->mode_config.connection_mutex);
-=======
 	power_domain = intel_display_port_aux_power_domain(intel_encoder);
 	intel_display_power_get(dev_priv, power_domain);
 
@@ -4923,7 +4860,6 @@
 		if (!intel_dp_short_pulse(intel_dp)) {
 			intel_dp->detect_done = false;
 			goto put_power;
->>>>>>> f2ed3bfc
 		}
 	}
 
