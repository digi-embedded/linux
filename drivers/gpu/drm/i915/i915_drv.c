--- conflicted
+++ resolved
@@ -1508,11 +1508,7 @@
 	 * Acer Aspire 1830T
 	 */
 	if (!(hibernation && INTEL_INFO(dev_priv)->gen < 6))
-<<<<<<< HEAD
-		pci_set_power_state(drm_dev->pdev, PCI_D3hot);
-=======
 		pci_set_power_state(pdev, PCI_D3hot);
->>>>>>> f2ed3bfc
 
 	dev_priv->suspended_to_idle = suspend_to_idle(dev_priv);
 
