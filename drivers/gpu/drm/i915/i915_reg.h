/* Copyright 2003 Tungsten Graphics, Inc., Cedar Park, Texas.
 * All Rights Reserved.
 *
 * Permission is hereby granted, free of charge, to any person obtaining a
 * copy of this software and associated documentation files (the
 * "Software"), to deal in the Software without restriction, including
 * without limitation the rights to use, copy, modify, merge, publish,
 * distribute, sub license, and/or sell copies of the Software, and to
 * permit persons to whom the Software is furnished to do so, subject to
 * the following conditions:
 *
 * The above copyright notice and this permission notice (including the
 * next paragraph) shall be included in all copies or substantial portions
 * of the Software.
 *
 * THE SOFTWARE IS PROVIDED "AS IS", WITHOUT WARRANTY OF ANY KIND, EXPRESS
 * OR IMPLIED, INCLUDING BUT NOT LIMITED TO THE WARRANTIES OF
 * MERCHANTABILITY, FITNESS FOR A PARTICULAR PURPOSE AND NON-INFRINGEMENT.
 * IN NO EVENT SHALL TUNGSTEN GRAPHICS AND/OR ITS SUPPLIERS BE LIABLE FOR
 * ANY CLAIM, DAMAGES OR OTHER LIABILITY, WHETHER IN AN ACTION OF CONTRACT,
 * TORT OR OTHERWISE, ARISING FROM, OUT OF OR IN CONNECTION WITH THE
 * SOFTWARE OR THE USE OR OTHER DEALINGS IN THE SOFTWARE.
 */

#ifndef _I915_REG_H_
#define _I915_REG_H_

typedef struct {
	uint32_t reg;
} i915_reg_t;

#define _MMIO(r) ((const i915_reg_t){ .reg = (r) })

#define INVALID_MMIO_REG _MMIO(0)

static inline uint32_t i915_mmio_reg_offset(i915_reg_t reg)
{
	return reg.reg;
}

static inline bool i915_mmio_reg_equal(i915_reg_t a, i915_reg_t b)
{
	return i915_mmio_reg_offset(a) == i915_mmio_reg_offset(b);
}

static inline bool i915_mmio_reg_valid(i915_reg_t reg)
{
	return !i915_mmio_reg_equal(reg, INVALID_MMIO_REG);
}

#define _PIPE(pipe, a, b) ((a) + (pipe)*((b)-(a)))
#define _MMIO_PIPE(pipe, a, b) _MMIO(_PIPE(pipe, a, b))
#define _PLANE(plane, a, b) _PIPE(plane, a, b)
#define _MMIO_PLANE(plane, a, b) _MMIO_PIPE(plane, a, b)
#define _TRANS(tran, a, b) ((a) + (tran)*((b)-(a)))
#define _MMIO_TRANS(tran, a, b) _MMIO(_TRANS(tran, a, b))
#define _PORT(port, a, b) ((a) + (port)*((b)-(a)))
#define _MMIO_PORT(port, a, b) _MMIO(_PORT(port, a, b))
#define _PIPE3(pipe, a, b, c) ((pipe) == PIPE_A ? (a) : \
			       (pipe) == PIPE_B ? (b) : (c))
#define _MMIO_PIPE3(pipe, a, b, c) _MMIO(_PIPE3(pipe, a, b, c))
#define _PORT3(port, a, b, c) ((port) == PORT_A ? (a) : \
			       (port) == PORT_B ? (b) : (c))
#define _MMIO_PORT3(pipe, a, b, c) _MMIO(_PORT3(pipe, a, b, c))

#define _MASKED_FIELD(mask, value) ({					   \
	if (__builtin_constant_p(mask))					   \
		BUILD_BUG_ON_MSG(((mask) & 0xffff0000), "Incorrect mask"); \
	if (__builtin_constant_p(value))				   \
		BUILD_BUG_ON_MSG((value) & 0xffff0000, "Incorrect value"); \
	if (__builtin_constant_p(mask) && __builtin_constant_p(value))	   \
		BUILD_BUG_ON_MSG((value) & ~(mask),			   \
				 "Incorrect value for mask");		   \
	(mask) << 16 | (value); })
#define _MASKED_BIT_ENABLE(a)	({ typeof(a) _a = (a); _MASKED_FIELD(_a, _a); })
#define _MASKED_BIT_DISABLE(a)	(_MASKED_FIELD((a), 0))



/* PCI config space */

#define MCHBAR_I915 0x44
#define MCHBAR_I965 0x48
#define MCHBAR_SIZE (4 * 4096)

#define DEVEN 0x54
#define   DEVEN_MCHBAR_EN (1 << 28)

#define BSM 0x5c
#define   BSM_MASK (0xFFFF << 20)

#define HPLLCC	0xc0 /* 85x only */
#define   GC_CLOCK_CONTROL_MASK		(0x7 << 0)
#define   GC_CLOCK_133_200		(0 << 0)
#define   GC_CLOCK_100_200		(1 << 0)
#define   GC_CLOCK_100_133		(2 << 0)
#define   GC_CLOCK_133_266		(3 << 0)
#define   GC_CLOCK_133_200_2		(4 << 0)
#define   GC_CLOCK_133_266_2		(5 << 0)
#define   GC_CLOCK_166_266		(6 << 0)
#define   GC_CLOCK_166_250		(7 << 0)

#define I915_GDRST 0xc0 /* PCI config register */
#define   GRDOM_FULL		(0 << 2)
#define   GRDOM_RENDER		(1 << 2)
#define   GRDOM_MEDIA		(3 << 2)
#define   GRDOM_MASK		(3 << 2)
#define   GRDOM_RESET_STATUS	(1 << 1)
#define   GRDOM_RESET_ENABLE	(1 << 0)

#define GCDGMBUS 0xcc

#define GCFGC2	0xda
#define GCFGC	0xf0 /* 915+ only */
#define   GC_LOW_FREQUENCY_ENABLE	(1 << 7)
#define   GC_DISPLAY_CLOCK_190_200_MHZ	(0 << 4)
#define   GC_DISPLAY_CLOCK_333_MHZ	(4 << 4)
#define   GC_DISPLAY_CLOCK_267_MHZ_PNV	(0 << 4)
#define   GC_DISPLAY_CLOCK_333_MHZ_PNV	(1 << 4)
#define   GC_DISPLAY_CLOCK_444_MHZ_PNV	(2 << 4)
#define   GC_DISPLAY_CLOCK_200_MHZ_PNV	(5 << 4)
#define   GC_DISPLAY_CLOCK_133_MHZ_PNV	(6 << 4)
#define   GC_DISPLAY_CLOCK_167_MHZ_PNV	(7 << 4)
#define   GC_DISPLAY_CLOCK_MASK		(7 << 4)
#define   GM45_GC_RENDER_CLOCK_MASK	(0xf << 0)
#define   GM45_GC_RENDER_CLOCK_266_MHZ	(8 << 0)
#define   GM45_GC_RENDER_CLOCK_320_MHZ	(9 << 0)
#define   GM45_GC_RENDER_CLOCK_400_MHZ	(0xb << 0)
#define   GM45_GC_RENDER_CLOCK_533_MHZ	(0xc << 0)
#define   I965_GC_RENDER_CLOCK_MASK	(0xf << 0)
#define   I965_GC_RENDER_CLOCK_267_MHZ	(2 << 0)
#define   I965_GC_RENDER_CLOCK_333_MHZ	(3 << 0)
#define   I965_GC_RENDER_CLOCK_444_MHZ	(4 << 0)
#define   I965_GC_RENDER_CLOCK_533_MHZ	(5 << 0)
#define   I945_GC_RENDER_CLOCK_MASK	(7 << 0)
#define   I945_GC_RENDER_CLOCK_166_MHZ	(0 << 0)
#define   I945_GC_RENDER_CLOCK_200_MHZ	(1 << 0)
#define   I945_GC_RENDER_CLOCK_250_MHZ	(3 << 0)
#define   I945_GC_RENDER_CLOCK_400_MHZ	(5 << 0)
#define   I915_GC_RENDER_CLOCK_MASK	(7 << 0)
#define   I915_GC_RENDER_CLOCK_166_MHZ	(0 << 0)
#define   I915_GC_RENDER_CLOCK_200_MHZ	(1 << 0)
#define   I915_GC_RENDER_CLOCK_333_MHZ	(4 << 0)

#define ASLE	0xe4
#define ASLS	0xfc

#define SWSCI	0xe8
#define   SWSCI_SCISEL	(1 << 15)
#define   SWSCI_GSSCIE	(1 << 0)

#define LBPC 0xf4 /* legacy/combination backlight modes, also called LBB */


#define ILK_GDSR _MMIO(MCHBAR_MIRROR_BASE + 0x2ca4)
#define  ILK_GRDOM_FULL		(0<<1)
#define  ILK_GRDOM_RENDER	(1<<1)
#define  ILK_GRDOM_MEDIA	(3<<1)
#define  ILK_GRDOM_MASK		(3<<1)
#define  ILK_GRDOM_RESET_ENABLE (1<<0)

#define GEN6_MBCUNIT_SNPCR	_MMIO(0x900c) /* for LLC config */
#define   GEN6_MBC_SNPCR_SHIFT	21
#define   GEN6_MBC_SNPCR_MASK	(3<<21)
#define   GEN6_MBC_SNPCR_MAX	(0<<21)
#define   GEN6_MBC_SNPCR_MED	(1<<21)
#define   GEN6_MBC_SNPCR_LOW	(2<<21)
#define   GEN6_MBC_SNPCR_MIN	(3<<21) /* only 1/16th of the cache is shared */

#define VLV_G3DCTL		_MMIO(0x9024)
#define VLV_GSCKGCTL		_MMIO(0x9028)

#define GEN6_MBCTL		_MMIO(0x0907c)
#define   GEN6_MBCTL_ENABLE_BOOT_FETCH	(1 << 4)
#define   GEN6_MBCTL_CTX_FETCH_NEEDED	(1 << 3)
#define   GEN6_MBCTL_BME_UPDATE_ENABLE	(1 << 2)
#define   GEN6_MBCTL_MAE_UPDATE_ENABLE	(1 << 1)
#define   GEN6_MBCTL_BOOT_FETCH_MECH	(1 << 0)

#define GEN6_GDRST	_MMIO(0x941c)
#define  GEN6_GRDOM_FULL		(1 << 0)
#define  GEN6_GRDOM_RENDER		(1 << 1)
#define  GEN6_GRDOM_MEDIA		(1 << 2)
#define  GEN6_GRDOM_BLT			(1 << 3)
#define  GEN6_GRDOM_VECS		(1 << 4)
#define  GEN9_GRDOM_GUC			(1 << 5)
#define  GEN8_GRDOM_MEDIA2		(1 << 7)

#define RING_PP_DIR_BASE(engine)	_MMIO((engine)->mmio_base+0x228)
#define RING_PP_DIR_BASE_READ(engine)	_MMIO((engine)->mmio_base+0x518)
#define RING_PP_DIR_DCLV(engine)	_MMIO((engine)->mmio_base+0x220)
#define   PP_DIR_DCLV_2G		0xffffffff

#define GEN8_RING_PDP_UDW(engine, n)	_MMIO((engine)->mmio_base+0x270 + (n) * 8 + 4)
#define GEN8_RING_PDP_LDW(engine, n)	_MMIO((engine)->mmio_base+0x270 + (n) * 8)

#define GEN8_R_PWR_CLK_STATE		_MMIO(0x20C8)
#define   GEN8_RPCS_ENABLE		(1 << 31)
#define   GEN8_RPCS_S_CNT_ENABLE	(1 << 18)
#define   GEN8_RPCS_S_CNT_SHIFT		15
#define   GEN8_RPCS_S_CNT_MASK		(0x7 << GEN8_RPCS_S_CNT_SHIFT)
#define   GEN8_RPCS_SS_CNT_ENABLE	(1 << 11)
#define   GEN8_RPCS_SS_CNT_SHIFT	8
#define   GEN8_RPCS_SS_CNT_MASK		(0x7 << GEN8_RPCS_SS_CNT_SHIFT)
#define   GEN8_RPCS_EU_MAX_SHIFT	4
#define   GEN8_RPCS_EU_MAX_MASK		(0xf << GEN8_RPCS_EU_MAX_SHIFT)
#define   GEN8_RPCS_EU_MIN_SHIFT	0
#define   GEN8_RPCS_EU_MIN_MASK		(0xf << GEN8_RPCS_EU_MIN_SHIFT)

#define GAM_ECOCHK			_MMIO(0x4090)
#define   BDW_DISABLE_HDC_INVALIDATION	(1<<25)
#define   ECOCHK_SNB_BIT		(1<<10)
#define   ECOCHK_DIS_TLB		(1<<8)
#define   HSW_ECOCHK_ARB_PRIO_SOL	(1<<6)
#define   ECOCHK_PPGTT_CACHE64B		(0x3<<3)
#define   ECOCHK_PPGTT_CACHE4B		(0x0<<3)
#define   ECOCHK_PPGTT_GFDT_IVB		(0x1<<4)
#define   ECOCHK_PPGTT_LLC_IVB		(0x1<<3)
#define   ECOCHK_PPGTT_UC_HSW		(0x1<<3)
#define   ECOCHK_PPGTT_WT_HSW		(0x2<<3)
#define   ECOCHK_PPGTT_WB_HSW		(0x3<<3)

#define GEN8_CONFIG0			_MMIO(0xD00)
#define  GEN9_DEFAULT_FIXES		(1 << 3 | 1 << 2 | 1 << 1)

#define GAC_ECO_BITS			_MMIO(0x14090)
#define   ECOBITS_SNB_BIT		(1<<13)
#define   ECOBITS_PPGTT_CACHE64B	(3<<8)
#define   ECOBITS_PPGTT_CACHE4B		(0<<8)

#define GAB_CTL				_MMIO(0x24000)
#define   GAB_CTL_CONT_AFTER_PAGEFAULT	(1<<8)

#define GEN6_STOLEN_RESERVED		_MMIO(0x1082C0)
#define GEN6_STOLEN_RESERVED_ADDR_MASK	(0xFFF << 20)
#define GEN7_STOLEN_RESERVED_ADDR_MASK	(0x3FFF << 18)
#define GEN6_STOLEN_RESERVED_SIZE_MASK	(3 << 4)
#define GEN6_STOLEN_RESERVED_1M		(0 << 4)
#define GEN6_STOLEN_RESERVED_512K	(1 << 4)
#define GEN6_STOLEN_RESERVED_256K	(2 << 4)
#define GEN6_STOLEN_RESERVED_128K	(3 << 4)
#define GEN7_STOLEN_RESERVED_SIZE_MASK	(1 << 5)
#define GEN7_STOLEN_RESERVED_1M		(0 << 5)
#define GEN7_STOLEN_RESERVED_256K	(1 << 5)
#define GEN8_STOLEN_RESERVED_SIZE_MASK	(3 << 7)
#define GEN8_STOLEN_RESERVED_1M		(0 << 7)
#define GEN8_STOLEN_RESERVED_2M		(1 << 7)
#define GEN8_STOLEN_RESERVED_4M		(2 << 7)
#define GEN8_STOLEN_RESERVED_8M		(3 << 7)

/* VGA stuff */

#define VGA_ST01_MDA 0x3ba
#define VGA_ST01_CGA 0x3da

#define _VGA_MSR_WRITE _MMIO(0x3c2)
#define VGA_MSR_WRITE 0x3c2
#define VGA_MSR_READ 0x3cc
#define   VGA_MSR_MEM_EN (1<<1)
#define   VGA_MSR_CGA_MODE (1<<0)

#define VGA_SR_INDEX 0x3c4
#define SR01			1
#define VGA_SR_DATA 0x3c5

#define VGA_AR_INDEX 0x3c0
#define   VGA_AR_VID_EN (1<<5)
#define VGA_AR_DATA_WRITE 0x3c0
#define VGA_AR_DATA_READ 0x3c1

#define VGA_GR_INDEX 0x3ce
#define VGA_GR_DATA 0x3cf
/* GR05 */
#define   VGA_GR_MEM_READ_MODE_SHIFT 3
#define     VGA_GR_MEM_READ_MODE_PLANE 1
/* GR06 */
#define   VGA_GR_MEM_MODE_MASK 0xc
#define   VGA_GR_MEM_MODE_SHIFT 2
#define   VGA_GR_MEM_A0000_AFFFF 0
#define   VGA_GR_MEM_A0000_BFFFF 1
#define   VGA_GR_MEM_B0000_B7FFF 2
#define   VGA_GR_MEM_B0000_BFFFF 3

#define VGA_DACMASK 0x3c6
#define VGA_DACRX 0x3c7
#define VGA_DACWX 0x3c8
#define VGA_DACDATA 0x3c9

#define VGA_CR_INDEX_MDA 0x3b4
#define VGA_CR_DATA_MDA 0x3b5
#define VGA_CR_INDEX_CGA 0x3d4
#define VGA_CR_DATA_CGA 0x3d5

/*
 * Instruction field definitions used by the command parser
 */
#define INSTR_CLIENT_SHIFT      29
#define INSTR_CLIENT_MASK       0xE0000000
#define   INSTR_MI_CLIENT       0x0
#define   INSTR_BC_CLIENT       0x2
#define   INSTR_RC_CLIENT       0x3
#define INSTR_SUBCLIENT_SHIFT   27
#define INSTR_SUBCLIENT_MASK    0x18000000
#define   INSTR_MEDIA_SUBCLIENT 0x2
#define INSTR_26_TO_24_MASK	0x7000000
#define   INSTR_26_TO_24_SHIFT	24

/*
 * Memory interface instructions used by the kernel
 */
#define MI_INSTR(opcode, flags) (((opcode) << 23) | (flags))
/* Many MI commands use bit 22 of the header dword for GGTT vs PPGTT */
#define  MI_GLOBAL_GTT    (1<<22)

#define MI_NOOP			MI_INSTR(0, 0)
#define MI_USER_INTERRUPT	MI_INSTR(0x02, 0)
#define MI_WAIT_FOR_EVENT       MI_INSTR(0x03, 0)
#define   MI_WAIT_FOR_OVERLAY_FLIP	(1<<16)
#define   MI_WAIT_FOR_PLANE_B_FLIP      (1<<6)
#define   MI_WAIT_FOR_PLANE_A_FLIP      (1<<2)
#define   MI_WAIT_FOR_PLANE_A_SCANLINES (1<<1)
#define MI_FLUSH		MI_INSTR(0x04, 0)
#define   MI_READ_FLUSH		(1 << 0)
#define   MI_EXE_FLUSH		(1 << 1)
#define   MI_NO_WRITE_FLUSH	(1 << 2)
#define   MI_SCENE_COUNT	(1 << 3) /* just increment scene count */
#define   MI_END_SCENE		(1 << 4) /* flush binner and incr scene count */
#define   MI_INVALIDATE_ISP	(1 << 5) /* invalidate indirect state pointers */
#define MI_REPORT_HEAD		MI_INSTR(0x07, 0)
#define MI_ARB_ON_OFF		MI_INSTR(0x08, 0)
#define   MI_ARB_ENABLE			(1<<0)
#define   MI_ARB_DISABLE		(0<<0)
#define MI_BATCH_BUFFER_END	MI_INSTR(0x0a, 0)
#define MI_SUSPEND_FLUSH	MI_INSTR(0x0b, 0)
#define   MI_SUSPEND_FLUSH_EN	(1<<0)
#define MI_SET_APPID		MI_INSTR(0x0e, 0)
#define MI_OVERLAY_FLIP		MI_INSTR(0x11, 0)
#define   MI_OVERLAY_CONTINUE	(0x0<<21)
#define   MI_OVERLAY_ON		(0x1<<21)
#define   MI_OVERLAY_OFF	(0x2<<21)
#define MI_LOAD_SCAN_LINES_INCL MI_INSTR(0x12, 0)
#define MI_DISPLAY_FLIP		MI_INSTR(0x14, 2)
#define MI_DISPLAY_FLIP_I915	MI_INSTR(0x14, 1)
#define   MI_DISPLAY_FLIP_PLANE(n) ((n) << 20)
/* IVB has funny definitions for which plane to flip. */
#define   MI_DISPLAY_FLIP_IVB_PLANE_A  (0 << 19)
#define   MI_DISPLAY_FLIP_IVB_PLANE_B  (1 << 19)
#define   MI_DISPLAY_FLIP_IVB_SPRITE_A (2 << 19)
#define   MI_DISPLAY_FLIP_IVB_SPRITE_B (3 << 19)
#define   MI_DISPLAY_FLIP_IVB_PLANE_C  (4 << 19)
#define   MI_DISPLAY_FLIP_IVB_SPRITE_C (5 << 19)
/* SKL ones */
#define   MI_DISPLAY_FLIP_SKL_PLANE_1_A	(0 << 8)
#define   MI_DISPLAY_FLIP_SKL_PLANE_1_B	(1 << 8)
#define   MI_DISPLAY_FLIP_SKL_PLANE_1_C	(2 << 8)
#define   MI_DISPLAY_FLIP_SKL_PLANE_2_A	(4 << 8)
#define   MI_DISPLAY_FLIP_SKL_PLANE_2_B	(5 << 8)
#define   MI_DISPLAY_FLIP_SKL_PLANE_2_C	(6 << 8)
#define   MI_DISPLAY_FLIP_SKL_PLANE_3_A	(7 << 8)
#define   MI_DISPLAY_FLIP_SKL_PLANE_3_B	(8 << 8)
#define   MI_DISPLAY_FLIP_SKL_PLANE_3_C	(9 << 8)
#define MI_SEMAPHORE_MBOX	MI_INSTR(0x16, 1) /* gen6, gen7 */
#define   MI_SEMAPHORE_GLOBAL_GTT    (1<<22)
#define   MI_SEMAPHORE_UPDATE	    (1<<21)
#define   MI_SEMAPHORE_COMPARE	    (1<<20)
#define   MI_SEMAPHORE_REGISTER	    (1<<18)
#define   MI_SEMAPHORE_SYNC_VR	    (0<<16) /* RCS  wait for VCS  (RVSYNC) */
#define   MI_SEMAPHORE_SYNC_VER	    (1<<16) /* RCS  wait for VECS (RVESYNC) */
#define   MI_SEMAPHORE_SYNC_BR	    (2<<16) /* RCS  wait for BCS  (RBSYNC) */
#define   MI_SEMAPHORE_SYNC_BV	    (0<<16) /* VCS  wait for BCS  (VBSYNC) */
#define   MI_SEMAPHORE_SYNC_VEV	    (1<<16) /* VCS  wait for VECS (VVESYNC) */
#define   MI_SEMAPHORE_SYNC_RV	    (2<<16) /* VCS  wait for RCS  (VRSYNC) */
#define   MI_SEMAPHORE_SYNC_RB	    (0<<16) /* BCS  wait for RCS  (BRSYNC) */
#define   MI_SEMAPHORE_SYNC_VEB	    (1<<16) /* BCS  wait for VECS (BVESYNC) */
#define   MI_SEMAPHORE_SYNC_VB	    (2<<16) /* BCS  wait for VCS  (BVSYNC) */
#define   MI_SEMAPHORE_SYNC_BVE	    (0<<16) /* VECS wait for BCS  (VEBSYNC) */
#define   MI_SEMAPHORE_SYNC_VVE	    (1<<16) /* VECS wait for VCS  (VEVSYNC) */
#define   MI_SEMAPHORE_SYNC_RVE	    (2<<16) /* VECS wait for RCS  (VERSYNC) */
#define   MI_SEMAPHORE_SYNC_INVALID (3<<16)
#define   MI_SEMAPHORE_SYNC_MASK    (3<<16)
#define MI_SET_CONTEXT		MI_INSTR(0x18, 0)
#define   MI_MM_SPACE_GTT		(1<<8)
#define   MI_MM_SPACE_PHYSICAL		(0<<8)
#define   MI_SAVE_EXT_STATE_EN		(1<<3)
#define   MI_RESTORE_EXT_STATE_EN	(1<<2)
#define   MI_FORCE_RESTORE		(1<<1)
#define   MI_RESTORE_INHIBIT		(1<<0)
#define   HSW_MI_RS_SAVE_STATE_EN       (1<<3)
#define   HSW_MI_RS_RESTORE_STATE_EN    (1<<2)
#define MI_SEMAPHORE_SIGNAL	MI_INSTR(0x1b, 0) /* GEN8+ */
#define   MI_SEMAPHORE_TARGET(engine)	((engine)<<15)
#define MI_SEMAPHORE_WAIT	MI_INSTR(0x1c, 2) /* GEN8+ */
#define   MI_SEMAPHORE_POLL		(1<<15)
#define   MI_SEMAPHORE_SAD_GTE_SDD	(1<<12)
#define MI_STORE_DWORD_IMM	MI_INSTR(0x20, 1)
#define MI_STORE_DWORD_IMM_GEN4	MI_INSTR(0x20, 2)
#define   MI_MEM_VIRTUAL	(1 << 22) /* 945,g33,965 */
#define   MI_USE_GGTT		(1 << 22) /* g4x+ */
#define MI_STORE_DWORD_INDEX	MI_INSTR(0x21, 1)
#define   MI_STORE_DWORD_INDEX_SHIFT 2
/* Official intel docs are somewhat sloppy concerning MI_LOAD_REGISTER_IMM:
 * - Always issue a MI_NOOP _before_ the MI_LOAD_REGISTER_IMM - otherwise hw
 *   simply ignores the register load under certain conditions.
 * - One can actually load arbitrary many arbitrary registers: Simply issue x
 *   address/value pairs. Don't overdue it, though, x <= 2^4 must hold!
 */
#define MI_LOAD_REGISTER_IMM(x)	MI_INSTR(0x22, 2*(x)-1)
#define   MI_LRI_FORCE_POSTED		(1<<12)
#define MI_STORE_REGISTER_MEM        MI_INSTR(0x24, 1)
#define MI_STORE_REGISTER_MEM_GEN8   MI_INSTR(0x24, 2)
#define   MI_SRM_LRM_GLOBAL_GTT		(1<<22)
#define MI_FLUSH_DW		MI_INSTR(0x26, 1) /* for GEN6 */
#define   MI_FLUSH_DW_STORE_INDEX	(1<<21)
#define   MI_INVALIDATE_TLB		(1<<18)
#define   MI_FLUSH_DW_OP_STOREDW	(1<<14)
#define   MI_FLUSH_DW_OP_MASK		(3<<14)
#define   MI_FLUSH_DW_NOTIFY		(1<<8)
#define   MI_INVALIDATE_BSD		(1<<7)
#define   MI_FLUSH_DW_USE_GTT		(1<<2)
#define   MI_FLUSH_DW_USE_PPGTT		(0<<2)
#define MI_LOAD_REGISTER_MEM	   MI_INSTR(0x29, 1)
#define MI_LOAD_REGISTER_MEM_GEN8  MI_INSTR(0x29, 2)
#define MI_BATCH_BUFFER		MI_INSTR(0x30, 1)
#define   MI_BATCH_NON_SECURE		(1)
/* for snb/ivb/vlv this also means "batch in ppgtt" when ppgtt is enabled. */
#define   MI_BATCH_NON_SECURE_I965	(1<<8)
#define   MI_BATCH_PPGTT_HSW		(1<<8)
#define   MI_BATCH_NON_SECURE_HSW	(1<<13)
#define MI_BATCH_BUFFER_START	MI_INSTR(0x31, 0)
#define   MI_BATCH_GTT		    (2<<6) /* aliased with (1<<7) on gen4 */
#define MI_BATCH_BUFFER_START_GEN8	MI_INSTR(0x31, 1)
#define   MI_BATCH_RESOURCE_STREAMER (1<<10)

#define MI_PREDICATE_SRC0	_MMIO(0x2400)
#define MI_PREDICATE_SRC0_UDW	_MMIO(0x2400 + 4)
#define MI_PREDICATE_SRC1	_MMIO(0x2408)
#define MI_PREDICATE_SRC1_UDW	_MMIO(0x2408 + 4)

#define MI_PREDICATE_RESULT_2	_MMIO(0x2214)
#define  LOWER_SLICE_ENABLED	(1<<0)
#define  LOWER_SLICE_DISABLED	(0<<0)

/*
 * 3D instructions used by the kernel
 */
#define GFX_INSTR(opcode, flags) ((0x3 << 29) | ((opcode) << 24) | (flags))

#define GEN9_MEDIA_POOL_STATE     ((0x3 << 29) | (0x2 << 27) | (0x5 << 16) | 4)
#define   GEN9_MEDIA_POOL_ENABLE  (1 << 31)
#define GFX_OP_RASTER_RULES    ((0x3<<29)|(0x7<<24))
#define GFX_OP_SCISSOR         ((0x3<<29)|(0x1c<<24)|(0x10<<19))
#define   SC_UPDATE_SCISSOR       (0x1<<1)
#define   SC_ENABLE_MASK          (0x1<<0)
#define   SC_ENABLE               (0x1<<0)
#define GFX_OP_LOAD_INDIRECT   ((0x3<<29)|(0x1d<<24)|(0x7<<16))
#define GFX_OP_SCISSOR_INFO    ((0x3<<29)|(0x1d<<24)|(0x81<<16)|(0x1))
#define   SCI_YMIN_MASK      (0xffff<<16)
#define   SCI_XMIN_MASK      (0xffff<<0)
#define   SCI_YMAX_MASK      (0xffff<<16)
#define   SCI_XMAX_MASK      (0xffff<<0)
#define GFX_OP_SCISSOR_ENABLE	 ((0x3<<29)|(0x1c<<24)|(0x10<<19))
#define GFX_OP_SCISSOR_RECT	 ((0x3<<29)|(0x1d<<24)|(0x81<<16)|1)
#define GFX_OP_COLOR_FACTOR      ((0x3<<29)|(0x1d<<24)|(0x1<<16)|0x0)
#define GFX_OP_STIPPLE           ((0x3<<29)|(0x1d<<24)|(0x83<<16))
#define GFX_OP_MAP_INFO          ((0x3<<29)|(0x1d<<24)|0x4)
#define GFX_OP_DESTBUFFER_VARS   ((0x3<<29)|(0x1d<<24)|(0x85<<16)|0x0)
#define GFX_OP_DESTBUFFER_INFO	 ((0x3<<29)|(0x1d<<24)|(0x8e<<16)|1)
#define GFX_OP_DRAWRECT_INFO     ((0x3<<29)|(0x1d<<24)|(0x80<<16)|(0x3))
#define GFX_OP_DRAWRECT_INFO_I965  ((0x7900<<16)|0x2)

#define COLOR_BLT_CMD			(2<<29 | 0x40<<22 | (5-2))
#define SRC_COPY_BLT_CMD		((2<<29)|(0x43<<22)|4)
#define XY_SRC_COPY_BLT_CMD		((2<<29)|(0x53<<22)|6)
#define XY_MONO_SRC_COPY_IMM_BLT	((2<<29)|(0x71<<22)|5)
#define   BLT_WRITE_A			(2<<20)
#define   BLT_WRITE_RGB			(1<<20)
#define   BLT_WRITE_RGBA		(BLT_WRITE_RGB | BLT_WRITE_A)
#define   BLT_DEPTH_8			(0<<24)
#define   BLT_DEPTH_16_565		(1<<24)
#define   BLT_DEPTH_16_1555		(2<<24)
#define   BLT_DEPTH_32			(3<<24)
#define   BLT_ROP_SRC_COPY		(0xcc<<16)
#define   BLT_ROP_COLOR_COPY		(0xf0<<16)
#define XY_SRC_COPY_BLT_SRC_TILED	(1<<15) /* 965+ only */
#define XY_SRC_COPY_BLT_DST_TILED	(1<<11) /* 965+ only */
#define CMD_OP_DISPLAYBUFFER_INFO ((0x0<<29)|(0x14<<23)|2)
#define   ASYNC_FLIP                (1<<22)
#define   DISPLAY_PLANE_A           (0<<20)
#define   DISPLAY_PLANE_B           (1<<20)
#define GFX_OP_PIPE_CONTROL(len)	((0x3<<29)|(0x3<<27)|(0x2<<24)|((len)-2))
#define   PIPE_CONTROL_FLUSH_L3				(1<<27)
#define   PIPE_CONTROL_GLOBAL_GTT_IVB			(1<<24) /* gen7+ */
#define   PIPE_CONTROL_MMIO_WRITE			(1<<23)
#define   PIPE_CONTROL_STORE_DATA_INDEX			(1<<21)
#define   PIPE_CONTROL_CS_STALL				(1<<20)
#define   PIPE_CONTROL_TLB_INVALIDATE			(1<<18)
#define   PIPE_CONTROL_MEDIA_STATE_CLEAR		(1<<16)
#define   PIPE_CONTROL_QW_WRITE				(1<<14)
#define   PIPE_CONTROL_POST_SYNC_OP_MASK                (3<<14)
#define   PIPE_CONTROL_DEPTH_STALL			(1<<13)
#define   PIPE_CONTROL_WRITE_FLUSH			(1<<12)
#define   PIPE_CONTROL_RENDER_TARGET_CACHE_FLUSH	(1<<12) /* gen6+ */
#define   PIPE_CONTROL_INSTRUCTION_CACHE_INVALIDATE	(1<<11) /* MBZ on Ironlake */
#define   PIPE_CONTROL_TEXTURE_CACHE_INVALIDATE		(1<<10) /* GM45+ only */
#define   PIPE_CONTROL_INDIRECT_STATE_DISABLE		(1<<9)
#define   PIPE_CONTROL_NOTIFY				(1<<8)
#define   PIPE_CONTROL_FLUSH_ENABLE			(1<<7) /* gen7+ */
#define   PIPE_CONTROL_DC_FLUSH_ENABLE			(1<<5)
#define   PIPE_CONTROL_VF_CACHE_INVALIDATE		(1<<4)
#define   PIPE_CONTROL_CONST_CACHE_INVALIDATE		(1<<3)
#define   PIPE_CONTROL_STATE_CACHE_INVALIDATE		(1<<2)
#define   PIPE_CONTROL_STALL_AT_SCOREBOARD		(1<<1)
#define   PIPE_CONTROL_DEPTH_CACHE_FLUSH		(1<<0)
#define   PIPE_CONTROL_GLOBAL_GTT (1<<2) /* in addr dword */

/*
 * Commands used only by the command parser
 */
#define MI_SET_PREDICATE        MI_INSTR(0x01, 0)
#define MI_ARB_CHECK            MI_INSTR(0x05, 0)
#define MI_RS_CONTROL           MI_INSTR(0x06, 0)
#define MI_URB_ATOMIC_ALLOC     MI_INSTR(0x09, 0)
#define MI_PREDICATE            MI_INSTR(0x0C, 0)
#define MI_RS_CONTEXT           MI_INSTR(0x0F, 0)
#define MI_TOPOLOGY_FILTER      MI_INSTR(0x0D, 0)
#define MI_LOAD_SCAN_LINES_EXCL MI_INSTR(0x13, 0)
#define MI_URB_CLEAR            MI_INSTR(0x19, 0)
#define MI_UPDATE_GTT           MI_INSTR(0x23, 0)
#define MI_CLFLUSH              MI_INSTR(0x27, 0)
#define MI_REPORT_PERF_COUNT    MI_INSTR(0x28, 0)
#define   MI_REPORT_PERF_COUNT_GGTT (1<<0)
#define MI_LOAD_REGISTER_REG    MI_INSTR(0x2A, 0)
#define MI_RS_STORE_DATA_IMM    MI_INSTR(0x2B, 0)
#define MI_LOAD_URB_MEM         MI_INSTR(0x2C, 0)
#define MI_STORE_URB_MEM        MI_INSTR(0x2D, 0)
#define MI_CONDITIONAL_BATCH_BUFFER_END MI_INSTR(0x36, 0)

#define PIPELINE_SELECT                ((0x3<<29)|(0x1<<27)|(0x1<<24)|(0x4<<16))
#define GFX_OP_3DSTATE_VF_STATISTICS   ((0x3<<29)|(0x1<<27)|(0x0<<24)|(0xB<<16))
#define MEDIA_VFE_STATE                ((0x3<<29)|(0x2<<27)|(0x0<<24)|(0x0<<16))
#define  MEDIA_VFE_STATE_MMIO_ACCESS_MASK (0x18)
#define GPGPU_OBJECT                   ((0x3<<29)|(0x2<<27)|(0x1<<24)|(0x4<<16))
#define GPGPU_WALKER                   ((0x3<<29)|(0x2<<27)|(0x1<<24)|(0x5<<16))
#define GFX_OP_3DSTATE_DX9_CONSTANTF_VS \
	((0x3<<29)|(0x3<<27)|(0x0<<24)|(0x39<<16))
#define GFX_OP_3DSTATE_DX9_CONSTANTF_PS \
	((0x3<<29)|(0x3<<27)|(0x0<<24)|(0x3A<<16))
#define GFX_OP_3DSTATE_SO_DECL_LIST \
	((0x3<<29)|(0x3<<27)|(0x1<<24)|(0x17<<16))

#define GFX_OP_3DSTATE_BINDING_TABLE_EDIT_VS \
	((0x3<<29)|(0x3<<27)|(0x0<<24)|(0x43<<16))
#define GFX_OP_3DSTATE_BINDING_TABLE_EDIT_GS \
	((0x3<<29)|(0x3<<27)|(0x0<<24)|(0x44<<16))
#define GFX_OP_3DSTATE_BINDING_TABLE_EDIT_HS \
	((0x3<<29)|(0x3<<27)|(0x0<<24)|(0x45<<16))
#define GFX_OP_3DSTATE_BINDING_TABLE_EDIT_DS \
	((0x3<<29)|(0x3<<27)|(0x0<<24)|(0x46<<16))
#define GFX_OP_3DSTATE_BINDING_TABLE_EDIT_PS \
	((0x3<<29)|(0x3<<27)|(0x0<<24)|(0x47<<16))

#define MFX_WAIT  ((0x3<<29)|(0x1<<27)|(0x0<<16))

#define COLOR_BLT     ((0x2<<29)|(0x40<<22))
#define SRC_COPY_BLT  ((0x2<<29)|(0x43<<22))

/*
 * Registers used only by the command parser
 */
#define BCS_SWCTRL _MMIO(0x22200)

#define GPGPU_THREADS_DISPATCHED        _MMIO(0x2290)
#define GPGPU_THREADS_DISPATCHED_UDW	_MMIO(0x2290 + 4)
#define HS_INVOCATION_COUNT             _MMIO(0x2300)
#define HS_INVOCATION_COUNT_UDW		_MMIO(0x2300 + 4)
#define DS_INVOCATION_COUNT             _MMIO(0x2308)
#define DS_INVOCATION_COUNT_UDW		_MMIO(0x2308 + 4)
#define IA_VERTICES_COUNT               _MMIO(0x2310)
#define IA_VERTICES_COUNT_UDW		_MMIO(0x2310 + 4)
#define IA_PRIMITIVES_COUNT             _MMIO(0x2318)
#define IA_PRIMITIVES_COUNT_UDW		_MMIO(0x2318 + 4)
#define VS_INVOCATION_COUNT             _MMIO(0x2320)
#define VS_INVOCATION_COUNT_UDW		_MMIO(0x2320 + 4)
#define GS_INVOCATION_COUNT             _MMIO(0x2328)
#define GS_INVOCATION_COUNT_UDW		_MMIO(0x2328 + 4)
#define GS_PRIMITIVES_COUNT             _MMIO(0x2330)
#define GS_PRIMITIVES_COUNT_UDW		_MMIO(0x2330 + 4)
#define CL_INVOCATION_COUNT             _MMIO(0x2338)
#define CL_INVOCATION_COUNT_UDW		_MMIO(0x2338 + 4)
#define CL_PRIMITIVES_COUNT             _MMIO(0x2340)
#define CL_PRIMITIVES_COUNT_UDW		_MMIO(0x2340 + 4)
#define PS_INVOCATION_COUNT             _MMIO(0x2348)
#define PS_INVOCATION_COUNT_UDW		_MMIO(0x2348 + 4)
#define PS_DEPTH_COUNT                  _MMIO(0x2350)
#define PS_DEPTH_COUNT_UDW		_MMIO(0x2350 + 4)

/* There are the 4 64-bit counter registers, one for each stream output */
#define GEN7_SO_NUM_PRIMS_WRITTEN(n)		_MMIO(0x5200 + (n) * 8)
#define GEN7_SO_NUM_PRIMS_WRITTEN_UDW(n)	_MMIO(0x5200 + (n) * 8 + 4)

#define GEN7_SO_PRIM_STORAGE_NEEDED(n)		_MMIO(0x5240 + (n) * 8)
#define GEN7_SO_PRIM_STORAGE_NEEDED_UDW(n)	_MMIO(0x5240 + (n) * 8 + 4)

#define GEN7_3DPRIM_END_OFFSET          _MMIO(0x2420)
#define GEN7_3DPRIM_START_VERTEX        _MMIO(0x2430)
#define GEN7_3DPRIM_VERTEX_COUNT        _MMIO(0x2434)
#define GEN7_3DPRIM_INSTANCE_COUNT      _MMIO(0x2438)
#define GEN7_3DPRIM_START_INSTANCE      _MMIO(0x243C)
#define GEN7_3DPRIM_BASE_VERTEX         _MMIO(0x2440)

#define GEN7_GPGPU_DISPATCHDIMX         _MMIO(0x2500)
#define GEN7_GPGPU_DISPATCHDIMY         _MMIO(0x2504)
#define GEN7_GPGPU_DISPATCHDIMZ         _MMIO(0x2508)

/* There are the 16 64-bit CS General Purpose Registers */
#define HSW_CS_GPR(n)                   _MMIO(0x2600 + (n) * 8)
#define HSW_CS_GPR_UDW(n)               _MMIO(0x2600 + (n) * 8 + 4)

#define OACONTROL _MMIO(0x2360)

#define _GEN7_PIPEA_DE_LOAD_SL	0x70068
#define _GEN7_PIPEB_DE_LOAD_SL	0x71068
#define GEN7_PIPE_DE_LOAD_SL(pipe) _MMIO_PIPE(pipe, _GEN7_PIPEA_DE_LOAD_SL, _GEN7_PIPEB_DE_LOAD_SL)

/*
 * Reset registers
 */
#define DEBUG_RESET_I830		_MMIO(0x6070)
#define  DEBUG_RESET_FULL		(1<<7)
#define  DEBUG_RESET_RENDER		(1<<8)
#define  DEBUG_RESET_DISPLAY		(1<<9)

/*
 * IOSF sideband
 */
#define VLV_IOSF_DOORBELL_REQ			_MMIO(VLV_DISPLAY_BASE + 0x2100)
#define   IOSF_DEVFN_SHIFT			24
#define   IOSF_OPCODE_SHIFT			16
#define   IOSF_PORT_SHIFT			8
#define   IOSF_BYTE_ENABLES_SHIFT		4
#define   IOSF_BAR_SHIFT			1
#define   IOSF_SB_BUSY				(1<<0)
#define   IOSF_PORT_BUNIT			0x03
#define   IOSF_PORT_PUNIT			0x04
#define   IOSF_PORT_NC				0x11
#define   IOSF_PORT_DPIO			0x12
#define   IOSF_PORT_GPIO_NC			0x13
#define   IOSF_PORT_CCK				0x14
#define   IOSF_PORT_DPIO_2			0x1a
#define   IOSF_PORT_FLISDSI			0x1b
#define   IOSF_PORT_GPIO_SC			0x48
#define   IOSF_PORT_GPIO_SUS			0xa8
#define   IOSF_PORT_CCU				0xa9
#define   CHV_IOSF_PORT_GPIO_N			0x13
#define   CHV_IOSF_PORT_GPIO_SE			0x48
#define   CHV_IOSF_PORT_GPIO_E			0xa8
#define   CHV_IOSF_PORT_GPIO_SW			0xb2
#define VLV_IOSF_DATA				_MMIO(VLV_DISPLAY_BASE + 0x2104)
#define VLV_IOSF_ADDR				_MMIO(VLV_DISPLAY_BASE + 0x2108)

/* See configdb bunit SB addr map */
#define BUNIT_REG_BISOC				0x11

#define PUNIT_REG_DSPFREQ			0x36
#define   DSPFREQSTAT_SHIFT_CHV			24
#define   DSPFREQSTAT_MASK_CHV			(0x1f << DSPFREQSTAT_SHIFT_CHV)
#define   DSPFREQGUAR_SHIFT_CHV			8
#define   DSPFREQGUAR_MASK_CHV			(0x1f << DSPFREQGUAR_SHIFT_CHV)
#define   DSPFREQSTAT_SHIFT			30
#define   DSPFREQSTAT_MASK			(0x3 << DSPFREQSTAT_SHIFT)
#define   DSPFREQGUAR_SHIFT			14
#define   DSPFREQGUAR_MASK			(0x3 << DSPFREQGUAR_SHIFT)
#define   DSP_MAXFIFO_PM5_STATUS		(1 << 22) /* chv */
#define   DSP_AUTO_CDCLK_GATE_DISABLE		(1 << 7) /* chv */
#define   DSP_MAXFIFO_PM5_ENABLE		(1 << 6) /* chv */
#define   _DP_SSC(val, pipe)			((val) << (2 * (pipe)))
#define   DP_SSC_MASK(pipe)			_DP_SSC(0x3, (pipe))
#define   DP_SSC_PWR_ON(pipe)			_DP_SSC(0x0, (pipe))
#define   DP_SSC_CLK_GATE(pipe)			_DP_SSC(0x1, (pipe))
#define   DP_SSC_RESET(pipe)			_DP_SSC(0x2, (pipe))
#define   DP_SSC_PWR_GATE(pipe)			_DP_SSC(0x3, (pipe))
#define   _DP_SSS(val, pipe)			((val) << (2 * (pipe) + 16))
#define   DP_SSS_MASK(pipe)			_DP_SSS(0x3, (pipe))
#define   DP_SSS_PWR_ON(pipe)			_DP_SSS(0x0, (pipe))
#define   DP_SSS_CLK_GATE(pipe)			_DP_SSS(0x1, (pipe))
#define   DP_SSS_RESET(pipe)			_DP_SSS(0x2, (pipe))
#define   DP_SSS_PWR_GATE(pipe)			_DP_SSS(0x3, (pipe))

/* See the PUNIT HAS v0.8 for the below bits */
enum punit_power_well {
	/* These numbers are fixed and must match the position of the pw bits */
	PUNIT_POWER_WELL_RENDER			= 0,
	PUNIT_POWER_WELL_MEDIA			= 1,
	PUNIT_POWER_WELL_DISP2D			= 3,
	PUNIT_POWER_WELL_DPIO_CMN_BC		= 5,
	PUNIT_POWER_WELL_DPIO_TX_B_LANES_01	= 6,
	PUNIT_POWER_WELL_DPIO_TX_B_LANES_23	= 7,
	PUNIT_POWER_WELL_DPIO_TX_C_LANES_01	= 8,
	PUNIT_POWER_WELL_DPIO_TX_C_LANES_23	= 9,
	PUNIT_POWER_WELL_DPIO_RX0		= 10,
	PUNIT_POWER_WELL_DPIO_RX1		= 11,
	PUNIT_POWER_WELL_DPIO_CMN_D		= 12,

	/* Not actual bit groups. Used as IDs for lookup_power_well() */
	PUNIT_POWER_WELL_ALWAYS_ON,
};

enum skl_disp_power_wells {
	/* These numbers are fixed and must match the position of the pw bits */
	SKL_DISP_PW_MISC_IO,
	SKL_DISP_PW_DDI_A_E,
	SKL_DISP_PW_DDI_B,
	SKL_DISP_PW_DDI_C,
	SKL_DISP_PW_DDI_D,
	SKL_DISP_PW_1 = 14,
	SKL_DISP_PW_2,

	/* Not actual bit groups. Used as IDs for lookup_power_well() */
	SKL_DISP_PW_ALWAYS_ON,
	SKL_DISP_PW_DC_OFF,

	BXT_DPIO_CMN_A,
	BXT_DPIO_CMN_BC,
};

#define SKL_POWER_WELL_STATE(pw) (1 << ((pw) * 2))
#define SKL_POWER_WELL_REQ(pw) (1 << (((pw) * 2) + 1))

#define PUNIT_REG_PWRGT_CTRL			0x60
#define PUNIT_REG_PWRGT_STATUS			0x61
#define   PUNIT_PWRGT_MASK(power_well)		(3 << ((power_well) * 2))
#define   PUNIT_PWRGT_PWR_ON(power_well)	(0 << ((power_well) * 2))
#define   PUNIT_PWRGT_CLK_GATE(power_well)	(1 << ((power_well) * 2))
#define   PUNIT_PWRGT_RESET(power_well)		(2 << ((power_well) * 2))
#define   PUNIT_PWRGT_PWR_GATE(power_well)	(3 << ((power_well) * 2))

#define PUNIT_REG_GPU_LFM			0xd3
#define PUNIT_REG_GPU_FREQ_REQ			0xd4
#define PUNIT_REG_GPU_FREQ_STS			0xd8
#define   GPLLENABLE				(1<<4)
#define   GENFREQSTATUS				(1<<0)
#define PUNIT_REG_MEDIA_TURBO_FREQ_REQ		0xdc
#define PUNIT_REG_CZ_TIMESTAMP			0xce

#define PUNIT_FUSE_BUS2				0xf6 /* bits 47:40 */
#define PUNIT_FUSE_BUS1				0xf5 /* bits 55:48 */

#define FB_GFX_FMAX_AT_VMAX_FUSE		0x136
#define FB_GFX_FREQ_FUSE_MASK			0xff
#define FB_GFX_FMAX_AT_VMAX_2SS4EU_FUSE_SHIFT	24
#define FB_GFX_FMAX_AT_VMAX_2SS6EU_FUSE_SHIFT	16
#define FB_GFX_FMAX_AT_VMAX_2SS8EU_FUSE_SHIFT	8

#define FB_GFX_FMIN_AT_VMIN_FUSE		0x137
#define FB_GFX_FMIN_AT_VMIN_FUSE_SHIFT		8

#define PUNIT_REG_DDR_SETUP2			0x139
#define   FORCE_DDR_FREQ_REQ_ACK		(1 << 8)
#define   FORCE_DDR_LOW_FREQ			(1 << 1)
#define   FORCE_DDR_HIGH_FREQ			(1 << 0)

#define PUNIT_GPU_STATUS_REG			0xdb
#define PUNIT_GPU_STATUS_MAX_FREQ_SHIFT	16
#define PUNIT_GPU_STATUS_MAX_FREQ_MASK		0xff
#define PUNIT_GPU_STATIS_GFX_MIN_FREQ_SHIFT	8
#define PUNIT_GPU_STATUS_GFX_MIN_FREQ_MASK	0xff

#define PUNIT_GPU_DUTYCYCLE_REG		0xdf
#define PUNIT_GPU_DUTYCYCLE_RPE_FREQ_SHIFT	8
#define PUNIT_GPU_DUTYCYCLE_RPE_FREQ_MASK	0xff

#define IOSF_NC_FB_GFX_FREQ_FUSE		0x1c
#define   FB_GFX_MAX_FREQ_FUSE_SHIFT		3
#define   FB_GFX_MAX_FREQ_FUSE_MASK		0x000007f8
#define   FB_GFX_FGUARANTEED_FREQ_FUSE_SHIFT	11
#define   FB_GFX_FGUARANTEED_FREQ_FUSE_MASK	0x0007f800
#define IOSF_NC_FB_GFX_FMAX_FUSE_HI		0x34
#define   FB_FMAX_VMIN_FREQ_HI_MASK		0x00000007
#define IOSF_NC_FB_GFX_FMAX_FUSE_LO		0x30
#define   FB_FMAX_VMIN_FREQ_LO_SHIFT		27
#define   FB_FMAX_VMIN_FREQ_LO_MASK		0xf8000000

#define VLV_TURBO_SOC_OVERRIDE	0x04
#define 	VLV_OVERRIDE_EN	1
#define 	VLV_SOC_TDP_EN	(1 << 1)
#define 	VLV_BIAS_CPU_125_SOC_875 (6 << 2)
#define 	CHV_BIAS_CPU_50_SOC_50 (3 << 2)

#define VLV_CZ_CLOCK_TO_MILLI_SEC		100000

/* vlv2 north clock has */
#define CCK_FUSE_REG				0x8
#define  CCK_FUSE_HPLL_FREQ_MASK		0x3
#define CCK_REG_DSI_PLL_FUSE			0x44
#define CCK_REG_DSI_PLL_CONTROL			0x48
#define  DSI_PLL_VCO_EN				(1 << 31)
#define  DSI_PLL_LDO_GATE			(1 << 30)
#define  DSI_PLL_P1_POST_DIV_SHIFT		17
#define  DSI_PLL_P1_POST_DIV_MASK		(0x1ff << 17)
#define  DSI_PLL_P2_MUX_DSI0_DIV2		(1 << 13)
#define  DSI_PLL_P3_MUX_DSI1_DIV2		(1 << 12)
#define  DSI_PLL_MUX_MASK			(3 << 9)
#define  DSI_PLL_MUX_DSI0_DSIPLL		(0 << 10)
#define  DSI_PLL_MUX_DSI0_CCK			(1 << 10)
#define  DSI_PLL_MUX_DSI1_DSIPLL		(0 << 9)
#define  DSI_PLL_MUX_DSI1_CCK			(1 << 9)
#define  DSI_PLL_CLK_GATE_MASK			(0xf << 5)
#define  DSI_PLL_CLK_GATE_DSI0_DSIPLL		(1 << 8)
#define  DSI_PLL_CLK_GATE_DSI1_DSIPLL		(1 << 7)
#define  DSI_PLL_CLK_GATE_DSI0_CCK		(1 << 6)
#define  DSI_PLL_CLK_GATE_DSI1_CCK		(1 << 5)
#define  DSI_PLL_LOCK				(1 << 0)
#define CCK_REG_DSI_PLL_DIVIDER			0x4c
#define  DSI_PLL_LFSR				(1 << 31)
#define  DSI_PLL_FRACTION_EN			(1 << 30)
#define  DSI_PLL_FRAC_COUNTER_SHIFT		27
#define  DSI_PLL_FRAC_COUNTER_MASK		(7 << 27)
#define  DSI_PLL_USYNC_CNT_SHIFT		18
#define  DSI_PLL_USYNC_CNT_MASK			(0x1ff << 18)
#define  DSI_PLL_N1_DIV_SHIFT			16
#define  DSI_PLL_N1_DIV_MASK			(3 << 16)
#define  DSI_PLL_M1_DIV_SHIFT			0
#define  DSI_PLL_M1_DIV_MASK			(0x1ff << 0)
#define CCK_CZ_CLOCK_CONTROL			0x62
#define CCK_GPLL_CLOCK_CONTROL			0x67
#define CCK_DISPLAY_CLOCK_CONTROL		0x6b
#define CCK_DISPLAY_REF_CLOCK_CONTROL		0x6c
#define  CCK_TRUNK_FORCE_ON			(1 << 17)
#define  CCK_TRUNK_FORCE_OFF			(1 << 16)
#define  CCK_FREQUENCY_STATUS			(0x1f << 8)
#define  CCK_FREQUENCY_STATUS_SHIFT		8
#define  CCK_FREQUENCY_VALUES			(0x1f << 0)

/**
 * DOC: DPIO
 *
 * VLV, CHV and BXT have slightly peculiar display PHYs for driving DP/HDMI
 * ports. DPIO is the name given to such a display PHY. These PHYs
 * don't follow the standard programming model using direct MMIO
 * registers, and instead their registers must be accessed trough IOSF
 * sideband. VLV has one such PHY for driving ports B and C, and CHV
 * adds another PHY for driving port D. Each PHY responds to specific
 * IOSF-SB port.
 *
 * Each display PHY is made up of one or two channels. Each channel
 * houses a common lane part which contains the PLL and other common
 * logic. CH0 common lane also contains the IOSF-SB logic for the
 * Common Register Interface (CRI) ie. the DPIO registers. CRI clock
 * must be running when any DPIO registers are accessed.
 *
 * In addition to having their own registers, the PHYs are also
 * controlled through some dedicated signals from the display
 * controller. These include PLL reference clock enable, PLL enable,
 * and CRI clock selection, for example.
 *
 * Eeach channel also has two splines (also called data lanes), and
 * each spline is made up of one Physical Access Coding Sub-Layer
 * (PCS) block and two TX lanes. So each channel has two PCS blocks
 * and four TX lanes. The TX lanes are used as DP lanes or TMDS
 * data/clock pairs depending on the output type.
 *
 * Additionally the PHY also contains an AUX lane with AUX blocks
 * for each channel. This is used for DP AUX communication, but
 * this fact isn't really relevant for the driver since AUX is
 * controlled from the display controller side. No DPIO registers
 * need to be accessed during AUX communication,
 *
 * Generally on VLV/CHV the common lane corresponds to the pipe and
 * the spline (PCS/TX) corresponds to the port.
 *
 * For dual channel PHY (VLV/CHV):
 *
 *  pipe A == CMN/PLL/REF CH0
 *
 *  pipe B == CMN/PLL/REF CH1
 *
 *  port B == PCS/TX CH0
 *
 *  port C == PCS/TX CH1
 *
 * This is especially important when we cross the streams
 * ie. drive port B with pipe B, or port C with pipe A.
 *
 * For single channel PHY (CHV):
 *
 *  pipe C == CMN/PLL/REF CH0
 *
 *  port D == PCS/TX CH0
 *
 * On BXT the entire PHY channel corresponds to the port. That means
 * the PLL is also now associated with the port rather than the pipe,
 * and so the clock needs to be routed to the appropriate transcoder.
 * Port A PLL is directly connected to transcoder EDP and port B/C
 * PLLs can be routed to any transcoder A/B/C.
 *
 * Note: DDI0 is digital port B, DD1 is digital port C, and DDI2 is
 * digital port D (CHV) or port A (BXT). ::
 *
 *
 *     Dual channel PHY (VLV/CHV/BXT)
 *     ---------------------------------
 *     |      CH0      |      CH1      |
 *     |  CMN/PLL/REF  |  CMN/PLL/REF  |
 *     |---------------|---------------| Display PHY
 *     | PCS01 | PCS23 | PCS01 | PCS23 |
 *     |-------|-------|-------|-------|
 *     |TX0|TX1|TX2|TX3|TX0|TX1|TX2|TX3|
 *     ---------------------------------
 *     |     DDI0      |     DDI1      | DP/HDMI ports
 *     ---------------------------------
 *
 *     Single channel PHY (CHV/BXT)
 *     -----------------
 *     |      CH0      |
 *     |  CMN/PLL/REF  |
 *     |---------------| Display PHY
 *     | PCS01 | PCS23 |
 *     |-------|-------|
 *     |TX0|TX1|TX2|TX3|
 *     -----------------
 *     |     DDI2      | DP/HDMI port
 *     -----------------
 */
#define DPIO_DEVFN			0

#define DPIO_CTL			_MMIO(VLV_DISPLAY_BASE + 0x2110)
#define  DPIO_MODSEL1			(1<<3) /* if ref clk b == 27 */
#define  DPIO_MODSEL0			(1<<2) /* if ref clk a == 27 */
#define  DPIO_SFR_BYPASS		(1<<1)
#define  DPIO_CMNRST			(1<<0)

#define DPIO_PHY(pipe)			((pipe) >> 1)
#define DPIO_PHY_IOSF_PORT(phy)		(dev_priv->dpio_phy_iosf_port[phy])

/*
 * Per pipe/PLL DPIO regs
 */
#define _VLV_PLL_DW3_CH0		0x800c
#define   DPIO_POST_DIV_SHIFT		(28) /* 3 bits */
#define   DPIO_POST_DIV_DAC		0
#define   DPIO_POST_DIV_HDMIDP		1 /* DAC 225-400M rate */
#define   DPIO_POST_DIV_LVDS1		2
#define   DPIO_POST_DIV_LVDS2		3
#define   DPIO_K_SHIFT			(24) /* 4 bits */
#define   DPIO_P1_SHIFT			(21) /* 3 bits */
#define   DPIO_P2_SHIFT			(16) /* 5 bits */
#define   DPIO_N_SHIFT			(12) /* 4 bits */
#define   DPIO_ENABLE_CALIBRATION	(1<<11)
#define   DPIO_M1DIV_SHIFT		(8) /* 3 bits */
#define   DPIO_M2DIV_MASK		0xff
#define _VLV_PLL_DW3_CH1		0x802c
#define VLV_PLL_DW3(ch) _PIPE(ch, _VLV_PLL_DW3_CH0, _VLV_PLL_DW3_CH1)

#define _VLV_PLL_DW5_CH0		0x8014
#define   DPIO_REFSEL_OVERRIDE		27
#define   DPIO_PLL_MODESEL_SHIFT	24 /* 3 bits */
#define   DPIO_BIAS_CURRENT_CTL_SHIFT	21 /* 3 bits, always 0x7 */
#define   DPIO_PLL_REFCLK_SEL_SHIFT	16 /* 2 bits */
#define   DPIO_PLL_REFCLK_SEL_MASK	3
#define   DPIO_DRIVER_CTL_SHIFT		12 /* always set to 0x8 */
#define   DPIO_CLK_BIAS_CTL_SHIFT	8 /* always set to 0x5 */
#define _VLV_PLL_DW5_CH1		0x8034
#define VLV_PLL_DW5(ch) _PIPE(ch, _VLV_PLL_DW5_CH0, _VLV_PLL_DW5_CH1)

#define _VLV_PLL_DW7_CH0		0x801c
#define _VLV_PLL_DW7_CH1		0x803c
#define VLV_PLL_DW7(ch) _PIPE(ch, _VLV_PLL_DW7_CH0, _VLV_PLL_DW7_CH1)

#define _VLV_PLL_DW8_CH0		0x8040
#define _VLV_PLL_DW8_CH1		0x8060
#define VLV_PLL_DW8(ch) _PIPE(ch, _VLV_PLL_DW8_CH0, _VLV_PLL_DW8_CH1)

#define VLV_PLL_DW9_BCAST		0xc044
#define _VLV_PLL_DW9_CH0		0x8044
#define _VLV_PLL_DW9_CH1		0x8064
#define VLV_PLL_DW9(ch) _PIPE(ch, _VLV_PLL_DW9_CH0, _VLV_PLL_DW9_CH1)

#define _VLV_PLL_DW10_CH0		0x8048
#define _VLV_PLL_DW10_CH1		0x8068
#define VLV_PLL_DW10(ch) _PIPE(ch, _VLV_PLL_DW10_CH0, _VLV_PLL_DW10_CH1)

#define _VLV_PLL_DW11_CH0		0x804c
#define _VLV_PLL_DW11_CH1		0x806c
#define VLV_PLL_DW11(ch) _PIPE(ch, _VLV_PLL_DW11_CH0, _VLV_PLL_DW11_CH1)

/* Spec for ref block start counts at DW10 */
#define VLV_REF_DW13			0x80ac

#define VLV_CMN_DW0			0x8100

/*
 * Per DDI channel DPIO regs
 */

#define _VLV_PCS_DW0_CH0		0x8200
#define _VLV_PCS_DW0_CH1		0x8400
#define   DPIO_PCS_TX_LANE2_RESET	(1<<16)
#define   DPIO_PCS_TX_LANE1_RESET	(1<<7)
#define   DPIO_LEFT_TXFIFO_RST_MASTER2	(1<<4)
#define   DPIO_RIGHT_TXFIFO_RST_MASTER2	(1<<3)
#define VLV_PCS_DW0(ch) _PORT(ch, _VLV_PCS_DW0_CH0, _VLV_PCS_DW0_CH1)

#define _VLV_PCS01_DW0_CH0		0x200
#define _VLV_PCS23_DW0_CH0		0x400
#define _VLV_PCS01_DW0_CH1		0x2600
#define _VLV_PCS23_DW0_CH1		0x2800
#define VLV_PCS01_DW0(ch) _PORT(ch, _VLV_PCS01_DW0_CH0, _VLV_PCS01_DW0_CH1)
#define VLV_PCS23_DW0(ch) _PORT(ch, _VLV_PCS23_DW0_CH0, _VLV_PCS23_DW0_CH1)

#define _VLV_PCS_DW1_CH0		0x8204
#define _VLV_PCS_DW1_CH1		0x8404
#define   CHV_PCS_REQ_SOFTRESET_EN	(1<<23)
#define   DPIO_PCS_CLK_CRI_RXEB_EIOS_EN	(1<<22)
#define   DPIO_PCS_CLK_CRI_RXDIGFILTSG_EN (1<<21)
#define   DPIO_PCS_CLK_DATAWIDTH_SHIFT	(6)
#define   DPIO_PCS_CLK_SOFT_RESET	(1<<5)
#define VLV_PCS_DW1(ch) _PORT(ch, _VLV_PCS_DW1_CH0, _VLV_PCS_DW1_CH1)

#define _VLV_PCS01_DW1_CH0		0x204
#define _VLV_PCS23_DW1_CH0		0x404
#define _VLV_PCS01_DW1_CH1		0x2604
#define _VLV_PCS23_DW1_CH1		0x2804
#define VLV_PCS01_DW1(ch) _PORT(ch, _VLV_PCS01_DW1_CH0, _VLV_PCS01_DW1_CH1)
#define VLV_PCS23_DW1(ch) _PORT(ch, _VLV_PCS23_DW1_CH0, _VLV_PCS23_DW1_CH1)

#define _VLV_PCS_DW8_CH0		0x8220
#define _VLV_PCS_DW8_CH1		0x8420
#define   CHV_PCS_USEDCLKCHANNEL_OVRRIDE	(1 << 20)
#define   CHV_PCS_USEDCLKCHANNEL		(1 << 21)
#define VLV_PCS_DW8(ch) _PORT(ch, _VLV_PCS_DW8_CH0, _VLV_PCS_DW8_CH1)

#define _VLV_PCS01_DW8_CH0		0x0220
#define _VLV_PCS23_DW8_CH0		0x0420
#define _VLV_PCS01_DW8_CH1		0x2620
#define _VLV_PCS23_DW8_CH1		0x2820
#define VLV_PCS01_DW8(port) _PORT(port, _VLV_PCS01_DW8_CH0, _VLV_PCS01_DW8_CH1)
#define VLV_PCS23_DW8(port) _PORT(port, _VLV_PCS23_DW8_CH0, _VLV_PCS23_DW8_CH1)

#define _VLV_PCS_DW9_CH0		0x8224
#define _VLV_PCS_DW9_CH1		0x8424
#define   DPIO_PCS_TX2MARGIN_MASK	(0x7<<13)
#define   DPIO_PCS_TX2MARGIN_000	(0<<13)
#define   DPIO_PCS_TX2MARGIN_101	(1<<13)
#define   DPIO_PCS_TX1MARGIN_MASK	(0x7<<10)
#define   DPIO_PCS_TX1MARGIN_000	(0<<10)
#define   DPIO_PCS_TX1MARGIN_101	(1<<10)
#define	VLV_PCS_DW9(ch) _PORT(ch, _VLV_PCS_DW9_CH0, _VLV_PCS_DW9_CH1)

#define _VLV_PCS01_DW9_CH0		0x224
#define _VLV_PCS23_DW9_CH0		0x424
#define _VLV_PCS01_DW9_CH1		0x2624
#define _VLV_PCS23_DW9_CH1		0x2824
#define VLV_PCS01_DW9(ch) _PORT(ch, _VLV_PCS01_DW9_CH0, _VLV_PCS01_DW9_CH1)
#define VLV_PCS23_DW9(ch) _PORT(ch, _VLV_PCS23_DW9_CH0, _VLV_PCS23_DW9_CH1)

#define _CHV_PCS_DW10_CH0		0x8228
#define _CHV_PCS_DW10_CH1		0x8428
#define   DPIO_PCS_SWING_CALC_TX0_TX2	(1<<30)
#define   DPIO_PCS_SWING_CALC_TX1_TX3	(1<<31)
#define   DPIO_PCS_TX2DEEMP_MASK	(0xf<<24)
#define   DPIO_PCS_TX2DEEMP_9P5		(0<<24)
#define   DPIO_PCS_TX2DEEMP_6P0		(2<<24)
#define   DPIO_PCS_TX1DEEMP_MASK	(0xf<<16)
#define   DPIO_PCS_TX1DEEMP_9P5		(0<<16)
#define   DPIO_PCS_TX1DEEMP_6P0		(2<<16)
#define CHV_PCS_DW10(ch) _PORT(ch, _CHV_PCS_DW10_CH0, _CHV_PCS_DW10_CH1)

#define _VLV_PCS01_DW10_CH0		0x0228
#define _VLV_PCS23_DW10_CH0		0x0428
#define _VLV_PCS01_DW10_CH1		0x2628
#define _VLV_PCS23_DW10_CH1		0x2828
#define VLV_PCS01_DW10(port) _PORT(port, _VLV_PCS01_DW10_CH0, _VLV_PCS01_DW10_CH1)
#define VLV_PCS23_DW10(port) _PORT(port, _VLV_PCS23_DW10_CH0, _VLV_PCS23_DW10_CH1)

#define _VLV_PCS_DW11_CH0		0x822c
#define _VLV_PCS_DW11_CH1		0x842c
#define   DPIO_TX2_STAGGER_MASK(x)	((x)<<24)
#define   DPIO_LANEDESKEW_STRAP_OVRD	(1<<3)
#define   DPIO_LEFT_TXFIFO_RST_MASTER	(1<<1)
#define   DPIO_RIGHT_TXFIFO_RST_MASTER	(1<<0)
#define VLV_PCS_DW11(ch) _PORT(ch, _VLV_PCS_DW11_CH0, _VLV_PCS_DW11_CH1)

#define _VLV_PCS01_DW11_CH0		0x022c
#define _VLV_PCS23_DW11_CH0		0x042c
#define _VLV_PCS01_DW11_CH1		0x262c
#define _VLV_PCS23_DW11_CH1		0x282c
#define VLV_PCS01_DW11(ch) _PORT(ch, _VLV_PCS01_DW11_CH0, _VLV_PCS01_DW11_CH1)
#define VLV_PCS23_DW11(ch) _PORT(ch, _VLV_PCS23_DW11_CH0, _VLV_PCS23_DW11_CH1)

#define _VLV_PCS01_DW12_CH0		0x0230
#define _VLV_PCS23_DW12_CH0		0x0430
#define _VLV_PCS01_DW12_CH1		0x2630
#define _VLV_PCS23_DW12_CH1		0x2830
#define VLV_PCS01_DW12(ch) _PORT(ch, _VLV_PCS01_DW12_CH0, _VLV_PCS01_DW12_CH1)
#define VLV_PCS23_DW12(ch) _PORT(ch, _VLV_PCS23_DW12_CH0, _VLV_PCS23_DW12_CH1)

#define _VLV_PCS_DW12_CH0		0x8230
#define _VLV_PCS_DW12_CH1		0x8430
#define   DPIO_TX2_STAGGER_MULT(x)	((x)<<20)
#define   DPIO_TX1_STAGGER_MULT(x)	((x)<<16)
#define   DPIO_TX1_STAGGER_MASK(x)	((x)<<8)
#define   DPIO_LANESTAGGER_STRAP_OVRD	(1<<6)
#define   DPIO_LANESTAGGER_STRAP(x)	((x)<<0)
#define VLV_PCS_DW12(ch) _PORT(ch, _VLV_PCS_DW12_CH0, _VLV_PCS_DW12_CH1)

#define _VLV_PCS_DW14_CH0		0x8238
#define _VLV_PCS_DW14_CH1		0x8438
#define	VLV_PCS_DW14(ch) _PORT(ch, _VLV_PCS_DW14_CH0, _VLV_PCS_DW14_CH1)

#define _VLV_PCS_DW23_CH0		0x825c
#define _VLV_PCS_DW23_CH1		0x845c
#define VLV_PCS_DW23(ch) _PORT(ch, _VLV_PCS_DW23_CH0, _VLV_PCS_DW23_CH1)

#define _VLV_TX_DW2_CH0			0x8288
#define _VLV_TX_DW2_CH1			0x8488
#define   DPIO_SWING_MARGIN000_SHIFT	16
#define   DPIO_SWING_MARGIN000_MASK	(0xff << DPIO_SWING_MARGIN000_SHIFT)
#define   DPIO_UNIQ_TRANS_SCALE_SHIFT	8
#define VLV_TX_DW2(ch) _PORT(ch, _VLV_TX_DW2_CH0, _VLV_TX_DW2_CH1)

#define _VLV_TX_DW3_CH0			0x828c
#define _VLV_TX_DW3_CH1			0x848c
/* The following bit for CHV phy */
#define   DPIO_TX_UNIQ_TRANS_SCALE_EN	(1<<27)
#define   DPIO_SWING_MARGIN101_SHIFT	16
#define   DPIO_SWING_MARGIN101_MASK	(0xff << DPIO_SWING_MARGIN101_SHIFT)
#define VLV_TX_DW3(ch) _PORT(ch, _VLV_TX_DW3_CH0, _VLV_TX_DW3_CH1)

#define _VLV_TX_DW4_CH0			0x8290
#define _VLV_TX_DW4_CH1			0x8490
#define   DPIO_SWING_DEEMPH9P5_SHIFT	24
#define   DPIO_SWING_DEEMPH9P5_MASK	(0xff << DPIO_SWING_DEEMPH9P5_SHIFT)
#define   DPIO_SWING_DEEMPH6P0_SHIFT	16
#define   DPIO_SWING_DEEMPH6P0_MASK	(0xff << DPIO_SWING_DEEMPH6P0_SHIFT)
#define VLV_TX_DW4(ch) _PORT(ch, _VLV_TX_DW4_CH0, _VLV_TX_DW4_CH1)

#define _VLV_TX3_DW4_CH0		0x690
#define _VLV_TX3_DW4_CH1		0x2a90
#define VLV_TX3_DW4(ch) _PORT(ch, _VLV_TX3_DW4_CH0, _VLV_TX3_DW4_CH1)

#define _VLV_TX_DW5_CH0			0x8294
#define _VLV_TX_DW5_CH1			0x8494
#define   DPIO_TX_OCALINIT_EN		(1<<31)
#define VLV_TX_DW5(ch) _PORT(ch, _VLV_TX_DW5_CH0, _VLV_TX_DW5_CH1)

#define _VLV_TX_DW11_CH0		0x82ac
#define _VLV_TX_DW11_CH1		0x84ac
#define VLV_TX_DW11(ch) _PORT(ch, _VLV_TX_DW11_CH0, _VLV_TX_DW11_CH1)

#define _VLV_TX_DW14_CH0		0x82b8
#define _VLV_TX_DW14_CH1		0x84b8
#define VLV_TX_DW14(ch) _PORT(ch, _VLV_TX_DW14_CH0, _VLV_TX_DW14_CH1)

/* CHV dpPhy registers */
#define _CHV_PLL_DW0_CH0		0x8000
#define _CHV_PLL_DW0_CH1		0x8180
#define CHV_PLL_DW0(ch) _PIPE(ch, _CHV_PLL_DW0_CH0, _CHV_PLL_DW0_CH1)

#define _CHV_PLL_DW1_CH0		0x8004
#define _CHV_PLL_DW1_CH1		0x8184
#define   DPIO_CHV_N_DIV_SHIFT		8
#define   DPIO_CHV_M1_DIV_BY_2		(0 << 0)
#define CHV_PLL_DW1(ch) _PIPE(ch, _CHV_PLL_DW1_CH0, _CHV_PLL_DW1_CH1)

#define _CHV_PLL_DW2_CH0		0x8008
#define _CHV_PLL_DW2_CH1		0x8188
#define CHV_PLL_DW2(ch) _PIPE(ch, _CHV_PLL_DW2_CH0, _CHV_PLL_DW2_CH1)

#define _CHV_PLL_DW3_CH0		0x800c
#define _CHV_PLL_DW3_CH1		0x818c
#define  DPIO_CHV_FRAC_DIV_EN		(1 << 16)
#define  DPIO_CHV_FIRST_MOD		(0 << 8)
#define  DPIO_CHV_SECOND_MOD		(1 << 8)
#define  DPIO_CHV_FEEDFWD_GAIN_SHIFT	0
#define  DPIO_CHV_FEEDFWD_GAIN_MASK		(0xF << 0)
#define CHV_PLL_DW3(ch) _PIPE(ch, _CHV_PLL_DW3_CH0, _CHV_PLL_DW3_CH1)

#define _CHV_PLL_DW6_CH0		0x8018
#define _CHV_PLL_DW6_CH1		0x8198
#define   DPIO_CHV_GAIN_CTRL_SHIFT	16
#define	  DPIO_CHV_INT_COEFF_SHIFT	8
#define   DPIO_CHV_PROP_COEFF_SHIFT	0
#define CHV_PLL_DW6(ch) _PIPE(ch, _CHV_PLL_DW6_CH0, _CHV_PLL_DW6_CH1)

#define _CHV_PLL_DW8_CH0		0x8020
#define _CHV_PLL_DW8_CH1		0x81A0
#define   DPIO_CHV_TDC_TARGET_CNT_SHIFT 0
#define   DPIO_CHV_TDC_TARGET_CNT_MASK  (0x3FF << 0)
#define CHV_PLL_DW8(ch) _PIPE(ch, _CHV_PLL_DW8_CH0, _CHV_PLL_DW8_CH1)

#define _CHV_PLL_DW9_CH0		0x8024
#define _CHV_PLL_DW9_CH1		0x81A4
#define  DPIO_CHV_INT_LOCK_THRESHOLD_SHIFT		1 /* 3 bits */
#define  DPIO_CHV_INT_LOCK_THRESHOLD_MASK		(7 << 1)
#define  DPIO_CHV_INT_LOCK_THRESHOLD_SEL_COARSE	1 /* 1: coarse & 0 : fine  */
#define CHV_PLL_DW9(ch) _PIPE(ch, _CHV_PLL_DW9_CH0, _CHV_PLL_DW9_CH1)

#define _CHV_CMN_DW0_CH0               0x8100
#define   DPIO_ALLDL_POWERDOWN_SHIFT_CH0	19
#define   DPIO_ANYDL_POWERDOWN_SHIFT_CH0	18
#define   DPIO_ALLDL_POWERDOWN			(1 << 1)
#define   DPIO_ANYDL_POWERDOWN			(1 << 0)

#define _CHV_CMN_DW5_CH0               0x8114
#define   CHV_BUFRIGHTENA1_DISABLE	(0 << 20)
#define   CHV_BUFRIGHTENA1_NORMAL	(1 << 20)
#define   CHV_BUFRIGHTENA1_FORCE	(3 << 20)
#define   CHV_BUFRIGHTENA1_MASK		(3 << 20)
#define   CHV_BUFLEFTENA1_DISABLE	(0 << 22)
#define   CHV_BUFLEFTENA1_NORMAL	(1 << 22)
#define   CHV_BUFLEFTENA1_FORCE		(3 << 22)
#define   CHV_BUFLEFTENA1_MASK		(3 << 22)

#define _CHV_CMN_DW13_CH0		0x8134
#define _CHV_CMN_DW0_CH1		0x8080
#define   DPIO_CHV_S1_DIV_SHIFT		21
#define   DPIO_CHV_P1_DIV_SHIFT		13 /* 3 bits */
#define   DPIO_CHV_P2_DIV_SHIFT		8  /* 5 bits */
#define   DPIO_CHV_K_DIV_SHIFT		4
#define   DPIO_PLL_FREQLOCK		(1 << 1)
#define   DPIO_PLL_LOCK			(1 << 0)
#define CHV_CMN_DW13(ch) _PIPE(ch, _CHV_CMN_DW13_CH0, _CHV_CMN_DW0_CH1)

#define _CHV_CMN_DW14_CH0		0x8138
#define _CHV_CMN_DW1_CH1		0x8084
#define   DPIO_AFC_RECAL		(1 << 14)
#define   DPIO_DCLKP_EN			(1 << 13)
#define   CHV_BUFLEFTENA2_DISABLE	(0 << 17) /* CL2 DW1 only */
#define   CHV_BUFLEFTENA2_NORMAL	(1 << 17) /* CL2 DW1 only */
#define   CHV_BUFLEFTENA2_FORCE		(3 << 17) /* CL2 DW1 only */
#define   CHV_BUFLEFTENA2_MASK		(3 << 17) /* CL2 DW1 only */
#define   CHV_BUFRIGHTENA2_DISABLE	(0 << 19) /* CL2 DW1 only */
#define   CHV_BUFRIGHTENA2_NORMAL	(1 << 19) /* CL2 DW1 only */
#define   CHV_BUFRIGHTENA2_FORCE	(3 << 19) /* CL2 DW1 only */
#define   CHV_BUFRIGHTENA2_MASK		(3 << 19) /* CL2 DW1 only */
#define CHV_CMN_DW14(ch) _PIPE(ch, _CHV_CMN_DW14_CH0, _CHV_CMN_DW1_CH1)

#define _CHV_CMN_DW19_CH0		0x814c
#define _CHV_CMN_DW6_CH1		0x8098
#define   DPIO_ALLDL_POWERDOWN_SHIFT_CH1	30 /* CL2 DW6 only */
#define   DPIO_ANYDL_POWERDOWN_SHIFT_CH1	29 /* CL2 DW6 only */
#define   DPIO_DYNPWRDOWNEN_CH1		(1 << 28) /* CL2 DW6 only */
#define   CHV_CMN_USEDCLKCHANNEL	(1 << 13)

#define CHV_CMN_DW19(ch) _PIPE(ch, _CHV_CMN_DW19_CH0, _CHV_CMN_DW6_CH1)

#define CHV_CMN_DW28			0x8170
#define   DPIO_CL1POWERDOWNEN		(1 << 23)
#define   DPIO_DYNPWRDOWNEN_CH0		(1 << 22)
#define   DPIO_SUS_CLK_CONFIG_ON		(0 << 0)
#define   DPIO_SUS_CLK_CONFIG_CLKREQ		(1 << 0)
#define   DPIO_SUS_CLK_CONFIG_GATE		(2 << 0)
#define   DPIO_SUS_CLK_CONFIG_GATE_CLKREQ	(3 << 0)

#define CHV_CMN_DW30			0x8178
#define   DPIO_CL2_LDOFUSE_PWRENB	(1 << 6)
#define   DPIO_LRC_BYPASS		(1 << 3)

#define _TXLANE(ch, lane, offset) ((ch ? 0x2400 : 0) + \
					(lane) * 0x200 + (offset))

#define CHV_TX_DW0(ch, lane) _TXLANE(ch, lane, 0x80)
#define CHV_TX_DW1(ch, lane) _TXLANE(ch, lane, 0x84)
#define CHV_TX_DW2(ch, lane) _TXLANE(ch, lane, 0x88)
#define CHV_TX_DW3(ch, lane) _TXLANE(ch, lane, 0x8c)
#define CHV_TX_DW4(ch, lane) _TXLANE(ch, lane, 0x90)
#define CHV_TX_DW5(ch, lane) _TXLANE(ch, lane, 0x94)
#define CHV_TX_DW6(ch, lane) _TXLANE(ch, lane, 0x98)
#define CHV_TX_DW7(ch, lane) _TXLANE(ch, lane, 0x9c)
#define CHV_TX_DW8(ch, lane) _TXLANE(ch, lane, 0xa0)
#define CHV_TX_DW9(ch, lane) _TXLANE(ch, lane, 0xa4)
#define CHV_TX_DW10(ch, lane) _TXLANE(ch, lane, 0xa8)
#define CHV_TX_DW11(ch, lane) _TXLANE(ch, lane, 0xac)
#define   DPIO_FRC_LATENCY_SHFIT	8
#define CHV_TX_DW14(ch, lane) _TXLANE(ch, lane, 0xb8)
#define   DPIO_UPAR_SHIFT		30

/* BXT PHY registers */
#define _BXT_PHY(phy, a, b)		_MMIO_PIPE((phy), (a), (b))

#define BXT_P_CR_GT_DISP_PWRON		_MMIO(0x138090)
#define   GT_DISPLAY_POWER_ON(phy)	(1 << (phy))

#define _BXT_PHY_CTL_DDI_A		0x64C00
#define _BXT_PHY_CTL_DDI_B		0x64C10
#define _BXT_PHY_CTL_DDI_C		0x64C20
#define   BXT_PHY_CMNLANE_POWERDOWN_ACK	(1 << 10)
#define   BXT_PHY_LANE_POWERDOWN_ACK	(1 << 9)
#define   BXT_PHY_LANE_ENABLED		(1 << 8)
#define BXT_PHY_CTL(port)		_MMIO_PORT(port, _BXT_PHY_CTL_DDI_A, \
							 _BXT_PHY_CTL_DDI_B)

#define _PHY_CTL_FAMILY_EDP		0x64C80
#define _PHY_CTL_FAMILY_DDI		0x64C90
#define   COMMON_RESET_DIS		(1 << 31)
#define BXT_PHY_CTL_FAMILY(phy)		_BXT_PHY((phy), _PHY_CTL_FAMILY_DDI, \
							_PHY_CTL_FAMILY_EDP)

/* BXT PHY PLL registers */
#define _PORT_PLL_A			0x46074
#define _PORT_PLL_B			0x46078
#define _PORT_PLL_C			0x4607c
#define   PORT_PLL_ENABLE		(1 << 31)
#define   PORT_PLL_LOCK			(1 << 30)
#define   PORT_PLL_REF_SEL		(1 << 27)
#define BXT_PORT_PLL_ENABLE(port)	_MMIO_PORT(port, _PORT_PLL_A, _PORT_PLL_B)

#define _PORT_PLL_EBB_0_A		0x162034
#define _PORT_PLL_EBB_0_B		0x6C034
#define _PORT_PLL_EBB_0_C		0x6C340
#define   PORT_PLL_P1_SHIFT		13
#define   PORT_PLL_P1_MASK		(0x07 << PORT_PLL_P1_SHIFT)
#define   PORT_PLL_P1(x)		((x)  << PORT_PLL_P1_SHIFT)
#define   PORT_PLL_P2_SHIFT		8
#define   PORT_PLL_P2_MASK		(0x1f << PORT_PLL_P2_SHIFT)
#define   PORT_PLL_P2(x)		((x)  << PORT_PLL_P2_SHIFT)
#define BXT_PORT_PLL_EBB_0(port)	_MMIO_PORT3(port, _PORT_PLL_EBB_0_A, \
						_PORT_PLL_EBB_0_B,	\
						_PORT_PLL_EBB_0_C)

#define _PORT_PLL_EBB_4_A		0x162038
#define _PORT_PLL_EBB_4_B		0x6C038
#define _PORT_PLL_EBB_4_C		0x6C344
#define   PORT_PLL_10BIT_CLK_ENABLE	(1 << 13)
#define   PORT_PLL_RECALIBRATE		(1 << 14)
#define BXT_PORT_PLL_EBB_4(port)	_MMIO_PORT3(port, _PORT_PLL_EBB_4_A, \
						_PORT_PLL_EBB_4_B,	\
						_PORT_PLL_EBB_4_C)

#define _PORT_PLL_0_A			0x162100
#define _PORT_PLL_0_B			0x6C100
#define _PORT_PLL_0_C			0x6C380
/* PORT_PLL_0_A */
#define   PORT_PLL_M2_MASK		0xFF
/* PORT_PLL_1_A */
#define   PORT_PLL_N_SHIFT		8
#define   PORT_PLL_N_MASK		(0x0F << PORT_PLL_N_SHIFT)
#define   PORT_PLL_N(x)			((x) << PORT_PLL_N_SHIFT)
/* PORT_PLL_2_A */
#define   PORT_PLL_M2_FRAC_MASK		0x3FFFFF
/* PORT_PLL_3_A */
#define   PORT_PLL_M2_FRAC_ENABLE	(1 << 16)
/* PORT_PLL_6_A */
#define   PORT_PLL_PROP_COEFF_MASK	0xF
#define   PORT_PLL_INT_COEFF_MASK	(0x1F << 8)
#define   PORT_PLL_INT_COEFF(x)		((x)  << 8)
#define   PORT_PLL_GAIN_CTL_MASK	(0x07 << 16)
#define   PORT_PLL_GAIN_CTL(x)		((x)  << 16)
/* PORT_PLL_8_A */
#define   PORT_PLL_TARGET_CNT_MASK	0x3FF
/* PORT_PLL_9_A */
#define  PORT_PLL_LOCK_THRESHOLD_SHIFT	1
#define  PORT_PLL_LOCK_THRESHOLD_MASK	(0x7 << PORT_PLL_LOCK_THRESHOLD_SHIFT)
/* PORT_PLL_10_A */
#define  PORT_PLL_DCO_AMP_OVR_EN_H	(1<<27)
#define  PORT_PLL_DCO_AMP_DEFAULT	15
#define  PORT_PLL_DCO_AMP_MASK		0x3c00
#define  PORT_PLL_DCO_AMP(x)		((x)<<10)
#define _PORT_PLL_BASE(port)		_PORT3(port, _PORT_PLL_0_A,	\
						_PORT_PLL_0_B,		\
						_PORT_PLL_0_C)
#define BXT_PORT_PLL(port, idx)		_MMIO(_PORT_PLL_BASE(port) + (idx) * 4)

/* BXT PHY common lane registers */
#define _PORT_CL1CM_DW0_A		0x162000
#define _PORT_CL1CM_DW0_BC		0x6C000
#define   PHY_POWER_GOOD		(1 << 16)
#define   PHY_RESERVED			(1 << 7)
#define BXT_PORT_CL1CM_DW0(phy)		_BXT_PHY((phy), _PORT_CL1CM_DW0_BC, \
							_PORT_CL1CM_DW0_A)

#define _PORT_CL1CM_DW9_A		0x162024
#define _PORT_CL1CM_DW9_BC		0x6C024
#define   IREF0RC_OFFSET_SHIFT		8
#define   IREF0RC_OFFSET_MASK		(0xFF << IREF0RC_OFFSET_SHIFT)
#define BXT_PORT_CL1CM_DW9(phy)		_BXT_PHY((phy), _PORT_CL1CM_DW9_BC, \
							_PORT_CL1CM_DW9_A)

#define _PORT_CL1CM_DW10_A		0x162028
#define _PORT_CL1CM_DW10_BC		0x6C028
#define   IREF1RC_OFFSET_SHIFT		8
#define   IREF1RC_OFFSET_MASK		(0xFF << IREF1RC_OFFSET_SHIFT)
#define BXT_PORT_CL1CM_DW10(phy)	_BXT_PHY((phy), _PORT_CL1CM_DW10_BC, \
							_PORT_CL1CM_DW10_A)

#define _PORT_CL1CM_DW28_A		0x162070
#define _PORT_CL1CM_DW28_BC		0x6C070
#define   OCL1_POWER_DOWN_EN		(1 << 23)
#define   DW28_OLDO_DYN_PWR_DOWN_EN	(1 << 22)
#define   SUS_CLK_CONFIG		0x3
#define BXT_PORT_CL1CM_DW28(phy)	_BXT_PHY((phy), _PORT_CL1CM_DW28_BC, \
							_PORT_CL1CM_DW28_A)

#define _PORT_CL1CM_DW30_A		0x162078
#define _PORT_CL1CM_DW30_BC		0x6C078
#define   OCL2_LDOFUSE_PWR_DIS		(1 << 6)
#define BXT_PORT_CL1CM_DW30(phy)	_BXT_PHY((phy), _PORT_CL1CM_DW30_BC, \
							_PORT_CL1CM_DW30_A)

/* Defined for PHY0 only */
#define BXT_PORT_CL2CM_DW6_BC		_MMIO(0x6C358)
#define   DW6_OLDO_DYN_PWR_DOWN_EN	(1 << 28)

/* BXT PHY Ref registers */
#define _PORT_REF_DW3_A			0x16218C
#define _PORT_REF_DW3_BC		0x6C18C
#define   GRC_DONE			(1 << 22)
#define BXT_PORT_REF_DW3(phy)		_BXT_PHY((phy), _PORT_REF_DW3_BC, \
							_PORT_REF_DW3_A)

#define _PORT_REF_DW6_A			0x162198
#define _PORT_REF_DW6_BC		0x6C198
#define   GRC_CODE_SHIFT		24
#define   GRC_CODE_MASK			(0xFF << GRC_CODE_SHIFT)
#define   GRC_CODE_FAST_SHIFT		16
#define   GRC_CODE_FAST_MASK		(0xFF << GRC_CODE_FAST_SHIFT)
#define   GRC_CODE_SLOW_SHIFT		8
#define   GRC_CODE_SLOW_MASK		(0xFF << GRC_CODE_SLOW_SHIFT)
#define   GRC_CODE_NOM_MASK		0xFF
#define BXT_PORT_REF_DW6(phy)		_BXT_PHY((phy), _PORT_REF_DW6_BC,	\
						      _PORT_REF_DW6_A)

#define _PORT_REF_DW8_A			0x1621A0
#define _PORT_REF_DW8_BC		0x6C1A0
#define   GRC_DIS			(1 << 15)
#define   GRC_RDY_OVRD			(1 << 1)
#define BXT_PORT_REF_DW8(phy)		_BXT_PHY((phy), _PORT_REF_DW8_BC,	\
						      _PORT_REF_DW8_A)

/* BXT PHY PCS registers */
#define _PORT_PCS_DW10_LN01_A		0x162428
#define _PORT_PCS_DW10_LN01_B		0x6C428
#define _PORT_PCS_DW10_LN01_C		0x6C828
#define _PORT_PCS_DW10_GRP_A		0x162C28
#define _PORT_PCS_DW10_GRP_B		0x6CC28
#define _PORT_PCS_DW10_GRP_C		0x6CE28
#define BXT_PORT_PCS_DW10_LN01(port)	_MMIO_PORT3(port, _PORT_PCS_DW10_LN01_A, \
						     _PORT_PCS_DW10_LN01_B, \
						     _PORT_PCS_DW10_LN01_C)
#define BXT_PORT_PCS_DW10_GRP(port)	_MMIO_PORT3(port, _PORT_PCS_DW10_GRP_A,  \
						     _PORT_PCS_DW10_GRP_B,  \
						     _PORT_PCS_DW10_GRP_C)
#define   TX2_SWING_CALC_INIT		(1 << 31)
#define   TX1_SWING_CALC_INIT		(1 << 30)

#define _PORT_PCS_DW12_LN01_A		0x162430
#define _PORT_PCS_DW12_LN01_B		0x6C430
#define _PORT_PCS_DW12_LN01_C		0x6C830
#define _PORT_PCS_DW12_LN23_A		0x162630
#define _PORT_PCS_DW12_LN23_B		0x6C630
#define _PORT_PCS_DW12_LN23_C		0x6CA30
#define _PORT_PCS_DW12_GRP_A		0x162c30
#define _PORT_PCS_DW12_GRP_B		0x6CC30
#define _PORT_PCS_DW12_GRP_C		0x6CE30
#define   LANESTAGGER_STRAP_OVRD	(1 << 6)
#define   LANE_STAGGER_MASK		0x1F
#define BXT_PORT_PCS_DW12_LN01(port)	_MMIO_PORT3(port, _PORT_PCS_DW12_LN01_A, \
						     _PORT_PCS_DW12_LN01_B, \
						     _PORT_PCS_DW12_LN01_C)
#define BXT_PORT_PCS_DW12_LN23(port)	_MMIO_PORT3(port, _PORT_PCS_DW12_LN23_A, \
						     _PORT_PCS_DW12_LN23_B, \
						     _PORT_PCS_DW12_LN23_C)
#define BXT_PORT_PCS_DW12_GRP(port)	_MMIO_PORT3(port, _PORT_PCS_DW12_GRP_A, \
						     _PORT_PCS_DW12_GRP_B, \
						     _PORT_PCS_DW12_GRP_C)

/* BXT PHY TX registers */
#define _BXT_LANE_OFFSET(lane)           (((lane) >> 1) * 0x200 +	\
					  ((lane) & 1) * 0x80)

#define _PORT_TX_DW2_LN0_A		0x162508
#define _PORT_TX_DW2_LN0_B		0x6C508
#define _PORT_TX_DW2_LN0_C		0x6C908
#define _PORT_TX_DW2_GRP_A		0x162D08
#define _PORT_TX_DW2_GRP_B		0x6CD08
#define _PORT_TX_DW2_GRP_C		0x6CF08
#define BXT_PORT_TX_DW2_GRP(port)	_MMIO_PORT3(port, _PORT_TX_DW2_GRP_A,  \
						     _PORT_TX_DW2_GRP_B,  \
						     _PORT_TX_DW2_GRP_C)
#define BXT_PORT_TX_DW2_LN0(port)	_MMIO_PORT3(port, _PORT_TX_DW2_LN0_A,  \
						     _PORT_TX_DW2_LN0_B,  \
						     _PORT_TX_DW2_LN0_C)
#define   MARGIN_000_SHIFT		16
#define   MARGIN_000			(0xFF << MARGIN_000_SHIFT)
#define   UNIQ_TRANS_SCALE_SHIFT	8
#define   UNIQ_TRANS_SCALE		(0xFF << UNIQ_TRANS_SCALE_SHIFT)

#define _PORT_TX_DW3_LN0_A		0x16250C
#define _PORT_TX_DW3_LN0_B		0x6C50C
#define _PORT_TX_DW3_LN0_C		0x6C90C
#define _PORT_TX_DW3_GRP_A		0x162D0C
#define _PORT_TX_DW3_GRP_B		0x6CD0C
#define _PORT_TX_DW3_GRP_C		0x6CF0C
#define BXT_PORT_TX_DW3_GRP(port)	_MMIO_PORT3(port, _PORT_TX_DW3_GRP_A,  \
						     _PORT_TX_DW3_GRP_B,  \
						     _PORT_TX_DW3_GRP_C)
#define BXT_PORT_TX_DW3_LN0(port)	_MMIO_PORT3(port, _PORT_TX_DW3_LN0_A,  \
						     _PORT_TX_DW3_LN0_B,  \
						     _PORT_TX_DW3_LN0_C)
#define   SCALE_DCOMP_METHOD		(1 << 26)
#define   UNIQUE_TRANGE_EN_METHOD	(1 << 27)

#define _PORT_TX_DW4_LN0_A		0x162510
#define _PORT_TX_DW4_LN0_B		0x6C510
#define _PORT_TX_DW4_LN0_C		0x6C910
#define _PORT_TX_DW4_GRP_A		0x162D10
#define _PORT_TX_DW4_GRP_B		0x6CD10
#define _PORT_TX_DW4_GRP_C		0x6CF10
#define BXT_PORT_TX_DW4_LN0(port)	_MMIO_PORT3(port, _PORT_TX_DW4_LN0_A,  \
						     _PORT_TX_DW4_LN0_B,  \
						     _PORT_TX_DW4_LN0_C)
#define BXT_PORT_TX_DW4_GRP(port)	_MMIO_PORT3(port, _PORT_TX_DW4_GRP_A,  \
						     _PORT_TX_DW4_GRP_B,  \
						     _PORT_TX_DW4_GRP_C)
#define   DEEMPH_SHIFT			24
#define   DE_EMPHASIS			(0xFF << DEEMPH_SHIFT)

#define _PORT_TX_DW14_LN0_A		0x162538
#define _PORT_TX_DW14_LN0_B		0x6C538
#define _PORT_TX_DW14_LN0_C		0x6C938
#define   LATENCY_OPTIM_SHIFT		30
#define   LATENCY_OPTIM			(1 << LATENCY_OPTIM_SHIFT)
#define BXT_PORT_TX_DW14_LN(port, lane)	_MMIO(_PORT3((port), _PORT_TX_DW14_LN0_A,   \
							_PORT_TX_DW14_LN0_B,   \
							_PORT_TX_DW14_LN0_C) + \
					 _BXT_LANE_OFFSET(lane))

/* UAIMI scratch pad register 1 */
#define UAIMI_SPR1			_MMIO(0x4F074)
/* SKL VccIO mask */
#define SKL_VCCIO_MASK			0x1
/* SKL balance leg register */
#define DISPIO_CR_TX_BMU_CR0		_MMIO(0x6C00C)
/* I_boost values */
#define BALANCE_LEG_SHIFT(port)		(8+3*(port))
#define BALANCE_LEG_MASK(port)		(7<<(8+3*(port)))
/* Balance leg disable bits */
#define BALANCE_LEG_DISABLE_SHIFT	23
#define BALANCE_LEG_DISABLE(port)	(1 << (23 + (port)))

/*
 * Fence registers
 * [0-7]  @ 0x2000 gen2,gen3
 * [8-15] @ 0x3000 945,g33,pnv
 *
 * [0-15] @ 0x3000 gen4,gen5
 *
 * [0-15] @ 0x100000 gen6,vlv,chv
 * [0-31] @ 0x100000 gen7+
 */
#define FENCE_REG(i)			_MMIO(0x2000 + (((i) & 8) << 9) + ((i) & 7) * 4)
#define   I830_FENCE_START_MASK		0x07f80000
#define   I830_FENCE_TILING_Y_SHIFT	12
#define   I830_FENCE_SIZE_BITS(size)	((ffs((size) >> 19) - 1) << 8)
#define   I830_FENCE_PITCH_SHIFT	4
#define   I830_FENCE_REG_VALID		(1<<0)
#define   I915_FENCE_MAX_PITCH_VAL	4
#define   I830_FENCE_MAX_PITCH_VAL	6
#define   I830_FENCE_MAX_SIZE_VAL	(1<<8)

#define   I915_FENCE_START_MASK		0x0ff00000
#define   I915_FENCE_SIZE_BITS(size)	((ffs((size) >> 20) - 1) << 8)

#define FENCE_REG_965_LO(i)		_MMIO(0x03000 + (i) * 8)
#define FENCE_REG_965_HI(i)		_MMIO(0x03000 + (i) * 8 + 4)
#define   I965_FENCE_PITCH_SHIFT	2
#define   I965_FENCE_TILING_Y_SHIFT	1
#define   I965_FENCE_REG_VALID		(1<<0)
#define   I965_FENCE_MAX_PITCH_VAL	0x0400

#define FENCE_REG_GEN6_LO(i)		_MMIO(0x100000 + (i) * 8)
#define FENCE_REG_GEN6_HI(i)		_MMIO(0x100000 + (i) * 8 + 4)
#define   GEN6_FENCE_PITCH_SHIFT	32
#define   GEN7_FENCE_MAX_PITCH_VAL	0x0800


/* control register for cpu gtt access */
#define TILECTL				_MMIO(0x101000)
#define   TILECTL_SWZCTL			(1 << 0)
#define   TILECTL_TLBPF			(1 << 1)
#define   TILECTL_TLB_PREFETCH_DIS	(1 << 2)
#define   TILECTL_BACKSNOOP_DIS		(1 << 3)

/*
 * Instruction and interrupt control regs
 */
#define PGTBL_CTL	_MMIO(0x02020)
#define   PGTBL_ADDRESS_LO_MASK	0xfffff000 /* bits [31:12] */
#define   PGTBL_ADDRESS_HI_MASK	0x000000f0 /* bits [35:32] (gen4) */
#define PGTBL_ER	_MMIO(0x02024)
#define PRB0_BASE	(0x2030-0x30)
#define PRB1_BASE	(0x2040-0x30) /* 830,gen3 */
#define PRB2_BASE	(0x2050-0x30) /* gen3 */
#define SRB0_BASE	(0x2100-0x30) /* gen2 */
#define SRB1_BASE	(0x2110-0x30) /* gen2 */
#define SRB2_BASE	(0x2120-0x30) /* 830 */
#define SRB3_BASE	(0x2130-0x30) /* 830 */
#define RENDER_RING_BASE	0x02000
#define BSD_RING_BASE		0x04000
#define GEN6_BSD_RING_BASE	0x12000
#define GEN8_BSD2_RING_BASE	0x1c000
#define VEBOX_RING_BASE		0x1a000
#define BLT_RING_BASE		0x22000
#define RING_TAIL(base)		_MMIO((base)+0x30)
#define RING_HEAD(base)		_MMIO((base)+0x34)
#define RING_START(base)	_MMIO((base)+0x38)
#define RING_CTL(base)		_MMIO((base)+0x3c)
#define RING_SYNC_0(base)	_MMIO((base)+0x40)
#define RING_SYNC_1(base)	_MMIO((base)+0x44)
#define RING_SYNC_2(base)	_MMIO((base)+0x48)
#define GEN6_RVSYNC	(RING_SYNC_0(RENDER_RING_BASE))
#define GEN6_RBSYNC	(RING_SYNC_1(RENDER_RING_BASE))
#define GEN6_RVESYNC	(RING_SYNC_2(RENDER_RING_BASE))
#define GEN6_VBSYNC	(RING_SYNC_0(GEN6_BSD_RING_BASE))
#define GEN6_VRSYNC	(RING_SYNC_1(GEN6_BSD_RING_BASE))
#define GEN6_VVESYNC	(RING_SYNC_2(GEN6_BSD_RING_BASE))
#define GEN6_BRSYNC	(RING_SYNC_0(BLT_RING_BASE))
#define GEN6_BVSYNC	(RING_SYNC_1(BLT_RING_BASE))
#define GEN6_BVESYNC	(RING_SYNC_2(BLT_RING_BASE))
#define GEN6_VEBSYNC	(RING_SYNC_0(VEBOX_RING_BASE))
#define GEN6_VERSYNC	(RING_SYNC_1(VEBOX_RING_BASE))
#define GEN6_VEVSYNC	(RING_SYNC_2(VEBOX_RING_BASE))
#define GEN6_NOSYNC	INVALID_MMIO_REG
#define RING_PSMI_CTL(base)	_MMIO((base)+0x50)
#define RING_MAX_IDLE(base)	_MMIO((base)+0x54)
#define RING_HWS_PGA(base)	_MMIO((base)+0x80)
#define RING_HWS_PGA_GEN6(base)	_MMIO((base)+0x2080)
#define RING_RESET_CTL(base)	_MMIO((base)+0xd0)
#define   RESET_CTL_REQUEST_RESET  (1 << 0)
#define   RESET_CTL_READY_TO_RESET (1 << 1)

#define HSW_GTT_CACHE_EN	_MMIO(0x4024)
#define   GTT_CACHE_EN_ALL	0xF0007FFF
#define GEN7_WR_WATERMARK	_MMIO(0x4028)
#define GEN7_GFX_PRIO_CTRL	_MMIO(0x402C)
#define ARB_MODE		_MMIO(0x4030)
#define   ARB_MODE_SWIZZLE_SNB	(1<<4)
#define   ARB_MODE_SWIZZLE_IVB	(1<<5)
#define GEN7_GFX_PEND_TLB0	_MMIO(0x4034)
#define GEN7_GFX_PEND_TLB1	_MMIO(0x4038)
/* L3, CVS, ZTLB, RCC, CASC LRA min, max values */
#define GEN7_LRA_LIMITS(i)	_MMIO(0x403C + (i) * 4)
#define GEN7_LRA_LIMITS_REG_NUM	13
#define GEN7_MEDIA_MAX_REQ_COUNT	_MMIO(0x4070)
#define GEN7_GFX_MAX_REQ_COUNT		_MMIO(0x4074)

#define GAMTARBMODE		_MMIO(0x04a08)
#define   ARB_MODE_BWGTLB_DISABLE (1<<9)
#define   ARB_MODE_SWIZZLE_BDW	(1<<1)
#define RENDER_HWS_PGA_GEN7	_MMIO(0x04080)
#define RING_FAULT_REG(engine)	_MMIO(0x4094 + 0x100*(engine)->hw_id)
#define   RING_FAULT_GTTSEL_MASK (1<<11)
#define   RING_FAULT_SRCID(x)	(((x) >> 3) & 0xff)
#define   RING_FAULT_FAULT_TYPE(x) (((x) >> 1) & 0x3)
#define   RING_FAULT_VALID	(1<<0)
#define DONE_REG		_MMIO(0x40b0)
#define GEN8_PRIVATE_PAT_LO	_MMIO(0x40e0)
#define GEN8_PRIVATE_PAT_HI	_MMIO(0x40e0 + 4)
#define BSD_HWS_PGA_GEN7	_MMIO(0x04180)
#define BLT_HWS_PGA_GEN7	_MMIO(0x04280)
#define VEBOX_HWS_PGA_GEN7	_MMIO(0x04380)
#define RING_ACTHD(base)	_MMIO((base)+0x74)
#define RING_ACTHD_UDW(base)	_MMIO((base)+0x5c)
#define RING_NOPID(base)	_MMIO((base)+0x94)
#define RING_IMR(base)		_MMIO((base)+0xa8)
#define RING_HWSTAM(base)	_MMIO((base)+0x98)
#define RING_TIMESTAMP(base)		_MMIO((base)+0x358)
#define RING_TIMESTAMP_UDW(base)	_MMIO((base)+0x358 + 4)
#define   TAIL_ADDR		0x001FFFF8
#define   HEAD_WRAP_COUNT	0xFFE00000
#define   HEAD_WRAP_ONE		0x00200000
#define   HEAD_ADDR		0x001FFFFC
#define   RING_NR_PAGES		0x001FF000
#define   RING_REPORT_MASK	0x00000006
#define   RING_REPORT_64K	0x00000002
#define   RING_REPORT_128K	0x00000004
#define   RING_NO_REPORT	0x00000000
#define   RING_VALID_MASK	0x00000001
#define   RING_VALID		0x00000001
#define   RING_INVALID		0x00000000
#define   RING_WAIT_I8XX	(1<<0) /* gen2, PRBx_HEAD */
#define   RING_WAIT		(1<<11) /* gen3+, PRBx_CTL */
#define   RING_WAIT_SEMAPHORE	(1<<10) /* gen6+ */

#define RING_FORCE_TO_NONPRIV(base, i) _MMIO(((base)+0x4D0) + (i)*4)
#define   RING_MAX_NONPRIV_SLOTS  12

#define GEN7_TLB_RD_ADDR	_MMIO(0x4700)

#define GEN9_GAMT_ECO_REG_RW_IA _MMIO(0x4ab0)
#define   GAMT_ECO_ENABLE_IN_PLACE_DECOMPRESS	(1<<18)

#define GAMT_CHKN_BIT_REG	_MMIO(0x4ab8)
#define   GAMT_CHKN_DISABLE_DYNAMIC_CREDIT_SHARING	(1<<28)

#if 0
#define PRB0_TAIL	_MMIO(0x2030)
#define PRB0_HEAD	_MMIO(0x2034)
#define PRB0_START	_MMIO(0x2038)
#define PRB0_CTL	_MMIO(0x203c)
#define PRB1_TAIL	_MMIO(0x2040) /* 915+ only */
#define PRB1_HEAD	_MMIO(0x2044) /* 915+ only */
#define PRB1_START	_MMIO(0x2048) /* 915+ only */
#define PRB1_CTL	_MMIO(0x204c) /* 915+ only */
#endif
#define IPEIR_I965	_MMIO(0x2064)
#define IPEHR_I965	_MMIO(0x2068)
#define GEN7_SC_INSTDONE	_MMIO(0x7100)
#define GEN7_SAMPLER_INSTDONE	_MMIO(0xe160)
#define GEN7_ROW_INSTDONE	_MMIO(0xe164)
#define I915_NUM_INSTDONE_REG	4
#define RING_IPEIR(base)	_MMIO((base)+0x64)
#define RING_IPEHR(base)	_MMIO((base)+0x68)
/*
 * On GEN4, only the render ring INSTDONE exists and has a different
 * layout than the GEN7+ version.
 * The GEN2 counterpart of this register is GEN2_INSTDONE.
 */
#define RING_INSTDONE(base)	_MMIO((base)+0x6c)
#define RING_INSTPS(base)	_MMIO((base)+0x70)
#define RING_DMA_FADD(base)	_MMIO((base)+0x78)
#define RING_DMA_FADD_UDW(base)	_MMIO((base)+0x60) /* gen8+ */
#define RING_INSTPM(base)	_MMIO((base)+0xc0)
#define RING_MI_MODE(base)	_MMIO((base)+0x9c)
#define INSTPS		_MMIO(0x2070) /* 965+ only */
#define GEN4_INSTDONE1	_MMIO(0x207c) /* 965+ only, aka INSTDONE_2 on SNB */
#define ACTHD_I965	_MMIO(0x2074)
#define HWS_PGA		_MMIO(0x2080)
#define HWS_ADDRESS_MASK	0xfffff000
#define HWS_START_ADDRESS_SHIFT	4
#define PWRCTXA		_MMIO(0x2088) /* 965GM+ only */
#define   PWRCTX_EN	(1<<0)
#define IPEIR		_MMIO(0x2088)
#define IPEHR		_MMIO(0x208c)
#define GEN2_INSTDONE	_MMIO(0x2090)
#define NOPID		_MMIO(0x2094)
#define HWSTAM		_MMIO(0x2098)
#define DMA_FADD_I8XX	_MMIO(0x20d0)
#define RING_BBSTATE(base)	_MMIO((base)+0x110)
#define   RING_BB_PPGTT		(1 << 5)
#define RING_SBBADDR(base)	_MMIO((base)+0x114) /* hsw+ */
#define RING_SBBSTATE(base)	_MMIO((base)+0x118) /* hsw+ */
#define RING_SBBADDR_UDW(base)	_MMIO((base)+0x11c) /* gen8+ */
#define RING_BBADDR(base)	_MMIO((base)+0x140)
#define RING_BBADDR_UDW(base)	_MMIO((base)+0x168) /* gen8+ */
#define RING_BB_PER_CTX_PTR(base)	_MMIO((base)+0x1c0) /* gen8+ */
#define RING_INDIRECT_CTX(base)		_MMIO((base)+0x1c4) /* gen8+ */
#define RING_INDIRECT_CTX_OFFSET(base)	_MMIO((base)+0x1c8) /* gen8+ */
#define RING_CTX_TIMESTAMP(base)	_MMIO((base)+0x3a8) /* gen8+ */

#define ERROR_GEN6	_MMIO(0x40a0)
#define GEN7_ERR_INT	_MMIO(0x44040)
#define   ERR_INT_POISON		(1<<31)
#define   ERR_INT_MMIO_UNCLAIMED	(1<<13)
#define   ERR_INT_PIPE_CRC_DONE_C	(1<<8)
#define   ERR_INT_FIFO_UNDERRUN_C	(1<<6)
#define   ERR_INT_PIPE_CRC_DONE_B	(1<<5)
#define   ERR_INT_FIFO_UNDERRUN_B	(1<<3)
#define   ERR_INT_PIPE_CRC_DONE_A	(1<<2)
#define   ERR_INT_PIPE_CRC_DONE(pipe)	(1<<(2 + (pipe)*3))
#define   ERR_INT_FIFO_UNDERRUN_A	(1<<0)
#define   ERR_INT_FIFO_UNDERRUN(pipe)	(1<<((pipe)*3))

#define GEN8_FAULT_TLB_DATA0		_MMIO(0x4b10)
#define GEN8_FAULT_TLB_DATA1		_MMIO(0x4b14)

#define FPGA_DBG		_MMIO(0x42300)
#define   FPGA_DBG_RM_NOCLAIM	(1<<31)

#define CLAIM_ER		_MMIO(VLV_DISPLAY_BASE + 0x2028)
#define   CLAIM_ER_CLR		(1 << 31)
#define   CLAIM_ER_OVERFLOW	(1 << 16)
#define   CLAIM_ER_CTR_MASK	0xffff

#define DERRMR		_MMIO(0x44050)
/* Note that HBLANK events are reserved on bdw+ */
#define   DERRMR_PIPEA_SCANLINE		(1<<0)
#define   DERRMR_PIPEA_PRI_FLIP_DONE	(1<<1)
#define   DERRMR_PIPEA_SPR_FLIP_DONE	(1<<2)
#define   DERRMR_PIPEA_VBLANK		(1<<3)
#define   DERRMR_PIPEA_HBLANK		(1<<5)
#define   DERRMR_PIPEB_SCANLINE 	(1<<8)
#define   DERRMR_PIPEB_PRI_FLIP_DONE	(1<<9)
#define   DERRMR_PIPEB_SPR_FLIP_DONE	(1<<10)
#define   DERRMR_PIPEB_VBLANK		(1<<11)
#define   DERRMR_PIPEB_HBLANK		(1<<13)
/* Note that PIPEC is not a simple translation of PIPEA/PIPEB */
#define   DERRMR_PIPEC_SCANLINE		(1<<14)
#define   DERRMR_PIPEC_PRI_FLIP_DONE	(1<<15)
#define   DERRMR_PIPEC_SPR_FLIP_DONE	(1<<20)
#define   DERRMR_PIPEC_VBLANK		(1<<21)
#define   DERRMR_PIPEC_HBLANK		(1<<22)


/* GM45+ chicken bits -- debug workaround bits that may be required
 * for various sorts of correct behavior.  The top 16 bits of each are
 * the enables for writing to the corresponding low bit.
 */
#define _3D_CHICKEN	_MMIO(0x2084)
#define  _3D_CHICKEN_HIZ_PLANE_DISABLE_MSAA_4X_SNB	(1 << 10)
#define _3D_CHICKEN2	_MMIO(0x208c)
/* Disables pipelining of read flushes past the SF-WIZ interface.
 * Required on all Ironlake steppings according to the B-Spec, but the
 * particular danger of not doing so is not specified.
 */
# define _3D_CHICKEN2_WM_READ_PIPELINED			(1 << 14)
#define _3D_CHICKEN3	_MMIO(0x2090)
#define  _3D_CHICKEN_SF_DISABLE_OBJEND_CULL		(1 << 10)
#define  _3D_CHICKEN3_SF_DISABLE_FASTCLIP_CULL		(1 << 5)
#define  _3D_CHICKEN_SDE_LIMIT_FIFO_POLY_DEPTH(x)	((x)<<1) /* gen8+ */
#define  _3D_CHICKEN3_SF_DISABLE_PIPELINED_ATTR_FETCH	(1 << 1) /* gen6 */

#define MI_MODE		_MMIO(0x209c)
# define VS_TIMER_DISPATCH				(1 << 6)
# define MI_FLUSH_ENABLE				(1 << 12)
# define ASYNC_FLIP_PERF_DISABLE			(1 << 14)
# define MODE_IDLE					(1 << 9)
# define STOP_RING					(1 << 8)

#define GEN6_GT_MODE	_MMIO(0x20d0)
#define GEN7_GT_MODE	_MMIO(0x7008)
#define   GEN6_WIZ_HASHING(hi, lo)			(((hi) << 9) | ((lo) << 7))
#define   GEN6_WIZ_HASHING_8x8				GEN6_WIZ_HASHING(0, 0)
#define   GEN6_WIZ_HASHING_8x4				GEN6_WIZ_HASHING(0, 1)
#define   GEN6_WIZ_HASHING_16x4				GEN6_WIZ_HASHING(1, 0)
#define   GEN6_WIZ_HASHING_MASK				GEN6_WIZ_HASHING(1, 1)
#define   GEN6_TD_FOUR_ROW_DISPATCH_DISABLE		(1 << 5)
#define   GEN9_IZ_HASHING_MASK(slice)			(0x3 << ((slice) * 2))
#define   GEN9_IZ_HASHING(slice, val)			((val) << ((slice) * 2))

/* chicken reg for WaConextSwitchWithConcurrentTLBInvalidate */
#define GEN9_CSFE_CHICKEN1_RCS _MMIO(0x20D4)
#define   GEN9_PREEMPT_GPGPU_SYNC_SWITCH_DISABLE (1 << 2)

/* WaClearTdlStateAckDirtyBits */
#define GEN8_STATE_ACK		_MMIO(0x20F0)
#define GEN9_STATE_ACK_SLICE1	_MMIO(0x20F8)
#define GEN9_STATE_ACK_SLICE2	_MMIO(0x2100)
#define   GEN9_STATE_ACK_TDL0 (1 << 12)
#define   GEN9_STATE_ACK_TDL1 (1 << 13)
#define   GEN9_STATE_ACK_TDL2 (1 << 14)
#define   GEN9_STATE_ACK_TDL3 (1 << 15)
#define   GEN9_SUBSLICE_TDL_ACK_BITS \
	(GEN9_STATE_ACK_TDL3 | GEN9_STATE_ACK_TDL2 | \
	 GEN9_STATE_ACK_TDL1 | GEN9_STATE_ACK_TDL0)

#define GFX_MODE	_MMIO(0x2520)
#define GFX_MODE_GEN7	_MMIO(0x229c)
#define RING_MODE_GEN7(engine)	_MMIO((engine)->mmio_base+0x29c)
#define   GFX_RUN_LIST_ENABLE		(1<<15)
#define   GFX_INTERRUPT_STEERING	(1<<14)
#define   GFX_TLB_INVALIDATE_EXPLICIT	(1<<13)
#define   GFX_SURFACE_FAULT_ENABLE	(1<<12)
#define   GFX_REPLAY_MODE		(1<<11)
#define   GFX_PSMI_GRANULARITY		(1<<10)
#define   GFX_PPGTT_ENABLE		(1<<9)
#define   GEN8_GFX_PPGTT_48B		(1<<7)

#define   GFX_FORWARD_VBLANK_MASK	(3<<5)
#define   GFX_FORWARD_VBLANK_NEVER	(0<<5)
#define   GFX_FORWARD_VBLANK_ALWAYS	(1<<5)
#define   GFX_FORWARD_VBLANK_COND	(2<<5)

#define VLV_DISPLAY_BASE 0x180000
#define VLV_MIPI_BASE VLV_DISPLAY_BASE
#define BXT_MIPI_BASE 0x60000

#define VLV_GU_CTL0	_MMIO(VLV_DISPLAY_BASE + 0x2030)
#define VLV_GU_CTL1	_MMIO(VLV_DISPLAY_BASE + 0x2034)
#define SCPD0		_MMIO(0x209c) /* 915+ only */
#define IER		_MMIO(0x20a0)
#define IIR		_MMIO(0x20a4)
#define IMR		_MMIO(0x20a8)
#define ISR		_MMIO(0x20ac)
#define VLV_GUNIT_CLOCK_GATE	_MMIO(VLV_DISPLAY_BASE + 0x2060)
#define   GINT_DIS		(1<<22)
#define   GCFG_DIS		(1<<8)
#define VLV_GUNIT_CLOCK_GATE2	_MMIO(VLV_DISPLAY_BASE + 0x2064)
#define VLV_IIR_RW	_MMIO(VLV_DISPLAY_BASE + 0x2084)
#define VLV_IER		_MMIO(VLV_DISPLAY_BASE + 0x20a0)
#define VLV_IIR		_MMIO(VLV_DISPLAY_BASE + 0x20a4)
#define VLV_IMR		_MMIO(VLV_DISPLAY_BASE + 0x20a8)
#define VLV_ISR		_MMIO(VLV_DISPLAY_BASE + 0x20ac)
#define VLV_PCBR	_MMIO(VLV_DISPLAY_BASE + 0x2120)
#define VLV_PCBR_ADDR_SHIFT	12

#define   DISPLAY_PLANE_FLIP_PENDING(plane) (1<<(11-(plane))) /* A and B only */
#define EIR		_MMIO(0x20b0)
#define EMR		_MMIO(0x20b4)
#define ESR		_MMIO(0x20b8)
#define   GM45_ERROR_PAGE_TABLE				(1<<5)
#define   GM45_ERROR_MEM_PRIV				(1<<4)
#define   I915_ERROR_PAGE_TABLE				(1<<4)
#define   GM45_ERROR_CP_PRIV				(1<<3)
#define   I915_ERROR_MEMORY_REFRESH			(1<<1)
#define   I915_ERROR_INSTRUCTION			(1<<0)
#define INSTPM	        _MMIO(0x20c0)
#define   INSTPM_SELF_EN (1<<12) /* 915GM only */
#define   INSTPM_AGPBUSY_INT_EN (1<<11) /* gen3: when disabled, pending interrupts
					will not assert AGPBUSY# and will only
					be delivered when out of C3. */
#define   INSTPM_FORCE_ORDERING				(1<<7) /* GEN6+ */
#define   INSTPM_TLB_INVALIDATE	(1<<9)
#define   INSTPM_SYNC_FLUSH	(1<<5)
#define ACTHD	        _MMIO(0x20c8)
#define MEM_MODE	_MMIO(0x20cc)
#define   MEM_DISPLAY_B_TRICKLE_FEED_DISABLE (1<<3) /* 830 only */
#define   MEM_DISPLAY_A_TRICKLE_FEED_DISABLE (1<<2) /* 830/845 only */
#define   MEM_DISPLAY_TRICKLE_FEED_DISABLE (1<<2) /* 85x only */
#define FW_BLC		_MMIO(0x20d8)
#define FW_BLC2		_MMIO(0x20dc)
#define FW_BLC_SELF	_MMIO(0x20e0) /* 915+ only */
#define   FW_BLC_SELF_EN_MASK      (1<<31)
#define   FW_BLC_SELF_FIFO_MASK    (1<<16) /* 945 only */
#define   FW_BLC_SELF_EN           (1<<15) /* 945 only */
#define MM_BURST_LENGTH     0x00700000
#define MM_FIFO_WATERMARK   0x0001F000
#define LM_BURST_LENGTH     0x00000700
#define LM_FIFO_WATERMARK   0x0000001F
#define MI_ARB_STATE	_MMIO(0x20e4) /* 915+ only */

/* Make render/texture TLB fetches lower priorty than associated data
 *   fetches. This is not turned on by default
 */
#define   MI_ARB_RENDER_TLB_LOW_PRIORITY	(1 << 15)

/* Isoch request wait on GTT enable (Display A/B/C streams).
 * Make isoch requests stall on the TLB update. May cause
 * display underruns (test mode only)
 */
#define   MI_ARB_ISOCH_WAIT_GTT			(1 << 14)

/* Block grant count for isoch requests when block count is
 * set to a finite value.
 */
#define   MI_ARB_BLOCK_GRANT_MASK		(3 << 12)
#define   MI_ARB_BLOCK_GRANT_8			(0 << 12)	/* for 3 display planes */
#define   MI_ARB_BLOCK_GRANT_4			(1 << 12)	/* for 2 display planes */
#define   MI_ARB_BLOCK_GRANT_2			(2 << 12)	/* for 1 display plane */
#define   MI_ARB_BLOCK_GRANT_0			(3 << 12)	/* don't use */

/* Enable render writes to complete in C2/C3/C4 power states.
 * If this isn't enabled, render writes are prevented in low
 * power states. That seems bad to me.
 */
#define   MI_ARB_C3_LP_WRITE_ENABLE		(1 << 11)

/* This acknowledges an async flip immediately instead
 * of waiting for 2TLB fetches.
 */
#define   MI_ARB_ASYNC_FLIP_ACK_IMMEDIATE	(1 << 10)

/* Enables non-sequential data reads through arbiter
 */
#define   MI_ARB_DUAL_DATA_PHASE_DISABLE	(1 << 9)

/* Disable FSB snooping of cacheable write cycles from binner/render
 * command stream
 */
#define   MI_ARB_CACHE_SNOOP_DISABLE		(1 << 8)

/* Arbiter time slice for non-isoch streams */
#define   MI_ARB_TIME_SLICE_MASK		(7 << 5)
#define   MI_ARB_TIME_SLICE_1			(0 << 5)
#define   MI_ARB_TIME_SLICE_2			(1 << 5)
#define   MI_ARB_TIME_SLICE_4			(2 << 5)
#define   MI_ARB_TIME_SLICE_6			(3 << 5)
#define   MI_ARB_TIME_SLICE_8			(4 << 5)
#define   MI_ARB_TIME_SLICE_10			(5 << 5)
#define   MI_ARB_TIME_SLICE_14			(6 << 5)
#define   MI_ARB_TIME_SLICE_16			(7 << 5)

/* Low priority grace period page size */
#define   MI_ARB_LOW_PRIORITY_GRACE_4KB		(0 << 4)	/* default */
#define   MI_ARB_LOW_PRIORITY_GRACE_8KB		(1 << 4)

/* Disable display A/B trickle feed */
#define   MI_ARB_DISPLAY_TRICKLE_FEED_DISABLE	(1 << 2)

/* Set display plane priority */
#define   MI_ARB_DISPLAY_PRIORITY_A_B		(0 << 0)	/* display A > display B */
#define   MI_ARB_DISPLAY_PRIORITY_B_A		(1 << 0)	/* display B > display A */

#define MI_STATE	_MMIO(0x20e4) /* gen2 only */
#define   MI_AGPBUSY_INT_EN			(1 << 1) /* 85x only */
#define   MI_AGPBUSY_830_MODE			(1 << 0) /* 85x only */

#define CACHE_MODE_0	_MMIO(0x2120) /* 915+ only */
#define   CM0_PIPELINED_RENDER_FLUSH_DISABLE (1<<8)
#define   CM0_IZ_OPT_DISABLE      (1<<6)
#define   CM0_ZR_OPT_DISABLE      (1<<5)
#define	  CM0_STC_EVICT_DISABLE_LRA_SNB	(1<<5)
#define   CM0_DEPTH_EVICT_DISABLE (1<<4)
#define   CM0_COLOR_EVICT_DISABLE (1<<3)
#define   CM0_DEPTH_WRITE_DISABLE (1<<1)
#define   CM0_RC_OP_FLUSH_DISABLE (1<<0)
#define GFX_FLSH_CNTL	_MMIO(0x2170) /* 915+ only */
#define GFX_FLSH_CNTL_GEN6	_MMIO(0x101008)
#define   GFX_FLSH_CNTL_EN	(1<<0)
#define ECOSKPD		_MMIO(0x21d0)
#define   ECO_GATING_CX_ONLY	(1<<3)
#define   ECO_FLIP_DONE		(1<<0)

#define CACHE_MODE_0_GEN7	_MMIO(0x7000) /* IVB+ */
#define RC_OP_FLUSH_ENABLE (1<<0)
#define   HIZ_RAW_STALL_OPT_DISABLE (1<<2)
#define CACHE_MODE_1		_MMIO(0x7004) /* IVB+ */
#define   PIXEL_SUBSPAN_COLLECT_OPT_DISABLE	(1<<6)
#define   GEN8_4x4_STC_OPTIMIZATION_DISABLE	(1<<6)
#define   GEN9_PARTIAL_RESOLVE_IN_VC_DISABLE	(1<<1)

#define GEN6_BLITTER_ECOSKPD	_MMIO(0x221d0)
#define   GEN6_BLITTER_LOCK_SHIFT			16
#define   GEN6_BLITTER_FBC_NOTIFY			(1<<3)

#define GEN6_RC_SLEEP_PSMI_CONTROL	_MMIO(0x2050)
#define   GEN6_PSMI_SLEEP_MSG_DISABLE	(1 << 0)
#define   GEN8_RC_SEMA_IDLE_MSG_DISABLE	(1 << 12)
#define   GEN8_FF_DOP_CLOCK_GATE_DISABLE	(1<<10)

/* Fuse readout registers for GT */
#define CHV_FUSE_GT			_MMIO(VLV_DISPLAY_BASE + 0x2168)
#define   CHV_FGT_DISABLE_SS0		(1 << 10)
#define   CHV_FGT_DISABLE_SS1		(1 << 11)
#define   CHV_FGT_EU_DIS_SS0_R0_SHIFT	16
#define   CHV_FGT_EU_DIS_SS0_R0_MASK	(0xf << CHV_FGT_EU_DIS_SS0_R0_SHIFT)
#define   CHV_FGT_EU_DIS_SS0_R1_SHIFT	20
#define   CHV_FGT_EU_DIS_SS0_R1_MASK	(0xf << CHV_FGT_EU_DIS_SS0_R1_SHIFT)
#define   CHV_FGT_EU_DIS_SS1_R0_SHIFT	24
#define   CHV_FGT_EU_DIS_SS1_R0_MASK	(0xf << CHV_FGT_EU_DIS_SS1_R0_SHIFT)
#define   CHV_FGT_EU_DIS_SS1_R1_SHIFT	28
#define   CHV_FGT_EU_DIS_SS1_R1_MASK	(0xf << CHV_FGT_EU_DIS_SS1_R1_SHIFT)

#define GEN8_FUSE2			_MMIO(0x9120)
#define   GEN8_F2_SS_DIS_SHIFT		21
#define   GEN8_F2_SS_DIS_MASK		(0x7 << GEN8_F2_SS_DIS_SHIFT)
#define   GEN8_F2_S_ENA_SHIFT		25
#define   GEN8_F2_S_ENA_MASK		(0x7 << GEN8_F2_S_ENA_SHIFT)

#define   GEN9_F2_SS_DIS_SHIFT		20
#define   GEN9_F2_SS_DIS_MASK		(0xf << GEN9_F2_SS_DIS_SHIFT)

#define GEN8_EU_DISABLE0		_MMIO(0x9134)
#define   GEN8_EU_DIS0_S0_MASK		0xffffff
#define   GEN8_EU_DIS0_S1_SHIFT		24
#define   GEN8_EU_DIS0_S1_MASK		(0xff << GEN8_EU_DIS0_S1_SHIFT)

#define GEN8_EU_DISABLE1		_MMIO(0x9138)
#define   GEN8_EU_DIS1_S1_MASK		0xffff
#define   GEN8_EU_DIS1_S2_SHIFT		16
#define   GEN8_EU_DIS1_S2_MASK		(0xffff << GEN8_EU_DIS1_S2_SHIFT)

#define GEN8_EU_DISABLE2		_MMIO(0x913c)
#define   GEN8_EU_DIS2_S2_MASK		0xff

#define GEN9_EU_DISABLE(slice)		_MMIO(0x9134 + (slice)*0x4)

#define GEN6_BSD_SLEEP_PSMI_CONTROL	_MMIO(0x12050)
#define   GEN6_BSD_SLEEP_MSG_DISABLE	(1 << 0)
#define   GEN6_BSD_SLEEP_FLUSH_DISABLE	(1 << 2)
#define   GEN6_BSD_SLEEP_INDICATOR	(1 << 3)
#define   GEN6_BSD_GO_INDICATOR		(1 << 4)

/* On modern GEN architectures interrupt control consists of two sets
 * of registers. The first set pertains to the ring generating the
 * interrupt. The second control is for the functional block generating the
 * interrupt. These are PM, GT, DE, etc.
 *
 * Luckily *knocks on wood* all the ring interrupt bits match up with the
 * GT interrupt bits, so we don't need to duplicate the defines.
 *
 * These defines should cover us well from SNB->HSW with minor exceptions
 * it can also work on ILK.
 */
#define GT_BLT_FLUSHDW_NOTIFY_INTERRUPT		(1 << 26)
#define GT_BLT_CS_ERROR_INTERRUPT		(1 << 25)
#define GT_BLT_USER_INTERRUPT			(1 << 22)
#define GT_BSD_CS_ERROR_INTERRUPT		(1 << 15)
#define GT_BSD_USER_INTERRUPT			(1 << 12)
#define GT_RENDER_L3_PARITY_ERROR_INTERRUPT_S1	(1 << 11) /* hsw+; rsvd on snb, ivb, vlv */
#define GT_CONTEXT_SWITCH_INTERRUPT		(1 <<  8)
#define GT_RENDER_L3_PARITY_ERROR_INTERRUPT	(1 <<  5) /* !snb */
#define GT_RENDER_PIPECTL_NOTIFY_INTERRUPT	(1 <<  4)
#define GT_RENDER_CS_MASTER_ERROR_INTERRUPT	(1 <<  3)
#define GT_RENDER_SYNC_STATUS_INTERRUPT		(1 <<  2)
#define GT_RENDER_DEBUG_INTERRUPT		(1 <<  1)
#define GT_RENDER_USER_INTERRUPT		(1 <<  0)

#define PM_VEBOX_CS_ERROR_INTERRUPT		(1 << 12) /* hsw+ */
#define PM_VEBOX_USER_INTERRUPT			(1 << 10) /* hsw+ */

#define GT_PARITY_ERROR(dev) \
	(GT_RENDER_L3_PARITY_ERROR_INTERRUPT | \
	 (IS_HASWELL(dev) ? GT_RENDER_L3_PARITY_ERROR_INTERRUPT_S1 : 0))

/* These are all the "old" interrupts */
#define ILK_BSD_USER_INTERRUPT				(1<<5)

#define I915_PM_INTERRUPT				(1<<31)
#define I915_ISP_INTERRUPT				(1<<22)
#define I915_LPE_PIPE_B_INTERRUPT			(1<<21)
#define I915_LPE_PIPE_A_INTERRUPT			(1<<20)
#define I915_MIPIC_INTERRUPT				(1<<19)
#define I915_MIPIA_INTERRUPT				(1<<18)
#define I915_PIPE_CONTROL_NOTIFY_INTERRUPT		(1<<18)
#define I915_DISPLAY_PORT_INTERRUPT			(1<<17)
#define I915_DISPLAY_PIPE_C_HBLANK_INTERRUPT		(1<<16)
#define I915_MASTER_ERROR_INTERRUPT			(1<<15)
#define I915_RENDER_COMMAND_PARSER_ERROR_INTERRUPT	(1<<15)
#define I915_DISPLAY_PIPE_B_HBLANK_INTERRUPT		(1<<14)
#define I915_GMCH_THERMAL_SENSOR_EVENT_INTERRUPT	(1<<14) /* p-state */
#define I915_DISPLAY_PIPE_A_HBLANK_INTERRUPT		(1<<13)
#define I915_HWB_OOM_INTERRUPT				(1<<13)
#define I915_LPE_PIPE_C_INTERRUPT			(1<<12)
#define I915_SYNC_STATUS_INTERRUPT			(1<<12)
#define I915_MISC_INTERRUPT				(1<<11)
#define I915_DISPLAY_PLANE_A_FLIP_PENDING_INTERRUPT	(1<<11)
#define I915_DISPLAY_PIPE_C_VBLANK_INTERRUPT		(1<<10)
#define I915_DISPLAY_PLANE_B_FLIP_PENDING_INTERRUPT	(1<<10)
#define I915_DISPLAY_PIPE_C_EVENT_INTERRUPT		(1<<9)
#define I915_OVERLAY_PLANE_FLIP_PENDING_INTERRUPT	(1<<9)
#define I915_DISPLAY_PIPE_C_DPBM_INTERRUPT		(1<<8)
#define I915_DISPLAY_PLANE_C_FLIP_PENDING_INTERRUPT	(1<<8)
#define I915_DISPLAY_PIPE_A_VBLANK_INTERRUPT		(1<<7)
#define I915_DISPLAY_PIPE_A_EVENT_INTERRUPT		(1<<6)
#define I915_DISPLAY_PIPE_B_VBLANK_INTERRUPT		(1<<5)
#define I915_DISPLAY_PIPE_B_EVENT_INTERRUPT		(1<<4)
#define I915_DISPLAY_PIPE_A_DPBM_INTERRUPT		(1<<3)
#define I915_DISPLAY_PIPE_B_DPBM_INTERRUPT		(1<<2)
#define I915_DEBUG_INTERRUPT				(1<<2)
#define I915_WINVALID_INTERRUPT				(1<<1)
#define I915_USER_INTERRUPT				(1<<1)
#define I915_ASLE_INTERRUPT				(1<<0)
#define I915_BSD_USER_INTERRUPT				(1<<25)

#define GEN6_BSD_RNCID			_MMIO(0x12198)

#define GEN7_FF_THREAD_MODE		_MMIO(0x20a0)
#define   GEN7_FF_SCHED_MASK		0x0077070
#define   GEN8_FF_DS_REF_CNT_FFME	(1 << 19)
#define   GEN7_FF_TS_SCHED_HS1		(0x5<<16)
#define   GEN7_FF_TS_SCHED_HS0		(0x3<<16)
#define   GEN7_FF_TS_SCHED_LOAD_BALANCE	(0x1<<16)
#define   GEN7_FF_TS_SCHED_HW		(0x0<<16) /* Default */
#define   GEN7_FF_VS_REF_CNT_FFME	(1 << 15)
#define   GEN7_FF_VS_SCHED_HS1		(0x5<<12)
#define   GEN7_FF_VS_SCHED_HS0		(0x3<<12)
#define   GEN7_FF_VS_SCHED_LOAD_BALANCE	(0x1<<12) /* Default */
#define   GEN7_FF_VS_SCHED_HW		(0x0<<12)
#define   GEN7_FF_DS_SCHED_HS1		(0x5<<4)
#define   GEN7_FF_DS_SCHED_HS0		(0x3<<4)
#define   GEN7_FF_DS_SCHED_LOAD_BALANCE	(0x1<<4)  /* Default */
#define   GEN7_FF_DS_SCHED_HW		(0x0<<4)

/*
 * Framebuffer compression (915+ only)
 */

#define FBC_CFB_BASE		_MMIO(0x3200) /* 4k page aligned */
#define FBC_LL_BASE		_MMIO(0x3204) /* 4k page aligned */
#define FBC_CONTROL		_MMIO(0x3208)
#define   FBC_CTL_EN		(1<<31)
#define   FBC_CTL_PERIODIC	(1<<30)
#define   FBC_CTL_INTERVAL_SHIFT (16)
#define   FBC_CTL_UNCOMPRESSIBLE (1<<14)
#define   FBC_CTL_C3_IDLE	(1<<13)
#define   FBC_CTL_STRIDE_SHIFT	(5)
#define   FBC_CTL_FENCENO_SHIFT	(0)
#define FBC_COMMAND		_MMIO(0x320c)
#define   FBC_CMD_COMPRESS	(1<<0)
#define FBC_STATUS		_MMIO(0x3210)
#define   FBC_STAT_COMPRESSING	(1<<31)
#define   FBC_STAT_COMPRESSED	(1<<30)
#define   FBC_STAT_MODIFIED	(1<<29)
#define   FBC_STAT_CURRENT_LINE_SHIFT	(0)
#define FBC_CONTROL2		_MMIO(0x3214)
#define   FBC_CTL_FENCE_DBL	(0<<4)
#define   FBC_CTL_IDLE_IMM	(0<<2)
#define   FBC_CTL_IDLE_FULL	(1<<2)
#define   FBC_CTL_IDLE_LINE	(2<<2)
#define   FBC_CTL_IDLE_DEBUG	(3<<2)
#define   FBC_CTL_CPU_FENCE	(1<<1)
#define   FBC_CTL_PLANE(plane)	((plane)<<0)
#define FBC_FENCE_OFF		_MMIO(0x3218) /* BSpec typo has 321Bh */
#define FBC_TAG(i)		_MMIO(0x3300 + (i) * 4)

#define FBC_STATUS2		_MMIO(0x43214)
#define  FBC_COMPRESSION_MASK	0x7ff

#define FBC_LL_SIZE		(1536)

#define FBC_LLC_READ_CTRL	_MMIO(0x9044)
#define   FBC_LLC_FULLY_OPEN	(1<<30)

/* Framebuffer compression for GM45+ */
#define DPFC_CB_BASE		_MMIO(0x3200)
#define DPFC_CONTROL		_MMIO(0x3208)
#define   DPFC_CTL_EN		(1<<31)
#define   DPFC_CTL_PLANE(plane)	((plane)<<30)
#define   IVB_DPFC_CTL_PLANE(plane)	((plane)<<29)
#define   DPFC_CTL_FENCE_EN	(1<<29)
#define   IVB_DPFC_CTL_FENCE_EN	(1<<28)
#define   DPFC_CTL_PERSISTENT_MODE	(1<<25)
#define   DPFC_SR_EN		(1<<10)
#define   DPFC_CTL_LIMIT_1X	(0<<6)
#define   DPFC_CTL_LIMIT_2X	(1<<6)
#define   DPFC_CTL_LIMIT_4X	(2<<6)
#define DPFC_RECOMP_CTL		_MMIO(0x320c)
#define   DPFC_RECOMP_STALL_EN	(1<<27)
#define   DPFC_RECOMP_STALL_WM_SHIFT (16)
#define   DPFC_RECOMP_STALL_WM_MASK (0x07ff0000)
#define   DPFC_RECOMP_TIMER_COUNT_SHIFT (0)
#define   DPFC_RECOMP_TIMER_COUNT_MASK (0x0000003f)
#define DPFC_STATUS		_MMIO(0x3210)
#define   DPFC_INVAL_SEG_SHIFT  (16)
#define   DPFC_INVAL_SEG_MASK	(0x07ff0000)
#define   DPFC_COMP_SEG_SHIFT	(0)
#define   DPFC_COMP_SEG_MASK	(0x000003ff)
#define DPFC_STATUS2		_MMIO(0x3214)
#define DPFC_FENCE_YOFF		_MMIO(0x3218)
#define DPFC_CHICKEN		_MMIO(0x3224)
#define   DPFC_HT_MODIFY	(1<<31)

/* Framebuffer compression for Ironlake */
#define ILK_DPFC_CB_BASE	_MMIO(0x43200)
#define ILK_DPFC_CONTROL	_MMIO(0x43208)
#define   FBC_CTL_FALSE_COLOR	(1<<10)
/* The bit 28-8 is reserved */
#define   DPFC_RESERVED		(0x1FFFFF00)
#define ILK_DPFC_RECOMP_CTL	_MMIO(0x4320c)
#define ILK_DPFC_STATUS		_MMIO(0x43210)
#define ILK_DPFC_FENCE_YOFF	_MMIO(0x43218)
#define ILK_DPFC_CHICKEN	_MMIO(0x43224)
#define   ILK_DPFC_DISABLE_DUMMY0 (1<<8)
#define   ILK_DPFC_NUKE_ON_ANY_MODIFICATION	(1<<23)
#define ILK_FBC_RT_BASE		_MMIO(0x2128)
#define   ILK_FBC_RT_VALID	(1<<0)
#define   SNB_FBC_FRONT_BUFFER	(1<<1)

#define ILK_DISPLAY_CHICKEN1	_MMIO(0x42000)
#define   ILK_FBCQ_DIS		(1<<22)
#define	  ILK_PABSTRETCH_DIS	(1<<21)


/*
 * Framebuffer compression for Sandybridge
 *
 * The following two registers are of type GTTMMADR
 */
#define SNB_DPFC_CTL_SA		_MMIO(0x100100)
#define   SNB_CPU_FENCE_ENABLE	(1<<29)
#define DPFC_CPU_FENCE_OFFSET	_MMIO(0x100104)

/* Framebuffer compression for Ivybridge */
#define IVB_FBC_RT_BASE			_MMIO(0x7020)

#define IPS_CTL		_MMIO(0x43408)
#define   IPS_ENABLE	(1 << 31)

#define MSG_FBC_REND_STATE	_MMIO(0x50380)
#define   FBC_REND_NUKE		(1<<2)
#define   FBC_REND_CACHE_CLEAN	(1<<1)

/*
 * GPIO regs
 */
#define GPIOA			_MMIO(0x5010)
#define GPIOB			_MMIO(0x5014)
#define GPIOC			_MMIO(0x5018)
#define GPIOD			_MMIO(0x501c)
#define GPIOE			_MMIO(0x5020)
#define GPIOF			_MMIO(0x5024)
#define GPIOG			_MMIO(0x5028)
#define GPIOH			_MMIO(0x502c)
# define GPIO_CLOCK_DIR_MASK		(1 << 0)
# define GPIO_CLOCK_DIR_IN		(0 << 1)
# define GPIO_CLOCK_DIR_OUT		(1 << 1)
# define GPIO_CLOCK_VAL_MASK		(1 << 2)
# define GPIO_CLOCK_VAL_OUT		(1 << 3)
# define GPIO_CLOCK_VAL_IN		(1 << 4)
# define GPIO_CLOCK_PULLUP_DISABLE	(1 << 5)
# define GPIO_DATA_DIR_MASK		(1 << 8)
# define GPIO_DATA_DIR_IN		(0 << 9)
# define GPIO_DATA_DIR_OUT		(1 << 9)
# define GPIO_DATA_VAL_MASK		(1 << 10)
# define GPIO_DATA_VAL_OUT		(1 << 11)
# define GPIO_DATA_VAL_IN		(1 << 12)
# define GPIO_DATA_PULLUP_DISABLE	(1 << 13)

#define GMBUS0			_MMIO(dev_priv->gpio_mmio_base + 0x5100) /* clock/port select */
#define   GMBUS_RATE_100KHZ	(0<<8)
#define   GMBUS_RATE_50KHZ	(1<<8)
#define   GMBUS_RATE_400KHZ	(2<<8) /* reserved on Pineview */
#define   GMBUS_RATE_1MHZ	(3<<8) /* reserved on Pineview */
#define   GMBUS_HOLD_EXT	(1<<7) /* 300ns hold time, rsvd on Pineview */
#define   GMBUS_PIN_DISABLED	0
#define   GMBUS_PIN_SSC		1
#define   GMBUS_PIN_VGADDC	2
#define   GMBUS_PIN_PANEL	3
#define   GMBUS_PIN_DPD_CHV	3 /* HDMID_CHV */
#define   GMBUS_PIN_DPC		4 /* HDMIC */
#define   GMBUS_PIN_DPB		5 /* SDVO, HDMIB */
#define   GMBUS_PIN_DPD		6 /* HDMID */
#define   GMBUS_PIN_RESERVED	7 /* 7 reserved */
#define   GMBUS_PIN_1_BXT	1
#define   GMBUS_PIN_2_BXT	2
#define   GMBUS_PIN_3_BXT	3
#define   GMBUS_NUM_PINS	7 /* including 0 */
#define GMBUS1			_MMIO(dev_priv->gpio_mmio_base + 0x5104) /* command/status */
#define   GMBUS_SW_CLR_INT	(1<<31)
#define   GMBUS_SW_RDY		(1<<30)
#define   GMBUS_ENT		(1<<29) /* enable timeout */
#define   GMBUS_CYCLE_NONE	(0<<25)
#define   GMBUS_CYCLE_WAIT	(1<<25)
#define   GMBUS_CYCLE_INDEX	(2<<25)
#define   GMBUS_CYCLE_STOP	(4<<25)
#define   GMBUS_BYTE_COUNT_SHIFT 16
#define   GMBUS_BYTE_COUNT_MAX   256U
#define   GMBUS_SLAVE_INDEX_SHIFT 8
#define   GMBUS_SLAVE_ADDR_SHIFT 1
#define   GMBUS_SLAVE_READ	(1<<0)
#define   GMBUS_SLAVE_WRITE	(0<<0)
#define GMBUS2			_MMIO(dev_priv->gpio_mmio_base + 0x5108) /* status */
#define   GMBUS_INUSE		(1<<15)
#define   GMBUS_HW_WAIT_PHASE	(1<<14)
#define   GMBUS_STALL_TIMEOUT	(1<<13)
#define   GMBUS_INT		(1<<12)
#define   GMBUS_HW_RDY		(1<<11)
#define   GMBUS_SATOER		(1<<10)
#define   GMBUS_ACTIVE		(1<<9)
#define GMBUS3			_MMIO(dev_priv->gpio_mmio_base + 0x510c) /* data buffer bytes 3-0 */
#define GMBUS4			_MMIO(dev_priv->gpio_mmio_base + 0x5110) /* interrupt mask (Pineview+) */
#define   GMBUS_SLAVE_TIMEOUT_EN (1<<4)
#define   GMBUS_NAK_EN		(1<<3)
#define   GMBUS_IDLE_EN		(1<<2)
#define   GMBUS_HW_WAIT_EN	(1<<1)
#define   GMBUS_HW_RDY_EN	(1<<0)
#define GMBUS5			_MMIO(dev_priv->gpio_mmio_base + 0x5120) /* byte index */
#define   GMBUS_2BYTE_INDEX_EN	(1<<31)

/*
 * Clock control & power management
 */
#define _DPLL_A (dev_priv->info.display_mmio_offset + 0x6014)
#define _DPLL_B (dev_priv->info.display_mmio_offset + 0x6018)
#define _CHV_DPLL_C (dev_priv->info.display_mmio_offset + 0x6030)
#define DPLL(pipe) _MMIO_PIPE3((pipe), _DPLL_A, _DPLL_B, _CHV_DPLL_C)

#define VGA0	_MMIO(0x6000)
#define VGA1	_MMIO(0x6004)
#define VGA_PD	_MMIO(0x6010)
#define   VGA0_PD_P2_DIV_4	(1 << 7)
#define   VGA0_PD_P1_DIV_2	(1 << 5)
#define   VGA0_PD_P1_SHIFT	0
#define   VGA0_PD_P1_MASK	(0x1f << 0)
#define   VGA1_PD_P2_DIV_4	(1 << 15)
#define   VGA1_PD_P1_DIV_2	(1 << 13)
#define   VGA1_PD_P1_SHIFT	8
#define   VGA1_PD_P1_MASK	(0x1f << 8)
#define   DPLL_VCO_ENABLE		(1 << 31)
#define   DPLL_SDVO_HIGH_SPEED		(1 << 30)
#define   DPLL_DVO_2X_MODE		(1 << 30)
#define   DPLL_EXT_BUFFER_ENABLE_VLV	(1 << 30)
#define   DPLL_SYNCLOCK_ENABLE		(1 << 29)
#define   DPLL_REF_CLK_ENABLE_VLV	(1 << 29)
#define   DPLL_VGA_MODE_DIS		(1 << 28)
#define   DPLLB_MODE_DAC_SERIAL		(1 << 26) /* i915 */
#define   DPLLB_MODE_LVDS		(2 << 26) /* i915 */
#define   DPLL_MODE_MASK		(3 << 26)
#define   DPLL_DAC_SERIAL_P2_CLOCK_DIV_10 (0 << 24) /* i915 */
#define   DPLL_DAC_SERIAL_P2_CLOCK_DIV_5 (1 << 24) /* i915 */
#define   DPLLB_LVDS_P2_CLOCK_DIV_14	(0 << 24) /* i915 */
#define   DPLLB_LVDS_P2_CLOCK_DIV_7	(1 << 24) /* i915 */
#define   DPLL_P2_CLOCK_DIV_MASK	0x03000000 /* i915 */
#define   DPLL_FPA01_P1_POST_DIV_MASK	0x00ff0000 /* i915 */
#define   DPLL_FPA01_P1_POST_DIV_MASK_PINEVIEW	0x00ff8000 /* Pineview */
#define   DPLL_LOCK_VLV			(1<<15)
#define   DPLL_INTEGRATED_CRI_CLK_VLV	(1<<14)
#define   DPLL_INTEGRATED_REF_CLK_VLV	(1<<13)
#define   DPLL_SSC_REF_CLK_CHV		(1<<13)
#define   DPLL_PORTC_READY_MASK		(0xf << 4)
#define   DPLL_PORTB_READY_MASK		(0xf)

#define   DPLL_FPA01_P1_POST_DIV_MASK_I830	0x001f0000

/* Additional CHV pll/phy registers */
#define DPIO_PHY_STATUS			_MMIO(VLV_DISPLAY_BASE + 0x6240)
#define   DPLL_PORTD_READY_MASK		(0xf)
#define DISPLAY_PHY_CONTROL _MMIO(VLV_DISPLAY_BASE + 0x60100)
#define   PHY_CH_POWER_DOWN_OVRD_EN(phy, ch)	(1 << (2*(phy)+(ch)+27))
#define   PHY_LDO_DELAY_0NS			0x0
#define   PHY_LDO_DELAY_200NS			0x1
#define   PHY_LDO_DELAY_600NS			0x2
#define   PHY_LDO_SEQ_DELAY(delay, phy)		((delay) << (2*(phy)+23))
#define   PHY_CH_POWER_DOWN_OVRD(mask, phy, ch)	((mask) << (8*(phy)+4*(ch)+11))
#define   PHY_CH_SU_PSR				0x1
#define   PHY_CH_DEEP_PSR			0x7
#define   PHY_CH_POWER_MODE(mode, phy, ch)	((mode) << (6*(phy)+3*(ch)+2))
#define   PHY_COM_LANE_RESET_DEASSERT(phy)	(1 << (phy))
#define DISPLAY_PHY_STATUS _MMIO(VLV_DISPLAY_BASE + 0x60104)
#define   PHY_POWERGOOD(phy)	(((phy) == DPIO_PHY0) ? (1<<31) : (1<<30))
#define   PHY_STATUS_CMN_LDO(phy, ch)                   (1 << (6-(6*(phy)+3*(ch))))
#define   PHY_STATUS_SPLINE_LDO(phy, ch, spline)        (1 << (8-(6*(phy)+3*(ch)+(spline))))

/*
 * The i830 generation, in LVDS mode, defines P1 as the bit number set within
 * this field (only one bit may be set).
 */
#define   DPLL_FPA01_P1_POST_DIV_MASK_I830_LVDS	0x003f0000
#define   DPLL_FPA01_P1_POST_DIV_SHIFT	16
#define   DPLL_FPA01_P1_POST_DIV_SHIFT_PINEVIEW 15
/* i830, required in DVO non-gang */
#define   PLL_P2_DIVIDE_BY_4		(1 << 23)
#define   PLL_P1_DIVIDE_BY_TWO		(1 << 21) /* i830 */
#define   PLL_REF_INPUT_DREFCLK		(0 << 13)
#define   PLL_REF_INPUT_TVCLKINA	(1 << 13) /* i830 */
#define   PLL_REF_INPUT_TVCLKINBC	(2 << 13) /* SDVO TVCLKIN */
#define   PLLB_REF_INPUT_SPREADSPECTRUMIN (3 << 13)
#define   PLL_REF_INPUT_MASK		(3 << 13)
#define   PLL_LOAD_PULSE_PHASE_SHIFT		9
/* Ironlake */
# define PLL_REF_SDVO_HDMI_MULTIPLIER_SHIFT     9
# define PLL_REF_SDVO_HDMI_MULTIPLIER_MASK      (7 << 9)
# define PLL_REF_SDVO_HDMI_MULTIPLIER(x)	(((x)-1) << 9)
# define DPLL_FPA1_P1_POST_DIV_SHIFT            0
# define DPLL_FPA1_P1_POST_DIV_MASK             0xff

/*
 * Parallel to Serial Load Pulse phase selection.
 * Selects the phase for the 10X DPLL clock for the PCIe
 * digital display port. The range is 4 to 13; 10 or more
 * is just a flip delay. The default is 6
 */
#define   PLL_LOAD_PULSE_PHASE_MASK		(0xf << PLL_LOAD_PULSE_PHASE_SHIFT)
#define   DISPLAY_RATE_SELECT_FPA1		(1 << 8)
/*
 * SDVO multiplier for 945G/GM. Not used on 965.
 */
#define   SDVO_MULTIPLIER_MASK			0x000000ff
#define   SDVO_MULTIPLIER_SHIFT_HIRES		4
#define   SDVO_MULTIPLIER_SHIFT_VGA		0

#define _DPLL_A_MD (dev_priv->info.display_mmio_offset + 0x601c)
#define _DPLL_B_MD (dev_priv->info.display_mmio_offset + 0x6020)
#define _CHV_DPLL_C_MD (dev_priv->info.display_mmio_offset + 0x603c)
#define DPLL_MD(pipe) _MMIO_PIPE3((pipe), _DPLL_A_MD, _DPLL_B_MD, _CHV_DPLL_C_MD)

/*
 * UDI pixel divider, controlling how many pixels are stuffed into a packet.
 *
 * Value is pixels minus 1.  Must be set to 1 pixel for SDVO.
 */
#define   DPLL_MD_UDI_DIVIDER_MASK		0x3f000000
#define   DPLL_MD_UDI_DIVIDER_SHIFT		24
/* UDI pixel divider for VGA, same as DPLL_MD_UDI_DIVIDER_MASK. */
#define   DPLL_MD_VGA_UDI_DIVIDER_MASK		0x003f0000
#define   DPLL_MD_VGA_UDI_DIVIDER_SHIFT		16
/*
 * SDVO/UDI pixel multiplier.
 *
 * SDVO requires that the bus clock rate be between 1 and 2 Ghz, and the bus
 * clock rate is 10 times the DPLL clock.  At low resolution/refresh rate
 * modes, the bus rate would be below the limits, so SDVO allows for stuffing
 * dummy bytes in the datastream at an increased clock rate, with both sides of
 * the link knowing how many bytes are fill.
 *
 * So, for a mode with a dotclock of 65Mhz, we would want to double the clock
 * rate to 130Mhz to get a bus rate of 1.30Ghz.  The DPLL clock rate would be
 * set to 130Mhz, and the SDVO multiplier set to 2x in this register and
 * through an SDVO command.
 *
 * This register field has values of multiplication factor minus 1, with
 * a maximum multiplier of 5 for SDVO.
 */
#define   DPLL_MD_UDI_MULTIPLIER_MASK		0x00003f00
#define   DPLL_MD_UDI_MULTIPLIER_SHIFT		8
/*
 * SDVO/UDI pixel multiplier for VGA, same as DPLL_MD_UDI_MULTIPLIER_MASK.
 * This best be set to the default value (3) or the CRT won't work. No,
 * I don't entirely understand what this does...
 */
#define   DPLL_MD_VGA_UDI_MULTIPLIER_MASK	0x0000003f
#define   DPLL_MD_VGA_UDI_MULTIPLIER_SHIFT	0

#define RAWCLK_FREQ_VLV		_MMIO(VLV_DISPLAY_BASE + 0x6024)

#define _FPA0	0x6040
#define _FPA1	0x6044
#define _FPB0	0x6048
#define _FPB1	0x604c
#define FP0(pipe) _MMIO_PIPE(pipe, _FPA0, _FPB0)
#define FP1(pipe) _MMIO_PIPE(pipe, _FPA1, _FPB1)
#define   FP_N_DIV_MASK		0x003f0000
#define   FP_N_PINEVIEW_DIV_MASK	0x00ff0000
#define   FP_N_DIV_SHIFT		16
#define   FP_M1_DIV_MASK	0x00003f00
#define   FP_M1_DIV_SHIFT		 8
#define   FP_M2_DIV_MASK	0x0000003f
#define   FP_M2_PINEVIEW_DIV_MASK	0x000000ff
#define   FP_M2_DIV_SHIFT		 0
#define DPLL_TEST	_MMIO(0x606c)
#define   DPLLB_TEST_SDVO_DIV_1		(0 << 22)
#define   DPLLB_TEST_SDVO_DIV_2		(1 << 22)
#define   DPLLB_TEST_SDVO_DIV_4		(2 << 22)
#define   DPLLB_TEST_SDVO_DIV_MASK	(3 << 22)
#define   DPLLB_TEST_N_BYPASS		(1 << 19)
#define   DPLLB_TEST_M_BYPASS		(1 << 18)
#define   DPLLB_INPUT_BUFFER_ENABLE	(1 << 16)
#define   DPLLA_TEST_N_BYPASS		(1 << 3)
#define   DPLLA_TEST_M_BYPASS		(1 << 2)
#define   DPLLA_INPUT_BUFFER_ENABLE	(1 << 0)
#define D_STATE		_MMIO(0x6104)
#define  DSTATE_GFX_RESET_I830			(1<<6)
#define  DSTATE_PLL_D3_OFF			(1<<3)
#define  DSTATE_GFX_CLOCK_GATING		(1<<1)
#define  DSTATE_DOT_CLOCK_GATING		(1<<0)
#define DSPCLK_GATE_D	_MMIO(dev_priv->info.display_mmio_offset + 0x6200)
# define DPUNIT_B_CLOCK_GATE_DISABLE		(1 << 30) /* 965 */
# define VSUNIT_CLOCK_GATE_DISABLE		(1 << 29) /* 965 */
# define VRHUNIT_CLOCK_GATE_DISABLE		(1 << 28) /* 965 */
# define VRDUNIT_CLOCK_GATE_DISABLE		(1 << 27) /* 965 */
# define AUDUNIT_CLOCK_GATE_DISABLE		(1 << 26) /* 965 */
# define DPUNIT_A_CLOCK_GATE_DISABLE		(1 << 25) /* 965 */
# define DPCUNIT_CLOCK_GATE_DISABLE		(1 << 24) /* 965 */
# define TVRUNIT_CLOCK_GATE_DISABLE		(1 << 23) /* 915-945 */
# define TVCUNIT_CLOCK_GATE_DISABLE		(1 << 22) /* 915-945 */
# define TVFUNIT_CLOCK_GATE_DISABLE		(1 << 21) /* 915-945 */
# define TVEUNIT_CLOCK_GATE_DISABLE		(1 << 20) /* 915-945 */
# define DVSUNIT_CLOCK_GATE_DISABLE		(1 << 19) /* 915-945 */
# define DSSUNIT_CLOCK_GATE_DISABLE		(1 << 18) /* 915-945 */
# define DDBUNIT_CLOCK_GATE_DISABLE		(1 << 17) /* 915-945 */
# define DPRUNIT_CLOCK_GATE_DISABLE		(1 << 16) /* 915-945 */
# define DPFUNIT_CLOCK_GATE_DISABLE		(1 << 15) /* 915-945 */
# define DPBMUNIT_CLOCK_GATE_DISABLE		(1 << 14) /* 915-945 */
# define DPLSUNIT_CLOCK_GATE_DISABLE		(1 << 13) /* 915-945 */
# define DPLUNIT_CLOCK_GATE_DISABLE		(1 << 12) /* 915-945 */
# define DPOUNIT_CLOCK_GATE_DISABLE		(1 << 11)
# define DPBUNIT_CLOCK_GATE_DISABLE		(1 << 10)
# define DCUNIT_CLOCK_GATE_DISABLE		(1 << 9)
# define DPUNIT_CLOCK_GATE_DISABLE		(1 << 8)
# define VRUNIT_CLOCK_GATE_DISABLE		(1 << 7) /* 915+: reserved */
# define OVHUNIT_CLOCK_GATE_DISABLE		(1 << 6) /* 830-865 */
# define DPIOUNIT_CLOCK_GATE_DISABLE		(1 << 6) /* 915-945 */
# define OVFUNIT_CLOCK_GATE_DISABLE		(1 << 5)
# define OVBUNIT_CLOCK_GATE_DISABLE		(1 << 4)
/*
 * This bit must be set on the 830 to prevent hangs when turning off the
 * overlay scaler.
 */
# define OVRUNIT_CLOCK_GATE_DISABLE		(1 << 3)
# define OVCUNIT_CLOCK_GATE_DISABLE		(1 << 2)
# define OVUUNIT_CLOCK_GATE_DISABLE		(1 << 1)
# define ZVUNIT_CLOCK_GATE_DISABLE		(1 << 0) /* 830 */
# define OVLUNIT_CLOCK_GATE_DISABLE		(1 << 0) /* 845,865 */

#define RENCLK_GATE_D1		_MMIO(0x6204)
# define BLITTER_CLOCK_GATE_DISABLE		(1 << 13) /* 945GM only */
# define MPEG_CLOCK_GATE_DISABLE		(1 << 12) /* 945GM only */
# define PC_FE_CLOCK_GATE_DISABLE		(1 << 11)
# define PC_BE_CLOCK_GATE_DISABLE		(1 << 10)
# define WINDOWER_CLOCK_GATE_DISABLE		(1 << 9)
# define INTERPOLATOR_CLOCK_GATE_DISABLE	(1 << 8)
# define COLOR_CALCULATOR_CLOCK_GATE_DISABLE	(1 << 7)
# define MOTION_COMP_CLOCK_GATE_DISABLE		(1 << 6)
# define MAG_CLOCK_GATE_DISABLE			(1 << 5)
/* This bit must be unset on 855,865 */
# define MECI_CLOCK_GATE_DISABLE		(1 << 4)
# define DCMP_CLOCK_GATE_DISABLE		(1 << 3)
# define MEC_CLOCK_GATE_DISABLE			(1 << 2)
# define MECO_CLOCK_GATE_DISABLE		(1 << 1)
/* This bit must be set on 855,865. */
# define SV_CLOCK_GATE_DISABLE			(1 << 0)
# define I915_MPEG_CLOCK_GATE_DISABLE		(1 << 16)
# define I915_VLD_IP_PR_CLOCK_GATE_DISABLE	(1 << 15)
# define I915_MOTION_COMP_CLOCK_GATE_DISABLE	(1 << 14)
# define I915_BD_BF_CLOCK_GATE_DISABLE		(1 << 13)
# define I915_SF_SE_CLOCK_GATE_DISABLE		(1 << 12)
# define I915_WM_CLOCK_GATE_DISABLE		(1 << 11)
# define I915_IZ_CLOCK_GATE_DISABLE		(1 << 10)
# define I915_PI_CLOCK_GATE_DISABLE		(1 << 9)
# define I915_DI_CLOCK_GATE_DISABLE		(1 << 8)
# define I915_SH_SV_CLOCK_GATE_DISABLE		(1 << 7)
# define I915_PL_DG_QC_FT_CLOCK_GATE_DISABLE	(1 << 6)
# define I915_SC_CLOCK_GATE_DISABLE		(1 << 5)
# define I915_FL_CLOCK_GATE_DISABLE		(1 << 4)
# define I915_DM_CLOCK_GATE_DISABLE		(1 << 3)
# define I915_PS_CLOCK_GATE_DISABLE		(1 << 2)
# define I915_CC_CLOCK_GATE_DISABLE		(1 << 1)
# define I915_BY_CLOCK_GATE_DISABLE		(1 << 0)

# define I965_RCZ_CLOCK_GATE_DISABLE		(1 << 30)
/* This bit must always be set on 965G/965GM */
# define I965_RCC_CLOCK_GATE_DISABLE		(1 << 29)
# define I965_RCPB_CLOCK_GATE_DISABLE		(1 << 28)
# define I965_DAP_CLOCK_GATE_DISABLE		(1 << 27)
# define I965_ROC_CLOCK_GATE_DISABLE		(1 << 26)
# define I965_GW_CLOCK_GATE_DISABLE		(1 << 25)
# define I965_TD_CLOCK_GATE_DISABLE		(1 << 24)
/* This bit must always be set on 965G */
# define I965_ISC_CLOCK_GATE_DISABLE		(1 << 23)
# define I965_IC_CLOCK_GATE_DISABLE		(1 << 22)
# define I965_EU_CLOCK_GATE_DISABLE		(1 << 21)
# define I965_IF_CLOCK_GATE_DISABLE		(1 << 20)
# define I965_TC_CLOCK_GATE_DISABLE		(1 << 19)
# define I965_SO_CLOCK_GATE_DISABLE		(1 << 17)
# define I965_FBC_CLOCK_GATE_DISABLE		(1 << 16)
# define I965_MARI_CLOCK_GATE_DISABLE		(1 << 15)
# define I965_MASF_CLOCK_GATE_DISABLE		(1 << 14)
# define I965_MAWB_CLOCK_GATE_DISABLE		(1 << 13)
# define I965_EM_CLOCK_GATE_DISABLE		(1 << 12)
# define I965_UC_CLOCK_GATE_DISABLE		(1 << 11)
# define I965_SI_CLOCK_GATE_DISABLE		(1 << 6)
# define I965_MT_CLOCK_GATE_DISABLE		(1 << 5)
# define I965_PL_CLOCK_GATE_DISABLE		(1 << 4)
# define I965_DG_CLOCK_GATE_DISABLE		(1 << 3)
# define I965_QC_CLOCK_GATE_DISABLE		(1 << 2)
# define I965_FT_CLOCK_GATE_DISABLE		(1 << 1)
# define I965_DM_CLOCK_GATE_DISABLE		(1 << 0)

#define RENCLK_GATE_D2		_MMIO(0x6208)
#define VF_UNIT_CLOCK_GATE_DISABLE		(1 << 9)
#define GS_UNIT_CLOCK_GATE_DISABLE		(1 << 7)
#define CL_UNIT_CLOCK_GATE_DISABLE		(1 << 6)

#define VDECCLK_GATE_D		_MMIO(0x620C)		/* g4x only */
#define  VCP_UNIT_CLOCK_GATE_DISABLE		(1 << 4)

#define RAMCLK_GATE_D		_MMIO(0x6210)		/* CRL only */
#define DEUC			_MMIO(0x6214)          /* CRL only */

#define FW_BLC_SELF_VLV		_MMIO(VLV_DISPLAY_BASE + 0x6500)
#define  FW_CSPWRDWNEN		(1<<15)

#define MI_ARB_VLV		_MMIO(VLV_DISPLAY_BASE + 0x6504)

#define CZCLK_CDCLK_FREQ_RATIO	_MMIO(VLV_DISPLAY_BASE + 0x6508)
#define   CDCLK_FREQ_SHIFT	4
#define   CDCLK_FREQ_MASK	(0x1f << CDCLK_FREQ_SHIFT)
#define   CZCLK_FREQ_MASK	0xf

#define GCI_CONTROL		_MMIO(VLV_DISPLAY_BASE + 0x650C)
#define   PFI_CREDIT_63		(9 << 28)		/* chv only */
#define   PFI_CREDIT_31		(8 << 28)		/* chv only */
#define   PFI_CREDIT(x)		(((x) - 8) << 28)	/* 8-15 */
#define   PFI_CREDIT_RESEND	(1 << 27)
#define   VGA_FAST_MODE_DISABLE	(1 << 14)

#define GMBUSFREQ_VLV		_MMIO(VLV_DISPLAY_BASE + 0x6510)

/*
 * Palette regs
 */
#define PALETTE_A_OFFSET 0xa000
#define PALETTE_B_OFFSET 0xa800
#define CHV_PALETTE_C_OFFSET 0xc000
#define PALETTE(pipe, i) _MMIO(dev_priv->info.palette_offsets[pipe] +	\
			      dev_priv->info.display_mmio_offset + (i) * 4)

/* MCH MMIO space */

/*
 * MCHBAR mirror.
 *
 * This mirrors the MCHBAR MMIO space whose location is determined by
 * device 0 function 0's pci config register 0x44 or 0x48 and matches it in
 * every way.  It is not accessible from the CP register read instructions.
 *
 * Starting from Haswell, you can't write registers using the MCHBAR mirror,
 * just read.
 */
#define MCHBAR_MIRROR_BASE	0x10000

#define MCHBAR_MIRROR_BASE_SNB	0x140000

#define CTG_STOLEN_RESERVED		_MMIO(MCHBAR_MIRROR_BASE + 0x34)
#define ELK_STOLEN_RESERVED		_MMIO(MCHBAR_MIRROR_BASE + 0x48)
#define G4X_STOLEN_RESERVED_ADDR1_MASK	(0xFFFF << 16)
#define G4X_STOLEN_RESERVED_ADDR2_MASK	(0xFFF << 4)

/* Memory controller frequency in MCHBAR for Haswell (possible SNB+) */
#define DCLK _MMIO(MCHBAR_MIRROR_BASE_SNB + 0x5e04)

/* 915-945 and GM965 MCH register controlling DRAM channel access */
#define DCC			_MMIO(MCHBAR_MIRROR_BASE + 0x200)
#define DCC_ADDRESSING_MODE_SINGLE_CHANNEL		(0 << 0)
#define DCC_ADDRESSING_MODE_DUAL_CHANNEL_ASYMMETRIC	(1 << 0)
#define DCC_ADDRESSING_MODE_DUAL_CHANNEL_INTERLEAVED	(2 << 0)
#define DCC_ADDRESSING_MODE_MASK			(3 << 0)
#define DCC_CHANNEL_XOR_DISABLE				(1 << 10)
#define DCC_CHANNEL_XOR_BIT_17				(1 << 9)
#define DCC2			_MMIO(MCHBAR_MIRROR_BASE + 0x204)
#define DCC2_MODIFIED_ENHANCED_DISABLE			(1 << 20)

/* Pineview MCH register contains DDR3 setting */
#define CSHRDDR3CTL            _MMIO(MCHBAR_MIRROR_BASE + 0x1a8)
#define CSHRDDR3CTL_DDR3       (1 << 2)

/* 965 MCH register controlling DRAM channel configuration */
#define C0DRB3			_MMIO(MCHBAR_MIRROR_BASE + 0x206)
#define C1DRB3			_MMIO(MCHBAR_MIRROR_BASE + 0x606)

/* snb MCH registers for reading the DRAM channel configuration */
#define MAD_DIMM_C0			_MMIO(MCHBAR_MIRROR_BASE_SNB + 0x5004)
#define MAD_DIMM_C1			_MMIO(MCHBAR_MIRROR_BASE_SNB + 0x5008)
#define MAD_DIMM_C2			_MMIO(MCHBAR_MIRROR_BASE_SNB + 0x500C)
#define   MAD_DIMM_ECC_MASK		(0x3 << 24)
#define   MAD_DIMM_ECC_OFF		(0x0 << 24)
#define   MAD_DIMM_ECC_IO_ON_LOGIC_OFF	(0x1 << 24)
#define   MAD_DIMM_ECC_IO_OFF_LOGIC_ON	(0x2 << 24)
#define   MAD_DIMM_ECC_ON		(0x3 << 24)
#define   MAD_DIMM_ENH_INTERLEAVE	(0x1 << 22)
#define   MAD_DIMM_RANK_INTERLEAVE	(0x1 << 21)
#define   MAD_DIMM_B_WIDTH_X16		(0x1 << 20) /* X8 chips if unset */
#define   MAD_DIMM_A_WIDTH_X16		(0x1 << 19) /* X8 chips if unset */
#define   MAD_DIMM_B_DUAL_RANK		(0x1 << 18)
#define   MAD_DIMM_A_DUAL_RANK		(0x1 << 17)
#define   MAD_DIMM_A_SELECT		(0x1 << 16)
/* DIMM sizes are in multiples of 256mb. */
#define   MAD_DIMM_B_SIZE_SHIFT		8
#define   MAD_DIMM_B_SIZE_MASK		(0xff << MAD_DIMM_B_SIZE_SHIFT)
#define   MAD_DIMM_A_SIZE_SHIFT		0
#define   MAD_DIMM_A_SIZE_MASK		(0xff << MAD_DIMM_A_SIZE_SHIFT)

/* snb MCH registers for priority tuning */
#define MCH_SSKPD			_MMIO(MCHBAR_MIRROR_BASE_SNB + 0x5d10)
#define   MCH_SSKPD_WM0_MASK		0x3f
#define   MCH_SSKPD_WM0_VAL		0xc

#define MCH_SECP_NRG_STTS		_MMIO(MCHBAR_MIRROR_BASE_SNB + 0x592c)

/* Clocking configuration register */
#define CLKCFG			_MMIO(MCHBAR_MIRROR_BASE + 0xc00)
#define CLKCFG_FSB_400					(5 << 0)	/* hrawclk 100 */
#define CLKCFG_FSB_533					(1 << 0)	/* hrawclk 133 */
#define CLKCFG_FSB_667					(3 << 0)	/* hrawclk 166 */
#define CLKCFG_FSB_800					(2 << 0)	/* hrawclk 200 */
#define CLKCFG_FSB_1067					(6 << 0)	/* hrawclk 266 */
#define CLKCFG_FSB_1333					(7 << 0)	/* hrawclk 333 */
/* Note, below two are guess */
#define CLKCFG_FSB_1600					(4 << 0)	/* hrawclk 400 */
#define CLKCFG_FSB_1600_ALT				(0 << 0)	/* hrawclk 400 */
#define CLKCFG_FSB_MASK					(7 << 0)
#define CLKCFG_MEM_533					(1 << 4)
#define CLKCFG_MEM_667					(2 << 4)
#define CLKCFG_MEM_800					(3 << 4)
#define CLKCFG_MEM_MASK					(7 << 4)

#define HPLLVCO                 _MMIO(MCHBAR_MIRROR_BASE + 0xc38)
#define HPLLVCO_MOBILE          _MMIO(MCHBAR_MIRROR_BASE + 0xc0f)

#define TSC1			_MMIO(0x11001)
#define   TSE			(1<<0)
#define TR1			_MMIO(0x11006)
#define TSFS			_MMIO(0x11020)
#define   TSFS_SLOPE_MASK	0x0000ff00
#define   TSFS_SLOPE_SHIFT	8
#define   TSFS_INTR_MASK	0x000000ff

#define CRSTANDVID		_MMIO(0x11100)
#define PXVFREQ(fstart)		_MMIO(0x11110 + (fstart) * 4)  /* P[0-15]VIDFREQ (0x1114c) (Ironlake) */
#define   PXVFREQ_PX_MASK	0x7f000000
#define   PXVFREQ_PX_SHIFT	24
#define VIDFREQ_BASE		_MMIO(0x11110)
#define VIDFREQ1		_MMIO(0x11110) /* VIDFREQ1-4 (0x1111c) (Cantiga) */
#define VIDFREQ2		_MMIO(0x11114)
#define VIDFREQ3		_MMIO(0x11118)
#define VIDFREQ4		_MMIO(0x1111c)
#define   VIDFREQ_P0_MASK	0x1f000000
#define   VIDFREQ_P0_SHIFT	24
#define   VIDFREQ_P0_CSCLK_MASK	0x00f00000
#define   VIDFREQ_P0_CSCLK_SHIFT 20
#define   VIDFREQ_P0_CRCLK_MASK	0x000f0000
#define   VIDFREQ_P0_CRCLK_SHIFT 16
#define   VIDFREQ_P1_MASK	0x00001f00
#define   VIDFREQ_P1_SHIFT	8
#define   VIDFREQ_P1_CSCLK_MASK	0x000000f0
#define   VIDFREQ_P1_CSCLK_SHIFT 4
#define   VIDFREQ_P1_CRCLK_MASK	0x0000000f
#define INTTOEXT_BASE_ILK	_MMIO(0x11300)
#define INTTOEXT_BASE		_MMIO(0x11120) /* INTTOEXT1-8 (0x1113c) */
#define   INTTOEXT_MAP3_SHIFT	24
#define   INTTOEXT_MAP3_MASK	(0x1f << INTTOEXT_MAP3_SHIFT)
#define   INTTOEXT_MAP2_SHIFT	16
#define   INTTOEXT_MAP2_MASK	(0x1f << INTTOEXT_MAP2_SHIFT)
#define   INTTOEXT_MAP1_SHIFT	8
#define   INTTOEXT_MAP1_MASK	(0x1f << INTTOEXT_MAP1_SHIFT)
#define   INTTOEXT_MAP0_SHIFT	0
#define   INTTOEXT_MAP0_MASK	(0x1f << INTTOEXT_MAP0_SHIFT)
#define MEMSWCTL		_MMIO(0x11170) /* Ironlake only */
#define   MEMCTL_CMD_MASK	0xe000
#define   MEMCTL_CMD_SHIFT	13
#define   MEMCTL_CMD_RCLK_OFF	0
#define   MEMCTL_CMD_RCLK_ON	1
#define   MEMCTL_CMD_CHFREQ	2
#define   MEMCTL_CMD_CHVID	3
#define   MEMCTL_CMD_VMMOFF	4
#define   MEMCTL_CMD_VMMON	5
#define   MEMCTL_CMD_STS	(1<<12) /* write 1 triggers command, clears
					   when command complete */
#define   MEMCTL_FREQ_MASK	0x0f00 /* jitter, from 0-15 */
#define   MEMCTL_FREQ_SHIFT	8
#define   MEMCTL_SFCAVM		(1<<7)
#define   MEMCTL_TGT_VID_MASK	0x007f
#define MEMIHYST		_MMIO(0x1117c)
#define MEMINTREN		_MMIO(0x11180) /* 16 bits */
#define   MEMINT_RSEXIT_EN	(1<<8)
#define   MEMINT_CX_SUPR_EN	(1<<7)
#define   MEMINT_CONT_BUSY_EN	(1<<6)
#define   MEMINT_AVG_BUSY_EN	(1<<5)
#define   MEMINT_EVAL_CHG_EN	(1<<4)
#define   MEMINT_MON_IDLE_EN	(1<<3)
#define   MEMINT_UP_EVAL_EN	(1<<2)
#define   MEMINT_DOWN_EVAL_EN	(1<<1)
#define   MEMINT_SW_CMD_EN	(1<<0)
#define MEMINTRSTR		_MMIO(0x11182) /* 16 bits */
#define   MEM_RSEXIT_MASK	0xc000
#define   MEM_RSEXIT_SHIFT	14
#define   MEM_CONT_BUSY_MASK	0x3000
#define   MEM_CONT_BUSY_SHIFT	12
#define   MEM_AVG_BUSY_MASK	0x0c00
#define   MEM_AVG_BUSY_SHIFT	10
#define   MEM_EVAL_CHG_MASK	0x0300
#define   MEM_EVAL_BUSY_SHIFT	8
#define   MEM_MON_IDLE_MASK	0x00c0
#define   MEM_MON_IDLE_SHIFT	6
#define   MEM_UP_EVAL_MASK	0x0030
#define   MEM_UP_EVAL_SHIFT	4
#define   MEM_DOWN_EVAL_MASK	0x000c
#define   MEM_DOWN_EVAL_SHIFT	2
#define   MEM_SW_CMD_MASK	0x0003
#define   MEM_INT_STEER_GFX	0
#define   MEM_INT_STEER_CMR	1
#define   MEM_INT_STEER_SMI	2
#define   MEM_INT_STEER_SCI	3
#define MEMINTRSTS		_MMIO(0x11184)
#define   MEMINT_RSEXIT		(1<<7)
#define   MEMINT_CONT_BUSY	(1<<6)
#define   MEMINT_AVG_BUSY	(1<<5)
#define   MEMINT_EVAL_CHG	(1<<4)
#define   MEMINT_MON_IDLE	(1<<3)
#define   MEMINT_UP_EVAL	(1<<2)
#define   MEMINT_DOWN_EVAL	(1<<1)
#define   MEMINT_SW_CMD		(1<<0)
#define MEMMODECTL		_MMIO(0x11190)
#define   MEMMODE_BOOST_EN	(1<<31)
#define   MEMMODE_BOOST_FREQ_MASK 0x0f000000 /* jitter for boost, 0-15 */
#define   MEMMODE_BOOST_FREQ_SHIFT 24
#define   MEMMODE_IDLE_MODE_MASK 0x00030000
#define   MEMMODE_IDLE_MODE_SHIFT 16
#define   MEMMODE_IDLE_MODE_EVAL 0
#define   MEMMODE_IDLE_MODE_CONT 1
#define   MEMMODE_HWIDLE_EN	(1<<15)
#define   MEMMODE_SWMODE_EN	(1<<14)
#define   MEMMODE_RCLK_GATE	(1<<13)
#define   MEMMODE_HW_UPDATE	(1<<12)
#define   MEMMODE_FSTART_MASK	0x00000f00 /* starting jitter, 0-15 */
#define   MEMMODE_FSTART_SHIFT	8
#define   MEMMODE_FMAX_MASK	0x000000f0 /* max jitter, 0-15 */
#define   MEMMODE_FMAX_SHIFT	4
#define   MEMMODE_FMIN_MASK	0x0000000f /* min jitter, 0-15 */
#define RCBMAXAVG		_MMIO(0x1119c)
#define MEMSWCTL2		_MMIO(0x1119e) /* Cantiga only */
#define   SWMEMCMD_RENDER_OFF	(0 << 13)
#define   SWMEMCMD_RENDER_ON	(1 << 13)
#define   SWMEMCMD_SWFREQ	(2 << 13)
#define   SWMEMCMD_TARVID	(3 << 13)
#define   SWMEMCMD_VRM_OFF	(4 << 13)
#define   SWMEMCMD_VRM_ON	(5 << 13)
#define   CMDSTS		(1<<12)
#define   SFCAVM		(1<<11)
#define   SWFREQ_MASK		0x0380 /* P0-7 */
#define   SWFREQ_SHIFT		7
#define   TARVID_MASK		0x001f
#define MEMSTAT_CTG		_MMIO(0x111a0)
#define RCBMINAVG		_MMIO(0x111a0)
#define RCUPEI			_MMIO(0x111b0)
#define RCDNEI			_MMIO(0x111b4)
#define RSTDBYCTL		_MMIO(0x111b8)
#define   RS1EN			(1<<31)
#define   RS2EN			(1<<30)
#define   RS3EN			(1<<29)
#define   D3RS3EN		(1<<28) /* Display D3 imlies RS3 */
#define   SWPROMORSX		(1<<27) /* RSx promotion timers ignored */
#define   RCWAKERW		(1<<26) /* Resetwarn from PCH causes wakeup */
#define   DPRSLPVREN		(1<<25) /* Fast voltage ramp enable */
#define   GFXTGHYST		(1<<24) /* Hysteresis to allow trunk gating */
#define   RCX_SW_EXIT		(1<<23) /* Leave RSx and prevent re-entry */
#define   RSX_STATUS_MASK	(7<<20)
#define   RSX_STATUS_ON		(0<<20)
#define   RSX_STATUS_RC1	(1<<20)
#define   RSX_STATUS_RC1E	(2<<20)
#define   RSX_STATUS_RS1	(3<<20)
#define   RSX_STATUS_RS2	(4<<20) /* aka rc6 */
#define   RSX_STATUS_RSVD	(5<<20) /* deep rc6 unsupported on ilk */
#define   RSX_STATUS_RS3	(6<<20) /* rs3 unsupported on ilk */
#define   RSX_STATUS_RSVD2	(7<<20)
#define   UWRCRSXE		(1<<19) /* wake counter limit prevents rsx */
#define   RSCRP			(1<<18) /* rs requests control on rs1/2 reqs */
#define   JRSC			(1<<17) /* rsx coupled to cpu c-state */
#define   RS2INC0		(1<<16) /* allow rs2 in cpu c0 */
#define   RS1CONTSAV_MASK	(3<<14)
#define   RS1CONTSAV_NO_RS1	(0<<14) /* rs1 doesn't save/restore context */
#define   RS1CONTSAV_RSVD	(1<<14)
#define   RS1CONTSAV_SAVE_RS1	(2<<14) /* rs1 saves context */
#define   RS1CONTSAV_FULL_RS1	(3<<14) /* rs1 saves and restores context */
#define   NORMSLEXLAT_MASK	(3<<12)
#define   SLOW_RS123		(0<<12)
#define   SLOW_RS23		(1<<12)
#define   SLOW_RS3		(2<<12)
#define   NORMAL_RS123		(3<<12)
#define   RCMODE_TIMEOUT	(1<<11) /* 0 is eval interval method */
#define   IMPROMOEN		(1<<10) /* promo is immediate or delayed until next idle interval (only for timeout method above) */
#define   RCENTSYNC		(1<<9) /* rs coupled to cpu c-state (3/6/7) */
#define   STATELOCK		(1<<7) /* locked to rs_cstate if 0 */
#define   RS_CSTATE_MASK	(3<<4)
#define   RS_CSTATE_C367_RS1	(0<<4)
#define   RS_CSTATE_C36_RS1_C7_RS2 (1<<4)
#define   RS_CSTATE_RSVD	(2<<4)
#define   RS_CSTATE_C367_RS2	(3<<4)
#define   REDSAVES		(1<<3) /* no context save if was idle during rs0 */
#define   REDRESTORES		(1<<2) /* no restore if was idle during rs0 */
#define VIDCTL			_MMIO(0x111c0)
#define VIDSTS			_MMIO(0x111c8)
#define VIDSTART		_MMIO(0x111cc) /* 8 bits */
#define MEMSTAT_ILK		_MMIO(0x111f8)
#define   MEMSTAT_VID_MASK	0x7f00
#define   MEMSTAT_VID_SHIFT	8
#define   MEMSTAT_PSTATE_MASK	0x00f8
#define   MEMSTAT_PSTATE_SHIFT  3
#define   MEMSTAT_MON_ACTV	(1<<2)
#define   MEMSTAT_SRC_CTL_MASK	0x0003
#define   MEMSTAT_SRC_CTL_CORE	0
#define   MEMSTAT_SRC_CTL_TRB	1
#define   MEMSTAT_SRC_CTL_THM	2
#define   MEMSTAT_SRC_CTL_STDBY 3
#define RCPREVBSYTUPAVG		_MMIO(0x113b8)
#define RCPREVBSYTDNAVG		_MMIO(0x113bc)
#define PMMISC			_MMIO(0x11214)
#define   MCPPCE_EN		(1<<0) /* enable PM_MSG from PCH->MPC */
#define SDEW			_MMIO(0x1124c)
#define CSIEW0			_MMIO(0x11250)
#define CSIEW1			_MMIO(0x11254)
#define CSIEW2			_MMIO(0x11258)
#define PEW(i)			_MMIO(0x1125c + (i) * 4) /* 5 registers */
#define DEW(i)			_MMIO(0x11270 + (i) * 4) /* 3 registers */
#define MCHAFE			_MMIO(0x112c0)
#define CSIEC			_MMIO(0x112e0)
#define DMIEC			_MMIO(0x112e4)
#define DDREC			_MMIO(0x112e8)
#define PEG0EC			_MMIO(0x112ec)
#define PEG1EC			_MMIO(0x112f0)
#define GFXEC			_MMIO(0x112f4)
#define RPPREVBSYTUPAVG		_MMIO(0x113b8)
#define RPPREVBSYTDNAVG		_MMIO(0x113bc)
#define ECR			_MMIO(0x11600)
#define   ECR_GPFE		(1<<31)
#define   ECR_IMONE		(1<<30)
#define   ECR_CAP_MASK		0x0000001f /* Event range, 0-31 */
#define OGW0			_MMIO(0x11608)
#define OGW1			_MMIO(0x1160c)
#define EG0			_MMIO(0x11610)
#define EG1			_MMIO(0x11614)
#define EG2			_MMIO(0x11618)
#define EG3			_MMIO(0x1161c)
#define EG4			_MMIO(0x11620)
#define EG5			_MMIO(0x11624)
#define EG6			_MMIO(0x11628)
#define EG7			_MMIO(0x1162c)
#define PXW(i)			_MMIO(0x11664 + (i) * 4) /* 4 registers */
#define PXWL(i)			_MMIO(0x11680 + (i) * 8) /* 8 registers */
#define LCFUSE02		_MMIO(0x116c0)
#define   LCFUSE_HIV_MASK	0x000000ff
#define CSIPLL0			_MMIO(0x12c10)
#define DDRMPLL1		_MMIO(0X12c20)
#define PEG_BAND_GAP_DATA	_MMIO(0x14d68)

#define GEN6_GT_THREAD_STATUS_REG _MMIO(0x13805c)
#define GEN6_GT_THREAD_STATUS_CORE_MASK 0x7

#define GEN6_GT_PERF_STATUS	_MMIO(MCHBAR_MIRROR_BASE_SNB + 0x5948)
#define BXT_GT_PERF_STATUS      _MMIO(MCHBAR_MIRROR_BASE_SNB + 0x7070)
#define GEN6_RP_STATE_LIMITS	_MMIO(MCHBAR_MIRROR_BASE_SNB + 0x5994)
#define GEN6_RP_STATE_CAP	_MMIO(MCHBAR_MIRROR_BASE_SNB + 0x5998)
#define BXT_RP_STATE_CAP        _MMIO(0x138170)

/*
 * Make these a multiple of magic 25 to avoid SNB (eg. Dell XPS
 * 8300) freezing up around GPU hangs. Looks as if even
 * scheduling/timer interrupts start misbehaving if the RPS
 * EI/thresholds are "bad", leading to a very sluggish or even
 * frozen machine.
 */
#define INTERVAL_1_28_US(us)	roundup(((us) * 100) >> 7, 25)
#define INTERVAL_1_33_US(us)	(((us) * 3)   >> 2)
#define INTERVAL_0_833_US(us)	(((us) * 6) / 5)
#define GT_INTERVAL_FROM_US(dev_priv, us) (IS_GEN9(dev_priv) ? \
				(IS_BROXTON(dev_priv) ? \
				INTERVAL_0_833_US(us) : \
				INTERVAL_1_33_US(us)) : \
				INTERVAL_1_28_US(us))

#define INTERVAL_1_28_TO_US(interval)  (((interval) << 7) / 100)
#define INTERVAL_1_33_TO_US(interval)  (((interval) << 2) / 3)
#define INTERVAL_0_833_TO_US(interval) (((interval) * 5)  / 6)
#define GT_PM_INTERVAL_TO_US(dev_priv, interval) (IS_GEN9(dev_priv) ? \
                           (IS_BROXTON(dev_priv) ? \
                           INTERVAL_0_833_TO_US(interval) : \
                           INTERVAL_1_33_TO_US(interval)) : \
                           INTERVAL_1_28_TO_US(interval))

/*
 * Logical Context regs
 */
#define CCID			_MMIO(0x2180)
#define   CCID_EN		(1<<0)
/*
 * Notes on SNB/IVB/VLV context size:
 * - Power context is saved elsewhere (LLC or stolen)
 * - Ring/execlist context is saved on SNB, not on IVB
 * - Extended context size already includes render context size
 * - We always need to follow the extended context size.
 *   SNB BSpec has comments indicating that we should use the
 *   render context size instead if execlists are disabled, but
 *   based on empirical testing that's just nonsense.
 * - Pipelined/VF state is saved on SNB/IVB respectively
 * - GT1 size just indicates how much of render context
 *   doesn't need saving on GT1
 */
#define CXT_SIZE		_MMIO(0x21a0)
#define GEN6_CXT_POWER_SIZE(cxt_reg)	(((cxt_reg) >> 24) & 0x3f)
#define GEN6_CXT_RING_SIZE(cxt_reg)	(((cxt_reg) >> 18) & 0x3f)
#define GEN6_CXT_RENDER_SIZE(cxt_reg)	(((cxt_reg) >> 12) & 0x3f)
#define GEN6_CXT_EXTENDED_SIZE(cxt_reg)	(((cxt_reg) >> 6) & 0x3f)
#define GEN6_CXT_PIPELINE_SIZE(cxt_reg)	(((cxt_reg) >> 0) & 0x3f)
#define GEN6_CXT_TOTAL_SIZE(cxt_reg)	(GEN6_CXT_RING_SIZE(cxt_reg) + \
					GEN6_CXT_EXTENDED_SIZE(cxt_reg) + \
					GEN6_CXT_PIPELINE_SIZE(cxt_reg))
#define GEN7_CXT_SIZE		_MMIO(0x21a8)
#define GEN7_CXT_POWER_SIZE(ctx_reg)	(((ctx_reg) >> 25) & 0x7f)
#define GEN7_CXT_RING_SIZE(ctx_reg)	(((ctx_reg) >> 22) & 0x7)
#define GEN7_CXT_RENDER_SIZE(ctx_reg)	(((ctx_reg) >> 16) & 0x3f)
#define GEN7_CXT_EXTENDED_SIZE(ctx_reg)	(((ctx_reg) >> 9) & 0x7f)
#define GEN7_CXT_GT1_SIZE(ctx_reg)	(((ctx_reg) >> 6) & 0x7)
#define GEN7_CXT_VFSTATE_SIZE(ctx_reg)	(((ctx_reg) >> 0) & 0x3f)
#define GEN7_CXT_TOTAL_SIZE(ctx_reg)	(GEN7_CXT_EXTENDED_SIZE(ctx_reg) + \
					 GEN7_CXT_VFSTATE_SIZE(ctx_reg))
/* Haswell does have the CXT_SIZE register however it does not appear to be
 * valid. Now, docs explain in dwords what is in the context object. The full
 * size is 70720 bytes, however, the power context and execlist context will
 * never be saved (power context is stored elsewhere, and execlists don't work
 * on HSW) - so the final size, including the extra state required for the
 * Resource Streamer, is 66944 bytes, which rounds to 17 pages.
 */
#define HSW_CXT_TOTAL_SIZE		(17 * PAGE_SIZE)
/* Same as Haswell, but 72064 bytes now. */
#define GEN8_CXT_TOTAL_SIZE		(18 * PAGE_SIZE)

enum {
	INTEL_ADVANCED_CONTEXT = 0,
	INTEL_LEGACY_32B_CONTEXT,
	INTEL_ADVANCED_AD_CONTEXT,
	INTEL_LEGACY_64B_CONTEXT
};

#define GEN8_CTX_ADDRESSING_MODE_SHIFT 3
#define GEN8_CTX_ADDRESSING_MODE(dev_priv) (USES_FULL_48BIT_PPGTT(dev_priv) ?\
				INTEL_LEGACY_64B_CONTEXT : \
				INTEL_LEGACY_32B_CONTEXT)

#define CHV_CLK_CTL1			_MMIO(0x101100)
#define VLV_CLK_CTL2			_MMIO(0x101104)
#define   CLK_CTL2_CZCOUNT_30NS_SHIFT	28

/*
 * Overlay regs
 */

#define OVADD			_MMIO(0x30000)
#define DOVSTA			_MMIO(0x30008)
#define OC_BUF			(0x3<<20)
#define OGAMC5			_MMIO(0x30010)
#define OGAMC4			_MMIO(0x30014)
#define OGAMC3			_MMIO(0x30018)
#define OGAMC2			_MMIO(0x3001c)
#define OGAMC1			_MMIO(0x30020)
#define OGAMC0			_MMIO(0x30024)

/*
 * GEN9 clock gating regs
 */
#define GEN9_CLKGATE_DIS_0		_MMIO(0x46530)
#define   PWM2_GATING_DIS		(1 << 14)
#define   PWM1_GATING_DIS		(1 << 13)

/*
 * Display engine regs
 */

/* Pipe A CRC regs */
#define _PIPE_CRC_CTL_A			0x60050
#define   PIPE_CRC_ENABLE		(1 << 31)
/* ivb+ source selection */
#define   PIPE_CRC_SOURCE_PRIMARY_IVB	(0 << 29)
#define   PIPE_CRC_SOURCE_SPRITE_IVB	(1 << 29)
#define   PIPE_CRC_SOURCE_PF_IVB	(2 << 29)
/* ilk+ source selection */
#define   PIPE_CRC_SOURCE_PRIMARY_ILK	(0 << 28)
#define   PIPE_CRC_SOURCE_SPRITE_ILK	(1 << 28)
#define   PIPE_CRC_SOURCE_PIPE_ILK	(2 << 28)
/* embedded DP port on the north display block, reserved on ivb */
#define   PIPE_CRC_SOURCE_PORT_A_ILK	(4 << 28)
#define   PIPE_CRC_SOURCE_FDI_ILK	(5 << 28) /* reserved on ivb */
/* vlv source selection */
#define   PIPE_CRC_SOURCE_PIPE_VLV	(0 << 27)
#define   PIPE_CRC_SOURCE_HDMIB_VLV	(1 << 27)
#define   PIPE_CRC_SOURCE_HDMIC_VLV	(2 << 27)
/* with DP port the pipe source is invalid */
#define   PIPE_CRC_SOURCE_DP_D_VLV	(3 << 27)
#define   PIPE_CRC_SOURCE_DP_B_VLV	(6 << 27)
#define   PIPE_CRC_SOURCE_DP_C_VLV	(7 << 27)
/* gen3+ source selection */
#define   PIPE_CRC_SOURCE_PIPE_I9XX	(0 << 28)
#define   PIPE_CRC_SOURCE_SDVOB_I9XX	(1 << 28)
#define   PIPE_CRC_SOURCE_SDVOC_I9XX	(2 << 28)
/* with DP/TV port the pipe source is invalid */
#define   PIPE_CRC_SOURCE_DP_D_G4X	(3 << 28)
#define   PIPE_CRC_SOURCE_TV_PRE	(4 << 28)
#define   PIPE_CRC_SOURCE_TV_POST	(5 << 28)
#define   PIPE_CRC_SOURCE_DP_B_G4X	(6 << 28)
#define   PIPE_CRC_SOURCE_DP_C_G4X	(7 << 28)
/* gen2 doesn't have source selection bits */
#define   PIPE_CRC_INCLUDE_BORDER_I8XX	(1 << 30)

#define _PIPE_CRC_RES_1_A_IVB		0x60064
#define _PIPE_CRC_RES_2_A_IVB		0x60068
#define _PIPE_CRC_RES_3_A_IVB		0x6006c
#define _PIPE_CRC_RES_4_A_IVB		0x60070
#define _PIPE_CRC_RES_5_A_IVB		0x60074

#define _PIPE_CRC_RES_RED_A		0x60060
#define _PIPE_CRC_RES_GREEN_A		0x60064
#define _PIPE_CRC_RES_BLUE_A		0x60068
#define _PIPE_CRC_RES_RES1_A_I915	0x6006c
#define _PIPE_CRC_RES_RES2_A_G4X	0x60080

/* Pipe B CRC regs */
#define _PIPE_CRC_RES_1_B_IVB		0x61064
#define _PIPE_CRC_RES_2_B_IVB		0x61068
#define _PIPE_CRC_RES_3_B_IVB		0x6106c
#define _PIPE_CRC_RES_4_B_IVB		0x61070
#define _PIPE_CRC_RES_5_B_IVB		0x61074

#define PIPE_CRC_CTL(pipe)		_MMIO_TRANS2(pipe, _PIPE_CRC_CTL_A)
#define PIPE_CRC_RES_1_IVB(pipe)	_MMIO_TRANS2(pipe, _PIPE_CRC_RES_1_A_IVB)
#define PIPE_CRC_RES_2_IVB(pipe)	_MMIO_TRANS2(pipe, _PIPE_CRC_RES_2_A_IVB)
#define PIPE_CRC_RES_3_IVB(pipe)	_MMIO_TRANS2(pipe, _PIPE_CRC_RES_3_A_IVB)
#define PIPE_CRC_RES_4_IVB(pipe)	_MMIO_TRANS2(pipe, _PIPE_CRC_RES_4_A_IVB)
#define PIPE_CRC_RES_5_IVB(pipe)	_MMIO_TRANS2(pipe, _PIPE_CRC_RES_5_A_IVB)

#define PIPE_CRC_RES_RED(pipe)		_MMIO_TRANS2(pipe, _PIPE_CRC_RES_RED_A)
#define PIPE_CRC_RES_GREEN(pipe)	_MMIO_TRANS2(pipe, _PIPE_CRC_RES_GREEN_A)
#define PIPE_CRC_RES_BLUE(pipe)		_MMIO_TRANS2(pipe, _PIPE_CRC_RES_BLUE_A)
#define PIPE_CRC_RES_RES1_I915(pipe)	_MMIO_TRANS2(pipe, _PIPE_CRC_RES_RES1_A_I915)
#define PIPE_CRC_RES_RES2_G4X(pipe)	_MMIO_TRANS2(pipe, _PIPE_CRC_RES_RES2_A_G4X)

/* Pipe A timing regs */
#define _HTOTAL_A	0x60000
#define _HBLANK_A	0x60004
#define _HSYNC_A	0x60008
#define _VTOTAL_A	0x6000c
#define _VBLANK_A	0x60010
#define _VSYNC_A	0x60014
#define _PIPEASRC	0x6001c
#define _BCLRPAT_A	0x60020
#define _VSYNCSHIFT_A	0x60028
#define _PIPE_MULT_A	0x6002c

/* Pipe B timing regs */
#define _HTOTAL_B	0x61000
#define _HBLANK_B	0x61004
#define _HSYNC_B	0x61008
#define _VTOTAL_B	0x6100c
#define _VBLANK_B	0x61010
#define _VSYNC_B	0x61014
#define _PIPEBSRC	0x6101c
#define _BCLRPAT_B	0x61020
#define _VSYNCSHIFT_B	0x61028
#define _PIPE_MULT_B	0x6102c

#define TRANSCODER_A_OFFSET 0x60000
#define TRANSCODER_B_OFFSET 0x61000
#define TRANSCODER_C_OFFSET 0x62000
#define CHV_TRANSCODER_C_OFFSET 0x63000
#define TRANSCODER_EDP_OFFSET 0x6f000

#define _MMIO_TRANS2(pipe, reg) _MMIO(dev_priv->info.trans_offsets[(pipe)] - \
	dev_priv->info.trans_offsets[TRANSCODER_A] + (reg) + \
	dev_priv->info.display_mmio_offset)

#define HTOTAL(trans)		_MMIO_TRANS2(trans, _HTOTAL_A)
#define HBLANK(trans)		_MMIO_TRANS2(trans, _HBLANK_A)
#define HSYNC(trans)		_MMIO_TRANS2(trans, _HSYNC_A)
#define VTOTAL(trans)		_MMIO_TRANS2(trans, _VTOTAL_A)
#define VBLANK(trans)		_MMIO_TRANS2(trans, _VBLANK_A)
#define VSYNC(trans)		_MMIO_TRANS2(trans, _VSYNC_A)
#define BCLRPAT(trans)		_MMIO_TRANS2(trans, _BCLRPAT_A)
#define VSYNCSHIFT(trans)	_MMIO_TRANS2(trans, _VSYNCSHIFT_A)
#define PIPESRC(trans)		_MMIO_TRANS2(trans, _PIPEASRC)
#define PIPE_MULT(trans)	_MMIO_TRANS2(trans, _PIPE_MULT_A)

/* VLV eDP PSR registers */
#define _PSRCTLA				(VLV_DISPLAY_BASE + 0x60090)
#define _PSRCTLB				(VLV_DISPLAY_BASE + 0x61090)
#define  VLV_EDP_PSR_ENABLE			(1<<0)
#define  VLV_EDP_PSR_RESET			(1<<1)
#define  VLV_EDP_PSR_MODE_MASK			(7<<2)
#define  VLV_EDP_PSR_MODE_HW_TIMER		(1<<3)
#define  VLV_EDP_PSR_MODE_SW_TIMER		(1<<2)
#define  VLV_EDP_PSR_SINGLE_FRAME_UPDATE	(1<<7)
#define  VLV_EDP_PSR_ACTIVE_ENTRY		(1<<8)
#define  VLV_EDP_PSR_SRC_TRANSMITTER_STATE	(1<<9)
#define  VLV_EDP_PSR_DBL_FRAME			(1<<10)
#define  VLV_EDP_PSR_FRAME_COUNT_MASK		(0xff<<16)
#define  VLV_EDP_PSR_IDLE_FRAME_SHIFT		16
#define VLV_PSRCTL(pipe)	_MMIO_PIPE(pipe, _PSRCTLA, _PSRCTLB)

#define _VSCSDPA			(VLV_DISPLAY_BASE + 0x600a0)
#define _VSCSDPB			(VLV_DISPLAY_BASE + 0x610a0)
#define  VLV_EDP_PSR_SDP_FREQ_MASK	(3<<30)
#define  VLV_EDP_PSR_SDP_FREQ_ONCE	(1<<31)
#define  VLV_EDP_PSR_SDP_FREQ_EVFRAME	(1<<30)
#define VLV_VSCSDP(pipe)	_MMIO_PIPE(pipe, _VSCSDPA, _VSCSDPB)

#define _PSRSTATA			(VLV_DISPLAY_BASE + 0x60094)
#define _PSRSTATB			(VLV_DISPLAY_BASE + 0x61094)
#define  VLV_EDP_PSR_LAST_STATE_MASK	(7<<3)
#define  VLV_EDP_PSR_CURR_STATE_MASK	7
#define  VLV_EDP_PSR_DISABLED		(0<<0)
#define  VLV_EDP_PSR_INACTIVE		(1<<0)
#define  VLV_EDP_PSR_IN_TRANS_TO_ACTIVE	(2<<0)
#define  VLV_EDP_PSR_ACTIVE_NORFB_UP	(3<<0)
#define  VLV_EDP_PSR_ACTIVE_SF_UPDATE	(4<<0)
#define  VLV_EDP_PSR_EXIT		(5<<0)
#define  VLV_EDP_PSR_IN_TRANS		(1<<7)
#define VLV_PSRSTAT(pipe)	_MMIO_PIPE(pipe, _PSRSTATA, _PSRSTATB)

/* HSW+ eDP PSR registers */
#define HSW_EDP_PSR_BASE	0x64800
#define BDW_EDP_PSR_BASE	0x6f800
#define EDP_PSR_CTL				_MMIO(dev_priv->psr_mmio_base + 0)
#define   EDP_PSR_ENABLE			(1<<31)
#define   BDW_PSR_SINGLE_FRAME			(1<<30)
#define   EDP_PSR_LINK_STANDBY			(1<<27)
#define   EDP_PSR_MIN_LINK_ENTRY_TIME_MASK	(3<<25)
#define   EDP_PSR_MIN_LINK_ENTRY_TIME_8_LINES	(0<<25)
#define   EDP_PSR_MIN_LINK_ENTRY_TIME_4_LINES	(1<<25)
#define   EDP_PSR_MIN_LINK_ENTRY_TIME_2_LINES	(2<<25)
#define   EDP_PSR_MIN_LINK_ENTRY_TIME_0_LINES	(3<<25)
#define   EDP_PSR_MAX_SLEEP_TIME_SHIFT		20
#define   EDP_PSR_SKIP_AUX_EXIT			(1<<12)
#define   EDP_PSR_TP1_TP2_SEL			(0<<11)
#define   EDP_PSR_TP1_TP3_SEL			(1<<11)
#define   EDP_PSR_TP2_TP3_TIME_500us		(0<<8)
#define   EDP_PSR_TP2_TP3_TIME_100us		(1<<8)
#define   EDP_PSR_TP2_TP3_TIME_2500us		(2<<8)
#define   EDP_PSR_TP2_TP3_TIME_0us		(3<<8)
#define   EDP_PSR_TP1_TIME_500us		(0<<4)
#define   EDP_PSR_TP1_TIME_100us		(1<<4)
#define   EDP_PSR_TP1_TIME_2500us		(2<<4)
#define   EDP_PSR_TP1_TIME_0us			(3<<4)
#define   EDP_PSR_IDLE_FRAME_SHIFT		0

#define EDP_PSR_AUX_CTL				_MMIO(dev_priv->psr_mmio_base + 0x10)
#define EDP_PSR_AUX_DATA(i)			_MMIO(dev_priv->psr_mmio_base + 0x14 + (i) * 4) /* 5 registers */

#define EDP_PSR_STATUS_CTL			_MMIO(dev_priv->psr_mmio_base + 0x40)
#define   EDP_PSR_STATUS_STATE_MASK		(7<<29)
#define   EDP_PSR_STATUS_STATE_IDLE		(0<<29)
#define   EDP_PSR_STATUS_STATE_SRDONACK		(1<<29)
#define   EDP_PSR_STATUS_STATE_SRDENT		(2<<29)
#define   EDP_PSR_STATUS_STATE_BUFOFF		(3<<29)
#define   EDP_PSR_STATUS_STATE_BUFON		(4<<29)
#define   EDP_PSR_STATUS_STATE_AUXACK		(5<<29)
#define   EDP_PSR_STATUS_STATE_SRDOFFACK	(6<<29)
#define   EDP_PSR_STATUS_LINK_MASK		(3<<26)
#define   EDP_PSR_STATUS_LINK_FULL_OFF		(0<<26)
#define   EDP_PSR_STATUS_LINK_FULL_ON		(1<<26)
#define   EDP_PSR_STATUS_LINK_STANDBY		(2<<26)
#define   EDP_PSR_STATUS_MAX_SLEEP_TIMER_SHIFT	20
#define   EDP_PSR_STATUS_MAX_SLEEP_TIMER_MASK	0x1f
#define   EDP_PSR_STATUS_COUNT_SHIFT		16
#define   EDP_PSR_STATUS_COUNT_MASK		0xf
#define   EDP_PSR_STATUS_AUX_ERROR		(1<<15)
#define   EDP_PSR_STATUS_AUX_SENDING		(1<<12)
#define   EDP_PSR_STATUS_SENDING_IDLE		(1<<9)
#define   EDP_PSR_STATUS_SENDING_TP2_TP3	(1<<8)
#define   EDP_PSR_STATUS_SENDING_TP1		(1<<4)
#define   EDP_PSR_STATUS_IDLE_MASK		0xf

#define EDP_PSR_PERF_CNT		_MMIO(dev_priv->psr_mmio_base + 0x44)
#define   EDP_PSR_PERF_CNT_MASK		0xffffff

#define EDP_PSR_DEBUG_CTL		_MMIO(dev_priv->psr_mmio_base + 0x60)
#define   EDP_PSR_DEBUG_MASK_LPSP	(1<<27)
#define   EDP_PSR_DEBUG_MASK_MEMUP	(1<<26)
#define   EDP_PSR_DEBUG_MASK_HPD	(1<<25)

#define EDP_PSR2_CTL			_MMIO(0x6f900)
#define   EDP_PSR2_ENABLE		(1<<31)
#define   EDP_SU_TRACK_ENABLE		(1<<30)
#define   EDP_MAX_SU_DISABLE_TIME(t)	((t)<<20)
#define   EDP_MAX_SU_DISABLE_TIME_MASK	(0x1f<<20)
#define   EDP_PSR2_TP2_TIME_500		(0<<8)
#define   EDP_PSR2_TP2_TIME_100		(1<<8)
#define   EDP_PSR2_TP2_TIME_2500	(2<<8)
#define   EDP_PSR2_TP2_TIME_50		(3<<8)
#define   EDP_PSR2_TP2_TIME_MASK	(3<<8)
#define   EDP_PSR2_FRAME_BEFORE_SU_SHIFT 4
#define   EDP_PSR2_FRAME_BEFORE_SU_MASK	(0xf<<4)
#define   EDP_PSR2_IDLE_MASK		0xf

/* VGA port control */
#define ADPA			_MMIO(0x61100)
#define PCH_ADPA                _MMIO(0xe1100)
#define VLV_ADPA		_MMIO(VLV_DISPLAY_BASE + 0x61100)

#define   ADPA_DAC_ENABLE	(1<<31)
#define   ADPA_DAC_DISABLE	0
#define   ADPA_PIPE_SELECT_MASK	(1<<30)
#define   ADPA_PIPE_A_SELECT	0
#define   ADPA_PIPE_B_SELECT	(1<<30)
#define   ADPA_PIPE_SELECT(pipe) ((pipe) << 30)
/* CPT uses bits 29:30 for pch transcoder select */
#define   ADPA_CRT_HOTPLUG_MASK  0x03ff0000 /* bit 25-16 */
#define   ADPA_CRT_HOTPLUG_MONITOR_NONE  (0<<24)
#define   ADPA_CRT_HOTPLUG_MONITOR_MASK  (3<<24)
#define   ADPA_CRT_HOTPLUG_MONITOR_COLOR (3<<24)
#define   ADPA_CRT_HOTPLUG_MONITOR_MONO  (2<<24)
#define   ADPA_CRT_HOTPLUG_ENABLE        (1<<23)
#define   ADPA_CRT_HOTPLUG_PERIOD_64     (0<<22)
#define   ADPA_CRT_HOTPLUG_PERIOD_128    (1<<22)
#define   ADPA_CRT_HOTPLUG_WARMUP_5MS    (0<<21)
#define   ADPA_CRT_HOTPLUG_WARMUP_10MS   (1<<21)
#define   ADPA_CRT_HOTPLUG_SAMPLE_2S     (0<<20)
#define   ADPA_CRT_HOTPLUG_SAMPLE_4S     (1<<20)
#define   ADPA_CRT_HOTPLUG_VOLTAGE_40    (0<<18)
#define   ADPA_CRT_HOTPLUG_VOLTAGE_50    (1<<18)
#define   ADPA_CRT_HOTPLUG_VOLTAGE_60    (2<<18)
#define   ADPA_CRT_HOTPLUG_VOLTAGE_70    (3<<18)
#define   ADPA_CRT_HOTPLUG_VOLREF_325MV  (0<<17)
#define   ADPA_CRT_HOTPLUG_VOLREF_475MV  (1<<17)
#define   ADPA_CRT_HOTPLUG_FORCE_TRIGGER (1<<16)
#define   ADPA_USE_VGA_HVPOLARITY (1<<15)
#define   ADPA_SETS_HVPOLARITY	0
#define   ADPA_VSYNC_CNTL_DISABLE (1<<10)
#define   ADPA_VSYNC_CNTL_ENABLE 0
#define   ADPA_HSYNC_CNTL_DISABLE (1<<11)
#define   ADPA_HSYNC_CNTL_ENABLE 0
#define   ADPA_VSYNC_ACTIVE_HIGH (1<<4)
#define   ADPA_VSYNC_ACTIVE_LOW	0
#define   ADPA_HSYNC_ACTIVE_HIGH (1<<3)
#define   ADPA_HSYNC_ACTIVE_LOW	0
#define   ADPA_DPMS_MASK	(~(3<<10))
#define   ADPA_DPMS_ON		(0<<10)
#define   ADPA_DPMS_SUSPEND	(1<<10)
#define   ADPA_DPMS_STANDBY	(2<<10)
#define   ADPA_DPMS_OFF		(3<<10)


/* Hotplug control (945+ only) */
#define PORT_HOTPLUG_EN		_MMIO(dev_priv->info.display_mmio_offset + 0x61110)
#define   PORTB_HOTPLUG_INT_EN			(1 << 29)
#define   PORTC_HOTPLUG_INT_EN			(1 << 28)
#define   PORTD_HOTPLUG_INT_EN			(1 << 27)
#define   SDVOB_HOTPLUG_INT_EN			(1 << 26)
#define   SDVOC_HOTPLUG_INT_EN			(1 << 25)
#define   TV_HOTPLUG_INT_EN			(1 << 18)
#define   CRT_HOTPLUG_INT_EN			(1 << 9)
#define HOTPLUG_INT_EN_MASK			(PORTB_HOTPLUG_INT_EN | \
						 PORTC_HOTPLUG_INT_EN | \
						 PORTD_HOTPLUG_INT_EN | \
						 SDVOC_HOTPLUG_INT_EN | \
						 SDVOB_HOTPLUG_INT_EN | \
						 CRT_HOTPLUG_INT_EN)
#define   CRT_HOTPLUG_FORCE_DETECT		(1 << 3)
#define CRT_HOTPLUG_ACTIVATION_PERIOD_32	(0 << 8)
/* must use period 64 on GM45 according to docs */
#define CRT_HOTPLUG_ACTIVATION_PERIOD_64	(1 << 8)
#define CRT_HOTPLUG_DAC_ON_TIME_2M		(0 << 7)
#define CRT_HOTPLUG_DAC_ON_TIME_4M		(1 << 7)
#define CRT_HOTPLUG_VOLTAGE_COMPARE_40		(0 << 5)
#define CRT_HOTPLUG_VOLTAGE_COMPARE_50		(1 << 5)
#define CRT_HOTPLUG_VOLTAGE_COMPARE_60		(2 << 5)
#define CRT_HOTPLUG_VOLTAGE_COMPARE_70		(3 << 5)
#define CRT_HOTPLUG_VOLTAGE_COMPARE_MASK	(3 << 5)
#define CRT_HOTPLUG_DETECT_DELAY_1G		(0 << 4)
#define CRT_HOTPLUG_DETECT_DELAY_2G		(1 << 4)
#define CRT_HOTPLUG_DETECT_VOLTAGE_325MV	(0 << 2)
#define CRT_HOTPLUG_DETECT_VOLTAGE_475MV	(1 << 2)

#define PORT_HOTPLUG_STAT	_MMIO(dev_priv->info.display_mmio_offset + 0x61114)
/*
 * HDMI/DP bits are g4x+
 *
 * WARNING: Bspec for hpd status bits on gen4 seems to be completely confused.
 * Please check the detailed lore in the commit message for for experimental
 * evidence.
 */
/* Bspec says GM45 should match G4X/VLV/CHV, but reality disagrees */
#define   PORTD_HOTPLUG_LIVE_STATUS_GM45	(1 << 29)
#define   PORTC_HOTPLUG_LIVE_STATUS_GM45	(1 << 28)
#define   PORTB_HOTPLUG_LIVE_STATUS_GM45	(1 << 27)
/* G4X/VLV/CHV DP/HDMI bits again match Bspec */
#define   PORTD_HOTPLUG_LIVE_STATUS_G4X		(1 << 27)
#define   PORTC_HOTPLUG_LIVE_STATUS_G4X		(1 << 28)
#define   PORTB_HOTPLUG_LIVE_STATUS_G4X		(1 << 29)
#define   PORTD_HOTPLUG_INT_STATUS		(3 << 21)
#define   PORTD_HOTPLUG_INT_LONG_PULSE		(2 << 21)
#define   PORTD_HOTPLUG_INT_SHORT_PULSE		(1 << 21)
#define   PORTC_HOTPLUG_INT_STATUS		(3 << 19)
#define   PORTC_HOTPLUG_INT_LONG_PULSE		(2 << 19)
#define   PORTC_HOTPLUG_INT_SHORT_PULSE		(1 << 19)
#define   PORTB_HOTPLUG_INT_STATUS		(3 << 17)
#define   PORTB_HOTPLUG_INT_LONG_PULSE		(2 << 17)
#define   PORTB_HOTPLUG_INT_SHORT_PLUSE		(1 << 17)
/* CRT/TV common between gen3+ */
#define   CRT_HOTPLUG_INT_STATUS		(1 << 11)
#define   TV_HOTPLUG_INT_STATUS			(1 << 10)
#define   CRT_HOTPLUG_MONITOR_MASK		(3 << 8)
#define   CRT_HOTPLUG_MONITOR_COLOR		(3 << 8)
#define   CRT_HOTPLUG_MONITOR_MONO		(2 << 8)
#define   CRT_HOTPLUG_MONITOR_NONE		(0 << 8)
#define   DP_AUX_CHANNEL_D_INT_STATUS_G4X	(1 << 6)
#define   DP_AUX_CHANNEL_C_INT_STATUS_G4X	(1 << 5)
#define   DP_AUX_CHANNEL_B_INT_STATUS_G4X	(1 << 4)
#define   DP_AUX_CHANNEL_MASK_INT_STATUS_G4X	(7 << 4)

/* SDVO is different across gen3/4 */
#define   SDVOC_HOTPLUG_INT_STATUS_G4X		(1 << 3)
#define   SDVOB_HOTPLUG_INT_STATUS_G4X		(1 << 2)
/*
 * Bspec seems to be seriously misleaded about the SDVO hpd bits on i965g/gm,
 * since reality corrobates that they're the same as on gen3. But keep these
 * bits here (and the comment!) to help any other lost wanderers back onto the
 * right tracks.
 */
#define   SDVOC_HOTPLUG_INT_STATUS_I965		(3 << 4)
#define   SDVOB_HOTPLUG_INT_STATUS_I965		(3 << 2)
#define   SDVOC_HOTPLUG_INT_STATUS_I915		(1 << 7)
#define   SDVOB_HOTPLUG_INT_STATUS_I915		(1 << 6)
#define   HOTPLUG_INT_STATUS_G4X		(CRT_HOTPLUG_INT_STATUS | \
						 SDVOB_HOTPLUG_INT_STATUS_G4X | \
						 SDVOC_HOTPLUG_INT_STATUS_G4X | \
						 PORTB_HOTPLUG_INT_STATUS | \
						 PORTC_HOTPLUG_INT_STATUS | \
						 PORTD_HOTPLUG_INT_STATUS)

#define HOTPLUG_INT_STATUS_I915			(CRT_HOTPLUG_INT_STATUS | \
						 SDVOB_HOTPLUG_INT_STATUS_I915 | \
						 SDVOC_HOTPLUG_INT_STATUS_I915 | \
						 PORTB_HOTPLUG_INT_STATUS | \
						 PORTC_HOTPLUG_INT_STATUS | \
						 PORTD_HOTPLUG_INT_STATUS)

/* SDVO and HDMI port control.
 * The same register may be used for SDVO or HDMI */
#define _GEN3_SDVOB	0x61140
#define _GEN3_SDVOC	0x61160
#define GEN3_SDVOB	_MMIO(_GEN3_SDVOB)
#define GEN3_SDVOC	_MMIO(_GEN3_SDVOC)
#define GEN4_HDMIB	GEN3_SDVOB
#define GEN4_HDMIC	GEN3_SDVOC
#define VLV_HDMIB	_MMIO(VLV_DISPLAY_BASE + 0x61140)
#define VLV_HDMIC	_MMIO(VLV_DISPLAY_BASE + 0x61160)
#define CHV_HDMID	_MMIO(VLV_DISPLAY_BASE + 0x6116C)
#define PCH_SDVOB	_MMIO(0xe1140)
#define PCH_HDMIB	PCH_SDVOB
#define PCH_HDMIC	_MMIO(0xe1150)
#define PCH_HDMID	_MMIO(0xe1160)

#define PORT_DFT_I9XX				_MMIO(0x61150)
#define   DC_BALANCE_RESET			(1 << 25)
#define PORT_DFT2_G4X		_MMIO(dev_priv->info.display_mmio_offset + 0x61154)
#define   DC_BALANCE_RESET_VLV			(1 << 31)
#define   PIPE_SCRAMBLE_RESET_MASK		((1 << 14) | (0x3 << 0))
#define   PIPE_C_SCRAMBLE_RESET			(1 << 14) /* chv */
#define   PIPE_B_SCRAMBLE_RESET			(1 << 1)
#define   PIPE_A_SCRAMBLE_RESET			(1 << 0)

/* Gen 3 SDVO bits: */
#define   SDVO_ENABLE				(1 << 31)
#define   SDVO_PIPE_SEL(pipe)			((pipe) << 30)
#define   SDVO_PIPE_SEL_MASK			(1 << 30)
#define   SDVO_PIPE_B_SELECT			(1 << 30)
#define   SDVO_STALL_SELECT			(1 << 29)
#define   SDVO_INTERRUPT_ENABLE			(1 << 26)
/*
 * 915G/GM SDVO pixel multiplier.
 * Programmed value is multiplier - 1, up to 5x.
 * \sa DPLL_MD_UDI_MULTIPLIER_MASK
 */
#define   SDVO_PORT_MULTIPLY_MASK		(7 << 23)
#define   SDVO_PORT_MULTIPLY_SHIFT		23
#define   SDVO_PHASE_SELECT_MASK		(15 << 19)
#define   SDVO_PHASE_SELECT_DEFAULT		(6 << 19)
#define   SDVO_CLOCK_OUTPUT_INVERT		(1 << 18)
#define   SDVOC_GANG_MODE			(1 << 16) /* Port C only */
#define   SDVO_BORDER_ENABLE			(1 << 7) /* SDVO only */
#define   SDVOB_PCIE_CONCURRENCY		(1 << 3) /* Port B only */
#define   SDVO_DETECTED				(1 << 2)
/* Bits to be preserved when writing */
#define   SDVOB_PRESERVE_MASK ((1 << 17) | (1 << 16) | (1 << 14) | \
			       SDVO_INTERRUPT_ENABLE)
#define   SDVOC_PRESERVE_MASK ((1 << 17) | SDVO_INTERRUPT_ENABLE)

/* Gen 4 SDVO/HDMI bits: */
#define   SDVO_COLOR_FORMAT_8bpc		(0 << 26)
#define   SDVO_COLOR_FORMAT_MASK		(7 << 26)
#define   SDVO_ENCODING_SDVO			(0 << 10)
#define   SDVO_ENCODING_HDMI			(2 << 10)
#define   HDMI_MODE_SELECT_HDMI			(1 << 9) /* HDMI only */
#define   HDMI_MODE_SELECT_DVI			(0 << 9) /* HDMI only */
#define   HDMI_COLOR_RANGE_16_235		(1 << 8) /* HDMI only */
#define   SDVO_AUDIO_ENABLE			(1 << 6)
/* VSYNC/HSYNC bits new with 965, default is to be set */
#define   SDVO_VSYNC_ACTIVE_HIGH		(1 << 4)
#define   SDVO_HSYNC_ACTIVE_HIGH		(1 << 3)

/* Gen 5 (IBX) SDVO/HDMI bits: */
#define   HDMI_COLOR_FORMAT_12bpc		(3 << 26) /* HDMI only */
#define   SDVOB_HOTPLUG_ENABLE			(1 << 23) /* SDVO only */

/* Gen 6 (CPT) SDVO/HDMI bits: */
#define   SDVO_PIPE_SEL_CPT(pipe)		((pipe) << 29)
#define   SDVO_PIPE_SEL_MASK_CPT		(3 << 29)

/* CHV SDVO/HDMI bits: */
#define   SDVO_PIPE_SEL_CHV(pipe)		((pipe) << 24)
#define   SDVO_PIPE_SEL_MASK_CHV		(3 << 24)


/* DVO port control */
#define _DVOA			0x61120
#define DVOA			_MMIO(_DVOA)
#define _DVOB			0x61140
#define DVOB			_MMIO(_DVOB)
#define _DVOC			0x61160
#define DVOC			_MMIO(_DVOC)
#define   DVO_ENABLE			(1 << 31)
#define   DVO_PIPE_B_SELECT		(1 << 30)
#define   DVO_PIPE_STALL_UNUSED		(0 << 28)
#define   DVO_PIPE_STALL		(1 << 28)
#define   DVO_PIPE_STALL_TV		(2 << 28)
#define   DVO_PIPE_STALL_MASK		(3 << 28)
#define   DVO_USE_VGA_SYNC		(1 << 15)
#define   DVO_DATA_ORDER_I740		(0 << 14)
#define   DVO_DATA_ORDER_FP		(1 << 14)
#define   DVO_VSYNC_DISABLE		(1 << 11)
#define   DVO_HSYNC_DISABLE		(1 << 10)
#define   DVO_VSYNC_TRISTATE		(1 << 9)
#define   DVO_HSYNC_TRISTATE		(1 << 8)
#define   DVO_BORDER_ENABLE		(1 << 7)
#define   DVO_DATA_ORDER_GBRG		(1 << 6)
#define   DVO_DATA_ORDER_RGGB		(0 << 6)
#define   DVO_DATA_ORDER_GBRG_ERRATA	(0 << 6)
#define   DVO_DATA_ORDER_RGGB_ERRATA	(1 << 6)
#define   DVO_VSYNC_ACTIVE_HIGH		(1 << 4)
#define   DVO_HSYNC_ACTIVE_HIGH		(1 << 3)
#define   DVO_BLANK_ACTIVE_HIGH		(1 << 2)
#define   DVO_OUTPUT_CSTATE_PIXELS	(1 << 1)	/* SDG only */
#define   DVO_OUTPUT_SOURCE_SIZE_PIXELS	(1 << 0)	/* SDG only */
#define   DVO_PRESERVE_MASK		(0x7<<24)
#define DVOA_SRCDIM		_MMIO(0x61124)
#define DVOB_SRCDIM		_MMIO(0x61144)
#define DVOC_SRCDIM		_MMIO(0x61164)
#define   DVO_SRCDIM_HORIZONTAL_SHIFT	12
#define   DVO_SRCDIM_VERTICAL_SHIFT	0

/* LVDS port control */
#define LVDS			_MMIO(0x61180)
/*
 * Enables the LVDS port.  This bit must be set before DPLLs are enabled, as
 * the DPLL semantics change when the LVDS is assigned to that pipe.
 */
#define   LVDS_PORT_EN			(1 << 31)
/* Selects pipe B for LVDS data.  Must be set on pre-965. */
#define   LVDS_PIPEB_SELECT		(1 << 30)
#define   LVDS_PIPE_MASK		(1 << 30)
#define   LVDS_PIPE(pipe)		((pipe) << 30)
/* LVDS dithering flag on 965/g4x platform */
#define   LVDS_ENABLE_DITHER		(1 << 25)
/* LVDS sync polarity flags. Set to invert (i.e. negative) */
#define   LVDS_VSYNC_POLARITY		(1 << 21)
#define   LVDS_HSYNC_POLARITY		(1 << 20)

/* Enable border for unscaled (or aspect-scaled) display */
#define   LVDS_BORDER_ENABLE		(1 << 15)
/*
 * Enables the A0-A2 data pairs and CLKA, containing 18 bits of color data per
 * pixel.
 */
#define   LVDS_A0A2_CLKA_POWER_MASK	(3 << 8)
#define   LVDS_A0A2_CLKA_POWER_DOWN	(0 << 8)
#define   LVDS_A0A2_CLKA_POWER_UP	(3 << 8)
/*
 * Controls the A3 data pair, which contains the additional LSBs for 24 bit
 * mode.  Only enabled if LVDS_A0A2_CLKA_POWER_UP also indicates it should be
 * on.
 */
#define   LVDS_A3_POWER_MASK		(3 << 6)
#define   LVDS_A3_POWER_DOWN		(0 << 6)
#define   LVDS_A3_POWER_UP		(3 << 6)
/*
 * Controls the CLKB pair.  This should only be set when LVDS_B0B3_POWER_UP
 * is set.
 */
#define   LVDS_CLKB_POWER_MASK		(3 << 4)
#define   LVDS_CLKB_POWER_DOWN		(0 << 4)
#define   LVDS_CLKB_POWER_UP		(3 << 4)
/*
 * Controls the B0-B3 data pairs.  This must be set to match the DPLL p2
 * setting for whether we are in dual-channel mode.  The B3 pair will
 * additionally only be powered up when LVDS_A3_POWER_UP is set.
 */
#define   LVDS_B0B3_POWER_MASK		(3 << 2)
#define   LVDS_B0B3_POWER_DOWN		(0 << 2)
#define   LVDS_B0B3_POWER_UP		(3 << 2)

/* Video Data Island Packet control */
#define VIDEO_DIP_DATA		_MMIO(0x61178)
/* Read the description of VIDEO_DIP_DATA (before Haswell) or VIDEO_DIP_ECC
 * (Haswell and newer) to see which VIDEO_DIP_DATA byte corresponds to each byte
 * of the infoframe structure specified by CEA-861. */
#define   VIDEO_DIP_DATA_SIZE	32
#define   VIDEO_DIP_VSC_DATA_SIZE	36
#define VIDEO_DIP_CTL		_MMIO(0x61170)
/* Pre HSW: */
#define   VIDEO_DIP_ENABLE		(1 << 31)
#define   VIDEO_DIP_PORT(port)		((port) << 29)
#define   VIDEO_DIP_PORT_MASK		(3 << 29)
#define   VIDEO_DIP_ENABLE_GCP		(1 << 25)
#define   VIDEO_DIP_ENABLE_AVI		(1 << 21)
#define   VIDEO_DIP_ENABLE_VENDOR	(2 << 21)
#define   VIDEO_DIP_ENABLE_GAMUT	(4 << 21)
#define   VIDEO_DIP_ENABLE_SPD		(8 << 21)
#define   VIDEO_DIP_SELECT_AVI		(0 << 19)
#define   VIDEO_DIP_SELECT_VENDOR	(1 << 19)
#define   VIDEO_DIP_SELECT_SPD		(3 << 19)
#define   VIDEO_DIP_SELECT_MASK		(3 << 19)
#define   VIDEO_DIP_FREQ_ONCE		(0 << 16)
#define   VIDEO_DIP_FREQ_VSYNC		(1 << 16)
#define   VIDEO_DIP_FREQ_2VSYNC		(2 << 16)
#define   VIDEO_DIP_FREQ_MASK		(3 << 16)
/* HSW and later: */
#define   VIDEO_DIP_ENABLE_VSC_HSW	(1 << 20)
#define   VIDEO_DIP_ENABLE_GCP_HSW	(1 << 16)
#define   VIDEO_DIP_ENABLE_AVI_HSW	(1 << 12)
#define   VIDEO_DIP_ENABLE_VS_HSW	(1 << 8)
#define   VIDEO_DIP_ENABLE_GMP_HSW	(1 << 4)
#define   VIDEO_DIP_ENABLE_SPD_HSW	(1 << 0)

/* Panel power sequencing */
#define PPS_BASE			0x61200
#define VLV_PPS_BASE			(VLV_DISPLAY_BASE + PPS_BASE)
#define PCH_PPS_BASE			0xC7200

#define _MMIO_PPS(pps_idx, reg)		_MMIO(dev_priv->pps_mmio_base -	\
					      PPS_BASE + (reg) +	\
					      (pps_idx) * 0x100)

#define _PP_STATUS			0x61200
#define PP_STATUS(pps_idx)		_MMIO_PPS(pps_idx, _PP_STATUS)
#define   PP_ON				(1 << 31)
/*
 * Indicates that all dependencies of the panel are on:
 *
 * - PLL enabled
 * - pipe enabled
 * - LVDS/DVOB/DVOC on
 */
#define   PP_READY			(1 << 30)
#define   PP_SEQUENCE_NONE		(0 << 28)
#define   PP_SEQUENCE_POWER_UP		(1 << 28)
#define   PP_SEQUENCE_POWER_DOWN	(2 << 28)
#define   PP_SEQUENCE_MASK		(3 << 28)
#define   PP_SEQUENCE_SHIFT		28
#define   PP_CYCLE_DELAY_ACTIVE		(1 << 27)
#define   PP_SEQUENCE_STATE_MASK	0x0000000f
#define   PP_SEQUENCE_STATE_OFF_IDLE	(0x0 << 0)
#define   PP_SEQUENCE_STATE_OFF_S0_1	(0x1 << 0)
#define   PP_SEQUENCE_STATE_OFF_S0_2	(0x2 << 0)
#define   PP_SEQUENCE_STATE_OFF_S0_3	(0x3 << 0)
#define   PP_SEQUENCE_STATE_ON_IDLE	(0x8 << 0)
#define   PP_SEQUENCE_STATE_ON_S1_0	(0x9 << 0)
#define   PP_SEQUENCE_STATE_ON_S1_2	(0xa << 0)
#define   PP_SEQUENCE_STATE_ON_S1_3	(0xb << 0)
#define   PP_SEQUENCE_STATE_RESET	(0xf << 0)

#define _PP_CONTROL			0x61204
#define PP_CONTROL(pps_idx)		_MMIO_PPS(pps_idx, _PP_CONTROL)
#define  PANEL_UNLOCK_REGS		(0xabcd << 16)
#define  PANEL_UNLOCK_MASK		(0xffff << 16)
#define  BXT_POWER_CYCLE_DELAY_MASK	0x1f0
#define  BXT_POWER_CYCLE_DELAY_SHIFT	4
#define  EDP_FORCE_VDD			(1 << 3)
#define  EDP_BLC_ENABLE			(1 << 2)
#define  PANEL_POWER_RESET		(1 << 1)
#define  PANEL_POWER_OFF		(0 << 0)
#define  PANEL_POWER_ON			(1 << 0)

#define _PP_ON_DELAYS			0x61208
#define PP_ON_DELAYS(pps_idx)		_MMIO_PPS(pps_idx, _PP_ON_DELAYS)
#define  PANEL_PORT_SELECT_SHIFT	30
#define  PANEL_PORT_SELECT_MASK		(3 << 30)
#define  PANEL_PORT_SELECT_LVDS		(0 << 30)
#define  PANEL_PORT_SELECT_DPA		(1 << 30)
#define  PANEL_PORT_SELECT_DPC		(2 << 30)
#define  PANEL_PORT_SELECT_DPD		(3 << 30)
#define  PANEL_PORT_SELECT_VLV(port)	((port) << 30)
#define  PANEL_POWER_UP_DELAY_MASK	0x1fff0000
#define  PANEL_POWER_UP_DELAY_SHIFT	16
#define  PANEL_LIGHT_ON_DELAY_MASK	0x1fff
#define  PANEL_LIGHT_ON_DELAY_SHIFT	0

#define _PP_OFF_DELAYS			0x6120C
#define PP_OFF_DELAYS(pps_idx)		_MMIO_PPS(pps_idx, _PP_OFF_DELAYS)
#define  PANEL_POWER_DOWN_DELAY_MASK	0x1fff0000
#define  PANEL_POWER_DOWN_DELAY_SHIFT	16
#define  PANEL_LIGHT_OFF_DELAY_MASK	0x1fff
#define  PANEL_LIGHT_OFF_DELAY_SHIFT	0

#define _PP_DIVISOR			0x61210
#define PP_DIVISOR(pps_idx)		_MMIO_PPS(pps_idx, _PP_DIVISOR)
#define  PP_REFERENCE_DIVIDER_MASK	0xffffff00
#define  PP_REFERENCE_DIVIDER_SHIFT	8
#define  PANEL_POWER_CYCLE_DELAY_MASK	0x1f
#define  PANEL_POWER_CYCLE_DELAY_SHIFT	0

/* Panel fitting */
#define PFIT_CONTROL	_MMIO(dev_priv->info.display_mmio_offset + 0x61230)
#define   PFIT_ENABLE		(1 << 31)
#define   PFIT_PIPE_MASK	(3 << 29)
#define   PFIT_PIPE_SHIFT	29
#define   VERT_INTERP_DISABLE	(0 << 10)
#define   VERT_INTERP_BILINEAR	(1 << 10)
#define   VERT_INTERP_MASK	(3 << 10)
#define   VERT_AUTO_SCALE	(1 << 9)
#define   HORIZ_INTERP_DISABLE	(0 << 6)
#define   HORIZ_INTERP_BILINEAR	(1 << 6)
#define   HORIZ_INTERP_MASK	(3 << 6)
#define   HORIZ_AUTO_SCALE	(1 << 5)
#define   PANEL_8TO6_DITHER_ENABLE (1 << 3)
#define   PFIT_FILTER_FUZZY	(0 << 24)
#define   PFIT_SCALING_AUTO	(0 << 26)
#define   PFIT_SCALING_PROGRAMMED (1 << 26)
#define   PFIT_SCALING_PILLAR	(2 << 26)
#define   PFIT_SCALING_LETTER	(3 << 26)
#define PFIT_PGM_RATIOS _MMIO(dev_priv->info.display_mmio_offset + 0x61234)
/* Pre-965 */
#define		PFIT_VERT_SCALE_SHIFT		20
#define		PFIT_VERT_SCALE_MASK		0xfff00000
#define		PFIT_HORIZ_SCALE_SHIFT		4
#define		PFIT_HORIZ_SCALE_MASK		0x0000fff0
/* 965+ */
#define		PFIT_VERT_SCALE_SHIFT_965	16
#define		PFIT_VERT_SCALE_MASK_965	0x1fff0000
#define		PFIT_HORIZ_SCALE_SHIFT_965	0
#define		PFIT_HORIZ_SCALE_MASK_965	0x00001fff

#define PFIT_AUTO_RATIOS _MMIO(dev_priv->info.display_mmio_offset + 0x61238)

#define _VLV_BLC_PWM_CTL2_A (dev_priv->info.display_mmio_offset + 0x61250)
#define _VLV_BLC_PWM_CTL2_B (dev_priv->info.display_mmio_offset + 0x61350)
#define VLV_BLC_PWM_CTL2(pipe) _MMIO_PIPE(pipe, _VLV_BLC_PWM_CTL2_A, \
					 _VLV_BLC_PWM_CTL2_B)

#define _VLV_BLC_PWM_CTL_A (dev_priv->info.display_mmio_offset + 0x61254)
#define _VLV_BLC_PWM_CTL_B (dev_priv->info.display_mmio_offset + 0x61354)
#define VLV_BLC_PWM_CTL(pipe) _MMIO_PIPE(pipe, _VLV_BLC_PWM_CTL_A, \
					_VLV_BLC_PWM_CTL_B)

#define _VLV_BLC_HIST_CTL_A (dev_priv->info.display_mmio_offset + 0x61260)
#define _VLV_BLC_HIST_CTL_B (dev_priv->info.display_mmio_offset + 0x61360)
#define VLV_BLC_HIST_CTL(pipe) _MMIO_PIPE(pipe, _VLV_BLC_HIST_CTL_A, \
					 _VLV_BLC_HIST_CTL_B)

/* Backlight control */
#define BLC_PWM_CTL2	_MMIO(dev_priv->info.display_mmio_offset + 0x61250) /* 965+ only */
#define   BLM_PWM_ENABLE		(1 << 31)
#define   BLM_COMBINATION_MODE		(1 << 30) /* gen4 only */
#define   BLM_PIPE_SELECT		(1 << 29)
#define   BLM_PIPE_SELECT_IVB		(3 << 29)
#define   BLM_PIPE_A			(0 << 29)
#define   BLM_PIPE_B			(1 << 29)
#define   BLM_PIPE_C			(2 << 29) /* ivb + */
#define   BLM_TRANSCODER_A		BLM_PIPE_A /* hsw */
#define   BLM_TRANSCODER_B		BLM_PIPE_B
#define   BLM_TRANSCODER_C		BLM_PIPE_C
#define   BLM_TRANSCODER_EDP		(3 << 29)
#define   BLM_PIPE(pipe)		((pipe) << 29)
#define   BLM_POLARITY_I965		(1 << 28) /* gen4 only */
#define   BLM_PHASE_IN_INTERUPT_STATUS	(1 << 26)
#define   BLM_PHASE_IN_ENABLE		(1 << 25)
#define   BLM_PHASE_IN_INTERUPT_ENABL	(1 << 24)
#define   BLM_PHASE_IN_TIME_BASE_SHIFT	(16)
#define   BLM_PHASE_IN_TIME_BASE_MASK	(0xff << 16)
#define   BLM_PHASE_IN_COUNT_SHIFT	(8)
#define   BLM_PHASE_IN_COUNT_MASK	(0xff << 8)
#define   BLM_PHASE_IN_INCR_SHIFT	(0)
#define   BLM_PHASE_IN_INCR_MASK	(0xff << 0)
#define BLC_PWM_CTL	_MMIO(dev_priv->info.display_mmio_offset + 0x61254)
/*
 * This is the most significant 15 bits of the number of backlight cycles in a
 * complete cycle of the modulated backlight control.
 *
 * The actual value is this field multiplied by two.
 */
#define   BACKLIGHT_MODULATION_FREQ_SHIFT	(17)
#define   BACKLIGHT_MODULATION_FREQ_MASK	(0x7fff << 17)
#define   BLM_LEGACY_MODE			(1 << 16) /* gen2 only */
/*
 * This is the number of cycles out of the backlight modulation cycle for which
 * the backlight is on.
 *
 * This field must be no greater than the number of cycles in the complete
 * backlight modulation cycle.
 */
#define   BACKLIGHT_DUTY_CYCLE_SHIFT		(0)
#define   BACKLIGHT_DUTY_CYCLE_MASK		(0xffff)
#define   BACKLIGHT_DUTY_CYCLE_MASK_PNV		(0xfffe)
#define   BLM_POLARITY_PNV			(1 << 0) /* pnv only */

<<<<<<< HEAD
#define BLC_HIST_CTL	(dev_priv->info.display_mmio_offset + 0x61260)
=======
#define BLC_HIST_CTL	_MMIO(dev_priv->info.display_mmio_offset + 0x61260)
>>>>>>> f2ed3bfc
#define  BLM_HISTOGRAM_ENABLE			(1 << 31)

/* New registers for PCH-split platforms. Safe where new bits show up, the
 * register layout machtes with gen4 BLC_PWM_CTL[12]. */
#define BLC_PWM_CPU_CTL2	_MMIO(0x48250)
#define BLC_PWM_CPU_CTL		_MMIO(0x48254)

#define HSW_BLC_PWM2_CTL	_MMIO(0x48350)

/* PCH CTL1 is totally different, all but the below bits are reserved. CTL2 is
 * like the normal CTL from gen4 and earlier. Hooray for confusing naming. */
#define BLC_PWM_PCH_CTL1	_MMIO(0xc8250)
#define   BLM_PCH_PWM_ENABLE			(1 << 31)
#define   BLM_PCH_OVERRIDE_ENABLE		(1 << 30)
#define   BLM_PCH_POLARITY			(1 << 29)
#define BLC_PWM_PCH_CTL2	_MMIO(0xc8254)

#define UTIL_PIN_CTL		_MMIO(0x48400)
#define   UTIL_PIN_ENABLE	(1 << 31)

#define   UTIL_PIN_PIPE(x)     ((x) << 29)
#define   UTIL_PIN_PIPE_MASK   (3 << 29)
#define   UTIL_PIN_MODE_PWM    (1 << 24)
#define   UTIL_PIN_MODE_MASK   (0xf << 24)
#define   UTIL_PIN_POLARITY    (1 << 22)

/* BXT backlight register definition. */
#define _BXT_BLC_PWM_CTL1			0xC8250
#define   BXT_BLC_PWM_ENABLE			(1 << 31)
#define   BXT_BLC_PWM_POLARITY			(1 << 29)
#define _BXT_BLC_PWM_FREQ1			0xC8254
#define _BXT_BLC_PWM_DUTY1			0xC8258

#define _BXT_BLC_PWM_CTL2			0xC8350
#define _BXT_BLC_PWM_FREQ2			0xC8354
#define _BXT_BLC_PWM_DUTY2			0xC8358

#define BXT_BLC_PWM_CTL(controller)    _MMIO_PIPE(controller,		\
					_BXT_BLC_PWM_CTL1, _BXT_BLC_PWM_CTL2)
#define BXT_BLC_PWM_FREQ(controller)   _MMIO_PIPE(controller, \
					_BXT_BLC_PWM_FREQ1, _BXT_BLC_PWM_FREQ2)
#define BXT_BLC_PWM_DUTY(controller)   _MMIO_PIPE(controller, \
					_BXT_BLC_PWM_DUTY1, _BXT_BLC_PWM_DUTY2)

#define PCH_GTC_CTL		_MMIO(0xe7000)
#define   PCH_GTC_ENABLE	(1 << 31)

/* TV port control */
#define TV_CTL			_MMIO(0x68000)
/* Enables the TV encoder */
# define TV_ENC_ENABLE			(1 << 31)
/* Sources the TV encoder input from pipe B instead of A. */
# define TV_ENC_PIPEB_SELECT		(1 << 30)
/* Outputs composite video (DAC A only) */
# define TV_ENC_OUTPUT_COMPOSITE	(0 << 28)
/* Outputs SVideo video (DAC B/C) */
# define TV_ENC_OUTPUT_SVIDEO		(1 << 28)
/* Outputs Component video (DAC A/B/C) */
# define TV_ENC_OUTPUT_COMPONENT	(2 << 28)
/* Outputs Composite and SVideo (DAC A/B/C) */
# define TV_ENC_OUTPUT_SVIDEO_COMPOSITE	(3 << 28)
# define TV_TRILEVEL_SYNC		(1 << 21)
/* Enables slow sync generation (945GM only) */
# define TV_SLOW_SYNC			(1 << 20)
/* Selects 4x oversampling for 480i and 576p */
# define TV_OVERSAMPLE_4X		(0 << 18)
/* Selects 2x oversampling for 720p and 1080i */
# define TV_OVERSAMPLE_2X		(1 << 18)
/* Selects no oversampling for 1080p */
# define TV_OVERSAMPLE_NONE		(2 << 18)
/* Selects 8x oversampling */
# define TV_OVERSAMPLE_8X		(3 << 18)
/* Selects progressive mode rather than interlaced */
# define TV_PROGRESSIVE			(1 << 17)
/* Sets the colorburst to PAL mode.  Required for non-M PAL modes. */
# define TV_PAL_BURST			(1 << 16)
/* Field for setting delay of Y compared to C */
# define TV_YC_SKEW_MASK		(7 << 12)
/* Enables a fix for 480p/576p standard definition modes on the 915GM only */
# define TV_ENC_SDP_FIX			(1 << 11)
/*
 * Enables a fix for the 915GM only.
 *
 * Not sure what it does.
 */
# define TV_ENC_C0_FIX			(1 << 10)
/* Bits that must be preserved by software */
# define TV_CTL_SAVE			((1 << 11) | (3 << 9) | (7 << 6) | 0xf)
# define TV_FUSE_STATE_MASK		(3 << 4)
/* Read-only state that reports all features enabled */
# define TV_FUSE_STATE_ENABLED		(0 << 4)
/* Read-only state that reports that Macrovision is disabled in hardware*/
# define TV_FUSE_STATE_NO_MACROVISION	(1 << 4)
/* Read-only state that reports that TV-out is disabled in hardware. */
# define TV_FUSE_STATE_DISABLED		(2 << 4)
/* Normal operation */
# define TV_TEST_MODE_NORMAL		(0 << 0)
/* Encoder test pattern 1 - combo pattern */
# define TV_TEST_MODE_PATTERN_1		(1 << 0)
/* Encoder test pattern 2 - full screen vertical 75% color bars */
# define TV_TEST_MODE_PATTERN_2		(2 << 0)
/* Encoder test pattern 3 - full screen horizontal 75% color bars */
# define TV_TEST_MODE_PATTERN_3		(3 << 0)
/* Encoder test pattern 4 - random noise */
# define TV_TEST_MODE_PATTERN_4		(4 << 0)
/* Encoder test pattern 5 - linear color ramps */
# define TV_TEST_MODE_PATTERN_5		(5 << 0)
/*
 * This test mode forces the DACs to 50% of full output.
 *
 * This is used for load detection in combination with TVDAC_SENSE_MASK
 */
# define TV_TEST_MODE_MONITOR_DETECT	(7 << 0)
# define TV_TEST_MODE_MASK		(7 << 0)

#define TV_DAC			_MMIO(0x68004)
# define TV_DAC_SAVE		0x00ffff00
/*
 * Reports that DAC state change logic has reported change (RO).
 *
 * This gets cleared when TV_DAC_STATE_EN is cleared
*/
# define TVDAC_STATE_CHG		(1 << 31)
# define TVDAC_SENSE_MASK		(7 << 28)
/* Reports that DAC A voltage is above the detect threshold */
# define TVDAC_A_SENSE			(1 << 30)
/* Reports that DAC B voltage is above the detect threshold */
# define TVDAC_B_SENSE			(1 << 29)
/* Reports that DAC C voltage is above the detect threshold */
# define TVDAC_C_SENSE			(1 << 28)
/*
 * Enables DAC state detection logic, for load-based TV detection.
 *
 * The PLL of the chosen pipe (in TV_CTL) must be running, and the encoder set
 * to off, for load detection to work.
 */
# define TVDAC_STATE_CHG_EN		(1 << 27)
/* Sets the DAC A sense value to high */
# define TVDAC_A_SENSE_CTL		(1 << 26)
/* Sets the DAC B sense value to high */
# define TVDAC_B_SENSE_CTL		(1 << 25)
/* Sets the DAC C sense value to high */
# define TVDAC_C_SENSE_CTL		(1 << 24)
/* Overrides the ENC_ENABLE and DAC voltage levels */
# define DAC_CTL_OVERRIDE		(1 << 7)
/* Sets the slew rate.  Must be preserved in software */
# define ENC_TVDAC_SLEW_FAST		(1 << 6)
# define DAC_A_1_3_V			(0 << 4)
# define DAC_A_1_1_V			(1 << 4)
# define DAC_A_0_7_V			(2 << 4)
# define DAC_A_MASK			(3 << 4)
# define DAC_B_1_3_V			(0 << 2)
# define DAC_B_1_1_V			(1 << 2)
# define DAC_B_0_7_V			(2 << 2)
# define DAC_B_MASK			(3 << 2)
# define DAC_C_1_3_V			(0 << 0)
# define DAC_C_1_1_V			(1 << 0)
# define DAC_C_0_7_V			(2 << 0)
# define DAC_C_MASK			(3 << 0)

/*
 * CSC coefficients are stored in a floating point format with 9 bits of
 * mantissa and 2 or 3 bits of exponent.  The exponent is represented as 2**-n,
 * where 2-bit exponents are unsigned n, and 3-bit exponents are signed n with
 * -1 (0x3) being the only legal negative value.
 */
#define TV_CSC_Y		_MMIO(0x68010)
# define TV_RY_MASK			0x07ff0000
# define TV_RY_SHIFT			16
# define TV_GY_MASK			0x00000fff
# define TV_GY_SHIFT			0

#define TV_CSC_Y2		_MMIO(0x68014)
# define TV_BY_MASK			0x07ff0000
# define TV_BY_SHIFT			16
/*
 * Y attenuation for component video.
 *
 * Stored in 1.9 fixed point.
 */
# define TV_AY_MASK			0x000003ff
# define TV_AY_SHIFT			0

#define TV_CSC_U		_MMIO(0x68018)
# define TV_RU_MASK			0x07ff0000
# define TV_RU_SHIFT			16
# define TV_GU_MASK			0x000007ff
# define TV_GU_SHIFT			0

#define TV_CSC_U2		_MMIO(0x6801c)
# define TV_BU_MASK			0x07ff0000
# define TV_BU_SHIFT			16
/*
 * U attenuation for component video.
 *
 * Stored in 1.9 fixed point.
 */
# define TV_AU_MASK			0x000003ff
# define TV_AU_SHIFT			0

#define TV_CSC_V		_MMIO(0x68020)
# define TV_RV_MASK			0x0fff0000
# define TV_RV_SHIFT			16
# define TV_GV_MASK			0x000007ff
# define TV_GV_SHIFT			0

#define TV_CSC_V2		_MMIO(0x68024)
# define TV_BV_MASK			0x07ff0000
# define TV_BV_SHIFT			16
/*
 * V attenuation for component video.
 *
 * Stored in 1.9 fixed point.
 */
# define TV_AV_MASK			0x000007ff
# define TV_AV_SHIFT			0

#define TV_CLR_KNOBS		_MMIO(0x68028)
/* 2s-complement brightness adjustment */
# define TV_BRIGHTNESS_MASK		0xff000000
# define TV_BRIGHTNESS_SHIFT		24
/* Contrast adjustment, as a 2.6 unsigned floating point number */
# define TV_CONTRAST_MASK		0x00ff0000
# define TV_CONTRAST_SHIFT		16
/* Saturation adjustment, as a 2.6 unsigned floating point number */
# define TV_SATURATION_MASK		0x0000ff00
# define TV_SATURATION_SHIFT		8
/* Hue adjustment, as an integer phase angle in degrees */
# define TV_HUE_MASK			0x000000ff
# define TV_HUE_SHIFT			0

#define TV_CLR_LEVEL		_MMIO(0x6802c)
/* Controls the DAC level for black */
# define TV_BLACK_LEVEL_MASK		0x01ff0000
# define TV_BLACK_LEVEL_SHIFT		16
/* Controls the DAC level for blanking */
# define TV_BLANK_LEVEL_MASK		0x000001ff
# define TV_BLANK_LEVEL_SHIFT		0

#define TV_H_CTL_1		_MMIO(0x68030)
/* Number of pixels in the hsync. */
# define TV_HSYNC_END_MASK		0x1fff0000
# define TV_HSYNC_END_SHIFT		16
/* Total number of pixels minus one in the line (display and blanking). */
# define TV_HTOTAL_MASK			0x00001fff
# define TV_HTOTAL_SHIFT		0

#define TV_H_CTL_2		_MMIO(0x68034)
/* Enables the colorburst (needed for non-component color) */
# define TV_BURST_ENA			(1 << 31)
/* Offset of the colorburst from the start of hsync, in pixels minus one. */
# define TV_HBURST_START_SHIFT		16
# define TV_HBURST_START_MASK		0x1fff0000
/* Length of the colorburst */
# define TV_HBURST_LEN_SHIFT		0
# define TV_HBURST_LEN_MASK		0x0001fff

#define TV_H_CTL_3		_MMIO(0x68038)
/* End of hblank, measured in pixels minus one from start of hsync */
# define TV_HBLANK_END_SHIFT		16
# define TV_HBLANK_END_MASK		0x1fff0000
/* Start of hblank, measured in pixels minus one from start of hsync */
# define TV_HBLANK_START_SHIFT		0
# define TV_HBLANK_START_MASK		0x0001fff

#define TV_V_CTL_1		_MMIO(0x6803c)
/* XXX */
# define TV_NBR_END_SHIFT		16
# define TV_NBR_END_MASK		0x07ff0000
/* XXX */
# define TV_VI_END_F1_SHIFT		8
# define TV_VI_END_F1_MASK		0x00003f00
/* XXX */
# define TV_VI_END_F2_SHIFT		0
# define TV_VI_END_F2_MASK		0x0000003f

#define TV_V_CTL_2		_MMIO(0x68040)
/* Length of vsync, in half lines */
# define TV_VSYNC_LEN_MASK		0x07ff0000
# define TV_VSYNC_LEN_SHIFT		16
/* Offset of the start of vsync in field 1, measured in one less than the
 * number of half lines.
 */
# define TV_VSYNC_START_F1_MASK		0x00007f00
# define TV_VSYNC_START_F1_SHIFT	8
/*
 * Offset of the start of vsync in field 2, measured in one less than the
 * number of half lines.
 */
# define TV_VSYNC_START_F2_MASK		0x0000007f
# define TV_VSYNC_START_F2_SHIFT	0

#define TV_V_CTL_3		_MMIO(0x68044)
/* Enables generation of the equalization signal */
# define TV_EQUAL_ENA			(1 << 31)
/* Length of vsync, in half lines */
# define TV_VEQ_LEN_MASK		0x007f0000
# define TV_VEQ_LEN_SHIFT		16
/* Offset of the start of equalization in field 1, measured in one less than
 * the number of half lines.
 */
# define TV_VEQ_START_F1_MASK		0x0007f00
# define TV_VEQ_START_F1_SHIFT		8
/*
 * Offset of the start of equalization in field 2, measured in one less than
 * the number of half lines.
 */
# define TV_VEQ_START_F2_MASK		0x000007f
# define TV_VEQ_START_F2_SHIFT		0

#define TV_V_CTL_4		_MMIO(0x68048)
/*
 * Offset to start of vertical colorburst, measured in one less than the
 * number of lines from vertical start.
 */
# define TV_VBURST_START_F1_MASK	0x003f0000
# define TV_VBURST_START_F1_SHIFT	16
/*
 * Offset to the end of vertical colorburst, measured in one less than the
 * number of lines from the start of NBR.
 */
# define TV_VBURST_END_F1_MASK		0x000000ff
# define TV_VBURST_END_F1_SHIFT		0

#define TV_V_CTL_5		_MMIO(0x6804c)
/*
 * Offset to start of vertical colorburst, measured in one less than the
 * number of lines from vertical start.
 */
# define TV_VBURST_START_F2_MASK	0x003f0000
# define TV_VBURST_START_F2_SHIFT	16
/*
 * Offset to the end of vertical colorburst, measured in one less than the
 * number of lines from the start of NBR.
 */
# define TV_VBURST_END_F2_MASK		0x000000ff
# define TV_VBURST_END_F2_SHIFT		0

#define TV_V_CTL_6		_MMIO(0x68050)
/*
 * Offset to start of vertical colorburst, measured in one less than the
 * number of lines from vertical start.
 */
# define TV_VBURST_START_F3_MASK	0x003f0000
# define TV_VBURST_START_F3_SHIFT	16
/*
 * Offset to the end of vertical colorburst, measured in one less than the
 * number of lines from the start of NBR.
 */
# define TV_VBURST_END_F3_MASK		0x000000ff
# define TV_VBURST_END_F3_SHIFT		0

#define TV_V_CTL_7		_MMIO(0x68054)
/*
 * Offset to start of vertical colorburst, measured in one less than the
 * number of lines from vertical start.
 */
# define TV_VBURST_START_F4_MASK	0x003f0000
# define TV_VBURST_START_F4_SHIFT	16
/*
 * Offset to the end of vertical colorburst, measured in one less than the
 * number of lines from the start of NBR.
 */
# define TV_VBURST_END_F4_MASK		0x000000ff
# define TV_VBURST_END_F4_SHIFT		0

#define TV_SC_CTL_1		_MMIO(0x68060)
/* Turns on the first subcarrier phase generation DDA */
# define TV_SC_DDA1_EN			(1 << 31)
/* Turns on the first subcarrier phase generation DDA */
# define TV_SC_DDA2_EN			(1 << 30)
/* Turns on the first subcarrier phase generation DDA */
# define TV_SC_DDA3_EN			(1 << 29)
/* Sets the subcarrier DDA to reset frequency every other field */
# define TV_SC_RESET_EVERY_2		(0 << 24)
/* Sets the subcarrier DDA to reset frequency every fourth field */
# define TV_SC_RESET_EVERY_4		(1 << 24)
/* Sets the subcarrier DDA to reset frequency every eighth field */
# define TV_SC_RESET_EVERY_8		(2 << 24)
/* Sets the subcarrier DDA to never reset the frequency */
# define TV_SC_RESET_NEVER		(3 << 24)
/* Sets the peak amplitude of the colorburst.*/
# define TV_BURST_LEVEL_MASK		0x00ff0000
# define TV_BURST_LEVEL_SHIFT		16
/* Sets the increment of the first subcarrier phase generation DDA */
# define TV_SCDDA1_INC_MASK		0x00000fff
# define TV_SCDDA1_INC_SHIFT		0

#define TV_SC_CTL_2		_MMIO(0x68064)
/* Sets the rollover for the second subcarrier phase generation DDA */
# define TV_SCDDA2_SIZE_MASK		0x7fff0000
# define TV_SCDDA2_SIZE_SHIFT		16
/* Sets the increent of the second subcarrier phase generation DDA */
# define TV_SCDDA2_INC_MASK		0x00007fff
# define TV_SCDDA2_INC_SHIFT		0

#define TV_SC_CTL_3		_MMIO(0x68068)
/* Sets the rollover for the third subcarrier phase generation DDA */
# define TV_SCDDA3_SIZE_MASK		0x7fff0000
# define TV_SCDDA3_SIZE_SHIFT		16
/* Sets the increent of the third subcarrier phase generation DDA */
# define TV_SCDDA3_INC_MASK		0x00007fff
# define TV_SCDDA3_INC_SHIFT		0

#define TV_WIN_POS		_MMIO(0x68070)
/* X coordinate of the display from the start of horizontal active */
# define TV_XPOS_MASK			0x1fff0000
# define TV_XPOS_SHIFT			16
/* Y coordinate of the display from the start of vertical active (NBR) */
# define TV_YPOS_MASK			0x00000fff
# define TV_YPOS_SHIFT			0

#define TV_WIN_SIZE		_MMIO(0x68074)
/* Horizontal size of the display window, measured in pixels*/
# define TV_XSIZE_MASK			0x1fff0000
# define TV_XSIZE_SHIFT			16
/*
 * Vertical size of the display window, measured in pixels.
 *
 * Must be even for interlaced modes.
 */
# define TV_YSIZE_MASK			0x00000fff
# define TV_YSIZE_SHIFT			0

#define TV_FILTER_CTL_1		_MMIO(0x68080)
/*
 * Enables automatic scaling calculation.
 *
 * If set, the rest of the registers are ignored, and the calculated values can
 * be read back from the register.
 */
# define TV_AUTO_SCALE			(1 << 31)
/*
 * Disables the vertical filter.
 *
 * This is required on modes more than 1024 pixels wide */
# define TV_V_FILTER_BYPASS		(1 << 29)
/* Enables adaptive vertical filtering */
# define TV_VADAPT			(1 << 28)
# define TV_VADAPT_MODE_MASK		(3 << 26)
/* Selects the least adaptive vertical filtering mode */
# define TV_VADAPT_MODE_LEAST		(0 << 26)
/* Selects the moderately adaptive vertical filtering mode */
# define TV_VADAPT_MODE_MODERATE	(1 << 26)
/* Selects the most adaptive vertical filtering mode */
# define TV_VADAPT_MODE_MOST		(3 << 26)
/*
 * Sets the horizontal scaling factor.
 *
 * This should be the fractional part of the horizontal scaling factor divided
 * by the oversampling rate.  TV_HSCALE should be less than 1, and set to:
 *
 * (src width - 1) / ((oversample * dest width) - 1)
 */
# define TV_HSCALE_FRAC_MASK		0x00003fff
# define TV_HSCALE_FRAC_SHIFT		0

#define TV_FILTER_CTL_2		_MMIO(0x68084)
/*
 * Sets the integer part of the 3.15 fixed-point vertical scaling factor.
 *
 * TV_VSCALE should be (src height - 1) / ((interlace * dest height) - 1)
 */
# define TV_VSCALE_INT_MASK		0x00038000
# define TV_VSCALE_INT_SHIFT		15
/*
 * Sets the fractional part of the 3.15 fixed-point vertical scaling factor.
 *
 * \sa TV_VSCALE_INT_MASK
 */
# define TV_VSCALE_FRAC_MASK		0x00007fff
# define TV_VSCALE_FRAC_SHIFT		0

#define TV_FILTER_CTL_3		_MMIO(0x68088)
/*
 * Sets the integer part of the 3.15 fixed-point vertical scaling factor.
 *
 * TV_VSCALE should be (src height - 1) / (1/4 * (dest height - 1))
 *
 * For progressive modes, TV_VSCALE_IP_INT should be set to zeroes.
 */
# define TV_VSCALE_IP_INT_MASK		0x00038000
# define TV_VSCALE_IP_INT_SHIFT		15
/*
 * Sets the fractional part of the 3.15 fixed-point vertical scaling factor.
 *
 * For progressive modes, TV_VSCALE_IP_INT should be set to zeroes.
 *
 * \sa TV_VSCALE_IP_INT_MASK
 */
# define TV_VSCALE_IP_FRAC_MASK		0x00007fff
# define TV_VSCALE_IP_FRAC_SHIFT		0

#define TV_CC_CONTROL		_MMIO(0x68090)
# define TV_CC_ENABLE			(1 << 31)
/*
 * Specifies which field to send the CC data in.
 *
 * CC data is usually sent in field 0.
 */
# define TV_CC_FID_MASK			(1 << 27)
# define TV_CC_FID_SHIFT		27
/* Sets the horizontal position of the CC data.  Usually 135. */
# define TV_CC_HOFF_MASK		0x03ff0000
# define TV_CC_HOFF_SHIFT		16
/* Sets the vertical position of the CC data.  Usually 21 */
# define TV_CC_LINE_MASK		0x0000003f
# define TV_CC_LINE_SHIFT		0

#define TV_CC_DATA		_MMIO(0x68094)
# define TV_CC_RDY			(1 << 31)
/* Second word of CC data to be transmitted. */
# define TV_CC_DATA_2_MASK		0x007f0000
# define TV_CC_DATA_2_SHIFT		16
/* First word of CC data to be transmitted. */
# define TV_CC_DATA_1_MASK		0x0000007f
# define TV_CC_DATA_1_SHIFT		0

#define TV_H_LUMA(i)		_MMIO(0x68100 + (i) * 4) /* 60 registers */
#define TV_H_CHROMA(i)		_MMIO(0x68200 + (i) * 4) /* 60 registers */
#define TV_V_LUMA(i)		_MMIO(0x68300 + (i) * 4) /* 43 registers */
#define TV_V_CHROMA(i)		_MMIO(0x68400 + (i) * 4) /* 43 registers */

/* Display Port */
#define DP_A			_MMIO(0x64000) /* eDP */
#define DP_B			_MMIO(0x64100)
#define DP_C			_MMIO(0x64200)
#define DP_D			_MMIO(0x64300)

#define VLV_DP_B		_MMIO(VLV_DISPLAY_BASE + 0x64100)
#define VLV_DP_C		_MMIO(VLV_DISPLAY_BASE + 0x64200)
#define CHV_DP_D		_MMIO(VLV_DISPLAY_BASE + 0x64300)

#define   DP_PORT_EN			(1 << 31)
#define   DP_PIPEB_SELECT		(1 << 30)
#define   DP_PIPE_MASK			(1 << 30)
#define   DP_PIPE_SELECT_CHV(pipe)	((pipe) << 16)
#define   DP_PIPE_MASK_CHV		(3 << 16)

/* Link training mode - select a suitable mode for each stage */
#define   DP_LINK_TRAIN_PAT_1		(0 << 28)
#define   DP_LINK_TRAIN_PAT_2		(1 << 28)
#define   DP_LINK_TRAIN_PAT_IDLE	(2 << 28)
#define   DP_LINK_TRAIN_OFF		(3 << 28)
#define   DP_LINK_TRAIN_MASK		(3 << 28)
#define   DP_LINK_TRAIN_SHIFT		28
#define   DP_LINK_TRAIN_PAT_3_CHV	(1 << 14)
#define   DP_LINK_TRAIN_MASK_CHV	((3 << 28)|(1<<14))

/* CPT Link training mode */
#define   DP_LINK_TRAIN_PAT_1_CPT	(0 << 8)
#define   DP_LINK_TRAIN_PAT_2_CPT	(1 << 8)
#define   DP_LINK_TRAIN_PAT_IDLE_CPT	(2 << 8)
#define   DP_LINK_TRAIN_OFF_CPT		(3 << 8)
#define   DP_LINK_TRAIN_MASK_CPT	(7 << 8)
#define   DP_LINK_TRAIN_SHIFT_CPT	8

/* Signal voltages. These are mostly controlled by the other end */
#define   DP_VOLTAGE_0_4		(0 << 25)
#define   DP_VOLTAGE_0_6		(1 << 25)
#define   DP_VOLTAGE_0_8		(2 << 25)
#define   DP_VOLTAGE_1_2		(3 << 25)
#define   DP_VOLTAGE_MASK		(7 << 25)
#define   DP_VOLTAGE_SHIFT		25

/* Signal pre-emphasis levels, like voltages, the other end tells us what
 * they want
 */
#define   DP_PRE_EMPHASIS_0		(0 << 22)
#define   DP_PRE_EMPHASIS_3_5		(1 << 22)
#define   DP_PRE_EMPHASIS_6		(2 << 22)
#define   DP_PRE_EMPHASIS_9_5		(3 << 22)
#define   DP_PRE_EMPHASIS_MASK		(7 << 22)
#define   DP_PRE_EMPHASIS_SHIFT		22

/* How many wires to use. I guess 3 was too hard */
#define   DP_PORT_WIDTH(width)		(((width) - 1) << 19)
#define   DP_PORT_WIDTH_MASK		(7 << 19)
#define   DP_PORT_WIDTH_SHIFT		19

/* Mystic DPCD version 1.1 special mode */
#define   DP_ENHANCED_FRAMING		(1 << 18)

/* eDP */
#define   DP_PLL_FREQ_270MHZ		(0 << 16)
#define   DP_PLL_FREQ_162MHZ		(1 << 16)
#define   DP_PLL_FREQ_MASK		(3 << 16)

/* locked once port is enabled */
#define   DP_PORT_REVERSAL		(1 << 15)

/* eDP */
#define   DP_PLL_ENABLE			(1 << 14)

/* sends the clock on lane 15 of the PEG for debug */
#define   DP_CLOCK_OUTPUT_ENABLE	(1 << 13)

#define   DP_SCRAMBLING_DISABLE		(1 << 12)
#define   DP_SCRAMBLING_DISABLE_IRONLAKE	(1 << 7)

/* limit RGB values to avoid confusing TVs */
#define   DP_COLOR_RANGE_16_235		(1 << 8)

/* Turn on the audio link */
#define   DP_AUDIO_OUTPUT_ENABLE	(1 << 6)

/* vs and hs sync polarity */
#define   DP_SYNC_VS_HIGH		(1 << 4)
#define   DP_SYNC_HS_HIGH		(1 << 3)

/* A fantasy */
#define   DP_DETECTED			(1 << 2)

/* The aux channel provides a way to talk to the
 * signal sink for DDC etc. Max packet size supported
 * is 20 bytes in each direction, hence the 5 fixed
 * data registers
 */
#define _DPA_AUX_CH_CTL		(dev_priv->info.display_mmio_offset + 0x64010)
#define _DPA_AUX_CH_DATA1	(dev_priv->info.display_mmio_offset + 0x64014)
#define _DPA_AUX_CH_DATA2	(dev_priv->info.display_mmio_offset + 0x64018)
#define _DPA_AUX_CH_DATA3	(dev_priv->info.display_mmio_offset + 0x6401c)
#define _DPA_AUX_CH_DATA4	(dev_priv->info.display_mmio_offset + 0x64020)
#define _DPA_AUX_CH_DATA5	(dev_priv->info.display_mmio_offset + 0x64024)

#define _DPB_AUX_CH_CTL		(dev_priv->info.display_mmio_offset + 0x64110)
#define _DPB_AUX_CH_DATA1	(dev_priv->info.display_mmio_offset + 0x64114)
#define _DPB_AUX_CH_DATA2	(dev_priv->info.display_mmio_offset + 0x64118)
#define _DPB_AUX_CH_DATA3	(dev_priv->info.display_mmio_offset + 0x6411c)
#define _DPB_AUX_CH_DATA4	(dev_priv->info.display_mmio_offset + 0x64120)
#define _DPB_AUX_CH_DATA5	(dev_priv->info.display_mmio_offset + 0x64124)

#define _DPC_AUX_CH_CTL		(dev_priv->info.display_mmio_offset + 0x64210)
#define _DPC_AUX_CH_DATA1	(dev_priv->info.display_mmio_offset + 0x64214)
#define _DPC_AUX_CH_DATA2	(dev_priv->info.display_mmio_offset + 0x64218)
#define _DPC_AUX_CH_DATA3	(dev_priv->info.display_mmio_offset + 0x6421c)
#define _DPC_AUX_CH_DATA4	(dev_priv->info.display_mmio_offset + 0x64220)
#define _DPC_AUX_CH_DATA5	(dev_priv->info.display_mmio_offset + 0x64224)

#define _DPD_AUX_CH_CTL		(dev_priv->info.display_mmio_offset + 0x64310)
#define _DPD_AUX_CH_DATA1	(dev_priv->info.display_mmio_offset + 0x64314)
#define _DPD_AUX_CH_DATA2	(dev_priv->info.display_mmio_offset + 0x64318)
#define _DPD_AUX_CH_DATA3	(dev_priv->info.display_mmio_offset + 0x6431c)
#define _DPD_AUX_CH_DATA4	(dev_priv->info.display_mmio_offset + 0x64320)
#define _DPD_AUX_CH_DATA5	(dev_priv->info.display_mmio_offset + 0x64324)

#define DP_AUX_CH_CTL(port)	_MMIO_PORT(port, _DPA_AUX_CH_CTL, _DPB_AUX_CH_CTL)
#define DP_AUX_CH_DATA(port, i)	_MMIO(_PORT(port, _DPA_AUX_CH_DATA1, _DPB_AUX_CH_DATA1) + (i) * 4) /* 5 registers */

#define   DP_AUX_CH_CTL_SEND_BUSY	    (1 << 31)
#define   DP_AUX_CH_CTL_DONE		    (1 << 30)
#define   DP_AUX_CH_CTL_INTERRUPT	    (1 << 29)
#define   DP_AUX_CH_CTL_TIME_OUT_ERROR	    (1 << 28)
#define   DP_AUX_CH_CTL_TIME_OUT_400us	    (0 << 26)
#define   DP_AUX_CH_CTL_TIME_OUT_600us	    (1 << 26)
#define   DP_AUX_CH_CTL_TIME_OUT_800us	    (2 << 26)
#define   DP_AUX_CH_CTL_TIME_OUT_1600us	    (3 << 26)
#define   DP_AUX_CH_CTL_TIME_OUT_MASK	    (3 << 26)
#define   DP_AUX_CH_CTL_RECEIVE_ERROR	    (1 << 25)
#define   DP_AUX_CH_CTL_MESSAGE_SIZE_MASK    (0x1f << 20)
#define   DP_AUX_CH_CTL_MESSAGE_SIZE_SHIFT   20
#define   DP_AUX_CH_CTL_PRECHARGE_2US_MASK   (0xf << 16)
#define   DP_AUX_CH_CTL_PRECHARGE_2US_SHIFT  16
#define   DP_AUX_CH_CTL_AUX_AKSV_SELECT	    (1 << 15)
#define   DP_AUX_CH_CTL_MANCHESTER_TEST	    (1 << 14)
#define   DP_AUX_CH_CTL_SYNC_TEST	    (1 << 13)
#define   DP_AUX_CH_CTL_DEGLITCH_TEST	    (1 << 12)
#define   DP_AUX_CH_CTL_PRECHARGE_TEST	    (1 << 11)
#define   DP_AUX_CH_CTL_BIT_CLOCK_2X_MASK    (0x7ff)
#define   DP_AUX_CH_CTL_BIT_CLOCK_2X_SHIFT   0
#define   DP_AUX_CH_CTL_PSR_DATA_AUX_REG_SKL	(1 << 14)
#define   DP_AUX_CH_CTL_FS_DATA_AUX_REG_SKL	(1 << 13)
#define   DP_AUX_CH_CTL_GTC_DATA_AUX_REG_SKL	(1 << 12)
#define   DP_AUX_CH_CTL_FW_SYNC_PULSE_SKL_MASK (0x1f << 5)
#define   DP_AUX_CH_CTL_FW_SYNC_PULSE_SKL(c) (((c) - 1) << 5)
#define   DP_AUX_CH_CTL_SYNC_PULSE_SKL(c)   ((c) - 1)

/*
 * Computing GMCH M and N values for the Display Port link
 *
 * GMCH M/N = dot clock * bytes per pixel / ls_clk * # of lanes
 *
 * ls_clk (we assume) is the DP link clock (1.62 or 2.7 GHz)
 *
 * The GMCH value is used internally
 *
 * bytes_per_pixel is the number of bytes coming out of the plane,
 * which is after the LUTs, so we want the bytes for our color format.
 * For our current usage, this is always 3, one byte for R, G and B.
 */
#define _PIPEA_DATA_M_G4X	0x70050
#define _PIPEB_DATA_M_G4X	0x71050

/* Transfer unit size for display port - 1, default is 0x3f (for TU size 64) */
#define  TU_SIZE(x)             (((x)-1) << 25) /* default size 64 */
#define  TU_SIZE_SHIFT		25
#define  TU_SIZE_MASK           (0x3f << 25)

#define  DATA_LINK_M_N_MASK	(0xffffff)
#define  DATA_LINK_N_MAX	(0x800000)

#define _PIPEA_DATA_N_G4X	0x70054
#define _PIPEB_DATA_N_G4X	0x71054
#define   PIPE_GMCH_DATA_N_MASK			(0xffffff)

/*
 * Computing Link M and N values for the Display Port link
 *
 * Link M / N = pixel_clock / ls_clk
 *
 * (the DP spec calls pixel_clock the 'strm_clk')
 *
 * The Link value is transmitted in the Main Stream
 * Attributes and VB-ID.
 */

#define _PIPEA_LINK_M_G4X	0x70060
#define _PIPEB_LINK_M_G4X	0x71060
#define   PIPEA_DP_LINK_M_MASK			(0xffffff)

#define _PIPEA_LINK_N_G4X	0x70064
#define _PIPEB_LINK_N_G4X	0x71064
#define   PIPEA_DP_LINK_N_MASK			(0xffffff)

#define PIPE_DATA_M_G4X(pipe) _MMIO_PIPE(pipe, _PIPEA_DATA_M_G4X, _PIPEB_DATA_M_G4X)
#define PIPE_DATA_N_G4X(pipe) _MMIO_PIPE(pipe, _PIPEA_DATA_N_G4X, _PIPEB_DATA_N_G4X)
#define PIPE_LINK_M_G4X(pipe) _MMIO_PIPE(pipe, _PIPEA_LINK_M_G4X, _PIPEB_LINK_M_G4X)
#define PIPE_LINK_N_G4X(pipe) _MMIO_PIPE(pipe, _PIPEA_LINK_N_G4X, _PIPEB_LINK_N_G4X)

/* Display & cursor control */

/* Pipe A */
#define _PIPEADSL		0x70000
#define   DSL_LINEMASK_GEN2	0x00000fff
#define   DSL_LINEMASK_GEN3	0x00001fff
#define _PIPEACONF		0x70008
#define   PIPECONF_ENABLE	(1<<31)
#define   PIPECONF_DISABLE	0
#define   PIPECONF_DOUBLE_WIDE	(1<<30)
#define   I965_PIPECONF_ACTIVE	(1<<30)
#define   PIPECONF_DSI_PLL_LOCKED	(1<<29) /* vlv & pipe A only */
#define   PIPECONF_FRAME_START_DELAY_MASK (3<<27)
#define   PIPECONF_SINGLE_WIDE	0
#define   PIPECONF_PIPE_UNLOCKED 0
#define   PIPECONF_PIPE_LOCKED	(1<<25)
#define   PIPECONF_PALETTE	0
#define   PIPECONF_GAMMA		(1<<24)
#define   PIPECONF_FORCE_BORDER	(1<<25)
#define   PIPECONF_INTERLACE_MASK	(7 << 21)
#define   PIPECONF_INTERLACE_MASK_HSW	(3 << 21)
/* Note that pre-gen3 does not support interlaced display directly. Panel
 * fitting must be disabled on pre-ilk for interlaced. */
#define   PIPECONF_PROGRESSIVE			(0 << 21)
#define   PIPECONF_INTERLACE_W_SYNC_SHIFT_PANEL	(4 << 21) /* gen4 only */
#define   PIPECONF_INTERLACE_W_SYNC_SHIFT	(5 << 21) /* gen4 only */
#define   PIPECONF_INTERLACE_W_FIELD_INDICATION	(6 << 21)
#define   PIPECONF_INTERLACE_FIELD_0_ONLY	(7 << 21) /* gen3 only */
/* Ironlake and later have a complete new set of values for interlaced. PFIT
 * means panel fitter required, PF means progressive fetch, DBL means power
 * saving pixel doubling. */
#define   PIPECONF_PFIT_PF_INTERLACED_ILK	(1 << 21)
#define   PIPECONF_INTERLACED_ILK		(3 << 21)
#define   PIPECONF_INTERLACED_DBL_ILK		(4 << 21) /* ilk/snb only */
#define   PIPECONF_PFIT_PF_INTERLACED_DBL_ILK	(5 << 21) /* ilk/snb only */
#define   PIPECONF_INTERLACE_MODE_MASK		(7 << 21)
#define   PIPECONF_EDP_RR_MODE_SWITCH		(1 << 20)
#define   PIPECONF_CXSR_DOWNCLOCK	(1<<16)
#define   PIPECONF_EDP_RR_MODE_SWITCH_VLV	(1 << 14)
#define   PIPECONF_COLOR_RANGE_SELECT	(1 << 13)
#define   PIPECONF_BPC_MASK	(0x7 << 5)
#define   PIPECONF_8BPC		(0<<5)
#define   PIPECONF_10BPC	(1<<5)
#define   PIPECONF_6BPC		(2<<5)
#define   PIPECONF_12BPC	(3<<5)
#define   PIPECONF_DITHER_EN	(1<<4)
#define   PIPECONF_DITHER_TYPE_MASK (0x0000000c)
#define   PIPECONF_DITHER_TYPE_SP (0<<2)
#define   PIPECONF_DITHER_TYPE_ST1 (1<<2)
#define   PIPECONF_DITHER_TYPE_ST2 (2<<2)
#define   PIPECONF_DITHER_TYPE_TEMP (3<<2)
#define _PIPEASTAT		0x70024
#define   PIPE_FIFO_UNDERRUN_STATUS		(1UL<<31)
#define   SPRITE1_FLIP_DONE_INT_EN_VLV		(1UL<<30)
#define   PIPE_CRC_ERROR_ENABLE			(1UL<<29)
#define   PIPE_CRC_DONE_ENABLE			(1UL<<28)
#define   PERF_COUNTER2_INTERRUPT_EN		(1UL<<27)
#define   PIPE_GMBUS_EVENT_ENABLE		(1UL<<27)
#define   PLANE_FLIP_DONE_INT_EN_VLV		(1UL<<26)
#define   PIPE_HOTPLUG_INTERRUPT_ENABLE		(1UL<<26)
#define   PIPE_VSYNC_INTERRUPT_ENABLE		(1UL<<25)
#define   PIPE_DISPLAY_LINE_COMPARE_ENABLE	(1UL<<24)
#define   PIPE_DPST_EVENT_ENABLE		(1UL<<23)
#define   SPRITE0_FLIP_DONE_INT_EN_VLV		(1UL<<22)
#define   PIPE_LEGACY_BLC_EVENT_ENABLE		(1UL<<22)
#define   PIPE_ODD_FIELD_INTERRUPT_ENABLE	(1UL<<21)
#define   PIPE_EVEN_FIELD_INTERRUPT_ENABLE	(1UL<<20)
#define   PIPE_B_PSR_INTERRUPT_ENABLE_VLV	(1UL<<19)
#define   PERF_COUNTER_INTERRUPT_EN		(1UL<<19)
#define   PIPE_HOTPLUG_TV_INTERRUPT_ENABLE	(1UL<<18) /* pre-965 */
#define   PIPE_START_VBLANK_INTERRUPT_ENABLE	(1UL<<18) /* 965 or later */
#define   PIPE_FRAMESTART_INTERRUPT_ENABLE	(1UL<<17)
#define   PIPE_VBLANK_INTERRUPT_ENABLE		(1UL<<17)
#define   PIPEA_HBLANK_INT_EN_VLV		(1UL<<16)
#define   PIPE_OVERLAY_UPDATED_ENABLE		(1UL<<16)
#define   SPRITE1_FLIP_DONE_INT_STATUS_VLV	(1UL<<15)
#define   SPRITE0_FLIP_DONE_INT_STATUS_VLV	(1UL<<14)
#define   PIPE_CRC_ERROR_INTERRUPT_STATUS	(1UL<<13)
#define   PIPE_CRC_DONE_INTERRUPT_STATUS	(1UL<<12)
#define   PERF_COUNTER2_INTERRUPT_STATUS	(1UL<<11)
#define   PIPE_GMBUS_INTERRUPT_STATUS		(1UL<<11)
#define   PLANE_FLIP_DONE_INT_STATUS_VLV	(1UL<<10)
#define   PIPE_HOTPLUG_INTERRUPT_STATUS		(1UL<<10)
#define   PIPE_VSYNC_INTERRUPT_STATUS		(1UL<<9)
#define   PIPE_DISPLAY_LINE_COMPARE_STATUS	(1UL<<8)
#define   PIPE_DPST_EVENT_STATUS		(1UL<<7)
#define   PIPE_A_PSR_STATUS_VLV			(1UL<<6)
#define   PIPE_LEGACY_BLC_EVENT_STATUS		(1UL<<6)
#define   PIPE_ODD_FIELD_INTERRUPT_STATUS	(1UL<<5)
#define   PIPE_EVEN_FIELD_INTERRUPT_STATUS	(1UL<<4)
#define   PIPE_B_PSR_STATUS_VLV			(1UL<<3)
#define   PERF_COUNTER_INTERRUPT_STATUS		(1UL<<3)
#define   PIPE_HOTPLUG_TV_INTERRUPT_STATUS	(1UL<<2) /* pre-965 */
#define   PIPE_START_VBLANK_INTERRUPT_STATUS	(1UL<<2) /* 965 or later */
#define   PIPE_FRAMESTART_INTERRUPT_STATUS	(1UL<<1)
#define   PIPE_VBLANK_INTERRUPT_STATUS		(1UL<<1)
#define   PIPE_HBLANK_INT_STATUS		(1UL<<0)
#define   PIPE_OVERLAY_UPDATED_STATUS		(1UL<<0)

#define PIPESTAT_INT_ENABLE_MASK		0x7fff0000
#define PIPESTAT_INT_STATUS_MASK		0x0000ffff

#define PIPE_A_OFFSET		0x70000
#define PIPE_B_OFFSET		0x71000
#define PIPE_C_OFFSET		0x72000
#define CHV_PIPE_C_OFFSET	0x74000
/*
 * There's actually no pipe EDP. Some pipe registers have
 * simply shifted from the pipe to the transcoder, while
 * keeping their original offset. Thus we need PIPE_EDP_OFFSET
 * to access such registers in transcoder EDP.
 */
#define PIPE_EDP_OFFSET	0x7f000

#define _MMIO_PIPE2(pipe, reg) _MMIO(dev_priv->info.pipe_offsets[pipe] - \
	dev_priv->info.pipe_offsets[PIPE_A] + (reg) + \
	dev_priv->info.display_mmio_offset)

#define PIPECONF(pipe)		_MMIO_PIPE2(pipe, _PIPEACONF)
#define PIPEDSL(pipe)		_MMIO_PIPE2(pipe, _PIPEADSL)
#define PIPEFRAME(pipe)		_MMIO_PIPE2(pipe, _PIPEAFRAMEHIGH)
#define PIPEFRAMEPIXEL(pipe)	_MMIO_PIPE2(pipe, _PIPEAFRAMEPIXEL)
#define PIPESTAT(pipe)		_MMIO_PIPE2(pipe, _PIPEASTAT)

#define _PIPE_MISC_A			0x70030
#define _PIPE_MISC_B			0x71030
#define   PIPEMISC_DITHER_BPC_MASK	(7<<5)
#define   PIPEMISC_DITHER_8_BPC		(0<<5)
#define   PIPEMISC_DITHER_10_BPC	(1<<5)
#define   PIPEMISC_DITHER_6_BPC		(2<<5)
#define   PIPEMISC_DITHER_12_BPC	(3<<5)
#define   PIPEMISC_DITHER_ENABLE	(1<<4)
#define   PIPEMISC_DITHER_TYPE_MASK	(3<<2)
#define   PIPEMISC_DITHER_TYPE_SP	(0<<2)
#define PIPEMISC(pipe)			_MMIO_PIPE2(pipe, _PIPE_MISC_A)

#define VLV_DPFLIPSTAT				_MMIO(VLV_DISPLAY_BASE + 0x70028)
#define   PIPEB_LINE_COMPARE_INT_EN		(1<<29)
#define   PIPEB_HLINE_INT_EN			(1<<28)
#define   PIPEB_VBLANK_INT_EN			(1<<27)
#define   SPRITED_FLIP_DONE_INT_EN		(1<<26)
#define   SPRITEC_FLIP_DONE_INT_EN		(1<<25)
#define   PLANEB_FLIP_DONE_INT_EN		(1<<24)
#define   PIPE_PSR_INT_EN			(1<<22)
#define   PIPEA_LINE_COMPARE_INT_EN		(1<<21)
#define   PIPEA_HLINE_INT_EN			(1<<20)
#define   PIPEA_VBLANK_INT_EN			(1<<19)
#define   SPRITEB_FLIP_DONE_INT_EN		(1<<18)
#define   SPRITEA_FLIP_DONE_INT_EN		(1<<17)
#define   PLANEA_FLIPDONE_INT_EN		(1<<16)
#define   PIPEC_LINE_COMPARE_INT_EN		(1<<13)
#define   PIPEC_HLINE_INT_EN			(1<<12)
#define   PIPEC_VBLANK_INT_EN			(1<<11)
#define   SPRITEF_FLIPDONE_INT_EN		(1<<10)
#define   SPRITEE_FLIPDONE_INT_EN		(1<<9)
#define   PLANEC_FLIPDONE_INT_EN		(1<<8)

#define DPINVGTT				_MMIO(VLV_DISPLAY_BASE + 0x7002c) /* VLV/CHV only */
#define   SPRITEF_INVALID_GTT_INT_EN		(1<<27)
#define   SPRITEE_INVALID_GTT_INT_EN		(1<<26)
#define   PLANEC_INVALID_GTT_INT_EN		(1<<25)
#define   CURSORC_INVALID_GTT_INT_EN		(1<<24)
#define   CURSORB_INVALID_GTT_INT_EN		(1<<23)
#define   CURSORA_INVALID_GTT_INT_EN		(1<<22)
#define   SPRITED_INVALID_GTT_INT_EN		(1<<21)
#define   SPRITEC_INVALID_GTT_INT_EN		(1<<20)
#define   PLANEB_INVALID_GTT_INT_EN		(1<<19)
#define   SPRITEB_INVALID_GTT_INT_EN		(1<<18)
#define   SPRITEA_INVALID_GTT_INT_EN		(1<<17)
#define   PLANEA_INVALID_GTT_INT_EN		(1<<16)
#define   DPINVGTT_EN_MASK			0xff0000
#define   DPINVGTT_EN_MASK_CHV			0xfff0000
#define   SPRITEF_INVALID_GTT_STATUS		(1<<11)
#define   SPRITEE_INVALID_GTT_STATUS		(1<<10)
#define   PLANEC_INVALID_GTT_STATUS		(1<<9)
#define   CURSORC_INVALID_GTT_STATUS		(1<<8)
#define   CURSORB_INVALID_GTT_STATUS		(1<<7)
#define   CURSORA_INVALID_GTT_STATUS		(1<<6)
#define   SPRITED_INVALID_GTT_STATUS		(1<<5)
#define   SPRITEC_INVALID_GTT_STATUS		(1<<4)
#define   PLANEB_INVALID_GTT_STATUS		(1<<3)
#define   SPRITEB_INVALID_GTT_STATUS		(1<<2)
#define   SPRITEA_INVALID_GTT_STATUS		(1<<1)
#define   PLANEA_INVALID_GTT_STATUS		(1<<0)
#define   DPINVGTT_STATUS_MASK			0xff
#define   DPINVGTT_STATUS_MASK_CHV		0xfff

#define DSPARB			_MMIO(dev_priv->info.display_mmio_offset + 0x70030)
#define   DSPARB_CSTART_MASK	(0x7f << 7)
#define   DSPARB_CSTART_SHIFT	7
#define   DSPARB_BSTART_MASK	(0x7f)
#define   DSPARB_BSTART_SHIFT	0
#define   DSPARB_BEND_SHIFT	9 /* on 855 */
#define   DSPARB_AEND_SHIFT	0
#define   DSPARB_SPRITEA_SHIFT_VLV	0
#define   DSPARB_SPRITEA_MASK_VLV	(0xff << 0)
#define   DSPARB_SPRITEB_SHIFT_VLV	8
#define   DSPARB_SPRITEB_MASK_VLV	(0xff << 8)
#define   DSPARB_SPRITEC_SHIFT_VLV	16
#define   DSPARB_SPRITEC_MASK_VLV	(0xff << 16)
#define   DSPARB_SPRITED_SHIFT_VLV	24
#define   DSPARB_SPRITED_MASK_VLV	(0xff << 24)
#define DSPARB2				_MMIO(VLV_DISPLAY_BASE + 0x70060) /* vlv/chv */
#define   DSPARB_SPRITEA_HI_SHIFT_VLV	0
#define   DSPARB_SPRITEA_HI_MASK_VLV	(0x1 << 0)
#define   DSPARB_SPRITEB_HI_SHIFT_VLV	4
#define   DSPARB_SPRITEB_HI_MASK_VLV	(0x1 << 4)
#define   DSPARB_SPRITEC_HI_SHIFT_VLV	8
#define   DSPARB_SPRITEC_HI_MASK_VLV	(0x1 << 8)
#define   DSPARB_SPRITED_HI_SHIFT_VLV	12
#define   DSPARB_SPRITED_HI_MASK_VLV	(0x1 << 12)
#define   DSPARB_SPRITEE_HI_SHIFT_VLV	16
#define   DSPARB_SPRITEE_HI_MASK_VLV	(0x1 << 16)
#define   DSPARB_SPRITEF_HI_SHIFT_VLV	20
#define   DSPARB_SPRITEF_HI_MASK_VLV	(0x1 << 20)
#define DSPARB3				_MMIO(VLV_DISPLAY_BASE + 0x7006c) /* chv */
#define   DSPARB_SPRITEE_SHIFT_VLV	0
#define   DSPARB_SPRITEE_MASK_VLV	(0xff << 0)
#define   DSPARB_SPRITEF_SHIFT_VLV	8
#define   DSPARB_SPRITEF_MASK_VLV	(0xff << 8)

/* pnv/gen4/g4x/vlv/chv */
#define DSPFW1		_MMIO(dev_priv->info.display_mmio_offset + 0x70034)
#define   DSPFW_SR_SHIFT		23
#define   DSPFW_SR_MASK			(0x1ff<<23)
#define   DSPFW_CURSORB_SHIFT		16
#define   DSPFW_CURSORB_MASK		(0x3f<<16)
#define   DSPFW_PLANEB_SHIFT		8
#define   DSPFW_PLANEB_MASK		(0x7f<<8)
#define   DSPFW_PLANEB_MASK_VLV		(0xff<<8) /* vlv/chv */
#define   DSPFW_PLANEA_SHIFT		0
#define   DSPFW_PLANEA_MASK		(0x7f<<0)
#define   DSPFW_PLANEA_MASK_VLV		(0xff<<0) /* vlv/chv */
#define DSPFW2		_MMIO(dev_priv->info.display_mmio_offset + 0x70038)
#define   DSPFW_FBC_SR_EN		(1<<31)	  /* g4x */
#define   DSPFW_FBC_SR_SHIFT		28
#define   DSPFW_FBC_SR_MASK		(0x7<<28) /* g4x */
#define   DSPFW_FBC_HPLL_SR_SHIFT	24
#define   DSPFW_FBC_HPLL_SR_MASK	(0xf<<24) /* g4x */
#define   DSPFW_SPRITEB_SHIFT		(16)
#define   DSPFW_SPRITEB_MASK		(0x7f<<16) /* g4x */
#define   DSPFW_SPRITEB_MASK_VLV	(0xff<<16) /* vlv/chv */
#define   DSPFW_CURSORA_SHIFT		8
#define   DSPFW_CURSORA_MASK		(0x3f<<8)
#define   DSPFW_PLANEC_OLD_SHIFT	0
#define   DSPFW_PLANEC_OLD_MASK		(0x7f<<0) /* pre-gen4 sprite C */
#define   DSPFW_SPRITEA_SHIFT		0
#define   DSPFW_SPRITEA_MASK		(0x7f<<0) /* g4x */
#define   DSPFW_SPRITEA_MASK_VLV	(0xff<<0) /* vlv/chv */
#define DSPFW3		_MMIO(dev_priv->info.display_mmio_offset + 0x7003c)
#define   DSPFW_HPLL_SR_EN		(1<<31)
#define   PINEVIEW_SELF_REFRESH_EN	(1<<30)
#define   DSPFW_CURSOR_SR_SHIFT		24
#define   DSPFW_CURSOR_SR_MASK		(0x3f<<24)
#define   DSPFW_HPLL_CURSOR_SHIFT	16
#define   DSPFW_HPLL_CURSOR_MASK	(0x3f<<16)
#define   DSPFW_HPLL_SR_SHIFT		0
#define   DSPFW_HPLL_SR_MASK		(0x1ff<<0)

/* vlv/chv */
#define DSPFW4		_MMIO(VLV_DISPLAY_BASE + 0x70070)
#define   DSPFW_SPRITEB_WM1_SHIFT	16
#define   DSPFW_SPRITEB_WM1_MASK	(0xff<<16)
#define   DSPFW_CURSORA_WM1_SHIFT	8
#define   DSPFW_CURSORA_WM1_MASK	(0x3f<<8)
#define   DSPFW_SPRITEA_WM1_SHIFT	0
#define   DSPFW_SPRITEA_WM1_MASK	(0xff<<0)
#define DSPFW5		_MMIO(VLV_DISPLAY_BASE + 0x70074)
#define   DSPFW_PLANEB_WM1_SHIFT	24
#define   DSPFW_PLANEB_WM1_MASK		(0xff<<24)
#define   DSPFW_PLANEA_WM1_SHIFT	16
#define   DSPFW_PLANEA_WM1_MASK		(0xff<<16)
#define   DSPFW_CURSORB_WM1_SHIFT	8
#define   DSPFW_CURSORB_WM1_MASK	(0x3f<<8)
#define   DSPFW_CURSOR_SR_WM1_SHIFT	0
#define   DSPFW_CURSOR_SR_WM1_MASK	(0x3f<<0)
#define DSPFW6		_MMIO(VLV_DISPLAY_BASE + 0x70078)
#define   DSPFW_SR_WM1_SHIFT		0
#define   DSPFW_SR_WM1_MASK		(0x1ff<<0)
#define DSPFW7		_MMIO(VLV_DISPLAY_BASE + 0x7007c)
#define DSPFW7_CHV	_MMIO(VLV_DISPLAY_BASE + 0x700b4) /* wtf #1? */
#define   DSPFW_SPRITED_WM1_SHIFT	24
#define   DSPFW_SPRITED_WM1_MASK	(0xff<<24)
#define   DSPFW_SPRITED_SHIFT		16
#define   DSPFW_SPRITED_MASK_VLV	(0xff<<16)
#define   DSPFW_SPRITEC_WM1_SHIFT	8
#define   DSPFW_SPRITEC_WM1_MASK	(0xff<<8)
#define   DSPFW_SPRITEC_SHIFT		0
#define   DSPFW_SPRITEC_MASK_VLV	(0xff<<0)
#define DSPFW8_CHV	_MMIO(VLV_DISPLAY_BASE + 0x700b8)
#define   DSPFW_SPRITEF_WM1_SHIFT	24
#define   DSPFW_SPRITEF_WM1_MASK	(0xff<<24)
#define   DSPFW_SPRITEF_SHIFT		16
#define   DSPFW_SPRITEF_MASK_VLV	(0xff<<16)
#define   DSPFW_SPRITEE_WM1_SHIFT	8
#define   DSPFW_SPRITEE_WM1_MASK	(0xff<<8)
#define   DSPFW_SPRITEE_SHIFT		0
#define   DSPFW_SPRITEE_MASK_VLV	(0xff<<0)
#define DSPFW9_CHV	_MMIO(VLV_DISPLAY_BASE + 0x7007c) /* wtf #2? */
#define   DSPFW_PLANEC_WM1_SHIFT	24
#define   DSPFW_PLANEC_WM1_MASK		(0xff<<24)
#define   DSPFW_PLANEC_SHIFT		16
#define   DSPFW_PLANEC_MASK_VLV		(0xff<<16)
#define   DSPFW_CURSORC_WM1_SHIFT	8
#define   DSPFW_CURSORC_WM1_MASK	(0x3f<<16)
#define   DSPFW_CURSORC_SHIFT		0
#define   DSPFW_CURSORC_MASK		(0x3f<<0)

/* vlv/chv high order bits */
#define DSPHOWM		_MMIO(VLV_DISPLAY_BASE + 0x70064)
#define   DSPFW_SR_HI_SHIFT		24
#define   DSPFW_SR_HI_MASK		(3<<24) /* 2 bits for chv, 1 for vlv */
#define   DSPFW_SPRITEF_HI_SHIFT	23
#define   DSPFW_SPRITEF_HI_MASK		(1<<23)
#define   DSPFW_SPRITEE_HI_SHIFT	22
#define   DSPFW_SPRITEE_HI_MASK		(1<<22)
#define   DSPFW_PLANEC_HI_SHIFT		21
#define   DSPFW_PLANEC_HI_MASK		(1<<21)
#define   DSPFW_SPRITED_HI_SHIFT	20
#define   DSPFW_SPRITED_HI_MASK		(1<<20)
#define   DSPFW_SPRITEC_HI_SHIFT	16
#define   DSPFW_SPRITEC_HI_MASK		(1<<16)
#define   DSPFW_PLANEB_HI_SHIFT		12
#define   DSPFW_PLANEB_HI_MASK		(1<<12)
#define   DSPFW_SPRITEB_HI_SHIFT	8
#define   DSPFW_SPRITEB_HI_MASK		(1<<8)
#define   DSPFW_SPRITEA_HI_SHIFT	4
#define   DSPFW_SPRITEA_HI_MASK		(1<<4)
#define   DSPFW_PLANEA_HI_SHIFT		0
#define   DSPFW_PLANEA_HI_MASK		(1<<0)
#define DSPHOWM1	_MMIO(VLV_DISPLAY_BASE + 0x70068)
#define   DSPFW_SR_WM1_HI_SHIFT		24
#define   DSPFW_SR_WM1_HI_MASK		(3<<24) /* 2 bits for chv, 1 for vlv */
#define   DSPFW_SPRITEF_WM1_HI_SHIFT	23
#define   DSPFW_SPRITEF_WM1_HI_MASK	(1<<23)
#define   DSPFW_SPRITEE_WM1_HI_SHIFT	22
#define   DSPFW_SPRITEE_WM1_HI_MASK	(1<<22)
#define   DSPFW_PLANEC_WM1_HI_SHIFT	21
#define   DSPFW_PLANEC_WM1_HI_MASK	(1<<21)
#define   DSPFW_SPRITED_WM1_HI_SHIFT	20
#define   DSPFW_SPRITED_WM1_HI_MASK	(1<<20)
#define   DSPFW_SPRITEC_WM1_HI_SHIFT	16
#define   DSPFW_SPRITEC_WM1_HI_MASK	(1<<16)
#define   DSPFW_PLANEB_WM1_HI_SHIFT	12
#define   DSPFW_PLANEB_WM1_HI_MASK	(1<<12)
#define   DSPFW_SPRITEB_WM1_HI_SHIFT	8
#define   DSPFW_SPRITEB_WM1_HI_MASK	(1<<8)
#define   DSPFW_SPRITEA_WM1_HI_SHIFT	4
#define   DSPFW_SPRITEA_WM1_HI_MASK	(1<<4)
#define   DSPFW_PLANEA_WM1_HI_SHIFT	0
#define   DSPFW_PLANEA_WM1_HI_MASK	(1<<0)

/* drain latency register values*/
#define VLV_DDL(pipe)			_MMIO(VLV_DISPLAY_BASE + 0x70050 + 4 * (pipe))
#define DDL_CURSOR_SHIFT		24
#define DDL_SPRITE_SHIFT(sprite)	(8+8*(sprite))
#define DDL_PLANE_SHIFT			0
#define DDL_PRECISION_HIGH		(1<<7)
#define DDL_PRECISION_LOW		(0<<7)
#define DRAIN_LATENCY_MASK		0x7f

#define CBR1_VLV			_MMIO(VLV_DISPLAY_BASE + 0x70400)
#define  CBR_PND_DEADLINE_DISABLE	(1<<31)
#define  CBR_PWM_CLOCK_MUX_SELECT	(1<<30)

#define CBR4_VLV			_MMIO(VLV_DISPLAY_BASE + 0x70450)
#define  CBR_DPLLBMD_PIPE_C		(1<<29)
#define  CBR_DPLLBMD_PIPE_B		(1<<18)

/* FIFO watermark sizes etc */
#define G4X_FIFO_LINE_SIZE	64
#define I915_FIFO_LINE_SIZE	64
#define I830_FIFO_LINE_SIZE	32

#define VALLEYVIEW_FIFO_SIZE	255
#define G4X_FIFO_SIZE		127
#define I965_FIFO_SIZE		512
#define I945_FIFO_SIZE		127
#define I915_FIFO_SIZE		95
#define I855GM_FIFO_SIZE	127 /* In cachelines */
#define I830_FIFO_SIZE		95

#define VALLEYVIEW_MAX_WM	0xff
#define G4X_MAX_WM		0x3f
#define I915_MAX_WM		0x3f

#define PINEVIEW_DISPLAY_FIFO	512 /* in 64byte unit */
#define PINEVIEW_FIFO_LINE_SIZE	64
#define PINEVIEW_MAX_WM		0x1ff
#define PINEVIEW_DFT_WM		0x3f
#define PINEVIEW_DFT_HPLLOFF_WM	0
#define PINEVIEW_GUARD_WM		10
#define PINEVIEW_CURSOR_FIFO		64
#define PINEVIEW_CURSOR_MAX_WM	0x3f
#define PINEVIEW_CURSOR_DFT_WM	0
#define PINEVIEW_CURSOR_GUARD_WM	5

#define VALLEYVIEW_CURSOR_MAX_WM 64
#define I965_CURSOR_FIFO	64
#define I965_CURSOR_MAX_WM	32
#define I965_CURSOR_DFT_WM	8

/* Watermark register definitions for SKL */
#define _CUR_WM_A_0		0x70140
#define _CUR_WM_B_0		0x71140
#define _PLANE_WM_1_A_0		0x70240
#define _PLANE_WM_1_B_0		0x71240
#define _PLANE_WM_2_A_0		0x70340
#define _PLANE_WM_2_B_0		0x71340
#define _PLANE_WM_TRANS_1_A_0	0x70268
#define _PLANE_WM_TRANS_1_B_0	0x71268
#define _PLANE_WM_TRANS_2_A_0	0x70368
#define _PLANE_WM_TRANS_2_B_0	0x71368
#define _CUR_WM_TRANS_A_0	0x70168
#define _CUR_WM_TRANS_B_0	0x71168
#define   PLANE_WM_EN		(1 << 31)
#define   PLANE_WM_LINES_SHIFT	14
#define   PLANE_WM_LINES_MASK	0x1f
#define   PLANE_WM_BLOCKS_MASK	0x3ff

#define _CUR_WM_0(pipe) _PIPE(pipe, _CUR_WM_A_0, _CUR_WM_B_0)
#define CUR_WM(pipe, level) _MMIO(_CUR_WM_0(pipe) + ((4) * (level)))
#define CUR_WM_TRANS(pipe) _MMIO_PIPE(pipe, _CUR_WM_TRANS_A_0, _CUR_WM_TRANS_B_0)

#define _PLANE_WM_1(pipe) _PIPE(pipe, _PLANE_WM_1_A_0, _PLANE_WM_1_B_0)
#define _PLANE_WM_2(pipe) _PIPE(pipe, _PLANE_WM_2_A_0, _PLANE_WM_2_B_0)
#define _PLANE_WM_BASE(pipe, plane)	\
			_PLANE(plane, _PLANE_WM_1(pipe), _PLANE_WM_2(pipe))
#define PLANE_WM(pipe, plane, level)	\
			_MMIO(_PLANE_WM_BASE(pipe, plane) + ((4) * (level)))
#define _PLANE_WM_TRANS_1(pipe)	\
			_PIPE(pipe, _PLANE_WM_TRANS_1_A_0, _PLANE_WM_TRANS_1_B_0)
#define _PLANE_WM_TRANS_2(pipe)	\
			_PIPE(pipe, _PLANE_WM_TRANS_2_A_0, _PLANE_WM_TRANS_2_B_0)
#define PLANE_WM_TRANS(pipe, plane)	\
	_MMIO(_PLANE(plane, _PLANE_WM_TRANS_1(pipe), _PLANE_WM_TRANS_2(pipe)))

/* define the Watermark register on Ironlake */
#define WM0_PIPEA_ILK		_MMIO(0x45100)
#define  WM0_PIPE_PLANE_MASK	(0xffff<<16)
#define  WM0_PIPE_PLANE_SHIFT	16
#define  WM0_PIPE_SPRITE_MASK	(0xff<<8)
#define  WM0_PIPE_SPRITE_SHIFT	8
#define  WM0_PIPE_CURSOR_MASK	(0xff)

#define WM0_PIPEB_ILK		_MMIO(0x45104)
#define WM0_PIPEC_IVB		_MMIO(0x45200)
#define WM1_LP_ILK		_MMIO(0x45108)
#define  WM1_LP_SR_EN		(1<<31)
#define  WM1_LP_LATENCY_SHIFT	24
#define  WM1_LP_LATENCY_MASK	(0x7f<<24)
#define  WM1_LP_FBC_MASK	(0xf<<20)
#define  WM1_LP_FBC_SHIFT	20
#define  WM1_LP_FBC_SHIFT_BDW	19
#define  WM1_LP_SR_MASK		(0x7ff<<8)
#define  WM1_LP_SR_SHIFT	8
#define  WM1_LP_CURSOR_MASK	(0xff)
#define WM2_LP_ILK		_MMIO(0x4510c)
#define  WM2_LP_EN		(1<<31)
#define WM3_LP_ILK		_MMIO(0x45110)
#define  WM3_LP_EN		(1<<31)
#define WM1S_LP_ILK		_MMIO(0x45120)
#define WM2S_LP_IVB		_MMIO(0x45124)
#define WM3S_LP_IVB		_MMIO(0x45128)
#define  WM1S_LP_EN		(1<<31)

#define HSW_WM_LP_VAL(lat, fbc, pri, cur) \
	(WM3_LP_EN | ((lat) << WM1_LP_LATENCY_SHIFT) | \
	 ((fbc) << WM1_LP_FBC_SHIFT) | ((pri) << WM1_LP_SR_SHIFT) | (cur))

/* Memory latency timer register */
#define MLTR_ILK		_MMIO(0x11222)
#define  MLTR_WM1_SHIFT		0
#define  MLTR_WM2_SHIFT		8
/* the unit of memory self-refresh latency time is 0.5us */
#define  ILK_SRLT_MASK		0x3f


/* the address where we get all kinds of latency value */
#define SSKPD			_MMIO(0x5d10)
#define SSKPD_WM_MASK		0x3f
#define SSKPD_WM0_SHIFT		0
#define SSKPD_WM1_SHIFT		8
#define SSKPD_WM2_SHIFT		16
#define SSKPD_WM3_SHIFT		24

/*
 * The two pipe frame counter registers are not synchronized, so
 * reading a stable value is somewhat tricky. The following code
 * should work:
 *
 *  do {
 *    high1 = ((INREG(PIPEAFRAMEHIGH) & PIPE_FRAME_HIGH_MASK) >>
 *             PIPE_FRAME_HIGH_SHIFT;
 *    low1 =  ((INREG(PIPEAFRAMEPIXEL) & PIPE_FRAME_LOW_MASK) >>
 *             PIPE_FRAME_LOW_SHIFT);
 *    high2 = ((INREG(PIPEAFRAMEHIGH) & PIPE_FRAME_HIGH_MASK) >>
 *             PIPE_FRAME_HIGH_SHIFT);
 *  } while (high1 != high2);
 *  frame = (high1 << 8) | low1;
 */
#define _PIPEAFRAMEHIGH          0x70040
#define   PIPE_FRAME_HIGH_MASK    0x0000ffff
#define   PIPE_FRAME_HIGH_SHIFT   0
#define _PIPEAFRAMEPIXEL         0x70044
#define   PIPE_FRAME_LOW_MASK     0xff000000
#define   PIPE_FRAME_LOW_SHIFT    24
#define   PIPE_PIXEL_MASK         0x00ffffff
#define   PIPE_PIXEL_SHIFT        0
/* GM45+ just has to be different */
#define _PIPEA_FRMCOUNT_G4X	0x70040
#define _PIPEA_FLIPCOUNT_G4X	0x70044
#define PIPE_FRMCOUNT_G4X(pipe) _MMIO_PIPE2(pipe, _PIPEA_FRMCOUNT_G4X)
#define PIPE_FLIPCOUNT_G4X(pipe) _MMIO_PIPE2(pipe, _PIPEA_FLIPCOUNT_G4X)

/* Cursor A & B regs */
#define _CURACNTR		0x70080
/* Old style CUR*CNTR flags (desktop 8xx) */
#define   CURSOR_ENABLE		0x80000000
#define   CURSOR_GAMMA_ENABLE	0x40000000
#define   CURSOR_STRIDE_SHIFT	28
#define   CURSOR_STRIDE(x)	((ffs(x)-9) << CURSOR_STRIDE_SHIFT) /* 256,512,1k,2k */
#define   CURSOR_PIPE_CSC_ENABLE (1<<24)
#define   CURSOR_FORMAT_SHIFT	24
#define   CURSOR_FORMAT_MASK	(0x07 << CURSOR_FORMAT_SHIFT)
#define   CURSOR_FORMAT_2C	(0x00 << CURSOR_FORMAT_SHIFT)
#define   CURSOR_FORMAT_3C	(0x01 << CURSOR_FORMAT_SHIFT)
#define   CURSOR_FORMAT_4C	(0x02 << CURSOR_FORMAT_SHIFT)
#define   CURSOR_FORMAT_ARGB	(0x04 << CURSOR_FORMAT_SHIFT)
#define   CURSOR_FORMAT_XRGB	(0x05 << CURSOR_FORMAT_SHIFT)
/* New style CUR*CNTR flags */
#define   CURSOR_MODE		0x27
#define   CURSOR_MODE_DISABLE   0x00
#define   CURSOR_MODE_128_32B_AX 0x02
#define   CURSOR_MODE_256_32B_AX 0x03
#define   CURSOR_MODE_64_32B_AX 0x07
#define   CURSOR_MODE_128_ARGB_AX ((1 << 5) | CURSOR_MODE_128_32B_AX)
#define   CURSOR_MODE_256_ARGB_AX ((1 << 5) | CURSOR_MODE_256_32B_AX)
#define   CURSOR_MODE_64_ARGB_AX ((1 << 5) | CURSOR_MODE_64_32B_AX)
#define   MCURSOR_PIPE_SELECT	(1 << 28)
#define   MCURSOR_PIPE_A	0x00
#define   MCURSOR_PIPE_B	(1 << 28)
#define   MCURSOR_GAMMA_ENABLE  (1 << 26)
#define   CURSOR_ROTATE_180	(1<<15)
#define   CURSOR_TRICKLE_FEED_DISABLE	(1 << 14)
#define _CURABASE		0x70084
#define _CURAPOS		0x70088
#define   CURSOR_POS_MASK       0x007FF
#define   CURSOR_POS_SIGN       0x8000
#define   CURSOR_X_SHIFT        0
#define   CURSOR_Y_SHIFT        16
#define CURSIZE			_MMIO(0x700a0)
#define _CURBCNTR		0x700c0
#define _CURBBASE		0x700c4
#define _CURBPOS		0x700c8

#define _CURBCNTR_IVB		0x71080
#define _CURBBASE_IVB		0x71084
#define _CURBPOS_IVB		0x71088

#define _CURSOR2(pipe, reg) _MMIO(dev_priv->info.cursor_offsets[(pipe)] - \
	dev_priv->info.cursor_offsets[PIPE_A] + (reg) + \
	dev_priv->info.display_mmio_offset)

#define CURCNTR(pipe) _CURSOR2(pipe, _CURACNTR)
#define CURBASE(pipe) _CURSOR2(pipe, _CURABASE)
#define CURPOS(pipe) _CURSOR2(pipe, _CURAPOS)

#define CURSOR_A_OFFSET 0x70080
#define CURSOR_B_OFFSET 0x700c0
#define CHV_CURSOR_C_OFFSET 0x700e0
#define IVB_CURSOR_B_OFFSET 0x71080
#define IVB_CURSOR_C_OFFSET 0x72080

/* Display A control */
#define _DSPACNTR				0x70180
#define   DISPLAY_PLANE_ENABLE			(1<<31)
#define   DISPLAY_PLANE_DISABLE			0
#define   DISPPLANE_GAMMA_ENABLE		(1<<30)
#define   DISPPLANE_GAMMA_DISABLE		0
#define   DISPPLANE_PIXFORMAT_MASK		(0xf<<26)
#define   DISPPLANE_YUV422			(0x0<<26)
#define   DISPPLANE_8BPP			(0x2<<26)
#define   DISPPLANE_BGRA555			(0x3<<26)
#define   DISPPLANE_BGRX555			(0x4<<26)
#define   DISPPLANE_BGRX565			(0x5<<26)
#define   DISPPLANE_BGRX888			(0x6<<26)
#define   DISPPLANE_BGRA888			(0x7<<26)
#define   DISPPLANE_RGBX101010			(0x8<<26)
#define   DISPPLANE_RGBA101010			(0x9<<26)
#define   DISPPLANE_BGRX101010			(0xa<<26)
#define   DISPPLANE_RGBX161616			(0xc<<26)
#define   DISPPLANE_RGBX888			(0xe<<26)
#define   DISPPLANE_RGBA888			(0xf<<26)
#define   DISPPLANE_STEREO_ENABLE		(1<<25)
#define   DISPPLANE_STEREO_DISABLE		0
#define   DISPPLANE_PIPE_CSC_ENABLE		(1<<24)
#define   DISPPLANE_SEL_PIPE_SHIFT		24
#define   DISPPLANE_SEL_PIPE_MASK		(3<<DISPPLANE_SEL_PIPE_SHIFT)
#define   DISPPLANE_SEL_PIPE_A			0
#define   DISPPLANE_SEL_PIPE_B			(1<<DISPPLANE_SEL_PIPE_SHIFT)
#define   DISPPLANE_SRC_KEY_ENABLE		(1<<22)
#define   DISPPLANE_SRC_KEY_DISABLE		0
#define   DISPPLANE_LINE_DOUBLE			(1<<20)
#define   DISPPLANE_NO_LINE_DOUBLE		0
#define   DISPPLANE_STEREO_POLARITY_FIRST	0
#define   DISPPLANE_STEREO_POLARITY_SECOND	(1<<18)
#define   DISPPLANE_ALPHA_PREMULTIPLY		(1<<16) /* CHV pipe B */
#define   DISPPLANE_ROTATE_180			(1<<15)
#define   DISPPLANE_TRICKLE_FEED_DISABLE	(1<<14) /* Ironlake */
#define   DISPPLANE_TILED			(1<<10)
#define   DISPPLANE_MIRROR			(1<<8) /* CHV pipe B */
#define _DSPAADDR				0x70184
#define _DSPASTRIDE				0x70188
#define _DSPAPOS				0x7018C /* reserved */
#define _DSPASIZE				0x70190
#define _DSPASURF				0x7019C /* 965+ only */
#define _DSPATILEOFF				0x701A4 /* 965+ only */
#define _DSPAOFFSET				0x701A4 /* HSW */
#define _DSPASURFLIVE				0x701AC

#define DSPCNTR(plane)		_MMIO_PIPE2(plane, _DSPACNTR)
#define DSPADDR(plane)		_MMIO_PIPE2(plane, _DSPAADDR)
#define DSPSTRIDE(plane)	_MMIO_PIPE2(plane, _DSPASTRIDE)
#define DSPPOS(plane)		_MMIO_PIPE2(plane, _DSPAPOS)
#define DSPSIZE(plane)		_MMIO_PIPE2(plane, _DSPASIZE)
#define DSPSURF(plane)		_MMIO_PIPE2(plane, _DSPASURF)
#define DSPTILEOFF(plane)	_MMIO_PIPE2(plane, _DSPATILEOFF)
#define DSPLINOFF(plane)	DSPADDR(plane)
#define DSPOFFSET(plane)	_MMIO_PIPE2(plane, _DSPAOFFSET)
#define DSPSURFLIVE(plane)	_MMIO_PIPE2(plane, _DSPASURFLIVE)

/* CHV pipe B blender and primary plane */
#define _CHV_BLEND_A		0x60a00
#define   CHV_BLEND_LEGACY		(0<<30)
#define   CHV_BLEND_ANDROID		(1<<30)
#define   CHV_BLEND_MPO			(2<<30)
#define   CHV_BLEND_MASK		(3<<30)
#define _CHV_CANVAS_A		0x60a04
#define _PRIMPOS_A		0x60a08
#define _PRIMSIZE_A		0x60a0c
#define _PRIMCNSTALPHA_A	0x60a10
#define   PRIM_CONST_ALPHA_ENABLE	(1<<31)

#define CHV_BLEND(pipe)		_MMIO_TRANS2(pipe, _CHV_BLEND_A)
#define CHV_CANVAS(pipe)	_MMIO_TRANS2(pipe, _CHV_CANVAS_A)
#define PRIMPOS(plane)		_MMIO_TRANS2(plane, _PRIMPOS_A)
#define PRIMSIZE(plane)		_MMIO_TRANS2(plane, _PRIMSIZE_A)
#define PRIMCNSTALPHA(plane)	_MMIO_TRANS2(plane, _PRIMCNSTALPHA_A)

/* Display/Sprite base address macros */
#define DISP_BASEADDR_MASK	(0xfffff000)
#define I915_LO_DISPBASE(val)	(val & ~DISP_BASEADDR_MASK)
#define I915_HI_DISPBASE(val)	(val & DISP_BASEADDR_MASK)

/*
 * VBIOS flags
 * gen2:
 * [00:06] alm,mgm
 * [10:16] all
 * [30:32] alm,mgm
 * gen3+:
 * [00:0f] all
 * [10:1f] all
 * [30:32] all
 */
#define SWF0(i)	_MMIO(dev_priv->info.display_mmio_offset + 0x70410 + (i) * 4)
#define SWF1(i)	_MMIO(dev_priv->info.display_mmio_offset + 0x71410 + (i) * 4)
#define SWF3(i)	_MMIO(dev_priv->info.display_mmio_offset + 0x72414 + (i) * 4)
#define SWF_ILK(i)	_MMIO(0x4F000 + (i) * 4)

/* Pipe B */
#define _PIPEBDSL		(dev_priv->info.display_mmio_offset + 0x71000)
#define _PIPEBCONF		(dev_priv->info.display_mmio_offset + 0x71008)
#define _PIPEBSTAT		(dev_priv->info.display_mmio_offset + 0x71024)
#define _PIPEBFRAMEHIGH		0x71040
#define _PIPEBFRAMEPIXEL	0x71044
#define _PIPEB_FRMCOUNT_G4X	(dev_priv->info.display_mmio_offset + 0x71040)
#define _PIPEB_FLIPCOUNT_G4X	(dev_priv->info.display_mmio_offset + 0x71044)


/* Display B control */
#define _DSPBCNTR		(dev_priv->info.display_mmio_offset + 0x71180)
#define   DISPPLANE_ALPHA_TRANS_ENABLE		(1<<15)
#define   DISPPLANE_ALPHA_TRANS_DISABLE		0
#define   DISPPLANE_SPRITE_ABOVE_DISPLAY	0
#define   DISPPLANE_SPRITE_ABOVE_OVERLAY	(1)
#define _DSPBADDR		(dev_priv->info.display_mmio_offset + 0x71184)
#define _DSPBSTRIDE		(dev_priv->info.display_mmio_offset + 0x71188)
#define _DSPBPOS		(dev_priv->info.display_mmio_offset + 0x7118C)
#define _DSPBSIZE		(dev_priv->info.display_mmio_offset + 0x71190)
#define _DSPBSURF		(dev_priv->info.display_mmio_offset + 0x7119C)
#define _DSPBTILEOFF		(dev_priv->info.display_mmio_offset + 0x711A4)
#define _DSPBOFFSET		(dev_priv->info.display_mmio_offset + 0x711A4)
#define _DSPBSURFLIVE		(dev_priv->info.display_mmio_offset + 0x711AC)

/* Sprite A control */
#define _DVSACNTR		0x72180
#define   DVS_ENABLE		(1<<31)
#define   DVS_GAMMA_ENABLE	(1<<30)
#define   DVS_PIXFORMAT_MASK	(3<<25)
#define   DVS_FORMAT_YUV422	(0<<25)
#define   DVS_FORMAT_RGBX101010	(1<<25)
#define   DVS_FORMAT_RGBX888	(2<<25)
#define   DVS_FORMAT_RGBX161616	(3<<25)
#define   DVS_PIPE_CSC_ENABLE   (1<<24)
#define   DVS_SOURCE_KEY	(1<<22)
#define   DVS_RGB_ORDER_XBGR	(1<<20)
#define   DVS_YUV_BYTE_ORDER_MASK (3<<16)
#define   DVS_YUV_ORDER_YUYV	(0<<16)
#define   DVS_YUV_ORDER_UYVY	(1<<16)
#define   DVS_YUV_ORDER_YVYU	(2<<16)
#define   DVS_YUV_ORDER_VYUY	(3<<16)
#define   DVS_ROTATE_180	(1<<15)
#define   DVS_DEST_KEY		(1<<2)
#define   DVS_TRICKLE_FEED_DISABLE (1<<14)
#define   DVS_TILED		(1<<10)
#define _DVSALINOFF		0x72184
#define _DVSASTRIDE		0x72188
#define _DVSAPOS		0x7218c
#define _DVSASIZE		0x72190
#define _DVSAKEYVAL		0x72194
#define _DVSAKEYMSK		0x72198
#define _DVSASURF		0x7219c
#define _DVSAKEYMAXVAL		0x721a0
#define _DVSATILEOFF		0x721a4
#define _DVSASURFLIVE		0x721ac
#define _DVSASCALE		0x72204
#define   DVS_SCALE_ENABLE	(1<<31)
#define   DVS_FILTER_MASK	(3<<29)
#define   DVS_FILTER_MEDIUM	(0<<29)
#define   DVS_FILTER_ENHANCING	(1<<29)
#define   DVS_FILTER_SOFTENING	(2<<29)
#define   DVS_VERTICAL_OFFSET_HALF (1<<28) /* must be enabled below */
#define   DVS_VERTICAL_OFFSET_ENABLE (1<<27)
#define _DVSAGAMC		0x72300

#define _DVSBCNTR		0x73180
#define _DVSBLINOFF		0x73184
#define _DVSBSTRIDE		0x73188
#define _DVSBPOS		0x7318c
#define _DVSBSIZE		0x73190
#define _DVSBKEYVAL		0x73194
#define _DVSBKEYMSK		0x73198
#define _DVSBSURF		0x7319c
#define _DVSBKEYMAXVAL		0x731a0
#define _DVSBTILEOFF		0x731a4
#define _DVSBSURFLIVE		0x731ac
#define _DVSBSCALE		0x73204
#define _DVSBGAMC		0x73300

#define DVSCNTR(pipe) _MMIO_PIPE(pipe, _DVSACNTR, _DVSBCNTR)
#define DVSLINOFF(pipe) _MMIO_PIPE(pipe, _DVSALINOFF, _DVSBLINOFF)
#define DVSSTRIDE(pipe) _MMIO_PIPE(pipe, _DVSASTRIDE, _DVSBSTRIDE)
#define DVSPOS(pipe) _MMIO_PIPE(pipe, _DVSAPOS, _DVSBPOS)
#define DVSSURF(pipe) _MMIO_PIPE(pipe, _DVSASURF, _DVSBSURF)
#define DVSKEYMAX(pipe) _MMIO_PIPE(pipe, _DVSAKEYMAXVAL, _DVSBKEYMAXVAL)
#define DVSSIZE(pipe) _MMIO_PIPE(pipe, _DVSASIZE, _DVSBSIZE)
#define DVSSCALE(pipe) _MMIO_PIPE(pipe, _DVSASCALE, _DVSBSCALE)
#define DVSTILEOFF(pipe) _MMIO_PIPE(pipe, _DVSATILEOFF, _DVSBTILEOFF)
#define DVSKEYVAL(pipe) _MMIO_PIPE(pipe, _DVSAKEYVAL, _DVSBKEYVAL)
#define DVSKEYMSK(pipe) _MMIO_PIPE(pipe, _DVSAKEYMSK, _DVSBKEYMSK)
#define DVSSURFLIVE(pipe) _MMIO_PIPE(pipe, _DVSASURFLIVE, _DVSBSURFLIVE)

#define _SPRA_CTL		0x70280
#define   SPRITE_ENABLE			(1<<31)
#define   SPRITE_GAMMA_ENABLE		(1<<30)
#define   SPRITE_PIXFORMAT_MASK		(7<<25)
#define   SPRITE_FORMAT_YUV422		(0<<25)
#define   SPRITE_FORMAT_RGBX101010	(1<<25)
#define   SPRITE_FORMAT_RGBX888		(2<<25)
#define   SPRITE_FORMAT_RGBX161616	(3<<25)
#define   SPRITE_FORMAT_YUV444		(4<<25)
#define   SPRITE_FORMAT_XR_BGR101010	(5<<25) /* Extended range */
#define   SPRITE_PIPE_CSC_ENABLE	(1<<24)
#define   SPRITE_SOURCE_KEY		(1<<22)
#define   SPRITE_RGB_ORDER_RGBX		(1<<20) /* only for 888 and 161616 */
#define   SPRITE_YUV_TO_RGB_CSC_DISABLE	(1<<19)
#define   SPRITE_YUV_CSC_FORMAT_BT709	(1<<18) /* 0 is BT601 */
#define   SPRITE_YUV_BYTE_ORDER_MASK	(3<<16)
#define   SPRITE_YUV_ORDER_YUYV		(0<<16)
#define   SPRITE_YUV_ORDER_UYVY		(1<<16)
#define   SPRITE_YUV_ORDER_YVYU		(2<<16)
#define   SPRITE_YUV_ORDER_VYUY		(3<<16)
#define   SPRITE_ROTATE_180		(1<<15)
#define   SPRITE_TRICKLE_FEED_DISABLE	(1<<14)
#define   SPRITE_INT_GAMMA_ENABLE	(1<<13)
#define   SPRITE_TILED			(1<<10)
#define   SPRITE_DEST_KEY		(1<<2)
#define _SPRA_LINOFF		0x70284
#define _SPRA_STRIDE		0x70288
#define _SPRA_POS		0x7028c
#define _SPRA_SIZE		0x70290
#define _SPRA_KEYVAL		0x70294
#define _SPRA_KEYMSK		0x70298
#define _SPRA_SURF		0x7029c
#define _SPRA_KEYMAX		0x702a0
#define _SPRA_TILEOFF		0x702a4
#define _SPRA_OFFSET		0x702a4
#define _SPRA_SURFLIVE		0x702ac
#define _SPRA_SCALE		0x70304
#define   SPRITE_SCALE_ENABLE	(1<<31)
#define   SPRITE_FILTER_MASK	(3<<29)
#define   SPRITE_FILTER_MEDIUM	(0<<29)
#define   SPRITE_FILTER_ENHANCING	(1<<29)
#define   SPRITE_FILTER_SOFTENING	(2<<29)
#define   SPRITE_VERTICAL_OFFSET_HALF	(1<<28) /* must be enabled below */
#define   SPRITE_VERTICAL_OFFSET_ENABLE	(1<<27)
#define _SPRA_GAMC		0x70400

#define _SPRB_CTL		0x71280
#define _SPRB_LINOFF		0x71284
#define _SPRB_STRIDE		0x71288
#define _SPRB_POS		0x7128c
#define _SPRB_SIZE		0x71290
#define _SPRB_KEYVAL		0x71294
#define _SPRB_KEYMSK		0x71298
#define _SPRB_SURF		0x7129c
#define _SPRB_KEYMAX		0x712a0
#define _SPRB_TILEOFF		0x712a4
#define _SPRB_OFFSET		0x712a4
#define _SPRB_SURFLIVE		0x712ac
#define _SPRB_SCALE		0x71304
#define _SPRB_GAMC		0x71400

#define SPRCTL(pipe) _MMIO_PIPE(pipe, _SPRA_CTL, _SPRB_CTL)
#define SPRLINOFF(pipe) _MMIO_PIPE(pipe, _SPRA_LINOFF, _SPRB_LINOFF)
#define SPRSTRIDE(pipe) _MMIO_PIPE(pipe, _SPRA_STRIDE, _SPRB_STRIDE)
#define SPRPOS(pipe) _MMIO_PIPE(pipe, _SPRA_POS, _SPRB_POS)
#define SPRSIZE(pipe) _MMIO_PIPE(pipe, _SPRA_SIZE, _SPRB_SIZE)
#define SPRKEYVAL(pipe) _MMIO_PIPE(pipe, _SPRA_KEYVAL, _SPRB_KEYVAL)
#define SPRKEYMSK(pipe) _MMIO_PIPE(pipe, _SPRA_KEYMSK, _SPRB_KEYMSK)
#define SPRSURF(pipe) _MMIO_PIPE(pipe, _SPRA_SURF, _SPRB_SURF)
#define SPRKEYMAX(pipe) _MMIO_PIPE(pipe, _SPRA_KEYMAX, _SPRB_KEYMAX)
#define SPRTILEOFF(pipe) _MMIO_PIPE(pipe, _SPRA_TILEOFF, _SPRB_TILEOFF)
#define SPROFFSET(pipe) _MMIO_PIPE(pipe, _SPRA_OFFSET, _SPRB_OFFSET)
#define SPRSCALE(pipe) _MMIO_PIPE(pipe, _SPRA_SCALE, _SPRB_SCALE)
#define SPRGAMC(pipe) _MMIO_PIPE(pipe, _SPRA_GAMC, _SPRB_GAMC)
#define SPRSURFLIVE(pipe) _MMIO_PIPE(pipe, _SPRA_SURFLIVE, _SPRB_SURFLIVE)

#define _SPACNTR		(VLV_DISPLAY_BASE + 0x72180)
#define   SP_ENABLE			(1<<31)
#define   SP_GAMMA_ENABLE		(1<<30)
#define   SP_PIXFORMAT_MASK		(0xf<<26)
#define   SP_FORMAT_YUV422		(0<<26)
#define   SP_FORMAT_BGR565		(5<<26)
#define   SP_FORMAT_BGRX8888		(6<<26)
#define   SP_FORMAT_BGRA8888		(7<<26)
#define   SP_FORMAT_RGBX1010102		(8<<26)
#define   SP_FORMAT_RGBA1010102		(9<<26)
#define   SP_FORMAT_RGBX8888		(0xe<<26)
#define   SP_FORMAT_RGBA8888		(0xf<<26)
#define   SP_ALPHA_PREMULTIPLY		(1<<23) /* CHV pipe B */
#define   SP_SOURCE_KEY			(1<<22)
#define   SP_YUV_BYTE_ORDER_MASK	(3<<16)
#define   SP_YUV_ORDER_YUYV		(0<<16)
#define   SP_YUV_ORDER_UYVY		(1<<16)
#define   SP_YUV_ORDER_YVYU		(2<<16)
#define   SP_YUV_ORDER_VYUY		(3<<16)
#define   SP_ROTATE_180			(1<<15)
#define   SP_TILED			(1<<10)
#define   SP_MIRROR			(1<<8) /* CHV pipe B */
#define _SPALINOFF		(VLV_DISPLAY_BASE + 0x72184)
#define _SPASTRIDE		(VLV_DISPLAY_BASE + 0x72188)
#define _SPAPOS			(VLV_DISPLAY_BASE + 0x7218c)
#define _SPASIZE		(VLV_DISPLAY_BASE + 0x72190)
#define _SPAKEYMINVAL		(VLV_DISPLAY_BASE + 0x72194)
#define _SPAKEYMSK		(VLV_DISPLAY_BASE + 0x72198)
#define _SPASURF		(VLV_DISPLAY_BASE + 0x7219c)
#define _SPAKEYMAXVAL		(VLV_DISPLAY_BASE + 0x721a0)
#define _SPATILEOFF		(VLV_DISPLAY_BASE + 0x721a4)
#define _SPACONSTALPHA		(VLV_DISPLAY_BASE + 0x721a8)
#define   SP_CONST_ALPHA_ENABLE		(1<<31)
#define _SPAGAMC		(VLV_DISPLAY_BASE + 0x721f4)

#define _SPBCNTR		(VLV_DISPLAY_BASE + 0x72280)
#define _SPBLINOFF		(VLV_DISPLAY_BASE + 0x72284)
#define _SPBSTRIDE		(VLV_DISPLAY_BASE + 0x72288)
#define _SPBPOS			(VLV_DISPLAY_BASE + 0x7228c)
#define _SPBSIZE		(VLV_DISPLAY_BASE + 0x72290)
#define _SPBKEYMINVAL		(VLV_DISPLAY_BASE + 0x72294)
#define _SPBKEYMSK		(VLV_DISPLAY_BASE + 0x72298)
#define _SPBSURF		(VLV_DISPLAY_BASE + 0x7229c)
#define _SPBKEYMAXVAL		(VLV_DISPLAY_BASE + 0x722a0)
#define _SPBTILEOFF		(VLV_DISPLAY_BASE + 0x722a4)
#define _SPBCONSTALPHA		(VLV_DISPLAY_BASE + 0x722a8)
#define _SPBGAMC		(VLV_DISPLAY_BASE + 0x722f4)

#define SPCNTR(pipe, plane) _MMIO_PIPE((pipe) * 2 + (plane), _SPACNTR, _SPBCNTR)
#define SPLINOFF(pipe, plane) _MMIO_PIPE((pipe) * 2 + (plane), _SPALINOFF, _SPBLINOFF)
#define SPSTRIDE(pipe, plane) _MMIO_PIPE((pipe) * 2 + (plane), _SPASTRIDE, _SPBSTRIDE)
#define SPPOS(pipe, plane) _MMIO_PIPE((pipe) * 2 + (plane), _SPAPOS, _SPBPOS)
#define SPSIZE(pipe, plane) _MMIO_PIPE((pipe) * 2 + (plane), _SPASIZE, _SPBSIZE)
#define SPKEYMINVAL(pipe, plane) _MMIO_PIPE((pipe) * 2 + (plane), _SPAKEYMINVAL, _SPBKEYMINVAL)
#define SPKEYMSK(pipe, plane) _MMIO_PIPE((pipe) * 2 + (plane), _SPAKEYMSK, _SPBKEYMSK)
#define SPSURF(pipe, plane) _MMIO_PIPE((pipe) * 2 + (plane), _SPASURF, _SPBSURF)
#define SPKEYMAXVAL(pipe, plane) _MMIO_PIPE((pipe) * 2 + (plane), _SPAKEYMAXVAL, _SPBKEYMAXVAL)
#define SPTILEOFF(pipe, plane) _MMIO_PIPE((pipe) * 2 + (plane), _SPATILEOFF, _SPBTILEOFF)
#define SPCONSTALPHA(pipe, plane) _MMIO_PIPE((pipe) * 2 + (plane), _SPACONSTALPHA, _SPBCONSTALPHA)
#define SPGAMC(pipe, plane) _MMIO_PIPE((pipe) * 2 + (plane), _SPAGAMC, _SPBGAMC)

/*
 * CHV pipe B sprite CSC
 *
 * |cr|   |c0 c1 c2|   |cr + cr_ioff|   |cr_ooff|
 * |yg| = |c3 c4 c5| x |yg + yg_ioff| + |yg_ooff|
 * |cb|   |c6 c7 c8|   |cb + cr_ioff|   |cb_ooff|
 */
#define SPCSCYGOFF(sprite)	_MMIO(VLV_DISPLAY_BASE + 0x6d900 + (sprite) * 0x1000)
#define SPCSCCBOFF(sprite)	_MMIO(VLV_DISPLAY_BASE + 0x6d904 + (sprite) * 0x1000)
#define SPCSCCROFF(sprite)	_MMIO(VLV_DISPLAY_BASE + 0x6d908 + (sprite) * 0x1000)
#define  SPCSC_OOFF(x)		(((x) & 0x7ff) << 16) /* s11 */
#define  SPCSC_IOFF(x)		(((x) & 0x7ff) << 0) /* s11 */

#define SPCSCC01(sprite)	_MMIO(VLV_DISPLAY_BASE + 0x6d90c + (sprite) * 0x1000)
#define SPCSCC23(sprite)	_MMIO(VLV_DISPLAY_BASE + 0x6d910 + (sprite) * 0x1000)
#define SPCSCC45(sprite)	_MMIO(VLV_DISPLAY_BASE + 0x6d914 + (sprite) * 0x1000)
#define SPCSCC67(sprite)	_MMIO(VLV_DISPLAY_BASE + 0x6d918 + (sprite) * 0x1000)
#define SPCSCC8(sprite)		_MMIO(VLV_DISPLAY_BASE + 0x6d91c + (sprite) * 0x1000)
#define  SPCSC_C1(x)		(((x) & 0x7fff) << 16) /* s3.12 */
#define  SPCSC_C0(x)		(((x) & 0x7fff) << 0) /* s3.12 */

#define SPCSCYGICLAMP(sprite)	_MMIO(VLV_DISPLAY_BASE + 0x6d920 + (sprite) * 0x1000)
#define SPCSCCBICLAMP(sprite)	_MMIO(VLV_DISPLAY_BASE + 0x6d924 + (sprite) * 0x1000)
#define SPCSCCRICLAMP(sprite)	_MMIO(VLV_DISPLAY_BASE + 0x6d928 + (sprite) * 0x1000)
#define  SPCSC_IMAX(x)		(((x) & 0x7ff) << 16) /* s11 */
#define  SPCSC_IMIN(x)		(((x) & 0x7ff) << 0) /* s11 */

#define SPCSCYGOCLAMP(sprite)	_MMIO(VLV_DISPLAY_BASE + 0x6d92c + (sprite) * 0x1000)
#define SPCSCCBOCLAMP(sprite)	_MMIO(VLV_DISPLAY_BASE + 0x6d930 + (sprite) * 0x1000)
#define SPCSCCROCLAMP(sprite)	_MMIO(VLV_DISPLAY_BASE + 0x6d934 + (sprite) * 0x1000)
#define  SPCSC_OMAX(x)		((x) << 16) /* u10 */
#define  SPCSC_OMIN(x)		((x) << 0) /* u10 */

/* Skylake plane registers */

#define _PLANE_CTL_1_A				0x70180
#define _PLANE_CTL_2_A				0x70280
#define _PLANE_CTL_3_A				0x70380
#define   PLANE_CTL_ENABLE			(1 << 31)
#define   PLANE_CTL_PIPE_GAMMA_ENABLE		(1 << 30)
#define   PLANE_CTL_FORMAT_MASK			(0xf << 24)
#define   PLANE_CTL_FORMAT_YUV422		(  0 << 24)
#define   PLANE_CTL_FORMAT_NV12			(  1 << 24)
#define   PLANE_CTL_FORMAT_XRGB_2101010		(  2 << 24)
#define   PLANE_CTL_FORMAT_XRGB_8888		(  4 << 24)
#define   PLANE_CTL_FORMAT_XRGB_16161616F	(  6 << 24)
#define   PLANE_CTL_FORMAT_AYUV			(  8 << 24)
#define   PLANE_CTL_FORMAT_INDEXED		( 12 << 24)
#define   PLANE_CTL_FORMAT_RGB_565		( 14 << 24)
#define   PLANE_CTL_PIPE_CSC_ENABLE		(1 << 23)
#define   PLANE_CTL_KEY_ENABLE_MASK		(0x3 << 21)
#define   PLANE_CTL_KEY_ENABLE_SOURCE		(  1 << 21)
#define   PLANE_CTL_KEY_ENABLE_DESTINATION	(  2 << 21)
#define   PLANE_CTL_ORDER_BGRX			(0 << 20)
#define   PLANE_CTL_ORDER_RGBX			(1 << 20)
#define   PLANE_CTL_YUV422_ORDER_MASK		(0x3 << 16)
#define   PLANE_CTL_YUV422_YUYV			(  0 << 16)
#define   PLANE_CTL_YUV422_UYVY			(  1 << 16)
#define   PLANE_CTL_YUV422_YVYU			(  2 << 16)
#define   PLANE_CTL_YUV422_VYUY			(  3 << 16)
#define   PLANE_CTL_DECOMPRESSION_ENABLE	(1 << 15)
#define   PLANE_CTL_TRICKLE_FEED_DISABLE	(1 << 14)
#define   PLANE_CTL_PLANE_GAMMA_DISABLE		(1 << 13)
#define   PLANE_CTL_TILED_MASK			(0x7 << 10)
#define   PLANE_CTL_TILED_LINEAR		(  0 << 10)
#define   PLANE_CTL_TILED_X			(  1 << 10)
#define   PLANE_CTL_TILED_Y			(  4 << 10)
#define   PLANE_CTL_TILED_YF			(  5 << 10)
#define   PLANE_CTL_ALPHA_MASK			(0x3 << 4)
#define   PLANE_CTL_ALPHA_DISABLE		(  0 << 4)
#define   PLANE_CTL_ALPHA_SW_PREMULTIPLY	(  2 << 4)
#define   PLANE_CTL_ALPHA_HW_PREMULTIPLY	(  3 << 4)
#define   PLANE_CTL_ROTATE_MASK			0x3
#define   PLANE_CTL_ROTATE_0			0x0
#define   PLANE_CTL_ROTATE_90			0x1
#define   PLANE_CTL_ROTATE_180			0x2
#define   PLANE_CTL_ROTATE_270			0x3
#define _PLANE_STRIDE_1_A			0x70188
#define _PLANE_STRIDE_2_A			0x70288
#define _PLANE_STRIDE_3_A			0x70388
#define _PLANE_POS_1_A				0x7018c
#define _PLANE_POS_2_A				0x7028c
#define _PLANE_POS_3_A				0x7038c
#define _PLANE_SIZE_1_A				0x70190
#define _PLANE_SIZE_2_A				0x70290
#define _PLANE_SIZE_3_A				0x70390
#define _PLANE_SURF_1_A				0x7019c
#define _PLANE_SURF_2_A				0x7029c
#define _PLANE_SURF_3_A				0x7039c
#define _PLANE_OFFSET_1_A			0x701a4
#define _PLANE_OFFSET_2_A			0x702a4
#define _PLANE_OFFSET_3_A			0x703a4
#define _PLANE_KEYVAL_1_A			0x70194
#define _PLANE_KEYVAL_2_A			0x70294
#define _PLANE_KEYMSK_1_A			0x70198
#define _PLANE_KEYMSK_2_A			0x70298
#define _PLANE_KEYMAX_1_A			0x701a0
#define _PLANE_KEYMAX_2_A			0x702a0
#define _PLANE_BUF_CFG_1_A			0x7027c
#define _PLANE_BUF_CFG_2_A			0x7037c
#define _PLANE_NV12_BUF_CFG_1_A		0x70278
#define _PLANE_NV12_BUF_CFG_2_A		0x70378

#define _PLANE_CTL_1_B				0x71180
#define _PLANE_CTL_2_B				0x71280
#define _PLANE_CTL_3_B				0x71380
#define _PLANE_CTL_1(pipe)	_PIPE(pipe, _PLANE_CTL_1_A, _PLANE_CTL_1_B)
#define _PLANE_CTL_2(pipe)	_PIPE(pipe, _PLANE_CTL_2_A, _PLANE_CTL_2_B)
#define _PLANE_CTL_3(pipe)	_PIPE(pipe, _PLANE_CTL_3_A, _PLANE_CTL_3_B)
#define PLANE_CTL(pipe, plane)	\
	_MMIO_PLANE(plane, _PLANE_CTL_1(pipe), _PLANE_CTL_2(pipe))

#define _PLANE_STRIDE_1_B			0x71188
#define _PLANE_STRIDE_2_B			0x71288
#define _PLANE_STRIDE_3_B			0x71388
#define _PLANE_STRIDE_1(pipe)	\
	_PIPE(pipe, _PLANE_STRIDE_1_A, _PLANE_STRIDE_1_B)
#define _PLANE_STRIDE_2(pipe)	\
	_PIPE(pipe, _PLANE_STRIDE_2_A, _PLANE_STRIDE_2_B)
#define _PLANE_STRIDE_3(pipe)	\
	_PIPE(pipe, _PLANE_STRIDE_3_A, _PLANE_STRIDE_3_B)
#define PLANE_STRIDE(pipe, plane)	\
	_MMIO_PLANE(plane, _PLANE_STRIDE_1(pipe), _PLANE_STRIDE_2(pipe))

#define _PLANE_POS_1_B				0x7118c
#define _PLANE_POS_2_B				0x7128c
#define _PLANE_POS_3_B				0x7138c
#define _PLANE_POS_1(pipe)	_PIPE(pipe, _PLANE_POS_1_A, _PLANE_POS_1_B)
#define _PLANE_POS_2(pipe)	_PIPE(pipe, _PLANE_POS_2_A, _PLANE_POS_2_B)
#define _PLANE_POS_3(pipe)	_PIPE(pipe, _PLANE_POS_3_A, _PLANE_POS_3_B)
#define PLANE_POS(pipe, plane)	\
	_MMIO_PLANE(plane, _PLANE_POS_1(pipe), _PLANE_POS_2(pipe))

#define _PLANE_SIZE_1_B				0x71190
#define _PLANE_SIZE_2_B				0x71290
#define _PLANE_SIZE_3_B				0x71390
#define _PLANE_SIZE_1(pipe)	_PIPE(pipe, _PLANE_SIZE_1_A, _PLANE_SIZE_1_B)
#define _PLANE_SIZE_2(pipe)	_PIPE(pipe, _PLANE_SIZE_2_A, _PLANE_SIZE_2_B)
#define _PLANE_SIZE_3(pipe)	_PIPE(pipe, _PLANE_SIZE_3_A, _PLANE_SIZE_3_B)
#define PLANE_SIZE(pipe, plane)	\
	_MMIO_PLANE(plane, _PLANE_SIZE_1(pipe), _PLANE_SIZE_2(pipe))

#define _PLANE_SURF_1_B				0x7119c
#define _PLANE_SURF_2_B				0x7129c
#define _PLANE_SURF_3_B				0x7139c
#define _PLANE_SURF_1(pipe)	_PIPE(pipe, _PLANE_SURF_1_A, _PLANE_SURF_1_B)
#define _PLANE_SURF_2(pipe)	_PIPE(pipe, _PLANE_SURF_2_A, _PLANE_SURF_2_B)
#define _PLANE_SURF_3(pipe)	_PIPE(pipe, _PLANE_SURF_3_A, _PLANE_SURF_3_B)
#define PLANE_SURF(pipe, plane)	\
	_MMIO_PLANE(plane, _PLANE_SURF_1(pipe), _PLANE_SURF_2(pipe))

#define _PLANE_OFFSET_1_B			0x711a4
#define _PLANE_OFFSET_2_B			0x712a4
#define _PLANE_OFFSET_1(pipe) _PIPE(pipe, _PLANE_OFFSET_1_A, _PLANE_OFFSET_1_B)
#define _PLANE_OFFSET_2(pipe) _PIPE(pipe, _PLANE_OFFSET_2_A, _PLANE_OFFSET_2_B)
#define PLANE_OFFSET(pipe, plane)	\
	_MMIO_PLANE(plane, _PLANE_OFFSET_1(pipe), _PLANE_OFFSET_2(pipe))

#define _PLANE_KEYVAL_1_B			0x71194
#define _PLANE_KEYVAL_2_B			0x71294
#define _PLANE_KEYVAL_1(pipe) _PIPE(pipe, _PLANE_KEYVAL_1_A, _PLANE_KEYVAL_1_B)
#define _PLANE_KEYVAL_2(pipe) _PIPE(pipe, _PLANE_KEYVAL_2_A, _PLANE_KEYVAL_2_B)
#define PLANE_KEYVAL(pipe, plane)	\
	_MMIO_PLANE(plane, _PLANE_KEYVAL_1(pipe), _PLANE_KEYVAL_2(pipe))

#define _PLANE_KEYMSK_1_B			0x71198
#define _PLANE_KEYMSK_2_B			0x71298
#define _PLANE_KEYMSK_1(pipe) _PIPE(pipe, _PLANE_KEYMSK_1_A, _PLANE_KEYMSK_1_B)
#define _PLANE_KEYMSK_2(pipe) _PIPE(pipe, _PLANE_KEYMSK_2_A, _PLANE_KEYMSK_2_B)
#define PLANE_KEYMSK(pipe, plane)	\
	_MMIO_PLANE(plane, _PLANE_KEYMSK_1(pipe), _PLANE_KEYMSK_2(pipe))

#define _PLANE_KEYMAX_1_B			0x711a0
#define _PLANE_KEYMAX_2_B			0x712a0
#define _PLANE_KEYMAX_1(pipe) _PIPE(pipe, _PLANE_KEYMAX_1_A, _PLANE_KEYMAX_1_B)
#define _PLANE_KEYMAX_2(pipe) _PIPE(pipe, _PLANE_KEYMAX_2_A, _PLANE_KEYMAX_2_B)
#define PLANE_KEYMAX(pipe, plane)	\
	_MMIO_PLANE(plane, _PLANE_KEYMAX_1(pipe), _PLANE_KEYMAX_2(pipe))

#define _PLANE_BUF_CFG_1_B			0x7127c
#define _PLANE_BUF_CFG_2_B			0x7137c
#define _PLANE_BUF_CFG_1(pipe)	\
	_PIPE(pipe, _PLANE_BUF_CFG_1_A, _PLANE_BUF_CFG_1_B)
#define _PLANE_BUF_CFG_2(pipe)	\
	_PIPE(pipe, _PLANE_BUF_CFG_2_A, _PLANE_BUF_CFG_2_B)
#define PLANE_BUF_CFG(pipe, plane)	\
	_MMIO_PLANE(plane, _PLANE_BUF_CFG_1(pipe), _PLANE_BUF_CFG_2(pipe))

#define _PLANE_NV12_BUF_CFG_1_B		0x71278
#define _PLANE_NV12_BUF_CFG_2_B		0x71378
#define _PLANE_NV12_BUF_CFG_1(pipe)	\
	_PIPE(pipe, _PLANE_NV12_BUF_CFG_1_A, _PLANE_NV12_BUF_CFG_1_B)
#define _PLANE_NV12_BUF_CFG_2(pipe)	\
	_PIPE(pipe, _PLANE_NV12_BUF_CFG_2_A, _PLANE_NV12_BUF_CFG_2_B)
#define PLANE_NV12_BUF_CFG(pipe, plane)	\
	_MMIO_PLANE(plane, _PLANE_NV12_BUF_CFG_1(pipe), _PLANE_NV12_BUF_CFG_2(pipe))

/* SKL new cursor registers */
#define _CUR_BUF_CFG_A				0x7017c
#define _CUR_BUF_CFG_B				0x7117c
#define CUR_BUF_CFG(pipe)	_MMIO_PIPE(pipe, _CUR_BUF_CFG_A, _CUR_BUF_CFG_B)

/* VBIOS regs */
#define VGACNTRL		_MMIO(0x71400)
# define VGA_DISP_DISABLE			(1 << 31)
# define VGA_2X_MODE				(1 << 30)
# define VGA_PIPE_B_SELECT			(1 << 29)

#define VLV_VGACNTRL		_MMIO(VLV_DISPLAY_BASE + 0x71400)

/* Ironlake */

#define CPU_VGACNTRL	_MMIO(0x41000)

#define DIGITAL_PORT_HOTPLUG_CNTRL	_MMIO(0x44030)
#define  DIGITAL_PORTA_HOTPLUG_ENABLE		(1 << 4)
#define  DIGITAL_PORTA_PULSE_DURATION_2ms	(0 << 2) /* pre-HSW */
#define  DIGITAL_PORTA_PULSE_DURATION_4_5ms	(1 << 2) /* pre-HSW */
#define  DIGITAL_PORTA_PULSE_DURATION_6ms	(2 << 2) /* pre-HSW */
#define  DIGITAL_PORTA_PULSE_DURATION_100ms	(3 << 2) /* pre-HSW */
#define  DIGITAL_PORTA_PULSE_DURATION_MASK	(3 << 2) /* pre-HSW */
#define  DIGITAL_PORTA_HOTPLUG_STATUS_MASK	(3 << 0)
#define  DIGITAL_PORTA_HOTPLUG_NO_DETECT	(0 << 0)
#define  DIGITAL_PORTA_HOTPLUG_SHORT_DETECT	(1 << 0)
#define  DIGITAL_PORTA_HOTPLUG_LONG_DETECT	(2 << 0)

/* refresh rate hardware control */
#define RR_HW_CTL       _MMIO(0x45300)
#define  RR_HW_LOW_POWER_FRAMES_MASK    0xff
#define  RR_HW_HIGH_POWER_FRAMES_MASK   0xff00

#define FDI_PLL_BIOS_0  _MMIO(0x46000)
#define  FDI_PLL_FB_CLOCK_MASK  0xff
#define FDI_PLL_BIOS_1  _MMIO(0x46004)
#define FDI_PLL_BIOS_2  _MMIO(0x46008)
#define DISPLAY_PORT_PLL_BIOS_0         _MMIO(0x4600c)
#define DISPLAY_PORT_PLL_BIOS_1         _MMIO(0x46010)
#define DISPLAY_PORT_PLL_BIOS_2         _MMIO(0x46014)

#define PCH_3DCGDIS0		_MMIO(0x46020)
# define MARIUNIT_CLOCK_GATE_DISABLE		(1 << 18)
# define SVSMUNIT_CLOCK_GATE_DISABLE		(1 << 1)

#define PCH_3DCGDIS1		_MMIO(0x46024)
# define VFMUNIT_CLOCK_GATE_DISABLE		(1 << 11)

#define FDI_PLL_FREQ_CTL        _MMIO(0x46030)
#define  FDI_PLL_FREQ_CHANGE_REQUEST    (1<<24)
#define  FDI_PLL_FREQ_LOCK_LIMIT_MASK   0xfff00
#define  FDI_PLL_FREQ_DISABLE_COUNT_LIMIT_MASK  0xff


#define _PIPEA_DATA_M1		0x60030
#define  PIPE_DATA_M1_OFFSET    0
#define _PIPEA_DATA_N1		0x60034
#define  PIPE_DATA_N1_OFFSET    0

#define _PIPEA_DATA_M2		0x60038
#define  PIPE_DATA_M2_OFFSET    0
#define _PIPEA_DATA_N2		0x6003c
#define  PIPE_DATA_N2_OFFSET    0

#define _PIPEA_LINK_M1		0x60040
#define  PIPE_LINK_M1_OFFSET    0
#define _PIPEA_LINK_N1		0x60044
#define  PIPE_LINK_N1_OFFSET    0

#define _PIPEA_LINK_M2		0x60048
#define  PIPE_LINK_M2_OFFSET    0
#define _PIPEA_LINK_N2		0x6004c
#define  PIPE_LINK_N2_OFFSET    0

/* PIPEB timing regs are same start from 0x61000 */

#define _PIPEB_DATA_M1		0x61030
#define _PIPEB_DATA_N1		0x61034
#define _PIPEB_DATA_M2		0x61038
#define _PIPEB_DATA_N2		0x6103c
#define _PIPEB_LINK_M1		0x61040
#define _PIPEB_LINK_N1		0x61044
#define _PIPEB_LINK_M2		0x61048
#define _PIPEB_LINK_N2		0x6104c

#define PIPE_DATA_M1(tran) _MMIO_TRANS2(tran, _PIPEA_DATA_M1)
#define PIPE_DATA_N1(tran) _MMIO_TRANS2(tran, _PIPEA_DATA_N1)
#define PIPE_DATA_M2(tran) _MMIO_TRANS2(tran, _PIPEA_DATA_M2)
#define PIPE_DATA_N2(tran) _MMIO_TRANS2(tran, _PIPEA_DATA_N2)
#define PIPE_LINK_M1(tran) _MMIO_TRANS2(tran, _PIPEA_LINK_M1)
#define PIPE_LINK_N1(tran) _MMIO_TRANS2(tran, _PIPEA_LINK_N1)
#define PIPE_LINK_M2(tran) _MMIO_TRANS2(tran, _PIPEA_LINK_M2)
#define PIPE_LINK_N2(tran) _MMIO_TRANS2(tran, _PIPEA_LINK_N2)

/* CPU panel fitter */
/* IVB+ has 3 fitters, 0 is 7x5 capable, the other two only 3x3 */
#define _PFA_CTL_1               0x68080
#define _PFB_CTL_1               0x68880
#define  PF_ENABLE              (1<<31)
#define  PF_PIPE_SEL_MASK_IVB	(3<<29)
#define  PF_PIPE_SEL_IVB(pipe)	((pipe)<<29)
#define  PF_FILTER_MASK		(3<<23)
#define  PF_FILTER_PROGRAMMED	(0<<23)
#define  PF_FILTER_MED_3x3	(1<<23)
#define  PF_FILTER_EDGE_ENHANCE	(2<<23)
#define  PF_FILTER_EDGE_SOFTEN	(3<<23)
#define _PFA_WIN_SZ		0x68074
#define _PFB_WIN_SZ		0x68874
#define _PFA_WIN_POS		0x68070
#define _PFB_WIN_POS		0x68870
#define _PFA_VSCALE		0x68084
#define _PFB_VSCALE		0x68884
#define _PFA_HSCALE		0x68090
#define _PFB_HSCALE		0x68890

#define PF_CTL(pipe)		_MMIO_PIPE(pipe, _PFA_CTL_1, _PFB_CTL_1)
#define PF_WIN_SZ(pipe)		_MMIO_PIPE(pipe, _PFA_WIN_SZ, _PFB_WIN_SZ)
#define PF_WIN_POS(pipe)	_MMIO_PIPE(pipe, _PFA_WIN_POS, _PFB_WIN_POS)
#define PF_VSCALE(pipe)		_MMIO_PIPE(pipe, _PFA_VSCALE, _PFB_VSCALE)
#define PF_HSCALE(pipe)		_MMIO_PIPE(pipe, _PFA_HSCALE, _PFB_HSCALE)

#define _PSA_CTL		0x68180
#define _PSB_CTL		0x68980
#define PS_ENABLE		(1<<31)
#define _PSA_WIN_SZ		0x68174
#define _PSB_WIN_SZ		0x68974
#define _PSA_WIN_POS		0x68170
#define _PSB_WIN_POS		0x68970

#define PS_CTL(pipe)		_MMIO_PIPE(pipe, _PSA_CTL, _PSB_CTL)
#define PS_WIN_SZ(pipe)		_MMIO_PIPE(pipe, _PSA_WIN_SZ, _PSB_WIN_SZ)
#define PS_WIN_POS(pipe)	_MMIO_PIPE(pipe, _PSA_WIN_POS, _PSB_WIN_POS)

/*
 * Skylake scalers
 */
#define _PS_1A_CTRL      0x68180
#define _PS_2A_CTRL      0x68280
#define _PS_1B_CTRL      0x68980
#define _PS_2B_CTRL      0x68A80
#define _PS_1C_CTRL      0x69180
#define PS_SCALER_EN        (1 << 31)
#define PS_SCALER_MODE_MASK (3 << 28)
#define PS_SCALER_MODE_DYN  (0 << 28)
#define PS_SCALER_MODE_HQ  (1 << 28)
#define PS_PLANE_SEL_MASK  (7 << 25)
#define PS_PLANE_SEL(plane) (((plane) + 1) << 25)
#define PS_FILTER_MASK         (3 << 23)
#define PS_FILTER_MEDIUM       (0 << 23)
#define PS_FILTER_EDGE_ENHANCE (2 << 23)
#define PS_FILTER_BILINEAR     (3 << 23)
#define PS_VERT3TAP            (1 << 21)
#define PS_VERT_INT_INVERT_FIELD1 (0 << 20)
#define PS_VERT_INT_INVERT_FIELD0 (1 << 20)
#define PS_PWRUP_PROGRESS         (1 << 17)
#define PS_V_FILTER_BYPASS        (1 << 8)
#define PS_VADAPT_EN              (1 << 7)
#define PS_VADAPT_MODE_MASK        (3 << 5)
#define PS_VADAPT_MODE_LEAST_ADAPT (0 << 5)
#define PS_VADAPT_MODE_MOD_ADAPT   (1 << 5)
#define PS_VADAPT_MODE_MOST_ADAPT  (3 << 5)

#define _PS_PWR_GATE_1A     0x68160
#define _PS_PWR_GATE_2A     0x68260
#define _PS_PWR_GATE_1B     0x68960
#define _PS_PWR_GATE_2B     0x68A60
#define _PS_PWR_GATE_1C     0x69160
#define PS_PWR_GATE_DIS_OVERRIDE       (1 << 31)
#define PS_PWR_GATE_SETTLING_TIME_32   (0 << 3)
#define PS_PWR_GATE_SETTLING_TIME_64   (1 << 3)
#define PS_PWR_GATE_SETTLING_TIME_96   (2 << 3)
#define PS_PWR_GATE_SETTLING_TIME_128  (3 << 3)
#define PS_PWR_GATE_SLPEN_8             0
#define PS_PWR_GATE_SLPEN_16            1
#define PS_PWR_GATE_SLPEN_24            2
#define PS_PWR_GATE_SLPEN_32            3

#define _PS_WIN_POS_1A      0x68170
#define _PS_WIN_POS_2A      0x68270
#define _PS_WIN_POS_1B      0x68970
#define _PS_WIN_POS_2B      0x68A70
#define _PS_WIN_POS_1C      0x69170

#define _PS_WIN_SZ_1A       0x68174
#define _PS_WIN_SZ_2A       0x68274
#define _PS_WIN_SZ_1B       0x68974
#define _PS_WIN_SZ_2B       0x68A74
#define _PS_WIN_SZ_1C       0x69174

#define _PS_VSCALE_1A       0x68184
#define _PS_VSCALE_2A       0x68284
#define _PS_VSCALE_1B       0x68984
#define _PS_VSCALE_2B       0x68A84
#define _PS_VSCALE_1C       0x69184

#define _PS_HSCALE_1A       0x68190
#define _PS_HSCALE_2A       0x68290
#define _PS_HSCALE_1B       0x68990
#define _PS_HSCALE_2B       0x68A90
#define _PS_HSCALE_1C       0x69190

#define _PS_VPHASE_1A       0x68188
#define _PS_VPHASE_2A       0x68288
#define _PS_VPHASE_1B       0x68988
#define _PS_VPHASE_2B       0x68A88
#define _PS_VPHASE_1C       0x69188

#define _PS_HPHASE_1A       0x68194
#define _PS_HPHASE_2A       0x68294
#define _PS_HPHASE_1B       0x68994
#define _PS_HPHASE_2B       0x68A94
#define _PS_HPHASE_1C       0x69194

#define _PS_ECC_STAT_1A     0x681D0
#define _PS_ECC_STAT_2A     0x682D0
#define _PS_ECC_STAT_1B     0x689D0
#define _PS_ECC_STAT_2B     0x68AD0
#define _PS_ECC_STAT_1C     0x691D0

#define _ID(id, a, b) ((a) + (id)*((b)-(a)))
#define SKL_PS_CTRL(pipe, id) _MMIO_PIPE(pipe,        \
			_ID(id, _PS_1A_CTRL, _PS_2A_CTRL),       \
			_ID(id, _PS_1B_CTRL, _PS_2B_CTRL))
#define SKL_PS_PWR_GATE(pipe, id) _MMIO_PIPE(pipe,    \
			_ID(id, _PS_PWR_GATE_1A, _PS_PWR_GATE_2A), \
			_ID(id, _PS_PWR_GATE_1B, _PS_PWR_GATE_2B))
#define SKL_PS_WIN_POS(pipe, id) _MMIO_PIPE(pipe,     \
			_ID(id, _PS_WIN_POS_1A, _PS_WIN_POS_2A), \
			_ID(id, _PS_WIN_POS_1B, _PS_WIN_POS_2B))
#define SKL_PS_WIN_SZ(pipe, id)  _MMIO_PIPE(pipe,     \
			_ID(id, _PS_WIN_SZ_1A, _PS_WIN_SZ_2A),   \
			_ID(id, _PS_WIN_SZ_1B, _PS_WIN_SZ_2B))
#define SKL_PS_VSCALE(pipe, id)  _MMIO_PIPE(pipe,     \
			_ID(id, _PS_VSCALE_1A, _PS_VSCALE_2A),   \
			_ID(id, _PS_VSCALE_1B, _PS_VSCALE_2B))
#define SKL_PS_HSCALE(pipe, id)  _MMIO_PIPE(pipe,     \
			_ID(id, _PS_HSCALE_1A, _PS_HSCALE_2A),   \
			_ID(id, _PS_HSCALE_1B, _PS_HSCALE_2B))
#define SKL_PS_VPHASE(pipe, id)  _MMIO_PIPE(pipe,     \
			_ID(id, _PS_VPHASE_1A, _PS_VPHASE_2A),   \
			_ID(id, _PS_VPHASE_1B, _PS_VPHASE_2B))
#define SKL_PS_HPHASE(pipe, id)  _MMIO_PIPE(pipe,     \
			_ID(id, _PS_HPHASE_1A, _PS_HPHASE_2A),   \
			_ID(id, _PS_HPHASE_1B, _PS_HPHASE_2B))
#define SKL_PS_ECC_STAT(pipe, id)  _MMIO_PIPE(pipe,     \
			_ID(id, _PS_ECC_STAT_1A, _PS_ECC_STAT_2A),   \
			_ID(id, _PS_ECC_STAT_1B, _PS_ECC_STAT_2B))

/* legacy palette */
#define _LGC_PALETTE_A           0x4a000
#define _LGC_PALETTE_B           0x4a800
#define LGC_PALETTE(pipe, i) _MMIO(_PIPE(pipe, _LGC_PALETTE_A, _LGC_PALETTE_B) + (i) * 4)

#define _GAMMA_MODE_A		0x4a480
#define _GAMMA_MODE_B		0x4ac80
#define GAMMA_MODE(pipe) _MMIO_PIPE(pipe, _GAMMA_MODE_A, _GAMMA_MODE_B)
#define GAMMA_MODE_MODE_MASK	(3 << 0)
#define GAMMA_MODE_MODE_8BIT	(0 << 0)
#define GAMMA_MODE_MODE_10BIT	(1 << 0)
#define GAMMA_MODE_MODE_12BIT	(2 << 0)
#define GAMMA_MODE_MODE_SPLIT	(3 << 0)

/* DMC/CSR */
#define CSR_PROGRAM(i)		_MMIO(0x80000 + (i) * 4)
#define CSR_SSP_BASE_ADDR_GEN9	0x00002FC0
#define CSR_HTP_ADDR_SKL	0x00500034
#define CSR_SSP_BASE		_MMIO(0x8F074)
#define CSR_HTP_SKL		_MMIO(0x8F004)
#define CSR_LAST_WRITE		_MMIO(0x8F034)
#define CSR_LAST_WRITE_VALUE	0xc003b400
/* MMIO address range for CSR program (0x80000 - 0x82FFF) */
#define CSR_MMIO_START_RANGE	0x80000
#define CSR_MMIO_END_RANGE	0x8FFFF
#define SKL_CSR_DC3_DC5_COUNT	_MMIO(0x80030)
#define SKL_CSR_DC5_DC6_COUNT	_MMIO(0x8002C)
#define BXT_CSR_DC3_DC5_COUNT	_MMIO(0x80038)

/* interrupts */
#define DE_MASTER_IRQ_CONTROL   (1 << 31)
#define DE_SPRITEB_FLIP_DONE    (1 << 29)
#define DE_SPRITEA_FLIP_DONE    (1 << 28)
#define DE_PLANEB_FLIP_DONE     (1 << 27)
#define DE_PLANEA_FLIP_DONE     (1 << 26)
#define DE_PLANE_FLIP_DONE(plane) (1 << (26 + (plane)))
#define DE_PCU_EVENT            (1 << 25)
#define DE_GTT_FAULT            (1 << 24)
#define DE_POISON               (1 << 23)
#define DE_PERFORM_COUNTER      (1 << 22)
#define DE_PCH_EVENT            (1 << 21)
#define DE_AUX_CHANNEL_A        (1 << 20)
#define DE_DP_A_HOTPLUG         (1 << 19)
#define DE_GSE                  (1 << 18)
#define DE_PIPEB_VBLANK         (1 << 15)
#define DE_PIPEB_EVEN_FIELD     (1 << 14)
#define DE_PIPEB_ODD_FIELD      (1 << 13)
#define DE_PIPEB_LINE_COMPARE   (1 << 12)
#define DE_PIPEB_VSYNC          (1 << 11)
#define DE_PIPEB_CRC_DONE	(1 << 10)
#define DE_PIPEB_FIFO_UNDERRUN  (1 << 8)
#define DE_PIPEA_VBLANK         (1 << 7)
#define DE_PIPE_VBLANK(pipe)    (1 << (7 + 8*(pipe)))
#define DE_PIPEA_EVEN_FIELD     (1 << 6)
#define DE_PIPEA_ODD_FIELD      (1 << 5)
#define DE_PIPEA_LINE_COMPARE   (1 << 4)
#define DE_PIPEA_VSYNC          (1 << 3)
#define DE_PIPEA_CRC_DONE	(1 << 2)
#define DE_PIPE_CRC_DONE(pipe)	(1 << (2 + 8*(pipe)))
#define DE_PIPEA_FIFO_UNDERRUN  (1 << 0)
#define DE_PIPE_FIFO_UNDERRUN(pipe)  (1 << (8*(pipe)))

/* More Ivybridge lolz */
#define DE_ERR_INT_IVB			(1<<30)
#define DE_GSE_IVB			(1<<29)
#define DE_PCH_EVENT_IVB		(1<<28)
#define DE_DP_A_HOTPLUG_IVB		(1<<27)
#define DE_AUX_CHANNEL_A_IVB		(1<<26)
#define DE_SPRITEC_FLIP_DONE_IVB	(1<<14)
#define DE_PLANEC_FLIP_DONE_IVB		(1<<13)
#define DE_PIPEC_VBLANK_IVB		(1<<10)
#define DE_SPRITEB_FLIP_DONE_IVB	(1<<9)
#define DE_PLANEB_FLIP_DONE_IVB		(1<<8)
#define DE_PIPEB_VBLANK_IVB		(1<<5)
#define DE_SPRITEA_FLIP_DONE_IVB	(1<<4)
#define DE_PLANEA_FLIP_DONE_IVB		(1<<3)
#define DE_PLANE_FLIP_DONE_IVB(plane)	(1<< (3 + 5*(plane)))
#define DE_PIPEA_VBLANK_IVB		(1<<0)
#define DE_PIPE_VBLANK_IVB(pipe)	(1 << ((pipe) * 5))

#define VLV_MASTER_IER			_MMIO(0x4400c) /* Gunit master IER */
#define   MASTER_INTERRUPT_ENABLE	(1<<31)

#define DEISR   _MMIO(0x44000)
#define DEIMR   _MMIO(0x44004)
#define DEIIR   _MMIO(0x44008)
#define DEIER   _MMIO(0x4400c)

#define GTISR   _MMIO(0x44010)
#define GTIMR   _MMIO(0x44014)
#define GTIIR   _MMIO(0x44018)
#define GTIER   _MMIO(0x4401c)

#define GEN8_MASTER_IRQ			_MMIO(0x44200)
#define  GEN8_MASTER_IRQ_CONTROL	(1<<31)
#define  GEN8_PCU_IRQ			(1<<30)
#define  GEN8_DE_PCH_IRQ		(1<<23)
#define  GEN8_DE_MISC_IRQ		(1<<22)
#define  GEN8_DE_PORT_IRQ		(1<<20)
#define  GEN8_DE_PIPE_C_IRQ		(1<<18)
#define  GEN8_DE_PIPE_B_IRQ		(1<<17)
#define  GEN8_DE_PIPE_A_IRQ		(1<<16)
#define  GEN8_DE_PIPE_IRQ(pipe)		(1<<(16+(pipe)))
#define  GEN8_GT_VECS_IRQ		(1<<6)
#define  GEN8_GT_PM_IRQ			(1<<4)
#define  GEN8_GT_VCS2_IRQ		(1<<3)
#define  GEN8_GT_VCS1_IRQ		(1<<2)
#define  GEN8_GT_BCS_IRQ		(1<<1)
#define  GEN8_GT_RCS_IRQ		(1<<0)

#define GEN8_GT_ISR(which) _MMIO(0x44300 + (0x10 * (which)))
#define GEN8_GT_IMR(which) _MMIO(0x44304 + (0x10 * (which)))
#define GEN8_GT_IIR(which) _MMIO(0x44308 + (0x10 * (which)))
#define GEN8_GT_IER(which) _MMIO(0x4430c + (0x10 * (which)))

#define GEN8_RCS_IRQ_SHIFT 0
#define GEN8_BCS_IRQ_SHIFT 16
#define GEN8_VCS1_IRQ_SHIFT 0
#define GEN8_VCS2_IRQ_SHIFT 16
#define GEN8_VECS_IRQ_SHIFT 0
#define GEN8_WD_IRQ_SHIFT 16

#define GEN8_DE_PIPE_ISR(pipe) _MMIO(0x44400 + (0x10 * (pipe)))
#define GEN8_DE_PIPE_IMR(pipe) _MMIO(0x44404 + (0x10 * (pipe)))
#define GEN8_DE_PIPE_IIR(pipe) _MMIO(0x44408 + (0x10 * (pipe)))
#define GEN8_DE_PIPE_IER(pipe) _MMIO(0x4440c + (0x10 * (pipe)))
#define  GEN8_PIPE_FIFO_UNDERRUN	(1 << 31)
#define  GEN8_PIPE_CDCLK_CRC_ERROR	(1 << 29)
#define  GEN8_PIPE_CDCLK_CRC_DONE	(1 << 28)
#define  GEN8_PIPE_CURSOR_FAULT		(1 << 10)
#define  GEN8_PIPE_SPRITE_FAULT		(1 << 9)
#define  GEN8_PIPE_PRIMARY_FAULT	(1 << 8)
#define  GEN8_PIPE_SPRITE_FLIP_DONE	(1 << 5)
#define  GEN8_PIPE_PRIMARY_FLIP_DONE	(1 << 4)
#define  GEN8_PIPE_SCAN_LINE_EVENT	(1 << 2)
#define  GEN8_PIPE_VSYNC		(1 << 1)
#define  GEN8_PIPE_VBLANK		(1 << 0)
#define  GEN9_PIPE_CURSOR_FAULT		(1 << 11)
#define  GEN9_PIPE_PLANE4_FAULT		(1 << 10)
#define  GEN9_PIPE_PLANE3_FAULT		(1 << 9)
#define  GEN9_PIPE_PLANE2_FAULT		(1 << 8)
#define  GEN9_PIPE_PLANE1_FAULT		(1 << 7)
#define  GEN9_PIPE_PLANE4_FLIP_DONE	(1 << 6)
#define  GEN9_PIPE_PLANE3_FLIP_DONE	(1 << 5)
#define  GEN9_PIPE_PLANE2_FLIP_DONE	(1 << 4)
#define  GEN9_PIPE_PLANE1_FLIP_DONE	(1 << 3)
#define  GEN9_PIPE_PLANE_FLIP_DONE(p)	(1 << (3 + (p)))
#define GEN8_DE_PIPE_IRQ_FAULT_ERRORS \
	(GEN8_PIPE_CURSOR_FAULT | \
	 GEN8_PIPE_SPRITE_FAULT | \
	 GEN8_PIPE_PRIMARY_FAULT)
#define GEN9_DE_PIPE_IRQ_FAULT_ERRORS \
	(GEN9_PIPE_CURSOR_FAULT | \
	 GEN9_PIPE_PLANE4_FAULT | \
	 GEN9_PIPE_PLANE3_FAULT | \
	 GEN9_PIPE_PLANE2_FAULT | \
	 GEN9_PIPE_PLANE1_FAULT)

#define GEN8_DE_PORT_ISR _MMIO(0x44440)
#define GEN8_DE_PORT_IMR _MMIO(0x44444)
#define GEN8_DE_PORT_IIR _MMIO(0x44448)
#define GEN8_DE_PORT_IER _MMIO(0x4444c)
#define  GEN9_AUX_CHANNEL_D		(1 << 27)
#define  GEN9_AUX_CHANNEL_C		(1 << 26)
#define  GEN9_AUX_CHANNEL_B		(1 << 25)
#define  BXT_DE_PORT_HP_DDIC		(1 << 5)
#define  BXT_DE_PORT_HP_DDIB		(1 << 4)
#define  BXT_DE_PORT_HP_DDIA		(1 << 3)
#define  BXT_DE_PORT_HOTPLUG_MASK	(BXT_DE_PORT_HP_DDIA | \
					 BXT_DE_PORT_HP_DDIB | \
					 BXT_DE_PORT_HP_DDIC)
#define  GEN8_PORT_DP_A_HOTPLUG		(1 << 3)
#define  BXT_DE_PORT_GMBUS		(1 << 1)
#define  GEN8_AUX_CHANNEL_A		(1 << 0)

#define GEN8_DE_MISC_ISR _MMIO(0x44460)
#define GEN8_DE_MISC_IMR _MMIO(0x44464)
#define GEN8_DE_MISC_IIR _MMIO(0x44468)
#define GEN8_DE_MISC_IER _MMIO(0x4446c)
#define  GEN8_DE_MISC_GSE		(1 << 27)

#define GEN8_PCU_ISR _MMIO(0x444e0)
#define GEN8_PCU_IMR _MMIO(0x444e4)
#define GEN8_PCU_IIR _MMIO(0x444e8)
#define GEN8_PCU_IER _MMIO(0x444ec)

#define ILK_DISPLAY_CHICKEN2	_MMIO(0x42004)
/* Required on all Ironlake and Sandybridge according to the B-Spec. */
#define  ILK_ELPIN_409_SELECT	(1 << 25)
#define  ILK_DPARB_GATE	(1<<22)
#define  ILK_VSDPFD_FULL	(1<<21)
#define FUSE_STRAP			_MMIO(0x42014)
#define  ILK_INTERNAL_GRAPHICS_DISABLE	(1 << 31)
#define  ILK_INTERNAL_DISPLAY_DISABLE	(1 << 30)
#define  ILK_DISPLAY_DEBUG_DISABLE	(1 << 29)
#define  IVB_PIPE_C_DISABLE		(1 << 28)
#define  ILK_HDCP_DISABLE		(1 << 25)
#define  ILK_eDP_A_DISABLE		(1 << 24)
#define  HSW_CDCLK_LIMIT		(1 << 24)
#define  ILK_DESKTOP			(1 << 23)

#define ILK_DSPCLK_GATE_D			_MMIO(0x42020)
#define   ILK_VRHUNIT_CLOCK_GATE_DISABLE	(1 << 28)
#define   ILK_DPFCUNIT_CLOCK_GATE_DISABLE	(1 << 9)
#define   ILK_DPFCRUNIT_CLOCK_GATE_DISABLE	(1 << 8)
#define   ILK_DPFDUNIT_CLOCK_GATE_ENABLE	(1 << 7)
#define   ILK_DPARBUNIT_CLOCK_GATE_ENABLE	(1 << 5)

#define IVB_CHICKEN3	_MMIO(0x4200c)
# define CHICKEN3_DGMG_REQ_OUT_FIX_DISABLE	(1 << 5)
# define CHICKEN3_DGMG_DONE_FIX_DISABLE		(1 << 2)

#define CHICKEN_PAR1_1		_MMIO(0x42080)
#define  DPA_MASK_VBLANK_SRD	(1 << 15)
#define  FORCE_ARB_IDLE_PLANES	(1 << 14)
#define  SKL_EDP_PSR_FIX_RDWRAP	(1 << 3)

#define CHICKEN_PAR2_1		_MMIO(0x42090)
#define  KVM_CONFIG_CHANGE_NOTIFICATION_SELECT	(1 << 14)

#define _CHICKEN_PIPESL_1_A	0x420b0
#define _CHICKEN_PIPESL_1_B	0x420b4
#define  HSW_FBCQ_DIS			(1 << 22)
#define  BDW_DPRS_MASK_VBLANK_SRD	(1 << 0)
#define CHICKEN_PIPESL_1(pipe) _MMIO_PIPE(pipe, _CHICKEN_PIPESL_1_A, _CHICKEN_PIPESL_1_B)

#define DISP_ARB_CTL	_MMIO(0x45000)
#define  DISP_FBC_MEMORY_WAKE		(1<<31)
#define  DISP_TILE_SURFACE_SWIZZLING	(1<<13)
#define  DISP_FBC_WM_DIS		(1<<15)
#define DISP_ARB_CTL2	_MMIO(0x45004)
#define  DISP_DATA_PARTITION_5_6	(1<<6)
#define DBUF_CTL	_MMIO(0x45008)
#define  DBUF_POWER_REQUEST		(1<<31)
#define  DBUF_POWER_STATE		(1<<30)
#define GEN7_MSG_CTL	_MMIO(0x45010)
#define  WAIT_FOR_PCH_RESET_ACK		(1<<1)
#define  WAIT_FOR_PCH_FLR_ACK		(1<<0)
#define HSW_NDE_RSTWRN_OPT	_MMIO(0x46408)
#define  RESET_PCH_HANDSHAKE_ENABLE	(1<<4)

#define GEN8_CHICKEN_DCPR_1		_MMIO(0x46430)
#define   MASK_WAKEMEM			(1<<13)

#define SKL_DFSM			_MMIO(0x51000)
#define SKL_DFSM_CDCLK_LIMIT_MASK	(3 << 23)
#define SKL_DFSM_CDCLK_LIMIT_675	(0 << 23)
#define SKL_DFSM_CDCLK_LIMIT_540	(1 << 23)
#define SKL_DFSM_CDCLK_LIMIT_450	(2 << 23)
#define SKL_DFSM_CDCLK_LIMIT_337_5	(3 << 23)
#define SKL_DFSM_PIPE_A_DISABLE		(1 << 30)
#define SKL_DFSM_PIPE_B_DISABLE		(1 << 21)
#define SKL_DFSM_PIPE_C_DISABLE		(1 << 28)

#define GEN7_FF_SLICE_CS_CHICKEN1	_MMIO(0x20e0)
#define   GEN9_FFSC_PERCTX_PREEMPT_CTRL	(1<<14)

#define FF_SLICE_CS_CHICKEN2			_MMIO(0x20e4)
#define  GEN9_TSG_BARRIER_ACK_DISABLE		(1<<8)
#define  GEN9_POOLED_EU_LOAD_BALANCING_FIX_DISABLE  (1<<10)

#define GEN9_CS_DEBUG_MODE1		_MMIO(0x20ec)
#define GEN9_CTX_PREEMPT_REG		_MMIO(0x2248)
#define GEN8_CS_CHICKEN1		_MMIO(0x2580)

/* GEN7 chicken */
#define GEN7_COMMON_SLICE_CHICKEN1		_MMIO(0x7010)
# define GEN7_CSC1_RHWO_OPT_DISABLE_IN_RCC	((1<<10) | (1<<26))
# define GEN9_RHWO_OPTIMIZATION_DISABLE		(1<<14)
#define COMMON_SLICE_CHICKEN2			_MMIO(0x7014)
# define GEN9_DISABLE_GATHER_AT_SET_SHADER_COMMON_SLICE (1<<12)
# define GEN8_SBE_DISABLE_REPLAY_BUF_OPTIMIZATION (1<<8)
# define GEN8_CSC2_SBE_VUE_CACHE_CONSERVATIVE	(1<<0)

#define HIZ_CHICKEN					_MMIO(0x7018)
# define CHV_HZ_8X8_MODE_IN_1X				(1<<15)
# define BDW_HIZ_POWER_COMPILER_CLOCK_GATING_DISABLE	(1<<3)

#define GEN9_SLICE_COMMON_ECO_CHICKEN0		_MMIO(0x7308)
#define  DISABLE_PIXEL_MASK_CAMMING		(1<<14)

#define GEN7_L3SQCREG1				_MMIO(0xB010)
#define  VLV_B0_WA_L3SQCREG1_VALUE		0x00D30000

#define GEN8_L3SQCREG1				_MMIO(0xB100)
/*
 * Note that on CHV the following has an off-by-one error wrt. to BSpec.
 * Using the formula in BSpec leads to a hang, while the formula here works
 * fine and matches the formulas for all other platforms. A BSpec change
 * request has been filed to clarify this.
 */
#define  L3_GENERAL_PRIO_CREDITS(x)		(((x) >> 1) << 19)
#define  L3_HIGH_PRIO_CREDITS(x)		(((x) >> 1) << 14)

#define GEN7_L3CNTLREG1				_MMIO(0xB01C)
#define  GEN7_WA_FOR_GEN7_L3_CONTROL			0x3C47FF8C
#define  GEN7_L3AGDIS				(1<<19)
#define GEN7_L3CNTLREG2				_MMIO(0xB020)
#define GEN7_L3CNTLREG3				_MMIO(0xB024)

#define GEN7_L3_CHICKEN_MODE_REGISTER		_MMIO(0xB030)
#define  GEN7_WA_L3_CHICKEN_MODE				0x20000000

#define GEN7_L3SQCREG4				_MMIO(0xb034)
#define  L3SQ_URB_READ_CAM_MATCH_DISABLE	(1<<27)

#define GEN8_L3SQCREG4				_MMIO(0xb118)
#define  GEN8_LQSC_RO_PERF_DIS			(1<<27)
#define  GEN8_LQSC_FLUSH_COHERENT_LINES		(1<<21)

/* GEN8 chicken */
#define HDC_CHICKEN0				_MMIO(0x7300)
#define  HDC_FORCE_CSR_NON_COHERENT_OVR_DISABLE	(1<<15)
#define  HDC_FENCE_DEST_SLM_DISABLE		(1<<14)
#define  HDC_DONOT_FETCH_MEM_WHEN_MASKED	(1<<11)
#define  HDC_FORCE_CONTEXT_SAVE_RESTORE_NON_COHERENT	(1<<5)
#define  HDC_FORCE_NON_COHERENT			(1<<4)
#define  HDC_BARRIER_PERFORMANCE_DISABLE	(1<<10)

#define GEN8_HDC_CHICKEN1			_MMIO(0x7304)

/* GEN9 chicken */
#define SLICE_ECO_CHICKEN0			_MMIO(0x7308)
#define   PIXEL_MASK_CAMMING_DISABLE		(1 << 14)

/* WaCatErrorRejectionIssue */
#define GEN7_SQ_CHICKEN_MBCUNIT_CONFIG		_MMIO(0x9030)
#define  GEN7_SQ_CHICKEN_MBCUNIT_SQINTMOB	(1<<11)

#define HSW_SCRATCH1				_MMIO(0xb038)
#define  HSW_SCRATCH1_L3_DATA_ATOMICS_DISABLE	(1<<27)

#define BDW_SCRATCH1					_MMIO(0xb11c)
#define  GEN9_LBS_SLA_RETRY_TIMER_DECREMENT_ENABLE	(1<<2)

/* PCH */

/* south display engine interrupt: IBX */
#define SDE_AUDIO_POWER_D	(1 << 27)
#define SDE_AUDIO_POWER_C	(1 << 26)
#define SDE_AUDIO_POWER_B	(1 << 25)
#define SDE_AUDIO_POWER_SHIFT	(25)
#define SDE_AUDIO_POWER_MASK	(7 << SDE_AUDIO_POWER_SHIFT)
#define SDE_GMBUS		(1 << 24)
#define SDE_AUDIO_HDCP_TRANSB	(1 << 23)
#define SDE_AUDIO_HDCP_TRANSA	(1 << 22)
#define SDE_AUDIO_HDCP_MASK	(3 << 22)
#define SDE_AUDIO_TRANSB	(1 << 21)
#define SDE_AUDIO_TRANSA	(1 << 20)
#define SDE_AUDIO_TRANS_MASK	(3 << 20)
#define SDE_POISON		(1 << 19)
/* 18 reserved */
#define SDE_FDI_RXB		(1 << 17)
#define SDE_FDI_RXA		(1 << 16)
#define SDE_FDI_MASK		(3 << 16)
#define SDE_AUXD		(1 << 15)
#define SDE_AUXC		(1 << 14)
#define SDE_AUXB		(1 << 13)
#define SDE_AUX_MASK		(7 << 13)
/* 12 reserved */
#define SDE_CRT_HOTPLUG         (1 << 11)
#define SDE_PORTD_HOTPLUG       (1 << 10)
#define SDE_PORTC_HOTPLUG       (1 << 9)
#define SDE_PORTB_HOTPLUG       (1 << 8)
#define SDE_SDVOB_HOTPLUG       (1 << 6)
#define SDE_HOTPLUG_MASK        (SDE_CRT_HOTPLUG | \
				 SDE_SDVOB_HOTPLUG |	\
				 SDE_PORTB_HOTPLUG |	\
				 SDE_PORTC_HOTPLUG |	\
				 SDE_PORTD_HOTPLUG)
#define SDE_TRANSB_CRC_DONE	(1 << 5)
#define SDE_TRANSB_CRC_ERR	(1 << 4)
#define SDE_TRANSB_FIFO_UNDER	(1 << 3)
#define SDE_TRANSA_CRC_DONE	(1 << 2)
#define SDE_TRANSA_CRC_ERR	(1 << 1)
#define SDE_TRANSA_FIFO_UNDER	(1 << 0)
#define SDE_TRANS_MASK		(0x3f)

/* south display engine interrupt: CPT/PPT */
#define SDE_AUDIO_POWER_D_CPT	(1 << 31)
#define SDE_AUDIO_POWER_C_CPT	(1 << 30)
#define SDE_AUDIO_POWER_B_CPT	(1 << 29)
#define SDE_AUDIO_POWER_SHIFT_CPT   29
#define SDE_AUDIO_POWER_MASK_CPT    (7 << 29)
#define SDE_AUXD_CPT		(1 << 27)
#define SDE_AUXC_CPT		(1 << 26)
#define SDE_AUXB_CPT		(1 << 25)
#define SDE_AUX_MASK_CPT	(7 << 25)
#define SDE_PORTE_HOTPLUG_SPT	(1 << 25)
#define SDE_PORTA_HOTPLUG_SPT	(1 << 24)
#define SDE_PORTD_HOTPLUG_CPT	(1 << 23)
#define SDE_PORTC_HOTPLUG_CPT	(1 << 22)
#define SDE_PORTB_HOTPLUG_CPT	(1 << 21)
#define SDE_CRT_HOTPLUG_CPT	(1 << 19)
#define SDE_SDVOB_HOTPLUG_CPT	(1 << 18)
#define SDE_HOTPLUG_MASK_CPT	(SDE_CRT_HOTPLUG_CPT |		\
				 SDE_SDVOB_HOTPLUG_CPT |	\
				 SDE_PORTD_HOTPLUG_CPT |	\
				 SDE_PORTC_HOTPLUG_CPT |	\
				 SDE_PORTB_HOTPLUG_CPT)
#define SDE_HOTPLUG_MASK_SPT	(SDE_PORTE_HOTPLUG_SPT |	\
				 SDE_PORTD_HOTPLUG_CPT |	\
				 SDE_PORTC_HOTPLUG_CPT |	\
				 SDE_PORTB_HOTPLUG_CPT |	\
				 SDE_PORTA_HOTPLUG_SPT)
#define SDE_GMBUS_CPT		(1 << 17)
#define SDE_ERROR_CPT		(1 << 16)
#define SDE_AUDIO_CP_REQ_C_CPT	(1 << 10)
#define SDE_AUDIO_CP_CHG_C_CPT	(1 << 9)
#define SDE_FDI_RXC_CPT		(1 << 8)
#define SDE_AUDIO_CP_REQ_B_CPT	(1 << 6)
#define SDE_AUDIO_CP_CHG_B_CPT	(1 << 5)
#define SDE_FDI_RXB_CPT		(1 << 4)
#define SDE_AUDIO_CP_REQ_A_CPT	(1 << 2)
#define SDE_AUDIO_CP_CHG_A_CPT	(1 << 1)
#define SDE_FDI_RXA_CPT		(1 << 0)
#define SDE_AUDIO_CP_REQ_CPT	(SDE_AUDIO_CP_REQ_C_CPT | \
				 SDE_AUDIO_CP_REQ_B_CPT | \
				 SDE_AUDIO_CP_REQ_A_CPT)
#define SDE_AUDIO_CP_CHG_CPT	(SDE_AUDIO_CP_CHG_C_CPT | \
				 SDE_AUDIO_CP_CHG_B_CPT | \
				 SDE_AUDIO_CP_CHG_A_CPT)
#define SDE_FDI_MASK_CPT	(SDE_FDI_RXC_CPT | \
				 SDE_FDI_RXB_CPT | \
				 SDE_FDI_RXA_CPT)

#define SDEISR  _MMIO(0xc4000)
#define SDEIMR  _MMIO(0xc4004)
#define SDEIIR  _MMIO(0xc4008)
#define SDEIER  _MMIO(0xc400c)

#define SERR_INT			_MMIO(0xc4040)
#define  SERR_INT_POISON		(1<<31)
#define  SERR_INT_TRANS_C_FIFO_UNDERRUN	(1<<6)
#define  SERR_INT_TRANS_B_FIFO_UNDERRUN	(1<<3)
#define  SERR_INT_TRANS_A_FIFO_UNDERRUN	(1<<0)
#define  SERR_INT_TRANS_FIFO_UNDERRUN(pipe)	(1<<((pipe)*3))

/* digital port hotplug */
#define PCH_PORT_HOTPLUG		_MMIO(0xc4030)	/* SHOTPLUG_CTL */
#define  PORTA_HOTPLUG_ENABLE		(1 << 28) /* LPT:LP+ & BXT */
#define  BXT_DDIA_HPD_INVERT            (1 << 27)
#define  PORTA_HOTPLUG_STATUS_MASK	(3 << 24) /* SPT+ & BXT */
#define  PORTA_HOTPLUG_NO_DETECT	(0 << 24) /* SPT+ & BXT */
#define  PORTA_HOTPLUG_SHORT_DETECT	(1 << 24) /* SPT+ & BXT */
#define  PORTA_HOTPLUG_LONG_DETECT	(2 << 24) /* SPT+ & BXT */
#define  PORTD_HOTPLUG_ENABLE		(1 << 20)
#define  PORTD_PULSE_DURATION_2ms	(0 << 18) /* pre-LPT */
#define  PORTD_PULSE_DURATION_4_5ms	(1 << 18) /* pre-LPT */
#define  PORTD_PULSE_DURATION_6ms	(2 << 18) /* pre-LPT */
#define  PORTD_PULSE_DURATION_100ms	(3 << 18) /* pre-LPT */
#define  PORTD_PULSE_DURATION_MASK	(3 << 18) /* pre-LPT */
#define  PORTD_HOTPLUG_STATUS_MASK	(3 << 16)
#define  PORTD_HOTPLUG_NO_DETECT	(0 << 16)
#define  PORTD_HOTPLUG_SHORT_DETECT	(1 << 16)
#define  PORTD_HOTPLUG_LONG_DETECT	(2 << 16)
#define  PORTC_HOTPLUG_ENABLE		(1 << 12)
#define  BXT_DDIC_HPD_INVERT            (1 << 11)
#define  PORTC_PULSE_DURATION_2ms	(0 << 10) /* pre-LPT */
#define  PORTC_PULSE_DURATION_4_5ms	(1 << 10) /* pre-LPT */
#define  PORTC_PULSE_DURATION_6ms	(2 << 10) /* pre-LPT */
#define  PORTC_PULSE_DURATION_100ms	(3 << 10) /* pre-LPT */
#define  PORTC_PULSE_DURATION_MASK	(3 << 10) /* pre-LPT */
#define  PORTC_HOTPLUG_STATUS_MASK	(3 << 8)
#define  PORTC_HOTPLUG_NO_DETECT	(0 << 8)
#define  PORTC_HOTPLUG_SHORT_DETECT	(1 << 8)
#define  PORTC_HOTPLUG_LONG_DETECT	(2 << 8)
#define  PORTB_HOTPLUG_ENABLE		(1 << 4)
#define  BXT_DDIB_HPD_INVERT            (1 << 3)
#define  PORTB_PULSE_DURATION_2ms	(0 << 2) /* pre-LPT */
#define  PORTB_PULSE_DURATION_4_5ms	(1 << 2) /* pre-LPT */
#define  PORTB_PULSE_DURATION_6ms	(2 << 2) /* pre-LPT */
#define  PORTB_PULSE_DURATION_100ms	(3 << 2) /* pre-LPT */
#define  PORTB_PULSE_DURATION_MASK	(3 << 2) /* pre-LPT */
#define  PORTB_HOTPLUG_STATUS_MASK	(3 << 0)
#define  PORTB_HOTPLUG_NO_DETECT	(0 << 0)
#define  PORTB_HOTPLUG_SHORT_DETECT	(1 << 0)
#define  PORTB_HOTPLUG_LONG_DETECT	(2 << 0)
#define  BXT_DDI_HPD_INVERT_MASK	(BXT_DDIA_HPD_INVERT | \
					BXT_DDIB_HPD_INVERT | \
					BXT_DDIC_HPD_INVERT)

#define PCH_PORT_HOTPLUG2		_MMIO(0xc403C)	/* SHOTPLUG_CTL2 SPT+ */
#define  PORTE_HOTPLUG_ENABLE		(1 << 4)
#define  PORTE_HOTPLUG_STATUS_MASK	(3 << 0)
#define  PORTE_HOTPLUG_NO_DETECT	(0 << 0)
#define  PORTE_HOTPLUG_SHORT_DETECT	(1 << 0)
#define  PORTE_HOTPLUG_LONG_DETECT	(2 << 0)

#define PCH_GPIOA               _MMIO(0xc5010)
#define PCH_GPIOB               _MMIO(0xc5014)
#define PCH_GPIOC               _MMIO(0xc5018)
#define PCH_GPIOD               _MMIO(0xc501c)
#define PCH_GPIOE               _MMIO(0xc5020)
#define PCH_GPIOF               _MMIO(0xc5024)

#define PCH_GMBUS0		_MMIO(0xc5100)
#define PCH_GMBUS1		_MMIO(0xc5104)
#define PCH_GMBUS2		_MMIO(0xc5108)
#define PCH_GMBUS3		_MMIO(0xc510c)
#define PCH_GMBUS4		_MMIO(0xc5110)
#define PCH_GMBUS5		_MMIO(0xc5120)

#define _PCH_DPLL_A              0xc6014
#define _PCH_DPLL_B              0xc6018
#define PCH_DPLL(pll) _MMIO(pll == 0 ? _PCH_DPLL_A : _PCH_DPLL_B)

#define _PCH_FPA0                0xc6040
#define  FP_CB_TUNE		(0x3<<22)
#define _PCH_FPA1                0xc6044
#define _PCH_FPB0                0xc6048
#define _PCH_FPB1                0xc604c
#define PCH_FP0(pll) _MMIO(pll == 0 ? _PCH_FPA0 : _PCH_FPB0)
#define PCH_FP1(pll) _MMIO(pll == 0 ? _PCH_FPA1 : _PCH_FPB1)

#define PCH_DPLL_TEST           _MMIO(0xc606c)

#define PCH_DREF_CONTROL        _MMIO(0xC6200)
#define  DREF_CONTROL_MASK      0x7fc3
#define  DREF_CPU_SOURCE_OUTPUT_DISABLE         (0<<13)
#define  DREF_CPU_SOURCE_OUTPUT_DOWNSPREAD      (2<<13)
#define  DREF_CPU_SOURCE_OUTPUT_NONSPREAD       (3<<13)
#define  DREF_CPU_SOURCE_OUTPUT_MASK		(3<<13)
#define  DREF_SSC_SOURCE_DISABLE                (0<<11)
#define  DREF_SSC_SOURCE_ENABLE                 (2<<11)
#define  DREF_SSC_SOURCE_MASK			(3<<11)
#define  DREF_NONSPREAD_SOURCE_DISABLE          (0<<9)
#define  DREF_NONSPREAD_CK505_ENABLE		(1<<9)
#define  DREF_NONSPREAD_SOURCE_ENABLE           (2<<9)
#define  DREF_NONSPREAD_SOURCE_MASK		(3<<9)
#define  DREF_SUPERSPREAD_SOURCE_DISABLE        (0<<7)
#define  DREF_SUPERSPREAD_SOURCE_ENABLE         (2<<7)
#define  DREF_SUPERSPREAD_SOURCE_MASK		(3<<7)
#define  DREF_SSC4_DOWNSPREAD                   (0<<6)
#define  DREF_SSC4_CENTERSPREAD                 (1<<6)
#define  DREF_SSC1_DISABLE                      (0<<1)
#define  DREF_SSC1_ENABLE                       (1<<1)
#define  DREF_SSC4_DISABLE                      (0)
#define  DREF_SSC4_ENABLE                       (1)

#define PCH_RAWCLK_FREQ         _MMIO(0xc6204)
#define  FDL_TP1_TIMER_SHIFT    12
#define  FDL_TP1_TIMER_MASK     (3<<12)
#define  FDL_TP2_TIMER_SHIFT    10
#define  FDL_TP2_TIMER_MASK     (3<<10)
#define  RAWCLK_FREQ_MASK       0x3ff

#define PCH_DPLL_TMR_CFG        _MMIO(0xc6208)

#define PCH_SSC4_PARMS          _MMIO(0xc6210)
#define PCH_SSC4_AUX_PARMS      _MMIO(0xc6214)

#define PCH_DPLL_SEL		_MMIO(0xc7000)
#define	 TRANS_DPLLB_SEL(pipe)		(1 << ((pipe) * 4))
#define	 TRANS_DPLLA_SEL(pipe)		0
#define  TRANS_DPLL_ENABLE(pipe)	(1 << ((pipe) * 4 + 3))

/* transcoder */

#define _PCH_TRANS_HTOTAL_A		0xe0000
#define  TRANS_HTOTAL_SHIFT		16
#define  TRANS_HACTIVE_SHIFT		0
#define _PCH_TRANS_HBLANK_A		0xe0004
#define  TRANS_HBLANK_END_SHIFT		16
#define  TRANS_HBLANK_START_SHIFT	0
#define _PCH_TRANS_HSYNC_A		0xe0008
#define  TRANS_HSYNC_END_SHIFT		16
#define  TRANS_HSYNC_START_SHIFT	0
#define _PCH_TRANS_VTOTAL_A		0xe000c
#define  TRANS_VTOTAL_SHIFT		16
#define  TRANS_VACTIVE_SHIFT		0
#define _PCH_TRANS_VBLANK_A		0xe0010
#define  TRANS_VBLANK_END_SHIFT		16
#define  TRANS_VBLANK_START_SHIFT	0
#define _PCH_TRANS_VSYNC_A		0xe0014
#define  TRANS_VSYNC_END_SHIFT	 	16
#define  TRANS_VSYNC_START_SHIFT	0
#define _PCH_TRANS_VSYNCSHIFT_A		0xe0028

#define _PCH_TRANSA_DATA_M1	0xe0030
#define _PCH_TRANSA_DATA_N1	0xe0034
#define _PCH_TRANSA_DATA_M2	0xe0038
#define _PCH_TRANSA_DATA_N2	0xe003c
#define _PCH_TRANSA_LINK_M1	0xe0040
#define _PCH_TRANSA_LINK_N1	0xe0044
#define _PCH_TRANSA_LINK_M2	0xe0048
#define _PCH_TRANSA_LINK_N2	0xe004c

/* Per-transcoder DIP controls (PCH) */
#define _VIDEO_DIP_CTL_A         0xe0200
#define _VIDEO_DIP_DATA_A        0xe0208
#define _VIDEO_DIP_GCP_A         0xe0210
#define  GCP_COLOR_INDICATION		(1 << 2)
#define  GCP_DEFAULT_PHASE_ENABLE	(1 << 1)
#define  GCP_AV_MUTE			(1 << 0)

#define _VIDEO_DIP_CTL_B         0xe1200
#define _VIDEO_DIP_DATA_B        0xe1208
#define _VIDEO_DIP_GCP_B         0xe1210

#define TVIDEO_DIP_CTL(pipe) _MMIO_PIPE(pipe, _VIDEO_DIP_CTL_A, _VIDEO_DIP_CTL_B)
#define TVIDEO_DIP_DATA(pipe) _MMIO_PIPE(pipe, _VIDEO_DIP_DATA_A, _VIDEO_DIP_DATA_B)
#define TVIDEO_DIP_GCP(pipe) _MMIO_PIPE(pipe, _VIDEO_DIP_GCP_A, _VIDEO_DIP_GCP_B)

/* Per-transcoder DIP controls (VLV) */
#define _VLV_VIDEO_DIP_CTL_A		(VLV_DISPLAY_BASE + 0x60200)
#define _VLV_VIDEO_DIP_DATA_A		(VLV_DISPLAY_BASE + 0x60208)
#define _VLV_VIDEO_DIP_GDCP_PAYLOAD_A	(VLV_DISPLAY_BASE + 0x60210)

#define _VLV_VIDEO_DIP_CTL_B		(VLV_DISPLAY_BASE + 0x61170)
#define _VLV_VIDEO_DIP_DATA_B		(VLV_DISPLAY_BASE + 0x61174)
#define _VLV_VIDEO_DIP_GDCP_PAYLOAD_B	(VLV_DISPLAY_BASE + 0x61178)

#define _CHV_VIDEO_DIP_CTL_C		(VLV_DISPLAY_BASE + 0x611f0)
#define _CHV_VIDEO_DIP_DATA_C		(VLV_DISPLAY_BASE + 0x611f4)
#define _CHV_VIDEO_DIP_GDCP_PAYLOAD_C	(VLV_DISPLAY_BASE + 0x611f8)

#define VLV_TVIDEO_DIP_CTL(pipe) \
	_MMIO_PIPE3((pipe), _VLV_VIDEO_DIP_CTL_A, \
	       _VLV_VIDEO_DIP_CTL_B, _CHV_VIDEO_DIP_CTL_C)
#define VLV_TVIDEO_DIP_DATA(pipe) \
	_MMIO_PIPE3((pipe), _VLV_VIDEO_DIP_DATA_A, \
	       _VLV_VIDEO_DIP_DATA_B, _CHV_VIDEO_DIP_DATA_C)
#define VLV_TVIDEO_DIP_GCP(pipe) \
	_MMIO_PIPE3((pipe), _VLV_VIDEO_DIP_GDCP_PAYLOAD_A, \
		_VLV_VIDEO_DIP_GDCP_PAYLOAD_B, _CHV_VIDEO_DIP_GDCP_PAYLOAD_C)

/* Haswell DIP controls */

#define _HSW_VIDEO_DIP_CTL_A		0x60200
#define _HSW_VIDEO_DIP_AVI_DATA_A	0x60220
#define _HSW_VIDEO_DIP_VS_DATA_A	0x60260
#define _HSW_VIDEO_DIP_SPD_DATA_A	0x602A0
#define _HSW_VIDEO_DIP_GMP_DATA_A	0x602E0
#define _HSW_VIDEO_DIP_VSC_DATA_A	0x60320
#define _HSW_VIDEO_DIP_AVI_ECC_A	0x60240
#define _HSW_VIDEO_DIP_VS_ECC_A		0x60280
#define _HSW_VIDEO_DIP_SPD_ECC_A	0x602C0
#define _HSW_VIDEO_DIP_GMP_ECC_A	0x60300
#define _HSW_VIDEO_DIP_VSC_ECC_A	0x60344
#define _HSW_VIDEO_DIP_GCP_A		0x60210

#define _HSW_VIDEO_DIP_CTL_B		0x61200
#define _HSW_VIDEO_DIP_AVI_DATA_B	0x61220
#define _HSW_VIDEO_DIP_VS_DATA_B	0x61260
#define _HSW_VIDEO_DIP_SPD_DATA_B	0x612A0
#define _HSW_VIDEO_DIP_GMP_DATA_B	0x612E0
#define _HSW_VIDEO_DIP_VSC_DATA_B	0x61320
#define _HSW_VIDEO_DIP_BVI_ECC_B	0x61240
#define _HSW_VIDEO_DIP_VS_ECC_B		0x61280
#define _HSW_VIDEO_DIP_SPD_ECC_B	0x612C0
#define _HSW_VIDEO_DIP_GMP_ECC_B	0x61300
#define _HSW_VIDEO_DIP_VSC_ECC_B	0x61344
#define _HSW_VIDEO_DIP_GCP_B		0x61210

#define HSW_TVIDEO_DIP_CTL(trans)		_MMIO_TRANS2(trans, _HSW_VIDEO_DIP_CTL_A)
#define HSW_TVIDEO_DIP_AVI_DATA(trans, i)	_MMIO_TRANS2(trans, _HSW_VIDEO_DIP_AVI_DATA_A + (i) * 4)
#define HSW_TVIDEO_DIP_VS_DATA(trans, i)	_MMIO_TRANS2(trans, _HSW_VIDEO_DIP_VS_DATA_A + (i) * 4)
#define HSW_TVIDEO_DIP_SPD_DATA(trans, i)	_MMIO_TRANS2(trans, _HSW_VIDEO_DIP_SPD_DATA_A + (i) * 4)
#define HSW_TVIDEO_DIP_GCP(trans)		_MMIO_TRANS2(trans, _HSW_VIDEO_DIP_GCP_A)
#define HSW_TVIDEO_DIP_VSC_DATA(trans, i)	_MMIO_TRANS2(trans, _HSW_VIDEO_DIP_VSC_DATA_A + (i) * 4)

#define _HSW_STEREO_3D_CTL_A		0x70020
#define   S3D_ENABLE			(1<<31)
#define _HSW_STEREO_3D_CTL_B		0x71020

#define HSW_STEREO_3D_CTL(trans)	_MMIO_PIPE2(trans, _HSW_STEREO_3D_CTL_A)

#define _PCH_TRANS_HTOTAL_B          0xe1000
#define _PCH_TRANS_HBLANK_B          0xe1004
#define _PCH_TRANS_HSYNC_B           0xe1008
#define _PCH_TRANS_VTOTAL_B          0xe100c
#define _PCH_TRANS_VBLANK_B          0xe1010
#define _PCH_TRANS_VSYNC_B           0xe1014
#define _PCH_TRANS_VSYNCSHIFT_B 0xe1028

#define PCH_TRANS_HTOTAL(pipe)		_MMIO_PIPE(pipe, _PCH_TRANS_HTOTAL_A, _PCH_TRANS_HTOTAL_B)
#define PCH_TRANS_HBLANK(pipe)		_MMIO_PIPE(pipe, _PCH_TRANS_HBLANK_A, _PCH_TRANS_HBLANK_B)
#define PCH_TRANS_HSYNC(pipe)		_MMIO_PIPE(pipe, _PCH_TRANS_HSYNC_A, _PCH_TRANS_HSYNC_B)
#define PCH_TRANS_VTOTAL(pipe)		_MMIO_PIPE(pipe, _PCH_TRANS_VTOTAL_A, _PCH_TRANS_VTOTAL_B)
#define PCH_TRANS_VBLANK(pipe)		_MMIO_PIPE(pipe, _PCH_TRANS_VBLANK_A, _PCH_TRANS_VBLANK_B)
#define PCH_TRANS_VSYNC(pipe)		_MMIO_PIPE(pipe, _PCH_TRANS_VSYNC_A, _PCH_TRANS_VSYNC_B)
#define PCH_TRANS_VSYNCSHIFT(pipe)	_MMIO_PIPE(pipe, _PCH_TRANS_VSYNCSHIFT_A, _PCH_TRANS_VSYNCSHIFT_B)

#define _PCH_TRANSB_DATA_M1	0xe1030
#define _PCH_TRANSB_DATA_N1	0xe1034
#define _PCH_TRANSB_DATA_M2	0xe1038
#define _PCH_TRANSB_DATA_N2	0xe103c
#define _PCH_TRANSB_LINK_M1	0xe1040
#define _PCH_TRANSB_LINK_N1	0xe1044
#define _PCH_TRANSB_LINK_M2	0xe1048
#define _PCH_TRANSB_LINK_N2	0xe104c

#define PCH_TRANS_DATA_M1(pipe)	_MMIO_PIPE(pipe, _PCH_TRANSA_DATA_M1, _PCH_TRANSB_DATA_M1)
#define PCH_TRANS_DATA_N1(pipe)	_MMIO_PIPE(pipe, _PCH_TRANSA_DATA_N1, _PCH_TRANSB_DATA_N1)
#define PCH_TRANS_DATA_M2(pipe)	_MMIO_PIPE(pipe, _PCH_TRANSA_DATA_M2, _PCH_TRANSB_DATA_M2)
#define PCH_TRANS_DATA_N2(pipe)	_MMIO_PIPE(pipe, _PCH_TRANSA_DATA_N2, _PCH_TRANSB_DATA_N2)
#define PCH_TRANS_LINK_M1(pipe)	_MMIO_PIPE(pipe, _PCH_TRANSA_LINK_M1, _PCH_TRANSB_LINK_M1)
#define PCH_TRANS_LINK_N1(pipe)	_MMIO_PIPE(pipe, _PCH_TRANSA_LINK_N1, _PCH_TRANSB_LINK_N1)
#define PCH_TRANS_LINK_M2(pipe)	_MMIO_PIPE(pipe, _PCH_TRANSA_LINK_M2, _PCH_TRANSB_LINK_M2)
#define PCH_TRANS_LINK_N2(pipe)	_MMIO_PIPE(pipe, _PCH_TRANSA_LINK_N2, _PCH_TRANSB_LINK_N2)

#define _PCH_TRANSACONF              0xf0008
#define _PCH_TRANSBCONF              0xf1008
#define PCH_TRANSCONF(pipe)	_MMIO_PIPE(pipe, _PCH_TRANSACONF, _PCH_TRANSBCONF)
#define LPT_TRANSCONF		PCH_TRANSCONF(PIPE_A) /* lpt has only one transcoder */
#define  TRANS_DISABLE          (0<<31)
#define  TRANS_ENABLE           (1<<31)
#define  TRANS_STATE_MASK       (1<<30)
#define  TRANS_STATE_DISABLE    (0<<30)
#define  TRANS_STATE_ENABLE     (1<<30)
#define  TRANS_FSYNC_DELAY_HB1  (0<<27)
#define  TRANS_FSYNC_DELAY_HB2  (1<<27)
#define  TRANS_FSYNC_DELAY_HB3  (2<<27)
#define  TRANS_FSYNC_DELAY_HB4  (3<<27)
#define  TRANS_INTERLACE_MASK   (7<<21)
#define  TRANS_PROGRESSIVE      (0<<21)
#define  TRANS_INTERLACED       (3<<21)
#define  TRANS_LEGACY_INTERLACED_ILK (2<<21)
#define  TRANS_8BPC             (0<<5)
#define  TRANS_10BPC            (1<<5)
#define  TRANS_6BPC             (2<<5)
#define  TRANS_12BPC            (3<<5)

#define _TRANSA_CHICKEN1	 0xf0060
#define _TRANSB_CHICKEN1	 0xf1060
#define TRANS_CHICKEN1(pipe)	_MMIO_PIPE(pipe, _TRANSA_CHICKEN1, _TRANSB_CHICKEN1)
#define  TRANS_CHICKEN1_HDMIUNIT_GC_DISABLE	(1<<10)
#define  TRANS_CHICKEN1_DP0UNIT_GC_DISABLE	(1<<4)
#define _TRANSA_CHICKEN2	 0xf0064
#define _TRANSB_CHICKEN2	 0xf1064
#define TRANS_CHICKEN2(pipe)	_MMIO_PIPE(pipe, _TRANSA_CHICKEN2, _TRANSB_CHICKEN2)
#define  TRANS_CHICKEN2_TIMING_OVERRIDE			(1<<31)
#define  TRANS_CHICKEN2_FDI_POLARITY_REVERSED		(1<<29)
#define  TRANS_CHICKEN2_FRAME_START_DELAY_MASK		(3<<27)
#define  TRANS_CHICKEN2_DISABLE_DEEP_COLOR_COUNTER	(1<<26)
#define  TRANS_CHICKEN2_DISABLE_DEEP_COLOR_MODESWITCH	(1<<25)

#define SOUTH_CHICKEN1		_MMIO(0xc2000)
#define  FDIA_PHASE_SYNC_SHIFT_OVR	19
#define  FDIA_PHASE_SYNC_SHIFT_EN	18
#define  FDI_PHASE_SYNC_OVR(pipe) (1<<(FDIA_PHASE_SYNC_SHIFT_OVR - ((pipe) * 2)))
#define  FDI_PHASE_SYNC_EN(pipe) (1<<(FDIA_PHASE_SYNC_SHIFT_EN - ((pipe) * 2)))
#define  FDI_BC_BIFURCATION_SELECT	(1 << 12)
#define  SPT_PWM_GRANULARITY		(1<<0)
#define SOUTH_CHICKEN2		_MMIO(0xc2004)
#define  FDI_MPHY_IOSFSB_RESET_STATUS	(1<<13)
#define  FDI_MPHY_IOSFSB_RESET_CTL	(1<<12)
#define  LPT_PWM_GRANULARITY		(1<<5)
#define  DPLS_EDP_PPS_FIX_DIS		(1<<0)

#define _FDI_RXA_CHICKEN        0xc200c
#define _FDI_RXB_CHICKEN        0xc2010
#define  FDI_RX_PHASE_SYNC_POINTER_OVR	(1<<1)
#define  FDI_RX_PHASE_SYNC_POINTER_EN	(1<<0)
#define FDI_RX_CHICKEN(pipe)	_MMIO_PIPE(pipe, _FDI_RXA_CHICKEN, _FDI_RXB_CHICKEN)

#define SOUTH_DSPCLK_GATE_D	_MMIO(0xc2020)
#define  PCH_DPLUNIT_CLOCK_GATE_DISABLE (1<<30)
#define  PCH_DPLSUNIT_CLOCK_GATE_DISABLE (1<<29)
#define  PCH_CPUNIT_CLOCK_GATE_DISABLE (1<<14)
#define  PCH_LP_PARTITION_LEVEL_DISABLE  (1<<12)

/* CPU: FDI_TX */
#define _FDI_TXA_CTL            0x60100
#define _FDI_TXB_CTL            0x61100
#define FDI_TX_CTL(pipe)	_MMIO_PIPE(pipe, _FDI_TXA_CTL, _FDI_TXB_CTL)
#define  FDI_TX_DISABLE         (0<<31)
#define  FDI_TX_ENABLE          (1<<31)
#define  FDI_LINK_TRAIN_PATTERN_1       (0<<28)
#define  FDI_LINK_TRAIN_PATTERN_2       (1<<28)
#define  FDI_LINK_TRAIN_PATTERN_IDLE    (2<<28)
#define  FDI_LINK_TRAIN_NONE            (3<<28)
#define  FDI_LINK_TRAIN_VOLTAGE_0_4V    (0<<25)
#define  FDI_LINK_TRAIN_VOLTAGE_0_6V    (1<<25)
#define  FDI_LINK_TRAIN_VOLTAGE_0_8V    (2<<25)
#define  FDI_LINK_TRAIN_VOLTAGE_1_2V    (3<<25)
#define  FDI_LINK_TRAIN_PRE_EMPHASIS_NONE (0<<22)
#define  FDI_LINK_TRAIN_PRE_EMPHASIS_1_5X (1<<22)
#define  FDI_LINK_TRAIN_PRE_EMPHASIS_2X   (2<<22)
#define  FDI_LINK_TRAIN_PRE_EMPHASIS_3X   (3<<22)
/* ILK always use 400mV 0dB for voltage swing and pre-emphasis level.
   SNB has different settings. */
/* SNB A-stepping */
#define  FDI_LINK_TRAIN_400MV_0DB_SNB_A		(0x38<<22)
#define  FDI_LINK_TRAIN_400MV_6DB_SNB_A		(0x02<<22)
#define  FDI_LINK_TRAIN_600MV_3_5DB_SNB_A	(0x01<<22)
#define  FDI_LINK_TRAIN_800MV_0DB_SNB_A		(0x0<<22)
/* SNB B-stepping */
#define  FDI_LINK_TRAIN_400MV_0DB_SNB_B		(0x0<<22)
#define  FDI_LINK_TRAIN_400MV_6DB_SNB_B		(0x3a<<22)
#define  FDI_LINK_TRAIN_600MV_3_5DB_SNB_B	(0x39<<22)
#define  FDI_LINK_TRAIN_800MV_0DB_SNB_B		(0x38<<22)
#define  FDI_LINK_TRAIN_VOL_EMP_MASK		(0x3f<<22)
#define  FDI_DP_PORT_WIDTH_SHIFT		19
#define  FDI_DP_PORT_WIDTH_MASK			(7 << FDI_DP_PORT_WIDTH_SHIFT)
#define  FDI_DP_PORT_WIDTH(width)           (((width) - 1) << FDI_DP_PORT_WIDTH_SHIFT)
#define  FDI_TX_ENHANCE_FRAME_ENABLE    (1<<18)
/* Ironlake: hardwired to 1 */
#define  FDI_TX_PLL_ENABLE              (1<<14)

/* Ivybridge has different bits for lolz */
#define  FDI_LINK_TRAIN_PATTERN_1_IVB       (0<<8)
#define  FDI_LINK_TRAIN_PATTERN_2_IVB       (1<<8)
#define  FDI_LINK_TRAIN_PATTERN_IDLE_IVB    (2<<8)
#define  FDI_LINK_TRAIN_NONE_IVB            (3<<8)

/* both Tx and Rx */
#define  FDI_COMPOSITE_SYNC		(1<<11)
#define  FDI_LINK_TRAIN_AUTO		(1<<10)
#define  FDI_SCRAMBLING_ENABLE          (0<<7)
#define  FDI_SCRAMBLING_DISABLE         (1<<7)

/* FDI_RX, FDI_X is hard-wired to Transcoder_X */
#define _FDI_RXA_CTL             0xf000c
#define _FDI_RXB_CTL             0xf100c
#define FDI_RX_CTL(pipe)	_MMIO_PIPE(pipe, _FDI_RXA_CTL, _FDI_RXB_CTL)
#define  FDI_RX_ENABLE          (1<<31)
/* train, dp width same as FDI_TX */
#define  FDI_FS_ERRC_ENABLE		(1<<27)
#define  FDI_FE_ERRC_ENABLE		(1<<26)
#define  FDI_RX_POLARITY_REVERSED_LPT	(1<<16)
#define  FDI_8BPC                       (0<<16)
#define  FDI_10BPC                      (1<<16)
#define  FDI_6BPC                       (2<<16)
#define  FDI_12BPC                      (3<<16)
#define  FDI_RX_LINK_REVERSAL_OVERRIDE  (1<<15)
#define  FDI_DMI_LINK_REVERSE_MASK      (1<<14)
#define  FDI_RX_PLL_ENABLE              (1<<13)
#define  FDI_FS_ERR_CORRECT_ENABLE      (1<<11)
#define  FDI_FE_ERR_CORRECT_ENABLE      (1<<10)
#define  FDI_FS_ERR_REPORT_ENABLE       (1<<9)
#define  FDI_FE_ERR_REPORT_ENABLE       (1<<8)
#define  FDI_RX_ENHANCE_FRAME_ENABLE    (1<<6)
#define  FDI_PCDCLK	                (1<<4)
/* CPT */
#define  FDI_AUTO_TRAINING			(1<<10)
#define  FDI_LINK_TRAIN_PATTERN_1_CPT		(0<<8)
#define  FDI_LINK_TRAIN_PATTERN_2_CPT		(1<<8)
#define  FDI_LINK_TRAIN_PATTERN_IDLE_CPT	(2<<8)
#define  FDI_LINK_TRAIN_NORMAL_CPT		(3<<8)
#define  FDI_LINK_TRAIN_PATTERN_MASK_CPT	(3<<8)

#define _FDI_RXA_MISC			0xf0010
#define _FDI_RXB_MISC			0xf1010
#define  FDI_RX_PWRDN_LANE1_MASK	(3<<26)
#define  FDI_RX_PWRDN_LANE1_VAL(x)	((x)<<26)
#define  FDI_RX_PWRDN_LANE0_MASK	(3<<24)
#define  FDI_RX_PWRDN_LANE0_VAL(x)	((x)<<24)
#define  FDI_RX_TP1_TO_TP2_48		(2<<20)
#define  FDI_RX_TP1_TO_TP2_64		(3<<20)
#define  FDI_RX_FDI_DELAY_90		(0x90<<0)
#define FDI_RX_MISC(pipe)	_MMIO_PIPE(pipe, _FDI_RXA_MISC, _FDI_RXB_MISC)

#define _FDI_RXA_TUSIZE1        0xf0030
#define _FDI_RXA_TUSIZE2        0xf0038
#define _FDI_RXB_TUSIZE1        0xf1030
#define _FDI_RXB_TUSIZE2        0xf1038
#define FDI_RX_TUSIZE1(pipe)	_MMIO_PIPE(pipe, _FDI_RXA_TUSIZE1, _FDI_RXB_TUSIZE1)
#define FDI_RX_TUSIZE2(pipe)	_MMIO_PIPE(pipe, _FDI_RXA_TUSIZE2, _FDI_RXB_TUSIZE2)

/* FDI_RX interrupt register format */
#define FDI_RX_INTER_LANE_ALIGN         (1<<10)
#define FDI_RX_SYMBOL_LOCK              (1<<9) /* train 2 */
#define FDI_RX_BIT_LOCK                 (1<<8) /* train 1 */
#define FDI_RX_TRAIN_PATTERN_2_FAIL     (1<<7)
#define FDI_RX_FS_CODE_ERR              (1<<6)
#define FDI_RX_FE_CODE_ERR              (1<<5)
#define FDI_RX_SYMBOL_ERR_RATE_ABOVE    (1<<4)
#define FDI_RX_HDCP_LINK_FAIL           (1<<3)
#define FDI_RX_PIXEL_FIFO_OVERFLOW      (1<<2)
#define FDI_RX_CROSS_CLOCK_OVERFLOW     (1<<1)
#define FDI_RX_SYMBOL_QUEUE_OVERFLOW    (1<<0)

#define _FDI_RXA_IIR            0xf0014
#define _FDI_RXA_IMR            0xf0018
#define _FDI_RXB_IIR            0xf1014
#define _FDI_RXB_IMR            0xf1018
#define FDI_RX_IIR(pipe)	_MMIO_PIPE(pipe, _FDI_RXA_IIR, _FDI_RXB_IIR)
#define FDI_RX_IMR(pipe)	_MMIO_PIPE(pipe, _FDI_RXA_IMR, _FDI_RXB_IMR)

#define FDI_PLL_CTL_1           _MMIO(0xfe000)
#define FDI_PLL_CTL_2           _MMIO(0xfe004)

#define PCH_LVDS	_MMIO(0xe1180)
#define  LVDS_DETECTED	(1 << 1)

#define _PCH_DP_B		0xe4100
#define PCH_DP_B		_MMIO(_PCH_DP_B)
#define _PCH_DPB_AUX_CH_CTL	0xe4110
#define _PCH_DPB_AUX_CH_DATA1	0xe4114
#define _PCH_DPB_AUX_CH_DATA2	0xe4118
#define _PCH_DPB_AUX_CH_DATA3	0xe411c
#define _PCH_DPB_AUX_CH_DATA4	0xe4120
#define _PCH_DPB_AUX_CH_DATA5	0xe4124

#define _PCH_DP_C		0xe4200
#define PCH_DP_C		_MMIO(_PCH_DP_C)
#define _PCH_DPC_AUX_CH_CTL	0xe4210
#define _PCH_DPC_AUX_CH_DATA1	0xe4214
#define _PCH_DPC_AUX_CH_DATA2	0xe4218
#define _PCH_DPC_AUX_CH_DATA3	0xe421c
#define _PCH_DPC_AUX_CH_DATA4	0xe4220
#define _PCH_DPC_AUX_CH_DATA5	0xe4224

#define _PCH_DP_D		0xe4300
#define PCH_DP_D		_MMIO(_PCH_DP_D)
#define _PCH_DPD_AUX_CH_CTL	0xe4310
#define _PCH_DPD_AUX_CH_DATA1	0xe4314
#define _PCH_DPD_AUX_CH_DATA2	0xe4318
#define _PCH_DPD_AUX_CH_DATA3	0xe431c
#define _PCH_DPD_AUX_CH_DATA4	0xe4320
#define _PCH_DPD_AUX_CH_DATA5	0xe4324

#define PCH_DP_AUX_CH_CTL(port)		_MMIO_PORT((port) - PORT_B, _PCH_DPB_AUX_CH_CTL, _PCH_DPC_AUX_CH_CTL)
#define PCH_DP_AUX_CH_DATA(port, i)	_MMIO(_PORT((port) - PORT_B, _PCH_DPB_AUX_CH_DATA1, _PCH_DPC_AUX_CH_DATA1) + (i) * 4) /* 5 registers */

/* CPT */
#define  PORT_TRANS_A_SEL_CPT	0
#define  PORT_TRANS_B_SEL_CPT	(1<<29)
#define  PORT_TRANS_C_SEL_CPT	(2<<29)
#define  PORT_TRANS_SEL_MASK	(3<<29)
#define  PORT_TRANS_SEL_CPT(pipe)	((pipe) << 29)
#define  PORT_TO_PIPE(val)	(((val) & (1<<30)) >> 30)
#define  PORT_TO_PIPE_CPT(val)	(((val) & PORT_TRANS_SEL_MASK) >> 29)
#define  SDVO_PORT_TO_PIPE_CHV(val)	(((val) & (3<<24)) >> 24)
#define  DP_PORT_TO_PIPE_CHV(val)	(((val) & (3<<16)) >> 16)

#define _TRANS_DP_CTL_A		0xe0300
#define _TRANS_DP_CTL_B		0xe1300
#define _TRANS_DP_CTL_C		0xe2300
#define TRANS_DP_CTL(pipe)	_MMIO_PIPE(pipe, _TRANS_DP_CTL_A, _TRANS_DP_CTL_B)
#define  TRANS_DP_OUTPUT_ENABLE	(1<<31)
#define  TRANS_DP_PORT_SEL_B	(0<<29)
#define  TRANS_DP_PORT_SEL_C	(1<<29)
#define  TRANS_DP_PORT_SEL_D	(2<<29)
#define  TRANS_DP_PORT_SEL_NONE	(3<<29)
#define  TRANS_DP_PORT_SEL_MASK	(3<<29)
#define  TRANS_DP_PIPE_TO_PORT(val)	((((val) & TRANS_DP_PORT_SEL_MASK) >> 29) + PORT_B)
#define  TRANS_DP_AUDIO_ONLY	(1<<26)
#define  TRANS_DP_ENH_FRAMING	(1<<18)
#define  TRANS_DP_8BPC		(0<<9)
#define  TRANS_DP_10BPC		(1<<9)
#define  TRANS_DP_6BPC		(2<<9)
#define  TRANS_DP_12BPC		(3<<9)
#define  TRANS_DP_BPC_MASK	(3<<9)
#define  TRANS_DP_VSYNC_ACTIVE_HIGH	(1<<4)
#define  TRANS_DP_VSYNC_ACTIVE_LOW	0
#define  TRANS_DP_HSYNC_ACTIVE_HIGH	(1<<3)
#define  TRANS_DP_HSYNC_ACTIVE_LOW	0
#define  TRANS_DP_SYNC_MASK	(3<<3)

/* SNB eDP training params */
/* SNB A-stepping */
#define  EDP_LINK_TRAIN_400MV_0DB_SNB_A		(0x38<<22)
#define  EDP_LINK_TRAIN_400MV_6DB_SNB_A		(0x02<<22)
#define  EDP_LINK_TRAIN_600MV_3_5DB_SNB_A	(0x01<<22)
#define  EDP_LINK_TRAIN_800MV_0DB_SNB_A		(0x0<<22)
/* SNB B-stepping */
#define  EDP_LINK_TRAIN_400_600MV_0DB_SNB_B	(0x0<<22)
#define  EDP_LINK_TRAIN_400MV_3_5DB_SNB_B	(0x1<<22)
#define  EDP_LINK_TRAIN_400_600MV_6DB_SNB_B	(0x3a<<22)
#define  EDP_LINK_TRAIN_600_800MV_3_5DB_SNB_B	(0x39<<22)
#define  EDP_LINK_TRAIN_800_1200MV_0DB_SNB_B	(0x38<<22)
#define  EDP_LINK_TRAIN_VOL_EMP_MASK_SNB	(0x3f<<22)

/* IVB */
#define EDP_LINK_TRAIN_400MV_0DB_IVB		(0x24 <<22)
#define EDP_LINK_TRAIN_400MV_3_5DB_IVB		(0x2a <<22)
#define EDP_LINK_TRAIN_400MV_6DB_IVB		(0x2f <<22)
#define EDP_LINK_TRAIN_600MV_0DB_IVB		(0x30 <<22)
#define EDP_LINK_TRAIN_600MV_3_5DB_IVB		(0x36 <<22)
#define EDP_LINK_TRAIN_800MV_0DB_IVB		(0x38 <<22)
#define EDP_LINK_TRAIN_800MV_3_5DB_IVB		(0x3e <<22)

/* legacy values */
#define EDP_LINK_TRAIN_500MV_0DB_IVB		(0x00 <<22)
#define EDP_LINK_TRAIN_1000MV_0DB_IVB		(0x20 <<22)
#define EDP_LINK_TRAIN_500MV_3_5DB_IVB		(0x02 <<22)
#define EDP_LINK_TRAIN_1000MV_3_5DB_IVB		(0x22 <<22)
#define EDP_LINK_TRAIN_1000MV_6DB_IVB		(0x23 <<22)

#define  EDP_LINK_TRAIN_VOL_EMP_MASK_IVB	(0x3f<<22)

#define  VLV_PMWGICZ				_MMIO(0x1300a4)

#define  RC6_LOCATION				_MMIO(0xD40)
#define	   RC6_CTX_IN_DRAM			(1 << 0)
#define  RC6_CTX_BASE				_MMIO(0xD48)
#define    RC6_CTX_BASE_MASK			0xFFFFFFF0
#define  PWRCTX_MAXCNT_RCSUNIT			_MMIO(0x2054)
#define  PWRCTX_MAXCNT_VCSUNIT0			_MMIO(0x12054)
#define  PWRCTX_MAXCNT_BCSUNIT			_MMIO(0x22054)
#define  PWRCTX_MAXCNT_VECSUNIT			_MMIO(0x1A054)
#define  PWRCTX_MAXCNT_VCSUNIT1			_MMIO(0x1C054)
#define    IDLE_TIME_MASK			0xFFFFF
#define  FORCEWAKE				_MMIO(0xA18C)
#define  FORCEWAKE_VLV				_MMIO(0x1300b0)
#define  FORCEWAKE_ACK_VLV			_MMIO(0x1300b4)
#define  FORCEWAKE_MEDIA_VLV			_MMIO(0x1300b8)
#define  FORCEWAKE_ACK_MEDIA_VLV		_MMIO(0x1300bc)
#define  FORCEWAKE_ACK_HSW			_MMIO(0x130044)
#define  FORCEWAKE_ACK				_MMIO(0x130090)
#define  VLV_GTLC_WAKE_CTRL			_MMIO(0x130090)
#define   VLV_GTLC_RENDER_CTX_EXISTS		(1 << 25)
#define   VLV_GTLC_MEDIA_CTX_EXISTS		(1 << 24)
#define   VLV_GTLC_ALLOWWAKEREQ			(1 << 0)

#define  VLV_GTLC_PW_STATUS			_MMIO(0x130094)
#define   VLV_GTLC_ALLOWWAKEACK			(1 << 0)
#define   VLV_GTLC_ALLOWWAKEERR			(1 << 1)
#define   VLV_GTLC_PW_MEDIA_STATUS_MASK		(1 << 5)
#define   VLV_GTLC_PW_RENDER_STATUS_MASK	(1 << 7)
#define  FORCEWAKE_MT				_MMIO(0xa188) /* multi-threaded */
#define  FORCEWAKE_MEDIA_GEN9			_MMIO(0xa270)
#define  FORCEWAKE_RENDER_GEN9			_MMIO(0xa278)
#define  FORCEWAKE_BLITTER_GEN9			_MMIO(0xa188)
#define  FORCEWAKE_ACK_MEDIA_GEN9		_MMIO(0x0D88)
#define  FORCEWAKE_ACK_RENDER_GEN9		_MMIO(0x0D84)
#define  FORCEWAKE_ACK_BLITTER_GEN9		_MMIO(0x130044)
#define   FORCEWAKE_KERNEL			0x1
#define   FORCEWAKE_USER			0x2
#define  FORCEWAKE_MT_ACK			_MMIO(0x130040)
#define  ECOBUS					_MMIO(0xa180)
#define    FORCEWAKE_MT_ENABLE			(1<<5)
#define  VLV_SPAREG2H				_MMIO(0xA194)
#define  GEN9_PWRGT_DOMAIN_STATUS		_MMIO(0xA2A0)
#define   GEN9_PWRGT_MEDIA_STATUS_MASK		(1 << 0)
#define   GEN9_PWRGT_RENDER_STATUS_MASK		(1 << 1)

#define  GTFIFODBG				_MMIO(0x120000)
#define    GT_FIFO_SBDEDICATE_FREE_ENTRY_CHV	(0x1f << 20)
#define    GT_FIFO_FREE_ENTRIES_CHV		(0x7f << 13)
#define    GT_FIFO_SBDROPERR			(1<<6)
#define    GT_FIFO_BLOBDROPERR			(1<<5)
#define    GT_FIFO_SB_READ_ABORTERR		(1<<4)
#define    GT_FIFO_DROPERR			(1<<3)
#define    GT_FIFO_OVFERR			(1<<2)
#define    GT_FIFO_IAWRERR			(1<<1)
#define    GT_FIFO_IARDERR			(1<<0)

#define  GTFIFOCTL				_MMIO(0x120008)
#define    GT_FIFO_FREE_ENTRIES_MASK		0x7f
#define    GT_FIFO_NUM_RESERVED_ENTRIES		20
#define    GT_FIFO_CTL_BLOCK_ALL_POLICY_STALL	(1 << 12)
#define    GT_FIFO_CTL_RC6_POLICY_STALL		(1 << 11)

#define  HSW_IDICR				_MMIO(0x9008)
#define    IDIHASHMSK(x)			(((x) & 0x3f) << 16)
#define  HSW_EDRAM_CAP				_MMIO(0x120010)
#define    EDRAM_ENABLED			0x1
#define    EDRAM_NUM_BANKS(cap)			(((cap) >> 1) & 0xf)
#define    EDRAM_WAYS_IDX(cap)			(((cap) >> 5) & 0x7)
#define    EDRAM_SETS_IDX(cap)			(((cap) >> 8) & 0x3)

#define GEN6_UCGCTL1				_MMIO(0x9400)
# define GEN6_GAMUNIT_CLOCK_GATE_DISABLE		(1 << 22)
# define GEN6_EU_TCUNIT_CLOCK_GATE_DISABLE		(1 << 16)
# define GEN6_BLBUNIT_CLOCK_GATE_DISABLE		(1 << 5)
# define GEN6_CSUNIT_CLOCK_GATE_DISABLE			(1 << 7)

#define GEN6_UCGCTL2				_MMIO(0x9404)
# define GEN6_VFUNIT_CLOCK_GATE_DISABLE			(1 << 31)
# define GEN7_VDSUNIT_CLOCK_GATE_DISABLE		(1 << 30)
# define GEN7_TDLUNIT_CLOCK_GATE_DISABLE		(1 << 22)
# define GEN6_RCZUNIT_CLOCK_GATE_DISABLE		(1 << 13)
# define GEN6_RCPBUNIT_CLOCK_GATE_DISABLE		(1 << 12)
# define GEN6_RCCUNIT_CLOCK_GATE_DISABLE		(1 << 11)

#define GEN6_UCGCTL3				_MMIO(0x9408)

#define GEN7_UCGCTL4				_MMIO(0x940c)
#define  GEN7_L3BANK2X_CLOCK_GATE_DISABLE	(1<<25)
#define  GEN8_EU_GAUNIT_CLOCK_GATE_DISABLE	(1<<14)

#define GEN6_RCGCTL1				_MMIO(0x9410)
#define GEN6_RCGCTL2				_MMIO(0x9414)
#define GEN6_RSTCTL				_MMIO(0x9420)

#define GEN8_UCGCTL6				_MMIO(0x9430)
#define   GEN8_GAPSUNIT_CLOCK_GATE_DISABLE	(1<<24)
#define   GEN8_SDEUNIT_CLOCK_GATE_DISABLE	(1<<14)
#define   GEN8_HDCUNIT_CLOCK_GATE_DISABLE_HDCREQ (1<<28)

#define GEN6_GFXPAUSE				_MMIO(0xA000)
#define GEN6_RPNSWREQ				_MMIO(0xA008)
#define   GEN6_TURBO_DISABLE			(1<<31)
#define   GEN6_FREQUENCY(x)			((x)<<25)
#define   HSW_FREQUENCY(x)			((x)<<24)
#define   GEN9_FREQUENCY(x)			((x)<<23)
#define   GEN6_OFFSET(x)			((x)<<19)
#define   GEN6_AGGRESSIVE_TURBO			(0<<15)
#define GEN6_RC_VIDEO_FREQ			_MMIO(0xA00C)
#define GEN6_RC_CONTROL				_MMIO(0xA090)
#define   GEN6_RC_CTL_RC6pp_ENABLE		(1<<16)
#define   GEN6_RC_CTL_RC6p_ENABLE		(1<<17)
#define   GEN6_RC_CTL_RC6_ENABLE		(1<<18)
#define   GEN6_RC_CTL_RC1e_ENABLE		(1<<20)
#define   GEN6_RC_CTL_RC7_ENABLE		(1<<22)
#define   VLV_RC_CTL_CTX_RST_PARALLEL		(1<<24)
#define   GEN7_RC_CTL_TO_MODE			(1<<28)
#define   GEN6_RC_CTL_EI_MODE(x)		((x)<<27)
#define   GEN6_RC_CTL_HW_ENABLE			(1<<31)
#define GEN6_RP_DOWN_TIMEOUT			_MMIO(0xA010)
#define GEN6_RP_INTERRUPT_LIMITS		_MMIO(0xA014)
#define GEN6_RPSTAT1				_MMIO(0xA01C)
#define   GEN6_CAGF_SHIFT			8
#define   HSW_CAGF_SHIFT			7
#define   GEN9_CAGF_SHIFT			23
#define   GEN6_CAGF_MASK			(0x7f << GEN6_CAGF_SHIFT)
#define   HSW_CAGF_MASK				(0x7f << HSW_CAGF_SHIFT)
#define   GEN9_CAGF_MASK			(0x1ff << GEN9_CAGF_SHIFT)
#define GEN6_RP_CONTROL				_MMIO(0xA024)
#define   GEN6_RP_MEDIA_TURBO			(1<<11)
#define   GEN6_RP_MEDIA_MODE_MASK		(3<<9)
#define   GEN6_RP_MEDIA_HW_TURBO_MODE		(3<<9)
#define   GEN6_RP_MEDIA_HW_NORMAL_MODE		(2<<9)
#define   GEN6_RP_MEDIA_HW_MODE			(1<<9)
#define   GEN6_RP_MEDIA_SW_MODE			(0<<9)
#define   GEN6_RP_MEDIA_IS_GFX			(1<<8)
#define   GEN6_RP_ENABLE			(1<<7)
#define   GEN6_RP_UP_IDLE_MIN			(0x1<<3)
#define   GEN6_RP_UP_BUSY_AVG			(0x2<<3)
#define   GEN6_RP_UP_BUSY_CONT			(0x4<<3)
#define   GEN6_RP_DOWN_IDLE_AVG			(0x2<<0)
#define   GEN6_RP_DOWN_IDLE_CONT		(0x1<<0)
#define GEN6_RP_UP_THRESHOLD			_MMIO(0xA02C)
#define GEN6_RP_DOWN_THRESHOLD			_MMIO(0xA030)
#define GEN6_RP_CUR_UP_EI			_MMIO(0xA050)
#define   GEN6_RP_EI_MASK			0xffffff
#define   GEN6_CURICONT_MASK			GEN6_RP_EI_MASK
#define GEN6_RP_CUR_UP				_MMIO(0xA054)
#define   GEN6_CURBSYTAVG_MASK			GEN6_RP_EI_MASK
#define GEN6_RP_PREV_UP				_MMIO(0xA058)
#define GEN6_RP_CUR_DOWN_EI			_MMIO(0xA05C)
#define   GEN6_CURIAVG_MASK			GEN6_RP_EI_MASK
#define GEN6_RP_CUR_DOWN			_MMIO(0xA060)
#define GEN6_RP_PREV_DOWN			_MMIO(0xA064)
#define GEN6_RP_UP_EI				_MMIO(0xA068)
#define GEN6_RP_DOWN_EI				_MMIO(0xA06C)
#define GEN6_RP_IDLE_HYSTERSIS			_MMIO(0xA070)
#define GEN6_RPDEUHWTC				_MMIO(0xA080)
#define GEN6_RPDEUC				_MMIO(0xA084)
#define GEN6_RPDEUCSW				_MMIO(0xA088)
#define GEN6_RC_STATE				_MMIO(0xA094)
#define   RC_SW_TARGET_STATE_SHIFT		16
#define   RC_SW_TARGET_STATE_MASK		(7 << RC_SW_TARGET_STATE_SHIFT)
#define GEN6_RC1_WAKE_RATE_LIMIT		_MMIO(0xA098)
#define GEN6_RC6_WAKE_RATE_LIMIT		_MMIO(0xA09C)
#define GEN6_RC6pp_WAKE_RATE_LIMIT		_MMIO(0xA0A0)
#define GEN6_RC_EVALUATION_INTERVAL		_MMIO(0xA0A8)
#define GEN6_RC_IDLE_HYSTERSIS			_MMIO(0xA0AC)
#define GEN6_RC_SLEEP				_MMIO(0xA0B0)
#define GEN6_RCUBMABDTMR			_MMIO(0xA0B0)
#define GEN6_RC1e_THRESHOLD			_MMIO(0xA0B4)
#define GEN6_RC6_THRESHOLD			_MMIO(0xA0B8)
#define GEN6_RC6p_THRESHOLD			_MMIO(0xA0BC)
#define VLV_RCEDATA				_MMIO(0xA0BC)
#define GEN6_RC6pp_THRESHOLD			_MMIO(0xA0C0)
#define GEN6_PMINTRMSK				_MMIO(0xA168)
#define   GEN8_PMINTR_REDIRECT_TO_GUC		  (1<<31)
#define GEN8_MISC_CTRL0				_MMIO(0xA180)
#define VLV_PWRDWNUPCTL				_MMIO(0xA294)
#define GEN9_MEDIA_PG_IDLE_HYSTERESIS		_MMIO(0xA0C4)
#define GEN9_RENDER_PG_IDLE_HYSTERESIS		_MMIO(0xA0C8)
#define GEN9_PG_ENABLE				_MMIO(0xA210)
#define GEN9_RENDER_PG_ENABLE			(1<<0)
#define GEN9_MEDIA_PG_ENABLE			(1<<1)
#define GEN8_PUSHBUS_CONTROL			_MMIO(0xA248)
#define GEN8_PUSHBUS_ENABLE			_MMIO(0xA250)
#define GEN8_PUSHBUS_SHIFT			_MMIO(0xA25C)

#define VLV_CHICKEN_3				_MMIO(VLV_DISPLAY_BASE + 0x7040C)
#define  PIXEL_OVERLAP_CNT_MASK			(3 << 30)
#define  PIXEL_OVERLAP_CNT_SHIFT		30

#define GEN6_PMISR				_MMIO(0x44020)
#define GEN6_PMIMR				_MMIO(0x44024) /* rps_lock */
#define GEN6_PMIIR				_MMIO(0x44028)
#define GEN6_PMIER				_MMIO(0x4402C)
#define  GEN6_PM_MBOX_EVENT			(1<<25)
#define  GEN6_PM_THERMAL_EVENT			(1<<24)
#define  GEN6_PM_RP_DOWN_TIMEOUT		(1<<6)
#define  GEN6_PM_RP_UP_THRESHOLD		(1<<5)
#define  GEN6_PM_RP_DOWN_THRESHOLD		(1<<4)
#define  GEN6_PM_RP_UP_EI_EXPIRED		(1<<2)
#define  GEN6_PM_RP_DOWN_EI_EXPIRED		(1<<1)
#define  GEN6_PM_RPS_EVENTS			(GEN6_PM_RP_UP_THRESHOLD | \
						 GEN6_PM_RP_DOWN_THRESHOLD | \
						 GEN6_PM_RP_DOWN_TIMEOUT)

#define GEN7_GT_SCRATCH(i)			_MMIO(0x4F100 + (i) * 4)
#define GEN7_GT_SCRATCH_REG_NUM			8

#define VLV_GTLC_SURVIVABILITY_REG              _MMIO(0x130098)
#define VLV_GFX_CLK_STATUS_BIT			(1<<3)
#define VLV_GFX_CLK_FORCE_ON_BIT		(1<<2)

#define GEN6_GT_GFX_RC6_LOCKED			_MMIO(0x138104)
#define VLV_COUNTER_CONTROL			_MMIO(0x138104)
#define   VLV_COUNT_RANGE_HIGH			(1<<15)
#define   VLV_MEDIA_RC0_COUNT_EN		(1<<5)
#define   VLV_RENDER_RC0_COUNT_EN		(1<<4)
#define   VLV_MEDIA_RC6_COUNT_EN		(1<<1)
#define   VLV_RENDER_RC6_COUNT_EN		(1<<0)
#define GEN6_GT_GFX_RC6				_MMIO(0x138108)
#define VLV_GT_RENDER_RC6			_MMIO(0x138108)
#define VLV_GT_MEDIA_RC6			_MMIO(0x13810C)

#define GEN6_GT_GFX_RC6p			_MMIO(0x13810C)
#define GEN6_GT_GFX_RC6pp			_MMIO(0x138110)
#define VLV_RENDER_C0_COUNT			_MMIO(0x138118)
#define VLV_MEDIA_C0_COUNT			_MMIO(0x13811C)

#define GEN6_PCODE_MAILBOX			_MMIO(0x138124)
#define   GEN6_PCODE_READY			(1<<31)
#define   GEN6_PCODE_ERROR_MASK			0xFF
#define     GEN6_PCODE_SUCCESS			0x0
#define     GEN6_PCODE_ILLEGAL_CMD		0x1
#define     GEN6_PCODE_MIN_FREQ_TABLE_GT_RATIO_OUT_OF_RANGE 0x2
#define     GEN6_PCODE_TIMEOUT			0x3
#define     GEN6_PCODE_UNIMPLEMENTED_CMD	0xFF
#define     GEN7_PCODE_TIMEOUT			0x2
#define     GEN7_PCODE_ILLEGAL_DATA		0x3
#define     GEN7_PCODE_MIN_FREQ_TABLE_GT_RATIO_OUT_OF_RANGE 0x10
#define	  GEN6_PCODE_WRITE_RC6VIDS		0x4
#define	  GEN6_PCODE_READ_RC6VIDS		0x5
#define     GEN6_ENCODE_RC6_VID(mv)		(((mv) - 245) / 5)
#define     GEN6_DECODE_RC6_VID(vids)		(((vids) * 5) + 245)
#define   BDW_PCODE_DISPLAY_FREQ_CHANGE_REQ	0x18
#define   GEN9_PCODE_READ_MEM_LATENCY		0x6
#define     GEN9_MEM_LATENCY_LEVEL_MASK		0xFF
#define     GEN9_MEM_LATENCY_LEVEL_1_5_SHIFT	8
#define     GEN9_MEM_LATENCY_LEVEL_2_6_SHIFT	16
#define     GEN9_MEM_LATENCY_LEVEL_3_7_SHIFT	24
#define   SKL_PCODE_CDCLK_CONTROL		0x7
#define     SKL_CDCLK_PREPARE_FOR_CHANGE	0x3
#define     SKL_CDCLK_READY_FOR_CHANGE		0x1
#define   GEN6_PCODE_WRITE_MIN_FREQ_TABLE	0x8
#define   GEN6_PCODE_READ_MIN_FREQ_TABLE	0x9
#define   GEN6_READ_OC_PARAMS			0xc
#define   GEN6_PCODE_READ_D_COMP		0x10
#define   GEN6_PCODE_WRITE_D_COMP		0x11
#define   HSW_PCODE_DE_WRITE_FREQ_REQ		0x17
#define   DISPLAY_IPS_CONTROL			0x19
#define	  HSW_PCODE_DYNAMIC_DUTY_CYCLE_CONTROL	0x1A
#define   GEN9_PCODE_SAGV_CONTROL		0x21
#define     GEN9_SAGV_DISABLE			0x0
#define     GEN9_SAGV_IS_DISABLED		0x1
#define     GEN9_SAGV_ENABLE			0x3
#define GEN6_PCODE_DATA				_MMIO(0x138128)
#define   GEN6_PCODE_FREQ_IA_RATIO_SHIFT	8
#define   GEN6_PCODE_FREQ_RING_RATIO_SHIFT	16
#define GEN6_PCODE_DATA1			_MMIO(0x13812C)

#define GEN6_GT_CORE_STATUS		_MMIO(0x138060)
#define   GEN6_CORE_CPD_STATE_MASK	(7<<4)
#define   GEN6_RCn_MASK			7
#define   GEN6_RC0			0
#define   GEN6_RC3			2
#define   GEN6_RC6			3
#define   GEN6_RC7			4

#define GEN8_GT_SLICE_INFO		_MMIO(0x138064)
#define   GEN8_LSLICESTAT_MASK		0x7

#define CHV_POWER_SS0_SIG1		_MMIO(0xa720)
#define CHV_POWER_SS1_SIG1		_MMIO(0xa728)
#define   CHV_SS_PG_ENABLE		(1<<1)
#define   CHV_EU08_PG_ENABLE		(1<<9)
#define   CHV_EU19_PG_ENABLE		(1<<17)
#define   CHV_EU210_PG_ENABLE		(1<<25)

#define CHV_POWER_SS0_SIG2		_MMIO(0xa724)
#define CHV_POWER_SS1_SIG2		_MMIO(0xa72c)
#define   CHV_EU311_PG_ENABLE		(1<<1)

#define GEN9_SLICE_PGCTL_ACK(slice)	_MMIO(0x804c + (slice)*0x4)
#define   GEN9_PGCTL_SLICE_ACK		(1 << 0)
#define   GEN9_PGCTL_SS_ACK(subslice)	(1 << (2 + (subslice)*2))

#define GEN9_SS01_EU_PGCTL_ACK(slice)	_MMIO(0x805c + (slice)*0x8)
#define GEN9_SS23_EU_PGCTL_ACK(slice)	_MMIO(0x8060 + (slice)*0x8)
#define   GEN9_PGCTL_SSA_EU08_ACK	(1 << 0)
#define   GEN9_PGCTL_SSA_EU19_ACK	(1 << 2)
#define   GEN9_PGCTL_SSA_EU210_ACK	(1 << 4)
#define   GEN9_PGCTL_SSA_EU311_ACK	(1 << 6)
#define   GEN9_PGCTL_SSB_EU08_ACK	(1 << 8)
#define   GEN9_PGCTL_SSB_EU19_ACK	(1 << 10)
#define   GEN9_PGCTL_SSB_EU210_ACK	(1 << 12)
#define   GEN9_PGCTL_SSB_EU311_ACK	(1 << 14)

#define GEN7_MISCCPCTL				_MMIO(0x9424)
#define   GEN7_DOP_CLOCK_GATE_ENABLE		(1<<0)
#define   GEN8_DOP_CLOCK_GATE_CFCLK_ENABLE	(1<<2)
#define   GEN8_DOP_CLOCK_GATE_GUC_ENABLE	(1<<4)
#define   GEN8_DOP_CLOCK_GATE_MEDIA_ENABLE     (1<<6)

#define GEN8_GARBCNTL                   _MMIO(0xB004)
#define   GEN9_GAPS_TSV_CREDIT_DISABLE  (1<<7)

/* IVYBRIDGE DPF */
#define GEN7_L3CDERRST1(slice)		_MMIO(0xB008 + (slice) * 0x200) /* L3CD Error Status 1 */
#define   GEN7_L3CDERRST1_ROW_MASK	(0x7ff<<14)
#define   GEN7_PARITY_ERROR_VALID	(1<<13)
#define   GEN7_L3CDERRST1_BANK_MASK	(3<<11)
#define   GEN7_L3CDERRST1_SUBBANK_MASK	(7<<8)
#define GEN7_PARITY_ERROR_ROW(reg) \
		((reg & GEN7_L3CDERRST1_ROW_MASK) >> 14)
#define GEN7_PARITY_ERROR_BANK(reg) \
		((reg & GEN7_L3CDERRST1_BANK_MASK) >> 11)
#define GEN7_PARITY_ERROR_SUBBANK(reg) \
		((reg & GEN7_L3CDERRST1_SUBBANK_MASK) >> 8)
#define   GEN7_L3CDERRST1_ENABLE	(1<<7)

#define GEN7_L3LOG(slice, i)		_MMIO(0xB070 + (slice) * 0x200 + (i) * 4)
#define GEN7_L3LOG_SIZE			0x80

#define GEN7_HALF_SLICE_CHICKEN1	_MMIO(0xe100) /* IVB GT1 + VLV */
#define GEN7_HALF_SLICE_CHICKEN1_GT2	_MMIO(0xf100)
#define   GEN7_MAX_PS_THREAD_DEP		(8<<12)
#define   GEN7_SINGLE_SUBSCAN_DISPATCH_ENABLE	(1<<10)
#define   GEN7_SBE_SS_CACHE_DISPATCH_PORT_SHARING_DISABLE	(1<<4)
#define   GEN7_PSD_SINGLE_PORT_DISPATCH_ENABLE	(1<<3)

#define GEN9_HALF_SLICE_CHICKEN5	_MMIO(0xe188)
#define   GEN9_DG_MIRROR_FIX_ENABLE	(1<<5)
#define   GEN9_CCS_TLB_PREFETCH_ENABLE	(1<<3)

#define GEN8_ROW_CHICKEN		_MMIO(0xe4f0)
#define   FLOW_CONTROL_ENABLE		(1<<15)
#define   PARTIAL_INSTRUCTION_SHOOTDOWN_DISABLE	(1<<8)
#define   STALL_DOP_GATING_DISABLE		(1<<5)

#define GEN7_ROW_CHICKEN2		_MMIO(0xe4f4)
#define GEN7_ROW_CHICKEN2_GT2		_MMIO(0xf4f4)
#define   DOP_CLOCK_GATING_DISABLE	(1<<0)

#define HSW_ROW_CHICKEN3		_MMIO(0xe49c)
#define  HSW_ROW_CHICKEN3_L3_GLOBAL_ATOMICS_DISABLE    (1 << 6)

#define HALF_SLICE_CHICKEN2		_MMIO(0xe180)
#define   GEN8_ST_PO_DISABLE		(1<<13)

#define HALF_SLICE_CHICKEN3		_MMIO(0xe184)
#define   HSW_SAMPLE_C_PERFORMANCE	(1<<9)
#define   GEN8_CENTROID_PIXEL_OPT_DIS	(1<<8)
#define   GEN9_DISABLE_OCL_OOB_SUPPRESS_LOGIC	(1<<5)
#define   GEN8_SAMPLER_POWER_BYPASS_DIS	(1<<1)

#define GEN9_HALF_SLICE_CHICKEN7	_MMIO(0xe194)
#define   GEN9_ENABLE_YV12_BUGFIX	(1<<4)
#define   GEN9_ENABLE_GPGPU_PREEMPTION	(1<<2)

/* Audio */
#define G4X_AUD_VID_DID			_MMIO(dev_priv->info.display_mmio_offset + 0x62020)
#define   INTEL_AUDIO_DEVCL		0x808629FB
#define   INTEL_AUDIO_DEVBLC		0x80862801
#define   INTEL_AUDIO_DEVCTG		0x80862802

#define G4X_AUD_CNTL_ST			_MMIO(0x620B4)
#define   G4X_ELDV_DEVCL_DEVBLC		(1 << 13)
#define   G4X_ELDV_DEVCTG		(1 << 14)
#define   G4X_ELD_ADDR_MASK		(0xf << 5)
#define   G4X_ELD_ACK			(1 << 4)
#define G4X_HDMIW_HDMIEDID		_MMIO(0x6210C)

#define _IBX_HDMIW_HDMIEDID_A		0xE2050
#define _IBX_HDMIW_HDMIEDID_B		0xE2150
#define IBX_HDMIW_HDMIEDID(pipe)	_MMIO_PIPE(pipe, _IBX_HDMIW_HDMIEDID_A, \
						  _IBX_HDMIW_HDMIEDID_B)
#define _IBX_AUD_CNTL_ST_A		0xE20B4
#define _IBX_AUD_CNTL_ST_B		0xE21B4
#define IBX_AUD_CNTL_ST(pipe)		_MMIO_PIPE(pipe, _IBX_AUD_CNTL_ST_A, \
						  _IBX_AUD_CNTL_ST_B)
#define   IBX_ELD_BUFFER_SIZE_MASK	(0x1f << 10)
#define   IBX_ELD_ADDRESS_MASK		(0x1f << 5)
#define   IBX_ELD_ACK			(1 << 4)
#define IBX_AUD_CNTL_ST2		_MMIO(0xE20C0)
#define   IBX_CP_READY(port)		((1 << 1) << (((port) - 1) * 4))
#define   IBX_ELD_VALID(port)		((1 << 0) << (((port) - 1) * 4))

#define _CPT_HDMIW_HDMIEDID_A		0xE5050
#define _CPT_HDMIW_HDMIEDID_B		0xE5150
#define CPT_HDMIW_HDMIEDID(pipe)	_MMIO_PIPE(pipe, _CPT_HDMIW_HDMIEDID_A, _CPT_HDMIW_HDMIEDID_B)
#define _CPT_AUD_CNTL_ST_A		0xE50B4
#define _CPT_AUD_CNTL_ST_B		0xE51B4
#define CPT_AUD_CNTL_ST(pipe)		_MMIO_PIPE(pipe, _CPT_AUD_CNTL_ST_A, _CPT_AUD_CNTL_ST_B)
#define CPT_AUD_CNTRL_ST2		_MMIO(0xE50C0)

#define _VLV_HDMIW_HDMIEDID_A		(VLV_DISPLAY_BASE + 0x62050)
#define _VLV_HDMIW_HDMIEDID_B		(VLV_DISPLAY_BASE + 0x62150)
#define VLV_HDMIW_HDMIEDID(pipe)	_MMIO_PIPE(pipe, _VLV_HDMIW_HDMIEDID_A, _VLV_HDMIW_HDMIEDID_B)
#define _VLV_AUD_CNTL_ST_A		(VLV_DISPLAY_BASE + 0x620B4)
#define _VLV_AUD_CNTL_ST_B		(VLV_DISPLAY_BASE + 0x621B4)
#define VLV_AUD_CNTL_ST(pipe)		_MMIO_PIPE(pipe, _VLV_AUD_CNTL_ST_A, _VLV_AUD_CNTL_ST_B)
#define VLV_AUD_CNTL_ST2		_MMIO(VLV_DISPLAY_BASE + 0x620C0)

/* These are the 4 32-bit write offset registers for each stream
 * output buffer.  It determines the offset from the
 * 3DSTATE_SO_BUFFERs that the next streamed vertex output goes to.
 */
#define GEN7_SO_WRITE_OFFSET(n)		_MMIO(0x5280 + (n) * 4)

#define _IBX_AUD_CONFIG_A		0xe2000
#define _IBX_AUD_CONFIG_B		0xe2100
#define IBX_AUD_CFG(pipe)		_MMIO_PIPE(pipe, _IBX_AUD_CONFIG_A, _IBX_AUD_CONFIG_B)
#define _CPT_AUD_CONFIG_A		0xe5000
#define _CPT_AUD_CONFIG_B		0xe5100
#define CPT_AUD_CFG(pipe)		_MMIO_PIPE(pipe, _CPT_AUD_CONFIG_A, _CPT_AUD_CONFIG_B)
#define _VLV_AUD_CONFIG_A		(VLV_DISPLAY_BASE + 0x62000)
#define _VLV_AUD_CONFIG_B		(VLV_DISPLAY_BASE + 0x62100)
#define VLV_AUD_CFG(pipe)		_MMIO_PIPE(pipe, _VLV_AUD_CONFIG_A, _VLV_AUD_CONFIG_B)

#define   AUD_CONFIG_N_VALUE_INDEX		(1 << 29)
#define   AUD_CONFIG_N_PROG_ENABLE		(1 << 28)
#define   AUD_CONFIG_UPPER_N_SHIFT		20
#define   AUD_CONFIG_UPPER_N_MASK		(0xff << 20)
#define   AUD_CONFIG_LOWER_N_SHIFT		4
#define   AUD_CONFIG_LOWER_N_MASK		(0xfff << 4)
#define   AUD_CONFIG_PIXEL_CLOCK_HDMI_SHIFT	16
#define   AUD_CONFIG_PIXEL_CLOCK_HDMI_MASK	(0xf << 16)
#define   AUD_CONFIG_PIXEL_CLOCK_HDMI_25175	(0 << 16)
#define   AUD_CONFIG_PIXEL_CLOCK_HDMI_25200	(1 << 16)
#define   AUD_CONFIG_PIXEL_CLOCK_HDMI_27000	(2 << 16)
#define   AUD_CONFIG_PIXEL_CLOCK_HDMI_27027	(3 << 16)
#define   AUD_CONFIG_PIXEL_CLOCK_HDMI_54000	(4 << 16)
#define   AUD_CONFIG_PIXEL_CLOCK_HDMI_54054	(5 << 16)
#define   AUD_CONFIG_PIXEL_CLOCK_HDMI_74176	(6 << 16)
#define   AUD_CONFIG_PIXEL_CLOCK_HDMI_74250	(7 << 16)
#define   AUD_CONFIG_PIXEL_CLOCK_HDMI_148352	(8 << 16)
#define   AUD_CONFIG_PIXEL_CLOCK_HDMI_148500	(9 << 16)
#define   AUD_CONFIG_DISABLE_NCTS		(1 << 3)

/* HSW Audio */
#define _HSW_AUD_CONFIG_A		0x65000
#define _HSW_AUD_CONFIG_B		0x65100
#define HSW_AUD_CFG(pipe)		_MMIO_PIPE(pipe, _HSW_AUD_CONFIG_A, _HSW_AUD_CONFIG_B)

#define _HSW_AUD_MISC_CTRL_A		0x65010
#define _HSW_AUD_MISC_CTRL_B		0x65110
#define HSW_AUD_MISC_CTRL(pipe)		_MMIO_PIPE(pipe, _HSW_AUD_MISC_CTRL_A, _HSW_AUD_MISC_CTRL_B)

#define _HSW_AUD_DIP_ELD_CTRL_ST_A	0x650b4
#define _HSW_AUD_DIP_ELD_CTRL_ST_B	0x651b4
#define HSW_AUD_DIP_ELD_CTRL(pipe)	_MMIO_PIPE(pipe, _HSW_AUD_DIP_ELD_CTRL_ST_A, _HSW_AUD_DIP_ELD_CTRL_ST_B)

/* Audio Digital Converter */
#define _HSW_AUD_DIG_CNVT_1		0x65080
#define _HSW_AUD_DIG_CNVT_2		0x65180
#define AUD_DIG_CNVT(pipe)		_MMIO_PIPE(pipe, _HSW_AUD_DIG_CNVT_1, _HSW_AUD_DIG_CNVT_2)
#define DIP_PORT_SEL_MASK		0x3

#define _HSW_AUD_EDID_DATA_A		0x65050
#define _HSW_AUD_EDID_DATA_B		0x65150
#define HSW_AUD_EDID_DATA(pipe)		_MMIO_PIPE(pipe, _HSW_AUD_EDID_DATA_A, _HSW_AUD_EDID_DATA_B)

#define HSW_AUD_PIPE_CONV_CFG		_MMIO(0x6507c)
#define HSW_AUD_PIN_ELD_CP_VLD		_MMIO(0x650c0)
#define   AUDIO_INACTIVE(trans)		((1 << 3) << ((trans) * 4))
#define   AUDIO_OUTPUT_ENABLE(trans)	((1 << 2) << ((trans) * 4))
#define   AUDIO_CP_READY(trans)		((1 << 1) << ((trans) * 4))
#define   AUDIO_ELD_VALID(trans)	((1 << 0) << ((trans) * 4))

#define HSW_AUD_CHICKENBIT			_MMIO(0x65f10)
#define   SKL_AUD_CODEC_WAKE_SIGNAL		(1 << 15)

/* HSW Power Wells */
#define HSW_PWR_WELL_BIOS			_MMIO(0x45400) /* CTL1 */
#define HSW_PWR_WELL_DRIVER			_MMIO(0x45404) /* CTL2 */
#define HSW_PWR_WELL_KVMR			_MMIO(0x45408) /* CTL3 */
#define HSW_PWR_WELL_DEBUG			_MMIO(0x4540C) /* CTL4 */
#define   HSW_PWR_WELL_ENABLE_REQUEST		(1<<31)
#define   HSW_PWR_WELL_STATE_ENABLED		(1<<30)
#define HSW_PWR_WELL_CTL5			_MMIO(0x45410)
#define   HSW_PWR_WELL_ENABLE_SINGLE_STEP	(1<<31)
#define   HSW_PWR_WELL_PWR_GATE_OVERRIDE	(1<<20)
#define   HSW_PWR_WELL_FORCE_ON			(1<<19)
#define HSW_PWR_WELL_CTL6			_MMIO(0x45414)

/* SKL Fuse Status */
#define SKL_FUSE_STATUS				_MMIO(0x42000)
#define  SKL_FUSE_DOWNLOAD_STATUS              (1<<31)
#define  SKL_FUSE_PG0_DIST_STATUS              (1<<27)
#define  SKL_FUSE_PG1_DIST_STATUS              (1<<26)
#define  SKL_FUSE_PG2_DIST_STATUS              (1<<25)

/* Per-pipe DDI Function Control */
#define _TRANS_DDI_FUNC_CTL_A		0x60400
#define _TRANS_DDI_FUNC_CTL_B		0x61400
#define _TRANS_DDI_FUNC_CTL_C		0x62400
#define _TRANS_DDI_FUNC_CTL_EDP		0x6F400
#define TRANS_DDI_FUNC_CTL(tran) _MMIO_TRANS2(tran, _TRANS_DDI_FUNC_CTL_A)

#define  TRANS_DDI_FUNC_ENABLE		(1<<31)
/* Those bits are ignored by pipe EDP since it can only connect to DDI A */
#define  TRANS_DDI_PORT_MASK		(7<<28)
#define  TRANS_DDI_PORT_SHIFT		28
#define  TRANS_DDI_SELECT_PORT(x)	((x)<<28)
#define  TRANS_DDI_PORT_NONE		(0<<28)
#define  TRANS_DDI_MODE_SELECT_MASK	(7<<24)
#define  TRANS_DDI_MODE_SELECT_HDMI	(0<<24)
#define  TRANS_DDI_MODE_SELECT_DVI	(1<<24)
#define  TRANS_DDI_MODE_SELECT_DP_SST	(2<<24)
#define  TRANS_DDI_MODE_SELECT_DP_MST	(3<<24)
#define  TRANS_DDI_MODE_SELECT_FDI	(4<<24)
#define  TRANS_DDI_BPC_MASK		(7<<20)
#define  TRANS_DDI_BPC_8		(0<<20)
#define  TRANS_DDI_BPC_10		(1<<20)
#define  TRANS_DDI_BPC_6		(2<<20)
#define  TRANS_DDI_BPC_12		(3<<20)
#define  TRANS_DDI_PVSYNC		(1<<17)
#define  TRANS_DDI_PHSYNC		(1<<16)
#define  TRANS_DDI_EDP_INPUT_MASK	(7<<12)
#define  TRANS_DDI_EDP_INPUT_A_ON	(0<<12)
#define  TRANS_DDI_EDP_INPUT_A_ONOFF	(4<<12)
#define  TRANS_DDI_EDP_INPUT_B_ONOFF	(5<<12)
#define  TRANS_DDI_EDP_INPUT_C_ONOFF	(6<<12)
#define  TRANS_DDI_DP_VC_PAYLOAD_ALLOC	(1<<8)
#define  TRANS_DDI_BFI_ENABLE		(1<<4)

/* DisplayPort Transport Control */
#define _DP_TP_CTL_A			0x64040
#define _DP_TP_CTL_B			0x64140
#define DP_TP_CTL(port) _MMIO_PORT(port, _DP_TP_CTL_A, _DP_TP_CTL_B)
#define  DP_TP_CTL_ENABLE			(1<<31)
#define  DP_TP_CTL_MODE_SST			(0<<27)
#define  DP_TP_CTL_MODE_MST			(1<<27)
#define  DP_TP_CTL_FORCE_ACT			(1<<25)
#define  DP_TP_CTL_ENHANCED_FRAME_ENABLE	(1<<18)
#define  DP_TP_CTL_FDI_AUTOTRAIN		(1<<15)
#define  DP_TP_CTL_LINK_TRAIN_MASK		(7<<8)
#define  DP_TP_CTL_LINK_TRAIN_PAT1		(0<<8)
#define  DP_TP_CTL_LINK_TRAIN_PAT2		(1<<8)
#define  DP_TP_CTL_LINK_TRAIN_PAT3		(4<<8)
#define  DP_TP_CTL_LINK_TRAIN_IDLE		(2<<8)
#define  DP_TP_CTL_LINK_TRAIN_NORMAL		(3<<8)
#define  DP_TP_CTL_SCRAMBLE_DISABLE		(1<<7)

/* DisplayPort Transport Status */
#define _DP_TP_STATUS_A			0x64044
#define _DP_TP_STATUS_B			0x64144
#define DP_TP_STATUS(port) _MMIO_PORT(port, _DP_TP_STATUS_A, _DP_TP_STATUS_B)
#define  DP_TP_STATUS_IDLE_DONE			(1<<25)
#define  DP_TP_STATUS_ACT_SENT			(1<<24)
#define  DP_TP_STATUS_MODE_STATUS_MST		(1<<23)
#define  DP_TP_STATUS_AUTOTRAIN_DONE		(1<<12)
#define  DP_TP_STATUS_PAYLOAD_MAPPING_VC2	(3 << 8)
#define  DP_TP_STATUS_PAYLOAD_MAPPING_VC1	(3 << 4)
#define  DP_TP_STATUS_PAYLOAD_MAPPING_VC0	(3 << 0)

/* DDI Buffer Control */
#define _DDI_BUF_CTL_A				0x64000
#define _DDI_BUF_CTL_B				0x64100
#define DDI_BUF_CTL(port) _MMIO_PORT(port, _DDI_BUF_CTL_A, _DDI_BUF_CTL_B)
#define  DDI_BUF_CTL_ENABLE			(1<<31)
#define  DDI_BUF_TRANS_SELECT(n)	((n) << 24)
#define  DDI_BUF_EMP_MASK			(0xf<<24)
#define  DDI_BUF_PORT_REVERSAL			(1<<16)
#define  DDI_BUF_IS_IDLE			(1<<7)
#define  DDI_A_4_LANES				(1<<4)
#define  DDI_PORT_WIDTH(width)			(((width) - 1) << 1)
#define  DDI_PORT_WIDTH_MASK			(7 << 1)
#define  DDI_PORT_WIDTH_SHIFT			1
#define  DDI_INIT_DISPLAY_DETECTED		(1<<0)

/* DDI Buffer Translations */
#define _DDI_BUF_TRANS_A		0x64E00
#define _DDI_BUF_TRANS_B		0x64E60
#define DDI_BUF_TRANS_LO(port, i)	_MMIO(_PORT(port, _DDI_BUF_TRANS_A, _DDI_BUF_TRANS_B) + (i) * 8)
#define  DDI_BUF_BALANCE_LEG_ENABLE	(1 << 31)
#define DDI_BUF_TRANS_HI(port, i)	_MMIO(_PORT(port, _DDI_BUF_TRANS_A, _DDI_BUF_TRANS_B) + (i) * 8 + 4)

/* Sideband Interface (SBI) is programmed indirectly, via
 * SBI_ADDR, which contains the register offset; and SBI_DATA,
 * which contains the payload */
#define SBI_ADDR			_MMIO(0xC6000)
#define SBI_DATA			_MMIO(0xC6004)
#define SBI_CTL_STAT			_MMIO(0xC6008)
#define  SBI_CTL_DEST_ICLK		(0x0<<16)
#define  SBI_CTL_DEST_MPHY		(0x1<<16)
#define  SBI_CTL_OP_IORD		(0x2<<8)
#define  SBI_CTL_OP_IOWR		(0x3<<8)
#define  SBI_CTL_OP_CRRD		(0x6<<8)
#define  SBI_CTL_OP_CRWR		(0x7<<8)
#define  SBI_RESPONSE_FAIL		(0x1<<1)
#define  SBI_RESPONSE_SUCCESS		(0x0<<1)
#define  SBI_BUSY			(0x1<<0)
#define  SBI_READY			(0x0<<0)

/* SBI offsets */
#define  SBI_SSCDIVINTPHASE			0x0200
#define  SBI_SSCDIVINTPHASE6			0x0600
#define   SBI_SSCDIVINTPHASE_DIVSEL_SHIFT	1
#define   SBI_SSCDIVINTPHASE_DIVSEL_MASK	(0x7f<<1)
#define   SBI_SSCDIVINTPHASE_DIVSEL(x)		((x)<<1)
#define   SBI_SSCDIVINTPHASE_INCVAL_SHIFT	8
#define   SBI_SSCDIVINTPHASE_INCVAL_MASK	(0x7f<<8)
#define   SBI_SSCDIVINTPHASE_INCVAL(x)		((x)<<8)
#define   SBI_SSCDIVINTPHASE_DIR(x)		((x)<<15)
#define   SBI_SSCDIVINTPHASE_PROPAGATE		(1<<0)
#define  SBI_SSCDITHPHASE			0x0204
#define  SBI_SSCCTL				0x020c
#define  SBI_SSCCTL6				0x060C
#define   SBI_SSCCTL_PATHALT			(1<<3)
#define   SBI_SSCCTL_DISABLE			(1<<0)
#define  SBI_SSCAUXDIV6				0x0610
#define   SBI_SSCAUXDIV_FINALDIV2SEL_SHIFT	4
#define   SBI_SSCAUXDIV_FINALDIV2SEL_MASK	(1<<4)
#define   SBI_SSCAUXDIV_FINALDIV2SEL(x)		((x)<<4)
#define  SBI_DBUFF0				0x2a00
#define  SBI_GEN0				0x1f00
#define   SBI_GEN0_CFG_BUFFENABLE_DISABLE	(1<<0)

/* LPT PIXCLK_GATE */
#define PIXCLK_GATE			_MMIO(0xC6020)
#define  PIXCLK_GATE_UNGATE		(1<<0)
#define  PIXCLK_GATE_GATE		(0<<0)

/* SPLL */
#define SPLL_CTL			_MMIO(0x46020)
#define  SPLL_PLL_ENABLE		(1<<31)
#define  SPLL_PLL_SSC			(1<<28)
#define  SPLL_PLL_NON_SSC		(2<<28)
#define  SPLL_PLL_LCPLL			(3<<28)
#define  SPLL_PLL_REF_MASK		(3<<28)
#define  SPLL_PLL_FREQ_810MHz		(0<<26)
#define  SPLL_PLL_FREQ_1350MHz		(1<<26)
#define  SPLL_PLL_FREQ_2700MHz		(2<<26)
#define  SPLL_PLL_FREQ_MASK		(3<<26)

/* WRPLL */
#define _WRPLL_CTL1			0x46040
#define _WRPLL_CTL2			0x46060
#define WRPLL_CTL(pll)			_MMIO_PIPE(pll, _WRPLL_CTL1, _WRPLL_CTL2)
#define  WRPLL_PLL_ENABLE		(1<<31)
#define  WRPLL_PLL_SSC			(1<<28)
#define  WRPLL_PLL_NON_SSC		(2<<28)
#define  WRPLL_PLL_LCPLL		(3<<28)
#define  WRPLL_PLL_REF_MASK		(3<<28)
/* WRPLL divider programming */
#define  WRPLL_DIVIDER_REFERENCE(x)	((x)<<0)
#define  WRPLL_DIVIDER_REF_MASK		(0xff)
#define  WRPLL_DIVIDER_POST(x)		((x)<<8)
#define  WRPLL_DIVIDER_POST_MASK	(0x3f<<8)
#define  WRPLL_DIVIDER_POST_SHIFT	8
#define  WRPLL_DIVIDER_FEEDBACK(x)	((x)<<16)
#define  WRPLL_DIVIDER_FB_SHIFT		16
#define  WRPLL_DIVIDER_FB_MASK		(0xff<<16)

/* Port clock selection */
#define _PORT_CLK_SEL_A			0x46100
#define _PORT_CLK_SEL_B			0x46104
#define PORT_CLK_SEL(port) _MMIO_PORT(port, _PORT_CLK_SEL_A, _PORT_CLK_SEL_B)
#define  PORT_CLK_SEL_LCPLL_2700	(0<<29)
#define  PORT_CLK_SEL_LCPLL_1350	(1<<29)
#define  PORT_CLK_SEL_LCPLL_810		(2<<29)
#define  PORT_CLK_SEL_SPLL		(3<<29)
#define  PORT_CLK_SEL_WRPLL(pll)	(((pll)+4)<<29)
#define  PORT_CLK_SEL_WRPLL1		(4<<29)
#define  PORT_CLK_SEL_WRPLL2		(5<<29)
#define  PORT_CLK_SEL_NONE		(7<<29)
#define  PORT_CLK_SEL_MASK		(7<<29)

/* Transcoder clock selection */
#define _TRANS_CLK_SEL_A		0x46140
#define _TRANS_CLK_SEL_B		0x46144
#define TRANS_CLK_SEL(tran) _MMIO_TRANS(tran, _TRANS_CLK_SEL_A, _TRANS_CLK_SEL_B)
/* For each transcoder, we need to select the corresponding port clock */
#define  TRANS_CLK_SEL_DISABLED		(0x0<<29)
#define  TRANS_CLK_SEL_PORT(x)		(((x)+1)<<29)

#define CDCLK_FREQ			_MMIO(0x46200)

#define _TRANSA_MSA_MISC		0x60410
#define _TRANSB_MSA_MISC		0x61410
#define _TRANSC_MSA_MISC		0x62410
#define _TRANS_EDP_MSA_MISC		0x6f410
#define TRANS_MSA_MISC(tran) _MMIO_TRANS2(tran, _TRANSA_MSA_MISC)

#define  TRANS_MSA_SYNC_CLK		(1<<0)
#define  TRANS_MSA_6_BPC		(0<<5)
#define  TRANS_MSA_8_BPC		(1<<5)
#define  TRANS_MSA_10_BPC		(2<<5)
#define  TRANS_MSA_12_BPC		(3<<5)
#define  TRANS_MSA_16_BPC		(4<<5)

/* LCPLL Control */
#define LCPLL_CTL			_MMIO(0x130040)
#define  LCPLL_PLL_DISABLE		(1<<31)
#define  LCPLL_PLL_LOCK			(1<<30)
#define  LCPLL_CLK_FREQ_MASK		(3<<26)
#define  LCPLL_CLK_FREQ_450		(0<<26)
#define  LCPLL_CLK_FREQ_54O_BDW		(1<<26)
#define  LCPLL_CLK_FREQ_337_5_BDW	(2<<26)
#define  LCPLL_CLK_FREQ_675_BDW		(3<<26)
#define  LCPLL_CD_CLOCK_DISABLE		(1<<25)
#define  LCPLL_ROOT_CD_CLOCK_DISABLE	(1<<24)
#define  LCPLL_CD2X_CLOCK_DISABLE	(1<<23)
#define  LCPLL_POWER_DOWN_ALLOW		(1<<22)
#define  LCPLL_CD_SOURCE_FCLK		(1<<21)
#define  LCPLL_CD_SOURCE_FCLK_DONE	(1<<19)

/*
 * SKL Clocks
 */

/* CDCLK_CTL */
#define CDCLK_CTL			_MMIO(0x46000)
#define  CDCLK_FREQ_SEL_MASK		(3<<26)
#define  CDCLK_FREQ_450_432		(0<<26)
#define  CDCLK_FREQ_540			(1<<26)
#define  CDCLK_FREQ_337_308		(2<<26)
#define  CDCLK_FREQ_675_617		(3<<26)
#define  BXT_CDCLK_CD2X_DIV_SEL_MASK	(3<<22)
#define  BXT_CDCLK_CD2X_DIV_SEL_1	(0<<22)
#define  BXT_CDCLK_CD2X_DIV_SEL_1_5	(1<<22)
#define  BXT_CDCLK_CD2X_DIV_SEL_2	(2<<22)
#define  BXT_CDCLK_CD2X_DIV_SEL_4	(3<<22)
#define  BXT_CDCLK_CD2X_PIPE(pipe)	((pipe)<<20)
#define  BXT_CDCLK_CD2X_PIPE_NONE	BXT_CDCLK_CD2X_PIPE(3)
#define  BXT_CDCLK_SSA_PRECHARGE_ENABLE	(1<<16)
#define  CDCLK_FREQ_DECIMAL_MASK	(0x7ff)

/* LCPLL_CTL */
#define LCPLL1_CTL		_MMIO(0x46010)
#define LCPLL2_CTL		_MMIO(0x46014)
#define  LCPLL_PLL_ENABLE	(1<<31)

/* DPLL control1 */
#define DPLL_CTRL1		_MMIO(0x6C058)
#define  DPLL_CTRL1_HDMI_MODE(id)		(1<<((id)*6+5))
#define  DPLL_CTRL1_SSC(id)			(1<<((id)*6+4))
#define  DPLL_CTRL1_LINK_RATE_MASK(id)		(7<<((id)*6+1))
#define  DPLL_CTRL1_LINK_RATE_SHIFT(id)		((id)*6+1)
#define  DPLL_CTRL1_LINK_RATE(linkrate, id)	((linkrate)<<((id)*6+1))
#define  DPLL_CTRL1_OVERRIDE(id)		(1<<((id)*6))
#define  DPLL_CTRL1_LINK_RATE_2700		0
#define  DPLL_CTRL1_LINK_RATE_1350		1
#define  DPLL_CTRL1_LINK_RATE_810		2
#define  DPLL_CTRL1_LINK_RATE_1620		3
#define  DPLL_CTRL1_LINK_RATE_1080		4
#define  DPLL_CTRL1_LINK_RATE_2160		5

/* DPLL control2 */
#define DPLL_CTRL2				_MMIO(0x6C05C)
#define  DPLL_CTRL2_DDI_CLK_OFF(port)		(1<<((port)+15))
#define  DPLL_CTRL2_DDI_CLK_SEL_MASK(port)	(3<<((port)*3+1))
#define  DPLL_CTRL2_DDI_CLK_SEL_SHIFT(port)    ((port)*3+1)
#define  DPLL_CTRL2_DDI_CLK_SEL(clk, port)	((clk)<<((port)*3+1))
#define  DPLL_CTRL2_DDI_SEL_OVERRIDE(port)     (1<<((port)*3))

/* DPLL Status */
#define DPLL_STATUS	_MMIO(0x6C060)
#define  DPLL_LOCK(id) (1<<((id)*8))

/* DPLL cfg */
#define _DPLL1_CFGCR1	0x6C040
#define _DPLL2_CFGCR1	0x6C048
#define _DPLL3_CFGCR1	0x6C050
#define  DPLL_CFGCR1_FREQ_ENABLE	(1<<31)
#define  DPLL_CFGCR1_DCO_FRACTION_MASK	(0x7fff<<9)
#define  DPLL_CFGCR1_DCO_FRACTION(x)	((x)<<9)
#define  DPLL_CFGCR1_DCO_INTEGER_MASK	(0x1ff)

#define _DPLL1_CFGCR2	0x6C044
#define _DPLL2_CFGCR2	0x6C04C
#define _DPLL3_CFGCR2	0x6C054
#define  DPLL_CFGCR2_QDIV_RATIO_MASK	(0xff<<8)
#define  DPLL_CFGCR2_QDIV_RATIO(x)	((x)<<8)
#define  DPLL_CFGCR2_QDIV_MODE(x)	((x)<<7)
#define  DPLL_CFGCR2_KDIV_MASK		(3<<5)
#define  DPLL_CFGCR2_KDIV(x)		((x)<<5)
#define  DPLL_CFGCR2_KDIV_5 (0<<5)
#define  DPLL_CFGCR2_KDIV_2 (1<<5)
#define  DPLL_CFGCR2_KDIV_3 (2<<5)
#define  DPLL_CFGCR2_KDIV_1 (3<<5)
#define  DPLL_CFGCR2_PDIV_MASK		(7<<2)
#define  DPLL_CFGCR2_PDIV(x)		((x)<<2)
#define  DPLL_CFGCR2_PDIV_1 (0<<2)
#define  DPLL_CFGCR2_PDIV_2 (1<<2)
#define  DPLL_CFGCR2_PDIV_3 (2<<2)
#define  DPLL_CFGCR2_PDIV_7 (4<<2)
#define  DPLL_CFGCR2_CENTRAL_FREQ_MASK	(3)

#define DPLL_CFGCR1(id)	_MMIO_PIPE((id) - SKL_DPLL1, _DPLL1_CFGCR1, _DPLL2_CFGCR1)
#define DPLL_CFGCR2(id)	_MMIO_PIPE((id) - SKL_DPLL1, _DPLL1_CFGCR2, _DPLL2_CFGCR2)

/* BXT display engine PLL */
#define BXT_DE_PLL_CTL			_MMIO(0x6d000)
#define   BXT_DE_PLL_RATIO(x)		(x)	/* {60,65,100} * 19.2MHz */
#define   BXT_DE_PLL_RATIO_MASK		0xff

#define BXT_DE_PLL_ENABLE		_MMIO(0x46070)
#define   BXT_DE_PLL_PLL_ENABLE		(1 << 31)
#define   BXT_DE_PLL_LOCK		(1 << 30)

/* GEN9 DC */
#define DC_STATE_EN			_MMIO(0x45504)
#define  DC_STATE_DISABLE		0
#define  DC_STATE_EN_UPTO_DC5		(1<<0)
#define  DC_STATE_EN_DC9		(1<<3)
#define  DC_STATE_EN_UPTO_DC6		(2<<0)
#define  DC_STATE_EN_UPTO_DC5_DC6_MASK   0x3

#define  DC_STATE_DEBUG                  _MMIO(0x45520)
#define  DC_STATE_DEBUG_MASK_CORES	(1<<0)
#define  DC_STATE_DEBUG_MASK_MEMORY_UP	(1<<1)

/* Please see hsw_read_dcomp() and hsw_write_dcomp() before using this register,
 * since on HSW we can't write to it using I915_WRITE. */
#define D_COMP_HSW			_MMIO(MCHBAR_MIRROR_BASE_SNB + 0x5F0C)
#define D_COMP_BDW			_MMIO(0x138144)
#define  D_COMP_RCOMP_IN_PROGRESS	(1<<9)
#define  D_COMP_COMP_FORCE		(1<<8)
#define  D_COMP_COMP_DISABLE		(1<<0)

/* Pipe WM_LINETIME - watermark line time */
#define _PIPE_WM_LINETIME_A		0x45270
#define _PIPE_WM_LINETIME_B		0x45274
#define PIPE_WM_LINETIME(pipe) _MMIO_PIPE(pipe, _PIPE_WM_LINETIME_A, _PIPE_WM_LINETIME_B)
#define   PIPE_WM_LINETIME_MASK			(0x1ff)
#define   PIPE_WM_LINETIME_TIME(x)		((x))
#define   PIPE_WM_LINETIME_IPS_LINETIME_MASK	(0x1ff<<16)
#define   PIPE_WM_LINETIME_IPS_LINETIME(x)	((x)<<16)

/* SFUSE_STRAP */
#define SFUSE_STRAP			_MMIO(0xc2014)
#define  SFUSE_STRAP_FUSE_LOCK		(1<<13)
#define  SFUSE_STRAP_DISPLAY_DISABLED	(1<<7)
#define  SFUSE_STRAP_CRT_DISABLED	(1<<6)
#define  SFUSE_STRAP_DDIB_DETECTED	(1<<2)
#define  SFUSE_STRAP_DDIC_DETECTED	(1<<1)
#define  SFUSE_STRAP_DDID_DETECTED	(1<<0)

#define WM_MISC				_MMIO(0x45260)
#define  WM_MISC_DATA_PARTITION_5_6	(1 << 0)

#define WM_DBG				_MMIO(0x45280)
#define  WM_DBG_DISALLOW_MULTIPLE_LP	(1<<0)
#define  WM_DBG_DISALLOW_MAXFIFO	(1<<1)
#define  WM_DBG_DISALLOW_SPRITE		(1<<2)

/* pipe CSC */
#define _PIPE_A_CSC_COEFF_RY_GY	0x49010
#define _PIPE_A_CSC_COEFF_BY	0x49014
#define _PIPE_A_CSC_COEFF_RU_GU	0x49018
#define _PIPE_A_CSC_COEFF_BU	0x4901c
#define _PIPE_A_CSC_COEFF_RV_GV	0x49020
#define _PIPE_A_CSC_COEFF_BV	0x49024
#define _PIPE_A_CSC_MODE	0x49028
#define   CSC_BLACK_SCREEN_OFFSET	(1 << 2)
#define   CSC_POSITION_BEFORE_GAMMA	(1 << 1)
#define   CSC_MODE_YUV_TO_RGB		(1 << 0)
#define _PIPE_A_CSC_PREOFF_HI	0x49030
#define _PIPE_A_CSC_PREOFF_ME	0x49034
#define _PIPE_A_CSC_PREOFF_LO	0x49038
#define _PIPE_A_CSC_POSTOFF_HI	0x49040
#define _PIPE_A_CSC_POSTOFF_ME	0x49044
#define _PIPE_A_CSC_POSTOFF_LO	0x49048

#define _PIPE_B_CSC_COEFF_RY_GY	0x49110
#define _PIPE_B_CSC_COEFF_BY	0x49114
#define _PIPE_B_CSC_COEFF_RU_GU	0x49118
#define _PIPE_B_CSC_COEFF_BU	0x4911c
#define _PIPE_B_CSC_COEFF_RV_GV	0x49120
#define _PIPE_B_CSC_COEFF_BV	0x49124
#define _PIPE_B_CSC_MODE	0x49128
#define _PIPE_B_CSC_PREOFF_HI	0x49130
#define _PIPE_B_CSC_PREOFF_ME	0x49134
#define _PIPE_B_CSC_PREOFF_LO	0x49138
#define _PIPE_B_CSC_POSTOFF_HI	0x49140
#define _PIPE_B_CSC_POSTOFF_ME	0x49144
#define _PIPE_B_CSC_POSTOFF_LO	0x49148

#define PIPE_CSC_COEFF_RY_GY(pipe)	_MMIO_PIPE(pipe, _PIPE_A_CSC_COEFF_RY_GY, _PIPE_B_CSC_COEFF_RY_GY)
#define PIPE_CSC_COEFF_BY(pipe)		_MMIO_PIPE(pipe, _PIPE_A_CSC_COEFF_BY, _PIPE_B_CSC_COEFF_BY)
#define PIPE_CSC_COEFF_RU_GU(pipe)	_MMIO_PIPE(pipe, _PIPE_A_CSC_COEFF_RU_GU, _PIPE_B_CSC_COEFF_RU_GU)
#define PIPE_CSC_COEFF_BU(pipe)		_MMIO_PIPE(pipe, _PIPE_A_CSC_COEFF_BU, _PIPE_B_CSC_COEFF_BU)
#define PIPE_CSC_COEFF_RV_GV(pipe)	_MMIO_PIPE(pipe, _PIPE_A_CSC_COEFF_RV_GV, _PIPE_B_CSC_COEFF_RV_GV)
#define PIPE_CSC_COEFF_BV(pipe)		_MMIO_PIPE(pipe, _PIPE_A_CSC_COEFF_BV, _PIPE_B_CSC_COEFF_BV)
#define PIPE_CSC_MODE(pipe)		_MMIO_PIPE(pipe, _PIPE_A_CSC_MODE, _PIPE_B_CSC_MODE)
#define PIPE_CSC_PREOFF_HI(pipe)	_MMIO_PIPE(pipe, _PIPE_A_CSC_PREOFF_HI, _PIPE_B_CSC_PREOFF_HI)
#define PIPE_CSC_PREOFF_ME(pipe)	_MMIO_PIPE(pipe, _PIPE_A_CSC_PREOFF_ME, _PIPE_B_CSC_PREOFF_ME)
#define PIPE_CSC_PREOFF_LO(pipe)	_MMIO_PIPE(pipe, _PIPE_A_CSC_PREOFF_LO, _PIPE_B_CSC_PREOFF_LO)
#define PIPE_CSC_POSTOFF_HI(pipe)	_MMIO_PIPE(pipe, _PIPE_A_CSC_POSTOFF_HI, _PIPE_B_CSC_POSTOFF_HI)
#define PIPE_CSC_POSTOFF_ME(pipe)	_MMIO_PIPE(pipe, _PIPE_A_CSC_POSTOFF_ME, _PIPE_B_CSC_POSTOFF_ME)
#define PIPE_CSC_POSTOFF_LO(pipe)	_MMIO_PIPE(pipe, _PIPE_A_CSC_POSTOFF_LO, _PIPE_B_CSC_POSTOFF_LO)

/* pipe degamma/gamma LUTs on IVB+ */
#define _PAL_PREC_INDEX_A	0x4A400
#define _PAL_PREC_INDEX_B	0x4AC00
#define _PAL_PREC_INDEX_C	0x4B400
#define   PAL_PREC_10_12_BIT		(0 << 31)
#define   PAL_PREC_SPLIT_MODE		(1 << 31)
#define   PAL_PREC_AUTO_INCREMENT	(1 << 15)
#define _PAL_PREC_DATA_A	0x4A404
#define _PAL_PREC_DATA_B	0x4AC04
#define _PAL_PREC_DATA_C	0x4B404
#define _PAL_PREC_GC_MAX_A	0x4A410
#define _PAL_PREC_GC_MAX_B	0x4AC10
#define _PAL_PREC_GC_MAX_C	0x4B410
#define _PAL_PREC_EXT_GC_MAX_A	0x4A420
#define _PAL_PREC_EXT_GC_MAX_B	0x4AC20
#define _PAL_PREC_EXT_GC_MAX_C	0x4B420

#define PREC_PAL_INDEX(pipe)		_MMIO_PIPE(pipe, _PAL_PREC_INDEX_A, _PAL_PREC_INDEX_B)
#define PREC_PAL_DATA(pipe)		_MMIO_PIPE(pipe, _PAL_PREC_DATA_A, _PAL_PREC_DATA_B)
#define PREC_PAL_GC_MAX(pipe, i)	_MMIO(_PIPE(pipe, _PAL_PREC_GC_MAX_A, _PAL_PREC_GC_MAX_B) + (i) * 4)
#define PREC_PAL_EXT_GC_MAX(pipe, i)	_MMIO(_PIPE(pipe, _PAL_PREC_EXT_GC_MAX_A, _PAL_PREC_EXT_GC_MAX_B) + (i) * 4)

/* pipe CSC & degamma/gamma LUTs on CHV */
#define _CGM_PIPE_A_CSC_COEFF01	(VLV_DISPLAY_BASE + 0x67900)
#define _CGM_PIPE_A_CSC_COEFF23	(VLV_DISPLAY_BASE + 0x67904)
#define _CGM_PIPE_A_CSC_COEFF45	(VLV_DISPLAY_BASE + 0x67908)
#define _CGM_PIPE_A_CSC_COEFF67	(VLV_DISPLAY_BASE + 0x6790C)
#define _CGM_PIPE_A_CSC_COEFF8	(VLV_DISPLAY_BASE + 0x67910)
#define _CGM_PIPE_A_DEGAMMA	(VLV_DISPLAY_BASE + 0x66000)
#define _CGM_PIPE_A_GAMMA	(VLV_DISPLAY_BASE + 0x67000)
#define _CGM_PIPE_A_MODE	(VLV_DISPLAY_BASE + 0x67A00)
#define   CGM_PIPE_MODE_GAMMA	(1 << 2)
#define   CGM_PIPE_MODE_CSC	(1 << 1)
#define   CGM_PIPE_MODE_DEGAMMA	(1 << 0)

#define _CGM_PIPE_B_CSC_COEFF01	(VLV_DISPLAY_BASE + 0x69900)
#define _CGM_PIPE_B_CSC_COEFF23	(VLV_DISPLAY_BASE + 0x69904)
#define _CGM_PIPE_B_CSC_COEFF45	(VLV_DISPLAY_BASE + 0x69908)
#define _CGM_PIPE_B_CSC_COEFF67	(VLV_DISPLAY_BASE + 0x6990C)
#define _CGM_PIPE_B_CSC_COEFF8	(VLV_DISPLAY_BASE + 0x69910)
#define _CGM_PIPE_B_DEGAMMA	(VLV_DISPLAY_BASE + 0x68000)
#define _CGM_PIPE_B_GAMMA	(VLV_DISPLAY_BASE + 0x69000)
#define _CGM_PIPE_B_MODE	(VLV_DISPLAY_BASE + 0x69A00)

#define CGM_PIPE_CSC_COEFF01(pipe)	_MMIO_PIPE(pipe, _CGM_PIPE_A_CSC_COEFF01, _CGM_PIPE_B_CSC_COEFF01)
#define CGM_PIPE_CSC_COEFF23(pipe)	_MMIO_PIPE(pipe, _CGM_PIPE_A_CSC_COEFF23, _CGM_PIPE_B_CSC_COEFF23)
#define CGM_PIPE_CSC_COEFF45(pipe)	_MMIO_PIPE(pipe, _CGM_PIPE_A_CSC_COEFF45, _CGM_PIPE_B_CSC_COEFF45)
#define CGM_PIPE_CSC_COEFF67(pipe)	_MMIO_PIPE(pipe, _CGM_PIPE_A_CSC_COEFF67, _CGM_PIPE_B_CSC_COEFF67)
#define CGM_PIPE_CSC_COEFF8(pipe)	_MMIO_PIPE(pipe, _CGM_PIPE_A_CSC_COEFF8, _CGM_PIPE_B_CSC_COEFF8)
#define CGM_PIPE_DEGAMMA(pipe, i, w)	_MMIO(_PIPE(pipe, _CGM_PIPE_A_DEGAMMA, _CGM_PIPE_B_DEGAMMA) + (i) * 8 + (w) * 4)
#define CGM_PIPE_GAMMA(pipe, i, w)	_MMIO(_PIPE(pipe, _CGM_PIPE_A_GAMMA, _CGM_PIPE_B_GAMMA) + (i) * 8 + (w) * 4)
#define CGM_PIPE_MODE(pipe)		_MMIO_PIPE(pipe, _CGM_PIPE_A_MODE, _CGM_PIPE_B_MODE)

/* MIPI DSI registers */

#define _MIPI_PORT(port, a, c)	_PORT3(port, a, 0, c)	/* ports A and C only */
#define _MMIO_MIPI(port, a, c)	_MMIO(_MIPI_PORT(port, a, c))

/* BXT MIPI clock controls */
#define BXT_MAX_VAR_OUTPUT_KHZ			39500

#define BXT_MIPI_CLOCK_CTL			_MMIO(0x46090)
#define  BXT_MIPI1_DIV_SHIFT			26
#define  BXT_MIPI2_DIV_SHIFT			10
#define  BXT_MIPI_DIV_SHIFT(port)		\
			_MIPI_PORT(port, BXT_MIPI1_DIV_SHIFT, \
					BXT_MIPI2_DIV_SHIFT)

/* TX control divider to select actual TX clock output from (8x/var) */
#define  BXT_MIPI1_TX_ESCLK_SHIFT		26
#define  BXT_MIPI2_TX_ESCLK_SHIFT		10
#define  BXT_MIPI_TX_ESCLK_SHIFT(port)		\
			_MIPI_PORT(port, BXT_MIPI1_TX_ESCLK_SHIFT, \
					BXT_MIPI2_TX_ESCLK_SHIFT)
#define  BXT_MIPI1_TX_ESCLK_FIXDIV_MASK		(0x3F << 26)
#define  BXT_MIPI2_TX_ESCLK_FIXDIV_MASK		(0x3F << 10)
#define  BXT_MIPI_TX_ESCLK_FIXDIV_MASK(port)	\
			_MIPI_PORT(port, BXT_MIPI1_TX_ESCLK_FIXDIV_MASK, \
					BXT_MIPI2_TX_ESCLK_FIXDIV_MASK)
#define  BXT_MIPI_TX_ESCLK_DIVIDER(port, val)	\
		((val & 0x3F) << BXT_MIPI_TX_ESCLK_SHIFT(port))
/* RX upper control divider to select actual RX clock output from 8x */
#define  BXT_MIPI1_RX_ESCLK_UPPER_SHIFT		21
#define  BXT_MIPI2_RX_ESCLK_UPPER_SHIFT		5
#define  BXT_MIPI_RX_ESCLK_UPPER_SHIFT(port)		\
			_MIPI_PORT(port, BXT_MIPI1_RX_ESCLK_UPPER_SHIFT, \
					BXT_MIPI2_RX_ESCLK_UPPER_SHIFT)
#define  BXT_MIPI1_RX_ESCLK_UPPER_FIXDIV_MASK		(3 << 21)
#define  BXT_MIPI2_RX_ESCLK_UPPER_FIXDIV_MASK		(3 << 5)
#define  BXT_MIPI_RX_ESCLK_UPPER_FIXDIV_MASK(port)	\
			_MIPI_PORT(port, BXT_MIPI1_RX_ESCLK_UPPER_FIXDIV_MASK, \
					BXT_MIPI2_RX_ESCLK_UPPER_FIXDIV_MASK)
#define  BXT_MIPI_RX_ESCLK_UPPER_DIVIDER(port, val)	\
		((val & 3) << BXT_MIPI_RX_ESCLK_UPPER_SHIFT(port))
/* 8/3X divider to select the actual 8/3X clock output from 8x */
#define  BXT_MIPI1_8X_BY3_SHIFT                19
#define  BXT_MIPI2_8X_BY3_SHIFT                3
#define  BXT_MIPI_8X_BY3_SHIFT(port)          \
			_MIPI_PORT(port, BXT_MIPI1_8X_BY3_SHIFT, \
					BXT_MIPI2_8X_BY3_SHIFT)
#define  BXT_MIPI1_8X_BY3_DIVIDER_MASK         (3 << 19)
#define  BXT_MIPI2_8X_BY3_DIVIDER_MASK         (3 << 3)
#define  BXT_MIPI_8X_BY3_DIVIDER_MASK(port)    \
			_MIPI_PORT(port, BXT_MIPI1_8X_BY3_DIVIDER_MASK, \
						BXT_MIPI2_8X_BY3_DIVIDER_MASK)
#define  BXT_MIPI_8X_BY3_DIVIDER(port, val)    \
			((val & 3) << BXT_MIPI_8X_BY3_SHIFT(port))
/* RX lower control divider to select actual RX clock output from 8x */
#define  BXT_MIPI1_RX_ESCLK_LOWER_SHIFT		16
#define  BXT_MIPI2_RX_ESCLK_LOWER_SHIFT		0
#define  BXT_MIPI_RX_ESCLK_LOWER_SHIFT(port)		\
			_MIPI_PORT(port, BXT_MIPI1_RX_ESCLK_LOWER_SHIFT, \
					BXT_MIPI2_RX_ESCLK_LOWER_SHIFT)
#define  BXT_MIPI1_RX_ESCLK_LOWER_FIXDIV_MASK		(3 << 16)
#define  BXT_MIPI2_RX_ESCLK_LOWER_FIXDIV_MASK		(3 << 0)
#define  BXT_MIPI_RX_ESCLK_LOWER_FIXDIV_MASK(port)	\
			_MIPI_PORT(port, BXT_MIPI1_RX_ESCLK_LOWER_FIXDIV_MASK, \
					BXT_MIPI2_RX_ESCLK_LOWER_FIXDIV_MASK)
#define  BXT_MIPI_RX_ESCLK_LOWER_DIVIDER(port, val)	\
		((val & 3) << BXT_MIPI_RX_ESCLK_LOWER_SHIFT(port))

#define RX_DIVIDER_BIT_1_2                     0x3
#define RX_DIVIDER_BIT_3_4                     0xC

/* BXT MIPI mode configure */
#define  _BXT_MIPIA_TRANS_HACTIVE			0x6B0F8
#define  _BXT_MIPIC_TRANS_HACTIVE			0x6B8F8
#define  BXT_MIPI_TRANS_HACTIVE(tc)	_MMIO_MIPI(tc, \
		_BXT_MIPIA_TRANS_HACTIVE, _BXT_MIPIC_TRANS_HACTIVE)

#define  _BXT_MIPIA_TRANS_VACTIVE			0x6B0FC
#define  _BXT_MIPIC_TRANS_VACTIVE			0x6B8FC
#define  BXT_MIPI_TRANS_VACTIVE(tc)	_MMIO_MIPI(tc, \
		_BXT_MIPIA_TRANS_VACTIVE, _BXT_MIPIC_TRANS_VACTIVE)

#define  _BXT_MIPIA_TRANS_VTOTAL			0x6B100
#define  _BXT_MIPIC_TRANS_VTOTAL			0x6B900
#define  BXT_MIPI_TRANS_VTOTAL(tc)	_MMIO_MIPI(tc, \
		_BXT_MIPIA_TRANS_VTOTAL, _BXT_MIPIC_TRANS_VTOTAL)

#define BXT_DSI_PLL_CTL			_MMIO(0x161000)
#define  BXT_DSI_PLL_PVD_RATIO_SHIFT	16
#define  BXT_DSI_PLL_PVD_RATIO_MASK	(3 << BXT_DSI_PLL_PVD_RATIO_SHIFT)
#define  BXT_DSI_PLL_PVD_RATIO_1	(1 << BXT_DSI_PLL_PVD_RATIO_SHIFT)
#define  BXT_DSIC_16X_BY2		(1 << 10)
#define  BXT_DSIC_16X_BY3		(2 << 10)
#define  BXT_DSIC_16X_BY4		(3 << 10)
#define  BXT_DSIC_16X_MASK		(3 << 10)
#define  BXT_DSIA_16X_BY2		(1 << 8)
#define  BXT_DSIA_16X_BY3		(2 << 8)
#define  BXT_DSIA_16X_BY4		(3 << 8)
#define  BXT_DSIA_16X_MASK		(3 << 8)
#define  BXT_DSI_FREQ_SEL_SHIFT		8
#define  BXT_DSI_FREQ_SEL_MASK		(0xF << BXT_DSI_FREQ_SEL_SHIFT)

#define BXT_DSI_PLL_RATIO_MAX		0x7D
#define BXT_DSI_PLL_RATIO_MIN		0x22
#define BXT_DSI_PLL_RATIO_MASK		0xFF
#define BXT_REF_CLOCK_KHZ		19200

#define BXT_DSI_PLL_ENABLE		_MMIO(0x46080)
#define  BXT_DSI_PLL_DO_ENABLE		(1 << 31)
#define  BXT_DSI_PLL_LOCKED		(1 << 30)

#define _MIPIA_PORT_CTRL			(VLV_DISPLAY_BASE + 0x61190)
#define _MIPIC_PORT_CTRL			(VLV_DISPLAY_BASE + 0x61700)
#define MIPI_PORT_CTRL(port)	_MMIO_MIPI(port, _MIPIA_PORT_CTRL, _MIPIC_PORT_CTRL)

 /* BXT port control */
#define _BXT_MIPIA_PORT_CTRL				0x6B0C0
#define _BXT_MIPIC_PORT_CTRL				0x6B8C0
#define BXT_MIPI_PORT_CTRL(tc)	_MMIO_MIPI(tc, _BXT_MIPIA_PORT_CTRL, _BXT_MIPIC_PORT_CTRL)

#define  DPI_ENABLE					(1 << 31) /* A + C */
#define  MIPIA_MIPI4DPHY_DELAY_COUNT_SHIFT		27
#define  MIPIA_MIPI4DPHY_DELAY_COUNT_MASK		(0xf << 27)
#define  DUAL_LINK_MODE_SHIFT				26
#define  DUAL_LINK_MODE_MASK				(1 << 26)
#define  DUAL_LINK_MODE_FRONT_BACK			(0 << 26)
#define  DUAL_LINK_MODE_PIXEL_ALTERNATIVE		(1 << 26)
#define  DITHERING_ENABLE				(1 << 25) /* A + C */
#define  FLOPPED_HSTX					(1 << 23)
#define  DE_INVERT					(1 << 19) /* XXX */
#define  MIPIA_FLISDSI_DELAY_COUNT_SHIFT		18
#define  MIPIA_FLISDSI_DELAY_COUNT_MASK			(0xf << 18)
#define  AFE_LATCHOUT					(1 << 17)
#define  LP_OUTPUT_HOLD					(1 << 16)
#define  MIPIC_FLISDSI_DELAY_COUNT_HIGH_SHIFT		15
#define  MIPIC_FLISDSI_DELAY_COUNT_HIGH_MASK		(1 << 15)
#define  MIPIC_MIPI4DPHY_DELAY_COUNT_SHIFT		11
#define  MIPIC_MIPI4DPHY_DELAY_COUNT_MASK		(0xf << 11)
#define  CSB_SHIFT					9
#define  CSB_MASK					(3 << 9)
#define  CSB_20MHZ					(0 << 9)
#define  CSB_10MHZ					(1 << 9)
#define  CSB_40MHZ					(2 << 9)
#define  BANDGAP_MASK					(1 << 8)
#define  BANDGAP_PNW_CIRCUIT				(0 << 8)
#define  BANDGAP_LNC_CIRCUIT				(1 << 8)
#define  MIPIC_FLISDSI_DELAY_COUNT_LOW_SHIFT		5
#define  MIPIC_FLISDSI_DELAY_COUNT_LOW_MASK		(7 << 5)
#define  TEARING_EFFECT_DELAY				(1 << 4) /* A + C */
#define  TEARING_EFFECT_SHIFT				2 /* A + C */
#define  TEARING_EFFECT_MASK				(3 << 2)
#define  TEARING_EFFECT_OFF				(0 << 2)
#define  TEARING_EFFECT_DSI				(1 << 2)
#define  TEARING_EFFECT_GPIO				(2 << 2)
#define  LANE_CONFIGURATION_SHIFT			0
#define  LANE_CONFIGURATION_MASK			(3 << 0)
#define  LANE_CONFIGURATION_4LANE			(0 << 0)
#define  LANE_CONFIGURATION_DUAL_LINK_A			(1 << 0)
#define  LANE_CONFIGURATION_DUAL_LINK_B			(2 << 0)

#define _MIPIA_TEARING_CTRL			(VLV_DISPLAY_BASE + 0x61194)
#define _MIPIC_TEARING_CTRL			(VLV_DISPLAY_BASE + 0x61704)
#define MIPI_TEARING_CTRL(port)			_MMIO_MIPI(port, _MIPIA_TEARING_CTRL, _MIPIC_TEARING_CTRL)
#define  TEARING_EFFECT_DELAY_SHIFT			0
#define  TEARING_EFFECT_DELAY_MASK			(0xffff << 0)

/* XXX: all bits reserved */
#define _MIPIA_AUTOPWG			(VLV_DISPLAY_BASE + 0x611a0)

/* MIPI DSI Controller and D-PHY registers */

#define _MIPIA_DEVICE_READY		(dev_priv->mipi_mmio_base + 0xb000)
#define _MIPIC_DEVICE_READY		(dev_priv->mipi_mmio_base + 0xb800)
#define MIPI_DEVICE_READY(port)		_MMIO_MIPI(port, _MIPIA_DEVICE_READY, _MIPIC_DEVICE_READY)
#define  BUS_POSSESSION					(1 << 3) /* set to give bus to receiver */
#define  ULPS_STATE_MASK				(3 << 1)
#define  ULPS_STATE_ENTER				(2 << 1)
#define  ULPS_STATE_EXIT				(1 << 1)
#define  ULPS_STATE_NORMAL_OPERATION			(0 << 1)
#define  DEVICE_READY					(1 << 0)

#define _MIPIA_INTR_STAT		(dev_priv->mipi_mmio_base + 0xb004)
#define _MIPIC_INTR_STAT		(dev_priv->mipi_mmio_base + 0xb804)
#define MIPI_INTR_STAT(port)		_MMIO_MIPI(port, _MIPIA_INTR_STAT, _MIPIC_INTR_STAT)
#define _MIPIA_INTR_EN			(dev_priv->mipi_mmio_base + 0xb008)
#define _MIPIC_INTR_EN			(dev_priv->mipi_mmio_base + 0xb808)
#define MIPI_INTR_EN(port)		_MMIO_MIPI(port, _MIPIA_INTR_EN, _MIPIC_INTR_EN)
#define  TEARING_EFFECT					(1 << 31)
#define  SPL_PKT_SENT_INTERRUPT				(1 << 30)
#define  GEN_READ_DATA_AVAIL				(1 << 29)
#define  LP_GENERIC_WR_FIFO_FULL			(1 << 28)
#define  HS_GENERIC_WR_FIFO_FULL			(1 << 27)
#define  RX_PROT_VIOLATION				(1 << 26)
#define  RX_INVALID_TX_LENGTH				(1 << 25)
#define  ACK_WITH_NO_ERROR				(1 << 24)
#define  TURN_AROUND_ACK_TIMEOUT			(1 << 23)
#define  LP_RX_TIMEOUT					(1 << 22)
#define  HS_TX_TIMEOUT					(1 << 21)
#define  DPI_FIFO_UNDERRUN				(1 << 20)
#define  LOW_CONTENTION					(1 << 19)
#define  HIGH_CONTENTION				(1 << 18)
#define  TXDSI_VC_ID_INVALID				(1 << 17)
#define  TXDSI_DATA_TYPE_NOT_RECOGNISED			(1 << 16)
#define  TXCHECKSUM_ERROR				(1 << 15)
#define  TXECC_MULTIBIT_ERROR				(1 << 14)
#define  TXECC_SINGLE_BIT_ERROR				(1 << 13)
#define  TXFALSE_CONTROL_ERROR				(1 << 12)
#define  RXDSI_VC_ID_INVALID				(1 << 11)
#define  RXDSI_DATA_TYPE_NOT_REGOGNISED			(1 << 10)
#define  RXCHECKSUM_ERROR				(1 << 9)
#define  RXECC_MULTIBIT_ERROR				(1 << 8)
#define  RXECC_SINGLE_BIT_ERROR				(1 << 7)
#define  RXFALSE_CONTROL_ERROR				(1 << 6)
#define  RXHS_RECEIVE_TIMEOUT_ERROR			(1 << 5)
#define  RX_LP_TX_SYNC_ERROR				(1 << 4)
#define  RXEXCAPE_MODE_ENTRY_ERROR			(1 << 3)
#define  RXEOT_SYNC_ERROR				(1 << 2)
#define  RXSOT_SYNC_ERROR				(1 << 1)
#define  RXSOT_ERROR					(1 << 0)

#define _MIPIA_DSI_FUNC_PRG		(dev_priv->mipi_mmio_base + 0xb00c)
#define _MIPIC_DSI_FUNC_PRG		(dev_priv->mipi_mmio_base + 0xb80c)
#define MIPI_DSI_FUNC_PRG(port)		_MMIO_MIPI(port, _MIPIA_DSI_FUNC_PRG, _MIPIC_DSI_FUNC_PRG)
#define  CMD_MODE_DATA_WIDTH_MASK			(7 << 13)
#define  CMD_MODE_NOT_SUPPORTED				(0 << 13)
#define  CMD_MODE_DATA_WIDTH_16_BIT			(1 << 13)
#define  CMD_MODE_DATA_WIDTH_9_BIT			(2 << 13)
#define  CMD_MODE_DATA_WIDTH_8_BIT			(3 << 13)
#define  CMD_MODE_DATA_WIDTH_OPTION1			(4 << 13)
#define  CMD_MODE_DATA_WIDTH_OPTION2			(5 << 13)
#define  VID_MODE_FORMAT_MASK				(0xf << 7)
#define  VID_MODE_NOT_SUPPORTED				(0 << 7)
#define  VID_MODE_FORMAT_RGB565				(1 << 7)
#define  VID_MODE_FORMAT_RGB666_PACKED			(2 << 7)
#define  VID_MODE_FORMAT_RGB666				(3 << 7)
#define  VID_MODE_FORMAT_RGB888				(4 << 7)
#define  CMD_MODE_CHANNEL_NUMBER_SHIFT			5
#define  CMD_MODE_CHANNEL_NUMBER_MASK			(3 << 5)
#define  VID_MODE_CHANNEL_NUMBER_SHIFT			3
#define  VID_MODE_CHANNEL_NUMBER_MASK			(3 << 3)
#define  DATA_LANES_PRG_REG_SHIFT			0
#define  DATA_LANES_PRG_REG_MASK			(7 << 0)

#define _MIPIA_HS_TX_TIMEOUT		(dev_priv->mipi_mmio_base + 0xb010)
#define _MIPIC_HS_TX_TIMEOUT		(dev_priv->mipi_mmio_base + 0xb810)
#define MIPI_HS_TX_TIMEOUT(port)	_MMIO_MIPI(port, _MIPIA_HS_TX_TIMEOUT, _MIPIC_HS_TX_TIMEOUT)
#define  HIGH_SPEED_TX_TIMEOUT_COUNTER_MASK		0xffffff

#define _MIPIA_LP_RX_TIMEOUT		(dev_priv->mipi_mmio_base + 0xb014)
#define _MIPIC_LP_RX_TIMEOUT		(dev_priv->mipi_mmio_base + 0xb814)
#define MIPI_LP_RX_TIMEOUT(port)	_MMIO_MIPI(port, _MIPIA_LP_RX_TIMEOUT, _MIPIC_LP_RX_TIMEOUT)
#define  LOW_POWER_RX_TIMEOUT_COUNTER_MASK		0xffffff

#define _MIPIA_TURN_AROUND_TIMEOUT	(dev_priv->mipi_mmio_base + 0xb018)
#define _MIPIC_TURN_AROUND_TIMEOUT	(dev_priv->mipi_mmio_base + 0xb818)
#define MIPI_TURN_AROUND_TIMEOUT(port)	_MMIO_MIPI(port, _MIPIA_TURN_AROUND_TIMEOUT, _MIPIC_TURN_AROUND_TIMEOUT)
#define  TURN_AROUND_TIMEOUT_MASK			0x3f

#define _MIPIA_DEVICE_RESET_TIMER	(dev_priv->mipi_mmio_base + 0xb01c)
#define _MIPIC_DEVICE_RESET_TIMER	(dev_priv->mipi_mmio_base + 0xb81c)
#define MIPI_DEVICE_RESET_TIMER(port)	_MMIO_MIPI(port, _MIPIA_DEVICE_RESET_TIMER, _MIPIC_DEVICE_RESET_TIMER)
#define  DEVICE_RESET_TIMER_MASK			0xffff

#define _MIPIA_DPI_RESOLUTION		(dev_priv->mipi_mmio_base + 0xb020)
#define _MIPIC_DPI_RESOLUTION		(dev_priv->mipi_mmio_base + 0xb820)
#define MIPI_DPI_RESOLUTION(port)	_MMIO_MIPI(port, _MIPIA_DPI_RESOLUTION, _MIPIC_DPI_RESOLUTION)
#define  VERTICAL_ADDRESS_SHIFT				16
#define  VERTICAL_ADDRESS_MASK				(0xffff << 16)
#define  HORIZONTAL_ADDRESS_SHIFT			0
#define  HORIZONTAL_ADDRESS_MASK			0xffff

#define _MIPIA_DBI_FIFO_THROTTLE	(dev_priv->mipi_mmio_base + 0xb024)
#define _MIPIC_DBI_FIFO_THROTTLE	(dev_priv->mipi_mmio_base + 0xb824)
#define MIPI_DBI_FIFO_THROTTLE(port)	_MMIO_MIPI(port, _MIPIA_DBI_FIFO_THROTTLE, _MIPIC_DBI_FIFO_THROTTLE)
#define  DBI_FIFO_EMPTY_HALF				(0 << 0)
#define  DBI_FIFO_EMPTY_QUARTER				(1 << 0)
#define  DBI_FIFO_EMPTY_7_LOCATIONS			(2 << 0)

/* regs below are bits 15:0 */
#define _MIPIA_HSYNC_PADDING_COUNT	(dev_priv->mipi_mmio_base + 0xb028)
#define _MIPIC_HSYNC_PADDING_COUNT	(dev_priv->mipi_mmio_base + 0xb828)
#define MIPI_HSYNC_PADDING_COUNT(port)	_MMIO_MIPI(port, _MIPIA_HSYNC_PADDING_COUNT, _MIPIC_HSYNC_PADDING_COUNT)

#define _MIPIA_HBP_COUNT		(dev_priv->mipi_mmio_base + 0xb02c)
#define _MIPIC_HBP_COUNT		(dev_priv->mipi_mmio_base + 0xb82c)
#define MIPI_HBP_COUNT(port)		_MMIO_MIPI(port, _MIPIA_HBP_COUNT, _MIPIC_HBP_COUNT)

#define _MIPIA_HFP_COUNT		(dev_priv->mipi_mmio_base + 0xb030)
#define _MIPIC_HFP_COUNT		(dev_priv->mipi_mmio_base + 0xb830)
#define MIPI_HFP_COUNT(port)		_MMIO_MIPI(port, _MIPIA_HFP_COUNT, _MIPIC_HFP_COUNT)

#define _MIPIA_HACTIVE_AREA_COUNT	(dev_priv->mipi_mmio_base + 0xb034)
#define _MIPIC_HACTIVE_AREA_COUNT	(dev_priv->mipi_mmio_base + 0xb834)
#define MIPI_HACTIVE_AREA_COUNT(port)	_MMIO_MIPI(port, _MIPIA_HACTIVE_AREA_COUNT, _MIPIC_HACTIVE_AREA_COUNT)

#define _MIPIA_VSYNC_PADDING_COUNT	(dev_priv->mipi_mmio_base + 0xb038)
#define _MIPIC_VSYNC_PADDING_COUNT	(dev_priv->mipi_mmio_base + 0xb838)
#define MIPI_VSYNC_PADDING_COUNT(port)	_MMIO_MIPI(port, _MIPIA_VSYNC_PADDING_COUNT, _MIPIC_VSYNC_PADDING_COUNT)

#define _MIPIA_VBP_COUNT		(dev_priv->mipi_mmio_base + 0xb03c)
#define _MIPIC_VBP_COUNT		(dev_priv->mipi_mmio_base + 0xb83c)
#define MIPI_VBP_COUNT(port)		_MMIO_MIPI(port, _MIPIA_VBP_COUNT, _MIPIC_VBP_COUNT)

#define _MIPIA_VFP_COUNT		(dev_priv->mipi_mmio_base + 0xb040)
#define _MIPIC_VFP_COUNT		(dev_priv->mipi_mmio_base + 0xb840)
#define MIPI_VFP_COUNT(port)		_MMIO_MIPI(port, _MIPIA_VFP_COUNT, _MIPIC_VFP_COUNT)

#define _MIPIA_HIGH_LOW_SWITCH_COUNT	(dev_priv->mipi_mmio_base + 0xb044)
#define _MIPIC_HIGH_LOW_SWITCH_COUNT	(dev_priv->mipi_mmio_base + 0xb844)
#define MIPI_HIGH_LOW_SWITCH_COUNT(port)	_MMIO_MIPI(port,	_MIPIA_HIGH_LOW_SWITCH_COUNT, _MIPIC_HIGH_LOW_SWITCH_COUNT)

/* regs above are bits 15:0 */

#define _MIPIA_DPI_CONTROL		(dev_priv->mipi_mmio_base + 0xb048)
#define _MIPIC_DPI_CONTROL		(dev_priv->mipi_mmio_base + 0xb848)
#define MIPI_DPI_CONTROL(port)		_MMIO_MIPI(port, _MIPIA_DPI_CONTROL, _MIPIC_DPI_CONTROL)
#define  DPI_LP_MODE					(1 << 6)
#define  BACKLIGHT_OFF					(1 << 5)
#define  BACKLIGHT_ON					(1 << 4)
#define  COLOR_MODE_OFF					(1 << 3)
#define  COLOR_MODE_ON					(1 << 2)
#define  TURN_ON					(1 << 1)
#define  SHUTDOWN					(1 << 0)

#define _MIPIA_DPI_DATA			(dev_priv->mipi_mmio_base + 0xb04c)
#define _MIPIC_DPI_DATA			(dev_priv->mipi_mmio_base + 0xb84c)
#define MIPI_DPI_DATA(port)		_MMIO_MIPI(port, _MIPIA_DPI_DATA, _MIPIC_DPI_DATA)
#define  COMMAND_BYTE_SHIFT				0
#define  COMMAND_BYTE_MASK				(0x3f << 0)

#define _MIPIA_INIT_COUNT		(dev_priv->mipi_mmio_base + 0xb050)
#define _MIPIC_INIT_COUNT		(dev_priv->mipi_mmio_base + 0xb850)
#define MIPI_INIT_COUNT(port)		_MMIO_MIPI(port, _MIPIA_INIT_COUNT, _MIPIC_INIT_COUNT)
#define  MASTER_INIT_TIMER_SHIFT			0
#define  MASTER_INIT_TIMER_MASK				(0xffff << 0)

#define _MIPIA_MAX_RETURN_PKT_SIZE	(dev_priv->mipi_mmio_base + 0xb054)
#define _MIPIC_MAX_RETURN_PKT_SIZE	(dev_priv->mipi_mmio_base + 0xb854)
#define MIPI_MAX_RETURN_PKT_SIZE(port)	_MMIO_MIPI(port, \
			_MIPIA_MAX_RETURN_PKT_SIZE, _MIPIC_MAX_RETURN_PKT_SIZE)
#define  MAX_RETURN_PKT_SIZE_SHIFT			0
#define  MAX_RETURN_PKT_SIZE_MASK			(0x3ff << 0)

#define _MIPIA_VIDEO_MODE_FORMAT	(dev_priv->mipi_mmio_base + 0xb058)
#define _MIPIC_VIDEO_MODE_FORMAT	(dev_priv->mipi_mmio_base + 0xb858)
#define MIPI_VIDEO_MODE_FORMAT(port)	_MMIO_MIPI(port, _MIPIA_VIDEO_MODE_FORMAT, _MIPIC_VIDEO_MODE_FORMAT)
#define  RANDOM_DPI_DISPLAY_RESOLUTION			(1 << 4)
#define  DISABLE_VIDEO_BTA				(1 << 3)
#define  IP_TG_CONFIG					(1 << 2)
#define  VIDEO_MODE_NON_BURST_WITH_SYNC_PULSE		(1 << 0)
#define  VIDEO_MODE_NON_BURST_WITH_SYNC_EVENTS		(2 << 0)
#define  VIDEO_MODE_BURST				(3 << 0)

#define _MIPIA_EOT_DISABLE		(dev_priv->mipi_mmio_base + 0xb05c)
#define _MIPIC_EOT_DISABLE		(dev_priv->mipi_mmio_base + 0xb85c)
#define MIPI_EOT_DISABLE(port)		_MMIO_MIPI(port, _MIPIA_EOT_DISABLE, _MIPIC_EOT_DISABLE)
#define  BXT_DEFEATURE_DPI_FIFO_CTR			(1 << 9)
#define  BXT_DPHY_DEFEATURE_EN				(1 << 8)
#define  LP_RX_TIMEOUT_ERROR_RECOVERY_DISABLE		(1 << 7)
#define  HS_RX_TIMEOUT_ERROR_RECOVERY_DISABLE		(1 << 6)
#define  LOW_CONTENTION_RECOVERY_DISABLE		(1 << 5)
#define  HIGH_CONTENTION_RECOVERY_DISABLE		(1 << 4)
#define  TXDSI_TYPE_NOT_RECOGNISED_ERROR_RECOVERY_DISABLE (1 << 3)
#define  TXECC_MULTIBIT_ERROR_RECOVERY_DISABLE		(1 << 2)
#define  CLOCKSTOP					(1 << 1)
#define  EOT_DISABLE					(1 << 0)

#define _MIPIA_LP_BYTECLK		(dev_priv->mipi_mmio_base + 0xb060)
#define _MIPIC_LP_BYTECLK		(dev_priv->mipi_mmio_base + 0xb860)
#define MIPI_LP_BYTECLK(port)		_MMIO_MIPI(port, _MIPIA_LP_BYTECLK, _MIPIC_LP_BYTECLK)
#define  LP_BYTECLK_SHIFT				0
#define  LP_BYTECLK_MASK				(0xffff << 0)

/* bits 31:0 */
#define _MIPIA_LP_GEN_DATA		(dev_priv->mipi_mmio_base + 0xb064)
#define _MIPIC_LP_GEN_DATA		(dev_priv->mipi_mmio_base + 0xb864)
#define MIPI_LP_GEN_DATA(port)		_MMIO_MIPI(port, _MIPIA_LP_GEN_DATA, _MIPIC_LP_GEN_DATA)

/* bits 31:0 */
#define _MIPIA_HS_GEN_DATA		(dev_priv->mipi_mmio_base + 0xb068)
#define _MIPIC_HS_GEN_DATA		(dev_priv->mipi_mmio_base + 0xb868)
#define MIPI_HS_GEN_DATA(port)		_MMIO_MIPI(port, _MIPIA_HS_GEN_DATA, _MIPIC_HS_GEN_DATA)

#define _MIPIA_LP_GEN_CTRL		(dev_priv->mipi_mmio_base + 0xb06c)
#define _MIPIC_LP_GEN_CTRL		(dev_priv->mipi_mmio_base + 0xb86c)
#define MIPI_LP_GEN_CTRL(port)		_MMIO_MIPI(port, _MIPIA_LP_GEN_CTRL, _MIPIC_LP_GEN_CTRL)
#define _MIPIA_HS_GEN_CTRL		(dev_priv->mipi_mmio_base + 0xb070)
#define _MIPIC_HS_GEN_CTRL		(dev_priv->mipi_mmio_base + 0xb870)
#define MIPI_HS_GEN_CTRL(port)		_MMIO_MIPI(port, _MIPIA_HS_GEN_CTRL, _MIPIC_HS_GEN_CTRL)
#define  LONG_PACKET_WORD_COUNT_SHIFT			8
#define  LONG_PACKET_WORD_COUNT_MASK			(0xffff << 8)
#define  SHORT_PACKET_PARAM_SHIFT			8
#define  SHORT_PACKET_PARAM_MASK			(0xffff << 8)
#define  VIRTUAL_CHANNEL_SHIFT				6
#define  VIRTUAL_CHANNEL_MASK				(3 << 6)
#define  DATA_TYPE_SHIFT				0
#define  DATA_TYPE_MASK					(0x3f << 0)
/* data type values, see include/video/mipi_display.h */

#define _MIPIA_GEN_FIFO_STAT		(dev_priv->mipi_mmio_base + 0xb074)
#define _MIPIC_GEN_FIFO_STAT		(dev_priv->mipi_mmio_base + 0xb874)
#define MIPI_GEN_FIFO_STAT(port)	_MMIO_MIPI(port, _MIPIA_GEN_FIFO_STAT, _MIPIC_GEN_FIFO_STAT)
#define  DPI_FIFO_EMPTY					(1 << 28)
#define  DBI_FIFO_EMPTY					(1 << 27)
#define  LP_CTRL_FIFO_EMPTY				(1 << 26)
#define  LP_CTRL_FIFO_HALF_EMPTY			(1 << 25)
#define  LP_CTRL_FIFO_FULL				(1 << 24)
#define  HS_CTRL_FIFO_EMPTY				(1 << 18)
#define  HS_CTRL_FIFO_HALF_EMPTY			(1 << 17)
#define  HS_CTRL_FIFO_FULL				(1 << 16)
#define  LP_DATA_FIFO_EMPTY				(1 << 10)
#define  LP_DATA_FIFO_HALF_EMPTY			(1 << 9)
#define  LP_DATA_FIFO_FULL				(1 << 8)
#define  HS_DATA_FIFO_EMPTY				(1 << 2)
#define  HS_DATA_FIFO_HALF_EMPTY			(1 << 1)
#define  HS_DATA_FIFO_FULL				(1 << 0)

#define _MIPIA_HS_LS_DBI_ENABLE		(dev_priv->mipi_mmio_base + 0xb078)
#define _MIPIC_HS_LS_DBI_ENABLE		(dev_priv->mipi_mmio_base + 0xb878)
#define MIPI_HS_LP_DBI_ENABLE(port)	_MMIO_MIPI(port, _MIPIA_HS_LS_DBI_ENABLE, _MIPIC_HS_LS_DBI_ENABLE)
#define  DBI_HS_LP_MODE_MASK				(1 << 0)
#define  DBI_LP_MODE					(1 << 0)
#define  DBI_HS_MODE					(0 << 0)

#define _MIPIA_DPHY_PARAM		(dev_priv->mipi_mmio_base + 0xb080)
#define _MIPIC_DPHY_PARAM		(dev_priv->mipi_mmio_base + 0xb880)
#define MIPI_DPHY_PARAM(port)		_MMIO_MIPI(port, _MIPIA_DPHY_PARAM, _MIPIC_DPHY_PARAM)
#define  EXIT_ZERO_COUNT_SHIFT				24
#define  EXIT_ZERO_COUNT_MASK				(0x3f << 24)
#define  TRAIL_COUNT_SHIFT				16
#define  TRAIL_COUNT_MASK				(0x1f << 16)
#define  CLK_ZERO_COUNT_SHIFT				8
#define  CLK_ZERO_COUNT_MASK				(0xff << 8)
#define  PREPARE_COUNT_SHIFT				0
#define  PREPARE_COUNT_MASK				(0x3f << 0)

/* bits 31:0 */
#define _MIPIA_DBI_BW_CTRL		(dev_priv->mipi_mmio_base + 0xb084)
#define _MIPIC_DBI_BW_CTRL		(dev_priv->mipi_mmio_base + 0xb884)
#define MIPI_DBI_BW_CTRL(port)		_MMIO_MIPI(port, _MIPIA_DBI_BW_CTRL, _MIPIC_DBI_BW_CTRL)

#define _MIPIA_CLK_LANE_SWITCH_TIME_CNT		(dev_priv->mipi_mmio_base + 0xb088)
#define _MIPIC_CLK_LANE_SWITCH_TIME_CNT		(dev_priv->mipi_mmio_base + 0xb888)
#define MIPI_CLK_LANE_SWITCH_TIME_CNT(port)	_MMIO_MIPI(port, _MIPIA_CLK_LANE_SWITCH_TIME_CNT, _MIPIC_CLK_LANE_SWITCH_TIME_CNT)
#define  LP_HS_SSW_CNT_SHIFT				16
#define  LP_HS_SSW_CNT_MASK				(0xffff << 16)
#define  HS_LP_PWR_SW_CNT_SHIFT				0
#define  HS_LP_PWR_SW_CNT_MASK				(0xffff << 0)

#define _MIPIA_STOP_STATE_STALL		(dev_priv->mipi_mmio_base + 0xb08c)
#define _MIPIC_STOP_STATE_STALL		(dev_priv->mipi_mmio_base + 0xb88c)
#define MIPI_STOP_STATE_STALL(port)	_MMIO_MIPI(port, _MIPIA_STOP_STATE_STALL, _MIPIC_STOP_STATE_STALL)
#define  STOP_STATE_STALL_COUNTER_SHIFT			0
#define  STOP_STATE_STALL_COUNTER_MASK			(0xff << 0)

#define _MIPIA_INTR_STAT_REG_1		(dev_priv->mipi_mmio_base + 0xb090)
#define _MIPIC_INTR_STAT_REG_1		(dev_priv->mipi_mmio_base + 0xb890)
#define MIPI_INTR_STAT_REG_1(port)	_MMIO_MIPI(port, _MIPIA_INTR_STAT_REG_1, _MIPIC_INTR_STAT_REG_1)
#define _MIPIA_INTR_EN_REG_1		(dev_priv->mipi_mmio_base + 0xb094)
#define _MIPIC_INTR_EN_REG_1		(dev_priv->mipi_mmio_base + 0xb894)
#define MIPI_INTR_EN_REG_1(port)	_MMIO_MIPI(port, _MIPIA_INTR_EN_REG_1, _MIPIC_INTR_EN_REG_1)
#define  RX_CONTENTION_DETECTED				(1 << 0)

/* XXX: only pipe A ?!? */
#define MIPIA_DBI_TYPEC_CTRL		(dev_priv->mipi_mmio_base + 0xb100)
#define  DBI_TYPEC_ENABLE				(1 << 31)
#define  DBI_TYPEC_WIP					(1 << 30)
#define  DBI_TYPEC_OPTION_SHIFT				28
#define  DBI_TYPEC_OPTION_MASK				(3 << 28)
#define  DBI_TYPEC_FREQ_SHIFT				24
#define  DBI_TYPEC_FREQ_MASK				(0xf << 24)
#define  DBI_TYPEC_OVERRIDE				(1 << 8)
#define  DBI_TYPEC_OVERRIDE_COUNTER_SHIFT		0
#define  DBI_TYPEC_OVERRIDE_COUNTER_MASK		(0xff << 0)


/* MIPI adapter registers */

#define _MIPIA_CTRL			(dev_priv->mipi_mmio_base + 0xb104)
#define _MIPIC_CTRL			(dev_priv->mipi_mmio_base + 0xb904)
#define MIPI_CTRL(port)			_MMIO_MIPI(port, _MIPIA_CTRL, _MIPIC_CTRL)
#define  ESCAPE_CLOCK_DIVIDER_SHIFT			5 /* A only */
#define  ESCAPE_CLOCK_DIVIDER_MASK			(3 << 5)
#define  ESCAPE_CLOCK_DIVIDER_1				(0 << 5)
#define  ESCAPE_CLOCK_DIVIDER_2				(1 << 5)
#define  ESCAPE_CLOCK_DIVIDER_4				(2 << 5)
#define  READ_REQUEST_PRIORITY_SHIFT			3
#define  READ_REQUEST_PRIORITY_MASK			(3 << 3)
#define  READ_REQUEST_PRIORITY_LOW			(0 << 3)
#define  READ_REQUEST_PRIORITY_HIGH			(3 << 3)
#define  RGB_FLIP_TO_BGR				(1 << 2)

#define  BXT_PIPE_SELECT_SHIFT				7
#define  BXT_PIPE_SELECT_MASK				(7 << 7)
#define  BXT_PIPE_SELECT(pipe)				((pipe) << 7)

#define _MIPIA_DATA_ADDRESS		(dev_priv->mipi_mmio_base + 0xb108)
#define _MIPIC_DATA_ADDRESS		(dev_priv->mipi_mmio_base + 0xb908)
#define MIPI_DATA_ADDRESS(port)		_MMIO_MIPI(port, _MIPIA_DATA_ADDRESS, _MIPIC_DATA_ADDRESS)
#define  DATA_MEM_ADDRESS_SHIFT				5
#define  DATA_MEM_ADDRESS_MASK				(0x7ffffff << 5)
#define  DATA_VALID					(1 << 0)

#define _MIPIA_DATA_LENGTH		(dev_priv->mipi_mmio_base + 0xb10c)
#define _MIPIC_DATA_LENGTH		(dev_priv->mipi_mmio_base + 0xb90c)
#define MIPI_DATA_LENGTH(port)		_MMIO_MIPI(port, _MIPIA_DATA_LENGTH, _MIPIC_DATA_LENGTH)
#define  DATA_LENGTH_SHIFT				0
#define  DATA_LENGTH_MASK				(0xfffff << 0)

#define _MIPIA_COMMAND_ADDRESS		(dev_priv->mipi_mmio_base + 0xb110)
#define _MIPIC_COMMAND_ADDRESS		(dev_priv->mipi_mmio_base + 0xb910)
#define MIPI_COMMAND_ADDRESS(port)	_MMIO_MIPI(port, _MIPIA_COMMAND_ADDRESS, _MIPIC_COMMAND_ADDRESS)
#define  COMMAND_MEM_ADDRESS_SHIFT			5
#define  COMMAND_MEM_ADDRESS_MASK			(0x7ffffff << 5)
#define  AUTO_PWG_ENABLE				(1 << 2)
#define  MEMORY_WRITE_DATA_FROM_PIPE_RENDERING		(1 << 1)
#define  COMMAND_VALID					(1 << 0)

#define _MIPIA_COMMAND_LENGTH		(dev_priv->mipi_mmio_base + 0xb114)
#define _MIPIC_COMMAND_LENGTH		(dev_priv->mipi_mmio_base + 0xb914)
#define MIPI_COMMAND_LENGTH(port)	_MMIO_MIPI(port, _MIPIA_COMMAND_LENGTH, _MIPIC_COMMAND_LENGTH)
#define  COMMAND_LENGTH_SHIFT(n)			(8 * (n)) /* n: 0...3 */
#define  COMMAND_LENGTH_MASK(n)				(0xff << (8 * (n)))

#define _MIPIA_READ_DATA_RETURN0	(dev_priv->mipi_mmio_base + 0xb118)
#define _MIPIC_READ_DATA_RETURN0	(dev_priv->mipi_mmio_base + 0xb918)
#define MIPI_READ_DATA_RETURN(port, n) _MMIO(_MIPI(port, _MIPIA_READ_DATA_RETURN0, _MIPIC_READ_DATA_RETURN0) + 4 * (n)) /* n: 0...7 */

#define _MIPIA_READ_DATA_VALID		(dev_priv->mipi_mmio_base + 0xb138)
#define _MIPIC_READ_DATA_VALID		(dev_priv->mipi_mmio_base + 0xb938)
#define MIPI_READ_DATA_VALID(port)	_MMIO_MIPI(port, _MIPIA_READ_DATA_VALID, _MIPIC_READ_DATA_VALID)
#define  READ_DATA_VALID(n)				(1 << (n))

/* For UMS only (deprecated): */
#define _PALETTE_A (dev_priv->info.display_mmio_offset + 0xa000)
#define _PALETTE_B (dev_priv->info.display_mmio_offset + 0xa800)

/* MOCS (Memory Object Control State) registers */
#define GEN9_LNCFCMOCS(i)	_MMIO(0xb020 + (i) * 4)	/* L3 Cache Control */

#define GEN9_GFX_MOCS(i)	_MMIO(0xc800 + (i) * 4)	/* Graphics MOCS registers */
#define GEN9_MFX0_MOCS(i)	_MMIO(0xc900 + (i) * 4)	/* Media 0 MOCS registers */
#define GEN9_MFX1_MOCS(i)	_MMIO(0xca00 + (i) * 4)	/* Media 1 MOCS registers */
#define GEN9_VEBOX_MOCS(i)	_MMIO(0xcb00 + (i) * 4)	/* Video MOCS registers */
#define GEN9_BLT_MOCS(i)	_MMIO(0xcc00 + (i) * 4)	/* Blitter MOCS registers */

/* gamt regs */
#define GEN8_L3_LRA_1_GPGPU _MMIO(0x4dd4)
#define   GEN8_L3_LRA_1_GPGPU_DEFAULT_VALUE_BDW  0x67F1427F /* max/min for LRA1/2 */
#define   GEN8_L3_LRA_1_GPGPU_DEFAULT_VALUE_CHV  0x5FF101FF /* max/min for LRA1/2 */
#define   GEN9_L3_LRA_1_GPGPU_DEFAULT_VALUE_SKL  0x67F1427F /*    "        " */
#define   GEN9_L3_LRA_1_GPGPU_DEFAULT_VALUE_BXT  0x5FF101FF /*    "        " */

#endif /* _I915_REG_H_ */<|MERGE_RESOLUTION|>--- conflicted
+++ resolved
@@ -3830,11 +3830,7 @@
 #define   BACKLIGHT_DUTY_CYCLE_MASK_PNV		(0xfffe)
 #define   BLM_POLARITY_PNV			(1 << 0) /* pnv only */
 
-<<<<<<< HEAD
-#define BLC_HIST_CTL	(dev_priv->info.display_mmio_offset + 0x61260)
-=======
 #define BLC_HIST_CTL	_MMIO(dev_priv->info.display_mmio_offset + 0x61260)
->>>>>>> f2ed3bfc
 #define  BLM_HISTOGRAM_ENABLE			(1 << 31)
 
 /* New registers for PCH-split platforms. Safe where new bits show up, the
