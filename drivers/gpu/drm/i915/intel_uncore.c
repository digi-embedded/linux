--- conflicted
+++ resolved
@@ -1403,21 +1403,12 @@
 	struct drm_i915_reg_read *reg = data;
 	struct register_whitelist const *entry = whitelist;
 	unsigned size;
-<<<<<<< HEAD
-	u64 offset;
-	int i, ret = 0;
-
-	for (i = 0; i < ARRAY_SIZE(whitelist); i++, entry++) {
-		if (entry->offset == (reg->offset & -entry->size) &&
-		    (1 << INTEL_INFO(dev)->gen & entry->gen_bitmask))
-=======
 	i915_reg_t offset_ldw, offset_udw;
 	int i, ret = 0;
 
 	for (i = 0; i < ARRAY_SIZE(whitelist); i++, entry++) {
 		if (i915_mmio_reg_offset(entry->offset_ldw) == (reg->offset & -entry->size) &&
 		    (INTEL_INFO(dev)->gen_mask & entry->gen_bitmask))
->>>>>>> f2ed3bfc
 			break;
 	}
 
@@ -1428,36 +1419,15 @@
 	 * be naturally aligned (and those that are not so aligned merely
 	 * limit the available flags for that register).
 	 */
-<<<<<<< HEAD
-	offset = entry->offset;
-	size = entry->size;
-	size |= reg->offset ^ offset;
-=======
 	offset_ldw = entry->offset_ldw;
 	offset_udw = entry->offset_udw;
 	size = entry->size;
 	size |= reg->offset ^ i915_mmio_reg_offset(offset_ldw);
->>>>>>> f2ed3bfc
 
 	intel_runtime_pm_get(dev_priv);
 
 	switch (size) {
 	case 8 | 1:
-<<<<<<< HEAD
-		reg->val = I915_READ64_2x32(offset, offset+4);
-		break;
-	case 8:
-		reg->val = I915_READ64(offset);
-		break;
-	case 4:
-		reg->val = I915_READ(offset);
-		break;
-	case 2:
-		reg->val = I915_READ16(offset);
-		break;
-	case 1:
-		reg->val = I915_READ8(offset);
-=======
 		reg->val = I915_READ64_2x32(offset_ldw, offset_udw);
 		break;
 	case 8:
@@ -1471,7 +1441,6 @@
 		break;
 	case 1:
 		reg->val = I915_READ8(offset_ldw);
->>>>>>> f2ed3bfc
 		break;
 	default:
 		ret = -EINVAL;
