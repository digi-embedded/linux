--- conflicted
+++ resolved
@@ -307,10 +307,7 @@
 	if (mode & EMIT_FLUSH) {
 		flags |= PIPE_CONTROL_RENDER_TARGET_CACHE_FLUSH;
 		flags |= PIPE_CONTROL_DEPTH_CACHE_FLUSH;
-<<<<<<< HEAD
-=======
 		flags |= PIPE_CONTROL_DC_FLUSH_ENABLE;
->>>>>>> f2ed3bfc
 		flags |= PIPE_CONTROL_FLUSH_ENABLE;
 	}
 	if (mode & EMIT_INVALIDATE) {
@@ -383,10 +380,7 @@
 	if (mode & EMIT_FLUSH) {
 		flags |= PIPE_CONTROL_RENDER_TARGET_CACHE_FLUSH;
 		flags |= PIPE_CONTROL_DEPTH_CACHE_FLUSH;
-<<<<<<< HEAD
-=======
 		flags |= PIPE_CONTROL_DC_FLUSH_ENABLE;
->>>>>>> f2ed3bfc
 		flags |= PIPE_CONTROL_FLUSH_ENABLE;
 	}
 	if (mode & EMIT_INVALIDATE) {
