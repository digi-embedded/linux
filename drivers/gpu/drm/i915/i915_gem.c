--- conflicted
+++ resolved
@@ -179,90 +179,9 @@
 	list_splice_init(&still_in_list, &obj->vma.list);
 	spin_unlock(&obj->vma.lock);
 
-<<<<<<< HEAD
-	return ret;
-}
-
-static int
-i915_gem_phys_pwrite(struct drm_i915_gem_object *obj,
-		     struct drm_i915_gem_pwrite *args,
-		     struct drm_file *file)
-{
-	void *vaddr = sg_page(obj->mm.pages->sgl) + args->offset;
-	char __user *user_data = u64_to_user_ptr(args->data_ptr);
-
-	/*
-	 * We manually control the domain here and pretend that it
-	 * remains coherent i.e. in the GTT domain, like shmem_pwrite.
-	 */
-	intel_frontbuffer_invalidate(obj->frontbuffer, ORIGIN_CPU);
-
-	if (copy_from_user(vaddr, user_data, args->size))
-		return -EFAULT;
-
-	drm_clflush_virt_range(vaddr, args->size);
-	intel_gt_chipset_flush(&to_i915(obj->base.dev)->gt);
-
-	intel_frontbuffer_flush(obj->frontbuffer, ORIGIN_CPU);
-	return 0;
-}
-
-static int
-i915_gem_create(struct drm_file *file,
-		struct drm_i915_private *dev_priv,
-		u64 *size_p,
-		u32 *handle_p)
-{
-	struct drm_i915_gem_object *obj;
-	u32 handle;
-	u64 size;
-	int ret;
-
-	size = round_up(*size_p, PAGE_SIZE);
-	if (size == 0)
-		return -EINVAL;
-
-	/* Allocate the new object */
-	obj = i915_gem_object_create_shmem(dev_priv, size);
-	if (IS_ERR(obj))
-		return PTR_ERR(obj);
-
-	ret = drm_gem_handle_create(file, &obj->base, &handle);
-	/* drop reference from allocate - handle holds it now */
-	i915_gem_object_put(obj);
-	if (ret)
-		return ret;
-
-	*handle_p = handle;
-	*size_p = size;
-	return 0;
-}
-
-int
-i915_gem_dumb_create(struct drm_file *file,
-		     struct drm_device *dev,
-		     struct drm_mode_create_dumb *args)
-{
-	int cpp = DIV_ROUND_UP(args->bpp, 8);
-	u32 format;
-
-	switch (cpp) {
-	case 1:
-		format = DRM_FORMAT_C8;
-		break;
-	case 2:
-		format = DRM_FORMAT_RGB565;
-		break;
-	case 4:
-		format = DRM_FORMAT_XRGB8888;
-		break;
-	default:
-		return -EINVAL;
-=======
 	if (ret == -EAGAIN && flags & I915_GEM_OBJECT_UNBIND_BARRIER) {
 		rcu_barrier(); /* flush the i915_vm_release() */
 		goto try_again;
->>>>>>> c1084c27
 	}
 
 	intel_runtime_pm_put(rpm, wakeref);
@@ -855,8 +774,6 @@
 	if (ret == -EFAULT || ret == -ENOSPC) {
 		if (i915_gem_object_has_struct_page(obj))
 			ret = i915_gem_shmem_pwrite(obj, args);
-		else
-			ret = i915_gem_phys_pwrite(obj, args, file);
 	}
 
 err:
