--- conflicted
+++ resolved
@@ -93,10 +93,6 @@
 		current_size = _get_blocksize(base + index);
 		index += 3;
 
-		/* The MIPI Sequence Block v3+ has a separate size field. */
-		if (current_id == BDB_MIPI_SEQUENCE && *(base + index) >= 3)
-			current_size = *((const u32 *)(base + index + 1));
-
 		if (index + current_size > total)
 			return NULL;
 
@@ -879,18 +875,8 @@
 		}
 	}
 
-<<<<<<< HEAD
-	/* Fail gracefully for forward incompatible sequence block. */
-	if (sequence->version >= 3) {
-		DRM_ERROR("Unable to parse MIPI Sequence Block v3+\n");
-		return;
-	}
-
-	DRM_DEBUG_DRIVER("Found MIPI sequence block\n");
-=======
 	return 0;
 }
->>>>>>> f2ed3bfc
 
 static int goto_next_sequence_v3(const u8 *data, int index, int total)
 {
