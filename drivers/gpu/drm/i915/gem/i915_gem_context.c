--- conflicted
+++ resolved
@@ -1979,14 +1979,9 @@
 
 	ext_data.fpriv = file->driver_priv;
 	if (client_is_banned(ext_data.fpriv)) {
-<<<<<<< HEAD
-		DRM_DEBUG("client %s[%d] banned from creating ctx\n",
-			  current->comm, task_pid_nr(current));
-=======
 		drm_dbg(&i915->drm,
 			"client %s[%d] banned from creating ctx\n",
 			current->comm, task_pid_nr(current));
->>>>>>> c1084c27
 		return -EIO;
 	}
 
