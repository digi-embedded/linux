/*
 * Copyright © 2006-2010 Intel Corporation
 * Copyright (c) 2006 Dave Airlie <airlied@linux.ie>
 *
 * Permission is hereby granted, free of charge, to any person obtaining a
 * copy of this software and associated documentation files (the "Software"),
 * to deal in the Software without restriction, including without limitation
 * the rights to use, copy, modify, merge, publish, distribute, sublicense,
 * and/or sell copies of the Software, and to permit persons to whom the
 * Software is furnished to do so, subject to the following conditions:
 *
 * The above copyright notice and this permission notice (including the next
 * paragraph) shall be included in all copies or substantial portions of the
 * Software.
 *
 * THE SOFTWARE IS PROVIDED "AS IS", WITHOUT WARRANTY OF ANY KIND, EXPRESS OR
 * IMPLIED, INCLUDING BUT NOT LIMITED TO THE WARRANTIES OF MERCHANTABILITY,
 * FITNESS FOR A PARTICULAR PURPOSE AND NONINFRINGEMENT.  IN NO EVENT SHALL
 * THE AUTHORS OR COPYRIGHT HOLDERS BE LIABLE FOR ANY CLAIM, DAMAGES OR OTHER
 * LIABILITY, WHETHER IN AN ACTION OF CONTRACT, TORT OR OTHERWISE, ARISING
 * FROM, OUT OF OR IN CONNECTION WITH THE SOFTWARE OR THE USE OR OTHER
 * DEALINGS IN THE SOFTWARE.
 *
 * Authors:
 *	Eric Anholt <eric@anholt.net>
 *      Dave Airlie <airlied@linux.ie>
 *      Jesse Barnes <jesse.barnes@intel.com>
 *      Chris Wilson <chris@chris-wilson.co.uk>
 */

#define pr_fmt(fmt) KBUILD_MODNAME ": " fmt

#include <linux/kernel.h>
#include <linux/moduleparam.h>
#include <linux/pwm.h>
#include "intel_drv.h"

#define CRC_PMIC_PWM_PERIOD_NS	21333

void
intel_fixed_panel_mode(const struct drm_display_mode *fixed_mode,
		       struct drm_display_mode *adjusted_mode)
{
	drm_mode_copy(adjusted_mode, fixed_mode);

	drm_mode_set_crtcinfo(adjusted_mode, 0);
}

/**
 * intel_find_panel_downclock - find the reduced downclock for LVDS in EDID
 * @dev: drm device
 * @fixed_mode : panel native mode
 * @connector: LVDS/eDP connector
 *
 * Return downclock_avail
 * Find the reduced downclock for LVDS/eDP in EDID.
 */
struct drm_display_mode *
intel_find_panel_downclock(struct drm_device *dev,
			struct drm_display_mode *fixed_mode,
			struct drm_connector *connector)
{
	struct drm_display_mode *scan, *tmp_mode;
	int temp_downclock;

	temp_downclock = fixed_mode->clock;
	tmp_mode = NULL;

	list_for_each_entry(scan, &connector->probed_modes, head) {
		/*
		 * If one mode has the same resolution with the fixed_panel
		 * mode while they have the different refresh rate, it means
		 * that the reduced downclock is found. In such
		 * case we can set the different FPx0/1 to dynamically select
		 * between low and high frequency.
		 */
		if (scan->hdisplay == fixed_mode->hdisplay &&
		    scan->hsync_start == fixed_mode->hsync_start &&
		    scan->hsync_end == fixed_mode->hsync_end &&
		    scan->htotal == fixed_mode->htotal &&
		    scan->vdisplay == fixed_mode->vdisplay &&
		    scan->vsync_start == fixed_mode->vsync_start &&
		    scan->vsync_end == fixed_mode->vsync_end &&
		    scan->vtotal == fixed_mode->vtotal) {
			if (scan->clock < temp_downclock) {
				/*
				 * The downclock is already found. But we
				 * expect to find the lower downclock.
				 */
				temp_downclock = scan->clock;
				tmp_mode = scan;
			}
		}
	}

	if (temp_downclock < fixed_mode->clock)
		return drm_mode_duplicate(dev, tmp_mode);
	else
		return NULL;
}

/* adjusted_mode has been preset to be the panel's fixed mode */
void
intel_pch_panel_fitting(struct intel_crtc *intel_crtc,
			struct intel_crtc_state *pipe_config,
			int fitting_mode)
{
	const struct drm_display_mode *adjusted_mode = &pipe_config->base.adjusted_mode;
	int x = 0, y = 0, width = 0, height = 0;

	/* Native modes don't need fitting */
	if (adjusted_mode->crtc_hdisplay == pipe_config->pipe_src_w &&
	    adjusted_mode->crtc_vdisplay == pipe_config->pipe_src_h)
		goto done;

	switch (fitting_mode) {
	case DRM_MODE_SCALE_CENTER:
		width = pipe_config->pipe_src_w;
		height = pipe_config->pipe_src_h;
		x = (adjusted_mode->crtc_hdisplay - width + 1)/2;
		y = (adjusted_mode->crtc_vdisplay - height + 1)/2;
		break;

	case DRM_MODE_SCALE_ASPECT:
		/* Scale but preserve the aspect ratio */
		{
			u32 scaled_width = adjusted_mode->crtc_hdisplay
				* pipe_config->pipe_src_h;
			u32 scaled_height = pipe_config->pipe_src_w
				* adjusted_mode->crtc_vdisplay;
			if (scaled_width > scaled_height) { /* pillar */
				width = scaled_height / pipe_config->pipe_src_h;
				if (width & 1)
					width++;
				x = (adjusted_mode->crtc_hdisplay - width + 1) / 2;
				y = 0;
				height = adjusted_mode->crtc_vdisplay;
			} else if (scaled_width < scaled_height) { /* letter */
				height = scaled_width / pipe_config->pipe_src_w;
				if (height & 1)
				    height++;
				y = (adjusted_mode->crtc_vdisplay - height + 1) / 2;
				x = 0;
				width = adjusted_mode->crtc_hdisplay;
			} else {
				x = y = 0;
				width = adjusted_mode->crtc_hdisplay;
				height = adjusted_mode->crtc_vdisplay;
			}
		}
		break;

	case DRM_MODE_SCALE_FULLSCREEN:
		x = y = 0;
		width = adjusted_mode->crtc_hdisplay;
		height = adjusted_mode->crtc_vdisplay;
		break;

	default:
		WARN(1, "bad panel fit mode: %d\n", fitting_mode);
		return;
	}

done:
	pipe_config->pch_pfit.pos = (x << 16) | y;
	pipe_config->pch_pfit.size = (width << 16) | height;
	pipe_config->pch_pfit.enabled = pipe_config->pch_pfit.size != 0;
}

static void
centre_horizontally(struct drm_display_mode *adjusted_mode,
		    int width)
{
	u32 border, sync_pos, blank_width, sync_width;

	/* keep the hsync and hblank widths constant */
	sync_width = adjusted_mode->crtc_hsync_end - adjusted_mode->crtc_hsync_start;
	blank_width = adjusted_mode->crtc_hblank_end - adjusted_mode->crtc_hblank_start;
	sync_pos = (blank_width - sync_width + 1) / 2;

	border = (adjusted_mode->crtc_hdisplay - width + 1) / 2;
	border += border & 1; /* make the border even */

	adjusted_mode->crtc_hdisplay = width;
	adjusted_mode->crtc_hblank_start = width + border;
	adjusted_mode->crtc_hblank_end = adjusted_mode->crtc_hblank_start + blank_width;

	adjusted_mode->crtc_hsync_start = adjusted_mode->crtc_hblank_start + sync_pos;
	adjusted_mode->crtc_hsync_end = adjusted_mode->crtc_hsync_start + sync_width;
}

static void
centre_vertically(struct drm_display_mode *adjusted_mode,
		  int height)
{
	u32 border, sync_pos, blank_width, sync_width;

	/* keep the vsync and vblank widths constant */
	sync_width = adjusted_mode->crtc_vsync_end - adjusted_mode->crtc_vsync_start;
	blank_width = adjusted_mode->crtc_vblank_end - adjusted_mode->crtc_vblank_start;
	sync_pos = (blank_width - sync_width + 1) / 2;

	border = (adjusted_mode->crtc_vdisplay - height + 1) / 2;

	adjusted_mode->crtc_vdisplay = height;
	adjusted_mode->crtc_vblank_start = height + border;
	adjusted_mode->crtc_vblank_end = adjusted_mode->crtc_vblank_start + blank_width;

	adjusted_mode->crtc_vsync_start = adjusted_mode->crtc_vblank_start + sync_pos;
	adjusted_mode->crtc_vsync_end = adjusted_mode->crtc_vsync_start + sync_width;
}

static inline u32 panel_fitter_scaling(u32 source, u32 target)
{
	/*
	 * Floating point operation is not supported. So the FACTOR
	 * is defined, which can avoid the floating point computation
	 * when calculating the panel ratio.
	 */
#define ACCURACY 12
#define FACTOR (1 << ACCURACY)
	u32 ratio = source * FACTOR / target;
	return (FACTOR * ratio + FACTOR/2) / FACTOR;
}

static void i965_scale_aspect(struct intel_crtc_state *pipe_config,
			      u32 *pfit_control)
{
	const struct drm_display_mode *adjusted_mode = &pipe_config->base.adjusted_mode;
	u32 scaled_width = adjusted_mode->crtc_hdisplay *
		pipe_config->pipe_src_h;
	u32 scaled_height = pipe_config->pipe_src_w *
		adjusted_mode->crtc_vdisplay;

	/* 965+ is easy, it does everything in hw */
	if (scaled_width > scaled_height)
		*pfit_control |= PFIT_ENABLE |
			PFIT_SCALING_PILLAR;
	else if (scaled_width < scaled_height)
		*pfit_control |= PFIT_ENABLE |
			PFIT_SCALING_LETTER;
	else if (adjusted_mode->crtc_hdisplay != pipe_config->pipe_src_w)
		*pfit_control |= PFIT_ENABLE | PFIT_SCALING_AUTO;
}

static void i9xx_scale_aspect(struct intel_crtc_state *pipe_config,
			      u32 *pfit_control, u32 *pfit_pgm_ratios,
			      u32 *border)
{
	struct drm_display_mode *adjusted_mode = &pipe_config->base.adjusted_mode;
	u32 scaled_width = adjusted_mode->crtc_hdisplay *
		pipe_config->pipe_src_h;
	u32 scaled_height = pipe_config->pipe_src_w *
		adjusted_mode->crtc_vdisplay;
	u32 bits;

	/*
	 * For earlier chips we have to calculate the scaling
	 * ratio by hand and program it into the
	 * PFIT_PGM_RATIO register
	 */
	if (scaled_width > scaled_height) { /* pillar */
		centre_horizontally(adjusted_mode,
				    scaled_height /
				    pipe_config->pipe_src_h);

		*border = LVDS_BORDER_ENABLE;
		if (pipe_config->pipe_src_h != adjusted_mode->crtc_vdisplay) {
			bits = panel_fitter_scaling(pipe_config->pipe_src_h,
						    adjusted_mode->crtc_vdisplay);

			*pfit_pgm_ratios |= (bits << PFIT_HORIZ_SCALE_SHIFT |
					     bits << PFIT_VERT_SCALE_SHIFT);
			*pfit_control |= (PFIT_ENABLE |
					  VERT_INTERP_BILINEAR |
					  HORIZ_INTERP_BILINEAR);
		}
	} else if (scaled_width < scaled_height) { /* letter */
		centre_vertically(adjusted_mode,
				  scaled_width /
				  pipe_config->pipe_src_w);

		*border = LVDS_BORDER_ENABLE;
		if (pipe_config->pipe_src_w != adjusted_mode->crtc_hdisplay) {
			bits = panel_fitter_scaling(pipe_config->pipe_src_w,
						    adjusted_mode->crtc_hdisplay);

			*pfit_pgm_ratios |= (bits << PFIT_HORIZ_SCALE_SHIFT |
					     bits << PFIT_VERT_SCALE_SHIFT);
			*pfit_control |= (PFIT_ENABLE |
					  VERT_INTERP_BILINEAR |
					  HORIZ_INTERP_BILINEAR);
		}
	} else {
		/* Aspects match, Let hw scale both directions */
		*pfit_control |= (PFIT_ENABLE |
				  VERT_AUTO_SCALE | HORIZ_AUTO_SCALE |
				  VERT_INTERP_BILINEAR |
				  HORIZ_INTERP_BILINEAR);
	}
}

void intel_gmch_panel_fitting(struct intel_crtc *intel_crtc,
			      struct intel_crtc_state *pipe_config,
			      int fitting_mode)
{
	struct drm_device *dev = intel_crtc->base.dev;
	u32 pfit_control = 0, pfit_pgm_ratios = 0, border = 0;
	struct drm_display_mode *adjusted_mode = &pipe_config->base.adjusted_mode;

	/* Native modes don't need fitting */
	if (adjusted_mode->crtc_hdisplay == pipe_config->pipe_src_w &&
	    adjusted_mode->crtc_vdisplay == pipe_config->pipe_src_h)
		goto out;

	switch (fitting_mode) {
	case DRM_MODE_SCALE_CENTER:
		/*
		 * For centered modes, we have to calculate border widths &
		 * heights and modify the values programmed into the CRTC.
		 */
		centre_horizontally(adjusted_mode, pipe_config->pipe_src_w);
		centre_vertically(adjusted_mode, pipe_config->pipe_src_h);
		border = LVDS_BORDER_ENABLE;
		break;
	case DRM_MODE_SCALE_ASPECT:
		/* Scale but preserve the aspect ratio */
		if (INTEL_INFO(dev)->gen >= 4)
			i965_scale_aspect(pipe_config, &pfit_control);
		else
			i9xx_scale_aspect(pipe_config, &pfit_control,
					  &pfit_pgm_ratios, &border);
		break;
	case DRM_MODE_SCALE_FULLSCREEN:
		/*
		 * Full scaling, even if it changes the aspect ratio.
		 * Fortunately this is all done for us in hw.
		 */
		if (pipe_config->pipe_src_h != adjusted_mode->crtc_vdisplay ||
		    pipe_config->pipe_src_w != adjusted_mode->crtc_hdisplay) {
			pfit_control |= PFIT_ENABLE;
			if (INTEL_INFO(dev)->gen >= 4)
				pfit_control |= PFIT_SCALING_AUTO;
			else
				pfit_control |= (VERT_AUTO_SCALE |
						 VERT_INTERP_BILINEAR |
						 HORIZ_AUTO_SCALE |
						 HORIZ_INTERP_BILINEAR);
		}
		break;
	default:
		WARN(1, "bad panel fit mode: %d\n", fitting_mode);
		return;
	}

	/* 965+ wants fuzzy fitting */
	/* FIXME: handle multiple panels by failing gracefully */
	if (INTEL_INFO(dev)->gen >= 4)
		pfit_control |= ((intel_crtc->pipe << PFIT_PIPE_SHIFT) |
				 PFIT_FILTER_FUZZY);

out:
	if ((pfit_control & PFIT_ENABLE) == 0) {
		pfit_control = 0;
		pfit_pgm_ratios = 0;
	}

	/* Make sure pre-965 set dither correctly for 18bpp panels. */
	if (INTEL_INFO(dev)->gen < 4 && pipe_config->pipe_bpp == 18)
		pfit_control |= PANEL_8TO6_DITHER_ENABLE;

	pipe_config->gmch_pfit.control = pfit_control;
	pipe_config->gmch_pfit.pgm_ratios = pfit_pgm_ratios;
	pipe_config->gmch_pfit.lvds_border_bits = border;
}

enum drm_connector_status
intel_panel_detect(struct drm_device *dev)
{
	struct drm_i915_private *dev_priv = to_i915(dev);

	/* Assume that the BIOS does not lie through the OpRegion... */
	if (!i915.panel_ignore_lid && dev_priv->opregion.lid_state) {
		return *dev_priv->opregion.lid_state & 0x1 ?
			connector_status_connected :
			connector_status_disconnected;
	}

	switch (i915.panel_ignore_lid) {
	case -2:
		return connector_status_connected;
	case -1:
		return connector_status_disconnected;
	default:
		return connector_status_unknown;
	}
}

/**
 * scale - scale values from one range to another
 *
 * @source_val: value in range [@source_min..@source_max]
 *
 * Return @source_val in range [@source_min..@source_max] scaled to range
 * [@target_min..@target_max].
 */
static uint32_t scale(uint32_t source_val,
		      uint32_t source_min, uint32_t source_max,
		      uint32_t target_min, uint32_t target_max)
{
	uint64_t target_val;

	WARN_ON(source_min > source_max);
	WARN_ON(target_min > target_max);

	/* defensive */
	source_val = clamp(source_val, source_min, source_max);

	/* avoid overflows */
	target_val = DIV_ROUND_CLOSEST_ULL((uint64_t)(source_val - source_min) *
			(target_max - target_min), source_max - source_min);
	target_val += target_min;

	return target_val;
}

/* Scale user_level in range [0..user_max] to [hw_min..hw_max]. */
static inline u32 scale_user_to_hw(struct intel_connector *connector,
				   u32 user_level, u32 user_max)
{
	struct intel_panel *panel = &connector->panel;

	return scale(user_level, 0, user_max,
		     panel->backlight.min, panel->backlight.max);
}

/* Scale user_level in range [0..user_max] to [0..hw_max], clamping the result
 * to [hw_min..hw_max]. */
static inline u32 clamp_user_to_hw(struct intel_connector *connector,
				   u32 user_level, u32 user_max)
{
	struct intel_panel *panel = &connector->panel;
	u32 hw_level;

	hw_level = scale(user_level, 0, user_max, 0, panel->backlight.max);
	hw_level = clamp(hw_level, panel->backlight.min, panel->backlight.max);

	return hw_level;
}

/* Scale hw_level in range [hw_min..hw_max] to [0..user_max]. */
static inline u32 scale_hw_to_user(struct intel_connector *connector,
				   u32 hw_level, u32 user_max)
{
	struct intel_panel *panel = &connector->panel;

	return scale(hw_level, panel->backlight.min, panel->backlight.max,
		     0, user_max);
}

static u32 intel_panel_compute_brightness(struct intel_connector *connector,
					  u32 val)
{
	struct drm_i915_private *dev_priv = to_i915(connector->base.dev);
	struct intel_panel *panel = &connector->panel;

	WARN_ON(panel->backlight.max == 0);

	if (i915.invert_brightness < 0)
		return val;

	if (i915.invert_brightness > 0 ||
	    dev_priv->quirks & QUIRK_INVERT_BRIGHTNESS) {
		return panel->backlight.max - val;
	}

	return val;
}

static u32 lpt_get_backlight(struct intel_connector *connector)
{
	struct drm_i915_private *dev_priv = to_i915(connector->base.dev);

	return I915_READ(BLC_PWM_PCH_CTL2) & BACKLIGHT_DUTY_CYCLE_MASK;
}

static u32 pch_get_backlight(struct intel_connector *connector)
{
	struct drm_i915_private *dev_priv = to_i915(connector->base.dev);

	return I915_READ(BLC_PWM_CPU_CTL) & BACKLIGHT_DUTY_CYCLE_MASK;
}

static u32 i9xx_get_backlight(struct intel_connector *connector)
{
	struct drm_i915_private *dev_priv = to_i915(connector->base.dev);
	struct intel_panel *panel = &connector->panel;
	u32 val;

	val = I915_READ(BLC_PWM_CTL) & BACKLIGHT_DUTY_CYCLE_MASK;
	if (INTEL_INFO(dev_priv)->gen < 4)
		val >>= 1;

	if (panel->backlight.combination_mode) {
		u8 lbpc;

		pci_read_config_byte(dev_priv->drm.pdev, LBPC, &lbpc);
		val *= lbpc;
	}

	return val;
}

static u32 _vlv_get_backlight(struct drm_i915_private *dev_priv, enum pipe pipe)
{
	if (WARN_ON(pipe != PIPE_A && pipe != PIPE_B))
		return 0;

	return I915_READ(VLV_BLC_PWM_CTL(pipe)) & BACKLIGHT_DUTY_CYCLE_MASK;
}

static u32 vlv_get_backlight(struct intel_connector *connector)
{
	struct drm_i915_private *dev_priv = to_i915(connector->base.dev);
	enum pipe pipe = intel_get_pipe_from_connector(connector);

	return _vlv_get_backlight(dev_priv, pipe);
}

static u32 bxt_get_backlight(struct intel_connector *connector)
{
	struct drm_i915_private *dev_priv = to_i915(connector->base.dev);
	struct intel_panel *panel = &connector->panel;

	return I915_READ(BXT_BLC_PWM_DUTY(panel->backlight.controller));
}

static u32 pwm_get_backlight(struct intel_connector *connector)
{
	struct intel_panel *panel = &connector->panel;
	int duty_ns;

	duty_ns = pwm_get_duty_cycle(panel->backlight.pwm);
	return DIV_ROUND_UP(duty_ns * 100, CRC_PMIC_PWM_PERIOD_NS);
}

static u32 intel_panel_get_backlight(struct intel_connector *connector)
{
	struct drm_i915_private *dev_priv = to_i915(connector->base.dev);
	struct intel_panel *panel = &connector->panel;
	u32 val = 0;

	mutex_lock(&dev_priv->backlight_lock);

	if (panel->backlight.enabled) {
		val = panel->backlight.get(connector);
		val = intel_panel_compute_brightness(connector, val);
	}

	mutex_unlock(&dev_priv->backlight_lock);

	DRM_DEBUG_DRIVER("get backlight PWM = %d\n", val);
	return val;
}

static void lpt_set_backlight(struct intel_connector *connector, u32 level)
{
	struct drm_i915_private *dev_priv = to_i915(connector->base.dev);
	u32 val = I915_READ(BLC_PWM_PCH_CTL2) & ~BACKLIGHT_DUTY_CYCLE_MASK;
	I915_WRITE(BLC_PWM_PCH_CTL2, val | level);
}

static void pch_set_backlight(struct intel_connector *connector, u32 level)
{
	struct drm_i915_private *dev_priv = to_i915(connector->base.dev);
	u32 tmp;

	tmp = I915_READ(BLC_PWM_CPU_CTL) & ~BACKLIGHT_DUTY_CYCLE_MASK;
	I915_WRITE(BLC_PWM_CPU_CTL, tmp | level);
}

static void i9xx_set_backlight(struct intel_connector *connector, u32 level)
{
	struct drm_i915_private *dev_priv = to_i915(connector->base.dev);
	struct intel_panel *panel = &connector->panel;
	u32 tmp, mask;

	WARN_ON(panel->backlight.max == 0);

	if (panel->backlight.combination_mode) {
		u8 lbpc;

		lbpc = level * 0xfe / panel->backlight.max + 1;
		level /= lbpc;
		pci_write_config_byte(dev_priv->drm.pdev, LBPC, lbpc);
	}

	if (IS_GEN4(dev_priv)) {
		mask = BACKLIGHT_DUTY_CYCLE_MASK;
	} else {
		level <<= 1;
		mask = BACKLIGHT_DUTY_CYCLE_MASK_PNV;
	}

	tmp = I915_READ(BLC_PWM_CTL) & ~mask;
	I915_WRITE(BLC_PWM_CTL, tmp | level);
}

static void vlv_set_backlight(struct intel_connector *connector, u32 level)
{
	struct drm_i915_private *dev_priv = to_i915(connector->base.dev);
	enum pipe pipe = intel_get_pipe_from_connector(connector);
	u32 tmp;

	if (WARN_ON(pipe != PIPE_A && pipe != PIPE_B))
		return;

	tmp = I915_READ(VLV_BLC_PWM_CTL(pipe)) & ~BACKLIGHT_DUTY_CYCLE_MASK;
	I915_WRITE(VLV_BLC_PWM_CTL(pipe), tmp | level);
}

static void bxt_set_backlight(struct intel_connector *connector, u32 level)
{
	struct drm_i915_private *dev_priv = to_i915(connector->base.dev);
	struct intel_panel *panel = &connector->panel;

	I915_WRITE(BXT_BLC_PWM_DUTY(panel->backlight.controller), level);
}

static void pwm_set_backlight(struct intel_connector *connector, u32 level)
{
	struct intel_panel *panel = &connector->panel;
	int duty_ns = DIV_ROUND_UP(level * CRC_PMIC_PWM_PERIOD_NS, 100);

	pwm_config(panel->backlight.pwm, duty_ns, CRC_PMIC_PWM_PERIOD_NS);
}

static void
intel_panel_actually_set_backlight(struct intel_connector *connector, u32 level)
{
	struct intel_panel *panel = &connector->panel;

	DRM_DEBUG_DRIVER("set backlight PWM = %d\n", level);

	level = intel_panel_compute_brightness(connector, level);
	panel->backlight.set(connector, level);
}

/* set backlight brightness to level in range [0..max], scaling wrt hw min */
static void intel_panel_set_backlight(struct intel_connector *connector,
				      u32 user_level, u32 user_max)
{
	struct drm_i915_private *dev_priv = to_i915(connector->base.dev);
	struct intel_panel *panel = &connector->panel;
	u32 hw_level;

	if (!panel->backlight.present)
		return;

	mutex_lock(&dev_priv->backlight_lock);

	WARN_ON(panel->backlight.max == 0);

	hw_level = scale_user_to_hw(connector, user_level, user_max);
	panel->backlight.level = hw_level;

	if (panel->backlight.enabled)
		intel_panel_actually_set_backlight(connector, hw_level);

	mutex_unlock(&dev_priv->backlight_lock);
}

/* set backlight brightness to level in range [0..max], assuming hw min is
 * respected.
 */
void intel_panel_set_backlight_acpi(struct intel_connector *connector,
				    u32 user_level, u32 user_max)
{
	struct drm_i915_private *dev_priv = to_i915(connector->base.dev);
	struct intel_panel *panel = &connector->panel;
	enum pipe pipe = intel_get_pipe_from_connector(connector);
	u32 hw_level;

	/*
	 * INVALID_PIPE may occur during driver init because
	 * connection_mutex isn't held across the entire backlight
	 * setup + modeset readout, and the BIOS can issue the
	 * requests at any time.
	 */
	if (!panel->backlight.present || pipe == INVALID_PIPE)
		return;

	mutex_lock(&dev_priv->backlight_lock);

	WARN_ON(panel->backlight.max == 0);

	hw_level = clamp_user_to_hw(connector, user_level, user_max);
	panel->backlight.level = hw_level;

	if (panel->backlight.device)
		panel->backlight.device->props.brightness =
			scale_hw_to_user(connector,
					 panel->backlight.level,
					 panel->backlight.device->props.max_brightness);

	if (panel->backlight.enabled)
		intel_panel_actually_set_backlight(connector, hw_level);

	mutex_unlock(&dev_priv->backlight_lock);
}

static void lpt_disable_backlight(struct intel_connector *connector)
{
	struct drm_i915_private *dev_priv = to_i915(connector->base.dev);
	u32 tmp;

	intel_panel_actually_set_backlight(connector, 0);

	/*
	 * Although we don't support or enable CPU PWM with LPT/SPT based
	 * systems, it may have been enabled prior to loading the
	 * driver. Disable to avoid warnings on LCPLL disable.
	 *
	 * This needs rework if we need to add support for CPU PWM on PCH split
	 * platforms.
	 */
	tmp = I915_READ(BLC_PWM_CPU_CTL2);
	if (tmp & BLM_PWM_ENABLE) {
		DRM_DEBUG_KMS("cpu backlight was enabled, disabling\n");
		I915_WRITE(BLC_PWM_CPU_CTL2, tmp & ~BLM_PWM_ENABLE);
	}

	tmp = I915_READ(BLC_PWM_PCH_CTL1);
	I915_WRITE(BLC_PWM_PCH_CTL1, tmp & ~BLM_PCH_PWM_ENABLE);
}

static void pch_disable_backlight(struct intel_connector *connector)
{
	struct drm_i915_private *dev_priv = to_i915(connector->base.dev);
	u32 tmp;

	intel_panel_actually_set_backlight(connector, 0);

	tmp = I915_READ(BLC_PWM_CPU_CTL2);
	I915_WRITE(BLC_PWM_CPU_CTL2, tmp & ~BLM_PWM_ENABLE);

	tmp = I915_READ(BLC_PWM_PCH_CTL1);
	I915_WRITE(BLC_PWM_PCH_CTL1, tmp & ~BLM_PCH_PWM_ENABLE);
}

static void i9xx_disable_backlight(struct intel_connector *connector)
{
	intel_panel_actually_set_backlight(connector, 0);
}

static void i965_disable_backlight(struct intel_connector *connector)
{
	struct drm_i915_private *dev_priv = to_i915(connector->base.dev);
	u32 tmp;

	intel_panel_actually_set_backlight(connector, 0);

	tmp = I915_READ(BLC_PWM_CTL2);
	I915_WRITE(BLC_PWM_CTL2, tmp & ~BLM_PWM_ENABLE);
}

static void vlv_disable_backlight(struct intel_connector *connector)
{
	struct drm_i915_private *dev_priv = to_i915(connector->base.dev);
	enum pipe pipe = intel_get_pipe_from_connector(connector);
	u32 tmp;

	if (WARN_ON(pipe != PIPE_A && pipe != PIPE_B))
		return;

	intel_panel_actually_set_backlight(connector, 0);

	tmp = I915_READ(VLV_BLC_PWM_CTL2(pipe));
	I915_WRITE(VLV_BLC_PWM_CTL2(pipe), tmp & ~BLM_PWM_ENABLE);
}

static void bxt_disable_backlight(struct intel_connector *connector)
{
	struct drm_i915_private *dev_priv = to_i915(connector->base.dev);
	struct intel_panel *panel = &connector->panel;
	u32 tmp, val;

	intel_panel_actually_set_backlight(connector, 0);

	tmp = I915_READ(BXT_BLC_PWM_CTL(panel->backlight.controller));
	I915_WRITE(BXT_BLC_PWM_CTL(panel->backlight.controller),
			tmp & ~BXT_BLC_PWM_ENABLE);

	if (panel->backlight.controller == 1) {
		val = I915_READ(UTIL_PIN_CTL);
		val &= ~UTIL_PIN_ENABLE;
		I915_WRITE(UTIL_PIN_CTL, val);
	}
}

static void pwm_disable_backlight(struct intel_connector *connector)
{
	struct intel_panel *panel = &connector->panel;

	/* Disable the backlight */
	pwm_config(panel->backlight.pwm, 0, CRC_PMIC_PWM_PERIOD_NS);
	usleep_range(2000, 3000);
	pwm_disable(panel->backlight.pwm);
}

void intel_panel_disable_backlight(struct intel_connector *connector)
{
	struct drm_i915_private *dev_priv = to_i915(connector->base.dev);
	struct intel_panel *panel = &connector->panel;

	if (!panel->backlight.present)
		return;

	/*
	 * Do not disable backlight on the vga_switcheroo path. When switching
	 * away from i915, the other client may depend on i915 to handle the
	 * backlight. This will leave the backlight on unnecessarily when
	 * another client is not activated.
	 */
	if (dev_priv->drm.switch_power_state == DRM_SWITCH_POWER_CHANGING) {
		DRM_DEBUG_DRIVER("Skipping backlight disable on vga switch\n");
		return;
	}

	mutex_lock(&dev_priv->backlight_lock);

	if (panel->backlight.device)
		panel->backlight.device->props.power = FB_BLANK_POWERDOWN;
	panel->backlight.enabled = false;
	panel->backlight.disable(connector);

	mutex_unlock(&dev_priv->backlight_lock);
}

static void lpt_enable_backlight(struct intel_connector *connector)
{
	struct drm_i915_private *dev_priv = to_i915(connector->base.dev);
	struct intel_panel *panel = &connector->panel;
	u32 pch_ctl1, pch_ctl2, schicken;

	pch_ctl1 = I915_READ(BLC_PWM_PCH_CTL1);
	if (pch_ctl1 & BLM_PCH_PWM_ENABLE) {
		DRM_DEBUG_KMS("pch backlight already enabled\n");
		pch_ctl1 &= ~BLM_PCH_PWM_ENABLE;
		I915_WRITE(BLC_PWM_PCH_CTL1, pch_ctl1);
	}

	if (HAS_PCH_LPT(dev_priv)) {
		schicken = I915_READ(SOUTH_CHICKEN2);
		if (panel->backlight.alternate_pwm_increment)
			schicken |= LPT_PWM_GRANULARITY;
		else
			schicken &= ~LPT_PWM_GRANULARITY;
		I915_WRITE(SOUTH_CHICKEN2, schicken);
	} else {
		schicken = I915_READ(SOUTH_CHICKEN1);
		if (panel->backlight.alternate_pwm_increment)
			schicken |= SPT_PWM_GRANULARITY;
		else
			schicken &= ~SPT_PWM_GRANULARITY;
		I915_WRITE(SOUTH_CHICKEN1, schicken);
	}

	pch_ctl2 = panel->backlight.max << 16;
	I915_WRITE(BLC_PWM_PCH_CTL2, pch_ctl2);

	pch_ctl1 = 0;
	if (panel->backlight.active_low_pwm)
		pch_ctl1 |= BLM_PCH_POLARITY;

	/* After LPT, override is the default. */
	if (HAS_PCH_LPT(dev_priv))
		pch_ctl1 |= BLM_PCH_OVERRIDE_ENABLE;

	I915_WRITE(BLC_PWM_PCH_CTL1, pch_ctl1);
	POSTING_READ(BLC_PWM_PCH_CTL1);
	I915_WRITE(BLC_PWM_PCH_CTL1, pch_ctl1 | BLM_PCH_PWM_ENABLE);

	/* This won't stick until the above enable. */
	intel_panel_actually_set_backlight(connector, panel->backlight.level);
}

static void pch_enable_backlight(struct intel_connector *connector)
{
	struct drm_i915_private *dev_priv = to_i915(connector->base.dev);
	struct intel_panel *panel = &connector->panel;
	enum pipe pipe = intel_get_pipe_from_connector(connector);
	enum transcoder cpu_transcoder =
		intel_pipe_to_cpu_transcoder(dev_priv, pipe);
	u32 cpu_ctl2, pch_ctl1, pch_ctl2;

	cpu_ctl2 = I915_READ(BLC_PWM_CPU_CTL2);
	if (cpu_ctl2 & BLM_PWM_ENABLE) {
		DRM_DEBUG_KMS("cpu backlight already enabled\n");
		cpu_ctl2 &= ~BLM_PWM_ENABLE;
		I915_WRITE(BLC_PWM_CPU_CTL2, cpu_ctl2);
	}

	pch_ctl1 = I915_READ(BLC_PWM_PCH_CTL1);
	if (pch_ctl1 & BLM_PCH_PWM_ENABLE) {
		DRM_DEBUG_KMS("pch backlight already enabled\n");
		pch_ctl1 &= ~BLM_PCH_PWM_ENABLE;
		I915_WRITE(BLC_PWM_PCH_CTL1, pch_ctl1);
	}

	if (cpu_transcoder == TRANSCODER_EDP)
		cpu_ctl2 = BLM_TRANSCODER_EDP;
	else
		cpu_ctl2 = BLM_PIPE(cpu_transcoder);
	I915_WRITE(BLC_PWM_CPU_CTL2, cpu_ctl2);
	POSTING_READ(BLC_PWM_CPU_CTL2);
	I915_WRITE(BLC_PWM_CPU_CTL2, cpu_ctl2 | BLM_PWM_ENABLE);

	/* This won't stick until the above enable. */
	intel_panel_actually_set_backlight(connector, panel->backlight.level);

	pch_ctl2 = panel->backlight.max << 16;
	I915_WRITE(BLC_PWM_PCH_CTL2, pch_ctl2);

	pch_ctl1 = 0;
	if (panel->backlight.active_low_pwm)
		pch_ctl1 |= BLM_PCH_POLARITY;

	I915_WRITE(BLC_PWM_PCH_CTL1, pch_ctl1);
	POSTING_READ(BLC_PWM_PCH_CTL1);
	I915_WRITE(BLC_PWM_PCH_CTL1, pch_ctl1 | BLM_PCH_PWM_ENABLE);
}

static void i9xx_enable_backlight(struct intel_connector *connector)
{
	struct drm_i915_private *dev_priv = to_i915(connector->base.dev);
	struct intel_panel *panel = &connector->panel;
	u32 ctl, freq;

	ctl = I915_READ(BLC_PWM_CTL);
	if (ctl & BACKLIGHT_DUTY_CYCLE_MASK_PNV) {
		DRM_DEBUG_KMS("backlight already enabled\n");
		I915_WRITE(BLC_PWM_CTL, 0);
	}

	freq = panel->backlight.max;
	if (panel->backlight.combination_mode)
		freq /= 0xff;

	ctl = freq << 17;
	if (panel->backlight.combination_mode)
		ctl |= BLM_LEGACY_MODE;
	if (IS_PINEVIEW(dev_priv) && panel->backlight.active_low_pwm)
		ctl |= BLM_POLARITY_PNV;

	I915_WRITE(BLC_PWM_CTL, ctl);
	POSTING_READ(BLC_PWM_CTL);

	/* XXX: combine this into above write? */
	intel_panel_actually_set_backlight(connector, panel->backlight.level);

	/*
	 * Needed to enable backlight on some 855gm models. BLC_HIST_CTL is
	 * 855gm only, but checking for gen2 is safe, as 855gm is the only gen2
	 * that has backlight.
	 */
<<<<<<< HEAD
	if (IS_GEN2(dev))
=======
	if (IS_GEN2(dev_priv))
>>>>>>> f2ed3bfc
		I915_WRITE(BLC_HIST_CTL, BLM_HISTOGRAM_ENABLE);
}

static void i965_enable_backlight(struct intel_connector *connector)
{
	struct drm_i915_private *dev_priv = to_i915(connector->base.dev);
	struct intel_panel *panel = &connector->panel;
	enum pipe pipe = intel_get_pipe_from_connector(connector);
	u32 ctl, ctl2, freq;

	ctl2 = I915_READ(BLC_PWM_CTL2);
	if (ctl2 & BLM_PWM_ENABLE) {
		DRM_DEBUG_KMS("backlight already enabled\n");
		ctl2 &= ~BLM_PWM_ENABLE;
		I915_WRITE(BLC_PWM_CTL2, ctl2);
	}

	freq = panel->backlight.max;
	if (panel->backlight.combination_mode)
		freq /= 0xff;

	ctl = freq << 16;
	I915_WRITE(BLC_PWM_CTL, ctl);

	ctl2 = BLM_PIPE(pipe);
	if (panel->backlight.combination_mode)
		ctl2 |= BLM_COMBINATION_MODE;
	if (panel->backlight.active_low_pwm)
		ctl2 |= BLM_POLARITY_I965;
	I915_WRITE(BLC_PWM_CTL2, ctl2);
	POSTING_READ(BLC_PWM_CTL2);
	I915_WRITE(BLC_PWM_CTL2, ctl2 | BLM_PWM_ENABLE);

	intel_panel_actually_set_backlight(connector, panel->backlight.level);
}

static void vlv_enable_backlight(struct intel_connector *connector)
{
	struct drm_i915_private *dev_priv = to_i915(connector->base.dev);
	struct intel_panel *panel = &connector->panel;
	enum pipe pipe = intel_get_pipe_from_connector(connector);
	u32 ctl, ctl2;

	if (WARN_ON(pipe != PIPE_A && pipe != PIPE_B))
		return;

	ctl2 = I915_READ(VLV_BLC_PWM_CTL2(pipe));
	if (ctl2 & BLM_PWM_ENABLE) {
		DRM_DEBUG_KMS("backlight already enabled\n");
		ctl2 &= ~BLM_PWM_ENABLE;
		I915_WRITE(VLV_BLC_PWM_CTL2(pipe), ctl2);
	}

	ctl = panel->backlight.max << 16;
	I915_WRITE(VLV_BLC_PWM_CTL(pipe), ctl);

	/* XXX: combine this into above write? */
	intel_panel_actually_set_backlight(connector, panel->backlight.level);

	ctl2 = 0;
	if (panel->backlight.active_low_pwm)
		ctl2 |= BLM_POLARITY_I965;
	I915_WRITE(VLV_BLC_PWM_CTL2(pipe), ctl2);
	POSTING_READ(VLV_BLC_PWM_CTL2(pipe));
	I915_WRITE(VLV_BLC_PWM_CTL2(pipe), ctl2 | BLM_PWM_ENABLE);
}

static void bxt_enable_backlight(struct intel_connector *connector)
{
	struct drm_i915_private *dev_priv = to_i915(connector->base.dev);
	struct intel_panel *panel = &connector->panel;
	enum pipe pipe = intel_get_pipe_from_connector(connector);
	u32 pwm_ctl, val;

	/* To use 2nd set of backlight registers, utility pin has to be
	 * enabled with PWM mode.
	 * The field should only be changed when the utility pin is disabled
	 */
	if (panel->backlight.controller == 1) {
		val = I915_READ(UTIL_PIN_CTL);
		if (val & UTIL_PIN_ENABLE) {
			DRM_DEBUG_KMS("util pin already enabled\n");
			val &= ~UTIL_PIN_ENABLE;
			I915_WRITE(UTIL_PIN_CTL, val);
		}

		val = 0;
		if (panel->backlight.util_pin_active_low)
			val |= UTIL_PIN_POLARITY;
		I915_WRITE(UTIL_PIN_CTL, val | UTIL_PIN_PIPE(pipe) |
				UTIL_PIN_MODE_PWM | UTIL_PIN_ENABLE);
	}

	pwm_ctl = I915_READ(BXT_BLC_PWM_CTL(panel->backlight.controller));
	if (pwm_ctl & BXT_BLC_PWM_ENABLE) {
		DRM_DEBUG_KMS("backlight already enabled\n");
		pwm_ctl &= ~BXT_BLC_PWM_ENABLE;
		I915_WRITE(BXT_BLC_PWM_CTL(panel->backlight.controller),
				pwm_ctl);
	}

	I915_WRITE(BXT_BLC_PWM_FREQ(panel->backlight.controller),
			panel->backlight.max);

	intel_panel_actually_set_backlight(connector, panel->backlight.level);

	pwm_ctl = 0;
	if (panel->backlight.active_low_pwm)
		pwm_ctl |= BXT_BLC_PWM_POLARITY;

	I915_WRITE(BXT_BLC_PWM_CTL(panel->backlight.controller), pwm_ctl);
	POSTING_READ(BXT_BLC_PWM_CTL(panel->backlight.controller));
	I915_WRITE(BXT_BLC_PWM_CTL(panel->backlight.controller),
			pwm_ctl | BXT_BLC_PWM_ENABLE);
}

static void pwm_enable_backlight(struct intel_connector *connector)
{
	struct intel_panel *panel = &connector->panel;

	pwm_enable(panel->backlight.pwm);
	intel_panel_actually_set_backlight(connector, panel->backlight.level);
}

void intel_panel_enable_backlight(struct intel_connector *connector)
{
	struct drm_i915_private *dev_priv = to_i915(connector->base.dev);
	struct intel_panel *panel = &connector->panel;
	enum pipe pipe = intel_get_pipe_from_connector(connector);

	if (!panel->backlight.present)
		return;

	DRM_DEBUG_KMS("pipe %c\n", pipe_name(pipe));

	mutex_lock(&dev_priv->backlight_lock);

	WARN_ON(panel->backlight.max == 0);

	if (panel->backlight.level <= panel->backlight.min) {
		panel->backlight.level = panel->backlight.max;
		if (panel->backlight.device)
			panel->backlight.device->props.brightness =
				scale_hw_to_user(connector,
						 panel->backlight.level,
						 panel->backlight.device->props.max_brightness);
	}

	panel->backlight.enable(connector);
	panel->backlight.enabled = true;
	if (panel->backlight.device)
		panel->backlight.device->props.power = FB_BLANK_UNBLANK;

	mutex_unlock(&dev_priv->backlight_lock);
}

#if IS_ENABLED(CONFIG_BACKLIGHT_CLASS_DEVICE)
static int intel_backlight_device_update_status(struct backlight_device *bd)
{
	struct intel_connector *connector = bl_get_data(bd);
	struct intel_panel *panel = &connector->panel;
	struct drm_device *dev = connector->base.dev;

	drm_modeset_lock(&dev->mode_config.connection_mutex, NULL);
	DRM_DEBUG_KMS("updating intel_backlight, brightness=%d/%d\n",
		      bd->props.brightness, bd->props.max_brightness);
	intel_panel_set_backlight(connector, bd->props.brightness,
				  bd->props.max_brightness);

	/*
	 * Allow flipping bl_power as a sub-state of enabled. Sadly the
	 * backlight class device does not make it easy to to differentiate
	 * between callbacks for brightness and bl_power, so our backlight_power
	 * callback needs to take this into account.
	 */
	if (panel->backlight.enabled) {
		if (panel->backlight.power) {
			bool enable = bd->props.power == FB_BLANK_UNBLANK &&
				bd->props.brightness != 0;
			panel->backlight.power(connector, enable);
		}
	} else {
		bd->props.power = FB_BLANK_POWERDOWN;
	}

	drm_modeset_unlock(&dev->mode_config.connection_mutex);
	return 0;
}

static int intel_backlight_device_get_brightness(struct backlight_device *bd)
{
	struct intel_connector *connector = bl_get_data(bd);
	struct drm_device *dev = connector->base.dev;
	struct drm_i915_private *dev_priv = to_i915(dev);
	u32 hw_level;
	int ret;

	intel_runtime_pm_get(dev_priv);
	drm_modeset_lock(&dev->mode_config.connection_mutex, NULL);

	hw_level = intel_panel_get_backlight(connector);
	ret = scale_hw_to_user(connector, hw_level, bd->props.max_brightness);

	drm_modeset_unlock(&dev->mode_config.connection_mutex);
	intel_runtime_pm_put(dev_priv);

	return ret;
}

static const struct backlight_ops intel_backlight_device_ops = {
	.update_status = intel_backlight_device_update_status,
	.get_brightness = intel_backlight_device_get_brightness,
};

int intel_backlight_device_register(struct intel_connector *connector)
{
	struct intel_panel *panel = &connector->panel;
	struct backlight_properties props;

	if (WARN_ON(panel->backlight.device))
		return -ENODEV;

	if (!panel->backlight.present)
		return 0;

	WARN_ON(panel->backlight.max == 0);

	memset(&props, 0, sizeof(props));
	props.type = BACKLIGHT_RAW;

	/*
	 * Note: Everything should work even if the backlight device max
	 * presented to the userspace is arbitrarily chosen.
	 */
	props.max_brightness = panel->backlight.max;
	props.brightness = scale_hw_to_user(connector,
					    panel->backlight.level,
					    props.max_brightness);

	if (panel->backlight.enabled)
		props.power = FB_BLANK_UNBLANK;
	else
		props.power = FB_BLANK_POWERDOWN;

	/*
	 * Note: using the same name independent of the connector prevents
	 * registration of multiple backlight devices in the driver.
	 */
	panel->backlight.device =
		backlight_device_register("intel_backlight",
					  connector->base.kdev,
					  connector,
					  &intel_backlight_device_ops, &props);

	if (IS_ERR(panel->backlight.device)) {
		DRM_ERROR("Failed to register backlight: %ld\n",
			  PTR_ERR(panel->backlight.device));
		panel->backlight.device = NULL;
		return -ENODEV;
	}

	DRM_DEBUG_KMS("Connector %s backlight sysfs interface registered\n",
		      connector->base.name);

	return 0;
}

void intel_backlight_device_unregister(struct intel_connector *connector)
{
	struct intel_panel *panel = &connector->panel;

	if (panel->backlight.device) {
		backlight_device_unregister(panel->backlight.device);
		panel->backlight.device = NULL;
	}
}
#endif /* CONFIG_BACKLIGHT_CLASS_DEVICE */

/*
 * BXT: PWM clock frequency = 19.2 MHz.
 */
static u32 bxt_hz_to_pwm(struct intel_connector *connector, u32 pwm_freq_hz)
{
	return DIV_ROUND_CLOSEST(KHz(19200), pwm_freq_hz);
}

/*
 * SPT: This value represents the period of the PWM stream in clock periods
 * multiplied by 16 (default increment) or 128 (alternate increment selected in
 * SCHICKEN_1 bit 0). PWM clock is 24 MHz.
 */
static u32 spt_hz_to_pwm(struct intel_connector *connector, u32 pwm_freq_hz)
{
	struct intel_panel *panel = &connector->panel;
	u32 mul;

	if (panel->backlight.alternate_pwm_increment)
		mul = 128;
	else
		mul = 16;

	return DIV_ROUND_CLOSEST(MHz(24), pwm_freq_hz * mul);
}

/*
 * LPT: This value represents the period of the PWM stream in clock periods
 * multiplied by 128 (default increment) or 16 (alternate increment, selected in
 * LPT SOUTH_CHICKEN2 register bit 5).
 */
static u32 lpt_hz_to_pwm(struct intel_connector *connector, u32 pwm_freq_hz)
{
	struct drm_i915_private *dev_priv = to_i915(connector->base.dev);
	struct intel_panel *panel = &connector->panel;
	u32 mul, clock;

	if (panel->backlight.alternate_pwm_increment)
		mul = 16;
	else
		mul = 128;

	if (HAS_PCH_LPT_H(dev_priv))
		clock = MHz(135); /* LPT:H */
	else
		clock = MHz(24); /* LPT:LP */

	return DIV_ROUND_CLOSEST(clock, pwm_freq_hz * mul);
}

/*
 * ILK/SNB/IVB: This value represents the period of the PWM stream in PCH
 * display raw clocks multiplied by 128.
 */
static u32 pch_hz_to_pwm(struct intel_connector *connector, u32 pwm_freq_hz)
{
	struct drm_i915_private *dev_priv = to_i915(connector->base.dev);

	return DIV_ROUND_CLOSEST(KHz(dev_priv->rawclk_freq), pwm_freq_hz * 128);
}

/*
 * Gen2: This field determines the number of time base events (display core
 * clock frequency/32) in total for a complete cycle of modulated backlight
 * control.
 *
 * Gen3: A time base event equals the display core clock ([DevPNV] HRAW clock)
 * divided by 32.
 */
static u32 i9xx_hz_to_pwm(struct intel_connector *connector, u32 pwm_freq_hz)
{
	struct drm_i915_private *dev_priv = to_i915(connector->base.dev);
	int clock;

	if (IS_PINEVIEW(dev_priv))
		clock = KHz(dev_priv->rawclk_freq);
	else
		clock = KHz(dev_priv->cdclk_freq);

	return DIV_ROUND_CLOSEST(clock, pwm_freq_hz * 32);
}

/*
 * Gen4: This value represents the period of the PWM stream in display core
 * clocks ([DevCTG] HRAW clocks) multiplied by 128.
 *
 */
static u32 i965_hz_to_pwm(struct intel_connector *connector, u32 pwm_freq_hz)
{
	struct drm_device *dev = connector->base.dev;
	struct drm_i915_private *dev_priv = to_i915(dev);
	int clock;

	if (IS_G4X(dev_priv))
		clock = KHz(dev_priv->rawclk_freq);
	else
		clock = KHz(dev_priv->cdclk_freq);

	return DIV_ROUND_CLOSEST(clock, pwm_freq_hz * 128);
}

/*
 * VLV: This value represents the period of the PWM stream in display core
 * clocks ([DevCTG] 200MHz HRAW clocks) multiplied by 128 or 25MHz S0IX clocks
 * multiplied by 16. CHV uses a 19.2MHz S0IX clock.
 */
static u32 vlv_hz_to_pwm(struct intel_connector *connector, u32 pwm_freq_hz)
{
	struct drm_i915_private *dev_priv = to_i915(connector->base.dev);
	int mul, clock;

	if ((I915_READ(CBR1_VLV) & CBR_PWM_CLOCK_MUX_SELECT) == 0) {
		if (IS_CHERRYVIEW(dev_priv))
			clock = KHz(19200);
		else
			clock = MHz(25);
		mul = 16;
	} else {
		clock = KHz(dev_priv->rawclk_freq);
		mul = 128;
	}

	return DIV_ROUND_CLOSEST(clock, pwm_freq_hz * mul);
}

static u32 get_backlight_max_vbt(struct intel_connector *connector)
{
	struct drm_i915_private *dev_priv = to_i915(connector->base.dev);
	struct intel_panel *panel = &connector->panel;
	u16 pwm_freq_hz = dev_priv->vbt.backlight.pwm_freq_hz;
	u32 pwm;

	if (!panel->backlight.hz_to_pwm) {
		DRM_DEBUG_KMS("backlight frequency conversion not supported\n");
		return 0;
	}

	if (pwm_freq_hz) {
		DRM_DEBUG_KMS("VBT defined backlight frequency %u Hz\n",
			      pwm_freq_hz);
	} else {
		pwm_freq_hz = 200;
		DRM_DEBUG_KMS("default backlight frequency %u Hz\n",
			      pwm_freq_hz);
	}

	pwm = panel->backlight.hz_to_pwm(connector, pwm_freq_hz);
	if (!pwm) {
		DRM_DEBUG_KMS("backlight frequency conversion failed\n");
		return 0;
	}

	return pwm;
}

/*
 * Note: The setup hooks can't assume pipe is set!
 */
static u32 get_backlight_min_vbt(struct intel_connector *connector)
{
	struct drm_i915_private *dev_priv = to_i915(connector->base.dev);
	struct intel_panel *panel = &connector->panel;
	int min;

	WARN_ON(panel->backlight.max == 0);

	/*
	 * XXX: If the vbt value is 255, it makes min equal to max, which leads
	 * to problems. There are such machines out there. Either our
	 * interpretation is wrong or the vbt has bogus data. Or both. Safeguard
	 * against this by letting the minimum be at most (arbitrarily chosen)
	 * 25% of the max.
	 */
	min = clamp_t(int, dev_priv->vbt.backlight.min_brightness, 0, 64);
	if (min != dev_priv->vbt.backlight.min_brightness) {
		DRM_DEBUG_KMS("clamping VBT min backlight %d/255 to %d/255\n",
			      dev_priv->vbt.backlight.min_brightness, min);
	}

	/* vbt value is a coefficient in range [0..255] */
	return scale(min, 0, 255, 0, panel->backlight.max);
}

static int lpt_setup_backlight(struct intel_connector *connector, enum pipe unused)
{
	struct drm_i915_private *dev_priv = to_i915(connector->base.dev);
	struct intel_panel *panel = &connector->panel;
	u32 pch_ctl1, pch_ctl2, val;
	bool alt;

	if (HAS_PCH_LPT(dev_priv))
		alt = I915_READ(SOUTH_CHICKEN2) & LPT_PWM_GRANULARITY;
	else
		alt = I915_READ(SOUTH_CHICKEN1) & SPT_PWM_GRANULARITY;
	panel->backlight.alternate_pwm_increment = alt;

	pch_ctl1 = I915_READ(BLC_PWM_PCH_CTL1);
	panel->backlight.active_low_pwm = pch_ctl1 & BLM_PCH_POLARITY;

	pch_ctl2 = I915_READ(BLC_PWM_PCH_CTL2);
	panel->backlight.max = pch_ctl2 >> 16;

	if (!panel->backlight.max)
		panel->backlight.max = get_backlight_max_vbt(connector);

	if (!panel->backlight.max)
		return -ENODEV;

	panel->backlight.min = get_backlight_min_vbt(connector);

	val = lpt_get_backlight(connector);
	val = intel_panel_compute_brightness(connector, val);
	panel->backlight.level = clamp(val, panel->backlight.min,
				       panel->backlight.max);

	panel->backlight.enabled = pch_ctl1 & BLM_PCH_PWM_ENABLE;

	return 0;
}

static int pch_setup_backlight(struct intel_connector *connector, enum pipe unused)
{
	struct drm_i915_private *dev_priv = to_i915(connector->base.dev);
	struct intel_panel *panel = &connector->panel;
	u32 cpu_ctl2, pch_ctl1, pch_ctl2, val;

	pch_ctl1 = I915_READ(BLC_PWM_PCH_CTL1);
	panel->backlight.active_low_pwm = pch_ctl1 & BLM_PCH_POLARITY;

	pch_ctl2 = I915_READ(BLC_PWM_PCH_CTL2);
	panel->backlight.max = pch_ctl2 >> 16;

	if (!panel->backlight.max)
		panel->backlight.max = get_backlight_max_vbt(connector);

	if (!panel->backlight.max)
		return -ENODEV;

	panel->backlight.min = get_backlight_min_vbt(connector);

	val = pch_get_backlight(connector);
	val = intel_panel_compute_brightness(connector, val);
	panel->backlight.level = clamp(val, panel->backlight.min,
				       panel->backlight.max);

	cpu_ctl2 = I915_READ(BLC_PWM_CPU_CTL2);
	panel->backlight.enabled = (cpu_ctl2 & BLM_PWM_ENABLE) &&
		(pch_ctl1 & BLM_PCH_PWM_ENABLE);

	return 0;
}

static int i9xx_setup_backlight(struct intel_connector *connector, enum pipe unused)
{
	struct drm_i915_private *dev_priv = to_i915(connector->base.dev);
	struct intel_panel *panel = &connector->panel;
	u32 ctl, val;

	ctl = I915_READ(BLC_PWM_CTL);

	if (IS_GEN2(dev_priv) || IS_I915GM(dev_priv) || IS_I945GM(dev_priv))
		panel->backlight.combination_mode = ctl & BLM_LEGACY_MODE;

	if (IS_PINEVIEW(dev_priv))
		panel->backlight.active_low_pwm = ctl & BLM_POLARITY_PNV;

	panel->backlight.max = ctl >> 17;

	if (!panel->backlight.max) {
		panel->backlight.max = get_backlight_max_vbt(connector);
		panel->backlight.max >>= 1;
	}

	if (!panel->backlight.max)
		return -ENODEV;

	if (panel->backlight.combination_mode)
		panel->backlight.max *= 0xff;

	panel->backlight.min = get_backlight_min_vbt(connector);

	val = i9xx_get_backlight(connector);
	val = intel_panel_compute_brightness(connector, val);
	panel->backlight.level = clamp(val, panel->backlight.min,
				       panel->backlight.max);

	panel->backlight.enabled = val != 0;

	return 0;
}

static int i965_setup_backlight(struct intel_connector *connector, enum pipe unused)
{
	struct drm_i915_private *dev_priv = to_i915(connector->base.dev);
	struct intel_panel *panel = &connector->panel;
	u32 ctl, ctl2, val;

	ctl2 = I915_READ(BLC_PWM_CTL2);
	panel->backlight.combination_mode = ctl2 & BLM_COMBINATION_MODE;
	panel->backlight.active_low_pwm = ctl2 & BLM_POLARITY_I965;

	ctl = I915_READ(BLC_PWM_CTL);
	panel->backlight.max = ctl >> 16;

	if (!panel->backlight.max)
		panel->backlight.max = get_backlight_max_vbt(connector);

	if (!panel->backlight.max)
		return -ENODEV;

	if (panel->backlight.combination_mode)
		panel->backlight.max *= 0xff;

	panel->backlight.min = get_backlight_min_vbt(connector);

	val = i9xx_get_backlight(connector);
	val = intel_panel_compute_brightness(connector, val);
	panel->backlight.level = clamp(val, panel->backlight.min,
				       panel->backlight.max);

	panel->backlight.enabled = ctl2 & BLM_PWM_ENABLE;

	return 0;
}

static int vlv_setup_backlight(struct intel_connector *connector, enum pipe pipe)
{
	struct drm_i915_private *dev_priv = to_i915(connector->base.dev);
	struct intel_panel *panel = &connector->panel;
	u32 ctl, ctl2, val;

	if (WARN_ON(pipe != PIPE_A && pipe != PIPE_B))
		return -ENODEV;

	ctl2 = I915_READ(VLV_BLC_PWM_CTL2(pipe));
	panel->backlight.active_low_pwm = ctl2 & BLM_POLARITY_I965;

	ctl = I915_READ(VLV_BLC_PWM_CTL(pipe));
	panel->backlight.max = ctl >> 16;

	if (!panel->backlight.max)
		panel->backlight.max = get_backlight_max_vbt(connector);

	if (!panel->backlight.max)
		return -ENODEV;

	panel->backlight.min = get_backlight_min_vbt(connector);

	val = _vlv_get_backlight(dev_priv, pipe);
	val = intel_panel_compute_brightness(connector, val);
	panel->backlight.level = clamp(val, panel->backlight.min,
				       panel->backlight.max);

	panel->backlight.enabled = ctl2 & BLM_PWM_ENABLE;

	return 0;
}

static int
bxt_setup_backlight(struct intel_connector *connector, enum pipe unused)
{
	struct drm_i915_private *dev_priv = to_i915(connector->base.dev);
	struct intel_panel *panel = &connector->panel;
	u32 pwm_ctl, val;

	/*
	 * For BXT hard coding the Backlight controller to 0.
	 * TODO : Read the controller value from VBT and generalize
	 */
	panel->backlight.controller = 0;

	pwm_ctl = I915_READ(BXT_BLC_PWM_CTL(panel->backlight.controller));

	/* Keeping the check if controller 1 is to be programmed.
	 * This will come into affect once the VBT parsing
	 * is fixed for controller selection, and controller 1 is used
	 * for a prticular display configuration.
	 */
	if (panel->backlight.controller == 1) {
		val = I915_READ(UTIL_PIN_CTL);
		panel->backlight.util_pin_active_low =
					val & UTIL_PIN_POLARITY;
	}

	panel->backlight.active_low_pwm = pwm_ctl & BXT_BLC_PWM_POLARITY;
	panel->backlight.max =
		I915_READ(BXT_BLC_PWM_FREQ(panel->backlight.controller));

	if (!panel->backlight.max)
		panel->backlight.max = get_backlight_max_vbt(connector);

	if (!panel->backlight.max)
		return -ENODEV;

	val = bxt_get_backlight(connector);
	val = intel_panel_compute_brightness(connector, val);
	panel->backlight.level = clamp(val, panel->backlight.min,
				       panel->backlight.max);

	panel->backlight.enabled = pwm_ctl & BXT_BLC_PWM_ENABLE;

	return 0;
}

static int pwm_setup_backlight(struct intel_connector *connector,
			       enum pipe pipe)
{
	struct drm_device *dev = connector->base.dev;
	struct intel_panel *panel = &connector->panel;
	int retval;

	/* Get the PWM chip for backlight control */
	panel->backlight.pwm = pwm_get(dev->dev, "pwm_backlight");
	if (IS_ERR(panel->backlight.pwm)) {
		DRM_ERROR("Failed to own the pwm chip\n");
		panel->backlight.pwm = NULL;
		return -ENODEV;
	}

	/*
	 * FIXME: pwm_apply_args() should be removed when switching to
	 * the atomic PWM API.
	 */
	pwm_apply_args(panel->backlight.pwm);

	retval = pwm_config(panel->backlight.pwm, CRC_PMIC_PWM_PERIOD_NS,
			    CRC_PMIC_PWM_PERIOD_NS);
	if (retval < 0) {
		DRM_ERROR("Failed to configure the pwm chip\n");
		pwm_put(panel->backlight.pwm);
		panel->backlight.pwm = NULL;
		return retval;
	}

	panel->backlight.min = 0; /* 0% */
	panel->backlight.max = 100; /* 100% */
	panel->backlight.level = DIV_ROUND_UP(
				 pwm_get_duty_cycle(panel->backlight.pwm) * 100,
				 CRC_PMIC_PWM_PERIOD_NS);
	panel->backlight.enabled = panel->backlight.level != 0;

	return 0;
}

int intel_panel_setup_backlight(struct drm_connector *connector, enum pipe pipe)
{
	struct drm_i915_private *dev_priv = to_i915(connector->dev);
	struct intel_connector *intel_connector = to_intel_connector(connector);
	struct intel_panel *panel = &intel_connector->panel;
	int ret;

	if (!dev_priv->vbt.backlight.present) {
		if (dev_priv->quirks & QUIRK_BACKLIGHT_PRESENT) {
			DRM_DEBUG_KMS("no backlight present per VBT, but present per quirk\n");
		} else {
			DRM_DEBUG_KMS("no backlight present per VBT\n");
			return 0;
		}
	}

	/* ensure intel_panel has been initialized first */
	if (WARN_ON(!panel->backlight.setup))
		return -ENODEV;

	/* set level and max in panel struct */
	mutex_lock(&dev_priv->backlight_lock);
	ret = panel->backlight.setup(intel_connector, pipe);
	mutex_unlock(&dev_priv->backlight_lock);

	if (ret) {
		DRM_DEBUG_KMS("failed to setup backlight for connector %s\n",
			      connector->name);
		return ret;
	}

	panel->backlight.present = true;

	DRM_DEBUG_KMS("Connector %s backlight initialized, %s, brightness %u/%u\n",
		      connector->name,
		      panel->backlight.enabled ? "enabled" : "disabled",
		      panel->backlight.level, panel->backlight.max);

	return 0;
}

void intel_panel_destroy_backlight(struct drm_connector *connector)
{
	struct intel_connector *intel_connector = to_intel_connector(connector);
	struct intel_panel *panel = &intel_connector->panel;

	/* dispose of the pwm */
	if (panel->backlight.pwm)
		pwm_put(panel->backlight.pwm);

	panel->backlight.present = false;
}

/* Set up chip specific backlight functions */
static void
intel_panel_init_backlight_funcs(struct intel_panel *panel)
{
	struct intel_connector *connector =
		container_of(panel, struct intel_connector, panel);
	struct drm_i915_private *dev_priv = to_i915(connector->base.dev);

	if (connector->base.connector_type == DRM_MODE_CONNECTOR_eDP &&
	    intel_dp_aux_init_backlight_funcs(connector) == 0)
		return;

	if (connector->base.connector_type == DRM_MODE_CONNECTOR_DSI &&
	    intel_dsi_dcs_init_backlight_funcs(connector) == 0)
		return;

	if (IS_BROXTON(dev_priv)) {
		panel->backlight.setup = bxt_setup_backlight;
		panel->backlight.enable = bxt_enable_backlight;
		panel->backlight.disable = bxt_disable_backlight;
		panel->backlight.set = bxt_set_backlight;
		panel->backlight.get = bxt_get_backlight;
		panel->backlight.hz_to_pwm = bxt_hz_to_pwm;
	} else if (HAS_PCH_LPT(dev_priv) || HAS_PCH_SPT(dev_priv) ||
		   HAS_PCH_KBP(dev_priv)) {
		panel->backlight.setup = lpt_setup_backlight;
		panel->backlight.enable = lpt_enable_backlight;
		panel->backlight.disable = lpt_disable_backlight;
		panel->backlight.set = lpt_set_backlight;
		panel->backlight.get = lpt_get_backlight;
		if (HAS_PCH_LPT(dev_priv))
			panel->backlight.hz_to_pwm = lpt_hz_to_pwm;
		else
			panel->backlight.hz_to_pwm = spt_hz_to_pwm;
	} else if (HAS_PCH_SPLIT(dev_priv)) {
		panel->backlight.setup = pch_setup_backlight;
		panel->backlight.enable = pch_enable_backlight;
		panel->backlight.disable = pch_disable_backlight;
		panel->backlight.set = pch_set_backlight;
		panel->backlight.get = pch_get_backlight;
		panel->backlight.hz_to_pwm = pch_hz_to_pwm;
	} else if (IS_VALLEYVIEW(dev_priv) || IS_CHERRYVIEW(dev_priv)) {
		if (connector->base.connector_type == DRM_MODE_CONNECTOR_DSI) {
			panel->backlight.setup = pwm_setup_backlight;
			panel->backlight.enable = pwm_enable_backlight;
			panel->backlight.disable = pwm_disable_backlight;
			panel->backlight.set = pwm_set_backlight;
			panel->backlight.get = pwm_get_backlight;
		} else {
			panel->backlight.setup = vlv_setup_backlight;
			panel->backlight.enable = vlv_enable_backlight;
			panel->backlight.disable = vlv_disable_backlight;
			panel->backlight.set = vlv_set_backlight;
			panel->backlight.get = vlv_get_backlight;
			panel->backlight.hz_to_pwm = vlv_hz_to_pwm;
		}
	} else if (IS_GEN4(dev_priv)) {
		panel->backlight.setup = i965_setup_backlight;
		panel->backlight.enable = i965_enable_backlight;
		panel->backlight.disable = i965_disable_backlight;
		panel->backlight.set = i9xx_set_backlight;
		panel->backlight.get = i9xx_get_backlight;
		panel->backlight.hz_to_pwm = i965_hz_to_pwm;
	} else {
		panel->backlight.setup = i9xx_setup_backlight;
		panel->backlight.enable = i9xx_enable_backlight;
		panel->backlight.disable = i9xx_disable_backlight;
		panel->backlight.set = i9xx_set_backlight;
		panel->backlight.get = i9xx_get_backlight;
		panel->backlight.hz_to_pwm = i9xx_hz_to_pwm;
	}
}

int intel_panel_init(struct intel_panel *panel,
		     struct drm_display_mode *fixed_mode,
		     struct drm_display_mode *downclock_mode)
{
	intel_panel_init_backlight_funcs(panel);

	panel->fixed_mode = fixed_mode;
	panel->downclock_mode = downclock_mode;

	return 0;
}

void intel_panel_fini(struct intel_panel *panel)
{
	struct intel_connector *intel_connector =
		container_of(panel, struct intel_connector, panel);

	if (panel->fixed_mode)
		drm_mode_destroy(intel_connector->base.dev, panel->fixed_mode);

	if (panel->downclock_mode)
		drm_mode_destroy(intel_connector->base.dev,
				panel->downclock_mode);
}<|MERGE_RESOLUTION|>--- conflicted
+++ resolved
@@ -964,11 +964,7 @@
 	 * 855gm only, but checking for gen2 is safe, as 855gm is the only gen2
 	 * that has backlight.
 	 */
-<<<<<<< HEAD
-	if (IS_GEN2(dev))
-=======
 	if (IS_GEN2(dev_priv))
->>>>>>> f2ed3bfc
 		I915_WRITE(BLC_HIST_CTL, BLM_HISTOGRAM_ENABLE);
 }
 
