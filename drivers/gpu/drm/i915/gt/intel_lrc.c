// SPDX-License-Identifier: MIT
/*
 * Copyright © 2014 Intel Corporation
 */

#include "gem/i915_gem_lmem.h"

#include "gen8_engine_cs.h"
#include "i915_drv.h"
#include "i915_perf.h"
#include "intel_engine.h"
#include "intel_gpu_commands.h"
#include "intel_gt.h"
#include "intel_lrc.h"
#include "intel_lrc_reg.h"
#include "intel_ring.h"
#include "shmem_utils.h"

static void set_offsets(u32 *regs,
			const u8 *data,
			const struct intel_engine_cs *engine,
			bool close)
#define NOP(x) (BIT(7) | (x))
#define LRI(count, flags) ((flags) << 6 | (count) | BUILD_BUG_ON_ZERO(count >= BIT(6)))
#define POSTED BIT(0)
#define REG(x) (((x) >> 2) | BUILD_BUG_ON_ZERO(x >= 0x200))
#define REG16(x) \
	(((x) >> 9) | BIT(7) | BUILD_BUG_ON_ZERO(x >= 0x10000)), \
	(((x) >> 2) & 0x7f)
#define END 0
{
	const u32 base = engine->mmio_base;

	while (*data) {
		u8 count, flags;

		if (*data & BIT(7)) { /* skip */
			count = *data++ & ~BIT(7);
			regs += count;
			continue;
		}

		count = *data & 0x3f;
		flags = *data >> 6;
		data++;

		*regs = MI_LOAD_REGISTER_IMM(count);
		if (flags & POSTED)
			*regs |= MI_LRI_FORCE_POSTED;
		if (GRAPHICS_VER(engine->i915) >= 11)
			*regs |= MI_LRI_LRM_CS_MMIO;
		regs++;

		GEM_BUG_ON(!count);
		do {
			u32 offset = 0;
			u8 v;

			do {
				v = *data++;
				offset <<= 7;
				offset |= v & ~BIT(7);
			} while (v & BIT(7));

			regs[0] = base + (offset << 2);
			regs += 2;
		} while (--count);
	}

	if (close) {
		/* Close the batch; used mainly by live_lrc_layout() */
		*regs = MI_BATCH_BUFFER_END;
		if (GRAPHICS_VER(engine->i915) >= 11)
			*regs |= BIT(0);
	}
}

static const u8 gen8_xcs_offsets[] = {
	NOP(1),
	LRI(11, 0),
	REG16(0x244),
	REG(0x034),
	REG(0x030),
	REG(0x038),
	REG(0x03c),
	REG(0x168),
	REG(0x140),
	REG(0x110),
	REG(0x11c),
	REG(0x114),
	REG(0x118),

	NOP(9),
	LRI(9, 0),
	REG16(0x3a8),
	REG16(0x28c),
	REG16(0x288),
	REG16(0x284),
	REG16(0x280),
	REG16(0x27c),
	REG16(0x278),
	REG16(0x274),
	REG16(0x270),

	NOP(13),
	LRI(2, 0),
	REG16(0x200),
	REG(0x028),

	END
};

static const u8 gen9_xcs_offsets[] = {
	NOP(1),
	LRI(14, POSTED),
	REG16(0x244),
	REG(0x034),
	REG(0x030),
	REG(0x038),
	REG(0x03c),
	REG(0x168),
	REG(0x140),
	REG(0x110),
	REG(0x11c),
	REG(0x114),
	REG(0x118),
	REG(0x1c0),
	REG(0x1c4),
	REG(0x1c8),

	NOP(3),
	LRI(9, POSTED),
	REG16(0x3a8),
	REG16(0x28c),
	REG16(0x288),
	REG16(0x284),
	REG16(0x280),
	REG16(0x27c),
	REG16(0x278),
	REG16(0x274),
	REG16(0x270),

	NOP(13),
	LRI(1, POSTED),
	REG16(0x200),

	NOP(13),
	LRI(44, POSTED),
	REG(0x028),
	REG(0x09c),
	REG(0x0c0),
	REG(0x178),
	REG(0x17c),
	REG16(0x358),
	REG(0x170),
	REG(0x150),
	REG(0x154),
	REG(0x158),
	REG16(0x41c),
	REG16(0x600),
	REG16(0x604),
	REG16(0x608),
	REG16(0x60c),
	REG16(0x610),
	REG16(0x614),
	REG16(0x618),
	REG16(0x61c),
	REG16(0x620),
	REG16(0x624),
	REG16(0x628),
	REG16(0x62c),
	REG16(0x630),
	REG16(0x634),
	REG16(0x638),
	REG16(0x63c),
	REG16(0x640),
	REG16(0x644),
	REG16(0x648),
	REG16(0x64c),
	REG16(0x650),
	REG16(0x654),
	REG16(0x658),
	REG16(0x65c),
	REG16(0x660),
	REG16(0x664),
	REG16(0x668),
	REG16(0x66c),
	REG16(0x670),
	REG16(0x674),
	REG16(0x678),
	REG16(0x67c),
	REG(0x068),

	END
};

static const u8 gen12_xcs_offsets[] = {
	NOP(1),
	LRI(13, POSTED),
	REG16(0x244),
	REG(0x034),
	REG(0x030),
	REG(0x038),
	REG(0x03c),
	REG(0x168),
	REG(0x140),
	REG(0x110),
	REG(0x1c0),
	REG(0x1c4),
	REG(0x1c8),
	REG(0x180),
	REG16(0x2b4),

	NOP(5),
	LRI(9, POSTED),
	REG16(0x3a8),
	REG16(0x28c),
	REG16(0x288),
	REG16(0x284),
	REG16(0x280),
	REG16(0x27c),
	REG16(0x278),
	REG16(0x274),
	REG16(0x270),

	END
};

static const u8 gen8_rcs_offsets[] = {
	NOP(1),
	LRI(14, POSTED),
	REG16(0x244),
	REG(0x034),
	REG(0x030),
	REG(0x038),
	REG(0x03c),
	REG(0x168),
	REG(0x140),
	REG(0x110),
	REG(0x11c),
	REG(0x114),
	REG(0x118),
	REG(0x1c0),
	REG(0x1c4),
	REG(0x1c8),

	NOP(3),
	LRI(9, POSTED),
	REG16(0x3a8),
	REG16(0x28c),
	REG16(0x288),
	REG16(0x284),
	REG16(0x280),
	REG16(0x27c),
	REG16(0x278),
	REG16(0x274),
	REG16(0x270),

	NOP(13),
	LRI(1, 0),
	REG(0x0c8),

	END
};

static const u8 gen9_rcs_offsets[] = {
	NOP(1),
	LRI(14, POSTED),
	REG16(0x244),
	REG(0x34),
	REG(0x30),
	REG(0x38),
	REG(0x3c),
	REG(0x168),
	REG(0x140),
	REG(0x110),
	REG(0x11c),
	REG(0x114),
	REG(0x118),
	REG(0x1c0),
	REG(0x1c4),
	REG(0x1c8),

	NOP(3),
	LRI(9, POSTED),
	REG16(0x3a8),
	REG16(0x28c),
	REG16(0x288),
	REG16(0x284),
	REG16(0x280),
	REG16(0x27c),
	REG16(0x278),
	REG16(0x274),
	REG16(0x270),

	NOP(13),
	LRI(1, 0),
	REG(0xc8),

	NOP(13),
	LRI(44, POSTED),
	REG(0x28),
	REG(0x9c),
	REG(0xc0),
	REG(0x178),
	REG(0x17c),
	REG16(0x358),
	REG(0x170),
	REG(0x150),
	REG(0x154),
	REG(0x158),
	REG16(0x41c),
	REG16(0x600),
	REG16(0x604),
	REG16(0x608),
	REG16(0x60c),
	REG16(0x610),
	REG16(0x614),
	REG16(0x618),
	REG16(0x61c),
	REG16(0x620),
	REG16(0x624),
	REG16(0x628),
	REG16(0x62c),
	REG16(0x630),
	REG16(0x634),
	REG16(0x638),
	REG16(0x63c),
	REG16(0x640),
	REG16(0x644),
	REG16(0x648),
	REG16(0x64c),
	REG16(0x650),
	REG16(0x654),
	REG16(0x658),
	REG16(0x65c),
	REG16(0x660),
	REG16(0x664),
	REG16(0x668),
	REG16(0x66c),
	REG16(0x670),
	REG16(0x674),
	REG16(0x678),
	REG16(0x67c),
	REG(0x68),

	END
};

static const u8 gen11_rcs_offsets[] = {
	NOP(1),
	LRI(15, POSTED),
	REG16(0x244),
	REG(0x034),
	REG(0x030),
	REG(0x038),
	REG(0x03c),
	REG(0x168),
	REG(0x140),
	REG(0x110),
	REG(0x11c),
	REG(0x114),
	REG(0x118),
	REG(0x1c0),
	REG(0x1c4),
	REG(0x1c8),
	REG(0x180),

	NOP(1),
	LRI(9, POSTED),
	REG16(0x3a8),
	REG16(0x28c),
	REG16(0x288),
	REG16(0x284),
	REG16(0x280),
	REG16(0x27c),
	REG16(0x278),
	REG16(0x274),
	REG16(0x270),

	LRI(1, POSTED),
	REG(0x1b0),

	NOP(10),
	LRI(1, 0),
	REG(0x0c8),

	END
};

static const u8 gen12_rcs_offsets[] = {
	NOP(1),
	LRI(13, POSTED),
	REG16(0x244),
	REG(0x034),
	REG(0x030),
	REG(0x038),
	REG(0x03c),
	REG(0x168),
	REG(0x140),
	REG(0x110),
	REG(0x1c0),
	REG(0x1c4),
	REG(0x1c8),
	REG(0x180),
	REG16(0x2b4),

	NOP(5),
	LRI(9, POSTED),
	REG16(0x3a8),
	REG16(0x28c),
	REG16(0x288),
	REG16(0x284),
	REG16(0x280),
	REG16(0x27c),
	REG16(0x278),
	REG16(0x274),
	REG16(0x270),

	LRI(3, POSTED),
	REG(0x1b0),
	REG16(0x5a8),
	REG16(0x5ac),

	NOP(6),
	LRI(1, 0),
	REG(0x0c8),
	NOP(3 + 9 + 1),

	LRI(51, POSTED),
	REG16(0x588),
	REG16(0x588),
	REG16(0x588),
	REG16(0x588),
	REG16(0x588),
	REG16(0x588),
	REG(0x028),
	REG(0x09c),
	REG(0x0c0),
	REG(0x178),
	REG(0x17c),
	REG16(0x358),
	REG(0x170),
	REG(0x150),
	REG(0x154),
	REG(0x158),
	REG16(0x41c),
	REG16(0x600),
	REG16(0x604),
	REG16(0x608),
	REG16(0x60c),
	REG16(0x610),
	REG16(0x614),
	REG16(0x618),
	REG16(0x61c),
	REG16(0x620),
	REG16(0x624),
	REG16(0x628),
	REG16(0x62c),
	REG16(0x630),
	REG16(0x634),
	REG16(0x638),
	REG16(0x63c),
	REG16(0x640),
	REG16(0x644),
	REG16(0x648),
	REG16(0x64c),
	REG16(0x650),
	REG16(0x654),
	REG16(0x658),
	REG16(0x65c),
	REG16(0x660),
	REG16(0x664),
	REG16(0x668),
	REG16(0x66c),
	REG16(0x670),
	REG16(0x674),
	REG16(0x678),
	REG16(0x67c),
	REG(0x068),
	REG(0x084),
	NOP(1),

	END
};

static const u8 xehp_rcs_offsets[] = {
	NOP(1),
	LRI(13, POSTED),
	REG16(0x244),
	REG(0x034),
	REG(0x030),
	REG(0x038),
	REG(0x03c),
	REG(0x168),
	REG(0x140),
	REG(0x110),
	REG(0x1c0),
	REG(0x1c4),
	REG(0x1c8),
	REG(0x180),
	REG16(0x2b4),

	NOP(5),
	LRI(9, POSTED),
	REG16(0x3a8),
	REG16(0x28c),
	REG16(0x288),
	REG16(0x284),
	REG16(0x280),
	REG16(0x27c),
	REG16(0x278),
	REG16(0x274),
	REG16(0x270),

	LRI(3, POSTED),
	REG(0x1b0),
	REG16(0x5a8),
	REG16(0x5ac),

	NOP(6),
	LRI(1, 0),
	REG(0x0c8),

	END
};

#undef END
#undef REG16
#undef REG
#undef LRI
#undef NOP

static const u8 *reg_offsets(const struct intel_engine_cs *engine)
{
	/*
	 * The gen12+ lists only have the registers we program in the basic
	 * default state. We rely on the context image using relative
	 * addressing to automatic fixup the register state between the
	 * physical engines for virtual engine.
	 */
	GEM_BUG_ON(GRAPHICS_VER(engine->i915) >= 12 &&
		   !intel_engine_has_relative_mmio(engine));

	if (engine->class == RENDER_CLASS) {
		if (GRAPHICS_VER_FULL(engine->i915) >= IP_VER(12, 50))
			return xehp_rcs_offsets;
		else if (GRAPHICS_VER(engine->i915) >= 12)
			return gen12_rcs_offsets;
		else if (GRAPHICS_VER(engine->i915) >= 11)
			return gen11_rcs_offsets;
		else if (GRAPHICS_VER(engine->i915) >= 9)
			return gen9_rcs_offsets;
		else
			return gen8_rcs_offsets;
	} else {
		if (GRAPHICS_VER(engine->i915) >= 12)
			return gen12_xcs_offsets;
		else if (GRAPHICS_VER(engine->i915) >= 9)
			return gen9_xcs_offsets;
		else
			return gen8_xcs_offsets;
	}
}

static int lrc_ring_mi_mode(const struct intel_engine_cs *engine)
{
	if (GRAPHICS_VER_FULL(engine->i915) >= IP_VER(12, 50))
		return 0x70;
	else if (GRAPHICS_VER(engine->i915) >= 12)
		return 0x60;
	else if (GRAPHICS_VER(engine->i915) >= 9)
		return 0x54;
	else if (engine->class == RENDER_CLASS)
		return 0x58;
	else
		return -1;
}

static int lrc_ring_gpr0(const struct intel_engine_cs *engine)
{
	if (GRAPHICS_VER_FULL(engine->i915) >= IP_VER(12, 50))
		return 0x84;
	else if (GRAPHICS_VER(engine->i915) >= 12)
		return 0x74;
	else if (GRAPHICS_VER(engine->i915) >= 9)
		return 0x68;
	else if (engine->class == RENDER_CLASS)
		return 0xd8;
	else
		return -1;
}

static int lrc_ring_wa_bb_per_ctx(const struct intel_engine_cs *engine)
{
	if (GRAPHICS_VER(engine->i915) >= 12)
		return 0x12;
	else if (GRAPHICS_VER(engine->i915) >= 9 || engine->class == RENDER_CLASS)
		return 0x18;
	else
		return -1;
}

static int lrc_ring_indirect_ptr(const struct intel_engine_cs *engine)
{
	int x;

	x = lrc_ring_wa_bb_per_ctx(engine);
	if (x < 0)
		return x;

	return x + 2;
}

static int lrc_ring_indirect_offset(const struct intel_engine_cs *engine)
{
	int x;

	x = lrc_ring_indirect_ptr(engine);
	if (x < 0)
		return x;

	return x + 2;
}

static int lrc_ring_cmd_buf_cctl(const struct intel_engine_cs *engine)
{

	if (GRAPHICS_VER_FULL(engine->i915) >= IP_VER(12, 50))
		/*
		 * Note that the CSFE context has a dummy slot for CMD_BUF_CCTL
		 * simply to match the RCS context image layout.
		 */
		return 0xc6;
	else if (engine->class != RENDER_CLASS)
		return -1;
	else if (GRAPHICS_VER(engine->i915) >= 12)
		return 0xb6;
	else if (GRAPHICS_VER(engine->i915) >= 11)
		return 0xaa;
	else
		return -1;
}

static u32
lrc_ring_indirect_offset_default(const struct intel_engine_cs *engine)
{
	switch (GRAPHICS_VER(engine->i915)) {
	default:
		MISSING_CASE(GRAPHICS_VER(engine->i915));
		fallthrough;
	case 12:
		return GEN12_CTX_RCS_INDIRECT_CTX_OFFSET_DEFAULT;
	case 11:
		return GEN11_CTX_RCS_INDIRECT_CTX_OFFSET_DEFAULT;
	case 9:
		return GEN9_CTX_RCS_INDIRECT_CTX_OFFSET_DEFAULT;
	case 8:
		return GEN8_CTX_RCS_INDIRECT_CTX_OFFSET_DEFAULT;
	}
}

static void
lrc_setup_indirect_ctx(u32 *regs,
		       const struct intel_engine_cs *engine,
		       u32 ctx_bb_ggtt_addr,
		       u32 size)
{
	GEM_BUG_ON(!size);
	GEM_BUG_ON(!IS_ALIGNED(size, CACHELINE_BYTES));
	GEM_BUG_ON(lrc_ring_indirect_ptr(engine) == -1);
	regs[lrc_ring_indirect_ptr(engine) + 1] =
		ctx_bb_ggtt_addr | (size / CACHELINE_BYTES);

	GEM_BUG_ON(lrc_ring_indirect_offset(engine) == -1);
	regs[lrc_ring_indirect_offset(engine) + 1] =
		lrc_ring_indirect_offset_default(engine) << 6;
}

static void init_common_regs(u32 * const regs,
			     const struct intel_context *ce,
			     const struct intel_engine_cs *engine,
			     bool inhibit)
{
	u32 ctl;

	ctl = _MASKED_BIT_ENABLE(CTX_CTRL_INHIBIT_SYN_CTX_SWITCH);
	ctl |= _MASKED_BIT_DISABLE(CTX_CTRL_ENGINE_CTX_RESTORE_INHIBIT);
	if (inhibit)
		ctl |= CTX_CTRL_ENGINE_CTX_RESTORE_INHIBIT;
	if (GRAPHICS_VER(engine->i915) < 11)
		ctl |= _MASKED_BIT_DISABLE(CTX_CTRL_ENGINE_CTX_SAVE_INHIBIT |
					   CTX_CTRL_RS_CTX_ENABLE);
	regs[CTX_CONTEXT_CONTROL] = ctl;

	regs[CTX_TIMESTAMP] = ce->runtime.last;
}

static void init_wa_bb_regs(u32 * const regs,
			    const struct intel_engine_cs *engine)
{
	const struct i915_ctx_workarounds * const wa_ctx = &engine->wa_ctx;

	if (wa_ctx->per_ctx.size) {
		const u32 ggtt_offset = i915_ggtt_offset(wa_ctx->vma);

		GEM_BUG_ON(lrc_ring_wa_bb_per_ctx(engine) == -1);
		regs[lrc_ring_wa_bb_per_ctx(engine) + 1] =
			(ggtt_offset + wa_ctx->per_ctx.offset) | 0x01;
	}

	if (wa_ctx->indirect_ctx.size) {
		lrc_setup_indirect_ctx(regs, engine,
				       i915_ggtt_offset(wa_ctx->vma) +
				       wa_ctx->indirect_ctx.offset,
				       wa_ctx->indirect_ctx.size);
	}
}

static void init_ppgtt_regs(u32 *regs, const struct i915_ppgtt *ppgtt)
{
	if (i915_vm_is_4lvl(&ppgtt->vm)) {
		/* 64b PPGTT (48bit canonical)
		 * PDP0_DESCRIPTOR contains the base address to PML4 and
		 * other PDP Descriptors are ignored.
		 */
		ASSIGN_CTX_PML4(ppgtt, regs);
	} else {
		ASSIGN_CTX_PDP(ppgtt, regs, 3);
		ASSIGN_CTX_PDP(ppgtt, regs, 2);
		ASSIGN_CTX_PDP(ppgtt, regs, 1);
		ASSIGN_CTX_PDP(ppgtt, regs, 0);
	}
}

<<<<<<< HEAD
static struct i915_request *
__unwind_incomplete_requests(struct intel_engine_cs *engine)
=======
static struct i915_ppgtt *vm_alias(struct i915_address_space *vm)
{
	if (i915_is_ggtt(vm))
		return i915_vm_to_ggtt(vm)->alias;
	else
		return i915_vm_to_ppgtt(vm);
}

static void __reset_stop_ring(u32 *regs, const struct intel_engine_cs *engine)
>>>>>>> c1084c27
{
	int x;

	x = lrc_ring_mi_mode(engine);
	if (x != -1) {
		regs[x + 1] &= ~STOP_RING;
		regs[x + 1] |= STOP_RING << 16;
	}
}

static void __lrc_init_regs(u32 *regs,
			    const struct intel_context *ce,
			    const struct intel_engine_cs *engine,
			    bool inhibit)
{
	/*
	 * A context is actually a big batch buffer with several
	 * MI_LOAD_REGISTER_IMM commands followed by (reg, value) pairs. The
	 * values we are setting here are only for the first context restore:
	 * on a subsequent save, the GPU will recreate this batchbuffer with new
	 * values (including all the missing MI_LOAD_REGISTER_IMM commands that
	 * we are not initializing here).
	 *
	 * Must keep consistent with virtual_update_register_offsets().
	 */

	if (inhibit)
		memset(regs, 0, PAGE_SIZE);

<<<<<<< HEAD
		__i915_request_unsubmit(rq);

		/*
		 * Push the request back into the queue for later resubmission.
		 * If this request is not native to this physical engine (i.e.
		 * it came from a virtual source), push it back onto the virtual
		 * engine so that it can be moved across onto another physical
		 * engine as load dictates.
		 */
		owner = rq->hw_context->engine;
		if (likely(owner == engine)) {
			GEM_BUG_ON(rq_prio(rq) == I915_PRIORITY_INVALID);
			if (rq_prio(rq) != prio) {
				prio = rq_prio(rq);
				pl = i915_sched_lookup_priolist(engine, prio);
			}
			GEM_BUG_ON(RB_EMPTY_ROOT(&engine->execlists.queue.rb_root));

			list_move(&rq->sched.link, pl);
			active = rq;
		} else {
			/*
			 * Decouple the virtual breadcrumb before moving it
			 * back to the virtual engine -- we don't want the
			 * request to complete in the background and try
			 * and cancel the breadcrumb on the virtual engine
			 * (instead of the old engine where it is linked)!
			 */
			if (test_bit(DMA_FENCE_FLAG_ENABLE_SIGNAL_BIT,
				     &rq->fence.flags)) {
				spin_lock_nested(&rq->lock,
						 SINGLE_DEPTH_NESTING);
				i915_request_cancel_breadcrumb(rq);
				spin_unlock(&rq->lock);
			}
			rq->engine = owner;
			owner->submit_request(rq);
			active = NULL;
		}
	}
=======
	set_offsets(regs, reg_offsets(engine), engine, inhibit);

	init_common_regs(regs, ce, engine, inhibit);
	init_ppgtt_regs(regs, vm_alias(ce->vm));
>>>>>>> c1084c27

	init_wa_bb_regs(regs, engine);

	__reset_stop_ring(regs, engine);
}

void lrc_init_regs(const struct intel_context *ce,
		   const struct intel_engine_cs *engine,
		   bool inhibit)
{
	__lrc_init_regs(ce->lrc_reg_state, ce, engine, inhibit);
}

void lrc_reset_regs(const struct intel_context *ce,
		    const struct intel_engine_cs *engine)
{
	__reset_stop_ring(ce->lrc_reg_state, engine);
}

static void
set_redzone(void *vaddr, const struct intel_engine_cs *engine)
{
	if (!IS_ENABLED(CONFIG_DRM_I915_DEBUG_GEM))
		return;

	vaddr += engine->context_size;

	memset(vaddr, CONTEXT_REDZONE, I915_GTT_PAGE_SIZE);
}

static void
check_redzone(const void *vaddr, const struct intel_engine_cs *engine)
{
	if (!IS_ENABLED(CONFIG_DRM_I915_DEBUG_GEM))
		return;

	vaddr += engine->context_size;

	if (memchr_inv(vaddr, CONTEXT_REDZONE, I915_GTT_PAGE_SIZE))
		drm_err_once(&engine->i915->drm,
			     "%s context redzone overwritten!\n",
			     engine->name);
}

void lrc_init_state(struct intel_context *ce,
		    struct intel_engine_cs *engine,
		    void *state)
{
	bool inhibit = true;

	set_redzone(state, engine);

	if (engine->default_state) {
		shmem_read(engine->default_state, 0,
			   state, engine->context_size);
		__set_bit(CONTEXT_VALID_BIT, &ce->flags);
		inhibit = false;
	}

	/* Clear the ppHWSP (inc. per-context counters) */
	memset(state, 0, PAGE_SIZE);

	/*
	 * The second page of the context object contains some registers which
	 * must be set up prior to the first execution.
	 */
	__lrc_init_regs(state + LRC_STATE_OFFSET, ce, engine, inhibit);
}

static struct i915_vma *
__lrc_alloc_state(struct intel_context *ce, struct intel_engine_cs *engine)
{
	struct drm_i915_gem_object *obj;
	struct i915_vma *vma;
	u32 context_size;

	context_size = round_up(engine->context_size, I915_GTT_PAGE_SIZE);

<<<<<<< HEAD
static u64 execlists_update_context(struct i915_request *rq)
{
	struct intel_context *ce = rq->hw_context;
	u64 desc = ce->lrc_desc;
	u32 tail, prev;

	/*
	 * WaIdleLiteRestore:bdw,skl
	 *
	 * We should never submit the context with the same RING_TAIL twice
	 * just in case we submit an empty ring, which confuses the HW.
	 *
	 * We append a couple of NOOPs (gen8_emit_wa_tail) after the end of
	 * the normal request to be able to always advance the RING_TAIL on
	 * subsequent resubmissions (for lite restore). Should that fail us,
	 * and we try and submit the same tail again, force the context
	 * reload.
	 *
	 * If we need to return to a preempted context, we need to skip the
	 * lite-restore and force it to reload the RING_TAIL. Otherwise, the
	 * HW has a tendency to ignore us rewinding the TAIL to the end of
	 * an earlier request.
	 */
	tail = intel_ring_set_tail(rq->ring, rq->tail);
	prev = ce->lrc_reg_state[CTX_RING_TAIL + 1];
	if (unlikely(intel_ring_direction(rq->ring, tail, prev) <= 0))
		desc |= CTX_DESC_FORCE_RESTORE;
	ce->lrc_reg_state[CTX_RING_TAIL + 1] = tail;
	rq->tail = rq->wa_tail;
=======
	if (IS_ENABLED(CONFIG_DRM_I915_DEBUG_GEM))
		context_size += I915_GTT_PAGE_SIZE; /* for redzone */

	if (GRAPHICS_VER(engine->i915) == 12) {
		ce->wa_bb_page = context_size / PAGE_SIZE;
		context_size += PAGE_SIZE;
	}
>>>>>>> c1084c27

	obj = i915_gem_object_create_lmem(engine->i915, context_size, 0);
	if (IS_ERR(obj))
		obj = i915_gem_object_create_shmem(engine->i915, context_size);
	if (IS_ERR(obj))
		return ERR_CAST(obj);

<<<<<<< HEAD
	ce->lrc_desc &= ~CTX_DESC_FORCE_RESTORE;
=======
	vma = i915_vma_instance(obj, &engine->gt->ggtt->vm, NULL);
	if (IS_ERR(vma)) {
		i915_gem_object_put(obj);
		return vma;
	}
>>>>>>> c1084c27

	return vma;
}

static struct intel_timeline *
pinned_timeline(struct intel_context *ce, struct intel_engine_cs *engine)
{
	struct intel_timeline *tl = fetch_and_zero(&ce->timeline);

	return intel_timeline_create_from_engine(engine, page_unmask_bits(tl));
}

int lrc_alloc(struct intel_context *ce, struct intel_engine_cs *engine)
{
	struct intel_ring *ring;
	struct i915_vma *vma;
	int err;

	GEM_BUG_ON(ce->state);

	vma = __lrc_alloc_state(ce, engine);
	if (IS_ERR(vma))
		return PTR_ERR(vma);

	ring = intel_engine_create_ring(engine, ce->ring_size);
	if (IS_ERR(ring)) {
		err = PTR_ERR(ring);
		goto err_vma;
	}

	if (!page_mask_bits(ce->timeline)) {
		struct intel_timeline *tl;

		/*
		 * Use the static global HWSP for the kernel context, and
		 * a dynamically allocated cacheline for everyone else.
		 */
		if (unlikely(ce->timeline))
			tl = pinned_timeline(ce, engine);
		else
			tl = intel_timeline_create(engine->gt);
		if (IS_ERR(tl)) {
			err = PTR_ERR(tl);
			goto err_ring;
		}

		ce->timeline = tl;
	}

	ce->ring = ring;
	ce->state = vma;

	return 0;

err_ring:
	intel_ring_put(ring);
err_vma:
	i915_vma_put(vma);
	return err;
}

void lrc_reset(struct intel_context *ce)
{
	GEM_BUG_ON(!intel_context_is_pinned(ce));

	intel_ring_reset(ce->ring, ce->ring->emit);

	/* Scrub away the garbage */
	lrc_init_regs(ce, ce->engine, true);
	ce->lrc.lrca = lrc_update_regs(ce, ce->engine, ce->ring->tail);
}

int
lrc_pre_pin(struct intel_context *ce,
	    struct intel_engine_cs *engine,
	    struct i915_gem_ww_ctx *ww,
	    void **vaddr)
{
	GEM_BUG_ON(!ce->state);
	GEM_BUG_ON(!i915_vma_is_pinned(ce->state));

	*vaddr = i915_gem_object_pin_map(ce->state->obj,
					 i915_coherent_map_type(ce->engine->i915,
								ce->state->obj,
								false) |
					 I915_MAP_OVERRIDE);

	return PTR_ERR_OR_ZERO(*vaddr);
}

int
lrc_pin(struct intel_context *ce,
	struct intel_engine_cs *engine,
	void *vaddr)
{
	ce->lrc_reg_state = vaddr + LRC_STATE_OFFSET;

	if (!__test_and_set_bit(CONTEXT_INIT_BIT, &ce->flags))
		lrc_init_state(ce, engine, vaddr);

	ce->lrc.lrca = lrc_update_regs(ce, engine, ce->ring->tail);
	return 0;
}

void lrc_unpin(struct intel_context *ce)
{
	check_redzone((void *)ce->lrc_reg_state - LRC_STATE_OFFSET,
		      ce->engine);
}

void lrc_post_unpin(struct intel_context *ce)
{
	i915_gem_object_unpin_map(ce->state->obj);
}

void lrc_fini(struct intel_context *ce)
{
	if (!ce->state)
		return;

	intel_ring_put(fetch_and_zero(&ce->ring));
	i915_vma_put(fetch_and_zero(&ce->state));
}

void lrc_destroy(struct kref *kref)
{
	struct intel_context *ce = container_of(kref, typeof(*ce), ref);

	GEM_BUG_ON(!i915_active_is_idle(&ce->active));
	GEM_BUG_ON(intel_context_is_pinned(ce));

	lrc_fini(ce);

	intel_context_fini(ce);
	intel_context_free(ce);
}

static u32 *
gen12_emit_timestamp_wa(const struct intel_context *ce, u32 *cs)
{
	*cs++ = MI_LOAD_REGISTER_MEM_GEN8 |
		MI_SRM_LRM_GLOBAL_GTT |
		MI_LRI_LRM_CS_MMIO;
	*cs++ = i915_mmio_reg_offset(GEN8_RING_CS_GPR(0, 0));
	*cs++ = i915_ggtt_offset(ce->state) + LRC_STATE_OFFSET +
		CTX_TIMESTAMP * sizeof(u32);
	*cs++ = 0;

	*cs++ = MI_LOAD_REGISTER_REG |
		MI_LRR_SOURCE_CS_MMIO |
		MI_LRI_LRM_CS_MMIO;
	*cs++ = i915_mmio_reg_offset(GEN8_RING_CS_GPR(0, 0));
	*cs++ = i915_mmio_reg_offset(RING_CTX_TIMESTAMP(0));

	*cs++ = MI_LOAD_REGISTER_REG |
		MI_LRR_SOURCE_CS_MMIO |
		MI_LRI_LRM_CS_MMIO;
	*cs++ = i915_mmio_reg_offset(GEN8_RING_CS_GPR(0, 0));
	*cs++ = i915_mmio_reg_offset(RING_CTX_TIMESTAMP(0));

	return cs;
}

<<<<<<< HEAD
#define for_each_waiter(p__, rq__) \
	list_for_each_entry_lockless(p__, \
				     &(rq__)->sched.waiters_list, \
				     wait_link)

static void defer_request(struct i915_request *rq, struct list_head * const pl)
=======
static u32 *
gen12_emit_restore_scratch(const struct intel_context *ce, u32 *cs)
>>>>>>> c1084c27
{
	GEM_BUG_ON(lrc_ring_gpr0(ce->engine) == -1);

	*cs++ = MI_LOAD_REGISTER_MEM_GEN8 |
		MI_SRM_LRM_GLOBAL_GTT |
		MI_LRI_LRM_CS_MMIO;
	*cs++ = i915_mmio_reg_offset(GEN8_RING_CS_GPR(0, 0));
	*cs++ = i915_ggtt_offset(ce->state) + LRC_STATE_OFFSET +
		(lrc_ring_gpr0(ce->engine) + 1) * sizeof(u32);
	*cs++ = 0;

<<<<<<< HEAD
		for_each_waiter(p, rq) {
			struct i915_request *w =
				container_of(p->waiter, typeof(*w), sched);
=======
	return cs;
}
>>>>>>> c1084c27

static u32 *
gen12_emit_cmd_buf_wa(const struct intel_context *ce, u32 *cs)
{
	GEM_BUG_ON(lrc_ring_cmd_buf_cctl(ce->engine) == -1);

	*cs++ = MI_LOAD_REGISTER_MEM_GEN8 |
		MI_SRM_LRM_GLOBAL_GTT |
		MI_LRI_LRM_CS_MMIO;
	*cs++ = i915_mmio_reg_offset(GEN8_RING_CS_GPR(0, 0));
	*cs++ = i915_ggtt_offset(ce->state) + LRC_STATE_OFFSET +
		(lrc_ring_cmd_buf_cctl(ce->engine) + 1) * sizeof(u32);
	*cs++ = 0;

	*cs++ = MI_LOAD_REGISTER_REG |
		MI_LRR_SOURCE_CS_MMIO |
		MI_LRI_LRM_CS_MMIO;
	*cs++ = i915_mmio_reg_offset(GEN8_RING_CS_GPR(0, 0));
	*cs++ = i915_mmio_reg_offset(RING_CMD_BUF_CCTL(0));

	return cs;
}

static u32 *
gen12_emit_indirect_ctx_rcs(const struct intel_context *ce, u32 *cs)
{
	cs = gen12_emit_timestamp_wa(ce, cs);
	cs = gen12_emit_cmd_buf_wa(ce, cs);
	cs = gen12_emit_restore_scratch(ce, cs);

	return cs;
}

static u32 *
gen12_emit_indirect_ctx_xcs(const struct intel_context *ce, u32 *cs)
{
	cs = gen12_emit_timestamp_wa(ce, cs);
	cs = gen12_emit_restore_scratch(ce, cs);

	return cs;
}

static u32 context_wa_bb_offset(const struct intel_context *ce)
{
	return PAGE_SIZE * ce->wa_bb_page;
}

static u32 *context_indirect_bb(const struct intel_context *ce)
{
	void *ptr;

	GEM_BUG_ON(!ce->wa_bb_page);

	ptr = ce->lrc_reg_state;
	ptr -= LRC_STATE_OFFSET; /* back to start of context image */
	ptr += context_wa_bb_offset(ce);

	return ptr;
}

static void
setup_indirect_ctx_bb(const struct intel_context *ce,
		      const struct intel_engine_cs *engine,
		      u32 *(*emit)(const struct intel_context *, u32 *))
{
	u32 * const start = context_indirect_bb(ce);
	u32 *cs;

	cs = emit(ce, start);
	GEM_BUG_ON(cs - start > I915_GTT_PAGE_SIZE / sizeof(*cs));
	while ((unsigned long)cs % CACHELINE_BYTES)
		*cs++ = MI_NOOP;

	lrc_setup_indirect_ctx(ce->lrc_reg_state, engine,
			       i915_ggtt_offset(ce->state) +
			       context_wa_bb_offset(ce),
			       (cs - start) * sizeof(*cs));
}

/*
 * The context descriptor encodes various attributes of a context,
 * including its GTT address and some flags. Because it's fairly
 * expensive to calculate, we'll just do it once and cache the result,
 * which remains valid until the context is unpinned.
 *
 * This is what a descriptor looks like, from LSB to MSB::
 *
 *      bits  0-11:    flags, GEN8_CTX_* (cached in ctx->desc_template)
 *      bits 12-31:    LRCA, GTT address of (the HWSP of) this context
 *      bits 32-52:    ctx ID, a globally unique tag (highest bit used by GuC)
 *      bits 53-54:    mbz, reserved for use by hardware
 *      bits 55-63:    group ID, currently unused and set to 0
 *
 * Starting from Gen11, the upper dword of the descriptor has a new format:
 *
 *      bits 32-36:    reserved
 *      bits 37-47:    SW context ID
 *      bits 48:53:    engine instance
 *      bit 54:        mbz, reserved for use by hardware
 *      bits 55-60:    SW counter
 *      bits 61-63:    engine class
 *
 * On Xe_HP, the upper dword of the descriptor has a new format:
 *
 *      bits 32-37:    virtual function number
 *      bit 38:        mbz, reserved for use by hardware
 *      bits 39-54:    SW context ID
 *      bits 55-57:    reserved
 *      bits 58-63:    SW counter
 *
 * engine info, SW context ID and SW counter need to form a unique number
 * (Context ID) per lrc.
 */
static u32 lrc_descriptor(const struct intel_context *ce)
{
	u32 desc;

	desc = INTEL_LEGACY_32B_CONTEXT;
	if (i915_vm_is_4lvl(ce->vm))
		desc = INTEL_LEGACY_64B_CONTEXT;
	desc <<= GEN8_CTX_ADDRESSING_MODE_SHIFT;

	desc |= GEN8_CTX_VALID | GEN8_CTX_PRIVILEGE;
	if (GRAPHICS_VER(ce->vm->i915) == 8)
		desc |= GEN8_CTX_L3LLC_COHERENT;

	return i915_ggtt_offset(ce->state) | desc;
}

u32 lrc_update_regs(const struct intel_context *ce,
		    const struct intel_engine_cs *engine,
		    u32 head)
{
	struct intel_ring *ring = ce->ring;
	u32 *regs = ce->lrc_reg_state;

	GEM_BUG_ON(!intel_ring_offset_valid(ring, head));
	GEM_BUG_ON(!intel_ring_offset_valid(ring, ring->tail));

	regs[CTX_RING_START] = i915_ggtt_offset(ring->vma);
	regs[CTX_RING_HEAD] = head;
	regs[CTX_RING_TAIL] = ring->tail;
	regs[CTX_RING_CTL] = RING_CTL_SIZE(ring->size) | RING_VALID;

	/* RPCS */
	if (engine->class == RENDER_CLASS) {
		regs[CTX_R_PWR_CLK_STATE] =
			intel_sseu_make_rpcs(engine->gt, &ce->sseu);

		i915_oa_init_reg_state(ce, engine);
	}

<<<<<<< HEAD
	/*
	 * If the queue is higher priority than the last
	 * request in the currently active context, submit afresh.
	 * We will resubmit again afterwards in case we need to split
	 * the active context to interject the preemption request,
	 * i.e. we will retrigger preemption following the ack in case
	 * of trouble.
	 */
	last = last_active(execlists);
	if (last) {
		if (need_preempt(engine, last, rb)) {
			GEM_TRACE("%s: preempting last=%llx:%lld, prio=%d, hint=%d\n",
				  engine->name,
				  last->fence.context,
				  last->fence.seqno,
				  last->sched.attr.priority,
				  execlists->queue_priority_hint);
			record_preemption(execlists);

			/*
			 * Don't let the RING_HEAD advance past the breadcrumb
			 * as we unwind (and until we resubmit) so that we do
			 * not accidentally tell it to go backwards.
			 */
			ring_set_paused(engine, 1);

			/*
			 * Note that we have not stopped the GPU at this point,
			 * so we are unwinding the incomplete requests as they
			 * remain inflight and so by the time we do complete
			 * the preemption, some of the unwound requests may
			 * complete!
			 */
			__unwind_incomplete_requests(engine);

			last = NULL;
		} else if (need_timeslice(engine, last) &&
			   !timer_pending(&engine->execlists.timer)) {
			GEM_TRACE("%s: expired last=%llx:%lld, prio=%d, hint=%d\n",
				  engine->name,
				  last->fence.context,
				  last->fence.seqno,
				  last->sched.attr.priority,
				  execlists->queue_priority_hint);

			ring_set_paused(engine, 1);
			defer_active(engine);

			/*
			 * Unlike for preemption, if we rewind and continue
			 * executing the same context as previously active,
			 * the order of execution will remain the same and
			 * the tail will only advance. We do not need to
			 * force a full context restore, as a lite-restore
			 * is sufficient to resample the monotonic TAIL.
			 *
			 * If we switch to any other context, similarly we
			 * will not rewind TAIL of current context, and
			 * normal save/restore will preserve state and allow
			 * us to later continue executing the same request.
			 */
			last = NULL;
		} else {
			/*
			 * Otherwise if we already have a request pending
			 * for execution after the current one, we can
			 * just wait until the next CS event before
			 * queuing more. In either case we will force a
			 * lite-restore preemption event, but if we wait
			 * we hopefully coalesce several updates into a single
			 * submission.
			 */
			if (!list_is_last(&last->sched.link,
					  &engine->active.requests))
				return;
		}
	}
=======
	if (ce->wa_bb_page) {
		u32 *(*fn)(const struct intel_context *ce, u32 *cs);
>>>>>>> c1084c27

		fn = gen12_emit_indirect_ctx_xcs;
		if (ce->engine->class == RENDER_CLASS)
			fn = gen12_emit_indirect_ctx_rcs;

		/* Mutually exclusive wrt to global indirect bb */
		GEM_BUG_ON(engine->wa_ctx.indirect_ctx.size);
		setup_indirect_ctx_bb(ce, engine, fn);
	}

	return lrc_descriptor(ce) | CTX_DESC_FORCE_RESTORE;
}

void lrc_update_offsets(struct intel_context *ce,
			struct intel_engine_cs *engine)
{
	set_offsets(ce->lrc_reg_state, reg_offsets(engine), engine, false);
}

void lrc_check_regs(const struct intel_context *ce,
		    const struct intel_engine_cs *engine,
		    const char *when)
{
	const struct intel_ring *ring = ce->ring;
	u32 *regs = ce->lrc_reg_state;
	bool valid = true;
	int x;

	if (regs[CTX_RING_START] != i915_ggtt_offset(ring->vma)) {
		pr_err("%s: context submitted with incorrect RING_START [%08x], expected %08x\n",
		       engine->name,
		       regs[CTX_RING_START],
		       i915_ggtt_offset(ring->vma));
		regs[CTX_RING_START] = i915_ggtt_offset(ring->vma);
		valid = false;
	}

	if ((regs[CTX_RING_CTL] & ~(RING_WAIT | RING_WAIT_SEMAPHORE)) !=
	    (RING_CTL_SIZE(ring->size) | RING_VALID)) {
		pr_err("%s: context submitted with incorrect RING_CTL [%08x], expected %08x\n",
		       engine->name,
		       regs[CTX_RING_CTL],
		       (u32)(RING_CTL_SIZE(ring->size) | RING_VALID));
		regs[CTX_RING_CTL] = RING_CTL_SIZE(ring->size) | RING_VALID;
		valid = false;
	}

	x = lrc_ring_mi_mode(engine);
	if (x != -1 && regs[x + 1] & (regs[x + 1] >> 16) & STOP_RING) {
		pr_err("%s: context submitted with STOP_RING [%08x] in RING_MI_MODE\n",
		       engine->name, regs[x + 1]);
		regs[x + 1] &= ~STOP_RING;
		regs[x + 1] |= STOP_RING << 16;
		valid = false;
	}

	WARN_ONCE(!valid, "Invalid lrc state found %s submission\n", when);
}

/*
 * In this WA we need to set GEN8_L3SQCREG4[21:21] and reset it after
 * PIPE_CONTROL instruction. This is required for the flush to happen correctly
 * but there is a slight complication as this is applied in WA batch where the
 * values are only initialized once so we cannot take register value at the
 * beginning and reuse it further; hence we save its value to memory, upload a
 * constant value with bit21 set and then we restore it back with the saved value.
 * To simplify the WA, a constant value is formed by using the default value
 * of this register. This shouldn't be a problem because we are only modifying
 * it for a short period and this batch in non-premptible. We can ofcourse
 * use additional instructions that read the actual value of the register
 * at that time and set our bit of interest but it makes the WA complicated.
 *
 * This WA is also required for Gen9 so extracting as a function avoids
 * code duplication.
 */
static u32 *
gen8_emit_flush_coherentl3_wa(struct intel_engine_cs *engine, u32 *batch)
{
	/* NB no one else is allowed to scribble over scratch + 256! */
	*batch++ = MI_STORE_REGISTER_MEM_GEN8 | MI_SRM_LRM_GLOBAL_GTT;
	*batch++ = i915_mmio_reg_offset(GEN8_L3SQCREG4);
	*batch++ = intel_gt_scratch_offset(engine->gt,
					   INTEL_GT_SCRATCH_FIELD_COHERENTL3_WA);
	*batch++ = 0;

	*batch++ = MI_LOAD_REGISTER_IMM(1);
	*batch++ = i915_mmio_reg_offset(GEN8_L3SQCREG4);
	*batch++ = 0x40400000 | GEN8_LQSC_FLUSH_COHERENT_LINES;

	batch = gen8_emit_pipe_control(batch,
				       PIPE_CONTROL_CS_STALL |
				       PIPE_CONTROL_DC_FLUSH_ENABLE,
				       0);

	*batch++ = MI_LOAD_REGISTER_MEM_GEN8 | MI_SRM_LRM_GLOBAL_GTT;
	*batch++ = i915_mmio_reg_offset(GEN8_L3SQCREG4);
	*batch++ = intel_gt_scratch_offset(engine->gt,
					   INTEL_GT_SCRATCH_FIELD_COHERENTL3_WA);
	*batch++ = 0;

	return batch;
}

/*
 * Typically we only have one indirect_ctx and per_ctx batch buffer which are
 * initialized at the beginning and shared across all contexts but this field
 * helps us to have multiple batches at different offsets and select them based
 * on a criteria. At the moment this batch always start at the beginning of the page
 * and at this point we don't have multiple wa_ctx batch buffers.
 *
 * The number of WA applied are not known at the beginning; we use this field
 * to return the no of DWORDS written.
 *
 * It is to be noted that this batch does not contain MI_BATCH_BUFFER_END
 * so it adds NOOPs as padding to make it cacheline aligned.
 * MI_BATCH_BUFFER_END will be added to perctx batch and both of them together
 * makes a complete batch buffer.
 */
static u32 *gen8_init_indirectctx_bb(struct intel_engine_cs *engine, u32 *batch)
{
	/* WaDisableCtxRestoreArbitration:bdw,chv */
	*batch++ = MI_ARB_ON_OFF | MI_ARB_DISABLE;

	/* WaFlushCoherentL3CacheLinesAtContextSwitch:bdw */
	if (IS_BROADWELL(engine->i915))
		batch = gen8_emit_flush_coherentl3_wa(engine, batch);

	/* WaClearSlmSpaceAtContextSwitch:bdw,chv */
	/* Actual scratch location is at 128 bytes offset */
	batch = gen8_emit_pipe_control(batch,
				       PIPE_CONTROL_FLUSH_L3 |
				       PIPE_CONTROL_STORE_DATA_INDEX |
				       PIPE_CONTROL_CS_STALL |
				       PIPE_CONTROL_QW_WRITE,
				       LRC_PPHWSP_SCRATCH_ADDR);

	*batch++ = MI_ARB_ON_OFF | MI_ARB_ENABLE;

	/* Pad to end of cacheline */
	while ((unsigned long)batch % CACHELINE_BYTES)
		*batch++ = MI_NOOP;

	/*
	 * MI_BATCH_BUFFER_END is not required in Indirect ctx BB because
	 * execution depends on the length specified in terms of cache lines
	 * in the register CTX_RCS_INDIRECT_CTX
	 */

	return batch;
}

struct lri {
	i915_reg_t reg;
	u32 value;
};

static u32 *emit_lri(u32 *batch, const struct lri *lri, unsigned int count)
{
	GEM_BUG_ON(!count || count > 63);

	*batch++ = MI_LOAD_REGISTER_IMM(count);
	do {
		*batch++ = i915_mmio_reg_offset(lri->reg);
		*batch++ = lri->value;
	} while (lri++, --count);
	*batch++ = MI_NOOP;

	return batch;
}

static u32 *gen9_init_indirectctx_bb(struct intel_engine_cs *engine, u32 *batch)
{
	static const struct lri lri[] = {
		/* WaDisableGatherAtSetShaderCommonSlice:skl,bxt,kbl,glk */
		{
			COMMON_SLICE_CHICKEN2,
			__MASKED_FIELD(GEN9_DISABLE_GATHER_AT_SET_SHADER_COMMON_SLICE,
				       0),
		},

		/* BSpec: 11391 */
		{
			FF_SLICE_CHICKEN,
			__MASKED_FIELD(FF_SLICE_CHICKEN_CL_PROVOKING_VERTEX_FIX,
				       FF_SLICE_CHICKEN_CL_PROVOKING_VERTEX_FIX),
		},

		/* BSpec: 11299 */
		{
			_3D_CHICKEN3,
			__MASKED_FIELD(_3D_CHICKEN_SF_PROVOKING_VERTEX_FIX,
				       _3D_CHICKEN_SF_PROVOKING_VERTEX_FIX),
		}
	};

	*batch++ = MI_ARB_ON_OFF | MI_ARB_DISABLE;

	/* WaFlushCoherentL3CacheLinesAtContextSwitch:skl,bxt,glk */
	batch = gen8_emit_flush_coherentl3_wa(engine, batch);

<<<<<<< HEAD
		if (++head == num_entries)
			head = 0;

		/*
		 * We are flying near dragons again.
		 *
		 * We hold a reference to the request in execlist_port[]
		 * but no more than that. We are operating in softirq
		 * context and so cannot hold any mutex or sleep. That
		 * prevents us stopping the requests we are processing
		 * in port[] from being retired simultaneously (the
		 * breadcrumb will be complete before we see the
		 * context-switch). As we only hold the reference to the
		 * request, any pointer chasing underneath the request
		 * is subject to a potential use-after-free. Thus we
		 * store all of the bookkeeping within port[] as
		 * required, and avoid using unguarded pointers beneath
		 * request itself. The same applies to the atomic
		 * status notifier.
		 */

		GEM_TRACE("%s csb[%d]: status=0x%08x:0x%08x\n",
			  engine->name, head,
			  buf[2 * head + 0], buf[2 * head + 1]);

		if (INTEL_GEN(engine->i915) >= 12)
			csb_step = gen12_csb_parse(execlists, buf + 2 * head);
		else
			csb_step = gen8_csb_parse(execlists, buf + 2 * head);

		switch (csb_step) {
		case CSB_PREEMPT: /* cancel old inflight, prepare for switch */
			trace_ports(execlists, "preempted", execlists->active);

			while (*execlists->active)
				execlists_schedule_out(*execlists->active++);

			/* fallthrough */
		case CSB_PROMOTE: /* switch pending to inflight */
			GEM_BUG_ON(*execlists->active);
			GEM_BUG_ON(!assert_pending_valid(execlists, "promote"));
			execlists->active =
				memcpy(execlists->inflight,
				       execlists->pending,
				       execlists_num_ports(execlists) *
				       sizeof(*execlists->pending));

			if (enable_timeslice(execlists))
				mod_timer(&execlists->timer, jiffies + 1);

			if (!inject_preempt_hang(execlists))
				ring_set_paused(engine, 0);

			WRITE_ONCE(execlists->pending[0], NULL);
			break;

		case CSB_COMPLETE: /* port0 completed, advanced to port1 */
			trace_ports(execlists, "completed", execlists->active);

			/*
			 * We rely on the hardware being strongly
			 * ordered, that the breadcrumb write is
			 * coherent (visible from the CPU) before the
			 * user interrupt and CSB is processed.
			 */
			GEM_BUG_ON(!i915_request_completed(*execlists->active) &&
				   !reset_in_progress(execlists));
			execlists_schedule_out(*execlists->active++);

			GEM_BUG_ON(execlists->active - execlists->inflight >
				   execlists_num_ports(execlists));
			break;

		case CSB_NOP:
			break;
		}
	} while (head != tail);

	execlists->csb_head = head;

	/*
	 * Gen11 has proven to fail wrt global observation point between
	 * entry and tail update, failing on the ordering and thus
	 * we see an old entry in the context status buffer.
	 *
	 * Forcibly evict out entries for the next gpu csb update,
	 * to increase the odds that we get a fresh entries with non
	 * working hardware. The cost for doing so comes out mostly with
	 * the wash as hardware, working or not, will need to do the
	 * invalidation before.
	 */
	invalidate_csb_entries(&buf[0], &buf[num_entries - 1]);
}

static void __execlists_submission_tasklet(struct intel_engine_cs *const engine)
{
	lockdep_assert_held(&engine->active.lock);
	if (!engine->execlists.pending[0]) {
		rcu_read_lock(); /* protect peeking at execlists->active */
		execlists_dequeue(engine);
		rcu_read_unlock();
	}
}

/*
 * Check the unread Context Status Buffers and manage the submission of new
 * contexts to the ELSP accordingly.
 */
static void execlists_submission_tasklet(unsigned long data)
{
	struct intel_engine_cs * const engine = (struct intel_engine_cs *)data;
	unsigned long flags;

	process_csb(engine);
	if (!READ_ONCE(engine->execlists.pending[0])) {
		spin_lock_irqsave(&engine->active.lock, flags);
		__execlists_submission_tasklet(engine);
		spin_unlock_irqrestore(&engine->active.lock, flags);
	}
}

static void execlists_submission_timer(struct timer_list *timer)
{
	struct intel_engine_cs *engine =
		from_timer(engine, timer, execlists.timer);

	/* Kick the tasklet for some interrupt coalescing and reset handling */
	tasklet_hi_schedule(&engine->execlists.tasklet);
}

static void queue_request(struct intel_engine_cs *engine,
			  struct i915_sched_node *node,
			  int prio)
{
	GEM_BUG_ON(!list_empty(&node->link));
	list_add_tail(&node->link, i915_sched_lookup_priolist(engine, prio));
}

static void __submit_queue_imm(struct intel_engine_cs *engine)
{
	struct intel_engine_execlists * const execlists = &engine->execlists;

	if (reset_in_progress(execlists))
		return; /* defer until we restart the engine following reset */

	if (execlists->tasklet.func == execlists_submission_tasklet)
		__execlists_submission_tasklet(engine);
	else
		tasklet_hi_schedule(&execlists->tasklet);
}

static void submit_queue(struct intel_engine_cs *engine,
			 const struct i915_request *rq)
{
	struct intel_engine_execlists *execlists = &engine->execlists;

	if (rq_prio(rq) <= execlists->queue_priority_hint)
		return;

	execlists->queue_priority_hint = rq_prio(rq);
	__submit_queue_imm(engine);
}

static void execlists_submit_request(struct i915_request *request)
{
	struct intel_engine_cs *engine = request->engine;
	unsigned long flags;

	/* Will be called from irq-context when using foreign fences. */
	spin_lock_irqsave(&engine->active.lock, flags);

	queue_request(engine, &request->sched, rq_prio(request));

	GEM_BUG_ON(RB_EMPTY_ROOT(&engine->execlists.queue.rb_root));
	GEM_BUG_ON(list_empty(&request->sched.link));

	submit_queue(engine, request);

	spin_unlock_irqrestore(&engine->active.lock, flags);
}

static void __execlists_context_fini(struct intel_context *ce)
{
	intel_ring_put(ce->ring);
	i915_vma_put(ce->state);
}

static void execlists_context_destroy(struct kref *kref)
{
	struct intel_context *ce = container_of(kref, typeof(*ce), ref);

	GEM_BUG_ON(!i915_active_is_idle(&ce->active));
	GEM_BUG_ON(intel_context_is_pinned(ce));

	if (ce->state)
		__execlists_context_fini(ce);

	intel_context_fini(ce);
	intel_context_free(ce);
}

static void
set_redzone(void *vaddr, const struct intel_engine_cs *engine)
{
	if (!IS_ENABLED(CONFIG_DRM_I915_DEBUG_GEM))
		return;

	vaddr += LRC_HEADER_PAGES * PAGE_SIZE;
	vaddr += engine->context_size;

	memset(vaddr, POISON_INUSE, I915_GTT_PAGE_SIZE);
}

static void
check_redzone(const void *vaddr, const struct intel_engine_cs *engine)
{
	if (!IS_ENABLED(CONFIG_DRM_I915_DEBUG_GEM))
		return;

	vaddr += LRC_HEADER_PAGES * PAGE_SIZE;
	vaddr += engine->context_size;

	if (memchr_inv(vaddr, POISON_INUSE, I915_GTT_PAGE_SIZE))
		dev_err_once(engine->i915->drm.dev,
			     "%s context redzone overwritten!\n",
			     engine->name);
}

static void execlists_context_unpin(struct intel_context *ce)
{
	check_redzone((void *)ce->lrc_reg_state - LRC_STATE_PN * PAGE_SIZE,
		      ce->engine);

	i915_gem_context_unpin_hw_id(ce->gem_context);
	i915_gem_object_unpin_map(ce->state->obj);
	intel_ring_reset(ce->ring, ce->ring->tail);
}

static void
__execlists_update_reg_state(struct intel_context *ce,
			     struct intel_engine_cs *engine)
{
	struct intel_ring *ring = ce->ring;
	u32 *regs = ce->lrc_reg_state;

	GEM_BUG_ON(!intel_ring_offset_valid(ring, ring->head));
	GEM_BUG_ON(!intel_ring_offset_valid(ring, ring->tail));

	regs[CTX_RING_BUFFER_START + 1] = i915_ggtt_offset(ring->vma);
	regs[CTX_RING_HEAD + 1] = ring->head;
	regs[CTX_RING_TAIL + 1] = ring->tail;

	/* RPCS */
	if (engine->class == RENDER_CLASS) {
		regs[CTX_R_PWR_CLK_STATE + 1] =
			intel_sseu_make_rpcs(engine->i915, &ce->sseu);

		i915_oa_init_reg_state(engine, ce, regs);
	}
}

static int
__execlists_context_pin(struct intel_context *ce,
			struct intel_engine_cs *engine)
{
	void *vaddr;
	int ret;

	GEM_BUG_ON(!ce->state);

	ret = intel_context_active_acquire(ce);
	if (ret)
		goto err;
	GEM_BUG_ON(!i915_vma_is_pinned(ce->state));

	vaddr = i915_gem_object_pin_map(ce->state->obj,
					i915_coherent_map_type(engine->i915) |
					I915_MAP_OVERRIDE);
	if (IS_ERR(vaddr)) {
		ret = PTR_ERR(vaddr);
		goto unpin_active;
	}

	ret = i915_gem_context_pin_hw_id(ce->gem_context);
	if (ret)
		goto unpin_map;

	ce->lrc_desc = lrc_descriptor(ce, engine);
	ce->lrc_reg_state = vaddr + LRC_STATE_PN * PAGE_SIZE;
	__execlists_update_reg_state(ce, engine);

	return 0;

unpin_map:
	i915_gem_object_unpin_map(ce->state->obj);
unpin_active:
	intel_context_active_release(ce);
err:
	return ret;
}

static int execlists_context_pin(struct intel_context *ce)
{
	return __execlists_context_pin(ce, ce->engine);
}

static int execlists_context_alloc(struct intel_context *ce)
{
	return __execlists_context_alloc(ce, ce->engine);
}

static void execlists_context_reset(struct intel_context *ce)
{
	/*
	 * Because we emit WA_TAIL_DWORDS there may be a disparity
	 * between our bookkeeping in ce->ring->head and ce->ring->tail and
	 * that stored in context. As we only write new commands from
	 * ce->ring->tail onwards, everything before that is junk. If the GPU
	 * starts reading from its RING_HEAD from the context, it may try to
	 * execute that junk and die.
	 *
	 * The contexts that are stilled pinned on resume belong to the
	 * kernel, and are local to each engine. All other contexts will
	 * have their head/tail sanitized upon pinning before use, so they
	 * will never see garbage,
	 *
	 * So to avoid that we reset the context images upon resume. For
	 * simplicity, we just zero everything out.
	 */
	intel_ring_reset(ce->ring, 0);
	__execlists_update_reg_state(ce, ce->engine);
}

static const struct intel_context_ops execlists_context_ops = {
	.alloc = execlists_context_alloc,

	.pin = execlists_context_pin,
	.unpin = execlists_context_unpin,

	.enter = intel_context_enter_engine,
	.exit = intel_context_exit_engine,

	.reset = execlists_context_reset,
	.destroy = execlists_context_destroy,
};

static int gen8_emit_init_breadcrumb(struct i915_request *rq)
{
	u32 *cs;

	GEM_BUG_ON(!rq->timeline->has_initial_breadcrumb);

	cs = intel_ring_begin(rq, 6);
	if (IS_ERR(cs))
		return PTR_ERR(cs);

	/*
	 * Check if we have been preempted before we even get started.
	 *
	 * After this point i915_request_started() reports true, even if
	 * we get preempted and so are no longer running.
	 */
	*cs++ = MI_ARB_CHECK;
	*cs++ = MI_NOOP;

	*cs++ = MI_STORE_DWORD_IMM_GEN4 | MI_USE_GGTT;
	*cs++ = rq->timeline->hwsp_offset;
	*cs++ = 0;
	*cs++ = rq->fence.seqno - 1;

	intel_ring_advance(rq, cs);

	/* Record the updated position of the request's payload */
	rq->infix = intel_ring_offset(rq, cs);

	return 0;
}

static int emit_pdps(struct i915_request *rq)
{
	const struct intel_engine_cs * const engine = rq->engine;
	struct i915_ppgtt * const ppgtt = i915_vm_to_ppgtt(rq->hw_context->vm);
	int err, i;
	u32 *cs;

	GEM_BUG_ON(intel_vgpu_active(rq->i915));

	/*
	 * Beware ye of the dragons, this sequence is magic!
	 *
	 * Small changes to this sequence can cause anything from
	 * GPU hangs to forcewake errors and machine lockups!
	 */

	/* Flush any residual operations from the context load */
	err = engine->emit_flush(rq, EMIT_FLUSH);
	if (err)
		return err;

	/* Magic required to prevent forcewake errors! */
	err = engine->emit_flush(rq, EMIT_INVALIDATE);
	if (err)
		return err;

	cs = intel_ring_begin(rq, 4 * GEN8_3LVL_PDPES + 2);
	if (IS_ERR(cs))
		return PTR_ERR(cs);

	/* Ensure the LRI have landed before we invalidate & continue */
	*cs++ = MI_LOAD_REGISTER_IMM(2 * GEN8_3LVL_PDPES) | MI_LRI_FORCE_POSTED;
	for (i = GEN8_3LVL_PDPES; i--; ) {
		const dma_addr_t pd_daddr = i915_page_dir_dma_addr(ppgtt, i);
		u32 base = engine->mmio_base;

		*cs++ = i915_mmio_reg_offset(GEN8_RING_PDP_UDW(base, i));
		*cs++ = upper_32_bits(pd_daddr);
		*cs++ = i915_mmio_reg_offset(GEN8_RING_PDP_LDW(base, i));
		*cs++ = lower_32_bits(pd_daddr);
	}
	*cs++ = MI_NOOP;

	intel_ring_advance(rq, cs);

	/* Be doubly sure the LRI have landed before proceeding */
	err = engine->emit_flush(rq, EMIT_FLUSH);
	if (err)
		return err;

	/* Re-invalidate the TLB for luck */
	return engine->emit_flush(rq, EMIT_INVALIDATE);
}

static int execlists_request_alloc(struct i915_request *request)
{
	int ret;

	GEM_BUG_ON(!intel_context_is_pinned(request->hw_context));

	/*
	 * Flush enough space to reduce the likelihood of waiting after
	 * we start building the request - in which case we will just
	 * have to repeat work.
	 */
	request->reserved_space += EXECLISTS_REQUEST_SIZE;

	/*
	 * Note that after this point, we have committed to using
	 * this request as it is being used to both track the
	 * state of engine initialisation and liveness of the
	 * golden renderstate above. Think twice before you try
	 * to cancel/unwind this request now.
	 */

	/* Unconditionally invalidate GPU caches and TLBs. */
	if (i915_vm_is_4lvl(request->hw_context->vm))
		ret = request->engine->emit_flush(request, EMIT_INVALIDATE);
	else
		ret = emit_pdps(request);
	if (ret)
		return ret;

	request->reserved_space -= EXECLISTS_REQUEST_SIZE;
	return 0;
}

/*
 * In this WA we need to set GEN8_L3SQCREG4[21:21] and reset it after
 * PIPE_CONTROL instruction. This is required for the flush to happen correctly
 * but there is a slight complication as this is applied in WA batch where the
 * values are only initialized once so we cannot take register value at the
 * beginning and reuse it further; hence we save its value to memory, upload a
 * constant value with bit21 set and then we restore it back with the saved value.
 * To simplify the WA, a constant value is formed by using the default value
 * of this register. This shouldn't be a problem because we are only modifying
 * it for a short period and this batch in non-premptible. We can ofcourse
 * use additional instructions that read the actual value of the register
 * at that time and set our bit of interest but it makes the WA complicated.
 *
 * This WA is also required for Gen9 so extracting as a function avoids
 * code duplication.
 */
static u32 *
gen8_emit_flush_coherentl3_wa(struct intel_engine_cs *engine, u32 *batch)
{
	/* NB no one else is allowed to scribble over scratch + 256! */
	*batch++ = MI_STORE_REGISTER_MEM_GEN8 | MI_SRM_LRM_GLOBAL_GTT;
	*batch++ = i915_mmio_reg_offset(GEN8_L3SQCREG4);
	*batch++ = intel_gt_scratch_offset(engine->gt,
					   INTEL_GT_SCRATCH_FIELD_COHERENTL3_WA);
	*batch++ = 0;

	*batch++ = MI_LOAD_REGISTER_IMM(1);
	*batch++ = i915_mmio_reg_offset(GEN8_L3SQCREG4);
	*batch++ = 0x40400000 | GEN8_LQSC_FLUSH_COHERENT_LINES;

	batch = gen8_emit_pipe_control(batch,
				       PIPE_CONTROL_CS_STALL |
				       PIPE_CONTROL_DC_FLUSH_ENABLE,
				       0);

	*batch++ = MI_LOAD_REGISTER_MEM_GEN8 | MI_SRM_LRM_GLOBAL_GTT;
	*batch++ = i915_mmio_reg_offset(GEN8_L3SQCREG4);
	*batch++ = intel_gt_scratch_offset(engine->gt,
					   INTEL_GT_SCRATCH_FIELD_COHERENTL3_WA);
	*batch++ = 0;

	return batch;
}

static u32 slm_offset(struct intel_engine_cs *engine)
{
	return intel_gt_scratch_offset(engine->gt,
				       INTEL_GT_SCRATCH_FIELD_CLEAR_SLM_WA);
}

/*
 * Typically we only have one indirect_ctx and per_ctx batch buffer which are
 * initialized at the beginning and shared across all contexts but this field
 * helps us to have multiple batches at different offsets and select them based
 * on a criteria. At the moment this batch always start at the beginning of the page
 * and at this point we don't have multiple wa_ctx batch buffers.
 *
 * The number of WA applied are not known at the beginning; we use this field
 * to return the no of DWORDS written.
 *
 * It is to be noted that this batch does not contain MI_BATCH_BUFFER_END
 * so it adds NOOPs as padding to make it cacheline aligned.
 * MI_BATCH_BUFFER_END will be added to perctx batch and both of them together
 * makes a complete batch buffer.
 */
static u32 *gen8_init_indirectctx_bb(struct intel_engine_cs *engine, u32 *batch)
{
	/* WaDisableCtxRestoreArbitration:bdw,chv */
	*batch++ = MI_ARB_ON_OFF | MI_ARB_DISABLE;

	/* WaFlushCoherentL3CacheLinesAtContextSwitch:bdw */
	if (IS_BROADWELL(engine->i915))
		batch = gen8_emit_flush_coherentl3_wa(engine, batch);

	/* WaClearSlmSpaceAtContextSwitch:bdw,chv */
	/* Actual scratch location is at 128 bytes offset */
	batch = gen8_emit_pipe_control(batch,
				       PIPE_CONTROL_FLUSH_L3 |
				       PIPE_CONTROL_GLOBAL_GTT_IVB |
				       PIPE_CONTROL_CS_STALL |
				       PIPE_CONTROL_QW_WRITE,
				       slm_offset(engine));

	*batch++ = MI_ARB_ON_OFF | MI_ARB_ENABLE;

	/* Pad to end of cacheline */
	while ((unsigned long)batch % CACHELINE_BYTES)
		*batch++ = MI_NOOP;

	/*
	 * MI_BATCH_BUFFER_END is not required in Indirect ctx BB because
	 * execution depends on the length specified in terms of cache lines
	 * in the register CTX_RCS_INDIRECT_CTX
	 */

	return batch;
}

struct lri {
	i915_reg_t reg;
	u32 value;
};

static u32 *emit_lri(u32 *batch, const struct lri *lri, unsigned int count)
{
	GEM_BUG_ON(!count || count > 63);

	*batch++ = MI_LOAD_REGISTER_IMM(count);
	do {
		*batch++ = i915_mmio_reg_offset(lri->reg);
		*batch++ = lri->value;
	} while (lri++, --count);
	*batch++ = MI_NOOP;

	return batch;
}

static u32 *gen9_init_indirectctx_bb(struct intel_engine_cs *engine, u32 *batch)
{
	static const struct lri lri[] = {
		/* WaDisableGatherAtSetShaderCommonSlice:skl,bxt,kbl,glk */
		{
			COMMON_SLICE_CHICKEN2,
			__MASKED_FIELD(GEN9_DISABLE_GATHER_AT_SET_SHADER_COMMON_SLICE,
				       0),
		},

		/* BSpec: 11391 */
		{
			FF_SLICE_CHICKEN,
			__MASKED_FIELD(FF_SLICE_CHICKEN_CL_PROVOKING_VERTEX_FIX,
				       FF_SLICE_CHICKEN_CL_PROVOKING_VERTEX_FIX),
		},

		/* BSpec: 11299 */
		{
			_3D_CHICKEN3,
			__MASKED_FIELD(_3D_CHICKEN_SF_PROVOKING_VERTEX_FIX,
				       _3D_CHICKEN_SF_PROVOKING_VERTEX_FIX),
		}
	};

	*batch++ = MI_ARB_ON_OFF | MI_ARB_DISABLE;

	/* WaFlushCoherentL3CacheLinesAtContextSwitch:skl,bxt,glk */
	batch = gen8_emit_flush_coherentl3_wa(engine, batch);

	/* WaClearSlmSpaceAtContextSwitch:skl,bxt,kbl,glk,cfl */
	batch = gen8_emit_pipe_control(batch,
				       PIPE_CONTROL_FLUSH_L3 |
				       PIPE_CONTROL_GLOBAL_GTT_IVB |
				       PIPE_CONTROL_CS_STALL |
				       PIPE_CONTROL_QW_WRITE,
				       slm_offset(engine));

	batch = emit_lri(batch, lri, ARRAY_SIZE(lri));

	/* WaMediaPoolStateCmdInWABB:bxt,glk */
	if (HAS_POOLED_EU(engine->i915)) {
		/*
		 * EU pool configuration is setup along with golden context
		 * during context initialization. This value depends on
		 * device type (2x6 or 3x6) and needs to be updated based
		 * on which subslice is disabled especially for 2x6
		 * devices, however it is safe to load default
		 * configuration of 3x6 device instead of masking off
		 * corresponding bits because HW ignores bits of a disabled
		 * subslice and drops down to appropriate config. Please
		 * see render_state_setup() in i915_gem_render_state.c for
		 * possible configurations, to avoid duplication they are
		 * not shown here again.
		 */
		*batch++ = GEN9_MEDIA_POOL_STATE;
		*batch++ = GEN9_MEDIA_POOL_ENABLE;
		*batch++ = 0x00777000;
		*batch++ = 0;
		*batch++ = 0;
		*batch++ = 0;
	}

	*batch++ = MI_ARB_ON_OFF | MI_ARB_ENABLE;

	/* Pad to end of cacheline */
	while ((unsigned long)batch % CACHELINE_BYTES)
		*batch++ = MI_NOOP;

	return batch;
}

static u32 *
gen10_init_indirectctx_bb(struct intel_engine_cs *engine, u32 *batch)
{
	int i;

	/*
	 * WaPipeControlBefore3DStateSamplePattern: cnl
	 *
	 * Ensure the engine is idle prior to programming a
	 * 3DSTATE_SAMPLE_PATTERN during a context restore.
	 */
	batch = gen8_emit_pipe_control(batch,
				       PIPE_CONTROL_CS_STALL,
				       0);
	/*
	 * WaPipeControlBefore3DStateSamplePattern says we need 4 dwords for
	 * the PIPE_CONTROL followed by 12 dwords of 0x0, so 16 dwords in
	 * total. However, a PIPE_CONTROL is 6 dwords long, not 4, which is
	 * confusing. Since gen8_emit_pipe_control() already advances the
	 * batch by 6 dwords, we advance the other 10 here, completing a
	 * cacheline. It's not clear if the workaround requires this padding
	 * before other commands, or if it's just the regular padding we would
	 * already have for the workaround bb, so leave it here for now.
	 */
	for (i = 0; i < 10; i++)
		*batch++ = MI_NOOP;

	/* Pad to end of cacheline */
	while ((unsigned long)batch % CACHELINE_BYTES)
		*batch++ = MI_NOOP;

	return batch;
}

#define CTX_WA_BB_OBJ_SIZE (PAGE_SIZE)

static int lrc_setup_wa_ctx(struct intel_engine_cs *engine)
{
	struct drm_i915_gem_object *obj;
	struct i915_vma *vma;
	int err;

	obj = i915_gem_object_create_shmem(engine->i915, CTX_WA_BB_OBJ_SIZE);
	if (IS_ERR(obj))
		return PTR_ERR(obj);

	vma = i915_vma_instance(obj, &engine->gt->ggtt->vm, NULL);
	if (IS_ERR(vma)) {
		err = PTR_ERR(vma);
		goto err;
	}

	err = i915_vma_pin(vma, 0, 0, PIN_GLOBAL | PIN_HIGH);
	if (err)
		goto err;

	engine->wa_ctx.vma = vma;
	return 0;

err:
	i915_gem_object_put(obj);
	return err;
}

static void lrc_destroy_wa_ctx(struct intel_engine_cs *engine)
{
	i915_vma_unpin_and_release(&engine->wa_ctx.vma, 0);
}

typedef u32 *(*wa_bb_func_t)(struct intel_engine_cs *engine, u32 *batch);

static int intel_init_workaround_bb(struct intel_engine_cs *engine)
{
	struct i915_ctx_workarounds *wa_ctx = &engine->wa_ctx;
	struct i915_wa_ctx_bb *wa_bb[2] = { &wa_ctx->indirect_ctx,
					    &wa_ctx->per_ctx };
	wa_bb_func_t wa_bb_fn[2];
	struct page *page;
	void *batch, *batch_ptr;
	unsigned int i;
	int ret;

	if (engine->class != RENDER_CLASS)
		return 0;

	switch (INTEL_GEN(engine->i915)) {
	case 12:
	case 11:
		return 0;
	case 10:
		wa_bb_fn[0] = gen10_init_indirectctx_bb;
		wa_bb_fn[1] = NULL;
		break;
	case 9:
		wa_bb_fn[0] = gen9_init_indirectctx_bb;
		wa_bb_fn[1] = NULL;
		break;
	case 8:
		wa_bb_fn[0] = gen8_init_indirectctx_bb;
		wa_bb_fn[1] = NULL;
		break;
	default:
		MISSING_CASE(INTEL_GEN(engine->i915));
		return 0;
	}

	ret = lrc_setup_wa_ctx(engine);
	if (ret) {
		DRM_DEBUG_DRIVER("Failed to setup context WA page: %d\n", ret);
		return ret;
	}

	page = i915_gem_object_get_dirty_page(wa_ctx->vma->obj, 0);
	batch = batch_ptr = kmap_atomic(page);

	/*
	 * Emit the two workaround batch buffers, recording the offset from the
	 * start of the workaround batch buffer object for each and their
	 * respective sizes.
	 */
	for (i = 0; i < ARRAY_SIZE(wa_bb_fn); i++) {
		wa_bb[i]->offset = batch_ptr - batch;
		if (GEM_DEBUG_WARN_ON(!IS_ALIGNED(wa_bb[i]->offset,
						  CACHELINE_BYTES))) {
			ret = -EINVAL;
			break;
		}
		if (wa_bb_fn[i])
			batch_ptr = wa_bb_fn[i](engine, batch_ptr);
		wa_bb[i]->size = batch_ptr - (batch + wa_bb[i]->offset);
	}

	BUG_ON(batch_ptr - batch > CTX_WA_BB_OBJ_SIZE);

	kunmap_atomic(batch);
	if (ret)
		lrc_destroy_wa_ctx(engine);

	return ret;
}

static void enable_execlists(struct intel_engine_cs *engine)
{
	u32 mode;

	assert_forcewakes_active(engine->uncore, FORCEWAKE_ALL);

	intel_engine_set_hwsp_writemask(engine, ~0u); /* HWSTAM */

	if (INTEL_GEN(engine->i915) >= 11)
		mode = _MASKED_BIT_ENABLE(GEN11_GFX_DISABLE_LEGACY_MODE);
	else
		mode = _MASKED_BIT_ENABLE(GFX_RUN_LIST_ENABLE);
	ENGINE_WRITE_FW(engine, RING_MODE_GEN7, mode);

	ENGINE_WRITE_FW(engine, RING_MI_MODE, _MASKED_BIT_DISABLE(STOP_RING));

	ENGINE_WRITE_FW(engine,
			RING_HWS_PGA,
			i915_ggtt_offset(engine->status_page.vma));
	ENGINE_POSTING_READ(engine, RING_HWS_PGA);
}

static bool unexpected_starting_state(struct intel_engine_cs *engine)
{
	bool unexpected = false;

	if (ENGINE_READ_FW(engine, RING_MI_MODE) & STOP_RING) {
		DRM_DEBUG_DRIVER("STOP_RING still set in RING_MI_MODE\n");
		unexpected = true;
	}

	return unexpected;
}

static int execlists_resume(struct intel_engine_cs *engine)
{
	intel_engine_apply_workarounds(engine);
	intel_engine_apply_whitelist(engine);

	intel_mocs_init_engine(engine);

	intel_engine_reset_breadcrumbs(engine);

	if (GEM_SHOW_DEBUG() && unexpected_starting_state(engine)) {
		struct drm_printer p = drm_debug_printer(__func__);

		intel_engine_dump(engine, &p, NULL);
	}

	enable_execlists(engine);

	return 0;
}

static void execlists_reset_prepare(struct intel_engine_cs *engine)
{
	struct intel_engine_execlists * const execlists = &engine->execlists;
	unsigned long flags;

	GEM_TRACE("%s: depth<-%d\n", engine->name,
		  atomic_read(&execlists->tasklet.count));

	/*
	 * Prevent request submission to the hardware until we have
	 * completed the reset in i915_gem_reset_finish(). If a request
	 * is completed by one engine, it may then queue a request
	 * to a second via its execlists->tasklet *just* as we are
	 * calling engine->resume() and also writing the ELSP.
	 * Turning off the execlists->tasklet until the reset is over
	 * prevents the race.
	 */
	__tasklet_disable_sync_once(&execlists->tasklet);
	GEM_BUG_ON(!reset_in_progress(execlists));

	/* And flush any current direct submission. */
	spin_lock_irqsave(&engine->active.lock, flags);
	spin_unlock_irqrestore(&engine->active.lock, flags);

	/*
	 * We stop engines, otherwise we might get failed reset and a
	 * dead gpu (on elk). Also as modern gpu as kbl can suffer
	 * from system hang if batchbuffer is progressing when
	 * the reset is issued, regardless of READY_TO_RESET ack.
	 * Thus assume it is best to stop engines on all gens
	 * where we have a gpu reset.
	 *
	 * WaKBLVECSSemaphoreWaitPoll:kbl (on ALL_ENGINES)
	 *
	 * FIXME: Wa for more modern gens needs to be validated
	 */
	intel_engine_stop_cs(engine);
}

static void reset_csb_pointers(struct intel_engine_cs *engine)
{
	struct intel_engine_execlists * const execlists = &engine->execlists;
	const unsigned int reset_value = execlists->csb_size - 1;

	ring_set_paused(engine, 0);

	/*
	 * After a reset, the HW starts writing into CSB entry [0]. We
	 * therefore have to set our HEAD pointer back one entry so that
	 * the *first* entry we check is entry 0. To complicate this further,
	 * as we don't wait for the first interrupt after reset, we have to
	 * fake the HW write to point back to the last entry so that our
	 * inline comparison of our cached head position against the last HW
	 * write works even before the first interrupt.
	 */
	execlists->csb_head = reset_value;
	WRITE_ONCE(*execlists->csb_write, reset_value);
	wmb(); /* Make sure this is visible to HW (paranoia?) */

	invalidate_csb_entries(&execlists->csb_status[0],
			       &execlists->csb_status[reset_value]);
}

static struct i915_request *active_request(struct i915_request *rq)
{
	const struct intel_context * const ce = rq->hw_context;
	struct i915_request *active = NULL;
	struct list_head *list;

	if (!i915_request_is_active(rq)) /* unwound, but incomplete! */
		return rq;

	list = &rq->timeline->requests;
	list_for_each_entry_from_reverse(rq, list, link) {
		if (i915_request_completed(rq))
			break;

		if (rq->hw_context != ce)
			break;

		active = rq;
	}

	return active;
}

static void __execlists_reset(struct intel_engine_cs *engine, bool stalled)
{
	struct intel_engine_execlists * const execlists = &engine->execlists;
	struct intel_context *ce;
	struct i915_request *rq;
	u32 *regs;

	process_csb(engine); /* drain preemption events */

	/* Following the reset, we need to reload the CSB read/write pointers */
	reset_csb_pointers(engine);

	/*
	 * Save the currently executing context, even if we completed
	 * its request, it was still running at the time of the
	 * reset and will have been clobbered.
	 */
	rq = execlists_active(execlists);
	if (!rq)
		goto unwind;

	ce = rq->hw_context;
	GEM_BUG_ON(i915_active_is_idle(&ce->active));
	GEM_BUG_ON(!i915_vma_is_pinned(ce->state));
	rq = active_request(rq);
	if (!rq) {
		ce->ring->head = ce->ring->tail;
		goto out_replay;
	}

	ce->ring->head = intel_ring_wrap(ce->ring, rq->head);

	/*
	 * If this request hasn't started yet, e.g. it is waiting on a
	 * semaphore, we need to avoid skipping the request or else we
	 * break the signaling chain. However, if the context is corrupt
	 * the request will not restart and we will be stuck with a wedged
	 * device. It is quite often the case that if we issue a reset
	 * while the GPU is loading the context image, that the context
	 * image becomes corrupt.
	 *
	 * Otherwise, if we have not started yet, the request should replay
	 * perfectly and we do not need to flag the result as being erroneous.
	 */
	if (!i915_request_started(rq))
		goto out_replay;

	/*
	 * If the request was innocent, we leave the request in the ELSP
	 * and will try to replay it on restarting. The context image may
	 * have been corrupted by the reset, in which case we may have
	 * to service a new GPU hang, but more likely we can continue on
	 * without impact.
	 *
	 * If the request was guilty, we presume the context is corrupt
	 * and have to at least restore the RING register in the context
	 * image back to the expected values to skip over the guilty request.
	 */
	__i915_request_reset(rq, stalled);
	if (!stalled)
		goto out_replay;

	/*
	 * We want a simple context + ring to execute the breadcrumb update.
	 * We cannot rely on the context being intact across the GPU hang,
	 * so clear it and rebuild just what we need for the breadcrumb.
	 * All pending requests for this context will be zapped, and any
	 * future request will be after userspace has had the opportunity
	 * to recreate its own state.
	 */
	regs = ce->lrc_reg_state;
	if (engine->pinned_default_state) {
		memcpy(regs, /* skip restoring the vanilla PPHWSP */
		       engine->pinned_default_state + LRC_STATE_PN * PAGE_SIZE,
		       engine->context_size - PAGE_SIZE);
	}
	execlists_init_reg_state(regs, ce, engine, ce->ring);

out_replay:
	GEM_TRACE("%s replay {head:%04x, tail:%04x\n",
		  engine->name, ce->ring->head, ce->ring->tail);
	intel_ring_update_space(ce->ring);
	__execlists_update_reg_state(ce, engine);

unwind:
	/* Push back any incomplete requests for replay after the reset. */
	cancel_port_requests(execlists);
	__unwind_incomplete_requests(engine);
}

static void execlists_reset(struct intel_engine_cs *engine, bool stalled)
{
	unsigned long flags;

	GEM_TRACE("%s\n", engine->name);

	spin_lock_irqsave(&engine->active.lock, flags);

	__execlists_reset(engine, stalled);

	spin_unlock_irqrestore(&engine->active.lock, flags);
}

static void nop_submission_tasklet(unsigned long data)
{
	/* The driver is wedged; don't process any more events. */
}

static void execlists_cancel_requests(struct intel_engine_cs *engine)
{
	struct intel_engine_execlists * const execlists = &engine->execlists;
	struct i915_request *rq, *rn;
	struct rb_node *rb;
	unsigned long flags;

	GEM_TRACE("%s\n", engine->name);

	/*
	 * Before we call engine->cancel_requests(), we should have exclusive
	 * access to the submission state. This is arranged for us by the
	 * caller disabling the interrupt generation, the tasklet and other
	 * threads that may then access the same state, giving us a free hand
	 * to reset state. However, we still need to let lockdep be aware that
	 * we know this state may be accessed in hardirq context, so we
	 * disable the irq around this manipulation and we want to keep
	 * the spinlock focused on its duties and not accidentally conflate
	 * coverage to the submission's irq state. (Similarly, although we
	 * shouldn't need to disable irq around the manipulation of the
	 * submission's irq state, we also wish to remind ourselves that
	 * it is irq state.)
	 */
	spin_lock_irqsave(&engine->active.lock, flags);

	__execlists_reset(engine, true);

	/* Mark all executing requests as skipped. */
	list_for_each_entry(rq, &engine->active.requests, sched.link)
		mark_eio(rq);

	/* Flush the queued requests to the timeline list (for retiring). */
	while ((rb = rb_first_cached(&execlists->queue))) {
		struct i915_priolist *p = to_priolist(rb);
		int i;

		priolist_for_each_request_consume(rq, rn, p, i) {
			mark_eio(rq);
			__i915_request_submit(rq);
		}

		rb_erase_cached(&p->node, &execlists->queue);
		i915_priolist_free(p);
	}

	/* Cancel all attached virtual engines */
	while ((rb = rb_first_cached(&execlists->virtual))) {
		struct virtual_engine *ve =
			rb_entry(rb, typeof(*ve), nodes[engine->id].rb);

		rb_erase_cached(rb, &execlists->virtual);
		RB_CLEAR_NODE(rb);

		spin_lock(&ve->base.active.lock);
		rq = fetch_and_zero(&ve->request);
		if (rq) {
			mark_eio(rq);

			rq->engine = engine;
			__i915_request_submit(rq);
			i915_request_put(rq);

			ve->base.execlists.queue_priority_hint = INT_MIN;
		}
		spin_unlock(&ve->base.active.lock);
	}

	/* Remaining _unready_ requests will be nop'ed when submitted */

	execlists->queue_priority_hint = INT_MIN;
	execlists->queue = RB_ROOT_CACHED;

	GEM_BUG_ON(__tasklet_is_enabled(&execlists->tasklet));
	execlists->tasklet.func = nop_submission_tasklet;

	spin_unlock_irqrestore(&engine->active.lock, flags);
}

static void execlists_reset_finish(struct intel_engine_cs *engine)
{
	struct intel_engine_execlists * const execlists = &engine->execlists;

	/*
	 * After a GPU reset, we may have requests to replay. Do so now while
	 * we still have the forcewake to be sure that the GPU is not allowed
	 * to sleep before we restart and reload a context.
	 */
	GEM_BUG_ON(!reset_in_progress(execlists));
	if (!RB_EMPTY_ROOT(&execlists->queue.rb_root))
		execlists->tasklet.func(execlists->tasklet.data);

	if (__tasklet_enable(&execlists->tasklet))
		/* And kick in case we missed a new request submission. */
		tasklet_hi_schedule(&execlists->tasklet);
	GEM_TRACE("%s: depth->%d\n", engine->name,
		  atomic_read(&execlists->tasklet.count));
}

static int gen8_emit_bb_start(struct i915_request *rq,
			      u64 offset, u32 len,
			      const unsigned int flags)
{
	u32 *cs;

	cs = intel_ring_begin(rq, 4);
	if (IS_ERR(cs))
		return PTR_ERR(cs);

	/*
	 * WaDisableCtxRestoreArbitration:bdw,chv
	 *
	 * We don't need to perform MI_ARB_ENABLE as often as we do (in
	 * particular all the gen that do not need the w/a at all!), if we
	 * took care to make sure that on every switch into this context
	 * (both ordinary and for preemption) that arbitrartion was enabled
	 * we would be fine.  However, for gen8 there is another w/a that
	 * requires us to not preempt inside GPGPU execution, so we keep
	 * arbitration disabled for gen8 batches. Arbitration will be
	 * re-enabled before we close the request
	 * (engine->emit_fini_breadcrumb).
	 */
	*cs++ = MI_ARB_ON_OFF | MI_ARB_DISABLE;

	/* FIXME(BDW+): Address space and security selectors. */
	*cs++ = MI_BATCH_BUFFER_START_GEN8 |
		(flags & I915_DISPATCH_SECURE ? 0 : BIT(8));
	*cs++ = lower_32_bits(offset);
	*cs++ = upper_32_bits(offset);

	intel_ring_advance(rq, cs);

	return 0;
}

static int gen9_emit_bb_start(struct i915_request *rq,
			      u64 offset, u32 len,
			      const unsigned int flags)
{
	u32 *cs;

	cs = intel_ring_begin(rq, 6);
	if (IS_ERR(cs))
		return PTR_ERR(cs);

	*cs++ = MI_ARB_ON_OFF | MI_ARB_ENABLE;

	*cs++ = MI_BATCH_BUFFER_START_GEN8 |
		(flags & I915_DISPATCH_SECURE ? 0 : BIT(8));
	*cs++ = lower_32_bits(offset);
	*cs++ = upper_32_bits(offset);

	*cs++ = MI_ARB_ON_OFF | MI_ARB_DISABLE;
	*cs++ = MI_NOOP;

	intel_ring_advance(rq, cs);

	return 0;
}

static void gen8_logical_ring_enable_irq(struct intel_engine_cs *engine)
{
	ENGINE_WRITE(engine, RING_IMR,
		     ~(engine->irq_enable_mask | engine->irq_keep_mask));
	ENGINE_POSTING_READ(engine, RING_IMR);
}

static void gen8_logical_ring_disable_irq(struct intel_engine_cs *engine)
{
	ENGINE_WRITE(engine, RING_IMR, ~engine->irq_keep_mask);
}

static int gen8_emit_flush(struct i915_request *request, u32 mode)
{
	u32 cmd, *cs;

	cs = intel_ring_begin(request, 4);
	if (IS_ERR(cs))
		return PTR_ERR(cs);

	cmd = MI_FLUSH_DW + 1;

	/* We always require a command barrier so that subsequent
	 * commands, such as breadcrumb interrupts, are strictly ordered
	 * wrt the contents of the write cache being flushed to memory
	 * (and thus being coherent from the CPU).
	 */
	cmd |= MI_FLUSH_DW_STORE_INDEX | MI_FLUSH_DW_OP_STOREDW;

	if (mode & EMIT_INVALIDATE) {
		cmd |= MI_INVALIDATE_TLB;
		if (request->engine->class == VIDEO_DECODE_CLASS)
			cmd |= MI_INVALIDATE_BSD;
	}

	*cs++ = cmd;
	*cs++ = I915_GEM_HWS_SCRATCH_ADDR | MI_FLUSH_DW_USE_GTT;
	*cs++ = 0; /* upper addr */
	*cs++ = 0; /* value */
	intel_ring_advance(request, cs);

	return 0;
}

static int gen8_emit_flush_render(struct i915_request *request,
				  u32 mode)
{
	struct intel_engine_cs *engine = request->engine;
	u32 scratch_addr =
		intel_gt_scratch_offset(engine->gt,
					INTEL_GT_SCRATCH_FIELD_RENDER_FLUSH);
	bool vf_flush_wa = false, dc_flush_wa = false;
	u32 *cs, flags = 0;
	int len;

	flags |= PIPE_CONTROL_CS_STALL;

	if (mode & EMIT_FLUSH) {
		flags |= PIPE_CONTROL_RENDER_TARGET_CACHE_FLUSH;
		flags |= PIPE_CONTROL_DEPTH_CACHE_FLUSH;
		flags |= PIPE_CONTROL_DC_FLUSH_ENABLE;
		flags |= PIPE_CONTROL_FLUSH_ENABLE;
	}

	if (mode & EMIT_INVALIDATE) {
		flags |= PIPE_CONTROL_TLB_INVALIDATE;
		flags |= PIPE_CONTROL_INSTRUCTION_CACHE_INVALIDATE;
		flags |= PIPE_CONTROL_TEXTURE_CACHE_INVALIDATE;
		flags |= PIPE_CONTROL_VF_CACHE_INVALIDATE;
		flags |= PIPE_CONTROL_CONST_CACHE_INVALIDATE;
		flags |= PIPE_CONTROL_STATE_CACHE_INVALIDATE;
		flags |= PIPE_CONTROL_QW_WRITE;
		flags |= PIPE_CONTROL_GLOBAL_GTT_IVB;

		/*
		 * On GEN9: before VF_CACHE_INVALIDATE we need to emit a NULL
		 * pipe control.
		 */
		if (IS_GEN(request->i915, 9))
			vf_flush_wa = true;

		/* WaForGAMHang:kbl */
		if (IS_KBL_REVID(request->i915, 0, KBL_REVID_B0))
			dc_flush_wa = true;
	}

	len = 6;

	if (vf_flush_wa)
		len += 6;

	if (dc_flush_wa)
		len += 12;

	cs = intel_ring_begin(request, len);
	if (IS_ERR(cs))
		return PTR_ERR(cs);

	if (vf_flush_wa)
		cs = gen8_emit_pipe_control(cs, 0, 0);

	if (dc_flush_wa)
		cs = gen8_emit_pipe_control(cs, PIPE_CONTROL_DC_FLUSH_ENABLE,
					    0);

	cs = gen8_emit_pipe_control(cs, flags, scratch_addr);

	if (dc_flush_wa)
		cs = gen8_emit_pipe_control(cs, PIPE_CONTROL_CS_STALL, 0);

	intel_ring_advance(request, cs);

	return 0;
}

static int gen11_emit_flush_render(struct i915_request *request,
				   u32 mode)
{
	struct intel_engine_cs *engine = request->engine;
	const u32 scratch_addr =
		intel_gt_scratch_offset(engine->gt,
					INTEL_GT_SCRATCH_FIELD_RENDER_FLUSH);

	if (mode & EMIT_FLUSH) {
		u32 *cs;
		u32 flags = 0;

		flags |= PIPE_CONTROL_CS_STALL;

		flags |= PIPE_CONTROL_TILE_CACHE_FLUSH;
		flags |= PIPE_CONTROL_RENDER_TARGET_CACHE_FLUSH;
		flags |= PIPE_CONTROL_DEPTH_CACHE_FLUSH;
		flags |= PIPE_CONTROL_DC_FLUSH_ENABLE;
		flags |= PIPE_CONTROL_FLUSH_ENABLE;
		flags |= PIPE_CONTROL_QW_WRITE;
		flags |= PIPE_CONTROL_GLOBAL_GTT_IVB;

		cs = intel_ring_begin(request, 6);
		if (IS_ERR(cs))
			return PTR_ERR(cs);

		cs = gen8_emit_pipe_control(cs, flags, scratch_addr);
		intel_ring_advance(request, cs);
	}

	if (mode & EMIT_INVALIDATE) {
		u32 *cs;
		u32 flags = 0;

		flags |= PIPE_CONTROL_CS_STALL;

		flags |= PIPE_CONTROL_COMMAND_CACHE_INVALIDATE;
		flags |= PIPE_CONTROL_TLB_INVALIDATE;
		flags |= PIPE_CONTROL_INSTRUCTION_CACHE_INVALIDATE;
		flags |= PIPE_CONTROL_TEXTURE_CACHE_INVALIDATE;
		flags |= PIPE_CONTROL_VF_CACHE_INVALIDATE;
		flags |= PIPE_CONTROL_CONST_CACHE_INVALIDATE;
		flags |= PIPE_CONTROL_STATE_CACHE_INVALIDATE;
		flags |= PIPE_CONTROL_QW_WRITE;
		flags |= PIPE_CONTROL_GLOBAL_GTT_IVB;

		cs = intel_ring_begin(request, 6);
		if (IS_ERR(cs))
			return PTR_ERR(cs);

		cs = gen8_emit_pipe_control(cs, flags, scratch_addr);
		intel_ring_advance(request, cs);
	}

	return 0;
}

/*
 * Reserve space for 2 NOOPs at the end of each request to be
 * used as a workaround for not being allowed to do lite
 * restore with HEAD==TAIL (WaIdleLiteRestore).
 */
static u32 *gen8_emit_wa_tail(struct i915_request *request, u32 *cs)
{
	/* Ensure there's always at least one preemption point per-request. */
	*cs++ = MI_ARB_CHECK;
	*cs++ = MI_NOOP;
	request->wa_tail = intel_ring_offset(request, cs);

	return cs;
}

static u32 *emit_preempt_busywait(struct i915_request *request, u32 *cs)
{
	*cs++ = MI_SEMAPHORE_WAIT |
		MI_SEMAPHORE_GLOBAL_GTT |
		MI_SEMAPHORE_POLL |
		MI_SEMAPHORE_SAD_EQ_SDD;
	*cs++ = 0;
	*cs++ = intel_hws_preempt_address(request->engine);
	*cs++ = 0;

	return cs;
}

static __always_inline u32*
gen8_emit_fini_breadcrumb_footer(struct i915_request *request,
				 u32 *cs)
{
	*cs++ = MI_USER_INTERRUPT;

	*cs++ = MI_ARB_ON_OFF | MI_ARB_ENABLE;
	if (intel_engine_has_semaphores(request->engine))
		cs = emit_preempt_busywait(request, cs);

	request->tail = intel_ring_offset(request, cs);
	assert_ring_tail_valid(request->ring, request->tail);

	return gen8_emit_wa_tail(request, cs);
}

static u32 *gen8_emit_fini_breadcrumb(struct i915_request *request, u32 *cs)
{
	cs = gen8_emit_ggtt_write(cs,
				  request->fence.seqno,
				  request->timeline->hwsp_offset,
				  0);

	return gen8_emit_fini_breadcrumb_footer(request, cs);
}

static u32 *gen8_emit_fini_breadcrumb_rcs(struct i915_request *request, u32 *cs)
{
	cs = gen8_emit_ggtt_write_rcs(cs,
				      request->fence.seqno,
				      request->timeline->hwsp_offset,
				      PIPE_CONTROL_RENDER_TARGET_CACHE_FLUSH |
				      PIPE_CONTROL_DEPTH_CACHE_FLUSH |
				      PIPE_CONTROL_DC_FLUSH_ENABLE);

	/* XXX flush+write+CS_STALL all in one upsets gem_concurrent_blt:kbl */
	cs = gen8_emit_pipe_control(cs,
				    PIPE_CONTROL_FLUSH_ENABLE |
				    PIPE_CONTROL_CS_STALL,
				    0);

	return gen8_emit_fini_breadcrumb_footer(request, cs);
}

static u32 *gen11_emit_fini_breadcrumb_rcs(struct i915_request *request,
					   u32 *cs)
{
	cs = gen8_emit_ggtt_write_rcs(cs,
				      request->fence.seqno,
				      request->timeline->hwsp_offset,
				      PIPE_CONTROL_CS_STALL |
				      PIPE_CONTROL_TILE_CACHE_FLUSH |
				      PIPE_CONTROL_RENDER_TARGET_CACHE_FLUSH |
				      PIPE_CONTROL_DEPTH_CACHE_FLUSH |
				      PIPE_CONTROL_DC_FLUSH_ENABLE |
				      PIPE_CONTROL_FLUSH_ENABLE);

	return gen8_emit_fini_breadcrumb_footer(request, cs);
}

static void execlists_park(struct intel_engine_cs *engine)
{
	del_timer(&engine->execlists.timer);
}

void intel_execlists_set_default_submission(struct intel_engine_cs *engine)
{
	engine->submit_request = execlists_submit_request;
	engine->cancel_requests = execlists_cancel_requests;
	engine->schedule = i915_schedule;
	engine->execlists.tasklet.func = execlists_submission_tasklet;

	engine->reset.prepare = execlists_reset_prepare;
	engine->reset.reset = execlists_reset;
	engine->reset.finish = execlists_reset_finish;

	engine->park = execlists_park;
	engine->unpark = NULL;

	engine->flags |= I915_ENGINE_SUPPORTS_STATS;
	if (!intel_vgpu_active(engine->i915)) {
		engine->flags |= I915_ENGINE_HAS_SEMAPHORES;
		if (HAS_LOGICAL_RING_PREEMPTION(engine->i915))
			engine->flags |= I915_ENGINE_HAS_PREEMPTION;
	}
}

static void execlists_destroy(struct intel_engine_cs *engine)
{
	intel_engine_cleanup_common(engine);
	lrc_destroy_wa_ctx(engine);
	kfree(engine);
}

static void
logical_ring_default_vfuncs(struct intel_engine_cs *engine)
{
	/* Default vfuncs which can be overriden by each engine. */

	engine->destroy = execlists_destroy;
	engine->resume = execlists_resume;

	engine->reset.prepare = execlists_reset_prepare;
	engine->reset.reset = execlists_reset;
	engine->reset.finish = execlists_reset_finish;

	engine->cops = &execlists_context_ops;
	engine->request_alloc = execlists_request_alloc;

	engine->emit_flush = gen8_emit_flush;
	engine->emit_init_breadcrumb = gen8_emit_init_breadcrumb;
	engine->emit_fini_breadcrumb = gen8_emit_fini_breadcrumb;

	engine->set_default_submission = intel_execlists_set_default_submission;

	if (INTEL_GEN(engine->i915) < 11) {
		engine->irq_enable = gen8_logical_ring_enable_irq;
		engine->irq_disable = gen8_logical_ring_disable_irq;
	} else {
		/*
		 * TODO: On Gen11 interrupt masks need to be clear
		 * to allow C6 entry. Keep interrupts enabled at
		 * and take the hit of generating extra interrupts
		 * until a more refined solution exists.
		 */
	}
	if (IS_GEN(engine->i915, 8))
		engine->emit_bb_start = gen8_emit_bb_start;
	else
		engine->emit_bb_start = gen9_emit_bb_start;
}

static inline void
logical_ring_default_irqs(struct intel_engine_cs *engine)
{
	unsigned int shift = 0;

	if (INTEL_GEN(engine->i915) < 11) {
		const u8 irq_shifts[] = {
			[RCS0]  = GEN8_RCS_IRQ_SHIFT,
			[BCS0]  = GEN8_BCS_IRQ_SHIFT,
			[VCS0]  = GEN8_VCS0_IRQ_SHIFT,
			[VCS1]  = GEN8_VCS1_IRQ_SHIFT,
			[VECS0] = GEN8_VECS_IRQ_SHIFT,
		};

		shift = irq_shifts[engine->id];
	}

	engine->irq_enable_mask = GT_RENDER_USER_INTERRUPT << shift;
	engine->irq_keep_mask = GT_CONTEXT_SWITCH_INTERRUPT << shift;
}

static void rcs_submission_override(struct intel_engine_cs *engine)
{
	switch (INTEL_GEN(engine->i915)) {
	case 12:
	case 11:
		engine->emit_flush = gen11_emit_flush_render;
		engine->emit_fini_breadcrumb = gen11_emit_fini_breadcrumb_rcs;
		break;
	default:
		engine->emit_flush = gen8_emit_flush_render;
		engine->emit_fini_breadcrumb = gen8_emit_fini_breadcrumb_rcs;
		break;
	}
}

int intel_execlists_submission_setup(struct intel_engine_cs *engine)
{
	tasklet_init(&engine->execlists.tasklet,
		     execlists_submission_tasklet, (unsigned long)engine);
	timer_setup(&engine->execlists.timer, execlists_submission_timer, 0);

	logical_ring_default_vfuncs(engine);
	logical_ring_default_irqs(engine);

	if (engine->class == RENDER_CLASS)
		rcs_submission_override(engine);

	return 0;
}

int intel_execlists_submission_init(struct intel_engine_cs *engine)
{
	struct intel_engine_execlists * const execlists = &engine->execlists;
	struct drm_i915_private *i915 = engine->i915;
	struct intel_uncore *uncore = engine->uncore;
	u32 base = engine->mmio_base;
	int ret;

	ret = intel_engine_init_common(engine);
	if (ret)
		return ret;

	if (intel_init_workaround_bb(engine))
		/*
		 * We continue even if we fail to initialize WA batch
		 * because we only expect rare glitches but nothing
		 * critical to prevent us from using GPU
		 */
		DRM_ERROR("WA batch buffer initialization failed\n");

	if (HAS_LOGICAL_RING_ELSQ(i915)) {
		execlists->submit_reg = uncore->regs +
			i915_mmio_reg_offset(RING_EXECLIST_SQ_CONTENTS(base));
		execlists->ctrl_reg = uncore->regs +
			i915_mmio_reg_offset(RING_EXECLIST_CONTROL(base));
	} else {
		execlists->submit_reg = uncore->regs +
			i915_mmio_reg_offset(RING_ELSP(base));
	}

	execlists->csb_status =
		&engine->status_page.addr[I915_HWS_CSB_BUF0_INDEX];

	execlists->csb_write =
		&engine->status_page.addr[intel_hws_csb_write_index(i915)];

	if (INTEL_GEN(i915) < 11)
		execlists->csb_size = GEN8_CSB_ENTRIES;
	else
		execlists->csb_size = GEN11_CSB_ENTRIES;

	reset_csb_pointers(engine);

	return 0;
}

static u32 intel_lr_indirect_ctx_offset(struct intel_engine_cs *engine)
{
	u32 indirect_ctx_offset;

	switch (INTEL_GEN(engine->i915)) {
	default:
		MISSING_CASE(INTEL_GEN(engine->i915));
		/* fall through */
	case 12:
		indirect_ctx_offset =
			GEN12_CTX_RCS_INDIRECT_CTX_OFFSET_DEFAULT;
		break;
	case 11:
		indirect_ctx_offset =
			GEN11_CTX_RCS_INDIRECT_CTX_OFFSET_DEFAULT;
		break;
	case 10:
		indirect_ctx_offset =
			GEN10_CTX_RCS_INDIRECT_CTX_OFFSET_DEFAULT;
		break;
	case 9:
		indirect_ctx_offset =
			GEN9_CTX_RCS_INDIRECT_CTX_OFFSET_DEFAULT;
		break;
	case 8:
		indirect_ctx_offset =
			GEN8_CTX_RCS_INDIRECT_CTX_OFFSET_DEFAULT;
		break;
	}

	return indirect_ctx_offset;
}

static void execlists_init_reg_state(u32 *regs,
				     struct intel_context *ce,
				     struct intel_engine_cs *engine,
				     struct intel_ring *ring)
{
	struct i915_ppgtt *ppgtt = i915_vm_to_ppgtt(ce->vm);
	bool rcs = engine->class == RENDER_CLASS;
	u32 base = engine->mmio_base;

	/*
	 * A context is actually a big batch buffer with several
	 * MI_LOAD_REGISTER_IMM commands followed by (reg, value) pairs. The
	 * values we are setting here are only for the first context restore:
	 * on a subsequent save, the GPU will recreate this batchbuffer with new
	 * values (including all the missing MI_LOAD_REGISTER_IMM commands that
	 * we are not initializing here).
	 *
	 * Must keep consistent with virtual_update_register_offsets().
	 */
	regs[CTX_LRI_HEADER_0] = MI_LOAD_REGISTER_IMM(rcs ? 14 : 11) |
				 MI_LRI_FORCE_POSTED;

	CTX_REG(regs, CTX_CONTEXT_CONTROL, RING_CONTEXT_CONTROL(base),
		_MASKED_BIT_DISABLE(CTX_CTRL_ENGINE_CTX_RESTORE_INHIBIT) |
		_MASKED_BIT_ENABLE(CTX_CTRL_INHIBIT_SYN_CTX_SWITCH));
	if (INTEL_GEN(engine->i915) < 11) {
		regs[CTX_CONTEXT_CONTROL + 1] |=
			_MASKED_BIT_DISABLE(CTX_CTRL_ENGINE_CTX_SAVE_INHIBIT |
					    CTX_CTRL_RS_CTX_ENABLE);
	}
	CTX_REG(regs, CTX_RING_HEAD, RING_HEAD(base), 0);
	CTX_REG(regs, CTX_RING_TAIL, RING_TAIL(base), 0);
	CTX_REG(regs, CTX_RING_BUFFER_START, RING_START(base), 0);
	CTX_REG(regs, CTX_RING_BUFFER_CONTROL, RING_CTL(base),
		RING_CTL_SIZE(ring->size) | RING_VALID);
	CTX_REG(regs, CTX_BB_HEAD_U, RING_BBADDR_UDW(base), 0);
	CTX_REG(regs, CTX_BB_HEAD_L, RING_BBADDR(base), 0);
	CTX_REG(regs, CTX_BB_STATE, RING_BBSTATE(base), RING_BB_PPGTT);
	CTX_REG(regs, CTX_SECOND_BB_HEAD_U, RING_SBBADDR_UDW(base), 0);
	CTX_REG(regs, CTX_SECOND_BB_HEAD_L, RING_SBBADDR(base), 0);
	CTX_REG(regs, CTX_SECOND_BB_STATE, RING_SBBSTATE(base), 0);
	if (rcs) {
		struct i915_ctx_workarounds *wa_ctx = &engine->wa_ctx;

		CTX_REG(regs, CTX_RCS_INDIRECT_CTX, RING_INDIRECT_CTX(base), 0);
		CTX_REG(regs, CTX_RCS_INDIRECT_CTX_OFFSET,
			RING_INDIRECT_CTX_OFFSET(base), 0);
		if (wa_ctx->indirect_ctx.size) {
			u32 ggtt_offset = i915_ggtt_offset(wa_ctx->vma);

			regs[CTX_RCS_INDIRECT_CTX + 1] =
				(ggtt_offset + wa_ctx->indirect_ctx.offset) |
				(wa_ctx->indirect_ctx.size / CACHELINE_BYTES);

			regs[CTX_RCS_INDIRECT_CTX_OFFSET + 1] =
				intel_lr_indirect_ctx_offset(engine) << 6;
		}

		CTX_REG(regs, CTX_BB_PER_CTX_PTR, RING_BB_PER_CTX_PTR(base), 0);
		if (wa_ctx->per_ctx.size) {
			u32 ggtt_offset = i915_ggtt_offset(wa_ctx->vma);

			regs[CTX_BB_PER_CTX_PTR + 1] =
				(ggtt_offset + wa_ctx->per_ctx.offset) | 0x01;
		}
	}

	regs[CTX_LRI_HEADER_1] = MI_LOAD_REGISTER_IMM(9) | MI_LRI_FORCE_POSTED;

	CTX_REG(regs, CTX_CTX_TIMESTAMP, RING_CTX_TIMESTAMP(base), 0);
	/* PDP values well be assigned later if needed */
	CTX_REG(regs, CTX_PDP3_UDW, GEN8_RING_PDP_UDW(base, 3), 0);
	CTX_REG(regs, CTX_PDP3_LDW, GEN8_RING_PDP_LDW(base, 3), 0);
	CTX_REG(regs, CTX_PDP2_UDW, GEN8_RING_PDP_UDW(base, 2), 0);
	CTX_REG(regs, CTX_PDP2_LDW, GEN8_RING_PDP_LDW(base, 2), 0);
	CTX_REG(regs, CTX_PDP1_UDW, GEN8_RING_PDP_UDW(base, 1), 0);
	CTX_REG(regs, CTX_PDP1_LDW, GEN8_RING_PDP_LDW(base, 1), 0);
	CTX_REG(regs, CTX_PDP0_UDW, GEN8_RING_PDP_UDW(base, 0), 0);
	CTX_REG(regs, CTX_PDP0_LDW, GEN8_RING_PDP_LDW(base, 0), 0);

	if (i915_vm_is_4lvl(&ppgtt->vm)) {
		/* 64b PPGTT (48bit canonical)
		 * PDP0_DESCRIPTOR contains the base address to PML4 and
		 * other PDP Descriptors are ignored.
		 */
		ASSIGN_CTX_PML4(ppgtt, regs);
	} else {
		ASSIGN_CTX_PDP(ppgtt, regs, 3);
		ASSIGN_CTX_PDP(ppgtt, regs, 2);
		ASSIGN_CTX_PDP(ppgtt, regs, 1);
		ASSIGN_CTX_PDP(ppgtt, regs, 0);
	}

	if (rcs) {
		regs[CTX_LRI_HEADER_2] = MI_LOAD_REGISTER_IMM(1);
		CTX_REG(regs, CTX_R_PWR_CLK_STATE, GEN8_R_PWR_CLK_STATE, 0);
	}

	regs[CTX_END] = MI_BATCH_BUFFER_END;
	if (INTEL_GEN(engine->i915) >= 10)
		regs[CTX_END] |= BIT(0);
}

static int
populate_lr_context(struct intel_context *ce,
		    struct drm_i915_gem_object *ctx_obj,
		    struct intel_engine_cs *engine,
		    struct intel_ring *ring)
{
	void *vaddr;
	u32 *regs;
	int ret;

	vaddr = i915_gem_object_pin_map(ctx_obj, I915_MAP_WB);
	if (IS_ERR(vaddr)) {
		ret = PTR_ERR(vaddr);
		DRM_DEBUG_DRIVER("Could not map object pages! (%d)\n", ret);
		return ret;
	}

	set_redzone(vaddr, engine);

	if (engine->default_state) {
		/*
		 * We only want to copy over the template context state;
		 * skipping over the headers reserved for GuC communication,
		 * leaving those as zero.
		 */
		const unsigned long start = LRC_HEADER_PAGES * PAGE_SIZE;
		void *defaults;

		defaults = i915_gem_object_pin_map(engine->default_state,
						   I915_MAP_WB);
		if (IS_ERR(defaults)) {
			ret = PTR_ERR(defaults);
			goto err_unpin_ctx;
		}

		memcpy(vaddr + start, defaults + start, engine->context_size);
		i915_gem_object_unpin_map(engine->default_state);
	}

	/* The second page of the context object contains some fields which must
	 * be set up prior to the first execution. */
	regs = vaddr + LRC_STATE_PN * PAGE_SIZE;
	execlists_init_reg_state(regs, ce, engine, ring);
	if (!engine->default_state)
		regs[CTX_CONTEXT_CONTROL + 1] |=
			_MASKED_BIT_ENABLE(CTX_CTRL_ENGINE_CTX_RESTORE_INHIBIT);

	ret = 0;
err_unpin_ctx:
	__i915_gem_object_flush_map(ctx_obj,
				    LRC_HEADER_PAGES * PAGE_SIZE,
				    engine->context_size);
	i915_gem_object_unpin_map(ctx_obj);
	return ret;
}

static int __execlists_context_alloc(struct intel_context *ce,
				     struct intel_engine_cs *engine)
{
	struct drm_i915_gem_object *ctx_obj;
	struct intel_ring *ring;
	struct i915_vma *vma;
	u32 context_size;
	int ret;

	GEM_BUG_ON(ce->state);
	context_size = round_up(engine->context_size, I915_GTT_PAGE_SIZE);

	/*
	 * Before the actual start of the context image, we insert a few pages
	 * for our own use and for sharing with the GuC.
	 */
	context_size += LRC_HEADER_PAGES * PAGE_SIZE;
	if (IS_ENABLED(CONFIG_DRM_I915_DEBUG_GEM))
		context_size += I915_GTT_PAGE_SIZE; /* for redzone */

	ctx_obj = i915_gem_object_create_shmem(engine->i915, context_size);
	if (IS_ERR(ctx_obj))
		return PTR_ERR(ctx_obj);

	vma = i915_vma_instance(ctx_obj, &engine->gt->ggtt->vm, NULL);
	if (IS_ERR(vma)) {
		ret = PTR_ERR(vma);
		goto error_deref_obj;
	}

	if (!ce->timeline) {
		struct intel_timeline *tl;

		tl = intel_timeline_create(engine->gt, NULL);
		if (IS_ERR(tl)) {
			ret = PTR_ERR(tl);
			goto error_deref_obj;
		}

		ce->timeline = tl;
	}
=======
	/* WaClearSlmSpaceAtContextSwitch:skl,bxt,kbl,glk,cfl */
	batch = gen8_emit_pipe_control(batch,
				       PIPE_CONTROL_FLUSH_L3 |
				       PIPE_CONTROL_STORE_DATA_INDEX |
				       PIPE_CONTROL_CS_STALL |
				       PIPE_CONTROL_QW_WRITE,
				       LRC_PPHWSP_SCRATCH_ADDR);
>>>>>>> c1084c27

	batch = emit_lri(batch, lri, ARRAY_SIZE(lri));

	/* WaMediaPoolStateCmdInWABB:bxt,glk */
	if (HAS_POOLED_EU(engine->i915)) {
		/*
		 * EU pool configuration is setup along with golden context
		 * during context initialization. This value depends on
		 * device type (2x6 or 3x6) and needs to be updated based
		 * on which subslice is disabled especially for 2x6
		 * devices, however it is safe to load default
		 * configuration of 3x6 device instead of masking off
		 * corresponding bits because HW ignores bits of a disabled
		 * subslice and drops down to appropriate config. Please
		 * see render_state_setup() in i915_gem_render_state.c for
		 * possible configurations, to avoid duplication they are
		 * not shown here again.
		 */
		*batch++ = GEN9_MEDIA_POOL_STATE;
		*batch++ = GEN9_MEDIA_POOL_ENABLE;
		*batch++ = 0x00777000;
		*batch++ = 0;
		*batch++ = 0;
		*batch++ = 0;
	}

	*batch++ = MI_ARB_ON_OFF | MI_ARB_ENABLE;

	/* Pad to end of cacheline */
	while ((unsigned long)batch % CACHELINE_BYTES)
		*batch++ = MI_NOOP;

	return batch;
}

#define CTX_WA_BB_SIZE (PAGE_SIZE)

static int lrc_create_wa_ctx(struct intel_engine_cs *engine)
{
	struct drm_i915_gem_object *obj;
	struct i915_vma *vma;
	int err;

	obj = i915_gem_object_create_shmem(engine->i915, CTX_WA_BB_SIZE);
	if (IS_ERR(obj))
		return PTR_ERR(obj);

	vma = i915_vma_instance(obj, &engine->gt->ggtt->vm, NULL);
	if (IS_ERR(vma)) {
		err = PTR_ERR(vma);
		goto err;
	}

	engine->wa_ctx.vma = vma;
	return 0;

err:
	i915_gem_object_put(obj);
	return err;
}

void lrc_fini_wa_ctx(struct intel_engine_cs *engine)
{
	i915_vma_unpin_and_release(&engine->wa_ctx.vma, 0);
}

typedef u32 *(*wa_bb_func_t)(struct intel_engine_cs *engine, u32 *batch);

void lrc_init_wa_ctx(struct intel_engine_cs *engine)
{
	struct i915_ctx_workarounds *wa_ctx = &engine->wa_ctx;
	struct i915_wa_ctx_bb *wa_bb[] = {
		&wa_ctx->indirect_ctx, &wa_ctx->per_ctx
	};
	wa_bb_func_t wa_bb_fn[ARRAY_SIZE(wa_bb)];
	struct i915_gem_ww_ctx ww;
	void *batch, *batch_ptr;
	unsigned int i;
	int err;

	if (engine->class != RENDER_CLASS)
		return;

	switch (GRAPHICS_VER(engine->i915)) {
	case 12:
	case 11:
		return;
	case 9:
		wa_bb_fn[0] = gen9_init_indirectctx_bb;
		wa_bb_fn[1] = NULL;
		break;
	case 8:
		wa_bb_fn[0] = gen8_init_indirectctx_bb;
		wa_bb_fn[1] = NULL;
		break;
	default:
		MISSING_CASE(GRAPHICS_VER(engine->i915));
		return;
	}

	err = lrc_create_wa_ctx(engine);
	if (err) {
		/*
		 * We continue even if we fail to initialize WA batch
		 * because we only expect rare glitches but nothing
		 * critical to prevent us from using GPU
		 */
		drm_err(&engine->i915->drm,
			"Ignoring context switch w/a allocation error:%d\n",
			err);
		return;
	}

	if (!engine->wa_ctx.vma)
		return;

	i915_gem_ww_ctx_init(&ww, true);
retry:
	err = i915_gem_object_lock(wa_ctx->vma->obj, &ww);
	if (!err)
		err = i915_ggtt_pin(wa_ctx->vma, &ww, 0, PIN_HIGH);
	if (err)
		goto err;

	batch = i915_gem_object_pin_map(wa_ctx->vma->obj, I915_MAP_WB);
	if (IS_ERR(batch)) {
		err = PTR_ERR(batch);
		goto err_unpin;
	}

<<<<<<< HEAD
	return NULL;
}

static void
virtual_bond_execute(struct i915_request *rq, struct dma_fence *signal)
{
	struct virtual_engine *ve = to_virtual_engine(rq->engine);
	intel_engine_mask_t allowed, exec;
	struct ve_bond *bond;

	allowed = ~to_request(signal)->engine->mask;

	bond = virtual_find_bond(ve, to_request(signal)->engine);
	if (bond)
		allowed &= bond->sibling_mask;

	/* Restrict the bonded request to run on only the available engines */
	exec = READ_ONCE(rq->execution_mask);
	while (!try_cmpxchg(&rq->execution_mask, &exec, exec & allowed))
		;

	/* Prevent the master from being re-run on the bonded engines */
	to_request(signal)->execution_mask &= ~allowed;
}

struct intel_context *
intel_execlists_create_virtual(struct i915_gem_context *ctx,
			       struct intel_engine_cs **siblings,
			       unsigned int count)
{
	struct virtual_engine *ve;
	unsigned int n;
	int err;

	if (count == 0)
		return ERR_PTR(-EINVAL);

	if (count == 1)
		return intel_context_create(ctx, siblings[0]);

	ve = kzalloc(struct_size(ve, siblings, count), GFP_KERNEL);
	if (!ve)
		return ERR_PTR(-ENOMEM);

	ve->base.i915 = ctx->i915;
	ve->base.gt = siblings[0]->gt;
	ve->base.id = -1;

	ve->base.class = OTHER_CLASS;
	ve->base.uabi_class = I915_ENGINE_CLASS_INVALID;
	ve->base.instance = I915_ENGINE_CLASS_INVALID_VIRTUAL;
	ve->base.uabi_instance = I915_ENGINE_CLASS_INVALID_VIRTUAL;

=======
>>>>>>> c1084c27
	/*
	 * Emit the two workaround batch buffers, recording the offset from the
	 * start of the workaround batch buffer object for each and their
	 * respective sizes.
	 */
<<<<<<< HEAD
	ve->base.saturated = ALL_ENGINES;

	snprintf(ve->base.name, sizeof(ve->base.name), "virtual");

	intel_engine_init_active(&ve->base, ENGINE_VIRTUAL);

	intel_engine_init_execlists(&ve->base);
	ve->base.breadcrumbs.irq_armed = true; /* fake HW, used for irq_work */

	ve->base.cops = &virtual_context_ops;
	ve->base.request_alloc = execlists_request_alloc;

	ve->base.schedule = i915_schedule;
	ve->base.submit_request = virtual_submit_request;
	ve->base.bond_execute = virtual_bond_execute;

	INIT_LIST_HEAD(virtual_queue(ve));
	ve->base.execlists.queue_priority_hint = INT_MIN;
	tasklet_init(&ve->base.execlists.tasklet,
		     virtual_submission_tasklet,
		     (unsigned long)ve);

	intel_context_init(&ve->context, ctx, &ve->base);

	for (n = 0; n < count; n++) {
		struct intel_engine_cs *sibling = siblings[n];

		GEM_BUG_ON(!is_power_of_2(sibling->mask));
		if (sibling->mask & ve->base.mask) {
			DRM_DEBUG("duplicate %s entry in load balancer\n",
				  sibling->name);
=======
	batch_ptr = batch;
	for (i = 0; i < ARRAY_SIZE(wa_bb_fn); i++) {
		wa_bb[i]->offset = batch_ptr - batch;
		if (GEM_DEBUG_WARN_ON(!IS_ALIGNED(wa_bb[i]->offset,
						  CACHELINE_BYTES))) {
>>>>>>> c1084c27
			err = -EINVAL;
			break;
		}
		if (wa_bb_fn[i])
			batch_ptr = wa_bb_fn[i](engine, batch_ptr);
		wa_bb[i]->size = batch_ptr - (batch + wa_bb[i]->offset);
	}
	GEM_BUG_ON(batch_ptr - batch > CTX_WA_BB_SIZE);

	__i915_gem_object_flush_map(wa_ctx->vma->obj, 0, batch_ptr - batch);
	__i915_gem_object_release_map(wa_ctx->vma->obj);

	/* Verify that we can handle failure to setup the wa_ctx */
	if (!err)
		err = i915_inject_probe_error(engine->i915, -ENODEV);

err_unpin:
	if (err)
		i915_vma_unpin(wa_ctx->vma);
err:
	if (err == -EDEADLK) {
		err = i915_gem_ww_ctx_backoff(&ww);
		if (!err)
			goto retry;
	}
	i915_gem_ww_ctx_fini(&ww);

	if (err) {
		i915_vma_put(engine->wa_ctx.vma);

		/* Clear all flags to prevent further use */
		memset(wa_ctx, 0, sizeof(*wa_ctx));
	}
}

static void st_update_runtime_underflow(struct intel_context *ce, s32 dt)
{
#if IS_ENABLED(CONFIG_DRM_I915_SELFTEST)
	ce->runtime.num_underflow++;
	ce->runtime.max_underflow = max_t(u32, ce->runtime.max_underflow, -dt);
#endif
}

void lrc_update_runtime(struct intel_context *ce)
{
	u32 old;
	s32 dt;

	if (intel_context_is_barrier(ce))
		return;

	old = ce->runtime.last;
	ce->runtime.last = lrc_get_runtime(ce);
	dt = ce->runtime.last - old;

	if (unlikely(dt < 0)) {
		CE_TRACE(ce, "runtime underflow: last=%u, new=%u, delta=%d\n",
			 old, ce->runtime.last, dt);
		st_update_runtime_underflow(ce, dt);
		return;
	}

	ewma_runtime_add(&ce->runtime.avg, dt);
	ce->runtime.total += dt;
}

#if IS_ENABLED(CONFIG_DRM_I915_SELFTEST)
#include "selftest_lrc.c"
#endif<|MERGE_RESOLUTION|>--- conflicted
+++ resolved
@@ -733,10 +733,6 @@
 	}
 }
 
-<<<<<<< HEAD
-static struct i915_request *
-__unwind_incomplete_requests(struct intel_engine_cs *engine)
-=======
 static struct i915_ppgtt *vm_alias(struct i915_address_space *vm)
 {
 	if (i915_is_ggtt(vm))
@@ -746,7 +742,6 @@
 }
 
 static void __reset_stop_ring(u32 *regs, const struct intel_engine_cs *engine)
->>>>>>> c1084c27
 {
 	int x;
 
@@ -776,53 +771,10 @@
 	if (inhibit)
 		memset(regs, 0, PAGE_SIZE);
 
-<<<<<<< HEAD
-		__i915_request_unsubmit(rq);
-
-		/*
-		 * Push the request back into the queue for later resubmission.
-		 * If this request is not native to this physical engine (i.e.
-		 * it came from a virtual source), push it back onto the virtual
-		 * engine so that it can be moved across onto another physical
-		 * engine as load dictates.
-		 */
-		owner = rq->hw_context->engine;
-		if (likely(owner == engine)) {
-			GEM_BUG_ON(rq_prio(rq) == I915_PRIORITY_INVALID);
-			if (rq_prio(rq) != prio) {
-				prio = rq_prio(rq);
-				pl = i915_sched_lookup_priolist(engine, prio);
-			}
-			GEM_BUG_ON(RB_EMPTY_ROOT(&engine->execlists.queue.rb_root));
-
-			list_move(&rq->sched.link, pl);
-			active = rq;
-		} else {
-			/*
-			 * Decouple the virtual breadcrumb before moving it
-			 * back to the virtual engine -- we don't want the
-			 * request to complete in the background and try
-			 * and cancel the breadcrumb on the virtual engine
-			 * (instead of the old engine where it is linked)!
-			 */
-			if (test_bit(DMA_FENCE_FLAG_ENABLE_SIGNAL_BIT,
-				     &rq->fence.flags)) {
-				spin_lock_nested(&rq->lock,
-						 SINGLE_DEPTH_NESTING);
-				i915_request_cancel_breadcrumb(rq);
-				spin_unlock(&rq->lock);
-			}
-			rq->engine = owner;
-			owner->submit_request(rq);
-			active = NULL;
-		}
-	}
-=======
 	set_offsets(regs, reg_offsets(engine), engine, inhibit);
 
 	init_common_regs(regs, ce, engine, inhibit);
 	init_ppgtt_regs(regs, vm_alias(ce->vm));
->>>>>>> c1084c27
 
 	init_wa_bb_regs(regs, engine);
 
@@ -901,37 +853,6 @@
 
 	context_size = round_up(engine->context_size, I915_GTT_PAGE_SIZE);
 
-<<<<<<< HEAD
-static u64 execlists_update_context(struct i915_request *rq)
-{
-	struct intel_context *ce = rq->hw_context;
-	u64 desc = ce->lrc_desc;
-	u32 tail, prev;
-
-	/*
-	 * WaIdleLiteRestore:bdw,skl
-	 *
-	 * We should never submit the context with the same RING_TAIL twice
-	 * just in case we submit an empty ring, which confuses the HW.
-	 *
-	 * We append a couple of NOOPs (gen8_emit_wa_tail) after the end of
-	 * the normal request to be able to always advance the RING_TAIL on
-	 * subsequent resubmissions (for lite restore). Should that fail us,
-	 * and we try and submit the same tail again, force the context
-	 * reload.
-	 *
-	 * If we need to return to a preempted context, we need to skip the
-	 * lite-restore and force it to reload the RING_TAIL. Otherwise, the
-	 * HW has a tendency to ignore us rewinding the TAIL to the end of
-	 * an earlier request.
-	 */
-	tail = intel_ring_set_tail(rq->ring, rq->tail);
-	prev = ce->lrc_reg_state[CTX_RING_TAIL + 1];
-	if (unlikely(intel_ring_direction(rq->ring, tail, prev) <= 0))
-		desc |= CTX_DESC_FORCE_RESTORE;
-	ce->lrc_reg_state[CTX_RING_TAIL + 1] = tail;
-	rq->tail = rq->wa_tail;
-=======
 	if (IS_ENABLED(CONFIG_DRM_I915_DEBUG_GEM))
 		context_size += I915_GTT_PAGE_SIZE; /* for redzone */
 
@@ -939,7 +860,6 @@
 		ce->wa_bb_page = context_size / PAGE_SIZE;
 		context_size += PAGE_SIZE;
 	}
->>>>>>> c1084c27
 
 	obj = i915_gem_object_create_lmem(engine->i915, context_size, 0);
 	if (IS_ERR(obj))
@@ -947,15 +867,11 @@
 	if (IS_ERR(obj))
 		return ERR_CAST(obj);
 
-<<<<<<< HEAD
-	ce->lrc_desc &= ~CTX_DESC_FORCE_RESTORE;
-=======
 	vma = i915_vma_instance(obj, &engine->gt->ggtt->vm, NULL);
 	if (IS_ERR(vma)) {
 		i915_gem_object_put(obj);
 		return vma;
 	}
->>>>>>> c1084c27
 
 	return vma;
 }
@@ -1119,17 +1035,8 @@
 	return cs;
 }
 
-<<<<<<< HEAD
-#define for_each_waiter(p__, rq__) \
-	list_for_each_entry_lockless(p__, \
-				     &(rq__)->sched.waiters_list, \
-				     wait_link)
-
-static void defer_request(struct i915_request *rq, struct list_head * const pl)
-=======
 static u32 *
 gen12_emit_restore_scratch(const struct intel_context *ce, u32 *cs)
->>>>>>> c1084c27
 {
 	GEM_BUG_ON(lrc_ring_gpr0(ce->engine) == -1);
 
@@ -1141,14 +1048,8 @@
 		(lrc_ring_gpr0(ce->engine) + 1) * sizeof(u32);
 	*cs++ = 0;
 
-<<<<<<< HEAD
-		for_each_waiter(p, rq) {
-			struct i915_request *w =
-				container_of(p->waiter, typeof(*w), sched);
-=======
 	return cs;
 }
->>>>>>> c1084c27
 
 static u32 *
 gen12_emit_cmd_buf_wa(const struct intel_context *ce, u32 *cs)
@@ -1301,88 +1202,8 @@
 		i915_oa_init_reg_state(ce, engine);
 	}
 
-<<<<<<< HEAD
-	/*
-	 * If the queue is higher priority than the last
-	 * request in the currently active context, submit afresh.
-	 * We will resubmit again afterwards in case we need to split
-	 * the active context to interject the preemption request,
-	 * i.e. we will retrigger preemption following the ack in case
-	 * of trouble.
-	 */
-	last = last_active(execlists);
-	if (last) {
-		if (need_preempt(engine, last, rb)) {
-			GEM_TRACE("%s: preempting last=%llx:%lld, prio=%d, hint=%d\n",
-				  engine->name,
-				  last->fence.context,
-				  last->fence.seqno,
-				  last->sched.attr.priority,
-				  execlists->queue_priority_hint);
-			record_preemption(execlists);
-
-			/*
-			 * Don't let the RING_HEAD advance past the breadcrumb
-			 * as we unwind (and until we resubmit) so that we do
-			 * not accidentally tell it to go backwards.
-			 */
-			ring_set_paused(engine, 1);
-
-			/*
-			 * Note that we have not stopped the GPU at this point,
-			 * so we are unwinding the incomplete requests as they
-			 * remain inflight and so by the time we do complete
-			 * the preemption, some of the unwound requests may
-			 * complete!
-			 */
-			__unwind_incomplete_requests(engine);
-
-			last = NULL;
-		} else if (need_timeslice(engine, last) &&
-			   !timer_pending(&engine->execlists.timer)) {
-			GEM_TRACE("%s: expired last=%llx:%lld, prio=%d, hint=%d\n",
-				  engine->name,
-				  last->fence.context,
-				  last->fence.seqno,
-				  last->sched.attr.priority,
-				  execlists->queue_priority_hint);
-
-			ring_set_paused(engine, 1);
-			defer_active(engine);
-
-			/*
-			 * Unlike for preemption, if we rewind and continue
-			 * executing the same context as previously active,
-			 * the order of execution will remain the same and
-			 * the tail will only advance. We do not need to
-			 * force a full context restore, as a lite-restore
-			 * is sufficient to resample the monotonic TAIL.
-			 *
-			 * If we switch to any other context, similarly we
-			 * will not rewind TAIL of current context, and
-			 * normal save/restore will preserve state and allow
-			 * us to later continue executing the same request.
-			 */
-			last = NULL;
-		} else {
-			/*
-			 * Otherwise if we already have a request pending
-			 * for execution after the current one, we can
-			 * just wait until the next CS event before
-			 * queuing more. In either case we will force a
-			 * lite-restore preemption event, but if we wait
-			 * we hopefully coalesce several updates into a single
-			 * submission.
-			 */
-			if (!list_is_last(&last->sched.link,
-					  &engine->active.requests))
-				return;
-		}
-	}
-=======
 	if (ce->wa_bb_page) {
 		u32 *(*fn)(const struct intel_context *ce, u32 *cs);
->>>>>>> c1084c27
 
 		fn = gen12_emit_indirect_ctx_xcs;
 		if (ce->engine->class == RENDER_CLASS)
@@ -1583,626 +1404,13 @@
 	/* WaFlushCoherentL3CacheLinesAtContextSwitch:skl,bxt,glk */
 	batch = gen8_emit_flush_coherentl3_wa(engine, batch);
 
-<<<<<<< HEAD
-		if (++head == num_entries)
-			head = 0;
-
-		/*
-		 * We are flying near dragons again.
-		 *
-		 * We hold a reference to the request in execlist_port[]
-		 * but no more than that. We are operating in softirq
-		 * context and so cannot hold any mutex or sleep. That
-		 * prevents us stopping the requests we are processing
-		 * in port[] from being retired simultaneously (the
-		 * breadcrumb will be complete before we see the
-		 * context-switch). As we only hold the reference to the
-		 * request, any pointer chasing underneath the request
-		 * is subject to a potential use-after-free. Thus we
-		 * store all of the bookkeeping within port[] as
-		 * required, and avoid using unguarded pointers beneath
-		 * request itself. The same applies to the atomic
-		 * status notifier.
-		 */
-
-		GEM_TRACE("%s csb[%d]: status=0x%08x:0x%08x\n",
-			  engine->name, head,
-			  buf[2 * head + 0], buf[2 * head + 1]);
-
-		if (INTEL_GEN(engine->i915) >= 12)
-			csb_step = gen12_csb_parse(execlists, buf + 2 * head);
-		else
-			csb_step = gen8_csb_parse(execlists, buf + 2 * head);
-
-		switch (csb_step) {
-		case CSB_PREEMPT: /* cancel old inflight, prepare for switch */
-			trace_ports(execlists, "preempted", execlists->active);
-
-			while (*execlists->active)
-				execlists_schedule_out(*execlists->active++);
-
-			/* fallthrough */
-		case CSB_PROMOTE: /* switch pending to inflight */
-			GEM_BUG_ON(*execlists->active);
-			GEM_BUG_ON(!assert_pending_valid(execlists, "promote"));
-			execlists->active =
-				memcpy(execlists->inflight,
-				       execlists->pending,
-				       execlists_num_ports(execlists) *
-				       sizeof(*execlists->pending));
-
-			if (enable_timeslice(execlists))
-				mod_timer(&execlists->timer, jiffies + 1);
-
-			if (!inject_preempt_hang(execlists))
-				ring_set_paused(engine, 0);
-
-			WRITE_ONCE(execlists->pending[0], NULL);
-			break;
-
-		case CSB_COMPLETE: /* port0 completed, advanced to port1 */
-			trace_ports(execlists, "completed", execlists->active);
-
-			/*
-			 * We rely on the hardware being strongly
-			 * ordered, that the breadcrumb write is
-			 * coherent (visible from the CPU) before the
-			 * user interrupt and CSB is processed.
-			 */
-			GEM_BUG_ON(!i915_request_completed(*execlists->active) &&
-				   !reset_in_progress(execlists));
-			execlists_schedule_out(*execlists->active++);
-
-			GEM_BUG_ON(execlists->active - execlists->inflight >
-				   execlists_num_ports(execlists));
-			break;
-
-		case CSB_NOP:
-			break;
-		}
-	} while (head != tail);
-
-	execlists->csb_head = head;
-
-	/*
-	 * Gen11 has proven to fail wrt global observation point between
-	 * entry and tail update, failing on the ordering and thus
-	 * we see an old entry in the context status buffer.
-	 *
-	 * Forcibly evict out entries for the next gpu csb update,
-	 * to increase the odds that we get a fresh entries with non
-	 * working hardware. The cost for doing so comes out mostly with
-	 * the wash as hardware, working or not, will need to do the
-	 * invalidation before.
-	 */
-	invalidate_csb_entries(&buf[0], &buf[num_entries - 1]);
-}
-
-static void __execlists_submission_tasklet(struct intel_engine_cs *const engine)
-{
-	lockdep_assert_held(&engine->active.lock);
-	if (!engine->execlists.pending[0]) {
-		rcu_read_lock(); /* protect peeking at execlists->active */
-		execlists_dequeue(engine);
-		rcu_read_unlock();
-	}
-}
-
-/*
- * Check the unread Context Status Buffers and manage the submission of new
- * contexts to the ELSP accordingly.
- */
-static void execlists_submission_tasklet(unsigned long data)
-{
-	struct intel_engine_cs * const engine = (struct intel_engine_cs *)data;
-	unsigned long flags;
-
-	process_csb(engine);
-	if (!READ_ONCE(engine->execlists.pending[0])) {
-		spin_lock_irqsave(&engine->active.lock, flags);
-		__execlists_submission_tasklet(engine);
-		spin_unlock_irqrestore(&engine->active.lock, flags);
-	}
-}
-
-static void execlists_submission_timer(struct timer_list *timer)
-{
-	struct intel_engine_cs *engine =
-		from_timer(engine, timer, execlists.timer);
-
-	/* Kick the tasklet for some interrupt coalescing and reset handling */
-	tasklet_hi_schedule(&engine->execlists.tasklet);
-}
-
-static void queue_request(struct intel_engine_cs *engine,
-			  struct i915_sched_node *node,
-			  int prio)
-{
-	GEM_BUG_ON(!list_empty(&node->link));
-	list_add_tail(&node->link, i915_sched_lookup_priolist(engine, prio));
-}
-
-static void __submit_queue_imm(struct intel_engine_cs *engine)
-{
-	struct intel_engine_execlists * const execlists = &engine->execlists;
-
-	if (reset_in_progress(execlists))
-		return; /* defer until we restart the engine following reset */
-
-	if (execlists->tasklet.func == execlists_submission_tasklet)
-		__execlists_submission_tasklet(engine);
-	else
-		tasklet_hi_schedule(&execlists->tasklet);
-}
-
-static void submit_queue(struct intel_engine_cs *engine,
-			 const struct i915_request *rq)
-{
-	struct intel_engine_execlists *execlists = &engine->execlists;
-
-	if (rq_prio(rq) <= execlists->queue_priority_hint)
-		return;
-
-	execlists->queue_priority_hint = rq_prio(rq);
-	__submit_queue_imm(engine);
-}
-
-static void execlists_submit_request(struct i915_request *request)
-{
-	struct intel_engine_cs *engine = request->engine;
-	unsigned long flags;
-
-	/* Will be called from irq-context when using foreign fences. */
-	spin_lock_irqsave(&engine->active.lock, flags);
-
-	queue_request(engine, &request->sched, rq_prio(request));
-
-	GEM_BUG_ON(RB_EMPTY_ROOT(&engine->execlists.queue.rb_root));
-	GEM_BUG_ON(list_empty(&request->sched.link));
-
-	submit_queue(engine, request);
-
-	spin_unlock_irqrestore(&engine->active.lock, flags);
-}
-
-static void __execlists_context_fini(struct intel_context *ce)
-{
-	intel_ring_put(ce->ring);
-	i915_vma_put(ce->state);
-}
-
-static void execlists_context_destroy(struct kref *kref)
-{
-	struct intel_context *ce = container_of(kref, typeof(*ce), ref);
-
-	GEM_BUG_ON(!i915_active_is_idle(&ce->active));
-	GEM_BUG_ON(intel_context_is_pinned(ce));
-
-	if (ce->state)
-		__execlists_context_fini(ce);
-
-	intel_context_fini(ce);
-	intel_context_free(ce);
-}
-
-static void
-set_redzone(void *vaddr, const struct intel_engine_cs *engine)
-{
-	if (!IS_ENABLED(CONFIG_DRM_I915_DEBUG_GEM))
-		return;
-
-	vaddr += LRC_HEADER_PAGES * PAGE_SIZE;
-	vaddr += engine->context_size;
-
-	memset(vaddr, POISON_INUSE, I915_GTT_PAGE_SIZE);
-}
-
-static void
-check_redzone(const void *vaddr, const struct intel_engine_cs *engine)
-{
-	if (!IS_ENABLED(CONFIG_DRM_I915_DEBUG_GEM))
-		return;
-
-	vaddr += LRC_HEADER_PAGES * PAGE_SIZE;
-	vaddr += engine->context_size;
-
-	if (memchr_inv(vaddr, POISON_INUSE, I915_GTT_PAGE_SIZE))
-		dev_err_once(engine->i915->drm.dev,
-			     "%s context redzone overwritten!\n",
-			     engine->name);
-}
-
-static void execlists_context_unpin(struct intel_context *ce)
-{
-	check_redzone((void *)ce->lrc_reg_state - LRC_STATE_PN * PAGE_SIZE,
-		      ce->engine);
-
-	i915_gem_context_unpin_hw_id(ce->gem_context);
-	i915_gem_object_unpin_map(ce->state->obj);
-	intel_ring_reset(ce->ring, ce->ring->tail);
-}
-
-static void
-__execlists_update_reg_state(struct intel_context *ce,
-			     struct intel_engine_cs *engine)
-{
-	struct intel_ring *ring = ce->ring;
-	u32 *regs = ce->lrc_reg_state;
-
-	GEM_BUG_ON(!intel_ring_offset_valid(ring, ring->head));
-	GEM_BUG_ON(!intel_ring_offset_valid(ring, ring->tail));
-
-	regs[CTX_RING_BUFFER_START + 1] = i915_ggtt_offset(ring->vma);
-	regs[CTX_RING_HEAD + 1] = ring->head;
-	regs[CTX_RING_TAIL + 1] = ring->tail;
-
-	/* RPCS */
-	if (engine->class == RENDER_CLASS) {
-		regs[CTX_R_PWR_CLK_STATE + 1] =
-			intel_sseu_make_rpcs(engine->i915, &ce->sseu);
-
-		i915_oa_init_reg_state(engine, ce, regs);
-	}
-}
-
-static int
-__execlists_context_pin(struct intel_context *ce,
-			struct intel_engine_cs *engine)
-{
-	void *vaddr;
-	int ret;
-
-	GEM_BUG_ON(!ce->state);
-
-	ret = intel_context_active_acquire(ce);
-	if (ret)
-		goto err;
-	GEM_BUG_ON(!i915_vma_is_pinned(ce->state));
-
-	vaddr = i915_gem_object_pin_map(ce->state->obj,
-					i915_coherent_map_type(engine->i915) |
-					I915_MAP_OVERRIDE);
-	if (IS_ERR(vaddr)) {
-		ret = PTR_ERR(vaddr);
-		goto unpin_active;
-	}
-
-	ret = i915_gem_context_pin_hw_id(ce->gem_context);
-	if (ret)
-		goto unpin_map;
-
-	ce->lrc_desc = lrc_descriptor(ce, engine);
-	ce->lrc_reg_state = vaddr + LRC_STATE_PN * PAGE_SIZE;
-	__execlists_update_reg_state(ce, engine);
-
-	return 0;
-
-unpin_map:
-	i915_gem_object_unpin_map(ce->state->obj);
-unpin_active:
-	intel_context_active_release(ce);
-err:
-	return ret;
-}
-
-static int execlists_context_pin(struct intel_context *ce)
-{
-	return __execlists_context_pin(ce, ce->engine);
-}
-
-static int execlists_context_alloc(struct intel_context *ce)
-{
-	return __execlists_context_alloc(ce, ce->engine);
-}
-
-static void execlists_context_reset(struct intel_context *ce)
-{
-	/*
-	 * Because we emit WA_TAIL_DWORDS there may be a disparity
-	 * between our bookkeeping in ce->ring->head and ce->ring->tail and
-	 * that stored in context. As we only write new commands from
-	 * ce->ring->tail onwards, everything before that is junk. If the GPU
-	 * starts reading from its RING_HEAD from the context, it may try to
-	 * execute that junk and die.
-	 *
-	 * The contexts that are stilled pinned on resume belong to the
-	 * kernel, and are local to each engine. All other contexts will
-	 * have their head/tail sanitized upon pinning before use, so they
-	 * will never see garbage,
-	 *
-	 * So to avoid that we reset the context images upon resume. For
-	 * simplicity, we just zero everything out.
-	 */
-	intel_ring_reset(ce->ring, 0);
-	__execlists_update_reg_state(ce, ce->engine);
-}
-
-static const struct intel_context_ops execlists_context_ops = {
-	.alloc = execlists_context_alloc,
-
-	.pin = execlists_context_pin,
-	.unpin = execlists_context_unpin,
-
-	.enter = intel_context_enter_engine,
-	.exit = intel_context_exit_engine,
-
-	.reset = execlists_context_reset,
-	.destroy = execlists_context_destroy,
-};
-
-static int gen8_emit_init_breadcrumb(struct i915_request *rq)
-{
-	u32 *cs;
-
-	GEM_BUG_ON(!rq->timeline->has_initial_breadcrumb);
-
-	cs = intel_ring_begin(rq, 6);
-	if (IS_ERR(cs))
-		return PTR_ERR(cs);
-
-	/*
-	 * Check if we have been preempted before we even get started.
-	 *
-	 * After this point i915_request_started() reports true, even if
-	 * we get preempted and so are no longer running.
-	 */
-	*cs++ = MI_ARB_CHECK;
-	*cs++ = MI_NOOP;
-
-	*cs++ = MI_STORE_DWORD_IMM_GEN4 | MI_USE_GGTT;
-	*cs++ = rq->timeline->hwsp_offset;
-	*cs++ = 0;
-	*cs++ = rq->fence.seqno - 1;
-
-	intel_ring_advance(rq, cs);
-
-	/* Record the updated position of the request's payload */
-	rq->infix = intel_ring_offset(rq, cs);
-
-	return 0;
-}
-
-static int emit_pdps(struct i915_request *rq)
-{
-	const struct intel_engine_cs * const engine = rq->engine;
-	struct i915_ppgtt * const ppgtt = i915_vm_to_ppgtt(rq->hw_context->vm);
-	int err, i;
-	u32 *cs;
-
-	GEM_BUG_ON(intel_vgpu_active(rq->i915));
-
-	/*
-	 * Beware ye of the dragons, this sequence is magic!
-	 *
-	 * Small changes to this sequence can cause anything from
-	 * GPU hangs to forcewake errors and machine lockups!
-	 */
-
-	/* Flush any residual operations from the context load */
-	err = engine->emit_flush(rq, EMIT_FLUSH);
-	if (err)
-		return err;
-
-	/* Magic required to prevent forcewake errors! */
-	err = engine->emit_flush(rq, EMIT_INVALIDATE);
-	if (err)
-		return err;
-
-	cs = intel_ring_begin(rq, 4 * GEN8_3LVL_PDPES + 2);
-	if (IS_ERR(cs))
-		return PTR_ERR(cs);
-
-	/* Ensure the LRI have landed before we invalidate & continue */
-	*cs++ = MI_LOAD_REGISTER_IMM(2 * GEN8_3LVL_PDPES) | MI_LRI_FORCE_POSTED;
-	for (i = GEN8_3LVL_PDPES; i--; ) {
-		const dma_addr_t pd_daddr = i915_page_dir_dma_addr(ppgtt, i);
-		u32 base = engine->mmio_base;
-
-		*cs++ = i915_mmio_reg_offset(GEN8_RING_PDP_UDW(base, i));
-		*cs++ = upper_32_bits(pd_daddr);
-		*cs++ = i915_mmio_reg_offset(GEN8_RING_PDP_LDW(base, i));
-		*cs++ = lower_32_bits(pd_daddr);
-	}
-	*cs++ = MI_NOOP;
-
-	intel_ring_advance(rq, cs);
-
-	/* Be doubly sure the LRI have landed before proceeding */
-	err = engine->emit_flush(rq, EMIT_FLUSH);
-	if (err)
-		return err;
-
-	/* Re-invalidate the TLB for luck */
-	return engine->emit_flush(rq, EMIT_INVALIDATE);
-}
-
-static int execlists_request_alloc(struct i915_request *request)
-{
-	int ret;
-
-	GEM_BUG_ON(!intel_context_is_pinned(request->hw_context));
-
-	/*
-	 * Flush enough space to reduce the likelihood of waiting after
-	 * we start building the request - in which case we will just
-	 * have to repeat work.
-	 */
-	request->reserved_space += EXECLISTS_REQUEST_SIZE;
-
-	/*
-	 * Note that after this point, we have committed to using
-	 * this request as it is being used to both track the
-	 * state of engine initialisation and liveness of the
-	 * golden renderstate above. Think twice before you try
-	 * to cancel/unwind this request now.
-	 */
-
-	/* Unconditionally invalidate GPU caches and TLBs. */
-	if (i915_vm_is_4lvl(request->hw_context->vm))
-		ret = request->engine->emit_flush(request, EMIT_INVALIDATE);
-	else
-		ret = emit_pdps(request);
-	if (ret)
-		return ret;
-
-	request->reserved_space -= EXECLISTS_REQUEST_SIZE;
-	return 0;
-}
-
-/*
- * In this WA we need to set GEN8_L3SQCREG4[21:21] and reset it after
- * PIPE_CONTROL instruction. This is required for the flush to happen correctly
- * but there is a slight complication as this is applied in WA batch where the
- * values are only initialized once so we cannot take register value at the
- * beginning and reuse it further; hence we save its value to memory, upload a
- * constant value with bit21 set and then we restore it back with the saved value.
- * To simplify the WA, a constant value is formed by using the default value
- * of this register. This shouldn't be a problem because we are only modifying
- * it for a short period and this batch in non-premptible. We can ofcourse
- * use additional instructions that read the actual value of the register
- * at that time and set our bit of interest but it makes the WA complicated.
- *
- * This WA is also required for Gen9 so extracting as a function avoids
- * code duplication.
- */
-static u32 *
-gen8_emit_flush_coherentl3_wa(struct intel_engine_cs *engine, u32 *batch)
-{
-	/* NB no one else is allowed to scribble over scratch + 256! */
-	*batch++ = MI_STORE_REGISTER_MEM_GEN8 | MI_SRM_LRM_GLOBAL_GTT;
-	*batch++ = i915_mmio_reg_offset(GEN8_L3SQCREG4);
-	*batch++ = intel_gt_scratch_offset(engine->gt,
-					   INTEL_GT_SCRATCH_FIELD_COHERENTL3_WA);
-	*batch++ = 0;
-
-	*batch++ = MI_LOAD_REGISTER_IMM(1);
-	*batch++ = i915_mmio_reg_offset(GEN8_L3SQCREG4);
-	*batch++ = 0x40400000 | GEN8_LQSC_FLUSH_COHERENT_LINES;
-
-	batch = gen8_emit_pipe_control(batch,
-				       PIPE_CONTROL_CS_STALL |
-				       PIPE_CONTROL_DC_FLUSH_ENABLE,
-				       0);
-
-	*batch++ = MI_LOAD_REGISTER_MEM_GEN8 | MI_SRM_LRM_GLOBAL_GTT;
-	*batch++ = i915_mmio_reg_offset(GEN8_L3SQCREG4);
-	*batch++ = intel_gt_scratch_offset(engine->gt,
-					   INTEL_GT_SCRATCH_FIELD_COHERENTL3_WA);
-	*batch++ = 0;
-
-	return batch;
-}
-
-static u32 slm_offset(struct intel_engine_cs *engine)
-{
-	return intel_gt_scratch_offset(engine->gt,
-				       INTEL_GT_SCRATCH_FIELD_CLEAR_SLM_WA);
-}
-
-/*
- * Typically we only have one indirect_ctx and per_ctx batch buffer which are
- * initialized at the beginning and shared across all contexts but this field
- * helps us to have multiple batches at different offsets and select them based
- * on a criteria. At the moment this batch always start at the beginning of the page
- * and at this point we don't have multiple wa_ctx batch buffers.
- *
- * The number of WA applied are not known at the beginning; we use this field
- * to return the no of DWORDS written.
- *
- * It is to be noted that this batch does not contain MI_BATCH_BUFFER_END
- * so it adds NOOPs as padding to make it cacheline aligned.
- * MI_BATCH_BUFFER_END will be added to perctx batch and both of them together
- * makes a complete batch buffer.
- */
-static u32 *gen8_init_indirectctx_bb(struct intel_engine_cs *engine, u32 *batch)
-{
-	/* WaDisableCtxRestoreArbitration:bdw,chv */
-	*batch++ = MI_ARB_ON_OFF | MI_ARB_DISABLE;
-
-	/* WaFlushCoherentL3CacheLinesAtContextSwitch:bdw */
-	if (IS_BROADWELL(engine->i915))
-		batch = gen8_emit_flush_coherentl3_wa(engine, batch);
-
-	/* WaClearSlmSpaceAtContextSwitch:bdw,chv */
-	/* Actual scratch location is at 128 bytes offset */
-	batch = gen8_emit_pipe_control(batch,
-				       PIPE_CONTROL_FLUSH_L3 |
-				       PIPE_CONTROL_GLOBAL_GTT_IVB |
-				       PIPE_CONTROL_CS_STALL |
-				       PIPE_CONTROL_QW_WRITE,
-				       slm_offset(engine));
-
-	*batch++ = MI_ARB_ON_OFF | MI_ARB_ENABLE;
-
-	/* Pad to end of cacheline */
-	while ((unsigned long)batch % CACHELINE_BYTES)
-		*batch++ = MI_NOOP;
-
-	/*
-	 * MI_BATCH_BUFFER_END is not required in Indirect ctx BB because
-	 * execution depends on the length specified in terms of cache lines
-	 * in the register CTX_RCS_INDIRECT_CTX
-	 */
-
-	return batch;
-}
-
-struct lri {
-	i915_reg_t reg;
-	u32 value;
-};
-
-static u32 *emit_lri(u32 *batch, const struct lri *lri, unsigned int count)
-{
-	GEM_BUG_ON(!count || count > 63);
-
-	*batch++ = MI_LOAD_REGISTER_IMM(count);
-	do {
-		*batch++ = i915_mmio_reg_offset(lri->reg);
-		*batch++ = lri->value;
-	} while (lri++, --count);
-	*batch++ = MI_NOOP;
-
-	return batch;
-}
-
-static u32 *gen9_init_indirectctx_bb(struct intel_engine_cs *engine, u32 *batch)
-{
-	static const struct lri lri[] = {
-		/* WaDisableGatherAtSetShaderCommonSlice:skl,bxt,kbl,glk */
-		{
-			COMMON_SLICE_CHICKEN2,
-			__MASKED_FIELD(GEN9_DISABLE_GATHER_AT_SET_SHADER_COMMON_SLICE,
-				       0),
-		},
-
-		/* BSpec: 11391 */
-		{
-			FF_SLICE_CHICKEN,
-			__MASKED_FIELD(FF_SLICE_CHICKEN_CL_PROVOKING_VERTEX_FIX,
-				       FF_SLICE_CHICKEN_CL_PROVOKING_VERTEX_FIX),
-		},
-
-		/* BSpec: 11299 */
-		{
-			_3D_CHICKEN3,
-			__MASKED_FIELD(_3D_CHICKEN_SF_PROVOKING_VERTEX_FIX,
-				       _3D_CHICKEN_SF_PROVOKING_VERTEX_FIX),
-		}
-	};
-
-	*batch++ = MI_ARB_ON_OFF | MI_ARB_DISABLE;
-
-	/* WaFlushCoherentL3CacheLinesAtContextSwitch:skl,bxt,glk */
-	batch = gen8_emit_flush_coherentl3_wa(engine, batch);
-
 	/* WaClearSlmSpaceAtContextSwitch:skl,bxt,kbl,glk,cfl */
 	batch = gen8_emit_pipe_control(batch,
 				       PIPE_CONTROL_FLUSH_L3 |
-				       PIPE_CONTROL_GLOBAL_GTT_IVB |
+				       PIPE_CONTROL_STORE_DATA_INDEX |
 				       PIPE_CONTROL_CS_STALL |
 				       PIPE_CONTROL_QW_WRITE,
-				       slm_offset(engine));
+				       LRC_PPHWSP_SCRATCH_ADDR);
 
 	batch = emit_lri(batch, lri, ARRAY_SIZE(lri));
 
@@ -2238,1260 +1446,6 @@
 	return batch;
 }
 
-static u32 *
-gen10_init_indirectctx_bb(struct intel_engine_cs *engine, u32 *batch)
-{
-	int i;
-
-	/*
-	 * WaPipeControlBefore3DStateSamplePattern: cnl
-	 *
-	 * Ensure the engine is idle prior to programming a
-	 * 3DSTATE_SAMPLE_PATTERN during a context restore.
-	 */
-	batch = gen8_emit_pipe_control(batch,
-				       PIPE_CONTROL_CS_STALL,
-				       0);
-	/*
-	 * WaPipeControlBefore3DStateSamplePattern says we need 4 dwords for
-	 * the PIPE_CONTROL followed by 12 dwords of 0x0, so 16 dwords in
-	 * total. However, a PIPE_CONTROL is 6 dwords long, not 4, which is
-	 * confusing. Since gen8_emit_pipe_control() already advances the
-	 * batch by 6 dwords, we advance the other 10 here, completing a
-	 * cacheline. It's not clear if the workaround requires this padding
-	 * before other commands, or if it's just the regular padding we would
-	 * already have for the workaround bb, so leave it here for now.
-	 */
-	for (i = 0; i < 10; i++)
-		*batch++ = MI_NOOP;
-
-	/* Pad to end of cacheline */
-	while ((unsigned long)batch % CACHELINE_BYTES)
-		*batch++ = MI_NOOP;
-
-	return batch;
-}
-
-#define CTX_WA_BB_OBJ_SIZE (PAGE_SIZE)
-
-static int lrc_setup_wa_ctx(struct intel_engine_cs *engine)
-{
-	struct drm_i915_gem_object *obj;
-	struct i915_vma *vma;
-	int err;
-
-	obj = i915_gem_object_create_shmem(engine->i915, CTX_WA_BB_OBJ_SIZE);
-	if (IS_ERR(obj))
-		return PTR_ERR(obj);
-
-	vma = i915_vma_instance(obj, &engine->gt->ggtt->vm, NULL);
-	if (IS_ERR(vma)) {
-		err = PTR_ERR(vma);
-		goto err;
-	}
-
-	err = i915_vma_pin(vma, 0, 0, PIN_GLOBAL | PIN_HIGH);
-	if (err)
-		goto err;
-
-	engine->wa_ctx.vma = vma;
-	return 0;
-
-err:
-	i915_gem_object_put(obj);
-	return err;
-}
-
-static void lrc_destroy_wa_ctx(struct intel_engine_cs *engine)
-{
-	i915_vma_unpin_and_release(&engine->wa_ctx.vma, 0);
-}
-
-typedef u32 *(*wa_bb_func_t)(struct intel_engine_cs *engine, u32 *batch);
-
-static int intel_init_workaround_bb(struct intel_engine_cs *engine)
-{
-	struct i915_ctx_workarounds *wa_ctx = &engine->wa_ctx;
-	struct i915_wa_ctx_bb *wa_bb[2] = { &wa_ctx->indirect_ctx,
-					    &wa_ctx->per_ctx };
-	wa_bb_func_t wa_bb_fn[2];
-	struct page *page;
-	void *batch, *batch_ptr;
-	unsigned int i;
-	int ret;
-
-	if (engine->class != RENDER_CLASS)
-		return 0;
-
-	switch (INTEL_GEN(engine->i915)) {
-	case 12:
-	case 11:
-		return 0;
-	case 10:
-		wa_bb_fn[0] = gen10_init_indirectctx_bb;
-		wa_bb_fn[1] = NULL;
-		break;
-	case 9:
-		wa_bb_fn[0] = gen9_init_indirectctx_bb;
-		wa_bb_fn[1] = NULL;
-		break;
-	case 8:
-		wa_bb_fn[0] = gen8_init_indirectctx_bb;
-		wa_bb_fn[1] = NULL;
-		break;
-	default:
-		MISSING_CASE(INTEL_GEN(engine->i915));
-		return 0;
-	}
-
-	ret = lrc_setup_wa_ctx(engine);
-	if (ret) {
-		DRM_DEBUG_DRIVER("Failed to setup context WA page: %d\n", ret);
-		return ret;
-	}
-
-	page = i915_gem_object_get_dirty_page(wa_ctx->vma->obj, 0);
-	batch = batch_ptr = kmap_atomic(page);
-
-	/*
-	 * Emit the two workaround batch buffers, recording the offset from the
-	 * start of the workaround batch buffer object for each and their
-	 * respective sizes.
-	 */
-	for (i = 0; i < ARRAY_SIZE(wa_bb_fn); i++) {
-		wa_bb[i]->offset = batch_ptr - batch;
-		if (GEM_DEBUG_WARN_ON(!IS_ALIGNED(wa_bb[i]->offset,
-						  CACHELINE_BYTES))) {
-			ret = -EINVAL;
-			break;
-		}
-		if (wa_bb_fn[i])
-			batch_ptr = wa_bb_fn[i](engine, batch_ptr);
-		wa_bb[i]->size = batch_ptr - (batch + wa_bb[i]->offset);
-	}
-
-	BUG_ON(batch_ptr - batch > CTX_WA_BB_OBJ_SIZE);
-
-	kunmap_atomic(batch);
-	if (ret)
-		lrc_destroy_wa_ctx(engine);
-
-	return ret;
-}
-
-static void enable_execlists(struct intel_engine_cs *engine)
-{
-	u32 mode;
-
-	assert_forcewakes_active(engine->uncore, FORCEWAKE_ALL);
-
-	intel_engine_set_hwsp_writemask(engine, ~0u); /* HWSTAM */
-
-	if (INTEL_GEN(engine->i915) >= 11)
-		mode = _MASKED_BIT_ENABLE(GEN11_GFX_DISABLE_LEGACY_MODE);
-	else
-		mode = _MASKED_BIT_ENABLE(GFX_RUN_LIST_ENABLE);
-	ENGINE_WRITE_FW(engine, RING_MODE_GEN7, mode);
-
-	ENGINE_WRITE_FW(engine, RING_MI_MODE, _MASKED_BIT_DISABLE(STOP_RING));
-
-	ENGINE_WRITE_FW(engine,
-			RING_HWS_PGA,
-			i915_ggtt_offset(engine->status_page.vma));
-	ENGINE_POSTING_READ(engine, RING_HWS_PGA);
-}
-
-static bool unexpected_starting_state(struct intel_engine_cs *engine)
-{
-	bool unexpected = false;
-
-	if (ENGINE_READ_FW(engine, RING_MI_MODE) & STOP_RING) {
-		DRM_DEBUG_DRIVER("STOP_RING still set in RING_MI_MODE\n");
-		unexpected = true;
-	}
-
-	return unexpected;
-}
-
-static int execlists_resume(struct intel_engine_cs *engine)
-{
-	intel_engine_apply_workarounds(engine);
-	intel_engine_apply_whitelist(engine);
-
-	intel_mocs_init_engine(engine);
-
-	intel_engine_reset_breadcrumbs(engine);
-
-	if (GEM_SHOW_DEBUG() && unexpected_starting_state(engine)) {
-		struct drm_printer p = drm_debug_printer(__func__);
-
-		intel_engine_dump(engine, &p, NULL);
-	}
-
-	enable_execlists(engine);
-
-	return 0;
-}
-
-static void execlists_reset_prepare(struct intel_engine_cs *engine)
-{
-	struct intel_engine_execlists * const execlists = &engine->execlists;
-	unsigned long flags;
-
-	GEM_TRACE("%s: depth<-%d\n", engine->name,
-		  atomic_read(&execlists->tasklet.count));
-
-	/*
-	 * Prevent request submission to the hardware until we have
-	 * completed the reset in i915_gem_reset_finish(). If a request
-	 * is completed by one engine, it may then queue a request
-	 * to a second via its execlists->tasklet *just* as we are
-	 * calling engine->resume() and also writing the ELSP.
-	 * Turning off the execlists->tasklet until the reset is over
-	 * prevents the race.
-	 */
-	__tasklet_disable_sync_once(&execlists->tasklet);
-	GEM_BUG_ON(!reset_in_progress(execlists));
-
-	/* And flush any current direct submission. */
-	spin_lock_irqsave(&engine->active.lock, flags);
-	spin_unlock_irqrestore(&engine->active.lock, flags);
-
-	/*
-	 * We stop engines, otherwise we might get failed reset and a
-	 * dead gpu (on elk). Also as modern gpu as kbl can suffer
-	 * from system hang if batchbuffer is progressing when
-	 * the reset is issued, regardless of READY_TO_RESET ack.
-	 * Thus assume it is best to stop engines on all gens
-	 * where we have a gpu reset.
-	 *
-	 * WaKBLVECSSemaphoreWaitPoll:kbl (on ALL_ENGINES)
-	 *
-	 * FIXME: Wa for more modern gens needs to be validated
-	 */
-	intel_engine_stop_cs(engine);
-}
-
-static void reset_csb_pointers(struct intel_engine_cs *engine)
-{
-	struct intel_engine_execlists * const execlists = &engine->execlists;
-	const unsigned int reset_value = execlists->csb_size - 1;
-
-	ring_set_paused(engine, 0);
-
-	/*
-	 * After a reset, the HW starts writing into CSB entry [0]. We
-	 * therefore have to set our HEAD pointer back one entry so that
-	 * the *first* entry we check is entry 0. To complicate this further,
-	 * as we don't wait for the first interrupt after reset, we have to
-	 * fake the HW write to point back to the last entry so that our
-	 * inline comparison of our cached head position against the last HW
-	 * write works even before the first interrupt.
-	 */
-	execlists->csb_head = reset_value;
-	WRITE_ONCE(*execlists->csb_write, reset_value);
-	wmb(); /* Make sure this is visible to HW (paranoia?) */
-
-	invalidate_csb_entries(&execlists->csb_status[0],
-			       &execlists->csb_status[reset_value]);
-}
-
-static struct i915_request *active_request(struct i915_request *rq)
-{
-	const struct intel_context * const ce = rq->hw_context;
-	struct i915_request *active = NULL;
-	struct list_head *list;
-
-	if (!i915_request_is_active(rq)) /* unwound, but incomplete! */
-		return rq;
-
-	list = &rq->timeline->requests;
-	list_for_each_entry_from_reverse(rq, list, link) {
-		if (i915_request_completed(rq))
-			break;
-
-		if (rq->hw_context != ce)
-			break;
-
-		active = rq;
-	}
-
-	return active;
-}
-
-static void __execlists_reset(struct intel_engine_cs *engine, bool stalled)
-{
-	struct intel_engine_execlists * const execlists = &engine->execlists;
-	struct intel_context *ce;
-	struct i915_request *rq;
-	u32 *regs;
-
-	process_csb(engine); /* drain preemption events */
-
-	/* Following the reset, we need to reload the CSB read/write pointers */
-	reset_csb_pointers(engine);
-
-	/*
-	 * Save the currently executing context, even if we completed
-	 * its request, it was still running at the time of the
-	 * reset and will have been clobbered.
-	 */
-	rq = execlists_active(execlists);
-	if (!rq)
-		goto unwind;
-
-	ce = rq->hw_context;
-	GEM_BUG_ON(i915_active_is_idle(&ce->active));
-	GEM_BUG_ON(!i915_vma_is_pinned(ce->state));
-	rq = active_request(rq);
-	if (!rq) {
-		ce->ring->head = ce->ring->tail;
-		goto out_replay;
-	}
-
-	ce->ring->head = intel_ring_wrap(ce->ring, rq->head);
-
-	/*
-	 * If this request hasn't started yet, e.g. it is waiting on a
-	 * semaphore, we need to avoid skipping the request or else we
-	 * break the signaling chain. However, if the context is corrupt
-	 * the request will not restart and we will be stuck with a wedged
-	 * device. It is quite often the case that if we issue a reset
-	 * while the GPU is loading the context image, that the context
-	 * image becomes corrupt.
-	 *
-	 * Otherwise, if we have not started yet, the request should replay
-	 * perfectly and we do not need to flag the result as being erroneous.
-	 */
-	if (!i915_request_started(rq))
-		goto out_replay;
-
-	/*
-	 * If the request was innocent, we leave the request in the ELSP
-	 * and will try to replay it on restarting. The context image may
-	 * have been corrupted by the reset, in which case we may have
-	 * to service a new GPU hang, but more likely we can continue on
-	 * without impact.
-	 *
-	 * If the request was guilty, we presume the context is corrupt
-	 * and have to at least restore the RING register in the context
-	 * image back to the expected values to skip over the guilty request.
-	 */
-	__i915_request_reset(rq, stalled);
-	if (!stalled)
-		goto out_replay;
-
-	/*
-	 * We want a simple context + ring to execute the breadcrumb update.
-	 * We cannot rely on the context being intact across the GPU hang,
-	 * so clear it and rebuild just what we need for the breadcrumb.
-	 * All pending requests for this context will be zapped, and any
-	 * future request will be after userspace has had the opportunity
-	 * to recreate its own state.
-	 */
-	regs = ce->lrc_reg_state;
-	if (engine->pinned_default_state) {
-		memcpy(regs, /* skip restoring the vanilla PPHWSP */
-		       engine->pinned_default_state + LRC_STATE_PN * PAGE_SIZE,
-		       engine->context_size - PAGE_SIZE);
-	}
-	execlists_init_reg_state(regs, ce, engine, ce->ring);
-
-out_replay:
-	GEM_TRACE("%s replay {head:%04x, tail:%04x\n",
-		  engine->name, ce->ring->head, ce->ring->tail);
-	intel_ring_update_space(ce->ring);
-	__execlists_update_reg_state(ce, engine);
-
-unwind:
-	/* Push back any incomplete requests for replay after the reset. */
-	cancel_port_requests(execlists);
-	__unwind_incomplete_requests(engine);
-}
-
-static void execlists_reset(struct intel_engine_cs *engine, bool stalled)
-{
-	unsigned long flags;
-
-	GEM_TRACE("%s\n", engine->name);
-
-	spin_lock_irqsave(&engine->active.lock, flags);
-
-	__execlists_reset(engine, stalled);
-
-	spin_unlock_irqrestore(&engine->active.lock, flags);
-}
-
-static void nop_submission_tasklet(unsigned long data)
-{
-	/* The driver is wedged; don't process any more events. */
-}
-
-static void execlists_cancel_requests(struct intel_engine_cs *engine)
-{
-	struct intel_engine_execlists * const execlists = &engine->execlists;
-	struct i915_request *rq, *rn;
-	struct rb_node *rb;
-	unsigned long flags;
-
-	GEM_TRACE("%s\n", engine->name);
-
-	/*
-	 * Before we call engine->cancel_requests(), we should have exclusive
-	 * access to the submission state. This is arranged for us by the
-	 * caller disabling the interrupt generation, the tasklet and other
-	 * threads that may then access the same state, giving us a free hand
-	 * to reset state. However, we still need to let lockdep be aware that
-	 * we know this state may be accessed in hardirq context, so we
-	 * disable the irq around this manipulation and we want to keep
-	 * the spinlock focused on its duties and not accidentally conflate
-	 * coverage to the submission's irq state. (Similarly, although we
-	 * shouldn't need to disable irq around the manipulation of the
-	 * submission's irq state, we also wish to remind ourselves that
-	 * it is irq state.)
-	 */
-	spin_lock_irqsave(&engine->active.lock, flags);
-
-	__execlists_reset(engine, true);
-
-	/* Mark all executing requests as skipped. */
-	list_for_each_entry(rq, &engine->active.requests, sched.link)
-		mark_eio(rq);
-
-	/* Flush the queued requests to the timeline list (for retiring). */
-	while ((rb = rb_first_cached(&execlists->queue))) {
-		struct i915_priolist *p = to_priolist(rb);
-		int i;
-
-		priolist_for_each_request_consume(rq, rn, p, i) {
-			mark_eio(rq);
-			__i915_request_submit(rq);
-		}
-
-		rb_erase_cached(&p->node, &execlists->queue);
-		i915_priolist_free(p);
-	}
-
-	/* Cancel all attached virtual engines */
-	while ((rb = rb_first_cached(&execlists->virtual))) {
-		struct virtual_engine *ve =
-			rb_entry(rb, typeof(*ve), nodes[engine->id].rb);
-
-		rb_erase_cached(rb, &execlists->virtual);
-		RB_CLEAR_NODE(rb);
-
-		spin_lock(&ve->base.active.lock);
-		rq = fetch_and_zero(&ve->request);
-		if (rq) {
-			mark_eio(rq);
-
-			rq->engine = engine;
-			__i915_request_submit(rq);
-			i915_request_put(rq);
-
-			ve->base.execlists.queue_priority_hint = INT_MIN;
-		}
-		spin_unlock(&ve->base.active.lock);
-	}
-
-	/* Remaining _unready_ requests will be nop'ed when submitted */
-
-	execlists->queue_priority_hint = INT_MIN;
-	execlists->queue = RB_ROOT_CACHED;
-
-	GEM_BUG_ON(__tasklet_is_enabled(&execlists->tasklet));
-	execlists->tasklet.func = nop_submission_tasklet;
-
-	spin_unlock_irqrestore(&engine->active.lock, flags);
-}
-
-static void execlists_reset_finish(struct intel_engine_cs *engine)
-{
-	struct intel_engine_execlists * const execlists = &engine->execlists;
-
-	/*
-	 * After a GPU reset, we may have requests to replay. Do so now while
-	 * we still have the forcewake to be sure that the GPU is not allowed
-	 * to sleep before we restart and reload a context.
-	 */
-	GEM_BUG_ON(!reset_in_progress(execlists));
-	if (!RB_EMPTY_ROOT(&execlists->queue.rb_root))
-		execlists->tasklet.func(execlists->tasklet.data);
-
-	if (__tasklet_enable(&execlists->tasklet))
-		/* And kick in case we missed a new request submission. */
-		tasklet_hi_schedule(&execlists->tasklet);
-	GEM_TRACE("%s: depth->%d\n", engine->name,
-		  atomic_read(&execlists->tasklet.count));
-}
-
-static int gen8_emit_bb_start(struct i915_request *rq,
-			      u64 offset, u32 len,
-			      const unsigned int flags)
-{
-	u32 *cs;
-
-	cs = intel_ring_begin(rq, 4);
-	if (IS_ERR(cs))
-		return PTR_ERR(cs);
-
-	/*
-	 * WaDisableCtxRestoreArbitration:bdw,chv
-	 *
-	 * We don't need to perform MI_ARB_ENABLE as often as we do (in
-	 * particular all the gen that do not need the w/a at all!), if we
-	 * took care to make sure that on every switch into this context
-	 * (both ordinary and for preemption) that arbitrartion was enabled
-	 * we would be fine.  However, for gen8 there is another w/a that
-	 * requires us to not preempt inside GPGPU execution, so we keep
-	 * arbitration disabled for gen8 batches. Arbitration will be
-	 * re-enabled before we close the request
-	 * (engine->emit_fini_breadcrumb).
-	 */
-	*cs++ = MI_ARB_ON_OFF | MI_ARB_DISABLE;
-
-	/* FIXME(BDW+): Address space and security selectors. */
-	*cs++ = MI_BATCH_BUFFER_START_GEN8 |
-		(flags & I915_DISPATCH_SECURE ? 0 : BIT(8));
-	*cs++ = lower_32_bits(offset);
-	*cs++ = upper_32_bits(offset);
-
-	intel_ring_advance(rq, cs);
-
-	return 0;
-}
-
-static int gen9_emit_bb_start(struct i915_request *rq,
-			      u64 offset, u32 len,
-			      const unsigned int flags)
-{
-	u32 *cs;
-
-	cs = intel_ring_begin(rq, 6);
-	if (IS_ERR(cs))
-		return PTR_ERR(cs);
-
-	*cs++ = MI_ARB_ON_OFF | MI_ARB_ENABLE;
-
-	*cs++ = MI_BATCH_BUFFER_START_GEN8 |
-		(flags & I915_DISPATCH_SECURE ? 0 : BIT(8));
-	*cs++ = lower_32_bits(offset);
-	*cs++ = upper_32_bits(offset);
-
-	*cs++ = MI_ARB_ON_OFF | MI_ARB_DISABLE;
-	*cs++ = MI_NOOP;
-
-	intel_ring_advance(rq, cs);
-
-	return 0;
-}
-
-static void gen8_logical_ring_enable_irq(struct intel_engine_cs *engine)
-{
-	ENGINE_WRITE(engine, RING_IMR,
-		     ~(engine->irq_enable_mask | engine->irq_keep_mask));
-	ENGINE_POSTING_READ(engine, RING_IMR);
-}
-
-static void gen8_logical_ring_disable_irq(struct intel_engine_cs *engine)
-{
-	ENGINE_WRITE(engine, RING_IMR, ~engine->irq_keep_mask);
-}
-
-static int gen8_emit_flush(struct i915_request *request, u32 mode)
-{
-	u32 cmd, *cs;
-
-	cs = intel_ring_begin(request, 4);
-	if (IS_ERR(cs))
-		return PTR_ERR(cs);
-
-	cmd = MI_FLUSH_DW + 1;
-
-	/* We always require a command barrier so that subsequent
-	 * commands, such as breadcrumb interrupts, are strictly ordered
-	 * wrt the contents of the write cache being flushed to memory
-	 * (and thus being coherent from the CPU).
-	 */
-	cmd |= MI_FLUSH_DW_STORE_INDEX | MI_FLUSH_DW_OP_STOREDW;
-
-	if (mode & EMIT_INVALIDATE) {
-		cmd |= MI_INVALIDATE_TLB;
-		if (request->engine->class == VIDEO_DECODE_CLASS)
-			cmd |= MI_INVALIDATE_BSD;
-	}
-
-	*cs++ = cmd;
-	*cs++ = I915_GEM_HWS_SCRATCH_ADDR | MI_FLUSH_DW_USE_GTT;
-	*cs++ = 0; /* upper addr */
-	*cs++ = 0; /* value */
-	intel_ring_advance(request, cs);
-
-	return 0;
-}
-
-static int gen8_emit_flush_render(struct i915_request *request,
-				  u32 mode)
-{
-	struct intel_engine_cs *engine = request->engine;
-	u32 scratch_addr =
-		intel_gt_scratch_offset(engine->gt,
-					INTEL_GT_SCRATCH_FIELD_RENDER_FLUSH);
-	bool vf_flush_wa = false, dc_flush_wa = false;
-	u32 *cs, flags = 0;
-	int len;
-
-	flags |= PIPE_CONTROL_CS_STALL;
-
-	if (mode & EMIT_FLUSH) {
-		flags |= PIPE_CONTROL_RENDER_TARGET_CACHE_FLUSH;
-		flags |= PIPE_CONTROL_DEPTH_CACHE_FLUSH;
-		flags |= PIPE_CONTROL_DC_FLUSH_ENABLE;
-		flags |= PIPE_CONTROL_FLUSH_ENABLE;
-	}
-
-	if (mode & EMIT_INVALIDATE) {
-		flags |= PIPE_CONTROL_TLB_INVALIDATE;
-		flags |= PIPE_CONTROL_INSTRUCTION_CACHE_INVALIDATE;
-		flags |= PIPE_CONTROL_TEXTURE_CACHE_INVALIDATE;
-		flags |= PIPE_CONTROL_VF_CACHE_INVALIDATE;
-		flags |= PIPE_CONTROL_CONST_CACHE_INVALIDATE;
-		flags |= PIPE_CONTROL_STATE_CACHE_INVALIDATE;
-		flags |= PIPE_CONTROL_QW_WRITE;
-		flags |= PIPE_CONTROL_GLOBAL_GTT_IVB;
-
-		/*
-		 * On GEN9: before VF_CACHE_INVALIDATE we need to emit a NULL
-		 * pipe control.
-		 */
-		if (IS_GEN(request->i915, 9))
-			vf_flush_wa = true;
-
-		/* WaForGAMHang:kbl */
-		if (IS_KBL_REVID(request->i915, 0, KBL_REVID_B0))
-			dc_flush_wa = true;
-	}
-
-	len = 6;
-
-	if (vf_flush_wa)
-		len += 6;
-
-	if (dc_flush_wa)
-		len += 12;
-
-	cs = intel_ring_begin(request, len);
-	if (IS_ERR(cs))
-		return PTR_ERR(cs);
-
-	if (vf_flush_wa)
-		cs = gen8_emit_pipe_control(cs, 0, 0);
-
-	if (dc_flush_wa)
-		cs = gen8_emit_pipe_control(cs, PIPE_CONTROL_DC_FLUSH_ENABLE,
-					    0);
-
-	cs = gen8_emit_pipe_control(cs, flags, scratch_addr);
-
-	if (dc_flush_wa)
-		cs = gen8_emit_pipe_control(cs, PIPE_CONTROL_CS_STALL, 0);
-
-	intel_ring_advance(request, cs);
-
-	return 0;
-}
-
-static int gen11_emit_flush_render(struct i915_request *request,
-				   u32 mode)
-{
-	struct intel_engine_cs *engine = request->engine;
-	const u32 scratch_addr =
-		intel_gt_scratch_offset(engine->gt,
-					INTEL_GT_SCRATCH_FIELD_RENDER_FLUSH);
-
-	if (mode & EMIT_FLUSH) {
-		u32 *cs;
-		u32 flags = 0;
-
-		flags |= PIPE_CONTROL_CS_STALL;
-
-		flags |= PIPE_CONTROL_TILE_CACHE_FLUSH;
-		flags |= PIPE_CONTROL_RENDER_TARGET_CACHE_FLUSH;
-		flags |= PIPE_CONTROL_DEPTH_CACHE_FLUSH;
-		flags |= PIPE_CONTROL_DC_FLUSH_ENABLE;
-		flags |= PIPE_CONTROL_FLUSH_ENABLE;
-		flags |= PIPE_CONTROL_QW_WRITE;
-		flags |= PIPE_CONTROL_GLOBAL_GTT_IVB;
-
-		cs = intel_ring_begin(request, 6);
-		if (IS_ERR(cs))
-			return PTR_ERR(cs);
-
-		cs = gen8_emit_pipe_control(cs, flags, scratch_addr);
-		intel_ring_advance(request, cs);
-	}
-
-	if (mode & EMIT_INVALIDATE) {
-		u32 *cs;
-		u32 flags = 0;
-
-		flags |= PIPE_CONTROL_CS_STALL;
-
-		flags |= PIPE_CONTROL_COMMAND_CACHE_INVALIDATE;
-		flags |= PIPE_CONTROL_TLB_INVALIDATE;
-		flags |= PIPE_CONTROL_INSTRUCTION_CACHE_INVALIDATE;
-		flags |= PIPE_CONTROL_TEXTURE_CACHE_INVALIDATE;
-		flags |= PIPE_CONTROL_VF_CACHE_INVALIDATE;
-		flags |= PIPE_CONTROL_CONST_CACHE_INVALIDATE;
-		flags |= PIPE_CONTROL_STATE_CACHE_INVALIDATE;
-		flags |= PIPE_CONTROL_QW_WRITE;
-		flags |= PIPE_CONTROL_GLOBAL_GTT_IVB;
-
-		cs = intel_ring_begin(request, 6);
-		if (IS_ERR(cs))
-			return PTR_ERR(cs);
-
-		cs = gen8_emit_pipe_control(cs, flags, scratch_addr);
-		intel_ring_advance(request, cs);
-	}
-
-	return 0;
-}
-
-/*
- * Reserve space for 2 NOOPs at the end of each request to be
- * used as a workaround for not being allowed to do lite
- * restore with HEAD==TAIL (WaIdleLiteRestore).
- */
-static u32 *gen8_emit_wa_tail(struct i915_request *request, u32 *cs)
-{
-	/* Ensure there's always at least one preemption point per-request. */
-	*cs++ = MI_ARB_CHECK;
-	*cs++ = MI_NOOP;
-	request->wa_tail = intel_ring_offset(request, cs);
-
-	return cs;
-}
-
-static u32 *emit_preempt_busywait(struct i915_request *request, u32 *cs)
-{
-	*cs++ = MI_SEMAPHORE_WAIT |
-		MI_SEMAPHORE_GLOBAL_GTT |
-		MI_SEMAPHORE_POLL |
-		MI_SEMAPHORE_SAD_EQ_SDD;
-	*cs++ = 0;
-	*cs++ = intel_hws_preempt_address(request->engine);
-	*cs++ = 0;
-
-	return cs;
-}
-
-static __always_inline u32*
-gen8_emit_fini_breadcrumb_footer(struct i915_request *request,
-				 u32 *cs)
-{
-	*cs++ = MI_USER_INTERRUPT;
-
-	*cs++ = MI_ARB_ON_OFF | MI_ARB_ENABLE;
-	if (intel_engine_has_semaphores(request->engine))
-		cs = emit_preempt_busywait(request, cs);
-
-	request->tail = intel_ring_offset(request, cs);
-	assert_ring_tail_valid(request->ring, request->tail);
-
-	return gen8_emit_wa_tail(request, cs);
-}
-
-static u32 *gen8_emit_fini_breadcrumb(struct i915_request *request, u32 *cs)
-{
-	cs = gen8_emit_ggtt_write(cs,
-				  request->fence.seqno,
-				  request->timeline->hwsp_offset,
-				  0);
-
-	return gen8_emit_fini_breadcrumb_footer(request, cs);
-}
-
-static u32 *gen8_emit_fini_breadcrumb_rcs(struct i915_request *request, u32 *cs)
-{
-	cs = gen8_emit_ggtt_write_rcs(cs,
-				      request->fence.seqno,
-				      request->timeline->hwsp_offset,
-				      PIPE_CONTROL_RENDER_TARGET_CACHE_FLUSH |
-				      PIPE_CONTROL_DEPTH_CACHE_FLUSH |
-				      PIPE_CONTROL_DC_FLUSH_ENABLE);
-
-	/* XXX flush+write+CS_STALL all in one upsets gem_concurrent_blt:kbl */
-	cs = gen8_emit_pipe_control(cs,
-				    PIPE_CONTROL_FLUSH_ENABLE |
-				    PIPE_CONTROL_CS_STALL,
-				    0);
-
-	return gen8_emit_fini_breadcrumb_footer(request, cs);
-}
-
-static u32 *gen11_emit_fini_breadcrumb_rcs(struct i915_request *request,
-					   u32 *cs)
-{
-	cs = gen8_emit_ggtt_write_rcs(cs,
-				      request->fence.seqno,
-				      request->timeline->hwsp_offset,
-				      PIPE_CONTROL_CS_STALL |
-				      PIPE_CONTROL_TILE_CACHE_FLUSH |
-				      PIPE_CONTROL_RENDER_TARGET_CACHE_FLUSH |
-				      PIPE_CONTROL_DEPTH_CACHE_FLUSH |
-				      PIPE_CONTROL_DC_FLUSH_ENABLE |
-				      PIPE_CONTROL_FLUSH_ENABLE);
-
-	return gen8_emit_fini_breadcrumb_footer(request, cs);
-}
-
-static void execlists_park(struct intel_engine_cs *engine)
-{
-	del_timer(&engine->execlists.timer);
-}
-
-void intel_execlists_set_default_submission(struct intel_engine_cs *engine)
-{
-	engine->submit_request = execlists_submit_request;
-	engine->cancel_requests = execlists_cancel_requests;
-	engine->schedule = i915_schedule;
-	engine->execlists.tasklet.func = execlists_submission_tasklet;
-
-	engine->reset.prepare = execlists_reset_prepare;
-	engine->reset.reset = execlists_reset;
-	engine->reset.finish = execlists_reset_finish;
-
-	engine->park = execlists_park;
-	engine->unpark = NULL;
-
-	engine->flags |= I915_ENGINE_SUPPORTS_STATS;
-	if (!intel_vgpu_active(engine->i915)) {
-		engine->flags |= I915_ENGINE_HAS_SEMAPHORES;
-		if (HAS_LOGICAL_RING_PREEMPTION(engine->i915))
-			engine->flags |= I915_ENGINE_HAS_PREEMPTION;
-	}
-}
-
-static void execlists_destroy(struct intel_engine_cs *engine)
-{
-	intel_engine_cleanup_common(engine);
-	lrc_destroy_wa_ctx(engine);
-	kfree(engine);
-}
-
-static void
-logical_ring_default_vfuncs(struct intel_engine_cs *engine)
-{
-	/* Default vfuncs which can be overriden by each engine. */
-
-	engine->destroy = execlists_destroy;
-	engine->resume = execlists_resume;
-
-	engine->reset.prepare = execlists_reset_prepare;
-	engine->reset.reset = execlists_reset;
-	engine->reset.finish = execlists_reset_finish;
-
-	engine->cops = &execlists_context_ops;
-	engine->request_alloc = execlists_request_alloc;
-
-	engine->emit_flush = gen8_emit_flush;
-	engine->emit_init_breadcrumb = gen8_emit_init_breadcrumb;
-	engine->emit_fini_breadcrumb = gen8_emit_fini_breadcrumb;
-
-	engine->set_default_submission = intel_execlists_set_default_submission;
-
-	if (INTEL_GEN(engine->i915) < 11) {
-		engine->irq_enable = gen8_logical_ring_enable_irq;
-		engine->irq_disable = gen8_logical_ring_disable_irq;
-	} else {
-		/*
-		 * TODO: On Gen11 interrupt masks need to be clear
-		 * to allow C6 entry. Keep interrupts enabled at
-		 * and take the hit of generating extra interrupts
-		 * until a more refined solution exists.
-		 */
-	}
-	if (IS_GEN(engine->i915, 8))
-		engine->emit_bb_start = gen8_emit_bb_start;
-	else
-		engine->emit_bb_start = gen9_emit_bb_start;
-}
-
-static inline void
-logical_ring_default_irqs(struct intel_engine_cs *engine)
-{
-	unsigned int shift = 0;
-
-	if (INTEL_GEN(engine->i915) < 11) {
-		const u8 irq_shifts[] = {
-			[RCS0]  = GEN8_RCS_IRQ_SHIFT,
-			[BCS0]  = GEN8_BCS_IRQ_SHIFT,
-			[VCS0]  = GEN8_VCS0_IRQ_SHIFT,
-			[VCS1]  = GEN8_VCS1_IRQ_SHIFT,
-			[VECS0] = GEN8_VECS_IRQ_SHIFT,
-		};
-
-		shift = irq_shifts[engine->id];
-	}
-
-	engine->irq_enable_mask = GT_RENDER_USER_INTERRUPT << shift;
-	engine->irq_keep_mask = GT_CONTEXT_SWITCH_INTERRUPT << shift;
-}
-
-static void rcs_submission_override(struct intel_engine_cs *engine)
-{
-	switch (INTEL_GEN(engine->i915)) {
-	case 12:
-	case 11:
-		engine->emit_flush = gen11_emit_flush_render;
-		engine->emit_fini_breadcrumb = gen11_emit_fini_breadcrumb_rcs;
-		break;
-	default:
-		engine->emit_flush = gen8_emit_flush_render;
-		engine->emit_fini_breadcrumb = gen8_emit_fini_breadcrumb_rcs;
-		break;
-	}
-}
-
-int intel_execlists_submission_setup(struct intel_engine_cs *engine)
-{
-	tasklet_init(&engine->execlists.tasklet,
-		     execlists_submission_tasklet, (unsigned long)engine);
-	timer_setup(&engine->execlists.timer, execlists_submission_timer, 0);
-
-	logical_ring_default_vfuncs(engine);
-	logical_ring_default_irqs(engine);
-
-	if (engine->class == RENDER_CLASS)
-		rcs_submission_override(engine);
-
-	return 0;
-}
-
-int intel_execlists_submission_init(struct intel_engine_cs *engine)
-{
-	struct intel_engine_execlists * const execlists = &engine->execlists;
-	struct drm_i915_private *i915 = engine->i915;
-	struct intel_uncore *uncore = engine->uncore;
-	u32 base = engine->mmio_base;
-	int ret;
-
-	ret = intel_engine_init_common(engine);
-	if (ret)
-		return ret;
-
-	if (intel_init_workaround_bb(engine))
-		/*
-		 * We continue even if we fail to initialize WA batch
-		 * because we only expect rare glitches but nothing
-		 * critical to prevent us from using GPU
-		 */
-		DRM_ERROR("WA batch buffer initialization failed\n");
-
-	if (HAS_LOGICAL_RING_ELSQ(i915)) {
-		execlists->submit_reg = uncore->regs +
-			i915_mmio_reg_offset(RING_EXECLIST_SQ_CONTENTS(base));
-		execlists->ctrl_reg = uncore->regs +
-			i915_mmio_reg_offset(RING_EXECLIST_CONTROL(base));
-	} else {
-		execlists->submit_reg = uncore->regs +
-			i915_mmio_reg_offset(RING_ELSP(base));
-	}
-
-	execlists->csb_status =
-		&engine->status_page.addr[I915_HWS_CSB_BUF0_INDEX];
-
-	execlists->csb_write =
-		&engine->status_page.addr[intel_hws_csb_write_index(i915)];
-
-	if (INTEL_GEN(i915) < 11)
-		execlists->csb_size = GEN8_CSB_ENTRIES;
-	else
-		execlists->csb_size = GEN11_CSB_ENTRIES;
-
-	reset_csb_pointers(engine);
-
-	return 0;
-}
-
-static u32 intel_lr_indirect_ctx_offset(struct intel_engine_cs *engine)
-{
-	u32 indirect_ctx_offset;
-
-	switch (INTEL_GEN(engine->i915)) {
-	default:
-		MISSING_CASE(INTEL_GEN(engine->i915));
-		/* fall through */
-	case 12:
-		indirect_ctx_offset =
-			GEN12_CTX_RCS_INDIRECT_CTX_OFFSET_DEFAULT;
-		break;
-	case 11:
-		indirect_ctx_offset =
-			GEN11_CTX_RCS_INDIRECT_CTX_OFFSET_DEFAULT;
-		break;
-	case 10:
-		indirect_ctx_offset =
-			GEN10_CTX_RCS_INDIRECT_CTX_OFFSET_DEFAULT;
-		break;
-	case 9:
-		indirect_ctx_offset =
-			GEN9_CTX_RCS_INDIRECT_CTX_OFFSET_DEFAULT;
-		break;
-	case 8:
-		indirect_ctx_offset =
-			GEN8_CTX_RCS_INDIRECT_CTX_OFFSET_DEFAULT;
-		break;
-	}
-
-	return indirect_ctx_offset;
-}
-
-static void execlists_init_reg_state(u32 *regs,
-				     struct intel_context *ce,
-				     struct intel_engine_cs *engine,
-				     struct intel_ring *ring)
-{
-	struct i915_ppgtt *ppgtt = i915_vm_to_ppgtt(ce->vm);
-	bool rcs = engine->class == RENDER_CLASS;
-	u32 base = engine->mmio_base;
-
-	/*
-	 * A context is actually a big batch buffer with several
-	 * MI_LOAD_REGISTER_IMM commands followed by (reg, value) pairs. The
-	 * values we are setting here are only for the first context restore:
-	 * on a subsequent save, the GPU will recreate this batchbuffer with new
-	 * values (including all the missing MI_LOAD_REGISTER_IMM commands that
-	 * we are not initializing here).
-	 *
-	 * Must keep consistent with virtual_update_register_offsets().
-	 */
-	regs[CTX_LRI_HEADER_0] = MI_LOAD_REGISTER_IMM(rcs ? 14 : 11) |
-				 MI_LRI_FORCE_POSTED;
-
-	CTX_REG(regs, CTX_CONTEXT_CONTROL, RING_CONTEXT_CONTROL(base),
-		_MASKED_BIT_DISABLE(CTX_CTRL_ENGINE_CTX_RESTORE_INHIBIT) |
-		_MASKED_BIT_ENABLE(CTX_CTRL_INHIBIT_SYN_CTX_SWITCH));
-	if (INTEL_GEN(engine->i915) < 11) {
-		regs[CTX_CONTEXT_CONTROL + 1] |=
-			_MASKED_BIT_DISABLE(CTX_CTRL_ENGINE_CTX_SAVE_INHIBIT |
-					    CTX_CTRL_RS_CTX_ENABLE);
-	}
-	CTX_REG(regs, CTX_RING_HEAD, RING_HEAD(base), 0);
-	CTX_REG(regs, CTX_RING_TAIL, RING_TAIL(base), 0);
-	CTX_REG(regs, CTX_RING_BUFFER_START, RING_START(base), 0);
-	CTX_REG(regs, CTX_RING_BUFFER_CONTROL, RING_CTL(base),
-		RING_CTL_SIZE(ring->size) | RING_VALID);
-	CTX_REG(regs, CTX_BB_HEAD_U, RING_BBADDR_UDW(base), 0);
-	CTX_REG(regs, CTX_BB_HEAD_L, RING_BBADDR(base), 0);
-	CTX_REG(regs, CTX_BB_STATE, RING_BBSTATE(base), RING_BB_PPGTT);
-	CTX_REG(regs, CTX_SECOND_BB_HEAD_U, RING_SBBADDR_UDW(base), 0);
-	CTX_REG(regs, CTX_SECOND_BB_HEAD_L, RING_SBBADDR(base), 0);
-	CTX_REG(regs, CTX_SECOND_BB_STATE, RING_SBBSTATE(base), 0);
-	if (rcs) {
-		struct i915_ctx_workarounds *wa_ctx = &engine->wa_ctx;
-
-		CTX_REG(regs, CTX_RCS_INDIRECT_CTX, RING_INDIRECT_CTX(base), 0);
-		CTX_REG(regs, CTX_RCS_INDIRECT_CTX_OFFSET,
-			RING_INDIRECT_CTX_OFFSET(base), 0);
-		if (wa_ctx->indirect_ctx.size) {
-			u32 ggtt_offset = i915_ggtt_offset(wa_ctx->vma);
-
-			regs[CTX_RCS_INDIRECT_CTX + 1] =
-				(ggtt_offset + wa_ctx->indirect_ctx.offset) |
-				(wa_ctx->indirect_ctx.size / CACHELINE_BYTES);
-
-			regs[CTX_RCS_INDIRECT_CTX_OFFSET + 1] =
-				intel_lr_indirect_ctx_offset(engine) << 6;
-		}
-
-		CTX_REG(regs, CTX_BB_PER_CTX_PTR, RING_BB_PER_CTX_PTR(base), 0);
-		if (wa_ctx->per_ctx.size) {
-			u32 ggtt_offset = i915_ggtt_offset(wa_ctx->vma);
-
-			regs[CTX_BB_PER_CTX_PTR + 1] =
-				(ggtt_offset + wa_ctx->per_ctx.offset) | 0x01;
-		}
-	}
-
-	regs[CTX_LRI_HEADER_1] = MI_LOAD_REGISTER_IMM(9) | MI_LRI_FORCE_POSTED;
-
-	CTX_REG(regs, CTX_CTX_TIMESTAMP, RING_CTX_TIMESTAMP(base), 0);
-	/* PDP values well be assigned later if needed */
-	CTX_REG(regs, CTX_PDP3_UDW, GEN8_RING_PDP_UDW(base, 3), 0);
-	CTX_REG(regs, CTX_PDP3_LDW, GEN8_RING_PDP_LDW(base, 3), 0);
-	CTX_REG(regs, CTX_PDP2_UDW, GEN8_RING_PDP_UDW(base, 2), 0);
-	CTX_REG(regs, CTX_PDP2_LDW, GEN8_RING_PDP_LDW(base, 2), 0);
-	CTX_REG(regs, CTX_PDP1_UDW, GEN8_RING_PDP_UDW(base, 1), 0);
-	CTX_REG(regs, CTX_PDP1_LDW, GEN8_RING_PDP_LDW(base, 1), 0);
-	CTX_REG(regs, CTX_PDP0_UDW, GEN8_RING_PDP_UDW(base, 0), 0);
-	CTX_REG(regs, CTX_PDP0_LDW, GEN8_RING_PDP_LDW(base, 0), 0);
-
-	if (i915_vm_is_4lvl(&ppgtt->vm)) {
-		/* 64b PPGTT (48bit canonical)
-		 * PDP0_DESCRIPTOR contains the base address to PML4 and
-		 * other PDP Descriptors are ignored.
-		 */
-		ASSIGN_CTX_PML4(ppgtt, regs);
-	} else {
-		ASSIGN_CTX_PDP(ppgtt, regs, 3);
-		ASSIGN_CTX_PDP(ppgtt, regs, 2);
-		ASSIGN_CTX_PDP(ppgtt, regs, 1);
-		ASSIGN_CTX_PDP(ppgtt, regs, 0);
-	}
-
-	if (rcs) {
-		regs[CTX_LRI_HEADER_2] = MI_LOAD_REGISTER_IMM(1);
-		CTX_REG(regs, CTX_R_PWR_CLK_STATE, GEN8_R_PWR_CLK_STATE, 0);
-	}
-
-	regs[CTX_END] = MI_BATCH_BUFFER_END;
-	if (INTEL_GEN(engine->i915) >= 10)
-		regs[CTX_END] |= BIT(0);
-}
-
-static int
-populate_lr_context(struct intel_context *ce,
-		    struct drm_i915_gem_object *ctx_obj,
-		    struct intel_engine_cs *engine,
-		    struct intel_ring *ring)
-{
-	void *vaddr;
-	u32 *regs;
-	int ret;
-
-	vaddr = i915_gem_object_pin_map(ctx_obj, I915_MAP_WB);
-	if (IS_ERR(vaddr)) {
-		ret = PTR_ERR(vaddr);
-		DRM_DEBUG_DRIVER("Could not map object pages! (%d)\n", ret);
-		return ret;
-	}
-
-	set_redzone(vaddr, engine);
-
-	if (engine->default_state) {
-		/*
-		 * We only want to copy over the template context state;
-		 * skipping over the headers reserved for GuC communication,
-		 * leaving those as zero.
-		 */
-		const unsigned long start = LRC_HEADER_PAGES * PAGE_SIZE;
-		void *defaults;
-
-		defaults = i915_gem_object_pin_map(engine->default_state,
-						   I915_MAP_WB);
-		if (IS_ERR(defaults)) {
-			ret = PTR_ERR(defaults);
-			goto err_unpin_ctx;
-		}
-
-		memcpy(vaddr + start, defaults + start, engine->context_size);
-		i915_gem_object_unpin_map(engine->default_state);
-	}
-
-	/* The second page of the context object contains some fields which must
-	 * be set up prior to the first execution. */
-	regs = vaddr + LRC_STATE_PN * PAGE_SIZE;
-	execlists_init_reg_state(regs, ce, engine, ring);
-	if (!engine->default_state)
-		regs[CTX_CONTEXT_CONTROL + 1] |=
-			_MASKED_BIT_ENABLE(CTX_CTRL_ENGINE_CTX_RESTORE_INHIBIT);
-
-	ret = 0;
-err_unpin_ctx:
-	__i915_gem_object_flush_map(ctx_obj,
-				    LRC_HEADER_PAGES * PAGE_SIZE,
-				    engine->context_size);
-	i915_gem_object_unpin_map(ctx_obj);
-	return ret;
-}
-
-static int __execlists_context_alloc(struct intel_context *ce,
-				     struct intel_engine_cs *engine)
-{
-	struct drm_i915_gem_object *ctx_obj;
-	struct intel_ring *ring;
-	struct i915_vma *vma;
-	u32 context_size;
-	int ret;
-
-	GEM_BUG_ON(ce->state);
-	context_size = round_up(engine->context_size, I915_GTT_PAGE_SIZE);
-
-	/*
-	 * Before the actual start of the context image, we insert a few pages
-	 * for our own use and for sharing with the GuC.
-	 */
-	context_size += LRC_HEADER_PAGES * PAGE_SIZE;
-	if (IS_ENABLED(CONFIG_DRM_I915_DEBUG_GEM))
-		context_size += I915_GTT_PAGE_SIZE; /* for redzone */
-
-	ctx_obj = i915_gem_object_create_shmem(engine->i915, context_size);
-	if (IS_ERR(ctx_obj))
-		return PTR_ERR(ctx_obj);
-
-	vma = i915_vma_instance(ctx_obj, &engine->gt->ggtt->vm, NULL);
-	if (IS_ERR(vma)) {
-		ret = PTR_ERR(vma);
-		goto error_deref_obj;
-	}
-
-	if (!ce->timeline) {
-		struct intel_timeline *tl;
-
-		tl = intel_timeline_create(engine->gt, NULL);
-		if (IS_ERR(tl)) {
-			ret = PTR_ERR(tl);
-			goto error_deref_obj;
-		}
-
-		ce->timeline = tl;
-	}
-=======
-	/* WaClearSlmSpaceAtContextSwitch:skl,bxt,kbl,glk,cfl */
-	batch = gen8_emit_pipe_control(batch,
-				       PIPE_CONTROL_FLUSH_L3 |
-				       PIPE_CONTROL_STORE_DATA_INDEX |
-				       PIPE_CONTROL_CS_STALL |
-				       PIPE_CONTROL_QW_WRITE,
-				       LRC_PPHWSP_SCRATCH_ADDR);
->>>>>>> c1084c27
-
-	batch = emit_lri(batch, lri, ARRAY_SIZE(lri));
-
-	/* WaMediaPoolStateCmdInWABB:bxt,glk */
-	if (HAS_POOLED_EU(engine->i915)) {
-		/*
-		 * EU pool configuration is setup along with golden context
-		 * during context initialization. This value depends on
-		 * device type (2x6 or 3x6) and needs to be updated based
-		 * on which subslice is disabled especially for 2x6
-		 * devices, however it is safe to load default
-		 * configuration of 3x6 device instead of masking off
-		 * corresponding bits because HW ignores bits of a disabled
-		 * subslice and drops down to appropriate config. Please
-		 * see render_state_setup() in i915_gem_render_state.c for
-		 * possible configurations, to avoid duplication they are
-		 * not shown here again.
-		 */
-		*batch++ = GEN9_MEDIA_POOL_STATE;
-		*batch++ = GEN9_MEDIA_POOL_ENABLE;
-		*batch++ = 0x00777000;
-		*batch++ = 0;
-		*batch++ = 0;
-		*batch++ = 0;
-	}
-
-	*batch++ = MI_ARB_ON_OFF | MI_ARB_ENABLE;
-
-	/* Pad to end of cacheline */
-	while ((unsigned long)batch % CACHELINE_BYTES)
-		*batch++ = MI_NOOP;
-
-	return batch;
-}
-
 #define CTX_WA_BB_SIZE (PAGE_SIZE)
 
 static int lrc_create_wa_ctx(struct intel_engine_cs *engine)
@@ -3587,106 +1541,16 @@
 		goto err_unpin;
 	}
 
-<<<<<<< HEAD
-	return NULL;
-}
-
-static void
-virtual_bond_execute(struct i915_request *rq, struct dma_fence *signal)
-{
-	struct virtual_engine *ve = to_virtual_engine(rq->engine);
-	intel_engine_mask_t allowed, exec;
-	struct ve_bond *bond;
-
-	allowed = ~to_request(signal)->engine->mask;
-
-	bond = virtual_find_bond(ve, to_request(signal)->engine);
-	if (bond)
-		allowed &= bond->sibling_mask;
-
-	/* Restrict the bonded request to run on only the available engines */
-	exec = READ_ONCE(rq->execution_mask);
-	while (!try_cmpxchg(&rq->execution_mask, &exec, exec & allowed))
-		;
-
-	/* Prevent the master from being re-run on the bonded engines */
-	to_request(signal)->execution_mask &= ~allowed;
-}
-
-struct intel_context *
-intel_execlists_create_virtual(struct i915_gem_context *ctx,
-			       struct intel_engine_cs **siblings,
-			       unsigned int count)
-{
-	struct virtual_engine *ve;
-	unsigned int n;
-	int err;
-
-	if (count == 0)
-		return ERR_PTR(-EINVAL);
-
-	if (count == 1)
-		return intel_context_create(ctx, siblings[0]);
-
-	ve = kzalloc(struct_size(ve, siblings, count), GFP_KERNEL);
-	if (!ve)
-		return ERR_PTR(-ENOMEM);
-
-	ve->base.i915 = ctx->i915;
-	ve->base.gt = siblings[0]->gt;
-	ve->base.id = -1;
-
-	ve->base.class = OTHER_CLASS;
-	ve->base.uabi_class = I915_ENGINE_CLASS_INVALID;
-	ve->base.instance = I915_ENGINE_CLASS_INVALID_VIRTUAL;
-	ve->base.uabi_instance = I915_ENGINE_CLASS_INVALID_VIRTUAL;
-
-=======
->>>>>>> c1084c27
 	/*
 	 * Emit the two workaround batch buffers, recording the offset from the
 	 * start of the workaround batch buffer object for each and their
 	 * respective sizes.
 	 */
-<<<<<<< HEAD
-	ve->base.saturated = ALL_ENGINES;
-
-	snprintf(ve->base.name, sizeof(ve->base.name), "virtual");
-
-	intel_engine_init_active(&ve->base, ENGINE_VIRTUAL);
-
-	intel_engine_init_execlists(&ve->base);
-	ve->base.breadcrumbs.irq_armed = true; /* fake HW, used for irq_work */
-
-	ve->base.cops = &virtual_context_ops;
-	ve->base.request_alloc = execlists_request_alloc;
-
-	ve->base.schedule = i915_schedule;
-	ve->base.submit_request = virtual_submit_request;
-	ve->base.bond_execute = virtual_bond_execute;
-
-	INIT_LIST_HEAD(virtual_queue(ve));
-	ve->base.execlists.queue_priority_hint = INT_MIN;
-	tasklet_init(&ve->base.execlists.tasklet,
-		     virtual_submission_tasklet,
-		     (unsigned long)ve);
-
-	intel_context_init(&ve->context, ctx, &ve->base);
-
-	for (n = 0; n < count; n++) {
-		struct intel_engine_cs *sibling = siblings[n];
-
-		GEM_BUG_ON(!is_power_of_2(sibling->mask));
-		if (sibling->mask & ve->base.mask) {
-			DRM_DEBUG("duplicate %s entry in load balancer\n",
-				  sibling->name);
-=======
 	batch_ptr = batch;
 	for (i = 0; i < ARRAY_SIZE(wa_bb_fn); i++) {
 		wa_bb[i]->offset = batch_ptr - batch;
 		if (GEM_DEBUG_WARN_ON(!IS_ALIGNED(wa_bb[i]->offset,
 						  CACHELINE_BYTES))) {
->>>>>>> c1084c27
 			err = -EINVAL;
 			break;
 		}
