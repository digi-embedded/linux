// SPDX-License-Identifier: MIT
/*
 * Copyright © 2021-2022 Intel Corporation
 */

#include <linux/types.h>

#include <drm/drm_print.h>

#include "gt/intel_engine_regs.h"
#include "gt/intel_gt.h"
#include "gt/intel_gt_mcr.h"
#include "gt/intel_gt_regs.h"
#include "gt/intel_lrc.h"
#include "guc_capture_fwif.h"
#include "intel_guc_capture.h"
#include "intel_guc_fwif.h"
#include "intel_guc_print.h"
#include "i915_drv.h"
#include "i915_gpu_error.h"
#include "i915_irq.h"
#include "i915_memcpy.h"
#include "i915_reg.h"

/*
 * Define all device tables of GuC error capture register lists
 * NOTE: For engine-registers, GuC only needs the register offsets
 *       from the engine-mmio-base
 */
#define COMMON_BASE_GLOBAL \
	{ FORCEWAKE_MT,             0,      0, "FORCEWAKE" }

<<<<<<< HEAD
#define COMMON_GEN9BASE_GLOBAL \
=======
#define COMMON_GEN8BASE_GLOBAL \
>>>>>>> ccf0a997
	{ ERROR_GEN6,               0,      0, "ERROR_GEN6" }, \
	{ DONE_REG,                 0,      0, "DONE_REG" }, \
	{ HSW_GTT_CACHE_EN,         0,      0, "HSW_GTT_CACHE_EN" }

<<<<<<< HEAD
#define GEN9_GLOBAL \
=======
#define GEN8_GLOBAL \
>>>>>>> ccf0a997
	{ GEN8_FAULT_TLB_DATA0,     0,      0, "GEN8_FAULT_TLB_DATA0" }, \
	{ GEN8_FAULT_TLB_DATA1,     0,      0, "GEN8_FAULT_TLB_DATA1" }

#define COMMON_GEN12BASE_GLOBAL \
	{ GEN12_FAULT_TLB_DATA0,    0,      0, "GEN12_FAULT_TLB_DATA0" }, \
	{ GEN12_FAULT_TLB_DATA1,    0,      0, "GEN12_FAULT_TLB_DATA1" }, \
	{ GEN12_AUX_ERR_DBG,        0,      0, "AUX_ERR_DBG" }, \
	{ GEN12_GAM_DONE,           0,      0, "GAM_DONE" }, \
	{ GEN12_RING_FAULT_REG,     0,      0, "FAULT_REG" }

#define COMMON_BASE_ENGINE_INSTANCE \
	{ RING_PSMI_CTL(0),         0,      0, "RC PSMI" }, \
	{ RING_ESR(0),              0,      0, "ESR" }, \
	{ RING_DMA_FADD(0),         0,      0, "RING_DMA_FADD_LDW" }, \
	{ RING_DMA_FADD_UDW(0),     0,      0, "RING_DMA_FADD_UDW" }, \
	{ RING_IPEIR(0),            0,      0, "IPEIR" }, \
	{ RING_IPEHR(0),            0,      0, "IPEHR" }, \
	{ RING_INSTPS(0),           0,      0, "INSTPS" }, \
	{ RING_BBADDR(0),           0,      0, "RING_BBADDR_LOW32" }, \
	{ RING_BBADDR_UDW(0),       0,      0, "RING_BBADDR_UP32" }, \
	{ RING_BBSTATE(0),          0,      0, "BB_STATE" }, \
	{ CCID(0),                  0,      0, "CCID" }, \
	{ RING_ACTHD(0),            0,      0, "ACTHD_LDW" }, \
	{ RING_ACTHD_UDW(0),        0,      0, "ACTHD_UDW" }, \
	{ RING_INSTPM(0),           0,      0, "INSTPM" }, \
	{ RING_INSTDONE(0),         0,      0, "INSTDONE" }, \
	{ RING_NOPID(0),            0,      0, "RING_NOPID" }, \
	{ RING_START(0),            0,      0, "START" }, \
	{ RING_HEAD(0),             0,      0, "HEAD" }, \
	{ RING_TAIL(0),             0,      0, "TAIL" }, \
	{ RING_CTL(0),              0,      0, "CTL" }, \
	{ RING_MI_MODE(0),          0,      0, "MODE" }, \
	{ RING_CONTEXT_CONTROL(0),  0,      0, "RING_CONTEXT_CONTROL" }, \
	{ RING_HWS_PGA(0),          0,      0, "HWS" }, \
	{ RING_MODE_GEN7(0),        0,      0, "GFX_MODE" }, \
	{ GEN8_RING_PDP_LDW(0, 0),  0,      0, "PDP0_LDW" }, \
	{ GEN8_RING_PDP_UDW(0, 0),  0,      0, "PDP0_UDW" }, \
	{ GEN8_RING_PDP_LDW(0, 1),  0,      0, "PDP1_LDW" }, \
	{ GEN8_RING_PDP_UDW(0, 1),  0,      0, "PDP1_UDW" }, \
	{ GEN8_RING_PDP_LDW(0, 2),  0,      0, "PDP2_LDW" }, \
	{ GEN8_RING_PDP_UDW(0, 2),  0,      0, "PDP2_UDW" }, \
	{ GEN8_RING_PDP_LDW(0, 3),  0,      0, "PDP3_LDW" }, \
	{ GEN8_RING_PDP_UDW(0, 3),  0,      0, "PDP3_UDW" }

#define COMMON_BASE_HAS_EU \
	{ EIR,                      0,      0, "EIR" }

#define COMMON_BASE_RENDER \
	{ GEN7_SC_INSTDONE,         0,      0, "GEN7_SC_INSTDONE" }

#define COMMON_GEN12BASE_RENDER \
	{ GEN12_SC_INSTDONE_EXTRA,  0,      0, "GEN12_SC_INSTDONE_EXTRA" }, \
	{ GEN12_SC_INSTDONE_EXTRA2, 0,      0, "GEN12_SC_INSTDONE_EXTRA2" }

#define COMMON_GEN12BASE_VEC \
	{ GEN12_SFC_DONE(0),        0,      0, "SFC_DONE[0]" }, \
	{ GEN12_SFC_DONE(1),        0,      0, "SFC_DONE[1]" }, \
	{ GEN12_SFC_DONE(2),        0,      0, "SFC_DONE[2]" }, \
	{ GEN12_SFC_DONE(3),        0,      0, "SFC_DONE[3]" }

/* XE_LP Global */
static const struct __guc_mmio_reg_descr xe_lp_global_regs[] = {
	COMMON_BASE_GLOBAL,
	COMMON_GEN8BASE_GLOBAL,
	COMMON_GEN12BASE_GLOBAL,
};

/* XE_LP Render / Compute Per-Class */
static const struct __guc_mmio_reg_descr xe_lp_rc_class_regs[] = {
	COMMON_BASE_HAS_EU,
	COMMON_BASE_RENDER,
	COMMON_GEN12BASE_RENDER,
};

/* GEN8+ Render / Compute Per-Engine-Instance */
static const struct __guc_mmio_reg_descr gen8_rc_inst_regs[] = {
	COMMON_BASE_ENGINE_INSTANCE,
};

/* GEN8+ Media Decode/Encode Per-Engine-Instance */
static const struct __guc_mmio_reg_descr gen8_vd_inst_regs[] = {
	COMMON_BASE_ENGINE_INSTANCE,
};

/* XE_LP Video Enhancement Per-Class */
static const struct __guc_mmio_reg_descr xe_lp_vec_class_regs[] = {
	COMMON_GEN12BASE_VEC,
};

/* GEN8+ Video Enhancement Per-Engine-Instance */
static const struct __guc_mmio_reg_descr gen8_vec_inst_regs[] = {
	COMMON_BASE_ENGINE_INSTANCE,
};

/* GEN8+ Blitter Per-Engine-Instance */
static const struct __guc_mmio_reg_descr gen8_blt_inst_regs[] = {
	COMMON_BASE_ENGINE_INSTANCE,
};

/* XE_LP - GSC Per-Engine-Instance */
static const struct __guc_mmio_reg_descr xe_lp_gsc_inst_regs[] = {
	COMMON_BASE_ENGINE_INSTANCE,
};

/* GEN8 - Global */
static const struct __guc_mmio_reg_descr gen8_global_regs[] = {
	COMMON_BASE_GLOBAL,
<<<<<<< HEAD
	COMMON_GEN9BASE_GLOBAL,
	GEN9_GLOBAL,
=======
	COMMON_GEN8BASE_GLOBAL,
	GEN8_GLOBAL,
>>>>>>> ccf0a997
};

static const struct __guc_mmio_reg_descr gen8_rc_class_regs[] = {
	COMMON_BASE_HAS_EU,
	COMMON_BASE_RENDER,
};

/*
 * Empty list to prevent warnings about unknown class/instance types
 * as not all class/instanace types have entries on all platforms.
 */
static const struct __guc_mmio_reg_descr empty_regs_list[] = {
};

#define TO_GCAP_DEF_OWNER(x) (GUC_CAPTURE_LIST_INDEX_##x)
#define TO_GCAP_DEF_TYPE(x) (GUC_CAPTURE_LIST_TYPE_##x)
#define MAKE_REGLIST(regslist, regsowner, regstype, class) \
	{ \
		regslist, \
		ARRAY_SIZE(regslist), \
		TO_GCAP_DEF_OWNER(regsowner), \
		TO_GCAP_DEF_TYPE(regstype), \
		class, \
		NULL, \
	}

/* List of lists */
<<<<<<< HEAD
static const struct __guc_mmio_reg_descr_group default_lists[] = {
	MAKE_REGLIST(default_global_regs, PF, GLOBAL, 0),
	MAKE_REGLIST(default_rc_class_regs, PF, ENGINE_CLASS, GUC_RENDER_CLASS),
	MAKE_REGLIST(xe_lpd_rc_inst_regs, PF, ENGINE_INSTANCE, GUC_RENDER_CLASS),
	MAKE_REGLIST(empty_regs_list, PF, ENGINE_CLASS, GUC_VIDEO_CLASS),
	MAKE_REGLIST(xe_lpd_vd_inst_regs, PF, ENGINE_INSTANCE, GUC_VIDEO_CLASS),
	MAKE_REGLIST(empty_regs_list, PF, ENGINE_CLASS, GUC_VIDEOENHANCE_CLASS),
	MAKE_REGLIST(xe_lpd_vec_inst_regs, PF, ENGINE_INSTANCE, GUC_VIDEOENHANCE_CLASS),
	MAKE_REGLIST(empty_regs_list, PF, ENGINE_CLASS, GUC_BLITTER_CLASS),
	MAKE_REGLIST(xe_lpd_blt_inst_regs, PF, ENGINE_INSTANCE, GUC_BLITTER_CLASS),
=======
static const struct __guc_mmio_reg_descr_group gen8_lists[] = {
	MAKE_REGLIST(gen8_global_regs, PF, GLOBAL, 0),
	MAKE_REGLIST(gen8_rc_class_regs, PF, ENGINE_CLASS, GUC_CAPTURE_LIST_CLASS_RENDER_COMPUTE),
	MAKE_REGLIST(gen8_rc_inst_regs, PF, ENGINE_INSTANCE, GUC_CAPTURE_LIST_CLASS_RENDER_COMPUTE),
	MAKE_REGLIST(empty_regs_list, PF, ENGINE_CLASS, GUC_CAPTURE_LIST_CLASS_VIDEO),
	MAKE_REGLIST(gen8_vd_inst_regs, PF, ENGINE_INSTANCE, GUC_CAPTURE_LIST_CLASS_VIDEO),
	MAKE_REGLIST(empty_regs_list, PF, ENGINE_CLASS, GUC_CAPTURE_LIST_CLASS_VIDEOENHANCE),
	MAKE_REGLIST(gen8_vec_inst_regs, PF, ENGINE_INSTANCE, GUC_CAPTURE_LIST_CLASS_VIDEOENHANCE),
	MAKE_REGLIST(empty_regs_list, PF, ENGINE_CLASS, GUC_CAPTURE_LIST_CLASS_BLITTER),
	MAKE_REGLIST(gen8_blt_inst_regs, PF, ENGINE_INSTANCE, GUC_CAPTURE_LIST_CLASS_BLITTER),
	MAKE_REGLIST(empty_regs_list, PF, ENGINE_CLASS, GUC_CAPTURE_LIST_CLASS_GSC_OTHER),
	MAKE_REGLIST(empty_regs_list, PF, ENGINE_INSTANCE, GUC_CAPTURE_LIST_CLASS_GSC_OTHER),
>>>>>>> ccf0a997
	{}
};

static const struct __guc_mmio_reg_descr_group xe_lp_lists[] = {
	MAKE_REGLIST(xe_lp_global_regs, PF, GLOBAL, 0),
	MAKE_REGLIST(xe_lp_rc_class_regs, PF, ENGINE_CLASS, GUC_CAPTURE_LIST_CLASS_RENDER_COMPUTE),
	MAKE_REGLIST(gen8_rc_inst_regs, PF, ENGINE_INSTANCE, GUC_CAPTURE_LIST_CLASS_RENDER_COMPUTE),
	MAKE_REGLIST(empty_regs_list, PF, ENGINE_CLASS, GUC_CAPTURE_LIST_CLASS_VIDEO),
	MAKE_REGLIST(gen8_vd_inst_regs, PF, ENGINE_INSTANCE, GUC_CAPTURE_LIST_CLASS_VIDEO),
	MAKE_REGLIST(xe_lp_vec_class_regs, PF, ENGINE_CLASS, GUC_CAPTURE_LIST_CLASS_VIDEOENHANCE),
	MAKE_REGLIST(gen8_vec_inst_regs, PF, ENGINE_INSTANCE, GUC_CAPTURE_LIST_CLASS_VIDEOENHANCE),
	MAKE_REGLIST(empty_regs_list, PF, ENGINE_CLASS, GUC_CAPTURE_LIST_CLASS_BLITTER),
	MAKE_REGLIST(gen8_blt_inst_regs, PF, ENGINE_INSTANCE, GUC_CAPTURE_LIST_CLASS_BLITTER),
	MAKE_REGLIST(empty_regs_list, PF, ENGINE_CLASS, GUC_CAPTURE_LIST_CLASS_GSC_OTHER),
	MAKE_REGLIST(xe_lp_gsc_inst_regs, PF, ENGINE_INSTANCE, GUC_CAPTURE_LIST_CLASS_GSC_OTHER),
	{}
};

static const struct __guc_mmio_reg_descr_group *
guc_capture_get_one_list(const struct __guc_mmio_reg_descr_group *reglists,
			 u32 owner, u32 type, u32 id)
{
	int i;

	if (!reglists)
		return NULL;

	for (i = 0; reglists[i].list; ++i) {
		if (reglists[i].owner == owner && reglists[i].type == type &&
		    (reglists[i].engine == id || reglists[i].type == GUC_CAPTURE_LIST_TYPE_GLOBAL))
			return &reglists[i];
	}

	return NULL;
}

static struct __guc_mmio_reg_descr_group *
guc_capture_get_one_ext_list(struct __guc_mmio_reg_descr_group *reglists,
			     u32 owner, u32 type, u32 id)
{
	int i;

	if (!reglists)
		return NULL;

	for (i = 0; reglists[i].extlist; ++i) {
		if (reglists[i].owner == owner && reglists[i].type == type &&
		    (reglists[i].engine == id || reglists[i].type == GUC_CAPTURE_LIST_TYPE_GLOBAL))
			return &reglists[i];
	}

	return NULL;
}

static void guc_capture_free_extlists(struct __guc_mmio_reg_descr_group *reglists)
{
	int i = 0;

	if (!reglists)
		return;

	while (reglists[i].extlist)
		kfree(reglists[i++].extlist);
}

struct __ext_steer_reg {
	const char *name;
	i915_mcr_reg_t reg;
};

static const struct __ext_steer_reg gen8_extregs[] = {
	{"GEN8_SAMPLER_INSTDONE", GEN8_SAMPLER_INSTDONE},
	{"GEN8_ROW_INSTDONE", GEN8_ROW_INSTDONE}
};

static const struct __ext_steer_reg xehpg_extregs[] = {
	{"XEHPG_INSTDONE_GEOM_SVG", XEHPG_INSTDONE_GEOM_SVG}
};

static void __fill_ext_reg(struct __guc_mmio_reg_descr *ext,
			   const struct __ext_steer_reg *extlist,
			   int slice_id, int subslice_id)
{
	ext->reg = _MMIO(i915_mmio_reg_offset(extlist->reg));
	ext->flags = FIELD_PREP(GUC_REGSET_STEERING_GROUP, slice_id);
	ext->flags |= FIELD_PREP(GUC_REGSET_STEERING_INSTANCE, subslice_id);
	ext->regname = extlist->name;
}

static int
__alloc_ext_regs(struct __guc_mmio_reg_descr_group *newlist,
		 const struct __guc_mmio_reg_descr_group *rootlist, int num_regs)
{
	struct __guc_mmio_reg_descr *list;

	list = kcalloc(num_regs, sizeof(struct __guc_mmio_reg_descr), GFP_KERNEL);
	if (!list)
		return -ENOMEM;

	newlist->extlist = list;
	newlist->num_regs = num_regs;
	newlist->owner = rootlist->owner;
	newlist->engine = rootlist->engine;
	newlist->type = rootlist->type;

	return 0;
}

static void
guc_capture_alloc_steered_lists(struct intel_guc *guc,
				const struct __guc_mmio_reg_descr_group *lists)
{
	struct intel_gt *gt = guc_to_gt(guc);
	int slice, subslice, iter, i, num_steer_regs, num_tot_regs = 0;
	const struct __guc_mmio_reg_descr_group *list;
	struct __guc_mmio_reg_descr_group *extlists;
	struct __guc_mmio_reg_descr *extarray;
	bool has_xehpg_extregs;

	/* steered registers currently only exist for the render-class */
	list = guc_capture_get_one_list(lists, GUC_CAPTURE_LIST_INDEX_PF,
					GUC_CAPTURE_LIST_TYPE_ENGINE_CLASS,
					GUC_CAPTURE_LIST_CLASS_RENDER_COMPUTE);
	/* skip if extlists was previously allocated */
	if (!list || guc->capture->extlists)
		return;

	has_xehpg_extregs = GRAPHICS_VER_FULL(gt->i915) >= IP_VER(12, 55);

	num_steer_regs = ARRAY_SIZE(gen8_extregs);
	if (has_xehpg_extregs)
		num_steer_regs += ARRAY_SIZE(xehpg_extregs);

	for_each_ss_steering(iter, gt, slice, subslice)
		num_tot_regs += num_steer_regs;

	if (!num_tot_regs)
		return;

	/* allocate an extra for an end marker */
	extlists = kcalloc(2, sizeof(struct __guc_mmio_reg_descr_group), GFP_KERNEL);
	if (!extlists)
		return;

	if (__alloc_ext_regs(&extlists[0], list, num_tot_regs)) {
		kfree(extlists);
		return;
	}

	extarray = extlists[0].extlist;
	for_each_ss_steering(iter, gt, slice, subslice) {
		for (i = 0; i < ARRAY_SIZE(gen8_extregs); ++i) {
			__fill_ext_reg(extarray, &gen8_extregs[i], slice, subslice);
			++extarray;
		}

		if (has_xehpg_extregs) {
			for (i = 0; i < ARRAY_SIZE(xehpg_extregs); ++i) {
				__fill_ext_reg(extarray, &xehpg_extregs[i], slice, subslice);
				++extarray;
			}
		}
	}

	guc_dbg(guc, "capture found %d ext-regs.\n", num_tot_regs);
	guc->capture->extlists = extlists;
}

static const struct __guc_mmio_reg_descr_group *
guc_capture_get_device_reglist(struct intel_guc *guc)
{
	struct drm_i915_private *i915 = guc_to_gt(guc)->i915;
	const struct __guc_mmio_reg_descr_group *lists;

	if (GRAPHICS_VER(i915) >= 12)
		lists = xe_lp_lists;
	else
		lists = gen8_lists;

	/*
	 * For certain engine classes, there are slice and subslice
	 * level registers requiring steering. We allocate and populate
	 * these at init time based on hw config add it as an extension
	 * list at the end of the pre-populated render list.
	 */
	guc_capture_alloc_steered_lists(guc, lists);

	return lists;
}

static const char *
__stringify_type(u32 type)
{
	switch (type) {
	case GUC_CAPTURE_LIST_TYPE_GLOBAL:
		return "Global";
	case GUC_CAPTURE_LIST_TYPE_ENGINE_CLASS:
		return "Class";
	case GUC_CAPTURE_LIST_TYPE_ENGINE_INSTANCE:
		return "Instance";
	default:
		break;
	}

	return "unknown";
}

static const char *
__stringify_engclass(u32 class)
{
	switch (class) {
	case GUC_CAPTURE_LIST_CLASS_RENDER_COMPUTE:
		return "Render/Compute";
	case GUC_CAPTURE_LIST_CLASS_VIDEO:
		return "Video";
	case GUC_CAPTURE_LIST_CLASS_VIDEOENHANCE:
		return "VideoEnhance";
	case GUC_CAPTURE_LIST_CLASS_BLITTER:
		return "Blitter";
	case GUC_CAPTURE_LIST_CLASS_GSC_OTHER:
		return "GSC-Other";
	default:
		break;
	}

	return "unknown";
}

static const char *
__stringify_type(u32 type)
{
	switch (type) {
	case GUC_CAPTURE_LIST_TYPE_GLOBAL:
		return "Global";
	case GUC_CAPTURE_LIST_TYPE_ENGINE_CLASS:
		return "Class";
	case GUC_CAPTURE_LIST_TYPE_ENGINE_INSTANCE:
		return "Instance";
	default:
		break;
	}

	return "unknown";
}

static const char *
__stringify_engclass(u32 class)
{
	switch (class) {
	case GUC_RENDER_CLASS:
		return "Render";
	case GUC_VIDEO_CLASS:
		return "Video";
	case GUC_VIDEOENHANCE_CLASS:
		return "VideoEnhance";
	case GUC_BLITTER_CLASS:
		return "Blitter";
	case GUC_COMPUTE_CLASS:
		return "Compute";
	default:
		break;
	}

	return "unknown";
}

static int
guc_capture_list_init(struct intel_guc *guc, u32 owner, u32 type, u32 classid,
		      struct guc_mmio_reg *ptr, u16 num_entries)
{
	u32 i = 0, j = 0;
	const struct __guc_mmio_reg_descr_group *reglists = guc->capture->reglists;
	struct __guc_mmio_reg_descr_group *extlists = guc->capture->extlists;
	const struct __guc_mmio_reg_descr_group *match;
	struct __guc_mmio_reg_descr_group *matchext;

	if (!reglists)
		return -ENODEV;

	match = guc_capture_get_one_list(reglists, owner, type, classid);
	if (!match)
		return -ENODATA;

	for (i = 0; i < num_entries && i < match->num_regs; ++i) {
		ptr[i].offset = match->list[i].reg.reg;
		ptr[i].value = 0xDEADF00D;
		ptr[i].flags = match->list[i].flags;
		ptr[i].mask = match->list[i].mask;
	}

	matchext = guc_capture_get_one_ext_list(extlists, owner, type, classid);
	if (matchext) {
		for (i = match->num_regs, j = 0; i < num_entries &&
		     i < (match->num_regs + matchext->num_regs) &&
			j < matchext->num_regs; ++i, ++j) {
			ptr[i].offset = matchext->extlist[j].reg.reg;
			ptr[i].value = 0xDEADF00D;
			ptr[i].flags = matchext->extlist[j].flags;
			ptr[i].mask = matchext->extlist[j].mask;
		}
	}
	if (i < num_entries)
		guc_dbg(guc, "Got short capture reglist init: %d out %d.\n", i, num_entries);

	return 0;
}

static int
guc_cap_list_num_regs(struct intel_guc_state_capture *gc, u32 owner, u32 type, u32 classid)
{
	const struct __guc_mmio_reg_descr_group *match;
	struct __guc_mmio_reg_descr_group *matchext;
	int num_regs;

	match = guc_capture_get_one_list(gc->reglists, owner, type, classid);
	if (!match)
		return 0;

	num_regs = match->num_regs;

	matchext = guc_capture_get_one_ext_list(gc->extlists, owner, type, classid);
	if (matchext)
		num_regs += matchext->num_regs;

	return num_regs;
}

static int
guc_capture_getlistsize(struct intel_guc *guc, u32 owner, u32 type, u32 classid,
			size_t *size, bool is_purpose_est)
{
	struct intel_guc_state_capture *gc = guc->capture;
	struct drm_i915_private *i915 = guc_to_gt(guc)->i915;
	struct __guc_capture_ads_cache *cache = &gc->ads_cache[owner][type][classid];
	int num_regs;

	if (!gc->reglists) {
<<<<<<< HEAD
		drm_warn(&i915->drm, "GuC-capture: No reglist on this device\n");
=======
		guc_warn(guc, "No capture reglist for this device\n");
>>>>>>> ccf0a997
		return -ENODEV;
	}

	if (cache->is_valid) {
		*size = cache->size;
		return cache->status;
	}

	if (!is_purpose_est && owner == GUC_CAPTURE_LIST_INDEX_PF &&
	    !guc_capture_get_one_list(gc->reglists, owner, type, classid)) {
		if (type == GUC_CAPTURE_LIST_TYPE_GLOBAL)
<<<<<<< HEAD
			drm_warn(&i915->drm, "Missing GuC-Err-Cap reglist Global!\n");
		else
			drm_warn(&i915->drm, "Missing GuC-Err-Cap reglist %s(%u):%s(%u)!\n",
=======
			guc_warn(guc, "Missing capture reglist: global!\n");
		else
			guc_warn(guc, "Missing capture reglist: %s(%u):%s(%u)!\n",
>>>>>>> ccf0a997
				 __stringify_type(type), type,
				 __stringify_engclass(classid), classid);
		return -ENODATA;
	}

	num_regs = guc_cap_list_num_regs(gc, owner, type, classid);
	/* intentional empty lists can exist depending on hw config */
	if (!num_regs)
		return -ENODATA;

	if (size)
		*size = PAGE_ALIGN((sizeof(struct guc_debug_capture_list)) +
				   (num_regs * sizeof(struct guc_mmio_reg)));

	return 0;
}

int
intel_guc_capture_getlistsize(struct intel_guc *guc, u32 owner, u32 type, u32 classid,
			      size_t *size)
{
	return guc_capture_getlistsize(guc, owner, type, classid, size, false);
}

static void guc_capture_create_prealloc_nodes(struct intel_guc *guc);

int
intel_guc_capture_getlist(struct intel_guc *guc, u32 owner, u32 type, u32 classid,
			  void **outptr)
{
	struct intel_guc_state_capture *gc = guc->capture;
	struct __guc_capture_ads_cache *cache = &gc->ads_cache[owner][type][classid];
	struct guc_debug_capture_list *listnode;
	int ret, num_regs;
	u8 *caplist, *tmp;
	size_t size = 0;

	if (!gc->reglists)
		return -ENODEV;

	if (cache->is_valid) {
		*outptr = cache->ptr;
		return cache->status;
	}

	/*
	 * ADS population of input registers is a good
	 * time to pre-allocate cachelist output nodes
	 */
	guc_capture_create_prealloc_nodes(guc);

	ret = intel_guc_capture_getlistsize(guc, owner, type, classid, &size);
	if (ret) {
		cache->is_valid = true;
		cache->ptr = NULL;
		cache->size = 0;
		cache->status = ret;
		return ret;
	}

	caplist = kzalloc(size, GFP_KERNEL);
	if (!caplist) {
		guc_dbg(guc, "Failed to alloc cached register capture list");
		return -ENOMEM;
	}

	/* populate capture list header */
	tmp = caplist;
	num_regs = guc_cap_list_num_regs(guc->capture, owner, type, classid);
	listnode = (struct guc_debug_capture_list *)tmp;
	listnode->header.info = FIELD_PREP(GUC_CAPTURELISTHDR_NUMDESCR, (u32)num_regs);

	/* populate list of register descriptor */
	tmp += sizeof(struct guc_debug_capture_list);
	guc_capture_list_init(guc, owner, type, classid, (struct guc_mmio_reg *)tmp, num_regs);

	/* cache this list */
	cache->is_valid = true;
	cache->ptr = caplist;
	cache->size = size;
	cache->status = 0;

	*outptr = caplist;

	return 0;
}

int
intel_guc_capture_getnullheader(struct intel_guc *guc,
				void **outptr, size_t *size)
{
	struct intel_guc_state_capture *gc = guc->capture;
	int tmp = sizeof(u32) * 4;
	void *null_header;

	if (gc->ads_null_cache) {
		*outptr = gc->ads_null_cache;
		*size = tmp;
		return 0;
	}

	null_header = kzalloc(tmp, GFP_KERNEL);
	if (!null_header) {
		guc_dbg(guc, "Failed to alloc cached register capture null list");
		return -ENOMEM;
	}

	gc->ads_null_cache = null_header;
	*outptr = null_header;
	*size = tmp;

	return 0;
}

static int
guc_capture_output_min_size_est(struct intel_guc *guc)
{
	struct intel_gt *gt = guc_to_gt(guc);
	struct intel_engine_cs *engine;
	enum intel_engine_id id;
	int worst_min_size = 0;
	size_t tmp = 0;

	if (!guc->capture)
		return -ENODEV;

	/*
	 * If every single engine-instance suffered a failure in quick succession but
	 * were all unrelated, then a burst of multiple error-capture events would dump
	 * registers for every one engine instance, one at a time. In this case, GuC
	 * would even dump the global-registers repeatedly.
	 *
	 * For each engine instance, there would be 1 x guc_state_capture_group_t output
	 * followed by 3 x guc_state_capture_t lists. The latter is how the register
	 * dumps are split across different register types (where the '3' are global vs class
	 * vs instance).
	 */
	for_each_engine(engine, gt, id) {
		worst_min_size += sizeof(struct guc_state_capture_group_header_t) +
					 (3 * sizeof(struct guc_state_capture_header_t));

		if (!guc_capture_getlistsize(guc, 0, GUC_CAPTURE_LIST_TYPE_GLOBAL, 0, &tmp, true))
			worst_min_size += tmp;

		if (!guc_capture_getlistsize(guc, 0, GUC_CAPTURE_LIST_TYPE_ENGINE_CLASS,
					     engine->class, &tmp, true)) {
			worst_min_size += tmp;
		}
		if (!guc_capture_getlistsize(guc, 0, GUC_CAPTURE_LIST_TYPE_ENGINE_INSTANCE,
					     engine->class, &tmp, true)) {
			worst_min_size += tmp;
		}
	}

	return worst_min_size;
}

/*
 * Add on a 3x multiplier to allow for multiple back-to-back captures occurring
 * before the i915 can read the data out and process it
 */
#define GUC_CAPTURE_OVERBUFFER_MULTIPLIER 3

static void check_guc_capture_size(struct intel_guc *guc)
{
	int min_size = guc_capture_output_min_size_est(guc);
	int spare_size = min_size * GUC_CAPTURE_OVERBUFFER_MULTIPLIER;
	u32 buffer_size = intel_guc_log_section_size_capture(&guc->log);

	/*
	 * NOTE: min_size is much smaller than the capture region allocation (DG2: <80K vs 1MB)
	 * Additionally, its based on space needed to fit all engines getting reset at once
	 * within the same G2H handler task slot. This is very unlikely. However, if GuC really
	 * does run out of space for whatever reason, we will see an separate warning message
	 * when processing the G2H event capture-notification, search for:
	 * INTEL_GUC_STATE_CAPTURE_EVENT_STATUS_NOSPACE.
	 */
	if (min_size < 0)
		guc_warn(guc, "Failed to calculate error state capture buffer minimum size: %d!\n",
			 min_size);
	else if (min_size > buffer_size)
<<<<<<< HEAD
		drm_warn(&i915->drm, "GuC error state capture buffer maybe small: %d < %d\n",
			 buffer_size, min_size);
	else if (spare_size > buffer_size)
		drm_dbg(&i915->drm, "GuC error state capture buffer lacks spare size: %d < %d (min = %d)\n",
=======
		guc_warn(guc, "Error state capture buffer maybe small: %d < %d\n",
			 buffer_size, min_size);
	else if (spare_size > buffer_size)
		guc_dbg(guc, "Error state capture buffer lacks spare size: %d < %d (min = %d)\n",
>>>>>>> ccf0a997
			buffer_size, spare_size, min_size);
}

/*
 * KMD Init time flows:
 * --------------------
 *     --> alloc A: GuC input capture regs lists (registered to GuC via ADS).
 *                  intel_guc_ads acquires the register lists by calling
 *                  intel_guc_capture_list_size and intel_guc_capture_list_get 'n' times,
 *                  where n = 1 for global-reg-list +
 *                            num_engine_classes for class-reg-list +
 *                            num_engine_classes for instance-reg-list
 *                               (since all instances of the same engine-class type
 *                                have an identical engine-instance register-list).
 *                  ADS module also calls separately for PF vs VF.
 *
 *     --> alloc B: GuC output capture buf (registered via guc_init_params(log_param))
 *                  Size = #define CAPTURE_BUFFER_SIZE (warns if on too-small)
 *                  Note2: 'x 3' to hold multiple capture groups
 *
 * GUC Runtime notify capture:
 * --------------------------
 *     --> G2H STATE_CAPTURE_NOTIFICATION
 *                   L--> intel_guc_capture_process
 *                           L--> Loop through B (head..tail) and for each engine instance's
 *                                err-state-captured register-list we find, we alloc 'C':
 *      --> alloc C: A capture-output-node structure that includes misc capture info along
 *                   with 3 register list dumps (global, engine-class and engine-instance)
 *                   This node is created from a pre-allocated list of blank nodes in
 *                   guc->capture->cachelist and populated with the error-capture
 *                   data from GuC and then it's added into guc->capture->outlist linked
 *                   list. This list is used for matchup and printout by i915_gpu_coredump
 *                   and err_print_gt, (when user invokes the error capture sysfs).
 *
 * GUC --> notify context reset:
 * -----------------------------
 *     --> G2H CONTEXT RESET
 *                   L--> guc_handle_context_reset --> i915_capture_error_state
 *                          L--> i915_gpu_coredump(..IS_GUC_CAPTURE) --> gt_record_engines
 *                               --> capture_engine(..IS_GUC_CAPTURE)
 *                               L--> intel_guc_capture_get_matching_node is where
 *                                    detach C from internal linked list and add it into
 *                                    intel_engine_coredump struct (if the context and
 *                                    engine of the event notification matches a node
 *                                    in the link list).
 *
 * User Sysfs / Debugfs
 * --------------------
 *      --> i915_gpu_coredump_copy_to_buffer->
 *                   L--> err_print_to_sgl --> err_print_gt
 *                        L--> error_print_guc_captures
 *                             L--> intel_guc_capture_print_node prints the
 *                                  register lists values of the attached node
 *                                  on the error-engine-dump being reported.
 *                   L--> i915_reset_error_state ... -->__i915_gpu_coredump_free
 *                        L--> ... cleanup_gt -->
 *                             L--> intel_guc_capture_free_node returns the
 *                                  capture-output-node back to the internal
 *                                  cachelist for reuse.
 *
 */

static int guc_capture_buf_cnt(struct __guc_capture_bufstate *buf)
{
	if (buf->wr >= buf->rd)
		return (buf->wr - buf->rd);
	return (buf->size - buf->rd) + buf->wr;
}

static int guc_capture_buf_cnt_to_end(struct __guc_capture_bufstate *buf)
{
	if (buf->rd > buf->wr)
		return (buf->size - buf->rd);
	return (buf->wr - buf->rd);
}

/*
 * GuC's error-capture output is a ring buffer populated in a byte-stream fashion:
 *
 * The GuC Log buffer region for error-capture is managed like a ring buffer.
 * The GuC firmware dumps error capture logs into this ring in a byte-stream flow.
 * Additionally, as per the current and foreseeable future, all packed error-
 * capture output structures are dword aligned.
 *
 * That said, if the GuC firmware is in the midst of writing a structure that is larger
 * than one dword but the tail end of the err-capture buffer-region has lesser space left,
 * we would need to extract that structure one dword at a time straddled across the end,
 * onto the start of the ring.
 *
 * Below function, guc_capture_log_remove_dw is a helper for that. All callers of this
 * function would typically do a straight-up memcpy from the ring contents and will only
 * call this helper if their structure-extraction is straddling across the end of the
 * ring. GuC firmware does not add any padding. The reason for the no-padding is to ease
 * scalability for future expansion of output data types without requiring a redesign
 * of the flow controls.
 */
static int
guc_capture_log_remove_dw(struct intel_guc *guc, struct __guc_capture_bufstate *buf,
			  u32 *dw)
{
	int tries = 2;
	int avail = 0;
	u32 *src_data;

	if (!guc_capture_buf_cnt(buf))
		return 0;

	while (tries--) {
		avail = guc_capture_buf_cnt_to_end(buf);
		if (avail >= sizeof(u32)) {
			src_data = (u32 *)(buf->data + buf->rd);
			*dw = *src_data;
			buf->rd += 4;
			return 4;
		}
		if (avail)
			guc_dbg(guc, "Register capture log not dword aligned, skipping.\n");
		buf->rd = 0;
	}

	return 0;
}

static bool
guc_capture_data_extracted(struct __guc_capture_bufstate *b,
			   int size, void *dest)
{
	if (guc_capture_buf_cnt_to_end(b) >= size) {
		memcpy(dest, (b->data + b->rd), size);
		b->rd += size;
		return true;
	}
	return false;
}

static int
guc_capture_log_get_group_hdr(struct intel_guc *guc, struct __guc_capture_bufstate *buf,
			      struct guc_state_capture_group_header_t *ghdr)
{
	int read = 0;
	int fullsize = sizeof(struct guc_state_capture_group_header_t);

	if (fullsize > guc_capture_buf_cnt(buf))
		return -1;

	if (guc_capture_data_extracted(buf, fullsize, (void *)ghdr))
		return 0;

	read += guc_capture_log_remove_dw(guc, buf, &ghdr->owner);
	read += guc_capture_log_remove_dw(guc, buf, &ghdr->info);
	if (read != fullsize)
		return -1;

	return 0;
}

static int
guc_capture_log_get_data_hdr(struct intel_guc *guc, struct __guc_capture_bufstate *buf,
			     struct guc_state_capture_header_t *hdr)
{
	int read = 0;
	int fullsize = sizeof(struct guc_state_capture_header_t);

	if (fullsize > guc_capture_buf_cnt(buf))
		return -1;

	if (guc_capture_data_extracted(buf, fullsize, (void *)hdr))
		return 0;

	read += guc_capture_log_remove_dw(guc, buf, &hdr->owner);
	read += guc_capture_log_remove_dw(guc, buf, &hdr->info);
	read += guc_capture_log_remove_dw(guc, buf, &hdr->lrca);
	read += guc_capture_log_remove_dw(guc, buf, &hdr->guc_id);
	read += guc_capture_log_remove_dw(guc, buf, &hdr->num_mmios);
	if (read != fullsize)
		return -1;

	return 0;
}

static int
guc_capture_log_get_register(struct intel_guc *guc, struct __guc_capture_bufstate *buf,
			     struct guc_mmio_reg *reg)
{
	int read = 0;
	int fullsize = sizeof(struct guc_mmio_reg);

	if (fullsize > guc_capture_buf_cnt(buf))
		return -1;

	if (guc_capture_data_extracted(buf, fullsize, (void *)reg))
		return 0;

	read += guc_capture_log_remove_dw(guc, buf, &reg->offset);
	read += guc_capture_log_remove_dw(guc, buf, &reg->value);
	read += guc_capture_log_remove_dw(guc, buf, &reg->flags);
	read += guc_capture_log_remove_dw(guc, buf, &reg->mask);
	if (read != fullsize)
		return -1;

	return 0;
}

static void
guc_capture_delete_one_node(struct intel_guc *guc, struct __guc_capture_parsed_output *node)
{
	int i;

	for (i = 0; i < GUC_CAPTURE_LIST_TYPE_MAX; ++i)
		kfree(node->reginfo[i].regs);
	list_del(&node->link);
	kfree(node);
}

static void
guc_capture_delete_prealloc_nodes(struct intel_guc *guc)
{
	struct __guc_capture_parsed_output *n, *ntmp;

	/*
	 * NOTE: At the end of driver operation, we must assume that we
	 * have prealloc nodes in both the cachelist as well as outlist
	 * if unclaimed error capture events occurred prior to shutdown.
	 */
	list_for_each_entry_safe(n, ntmp, &guc->capture->outlist, link)
		guc_capture_delete_one_node(guc, n);

	list_for_each_entry_safe(n, ntmp, &guc->capture->cachelist, link)
		guc_capture_delete_one_node(guc, n);
}

static void
guc_capture_add_node_to_list(struct __guc_capture_parsed_output *node,
			     struct list_head *list)
{
	list_add_tail(&node->link, list);
}

static void
guc_capture_add_node_to_outlist(struct intel_guc_state_capture *gc,
				struct __guc_capture_parsed_output *node)
{
	guc_capture_add_node_to_list(node, &gc->outlist);
}

static void
guc_capture_add_node_to_cachelist(struct intel_guc_state_capture *gc,
				  struct __guc_capture_parsed_output *node)
{
	guc_capture_add_node_to_list(node, &gc->cachelist);
}

static void
guc_capture_init_node(struct intel_guc *guc, struct __guc_capture_parsed_output *node)
{
	struct guc_mmio_reg *tmp[GUC_CAPTURE_LIST_TYPE_MAX];
	int i;

	for (i = 0; i < GUC_CAPTURE_LIST_TYPE_MAX; ++i) {
		tmp[i] = node->reginfo[i].regs;
		memset(tmp[i], 0, sizeof(struct guc_mmio_reg) *
		       guc->capture->max_mmio_per_node);
	}
	memset(node, 0, sizeof(*node));
	for (i = 0; i < GUC_CAPTURE_LIST_TYPE_MAX; ++i)
		node->reginfo[i].regs = tmp[i];

	INIT_LIST_HEAD(&node->link);
}

static struct __guc_capture_parsed_output *
guc_capture_get_prealloc_node(struct intel_guc *guc)
{
	struct __guc_capture_parsed_output *found = NULL;

	if (!list_empty(&guc->capture->cachelist)) {
		struct __guc_capture_parsed_output *n, *ntmp;

		/* get first avail node from the cache list */
		list_for_each_entry_safe(n, ntmp, &guc->capture->cachelist, link) {
			found = n;
			list_del(&n->link);
			break;
		}
	} else {
		struct __guc_capture_parsed_output *n, *ntmp;

		/* traverse down and steal back the oldest node already allocated */
		list_for_each_entry_safe(n, ntmp, &guc->capture->outlist, link) {
			found = n;
		}
		if (found)
			list_del(&found->link);
	}
	if (found)
		guc_capture_init_node(guc, found);

	return found;
}

static struct __guc_capture_parsed_output *
guc_capture_alloc_one_node(struct intel_guc *guc)
{
	struct __guc_capture_parsed_output *new;
	int i;

	new = kzalloc(sizeof(*new), GFP_KERNEL);
	if (!new)
		return NULL;

	for (i = 0; i < GUC_CAPTURE_LIST_TYPE_MAX; ++i) {
		new->reginfo[i].regs = kcalloc(guc->capture->max_mmio_per_node,
					       sizeof(struct guc_mmio_reg), GFP_KERNEL);
		if (!new->reginfo[i].regs) {
			while (i)
				kfree(new->reginfo[--i].regs);
			kfree(new);
			return NULL;
		}
	}
	guc_capture_init_node(guc, new);

	return new;
}

static struct __guc_capture_parsed_output *
guc_capture_clone_node(struct intel_guc *guc, struct __guc_capture_parsed_output *original,
		       u32 keep_reglist_mask)
{
	struct __guc_capture_parsed_output *new;
	int i;

	new = guc_capture_get_prealloc_node(guc);
	if (!new)
		return NULL;
	if (!original)
		return new;

	new->is_partial = original->is_partial;

	/* copy reg-lists that we want to clone */
	for (i = 0; i < GUC_CAPTURE_LIST_TYPE_MAX; ++i) {
		if (keep_reglist_mask & BIT(i)) {
			GEM_BUG_ON(original->reginfo[i].num_regs  >
				   guc->capture->max_mmio_per_node);

			memcpy(new->reginfo[i].regs, original->reginfo[i].regs,
			       original->reginfo[i].num_regs * sizeof(struct guc_mmio_reg));

			new->reginfo[i].num_regs = original->reginfo[i].num_regs;
			new->reginfo[i].vfid  = original->reginfo[i].vfid;

			if (i == GUC_CAPTURE_LIST_TYPE_ENGINE_CLASS) {
				new->eng_class = original->eng_class;
			} else if (i == GUC_CAPTURE_LIST_TYPE_ENGINE_INSTANCE) {
				new->eng_inst = original->eng_inst;
				new->guc_id = original->guc_id;
				new->lrca = original->lrca;
			}
		}
	}

	return new;
}

static void
__guc_capture_create_prealloc_nodes(struct intel_guc *guc)
{
	struct __guc_capture_parsed_output *node = NULL;
	int i;

	for (i = 0; i < PREALLOC_NODES_MAX_COUNT; ++i) {
		node = guc_capture_alloc_one_node(guc);
		if (!node) {
			guc_warn(guc, "Register capture pre-alloc-cache failure\n");
			/* dont free the priors, use what we got and cleanup at shutdown */
			return;
		}
		guc_capture_add_node_to_cachelist(guc->capture, node);
	}
}

static int
guc_get_max_reglist_count(struct intel_guc *guc)
{
	int i, j, k, tmp, maxregcount = 0;

	for (i = 0; i < GUC_CAPTURE_LIST_INDEX_MAX; ++i) {
		for (j = 0; j < GUC_CAPTURE_LIST_TYPE_MAX; ++j) {
			for (k = 0; k < GUC_MAX_ENGINE_CLASSES; ++k) {
				if (j == GUC_CAPTURE_LIST_TYPE_GLOBAL && k > 0)
					continue;

				tmp = guc_cap_list_num_regs(guc->capture, i, j, k);
				if (tmp > maxregcount)
					maxregcount = tmp;
			}
		}
	}
	if (!maxregcount)
		maxregcount = PREALLOC_NODES_DEFAULT_NUMREGS;

	return maxregcount;
}

static void
guc_capture_create_prealloc_nodes(struct intel_guc *guc)
{
	/* skip if we've already done the pre-alloc */
	if (guc->capture->max_mmio_per_node)
		return;

	guc->capture->max_mmio_per_node = guc_get_max_reglist_count(guc);
	__guc_capture_create_prealloc_nodes(guc);
}

static int
guc_capture_extract_reglists(struct intel_guc *guc, struct __guc_capture_bufstate *buf)
{
	struct guc_state_capture_group_header_t ghdr = {0};
	struct guc_state_capture_header_t hdr = {0};
	struct __guc_capture_parsed_output *node = NULL;
	struct guc_mmio_reg *regs = NULL;
	int i, numlists, numregs, ret = 0;
	enum guc_capture_type datatype;
	struct guc_mmio_reg tmp;
	bool is_partial = false;

	i = guc_capture_buf_cnt(buf);
	if (!i)
		return -ENODATA;
	if (i % sizeof(u32)) {
		guc_warn(guc, "Got mis-aligned register capture entries\n");
		ret = -EIO;
		goto bailout;
	}

	/* first get the capture group header */
	if (guc_capture_log_get_group_hdr(guc, buf, &ghdr)) {
		ret = -EIO;
		goto bailout;
	}
	/*
	 * we would typically expect a layout as below where n would be expected to be
	 * anywhere between 3 to n where n > 3 if we are seeing multiple dependent engine
	 * instances being reset together.
	 * ____________________________________________
	 * | Capture Group                            |
	 * | ________________________________________ |
	 * | | Capture Group Header:                | |
	 * | |  - num_captures = 5                  | |
	 * | |______________________________________| |
	 * | ________________________________________ |
	 * | | Capture1:                            | |
	 * | |  Hdr: GLOBAL, numregs=a              | |
	 * | | ____________________________________ | |
	 * | | | Reglist                          | | |
	 * | | | - reg1, reg2, ... rega           | | |
	 * | | |__________________________________| | |
	 * | |______________________________________| |
	 * | ________________________________________ |
	 * | | Capture2:                            | |
	 * | |  Hdr: CLASS=RENDER/COMPUTE, numregs=b| |
	 * | | ____________________________________ | |
	 * | | | Reglist                          | | |
	 * | | | - reg1, reg2, ... regb           | | |
	 * | | |__________________________________| | |
	 * | |______________________________________| |
	 * | ________________________________________ |
	 * | | Capture3:                            | |
	 * | |  Hdr: INSTANCE=RCS, numregs=c        | |
	 * | | ____________________________________ | |
	 * | | | Reglist                          | | |
	 * | | | - reg1, reg2, ... regc           | | |
	 * | | |__________________________________| | |
	 * | |______________________________________| |
	 * | ________________________________________ |
	 * | | Capture4:                            | |
	 * | |  Hdr: CLASS=RENDER/COMPUTE, numregs=d| |
	 * | | ____________________________________ | |
	 * | | | Reglist                          | | |
	 * | | | - reg1, reg2, ... regd           | | |
	 * | | |__________________________________| | |
	 * | |______________________________________| |
	 * | ________________________________________ |
	 * | | Capture5:                            | |
	 * | |  Hdr: INSTANCE=CCS0, numregs=e       | |
	 * | | ____________________________________ | |
	 * | | | Reglist                          | | |
	 * | | | - reg1, reg2, ... rege           | | |
	 * | | |__________________________________| | |
	 * | |______________________________________| |
	 * |__________________________________________|
	 */
	is_partial = FIELD_GET(CAP_GRP_HDR_CAPTURE_TYPE, ghdr.info);
	numlists = FIELD_GET(CAP_GRP_HDR_NUM_CAPTURES, ghdr.info);

	while (numlists--) {
		if (guc_capture_log_get_data_hdr(guc, buf, &hdr)) {
			ret = -EIO;
			break;
		}

		datatype = FIELD_GET(CAP_HDR_CAPTURE_TYPE, hdr.info);
		if (datatype > GUC_CAPTURE_LIST_TYPE_ENGINE_INSTANCE) {
			/* unknown capture type - skip over to next capture set */
			numregs = FIELD_GET(CAP_HDR_NUM_MMIOS, hdr.num_mmios);
			while (numregs--) {
				if (guc_capture_log_get_register(guc, buf, &tmp)) {
					ret = -EIO;
					break;
				}
			}
			continue;
		} else if (node) {
			/*
			 * Based on the current capture type and what we have so far,
			 * decide if we should add the current node into the internal
			 * linked list for match-up when i915_gpu_coredump calls later
			 * (and alloc a blank node for the next set of reglists)
			 * or continue with the same node or clone the current node
			 * but only retain the global or class registers (such as the
			 * case of dependent engine resets).
			 */
			if (datatype == GUC_CAPTURE_LIST_TYPE_GLOBAL) {
				guc_capture_add_node_to_outlist(guc->capture, node);
				node = NULL;
			} else if (datatype == GUC_CAPTURE_LIST_TYPE_ENGINE_CLASS &&
				   node->reginfo[GUC_CAPTURE_LIST_TYPE_ENGINE_CLASS].num_regs) {
				/* Add to list, clone node and duplicate global list */
				guc_capture_add_node_to_outlist(guc->capture, node);
				node = guc_capture_clone_node(guc, node,
							      GCAP_PARSED_REGLIST_INDEX_GLOBAL);
			} else if (datatype == GUC_CAPTURE_LIST_TYPE_ENGINE_INSTANCE &&
				   node->reginfo[GUC_CAPTURE_LIST_TYPE_ENGINE_INSTANCE].num_regs) {
				/* Add to list, clone node and duplicate global + class lists */
				guc_capture_add_node_to_outlist(guc->capture, node);
				node = guc_capture_clone_node(guc, node,
							      (GCAP_PARSED_REGLIST_INDEX_GLOBAL |
							      GCAP_PARSED_REGLIST_INDEX_ENGCLASS));
			}
		}

		if (!node) {
			node = guc_capture_get_prealloc_node(guc);
			if (!node) {
				ret = -ENOMEM;
				break;
			}
			if (datatype != GUC_CAPTURE_LIST_TYPE_GLOBAL)
				guc_dbg(guc, "Register capture missing global dump: %08x!\n",
					datatype);
		}
		node->is_partial = is_partial;
		node->reginfo[datatype].vfid = FIELD_GET(CAP_HDR_CAPTURE_VFID, hdr.owner);
		switch (datatype) {
		case GUC_CAPTURE_LIST_TYPE_ENGINE_INSTANCE:
			node->eng_class = FIELD_GET(CAP_HDR_ENGINE_CLASS, hdr.info);
			node->eng_inst = FIELD_GET(CAP_HDR_ENGINE_INSTANCE, hdr.info);
			node->lrca = hdr.lrca;
			node->guc_id = hdr.guc_id;
			break;
		case GUC_CAPTURE_LIST_TYPE_ENGINE_CLASS:
			node->eng_class = FIELD_GET(CAP_HDR_ENGINE_CLASS, hdr.info);
			break;
		default:
			break;
		}

		numregs = FIELD_GET(CAP_HDR_NUM_MMIOS, hdr.num_mmios);
		if (numregs > guc->capture->max_mmio_per_node) {
			guc_dbg(guc, "Register capture list extraction clipped by prealloc!\n");
			numregs = guc->capture->max_mmio_per_node;
		}
		node->reginfo[datatype].num_regs = numregs;
		regs = node->reginfo[datatype].regs;
		i = 0;
		while (numregs--) {
			if (guc_capture_log_get_register(guc, buf, &regs[i++])) {
				ret = -EIO;
				break;
			}
		}
	}

bailout:
	if (node) {
		/* If we have data, add to linked list for match-up when i915_gpu_coredump calls */
		for (i = GUC_CAPTURE_LIST_TYPE_GLOBAL; i < GUC_CAPTURE_LIST_TYPE_MAX; ++i) {
			if (node->reginfo[i].regs) {
				guc_capture_add_node_to_outlist(guc->capture, node);
				node = NULL;
				break;
			}
		}
		if (node) /* else return it back to cache list */
			guc_capture_add_node_to_cachelist(guc->capture, node);
	}
	return ret;
}

static int __guc_capture_flushlog_complete(struct intel_guc *guc)
{
	u32 action[] = {
		INTEL_GUC_ACTION_LOG_BUFFER_FILE_FLUSH_COMPLETE,
		GUC_CAPTURE_LOG_BUFFER
	};

	return intel_guc_send_nb(guc, action, ARRAY_SIZE(action), 0);

}

static void __guc_capture_process_output(struct intel_guc *guc)
{
	unsigned int buffer_size, read_offset, write_offset, full_count;
	struct intel_uc *uc = container_of(guc, typeof(*uc), guc);
	struct guc_log_buffer_state log_buf_state_local;
	struct guc_log_buffer_state *log_buf_state;
	struct __guc_capture_bufstate buf;
	void *src_data = NULL;
	bool new_overflow;
	int ret;

	log_buf_state = guc->log.buf_addr +
			(sizeof(struct guc_log_buffer_state) * GUC_CAPTURE_LOG_BUFFER);
	src_data = guc->log.buf_addr +
		   intel_guc_get_log_buffer_offset(&guc->log, GUC_CAPTURE_LOG_BUFFER);

	/*
	 * Make a copy of the state structure, inside GuC log buffer
	 * (which is uncached mapped), on the stack to avoid reading
	 * from it multiple times.
	 */
	memcpy(&log_buf_state_local, log_buf_state, sizeof(struct guc_log_buffer_state));
	buffer_size = intel_guc_get_log_buffer_size(&guc->log, GUC_CAPTURE_LOG_BUFFER);
	read_offset = log_buf_state_local.read_ptr;
	write_offset = log_buf_state_local.sampled_write_ptr;
	full_count = log_buf_state_local.buffer_full_cnt;

	/* Bookkeeping stuff */
	guc->log.stats[GUC_CAPTURE_LOG_BUFFER].flush += log_buf_state_local.flush_to_file;
	new_overflow = intel_guc_check_log_buf_overflow(&guc->log, GUC_CAPTURE_LOG_BUFFER,
							full_count);

	/* Now copy the actual logs. */
	if (unlikely(new_overflow)) {
		/* copy the whole buffer in case of overflow */
		read_offset = 0;
		write_offset = buffer_size;
	} else if (unlikely((read_offset > buffer_size) ||
			(write_offset > buffer_size))) {
		guc_err(guc, "Register capture buffer in invalid state: read = 0x%X, size = 0x%X!\n",
			read_offset, buffer_size);
		/* copy whole buffer as offsets are unreliable */
		read_offset = 0;
		write_offset = buffer_size;
	}

	buf.size = buffer_size;
	buf.rd = read_offset;
	buf.wr = write_offset;
	buf.data = src_data;

	if (!uc->reset_in_progress) {
		do {
			ret = guc_capture_extract_reglists(guc, &buf);
		} while (ret >= 0);
	}

	/* Update the state of log buffer err-cap state */
	log_buf_state->read_ptr = write_offset;
	log_buf_state->flush_to_file = 0;
	__guc_capture_flushlog_complete(guc);
}

#if IS_ENABLED(CONFIG_DRM_I915_CAPTURE_ERROR)

static const char *
guc_capture_reg_to_str(const struct intel_guc *guc, u32 owner, u32 type,
		       u32 class, u32 id, u32 offset, u32 *is_ext)
{
	const struct __guc_mmio_reg_descr_group *reglists = guc->capture->reglists;
	struct __guc_mmio_reg_descr_group *extlists = guc->capture->extlists;
	const struct __guc_mmio_reg_descr_group *match;
	struct __guc_mmio_reg_descr_group *matchext;
	int j;

	*is_ext = 0;
	if (!reglists)
		return NULL;

	match = guc_capture_get_one_list(reglists, owner, type, id);
	if (!match)
		return NULL;

	for (j = 0; j < match->num_regs; ++j) {
		if (offset == match->list[j].reg.reg)
			return match->list[j].regname;
	}
	if (extlists) {
		matchext = guc_capture_get_one_ext_list(extlists, owner, type, id);
		if (!matchext)
			return NULL;
		for (j = 0; j < matchext->num_regs; ++j) {
			if (offset == matchext->extlist[j].reg.reg) {
				*is_ext = 1;
				return matchext->extlist[j].regname;
			}
		}
	}

	return NULL;
}

#define GCAP_PRINT_INTEL_ENG_INFO(ebuf, eng) \
	do { \
		i915_error_printf(ebuf, "    i915-Eng-Name: %s command stream\n", \
				  (eng)->name); \
		i915_error_printf(ebuf, "    i915-Eng-Inst-Class: 0x%02x\n", (eng)->class); \
		i915_error_printf(ebuf, "    i915-Eng-Inst-Id: 0x%02x\n", (eng)->instance); \
		i915_error_printf(ebuf, "    i915-Eng-LogicalMask: 0x%08x\n", \
				  (eng)->logical_mask); \
	} while (0)

#define GCAP_PRINT_GUC_INST_INFO(ebuf, node) \
	do { \
		i915_error_printf(ebuf, "    GuC-Engine-Inst-Id: 0x%08x\n", \
				  (node)->eng_inst); \
		i915_error_printf(ebuf, "    GuC-Context-Id: 0x%08x\n", (node)->guc_id); \
		i915_error_printf(ebuf, "    LRCA: 0x%08x\n", (node)->lrca); \
	} while (0)

int intel_guc_capture_print_engine_node(struct drm_i915_error_state_buf *ebuf,
					const struct intel_engine_coredump *ee)
{
	const char *grptype[GUC_STATE_CAPTURE_GROUP_TYPE_MAX] = {
		"full-capture",
		"partial-capture"
	};
	const char *datatype[GUC_CAPTURE_LIST_TYPE_MAX] = {
		"Global",
		"Engine-Class",
		"Engine-Instance"
	};
	struct intel_guc_state_capture *cap;
	struct __guc_capture_parsed_output *node;
	struct intel_engine_cs *eng;
	struct guc_mmio_reg *regs;
	struct intel_guc *guc;
	const char *str;
	int numregs, i, j;
	u32 is_ext;

	if (!ebuf || !ee)
		return -EINVAL;
	cap = ee->guc_capture;
	if (!cap || !ee->engine)
		return -ENODEV;

	guc = &ee->engine->gt->uc.guc;

	i915_error_printf(ebuf, "global --- GuC Error Capture on %s command stream:\n",
			  ee->engine->name);

	node = ee->guc_capture_node;
	if (!node) {
		i915_error_printf(ebuf, "  No matching ee-node\n");
		return 0;
	}

	i915_error_printf(ebuf, "Coverage:  %s\n", grptype[node->is_partial]);

	for (i = GUC_CAPTURE_LIST_TYPE_GLOBAL; i < GUC_CAPTURE_LIST_TYPE_MAX; ++i) {
		i915_error_printf(ebuf, "  RegListType: %s\n",
				  datatype[i % GUC_CAPTURE_LIST_TYPE_MAX]);
		i915_error_printf(ebuf, "    Owner-Id: %d\n", node->reginfo[i].vfid);

		switch (i) {
		case GUC_CAPTURE_LIST_TYPE_GLOBAL:
		default:
			break;
		case GUC_CAPTURE_LIST_TYPE_ENGINE_CLASS:
			i915_error_printf(ebuf, "    GuC-Eng-Class: %d\n", node->eng_class);
			i915_error_printf(ebuf, "    i915-Eng-Class: %d\n",
					  guc_class_to_engine_class(node->eng_class));
			break;
		case GUC_CAPTURE_LIST_TYPE_ENGINE_INSTANCE:
			eng = intel_guc_lookup_engine(guc, node->eng_class, node->eng_inst);
			if (eng)
				GCAP_PRINT_INTEL_ENG_INFO(ebuf, eng);
			else
				i915_error_printf(ebuf, "    i915-Eng-Lookup Fail!\n");
			GCAP_PRINT_GUC_INST_INFO(ebuf, node);
			break;
		}

		numregs = node->reginfo[i].num_regs;
		i915_error_printf(ebuf, "    NumRegs: %d\n", numregs);
		j = 0;
		while (numregs--) {
			regs = node->reginfo[i].regs;
			str = guc_capture_reg_to_str(guc, GUC_CAPTURE_LIST_INDEX_PF, i,
						     node->eng_class, 0, regs[j].offset, &is_ext);
			if (!str)
				i915_error_printf(ebuf, "      REG-0x%08x", regs[j].offset);
			else
				i915_error_printf(ebuf, "      %s", str);
			if (is_ext)
				i915_error_printf(ebuf, "[%ld][%ld]",
					FIELD_GET(GUC_REGSET_STEERING_GROUP, regs[j].flags),
					FIELD_GET(GUC_REGSET_STEERING_INSTANCE, regs[j].flags));
			i915_error_printf(ebuf, ":  0x%08x\n", regs[j].value);
			++j;
		}
	}
	return 0;
}

#endif //CONFIG_DRM_I915_CAPTURE_ERROR

static void guc_capture_find_ecode(struct intel_engine_coredump *ee)
{
	struct gcap_reg_list_info *reginfo;
	struct guc_mmio_reg *regs;
	i915_reg_t reg_ipehr = RING_IPEHR(0);
	i915_reg_t reg_instdone = RING_INSTDONE(0);
	int i;

	if (!ee->guc_capture_node)
		return;

	reginfo = ee->guc_capture_node->reginfo + GUC_CAPTURE_LIST_TYPE_ENGINE_INSTANCE;
	regs = reginfo->regs;
	for (i = 0; i < reginfo->num_regs; i++) {
		if (regs[i].offset == reg_ipehr.reg)
			ee->ipehr = regs[i].value;
		else if (regs[i].offset == reg_instdone.reg)
			ee->instdone.instdone = regs[i].value;
	}
}

void intel_guc_capture_free_node(struct intel_engine_coredump *ee)
{
	if (!ee || !ee->guc_capture_node)
		return;

	guc_capture_add_node_to_cachelist(ee->guc_capture, ee->guc_capture_node);
	ee->guc_capture = NULL;
	ee->guc_capture_node = NULL;
}

bool intel_guc_capture_is_matching_engine(struct intel_gt *gt,
					  struct intel_context *ce,
					  struct intel_engine_cs *engine)
{
	struct __guc_capture_parsed_output *n;
	struct intel_guc *guc;

	if (!gt || !ce || !engine)
		return false;

	guc = &gt->uc.guc;
	if (!guc->capture)
		return false;

	/*
	 * Look for a matching GuC reported error capture node from
	 * the internal output link-list based on lrca, guc-id and engine
	 * identification.
	 */
	list_for_each_entry(n, &guc->capture->outlist, link) {
		if (n->eng_inst == GUC_ID_TO_ENGINE_INSTANCE(engine->guc_id) &&
		    n->eng_class == GUC_ID_TO_ENGINE_CLASS(engine->guc_id) &&
		    n->guc_id == ce->guc_id.id &&
		    (n->lrca & CTX_GTT_ADDRESS_MASK) == (ce->lrc.lrca & CTX_GTT_ADDRESS_MASK))
			return true;
	}

	return false;
}

void intel_guc_capture_get_matching_node(struct intel_gt *gt,
					 struct intel_engine_coredump *ee,
					 struct intel_context *ce)
{
	struct __guc_capture_parsed_output *n, *ntmp;
	struct intel_guc *guc;

	if (!gt || !ee || !ce)
		return;

	guc = &gt->uc.guc;
	if (!guc->capture)
		return;

	GEM_BUG_ON(ee->guc_capture_node);

	/*
	 * Look for a matching GuC reported error capture node from
	 * the internal output link-list based on lrca, guc-id and engine
	 * identification.
	 */
	list_for_each_entry_safe(n, ntmp, &guc->capture->outlist, link) {
		if (n->eng_inst == GUC_ID_TO_ENGINE_INSTANCE(ee->engine->guc_id) &&
		    n->eng_class == GUC_ID_TO_ENGINE_CLASS(ee->engine->guc_id) &&
		    n->guc_id == ce->guc_id.id &&
		    (n->lrca & CTX_GTT_ADDRESS_MASK) == (ce->lrc.lrca & CTX_GTT_ADDRESS_MASK)) {
			list_del(&n->link);
			ee->guc_capture_node = n;
			ee->guc_capture = guc->capture;
			guc_capture_find_ecode(ee);
			return;
		}
	}

	guc_warn(guc, "No register capture node found for 0x%04X / 0x%08X\n",
		 ce->guc_id.id, ce->lrc.lrca);
}

void intel_guc_capture_process(struct intel_guc *guc)
{
	if (guc->capture)
		__guc_capture_process_output(guc);
}

static void
guc_capture_free_ads_cache(struct intel_guc_state_capture *gc)
{
	int i, j, k;
	struct __guc_capture_ads_cache *cache;

	for (i = 0; i < GUC_CAPTURE_LIST_INDEX_MAX; ++i) {
		for (j = 0; j < GUC_CAPTURE_LIST_TYPE_MAX; ++j) {
			for (k = 0; k < GUC_MAX_ENGINE_CLASSES; ++k) {
				cache = &gc->ads_cache[i][j][k];
				if (cache->is_valid)
					kfree(cache->ptr);
			}
		}
	}
	kfree(gc->ads_null_cache);
}

void intel_guc_capture_destroy(struct intel_guc *guc)
{
	if (!guc->capture)
		return;

	guc_capture_free_ads_cache(guc->capture);

	guc_capture_delete_prealloc_nodes(guc);

	guc_capture_free_extlists(guc->capture->extlists);
	kfree(guc->capture->extlists);

	kfree(guc->capture);
	guc->capture = NULL;
}

int intel_guc_capture_init(struct intel_guc *guc)
{
	guc->capture = kzalloc(sizeof(*guc->capture), GFP_KERNEL);
	if (!guc->capture)
		return -ENOMEM;

	guc->capture->reglists = guc_capture_get_device_reglist(guc);

	INIT_LIST_HEAD(&guc->capture->outlist);
	INIT_LIST_HEAD(&guc->capture->cachelist);

	check_guc_capture_size(guc);

	return 0;
}<|MERGE_RESOLUTION|>--- conflicted
+++ resolved
@@ -30,20 +30,12 @@
 #define COMMON_BASE_GLOBAL \
 	{ FORCEWAKE_MT,             0,      0, "FORCEWAKE" }
 
-<<<<<<< HEAD
-#define COMMON_GEN9BASE_GLOBAL \
-=======
 #define COMMON_GEN8BASE_GLOBAL \
->>>>>>> ccf0a997
 	{ ERROR_GEN6,               0,      0, "ERROR_GEN6" }, \
 	{ DONE_REG,                 0,      0, "DONE_REG" }, \
 	{ HSW_GTT_CACHE_EN,         0,      0, "HSW_GTT_CACHE_EN" }
 
-<<<<<<< HEAD
-#define GEN9_GLOBAL \
-=======
 #define GEN8_GLOBAL \
->>>>>>> ccf0a997
 	{ GEN8_FAULT_TLB_DATA0,     0,      0, "GEN8_FAULT_TLB_DATA0" }, \
 	{ GEN8_FAULT_TLB_DATA1,     0,      0, "GEN8_FAULT_TLB_DATA1" }
 
@@ -151,13 +143,8 @@
 /* GEN8 - Global */
 static const struct __guc_mmio_reg_descr gen8_global_regs[] = {
 	COMMON_BASE_GLOBAL,
-<<<<<<< HEAD
-	COMMON_GEN9BASE_GLOBAL,
-	GEN9_GLOBAL,
-=======
 	COMMON_GEN8BASE_GLOBAL,
 	GEN8_GLOBAL,
->>>>>>> ccf0a997
 };
 
 static const struct __guc_mmio_reg_descr gen8_rc_class_regs[] = {
@@ -185,18 +172,6 @@
 	}
 
 /* List of lists */
-<<<<<<< HEAD
-static const struct __guc_mmio_reg_descr_group default_lists[] = {
-	MAKE_REGLIST(default_global_regs, PF, GLOBAL, 0),
-	MAKE_REGLIST(default_rc_class_regs, PF, ENGINE_CLASS, GUC_RENDER_CLASS),
-	MAKE_REGLIST(xe_lpd_rc_inst_regs, PF, ENGINE_INSTANCE, GUC_RENDER_CLASS),
-	MAKE_REGLIST(empty_regs_list, PF, ENGINE_CLASS, GUC_VIDEO_CLASS),
-	MAKE_REGLIST(xe_lpd_vd_inst_regs, PF, ENGINE_INSTANCE, GUC_VIDEO_CLASS),
-	MAKE_REGLIST(empty_regs_list, PF, ENGINE_CLASS, GUC_VIDEOENHANCE_CLASS),
-	MAKE_REGLIST(xe_lpd_vec_inst_regs, PF, ENGINE_INSTANCE, GUC_VIDEOENHANCE_CLASS),
-	MAKE_REGLIST(empty_regs_list, PF, ENGINE_CLASS, GUC_BLITTER_CLASS),
-	MAKE_REGLIST(xe_lpd_blt_inst_regs, PF, ENGINE_INSTANCE, GUC_BLITTER_CLASS),
-=======
 static const struct __guc_mmio_reg_descr_group gen8_lists[] = {
 	MAKE_REGLIST(gen8_global_regs, PF, GLOBAL, 0),
 	MAKE_REGLIST(gen8_rc_class_regs, PF, ENGINE_CLASS, GUC_CAPTURE_LIST_CLASS_RENDER_COMPUTE),
@@ -209,7 +184,6 @@
 	MAKE_REGLIST(gen8_blt_inst_regs, PF, ENGINE_INSTANCE, GUC_CAPTURE_LIST_CLASS_BLITTER),
 	MAKE_REGLIST(empty_regs_list, PF, ENGINE_CLASS, GUC_CAPTURE_LIST_CLASS_GSC_OTHER),
 	MAKE_REGLIST(empty_regs_list, PF, ENGINE_INSTANCE, GUC_CAPTURE_LIST_CLASS_GSC_OTHER),
->>>>>>> ccf0a997
 	{}
 };
 
@@ -438,44 +412,6 @@
 	return "unknown";
 }
 
-static const char *
-__stringify_type(u32 type)
-{
-	switch (type) {
-	case GUC_CAPTURE_LIST_TYPE_GLOBAL:
-		return "Global";
-	case GUC_CAPTURE_LIST_TYPE_ENGINE_CLASS:
-		return "Class";
-	case GUC_CAPTURE_LIST_TYPE_ENGINE_INSTANCE:
-		return "Instance";
-	default:
-		break;
-	}
-
-	return "unknown";
-}
-
-static const char *
-__stringify_engclass(u32 class)
-{
-	switch (class) {
-	case GUC_RENDER_CLASS:
-		return "Render";
-	case GUC_VIDEO_CLASS:
-		return "Video";
-	case GUC_VIDEOENHANCE_CLASS:
-		return "VideoEnhance";
-	case GUC_BLITTER_CLASS:
-		return "Blitter";
-	case GUC_COMPUTE_CLASS:
-		return "Compute";
-	default:
-		break;
-	}
-
-	return "unknown";
-}
-
 static int
 guc_capture_list_init(struct intel_guc *guc, u32 owner, u32 type, u32 classid,
 		      struct guc_mmio_reg *ptr, u16 num_entries)
@@ -542,16 +478,11 @@
 			size_t *size, bool is_purpose_est)
 {
 	struct intel_guc_state_capture *gc = guc->capture;
-	struct drm_i915_private *i915 = guc_to_gt(guc)->i915;
 	struct __guc_capture_ads_cache *cache = &gc->ads_cache[owner][type][classid];
 	int num_regs;
 
 	if (!gc->reglists) {
-<<<<<<< HEAD
-		drm_warn(&i915->drm, "GuC-capture: No reglist on this device\n");
-=======
 		guc_warn(guc, "No capture reglist for this device\n");
->>>>>>> ccf0a997
 		return -ENODEV;
 	}
 
@@ -563,15 +494,9 @@
 	if (!is_purpose_est && owner == GUC_CAPTURE_LIST_INDEX_PF &&
 	    !guc_capture_get_one_list(gc->reglists, owner, type, classid)) {
 		if (type == GUC_CAPTURE_LIST_TYPE_GLOBAL)
-<<<<<<< HEAD
-			drm_warn(&i915->drm, "Missing GuC-Err-Cap reglist Global!\n");
-		else
-			drm_warn(&i915->drm, "Missing GuC-Err-Cap reglist %s(%u):%s(%u)!\n",
-=======
 			guc_warn(guc, "Missing capture reglist: global!\n");
 		else
 			guc_warn(guc, "Missing capture reglist: %s(%u):%s(%u)!\n",
->>>>>>> ccf0a997
 				 __stringify_type(type), type,
 				 __stringify_engclass(classid), classid);
 		return -ENODATA;
@@ -753,17 +678,10 @@
 		guc_warn(guc, "Failed to calculate error state capture buffer minimum size: %d!\n",
 			 min_size);
 	else if (min_size > buffer_size)
-<<<<<<< HEAD
-		drm_warn(&i915->drm, "GuC error state capture buffer maybe small: %d < %d\n",
-			 buffer_size, min_size);
-	else if (spare_size > buffer_size)
-		drm_dbg(&i915->drm, "GuC error state capture buffer lacks spare size: %d < %d (min = %d)\n",
-=======
 		guc_warn(guc, "Error state capture buffer maybe small: %d < %d\n",
 			 buffer_size, min_size);
 	else if (spare_size > buffer_size)
 		guc_dbg(guc, "Error state capture buffer lacks spare size: %d < %d (min = %d)\n",
->>>>>>> ccf0a997
 			buffer_size, spare_size, min_size);
 }
 
