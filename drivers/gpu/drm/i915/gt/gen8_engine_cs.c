--- conflicted
+++ resolved
@@ -253,13 +253,9 @@
 	 * table requires quiescing memory traffic beforehand
 	 */
 	if (mode & EMIT_FLUSH || gen12_needs_ccs_aux_inv(engine)) {
-<<<<<<< HEAD
-		u32 flags = 0;
-=======
 		u32 bit_group_0 = 0;
 		u32 bit_group_1 = 0;
 		int err;
->>>>>>> ccf0a997
 		u32 *cs;
 
 		err = mtl_dummy_pipe_control(rq);
