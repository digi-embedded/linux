// SPDX-License-Identifier: MIT
/*
 * Copyright © 2019 Intel Corporation
 */

#include <drm/drm_managed.h>
#include <drm/intel-gtt.h>

#include "gem/i915_gem_internal.h"
#include "gem/i915_gem_lmem.h"

#include "i915_drv.h"
#include "i915_perf_oa_regs.h"
#include "i915_reg.h"
#include "intel_context.h"
#include "intel_engine_pm.h"
#include "intel_engine_regs.h"
#include "intel_ggtt_gmch.h"
#include "intel_gt.h"
#include "intel_gt_buffer_pool.h"
#include "intel_gt_clock_utils.h"
#include "intel_gt_debugfs.h"
#include "intel_gt_mcr.h"
#include "intel_gt_pm.h"
#include "intel_gt_print.h"
#include "intel_gt_regs.h"
#include "intel_gt_requests.h"
#include "intel_migrate.h"
#include "intel_mocs.h"
#include "intel_pci_config.h"
#include "intel_rc6.h"
#include "intel_renderstate.h"
#include "intel_rps.h"
#include "intel_sa_media.h"
#include "intel_gt_sysfs.h"
#include "intel_tlb.h"
#include "intel_uncore.h"
#include "shmem_utils.h"

void intel_gt_common_init_early(struct intel_gt *gt)
{
	spin_lock_init(gt->irq_lock);

	INIT_LIST_HEAD(&gt->closed_vma);
	spin_lock_init(&gt->closed_lock);

	init_llist_head(&gt->watchdog.list);
	INIT_WORK(&gt->watchdog.work, intel_gt_watchdog_work);

	intel_gt_init_buffer_pool(gt);
	intel_gt_init_reset(gt);
	intel_gt_init_requests(gt);
	intel_gt_init_timelines(gt);
	intel_gt_init_tlb(gt);
	intel_gt_pm_init_early(gt);

	intel_wopcm_init_early(&gt->wopcm);
	intel_uc_init_early(&gt->uc);
	intel_rps_init_early(&gt->rps);
}

/* Preliminary initialization of Tile 0 */
int intel_root_gt_init_early(struct drm_i915_private *i915)
{
	struct intel_gt *gt = to_gt(i915);

	gt->i915 = i915;
	gt->uncore = &i915->uncore;
	gt->irq_lock = drmm_kzalloc(&i915->drm, sizeof(*gt->irq_lock), GFP_KERNEL);
	if (!gt->irq_lock)
		return -ENOMEM;

	intel_gt_common_init_early(gt);

	return 0;
}

static int intel_gt_probe_lmem(struct intel_gt *gt)
{
	struct drm_i915_private *i915 = gt->i915;
	unsigned int instance = gt->info.id;
	int id = INTEL_REGION_LMEM_0 + instance;
	struct intel_memory_region *mem;
	int err;

	mem = intel_gt_setup_lmem(gt);
	if (IS_ERR(mem)) {
		err = PTR_ERR(mem);
		if (err == -ENODEV)
			return 0;

		gt_err(gt, "Failed to setup region(%d) type=%d\n",
		       err, INTEL_MEMORY_LOCAL);
		return err;
	}

	mem->id = id;
	mem->instance = instance;

	intel_memory_region_set_name(mem, "local%u", mem->instance);

	GEM_BUG_ON(!HAS_REGION(i915, id));
	GEM_BUG_ON(i915->mm.regions[id]);
	i915->mm.regions[id] = mem;

	return 0;
}

int intel_gt_assign_ggtt(struct intel_gt *gt)
{
	/* Media GT shares primary GT's GGTT */
	if (gt->type == GT_MEDIA) {
		gt->ggtt = to_gt(gt->i915)->ggtt;
	} else {
		gt->ggtt = i915_ggtt_create(gt->i915);
		if (IS_ERR(gt->ggtt))
			return PTR_ERR(gt->ggtt);
	}

	list_add_tail(&gt->ggtt_link, &gt->ggtt->gt_list);

	return 0;
}

int intel_gt_init_mmio(struct intel_gt *gt)
{
	intel_gt_init_clock_frequency(gt);

	intel_uc_init_mmio(&gt->uc);
	intel_sseu_info_init(gt);
	intel_gt_mcr_init(gt);

	return intel_engines_init_mmio(gt);
}

static void init_unused_ring(struct intel_gt *gt, u32 base)
{
	struct intel_uncore *uncore = gt->uncore;

	intel_uncore_write(uncore, RING_CTL(base), 0);
	intel_uncore_write(uncore, RING_HEAD(base), 0);
	intel_uncore_write(uncore, RING_TAIL(base), 0);
	intel_uncore_write(uncore, RING_START(base), 0);
}

static void init_unused_rings(struct intel_gt *gt)
{
	struct drm_i915_private *i915 = gt->i915;

	if (IS_I830(i915)) {
		init_unused_ring(gt, PRB1_BASE);
		init_unused_ring(gt, SRB0_BASE);
		init_unused_ring(gt, SRB1_BASE);
		init_unused_ring(gt, SRB2_BASE);
		init_unused_ring(gt, SRB3_BASE);
	} else if (GRAPHICS_VER(i915) == 2) {
		init_unused_ring(gt, SRB0_BASE);
		init_unused_ring(gt, SRB1_BASE);
	} else if (GRAPHICS_VER(i915) == 3) {
		init_unused_ring(gt, PRB1_BASE);
		init_unused_ring(gt, PRB2_BASE);
	}
}

int intel_gt_init_hw(struct intel_gt *gt)
{
	struct drm_i915_private *i915 = gt->i915;
	struct intel_uncore *uncore = gt->uncore;
	int ret;

	gt->last_init_time = ktime_get();

	/* Double layer security blanket, see i915_gem_init() */
	intel_uncore_forcewake_get(uncore, FORCEWAKE_ALL);

	if (HAS_EDRAM(i915) && GRAPHICS_VER(i915) < 9)
		intel_uncore_rmw(uncore, HSW_IDICR, 0, IDIHASHMSK(0xf));

	if (IS_HASWELL(i915))
		intel_uncore_write(uncore,
				   HSW_MI_PREDICATE_RESULT_2,
				   IS_HASWELL_GT3(i915) ?
				   LOWER_SLICE_ENABLED : LOWER_SLICE_DISABLED);

	/* Apply the GT workarounds... */
	intel_gt_apply_workarounds(gt);
	/* ...and determine whether they are sticking. */
	intel_gt_verify_workarounds(gt, "init");

	intel_gt_init_swizzling(gt);

	/*
	 * At least 830 can leave some of the unused rings
	 * "active" (ie. head != tail) after resume which
	 * will prevent c3 entry. Makes sure all unused rings
	 * are totally idle.
	 */
	init_unused_rings(gt);

	ret = i915_ppgtt_init_hw(gt);
	if (ret) {
		gt_err(gt, "Enabling PPGTT failed (%d)\n", ret);
		goto out;
	}

	/* We can't enable contexts until all firmware is loaded */
	ret = intel_uc_init_hw(&gt->uc);
	if (ret) {
		gt_probe_error(gt, "Enabling uc failed (%d)\n", ret);
		goto out;
	}

	intel_mocs_init(gt);

out:
	intel_uncore_forcewake_put(uncore, FORCEWAKE_ALL);
	return ret;
}

static void gen6_clear_engine_error_register(struct intel_engine_cs *engine)
{
	GEN6_RING_FAULT_REG_RMW(engine, RING_FAULT_VALID, 0);
	GEN6_RING_FAULT_REG_POSTING_READ(engine);
}

i915_reg_t intel_gt_perf_limit_reasons_reg(struct intel_gt *gt)
{
	/* GT0_PERF_LIMIT_REASONS is available only for Gen11+ */
	if (GRAPHICS_VER(gt->i915) < 11)
		return INVALID_MMIO_REG;

	return gt->type == GT_MEDIA ?
		MTL_MEDIA_PERF_LIMIT_REASONS : GT0_PERF_LIMIT_REASONS;
}

void
intel_gt_clear_error_registers(struct intel_gt *gt,
			       intel_engine_mask_t engine_mask)
{
	struct drm_i915_private *i915 = gt->i915;
	struct intel_uncore *uncore = gt->uncore;
	u32 eir;

	if (GRAPHICS_VER(i915) != 2)
		intel_uncore_write(uncore, PGTBL_ER, 0);

	if (GRAPHICS_VER(i915) < 4)
		intel_uncore_write(uncore, IPEIR(RENDER_RING_BASE), 0);
	else
		intel_uncore_write(uncore, IPEIR_I965, 0);

	intel_uncore_write(uncore, EIR, 0);
	eir = intel_uncore_read(uncore, EIR);
	if (eir) {
		/*
		 * some errors might have become stuck,
		 * mask them.
		 */
		gt_dbg(gt, "EIR stuck: 0x%08x, masking\n", eir);
		intel_uncore_rmw(uncore, EMR, 0, eir);
		intel_uncore_write(uncore, GEN2_IIR,
				   I915_MASTER_ERROR_INTERRUPT);
	}

	if (GRAPHICS_VER_FULL(i915) >= IP_VER(12, 50)) {
		intel_gt_mcr_multicast_rmw(gt, XEHP_RING_FAULT_REG,
					   RING_FAULT_VALID, 0);
		intel_gt_mcr_read_any(gt, XEHP_RING_FAULT_REG);
	} else if (GRAPHICS_VER(i915) >= 12) {
		intel_uncore_rmw(uncore, GEN12_RING_FAULT_REG, RING_FAULT_VALID, 0);
		intel_uncore_posting_read(uncore, GEN12_RING_FAULT_REG);
	} else if (GRAPHICS_VER(i915) >= 8) {
		intel_uncore_rmw(uncore, GEN8_RING_FAULT_REG, RING_FAULT_VALID, 0);
		intel_uncore_posting_read(uncore, GEN8_RING_FAULT_REG);
	} else if (GRAPHICS_VER(i915) >= 6) {
		struct intel_engine_cs *engine;
		enum intel_engine_id id;

		for_each_engine_masked(engine, gt, engine_mask, id)
			gen6_clear_engine_error_register(engine);
	}
}

static void gen6_check_faults(struct intel_gt *gt)
{
	struct intel_engine_cs *engine;
	enum intel_engine_id id;
	u32 fault;

	for_each_engine(engine, gt, id) {
		fault = GEN6_RING_FAULT_REG_READ(engine);
		if (fault & RING_FAULT_VALID) {
			gt_dbg(gt, "Unexpected fault\n"
			       "\tAddr: 0x%08lx\n"
			       "\tAddress space: %s\n"
			       "\tSource ID: %d\n"
			       "\tType: %d\n",
			       fault & PAGE_MASK,
			       fault & RING_FAULT_GTTSEL_MASK ?
			       "GGTT" : "PPGTT",
			       RING_FAULT_SRCID(fault),
			       RING_FAULT_FAULT_TYPE(fault));
		}
	}
}

static void xehp_check_faults(struct intel_gt *gt)
{
	u32 fault;

	/*
	 * Although the fault register now lives in an MCR register range,
	 * the GAM registers are special and we only truly need to read
	 * the "primary" GAM instance rather than handling each instance
	 * individually.  intel_gt_mcr_read_any() will automatically steer
	 * toward the primary instance.
	 */
	fault = intel_gt_mcr_read_any(gt, XEHP_RING_FAULT_REG);
	if (fault & RING_FAULT_VALID) {
		u32 fault_data0, fault_data1;
		u64 fault_addr;

		fault_data0 = intel_gt_mcr_read_any(gt, XEHP_FAULT_TLB_DATA0);
		fault_data1 = intel_gt_mcr_read_any(gt, XEHP_FAULT_TLB_DATA1);

		fault_addr = ((u64)(fault_data1 & FAULT_VA_HIGH_BITS) << 44) |
			     ((u64)fault_data0 << 12);

		gt_dbg(gt, "Unexpected fault\n"
		       "\tAddr: 0x%08x_%08x\n"
		       "\tAddress space: %s\n"
		       "\tEngine ID: %d\n"
		       "\tSource ID: %d\n"
		       "\tType: %d\n",
		       upper_32_bits(fault_addr), lower_32_bits(fault_addr),
		       fault_data1 & FAULT_GTT_SEL ? "GGTT" : "PPGTT",
		       GEN8_RING_FAULT_ENGINE_ID(fault),
		       RING_FAULT_SRCID(fault),
		       RING_FAULT_FAULT_TYPE(fault));
	}
}

static void gen8_check_faults(struct intel_gt *gt)
{
	struct intel_uncore *uncore = gt->uncore;
	i915_reg_t fault_reg, fault_data0_reg, fault_data1_reg;
	u32 fault;

	if (GRAPHICS_VER(gt->i915) >= 12) {
		fault_reg = GEN12_RING_FAULT_REG;
		fault_data0_reg = GEN12_FAULT_TLB_DATA0;
		fault_data1_reg = GEN12_FAULT_TLB_DATA1;
	} else {
		fault_reg = GEN8_RING_FAULT_REG;
		fault_data0_reg = GEN8_FAULT_TLB_DATA0;
		fault_data1_reg = GEN8_FAULT_TLB_DATA1;
	}

	fault = intel_uncore_read(uncore, fault_reg);
	if (fault & RING_FAULT_VALID) {
		u32 fault_data0, fault_data1;
		u64 fault_addr;

		fault_data0 = intel_uncore_read(uncore, fault_data0_reg);
		fault_data1 = intel_uncore_read(uncore, fault_data1_reg);

		fault_addr = ((u64)(fault_data1 & FAULT_VA_HIGH_BITS) << 44) |
			     ((u64)fault_data0 << 12);

		gt_dbg(gt, "Unexpected fault\n"
		       "\tAddr: 0x%08x_%08x\n"
		       "\tAddress space: %s\n"
		       "\tEngine ID: %d\n"
		       "\tSource ID: %d\n"
		       "\tType: %d\n",
		       upper_32_bits(fault_addr), lower_32_bits(fault_addr),
		       fault_data1 & FAULT_GTT_SEL ? "GGTT" : "PPGTT",
		       GEN8_RING_FAULT_ENGINE_ID(fault),
		       RING_FAULT_SRCID(fault),
		       RING_FAULT_FAULT_TYPE(fault));
	}
}

void intel_gt_check_and_clear_faults(struct intel_gt *gt)
{
	struct drm_i915_private *i915 = gt->i915;

	/* From GEN8 onwards we only have one 'All Engine Fault Register' */
	if (GRAPHICS_VER_FULL(i915) >= IP_VER(12, 50))
		xehp_check_faults(gt);
	else if (GRAPHICS_VER(i915) >= 8)
		gen8_check_faults(gt);
	else if (GRAPHICS_VER(i915) >= 6)
		gen6_check_faults(gt);
	else
		return;

	intel_gt_clear_error_registers(gt, ALL_ENGINES);
}

void intel_gt_flush_ggtt_writes(struct intel_gt *gt)
{
	struct intel_uncore *uncore = gt->uncore;
	intel_wakeref_t wakeref;

	/*
	 * No actual flushing is required for the GTT write domain for reads
	 * from the GTT domain. Writes to it "immediately" go to main memory
	 * as far as we know, so there's no chipset flush. It also doesn't
	 * land in the GPU render cache.
	 *
	 * However, we do have to enforce the order so that all writes through
	 * the GTT land before any writes to the device, such as updates to
	 * the GATT itself.
	 *
	 * We also have to wait a bit for the writes to land from the GTT.
	 * An uncached read (i.e. mmio) seems to be ideal for the round-trip
	 * timing. This issue has only been observed when switching quickly
	 * between GTT writes and CPU reads from inside the kernel on recent hw,
	 * and it appears to only affect discrete GTT blocks (i.e. on LLC
	 * system agents we cannot reproduce this behaviour, until Cannonlake
	 * that was!).
	 */

	wmb();

	if (INTEL_INFO(gt->i915)->has_coherent_ggtt)
		return;

	intel_gt_chipset_flush(gt);

	with_intel_runtime_pm_if_in_use(uncore->rpm, wakeref) {
		unsigned long flags;

		spin_lock_irqsave(&uncore->lock, flags);
		intel_uncore_posting_read_fw(uncore,
					     RING_HEAD(RENDER_RING_BASE));
		spin_unlock_irqrestore(&uncore->lock, flags);
	}
}

void intel_gt_chipset_flush(struct intel_gt *gt)
{
	wmb();
	if (GRAPHICS_VER(gt->i915) < 6)
		intel_ggtt_gmch_flush();
}

void intel_gt_driver_register(struct intel_gt *gt)
{
	intel_gsc_init(&gt->gsc, gt->i915);

	intel_rps_driver_register(&gt->rps);

	intel_gt_debugfs_register(gt);
	intel_gt_sysfs_register(gt);
}

static int intel_gt_init_scratch(struct intel_gt *gt, unsigned int size)
{
	struct drm_i915_private *i915 = gt->i915;
	struct drm_i915_gem_object *obj;
	struct i915_vma *vma;
	int ret;

	obj = i915_gem_object_create_lmem(i915, size,
					  I915_BO_ALLOC_VOLATILE |
					  I915_BO_ALLOC_GPU_ONLY);
	if (IS_ERR(obj) && !IS_METEORLAKE(i915)) /* Wa_22018444074 */
		obj = i915_gem_object_create_stolen(i915, size);
	if (IS_ERR(obj))
		obj = i915_gem_object_create_internal(i915, size);
	if (IS_ERR(obj)) {
		gt_err(gt, "Failed to allocate scratch page\n");
		return PTR_ERR(obj);
	}

	vma = i915_vma_instance(obj, &gt->ggtt->vm, NULL);
	if (IS_ERR(vma)) {
		ret = PTR_ERR(vma);
		goto err_unref;
	}

	ret = i915_ggtt_pin(vma, NULL, 0, PIN_HIGH);
	if (ret)
		goto err_unref;

	gt->scratch = i915_vma_make_unshrinkable(vma);

	return 0;

err_unref:
	i915_gem_object_put(obj);
	return ret;
}

static void intel_gt_fini_scratch(struct intel_gt *gt)
{
	i915_vma_unpin_and_release(&gt->scratch, 0);
}

static struct i915_address_space *kernel_vm(struct intel_gt *gt)
{
	if (INTEL_PPGTT(gt->i915) > INTEL_PPGTT_ALIASING)
		return &i915_ppgtt_create(gt, I915_BO_ALLOC_PM_EARLY)->vm;
	else
		return i915_vm_get(&gt->ggtt->vm);
}

static int __engines_record_defaults(struct intel_gt *gt)
{
	struct i915_request *requests[I915_NUM_ENGINES] = {};
	struct intel_engine_cs *engine;
	enum intel_engine_id id;
	int err = 0;

	/*
	 * As we reset the gpu during very early sanitisation, the current
	 * register state on the GPU should reflect its defaults values.
	 * We load a context onto the hw (with restore-inhibit), then switch
	 * over to a second context to save that default register state. We
	 * can then prime every new context with that state so they all start
	 * from the same default HW values.
	 */

	for_each_engine(engine, gt, id) {
		struct intel_renderstate so;
		struct intel_context *ce;
		struct i915_request *rq;

		/* We must be able to switch to something! */
		GEM_BUG_ON(!engine->kernel_context);

		ce = intel_context_create(engine);
		if (IS_ERR(ce)) {
			err = PTR_ERR(ce);
			goto out;
		}

		err = intel_renderstate_init(&so, ce);
		if (err)
			goto err;

		rq = i915_request_create(ce);
		if (IS_ERR(rq)) {
			err = PTR_ERR(rq);
			goto err_fini;
		}

		err = intel_engine_emit_ctx_wa(rq);
		if (err)
			goto err_rq;

		err = intel_renderstate_emit(&so, rq);
		if (err)
			goto err_rq;

err_rq:
		requests[id] = i915_request_get(rq);
		i915_request_add(rq);
err_fini:
		intel_renderstate_fini(&so, ce);
err:
		if (err) {
			intel_context_put(ce);
			goto out;
		}
	}

	/* Flush the default context image to memory, and enable powersaving. */
	if (intel_gt_wait_for_idle(gt, I915_GEM_IDLE_TIMEOUT) == -ETIME) {
		err = -EIO;
		goto out;
	}

	for (id = 0; id < ARRAY_SIZE(requests); id++) {
		struct i915_request *rq;
		struct file *state;

		rq = requests[id];
		if (!rq)
			continue;

		if (rq->fence.error) {
			err = -EIO;
			goto out;
		}

		GEM_BUG_ON(!test_bit(CONTEXT_ALLOC_BIT, &rq->context->flags));
		if (!rq->context->state)
			continue;

		/* Keep a copy of the state's backing pages; free the obj */
		state = shmem_create_from_object(rq->context->state->obj);
		if (IS_ERR(state)) {
			err = PTR_ERR(state);
			goto out;
		}
		rq->engine->default_state = state;
	}

out:
	/*
	 * If we have to abandon now, we expect the engines to be idle
	 * and ready to be torn-down. The quickest way we can accomplish
	 * this is by declaring ourselves wedged.
	 */
	if (err)
		intel_gt_set_wedged(gt);

	for (id = 0; id < ARRAY_SIZE(requests); id++) {
		struct intel_context *ce;
		struct i915_request *rq;

		rq = requests[id];
		if (!rq)
			continue;

		ce = rq->context;
		i915_request_put(rq);
		intel_context_put(ce);
	}
	return err;
}

static int __engines_verify_workarounds(struct intel_gt *gt)
{
	struct intel_engine_cs *engine;
	enum intel_engine_id id;
	int err = 0;

	if (!IS_ENABLED(CONFIG_DRM_I915_DEBUG_GEM))
		return 0;

	for_each_engine(engine, gt, id) {
		if (intel_engine_verify_workarounds(engine, "load"))
			err = -EIO;
	}

	/* Flush and restore the kernel context for safety */
	if (intel_gt_wait_for_idle(gt, I915_GEM_IDLE_TIMEOUT) == -ETIME)
		err = -EIO;

	return err;
}

static void __intel_gt_disable(struct intel_gt *gt)
{
	intel_gt_set_wedged_on_fini(gt);

	intel_gt_suspend_prepare(gt);
	intel_gt_suspend_late(gt);

	GEM_BUG_ON(intel_gt_pm_is_awake(gt));
}

int intel_gt_wait_for_idle(struct intel_gt *gt, long timeout)
{
	long remaining_timeout;

	/* If the device is asleep, we have no requests outstanding */
	if (!intel_gt_pm_is_awake(gt))
		return 0;

	while ((timeout = intel_gt_retire_requests_timeout(gt, timeout,
							   &remaining_timeout)) > 0) {
		cond_resched();
		if (signal_pending(current))
			return -EINTR;
	}

	if (timeout)
		return timeout;

	if (remaining_timeout < 0)
		remaining_timeout = 0;

	return intel_uc_wait_for_idle(&gt->uc, remaining_timeout);
}

int intel_gt_init(struct intel_gt *gt)
{
	int err;

	err = i915_inject_probe_error(gt->i915, -ENODEV);
	if (err)
		return err;

	intel_gt_init_workarounds(gt);

	/*
	 * This is just a security blanket to placate dragons.
	 * On some systems, we very sporadically observe that the first TLBs
	 * used by the CS may be stale, despite us poking the TLB reset. If
	 * we hold the forcewake during initialisation these problems
	 * just magically go away.
	 */
	intel_uncore_forcewake_get(gt->uncore, FORCEWAKE_ALL);

	err = intel_gt_init_scratch(gt,
				    GRAPHICS_VER(gt->i915) == 2 ? SZ_256K : SZ_4K);
	if (err)
		goto out_fw;

	intel_gt_pm_init(gt);

	gt->vm = kernel_vm(gt);
	if (!gt->vm) {
		err = -ENOMEM;
		goto err_pm;
	}

	intel_set_mocs_index(gt);

	err = intel_engines_init(gt);
	if (err)
		goto err_engines;

	err = intel_uc_init(&gt->uc);
	if (err)
		goto err_engines;

	err = intel_gt_resume(gt);
	if (err)
		goto err_uc_init;

	err = intel_gt_init_hwconfig(gt);
	if (err)
		gt_err(gt, "Failed to retrieve hwconfig table: %pe\n", ERR_PTR(err));

	err = __engines_record_defaults(gt);
	if (err)
		goto err_gt;

	err = __engines_verify_workarounds(gt);
	if (err)
		goto err_gt;

	err = i915_inject_probe_error(gt->i915, -EIO);
	if (err)
		goto err_gt;

	intel_uc_init_late(&gt->uc);
<<<<<<< HEAD

	intel_migrate_init(&gt->migrate, gt);
=======
>>>>>>> ccf0a997

	intel_migrate_init(&gt->migrate, gt);

	goto out_fw;
err_gt:
	__intel_gt_disable(gt);
	intel_uc_fini_hw(&gt->uc);
err_uc_init:
	intel_uc_fini(&gt->uc);
err_engines:
	intel_engines_release(gt);
	i915_vm_put(fetch_and_zero(&gt->vm));
err_pm:
	intel_gt_pm_fini(gt);
	intel_gt_fini_scratch(gt);
out_fw:
	if (err)
		intel_gt_set_wedged_on_init(gt);
	intel_uncore_forcewake_put(gt->uncore, FORCEWAKE_ALL);
	return err;
}

void intel_gt_driver_remove(struct intel_gt *gt)
{
	__intel_gt_disable(gt);

	intel_migrate_fini(&gt->migrate);
	intel_uc_driver_remove(&gt->uc);

	intel_engines_release(gt);

	intel_gt_flush_buffer_pool(gt);
}

void intel_gt_driver_unregister(struct intel_gt *gt)
{
	intel_wakeref_t wakeref;

	intel_gt_sysfs_unregister(gt);
	intel_rps_driver_unregister(&gt->rps);
	intel_gsc_fini(&gt->gsc);

	/*
	 * If we unload the driver and wedge before the GSC worker is complete,
	 * the worker will hit an error on its submission to the GSC engine and
	 * then exit. This is hard to hit for a user, but it is reproducible
	 * with skipping selftests. The error is handled gracefully by the
	 * worker, so there are no functional issues, but we still end up with
	 * an error message in dmesg, which is something we want to avoid as
	 * this is a supported scenario. We could modify the worker to better
	 * handle a wedging occurring during its execution, but that gets
	 * complicated for a couple of reasons:
	 * - We do want the error on runtime wedging, because there are
	 *   implications for subsystems outside of GT (i.e., PXP, HDCP), it's
	 *   only the error on driver unload that we want to silence.
	 * - The worker is responsible for multiple submissions (GSC FW load,
	 *   HuC auth, SW proxy), so all of those will have to be adapted to
	 *   handle the wedged_on_fini scenario.
	 * Therefore, it's much simpler to just wait for the worker to be done
	 * before wedging on driver removal, also considering that the worker
	 * will likely already be idle in the great majority of non-selftest
	 * scenarios.
	 */
	intel_gsc_uc_flush_work(&gt->uc.gsc);

	/*
	 * Upon unregistering the device to prevent any new users, cancel
	 * all in-flight requests so that we can quickly unbind the active
	 * resources.
	 */
	intel_gt_set_wedged_on_fini(gt);

	/* Scrub all HW state upon release */
	with_intel_runtime_pm(gt->uncore->rpm, wakeref)
		__intel_gt_reset(gt, ALL_ENGINES);
}

void intel_gt_driver_release(struct intel_gt *gt)
{
	struct i915_address_space *vm;

	vm = fetch_and_zero(&gt->vm);
	if (vm) /* FIXME being called twice on error paths :( */
		i915_vm_put(vm);

	intel_wa_list_free(&gt->wa_list);
	intel_gt_pm_fini(gt);
	intel_gt_fini_scratch(gt);
	intel_gt_fini_buffer_pool(gt);
	intel_gt_fini_hwconfig(gt);
}

void intel_gt_driver_late_release_all(struct drm_i915_private *i915)
{
	struct intel_gt *gt;
	unsigned int id;

	/* We need to wait for inflight RCU frees to release their grip */
	rcu_barrier();

	for_each_gt(gt, i915, id) {
		intel_uc_driver_late_release(&gt->uc);
		intel_gt_fini_requests(gt);
		intel_gt_fini_reset(gt);
		intel_gt_fini_timelines(gt);
		intel_gt_fini_tlb(gt);
		intel_engines_free(gt);
	}
}

static int intel_gt_tile_setup(struct intel_gt *gt, phys_addr_t phys_addr)
{
	int ret;

	if (!gt_is_root(gt)) {
		struct intel_uncore *uncore;
		spinlock_t *irq_lock;

		uncore = drmm_kzalloc(&gt->i915->drm, sizeof(*uncore), GFP_KERNEL);
		if (!uncore)
			return -ENOMEM;

		irq_lock = drmm_kzalloc(&gt->i915->drm, sizeof(*irq_lock), GFP_KERNEL);
		if (!irq_lock)
			return -ENOMEM;

		gt->uncore = uncore;
		gt->irq_lock = irq_lock;

		intel_gt_common_init_early(gt);
	}

	intel_uncore_init_early(gt->uncore, gt);

	ret = intel_uncore_setup_mmio(gt->uncore, phys_addr);
	if (ret)
		return ret;

	gt->phys_addr = phys_addr;

	return 0;
}

int intel_gt_probe_all(struct drm_i915_private *i915)
{
	struct pci_dev *pdev = to_pci_dev(i915->drm.dev);
	struct intel_gt *gt = to_gt(i915);
	const struct intel_gt_definition *gtdef;
	phys_addr_t phys_addr;
	unsigned int mmio_bar;
	unsigned int i;
	int ret;

	mmio_bar = intel_mmio_bar(GRAPHICS_VER(i915));
	phys_addr = pci_resource_start(pdev, mmio_bar);

	/*
	 * We always have at least one primary GT on any device
	 * and it has been already initialized early during probe
	 * in i915_driver_probe()
	 */
	gt->i915 = i915;
	gt->name = "Primary GT";
	gt->info.engine_mask = INTEL_INFO(i915)->platform_engine_mask;

	gt_dbg(gt, "Setting up %s\n", gt->name);
	ret = intel_gt_tile_setup(gt, phys_addr);
	if (ret)
		return ret;

	i915->gt[0] = gt;

	if (!HAS_EXTRA_GT_LIST(i915))
		return 0;

	for (i = 1, gtdef = &INTEL_INFO(i915)->extra_gt_list[i - 1];
	     gtdef->name != NULL;
	     i++, gtdef = &INTEL_INFO(i915)->extra_gt_list[i - 1]) {
		gt = drmm_kzalloc(&i915->drm, sizeof(*gt), GFP_KERNEL);
		if (!gt) {
			ret = -ENOMEM;
			goto err;
		}

		gt->i915 = i915;
		gt->name = gtdef->name;
		gt->type = gtdef->type;
		gt->info.engine_mask = gtdef->engine_mask;
		gt->info.id = i;

		gt_dbg(gt, "Setting up %s\n", gt->name);
		if (GEM_WARN_ON(range_overflows_t(resource_size_t,
						  gtdef->mapping_base,
						  SZ_16M,
						  pci_resource_len(pdev, mmio_bar)))) {
			ret = -ENODEV;
			goto err;
		}

		switch (gtdef->type) {
		case GT_TILE:
			ret = intel_gt_tile_setup(gt, phys_addr + gtdef->mapping_base);
			break;

		case GT_MEDIA:
			ret = intel_sa_mediagt_setup(gt, phys_addr + gtdef->mapping_base,
						     gtdef->gsi_offset);
			break;

		case GT_PRIMARY:
			/* Primary GT should not appear in extra GT list */
		default:
			MISSING_CASE(gtdef->type);
			ret = -ENODEV;
		}

		if (ret)
			goto err;

		i915->gt[i] = gt;
	}

	return 0;

err:
	i915_probe_error(i915, "Failed to initialize %s! (%d)\n", gtdef->name, ret);
	intel_gt_release_all(i915);

	return ret;
}

int intel_gt_tiles_init(struct drm_i915_private *i915)
{
	struct intel_gt *gt;
	unsigned int id;
	int ret;

	for_each_gt(gt, i915, id) {
		ret = intel_gt_probe_lmem(gt);
		if (ret)
			return ret;
	}

	return 0;
}

void intel_gt_release_all(struct drm_i915_private *i915)
{
	struct intel_gt *gt;
	unsigned int id;

	for_each_gt(gt, i915, id)
		i915->gt[id] = NULL;
}

void intel_gt_info_print(const struct intel_gt_info *info,
			 struct drm_printer *p)
{
	drm_printf(p, "available engines: %x\n", info->engine_mask);

	intel_sseu_dump(&info->sseu, p);
}

enum i915_map_type intel_gt_coherent_map_type(struct intel_gt *gt,
					      struct drm_i915_gem_object *obj,
					      bool always_coherent)
{
	/*
	 * Wa_22016122933: always return I915_MAP_WC for Media
	 * version 13.0 when the object is on the Media GT
	 */
	if (i915_gem_object_is_lmem(obj) || intel_gt_needs_wa_22016122933(gt))
		return I915_MAP_WC;
	if (HAS_LLC(gt->i915) || always_coherent)
		return I915_MAP_WB;
	else
		return I915_MAP_WC;
}<|MERGE_RESOLUTION|>--- conflicted
+++ resolved
@@ -741,11 +741,6 @@
 		goto err_gt;
 
 	intel_uc_init_late(&gt->uc);
-<<<<<<< HEAD
-
-	intel_migrate_init(&gt->migrate, gt);
-=======
->>>>>>> ccf0a997
 
 	intel_migrate_init(&gt->migrate, gt);
 
