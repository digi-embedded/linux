// SPDX-License-Identifier: MIT
/*
 * Copyright © 2019 Intel Corporation
 */

#include <drm/drm_managed.h>
#include <drm/intel-gtt.h>

#include "gem/i915_gem_internal.h"
#include "gem/i915_gem_lmem.h"
#include "pxp/intel_pxp.h"

#include "i915_drv.h"
#include "i915_perf_oa_regs.h"
#include "intel_context.h"
#include "intel_engine_pm.h"
#include "intel_engine_regs.h"
#include "intel_ggtt_gmch.h"
#include "intel_gt.h"
#include "intel_gt_buffer_pool.h"
#include "intel_gt_clock_utils.h"
#include "intel_gt_debugfs.h"
#include "intel_gt_mcr.h"
#include "intel_gt_pm.h"
#include "intel_gt_regs.h"
#include "intel_gt_requests.h"
#include "intel_migrate.h"
#include "intel_mocs.h"
#include "intel_pci_config.h"
#include "intel_pm.h"
#include "intel_rc6.h"
#include "intel_renderstate.h"
#include "intel_rps.h"
#include "intel_sa_media.h"
#include "intel_gt_sysfs.h"
#include "intel_uncore.h"
#include "shmem_utils.h"

void intel_gt_common_init_early(struct intel_gt *gt)
{
	spin_lock_init(gt->irq_lock);

<<<<<<< HEAD
	mutex_init(&gt->tlb_invalidate_lock);

=======
	INIT_LIST_HEAD(&gt->lmem_userfault_list);
	mutex_init(&gt->lmem_userfault_lock);
>>>>>>> 29549c70
	INIT_LIST_HEAD(&gt->closed_vma);
	spin_lock_init(&gt->closed_lock);

	init_llist_head(&gt->watchdog.list);
	INIT_WORK(&gt->watchdog.work, intel_gt_watchdog_work);

	intel_gt_init_buffer_pool(gt);
	intel_gt_init_reset(gt);
	intel_gt_init_requests(gt);
	intel_gt_init_timelines(gt);
	mutex_init(&gt->tlb.invalidate_lock);
	seqcount_mutex_init(&gt->tlb.seqno, &gt->tlb.invalidate_lock);
	intel_gt_pm_init_early(gt);

	intel_uc_init_early(&gt->uc);
	intel_rps_init_early(&gt->rps);
}

/* Preliminary initialization of Tile 0 */
int intel_root_gt_init_early(struct drm_i915_private *i915)
{
	struct intel_gt *gt = to_gt(i915);

	gt->i915 = i915;
	gt->uncore = &i915->uncore;
	gt->irq_lock = drmm_kzalloc(&i915->drm, sizeof(*gt->irq_lock), GFP_KERNEL);
	if (!gt->irq_lock)
		return -ENOMEM;

	intel_gt_common_init_early(gt);

	return 0;
}

static int intel_gt_probe_lmem(struct intel_gt *gt)
{
	struct drm_i915_private *i915 = gt->i915;
	unsigned int instance = gt->info.id;
	int id = INTEL_REGION_LMEM_0 + instance;
	struct intel_memory_region *mem;
	int err;

	mem = intel_gt_setup_lmem(gt);
	if (IS_ERR(mem)) {
		err = PTR_ERR(mem);
		if (err == -ENODEV)
			return 0;

		drm_err(&i915->drm,
			"Failed to setup region(%d) type=%d\n",
			err, INTEL_MEMORY_LOCAL);
		return err;
	}

	mem->id = id;
	mem->instance = instance;

	intel_memory_region_set_name(mem, "local%u", mem->instance);

	GEM_BUG_ON(!HAS_REGION(i915, id));
	GEM_BUG_ON(i915->mm.regions[id]);
	i915->mm.regions[id] = mem;

	return 0;
}

int intel_gt_assign_ggtt(struct intel_gt *gt)
{
	gt->ggtt = drmm_kzalloc(&gt->i915->drm, sizeof(*gt->ggtt), GFP_KERNEL);

	return gt->ggtt ? 0 : -ENOMEM;
}

int intel_gt_init_mmio(struct intel_gt *gt)
{
	intel_gt_init_clock_frequency(gt);

	intel_uc_init_mmio(&gt->uc);
	intel_sseu_info_init(gt);
	intel_gt_mcr_init(gt);

	return intel_engines_init_mmio(gt);
}

static void init_unused_ring(struct intel_gt *gt, u32 base)
{
	struct intel_uncore *uncore = gt->uncore;

	intel_uncore_write(uncore, RING_CTL(base), 0);
	intel_uncore_write(uncore, RING_HEAD(base), 0);
	intel_uncore_write(uncore, RING_TAIL(base), 0);
	intel_uncore_write(uncore, RING_START(base), 0);
}

static void init_unused_rings(struct intel_gt *gt)
{
	struct drm_i915_private *i915 = gt->i915;

	if (IS_I830(i915)) {
		init_unused_ring(gt, PRB1_BASE);
		init_unused_ring(gt, SRB0_BASE);
		init_unused_ring(gt, SRB1_BASE);
		init_unused_ring(gt, SRB2_BASE);
		init_unused_ring(gt, SRB3_BASE);
	} else if (GRAPHICS_VER(i915) == 2) {
		init_unused_ring(gt, SRB0_BASE);
		init_unused_ring(gt, SRB1_BASE);
	} else if (GRAPHICS_VER(i915) == 3) {
		init_unused_ring(gt, PRB1_BASE);
		init_unused_ring(gt, PRB2_BASE);
	}
}

int intel_gt_init_hw(struct intel_gt *gt)
{
	struct drm_i915_private *i915 = gt->i915;
	struct intel_uncore *uncore = gt->uncore;
	int ret;

	gt->last_init_time = ktime_get();

	/* Double layer security blanket, see i915_gem_init() */
	intel_uncore_forcewake_get(uncore, FORCEWAKE_ALL);

	if (HAS_EDRAM(i915) && GRAPHICS_VER(i915) < 9)
		intel_uncore_rmw(uncore, HSW_IDICR, 0, IDIHASHMSK(0xf));

	if (IS_HASWELL(i915))
		intel_uncore_write(uncore,
				   HSW_MI_PREDICATE_RESULT_2,
				   IS_HSW_GT3(i915) ?
				   LOWER_SLICE_ENABLED : LOWER_SLICE_DISABLED);

	/* Apply the GT workarounds... */
	intel_gt_apply_workarounds(gt);
	/* ...and determine whether they are sticking. */
	intel_gt_verify_workarounds(gt, "init");

	intel_gt_init_swizzling(gt);

	/*
	 * At least 830 can leave some of the unused rings
	 * "active" (ie. head != tail) after resume which
	 * will prevent c3 entry. Makes sure all unused rings
	 * are totally idle.
	 */
	init_unused_rings(gt);

	ret = i915_ppgtt_init_hw(gt);
	if (ret) {
		DRM_ERROR("Enabling PPGTT failed (%d)\n", ret);
		goto out;
	}

	/* We can't enable contexts until all firmware is loaded */
	ret = intel_uc_init_hw(&gt->uc);
	if (ret) {
		i915_probe_error(i915, "Enabling uc failed (%d)\n", ret);
		goto out;
	}

	intel_mocs_init(gt);

out:
	intel_uncore_forcewake_put(uncore, FORCEWAKE_ALL);
	return ret;
}

static void rmw_set(struct intel_uncore *uncore, i915_reg_t reg, u32 set)
{
	intel_uncore_rmw(uncore, reg, 0, set);
}

static void rmw_clear(struct intel_uncore *uncore, i915_reg_t reg, u32 clr)
{
	intel_uncore_rmw(uncore, reg, clr, 0);
}

static void clear_register(struct intel_uncore *uncore, i915_reg_t reg)
{
	intel_uncore_rmw(uncore, reg, 0, 0);
}

static void gen6_clear_engine_error_register(struct intel_engine_cs *engine)
{
	GEN6_RING_FAULT_REG_RMW(engine, RING_FAULT_VALID, 0);
	GEN6_RING_FAULT_REG_POSTING_READ(engine);
}

void
intel_gt_clear_error_registers(struct intel_gt *gt,
			       intel_engine_mask_t engine_mask)
{
	struct drm_i915_private *i915 = gt->i915;
	struct intel_uncore *uncore = gt->uncore;
	u32 eir;

	if (GRAPHICS_VER(i915) != 2)
		clear_register(uncore, PGTBL_ER);

	if (GRAPHICS_VER(i915) < 4)
		clear_register(uncore, IPEIR(RENDER_RING_BASE));
	else
		clear_register(uncore, IPEIR_I965);

	clear_register(uncore, EIR);
	eir = intel_uncore_read(uncore, EIR);
	if (eir) {
		/*
		 * some errors might have become stuck,
		 * mask them.
		 */
		DRM_DEBUG_DRIVER("EIR stuck: 0x%08x, masking\n", eir);
		rmw_set(uncore, EMR, eir);
		intel_uncore_write(uncore, GEN2_IIR,
				   I915_MASTER_ERROR_INTERRUPT);
	}

	if (GRAPHICS_VER(i915) >= 12) {
		rmw_clear(uncore, GEN12_RING_FAULT_REG, RING_FAULT_VALID);
		intel_uncore_posting_read(uncore, GEN12_RING_FAULT_REG);
	} else if (GRAPHICS_VER(i915) >= 8) {
		rmw_clear(uncore, GEN8_RING_FAULT_REG, RING_FAULT_VALID);
		intel_uncore_posting_read(uncore, GEN8_RING_FAULT_REG);
	} else if (GRAPHICS_VER(i915) >= 6) {
		struct intel_engine_cs *engine;
		enum intel_engine_id id;

		for_each_engine_masked(engine, gt, engine_mask, id)
			gen6_clear_engine_error_register(engine);
	}
}

static void gen6_check_faults(struct intel_gt *gt)
{
	struct intel_engine_cs *engine;
	enum intel_engine_id id;
	u32 fault;

	for_each_engine(engine, gt, id) {
		fault = GEN6_RING_FAULT_REG_READ(engine);
		if (fault & RING_FAULT_VALID) {
			drm_dbg(&engine->i915->drm, "Unexpected fault\n"
				"\tAddr: 0x%08lx\n"
				"\tAddress space: %s\n"
				"\tSource ID: %d\n"
				"\tType: %d\n",
				fault & PAGE_MASK,
				fault & RING_FAULT_GTTSEL_MASK ?
				"GGTT" : "PPGTT",
				RING_FAULT_SRCID(fault),
				RING_FAULT_FAULT_TYPE(fault));
		}
	}
}

static void gen8_check_faults(struct intel_gt *gt)
{
	struct intel_uncore *uncore = gt->uncore;
	i915_reg_t fault_reg, fault_data0_reg, fault_data1_reg;
	u32 fault;

	if (GRAPHICS_VER(gt->i915) >= 12) {
		fault_reg = GEN12_RING_FAULT_REG;
		fault_data0_reg = GEN12_FAULT_TLB_DATA0;
		fault_data1_reg = GEN12_FAULT_TLB_DATA1;
	} else {
		fault_reg = GEN8_RING_FAULT_REG;
		fault_data0_reg = GEN8_FAULT_TLB_DATA0;
		fault_data1_reg = GEN8_FAULT_TLB_DATA1;
	}

	fault = intel_uncore_read(uncore, fault_reg);
	if (fault & RING_FAULT_VALID) {
		u32 fault_data0, fault_data1;
		u64 fault_addr;

		fault_data0 = intel_uncore_read(uncore, fault_data0_reg);
		fault_data1 = intel_uncore_read(uncore, fault_data1_reg);

		fault_addr = ((u64)(fault_data1 & FAULT_VA_HIGH_BITS) << 44) |
			     ((u64)fault_data0 << 12);

		drm_dbg(&uncore->i915->drm, "Unexpected fault\n"
			"\tAddr: 0x%08x_%08x\n"
			"\tAddress space: %s\n"
			"\tEngine ID: %d\n"
			"\tSource ID: %d\n"
			"\tType: %d\n",
			upper_32_bits(fault_addr), lower_32_bits(fault_addr),
			fault_data1 & FAULT_GTT_SEL ? "GGTT" : "PPGTT",
			GEN8_RING_FAULT_ENGINE_ID(fault),
			RING_FAULT_SRCID(fault),
			RING_FAULT_FAULT_TYPE(fault));
	}
}

void intel_gt_check_and_clear_faults(struct intel_gt *gt)
{
	struct drm_i915_private *i915 = gt->i915;

	/* From GEN8 onwards we only have one 'All Engine Fault Register' */
	if (GRAPHICS_VER(i915) >= 8)
		gen8_check_faults(gt);
	else if (GRAPHICS_VER(i915) >= 6)
		gen6_check_faults(gt);
	else
		return;

	intel_gt_clear_error_registers(gt, ALL_ENGINES);
}

void intel_gt_flush_ggtt_writes(struct intel_gt *gt)
{
	struct intel_uncore *uncore = gt->uncore;
	intel_wakeref_t wakeref;

	/*
	 * No actual flushing is required for the GTT write domain for reads
	 * from the GTT domain. Writes to it "immediately" go to main memory
	 * as far as we know, so there's no chipset flush. It also doesn't
	 * land in the GPU render cache.
	 *
	 * However, we do have to enforce the order so that all writes through
	 * the GTT land before any writes to the device, such as updates to
	 * the GATT itself.
	 *
	 * We also have to wait a bit for the writes to land from the GTT.
	 * An uncached read (i.e. mmio) seems to be ideal for the round-trip
	 * timing. This issue has only been observed when switching quickly
	 * between GTT writes and CPU reads from inside the kernel on recent hw,
	 * and it appears to only affect discrete GTT blocks (i.e. on LLC
	 * system agents we cannot reproduce this behaviour, until Cannonlake
	 * that was!).
	 */

	wmb();

	if (INTEL_INFO(gt->i915)->has_coherent_ggtt)
		return;

	intel_gt_chipset_flush(gt);

	with_intel_runtime_pm_if_in_use(uncore->rpm, wakeref) {
		unsigned long flags;

		spin_lock_irqsave(&uncore->lock, flags);
		intel_uncore_posting_read_fw(uncore,
					     RING_HEAD(RENDER_RING_BASE));
		spin_unlock_irqrestore(&uncore->lock, flags);
	}
}

void intel_gt_chipset_flush(struct intel_gt *gt)
{
	wmb();
	if (GRAPHICS_VER(gt->i915) < 6)
		intel_ggtt_gmch_flush();
}

void intel_gt_driver_register(struct intel_gt *gt)
{
	intel_gsc_init(&gt->gsc, gt->i915);

	intel_rps_driver_register(&gt->rps);

	intel_gt_debugfs_register(gt);
	intel_gt_sysfs_register(gt);
}

static int intel_gt_init_scratch(struct intel_gt *gt, unsigned int size)
{
	struct drm_i915_private *i915 = gt->i915;
	struct drm_i915_gem_object *obj;
	struct i915_vma *vma;
	int ret;

	obj = i915_gem_object_create_lmem(i915, size,
					  I915_BO_ALLOC_VOLATILE |
					  I915_BO_ALLOC_GPU_ONLY);
	if (IS_ERR(obj))
		obj = i915_gem_object_create_stolen(i915, size);
	if (IS_ERR(obj))
		obj = i915_gem_object_create_internal(i915, size);
	if (IS_ERR(obj)) {
		drm_err(&i915->drm, "Failed to allocate scratch page\n");
		return PTR_ERR(obj);
	}

	vma = i915_vma_instance(obj, &gt->ggtt->vm, NULL);
	if (IS_ERR(vma)) {
		ret = PTR_ERR(vma);
		goto err_unref;
	}

	ret = i915_ggtt_pin(vma, NULL, 0, PIN_HIGH);
	if (ret)
		goto err_unref;

	gt->scratch = i915_vma_make_unshrinkable(vma);

	return 0;

err_unref:
	i915_gem_object_put(obj);
	return ret;
}

static void intel_gt_fini_scratch(struct intel_gt *gt)
{
	i915_vma_unpin_and_release(&gt->scratch, 0);
}

static struct i915_address_space *kernel_vm(struct intel_gt *gt)
{
	if (INTEL_PPGTT(gt->i915) > INTEL_PPGTT_ALIASING)
		return &i915_ppgtt_create(gt, I915_BO_ALLOC_PM_EARLY)->vm;
	else
		return i915_vm_get(&gt->ggtt->vm);
}

static int __engines_record_defaults(struct intel_gt *gt)
{
	struct i915_request *requests[I915_NUM_ENGINES] = {};
	struct intel_engine_cs *engine;
	enum intel_engine_id id;
	int err = 0;

	/*
	 * As we reset the gpu during very early sanitisation, the current
	 * register state on the GPU should reflect its defaults values.
	 * We load a context onto the hw (with restore-inhibit), then switch
	 * over to a second context to save that default register state. We
	 * can then prime every new context with that state so they all start
	 * from the same default HW values.
	 */

	for_each_engine(engine, gt, id) {
		struct intel_renderstate so;
		struct intel_context *ce;
		struct i915_request *rq;

		/* We must be able to switch to something! */
		GEM_BUG_ON(!engine->kernel_context);

		ce = intel_context_create(engine);
		if (IS_ERR(ce)) {
			err = PTR_ERR(ce);
			goto out;
		}

		err = intel_renderstate_init(&so, ce);
		if (err)
			goto err;

		rq = i915_request_create(ce);
		if (IS_ERR(rq)) {
			err = PTR_ERR(rq);
			goto err_fini;
		}

		err = intel_engine_emit_ctx_wa(rq);
		if (err)
			goto err_rq;

		err = intel_renderstate_emit(&so, rq);
		if (err)
			goto err_rq;

err_rq:
		requests[id] = i915_request_get(rq);
		i915_request_add(rq);
err_fini:
		intel_renderstate_fini(&so, ce);
err:
		if (err) {
			intel_context_put(ce);
			goto out;
		}
	}

	/* Flush the default context image to memory, and enable powersaving. */
	if (intel_gt_wait_for_idle(gt, I915_GEM_IDLE_TIMEOUT) == -ETIME) {
		err = -EIO;
		goto out;
	}

	for (id = 0; id < ARRAY_SIZE(requests); id++) {
		struct i915_request *rq;
		struct file *state;

		rq = requests[id];
		if (!rq)
			continue;

		if (rq->fence.error) {
			err = -EIO;
			goto out;
		}

		GEM_BUG_ON(!test_bit(CONTEXT_ALLOC_BIT, &rq->context->flags));
		if (!rq->context->state)
			continue;

		/* Keep a copy of the state's backing pages; free the obj */
		state = shmem_create_from_object(rq->context->state->obj);
		if (IS_ERR(state)) {
			err = PTR_ERR(state);
			goto out;
		}
		rq->engine->default_state = state;
	}

out:
	/*
	 * If we have to abandon now, we expect the engines to be idle
	 * and ready to be torn-down. The quickest way we can accomplish
	 * this is by declaring ourselves wedged.
	 */
	if (err)
		intel_gt_set_wedged(gt);

	for (id = 0; id < ARRAY_SIZE(requests); id++) {
		struct intel_context *ce;
		struct i915_request *rq;

		rq = requests[id];
		if (!rq)
			continue;

		ce = rq->context;
		i915_request_put(rq);
		intel_context_put(ce);
	}
	return err;
}

static int __engines_verify_workarounds(struct intel_gt *gt)
{
	struct intel_engine_cs *engine;
	enum intel_engine_id id;
	int err = 0;

	if (!IS_ENABLED(CONFIG_DRM_I915_DEBUG_GEM))
		return 0;

	for_each_engine(engine, gt, id) {
		if (intel_engine_verify_workarounds(engine, "load"))
			err = -EIO;
	}

	/* Flush and restore the kernel context for safety */
	if (intel_gt_wait_for_idle(gt, I915_GEM_IDLE_TIMEOUT) == -ETIME)
		err = -EIO;

	return err;
}

static void __intel_gt_disable(struct intel_gt *gt)
{
	intel_gt_set_wedged_on_fini(gt);

	intel_gt_suspend_prepare(gt);
	intel_gt_suspend_late(gt);

	GEM_BUG_ON(intel_gt_pm_is_awake(gt));
}

int intel_gt_wait_for_idle(struct intel_gt *gt, long timeout)
{
	long remaining_timeout;

	/* If the device is asleep, we have no requests outstanding */
	if (!intel_gt_pm_is_awake(gt))
		return 0;

	while ((timeout = intel_gt_retire_requests_timeout(gt, timeout,
							   &remaining_timeout)) > 0) {
		cond_resched();
		if (signal_pending(current))
			return -EINTR;
	}

	if (timeout)
		return timeout;

	if (remaining_timeout < 0)
		remaining_timeout = 0;

	return intel_uc_wait_for_idle(&gt->uc, remaining_timeout);
}

int intel_gt_init(struct intel_gt *gt)
{
	int err;

	err = i915_inject_probe_error(gt->i915, -ENODEV);
	if (err)
		return err;

	intel_gt_init_workarounds(gt);

	/*
	 * This is just a security blanket to placate dragons.
	 * On some systems, we very sporadically observe that the first TLBs
	 * used by the CS may be stale, despite us poking the TLB reset. If
	 * we hold the forcewake during initialisation these problems
	 * just magically go away.
	 */
	intel_uncore_forcewake_get(gt->uncore, FORCEWAKE_ALL);

	err = intel_gt_init_scratch(gt,
				    GRAPHICS_VER(gt->i915) == 2 ? SZ_256K : SZ_4K);
	if (err)
		goto out_fw;

	intel_gt_pm_init(gt);

	gt->vm = kernel_vm(gt);
	if (!gt->vm) {
		err = -ENOMEM;
		goto err_pm;
	}

	intel_set_mocs_index(gt);

	err = intel_engines_init(gt);
	if (err)
		goto err_engines;

	err = intel_uc_init(&gt->uc);
	if (err)
		goto err_engines;

	err = intel_gt_resume(gt);
	if (err)
		goto err_uc_init;

	err = intel_gt_init_hwconfig(gt);
	if (err)
		drm_err(&gt->i915->drm, "Failed to retrieve hwconfig table: %pe\n",
			ERR_PTR(err));

	err = __engines_record_defaults(gt);
	if (err)
		goto err_gt;

	err = __engines_verify_workarounds(gt);
	if (err)
		goto err_gt;

	intel_uc_init_late(&gt->uc);

	err = i915_inject_probe_error(gt->i915, -EIO);
	if (err)
		goto err_gt;

	intel_migrate_init(&gt->migrate, gt);

	intel_pxp_init(&gt->pxp);

	goto out_fw;
err_gt:
	__intel_gt_disable(gt);
	intel_uc_fini_hw(&gt->uc);
err_uc_init:
	intel_uc_fini(&gt->uc);
err_engines:
	intel_engines_release(gt);
	i915_vm_put(fetch_and_zero(&gt->vm));
err_pm:
	intel_gt_pm_fini(gt);
	intel_gt_fini_scratch(gt);
out_fw:
	if (err)
		intel_gt_set_wedged_on_init(gt);
	intel_uncore_forcewake_put(gt->uncore, FORCEWAKE_ALL);
	return err;
}

void intel_gt_driver_remove(struct intel_gt *gt)
{
	__intel_gt_disable(gt);

	intel_migrate_fini(&gt->migrate);
	intel_uc_driver_remove(&gt->uc);

	intel_engines_release(gt);

	intel_gt_flush_buffer_pool(gt);
}

void intel_gt_driver_unregister(struct intel_gt *gt)
{
	intel_wakeref_t wakeref;

	intel_gt_sysfs_unregister(gt);
	intel_rps_driver_unregister(&gt->rps);
	intel_gsc_fini(&gt->gsc);

	intel_pxp_fini(&gt->pxp);

	/*
	 * Upon unregistering the device to prevent any new users, cancel
	 * all in-flight requests so that we can quickly unbind the active
	 * resources.
	 */
	intel_gt_set_wedged_on_fini(gt);

	/* Scrub all HW state upon release */
	with_intel_runtime_pm(gt->uncore->rpm, wakeref)
		__intel_gt_reset(gt, ALL_ENGINES);
}

void intel_gt_driver_release(struct intel_gt *gt)
{
	struct i915_address_space *vm;

	vm = fetch_and_zero(&gt->vm);
	if (vm) /* FIXME being called twice on error paths :( */
		i915_vm_put(vm);

	intel_wa_list_free(&gt->wa_list);
	intel_gt_pm_fini(gt);
	intel_gt_fini_scratch(gt);
	intel_gt_fini_buffer_pool(gt);
	intel_gt_fini_hwconfig(gt);
}

void intel_gt_driver_late_release_all(struct drm_i915_private *i915)
{
	struct intel_gt *gt;
	unsigned int id;

	/* We need to wait for inflight RCU frees to release their grip */
	rcu_barrier();

	for_each_gt(gt, i915, id) {
		intel_uc_driver_late_release(&gt->uc);
		intel_gt_fini_requests(gt);
		intel_gt_fini_reset(gt);
		intel_gt_fini_timelines(gt);
		mutex_destroy(&gt->tlb.invalidate_lock);
		intel_engines_free(gt);
	}
}

static int intel_gt_tile_setup(struct intel_gt *gt, phys_addr_t phys_addr)
{
	int ret;

	if (!gt_is_root(gt)) {
		struct intel_uncore *uncore;
		spinlock_t *irq_lock;

		uncore = drmm_kzalloc(&gt->i915->drm, sizeof(*uncore), GFP_KERNEL);
		if (!uncore)
			return -ENOMEM;

		irq_lock = drmm_kzalloc(&gt->i915->drm, sizeof(*irq_lock), GFP_KERNEL);
		if (!irq_lock)
			return -ENOMEM;

		gt->uncore = uncore;
		gt->irq_lock = irq_lock;

		intel_gt_common_init_early(gt);
	}

	intel_uncore_init_early(gt->uncore, gt);
	intel_wakeref_auto_init(&gt->userfault_wakeref, gt->uncore->rpm);

	ret = intel_uncore_setup_mmio(gt->uncore, phys_addr);
	if (ret)
		return ret;

	gt->phys_addr = phys_addr;

	return 0;
}

int intel_gt_probe_all(struct drm_i915_private *i915)
{
	struct pci_dev *pdev = to_pci_dev(i915->drm.dev);
	struct intel_gt *gt = &i915->gt0;
	const struct intel_gt_definition *gtdef;
	phys_addr_t phys_addr;
	unsigned int mmio_bar;
	unsigned int i;
	int ret;

	mmio_bar = GRAPHICS_VER(i915) == 2 ? GEN2_GTTMMADR_BAR : GTTMMADR_BAR;
	phys_addr = pci_resource_start(pdev, mmio_bar);

	/*
	 * We always have at least one primary GT on any device
	 * and it has been already initialized early during probe
	 * in i915_driver_probe()
	 */
	gt->i915 = i915;
	gt->name = "Primary GT";
	gt->info.engine_mask = RUNTIME_INFO(i915)->platform_engine_mask;

	drm_dbg(&i915->drm, "Setting up %s\n", gt->name);
	ret = intel_gt_tile_setup(gt, phys_addr);
	if (ret)
		return ret;

	i915->gt[0] = gt;

	if (!HAS_EXTRA_GT_LIST(i915))
		return 0;

	for (i = 1, gtdef = &INTEL_INFO(i915)->extra_gt_list[i - 1];
	     gtdef->name != NULL;
	     i++, gtdef = &INTEL_INFO(i915)->extra_gt_list[i - 1]) {
		gt = drmm_kzalloc(&i915->drm, sizeof(*gt), GFP_KERNEL);
		if (!gt) {
			ret = -ENOMEM;
			goto err;
		}

		gt->i915 = i915;
		gt->name = gtdef->name;
		gt->type = gtdef->type;
		gt->info.engine_mask = gtdef->engine_mask;
		gt->info.id = i;

		drm_dbg(&i915->drm, "Setting up %s\n", gt->name);
		if (GEM_WARN_ON(range_overflows_t(resource_size_t,
						  gtdef->mapping_base,
						  SZ_16M,
						  pci_resource_len(pdev, mmio_bar)))) {
			ret = -ENODEV;
			goto err;
		}

		switch (gtdef->type) {
		case GT_TILE:
			ret = intel_gt_tile_setup(gt, phys_addr + gtdef->mapping_base);
			break;

		case GT_MEDIA:
			ret = intel_sa_mediagt_setup(gt, phys_addr + gtdef->mapping_base,
						     gtdef->gsi_offset);
			break;

		case GT_PRIMARY:
			/* Primary GT should not appear in extra GT list */
		default:
			MISSING_CASE(gtdef->type);
			ret = -ENODEV;
		}

		if (ret)
			goto err;

		i915->gt[i] = gt;
	}

	return 0;

err:
	i915_probe_error(i915, "Failed to initialize %s! (%d)\n", gtdef->name, ret);
	intel_gt_release_all(i915);

	return ret;
}

int intel_gt_tiles_init(struct drm_i915_private *i915)
{
	struct intel_gt *gt;
	unsigned int id;
	int ret;

	for_each_gt(gt, i915, id) {
		ret = intel_gt_probe_lmem(gt);
		if (ret)
			return ret;
	}

	return 0;
}

void intel_gt_release_all(struct drm_i915_private *i915)
{
	struct intel_gt *gt;
	unsigned int id;

	for_each_gt(gt, i915, id)
		i915->gt[id] = NULL;
}

void intel_gt_info_print(const struct intel_gt_info *info,
			 struct drm_printer *p)
{
	drm_printf(p, "available engines: %x\n", info->engine_mask);

	intel_sseu_dump(&info->sseu, p);
}

struct reg_and_bit {
	i915_reg_t reg;
	u32 bit;
};

static struct reg_and_bit
get_reg_and_bit(const struct intel_engine_cs *engine, const bool gen8,
		const i915_reg_t *regs, const unsigned int num)
{
	const unsigned int class = engine->class;
	struct reg_and_bit rb = { };

	if (drm_WARN_ON_ONCE(&engine->i915->drm,
			     class >= num || !regs[class].reg))
		return rb;

	rb.reg = regs[class];
	if (gen8 && class == VIDEO_DECODE_CLASS)
		rb.reg.reg += 4 * engine->instance; /* GEN8_M2TCR */
	else
		rb.bit = engine->instance;

	rb.bit = BIT(rb.bit);

	return rb;
}

<<<<<<< HEAD
void intel_gt_invalidate_tlbs(struct intel_gt *gt)
=======
static void mmio_invalidate_full(struct intel_gt *gt)
>>>>>>> 29549c70
{
	static const i915_reg_t gen8_regs[] = {
		[RENDER_CLASS]			= GEN8_RTCR,
		[VIDEO_DECODE_CLASS]		= GEN8_M1TCR, /* , GEN8_M2TCR */
		[VIDEO_ENHANCEMENT_CLASS]	= GEN8_VTCR,
		[COPY_ENGINE_CLASS]		= GEN8_BTCR,
	};
	static const i915_reg_t gen12_regs[] = {
		[RENDER_CLASS]			= GEN12_GFX_TLB_INV_CR,
		[VIDEO_DECODE_CLASS]		= GEN12_VD_TLB_INV_CR,
		[VIDEO_ENHANCEMENT_CLASS]	= GEN12_VE_TLB_INV_CR,
		[COPY_ENGINE_CLASS]		= GEN12_BLT_TLB_INV_CR,
<<<<<<< HEAD
=======
		[COMPUTE_CLASS]			= GEN12_COMPCTX_TLB_INV_CR,
>>>>>>> 29549c70
	};
	struct drm_i915_private *i915 = gt->i915;
	struct intel_uncore *uncore = gt->uncore;
	struct intel_engine_cs *engine;
<<<<<<< HEAD
=======
	intel_engine_mask_t awake, tmp;
>>>>>>> 29549c70
	enum intel_engine_id id;
	const i915_reg_t *regs;
	unsigned int num = 0;

<<<<<<< HEAD
	if (I915_SELFTEST_ONLY(gt->awake == -ENODEV))
		return;

	if (intel_gt_is_wedged(gt))
		return;

=======
>>>>>>> 29549c70
	if (GRAPHICS_VER(i915) == 12) {
		regs = gen12_regs;
		num = ARRAY_SIZE(gen12_regs);
	} else if (GRAPHICS_VER(i915) >= 8 && GRAPHICS_VER(i915) <= 11) {
		regs = gen8_regs;
		num = ARRAY_SIZE(gen8_regs);
	} else if (GRAPHICS_VER(i915) < 8) {
		return;
	}

	if (drm_WARN_ONCE(&i915->drm, !num,
			  "Platform does not implement TLB invalidation!"))
		return;

<<<<<<< HEAD
	GEM_TRACE("\n");

	assert_rpm_wakelock_held(&i915->runtime_pm);

	mutex_lock(&gt->tlb_invalidate_lock);
=======
>>>>>>> 29549c70
	intel_uncore_forcewake_get(uncore, FORCEWAKE_ALL);

	spin_lock_irq(&uncore->lock); /* serialise invalidate with GT reset */

<<<<<<< HEAD
	for_each_engine(engine, gt, id) {
		struct reg_and_bit rb;

=======
	awake = 0;
	for_each_engine(engine, gt, id) {
		struct reg_and_bit rb;

		if (!intel_engine_pm_is_awake(engine))
			continue;

>>>>>>> 29549c70
		rb = get_reg_and_bit(engine, regs == gen8_regs, regs, num);
		if (!i915_mmio_reg_offset(rb.reg))
			continue;

<<<<<<< HEAD
		intel_uncore_write_fw(uncore, rb.reg, rb.bit);
	}

	spin_unlock_irq(&uncore->lock);

	for_each_engine(engine, gt, id) {
=======
		if (GRAPHICS_VER(i915) == 12 && (engine->class == VIDEO_DECODE_CLASS ||
		    engine->class == VIDEO_ENHANCEMENT_CLASS ||
		    engine->class == COMPUTE_CLASS))
			rb.bit = _MASKED_BIT_ENABLE(rb.bit);

		intel_uncore_write_fw(uncore, rb.reg, rb.bit);
		awake |= engine->mask;
	}

	GT_TRACE(gt, "invalidated engines %08x\n", awake);

	/* Wa_2207587034:tgl,dg1,rkl,adl-s,adl-p */
	if (awake &&
	    (IS_TIGERLAKE(i915) ||
	     IS_DG1(i915) ||
	     IS_ROCKETLAKE(i915) ||
	     IS_ALDERLAKE_S(i915) ||
	     IS_ALDERLAKE_P(i915)))
		intel_uncore_write_fw(uncore, GEN12_OA_TLB_INV_CR, 1);

	spin_unlock_irq(&uncore->lock);

	for_each_engine_masked(engine, gt, awake, tmp) {
		struct reg_and_bit rb;

>>>>>>> 29549c70
		/*
		 * HW architecture suggest typical invalidation time at 40us,
		 * with pessimistic cases up to 100us and a recommendation to
		 * cap at 1ms. We go a bit higher just in case.
		 */
		const unsigned int timeout_us = 100;
		const unsigned int timeout_ms = 4;
<<<<<<< HEAD
		struct reg_and_bit rb;

		rb = get_reg_and_bit(engine, regs == gen8_regs, regs, num);
		if (!i915_mmio_reg_offset(rb.reg))
			continue;

=======

		rb = get_reg_and_bit(engine, regs == gen8_regs, regs, num);
>>>>>>> 29549c70
		if (__intel_wait_for_register_fw(uncore,
						 rb.reg, rb.bit, 0,
						 timeout_us, timeout_ms,
						 NULL))
			drm_err_ratelimited(&gt->i915->drm,
					    "%s TLB invalidation did not complete in %ums!\n",
					    engine->name, timeout_ms);
	}

<<<<<<< HEAD
	intel_uncore_forcewake_put_delayed(uncore, FORCEWAKE_ALL);
	mutex_unlock(&gt->tlb_invalidate_lock);
=======
	/*
	 * Use delayed put since a) we mostly expect a flurry of TLB
	 * invalidations so it is good to avoid paying the forcewake cost and
	 * b) it works around a bug in Icelake which cannot cope with too rapid
	 * transitions.
	 */
	intel_uncore_forcewake_put_delayed(uncore, FORCEWAKE_ALL);
}

static bool tlb_seqno_passed(const struct intel_gt *gt, u32 seqno)
{
	u32 cur = intel_gt_tlb_seqno(gt);

	/* Only skip if a *full* TLB invalidate barrier has passed */
	return (s32)(cur - ALIGN(seqno, 2)) > 0;
}

void intel_gt_invalidate_tlb(struct intel_gt *gt, u32 seqno)
{
	intel_wakeref_t wakeref;

	if (I915_SELFTEST_ONLY(gt->awake == -ENODEV))
		return;

	if (intel_gt_is_wedged(gt))
		return;

	if (tlb_seqno_passed(gt, seqno))
		return;

	with_intel_gt_pm_if_awake(gt, wakeref) {
		mutex_lock(&gt->tlb.invalidate_lock);
		if (tlb_seqno_passed(gt, seqno))
			goto unlock;

		mmio_invalidate_full(gt);

		write_seqcount_invalidate(&gt->tlb.seqno);
unlock:
		mutex_unlock(&gt->tlb.invalidate_lock);
	}
>>>>>>> 29549c70
}<|MERGE_RESOLUTION|>--- conflicted
+++ resolved
@@ -40,13 +40,8 @@
 {
 	spin_lock_init(gt->irq_lock);
 
-<<<<<<< HEAD
-	mutex_init(&gt->tlb_invalidate_lock);
-
-=======
 	INIT_LIST_HEAD(&gt->lmem_userfault_list);
 	mutex_init(&gt->lmem_userfault_lock);
->>>>>>> 29549c70
 	INIT_LIST_HEAD(&gt->closed_vma);
 	spin_lock_init(&gt->closed_lock);
 
@@ -975,11 +970,7 @@
 	return rb;
 }
 
-<<<<<<< HEAD
-void intel_gt_invalidate_tlbs(struct intel_gt *gt)
-=======
 static void mmio_invalidate_full(struct intel_gt *gt)
->>>>>>> 29549c70
 {
 	static const i915_reg_t gen8_regs[] = {
 		[RENDER_CLASS]			= GEN8_RTCR,
@@ -992,31 +983,16 @@
 		[VIDEO_DECODE_CLASS]		= GEN12_VD_TLB_INV_CR,
 		[VIDEO_ENHANCEMENT_CLASS]	= GEN12_VE_TLB_INV_CR,
 		[COPY_ENGINE_CLASS]		= GEN12_BLT_TLB_INV_CR,
-<<<<<<< HEAD
-=======
 		[COMPUTE_CLASS]			= GEN12_COMPCTX_TLB_INV_CR,
->>>>>>> 29549c70
 	};
 	struct drm_i915_private *i915 = gt->i915;
 	struct intel_uncore *uncore = gt->uncore;
 	struct intel_engine_cs *engine;
-<<<<<<< HEAD
-=======
 	intel_engine_mask_t awake, tmp;
->>>>>>> 29549c70
 	enum intel_engine_id id;
 	const i915_reg_t *regs;
 	unsigned int num = 0;
 
-<<<<<<< HEAD
-	if (I915_SELFTEST_ONLY(gt->awake == -ENODEV))
-		return;
-
-	if (intel_gt_is_wedged(gt))
-		return;
-
-=======
->>>>>>> 29549c70
 	if (GRAPHICS_VER(i915) == 12) {
 		regs = gen12_regs;
 		num = ARRAY_SIZE(gen12_regs);
@@ -1031,23 +1007,10 @@
 			  "Platform does not implement TLB invalidation!"))
 		return;
 
-<<<<<<< HEAD
-	GEM_TRACE("\n");
-
-	assert_rpm_wakelock_held(&i915->runtime_pm);
-
-	mutex_lock(&gt->tlb_invalidate_lock);
-=======
->>>>>>> 29549c70
 	intel_uncore_forcewake_get(uncore, FORCEWAKE_ALL);
 
 	spin_lock_irq(&uncore->lock); /* serialise invalidate with GT reset */
 
-<<<<<<< HEAD
-	for_each_engine(engine, gt, id) {
-		struct reg_and_bit rb;
-
-=======
 	awake = 0;
 	for_each_engine(engine, gt, id) {
 		struct reg_and_bit rb;
@@ -1055,19 +1018,10 @@
 		if (!intel_engine_pm_is_awake(engine))
 			continue;
 
->>>>>>> 29549c70
 		rb = get_reg_and_bit(engine, regs == gen8_regs, regs, num);
 		if (!i915_mmio_reg_offset(rb.reg))
 			continue;
 
-<<<<<<< HEAD
-		intel_uncore_write_fw(uncore, rb.reg, rb.bit);
-	}
-
-	spin_unlock_irq(&uncore->lock);
-
-	for_each_engine(engine, gt, id) {
-=======
 		if (GRAPHICS_VER(i915) == 12 && (engine->class == VIDEO_DECODE_CLASS ||
 		    engine->class == VIDEO_ENHANCEMENT_CLASS ||
 		    engine->class == COMPUTE_CLASS))
@@ -1093,7 +1047,6 @@
 	for_each_engine_masked(engine, gt, awake, tmp) {
 		struct reg_and_bit rb;
 
->>>>>>> 29549c70
 		/*
 		 * HW architecture suggest typical invalidation time at 40us,
 		 * with pessimistic cases up to 100us and a recommendation to
@@ -1101,17 +1054,8 @@
 		 */
 		const unsigned int timeout_us = 100;
 		const unsigned int timeout_ms = 4;
-<<<<<<< HEAD
-		struct reg_and_bit rb;
 
 		rb = get_reg_and_bit(engine, regs == gen8_regs, regs, num);
-		if (!i915_mmio_reg_offset(rb.reg))
-			continue;
-
-=======
-
-		rb = get_reg_and_bit(engine, regs == gen8_regs, regs, num);
->>>>>>> 29549c70
 		if (__intel_wait_for_register_fw(uncore,
 						 rb.reg, rb.bit, 0,
 						 timeout_us, timeout_ms,
@@ -1121,10 +1065,6 @@
 					    engine->name, timeout_ms);
 	}
 
-<<<<<<< HEAD
-	intel_uncore_forcewake_put_delayed(uncore, FORCEWAKE_ALL);
-	mutex_unlock(&gt->tlb_invalidate_lock);
-=======
 	/*
 	 * Use delayed put since a) we mostly expect a flurry of TLB
 	 * invalidations so it is good to avoid paying the forcewake cost and
@@ -1166,5 +1106,4 @@
 unlock:
 		mutex_unlock(&gt->tlb.invalidate_lock);
 	}
->>>>>>> 29549c70
 }