/*
 * Copyright © 2015 Intel Corporation
 *
 * Permission is hereby granted, free of charge, to any person obtaining a
 * copy of this software and associated documentation files (the "Software"),
 * to deal in the Software without restriction, including without limitation
 * the rights to use, copy, modify, merge, publish, distribute, sublicense,
 * and/or sell copies of the Software, and to permit persons to whom the
 * Software is furnished to do so, subject to the following conditions:
 *
 * The above copyright notice and this permission notice (including the next
 * paragraph) shall be included in all copies or substantial portions of the
 * Software.
 *
 * THE SOFTWARE IS PROVIDED "AS IS", WITHOUT WARRANTY OF ANY KIND, EXPRESS OR
 * IMPLIED, INCLUDING BUT NOT LIMITED TO THE WARRANTIES OF MERCHANTABILITY,
 * FITNESS FOR A PARTICULAR PURPOSE AND NONINFRINGEMENT.  IN NO EVENT SHALL
 * THE AUTHORS OR COPYRIGHT HOLDERS BE LIABLE FOR ANY CLAIM, DAMAGES OR OTHER
 * LIABILITY, WHETHER IN AN ACTION OF CONTRACT, TORT OR OTHERWISE, ARISING
 * FROM, OUT OF OR IN CONNECTION WITH THE SOFTWARE OR THE USE OR OTHER DEALINGS
 * IN THE SOFTWARE.
 *
 */

/*
 * Laptops with Intel GPUs which have panels that support controlling the
 * backlight through DP AUX can actually use two different interfaces: Intel's
 * proprietary DP AUX backlight interface, and the standard VESA backlight
 * interface. Unfortunately, at the time of writing this a lot of laptops will
 * advertise support for the standard VESA backlight interface when they
 * don't properly support it. However, on these systems the Intel backlight
 * interface generally does work properly. Additionally, these systems will
 * usually just indicate that they use PWM backlight controls in their VBIOS
 * for some reason.
 */

<<<<<<< HEAD
=======
#include "i915_drv.h"
>>>>>>> 29549c70
#include "intel_backlight.h"
#include "intel_display_types.h"
#include "intel_dp.h"
#include "intel_dp_aux_backlight.h"

/* TODO:
 * Implement HDR, right now we just implement the bare minimum to bring us back into SDR mode so we
 * can make people's backlights work in the mean time
 */

/*
 * DP AUX registers for Intel's proprietary HDR backlight interface. We define
 * them here since we'll likely be the only driver to ever use these.
 */
#define INTEL_EDP_HDR_TCON_CAP0                                        0x340

#define INTEL_EDP_HDR_TCON_CAP1                                        0x341
# define INTEL_EDP_HDR_TCON_2084_DECODE_CAP                           BIT(0)
# define INTEL_EDP_HDR_TCON_2020_GAMUT_CAP                            BIT(1)
# define INTEL_EDP_HDR_TCON_TONE_MAPPING_CAP                          BIT(2)
# define INTEL_EDP_HDR_TCON_SEGMENTED_BACKLIGHT_CAP                   BIT(3)
# define INTEL_EDP_HDR_TCON_BRIGHTNESS_NITS_CAP                       BIT(4)
# define INTEL_EDP_HDR_TCON_OPTIMIZATION_CAP                          BIT(5)
# define INTEL_EDP_HDR_TCON_SDP_COLORIMETRY_CAP                       BIT(6)
# define INTEL_EDP_HDR_TCON_SRGB_TO_PANEL_GAMUT_CONVERSION_CAP        BIT(7)

#define INTEL_EDP_HDR_TCON_CAP2                                        0x342
# define INTEL_EDP_SDR_TCON_BRIGHTNESS_AUX_CAP                        BIT(0)

#define INTEL_EDP_HDR_TCON_CAP3                                        0x343

#define INTEL_EDP_HDR_GETSET_CTRL_PARAMS                               0x344
# define INTEL_EDP_HDR_TCON_2084_DECODE_ENABLE                        BIT(0)
# define INTEL_EDP_HDR_TCON_2020_GAMUT_ENABLE                         BIT(1)
# define INTEL_EDP_HDR_TCON_TONE_MAPPING_ENABLE                       BIT(2) /* Pre-TGL+ */
# define INTEL_EDP_HDR_TCON_SEGMENTED_BACKLIGHT_ENABLE                BIT(3)
# define INTEL_EDP_HDR_TCON_BRIGHTNESS_AUX_ENABLE                     BIT(4)
# define INTEL_EDP_HDR_TCON_SRGB_TO_PANEL_GAMUT_ENABLE                BIT(5)
/* Bit 6 is reserved */
# define INTEL_EDP_HDR_TCON_SDP_COLORIMETRY_ENABLE                    BIT(7)

#define INTEL_EDP_HDR_CONTENT_LUMINANCE                                0x346 /* Pre-TGL+ */
#define INTEL_EDP_HDR_PANEL_LUMINANCE_OVERRIDE                         0x34A
#define INTEL_EDP_SDR_LUMINANCE_LEVEL                                  0x352
#define INTEL_EDP_BRIGHTNESS_NITS_LSB                                  0x354
#define INTEL_EDP_BRIGHTNESS_NITS_MSB                                  0x355
#define INTEL_EDP_BRIGHTNESS_DELAY_FRAMES                              0x356
#define INTEL_EDP_BRIGHTNESS_PER_FRAME_STEPS                           0x357

#define INTEL_EDP_BRIGHTNESS_OPTIMIZATION_0                            0x358
# define INTEL_EDP_TCON_USAGE_MASK                             GENMASK(0, 3)
# define INTEL_EDP_TCON_USAGE_UNKNOWN                                    0x0
# define INTEL_EDP_TCON_USAGE_DESKTOP                                    0x1
# define INTEL_EDP_TCON_USAGE_FULL_SCREEN_MEDIA                          0x2
# define INTEL_EDP_TCON_USAGE_FULL_SCREEN_GAMING                         0x3
# define INTEL_EDP_TCON_POWER_MASK                                    BIT(4)
# define INTEL_EDP_TCON_POWER_DC                                    (0 << 4)
# define INTEL_EDP_TCON_POWER_AC                                    (1 << 4)
# define INTEL_EDP_TCON_OPTIMIZATION_STRENGTH_MASK             GENMASK(5, 7)

#define INTEL_EDP_BRIGHTNESS_OPTIMIZATION_1                            0x359

enum intel_dp_aux_backlight_modparam {
	INTEL_DP_AUX_BACKLIGHT_AUTO = -1,
	INTEL_DP_AUX_BACKLIGHT_OFF = 0,
	INTEL_DP_AUX_BACKLIGHT_ON = 1,
	INTEL_DP_AUX_BACKLIGHT_FORCE_VESA = 2,
	INTEL_DP_AUX_BACKLIGHT_FORCE_INTEL = 3,
};

/* Intel EDP backlight callbacks */
static bool
intel_dp_aux_supports_hdr_backlight(struct intel_connector *connector)
{
	struct drm_i915_private *i915 = to_i915(connector->base.dev);
	struct intel_dp *intel_dp = enc_to_intel_dp(connector->encoder);
	struct drm_dp_aux *aux = &intel_dp->aux;
	struct intel_panel *panel = &connector->panel;
	int ret;
	u8 tcon_cap[4];

	intel_dp_wait_source_oui(intel_dp);

	ret = drm_dp_dpcd_read(aux, INTEL_EDP_HDR_TCON_CAP0, tcon_cap, sizeof(tcon_cap));
	if (ret != sizeof(tcon_cap))
		return false;

	if (!(tcon_cap[1] & INTEL_EDP_HDR_TCON_BRIGHTNESS_NITS_CAP))
		return false;

	if (tcon_cap[0] >= 1) {
		drm_dbg_kms(&i915->drm, "Detected Intel HDR backlight interface version %d\n",
			    tcon_cap[0]);
	} else {
		drm_dbg_kms(&i915->drm, "Detected unsupported HDR backlight interface version %d\n",
			    tcon_cap[0]);
		return false;
	}

	/*
	 * If we don't have HDR static metadata there is no way to
	 * runtime detect used range for nits based control. For now
	 * do not use Intel proprietary eDP backlight control if we
	 * don't have this data in panel EDID. In case we find panel
	 * which supports only nits based control, but doesn't provide
	 * HDR static metadata we need to start maintaining table of
	 * ranges for such panels.
	 */
	if (i915->params.enable_dpcd_backlight != INTEL_DP_AUX_BACKLIGHT_FORCE_INTEL &&
	    !(connector->base.hdr_sink_metadata.hdmi_type1.metadata_type &
	      BIT(HDMI_STATIC_METADATA_TYPE1))) {
		drm_info(&i915->drm,
			 "Panel is missing HDR static metadata. Possible support for Intel HDR backlight interface is not used. If your backlight controls don't work try booting with i915.enable_dpcd_backlight=%d. needs this, please file a _new_ bug report on drm/i915, see " FDO_BUG_URL " for details.\n",
			 INTEL_DP_AUX_BACKLIGHT_FORCE_INTEL);
		return false;
	}

	panel->backlight.edp.intel.sdr_uses_aux =
		tcon_cap[2] & INTEL_EDP_SDR_TCON_BRIGHTNESS_AUX_CAP;

	return true;
}

static u32
intel_dp_aux_hdr_get_backlight(struct intel_connector *connector, enum pipe pipe)
{
	struct drm_i915_private *i915 = to_i915(connector->base.dev);
	struct intel_panel *panel = &connector->panel;
	struct intel_dp *intel_dp = enc_to_intel_dp(connector->encoder);
	u8 tmp;
	u8 buf[2] = { 0 };

	if (drm_dp_dpcd_readb(&intel_dp->aux, INTEL_EDP_HDR_GETSET_CTRL_PARAMS, &tmp) != 1) {
		drm_err(&i915->drm, "Failed to read current backlight mode from DPCD\n");
		return 0;
	}

	if (!(tmp & INTEL_EDP_HDR_TCON_BRIGHTNESS_AUX_ENABLE)) {
		if (!panel->backlight.edp.intel.sdr_uses_aux) {
			u32 pwm_level = panel->backlight.pwm_funcs->get(connector, pipe);

			return intel_backlight_level_from_pwm(connector, pwm_level);
		}

		/* Assume 100% brightness if backlight controls aren't enabled yet */
		return panel->backlight.max;
	}

	if (drm_dp_dpcd_read(&intel_dp->aux, INTEL_EDP_BRIGHTNESS_NITS_LSB, buf,
			     sizeof(buf)) != sizeof(buf)) {
		drm_err(&i915->drm, "Failed to read brightness from DPCD\n");
		return 0;
	}

	return (buf[1] << 8 | buf[0]);
}

static void
intel_dp_aux_hdr_set_aux_backlight(const struct drm_connector_state *conn_state, u32 level)
{
	struct intel_connector *connector = to_intel_connector(conn_state->connector);
	struct drm_device *dev = connector->base.dev;
	struct intel_dp *intel_dp = enc_to_intel_dp(connector->encoder);
	u8 buf[4] = { 0 };

	buf[0] = level & 0xFF;
	buf[1] = (level & 0xFF00) >> 8;

	if (drm_dp_dpcd_write(&intel_dp->aux, INTEL_EDP_BRIGHTNESS_NITS_LSB, buf,
			      sizeof(buf)) != sizeof(buf))
		drm_err(dev, "Failed to write brightness level to DPCD\n");
}

static void
intel_dp_aux_hdr_set_backlight(const struct drm_connector_state *conn_state, u32 level)
{
	struct intel_connector *connector = to_intel_connector(conn_state->connector);
	struct intel_panel *panel = &connector->panel;

	if (panel->backlight.edp.intel.sdr_uses_aux) {
		intel_dp_aux_hdr_set_aux_backlight(conn_state, level);
	} else {
		const u32 pwm_level = intel_backlight_level_to_pwm(connector, level);

		intel_backlight_set_pwm_level(conn_state, pwm_level);
	}
}

static void
intel_dp_aux_hdr_enable_backlight(const struct intel_crtc_state *crtc_state,
				  const struct drm_connector_state *conn_state, u32 level)
{
	struct intel_connector *connector = to_intel_connector(conn_state->connector);
	struct intel_panel *panel = &connector->panel;
	struct drm_i915_private *i915 = to_i915(connector->base.dev);
	struct intel_dp *intel_dp = enc_to_intel_dp(connector->encoder);
	int ret;
	u8 old_ctrl, ctrl;

	intel_dp_wait_source_oui(intel_dp);

	ret = drm_dp_dpcd_readb(&intel_dp->aux, INTEL_EDP_HDR_GETSET_CTRL_PARAMS, &old_ctrl);
	if (ret != 1) {
		drm_err(&i915->drm, "Failed to read current backlight control mode: %d\n", ret);
		return;
	}

	ctrl = old_ctrl;
	if (panel->backlight.edp.intel.sdr_uses_aux) {
		ctrl |= INTEL_EDP_HDR_TCON_BRIGHTNESS_AUX_ENABLE;
		intel_dp_aux_hdr_set_aux_backlight(conn_state, level);
	} else {
		u32 pwm_level = intel_backlight_level_to_pwm(connector, level);

		panel->backlight.pwm_funcs->enable(crtc_state, conn_state, pwm_level);

		ctrl &= ~INTEL_EDP_HDR_TCON_BRIGHTNESS_AUX_ENABLE;
	}

	if (ctrl != old_ctrl)
		if (drm_dp_dpcd_writeb(&intel_dp->aux, INTEL_EDP_HDR_GETSET_CTRL_PARAMS, ctrl) != 1)
			drm_err(&i915->drm, "Failed to configure DPCD brightness controls\n");
}

static void
intel_dp_aux_hdr_disable_backlight(const struct drm_connector_state *conn_state, u32 level)
{
	struct intel_connector *connector = to_intel_connector(conn_state->connector);
	struct intel_panel *panel = &connector->panel;

	/* Nothing to do for AUX based backlight controls */
	if (panel->backlight.edp.intel.sdr_uses_aux)
		return;

	/* Note we want the actual pwm_level to be 0, regardless of pwm_min */
	panel->backlight.pwm_funcs->disable(conn_state, intel_backlight_invert_pwm_level(connector, 0));
}

static int
intel_dp_aux_hdr_setup_backlight(struct intel_connector *connector, enum pipe pipe)
{
	struct drm_i915_private *i915 = to_i915(connector->base.dev);
	struct intel_panel *panel = &connector->panel;
	struct drm_luminance_range_info *luminance_range =
		&connector->base.display_info.luminance_range;
	int ret;

	if (panel->backlight.edp.intel.sdr_uses_aux) {
		drm_dbg_kms(&i915->drm, "SDR backlight is controlled through DPCD\n");
	} else {
		drm_dbg_kms(&i915->drm, "SDR backlight is controlled through PWM\n");

		ret = panel->backlight.pwm_funcs->setup(connector, pipe);
		if (ret < 0) {
			drm_err(&i915->drm,
				"Failed to setup SDR backlight controls through PWM: %d\n", ret);
			return ret;
		}
	}

	if (luminance_range->max_luminance) {
		panel->backlight.max = luminance_range->max_luminance;
		panel->backlight.min = luminance_range->min_luminance;
	} else {
		panel->backlight.max = 512;
		panel->backlight.min = 0;
	}

	drm_dbg_kms(&i915->drm, "Using backlight range %d..%d\n", panel->backlight.min,
		    panel->backlight.max);

	panel->backlight.level = intel_dp_aux_hdr_get_backlight(connector, pipe);
	panel->backlight.enabled = panel->backlight.level != 0;

	return 0;
}

/* VESA backlight callbacks */
static u32 intel_dp_aux_vesa_get_backlight(struct intel_connector *connector, enum pipe unused)
{
	return connector->panel.backlight.level;
}

static void
intel_dp_aux_vesa_set_backlight(const struct drm_connector_state *conn_state, u32 level)
{
	struct intel_connector *connector = to_intel_connector(conn_state->connector);
	struct intel_panel *panel = &connector->panel;
	struct intel_dp *intel_dp = enc_to_intel_dp(connector->encoder);

	if (!panel->backlight.edp.vesa.info.aux_set) {
		const u32 pwm_level = intel_backlight_level_to_pwm(connector, level);

		intel_backlight_set_pwm_level(conn_state, pwm_level);
	}

	drm_edp_backlight_set_level(&intel_dp->aux, &panel->backlight.edp.vesa.info, level);
}

static void
intel_dp_aux_vesa_enable_backlight(const struct intel_crtc_state *crtc_state,
				   const struct drm_connector_state *conn_state, u32 level)
{
	struct intel_connector *connector = to_intel_connector(conn_state->connector);
	struct intel_panel *panel = &connector->panel;
	struct intel_dp *intel_dp = enc_to_intel_dp(connector->encoder);

	if (!panel->backlight.edp.vesa.info.aux_enable) {
		u32 pwm_level;

		if (!panel->backlight.edp.vesa.info.aux_set)
			pwm_level = intel_backlight_level_to_pwm(connector, level);
		else
			pwm_level = intel_backlight_invert_pwm_level(connector,
								     panel->backlight.pwm_level_max);

		panel->backlight.pwm_funcs->enable(crtc_state, conn_state, pwm_level);
	}

	drm_edp_backlight_enable(&intel_dp->aux, &panel->backlight.edp.vesa.info, level);
}

static void intel_dp_aux_vesa_disable_backlight(const struct drm_connector_state *old_conn_state,
						u32 level)
{
	struct intel_connector *connector = to_intel_connector(old_conn_state->connector);
	struct intel_panel *panel = &connector->panel;
	struct intel_dp *intel_dp = enc_to_intel_dp(connector->encoder);

	drm_edp_backlight_disable(&intel_dp->aux, &panel->backlight.edp.vesa.info);

	if (!panel->backlight.edp.vesa.info.aux_enable)
		panel->backlight.pwm_funcs->disable(old_conn_state,
						    intel_backlight_invert_pwm_level(connector, 0));
}

static int intel_dp_aux_vesa_setup_backlight(struct intel_connector *connector, enum pipe pipe)
{
	struct intel_dp *intel_dp = intel_attached_dp(connector);
	struct intel_panel *panel = &connector->panel;
	struct drm_i915_private *i915 = dp_to_i915(intel_dp);
	u16 current_level;
	u8 current_mode;
	int ret;

	ret = drm_edp_backlight_init(&intel_dp->aux, &panel->backlight.edp.vesa.info,
				     panel->vbt.backlight.pwm_freq_hz, intel_dp->edp_dpcd,
				     &current_level, &current_mode);
	if (ret < 0)
		return ret;

	if (!panel->backlight.edp.vesa.info.aux_set || !panel->backlight.edp.vesa.info.aux_enable) {
		ret = panel->backlight.pwm_funcs->setup(connector, pipe);
		if (ret < 0) {
			drm_err(&i915->drm,
				"Failed to setup PWM backlight controls for eDP backlight: %d\n",
				ret);
			return ret;
		}
	}

	if (panel->backlight.edp.vesa.info.aux_set) {
		panel->backlight.max = panel->backlight.edp.vesa.info.max;
		panel->backlight.min = 0;
		if (current_mode == DP_EDP_BACKLIGHT_CONTROL_MODE_DPCD) {
			panel->backlight.level = current_level;
			panel->backlight.enabled = panel->backlight.level != 0;
		} else {
			panel->backlight.level = panel->backlight.max;
			panel->backlight.enabled = false;
		}
	} else {
		panel->backlight.max = panel->backlight.pwm_level_max;
		panel->backlight.min = panel->backlight.pwm_level_min;
		if (current_mode == DP_EDP_BACKLIGHT_CONTROL_MODE_PWM) {
			panel->backlight.level = panel->backlight.pwm_funcs->get(connector, pipe);
			panel->backlight.enabled = panel->backlight.pwm_enabled;
		} else {
			panel->backlight.level = panel->backlight.max;
			panel->backlight.enabled = false;
		}
	}

	return 0;
}

static bool
intel_dp_aux_supports_vesa_backlight(struct intel_connector *connector)
{
	struct intel_dp *intel_dp = intel_attached_dp(connector);
	struct drm_i915_private *i915 = dp_to_i915(intel_dp);

	if (drm_edp_backlight_supported(intel_dp->edp_dpcd)) {
		drm_dbg_kms(&i915->drm, "AUX Backlight Control Supported!\n");
		return true;
	}
	return false;
}

static const struct intel_panel_bl_funcs intel_dp_hdr_bl_funcs = {
	.setup = intel_dp_aux_hdr_setup_backlight,
	.enable = intel_dp_aux_hdr_enable_backlight,
	.disable = intel_dp_aux_hdr_disable_backlight,
	.set = intel_dp_aux_hdr_set_backlight,
	.get = intel_dp_aux_hdr_get_backlight,
};

static const struct intel_panel_bl_funcs intel_dp_vesa_bl_funcs = {
	.setup = intel_dp_aux_vesa_setup_backlight,
	.enable = intel_dp_aux_vesa_enable_backlight,
	.disable = intel_dp_aux_vesa_disable_backlight,
	.set = intel_dp_aux_vesa_set_backlight,
	.get = intel_dp_aux_vesa_get_backlight,
};

int intel_dp_aux_init_backlight_funcs(struct intel_connector *connector)
{
	struct drm_device *dev = connector->base.dev;
	struct intel_panel *panel = &connector->panel;
	struct intel_dp *intel_dp = enc_to_intel_dp(connector->encoder);
	struct drm_i915_private *i915 = dp_to_i915(intel_dp);
	bool try_intel_interface = false, try_vesa_interface = false;

	/* Check the VBT and user's module parameters to figure out which
	 * interfaces to probe
	 */
	switch (i915->params.enable_dpcd_backlight) {
	case INTEL_DP_AUX_BACKLIGHT_OFF:
		return -ENODEV;
	case INTEL_DP_AUX_BACKLIGHT_AUTO:
		switch (panel->vbt.backlight.type) {
		case INTEL_BACKLIGHT_VESA_EDP_AUX_INTERFACE:
			try_vesa_interface = true;
			break;
		case INTEL_BACKLIGHT_DISPLAY_DDI:
			try_intel_interface = true;
			break;
		default:
			return -ENODEV;
		}
		break;
	case INTEL_DP_AUX_BACKLIGHT_ON:
		if (panel->vbt.backlight.type != INTEL_BACKLIGHT_VESA_EDP_AUX_INTERFACE)
			try_intel_interface = true;

		try_vesa_interface = true;
		break;
	case INTEL_DP_AUX_BACKLIGHT_FORCE_VESA:
		try_vesa_interface = true;
		break;
	case INTEL_DP_AUX_BACKLIGHT_FORCE_INTEL:
		try_intel_interface = true;
		break;
	}

	/*
	 * Since Intel has their own backlight control interface, the majority of machines out there
	 * using DPCD backlight controls with Intel GPUs will be using this interface as opposed to
	 * the VESA interface. However, other GPUs (such as Nvidia's) will always use the VESA
	 * interface. This means that there's quite a number of panels out there that will advertise
	 * support for both interfaces, primarily systems with Intel/Nvidia hybrid GPU setups.
	 *
	 * There's a catch to this though: on many panels that advertise support for both
	 * interfaces, the VESA backlight interface will stop working once we've programmed the
	 * panel with Intel's OUI - which is also required for us to be able to detect Intel's
	 * backlight interface at all. This means that the only sensible way for us to detect both
	 * interfaces is to probe for Intel's first, and VESA's second.
	 */
	if (try_intel_interface && intel_dp_aux_supports_hdr_backlight(connector)) {
		drm_dbg_kms(dev, "Using Intel proprietary eDP backlight controls\n");
		panel->backlight.funcs = &intel_dp_hdr_bl_funcs;
		return 0;
	}

	if (try_vesa_interface && intel_dp_aux_supports_vesa_backlight(connector)) {
		drm_dbg_kms(dev, "Using VESA eDP backlight controls\n");
		panel->backlight.funcs = &intel_dp_vesa_bl_funcs;
		return 0;
	}

	return -ENODEV;
}<|MERGE_RESOLUTION|>--- conflicted
+++ resolved
@@ -34,10 +34,7 @@
  * for some reason.
  */
 
-<<<<<<< HEAD
-=======
 #include "i915_drv.h"
->>>>>>> 29549c70
 #include "intel_backlight.h"
 #include "intel_display_types.h"
 #include "intel_dp.h"
