// SPDX-License-Identifier: MIT
/*
 * Copyright © 2019 Intel Corporation
 */

#include <drm/drm_atomic_state_helper.h>

#include "i915_drv.h"
#include "i915_reg.h"
#include "i915_utils.h"
#include "intel_atomic.h"
#include "intel_bw.h"
#include "intel_cdclk.h"
#include "intel_display_core.h"
#include "intel_display_types.h"
#include "skl_watermark.h"
#include "intel_mchbar_regs.h"
#include "intel_pcode.h"

/* Parameters for Qclk Geyserville (QGV) */
struct intel_qgv_point {
	u16 dclk, t_rp, t_rdpre, t_rc, t_ras, t_rcd;
};

struct intel_psf_gv_point {
	u8 clk; /* clock in multiples of 16.6666 MHz */
};

struct intel_qgv_info {
	struct intel_qgv_point points[I915_NUM_QGV_POINTS];
	struct intel_psf_gv_point psf_points[I915_NUM_PSF_GV_POINTS];
	u8 num_points;
	u8 num_psf_points;
	u8 t_bl;
	u8 max_numchannels;
	u8 channel_width;
	u8 deinterleave;
};

static int dg1_mchbar_read_qgv_point_info(struct drm_i915_private *dev_priv,
					  struct intel_qgv_point *sp,
					  int point)
{
	u32 dclk_ratio, dclk_reference;
	u32 val;

	val = intel_uncore_read(&dev_priv->uncore, SA_PERF_STATUS_0_0_0_MCHBAR_PC);
	dclk_ratio = REG_FIELD_GET(DG1_QCLK_RATIO_MASK, val);
	if (val & DG1_QCLK_REFERENCE)
		dclk_reference = 6; /* 6 * 16.666 MHz = 100 MHz */
	else
		dclk_reference = 8; /* 8 * 16.666 MHz = 133 MHz */
	sp->dclk = DIV_ROUND_UP((16667 * dclk_ratio * dclk_reference) + 500, 1000);

	val = intel_uncore_read(&dev_priv->uncore, SKL_MC_BIOS_DATA_0_0_0_MCHBAR_PCU);
	if (val & DG1_GEAR_TYPE)
		sp->dclk *= 2;

	if (sp->dclk == 0)
		return -EINVAL;

	val = intel_uncore_read(&dev_priv->uncore, MCHBAR_CH0_CR_TC_PRE_0_0_0_MCHBAR);
	sp->t_rp = REG_FIELD_GET(DG1_DRAM_T_RP_MASK, val);
	sp->t_rdpre = REG_FIELD_GET(DG1_DRAM_T_RDPRE_MASK, val);

	val = intel_uncore_read(&dev_priv->uncore, MCHBAR_CH0_CR_TC_PRE_0_0_0_MCHBAR_HIGH);
	sp->t_rcd = REG_FIELD_GET(DG1_DRAM_T_RCD_MASK, val);
	sp->t_ras = REG_FIELD_GET(DG1_DRAM_T_RAS_MASK, val);

	sp->t_rc = sp->t_rp + sp->t_ras;

	return 0;
}

static int icl_pcode_read_qgv_point_info(struct drm_i915_private *dev_priv,
					 struct intel_qgv_point *sp,
					 int point)
{
	u32 val = 0, val2 = 0;
	u16 dclk;
	int ret;

	ret = snb_pcode_read(&dev_priv->uncore, ICL_PCODE_MEM_SUBSYSYSTEM_INFO |
			     ICL_PCODE_MEM_SS_READ_QGV_POINT_INFO(point),
			     &val, &val2);
	if (ret)
		return ret;

	dclk = val & 0xffff;
	sp->dclk = DIV_ROUND_UP((16667 * dclk) + (DISPLAY_VER(dev_priv) > 11 ? 500 : 0), 1000);
	sp->t_rp = (val & 0xff0000) >> 16;
	sp->t_rcd = (val & 0xff000000) >> 24;

	sp->t_rdpre = val2 & 0xff;
	sp->t_ras = (val2 & 0xff00) >> 8;

	sp->t_rc = sp->t_rp + sp->t_ras;

	return 0;
}

static int adls_pcode_read_psf_gv_point_info(struct drm_i915_private *dev_priv,
					    struct intel_psf_gv_point *points)
{
	u32 val = 0;
	int ret;
	int i;

	ret = snb_pcode_read(&dev_priv->uncore, ICL_PCODE_MEM_SUBSYSYSTEM_INFO |
			     ADL_PCODE_MEM_SS_READ_PSF_GV_INFO, &val, NULL);
	if (ret)
		return ret;

	for (i = 0; i < I915_NUM_PSF_GV_POINTS; i++) {
		points[i].clk = val & 0xff;
		val >>= 8;
	}

	return 0;
}

int icl_pcode_restrict_qgv_points(struct drm_i915_private *dev_priv,
				  u32 points_mask)
{
	int ret;

	/* bspec says to keep retrying for at least 1 ms */
	ret = skl_pcode_request(&dev_priv->uncore, ICL_PCODE_SAGV_DE_MEM_SS_CONFIG,
				points_mask,
				ICL_PCODE_REP_QGV_MASK | ADLS_PCODE_REP_PSF_MASK,
				ICL_PCODE_REP_QGV_SAFE | ADLS_PCODE_REP_PSF_SAFE,
				1);

	if (ret < 0) {
		drm_err(&dev_priv->drm, "Failed to disable qgv points (%d) points: 0x%x\n", ret, points_mask);
		return ret;
	}

	return 0;
}

static int mtl_read_qgv_point_info(struct drm_i915_private *dev_priv,
				   struct intel_qgv_point *sp, int point)
{
	u32 val, val2;
	u16 dclk;

	val = intel_uncore_read(&dev_priv->uncore,
				MTL_MEM_SS_INFO_QGV_POINT_LOW(point));
	val2 = intel_uncore_read(&dev_priv->uncore,
				 MTL_MEM_SS_INFO_QGV_POINT_HIGH(point));
	dclk = REG_FIELD_GET(MTL_DCLK_MASK, val);
	sp->dclk = DIV_ROUND_UP((16667 * dclk), 1000);
	sp->t_rp = REG_FIELD_GET(MTL_TRP_MASK, val);
	sp->t_rcd = REG_FIELD_GET(MTL_TRCD_MASK, val);

	sp->t_rdpre = REG_FIELD_GET(MTL_TRDPRE_MASK, val2);
	sp->t_ras = REG_FIELD_GET(MTL_TRAS_MASK, val2);

	sp->t_rc = sp->t_rp + sp->t_ras;

	return 0;
}

static int
intel_read_qgv_point_info(struct drm_i915_private *dev_priv,
			  struct intel_qgv_point *sp,
			  int point)
{
	if (DISPLAY_VER(dev_priv) >= 14)
		return mtl_read_qgv_point_info(dev_priv, sp, point);
	else if (IS_DG1(dev_priv))
		return dg1_mchbar_read_qgv_point_info(dev_priv, sp, point);
	else
		return icl_pcode_read_qgv_point_info(dev_priv, sp, point);
}

static int icl_get_qgv_points(struct drm_i915_private *dev_priv,
			      struct intel_qgv_info *qi,
			      bool is_y_tile)
{
	const struct dram_info *dram_info = &dev_priv->dram_info;
	int i, ret;

	qi->num_points = dram_info->num_qgv_points;
	qi->num_psf_points = dram_info->num_psf_gv_points;

	if (DISPLAY_VER(dev_priv) >= 14) {
		switch (dram_info->type) {
		case INTEL_DRAM_DDR4:
			qi->t_bl = 4;
			qi->max_numchannels = 2;
			qi->channel_width = 64;
			qi->deinterleave = 2;
			break;
		case INTEL_DRAM_DDR5:
			qi->t_bl = 8;
			qi->max_numchannels = 4;
			qi->channel_width = 32;
			qi->deinterleave = 2;
			break;
		case INTEL_DRAM_LPDDR4:
		case INTEL_DRAM_LPDDR5:
			qi->t_bl = 16;
			qi->max_numchannels = 8;
			qi->channel_width = 16;
			qi->deinterleave = 4;
			break;
		default:
			MISSING_CASE(dram_info->type);
			return -EINVAL;
		}
	} else if (DISPLAY_VER(dev_priv) >= 12) {
		switch (dram_info->type) {
		case INTEL_DRAM_DDR4:
			qi->t_bl = is_y_tile ? 8 : 4;
			qi->max_numchannels = 2;
			qi->channel_width = 64;
			qi->deinterleave = is_y_tile ? 1 : 2;
			break;
		case INTEL_DRAM_DDR5:
			qi->t_bl = is_y_tile ? 16 : 8;
			qi->max_numchannels = 4;
			qi->channel_width = 32;
			qi->deinterleave = is_y_tile ? 1 : 2;
			break;
		case INTEL_DRAM_LPDDR4:
			if (IS_ROCKETLAKE(dev_priv)) {
				qi->t_bl = 8;
				qi->max_numchannels = 4;
				qi->channel_width = 32;
				qi->deinterleave = 2;
				break;
			}
			fallthrough;
		case INTEL_DRAM_LPDDR5:
			qi->t_bl = 16;
			qi->max_numchannels = 8;
			qi->channel_width = 16;
			qi->deinterleave = is_y_tile ? 2 : 4;
			break;
		default:
			qi->t_bl = 16;
			qi->max_numchannels = 1;
			break;
		}
	} else if (DISPLAY_VER(dev_priv) == 11) {
		qi->t_bl = dev_priv->dram_info.type == INTEL_DRAM_DDR4 ? 4 : 8;
		qi->max_numchannels = 1;
	}

	if (drm_WARN_ON(&dev_priv->drm,
			qi->num_points > ARRAY_SIZE(qi->points)))
		qi->num_points = ARRAY_SIZE(qi->points);

	for (i = 0; i < qi->num_points; i++) {
		struct intel_qgv_point *sp = &qi->points[i];

		ret = intel_read_qgv_point_info(dev_priv, sp, i);
		if (ret)
			return ret;

		drm_dbg_kms(&dev_priv->drm,
			    "QGV %d: DCLK=%d tRP=%d tRDPRE=%d tRAS=%d tRCD=%d tRC=%d\n",
			    i, sp->dclk, sp->t_rp, sp->t_rdpre, sp->t_ras,
			    sp->t_rcd, sp->t_rc);
	}

	if (qi->num_psf_points > 0) {
		ret = adls_pcode_read_psf_gv_point_info(dev_priv, qi->psf_points);
		if (ret) {
			drm_err(&dev_priv->drm, "Failed to read PSF point data; PSF points will not be considered in bandwidth calculations.\n");
			qi->num_psf_points = 0;
		}

		for (i = 0; i < qi->num_psf_points; i++)
			drm_dbg_kms(&dev_priv->drm,
				    "PSF GV %d: CLK=%d \n",
				    i, qi->psf_points[i].clk);
	}

	return 0;
}

static int adl_calc_psf_bw(int clk)
{
	/*
	 * clk is multiples of 16.666MHz (100/6)
	 * According to BSpec PSF GV bandwidth is
	 * calculated as BW = 64 * clk * 16.666Mhz
	 */
	return DIV_ROUND_CLOSEST(64 * clk * 100, 6);
}

static int icl_sagv_max_dclk(const struct intel_qgv_info *qi)
{
	u16 dclk = 0;
	int i;

	for (i = 0; i < qi->num_points; i++)
		dclk = max(dclk, qi->points[i].dclk);

	return dclk;
}

struct intel_sa_info {
	u16 displayrtids;
	u8 deburst, deprogbwlimit, derating;
};

static const struct intel_sa_info icl_sa_info = {
	.deburst = 8,
	.deprogbwlimit = 25, /* GB/s */
	.displayrtids = 128,
	.derating = 10,
};

static const struct intel_sa_info tgl_sa_info = {
	.deburst = 16,
	.deprogbwlimit = 34, /* GB/s */
	.displayrtids = 256,
	.derating = 10,
};

static const struct intel_sa_info rkl_sa_info = {
	.deburst = 8,
	.deprogbwlimit = 20, /* GB/s */
	.displayrtids = 128,
	.derating = 10,
};

static const struct intel_sa_info adls_sa_info = {
	.deburst = 16,
	.deprogbwlimit = 38, /* GB/s */
	.displayrtids = 256,
	.derating = 10,
};

static const struct intel_sa_info adlp_sa_info = {
	.deburst = 16,
	.deprogbwlimit = 38, /* GB/s */
	.displayrtids = 256,
	.derating = 20,
};

static const struct intel_sa_info mtl_sa_info = {
	.deburst = 32,
	.deprogbwlimit = 38, /* GB/s */
	.displayrtids = 256,
	.derating = 20,
};

static int icl_get_bw_info(struct drm_i915_private *dev_priv, const struct intel_sa_info *sa)
{
	struct intel_qgv_info qi = {};
	bool is_y_tile = true; /* assume y tile may be used */
	int num_channels = max_t(u8, 1, dev_priv->dram_info.num_channels);
	int ipqdepth, ipqdepthpch = 16;
	int dclk_max;
	int maxdebw;
	int num_groups = ARRAY_SIZE(dev_priv->display.bw.max);
	int i, ret;

	ret = icl_get_qgv_points(dev_priv, &qi, is_y_tile);
	if (ret) {
		drm_dbg_kms(&dev_priv->drm,
			    "Failed to get memory subsystem information, ignoring bandwidth limits");
		return ret;
	}

	dclk_max = icl_sagv_max_dclk(&qi);
	maxdebw = min(sa->deprogbwlimit * 1000, dclk_max * 16 * 6 / 10);
	ipqdepth = min(ipqdepthpch, sa->displayrtids / num_channels);
	qi.deinterleave = DIV_ROUND_UP(num_channels, is_y_tile ? 4 : 2);

	for (i = 0; i < num_groups; i++) {
		struct intel_bw_info *bi = &dev_priv->display.bw.max[i];
		int clpchgroup;
		int j;

		clpchgroup = (sa->deburst * qi.deinterleave / num_channels) << i;
		bi->num_planes = (ipqdepth - clpchgroup) / clpchgroup + 1;

		bi->num_qgv_points = qi.num_points;
		bi->num_psf_gv_points = qi.num_psf_points;

		for (j = 0; j < qi.num_points; j++) {
			const struct intel_qgv_point *sp = &qi.points[j];
			int ct, bw;

			/*
			 * Max row cycle time
			 *
			 * FIXME what is the logic behind the
			 * assumed burst length?
			 */
			ct = max_t(int, sp->t_rc, sp->t_rp + sp->t_rcd +
				   (clpchgroup - 1) * qi.t_bl + sp->t_rdpre);
			bw = DIV_ROUND_UP(sp->dclk * clpchgroup * 32 * num_channels, ct);

			bi->deratedbw[j] = min(maxdebw,
					       bw * (100 - sa->derating) / 100);

			drm_dbg_kms(&dev_priv->drm,
				    "BW%d / QGV %d: num_planes=%d deratedbw=%u\n",
				    i, j, bi->num_planes, bi->deratedbw[j]);
		}
	}
	/*
	 * In case if SAGV is disabled in BIOS, we always get 1
	 * SAGV point, but we can't send PCode commands to restrict it
	 * as it will fail and pointless anyway.
	 */
	if (qi.num_points == 1)
		dev_priv->display.sagv.status = I915_SAGV_NOT_CONTROLLED;
	else
		dev_priv->display.sagv.status = I915_SAGV_ENABLED;

	return 0;
}

static int tgl_get_bw_info(struct drm_i915_private *dev_priv, const struct intel_sa_info *sa)
{
	struct intel_qgv_info qi = {};
	const struct dram_info *dram_info = &dev_priv->dram_info;
	bool is_y_tile = true; /* assume y tile may be used */
	int num_channels = max_t(u8, 1, dev_priv->dram_info.num_channels);
	int ipqdepth, ipqdepthpch = 16;
	int dclk_max;
	int maxdebw, peakbw;
	int clperchgroup;
	int num_groups = ARRAY_SIZE(dev_priv->display.bw.max);
	int i, ret;

	ret = icl_get_qgv_points(dev_priv, &qi, is_y_tile);
	if (ret) {
		drm_dbg_kms(&dev_priv->drm,
			    "Failed to get memory subsystem information, ignoring bandwidth limits");
		return ret;
	}

	if (dram_info->type == INTEL_DRAM_LPDDR4 || dram_info->type == INTEL_DRAM_LPDDR5)
		num_channels *= 2;

	qi.deinterleave = qi.deinterleave ? : DIV_ROUND_UP(num_channels, is_y_tile ? 4 : 2);

	if (num_channels < qi.max_numchannels && DISPLAY_VER(dev_priv) >= 12)
		qi.deinterleave = max(DIV_ROUND_UP(qi.deinterleave, 2), 1);

	if (DISPLAY_VER(dev_priv) > 11 && num_channels > qi.max_numchannels)
		drm_warn(&dev_priv->drm, "Number of channels exceeds max number of channels.");
	if (qi.max_numchannels != 0)
		num_channels = min_t(u8, num_channels, qi.max_numchannels);

	dclk_max = icl_sagv_max_dclk(&qi);

	peakbw = num_channels * DIV_ROUND_UP(qi.channel_width, 8) * dclk_max;
	maxdebw = min(sa->deprogbwlimit * 1000, peakbw * 6 / 10); /* 60% */

	ipqdepth = min(ipqdepthpch, sa->displayrtids / num_channels);
	/*
	 * clperchgroup = 4kpagespermempage * clperchperblock,
	 * clperchperblock = 8 / num_channels * interleave
	 */
	clperchgroup = 4 * DIV_ROUND_UP(8, num_channels) * qi.deinterleave;

	for (i = 0; i < num_groups; i++) {
		struct intel_bw_info *bi = &dev_priv->display.bw.max[i];
		struct intel_bw_info *bi_next;
		int clpchgroup;
		int j;

		clpchgroup = (sa->deburst * qi.deinterleave / num_channels) << i;

		if (i < num_groups - 1) {
			bi_next = &dev_priv->display.bw.max[i + 1];

			if (clpchgroup < clperchgroup)
				bi_next->num_planes = (ipqdepth - clpchgroup) /
						       clpchgroup + 1;
			else
				bi_next->num_planes = 0;
		}

		bi->num_qgv_points = qi.num_points;
		bi->num_psf_gv_points = qi.num_psf_points;

		for (j = 0; j < qi.num_points; j++) {
			const struct intel_qgv_point *sp = &qi.points[j];
			int ct, bw;

			/*
			 * Max row cycle time
			 *
			 * FIXME what is the logic behind the
			 * assumed burst length?
			 */
			ct = max_t(int, sp->t_rc, sp->t_rp + sp->t_rcd +
				   (clpchgroup - 1) * qi.t_bl + sp->t_rdpre);
			bw = DIV_ROUND_UP(sp->dclk * clpchgroup * 32 * num_channels, ct);

			bi->deratedbw[j] = min(maxdebw,
					       bw * (100 - sa->derating) / 100);

			drm_dbg_kms(&dev_priv->drm,
				    "BW%d / QGV %d: num_planes=%d deratedbw=%u\n",
				    i, j, bi->num_planes, bi->deratedbw[j]);
		}

		for (j = 0; j < qi.num_psf_points; j++) {
			const struct intel_psf_gv_point *sp = &qi.psf_points[j];

			bi->psf_bw[j] = adl_calc_psf_bw(sp->clk);

			drm_dbg_kms(&dev_priv->drm,
				    "BW%d / PSF GV %d: num_planes=%d bw=%u\n",
				    i, j, bi->num_planes, bi->psf_bw[j]);
		}
	}

	/*
	 * In case if SAGV is disabled in BIOS, we always get 1
	 * SAGV point, but we can't send PCode commands to restrict it
	 * as it will fail and pointless anyway.
	 */
	if (qi.num_points == 1)
		dev_priv->display.sagv.status = I915_SAGV_NOT_CONTROLLED;
	else
		dev_priv->display.sagv.status = I915_SAGV_ENABLED;

	return 0;
}

static void dg2_get_bw_info(struct drm_i915_private *i915)
{
	unsigned int deratedbw = IS_DG2_G11(i915) ? 38000 : 50000;
	int num_groups = ARRAY_SIZE(i915->display.bw.max);
	int i;

	/*
	 * DG2 doesn't have SAGV or QGV points, just a constant max bandwidth
	 * that doesn't depend on the number of planes enabled. So fill all the
	 * plane group with constant bw information for uniformity with other
	 * platforms. DG2-G10 platforms have a constant 50 GB/s bandwidth,
	 * whereas DG2-G11 platforms have 38 GB/s.
	 */
	for (i = 0; i < num_groups; i++) {
		struct intel_bw_info *bi = &i915->display.bw.max[i];

		bi->num_planes = 1;
		/* Need only one dummy QGV point per group */
		bi->num_qgv_points = 1;
		bi->deratedbw[0] = deratedbw;
	}

	i915->display.sagv.status = I915_SAGV_NOT_CONTROLLED;
}

static unsigned int icl_max_bw(struct drm_i915_private *dev_priv,
			       int num_planes, int qgv_point)
{
	int i;

	/*
	 * Let's return max bw for 0 planes
	 */
	num_planes = max(1, num_planes);

	for (i = 0; i < ARRAY_SIZE(dev_priv->display.bw.max); i++) {
		const struct intel_bw_info *bi =
			&dev_priv->display.bw.max[i];

		/*
		 * Pcode will not expose all QGV points when
		 * SAGV is forced to off/min/med/max.
		 */
		if (qgv_point >= bi->num_qgv_points)
			return UINT_MAX;

		if (num_planes >= bi->num_planes)
			return bi->deratedbw[qgv_point];
	}

	return 0;
}

static unsigned int tgl_max_bw(struct drm_i915_private *dev_priv,
			       int num_planes, int qgv_point)
{
	int i;

	/*
	 * Let's return max bw for 0 planes
	 */
	num_planes = max(1, num_planes);

	for (i = ARRAY_SIZE(dev_priv->display.bw.max) - 1; i >= 0; i--) {
		const struct intel_bw_info *bi =
			&dev_priv->display.bw.max[i];

		/*
		 * Pcode will not expose all QGV points when
		 * SAGV is forced to off/min/med/max.
		 */
		if (qgv_point >= bi->num_qgv_points)
			return UINT_MAX;

		if (num_planes <= bi->num_planes)
			return bi->deratedbw[qgv_point];
	}

	return dev_priv->display.bw.max[0].deratedbw[qgv_point];
}

static unsigned int adl_psf_bw(struct drm_i915_private *dev_priv,
			       int psf_gv_point)
{
	const struct intel_bw_info *bi =
			&dev_priv->display.bw.max[0];

	return bi->psf_bw[psf_gv_point];
}

void intel_bw_init_hw(struct drm_i915_private *dev_priv)
{
	if (!HAS_DISPLAY(dev_priv))
		return;

	if (DISPLAY_VER(dev_priv) >= 14)
		tgl_get_bw_info(dev_priv, &mtl_sa_info);
	else if (IS_DG2(dev_priv))
		dg2_get_bw_info(dev_priv);
	else if (IS_ALDERLAKE_P(dev_priv))
		tgl_get_bw_info(dev_priv, &adlp_sa_info);
	else if (IS_ALDERLAKE_S(dev_priv))
		tgl_get_bw_info(dev_priv, &adls_sa_info);
	else if (IS_ROCKETLAKE(dev_priv))
		tgl_get_bw_info(dev_priv, &rkl_sa_info);
	else if (DISPLAY_VER(dev_priv) == 12)
		tgl_get_bw_info(dev_priv, &tgl_sa_info);
	else if (DISPLAY_VER(dev_priv) == 11)
		icl_get_bw_info(dev_priv, &icl_sa_info);
}

static unsigned int intel_bw_crtc_num_active_planes(const struct intel_crtc_state *crtc_state)
{
	/*
	 * We assume cursors are small enough
	 * to not not cause bandwidth problems.
	 */
	return hweight8(crtc_state->active_planes & ~BIT(PLANE_CURSOR));
}

static unsigned int intel_bw_crtc_data_rate(const struct intel_crtc_state *crtc_state)
{
	struct intel_crtc *crtc = to_intel_crtc(crtc_state->uapi.crtc);
	struct drm_i915_private *i915 = to_i915(crtc->base.dev);
	unsigned int data_rate = 0;
	enum plane_id plane_id;

	for_each_plane_id_on_crtc(crtc, plane_id) {
		/*
		 * We assume cursors are small enough
		 * to not not cause bandwidth problems.
		 */
		if (plane_id == PLANE_CURSOR)
			continue;

		data_rate += crtc_state->data_rate[plane_id];

		if (DISPLAY_VER(i915) < 11)
			data_rate += crtc_state->data_rate_y[plane_id];
	}

	return data_rate;
}

/* "Maximum Pipe Read Bandwidth" */
static int intel_bw_crtc_min_cdclk(const struct intel_crtc_state *crtc_state)
{
	struct intel_crtc *crtc = to_intel_crtc(crtc_state->uapi.crtc);
	struct drm_i915_private *i915 = to_i915(crtc->base.dev);

	if (DISPLAY_VER(i915) < 12)
		return 0;

	return DIV_ROUND_UP_ULL(mul_u32_u32(intel_bw_crtc_data_rate(crtc_state), 10), 512);
}

void intel_bw_crtc_update(struct intel_bw_state *bw_state,
			  const struct intel_crtc_state *crtc_state)
{
	struct intel_crtc *crtc = to_intel_crtc(crtc_state->uapi.crtc);
	struct drm_i915_private *i915 = to_i915(crtc->base.dev);

	bw_state->data_rate[crtc->pipe] =
		intel_bw_crtc_data_rate(crtc_state);
	bw_state->num_active_planes[crtc->pipe] =
		intel_bw_crtc_num_active_planes(crtc_state);

	drm_dbg_kms(&i915->drm, "pipe %c data rate %u num active planes %u\n",
		    pipe_name(crtc->pipe),
		    bw_state->data_rate[crtc->pipe],
		    bw_state->num_active_planes[crtc->pipe]);
}

static unsigned int intel_bw_num_active_planes(struct drm_i915_private *dev_priv,
					       const struct intel_bw_state *bw_state)
{
	unsigned int num_active_planes = 0;
	enum pipe pipe;

	for_each_pipe(dev_priv, pipe)
		num_active_planes += bw_state->num_active_planes[pipe];

	return num_active_planes;
}

static unsigned int intel_bw_data_rate(struct drm_i915_private *dev_priv,
				       const struct intel_bw_state *bw_state)
{
	unsigned int data_rate = 0;
	enum pipe pipe;

	for_each_pipe(dev_priv, pipe)
		data_rate += bw_state->data_rate[pipe];

	if (DISPLAY_VER(dev_priv) >= 13 && i915_vtd_active(dev_priv))
		data_rate = DIV_ROUND_UP(data_rate * 105, 100);

	return data_rate;
}

struct intel_bw_state *
intel_atomic_get_old_bw_state(struct intel_atomic_state *state)
{
	struct drm_i915_private *dev_priv = to_i915(state->base.dev);
	struct intel_global_state *bw_state;

	bw_state = intel_atomic_get_old_global_obj_state(state, &dev_priv->display.bw.obj);

	return to_intel_bw_state(bw_state);
}

struct intel_bw_state *
intel_atomic_get_new_bw_state(struct intel_atomic_state *state)
{
	struct drm_i915_private *dev_priv = to_i915(state->base.dev);
	struct intel_global_state *bw_state;

	bw_state = intel_atomic_get_new_global_obj_state(state, &dev_priv->display.bw.obj);

	return to_intel_bw_state(bw_state);
}

struct intel_bw_state *
intel_atomic_get_bw_state(struct intel_atomic_state *state)
{
	struct drm_i915_private *dev_priv = to_i915(state->base.dev);
	struct intel_global_state *bw_state;

	bw_state = intel_atomic_get_global_obj_state(state, &dev_priv->display.bw.obj);
	if (IS_ERR(bw_state))
		return ERR_CAST(bw_state);

	return to_intel_bw_state(bw_state);
}

static bool intel_bw_state_changed(struct drm_i915_private *i915,
				   const struct intel_bw_state *old_bw_state,
				   const struct intel_bw_state *new_bw_state)
{
	enum pipe pipe;

	for_each_pipe(i915, pipe) {
		const struct intel_dbuf_bw *old_crtc_bw =
			&old_bw_state->dbuf_bw[pipe];
		const struct intel_dbuf_bw *new_crtc_bw =
			&new_bw_state->dbuf_bw[pipe];
		enum dbuf_slice slice;

		for_each_dbuf_slice(i915, slice) {
			if (old_crtc_bw->max_bw[slice] != new_crtc_bw->max_bw[slice] ||
			    old_crtc_bw->active_planes[slice] != new_crtc_bw->active_planes[slice])
				return true;
		}

		if (old_bw_state->min_cdclk[pipe] != new_bw_state->min_cdclk[pipe])
			return true;
	}

	return false;
}

static void skl_plane_calc_dbuf_bw(struct intel_bw_state *bw_state,
				   struct intel_crtc *crtc,
				   enum plane_id plane_id,
				   const struct skl_ddb_entry *ddb,
				   unsigned int data_rate)
{
	struct drm_i915_private *i915 = to_i915(crtc->base.dev);
	struct intel_dbuf_bw *crtc_bw = &bw_state->dbuf_bw[crtc->pipe];
	unsigned int dbuf_mask = skl_ddb_dbuf_slice_mask(i915, ddb);
	enum dbuf_slice slice;

	/*
	 * The arbiter can only really guarantee an
	 * equal share of the total bw to each plane.
	 */
	for_each_dbuf_slice_in_mask(i915, slice, dbuf_mask) {
		crtc_bw->max_bw[slice] = max(crtc_bw->max_bw[slice], data_rate);
		crtc_bw->active_planes[slice] |= BIT(plane_id);
	}
}

static void skl_crtc_calc_dbuf_bw(struct intel_bw_state *bw_state,
				  const struct intel_crtc_state *crtc_state)
{
	struct intel_crtc *crtc = to_intel_crtc(crtc_state->uapi.crtc);
	struct drm_i915_private *i915 = to_i915(crtc->base.dev);
	struct intel_dbuf_bw *crtc_bw = &bw_state->dbuf_bw[crtc->pipe];
	enum plane_id plane_id;

	memset(crtc_bw, 0, sizeof(*crtc_bw));

	if (!crtc_state->hw.active)
		return;

	for_each_plane_id_on_crtc(crtc, plane_id) {
		/*
		 * We assume cursors are small enough
		 * to not cause bandwidth problems.
		 */
		if (plane_id == PLANE_CURSOR)
			continue;

		skl_plane_calc_dbuf_bw(bw_state, crtc, plane_id,
				       &crtc_state->wm.skl.plane_ddb[plane_id],
				       crtc_state->data_rate[plane_id]);

		if (DISPLAY_VER(i915) < 11)
			skl_plane_calc_dbuf_bw(bw_state, crtc, plane_id,
					       &crtc_state->wm.skl.plane_ddb_y[plane_id],
					       crtc_state->data_rate[plane_id]);
	}
}

/* "Maximum Data Buffer Bandwidth" */
static int
intel_bw_dbuf_min_cdclk(struct drm_i915_private *i915,
			const struct intel_bw_state *bw_state)
{
	unsigned int total_max_bw = 0;
	enum dbuf_slice slice;

	for_each_dbuf_slice(i915, slice) {
		int num_active_planes = 0;
		unsigned int max_bw = 0;
		enum pipe pipe;

		/*
		 * The arbiter can only really guarantee an
		 * equal share of the total bw to each plane.
		 */
		for_each_pipe(i915, pipe) {
			const struct intel_dbuf_bw *crtc_bw = &bw_state->dbuf_bw[pipe];

			max_bw = max(crtc_bw->max_bw[slice], max_bw);
			num_active_planes += hweight8(crtc_bw->active_planes[slice]);
		}
		max_bw *= num_active_planes;

		total_max_bw = max(total_max_bw, max_bw);
	}

	return DIV_ROUND_UP(total_max_bw, 64);
}

int intel_bw_min_cdclk(struct drm_i915_private *i915,
		       const struct intel_bw_state *bw_state)
{
	enum pipe pipe;
	int min_cdclk;

	min_cdclk = intel_bw_dbuf_min_cdclk(i915, bw_state);

	for_each_pipe(i915, pipe)
		min_cdclk = max(bw_state->min_cdclk[pipe], min_cdclk);

	return min_cdclk;
}

int intel_bw_calc_min_cdclk(struct intel_atomic_state *state,
			    bool *need_cdclk_calc)
{
	struct drm_i915_private *dev_priv = to_i915(state->base.dev);
	struct intel_bw_state *new_bw_state = NULL;
	const struct intel_bw_state *old_bw_state = NULL;
	const struct intel_cdclk_state *cdclk_state;
	const struct intel_crtc_state *crtc_state;
	int old_min_cdclk, new_min_cdclk;
	struct intel_crtc *crtc;
	int i;

	if (DISPLAY_VER(dev_priv) < 9)
		return 0;

	for_each_new_intel_crtc_in_state(state, crtc, crtc_state, i) {
		new_bw_state = intel_atomic_get_bw_state(state);
		if (IS_ERR(new_bw_state))
			return PTR_ERR(new_bw_state);

		old_bw_state = intel_atomic_get_old_bw_state(state);

		skl_crtc_calc_dbuf_bw(new_bw_state, crtc_state);

		new_bw_state->min_cdclk[crtc->pipe] =
			intel_bw_crtc_min_cdclk(crtc_state);
	}

	if (!old_bw_state)
		return 0;

	if (intel_bw_state_changed(dev_priv, old_bw_state, new_bw_state)) {
		int ret = intel_atomic_lock_global_state(&new_bw_state->base);
		if (ret)
			return ret;
	}

	old_min_cdclk = intel_bw_min_cdclk(dev_priv, old_bw_state);
	new_min_cdclk = intel_bw_min_cdclk(dev_priv, new_bw_state);

	/*
	 * No need to check against the cdclk state if
	 * the min cdclk doesn't increase.
	 *
	 * Ie. we only ever increase the cdclk due to bandwidth
	 * requirements. This can reduce back and forth
	 * display blinking due to constant cdclk changes.
	 */
	if (new_min_cdclk <= old_min_cdclk)
		return 0;

	cdclk_state = intel_atomic_get_cdclk_state(state);
	if (IS_ERR(cdclk_state))
		return PTR_ERR(cdclk_state);

	/*
	 * No need to recalculate the cdclk state if
	 * the min cdclk doesn't increase.
	 *
	 * Ie. we only ever increase the cdclk due to bandwidth
	 * requirements. This can reduce back and forth
	 * display blinking due to constant cdclk changes.
	 */
	if (new_min_cdclk <= cdclk_state->bw_min_cdclk)
		return 0;

	drm_dbg_kms(&dev_priv->drm,
		    "new bandwidth min cdclk (%d kHz) > old min cdclk (%d kHz)\n",
		    new_min_cdclk, cdclk_state->bw_min_cdclk);
	*need_cdclk_calc = true;

	return 0;
}

static u16 icl_qgv_points_mask(struct drm_i915_private *i915)
{
<<<<<<< HEAD
	struct drm_i915_private *dev_priv = to_i915(state->base.dev);
	struct intel_crtc_state *new_crtc_state, *old_crtc_state;
	struct intel_bw_state *new_bw_state = NULL;
	const struct intel_bw_state *old_bw_state = NULL;
	unsigned int data_rate;
	unsigned int num_active_planes;
	struct intel_crtc *crtc;
	int i, ret;
	u32 allowed_points = 0;
	unsigned int max_bw_point = 0, max_bw = 0;
	unsigned int num_qgv_points = dev_priv->max_bw[0].num_qgv_points;
	unsigned int num_psf_gv_points = dev_priv->max_bw[0].num_psf_gv_points;
	bool changed = false;
	u32 mask = 0;

	/* FIXME earlier gens need some checks too */
	if (DISPLAY_VER(dev_priv) < 11)
		return 0;
=======
	unsigned int num_psf_gv_points = i915->display.bw.max[0].num_psf_gv_points;
	unsigned int num_qgv_points = i915->display.bw.max[0].num_qgv_points;
	u16 qgv_points = 0, psf_points = 0;
>>>>>>> 29549c70

	/*
	 * We can _not_ use the whole ADLS_QGV_PT_MASK here, as PCode rejects
	 * it with failure if we try masking any unadvertised points.
	 * So need to operate only with those returned from PCode.
	 */
	if (num_qgv_points > 0)
		qgv_points = GENMASK(num_qgv_points - 1, 0);

	if (num_psf_gv_points > 0)
		psf_points = GENMASK(num_psf_gv_points - 1, 0);

	return ICL_PCODE_REQ_QGV_PT(qgv_points) | ADLS_PCODE_REQ_PSF_PT(psf_points);
}

static int intel_bw_check_data_rate(struct intel_atomic_state *state, bool *changed)
{
	struct drm_i915_private *i915 = to_i915(state->base.dev);
	const struct intel_crtc_state *new_crtc_state, *old_crtc_state;
	struct intel_crtc *crtc;
	int i;

	for_each_oldnew_intel_crtc_in_state(state, crtc, old_crtc_state,
					    new_crtc_state, i) {
		unsigned int old_data_rate =
			intel_bw_crtc_data_rate(old_crtc_state);
		unsigned int new_data_rate =
			intel_bw_crtc_data_rate(new_crtc_state);
		unsigned int old_active_planes =
			intel_bw_crtc_num_active_planes(old_crtc_state);
		unsigned int new_active_planes =
			intel_bw_crtc_num_active_planes(new_crtc_state);
		struct intel_bw_state *new_bw_state;

		/*
		 * Avoid locking the bw state when
		 * nothing significant has changed.
		 */
		if (old_data_rate == new_data_rate &&
		    old_active_planes == new_active_planes)
			continue;

		new_bw_state = intel_atomic_get_bw_state(state);
		if (IS_ERR(new_bw_state))
			return PTR_ERR(new_bw_state);

		new_bw_state->data_rate[crtc->pipe] = new_data_rate;
		new_bw_state->num_active_planes[crtc->pipe] = new_active_planes;

<<<<<<< HEAD
		changed = true;

		drm_dbg_kms(&dev_priv->drm,
			    "pipe %c data rate %u num active planes %u\n",
			    pipe_name(crtc->pipe),
=======
		*changed = true;

		drm_dbg_kms(&i915->drm,
			    "[CRTC:%d:%s] data rate %u num active planes %u\n",
			    crtc->base.base.id, crtc->base.name,
>>>>>>> 29549c70
			    new_bw_state->data_rate[crtc->pipe],
			    new_bw_state->num_active_planes[crtc->pipe]);
	}

<<<<<<< HEAD
=======
	return 0;
}

int intel_bw_atomic_check(struct intel_atomic_state *state)
{
	struct drm_i915_private *dev_priv = to_i915(state->base.dev);
	const struct intel_bw_state *old_bw_state;
	struct intel_bw_state *new_bw_state;
	unsigned int data_rate;
	unsigned int num_active_planes;
	int i, ret;
	u16 qgv_points = 0, psf_points = 0;
	unsigned int max_bw_point = 0, max_bw = 0;
	unsigned int num_qgv_points = dev_priv->display.bw.max[0].num_qgv_points;
	unsigned int num_psf_gv_points = dev_priv->display.bw.max[0].num_psf_gv_points;
	bool changed = false;

	/* FIXME earlier gens need some checks too */
	if (DISPLAY_VER(dev_priv) < 11)
		return 0;

	ret = intel_bw_check_data_rate(state, &changed);
	if (ret)
		return ret;

>>>>>>> 29549c70
	old_bw_state = intel_atomic_get_old_bw_state(state);
	new_bw_state = intel_atomic_get_new_bw_state(state);

	if (new_bw_state &&
	    intel_can_enable_sagv(dev_priv, old_bw_state) !=
	    intel_can_enable_sagv(dev_priv, new_bw_state))
		changed = true;

	/*
	 * If none of our inputs (data rates, number of active
	 * planes, SAGV yes/no) changed then nothing to do here.
	 */
	if (!changed)
		return 0;

	ret = intel_atomic_lock_global_state(&new_bw_state->base);
	if (ret)
		return ret;

	data_rate = intel_bw_data_rate(dev_priv, new_bw_state);
	data_rate = DIV_ROUND_UP(data_rate, 1000);

	num_active_planes = intel_bw_num_active_planes(dev_priv, new_bw_state);

	for (i = 0; i < num_qgv_points; i++) {
		unsigned int max_data_rate;

		if (DISPLAY_VER(dev_priv) > 11)
			max_data_rate = tgl_max_bw(dev_priv, num_active_planes, i);
		else
			max_data_rate = icl_max_bw(dev_priv, num_active_planes, i);
		/*
		 * We need to know which qgv point gives us
		 * maximum bandwidth in order to disable SAGV
		 * if we find that we exceed SAGV block time
		 * with watermarks. By that moment we already
		 * have those, as it is calculated earlier in
		 * intel_atomic_check,
		 */
		if (max_data_rate > max_bw) {
			max_bw_point = i;
			max_bw = max_data_rate;
		}
		if (max_data_rate >= data_rate)
			qgv_points |= BIT(i);

		drm_dbg_kms(&dev_priv->drm, "QGV point %d: max bw %d required %d\n",
			    i, max_data_rate, data_rate);
	}

	for (i = 0; i < num_psf_gv_points; i++) {
		unsigned int max_data_rate = adl_psf_bw(dev_priv, i);

		if (max_data_rate >= data_rate)
			psf_points |= BIT(i);

		drm_dbg_kms(&dev_priv->drm, "PSF GV point %d: max bw %d"
			    " required %d\n",
			    i, max_data_rate, data_rate);
	}

	/*
	 * BSpec states that we always should have at least one allowed point
	 * left, so if we couldn't - simply reject the configuration for obvious
	 * reasons.
	 */
	if (qgv_points == 0) {
		drm_dbg_kms(&dev_priv->drm, "No QGV points provide sufficient memory"
			    " bandwidth %d for display configuration(%d active planes).\n",
			    data_rate, num_active_planes);
		return -EINVAL;
	}

	if (num_psf_gv_points > 0 && psf_points == 0) {
		drm_dbg_kms(&dev_priv->drm, "No PSF GV points provide sufficient memory"
			    " bandwidth %d for display configuration(%d active planes).\n",
			    data_rate, num_active_planes);
		return -EINVAL;
	}

	/*
	 * Leave only single point with highest bandwidth, if
	 * we can't enable SAGV due to the increased memory latency it may
	 * cause.
	 */
	if (!intel_can_enable_sagv(dev_priv, new_bw_state)) {
<<<<<<< HEAD
		allowed_points &= ADLS_PSF_PT_MASK;
		allowed_points |= BIT(max_bw_point);
=======
		qgv_points = BIT(max_bw_point);
>>>>>>> 29549c70
		drm_dbg_kms(&dev_priv->drm, "No SAGV, using single QGV point %d\n",
			    max_bw_point);
	}

	/*
	 * We store the ones which need to be masked as that is what PCode
	 * actually accepts as a parameter.
	 */
	new_bw_state->qgv_points_mask =
		~(ICL_PCODE_REQ_QGV_PT(qgv_points) |
		  ADLS_PCODE_REQ_PSF_PT(psf_points)) &
		icl_qgv_points_mask(dev_priv);

	/*
	 * If the actual mask had changed we need to make sure that
	 * the commits are serialized(in case this is a nomodeset, nonblocking)
	 */
	if (new_bw_state->qgv_points_mask != old_bw_state->qgv_points_mask) {
		ret = intel_atomic_serialize_global_state(&new_bw_state->base);
		if (ret)
			return ret;
	}

	return 0;
}

static struct intel_global_state *
intel_bw_duplicate_state(struct intel_global_obj *obj)
{
	struct intel_bw_state *state;

	state = kmemdup(obj->state, sizeof(*state), GFP_KERNEL);
	if (!state)
		return NULL;

	return &state->base;
}

static void intel_bw_destroy_state(struct intel_global_obj *obj,
				   struct intel_global_state *state)
{
	kfree(state);
}

static const struct intel_global_state_funcs intel_bw_funcs = {
	.atomic_duplicate_state = intel_bw_duplicate_state,
	.atomic_destroy_state = intel_bw_destroy_state,
};

int intel_bw_init(struct drm_i915_private *dev_priv)
{
	struct intel_bw_state *state;

	state = kzalloc(sizeof(*state), GFP_KERNEL);
	if (!state)
		return -ENOMEM;

	intel_atomic_global_obj_init(dev_priv, &dev_priv->display.bw.obj,
				     &state->base, &intel_bw_funcs);

	return 0;
}<|MERGE_RESOLUTION|>--- conflicted
+++ resolved
@@ -966,30 +966,9 @@
 
 static u16 icl_qgv_points_mask(struct drm_i915_private *i915)
 {
-<<<<<<< HEAD
-	struct drm_i915_private *dev_priv = to_i915(state->base.dev);
-	struct intel_crtc_state *new_crtc_state, *old_crtc_state;
-	struct intel_bw_state *new_bw_state = NULL;
-	const struct intel_bw_state *old_bw_state = NULL;
-	unsigned int data_rate;
-	unsigned int num_active_planes;
-	struct intel_crtc *crtc;
-	int i, ret;
-	u32 allowed_points = 0;
-	unsigned int max_bw_point = 0, max_bw = 0;
-	unsigned int num_qgv_points = dev_priv->max_bw[0].num_qgv_points;
-	unsigned int num_psf_gv_points = dev_priv->max_bw[0].num_psf_gv_points;
-	bool changed = false;
-	u32 mask = 0;
-
-	/* FIXME earlier gens need some checks too */
-	if (DISPLAY_VER(dev_priv) < 11)
-		return 0;
-=======
 	unsigned int num_psf_gv_points = i915->display.bw.max[0].num_psf_gv_points;
 	unsigned int num_qgv_points = i915->display.bw.max[0].num_qgv_points;
 	u16 qgv_points = 0, psf_points = 0;
->>>>>>> 29549c70
 
 	/*
 	 * We can _not_ use the whole ADLS_QGV_PT_MASK here, as PCode rejects
@@ -1039,25 +1018,15 @@
 		new_bw_state->data_rate[crtc->pipe] = new_data_rate;
 		new_bw_state->num_active_planes[crtc->pipe] = new_active_planes;
 
-<<<<<<< HEAD
-		changed = true;
-
-		drm_dbg_kms(&dev_priv->drm,
-			    "pipe %c data rate %u num active planes %u\n",
-			    pipe_name(crtc->pipe),
-=======
 		*changed = true;
 
 		drm_dbg_kms(&i915->drm,
 			    "[CRTC:%d:%s] data rate %u num active planes %u\n",
 			    crtc->base.base.id, crtc->base.name,
->>>>>>> 29549c70
 			    new_bw_state->data_rate[crtc->pipe],
 			    new_bw_state->num_active_planes[crtc->pipe]);
 	}
 
-<<<<<<< HEAD
-=======
 	return 0;
 }
 
@@ -1083,7 +1052,6 @@
 	if (ret)
 		return ret;
 
->>>>>>> 29549c70
 	old_bw_state = intel_atomic_get_old_bw_state(state);
 	new_bw_state = intel_atomic_get_new_bw_state(state);
 
@@ -1170,12 +1138,7 @@
 	 * cause.
 	 */
 	if (!intel_can_enable_sagv(dev_priv, new_bw_state)) {
-<<<<<<< HEAD
-		allowed_points &= ADLS_PSF_PT_MASK;
-		allowed_points |= BIT(max_bw_point);
-=======
 		qgv_points = BIT(max_bw_point);
->>>>>>> 29549c70
 		drm_dbg_kms(&dev_priv->drm, "No SAGV, using single QGV point %d\n",
 			    max_bw_point);
 	}
