/*
 * Copyright © 2006-2016 Intel Corporation
 *
 * Permission is hereby granted, free of charge, to any person obtaining a
 * copy of this software and associated documentation files (the "Software"),
 * to deal in the Software without restriction, including without limitation
 * the rights to use, copy, modify, merge, publish, distribute, sublicense,
 * and/or sell copies of the Software, and to permit persons to whom the
 * Software is furnished to do so, subject to the following conditions:
 *
 * The above copyright notice and this permission notice (including the next
 * paragraph) shall be included in all copies or substantial portions of the
 * Software.
 *
 * THE SOFTWARE IS PROVIDED "AS IS", WITHOUT WARRANTY OF ANY KIND, EXPRESS OR
 * IMPLIED, INCLUDING BUT NOT LIMITED TO THE WARRANTIES OF MERCHANTABILITY,
 * FITNESS FOR A PARTICULAR PURPOSE AND NONINFRINGEMENT.  IN NO EVENT SHALL
 * THE AUTHORS OR COPYRIGHT HOLDERS BE LIABLE FOR ANY CLAIM, DAMAGES OR OTHER
 * LIABILITY, WHETHER IN AN ACTION OF CONTRACT, TORT OR OTHERWISE, ARISING
 * FROM, OUT OF OR IN CONNECTION WITH THE SOFTWARE OR THE USE OR OTHER
 * DEALINGS IN THE SOFTWARE.
 */

#include <linux/string_helpers.h>

#include "intel_de.h"
#include "intel_display_types.h"
#include "intel_dkl_phy.h"
#include "intel_dpio_phy.h"
#include "intel_dpll.h"
#include "intel_dpll_mgr.h"
#include "intel_pch_refclk.h"
#include "intel_tc.h"
#include "intel_tc_phy_regs.h"

/**
 * DOC: Display PLLs
 *
 * Display PLLs used for driving outputs vary by platform. While some have
 * per-pipe or per-encoder dedicated PLLs, others allow the use of any PLL
 * from a pool. In the latter scenario, it is possible that multiple pipes
 * share a PLL if their configurations match.
 *
 * This file provides an abstraction over display PLLs. The function
 * intel_shared_dpll_init() initializes the PLLs for the given platform.  The
 * users of a PLL are tracked and that tracking is integrated with the atomic
 * modset interface. During an atomic operation, required PLLs can be reserved
 * for a given CRTC and encoder configuration by calling
 * intel_reserve_shared_dplls() and previously reserved PLLs can be released
 * with intel_release_shared_dplls().
 * Changes to the users are first staged in the atomic state, and then made
 * effective by calling intel_shared_dpll_swap_state() during the atomic
 * commit phase.
 */

/* platform specific hooks for managing DPLLs */
struct intel_shared_dpll_funcs {
	/*
	 * Hook for enabling the pll, called from intel_enable_shared_dpll() if
	 * the pll is not already enabled.
	 */
	void (*enable)(struct drm_i915_private *i915,
		       struct intel_shared_dpll *pll);

	/*
	 * Hook for disabling the pll, called from intel_disable_shared_dpll()
	 * only when it is safe to disable the pll, i.e., there are no more
	 * tracked users for it.
	 */
	void (*disable)(struct drm_i915_private *i915,
			struct intel_shared_dpll *pll);

	/*
	 * Hook for reading the values currently programmed to the DPLL
	 * registers. This is used for initial hw state readout and state
	 * verification after a mode set.
	 */
	bool (*get_hw_state)(struct drm_i915_private *i915,
			     struct intel_shared_dpll *pll,
			     struct intel_dpll_hw_state *hw_state);

	/*
	 * Hook for calculating the pll's output frequency based on its passed
	 * in state.
	 */
	int (*get_freq)(struct drm_i915_private *i915,
			const struct intel_shared_dpll *pll,
			const struct intel_dpll_hw_state *pll_state);
};

struct intel_dpll_mgr {
	const struct dpll_info *dpll_info;

	int (*compute_dplls)(struct intel_atomic_state *state,
			     struct intel_crtc *crtc,
			     struct intel_encoder *encoder);
	int (*get_dplls)(struct intel_atomic_state *state,
			 struct intel_crtc *crtc,
			 struct intel_encoder *encoder);
	void (*put_dplls)(struct intel_atomic_state *state,
			  struct intel_crtc *crtc);
	void (*update_active_dpll)(struct intel_atomic_state *state,
				   struct intel_crtc *crtc,
				   struct intel_encoder *encoder);
	void (*update_ref_clks)(struct drm_i915_private *i915);
	void (*dump_hw_state)(struct drm_i915_private *dev_priv,
			      const struct intel_dpll_hw_state *hw_state);
};

static void
intel_atomic_duplicate_dpll_state(struct drm_i915_private *dev_priv,
				  struct intel_shared_dpll_state *shared_dpll)
{
	enum intel_dpll_id i;

	/* Copy shared dpll state */
	for (i = 0; i < dev_priv->display.dpll.num_shared_dpll; i++) {
		struct intel_shared_dpll *pll = &dev_priv->display.dpll.shared_dplls[i];

		shared_dpll[i] = pll->state;
	}
}

static struct intel_shared_dpll_state *
intel_atomic_get_shared_dpll_state(struct drm_atomic_state *s)
{
	struct intel_atomic_state *state = to_intel_atomic_state(s);

	drm_WARN_ON(s->dev, !drm_modeset_is_locked(&s->dev->mode_config.connection_mutex));

	if (!state->dpll_set) {
		state->dpll_set = true;

		intel_atomic_duplicate_dpll_state(to_i915(s->dev),
						  state->shared_dpll);
	}

	return state->shared_dpll;
}

/**
 * intel_get_shared_dpll_by_id - get a DPLL given its id
 * @dev_priv: i915 device instance
 * @id: pll id
 *
 * Returns:
 * A pointer to the DPLL with @id
 */
struct intel_shared_dpll *
intel_get_shared_dpll_by_id(struct drm_i915_private *dev_priv,
			    enum intel_dpll_id id)
{
	return &dev_priv->display.dpll.shared_dplls[id];
}

/**
 * intel_get_shared_dpll_id - get the id of a DPLL
 * @dev_priv: i915 device instance
 * @pll: the DPLL
 *
 * Returns:
 * The id of @pll
 */
enum intel_dpll_id
intel_get_shared_dpll_id(struct drm_i915_private *dev_priv,
			 struct intel_shared_dpll *pll)
{
	long pll_idx = pll - dev_priv->display.dpll.shared_dplls;

	if (drm_WARN_ON(&dev_priv->drm,
			pll_idx < 0 ||
			pll_idx >= dev_priv->display.dpll.num_shared_dpll))
		return -1;

	return pll_idx;
}

/* For ILK+ */
void assert_shared_dpll(struct drm_i915_private *dev_priv,
			struct intel_shared_dpll *pll,
			bool state)
{
	bool cur_state;
	struct intel_dpll_hw_state hw_state;

	if (drm_WARN(&dev_priv->drm, !pll,
		     "asserting DPLL %s with no DPLL\n", str_on_off(state)))
		return;

	cur_state = intel_dpll_get_hw_state(dev_priv, pll, &hw_state);
	I915_STATE_WARN(cur_state != state,
	     "%s assertion failure (expected %s, current %s)\n",
			pll->info->name, str_on_off(state),
			str_on_off(cur_state));
}

static enum tc_port icl_pll_id_to_tc_port(enum intel_dpll_id id)
{
	return TC_PORT_1 + id - DPLL_ID_ICL_MGPLL1;
}

enum intel_dpll_id icl_tc_port_to_pll_id(enum tc_port tc_port)
{
	return tc_port - TC_PORT_1 + DPLL_ID_ICL_MGPLL1;
}

static i915_reg_t
intel_combo_pll_enable_reg(struct drm_i915_private *i915,
			   struct intel_shared_dpll *pll)
{
	if (IS_DG1(i915))
		return DG1_DPLL_ENABLE(pll->info->id);
	else if (IS_JSL_EHL(i915) && (pll->info->id == DPLL_ID_EHL_DPLL4))
		return MG_PLL_ENABLE(0);

	return ICL_DPLL_ENABLE(pll->info->id);
}

static i915_reg_t
intel_tc_pll_enable_reg(struct drm_i915_private *i915,
			struct intel_shared_dpll *pll)
{
	const enum intel_dpll_id id = pll->info->id;
	enum tc_port tc_port = icl_pll_id_to_tc_port(id);

	if (IS_ALDERLAKE_P(i915))
		return ADLP_PORTTC_PLL_ENABLE(tc_port);

	return MG_PLL_ENABLE(tc_port);
}

/**
 * intel_enable_shared_dpll - enable a CRTC's shared DPLL
 * @crtc_state: CRTC, and its state, which has a shared DPLL
 *
 * Enable the shared DPLL used by @crtc.
 */
void intel_enable_shared_dpll(const struct intel_crtc_state *crtc_state)
{
	struct intel_crtc *crtc = to_intel_crtc(crtc_state->uapi.crtc);
	struct drm_i915_private *dev_priv = to_i915(crtc->base.dev);
	struct intel_shared_dpll *pll = crtc_state->shared_dpll;
	unsigned int pipe_mask = BIT(crtc->pipe);
	unsigned int old_mask;

	if (drm_WARN_ON(&dev_priv->drm, pll == NULL))
		return;

	mutex_lock(&dev_priv->display.dpll.lock);
	old_mask = pll->active_mask;

	if (drm_WARN_ON(&dev_priv->drm, !(pll->state.pipe_mask & pipe_mask)) ||
	    drm_WARN_ON(&dev_priv->drm, pll->active_mask & pipe_mask))
		goto out;

	pll->active_mask |= pipe_mask;

	drm_dbg_kms(&dev_priv->drm,
		    "enable %s (active 0x%x, on? %d) for [CRTC:%d:%s]\n",
		    pll->info->name, pll->active_mask, pll->on,
		    crtc->base.base.id, crtc->base.name);

	if (old_mask) {
		drm_WARN_ON(&dev_priv->drm, !pll->on);
		assert_shared_dpll_enabled(dev_priv, pll);
		goto out;
	}
	drm_WARN_ON(&dev_priv->drm, pll->on);

	drm_dbg_kms(&dev_priv->drm, "enabling %s\n", pll->info->name);
	pll->info->funcs->enable(dev_priv, pll);
	pll->on = true;

out:
	mutex_unlock(&dev_priv->display.dpll.lock);
}

/**
 * intel_disable_shared_dpll - disable a CRTC's shared DPLL
 * @crtc_state: CRTC, and its state, which has a shared DPLL
 *
 * Disable the shared DPLL used by @crtc.
 */
void intel_disable_shared_dpll(const struct intel_crtc_state *crtc_state)
{
	struct intel_crtc *crtc = to_intel_crtc(crtc_state->uapi.crtc);
	struct drm_i915_private *dev_priv = to_i915(crtc->base.dev);
	struct intel_shared_dpll *pll = crtc_state->shared_dpll;
	unsigned int pipe_mask = BIT(crtc->pipe);

	/* PCH only available on ILK+ */
	if (DISPLAY_VER(dev_priv) < 5)
		return;

	if (pll == NULL)
		return;

	mutex_lock(&dev_priv->display.dpll.lock);
	if (drm_WARN(&dev_priv->drm, !(pll->active_mask & pipe_mask),
		     "%s not used by [CRTC:%d:%s]\n", pll->info->name,
		     crtc->base.base.id, crtc->base.name))
		goto out;

	drm_dbg_kms(&dev_priv->drm,
		    "disable %s (active 0x%x, on? %d) for [CRTC:%d:%s]\n",
		    pll->info->name, pll->active_mask, pll->on,
		    crtc->base.base.id, crtc->base.name);

	assert_shared_dpll_enabled(dev_priv, pll);
	drm_WARN_ON(&dev_priv->drm, !pll->on);

	pll->active_mask &= ~pipe_mask;
	if (pll->active_mask)
		goto out;

	drm_dbg_kms(&dev_priv->drm, "disabling %s\n", pll->info->name);
	pll->info->funcs->disable(dev_priv, pll);
	pll->on = false;

out:
	mutex_unlock(&dev_priv->display.dpll.lock);
}

static struct intel_shared_dpll *
intel_find_shared_dpll(struct intel_atomic_state *state,
		       const struct intel_crtc *crtc,
		       const struct intel_dpll_hw_state *pll_state,
		       unsigned long dpll_mask)
{
	struct drm_i915_private *dev_priv = to_i915(crtc->base.dev);
	struct intel_shared_dpll *pll, *unused_pll = NULL;
	struct intel_shared_dpll_state *shared_dpll;
	enum intel_dpll_id i;

	shared_dpll = intel_atomic_get_shared_dpll_state(&state->base);

	drm_WARN_ON(&dev_priv->drm, dpll_mask & ~(BIT(I915_NUM_PLLS) - 1));

	for_each_set_bit(i, &dpll_mask, I915_NUM_PLLS) {
		pll = &dev_priv->display.dpll.shared_dplls[i];

		/* Only want to check enabled timings first */
		if (shared_dpll[i].pipe_mask == 0) {
			if (!unused_pll)
				unused_pll = pll;
			continue;
		}

		if (memcmp(pll_state,
			   &shared_dpll[i].hw_state,
			   sizeof(*pll_state)) == 0) {
			drm_dbg_kms(&dev_priv->drm,
				    "[CRTC:%d:%s] sharing existing %s (pipe mask 0x%x, active 0x%x)\n",
				    crtc->base.base.id, crtc->base.name,
				    pll->info->name,
				    shared_dpll[i].pipe_mask,
				    pll->active_mask);
			return pll;
		}
	}

	/* Ok no matching timings, maybe there's a free one? */
	if (unused_pll) {
		drm_dbg_kms(&dev_priv->drm, "[CRTC:%d:%s] allocated %s\n",
			    crtc->base.base.id, crtc->base.name,
			    unused_pll->info->name);
		return unused_pll;
	}

	return NULL;
}

static void
intel_reference_shared_dpll(struct intel_atomic_state *state,
			    const struct intel_crtc *crtc,
			    const struct intel_shared_dpll *pll,
			    const struct intel_dpll_hw_state *pll_state)
{
	struct drm_i915_private *i915 = to_i915(state->base.dev);
	struct intel_shared_dpll_state *shared_dpll;
	const enum intel_dpll_id id = pll->info->id;

	shared_dpll = intel_atomic_get_shared_dpll_state(&state->base);

	if (shared_dpll[id].pipe_mask == 0)
		shared_dpll[id].hw_state = *pll_state;

	drm_dbg(&i915->drm, "using %s for pipe %c\n", pll->info->name,
		pipe_name(crtc->pipe));

	shared_dpll[id].pipe_mask |= BIT(crtc->pipe);
}

static void intel_unreference_shared_dpll(struct intel_atomic_state *state,
					  const struct intel_crtc *crtc,
					  const struct intel_shared_dpll *pll)
{
	struct intel_shared_dpll_state *shared_dpll;

	shared_dpll = intel_atomic_get_shared_dpll_state(&state->base);
	shared_dpll[pll->info->id].pipe_mask &= ~BIT(crtc->pipe);
}

static void intel_put_dpll(struct intel_atomic_state *state,
			   struct intel_crtc *crtc)
{
	const struct intel_crtc_state *old_crtc_state =
		intel_atomic_get_old_crtc_state(state, crtc);
	struct intel_crtc_state *new_crtc_state =
		intel_atomic_get_new_crtc_state(state, crtc);

	new_crtc_state->shared_dpll = NULL;

	if (!old_crtc_state->shared_dpll)
		return;

	intel_unreference_shared_dpll(state, crtc, old_crtc_state->shared_dpll);
}

/**
 * intel_shared_dpll_swap_state - make atomic DPLL configuration effective
 * @state: atomic state
 *
 * This is the dpll version of drm_atomic_helper_swap_state() since the
 * helper does not handle driver-specific global state.
 *
 * For consistency with atomic helpers this function does a complete swap,
 * i.e. it also puts the current state into @state, even though there is no
 * need for that at this moment.
 */
void intel_shared_dpll_swap_state(struct intel_atomic_state *state)
{
	struct drm_i915_private *dev_priv = to_i915(state->base.dev);
	struct intel_shared_dpll_state *shared_dpll = state->shared_dpll;
	enum intel_dpll_id i;

	if (!state->dpll_set)
		return;

	for (i = 0; i < dev_priv->display.dpll.num_shared_dpll; i++) {
		struct intel_shared_dpll *pll =
			&dev_priv->display.dpll.shared_dplls[i];

		swap(pll->state, shared_dpll[i]);
	}
}

static bool ibx_pch_dpll_get_hw_state(struct drm_i915_private *dev_priv,
				      struct intel_shared_dpll *pll,
				      struct intel_dpll_hw_state *hw_state)
{
	const enum intel_dpll_id id = pll->info->id;
	intel_wakeref_t wakeref;
	u32 val;

	wakeref = intel_display_power_get_if_enabled(dev_priv,
						     POWER_DOMAIN_DISPLAY_CORE);
	if (!wakeref)
		return false;

	val = intel_de_read(dev_priv, PCH_DPLL(id));
	hw_state->dpll = val;
	hw_state->fp0 = intel_de_read(dev_priv, PCH_FP0(id));
	hw_state->fp1 = intel_de_read(dev_priv, PCH_FP1(id));

	intel_display_power_put(dev_priv, POWER_DOMAIN_DISPLAY_CORE, wakeref);

	return val & DPLL_VCO_ENABLE;
}

static void ibx_assert_pch_refclk_enabled(struct drm_i915_private *dev_priv)
{
	u32 val;
	bool enabled;

	I915_STATE_WARN_ON(!(HAS_PCH_IBX(dev_priv) || HAS_PCH_CPT(dev_priv)));

	val = intel_de_read(dev_priv, PCH_DREF_CONTROL);
	enabled = !!(val & (DREF_SSC_SOURCE_MASK | DREF_NONSPREAD_SOURCE_MASK |
			    DREF_SUPERSPREAD_SOURCE_MASK));
	I915_STATE_WARN(!enabled, "PCH refclk assertion failure, should be active but is disabled\n");
}

static void ibx_pch_dpll_enable(struct drm_i915_private *dev_priv,
				struct intel_shared_dpll *pll)
{
	const enum intel_dpll_id id = pll->info->id;

	/* PCH refclock must be enabled first */
	ibx_assert_pch_refclk_enabled(dev_priv);

	intel_de_write(dev_priv, PCH_FP0(id), pll->state.hw_state.fp0);
	intel_de_write(dev_priv, PCH_FP1(id), pll->state.hw_state.fp1);

	intel_de_write(dev_priv, PCH_DPLL(id), pll->state.hw_state.dpll);

	/* Wait for the clocks to stabilize. */
	intel_de_posting_read(dev_priv, PCH_DPLL(id));
	udelay(150);

	/* The pixel multiplier can only be updated once the
	 * DPLL is enabled and the clocks are stable.
	 *
	 * So write it again.
	 */
	intel_de_write(dev_priv, PCH_DPLL(id), pll->state.hw_state.dpll);
	intel_de_posting_read(dev_priv, PCH_DPLL(id));
	udelay(200);
}

static void ibx_pch_dpll_disable(struct drm_i915_private *dev_priv,
				 struct intel_shared_dpll *pll)
{
	const enum intel_dpll_id id = pll->info->id;

	intel_de_write(dev_priv, PCH_DPLL(id), 0);
	intel_de_posting_read(dev_priv, PCH_DPLL(id));
	udelay(200);
}

static int ibx_compute_dpll(struct intel_atomic_state *state,
			    struct intel_crtc *crtc,
			    struct intel_encoder *encoder)
{
	return 0;
}

static int ibx_get_dpll(struct intel_atomic_state *state,
			struct intel_crtc *crtc,
			struct intel_encoder *encoder)
{
	struct intel_crtc_state *crtc_state =
		intel_atomic_get_new_crtc_state(state, crtc);
	struct drm_i915_private *dev_priv = to_i915(crtc->base.dev);
	struct intel_shared_dpll *pll;
	enum intel_dpll_id i;

	if (HAS_PCH_IBX(dev_priv)) {
		/* Ironlake PCH has a fixed PLL->PCH pipe mapping. */
		i = (enum intel_dpll_id) crtc->pipe;
		pll = &dev_priv->display.dpll.shared_dplls[i];

		drm_dbg_kms(&dev_priv->drm,
			    "[CRTC:%d:%s] using pre-allocated %s\n",
			    crtc->base.base.id, crtc->base.name,
			    pll->info->name);
	} else {
		pll = intel_find_shared_dpll(state, crtc,
					     &crtc_state->dpll_hw_state,
					     BIT(DPLL_ID_PCH_PLL_B) |
					     BIT(DPLL_ID_PCH_PLL_A));
	}

	if (!pll)
		return -EINVAL;

	/* reference the pll */
	intel_reference_shared_dpll(state, crtc,
				    pll, &crtc_state->dpll_hw_state);

	crtc_state->shared_dpll = pll;

	return 0;
}

static void ibx_dump_hw_state(struct drm_i915_private *dev_priv,
			      const struct intel_dpll_hw_state *hw_state)
{
	drm_dbg_kms(&dev_priv->drm,
		    "dpll_hw_state: dpll: 0x%x, dpll_md: 0x%x, "
		    "fp0: 0x%x, fp1: 0x%x\n",
		    hw_state->dpll,
		    hw_state->dpll_md,
		    hw_state->fp0,
		    hw_state->fp1);
}

static const struct intel_shared_dpll_funcs ibx_pch_dpll_funcs = {
	.enable = ibx_pch_dpll_enable,
	.disable = ibx_pch_dpll_disable,
	.get_hw_state = ibx_pch_dpll_get_hw_state,
};

static const struct dpll_info pch_plls[] = {
	{ "PCH DPLL A", &ibx_pch_dpll_funcs, DPLL_ID_PCH_PLL_A, 0 },
	{ "PCH DPLL B", &ibx_pch_dpll_funcs, DPLL_ID_PCH_PLL_B, 0 },
	{ },
};

static const struct intel_dpll_mgr pch_pll_mgr = {
	.dpll_info = pch_plls,
	.compute_dplls = ibx_compute_dpll,
	.get_dplls = ibx_get_dpll,
	.put_dplls = intel_put_dpll,
	.dump_hw_state = ibx_dump_hw_state,
};

static void hsw_ddi_wrpll_enable(struct drm_i915_private *dev_priv,
				 struct intel_shared_dpll *pll)
{
	const enum intel_dpll_id id = pll->info->id;

	intel_de_write(dev_priv, WRPLL_CTL(id), pll->state.hw_state.wrpll);
	intel_de_posting_read(dev_priv, WRPLL_CTL(id));
	udelay(20);
}

static void hsw_ddi_spll_enable(struct drm_i915_private *dev_priv,
				struct intel_shared_dpll *pll)
{
	intel_de_write(dev_priv, SPLL_CTL, pll->state.hw_state.spll);
	intel_de_posting_read(dev_priv, SPLL_CTL);
	udelay(20);
}

static void hsw_ddi_wrpll_disable(struct drm_i915_private *dev_priv,
				  struct intel_shared_dpll *pll)
{
	const enum intel_dpll_id id = pll->info->id;
	u32 val;

	val = intel_de_read(dev_priv, WRPLL_CTL(id));
	intel_de_write(dev_priv, WRPLL_CTL(id), val & ~WRPLL_PLL_ENABLE);
	intel_de_posting_read(dev_priv, WRPLL_CTL(id));

	/*
	 * Try to set up the PCH reference clock once all DPLLs
	 * that depend on it have been shut down.
	 */
	if (dev_priv->pch_ssc_use & BIT(id))
		intel_init_pch_refclk(dev_priv);
}

static void hsw_ddi_spll_disable(struct drm_i915_private *dev_priv,
				 struct intel_shared_dpll *pll)
{
	enum intel_dpll_id id = pll->info->id;
	u32 val;

	val = intel_de_read(dev_priv, SPLL_CTL);
	intel_de_write(dev_priv, SPLL_CTL, val & ~SPLL_PLL_ENABLE);
	intel_de_posting_read(dev_priv, SPLL_CTL);

	/*
	 * Try to set up the PCH reference clock once all DPLLs
	 * that depend on it have been shut down.
	 */
	if (dev_priv->pch_ssc_use & BIT(id))
		intel_init_pch_refclk(dev_priv);
}

static bool hsw_ddi_wrpll_get_hw_state(struct drm_i915_private *dev_priv,
				       struct intel_shared_dpll *pll,
				       struct intel_dpll_hw_state *hw_state)
{
	const enum intel_dpll_id id = pll->info->id;
	intel_wakeref_t wakeref;
	u32 val;

	wakeref = intel_display_power_get_if_enabled(dev_priv,
						     POWER_DOMAIN_DISPLAY_CORE);
	if (!wakeref)
		return false;

	val = intel_de_read(dev_priv, WRPLL_CTL(id));
	hw_state->wrpll = val;

	intel_display_power_put(dev_priv, POWER_DOMAIN_DISPLAY_CORE, wakeref);

	return val & WRPLL_PLL_ENABLE;
}

static bool hsw_ddi_spll_get_hw_state(struct drm_i915_private *dev_priv,
				      struct intel_shared_dpll *pll,
				      struct intel_dpll_hw_state *hw_state)
{
	intel_wakeref_t wakeref;
	u32 val;

	wakeref = intel_display_power_get_if_enabled(dev_priv,
						     POWER_DOMAIN_DISPLAY_CORE);
	if (!wakeref)
		return false;

	val = intel_de_read(dev_priv, SPLL_CTL);
	hw_state->spll = val;

	intel_display_power_put(dev_priv, POWER_DOMAIN_DISPLAY_CORE, wakeref);

	return val & SPLL_PLL_ENABLE;
}

#define LC_FREQ 2700
#define LC_FREQ_2K U64_C(LC_FREQ * 2000)

#define P_MIN 2
#define P_MAX 64
#define P_INC 2

/* Constraints for PLL good behavior */
#define REF_MIN 48
#define REF_MAX 400
#define VCO_MIN 2400
#define VCO_MAX 4800

struct hsw_wrpll_rnp {
	unsigned p, n2, r2;
};

static unsigned hsw_wrpll_get_budget_for_freq(int clock)
{
	unsigned budget;

	switch (clock) {
	case 25175000:
	case 25200000:
	case 27000000:
	case 27027000:
	case 37762500:
	case 37800000:
	case 40500000:
	case 40541000:
	case 54000000:
	case 54054000:
	case 59341000:
	case 59400000:
	case 72000000:
	case 74176000:
	case 74250000:
	case 81000000:
	case 81081000:
	case 89012000:
	case 89100000:
	case 108000000:
	case 108108000:
	case 111264000:
	case 111375000:
	case 148352000:
	case 148500000:
	case 162000000:
	case 162162000:
	case 222525000:
	case 222750000:
	case 296703000:
	case 297000000:
		budget = 0;
		break;
	case 233500000:
	case 245250000:
	case 247750000:
	case 253250000:
	case 298000000:
		budget = 1500;
		break;
	case 169128000:
	case 169500000:
	case 179500000:
	case 202000000:
		budget = 2000;
		break;
	case 256250000:
	case 262500000:
	case 270000000:
	case 272500000:
	case 273750000:
	case 280750000:
	case 281250000:
	case 286000000:
	case 291750000:
		budget = 4000;
		break;
	case 267250000:
	case 268500000:
		budget = 5000;
		break;
	default:
		budget = 1000;
		break;
	}

	return budget;
}

static void hsw_wrpll_update_rnp(u64 freq2k, unsigned int budget,
				 unsigned int r2, unsigned int n2,
				 unsigned int p,
				 struct hsw_wrpll_rnp *best)
{
	u64 a, b, c, d, diff, diff_best;

	/* No best (r,n,p) yet */
	if (best->p == 0) {
		best->p = p;
		best->n2 = n2;
		best->r2 = r2;
		return;
	}

	/*
	 * Output clock is (LC_FREQ_2K / 2000) * N / (P * R), which compares to
	 * freq2k.
	 *
	 * delta = 1e6 *
	 *	   abs(freq2k - (LC_FREQ_2K * n2/(p * r2))) /
	 *	   freq2k;
	 *
	 * and we would like delta <= budget.
	 *
	 * If the discrepancy is above the PPM-based budget, always prefer to
	 * improve upon the previous solution.  However, if you're within the
	 * budget, try to maximize Ref * VCO, that is N / (P * R^2).
	 */
	a = freq2k * budget * p * r2;
	b = freq2k * budget * best->p * best->r2;
	diff = abs_diff(freq2k * p * r2, LC_FREQ_2K * n2);
	diff_best = abs_diff(freq2k * best->p * best->r2,
			     LC_FREQ_2K * best->n2);
	c = 1000000 * diff;
	d = 1000000 * diff_best;

	if (a < c && b < d) {
		/* If both are above the budget, pick the closer */
		if (best->p * best->r2 * diff < p * r2 * diff_best) {
			best->p = p;
			best->n2 = n2;
			best->r2 = r2;
		}
	} else if (a >= c && b < d) {
		/* If A is below the threshold but B is above it?  Update. */
		best->p = p;
		best->n2 = n2;
		best->r2 = r2;
	} else if (a >= c && b >= d) {
		/* Both are below the limit, so pick the higher n2/(r2*r2) */
		if (n2 * best->r2 * best->r2 > best->n2 * r2 * r2) {
			best->p = p;
			best->n2 = n2;
			best->r2 = r2;
		}
	}
	/* Otherwise a < c && b >= d, do nothing */
}

static void
hsw_ddi_calculate_wrpll(int clock /* in Hz */,
			unsigned *r2_out, unsigned *n2_out, unsigned *p_out)
{
	u64 freq2k;
	unsigned p, n2, r2;
	struct hsw_wrpll_rnp best = {};
	unsigned budget;

	freq2k = clock / 100;

	budget = hsw_wrpll_get_budget_for_freq(clock);

	/* Special case handling for 540 pixel clock: bypass WR PLL entirely
	 * and directly pass the LC PLL to it. */
	if (freq2k == 5400000) {
		*n2_out = 2;
		*p_out = 1;
		*r2_out = 2;
		return;
	}

	/*
	 * Ref = LC_FREQ / R, where Ref is the actual reference input seen by
	 * the WR PLL.
	 *
	 * We want R so that REF_MIN <= Ref <= REF_MAX.
	 * Injecting R2 = 2 * R gives:
	 *   REF_MAX * r2 > LC_FREQ * 2 and
	 *   REF_MIN * r2 < LC_FREQ * 2
	 *
	 * Which means the desired boundaries for r2 are:
	 *  LC_FREQ * 2 / REF_MAX < r2 < LC_FREQ * 2 / REF_MIN
	 *
	 */
	for (r2 = LC_FREQ * 2 / REF_MAX + 1;
	     r2 <= LC_FREQ * 2 / REF_MIN;
	     r2++) {

		/*
		 * VCO = N * Ref, that is: VCO = N * LC_FREQ / R
		 *
		 * Once again we want VCO_MIN <= VCO <= VCO_MAX.
		 * Injecting R2 = 2 * R and N2 = 2 * N, we get:
		 *   VCO_MAX * r2 > n2 * LC_FREQ and
		 *   VCO_MIN * r2 < n2 * LC_FREQ)
		 *
		 * Which means the desired boundaries for n2 are:
		 * VCO_MIN * r2 / LC_FREQ < n2 < VCO_MAX * r2 / LC_FREQ
		 */
		for (n2 = VCO_MIN * r2 / LC_FREQ + 1;
		     n2 <= VCO_MAX * r2 / LC_FREQ;
		     n2++) {

			for (p = P_MIN; p <= P_MAX; p += P_INC)
				hsw_wrpll_update_rnp(freq2k, budget,
						     r2, n2, p, &best);
		}
	}

	*n2_out = best.n2;
	*p_out = best.p;
	*r2_out = best.r2;
}

static int hsw_ddi_wrpll_get_freq(struct drm_i915_private *dev_priv,
				  const struct intel_shared_dpll *pll,
				  const struct intel_dpll_hw_state *pll_state)
{
	int refclk;
	int n, p, r;
	u32 wrpll = pll_state->wrpll;

	switch (wrpll & WRPLL_REF_MASK) {
	case WRPLL_REF_SPECIAL_HSW:
		/* Muxed-SSC for BDW, non-SSC for non-ULT HSW. */
		if (IS_HASWELL(dev_priv) && !IS_HSW_ULT(dev_priv)) {
			refclk = dev_priv->display.dpll.ref_clks.nssc;
			break;
		}
		fallthrough;
	case WRPLL_REF_PCH_SSC:
		/*
		 * We could calculate spread here, but our checking
		 * code only cares about 5% accuracy, and spread is a max of
		 * 0.5% downspread.
		 */
		refclk = dev_priv->display.dpll.ref_clks.ssc;
		break;
	case WRPLL_REF_LCPLL:
		refclk = 2700000;
		break;
	default:
		MISSING_CASE(wrpll);
		return 0;
	}

	r = wrpll & WRPLL_DIVIDER_REF_MASK;
	p = (wrpll & WRPLL_DIVIDER_POST_MASK) >> WRPLL_DIVIDER_POST_SHIFT;
	n = (wrpll & WRPLL_DIVIDER_FB_MASK) >> WRPLL_DIVIDER_FB_SHIFT;

	/* Convert to KHz, p & r have a fixed point portion */
	return (refclk * n / 10) / (p * r) * 2;
}

static int
hsw_ddi_wrpll_compute_dpll(struct intel_atomic_state *state,
			   struct intel_crtc *crtc)
{
	struct drm_i915_private *i915 = to_i915(state->base.dev);
	struct intel_crtc_state *crtc_state =
		intel_atomic_get_new_crtc_state(state, crtc);
	unsigned int p, n2, r2;

	hsw_ddi_calculate_wrpll(crtc_state->port_clock * 1000, &r2, &n2, &p);

	crtc_state->dpll_hw_state.wrpll =
		WRPLL_PLL_ENABLE | WRPLL_REF_LCPLL |
		WRPLL_DIVIDER_REFERENCE(r2) | WRPLL_DIVIDER_FEEDBACK(n2) |
		WRPLL_DIVIDER_POST(p);

	crtc_state->port_clock = hsw_ddi_wrpll_get_freq(i915, NULL,
							&crtc_state->dpll_hw_state);

	return 0;
}

static struct intel_shared_dpll *
hsw_ddi_wrpll_get_dpll(struct intel_atomic_state *state,
		       struct intel_crtc *crtc)
{
	struct intel_crtc_state *crtc_state =
		intel_atomic_get_new_crtc_state(state, crtc);

	return intel_find_shared_dpll(state, crtc,
				      &crtc_state->dpll_hw_state,
				      BIT(DPLL_ID_WRPLL2) |
				      BIT(DPLL_ID_WRPLL1));
}

static int
hsw_ddi_lcpll_compute_dpll(struct intel_crtc_state *crtc_state)
{
	struct drm_i915_private *dev_priv = to_i915(crtc_state->uapi.crtc->dev);
	int clock = crtc_state->port_clock;

	switch (clock / 2) {
	case 81000:
	case 135000:
	case 270000:
		return 0;
	default:
		drm_dbg_kms(&dev_priv->drm, "Invalid clock for DP: %d\n",
			    clock);
		return -EINVAL;
	}
}

static struct intel_shared_dpll *
hsw_ddi_lcpll_get_dpll(struct intel_crtc_state *crtc_state)
{
	struct drm_i915_private *dev_priv = to_i915(crtc_state->uapi.crtc->dev);
	struct intel_shared_dpll *pll;
	enum intel_dpll_id pll_id;
	int clock = crtc_state->port_clock;

	switch (clock / 2) {
	case 81000:
		pll_id = DPLL_ID_LCPLL_810;
		break;
	case 135000:
		pll_id = DPLL_ID_LCPLL_1350;
		break;
	case 270000:
		pll_id = DPLL_ID_LCPLL_2700;
		break;
	default:
		MISSING_CASE(clock / 2);
		return NULL;
	}

	pll = intel_get_shared_dpll_by_id(dev_priv, pll_id);

	if (!pll)
		return NULL;

	return pll;
}

static int hsw_ddi_lcpll_get_freq(struct drm_i915_private *i915,
				  const struct intel_shared_dpll *pll,
				  const struct intel_dpll_hw_state *pll_state)
{
	int link_clock = 0;

	switch (pll->info->id) {
	case DPLL_ID_LCPLL_810:
		link_clock = 81000;
		break;
	case DPLL_ID_LCPLL_1350:
		link_clock = 135000;
		break;
	case DPLL_ID_LCPLL_2700:
		link_clock = 270000;
		break;
	default:
		drm_WARN(&i915->drm, 1, "bad port clock sel\n");
		break;
	}

	return link_clock * 2;
}

static int
hsw_ddi_spll_compute_dpll(struct intel_atomic_state *state,
			  struct intel_crtc *crtc)
{
	struct intel_crtc_state *crtc_state =
		intel_atomic_get_new_crtc_state(state, crtc);

	if (drm_WARN_ON(crtc->base.dev, crtc_state->port_clock / 2 != 135000))
		return -EINVAL;

	crtc_state->dpll_hw_state.spll =
		SPLL_PLL_ENABLE | SPLL_FREQ_1350MHz | SPLL_REF_MUXED_SSC;

	return 0;
}

static struct intel_shared_dpll *
hsw_ddi_spll_get_dpll(struct intel_atomic_state *state,
		      struct intel_crtc *crtc)
{
	struct intel_crtc_state *crtc_state =
		intel_atomic_get_new_crtc_state(state, crtc);

	return intel_find_shared_dpll(state, crtc, &crtc_state->dpll_hw_state,
				      BIT(DPLL_ID_SPLL));
}

static int hsw_ddi_spll_get_freq(struct drm_i915_private *i915,
				 const struct intel_shared_dpll *pll,
				 const struct intel_dpll_hw_state *pll_state)
{
	int link_clock = 0;

	switch (pll_state->spll & SPLL_FREQ_MASK) {
	case SPLL_FREQ_810MHz:
		link_clock = 81000;
		break;
	case SPLL_FREQ_1350MHz:
		link_clock = 135000;
		break;
	case SPLL_FREQ_2700MHz:
		link_clock = 270000;
		break;
	default:
		drm_WARN(&i915->drm, 1, "bad spll freq\n");
		break;
	}

	return link_clock * 2;
}

static int hsw_compute_dpll(struct intel_atomic_state *state,
			    struct intel_crtc *crtc,
			    struct intel_encoder *encoder)
{
	struct intel_crtc_state *crtc_state =
		intel_atomic_get_new_crtc_state(state, crtc);

	if (intel_crtc_has_type(crtc_state, INTEL_OUTPUT_HDMI))
		return hsw_ddi_wrpll_compute_dpll(state, crtc);
	else if (intel_crtc_has_dp_encoder(crtc_state))
		return hsw_ddi_lcpll_compute_dpll(crtc_state);
	else if (intel_crtc_has_type(crtc_state, INTEL_OUTPUT_ANALOG))
		return hsw_ddi_spll_compute_dpll(state, crtc);
	else
		return -EINVAL;
}

static int hsw_get_dpll(struct intel_atomic_state *state,
			struct intel_crtc *crtc,
			struct intel_encoder *encoder)
{
	struct intel_crtc_state *crtc_state =
		intel_atomic_get_new_crtc_state(state, crtc);
	struct intel_shared_dpll *pll = NULL;

	if (intel_crtc_has_type(crtc_state, INTEL_OUTPUT_HDMI))
		pll = hsw_ddi_wrpll_get_dpll(state, crtc);
	else if (intel_crtc_has_dp_encoder(crtc_state))
		pll = hsw_ddi_lcpll_get_dpll(crtc_state);
	else if (intel_crtc_has_type(crtc_state, INTEL_OUTPUT_ANALOG))
		pll = hsw_ddi_spll_get_dpll(state, crtc);

	if (!pll)
		return -EINVAL;

	intel_reference_shared_dpll(state, crtc,
				    pll, &crtc_state->dpll_hw_state);

	crtc_state->shared_dpll = pll;

	return 0;
}

static void hsw_update_dpll_ref_clks(struct drm_i915_private *i915)
{
	i915->display.dpll.ref_clks.ssc = 135000;
	/* Non-SSC is only used on non-ULT HSW. */
	if (intel_de_read(i915, FUSE_STRAP3) & HSW_REF_CLK_SELECT)
		i915->display.dpll.ref_clks.nssc = 24000;
	else
		i915->display.dpll.ref_clks.nssc = 135000;
}

static void hsw_dump_hw_state(struct drm_i915_private *dev_priv,
			      const struct intel_dpll_hw_state *hw_state)
{
	drm_dbg_kms(&dev_priv->drm, "dpll_hw_state: wrpll: 0x%x spll: 0x%x\n",
		    hw_state->wrpll, hw_state->spll);
}

static const struct intel_shared_dpll_funcs hsw_ddi_wrpll_funcs = {
	.enable = hsw_ddi_wrpll_enable,
	.disable = hsw_ddi_wrpll_disable,
	.get_hw_state = hsw_ddi_wrpll_get_hw_state,
	.get_freq = hsw_ddi_wrpll_get_freq,
};

static const struct intel_shared_dpll_funcs hsw_ddi_spll_funcs = {
	.enable = hsw_ddi_spll_enable,
	.disable = hsw_ddi_spll_disable,
	.get_hw_state = hsw_ddi_spll_get_hw_state,
	.get_freq = hsw_ddi_spll_get_freq,
};

static void hsw_ddi_lcpll_enable(struct drm_i915_private *dev_priv,
				 struct intel_shared_dpll *pll)
{
}

static void hsw_ddi_lcpll_disable(struct drm_i915_private *dev_priv,
				  struct intel_shared_dpll *pll)
{
}

static bool hsw_ddi_lcpll_get_hw_state(struct drm_i915_private *dev_priv,
				       struct intel_shared_dpll *pll,
				       struct intel_dpll_hw_state *hw_state)
{
	return true;
}

static const struct intel_shared_dpll_funcs hsw_ddi_lcpll_funcs = {
	.enable = hsw_ddi_lcpll_enable,
	.disable = hsw_ddi_lcpll_disable,
	.get_hw_state = hsw_ddi_lcpll_get_hw_state,
	.get_freq = hsw_ddi_lcpll_get_freq,
};

static const struct dpll_info hsw_plls[] = {
	{ "WRPLL 1",    &hsw_ddi_wrpll_funcs, DPLL_ID_WRPLL1,     0 },
	{ "WRPLL 2",    &hsw_ddi_wrpll_funcs, DPLL_ID_WRPLL2,     0 },
	{ "SPLL",       &hsw_ddi_spll_funcs,  DPLL_ID_SPLL,       0 },
	{ "LCPLL 810",  &hsw_ddi_lcpll_funcs, DPLL_ID_LCPLL_810,  INTEL_DPLL_ALWAYS_ON },
	{ "LCPLL 1350", &hsw_ddi_lcpll_funcs, DPLL_ID_LCPLL_1350, INTEL_DPLL_ALWAYS_ON },
	{ "LCPLL 2700", &hsw_ddi_lcpll_funcs, DPLL_ID_LCPLL_2700, INTEL_DPLL_ALWAYS_ON },
	{ },
};

static const struct intel_dpll_mgr hsw_pll_mgr = {
	.dpll_info = hsw_plls,
	.compute_dplls = hsw_compute_dpll,
	.get_dplls = hsw_get_dpll,
	.put_dplls = intel_put_dpll,
	.update_ref_clks = hsw_update_dpll_ref_clks,
	.dump_hw_state = hsw_dump_hw_state,
};

struct skl_dpll_regs {
	i915_reg_t ctl, cfgcr1, cfgcr2;
};

/* this array is indexed by the *shared* pll id */
static const struct skl_dpll_regs skl_dpll_regs[4] = {
	{
		/* DPLL 0 */
		.ctl = LCPLL1_CTL,
		/* DPLL 0 doesn't support HDMI mode */
	},
	{
		/* DPLL 1 */
		.ctl = LCPLL2_CTL,
		.cfgcr1 = DPLL_CFGCR1(SKL_DPLL1),
		.cfgcr2 = DPLL_CFGCR2(SKL_DPLL1),
	},
	{
		/* DPLL 2 */
		.ctl = WRPLL_CTL(0),
		.cfgcr1 = DPLL_CFGCR1(SKL_DPLL2),
		.cfgcr2 = DPLL_CFGCR2(SKL_DPLL2),
	},
	{
		/* DPLL 3 */
		.ctl = WRPLL_CTL(1),
		.cfgcr1 = DPLL_CFGCR1(SKL_DPLL3),
		.cfgcr2 = DPLL_CFGCR2(SKL_DPLL3),
	},
};

static void skl_ddi_pll_write_ctrl1(struct drm_i915_private *dev_priv,
				    struct intel_shared_dpll *pll)
{
	const enum intel_dpll_id id = pll->info->id;
	u32 val;

	val = intel_de_read(dev_priv, DPLL_CTRL1);

	val &= ~(DPLL_CTRL1_HDMI_MODE(id) |
		 DPLL_CTRL1_SSC(id) |
		 DPLL_CTRL1_LINK_RATE_MASK(id));
	val |= pll->state.hw_state.ctrl1 << (id * 6);

	intel_de_write(dev_priv, DPLL_CTRL1, val);
	intel_de_posting_read(dev_priv, DPLL_CTRL1);
}

static void skl_ddi_pll_enable(struct drm_i915_private *dev_priv,
			       struct intel_shared_dpll *pll)
{
	const struct skl_dpll_regs *regs = skl_dpll_regs;
	const enum intel_dpll_id id = pll->info->id;

	skl_ddi_pll_write_ctrl1(dev_priv, pll);

	intel_de_write(dev_priv, regs[id].cfgcr1, pll->state.hw_state.cfgcr1);
	intel_de_write(dev_priv, regs[id].cfgcr2, pll->state.hw_state.cfgcr2);
	intel_de_posting_read(dev_priv, regs[id].cfgcr1);
	intel_de_posting_read(dev_priv, regs[id].cfgcr2);

	/* the enable bit is always bit 31 */
	intel_de_write(dev_priv, regs[id].ctl,
		       intel_de_read(dev_priv, regs[id].ctl) | LCPLL_PLL_ENABLE);

	if (intel_de_wait_for_set(dev_priv, DPLL_STATUS, DPLL_LOCK(id), 5))
		drm_err(&dev_priv->drm, "DPLL %d not locked\n", id);
}

static void skl_ddi_dpll0_enable(struct drm_i915_private *dev_priv,
				 struct intel_shared_dpll *pll)
{
	skl_ddi_pll_write_ctrl1(dev_priv, pll);
}

static void skl_ddi_pll_disable(struct drm_i915_private *dev_priv,
				struct intel_shared_dpll *pll)
{
	const struct skl_dpll_regs *regs = skl_dpll_regs;
	const enum intel_dpll_id id = pll->info->id;

	/* the enable bit is always bit 31 */
	intel_de_write(dev_priv, regs[id].ctl,
		       intel_de_read(dev_priv, regs[id].ctl) & ~LCPLL_PLL_ENABLE);
	intel_de_posting_read(dev_priv, regs[id].ctl);
}

static void skl_ddi_dpll0_disable(struct drm_i915_private *dev_priv,
				  struct intel_shared_dpll *pll)
{
}

static bool skl_ddi_pll_get_hw_state(struct drm_i915_private *dev_priv,
				     struct intel_shared_dpll *pll,
				     struct intel_dpll_hw_state *hw_state)
{
	u32 val;
	const struct skl_dpll_regs *regs = skl_dpll_regs;
	const enum intel_dpll_id id = pll->info->id;
	intel_wakeref_t wakeref;
	bool ret;

	wakeref = intel_display_power_get_if_enabled(dev_priv,
						     POWER_DOMAIN_DISPLAY_CORE);
	if (!wakeref)
		return false;

	ret = false;

	val = intel_de_read(dev_priv, regs[id].ctl);
	if (!(val & LCPLL_PLL_ENABLE))
		goto out;

	val = intel_de_read(dev_priv, DPLL_CTRL1);
	hw_state->ctrl1 = (val >> (id * 6)) & 0x3f;

	/* avoid reading back stale values if HDMI mode is not enabled */
	if (val & DPLL_CTRL1_HDMI_MODE(id)) {
		hw_state->cfgcr1 = intel_de_read(dev_priv, regs[id].cfgcr1);
		hw_state->cfgcr2 = intel_de_read(dev_priv, regs[id].cfgcr2);
	}
	ret = true;

out:
	intel_display_power_put(dev_priv, POWER_DOMAIN_DISPLAY_CORE, wakeref);

	return ret;
}

static bool skl_ddi_dpll0_get_hw_state(struct drm_i915_private *dev_priv,
				       struct intel_shared_dpll *pll,
				       struct intel_dpll_hw_state *hw_state)
{
	const struct skl_dpll_regs *regs = skl_dpll_regs;
	const enum intel_dpll_id id = pll->info->id;
	intel_wakeref_t wakeref;
	u32 val;
	bool ret;

	wakeref = intel_display_power_get_if_enabled(dev_priv,
						     POWER_DOMAIN_DISPLAY_CORE);
	if (!wakeref)
		return false;

	ret = false;

	/* DPLL0 is always enabled since it drives CDCLK */
	val = intel_de_read(dev_priv, regs[id].ctl);
	if (drm_WARN_ON(&dev_priv->drm, !(val & LCPLL_PLL_ENABLE)))
		goto out;

	val = intel_de_read(dev_priv, DPLL_CTRL1);
	hw_state->ctrl1 = (val >> (id * 6)) & 0x3f;

	ret = true;

out:
	intel_display_power_put(dev_priv, POWER_DOMAIN_DISPLAY_CORE, wakeref);

	return ret;
}

struct skl_wrpll_context {
	u64 min_deviation;		/* current minimal deviation */
	u64 central_freq;		/* chosen central freq */
	u64 dco_freq;			/* chosen dco freq */
	unsigned int p;			/* chosen divider */
};

/* DCO freq must be within +1%/-6%  of the DCO central freq */
#define SKL_DCO_MAX_PDEVIATION	100
#define SKL_DCO_MAX_NDEVIATION	600

static void skl_wrpll_try_divider(struct skl_wrpll_context *ctx,
				  u64 central_freq,
				  u64 dco_freq,
				  unsigned int divider)
{
	u64 deviation;

	deviation = div64_u64(10000 * abs_diff(dco_freq, central_freq),
			      central_freq);

	/* positive deviation */
	if (dco_freq >= central_freq) {
		if (deviation < SKL_DCO_MAX_PDEVIATION &&
		    deviation < ctx->min_deviation) {
			ctx->min_deviation = deviation;
			ctx->central_freq = central_freq;
			ctx->dco_freq = dco_freq;
			ctx->p = divider;
		}
	/* negative deviation */
	} else if (deviation < SKL_DCO_MAX_NDEVIATION &&
		   deviation < ctx->min_deviation) {
		ctx->min_deviation = deviation;
		ctx->central_freq = central_freq;
		ctx->dco_freq = dco_freq;
		ctx->p = divider;
	}
}

static void skl_wrpll_get_multipliers(unsigned int p,
				      unsigned int *p0 /* out */,
				      unsigned int *p1 /* out */,
				      unsigned int *p2 /* out */)
{
	/* even dividers */
	if (p % 2 == 0) {
		unsigned int half = p / 2;

		if (half == 1 || half == 2 || half == 3 || half == 5) {
			*p0 = 2;
			*p1 = 1;
			*p2 = half;
		} else if (half % 2 == 0) {
			*p0 = 2;
			*p1 = half / 2;
			*p2 = 2;
		} else if (half % 3 == 0) {
			*p0 = 3;
			*p1 = half / 3;
			*p2 = 2;
		} else if (half % 7 == 0) {
			*p0 = 7;
			*p1 = half / 7;
			*p2 = 2;
		}
	} else if (p == 3 || p == 9) {  /* 3, 5, 7, 9, 15, 21, 35 */
		*p0 = 3;
		*p1 = 1;
		*p2 = p / 3;
	} else if (p == 5 || p == 7) {
		*p0 = p;
		*p1 = 1;
		*p2 = 1;
	} else if (p == 15) {
		*p0 = 3;
		*p1 = 1;
		*p2 = 5;
	} else if (p == 21) {
		*p0 = 7;
		*p1 = 1;
		*p2 = 3;
	} else if (p == 35) {
		*p0 = 7;
		*p1 = 1;
		*p2 = 5;
	}
}

struct skl_wrpll_params {
	u32 dco_fraction;
	u32 dco_integer;
	u32 qdiv_ratio;
	u32 qdiv_mode;
	u32 kdiv;
	u32 pdiv;
	u32 central_freq;
};

static void skl_wrpll_params_populate(struct skl_wrpll_params *params,
				      u64 afe_clock,
				      int ref_clock,
				      u64 central_freq,
				      u32 p0, u32 p1, u32 p2)
{
	u64 dco_freq;

	switch (central_freq) {
	case 9600000000ULL:
		params->central_freq = 0;
		break;
	case 9000000000ULL:
		params->central_freq = 1;
		break;
	case 8400000000ULL:
		params->central_freq = 3;
	}

	switch (p0) {
	case 1:
		params->pdiv = 0;
		break;
	case 2:
		params->pdiv = 1;
		break;
	case 3:
		params->pdiv = 2;
		break;
	case 7:
		params->pdiv = 4;
		break;
	default:
		WARN(1, "Incorrect PDiv\n");
	}

	switch (p2) {
	case 5:
		params->kdiv = 0;
		break;
	case 2:
		params->kdiv = 1;
		break;
	case 3:
		params->kdiv = 2;
		break;
	case 1:
		params->kdiv = 3;
		break;
	default:
		WARN(1, "Incorrect KDiv\n");
	}

	params->qdiv_ratio = p1;
	params->qdiv_mode = (params->qdiv_ratio == 1) ? 0 : 1;

	dco_freq = p0 * p1 * p2 * afe_clock;

	/*
	 * Intermediate values are in Hz.
	 * Divide by MHz to match bsepc
	 */
	params->dco_integer = div_u64(dco_freq, ref_clock * KHz(1));
	params->dco_fraction =
		div_u64((div_u64(dco_freq, ref_clock / KHz(1)) -
			 params->dco_integer * MHz(1)) * 0x8000, MHz(1));
}

static int
skl_ddi_calculate_wrpll(int clock /* in Hz */,
			int ref_clock,
			struct skl_wrpll_params *wrpll_params)
{
	static const u64 dco_central_freq[3] = { 8400000000ULL,
						 9000000000ULL,
						 9600000000ULL };
	static const u8 even_dividers[] = {  4,  6,  8, 10, 12, 14, 16, 18, 20,
					    24, 28, 30, 32, 36, 40, 42, 44,
					    48, 52, 54, 56, 60, 64, 66, 68,
					    70, 72, 76, 78, 80, 84, 88, 90,
					    92, 96, 98 };
	static const u8 odd_dividers[] = { 3, 5, 7, 9, 15, 21, 35 };
	static const struct {
		const u8 *list;
		int n_dividers;
	} dividers[] = {
		{ even_dividers, ARRAY_SIZE(even_dividers) },
		{ odd_dividers, ARRAY_SIZE(odd_dividers) },
	};
	struct skl_wrpll_context ctx = {
		.min_deviation = U64_MAX,
	};
	unsigned int dco, d, i;
	unsigned int p0, p1, p2;
	u64 afe_clock = clock * 5; /* AFE Clock is 5x Pixel clock */

	for (d = 0; d < ARRAY_SIZE(dividers); d++) {
		for (dco = 0; dco < ARRAY_SIZE(dco_central_freq); dco++) {
			for (i = 0; i < dividers[d].n_dividers; i++) {
				unsigned int p = dividers[d].list[i];
				u64 dco_freq = p * afe_clock;

				skl_wrpll_try_divider(&ctx,
						      dco_central_freq[dco],
						      dco_freq,
						      p);
				/*
				 * Skip the remaining dividers if we're sure to
				 * have found the definitive divider, we can't
				 * improve a 0 deviation.
				 */
				if (ctx.min_deviation == 0)
					goto skip_remaining_dividers;
			}
		}

skip_remaining_dividers:
		/*
		 * If a solution is found with an even divider, prefer
		 * this one.
		 */
		if (d == 0 && ctx.p)
			break;
	}

	if (!ctx.p)
		return -EINVAL;

	/*
	 * gcc incorrectly analyses that these can be used without being
	 * initialized. To be fair, it's hard to guess.
	 */
	p0 = p1 = p2 = 0;
	skl_wrpll_get_multipliers(ctx.p, &p0, &p1, &p2);
	skl_wrpll_params_populate(wrpll_params, afe_clock, ref_clock,
				  ctx.central_freq, p0, p1, p2);

	return 0;
}

static int skl_ddi_wrpll_get_freq(struct drm_i915_private *i915,
				  const struct intel_shared_dpll *pll,
				  const struct intel_dpll_hw_state *pll_state)
{
	int ref_clock = i915->display.dpll.ref_clks.nssc;
	u32 p0, p1, p2, dco_freq;

	p0 = pll_state->cfgcr2 & DPLL_CFGCR2_PDIV_MASK;
	p2 = pll_state->cfgcr2 & DPLL_CFGCR2_KDIV_MASK;

	if (pll_state->cfgcr2 &  DPLL_CFGCR2_QDIV_MODE(1))
		p1 = (pll_state->cfgcr2 & DPLL_CFGCR2_QDIV_RATIO_MASK) >> 8;
	else
		p1 = 1;


	switch (p0) {
	case DPLL_CFGCR2_PDIV_1:
		p0 = 1;
		break;
	case DPLL_CFGCR2_PDIV_2:
		p0 = 2;
		break;
	case DPLL_CFGCR2_PDIV_3:
		p0 = 3;
		break;
	case DPLL_CFGCR2_PDIV_7_INVALID:
		/*
		 * Incorrect ASUS-Z170M BIOS setting, the HW seems to ignore bit#0,
		 * handling it the same way as PDIV_7.
		 */
		drm_dbg_kms(&i915->drm, "Invalid WRPLL PDIV divider value, fixing it.\n");
		fallthrough;
	case DPLL_CFGCR2_PDIV_7:
		p0 = 7;
		break;
	default:
		MISSING_CASE(p0);
		return 0;
	}

	switch (p2) {
	case DPLL_CFGCR2_KDIV_5:
		p2 = 5;
		break;
	case DPLL_CFGCR2_KDIV_2:
		p2 = 2;
		break;
	case DPLL_CFGCR2_KDIV_3:
		p2 = 3;
		break;
	case DPLL_CFGCR2_KDIV_1:
		p2 = 1;
		break;
	default:
		MISSING_CASE(p2);
		return 0;
	}

	dco_freq = (pll_state->cfgcr1 & DPLL_CFGCR1_DCO_INTEGER_MASK) *
		   ref_clock;

	dco_freq += ((pll_state->cfgcr1 & DPLL_CFGCR1_DCO_FRACTION_MASK) >> 9) *
		    ref_clock / 0x8000;

	if (drm_WARN_ON(&i915->drm, p0 == 0 || p1 == 0 || p2 == 0))
		return 0;

	return dco_freq / (p0 * p1 * p2 * 5);
}

static int skl_ddi_hdmi_pll_dividers(struct intel_crtc_state *crtc_state)
{
	struct drm_i915_private *i915 = to_i915(crtc_state->uapi.crtc->dev);
	struct skl_wrpll_params wrpll_params = {};
	u32 ctrl1, cfgcr1, cfgcr2;
	int ret;

	/*
	 * See comment in intel_dpll_hw_state to understand why we always use 0
	 * as the DPLL id in this function.
	 */
	ctrl1 = DPLL_CTRL1_OVERRIDE(0);

	ctrl1 |= DPLL_CTRL1_HDMI_MODE(0);

	ret = skl_ddi_calculate_wrpll(crtc_state->port_clock * 1000,
				      i915->display.dpll.ref_clks.nssc, &wrpll_params);
	if (ret)
		return ret;

	cfgcr1 = DPLL_CFGCR1_FREQ_ENABLE |
		DPLL_CFGCR1_DCO_FRACTION(wrpll_params.dco_fraction) |
		wrpll_params.dco_integer;

	cfgcr2 = DPLL_CFGCR2_QDIV_RATIO(wrpll_params.qdiv_ratio) |
		DPLL_CFGCR2_QDIV_MODE(wrpll_params.qdiv_mode) |
		DPLL_CFGCR2_KDIV(wrpll_params.kdiv) |
		DPLL_CFGCR2_PDIV(wrpll_params.pdiv) |
		wrpll_params.central_freq;

	crtc_state->dpll_hw_state.ctrl1 = ctrl1;
	crtc_state->dpll_hw_state.cfgcr1 = cfgcr1;
	crtc_state->dpll_hw_state.cfgcr2 = cfgcr2;

	crtc_state->port_clock = skl_ddi_wrpll_get_freq(i915, NULL,
							&crtc_state->dpll_hw_state);

	return 0;
}

static int
skl_ddi_dp_set_dpll_hw_state(struct intel_crtc_state *crtc_state)
{
	u32 ctrl1;

	/*
	 * See comment in intel_dpll_hw_state to understand why we always use 0
	 * as the DPLL id in this function.
	 */
	ctrl1 = DPLL_CTRL1_OVERRIDE(0);
	switch (crtc_state->port_clock / 2) {
	case 81000:
		ctrl1 |= DPLL_CTRL1_LINK_RATE(DPLL_CTRL1_LINK_RATE_810, 0);
		break;
	case 135000:
		ctrl1 |= DPLL_CTRL1_LINK_RATE(DPLL_CTRL1_LINK_RATE_1350, 0);
		break;
	case 270000:
		ctrl1 |= DPLL_CTRL1_LINK_RATE(DPLL_CTRL1_LINK_RATE_2700, 0);
		break;
		/* eDP 1.4 rates */
	case 162000:
		ctrl1 |= DPLL_CTRL1_LINK_RATE(DPLL_CTRL1_LINK_RATE_1620, 0);
		break;
	case 108000:
		ctrl1 |= DPLL_CTRL1_LINK_RATE(DPLL_CTRL1_LINK_RATE_1080, 0);
		break;
	case 216000:
		ctrl1 |= DPLL_CTRL1_LINK_RATE(DPLL_CTRL1_LINK_RATE_2160, 0);
		break;
	}

	crtc_state->dpll_hw_state.ctrl1 = ctrl1;

	return 0;
}

static int skl_ddi_lcpll_get_freq(struct drm_i915_private *i915,
				  const struct intel_shared_dpll *pll,
				  const struct intel_dpll_hw_state *pll_state)
{
	int link_clock = 0;

	switch ((pll_state->ctrl1 & DPLL_CTRL1_LINK_RATE_MASK(0)) >>
		DPLL_CTRL1_LINK_RATE_SHIFT(0)) {
	case DPLL_CTRL1_LINK_RATE_810:
		link_clock = 81000;
		break;
	case DPLL_CTRL1_LINK_RATE_1080:
		link_clock = 108000;
		break;
	case DPLL_CTRL1_LINK_RATE_1350:
		link_clock = 135000;
		break;
	case DPLL_CTRL1_LINK_RATE_1620:
		link_clock = 162000;
		break;
	case DPLL_CTRL1_LINK_RATE_2160:
		link_clock = 216000;
		break;
	case DPLL_CTRL1_LINK_RATE_2700:
		link_clock = 270000;
		break;
	default:
		drm_WARN(&i915->drm, 1, "Unsupported link rate\n");
		break;
	}

	return link_clock * 2;
}

static int skl_compute_dpll(struct intel_atomic_state *state,
			    struct intel_crtc *crtc,
			    struct intel_encoder *encoder)
{
	struct intel_crtc_state *crtc_state =
		intel_atomic_get_new_crtc_state(state, crtc);

	if (intel_crtc_has_type(crtc_state, INTEL_OUTPUT_HDMI))
		return skl_ddi_hdmi_pll_dividers(crtc_state);
	else if (intel_crtc_has_dp_encoder(crtc_state))
		return skl_ddi_dp_set_dpll_hw_state(crtc_state);
	else
		return -EINVAL;
}

static int skl_get_dpll(struct intel_atomic_state *state,
			struct intel_crtc *crtc,
			struct intel_encoder *encoder)
{
	struct intel_crtc_state *crtc_state =
		intel_atomic_get_new_crtc_state(state, crtc);
	struct intel_shared_dpll *pll;

	if (intel_crtc_has_type(crtc_state, INTEL_OUTPUT_EDP))
		pll = intel_find_shared_dpll(state, crtc,
					     &crtc_state->dpll_hw_state,
					     BIT(DPLL_ID_SKL_DPLL0));
	else
		pll = intel_find_shared_dpll(state, crtc,
					     &crtc_state->dpll_hw_state,
					     BIT(DPLL_ID_SKL_DPLL3) |
					     BIT(DPLL_ID_SKL_DPLL2) |
					     BIT(DPLL_ID_SKL_DPLL1));
	if (!pll)
		return -EINVAL;

	intel_reference_shared_dpll(state, crtc,
				    pll, &crtc_state->dpll_hw_state);

	crtc_state->shared_dpll = pll;

	return 0;
}

static int skl_ddi_pll_get_freq(struct drm_i915_private *i915,
				const struct intel_shared_dpll *pll,
				const struct intel_dpll_hw_state *pll_state)
{
	/*
	 * ctrl1 register is already shifted for each pll, just use 0 to get
	 * the internal shift for each field
	 */
	if (pll_state->ctrl1 & DPLL_CTRL1_HDMI_MODE(0))
		return skl_ddi_wrpll_get_freq(i915, pll, pll_state);
	else
		return skl_ddi_lcpll_get_freq(i915, pll, pll_state);
}

static void skl_update_dpll_ref_clks(struct drm_i915_private *i915)
{
	/* No SSC ref */
	i915->display.dpll.ref_clks.nssc = i915->display.cdclk.hw.ref;
}

static void skl_dump_hw_state(struct drm_i915_private *dev_priv,
			      const struct intel_dpll_hw_state *hw_state)
{
	drm_dbg_kms(&dev_priv->drm, "dpll_hw_state: "
		      "ctrl1: 0x%x, cfgcr1: 0x%x, cfgcr2: 0x%x\n",
		      hw_state->ctrl1,
		      hw_state->cfgcr1,
		      hw_state->cfgcr2);
}

static const struct intel_shared_dpll_funcs skl_ddi_pll_funcs = {
	.enable = skl_ddi_pll_enable,
	.disable = skl_ddi_pll_disable,
	.get_hw_state = skl_ddi_pll_get_hw_state,
	.get_freq = skl_ddi_pll_get_freq,
};

static const struct intel_shared_dpll_funcs skl_ddi_dpll0_funcs = {
	.enable = skl_ddi_dpll0_enable,
	.disable = skl_ddi_dpll0_disable,
	.get_hw_state = skl_ddi_dpll0_get_hw_state,
	.get_freq = skl_ddi_pll_get_freq,
};

static const struct dpll_info skl_plls[] = {
	{ "DPLL 0", &skl_ddi_dpll0_funcs, DPLL_ID_SKL_DPLL0, INTEL_DPLL_ALWAYS_ON },
	{ "DPLL 1", &skl_ddi_pll_funcs,   DPLL_ID_SKL_DPLL1, 0 },
	{ "DPLL 2", &skl_ddi_pll_funcs,   DPLL_ID_SKL_DPLL2, 0 },
	{ "DPLL 3", &skl_ddi_pll_funcs,   DPLL_ID_SKL_DPLL3, 0 },
	{ },
};

static const struct intel_dpll_mgr skl_pll_mgr = {
	.dpll_info = skl_plls,
	.compute_dplls = skl_compute_dpll,
	.get_dplls = skl_get_dpll,
	.put_dplls = intel_put_dpll,
	.update_ref_clks = skl_update_dpll_ref_clks,
	.dump_hw_state = skl_dump_hw_state,
};

static void bxt_ddi_pll_enable(struct drm_i915_private *dev_priv,
				struct intel_shared_dpll *pll)
{
	u32 temp;
	enum port port = (enum port)pll->info->id; /* 1:1 port->PLL mapping */
	enum dpio_phy phy;
	enum dpio_channel ch;

	bxt_port_to_phy_channel(dev_priv, port, &phy, &ch);

	/* Non-SSC reference */
	temp = intel_de_read(dev_priv, BXT_PORT_PLL_ENABLE(port));
	temp |= PORT_PLL_REF_SEL;
	intel_de_write(dev_priv, BXT_PORT_PLL_ENABLE(port), temp);

	if (IS_GEMINILAKE(dev_priv)) {
		temp = intel_de_read(dev_priv, BXT_PORT_PLL_ENABLE(port));
		temp |= PORT_PLL_POWER_ENABLE;
		intel_de_write(dev_priv, BXT_PORT_PLL_ENABLE(port), temp);

		if (wait_for_us((intel_de_read(dev_priv, BXT_PORT_PLL_ENABLE(port)) &
				 PORT_PLL_POWER_STATE), 200))
			drm_err(&dev_priv->drm,
				"Power state not set for PLL:%d\n", port);
	}

	/* Disable 10 bit clock */
	temp = intel_de_read(dev_priv, BXT_PORT_PLL_EBB_4(phy, ch));
	temp &= ~PORT_PLL_10BIT_CLK_ENABLE;
	intel_de_write(dev_priv, BXT_PORT_PLL_EBB_4(phy, ch), temp);

	/* Write P1 & P2 */
	temp = intel_de_read(dev_priv, BXT_PORT_PLL_EBB_0(phy, ch));
	temp &= ~(PORT_PLL_P1_MASK | PORT_PLL_P2_MASK);
	temp |= pll->state.hw_state.ebb0;
	intel_de_write(dev_priv, BXT_PORT_PLL_EBB_0(phy, ch), temp);

	/* Write M2 integer */
	temp = intel_de_read(dev_priv, BXT_PORT_PLL(phy, ch, 0));
	temp &= ~PORT_PLL_M2_INT_MASK;
	temp |= pll->state.hw_state.pll0;
	intel_de_write(dev_priv, BXT_PORT_PLL(phy, ch, 0), temp);

	/* Write N */
	temp = intel_de_read(dev_priv, BXT_PORT_PLL(phy, ch, 1));
	temp &= ~PORT_PLL_N_MASK;
	temp |= pll->state.hw_state.pll1;
	intel_de_write(dev_priv, BXT_PORT_PLL(phy, ch, 1), temp);

	/* Write M2 fraction */
	temp = intel_de_read(dev_priv, BXT_PORT_PLL(phy, ch, 2));
	temp &= ~PORT_PLL_M2_FRAC_MASK;
	temp |= pll->state.hw_state.pll2;
	intel_de_write(dev_priv, BXT_PORT_PLL(phy, ch, 2), temp);

	/* Write M2 fraction enable */
	temp = intel_de_read(dev_priv, BXT_PORT_PLL(phy, ch, 3));
	temp &= ~PORT_PLL_M2_FRAC_ENABLE;
	temp |= pll->state.hw_state.pll3;
	intel_de_write(dev_priv, BXT_PORT_PLL(phy, ch, 3), temp);

	/* Write coeff */
	temp = intel_de_read(dev_priv, BXT_PORT_PLL(phy, ch, 6));
	temp &= ~PORT_PLL_PROP_COEFF_MASK;
	temp &= ~PORT_PLL_INT_COEFF_MASK;
	temp &= ~PORT_PLL_GAIN_CTL_MASK;
	temp |= pll->state.hw_state.pll6;
	intel_de_write(dev_priv, BXT_PORT_PLL(phy, ch, 6), temp);

	/* Write calibration val */
	temp = intel_de_read(dev_priv, BXT_PORT_PLL(phy, ch, 8));
	temp &= ~PORT_PLL_TARGET_CNT_MASK;
	temp |= pll->state.hw_state.pll8;
	intel_de_write(dev_priv, BXT_PORT_PLL(phy, ch, 8), temp);

	temp = intel_de_read(dev_priv, BXT_PORT_PLL(phy, ch, 9));
	temp &= ~PORT_PLL_LOCK_THRESHOLD_MASK;
	temp |= pll->state.hw_state.pll9;
	intel_de_write(dev_priv, BXT_PORT_PLL(phy, ch, 9), temp);

	temp = intel_de_read(dev_priv, BXT_PORT_PLL(phy, ch, 10));
	temp &= ~PORT_PLL_DCO_AMP_OVR_EN_H;
	temp &= ~PORT_PLL_DCO_AMP_MASK;
	temp |= pll->state.hw_state.pll10;
	intel_de_write(dev_priv, BXT_PORT_PLL(phy, ch, 10), temp);

	/* Recalibrate with new settings */
	temp = intel_de_read(dev_priv, BXT_PORT_PLL_EBB_4(phy, ch));
	temp |= PORT_PLL_RECALIBRATE;
	intel_de_write(dev_priv, BXT_PORT_PLL_EBB_4(phy, ch), temp);
	temp &= ~PORT_PLL_10BIT_CLK_ENABLE;
	temp |= pll->state.hw_state.ebb4;
	intel_de_write(dev_priv, BXT_PORT_PLL_EBB_4(phy, ch), temp);

	/* Enable PLL */
	temp = intel_de_read(dev_priv, BXT_PORT_PLL_ENABLE(port));
	temp |= PORT_PLL_ENABLE;
	intel_de_write(dev_priv, BXT_PORT_PLL_ENABLE(port), temp);
	intel_de_posting_read(dev_priv, BXT_PORT_PLL_ENABLE(port));

	if (wait_for_us((intel_de_read(dev_priv, BXT_PORT_PLL_ENABLE(port)) & PORT_PLL_LOCK),
			200))
		drm_err(&dev_priv->drm, "PLL %d not locked\n", port);

	if (IS_GEMINILAKE(dev_priv)) {
		temp = intel_de_read(dev_priv, BXT_PORT_TX_DW5_LN0(phy, ch));
		temp |= DCC_DELAY_RANGE_2;
		intel_de_write(dev_priv, BXT_PORT_TX_DW5_GRP(phy, ch), temp);
	}

	/*
	 * While we write to the group register to program all lanes at once we
	 * can read only lane registers and we pick lanes 0/1 for that.
	 */
	temp = intel_de_read(dev_priv, BXT_PORT_PCS_DW12_LN01(phy, ch));
	temp &= ~LANE_STAGGER_MASK;
	temp &= ~LANESTAGGER_STRAP_OVRD;
	temp |= pll->state.hw_state.pcsdw12;
	intel_de_write(dev_priv, BXT_PORT_PCS_DW12_GRP(phy, ch), temp);
}

static void bxt_ddi_pll_disable(struct drm_i915_private *dev_priv,
					struct intel_shared_dpll *pll)
{
	enum port port = (enum port)pll->info->id; /* 1:1 port->PLL mapping */
	u32 temp;

	temp = intel_de_read(dev_priv, BXT_PORT_PLL_ENABLE(port));
	temp &= ~PORT_PLL_ENABLE;
	intel_de_write(dev_priv, BXT_PORT_PLL_ENABLE(port), temp);
	intel_de_posting_read(dev_priv, BXT_PORT_PLL_ENABLE(port));

	if (IS_GEMINILAKE(dev_priv)) {
		temp = intel_de_read(dev_priv, BXT_PORT_PLL_ENABLE(port));
		temp &= ~PORT_PLL_POWER_ENABLE;
		intel_de_write(dev_priv, BXT_PORT_PLL_ENABLE(port), temp);

		if (wait_for_us(!(intel_de_read(dev_priv, BXT_PORT_PLL_ENABLE(port)) &
				  PORT_PLL_POWER_STATE), 200))
			drm_err(&dev_priv->drm,
				"Power state not reset for PLL:%d\n", port);
	}
}

static bool bxt_ddi_pll_get_hw_state(struct drm_i915_private *dev_priv,
					struct intel_shared_dpll *pll,
					struct intel_dpll_hw_state *hw_state)
{
	enum port port = (enum port)pll->info->id; /* 1:1 port->PLL mapping */
	intel_wakeref_t wakeref;
	enum dpio_phy phy;
	enum dpio_channel ch;
	u32 val;
	bool ret;

	bxt_port_to_phy_channel(dev_priv, port, &phy, &ch);

	wakeref = intel_display_power_get_if_enabled(dev_priv,
						     POWER_DOMAIN_DISPLAY_CORE);
	if (!wakeref)
		return false;

	ret = false;

	val = intel_de_read(dev_priv, BXT_PORT_PLL_ENABLE(port));
	if (!(val & PORT_PLL_ENABLE))
		goto out;

	hw_state->ebb0 = intel_de_read(dev_priv, BXT_PORT_PLL_EBB_0(phy, ch));
	hw_state->ebb0 &= PORT_PLL_P1_MASK | PORT_PLL_P2_MASK;

	hw_state->ebb4 = intel_de_read(dev_priv, BXT_PORT_PLL_EBB_4(phy, ch));
	hw_state->ebb4 &= PORT_PLL_10BIT_CLK_ENABLE;

	hw_state->pll0 = intel_de_read(dev_priv, BXT_PORT_PLL(phy, ch, 0));
	hw_state->pll0 &= PORT_PLL_M2_INT_MASK;

	hw_state->pll1 = intel_de_read(dev_priv, BXT_PORT_PLL(phy, ch, 1));
	hw_state->pll1 &= PORT_PLL_N_MASK;

	hw_state->pll2 = intel_de_read(dev_priv, BXT_PORT_PLL(phy, ch, 2));
	hw_state->pll2 &= PORT_PLL_M2_FRAC_MASK;

	hw_state->pll3 = intel_de_read(dev_priv, BXT_PORT_PLL(phy, ch, 3));
	hw_state->pll3 &= PORT_PLL_M2_FRAC_ENABLE;

	hw_state->pll6 = intel_de_read(dev_priv, BXT_PORT_PLL(phy, ch, 6));
	hw_state->pll6 &= PORT_PLL_PROP_COEFF_MASK |
			  PORT_PLL_INT_COEFF_MASK |
			  PORT_PLL_GAIN_CTL_MASK;

	hw_state->pll8 = intel_de_read(dev_priv, BXT_PORT_PLL(phy, ch, 8));
	hw_state->pll8 &= PORT_PLL_TARGET_CNT_MASK;

	hw_state->pll9 = intel_de_read(dev_priv, BXT_PORT_PLL(phy, ch, 9));
	hw_state->pll9 &= PORT_PLL_LOCK_THRESHOLD_MASK;

	hw_state->pll10 = intel_de_read(dev_priv, BXT_PORT_PLL(phy, ch, 10));
	hw_state->pll10 &= PORT_PLL_DCO_AMP_OVR_EN_H |
			   PORT_PLL_DCO_AMP_MASK;

	/*
	 * While we write to the group register to program all lanes at once we
	 * can read only lane registers. We configure all lanes the same way, so
	 * here just read out lanes 0/1 and output a note if lanes 2/3 differ.
	 */
	hw_state->pcsdw12 = intel_de_read(dev_priv,
					  BXT_PORT_PCS_DW12_LN01(phy, ch));
	if (intel_de_read(dev_priv, BXT_PORT_PCS_DW12_LN23(phy, ch)) != hw_state->pcsdw12)
		drm_dbg(&dev_priv->drm,
			"lane stagger config different for lane 01 (%08x) and 23 (%08x)\n",
			hw_state->pcsdw12,
			intel_de_read(dev_priv,
				      BXT_PORT_PCS_DW12_LN23(phy, ch)));
	hw_state->pcsdw12 &= LANE_STAGGER_MASK | LANESTAGGER_STRAP_OVRD;

	ret = true;

out:
	intel_display_power_put(dev_priv, POWER_DOMAIN_DISPLAY_CORE, wakeref);

	return ret;
}

/* pre-calculated values for DP linkrates */
static const struct dpll bxt_dp_clk_val[] = {
	/* m2 is .22 binary fixed point */
	{ .dot = 162000, .p1 = 4, .p2 = 2, .n = 1, .m1 = 2, .m2 = 0x819999a /* 32.4 */ },
	{ .dot = 270000, .p1 = 4, .p2 = 1, .n = 1, .m1 = 2, .m2 = 0x6c00000 /* 27.0 */ },
	{ .dot = 540000, .p1 = 2, .p2 = 1, .n = 1, .m1 = 2, .m2 = 0x6c00000 /* 27.0 */ },
	{ .dot = 216000, .p1 = 3, .p2 = 2, .n = 1, .m1 = 2, .m2 = 0x819999a /* 32.4 */ },
	{ .dot = 243000, .p1 = 4, .p2 = 1, .n = 1, .m1 = 2, .m2 = 0x6133333 /* 24.3 */ },
	{ .dot = 324000, .p1 = 4, .p2 = 1, .n = 1, .m1 = 2, .m2 = 0x819999a /* 32.4 */ },
	{ .dot = 432000, .p1 = 3, .p2 = 1, .n = 1, .m1 = 2, .m2 = 0x819999a /* 32.4 */ },
};

static int
bxt_ddi_hdmi_pll_dividers(struct intel_crtc_state *crtc_state,
			  struct dpll *clk_div)
{
	struct drm_i915_private *i915 = to_i915(crtc_state->uapi.crtc->dev);

	/* Calculate HDMI div */
	/*
	 * FIXME: tie the following calculation into
	 * i9xx_crtc_compute_clock
	 */
	if (!bxt_find_best_dpll(crtc_state, clk_div))
		return -EINVAL;

	drm_WARN_ON(&i915->drm, clk_div->m1 != 2);

	return 0;
}

static void bxt_ddi_dp_pll_dividers(struct intel_crtc_state *crtc_state,
				    struct dpll *clk_div)
{
	struct drm_i915_private *i915 = to_i915(crtc_state->uapi.crtc->dev);
	int i;

	*clk_div = bxt_dp_clk_val[0];
	for (i = 0; i < ARRAY_SIZE(bxt_dp_clk_val); ++i) {
		if (crtc_state->port_clock == bxt_dp_clk_val[i].dot) {
			*clk_div = bxt_dp_clk_val[i];
			break;
		}
	}

	chv_calc_dpll_params(i915->display.dpll.ref_clks.nssc, clk_div);

	drm_WARN_ON(&i915->drm, clk_div->vco == 0 ||
		    clk_div->dot != crtc_state->port_clock);
}

static int bxt_ddi_set_dpll_hw_state(struct intel_crtc_state *crtc_state,
				     const struct dpll *clk_div)
{
	struct drm_i915_private *i915 = to_i915(crtc_state->uapi.crtc->dev);
	struct intel_dpll_hw_state *dpll_hw_state = &crtc_state->dpll_hw_state;
	int clock = crtc_state->port_clock;
	int vco = clk_div->vco;
	u32 prop_coef, int_coef, gain_ctl, targ_cnt;
	u32 lanestagger;

	if (vco >= 6200000 && vco <= 6700000) {
		prop_coef = 4;
		int_coef = 9;
		gain_ctl = 3;
		targ_cnt = 8;
	} else if ((vco > 5400000 && vco < 6200000) ||
			(vco >= 4800000 && vco < 5400000)) {
		prop_coef = 5;
		int_coef = 11;
		gain_ctl = 3;
		targ_cnt = 9;
	} else if (vco == 5400000) {
		prop_coef = 3;
		int_coef = 8;
		gain_ctl = 1;
		targ_cnt = 9;
	} else {
		drm_err(&i915->drm, "Invalid VCO\n");
		return -EINVAL;
	}

	if (clock > 270000)
		lanestagger = 0x18;
	else if (clock > 135000)
		lanestagger = 0x0d;
	else if (clock > 67000)
		lanestagger = 0x07;
	else if (clock > 33000)
		lanestagger = 0x04;
	else
		lanestagger = 0x02;

	dpll_hw_state->ebb0 = PORT_PLL_P1(clk_div->p1) | PORT_PLL_P2(clk_div->p2);
	dpll_hw_state->pll0 = PORT_PLL_M2_INT(clk_div->m2 >> 22);
	dpll_hw_state->pll1 = PORT_PLL_N(clk_div->n);
	dpll_hw_state->pll2 = PORT_PLL_M2_FRAC(clk_div->m2 & 0x3fffff);

	if (clk_div->m2 & 0x3fffff)
		dpll_hw_state->pll3 = PORT_PLL_M2_FRAC_ENABLE;

	dpll_hw_state->pll6 = PORT_PLL_PROP_COEFF(prop_coef) |
		PORT_PLL_INT_COEFF(int_coef) |
		PORT_PLL_GAIN_CTL(gain_ctl);

	dpll_hw_state->pll8 = PORT_PLL_TARGET_CNT(targ_cnt);

	dpll_hw_state->pll9 = PORT_PLL_LOCK_THRESHOLD(5);

	dpll_hw_state->pll10 = PORT_PLL_DCO_AMP(15) |
		PORT_PLL_DCO_AMP_OVR_EN_H;

	dpll_hw_state->ebb4 = PORT_PLL_10BIT_CLK_ENABLE;

	dpll_hw_state->pcsdw12 = LANESTAGGER_STRAP_OVRD | lanestagger;

	return 0;
}

static int bxt_ddi_pll_get_freq(struct drm_i915_private *i915,
				const struct intel_shared_dpll *pll,
				const struct intel_dpll_hw_state *pll_state)
{
	struct dpll clock;

	clock.m1 = 2;
	clock.m2 = REG_FIELD_GET(PORT_PLL_M2_INT_MASK, pll_state->pll0) << 22;
	if (pll_state->pll3 & PORT_PLL_M2_FRAC_ENABLE)
		clock.m2 |= REG_FIELD_GET(PORT_PLL_M2_FRAC_MASK, pll_state->pll2);
	clock.n = REG_FIELD_GET(PORT_PLL_N_MASK, pll_state->pll1);
	clock.p1 = REG_FIELD_GET(PORT_PLL_P1_MASK, pll_state->ebb0);
	clock.p2 = REG_FIELD_GET(PORT_PLL_P2_MASK, pll_state->ebb0);

	return chv_calc_dpll_params(i915->display.dpll.ref_clks.nssc, &clock);
}

static int
bxt_ddi_dp_set_dpll_hw_state(struct intel_crtc_state *crtc_state)
{
	struct dpll clk_div = {};

	bxt_ddi_dp_pll_dividers(crtc_state, &clk_div);

	return bxt_ddi_set_dpll_hw_state(crtc_state, &clk_div);
}

static int
bxt_ddi_hdmi_set_dpll_hw_state(struct intel_crtc_state *crtc_state)
{
	struct drm_i915_private *i915 = to_i915(crtc_state->uapi.crtc->dev);
	struct dpll clk_div = {};
	int ret;

	bxt_ddi_hdmi_pll_dividers(crtc_state, &clk_div);

	ret = bxt_ddi_set_dpll_hw_state(crtc_state, &clk_div);
	if (ret)
		return ret;

	crtc_state->port_clock = bxt_ddi_pll_get_freq(i915, NULL,
						      &crtc_state->dpll_hw_state);

	return 0;
}

static int bxt_compute_dpll(struct intel_atomic_state *state,
			    struct intel_crtc *crtc,
			    struct intel_encoder *encoder)
{
	struct intel_crtc_state *crtc_state =
		intel_atomic_get_new_crtc_state(state, crtc);

	if (intel_crtc_has_type(crtc_state, INTEL_OUTPUT_HDMI))
		return bxt_ddi_hdmi_set_dpll_hw_state(crtc_state);
	else if (intel_crtc_has_dp_encoder(crtc_state))
		return bxt_ddi_dp_set_dpll_hw_state(crtc_state);
	else
		return -EINVAL;
}

static int bxt_get_dpll(struct intel_atomic_state *state,
			struct intel_crtc *crtc,
			struct intel_encoder *encoder)
{
	struct intel_crtc_state *crtc_state =
		intel_atomic_get_new_crtc_state(state, crtc);
	struct drm_i915_private *dev_priv = to_i915(crtc->base.dev);
	struct intel_shared_dpll *pll;
	enum intel_dpll_id id;

	/* 1:1 mapping between ports and PLLs */
	id = (enum intel_dpll_id) encoder->port;
	pll = intel_get_shared_dpll_by_id(dev_priv, id);

	drm_dbg_kms(&dev_priv->drm, "[CRTC:%d:%s] using pre-allocated %s\n",
		    crtc->base.base.id, crtc->base.name, pll->info->name);

	intel_reference_shared_dpll(state, crtc,
				    pll, &crtc_state->dpll_hw_state);

	crtc_state->shared_dpll = pll;

	return 0;
}

static void bxt_update_dpll_ref_clks(struct drm_i915_private *i915)
{
	i915->display.dpll.ref_clks.ssc = 100000;
	i915->display.dpll.ref_clks.nssc = 100000;
	/* DSI non-SSC ref 19.2MHz */
}

static void bxt_dump_hw_state(struct drm_i915_private *dev_priv,
			      const struct intel_dpll_hw_state *hw_state)
{
	drm_dbg_kms(&dev_priv->drm, "dpll_hw_state: ebb0: 0x%x, ebb4: 0x%x,"
		    "pll0: 0x%x, pll1: 0x%x, pll2: 0x%x, pll3: 0x%x, "
		    "pll6: 0x%x, pll8: 0x%x, pll9: 0x%x, pll10: 0x%x, pcsdw12: 0x%x\n",
		    hw_state->ebb0,
		    hw_state->ebb4,
		    hw_state->pll0,
		    hw_state->pll1,
		    hw_state->pll2,
		    hw_state->pll3,
		    hw_state->pll6,
		    hw_state->pll8,
		    hw_state->pll9,
		    hw_state->pll10,
		    hw_state->pcsdw12);
}

static const struct intel_shared_dpll_funcs bxt_ddi_pll_funcs = {
	.enable = bxt_ddi_pll_enable,
	.disable = bxt_ddi_pll_disable,
	.get_hw_state = bxt_ddi_pll_get_hw_state,
	.get_freq = bxt_ddi_pll_get_freq,
};

static const struct dpll_info bxt_plls[] = {
	{ "PORT PLL A", &bxt_ddi_pll_funcs, DPLL_ID_SKL_DPLL0, 0 },
	{ "PORT PLL B", &bxt_ddi_pll_funcs, DPLL_ID_SKL_DPLL1, 0 },
	{ "PORT PLL C", &bxt_ddi_pll_funcs, DPLL_ID_SKL_DPLL2, 0 },
	{ },
};

static const struct intel_dpll_mgr bxt_pll_mgr = {
	.dpll_info = bxt_plls,
	.compute_dplls = bxt_compute_dpll,
	.get_dplls = bxt_get_dpll,
	.put_dplls = intel_put_dpll,
	.update_ref_clks = bxt_update_dpll_ref_clks,
	.dump_hw_state = bxt_dump_hw_state,
};

static void icl_wrpll_get_multipliers(int bestdiv, int *pdiv,
				      int *qdiv, int *kdiv)
{
	/* even dividers */
	if (bestdiv % 2 == 0) {
		if (bestdiv == 2) {
			*pdiv = 2;
			*qdiv = 1;
			*kdiv = 1;
		} else if (bestdiv % 4 == 0) {
			*pdiv = 2;
			*qdiv = bestdiv / 4;
			*kdiv = 2;
		} else if (bestdiv % 6 == 0) {
			*pdiv = 3;
			*qdiv = bestdiv / 6;
			*kdiv = 2;
		} else if (bestdiv % 5 == 0) {
			*pdiv = 5;
			*qdiv = bestdiv / 10;
			*kdiv = 2;
		} else if (bestdiv % 14 == 0) {
			*pdiv = 7;
			*qdiv = bestdiv / 14;
			*kdiv = 2;
		}
	} else {
		if (bestdiv == 3 || bestdiv == 5 || bestdiv == 7) {
			*pdiv = bestdiv;
			*qdiv = 1;
			*kdiv = 1;
		} else { /* 9, 15, 21 */
			*pdiv = bestdiv / 3;
			*qdiv = 1;
			*kdiv = 3;
		}
	}
}

static void icl_wrpll_params_populate(struct skl_wrpll_params *params,
				      u32 dco_freq, u32 ref_freq,
				      int pdiv, int qdiv, int kdiv)
{
	u32 dco;

	switch (kdiv) {
	case 1:
		params->kdiv = 1;
		break;
	case 2:
		params->kdiv = 2;
		break;
	case 3:
		params->kdiv = 4;
		break;
	default:
		WARN(1, "Incorrect KDiv\n");
	}

	switch (pdiv) {
	case 2:
		params->pdiv = 1;
		break;
	case 3:
		params->pdiv = 2;
		break;
	case 5:
		params->pdiv = 4;
		break;
	case 7:
		params->pdiv = 8;
		break;
	default:
		WARN(1, "Incorrect PDiv\n");
	}

	WARN_ON(kdiv != 2 && qdiv != 1);

	params->qdiv_ratio = qdiv;
	params->qdiv_mode = (qdiv == 1) ? 0 : 1;

	dco = div_u64((u64)dco_freq << 15, ref_freq);

	params->dco_integer = dco >> 15;
	params->dco_fraction = dco & 0x7fff;
}

/*
 * Display WA #22010492432: ehl, tgl, adl-s, adl-p
 * Program half of the nominal DCO divider fraction value.
 */
static bool
ehl_combo_pll_div_frac_wa_needed(struct drm_i915_private *i915)
{
	return ((IS_PLATFORM(i915, INTEL_ELKHARTLAKE) &&
		 IS_JSL_EHL_DISPLAY_STEP(i915, STEP_B0, STEP_FOREVER)) ||
		 IS_TIGERLAKE(i915) || IS_ALDERLAKE_S(i915) || IS_ALDERLAKE_P(i915)) &&
<<<<<<< HEAD
		 i915->dpll.ref_clks.nssc == 38400;
=======
		 i915->display.dpll.ref_clks.nssc == 38400;
>>>>>>> 29549c70
}

struct icl_combo_pll_params {
	int clock;
	struct skl_wrpll_params wrpll;
};

/*
 * These values alrea already adjusted: they're the bits we write to the
 * registers, not the logical values.
 */
static const struct icl_combo_pll_params icl_dp_combo_pll_24MHz_values[] = {
	{ 540000,
	  { .dco_integer = 0x151, .dco_fraction = 0x4000,		/* [0]: 5.4 */
	    .pdiv = 0x2 /* 3 */, .kdiv = 1, .qdiv_mode = 0, .qdiv_ratio = 0, }, },
	{ 270000,
	  { .dco_integer = 0x151, .dco_fraction = 0x4000,		/* [1]: 2.7 */
	    .pdiv = 0x2 /* 3 */, .kdiv = 2, .qdiv_mode = 0, .qdiv_ratio = 0, }, },
	{ 162000,
	  { .dco_integer = 0x151, .dco_fraction = 0x4000,		/* [2]: 1.62 */
	    .pdiv = 0x4 /* 5 */, .kdiv = 2, .qdiv_mode = 0, .qdiv_ratio = 0, }, },
	{ 324000,
	  { .dco_integer = 0x151, .dco_fraction = 0x4000,		/* [3]: 3.24 */
	    .pdiv = 0x4 /* 5 */, .kdiv = 1, .qdiv_mode = 0, .qdiv_ratio = 0, }, },
	{ 216000,
	  { .dco_integer = 0x168, .dco_fraction = 0x0000,		/* [4]: 2.16 */
	    .pdiv = 0x1 /* 2 */, .kdiv = 2, .qdiv_mode = 1, .qdiv_ratio = 2, }, },
	{ 432000,
	  { .dco_integer = 0x168, .dco_fraction = 0x0000,		/* [5]: 4.32 */
	    .pdiv = 0x1 /* 2 */, .kdiv = 2, .qdiv_mode = 0, .qdiv_ratio = 0, }, },
	{ 648000,
	  { .dco_integer = 0x195, .dco_fraction = 0x0000,		/* [6]: 6.48 */
	    .pdiv = 0x2 /* 3 */, .kdiv = 1, .qdiv_mode = 0, .qdiv_ratio = 0, }, },
	{ 810000,
	  { .dco_integer = 0x151, .dco_fraction = 0x4000,		/* [7]: 8.1 */
	    .pdiv = 0x1 /* 2 */, .kdiv = 1, .qdiv_mode = 0, .qdiv_ratio = 0, }, },
};


/* Also used for 38.4 MHz values. */
static const struct icl_combo_pll_params icl_dp_combo_pll_19_2MHz_values[] = {
	{ 540000,
	  { .dco_integer = 0x1A5, .dco_fraction = 0x7000,		/* [0]: 5.4 */
	    .pdiv = 0x2 /* 3 */, .kdiv = 1, .qdiv_mode = 0, .qdiv_ratio = 0, }, },
	{ 270000,
	  { .dco_integer = 0x1A5, .dco_fraction = 0x7000,		/* [1]: 2.7 */
	    .pdiv = 0x2 /* 3 */, .kdiv = 2, .qdiv_mode = 0, .qdiv_ratio = 0, }, },
	{ 162000,
	  { .dco_integer = 0x1A5, .dco_fraction = 0x7000,		/* [2]: 1.62 */
	    .pdiv = 0x4 /* 5 */, .kdiv = 2, .qdiv_mode = 0, .qdiv_ratio = 0, }, },
	{ 324000,
	  { .dco_integer = 0x1A5, .dco_fraction = 0x7000,		/* [3]: 3.24 */
	    .pdiv = 0x4 /* 5 */, .kdiv = 1, .qdiv_mode = 0, .qdiv_ratio = 0, }, },
	{ 216000,
	  { .dco_integer = 0x1C2, .dco_fraction = 0x0000,		/* [4]: 2.16 */
	    .pdiv = 0x1 /* 2 */, .kdiv = 2, .qdiv_mode = 1, .qdiv_ratio = 2, }, },
	{ 432000,
	  { .dco_integer = 0x1C2, .dco_fraction = 0x0000,		/* [5]: 4.32 */
	    .pdiv = 0x1 /* 2 */, .kdiv = 2, .qdiv_mode = 0, .qdiv_ratio = 0, }, },
	{ 648000,
	  { .dco_integer = 0x1FA, .dco_fraction = 0x2000,		/* [6]: 6.48 */
	    .pdiv = 0x2 /* 3 */, .kdiv = 1, .qdiv_mode = 0, .qdiv_ratio = 0, }, },
	{ 810000,
	  { .dco_integer = 0x1A5, .dco_fraction = 0x7000,		/* [7]: 8.1 */
	    .pdiv = 0x1 /* 2 */, .kdiv = 1, .qdiv_mode = 0, .qdiv_ratio = 0, }, },
};

static const struct skl_wrpll_params icl_tbt_pll_24MHz_values = {
	.dco_integer = 0x151, .dco_fraction = 0x4000,
	.pdiv = 0x4 /* 5 */, .kdiv = 1, .qdiv_mode = 0, .qdiv_ratio = 0,
};

static const struct skl_wrpll_params icl_tbt_pll_19_2MHz_values = {
	.dco_integer = 0x1A5, .dco_fraction = 0x7000,
	.pdiv = 0x4 /* 5 */, .kdiv = 1, .qdiv_mode = 0, .qdiv_ratio = 0,
};

static const struct skl_wrpll_params tgl_tbt_pll_19_2MHz_values = {
	.dco_integer = 0x54, .dco_fraction = 0x3000,
	/* the following params are unused */
	.pdiv = 0, .kdiv = 0, .qdiv_mode = 0, .qdiv_ratio = 0,
};

static const struct skl_wrpll_params tgl_tbt_pll_24MHz_values = {
	.dco_integer = 0x43, .dco_fraction = 0x4000,
	/* the following params are unused */
};

static int icl_calc_dp_combo_pll(struct intel_crtc_state *crtc_state,
				 struct skl_wrpll_params *pll_params)
{
	struct drm_i915_private *dev_priv = to_i915(crtc_state->uapi.crtc->dev);
	const struct icl_combo_pll_params *params =
		dev_priv->display.dpll.ref_clks.nssc == 24000 ?
		icl_dp_combo_pll_24MHz_values :
		icl_dp_combo_pll_19_2MHz_values;
	int clock = crtc_state->port_clock;
	int i;

	for (i = 0; i < ARRAY_SIZE(icl_dp_combo_pll_24MHz_values); i++) {
		if (clock == params[i].clock) {
			*pll_params = params[i].wrpll;
			return 0;
		}
	}

	MISSING_CASE(clock);
	return -EINVAL;
}

static int icl_calc_tbt_pll(struct intel_crtc_state *crtc_state,
			    struct skl_wrpll_params *pll_params)
{
	struct drm_i915_private *dev_priv = to_i915(crtc_state->uapi.crtc->dev);

	if (DISPLAY_VER(dev_priv) >= 12) {
		switch (dev_priv->display.dpll.ref_clks.nssc) {
		default:
			MISSING_CASE(dev_priv->display.dpll.ref_clks.nssc);
			fallthrough;
		case 19200:
		case 38400:
			*pll_params = tgl_tbt_pll_19_2MHz_values;
			break;
		case 24000:
			*pll_params = tgl_tbt_pll_24MHz_values;
			break;
		}
	} else {
		switch (dev_priv->display.dpll.ref_clks.nssc) {
		default:
			MISSING_CASE(dev_priv->display.dpll.ref_clks.nssc);
			fallthrough;
		case 19200:
		case 38400:
			*pll_params = icl_tbt_pll_19_2MHz_values;
			break;
		case 24000:
			*pll_params = icl_tbt_pll_24MHz_values;
			break;
		}
	}

	return 0;
}

static int icl_ddi_tbt_pll_get_freq(struct drm_i915_private *i915,
				    const struct intel_shared_dpll *pll,
				    const struct intel_dpll_hw_state *pll_state)
{
	/*
	 * The PLL outputs multiple frequencies at the same time, selection is
	 * made at DDI clock mux level.
	 */
	drm_WARN_ON(&i915->drm, 1);

	return 0;
}

static int icl_wrpll_ref_clock(struct drm_i915_private *i915)
{
	int ref_clock = i915->display.dpll.ref_clks.nssc;

	/*
	 * For ICL+, the spec states: if reference frequency is 38.4,
	 * use 19.2 because the DPLL automatically divides that by 2.
	 */
	if (ref_clock == 38400)
		ref_clock = 19200;

	return ref_clock;
}

static int
icl_calc_wrpll(struct intel_crtc_state *crtc_state,
	       struct skl_wrpll_params *wrpll_params)
{
	struct drm_i915_private *i915 = to_i915(crtc_state->uapi.crtc->dev);
	int ref_clock = icl_wrpll_ref_clock(i915);
	u32 afe_clock = crtc_state->port_clock * 5;
	u32 dco_min = 7998000;
	u32 dco_max = 10000000;
	u32 dco_mid = (dco_min + dco_max) / 2;
	static const int dividers[] = {  2,  4,  6,  8, 10, 12,  14,  16,
					 18, 20, 24, 28, 30, 32,  36,  40,
					 42, 44, 48, 50, 52, 54,  56,  60,
					 64, 66, 68, 70, 72, 76,  78,  80,
					 84, 88, 90, 92, 96, 98, 100, 102,
					  3,  5,  7,  9, 15, 21 };
	u32 dco, best_dco = 0, dco_centrality = 0;
	u32 best_dco_centrality = U32_MAX; /* Spec meaning of 999999 MHz */
	int d, best_div = 0, pdiv = 0, qdiv = 0, kdiv = 0;

	for (d = 0; d < ARRAY_SIZE(dividers); d++) {
		dco = afe_clock * dividers[d];

		if (dco <= dco_max && dco >= dco_min) {
			dco_centrality = abs(dco - dco_mid);

			if (dco_centrality < best_dco_centrality) {
				best_dco_centrality = dco_centrality;
				best_div = dividers[d];
				best_dco = dco;
			}
		}
	}

	if (best_div == 0)
		return -EINVAL;

	icl_wrpll_get_multipliers(best_div, &pdiv, &qdiv, &kdiv);
	icl_wrpll_params_populate(wrpll_params, best_dco, ref_clock,
				  pdiv, qdiv, kdiv);

	return 0;
}

static int icl_ddi_combo_pll_get_freq(struct drm_i915_private *i915,
				      const struct intel_shared_dpll *pll,
				      const struct intel_dpll_hw_state *pll_state)
{
	int ref_clock = icl_wrpll_ref_clock(i915);
	u32 dco_fraction;
	u32 p0, p1, p2, dco_freq;

	p0 = pll_state->cfgcr1 & DPLL_CFGCR1_PDIV_MASK;
	p2 = pll_state->cfgcr1 & DPLL_CFGCR1_KDIV_MASK;

	if (pll_state->cfgcr1 & DPLL_CFGCR1_QDIV_MODE(1))
		p1 = (pll_state->cfgcr1 & DPLL_CFGCR1_QDIV_RATIO_MASK) >>
			DPLL_CFGCR1_QDIV_RATIO_SHIFT;
	else
		p1 = 1;

	switch (p0) {
	case DPLL_CFGCR1_PDIV_2:
		p0 = 2;
		break;
	case DPLL_CFGCR1_PDIV_3:
		p0 = 3;
		break;
	case DPLL_CFGCR1_PDIV_5:
		p0 = 5;
		break;
	case DPLL_CFGCR1_PDIV_7:
		p0 = 7;
		break;
	}

	switch (p2) {
	case DPLL_CFGCR1_KDIV_1:
		p2 = 1;
		break;
	case DPLL_CFGCR1_KDIV_2:
		p2 = 2;
		break;
	case DPLL_CFGCR1_KDIV_3:
		p2 = 3;
		break;
	}

	dco_freq = (pll_state->cfgcr0 & DPLL_CFGCR0_DCO_INTEGER_MASK) *
		   ref_clock;

	dco_fraction = (pll_state->cfgcr0 & DPLL_CFGCR0_DCO_FRACTION_MASK) >>
		       DPLL_CFGCR0_DCO_FRACTION_SHIFT;

	if (ehl_combo_pll_div_frac_wa_needed(i915))
		dco_fraction *= 2;

	dco_freq += (dco_fraction * ref_clock) / 0x8000;

	if (drm_WARN_ON(&i915->drm, p0 == 0 || p1 == 0 || p2 == 0))
		return 0;

	return dco_freq / (p0 * p1 * p2 * 5);
}

static void icl_calc_dpll_state(struct drm_i915_private *i915,
				const struct skl_wrpll_params *pll_params,
				struct intel_dpll_hw_state *pll_state)
{
	u32 dco_fraction = pll_params->dco_fraction;

	if (ehl_combo_pll_div_frac_wa_needed(i915))
		dco_fraction = DIV_ROUND_CLOSEST(dco_fraction, 2);

	pll_state->cfgcr0 = DPLL_CFGCR0_DCO_FRACTION(dco_fraction) |
			    pll_params->dco_integer;

	pll_state->cfgcr1 = DPLL_CFGCR1_QDIV_RATIO(pll_params->qdiv_ratio) |
			    DPLL_CFGCR1_QDIV_MODE(pll_params->qdiv_mode) |
			    DPLL_CFGCR1_KDIV(pll_params->kdiv) |
			    DPLL_CFGCR1_PDIV(pll_params->pdiv);

	if (DISPLAY_VER(i915) >= 12)
		pll_state->cfgcr1 |= TGL_DPLL_CFGCR1_CFSELOVRD_NORMAL_XTAL;
	else
		pll_state->cfgcr1 |= DPLL_CFGCR1_CENTRAL_FREQ_8400;

	if (i915->display.vbt.override_afc_startup)
		pll_state->div0 = TGL_DPLL0_DIV0_AFC_STARTUP(i915->display.vbt.override_afc_startup_val);
}

static int icl_mg_pll_find_divisors(int clock_khz, bool is_dp, bool use_ssc,
				    u32 *target_dco_khz,
				    struct intel_dpll_hw_state *state,
				    bool is_dkl)
{
	static const u8 div1_vals[] = { 7, 5, 3, 2 };
	u32 dco_min_freq, dco_max_freq;
	unsigned int i;
	int div2;

	dco_min_freq = is_dp ? 8100000 : use_ssc ? 8000000 : 7992000;
	dco_max_freq = is_dp ? 8100000 : 10000000;

	for (i = 0; i < ARRAY_SIZE(div1_vals); i++) {
		int div1 = div1_vals[i];

		for (div2 = 10; div2 > 0; div2--) {
			int dco = div1 * div2 * clock_khz * 5;
			int a_divratio, tlinedrv, inputsel;
			u32 hsdiv;

			if (dco < dco_min_freq || dco > dco_max_freq)
				continue;

			if (div2 >= 2) {
				/*
				 * Note: a_divratio not matching TGL BSpec
				 * algorithm but matching hardcoded values and
				 * working on HW for DP alt-mode at least
				 */
				a_divratio = is_dp ? 10 : 5;
				tlinedrv = is_dkl ? 1 : 2;
			} else {
				a_divratio = 5;
				tlinedrv = 0;
			}
			inputsel = is_dp ? 0 : 1;

			switch (div1) {
			default:
				MISSING_CASE(div1);
				fallthrough;
			case 2:
				hsdiv = MG_CLKTOP2_HSCLKCTL_HSDIV_RATIO_2;
				break;
			case 3:
				hsdiv = MG_CLKTOP2_HSCLKCTL_HSDIV_RATIO_3;
				break;
			case 5:
				hsdiv = MG_CLKTOP2_HSCLKCTL_HSDIV_RATIO_5;
				break;
			case 7:
				hsdiv = MG_CLKTOP2_HSCLKCTL_HSDIV_RATIO_7;
				break;
			}

			*target_dco_khz = dco;

			state->mg_refclkin_ctl = MG_REFCLKIN_CTL_OD_2_MUX(1);

			state->mg_clktop2_coreclkctl1 =
				MG_CLKTOP2_CORECLKCTL1_A_DIVRATIO(a_divratio);

			state->mg_clktop2_hsclkctl =
				MG_CLKTOP2_HSCLKCTL_TLINEDRV_CLKSEL(tlinedrv) |
				MG_CLKTOP2_HSCLKCTL_CORE_INPUTSEL(inputsel) |
				hsdiv |
				MG_CLKTOP2_HSCLKCTL_DSDIV_RATIO(div2);

			return 0;
		}
	}

	return -EINVAL;
}

/*
 * The specification for this function uses real numbers, so the math had to be
 * adapted to integer-only calculation, that's why it looks so different.
 */
static int icl_calc_mg_pll_state(struct intel_crtc_state *crtc_state,
				 struct intel_dpll_hw_state *pll_state)
{
	struct drm_i915_private *dev_priv = to_i915(crtc_state->uapi.crtc->dev);
	int refclk_khz = dev_priv->display.dpll.ref_clks.nssc;
	int clock = crtc_state->port_clock;
	u32 dco_khz, m1div, m2div_int, m2div_rem, m2div_frac;
	u32 iref_ndiv, iref_trim, iref_pulse_w;
	u32 prop_coeff, int_coeff;
	u32 tdc_targetcnt, feedfwgain;
	u64 ssc_stepsize, ssc_steplen, ssc_steplog;
	u64 tmp;
	bool use_ssc = false;
	bool is_dp = !intel_crtc_has_type(crtc_state, INTEL_OUTPUT_HDMI);
	bool is_dkl = DISPLAY_VER(dev_priv) >= 12;
	int ret;

	ret = icl_mg_pll_find_divisors(clock, is_dp, use_ssc, &dco_khz,
				       pll_state, is_dkl);
	if (ret)
		return ret;

	m1div = 2;
	m2div_int = dco_khz / (refclk_khz * m1div);
	if (m2div_int > 255) {
		if (!is_dkl) {
			m1div = 4;
			m2div_int = dco_khz / (refclk_khz * m1div);
		}

		if (m2div_int > 255)
			return -EINVAL;
	}
	m2div_rem = dco_khz % (refclk_khz * m1div);

	tmp = (u64)m2div_rem * (1 << 22);
	do_div(tmp, refclk_khz * m1div);
	m2div_frac = tmp;

	switch (refclk_khz) {
	case 19200:
		iref_ndiv = 1;
		iref_trim = 28;
		iref_pulse_w = 1;
		break;
	case 24000:
		iref_ndiv = 1;
		iref_trim = 25;
		iref_pulse_w = 2;
		break;
	case 38400:
		iref_ndiv = 2;
		iref_trim = 28;
		iref_pulse_w = 1;
		break;
	default:
		MISSING_CASE(refclk_khz);
		return -EINVAL;
	}

	/*
	 * tdc_res = 0.000003
	 * tdc_targetcnt = int(2 / (tdc_res * 8 * 50 * 1.1) / refclk_mhz + 0.5)
	 *
	 * The multiplication by 1000 is due to refclk MHz to KHz conversion. It
	 * was supposed to be a division, but we rearranged the operations of
	 * the formula to avoid early divisions so we don't multiply the
	 * rounding errors.
	 *
	 * 0.000003 * 8 * 50 * 1.1 = 0.00132, also known as 132 / 100000, which
	 * we also rearrange to work with integers.
	 *
	 * The 0.5 transformed to 5 results in a multiplication by 10 and the
	 * last division by 10.
	 */
	tdc_targetcnt = (2 * 1000 * 100000 * 10 / (132 * refclk_khz) + 5) / 10;

	/*
	 * Here we divide dco_khz by 10 in order to allow the dividend to fit in
	 * 32 bits. That's not a problem since we round the division down
	 * anyway.
	 */
	feedfwgain = (use_ssc || m2div_rem > 0) ?
		m1div * 1000000 * 100 / (dco_khz * 3 / 10) : 0;

	if (dco_khz >= 9000000) {
		prop_coeff = 5;
		int_coeff = 10;
	} else {
		prop_coeff = 4;
		int_coeff = 8;
	}

	if (use_ssc) {
		tmp = mul_u32_u32(dco_khz, 47 * 32);
		do_div(tmp, refclk_khz * m1div * 10000);
		ssc_stepsize = tmp;

		tmp = mul_u32_u32(dco_khz, 1000);
		ssc_steplen = DIV_ROUND_UP_ULL(tmp, 32 * 2 * 32);
	} else {
		ssc_stepsize = 0;
		ssc_steplen = 0;
	}
	ssc_steplog = 4;

	/* write pll_state calculations */
	if (is_dkl) {
		pll_state->mg_pll_div0 = DKL_PLL_DIV0_INTEG_COEFF(int_coeff) |
					 DKL_PLL_DIV0_PROP_COEFF(prop_coeff) |
					 DKL_PLL_DIV0_FBPREDIV(m1div) |
					 DKL_PLL_DIV0_FBDIV_INT(m2div_int);
		if (dev_priv->display.vbt.override_afc_startup) {
			u8 val = dev_priv->display.vbt.override_afc_startup_val;

			pll_state->mg_pll_div0 |= DKL_PLL_DIV0_AFC_STARTUP(val);
		}

		pll_state->mg_pll_div1 = DKL_PLL_DIV1_IREF_TRIM(iref_trim) |
					 DKL_PLL_DIV1_TDC_TARGET_CNT(tdc_targetcnt);

		pll_state->mg_pll_ssc = DKL_PLL_SSC_IREF_NDIV_RATIO(iref_ndiv) |
					DKL_PLL_SSC_STEP_LEN(ssc_steplen) |
					DKL_PLL_SSC_STEP_NUM(ssc_steplog) |
					(use_ssc ? DKL_PLL_SSC_EN : 0);

		pll_state->mg_pll_bias = (m2div_frac ? DKL_PLL_BIAS_FRAC_EN_H : 0) |
					  DKL_PLL_BIAS_FBDIV_FRAC(m2div_frac);

		pll_state->mg_pll_tdc_coldst_bias =
				DKL_PLL_TDC_SSC_STEP_SIZE(ssc_stepsize) |
				DKL_PLL_TDC_FEED_FWD_GAIN(feedfwgain);

	} else {
		pll_state->mg_pll_div0 =
			(m2div_rem > 0 ? MG_PLL_DIV0_FRACNEN_H : 0) |
			MG_PLL_DIV0_FBDIV_FRAC(m2div_frac) |
			MG_PLL_DIV0_FBDIV_INT(m2div_int);

		pll_state->mg_pll_div1 =
			MG_PLL_DIV1_IREF_NDIVRATIO(iref_ndiv) |
			MG_PLL_DIV1_DITHER_DIV_2 |
			MG_PLL_DIV1_NDIVRATIO(1) |
			MG_PLL_DIV1_FBPREDIV(m1div);

		pll_state->mg_pll_lf =
			MG_PLL_LF_TDCTARGETCNT(tdc_targetcnt) |
			MG_PLL_LF_AFCCNTSEL_512 |
			MG_PLL_LF_GAINCTRL(1) |
			MG_PLL_LF_INT_COEFF(int_coeff) |
			MG_PLL_LF_PROP_COEFF(prop_coeff);

		pll_state->mg_pll_frac_lock =
			MG_PLL_FRAC_LOCK_TRUELOCK_CRIT_32 |
			MG_PLL_FRAC_LOCK_EARLYLOCK_CRIT_32 |
			MG_PLL_FRAC_LOCK_LOCKTHRESH(10) |
			MG_PLL_FRAC_LOCK_DCODITHEREN |
			MG_PLL_FRAC_LOCK_FEEDFWRDGAIN(feedfwgain);
		if (use_ssc || m2div_rem > 0)
			pll_state->mg_pll_frac_lock |=
				MG_PLL_FRAC_LOCK_FEEDFWRDCAL_EN;

		pll_state->mg_pll_ssc =
			(use_ssc ? MG_PLL_SSC_EN : 0) |
			MG_PLL_SSC_TYPE(2) |
			MG_PLL_SSC_STEPLENGTH(ssc_steplen) |
			MG_PLL_SSC_STEPNUM(ssc_steplog) |
			MG_PLL_SSC_FLLEN |
			MG_PLL_SSC_STEPSIZE(ssc_stepsize);

		pll_state->mg_pll_tdc_coldst_bias =
			MG_PLL_TDC_COLDST_COLDSTART |
			MG_PLL_TDC_COLDST_IREFINT_EN |
			MG_PLL_TDC_COLDST_REFBIAS_START_PULSE_W(iref_pulse_w) |
			MG_PLL_TDC_TDCOVCCORR_EN |
			MG_PLL_TDC_TDCSEL(3);

		pll_state->mg_pll_bias =
			MG_PLL_BIAS_BIAS_GB_SEL(3) |
			MG_PLL_BIAS_INIT_DCOAMP(0x3F) |
			MG_PLL_BIAS_BIAS_BONUS(10) |
			MG_PLL_BIAS_BIASCAL_EN |
			MG_PLL_BIAS_CTRIM(12) |
			MG_PLL_BIAS_VREF_RDAC(4) |
			MG_PLL_BIAS_IREFTRIM(iref_trim);

		if (refclk_khz == 38400) {
			pll_state->mg_pll_tdc_coldst_bias_mask =
				MG_PLL_TDC_COLDST_COLDSTART;
			pll_state->mg_pll_bias_mask = 0;
		} else {
			pll_state->mg_pll_tdc_coldst_bias_mask = -1U;
			pll_state->mg_pll_bias_mask = -1U;
		}

		pll_state->mg_pll_tdc_coldst_bias &=
			pll_state->mg_pll_tdc_coldst_bias_mask;
		pll_state->mg_pll_bias &= pll_state->mg_pll_bias_mask;
	}

	return 0;
}

static int icl_ddi_mg_pll_get_freq(struct drm_i915_private *dev_priv,
				   const struct intel_shared_dpll *pll,
				   const struct intel_dpll_hw_state *pll_state)
{
	u32 m1, m2_int, m2_frac, div1, div2, ref_clock;
	u64 tmp;

	ref_clock = dev_priv->display.dpll.ref_clks.nssc;

	if (DISPLAY_VER(dev_priv) >= 12) {
		m1 = pll_state->mg_pll_div0 & DKL_PLL_DIV0_FBPREDIV_MASK;
		m1 = m1 >> DKL_PLL_DIV0_FBPREDIV_SHIFT;
		m2_int = pll_state->mg_pll_div0 & DKL_PLL_DIV0_FBDIV_INT_MASK;

		if (pll_state->mg_pll_bias & DKL_PLL_BIAS_FRAC_EN_H) {
			m2_frac = pll_state->mg_pll_bias &
				  DKL_PLL_BIAS_FBDIV_FRAC_MASK;
			m2_frac = m2_frac >> DKL_PLL_BIAS_FBDIV_SHIFT;
		} else {
			m2_frac = 0;
		}
	} else {
		m1 = pll_state->mg_pll_div1 & MG_PLL_DIV1_FBPREDIV_MASK;
		m2_int = pll_state->mg_pll_div0 & MG_PLL_DIV0_FBDIV_INT_MASK;

		if (pll_state->mg_pll_div0 & MG_PLL_DIV0_FRACNEN_H) {
			m2_frac = pll_state->mg_pll_div0 &
				  MG_PLL_DIV0_FBDIV_FRAC_MASK;
			m2_frac = m2_frac >> MG_PLL_DIV0_FBDIV_FRAC_SHIFT;
		} else {
			m2_frac = 0;
		}
	}

	switch (pll_state->mg_clktop2_hsclkctl &
		MG_CLKTOP2_HSCLKCTL_HSDIV_RATIO_MASK) {
	case MG_CLKTOP2_HSCLKCTL_HSDIV_RATIO_2:
		div1 = 2;
		break;
	case MG_CLKTOP2_HSCLKCTL_HSDIV_RATIO_3:
		div1 = 3;
		break;
	case MG_CLKTOP2_HSCLKCTL_HSDIV_RATIO_5:
		div1 = 5;
		break;
	case MG_CLKTOP2_HSCLKCTL_HSDIV_RATIO_7:
		div1 = 7;
		break;
	default:
		MISSING_CASE(pll_state->mg_clktop2_hsclkctl);
		return 0;
	}

	div2 = (pll_state->mg_clktop2_hsclkctl &
		MG_CLKTOP2_HSCLKCTL_DSDIV_RATIO_MASK) >>
		MG_CLKTOP2_HSCLKCTL_DSDIV_RATIO_SHIFT;

	/* div2 value of 0 is same as 1 means no div */
	if (div2 == 0)
		div2 = 1;

	/*
	 * Adjust the original formula to delay the division by 2^22 in order to
	 * minimize possible rounding errors.
	 */
	tmp = (u64)m1 * m2_int * ref_clock +
	      (((u64)m1 * m2_frac * ref_clock) >> 22);
	tmp = div_u64(tmp, 5 * div1 * div2);

	return tmp;
}

/**
 * icl_set_active_port_dpll - select the active port DPLL for a given CRTC
 * @crtc_state: state for the CRTC to select the DPLL for
 * @port_dpll_id: the active @port_dpll_id to select
 *
 * Select the given @port_dpll_id instance from the DPLLs reserved for the
 * CRTC.
 */
void icl_set_active_port_dpll(struct intel_crtc_state *crtc_state,
			      enum icl_port_dpll_id port_dpll_id)
{
	struct icl_port_dpll *port_dpll =
		&crtc_state->icl_port_dplls[port_dpll_id];

	crtc_state->shared_dpll = port_dpll->pll;
	crtc_state->dpll_hw_state = port_dpll->hw_state;
}

static void icl_update_active_dpll(struct intel_atomic_state *state,
				   struct intel_crtc *crtc,
				   struct intel_encoder *encoder)
{
	struct intel_crtc_state *crtc_state =
		intel_atomic_get_new_crtc_state(state, crtc);
	struct intel_digital_port *primary_port;
	enum icl_port_dpll_id port_dpll_id = ICL_PORT_DPLL_DEFAULT;

	primary_port = encoder->type == INTEL_OUTPUT_DP_MST ?
		enc_to_mst(encoder)->primary :
		enc_to_dig_port(encoder);

	if (primary_port &&
	    (intel_tc_port_in_dp_alt_mode(primary_port) ||
	     intel_tc_port_in_legacy_mode(primary_port)))
		port_dpll_id = ICL_PORT_DPLL_MG_PHY;

	icl_set_active_port_dpll(crtc_state, port_dpll_id);
}

static u32 intel_get_hti_plls(struct drm_i915_private *i915)
{
	if (!(i915->hti_state & HDPORT_ENABLED))
		return 0;

	return REG_FIELD_GET(HDPORT_DPLL_USED_MASK, i915->hti_state);
}

static int icl_compute_combo_phy_dpll(struct intel_atomic_state *state,
				      struct intel_crtc *crtc)
{
	struct drm_i915_private *dev_priv = to_i915(crtc->base.dev);
	struct intel_crtc_state *crtc_state =
		intel_atomic_get_new_crtc_state(state, crtc);
	struct icl_port_dpll *port_dpll =
		&crtc_state->icl_port_dplls[ICL_PORT_DPLL_DEFAULT];
	struct skl_wrpll_params pll_params = {};
	int ret;

	if (intel_crtc_has_type(crtc_state, INTEL_OUTPUT_HDMI) ||
	    intel_crtc_has_type(crtc_state, INTEL_OUTPUT_DSI))
		ret = icl_calc_wrpll(crtc_state, &pll_params);
	else
		ret = icl_calc_dp_combo_pll(crtc_state, &pll_params);

	if (ret)
		return ret;

	icl_calc_dpll_state(dev_priv, &pll_params, &port_dpll->hw_state);

	/* this is mainly for the fastset check */
	icl_set_active_port_dpll(crtc_state, ICL_PORT_DPLL_DEFAULT);

	crtc_state->port_clock = icl_ddi_combo_pll_get_freq(dev_priv, NULL,
							    &port_dpll->hw_state);

	return 0;
}

static int icl_get_combo_phy_dpll(struct intel_atomic_state *state,
				  struct intel_crtc *crtc,
				  struct intel_encoder *encoder)
{
	struct drm_i915_private *dev_priv = to_i915(crtc->base.dev);
	struct intel_crtc_state *crtc_state =
		intel_atomic_get_new_crtc_state(state, crtc);
	struct icl_port_dpll *port_dpll =
		&crtc_state->icl_port_dplls[ICL_PORT_DPLL_DEFAULT];
	enum port port = encoder->port;
	unsigned long dpll_mask;

	if (IS_ALDERLAKE_S(dev_priv)) {
		dpll_mask =
			BIT(DPLL_ID_DG1_DPLL3) |
			BIT(DPLL_ID_DG1_DPLL2) |
			BIT(DPLL_ID_ICL_DPLL1) |
			BIT(DPLL_ID_ICL_DPLL0);
	} else if (IS_DG1(dev_priv)) {
		if (port == PORT_D || port == PORT_E) {
			dpll_mask =
				BIT(DPLL_ID_DG1_DPLL2) |
				BIT(DPLL_ID_DG1_DPLL3);
		} else {
			dpll_mask =
				BIT(DPLL_ID_DG1_DPLL0) |
				BIT(DPLL_ID_DG1_DPLL1);
		}
	} else if (IS_ROCKETLAKE(dev_priv)) {
		dpll_mask =
			BIT(DPLL_ID_EHL_DPLL4) |
			BIT(DPLL_ID_ICL_DPLL1) |
			BIT(DPLL_ID_ICL_DPLL0);
	} else if (IS_JSL_EHL(dev_priv) && port != PORT_A) {
		dpll_mask =
			BIT(DPLL_ID_EHL_DPLL4) |
			BIT(DPLL_ID_ICL_DPLL1) |
			BIT(DPLL_ID_ICL_DPLL0);
	} else {
		dpll_mask = BIT(DPLL_ID_ICL_DPLL1) | BIT(DPLL_ID_ICL_DPLL0);
	}

	/* Eliminate DPLLs from consideration if reserved by HTI */
	dpll_mask &= ~intel_get_hti_plls(dev_priv);

	port_dpll->pll = intel_find_shared_dpll(state, crtc,
						&port_dpll->hw_state,
						dpll_mask);
	if (!port_dpll->pll)
		return -EINVAL;

	intel_reference_shared_dpll(state, crtc,
				    port_dpll->pll, &port_dpll->hw_state);

	icl_update_active_dpll(state, crtc, encoder);

	return 0;
}

static int icl_compute_tc_phy_dplls(struct intel_atomic_state *state,
				    struct intel_crtc *crtc)
{
	struct drm_i915_private *dev_priv = to_i915(state->base.dev);
	struct intel_crtc_state *crtc_state =
		intel_atomic_get_new_crtc_state(state, crtc);
	struct icl_port_dpll *port_dpll =
		&crtc_state->icl_port_dplls[ICL_PORT_DPLL_DEFAULT];
	struct skl_wrpll_params pll_params = {};
	int ret;

	port_dpll = &crtc_state->icl_port_dplls[ICL_PORT_DPLL_DEFAULT];
	ret = icl_calc_tbt_pll(crtc_state, &pll_params);
	if (ret)
		return ret;

	icl_calc_dpll_state(dev_priv, &pll_params, &port_dpll->hw_state);

	port_dpll = &crtc_state->icl_port_dplls[ICL_PORT_DPLL_MG_PHY];
	ret = icl_calc_mg_pll_state(crtc_state, &port_dpll->hw_state);
	if (ret)
		return ret;

	/* this is mainly for the fastset check */
	icl_set_active_port_dpll(crtc_state, ICL_PORT_DPLL_MG_PHY);

	crtc_state->port_clock = icl_ddi_mg_pll_get_freq(dev_priv, NULL,
							 &port_dpll->hw_state);

	return 0;
}

static int icl_get_tc_phy_dplls(struct intel_atomic_state *state,
				struct intel_crtc *crtc,
				struct intel_encoder *encoder)
{
	struct drm_i915_private *dev_priv = to_i915(state->base.dev);
	struct intel_crtc_state *crtc_state =
		intel_atomic_get_new_crtc_state(state, crtc);
	struct icl_port_dpll *port_dpll =
		&crtc_state->icl_port_dplls[ICL_PORT_DPLL_DEFAULT];
	enum intel_dpll_id dpll_id;
	int ret;

	port_dpll = &crtc_state->icl_port_dplls[ICL_PORT_DPLL_DEFAULT];
	port_dpll->pll = intel_find_shared_dpll(state, crtc,
						&port_dpll->hw_state,
						BIT(DPLL_ID_ICL_TBTPLL));
	if (!port_dpll->pll)
		return -EINVAL;
	intel_reference_shared_dpll(state, crtc,
				    port_dpll->pll, &port_dpll->hw_state);


	port_dpll = &crtc_state->icl_port_dplls[ICL_PORT_DPLL_MG_PHY];
	dpll_id = icl_tc_port_to_pll_id(intel_port_to_tc(dev_priv,
							 encoder->port));
	port_dpll->pll = intel_find_shared_dpll(state, crtc,
						&port_dpll->hw_state,
						BIT(dpll_id));
	if (!port_dpll->pll) {
		ret = -EINVAL;
		goto err_unreference_tbt_pll;
	}
	intel_reference_shared_dpll(state, crtc,
				    port_dpll->pll, &port_dpll->hw_state);

	icl_update_active_dpll(state, crtc, encoder);

	return 0;

err_unreference_tbt_pll:
	port_dpll = &crtc_state->icl_port_dplls[ICL_PORT_DPLL_DEFAULT];
	intel_unreference_shared_dpll(state, crtc, port_dpll->pll);

	return ret;
}

static int icl_compute_dplls(struct intel_atomic_state *state,
			     struct intel_crtc *crtc,
			     struct intel_encoder *encoder)
{
	struct drm_i915_private *dev_priv = to_i915(state->base.dev);
	enum phy phy = intel_port_to_phy(dev_priv, encoder->port);

	if (intel_phy_is_combo(dev_priv, phy))
		return icl_compute_combo_phy_dpll(state, crtc);
	else if (intel_phy_is_tc(dev_priv, phy))
		return icl_compute_tc_phy_dplls(state, crtc);

	MISSING_CASE(phy);

	return 0;
}

static int icl_get_dplls(struct intel_atomic_state *state,
			 struct intel_crtc *crtc,
			 struct intel_encoder *encoder)
{
	struct drm_i915_private *dev_priv = to_i915(state->base.dev);
	enum phy phy = intel_port_to_phy(dev_priv, encoder->port);

	if (intel_phy_is_combo(dev_priv, phy))
		return icl_get_combo_phy_dpll(state, crtc, encoder);
	else if (intel_phy_is_tc(dev_priv, phy))
		return icl_get_tc_phy_dplls(state, crtc, encoder);

	MISSING_CASE(phy);

	return -EINVAL;
}

static void icl_put_dplls(struct intel_atomic_state *state,
			  struct intel_crtc *crtc)
{
	const struct intel_crtc_state *old_crtc_state =
		intel_atomic_get_old_crtc_state(state, crtc);
	struct intel_crtc_state *new_crtc_state =
		intel_atomic_get_new_crtc_state(state, crtc);
	enum icl_port_dpll_id id;

	new_crtc_state->shared_dpll = NULL;

	for (id = ICL_PORT_DPLL_DEFAULT; id < ICL_PORT_DPLL_COUNT; id++) {
		const struct icl_port_dpll *old_port_dpll =
			&old_crtc_state->icl_port_dplls[id];
		struct icl_port_dpll *new_port_dpll =
			&new_crtc_state->icl_port_dplls[id];

		new_port_dpll->pll = NULL;

		if (!old_port_dpll->pll)
			continue;

		intel_unreference_shared_dpll(state, crtc, old_port_dpll->pll);
	}
}

static bool mg_pll_get_hw_state(struct drm_i915_private *dev_priv,
				struct intel_shared_dpll *pll,
				struct intel_dpll_hw_state *hw_state)
{
	const enum intel_dpll_id id = pll->info->id;
	enum tc_port tc_port = icl_pll_id_to_tc_port(id);
	intel_wakeref_t wakeref;
	bool ret = false;
	u32 val;

	i915_reg_t enable_reg = intel_tc_pll_enable_reg(dev_priv, pll);

	wakeref = intel_display_power_get_if_enabled(dev_priv,
						     POWER_DOMAIN_DISPLAY_CORE);
	if (!wakeref)
		return false;

	val = intel_de_read(dev_priv, enable_reg);
	if (!(val & PLL_ENABLE))
		goto out;

	hw_state->mg_refclkin_ctl = intel_de_read(dev_priv,
						  MG_REFCLKIN_CTL(tc_port));
	hw_state->mg_refclkin_ctl &= MG_REFCLKIN_CTL_OD_2_MUX_MASK;

	hw_state->mg_clktop2_coreclkctl1 =
		intel_de_read(dev_priv, MG_CLKTOP2_CORECLKCTL1(tc_port));
	hw_state->mg_clktop2_coreclkctl1 &=
		MG_CLKTOP2_CORECLKCTL1_A_DIVRATIO_MASK;

	hw_state->mg_clktop2_hsclkctl =
		intel_de_read(dev_priv, MG_CLKTOP2_HSCLKCTL(tc_port));
	hw_state->mg_clktop2_hsclkctl &=
		MG_CLKTOP2_HSCLKCTL_TLINEDRV_CLKSEL_MASK |
		MG_CLKTOP2_HSCLKCTL_CORE_INPUTSEL_MASK |
		MG_CLKTOP2_HSCLKCTL_HSDIV_RATIO_MASK |
		MG_CLKTOP2_HSCLKCTL_DSDIV_RATIO_MASK;

	hw_state->mg_pll_div0 = intel_de_read(dev_priv, MG_PLL_DIV0(tc_port));
	hw_state->mg_pll_div1 = intel_de_read(dev_priv, MG_PLL_DIV1(tc_port));
	hw_state->mg_pll_lf = intel_de_read(dev_priv, MG_PLL_LF(tc_port));
	hw_state->mg_pll_frac_lock = intel_de_read(dev_priv,
						   MG_PLL_FRAC_LOCK(tc_port));
	hw_state->mg_pll_ssc = intel_de_read(dev_priv, MG_PLL_SSC(tc_port));

	hw_state->mg_pll_bias = intel_de_read(dev_priv, MG_PLL_BIAS(tc_port));
	hw_state->mg_pll_tdc_coldst_bias =
		intel_de_read(dev_priv, MG_PLL_TDC_COLDST_BIAS(tc_port));

	if (dev_priv->display.dpll.ref_clks.nssc == 38400) {
		hw_state->mg_pll_tdc_coldst_bias_mask = MG_PLL_TDC_COLDST_COLDSTART;
		hw_state->mg_pll_bias_mask = 0;
	} else {
		hw_state->mg_pll_tdc_coldst_bias_mask = -1U;
		hw_state->mg_pll_bias_mask = -1U;
	}

	hw_state->mg_pll_tdc_coldst_bias &= hw_state->mg_pll_tdc_coldst_bias_mask;
	hw_state->mg_pll_bias &= hw_state->mg_pll_bias_mask;

	ret = true;
out:
	intel_display_power_put(dev_priv, POWER_DOMAIN_DISPLAY_CORE, wakeref);
	return ret;
}

static bool dkl_pll_get_hw_state(struct drm_i915_private *dev_priv,
				 struct intel_shared_dpll *pll,
				 struct intel_dpll_hw_state *hw_state)
{
	const enum intel_dpll_id id = pll->info->id;
	enum tc_port tc_port = icl_pll_id_to_tc_port(id);
	intel_wakeref_t wakeref;
	bool ret = false;
	u32 val;

	wakeref = intel_display_power_get_if_enabled(dev_priv,
						     POWER_DOMAIN_DISPLAY_CORE);
	if (!wakeref)
		return false;

	val = intel_de_read(dev_priv, intel_tc_pll_enable_reg(dev_priv, pll));
	if (!(val & PLL_ENABLE))
		goto out;

	/*
	 * All registers read here have the same HIP_INDEX_REG even though
	 * they are on different building blocks
	 */
	hw_state->mg_refclkin_ctl = intel_dkl_phy_read(dev_priv,
						       DKL_REFCLKIN_CTL(tc_port), 2);
	hw_state->mg_refclkin_ctl &= MG_REFCLKIN_CTL_OD_2_MUX_MASK;

	hw_state->mg_clktop2_hsclkctl =
		intel_dkl_phy_read(dev_priv, DKL_CLKTOP2_HSCLKCTL(tc_port), 2);
	hw_state->mg_clktop2_hsclkctl &=
		MG_CLKTOP2_HSCLKCTL_TLINEDRV_CLKSEL_MASK |
		MG_CLKTOP2_HSCLKCTL_CORE_INPUTSEL_MASK |
		MG_CLKTOP2_HSCLKCTL_HSDIV_RATIO_MASK |
		MG_CLKTOP2_HSCLKCTL_DSDIV_RATIO_MASK;

	hw_state->mg_clktop2_coreclkctl1 =
		intel_dkl_phy_read(dev_priv, DKL_CLKTOP2_CORECLKCTL1(tc_port), 2);
	hw_state->mg_clktop2_coreclkctl1 &=
		MG_CLKTOP2_CORECLKCTL1_A_DIVRATIO_MASK;

	hw_state->mg_pll_div0 = intel_dkl_phy_read(dev_priv, DKL_PLL_DIV0(tc_port), 2);
	val = DKL_PLL_DIV0_MASK;
	if (dev_priv->display.vbt.override_afc_startup)
		val |= DKL_PLL_DIV0_AFC_STARTUP_MASK;
	hw_state->mg_pll_div0 &= val;

	hw_state->mg_pll_div1 = intel_dkl_phy_read(dev_priv, DKL_PLL_DIV1(tc_port), 2);
	hw_state->mg_pll_div1 &= (DKL_PLL_DIV1_IREF_TRIM_MASK |
				  DKL_PLL_DIV1_TDC_TARGET_CNT_MASK);

	hw_state->mg_pll_ssc = intel_dkl_phy_read(dev_priv, DKL_PLL_SSC(tc_port), 2);
	hw_state->mg_pll_ssc &= (DKL_PLL_SSC_IREF_NDIV_RATIO_MASK |
				 DKL_PLL_SSC_STEP_LEN_MASK |
				 DKL_PLL_SSC_STEP_NUM_MASK |
				 DKL_PLL_SSC_EN);

	hw_state->mg_pll_bias = intel_dkl_phy_read(dev_priv, DKL_PLL_BIAS(tc_port), 2);
	hw_state->mg_pll_bias &= (DKL_PLL_BIAS_FRAC_EN_H |
				  DKL_PLL_BIAS_FBDIV_FRAC_MASK);

	hw_state->mg_pll_tdc_coldst_bias =
		intel_dkl_phy_read(dev_priv, DKL_PLL_TDC_COLDST_BIAS(tc_port), 2);
	hw_state->mg_pll_tdc_coldst_bias &= (DKL_PLL_TDC_SSC_STEP_SIZE_MASK |
					     DKL_PLL_TDC_FEED_FWD_GAIN_MASK);

	ret = true;
out:
	intel_display_power_put(dev_priv, POWER_DOMAIN_DISPLAY_CORE, wakeref);
	return ret;
}

static bool icl_pll_get_hw_state(struct drm_i915_private *dev_priv,
				 struct intel_shared_dpll *pll,
				 struct intel_dpll_hw_state *hw_state,
				 i915_reg_t enable_reg)
{
	const enum intel_dpll_id id = pll->info->id;
	intel_wakeref_t wakeref;
	bool ret = false;
	u32 val;

	wakeref = intel_display_power_get_if_enabled(dev_priv,
						     POWER_DOMAIN_DISPLAY_CORE);
	if (!wakeref)
		return false;

	val = intel_de_read(dev_priv, enable_reg);
	if (!(val & PLL_ENABLE))
		goto out;

	if (IS_ALDERLAKE_S(dev_priv)) {
		hw_state->cfgcr0 = intel_de_read(dev_priv, ADLS_DPLL_CFGCR0(id));
		hw_state->cfgcr1 = intel_de_read(dev_priv, ADLS_DPLL_CFGCR1(id));
	} else if (IS_DG1(dev_priv)) {
		hw_state->cfgcr0 = intel_de_read(dev_priv, DG1_DPLL_CFGCR0(id));
		hw_state->cfgcr1 = intel_de_read(dev_priv, DG1_DPLL_CFGCR1(id));
	} else if (IS_ROCKETLAKE(dev_priv)) {
		hw_state->cfgcr0 = intel_de_read(dev_priv,
						 RKL_DPLL_CFGCR0(id));
		hw_state->cfgcr1 = intel_de_read(dev_priv,
						 RKL_DPLL_CFGCR1(id));
	} else if (DISPLAY_VER(dev_priv) >= 12) {
		hw_state->cfgcr0 = intel_de_read(dev_priv,
						 TGL_DPLL_CFGCR0(id));
		hw_state->cfgcr1 = intel_de_read(dev_priv,
						 TGL_DPLL_CFGCR1(id));
		if (dev_priv->display.vbt.override_afc_startup) {
			hw_state->div0 = intel_de_read(dev_priv, TGL_DPLL0_DIV0(id));
			hw_state->div0 &= TGL_DPLL0_DIV0_AFC_STARTUP_MASK;
		}
	} else {
		if (IS_JSL_EHL(dev_priv) && id == DPLL_ID_EHL_DPLL4) {
			hw_state->cfgcr0 = intel_de_read(dev_priv,
							 ICL_DPLL_CFGCR0(4));
			hw_state->cfgcr1 = intel_de_read(dev_priv,
							 ICL_DPLL_CFGCR1(4));
		} else {
			hw_state->cfgcr0 = intel_de_read(dev_priv,
							 ICL_DPLL_CFGCR0(id));
			hw_state->cfgcr1 = intel_de_read(dev_priv,
							 ICL_DPLL_CFGCR1(id));
		}
	}

	ret = true;
out:
	intel_display_power_put(dev_priv, POWER_DOMAIN_DISPLAY_CORE, wakeref);
	return ret;
}

static bool combo_pll_get_hw_state(struct drm_i915_private *dev_priv,
				   struct intel_shared_dpll *pll,
				   struct intel_dpll_hw_state *hw_state)
{
	i915_reg_t enable_reg = intel_combo_pll_enable_reg(dev_priv, pll);

	return icl_pll_get_hw_state(dev_priv, pll, hw_state, enable_reg);
}

static bool tbt_pll_get_hw_state(struct drm_i915_private *dev_priv,
				 struct intel_shared_dpll *pll,
				 struct intel_dpll_hw_state *hw_state)
{
	return icl_pll_get_hw_state(dev_priv, pll, hw_state, TBT_PLL_ENABLE);
}

static void icl_dpll_write(struct drm_i915_private *dev_priv,
			   struct intel_shared_dpll *pll)
{
	struct intel_dpll_hw_state *hw_state = &pll->state.hw_state;
	const enum intel_dpll_id id = pll->info->id;
	i915_reg_t cfgcr0_reg, cfgcr1_reg, div0_reg = INVALID_MMIO_REG;

	if (IS_ALDERLAKE_S(dev_priv)) {
		cfgcr0_reg = ADLS_DPLL_CFGCR0(id);
		cfgcr1_reg = ADLS_DPLL_CFGCR1(id);
	} else if (IS_DG1(dev_priv)) {
		cfgcr0_reg = DG1_DPLL_CFGCR0(id);
		cfgcr1_reg = DG1_DPLL_CFGCR1(id);
	} else if (IS_ROCKETLAKE(dev_priv)) {
		cfgcr0_reg = RKL_DPLL_CFGCR0(id);
		cfgcr1_reg = RKL_DPLL_CFGCR1(id);
	} else if (DISPLAY_VER(dev_priv) >= 12) {
		cfgcr0_reg = TGL_DPLL_CFGCR0(id);
		cfgcr1_reg = TGL_DPLL_CFGCR1(id);
		div0_reg = TGL_DPLL0_DIV0(id);
	} else {
		if (IS_JSL_EHL(dev_priv) && id == DPLL_ID_EHL_DPLL4) {
			cfgcr0_reg = ICL_DPLL_CFGCR0(4);
			cfgcr1_reg = ICL_DPLL_CFGCR1(4);
		} else {
			cfgcr0_reg = ICL_DPLL_CFGCR0(id);
			cfgcr1_reg = ICL_DPLL_CFGCR1(id);
		}
	}

	intel_de_write(dev_priv, cfgcr0_reg, hw_state->cfgcr0);
	intel_de_write(dev_priv, cfgcr1_reg, hw_state->cfgcr1);
	drm_WARN_ON_ONCE(&dev_priv->drm, dev_priv->display.vbt.override_afc_startup &&
			 !i915_mmio_reg_valid(div0_reg));
	if (dev_priv->display.vbt.override_afc_startup &&
	    i915_mmio_reg_valid(div0_reg))
		intel_de_rmw(dev_priv, div0_reg, TGL_DPLL0_DIV0_AFC_STARTUP_MASK,
			     hw_state->div0);
	intel_de_posting_read(dev_priv, cfgcr1_reg);
}

static void icl_mg_pll_write(struct drm_i915_private *dev_priv,
			     struct intel_shared_dpll *pll)
{
	struct intel_dpll_hw_state *hw_state = &pll->state.hw_state;
	enum tc_port tc_port = icl_pll_id_to_tc_port(pll->info->id);
	u32 val;

	/*
	 * Some of the following registers have reserved fields, so program
	 * these with RMW based on a mask. The mask can be fixed or generated
	 * during the calc/readout phase if the mask depends on some other HW
	 * state like refclk, see icl_calc_mg_pll_state().
	 */
	val = intel_de_read(dev_priv, MG_REFCLKIN_CTL(tc_port));
	val &= ~MG_REFCLKIN_CTL_OD_2_MUX_MASK;
	val |= hw_state->mg_refclkin_ctl;
	intel_de_write(dev_priv, MG_REFCLKIN_CTL(tc_port), val);

	val = intel_de_read(dev_priv, MG_CLKTOP2_CORECLKCTL1(tc_port));
	val &= ~MG_CLKTOP2_CORECLKCTL1_A_DIVRATIO_MASK;
	val |= hw_state->mg_clktop2_coreclkctl1;
	intel_de_write(dev_priv, MG_CLKTOP2_CORECLKCTL1(tc_port), val);

	val = intel_de_read(dev_priv, MG_CLKTOP2_HSCLKCTL(tc_port));
	val &= ~(MG_CLKTOP2_HSCLKCTL_TLINEDRV_CLKSEL_MASK |
		 MG_CLKTOP2_HSCLKCTL_CORE_INPUTSEL_MASK |
		 MG_CLKTOP2_HSCLKCTL_HSDIV_RATIO_MASK |
		 MG_CLKTOP2_HSCLKCTL_DSDIV_RATIO_MASK);
	val |= hw_state->mg_clktop2_hsclkctl;
	intel_de_write(dev_priv, MG_CLKTOP2_HSCLKCTL(tc_port), val);

	intel_de_write(dev_priv, MG_PLL_DIV0(tc_port), hw_state->mg_pll_div0);
	intel_de_write(dev_priv, MG_PLL_DIV1(tc_port), hw_state->mg_pll_div1);
	intel_de_write(dev_priv, MG_PLL_LF(tc_port), hw_state->mg_pll_lf);
	intel_de_write(dev_priv, MG_PLL_FRAC_LOCK(tc_port),
		       hw_state->mg_pll_frac_lock);
	intel_de_write(dev_priv, MG_PLL_SSC(tc_port), hw_state->mg_pll_ssc);

	val = intel_de_read(dev_priv, MG_PLL_BIAS(tc_port));
	val &= ~hw_state->mg_pll_bias_mask;
	val |= hw_state->mg_pll_bias;
	intel_de_write(dev_priv, MG_PLL_BIAS(tc_port), val);

	val = intel_de_read(dev_priv, MG_PLL_TDC_COLDST_BIAS(tc_port));
	val &= ~hw_state->mg_pll_tdc_coldst_bias_mask;
	val |= hw_state->mg_pll_tdc_coldst_bias;
	intel_de_write(dev_priv, MG_PLL_TDC_COLDST_BIAS(tc_port), val);

	intel_de_posting_read(dev_priv, MG_PLL_TDC_COLDST_BIAS(tc_port));
}

static void dkl_pll_write(struct drm_i915_private *dev_priv,
			  struct intel_shared_dpll *pll)
{
	struct intel_dpll_hw_state *hw_state = &pll->state.hw_state;
	enum tc_port tc_port = icl_pll_id_to_tc_port(pll->info->id);
	u32 val;

	/*
	 * All registers programmed here have the same HIP_INDEX_REG even
	 * though on different building block
	 */
	/* All the registers are RMW */
	val = intel_dkl_phy_read(dev_priv, DKL_REFCLKIN_CTL(tc_port), 2);
	val &= ~MG_REFCLKIN_CTL_OD_2_MUX_MASK;
	val |= hw_state->mg_refclkin_ctl;
	intel_dkl_phy_write(dev_priv, DKL_REFCLKIN_CTL(tc_port), 2, val);

	val = intel_dkl_phy_read(dev_priv, DKL_CLKTOP2_CORECLKCTL1(tc_port), 2);
	val &= ~MG_CLKTOP2_CORECLKCTL1_A_DIVRATIO_MASK;
	val |= hw_state->mg_clktop2_coreclkctl1;
	intel_dkl_phy_write(dev_priv, DKL_CLKTOP2_CORECLKCTL1(tc_port), 2, val);

	val = intel_dkl_phy_read(dev_priv, DKL_CLKTOP2_HSCLKCTL(tc_port), 2);
	val &= ~(MG_CLKTOP2_HSCLKCTL_TLINEDRV_CLKSEL_MASK |
		 MG_CLKTOP2_HSCLKCTL_CORE_INPUTSEL_MASK |
		 MG_CLKTOP2_HSCLKCTL_HSDIV_RATIO_MASK |
		 MG_CLKTOP2_HSCLKCTL_DSDIV_RATIO_MASK);
	val |= hw_state->mg_clktop2_hsclkctl;
	intel_dkl_phy_write(dev_priv, DKL_CLKTOP2_HSCLKCTL(tc_port), 2, val);

	val = DKL_PLL_DIV0_MASK;
	if (dev_priv->display.vbt.override_afc_startup)
		val |= DKL_PLL_DIV0_AFC_STARTUP_MASK;
	intel_dkl_phy_rmw(dev_priv, DKL_PLL_DIV0(tc_port), 2, val,
			  hw_state->mg_pll_div0);

	val = intel_dkl_phy_read(dev_priv, DKL_PLL_DIV1(tc_port), 2);
	val &= ~(DKL_PLL_DIV1_IREF_TRIM_MASK |
		 DKL_PLL_DIV1_TDC_TARGET_CNT_MASK);
	val |= hw_state->mg_pll_div1;
	intel_dkl_phy_write(dev_priv, DKL_PLL_DIV1(tc_port), 2, val);

	val = intel_dkl_phy_read(dev_priv, DKL_PLL_SSC(tc_port), 2);
	val &= ~(DKL_PLL_SSC_IREF_NDIV_RATIO_MASK |
		 DKL_PLL_SSC_STEP_LEN_MASK |
		 DKL_PLL_SSC_STEP_NUM_MASK |
		 DKL_PLL_SSC_EN);
	val |= hw_state->mg_pll_ssc;
	intel_dkl_phy_write(dev_priv, DKL_PLL_SSC(tc_port), 2, val);

	val = intel_dkl_phy_read(dev_priv, DKL_PLL_BIAS(tc_port), 2);
	val &= ~(DKL_PLL_BIAS_FRAC_EN_H |
		 DKL_PLL_BIAS_FBDIV_FRAC_MASK);
	val |= hw_state->mg_pll_bias;
	intel_dkl_phy_write(dev_priv, DKL_PLL_BIAS(tc_port), 2, val);

	val = intel_dkl_phy_read(dev_priv, DKL_PLL_TDC_COLDST_BIAS(tc_port), 2);
	val &= ~(DKL_PLL_TDC_SSC_STEP_SIZE_MASK |
		 DKL_PLL_TDC_FEED_FWD_GAIN_MASK);
	val |= hw_state->mg_pll_tdc_coldst_bias;
	intel_dkl_phy_write(dev_priv, DKL_PLL_TDC_COLDST_BIAS(tc_port), 2, val);

	intel_dkl_phy_posting_read(dev_priv, DKL_PLL_TDC_COLDST_BIAS(tc_port), 2);
}

static void icl_pll_power_enable(struct drm_i915_private *dev_priv,
				 struct intel_shared_dpll *pll,
				 i915_reg_t enable_reg)
{
	u32 val;

	val = intel_de_read(dev_priv, enable_reg);
	val |= PLL_POWER_ENABLE;
	intel_de_write(dev_priv, enable_reg, val);

	/*
	 * The spec says we need to "wait" but it also says it should be
	 * immediate.
	 */
	if (intel_de_wait_for_set(dev_priv, enable_reg, PLL_POWER_STATE, 1))
		drm_err(&dev_priv->drm, "PLL %d Power not enabled\n",
			pll->info->id);
}

static void icl_pll_enable(struct drm_i915_private *dev_priv,
			   struct intel_shared_dpll *pll,
			   i915_reg_t enable_reg)
{
	u32 val;

	val = intel_de_read(dev_priv, enable_reg);
	val |= PLL_ENABLE;
	intel_de_write(dev_priv, enable_reg, val);

	/* Timeout is actually 600us. */
	if (intel_de_wait_for_set(dev_priv, enable_reg, PLL_LOCK, 1))
		drm_err(&dev_priv->drm, "PLL %d not locked\n", pll->info->id);
}

static void adlp_cmtg_clock_gating_wa(struct drm_i915_private *i915, struct intel_shared_dpll *pll)
{
	u32 val;

	if (!IS_ADLP_DISPLAY_STEP(i915, STEP_A0, STEP_B0) ||
	    pll->info->id != DPLL_ID_ICL_DPLL0)
		return;
	/*
	 * Wa_16011069516:adl-p[a0]
	 *
	 * All CMTG regs are unreliable until CMTG clock gating is disabled,
	 * so we can only assume the default TRANS_CMTG_CHICKEN reg value and
	 * sanity check this assumption with a double read, which presumably
	 * returns the correct value even with clock gating on.
	 *
	 * Instead of the usual place for workarounds we apply this one here,
	 * since TRANS_CMTG_CHICKEN is only accessible while DPLL0 is enabled.
	 */
	val = intel_de_read(i915, TRANS_CMTG_CHICKEN);
	val = intel_de_read(i915, TRANS_CMTG_CHICKEN);
	intel_de_write(i915, TRANS_CMTG_CHICKEN, DISABLE_DPT_CLK_GATING);
	if (drm_WARN_ON(&i915->drm, val & ~DISABLE_DPT_CLK_GATING))
		drm_dbg_kms(&i915->drm, "Unexpected flags in TRANS_CMTG_CHICKEN: %08x\n", val);
}

static void combo_pll_enable(struct drm_i915_private *dev_priv,
			     struct intel_shared_dpll *pll)
{
	i915_reg_t enable_reg = intel_combo_pll_enable_reg(dev_priv, pll);

	if (IS_JSL_EHL(dev_priv) &&
	    pll->info->id == DPLL_ID_EHL_DPLL4) {

		/*
		 * We need to disable DC states when this DPLL is enabled.
		 * This can be done by taking a reference on DPLL4 power
		 * domain.
		 */
		pll->wakeref = intel_display_power_get(dev_priv,
						       POWER_DOMAIN_DC_OFF);
	}

	icl_pll_power_enable(dev_priv, pll, enable_reg);

	icl_dpll_write(dev_priv, pll);

	/*
	 * DVFS pre sequence would be here, but in our driver the cdclk code
	 * paths should already be setting the appropriate voltage, hence we do
	 * nothing here.
	 */

	icl_pll_enable(dev_priv, pll, enable_reg);

	adlp_cmtg_clock_gating_wa(dev_priv, pll);

	/* DVFS post sequence would be here. See the comment above. */
}

static void tbt_pll_enable(struct drm_i915_private *dev_priv,
			   struct intel_shared_dpll *pll)
{
	icl_pll_power_enable(dev_priv, pll, TBT_PLL_ENABLE);

	icl_dpll_write(dev_priv, pll);

	/*
	 * DVFS pre sequence would be here, but in our driver the cdclk code
	 * paths should already be setting the appropriate voltage, hence we do
	 * nothing here.
	 */

	icl_pll_enable(dev_priv, pll, TBT_PLL_ENABLE);

	/* DVFS post sequence would be here. See the comment above. */
}

static void mg_pll_enable(struct drm_i915_private *dev_priv,
			  struct intel_shared_dpll *pll)
{
	i915_reg_t enable_reg = intel_tc_pll_enable_reg(dev_priv, pll);

	icl_pll_power_enable(dev_priv, pll, enable_reg);

	if (DISPLAY_VER(dev_priv) >= 12)
		dkl_pll_write(dev_priv, pll);
	else
		icl_mg_pll_write(dev_priv, pll);

	/*
	 * DVFS pre sequence would be here, but in our driver the cdclk code
	 * paths should already be setting the appropriate voltage, hence we do
	 * nothing here.
	 */

	icl_pll_enable(dev_priv, pll, enable_reg);

	/* DVFS post sequence would be here. See the comment above. */
}

static void icl_pll_disable(struct drm_i915_private *dev_priv,
			    struct intel_shared_dpll *pll,
			    i915_reg_t enable_reg)
{
	u32 val;

	/* The first steps are done by intel_ddi_post_disable(). */

	/*
	 * DVFS pre sequence would be here, but in our driver the cdclk code
	 * paths should already be setting the appropriate voltage, hence we do
	 * nothing here.
	 */

	val = intel_de_read(dev_priv, enable_reg);
	val &= ~PLL_ENABLE;
	intel_de_write(dev_priv, enable_reg, val);

	/* Timeout is actually 1us. */
	if (intel_de_wait_for_clear(dev_priv, enable_reg, PLL_LOCK, 1))
		drm_err(&dev_priv->drm, "PLL %d locked\n", pll->info->id);

	/* DVFS post sequence would be here. See the comment above. */

	val = intel_de_read(dev_priv, enable_reg);
	val &= ~PLL_POWER_ENABLE;
	intel_de_write(dev_priv, enable_reg, val);

	/*
	 * The spec says we need to "wait" but it also says it should be
	 * immediate.
	 */
	if (intel_de_wait_for_clear(dev_priv, enable_reg, PLL_POWER_STATE, 1))
		drm_err(&dev_priv->drm, "PLL %d Power not disabled\n",
			pll->info->id);
}

static void combo_pll_disable(struct drm_i915_private *dev_priv,
			      struct intel_shared_dpll *pll)
{
	i915_reg_t enable_reg = intel_combo_pll_enable_reg(dev_priv, pll);

	icl_pll_disable(dev_priv, pll, enable_reg);

	if (IS_JSL_EHL(dev_priv) &&
	    pll->info->id == DPLL_ID_EHL_DPLL4)
		intel_display_power_put(dev_priv, POWER_DOMAIN_DC_OFF,
					pll->wakeref);
}

static void tbt_pll_disable(struct drm_i915_private *dev_priv,
			    struct intel_shared_dpll *pll)
{
	icl_pll_disable(dev_priv, pll, TBT_PLL_ENABLE);
}

static void mg_pll_disable(struct drm_i915_private *dev_priv,
			   struct intel_shared_dpll *pll)
{
	i915_reg_t enable_reg = intel_tc_pll_enable_reg(dev_priv, pll);

	icl_pll_disable(dev_priv, pll, enable_reg);
}

static void icl_update_dpll_ref_clks(struct drm_i915_private *i915)
{
	/* No SSC ref */
	i915->display.dpll.ref_clks.nssc = i915->display.cdclk.hw.ref;
}

static void icl_dump_hw_state(struct drm_i915_private *dev_priv,
			      const struct intel_dpll_hw_state *hw_state)
{
	drm_dbg_kms(&dev_priv->drm,
		    "dpll_hw_state: cfgcr0: 0x%x, cfgcr1: 0x%x, div0: 0x%x, "
		    "mg_refclkin_ctl: 0x%x, hg_clktop2_coreclkctl1: 0x%x, "
		    "mg_clktop2_hsclkctl: 0x%x, mg_pll_div0: 0x%x, "
		    "mg_pll_div2: 0x%x, mg_pll_lf: 0x%x, "
		    "mg_pll_frac_lock: 0x%x, mg_pll_ssc: 0x%x, "
		    "mg_pll_bias: 0x%x, mg_pll_tdc_coldst_bias: 0x%x\n",
		    hw_state->cfgcr0, hw_state->cfgcr1,
		    hw_state->div0,
		    hw_state->mg_refclkin_ctl,
		    hw_state->mg_clktop2_coreclkctl1,
		    hw_state->mg_clktop2_hsclkctl,
		    hw_state->mg_pll_div0,
		    hw_state->mg_pll_div1,
		    hw_state->mg_pll_lf,
		    hw_state->mg_pll_frac_lock,
		    hw_state->mg_pll_ssc,
		    hw_state->mg_pll_bias,
		    hw_state->mg_pll_tdc_coldst_bias);
}

static const struct intel_shared_dpll_funcs combo_pll_funcs = {
	.enable = combo_pll_enable,
	.disable = combo_pll_disable,
	.get_hw_state = combo_pll_get_hw_state,
	.get_freq = icl_ddi_combo_pll_get_freq,
};

static const struct intel_shared_dpll_funcs tbt_pll_funcs = {
	.enable = tbt_pll_enable,
	.disable = tbt_pll_disable,
	.get_hw_state = tbt_pll_get_hw_state,
	.get_freq = icl_ddi_tbt_pll_get_freq,
};

static const struct intel_shared_dpll_funcs mg_pll_funcs = {
	.enable = mg_pll_enable,
	.disable = mg_pll_disable,
	.get_hw_state = mg_pll_get_hw_state,
	.get_freq = icl_ddi_mg_pll_get_freq,
};

static const struct dpll_info icl_plls[] = {
	{ "DPLL 0",   &combo_pll_funcs, DPLL_ID_ICL_DPLL0,  0 },
	{ "DPLL 1",   &combo_pll_funcs, DPLL_ID_ICL_DPLL1,  0 },
	{ "TBT PLL",  &tbt_pll_funcs, DPLL_ID_ICL_TBTPLL, 0 },
	{ "MG PLL 1", &mg_pll_funcs, DPLL_ID_ICL_MGPLL1, 0 },
	{ "MG PLL 2", &mg_pll_funcs, DPLL_ID_ICL_MGPLL2, 0 },
	{ "MG PLL 3", &mg_pll_funcs, DPLL_ID_ICL_MGPLL3, 0 },
	{ "MG PLL 4", &mg_pll_funcs, DPLL_ID_ICL_MGPLL4, 0 },
	{ },
};

static const struct intel_dpll_mgr icl_pll_mgr = {
	.dpll_info = icl_plls,
	.compute_dplls = icl_compute_dplls,
	.get_dplls = icl_get_dplls,
	.put_dplls = icl_put_dplls,
	.update_active_dpll = icl_update_active_dpll,
	.update_ref_clks = icl_update_dpll_ref_clks,
	.dump_hw_state = icl_dump_hw_state,
};

static const struct dpll_info ehl_plls[] = {
	{ "DPLL 0", &combo_pll_funcs, DPLL_ID_ICL_DPLL0, 0 },
	{ "DPLL 1", &combo_pll_funcs, DPLL_ID_ICL_DPLL1, 0 },
	{ "DPLL 4", &combo_pll_funcs, DPLL_ID_EHL_DPLL4, 0 },
	{ },
};

static const struct intel_dpll_mgr ehl_pll_mgr = {
	.dpll_info = ehl_plls,
	.compute_dplls = icl_compute_dplls,
	.get_dplls = icl_get_dplls,
	.put_dplls = icl_put_dplls,
	.update_ref_clks = icl_update_dpll_ref_clks,
	.dump_hw_state = icl_dump_hw_state,
};

static const struct intel_shared_dpll_funcs dkl_pll_funcs = {
	.enable = mg_pll_enable,
	.disable = mg_pll_disable,
	.get_hw_state = dkl_pll_get_hw_state,
	.get_freq = icl_ddi_mg_pll_get_freq,
};

static const struct dpll_info tgl_plls[] = {
	{ "DPLL 0", &combo_pll_funcs, DPLL_ID_ICL_DPLL0,  0 },
	{ "DPLL 1", &combo_pll_funcs, DPLL_ID_ICL_DPLL1,  0 },
	{ "TBT PLL",  &tbt_pll_funcs, DPLL_ID_ICL_TBTPLL, 0 },
	{ "TC PLL 1", &dkl_pll_funcs, DPLL_ID_ICL_MGPLL1, 0 },
	{ "TC PLL 2", &dkl_pll_funcs, DPLL_ID_ICL_MGPLL2, 0 },
	{ "TC PLL 3", &dkl_pll_funcs, DPLL_ID_ICL_MGPLL3, 0 },
	{ "TC PLL 4", &dkl_pll_funcs, DPLL_ID_ICL_MGPLL4, 0 },
	{ "TC PLL 5", &dkl_pll_funcs, DPLL_ID_TGL_MGPLL5, 0 },
	{ "TC PLL 6", &dkl_pll_funcs, DPLL_ID_TGL_MGPLL6, 0 },
	{ },
};

static const struct intel_dpll_mgr tgl_pll_mgr = {
	.dpll_info = tgl_plls,
	.compute_dplls = icl_compute_dplls,
	.get_dplls = icl_get_dplls,
	.put_dplls = icl_put_dplls,
	.update_active_dpll = icl_update_active_dpll,
	.update_ref_clks = icl_update_dpll_ref_clks,
	.dump_hw_state = icl_dump_hw_state,
};

static const struct dpll_info rkl_plls[] = {
	{ "DPLL 0", &combo_pll_funcs, DPLL_ID_ICL_DPLL0, 0 },
	{ "DPLL 1", &combo_pll_funcs, DPLL_ID_ICL_DPLL1, 0 },
	{ "DPLL 4", &combo_pll_funcs, DPLL_ID_EHL_DPLL4, 0 },
	{ },
};

static const struct intel_dpll_mgr rkl_pll_mgr = {
	.dpll_info = rkl_plls,
	.compute_dplls = icl_compute_dplls,
	.get_dplls = icl_get_dplls,
	.put_dplls = icl_put_dplls,
	.update_ref_clks = icl_update_dpll_ref_clks,
	.dump_hw_state = icl_dump_hw_state,
};

static const struct dpll_info dg1_plls[] = {
	{ "DPLL 0", &combo_pll_funcs, DPLL_ID_DG1_DPLL0, 0 },
	{ "DPLL 1", &combo_pll_funcs, DPLL_ID_DG1_DPLL1, 0 },
	{ "DPLL 2", &combo_pll_funcs, DPLL_ID_DG1_DPLL2, 0 },
	{ "DPLL 3", &combo_pll_funcs, DPLL_ID_DG1_DPLL3, 0 },
	{ },
};

static const struct intel_dpll_mgr dg1_pll_mgr = {
	.dpll_info = dg1_plls,
	.compute_dplls = icl_compute_dplls,
	.get_dplls = icl_get_dplls,
	.put_dplls = icl_put_dplls,
	.update_ref_clks = icl_update_dpll_ref_clks,
	.dump_hw_state = icl_dump_hw_state,
};

static const struct dpll_info adls_plls[] = {
	{ "DPLL 0", &combo_pll_funcs, DPLL_ID_ICL_DPLL0, 0 },
	{ "DPLL 1", &combo_pll_funcs, DPLL_ID_ICL_DPLL1, 0 },
	{ "DPLL 2", &combo_pll_funcs, DPLL_ID_DG1_DPLL2, 0 },
	{ "DPLL 3", &combo_pll_funcs, DPLL_ID_DG1_DPLL3, 0 },
	{ },
};

static const struct intel_dpll_mgr adls_pll_mgr = {
	.dpll_info = adls_plls,
	.compute_dplls = icl_compute_dplls,
	.get_dplls = icl_get_dplls,
	.put_dplls = icl_put_dplls,
	.update_ref_clks = icl_update_dpll_ref_clks,
	.dump_hw_state = icl_dump_hw_state,
};

static const struct dpll_info adlp_plls[] = {
	{ "DPLL 0", &combo_pll_funcs, DPLL_ID_ICL_DPLL0,  0 },
	{ "DPLL 1", &combo_pll_funcs, DPLL_ID_ICL_DPLL1,  0 },
	{ "TBT PLL",  &tbt_pll_funcs, DPLL_ID_ICL_TBTPLL, 0 },
	{ "TC PLL 1", &dkl_pll_funcs, DPLL_ID_ICL_MGPLL1, 0 },
	{ "TC PLL 2", &dkl_pll_funcs, DPLL_ID_ICL_MGPLL2, 0 },
	{ "TC PLL 3", &dkl_pll_funcs, DPLL_ID_ICL_MGPLL3, 0 },
	{ "TC PLL 4", &dkl_pll_funcs, DPLL_ID_ICL_MGPLL4, 0 },
	{ },
};

static const struct intel_dpll_mgr adlp_pll_mgr = {
	.dpll_info = adlp_plls,
	.compute_dplls = icl_compute_dplls,
	.get_dplls = icl_get_dplls,
	.put_dplls = icl_put_dplls,
	.update_active_dpll = icl_update_active_dpll,
	.update_ref_clks = icl_update_dpll_ref_clks,
	.dump_hw_state = icl_dump_hw_state,
};

/**
 * intel_shared_dpll_init - Initialize shared DPLLs
 * @dev_priv: i915 device
 *
 * Initialize shared DPLLs for @dev_priv.
 */
void intel_shared_dpll_init(struct drm_i915_private *dev_priv)
{
	const struct intel_dpll_mgr *dpll_mgr = NULL;
	const struct dpll_info *dpll_info;
	int i;

	if (IS_DG2(dev_priv))
		/* No shared DPLLs on DG2; port PLLs are part of the PHY */
		dpll_mgr = NULL;
	else if (IS_ALDERLAKE_P(dev_priv))
		dpll_mgr = &adlp_pll_mgr;
	else if (IS_ALDERLAKE_S(dev_priv))
		dpll_mgr = &adls_pll_mgr;
	else if (IS_DG1(dev_priv))
		dpll_mgr = &dg1_pll_mgr;
	else if (IS_ROCKETLAKE(dev_priv))
		dpll_mgr = &rkl_pll_mgr;
	else if (DISPLAY_VER(dev_priv) >= 12)
		dpll_mgr = &tgl_pll_mgr;
	else if (IS_JSL_EHL(dev_priv))
		dpll_mgr = &ehl_pll_mgr;
	else if (DISPLAY_VER(dev_priv) >= 11)
		dpll_mgr = &icl_pll_mgr;
	else if (IS_GEMINILAKE(dev_priv) || IS_BROXTON(dev_priv))
		dpll_mgr = &bxt_pll_mgr;
	else if (DISPLAY_VER(dev_priv) == 9)
		dpll_mgr = &skl_pll_mgr;
	else if (HAS_DDI(dev_priv))
		dpll_mgr = &hsw_pll_mgr;
	else if (HAS_PCH_IBX(dev_priv) || HAS_PCH_CPT(dev_priv))
		dpll_mgr = &pch_pll_mgr;

	if (!dpll_mgr) {
		dev_priv->display.dpll.num_shared_dpll = 0;
		return;
	}

	dpll_info = dpll_mgr->dpll_info;

	for (i = 0; dpll_info[i].name; i++) {
		if (drm_WARN_ON(&dev_priv->drm,
				i >= ARRAY_SIZE(dev_priv->display.dpll.shared_dplls)))
			break;

		drm_WARN_ON(&dev_priv->drm, i != dpll_info[i].id);
		dev_priv->display.dpll.shared_dplls[i].info = &dpll_info[i];
	}

	dev_priv->display.dpll.mgr = dpll_mgr;
	dev_priv->display.dpll.num_shared_dpll = i;
	mutex_init(&dev_priv->display.dpll.lock);
}

/**
 * intel_compute_shared_dplls - compute DPLL state CRTC and encoder combination
 * @state: atomic state
 * @crtc: CRTC to compute DPLLs for
 * @encoder: encoder
 *
 * This function computes the DPLL state for the given CRTC and encoder.
 *
 * The new configuration in the atomic commit @state is made effective by
 * calling intel_shared_dpll_swap_state().
 *
 * Returns:
 * 0 on success, negative error code on falure.
 */
int intel_compute_shared_dplls(struct intel_atomic_state *state,
			       struct intel_crtc *crtc,
			       struct intel_encoder *encoder)
{
	struct drm_i915_private *dev_priv = to_i915(state->base.dev);
	const struct intel_dpll_mgr *dpll_mgr = dev_priv->display.dpll.mgr;

	if (drm_WARN_ON(&dev_priv->drm, !dpll_mgr))
		return -EINVAL;

	return dpll_mgr->compute_dplls(state, crtc, encoder);
}

/**
 * intel_reserve_shared_dplls - reserve DPLLs for CRTC and encoder combination
 * @state: atomic state
 * @crtc: CRTC to reserve DPLLs for
 * @encoder: encoder
 *
 * This function reserves all required DPLLs for the given CRTC and encoder
 * combination in the current atomic commit @state and the new @crtc atomic
 * state.
 *
 * The new configuration in the atomic commit @state is made effective by
 * calling intel_shared_dpll_swap_state().
 *
 * The reserved DPLLs should be released by calling
 * intel_release_shared_dplls().
 *
 * Returns:
 * 0 if all required DPLLs were successfully reserved,
 * negative error code otherwise.
 */
int intel_reserve_shared_dplls(struct intel_atomic_state *state,
			       struct intel_crtc *crtc,
			       struct intel_encoder *encoder)
{
	struct drm_i915_private *dev_priv = to_i915(state->base.dev);
	const struct intel_dpll_mgr *dpll_mgr = dev_priv->display.dpll.mgr;

	if (drm_WARN_ON(&dev_priv->drm, !dpll_mgr))
		return -EINVAL;

	return dpll_mgr->get_dplls(state, crtc, encoder);
}

/**
 * intel_release_shared_dplls - end use of DPLLs by CRTC in atomic state
 * @state: atomic state
 * @crtc: crtc from which the DPLLs are to be released
 *
 * This function releases all DPLLs reserved by intel_reserve_shared_dplls()
 * from the current atomic commit @state and the old @crtc atomic state.
 *
 * The new configuration in the atomic commit @state is made effective by
 * calling intel_shared_dpll_swap_state().
 */
void intel_release_shared_dplls(struct intel_atomic_state *state,
				struct intel_crtc *crtc)
{
	struct drm_i915_private *dev_priv = to_i915(state->base.dev);
	const struct intel_dpll_mgr *dpll_mgr = dev_priv->display.dpll.mgr;

	/*
	 * FIXME: this function is called for every platform having a
	 * compute_clock hook, even though the platform doesn't yet support
	 * the shared DPLL framework and intel_reserve_shared_dplls() is not
	 * called on those.
	 */
	if (!dpll_mgr)
		return;

	dpll_mgr->put_dplls(state, crtc);
}

/**
 * intel_update_active_dpll - update the active DPLL for a CRTC/encoder
 * @state: atomic state
 * @crtc: the CRTC for which to update the active DPLL
 * @encoder: encoder determining the type of port DPLL
 *
 * Update the active DPLL for the given @crtc/@encoder in @crtc's atomic state,
 * from the port DPLLs reserved previously by intel_reserve_shared_dplls(). The
 * DPLL selected will be based on the current mode of the encoder's port.
 */
void intel_update_active_dpll(struct intel_atomic_state *state,
			      struct intel_crtc *crtc,
			      struct intel_encoder *encoder)
{
	struct drm_i915_private *dev_priv = to_i915(encoder->base.dev);
	const struct intel_dpll_mgr *dpll_mgr = dev_priv->display.dpll.mgr;

	if (drm_WARN_ON(&dev_priv->drm, !dpll_mgr))
		return;

	dpll_mgr->update_active_dpll(state, crtc, encoder);
}

/**
 * intel_dpll_get_freq - calculate the DPLL's output frequency
 * @i915: i915 device
 * @pll: DPLL for which to calculate the output frequency
 * @pll_state: DPLL state from which to calculate the output frequency
 *
 * Return the output frequency corresponding to @pll's passed in @pll_state.
 */
int intel_dpll_get_freq(struct drm_i915_private *i915,
			const struct intel_shared_dpll *pll,
			const struct intel_dpll_hw_state *pll_state)
{
	if (drm_WARN_ON(&i915->drm, !pll->info->funcs->get_freq))
		return 0;

	return pll->info->funcs->get_freq(i915, pll, pll_state);
}

/**
 * intel_dpll_get_hw_state - readout the DPLL's hardware state
 * @i915: i915 device
 * @pll: DPLL for which to calculate the output frequency
 * @hw_state: DPLL's hardware state
 *
 * Read out @pll's hardware state into @hw_state.
 */
bool intel_dpll_get_hw_state(struct drm_i915_private *i915,
			     struct intel_shared_dpll *pll,
			     struct intel_dpll_hw_state *hw_state)
{
	return pll->info->funcs->get_hw_state(i915, pll, hw_state);
}

static void readout_dpll_hw_state(struct drm_i915_private *i915,
				  struct intel_shared_dpll *pll)
{
	struct intel_crtc *crtc;

	pll->on = intel_dpll_get_hw_state(i915, pll, &pll->state.hw_state);

	if (IS_JSL_EHL(i915) && pll->on &&
	    pll->info->id == DPLL_ID_EHL_DPLL4) {
		pll->wakeref = intel_display_power_get(i915,
						       POWER_DOMAIN_DC_OFF);
	}

	pll->state.pipe_mask = 0;
	for_each_intel_crtc(&i915->drm, crtc) {
		struct intel_crtc_state *crtc_state =
			to_intel_crtc_state(crtc->base.state);

		if (crtc_state->hw.active && crtc_state->shared_dpll == pll)
			pll->state.pipe_mask |= BIT(crtc->pipe);
	}
	pll->active_mask = pll->state.pipe_mask;

	drm_dbg_kms(&i915->drm,
		    "%s hw state readout: pipe_mask 0x%x, on %i\n",
		    pll->info->name, pll->state.pipe_mask, pll->on);
}

void intel_dpll_update_ref_clks(struct drm_i915_private *i915)
{
	if (i915->display.dpll.mgr && i915->display.dpll.mgr->update_ref_clks)
		i915->display.dpll.mgr->update_ref_clks(i915);
}

void intel_dpll_readout_hw_state(struct drm_i915_private *i915)
{
	int i;

	for (i = 0; i < i915->display.dpll.num_shared_dpll; i++)
		readout_dpll_hw_state(i915, &i915->display.dpll.shared_dplls[i]);
}

static void sanitize_dpll_state(struct drm_i915_private *i915,
				struct intel_shared_dpll *pll)
{
	if (!pll->on)
		return;

	adlp_cmtg_clock_gating_wa(i915, pll);

	if (pll->active_mask)
		return;

	drm_dbg_kms(&i915->drm,
		    "%s enabled but not in use, disabling\n",
		    pll->info->name);

	pll->info->funcs->disable(i915, pll);
	pll->on = false;
}

void intel_dpll_sanitize_state(struct drm_i915_private *i915)
{
	int i;

	for (i = 0; i < i915->display.dpll.num_shared_dpll; i++)
		sanitize_dpll_state(i915, &i915->display.dpll.shared_dplls[i]);
}

/**
 * intel_dpll_dump_hw_state - write hw_state to dmesg
 * @dev_priv: i915 drm device
 * @hw_state: hw state to be written to the log
 *
 * Write the relevant values in @hw_state to dmesg using drm_dbg_kms.
 */
void intel_dpll_dump_hw_state(struct drm_i915_private *dev_priv,
			      const struct intel_dpll_hw_state *hw_state)
{
	if (dev_priv->display.dpll.mgr) {
		dev_priv->display.dpll.mgr->dump_hw_state(dev_priv, hw_state);
	} else {
		/* fallback for platforms that don't use the shared dpll
		 * infrastructure
		 */
		drm_dbg_kms(&dev_priv->drm,
			    "dpll_hw_state: dpll: 0x%x, dpll_md: 0x%x, "
			    "fp0: 0x%x, fp1: 0x%x\n",
			    hw_state->dpll,
			    hw_state->dpll_md,
			    hw_state->fp0,
			    hw_state->fp1);
	}
}

static void
verify_single_dpll_state(struct drm_i915_private *dev_priv,
			 struct intel_shared_dpll *pll,
			 struct intel_crtc *crtc,
			 struct intel_crtc_state *new_crtc_state)
{
	struct intel_dpll_hw_state dpll_hw_state;
	u8 pipe_mask;
	bool active;

	memset(&dpll_hw_state, 0, sizeof(dpll_hw_state));

	drm_dbg_kms(&dev_priv->drm, "%s\n", pll->info->name);

	active = intel_dpll_get_hw_state(dev_priv, pll, &dpll_hw_state);

	if (!(pll->info->flags & INTEL_DPLL_ALWAYS_ON)) {
		I915_STATE_WARN(!pll->on && pll->active_mask,
				"pll in active use but not on in sw tracking\n");
		I915_STATE_WARN(pll->on && !pll->active_mask,
				"pll is on but not used by any active pipe\n");
		I915_STATE_WARN(pll->on != active,
				"pll on state mismatch (expected %i, found %i)\n",
				pll->on, active);
	}

	if (!crtc) {
		I915_STATE_WARN(pll->active_mask & ~pll->state.pipe_mask,
				"more active pll users than references: 0x%x vs 0x%x\n",
				pll->active_mask, pll->state.pipe_mask);

		return;
	}

	pipe_mask = BIT(crtc->pipe);

	if (new_crtc_state->hw.active)
		I915_STATE_WARN(!(pll->active_mask & pipe_mask),
				"pll active mismatch (expected pipe %c in active mask 0x%x)\n",
				pipe_name(crtc->pipe), pll->active_mask);
	else
		I915_STATE_WARN(pll->active_mask & pipe_mask,
				"pll active mismatch (didn't expect pipe %c in active mask 0x%x)\n",
				pipe_name(crtc->pipe), pll->active_mask);

	I915_STATE_WARN(!(pll->state.pipe_mask & pipe_mask),
			"pll enabled crtcs mismatch (expected 0x%x in 0x%x)\n",
			pipe_mask, pll->state.pipe_mask);

	I915_STATE_WARN(pll->on && memcmp(&pll->state.hw_state,
					  &dpll_hw_state,
					  sizeof(dpll_hw_state)),
			"pll hw state mismatch\n");
}

void intel_shared_dpll_state_verify(struct intel_crtc *crtc,
				    struct intel_crtc_state *old_crtc_state,
				    struct intel_crtc_state *new_crtc_state)
{
	struct drm_i915_private *dev_priv = to_i915(crtc->base.dev);

	if (new_crtc_state->shared_dpll)
		verify_single_dpll_state(dev_priv, new_crtc_state->shared_dpll,
					 crtc, new_crtc_state);

	if (old_crtc_state->shared_dpll &&
	    old_crtc_state->shared_dpll != new_crtc_state->shared_dpll) {
		u8 pipe_mask = BIT(crtc->pipe);
		struct intel_shared_dpll *pll = old_crtc_state->shared_dpll;

		I915_STATE_WARN(pll->active_mask & pipe_mask,
				"pll active mismatch (didn't expect pipe %c in active mask (0x%x))\n",
				pipe_name(crtc->pipe), pll->active_mask);
		I915_STATE_WARN(pll->state.pipe_mask & pipe_mask,
				"pll enabled crtcs mismatch (found %x in enabled mask (0x%x))\n",
				pipe_name(crtc->pipe), pll->state.pipe_mask);
	}
}

void intel_shared_dpll_verify_disabled(struct drm_i915_private *i915)
{
	int i;

	for (i = 0; i < i915->display.dpll.num_shared_dpll; i++)
		verify_single_dpll_state(i915, &i915->display.dpll.shared_dplls[i],
					 NULL, NULL);
}<|MERGE_RESOLUTION|>--- conflicted
+++ resolved
@@ -2485,11 +2485,7 @@
 	return ((IS_PLATFORM(i915, INTEL_ELKHARTLAKE) &&
 		 IS_JSL_EHL_DISPLAY_STEP(i915, STEP_B0, STEP_FOREVER)) ||
 		 IS_TIGERLAKE(i915) || IS_ALDERLAKE_S(i915) || IS_ALDERLAKE_P(i915)) &&
-<<<<<<< HEAD
-		 i915->dpll.ref_clks.nssc == 38400;
-=======
 		 i915->display.dpll.ref_clks.nssc == 38400;
->>>>>>> 29549c70
 }
 
 struct icl_combo_pll_params {
