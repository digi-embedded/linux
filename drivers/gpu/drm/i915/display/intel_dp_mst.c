--- conflicted
+++ resolved
@@ -946,15 +946,9 @@
 int
 intel_dp_mst_encoder_init(struct intel_digital_port *dig_port, int conn_base_id)
 {
-<<<<<<< HEAD
-	struct drm_i915_private *i915 = to_i915(intel_dig_port->base.base.dev);
-	struct intel_dp *intel_dp = &intel_dig_port->dp;
-	enum port port = intel_dig_port->base.port;
-=======
 	struct drm_i915_private *i915 = to_i915(dig_port->base.base.dev);
 	struct intel_dp *intel_dp = &dig_port->dp;
 	enum port port = dig_port->base.port;
->>>>>>> c1084c27
 	int ret;
 	int max_source_rate =
 		intel_dp->source_rates[intel_dp->num_source_rates - 1];
@@ -968,23 +962,6 @@
 	if (DISPLAY_VER(i915) < 11 && port == PORT_E)
 		return 0;
 
-<<<<<<< HEAD
-	if (!HAS_DP_MST(i915) || intel_dp_is_edp(intel_dp))
-		return 0;
-
-	if (INTEL_GEN(i915) < 12 && port == PORT_A)
-		return 0;
-
-	if (INTEL_GEN(i915) < 11 && port == PORT_E)
-		return 0;
-
-	intel_dp->mst_mgr.cbs = &mst_cbs;
-
-	/* create encoders */
-	intel_dp_create_fake_mst_encoders(intel_dig_port);
-	ret = drm_dp_mst_topology_mgr_init(&intel_dp->mst_mgr, &i915->drm,
-					   &intel_dp->aux, 16, 3, conn_base_id);
-=======
 	intel_dp->mst_mgr.cbs = &mst_cbs;
 
 	/* create encoders */
@@ -994,7 +971,6 @@
 					   dig_port->max_lanes,
 					   max_source_rate,
 					   conn_base_id);
->>>>>>> c1084c27
 	if (ret)
 		return ret;
 
