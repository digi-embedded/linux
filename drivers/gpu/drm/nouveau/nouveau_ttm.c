--- conflicted
+++ resolved
@@ -54,11 +54,7 @@
 	if (drm->client.device.info.ram_size == 0)
 		return -ENOMEM;
 
-<<<<<<< HEAD
-	ret = nouveau_mem_new(&drm->master, nvbo->kind, nvbo->comp, reg);
-=======
 	ret = nouveau_mem_new(&drm->master, nvbo->kind, nvbo->comp, res);
->>>>>>> c1084c27
 	if (ret)
 		return ret;
 
@@ -88,11 +84,7 @@
 	struct nouveau_drm *drm = nouveau_bdev(bo->bdev);
 	int ret;
 
-<<<<<<< HEAD
-	ret = nouveau_mem_new(&drm->master, nvbo->kind, nvbo->comp, reg);
-=======
 	ret = nouveau_mem_new(&drm->master, nvbo->kind, nvbo->comp, res);
->>>>>>> c1084c27
 	if (ret)
 		return ret;
 
