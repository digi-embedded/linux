--- conflicted
+++ resolved
@@ -319,15 +319,9 @@
 	sched = container_of(work, struct drm_gpu_scheduler, work_tdr.work);
 
 	/* Protects against concurrent deletion in drm_sched_get_cleanup_job */
-<<<<<<< HEAD
-	spin_lock_irqsave(&sched->job_list_lock, flags);
-	job = list_first_entry_or_null(&sched->ring_mirror_list,
-				       struct drm_sched_job, node);
-=======
 	spin_lock(&sched->job_list_lock);
 	job = list_first_entry_or_null(&sched->pending_list,
 				       struct drm_sched_job, list);
->>>>>>> c1084c27
 
 	if (job) {
 		/*
@@ -335,17 +329,10 @@
 		 * drm_sched_cleanup_jobs. It will be reinserted back after sched->thread
 		 * is parked at which point it's safe.
 		 */
-<<<<<<< HEAD
-		list_del_init(&job->node);
-		spin_unlock_irqrestore(&sched->job_list_lock, flags);
-
-		job->sched->ops->timedout_job(job);
-=======
 		list_del_init(&job->list);
 		spin_unlock(&sched->job_list_lock);
 
 		status = job->sched->ops->timedout_job(job);
->>>>>>> c1084c27
 
 		/*
 		 * Guilty job did complete and hence needs to be manually removed
@@ -356,11 +343,7 @@
 			sched->free_guilty = false;
 		}
 	} else {
-<<<<<<< HEAD
-		spin_unlock_irqrestore(&sched->job_list_lock, flags);
-=======
 		spin_unlock(&sched->job_list_lock);
->>>>>>> c1084c27
 	}
 
 	if (status != DRM_GPU_SCHED_STAT_ENODEV) {
@@ -421,11 +404,7 @@
 		 * Add at the head of the queue to reflect it was the earliest
 		 * job extracted.
 		 */
-<<<<<<< HEAD
-		list_add(&bad->node, &sched->ring_mirror_list);
-=======
 		list_add(&bad->list, &sched->pending_list);
->>>>>>> c1084c27
 
 	/*
 	 * Iterate the job list from later to  earlier one and either deactive
@@ -708,50 +687,6 @@
 
 	spin_lock(&sched->job_list_lock);
 
-<<<<<<< HEAD
-	dma_fence_get(&s_fence->finished);
-	drm_sched_fence_finished(s_fence);
-	dma_fence_put(&s_fence->finished);
-	wake_up_interruptible(&sched->wake_up_worker);
-}
-
-/**
- * drm_sched_get_cleanup_job - fetch the next finished job to be destroyed
- *
- * @sched: scheduler instance
- *
- * Returns the next finished job from the mirror list (if there is one)
- * ready for it to be destroyed.
- */
-static struct drm_sched_job *
-drm_sched_get_cleanup_job(struct drm_gpu_scheduler *sched)
-{
-	struct drm_sched_job *job;
-	unsigned long flags;
-
-	/* Don't destroy jobs while the timeout worker is running */
-	if (sched->timeout != MAX_SCHEDULE_TIMEOUT &&
-	    !cancel_delayed_work(&sched->work_tdr))
-		return NULL;
-
-	spin_lock_irqsave(&sched->job_list_lock, flags);
-
-	job = list_first_entry_or_null(&sched->ring_mirror_list,
-				       struct drm_sched_job, node);
-
-	if (job && dma_fence_is_signaled(&job->s_fence->finished)) {
-		/* remove job from ring_mirror_list */
-		list_del_init(&job->node);
-	} else {
-		job = NULL;
-		/* queue timeout for next job */
-		drm_sched_start_timeout(sched);
-	}
-
-	spin_unlock_irqrestore(&sched->job_list_lock, flags);
-
-	return job;
-=======
 	job = list_first_entry_or_null(&sched->pending_list,
 				       struct drm_sched_job, list);
 
@@ -809,7 +744,6 @@
 	}
 
 	return picked_sched;
->>>>>>> c1084c27
 }
 EXPORT_SYMBOL(drm_sched_pick_best);
 
@@ -897,11 +831,7 @@
 			if (IS_ERR(fence))
 				dma_fence_set_error(&s_fence->finished, PTR_ERR(fence));
 
-<<<<<<< HEAD
-			drm_sched_process_job(NULL, &sched_job->cb);
-=======
 			drm_sched_job_done(sched_job);
->>>>>>> c1084c27
 		}
 
 		wake_up(&sched->job_scheduled);
