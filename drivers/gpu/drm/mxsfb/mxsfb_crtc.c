/*
 * Copyright (C) 2016 Marek Vasut <marex@denx.de>
 *
 * This code is based on drivers/video/fbdev/mxsfb.c :
 * Copyright (C) 2010 Juergen Beisert, Pengutronix
 * Copyright (C) 2008-2009 Freescale Semiconductor, Inc. All Rights Reserved.
 * Copyright (C) 2008 Embedded Alley Solutions, Inc All Rights Reserved.
 *
 * This program is free software; you can redistribute it and/or
 * modify it under the terms of the GNU General Public License
 * as published by the Free Software Foundation; either version 2
 * of the License, or (at your option) any later version.
 * This program is distributed in the hope that it will be useful,
 * but WITHOUT ANY WARRANTY; without even the implied warranty of
 * MERCHANTABILITY or FITNESS FOR A PARTICULAR PURPOSE.  See the
 * GNU General Public License for more details.
 */

#include <drm/drmP.h>
#include <drm/drm_atomic_helper.h>
#include <drm/drm_crtc.h>
#include <drm/drm_crtc_helper.h>
#include <drm/drm_fb_helper.h>
#include <drm/drm_fb_cma_helper.h>
#include <drm/drm_gem_cma_helper.h>
#include <drm/drm_of.h>
#include <drm/drm_plane_helper.h>
#include <drm/drm_simple_kms_helper.h>
#include <linux/busfreq-imx.h>
#include <linux/clk.h>
#include <linux/clk-provider.h>
#include <linux/iopoll.h>
#include <linux/of_graph.h>
#include <linux/platform_data/simplefb.h>
#include <video/videomode.h>

#include "mxsfb_drv.h"
#include "mxsfb_regs.h"

#define MXS_SET_ADDR		0x4
#define MXS_CLR_ADDR		0x8
#define MODULE_CLKGATE		BIT(30)
#define MODULE_SFTRST		BIT(31)
/* 1 second delay should be plenty of time for block reset */
#define RESET_TIMEOUT		1000000

static u32 set_hsync_pulse_width(struct mxsfb_drm_private *mxsfb, u32 val)
{
	return (val & mxsfb->devdata->hs_wdth_mask) <<
		mxsfb->devdata->hs_wdth_shift;
}

/* Setup the MXSFB registers for decoding the pixels out of the framebuffer */
static int mxsfb_set_pixel_fmt(struct mxsfb_drm_private *mxsfb, bool update)
{
	struct drm_crtc *crtc = &mxsfb->pipe.crtc;
	struct drm_device *drm = crtc->dev;
	const u32 format = crtc->primary->state->fb->format->format;
	u32 ctrl = 0, ctrl1 = 0;
	bool bgr_format = true;
	struct drm_format_name_buf format_name_buf;

	if (!update)
		ctrl = CTRL_BYPASS_COUNT | CTRL_MASTER;

	/*
	 * WARNING: The bus width, CTRL_SET_BUS_WIDTH(), is configured to
	 * match the selected mode here. This differs from the original
	 * MXSFB driver, which had the option to configure the bus width
	 * to arbitrary value. This limitation should not pose an issue.
	 */

	if (!update) {
		/* CTRL1 contains IRQ config and status bits, preserve those. */
		ctrl1 = readl(mxsfb->base + LCDC_CTRL1);
		ctrl1 &= CTRL1_CUR_FRAME_DONE_IRQ_EN | CTRL1_CUR_FRAME_DONE_IRQ;
	}

	DRM_DEV_DEBUG_DRIVER(drm->dev, "Setting up %s mode\n",
			drm_get_format_name(format, &format_name_buf));

	/* Do some clean-up that we might have from a previous mode */
	ctrl &= ~CTRL_SHIFT_DIR(1);
	ctrl &= ~CTRL_SHIFT_NUM(0x3f);
	if (mxsfb->devdata->ipversion >= 4)
		writel(CTRL2_ODD_LINE_PATTERN(0x7) |
		       CTRL2_EVEN_LINE_PATTERN(0x7),
		       mxsfb->base + LCDC_V4_CTRL2 + REG_CLR);

	switch (format) {
	case DRM_FORMAT_BGR565: /* BG16 */
		if (mxsfb->devdata->ipversion < 4)
			goto err;
		writel(CTRL2_ODD_LINE_PATTERN(0x5) |
			CTRL2_EVEN_LINE_PATTERN(0x5),
			mxsfb->base + LCDC_V4_CTRL2 + REG_SET);
		/* Fall through */
	case DRM_FORMAT_RGB565: /* RG16 */
<<<<<<< HEAD
		ctrl |= CTRL_SET_WORD_LENGTH(0);
		ctrl &= ~CTRL_DF16;
		ctrl1 |= CTRL1_SET_BYTE_PACKAGING(0xf);
		break;
	case DRM_FORMAT_XBGR1555: /* XB15 */
	case DRM_FORMAT_ABGR1555: /* AB15 */
		if (mxsfb->devdata->ipversion < 4)
			goto err;
		writel(CTRL2_ODD_LINE_PATTERN(0x5) |
			CTRL2_EVEN_LINE_PATTERN(0x5),
			mxsfb->base + LCDC_V4_CTRL2 + REG_SET);
		/* Fall through */
	case DRM_FORMAT_XRGB1555: /* XR15 */
	case DRM_FORMAT_ARGB1555: /* AR15 */
		ctrl |= CTRL_SET_WORD_LENGTH(0);
		ctrl |= CTRL_DF16;
		ctrl1 |= CTRL1_SET_BYTE_PACKAGING(0xf);
		break;
=======
		ctrl |= CTRL_SET_WORD_LENGTH(0);
		ctrl &= ~CTRL_DF16;
		ctrl1 |= CTRL1_SET_BYTE_PACKAGING(0xf);
		break;
	case DRM_FORMAT_XBGR1555: /* XB15 */
	case DRM_FORMAT_ABGR1555: /* AB15 */
		if (mxsfb->devdata->ipversion < 4)
			goto err;
		writel(CTRL2_ODD_LINE_PATTERN(0x5) |
			CTRL2_EVEN_LINE_PATTERN(0x5),
			mxsfb->base + LCDC_V4_CTRL2 + REG_SET);
		/* Fall through */
	case DRM_FORMAT_XRGB1555: /* XR15 */
	case DRM_FORMAT_ARGB1555: /* AR15 */
		ctrl |= CTRL_SET_WORD_LENGTH(0);
		ctrl |= CTRL_DF16;
		ctrl1 |= CTRL1_SET_BYTE_PACKAGING(0xf);
		break;
>>>>>>> 4f6282ba
	case DRM_FORMAT_RGBX8888: /* RX24 */
	case DRM_FORMAT_RGBA8888: /* RA24 */
		/* RGBX - > 0RGB */
		ctrl |= CTRL_SHIFT_DIR(1);
		ctrl |= CTRL_SHIFT_NUM(8);
		bgr_format = false;
		/* Fall through */
	case DRM_FORMAT_XBGR8888: /* XB24 */
	case DRM_FORMAT_ABGR8888: /* AB24 */
		if (bgr_format) {
			if (mxsfb->devdata->ipversion < 4)
				goto err;
			writel(CTRL2_ODD_LINE_PATTERN(0x5) |
			       CTRL2_EVEN_LINE_PATTERN(0x5),
			       mxsfb->base + LCDC_V4_CTRL2 + REG_SET);
		}
		/* Fall through */
	case DRM_FORMAT_XRGB8888: /* XR24 */
	case DRM_FORMAT_ARGB8888: /* AR24 */
		ctrl |= CTRL_SET_WORD_LENGTH(3);
		/* Do not use packed pixels = one pixel per word instead. */
		ctrl1 |= CTRL1_SET_BYTE_PACKAGING(0x7);
		break;
	default:
		goto err;
	}

	if (update) {
		writel(ctrl, mxsfb->base + LCDC_CTRL + REG_SET);
		writel(ctrl1, mxsfb->base + LCDC_CTRL1 + REG_SET);
	} else {
		writel(ctrl, mxsfb->base + LCDC_CTRL);
		writel(ctrl1, mxsfb->base + LCDC_CTRL1);
	}

	return 0;

err:
	DRM_DEV_ERROR(drm->dev, "Unhandled pixel format: %s\n",
			drm_get_format_name(format, &format_name_buf));

	return -EINVAL;
}

static u32 get_bus_format_from_bpp(u32 bpp)
{
	switch (bpp) {
	case 16:
		return MEDIA_BUS_FMT_RGB565_1X16;
	case 18:
		return MEDIA_BUS_FMT_RGB666_1X18;
	case 24:
		return MEDIA_BUS_FMT_RGB888_1X24;
	default:
		return MEDIA_BUS_FMT_RGB888_1X24;
	}
}

static void mxsfb_set_bus_fmt(struct mxsfb_drm_private *mxsfb)
{
	struct drm_crtc *crtc = &mxsfb->pipe.crtc;
	unsigned int bits_per_pixel = crtc->primary->state->fb->format->depth;
	struct drm_device *drm = crtc->dev;
	u32 bus_format = MEDIA_BUS_FMT_RGB888_1X24;
	int num_bus_formats = mxsfb->connector->display_info.num_bus_formats;
	const u32 *bus_formats = mxsfb->connector->display_info.bus_formats;
	u32 reg = 0;
	int i = 0;

	/* match the user requested bus_format to one supported by the panel */
	if (num_bus_formats) {
		u32 user_bus_format = get_bus_format_from_bpp(bits_per_pixel);

		bus_format = bus_formats[0];
		for (i = 0; i < num_bus_formats; i++) {
			if (user_bus_format == bus_formats[i]) {
				bus_format = user_bus_format;
				break;
			}
		}
	}

	/*
	 * CRTC will dictate the bus format via private_flags[16:1]
	 * and private_flags[0] will signal a bus format change
	 */
	crtc->mode.private_flags &= ~0x1FFFF; /* clear bus format */
	crtc->mode.private_flags |= (bus_format << 1); /* set bus format */
	crtc->mode.private_flags |= 0x1; /* bus format change indication*/

	DRM_DEV_DEBUG_DRIVER(mxsfb->dev,
		"Using bus_format: 0x%08X\n", bus_format);

	switch (bus_format) {
	case MEDIA_BUS_FMT_RGB565_1X16:
		reg = CTRL_SET_BUS_WIDTH(STMLCDIF_16BIT);
		break;
	case MEDIA_BUS_FMT_RGB666_1X18:
		reg = CTRL_SET_BUS_WIDTH(STMLCDIF_18BIT);
		break;
	case MEDIA_BUS_FMT_RGB888_1X24:
		reg = CTRL_SET_BUS_WIDTH(STMLCDIF_24BIT);
		break;
	default:
		dev_err(drm->dev, "Unknown media bus format %d\n", bus_format);
		break;
	}
	writel(reg, mxsfb->base + LCDC_CTRL + REG_SET);
}

static void mxsfb_enable_controller(struct mxsfb_drm_private *mxsfb)
{
	u32 reg;

	if (mxsfb->clk_disp_axi)
		clk_prepare_enable(mxsfb->clk_disp_axi);
	clk_prepare_enable(mxsfb->clk);

	if (mxsfb->devdata->ipversion >= 4) {
<<<<<<< HEAD
=======
		/*
		 * On some platforms, bit 21 is defaulted to 1, which may alter
		 * the below setting. So, to make sure we have the right setting
		 * clear all the bits for CTRL2_OUTSTANDING_REQS.
		 */
		writel(CTRL2_OUTSTANDING_REQS(0x7),
			mxsfb->base + LCDC_V4_CTRL2 + REG_CLR);
>>>>>>> 4f6282ba
		writel(CTRL2_OUTSTANDING_REQS(REQ_16),
			mxsfb->base + LCDC_V4_CTRL2 + REG_SET);
		/* Assert LCD Reset bit */
		writel(CTRL2_LCD_RESET, mxsfb->base + LCDC_V4_CTRL2 + REG_SET);
	}

	/* If it was disabled, re-enable the mode again */
	writel(CTRL_DOTCLK_MODE, mxsfb->base + LCDC_CTRL + REG_SET);

	/* Enable the SYNC signals first, then the DMA engine */
	reg = readl(mxsfb->base + LCDC_VDCTRL4);
	reg |= VDCTRL4_SYNC_SIGNALS_ON;
	writel(reg, mxsfb->base + LCDC_VDCTRL4);

	writel(CTRL_MASTER, mxsfb->base + LCDC_CTRL + REG_SET);
	writel(CTRL_RUN, mxsfb->base + LCDC_CTRL + REG_SET);

	writel(CTRL1_RECOVERY_ON_UNDERFLOW, mxsfb->base + LCDC_CTRL1 + REG_SET);
}

static void mxsfb_disable_controller(struct mxsfb_drm_private *mxsfb)
{
	u32 reg;

	if (mxsfb->devdata->ipversion >= 4) {
		writel(CTRL2_OUTSTANDING_REQS(0x7),
			mxsfb->base + LCDC_V4_CTRL2 + REG_CLR);
		/* De-assert LCD Reset bit */
		writel(CTRL2_LCD_RESET, mxsfb->base + LCDC_V4_CTRL2 + REG_CLR);
	}

	writel(CTRL_RUN, mxsfb->base + LCDC_CTRL + REG_CLR);

	/*
	 * Even if we disable the controller here, it will still continue
	 * until its FIFOs are running out of data
	 */
	writel(CTRL_DOTCLK_MODE, mxsfb->base + LCDC_CTRL + REG_CLR);

	readl_poll_timeout(mxsfb->base + LCDC_CTRL, reg, !(reg & CTRL_RUN),
			   0, 1000);

	writel(CTRL_MASTER, mxsfb->base + LCDC_CTRL + REG_CLR);

	reg = readl(mxsfb->base + LCDC_VDCTRL4);
	reg &= ~VDCTRL4_SYNC_SIGNALS_ON;
	writel(reg, mxsfb->base + LCDC_VDCTRL4);

	clk_disable_unprepare(mxsfb->clk);
	if (mxsfb->clk_disp_axi)
		clk_disable_unprepare(mxsfb->clk_disp_axi);
}

/*
 * Clear the bit and poll it cleared.  This is usually called with
 * a reset address and mask being either SFTRST(bit 31) or CLKGATE
 * (bit 30).
 */
static int clear_poll_bit(void __iomem *addr, u32 mask)
{
	u32 reg;

	writel(mask, addr + MXS_CLR_ADDR);
	return readl_poll_timeout(addr, reg, !(reg & mask), 0, RESET_TIMEOUT);
}

static int mxsfb_reset_block(void __iomem *reset_addr)
{
	int ret;

	ret = clear_poll_bit(reset_addr, MODULE_SFTRST);
	if (ret)
		return ret;

	writel(MODULE_CLKGATE, reset_addr + MXS_CLR_ADDR);

	ret = clear_poll_bit(reset_addr, MODULE_SFTRST);
	if (ret)
		return ret;

	return clear_poll_bit(reset_addr, MODULE_CLKGATE);
}

static dma_addr_t mxsfb_get_fb_paddr(struct mxsfb_drm_private *mxsfb)
{
	struct drm_framebuffer *fb = mxsfb->pipe.plane.state->fb;
	struct drm_gem_cma_object *gem;

	if (!fb)
		return 0;

	gem = drm_fb_cma_get_gem_obj(fb, 0);
	if (!gem)
		return 0;

	return gem->paddr;
}

static void mxsfb_crtc_mode_set_nofb(struct mxsfb_drm_private *mxsfb)
{
	struct drm_display_mode *m = &mxsfb->pipe.crtc.state->adjusted_mode;
	const u32 bus_flags = mxsfb->connector->display_info.bus_flags;
	u32 vdctrl0, vsync_pulse_len, hsync_pulse_len;
	int err;
	u32 pixclock = m->clock * 1000;
	struct mode_config *config;

	/*
	 * It seems, you can't re-program the controller if it is still
	 * running. This may lead to shifted pictures (FIFO issue?), so
	 * first stop the controller and drain its FIFOs.
	 */

	/* Mandatory eLCDIF reset as per the Reference Manual */
	err = mxsfb_reset_block(mxsfb->base);
	if (err)
		return;

	/*
	 * Before setting the clock rate, we need to be sure that the clock
	 * has the right source to output the required rate.
	 */
	list_for_each_entry(config, &mxsfb->valid_modes, list) {
		if (config->clock == pixclock) {
			struct clk *src;

			src = clk_get_parent(mxsfb->clk_sel);
			if (!clk_is_match(src, config->clk_src))
				clk_set_parent(mxsfb->clk_sel, config->clk_src);
			if (clk_get_rate(mxsfb->clk_pll) != config->out_rate)
				clk_set_rate(mxsfb->clk_pll, config->out_rate);
			DRM_DEV_DEBUG_DRIVER(mxsfb->dev,
				"pll rate: %ld (actual %ld)\n",
				config->out_rate, clk_get_rate(mxsfb->clk_pll));
			pixclock = config->mode_clock;
			break;
		}
	}

	/* Clear the FIFOs */
	writel(CTRL1_FIFO_CLEAR, mxsfb->base + LCDC_CTRL1 + REG_SET);

	err = mxsfb_set_pixel_fmt(mxsfb, false);
	if (err)
		return;

<<<<<<< HEAD
	clk_set_rate(mxsfb->clk, m->crtc_clock * 1000);
	DRM_DEV_DEBUG_DRIVER(mxsfb->dev, "Pixel clock: %dkHz (actual: %dkHz)\n",
		m->crtc_clock, (int)(clk_get_rate(mxsfb->clk) / 1000));
=======
	clk_set_rate(mxsfb->clk, pixclock);
	DRM_DEV_DEBUG_DRIVER(mxsfb->dev, "Pixel clock: %dkHz (actual: %dkHz)\n",
		pixclock / 1000, (int)(clk_get_rate(mxsfb->clk) / 1000));
>>>>>>> 4f6282ba

	DRM_DEV_DEBUG_DRIVER(mxsfb->dev,
		"Connector bus_flags: 0x%08X\n", bus_flags);
	DRM_DEV_DEBUG_DRIVER(mxsfb->dev,
		"Mode flags: 0x%08X\n", m->flags);

	writel(TRANSFER_COUNT_SET_VCOUNT(m->crtc_vdisplay) |
	       TRANSFER_COUNT_SET_HCOUNT(m->crtc_hdisplay),
	       mxsfb->base + mxsfb->devdata->transfer_count);

	vsync_pulse_len = m->crtc_vsync_end - m->crtc_vsync_start;

	vdctrl0 = VDCTRL0_ENABLE_PRESENT |	/* Always in DOTCLOCK mode */
		  VDCTRL0_VSYNC_PERIOD_UNIT |
		  VDCTRL0_VSYNC_PULSE_WIDTH_UNIT |
		  VDCTRL0_SET_VSYNC_PULSE_WIDTH(vsync_pulse_len);
	if (m->flags & DRM_MODE_FLAG_PHSYNC)
		vdctrl0 |= VDCTRL0_HSYNC_ACT_HIGH;
	if (m->flags & DRM_MODE_FLAG_PVSYNC)
		vdctrl0 |= VDCTRL0_VSYNC_ACT_HIGH;
	/* Make sure Data Enable is high active by default */
	if (!(bus_flags & DRM_BUS_FLAG_DE_LOW))
		vdctrl0 |= VDCTRL0_ENABLE_ACT_HIGH;
	/*
	 * DRM_BUS_FLAG_PIXDATA_ defines are controller centric,
	 * controllers VDCTRL0_DOTCLK is display centric.
	 * Drive on positive edge       -> display samples on falling edge
	 * DRM_BUS_FLAG_PIXDATA_POSEDGE -> VDCTRL0_DOTCLK_ACT_FALLING
	 */
	if (bus_flags & DRM_BUS_FLAG_PIXDATA_POSEDGE)
		vdctrl0 |= VDCTRL0_DOTCLK_ACT_FALLING;

	writel(vdctrl0, mxsfb->base + LCDC_VDCTRL0);

	mxsfb_set_bus_fmt(mxsfb);

	/* Frame length in lines. */
	writel(m->crtc_vtotal, mxsfb->base + LCDC_VDCTRL1);

	/* Line length in units of clocks or pixels. */
	hsync_pulse_len = m->crtc_hsync_end - m->crtc_hsync_start;
	writel(set_hsync_pulse_width(mxsfb, hsync_pulse_len) |
	       VDCTRL2_SET_HSYNC_PERIOD(m->crtc_htotal),
	       mxsfb->base + LCDC_VDCTRL2);

	writel(SET_HOR_WAIT_CNT(m->crtc_htotal - m->crtc_hsync_start) |
	       SET_VERT_WAIT_CNT(m->crtc_vtotal - m->crtc_vsync_start),
	       mxsfb->base + LCDC_VDCTRL3);

	writel(SET_DOTCLK_H_VALID_DATA_CNT(m->hdisplay),
	       mxsfb->base + LCDC_VDCTRL4);
}

void mxsfb_crtc_enable(struct mxsfb_drm_private *mxsfb)
{
	dma_addr_t paddr;

	if (mxsfb->devdata->flags & MXSFB_FLAG_BUSFREQ)
		request_bus_freq(BUS_FREQ_HIGH);

	clk_prepare_enable(mxsfb->clk_axi);
	writel(0, mxsfb->base + LCDC_CTRL);
	mxsfb_crtc_mode_set_nofb(mxsfb);

	/* Write cur_buf as well to avoid an initial corrupt frame */
	paddr = mxsfb_get_fb_paddr(mxsfb);
	if (paddr) {
		writel(paddr, mxsfb->base + mxsfb->devdata->cur_buf);
		writel(paddr, mxsfb->base + mxsfb->devdata->next_buf);
	}

	mxsfb_enable_controller(mxsfb);
}

void mxsfb_crtc_disable(struct mxsfb_drm_private *mxsfb)
{
	mxsfb_disable_controller(mxsfb);
	clk_disable_unprepare(mxsfb->clk_axi);

	if (mxsfb->devdata->flags & MXSFB_FLAG_BUSFREQ)
		release_bus_freq(BUS_FREQ_HIGH);
}

void mxsfb_plane_atomic_update(struct mxsfb_drm_private *mxsfb,
			       struct drm_plane_state *old_state)
{
	struct drm_simple_display_pipe *pipe = &mxsfb->pipe;
	struct drm_crtc *crtc = &pipe->crtc;
	struct drm_framebuffer *fb = pipe->plane.state->fb;
	struct drm_framebuffer *old_fb = old_state->fb;
	struct drm_pending_vblank_event *event;
	dma_addr_t paddr;

	spin_lock_irq(&crtc->dev->event_lock);
	event = crtc->state->event;
	if (event) {
		crtc->state->event = NULL;

		if (drm_crtc_vblank_get(crtc) == 0) {
			drm_crtc_arm_vblank_event(crtc, event);
		} else {
			drm_crtc_send_vblank_event(crtc, event);
		}
	}
	spin_unlock_irq(&crtc->dev->event_lock);

	paddr = mxsfb_get_fb_paddr(mxsfb);
	if (paddr) {
		clk_prepare_enable(mxsfb->clk_axi);
		writel(paddr, mxsfb->base + mxsfb->devdata->next_buf);
		clk_disable_unprepare(mxsfb->clk_axi);
	}

	if (!fb || !old_fb)
		return;

	/*
	 * TODO: Currently, we only support pixel format change, but we need
	 * also to care about size changes too
	 */
	if (old_fb->format->format != fb->format->format) {
		struct drm_format_name_buf old_fmt_buf;
		struct drm_format_name_buf new_fmt_buf;
		DRM_DEV_DEBUG_DRIVER(mxsfb->dev,
				"Switching pixel format: %s -> %s\n",
				drm_get_format_name(old_fb->format->format, &old_fmt_buf),
				drm_get_format_name(fb->format->format, &new_fmt_buf));
		mxsfb_set_pixel_fmt(mxsfb, true);
	}
}<|MERGE_RESOLUTION|>--- conflicted
+++ resolved
@@ -96,7 +96,6 @@
 			mxsfb->base + LCDC_V4_CTRL2 + REG_SET);
 		/* Fall through */
 	case DRM_FORMAT_RGB565: /* RG16 */
-<<<<<<< HEAD
 		ctrl |= CTRL_SET_WORD_LENGTH(0);
 		ctrl &= ~CTRL_DF16;
 		ctrl1 |= CTRL1_SET_BYTE_PACKAGING(0xf);
@@ -115,26 +114,6 @@
 		ctrl |= CTRL_DF16;
 		ctrl1 |= CTRL1_SET_BYTE_PACKAGING(0xf);
 		break;
-=======
-		ctrl |= CTRL_SET_WORD_LENGTH(0);
-		ctrl &= ~CTRL_DF16;
-		ctrl1 |= CTRL1_SET_BYTE_PACKAGING(0xf);
-		break;
-	case DRM_FORMAT_XBGR1555: /* XB15 */
-	case DRM_FORMAT_ABGR1555: /* AB15 */
-		if (mxsfb->devdata->ipversion < 4)
-			goto err;
-		writel(CTRL2_ODD_LINE_PATTERN(0x5) |
-			CTRL2_EVEN_LINE_PATTERN(0x5),
-			mxsfb->base + LCDC_V4_CTRL2 + REG_SET);
-		/* Fall through */
-	case DRM_FORMAT_XRGB1555: /* XR15 */
-	case DRM_FORMAT_ARGB1555: /* AR15 */
-		ctrl |= CTRL_SET_WORD_LENGTH(0);
-		ctrl |= CTRL_DF16;
-		ctrl1 |= CTRL1_SET_BYTE_PACKAGING(0xf);
-		break;
->>>>>>> 4f6282ba
 	case DRM_FORMAT_RGBX8888: /* RX24 */
 	case DRM_FORMAT_RGBA8888: /* RA24 */
 		/* RGBX - > 0RGB */
@@ -254,8 +233,6 @@
 	clk_prepare_enable(mxsfb->clk);
 
 	if (mxsfb->devdata->ipversion >= 4) {
-<<<<<<< HEAD
-=======
 		/*
 		 * On some platforms, bit 21 is defaulted to 1, which may alter
 		 * the below setting. So, to make sure we have the right setting
@@ -263,7 +240,6 @@
 		 */
 		writel(CTRL2_OUTSTANDING_REQS(0x7),
 			mxsfb->base + LCDC_V4_CTRL2 + REG_CLR);
->>>>>>> 4f6282ba
 		writel(CTRL2_OUTSTANDING_REQS(REQ_16),
 			mxsfb->base + LCDC_V4_CTRL2 + REG_SET);
 		/* Assert LCD Reset bit */
@@ -410,15 +386,9 @@
 	if (err)
 		return;
 
-<<<<<<< HEAD
-	clk_set_rate(mxsfb->clk, m->crtc_clock * 1000);
-	DRM_DEV_DEBUG_DRIVER(mxsfb->dev, "Pixel clock: %dkHz (actual: %dkHz)\n",
-		m->crtc_clock, (int)(clk_get_rate(mxsfb->clk) / 1000));
-=======
 	clk_set_rate(mxsfb->clk, pixclock);
 	DRM_DEV_DEBUG_DRIVER(mxsfb->dev, "Pixel clock: %dkHz (actual: %dkHz)\n",
 		pixclock / 1000, (int)(clk_get_rate(mxsfb->clk) / 1000));
->>>>>>> 4f6282ba
 
 	DRM_DEV_DEBUG_DRIVER(mxsfb->dev,
 		"Connector bus_flags: 0x%08X\n", bus_flags);
