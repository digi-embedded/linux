--- conflicted
+++ resolved
@@ -160,8 +160,6 @@
 	return;
 err:
 	dev_err(drm->dev, "Unhandled pixel format: %p4cc\n", &format);
-<<<<<<< HEAD
-=======
 }
 
 static void mxsfb_set_mode(struct mxsfb_drm_private *mxsfb, u32 bus_flags)
@@ -213,7 +211,6 @@
 	writel(SET_DOTCLK_H_VALID_DATA_CNT(m->hdisplay),
 	       mxsfb->base + LCDC_VDCTRL4);
 
->>>>>>> 29549c70
 }
 
 static void mxsfb_enable_controller(struct mxsfb_drm_private *mxsfb)
@@ -406,28 +403,6 @@
 	return MODE_OK;
 }
 
-static enum drm_mode_status mxsfb_crtc_mode_valid(struct drm_crtc *crtc,
-					   const struct drm_display_mode *mode)
-{
-	struct mxsfb_drm_private *mxsfb = to_mxsfb_drm_private(crtc->dev);
-	u32 bpp;
-	u64 bw;
-
-	if (!crtc->primary->state->fb)
-		bpp = 32;
-	else
-		bpp = crtc->primary->state->fb->format->cpp[0] * 8;
-
-	bw = (u64)mode->clock * 1000;
-	bw = bw * mode->hdisplay * mode->vdisplay * (bpp / 8);
-	bw = div_u64(bw, mode->htotal * mode->vtotal);
-
-	if (mxsfb->max_bw && bw > mxsfb->max_bw)
-		return MODE_BAD;
-
-	return MODE_OK;
-}
-
 static int mxsfb_crtc_atomic_check(struct drm_crtc *crtc,
 				   struct drm_atomic_state *state)
 {
@@ -715,37 +690,6 @@
 									    plane);
 	struct drm_framebuffer *fb = new_pstate->fb;
 	struct drm_framebuffer *old_fb = old_pstate->fb;
-<<<<<<< HEAD
-	dma_addr_t paddr;
-	u32 src_off, src_w, stride, cpp = 0;
-
-	paddr = mxsfb_get_fb_paddr(plane);
-	if (!paddr)
-		return;
-
-	/* We will use the 'has_ctrl2' to assume IP version larger than 4 */
-	if (mxsfb->devdata->has_ctrl2) {
-		cpp = fb->format->cpp[0];
-		src_off = (new_pstate->src_y >> 16) * fb->pitches[0] +
-			  (new_pstate->src_x >> 16) * cpp;
-		paddr += fb->offsets[0] + src_off;
-	}
-
-	writel(paddr, mxsfb->base + mxsfb->devdata->next_buf);
-
-	if (mxsfb->devdata->has_ctrl2 &&
-	    unlikely(drm_atomic_crtc_needs_modeset(new_pstate->crtc->state))) {
-		stride = DIV_ROUND_UP(fb->pitches[0], cpp);
-		src_w = new_pstate->src_w >> 16;
-		mxsfb_set_fb_hcrop(mxsfb, src_w, stride);
-	}
-
-	/* Update format if changed */
-	if (old_fb && old_fb->format->format != fb->format->format) {
-		u32 bus_format = 0;
-		struct drm_bridge_state *bridge_state;
-
-=======
 	dma_addr_t dma_addr;
 	u32 src_off, src_w, stride, cpp = 0;
 
@@ -775,7 +719,6 @@
 		u32 bus_format = 0;
 		struct drm_bridge_state *bridge_state;
 
->>>>>>> 29549c70
 		/* If there is a bridge attached to the LCDIF, use its bus format */
 		if (mxsfb->bridge) {
 			bridge_state =
