/* SPDX-License-Identifier: GPL-2.0-or-later */
/*
 * Copyright (C) 2010 Juergen Beisert, Pengutronix
 * Copyright (C) 2016 Marek Vasut <marex@denx.de>
 *
 * i.MX23/i.MX28/i.MX6SX MXSFB LCD controller driver.
 */

#ifndef __MXSFB_REGS_H__
#define __MXSFB_REGS_H__

#define REG_SET	4
#define REG_CLR	8

#define LCDC_CTRL			0x00
#define LCDC_CTRL1			0x10
#define LCDC_V4_CTRL2			0x20
#define LCDC_V3_TRANSFER_COUNT		0x20
#define LCDC_V4_CTRL2			0x20
#define LCDC_V4_TRANSFER_COUNT		0x30
#define LCDC_V4_CUR_BUF			0x40
#define LCDC_V4_NEXT_BUF		0x50
#define LCDC_V3_CUR_BUF			0x30
#define LCDC_V3_NEXT_BUF		0x40
#define LCDC_TIMING			0x60
#define LCDC_VDCTRL0			0x70
#define LCDC_VDCTRL1			0x80
#define LCDC_VDCTRL2			0x90
#define LCDC_VDCTRL3			0xa0
#define LCDC_VDCTRL4			0xb0
#define LCDC_DVICTRL0			0xc0
#define LCDC_DVICTRL1			0xd0
#define LCDC_DVICTRL2			0xe0
#define LCDC_DVICTRL3			0xf0
#define LCDC_DVICTRL4			0x100
#define LCDC_V4_DATA			0x180
#define LCDC_V3_DATA			0x1b0
#define LCDC_V4_DEBUG0			0x1d0
#define LCDC_V3_DEBUG0			0x1f0
#define LCDC_AS_CTRL			0x210
#define LCDC_AS_BUF			0x220
#define LCDC_AS_NEXT_BUF		0x230
<<<<<<< HEAD

/* reg bit manipulation */
#define REG_PUT(x, h, l) (((x) << (l)) & GENMASK(h, l))
#define REG_GET(x, h, l) (((x) & GENMASK(h, l)) >> (l))

#define SWIZZLE_LE		0 /* Little-Endian or No swap */
#define SWIZZLE_BE		1 /* Big-Endian or swap all */
#define SWIZZLE_HWD		2 /* Swap half-words */
#define SWIZZLE_HWD_BYTE	3 /* Swap bytes within each half-word */

=======
#define LCDC_AS_CLRKEYLOW		0x240
#define LCDC_AS_CLRKEYHIGH		0x250

#define REG_PUT(x, h, l) (((x) << (l)) & GENMASK(h, l))
#define REG_GET(x, h, l) (((x) & GENMASK(h, l)) >> (l))

>>>>>>> c1084c27
#define CTRL_SFTRST			BIT(31)
#define CTRL_CLKGATE			BIT(30)
#define CTRL_SHIFT_DIR(x)		REG_PUT((x), 26, 26)
#define CTRL_SHIFT_NUM(x)		REG_PUT((x), 25, 21)
#define CTRL_BYPASS_COUNT		BIT(19)
#define CTRL_VSYNC_MODE			BIT(18)
#define CTRL_DOTCLK_MODE		BIT(17)
#define CTRL_DATA_SELECT		BIT(16)
#define CTRL_INPUT_SWIZZLE(x)		REG_PUT((x), 15, 14)
#define CTRL_CSC_SWIZZLE(x)		REG_PUT((x), 13, 12)
#define CTRL_SET_BUS_WIDTH(x)		REG_PUT((x), 11, 10)
<<<<<<< HEAD
#define CTRL_GET_BUS_WIDTH(x)		REG_GET((x), 11, 10)
#define CTRL_BUS_WIDTH_MASK		REG_PUT((0x3), 11, 10)
#define CTRL_SET_WORD_LENGTH(x)		REG_PUT((x), 9, 8)
#define CTRL_GET_WORD_LENGTH(x)		REG_GET((x), 9, 8)
=======
#define CTRL_BUS_WIDTH_MASK		REG_PUT((0x3), 11, 10)
#define CTRL_SET_WORD_LENGTH(x)		REG_PUT((x), 9, 8)
>>>>>>> c1084c27
#define CTRL_MASTER			BIT(5)
#define CTRL_DF16			BIT(3)
#define CTRL_DF18			BIT(2)
#define CTRL_DF24			BIT(1)
#define CTRL_RUN			BIT(0)

<<<<<<< HEAD
#define CTRL1_RECOVERY_ON_UNDERFLOW	BIT(24)
=======
#define CTRL_BUS_WIDTH_8		CTRL_SET_BUS_WIDTH(1)
#define CTRL_BUS_WIDTH_16		CTRL_SET_BUS_WIDTH(0)
#define CTRL_BUS_WIDTH_18		CTRL_SET_BUS_WIDTH(2)
#define CTRL_BUS_WIDTH_24		CTRL_SET_BUS_WIDTH(3)
#define CTRL_WORD_LENGTH_8		CTRL_SET_WORD_LENGTH(1)
#define CTRL_WORD_LENGTH_16		CTRL_SET_WORD_LENGTH(0)
#define CTRL_WORD_LENGTH_18		CTRL_SET_WORD_LENGTH(2)
#define CTRL_WORD_LENGTH_24		CTRL_SET_WORD_LENGTH(3)

#define CTRL1_RECOVER_ON_UNDERFLOW	BIT(24)
>>>>>>> c1084c27
#define CTRL1_FIFO_CLEAR		BIT(21)

/*
 * BYTE_PACKAGING
 *
 * This bitfield is used to show which data bytes in a 32-bit word area valid.
 * Default value 0xf indicates that all bytes are valid. For 8-bit transfers,
 * any combination in this bitfield will mean valid data is present in the
 * corresponding bytes. In the 16-bit mode, a 16-bit half-word is valid only if
 * adjacent bits [1:0] or [3:2] or both are 1. A value of 0x0 will mean that
 * none of the bytes are valid and should not be used. For example, set the bit
 * field value to 0x7 if the display data is arranged in the 24-bit unpacked
 * format (A-R-G-B where A value does not have be transmitted).
 */
#define CTRL1_SET_BYTE_PACKAGING(x)	REG_PUT((x), 19, 16)
#define CTRL1_GET_BYTE_PACKAGING(x)	REG_GET((x), 19, 16)

#define CTRL1_CUR_FRAME_DONE_IRQ_EN	BIT(13)
#define CTRL1_CUR_FRAME_DONE_IRQ	BIT(9)

<<<<<<< HEAD
#define CTRL2_OUTSTANDING_REQS(x)	REG_PUT((x), 23, 21)
#define REQ_1	0
#define REQ_2	1
#define REQ_4	2
#define REQ_8	3
#define REQ_16	4
=======
#define CTRL2_SET_OUTSTANDING_REQS_1	0
#define CTRL2_SET_OUTSTANDING_REQS_2	(0x1 << 21)
#define CTRL2_SET_OUTSTANDING_REQS_4	(0x2 << 21)
#define CTRL2_SET_OUTSTANDING_REQS_8	(0x3 << 21)
#define CTRL2_SET_OUTSTANDING_REQS_16	(0x4 << 21)
#define CTRL2_SET_OUTSTANDING_REQS_MASK	(0x7 << 21)

#define SWIZZLE_LE		0 /* Little-Endian or No swap */
#define SWIZZLE_BE		1 /* Big-Endian or swap all */
#define SWIZZLE_HWD		2 /* Swap half-words */
#define SWIZZLE_HWD_BYTE	3 /* Swap bytes within each half-word */
>>>>>>> c1084c27

#define CTRL2_ODD_LINE_PATTERN(x)	REG_PUT((x), 18, 16)
#define CTRL2_EVEN_LINE_PATTERN(x)	REG_PUT((x), 14, 12)
#define CTRL2_LINE_PATTERN_RGB	0
#define CTRL2_LINE_PATTERN_RBG	1
#define CTRL2_LINE_PATTERN_GBR	2
#define CTRL2_LINE_PATTERN_GRB	3
#define CTRL2_LINE_PATTERN_BRG	4
#define CTRL2_LINE_PATTERN_BGR	5
#define CTRL2_LINE_PATTERN_CLR	7

#define CTRL_LCD_RESET			BIT(0)

#define TRANSFER_COUNT_SET_VCOUNT(x)	REG_PUT((x), 31, 16)
#define TRANSFER_COUNT_GET_VCOUNT(x)	REG_GET((x), 31, 16)
#define TRANSFER_COUNT_SET_HCOUNT(x)	REG_PUT((x), 15, 0)
#define TRANSFER_COUNT_GET_HCOUNT(x)	REG_GET((x), 15, 0)

#define VDCTRL0_ENABLE_PRESENT		BIT(28)
#define VDCTRL0_VSYNC_ACT_HIGH		BIT(27)
#define VDCTRL0_HSYNC_ACT_HIGH		BIT(26)
#define VDCTRL0_DOTCLK_ACT_FALLING	BIT(25)
#define VDCTRL0_ENABLE_ACT_HIGH		BIT(24)
#define VDCTRL0_VSYNC_PERIOD_UNIT	BIT(21)
#define VDCTRL0_VSYNC_PULSE_WIDTH_UNIT	BIT(20)
#define VDCTRL0_HALF_LINE		BIT(19)
#define VDCTRL0_HALF_LINE_MODE		BIT(18)
#define VDCTRL0_SET_VSYNC_PULSE_WIDTH(x) REG_PUT((x), 17, 0)
#define VDCTRL0_GET_VSYNC_PULSE_WIDTH(x) REG_GET((x), 17, 0)

#define VDCTRL2_SET_HSYNC_PERIOD(x)	REG_PUT((x), 15, 0)
#define VDCTRL2_GET_HSYNC_PERIOD(x)	REG_GET((x), 15, 0)

#define VDCTRL3_MUX_SYNC_SIGNALS	BIT(29)
#define VDCTRL3_VSYNC_ONLY		BIT(28)
#define SET_HOR_WAIT_CNT(x)		REG_PUT((x), 27, 16)
#define GET_HOR_WAIT_CNT(x)		REG_GET((x), 27, 16)
#define SET_VERT_WAIT_CNT(x)		REG_PUT((x), 15, 0)
#define GET_VERT_WAIT_CNT(x)		REG_GET((x), 15, 0)

#define VDCTRL4_SET_DOTCLK_DLY(x)	REG_PUT((x), 31, 29) /* v4 only */
#define VDCTRL4_GET_DOTCLK_DLY(x)	REG_GET((x), 31, 29) /* v4 only */
#define VDCTRL4_SYNC_SIGNALS_ON		BIT(18)
#define SET_DOTCLK_H_VALID_DATA_CNT(x)	REG_PUT((x), 17, 0)

#define DEBUG0_HSYNC			BIT(26)
#define DEBUG0_VSYNC			BIT(25)

<<<<<<< HEAD
=======
#define AS_CTRL_PS_DISABLE		BIT(23)
#define AS_CTRL_ALPHA_INVERT		BIT(20)
#define AS_CTRL_ALPHA(a)		(((a) & 0xff) << 8)
#define AS_CTRL_FORMAT_RGB565		(0xe << 4)
#define AS_CTRL_FORMAT_RGB444		(0xd << 4)
#define AS_CTRL_FORMAT_RGB555		(0xc << 4)
#define AS_CTRL_FORMAT_ARGB4444		(0x9 << 4)
#define AS_CTRL_FORMAT_ARGB1555		(0x8 << 4)
#define AS_CTRL_FORMAT_RGB888		(0x4 << 4)
#define AS_CTRL_FORMAT_ARGB8888		(0x0 << 4)
#define AS_CTRL_ENABLE_COLORKEY		BIT(3)
#define AS_CTRL_ALPHA_CTRL_ROP		(3 << 1)
#define AS_CTRL_ALPHA_CTRL_MULTIPLY	(2 << 1)
#define AS_CTRL_ALPHA_CTRL_OVERRIDE	(1 << 1)
#define AS_CTRL_ALPHA_CTRL_EMBEDDED	(0 << 1)
#define AS_CTRL_AS_ENABLE		BIT(0)

>>>>>>> c1084c27
/* pigeon registers for crop */
#define HW_EPDC_PIGEON_12_0		0xb00
#define HW_EPDC_PIGEON_12_1		0xb10
#define HW_EPDC_PIGEON_12_2		0xb20

#define PIGEON_12_0_SET_STATE_MASK(x)	REG_PUT((x), 31, 24)
#define PIGEON_12_0_SET_MASK_CNT(x)	REG_PUT((x), 23, 12)
#define PIGEON_12_0_SET_MASK_CNT_SEL(x)	REG_PUT((x), 11,  8)
#define PIGEON_12_0_SET_OFFSET(x)	REG_PUT((x),  7,  4)
#define PIGEON_12_0_SET_INC_SEL(x)	REG_PUT((x),  3,  2)
#define PIGEON_12_0_POL_ACTIVE_LOW	BIT(1)
#define PIGEON_12_0_EN			BIT(0)

#define PIGEON_12_1_SET_CLR_CNT(x)	REG_PUT((x), 31, 16)
#define PIGEON_12_1_SET_SET_CNT(x)	REG_PUT((x), 15,  0)

#define MXSFB_MIN_XRES			120
#define MXSFB_MIN_YRES			120
#define MXSFB_MAX_XRES			0xffff
#define MXSFB_MAX_YRES			0xffff

<<<<<<< HEAD
#define RED 0
#define GREEN 1
#define BLUE 2
#define TRANSP 3

#define STMLCDIF_8BIT  1 /* pixel data bus to the display is of 8 bit width */
#define STMLCDIF_16BIT 0 /* pixel data bus to the display is of 16 bit width */
#define STMLCDIF_18BIT 2 /* pixel data bus to the display is of 18 bit width */
#define STMLCDIF_24BIT 3 /* pixel data bus to the display is of 24 bit width */

#define MXSFB_SYNC_DATA_ENABLE_HIGH_ACT	BIT(6)
#define MXSFB_SYNC_DOTCLK_FALLING_ACT	BIT(7) /* negative edge sampling */

=======
>>>>>>> c1084c27
#endif /* __MXSFB_REGS_H__ */<|MERGE_RESOLUTION|>--- conflicted
+++ resolved
@@ -14,7 +14,6 @@
 
 #define LCDC_CTRL			0x00
 #define LCDC_CTRL1			0x10
-#define LCDC_V4_CTRL2			0x20
 #define LCDC_V3_TRANSFER_COUNT		0x20
 #define LCDC_V4_CTRL2			0x20
 #define LCDC_V4_TRANSFER_COUNT		0x30
@@ -40,25 +39,12 @@
 #define LCDC_AS_CTRL			0x210
 #define LCDC_AS_BUF			0x220
 #define LCDC_AS_NEXT_BUF		0x230
-<<<<<<< HEAD
-
-/* reg bit manipulation */
-#define REG_PUT(x, h, l) (((x) << (l)) & GENMASK(h, l))
-#define REG_GET(x, h, l) (((x) & GENMASK(h, l)) >> (l))
-
-#define SWIZZLE_LE		0 /* Little-Endian or No swap */
-#define SWIZZLE_BE		1 /* Big-Endian or swap all */
-#define SWIZZLE_HWD		2 /* Swap half-words */
-#define SWIZZLE_HWD_BYTE	3 /* Swap bytes within each half-word */
-
-=======
 #define LCDC_AS_CLRKEYLOW		0x240
 #define LCDC_AS_CLRKEYHIGH		0x250
 
 #define REG_PUT(x, h, l) (((x) << (l)) & GENMASK(h, l))
 #define REG_GET(x, h, l) (((x) & GENMASK(h, l)) >> (l))
 
->>>>>>> c1084c27
 #define CTRL_SFTRST			BIT(31)
 #define CTRL_CLKGATE			BIT(30)
 #define CTRL_SHIFT_DIR(x)		REG_PUT((x), 26, 26)
@@ -70,24 +56,14 @@
 #define CTRL_INPUT_SWIZZLE(x)		REG_PUT((x), 15, 14)
 #define CTRL_CSC_SWIZZLE(x)		REG_PUT((x), 13, 12)
 #define CTRL_SET_BUS_WIDTH(x)		REG_PUT((x), 11, 10)
-<<<<<<< HEAD
-#define CTRL_GET_BUS_WIDTH(x)		REG_GET((x), 11, 10)
 #define CTRL_BUS_WIDTH_MASK		REG_PUT((0x3), 11, 10)
 #define CTRL_SET_WORD_LENGTH(x)		REG_PUT((x), 9, 8)
-#define CTRL_GET_WORD_LENGTH(x)		REG_GET((x), 9, 8)
-=======
-#define CTRL_BUS_WIDTH_MASK		REG_PUT((0x3), 11, 10)
-#define CTRL_SET_WORD_LENGTH(x)		REG_PUT((x), 9, 8)
->>>>>>> c1084c27
 #define CTRL_MASTER			BIT(5)
 #define CTRL_DF16			BIT(3)
 #define CTRL_DF18			BIT(2)
 #define CTRL_DF24			BIT(1)
 #define CTRL_RUN			BIT(0)
 
-<<<<<<< HEAD
-#define CTRL1_RECOVERY_ON_UNDERFLOW	BIT(24)
-=======
 #define CTRL_BUS_WIDTH_8		CTRL_SET_BUS_WIDTH(1)
 #define CTRL_BUS_WIDTH_16		CTRL_SET_BUS_WIDTH(0)
 #define CTRL_BUS_WIDTH_18		CTRL_SET_BUS_WIDTH(2)
@@ -98,7 +74,6 @@
 #define CTRL_WORD_LENGTH_24		CTRL_SET_WORD_LENGTH(3)
 
 #define CTRL1_RECOVER_ON_UNDERFLOW	BIT(24)
->>>>>>> c1084c27
 #define CTRL1_FIFO_CLEAR		BIT(21)
 
 /*
@@ -119,14 +94,6 @@
 #define CTRL1_CUR_FRAME_DONE_IRQ_EN	BIT(13)
 #define CTRL1_CUR_FRAME_DONE_IRQ	BIT(9)
 
-<<<<<<< HEAD
-#define CTRL2_OUTSTANDING_REQS(x)	REG_PUT((x), 23, 21)
-#define REQ_1	0
-#define REQ_2	1
-#define REQ_4	2
-#define REQ_8	3
-#define REQ_16	4
-=======
 #define CTRL2_SET_OUTSTANDING_REQS_1	0
 #define CTRL2_SET_OUTSTANDING_REQS_2	(0x1 << 21)
 #define CTRL2_SET_OUTSTANDING_REQS_4	(0x2 << 21)
@@ -138,7 +105,6 @@
 #define SWIZZLE_BE		1 /* Big-Endian or swap all */
 #define SWIZZLE_HWD		2 /* Swap half-words */
 #define SWIZZLE_HWD_BYTE	3 /* Swap bytes within each half-word */
->>>>>>> c1084c27
 
 #define CTRL2_ODD_LINE_PATTERN(x)	REG_PUT((x), 18, 16)
 #define CTRL2_EVEN_LINE_PATTERN(x)	REG_PUT((x), 14, 12)
@@ -187,8 +153,6 @@
 #define DEBUG0_HSYNC			BIT(26)
 #define DEBUG0_VSYNC			BIT(25)
 
-<<<<<<< HEAD
-=======
 #define AS_CTRL_PS_DISABLE		BIT(23)
 #define AS_CTRL_ALPHA_INVERT		BIT(20)
 #define AS_CTRL_ALPHA(a)		(((a) & 0xff) << 8)
@@ -206,7 +170,6 @@
 #define AS_CTRL_ALPHA_CTRL_EMBEDDED	(0 << 1)
 #define AS_CTRL_AS_ENABLE		BIT(0)
 
->>>>>>> c1084c27
 /* pigeon registers for crop */
 #define HW_EPDC_PIGEON_12_0		0xb00
 #define HW_EPDC_PIGEON_12_1		0xb10
@@ -228,20 +191,4 @@
 #define MXSFB_MAX_XRES			0xffff
 #define MXSFB_MAX_YRES			0xffff
 
-<<<<<<< HEAD
-#define RED 0
-#define GREEN 1
-#define BLUE 2
-#define TRANSP 3
-
-#define STMLCDIF_8BIT  1 /* pixel data bus to the display is of 8 bit width */
-#define STMLCDIF_16BIT 0 /* pixel data bus to the display is of 16 bit width */
-#define STMLCDIF_18BIT 2 /* pixel data bus to the display is of 18 bit width */
-#define STMLCDIF_24BIT 3 /* pixel data bus to the display is of 24 bit width */
-
-#define MXSFB_SYNC_DATA_ENABLE_HIGH_ACT	BIT(6)
-#define MXSFB_SYNC_DOTCLK_FALLING_ACT	BIT(7) /* negative edge sampling */
-
-=======
->>>>>>> c1084c27
 #endif /* __MXSFB_REGS_H__ */