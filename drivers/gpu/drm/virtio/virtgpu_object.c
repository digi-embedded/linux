/*
 * Copyright (C) 2015 Red Hat, Inc.
 * All Rights Reserved.
 *
 * Permission is hereby granted, free of charge, to any person obtaining
 * a copy of this software and associated documentation files (the
 * "Software"), to deal in the Software without restriction, including
 * without limitation the rights to use, copy, modify, merge, publish,
 * distribute, sublicense, and/or sell copies of the Software, and to
 * permit persons to whom the Software is furnished to do so, subject to
 * the following conditions:
 *
 * The above copyright notice and this permission notice (including the
 * next paragraph) shall be included in all copies or substantial
 * portions of the Software.
 *
 * THE SOFTWARE IS PROVIDED "AS IS", WITHOUT WARRANTY OF ANY KIND,
 * EXPRESS OR IMPLIED, INCLUDING BUT NOT LIMITED TO THE WARRANTIES OF
 * MERCHANTABILITY, FITNESS FOR A PARTICULAR PURPOSE AND NONINFRINGEMENT.
 * IN NO EVENT SHALL THE COPYRIGHT OWNER(S) AND/OR ITS SUPPLIERS BE
 * LIABLE FOR ANY CLAIM, DAMAGES OR OTHER LIABILITY, WHETHER IN AN ACTION
 * OF CONTRACT, TORT OR OTHERWISE, ARISING FROM, OUT OF OR IN CONNECTION
 * WITH THE SOFTWARE OR THE USE OR OTHER DEALINGS IN THE SOFTWARE.
 */

<<<<<<< HEAD
#include <linux/moduleparam.h>

#include <drm/ttm/ttm_execbuf_util.h>
=======
#include <linux/dma-mapping.h>
#include <linux/moduleparam.h>
>>>>>>> c1084c27

#include "virtgpu_drv.h"

static int virtio_gpu_virglrenderer_workaround = 1;
module_param_named(virglhack, virtio_gpu_virglrenderer_workaround, int, 0400);

<<<<<<< HEAD
static int virtio_gpu_resource_id_get(struct virtio_gpu_device *vgdev,
				       uint32_t *resid)
=======
int virtio_gpu_resource_id_get(struct virtio_gpu_device *vgdev, uint32_t *resid)
>>>>>>> c1084c27
{
	if (virtio_gpu_virglrenderer_workaround) {
		/*
		 * Hack to avoid re-using resource IDs.
		 *
		 * virglrenderer versions up to (and including) 0.7.0
		 * can't deal with that.  virglrenderer commit
		 * "f91a9dd35715 Fix unlinking resources from hash
		 * table." (Feb 2019) fixes the bug.
		 */
		static atomic_t seqno = ATOMIC_INIT(0);
		int handle = atomic_inc_return(&seqno);
		*resid = handle + 1;
	} else {
		int handle = ida_alloc(&vgdev->resource_ida, GFP_KERNEL);
		if (handle < 0)
			return handle;
		*resid = handle + 1;
	}
	return 0;
}

static void virtio_gpu_resource_id_put(struct virtio_gpu_device *vgdev, uint32_t id)
{
	if (!virtio_gpu_virglrenderer_workaround) {
		ida_free(&vgdev->resource_ida, id - 1);
	}
}

void virtio_gpu_cleanup_object(struct virtio_gpu_object *bo)
{
	struct virtio_gpu_device *vgdev = bo->base.base.dev->dev_private;

	virtio_gpu_resource_id_put(vgdev, bo->hw_res_handle);
	if (virtio_gpu_is_shmem(bo)) {
		struct virtio_gpu_object_shmem *shmem = to_virtio_gpu_shmem(bo);

		if (shmem->pages) {
			if (shmem->mapped) {
				dma_unmap_sgtable(vgdev->vdev->dev.parent,
					     shmem->pages, DMA_TO_DEVICE, 0);
				shmem->mapped = 0;
			}

			sg_free_table(shmem->pages);
			kfree(shmem->pages);
			shmem->pages = NULL;
			drm_gem_shmem_unpin(&bo->base.base);
		}

		drm_gem_shmem_free_object(&bo->base.base);
	} else if (virtio_gpu_is_vram(bo)) {
		struct virtio_gpu_object_vram *vram = to_virtio_gpu_vram(bo);

		spin_lock(&vgdev->host_visible_lock);
		if (drm_mm_node_allocated(&vram->vram_node))
			drm_mm_remove_node(&vram->vram_node);

		spin_unlock(&vgdev->host_visible_lock);

		drm_gem_free_mmap_offset(&vram->base.base.base);
		drm_gem_object_release(&vram->base.base.base);
		kfree(vram);
	}
}

static void virtio_gpu_free_object(struct drm_gem_object *obj)
{
	struct virtio_gpu_object *bo = gem_to_virtio_gpu_obj(obj);
	struct virtio_gpu_device *vgdev = bo->base.base.dev->dev_private;

	if (bo->created) {
		virtio_gpu_cmd_unref_resource(vgdev, bo);
		virtio_gpu_notify(vgdev);
		/* completion handler calls virtio_gpu_cleanup_object() */
		return;
	}
	virtio_gpu_cleanup_object(bo);
}

static const struct drm_gem_object_funcs virtio_gpu_shmem_funcs = {
	.free = virtio_gpu_free_object,
	.open = virtio_gpu_gem_object_open,
	.close = virtio_gpu_gem_object_close,

	.print_info = drm_gem_shmem_print_info,
	.export = virtgpu_gem_prime_export,
	.pin = drm_gem_shmem_pin,
	.unpin = drm_gem_shmem_unpin,
	.get_sg_table = drm_gem_shmem_get_sg_table,
	.vmap = drm_gem_shmem_vmap,
	.vunmap = drm_gem_shmem_vunmap,
	.mmap = drm_gem_shmem_mmap,
};

bool virtio_gpu_is_shmem(struct virtio_gpu_object *bo)
{
	return bo->base.base.funcs == &virtio_gpu_shmem_funcs;
}

struct drm_gem_object *virtio_gpu_create_object(struct drm_device *dev,
						size_t size)
{
	struct virtio_gpu_object_shmem *shmem;
	struct drm_gem_shmem_object *dshmem;

	shmem = kzalloc(sizeof(*shmem), GFP_KERNEL);
	if (!shmem)
		return NULL;

	dshmem = &shmem->base.base;
	dshmem->base.funcs = &virtio_gpu_shmem_funcs;
	return &dshmem->base;
}

static int virtio_gpu_object_shmem_init(struct virtio_gpu_device *vgdev,
					struct virtio_gpu_object *bo,
					struct virtio_gpu_mem_entry **ents,
					unsigned int *nents)
{
	bool use_dma_api = !virtio_has_dma_quirk(vgdev->vdev);
	struct virtio_gpu_object_shmem *shmem = to_virtio_gpu_shmem(bo);
	struct scatterlist *sg;
	int si, ret;

	ret = drm_gem_shmem_pin(&bo->base.base);
	if (ret < 0)
		return -EINVAL;

	/*
	 * virtio_gpu uses drm_gem_shmem_get_sg_table instead of
	 * drm_gem_shmem_get_pages_sgt because virtio has it's own set of
	 * dma-ops. This is discouraged for other drivers, but should be fine
	 * since virtio_gpu doesn't support dma-buf import from other devices.
	 */
	shmem->pages = drm_gem_shmem_get_sg_table(&bo->base.base);
	if (!shmem->pages) {
		drm_gem_shmem_unpin(&bo->base.base);
		return -EINVAL;
	}

	if (use_dma_api) {
		ret = dma_map_sgtable(vgdev->vdev->dev.parent,
				      shmem->pages, DMA_TO_DEVICE, 0);
		if (ret)
			return ret;
		*nents = shmem->mapped = shmem->pages->nents;
	} else {
		*nents = shmem->pages->orig_nents;
	}

	*ents = kvmalloc_array(*nents,
			       sizeof(struct virtio_gpu_mem_entry),
			       GFP_KERNEL);
	if (!(*ents)) {
		DRM_ERROR("failed to allocate ent list\n");
		return -ENOMEM;
	}

	if (use_dma_api) {
		for_each_sgtable_dma_sg(shmem->pages, sg, si) {
			(*ents)[si].addr = cpu_to_le64(sg_dma_address(sg));
			(*ents)[si].length = cpu_to_le32(sg_dma_len(sg));
			(*ents)[si].padding = 0;
		}
	} else {
		for_each_sgtable_sg(shmem->pages, sg, si) {
			(*ents)[si].addr = cpu_to_le64(sg_phys(sg));
			(*ents)[si].length = cpu_to_le32(sg->length);
			(*ents)[si].padding = 0;
		}
	}

	return 0;
}

int virtio_gpu_object_create(struct virtio_gpu_device *vgdev,
			     struct virtio_gpu_object_params *params,
			     struct virtio_gpu_object **bo_ptr,
			     struct virtio_gpu_fence *fence)
{
	struct virtio_gpu_object_array *objs = NULL;
	struct drm_gem_shmem_object *shmem_obj;
	struct virtio_gpu_object *bo;
	struct virtio_gpu_mem_entry *ents;
	unsigned int nents;
	int ret;

	*bo_ptr = NULL;

	params->size = roundup(params->size, PAGE_SIZE);
	shmem_obj = drm_gem_shmem_create(vgdev->ddev, params->size);
	if (IS_ERR(shmem_obj))
		return PTR_ERR(shmem_obj);
	bo = gem_to_virtio_gpu_obj(&shmem_obj->base);

	ret = virtio_gpu_resource_id_get(vgdev, &bo->hw_res_handle);
	if (ret < 0)
		goto err_free_gem;

	bo->dumb = params->dumb;

	if (fence) {
		ret = -ENOMEM;
		objs = virtio_gpu_array_alloc(1);
		if (!objs)
			goto err_put_id;
		virtio_gpu_array_add_obj(objs, &bo->base.base);

		ret = virtio_gpu_array_lock_resv(objs);
		if (ret != 0)
			goto err_put_objs;
	}

	ret = virtio_gpu_object_shmem_init(vgdev, bo, &ents, &nents);
	if (ret != 0) {
		virtio_gpu_array_put_free(objs);
		virtio_gpu_free_object(&shmem_obj->base);
		return ret;
	}

	if (params->blob) {
		if (params->blob_mem == VIRTGPU_BLOB_MEM_GUEST)
			bo->guest_blob = true;

		virtio_gpu_cmd_resource_create_blob(vgdev, bo, params,
						    ents, nents);
	} else if (params->virgl) {
		virtio_gpu_cmd_resource_create_3d(vgdev, bo, params,
						  objs, fence);
		virtio_gpu_object_attach(vgdev, bo, ents, nents);
	} else {
		virtio_gpu_cmd_create_resource(vgdev, bo, params,
					       objs, fence);
		virtio_gpu_object_attach(vgdev, bo, ents, nents);
	}

	*bo_ptr = bo;
	return 0;

err_put_objs:
	virtio_gpu_array_put_free(objs);
err_put_id:
	virtio_gpu_resource_id_put(vgdev, bo->hw_res_handle);
err_free_gem:
	drm_gem_shmem_free_object(&shmem_obj->base);
	return ret;
}<|MERGE_RESOLUTION|>--- conflicted
+++ resolved
@@ -23,26 +23,15 @@
  * WITH THE SOFTWARE OR THE USE OR OTHER DEALINGS IN THE SOFTWARE.
  */
 
-<<<<<<< HEAD
-#include <linux/moduleparam.h>
-
-#include <drm/ttm/ttm_execbuf_util.h>
-=======
 #include <linux/dma-mapping.h>
 #include <linux/moduleparam.h>
->>>>>>> c1084c27
 
 #include "virtgpu_drv.h"
 
 static int virtio_gpu_virglrenderer_workaround = 1;
 module_param_named(virglhack, virtio_gpu_virglrenderer_workaround, int, 0400);
 
-<<<<<<< HEAD
-static int virtio_gpu_resource_id_get(struct virtio_gpu_device *vgdev,
-				       uint32_t *resid)
-=======
 int virtio_gpu_resource_id_get(struct virtio_gpu_device *vgdev, uint32_t *resid)
->>>>>>> c1084c27
 {
 	if (virtio_gpu_virglrenderer_workaround) {
 		/*
