# SPDX-License-Identifier: GPL-2.0-only
#
# Makefile for drivers that support virtualization
#

obj-$(CONFIG_FSL_HV_MANAGER)	+= fsl_hypervisor.o
obj-$(CONFIG_JAILHOUSE_DBGCON)	+= jailhouse_dbgcon.o
<<<<<<< HEAD
obj-y				+= vboxguest/
=======
obj-y				+= vboxguest/

obj-$(CONFIG_NITRO_ENCLAVES)	+= nitro_enclaves/
obj-$(CONFIG_ACRN_HSM)		+= acrn/
>>>>>>> c1084c27
<|MERGE_RESOLUTION|>--- conflicted
+++ resolved
@@ -5,11 +5,7 @@
 
 obj-$(CONFIG_FSL_HV_MANAGER)	+= fsl_hypervisor.o
 obj-$(CONFIG_JAILHOUSE_DBGCON)	+= jailhouse_dbgcon.o
-<<<<<<< HEAD
-obj-y				+= vboxguest/
-=======
 obj-y				+= vboxguest/
 
 obj-$(CONFIG_NITRO_ENCLAVES)	+= nitro_enclaves/
-obj-$(CONFIG_ACRN_HSM)		+= acrn/
->>>>>>> c1084c27
+obj-$(CONFIG_ACRN_HSM)		+= acrn/