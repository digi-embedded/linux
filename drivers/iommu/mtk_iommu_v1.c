--- conflicted
+++ resolved
@@ -452,11 +452,7 @@
 {
 	struct iommu_fwspec *fwspec = dev_iommu_fwspec_get(dev);
 	struct of_phandle_args iommu_spec;
-<<<<<<< HEAD
-	struct mtk_iommu_data *data;
-=======
 	struct mtk_iommu_v1_data *data;
->>>>>>> 29549c70
 	int err, idx = 0, larbid, larbidx;
 	struct device_link *link;
 	struct device *larbdev;
@@ -532,29 +528,14 @@
 static void mtk_iommu_v1_release_device(struct device *dev)
 {
 	struct iommu_fwspec *fwspec = dev_iommu_fwspec_get(dev);
-<<<<<<< HEAD
-	struct mtk_iommu_data *data;
-	struct device *larbdev;
-	unsigned int larbid;
-
-	if (!fwspec || fwspec->ops != &mtk_iommu_ops)
-		return;
-
-=======
 	struct mtk_iommu_v1_data *data;
 	struct device *larbdev;
 	unsigned int larbid;
 
->>>>>>> 29549c70
 	data = dev_iommu_priv_get(dev);
 	larbid = mt2701_m4u_to_larb(fwspec->ids[0]);
 	larbdev = data->larb_imu[larbid].dev;
 	device_link_remove(dev, larbdev);
-<<<<<<< HEAD
-
-	iommu_fwspec_free(dev);
-=======
->>>>>>> 29549c70
 }
 
 static int mtk_iommu_v1_hw_init(const struct mtk_iommu_v1_data *data)
@@ -684,13 +665,10 @@
 		if (!plarbdev) {
 			of_node_put(larbnode);
 			return -ENODEV;
-<<<<<<< HEAD
-=======
 		}
 		if (!plarbdev->dev.driver) {
 			of_node_put(larbnode);
 			return -EPROBE_DEFER;
->>>>>>> 29549c70
 		}
 		data->larb_imu[i].dev = &plarbdev->dev;
 
