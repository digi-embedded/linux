--- conflicted
+++ resolved
@@ -224,12 +224,8 @@
 }
 #endif /* CONFIG_ARM_SMMU_LEGACY_DT_BINDINGS */
 
-<<<<<<< HEAD
-static int __arm_smmu_alloc_bitmap(unsigned long *map, int start, int end)
-=======
 static int __arm_smmu_alloc_cb(struct arm_smmu_device *smmu, int start,
 			       struct device *dev)
->>>>>>> c24d7797
 {
 	struct iommu_fwspec *fwspec = dev_iommu_fwspec_get(dev);
 	unsigned long *map = smmu->context_map;
@@ -1616,7 +1612,6 @@
 	.get_resv_regions	= arm_smmu_get_resv_regions,
 	.put_resv_regions	= arm_smmu_put_resv_regions,
 	.pgsize_bitmap		= -1UL, /* Restricted during device attach */
-	.owner			= THIS_MODULE,
 };
 
 static void arm_smmu_device_reset(struct arm_smmu_device *smmu)
@@ -2065,19 +2060,11 @@
 err_reset_pci_ops: __maybe_unused;
 #ifdef CONFIG_PCI
 	bus_set_iommu(&pci_bus_type, NULL);
-<<<<<<< HEAD
 #endif
 err_reset_amba_ops: __maybe_unused;
 #ifdef CONFIG_ARM_AMBA
 	bus_set_iommu(&amba_bustype, NULL);
 #endif
-=======
-#endif
-err_reset_amba_ops: __maybe_unused;
-#ifdef CONFIG_ARM_AMBA
-	bus_set_iommu(&amba_bustype, NULL);
-#endif
->>>>>>> c24d7797
 err_reset_platform_ops: __maybe_unused;
 	bus_set_iommu(&platform_bus_type, NULL);
 	return err;
