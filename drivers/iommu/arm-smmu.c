--- conflicted
+++ resolved
@@ -1704,12 +1704,8 @@
 		return -ENODEV;
 	}
 
-<<<<<<< HEAD
-	if ((id & ID0_S1TS) && ((smmu->version == 1) || !(id & ID0_ATOSNS))) {
-=======
 	if ((id & ID0_S1TS) &&
 		((smmu->version < ARM_SMMU_V2) || !(id & ID0_ATOSNS))) {
->>>>>>> f2ed3bfc
 		smmu->features |= ARM_SMMU_FEAT_TRANS_OPS;
 		dev_notice(smmu->dev, "\taddress translation ops\n");
 	}
