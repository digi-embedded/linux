// SPDX-License-Identifier: GPL-2.0-only
/*
 * Copyright (C) 2007-2008 Advanced Micro Devices, Inc.
 * Author: Joerg Roedel <jroedel@suse.de>
 */

#define pr_fmt(fmt)    "iommu: " fmt

#include <linux/amba/bus.h>
#include <linux/device.h>
#include <linux/kernel.h>
#include <linux/bits.h>
#include <linux/bug.h>
#include <linux/types.h>
#include <linux/init.h>
#include <linux/export.h>
#include <linux/slab.h>
#include <linux/errno.h>
#include <linux/host1x_context_bus.h>
#include <linux/iommu.h>
#include <linux/idr.h>
#include <linux/err.h>
#include <linux/pci.h>
#include <linux/bitops.h>
#include <linux/platform_device.h>
#include <linux/property.h>
#include <linux/fsl/mc.h>
#include <linux/module.h>
#include <linux/cc_platform.h>
#include <trace/events/iommu.h>

#include "dma-iommu.h"

static struct kset *iommu_group_kset;
static DEFINE_IDA(iommu_group_ida);

static unsigned int iommu_def_domain_type __read_mostly;
static bool iommu_dma_strict __read_mostly = IS_ENABLED(CONFIG_IOMMU_DEFAULT_DMA_STRICT);
static u32 iommu_cmd_line __read_mostly;

struct iommu_group {
	struct kobject kobj;
	struct kobject *devices_kobj;
	struct list_head devices;
	struct mutex mutex;
	void *iommu_data;
	void (*iommu_data_release)(void *iommu_data);
	char *name;
	int id;
	struct iommu_domain *default_domain;
	struct iommu_domain *blocking_domain;
	struct iommu_domain *domain;
	struct list_head entry;
	unsigned int owner_cnt;
	void *owner;
};

struct group_device {
	struct list_head list;
	struct device *dev;
	char *name;
};

struct iommu_group_attribute {
	struct attribute attr;
	ssize_t (*show)(struct iommu_group *group, char *buf);
	ssize_t (*store)(struct iommu_group *group,
			 const char *buf, size_t count);
};

static const char * const iommu_group_resv_type_string[] = {
	[IOMMU_RESV_DIRECT]			= "direct",
	[IOMMU_RESV_DIRECT_RELAXABLE]		= "direct-relaxable",
	[IOMMU_RESV_RESERVED]			= "reserved",
	[IOMMU_RESV_MSI]			= "msi",
	[IOMMU_RESV_SW_MSI]			= "msi",
};

#define IOMMU_CMD_LINE_DMA_API		BIT(0)
#define IOMMU_CMD_LINE_STRICT		BIT(1)

static int iommu_bus_notifier(struct notifier_block *nb,
			      unsigned long action, void *data);
static int iommu_alloc_default_domain(struct iommu_group *group,
				      struct device *dev);
static struct iommu_domain *__iommu_domain_alloc(struct bus_type *bus,
						 unsigned type);
static int __iommu_attach_device(struct iommu_domain *domain,
				 struct device *dev);
static int __iommu_attach_group(struct iommu_domain *domain,
				struct iommu_group *group);
static int __iommu_group_set_domain(struct iommu_group *group,
				    struct iommu_domain *new_domain);
static int iommu_create_device_direct_mappings(struct iommu_group *group,
					       struct device *dev);
static struct iommu_group *iommu_group_get_for_dev(struct device *dev);
static ssize_t iommu_group_store_type(struct iommu_group *group,
				      const char *buf, size_t count);

#define IOMMU_GROUP_ATTR(_name, _mode, _show, _store)		\
struct iommu_group_attribute iommu_group_attr_##_name =		\
	__ATTR(_name, _mode, _show, _store)

#define to_iommu_group_attr(_attr)	\
	container_of(_attr, struct iommu_group_attribute, attr)
#define to_iommu_group(_kobj)		\
	container_of(_kobj, struct iommu_group, kobj)

static LIST_HEAD(iommu_device_list);
static DEFINE_SPINLOCK(iommu_device_lock);

static struct bus_type * const iommu_buses[] = {
	&platform_bus_type,
#ifdef CONFIG_PCI
	&pci_bus_type,
#endif
#ifdef CONFIG_ARM_AMBA
	&amba_bustype,
#endif
#ifdef CONFIG_FSL_MC_BUS
	&fsl_mc_bus_type,
#endif
#ifdef CONFIG_TEGRA_HOST1X_CONTEXT_BUS
	&host1x_context_device_bus_type,
#endif
};

/*
 * Use a function instead of an array here because the domain-type is a
 * bit-field, so an array would waste memory.
 */
static const char *iommu_domain_type_str(unsigned int t)
{
	switch (t) {
	case IOMMU_DOMAIN_BLOCKED:
		return "Blocked";
	case IOMMU_DOMAIN_IDENTITY:
		return "Passthrough";
	case IOMMU_DOMAIN_UNMANAGED:
		return "Unmanaged";
	case IOMMU_DOMAIN_DMA:
	case IOMMU_DOMAIN_DMA_FQ:
		return "Translated";
	default:
		return "Unknown";
	}
}

static int __init iommu_subsys_init(void)
{
	struct notifier_block *nb;

	if (!(iommu_cmd_line & IOMMU_CMD_LINE_DMA_API)) {
		if (IS_ENABLED(CONFIG_IOMMU_DEFAULT_PASSTHROUGH))
			iommu_set_default_passthrough(false);
		else
			iommu_set_default_translated(false);

		if (iommu_default_passthrough() && cc_platform_has(CC_ATTR_MEM_ENCRYPT)) {
			pr_info("Memory encryption detected - Disabling default IOMMU Passthrough\n");
			iommu_set_default_translated(false);
		}
	}

	if (!iommu_default_passthrough() && !iommu_dma_strict)
		iommu_def_domain_type = IOMMU_DOMAIN_DMA_FQ;

	pr_info("Default domain type: %s %s\n",
		iommu_domain_type_str(iommu_def_domain_type),
		(iommu_cmd_line & IOMMU_CMD_LINE_DMA_API) ?
			"(set via kernel command line)" : "");

	if (!iommu_default_passthrough())
		pr_info("DMA domain TLB invalidation policy: %s mode %s\n",
			iommu_dma_strict ? "strict" : "lazy",
			(iommu_cmd_line & IOMMU_CMD_LINE_STRICT) ?
				"(set via kernel command line)" : "");

	nb = kcalloc(ARRAY_SIZE(iommu_buses), sizeof(*nb), GFP_KERNEL);
	if (!nb)
		return -ENOMEM;

	for (int i = 0; i < ARRAY_SIZE(iommu_buses); i++) {
		nb[i].notifier_call = iommu_bus_notifier;
		bus_register_notifier(iommu_buses[i], &nb[i]);
	}

	return 0;
}
subsys_initcall(iommu_subsys_init);

static int remove_iommu_group(struct device *dev, void *data)
{
	if (dev->iommu && dev->iommu->iommu_dev == data)
		iommu_release_device(dev);

	return 0;
}

/**
 * iommu_device_register() - Register an IOMMU hardware instance
 * @iommu: IOMMU handle for the instance
 * @ops:   IOMMU ops to associate with the instance
 * @hwdev: (optional) actual instance device, used for fwnode lookup
 *
 * Return: 0 on success, or an error.
 */
int iommu_device_register(struct iommu_device *iommu,
			  const struct iommu_ops *ops, struct device *hwdev)
{
	int err = 0;

	/* We need to be able to take module references appropriately */
	if (WARN_ON(is_module_address((unsigned long)ops) && !ops->owner))
		return -EINVAL;
	/*
	 * Temporarily enforce global restriction to a single driver. This was
	 * already the de-facto behaviour, since any possible combination of
	 * existing drivers would compete for at least the PCI or platform bus.
	 */
	if (iommu_buses[0]->iommu_ops && iommu_buses[0]->iommu_ops != ops)
		return -EBUSY;

	iommu->ops = ops;
	if (hwdev)
		iommu->fwnode = dev_fwnode(hwdev);

	spin_lock(&iommu_device_lock);
	list_add_tail(&iommu->list, &iommu_device_list);
	spin_unlock(&iommu_device_lock);

	for (int i = 0; i < ARRAY_SIZE(iommu_buses) && !err; i++) {
		iommu_buses[i]->iommu_ops = ops;
		err = bus_iommu_probe(iommu_buses[i]);
	}
	if (err)
		iommu_device_unregister(iommu);
	return err;
}
EXPORT_SYMBOL_GPL(iommu_device_register);

void iommu_device_unregister(struct iommu_device *iommu)
{
	for (int i = 0; i < ARRAY_SIZE(iommu_buses); i++)
		bus_for_each_dev(iommu_buses[i], NULL, iommu, remove_iommu_group);

	spin_lock(&iommu_device_lock);
	list_del(&iommu->list);
	spin_unlock(&iommu_device_lock);
}
EXPORT_SYMBOL_GPL(iommu_device_unregister);

static struct dev_iommu *dev_iommu_get(struct device *dev)
{
	struct dev_iommu *param = dev->iommu;

	if (param)
		return param;

	param = kzalloc(sizeof(*param), GFP_KERNEL);
	if (!param)
		return NULL;

	mutex_init(&param->lock);
	dev->iommu = param;
	return param;
}

static void dev_iommu_free(struct device *dev)
{
	struct dev_iommu *param = dev->iommu;

	dev->iommu = NULL;
	if (param->fwspec) {
		fwnode_handle_put(param->fwspec->iommu_fwnode);
		kfree(param->fwspec);
	}
	kfree(param);
}

static int __iommu_probe_device(struct device *dev, struct list_head *group_list)
{
	const struct iommu_ops *ops = dev->bus->iommu_ops;
	struct iommu_device *iommu_dev;
	struct iommu_group *group;
	int ret;

	if (!ops)
		return -ENODEV;

	if (!dev_iommu_get(dev))
		return -ENOMEM;

	if (!try_module_get(ops->owner)) {
		ret = -EINVAL;
		goto err_free;
	}

	iommu_dev = ops->probe_device(dev);
	if (IS_ERR(iommu_dev)) {
		ret = PTR_ERR(iommu_dev);
		goto out_module_put;
	}

	dev->iommu->iommu_dev = iommu_dev;

	group = iommu_group_get_for_dev(dev);
	if (IS_ERR(group)) {
		ret = PTR_ERR(group);
		goto out_release;
	}
	iommu_group_put(group);

	if (group_list && !group->default_domain && list_empty(&group->entry))
		list_add_tail(&group->entry, group_list);

	iommu_device_link(iommu_dev, dev);

	return 0;

out_release:
	if (ops->release_device)
		ops->release_device(dev);

out_module_put:
	module_put(ops->owner);

err_free:
	dev_iommu_free(dev);

	return ret;
}

int iommu_probe_device(struct device *dev)
{
	const struct iommu_ops *ops;
	struct iommu_group *group;
	int ret;

	ret = __iommu_probe_device(dev, NULL);
	if (ret)
		goto err_out;

	group = iommu_group_get(dev);
	if (!group) {
		ret = -ENODEV;
		goto err_release;
	}

	/*
	 * Try to allocate a default domain - needs support from the
	 * IOMMU driver. There are still some drivers which don't
	 * support default domains, so the return value is not yet
	 * checked.
	 */
	mutex_lock(&group->mutex);
	iommu_alloc_default_domain(group, dev);

	/*
	 * If device joined an existing group which has been claimed, don't
	 * attach the default domain.
	 */
	if (group->default_domain && !group->owner) {
		ret = __iommu_attach_device(group->default_domain, dev);
		if (ret) {
			mutex_unlock(&group->mutex);
			iommu_group_put(group);
			goto err_release;
		}
	}

	iommu_create_device_direct_mappings(group, dev);

	mutex_unlock(&group->mutex);
	iommu_group_put(group);

	ops = dev_iommu_ops(dev);
	if (ops->probe_finalize)
		ops->probe_finalize(dev);

	return 0;

err_release:
	iommu_release_device(dev);

err_out:
	return ret;

}

void iommu_release_device(struct device *dev)
{
	const struct iommu_ops *ops;

	if (!dev->iommu)
		return;

	iommu_device_unlink(dev->iommu->iommu_dev, dev);

	ops = dev_iommu_ops(dev);
	if (ops->release_device)
		ops->release_device(dev);

	iommu_group_remove_device(dev);
	module_put(ops->owner);
	dev_iommu_free(dev);
}

static int __init iommu_set_def_domain_type(char *str)
{
	bool pt;
	int ret;

	ret = kstrtobool(str, &pt);
	if (ret)
		return ret;

	if (pt)
		iommu_set_default_passthrough(true);
	else
		iommu_set_default_translated(true);

	return 0;
}
early_param("iommu.passthrough", iommu_set_def_domain_type);

static int __init iommu_dma_setup(char *str)
{
	int ret = kstrtobool(str, &iommu_dma_strict);

	if (!ret)
		iommu_cmd_line |= IOMMU_CMD_LINE_STRICT;
	return ret;
}
early_param("iommu.strict", iommu_dma_setup);

void iommu_set_dma_strict(void)
{
	iommu_dma_strict = true;
	if (iommu_def_domain_type == IOMMU_DOMAIN_DMA_FQ)
		iommu_def_domain_type = IOMMU_DOMAIN_DMA;
}

static ssize_t iommu_group_attr_show(struct kobject *kobj,
				     struct attribute *__attr, char *buf)
{
	struct iommu_group_attribute *attr = to_iommu_group_attr(__attr);
	struct iommu_group *group = to_iommu_group(kobj);
	ssize_t ret = -EIO;

	if (attr->show)
		ret = attr->show(group, buf);
	return ret;
}

static ssize_t iommu_group_attr_store(struct kobject *kobj,
				      struct attribute *__attr,
				      const char *buf, size_t count)
{
	struct iommu_group_attribute *attr = to_iommu_group_attr(__attr);
	struct iommu_group *group = to_iommu_group(kobj);
	ssize_t ret = -EIO;

	if (attr->store)
		ret = attr->store(group, buf, count);
	return ret;
}

static const struct sysfs_ops iommu_group_sysfs_ops = {
	.show = iommu_group_attr_show,
	.store = iommu_group_attr_store,
};

static int iommu_group_create_file(struct iommu_group *group,
				   struct iommu_group_attribute *attr)
{
	return sysfs_create_file(&group->kobj, &attr->attr);
}

static void iommu_group_remove_file(struct iommu_group *group,
				    struct iommu_group_attribute *attr)
{
	sysfs_remove_file(&group->kobj, &attr->attr);
}

static ssize_t iommu_group_show_name(struct iommu_group *group, char *buf)
{
	return sprintf(buf, "%s\n", group->name);
}

/**
 * iommu_insert_resv_region - Insert a new region in the
 * list of reserved regions.
 * @new: new region to insert
 * @regions: list of regions
 *
 * Elements are sorted by start address and overlapping segments
 * of the same type are merged.
 */
static int iommu_insert_resv_region(struct iommu_resv_region *new,
				    struct list_head *regions)
{
	struct iommu_resv_region *iter, *tmp, *nr, *top;
	LIST_HEAD(stack);

	nr = iommu_alloc_resv_region(new->start, new->length,
				     new->prot, new->type, GFP_KERNEL);
	if (!nr)
		return -ENOMEM;

	/* First add the new element based on start address sorting */
	list_for_each_entry(iter, regions, list) {
		if (nr->start < iter->start ||
		    (nr->start == iter->start && nr->type <= iter->type))
			break;
	}
	list_add_tail(&nr->list, &iter->list);

	/* Merge overlapping segments of type nr->type in @regions, if any */
	list_for_each_entry_safe(iter, tmp, regions, list) {
		phys_addr_t top_end, iter_end = iter->start + iter->length - 1;

		/* no merge needed on elements of different types than @new */
		if (iter->type != new->type) {
			list_move_tail(&iter->list, &stack);
			continue;
		}

		/* look for the last stack element of same type as @iter */
		list_for_each_entry_reverse(top, &stack, list)
			if (top->type == iter->type)
				goto check_overlap;

		list_move_tail(&iter->list, &stack);
		continue;

check_overlap:
		top_end = top->start + top->length - 1;

		if (iter->start > top_end + 1) {
			list_move_tail(&iter->list, &stack);
		} else {
			top->length = max(top_end, iter_end) - top->start + 1;
			list_del(&iter->list);
			kfree(iter);
		}
	}
	list_splice(&stack, regions);
	return 0;
}

static int
iommu_insert_device_resv_regions(struct list_head *dev_resv_regions,
				 struct list_head *group_resv_regions)
{
	struct iommu_resv_region *entry;
	int ret = 0;

	list_for_each_entry(entry, dev_resv_regions, list) {
		ret = iommu_insert_resv_region(entry, group_resv_regions);
		if (ret)
			break;
	}
	return ret;
}

int iommu_get_group_resv_regions(struct iommu_group *group,
				 struct list_head *head)
{
	struct group_device *device;
	int ret = 0;

	mutex_lock(&group->mutex);
	list_for_each_entry(device, &group->devices, list) {
		struct list_head dev_resv_regions;

		/*
		 * Non-API groups still expose reserved_regions in sysfs,
		 * so filter out calls that get here that way.
		 */
		if (!device->dev->iommu)
			break;

		INIT_LIST_HEAD(&dev_resv_regions);
		iommu_get_resv_regions(device->dev, &dev_resv_regions);
		ret = iommu_insert_device_resv_regions(&dev_resv_regions, head);
		iommu_put_resv_regions(device->dev, &dev_resv_regions);
		if (ret)
			break;
	}
	mutex_unlock(&group->mutex);
	return ret;
}
EXPORT_SYMBOL_GPL(iommu_get_group_resv_regions);

static ssize_t iommu_group_show_resv_regions(struct iommu_group *group,
					     char *buf)
{
	struct iommu_resv_region *region, *next;
	struct list_head group_resv_regions;
	char *str = buf;

	INIT_LIST_HEAD(&group_resv_regions);
	iommu_get_group_resv_regions(group, &group_resv_regions);

	list_for_each_entry_safe(region, next, &group_resv_regions, list) {
		str += sprintf(str, "0x%016llx 0x%016llx %s\n",
			       (long long int)region->start,
			       (long long int)(region->start +
						region->length - 1),
			       iommu_group_resv_type_string[region->type]);
		kfree(region);
	}

	return (str - buf);
}

static ssize_t iommu_group_show_type(struct iommu_group *group,
				     char *buf)
{
	char *type = "unknown\n";

	mutex_lock(&group->mutex);
	if (group->default_domain) {
		switch (group->default_domain->type) {
		case IOMMU_DOMAIN_BLOCKED:
			type = "blocked\n";
			break;
		case IOMMU_DOMAIN_IDENTITY:
			type = "identity\n";
			break;
		case IOMMU_DOMAIN_UNMANAGED:
			type = "unmanaged\n";
			break;
		case IOMMU_DOMAIN_DMA:
			type = "DMA\n";
			break;
		case IOMMU_DOMAIN_DMA_FQ:
			type = "DMA-FQ\n";
			break;
		}
	}
	mutex_unlock(&group->mutex);
	strcpy(buf, type);

	return strlen(type);
}

static IOMMU_GROUP_ATTR(name, S_IRUGO, iommu_group_show_name, NULL);

static IOMMU_GROUP_ATTR(reserved_regions, 0444,
			iommu_group_show_resv_regions, NULL);

static IOMMU_GROUP_ATTR(type, 0644, iommu_group_show_type,
			iommu_group_store_type);

static void iommu_group_release(struct kobject *kobj)
{
	struct iommu_group *group = to_iommu_group(kobj);

	pr_debug("Releasing group %d\n", group->id);

	if (group->iommu_data_release)
		group->iommu_data_release(group->iommu_data);

	ida_free(&iommu_group_ida, group->id);

	if (group->default_domain)
		iommu_domain_free(group->default_domain);
	if (group->blocking_domain)
		iommu_domain_free(group->blocking_domain);

	kfree(group->name);
	kfree(group);
}

static struct kobj_type iommu_group_ktype = {
	.sysfs_ops = &iommu_group_sysfs_ops,
	.release = iommu_group_release,
};

/**
 * iommu_group_alloc - Allocate a new group
 *
 * This function is called by an iommu driver to allocate a new iommu
 * group.  The iommu group represents the minimum granularity of the iommu.
 * Upon successful return, the caller holds a reference to the supplied
 * group in order to hold the group until devices are added.  Use
 * iommu_group_put() to release this extra reference count, allowing the
 * group to be automatically reclaimed once it has no devices or external
 * references.
 */
struct iommu_group *iommu_group_alloc(void)
{
	struct iommu_group *group;
	int ret;

	group = kzalloc(sizeof(*group), GFP_KERNEL);
	if (!group)
		return ERR_PTR(-ENOMEM);

	group->kobj.kset = iommu_group_kset;
	mutex_init(&group->mutex);
	INIT_LIST_HEAD(&group->devices);
	INIT_LIST_HEAD(&group->entry);

	ret = ida_alloc(&iommu_group_ida, GFP_KERNEL);
	if (ret < 0) {
		kfree(group);
		return ERR_PTR(ret);
	}
	group->id = ret;

	ret = kobject_init_and_add(&group->kobj, &iommu_group_ktype,
				   NULL, "%d", group->id);
	if (ret) {
		kobject_put(&group->kobj);
		return ERR_PTR(ret);
	}

	group->devices_kobj = kobject_create_and_add("devices", &group->kobj);
	if (!group->devices_kobj) {
		kobject_put(&group->kobj); /* triggers .release & free */
		return ERR_PTR(-ENOMEM);
	}

	/*
	 * The devices_kobj holds a reference on the group kobject, so
	 * as long as that exists so will the group.  We can therefore
	 * use the devices_kobj for reference counting.
	 */
	kobject_put(&group->kobj);

	ret = iommu_group_create_file(group,
				      &iommu_group_attr_reserved_regions);
	if (ret)
		return ERR_PTR(ret);

	ret = iommu_group_create_file(group, &iommu_group_attr_type);
	if (ret)
		return ERR_PTR(ret);

	pr_debug("Allocated group %d\n", group->id);

	return group;
}
EXPORT_SYMBOL_GPL(iommu_group_alloc);

struct iommu_group *iommu_group_get_by_id(int id)
{
	struct kobject *group_kobj;
	struct iommu_group *group;
	const char *name;

	if (!iommu_group_kset)
		return NULL;

	name = kasprintf(GFP_KERNEL, "%d", id);
	if (!name)
		return NULL;

	group_kobj = kset_find_obj(iommu_group_kset, name);
	kfree(name);

	if (!group_kobj)
		return NULL;

	group = container_of(group_kobj, struct iommu_group, kobj);
	BUG_ON(group->id != id);

	kobject_get(group->devices_kobj);
	kobject_put(&group->kobj);

	return group;
}
EXPORT_SYMBOL_GPL(iommu_group_get_by_id);

/**
 * iommu_group_get_iommudata - retrieve iommu_data registered for a group
 * @group: the group
 *
 * iommu drivers can store data in the group for use when doing iommu
 * operations.  This function provides a way to retrieve it.  Caller
 * should hold a group reference.
 */
void *iommu_group_get_iommudata(struct iommu_group *group)
{
	return group->iommu_data;
}
EXPORT_SYMBOL_GPL(iommu_group_get_iommudata);

/**
 * iommu_group_set_iommudata - set iommu_data for a group
 * @group: the group
 * @iommu_data: new data
 * @release: release function for iommu_data
 *
 * iommu drivers can store data in the group for use when doing iommu
 * operations.  This function provides a way to set the data after
 * the group has been allocated.  Caller should hold a group reference.
 */
void iommu_group_set_iommudata(struct iommu_group *group, void *iommu_data,
			       void (*release)(void *iommu_data))
{
	group->iommu_data = iommu_data;
	group->iommu_data_release = release;
}
EXPORT_SYMBOL_GPL(iommu_group_set_iommudata);

/**
 * iommu_group_set_name - set name for a group
 * @group: the group
 * @name: name
 *
 * Allow iommu driver to set a name for a group.  When set it will
 * appear in a name attribute file under the group in sysfs.
 */
int iommu_group_set_name(struct iommu_group *group, const char *name)
{
	int ret;

	if (group->name) {
		iommu_group_remove_file(group, &iommu_group_attr_name);
		kfree(group->name);
		group->name = NULL;
		if (!name)
			return 0;
	}

	group->name = kstrdup(name, GFP_KERNEL);
	if (!group->name)
		return -ENOMEM;

	ret = iommu_group_create_file(group, &iommu_group_attr_name);
	if (ret) {
		kfree(group->name);
		group->name = NULL;
		return ret;
	}

	return 0;
}
EXPORT_SYMBOL_GPL(iommu_group_set_name);

static int iommu_create_device_direct_mappings(struct iommu_group *group,
					       struct device *dev)
{
	struct iommu_domain *domain = group->default_domain;
	struct iommu_resv_region *entry;
	struct list_head mappings;
	unsigned long pg_size;
	int ret = 0;

	if (!domain || !iommu_is_dma_domain(domain))
		return 0;

	BUG_ON(!domain->pgsize_bitmap);

	pg_size = 1UL << __ffs(domain->pgsize_bitmap);
	INIT_LIST_HEAD(&mappings);

	iommu_get_resv_regions(dev, &mappings);

	/* We need to consider overlapping regions for different devices */
	list_for_each_entry(entry, &mappings, list) {
		dma_addr_t start, end, addr;
		size_t map_size = 0;

		start = ALIGN(entry->start, pg_size);
		end   = ALIGN(entry->start + entry->length, pg_size);

		if (entry->type != IOMMU_RESV_DIRECT &&
		    entry->type != IOMMU_RESV_DIRECT_RELAXABLE)
			continue;

		for (addr = start; addr <= end; addr += pg_size) {
			phys_addr_t phys_addr;

			if (addr == end)
				goto map_end;

			phys_addr = iommu_iova_to_phys(domain, addr);
			if (!phys_addr) {
				map_size += pg_size;
				continue;
			}

map_end:
			if (map_size) {
				ret = iommu_map(domain, addr - map_size,
						addr - map_size, map_size,
						entry->prot);
				if (ret)
					goto out;
				map_size = 0;
			}
		}

	}

	iommu_flush_iotlb_all(domain);

out:
	iommu_put_resv_regions(dev, &mappings);

	return ret;
}

static bool iommu_is_attach_deferred(struct device *dev)
{
	const struct iommu_ops *ops = dev_iommu_ops(dev);

	if (ops->is_attach_deferred)
		return ops->is_attach_deferred(dev);

	return false;
}

/**
 * iommu_group_add_device - add a device to an iommu group
 * @group: the group into which to add the device (reference should be held)
 * @dev: the device
 *
 * This function is called by an iommu driver to add a device into a
 * group.  Adding a device increments the group reference count.
 */
int iommu_group_add_device(struct iommu_group *group, struct device *dev)
{
	int ret, i = 0;
	struct group_device *device;

	device = kzalloc(sizeof(*device), GFP_KERNEL);
	if (!device)
		return -ENOMEM;

	device->dev = dev;

	ret = sysfs_create_link(&dev->kobj, &group->kobj, "iommu_group");
	if (ret)
		goto err_free_device;

	device->name = kasprintf(GFP_KERNEL, "%s", kobject_name(&dev->kobj));
rename:
	if (!device->name) {
		ret = -ENOMEM;
		goto err_remove_link;
	}

	ret = sysfs_create_link_nowarn(group->devices_kobj,
				       &dev->kobj, device->name);
	if (ret) {
		if (ret == -EEXIST && i >= 0) {
			/*
			 * Account for the slim chance of collision
			 * and append an instance to the name.
			 */
			kfree(device->name);
			device->name = kasprintf(GFP_KERNEL, "%s.%d",
						 kobject_name(&dev->kobj), i++);
			goto rename;
		}
		goto err_free_name;
	}

	kobject_get(group->devices_kobj);

	dev->iommu_group = group;

	mutex_lock(&group->mutex);
	list_add_tail(&device->list, &group->devices);
	if (group->domain  && !iommu_is_attach_deferred(dev))
		ret = __iommu_attach_device(group->domain, dev);
	mutex_unlock(&group->mutex);
	if (ret)
		goto err_put_group;

	trace_add_device_to_group(group->id, dev);

	dev_info(dev, "Adding to iommu group %d\n", group->id);

	return 0;

err_put_group:
	mutex_lock(&group->mutex);
	list_del(&device->list);
	mutex_unlock(&group->mutex);
	dev->iommu_group = NULL;
	kobject_put(group->devices_kobj);
	sysfs_remove_link(group->devices_kobj, device->name);
err_free_name:
	kfree(device->name);
err_remove_link:
	sysfs_remove_link(&dev->kobj, "iommu_group");
err_free_device:
	kfree(device);
	dev_err(dev, "Failed to add to iommu group %d: %d\n", group->id, ret);
	return ret;
}
EXPORT_SYMBOL_GPL(iommu_group_add_device);

/**
 * iommu_group_remove_device - remove a device from it's current group
 * @dev: device to be removed
 *
 * This function is called by an iommu driver to remove the device from
 * it's current group.  This decrements the iommu group reference count.
 */
void iommu_group_remove_device(struct device *dev)
{
	struct iommu_group *group = dev->iommu_group;
	struct group_device *tmp_device, *device = NULL;

	if (!group)
		return;

	dev_info(dev, "Removing from iommu group %d\n", group->id);

	mutex_lock(&group->mutex);
	list_for_each_entry(tmp_device, &group->devices, list) {
		if (tmp_device->dev == dev) {
			device = tmp_device;
			list_del(&device->list);
			break;
		}
	}
	mutex_unlock(&group->mutex);

	if (!device)
		return;

	sysfs_remove_link(group->devices_kobj, device->name);
	sysfs_remove_link(&dev->kobj, "iommu_group");

	trace_remove_device_from_group(group->id, dev);

	kfree(device->name);
	kfree(device);
	dev->iommu_group = NULL;
	kobject_put(group->devices_kobj);
}
EXPORT_SYMBOL_GPL(iommu_group_remove_device);

static int iommu_group_device_count(struct iommu_group *group)
{
	struct group_device *entry;
	int ret = 0;

	list_for_each_entry(entry, &group->devices, list)
		ret++;

	return ret;
}

static int __iommu_group_for_each_dev(struct iommu_group *group, void *data,
				      int (*fn)(struct device *, void *))
{
	struct group_device *device;
	int ret = 0;

	list_for_each_entry(device, &group->devices, list) {
		ret = fn(device->dev, data);
		if (ret)
			break;
	}
	return ret;
}

/**
 * iommu_group_for_each_dev - iterate over each device in the group
 * @group: the group
 * @data: caller opaque data to be passed to callback function
 * @fn: caller supplied callback function
 *
 * This function is called by group users to iterate over group devices.
 * Callers should hold a reference count to the group during callback.
 * The group->mutex is held across callbacks, which will block calls to
 * iommu_group_add/remove_device.
 */
int iommu_group_for_each_dev(struct iommu_group *group, void *data,
			     int (*fn)(struct device *, void *))
{
	int ret;

	mutex_lock(&group->mutex);
	ret = __iommu_group_for_each_dev(group, data, fn);
	mutex_unlock(&group->mutex);

	return ret;
}
EXPORT_SYMBOL_GPL(iommu_group_for_each_dev);

/**
 * iommu_group_get - Return the group for a device and increment reference
 * @dev: get the group that this device belongs to
 *
 * This function is called by iommu drivers and users to get the group
 * for the specified device.  If found, the group is returned and the group
 * reference in incremented, else NULL.
 */
struct iommu_group *iommu_group_get(struct device *dev)
{
	struct iommu_group *group = dev->iommu_group;

	if (group)
		kobject_get(group->devices_kobj);

	return group;
}
EXPORT_SYMBOL_GPL(iommu_group_get);

/**
 * iommu_group_ref_get - Increment reference on a group
 * @group: the group to use, must not be NULL
 *
 * This function is called by iommu drivers to take additional references on an
 * existing group.  Returns the given group for convenience.
 */
struct iommu_group *iommu_group_ref_get(struct iommu_group *group)
{
	kobject_get(group->devices_kobj);
	return group;
}
EXPORT_SYMBOL_GPL(iommu_group_ref_get);

/**
 * iommu_group_put - Decrement group reference
 * @group: the group to use
 *
 * This function is called by iommu drivers and users to release the
 * iommu group.  Once the reference count is zero, the group is released.
 */
void iommu_group_put(struct iommu_group *group)
{
	if (group)
		kobject_put(group->devices_kobj);
}
EXPORT_SYMBOL_GPL(iommu_group_put);

/**
 * iommu_register_device_fault_handler() - Register a device fault handler
 * @dev: the device
 * @handler: the fault handler
 * @data: private data passed as argument to the handler
 *
 * When an IOMMU fault event is received, this handler gets called with the
 * fault event and data as argument. The handler should return 0 on success. If
 * the fault is recoverable (IOMMU_FAULT_PAGE_REQ), the consumer should also
 * complete the fault by calling iommu_page_response() with one of the following
 * response code:
 * - IOMMU_PAGE_RESP_SUCCESS: retry the translation
 * - IOMMU_PAGE_RESP_INVALID: terminate the fault
 * - IOMMU_PAGE_RESP_FAILURE: terminate the fault and stop reporting
 *   page faults if possible.
 *
 * Return 0 if the fault handler was installed successfully, or an error.
 */
int iommu_register_device_fault_handler(struct device *dev,
					iommu_dev_fault_handler_t handler,
					void *data)
{
	struct dev_iommu *param = dev->iommu;
	int ret = 0;

	if (!param)
		return -EINVAL;

	mutex_lock(&param->lock);
	/* Only allow one fault handler registered for each device */
	if (param->fault_param) {
		ret = -EBUSY;
		goto done_unlock;
	}

	get_device(dev);
	param->fault_param = kzalloc(sizeof(*param->fault_param), GFP_KERNEL);
	if (!param->fault_param) {
		put_device(dev);
		ret = -ENOMEM;
		goto done_unlock;
	}
	param->fault_param->handler = handler;
	param->fault_param->data = data;
	mutex_init(&param->fault_param->lock);
	INIT_LIST_HEAD(&param->fault_param->faults);

done_unlock:
	mutex_unlock(&param->lock);

	return ret;
}
EXPORT_SYMBOL_GPL(iommu_register_device_fault_handler);

/**
 * iommu_unregister_device_fault_handler() - Unregister the device fault handler
 * @dev: the device
 *
 * Remove the device fault handler installed with
 * iommu_register_device_fault_handler().
 *
 * Return 0 on success, or an error.
 */
int iommu_unregister_device_fault_handler(struct device *dev)
{
	struct dev_iommu *param = dev->iommu;
	int ret = 0;

	if (!param)
		return -EINVAL;

	mutex_lock(&param->lock);

	if (!param->fault_param)
		goto unlock;

	/* we cannot unregister handler if there are pending faults */
	if (!list_empty(&param->fault_param->faults)) {
		ret = -EBUSY;
		goto unlock;
	}

	kfree(param->fault_param);
	param->fault_param = NULL;
	put_device(dev);
unlock:
	mutex_unlock(&param->lock);

	return ret;
}
EXPORT_SYMBOL_GPL(iommu_unregister_device_fault_handler);

/**
 * iommu_report_device_fault() - Report fault event to device driver
 * @dev: the device
 * @evt: fault event data
 *
 * Called by IOMMU drivers when a fault is detected, typically in a threaded IRQ
 * handler. When this function fails and the fault is recoverable, it is the
 * caller's responsibility to complete the fault.
 *
 * Return 0 on success, or an error.
 */
int iommu_report_device_fault(struct device *dev, struct iommu_fault_event *evt)
{
	struct dev_iommu *param = dev->iommu;
	struct iommu_fault_event *evt_pending = NULL;
	struct iommu_fault_param *fparam;
	int ret = 0;

	if (!param || !evt)
		return -EINVAL;

	/* we only report device fault if there is a handler registered */
	mutex_lock(&param->lock);
	fparam = param->fault_param;
	if (!fparam || !fparam->handler) {
		ret = -EINVAL;
		goto done_unlock;
	}

	if (evt->fault.type == IOMMU_FAULT_PAGE_REQ &&
	    (evt->fault.prm.flags & IOMMU_FAULT_PAGE_REQUEST_LAST_PAGE)) {
		evt_pending = kmemdup(evt, sizeof(struct iommu_fault_event),
				      GFP_KERNEL);
		if (!evt_pending) {
			ret = -ENOMEM;
			goto done_unlock;
		}
		mutex_lock(&fparam->lock);
		list_add_tail(&evt_pending->list, &fparam->faults);
		mutex_unlock(&fparam->lock);
	}

	ret = fparam->handler(&evt->fault, fparam->data);
	if (ret && evt_pending) {
		mutex_lock(&fparam->lock);
		list_del(&evt_pending->list);
		mutex_unlock(&fparam->lock);
		kfree(evt_pending);
	}
done_unlock:
	mutex_unlock(&param->lock);
	return ret;
}
EXPORT_SYMBOL_GPL(iommu_report_device_fault);

int iommu_page_response(struct device *dev,
			struct iommu_page_response *msg)
{
	bool needs_pasid;
	int ret = -EINVAL;
	struct iommu_fault_event *evt;
	struct iommu_fault_page_request *prm;
	struct dev_iommu *param = dev->iommu;
	const struct iommu_ops *ops = dev_iommu_ops(dev);
	bool has_pasid = msg->flags & IOMMU_PAGE_RESP_PASID_VALID;

	if (!ops->page_response)
		return -ENODEV;

	if (!param || !param->fault_param)
		return -EINVAL;

	if (msg->version != IOMMU_PAGE_RESP_VERSION_1 ||
	    msg->flags & ~IOMMU_PAGE_RESP_PASID_VALID)
		return -EINVAL;

	/* Only send response if there is a fault report pending */
	mutex_lock(&param->fault_param->lock);
	if (list_empty(&param->fault_param->faults)) {
		dev_warn_ratelimited(dev, "no pending PRQ, drop response\n");
		goto done_unlock;
	}
	/*
	 * Check if we have a matching page request pending to respond,
	 * otherwise return -EINVAL
	 */
	list_for_each_entry(evt, &param->fault_param->faults, list) {
		prm = &evt->fault.prm;
		if (prm->grpid != msg->grpid)
			continue;

		/*
		 * If the PASID is required, the corresponding request is
		 * matched using the group ID, the PASID valid bit and the PASID
		 * value. Otherwise only the group ID matches request and
		 * response.
		 */
		needs_pasid = prm->flags & IOMMU_FAULT_PAGE_RESPONSE_NEEDS_PASID;
		if (needs_pasid && (!has_pasid || msg->pasid != prm->pasid))
			continue;

		if (!needs_pasid && has_pasid) {
			/* No big deal, just clear it. */
			msg->flags &= ~IOMMU_PAGE_RESP_PASID_VALID;
			msg->pasid = 0;
		}

		ret = ops->page_response(dev, evt, msg);
		list_del(&evt->list);
		kfree(evt);
		break;
	}

done_unlock:
	mutex_unlock(&param->fault_param->lock);
	return ret;
}
EXPORT_SYMBOL_GPL(iommu_page_response);

/**
 * iommu_group_id - Return ID for a group
 * @group: the group to ID
 *
 * Return the unique ID for the group matching the sysfs group number.
 */
int iommu_group_id(struct iommu_group *group)
{
	return group->id;
}
EXPORT_SYMBOL_GPL(iommu_group_id);

static struct iommu_group *get_pci_alias_group(struct pci_dev *pdev,
					       unsigned long *devfns);

/*
 * To consider a PCI device isolated, we require ACS to support Source
 * Validation, Request Redirection, Completer Redirection, and Upstream
 * Forwarding.  This effectively means that devices cannot spoof their
 * requester ID, requests and completions cannot be redirected, and all
 * transactions are forwarded upstream, even as it passes through a
 * bridge where the target device is downstream.
 */
#define REQ_ACS_FLAGS   (PCI_ACS_SV | PCI_ACS_RR | PCI_ACS_CR | PCI_ACS_UF)

/*
 * For multifunction devices which are not isolated from each other, find
 * all the other non-isolated functions and look for existing groups.  For
 * each function, we also need to look for aliases to or from other devices
 * that may already have a group.
 */
static struct iommu_group *get_pci_function_alias_group(struct pci_dev *pdev,
							unsigned long *devfns)
{
	struct pci_dev *tmp = NULL;
	struct iommu_group *group;

	if (!pdev->multifunction || pci_acs_enabled(pdev, REQ_ACS_FLAGS))
		return NULL;

	for_each_pci_dev(tmp) {
		if (tmp == pdev || tmp->bus != pdev->bus ||
		    PCI_SLOT(tmp->devfn) != PCI_SLOT(pdev->devfn) ||
		    pci_acs_enabled(tmp, REQ_ACS_FLAGS))
			continue;

		group = get_pci_alias_group(tmp, devfns);
		if (group) {
			pci_dev_put(tmp);
			return group;
		}
	}

	return NULL;
}

/*
 * Look for aliases to or from the given device for existing groups. DMA
 * aliases are only supported on the same bus, therefore the search
 * space is quite small (especially since we're really only looking at pcie
 * device, and therefore only expect multiple slots on the root complex or
 * downstream switch ports).  It's conceivable though that a pair of
 * multifunction devices could have aliases between them that would cause a
 * loop.  To prevent this, we use a bitmap to track where we've been.
 */
static struct iommu_group *get_pci_alias_group(struct pci_dev *pdev,
					       unsigned long *devfns)
{
	struct pci_dev *tmp = NULL;
	struct iommu_group *group;

	if (test_and_set_bit(pdev->devfn & 0xff, devfns))
		return NULL;

	group = iommu_group_get(&pdev->dev);
	if (group)
		return group;

	for_each_pci_dev(tmp) {
		if (tmp == pdev || tmp->bus != pdev->bus)
			continue;

		/* We alias them or they alias us */
		if (pci_devs_are_dma_aliases(pdev, tmp)) {
			group = get_pci_alias_group(tmp, devfns);
			if (group) {
				pci_dev_put(tmp);
				return group;
			}

			group = get_pci_function_alias_group(tmp, devfns);
			if (group) {
				pci_dev_put(tmp);
				return group;
			}
		}
	}

	return NULL;
}

struct group_for_pci_data {
	struct pci_dev *pdev;
	struct iommu_group *group;
};

/*
 * DMA alias iterator callback, return the last seen device.  Stop and return
 * the IOMMU group if we find one along the way.
 */
static int get_pci_alias_or_group(struct pci_dev *pdev, u16 alias, void *opaque)
{
	struct group_for_pci_data *data = opaque;

	data->pdev = pdev;
	data->group = iommu_group_get(&pdev->dev);

	return data->group != NULL;
}

/*
 * Generic device_group call-back function. It just allocates one
 * iommu-group per device.
 */
struct iommu_group *generic_device_group(struct device *dev)
{
	return iommu_group_alloc();
}
EXPORT_SYMBOL_GPL(generic_device_group);

/*
 * Use standard PCI bus topology, isolation features, and DMA alias quirks
 * to find or create an IOMMU group for a device.
 */
struct iommu_group *pci_device_group(struct device *dev)
{
	struct pci_dev *pdev = to_pci_dev(dev);
	struct group_for_pci_data data;
	struct pci_bus *bus;
	struct iommu_group *group = NULL;
	u64 devfns[4] = { 0 };

	if (WARN_ON(!dev_is_pci(dev)))
		return ERR_PTR(-EINVAL);

	/*
	 * Find the upstream DMA alias for the device.  A device must not
	 * be aliased due to topology in order to have its own IOMMU group.
	 * If we find an alias along the way that already belongs to a
	 * group, use it.
	 */
	if (pci_for_each_dma_alias(pdev, get_pci_alias_or_group, &data))
		return data.group;

	pdev = data.pdev;

	/*
	 * Continue upstream from the point of minimum IOMMU granularity
	 * due to aliases to the point where devices are protected from
	 * peer-to-peer DMA by PCI ACS.  Again, if we find an existing
	 * group, use it.
	 */
	for (bus = pdev->bus; !pci_is_root_bus(bus); bus = bus->parent) {
		if (!bus->self)
			continue;

		if (pci_acs_path_enabled(bus->self, NULL, REQ_ACS_FLAGS))
			break;

		pdev = bus->self;

		group = iommu_group_get(&pdev->dev);
		if (group)
			return group;
	}

	/*
	 * Look for existing groups on device aliases.  If we alias another
	 * device or another device aliases us, use the same group.
	 */
	group = get_pci_alias_group(pdev, (unsigned long *)devfns);
	if (group)
		return group;

	/*
	 * Look for existing groups on non-isolated functions on the same
	 * slot and aliases of those funcions, if any.  No need to clear
	 * the search bitmap, the tested devfns are still valid.
	 */
	group = get_pci_function_alias_group(pdev, (unsigned long *)devfns);
	if (group)
		return group;

	/* No shared group found, allocate new */
	return iommu_group_alloc();
}
EXPORT_SYMBOL_GPL(pci_device_group);

/* Get the IOMMU group for device on fsl-mc bus */
struct iommu_group *fsl_mc_device_group(struct device *dev)
{
	struct device *cont_dev = fsl_mc_cont_dev(dev);
	struct iommu_group *group;

	group = iommu_group_get(cont_dev);
	if (!group)
		group = iommu_group_alloc();
	return group;
}
EXPORT_SYMBOL_GPL(fsl_mc_device_group);

static int iommu_get_def_domain_type(struct device *dev)
{
	const struct iommu_ops *ops = dev_iommu_ops(dev);

	if (dev_is_pci(dev) && to_pci_dev(dev)->untrusted)
		return IOMMU_DOMAIN_DMA;

	if (ops->def_domain_type)
		return ops->def_domain_type(dev);

	return 0;
}

static int iommu_group_alloc_default_domain(struct bus_type *bus,
					    struct iommu_group *group,
					    unsigned int type)
{
	struct iommu_domain *dom;

	dom = __iommu_domain_alloc(bus, type);
	if (!dom && type != IOMMU_DOMAIN_DMA) {
		dom = __iommu_domain_alloc(bus, IOMMU_DOMAIN_DMA);
		if (dom)
			pr_warn("Failed to allocate default IOMMU domain of type %u for group %s - Falling back to IOMMU_DOMAIN_DMA",
				type, group->name);
	}

	if (!dom)
		return -ENOMEM;

	group->default_domain = dom;
	if (!group->domain)
		group->domain = dom;
	return 0;
}

static int iommu_alloc_default_domain(struct iommu_group *group,
				      struct device *dev)
{
	unsigned int type;

	if (group->default_domain)
		return 0;

	type = iommu_get_def_domain_type(dev) ? : iommu_def_domain_type;

	return iommu_group_alloc_default_domain(dev->bus, group, type);
}

/**
 * iommu_group_get_for_dev - Find or create the IOMMU group for a device
 * @dev: target device
 *
 * This function is intended to be called by IOMMU drivers and extended to
 * support common, bus-defined algorithms when determining or creating the
 * IOMMU group for a device.  On success, the caller will hold a reference
 * to the returned IOMMU group, which will already include the provided
 * device.  The reference should be released with iommu_group_put().
 */
static struct iommu_group *iommu_group_get_for_dev(struct device *dev)
{
	const struct iommu_ops *ops = dev_iommu_ops(dev);
	struct iommu_group *group;
	int ret;

	group = iommu_group_get(dev);
	if (group)
		return group;

	group = ops->device_group(dev);
	if (WARN_ON_ONCE(group == NULL))
		return ERR_PTR(-EINVAL);

	if (IS_ERR(group))
		return group;

	ret = iommu_group_add_device(group, dev);
	if (ret)
		goto out_put_group;

	return group;

out_put_group:
	iommu_group_put(group);

	return ERR_PTR(ret);
}

struct iommu_domain *iommu_group_default_domain(struct iommu_group *group)
{
	return group->default_domain;
}

static int probe_iommu_group(struct device *dev, void *data)
{
	struct list_head *group_list = data;
	struct iommu_group *group;
	int ret;

	/* Device is probed already if in a group */
	group = iommu_group_get(dev);
	if (group) {
		iommu_group_put(group);
		return 0;
	}

	ret = __iommu_probe_device(dev, group_list);
	if (ret == -ENODEV)
		ret = 0;

	return ret;
}

static int iommu_bus_notifier(struct notifier_block *nb,
			      unsigned long action, void *data)
{
	struct device *dev = data;

	if (action == BUS_NOTIFY_ADD_DEVICE) {
		int ret;

		ret = iommu_probe_device(dev);
		return (ret) ? NOTIFY_DONE : NOTIFY_OK;
	} else if (action == BUS_NOTIFY_REMOVED_DEVICE) {
		iommu_release_device(dev);
		return NOTIFY_OK;
	}

	return 0;
}

struct __group_domain_type {
	struct device *dev;
	unsigned int type;
};

static int probe_get_default_domain_type(struct device *dev, void *data)
{
	struct __group_domain_type *gtype = data;
	unsigned int type = iommu_get_def_domain_type(dev);

	if (type) {
		if (gtype->type && gtype->type != type) {
			dev_warn(dev, "Device needs domain type %s, but device %s in the same iommu group requires type %s - using default\n",
				 iommu_domain_type_str(type),
				 dev_name(gtype->dev),
				 iommu_domain_type_str(gtype->type));
			gtype->type = 0;
		}

		if (!gtype->dev) {
			gtype->dev  = dev;
			gtype->type = type;
		}
	}

	return 0;
}

static void probe_alloc_default_domain(struct bus_type *bus,
				       struct iommu_group *group)
{
	struct __group_domain_type gtype;

	memset(&gtype, 0, sizeof(gtype));

	/* Ask for default domain requirements of all devices in the group */
	__iommu_group_for_each_dev(group, &gtype,
				   probe_get_default_domain_type);

	if (!gtype.type)
		gtype.type = iommu_def_domain_type;

	iommu_group_alloc_default_domain(bus, group, gtype.type);

}

static int iommu_group_do_dma_attach(struct device *dev, void *data)
{
	struct iommu_domain *domain = data;
	int ret = 0;

	if (!iommu_is_attach_deferred(dev))
		ret = __iommu_attach_device(domain, dev);

	return ret;
}

static int __iommu_group_dma_attach(struct iommu_group *group)
{
	return __iommu_group_for_each_dev(group, group->default_domain,
					  iommu_group_do_dma_attach);
}

static int iommu_group_do_probe_finalize(struct device *dev, void *data)
{
	const struct iommu_ops *ops = dev_iommu_ops(dev);

	if (ops->probe_finalize)
		ops->probe_finalize(dev);

	return 0;
}

static void __iommu_group_dma_finalize(struct iommu_group *group)
{
	__iommu_group_for_each_dev(group, group->default_domain,
				   iommu_group_do_probe_finalize);
}

static int iommu_do_create_direct_mappings(struct device *dev, void *data)
{
	struct iommu_group *group = data;

	iommu_create_device_direct_mappings(group, dev);

	return 0;
}

static int iommu_group_create_direct_mappings(struct iommu_group *group)
{
	return __iommu_group_for_each_dev(group, group,
					  iommu_do_create_direct_mappings);
}

int bus_iommu_probe(struct bus_type *bus)
{
	struct iommu_group *group, *next;
	LIST_HEAD(group_list);
	int ret;

	/*
	 * This code-path does not allocate the default domain when
	 * creating the iommu group, so do it after the groups are
	 * created.
	 */
	ret = bus_for_each_dev(bus, NULL, &group_list, probe_iommu_group);
	if (ret)
		return ret;

	list_for_each_entry_safe(group, next, &group_list, entry) {
		/* Remove item from the list */
		list_del_init(&group->entry);

		mutex_lock(&group->mutex);

		/* Try to allocate default domain */
		probe_alloc_default_domain(bus, group);

		if (!group->default_domain) {
			mutex_unlock(&group->mutex);
			continue;
		}

		iommu_group_create_direct_mappings(group);

		ret = __iommu_group_dma_attach(group);

		mutex_unlock(&group->mutex);

		if (ret)
			break;

		__iommu_group_dma_finalize(group);
	}

	return ret;
}

bool iommu_present(struct bus_type *bus)
{
	return bus->iommu_ops != NULL;
}
EXPORT_SYMBOL_GPL(iommu_present);

/**
 * device_iommu_capable() - check for a general IOMMU capability
 * @dev: device to which the capability would be relevant, if available
 * @cap: IOMMU capability
 *
 * Return: true if an IOMMU is present and supports the given capability
 * for the given device, otherwise false.
 */
bool device_iommu_capable(struct device *dev, enum iommu_cap cap)
{
	const struct iommu_ops *ops;

	if (!dev->iommu || !dev->iommu->iommu_dev)
		return false;

	ops = dev_iommu_ops(dev);
	if (!ops->capable)
		return false;

	return ops->capable(dev, cap);
}
EXPORT_SYMBOL_GPL(device_iommu_capable);

/**
 * iommu_set_fault_handler() - set a fault handler for an iommu domain
 * @domain: iommu domain
 * @handler: fault handler
 * @token: user data, will be passed back to the fault handler
 *
 * This function should be used by IOMMU users which want to be notified
 * whenever an IOMMU fault happens.
 *
 * The fault handler itself should return 0 on success, and an appropriate
 * error code otherwise.
 */
void iommu_set_fault_handler(struct iommu_domain *domain,
					iommu_fault_handler_t handler,
					void *token)
{
	BUG_ON(!domain);

	domain->handler = handler;
	domain->handler_token = token;
}
EXPORT_SYMBOL_GPL(iommu_set_fault_handler);

static struct iommu_domain *__iommu_domain_alloc(struct bus_type *bus,
						 unsigned type)
{
	struct iommu_domain *domain;

	if (bus == NULL || bus->iommu_ops == NULL)
		return NULL;

	domain = bus->iommu_ops->domain_alloc(type);
	if (!domain)
		return NULL;

	domain->type = type;
	/* Assume all sizes by default; the driver may override this later */
	domain->pgsize_bitmap = bus->iommu_ops->pgsize_bitmap;
	if (!domain->ops)
		domain->ops = bus->iommu_ops->default_domain_ops;

	if (iommu_is_dma_domain(domain) && iommu_get_dma_cookie(domain)) {
		iommu_domain_free(domain);
		domain = NULL;
	}
	return domain;
}

struct iommu_domain *iommu_domain_alloc(struct bus_type *bus)
{
	return __iommu_domain_alloc(bus, IOMMU_DOMAIN_UNMANAGED);
}
EXPORT_SYMBOL_GPL(iommu_domain_alloc);

void iommu_domain_free(struct iommu_domain *domain)
{
	iommu_put_dma_cookie(domain);
	domain->ops->free(domain);
}
EXPORT_SYMBOL_GPL(iommu_domain_free);

/*
 * Put the group's domain back to the appropriate core-owned domain - either the
 * standard kernel-mode DMA configuration or an all-DMA-blocked domain.
 */
static void __iommu_group_set_core_domain(struct iommu_group *group)
{
	struct iommu_domain *new_domain;
	int ret;

	if (group->owner)
		new_domain = group->blocking_domain;
	else
		new_domain = group->default_domain;

	ret = __iommu_group_set_domain(group, new_domain);
	WARN(ret, "iommu driver failed to attach the default/blocking domain");
}

static int __iommu_attach_device(struct iommu_domain *domain,
				 struct device *dev)
{
	int ret;

	if (unlikely(domain->ops->attach_dev == NULL))
		return -ENODEV;

	ret = domain->ops->attach_dev(domain, dev);
	if (!ret)
		trace_attach_device_to_domain(dev);
	return ret;
}

int iommu_attach_device(struct iommu_domain *domain, struct device *dev)
{
	struct iommu_group *group;
	int ret;

	group = iommu_group_get(dev);
	if (!group)
		return -ENODEV;

	/*
	 * Lock the group to make sure the device-count doesn't
	 * change while we are attaching
	 */
	mutex_lock(&group->mutex);
	ret = -EINVAL;
	if (iommu_group_device_count(group) != 1)
		goto out_unlock;

	ret = __iommu_attach_group(domain, group);

out_unlock:
	mutex_unlock(&group->mutex);
	iommu_group_put(group);

	return ret;
}
EXPORT_SYMBOL_GPL(iommu_attach_device);

int iommu_deferred_attach(struct device *dev, struct iommu_domain *domain)
{
	if (iommu_is_attach_deferred(dev))
		return __iommu_attach_device(domain, dev);

	return 0;
}

static void __iommu_detach_device(struct iommu_domain *domain,
				  struct device *dev)
{
	if (iommu_is_attach_deferred(dev))
		return;

	domain->ops->detach_dev(domain, dev);
	trace_detach_device_from_domain(dev);
}

void iommu_detach_device(struct iommu_domain *domain, struct device *dev)
{
	struct iommu_group *group;

	group = iommu_group_get(dev);
	if (!group)
		return;

	mutex_lock(&group->mutex);
	if (WARN_ON(domain != group->domain) ||
	    WARN_ON(iommu_group_device_count(group) != 1))
		goto out_unlock;
	__iommu_group_set_core_domain(group);

out_unlock:
	mutex_unlock(&group->mutex);
	iommu_group_put(group);
}
EXPORT_SYMBOL_GPL(iommu_detach_device);

struct iommu_domain *iommu_get_domain_for_dev(struct device *dev)
{
	struct iommu_domain *domain;
	struct iommu_group *group;

	group = iommu_group_get(dev);
	if (!group)
		return NULL;

	domain = group->domain;

	iommu_group_put(group);

	return domain;
}
EXPORT_SYMBOL_GPL(iommu_get_domain_for_dev);

/*
 * For IOMMU_DOMAIN_DMA implementations which already provide their own
 * guarantees that the group and its default domain are valid and correct.
 */
struct iommu_domain *iommu_get_dma_domain(struct device *dev)
{
	return dev->iommu_group->default_domain;
}

/*
 * IOMMU groups are really the natural working unit of the IOMMU, but
 * the IOMMU API works on domains and devices.  Bridge that gap by
 * iterating over the devices in a group.  Ideally we'd have a single
 * device which represents the requestor ID of the group, but we also
 * allow IOMMU drivers to create policy defined minimum sets, where
 * the physical hardware may be able to distiguish members, but we
 * wish to group them at a higher level (ex. untrusted multi-function
 * PCI devices).  Thus we attach each device.
 */
static int iommu_group_do_attach_device(struct device *dev, void *data)
{
	struct iommu_domain *domain = data;

	return __iommu_attach_device(domain, dev);
}

static int __iommu_attach_group(struct iommu_domain *domain,
				struct iommu_group *group)
{
	int ret;

	if (group->domain && group->domain != group->default_domain &&
	    group->domain != group->blocking_domain)
		return -EBUSY;

	ret = __iommu_group_for_each_dev(group, domain,
					 iommu_group_do_attach_device);
	if (ret == 0)
		group->domain = domain;

	return ret;
}

int iommu_attach_group(struct iommu_domain *domain, struct iommu_group *group)
{
	int ret;

	mutex_lock(&group->mutex);
	ret = __iommu_attach_group(domain, group);
	mutex_unlock(&group->mutex);

	return ret;
}
EXPORT_SYMBOL_GPL(iommu_attach_group);

static int iommu_group_do_detach_device(struct device *dev, void *data)
{
	struct iommu_domain *domain = data;

	__iommu_detach_device(domain, dev);

	return 0;
}

static int __iommu_group_set_domain(struct iommu_group *group,
				    struct iommu_domain *new_domain)
{
	int ret;

	if (group->domain == new_domain)
		return 0;

	/*
	 * New drivers should support default domains and so the detach_dev() op
	 * will never be called. Otherwise the NULL domain represents some
	 * platform specific behavior.
	 */
	if (!new_domain) {
		if (WARN_ON(!group->domain->ops->detach_dev))
			return -EINVAL;
		__iommu_group_for_each_dev(group, group->domain,
					   iommu_group_do_detach_device);
		group->domain = NULL;
		return 0;
	}

	/*
	 * Changing the domain is done by calling attach_dev() on the new
	 * domain. This switch does not have to be atomic and DMA can be
	 * discarded during the transition. DMA must only be able to access
	 * either new_domain or group->domain, never something else.
	 *
	 * Note that this is called in error unwind paths, attaching to a
	 * domain that has already been attached cannot fail.
	 */
	ret = __iommu_group_for_each_dev(group, new_domain,
					 iommu_group_do_attach_device);
	if (ret)
		return ret;
	group->domain = new_domain;
	return 0;
}

void iommu_detach_group(struct iommu_domain *domain, struct iommu_group *group)
{
	mutex_lock(&group->mutex);
	__iommu_group_set_core_domain(group);
	mutex_unlock(&group->mutex);
}
EXPORT_SYMBOL_GPL(iommu_detach_group);

phys_addr_t iommu_iova_to_phys(struct iommu_domain *domain, dma_addr_t iova)
{
	if (domain->type == IOMMU_DOMAIN_IDENTITY)
		return iova;

	if (domain->type == IOMMU_DOMAIN_BLOCKED)
		return 0;

	return domain->ops->iova_to_phys(domain, iova);
}
EXPORT_SYMBOL_GPL(iommu_iova_to_phys);

static size_t iommu_pgsize(struct iommu_domain *domain, unsigned long iova,
			   phys_addr_t paddr, size_t size, size_t *count)
{
	unsigned int pgsize_idx, pgsize_idx_next;
	unsigned long pgsizes;
	size_t offset, pgsize, pgsize_next;
	unsigned long addr_merge = paddr | iova;

	/* Page sizes supported by the hardware and small enough for @size */
	pgsizes = domain->pgsize_bitmap & GENMASK(__fls(size), 0);

	/* Constrain the page sizes further based on the maximum alignment */
	if (likely(addr_merge))
		pgsizes &= GENMASK(__ffs(addr_merge), 0);

	/* Make sure we have at least one suitable page size */
	BUG_ON(!pgsizes);

	/* Pick the biggest page size remaining */
	pgsize_idx = __fls(pgsizes);
	pgsize = BIT(pgsize_idx);
	if (!count)
		return pgsize;

	/* Find the next biggest support page size, if it exists */
	pgsizes = domain->pgsize_bitmap & ~GENMASK(pgsize_idx, 0);
	if (!pgsizes)
		goto out_set_count;

	pgsize_idx_next = __ffs(pgsizes);
	pgsize_next = BIT(pgsize_idx_next);

	/*
	 * There's no point trying a bigger page size unless the virtual
	 * and physical addresses are similarly offset within the larger page.
	 */
	if ((iova ^ paddr) & (pgsize_next - 1))
		goto out_set_count;

	/* Calculate the offset to the next page size alignment boundary */
	offset = pgsize_next - (addr_merge & (pgsize_next - 1));

	/*
	 * If size is big enough to accommodate the larger page, reduce
	 * the number of smaller pages.
	 */
	if (offset + pgsize_next <= size)
		size = offset;

out_set_count:
	*count = size >> pgsize_idx;
	return pgsize;
}

static int __iommu_map_pages(struct iommu_domain *domain, unsigned long iova,
			     phys_addr_t paddr, size_t size, int prot,
			     gfp_t gfp, size_t *mapped)
{
	const struct iommu_domain_ops *ops = domain->ops;
	size_t pgsize, count;
	int ret;

	pgsize = iommu_pgsize(domain, iova, paddr, size, &count);

	pr_debug("mapping: iova 0x%lx pa %pa pgsize 0x%zx count %zu\n",
		 iova, &paddr, pgsize, count);

	if (ops->map_pages) {
		ret = ops->map_pages(domain, iova, paddr, pgsize, count, prot,
				     gfp, mapped);
	} else {
		ret = ops->map(domain, iova, paddr, pgsize, prot, gfp);
		*mapped = ret ? 0 : pgsize;
	}

	return ret;
}

static int __iommu_map(struct iommu_domain *domain, unsigned long iova,
		       phys_addr_t paddr, size_t size, int prot, gfp_t gfp)
{
	const struct iommu_domain_ops *ops = domain->ops;
	unsigned long orig_iova = iova;
	unsigned int min_pagesz;
	size_t orig_size = size;
	phys_addr_t orig_paddr = paddr;
	int ret = 0;

	if (unlikely(!(ops->map || ops->map_pages) ||
		     domain->pgsize_bitmap == 0UL))
		return -ENODEV;

	if (unlikely(!(domain->type & __IOMMU_DOMAIN_PAGING)))
		return -EINVAL;

	/* find out the minimum page size supported */
	min_pagesz = 1 << __ffs(domain->pgsize_bitmap);

	/*
	 * both the virtual address and the physical one, as well as
	 * the size of the mapping, must be aligned (at least) to the
	 * size of the smallest page supported by the hardware
	 */
	if (!IS_ALIGNED(iova | paddr | size, min_pagesz)) {
		pr_err("unaligned: iova 0x%lx pa %pa size 0x%zx min_pagesz 0x%x\n",
		       iova, &paddr, size, min_pagesz);
		return -EINVAL;
	}

	pr_debug("map: iova 0x%lx pa %pa size 0x%zx\n", iova, &paddr, size);

	while (size) {
		size_t mapped = 0;

		ret = __iommu_map_pages(domain, iova, paddr, size, prot, gfp,
					&mapped);
		/*
		 * Some pages may have been mapped, even if an error occurred,
		 * so we should account for those so they can be unmapped.
		 */
		size -= mapped;

		if (ret)
			break;

		iova += mapped;
		paddr += mapped;
	}

	/* unroll mapping in case something went wrong */
	if (ret)
		iommu_unmap(domain, orig_iova, orig_size - size);
	else
		trace_map(orig_iova, orig_paddr, orig_size);

	return ret;
}

static int _iommu_map(struct iommu_domain *domain, unsigned long iova,
		      phys_addr_t paddr, size_t size, int prot, gfp_t gfp)
{
	const struct iommu_domain_ops *ops = domain->ops;
	int ret;

	ret = __iommu_map(domain, iova, paddr, size, prot, gfp);
	if (ret == 0 && ops->iotlb_sync_map)
		ops->iotlb_sync_map(domain, iova, size);

	return ret;
}

int iommu_map(struct iommu_domain *domain, unsigned long iova,
	      phys_addr_t paddr, size_t size, int prot)
{
	might_sleep();
	return _iommu_map(domain, iova, paddr, size, prot, GFP_KERNEL);
}
EXPORT_SYMBOL_GPL(iommu_map);

int iommu_map_atomic(struct iommu_domain *domain, unsigned long iova,
	      phys_addr_t paddr, size_t size, int prot)
{
	return _iommu_map(domain, iova, paddr, size, prot, GFP_ATOMIC);
}
EXPORT_SYMBOL_GPL(iommu_map_atomic);

static size_t __iommu_unmap_pages(struct iommu_domain *domain,
				  unsigned long iova, size_t size,
				  struct iommu_iotlb_gather *iotlb_gather)
{
	const struct iommu_domain_ops *ops = domain->ops;
	size_t pgsize, count;

	pgsize = iommu_pgsize(domain, iova, iova, size, &count);
	return ops->unmap_pages ?
	       ops->unmap_pages(domain, iova, pgsize, count, iotlb_gather) :
	       ops->unmap(domain, iova, pgsize, iotlb_gather);
}

static size_t __iommu_unmap(struct iommu_domain *domain,
			    unsigned long iova, size_t size,
			    struct iommu_iotlb_gather *iotlb_gather)
{
	const struct iommu_domain_ops *ops = domain->ops;
	size_t unmapped_page, unmapped = 0;
	unsigned long orig_iova = iova;
	unsigned int min_pagesz;

	if (unlikely(!(ops->unmap || ops->unmap_pages) ||
		     domain->pgsize_bitmap == 0UL))
		return 0;

	if (unlikely(!(domain->type & __IOMMU_DOMAIN_PAGING)))
		return 0;

	/* find out the minimum page size supported */
	min_pagesz = 1 << __ffs(domain->pgsize_bitmap);

	/*
	 * The virtual address, as well as the size of the mapping, must be
	 * aligned (at least) to the size of the smallest page supported
	 * by the hardware
	 */
	if (!IS_ALIGNED(iova | size, min_pagesz)) {
		pr_err("unaligned: iova 0x%lx size 0x%zx min_pagesz 0x%x\n",
		       iova, size, min_pagesz);
		return 0;
	}

	pr_debug("unmap this: iova 0x%lx size 0x%zx\n", iova, size);

	/*
	 * Keep iterating until we either unmap 'size' bytes (or more)
	 * or we hit an area that isn't mapped.
	 */
	while (unmapped < size) {
		unmapped_page = __iommu_unmap_pages(domain, iova,
						    size - unmapped,
						    iotlb_gather);
		if (!unmapped_page)
			break;

		pr_debug("unmapped: iova 0x%lx size 0x%zx\n",
			 iova, unmapped_page);

		iova += unmapped_page;
		unmapped += unmapped_page;
	}

	trace_unmap(orig_iova, size, unmapped);
	return unmapped;
}

size_t iommu_unmap(struct iommu_domain *domain,
		   unsigned long iova, size_t size)
{
	struct iommu_iotlb_gather iotlb_gather;
	size_t ret;

	iommu_iotlb_gather_init(&iotlb_gather);
	ret = __iommu_unmap(domain, iova, size, &iotlb_gather);
	iommu_iotlb_sync(domain, &iotlb_gather);

	return ret;
}
EXPORT_SYMBOL_GPL(iommu_unmap);

size_t iommu_unmap_fast(struct iommu_domain *domain,
			unsigned long iova, size_t size,
			struct iommu_iotlb_gather *iotlb_gather)
{
	return __iommu_unmap(domain, iova, size, iotlb_gather);
}
EXPORT_SYMBOL_GPL(iommu_unmap_fast);

static ssize_t __iommu_map_sg(struct iommu_domain *domain, unsigned long iova,
		struct scatterlist *sg, unsigned int nents, int prot,
		gfp_t gfp)
{
	const struct iommu_domain_ops *ops = domain->ops;
	size_t len = 0, mapped = 0;
	phys_addr_t start;
	unsigned int i = 0;
	int ret;

	while (i <= nents) {
		phys_addr_t s_phys = sg_phys(sg);

		if (len && s_phys != start + len) {
			ret = __iommu_map(domain, iova + mapped, start,
					len, prot, gfp);

			if (ret)
				goto out_err;

			mapped += len;
			len = 0;
		}

		if (sg_is_dma_bus_address(sg))
			goto next;

		if (len) {
			len += sg->length;
		} else {
			len = sg->length;
			start = s_phys;
		}

next:
		if (++i < nents)
			sg = sg_next(sg);
	}

	if (ops->iotlb_sync_map)
		ops->iotlb_sync_map(domain, iova, mapped);
	return mapped;

out_err:
	/* undo mappings already done */
	iommu_unmap(domain, iova, mapped);

	return ret;
}

ssize_t iommu_map_sg(struct iommu_domain *domain, unsigned long iova,
		     struct scatterlist *sg, unsigned int nents, int prot)
{
	might_sleep();
	return __iommu_map_sg(domain, iova, sg, nents, prot, GFP_KERNEL);
}
EXPORT_SYMBOL_GPL(iommu_map_sg);

ssize_t iommu_map_sg_atomic(struct iommu_domain *domain, unsigned long iova,
		    struct scatterlist *sg, unsigned int nents, int prot)
{
	return __iommu_map_sg(domain, iova, sg, nents, prot, GFP_ATOMIC);
}

/**
 * report_iommu_fault() - report about an IOMMU fault to the IOMMU framework
 * @domain: the iommu domain where the fault has happened
 * @dev: the device where the fault has happened
 * @iova: the faulting address
 * @flags: mmu fault flags (e.g. IOMMU_FAULT_READ/IOMMU_FAULT_WRITE/...)
 *
 * This function should be called by the low-level IOMMU implementations
 * whenever IOMMU faults happen, to allow high-level users, that are
 * interested in such events, to know about them.
 *
 * This event may be useful for several possible use cases:
 * - mere logging of the event
 * - dynamic TLB/PTE loading
 * - if restarting of the faulting device is required
 *
 * Returns 0 on success and an appropriate error code otherwise (if dynamic
 * PTE/TLB loading will one day be supported, implementations will be able
 * to tell whether it succeeded or not according to this return value).
 *
 * Specifically, -ENOSYS is returned if a fault handler isn't installed
 * (though fault handlers can also return -ENOSYS, in case they want to
 * elicit the default behavior of the IOMMU drivers).
 */
int report_iommu_fault(struct iommu_domain *domain, struct device *dev,
		       unsigned long iova, int flags)
{
	int ret = -ENOSYS;

	/*
	 * if upper layers showed interest and installed a fault handler,
	 * invoke it.
	 */
	if (domain->handler)
		ret = domain->handler(domain, dev, iova, flags,
						domain->handler_token);

	trace_io_page_fault(dev, iova, flags);
	return ret;
}
EXPORT_SYMBOL_GPL(report_iommu_fault);

static int __init iommu_init(void)
{
	iommu_group_kset = kset_create_and_add("iommu_groups",
					       NULL, kernel_kobj);
	BUG_ON(!iommu_group_kset);

	iommu_debugfs_setup();

	return 0;
}
core_initcall(iommu_init);

int iommu_enable_nesting(struct iommu_domain *domain)
{
	if (domain->type != IOMMU_DOMAIN_UNMANAGED)
		return -EINVAL;
	if (!domain->ops->enable_nesting)
		return -EINVAL;
	return domain->ops->enable_nesting(domain);
}
EXPORT_SYMBOL_GPL(iommu_enable_nesting);

int iommu_set_pgtable_quirks(struct iommu_domain *domain,
		unsigned long quirk)
{
	if (domain->type != IOMMU_DOMAIN_UNMANAGED)
		return -EINVAL;
	if (!domain->ops->set_pgtable_quirks)
		return -EINVAL;
	return domain->ops->set_pgtable_quirks(domain, quirk);
}
EXPORT_SYMBOL_GPL(iommu_set_pgtable_quirks);

void iommu_get_resv_regions(struct device *dev, struct list_head *list)
{
	const struct iommu_ops *ops = dev_iommu_ops(dev);

	if (ops->get_resv_regions)
		ops->get_resv_regions(dev, list);
}

/**
 * iommu_put_resv_regions - release resered regions
 * @dev: device for which to free reserved regions
 * @list: reserved region list for device
 *
<<<<<<< HEAD
 * IOMMU drivers can use this to implement their .put_resv_regions() callback
 * for simple reservations. If a per region callback is provided that will be
 * used to free all memory allocations associated with the reserved region or
 * else just free up the memory for the regions. If an IOMMU driver allocates
 * additional resources per region, it is going to have to implement a custom
 * callback.
=======
 * This releases a reserved region list acquired by iommu_get_resv_regions().
>>>>>>> 29549c70
 */
void iommu_put_resv_regions(struct device *dev, struct list_head *list)
{
	struct iommu_resv_region *entry, *next;

	list_for_each_entry_safe(entry, next, list, list) {
		if (entry->free)
			entry->free(dev, entry);
		else
			kfree(entry);
	}
}
EXPORT_SYMBOL(iommu_put_resv_regions);

struct iommu_resv_region *iommu_alloc_resv_region(phys_addr_t start,
						  size_t length, int prot,
						  enum iommu_resv_type type,
						  gfp_t gfp)
{
	struct iommu_resv_region *region;

	region = kzalloc(sizeof(*region), gfp);
	if (!region)
		return NULL;

	INIT_LIST_HEAD(&region->list);
	region->start = start;
	region->length = length;
	region->prot = prot;
	region->type = type;
	return region;
}
EXPORT_SYMBOL_GPL(iommu_alloc_resv_region);

void iommu_set_default_passthrough(bool cmd_line)
{
	if (cmd_line)
		iommu_cmd_line |= IOMMU_CMD_LINE_DMA_API;
	iommu_def_domain_type = IOMMU_DOMAIN_IDENTITY;
}

void iommu_set_default_translated(bool cmd_line)
{
	if (cmd_line)
		iommu_cmd_line |= IOMMU_CMD_LINE_DMA_API;
	iommu_def_domain_type = IOMMU_DOMAIN_DMA;
}

bool iommu_default_passthrough(void)
{
	return iommu_def_domain_type == IOMMU_DOMAIN_IDENTITY;
}
EXPORT_SYMBOL_GPL(iommu_default_passthrough);

const struct iommu_ops *iommu_ops_from_fwnode(struct fwnode_handle *fwnode)
{
	const struct iommu_ops *ops = NULL;
	struct iommu_device *iommu;

	spin_lock(&iommu_device_lock);
	list_for_each_entry(iommu, &iommu_device_list, list)
		if (iommu->fwnode == fwnode) {
			ops = iommu->ops;
			break;
		}
	spin_unlock(&iommu_device_lock);
	return ops;
}

int iommu_fwspec_init(struct device *dev, struct fwnode_handle *iommu_fwnode,
		      const struct iommu_ops *ops)
{
	struct iommu_fwspec *fwspec = dev_iommu_fwspec_get(dev);

	if (fwspec)
		return ops == fwspec->ops ? 0 : -EINVAL;

	if (!dev_iommu_get(dev))
		return -ENOMEM;

	/* Preallocate for the overwhelmingly common case of 1 ID */
	fwspec = kzalloc(struct_size(fwspec, ids, 1), GFP_KERNEL);
	if (!fwspec)
		return -ENOMEM;

	of_node_get(to_of_node(iommu_fwnode));
	fwspec->iommu_fwnode = iommu_fwnode;
	fwspec->ops = ops;
	dev_iommu_fwspec_set(dev, fwspec);
	return 0;
}
EXPORT_SYMBOL_GPL(iommu_fwspec_init);

void iommu_fwspec_free(struct device *dev)
{
	struct iommu_fwspec *fwspec = dev_iommu_fwspec_get(dev);

	if (fwspec) {
		fwnode_handle_put(fwspec->iommu_fwnode);
		kfree(fwspec);
		dev_iommu_fwspec_set(dev, NULL);
	}
}
EXPORT_SYMBOL_GPL(iommu_fwspec_free);

int iommu_fwspec_add_ids(struct device *dev, u32 *ids, int num_ids)
{
	struct iommu_fwspec *fwspec = dev_iommu_fwspec_get(dev);
	int i, new_num;

	if (!fwspec)
		return -EINVAL;

	new_num = fwspec->num_ids + num_ids;
	if (new_num > 1) {
		fwspec = krealloc(fwspec, struct_size(fwspec, ids, new_num),
				  GFP_KERNEL);
		if (!fwspec)
			return -ENOMEM;

		dev_iommu_fwspec_set(dev, fwspec);
	}

	for (i = 0; i < num_ids; i++)
		fwspec->ids[fwspec->num_ids + i] = ids[i];

	fwspec->num_ids = new_num;
	return 0;
}
EXPORT_SYMBOL_GPL(iommu_fwspec_add_ids);

/*
 * Per device IOMMU features.
 */
int iommu_dev_enable_feature(struct device *dev, enum iommu_dev_features feat)
{
	if (dev->iommu && dev->iommu->iommu_dev) {
		const struct iommu_ops *ops = dev->iommu->iommu_dev->ops;

		if (ops->dev_enable_feat)
			return ops->dev_enable_feat(dev, feat);
	}

	return -ENODEV;
}
EXPORT_SYMBOL_GPL(iommu_dev_enable_feature);

/*
 * The device drivers should do the necessary cleanups before calling this.
 */
int iommu_dev_disable_feature(struct device *dev, enum iommu_dev_features feat)
{
	if (dev->iommu && dev->iommu->iommu_dev) {
		const struct iommu_ops *ops = dev->iommu->iommu_dev->ops;

		if (ops->dev_disable_feat)
			return ops->dev_disable_feat(dev, feat);
	}

	return -EBUSY;
}
EXPORT_SYMBOL_GPL(iommu_dev_disable_feature);

/**
 * iommu_sva_bind_device() - Bind a process address space to a device
 * @dev: the device
 * @mm: the mm to bind, caller must hold a reference to it
 * @drvdata: opaque data pointer to pass to bind callback
 *
 * Create a bond between device and address space, allowing the device to access
 * the mm using the returned PASID. If a bond already exists between @device and
 * @mm, it is returned and an additional reference is taken. Caller must call
 * iommu_sva_unbind_device() to release each reference.
 *
 * iommu_dev_enable_feature(dev, IOMMU_DEV_FEAT_SVA) must be called first, to
 * initialize the required SVA features.
 *
 * On error, returns an ERR_PTR value.
 */
struct iommu_sva *
iommu_sva_bind_device(struct device *dev, struct mm_struct *mm, void *drvdata)
{
	struct iommu_group *group;
	struct iommu_sva *handle = ERR_PTR(-EINVAL);
	const struct iommu_ops *ops = dev_iommu_ops(dev);

	if (!ops->sva_bind)
		return ERR_PTR(-ENODEV);

	group = iommu_group_get(dev);
	if (!group)
		return ERR_PTR(-ENODEV);

	/* Ensure device count and domain don't change while we're binding */
	mutex_lock(&group->mutex);

	/*
	 * To keep things simple, SVA currently doesn't support IOMMU groups
	 * with more than one device. Existing SVA-capable systems are not
	 * affected by the problems that required IOMMU groups (lack of ACS
	 * isolation, device ID aliasing and other hardware issues).
	 */
	if (iommu_group_device_count(group) != 1)
		goto out_unlock;

	handle = ops->sva_bind(dev, mm, drvdata);

out_unlock:
	mutex_unlock(&group->mutex);
	iommu_group_put(group);

	return handle;
}
EXPORT_SYMBOL_GPL(iommu_sva_bind_device);

/**
 * iommu_sva_unbind_device() - Remove a bond created with iommu_sva_bind_device
 * @handle: the handle returned by iommu_sva_bind_device()
 *
 * Put reference to a bond between device and address space. The device should
 * not be issuing any more transaction for this PASID. All outstanding page
 * requests for this PASID must have been flushed to the IOMMU.
 */
void iommu_sva_unbind_device(struct iommu_sva *handle)
{
	struct iommu_group *group;
	struct device *dev = handle->dev;
	const struct iommu_ops *ops = dev_iommu_ops(dev);

	if (!ops->sva_unbind)
		return;

	group = iommu_group_get(dev);
	if (!group)
		return;

	mutex_lock(&group->mutex);
	ops->sva_unbind(handle);
	mutex_unlock(&group->mutex);

	iommu_group_put(group);
}
EXPORT_SYMBOL_GPL(iommu_sva_unbind_device);

u32 iommu_sva_get_pasid(struct iommu_sva *handle)
{
	const struct iommu_ops *ops = dev_iommu_ops(handle->dev);

	if (!ops->sva_get_pasid)
		return IOMMU_PASID_INVALID;

	return ops->sva_get_pasid(handle);
}
EXPORT_SYMBOL_GPL(iommu_sva_get_pasid);

/*
 * Changes the default domain of an iommu group that has *only* one device
 *
 * @group: The group for which the default domain should be changed
 * @prev_dev: The device in the group (this is used to make sure that the device
 *	 hasn't changed after the caller has called this function)
 * @type: The type of the new default domain that gets associated with the group
 *
 * Returns 0 on success and error code on failure
 *
 * Note:
 * 1. Presently, this function is called only when user requests to change the
 *    group's default domain type through /sys/kernel/iommu_groups/<grp_id>/type
 *    Please take a closer look if intended to use for other purposes.
 */
static int iommu_change_dev_def_domain(struct iommu_group *group,
				       struct device *prev_dev, int type)
{
	struct iommu_domain *prev_dom;
	struct group_device *grp_dev;
	int ret, dev_def_dom;
	struct device *dev;

	mutex_lock(&group->mutex);

	if (group->default_domain != group->domain) {
		dev_err_ratelimited(prev_dev, "Group not assigned to default domain\n");
		ret = -EBUSY;
		goto out;
	}

	/*
	 * iommu group wasn't locked while acquiring device lock in
	 * iommu_group_store_type(). So, make sure that the device count hasn't
	 * changed while acquiring device lock.
	 *
	 * Changing default domain of an iommu group with two or more devices
	 * isn't supported because there could be a potential deadlock. Consider
	 * the following scenario. T1 is trying to acquire device locks of all
	 * the devices in the group and before it could acquire all of them,
	 * there could be another thread T2 (from different sub-system and use
	 * case) that has already acquired some of the device locks and might be
	 * waiting for T1 to release other device locks.
	 */
	if (iommu_group_device_count(group) != 1) {
		dev_err_ratelimited(prev_dev, "Cannot change default domain: Group has more than one device\n");
		ret = -EINVAL;
		goto out;
	}

	/* Since group has only one device */
	grp_dev = list_first_entry(&group->devices, struct group_device, list);
	dev = grp_dev->dev;

	if (prev_dev != dev) {
		dev_err_ratelimited(prev_dev, "Cannot change default domain: Device has been changed\n");
		ret = -EBUSY;
		goto out;
	}

	prev_dom = group->default_domain;
	if (!prev_dom) {
		ret = -EINVAL;
		goto out;
	}

	dev_def_dom = iommu_get_def_domain_type(dev);
	if (!type) {
		/*
		 * If the user hasn't requested any specific type of domain and
		 * if the device supports both the domains, then default to the
		 * domain the device was booted with
		 */
		type = dev_def_dom ? : iommu_def_domain_type;
	} else if (dev_def_dom && type != dev_def_dom) {
		dev_err_ratelimited(prev_dev, "Device cannot be in %s domain\n",
				    iommu_domain_type_str(type));
		ret = -EINVAL;
		goto out;
	}

	/*
	 * Switch to a new domain only if the requested domain type is different
	 * from the existing default domain type
	 */
	if (prev_dom->type == type) {
		ret = 0;
		goto out;
	}

	/* We can bring up a flush queue without tearing down the domain */
	if (type == IOMMU_DOMAIN_DMA_FQ && prev_dom->type == IOMMU_DOMAIN_DMA) {
		ret = iommu_dma_init_fq(prev_dom);
		if (!ret)
			prev_dom->type = IOMMU_DOMAIN_DMA_FQ;
		goto out;
	}

	/* Sets group->default_domain to the newly allocated domain */
	ret = iommu_group_alloc_default_domain(dev->bus, group, type);
	if (ret)
		goto out;

	ret = iommu_create_device_direct_mappings(group, dev);
	if (ret)
		goto free_new_domain;

	ret = __iommu_attach_device(group->default_domain, dev);
	if (ret)
		goto free_new_domain;

	group->domain = group->default_domain;

	/*
	 * Release the mutex here because ops->probe_finalize() call-back of
	 * some vendor IOMMU drivers calls arm_iommu_attach_device() which
	 * in-turn might call back into IOMMU core code, where it tries to take
	 * group->mutex, resulting in a deadlock.
	 */
	mutex_unlock(&group->mutex);

	/* Make sure dma_ops is appropriatley set */
	iommu_group_do_probe_finalize(dev, group->default_domain);
	iommu_domain_free(prev_dom);
	return 0;

free_new_domain:
	iommu_domain_free(group->default_domain);
	group->default_domain = prev_dom;
	group->domain = prev_dom;

out:
	mutex_unlock(&group->mutex);

	return ret;
}

/*
 * Changing the default domain through sysfs requires the users to unbind the
 * drivers from the devices in the iommu group, except for a DMA -> DMA-FQ
 * transition. Return failure if this isn't met.
 *
 * We need to consider the race between this and the device release path.
 * device_lock(dev) is used here to guarantee that the device release path
 * will not be entered at the same time.
 */
static ssize_t iommu_group_store_type(struct iommu_group *group,
				      const char *buf, size_t count)
{
	struct group_device *grp_dev;
	struct device *dev;
	int ret, req_type;

	if (!capable(CAP_SYS_ADMIN) || !capable(CAP_SYS_RAWIO))
		return -EACCES;

	if (WARN_ON(!group) || !group->default_domain)
		return -EINVAL;

	if (sysfs_streq(buf, "identity"))
		req_type = IOMMU_DOMAIN_IDENTITY;
	else if (sysfs_streq(buf, "DMA"))
		req_type = IOMMU_DOMAIN_DMA;
	else if (sysfs_streq(buf, "DMA-FQ"))
		req_type = IOMMU_DOMAIN_DMA_FQ;
	else if (sysfs_streq(buf, "auto"))
		req_type = 0;
	else
		return -EINVAL;

	/*
	 * Lock/Unlock the group mutex here before device lock to
	 * 1. Make sure that the iommu group has only one device (this is a
	 *    prerequisite for step 2)
	 * 2. Get struct *dev which is needed to lock device
	 */
	mutex_lock(&group->mutex);
	if (iommu_group_device_count(group) != 1) {
		mutex_unlock(&group->mutex);
		pr_err_ratelimited("Cannot change default domain: Group has more than one device\n");
		return -EINVAL;
	}

	/* Since group has only one device */
	grp_dev = list_first_entry(&group->devices, struct group_device, list);
	dev = grp_dev->dev;
	get_device(dev);

	/*
	 * Don't hold the group mutex because taking group mutex first and then
	 * the device lock could potentially cause a deadlock as below. Assume
	 * two threads T1 and T2. T1 is trying to change default domain of an
	 * iommu group and T2 is trying to hot unplug a device or release [1] VF
	 * of a PCIe device which is in the same iommu group. T1 takes group
	 * mutex and before it could take device lock assume T2 has taken device
	 * lock and is yet to take group mutex. Now, both the threads will be
	 * waiting for the other thread to release lock. Below, lock order was
	 * suggested.
	 * device_lock(dev);
	 *	mutex_lock(&group->mutex);
	 *		iommu_change_dev_def_domain();
	 *	mutex_unlock(&group->mutex);
	 * device_unlock(dev);
	 *
	 * [1] Typical device release path
	 * device_lock() from device/driver core code
	 *  -> bus_notifier()
	 *   -> iommu_bus_notifier()
	 *    -> iommu_release_device()
	 *     -> ops->release_device() vendor driver calls back iommu core code
	 *      -> mutex_lock() from iommu core code
	 */
	mutex_unlock(&group->mutex);

	/* Check if the device in the group still has a driver bound to it */
	device_lock(dev);
	if (device_is_bound(dev) && !(req_type == IOMMU_DOMAIN_DMA_FQ &&
	    group->default_domain->type == IOMMU_DOMAIN_DMA)) {
		pr_err_ratelimited("Device is still bound to driver\n");
		ret = -EBUSY;
		goto out;
	}

	ret = iommu_change_dev_def_domain(group, dev, req_type);
	ret = ret ?: count;

out:
	device_unlock(dev);
	put_device(dev);

	return ret;
}

static bool iommu_is_default_domain(struct iommu_group *group)
{
	if (group->domain == group->default_domain)
		return true;

	/*
	 * If the default domain was set to identity and it is still an identity
	 * domain then we consider this a pass. This happens because of
	 * amd_iommu_init_device() replacing the default idenytity domain with an
	 * identity domain that has a different configuration for AMDGPU.
	 */
	if (group->default_domain &&
	    group->default_domain->type == IOMMU_DOMAIN_IDENTITY &&
	    group->domain && group->domain->type == IOMMU_DOMAIN_IDENTITY)
		return true;
	return false;
}

/**
 * iommu_device_use_default_domain() - Device driver wants to handle device
 *                                     DMA through the kernel DMA API.
 * @dev: The device.
 *
 * The device driver about to bind @dev wants to do DMA through the kernel
 * DMA API. Return 0 if it is allowed, otherwise an error.
 */
int iommu_device_use_default_domain(struct device *dev)
{
	struct iommu_group *group = iommu_group_get(dev);
	int ret = 0;

	if (!group)
		return 0;

	mutex_lock(&group->mutex);
	if (group->owner_cnt) {
		if (group->owner || !iommu_is_default_domain(group)) {
			ret = -EBUSY;
			goto unlock_out;
		}
	}

	group->owner_cnt++;

unlock_out:
	mutex_unlock(&group->mutex);
	iommu_group_put(group);

	return ret;
}

/**
 * iommu_device_unuse_default_domain() - Device driver stops handling device
 *                                       DMA through the kernel DMA API.
 * @dev: The device.
 *
 * The device driver doesn't want to do DMA through kernel DMA API anymore.
 * It must be called after iommu_device_use_default_domain().
 */
void iommu_device_unuse_default_domain(struct device *dev)
{
	struct iommu_group *group = iommu_group_get(dev);

	if (!group)
		return;

	mutex_lock(&group->mutex);
	if (!WARN_ON(!group->owner_cnt))
		group->owner_cnt--;

	mutex_unlock(&group->mutex);
	iommu_group_put(group);
}

static int __iommu_group_alloc_blocking_domain(struct iommu_group *group)
{
	struct group_device *dev =
		list_first_entry(&group->devices, struct group_device, list);

	if (group->blocking_domain)
		return 0;

	group->blocking_domain =
		__iommu_domain_alloc(dev->dev->bus, IOMMU_DOMAIN_BLOCKED);
	if (!group->blocking_domain) {
		/*
		 * For drivers that do not yet understand IOMMU_DOMAIN_BLOCKED
		 * create an empty domain instead.
		 */
		group->blocking_domain = __iommu_domain_alloc(
			dev->dev->bus, IOMMU_DOMAIN_UNMANAGED);
		if (!group->blocking_domain)
			return -EINVAL;
	}
	return 0;
}

/**
 * iommu_group_claim_dma_owner() - Set DMA ownership of a group
 * @group: The group.
 * @owner: Caller specified pointer. Used for exclusive ownership.
 *
 * This is to support backward compatibility for vfio which manages
 * the dma ownership in iommu_group level. New invocations on this
 * interface should be prohibited.
 */
int iommu_group_claim_dma_owner(struct iommu_group *group, void *owner)
{
	int ret = 0;

	mutex_lock(&group->mutex);
	if (group->owner_cnt) {
		ret = -EPERM;
		goto unlock_out;
	} else {
		if (group->domain && group->domain != group->default_domain) {
			ret = -EBUSY;
			goto unlock_out;
		}

		ret = __iommu_group_alloc_blocking_domain(group);
		if (ret)
			goto unlock_out;

		ret = __iommu_group_set_domain(group, group->blocking_domain);
		if (ret)
			goto unlock_out;
		group->owner = owner;
	}

	group->owner_cnt++;
unlock_out:
	mutex_unlock(&group->mutex);

	return ret;
}
EXPORT_SYMBOL_GPL(iommu_group_claim_dma_owner);

/**
 * iommu_group_release_dma_owner() - Release DMA ownership of a group
 * @group: The group.
 *
 * Release the DMA ownership claimed by iommu_group_claim_dma_owner().
 */
void iommu_group_release_dma_owner(struct iommu_group *group)
{
	int ret;

	mutex_lock(&group->mutex);
	if (WARN_ON(!group->owner_cnt || !group->owner))
		goto unlock_out;

	group->owner_cnt = 0;
	group->owner = NULL;
	ret = __iommu_group_set_domain(group, group->default_domain);
	WARN(ret, "iommu driver failed to attach the default domain");

unlock_out:
	mutex_unlock(&group->mutex);
}
EXPORT_SYMBOL_GPL(iommu_group_release_dma_owner);

/**
 * iommu_group_dma_owner_claimed() - Query group dma ownership status
 * @group: The group.
 *
 * This provides status query on a given group. It is racy and only for
 * non-binding status reporting.
 */
bool iommu_group_dma_owner_claimed(struct iommu_group *group)
{
	unsigned int user;

	mutex_lock(&group->mutex);
	user = group->owner_cnt;
	mutex_unlock(&group->mutex);

	return user;
}
EXPORT_SYMBOL_GPL(iommu_group_dma_owner_claimed);<|MERGE_RESOLUTION|>--- conflicted
+++ resolved
@@ -2562,16 +2562,7 @@
  * @dev: device for which to free reserved regions
  * @list: reserved region list for device
  *
-<<<<<<< HEAD
- * IOMMU drivers can use this to implement their .put_resv_regions() callback
- * for simple reservations. If a per region callback is provided that will be
- * used to free all memory allocations associated with the reserved region or
- * else just free up the memory for the regions. If an IOMMU driver allocates
- * additional resources per region, it is going to have to implement a custom
- * callback.
-=======
  * This releases a reserved region list acquired by iommu_get_resv_regions().
->>>>>>> 29549c70
  */
 void iommu_put_resv_regions(struct device *dev, struct list_head *list)
 {
