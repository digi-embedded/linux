--- conflicted
+++ resolved
@@ -150,15 +150,8 @@
 		return -ENOMEM;
 	}
 
-<<<<<<< HEAD
-	if (!ioapic_ir_domain) {
-		irq_domain_free_fwnode(fn);
-		return -ENOMEM;
-	}
-=======
 	if (hv_root_partition)
 		return 0; /* The rest is only relevant to guests */
->>>>>>> c1084c27
 
 	/*
 	 * Hyper-V doesn't provide irq remapping function for
