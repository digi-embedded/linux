--- conflicted
+++ resolved
@@ -1974,8 +1974,6 @@
 
 static void domain_exit(struct dmar_domain *domain)
 {
-	struct dmar_drhd_unit *drhd;
-	struct intel_iommu *iommu;
 	struct page *freelist = NULL;
 
 	/* Domain 0 is reserved, so dont process it */
@@ -2000,17 +1998,6 @@
 
 	freelist = domain_unmap(domain, 0, DOMAIN_MAX_PFN(domain->gaw));
 
-<<<<<<< HEAD
-	/* clear attached or cached domains */
-	rcu_read_lock();
-	for_each_active_iommu(iommu, drhd)
-		if (domain_type_is_vm(domain) ||
-		    test_bit(iommu->seq_id, domain->iommu_bmp))
-			iommu_detach_domain(domain, iommu);
-	rcu_read_unlock();
-
-=======
->>>>>>> f2ed3bfc
 	dma_free_pagelist(freelist);
 
 	free_domain_mem(domain);
