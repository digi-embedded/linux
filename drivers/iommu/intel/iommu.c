// SPDX-License-Identifier: GPL-2.0-only
/*
 * Copyright © 2006-2014 Intel Corporation.
 *
 * Authors: David Woodhouse <dwmw2@infradead.org>,
 *          Ashok Raj <ashok.raj@intel.com>,
 *          Shaohua Li <shaohua.li@intel.com>,
 *          Anil S Keshavamurthy <anil.s.keshavamurthy@intel.com>,
 *          Fenghua Yu <fenghua.yu@intel.com>
 *          Joerg Roedel <jroedel@suse.de>
 */

#define pr_fmt(fmt)     "DMAR: " fmt
#define dev_fmt(fmt)    pr_fmt(fmt)

#include <linux/crash_dump.h>
#include <linux/dma-direct.h>
#include <linux/dmi.h>
#include <linux/memory.h>
#include <linux/pci.h>
#include <linux/pci-ats.h>
#include <linux/spinlock.h>
#include <linux/syscore_ops.h>
#include <linux/tboot.h>
#include <uapi/linux/iommufd.h>

#include "iommu.h"
#include "../dma-iommu.h"
#include "../irq_remapping.h"
#include "../iommu-sva.h"
#include "pasid.h"
#include "cap_audit.h"
#include "perfmon.h"

#define ROOT_SIZE		VTD_PAGE_SIZE
#define CONTEXT_SIZE		VTD_PAGE_SIZE

#define IS_GFX_DEVICE(pdev) ((pdev->class >> 16) == PCI_BASE_CLASS_DISPLAY)
#define IS_USB_DEVICE(pdev) ((pdev->class >> 8) == PCI_CLASS_SERIAL_USB)
#define IS_ISA_DEVICE(pdev) ((pdev->class >> 8) == PCI_CLASS_BRIDGE_ISA)
#define IS_AZALIA(pdev) ((pdev)->vendor == 0x8086 && (pdev)->device == 0x3a3e)

#define IOAPIC_RANGE_START	(0xfee00000)
#define IOAPIC_RANGE_END	(0xfeefffff)
#define IOVA_START_ADDR		(0x1000)

#define DEFAULT_DOMAIN_ADDRESS_WIDTH 57

#define MAX_AGAW_WIDTH 64
#define MAX_AGAW_PFN_WIDTH	(MAX_AGAW_WIDTH - VTD_PAGE_SHIFT)

#define __DOMAIN_MAX_PFN(gaw)  ((((uint64_t)1) << ((gaw) - VTD_PAGE_SHIFT)) - 1)
#define __DOMAIN_MAX_ADDR(gaw) ((((uint64_t)1) << (gaw)) - 1)

/* We limit DOMAIN_MAX_PFN to fit in an unsigned long, and DOMAIN_MAX_ADDR
   to match. That way, we can use 'unsigned long' for PFNs with impunity. */
#define DOMAIN_MAX_PFN(gaw)	((unsigned long) min_t(uint64_t, \
				__DOMAIN_MAX_PFN(gaw), (unsigned long)-1))
#define DOMAIN_MAX_ADDR(gaw)	(((uint64_t)__DOMAIN_MAX_PFN(gaw)) << VTD_PAGE_SHIFT)

/* IO virtual address start page frame number */
#define IOVA_START_PFN		(1)

#define IOVA_PFN(addr)		((addr) >> PAGE_SHIFT)

/* page table handling */
#define LEVEL_STRIDE		(9)
#define LEVEL_MASK		(((u64)1 << LEVEL_STRIDE) - 1)

static inline int agaw_to_level(int agaw)
{
	return agaw + 2;
}

static inline int agaw_to_width(int agaw)
{
	return min_t(int, 30 + agaw * LEVEL_STRIDE, MAX_AGAW_WIDTH);
}

static inline int width_to_agaw(int width)
{
	return DIV_ROUND_UP(width - 30, LEVEL_STRIDE);
}

static inline unsigned int level_to_offset_bits(int level)
{
	return (level - 1) * LEVEL_STRIDE;
}

static inline int pfn_level_offset(u64 pfn, int level)
{
	return (pfn >> level_to_offset_bits(level)) & LEVEL_MASK;
}

static inline u64 level_mask(int level)
{
	return -1ULL << level_to_offset_bits(level);
}

static inline u64 level_size(int level)
{
	return 1ULL << level_to_offset_bits(level);
}

static inline u64 align_to_level(u64 pfn, int level)
{
	return (pfn + level_size(level) - 1) & level_mask(level);
}

static inline unsigned long lvl_to_nr_pages(unsigned int lvl)
{
	return 1UL << min_t(int, (lvl - 1) * LEVEL_STRIDE, MAX_AGAW_PFN_WIDTH);
}

/* VT-d pages must always be _smaller_ than MM pages. Otherwise things
   are never going to work. */
static inline unsigned long mm_to_dma_pfn_start(unsigned long mm_pfn)
{
	return mm_pfn << (PAGE_SHIFT - VTD_PAGE_SHIFT);
}
static inline unsigned long mm_to_dma_pfn_end(unsigned long mm_pfn)
{
	return ((mm_pfn + 1) << (PAGE_SHIFT - VTD_PAGE_SHIFT)) - 1;
}
static inline unsigned long page_to_dma_pfn(struct page *pg)
{
	return mm_to_dma_pfn_start(page_to_pfn(pg));
}
static inline unsigned long virt_to_dma_pfn(void *p)
{
	return page_to_dma_pfn(virt_to_page(p));
}

static void __init check_tylersburg_isoch(void);
static int rwbf_quirk;

/*
 * set to 1 to panic kernel if can't successfully enable VT-d
 * (used when kernel is launched w/ TXT)
 */
static int force_on = 0;
static int intel_iommu_tboot_noforce;
static int no_platform_optin;

#define ROOT_ENTRY_NR (VTD_PAGE_SIZE/sizeof(struct root_entry))

/*
 * Take a root_entry and return the Lower Context Table Pointer (LCTP)
 * if marked present.
 */
static phys_addr_t root_entry_lctp(struct root_entry *re)
{
	if (!(re->lo & 1))
		return 0;

	return re->lo & VTD_PAGE_MASK;
}

/*
 * Take a root_entry and return the Upper Context Table Pointer (UCTP)
 * if marked present.
 */
static phys_addr_t root_entry_uctp(struct root_entry *re)
{
	if (!(re->hi & 1))
		return 0;

	return re->hi & VTD_PAGE_MASK;
}

static inline void context_set_present(struct context_entry *context)
{
	context->lo |= 1;
}

static inline void context_set_fault_enable(struct context_entry *context)
{
	context->lo &= (((u64)-1) << 2) | 1;
}

static inline void context_set_translation_type(struct context_entry *context,
						unsigned long value)
{
	context->lo &= (((u64)-1) << 4) | 3;
	context->lo |= (value & 3) << 2;
}

static inline void context_set_address_root(struct context_entry *context,
					    unsigned long value)
{
	context->lo &= ~VTD_PAGE_MASK;
	context->lo |= value & VTD_PAGE_MASK;
}

static inline void context_set_address_width(struct context_entry *context,
					     unsigned long value)
{
	context->hi |= value & 7;
}

static inline void context_set_domain_id(struct context_entry *context,
					 unsigned long value)
{
	context->hi |= (value & ((1 << 16) - 1)) << 8;
}

static inline void context_set_pasid(struct context_entry *context)
{
	context->lo |= CONTEXT_PASIDE;
}

static inline int context_domain_id(struct context_entry *c)
{
	return((c->hi >> 8) & 0xffff);
}

static inline void context_clear_entry(struct context_entry *context)
{
	context->lo = 0;
	context->hi = 0;
}

static inline bool context_copied(struct intel_iommu *iommu, u8 bus, u8 devfn)
{
	if (!iommu->copied_tables)
		return false;

	return test_bit(((long)bus << 8) | devfn, iommu->copied_tables);
}

static inline void
set_context_copied(struct intel_iommu *iommu, u8 bus, u8 devfn)
{
	set_bit(((long)bus << 8) | devfn, iommu->copied_tables);
}

static inline void
clear_context_copied(struct intel_iommu *iommu, u8 bus, u8 devfn)
{
	clear_bit(((long)bus << 8) | devfn, iommu->copied_tables);
}

/*
 * This domain is a statically identity mapping domain.
 *	1. This domain creats a static 1:1 mapping to all usable memory.
 * 	2. It maps to each iommu if successful.
 *	3. Each iommu mapps to this domain if successful.
 */
static struct dmar_domain *si_domain;
static int hw_pass_through = 1;

struct dmar_rmrr_unit {
	struct list_head list;		/* list of rmrr units	*/
	struct acpi_dmar_header *hdr;	/* ACPI header		*/
	u64	base_address;		/* reserved base address*/
	u64	end_address;		/* reserved end address */
	struct dmar_dev_scope *devices;	/* target devices */
	int	devices_cnt;		/* target device count */
};

struct dmar_atsr_unit {
	struct list_head list;		/* list of ATSR units */
	struct acpi_dmar_header *hdr;	/* ACPI header */
	struct dmar_dev_scope *devices;	/* target devices */
	int devices_cnt;		/* target device count */
	u8 include_all:1;		/* include all ports */
};

struct dmar_satc_unit {
	struct list_head list;		/* list of SATC units */
	struct acpi_dmar_header *hdr;	/* ACPI header */
	struct dmar_dev_scope *devices;	/* target devices */
	struct intel_iommu *iommu;	/* the corresponding iommu */
	int devices_cnt;		/* target device count */
	u8 atc_required:1;		/* ATS is required */
};

static LIST_HEAD(dmar_atsr_units);
static LIST_HEAD(dmar_rmrr_units);
static LIST_HEAD(dmar_satc_units);

#define for_each_rmrr_units(rmrr) \
	list_for_each_entry(rmrr, &dmar_rmrr_units, list)

static void device_block_translation(struct device *dev);
static void intel_iommu_domain_free(struct iommu_domain *domain);

int dmar_disabled = !IS_ENABLED(CONFIG_INTEL_IOMMU_DEFAULT_ON);
int intel_iommu_sm = IS_ENABLED(CONFIG_INTEL_IOMMU_SCALABLE_MODE_DEFAULT_ON);

int intel_iommu_enabled = 0;
EXPORT_SYMBOL_GPL(intel_iommu_enabled);

static int dmar_map_gfx = 1;
static int intel_iommu_superpage = 1;
static int iommu_identity_mapping;
static int iommu_skip_te_disable;

#define IDENTMAP_GFX		2
#define IDENTMAP_AZALIA		4

const struct iommu_ops intel_iommu_ops;

static bool translation_pre_enabled(struct intel_iommu *iommu)
{
	return (iommu->flags & VTD_FLAG_TRANS_PRE_ENABLED);
}

static void clear_translation_pre_enabled(struct intel_iommu *iommu)
{
	iommu->flags &= ~VTD_FLAG_TRANS_PRE_ENABLED;
}

static void init_translation_status(struct intel_iommu *iommu)
{
	u32 gsts;

	gsts = readl(iommu->reg + DMAR_GSTS_REG);
	if (gsts & DMA_GSTS_TES)
		iommu->flags |= VTD_FLAG_TRANS_PRE_ENABLED;
}

static int __init intel_iommu_setup(char *str)
{
	if (!str)
		return -EINVAL;

	while (*str) {
		if (!strncmp(str, "on", 2)) {
			dmar_disabled = 0;
			pr_info("IOMMU enabled\n");
		} else if (!strncmp(str, "off", 3)) {
			dmar_disabled = 1;
			no_platform_optin = 1;
			pr_info("IOMMU disabled\n");
		} else if (!strncmp(str, "igfx_off", 8)) {
			dmar_map_gfx = 0;
			pr_info("Disable GFX device mapping\n");
		} else if (!strncmp(str, "forcedac", 8)) {
			pr_warn("intel_iommu=forcedac deprecated; use iommu.forcedac instead\n");
			iommu_dma_forcedac = true;
		} else if (!strncmp(str, "strict", 6)) {
			pr_warn("intel_iommu=strict deprecated; use iommu.strict=1 instead\n");
			iommu_set_dma_strict();
		} else if (!strncmp(str, "sp_off", 6)) {
			pr_info("Disable supported super page\n");
			intel_iommu_superpage = 0;
		} else if (!strncmp(str, "sm_on", 5)) {
			pr_info("Enable scalable mode if hardware supports\n");
			intel_iommu_sm = 1;
		} else if (!strncmp(str, "sm_off", 6)) {
			pr_info("Scalable mode is disallowed\n");
			intel_iommu_sm = 0;
		} else if (!strncmp(str, "tboot_noforce", 13)) {
			pr_info("Intel-IOMMU: not forcing on after tboot. This could expose security risk for tboot\n");
			intel_iommu_tboot_noforce = 1;
		} else {
			pr_notice("Unknown option - '%s'\n", str);
		}

		str += strcspn(str, ",");
		while (*str == ',')
			str++;
	}

	return 1;
}
__setup("intel_iommu=", intel_iommu_setup);

void *alloc_pgtable_page(int node, gfp_t gfp)
{
	struct page *page;
	void *vaddr = NULL;

	page = alloc_pages_node(node, gfp | __GFP_ZERO, 0);
	if (page)
		vaddr = page_address(page);
	return vaddr;
}

void free_pgtable_page(void *vaddr)
{
	free_page((unsigned long)vaddr);
}

static inline int domain_type_is_si(struct dmar_domain *domain)
{
	return domain->domain.type == IOMMU_DOMAIN_IDENTITY;
}

static inline int domain_pfn_supported(struct dmar_domain *domain,
				       unsigned long pfn)
{
	int addr_width = agaw_to_width(domain->agaw) - VTD_PAGE_SHIFT;

	return !(addr_width < BITS_PER_LONG && pfn >> addr_width);
}

/*
 * Calculate the Supported Adjusted Guest Address Widths of an IOMMU.
 * Refer to 11.4.2 of the VT-d spec for the encoding of each bit of
 * the returned SAGAW.
 */
static unsigned long __iommu_calculate_sagaw(struct intel_iommu *iommu)
{
	unsigned long fl_sagaw, sl_sagaw;

	fl_sagaw = BIT(2) | (cap_fl5lp_support(iommu->cap) ? BIT(3) : 0);
	sl_sagaw = cap_sagaw(iommu->cap);

	/* Second level only. */
	if (!sm_supported(iommu) || !ecap_flts(iommu->ecap))
		return sl_sagaw;

	/* First level only. */
	if (!ecap_slts(iommu->ecap))
		return fl_sagaw;

	return fl_sagaw & sl_sagaw;
}

static int __iommu_calculate_agaw(struct intel_iommu *iommu, int max_gaw)
{
	unsigned long sagaw;
	int agaw;

	sagaw = __iommu_calculate_sagaw(iommu);
	for (agaw = width_to_agaw(max_gaw); agaw >= 0; agaw--) {
		if (test_bit(agaw, &sagaw))
			break;
	}

	return agaw;
}

/*
 * Calculate max SAGAW for each iommu.
 */
int iommu_calculate_max_sagaw(struct intel_iommu *iommu)
{
	return __iommu_calculate_agaw(iommu, MAX_AGAW_WIDTH);
}

/*
 * calculate agaw for each iommu.
 * "SAGAW" may be different across iommus, use a default agaw, and
 * get a supported less agaw for iommus that don't support the default agaw.
 */
int iommu_calculate_agaw(struct intel_iommu *iommu)
{
	return __iommu_calculate_agaw(iommu, DEFAULT_DOMAIN_ADDRESS_WIDTH);
}

static inline bool iommu_paging_structure_coherency(struct intel_iommu *iommu)
{
	return sm_supported(iommu) ?
			ecap_smpwc(iommu->ecap) : ecap_coherent(iommu->ecap);
}

static void domain_update_iommu_coherency(struct dmar_domain *domain)
{
	struct iommu_domain_info *info;
	struct dmar_drhd_unit *drhd;
	struct intel_iommu *iommu;
	bool found = false;
	unsigned long i;

	domain->iommu_coherency = true;
	xa_for_each(&domain->iommu_array, i, info) {
		found = true;
		if (!iommu_paging_structure_coherency(info->iommu)) {
			domain->iommu_coherency = false;
			break;
		}
	}
	if (found)
		return;

	/* No hardware attached; use lowest common denominator */
	rcu_read_lock();
	for_each_active_iommu(iommu, drhd) {
		if (!iommu_paging_structure_coherency(iommu)) {
			domain->iommu_coherency = false;
			break;
		}
	}
	rcu_read_unlock();
}

static int domain_update_iommu_superpage(struct dmar_domain *domain,
					 struct intel_iommu *skip)
{
	struct dmar_drhd_unit *drhd;
	struct intel_iommu *iommu;
	int mask = 0x3;

	if (!intel_iommu_superpage)
		return 0;

	/* set iommu_superpage to the smallest common denominator */
	rcu_read_lock();
	for_each_active_iommu(iommu, drhd) {
		if (iommu != skip) {
			if (domain && domain->use_first_level) {
				if (!cap_fl1gp_support(iommu->cap))
					mask = 0x1;
			} else {
				mask &= cap_super_page_val(iommu->cap);
			}

			if (!mask)
				break;
		}
	}
	rcu_read_unlock();

	return fls(mask);
}

static int domain_update_device_node(struct dmar_domain *domain)
{
	struct device_domain_info *info;
	int nid = NUMA_NO_NODE;
	unsigned long flags;

	spin_lock_irqsave(&domain->lock, flags);
	list_for_each_entry(info, &domain->devices, link) {
		/*
		 * There could possibly be multiple device numa nodes as devices
		 * within the same domain may sit behind different IOMMUs. There
		 * isn't perfect answer in such situation, so we select first
		 * come first served policy.
		 */
		nid = dev_to_node(info->dev);
		if (nid != NUMA_NO_NODE)
			break;
	}
	spin_unlock_irqrestore(&domain->lock, flags);

	return nid;
}

static void domain_update_iotlb(struct dmar_domain *domain);

/* Return the super pagesize bitmap if supported. */
static unsigned long domain_super_pgsize_bitmap(struct dmar_domain *domain)
{
	unsigned long bitmap = 0;

	/*
	 * 1-level super page supports page size of 2MiB, 2-level super page
	 * supports page size of both 2MiB and 1GiB.
	 */
	if (domain->iommu_superpage == 1)
		bitmap |= SZ_2M;
	else if (domain->iommu_superpage == 2)
		bitmap |= SZ_2M | SZ_1G;

	return bitmap;
}

/* Some capabilities may be different across iommus */
static void domain_update_iommu_cap(struct dmar_domain *domain)
{
	domain_update_iommu_coherency(domain);
	domain->iommu_superpage = domain_update_iommu_superpage(domain, NULL);

	/*
	 * If RHSA is missing, we should default to the device numa domain
	 * as fall back.
	 */
	if (domain->nid == NUMA_NO_NODE)
		domain->nid = domain_update_device_node(domain);

	/*
	 * First-level translation restricts the input-address to a
	 * canonical address (i.e., address bits 63:N have the same
	 * value as address bit [N-1], where N is 48-bits with 4-level
	 * paging and 57-bits with 5-level paging). Hence, skip bit
	 * [N-1].
	 */
	if (domain->use_first_level)
		domain->domain.geometry.aperture_end = __DOMAIN_MAX_ADDR(domain->gaw - 1);
	else
		domain->domain.geometry.aperture_end = __DOMAIN_MAX_ADDR(domain->gaw);

	domain->domain.pgsize_bitmap |= domain_super_pgsize_bitmap(domain);
	domain_update_iotlb(domain);
}

struct context_entry *iommu_context_addr(struct intel_iommu *iommu, u8 bus,
					 u8 devfn, int alloc)
{
	struct root_entry *root = &iommu->root_entry[bus];
	struct context_entry *context;
	u64 *entry;

	/*
	 * Except that the caller requested to allocate a new entry,
	 * returning a copied context entry makes no sense.
	 */
	if (!alloc && context_copied(iommu, bus, devfn))
		return NULL;

	entry = &root->lo;
	if (sm_supported(iommu)) {
		if (devfn >= 0x80) {
			devfn -= 0x80;
			entry = &root->hi;
		}
		devfn *= 2;
	}
	if (*entry & 1)
		context = phys_to_virt(*entry & VTD_PAGE_MASK);
	else {
		unsigned long phy_addr;
		if (!alloc)
			return NULL;

		context = alloc_pgtable_page(iommu->node, GFP_ATOMIC);
		if (!context)
			return NULL;

		__iommu_flush_cache(iommu, (void *)context, CONTEXT_SIZE);
		phy_addr = virt_to_phys((void *)context);
		*entry = phy_addr | 1;
		__iommu_flush_cache(iommu, entry, sizeof(*entry));
	}
	return &context[devfn];
}

/**
 * is_downstream_to_pci_bridge - test if a device belongs to the PCI
 *				 sub-hierarchy of a candidate PCI-PCI bridge
 * @dev: candidate PCI device belonging to @bridge PCI sub-hierarchy
 * @bridge: the candidate PCI-PCI bridge
 *
 * Return: true if @dev belongs to @bridge PCI sub-hierarchy, else false.
 */
static bool
is_downstream_to_pci_bridge(struct device *dev, struct device *bridge)
{
	struct pci_dev *pdev, *pbridge;

	if (!dev_is_pci(dev) || !dev_is_pci(bridge))
		return false;

	pdev = to_pci_dev(dev);
	pbridge = to_pci_dev(bridge);

	if (pbridge->subordinate &&
	    pbridge->subordinate->number <= pdev->bus->number &&
	    pbridge->subordinate->busn_res.end >= pdev->bus->number)
		return true;

	return false;
}

static bool quirk_ioat_snb_local_iommu(struct pci_dev *pdev)
{
	struct dmar_drhd_unit *drhd;
	u32 vtbar;
	int rc;

	/* We know that this device on this chipset has its own IOMMU.
	 * If we find it under a different IOMMU, then the BIOS is lying
	 * to us. Hope that the IOMMU for this device is actually
	 * disabled, and it needs no translation...
	 */
	rc = pci_bus_read_config_dword(pdev->bus, PCI_DEVFN(0, 0), 0xb0, &vtbar);
	if (rc) {
		/* "can't" happen */
		dev_info(&pdev->dev, "failed to run vt-d quirk\n");
		return false;
	}
	vtbar &= 0xffff0000;

	/* we know that the this iommu should be at offset 0xa000 from vtbar */
	drhd = dmar_find_matched_drhd_unit(pdev);
	if (!drhd || drhd->reg_base_addr - vtbar != 0xa000) {
		pr_warn_once(FW_BUG "BIOS assigned incorrect VT-d unit for Intel(R) QuickData Technology device\n");
		add_taint(TAINT_FIRMWARE_WORKAROUND, LOCKDEP_STILL_OK);
		return true;
	}

	return false;
}

static bool iommu_is_dummy(struct intel_iommu *iommu, struct device *dev)
{
	if (!iommu || iommu->drhd->ignored)
		return true;

	if (dev_is_pci(dev)) {
		struct pci_dev *pdev = to_pci_dev(dev);

		if (pdev->vendor == PCI_VENDOR_ID_INTEL &&
		    pdev->device == PCI_DEVICE_ID_INTEL_IOAT_SNB &&
		    quirk_ioat_snb_local_iommu(pdev))
			return true;
	}

	return false;
}

struct intel_iommu *device_to_iommu(struct device *dev, u8 *bus, u8 *devfn)
{
	struct dmar_drhd_unit *drhd = NULL;
	struct pci_dev *pdev = NULL;
	struct intel_iommu *iommu;
	struct device *tmp;
	u16 segment = 0;
	int i;

	if (!dev)
		return NULL;

	if (dev_is_pci(dev)) {
		struct pci_dev *pf_pdev;

		pdev = pci_real_dma_dev(to_pci_dev(dev));

		/* VFs aren't listed in scope tables; we need to look up
		 * the PF instead to find the IOMMU. */
		pf_pdev = pci_physfn(pdev);
		dev = &pf_pdev->dev;
		segment = pci_domain_nr(pdev->bus);
	} else if (has_acpi_companion(dev))
		dev = &ACPI_COMPANION(dev)->dev;

	rcu_read_lock();
	for_each_iommu(iommu, drhd) {
		if (pdev && segment != drhd->segment)
			continue;

		for_each_active_dev_scope(drhd->devices,
					  drhd->devices_cnt, i, tmp) {
			if (tmp == dev) {
				/* For a VF use its original BDF# not that of the PF
				 * which we used for the IOMMU lookup. Strictly speaking
				 * we could do this for all PCI devices; we only need to
				 * get the BDF# from the scope table for ACPI matches. */
				if (pdev && pdev->is_virtfn)
					goto got_pdev;

				if (bus && devfn) {
					*bus = drhd->devices[i].bus;
					*devfn = drhd->devices[i].devfn;
				}
				goto out;
			}

			if (is_downstream_to_pci_bridge(dev, tmp))
				goto got_pdev;
		}

		if (pdev && drhd->include_all) {
got_pdev:
			if (bus && devfn) {
				*bus = pdev->bus->number;
				*devfn = pdev->devfn;
			}
			goto out;
		}
	}
	iommu = NULL;
out:
	if (iommu_is_dummy(iommu, dev))
		iommu = NULL;

	rcu_read_unlock();

	return iommu;
}

static void domain_flush_cache(struct dmar_domain *domain,
			       void *addr, int size)
{
	if (!domain->iommu_coherency)
		clflush_cache_range(addr, size);
}

static void free_context_table(struct intel_iommu *iommu)
{
	struct context_entry *context;
	int i;

	if (!iommu->root_entry)
		return;

	for (i = 0; i < ROOT_ENTRY_NR; i++) {
		context = iommu_context_addr(iommu, i, 0, 0);
		if (context)
			free_pgtable_page(context);

		if (!sm_supported(iommu))
			continue;

		context = iommu_context_addr(iommu, i, 0x80, 0);
		if (context)
			free_pgtable_page(context);
	}

	free_pgtable_page(iommu->root_entry);
	iommu->root_entry = NULL;
}

#ifdef CONFIG_DMAR_DEBUG
static void pgtable_walk(struct intel_iommu *iommu, unsigned long pfn,
			 u8 bus, u8 devfn, struct dma_pte *parent, int level)
{
	struct dma_pte *pte;
	int offset;

	while (1) {
		offset = pfn_level_offset(pfn, level);
		pte = &parent[offset];
		if (!pte || (dma_pte_superpage(pte) || !dma_pte_present(pte))) {
			pr_info("PTE not present at level %d\n", level);
			break;
		}

		pr_info("pte level: %d, pte value: 0x%016llx\n", level, pte->val);

		if (level == 1)
			break;

		parent = phys_to_virt(dma_pte_addr(pte));
		level--;
	}
}

void dmar_fault_dump_ptes(struct intel_iommu *iommu, u16 source_id,
			  unsigned long long addr, u32 pasid)
{
	struct pasid_dir_entry *dir, *pde;
	struct pasid_entry *entries, *pte;
	struct context_entry *ctx_entry;
	struct root_entry *rt_entry;
	int i, dir_index, index, level;
	u8 devfn = source_id & 0xff;
	u8 bus = source_id >> 8;
	struct dma_pte *pgtable;

	pr_info("Dump %s table entries for IOVA 0x%llx\n", iommu->name, addr);

	/* root entry dump */
	rt_entry = &iommu->root_entry[bus];
	if (!rt_entry) {
		pr_info("root table entry is not present\n");
		return;
	}

	if (sm_supported(iommu))
		pr_info("scalable mode root entry: hi 0x%016llx, low 0x%016llx\n",
			rt_entry->hi, rt_entry->lo);
	else
		pr_info("root entry: 0x%016llx", rt_entry->lo);

	/* context entry dump */
	ctx_entry = iommu_context_addr(iommu, bus, devfn, 0);
	if (!ctx_entry) {
		pr_info("context table entry is not present\n");
		return;
	}

	pr_info("context entry: hi 0x%016llx, low 0x%016llx\n",
		ctx_entry->hi, ctx_entry->lo);

	/* legacy mode does not require PASID entries */
	if (!sm_supported(iommu)) {
		level = agaw_to_level(ctx_entry->hi & 7);
		pgtable = phys_to_virt(ctx_entry->lo & VTD_PAGE_MASK);
		goto pgtable_walk;
	}

	/* get the pointer to pasid directory entry */
	dir = phys_to_virt(ctx_entry->lo & VTD_PAGE_MASK);
	if (!dir) {
		pr_info("pasid directory entry is not present\n");
		return;
	}
	/* For request-without-pasid, get the pasid from context entry */
	if (intel_iommu_sm && pasid == IOMMU_PASID_INVALID)
		pasid = IOMMU_NO_PASID;

	dir_index = pasid >> PASID_PDE_SHIFT;
	pde = &dir[dir_index];
	pr_info("pasid dir entry: 0x%016llx\n", pde->val);

	/* get the pointer to the pasid table entry */
	entries = get_pasid_table_from_pde(pde);
	if (!entries) {
		pr_info("pasid table entry is not present\n");
		return;
	}
	index = pasid & PASID_PTE_MASK;
	pte = &entries[index];
	for (i = 0; i < ARRAY_SIZE(pte->val); i++)
		pr_info("pasid table entry[%d]: 0x%016llx\n", i, pte->val[i]);

	if (pasid_pte_get_pgtt(pte) == PASID_ENTRY_PGTT_FL_ONLY) {
		level = pte->val[2] & BIT_ULL(2) ? 5 : 4;
		pgtable = phys_to_virt(pte->val[2] & VTD_PAGE_MASK);
	} else {
		level = agaw_to_level((pte->val[0] >> 2) & 0x7);
		pgtable = phys_to_virt(pte->val[0] & VTD_PAGE_MASK);
	}

pgtable_walk:
	pgtable_walk(iommu, addr >> VTD_PAGE_SHIFT, bus, devfn, pgtable, level);
}
#endif

static struct dma_pte *pfn_to_dma_pte(struct dmar_domain *domain,
				      unsigned long pfn, int *target_level,
				      gfp_t gfp)
{
	struct dma_pte *parent, *pte;
	int level = agaw_to_level(domain->agaw);
	int offset;

	if (!domain_pfn_supported(domain, pfn))
		/* Address beyond IOMMU's addressing capabilities. */
		return NULL;

	parent = domain->pgd;

	while (1) {
		void *tmp_page;

		offset = pfn_level_offset(pfn, level);
		pte = &parent[offset];
		if (!*target_level && (dma_pte_superpage(pte) || !dma_pte_present(pte)))
			break;
		if (level == *target_level)
			break;

		if (!dma_pte_present(pte)) {
			uint64_t pteval;

			tmp_page = alloc_pgtable_page(domain->nid, gfp);

			if (!tmp_page)
				return NULL;

			domain_flush_cache(domain, tmp_page, VTD_PAGE_SIZE);
			pteval = ((uint64_t)virt_to_dma_pfn(tmp_page) << VTD_PAGE_SHIFT) | DMA_PTE_READ | DMA_PTE_WRITE;
			if (domain->use_first_level)
				pteval |= DMA_FL_PTE_XD | DMA_FL_PTE_US | DMA_FL_PTE_ACCESS;

			if (cmpxchg64(&pte->val, 0ULL, pteval))
				/* Someone else set it while we were thinking; use theirs. */
				free_pgtable_page(tmp_page);
			else
				domain_flush_cache(domain, pte, sizeof(*pte));
		}
		if (level == 1)
			break;

		parent = phys_to_virt(dma_pte_addr(pte));
		level--;
	}

	if (!*target_level)
		*target_level = level;

	return pte;
}

/* return address's pte at specific level */
static struct dma_pte *dma_pfn_level_pte(struct dmar_domain *domain,
					 unsigned long pfn,
					 int level, int *large_page)
{
	struct dma_pte *parent, *pte;
	int total = agaw_to_level(domain->agaw);
	int offset;

	parent = domain->pgd;
	while (level <= total) {
		offset = pfn_level_offset(pfn, total);
		pte = &parent[offset];
		if (level == total)
			return pte;

		if (!dma_pte_present(pte)) {
			*large_page = total;
			break;
		}

		if (dma_pte_superpage(pte)) {
			*large_page = total;
			return pte;
		}

		parent = phys_to_virt(dma_pte_addr(pte));
		total--;
	}
	return NULL;
}

/* clear last level pte, a tlb flush should be followed */
static void dma_pte_clear_range(struct dmar_domain *domain,
				unsigned long start_pfn,
				unsigned long last_pfn)
{
	unsigned int large_page;
	struct dma_pte *first_pte, *pte;

	if (WARN_ON(!domain_pfn_supported(domain, last_pfn)) ||
	    WARN_ON(start_pfn > last_pfn))
		return;

	/* we don't need lock here; nobody else touches the iova range */
	do {
		large_page = 1;
		first_pte = pte = dma_pfn_level_pte(domain, start_pfn, 1, &large_page);
		if (!pte) {
			start_pfn = align_to_level(start_pfn + 1, large_page + 1);
			continue;
		}
		do {
			dma_clear_pte(pte);
			start_pfn += lvl_to_nr_pages(large_page);
			pte++;
		} while (start_pfn <= last_pfn && !first_pte_in_page(pte));

		domain_flush_cache(domain, first_pte,
				   (void *)pte - (void *)first_pte);

	} while (start_pfn && start_pfn <= last_pfn);
}

static void dma_pte_free_level(struct dmar_domain *domain, int level,
			       int retain_level, struct dma_pte *pte,
			       unsigned long pfn, unsigned long start_pfn,
			       unsigned long last_pfn)
{
	pfn = max(start_pfn, pfn);
	pte = &pte[pfn_level_offset(pfn, level)];

	do {
		unsigned long level_pfn;
		struct dma_pte *level_pte;

		if (!dma_pte_present(pte) || dma_pte_superpage(pte))
			goto next;

		level_pfn = pfn & level_mask(level);
		level_pte = phys_to_virt(dma_pte_addr(pte));

		if (level > 2) {
			dma_pte_free_level(domain, level - 1, retain_level,
					   level_pte, level_pfn, start_pfn,
					   last_pfn);
		}

		/*
		 * Free the page table if we're below the level we want to
		 * retain and the range covers the entire table.
		 */
		if (level < retain_level && !(start_pfn > level_pfn ||
		      last_pfn < level_pfn + level_size(level) - 1)) {
			dma_clear_pte(pte);
			domain_flush_cache(domain, pte, sizeof(*pte));
			free_pgtable_page(level_pte);
		}
next:
		pfn += level_size(level);
	} while (!first_pte_in_page(++pte) && pfn <= last_pfn);
}

/*
 * clear last level (leaf) ptes and free page table pages below the
 * level we wish to keep intact.
 */
static void dma_pte_free_pagetable(struct dmar_domain *domain,
				   unsigned long start_pfn,
				   unsigned long last_pfn,
				   int retain_level)
{
	dma_pte_clear_range(domain, start_pfn, last_pfn);

	/* We don't need lock here; nobody else touches the iova range */
	dma_pte_free_level(domain, agaw_to_level(domain->agaw), retain_level,
			   domain->pgd, 0, start_pfn, last_pfn);

	/* free pgd */
	if (start_pfn == 0 && last_pfn == DOMAIN_MAX_PFN(domain->gaw)) {
		free_pgtable_page(domain->pgd);
		domain->pgd = NULL;
	}
}

/* When a page at a given level is being unlinked from its parent, we don't
   need to *modify* it at all. All we need to do is make a list of all the
   pages which can be freed just as soon as we've flushed the IOTLB and we
   know the hardware page-walk will no longer touch them.
   The 'pte' argument is the *parent* PTE, pointing to the page that is to
   be freed. */
static void dma_pte_list_pagetables(struct dmar_domain *domain,
				    int level, struct dma_pte *pte,
				    struct list_head *freelist)
{
	struct page *pg;

	pg = pfn_to_page(dma_pte_addr(pte) >> PAGE_SHIFT);
	list_add_tail(&pg->lru, freelist);

	if (level == 1)
		return;

	pte = page_address(pg);
	do {
		if (dma_pte_present(pte) && !dma_pte_superpage(pte))
			dma_pte_list_pagetables(domain, level - 1, pte, freelist);
		pte++;
	} while (!first_pte_in_page(pte));
}

static void dma_pte_clear_level(struct dmar_domain *domain, int level,
				struct dma_pte *pte, unsigned long pfn,
				unsigned long start_pfn, unsigned long last_pfn,
				struct list_head *freelist)
{
	struct dma_pte *first_pte = NULL, *last_pte = NULL;

	pfn = max(start_pfn, pfn);
	pte = &pte[pfn_level_offset(pfn, level)];

	do {
		unsigned long level_pfn = pfn & level_mask(level);

		if (!dma_pte_present(pte))
			goto next;

		/* If range covers entire pagetable, free it */
		if (start_pfn <= level_pfn &&
		    last_pfn >= level_pfn + level_size(level) - 1) {
			/* These suborbinate page tables are going away entirely. Don't
			   bother to clear them; we're just going to *free* them. */
			if (level > 1 && !dma_pte_superpage(pte))
				dma_pte_list_pagetables(domain, level - 1, pte, freelist);

			dma_clear_pte(pte);
			if (!first_pte)
				first_pte = pte;
			last_pte = pte;
		} else if (level > 1) {
			/* Recurse down into a level that isn't *entirely* obsolete */
			dma_pte_clear_level(domain, level - 1,
					    phys_to_virt(dma_pte_addr(pte)),
					    level_pfn, start_pfn, last_pfn,
					    freelist);
		}
next:
		pfn = level_pfn + level_size(level);
	} while (!first_pte_in_page(++pte) && pfn <= last_pfn);

	if (first_pte)
		domain_flush_cache(domain, first_pte,
				   (void *)++last_pte - (void *)first_pte);
}

/* We can't just free the pages because the IOMMU may still be walking
   the page tables, and may have cached the intermediate levels. The
   pages can only be freed after the IOTLB flush has been done. */
static void domain_unmap(struct dmar_domain *domain, unsigned long start_pfn,
			 unsigned long last_pfn, struct list_head *freelist)
{
	if (WARN_ON(!domain_pfn_supported(domain, last_pfn)) ||
	    WARN_ON(start_pfn > last_pfn))
		return;

	/* we don't need lock here; nobody else touches the iova range */
	dma_pte_clear_level(domain, agaw_to_level(domain->agaw),
			    domain->pgd, 0, start_pfn, last_pfn, freelist);

	/* free pgd */
	if (start_pfn == 0 && last_pfn == DOMAIN_MAX_PFN(domain->gaw)) {
		struct page *pgd_page = virt_to_page(domain->pgd);
		list_add_tail(&pgd_page->lru, freelist);
		domain->pgd = NULL;
	}
}

/* iommu handling */
static int iommu_alloc_root_entry(struct intel_iommu *iommu)
{
	struct root_entry *root;

	root = alloc_pgtable_page(iommu->node, GFP_ATOMIC);
	if (!root) {
		pr_err("Allocating root entry for %s failed\n",
			iommu->name);
		return -ENOMEM;
	}

	__iommu_flush_cache(iommu, root, ROOT_SIZE);
	iommu->root_entry = root;

	return 0;
}

static void iommu_set_root_entry(struct intel_iommu *iommu)
{
	u64 addr;
	u32 sts;
	unsigned long flag;

	addr = virt_to_phys(iommu->root_entry);
	if (sm_supported(iommu))
		addr |= DMA_RTADDR_SMT;

	raw_spin_lock_irqsave(&iommu->register_lock, flag);
	dmar_writeq(iommu->reg + DMAR_RTADDR_REG, addr);

	writel(iommu->gcmd | DMA_GCMD_SRTP, iommu->reg + DMAR_GCMD_REG);

	/* Make sure hardware complete it */
	IOMMU_WAIT_OP(iommu, DMAR_GSTS_REG,
		      readl, (sts & DMA_GSTS_RTPS), sts);

	raw_spin_unlock_irqrestore(&iommu->register_lock, flag);

	/*
	 * Hardware invalidates all DMA remapping hardware translation
	 * caches as part of SRTP flow.
	 */
	if (cap_esrtps(iommu->cap))
		return;

	iommu->flush.flush_context(iommu, 0, 0, 0, DMA_CCMD_GLOBAL_INVL);
	if (sm_supported(iommu))
		qi_flush_pasid_cache(iommu, 0, QI_PC_GLOBAL, 0);
	iommu->flush.flush_iotlb(iommu, 0, 0, 0, DMA_TLB_GLOBAL_FLUSH);
}

void iommu_flush_write_buffer(struct intel_iommu *iommu)
{
	u32 val;
	unsigned long flag;

	if (!rwbf_quirk && !cap_rwbf(iommu->cap))
		return;

	raw_spin_lock_irqsave(&iommu->register_lock, flag);
	writel(iommu->gcmd | DMA_GCMD_WBF, iommu->reg + DMAR_GCMD_REG);

	/* Make sure hardware complete it */
	IOMMU_WAIT_OP(iommu, DMAR_GSTS_REG,
		      readl, (!(val & DMA_GSTS_WBFS)), val);

	raw_spin_unlock_irqrestore(&iommu->register_lock, flag);
}

/* return value determine if we need a write buffer flush */
static void __iommu_flush_context(struct intel_iommu *iommu,
				  u16 did, u16 source_id, u8 function_mask,
				  u64 type)
{
	u64 val = 0;
	unsigned long flag;

	switch (type) {
	case DMA_CCMD_GLOBAL_INVL:
		val = DMA_CCMD_GLOBAL_INVL;
		break;
	case DMA_CCMD_DOMAIN_INVL:
		val = DMA_CCMD_DOMAIN_INVL|DMA_CCMD_DID(did);
		break;
	case DMA_CCMD_DEVICE_INVL:
		val = DMA_CCMD_DEVICE_INVL|DMA_CCMD_DID(did)
			| DMA_CCMD_SID(source_id) | DMA_CCMD_FM(function_mask);
		break;
	default:
		pr_warn("%s: Unexpected context-cache invalidation type 0x%llx\n",
			iommu->name, type);
		return;
	}
	val |= DMA_CCMD_ICC;

	raw_spin_lock_irqsave(&iommu->register_lock, flag);
	dmar_writeq(iommu->reg + DMAR_CCMD_REG, val);

	/* Make sure hardware complete it */
	IOMMU_WAIT_OP(iommu, DMAR_CCMD_REG,
		dmar_readq, (!(val & DMA_CCMD_ICC)), val);

	raw_spin_unlock_irqrestore(&iommu->register_lock, flag);
}

/* return value determine if we need a write buffer flush */
static void __iommu_flush_iotlb(struct intel_iommu *iommu, u16 did,
				u64 addr, unsigned int size_order, u64 type)
{
	int tlb_offset = ecap_iotlb_offset(iommu->ecap);
	u64 val = 0, val_iva = 0;
	unsigned long flag;

	switch (type) {
	case DMA_TLB_GLOBAL_FLUSH:
		/* global flush doesn't need set IVA_REG */
		val = DMA_TLB_GLOBAL_FLUSH|DMA_TLB_IVT;
		break;
	case DMA_TLB_DSI_FLUSH:
		val = DMA_TLB_DSI_FLUSH|DMA_TLB_IVT|DMA_TLB_DID(did);
		break;
	case DMA_TLB_PSI_FLUSH:
		val = DMA_TLB_PSI_FLUSH|DMA_TLB_IVT|DMA_TLB_DID(did);
		/* IH bit is passed in as part of address */
		val_iva = size_order | addr;
		break;
	default:
		pr_warn("%s: Unexpected iotlb invalidation type 0x%llx\n",
			iommu->name, type);
		return;
	}

	if (cap_write_drain(iommu->cap))
		val |= DMA_TLB_WRITE_DRAIN;

	raw_spin_lock_irqsave(&iommu->register_lock, flag);
	/* Note: Only uses first TLB reg currently */
	if (val_iva)
		dmar_writeq(iommu->reg + tlb_offset, val_iva);
	dmar_writeq(iommu->reg + tlb_offset + 8, val);

	/* Make sure hardware complete it */
	IOMMU_WAIT_OP(iommu, tlb_offset + 8,
		dmar_readq, (!(val & DMA_TLB_IVT)), val);

	raw_spin_unlock_irqrestore(&iommu->register_lock, flag);

	/* check IOTLB invalidation granularity */
	if (DMA_TLB_IAIG(val) == 0)
		pr_err("Flush IOTLB failed\n");
	if (DMA_TLB_IAIG(val) != DMA_TLB_IIRG(type))
		pr_debug("TLB flush request %Lx, actual %Lx\n",
			(unsigned long long)DMA_TLB_IIRG(type),
			(unsigned long long)DMA_TLB_IAIG(val));
}

static struct device_domain_info *
domain_lookup_dev_info(struct dmar_domain *domain,
		       struct intel_iommu *iommu, u8 bus, u8 devfn)
{
	struct device_domain_info *info;
	unsigned long flags;

	spin_lock_irqsave(&domain->lock, flags);
	list_for_each_entry(info, &domain->devices, link) {
		if (info->iommu == iommu && info->bus == bus &&
		    info->devfn == devfn) {
			spin_unlock_irqrestore(&domain->lock, flags);
			return info;
		}
	}
	spin_unlock_irqrestore(&domain->lock, flags);

	return NULL;
}

static void domain_update_iotlb(struct dmar_domain *domain)
{
	struct dev_pasid_info *dev_pasid;
	struct device_domain_info *info;
	bool has_iotlb_device = false;
	unsigned long flags;

	spin_lock_irqsave(&domain->lock, flags);
	list_for_each_entry(info, &domain->devices, link) {
		if (info->ats_enabled) {
			has_iotlb_device = true;
			break;
		}
	}

	list_for_each_entry(dev_pasid, &domain->dev_pasids, link_domain) {
		info = dev_iommu_priv_get(dev_pasid->dev);
		if (info->ats_enabled) {
			has_iotlb_device = true;
			break;
		}
	}
	domain->has_iotlb_device = has_iotlb_device;
	spin_unlock_irqrestore(&domain->lock, flags);
}

/*
 * The extra devTLB flush quirk impacts those QAT devices with PCI device
 * IDs ranging from 0x4940 to 0x4943. It is exempted from risky_device()
 * check because it applies only to the built-in QAT devices and it doesn't
 * grant additional privileges.
 */
#define BUGGY_QAT_DEVID_MASK 0x4940
static bool dev_needs_extra_dtlb_flush(struct pci_dev *pdev)
{
	if (pdev->vendor != PCI_VENDOR_ID_INTEL)
		return false;

	if ((pdev->device & 0xfffc) != BUGGY_QAT_DEVID_MASK)
		return false;

	return true;
}

static void iommu_enable_pci_caps(struct device_domain_info *info)
{
	struct pci_dev *pdev;

	if (!dev_is_pci(info->dev))
		return;

	pdev = to_pci_dev(info->dev);

	/* The PCIe spec, in its wisdom, declares that the behaviour of
	   the device if you enable PASID support after ATS support is
	   undefined. So always enable PASID support on devices which
	   have it, even if we can't yet know if we're ever going to
	   use it. */
	if (info->pasid_supported && !pci_enable_pasid(pdev, info->pasid_supported & ~1))
		info->pasid_enabled = 1;

	if (info->ats_supported && pci_ats_page_aligned(pdev) &&
	    !pci_enable_ats(pdev, VTD_PAGE_SHIFT)) {
		info->ats_enabled = 1;
		domain_update_iotlb(info->domain);
	}
}

static void iommu_disable_pci_caps(struct device_domain_info *info)
{
	struct pci_dev *pdev;

	if (!dev_is_pci(info->dev))
		return;

	pdev = to_pci_dev(info->dev);

	if (info->ats_enabled) {
		pci_disable_ats(pdev);
		info->ats_enabled = 0;
		domain_update_iotlb(info->domain);
	}

	if (info->pasid_enabled) {
		pci_disable_pasid(pdev);
		info->pasid_enabled = 0;
	}
}

static void __iommu_flush_dev_iotlb(struct device_domain_info *info,
				    u64 addr, unsigned int mask)
{
	u16 sid, qdep;

	if (!info || !info->ats_enabled)
		return;

	sid = info->bus << 8 | info->devfn;
	qdep = info->ats_qdep;
	qi_flush_dev_iotlb(info->iommu, sid, info->pfsid,
			   qdep, addr, mask);
	quirk_extra_dev_tlb_flush(info, addr, mask, IOMMU_NO_PASID, qdep);
}

static void iommu_flush_dev_iotlb(struct dmar_domain *domain,
				  u64 addr, unsigned mask)
{
	struct dev_pasid_info *dev_pasid;
	struct device_domain_info *info;
	unsigned long flags;

	if (!domain->has_iotlb_device)
		return;

	spin_lock_irqsave(&domain->lock, flags);
	list_for_each_entry(info, &domain->devices, link)
		__iommu_flush_dev_iotlb(info, addr, mask);

	list_for_each_entry(dev_pasid, &domain->dev_pasids, link_domain) {
		info = dev_iommu_priv_get(dev_pasid->dev);

		if (!info->ats_enabled)
			continue;

		qi_flush_dev_iotlb_pasid(info->iommu,
					 PCI_DEVID(info->bus, info->devfn),
					 info->pfsid, dev_pasid->pasid,
					 info->ats_qdep, addr,
					 mask);
	}
	spin_unlock_irqrestore(&domain->lock, flags);
}

static void domain_flush_pasid_iotlb(struct intel_iommu *iommu,
				     struct dmar_domain *domain, u64 addr,
				     unsigned long npages, bool ih)
{
	u16 did = domain_id_iommu(domain, iommu);
	struct dev_pasid_info *dev_pasid;
	unsigned long flags;

	spin_lock_irqsave(&domain->lock, flags);
	list_for_each_entry(dev_pasid, &domain->dev_pasids, link_domain)
		qi_flush_piotlb(iommu, did, dev_pasid->pasid, addr, npages, ih);

	if (!list_empty(&domain->devices))
		qi_flush_piotlb(iommu, did, IOMMU_NO_PASID, addr, npages, ih);
	spin_unlock_irqrestore(&domain->lock, flags);
}

static void iommu_flush_iotlb_psi(struct intel_iommu *iommu,
				  struct dmar_domain *domain,
				  unsigned long pfn, unsigned int pages,
				  int ih, int map)
{
	unsigned int aligned_pages = __roundup_pow_of_two(pages);
	unsigned int mask = ilog2(aligned_pages);
	uint64_t addr = (uint64_t)pfn << VTD_PAGE_SHIFT;
	u16 did = domain_id_iommu(domain, iommu);

	if (WARN_ON(!pages))
		return;

	if (ih)
		ih = 1 << 6;

	if (domain->use_first_level) {
		domain_flush_pasid_iotlb(iommu, domain, addr, pages, ih);
	} else {
		unsigned long bitmask = aligned_pages - 1;

		/*
		 * PSI masks the low order bits of the base address. If the
		 * address isn't aligned to the mask, then compute a mask value
		 * needed to ensure the target range is flushed.
		 */
		if (unlikely(bitmask & pfn)) {
			unsigned long end_pfn = pfn + pages - 1, shared_bits;

			/*
			 * Since end_pfn <= pfn + bitmask, the only way bits
			 * higher than bitmask can differ in pfn and end_pfn is
			 * by carrying. This means after masking out bitmask,
			 * high bits starting with the first set bit in
			 * shared_bits are all equal in both pfn and end_pfn.
			 */
			shared_bits = ~(pfn ^ end_pfn) & ~bitmask;
			mask = shared_bits ? __ffs(shared_bits) : BITS_PER_LONG;
		}

		/*
		 * Fallback to domain selective flush if no PSI support or
		 * the size is too big.
		 */
		if (!cap_pgsel_inv(iommu->cap) ||
		    mask > cap_max_amask_val(iommu->cap))
			iommu->flush.flush_iotlb(iommu, did, 0, 0,
							DMA_TLB_DSI_FLUSH);
		else
			iommu->flush.flush_iotlb(iommu, did, addr | ih, mask,
							DMA_TLB_PSI_FLUSH);
	}

	/*
	 * In caching mode, changes of pages from non-present to present require
	 * flush. However, device IOTLB doesn't need to be flushed in this case.
	 */
	if (!cap_caching_mode(iommu->cap) || !map)
		iommu_flush_dev_iotlb(domain, addr, mask);
}

/* Notification for newly created mappings */
static inline void __mapping_notify_one(struct intel_iommu *iommu,
					struct dmar_domain *domain,
					unsigned long pfn, unsigned int pages)
{
	/*
	 * It's a non-present to present mapping. Only flush if caching mode
	 * and second level.
	 */
	if (cap_caching_mode(iommu->cap) && !domain->use_first_level)
		iommu_flush_iotlb_psi(iommu, domain, pfn, pages, 0, 1);
	else
		iommu_flush_write_buffer(iommu);
}

static void intel_flush_iotlb_all(struct iommu_domain *domain)
{
	struct dmar_domain *dmar_domain = to_dmar_domain(domain);
	struct iommu_domain_info *info;
	unsigned long idx;

	xa_for_each(&dmar_domain->iommu_array, idx, info) {
		struct intel_iommu *iommu = info->iommu;
		u16 did = domain_id_iommu(dmar_domain, iommu);

		if (dmar_domain->use_first_level)
			domain_flush_pasid_iotlb(iommu, dmar_domain, 0, -1, 0);
		else
			iommu->flush.flush_iotlb(iommu, did, 0, 0,
						 DMA_TLB_DSI_FLUSH);

		if (!cap_caching_mode(iommu->cap))
			iommu_flush_dev_iotlb(dmar_domain, 0, MAX_AGAW_PFN_WIDTH);
	}
}

static void iommu_disable_protect_mem_regions(struct intel_iommu *iommu)
{
	u32 pmen;
	unsigned long flags;

	if (!cap_plmr(iommu->cap) && !cap_phmr(iommu->cap))
		return;

	raw_spin_lock_irqsave(&iommu->register_lock, flags);
	pmen = readl(iommu->reg + DMAR_PMEN_REG);
	pmen &= ~DMA_PMEN_EPM;
	writel(pmen, iommu->reg + DMAR_PMEN_REG);

	/* wait for the protected region status bit to clear */
	IOMMU_WAIT_OP(iommu, DMAR_PMEN_REG,
		readl, !(pmen & DMA_PMEN_PRS), pmen);

	raw_spin_unlock_irqrestore(&iommu->register_lock, flags);
}

static void iommu_enable_translation(struct intel_iommu *iommu)
{
	u32 sts;
	unsigned long flags;

	raw_spin_lock_irqsave(&iommu->register_lock, flags);
	iommu->gcmd |= DMA_GCMD_TE;
	writel(iommu->gcmd, iommu->reg + DMAR_GCMD_REG);

	/* Make sure hardware complete it */
	IOMMU_WAIT_OP(iommu, DMAR_GSTS_REG,
		      readl, (sts & DMA_GSTS_TES), sts);

	raw_spin_unlock_irqrestore(&iommu->register_lock, flags);
}

static void iommu_disable_translation(struct intel_iommu *iommu)
{
	u32 sts;
	unsigned long flag;

	if (iommu_skip_te_disable && iommu->drhd->gfx_dedicated &&
	    (cap_read_drain(iommu->cap) || cap_write_drain(iommu->cap)))
		return;

	raw_spin_lock_irqsave(&iommu->register_lock, flag);
	iommu->gcmd &= ~DMA_GCMD_TE;
	writel(iommu->gcmd, iommu->reg + DMAR_GCMD_REG);

	/* Make sure hardware complete it */
	IOMMU_WAIT_OP(iommu, DMAR_GSTS_REG,
		      readl, (!(sts & DMA_GSTS_TES)), sts);

	raw_spin_unlock_irqrestore(&iommu->register_lock, flag);
}

static int iommu_init_domains(struct intel_iommu *iommu)
{
	u32 ndomains;

	ndomains = cap_ndoms(iommu->cap);
	pr_debug("%s: Number of Domains supported <%d>\n",
		 iommu->name, ndomains);

	spin_lock_init(&iommu->lock);

	iommu->domain_ids = bitmap_zalloc(ndomains, GFP_KERNEL);
	if (!iommu->domain_ids)
		return -ENOMEM;

	/*
	 * If Caching mode is set, then invalid translations are tagged
	 * with domain-id 0, hence we need to pre-allocate it. We also
	 * use domain-id 0 as a marker for non-allocated domain-id, so
	 * make sure it is not used for a real domain.
	 */
	set_bit(0, iommu->domain_ids);

	/*
	 * Vt-d spec rev3.0 (section 6.2.3.1) requires that each pasid
	 * entry for first-level or pass-through translation modes should
	 * be programmed with a domain id different from those used for
	 * second-level or nested translation. We reserve a domain id for
	 * this purpose.
	 */
	if (sm_supported(iommu))
		set_bit(FLPT_DEFAULT_DID, iommu->domain_ids);

	return 0;
}

static void disable_dmar_iommu(struct intel_iommu *iommu)
{
	if (!iommu->domain_ids)
		return;

	/*
	 * All iommu domains must have been detached from the devices,
	 * hence there should be no domain IDs in use.
	 */
	if (WARN_ON(bitmap_weight(iommu->domain_ids, cap_ndoms(iommu->cap))
		    > NUM_RESERVED_DID))
		return;

	if (iommu->gcmd & DMA_GCMD_TE)
		iommu_disable_translation(iommu);
}

static void free_dmar_iommu(struct intel_iommu *iommu)
{
	if (iommu->domain_ids) {
		bitmap_free(iommu->domain_ids);
		iommu->domain_ids = NULL;
	}

	if (iommu->copied_tables) {
		bitmap_free(iommu->copied_tables);
		iommu->copied_tables = NULL;
	}

	/* free context mapping */
	free_context_table(iommu);

#ifdef CONFIG_INTEL_IOMMU_SVM
	if (pasid_supported(iommu)) {
		if (ecap_prs(iommu->ecap))
			intel_svm_finish_prq(iommu);
	}
#endif
}

/*
 * Check and return whether first level is used by default for
 * DMA translation.
 */
static bool first_level_by_default(unsigned int type)
{
	/* Only SL is available in legacy mode */
	if (!scalable_mode_support())
		return false;

	/* Only level (either FL or SL) is available, just use it */
	if (intel_cap_flts_sanity() ^ intel_cap_slts_sanity())
		return intel_cap_flts_sanity();

	/* Both levels are available, decide it based on domain type */
	return type != IOMMU_DOMAIN_UNMANAGED;
}

static struct dmar_domain *alloc_domain(unsigned int type)
{
	struct dmar_domain *domain;

	domain = kzalloc(sizeof(*domain), GFP_KERNEL);
	if (!domain)
		return NULL;

	domain->nid = NUMA_NO_NODE;
	if (first_level_by_default(type))
		domain->use_first_level = true;
	domain->has_iotlb_device = false;
	INIT_LIST_HEAD(&domain->devices);
	INIT_LIST_HEAD(&domain->dev_pasids);
	spin_lock_init(&domain->lock);
	xa_init(&domain->iommu_array);

	return domain;
}

static int domain_attach_iommu(struct dmar_domain *domain,
			       struct intel_iommu *iommu)
{
	struct iommu_domain_info *info, *curr;
	unsigned long ndomains;
	int num, ret = -ENOSPC;

	info = kzalloc(sizeof(*info), GFP_KERNEL);
	if (!info)
		return -ENOMEM;

	spin_lock(&iommu->lock);
	curr = xa_load(&domain->iommu_array, iommu->seq_id);
	if (curr) {
		curr->refcnt++;
		spin_unlock(&iommu->lock);
		kfree(info);
		return 0;
	}

	ndomains = cap_ndoms(iommu->cap);
	num = find_first_zero_bit(iommu->domain_ids, ndomains);
	if (num >= ndomains) {
		pr_err("%s: No free domain ids\n", iommu->name);
		goto err_unlock;
	}

	set_bit(num, iommu->domain_ids);
	info->refcnt	= 1;
	info->did	= num;
	info->iommu	= iommu;
	curr = xa_cmpxchg(&domain->iommu_array, iommu->seq_id,
			  NULL, info, GFP_ATOMIC);
	if (curr) {
		ret = xa_err(curr) ? : -EBUSY;
		goto err_clear;
	}
	domain_update_iommu_cap(domain);

	spin_unlock(&iommu->lock);
	return 0;

err_clear:
	clear_bit(info->did, iommu->domain_ids);
err_unlock:
	spin_unlock(&iommu->lock);
	kfree(info);
	return ret;
}

static void domain_detach_iommu(struct dmar_domain *domain,
				struct intel_iommu *iommu)
{
	struct iommu_domain_info *info;

	spin_lock(&iommu->lock);
	info = xa_load(&domain->iommu_array, iommu->seq_id);
	if (--info->refcnt == 0) {
		clear_bit(info->did, iommu->domain_ids);
		xa_erase(&domain->iommu_array, iommu->seq_id);
		domain->nid = NUMA_NO_NODE;
		domain_update_iommu_cap(domain);
		kfree(info);
	}
	spin_unlock(&iommu->lock);
}

static inline int guestwidth_to_adjustwidth(int gaw)
{
	int agaw;
	int r = (gaw - 12) % 9;

	if (r == 0)
		agaw = gaw;
	else
		agaw = gaw + 9 - r;
	if (agaw > 64)
		agaw = 64;
	return agaw;
}

static void domain_exit(struct dmar_domain *domain)
{
	if (domain->pgd) {
		LIST_HEAD(freelist);

		domain_unmap(domain, 0, DOMAIN_MAX_PFN(domain->gaw), &freelist);
		put_pages_list(&freelist);
	}

	if (WARN_ON(!list_empty(&domain->devices)))
		return;

	kfree(domain);
}

/*
 * Get the PASID directory size for scalable mode context entry.
 * Value of X in the PDTS field of a scalable mode context entry
 * indicates PASID directory with 2^(X + 7) entries.
 */
static inline unsigned long context_get_sm_pds(struct pasid_table *table)
{
	unsigned long pds, max_pde;

	max_pde = table->max_pasid >> PASID_PDE_SHIFT;
	pds = find_first_bit(&max_pde, MAX_NR_PASID_BITS);
	if (pds < 7)
		return 0;

	return pds - 7;
}

/*
 * Set the RID_PASID field of a scalable mode context entry. The
 * IOMMU hardware will use the PASID value set in this field for
 * DMA translations of DMA requests without PASID.
 */
static inline void
context_set_sm_rid2pasid(struct context_entry *context, unsigned long pasid)
{
	context->hi |= pasid & ((1 << 20) - 1);
}

/*
 * Set the DTE(Device-TLB Enable) field of a scalable mode context
 * entry.
 */
static inline void context_set_sm_dte(struct context_entry *context)
{
	context->lo |= BIT_ULL(2);
}

/*
 * Set the PRE(Page Request Enable) field of a scalable mode context
 * entry.
 */
static inline void context_set_sm_pre(struct context_entry *context)
{
	context->lo |= BIT_ULL(4);
}

/* Convert value to context PASID directory size field coding. */
#define context_pdts(pds)	(((pds) & 0x7) << 9)

static int domain_context_mapping_one(struct dmar_domain *domain,
				      struct intel_iommu *iommu,
				      struct pasid_table *table,
				      u8 bus, u8 devfn)
{
	struct device_domain_info *info =
			domain_lookup_dev_info(domain, iommu, bus, devfn);
	u16 did = domain_id_iommu(domain, iommu);
	int translation = CONTEXT_TT_MULTI_LEVEL;
	struct context_entry *context;
	int ret;

	if (hw_pass_through && domain_type_is_si(domain))
		translation = CONTEXT_TT_PASS_THROUGH;

	pr_debug("Set context mapping for %02x:%02x.%d\n",
		bus, PCI_SLOT(devfn), PCI_FUNC(devfn));

	spin_lock(&iommu->lock);
	ret = -ENOMEM;
	context = iommu_context_addr(iommu, bus, devfn, 1);
	if (!context)
		goto out_unlock;

	ret = 0;
	if (context_present(context) && !context_copied(iommu, bus, devfn))
		goto out_unlock;

	/*
	 * For kdump cases, old valid entries may be cached due to the
	 * in-flight DMA and copied pgtable, but there is no unmapping
	 * behaviour for them, thus we need an explicit cache flush for
	 * the newly-mapped device. For kdump, at this point, the device
	 * is supposed to finish reset at its driver probe stage, so no
	 * in-flight DMA will exist, and we don't need to worry anymore
	 * hereafter.
	 */
	if (context_copied(iommu, bus, devfn)) {
		u16 did_old = context_domain_id(context);

		if (did_old < cap_ndoms(iommu->cap)) {
			iommu->flush.flush_context(iommu, did_old,
						   (((u16)bus) << 8) | devfn,
						   DMA_CCMD_MASK_NOBIT,
						   DMA_CCMD_DEVICE_INVL);
			iommu->flush.flush_iotlb(iommu, did_old, 0, 0,
						 DMA_TLB_DSI_FLUSH);
		}

		clear_context_copied(iommu, bus, devfn);
	}

	context_clear_entry(context);

	if (sm_supported(iommu)) {
		unsigned long pds;

		/* Setup the PASID DIR pointer: */
		pds = context_get_sm_pds(table);
		context->lo = (u64)virt_to_phys(table->table) |
				context_pdts(pds);

		/* Setup the RID_PASID field: */
		context_set_sm_rid2pasid(context, IOMMU_NO_PASID);

		/*
		 * Setup the Device-TLB enable bit and Page request
		 * Enable bit:
		 */
		if (info && info->ats_supported)
			context_set_sm_dte(context);
		if (info && info->pri_supported)
			context_set_sm_pre(context);
		if (info && info->pasid_supported)
			context_set_pasid(context);
	} else {
		struct dma_pte *pgd = domain->pgd;
		int agaw;

		context_set_domain_id(context, did);

		if (translation != CONTEXT_TT_PASS_THROUGH) {
			/*
			 * Skip top levels of page tables for iommu which has
			 * less agaw than default. Unnecessary for PT mode.
			 */
			for (agaw = domain->agaw; agaw > iommu->agaw; agaw--) {
				ret = -ENOMEM;
				pgd = phys_to_virt(dma_pte_addr(pgd));
				if (!dma_pte_present(pgd))
					goto out_unlock;
			}

			if (info && info->ats_supported)
				translation = CONTEXT_TT_DEV_IOTLB;
			else
				translation = CONTEXT_TT_MULTI_LEVEL;

			context_set_address_root(context, virt_to_phys(pgd));
			context_set_address_width(context, agaw);
		} else {
			/*
			 * In pass through mode, AW must be programmed to
			 * indicate the largest AGAW value supported by
			 * hardware. And ASR is ignored by hardware.
			 */
			context_set_address_width(context, iommu->msagaw);
		}

		context_set_translation_type(context, translation);
	}

	context_set_fault_enable(context);
	context_set_present(context);
	if (!ecap_coherent(iommu->ecap))
		clflush_cache_range(context, sizeof(*context));

	/*
	 * It's a non-present to present mapping. If hardware doesn't cache
	 * non-present entry we only need to flush the write-buffer. If the
	 * _does_ cache non-present entries, then it does so in the special
	 * domain #0, which we have to flush:
	 */
	if (cap_caching_mode(iommu->cap)) {
		iommu->flush.flush_context(iommu, 0,
					   (((u16)bus) << 8) | devfn,
					   DMA_CCMD_MASK_NOBIT,
					   DMA_CCMD_DEVICE_INVL);
		iommu->flush.flush_iotlb(iommu, did, 0, 0, DMA_TLB_DSI_FLUSH);
	} else {
		iommu_flush_write_buffer(iommu);
	}

	ret = 0;

out_unlock:
	spin_unlock(&iommu->lock);

	return ret;
}

struct domain_context_mapping_data {
	struct dmar_domain *domain;
	struct intel_iommu *iommu;
	struct pasid_table *table;
};

static int domain_context_mapping_cb(struct pci_dev *pdev,
				     u16 alias, void *opaque)
{
	struct domain_context_mapping_data *data = opaque;

	return domain_context_mapping_one(data->domain, data->iommu,
					  data->table, PCI_BUS_NUM(alias),
					  alias & 0xff);
}

static int
domain_context_mapping(struct dmar_domain *domain, struct device *dev)
{
	struct domain_context_mapping_data data;
	struct pasid_table *table;
	struct intel_iommu *iommu;
	u8 bus, devfn;

	iommu = device_to_iommu(dev, &bus, &devfn);
	if (!iommu)
		return -ENODEV;

	table = intel_pasid_get_table(dev);

	if (!dev_is_pci(dev))
		return domain_context_mapping_one(domain, iommu, table,
						  bus, devfn);

	data.domain = domain;
	data.iommu = iommu;
	data.table = table;

	return pci_for_each_dma_alias(to_pci_dev(dev),
				      &domain_context_mapping_cb, &data);
}

/* Returns a number of VTD pages, but aligned to MM page size */
static inline unsigned long aligned_nrpages(unsigned long host_addr,
					    size_t size)
{
	host_addr &= ~PAGE_MASK;
	return PAGE_ALIGN(host_addr + size) >> VTD_PAGE_SHIFT;
}

/* Return largest possible superpage level for a given mapping */
static inline int hardware_largepage_caps(struct dmar_domain *domain,
					  unsigned long iov_pfn,
					  unsigned long phy_pfn,
					  unsigned long pages)
{
	int support, level = 1;
	unsigned long pfnmerge;

	support = domain->iommu_superpage;

	/* To use a large page, the virtual *and* physical addresses
	   must be aligned to 2MiB/1GiB/etc. Lower bits set in either
	   of them will mean we have to use smaller pages. So just
	   merge them and check both at once. */
	pfnmerge = iov_pfn | phy_pfn;

	while (support && !(pfnmerge & ~VTD_STRIDE_MASK)) {
		pages >>= VTD_STRIDE_SHIFT;
		if (!pages)
			break;
		pfnmerge >>= VTD_STRIDE_SHIFT;
		level++;
		support--;
	}
	return level;
}

/*
 * Ensure that old small page tables are removed to make room for superpage(s).
 * We're going to add new large pages, so make sure we don't remove their parent
 * tables. The IOTLB/devTLBs should be flushed if any PDE/PTEs are cleared.
 */
static void switch_to_super_page(struct dmar_domain *domain,
				 unsigned long start_pfn,
				 unsigned long end_pfn, int level)
{
	unsigned long lvl_pages = lvl_to_nr_pages(level);
	struct iommu_domain_info *info;
	struct dma_pte *pte = NULL;
	unsigned long i;

	while (start_pfn <= end_pfn) {
		if (!pte)
			pte = pfn_to_dma_pte(domain, start_pfn, &level,
					     GFP_ATOMIC);

		if (dma_pte_present(pte)) {
			dma_pte_free_pagetable(domain, start_pfn,
					       start_pfn + lvl_pages - 1,
					       level + 1);

			xa_for_each(&domain->iommu_array, i, info)
				iommu_flush_iotlb_psi(info->iommu, domain,
						      start_pfn, lvl_pages,
						      0, 0);
		}

		pte++;
		start_pfn += lvl_pages;
		if (first_pte_in_page(pte))
			pte = NULL;
	}
}

static int
__domain_mapping(struct dmar_domain *domain, unsigned long iov_pfn,
		 unsigned long phys_pfn, unsigned long nr_pages, int prot,
		 gfp_t gfp)
{
	struct dma_pte *first_pte = NULL, *pte = NULL;
	unsigned int largepage_lvl = 0;
	unsigned long lvl_pages = 0;
	phys_addr_t pteval;
	u64 attr;

	if (unlikely(!domain_pfn_supported(domain, iov_pfn + nr_pages - 1)))
		return -EINVAL;

	if ((prot & (DMA_PTE_READ|DMA_PTE_WRITE)) == 0)
		return -EINVAL;

	attr = prot & (DMA_PTE_READ | DMA_PTE_WRITE | DMA_PTE_SNP);
	attr |= DMA_FL_PTE_PRESENT;
	if (domain->use_first_level) {
		attr |= DMA_FL_PTE_XD | DMA_FL_PTE_US | DMA_FL_PTE_ACCESS;
		if (prot & DMA_PTE_WRITE)
			attr |= DMA_FL_PTE_DIRTY;
	}

	pteval = ((phys_addr_t)phys_pfn << VTD_PAGE_SHIFT) | attr;

	while (nr_pages > 0) {
		uint64_t tmp;

		if (!pte) {
			largepage_lvl = hardware_largepage_caps(domain, iov_pfn,
					phys_pfn, nr_pages);

			pte = pfn_to_dma_pte(domain, iov_pfn, &largepage_lvl,
					     gfp);
			if (!pte)
				return -ENOMEM;
			first_pte = pte;

			lvl_pages = lvl_to_nr_pages(largepage_lvl);

			/* It is large page*/
			if (largepage_lvl > 1) {
				unsigned long end_pfn;
				unsigned long pages_to_remove;

				pteval |= DMA_PTE_LARGE_PAGE;
				pages_to_remove = min_t(unsigned long, nr_pages,
							nr_pte_to_next_page(pte) * lvl_pages);
				end_pfn = iov_pfn + pages_to_remove - 1;
				switch_to_super_page(domain, iov_pfn, end_pfn, largepage_lvl);
			} else {
				pteval &= ~(uint64_t)DMA_PTE_LARGE_PAGE;
			}

		}
		/* We don't need lock here, nobody else
		 * touches the iova range
		 */
		tmp = cmpxchg64_local(&pte->val, 0ULL, pteval);
		if (tmp) {
			static int dumps = 5;
			pr_crit("ERROR: DMA PTE for vPFN 0x%lx already set (to %llx not %llx)\n",
				iov_pfn, tmp, (unsigned long long)pteval);
			if (dumps) {
				dumps--;
				debug_dma_dump_mappings(NULL);
			}
			WARN_ON(1);
		}

		nr_pages -= lvl_pages;
		iov_pfn += lvl_pages;
		phys_pfn += lvl_pages;
		pteval += lvl_pages * VTD_PAGE_SIZE;

		/* If the next PTE would be the first in a new page, then we
		 * need to flush the cache on the entries we've just written.
		 * And then we'll need to recalculate 'pte', so clear it and
		 * let it get set again in the if (!pte) block above.
		 *
		 * If we're done (!nr_pages) we need to flush the cache too.
		 *
		 * Also if we've been setting superpages, we may need to
		 * recalculate 'pte' and switch back to smaller pages for the
		 * end of the mapping, if the trailing size is not enough to
		 * use another superpage (i.e. nr_pages < lvl_pages).
		 */
		pte++;
		if (!nr_pages || first_pte_in_page(pte) ||
		    (largepage_lvl > 1 && nr_pages < lvl_pages)) {
			domain_flush_cache(domain, first_pte,
					   (void *)pte - (void *)first_pte);
			pte = NULL;
		}
	}

	return 0;
}

static void domain_context_clear_one(struct device_domain_info *info, u8 bus, u8 devfn)
{
	struct intel_iommu *iommu = info->iommu;
	struct context_entry *context;
	u16 did_old;

	if (!iommu)
		return;

	spin_lock(&iommu->lock);
	context = iommu_context_addr(iommu, bus, devfn, 0);
	if (!context) {
		spin_unlock(&iommu->lock);
		return;
	}

	if (sm_supported(iommu)) {
		if (hw_pass_through && domain_type_is_si(info->domain))
			did_old = FLPT_DEFAULT_DID;
		else
			did_old = domain_id_iommu(info->domain, iommu);
	} else {
		did_old = context_domain_id(context);
	}

	context_clear_entry(context);
	__iommu_flush_cache(iommu, context, sizeof(*context));
	spin_unlock(&iommu->lock);
	iommu->flush.flush_context(iommu,
				   did_old,
				   (((u16)bus) << 8) | devfn,
				   DMA_CCMD_MASK_NOBIT,
				   DMA_CCMD_DEVICE_INVL);

	if (sm_supported(iommu))
		qi_flush_pasid_cache(iommu, did_old, QI_PC_ALL_PASIDS, 0);

	iommu->flush.flush_iotlb(iommu,
				 did_old,
				 0,
				 0,
				 DMA_TLB_DSI_FLUSH);

	__iommu_flush_dev_iotlb(info, 0, MAX_AGAW_PFN_WIDTH);
}

static int domain_setup_first_level(struct intel_iommu *iommu,
				    struct dmar_domain *domain,
				    struct device *dev,
				    u32 pasid)
{
	struct dma_pte *pgd = domain->pgd;
	int agaw, level;
	int flags = 0;

	/*
	 * Skip top levels of page tables for iommu which has
	 * less agaw than default. Unnecessary for PT mode.
	 */
	for (agaw = domain->agaw; agaw > iommu->agaw; agaw--) {
		pgd = phys_to_virt(dma_pte_addr(pgd));
		if (!dma_pte_present(pgd))
			return -ENOMEM;
	}

	level = agaw_to_level(agaw);
	if (level != 4 && level != 5)
		return -EINVAL;

	if (level == 5)
		flags |= PASID_FLAG_FL5LP;

	if (domain->force_snooping)
		flags |= PASID_FLAG_PAGE_SNOOP;

	return intel_pasid_setup_first_level(iommu, dev, (pgd_t *)pgd, pasid,
					     domain_id_iommu(domain, iommu),
					     flags);
}

static bool dev_is_real_dma_subdevice(struct device *dev)
{
	return dev && dev_is_pci(dev) &&
	       pci_real_dma_dev(to_pci_dev(dev)) != to_pci_dev(dev);
}

static int iommu_domain_identity_map(struct dmar_domain *domain,
				     unsigned long first_vpfn,
				     unsigned long last_vpfn)
{
	/*
	 * RMRR range might have overlap with physical memory range,
	 * clear it first
	 */
	dma_pte_clear_range(domain, first_vpfn, last_vpfn);

	return __domain_mapping(domain, first_vpfn,
				first_vpfn, last_vpfn - first_vpfn + 1,
				DMA_PTE_READ|DMA_PTE_WRITE, GFP_KERNEL);
}

static int md_domain_init(struct dmar_domain *domain, int guest_width);

static int __init si_domain_init(int hw)
{
	struct dmar_rmrr_unit *rmrr;
	struct device *dev;
	int i, nid, ret;

	si_domain = alloc_domain(IOMMU_DOMAIN_IDENTITY);
	if (!si_domain)
		return -EFAULT;

	if (md_domain_init(si_domain, DEFAULT_DOMAIN_ADDRESS_WIDTH)) {
		domain_exit(si_domain);
		si_domain = NULL;
		return -EFAULT;
	}

	if (hw)
		return 0;

	for_each_online_node(nid) {
		unsigned long start_pfn, end_pfn;
		int i;

		for_each_mem_pfn_range(i, nid, &start_pfn, &end_pfn, NULL) {
			ret = iommu_domain_identity_map(si_domain,
					mm_to_dma_pfn_start(start_pfn),
					mm_to_dma_pfn_end(end_pfn));
			if (ret)
				return ret;
		}
	}

	/*
	 * Identity map the RMRRs so that devices with RMRRs could also use
	 * the si_domain.
	 */
	for_each_rmrr_units(rmrr) {
		for_each_active_dev_scope(rmrr->devices, rmrr->devices_cnt,
					  i, dev) {
			unsigned long long start = rmrr->base_address;
			unsigned long long end = rmrr->end_address;

			if (WARN_ON(end < start ||
				    end >> agaw_to_width(si_domain->agaw)))
				continue;

			ret = iommu_domain_identity_map(si_domain,
					mm_to_dma_pfn_start(start >> PAGE_SHIFT),
					mm_to_dma_pfn_end(end >> PAGE_SHIFT));
			if (ret)
				return ret;
		}
	}

	return 0;
}

static int dmar_domain_attach_device(struct dmar_domain *domain,
				     struct device *dev)
{
	struct device_domain_info *info = dev_iommu_priv_get(dev);
	struct intel_iommu *iommu;
	unsigned long flags;
	u8 bus, devfn;
	int ret;

	iommu = device_to_iommu(dev, &bus, &devfn);
	if (!iommu)
		return -ENODEV;

	ret = domain_attach_iommu(domain, iommu);
	if (ret)
		return ret;
	info->domain = domain;
	spin_lock_irqsave(&domain->lock, flags);
	list_add(&info->link, &domain->devices);
	spin_unlock_irqrestore(&domain->lock, flags);

	/* PASID table is mandatory for a PCI device in scalable mode. */
	if (sm_supported(iommu) && !dev_is_real_dma_subdevice(dev)) {
		/* Setup the PASID entry for requests without PASID: */
		if (hw_pass_through && domain_type_is_si(domain))
			ret = intel_pasid_setup_pass_through(iommu, domain,
					dev, IOMMU_NO_PASID);
		else if (domain->use_first_level)
			ret = domain_setup_first_level(iommu, domain, dev,
					IOMMU_NO_PASID);
		else
			ret = intel_pasid_setup_second_level(iommu, domain,
					dev, IOMMU_NO_PASID);
		if (ret) {
			dev_err(dev, "Setup RID2PASID failed\n");
			device_block_translation(dev);
			return ret;
		}
	}

	ret = domain_context_mapping(domain, dev);
	if (ret) {
		dev_err(dev, "Domain context map failed\n");
		device_block_translation(dev);
		return ret;
	}

	iommu_enable_pci_caps(info);

	return 0;
}

/**
 * device_rmrr_is_relaxable - Test whether the RMRR of this device
 * is relaxable (ie. is allowed to be not enforced under some conditions)
 * @dev: device handle
 *
 * We assume that PCI USB devices with RMRRs have them largely
 * for historical reasons and that the RMRR space is not actively used post
 * boot.  This exclusion may change if vendors begin to abuse it.
 *
 * The same exception is made for graphics devices, with the requirement that
 * any use of the RMRR regions will be torn down before assigning the device
 * to a guest.
 *
 * Return: true if the RMRR is relaxable, false otherwise
 */
static bool device_rmrr_is_relaxable(struct device *dev)
{
	struct pci_dev *pdev;

	if (!dev_is_pci(dev))
		return false;

	pdev = to_pci_dev(dev);
	if (IS_USB_DEVICE(pdev) || IS_GFX_DEVICE(pdev))
		return true;
	else
		return false;
}

/*
 * Return the required default domain type for a specific device.
 *
 * @dev: the device in query
 * @startup: true if this is during early boot
 *
 * Returns:
 *  - IOMMU_DOMAIN_DMA: device requires a dynamic mapping domain
 *  - IOMMU_DOMAIN_IDENTITY: device requires an identical mapping domain
 *  - 0: both identity and dynamic domains work for this device
 */
static int device_def_domain_type(struct device *dev)
{
	if (dev_is_pci(dev)) {
		struct pci_dev *pdev = to_pci_dev(dev);

		if ((iommu_identity_mapping & IDENTMAP_AZALIA) && IS_AZALIA(pdev))
			return IOMMU_DOMAIN_IDENTITY;

		if ((iommu_identity_mapping & IDENTMAP_GFX) && IS_GFX_DEVICE(pdev))
			return IOMMU_DOMAIN_IDENTITY;
	}

	return 0;
}

static void intel_iommu_init_qi(struct intel_iommu *iommu)
{
	/*
	 * Start from the sane iommu hardware state.
	 * If the queued invalidation is already initialized by us
	 * (for example, while enabling interrupt-remapping) then
	 * we got the things already rolling from a sane state.
	 */
	if (!iommu->qi) {
		/*
		 * Clear any previous faults.
		 */
		dmar_fault(-1, iommu);
		/*
		 * Disable queued invalidation if supported and already enabled
		 * before OS handover.
		 */
		dmar_disable_qi(iommu);
	}

	if (dmar_enable_qi(iommu)) {
		/*
		 * Queued Invalidate not enabled, use Register Based Invalidate
		 */
		iommu->flush.flush_context = __iommu_flush_context;
		iommu->flush.flush_iotlb = __iommu_flush_iotlb;
		pr_info("%s: Using Register based invalidation\n",
			iommu->name);
	} else {
		iommu->flush.flush_context = qi_flush_context;
		iommu->flush.flush_iotlb = qi_flush_iotlb;
		pr_info("%s: Using Queued invalidation\n", iommu->name);
	}
}

static int copy_context_table(struct intel_iommu *iommu,
			      struct root_entry *old_re,
			      struct context_entry **tbl,
			      int bus, bool ext)
{
	int tbl_idx, pos = 0, idx, devfn, ret = 0, did;
	struct context_entry *new_ce = NULL, ce;
	struct context_entry *old_ce = NULL;
	struct root_entry re;
	phys_addr_t old_ce_phys;

	tbl_idx = ext ? bus * 2 : bus;
	memcpy(&re, old_re, sizeof(re));

	for (devfn = 0; devfn < 256; devfn++) {
		/* First calculate the correct index */
		idx = (ext ? devfn * 2 : devfn) % 256;

		if (idx == 0) {
			/* First save what we may have and clean up */
			if (new_ce) {
				tbl[tbl_idx] = new_ce;
				__iommu_flush_cache(iommu, new_ce,
						    VTD_PAGE_SIZE);
				pos = 1;
			}

			if (old_ce)
				memunmap(old_ce);

			ret = 0;
			if (devfn < 0x80)
				old_ce_phys = root_entry_lctp(&re);
			else
				old_ce_phys = root_entry_uctp(&re);

			if (!old_ce_phys) {
				if (ext && devfn == 0) {
					/* No LCTP, try UCTP */
					devfn = 0x7f;
					continue;
				} else {
					goto out;
				}
			}

			ret = -ENOMEM;
			old_ce = memremap(old_ce_phys, PAGE_SIZE,
					MEMREMAP_WB);
			if (!old_ce)
				goto out;

			new_ce = alloc_pgtable_page(iommu->node, GFP_KERNEL);
			if (!new_ce)
				goto out_unmap;

			ret = 0;
		}

		/* Now copy the context entry */
		memcpy(&ce, old_ce + idx, sizeof(ce));

		if (!context_present(&ce))
			continue;

		did = context_domain_id(&ce);
		if (did >= 0 && did < cap_ndoms(iommu->cap))
			set_bit(did, iommu->domain_ids);

		set_context_copied(iommu, bus, devfn);
		new_ce[idx] = ce;
	}

	tbl[tbl_idx + pos] = new_ce;

	__iommu_flush_cache(iommu, new_ce, VTD_PAGE_SIZE);

out_unmap:
	memunmap(old_ce);

out:
	return ret;
}

static int copy_translation_tables(struct intel_iommu *iommu)
{
	struct context_entry **ctxt_tbls;
	struct root_entry *old_rt;
	phys_addr_t old_rt_phys;
	int ctxt_table_entries;
	u64 rtaddr_reg;
	int bus, ret;
	bool new_ext, ext;

	rtaddr_reg = dmar_readq(iommu->reg + DMAR_RTADDR_REG);
	ext        = !!(rtaddr_reg & DMA_RTADDR_SMT);
	new_ext    = !!sm_supported(iommu);

	/*
	 * The RTT bit can only be changed when translation is disabled,
	 * but disabling translation means to open a window for data
	 * corruption. So bail out and don't copy anything if we would
	 * have to change the bit.
	 */
	if (new_ext != ext)
		return -EINVAL;

	iommu->copied_tables = bitmap_zalloc(BIT_ULL(16), GFP_KERNEL);
	if (!iommu->copied_tables)
		return -ENOMEM;

	old_rt_phys = rtaddr_reg & VTD_PAGE_MASK;
	if (!old_rt_phys)
		return -EINVAL;

	old_rt = memremap(old_rt_phys, PAGE_SIZE, MEMREMAP_WB);
	if (!old_rt)
		return -ENOMEM;

	/* This is too big for the stack - allocate it from slab */
	ctxt_table_entries = ext ? 512 : 256;
	ret = -ENOMEM;
	ctxt_tbls = kcalloc(ctxt_table_entries, sizeof(void *), GFP_KERNEL);
	if (!ctxt_tbls)
		goto out_unmap;

	for (bus = 0; bus < 256; bus++) {
		ret = copy_context_table(iommu, &old_rt[bus],
					 ctxt_tbls, bus, ext);
		if (ret) {
			pr_err("%s: Failed to copy context table for bus %d\n",
				iommu->name, bus);
			continue;
		}
	}

	spin_lock(&iommu->lock);

	/* Context tables are copied, now write them to the root_entry table */
	for (bus = 0; bus < 256; bus++) {
		int idx = ext ? bus * 2 : bus;
		u64 val;

		if (ctxt_tbls[idx]) {
			val = virt_to_phys(ctxt_tbls[idx]) | 1;
			iommu->root_entry[bus].lo = val;
		}

		if (!ext || !ctxt_tbls[idx + 1])
			continue;

		val = virt_to_phys(ctxt_tbls[idx + 1]) | 1;
		iommu->root_entry[bus].hi = val;
	}

	spin_unlock(&iommu->lock);

	kfree(ctxt_tbls);

	__iommu_flush_cache(iommu, iommu->root_entry, PAGE_SIZE);

	ret = 0;

out_unmap:
	memunmap(old_rt);

	return ret;
}

static int __init init_dmars(void)
{
	struct dmar_drhd_unit *drhd;
	struct intel_iommu *iommu;
	int ret;

	ret = intel_cap_audit(CAP_AUDIT_STATIC_DMAR, NULL);
	if (ret)
		goto free_iommu;

	for_each_iommu(iommu, drhd) {
		if (drhd->ignored) {
			iommu_disable_translation(iommu);
			continue;
		}

		/*
		 * Find the max pasid size of all IOMMU's in the system.
		 * We need to ensure the system pasid table is no bigger
		 * than the smallest supported.
		 */
		if (pasid_supported(iommu)) {
			u32 temp = 2 << ecap_pss(iommu->ecap);

			intel_pasid_max_id = min_t(u32, temp,
						   intel_pasid_max_id);
		}

		intel_iommu_init_qi(iommu);

		ret = iommu_init_domains(iommu);
		if (ret)
			goto free_iommu;

		init_translation_status(iommu);

		if (translation_pre_enabled(iommu) && !is_kdump_kernel()) {
			iommu_disable_translation(iommu);
			clear_translation_pre_enabled(iommu);
			pr_warn("Translation was enabled for %s but we are not in kdump mode\n",
				iommu->name);
		}

		/*
		 * TBD:
		 * we could share the same root & context tables
		 * among all IOMMU's. Need to Split it later.
		 */
		ret = iommu_alloc_root_entry(iommu);
		if (ret)
			goto free_iommu;

		if (translation_pre_enabled(iommu)) {
			pr_info("Translation already enabled - trying to copy translation structures\n");

			ret = copy_translation_tables(iommu);
			if (ret) {
				/*
				 * We found the IOMMU with translation
				 * enabled - but failed to copy over the
				 * old root-entry table. Try to proceed
				 * by disabling translation now and
				 * allocating a clean root-entry table.
				 * This might cause DMAR faults, but
				 * probably the dump will still succeed.
				 */
				pr_err("Failed to copy translation tables from previous kernel for %s\n",
				       iommu->name);
				iommu_disable_translation(iommu);
				clear_translation_pre_enabled(iommu);
			} else {
				pr_info("Copied translation tables from previous kernel for %s\n",
					iommu->name);
			}
		}

		if (!ecap_pass_through(iommu->ecap))
			hw_pass_through = 0;
		intel_svm_check(iommu);
	}

	/*
	 * Now that qi is enabled on all iommus, set the root entry and flush
	 * caches. This is required on some Intel X58 chipsets, otherwise the
	 * flush_context function will loop forever and the boot hangs.
	 */
	for_each_active_iommu(iommu, drhd) {
		iommu_flush_write_buffer(iommu);
		iommu_set_root_entry(iommu);
	}

#ifdef CONFIG_INTEL_IOMMU_BROKEN_GFX_WA
	dmar_map_gfx = 0;
#endif

	if (!dmar_map_gfx)
		iommu_identity_mapping |= IDENTMAP_GFX;

	check_tylersburg_isoch();

	ret = si_domain_init(hw_pass_through);
	if (ret)
		goto free_iommu;

	/*
	 * for each drhd
	 *   enable fault log
	 *   global invalidate context cache
	 *   global invalidate iotlb
	 *   enable translation
	 */
	for_each_iommu(iommu, drhd) {
		if (drhd->ignored) {
			/*
			 * we always have to disable PMRs or DMA may fail on
			 * this device
			 */
			if (force_on)
				iommu_disable_protect_mem_regions(iommu);
			continue;
		}

		iommu_flush_write_buffer(iommu);

#ifdef CONFIG_INTEL_IOMMU_SVM
		if (pasid_supported(iommu) && ecap_prs(iommu->ecap)) {
			/*
			 * Call dmar_alloc_hwirq() with dmar_global_lock held,
			 * could cause possible lock race condition.
			 */
			up_write(&dmar_global_lock);
			ret = intel_svm_enable_prq(iommu);
			down_write(&dmar_global_lock);
			if (ret)
				goto free_iommu;
		}
#endif
		ret = dmar_set_interrupt(iommu);
		if (ret)
			goto free_iommu;
	}

	return 0;

free_iommu:
	for_each_active_iommu(iommu, drhd) {
		disable_dmar_iommu(iommu);
		free_dmar_iommu(iommu);
	}
	if (si_domain) {
		domain_exit(si_domain);
		si_domain = NULL;
	}

	return ret;
}

static void __init init_no_remapping_devices(void)
{
	struct dmar_drhd_unit *drhd;
	struct device *dev;
	int i;

	for_each_drhd_unit(drhd) {
		if (!drhd->include_all) {
			for_each_active_dev_scope(drhd->devices,
						  drhd->devices_cnt, i, dev)
				break;
			/* ignore DMAR unit if no devices exist */
			if (i == drhd->devices_cnt)
				drhd->ignored = 1;
		}
	}

	for_each_active_drhd_unit(drhd) {
		if (drhd->include_all)
			continue;

		for_each_active_dev_scope(drhd->devices,
					  drhd->devices_cnt, i, dev)
			if (!dev_is_pci(dev) || !IS_GFX_DEVICE(to_pci_dev(dev)))
				break;
		if (i < drhd->devices_cnt)
			continue;

		/* This IOMMU has *only* gfx devices. Either bypass it or
		   set the gfx_mapped flag, as appropriate */
		drhd->gfx_dedicated = 1;
		if (!dmar_map_gfx)
			drhd->ignored = 1;
	}
}

#ifdef CONFIG_SUSPEND
static int init_iommu_hw(void)
{
	struct dmar_drhd_unit *drhd;
	struct intel_iommu *iommu = NULL;
	int ret;

	for_each_active_iommu(iommu, drhd) {
		if (iommu->qi) {
			ret = dmar_reenable_qi(iommu);
			if (ret)
				return ret;
		}
	}

	for_each_iommu(iommu, drhd) {
		if (drhd->ignored) {
			/*
			 * we always have to disable PMRs or DMA may fail on
			 * this device
			 */
			if (force_on)
				iommu_disable_protect_mem_regions(iommu);
			continue;
		}

		iommu_flush_write_buffer(iommu);
		iommu_set_root_entry(iommu);
		iommu_enable_translation(iommu);
		iommu_disable_protect_mem_regions(iommu);
	}

	return 0;
}

static void iommu_flush_all(void)
{
	struct dmar_drhd_unit *drhd;
	struct intel_iommu *iommu;

	for_each_active_iommu(iommu, drhd) {
		iommu->flush.flush_context(iommu, 0, 0, 0,
					   DMA_CCMD_GLOBAL_INVL);
		iommu->flush.flush_iotlb(iommu, 0, 0, 0,
					 DMA_TLB_GLOBAL_FLUSH);
	}
}

static int iommu_suspend(void)
{
	struct dmar_drhd_unit *drhd;
	struct intel_iommu *iommu = NULL;
	unsigned long flag;

	iommu_flush_all();

	for_each_active_iommu(iommu, drhd) {
		iommu_disable_translation(iommu);

		raw_spin_lock_irqsave(&iommu->register_lock, flag);

		iommu->iommu_state[SR_DMAR_FECTL_REG] =
			readl(iommu->reg + DMAR_FECTL_REG);
		iommu->iommu_state[SR_DMAR_FEDATA_REG] =
			readl(iommu->reg + DMAR_FEDATA_REG);
		iommu->iommu_state[SR_DMAR_FEADDR_REG] =
			readl(iommu->reg + DMAR_FEADDR_REG);
		iommu->iommu_state[SR_DMAR_FEUADDR_REG] =
			readl(iommu->reg + DMAR_FEUADDR_REG);

		raw_spin_unlock_irqrestore(&iommu->register_lock, flag);
	}
	return 0;
}

static void iommu_resume(void)
{
	struct dmar_drhd_unit *drhd;
	struct intel_iommu *iommu = NULL;
	unsigned long flag;

	if (init_iommu_hw()) {
		if (force_on)
			panic("tboot: IOMMU setup failed, DMAR can not resume!\n");
		else
			WARN(1, "IOMMU setup failed, DMAR can not resume!\n");
		return;
	}

	for_each_active_iommu(iommu, drhd) {

		raw_spin_lock_irqsave(&iommu->register_lock, flag);

		writel(iommu->iommu_state[SR_DMAR_FECTL_REG],
			iommu->reg + DMAR_FECTL_REG);
		writel(iommu->iommu_state[SR_DMAR_FEDATA_REG],
			iommu->reg + DMAR_FEDATA_REG);
		writel(iommu->iommu_state[SR_DMAR_FEADDR_REG],
			iommu->reg + DMAR_FEADDR_REG);
		writel(iommu->iommu_state[SR_DMAR_FEUADDR_REG],
			iommu->reg + DMAR_FEUADDR_REG);

		raw_spin_unlock_irqrestore(&iommu->register_lock, flag);
	}
}

static struct syscore_ops iommu_syscore_ops = {
	.resume		= iommu_resume,
	.suspend	= iommu_suspend,
};

static void __init init_iommu_pm_ops(void)
{
	register_syscore_ops(&iommu_syscore_ops);
}

#else
static inline void init_iommu_pm_ops(void) {}
#endif	/* CONFIG_PM */

static int __init rmrr_sanity_check(struct acpi_dmar_reserved_memory *rmrr)
{
	if (!IS_ALIGNED(rmrr->base_address, PAGE_SIZE) ||
	    !IS_ALIGNED(rmrr->end_address + 1, PAGE_SIZE) ||
	    rmrr->end_address <= rmrr->base_address ||
	    arch_rmrr_sanity_check(rmrr))
		return -EINVAL;

	return 0;
}

int __init dmar_parse_one_rmrr(struct acpi_dmar_header *header, void *arg)
{
	struct acpi_dmar_reserved_memory *rmrr;
	struct dmar_rmrr_unit *rmrru;

	rmrr = (struct acpi_dmar_reserved_memory *)header;
	if (rmrr_sanity_check(rmrr)) {
		pr_warn(FW_BUG
			   "Your BIOS is broken; bad RMRR [%#018Lx-%#018Lx]\n"
			   "BIOS vendor: %s; Ver: %s; Product Version: %s\n",
			   rmrr->base_address, rmrr->end_address,
			   dmi_get_system_info(DMI_BIOS_VENDOR),
			   dmi_get_system_info(DMI_BIOS_VERSION),
			   dmi_get_system_info(DMI_PRODUCT_VERSION));
		add_taint(TAINT_FIRMWARE_WORKAROUND, LOCKDEP_STILL_OK);
	}

	rmrru = kzalloc(sizeof(*rmrru), GFP_KERNEL);
	if (!rmrru)
		goto out;

	rmrru->hdr = header;

	rmrru->base_address = rmrr->base_address;
	rmrru->end_address = rmrr->end_address;

	rmrru->devices = dmar_alloc_dev_scope((void *)(rmrr + 1),
				((void *)rmrr) + rmrr->header.length,
				&rmrru->devices_cnt);
	if (rmrru->devices_cnt && rmrru->devices == NULL)
		goto free_rmrru;

	list_add(&rmrru->list, &dmar_rmrr_units);

	return 0;
free_rmrru:
	kfree(rmrru);
out:
	return -ENOMEM;
}

static struct dmar_atsr_unit *dmar_find_atsr(struct acpi_dmar_atsr *atsr)
{
	struct dmar_atsr_unit *atsru;
	struct acpi_dmar_atsr *tmp;

	list_for_each_entry_rcu(atsru, &dmar_atsr_units, list,
				dmar_rcu_check()) {
		tmp = (struct acpi_dmar_atsr *)atsru->hdr;
		if (atsr->segment != tmp->segment)
			continue;
		if (atsr->header.length != tmp->header.length)
			continue;
		if (memcmp(atsr, tmp, atsr->header.length) == 0)
			return atsru;
	}

	return NULL;
}

int dmar_parse_one_atsr(struct acpi_dmar_header *hdr, void *arg)
{
	struct acpi_dmar_atsr *atsr;
	struct dmar_atsr_unit *atsru;

	if (system_state >= SYSTEM_RUNNING && !intel_iommu_enabled)
		return 0;

	atsr = container_of(hdr, struct acpi_dmar_atsr, header);
	atsru = dmar_find_atsr(atsr);
	if (atsru)
		return 0;

	atsru = kzalloc(sizeof(*atsru) + hdr->length, GFP_KERNEL);
	if (!atsru)
		return -ENOMEM;

	/*
	 * If memory is allocated from slab by ACPI _DSM method, we need to
	 * copy the memory content because the memory buffer will be freed
	 * on return.
	 */
	atsru->hdr = (void *)(atsru + 1);
	memcpy(atsru->hdr, hdr, hdr->length);
	atsru->include_all = atsr->flags & 0x1;
	if (!atsru->include_all) {
		atsru->devices = dmar_alloc_dev_scope((void *)(atsr + 1),
				(void *)atsr + atsr->header.length,
				&atsru->devices_cnt);
		if (atsru->devices_cnt && atsru->devices == NULL) {
			kfree(atsru);
			return -ENOMEM;
		}
	}

	list_add_rcu(&atsru->list, &dmar_atsr_units);

	return 0;
}

static void intel_iommu_free_atsr(struct dmar_atsr_unit *atsru)
{
	dmar_free_dev_scope(&atsru->devices, &atsru->devices_cnt);
	kfree(atsru);
}

int dmar_release_one_atsr(struct acpi_dmar_header *hdr, void *arg)
{
	struct acpi_dmar_atsr *atsr;
	struct dmar_atsr_unit *atsru;

	atsr = container_of(hdr, struct acpi_dmar_atsr, header);
	atsru = dmar_find_atsr(atsr);
	if (atsru) {
		list_del_rcu(&atsru->list);
		synchronize_rcu();
		intel_iommu_free_atsr(atsru);
	}

	return 0;
}

int dmar_check_one_atsr(struct acpi_dmar_header *hdr, void *arg)
{
	int i;
	struct device *dev;
	struct acpi_dmar_atsr *atsr;
	struct dmar_atsr_unit *atsru;

	atsr = container_of(hdr, struct acpi_dmar_atsr, header);
	atsru = dmar_find_atsr(atsr);
	if (!atsru)
		return 0;

	if (!atsru->include_all && atsru->devices && atsru->devices_cnt) {
		for_each_active_dev_scope(atsru->devices, atsru->devices_cnt,
					  i, dev)
			return -EBUSY;
	}

	return 0;
}

static struct dmar_satc_unit *dmar_find_satc(struct acpi_dmar_satc *satc)
{
	struct dmar_satc_unit *satcu;
	struct acpi_dmar_satc *tmp;

	list_for_each_entry_rcu(satcu, &dmar_satc_units, list,
				dmar_rcu_check()) {
		tmp = (struct acpi_dmar_satc *)satcu->hdr;
		if (satc->segment != tmp->segment)
			continue;
		if (satc->header.length != tmp->header.length)
			continue;
		if (memcmp(satc, tmp, satc->header.length) == 0)
			return satcu;
	}

	return NULL;
}

int dmar_parse_one_satc(struct acpi_dmar_header *hdr, void *arg)
{
	struct acpi_dmar_satc *satc;
	struct dmar_satc_unit *satcu;

	if (system_state >= SYSTEM_RUNNING && !intel_iommu_enabled)
		return 0;

	satc = container_of(hdr, struct acpi_dmar_satc, header);
	satcu = dmar_find_satc(satc);
	if (satcu)
		return 0;

	satcu = kzalloc(sizeof(*satcu) + hdr->length, GFP_KERNEL);
	if (!satcu)
		return -ENOMEM;

	satcu->hdr = (void *)(satcu + 1);
	memcpy(satcu->hdr, hdr, hdr->length);
	satcu->atc_required = satc->flags & 0x1;
	satcu->devices = dmar_alloc_dev_scope((void *)(satc + 1),
					      (void *)satc + satc->header.length,
					      &satcu->devices_cnt);
	if (satcu->devices_cnt && !satcu->devices) {
		kfree(satcu);
		return -ENOMEM;
	}
	list_add_rcu(&satcu->list, &dmar_satc_units);

	return 0;
}

static int intel_iommu_add(struct dmar_drhd_unit *dmaru)
{
	int sp, ret;
	struct intel_iommu *iommu = dmaru->iommu;

	ret = intel_cap_audit(CAP_AUDIT_HOTPLUG_DMAR, iommu);
	if (ret)
		goto out;

	if (hw_pass_through && !ecap_pass_through(iommu->ecap)) {
		pr_warn("%s: Doesn't support hardware pass through.\n",
			iommu->name);
		return -ENXIO;
	}

	sp = domain_update_iommu_superpage(NULL, iommu) - 1;
	if (sp >= 0 && !(cap_super_page_val(iommu->cap) & (1 << sp))) {
		pr_warn("%s: Doesn't support large page.\n",
			iommu->name);
		return -ENXIO;
	}

	/*
	 * Disable translation if already enabled prior to OS handover.
	 */
	if (iommu->gcmd & DMA_GCMD_TE)
		iommu_disable_translation(iommu);

	ret = iommu_init_domains(iommu);
	if (ret == 0)
		ret = iommu_alloc_root_entry(iommu);
	if (ret)
		goto out;

	intel_svm_check(iommu);

	if (dmaru->ignored) {
		/*
		 * we always have to disable PMRs or DMA may fail on this device
		 */
		if (force_on)
			iommu_disable_protect_mem_regions(iommu);
		return 0;
	}

	intel_iommu_init_qi(iommu);
	iommu_flush_write_buffer(iommu);

#ifdef CONFIG_INTEL_IOMMU_SVM
	if (pasid_supported(iommu) && ecap_prs(iommu->ecap)) {
		ret = intel_svm_enable_prq(iommu);
		if (ret)
			goto disable_iommu;
	}
#endif
	ret = dmar_set_interrupt(iommu);
	if (ret)
		goto disable_iommu;

	iommu_set_root_entry(iommu);
	iommu_enable_translation(iommu);

	iommu_disable_protect_mem_regions(iommu);
	return 0;

disable_iommu:
	disable_dmar_iommu(iommu);
out:
	free_dmar_iommu(iommu);
	return ret;
}

int dmar_iommu_hotplug(struct dmar_drhd_unit *dmaru, bool insert)
{
	int ret = 0;
	struct intel_iommu *iommu = dmaru->iommu;

	if (!intel_iommu_enabled)
		return 0;
	if (iommu == NULL)
		return -EINVAL;

	if (insert) {
		ret = intel_iommu_add(dmaru);
	} else {
		disable_dmar_iommu(iommu);
		free_dmar_iommu(iommu);
	}

	return ret;
}

static void intel_iommu_free_dmars(void)
{
	struct dmar_rmrr_unit *rmrru, *rmrr_n;
	struct dmar_atsr_unit *atsru, *atsr_n;
	struct dmar_satc_unit *satcu, *satc_n;

	list_for_each_entry_safe(rmrru, rmrr_n, &dmar_rmrr_units, list) {
		list_del(&rmrru->list);
		dmar_free_dev_scope(&rmrru->devices, &rmrru->devices_cnt);
		kfree(rmrru);
	}

	list_for_each_entry_safe(atsru, atsr_n, &dmar_atsr_units, list) {
		list_del(&atsru->list);
		intel_iommu_free_atsr(atsru);
	}
	list_for_each_entry_safe(satcu, satc_n, &dmar_satc_units, list) {
		list_del(&satcu->list);
		dmar_free_dev_scope(&satcu->devices, &satcu->devices_cnt);
		kfree(satcu);
	}
}

static struct dmar_satc_unit *dmar_find_matched_satc_unit(struct pci_dev *dev)
{
	struct dmar_satc_unit *satcu;
	struct acpi_dmar_satc *satc;
	struct device *tmp;
	int i;

	dev = pci_physfn(dev);
	rcu_read_lock();

	list_for_each_entry_rcu(satcu, &dmar_satc_units, list) {
		satc = container_of(satcu->hdr, struct acpi_dmar_satc, header);
		if (satc->segment != pci_domain_nr(dev->bus))
			continue;
		for_each_dev_scope(satcu->devices, satcu->devices_cnt, i, tmp)
			if (to_pci_dev(tmp) == dev)
				goto out;
	}
	satcu = NULL;
out:
	rcu_read_unlock();
	return satcu;
}

static int dmar_ats_supported(struct pci_dev *dev, struct intel_iommu *iommu)
{
	int i, ret = 1;
	struct pci_bus *bus;
	struct pci_dev *bridge = NULL;
	struct device *tmp;
	struct acpi_dmar_atsr *atsr;
	struct dmar_atsr_unit *atsru;
	struct dmar_satc_unit *satcu;

	dev = pci_physfn(dev);
	satcu = dmar_find_matched_satc_unit(dev);
	if (satcu)
		/*
		 * This device supports ATS as it is in SATC table.
		 * When IOMMU is in legacy mode, enabling ATS is done
		 * automatically by HW for the device that requires
		 * ATS, hence OS should not enable this device ATS
		 * to avoid duplicated TLB invalidation.
		 */
		return !(satcu->atc_required && !sm_supported(iommu));

	for (bus = dev->bus; bus; bus = bus->parent) {
		bridge = bus->self;
		/* If it's an integrated device, allow ATS */
		if (!bridge)
			return 1;
		/* Connected via non-PCIe: no ATS */
		if (!pci_is_pcie(bridge) ||
		    pci_pcie_type(bridge) == PCI_EXP_TYPE_PCI_BRIDGE)
			return 0;
		/* If we found the root port, look it up in the ATSR */
		if (pci_pcie_type(bridge) == PCI_EXP_TYPE_ROOT_PORT)
			break;
	}

	rcu_read_lock();
	list_for_each_entry_rcu(atsru, &dmar_atsr_units, list) {
		atsr = container_of(atsru->hdr, struct acpi_dmar_atsr, header);
		if (atsr->segment != pci_domain_nr(dev->bus))
			continue;

		for_each_dev_scope(atsru->devices, atsru->devices_cnt, i, tmp)
			if (tmp == &bridge->dev)
				goto out;

		if (atsru->include_all)
			goto out;
	}
	ret = 0;
out:
	rcu_read_unlock();

	return ret;
}

int dmar_iommu_notify_scope_dev(struct dmar_pci_notify_info *info)
{
	int ret;
	struct dmar_rmrr_unit *rmrru;
	struct dmar_atsr_unit *atsru;
	struct dmar_satc_unit *satcu;
	struct acpi_dmar_atsr *atsr;
	struct acpi_dmar_reserved_memory *rmrr;
	struct acpi_dmar_satc *satc;

	if (!intel_iommu_enabled && system_state >= SYSTEM_RUNNING)
		return 0;

	list_for_each_entry(rmrru, &dmar_rmrr_units, list) {
		rmrr = container_of(rmrru->hdr,
				    struct acpi_dmar_reserved_memory, header);
		if (info->event == BUS_NOTIFY_ADD_DEVICE) {
			ret = dmar_insert_dev_scope(info, (void *)(rmrr + 1),
				((void *)rmrr) + rmrr->header.length,
				rmrr->segment, rmrru->devices,
				rmrru->devices_cnt);
			if (ret < 0)
				return ret;
		} else if (info->event == BUS_NOTIFY_REMOVED_DEVICE) {
			dmar_remove_dev_scope(info, rmrr->segment,
				rmrru->devices, rmrru->devices_cnt);
		}
	}

	list_for_each_entry(atsru, &dmar_atsr_units, list) {
		if (atsru->include_all)
			continue;

		atsr = container_of(atsru->hdr, struct acpi_dmar_atsr, header);
		if (info->event == BUS_NOTIFY_ADD_DEVICE) {
			ret = dmar_insert_dev_scope(info, (void *)(atsr + 1),
					(void *)atsr + atsr->header.length,
					atsr->segment, atsru->devices,
					atsru->devices_cnt);
			if (ret > 0)
				break;
			else if (ret < 0)
				return ret;
		} else if (info->event == BUS_NOTIFY_REMOVED_DEVICE) {
			if (dmar_remove_dev_scope(info, atsr->segment,
					atsru->devices, atsru->devices_cnt))
				break;
		}
	}
	list_for_each_entry(satcu, &dmar_satc_units, list) {
		satc = container_of(satcu->hdr, struct acpi_dmar_satc, header);
		if (info->event == BUS_NOTIFY_ADD_DEVICE) {
			ret = dmar_insert_dev_scope(info, (void *)(satc + 1),
					(void *)satc + satc->header.length,
					satc->segment, satcu->devices,
					satcu->devices_cnt);
			if (ret > 0)
				break;
			else if (ret < 0)
				return ret;
		} else if (info->event == BUS_NOTIFY_REMOVED_DEVICE) {
			if (dmar_remove_dev_scope(info, satc->segment,
					satcu->devices, satcu->devices_cnt))
				break;
		}
	}

	return 0;
}

static int intel_iommu_memory_notifier(struct notifier_block *nb,
				       unsigned long val, void *v)
{
	struct memory_notify *mhp = v;
	unsigned long start_vpfn = mm_to_dma_pfn_start(mhp->start_pfn);
	unsigned long last_vpfn = mm_to_dma_pfn_end(mhp->start_pfn +
			mhp->nr_pages - 1);

	switch (val) {
	case MEM_GOING_ONLINE:
		if (iommu_domain_identity_map(si_domain,
					      start_vpfn, last_vpfn)) {
			pr_warn("Failed to build identity map for [%lx-%lx]\n",
				start_vpfn, last_vpfn);
			return NOTIFY_BAD;
		}
		break;

	case MEM_OFFLINE:
	case MEM_CANCEL_ONLINE:
		{
			struct dmar_drhd_unit *drhd;
			struct intel_iommu *iommu;
			LIST_HEAD(freelist);

			domain_unmap(si_domain, start_vpfn, last_vpfn, &freelist);

			rcu_read_lock();
			for_each_active_iommu(iommu, drhd)
				iommu_flush_iotlb_psi(iommu, si_domain,
					start_vpfn, mhp->nr_pages,
					list_empty(&freelist), 0);
			rcu_read_unlock();
			put_pages_list(&freelist);
		}
		break;
	}

	return NOTIFY_OK;
}

static struct notifier_block intel_iommu_memory_nb = {
	.notifier_call = intel_iommu_memory_notifier,
	.priority = 0
};

static void intel_disable_iommus(void)
{
	struct intel_iommu *iommu = NULL;
	struct dmar_drhd_unit *drhd;

	for_each_iommu(iommu, drhd)
		iommu_disable_translation(iommu);
}

void intel_iommu_shutdown(void)
{
	struct dmar_drhd_unit *drhd;
	struct intel_iommu *iommu = NULL;

	if (no_iommu || dmar_disabled)
		return;

	down_write(&dmar_global_lock);

	/* Disable PMRs explicitly here. */
	for_each_iommu(iommu, drhd)
		iommu_disable_protect_mem_regions(iommu);

	/* Make sure the IOMMUs are switched off */
	intel_disable_iommus();

	up_write(&dmar_global_lock);
}

static inline struct intel_iommu *dev_to_intel_iommu(struct device *dev)
{
	struct iommu_device *iommu_dev = dev_to_iommu_device(dev);

	return container_of(iommu_dev, struct intel_iommu, iommu);
}

static ssize_t version_show(struct device *dev,
			    struct device_attribute *attr, char *buf)
{
	struct intel_iommu *iommu = dev_to_intel_iommu(dev);
	u32 ver = readl(iommu->reg + DMAR_VER_REG);
	return sysfs_emit(buf, "%d:%d\n",
			  DMAR_VER_MAJOR(ver), DMAR_VER_MINOR(ver));
}
static DEVICE_ATTR_RO(version);

static ssize_t address_show(struct device *dev,
			    struct device_attribute *attr, char *buf)
{
	struct intel_iommu *iommu = dev_to_intel_iommu(dev);
	return sysfs_emit(buf, "%llx\n", iommu->reg_phys);
}
static DEVICE_ATTR_RO(address);

static ssize_t cap_show(struct device *dev,
			struct device_attribute *attr, char *buf)
{
	struct intel_iommu *iommu = dev_to_intel_iommu(dev);
	return sysfs_emit(buf, "%llx\n", iommu->cap);
}
static DEVICE_ATTR_RO(cap);

static ssize_t ecap_show(struct device *dev,
			 struct device_attribute *attr, char *buf)
{
	struct intel_iommu *iommu = dev_to_intel_iommu(dev);
	return sysfs_emit(buf, "%llx\n", iommu->ecap);
}
static DEVICE_ATTR_RO(ecap);

static ssize_t domains_supported_show(struct device *dev,
				      struct device_attribute *attr, char *buf)
{
	struct intel_iommu *iommu = dev_to_intel_iommu(dev);
	return sysfs_emit(buf, "%ld\n", cap_ndoms(iommu->cap));
}
static DEVICE_ATTR_RO(domains_supported);

static ssize_t domains_used_show(struct device *dev,
				 struct device_attribute *attr, char *buf)
{
	struct intel_iommu *iommu = dev_to_intel_iommu(dev);
	return sysfs_emit(buf, "%d\n",
			  bitmap_weight(iommu->domain_ids,
					cap_ndoms(iommu->cap)));
}
static DEVICE_ATTR_RO(domains_used);

static struct attribute *intel_iommu_attrs[] = {
	&dev_attr_version.attr,
	&dev_attr_address.attr,
	&dev_attr_cap.attr,
	&dev_attr_ecap.attr,
	&dev_attr_domains_supported.attr,
	&dev_attr_domains_used.attr,
	NULL,
};

static struct attribute_group intel_iommu_group = {
	.name = "intel-iommu",
	.attrs = intel_iommu_attrs,
};

const struct attribute_group *intel_iommu_groups[] = {
	&intel_iommu_group,
	NULL,
};

static inline bool has_external_pci(void)
{
	struct pci_dev *pdev = NULL;

	for_each_pci_dev(pdev)
		if (pdev->external_facing) {
			pci_dev_put(pdev);
			return true;
		}

	return false;
}

static int __init platform_optin_force_iommu(void)
{
	if (!dmar_platform_optin() || no_platform_optin || !has_external_pci())
		return 0;

	if (no_iommu || dmar_disabled)
		pr_info("Intel-IOMMU force enabled due to platform opt in\n");

	/*
	 * If Intel-IOMMU is disabled by default, we will apply identity
	 * map for all devices except those marked as being untrusted.
	 */
	if (dmar_disabled)
		iommu_set_default_passthrough(false);

	dmar_disabled = 0;
	no_iommu = 0;

	return 1;
}

static int __init probe_acpi_namespace_devices(void)
{
	struct dmar_drhd_unit *drhd;
	/* To avoid a -Wunused-but-set-variable warning. */
	struct intel_iommu *iommu __maybe_unused;
	struct device *dev;
	int i, ret = 0;

	for_each_active_iommu(iommu, drhd) {
		for_each_active_dev_scope(drhd->devices,
					  drhd->devices_cnt, i, dev) {
			struct acpi_device_physical_node *pn;
			struct acpi_device *adev;

			if (dev->bus != &acpi_bus_type)
				continue;

			adev = to_acpi_device(dev);
			mutex_lock(&adev->physical_node_lock);
			list_for_each_entry(pn,
					    &adev->physical_node_list, node) {
				ret = iommu_probe_device(pn->dev);
				if (ret)
					break;
			}
			mutex_unlock(&adev->physical_node_lock);

			if (ret)
				return ret;
		}
	}

	return 0;
}

static __init int tboot_force_iommu(void)
{
	if (!tboot_enabled())
		return 0;

	if (no_iommu || dmar_disabled)
		pr_warn("Forcing Intel-IOMMU to enabled\n");

	dmar_disabled = 0;
	no_iommu = 0;

	return 1;
}

int __init intel_iommu_init(void)
{
	int ret = -ENODEV;
	struct dmar_drhd_unit *drhd;
	struct intel_iommu *iommu;

	/*
	 * Intel IOMMU is required for a TXT/tboot launch or platform
	 * opt in, so enforce that.
	 */
	force_on = (!intel_iommu_tboot_noforce && tboot_force_iommu()) ||
		    platform_optin_force_iommu();

	down_write(&dmar_global_lock);
	if (dmar_table_init()) {
		if (force_on)
			panic("tboot: Failed to initialize DMAR table\n");
		goto out_free_dmar;
	}

	if (dmar_dev_scope_init() < 0) {
		if (force_on)
			panic("tboot: Failed to initialize DMAR device scope\n");
		goto out_free_dmar;
	}

	up_write(&dmar_global_lock);

	/*
	 * The bus notifier takes the dmar_global_lock, so lockdep will
	 * complain later when we register it under the lock.
	 */
	dmar_register_bus_notifier();

	down_write(&dmar_global_lock);

	if (!no_iommu)
		intel_iommu_debugfs_init();

	if (no_iommu || dmar_disabled) {
		/*
		 * We exit the function here to ensure IOMMU's remapping and
		 * mempool aren't setup, which means that the IOMMU's PMRs
		 * won't be disabled via the call to init_dmars(). So disable
		 * it explicitly here. The PMRs were setup by tboot prior to
		 * calling SENTER, but the kernel is expected to reset/tear
		 * down the PMRs.
		 */
		if (intel_iommu_tboot_noforce) {
			for_each_iommu(iommu, drhd)
				iommu_disable_protect_mem_regions(iommu);
		}

		/*
		 * Make sure the IOMMUs are switched off, even when we
		 * boot into a kexec kernel and the previous kernel left
		 * them enabled
		 */
		intel_disable_iommus();
		goto out_free_dmar;
	}

	if (list_empty(&dmar_rmrr_units))
		pr_info("No RMRR found\n");

	if (list_empty(&dmar_atsr_units))
		pr_info("No ATSR found\n");

	if (list_empty(&dmar_satc_units))
		pr_info("No SATC found\n");

	init_no_remapping_devices();

	ret = init_dmars();
	if (ret) {
		if (force_on)
			panic("tboot: Failed to initialize DMARs\n");
		pr_err("Initialization failed\n");
		goto out_free_dmar;
	}
	up_write(&dmar_global_lock);

	init_iommu_pm_ops();

	down_read(&dmar_global_lock);
	for_each_active_iommu(iommu, drhd) {
		/*
		 * The flush queue implementation does not perform
		 * page-selective invalidations that are required for efficient
		 * TLB flushes in virtual environments.  The benefit of batching
		 * is likely to be much lower than the overhead of synchronizing
		 * the virtual and physical IOMMU page-tables.
		 */
		if (cap_caching_mode(iommu->cap) &&
		    !first_level_by_default(IOMMU_DOMAIN_DMA)) {
			pr_info_once("IOMMU batching disallowed due to virtualization\n");
			iommu_set_dma_strict();
		}
		iommu_device_sysfs_add(&iommu->iommu, NULL,
				       intel_iommu_groups,
				       "%s", iommu->name);
		iommu_device_register(&iommu->iommu, &intel_iommu_ops, NULL);

		iommu_pmu_register(iommu);
	}
	up_read(&dmar_global_lock);

	if (si_domain && !hw_pass_through)
		register_memory_notifier(&intel_iommu_memory_nb);

	down_read(&dmar_global_lock);
	if (probe_acpi_namespace_devices())
		pr_warn("ACPI name space devices didn't probe correctly\n");

	/* Finally, we enable the DMA remapping hardware. */
	for_each_iommu(iommu, drhd) {
		if (!drhd->ignored && !translation_pre_enabled(iommu))
			iommu_enable_translation(iommu);

		iommu_disable_protect_mem_regions(iommu);
	}
	up_read(&dmar_global_lock);

	pr_info("Intel(R) Virtualization Technology for Directed I/O\n");

	intel_iommu_enabled = 1;

	return 0;

out_free_dmar:
	intel_iommu_free_dmars();
	up_write(&dmar_global_lock);
	return ret;
}

static int domain_context_clear_one_cb(struct pci_dev *pdev, u16 alias, void *opaque)
{
	struct device_domain_info *info = opaque;

	domain_context_clear_one(info, PCI_BUS_NUM(alias), alias & 0xff);
	return 0;
}

/*
 * NB - intel-iommu lacks any sort of reference counting for the users of
 * dependent devices.  If multiple endpoints have intersecting dependent
 * devices, unbinding the driver from any one of them will possibly leave
 * the others unable to operate.
 */
static void domain_context_clear(struct device_domain_info *info)
{
	if (!info->iommu || !info->dev || !dev_is_pci(info->dev))
		return;

	pci_for_each_dma_alias(to_pci_dev(info->dev),
			       &domain_context_clear_one_cb, info);
}

static void dmar_remove_one_dev_info(struct device *dev)
{
	struct device_domain_info *info = dev_iommu_priv_get(dev);
	struct dmar_domain *domain = info->domain;
	struct intel_iommu *iommu = info->iommu;
	unsigned long flags;

	if (!dev_is_real_dma_subdevice(info->dev)) {
		if (dev_is_pci(info->dev) && sm_supported(iommu))
			intel_pasid_tear_down_entry(iommu, info->dev,
					IOMMU_NO_PASID, false);

		iommu_disable_pci_caps(info);
		domain_context_clear(info);
	}

	spin_lock_irqsave(&domain->lock, flags);
	list_del(&info->link);
	spin_unlock_irqrestore(&domain->lock, flags);

	domain_detach_iommu(domain, iommu);
	info->domain = NULL;
}

/*
 * Clear the page table pointer in context or pasid table entries so that
 * all DMA requests without PASID from the device are blocked. If the page
 * table has been set, clean up the data structures.
 */
static void device_block_translation(struct device *dev)
{
	struct device_domain_info *info = dev_iommu_priv_get(dev);
	struct intel_iommu *iommu = info->iommu;
	unsigned long flags;

	iommu_disable_pci_caps(info);
	if (!dev_is_real_dma_subdevice(dev)) {
		if (sm_supported(iommu))
			intel_pasid_tear_down_entry(iommu, dev,
						    IOMMU_NO_PASID, false);
		else
			domain_context_clear(info);
	}

	if (!info->domain)
		return;

	spin_lock_irqsave(&info->domain->lock, flags);
	list_del(&info->link);
	spin_unlock_irqrestore(&info->domain->lock, flags);

	domain_detach_iommu(info->domain, iommu);
	info->domain = NULL;
}

static int md_domain_init(struct dmar_domain *domain, int guest_width)
{
	int adjust_width;

	/* calculate AGAW */
	domain->gaw = guest_width;
	adjust_width = guestwidth_to_adjustwidth(guest_width);
	domain->agaw = width_to_agaw(adjust_width);

	domain->iommu_coherency = false;
	domain->iommu_superpage = 0;
	domain->max_addr = 0;

	/* always allocate the top pgd */
	domain->pgd = alloc_pgtable_page(domain->nid, GFP_ATOMIC);
	if (!domain->pgd)
		return -ENOMEM;
	domain_flush_cache(domain, domain->pgd, PAGE_SIZE);
	return 0;
}

static int blocking_domain_attach_dev(struct iommu_domain *domain,
				      struct device *dev)
{
	device_block_translation(dev);
	return 0;
}

static struct iommu_domain blocking_domain = {
	.ops = &(const struct iommu_domain_ops) {
		.attach_dev	= blocking_domain_attach_dev,
		.free		= intel_iommu_domain_free
	}
};

static struct iommu_domain *intel_iommu_domain_alloc(unsigned type)
{
	struct dmar_domain *dmar_domain;
	struct iommu_domain *domain;

	switch (type) {
	case IOMMU_DOMAIN_BLOCKED:
		return &blocking_domain;
	case IOMMU_DOMAIN_DMA:
	case IOMMU_DOMAIN_UNMANAGED:
		dmar_domain = alloc_domain(type);
		if (!dmar_domain) {
			pr_err("Can't allocate dmar_domain\n");
			return NULL;
		}
		if (md_domain_init(dmar_domain, DEFAULT_DOMAIN_ADDRESS_WIDTH)) {
			pr_err("Domain initialization failed\n");
			domain_exit(dmar_domain);
			return NULL;
		}

		domain = &dmar_domain->domain;
		domain->geometry.aperture_start = 0;
		domain->geometry.aperture_end   =
				__DOMAIN_MAX_ADDR(dmar_domain->gaw);
		domain->geometry.force_aperture = true;

		return domain;
	case IOMMU_DOMAIN_IDENTITY:
		return &si_domain->domain;
	case IOMMU_DOMAIN_SVA:
		return intel_svm_domain_alloc();
	default:
		return NULL;
	}

	return NULL;
}

static void intel_iommu_domain_free(struct iommu_domain *domain)
{
	if (domain != &si_domain->domain && domain != &blocking_domain)
		domain_exit(to_dmar_domain(domain));
}

static int prepare_domain_attach_device(struct iommu_domain *domain,
					struct device *dev)
{
	struct dmar_domain *dmar_domain = to_dmar_domain(domain);
	struct intel_iommu *iommu;
	int addr_width;

	iommu = device_to_iommu(dev, NULL, NULL);
	if (!iommu)
		return -ENODEV;

	if (dmar_domain->force_snooping && !ecap_sc_support(iommu->ecap))
		return -EINVAL;

	/* check if this iommu agaw is sufficient for max mapped address */
	addr_width = agaw_to_width(iommu->agaw);
	if (addr_width > cap_mgaw(iommu->cap))
		addr_width = cap_mgaw(iommu->cap);

	if (dmar_domain->max_addr > (1LL << addr_width))
		return -EINVAL;
	dmar_domain->gaw = addr_width;

	/*
	 * Knock out extra levels of page tables if necessary
	 */
	while (iommu->agaw < dmar_domain->agaw) {
		struct dma_pte *pte;

		pte = dmar_domain->pgd;
		if (dma_pte_present(pte)) {
			dmar_domain->pgd = phys_to_virt(dma_pte_addr(pte));
			free_pgtable_page(pte);
		}
		dmar_domain->agaw--;
	}

	return 0;
}

static int intel_iommu_attach_device(struct iommu_domain *domain,
				     struct device *dev)
{
	struct device_domain_info *info = dev_iommu_priv_get(dev);
	int ret;

	if (info->domain)
		device_block_translation(dev);

	ret = prepare_domain_attach_device(domain, dev);
	if (ret)
		return ret;

	return dmar_domain_attach_device(to_dmar_domain(domain), dev);
}

static int intel_iommu_map(struct iommu_domain *domain,
			   unsigned long iova, phys_addr_t hpa,
			   size_t size, int iommu_prot, gfp_t gfp)
{
	struct dmar_domain *dmar_domain = to_dmar_domain(domain);
	u64 max_addr;
	int prot = 0;

	if (iommu_prot & IOMMU_READ)
		prot |= DMA_PTE_READ;
	if (iommu_prot & IOMMU_WRITE)
		prot |= DMA_PTE_WRITE;
	if (dmar_domain->set_pte_snp)
		prot |= DMA_PTE_SNP;

	max_addr = iova + size;
	if (dmar_domain->max_addr < max_addr) {
		u64 end;

		/* check if minimum agaw is sufficient for mapped address */
		end = __DOMAIN_MAX_ADDR(dmar_domain->gaw) + 1;
		if (end < max_addr) {
			pr_err("%s: iommu width (%d) is not "
			       "sufficient for the mapped address (%llx)\n",
			       __func__, dmar_domain->gaw, max_addr);
			return -EFAULT;
		}
		dmar_domain->max_addr = max_addr;
	}
	/* Round up size to next multiple of PAGE_SIZE, if it and
	   the low bits of hpa would take us onto the next page */
	size = aligned_nrpages(hpa, size);
	return __domain_mapping(dmar_domain, iova >> VTD_PAGE_SHIFT,
				hpa >> VTD_PAGE_SHIFT, size, prot, gfp);
}

static int intel_iommu_map_pages(struct iommu_domain *domain,
				 unsigned long iova, phys_addr_t paddr,
				 size_t pgsize, size_t pgcount,
				 int prot, gfp_t gfp, size_t *mapped)
{
	unsigned long pgshift = __ffs(pgsize);
	size_t size = pgcount << pgshift;
	int ret;

	if (pgsize != SZ_4K && pgsize != SZ_2M && pgsize != SZ_1G)
		return -EINVAL;

	if (!IS_ALIGNED(iova | paddr, pgsize))
		return -EINVAL;

	ret = intel_iommu_map(domain, iova, paddr, size, prot, gfp);
	if (!ret && mapped)
		*mapped = size;

	return ret;
}

static size_t intel_iommu_unmap(struct iommu_domain *domain,
				unsigned long iova, size_t size,
				struct iommu_iotlb_gather *gather)
{
	struct dmar_domain *dmar_domain = to_dmar_domain(domain);
	unsigned long start_pfn, last_pfn;
	int level = 0;

	/* Cope with horrid API which requires us to unmap more than the
	   size argument if it happens to be a large-page mapping. */
	if (unlikely(!pfn_to_dma_pte(dmar_domain, iova >> VTD_PAGE_SHIFT,
				     &level, GFP_ATOMIC)))
		return 0;

	if (size < VTD_PAGE_SIZE << level_to_offset_bits(level))
		size = VTD_PAGE_SIZE << level_to_offset_bits(level);

	start_pfn = iova >> VTD_PAGE_SHIFT;
	last_pfn = (iova + size - 1) >> VTD_PAGE_SHIFT;

	domain_unmap(dmar_domain, start_pfn, last_pfn, &gather->freelist);

	if (dmar_domain->max_addr == iova + size)
		dmar_domain->max_addr = iova;

	/*
	 * We do not use page-selective IOTLB invalidation in flush queue,
	 * so there is no need to track page and sync iotlb.
	 */
	if (!iommu_iotlb_gather_queued(gather))
		iommu_iotlb_gather_add_page(domain, gather, iova, size);

	return size;
}

static size_t intel_iommu_unmap_pages(struct iommu_domain *domain,
				      unsigned long iova,
				      size_t pgsize, size_t pgcount,
				      struct iommu_iotlb_gather *gather)
{
	unsigned long pgshift = __ffs(pgsize);
	size_t size = pgcount << pgshift;

	return intel_iommu_unmap(domain, iova, size, gather);
}

static void intel_iommu_tlb_sync(struct iommu_domain *domain,
				 struct iommu_iotlb_gather *gather)
{
	struct dmar_domain *dmar_domain = to_dmar_domain(domain);
	unsigned long iova_pfn = IOVA_PFN(gather->start);
	size_t size = gather->end - gather->start;
	struct iommu_domain_info *info;
	unsigned long start_pfn;
	unsigned long nrpages;
	unsigned long i;

	nrpages = aligned_nrpages(gather->start, size);
	start_pfn = mm_to_dma_pfn_start(iova_pfn);

	xa_for_each(&dmar_domain->iommu_array, i, info)
		iommu_flush_iotlb_psi(info->iommu, dmar_domain,
				      start_pfn, nrpages,
				      list_empty(&gather->freelist), 0);

	put_pages_list(&gather->freelist);
}

static phys_addr_t intel_iommu_iova_to_phys(struct iommu_domain *domain,
					    dma_addr_t iova)
{
	struct dmar_domain *dmar_domain = to_dmar_domain(domain);
	struct dma_pte *pte;
	int level = 0;
	u64 phys = 0;

	pte = pfn_to_dma_pte(dmar_domain, iova >> VTD_PAGE_SHIFT, &level,
			     GFP_ATOMIC);
	if (pte && dma_pte_present(pte))
		phys = dma_pte_addr(pte) +
			(iova & (BIT_MASK(level_to_offset_bits(level) +
						VTD_PAGE_SHIFT) - 1));

	return phys;
}

static bool domain_support_force_snooping(struct dmar_domain *domain)
{
	struct device_domain_info *info;
	bool support = true;

	assert_spin_locked(&domain->lock);
	list_for_each_entry(info, &domain->devices, link) {
		if (!ecap_sc_support(info->iommu->ecap)) {
			support = false;
			break;
		}
	}

	return support;
}

static void domain_set_force_snooping(struct dmar_domain *domain)
{
	struct device_domain_info *info;

	assert_spin_locked(&domain->lock);
	/*
	 * Second level page table supports per-PTE snoop control. The
	 * iommu_map() interface will handle this by setting SNP bit.
	 */
	if (!domain->use_first_level) {
		domain->set_pte_snp = true;
		return;
	}

	list_for_each_entry(info, &domain->devices, link)
		intel_pasid_setup_page_snoop_control(info->iommu, info->dev,
						     IOMMU_NO_PASID);
}

static bool intel_iommu_enforce_cache_coherency(struct iommu_domain *domain)
{
	struct dmar_domain *dmar_domain = to_dmar_domain(domain);
	unsigned long flags;

	if (dmar_domain->force_snooping)
		return true;

	spin_lock_irqsave(&dmar_domain->lock, flags);
	if (!domain_support_force_snooping(dmar_domain)) {
		spin_unlock_irqrestore(&dmar_domain->lock, flags);
		return false;
	}

	domain_set_force_snooping(dmar_domain);
	dmar_domain->force_snooping = true;
	spin_unlock_irqrestore(&dmar_domain->lock, flags);

	return true;
}

static bool intel_iommu_capable(struct device *dev, enum iommu_cap cap)
{
	struct device_domain_info *info = dev_iommu_priv_get(dev);

	switch (cap) {
	case IOMMU_CAP_CACHE_COHERENCY:
	case IOMMU_CAP_DEFERRED_FLUSH:
		return true;
	case IOMMU_CAP_PRE_BOOT_PROTECTION:
		return dmar_platform_optin();
	case IOMMU_CAP_ENFORCE_CACHE_COHERENCY:
		return ecap_sc_support(info->iommu->ecap);
	default:
		return false;
	}
}

static struct iommu_device *intel_iommu_probe_device(struct device *dev)
{
	struct pci_dev *pdev = dev_is_pci(dev) ? to_pci_dev(dev) : NULL;
	struct device_domain_info *info;
	struct intel_iommu *iommu;
	u8 bus, devfn;
	int ret;

	iommu = device_to_iommu(dev, &bus, &devfn);
	if (!iommu || !iommu->iommu.ops)
		return ERR_PTR(-ENODEV);

	info = kzalloc(sizeof(*info), GFP_KERNEL);
	if (!info)
		return ERR_PTR(-ENOMEM);

	if (dev_is_real_dma_subdevice(dev)) {
		info->bus = pdev->bus->number;
		info->devfn = pdev->devfn;
		info->segment = pci_domain_nr(pdev->bus);
	} else {
		info->bus = bus;
		info->devfn = devfn;
		info->segment = iommu->segment;
	}

	info->dev = dev;
	info->iommu = iommu;
	if (dev_is_pci(dev)) {
		if (ecap_dev_iotlb_support(iommu->ecap) &&
		    pci_ats_supported(pdev) &&
		    dmar_ats_supported(pdev, iommu)) {
			info->ats_supported = 1;
			info->dtlb_extra_inval = dev_needs_extra_dtlb_flush(pdev);

			/*
			 * For IOMMU that supports device IOTLB throttling
			 * (DIT), we assign PFSID to the invalidation desc
			 * of a VF such that IOMMU HW can gauge queue depth
			 * at PF level. If DIT is not set, PFSID will be
			 * treated as reserved, which should be set to 0.
			 */
			if (ecap_dit(iommu->ecap))
				info->pfsid = pci_dev_id(pci_physfn(pdev));
			info->ats_qdep = pci_ats_queue_depth(pdev);
		}
		if (sm_supported(iommu)) {
			if (pasid_supported(iommu)) {
				int features = pci_pasid_features(pdev);

				if (features >= 0)
					info->pasid_supported = features | 1;
			}

			if (info->ats_supported && ecap_prs(iommu->ecap) &&
			    pci_pri_supported(pdev))
				info->pri_supported = 1;
		}
	}

	dev_iommu_priv_set(dev, info);

	if (sm_supported(iommu) && !dev_is_real_dma_subdevice(dev)) {
		ret = intel_pasid_alloc_table(dev);
		if (ret) {
			dev_err(dev, "PASID table allocation failed\n");
			dev_iommu_priv_set(dev, NULL);
			kfree(info);
			return ERR_PTR(ret);
		}
	}

	return &iommu->iommu;
}

static void intel_iommu_release_device(struct device *dev)
{
	struct device_domain_info *info = dev_iommu_priv_get(dev);

	dmar_remove_one_dev_info(dev);
	intel_pasid_free_table(dev);
	dev_iommu_priv_set(dev, NULL);
	kfree(info);
	set_dma_ops(dev, NULL);
}

static void intel_iommu_probe_finalize(struct device *dev)
{
	set_dma_ops(dev, NULL);
	iommu_setup_dma_ops(dev, 0, U64_MAX);
}

static void intel_iommu_get_resv_regions(struct device *device,
					 struct list_head *head)
{
	int prot = DMA_PTE_READ | DMA_PTE_WRITE;
	struct iommu_resv_region *reg;
	struct dmar_rmrr_unit *rmrr;
	struct device *i_dev;
	int i;

	rcu_read_lock();
	for_each_rmrr_units(rmrr) {
		for_each_active_dev_scope(rmrr->devices, rmrr->devices_cnt,
					  i, i_dev) {
			struct iommu_resv_region *resv;
			enum iommu_resv_type type;
			size_t length;

			if (i_dev != device &&
			    !is_downstream_to_pci_bridge(device, i_dev))
				continue;

			length = rmrr->end_address - rmrr->base_address + 1;

			type = device_rmrr_is_relaxable(device) ?
				IOMMU_RESV_DIRECT_RELAXABLE : IOMMU_RESV_DIRECT;

			resv = iommu_alloc_resv_region(rmrr->base_address,
						       length, prot, type,
						       GFP_ATOMIC);
			if (!resv)
				break;

			list_add_tail(&resv->list, head);
		}
	}
	rcu_read_unlock();

#ifdef CONFIG_INTEL_IOMMU_FLOPPY_WA
	if (dev_is_pci(device)) {
		struct pci_dev *pdev = to_pci_dev(device);

		if ((pdev->class >> 8) == PCI_CLASS_BRIDGE_ISA) {
			reg = iommu_alloc_resv_region(0, 1UL << 24, prot,
					IOMMU_RESV_DIRECT_RELAXABLE,
					GFP_KERNEL);
			if (reg)
				list_add_tail(&reg->list, head);
		}
	}
#endif /* CONFIG_INTEL_IOMMU_FLOPPY_WA */

	reg = iommu_alloc_resv_region(IOAPIC_RANGE_START,
				      IOAPIC_RANGE_END - IOAPIC_RANGE_START + 1,
				      0, IOMMU_RESV_MSI, GFP_KERNEL);
	if (!reg)
		return;
	list_add_tail(&reg->list, head);
}

static struct iommu_group *intel_iommu_device_group(struct device *dev)
{
	if (dev_is_pci(dev))
		return pci_device_group(dev);
	return generic_device_group(dev);
}

static int intel_iommu_enable_sva(struct device *dev)
{
	struct device_domain_info *info = dev_iommu_priv_get(dev);
	struct intel_iommu *iommu;

	if (!info || dmar_disabled)
		return -EINVAL;

	iommu = info->iommu;
	if (!iommu)
		return -EINVAL;

	if (!(iommu->flags & VTD_FLAG_SVM_CAPABLE))
		return -ENODEV;

	if (!info->pasid_enabled || !info->ats_enabled)
		return -EINVAL;

<<<<<<< HEAD
	ret = iopf_queue_add_device(iommu->iopf_queue, dev);
	if (ret)
		return ret;

	ret = iommu_register_device_fault_handler(dev, iommu_queue_iopf, dev);
	if (ret)
		iopf_queue_remove_device(iommu->iopf_queue, dev);
=======
	/*
	 * Devices having device-specific I/O fault handling should not
	 * support PCI/PRI. The IOMMU side has no means to check the
	 * capability of device-specific IOPF.  Therefore, IOMMU can only
	 * default that if the device driver enables SVA on a non-PRI
	 * device, it will handle IOPF in its own way.
	 */
	if (!info->pri_supported)
		return 0;
>>>>>>> ccf0a997

	/* Devices supporting PRI should have it enabled. */
	if (!info->pri_enabled)
		return -EINVAL;

	return 0;
}

static int intel_iommu_enable_iopf(struct device *dev)
{
	struct pci_dev *pdev = dev_is_pci(dev) ? to_pci_dev(dev) : NULL;
	struct device_domain_info *info = dev_iommu_priv_get(dev);
	struct intel_iommu *iommu;
	int ret;

<<<<<<< HEAD
	ret = iommu_unregister_device_fault_handler(dev);
	if (ret)
		return ret;

	ret = iopf_queue_remove_device(iommu->iopf_queue, dev);
	if (ret)
		iommu_register_device_fault_handler(dev, iommu_queue_iopf, dev);
=======
	if (!pdev || !info || !info->ats_enabled || !info->pri_supported)
		return -ENODEV;

	if (info->pri_enabled)
		return -EBUSY;

	iommu = info->iommu;
	if (!iommu)
		return -EINVAL;

	/* PASID is required in PRG Response Message. */
	if (info->pasid_enabled && !pci_prg_resp_pasid_required(pdev))
		return -EINVAL;

	ret = pci_reset_pri(pdev);
	if (ret)
		return ret;

	ret = iopf_queue_add_device(iommu->iopf_queue, dev);
	if (ret)
		return ret;

	ret = iommu_register_device_fault_handler(dev, iommu_queue_iopf, dev);
	if (ret)
		goto iopf_remove_device;

	ret = pci_enable_pri(pdev, PRQ_DEPTH);
	if (ret)
		goto iopf_unregister_handler;
	info->pri_enabled = 1;

	return 0;

iopf_unregister_handler:
	iommu_unregister_device_fault_handler(dev);
iopf_remove_device:
	iopf_queue_remove_device(iommu->iopf_queue, dev);
>>>>>>> ccf0a997

	return ret;
}

static int intel_iommu_disable_iopf(struct device *dev)
{
	struct device_domain_info *info = dev_iommu_priv_get(dev);
	struct intel_iommu *iommu = info->iommu;

	if (!info->pri_enabled)
		return -EINVAL;

	/*
	 * PCIe spec states that by clearing PRI enable bit, the Page
	 * Request Interface will not issue new page requests, but has
	 * outstanding page requests that have been transmitted or are
	 * queued for transmission. This is supposed to be called after
	 * the device driver has stopped DMA, all PASIDs have been
	 * unbound and the outstanding PRQs have been drained.
	 */
	pci_disable_pri(to_pci_dev(dev));
	info->pri_enabled = 0;

	/*
	 * With PRI disabled and outstanding PRQs drained, unregistering
	 * fault handler and removing device from iopf queue should never
	 * fail.
	 */
	WARN_ON(iommu_unregister_device_fault_handler(dev));
	WARN_ON(iopf_queue_remove_device(iommu->iopf_queue, dev));

	return 0;
}

static int
intel_iommu_dev_enable_feat(struct device *dev, enum iommu_dev_features feat)
{
	switch (feat) {
	case IOMMU_DEV_FEAT_IOPF:
		return intel_iommu_enable_iopf(dev);

	case IOMMU_DEV_FEAT_SVA:
		return intel_iommu_enable_sva(dev);

	default:
		return -ENODEV;
	}
}

static int
intel_iommu_dev_disable_feat(struct device *dev, enum iommu_dev_features feat)
{
	switch (feat) {
	case IOMMU_DEV_FEAT_IOPF:
		return intel_iommu_disable_iopf(dev);

	case IOMMU_DEV_FEAT_SVA:
		return 0;

	default:
		return -ENODEV;
	}
}

static bool intel_iommu_is_attach_deferred(struct device *dev)
{
	struct device_domain_info *info = dev_iommu_priv_get(dev);

	return translation_pre_enabled(info->iommu) && !info->domain;
}

/*
 * Check that the device does not live on an external facing PCI port that is
 * marked as untrusted. Such devices should not be able to apply quirks and
 * thus not be able to bypass the IOMMU restrictions.
 */
static bool risky_device(struct pci_dev *pdev)
{
	if (pdev->untrusted) {
		pci_info(pdev,
			 "Skipping IOMMU quirk for dev [%04X:%04X] on untrusted PCI link\n",
			 pdev->vendor, pdev->device);
		pci_info(pdev, "Please check with your BIOS/Platform vendor about this\n");
		return true;
	}
	return false;
}

static void intel_iommu_iotlb_sync_map(struct iommu_domain *domain,
				       unsigned long iova, size_t size)
{
	struct dmar_domain *dmar_domain = to_dmar_domain(domain);
	unsigned long pages = aligned_nrpages(iova, size);
	unsigned long pfn = iova >> VTD_PAGE_SHIFT;
	struct iommu_domain_info *info;
	unsigned long i;

	xa_for_each(&dmar_domain->iommu_array, i, info)
		__mapping_notify_one(info->iommu, dmar_domain, pfn, pages);
}

static void intel_iommu_remove_dev_pasid(struct device *dev, ioasid_t pasid)
{
	struct intel_iommu *iommu = device_to_iommu(dev, NULL, NULL);
	struct dev_pasid_info *curr, *dev_pasid = NULL;
	struct dmar_domain *dmar_domain;
	struct iommu_domain *domain;
	unsigned long flags;

	domain = iommu_get_domain_for_dev_pasid(dev, pasid, 0);
	if (WARN_ON_ONCE(!domain))
		goto out_tear_down;

	/*
	 * The SVA implementation needs to handle its own stuffs like the mm
	 * notification. Before consolidating that code into iommu core, let
	 * the intel sva code handle it.
	 */
	if (domain->type == IOMMU_DOMAIN_SVA) {
		intel_svm_remove_dev_pasid(dev, pasid);
		goto out_tear_down;
	}

	dmar_domain = to_dmar_domain(domain);
	spin_lock_irqsave(&dmar_domain->lock, flags);
	list_for_each_entry(curr, &dmar_domain->dev_pasids, link_domain) {
		if (curr->dev == dev && curr->pasid == pasid) {
			list_del(&curr->link_domain);
			dev_pasid = curr;
			break;
		}
	}
	WARN_ON_ONCE(!dev_pasid);
	spin_unlock_irqrestore(&dmar_domain->lock, flags);

	domain_detach_iommu(dmar_domain, iommu);
	kfree(dev_pasid);
out_tear_down:
	intel_pasid_tear_down_entry(iommu, dev, pasid, false);
	intel_drain_pasid_prq(dev, pasid);
}

static int intel_iommu_set_dev_pasid(struct iommu_domain *domain,
				     struct device *dev, ioasid_t pasid)
{
	struct device_domain_info *info = dev_iommu_priv_get(dev);
	struct dmar_domain *dmar_domain = to_dmar_domain(domain);
	struct intel_iommu *iommu = info->iommu;
	struct dev_pasid_info *dev_pasid;
	unsigned long flags;
	int ret;

	if (!pasid_supported(iommu) || dev_is_real_dma_subdevice(dev))
		return -EOPNOTSUPP;

	if (context_copied(iommu, info->bus, info->devfn))
		return -EBUSY;

	ret = prepare_domain_attach_device(domain, dev);
	if (ret)
		return ret;

	dev_pasid = kzalloc(sizeof(*dev_pasid), GFP_KERNEL);
	if (!dev_pasid)
		return -ENOMEM;

	ret = domain_attach_iommu(dmar_domain, iommu);
	if (ret)
		goto out_free;

	if (domain_type_is_si(dmar_domain))
		ret = intel_pasid_setup_pass_through(iommu, dmar_domain,
						     dev, pasid);
	else if (dmar_domain->use_first_level)
		ret = domain_setup_first_level(iommu, dmar_domain,
					       dev, pasid);
	else
		ret = intel_pasid_setup_second_level(iommu, dmar_domain,
						     dev, pasid);
	if (ret)
		goto out_detach_iommu;

	dev_pasid->dev = dev;
	dev_pasid->pasid = pasid;
	spin_lock_irqsave(&dmar_domain->lock, flags);
	list_add(&dev_pasid->link_domain, &dmar_domain->dev_pasids);
	spin_unlock_irqrestore(&dmar_domain->lock, flags);

	return 0;
out_detach_iommu:
	domain_detach_iommu(dmar_domain, iommu);
out_free:
	kfree(dev_pasid);
	return ret;
}

static void *intel_iommu_hw_info(struct device *dev, u32 *length, u32 *type)
{
	struct device_domain_info *info = dev_iommu_priv_get(dev);
	struct intel_iommu *iommu = info->iommu;
	struct iommu_hw_info_vtd *vtd;

	vtd = kzalloc(sizeof(*vtd), GFP_KERNEL);
	if (!vtd)
		return ERR_PTR(-ENOMEM);

	vtd->cap_reg = iommu->cap;
	vtd->ecap_reg = iommu->ecap;
	*length = sizeof(*vtd);
	*type = IOMMU_HW_INFO_TYPE_INTEL_VTD;
	return vtd;
}

const struct iommu_ops intel_iommu_ops = {
	.capable		= intel_iommu_capable,
	.hw_info		= intel_iommu_hw_info,
	.domain_alloc		= intel_iommu_domain_alloc,
	.probe_device		= intel_iommu_probe_device,
	.probe_finalize		= intel_iommu_probe_finalize,
	.release_device		= intel_iommu_release_device,
	.get_resv_regions	= intel_iommu_get_resv_regions,
	.device_group		= intel_iommu_device_group,
	.dev_enable_feat	= intel_iommu_dev_enable_feat,
	.dev_disable_feat	= intel_iommu_dev_disable_feat,
	.is_attach_deferred	= intel_iommu_is_attach_deferred,
	.def_domain_type	= device_def_domain_type,
	.remove_dev_pasid	= intel_iommu_remove_dev_pasid,
	.pgsize_bitmap		= SZ_4K,
#ifdef CONFIG_INTEL_IOMMU_SVM
	.page_response		= intel_svm_page_response,
#endif
	.default_domain_ops = &(const struct iommu_domain_ops) {
		.attach_dev		= intel_iommu_attach_device,
		.set_dev_pasid		= intel_iommu_set_dev_pasid,
		.map_pages		= intel_iommu_map_pages,
		.unmap_pages		= intel_iommu_unmap_pages,
		.iotlb_sync_map		= intel_iommu_iotlb_sync_map,
		.flush_iotlb_all        = intel_flush_iotlb_all,
		.iotlb_sync		= intel_iommu_tlb_sync,
		.iova_to_phys		= intel_iommu_iova_to_phys,
		.free			= intel_iommu_domain_free,
		.enforce_cache_coherency = intel_iommu_enforce_cache_coherency,
	}
};

static void quirk_iommu_igfx(struct pci_dev *dev)
{
	if (risky_device(dev))
		return;

	pci_info(dev, "Disabling IOMMU for graphics on this chipset\n");
	dmar_map_gfx = 0;
}

/* G4x/GM45 integrated gfx dmar support is totally busted. */
DECLARE_PCI_FIXUP_HEADER(PCI_VENDOR_ID_INTEL, 0x2a40, quirk_iommu_igfx);
DECLARE_PCI_FIXUP_HEADER(PCI_VENDOR_ID_INTEL, 0x2e00, quirk_iommu_igfx);
DECLARE_PCI_FIXUP_HEADER(PCI_VENDOR_ID_INTEL, 0x2e10, quirk_iommu_igfx);
DECLARE_PCI_FIXUP_HEADER(PCI_VENDOR_ID_INTEL, 0x2e20, quirk_iommu_igfx);
DECLARE_PCI_FIXUP_HEADER(PCI_VENDOR_ID_INTEL, 0x2e30, quirk_iommu_igfx);
DECLARE_PCI_FIXUP_HEADER(PCI_VENDOR_ID_INTEL, 0x2e40, quirk_iommu_igfx);
DECLARE_PCI_FIXUP_HEADER(PCI_VENDOR_ID_INTEL, 0x2e90, quirk_iommu_igfx);

/* Broadwell igfx malfunctions with dmar */
DECLARE_PCI_FIXUP_HEADER(PCI_VENDOR_ID_INTEL, 0x1606, quirk_iommu_igfx);
DECLARE_PCI_FIXUP_HEADER(PCI_VENDOR_ID_INTEL, 0x160B, quirk_iommu_igfx);
DECLARE_PCI_FIXUP_HEADER(PCI_VENDOR_ID_INTEL, 0x160E, quirk_iommu_igfx);
DECLARE_PCI_FIXUP_HEADER(PCI_VENDOR_ID_INTEL, 0x1602, quirk_iommu_igfx);
DECLARE_PCI_FIXUP_HEADER(PCI_VENDOR_ID_INTEL, 0x160A, quirk_iommu_igfx);
DECLARE_PCI_FIXUP_HEADER(PCI_VENDOR_ID_INTEL, 0x160D, quirk_iommu_igfx);
DECLARE_PCI_FIXUP_HEADER(PCI_VENDOR_ID_INTEL, 0x1616, quirk_iommu_igfx);
DECLARE_PCI_FIXUP_HEADER(PCI_VENDOR_ID_INTEL, 0x161B, quirk_iommu_igfx);
DECLARE_PCI_FIXUP_HEADER(PCI_VENDOR_ID_INTEL, 0x161E, quirk_iommu_igfx);
DECLARE_PCI_FIXUP_HEADER(PCI_VENDOR_ID_INTEL, 0x1612, quirk_iommu_igfx);
DECLARE_PCI_FIXUP_HEADER(PCI_VENDOR_ID_INTEL, 0x161A, quirk_iommu_igfx);
DECLARE_PCI_FIXUP_HEADER(PCI_VENDOR_ID_INTEL, 0x161D, quirk_iommu_igfx);
DECLARE_PCI_FIXUP_HEADER(PCI_VENDOR_ID_INTEL, 0x1626, quirk_iommu_igfx);
DECLARE_PCI_FIXUP_HEADER(PCI_VENDOR_ID_INTEL, 0x162B, quirk_iommu_igfx);
DECLARE_PCI_FIXUP_HEADER(PCI_VENDOR_ID_INTEL, 0x162E, quirk_iommu_igfx);
DECLARE_PCI_FIXUP_HEADER(PCI_VENDOR_ID_INTEL, 0x1622, quirk_iommu_igfx);
DECLARE_PCI_FIXUP_HEADER(PCI_VENDOR_ID_INTEL, 0x162A, quirk_iommu_igfx);
DECLARE_PCI_FIXUP_HEADER(PCI_VENDOR_ID_INTEL, 0x162D, quirk_iommu_igfx);
DECLARE_PCI_FIXUP_HEADER(PCI_VENDOR_ID_INTEL, 0x1636, quirk_iommu_igfx);
DECLARE_PCI_FIXUP_HEADER(PCI_VENDOR_ID_INTEL, 0x163B, quirk_iommu_igfx);
DECLARE_PCI_FIXUP_HEADER(PCI_VENDOR_ID_INTEL, 0x163E, quirk_iommu_igfx);
DECLARE_PCI_FIXUP_HEADER(PCI_VENDOR_ID_INTEL, 0x1632, quirk_iommu_igfx);
DECLARE_PCI_FIXUP_HEADER(PCI_VENDOR_ID_INTEL, 0x163A, quirk_iommu_igfx);
DECLARE_PCI_FIXUP_HEADER(PCI_VENDOR_ID_INTEL, 0x163D, quirk_iommu_igfx);

static void quirk_iommu_rwbf(struct pci_dev *dev)
{
	if (risky_device(dev))
		return;

	/*
	 * Mobile 4 Series Chipset neglects to set RWBF capability,
	 * but needs it. Same seems to hold for the desktop versions.
	 */
	pci_info(dev, "Forcing write-buffer flush capability\n");
	rwbf_quirk = 1;
}

DECLARE_PCI_FIXUP_HEADER(PCI_VENDOR_ID_INTEL, 0x2a40, quirk_iommu_rwbf);
DECLARE_PCI_FIXUP_HEADER(PCI_VENDOR_ID_INTEL, 0x2e00, quirk_iommu_rwbf);
DECLARE_PCI_FIXUP_HEADER(PCI_VENDOR_ID_INTEL, 0x2e10, quirk_iommu_rwbf);
DECLARE_PCI_FIXUP_HEADER(PCI_VENDOR_ID_INTEL, 0x2e20, quirk_iommu_rwbf);
DECLARE_PCI_FIXUP_HEADER(PCI_VENDOR_ID_INTEL, 0x2e30, quirk_iommu_rwbf);
DECLARE_PCI_FIXUP_HEADER(PCI_VENDOR_ID_INTEL, 0x2e40, quirk_iommu_rwbf);
DECLARE_PCI_FIXUP_HEADER(PCI_VENDOR_ID_INTEL, 0x2e90, quirk_iommu_rwbf);

#define GGC 0x52
#define GGC_MEMORY_SIZE_MASK	(0xf << 8)
#define GGC_MEMORY_SIZE_NONE	(0x0 << 8)
#define GGC_MEMORY_SIZE_1M	(0x1 << 8)
#define GGC_MEMORY_SIZE_2M	(0x3 << 8)
#define GGC_MEMORY_VT_ENABLED	(0x8 << 8)
#define GGC_MEMORY_SIZE_2M_VT	(0x9 << 8)
#define GGC_MEMORY_SIZE_3M_VT	(0xa << 8)
#define GGC_MEMORY_SIZE_4M_VT	(0xb << 8)

static void quirk_calpella_no_shadow_gtt(struct pci_dev *dev)
{
	unsigned short ggc;

	if (risky_device(dev))
		return;

	if (pci_read_config_word(dev, GGC, &ggc))
		return;

	if (!(ggc & GGC_MEMORY_VT_ENABLED)) {
		pci_info(dev, "BIOS has allocated no shadow GTT; disabling IOMMU for graphics\n");
		dmar_map_gfx = 0;
	} else if (dmar_map_gfx) {
		/* we have to ensure the gfx device is idle before we flush */
		pci_info(dev, "Disabling batched IOTLB flush on Ironlake\n");
		iommu_set_dma_strict();
	}
}
DECLARE_PCI_FIXUP_HEADER(PCI_VENDOR_ID_INTEL, 0x0040, quirk_calpella_no_shadow_gtt);
DECLARE_PCI_FIXUP_HEADER(PCI_VENDOR_ID_INTEL, 0x0044, quirk_calpella_no_shadow_gtt);
DECLARE_PCI_FIXUP_HEADER(PCI_VENDOR_ID_INTEL, 0x0062, quirk_calpella_no_shadow_gtt);
DECLARE_PCI_FIXUP_HEADER(PCI_VENDOR_ID_INTEL, 0x006a, quirk_calpella_no_shadow_gtt);

static void quirk_igfx_skip_te_disable(struct pci_dev *dev)
{
	unsigned short ver;

	if (!IS_GFX_DEVICE(dev))
		return;

	ver = (dev->device >> 8) & 0xff;
	if (ver != 0x45 && ver != 0x46 && ver != 0x4c &&
	    ver != 0x4e && ver != 0x8a && ver != 0x98 &&
	    ver != 0x9a && ver != 0xa7)
		return;

	if (risky_device(dev))
		return;

	pci_info(dev, "Skip IOMMU disabling for graphics\n");
	iommu_skip_te_disable = 1;
}
DECLARE_PCI_FIXUP_HEADER(PCI_VENDOR_ID_INTEL, PCI_ANY_ID, quirk_igfx_skip_te_disable);

/* On Tylersburg chipsets, some BIOSes have been known to enable the
   ISOCH DMAR unit for the Azalia sound device, but not give it any
   TLB entries, which causes it to deadlock. Check for that.  We do
   this in a function called from init_dmars(), instead of in a PCI
   quirk, because we don't want to print the obnoxious "BIOS broken"
   message if VT-d is actually disabled.
*/
static void __init check_tylersburg_isoch(void)
{
	struct pci_dev *pdev;
	uint32_t vtisochctrl;

	/* If there's no Azalia in the system anyway, forget it. */
	pdev = pci_get_device(PCI_VENDOR_ID_INTEL, 0x3a3e, NULL);
	if (!pdev)
		return;

	if (risky_device(pdev)) {
		pci_dev_put(pdev);
		return;
	}

	pci_dev_put(pdev);

	/* System Management Registers. Might be hidden, in which case
	   we can't do the sanity check. But that's OK, because the
	   known-broken BIOSes _don't_ actually hide it, so far. */
	pdev = pci_get_device(PCI_VENDOR_ID_INTEL, 0x342e, NULL);
	if (!pdev)
		return;

	if (risky_device(pdev)) {
		pci_dev_put(pdev);
		return;
	}

	if (pci_read_config_dword(pdev, 0x188, &vtisochctrl)) {
		pci_dev_put(pdev);
		return;
	}

	pci_dev_put(pdev);

	/* If Azalia DMA is routed to the non-isoch DMAR unit, fine. */
	if (vtisochctrl & 1)
		return;

	/* Drop all bits other than the number of TLB entries */
	vtisochctrl &= 0x1c;

	/* If we have the recommended number of TLB entries (16), fine. */
	if (vtisochctrl == 0x10)
		return;

	/* Zero TLB entries? You get to ride the short bus to school. */
	if (!vtisochctrl) {
		WARN(1, "Your BIOS is broken; DMA routed to ISOCH DMAR unit but no TLB space.\n"
		     "BIOS vendor: %s; Ver: %s; Product Version: %s\n",
		     dmi_get_system_info(DMI_BIOS_VENDOR),
		     dmi_get_system_info(DMI_BIOS_VERSION),
		     dmi_get_system_info(DMI_PRODUCT_VERSION));
		iommu_identity_mapping |= IDENTMAP_AZALIA;
		return;
	}

	pr_warn("Recommended TLB entries for ISOCH unit is 16; your BIOS set %d\n",
	       vtisochctrl);
}

/*
 * Here we deal with a device TLB defect where device may inadvertently issue ATS
 * invalidation completion before posted writes initiated with translated address
 * that utilized translations matching the invalidation address range, violating
 * the invalidation completion ordering.
 * Therefore, any use cases that cannot guarantee DMA is stopped before unmap is
 * vulnerable to this defect. In other words, any dTLB invalidation initiated not
 * under the control of the trusted/privileged host device driver must use this
 * quirk.
 * Device TLBs are invalidated under the following six conditions:
 * 1. Device driver does DMA API unmap IOVA
 * 2. Device driver unbind a PASID from a process, sva_unbind_device()
 * 3. PASID is torn down, after PASID cache is flushed. e.g. process
 *    exit_mmap() due to crash
 * 4. Under SVA usage, called by mmu_notifier.invalidate_range() where
 *    VM has to free pages that were unmapped
 * 5. Userspace driver unmaps a DMA buffer
 * 6. Cache invalidation in vSVA usage (upcoming)
 *
 * For #1 and #2, device drivers are responsible for stopping DMA traffic
 * before unmap/unbind. For #3, iommu driver gets mmu_notifier to
 * invalidate TLB the same way as normal user unmap which will use this quirk.
 * The dTLB invalidation after PASID cache flush does not need this quirk.
 *
 * As a reminder, #6 will *NEED* this quirk as we enable nested translation.
 */
void quirk_extra_dev_tlb_flush(struct device_domain_info *info,
			       unsigned long address, unsigned long mask,
			       u32 pasid, u16 qdep)
{
	u16 sid;

	if (likely(!info->dtlb_extra_inval))
		return;

	sid = PCI_DEVID(info->bus, info->devfn);
	if (pasid == IOMMU_NO_PASID) {
		qi_flush_dev_iotlb(info->iommu, sid, info->pfsid,
				   qdep, address, mask);
	} else {
		qi_flush_dev_iotlb_pasid(info->iommu, sid, info->pfsid,
					 pasid, qdep, address, mask);
	}
}

#define ecmd_get_status_code(res)	(((res) & 0xff) >> 1)

/*
 * Function to submit a command to the enhanced command interface. The
 * valid enhanced command descriptions are defined in Table 47 of the
 * VT-d spec. The VT-d hardware implementation may support some but not
 * all commands, which can be determined by checking the Enhanced
 * Command Capability Register.
 *
 * Return values:
 *  - 0: Command successful without any error;
 *  - Negative: software error value;
 *  - Nonzero positive: failure status code defined in Table 48.
 */
int ecmd_submit_sync(struct intel_iommu *iommu, u8 ecmd, u64 oa, u64 ob)
{
	unsigned long flags;
	u64 res;
	int ret;

	if (!cap_ecmds(iommu->cap))
		return -ENODEV;

	raw_spin_lock_irqsave(&iommu->register_lock, flags);

	res = dmar_readq(iommu->reg + DMAR_ECRSP_REG);
	if (res & DMA_ECMD_ECRSP_IP) {
		ret = -EBUSY;
		goto err;
	}

	/*
	 * Unconditionally write the operand B, because
	 * - There is no side effect if an ecmd doesn't require an
	 *   operand B, but we set the register to some value.
	 * - It's not invoked in any critical path. The extra MMIO
	 *   write doesn't bring any performance concerns.
	 */
	dmar_writeq(iommu->reg + DMAR_ECEO_REG, ob);
	dmar_writeq(iommu->reg + DMAR_ECMD_REG, ecmd | (oa << DMA_ECMD_OA_SHIFT));

	IOMMU_WAIT_OP(iommu, DMAR_ECRSP_REG, dmar_readq,
		      !(res & DMA_ECMD_ECRSP_IP), res);

	if (res & DMA_ECMD_ECRSP_IP) {
		ret = -ETIMEDOUT;
		goto err;
	}

	ret = ecmd_get_status_code(res);
err:
	raw_spin_unlock_irqrestore(&iommu->register_lock, flags);

	return ret;
}<|MERGE_RESOLUTION|>--- conflicted
+++ resolved
@@ -4513,15 +4513,6 @@
 	if (!info->pasid_enabled || !info->ats_enabled)
 		return -EINVAL;
 
-<<<<<<< HEAD
-	ret = iopf_queue_add_device(iommu->iopf_queue, dev);
-	if (ret)
-		return ret;
-
-	ret = iommu_register_device_fault_handler(dev, iommu_queue_iopf, dev);
-	if (ret)
-		iopf_queue_remove_device(iommu->iopf_queue, dev);
-=======
 	/*
 	 * Devices having device-specific I/O fault handling should not
 	 * support PCI/PRI. The IOMMU side has no means to check the
@@ -4531,7 +4522,6 @@
 	 */
 	if (!info->pri_supported)
 		return 0;
->>>>>>> ccf0a997
 
 	/* Devices supporting PRI should have it enabled. */
 	if (!info->pri_enabled)
@@ -4547,15 +4537,6 @@
 	struct intel_iommu *iommu;
 	int ret;
 
-<<<<<<< HEAD
-	ret = iommu_unregister_device_fault_handler(dev);
-	if (ret)
-		return ret;
-
-	ret = iopf_queue_remove_device(iommu->iopf_queue, dev);
-	if (ret)
-		iommu_register_device_fault_handler(dev, iommu_queue_iopf, dev);
-=======
 	if (!pdev || !info || !info->ats_enabled || !info->pri_supported)
 		return -ENODEV;
 
@@ -4593,7 +4574,6 @@
 	iommu_unregister_device_fault_handler(dev);
 iopf_remove_device:
 	iopf_queue_remove_device(iommu->iopf_queue, dev);
->>>>>>> ccf0a997
 
 	return ret;
 }
