--- conflicted
+++ resolved
@@ -40,10 +40,7 @@
 
 #define ABX8XX_REG_CTRL1	0x10
 #define ABX8XX_CTRL_WRITE	BIT(0)
-<<<<<<< HEAD
-=======
 #define ABX8XX_CTRL_ARST	BIT(2)
->>>>>>> f2ed3bfc
 #define ABX8XX_CTRL_12_24	BIT(6)
 
 #define ABX8XX_REG_IRQ		0x12
