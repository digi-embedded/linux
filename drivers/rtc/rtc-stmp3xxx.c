/*
 * Freescale STMP37XX/STMP378X Real Time Clock driver
 *
 * Copyright (c) 2007 Sigmatel, Inc.
 * Peter Hartley, <peter.hartley@sigmatel.com>
 *
 * Copyright 2008 Freescale Semiconductor, Inc. All Rights Reserved.
 * Copyright 2008 Embedded Alley Solutions, Inc All Rights Reserved.
 * Copyright 2011 Wolfram Sang, Pengutronix e.K.
 */

/*
 * The code contained herein is licensed under the GNU General Public
 * License. You may obtain a copy of the GNU General Public License
 * Version 2 or later at the following locations:
 *
 * http://www.opensource.org/licenses/gpl-license.html
 * http://www.gnu.org/copyleft/gpl.html
 */
#include <linux/kernel.h>
#include <linux/module.h>
#include <linux/io.h>
#include <linux/init.h>
#include <linux/platform_device.h>
#include <linux/interrupt.h>
#include <linux/delay.h>
#include <linux/rtc.h>
#include <linux/slab.h>
#include <linux/of_device.h>
#include <linux/of.h>
#include <linux/stmp_device.h>
#include <linux/stmp3xxx_rtc_wdt.h>

#define STMP3XXX_RTC_CTRL			0x0
#define STMP3XXX_RTC_CTRL_SET			0x4
#define STMP3XXX_RTC_CTRL_CLR			0x8
#define STMP3XXX_RTC_CTRL_ALARM_IRQ_EN		0x00000001
#define STMP3XXX_RTC_CTRL_ONEMSEC_IRQ_EN	0x00000002
#define STMP3XXX_RTC_CTRL_ALARM_IRQ		0x00000004
#define STMP3XXX_RTC_CTRL_WATCHDOGEN		0x00000010

#define STMP3XXX_RTC_STAT			0x10
#define STMP3XXX_RTC_STAT_STALE_SHIFT		16
#define STMP3XXX_RTC_STAT_RTC_PRESENT		0x80000000
#define STMP3XXX_RTC_STAT_XTAL32000_PRESENT	0x10000000
#define STMP3XXX_RTC_STAT_XTAL32768_PRESENT	0x08000000

#define STMP3XXX_RTC_SECONDS			0x30

#define STMP3XXX_RTC_ALARM			0x40

#define STMP3XXX_RTC_WATCHDOG			0x50

#define STMP3XXX_RTC_PERSISTENT0		0x60
#define STMP3XXX_RTC_PERSISTENT0_SET		0x64
#define STMP3XXX_RTC_PERSISTENT0_CLR		0x68
<<<<<<< HEAD
#define STMP3XXX_RTC_PERSISTENT0_ALARM_WAKE_EN	0x00000002
#define STMP3XXX_RTC_PERSISTENT0_ALARM_EN	0x00000004
#define STMP3XXX_RTC_PERSISTENT0_XTAL24MHZ_PWRUP        0x00000010
#define STMP3XXX_RTC_PERSISTENT0_ALARM_WAKE	0x00000080
=======
#define STMP3XXX_RTC_PERSISTENT0_CLOCKSOURCE		(1 << 0)
#define STMP3XXX_RTC_PERSISTENT0_ALARM_WAKE_EN		(1 << 1)
#define STMP3XXX_RTC_PERSISTENT0_ALARM_EN		(1 << 2)
#define STMP3XXX_RTC_PERSISTENT0_XTAL24MHZ_PWRUP	(1 << 4)
#define STMP3XXX_RTC_PERSISTENT0_XTAL32KHZ_PWRUP	(1 << 5)
#define STMP3XXX_RTC_PERSISTENT0_XTAL32_FREQ		(1 << 6)
#define STMP3XXX_RTC_PERSISTENT0_ALARM_WAKE		(1 << 7)
>>>>>>> 33e8bb5d

#define STMP3XXX_RTC_PERSISTENT1		0x70
/* missing bitmask in headers */
#define STMP3XXX_RTC_PERSISTENT1_FORCE_UPDATER	0x80000000

struct stmp3xxx_rtc_data {
	struct rtc_device *rtc;
	void __iomem *io;
	int irq_alarm;
};

#if IS_ENABLED(CONFIG_STMP3XXX_RTC_WATCHDOG)
/**
 * stmp3xxx_wdt_set_timeout - configure the watchdog inside the STMP3xxx RTC
 * @dev: the parent device of the watchdog (= the RTC)
 * @timeout: the desired value for the timeout register of the watchdog.
 *           0 disables the watchdog
 *
 * The watchdog needs one register and two bits which are in the RTC domain.
 * To handle the resource conflict, the RTC driver will create another
 * platform_device for the watchdog driver as a child of the RTC device.
 * The watchdog driver is passed the below accessor function via platform_data
 * to configure the watchdog. Locking is not needed because accessing SET/CLR
 * registers is atomic.
 */

static void stmp3xxx_wdt_set_timeout(struct device *dev, u32 timeout)
{
	struct stmp3xxx_rtc_data *rtc_data = dev_get_drvdata(dev);

	if (timeout) {
		writel(timeout, rtc_data->io + STMP3XXX_RTC_WATCHDOG);
		writel(STMP3XXX_RTC_CTRL_WATCHDOGEN,
		       rtc_data->io + STMP3XXX_RTC_CTRL + STMP_OFFSET_REG_SET);
		writel(STMP3XXX_RTC_PERSISTENT1_FORCE_UPDATER,
		       rtc_data->io + STMP3XXX_RTC_PERSISTENT1 + STMP_OFFSET_REG_SET);
	} else {
		writel(STMP3XXX_RTC_CTRL_WATCHDOGEN,
		       rtc_data->io + STMP3XXX_RTC_CTRL + STMP_OFFSET_REG_CLR);
		writel(STMP3XXX_RTC_PERSISTENT1_FORCE_UPDATER,
		       rtc_data->io + STMP3XXX_RTC_PERSISTENT1 + STMP_OFFSET_REG_CLR);
	}
}

static struct stmp3xxx_wdt_pdata wdt_pdata = {
	.wdt_set_timeout = stmp3xxx_wdt_set_timeout,
};

static void stmp3xxx_wdt_register(struct platform_device *rtc_pdev)
{
	struct platform_device *wdt_pdev =
		platform_device_alloc("stmp3xxx_rtc_wdt", rtc_pdev->id);

	if (wdt_pdev) {
		wdt_pdev->dev.parent = &rtc_pdev->dev;
		wdt_pdev->dev.platform_data = &wdt_pdata;
		platform_device_add(wdt_pdev);
	}
}
#else
static void stmp3xxx_wdt_register(struct platform_device *rtc_pdev)
{
}
#endif /* CONFIG_STMP3XXX_RTC_WATCHDOG */

static int stmp3xxx_wait_time(struct stmp3xxx_rtc_data *rtc_data)
{
	int timeout = 5000; /* 3ms according to i.MX28 Ref Manual */
	/*
	 * The i.MX28 Applications Processor Reference Manual, Rev. 1, 2010
	 * states:
	 * | The order in which registers are updated is
	 * | Persistent 0, 1, 2, 3, 4, 5, Alarm, Seconds.
	 * | (This list is in bitfield order, from LSB to MSB, as they would
	 * | appear in the STALE_REGS and NEW_REGS bitfields of the HW_RTC_STAT
	 * | register. For example, the Seconds register corresponds to
	 * | STALE_REGS or NEW_REGS containing 0x80.)
	 */
	do {
		if (!(readl(rtc_data->io + STMP3XXX_RTC_STAT) &
				(0x80 << STMP3XXX_RTC_STAT_STALE_SHIFT)))
			return 0;
		udelay(1);
	} while (--timeout > 0);
	return (readl(rtc_data->io + STMP3XXX_RTC_STAT) &
		(0x80 << STMP3XXX_RTC_STAT_STALE_SHIFT)) ? -ETIME : 0;
}

/* Time read/write */
static int stmp3xxx_rtc_gettime(struct device *dev, struct rtc_time *rtc_tm)
{
	int ret;
	struct stmp3xxx_rtc_data *rtc_data = dev_get_drvdata(dev);

	ret = stmp3xxx_wait_time(rtc_data);
	if (ret)
		return ret;

	rtc_time_to_tm(readl(rtc_data->io + STMP3XXX_RTC_SECONDS), rtc_tm);
	return 0;
}

static int stmp3xxx_rtc_set_mmss(struct device *dev, unsigned long t)
{
	struct stmp3xxx_rtc_data *rtc_data = dev_get_drvdata(dev);

	writel(t, rtc_data->io + STMP3XXX_RTC_SECONDS);
	return stmp3xxx_wait_time(rtc_data);
}

/* interrupt(s) handler */
static irqreturn_t stmp3xxx_rtc_interrupt(int irq, void *dev_id)
{
	struct stmp3xxx_rtc_data *rtc_data = dev_get_drvdata(dev_id);
	u32 status = readl(rtc_data->io + STMP3XXX_RTC_CTRL);

	if (status & STMP3XXX_RTC_CTRL_ALARM_IRQ) {
		writel(STMP3XXX_RTC_CTRL_ALARM_IRQ,
				rtc_data->io + STMP3XXX_RTC_CTRL_CLR);
		rtc_update_irq(rtc_data->rtc, 1, RTC_AF | RTC_IRQF);
		return IRQ_HANDLED;
	}

	return IRQ_NONE;
}

static int stmp3xxx_alarm_irq_enable(struct device *dev, unsigned int enabled)
{
	struct stmp3xxx_rtc_data *rtc_data = dev_get_drvdata(dev);

	if (enabled) {
		writel(STMP3XXX_RTC_PERSISTENT0_ALARM_EN |
				STMP3XXX_RTC_PERSISTENT0_ALARM_WAKE_EN,
				rtc_data->io + STMP3XXX_RTC_PERSISTENT0_SET);
		writel(STMP3XXX_RTC_CTRL_ALARM_IRQ_EN,
				rtc_data->io + STMP3XXX_RTC_CTRL_SET);
	} else {
		writel(STMP3XXX_RTC_PERSISTENT0_ALARM_EN |
				STMP3XXX_RTC_PERSISTENT0_ALARM_WAKE_EN,
				rtc_data->io + STMP3XXX_RTC_PERSISTENT0_CLR);
		writel(STMP3XXX_RTC_CTRL_ALARM_IRQ_EN,
				rtc_data->io + STMP3XXX_RTC_CTRL_CLR);
	}
	return 0;
}

static int stmp3xxx_rtc_read_alarm(struct device *dev, struct rtc_wkalrm *alm)
{
	struct stmp3xxx_rtc_data *rtc_data = dev_get_drvdata(dev);

	rtc_time_to_tm(readl(rtc_data->io + STMP3XXX_RTC_ALARM), &alm->time);
	return 0;
}

static int stmp3xxx_rtc_set_alarm(struct device *dev, struct rtc_wkalrm *alm)
{
	unsigned long t;
	struct stmp3xxx_rtc_data *rtc_data = dev_get_drvdata(dev);

	rtc_tm_to_time(&alm->time, &t);
	writel(t, rtc_data->io + STMP3XXX_RTC_ALARM);

	stmp3xxx_alarm_irq_enable(dev, alm->enabled);

	return 0;
}

static struct rtc_class_ops stmp3xxx_rtc_ops = {
	.alarm_irq_enable =
			  stmp3xxx_alarm_irq_enable,
	.read_time	= stmp3xxx_rtc_gettime,
	.set_mmss	= stmp3xxx_rtc_set_mmss,
	.read_alarm	= stmp3xxx_rtc_read_alarm,
	.set_alarm	= stmp3xxx_rtc_set_alarm,
};

static int stmp3xxx_rtc_remove(struct platform_device *pdev)
{
	struct stmp3xxx_rtc_data *rtc_data = platform_get_drvdata(pdev);

	if (!rtc_data)
		return 0;

	writel(STMP3XXX_RTC_CTRL_ALARM_IRQ_EN,
			rtc_data->io + STMP3XXX_RTC_CTRL_CLR);

	return 0;
}

static int stmp3xxx_rtc_probe(struct platform_device *pdev)
{
	struct stmp3xxx_rtc_data *rtc_data;
	struct resource *r;
	u32 rtc_stat;
	u32 pers0_set, pers0_clr;
	u32 crystalfreq = 0;
	int err;

	rtc_data = devm_kzalloc(&pdev->dev, sizeof(*rtc_data), GFP_KERNEL);
	if (!rtc_data)
		return -ENOMEM;

	r = platform_get_resource(pdev, IORESOURCE_MEM, 0);
	if (!r) {
		dev_err(&pdev->dev, "failed to get resource\n");
		return -ENXIO;
	}

	rtc_data->io = devm_ioremap(&pdev->dev, r->start, resource_size(r));
	if (!rtc_data->io) {
		dev_err(&pdev->dev, "ioremap failed\n");
		return -EIO;
	}

	rtc_data->irq_alarm = platform_get_irq(pdev, 0);

	rtc_stat = readl(rtc_data->io + STMP3XXX_RTC_STAT);
	if (!(rtc_stat & STMP3XXX_RTC_STAT_RTC_PRESENT)) {
		dev_err(&pdev->dev, "no device onboard\n");
		return -ENODEV;
	}

	platform_set_drvdata(pdev, rtc_data);

	err = stmp_reset_block(rtc_data->io);
	if (err) {
		dev_err(&pdev->dev, "stmp_reset_block failed: %d\n", err);
		return err;
	}

	/*
	 * Obviously the rtc needs a clock input to be able to run.
	 * This clock can be provided by an external 32k crystal. If that one is
	 * missing XTAL must not be disabled in suspend which consumes a
	 * lot of power. Normally the presence and exact frequency (supported
	 * are 32000 Hz and 32768 Hz) is detectable from fuses, but as reality
	 * proves these fuses are not blown correctly on all machines, so the
	 * frequency can be overridden in the device tree.
	 */
	if (rtc_stat & STMP3XXX_RTC_STAT_XTAL32000_PRESENT)
		crystalfreq = 32000;
	else if (rtc_stat & STMP3XXX_RTC_STAT_XTAL32768_PRESENT)
		crystalfreq = 32768;

	of_property_read_u32(pdev->dev.of_node, "stmp,crystal-freq",
			     &crystalfreq);

	switch (crystalfreq) {
	case 32000:
		/* keep 32kHz crystal running in low-power mode */
		pers0_set = STMP3XXX_RTC_PERSISTENT0_XTAL32_FREQ |
			STMP3XXX_RTC_PERSISTENT0_XTAL32KHZ_PWRUP |
			STMP3XXX_RTC_PERSISTENT0_CLOCKSOURCE;
		pers0_clr = STMP3XXX_RTC_PERSISTENT0_XTAL24MHZ_PWRUP;
		break;
	case 32768:
		/* keep 32.768kHz crystal running in low-power mode */
		pers0_set = STMP3XXX_RTC_PERSISTENT0_XTAL32KHZ_PWRUP |
			STMP3XXX_RTC_PERSISTENT0_CLOCKSOURCE;
		pers0_clr = STMP3XXX_RTC_PERSISTENT0_XTAL24MHZ_PWRUP |
			STMP3XXX_RTC_PERSISTENT0_XTAL32_FREQ;
		break;
	default:
		dev_warn(&pdev->dev,
			 "invalid crystal-freq specified in device-tree. Assuming no crystal\n");
		/* fall-through */
	case 0:
		/* keep XTAL on in low-power mode */
		pers0_set = STMP3XXX_RTC_PERSISTENT0_XTAL24MHZ_PWRUP;
		pers0_clr = STMP3XXX_RTC_PERSISTENT0_XTAL32KHZ_PWRUP |
			STMP3XXX_RTC_PERSISTENT0_CLOCKSOURCE;
	}

	writel(pers0_set, rtc_data->io + STMP3XXX_RTC_PERSISTENT0_SET);

	writel(STMP3XXX_RTC_PERSISTENT0_ALARM_EN |
			STMP3XXX_RTC_PERSISTENT0_ALARM_WAKE_EN |
			STMP3XXX_RTC_PERSISTENT0_ALARM_WAKE | pers0_clr,
			rtc_data->io + STMP3XXX_RTC_PERSISTENT0_CLR);

	writel(STMP3XXX_RTC_CTRL_ONEMSEC_IRQ_EN |
			STMP3XXX_RTC_CTRL_ALARM_IRQ_EN,
			rtc_data->io + STMP3XXX_RTC_CTRL_CLR);

	writel(STMP3XXX_RTC_PERSISTENT0_XTAL24MHZ_PWRUP,
			rtc_data->io + STMP3XXX_RTC_PERSISTENT0_SET);

	rtc_data->rtc = devm_rtc_device_register(&pdev->dev, pdev->name,
				&stmp3xxx_rtc_ops, THIS_MODULE);
	if (IS_ERR(rtc_data->rtc))
		return PTR_ERR(rtc_data->rtc);

	err = devm_request_irq(&pdev->dev, rtc_data->irq_alarm,
			stmp3xxx_rtc_interrupt, 0, "RTC alarm", &pdev->dev);
	if (err) {
		dev_err(&pdev->dev, "Cannot claim IRQ%d\n",
			rtc_data->irq_alarm);
		return err;
	}

	stmp3xxx_wdt_register(pdev);
	return 0;
}

#ifdef CONFIG_PM_SLEEP
static int stmp3xxx_rtc_suspend(struct device *dev)
{
	return 0;
}

static int stmp3xxx_rtc_resume(struct device *dev)
{
	struct stmp3xxx_rtc_data *rtc_data = dev_get_drvdata(dev);

	stmp_reset_block(rtc_data->io);
	writel(STMP3XXX_RTC_PERSISTENT0_ALARM_EN |
			STMP3XXX_RTC_PERSISTENT0_ALARM_WAKE_EN |
			STMP3XXX_RTC_PERSISTENT0_ALARM_WAKE,
			rtc_data->io + STMP3XXX_RTC_PERSISTENT0_CLR);
	return 0;
}
#endif

static SIMPLE_DEV_PM_OPS(stmp3xxx_rtc_pm_ops, stmp3xxx_rtc_suspend,
			stmp3xxx_rtc_resume);

static const struct of_device_id rtc_dt_ids[] = {
	{ .compatible = "fsl,stmp3xxx-rtc", },
	{ /* sentinel */ }
};
MODULE_DEVICE_TABLE(of, rtc_dt_ids);

static struct platform_driver stmp3xxx_rtcdrv = {
	.probe		= stmp3xxx_rtc_probe,
	.remove		= stmp3xxx_rtc_remove,
	.driver		= {
		.name	= "stmp3xxx-rtc",
		.pm	= &stmp3xxx_rtc_pm_ops,
		.of_match_table = rtc_dt_ids,
	},
};

module_platform_driver(stmp3xxx_rtcdrv);

MODULE_DESCRIPTION("STMP3xxx RTC Driver");
MODULE_AUTHOR("dmitry pervushin <dpervushin@embeddedalley.com> and "
		"Wolfram Sang <w.sang@pengutronix.de>");
MODULE_LICENSE("GPL");<|MERGE_RESOLUTION|>--- conflicted
+++ resolved
@@ -54,12 +54,6 @@
 #define STMP3XXX_RTC_PERSISTENT0		0x60
 #define STMP3XXX_RTC_PERSISTENT0_SET		0x64
 #define STMP3XXX_RTC_PERSISTENT0_CLR		0x68
-<<<<<<< HEAD
-#define STMP3XXX_RTC_PERSISTENT0_ALARM_WAKE_EN	0x00000002
-#define STMP3XXX_RTC_PERSISTENT0_ALARM_EN	0x00000004
-#define STMP3XXX_RTC_PERSISTENT0_XTAL24MHZ_PWRUP        0x00000010
-#define STMP3XXX_RTC_PERSISTENT0_ALARM_WAKE	0x00000080
-=======
 #define STMP3XXX_RTC_PERSISTENT0_CLOCKSOURCE		(1 << 0)
 #define STMP3XXX_RTC_PERSISTENT0_ALARM_WAKE_EN		(1 << 1)
 #define STMP3XXX_RTC_PERSISTENT0_ALARM_EN		(1 << 2)
@@ -67,7 +61,6 @@
 #define STMP3XXX_RTC_PERSISTENT0_XTAL32KHZ_PWRUP	(1 << 5)
 #define STMP3XXX_RTC_PERSISTENT0_XTAL32_FREQ		(1 << 6)
 #define STMP3XXX_RTC_PERSISTENT0_ALARM_WAKE		(1 << 7)
->>>>>>> 33e8bb5d
 
 #define STMP3XXX_RTC_PERSISTENT1		0x70
 /* missing bitmask in headers */
@@ -352,9 +345,6 @@
 			STMP3XXX_RTC_CTRL_ALARM_IRQ_EN,
 			rtc_data->io + STMP3XXX_RTC_CTRL_CLR);
 
-	writel(STMP3XXX_RTC_PERSISTENT0_XTAL24MHZ_PWRUP,
-			rtc_data->io + STMP3XXX_RTC_PERSISTENT0_SET);
-
 	rtc_data->rtc = devm_rtc_device_register(&pdev->dev, pdev->name,
 				&stmp3xxx_rtc_ops, THIS_MODULE);
 	if (IS_ERR(rtc_data->rtc))
