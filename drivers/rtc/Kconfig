--- conflicted
+++ resolved
@@ -1824,8 +1824,6 @@
 	   If you say yes here you get support for the NXP i.MX System
 	   Controller RTC module.
 
-<<<<<<< HEAD
-=======
 config RTC_DRV_IMX_SM
 	depends on IMX_SCMI_BBM_CONTROL
 	tristate "NXP i.MX RTC support through SCMI BBM protocol"
@@ -1834,7 +1832,6 @@
 	   Controller BBM RTC module.
 
 
->>>>>>> ccf0a997
 config RTC_DRV_IMX_RPMSG
 	tristate "NXP RPMSG RTC support"
 	depends on OF
