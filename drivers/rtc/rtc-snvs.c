--- conflicted
+++ resolved
@@ -76,10 +76,6 @@
 {
 	u32 msb, lsb;
 
-<<<<<<< HEAD
-	regmap_read(data->regmap, data->offset + SNVS_LPSRTCMR, &msb);
-	regmap_read(data->regmap, data->offset + SNVS_LPSRTCLR, &lsb);
-=======
 	if (data->trusty_dev) {
 		msb = trusty_snvs_read(data->trusty_dev, SNVS_LPSRTCMR);
 		lsb = trusty_snvs_read(data->trusty_dev, SNVS_LPSRTCLR);
@@ -87,7 +83,6 @@
 		regmap_read(data->regmap, data->offset + SNVS_LPSRTCMR, &msb);
 		regmap_read(data->regmap, data->offset + SNVS_LPSRTCLR, &lsb);
 	}
->>>>>>> de18b1a6
 	return (u64)msb << 32 | lsb;
 }
 
@@ -107,16 +102,12 @@
 	do {
 		read2 = read1;
 		read1 = rtc_read_lpsrt(data);
-<<<<<<< HEAD
 	/*
 	* when CPU/BUS are running at low speed, there is chance that
 	* we never get same value during two consecutive read, so here
 	* we only compare the second value.
 	*/
 	} while (((read1 >> CNTR_TO_SECS_SH) != (read2 >> CNTR_TO_SECS_SH)) && --timeout);
-=======
-	} while (read1 != read2 && --timeout);
->>>>>>> de18b1a6
 	if (!timeout)
 		dev_err(&data->rtc->dev, "Timeout trying to get valid LPSRT Counter read\n");
 
@@ -130,12 +121,6 @@
 	u32 count1, count2;
 	unsigned int timeout = 100;
 
-<<<<<<< HEAD
-	regmap_read(data->regmap, data->offset + SNVS_LPSRTCLR, &count1);
-	do {
-		count2 = count1;
-		regmap_read(data->regmap, data->offset + SNVS_LPSRTCLR, &count1);
-=======
 	if (data->trusty_dev)
 		count1 = trusty_snvs_read(data->trusty_dev, SNVS_LPSRTCLR);
 	else
@@ -148,12 +133,10 @@
 			count1 = trusty_snvs_read(data->trusty_dev, SNVS_LPSRTCLR);
 		else
 			regmap_read(data->regmap, data->offset + SNVS_LPSRTCLR, &count1);
->>>>>>> de18b1a6
 	} while (count1 != count2 && --timeout);
 	if (!timeout) {
 		dev_err(&data->rtc->dev, "Timeout trying to get valid LPSRT Counter read\n");
 		return -ETIMEDOUT;
-<<<<<<< HEAD
 	}
 
 	*lsb = count1;
@@ -182,36 +165,6 @@
 		dev_err(&data->rtc->dev, "Timeout waiting for LPSRT Counter to change\n");
 		return -ETIMEDOUT;
 	}
-=======
-	}
-
-	*lsb = count1;
-	return 0;
-}
-
-static int rtc_write_sync_lp(struct snvs_rtc_data *data)
-{
-	u32 count1, count2;
-	u32 elapsed;
-	unsigned int timeout = 1000;
-	int ret;
-
-	ret = rtc_read_lp_counter_lsb(data, &count1);
-	if (ret)
-		return ret;
-
-	/* Wait for 3 CKIL cycles, about 61.0-91.5 µs */
-	do {
-		ret = rtc_read_lp_counter_lsb(data, &count2);
-		if (ret)
-			return ret;
-		elapsed = count2 - count1; /* wrap around _is_ handled! */
-	} while (elapsed < 3 && --timeout);
-	if (!timeout) {
-		dev_err(&data->rtc->dev, "Timeout waiting for LPSRT Counter to change\n");
-		return -ETIMEDOUT;
-	}
->>>>>>> de18b1a6
 	return 0;
 }
 
@@ -311,11 +264,6 @@
 {
 	struct snvs_rtc_data *data = dev_get_drvdata(dev);
 
-<<<<<<< HEAD
-	regmap_update_bits(data->regmap, data->offset + SNVS_LPCR,
-			   (SNVS_LPCR_LPTA_EN | SNVS_LPCR_LPWUI_EN),
-			   enable ? (SNVS_LPCR_LPTA_EN | SNVS_LPCR_LPWUI_EN) : 0);
-=======
 	if (data->trusty_dev) {
 		trusty_snvs_update_lpcr(data->trusty_dev, SNVS_LPCR_LPWUI_EN, enable);
 		trusty_snvs_update_lpcr(data->trusty_dev, SNVS_LPCR_LPTA_EN, enable);
@@ -323,7 +271,6 @@
 		regmap_update_bits(data->regmap, data->offset + SNVS_LPCR,
 				   (SNVS_LPCR_LPTA_EN | SNVS_LPCR_LPWUI_EN),
 				   enable ? (SNVS_LPCR_LPTA_EN | SNVS_LPCR_LPWUI_EN) : 0);
->>>>>>> de18b1a6
 
 	return rtc_write_sync_lp(data);
 }
@@ -337,13 +284,6 @@
 
 	rtc_tm_to_time(alrm_tm, &time);
 
-<<<<<<< HEAD
-	regmap_update_bits(data->regmap, data->offset + SNVS_LPCR, SNVS_LPCR_LPTA_EN, 0);
-	ret = rtc_write_sync_lp(data);
-	if (ret)
-		return ret;
-	regmap_write(data->regmap, data->offset + SNVS_LPTAR, time);
-=======
 	if (data->trusty_dev)
 		trusty_snvs_update_lpcr(data->trusty_dev, SNVS_LPCR_LPTA_EN, 0);
 	else
@@ -355,7 +295,6 @@
 		trusty_snvs_write(data->trusty_dev, SNVS_LPTAR, time);
 	else
 		regmap_write(data->regmap, data->offset + SNVS_LPTAR, time);
->>>>>>> de18b1a6
 
 	/* Clear alarm interrupt status bit */
 	if (data->trusty_dev)
