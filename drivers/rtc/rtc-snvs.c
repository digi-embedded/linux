/*
 * Copyright (C) 2011-2014 Freescale Semiconductor, Inc.
 *
 * The code contained herein is licensed under the GNU General Public
 * License. You may obtain a copy of the GNU General Public License
 * Version 2 or later at the following locations:
 *
 * http://www.opensource.org/licenses/gpl-license.html
 * http://www.gnu.org/copyleft/gpl.html
 */

#include <linux/init.h>
#include <linux/io.h>
#include <linux/kernel.h>
#include <linux/module.h>
#include <linux/of.h>
#include <linux/of_device.h>
#include <linux/platform_device.h>
#include <linux/clk.h>
#include <linux/rtc.h>
#include <linux/clk.h>
#include <linux/mfd/syscon.h>
#include <linux/regmap.h>

#define SNVS_LPREGISTER_OFFSET	0x34

/* These register offsets are relative to LP (Low Power) range */
#define SNVS_LPCR		0x04
#define SNVS_LPSR		0x18
#define SNVS_LPSRTCMR		0x1c
#define SNVS_LPSRTCLR		0x20
#define SNVS_LPTAR		0x24
#define SNVS_LPPGDR		0x30

#define SNVS_LPCR_SRTC_ENV	(1 << 0)
#define SNVS_LPCR_LPTA_EN	(1 << 1)
#define SNVS_LPCR_LPWUI_EN	(1 << 3)
#define SNVS_LPSR_LPTA		(1 << 0)

#define SNVS_LPPGDR_INIT	0x41736166
#define CNTR_TO_SECS_SH		15

struct snvs_rtc_data {
	struct rtc_device *rtc;
<<<<<<< HEAD
	void __iomem *ioaddr;
	struct clk *clk;
=======
	struct regmap *regmap;
	int offset;
>>>>>>> 33e8bb5d
	int irq;
	struct clk *clk;
};

<<<<<<< HEAD
static void __iomem *snvs_base;
static struct clk *clk_snvs;

static u32 rtc_read_lp_counter(void __iomem *ioaddr)
=======
static u32 rtc_read_lp_counter(struct snvs_rtc_data *data)
>>>>>>> 33e8bb5d
{
	u64 read1, read2;
	u32 val;

	do {
		regmap_read(data->regmap, data->offset + SNVS_LPSRTCMR, &val);
		read1 = val;
		read1 <<= 32;
		regmap_read(data->regmap, data->offset + SNVS_LPSRTCLR, &val);
		read1 |= val;

		regmap_read(data->regmap, data->offset + SNVS_LPSRTCMR, &val);
		read2 = val;
		read2 <<= 32;
		regmap_read(data->regmap, data->offset + SNVS_LPSRTCLR, &val);
		read2 |= val;
	} while (read1 != read2);

	/* Convert 47-bit counter to 32-bit raw second count */
	return (u32) (read1 >> CNTR_TO_SECS_SH);
}

static void rtc_write_sync_lp(struct snvs_rtc_data *data)
{
	u32 count1, count2, count3;
	int i;

	/* Wait for 3 CKIL cycles */
	for (i = 0; i < 3; i++) {
		do {
			regmap_read(data->regmap, data->offset + SNVS_LPSRTCLR, &count1);
			regmap_read(data->regmap, data->offset + SNVS_LPSRTCLR, &count2);
		} while (count1 != count2);

		/* Now wait until counter value changes */
		do {
			do {
				regmap_read(data->regmap, data->offset + SNVS_LPSRTCLR, &count2);
				regmap_read(data->regmap, data->offset + SNVS_LPSRTCLR, &count3);
			} while (count2 != count3);
		} while (count3 == count1);
	}
}

static int snvs_rtc_enable(struct snvs_rtc_data *data, bool enable)
{
	int timeout = 1000;
	u32 lpcr;

	regmap_update_bits(data->regmap, data->offset + SNVS_LPCR, SNVS_LPCR_SRTC_ENV,
			   enable ? SNVS_LPCR_SRTC_ENV : 0);

	while (--timeout) {
		regmap_read(data->regmap, data->offset + SNVS_LPCR, &lpcr);

		if (enable) {
			if (lpcr & SNVS_LPCR_SRTC_ENV)
				break;
		} else {
			if (!(lpcr & SNVS_LPCR_SRTC_ENV))
				break;
		}
	}

	if (!timeout)
		return -ETIMEDOUT;

	return 0;
}

static int snvs_rtc_read_time(struct device *dev, struct rtc_time *tm)
{
	struct snvs_rtc_data *data = dev_get_drvdata(dev);
<<<<<<< HEAD
	unsigned long time;
=======
	unsigned long time = rtc_read_lp_counter(data);
>>>>>>> 33e8bb5d

	clk_enable(data->clk);
	time = rtc_read_lp_counter(data->ioaddr);
	rtc_time_to_tm(time, tm);
	clk_disable(data->clk);

	return 0;
}

static int snvs_rtc_set_time(struct device *dev, struct rtc_time *tm)
{
	struct snvs_rtc_data *data = dev_get_drvdata(dev);
	unsigned long time;

	clk_enable(data->clk);
	rtc_tm_to_time(tm, &time);

	/* Disable RTC first */
	snvs_rtc_enable(data, false);

	/* Write 32-bit time to 47-bit timer, leaving 15 LSBs blank */
	regmap_write(data->regmap, data->offset + SNVS_LPSRTCLR, time << CNTR_TO_SECS_SH);
	regmap_write(data->regmap, data->offset + SNVS_LPSRTCMR, time >> (32 - CNTR_TO_SECS_SH));

	/* Enable RTC again */
	snvs_rtc_enable(data, true);
	clk_disable(data->clk);

	return 0;
}

static int snvs_rtc_read_alarm(struct device *dev, struct rtc_wkalrm *alrm)
{
	struct snvs_rtc_data *data = dev_get_drvdata(dev);
	u32 lptar, lpsr;

<<<<<<< HEAD
	clk_enable(data->clk);
	lptar = readl(data->ioaddr + SNVS_LPTAR);
=======
	regmap_read(data->regmap, data->offset + SNVS_LPTAR, &lptar);
>>>>>>> 33e8bb5d
	rtc_time_to_tm(lptar, &alrm->time);

	regmap_read(data->regmap, data->offset + SNVS_LPSR, &lpsr);
	alrm->pending = (lpsr & SNVS_LPSR_LPTA) ? 1 : 0;
	clk_disable(data->clk);

	return 0;
}

static int snvs_rtc_alarm_irq_enable(struct device *dev, unsigned int enable)
{
	struct snvs_rtc_data *data = dev_get_drvdata(dev);
<<<<<<< HEAD
	u32 lpcr;
	unsigned long flags;

	clk_enable(data->clk);
	spin_lock_irqsave(&data->lock, flags);
=======
>>>>>>> 33e8bb5d

	regmap_update_bits(data->regmap, data->offset + SNVS_LPCR,
			   (SNVS_LPCR_LPTA_EN | SNVS_LPCR_LPWUI_EN),
			   enable ? (SNVS_LPCR_LPTA_EN | SNVS_LPCR_LPWUI_EN) : 0);

<<<<<<< HEAD
	spin_unlock_irqrestore(&data->lock, flags);

	rtc_write_sync_lp(data->ioaddr);
	clk_disable(data->clk);
=======
	rtc_write_sync_lp(data);
>>>>>>> 33e8bb5d

	return 0;
}

static int snvs_rtc_set_alarm(struct device *dev, struct rtc_wkalrm *alrm)
{
	struct snvs_rtc_data *data = dev_get_drvdata(dev);
	struct rtc_time *alrm_tm = &alrm->time;
	unsigned long time;

	rtc_tm_to_time(alrm_tm, &time);

<<<<<<< HEAD
	clk_enable(data->clk);
	spin_lock_irqsave(&data->lock, flags);

	/* Have to clear LPTA_EN before programming new alarm time in LPTAR */
	lpcr = readl(data->ioaddr + SNVS_LPCR);
	lpcr &= ~SNVS_LPCR_LPTA_EN;
	writel(lpcr, data->ioaddr + SNVS_LPCR);

	spin_unlock_irqrestore(&data->lock, flags);

	writel(time, data->ioaddr + SNVS_LPTAR);

	/* Clear alarm interrupt status bit */
	writel(SNVS_LPSR_LPTA, data->ioaddr + SNVS_LPSR);
	clk_disable(data->clk);
=======
	regmap_update_bits(data->regmap, data->offset + SNVS_LPCR, SNVS_LPCR_LPTA_EN, 0);
	regmap_write(data->regmap, data->offset + SNVS_LPTAR, time);

	/* Clear alarm interrupt status bit */
	regmap_write(data->regmap, data->offset + SNVS_LPSR, SNVS_LPSR_LPTA);
>>>>>>> 33e8bb5d

	return snvs_rtc_alarm_irq_enable(dev, alrm->enabled);
}

static const struct rtc_class_ops snvs_rtc_ops = {
	.read_time = snvs_rtc_read_time,
	.set_time = snvs_rtc_set_time,
	.read_alarm = snvs_rtc_read_alarm,
	.set_alarm = snvs_rtc_set_alarm,
	.alarm_irq_enable = snvs_rtc_alarm_irq_enable,
};

static irqreturn_t snvs_rtc_irq_handler(int irq, void *dev_id)
{
	struct device *dev = dev_id;
	struct snvs_rtc_data *data = dev_get_drvdata(dev);
	u32 lpsr;
	u32 events = 0;

<<<<<<< HEAD
	clk_enable(data->clk);
	lpsr = readl(data->ioaddr + SNVS_LPSR);
=======
	regmap_read(data->regmap, data->offset + SNVS_LPSR, &lpsr);
>>>>>>> 33e8bb5d

	if (lpsr & SNVS_LPSR_LPTA) {
		events |= (RTC_AF | RTC_IRQF);

		/* RTC alarm should be one-shot */
		snvs_rtc_alarm_irq_enable(dev, 0);

		rtc_update_irq(data->rtc, 1, events);
	}

	/* clear interrupt status */
<<<<<<< HEAD
	writel(lpsr, data->ioaddr + SNVS_LPSR);
	clk_disable(data->clk);
=======
	regmap_write(data->regmap, data->offset + SNVS_LPSR, lpsr);
>>>>>>> 33e8bb5d

	return events ? IRQ_HANDLED : IRQ_NONE;
}

<<<<<<< HEAD
static void snvs_poweroff(void)
{
	u32 value;

	clk_enable(clk_snvs);
	value = readl(snvs_base + SNVS_LPCR);
	/* set TOP and DP_EN bit */
	writel(value | 0x60, snvs_base + SNVS_LPCR);
	/*
	 * Do not turn off snvs clock otherwise PMIC_ON_REQ can't be pulled
	 * high by press ONOFF. This is design limitation.
	 */
	/* clk_disable(clk_snvs); */
}
=======
static const struct regmap_config snvs_rtc_config = {
	.reg_bits = 32,
	.val_bits = 32,
	.reg_stride = 4,
};
>>>>>>> 33e8bb5d

static int snvs_rtc_probe(struct platform_device *pdev)
{
	struct snvs_rtc_data *data;
	struct resource *res;
	int ret;
	void __iomem *mmio;

	data = devm_kzalloc(&pdev->dev, sizeof(*data), GFP_KERNEL);
	if (!data)
		return -ENOMEM;

	data->regmap = syscon_regmap_lookup_by_phandle(pdev->dev.of_node, "regmap");

	if (IS_ERR(data->regmap)) {
		dev_warn(&pdev->dev, "snvs rtc: you use old dts file, please update it\n");
		res = platform_get_resource(pdev, IORESOURCE_MEM, 0);

		mmio = devm_ioremap_resource(&pdev->dev, res);
		if (IS_ERR(mmio))
			return PTR_ERR(mmio);

		data->regmap = devm_regmap_init_mmio(&pdev->dev, mmio, &snvs_rtc_config);
	} else {
		data->offset = SNVS_LPREGISTER_OFFSET;
		of_property_read_u32(pdev->dev.of_node, "offset", &data->offset);
	}

	if (!data->regmap) {
		dev_err(&pdev->dev, "Can't find snvs syscon\n");
		return -ENODEV;
	}

	data->clk = devm_clk_get(&pdev->dev, NULL);
	if (IS_ERR(data->clk)) {
		dev_err(&pdev->dev, "can't get snvs-rtc clock\n");
		data->clk = NULL;
	}
	clk_snvs = data->clk;

	data->irq = platform_get_irq(pdev, 0);
	if (data->irq < 0)
		return data->irq;

	data->clk = devm_clk_get(&pdev->dev, "snvs-rtc");
	if (IS_ERR(data->clk)) {
		data->clk = NULL;
	} else {
		ret = clk_prepare_enable(data->clk);
		if (ret) {
			dev_err(&pdev->dev,
				"Could not prepare or enable the snvs clock\n");
			return ret;
		}
	}

	platform_set_drvdata(pdev, data);

	ret = clk_prepare_enable(data->clk);
	if (ret) {
		dev_err(&pdev->dev, "can't enable snvs-rtc clock\n");
		return ret;
	}

	/* Initialize glitch detect */
	regmap_write(data->regmap, data->offset + SNVS_LPPGDR, SNVS_LPPGDR_INIT);

	/* Clear interrupt status */
	regmap_write(data->regmap, data->offset + SNVS_LPSR, 0xffffffff);

	snvs_base = data->ioaddr;
	/* Enable RTC */
	snvs_rtc_enable(data, true);

	device_init_wakeup(&pdev->dev, true);

	ret = devm_request_irq(&pdev->dev, data->irq, snvs_rtc_irq_handler,
			       IRQF_SHARED | IRQF_NO_SUSPEND,
			       "rtc alarm", &pdev->dev);
	if (ret) {
		dev_err(&pdev->dev, "failed to request irq %d: %d\n",
			data->irq, ret);
<<<<<<< HEAD
		goto err_rtc;
=======
		goto error_rtc_device_register;
>>>>>>> 33e8bb5d
	}

	data->rtc = devm_rtc_device_register(&pdev->dev, pdev->name,
					&snvs_rtc_ops, THIS_MODULE);
	if (IS_ERR(data->rtc)) {
		ret = PTR_ERR(data->rtc);
		dev_err(&pdev->dev, "failed to register rtc: %d\n", ret);
<<<<<<< HEAD
		goto err_rtc;
=======
		goto error_rtc_device_register;
>>>>>>> 33e8bb5d
	}
	/*
	 * if no specific power off function in board file, power off system by
	 * SNVS
	 */
	if (!pm_power_off)
		pm_power_off = snvs_poweroff;

	clk_disable(data->clk);

	return 0;

<<<<<<< HEAD
err_rtc:
	clk_disable_unprepare(data->clk);
=======
error_rtc_device_register:
	if (data->clk)
		clk_disable_unprepare(data->clk);

>>>>>>> 33e8bb5d
	return ret;
}

#ifdef CONFIG_PM_SLEEP
static int snvs_rtc_suspend(struct device *dev)
{
	struct snvs_rtc_data *data = dev_get_drvdata(dev);

	if (device_may_wakeup(dev))
		enable_irq_wake(data->irq);

	if (data->clk)
		clk_disable_unprepare(data->clk);

	return 0;
}

static int snvs_rtc_resume(struct device *dev)
{
	struct snvs_rtc_data *data = dev_get_drvdata(dev);
	int ret;

	if (device_may_wakeup(dev))
		disable_irq_wake(data->irq);

	if (data->clk) {
		ret = clk_prepare_enable(data->clk);
		if (ret)
			return ret;
	}

	return 0;
}

static const struct dev_pm_ops snvs_rtc_pm_ops = {
	.suspend_noirq = snvs_rtc_suspend,
	.resume_noirq = snvs_rtc_resume,
};

#define SNVS_RTC_PM_OPS	(&snvs_rtc_pm_ops)

#else

#define SNVS_RTC_PM_OPS	NULL

#endif

static const struct of_device_id snvs_dt_ids[] = {
	{ .compatible = "fsl,sec-v4.0-mon-rtc-lp", },
	{ /* sentinel */ }
};
MODULE_DEVICE_TABLE(of, snvs_dt_ids);

static struct platform_driver snvs_rtc_driver = {
	.driver = {
		.name	= "snvs_rtc",
		.pm	= SNVS_RTC_PM_OPS,
		.of_match_table = snvs_dt_ids,
	},
	.probe		= snvs_rtc_probe,
};
module_platform_driver(snvs_rtc_driver);

MODULE_AUTHOR("Freescale Semiconductor, Inc.");
MODULE_DESCRIPTION("Freescale SNVS RTC Driver");
MODULE_LICENSE("GPL");<|MERGE_RESOLUTION|>--- conflicted
+++ resolved
@@ -1,5 +1,5 @@
 /*
- * Copyright (C) 2011-2014 Freescale Semiconductor, Inc.
+ * Copyright (C) 2011-2012 Freescale Semiconductor, Inc.
  *
  * The code contained herein is licensed under the GNU General Public
  * License. You may obtain a copy of the GNU General Public License
@@ -16,7 +16,6 @@
 #include <linux/of.h>
 #include <linux/of_device.h>
 #include <linux/platform_device.h>
-#include <linux/clk.h>
 #include <linux/rtc.h>
 #include <linux/clk.h>
 #include <linux/mfd/syscon.h>
@@ -42,25 +41,13 @@
 
 struct snvs_rtc_data {
 	struct rtc_device *rtc;
-<<<<<<< HEAD
-	void __iomem *ioaddr;
-	struct clk *clk;
-=======
 	struct regmap *regmap;
 	int offset;
->>>>>>> 33e8bb5d
 	int irq;
 	struct clk *clk;
 };
 
-<<<<<<< HEAD
-static void __iomem *snvs_base;
-static struct clk *clk_snvs;
-
-static u32 rtc_read_lp_counter(void __iomem *ioaddr)
-=======
 static u32 rtc_read_lp_counter(struct snvs_rtc_data *data)
->>>>>>> 33e8bb5d
 {
 	u64 read1, read2;
 	u32 val;
@@ -134,26 +121,18 @@
 static int snvs_rtc_read_time(struct device *dev, struct rtc_time *tm)
 {
 	struct snvs_rtc_data *data = dev_get_drvdata(dev);
-<<<<<<< HEAD
+	unsigned long time = rtc_read_lp_counter(data);
+
+	rtc_time_to_tm(time, tm);
+
+	return 0;
+}
+
+static int snvs_rtc_set_time(struct device *dev, struct rtc_time *tm)
+{
+	struct snvs_rtc_data *data = dev_get_drvdata(dev);
 	unsigned long time;
-=======
-	unsigned long time = rtc_read_lp_counter(data);
->>>>>>> 33e8bb5d
-
-	clk_enable(data->clk);
-	time = rtc_read_lp_counter(data->ioaddr);
-	rtc_time_to_tm(time, tm);
-	clk_disable(data->clk);
-
-	return 0;
-}
-
-static int snvs_rtc_set_time(struct device *dev, struct rtc_time *tm)
-{
-	struct snvs_rtc_data *data = dev_get_drvdata(dev);
-	unsigned long time;
-
-	clk_enable(data->clk);
+
 	rtc_tm_to_time(tm, &time);
 
 	/* Disable RTC first */
@@ -165,7 +144,6 @@
 
 	/* Enable RTC again */
 	snvs_rtc_enable(data, true);
-	clk_disable(data->clk);
 
 	return 0;
 }
@@ -175,17 +153,11 @@
 	struct snvs_rtc_data *data = dev_get_drvdata(dev);
 	u32 lptar, lpsr;
 
-<<<<<<< HEAD
-	clk_enable(data->clk);
-	lptar = readl(data->ioaddr + SNVS_LPTAR);
-=======
 	regmap_read(data->regmap, data->offset + SNVS_LPTAR, &lptar);
->>>>>>> 33e8bb5d
 	rtc_time_to_tm(lptar, &alrm->time);
 
 	regmap_read(data->regmap, data->offset + SNVS_LPSR, &lpsr);
 	alrm->pending = (lpsr & SNVS_LPSR_LPTA) ? 1 : 0;
-	clk_disable(data->clk);
 
 	return 0;
 }
@@ -193,27 +165,12 @@
 static int snvs_rtc_alarm_irq_enable(struct device *dev, unsigned int enable)
 {
 	struct snvs_rtc_data *data = dev_get_drvdata(dev);
-<<<<<<< HEAD
-	u32 lpcr;
-	unsigned long flags;
-
-	clk_enable(data->clk);
-	spin_lock_irqsave(&data->lock, flags);
-=======
->>>>>>> 33e8bb5d
 
 	regmap_update_bits(data->regmap, data->offset + SNVS_LPCR,
 			   (SNVS_LPCR_LPTA_EN | SNVS_LPCR_LPWUI_EN),
 			   enable ? (SNVS_LPCR_LPTA_EN | SNVS_LPCR_LPWUI_EN) : 0);
 
-<<<<<<< HEAD
-	spin_unlock_irqrestore(&data->lock, flags);
-
-	rtc_write_sync_lp(data->ioaddr);
-	clk_disable(data->clk);
-=======
 	rtc_write_sync_lp(data);
->>>>>>> 33e8bb5d
 
 	return 0;
 }
@@ -226,29 +183,11 @@
 
 	rtc_tm_to_time(alrm_tm, &time);
 
-<<<<<<< HEAD
-	clk_enable(data->clk);
-	spin_lock_irqsave(&data->lock, flags);
-
-	/* Have to clear LPTA_EN before programming new alarm time in LPTAR */
-	lpcr = readl(data->ioaddr + SNVS_LPCR);
-	lpcr &= ~SNVS_LPCR_LPTA_EN;
-	writel(lpcr, data->ioaddr + SNVS_LPCR);
-
-	spin_unlock_irqrestore(&data->lock, flags);
-
-	writel(time, data->ioaddr + SNVS_LPTAR);
-
-	/* Clear alarm interrupt status bit */
-	writel(SNVS_LPSR_LPTA, data->ioaddr + SNVS_LPSR);
-	clk_disable(data->clk);
-=======
 	regmap_update_bits(data->regmap, data->offset + SNVS_LPCR, SNVS_LPCR_LPTA_EN, 0);
 	regmap_write(data->regmap, data->offset + SNVS_LPTAR, time);
 
 	/* Clear alarm interrupt status bit */
 	regmap_write(data->regmap, data->offset + SNVS_LPSR, SNVS_LPSR_LPTA);
->>>>>>> 33e8bb5d
 
 	return snvs_rtc_alarm_irq_enable(dev, alrm->enabled);
 }
@@ -268,12 +207,7 @@
 	u32 lpsr;
 	u32 events = 0;
 
-<<<<<<< HEAD
-	clk_enable(data->clk);
-	lpsr = readl(data->ioaddr + SNVS_LPSR);
-=======
 	regmap_read(data->regmap, data->offset + SNVS_LPSR, &lpsr);
->>>>>>> 33e8bb5d
 
 	if (lpsr & SNVS_LPSR_LPTA) {
 		events |= (RTC_AF | RTC_IRQF);
@@ -285,38 +219,16 @@
 	}
 
 	/* clear interrupt status */
-<<<<<<< HEAD
-	writel(lpsr, data->ioaddr + SNVS_LPSR);
-	clk_disable(data->clk);
-=======
 	regmap_write(data->regmap, data->offset + SNVS_LPSR, lpsr);
->>>>>>> 33e8bb5d
 
 	return events ? IRQ_HANDLED : IRQ_NONE;
 }
 
-<<<<<<< HEAD
-static void snvs_poweroff(void)
-{
-	u32 value;
-
-	clk_enable(clk_snvs);
-	value = readl(snvs_base + SNVS_LPCR);
-	/* set TOP and DP_EN bit */
-	writel(value | 0x60, snvs_base + SNVS_LPCR);
-	/*
-	 * Do not turn off snvs clock otherwise PMIC_ON_REQ can't be pulled
-	 * high by press ONOFF. This is design limitation.
-	 */
-	/* clk_disable(clk_snvs); */
-}
-=======
 static const struct regmap_config snvs_rtc_config = {
 	.reg_bits = 32,
 	.val_bits = 32,
 	.reg_stride = 4,
 };
->>>>>>> 33e8bb5d
 
 static int snvs_rtc_probe(struct platform_device *pdev)
 {
@@ -349,13 +261,6 @@
 		dev_err(&pdev->dev, "Can't find snvs syscon\n");
 		return -ENODEV;
 	}
-
-	data->clk = devm_clk_get(&pdev->dev, NULL);
-	if (IS_ERR(data->clk)) {
-		dev_err(&pdev->dev, "can't get snvs-rtc clock\n");
-		data->clk = NULL;
-	}
-	clk_snvs = data->clk;
 
 	data->irq = platform_get_irq(pdev, 0);
 	if (data->irq < 0)
@@ -375,35 +280,23 @@
 
 	platform_set_drvdata(pdev, data);
 
-	ret = clk_prepare_enable(data->clk);
-	if (ret) {
-		dev_err(&pdev->dev, "can't enable snvs-rtc clock\n");
-		return ret;
-	}
-
 	/* Initialize glitch detect */
 	regmap_write(data->regmap, data->offset + SNVS_LPPGDR, SNVS_LPPGDR_INIT);
 
 	/* Clear interrupt status */
 	regmap_write(data->regmap, data->offset + SNVS_LPSR, 0xffffffff);
 
-	snvs_base = data->ioaddr;
 	/* Enable RTC */
 	snvs_rtc_enable(data, true);
 
 	device_init_wakeup(&pdev->dev, true);
 
 	ret = devm_request_irq(&pdev->dev, data->irq, snvs_rtc_irq_handler,
-			       IRQF_SHARED | IRQF_NO_SUSPEND,
-			       "rtc alarm", &pdev->dev);
+			       IRQF_SHARED, "rtc alarm", &pdev->dev);
 	if (ret) {
 		dev_err(&pdev->dev, "failed to request irq %d: %d\n",
 			data->irq, ret);
-<<<<<<< HEAD
-		goto err_rtc;
-=======
 		goto error_rtc_device_register;
->>>>>>> 33e8bb5d
 	}
 
 	data->rtc = devm_rtc_device_register(&pdev->dev, pdev->name,
@@ -411,32 +304,15 @@
 	if (IS_ERR(data->rtc)) {
 		ret = PTR_ERR(data->rtc);
 		dev_err(&pdev->dev, "failed to register rtc: %d\n", ret);
-<<<<<<< HEAD
-		goto err_rtc;
-=======
 		goto error_rtc_device_register;
->>>>>>> 33e8bb5d
-	}
-	/*
-	 * if no specific power off function in board file, power off system by
-	 * SNVS
-	 */
-	if (!pm_power_off)
-		pm_power_off = snvs_poweroff;
-
-	clk_disable(data->clk);
-
-	return 0;
-
-<<<<<<< HEAD
-err_rtc:
-	clk_disable_unprepare(data->clk);
-=======
+	}
+
+	return 0;
+
 error_rtc_device_register:
 	if (data->clk)
 		clk_disable_unprepare(data->clk);
 
->>>>>>> 33e8bb5d
 	return ret;
 }
 
