/*
 * Copyright (C) 2011-2016 Freescale Semiconductor, Inc.
 * Copyright 2017 NXP
 *
 * The code contained herein is licensed under the GNU General Public
 * License. You may obtain a copy of the GNU General Public License
 * Version 2 or later at the following locations:
 *
 * http://www.opensource.org/licenses/gpl-license.html
 * http://www.gnu.org/copyleft/gpl.html
 */

#include <linux/init.h>
#include <linux/io.h>
#include <linux/kernel.h>
#include <linux/module.h>
#include <linux/of.h>
#include <linux/of_device.h>
#include <linux/platform_device.h>
#include <linux/rtc.h>
#include <linux/clk.h>
#include <linux/delay.h>
#include <linux/mfd/syscon.h>
#include <linux/regmap.h>

#define SNVS_LPREGISTER_OFFSET	0x34

/* These register offsets are relative to LP (Low Power) range */
#define SNVS_LPCR		0x04
#define SNVS_LPSR		0x18
#define SNVS_LPSRTCMR		0x1c
#define SNVS_LPSRTCLR		0x20
#define SNVS_LPTAR		0x24
#define SNVS_LPPGDR		0x30

#define SNVS_LPCR_SRTC_ENV	(1 << 0)
#define SNVS_LPCR_LPTA_EN	(1 << 1)
#define SNVS_LPCR_LPWUI_EN	(1 << 3)
#define SNVS_LPSR_LPTA		(1 << 0)

#define SNVS_LPPGDR_INIT	0x41736166
#define CNTR_TO_SECS_SH		15

struct snvs_rtc_data {
	struct rtc_device *rtc;
	struct regmap *regmap;
	int offset;
	int irq;
	struct clk *clk;
};

/* Read 64 bit timer register, which could be in inconsistent state */
static u64 rtc_read_lpsrt(struct snvs_rtc_data *data)
{
	u32 msb, lsb;

	regmap_read(data->regmap, data->offset + SNVS_LPSRTCMR, &msb);
	regmap_read(data->regmap, data->offset + SNVS_LPSRTCLR, &lsb);
	return (u64)msb << 32 | lsb;
}

/* Read the secure real time counter, taking care to deal with the cases of the
 * counter updating while being read.
 */
static u32 rtc_read_lp_counter(struct snvs_rtc_data *data)
{
	u64 read1, read2;
	unsigned int timeout = 100;

	/* As expected, the registers might update between the read of the LSB
	 * reg and the MSB reg.  It's also possible that one register might be
	 * in partially modified state as well.
	 */
	read1 = rtc_read_lpsrt(data);
	do {
<<<<<<< HEAD
		regmap_read(data->regmap, data->offset + SNVS_LPSRTCMR, &val);
		read1 = val;
		read1 <<= 32;
		regmap_read(data->regmap, data->offset + SNVS_LPSRTCLR, &val);
		read1 |= val;

		regmap_read(data->regmap, data->offset + SNVS_LPSRTCMR, &val);
		read2 = val;
		read2 <<= 32;
		regmap_read(data->regmap, data->offset + SNVS_LPSRTCLR, &val);
		read2 |= val;
	/*
	 * when CPU/BUS are running at low speed, there is chance that
	 * we never get same value during two consecutive read, so here
	 * we only compare the second value.
	 */
	} while ((read1 >> CNTR_TO_SECS_SH) != (read2 >> CNTR_TO_SECS_SH));
=======
		read2 = read1;
		read1 = rtc_read_lpsrt(data);
	} while (read1 != read2 && --timeout);
	if (!timeout)
		dev_err(&data->rtc->dev, "Timeout trying to get valid LPSRT Counter read\n");
>>>>>>> 228e87c3

	/* Convert 47-bit counter to 32-bit raw second count */
	return (u32) (read1 >> CNTR_TO_SECS_SH);
}

/* Just read the lsb from the counter, dealing with inconsistent state */
static int rtc_read_lp_counter_lsb(struct snvs_rtc_data *data, u32 *lsb)
{
	u32 count1, count2;
	unsigned int timeout = 100;

	regmap_read(data->regmap, data->offset + SNVS_LPSRTCLR, &count1);
	do {
		count2 = count1;
		regmap_read(data->regmap, data->offset + SNVS_LPSRTCLR, &count1);
	} while (count1 != count2 && --timeout);
	if (!timeout) {
		dev_err(&data->rtc->dev, "Timeout trying to get valid LPSRT Counter read\n");
		return -ETIMEDOUT;
	}

	*lsb = count1;
	return 0;
}

static int rtc_write_sync_lp(struct snvs_rtc_data *data)
{
	u32 count1, count2;
	u32 elapsed;
	unsigned int timeout = 1000;
	int ret;

	ret = rtc_read_lp_counter_lsb(data, &count1);
	if (ret)
		return ret;

	/* Wait for 3 CKIL cycles, about 61.0-91.5 µs */
	do {
		ret = rtc_read_lp_counter_lsb(data, &count2);
		if (ret)
			return ret;
		elapsed = count2 - count1; /* wrap around _is_ handled! */
	} while (elapsed < 3 && --timeout);
	if (!timeout) {
		dev_err(&data->rtc->dev, "Timeout waiting for LPSRT Counter to change\n");
		return -ETIMEDOUT;
	}
	return 0;
}

static int snvs_rtc_enable(struct snvs_rtc_data *data, bool enable)
{
	int timeout = 1000;
	u32 lpcr;

	regmap_update_bits(data->regmap, data->offset + SNVS_LPCR, SNVS_LPCR_SRTC_ENV,
			   enable ? SNVS_LPCR_SRTC_ENV : 0);

	while (--timeout) {
		regmap_read(data->regmap, data->offset + SNVS_LPCR, &lpcr);

		if (enable) {
			if (lpcr & SNVS_LPCR_SRTC_ENV)
				break;
		} else {
			if (!(lpcr & SNVS_LPCR_SRTC_ENV))
				break;
		}
	}

	if (!timeout)
		return -ETIMEDOUT;

	return 0;
}

static int snvs_rtc_read_time(struct device *dev, struct rtc_time *tm)
{
	struct snvs_rtc_data *data = dev_get_drvdata(dev);
	unsigned long time = rtc_read_lp_counter(data);

	rtc_time_to_tm(time, tm);

	return 0;
}

static int snvs_rtc_set_time(struct device *dev, struct rtc_time *tm)
{
	struct snvs_rtc_data *data = dev_get_drvdata(dev);
	unsigned long time;
	int ret;

	rtc_tm_to_time(tm, &time);

	/* Disable RTC first */
	ret = snvs_rtc_enable(data, false);
	if (ret)
		return ret;

	udelay(50);

	/* Write 32-bit time to 47-bit timer, leaving 15 LSBs blank */
	regmap_write(data->regmap, data->offset + SNVS_LPSRTCLR, time << CNTR_TO_SECS_SH);
	regmap_write(data->regmap, data->offset + SNVS_LPSRTCMR, time >> (32 - CNTR_TO_SECS_SH));

	/* Enable RTC again */
	ret = snvs_rtc_enable(data, true);

	return ret;
}

static int snvs_rtc_read_alarm(struct device *dev, struct rtc_wkalrm *alrm)
{
	struct snvs_rtc_data *data = dev_get_drvdata(dev);
	u32 lptar, lpsr;

	regmap_read(data->regmap, data->offset + SNVS_LPTAR, &lptar);
	rtc_time_to_tm(lptar, &alrm->time);

	regmap_read(data->regmap, data->offset + SNVS_LPSR, &lpsr);
	alrm->pending = (lpsr & SNVS_LPSR_LPTA) ? 1 : 0;

	return 0;
}

static int snvs_rtc_alarm_irq_enable(struct device *dev, unsigned int enable)
{
	struct snvs_rtc_data *data = dev_get_drvdata(dev);

	regmap_update_bits(data->regmap, data->offset + SNVS_LPCR,
			   (SNVS_LPCR_LPTA_EN | SNVS_LPCR_LPWUI_EN),
			   enable ? (SNVS_LPCR_LPTA_EN | SNVS_LPCR_LPWUI_EN) : 0);

	return rtc_write_sync_lp(data);
}

static int snvs_rtc_set_alarm(struct device *dev, struct rtc_wkalrm *alrm)
{
	struct snvs_rtc_data *data = dev_get_drvdata(dev);
	struct rtc_time *alrm_tm = &alrm->time;
	unsigned long time;
	int ret;

	rtc_tm_to_time(alrm_tm, &time);

	regmap_update_bits(data->regmap, data->offset + SNVS_LPCR, SNVS_LPCR_LPTA_EN, 0);
<<<<<<< HEAD
	rtc_write_sync_lp(data);
=======
	ret = rtc_write_sync_lp(data);
	if (ret)
		return ret;
>>>>>>> 228e87c3
	regmap_write(data->regmap, data->offset + SNVS_LPTAR, time);

	/* Clear alarm interrupt status bit */
	regmap_write(data->regmap, data->offset + SNVS_LPSR, SNVS_LPSR_LPTA);

	return snvs_rtc_alarm_irq_enable(dev, alrm->enabled);
}

static const struct rtc_class_ops snvs_rtc_ops = {
	.read_time = snvs_rtc_read_time,
	.set_time = snvs_rtc_set_time,
	.read_alarm = snvs_rtc_read_alarm,
	.set_alarm = snvs_rtc_set_alarm,
	.alarm_irq_enable = snvs_rtc_alarm_irq_enable,
};

static irqreturn_t snvs_rtc_irq_handler(int irq, void *dev_id)
{
	struct device *dev = dev_id;
	struct snvs_rtc_data *data = dev_get_drvdata(dev);
	u32 lpsr;
	u32 events = 0;

	regmap_read(data->regmap, data->offset + SNVS_LPSR, &lpsr);

	if (lpsr & SNVS_LPSR_LPTA) {
		events |= (RTC_AF | RTC_IRQF);

		/* RTC alarm should be one-shot */
		snvs_rtc_alarm_irq_enable(dev, 0);

		rtc_update_irq(data->rtc, 1, events);
	}

	/* clear interrupt status */
	regmap_write(data->regmap, data->offset + SNVS_LPSR, lpsr);

	return events ? IRQ_HANDLED : IRQ_NONE;
}

static const struct regmap_config snvs_rtc_config = {
	.reg_bits = 32,
	.val_bits = 32,
	.reg_stride = 4,
};

static int snvs_rtc_probe(struct platform_device *pdev)
{
	struct snvs_rtc_data *data;
	struct resource *res;
	int ret;
	void __iomem *mmio;

	data = devm_kzalloc(&pdev->dev, sizeof(*data), GFP_KERNEL);
	if (!data)
		return -ENOMEM;

	data->regmap = syscon_regmap_lookup_by_phandle(pdev->dev.of_node, "regmap");

	if (IS_ERR(data->regmap)) {
		dev_warn(&pdev->dev, "snvs rtc: you use old dts file, please update it\n");
		res = platform_get_resource(pdev, IORESOURCE_MEM, 0);

		mmio = devm_ioremap_resource(&pdev->dev, res);
		if (IS_ERR(mmio))
			return PTR_ERR(mmio);

		data->regmap = devm_regmap_init_mmio(&pdev->dev, mmio, &snvs_rtc_config);
	} else {
		data->offset = SNVS_LPREGISTER_OFFSET;
		of_property_read_u32(pdev->dev.of_node, "offset", &data->offset);
	}

	if (IS_ERR(data->regmap)) {
		dev_err(&pdev->dev, "Can't find snvs syscon\n");
		return -ENODEV;
	}

	data->irq = platform_get_irq(pdev, 0);
	if (data->irq < 0)
		return data->irq;

	data->clk = devm_clk_get(&pdev->dev, "snvs-rtc");
	if (IS_ERR(data->clk)) {
		data->clk = NULL;
	} else {
		ret = clk_prepare_enable(data->clk);
		if (ret) {
			dev_err(&pdev->dev,
				"Could not prepare or enable the snvs clock\n");
			return ret;
		}
	}

	platform_set_drvdata(pdev, data);

	/* Initialize glitch detect */
	regmap_write(data->regmap, data->offset + SNVS_LPPGDR, SNVS_LPPGDR_INIT);

	/* Clear interrupt status */
	regmap_write(data->regmap, data->offset + SNVS_LPSR, 0xffffffff);

	/* Enable RTC */
	ret = snvs_rtc_enable(data, true);
	if (ret) {
		dev_err(&pdev->dev, "failed to enable rtc %d\n", ret);
		goto error_rtc_device_register;
	}

	device_init_wakeup(&pdev->dev, true);

	ret = devm_request_irq(&pdev->dev, data->irq, snvs_rtc_irq_handler,
			       IRQF_SHARED, "rtc alarm", &pdev->dev);
	if (ret) {
		dev_err(&pdev->dev, "failed to request irq %d: %d\n",
			data->irq, ret);
		goto error_rtc_device_register;
	}

	data->rtc = devm_rtc_device_register(&pdev->dev, pdev->name,
					&snvs_rtc_ops, THIS_MODULE);
	if (IS_ERR(data->rtc)) {
		ret = PTR_ERR(data->rtc);
		dev_err(&pdev->dev, "failed to register rtc: %d\n", ret);
		goto error_rtc_device_register;
	}

	return 0;

error_rtc_device_register:
	if (data->clk)
		clk_disable_unprepare(data->clk);

	return ret;
}

#ifdef CONFIG_PM_SLEEP
static int snvs_rtc_suspend(struct device *dev)
{
	struct snvs_rtc_data *data = dev_get_drvdata(dev);

	if (device_may_wakeup(dev))
		return enable_irq_wake(data->irq);

	return 0;
}

static int snvs_rtc_suspend_noirq(struct device *dev)
{
	struct snvs_rtc_data *data = dev_get_drvdata(dev);

	if (data->clk)
		clk_disable_unprepare(data->clk);

	return 0;
}

static int snvs_rtc_resume(struct device *dev)
{
	struct snvs_rtc_data *data = dev_get_drvdata(dev);

	if (device_may_wakeup(dev))
		return disable_irq_wake(data->irq);

	return 0;
}

static int snvs_rtc_resume_noirq(struct device *dev)
{
	struct snvs_rtc_data *data = dev_get_drvdata(dev);

	if (data->clk)
		return clk_prepare_enable(data->clk);

	return 0;
}

static const struct dev_pm_ops snvs_rtc_pm_ops = {
	.suspend = snvs_rtc_suspend,
	.suspend_noirq = snvs_rtc_suspend_noirq,
	.resume = snvs_rtc_resume,
	.resume_noirq = snvs_rtc_resume_noirq,
};

#define SNVS_RTC_PM_OPS	(&snvs_rtc_pm_ops)

#else

#define SNVS_RTC_PM_OPS	NULL

#endif

static const struct of_device_id snvs_dt_ids[] = {
	{ .compatible = "fsl,sec-v4.0-mon-rtc-lp", },
	{ /* sentinel */ }
};
MODULE_DEVICE_TABLE(of, snvs_dt_ids);

static struct platform_driver snvs_rtc_driver = {
	.driver = {
		.name	= "snvs_rtc",
		.pm	= SNVS_RTC_PM_OPS,
		.of_match_table = snvs_dt_ids,
	},
	.probe		= snvs_rtc_probe,
};
module_platform_driver(snvs_rtc_driver);

MODULE_AUTHOR("Freescale Semiconductor, Inc.");
MODULE_DESCRIPTION("Freescale SNVS RTC Driver");
MODULE_LICENSE("GPL");<|MERGE_RESOLUTION|>--- conflicted
+++ resolved
@@ -73,31 +73,11 @@
 	 */
 	read1 = rtc_read_lpsrt(data);
 	do {
-<<<<<<< HEAD
-		regmap_read(data->regmap, data->offset + SNVS_LPSRTCMR, &val);
-		read1 = val;
-		read1 <<= 32;
-		regmap_read(data->regmap, data->offset + SNVS_LPSRTCLR, &val);
-		read1 |= val;
-
-		regmap_read(data->regmap, data->offset + SNVS_LPSRTCMR, &val);
-		read2 = val;
-		read2 <<= 32;
-		regmap_read(data->regmap, data->offset + SNVS_LPSRTCLR, &val);
-		read2 |= val;
-	/*
-	 * when CPU/BUS are running at low speed, there is chance that
-	 * we never get same value during two consecutive read, so here
-	 * we only compare the second value.
-	 */
-	} while ((read1 >> CNTR_TO_SECS_SH) != (read2 >> CNTR_TO_SECS_SH));
-=======
 		read2 = read1;
 		read1 = rtc_read_lpsrt(data);
-	} while (read1 != read2 && --timeout);
+	} while ((read1 >> CNTR_TO_SECS_SH) != (read2 >> CNTR_TO_SECS_SH) && --timeout);
 	if (!timeout)
 		dev_err(&data->rtc->dev, "Timeout trying to get valid LPSRT Counter read\n");
->>>>>>> 228e87c3
 
 	/* Convert 47-bit counter to 32-bit raw second count */
 	return (u32) (read1 >> CNTR_TO_SECS_SH);
@@ -244,13 +224,9 @@
 	rtc_tm_to_time(alrm_tm, &time);
 
 	regmap_update_bits(data->regmap, data->offset + SNVS_LPCR, SNVS_LPCR_LPTA_EN, 0);
-<<<<<<< HEAD
-	rtc_write_sync_lp(data);
-=======
 	ret = rtc_write_sync_lp(data);
 	if (ret)
 		return ret;
->>>>>>> 228e87c3
 	regmap_write(data->regmap, data->offset + SNVS_LPTAR, time);
 
 	/* Clear alarm interrupt status bit */
