/*
 * Copyright (C) 2011-2016 Freescale Semiconductor, Inc.
 *
 * The code contained herein is licensed under the GNU General Public
 * License. You may obtain a copy of the GNU General Public License
 * Version 2 or later at the following locations:
 *
 * http://www.opensource.org/licenses/gpl-license.html
 * http://www.gnu.org/copyleft/gpl.html
 */

#include <linux/init.h>
#include <linux/io.h>
#include <linux/kernel.h>
#include <linux/module.h>
#include <linux/of.h>
#include <linux/of_device.h>
#include <linux/platform_device.h>
#include <linux/rtc.h>
#include <linux/clk.h>
#include <linux/mfd/syscon.h>
#include <linux/regmap.h>

#define SNVS_LPREGISTER_OFFSET	0x34

/* These register offsets are relative to LP (Low Power) range */
#define SNVS_LPCR		0x04
#define SNVS_LPSR		0x18
#define SNVS_LPSRTCMR		0x1c
#define SNVS_LPSRTCLR		0x20
#define SNVS_LPTAR		0x24
#define SNVS_LPPGDR		0x30

#define SNVS_LPCR_SRTC_ENV	(1 << 0)
#define SNVS_LPCR_LPTA_EN	(1 << 1)
#define SNVS_LPCR_LPWUI_EN	(1 << 3)
#define SNVS_LPSR_LPTA		(1 << 0)

#define SNVS_LPPGDR_INIT	0x41736166
#define CNTR_TO_SECS_SH		15

struct snvs_rtc_data {
	struct rtc_device *rtc;
	struct regmap *regmap;
	int offset;
	int irq;
	struct clk *clk;
};

static u32 rtc_read_lp_counter(struct snvs_rtc_data *data)
{
	u64 read1, read2;
	u32 val;

	do {
		regmap_read(data->regmap, data->offset + SNVS_LPSRTCMR, &val);
		read1 = val;
		read1 <<= 32;
		regmap_read(data->regmap, data->offset + SNVS_LPSRTCLR, &val);
		read1 |= val;

		regmap_read(data->regmap, data->offset + SNVS_LPSRTCMR, &val);
		read2 = val;
		read2 <<= 32;
		regmap_read(data->regmap, data->offset + SNVS_LPSRTCLR, &val);
		read2 |= val;
<<<<<<< HEAD
	} while (read1 != read2);
=======
	/*
	 * when CPU/BUS are running at low speed, there is chance that
	 * we never get same value during two consecutive read, so here
	 * we only compare the second value.
	 */
	} while ((read1 >> CNTR_TO_SECS_SH) != (read2 >> CNTR_TO_SECS_SH));
>>>>>>> b63f3f52

	/* Convert 47-bit counter to 32-bit raw second count */
	return (u32) (read1 >> CNTR_TO_SECS_SH);
}

static void rtc_write_sync_lp(struct snvs_rtc_data *data)
{
	u32 count1, count2, count3;
	int i;

	/* Wait for 3 CKIL cycles */
	for (i = 0; i < 3; i++) {
		do {
			regmap_read(data->regmap, data->offset + SNVS_LPSRTCLR, &count1);
			regmap_read(data->regmap, data->offset + SNVS_LPSRTCLR, &count2);
		} while (count1 != count2);

		/* Now wait until counter value changes */
		do {
			do {
				regmap_read(data->regmap, data->offset + SNVS_LPSRTCLR, &count2);
				regmap_read(data->regmap, data->offset + SNVS_LPSRTCLR, &count3);
			} while (count2 != count3);
		} while (count3 == count1);
	}
}

static int snvs_rtc_enable(struct snvs_rtc_data *data, bool enable)
{
	int timeout = 1000;
	u32 lpcr;

	regmap_update_bits(data->regmap, data->offset + SNVS_LPCR, SNVS_LPCR_SRTC_ENV,
			   enable ? SNVS_LPCR_SRTC_ENV : 0);

	while (--timeout) {
		regmap_read(data->regmap, data->offset + SNVS_LPCR, &lpcr);

		if (enable) {
			if (lpcr & SNVS_LPCR_SRTC_ENV)
				break;
		} else {
			if (!(lpcr & SNVS_LPCR_SRTC_ENV))
				break;
		}
	}

	if (!timeout)
		return -ETIMEDOUT;

	return 0;
}

static int snvs_rtc_read_time(struct device *dev, struct rtc_time *tm)
{
	struct snvs_rtc_data *data = dev_get_drvdata(dev);
	unsigned long time = rtc_read_lp_counter(data);

	rtc_time_to_tm(time, tm);

	return 0;
}

static int snvs_rtc_set_time(struct device *dev, struct rtc_time *tm)
{
	struct snvs_rtc_data *data = dev_get_drvdata(dev);
	unsigned long time;

	rtc_tm_to_time(tm, &time);

	/* Disable RTC first */
	snvs_rtc_enable(data, false);

	/* Write 32-bit time to 47-bit timer, leaving 15 LSBs blank */
	regmap_write(data->regmap, data->offset + SNVS_LPSRTCLR, time << CNTR_TO_SECS_SH);
	regmap_write(data->regmap, data->offset + SNVS_LPSRTCMR, time >> (32 - CNTR_TO_SECS_SH));

	/* Enable RTC again */
	snvs_rtc_enable(data, true);

	return 0;
}

static int snvs_rtc_read_alarm(struct device *dev, struct rtc_wkalrm *alrm)
{
	struct snvs_rtc_data *data = dev_get_drvdata(dev);
	u32 lptar, lpsr;

	regmap_read(data->regmap, data->offset + SNVS_LPTAR, &lptar);
	rtc_time_to_tm(lptar, &alrm->time);

	regmap_read(data->regmap, data->offset + SNVS_LPSR, &lpsr);
	alrm->pending = (lpsr & SNVS_LPSR_LPTA) ? 1 : 0;

	return 0;
}

static int snvs_rtc_alarm_irq_enable(struct device *dev, unsigned int enable)
{
	struct snvs_rtc_data *data = dev_get_drvdata(dev);

	regmap_update_bits(data->regmap, data->offset + SNVS_LPCR,
			   (SNVS_LPCR_LPTA_EN | SNVS_LPCR_LPWUI_EN),
			   enable ? (SNVS_LPCR_LPTA_EN | SNVS_LPCR_LPWUI_EN) : 0);

	rtc_write_sync_lp(data);

	return 0;
}

static int snvs_rtc_set_alarm(struct device *dev, struct rtc_wkalrm *alrm)
{
	struct snvs_rtc_data *data = dev_get_drvdata(dev);
	struct rtc_time *alrm_tm = &alrm->time;
	unsigned long time;

	rtc_tm_to_time(alrm_tm, &time);

	regmap_update_bits(data->regmap, data->offset + SNVS_LPCR, SNVS_LPCR_LPTA_EN, 0);
	regmap_write(data->regmap, data->offset + SNVS_LPTAR, time);

	/* Clear alarm interrupt status bit */
	regmap_write(data->regmap, data->offset + SNVS_LPSR, SNVS_LPSR_LPTA);

	return snvs_rtc_alarm_irq_enable(dev, alrm->enabled);
}

static const struct rtc_class_ops snvs_rtc_ops = {
	.read_time = snvs_rtc_read_time,
	.set_time = snvs_rtc_set_time,
	.read_alarm = snvs_rtc_read_alarm,
	.set_alarm = snvs_rtc_set_alarm,
	.alarm_irq_enable = snvs_rtc_alarm_irq_enable,
};

static irqreturn_t snvs_rtc_irq_handler(int irq, void *dev_id)
{
	struct device *dev = dev_id;
	struct snvs_rtc_data *data = dev_get_drvdata(dev);
	u32 lpsr;
	u32 events = 0;

	regmap_read(data->regmap, data->offset + SNVS_LPSR, &lpsr);

	if (lpsr & SNVS_LPSR_LPTA) {
		events |= (RTC_AF | RTC_IRQF);

		/* RTC alarm should be one-shot */
		snvs_rtc_alarm_irq_enable(dev, 0);

		rtc_update_irq(data->rtc, 1, events);
	}

	/* clear interrupt status */
	regmap_write(data->regmap, data->offset + SNVS_LPSR, lpsr);

	return events ? IRQ_HANDLED : IRQ_NONE;
}

static const struct regmap_config snvs_rtc_config = {
	.reg_bits = 32,
	.val_bits = 32,
	.reg_stride = 4,
};

static int snvs_rtc_probe(struct platform_device *pdev)
{
	struct snvs_rtc_data *data;
	struct resource *res;
	int ret;
	void __iomem *mmio;

	data = devm_kzalloc(&pdev->dev, sizeof(*data), GFP_KERNEL);
	if (!data)
		return -ENOMEM;

	data->regmap = syscon_regmap_lookup_by_phandle(pdev->dev.of_node, "regmap");

	if (IS_ERR(data->regmap)) {
		dev_warn(&pdev->dev, "snvs rtc: you use old dts file, please update it\n");
		res = platform_get_resource(pdev, IORESOURCE_MEM, 0);

		mmio = devm_ioremap_resource(&pdev->dev, res);
		if (IS_ERR(mmio))
			return PTR_ERR(mmio);

		data->regmap = devm_regmap_init_mmio(&pdev->dev, mmio, &snvs_rtc_config);
	} else {
		data->offset = SNVS_LPREGISTER_OFFSET;
		of_property_read_u32(pdev->dev.of_node, "offset", &data->offset);
	}

	if (!data->regmap) {
		dev_err(&pdev->dev, "Can't find snvs syscon\n");
		return -ENODEV;
	}

	data->irq = platform_get_irq(pdev, 0);
	if (data->irq < 0)
		return data->irq;

	data->clk = devm_clk_get(&pdev->dev, "snvs-rtc");
	if (IS_ERR(data->clk)) {
		data->clk = NULL;
	} else {
		ret = clk_prepare_enable(data->clk);
		if (ret) {
			dev_err(&pdev->dev,
				"Could not prepare or enable the snvs clock\n");
			return ret;
		}
	}

	platform_set_drvdata(pdev, data);

	/* Initialize glitch detect */
	regmap_write(data->regmap, data->offset + SNVS_LPPGDR, SNVS_LPPGDR_INIT);

	/* Clear interrupt status */
	regmap_write(data->regmap, data->offset + SNVS_LPSR, 0xffffffff);

	/* Enable RTC */
	snvs_rtc_enable(data, true);

	device_init_wakeup(&pdev->dev, true);

	ret = devm_request_irq(&pdev->dev, data->irq, snvs_rtc_irq_handler,
			       IRQF_SHARED, "rtc alarm", &pdev->dev);
	if (ret) {
		dev_err(&pdev->dev, "failed to request irq %d: %d\n",
			data->irq, ret);
		goto error_rtc_device_register;
	}

	data->rtc = devm_rtc_device_register(&pdev->dev, pdev->name,
					&snvs_rtc_ops, THIS_MODULE);
	if (IS_ERR(data->rtc)) {
		ret = PTR_ERR(data->rtc);
		dev_err(&pdev->dev, "failed to register rtc: %d\n", ret);
		goto error_rtc_device_register;
	}

	return 0;

error_rtc_device_register:
	if (data->clk)
		clk_disable_unprepare(data->clk);

	return ret;
}

#ifdef CONFIG_PM_SLEEP
static int snvs_rtc_suspend(struct device *dev)
{
	struct snvs_rtc_data *data = dev_get_drvdata(dev);

	if (device_may_wakeup(dev))
		enable_irq_wake(data->irq);

	return 0;
}

static int snvs_rtc_suspend_noirq(struct device *dev)
{
	struct snvs_rtc_data *data = dev_get_drvdata(dev);

	if (data->clk)
		clk_disable_unprepare(data->clk);

	return 0;
}

static int snvs_rtc_resume(struct device *dev)
{
	struct snvs_rtc_data *data = dev_get_drvdata(dev);

	if (device_may_wakeup(dev))
		return disable_irq_wake(data->irq);

	return 0;
}

static int snvs_rtc_resume_noirq(struct device *dev)
{
	struct snvs_rtc_data *data = dev_get_drvdata(dev);

	if (data->clk)
		return clk_prepare_enable(data->clk);

	return 0;
}

static const struct dev_pm_ops snvs_rtc_pm_ops = {
	.suspend = snvs_rtc_suspend,
	.suspend_noirq = snvs_rtc_suspend_noirq,
	.resume = snvs_rtc_resume,
	.resume_noirq = snvs_rtc_resume_noirq,
};

#define SNVS_RTC_PM_OPS	(&snvs_rtc_pm_ops)

#else

#define SNVS_RTC_PM_OPS	NULL

#endif

static const struct of_device_id snvs_dt_ids[] = {
	{ .compatible = "fsl,sec-v4.0-mon-rtc-lp", },
	{ /* sentinel */ }
};
MODULE_DEVICE_TABLE(of, snvs_dt_ids);

static struct platform_driver snvs_rtc_driver = {
	.driver = {
		.name	= "snvs_rtc",
		.pm	= SNVS_RTC_PM_OPS,
		.of_match_table = snvs_dt_ids,
	},
	.probe		= snvs_rtc_probe,
};
module_platform_driver(snvs_rtc_driver);

MODULE_AUTHOR("Freescale Semiconductor, Inc.");
MODULE_DESCRIPTION("Freescale SNVS RTC Driver");
MODULE_LICENSE("GPL");<|MERGE_RESOLUTION|>--- conflicted
+++ resolved
@@ -64,16 +64,12 @@
 		read2 <<= 32;
 		regmap_read(data->regmap, data->offset + SNVS_LPSRTCLR, &val);
 		read2 |= val;
-<<<<<<< HEAD
-	} while (read1 != read2);
-=======
 	/*
 	 * when CPU/BUS are running at low speed, there is chance that
 	 * we never get same value during two consecutive read, so here
 	 * we only compare the second value.
 	 */
 	} while ((read1 >> CNTR_TO_SECS_SH) != (read2 >> CNTR_TO_SECS_SH));
->>>>>>> b63f3f52
 
 	/* Convert 47-bit counter to 32-bit raw second count */
 	return (u32) (read1 >> CNTR_TO_SECS_SH);
