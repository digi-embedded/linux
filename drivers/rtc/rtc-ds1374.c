// SPDX-License-Identifier: GPL-2.0-only
/*
 * RTC client/driver for the Maxim/Dallas DS1374 Real-Time Clock over I2C
 *
 * Based on code by Randy Vinson <rvinson@mvista.com>,
 * which was based on the m41t00.c by Mark Greer <mgreer@mvista.com>.
 *
 * Copyright (C) 2014 Rose Technology
 * Copyright (C) 2006-2007 Freescale Semiconductor
 * Copyright (c) 2005 MontaVista Software, Inc.
 */
/*
 * It would be more efficient to use i2c msgs/i2c_transfer directly but, as
 * recommended in .../Documentation/i2c/writing-clients.rst section
 * "Sending and receiving", using SMBus level communication is preferred.
 */

#define pr_fmt(fmt) KBUILD_MODNAME ": " fmt

#include <linux/kernel.h>
#include <linux/module.h>
#include <linux/interrupt.h>
#include <linux/i2c.h>
#include <linux/rtc.h>
#include <linux/bcd.h>
#include <linux/workqueue.h>
#include <linux/slab.h>
#include <linux/pm.h>
#ifdef CONFIG_RTC_DRV_DS1374_WDT
#include <linux/fs.h>
#include <linux/ioctl.h>
#include <linux/miscdevice.h>
#include <linux/reboot.h>
#include <linux/watchdog.h>
#endif

#define DS1374_REG_TOD0		0x00 /* Time of Day */
#define DS1374_REG_TOD1		0x01
#define DS1374_REG_TOD2		0x02
#define DS1374_REG_TOD3		0x03
#define DS1374_REG_WDALM0	0x04 /* Watchdog/Alarm */
#define DS1374_REG_WDALM1	0x05
#define DS1374_REG_WDALM2	0x06
#define DS1374_REG_CR		0x07 /* Control */
#define DS1374_REG_CR_AIE	0x01 /* Alarm Int. Enable */
#define DS1374_REG_CR_WDSTR	0x08 /* 1=INT, 0=RST */
#define DS1374_REG_CR_WDALM	0x20 /* 1=Watchdog, 0=Alarm */
#define DS1374_REG_CR_WACE	0x40 /* WD/Alarm counter enable */
#define DS1374_REG_SR		0x08 /* Status */
#define DS1374_REG_SR_OSF	0x80 /* Oscillator Stop Flag */
#define DS1374_REG_SR_AF	0x01 /* Alarm Flag */
#define DS1374_REG_TCR		0x09 /* Trickle Charge */

static const struct i2c_device_id ds1374_id[] = {
	{ "ds1374", 0 },
	{ }
};
MODULE_DEVICE_TABLE(i2c, ds1374_id);

#ifdef CONFIG_OF
static const struct of_device_id ds1374_of_match[] = {
	{ .compatible = "dallas,ds1374" },
	{ }
};
MODULE_DEVICE_TABLE(of, ds1374_of_match);
#endif

struct ds1374 {
	struct i2c_client *client;
	struct rtc_device *rtc;
	struct work_struct work;
#ifdef CONFIG_RTC_DRV_DS1374_WDT
	struct watchdog_device wdt;
#endif
	/* The mutex protects alarm operations, and prevents a race
	 * between the enable_irq() in the workqueue and the free_irq()
	 * in the remove function.
	 */
	struct mutex mutex;
	int exiting;
};

static struct i2c_driver ds1374_driver;

static int ds1374_read_rtc(struct i2c_client *client, u32 *time,
			   int reg, int nbytes)
{
	u8 buf[4];
	int ret;
	int i;

	if (WARN_ON(nbytes > 4))
		return -EINVAL;

	ret = i2c_smbus_read_i2c_block_data(client, reg, nbytes, buf);

	if (ret < 0)
		return ret;
	if (ret < nbytes)
		return -EIO;

	for (i = nbytes - 1, *time = 0; i >= 0; i--)
		*time = (*time << 8) | buf[i];

	return 0;
}

static int ds1374_write_rtc(struct i2c_client *client, u32 time,
			    int reg, int nbytes)
{
	u8 buf[4];
	int i;

	if (nbytes > 4) {
		WARN_ON(1);
		return -EINVAL;
	}

	for (i = 0; i < nbytes; i++) {
		buf[i] = time & 0xff;
		time >>= 8;
	}

	return i2c_smbus_write_i2c_block_data(client, reg, nbytes, buf);
}

static int ds1374_check_rtc_status(struct i2c_client *client)
{
	int ret = 0;
	int control, stat;

	stat = i2c_smbus_read_byte_data(client, DS1374_REG_SR);
	if (stat < 0)
		return stat;

	if (stat & DS1374_REG_SR_OSF)
		dev_warn(&client->dev,
			 "oscillator discontinuity flagged, time unreliable\n");

	stat &= ~(DS1374_REG_SR_OSF | DS1374_REG_SR_AF);

	ret = i2c_smbus_write_byte_data(client, DS1374_REG_SR, stat);
	if (ret < 0)
		return ret;

	/* If the alarm is pending, clear it before requesting
	 * the interrupt, so an interrupt event isn't reported
	 * before everything is initialized.
	 */

	control = i2c_smbus_read_byte_data(client, DS1374_REG_CR);
	if (control < 0)
		return control;

	control &= ~(DS1374_REG_CR_WACE | DS1374_REG_CR_AIE);
	return i2c_smbus_write_byte_data(client, DS1374_REG_CR, control);
}

static int ds1374_read_time(struct device *dev, struct rtc_time *time)
{
	struct i2c_client *client = to_i2c_client(dev);
	u32 itime;
	int ret;

	ret = ds1374_read_rtc(client, &itime, DS1374_REG_TOD0, 4);
	if (!ret)
		rtc_time64_to_tm(itime, time);

	return ret;
}

static int ds1374_set_time(struct device *dev, struct rtc_time *time)
{
	struct i2c_client *client = to_i2c_client(dev);
	unsigned long itime = rtc_tm_to_time64(time);

	return ds1374_write_rtc(client, itime, DS1374_REG_TOD0, 4);
}

#ifndef CONFIG_RTC_DRV_DS1374_WDT
/* The ds1374 has a decrementer for an alarm, rather than a comparator.
 * If the time of day is changed, then the alarm will need to be
 * reset.
 */
static int ds1374_read_alarm(struct device *dev, struct rtc_wkalrm *alarm)
{
	struct i2c_client *client = to_i2c_client(dev);
	struct ds1374 *ds1374 = i2c_get_clientdata(client);
	u32 now, cur_alarm;
	int cr, sr;
	int ret = 0;

	if (client->irq <= 0)
		return -EINVAL;

	mutex_lock(&ds1374->mutex);

	cr = ret = i2c_smbus_read_byte_data(client, DS1374_REG_CR);
	if (ret < 0)
		goto out;

	sr = ret = i2c_smbus_read_byte_data(client, DS1374_REG_SR);
	if (ret < 0)
		goto out;

	ret = ds1374_read_rtc(client, &now, DS1374_REG_TOD0, 4);
	if (ret)
		goto out;

	ret = ds1374_read_rtc(client, &cur_alarm, DS1374_REG_WDALM0, 3);
	if (ret)
		goto out;

	rtc_time64_to_tm(now + cur_alarm, &alarm->time);
	alarm->enabled = !!(cr & DS1374_REG_CR_WACE);
	alarm->pending = !!(sr & DS1374_REG_SR_AF);

out:
	mutex_unlock(&ds1374->mutex);
	return ret;
}

static int ds1374_set_alarm(struct device *dev, struct rtc_wkalrm *alarm)
{
	struct i2c_client *client = to_i2c_client(dev);
	struct ds1374 *ds1374 = i2c_get_clientdata(client);
	struct rtc_time now;
	unsigned long new_alarm, itime;
	int cr;
	int ret = 0;

	if (client->irq <= 0)
		return -EINVAL;

	ret = ds1374_read_time(dev, &now);
	if (ret < 0)
		return ret;

	new_alarm = rtc_tm_to_time64(&alarm->time);
	itime = rtc_tm_to_time64(&now);

	/* This can happen due to races, in addition to dates that are
	 * truly in the past.  To avoid requiring the caller to check for
	 * races, dates in the past are assumed to be in the recent past
	 * (i.e. not something that we'd rather the caller know about via
	 * an error), and the alarm is set to go off as soon as possible.
	 */
	if (time_before_eq(new_alarm, itime))
		new_alarm = 1;
	else
		new_alarm -= itime;

	mutex_lock(&ds1374->mutex);

	ret = cr = i2c_smbus_read_byte_data(client, DS1374_REG_CR);
	if (ret < 0)
		goto out;

	/* Disable any existing alarm before setting the new one
	 * (or lack thereof). */
	cr &= ~DS1374_REG_CR_WACE;

	ret = i2c_smbus_write_byte_data(client, DS1374_REG_CR, cr);
	if (ret < 0)
		goto out;

	ret = ds1374_write_rtc(client, new_alarm, DS1374_REG_WDALM0, 3);
	if (ret)
		goto out;

	if (alarm->enabled) {
		cr |= DS1374_REG_CR_WACE | DS1374_REG_CR_AIE;
		cr &= ~DS1374_REG_CR_WDALM;

		ret = i2c_smbus_write_byte_data(client, DS1374_REG_CR, cr);
	}

out:
	mutex_unlock(&ds1374->mutex);
	return ret;
}
#endif

static irqreturn_t ds1374_irq(int irq, void *dev_id)
{
	struct i2c_client *client = dev_id;
	struct ds1374 *ds1374 = i2c_get_clientdata(client);

	disable_irq_nosync(irq);
	schedule_work(&ds1374->work);
	return IRQ_HANDLED;
}

static void ds1374_work(struct work_struct *work)
{
	struct ds1374 *ds1374 = container_of(work, struct ds1374, work);
	struct i2c_client *client = ds1374->client;
	int stat, control;

	mutex_lock(&ds1374->mutex);

	stat = i2c_smbus_read_byte_data(client, DS1374_REG_SR);
	if (stat < 0)
		goto unlock;

	if (stat & DS1374_REG_SR_AF) {
		stat &= ~DS1374_REG_SR_AF;
		i2c_smbus_write_byte_data(client, DS1374_REG_SR, stat);

		control = i2c_smbus_read_byte_data(client, DS1374_REG_CR);
		if (control < 0)
			goto out;

		control &= ~(DS1374_REG_CR_WACE | DS1374_REG_CR_AIE);
		i2c_smbus_write_byte_data(client, DS1374_REG_CR, control);

		rtc_update_irq(ds1374->rtc, 1, RTC_AF | RTC_IRQF);
	}

out:
	if (!ds1374->exiting)
		enable_irq(client->irq);
unlock:
	mutex_unlock(&ds1374->mutex);
}

#ifndef CONFIG_RTC_DRV_DS1374_WDT
static int ds1374_alarm_irq_enable(struct device *dev, unsigned int enabled)
{
	struct i2c_client *client = to_i2c_client(dev);
	struct ds1374 *ds1374 = i2c_get_clientdata(client);
	int ret;

	mutex_lock(&ds1374->mutex);

	ret = i2c_smbus_read_byte_data(client, DS1374_REG_CR);
	if (ret < 0)
		goto out;

	if (enabled) {
		ret |= DS1374_REG_CR_WACE | DS1374_REG_CR_AIE;
		ret &= ~DS1374_REG_CR_WDALM;
	} else {
		ret &= ~DS1374_REG_CR_WACE;
	}
	ret = i2c_smbus_write_byte_data(client, DS1374_REG_CR, ret);

out:
	mutex_unlock(&ds1374->mutex);
	return ret;
}
#endif

static const struct rtc_class_ops ds1374_rtc_ops = {
	.read_time = ds1374_read_time,
	.set_time = ds1374_set_time,
#ifndef CONFIG_RTC_DRV_DS1374_WDT
	.read_alarm = ds1374_read_alarm,
	.set_alarm = ds1374_set_alarm,
	.alarm_irq_enable = ds1374_alarm_irq_enable,
#endif
};

#ifdef CONFIG_RTC_DRV_DS1374_WDT
/*
 *****************************************************************************
 *
 * Watchdog Driver
 *
 *****************************************************************************
 */
/* Default margin */
#define TIMER_MARGIN_DEFAULT	32
#define TIMER_MARGIN_MIN	1
#define TIMER_MARGIN_MAX	4095 /* 24-bit value */

static int wdt_margin;
module_param(wdt_margin, int, 0);
MODULE_PARM_DESC(wdt_margin, "Watchdog timeout in seconds (default 32s)");

static bool nowayout = WATCHDOG_NOWAYOUT;
module_param(nowayout, bool, 0);
MODULE_PARM_DESC(nowayout, "Watchdog cannot be stopped once started (default ="
		__MODULE_STRING(WATCHDOG_NOWAYOUT)")");

static const struct watchdog_info ds1374_wdt_info = {
	.identity       = "DS1374 Watchdog",
	.options        = WDIOF_SETTIMEOUT | WDIOF_KEEPALIVEPING |
						WDIOF_MAGICCLOSE,
};

static int ds1374_wdt_settimeout(struct watchdog_device *wdt, unsigned int timeout)
{
	struct ds1374 *ds1374 = watchdog_get_drvdata(wdt);
	struct i2c_client *client = ds1374->client;
	int ret, cr;

	wdt->timeout = timeout;

	cr = i2c_smbus_read_byte_data(client, DS1374_REG_CR);
	if (cr < 0)
		return cr;

	/* Disable any existing watchdog/alarm before setting the new one */
	cr &= ~DS1374_REG_CR_WACE;

	ret = i2c_smbus_write_byte_data(client, DS1374_REG_CR, cr);
	if (ret < 0)
		return ret;

	/* Set new watchdog time */
	timeout = timeout * 4096;
	ret = ds1374_write_rtc(client, timeout, DS1374_REG_WDALM0, 3);
	if (ret)
		return ret;

	/* Enable watchdog timer */
	cr |= DS1374_REG_CR_WACE | DS1374_REG_CR_WDALM;
	cr &= ~DS1374_REG_CR_WDSTR;/* for RST PIN */
	cr &= ~DS1374_REG_CR_AIE;

	ret = i2c_smbus_write_byte_data(client, DS1374_REG_CR, cr);
	if (ret < 0)
		return ret;

	return 0;
}

/*
 * Reload the watchdog timer.  (ie, pat the watchdog)
 */
static int ds1374_wdt_start(struct watchdog_device *wdt)
{
	struct ds1374 *ds1374 = watchdog_get_drvdata(wdt);
	u32 val;

	return ds1374_read_rtc(ds1374->client, &val, DS1374_REG_WDALM0, 3);
}

static int ds1374_wdt_stop(struct watchdog_device *wdt)
{
	struct ds1374 *ds1374 = watchdog_get_drvdata(wdt);
	struct i2c_client *client = ds1374->client;
	int cr;

	cr = i2c_smbus_read_byte_data(client, DS1374_REG_CR);
	if (cr < 0)
		return cr;

	/* Disable watchdog timer */
	cr &= ~DS1374_REG_CR_WACE;

	return i2c_smbus_write_byte_data(client, DS1374_REG_CR, cr);
}

static const struct watchdog_ops ds1374_wdt_ops = {
	.owner          = THIS_MODULE,
	.start          = ds1374_wdt_start,
	.stop           = ds1374_wdt_stop,
	.set_timeout    = ds1374_wdt_settimeout,
};
#endif /*CONFIG_RTC_DRV_DS1374_WDT*/
/*
 *****************************************************************************
 *
 *	Driver Interface
 *
 *****************************************************************************
 */
static int ds1374_probe(struct i2c_client *client,
			const struct i2c_device_id *id)
{
	struct ds1374 *ds1374;
	int ret;

	ds1374 = devm_kzalloc(&client->dev, sizeof(struct ds1374), GFP_KERNEL);
	if (!ds1374)
		return -ENOMEM;

	ds1374->rtc = devm_rtc_allocate_device(&client->dev);
	if (IS_ERR(ds1374->rtc))
		return PTR_ERR(ds1374->rtc);

	ds1374->client = client;
	i2c_set_clientdata(client, ds1374);

	INIT_WORK(&ds1374->work, ds1374_work);
	mutex_init(&ds1374->mutex);

	ret = ds1374_check_rtc_status(client);
	if (ret)
		return ret;

	if (client->irq > 0) {
		ret = devm_request_irq(&client->dev, client->irq, ds1374_irq, 0,
					"ds1374", client);
		if (ret) {
			dev_err(&client->dev, "unable to request IRQ\n");
			return ret;
		}

		device_set_wakeup_capable(&client->dev, 1);
	}

	ds1374->rtc->ops = &ds1374_rtc_ops;
<<<<<<< HEAD

	ret = rtc_register_device(ds1374->rtc);
	if (ret)
		return ret;
=======
	ds1374->rtc->range_max = U32_MAX;
>>>>>>> c1084c27

	ret = devm_rtc_register_device(ds1374->rtc);
	if (ret)
		return ret;

#ifdef CONFIG_RTC_DRV_DS1374_WDT
	ds1374->wdt.info = &ds1374_wdt_info;
	ds1374->wdt.ops = &ds1374_wdt_ops;
	ds1374->wdt.timeout = TIMER_MARGIN_DEFAULT;
	ds1374->wdt.min_timeout = TIMER_MARGIN_MIN;
	ds1374->wdt.max_timeout = TIMER_MARGIN_MAX;

	watchdog_init_timeout(&ds1374->wdt, wdt_margin, &client->dev);
	watchdog_set_nowayout(&ds1374->wdt, nowayout);
	watchdog_stop_on_reboot(&ds1374->wdt);
	watchdog_stop_on_unregister(&ds1374->wdt);
	watchdog_set_drvdata(&ds1374->wdt, ds1374);
	ds1374_wdt_settimeout(&ds1374->wdt, ds1374->wdt.timeout);

	ret = devm_watchdog_register_device(&client->dev, &ds1374->wdt);
	if (ret)
		return ret;
#endif

	return 0;
}

static int ds1374_remove(struct i2c_client *client)
{
	struct ds1374 *ds1374 = i2c_get_clientdata(client);

	if (client->irq > 0) {
		mutex_lock(&ds1374->mutex);
		ds1374->exiting = 1;
		mutex_unlock(&ds1374->mutex);

		devm_free_irq(&client->dev, client->irq, client);
		cancel_work_sync(&ds1374->work);
	}

	return 0;
}

#ifdef CONFIG_PM_SLEEP
static int ds1374_suspend(struct device *dev)
{
	struct i2c_client *client = to_i2c_client(dev);

	if (client->irq > 0 && device_may_wakeup(&client->dev))
		enable_irq_wake(client->irq);
	return 0;
}

static int ds1374_resume(struct device *dev)
{
	struct i2c_client *client = to_i2c_client(dev);

	if (client->irq > 0 && device_may_wakeup(&client->dev))
		disable_irq_wake(client->irq);
	return 0;
}
#endif

static SIMPLE_DEV_PM_OPS(ds1374_pm, ds1374_suspend, ds1374_resume);

static struct i2c_driver ds1374_driver = {
	.driver = {
		.name = "rtc-ds1374",
		.of_match_table = of_match_ptr(ds1374_of_match),
		.pm = &ds1374_pm,
	},
	.probe = ds1374_probe,
	.remove = ds1374_remove,
	.id_table = ds1374_id,
};

module_i2c_driver(ds1374_driver);

MODULE_AUTHOR("Scott Wood <scottwood@freescale.com>");
MODULE_DESCRIPTION("Maxim/Dallas DS1374 RTC Driver");
MODULE_LICENSE("GPL");<|MERGE_RESOLUTION|>--- conflicted
+++ resolved
@@ -503,14 +503,7 @@
 	}
 
 	ds1374->rtc->ops = &ds1374_rtc_ops;
-<<<<<<< HEAD
-
-	ret = rtc_register_device(ds1374->rtc);
-	if (ret)
-		return ret;
-=======
 	ds1374->rtc->range_max = U32_MAX;
->>>>>>> c1084c27
 
 	ret = devm_rtc_register_device(ds1374->rtc);
 	if (ret)
