--- conflicted
+++ resolved
@@ -424,17 +424,12 @@
 	return val < vq->num;
 }
 
-<<<<<<< HEAD
-static struct virtio_transport vhost_transport = {
-	.transport = {
-=======
 static bool vhost_transport_seqpacket_allow(u32 remote_cid);
 
 static struct virtio_transport vhost_transport = {
 	.transport = {
 		.module                   = THIS_MODULE,
 
->>>>>>> c1084c27
 		.get_local_cid            = vhost_transport_get_local_cid,
 
 		.init                     = virtio_transport_do_socket_init,
@@ -457,14 +452,11 @@
 		.stream_is_active         = virtio_transport_stream_is_active,
 		.stream_allow             = virtio_transport_stream_allow,
 
-<<<<<<< HEAD
-=======
 		.seqpacket_dequeue        = virtio_transport_seqpacket_dequeue,
 		.seqpacket_enqueue        = virtio_transport_seqpacket_enqueue,
 		.seqpacket_allow          = vhost_transport_seqpacket_allow,
 		.seqpacket_has_data       = virtio_transport_seqpacket_has_data,
 
->>>>>>> c1084c27
 		.notify_poll_in           = virtio_transport_notify_poll_in,
 		.notify_poll_out          = virtio_transport_notify_poll_out,
 		.notify_recv_init         = virtio_transport_notify_recv_init,
@@ -475,25 +467,13 @@
 		.notify_send_pre_block    = virtio_transport_notify_send_pre_block,
 		.notify_send_pre_enqueue  = virtio_transport_notify_send_pre_enqueue,
 		.notify_send_post_enqueue = virtio_transport_notify_send_post_enqueue,
-<<<<<<< HEAD
-
-		.set_buffer_size          = virtio_transport_set_buffer_size,
-		.set_min_buffer_size      = virtio_transport_set_min_buffer_size,
-		.set_max_buffer_size      = virtio_transport_set_max_buffer_size,
-		.get_buffer_size          = virtio_transport_get_buffer_size,
-		.get_min_buffer_size      = virtio_transport_get_min_buffer_size,
-		.get_max_buffer_size      = virtio_transport_get_max_buffer_size,
-=======
 		.notify_buffer_size       = virtio_transport_notify_buffer_size,
 
->>>>>>> c1084c27
 	},
 
 	.send_pkt = vhost_transport_send_pkt,
 };
 
-<<<<<<< HEAD
-=======
 static bool vhost_transport_seqpacket_allow(u32 remote_cid)
 {
 	struct vhost_vsock *vsock;
@@ -510,7 +490,6 @@
 	return seqpacket_allow;
 }
 
->>>>>>> c1084c27
 static void vhost_vsock_handle_tx_kick(struct vhost_work *work)
 {
 	struct vhost_virtqueue *vq = container_of(work, struct vhost_virtqueue,
