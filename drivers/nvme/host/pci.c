--- conflicted
+++ resolved
@@ -1768,25 +1768,9 @@
 	set->flags = BLK_MQ_F_NO_SCHED;
 	set->driver_data = dev;
 
-<<<<<<< HEAD
-		dev->ctrl.admin_q = blk_mq_init_queue(&dev->admin_tagset);
-		if (IS_ERR(dev->ctrl.admin_q)) {
-			blk_mq_free_tag_set(&dev->admin_tagset);
-			dev->ctrl.admin_q = NULL;
-			return -ENOMEM;
-		}
-		if (!blk_get_queue(dev->ctrl.admin_q)) {
-			nvme_dev_remove_admin(dev);
-			dev->ctrl.admin_q = NULL;
-			return -ENODEV;
-		}
-	} else
-		blk_mq_unquiesce_queue(dev->ctrl.admin_q);
-=======
 	if (blk_mq_alloc_tag_set(set))
 		return -ENOMEM;
 	dev->ctrl.admin_tagset = set;
->>>>>>> 29549c70
 
 	dev->ctrl.admin_q = blk_mq_init_queue(set);
 	if (IS_ERR(dev->ctrl.admin_q)) {
@@ -3490,13 +3474,10 @@
 	{ PCI_DEVICE(0x1987, 0x5016),	/* Phison E16 */
 		.driver_data = NVME_QUIRK_IGNORE_DEV_SUBNQN |
 				NVME_QUIRK_BOGUS_NID, },
-<<<<<<< HEAD
-=======
 	{ PCI_DEVICE(0x1987, 0x5019),  /* phison E19 */
 		.driver_data = NVME_QUIRK_DISABLE_WRITE_ZEROES, },
 	{ PCI_DEVICE(0x1987, 0x5021),   /* Phison E21 */
 		.driver_data = NVME_QUIRK_DISABLE_WRITE_ZEROES, },
->>>>>>> 29549c70
 	{ PCI_DEVICE(0x1b4b, 0x1092),	/* Lexar 256 GB SSD */
 		.driver_data = NVME_QUIRK_NO_NS_DESC_LIST |
 				NVME_QUIRK_IGNORE_DEV_SUBNQN, },
@@ -3532,8 +3513,6 @@
 		.driver_data = NVME_QUIRK_NO_DEEPEST_PS, },
 	{ PCI_DEVICE(0x2646, 0x2263),   /* KINGSTON A2000 NVMe SSD  */
 		.driver_data = NVME_QUIRK_NO_DEEPEST_PS, },
-<<<<<<< HEAD
-=======
 	{ PCI_DEVICE(0x2646, 0x5018),   /* KINGSTON OM8SFP4xxxxP OS21012 NVMe SSD */
 		.driver_data = NVME_QUIRK_DISABLE_WRITE_ZEROES, },
 	{ PCI_DEVICE(0x2646, 0x5016),   /* KINGSTON OM3PGP4xxxxP OS21011 NVMe SSD */
@@ -3548,13 +3527,10 @@
 		.driver_data = NVME_QUIRK_BOGUS_NID, },
 	{ PCI_DEVICE(0x1e4B, 0x1001),   /* MAXIO MAP1001 */
 		.driver_data = NVME_QUIRK_BOGUS_NID, },
->>>>>>> 29549c70
 	{ PCI_DEVICE(0x1e4B, 0x1002),   /* MAXIO MAP1002 */
 		.driver_data = NVME_QUIRK_BOGUS_NID, },
 	{ PCI_DEVICE(0x1e4B, 0x1202),   /* MAXIO MAP1202 */
 		.driver_data = NVME_QUIRK_BOGUS_NID, },
-<<<<<<< HEAD
-=======
 	{ PCI_DEVICE(0x1cc1, 0x5350),   /* ADATA XPG GAMMIX S50 */
 		.driver_data = NVME_QUIRK_BOGUS_NID, },
 	{ PCI_DEVICE(0x1dbe, 0x5236),   /* ADATA XPG GAMMIX S70 */
@@ -3569,7 +3545,6 @@
 		.driver_data = NVME_QUIRK_BOGUS_NID, },
 	{ PCI_DEVICE(0x1d97, 0x2269), /* Lexar NM760 */
 		.driver_data = NVME_QUIRK_BOGUS_NID, },
->>>>>>> 29549c70
 	{ PCI_DEVICE(PCI_VENDOR_ID_AMAZON, 0x0061),
 		.driver_data = NVME_QUIRK_DMA_ADDRESS_BITS_48, },
 	{ PCI_DEVICE(PCI_VENDOR_ID_AMAZON, 0x0065),
