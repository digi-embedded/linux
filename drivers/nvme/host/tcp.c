// SPDX-License-Identifier: GPL-2.0
/*
 * NVMe over Fabrics TCP host.
 * Copyright (c) 2018 Lightbits Labs. All rights reserved.
 */
#define pr_fmt(fmt) KBUILD_MODNAME ": " fmt
#include <linux/module.h>
#include <linux/init.h>
#include <linux/slab.h>
#include <linux/err.h>
#include <linux/nvme-tcp.h>
#include <net/sock.h>
#include <net/tcp.h>
#include <linux/blk-mq.h>
#include <crypto/hash.h>
#include <net/busy_poll.h>

#include "nvme.h"
#include "fabrics.h"

struct nvme_tcp_queue;

/* Define the socket priority to use for connections were it is desirable
 * that the NIC consider performing optimized packet processing or filtering.
 * A non-zero value being sufficient to indicate general consideration of any
 * possible optimization.  Making it a module param allows for alternative
 * values that may be unique for some NIC implementations.
 */
static int so_priority;
module_param(so_priority, int, 0644);
MODULE_PARM_DESC(so_priority, "nvme tcp socket optimize priority");

enum nvme_tcp_send_state {
	NVME_TCP_SEND_CMD_PDU = 0,
	NVME_TCP_SEND_H2C_PDU,
	NVME_TCP_SEND_DATA,
	NVME_TCP_SEND_DDGST,
};

struct nvme_tcp_request {
	struct nvme_request	req;
	void			*pdu;
	struct nvme_tcp_queue	*queue;
	u32			data_len;
	u32			pdu_len;
	u32			pdu_sent;
	u16			ttag;
	__le16			status;
	struct list_head	entry;
	struct llist_node	lentry;
	__le32			ddgst;

	struct bio		*curr_bio;
	struct iov_iter		iter;

	/* send state */
	size_t			offset;
	size_t			data_sent;
	enum nvme_tcp_send_state state;
};

enum nvme_tcp_queue_flags {
	NVME_TCP_Q_ALLOCATED	= 0,
	NVME_TCP_Q_LIVE		= 1,
	NVME_TCP_Q_POLLING	= 2,
};

enum nvme_tcp_recv_state {
	NVME_TCP_RECV_PDU = 0,
	NVME_TCP_RECV_DATA,
	NVME_TCP_RECV_DDGST,
};

struct nvme_tcp_ctrl;
struct nvme_tcp_queue {
	struct socket		*sock;
	struct work_struct	io_work;
	int			io_cpu;

	struct mutex		queue_lock;
	struct mutex		send_mutex;
	struct llist_head	req_list;
	struct list_head	send_list;
	bool			more_requests;

	/* recv state */
	void			*pdu;
	int			pdu_remaining;
	int			pdu_offset;
	size_t			data_remaining;
	size_t			ddgst_remaining;
	unsigned int		nr_cqe;

	/* send state */
	struct nvme_tcp_request *request;

	int			queue_size;
	size_t			cmnd_capsule_len;
	struct nvme_tcp_ctrl	*ctrl;
	unsigned long		flags;
	bool			rd_enabled;

	bool			hdr_digest;
	bool			data_digest;
	struct ahash_request	*rcv_hash;
	struct ahash_request	*snd_hash;
	__le32			exp_ddgst;
	__le32			recv_ddgst;

	struct page_frag_cache	pf_cache;

	void (*state_change)(struct sock *);
	void (*data_ready)(struct sock *);
	void (*write_space)(struct sock *);
};

struct nvme_tcp_ctrl {
	/* read only in the hot path */
	struct nvme_tcp_queue	*queues;
	struct blk_mq_tag_set	tag_set;

	/* other member variables */
	struct list_head	list;
	struct blk_mq_tag_set	admin_tag_set;
	struct sockaddr_storage addr;
	struct sockaddr_storage src_addr;
	struct nvme_ctrl	ctrl;

	struct mutex		teardown_lock;
	struct work_struct	err_work;
	struct delayed_work	connect_work;
	struct nvme_tcp_request async_req;
	u32			io_queues[HCTX_MAX_TYPES];
};

static LIST_HEAD(nvme_tcp_ctrl_list);
static DEFINE_MUTEX(nvme_tcp_ctrl_mutex);
static struct workqueue_struct *nvme_tcp_wq;
static const struct blk_mq_ops nvme_tcp_mq_ops;
static const struct blk_mq_ops nvme_tcp_admin_mq_ops;
static int nvme_tcp_try_send(struct nvme_tcp_queue *queue);

static inline struct nvme_tcp_ctrl *to_tcp_ctrl(struct nvme_ctrl *ctrl)
{
	return container_of(ctrl, struct nvme_tcp_ctrl, ctrl);
}

static inline int nvme_tcp_queue_id(struct nvme_tcp_queue *queue)
{
	return queue - queue->ctrl->queues;
}

static inline struct blk_mq_tags *nvme_tcp_tagset(struct nvme_tcp_queue *queue)
{
	u32 queue_idx = nvme_tcp_queue_id(queue);

	if (queue_idx == 0)
		return queue->ctrl->admin_tag_set.tags[queue_idx];
	return queue->ctrl->tag_set.tags[queue_idx - 1];
}

static inline u8 nvme_tcp_hdgst_len(struct nvme_tcp_queue *queue)
{
	return queue->hdr_digest ? NVME_TCP_DIGEST_LENGTH : 0;
}

static inline u8 nvme_tcp_ddgst_len(struct nvme_tcp_queue *queue)
{
	return queue->data_digest ? NVME_TCP_DIGEST_LENGTH : 0;
}

static inline size_t nvme_tcp_inline_data_size(struct nvme_tcp_queue *queue)
{
	return queue->cmnd_capsule_len - sizeof(struct nvme_command);
}

static inline bool nvme_tcp_async_req(struct nvme_tcp_request *req)
{
	return req == &req->queue->ctrl->async_req;
}

static inline bool nvme_tcp_has_inline_data(struct nvme_tcp_request *req)
{
	struct request *rq;

	if (unlikely(nvme_tcp_async_req(req)))
		return false; /* async events don't have a request */

	rq = blk_mq_rq_from_pdu(req);

	return rq_data_dir(rq) == WRITE && req->data_len &&
		req->data_len <= nvme_tcp_inline_data_size(req->queue);
}

static inline struct page *nvme_tcp_req_cur_page(struct nvme_tcp_request *req)
{
	return req->iter.bvec->bv_page;
}

static inline size_t nvme_tcp_req_cur_offset(struct nvme_tcp_request *req)
{
	return req->iter.bvec->bv_offset + req->iter.iov_offset;
}

static inline size_t nvme_tcp_req_cur_length(struct nvme_tcp_request *req)
{
	return min_t(size_t, iov_iter_single_seg_count(&req->iter),
			req->pdu_len - req->pdu_sent);
}

static inline size_t nvme_tcp_pdu_data_left(struct nvme_tcp_request *req)
{
	return rq_data_dir(blk_mq_rq_from_pdu(req)) == WRITE ?
			req->pdu_len - req->pdu_sent : 0;
}

static inline size_t nvme_tcp_pdu_last_send(struct nvme_tcp_request *req,
		int len)
{
	return nvme_tcp_pdu_data_left(req) <= len;
}

static void nvme_tcp_init_iter(struct nvme_tcp_request *req,
		unsigned int dir)
{
	struct request *rq = blk_mq_rq_from_pdu(req);
	struct bio_vec *vec;
	unsigned int size;
	int nr_bvec;
	size_t offset;

	if (rq->rq_flags & RQF_SPECIAL_PAYLOAD) {
		vec = &rq->special_vec;
		nr_bvec = 1;
		size = blk_rq_payload_bytes(rq);
		offset = 0;
	} else {
		struct bio *bio = req->curr_bio;
		struct bvec_iter bi;
		struct bio_vec bv;

		vec = __bvec_iter_bvec(bio->bi_io_vec, bio->bi_iter);
		nr_bvec = 0;
		bio_for_each_bvec(bv, bio, bi) {
			nr_bvec++;
		}
		size = bio->bi_iter.bi_size;
		offset = bio->bi_iter.bi_bvec_done;
	}

	iov_iter_bvec(&req->iter, dir, vec, nr_bvec, size);
	req->iter.iov_offset = offset;
}

static inline void nvme_tcp_advance_req(struct nvme_tcp_request *req,
		int len)
{
	req->data_sent += len;
	req->pdu_sent += len;
	iov_iter_advance(&req->iter, len);
	if (!iov_iter_count(&req->iter) &&
	    req->data_sent < req->data_len) {
		req->curr_bio = req->curr_bio->bi_next;
		nvme_tcp_init_iter(req, WRITE);
	}
}

static inline void nvme_tcp_send_all(struct nvme_tcp_queue *queue)
{
	int ret;

	/* drain the send queue as much as we can... */
	do {
		ret = nvme_tcp_try_send(queue);
	} while (ret > 0);
}

static inline bool nvme_tcp_queue_more(struct nvme_tcp_queue *queue)
{
	return !list_empty(&queue->send_list) ||
		!llist_empty(&queue->req_list) || queue->more_requests;
}

static inline void nvme_tcp_queue_request(struct nvme_tcp_request *req,
		bool sync, bool last)
{
	struct nvme_tcp_queue *queue = req->queue;
	bool empty;

	empty = llist_add(&req->lentry, &queue->req_list) &&
		list_empty(&queue->send_list) && !queue->request;

	/*
	 * if we're the first on the send_list and we can try to send
	 * directly, otherwise queue io_work. Also, only do that if we
	 * are on the same cpu, so we don't introduce contention.
	 */
	if (queue->io_cpu == raw_smp_processor_id() &&
	    sync && empty && mutex_trylock(&queue->send_mutex)) {
		queue->more_requests = !last;
		nvme_tcp_send_all(queue);
		queue->more_requests = false;
		mutex_unlock(&queue->send_mutex);
	}

	if (last && nvme_tcp_queue_more(queue))
		queue_work_on(queue->io_cpu, nvme_tcp_wq, &queue->io_work);
}

static void nvme_tcp_process_req_list(struct nvme_tcp_queue *queue)
{
	struct nvme_tcp_request *req;
	struct llist_node *node;

	for (node = llist_del_all(&queue->req_list); node; node = node->next) {
		req = llist_entry(node, struct nvme_tcp_request, lentry);
		list_add(&req->entry, &queue->send_list);
	}
}

static inline struct nvme_tcp_request *
nvme_tcp_fetch_request(struct nvme_tcp_queue *queue)
{
	struct nvme_tcp_request *req;

	req = list_first_entry_or_null(&queue->send_list,
			struct nvme_tcp_request, entry);
	if (!req) {
		nvme_tcp_process_req_list(queue);
		req = list_first_entry_or_null(&queue->send_list,
				struct nvme_tcp_request, entry);
		if (unlikely(!req))
			return NULL;
	}

	list_del(&req->entry);
	return req;
}

static inline void nvme_tcp_ddgst_final(struct ahash_request *hash,
		__le32 *dgst)
{
	ahash_request_set_crypt(hash, NULL, (u8 *)dgst, 0);
	crypto_ahash_final(hash);
}

static inline void nvme_tcp_ddgst_update(struct ahash_request *hash,
		struct page *page, off_t off, size_t len)
{
	struct scatterlist sg;

	sg_init_marker(&sg, 1);
	sg_set_page(&sg, page, len, off);
	ahash_request_set_crypt(hash, &sg, NULL, len);
	crypto_ahash_update(hash);
}

static inline void nvme_tcp_hdgst(struct ahash_request *hash,
		void *pdu, size_t len)
{
	struct scatterlist sg;

	sg_init_one(&sg, pdu, len);
	ahash_request_set_crypt(hash, &sg, pdu + len, len);
	crypto_ahash_digest(hash);
}

static int nvme_tcp_verify_hdgst(struct nvme_tcp_queue *queue,
		void *pdu, size_t pdu_len)
{
	struct nvme_tcp_hdr *hdr = pdu;
	__le32 recv_digest;
	__le32 exp_digest;

	if (unlikely(!(hdr->flags & NVME_TCP_F_HDGST))) {
		dev_err(queue->ctrl->ctrl.device,
			"queue %d: header digest flag is cleared\n",
			nvme_tcp_queue_id(queue));
		return -EPROTO;
	}

	recv_digest = *(__le32 *)(pdu + hdr->hlen);
	nvme_tcp_hdgst(queue->rcv_hash, pdu, pdu_len);
	exp_digest = *(__le32 *)(pdu + hdr->hlen);
	if (recv_digest != exp_digest) {
		dev_err(queue->ctrl->ctrl.device,
			"header digest error: recv %#x expected %#x\n",
			le32_to_cpu(recv_digest), le32_to_cpu(exp_digest));
		return -EIO;
	}

	return 0;
}

static int nvme_tcp_check_ddgst(struct nvme_tcp_queue *queue, void *pdu)
{
	struct nvme_tcp_hdr *hdr = pdu;
	u8 digest_len = nvme_tcp_hdgst_len(queue);
	u32 len;

	len = le32_to_cpu(hdr->plen) - hdr->hlen -
		((hdr->flags & NVME_TCP_F_HDGST) ? digest_len : 0);

	if (unlikely(len && !(hdr->flags & NVME_TCP_F_DDGST))) {
		dev_err(queue->ctrl->ctrl.device,
			"queue %d: data digest flag is cleared\n",
		nvme_tcp_queue_id(queue));
		return -EPROTO;
	}
	crypto_ahash_init(queue->rcv_hash);

	return 0;
}

static void nvme_tcp_exit_request(struct blk_mq_tag_set *set,
		struct request *rq, unsigned int hctx_idx)
{
	struct nvme_tcp_request *req = blk_mq_rq_to_pdu(rq);

	page_frag_free(req->pdu);
}

static int nvme_tcp_init_request(struct blk_mq_tag_set *set,
		struct request *rq, unsigned int hctx_idx,
		unsigned int numa_node)
{
	struct nvme_tcp_ctrl *ctrl = set->driver_data;
	struct nvme_tcp_request *req = blk_mq_rq_to_pdu(rq);
	struct nvme_tcp_cmd_pdu *pdu;
	int queue_idx = (set == &ctrl->tag_set) ? hctx_idx + 1 : 0;
	struct nvme_tcp_queue *queue = &ctrl->queues[queue_idx];
	u8 hdgst = nvme_tcp_hdgst_len(queue);

	req->pdu = page_frag_alloc(&queue->pf_cache,
		sizeof(struct nvme_tcp_cmd_pdu) + hdgst,
		GFP_KERNEL | __GFP_ZERO);
	if (!req->pdu)
		return -ENOMEM;

	pdu = req->pdu;
	req->queue = queue;
	nvme_req(rq)->ctrl = &ctrl->ctrl;
	nvme_req(rq)->cmd = &pdu->cmd;

	return 0;
}

static int nvme_tcp_init_hctx(struct blk_mq_hw_ctx *hctx, void *data,
		unsigned int hctx_idx)
{
	struct nvme_tcp_ctrl *ctrl = data;
	struct nvme_tcp_queue *queue = &ctrl->queues[hctx_idx + 1];

	hctx->driver_data = queue;
	return 0;
}

static int nvme_tcp_init_admin_hctx(struct blk_mq_hw_ctx *hctx, void *data,
		unsigned int hctx_idx)
{
	struct nvme_tcp_ctrl *ctrl = data;
	struct nvme_tcp_queue *queue = &ctrl->queues[0];

	hctx->driver_data = queue;
	return 0;
}

static enum nvme_tcp_recv_state
nvme_tcp_recv_state(struct nvme_tcp_queue *queue)
{
	return  (queue->pdu_remaining) ? NVME_TCP_RECV_PDU :
		(queue->ddgst_remaining) ? NVME_TCP_RECV_DDGST :
		NVME_TCP_RECV_DATA;
}

static void nvme_tcp_init_recv_ctx(struct nvme_tcp_queue *queue)
{
	queue->pdu_remaining = sizeof(struct nvme_tcp_rsp_pdu) +
				nvme_tcp_hdgst_len(queue);
	queue->pdu_offset = 0;
	queue->data_remaining = -1;
	queue->ddgst_remaining = 0;
}

static void nvme_tcp_error_recovery(struct nvme_ctrl *ctrl)
{
	if (!nvme_change_ctrl_state(ctrl, NVME_CTRL_RESETTING))
		return;

	dev_warn(ctrl->device, "starting error recovery\n");
	queue_work(nvme_reset_wq, &to_tcp_ctrl(ctrl)->err_work);
}

static int nvme_tcp_process_nvme_cqe(struct nvme_tcp_queue *queue,
		struct nvme_completion *cqe)
{
	struct nvme_tcp_request *req;
	struct request *rq;

	rq = nvme_find_rq(nvme_tcp_tagset(queue), cqe->command_id);
	if (!rq) {
		dev_err(queue->ctrl->ctrl.device,
			"got bad cqe.command_id %#x on queue %d\n",
			cqe->command_id, nvme_tcp_queue_id(queue));
		nvme_tcp_error_recovery(&queue->ctrl->ctrl);
		return -EINVAL;
	}

	req = blk_mq_rq_to_pdu(rq);
	if (req->status == cpu_to_le16(NVME_SC_SUCCESS))
		req->status = cqe->status;

	if (!nvme_try_complete_req(rq, req->status, cqe->result))
		nvme_complete_rq(rq);
	queue->nr_cqe++;

	return 0;
}

static int nvme_tcp_handle_c2h_data(struct nvme_tcp_queue *queue,
		struct nvme_tcp_data_pdu *pdu)
{
	struct request *rq;

	rq = nvme_find_rq(nvme_tcp_tagset(queue), pdu->command_id);
	if (!rq) {
		dev_err(queue->ctrl->ctrl.device,
			"got bad c2hdata.command_id %#x on queue %d\n",
			pdu->command_id, nvme_tcp_queue_id(queue));
		return -ENOENT;
	}

	if (!blk_rq_payload_bytes(rq)) {
		dev_err(queue->ctrl->ctrl.device,
			"queue %d tag %#x unexpected data\n",
			nvme_tcp_queue_id(queue), rq->tag);
		return -EIO;
	}

	queue->data_remaining = le32_to_cpu(pdu->data_length);

	if (pdu->hdr.flags & NVME_TCP_F_DATA_SUCCESS &&
	    unlikely(!(pdu->hdr.flags & NVME_TCP_F_DATA_LAST))) {
		dev_err(queue->ctrl->ctrl.device,
			"queue %d tag %#x SUCCESS set but not last PDU\n",
			nvme_tcp_queue_id(queue), rq->tag);
		nvme_tcp_error_recovery(&queue->ctrl->ctrl);
		return -EPROTO;
	}

	return 0;
}

static int nvme_tcp_handle_comp(struct nvme_tcp_queue *queue,
		struct nvme_tcp_rsp_pdu *pdu)
{
	struct nvme_completion *cqe = &pdu->cqe;
	int ret = 0;

	/*
	 * AEN requests are special as they don't time out and can
	 * survive any kind of queue freeze and often don't respond to
	 * aborts.  We don't even bother to allocate a struct request
	 * for them but rather special case them here.
	 */
	if (unlikely(nvme_is_aen_req(nvme_tcp_queue_id(queue),
				     cqe->command_id)))
		nvme_complete_async_event(&queue->ctrl->ctrl, cqe->status,
				&cqe->result);
	else
		ret = nvme_tcp_process_nvme_cqe(queue, cqe);

	return ret;
}

static int nvme_tcp_setup_h2c_data_pdu(struct nvme_tcp_request *req,
		struct nvme_tcp_r2t_pdu *pdu)
{
	struct nvme_tcp_data_pdu *data = req->pdu;
	struct nvme_tcp_queue *queue = req->queue;
	struct request *rq = blk_mq_rq_from_pdu(req);
	u8 hdgst = nvme_tcp_hdgst_len(queue);
	u8 ddgst = nvme_tcp_ddgst_len(queue);

	req->pdu_len = le32_to_cpu(pdu->r2t_length);
	req->pdu_sent = 0;

	if (unlikely(!req->pdu_len)) {
		dev_err(queue->ctrl->ctrl.device,
			"req %d r2t len is %u, probably a bug...\n",
			rq->tag, req->pdu_len);
		return -EPROTO;
	}

	if (unlikely(req->data_sent + req->pdu_len > req->data_len)) {
		dev_err(queue->ctrl->ctrl.device,
			"req %d r2t len %u exceeded data len %u (%zu sent)\n",
			rq->tag, req->pdu_len, req->data_len,
			req->data_sent);
		return -EPROTO;
	}

	if (unlikely(le32_to_cpu(pdu->r2t_offset) < req->data_sent)) {
		dev_err(queue->ctrl->ctrl.device,
			"req %d unexpected r2t offset %u (expected %zu)\n",
			rq->tag, le32_to_cpu(pdu->r2t_offset),
			req->data_sent);
		return -EPROTO;
	}

	memset(data, 0, sizeof(*data));
	data->hdr.type = nvme_tcp_h2c_data;
	data->hdr.flags = NVME_TCP_F_DATA_LAST;
	if (queue->hdr_digest)
		data->hdr.flags |= NVME_TCP_F_HDGST;
	if (queue->data_digest)
		data->hdr.flags |= NVME_TCP_F_DDGST;
	data->hdr.hlen = sizeof(*data);
	data->hdr.pdo = data->hdr.hlen + hdgst;
	data->hdr.plen =
		cpu_to_le32(data->hdr.hlen + hdgst + req->pdu_len + ddgst);
	data->ttag = pdu->ttag;
	data->command_id = nvme_cid(rq);
	data->data_offset = pdu->r2t_offset;
	data->data_length = cpu_to_le32(req->pdu_len);
	return 0;
}

static int nvme_tcp_handle_r2t(struct nvme_tcp_queue *queue,
		struct nvme_tcp_r2t_pdu *pdu)
{
	struct nvme_tcp_request *req;
	struct request *rq;
	int ret;

	rq = nvme_find_rq(nvme_tcp_tagset(queue), pdu->command_id);
	if (!rq) {
		dev_err(queue->ctrl->ctrl.device,
			"got bad r2t.command_id %#x on queue %d\n",
			pdu->command_id, nvme_tcp_queue_id(queue));
		return -ENOENT;
	}
	req = blk_mq_rq_to_pdu(rq);

	ret = nvme_tcp_setup_h2c_data_pdu(req, pdu);
	if (unlikely(ret))
		return ret;

	req->state = NVME_TCP_SEND_H2C_PDU;
	req->offset = 0;

	nvme_tcp_queue_request(req, false, true);

	return 0;
}

static int nvme_tcp_recv_pdu(struct nvme_tcp_queue *queue, struct sk_buff *skb,
		unsigned int *offset, size_t *len)
{
	struct nvme_tcp_hdr *hdr;
	char *pdu = queue->pdu;
	size_t rcv_len = min_t(size_t, *len, queue->pdu_remaining);
	int ret;

	ret = skb_copy_bits(skb, *offset,
		&pdu[queue->pdu_offset], rcv_len);
	if (unlikely(ret))
		return ret;

	queue->pdu_remaining -= rcv_len;
	queue->pdu_offset += rcv_len;
	*offset += rcv_len;
	*len -= rcv_len;
	if (queue->pdu_remaining)
		return 0;

	hdr = queue->pdu;
	if (queue->hdr_digest) {
		ret = nvme_tcp_verify_hdgst(queue, queue->pdu, hdr->hlen);
		if (unlikely(ret))
			return ret;
	}


	if (queue->data_digest) {
		ret = nvme_tcp_check_ddgst(queue, queue->pdu);
		if (unlikely(ret))
			return ret;
	}

	switch (hdr->type) {
	case nvme_tcp_c2h_data:
		return nvme_tcp_handle_c2h_data(queue, (void *)queue->pdu);
	case nvme_tcp_rsp:
		nvme_tcp_init_recv_ctx(queue);
		return nvme_tcp_handle_comp(queue, (void *)queue->pdu);
	case nvme_tcp_r2t:
		nvme_tcp_init_recv_ctx(queue);
		return nvme_tcp_handle_r2t(queue, (void *)queue->pdu);
	default:
		dev_err(queue->ctrl->ctrl.device,
			"unsupported pdu type (%d)\n", hdr->type);
		return -EINVAL;
	}
}

static inline void nvme_tcp_end_request(struct request *rq, u16 status)
{
	union nvme_result res = {};

	if (!nvme_try_complete_req(rq, cpu_to_le16(status << 1), res))
		nvme_complete_rq(rq);
}

static int nvme_tcp_recv_data(struct nvme_tcp_queue *queue, struct sk_buff *skb,
			      unsigned int *offset, size_t *len)
{
	struct nvme_tcp_data_pdu *pdu = (void *)queue->pdu;
	struct request *rq =
		nvme_cid_to_rq(nvme_tcp_tagset(queue), pdu->command_id);
	struct nvme_tcp_request *req = blk_mq_rq_to_pdu(rq);

	while (true) {
		int recv_len, ret;

		recv_len = min_t(size_t, *len, queue->data_remaining);
		if (!recv_len)
			break;

		if (!iov_iter_count(&req->iter)) {
			req->curr_bio = req->curr_bio->bi_next;

			/*
			 * If we don`t have any bios it means that controller
			 * sent more data than we requested, hence error
			 */
			if (!req->curr_bio) {
				dev_err(queue->ctrl->ctrl.device,
					"queue %d no space in request %#x",
					nvme_tcp_queue_id(queue), rq->tag);
				nvme_tcp_init_recv_ctx(queue);
				return -EIO;
			}
			nvme_tcp_init_iter(req, READ);
		}

		/* we can read only from what is left in this bio */
		recv_len = min_t(size_t, recv_len,
				iov_iter_count(&req->iter));

		if (queue->data_digest)
			ret = skb_copy_and_hash_datagram_iter(skb, *offset,
				&req->iter, recv_len, queue->rcv_hash);
		else
			ret = skb_copy_datagram_iter(skb, *offset,
					&req->iter, recv_len);
		if (ret) {
			dev_err(queue->ctrl->ctrl.device,
				"queue %d failed to copy request %#x data",
				nvme_tcp_queue_id(queue), rq->tag);
			return ret;
		}

		*len -= recv_len;
		*offset += recv_len;
		queue->data_remaining -= recv_len;
	}

	if (!queue->data_remaining) {
		if (queue->data_digest) {
			nvme_tcp_ddgst_final(queue->rcv_hash, &queue->exp_ddgst);
			queue->ddgst_remaining = NVME_TCP_DIGEST_LENGTH;
		} else {
			if (pdu->hdr.flags & NVME_TCP_F_DATA_SUCCESS) {
				nvme_tcp_end_request(rq,
						le16_to_cpu(req->status));
				queue->nr_cqe++;
			}
			nvme_tcp_init_recv_ctx(queue);
		}
	}

	return 0;
}

static int nvme_tcp_recv_ddgst(struct nvme_tcp_queue *queue,
		struct sk_buff *skb, unsigned int *offset, size_t *len)
{
	struct nvme_tcp_data_pdu *pdu = (void *)queue->pdu;
	char *ddgst = (char *)&queue->recv_ddgst;
	size_t recv_len = min_t(size_t, *len, queue->ddgst_remaining);
	off_t off = NVME_TCP_DIGEST_LENGTH - queue->ddgst_remaining;
	int ret;

	ret = skb_copy_bits(skb, *offset, &ddgst[off], recv_len);
	if (unlikely(ret))
		return ret;

	queue->ddgst_remaining -= recv_len;
	*offset += recv_len;
	*len -= recv_len;
	if (queue->ddgst_remaining)
		return 0;

	if (queue->recv_ddgst != queue->exp_ddgst) {
		struct request *rq = nvme_cid_to_rq(nvme_tcp_tagset(queue),
					pdu->command_id);
		struct nvme_tcp_request *req = blk_mq_rq_to_pdu(rq);

		req->status = cpu_to_le16(NVME_SC_DATA_XFER_ERROR);

		dev_err(queue->ctrl->ctrl.device,
			"data digest error: recv %#x expected %#x\n",
			le32_to_cpu(queue->recv_ddgst),
			le32_to_cpu(queue->exp_ddgst));
	}

	if (pdu->hdr.flags & NVME_TCP_F_DATA_SUCCESS) {
		struct request *rq = nvme_cid_to_rq(nvme_tcp_tagset(queue),
					pdu->command_id);
		struct nvme_tcp_request *req = blk_mq_rq_to_pdu(rq);

		nvme_tcp_end_request(rq, le16_to_cpu(req->status));
		queue->nr_cqe++;
	}

	nvme_tcp_init_recv_ctx(queue);
	return 0;
}

static int nvme_tcp_recv_skb(read_descriptor_t *desc, struct sk_buff *skb,
			     unsigned int offset, size_t len)
{
	struct nvme_tcp_queue *queue = desc->arg.data;
	size_t consumed = len;
	int result;

	while (len) {
		switch (nvme_tcp_recv_state(queue)) {
		case NVME_TCP_RECV_PDU:
			result = nvme_tcp_recv_pdu(queue, skb, &offset, &len);
			break;
		case NVME_TCP_RECV_DATA:
			result = nvme_tcp_recv_data(queue, skb, &offset, &len);
			break;
		case NVME_TCP_RECV_DDGST:
			result = nvme_tcp_recv_ddgst(queue, skb, &offset, &len);
			break;
		default:
			result = -EFAULT;
		}
		if (result) {
			dev_err(queue->ctrl->ctrl.device,
				"receive failed:  %d\n", result);
			queue->rd_enabled = false;
			nvme_tcp_error_recovery(&queue->ctrl->ctrl);
			return result;
		}
	}

	return consumed;
}

static void nvme_tcp_data_ready(struct sock *sk)
{
	struct nvme_tcp_queue *queue;

	read_lock_bh(&sk->sk_callback_lock);
	queue = sk->sk_user_data;
	if (likely(queue && queue->rd_enabled) &&
	    !test_bit(NVME_TCP_Q_POLLING, &queue->flags))
		queue_work_on(queue->io_cpu, nvme_tcp_wq, &queue->io_work);
	read_unlock_bh(&sk->sk_callback_lock);
}

static void nvme_tcp_write_space(struct sock *sk)
{
	struct nvme_tcp_queue *queue;

	read_lock_bh(&sk->sk_callback_lock);
	queue = sk->sk_user_data;
	if (likely(queue && sk_stream_is_writeable(sk))) {
		clear_bit(SOCK_NOSPACE, &sk->sk_socket->flags);
		queue_work_on(queue->io_cpu, nvme_tcp_wq, &queue->io_work);
	}
	read_unlock_bh(&sk->sk_callback_lock);
}

static void nvme_tcp_state_change(struct sock *sk)
{
	struct nvme_tcp_queue *queue;

	read_lock_bh(&sk->sk_callback_lock);
	queue = sk->sk_user_data;
	if (!queue)
		goto done;

	switch (sk->sk_state) {
	case TCP_CLOSE:
	case TCP_CLOSE_WAIT:
	case TCP_LAST_ACK:
	case TCP_FIN_WAIT1:
	case TCP_FIN_WAIT2:
		nvme_tcp_error_recovery(&queue->ctrl->ctrl);
		break;
	default:
		dev_info(queue->ctrl->ctrl.device,
			"queue %d socket state %d\n",
			nvme_tcp_queue_id(queue), sk->sk_state);
	}

	queue->state_change(sk);
done:
	read_unlock_bh(&sk->sk_callback_lock);
}

static inline void nvme_tcp_done_send_req(struct nvme_tcp_queue *queue)
{
	queue->request = NULL;
}

static void nvme_tcp_fail_request(struct nvme_tcp_request *req)
{
	nvme_tcp_end_request(blk_mq_rq_from_pdu(req), NVME_SC_HOST_PATH_ERROR);
}

static int nvme_tcp_try_send_data(struct nvme_tcp_request *req)
{
	struct nvme_tcp_queue *queue = req->queue;
	int req_data_len = req->data_len;

	while (true) {
		struct page *page = nvme_tcp_req_cur_page(req);
		size_t offset = nvme_tcp_req_cur_offset(req);
		size_t len = nvme_tcp_req_cur_length(req);
		bool last = nvme_tcp_pdu_last_send(req, len);
		int req_data_sent = req->data_sent;
		int ret, flags = MSG_DONTWAIT;

		if (last && !queue->data_digest && !nvme_tcp_queue_more(queue))
			flags |= MSG_EOR;
		else
			flags |= MSG_MORE | MSG_SENDPAGE_NOTLAST;

		if (sendpage_ok(page)) {
			ret = kernel_sendpage(queue->sock, page, offset, len,
					flags);
		} else {
			ret = sock_no_sendpage(queue->sock, page, offset, len,
					flags);
		}
		if (ret <= 0)
			return ret;

		if (queue->data_digest)
			nvme_tcp_ddgst_update(queue->snd_hash, page,
					offset, ret);

		/*
		 * update the request iterator except for the last payload send
		 * in the request where we don't want to modify it as we may
		 * compete with the RX path completing the request.
		 */
		if (req_data_sent + ret < req_data_len)
			nvme_tcp_advance_req(req, ret);

		/* fully successful last send in current PDU */
		if (last && ret == len) {
			if (queue->data_digest) {
				nvme_tcp_ddgst_final(queue->snd_hash,
					&req->ddgst);
				req->state = NVME_TCP_SEND_DDGST;
				req->offset = 0;
			} else {
				nvme_tcp_done_send_req(queue);
			}
			return 1;
		}
	}
	return -EAGAIN;
}

static int nvme_tcp_try_send_cmd_pdu(struct nvme_tcp_request *req)
{
	struct nvme_tcp_queue *queue = req->queue;
	struct nvme_tcp_cmd_pdu *pdu = req->pdu;
	bool inline_data = nvme_tcp_has_inline_data(req);
	u8 hdgst = nvme_tcp_hdgst_len(queue);
	int len = sizeof(*pdu) + hdgst - req->offset;
	int flags = MSG_DONTWAIT;
	int ret;

	if (inline_data || nvme_tcp_queue_more(queue))
		flags |= MSG_MORE | MSG_SENDPAGE_NOTLAST;
	else
		flags |= MSG_EOR;

	if (queue->hdr_digest && !req->offset)
		nvme_tcp_hdgst(queue->snd_hash, pdu, sizeof(*pdu));

	ret = kernel_sendpage(queue->sock, virt_to_page(pdu),
			offset_in_page(pdu) + req->offset, len,  flags);
	if (unlikely(ret <= 0))
		return ret;

	len -= ret;
	if (!len) {
		if (inline_data) {
			req->state = NVME_TCP_SEND_DATA;
			if (queue->data_digest)
				crypto_ahash_init(queue->snd_hash);
		} else {
			nvme_tcp_done_send_req(queue);
		}
		return 1;
	}
	req->offset += ret;

	return -EAGAIN;
}

static int nvme_tcp_try_send_data_pdu(struct nvme_tcp_request *req)
{
	struct nvme_tcp_queue *queue = req->queue;
	struct nvme_tcp_data_pdu *pdu = req->pdu;
	u8 hdgst = nvme_tcp_hdgst_len(queue);
	int len = sizeof(*pdu) - req->offset + hdgst;
	int ret;

	if (queue->hdr_digest && !req->offset)
		nvme_tcp_hdgst(queue->snd_hash, pdu, sizeof(*pdu));

	ret = kernel_sendpage(queue->sock, virt_to_page(pdu),
			offset_in_page(pdu) + req->offset, len,
			MSG_DONTWAIT | MSG_MORE | MSG_SENDPAGE_NOTLAST);
	if (unlikely(ret <= 0))
		return ret;

	len -= ret;
	if (!len) {
		req->state = NVME_TCP_SEND_DATA;
		if (queue->data_digest)
			crypto_ahash_init(queue->snd_hash);
		return 1;
	}
	req->offset += ret;

	return -EAGAIN;
}

static int nvme_tcp_try_send_ddgst(struct nvme_tcp_request *req)
{
	struct nvme_tcp_queue *queue = req->queue;
	size_t offset = req->offset;
	int ret;
	struct msghdr msg = { .msg_flags = MSG_DONTWAIT };
	struct kvec iov = {
		.iov_base = (u8 *)&req->ddgst + req->offset,
		.iov_len = NVME_TCP_DIGEST_LENGTH - req->offset
	};

	if (nvme_tcp_queue_more(queue))
		msg.msg_flags |= MSG_MORE;
	else
		msg.msg_flags |= MSG_EOR;

	ret = kernel_sendmsg(queue->sock, &msg, &iov, 1, iov.iov_len);
	if (unlikely(ret <= 0))
		return ret;

	if (offset + ret == NVME_TCP_DIGEST_LENGTH) {
		nvme_tcp_done_send_req(queue);
		return 1;
	}

	req->offset += ret;
	return -EAGAIN;
}

static int nvme_tcp_try_send(struct nvme_tcp_queue *queue)
{
	struct nvme_tcp_request *req;
	int ret = 1;

	if (!queue->request) {
		queue->request = nvme_tcp_fetch_request(queue);
		if (!queue->request)
			return 0;
	}
	req = queue->request;

	if (req->state == NVME_TCP_SEND_CMD_PDU) {
		ret = nvme_tcp_try_send_cmd_pdu(req);
		if (ret <= 0)
			goto done;
		if (!nvme_tcp_has_inline_data(req))
			return ret;
	}

	if (req->state == NVME_TCP_SEND_H2C_PDU) {
		ret = nvme_tcp_try_send_data_pdu(req);
		if (ret <= 0)
			goto done;
	}

	if (req->state == NVME_TCP_SEND_DATA) {
		ret = nvme_tcp_try_send_data(req);
		if (ret <= 0)
			goto done;
	}

	if (req->state == NVME_TCP_SEND_DDGST)
		ret = nvme_tcp_try_send_ddgst(req);
done:
	if (ret == -EAGAIN) {
		ret = 0;
	} else if (ret < 0) {
		dev_err(queue->ctrl->ctrl.device,
			"failed to send request %d\n", ret);
		if (ret != -EPIPE && ret != -ECONNRESET)
			nvme_tcp_fail_request(queue->request);
		nvme_tcp_done_send_req(queue);
	}
	return ret;
}

static int nvme_tcp_try_recv(struct nvme_tcp_queue *queue)
{
	struct socket *sock = queue->sock;
	struct sock *sk = sock->sk;
	read_descriptor_t rd_desc;
	int consumed;

	rd_desc.arg.data = queue;
	rd_desc.count = 1;
	lock_sock(sk);
	queue->nr_cqe = 0;
	consumed = sock->ops->read_sock(sk, &rd_desc, nvme_tcp_recv_skb);
	release_sock(sk);
	return consumed;
}

static void nvme_tcp_io_work(struct work_struct *w)
{
	struct nvme_tcp_queue *queue =
		container_of(w, struct nvme_tcp_queue, io_work);
	unsigned long deadline = jiffies + msecs_to_jiffies(1);

	do {
		bool pending = false;
		int result;

<<<<<<< HEAD
		result = nvme_tcp_try_send(queue);
		if (result > 0) {
			pending = true;
		} else if (unlikely(result < 0)) {
			dev_err(queue->ctrl->ctrl.device,
				"failed to send request %d\n", result);

			/*
			 * Fail the request unless peer closed the connection,
			 * in which case error recovery flow will complete all.
			 */
			if ((result != -EPIPE) && (result != -ECONNRESET))
				nvme_tcp_fail_request(queue->request);
			nvme_tcp_done_send_req(queue);
			return;
=======
		if (mutex_trylock(&queue->send_mutex)) {
			result = nvme_tcp_try_send(queue);
			mutex_unlock(&queue->send_mutex);
			if (result > 0)
				pending = true;
			else if (unlikely(result < 0))
				break;
>>>>>>> c1084c27
		}

		result = nvme_tcp_try_recv(queue);
		if (result > 0)
			pending = true;
		else if (unlikely(result < 0))
			return;

		if (!pending)
			return;

	} while (!time_after(jiffies, deadline)); /* quota is exhausted */

	queue_work_on(queue->io_cpu, nvme_tcp_wq, &queue->io_work);
}

static void nvme_tcp_free_crypto(struct nvme_tcp_queue *queue)
{
	struct crypto_ahash *tfm = crypto_ahash_reqtfm(queue->rcv_hash);

	ahash_request_free(queue->rcv_hash);
	ahash_request_free(queue->snd_hash);
	crypto_free_ahash(tfm);
}

static int nvme_tcp_alloc_crypto(struct nvme_tcp_queue *queue)
{
	struct crypto_ahash *tfm;

	tfm = crypto_alloc_ahash("crc32c", 0, CRYPTO_ALG_ASYNC);
	if (IS_ERR(tfm))
		return PTR_ERR(tfm);

	queue->snd_hash = ahash_request_alloc(tfm, GFP_KERNEL);
	if (!queue->snd_hash)
		goto free_tfm;
	ahash_request_set_callback(queue->snd_hash, 0, NULL, NULL);

	queue->rcv_hash = ahash_request_alloc(tfm, GFP_KERNEL);
	if (!queue->rcv_hash)
		goto free_snd_hash;
	ahash_request_set_callback(queue->rcv_hash, 0, NULL, NULL);

	return 0;
free_snd_hash:
	ahash_request_free(queue->snd_hash);
free_tfm:
	crypto_free_ahash(tfm);
	return -ENOMEM;
}

static void nvme_tcp_free_async_req(struct nvme_tcp_ctrl *ctrl)
{
	struct nvme_tcp_request *async = &ctrl->async_req;

	page_frag_free(async->pdu);
}

static int nvme_tcp_alloc_async_req(struct nvme_tcp_ctrl *ctrl)
{
	struct nvme_tcp_queue *queue = &ctrl->queues[0];
	struct nvme_tcp_request *async = &ctrl->async_req;
	u8 hdgst = nvme_tcp_hdgst_len(queue);

	async->pdu = page_frag_alloc(&queue->pf_cache,
		sizeof(struct nvme_tcp_cmd_pdu) + hdgst,
		GFP_KERNEL | __GFP_ZERO);
	if (!async->pdu)
		return -ENOMEM;

	async->queue = &ctrl->queues[0];
	return 0;
}

static void nvme_tcp_free_queue(struct nvme_ctrl *nctrl, int qid)
{
	struct nvme_tcp_ctrl *ctrl = to_tcp_ctrl(nctrl);
	struct nvme_tcp_queue *queue = &ctrl->queues[qid];

	if (!test_and_clear_bit(NVME_TCP_Q_ALLOCATED, &queue->flags))
		return;

	if (queue->hdr_digest || queue->data_digest)
		nvme_tcp_free_crypto(queue);

	sock_release(queue->sock);
	kfree(queue->pdu);
	mutex_destroy(&queue->send_mutex);
	mutex_destroy(&queue->queue_lock);
}

static int nvme_tcp_init_connection(struct nvme_tcp_queue *queue)
{
	struct nvme_tcp_icreq_pdu *icreq;
	struct nvme_tcp_icresp_pdu *icresp;
	struct msghdr msg = {};
	struct kvec iov;
	bool ctrl_hdgst, ctrl_ddgst;
	int ret;

	icreq = kzalloc(sizeof(*icreq), GFP_KERNEL);
	if (!icreq)
		return -ENOMEM;

	icresp = kzalloc(sizeof(*icresp), GFP_KERNEL);
	if (!icresp) {
		ret = -ENOMEM;
		goto free_icreq;
	}

	icreq->hdr.type = nvme_tcp_icreq;
	icreq->hdr.hlen = sizeof(*icreq);
	icreq->hdr.pdo = 0;
	icreq->hdr.plen = cpu_to_le32(icreq->hdr.hlen);
	icreq->pfv = cpu_to_le16(NVME_TCP_PFV_1_0);
	icreq->maxr2t = 0; /* single inflight r2t supported */
	icreq->hpda = 0; /* no alignment constraint */
	if (queue->hdr_digest)
		icreq->digest |= NVME_TCP_HDR_DIGEST_ENABLE;
	if (queue->data_digest)
		icreq->digest |= NVME_TCP_DATA_DIGEST_ENABLE;

	iov.iov_base = icreq;
	iov.iov_len = sizeof(*icreq);
	ret = kernel_sendmsg(queue->sock, &msg, &iov, 1, iov.iov_len);
	if (ret < 0)
		goto free_icresp;

	memset(&msg, 0, sizeof(msg));
	iov.iov_base = icresp;
	iov.iov_len = sizeof(*icresp);
	ret = kernel_recvmsg(queue->sock, &msg, &iov, 1,
			iov.iov_len, msg.msg_flags);
	if (ret < 0)
		goto free_icresp;

	ret = -EINVAL;
	if (icresp->hdr.type != nvme_tcp_icresp) {
		pr_err("queue %d: bad type returned %d\n",
			nvme_tcp_queue_id(queue), icresp->hdr.type);
		goto free_icresp;
	}

	if (le32_to_cpu(icresp->hdr.plen) != sizeof(*icresp)) {
		pr_err("queue %d: bad pdu length returned %d\n",
			nvme_tcp_queue_id(queue), icresp->hdr.plen);
		goto free_icresp;
	}

	if (icresp->pfv != NVME_TCP_PFV_1_0) {
		pr_err("queue %d: bad pfv returned %d\n",
			nvme_tcp_queue_id(queue), icresp->pfv);
		goto free_icresp;
	}

	ctrl_ddgst = !!(icresp->digest & NVME_TCP_DATA_DIGEST_ENABLE);
	if ((queue->data_digest && !ctrl_ddgst) ||
	    (!queue->data_digest && ctrl_ddgst)) {
		pr_err("queue %d: data digest mismatch host: %s ctrl: %s\n",
			nvme_tcp_queue_id(queue),
			queue->data_digest ? "enabled" : "disabled",
			ctrl_ddgst ? "enabled" : "disabled");
		goto free_icresp;
	}

	ctrl_hdgst = !!(icresp->digest & NVME_TCP_HDR_DIGEST_ENABLE);
	if ((queue->hdr_digest && !ctrl_hdgst) ||
	    (!queue->hdr_digest && ctrl_hdgst)) {
		pr_err("queue %d: header digest mismatch host: %s ctrl: %s\n",
			nvme_tcp_queue_id(queue),
			queue->hdr_digest ? "enabled" : "disabled",
			ctrl_hdgst ? "enabled" : "disabled");
		goto free_icresp;
	}

	if (icresp->cpda != 0) {
		pr_err("queue %d: unsupported cpda returned %d\n",
			nvme_tcp_queue_id(queue), icresp->cpda);
		goto free_icresp;
	}

	ret = 0;
free_icresp:
	kfree(icresp);
free_icreq:
	kfree(icreq);
	return ret;
}

static bool nvme_tcp_admin_queue(struct nvme_tcp_queue *queue)
{
	return nvme_tcp_queue_id(queue) == 0;
}

static bool nvme_tcp_default_queue(struct nvme_tcp_queue *queue)
{
	struct nvme_tcp_ctrl *ctrl = queue->ctrl;
	int qid = nvme_tcp_queue_id(queue);

	return !nvme_tcp_admin_queue(queue) &&
		qid < 1 + ctrl->io_queues[HCTX_TYPE_DEFAULT];
}

static bool nvme_tcp_read_queue(struct nvme_tcp_queue *queue)
{
	struct nvme_tcp_ctrl *ctrl = queue->ctrl;
	int qid = nvme_tcp_queue_id(queue);

	return !nvme_tcp_admin_queue(queue) &&
		!nvme_tcp_default_queue(queue) &&
		qid < 1 + ctrl->io_queues[HCTX_TYPE_DEFAULT] +
			  ctrl->io_queues[HCTX_TYPE_READ];
}

static bool nvme_tcp_poll_queue(struct nvme_tcp_queue *queue)
{
	struct nvme_tcp_ctrl *ctrl = queue->ctrl;
	int qid = nvme_tcp_queue_id(queue);

	return !nvme_tcp_admin_queue(queue) &&
		!nvme_tcp_default_queue(queue) &&
		!nvme_tcp_read_queue(queue) &&
		qid < 1 + ctrl->io_queues[HCTX_TYPE_DEFAULT] +
			  ctrl->io_queues[HCTX_TYPE_READ] +
			  ctrl->io_queues[HCTX_TYPE_POLL];
}

static void nvme_tcp_set_queue_io_cpu(struct nvme_tcp_queue *queue)
{
	struct nvme_tcp_ctrl *ctrl = queue->ctrl;
	int qid = nvme_tcp_queue_id(queue);
	int n = 0;

	if (nvme_tcp_default_queue(queue))
		n = qid - 1;
	else if (nvme_tcp_read_queue(queue))
		n = qid - ctrl->io_queues[HCTX_TYPE_DEFAULT] - 1;
	else if (nvme_tcp_poll_queue(queue))
		n = qid - ctrl->io_queues[HCTX_TYPE_DEFAULT] -
				ctrl->io_queues[HCTX_TYPE_READ] - 1;
	queue->io_cpu = cpumask_next_wrap(n - 1, cpu_online_mask, -1, false);
}

static int nvme_tcp_alloc_queue(struct nvme_ctrl *nctrl,
		int qid, size_t queue_size)
{
	struct nvme_tcp_ctrl *ctrl = to_tcp_ctrl(nctrl);
	struct nvme_tcp_queue *queue = &ctrl->queues[qid];
	int ret, rcv_pdu_size;

	mutex_init(&queue->queue_lock);
	queue->ctrl = ctrl;
	init_llist_head(&queue->req_list);
	INIT_LIST_HEAD(&queue->send_list);
	mutex_init(&queue->send_mutex);
	INIT_WORK(&queue->io_work, nvme_tcp_io_work);
	queue->queue_size = queue_size;

	if (qid > 0)
		queue->cmnd_capsule_len = nctrl->ioccsz * 16;
	else
		queue->cmnd_capsule_len = sizeof(struct nvme_command) +
						NVME_TCP_ADMIN_CCSZ;

	ret = sock_create(ctrl->addr.ss_family, SOCK_STREAM,
			IPPROTO_TCP, &queue->sock);
	if (ret) {
		dev_err(nctrl->device,
			"failed to create socket: %d\n", ret);
		goto err_destroy_mutex;
	}

	/* Single syn retry */
	tcp_sock_set_syncnt(queue->sock->sk, 1);

	/* Set TCP no delay */
	tcp_sock_set_nodelay(queue->sock->sk);

	/*
	 * Cleanup whatever is sitting in the TCP transmit queue on socket
	 * close. This is done to prevent stale data from being sent should
	 * the network connection be restored before TCP times out.
	 */
	sock_no_linger(queue->sock->sk);

	if (so_priority > 0)
		sock_set_priority(queue->sock->sk, so_priority);

	/* Set socket type of service */
	if (nctrl->opts->tos >= 0)
		ip_sock_set_tos(queue->sock->sk, nctrl->opts->tos);

	/* Set 10 seconds timeout for icresp recvmsg */
	queue->sock->sk->sk_rcvtimeo = 10 * HZ;

	/* Set 10 seconds timeout for icresp recvmsg */
	queue->sock->sk->sk_rcvtimeo = 10 * HZ;

	queue->sock->sk->sk_allocation = GFP_ATOMIC;
	nvme_tcp_set_queue_io_cpu(queue);
	queue->request = NULL;
	queue->data_remaining = 0;
	queue->ddgst_remaining = 0;
	queue->pdu_remaining = 0;
	queue->pdu_offset = 0;
	sk_set_memalloc(queue->sock->sk);

	if (nctrl->opts->mask & NVMF_OPT_HOST_TRADDR) {
		ret = kernel_bind(queue->sock, (struct sockaddr *)&ctrl->src_addr,
			sizeof(ctrl->src_addr));
		if (ret) {
			dev_err(nctrl->device,
				"failed to bind queue %d socket %d\n",
				qid, ret);
			goto err_sock;
		}
	}

	if (nctrl->opts->mask & NVMF_OPT_HOST_IFACE) {
		char *iface = nctrl->opts->host_iface;
		sockptr_t optval = KERNEL_SOCKPTR(iface);

		ret = sock_setsockopt(queue->sock, SOL_SOCKET, SO_BINDTODEVICE,
				      optval, strlen(iface));
		if (ret) {
			dev_err(nctrl->device,
			  "failed to bind to interface %s queue %d err %d\n",
			  iface, qid, ret);
			goto err_sock;
		}
	}

	queue->hdr_digest = nctrl->opts->hdr_digest;
	queue->data_digest = nctrl->opts->data_digest;
	if (queue->hdr_digest || queue->data_digest) {
		ret = nvme_tcp_alloc_crypto(queue);
		if (ret) {
			dev_err(nctrl->device,
				"failed to allocate queue %d crypto\n", qid);
			goto err_sock;
		}
	}

	rcv_pdu_size = sizeof(struct nvme_tcp_rsp_pdu) +
			nvme_tcp_hdgst_len(queue);
	queue->pdu = kmalloc(rcv_pdu_size, GFP_KERNEL);
	if (!queue->pdu) {
		ret = -ENOMEM;
		goto err_crypto;
	}

	dev_dbg(nctrl->device, "connecting queue %d\n",
			nvme_tcp_queue_id(queue));

	ret = kernel_connect(queue->sock, (struct sockaddr *)&ctrl->addr,
		sizeof(ctrl->addr), 0);
	if (ret) {
		dev_err(nctrl->device,
			"failed to connect socket: %d\n", ret);
		goto err_rcv_pdu;
	}

	ret = nvme_tcp_init_connection(queue);
	if (ret)
		goto err_init_connect;

	queue->rd_enabled = true;
	set_bit(NVME_TCP_Q_ALLOCATED, &queue->flags);
	nvme_tcp_init_recv_ctx(queue);

	write_lock_bh(&queue->sock->sk->sk_callback_lock);
	queue->sock->sk->sk_user_data = queue;
	queue->state_change = queue->sock->sk->sk_state_change;
	queue->data_ready = queue->sock->sk->sk_data_ready;
	queue->write_space = queue->sock->sk->sk_write_space;
	queue->sock->sk->sk_data_ready = nvme_tcp_data_ready;
	queue->sock->sk->sk_state_change = nvme_tcp_state_change;
	queue->sock->sk->sk_write_space = nvme_tcp_write_space;
#ifdef CONFIG_NET_RX_BUSY_POLL
	queue->sock->sk->sk_ll_usec = 1;
#endif
	write_unlock_bh(&queue->sock->sk->sk_callback_lock);

	return 0;

err_init_connect:
	kernel_sock_shutdown(queue->sock, SHUT_RDWR);
err_rcv_pdu:
	kfree(queue->pdu);
err_crypto:
	if (queue->hdr_digest || queue->data_digest)
		nvme_tcp_free_crypto(queue);
err_sock:
	sock_release(queue->sock);
	queue->sock = NULL;
err_destroy_mutex:
	mutex_destroy(&queue->send_mutex);
	mutex_destroy(&queue->queue_lock);
	return ret;
}

static void nvme_tcp_restore_sock_calls(struct nvme_tcp_queue *queue)
{
	struct socket *sock = queue->sock;

	write_lock_bh(&sock->sk->sk_callback_lock);
	sock->sk->sk_user_data  = NULL;
	sock->sk->sk_data_ready = queue->data_ready;
	sock->sk->sk_state_change = queue->state_change;
	sock->sk->sk_write_space  = queue->write_space;
	write_unlock_bh(&sock->sk->sk_callback_lock);
}

static void __nvme_tcp_stop_queue(struct nvme_tcp_queue *queue)
{
	kernel_sock_shutdown(queue->sock, SHUT_RDWR);
	nvme_tcp_restore_sock_calls(queue);
	cancel_work_sync(&queue->io_work);
}

static void nvme_tcp_stop_queue(struct nvme_ctrl *nctrl, int qid)
{
	struct nvme_tcp_ctrl *ctrl = to_tcp_ctrl(nctrl);
	struct nvme_tcp_queue *queue = &ctrl->queues[qid];

<<<<<<< HEAD
	if (!test_and_clear_bit(NVME_TCP_Q_LIVE, &queue->flags))
		return;
	__nvme_tcp_stop_queue(queue);
=======
	mutex_lock(&queue->queue_lock);
	if (test_and_clear_bit(NVME_TCP_Q_LIVE, &queue->flags))
		__nvme_tcp_stop_queue(queue);
	mutex_unlock(&queue->queue_lock);
>>>>>>> c1084c27
}

static int nvme_tcp_start_queue(struct nvme_ctrl *nctrl, int idx)
{
	struct nvme_tcp_ctrl *ctrl = to_tcp_ctrl(nctrl);
	int ret;

	if (idx)
		ret = nvmf_connect_io_queue(nctrl, idx);
	else
		ret = nvmf_connect_admin_queue(nctrl);

	if (!ret) {
		set_bit(NVME_TCP_Q_LIVE, &ctrl->queues[idx].flags);
	} else {
		if (test_bit(NVME_TCP_Q_ALLOCATED, &ctrl->queues[idx].flags))
			__nvme_tcp_stop_queue(&ctrl->queues[idx]);
		dev_err(nctrl->device,
			"failed to connect queue: %d ret=%d\n", idx, ret);
	}
	return ret;
}

static struct blk_mq_tag_set *nvme_tcp_alloc_tagset(struct nvme_ctrl *nctrl,
		bool admin)
{
	struct nvme_tcp_ctrl *ctrl = to_tcp_ctrl(nctrl);
	struct blk_mq_tag_set *set;
	int ret;

	if (admin) {
		set = &ctrl->admin_tag_set;
		memset(set, 0, sizeof(*set));
		set->ops = &nvme_tcp_admin_mq_ops;
		set->queue_depth = NVME_AQ_MQ_TAG_DEPTH;
		set->reserved_tags = NVMF_RESERVED_TAGS;
		set->numa_node = nctrl->numa_node;
		set->flags = BLK_MQ_F_BLOCKING;
		set->cmd_size = sizeof(struct nvme_tcp_request);
		set->driver_data = ctrl;
		set->nr_hw_queues = 1;
		set->timeout = NVME_ADMIN_TIMEOUT;
	} else {
		set = &ctrl->tag_set;
		memset(set, 0, sizeof(*set));
		set->ops = &nvme_tcp_mq_ops;
		set->queue_depth = nctrl->sqsize + 1;
		set->reserved_tags = NVMF_RESERVED_TAGS;
		set->numa_node = nctrl->numa_node;
		set->flags = BLK_MQ_F_SHOULD_MERGE | BLK_MQ_F_BLOCKING;
		set->cmd_size = sizeof(struct nvme_tcp_request);
		set->driver_data = ctrl;
		set->nr_hw_queues = nctrl->queue_count - 1;
		set->timeout = NVME_IO_TIMEOUT;
		set->nr_maps = nctrl->opts->nr_poll_queues ? HCTX_MAX_TYPES : 2;
	}

	ret = blk_mq_alloc_tag_set(set);
	if (ret)
		return ERR_PTR(ret);

	return set;
}

static void nvme_tcp_free_admin_queue(struct nvme_ctrl *ctrl)
{
	if (to_tcp_ctrl(ctrl)->async_req.pdu) {
		cancel_work_sync(&ctrl->async_event_work);
		nvme_tcp_free_async_req(to_tcp_ctrl(ctrl));
		to_tcp_ctrl(ctrl)->async_req.pdu = NULL;
	}

	nvme_tcp_free_queue(ctrl, 0);
}

static void nvme_tcp_free_io_queues(struct nvme_ctrl *ctrl)
{
	int i;

	for (i = 1; i < ctrl->queue_count; i++)
		nvme_tcp_free_queue(ctrl, i);
}

static void nvme_tcp_stop_io_queues(struct nvme_ctrl *ctrl)
{
	int i;

	for (i = 1; i < ctrl->queue_count; i++)
		nvme_tcp_stop_queue(ctrl, i);
}

static int nvme_tcp_start_io_queues(struct nvme_ctrl *ctrl)
{
	int i, ret = 0;

	for (i = 1; i < ctrl->queue_count; i++) {
		ret = nvme_tcp_start_queue(ctrl, i);
		if (ret)
			goto out_stop_queues;
	}

	return 0;

out_stop_queues:
	for (i--; i >= 1; i--)
		nvme_tcp_stop_queue(ctrl, i);
	return ret;
}

static int nvme_tcp_alloc_admin_queue(struct nvme_ctrl *ctrl)
{
	int ret;

	ret = nvme_tcp_alloc_queue(ctrl, 0, NVME_AQ_DEPTH);
	if (ret)
		return ret;

	ret = nvme_tcp_alloc_async_req(to_tcp_ctrl(ctrl));
	if (ret)
		goto out_free_queue;

	return 0;

out_free_queue:
	nvme_tcp_free_queue(ctrl, 0);
	return ret;
}

static int __nvme_tcp_alloc_io_queues(struct nvme_ctrl *ctrl)
{
	int i, ret;

	for (i = 1; i < ctrl->queue_count; i++) {
		ret = nvme_tcp_alloc_queue(ctrl, i,
				ctrl->sqsize + 1);
		if (ret)
			goto out_free_queues;
	}

	return 0;

out_free_queues:
	for (i--; i >= 1; i--)
		nvme_tcp_free_queue(ctrl, i);

	return ret;
}

static unsigned int nvme_tcp_nr_io_queues(struct nvme_ctrl *ctrl)
{
	unsigned int nr_io_queues;

	nr_io_queues = min(ctrl->opts->nr_io_queues, num_online_cpus());
	nr_io_queues += min(ctrl->opts->nr_write_queues, num_online_cpus());
	nr_io_queues += min(ctrl->opts->nr_poll_queues, num_online_cpus());

	return nr_io_queues;
}

static void nvme_tcp_set_io_queues(struct nvme_ctrl *nctrl,
		unsigned int nr_io_queues)
{
	struct nvme_tcp_ctrl *ctrl = to_tcp_ctrl(nctrl);
	struct nvmf_ctrl_options *opts = nctrl->opts;

	if (opts->nr_write_queues && opts->nr_io_queues < nr_io_queues) {
		/*
		 * separate read/write queues
		 * hand out dedicated default queues only after we have
		 * sufficient read queues.
		 */
		ctrl->io_queues[HCTX_TYPE_READ] = opts->nr_io_queues;
		nr_io_queues -= ctrl->io_queues[HCTX_TYPE_READ];
		ctrl->io_queues[HCTX_TYPE_DEFAULT] =
			min(opts->nr_write_queues, nr_io_queues);
		nr_io_queues -= ctrl->io_queues[HCTX_TYPE_DEFAULT];
	} else {
		/*
		 * shared read/write queues
		 * either no write queues were requested, or we don't have
		 * sufficient queue count to have dedicated default queues.
		 */
		ctrl->io_queues[HCTX_TYPE_DEFAULT] =
			min(opts->nr_io_queues, nr_io_queues);
		nr_io_queues -= ctrl->io_queues[HCTX_TYPE_DEFAULT];
	}

	if (opts->nr_poll_queues && nr_io_queues) {
		/* map dedicated poll queues only if we have queues left */
		ctrl->io_queues[HCTX_TYPE_POLL] =
			min(opts->nr_poll_queues, nr_io_queues);
	}
}

static int nvme_tcp_alloc_io_queues(struct nvme_ctrl *ctrl)
{
	unsigned int nr_io_queues;
	int ret;

	nr_io_queues = nvme_tcp_nr_io_queues(ctrl);
	ret = nvme_set_queue_count(ctrl, &nr_io_queues);
	if (ret)
		return ret;

	if (nr_io_queues == 0) {
		dev_err(ctrl->device,
			"unable to set any I/O queues\n");
		return -ENOMEM;
	}

	ctrl->queue_count = nr_io_queues + 1;
	dev_info(ctrl->device,
		"creating %d I/O queues.\n", nr_io_queues);

	nvme_tcp_set_io_queues(ctrl, nr_io_queues);

	return __nvme_tcp_alloc_io_queues(ctrl);
}

static void nvme_tcp_destroy_io_queues(struct nvme_ctrl *ctrl, bool remove)
{
	nvme_tcp_stop_io_queues(ctrl);
	if (remove) {
		blk_cleanup_queue(ctrl->connect_q);
		blk_mq_free_tag_set(ctrl->tagset);
	}
	nvme_tcp_free_io_queues(ctrl);
}

static int nvme_tcp_configure_io_queues(struct nvme_ctrl *ctrl, bool new)
{
	int ret;

	ret = nvme_tcp_alloc_io_queues(ctrl);
	if (ret)
		return ret;

	if (new) {
		ctrl->tagset = nvme_tcp_alloc_tagset(ctrl, false);
		if (IS_ERR(ctrl->tagset)) {
			ret = PTR_ERR(ctrl->tagset);
			goto out_free_io_queues;
		}

		ctrl->connect_q = blk_mq_init_queue(ctrl->tagset);
		if (IS_ERR(ctrl->connect_q)) {
			ret = PTR_ERR(ctrl->connect_q);
			goto out_free_tag_set;
		}
	}

	ret = nvme_tcp_start_io_queues(ctrl);
	if (ret)
		goto out_cleanup_connect_q;

	if (!new) {
		nvme_start_queues(ctrl);
		if (!nvme_wait_freeze_timeout(ctrl, NVME_IO_TIMEOUT)) {
			/*
			 * If we timed out waiting for freeze we are likely to
			 * be stuck.  Fail the controller initialization just
			 * to be safe.
			 */
			ret = -ENODEV;
			goto out_wait_freeze_timed_out;
		}
		blk_mq_update_nr_hw_queues(ctrl->tagset,
			ctrl->queue_count - 1);
		nvme_unfreeze(ctrl);
	}

	return 0;

out_wait_freeze_timed_out:
	nvme_stop_queues(ctrl);
<<<<<<< HEAD
=======
	nvme_sync_io_queues(ctrl);
>>>>>>> c1084c27
	nvme_tcp_stop_io_queues(ctrl);
out_cleanup_connect_q:
	nvme_cancel_tagset(ctrl);
	if (new)
		blk_cleanup_queue(ctrl->connect_q);
out_free_tag_set:
	if (new)
		blk_mq_free_tag_set(ctrl->tagset);
out_free_io_queues:
	nvme_tcp_free_io_queues(ctrl);
	return ret;
}

static void nvme_tcp_destroy_admin_queue(struct nvme_ctrl *ctrl, bool remove)
{
	nvme_tcp_stop_queue(ctrl, 0);
	if (remove) {
		blk_cleanup_queue(ctrl->admin_q);
		blk_cleanup_queue(ctrl->fabrics_q);
		blk_mq_free_tag_set(ctrl->admin_tagset);
	}
	nvme_tcp_free_admin_queue(ctrl);
}

static int nvme_tcp_configure_admin_queue(struct nvme_ctrl *ctrl, bool new)
{
	int error;

	error = nvme_tcp_alloc_admin_queue(ctrl);
	if (error)
		return error;

	if (new) {
		ctrl->admin_tagset = nvme_tcp_alloc_tagset(ctrl, true);
		if (IS_ERR(ctrl->admin_tagset)) {
			error = PTR_ERR(ctrl->admin_tagset);
			goto out_free_queue;
		}

		ctrl->fabrics_q = blk_mq_init_queue(ctrl->admin_tagset);
		if (IS_ERR(ctrl->fabrics_q)) {
			error = PTR_ERR(ctrl->fabrics_q);
			goto out_free_tagset;
		}

		ctrl->admin_q = blk_mq_init_queue(ctrl->admin_tagset);
		if (IS_ERR(ctrl->admin_q)) {
			error = PTR_ERR(ctrl->admin_q);
			goto out_cleanup_fabrics_q;
		}
	}

	error = nvme_tcp_start_queue(ctrl, 0);
	if (error)
		goto out_cleanup_queue;

	error = nvme_enable_ctrl(ctrl);
	if (error)
		goto out_stop_queue;

	blk_mq_unquiesce_queue(ctrl->admin_q);

	error = nvme_init_ctrl_finish(ctrl);
	if (error)
		goto out_quiesce_queue;

	return 0;

out_quiesce_queue:
	blk_mq_quiesce_queue(ctrl->admin_q);
	blk_sync_queue(ctrl->admin_q);
out_stop_queue:
	nvme_tcp_stop_queue(ctrl, 0);
	nvme_cancel_admin_tagset(ctrl);
out_cleanup_queue:
	if (new)
		blk_cleanup_queue(ctrl->admin_q);
out_cleanup_fabrics_q:
	if (new)
		blk_cleanup_queue(ctrl->fabrics_q);
out_free_tagset:
	if (new)
		blk_mq_free_tag_set(ctrl->admin_tagset);
out_free_queue:
	nvme_tcp_free_admin_queue(ctrl);
	return error;
}

static void nvme_tcp_teardown_admin_queue(struct nvme_ctrl *ctrl,
		bool remove)
{
	mutex_lock(&to_tcp_ctrl(ctrl)->teardown_lock);
	blk_mq_quiesce_queue(ctrl->admin_q);
	blk_sync_queue(ctrl->admin_q);
	nvme_tcp_stop_queue(ctrl, 0);
	nvme_cancel_admin_tagset(ctrl);
	if (remove)
		blk_mq_unquiesce_queue(ctrl->admin_q);
	nvme_tcp_destroy_admin_queue(ctrl, remove);
	mutex_unlock(&to_tcp_ctrl(ctrl)->teardown_lock);
}

static void nvme_tcp_teardown_io_queues(struct nvme_ctrl *ctrl,
		bool remove)
{
	mutex_lock(&to_tcp_ctrl(ctrl)->teardown_lock);
	if (ctrl->queue_count <= 1)
<<<<<<< HEAD
		goto out;
=======
		return;
>>>>>>> c1084c27
	blk_mq_quiesce_queue(ctrl->admin_q);
	nvme_start_freeze(ctrl);
	nvme_stop_queues(ctrl);
	nvme_sync_io_queues(ctrl);
	nvme_tcp_stop_io_queues(ctrl);
	nvme_cancel_tagset(ctrl);
	if (remove)
		nvme_start_queues(ctrl);
	nvme_tcp_destroy_io_queues(ctrl, remove);
out:
	mutex_unlock(&to_tcp_ctrl(ctrl)->teardown_lock);
}

static void nvme_tcp_reconnect_or_remove(struct nvme_ctrl *ctrl)
{
	/* If we are resetting/deleting then do nothing */
	if (ctrl->state != NVME_CTRL_CONNECTING) {
		WARN_ON_ONCE(ctrl->state == NVME_CTRL_NEW ||
			ctrl->state == NVME_CTRL_LIVE);
		return;
	}

	if (nvmf_should_reconnect(ctrl)) {
		dev_info(ctrl->device, "Reconnecting in %d seconds...\n",
			ctrl->opts->reconnect_delay);
		queue_delayed_work(nvme_wq, &to_tcp_ctrl(ctrl)->connect_work,
				ctrl->opts->reconnect_delay * HZ);
	} else {
		dev_info(ctrl->device, "Removing controller...\n");
		nvme_delete_ctrl(ctrl);
	}
}

static int nvme_tcp_setup_ctrl(struct nvme_ctrl *ctrl, bool new)
{
	struct nvmf_ctrl_options *opts = ctrl->opts;
	int ret;

	ret = nvme_tcp_configure_admin_queue(ctrl, new);
	if (ret)
		return ret;

	if (ctrl->icdoff) {
		ret = -EOPNOTSUPP;
		dev_err(ctrl->device, "icdoff is not supported!\n");
		goto destroy_admin;
	}

	if (!nvme_ctrl_sgl_supported(ctrl)) {
		ret = -EOPNOTSUPP;
		dev_err(ctrl->device, "Mandatory sgls are not supported!\n");
		goto destroy_admin;
	}

	if (opts->queue_size > ctrl->sqsize + 1)
		dev_warn(ctrl->device,
			"queue_size %zu > ctrl sqsize %u, clamping down\n",
			opts->queue_size, ctrl->sqsize + 1);

	if (ctrl->sqsize + 1 > ctrl->maxcmd) {
		dev_warn(ctrl->device,
			"sqsize %u > ctrl maxcmd %u, clamping down\n",
			ctrl->sqsize + 1, ctrl->maxcmd);
		ctrl->sqsize = ctrl->maxcmd - 1;
	}

	if (ctrl->queue_count > 1) {
		ret = nvme_tcp_configure_io_queues(ctrl, new);
		if (ret)
			goto destroy_admin;
	}

	if (!nvme_change_ctrl_state(ctrl, NVME_CTRL_LIVE)) {
		/*
		 * state change failure is ok if we started ctrl delete,
		 * unless we're during creation of a new controller to
		 * avoid races with teardown flow.
		 */
		WARN_ON_ONCE(ctrl->state != NVME_CTRL_DELETING &&
			     ctrl->state != NVME_CTRL_DELETING_NOIO);
		WARN_ON_ONCE(new);
		ret = -EINVAL;
		goto destroy_io;
	}

	nvme_start_ctrl(ctrl);
	return 0;

destroy_io:
	if (ctrl->queue_count > 1) {
		nvme_stop_queues(ctrl);
		nvme_sync_io_queues(ctrl);
		nvme_tcp_stop_io_queues(ctrl);
		nvme_cancel_tagset(ctrl);
		nvme_tcp_destroy_io_queues(ctrl, new);
	}
destroy_admin:
	blk_mq_quiesce_queue(ctrl->admin_q);
	blk_sync_queue(ctrl->admin_q);
	nvme_tcp_stop_queue(ctrl, 0);
	nvme_cancel_admin_tagset(ctrl);
	nvme_tcp_destroy_admin_queue(ctrl, new);
	return ret;
}

static void nvme_tcp_reconnect_ctrl_work(struct work_struct *work)
{
	struct nvme_tcp_ctrl *tcp_ctrl = container_of(to_delayed_work(work),
			struct nvme_tcp_ctrl, connect_work);
	struct nvme_ctrl *ctrl = &tcp_ctrl->ctrl;

	++ctrl->nr_reconnects;

	if (nvme_tcp_setup_ctrl(ctrl, false))
		goto requeue;

	dev_info(ctrl->device, "Successfully reconnected (%d attempt)\n",
			ctrl->nr_reconnects);

	ctrl->nr_reconnects = 0;

	return;

requeue:
	dev_info(ctrl->device, "Failed reconnect attempt %d\n",
			ctrl->nr_reconnects);
	nvme_tcp_reconnect_or_remove(ctrl);
}

static void nvme_tcp_error_recovery_work(struct work_struct *work)
{
	struct nvme_tcp_ctrl *tcp_ctrl = container_of(work,
				struct nvme_tcp_ctrl, err_work);
	struct nvme_ctrl *ctrl = &tcp_ctrl->ctrl;

	nvme_stop_keep_alive(ctrl);
	nvme_tcp_teardown_io_queues(ctrl, false);
	/* unquiesce to fail fast pending requests */
	nvme_start_queues(ctrl);
	nvme_tcp_teardown_admin_queue(ctrl, false);
	blk_mq_unquiesce_queue(ctrl->admin_q);

	if (!nvme_change_ctrl_state(ctrl, NVME_CTRL_CONNECTING)) {
		/* state change failure is ok if we started ctrl delete */
		WARN_ON_ONCE(ctrl->state != NVME_CTRL_DELETING &&
			     ctrl->state != NVME_CTRL_DELETING_NOIO);
		return;
	}

	nvme_tcp_reconnect_or_remove(ctrl);
}

static void nvme_tcp_teardown_ctrl(struct nvme_ctrl *ctrl, bool shutdown)
{
	cancel_work_sync(&to_tcp_ctrl(ctrl)->err_work);
	cancel_delayed_work_sync(&to_tcp_ctrl(ctrl)->connect_work);

	nvme_tcp_teardown_io_queues(ctrl, shutdown);
	blk_mq_quiesce_queue(ctrl->admin_q);
	if (shutdown)
		nvme_shutdown_ctrl(ctrl);
	else
		nvme_disable_ctrl(ctrl);
	nvme_tcp_teardown_admin_queue(ctrl, shutdown);
}

static void nvme_tcp_delete_ctrl(struct nvme_ctrl *ctrl)
{
	nvme_tcp_teardown_ctrl(ctrl, true);
}

static void nvme_reset_ctrl_work(struct work_struct *work)
{
	struct nvme_ctrl *ctrl =
		container_of(work, struct nvme_ctrl, reset_work);

	nvme_stop_ctrl(ctrl);
	nvme_tcp_teardown_ctrl(ctrl, false);

	if (!nvme_change_ctrl_state(ctrl, NVME_CTRL_CONNECTING)) {
		/* state change failure is ok if we started ctrl delete */
		WARN_ON_ONCE(ctrl->state != NVME_CTRL_DELETING &&
			     ctrl->state != NVME_CTRL_DELETING_NOIO);
		return;
	}

	if (nvme_tcp_setup_ctrl(ctrl, false))
		goto out_fail;

	return;

out_fail:
	++ctrl->nr_reconnects;
	nvme_tcp_reconnect_or_remove(ctrl);
}

static void nvme_tcp_free_ctrl(struct nvme_ctrl *nctrl)
{
	struct nvme_tcp_ctrl *ctrl = to_tcp_ctrl(nctrl);

	if (list_empty(&ctrl->list))
		goto free_ctrl;

	mutex_lock(&nvme_tcp_ctrl_mutex);
	list_del(&ctrl->list);
	mutex_unlock(&nvme_tcp_ctrl_mutex);

	nvmf_free_options(nctrl->opts);
free_ctrl:
	kfree(ctrl->queues);
	kfree(ctrl);
}

static void nvme_tcp_set_sg_null(struct nvme_command *c)
{
	struct nvme_sgl_desc *sg = &c->common.dptr.sgl;

	sg->addr = 0;
	sg->length = 0;
	sg->type = (NVME_TRANSPORT_SGL_DATA_DESC << 4) |
			NVME_SGL_FMT_TRANSPORT_A;
}

static void nvme_tcp_set_sg_inline(struct nvme_tcp_queue *queue,
		struct nvme_command *c, u32 data_len)
{
	struct nvme_sgl_desc *sg = &c->common.dptr.sgl;

	sg->addr = cpu_to_le64(queue->ctrl->ctrl.icdoff);
	sg->length = cpu_to_le32(data_len);
	sg->type = (NVME_SGL_FMT_DATA_DESC << 4) | NVME_SGL_FMT_OFFSET;
}

static void nvme_tcp_set_sg_host_data(struct nvme_command *c,
		u32 data_len)
{
	struct nvme_sgl_desc *sg = &c->common.dptr.sgl;

	sg->addr = 0;
	sg->length = cpu_to_le32(data_len);
	sg->type = (NVME_TRANSPORT_SGL_DATA_DESC << 4) |
			NVME_SGL_FMT_TRANSPORT_A;
}

static void nvme_tcp_submit_async_event(struct nvme_ctrl *arg)
{
	struct nvme_tcp_ctrl *ctrl = to_tcp_ctrl(arg);
	struct nvme_tcp_queue *queue = &ctrl->queues[0];
	struct nvme_tcp_cmd_pdu *pdu = ctrl->async_req.pdu;
	struct nvme_command *cmd = &pdu->cmd;
	u8 hdgst = nvme_tcp_hdgst_len(queue);

	memset(pdu, 0, sizeof(*pdu));
	pdu->hdr.type = nvme_tcp_cmd;
	if (queue->hdr_digest)
		pdu->hdr.flags |= NVME_TCP_F_HDGST;
	pdu->hdr.hlen = sizeof(*pdu);
	pdu->hdr.plen = cpu_to_le32(pdu->hdr.hlen + hdgst);

	cmd->common.opcode = nvme_admin_async_event;
	cmd->common.command_id = NVME_AQ_BLK_MQ_DEPTH;
	cmd->common.flags |= NVME_CMD_SGL_METABUF;
	nvme_tcp_set_sg_null(cmd);

	ctrl->async_req.state = NVME_TCP_SEND_CMD_PDU;
	ctrl->async_req.offset = 0;
	ctrl->async_req.curr_bio = NULL;
	ctrl->async_req.data_len = 0;

	nvme_tcp_queue_request(&ctrl->async_req, true, true);
}

static void nvme_tcp_complete_timed_out(struct request *rq)
{
	struct nvme_tcp_request *req = blk_mq_rq_to_pdu(rq);
	struct nvme_ctrl *ctrl = &req->queue->ctrl->ctrl;

	nvme_tcp_stop_queue(ctrl, nvme_tcp_queue_id(req->queue));
	if (blk_mq_request_started(rq) && !blk_mq_request_completed(rq)) {
		nvme_req(rq)->status = NVME_SC_HOST_ABORTED_CMD;
		blk_mq_complete_request(rq);
	}
}

static void nvme_tcp_complete_timed_out(struct request *rq)
{
	struct nvme_tcp_request *req = blk_mq_rq_to_pdu(rq);
	struct nvme_ctrl *ctrl = &req->queue->ctrl->ctrl;

	/* fence other contexts that may complete the command */
	mutex_lock(&to_tcp_ctrl(ctrl)->teardown_lock);
	nvme_tcp_stop_queue(ctrl, nvme_tcp_queue_id(req->queue));
	if (!blk_mq_request_completed(rq)) {
		nvme_req(rq)->status = NVME_SC_HOST_ABORTED_CMD;
		blk_mq_complete_request(rq);
	}
	mutex_unlock(&to_tcp_ctrl(ctrl)->teardown_lock);
}

static enum blk_eh_timer_return
nvme_tcp_timeout(struct request *rq, bool reserved)
{
	struct nvme_tcp_request *req = blk_mq_rq_to_pdu(rq);
	struct nvme_ctrl *ctrl = &req->queue->ctrl->ctrl;
	struct nvme_tcp_cmd_pdu *pdu = req->pdu;

	dev_warn(ctrl->device,
		"queue %d: timeout request %#x type %d\n",
		nvme_tcp_queue_id(req->queue), rq->tag, pdu->hdr.type);

	if (ctrl->state != NVME_CTRL_LIVE) {
		/*
		 * If we are resetting, connecting or deleting we should
		 * complete immediately because we may block controller
		 * teardown or setup sequence
		 * - ctrl disable/shutdown fabrics requests
		 * - connect requests
		 * - initialization admin requests
		 * - I/O requests that entered after unquiescing and
		 *   the controller stopped responding
		 *
		 * All other requests should be cancelled by the error
		 * recovery work, so it's fine that we fail it here.
		 */
		nvme_tcp_complete_timed_out(rq);
		return BLK_EH_DONE;
	}

	/*
	 * LIVE state should trigger the normal error recovery which will
	 * handle completing this request.
	 */
	nvme_tcp_error_recovery(ctrl);
	return BLK_EH_RESET_TIMER;
}

static blk_status_t nvme_tcp_map_data(struct nvme_tcp_queue *queue,
			struct request *rq)
{
	struct nvme_tcp_request *req = blk_mq_rq_to_pdu(rq);
	struct nvme_tcp_cmd_pdu *pdu = req->pdu;
	struct nvme_command *c = &pdu->cmd;

	c->common.flags |= NVME_CMD_SGL_METABUF;

	if (!blk_rq_nr_phys_segments(rq))
		nvme_tcp_set_sg_null(c);
	else if (rq_data_dir(rq) == WRITE &&
	    req->data_len <= nvme_tcp_inline_data_size(queue))
		nvme_tcp_set_sg_inline(queue, c, req->data_len);
	else
		nvme_tcp_set_sg_host_data(c, req->data_len);

	return 0;
}

static blk_status_t nvme_tcp_setup_cmd_pdu(struct nvme_ns *ns,
		struct request *rq)
{
	struct nvme_tcp_request *req = blk_mq_rq_to_pdu(rq);
	struct nvme_tcp_cmd_pdu *pdu = req->pdu;
	struct nvme_tcp_queue *queue = req->queue;
	u8 hdgst = nvme_tcp_hdgst_len(queue), ddgst = 0;
	blk_status_t ret;

	ret = nvme_setup_cmd(ns, rq);
	if (ret)
		return ret;

	req->state = NVME_TCP_SEND_CMD_PDU;
	req->status = cpu_to_le16(NVME_SC_SUCCESS);
	req->offset = 0;
	req->data_sent = 0;
	req->pdu_len = 0;
	req->pdu_sent = 0;
	req->data_len = blk_rq_nr_phys_segments(rq) ?
				blk_rq_payload_bytes(rq) : 0;
	req->curr_bio = rq->bio;
	if (req->curr_bio && req->data_len)
		nvme_tcp_init_iter(req, rq_data_dir(rq));

	if (rq_data_dir(rq) == WRITE &&
	    req->data_len <= nvme_tcp_inline_data_size(queue))
		req->pdu_len = req->data_len;

	pdu->hdr.type = nvme_tcp_cmd;
	pdu->hdr.flags = 0;
	if (queue->hdr_digest)
		pdu->hdr.flags |= NVME_TCP_F_HDGST;
	if (queue->data_digest && req->pdu_len) {
		pdu->hdr.flags |= NVME_TCP_F_DDGST;
		ddgst = nvme_tcp_ddgst_len(queue);
	}
	pdu->hdr.hlen = sizeof(*pdu);
	pdu->hdr.pdo = req->pdu_len ? pdu->hdr.hlen + hdgst : 0;
	pdu->hdr.plen =
		cpu_to_le32(pdu->hdr.hlen + hdgst + req->pdu_len + ddgst);

	ret = nvme_tcp_map_data(queue, rq);
	if (unlikely(ret)) {
		nvme_cleanup_cmd(rq);
		dev_err(queue->ctrl->ctrl.device,
			"Failed to map data (%d)\n", ret);
		return ret;
	}

	return 0;
}

static void nvme_tcp_commit_rqs(struct blk_mq_hw_ctx *hctx)
{
	struct nvme_tcp_queue *queue = hctx->driver_data;

	if (!llist_empty(&queue->req_list))
		queue_work_on(queue->io_cpu, nvme_tcp_wq, &queue->io_work);
}

static blk_status_t nvme_tcp_queue_rq(struct blk_mq_hw_ctx *hctx,
		const struct blk_mq_queue_data *bd)
{
	struct nvme_ns *ns = hctx->queue->queuedata;
	struct nvme_tcp_queue *queue = hctx->driver_data;
	struct request *rq = bd->rq;
	struct nvme_tcp_request *req = blk_mq_rq_to_pdu(rq);
	bool queue_ready = test_bit(NVME_TCP_Q_LIVE, &queue->flags);
	blk_status_t ret;

	if (!nvme_check_ready(&queue->ctrl->ctrl, rq, queue_ready))
		return nvme_fail_nonready_command(&queue->ctrl->ctrl, rq);

	ret = nvme_tcp_setup_cmd_pdu(ns, rq);
	if (unlikely(ret))
		return ret;

	blk_mq_start_request(rq);

	nvme_tcp_queue_request(req, true, bd->last);

	return BLK_STS_OK;
}

static int nvme_tcp_map_queues(struct blk_mq_tag_set *set)
{
	struct nvme_tcp_ctrl *ctrl = set->driver_data;
	struct nvmf_ctrl_options *opts = ctrl->ctrl.opts;

	if (opts->nr_write_queues && ctrl->io_queues[HCTX_TYPE_READ]) {
		/* separate read/write queues */
		set->map[HCTX_TYPE_DEFAULT].nr_queues =
			ctrl->io_queues[HCTX_TYPE_DEFAULT];
		set->map[HCTX_TYPE_DEFAULT].queue_offset = 0;
		set->map[HCTX_TYPE_READ].nr_queues =
			ctrl->io_queues[HCTX_TYPE_READ];
		set->map[HCTX_TYPE_READ].queue_offset =
			ctrl->io_queues[HCTX_TYPE_DEFAULT];
	} else {
		/* shared read/write queues */
		set->map[HCTX_TYPE_DEFAULT].nr_queues =
			ctrl->io_queues[HCTX_TYPE_DEFAULT];
		set->map[HCTX_TYPE_DEFAULT].queue_offset = 0;
		set->map[HCTX_TYPE_READ].nr_queues =
			ctrl->io_queues[HCTX_TYPE_DEFAULT];
		set->map[HCTX_TYPE_READ].queue_offset = 0;
	}
	blk_mq_map_queues(&set->map[HCTX_TYPE_DEFAULT]);
	blk_mq_map_queues(&set->map[HCTX_TYPE_READ]);

	if (opts->nr_poll_queues && ctrl->io_queues[HCTX_TYPE_POLL]) {
		/* map dedicated poll queues only if we have queues left */
		set->map[HCTX_TYPE_POLL].nr_queues =
				ctrl->io_queues[HCTX_TYPE_POLL];
		set->map[HCTX_TYPE_POLL].queue_offset =
			ctrl->io_queues[HCTX_TYPE_DEFAULT] +
			ctrl->io_queues[HCTX_TYPE_READ];
		blk_mq_map_queues(&set->map[HCTX_TYPE_POLL]);
	}

	dev_info(ctrl->ctrl.device,
		"mapped %d/%d/%d default/read/poll queues.\n",
		ctrl->io_queues[HCTX_TYPE_DEFAULT],
		ctrl->io_queues[HCTX_TYPE_READ],
		ctrl->io_queues[HCTX_TYPE_POLL]);

	return 0;
}

static int nvme_tcp_poll(struct blk_mq_hw_ctx *hctx)
{
	struct nvme_tcp_queue *queue = hctx->driver_data;
	struct sock *sk = queue->sock->sk;

	if (!test_bit(NVME_TCP_Q_LIVE, &queue->flags))
		return 0;

	set_bit(NVME_TCP_Q_POLLING, &queue->flags);
	if (sk_can_busy_loop(sk) && skb_queue_empty_lockless(&sk->sk_receive_queue))
		sk_busy_loop(sk, true);
	nvme_tcp_try_recv(queue);
	clear_bit(NVME_TCP_Q_POLLING, &queue->flags);
	return queue->nr_cqe;
}

static const struct blk_mq_ops nvme_tcp_mq_ops = {
	.queue_rq	= nvme_tcp_queue_rq,
	.commit_rqs	= nvme_tcp_commit_rqs,
	.complete	= nvme_complete_rq,
	.init_request	= nvme_tcp_init_request,
	.exit_request	= nvme_tcp_exit_request,
	.init_hctx	= nvme_tcp_init_hctx,
	.timeout	= nvme_tcp_timeout,
	.map_queues	= nvme_tcp_map_queues,
	.poll		= nvme_tcp_poll,
};

static const struct blk_mq_ops nvme_tcp_admin_mq_ops = {
	.queue_rq	= nvme_tcp_queue_rq,
	.complete	= nvme_complete_rq,
	.init_request	= nvme_tcp_init_request,
	.exit_request	= nvme_tcp_exit_request,
	.init_hctx	= nvme_tcp_init_admin_hctx,
	.timeout	= nvme_tcp_timeout,
};

static const struct nvme_ctrl_ops nvme_tcp_ctrl_ops = {
	.name			= "tcp",
	.module			= THIS_MODULE,
	.flags			= NVME_F_FABRICS,
	.reg_read32		= nvmf_reg_read32,
	.reg_read64		= nvmf_reg_read64,
	.reg_write32		= nvmf_reg_write32,
	.free_ctrl		= nvme_tcp_free_ctrl,
	.submit_async_event	= nvme_tcp_submit_async_event,
	.delete_ctrl		= nvme_tcp_delete_ctrl,
	.get_address		= nvmf_get_address,
};

static bool
nvme_tcp_existing_controller(struct nvmf_ctrl_options *opts)
{
	struct nvme_tcp_ctrl *ctrl;
	bool found = false;

	mutex_lock(&nvme_tcp_ctrl_mutex);
	list_for_each_entry(ctrl, &nvme_tcp_ctrl_list, list) {
		found = nvmf_ip_options_match(&ctrl->ctrl, opts);
		if (found)
			break;
	}
	mutex_unlock(&nvme_tcp_ctrl_mutex);

	return found;
}

static struct nvme_ctrl *nvme_tcp_create_ctrl(struct device *dev,
		struct nvmf_ctrl_options *opts)
{
	struct nvme_tcp_ctrl *ctrl;
	int ret;

	ctrl = kzalloc(sizeof(*ctrl), GFP_KERNEL);
	if (!ctrl)
		return ERR_PTR(-ENOMEM);

	INIT_LIST_HEAD(&ctrl->list);
	ctrl->ctrl.opts = opts;
	ctrl->ctrl.queue_count = opts->nr_io_queues + opts->nr_write_queues +
				opts->nr_poll_queues + 1;
	ctrl->ctrl.sqsize = opts->queue_size - 1;
	ctrl->ctrl.kato = opts->kato;

	INIT_DELAYED_WORK(&ctrl->connect_work,
			nvme_tcp_reconnect_ctrl_work);
	INIT_WORK(&ctrl->err_work, nvme_tcp_error_recovery_work);
	INIT_WORK(&ctrl->ctrl.reset_work, nvme_reset_ctrl_work);
	mutex_init(&ctrl->teardown_lock);

	if (!(opts->mask & NVMF_OPT_TRSVCID)) {
		opts->trsvcid =
			kstrdup(__stringify(NVME_TCP_DISC_PORT), GFP_KERNEL);
		if (!opts->trsvcid) {
			ret = -ENOMEM;
			goto out_free_ctrl;
		}
		opts->mask |= NVMF_OPT_TRSVCID;
	}

	ret = inet_pton_with_scope(&init_net, AF_UNSPEC,
			opts->traddr, opts->trsvcid, &ctrl->addr);
	if (ret) {
		pr_err("malformed address passed: %s:%s\n",
			opts->traddr, opts->trsvcid);
		goto out_free_ctrl;
	}

	if (opts->mask & NVMF_OPT_HOST_TRADDR) {
		ret = inet_pton_with_scope(&init_net, AF_UNSPEC,
			opts->host_traddr, NULL, &ctrl->src_addr);
		if (ret) {
			pr_err("malformed src address passed: %s\n",
			       opts->host_traddr);
			goto out_free_ctrl;
		}
	}

	if (opts->mask & NVMF_OPT_HOST_IFACE) {
		if (!__dev_get_by_name(&init_net, opts->host_iface)) {
			pr_err("invalid interface passed: %s\n",
			       opts->host_iface);
			ret = -ENODEV;
			goto out_free_ctrl;
		}
	}

	if (!opts->duplicate_connect && nvme_tcp_existing_controller(opts)) {
		ret = -EALREADY;
		goto out_free_ctrl;
	}

	ctrl->queues = kcalloc(ctrl->ctrl.queue_count, sizeof(*ctrl->queues),
				GFP_KERNEL);
	if (!ctrl->queues) {
		ret = -ENOMEM;
		goto out_free_ctrl;
	}

	ret = nvme_init_ctrl(&ctrl->ctrl, dev, &nvme_tcp_ctrl_ops, 0);
	if (ret)
		goto out_kfree_queues;

	if (!nvme_change_ctrl_state(&ctrl->ctrl, NVME_CTRL_CONNECTING)) {
		WARN_ON_ONCE(1);
		ret = -EINTR;
		goto out_uninit_ctrl;
	}

	ret = nvme_tcp_setup_ctrl(&ctrl->ctrl, true);
	if (ret)
		goto out_uninit_ctrl;

	dev_info(ctrl->ctrl.device, "new ctrl: NQN \"%s\", addr %pISp\n",
		ctrl->ctrl.opts->subsysnqn, &ctrl->addr);

	mutex_lock(&nvme_tcp_ctrl_mutex);
	list_add_tail(&ctrl->list, &nvme_tcp_ctrl_list);
	mutex_unlock(&nvme_tcp_ctrl_mutex);

	return &ctrl->ctrl;

out_uninit_ctrl:
	nvme_uninit_ctrl(&ctrl->ctrl);
	nvme_put_ctrl(&ctrl->ctrl);
	nvme_put_ctrl(&ctrl->ctrl);
	if (ret > 0)
		ret = -EIO;
	return ERR_PTR(ret);
out_kfree_queues:
	kfree(ctrl->queues);
out_free_ctrl:
	kfree(ctrl);
	return ERR_PTR(ret);
}

static struct nvmf_transport_ops nvme_tcp_transport = {
	.name		= "tcp",
	.module		= THIS_MODULE,
	.required_opts	= NVMF_OPT_TRADDR,
	.allowed_opts	= NVMF_OPT_TRSVCID | NVMF_OPT_RECONNECT_DELAY |
			  NVMF_OPT_HOST_TRADDR | NVMF_OPT_CTRL_LOSS_TMO |
			  NVMF_OPT_HDR_DIGEST | NVMF_OPT_DATA_DIGEST |
			  NVMF_OPT_NR_WRITE_QUEUES | NVMF_OPT_NR_POLL_QUEUES |
			  NVMF_OPT_TOS | NVMF_OPT_HOST_IFACE,
	.create_ctrl	= nvme_tcp_create_ctrl,
};

static int __init nvme_tcp_init_module(void)
{
	nvme_tcp_wq = alloc_workqueue("nvme_tcp_wq",
			WQ_MEM_RECLAIM | WQ_HIGHPRI, 0);
	if (!nvme_tcp_wq)
		return -ENOMEM;

	nvmf_register_transport(&nvme_tcp_transport);
	return 0;
}

static void __exit nvme_tcp_cleanup_module(void)
{
	struct nvme_tcp_ctrl *ctrl;

	nvmf_unregister_transport(&nvme_tcp_transport);

	mutex_lock(&nvme_tcp_ctrl_mutex);
	list_for_each_entry(ctrl, &nvme_tcp_ctrl_list, list)
		nvme_delete_ctrl(&ctrl->ctrl);
	mutex_unlock(&nvme_tcp_ctrl_mutex);
	flush_workqueue(nvme_delete_wq);

	destroy_workqueue(nvme_tcp_wq);
}

module_init(nvme_tcp_init_module);
module_exit(nvme_tcp_cleanup_module);

MODULE_LICENSE("GPL v2");<|MERGE_RESOLUTION|>--- conflicted
+++ resolved
@@ -126,7 +126,6 @@
 	struct sockaddr_storage src_addr;
 	struct nvme_ctrl	ctrl;
 
-	struct mutex		teardown_lock;
 	struct work_struct	err_work;
 	struct delayed_work	connect_work;
 	struct nvme_tcp_request async_req;
@@ -1150,23 +1149,6 @@
 		bool pending = false;
 		int result;
 
-<<<<<<< HEAD
-		result = nvme_tcp_try_send(queue);
-		if (result > 0) {
-			pending = true;
-		} else if (unlikely(result < 0)) {
-			dev_err(queue->ctrl->ctrl.device,
-				"failed to send request %d\n", result);
-
-			/*
-			 * Fail the request unless peer closed the connection,
-			 * in which case error recovery flow will complete all.
-			 */
-			if ((result != -EPIPE) && (result != -ECONNRESET))
-				nvme_tcp_fail_request(queue->request);
-			nvme_tcp_done_send_req(queue);
-			return;
-=======
 		if (mutex_trylock(&queue->send_mutex)) {
 			result = nvme_tcp_try_send(queue);
 			mutex_unlock(&queue->send_mutex);
@@ -1174,7 +1156,6 @@
 				pending = true;
 			else if (unlikely(result < 0))
 				break;
->>>>>>> c1084c27
 		}
 
 		result = nvme_tcp_try_recv(queue);
@@ -1466,9 +1447,6 @@
 	/* Set socket type of service */
 	if (nctrl->opts->tos >= 0)
 		ip_sock_set_tos(queue->sock->sk, nctrl->opts->tos);
-
-	/* Set 10 seconds timeout for icresp recvmsg */
-	queue->sock->sk->sk_rcvtimeo = 10 * HZ;
 
 	/* Set 10 seconds timeout for icresp recvmsg */
 	queue->sock->sk->sk_rcvtimeo = 10 * HZ;
@@ -1600,16 +1578,10 @@
 	struct nvme_tcp_ctrl *ctrl = to_tcp_ctrl(nctrl);
 	struct nvme_tcp_queue *queue = &ctrl->queues[qid];
 
-<<<<<<< HEAD
-	if (!test_and_clear_bit(NVME_TCP_Q_LIVE, &queue->flags))
-		return;
-	__nvme_tcp_stop_queue(queue);
-=======
 	mutex_lock(&queue->queue_lock);
 	if (test_and_clear_bit(NVME_TCP_Q_LIVE, &queue->flags))
 		__nvme_tcp_stop_queue(queue);
 	mutex_unlock(&queue->queue_lock);
->>>>>>> c1084c27
 }
 
 static int nvme_tcp_start_queue(struct nvme_ctrl *nctrl, int idx)
@@ -1885,10 +1857,7 @@
 
 out_wait_freeze_timed_out:
 	nvme_stop_queues(ctrl);
-<<<<<<< HEAD
-=======
 	nvme_sync_io_queues(ctrl);
->>>>>>> c1084c27
 	nvme_tcp_stop_io_queues(ctrl);
 out_cleanup_connect_q:
 	nvme_cancel_tagset(ctrl);
@@ -1980,7 +1949,6 @@
 static void nvme_tcp_teardown_admin_queue(struct nvme_ctrl *ctrl,
 		bool remove)
 {
-	mutex_lock(&to_tcp_ctrl(ctrl)->teardown_lock);
 	blk_mq_quiesce_queue(ctrl->admin_q);
 	blk_sync_queue(ctrl->admin_q);
 	nvme_tcp_stop_queue(ctrl, 0);
@@ -1988,19 +1956,13 @@
 	if (remove)
 		blk_mq_unquiesce_queue(ctrl->admin_q);
 	nvme_tcp_destroy_admin_queue(ctrl, remove);
-	mutex_unlock(&to_tcp_ctrl(ctrl)->teardown_lock);
 }
 
 static void nvme_tcp_teardown_io_queues(struct nvme_ctrl *ctrl,
 		bool remove)
 {
-	mutex_lock(&to_tcp_ctrl(ctrl)->teardown_lock);
 	if (ctrl->queue_count <= 1)
-<<<<<<< HEAD
-		goto out;
-=======
 		return;
->>>>>>> c1084c27
 	blk_mq_quiesce_queue(ctrl->admin_q);
 	nvme_start_freeze(ctrl);
 	nvme_stop_queues(ctrl);
@@ -2010,8 +1972,6 @@
 	if (remove)
 		nvme_start_queues(ctrl);
 	nvme_tcp_destroy_io_queues(ctrl, remove);
-out:
-	mutex_unlock(&to_tcp_ctrl(ctrl)->teardown_lock);
 }
 
 static void nvme_tcp_reconnect_or_remove(struct nvme_ctrl *ctrl)
@@ -2283,21 +2243,6 @@
 		nvme_req(rq)->status = NVME_SC_HOST_ABORTED_CMD;
 		blk_mq_complete_request(rq);
 	}
-}
-
-static void nvme_tcp_complete_timed_out(struct request *rq)
-{
-	struct nvme_tcp_request *req = blk_mq_rq_to_pdu(rq);
-	struct nvme_ctrl *ctrl = &req->queue->ctrl->ctrl;
-
-	/* fence other contexts that may complete the command */
-	mutex_lock(&to_tcp_ctrl(ctrl)->teardown_lock);
-	nvme_tcp_stop_queue(ctrl, nvme_tcp_queue_id(req->queue));
-	if (!blk_mq_request_completed(rq)) {
-		nvme_req(rq)->status = NVME_SC_HOST_ABORTED_CMD;
-		blk_mq_complete_request(rq);
-	}
-	mutex_unlock(&to_tcp_ctrl(ctrl)->teardown_lock);
 }
 
 static enum blk_eh_timer_return
@@ -2575,7 +2520,6 @@
 			nvme_tcp_reconnect_ctrl_work);
 	INIT_WORK(&ctrl->err_work, nvme_tcp_error_recovery_work);
 	INIT_WORK(&ctrl->ctrl.reset_work, nvme_reset_ctrl_work);
-	mutex_init(&ctrl->teardown_lock);
 
 	if (!(opts->mask & NVMF_OPT_TRSVCID)) {
 		opts->trsvcid =
@@ -2651,7 +2595,6 @@
 
 out_uninit_ctrl:
 	nvme_uninit_ctrl(&ctrl->ctrl);
-	nvme_put_ctrl(&ctrl->ctrl);
 	nvme_put_ctrl(&ctrl->ctrl);
 	if (ret > 0)
 		ret = -EIO;
