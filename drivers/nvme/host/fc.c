--- conflicted
+++ resolved
@@ -2927,13 +2927,8 @@
 
 	ret = nvme_alloc_io_tag_set(&ctrl->ctrl, &ctrl->tag_set,
 			&nvme_fc_mq_ops, 1,
-<<<<<<< HEAD
-			struct_size((struct nvme_fcp_op_w_sgl *)NULL, priv,
-				    ctrl->lport->ops->fcprqst_priv_sz));
-=======
 			struct_size_t(struct nvme_fcp_op_w_sgl, priv,
 				      ctrl->lport->ops->fcprqst_priv_sz));
->>>>>>> ccf0a997
 	if (ret)
 		return ret;
 
@@ -3564,13 +3559,8 @@
 
 	ret = nvme_alloc_admin_tag_set(&ctrl->ctrl, &ctrl->admin_tag_set,
 			&nvme_fc_admin_mq_ops,
-<<<<<<< HEAD
-			struct_size((struct nvme_fcp_op_w_sgl *)NULL, priv,
-				    ctrl->lport->ops->fcprqst_priv_sz));
-=======
 			struct_size_t(struct nvme_fcp_op_w_sgl, priv,
 				      ctrl->lport->ops->fcprqst_priv_sz));
->>>>>>> ccf0a997
 	if (ret)
 		goto fail_ctrl;
 
