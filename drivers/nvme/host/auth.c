// SPDX-License-Identifier: GPL-2.0
/*
 * Copyright (c) 2020 Hannes Reinecke, SUSE Linux
 */

#include <linux/crc32.h>
#include <linux/base64.h>
#include <linux/prandom.h>
#include <asm/unaligned.h>
#include <crypto/hash.h>
#include <crypto/dh.h>
#include "nvme.h"
#include "fabrics.h"
#include <linux/nvme-auth.h>

#define CHAP_BUF_SIZE 4096
static struct kmem_cache *nvme_chap_buf_cache;
static mempool_t *nvme_chap_buf_pool;

struct nvme_dhchap_queue_context {
	struct list_head entry;
	struct work_struct auth_work;
	struct nvme_ctrl *ctrl;
	struct crypto_shash *shash_tfm;
	struct crypto_kpp *dh_tfm;
	void *buf;
	int qid;
	int error;
	u32 s1;
	u32 s2;
	u16 transaction;
	u8 status;
	u8 dhgroup_id;
	u8 hash_id;
	size_t hash_len;
	u8 c1[64];
	u8 c2[64];
	u8 response[64];
	u8 *host_response;
	u8 *ctrl_key;
	u8 *host_key;
	u8 *sess_key;
	int ctrl_key_len;
	int host_key_len;
	int sess_key_len;
};

static struct workqueue_struct *nvme_auth_wq;

#define nvme_auth_flags_from_qid(qid) \
	(qid == 0) ? 0 : BLK_MQ_REQ_NOWAIT | BLK_MQ_REQ_RESERVED
#define nvme_auth_queue_from_qid(ctrl, qid) \
	(qid == 0) ? (ctrl)->fabrics_q : (ctrl)->connect_q

static inline int ctrl_max_dhchaps(struct nvme_ctrl *ctrl)
{
	return ctrl->opts->nr_io_queues + ctrl->opts->nr_write_queues +
			ctrl->opts->nr_poll_queues + 1;
}

static int nvme_auth_submit(struct nvme_ctrl *ctrl, int qid,
			    void *data, size_t data_len, bool auth_send)
{
	struct nvme_command cmd = {};
	blk_mq_req_flags_t flags = nvme_auth_flags_from_qid(qid);
	struct request_queue *q = nvme_auth_queue_from_qid(ctrl, qid);
	int ret;

	cmd.auth_common.opcode = nvme_fabrics_command;
	cmd.auth_common.secp = NVME_AUTH_DHCHAP_PROTOCOL_IDENTIFIER;
	cmd.auth_common.spsp0 = 0x01;
	cmd.auth_common.spsp1 = 0x01;
	if (auth_send) {
		cmd.auth_send.fctype = nvme_fabrics_type_auth_send;
		cmd.auth_send.tl = cpu_to_le32(data_len);
	} else {
		cmd.auth_receive.fctype = nvme_fabrics_type_auth_receive;
		cmd.auth_receive.al = cpu_to_le32(data_len);
	}

	ret = __nvme_submit_sync_cmd(q, &cmd, NULL, data, data_len,
				     qid == 0 ? NVME_QID_ANY : qid,
				     0, flags);
	if (ret > 0)
		dev_warn(ctrl->device,
			"qid %d auth_send failed with status %d\n", qid, ret);
	else if (ret < 0)
		dev_err(ctrl->device,
			"qid %d auth_send failed with error %d\n", qid, ret);
	return ret;
}

static int nvme_auth_receive_validate(struct nvme_ctrl *ctrl, int qid,
		struct nvmf_auth_dhchap_failure_data *data,
		u16 transaction, u8 expected_msg)
{
	dev_dbg(ctrl->device, "%s: qid %d auth_type %d auth_id %x\n",
		__func__, qid, data->auth_type, data->auth_id);

	if (data->auth_type == NVME_AUTH_COMMON_MESSAGES &&
	    data->auth_id == NVME_AUTH_DHCHAP_MESSAGE_FAILURE1) {
		return data->rescode_exp;
	}
	if (data->auth_type != NVME_AUTH_DHCHAP_MESSAGES ||
	    data->auth_id != expected_msg) {
		dev_warn(ctrl->device,
			 "qid %d invalid message %02x/%02x\n",
			 qid, data->auth_type, data->auth_id);
		return NVME_AUTH_DHCHAP_FAILURE_INCORRECT_MESSAGE;
	}
	if (le16_to_cpu(data->t_id) != transaction) {
		dev_warn(ctrl->device,
			 "qid %d invalid transaction ID %d\n",
			 qid, le16_to_cpu(data->t_id));
		return NVME_AUTH_DHCHAP_FAILURE_INCORRECT_MESSAGE;
	}
	return 0;
}

static int nvme_auth_set_dhchap_negotiate_data(struct nvme_ctrl *ctrl,
		struct nvme_dhchap_queue_context *chap)
{
	struct nvmf_auth_dhchap_negotiate_data *data = chap->buf;
	size_t size = sizeof(*data) + sizeof(union nvmf_auth_protocol);

	if (size > CHAP_BUF_SIZE) {
		chap->status = NVME_AUTH_DHCHAP_FAILURE_INCORRECT_PAYLOAD;
		return -EINVAL;
	}
	memset((u8 *)chap->buf, 0, size);
	data->auth_type = NVME_AUTH_COMMON_MESSAGES;
	data->auth_id = NVME_AUTH_DHCHAP_MESSAGE_NEGOTIATE;
	data->t_id = cpu_to_le16(chap->transaction);
	data->sc_c = 0; /* No secure channel concatenation */
	data->napd = 1;
	data->auth_protocol[0].dhchap.authid = NVME_AUTH_DHCHAP_AUTH_ID;
	data->auth_protocol[0].dhchap.halen = 3;
	data->auth_protocol[0].dhchap.dhlen = 6;
	data->auth_protocol[0].dhchap.idlist[0] = NVME_AUTH_HASH_SHA256;
	data->auth_protocol[0].dhchap.idlist[1] = NVME_AUTH_HASH_SHA384;
	data->auth_protocol[0].dhchap.idlist[2] = NVME_AUTH_HASH_SHA512;
	data->auth_protocol[0].dhchap.idlist[30] = NVME_AUTH_DHGROUP_NULL;
	data->auth_protocol[0].dhchap.idlist[31] = NVME_AUTH_DHGROUP_2048;
	data->auth_protocol[0].dhchap.idlist[32] = NVME_AUTH_DHGROUP_3072;
	data->auth_protocol[0].dhchap.idlist[33] = NVME_AUTH_DHGROUP_4096;
	data->auth_protocol[0].dhchap.idlist[34] = NVME_AUTH_DHGROUP_6144;
	data->auth_protocol[0].dhchap.idlist[35] = NVME_AUTH_DHGROUP_8192;

	return size;
}

static int nvme_auth_process_dhchap_challenge(struct nvme_ctrl *ctrl,
		struct nvme_dhchap_queue_context *chap)
{
	struct nvmf_auth_dhchap_challenge_data *data = chap->buf;
	u16 dhvlen = le16_to_cpu(data->dhvlen);
	size_t size = sizeof(*data) + data->hl + dhvlen;
	const char *gid_name = nvme_auth_dhgroup_name(data->dhgid);
	const char *hmac_name, *kpp_name;

	if (size > CHAP_BUF_SIZE) {
		chap->status = NVME_AUTH_DHCHAP_FAILURE_INCORRECT_PAYLOAD;
		return -EINVAL;
	}

	hmac_name = nvme_auth_hmac_name(data->hashid);
	if (!hmac_name) {
		dev_warn(ctrl->device,
			 "qid %d: invalid HASH ID %d\n",
			 chap->qid, data->hashid);
		chap->status = NVME_AUTH_DHCHAP_FAILURE_HASH_UNUSABLE;
		return -EPROTO;
	}

	if (chap->hash_id == data->hashid && chap->shash_tfm &&
	    !strcmp(crypto_shash_alg_name(chap->shash_tfm), hmac_name) &&
	    crypto_shash_digestsize(chap->shash_tfm) == data->hl) {
		dev_dbg(ctrl->device,
			"qid %d: reuse existing hash %s\n",
			chap->qid, hmac_name);
		goto select_kpp;
	}

	/* Reset if hash cannot be reused */
	if (chap->shash_tfm) {
		crypto_free_shash(chap->shash_tfm);
		chap->hash_id = 0;
		chap->hash_len = 0;
	}
	chap->shash_tfm = crypto_alloc_shash(hmac_name, 0,
					     CRYPTO_ALG_ALLOCATES_MEMORY);
	if (IS_ERR(chap->shash_tfm)) {
		dev_warn(ctrl->device,
			 "qid %d: failed to allocate hash %s, error %ld\n",
			 chap->qid, hmac_name, PTR_ERR(chap->shash_tfm));
		chap->shash_tfm = NULL;
		chap->status = NVME_AUTH_DHCHAP_FAILURE_FAILED;
		return -ENOMEM;
	}

	if (crypto_shash_digestsize(chap->shash_tfm) != data->hl) {
		dev_warn(ctrl->device,
			 "qid %d: invalid hash length %d\n",
			 chap->qid, data->hl);
		crypto_free_shash(chap->shash_tfm);
		chap->shash_tfm = NULL;
		chap->status = NVME_AUTH_DHCHAP_FAILURE_HASH_UNUSABLE;
		return -EPROTO;
	}

	chap->hash_id = data->hashid;
	chap->hash_len = data->hl;
	dev_dbg(ctrl->device, "qid %d: selected hash %s\n",
		chap->qid, hmac_name);

select_kpp:
	kpp_name = nvme_auth_dhgroup_kpp(data->dhgid);
	if (!kpp_name) {
		dev_warn(ctrl->device,
			 "qid %d: invalid DH group id %d\n",
			 chap->qid, data->dhgid);
		chap->status = NVME_AUTH_DHCHAP_FAILURE_DHGROUP_UNUSABLE;
		/* Leave previous dh_tfm intact */
		return -EPROTO;
	}

	if (chap->dhgroup_id == data->dhgid &&
	    (data->dhgid == NVME_AUTH_DHGROUP_NULL || chap->dh_tfm)) {
		dev_dbg(ctrl->device,
			"qid %d: reuse existing DH group %s\n",
			chap->qid, gid_name);
		goto skip_kpp;
	}

	/* Reset dh_tfm if it can't be reused */
	if (chap->dh_tfm) {
		crypto_free_kpp(chap->dh_tfm);
		chap->dh_tfm = NULL;
	}

	if (data->dhgid != NVME_AUTH_DHGROUP_NULL) {
		if (dhvlen == 0) {
			dev_warn(ctrl->device,
				 "qid %d: empty DH value\n",
				 chap->qid);
			chap->status = NVME_AUTH_DHCHAP_FAILURE_DHGROUP_UNUSABLE;
			return -EPROTO;
		}

		chap->dh_tfm = crypto_alloc_kpp(kpp_name, 0, 0);
		if (IS_ERR(chap->dh_tfm)) {
			int ret = PTR_ERR(chap->dh_tfm);

			dev_warn(ctrl->device,
				 "qid %d: error %d initializing DH group %s\n",
				 chap->qid, ret, gid_name);
			chap->status = NVME_AUTH_DHCHAP_FAILURE_DHGROUP_UNUSABLE;
			chap->dh_tfm = NULL;
			return ret;
		}
		dev_dbg(ctrl->device, "qid %d: selected DH group %s\n",
			chap->qid, gid_name);
	} else if (dhvlen != 0) {
		dev_warn(ctrl->device,
			 "qid %d: invalid DH value for NULL DH\n",
			 chap->qid);
		chap->status = NVME_AUTH_DHCHAP_FAILURE_INCORRECT_PAYLOAD;
		return -EPROTO;
	}
	chap->dhgroup_id = data->dhgid;

skip_kpp:
	chap->s1 = le32_to_cpu(data->seqnum);
	memcpy(chap->c1, data->cval, chap->hash_len);
	if (dhvlen) {
		chap->ctrl_key = kmalloc(dhvlen, GFP_KERNEL);
		if (!chap->ctrl_key) {
			chap->status = NVME_AUTH_DHCHAP_FAILURE_FAILED;
			return -ENOMEM;
		}
		chap->ctrl_key_len = dhvlen;
		memcpy(chap->ctrl_key, data->cval + chap->hash_len,
		       dhvlen);
		dev_dbg(ctrl->device, "ctrl public key %*ph\n",
			 (int)chap->ctrl_key_len, chap->ctrl_key);
	}

	return 0;
}

static int nvme_auth_set_dhchap_reply_data(struct nvme_ctrl *ctrl,
		struct nvme_dhchap_queue_context *chap)
{
	struct nvmf_auth_dhchap_reply_data *data = chap->buf;
	size_t size = sizeof(*data);

	size += 2 * chap->hash_len;

	if (chap->host_key_len)
		size += chap->host_key_len;

	if (size > CHAP_BUF_SIZE) {
		chap->status = NVME_AUTH_DHCHAP_FAILURE_INCORRECT_PAYLOAD;
		return -EINVAL;
	}

	memset(chap->buf, 0, size);
	data->auth_type = NVME_AUTH_DHCHAP_MESSAGES;
	data->auth_id = NVME_AUTH_DHCHAP_MESSAGE_REPLY;
	data->t_id = cpu_to_le16(chap->transaction);
	data->hl = chap->hash_len;
	data->dhvlen = cpu_to_le16(chap->host_key_len);
	memcpy(data->rval, chap->response, chap->hash_len);
	if (ctrl->ctrl_key) {
		get_random_bytes(chap->c2, chap->hash_len);
		data->cvalid = 1;
		chap->s2 = nvme_auth_get_seqnum();
		memcpy(data->rval + chap->hash_len, chap->c2,
		       chap->hash_len);
		dev_dbg(ctrl->device, "%s: qid %d ctrl challenge %*ph\n",
			__func__, chap->qid, (int)chap->hash_len, chap->c2);
	} else {
		memset(chap->c2, 0, chap->hash_len);
		chap->s2 = 0;
	}
	data->seqnum = cpu_to_le32(chap->s2);
	if (chap->host_key_len) {
		dev_dbg(ctrl->device, "%s: qid %d host public key %*ph\n",
			__func__, chap->qid,
			chap->host_key_len, chap->host_key);
		memcpy(data->rval + 2 * chap->hash_len, chap->host_key,
		       chap->host_key_len);
	}

	return size;
}

static int nvme_auth_process_dhchap_success1(struct nvme_ctrl *ctrl,
		struct nvme_dhchap_queue_context *chap)
{
	struct nvmf_auth_dhchap_success1_data *data = chap->buf;
	size_t size = sizeof(*data);

	if (chap->s2)
		size += chap->hash_len;

	if (size > CHAP_BUF_SIZE) {
		chap->status = NVME_AUTH_DHCHAP_FAILURE_INCORRECT_PAYLOAD;
		return -EINVAL;
	}

	if (data->hl != chap->hash_len) {
		dev_warn(ctrl->device,
			 "qid %d: invalid hash length %u\n",
			 chap->qid, data->hl);
		chap->status = NVME_AUTH_DHCHAP_FAILURE_HASH_UNUSABLE;
		return -EPROTO;
	}

	/* Just print out information for the admin queue */
	if (chap->qid == 0)
		dev_info(ctrl->device,
			 "qid 0: authenticated with hash %s dhgroup %s\n",
			 nvme_auth_hmac_name(chap->hash_id),
			 nvme_auth_dhgroup_name(chap->dhgroup_id));

	if (!data->rvalid)
		return 0;

	/* Validate controller response */
	if (memcmp(chap->response, data->rval, data->hl)) {
		dev_dbg(ctrl->device, "%s: qid %d ctrl response %*ph\n",
			__func__, chap->qid, (int)chap->hash_len, data->rval);
		dev_dbg(ctrl->device, "%s: qid %d host response %*ph\n",
			__func__, chap->qid, (int)chap->hash_len,
			chap->response);
		dev_warn(ctrl->device,
			 "qid %d: controller authentication failed\n",
			 chap->qid);
		chap->status = NVME_AUTH_DHCHAP_FAILURE_FAILED;
		return -ECONNREFUSED;
	}

	/* Just print out information for the admin queue */
	if (chap->qid == 0)
		dev_info(ctrl->device,
			 "qid 0: controller authenticated\n");
	return 0;
}

static int nvme_auth_set_dhchap_success2_data(struct nvme_ctrl *ctrl,
		struct nvme_dhchap_queue_context *chap)
{
	struct nvmf_auth_dhchap_success2_data *data = chap->buf;
	size_t size = sizeof(*data);

	memset(chap->buf, 0, size);
	data->auth_type = NVME_AUTH_DHCHAP_MESSAGES;
	data->auth_id = NVME_AUTH_DHCHAP_MESSAGE_SUCCESS2;
	data->t_id = cpu_to_le16(chap->transaction);

	return size;
}

static int nvme_auth_set_dhchap_failure2_data(struct nvme_ctrl *ctrl,
		struct nvme_dhchap_queue_context *chap)
{
	struct nvmf_auth_dhchap_failure_data *data = chap->buf;
	size_t size = sizeof(*data);

	memset(chap->buf, 0, size);
	data->auth_type = NVME_AUTH_COMMON_MESSAGES;
	data->auth_id = NVME_AUTH_DHCHAP_MESSAGE_FAILURE2;
	data->t_id = cpu_to_le16(chap->transaction);
	data->rescode = NVME_AUTH_DHCHAP_FAILURE_REASON_FAILED;
	data->rescode_exp = chap->status;

	return size;
}

static int nvme_auth_dhchap_setup_host_response(struct nvme_ctrl *ctrl,
		struct nvme_dhchap_queue_context *chap)
{
	SHASH_DESC_ON_STACK(shash, chap->shash_tfm);
	u8 buf[4], *challenge = chap->c1;
	int ret;

	dev_dbg(ctrl->device, "%s: qid %d host response seq %u transaction %d\n",
		__func__, chap->qid, chap->s1, chap->transaction);

	if (!chap->host_response) {
		chap->host_response = nvme_auth_transform_key(ctrl->host_key,
						ctrl->opts->host->nqn);
		if (IS_ERR(chap->host_response)) {
			ret = PTR_ERR(chap->host_response);
			chap->host_response = NULL;
			return ret;
		}
	} else {
		dev_dbg(ctrl->device, "%s: qid %d re-using host response\n",
			__func__, chap->qid);
	}

	ret = crypto_shash_setkey(chap->shash_tfm,
			chap->host_response, ctrl->host_key->len);
	if (ret) {
		dev_warn(ctrl->device, "qid %d: failed to set key, error %d\n",
			 chap->qid, ret);
		goto out;
	}

	if (chap->dh_tfm) {
		challenge = kmalloc(chap->hash_len, GFP_KERNEL);
		if (!challenge) {
			ret = -ENOMEM;
			goto out;
		}
		ret = nvme_auth_augmented_challenge(chap->hash_id,
						    chap->sess_key,
						    chap->sess_key_len,
						    chap->c1, challenge,
						    chap->hash_len);
		if (ret)
			goto out;
	}

	shash->tfm = chap->shash_tfm;
	ret = crypto_shash_init(shash);
	if (ret)
		goto out;
	ret = crypto_shash_update(shash, challenge, chap->hash_len);
	if (ret)
		goto out;
	put_unaligned_le32(chap->s1, buf);
	ret = crypto_shash_update(shash, buf, 4);
	if (ret)
		goto out;
	put_unaligned_le16(chap->transaction, buf);
	ret = crypto_shash_update(shash, buf, 2);
	if (ret)
		goto out;
	memset(buf, 0, sizeof(buf));
	ret = crypto_shash_update(shash, buf, 1);
	if (ret)
		goto out;
	ret = crypto_shash_update(shash, "HostHost", 8);
	if (ret)
		goto out;
	ret = crypto_shash_update(shash, ctrl->opts->host->nqn,
				  strlen(ctrl->opts->host->nqn));
	if (ret)
		goto out;
	ret = crypto_shash_update(shash, buf, 1);
	if (ret)
		goto out;
	ret = crypto_shash_update(shash, ctrl->opts->subsysnqn,
			    strlen(ctrl->opts->subsysnqn));
	if (ret)
		goto out;
	ret = crypto_shash_final(shash, chap->response);
out:
	if (challenge != chap->c1)
		kfree(challenge);
	return ret;
}

static int nvme_auth_dhchap_setup_ctrl_response(struct nvme_ctrl *ctrl,
		struct nvme_dhchap_queue_context *chap)
{
	SHASH_DESC_ON_STACK(shash, chap->shash_tfm);
	u8 *ctrl_response;
	u8 buf[4], *challenge = chap->c2;
	int ret;

	ctrl_response = nvme_auth_transform_key(ctrl->ctrl_key,
				ctrl->opts->subsysnqn);
	if (IS_ERR(ctrl_response)) {
		ret = PTR_ERR(ctrl_response);
		return ret;
	}

	ret = crypto_shash_setkey(chap->shash_tfm,
			ctrl_response, ctrl->ctrl_key->len);
	if (ret) {
		dev_warn(ctrl->device, "qid %d: failed to set key, error %d\n",
			 chap->qid, ret);
		goto out;
	}

	if (chap->dh_tfm) {
		challenge = kmalloc(chap->hash_len, GFP_KERNEL);
		if (!challenge) {
			ret = -ENOMEM;
			goto out;
		}
		ret = nvme_auth_augmented_challenge(chap->hash_id,
						    chap->sess_key,
						    chap->sess_key_len,
						    chap->c2, challenge,
						    chap->hash_len);
		if (ret)
			goto out;
	}
	dev_dbg(ctrl->device, "%s: qid %d ctrl response seq %u transaction %d\n",
		__func__, chap->qid, chap->s2, chap->transaction);
	dev_dbg(ctrl->device, "%s: qid %d challenge %*ph\n",
		__func__, chap->qid, (int)chap->hash_len, challenge);
	dev_dbg(ctrl->device, "%s: qid %d subsysnqn %s\n",
		__func__, chap->qid, ctrl->opts->subsysnqn);
	dev_dbg(ctrl->device, "%s: qid %d hostnqn %s\n",
		__func__, chap->qid, ctrl->opts->host->nqn);
	shash->tfm = chap->shash_tfm;
	ret = crypto_shash_init(shash);
	if (ret)
		goto out;
	ret = crypto_shash_update(shash, challenge, chap->hash_len);
	if (ret)
		goto out;
	put_unaligned_le32(chap->s2, buf);
	ret = crypto_shash_update(shash, buf, 4);
	if (ret)
		goto out;
	put_unaligned_le16(chap->transaction, buf);
	ret = crypto_shash_update(shash, buf, 2);
	if (ret)
		goto out;
	memset(buf, 0, 4);
	ret = crypto_shash_update(shash, buf, 1);
	if (ret)
		goto out;
	ret = crypto_shash_update(shash, "Controller", 10);
	if (ret)
		goto out;
	ret = crypto_shash_update(shash, ctrl->opts->subsysnqn,
				  strlen(ctrl->opts->subsysnqn));
	if (ret)
		goto out;
	ret = crypto_shash_update(shash, buf, 1);
	if (ret)
		goto out;
	ret = crypto_shash_update(shash, ctrl->opts->host->nqn,
				  strlen(ctrl->opts->host->nqn));
	if (ret)
		goto out;
	ret = crypto_shash_final(shash, chap->response);
out:
	if (challenge != chap->c2)
		kfree(challenge);
	kfree(ctrl_response);
	return ret;
}

static int nvme_auth_dhchap_exponential(struct nvme_ctrl *ctrl,
		struct nvme_dhchap_queue_context *chap)
{
	int ret;

	if (chap->host_key && chap->host_key_len) {
		dev_dbg(ctrl->device,
			"qid %d: reusing host key\n", chap->qid);
		goto gen_sesskey;
	}
	ret = nvme_auth_gen_privkey(chap->dh_tfm, chap->dhgroup_id);
	if (ret < 0) {
		chap->status = NVME_AUTH_DHCHAP_FAILURE_INCORRECT_PAYLOAD;
		return ret;
	}

	chap->host_key_len = crypto_kpp_maxsize(chap->dh_tfm);

	chap->host_key = kzalloc(chap->host_key_len, GFP_KERNEL);
	if (!chap->host_key) {
		chap->host_key_len = 0;
		chap->status = NVME_AUTH_DHCHAP_FAILURE_FAILED;
		return -ENOMEM;
	}
	ret = nvme_auth_gen_pubkey(chap->dh_tfm,
				   chap->host_key, chap->host_key_len);
	if (ret) {
		dev_dbg(ctrl->device,
			"failed to generate public key, error %d\n", ret);
		chap->status = NVME_AUTH_DHCHAP_FAILURE_INCORRECT_PAYLOAD;
		return ret;
	}

gen_sesskey:
	chap->sess_key_len = chap->host_key_len;
	chap->sess_key = kmalloc(chap->sess_key_len, GFP_KERNEL);
	if (!chap->sess_key) {
		chap->sess_key_len = 0;
		chap->status = NVME_AUTH_DHCHAP_FAILURE_FAILED;
		return -ENOMEM;
	}

	ret = nvme_auth_gen_shared_secret(chap->dh_tfm,
					  chap->ctrl_key, chap->ctrl_key_len,
					  chap->sess_key, chap->sess_key_len);
	if (ret) {
		dev_dbg(ctrl->device,
			"failed to generate shared secret, error %d\n", ret);
		chap->status = NVME_AUTH_DHCHAP_FAILURE_INCORRECT_PAYLOAD;
		return ret;
	}
	dev_dbg(ctrl->device, "shared secret %*ph\n",
		(int)chap->sess_key_len, chap->sess_key);
	return 0;
}

static void nvme_auth_reset_dhchap(struct nvme_dhchap_queue_context *chap)
{
	kfree_sensitive(chap->host_response);
	chap->host_response = NULL;
	kfree_sensitive(chap->host_key);
	chap->host_key = NULL;
	chap->host_key_len = 0;
	kfree_sensitive(chap->ctrl_key);
	chap->ctrl_key = NULL;
	chap->ctrl_key_len = 0;
	kfree_sensitive(chap->sess_key);
	chap->sess_key = NULL;
	chap->sess_key_len = 0;
	chap->status = 0;
	chap->error = 0;
	chap->s1 = 0;
	chap->s2 = 0;
	chap->transaction = 0;
	memset(chap->c1, 0, sizeof(chap->c1));
	memset(chap->c2, 0, sizeof(chap->c2));
	mempool_free(chap->buf, nvme_chap_buf_pool);
	chap->buf = NULL;
}

static void nvme_auth_free_dhchap(struct nvme_dhchap_queue_context *chap)
{
	nvme_auth_reset_dhchap(chap);
	if (chap->shash_tfm)
		crypto_free_shash(chap->shash_tfm);
	if (chap->dh_tfm)
		crypto_free_kpp(chap->dh_tfm);
}

static void nvme_queue_auth_work(struct work_struct *work)
{
	struct nvme_dhchap_queue_context *chap =
		container_of(work, struct nvme_dhchap_queue_context, auth_work);
	struct nvme_ctrl *ctrl = chap->ctrl;
	size_t tl;
	int ret = 0;

	/*
	 * Allocate a large enough buffer for the entire negotiation:
	 * 4k is enough to ffdhe8192.
	 */
	chap->buf = mempool_alloc(nvme_chap_buf_pool, GFP_KERNEL);
	if (!chap->buf) {
		chap->error = -ENOMEM;
		return;
	}

	chap->transaction = ctrl->transaction++;

	/* DH-HMAC-CHAP Step 1: send negotiate */
	dev_dbg(ctrl->device, "%s: qid %d send negotiate\n",
		__func__, chap->qid);
	ret = nvme_auth_set_dhchap_negotiate_data(ctrl, chap);
	if (ret < 0) {
		chap->error = ret;
		return;
	}
	tl = ret;
	ret = nvme_auth_submit(ctrl, chap->qid, chap->buf, tl, true);
	if (ret) {
		chap->error = ret;
		return;
	}

	/* DH-HMAC-CHAP Step 2: receive challenge */
	dev_dbg(ctrl->device, "%s: qid %d receive challenge\n",
		__func__, chap->qid);

	memset(chap->buf, 0, CHAP_BUF_SIZE);
	ret = nvme_auth_submit(ctrl, chap->qid, chap->buf, CHAP_BUF_SIZE,
			       false);
	if (ret) {
		dev_warn(ctrl->device,
			 "qid %d failed to receive challenge, %s %d\n",
			 chap->qid, ret < 0 ? "error" : "nvme status", ret);
		chap->error = ret;
		return;
	}
	ret = nvme_auth_receive_validate(ctrl, chap->qid, chap->buf, chap->transaction,
					 NVME_AUTH_DHCHAP_MESSAGE_CHALLENGE);
	if (ret) {
		chap->status = ret;
		chap->error = -ECONNREFUSED;
		return;
	}

	ret = nvme_auth_process_dhchap_challenge(ctrl, chap);
	if (ret) {
		/* Invalid challenge parameters */
		chap->error = ret;
		goto fail2;
	}

	if (chap->ctrl_key_len) {
		dev_dbg(ctrl->device,
			"%s: qid %d DH exponential\n",
			__func__, chap->qid);
		ret = nvme_auth_dhchap_exponential(ctrl, chap);
		if (ret) {
			chap->error = ret;
			goto fail2;
		}
	}

	dev_dbg(ctrl->device, "%s: qid %d host response\n",
		__func__, chap->qid);
	mutex_lock(&ctrl->dhchap_auth_mutex);
	ret = nvme_auth_dhchap_setup_host_response(ctrl, chap);
	if (ret) {
		mutex_unlock(&ctrl->dhchap_auth_mutex);
		chap->error = ret;
		goto fail2;
	}
	mutex_unlock(&ctrl->dhchap_auth_mutex);

	/* DH-HMAC-CHAP Step 3: send reply */
	dev_dbg(ctrl->device, "%s: qid %d send reply\n",
		__func__, chap->qid);
	ret = nvme_auth_set_dhchap_reply_data(ctrl, chap);
	if (ret < 0) {
		chap->error = ret;
		goto fail2;
	}

	tl = ret;
	ret = nvme_auth_submit(ctrl, chap->qid, chap->buf, tl, true);
	if (ret) {
		chap->error = ret;
		goto fail2;
	}

	/* DH-HMAC-CHAP Step 4: receive success1 */
	dev_dbg(ctrl->device, "%s: qid %d receive success1\n",
		__func__, chap->qid);

	memset(chap->buf, 0, CHAP_BUF_SIZE);
	ret = nvme_auth_submit(ctrl, chap->qid, chap->buf, CHAP_BUF_SIZE,
			       false);
	if (ret) {
		dev_warn(ctrl->device,
			 "qid %d failed to receive success1, %s %d\n",
			 chap->qid, ret < 0 ? "error" : "nvme status", ret);
		chap->error = ret;
		return;
	}
	ret = nvme_auth_receive_validate(ctrl, chap->qid,
					 chap->buf, chap->transaction,
					 NVME_AUTH_DHCHAP_MESSAGE_SUCCESS1);
	if (ret) {
		chap->status = ret;
		chap->error = -ECONNREFUSED;
		return;
	}

	mutex_lock(&ctrl->dhchap_auth_mutex);
	if (ctrl->ctrl_key) {
		dev_dbg(ctrl->device,
			"%s: qid %d controller response\n",
			__func__, chap->qid);
		ret = nvme_auth_dhchap_setup_ctrl_response(ctrl, chap);
		if (ret) {
			mutex_unlock(&ctrl->dhchap_auth_mutex);
			chap->error = ret;
			goto fail2;
		}
	}
	mutex_unlock(&ctrl->dhchap_auth_mutex);

	ret = nvme_auth_process_dhchap_success1(ctrl, chap);
	if (ret) {
		/* Controller authentication failed */
		chap->error = -ECONNREFUSED;
		goto fail2;
	}

	if (chap->s2) {
		/* DH-HMAC-CHAP Step 5: send success2 */
		dev_dbg(ctrl->device, "%s: qid %d send success2\n",
			__func__, chap->qid);
		tl = nvme_auth_set_dhchap_success2_data(ctrl, chap);
		ret = nvme_auth_submit(ctrl, chap->qid, chap->buf, tl, true);
		if (ret)
			chap->error = ret;
	}
	if (!ret) {
		chap->error = 0;
		return;
	}

fail2:
	dev_dbg(ctrl->device, "%s: qid %d send failure2, status %x\n",
		__func__, chap->qid, chap->status);
	tl = nvme_auth_set_dhchap_failure2_data(ctrl, chap);
	ret = nvme_auth_submit(ctrl, chap->qid, chap->buf, tl, true);
	/*
	 * only update error if send failure2 failed and no other
	 * error had been set during authentication.
	 */
	if (ret && !chap->error)
		chap->error = ret;
}

int nvme_auth_negotiate(struct nvme_ctrl *ctrl, int qid)
{
	struct nvme_dhchap_queue_context *chap;

	if (!ctrl->host_key) {
		dev_warn(ctrl->device, "qid %d: no key\n", qid);
		return -ENOKEY;
	}

	if (ctrl->opts->dhchap_ctrl_secret && !ctrl->ctrl_key) {
		dev_warn(ctrl->device, "qid %d: invalid ctrl key\n", qid);
		return -ENOKEY;
	}

<<<<<<< HEAD
	mutex_lock(&ctrl->dhchap_auth_mutex);
	/* Check if the context is already queued */
	list_for_each_entry(chap, &ctrl->dhchap_auth_list, entry) {
		WARN_ON(!chap->buf);
		if (chap->qid == qid) {
			dev_dbg(ctrl->device, "qid %d: re-using context\n", qid);
			mutex_unlock(&ctrl->dhchap_auth_mutex);
			flush_work(&chap->auth_work);
			nvme_auth_reset_dhchap(chap);
			queue_work(nvme_wq, &chap->auth_work);
			return 0;
		}
	}
	chap = kzalloc(sizeof(*chap), GFP_KERNEL);
	if (!chap) {
		mutex_unlock(&ctrl->dhchap_auth_mutex);
		return -ENOMEM;
	}
	chap->qid = (qid == NVME_QID_ANY) ? 0 : qid;
	chap->ctrl = ctrl;

	/*
	 * Allocate a large enough buffer for the entire negotiation:
	 * 4k should be enough to ffdhe8192.
	 */
	chap->buf_size = 4096;
	chap->buf = kzalloc(chap->buf_size, GFP_KERNEL);
	if (!chap->buf) {
		mutex_unlock(&ctrl->dhchap_auth_mutex);
		kfree(chap);
		return -ENOMEM;
	}

	INIT_WORK(&chap->auth_work, nvme_queue_auth_work);
	list_add(&chap->entry, &ctrl->dhchap_auth_list);
	mutex_unlock(&ctrl->dhchap_auth_mutex);
	queue_work(nvme_wq, &chap->auth_work);
=======
	chap = &ctrl->dhchap_ctxs[qid];
	cancel_work_sync(&chap->auth_work);
	queue_work(nvme_auth_wq, &chap->auth_work);
>>>>>>> ccf0a997
	return 0;
}
EXPORT_SYMBOL_GPL(nvme_auth_negotiate);

int nvme_auth_wait(struct nvme_ctrl *ctrl, int qid)
{
	struct nvme_dhchap_queue_context *chap;
	int ret;

	chap = &ctrl->dhchap_ctxs[qid];
	flush_work(&chap->auth_work);
	ret = chap->error;
	/* clear sensitive info */
	nvme_auth_reset_dhchap(chap);
	return ret;
}
EXPORT_SYMBOL_GPL(nvme_auth_wait);

static void nvme_ctrl_auth_work(struct work_struct *work)
{
	struct nvme_ctrl *ctrl =
		container_of(work, struct nvme_ctrl, dhchap_auth_work);
	int ret, q;

	/*
	 * If the ctrl is no connected, bail as reconnect will handle
	 * authentication.
	 */
	if (ctrl->state != NVME_CTRL_LIVE)
		return;

	/* Authenticate admin queue first */
	ret = nvme_auth_negotiate(ctrl, 0);
	if (ret) {
		dev_warn(ctrl->device,
			 "qid 0: error %d setting up authentication\n", ret);
		return;
	}
	ret = nvme_auth_wait(ctrl, 0);
	if (ret) {
		dev_warn(ctrl->device,
			 "qid 0: authentication failed\n");
		return;
	}

	for (q = 1; q < ctrl->queue_count; q++) {
		ret = nvme_auth_negotiate(ctrl, q);
		if (ret) {
			dev_warn(ctrl->device,
				 "qid %d: error %d setting up authentication\n",
				 q, ret);
			break;
		}
	}

	/*
	 * Failure is a soft-state; credentials remain valid until
	 * the controller terminates the connection.
	 */
	for (q = 1; q < ctrl->queue_count; q++) {
		ret = nvme_auth_wait(ctrl, q);
		if (ret)
			dev_warn(ctrl->device,
				 "qid %d: authentication failed\n", q);
	}
}

int nvme_auth_init_ctrl(struct nvme_ctrl *ctrl)
{
<<<<<<< HEAD
	int ret;

	INIT_LIST_HEAD(&ctrl->dhchap_auth_list);
	INIT_WORK(&ctrl->dhchap_auth_work, nvme_ctrl_auth_work);
=======
	struct nvme_dhchap_queue_context *chap;
	int i, ret;

>>>>>>> ccf0a997
	mutex_init(&ctrl->dhchap_auth_mutex);
	INIT_WORK(&ctrl->dhchap_auth_work, nvme_ctrl_auth_work);
	if (!ctrl->opts)
		return 0;
	ret = nvme_auth_generate_key(ctrl->opts->dhchap_secret,
			&ctrl->host_key);
	if (ret)
		return ret;
	ret = nvme_auth_generate_key(ctrl->opts->dhchap_ctrl_secret,
			&ctrl->ctrl_key);
<<<<<<< HEAD
	if (ret) {
		nvme_auth_free_key(ctrl->host_key);
		ctrl->host_key = NULL;
	}
=======
	if (ret)
		goto err_free_dhchap_secret;

	if (!ctrl->opts->dhchap_secret && !ctrl->opts->dhchap_ctrl_secret)
		return 0;

	ctrl->dhchap_ctxs = kvcalloc(ctrl_max_dhchaps(ctrl),
				sizeof(*chap), GFP_KERNEL);
	if (!ctrl->dhchap_ctxs) {
		ret = -ENOMEM;
		goto err_free_dhchap_ctrl_secret;
	}

	for (i = 0; i < ctrl_max_dhchaps(ctrl); i++) {
		chap = &ctrl->dhchap_ctxs[i];
		chap->qid = i;
		chap->ctrl = ctrl;
		INIT_WORK(&chap->auth_work, nvme_queue_auth_work);
	}

	return 0;
err_free_dhchap_ctrl_secret:
	nvme_auth_free_key(ctrl->ctrl_key);
	ctrl->ctrl_key = NULL;
err_free_dhchap_secret:
	nvme_auth_free_key(ctrl->host_key);
	ctrl->host_key = NULL;
>>>>>>> ccf0a997
	return ret;
}
EXPORT_SYMBOL_GPL(nvme_auth_init_ctrl);

void nvme_auth_stop(struct nvme_ctrl *ctrl)
{
	cancel_work_sync(&ctrl->dhchap_auth_work);
}
EXPORT_SYMBOL_GPL(nvme_auth_stop);

void nvme_auth_free(struct nvme_ctrl *ctrl)
{
	int i;

<<<<<<< HEAD
	mutex_lock(&ctrl->dhchap_auth_mutex);
	list_for_each_entry_safe(chap, tmp, &ctrl->dhchap_auth_list, entry) {
		list_del_init(&chap->entry);
		flush_work(&chap->auth_work);
		nvme_auth_free_dhchap(chap);
=======
	if (ctrl->dhchap_ctxs) {
		for (i = 0; i < ctrl_max_dhchaps(ctrl); i++)
			nvme_auth_free_dhchap(&ctrl->dhchap_ctxs[i]);
		kfree(ctrl->dhchap_ctxs);
>>>>>>> ccf0a997
	}
	if (ctrl->host_key) {
		nvme_auth_free_key(ctrl->host_key);
		ctrl->host_key = NULL;
	}
	if (ctrl->ctrl_key) {
		nvme_auth_free_key(ctrl->ctrl_key);
		ctrl->ctrl_key = NULL;
	}
}
EXPORT_SYMBOL_GPL(nvme_auth_free);

int __init nvme_init_auth(void)
{
	nvme_auth_wq = alloc_workqueue("nvme-auth-wq",
			       WQ_UNBOUND | WQ_MEM_RECLAIM | WQ_SYSFS, 0);
	if (!nvme_auth_wq)
		return -ENOMEM;

	nvme_chap_buf_cache = kmem_cache_create("nvme-chap-buf-cache",
				CHAP_BUF_SIZE, 0, SLAB_HWCACHE_ALIGN, NULL);
	if (!nvme_chap_buf_cache)
		goto err_destroy_workqueue;

	nvme_chap_buf_pool = mempool_create(16, mempool_alloc_slab,
			mempool_free_slab, nvme_chap_buf_cache);
	if (!nvme_chap_buf_pool)
		goto err_destroy_chap_buf_cache;

	return 0;
err_destroy_chap_buf_cache:
	kmem_cache_destroy(nvme_chap_buf_cache);
err_destroy_workqueue:
	destroy_workqueue(nvme_auth_wq);
	return -ENOMEM;
}

void __exit nvme_exit_auth(void)
{
	mempool_destroy(nvme_chap_buf_pool);
	kmem_cache_destroy(nvme_chap_buf_cache);
	destroy_workqueue(nvme_auth_wq);
}<|MERGE_RESOLUTION|>--- conflicted
+++ resolved
@@ -866,49 +866,9 @@
 		return -ENOKEY;
 	}
 
-<<<<<<< HEAD
-	mutex_lock(&ctrl->dhchap_auth_mutex);
-	/* Check if the context is already queued */
-	list_for_each_entry(chap, &ctrl->dhchap_auth_list, entry) {
-		WARN_ON(!chap->buf);
-		if (chap->qid == qid) {
-			dev_dbg(ctrl->device, "qid %d: re-using context\n", qid);
-			mutex_unlock(&ctrl->dhchap_auth_mutex);
-			flush_work(&chap->auth_work);
-			nvme_auth_reset_dhchap(chap);
-			queue_work(nvme_wq, &chap->auth_work);
-			return 0;
-		}
-	}
-	chap = kzalloc(sizeof(*chap), GFP_KERNEL);
-	if (!chap) {
-		mutex_unlock(&ctrl->dhchap_auth_mutex);
-		return -ENOMEM;
-	}
-	chap->qid = (qid == NVME_QID_ANY) ? 0 : qid;
-	chap->ctrl = ctrl;
-
-	/*
-	 * Allocate a large enough buffer for the entire negotiation:
-	 * 4k should be enough to ffdhe8192.
-	 */
-	chap->buf_size = 4096;
-	chap->buf = kzalloc(chap->buf_size, GFP_KERNEL);
-	if (!chap->buf) {
-		mutex_unlock(&ctrl->dhchap_auth_mutex);
-		kfree(chap);
-		return -ENOMEM;
-	}
-
-	INIT_WORK(&chap->auth_work, nvme_queue_auth_work);
-	list_add(&chap->entry, &ctrl->dhchap_auth_list);
-	mutex_unlock(&ctrl->dhchap_auth_mutex);
-	queue_work(nvme_wq, &chap->auth_work);
-=======
 	chap = &ctrl->dhchap_ctxs[qid];
 	cancel_work_sync(&chap->auth_work);
 	queue_work(nvme_auth_wq, &chap->auth_work);
->>>>>>> ccf0a997
 	return 0;
 }
 EXPORT_SYMBOL_GPL(nvme_auth_negotiate);
@@ -978,16 +938,9 @@
 
 int nvme_auth_init_ctrl(struct nvme_ctrl *ctrl)
 {
-<<<<<<< HEAD
-	int ret;
-
-	INIT_LIST_HEAD(&ctrl->dhchap_auth_list);
-	INIT_WORK(&ctrl->dhchap_auth_work, nvme_ctrl_auth_work);
-=======
 	struct nvme_dhchap_queue_context *chap;
 	int i, ret;
 
->>>>>>> ccf0a997
 	mutex_init(&ctrl->dhchap_auth_mutex);
 	INIT_WORK(&ctrl->dhchap_auth_work, nvme_ctrl_auth_work);
 	if (!ctrl->opts)
@@ -998,12 +951,6 @@
 		return ret;
 	ret = nvme_auth_generate_key(ctrl->opts->dhchap_ctrl_secret,
 			&ctrl->ctrl_key);
-<<<<<<< HEAD
-	if (ret) {
-		nvme_auth_free_key(ctrl->host_key);
-		ctrl->host_key = NULL;
-	}
-=======
 	if (ret)
 		goto err_free_dhchap_secret;
 
@@ -1031,7 +978,6 @@
 err_free_dhchap_secret:
 	nvme_auth_free_key(ctrl->host_key);
 	ctrl->host_key = NULL;
->>>>>>> ccf0a997
 	return ret;
 }
 EXPORT_SYMBOL_GPL(nvme_auth_init_ctrl);
@@ -1046,18 +992,10 @@
 {
 	int i;
 
-<<<<<<< HEAD
-	mutex_lock(&ctrl->dhchap_auth_mutex);
-	list_for_each_entry_safe(chap, tmp, &ctrl->dhchap_auth_list, entry) {
-		list_del_init(&chap->entry);
-		flush_work(&chap->auth_work);
-		nvme_auth_free_dhchap(chap);
-=======
 	if (ctrl->dhchap_ctxs) {
 		for (i = 0; i < ctrl_max_dhchaps(ctrl); i++)
 			nvme_auth_free_dhchap(&ctrl->dhchap_ctxs[i]);
 		kfree(ctrl->dhchap_ctxs);
->>>>>>> ccf0a997
 	}
 	if (ctrl->host_key) {
 		nvme_auth_free_key(ctrl->host_key);
