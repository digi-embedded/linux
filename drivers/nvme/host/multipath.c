// SPDX-License-Identifier: GPL-2.0
/*
 * Copyright (c) 2017-2018 Christoph Hellwig.
 */

#include <linux/backing-dev.h>
#include <linux/moduleparam.h>
#include <trace/events/block.h>
#include "nvme.h"

static bool multipath = true;
module_param(multipath, bool, 0444);
MODULE_PARM_DESC(multipath,
	"turn on native support for multiple controllers per subsystem");

void nvme_mpath_unfreeze(struct nvme_subsystem *subsys)
{
	struct nvme_ns_head *h;

	lockdep_assert_held(&subsys->lock);
	list_for_each_entry(h, &subsys->nsheads, entry)
		if (h->disk)
			blk_mq_unfreeze_queue(h->disk->queue);
}

void nvme_mpath_wait_freeze(struct nvme_subsystem *subsys)
{
	struct nvme_ns_head *h;

	lockdep_assert_held(&subsys->lock);
	list_for_each_entry(h, &subsys->nsheads, entry)
		if (h->disk)
			blk_mq_freeze_queue_wait(h->disk->queue);
}

void nvme_mpath_start_freeze(struct nvme_subsystem *subsys)
{
	struct nvme_ns_head *h;

	lockdep_assert_held(&subsys->lock);
	list_for_each_entry(h, &subsys->nsheads, entry)
		if (h->disk)
			blk_freeze_queue_start(h->disk->queue);
}

/*
 * If multipathing is enabled we need to always use the subsystem instance
 * number for numbering our devices to avoid conflicts between subsystems that
 * have multiple controllers and thus use the multipath-aware subsystem node
 * and those that have a single controller and use the controller node
 * directly.
 */
bool nvme_mpath_set_disk_name(struct nvme_ns *ns, char *disk_name, int *flags)
{
	if (!multipath)
		return false;
	if (!ns->head->disk) {
		sprintf(disk_name, "nvme%dn%d", ns->ctrl->subsys->instance,
			ns->head->instance);
		return true;
	}
	sprintf(disk_name, "nvme%dc%dn%d", ns->ctrl->subsys->instance,
		ns->ctrl->instance, ns->head->instance);
	*flags = GENHD_FL_HIDDEN;
	return true;
}

bool nvme_failover_req(struct request *req)
{
	struct nvme_ns *ns = req->q->queuedata;
	u16 status = nvme_req(req)->status & 0x7ff;
	unsigned long flags;
	struct bio *bio;

	nvme_mpath_clear_current_path(ns);

	/*
	 * If we got back an ANA error, we know the controller is alive but not
	 * ready to serve this namespace.  Kick of a re-read of the ANA
	 * information page, and just try any other available path for now.
	 */
	if (nvme_is_ana_error(status) && ns->ctrl->ana_log_buf) {
		set_bit(NVME_NS_ANA_PENDING, &ns->flags);
		queue_work(nvme_wq, &ns->ctrl->ana_work);
	}

<<<<<<< HEAD
	switch (status & 0x7ff) {
	case NVME_SC_ANA_TRANSITION:
	case NVME_SC_ANA_INACCESSIBLE:
	case NVME_SC_ANA_PERSISTENT_LOSS:
		/*
		 * If we got back an ANA error we know the controller is alive,
		 * but not ready to serve this namespaces.  The spec suggests
		 * we should update our general state here, but due to the fact
		 * that the admin and I/O queues are not serialized that is
		 * fundamentally racy.  So instead just clear the current path,
		 * mark the the path as pending and kick of a re-read of the ANA
		 * log page ASAP.
		 */
		nvme_mpath_clear_current_path(ns);
		if (ns->ctrl->ana_log_buf) {
			set_bit(NVME_NS_ANA_PENDING, &ns->flags);
			queue_work(nvme_wq, &ns->ctrl->ana_work);
		}
		break;
	case NVME_SC_HOST_PATH_ERROR:
	case NVME_SC_HOST_ABORTED_CMD:
		/*
		 * Temporary transport disruption in talking to the controller.
		 * Try to send on a new path.
		 */
		nvme_mpath_clear_current_path(ns);
		break;
	default:
		/* This was a non-ANA error so follow the normal error path. */
		return false;
	}

	spin_lock_irqsave(&ns->head->requeue_lock, flags);
	blk_steal_bios(&ns->head->requeue_list, req);
	spin_unlock_irqrestore(&ns->head->requeue_lock, flags);
	blk_mq_end_request(req, 0);

=======
	spin_lock_irqsave(&ns->head->requeue_lock, flags);
	for (bio = req->bio; bio; bio = bio->bi_next)
		bio_set_dev(bio, ns->head->disk->part0);
	blk_steal_bios(&ns->head->requeue_list, req);
	spin_unlock_irqrestore(&ns->head->requeue_lock, flags);

	blk_mq_end_request(req, 0);
>>>>>>> c1084c27
	kblockd_schedule_work(&ns->head->requeue_work);
	return true;
}

void nvme_kick_requeue_lists(struct nvme_ctrl *ctrl)
{
	struct nvme_ns *ns;

	down_read(&ctrl->namespaces_rwsem);
	list_for_each_entry(ns, &ctrl->namespaces, list) {
		if (ns->head->disk)
			kblockd_schedule_work(&ns->head->requeue_work);
	}
	up_read(&ctrl->namespaces_rwsem);
}

static const char *nvme_ana_state_names[] = {
	[0]				= "invalid state",
	[NVME_ANA_OPTIMIZED]		= "optimized",
	[NVME_ANA_NONOPTIMIZED]		= "non-optimized",
	[NVME_ANA_INACCESSIBLE]		= "inaccessible",
	[NVME_ANA_PERSISTENT_LOSS]	= "persistent-loss",
	[NVME_ANA_CHANGE]		= "change",
};

bool nvme_mpath_clear_current_path(struct nvme_ns *ns)
{
	struct nvme_ns_head *head = ns->head;
	bool changed = false;
	int node;

	if (!head)
		goto out;

	for_each_node(node) {
		if (ns == rcu_access_pointer(head->current_path[node])) {
			rcu_assign_pointer(head->current_path[node], NULL);
			changed = true;
		}
	}
out:
	return changed;
}

void nvme_mpath_clear_ctrl_paths(struct nvme_ctrl *ctrl)
{
	struct nvme_ns *ns;

	down_read(&ctrl->namespaces_rwsem);
	list_for_each_entry(ns, &ctrl->namespaces, list) {
		nvme_mpath_clear_current_path(ns);
		kblockd_schedule_work(&ns->head->requeue_work);
	}
	up_read(&ctrl->namespaces_rwsem);
}

void nvme_mpath_revalidate_paths(struct nvme_ns *ns)
{
	struct nvme_ns_head *head = ns->head;
	sector_t capacity = get_capacity(head->disk);
	int node;

	list_for_each_entry_rcu(ns, &head->list, siblings) {
		if (capacity != get_capacity(ns->disk))
			clear_bit(NVME_NS_READY, &ns->flags);
	}

	for_each_node(node)
		rcu_assign_pointer(head->current_path[node], NULL);
}

static bool nvme_path_is_disabled(struct nvme_ns *ns)
{
	/*
	 * We don't treat NVME_CTRL_DELETING as a disabled path as I/O should
	 * still be able to complete assuming that the controller is connected.
	 * Otherwise it will fail immediately and return to the requeue list.
	 */
	if (ns->ctrl->state != NVME_CTRL_LIVE &&
	    ns->ctrl->state != NVME_CTRL_DELETING)
		return true;
	if (test_bit(NVME_NS_ANA_PENDING, &ns->flags) ||
	    !test_bit(NVME_NS_READY, &ns->flags))
		return true;
	return false;
}

static struct nvme_ns *__nvme_find_path(struct nvme_ns_head *head, int node)
{
	int found_distance = INT_MAX, fallback_distance = INT_MAX, distance;
	struct nvme_ns *found = NULL, *fallback = NULL, *ns;

	list_for_each_entry_rcu(ns, &head->list, siblings) {
		if (nvme_path_is_disabled(ns))
			continue;

		if (READ_ONCE(head->subsys->iopolicy) == NVME_IOPOLICY_NUMA)
			distance = node_distance(node, ns->ctrl->numa_node);
		else
			distance = LOCAL_DISTANCE;

		switch (ns->ana_state) {
		case NVME_ANA_OPTIMIZED:
			if (distance < found_distance) {
				found_distance = distance;
				found = ns;
			}
			break;
		case NVME_ANA_NONOPTIMIZED:
			if (distance < fallback_distance) {
				fallback_distance = distance;
				fallback = ns;
			}
			break;
		default:
			break;
		}
	}

	if (!found)
		found = fallback;
	if (found)
		rcu_assign_pointer(head->current_path[node], found);
	return found;
}

static struct nvme_ns *nvme_next_ns(struct nvme_ns_head *head,
		struct nvme_ns *ns)
{
	ns = list_next_or_null_rcu(&head->list, &ns->siblings, struct nvme_ns,
			siblings);
	if (ns)
		return ns;
	return list_first_or_null_rcu(&head->list, struct nvme_ns, siblings);
}

static struct nvme_ns *nvme_round_robin_path(struct nvme_ns_head *head,
		int node, struct nvme_ns *old)
{
	struct nvme_ns *ns, *found = NULL;

	if (list_is_singular(&head->list)) {
		if (nvme_path_is_disabled(old))
			return NULL;
		return old;
	}

	for (ns = nvme_next_ns(head, old);
	     ns && ns != old;
	     ns = nvme_next_ns(head, ns)) {
		if (nvme_path_is_disabled(ns))
			continue;

		if (ns->ana_state == NVME_ANA_OPTIMIZED) {
			found = ns;
			goto out;
		}
		if (ns->ana_state == NVME_ANA_NONOPTIMIZED)
			found = ns;
	}

	/*
	 * The loop above skips the current path for round-robin semantics.
	 * Fall back to the current path if either:
	 *  - no other optimized path found and current is optimized,
	 *  - no other usable path found and current is usable.
	 */
	if (!nvme_path_is_disabled(old) &&
	    (old->ana_state == NVME_ANA_OPTIMIZED ||
<<<<<<< HEAD
	     (!fallback && old->ana_state == NVME_ANA_NONOPTIMIZED)))
		return old;

	if (!fallback)
=======
	     (!found && old->ana_state == NVME_ANA_NONOPTIMIZED)))
		return old;

	if (!found)
>>>>>>> c1084c27
		return NULL;
out:
	rcu_assign_pointer(head->current_path[node], found);
	return found;
}

static inline bool nvme_path_is_optimized(struct nvme_ns *ns)
{
	return ns->ctrl->state == NVME_CTRL_LIVE &&
		ns->ana_state == NVME_ANA_OPTIMIZED;
}

inline struct nvme_ns *nvme_find_path(struct nvme_ns_head *head)
{
	int node = numa_node_id();
	struct nvme_ns *ns;

	ns = srcu_dereference(head->current_path[node], &head->srcu);
	if (unlikely(!ns))
		return __nvme_find_path(head, node);

	if (READ_ONCE(head->subsys->iopolicy) == NVME_IOPOLICY_RR)
		return nvme_round_robin_path(head, node, ns);
	if (unlikely(!nvme_path_is_optimized(ns)))
		return __nvme_find_path(head, node);
	return ns;
}

static bool nvme_available_path(struct nvme_ns_head *head)
{
	struct nvme_ns *ns;

	list_for_each_entry_rcu(ns, &head->list, siblings) {
		if (test_bit(NVME_CTRL_FAILFAST_EXPIRED, &ns->ctrl->flags))
			continue;
		switch (ns->ctrl->state) {
		case NVME_CTRL_LIVE:
		case NVME_CTRL_RESETTING:
		case NVME_CTRL_CONNECTING:
			/* fallthru */
			return true;
		default:
			break;
		}
	}
	return false;
}

static blk_qc_t nvme_ns_head_submit_bio(struct bio *bio)
{
	struct nvme_ns_head *head = bio->bi_bdev->bd_disk->private_data;
	struct device *dev = disk_to_dev(head->disk);
	struct nvme_ns *ns;
	blk_qc_t ret = BLK_QC_T_NONE;
	int srcu_idx;

	/*
	 * The namespace might be going away and the bio might be moved to a
	 * different queue via blk_steal_bios(), so we need to use the bio_split
	 * pool from the original queue to allocate the bvecs from.
	 */
	blk_queue_split(&bio);

	srcu_idx = srcu_read_lock(&head->srcu);
	ns = nvme_find_path(head);
	if (likely(ns)) {
		bio_set_dev(bio, ns->disk->part0);
		bio->bi_opf |= REQ_NVME_MPATH;
		trace_block_bio_remap(bio, disk_devt(ns->head->disk),
				      bio->bi_iter.bi_sector);
		ret = submit_bio_noacct(bio);
	} else if (nvme_available_path(head)) {
		dev_warn_ratelimited(dev, "no usable path - requeuing I/O\n");

		spin_lock_irq(&head->requeue_lock);
		bio_list_add(&head->requeue_list, bio);
		spin_unlock_irq(&head->requeue_lock);
	} else {
		dev_warn_ratelimited(dev, "no available path - failing I/O\n");

		bio->bi_status = BLK_STS_IOERR;
		bio_endio(bio);
	}

	srcu_read_unlock(&head->srcu, srcu_idx);
	return ret;
}

static int nvme_ns_head_open(struct block_device *bdev, fmode_t mode)
{
	if (!nvme_tryget_ns_head(bdev->bd_disk->private_data))
		return -ENXIO;
	return 0;
}

static void nvme_ns_head_release(struct gendisk *disk, fmode_t mode)
{
	nvme_put_ns_head(disk->private_data);
}

#ifdef CONFIG_BLK_DEV_ZONED
static int nvme_ns_head_report_zones(struct gendisk *disk, sector_t sector,
		unsigned int nr_zones, report_zones_cb cb, void *data)
{
	struct nvme_ns_head *head = disk->private_data;
	struct nvme_ns *ns;
	int srcu_idx, ret = -EWOULDBLOCK;

	srcu_idx = srcu_read_lock(&head->srcu);
	ns = nvme_find_path(head);
	if (ns)
		ret = nvme_ns_report_zones(ns, sector, nr_zones, cb, data);
	srcu_read_unlock(&head->srcu, srcu_idx);
	return ret;
}
#else
#define nvme_ns_head_report_zones	NULL
#endif /* CONFIG_BLK_DEV_ZONED */

const struct block_device_operations nvme_ns_head_ops = {
	.owner		= THIS_MODULE,
	.submit_bio	= nvme_ns_head_submit_bio,
	.open		= nvme_ns_head_open,
	.release	= nvme_ns_head_release,
	.ioctl		= nvme_ns_head_ioctl,
	.getgeo		= nvme_getgeo,
	.report_zones	= nvme_ns_head_report_zones,
	.pr_ops		= &nvme_pr_ops,
};

static inline struct nvme_ns_head *cdev_to_ns_head(struct cdev *cdev)
{
	return container_of(cdev, struct nvme_ns_head, cdev);
}

static int nvme_ns_head_chr_open(struct inode *inode, struct file *file)
{
	if (!nvme_tryget_ns_head(cdev_to_ns_head(inode->i_cdev)))
		return -ENXIO;
	return 0;
}

static int nvme_ns_head_chr_release(struct inode *inode, struct file *file)
{
	nvme_put_ns_head(cdev_to_ns_head(inode->i_cdev));
	return 0;
}

static const struct file_operations nvme_ns_head_chr_fops = {
	.owner		= THIS_MODULE,
	.open		= nvme_ns_head_chr_open,
	.release	= nvme_ns_head_chr_release,
	.unlocked_ioctl	= nvme_ns_head_chr_ioctl,
	.compat_ioctl	= compat_ptr_ioctl,
};

static int nvme_add_ns_head_cdev(struct nvme_ns_head *head)
{
	int ret;

	head->cdev_device.parent = &head->subsys->dev;
	ret = dev_set_name(&head->cdev_device, "ng%dn%d",
			   head->subsys->instance, head->instance);
	if (ret)
		return ret;
	ret = nvme_cdev_add(&head->cdev, &head->cdev_device,
			    &nvme_ns_head_chr_fops, THIS_MODULE);
	return ret;
}

static void nvme_requeue_work(struct work_struct *work)
{
	struct nvme_ns_head *head =
		container_of(work, struct nvme_ns_head, requeue_work);
	struct bio *bio, *next;

	spin_lock_irq(&head->requeue_lock);
	next = bio_list_get(&head->requeue_list);
	spin_unlock_irq(&head->requeue_lock);

	while ((bio = next) != NULL) {
		next = bio->bi_next;
		bio->bi_next = NULL;

		submit_bio_noacct(bio);
	}
}

int nvme_mpath_alloc_disk(struct nvme_ctrl *ctrl, struct nvme_ns_head *head)
{
	bool vwc = false;

	mutex_init(&head->lock);
	bio_list_init(&head->requeue_list);
	spin_lock_init(&head->requeue_lock);
	INIT_WORK(&head->requeue_work, nvme_requeue_work);

	/*
	 * Add a multipath node if the subsystems supports multiple controllers.
	 * We also do this for private namespaces as the namespace sharing data could
	 * change after a rescan.
	 */
	if (!(ctrl->subsys->cmic & NVME_CTRL_CMIC_MULTI_CTRL) || !multipath)
		return 0;

	head->disk = blk_alloc_disk(ctrl->numa_node);
	if (!head->disk)
		return -ENOMEM;
	head->disk->fops = &nvme_ns_head_ops;
	head->disk->private_data = head;
	sprintf(head->disk->disk_name, "nvme%dn%d",
			ctrl->subsys->instance, head->instance);

	blk_queue_flag_set(QUEUE_FLAG_NONROT, head->disk->queue);
	blk_queue_flag_set(QUEUE_FLAG_NOWAIT, head->disk->queue);

	/* set to a default value of 512 until the disk is validated */
	blk_queue_logical_block_size(head->disk->queue, 512);
	blk_set_stacking_limits(&head->disk->queue->limits);

	/* we need to propagate up the VMC settings */
	if (ctrl->vwc & NVME_CTRL_VWC_PRESENT)
		vwc = true;
	blk_queue_write_cache(head->disk->queue, vwc, vwc);
	return 0;
}

static void nvme_mpath_set_live(struct nvme_ns *ns)
{
	struct nvme_ns_head *head = ns->head;

	if (!head->disk)
		return;

<<<<<<< HEAD
	if (!test_and_set_bit(NVME_NSHEAD_DISK_LIVE, &head->flags))
=======
	if (!test_and_set_bit(NVME_NSHEAD_DISK_LIVE, &head->flags)) {
>>>>>>> c1084c27
		device_add_disk(&head->subsys->dev, head->disk,
				nvme_ns_id_attr_groups);
		nvme_add_ns_head_cdev(head);
	}

	mutex_lock(&head->lock);
	if (nvme_path_is_optimized(ns)) {
		int node, srcu_idx;

		srcu_idx = srcu_read_lock(&head->srcu);
		for_each_node(node)
			__nvme_find_path(head, node);
		srcu_read_unlock(&head->srcu, srcu_idx);
	}
	mutex_unlock(&head->lock);

	synchronize_srcu(&head->srcu);
	kblockd_schedule_work(&head->requeue_work);
}

static int nvme_parse_ana_log(struct nvme_ctrl *ctrl, void *data,
		int (*cb)(struct nvme_ctrl *ctrl, struct nvme_ana_group_desc *,
			void *))
{
	void *base = ctrl->ana_log_buf;
	size_t offset = sizeof(struct nvme_ana_rsp_hdr);
	int error, i;

	lockdep_assert_held(&ctrl->ana_lock);

	for (i = 0; i < le16_to_cpu(ctrl->ana_log_buf->ngrps); i++) {
		struct nvme_ana_group_desc *desc = base + offset;
		u32 nr_nsids;
		size_t nsid_buf_size;

		if (WARN_ON_ONCE(offset > ctrl->ana_log_size - sizeof(*desc)))
			return -EINVAL;

		nr_nsids = le32_to_cpu(desc->nnsids);
		nsid_buf_size = nr_nsids * sizeof(__le32);

		if (WARN_ON_ONCE(desc->grpid == 0))
			return -EINVAL;
		if (WARN_ON_ONCE(le32_to_cpu(desc->grpid) > ctrl->anagrpmax))
			return -EINVAL;
		if (WARN_ON_ONCE(desc->state == 0))
			return -EINVAL;
		if (WARN_ON_ONCE(desc->state > NVME_ANA_CHANGE))
			return -EINVAL;

		offset += sizeof(*desc);
		if (WARN_ON_ONCE(offset > ctrl->ana_log_size - nsid_buf_size))
			return -EINVAL;

		error = cb(ctrl, desc, data);
		if (error)
			return error;

		offset += nsid_buf_size;
	}

	return 0;
}

static inline bool nvme_state_is_live(enum nvme_ana_state state)
{
	return state == NVME_ANA_OPTIMIZED || state == NVME_ANA_NONOPTIMIZED;
}

static void nvme_update_ns_ana_state(struct nvme_ana_group_desc *desc,
		struct nvme_ns *ns)
{
	ns->ana_grpid = le32_to_cpu(desc->grpid);
	ns->ana_state = desc->state;
	clear_bit(NVME_NS_ANA_PENDING, &ns->flags);

	if (nvme_state_is_live(ns->ana_state))
		nvme_mpath_set_live(ns);
}

static int nvme_update_ana_state(struct nvme_ctrl *ctrl,
		struct nvme_ana_group_desc *desc, void *data)
{
	u32 nr_nsids = le32_to_cpu(desc->nnsids), n = 0;
	unsigned *nr_change_groups = data;
	struct nvme_ns *ns;

	dev_dbg(ctrl->device, "ANA group %d: %s.\n",
			le32_to_cpu(desc->grpid),
			nvme_ana_state_names[desc->state]);

	if (desc->state == NVME_ANA_CHANGE)
		(*nr_change_groups)++;

	if (!nr_nsids)
		return 0;

	down_read(&ctrl->namespaces_rwsem);
	list_for_each_entry(ns, &ctrl->namespaces, list) {
		unsigned nsid;
again:
		nsid = le32_to_cpu(desc->nsids[n]);
		if (ns->head->ns_id < nsid)
			continue;
		if (ns->head->ns_id == nsid)
			nvme_update_ns_ana_state(desc, ns);
		if (++n == nr_nsids)
			break;
		if (ns->head->ns_id > nsid)
			goto again;
	}
	up_read(&ctrl->namespaces_rwsem);
	return 0;
}

static int nvme_read_ana_log(struct nvme_ctrl *ctrl)
{
	u32 nr_change_groups = 0;
	int error;

	mutex_lock(&ctrl->ana_lock);
	error = nvme_get_log(ctrl, NVME_NSID_ALL, NVME_LOG_ANA, 0, NVME_CSI_NVM,
			ctrl->ana_log_buf, ctrl->ana_log_size, 0);
	if (error) {
		dev_warn(ctrl->device, "Failed to get ANA log: %d\n", error);
		goto out_unlock;
	}

	error = nvme_parse_ana_log(ctrl, &nr_change_groups,
			nvme_update_ana_state);
	if (error)
		goto out_unlock;

	/*
	 * In theory we should have an ANATT timer per group as they might enter
	 * the change state at different times.  But that is a lot of overhead
	 * just to protect against a target that keeps entering new changes
	 * states while never finishing previous ones.  But we'll still
	 * eventually time out once all groups are in change state, so this
	 * isn't a big deal.
	 *
	 * We also double the ANATT value to provide some slack for transports
	 * or AEN processing overhead.
	 */
	if (nr_change_groups)
		mod_timer(&ctrl->anatt_timer, ctrl->anatt * HZ * 2 + jiffies);
	else
		del_timer_sync(&ctrl->anatt_timer);
out_unlock:
	mutex_unlock(&ctrl->ana_lock);
	return error;
}

static void nvme_ana_work(struct work_struct *work)
{
	struct nvme_ctrl *ctrl = container_of(work, struct nvme_ctrl, ana_work);

	if (ctrl->state != NVME_CTRL_LIVE)
		return;

	nvme_read_ana_log(ctrl);
}

static void nvme_anatt_timeout(struct timer_list *t)
{
	struct nvme_ctrl *ctrl = from_timer(ctrl, t, anatt_timer);

	dev_info(ctrl->device, "ANATT timeout, resetting controller.\n");
	nvme_reset_ctrl(ctrl);
}

void nvme_mpath_stop(struct nvme_ctrl *ctrl)
{
	if (!nvme_ctrl_use_ana(ctrl))
		return;
	del_timer_sync(&ctrl->anatt_timer);
	cancel_work_sync(&ctrl->ana_work);
}

#define SUBSYS_ATTR_RW(_name, _mode, _show, _store)  \
	struct device_attribute subsys_attr_##_name =	\
		__ATTR(_name, _mode, _show, _store)

static const char *nvme_iopolicy_names[] = {
	[NVME_IOPOLICY_NUMA]	= "numa",
	[NVME_IOPOLICY_RR]	= "round-robin",
};

static ssize_t nvme_subsys_iopolicy_show(struct device *dev,
		struct device_attribute *attr, char *buf)
{
	struct nvme_subsystem *subsys =
		container_of(dev, struct nvme_subsystem, dev);

	return sysfs_emit(buf, "%s\n",
			  nvme_iopolicy_names[READ_ONCE(subsys->iopolicy)]);
}

static ssize_t nvme_subsys_iopolicy_store(struct device *dev,
		struct device_attribute *attr, const char *buf, size_t count)
{
	struct nvme_subsystem *subsys =
		container_of(dev, struct nvme_subsystem, dev);
	int i;

	for (i = 0; i < ARRAY_SIZE(nvme_iopolicy_names); i++) {
		if (sysfs_streq(buf, nvme_iopolicy_names[i])) {
			WRITE_ONCE(subsys->iopolicy, i);
			return count;
		}
	}

	return -EINVAL;
}
SUBSYS_ATTR_RW(iopolicy, S_IRUGO | S_IWUSR,
		      nvme_subsys_iopolicy_show, nvme_subsys_iopolicy_store);

static ssize_t ana_grpid_show(struct device *dev, struct device_attribute *attr,
		char *buf)
{
	return sysfs_emit(buf, "%d\n", nvme_get_ns_from_dev(dev)->ana_grpid);
}
DEVICE_ATTR_RO(ana_grpid);

static ssize_t ana_state_show(struct device *dev, struct device_attribute *attr,
		char *buf)
{
	struct nvme_ns *ns = nvme_get_ns_from_dev(dev);

	return sysfs_emit(buf, "%s\n", nvme_ana_state_names[ns->ana_state]);
}
DEVICE_ATTR_RO(ana_state);

static int nvme_lookup_ana_group_desc(struct nvme_ctrl *ctrl,
		struct nvme_ana_group_desc *desc, void *data)
{
	struct nvme_ana_group_desc *dst = data;

	if (desc->grpid != dst->grpid)
		return 0;

	*dst = *desc;
	return -ENXIO; /* just break out of the loop */
}

void nvme_mpath_add_disk(struct nvme_ns *ns, struct nvme_id_ns *id)
{
	if (nvme_ctrl_use_ana(ns->ctrl)) {
		struct nvme_ana_group_desc desc = {
			.grpid = id->anagrpid,
			.state = 0,
		};

		mutex_lock(&ns->ctrl->ana_lock);
		ns->ana_grpid = le32_to_cpu(id->anagrpid);
		nvme_parse_ana_log(ns->ctrl, &desc, nvme_lookup_ana_group_desc);
		mutex_unlock(&ns->ctrl->ana_lock);
		if (desc.state) {
			/* found the group desc: update */
			nvme_update_ns_ana_state(&desc, ns);
<<<<<<< HEAD
		}
	} else {
		ns->ana_state = NVME_ANA_OPTIMIZED; 
		nvme_mpath_set_live(ns);
	}

	if (bdi_cap_stable_pages_required(ns->queue->backing_dev_info)) {
		struct gendisk *disk = ns->head->disk;

		if (disk)
			disk->queue->backing_dev_info->capabilities |=
					BDI_CAP_STABLE_WRITES;
=======
		} else {
			/* group desc not found: trigger a re-read */
			set_bit(NVME_NS_ANA_PENDING, &ns->flags);
			queue_work(nvme_wq, &ns->ctrl->ana_work);
		}
	} else {
		ns->ana_state = NVME_ANA_OPTIMIZED;
		nvme_mpath_set_live(ns);
>>>>>>> c1084c27
	}

	if (blk_queue_stable_writes(ns->queue) && ns->head->disk)
		blk_queue_flag_set(QUEUE_FLAG_STABLE_WRITES,
				   ns->head->disk->queue);
#ifdef CONFIG_BLK_DEV_ZONED
	if (blk_queue_is_zoned(ns->queue) && ns->head->disk)
		ns->head->disk->queue->nr_zones = ns->queue->nr_zones;
#endif
}

void nvme_mpath_shutdown_disk(struct nvme_ns_head *head)
{
	if (!head->disk)
		return;
	kblockd_schedule_work(&head->requeue_work);
	if (test_bit(NVME_NSHEAD_DISK_LIVE, &head->flags)) {
		nvme_cdev_del(&head->cdev, &head->cdev_device);
		del_gendisk(head->disk);
	}
}

void nvme_mpath_remove_disk(struct nvme_ns_head *head)
{
	if (!head->disk)
		return;
	blk_set_queue_dying(head->disk->queue);
	/* make sure all pending bios are cleaned up */
	kblockd_schedule_work(&head->requeue_work);
	flush_work(&head->requeue_work);
<<<<<<< HEAD
	blk_cleanup_queue(head->disk->queue);
	if (!test_bit(NVME_NSHEAD_DISK_LIVE, &head->flags)) {
		/*
		 * if device_add_disk wasn't called, prevent
		 * disk release to put a bogus reference on the
		 * request queue
		 */
		head->disk->queue = NULL;
	}
	put_disk(head->disk);
=======
	blk_cleanup_disk(head->disk);
>>>>>>> c1084c27
}

void nvme_mpath_init_ctrl(struct nvme_ctrl *ctrl)
{
	mutex_init(&ctrl->ana_lock);
	timer_setup(&ctrl->anatt_timer, nvme_anatt_timeout, 0);
	INIT_WORK(&ctrl->ana_work, nvme_ana_work);
}

int nvme_mpath_init_identify(struct nvme_ctrl *ctrl, struct nvme_id_ctrl *id)
{
	size_t max_transfer_size = ctrl->max_hw_sectors << SECTOR_SHIFT;
	size_t ana_log_size;
	int error = 0;

	/* check if multipath is enabled and we have the capability */
	if (!multipath || !ctrl->subsys ||
	    !(ctrl->subsys->cmic & NVME_CTRL_CMIC_ANA))
		return 0;

	if (!ctrl->max_namespaces ||
	    ctrl->max_namespaces > le32_to_cpu(id->nn)) {
		dev_err(ctrl->device,
			"Invalid MNAN value %u\n", ctrl->max_namespaces);
		return -EINVAL;
	}

	ctrl->anacap = id->anacap;
	ctrl->anatt = id->anatt;
	ctrl->nanagrpid = le32_to_cpu(id->nanagrpid);
	ctrl->anagrpmax = le32_to_cpu(id->anagrpmax);

	ana_log_size = sizeof(struct nvme_ana_rsp_hdr) +
		ctrl->nanagrpid * sizeof(struct nvme_ana_group_desc) +
		ctrl->max_namespaces * sizeof(__le32);
	if (ana_log_size > max_transfer_size) {
		dev_err(ctrl->device,
			"ANA log page size (%zd) larger than MDTS (%zd).\n",
			ana_log_size, max_transfer_size);
		dev_err(ctrl->device, "disabling ANA support.\n");
		goto out_uninit;
	}
<<<<<<< HEAD

	INIT_WORK(&ctrl->ana_work, nvme_ana_work);
	kfree(ctrl->ana_log_buf);
	ctrl->ana_log_buf = kmalloc(ctrl->ana_log_size, GFP_KERNEL);
	if (!ctrl->ana_log_buf) {
		error = -ENOMEM;
		goto out;
=======
	if (ana_log_size > ctrl->ana_log_size) {
		nvme_mpath_stop(ctrl);
		kfree(ctrl->ana_log_buf);
		ctrl->ana_log_buf = kmalloc(ana_log_size, GFP_KERNEL);
		if (!ctrl->ana_log_buf)
			return -ENOMEM;
>>>>>>> c1084c27
	}
	ctrl->ana_log_size = ana_log_size;
	error = nvme_read_ana_log(ctrl);
	if (error)
		goto out_uninit;
	return 0;

out_uninit:
	nvme_mpath_uninit(ctrl);
	return error;
}

void nvme_mpath_uninit(struct nvme_ctrl *ctrl)
{
	kfree(ctrl->ana_log_buf);
	ctrl->ana_log_buf = NULL;
}<|MERGE_RESOLUTION|>--- conflicted
+++ resolved
@@ -65,7 +65,7 @@
 	return true;
 }
 
-bool nvme_failover_req(struct request *req)
+void nvme_failover_req(struct request *req)
 {
 	struct nvme_ns *ns = req->q->queuedata;
 	u16 status = nvme_req(req)->status & 0x7ff;
@@ -84,45 +84,6 @@
 		queue_work(nvme_wq, &ns->ctrl->ana_work);
 	}
 
-<<<<<<< HEAD
-	switch (status & 0x7ff) {
-	case NVME_SC_ANA_TRANSITION:
-	case NVME_SC_ANA_INACCESSIBLE:
-	case NVME_SC_ANA_PERSISTENT_LOSS:
-		/*
-		 * If we got back an ANA error we know the controller is alive,
-		 * but not ready to serve this namespaces.  The spec suggests
-		 * we should update our general state here, but due to the fact
-		 * that the admin and I/O queues are not serialized that is
-		 * fundamentally racy.  So instead just clear the current path,
-		 * mark the the path as pending and kick of a re-read of the ANA
-		 * log page ASAP.
-		 */
-		nvme_mpath_clear_current_path(ns);
-		if (ns->ctrl->ana_log_buf) {
-			set_bit(NVME_NS_ANA_PENDING, &ns->flags);
-			queue_work(nvme_wq, &ns->ctrl->ana_work);
-		}
-		break;
-	case NVME_SC_HOST_PATH_ERROR:
-	case NVME_SC_HOST_ABORTED_CMD:
-		/*
-		 * Temporary transport disruption in talking to the controller.
-		 * Try to send on a new path.
-		 */
-		nvme_mpath_clear_current_path(ns);
-		break;
-	default:
-		/* This was a non-ANA error so follow the normal error path. */
-		return false;
-	}
-
-	spin_lock_irqsave(&ns->head->requeue_lock, flags);
-	blk_steal_bios(&ns->head->requeue_list, req);
-	spin_unlock_irqrestore(&ns->head->requeue_lock, flags);
-	blk_mq_end_request(req, 0);
-
-=======
 	spin_lock_irqsave(&ns->head->requeue_lock, flags);
 	for (bio = req->bio; bio; bio = bio->bi_next)
 		bio_set_dev(bio, ns->head->disk->part0);
@@ -130,9 +91,7 @@
 	spin_unlock_irqrestore(&ns->head->requeue_lock, flags);
 
 	blk_mq_end_request(req, 0);
->>>>>>> c1084c27
 	kblockd_schedule_work(&ns->head->requeue_work);
-	return true;
 }
 
 void nvme_kick_requeue_lists(struct nvme_ctrl *ctrl)
@@ -300,17 +259,10 @@
 	 */
 	if (!nvme_path_is_disabled(old) &&
 	    (old->ana_state == NVME_ANA_OPTIMIZED ||
-<<<<<<< HEAD
-	     (!fallback && old->ana_state == NVME_ANA_NONOPTIMIZED)))
-		return old;
-
-	if (!fallback)
-=======
 	     (!found && old->ana_state == NVME_ANA_NONOPTIMIZED)))
 		return old;
 
 	if (!found)
->>>>>>> c1084c27
 		return NULL;
 out:
 	rcu_assign_pointer(head->current_path[node], found);
@@ -545,11 +497,7 @@
 	if (!head->disk)
 		return;
 
-<<<<<<< HEAD
-	if (!test_and_set_bit(NVME_NSHEAD_DISK_LIVE, &head->flags))
-=======
 	if (!test_and_set_bit(NVME_NSHEAD_DISK_LIVE, &head->flags)) {
->>>>>>> c1084c27
 		device_add_disk(&head->subsys->dev, head->disk,
 				nvme_ns_id_attr_groups);
 		nvme_add_ns_head_cdev(head);
@@ -810,20 +758,6 @@
 		if (desc.state) {
 			/* found the group desc: update */
 			nvme_update_ns_ana_state(&desc, ns);
-<<<<<<< HEAD
-		}
-	} else {
-		ns->ana_state = NVME_ANA_OPTIMIZED; 
-		nvme_mpath_set_live(ns);
-	}
-
-	if (bdi_cap_stable_pages_required(ns->queue->backing_dev_info)) {
-		struct gendisk *disk = ns->head->disk;
-
-		if (disk)
-			disk->queue->backing_dev_info->capabilities |=
-					BDI_CAP_STABLE_WRITES;
-=======
 		} else {
 			/* group desc not found: trigger a re-read */
 			set_bit(NVME_NS_ANA_PENDING, &ns->flags);
@@ -832,7 +766,6 @@
 	} else {
 		ns->ana_state = NVME_ANA_OPTIMIZED;
 		nvme_mpath_set_live(ns);
->>>>>>> c1084c27
 	}
 
 	if (blk_queue_stable_writes(ns->queue) && ns->head->disk)
@@ -863,20 +796,7 @@
 	/* make sure all pending bios are cleaned up */
 	kblockd_schedule_work(&head->requeue_work);
 	flush_work(&head->requeue_work);
-<<<<<<< HEAD
-	blk_cleanup_queue(head->disk->queue);
-	if (!test_bit(NVME_NSHEAD_DISK_LIVE, &head->flags)) {
-		/*
-		 * if device_add_disk wasn't called, prevent
-		 * disk release to put a bogus reference on the
-		 * request queue
-		 */
-		head->disk->queue = NULL;
-	}
-	put_disk(head->disk);
-=======
 	blk_cleanup_disk(head->disk);
->>>>>>> c1084c27
 }
 
 void nvme_mpath_init_ctrl(struct nvme_ctrl *ctrl)
@@ -919,22 +839,12 @@
 		dev_err(ctrl->device, "disabling ANA support.\n");
 		goto out_uninit;
 	}
-<<<<<<< HEAD
-
-	INIT_WORK(&ctrl->ana_work, nvme_ana_work);
-	kfree(ctrl->ana_log_buf);
-	ctrl->ana_log_buf = kmalloc(ctrl->ana_log_size, GFP_KERNEL);
-	if (!ctrl->ana_log_buf) {
-		error = -ENOMEM;
-		goto out;
-=======
 	if (ana_log_size > ctrl->ana_log_size) {
 		nvme_mpath_stop(ctrl);
 		kfree(ctrl->ana_log_buf);
 		ctrl->ana_log_buf = kmalloc(ana_log_size, GFP_KERNEL);
 		if (!ctrl->ana_log_buf)
 			return -ENOMEM;
->>>>>>> c1084c27
 	}
 	ctrl->ana_log_size = ana_log_size;
 	error = nvme_read_ana_log(ctrl);
