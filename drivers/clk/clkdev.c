--- conflicted
+++ resolved
@@ -28,38 +28,8 @@
 static DEFINE_MUTEX(clocks_mutex);
 
 #if defined(CONFIG_OF) && defined(CONFIG_COMMON_CLK)
-<<<<<<< HEAD
-
-/**
- * of_clk_get_by_clkspec() - Lookup a clock form a clock provider
- * @clkspec: pointer to a clock specifier data structure
- *
- * This function looks up a struct clk from the registered list of clock
- * providers, an input is a clock specifier data structure as returned
- * from the of_parse_phandle_with_args() function call.
- */
-struct clk *of_clk_get_by_clkspec(struct of_phandle_args *clkspec)
-{
-	struct clk *clk;
-
-	if (!clkspec)
-		return ERR_PTR(-EINVAL);
-
-	of_clk_lock();
-	clk = __of_clk_get_from_provider(clkspec);
-
-	if (!IS_ERR(clk) && !__clk_get(clk))
-		clk = ERR_PTR(-ENOENT);
-
-	of_clk_unlock();
-	return clk;
-}
-
-struct clk *of_clk_get(struct device_node *np, int index)
-=======
 static struct clk *__of_clk_get(struct device_node *np, int index,
 			       const char *dev_id, const char *con_id)
->>>>>>> 33e8bb5d
 {
 	struct of_phandle_args clkspec;
 	struct clk *clk;
@@ -73,11 +43,7 @@
 	if (rc)
 		return ERR_PTR(rc);
 
-<<<<<<< HEAD
-	clk = of_clk_get_by_clkspec(&clkspec);
-=======
 	clk = __of_clk_get_from_provider(&clkspec, dev_id, con_id);
->>>>>>> 33e8bb5d
 	of_node_put(clkspec.np);
 
 	return clk;
