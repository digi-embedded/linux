--- conflicted
+++ resolved
@@ -115,8 +115,6 @@
 		[PLL_OFF_STATUS] = 0x30,
 		[PLL_OFF_OPMODE] = 0x38,
 		[PLL_OFF_ALPHA_VAL] = 0x40,
-<<<<<<< HEAD
-=======
 	},
 	[CLK_ALPHA_PLL_TYPE_AGERA] =  {
 		[PLL_OFF_L_VAL] = 0x04,
@@ -140,7 +138,6 @@
 		[PLL_OFF_TEST_CTL_U1] = 0x24,
 		[PLL_OFF_OPMODE] = 0x28,
 		[PLL_OFF_STATUS] = 0x38,
->>>>>>> c1084c27
 	},
 };
 EXPORT_SYMBOL_GPL(clk_alpha_pll_regs);
