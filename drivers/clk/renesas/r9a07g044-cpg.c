// SPDX-License-Identifier: GPL-2.0
/*
 * RZ/G2L CPG driver
 *
 * Copyright (C) 2021 Renesas Electronics Corp.
 */

#include <linux/clk-provider.h>
#include <linux/device.h>
#include <linux/init.h>
#include <linux/kernel.h>

#include <dt-bindings/clock/r9a07g044-cpg.h>
#include <dt-bindings/clock/r9a07g054-cpg.h>

#include "rzg2l-cpg.h"

enum clk_ids {
	/* Core Clock Outputs exported to DT */
	LAST_DT_CORE_CLK = R9A07G054_CLK_DRP_A,

	/* External Input Clocks */
	CLK_EXTAL,

	/* Internal Core Clocks */
	CLK_OSC_DIV1000,
	CLK_PLL1,
	CLK_PLL2,
	CLK_PLL2_DIV2,
	CLK_PLL2_DIV2_8,
	CLK_PLL2_DIV2_10,
	CLK_PLL3,
	CLK_PLL3_400,
	CLK_PLL3_533,
	CLK_M2_DIV2,
	CLK_PLL3_DIV2,
	CLK_PLL3_DIV2_2,
	CLK_PLL3_DIV2_4,
	CLK_PLL3_DIV2_4_2,
	CLK_SEL_PLL3_3,
	CLK_DIV_PLL3_C,
	CLK_PLL4,
	CLK_PLL5,
	CLK_PLL5_FOUTPOSTDIV,
	CLK_PLL5_FOUT1PH0,
	CLK_PLL5_FOUT3,
	CLK_PLL5_250,
	CLK_PLL6,
	CLK_PLL6_250,
	CLK_P1_DIV2,
	CLK_PLL2_800,
	CLK_PLL2_SDHI_533,
	CLK_PLL2_SDHI_400,
	CLK_PLL2_SDHI_266,
	CLK_SD0_DIV4,
	CLK_SD1_DIV4,
	CLK_SEL_GPU2,
	CLK_SEL_PLL5_4,
	CLK_DSI_DIV,
	CLK_PLL2_533,
	CLK_PLL2_533_DIV2,
	CLK_DIV_DSI_LPCLK,

	/* Module Clocks */
	MOD_CLK_BASE,
};

/* Divider tables */
static const struct clk_div_table dtable_1_8[] = {
	{0, 1},
	{1, 2},
	{2, 4},
	{3, 8},
	{0, 0},
};

static const struct clk_div_table dtable_1_32[] = {
	{0, 1},
	{1, 2},
	{2, 4},
	{3, 8},
	{4, 32},
	{0, 0},
};

static const struct clk_div_table dtable_16_128[] = {
	{0, 16},
	{1, 32},
	{2, 64},
	{3, 128},
	{0, 0},
};

<<<<<<< HEAD
	/* Internal Core Clocks */
	DEF_FIXED(".osc", R9A07G044_OSCCLK, CLK_EXTAL, 1, 1),
	DEF_FIXED(".osc_div1000", CLK_OSC_DIV1000, CLK_EXTAL, 1, 1000),
	DEF_SAMPLL(".pll1", CLK_PLL1, CLK_EXTAL, PLL146_CONF(0)),
	DEF_FIXED(".pll2", CLK_PLL2, CLK_EXTAL, 200, 3),
	DEF_FIXED(".pll3", CLK_PLL3, CLK_EXTAL, 200, 3),

	DEF_FIXED(".pll2_div2", CLK_PLL2_DIV2, CLK_PLL2, 1, 2),
	DEF_FIXED(".pll2_div16", CLK_PLL2_DIV16, CLK_PLL2, 1, 16),
	DEF_FIXED(".pll2_div20", CLK_PLL2_DIV20, CLK_PLL2, 1, 20),

	DEF_FIXED(".pll3_div2", CLK_PLL3_DIV2, CLK_PLL3, 1, 2),
	DEF_FIXED(".pll3_div2_4", CLK_PLL3_DIV2_4, CLK_PLL3_DIV2, 1, 4),
	DEF_FIXED(".pll3_div2_4_2", CLK_PLL3_DIV2_4_2, CLK_PLL3_DIV2_4, 1, 2),
	DEF_FIXED(".pll3_div4", CLK_PLL3_DIV4, CLK_PLL3, 1, 4),

	/* Core output clk */
	DEF_FIXED("I", R9A07G044_CLK_I, CLK_PLL1, 1, 1),
	DEF_DIV("P0", R9A07G044_CLK_P0, CLK_PLL2_DIV16, DIVPL2A,
		dtable_1_32, CLK_DIVIDER_HIWORD_MASK),
	DEF_FIXED("P0_DIV2", R9A07G044_CLK_P0_DIV2, R9A07G044_CLK_P0, 1, 2),
	DEF_FIXED("TSU", R9A07G044_CLK_TSU, CLK_PLL2_DIV20, 1, 1),
	DEF_DIV("P1", R9A07G044_CLK_P1, CLK_PLL3_DIV2_4,
		DIVPL3B, dtable_1_32, CLK_DIVIDER_HIWORD_MASK),
	DEF_FIXED("P1_DIV2", CLK_P1_DIV2, R9A07G044_CLK_P1, 1, 2),
	DEF_DIV("P2", R9A07G044_CLK_P2, CLK_PLL3_DIV2_4_2,
		DIVPL3A, dtable_1_32, CLK_DIVIDER_HIWORD_MASK),
=======
/* Mux clock tables */
static const char * const sel_pll3_3[] = { ".pll3_533", ".pll3_400" };
static const char * const sel_pll5_4[] = { ".pll5_foutpostdiv", ".pll5_fout1ph0" };
static const char * const sel_pll6_2[]	= { ".pll6_250", ".pll5_250" };
static const char * const sel_shdi[] = { ".clk_533", ".clk_400", ".clk_266" };
static const char * const sel_gpu2[] = { ".pll6", ".pll3_div2_2" };

static const struct {
	struct cpg_core_clk common[56];
#ifdef CONFIG_CLK_R9A07G054
	struct cpg_core_clk drp[0];
#endif
} core_clks __initconst = {
	.common = {
		/* External Clock Inputs */
		DEF_INPUT("extal", CLK_EXTAL),

		/* Internal Core Clocks */
		DEF_FIXED(".osc", R9A07G044_OSCCLK, CLK_EXTAL, 1, 1),
		DEF_FIXED(".osc_div1000", CLK_OSC_DIV1000, CLK_EXTAL, 1, 1000),
		DEF_SAMPLL(".pll1", CLK_PLL1, CLK_EXTAL, PLL146_CONF(0)),
		DEF_FIXED(".pll2", CLK_PLL2, CLK_EXTAL, 200, 3),
		DEF_FIXED(".pll2_533", CLK_PLL2_533, CLK_PLL2, 1, 3),
		DEF_FIXED(".pll3", CLK_PLL3, CLK_EXTAL, 200, 3),
		DEF_FIXED(".pll3_400", CLK_PLL3_400, CLK_PLL3, 1, 4),
		DEF_FIXED(".pll3_533", CLK_PLL3_533, CLK_PLL3, 1, 3),

		DEF_FIXED(".pll5", CLK_PLL5, CLK_EXTAL, 125, 1),
		DEF_FIXED(".pll5_fout3", CLK_PLL5_FOUT3, CLK_PLL5, 1, 6),

		DEF_FIXED(".pll6", CLK_PLL6, CLK_EXTAL, 125, 6),

		DEF_FIXED(".pll2_div2", CLK_PLL2_DIV2, CLK_PLL2, 1, 2),
		DEF_FIXED(".clk_800", CLK_PLL2_800, CLK_PLL2, 1, 2),
		DEF_FIXED(".clk_533", CLK_PLL2_SDHI_533, CLK_PLL2, 1, 3),
		DEF_FIXED(".clk_400", CLK_PLL2_SDHI_400, CLK_PLL2_800, 1, 2),
		DEF_FIXED(".clk_266", CLK_PLL2_SDHI_266, CLK_PLL2_SDHI_533, 1, 2),

		DEF_FIXED(".pll2_div2_8", CLK_PLL2_DIV2_8, CLK_PLL2_DIV2, 1, 8),
		DEF_FIXED(".pll2_div2_10", CLK_PLL2_DIV2_10, CLK_PLL2_DIV2, 1, 10),

		DEF_FIXED(".pll2_533_div2", CLK_PLL2_533_DIV2, CLK_PLL2_533, 1, 2),

		DEF_FIXED(".pll3_div2", CLK_PLL3_DIV2, CLK_PLL3, 1, 2),
		DEF_FIXED(".pll3_div2_2", CLK_PLL3_DIV2_2, CLK_PLL3_DIV2, 1, 2),
		DEF_FIXED(".pll3_div2_4", CLK_PLL3_DIV2_4, CLK_PLL3_DIV2, 1, 4),
		DEF_FIXED(".pll3_div2_4_2", CLK_PLL3_DIV2_4_2, CLK_PLL3_DIV2_4, 1, 2),
		DEF_MUX_RO(".sel_pll3_3", CLK_SEL_PLL3_3, SEL_PLL3_3, sel_pll3_3),
		DEF_DIV("divpl3c", CLK_DIV_PLL3_C, CLK_SEL_PLL3_3, DIVPL3C, dtable_1_32),

		DEF_FIXED(".pll5_250", CLK_PLL5_250, CLK_PLL5_FOUT3, 1, 2),
		DEF_FIXED(".pll6_250", CLK_PLL6_250, CLK_PLL6, 1, 2),
		DEF_MUX_RO(".sel_gpu2", CLK_SEL_GPU2, SEL_GPU2, sel_gpu2),
		DEF_PLL5_FOUTPOSTDIV(".pll5_foutpostdiv", CLK_PLL5_FOUTPOSTDIV, CLK_EXTAL),
		DEF_FIXED(".pll5_fout1ph0", CLK_PLL5_FOUT1PH0, CLK_PLL5_FOUTPOSTDIV, 1, 2),
		DEF_PLL5_4_MUX(".sel_pll5_4", CLK_SEL_PLL5_4, SEL_PLL5_4, sel_pll5_4),
		DEF_DIV(".div_dsi_lpclk", CLK_DIV_DSI_LPCLK, CLK_PLL2_533_DIV2,
			DIVDSILPCLK, dtable_16_128),

		/* Core output clk */
		DEF_DIV("I", R9A07G044_CLK_I, CLK_PLL1, DIVPL1A, dtable_1_8),
		DEF_DIV("P0", R9A07G044_CLK_P0, CLK_PLL2_DIV2_8, DIVPL2A, dtable_1_32),
		DEF_FIXED("P0_DIV2", R9A07G044_CLK_P0_DIV2, R9A07G044_CLK_P0, 1, 2),
		DEF_FIXED("TSU", R9A07G044_CLK_TSU, CLK_PLL2_DIV2_10, 1, 1),
		DEF_DIV("P1", R9A07G044_CLK_P1, CLK_PLL3_DIV2_4, DIVPL3B, dtable_1_32),
		DEF_FIXED("P1_DIV2", CLK_P1_DIV2, R9A07G044_CLK_P1, 1, 2),
		DEF_DIV("P2", R9A07G044_CLK_P2, CLK_PLL3_DIV2_4_2, DIVPL3A, dtable_1_32),
		DEF_FIXED("M0", R9A07G044_CLK_M0, CLK_PLL3_DIV2_4, 1, 1),
		DEF_FIXED("ZT", R9A07G044_CLK_ZT, CLK_PLL3_DIV2_4_2, 1, 1),
		DEF_MUX("HP", R9A07G044_CLK_HP, SEL_PLL6_2, sel_pll6_2),
		DEF_FIXED("SPI0", R9A07G044_CLK_SPI0, CLK_DIV_PLL3_C, 1, 2),
		DEF_FIXED("SPI1", R9A07G044_CLK_SPI1, CLK_DIV_PLL3_C, 1, 4),
		DEF_SD_MUX("SD0", R9A07G044_CLK_SD0, SEL_SDHI0, sel_shdi),
		DEF_SD_MUX("SD1", R9A07G044_CLK_SD1, SEL_SDHI1, sel_shdi),
		DEF_FIXED("SD0_DIV4", CLK_SD0_DIV4, R9A07G044_CLK_SD0, 1, 4),
		DEF_FIXED("SD1_DIV4", CLK_SD1_DIV4, R9A07G044_CLK_SD1, 1, 4),
		DEF_DIV("G", R9A07G044_CLK_G, CLK_SEL_GPU2, DIVGPU, dtable_1_8),
		DEF_FIXED("M1", R9A07G044_CLK_M1, CLK_PLL5_FOUTPOSTDIV, 1, 1),
		DEF_FIXED("M2", R9A07G044_CLK_M2, CLK_PLL3_533, 1, 2),
		DEF_FIXED("M2_DIV2", CLK_M2_DIV2, R9A07G044_CLK_M2, 1, 2),
		DEF_DSI_DIV("DSI_DIV", CLK_DSI_DIV, CLK_SEL_PLL5_4, CLK_SET_RATE_PARENT),
		DEF_FIXED("M3", R9A07G044_CLK_M3, CLK_DSI_DIV, 1, 1),
		DEF_FIXED("M4", R9A07G044_CLK_M4, CLK_DIV_DSI_LPCLK, 1, 1),
	},
#ifdef CONFIG_CLK_R9A07G054
	.drp = {
	},
#endif
>>>>>>> 29549c70
};

static const struct {
	struct rzg2l_mod_clk common[76];
#ifdef CONFIG_CLK_R9A07G054
	struct rzg2l_mod_clk drp[0];
#endif
} mod_clks = {
	.common = {
		DEF_MOD("gic",		R9A07G044_GIC600_GICCLK, R9A07G044_CLK_P1,
					0x514, 0),
		DEF_MOD("ia55_pclk",	R9A07G044_IA55_PCLK, R9A07G044_CLK_P2,
					0x518, 0),
		DEF_MOD("ia55_clk",	R9A07G044_IA55_CLK, R9A07G044_CLK_P1,
					0x518, 1),
		DEF_MOD("dmac_aclk",	R9A07G044_DMAC_ACLK, R9A07G044_CLK_P1,
					0x52c, 0),
		DEF_MOD("dmac_pclk",	R9A07G044_DMAC_PCLK, CLK_P1_DIV2,
					0x52c, 1),
		DEF_MOD("ostm0_pclk",	R9A07G044_OSTM0_PCLK, R9A07G044_CLK_P0,
					0x534, 0),
		DEF_MOD("ostm1_pclk",	R9A07G044_OSTM1_PCLK, R9A07G044_CLK_P0,
					0x534, 1),
		DEF_MOD("ostm2_pclk",	R9A07G044_OSTM2_PCLK, R9A07G044_CLK_P0,
					0x534, 2),
		DEF_MOD("gpt_pclk",	R9A07G044_GPT_PCLK, R9A07G044_CLK_P0,
					0x540, 0),
		DEF_MOD("poeg_a_clkp",	R9A07G044_POEG_A_CLKP, R9A07G044_CLK_P0,
					0x544, 0),
		DEF_MOD("poeg_b_clkp",	R9A07G044_POEG_B_CLKP, R9A07G044_CLK_P0,
					0x544, 1),
		DEF_MOD("poeg_c_clkp",	R9A07G044_POEG_C_CLKP, R9A07G044_CLK_P0,
					0x544, 2),
		DEF_MOD("poeg_d_clkp",	R9A07G044_POEG_D_CLKP, R9A07G044_CLK_P0,
					0x544, 3),
		DEF_MOD("wdt0_pclk",	R9A07G044_WDT0_PCLK, R9A07G044_CLK_P0,
					0x548, 0),
		DEF_MOD("wdt0_clk",	R9A07G044_WDT0_CLK, R9A07G044_OSCCLK,
					0x548, 1),
		DEF_MOD("wdt1_pclk",	R9A07G044_WDT1_PCLK, R9A07G044_CLK_P0,
					0x548, 2),
		DEF_MOD("wdt1_clk",	R9A07G044_WDT1_CLK, R9A07G044_OSCCLK,
					0x548, 3),
		DEF_MOD("wdt2_pclk",	R9A07G044_WDT2_PCLK, R9A07G044_CLK_P0,
					0x548, 4),
		DEF_MOD("wdt2_clk",	R9A07G044_WDT2_CLK, R9A07G044_OSCCLK,
					0x548, 5),
		DEF_MOD("spi_clk2",	R9A07G044_SPI_CLK2, R9A07G044_CLK_SPI1,
					0x550, 0),
		DEF_MOD("spi_clk",	R9A07G044_SPI_CLK, R9A07G044_CLK_SPI0,
					0x550, 1),
		DEF_MOD("sdhi0_imclk",	R9A07G044_SDHI0_IMCLK, CLK_SD0_DIV4,
					0x554, 0),
		DEF_MOD("sdhi0_imclk2",	R9A07G044_SDHI0_IMCLK2, CLK_SD0_DIV4,
					0x554, 1),
		DEF_MOD("sdhi0_clk_hs",	R9A07G044_SDHI0_CLK_HS, R9A07G044_CLK_SD0,
					0x554, 2),
		DEF_MOD("sdhi0_aclk",	R9A07G044_SDHI0_ACLK, R9A07G044_CLK_P1,
					0x554, 3),
		DEF_MOD("sdhi1_imclk",	R9A07G044_SDHI1_IMCLK, CLK_SD1_DIV4,
					0x554, 4),
		DEF_MOD("sdhi1_imclk2",	R9A07G044_SDHI1_IMCLK2, CLK_SD1_DIV4,
					0x554, 5),
		DEF_MOD("sdhi1_clk_hs",	R9A07G044_SDHI1_CLK_HS, R9A07G044_CLK_SD1,
					0x554, 6),
		DEF_MOD("sdhi1_aclk",	R9A07G044_SDHI1_ACLK, R9A07G044_CLK_P1,
					0x554, 7),
		DEF_MOD("gpu_clk",	R9A07G044_GPU_CLK, R9A07G044_CLK_G,
					0x558, 0),
		DEF_MOD("gpu_axi_clk",	R9A07G044_GPU_AXI_CLK, R9A07G044_CLK_P1,
					0x558, 1),
		DEF_MOD("gpu_ace_clk",	R9A07G044_GPU_ACE_CLK, R9A07G044_CLK_P1,
					0x558, 2),
		DEF_MOD("dsi_pll_clk",	R9A07G044_MIPI_DSI_PLLCLK, R9A07G044_CLK_M1,
					0x568, 0),
		DEF_MOD("dsi_sys_clk",	R9A07G044_MIPI_DSI_SYSCLK, CLK_M2_DIV2,
					0x568, 1),
		DEF_MOD("dsi_aclk",	R9A07G044_MIPI_DSI_ACLK, R9A07G044_CLK_P1,
					0x568, 2),
		DEF_MOD("dsi_pclk",	R9A07G044_MIPI_DSI_PCLK, R9A07G044_CLK_P2,
					0x568, 3),
		DEF_MOD("dsi_vclk",	R9A07G044_MIPI_DSI_VCLK, R9A07G044_CLK_M3,
					0x568, 4),
		DEF_MOD("dsi_lpclk",	R9A07G044_MIPI_DSI_LPCLK, R9A07G044_CLK_M4,
					0x568, 5),
		DEF_COUPLED("lcdc_a",	R9A07G044_LCDC_CLK_A, R9A07G044_CLK_M0,
					0x56c, 0),
		DEF_COUPLED("lcdc_p",	R9A07G044_LCDC_CLK_P, R9A07G044_CLK_ZT,
					0x56c, 0),
		DEF_MOD("lcdc_clk_d",	R9A07G044_LCDC_CLK_D, R9A07G044_CLK_M3,
					0x56c, 1),
		DEF_MOD("ssi0_pclk",	R9A07G044_SSI0_PCLK2, R9A07G044_CLK_P0,
					0x570, 0),
		DEF_MOD("ssi0_sfr",	R9A07G044_SSI0_PCLK_SFR, R9A07G044_CLK_P0,
					0x570, 1),
		DEF_MOD("ssi1_pclk",	R9A07G044_SSI1_PCLK2, R9A07G044_CLK_P0,
					0x570, 2),
		DEF_MOD("ssi1_sfr",	R9A07G044_SSI1_PCLK_SFR, R9A07G044_CLK_P0,
					0x570, 3),
		DEF_MOD("ssi2_pclk",	R9A07G044_SSI2_PCLK2, R9A07G044_CLK_P0,
					0x570, 4),
		DEF_MOD("ssi2_sfr",	R9A07G044_SSI2_PCLK_SFR, R9A07G044_CLK_P0,
					0x570, 5),
		DEF_MOD("ssi3_pclk",	R9A07G044_SSI3_PCLK2, R9A07G044_CLK_P0,
					0x570, 6),
		DEF_MOD("ssi3_sfr",	R9A07G044_SSI3_PCLK_SFR, R9A07G044_CLK_P0,
					0x570, 7),
		DEF_MOD("usb0_host",	R9A07G044_USB_U2H0_HCLK, R9A07G044_CLK_P1,
					0x578, 0),
		DEF_MOD("usb1_host",	R9A07G044_USB_U2H1_HCLK, R9A07G044_CLK_P1,
					0x578, 1),
		DEF_MOD("usb0_func",	R9A07G044_USB_U2P_EXR_CPUCLK, R9A07G044_CLK_P1,
					0x578, 2),
		DEF_MOD("usb_pclk",	R9A07G044_USB_PCLK, R9A07G044_CLK_P1,
					0x578, 3),
		DEF_COUPLED("eth0_axi",	R9A07G044_ETH0_CLK_AXI, R9A07G044_CLK_M0,
					0x57c, 0),
		DEF_COUPLED("eth0_chi",	R9A07G044_ETH0_CLK_CHI, R9A07G044_CLK_ZT,
					0x57c, 0),
		DEF_COUPLED("eth1_axi",	R9A07G044_ETH1_CLK_AXI, R9A07G044_CLK_M0,
					0x57c, 1),
		DEF_COUPLED("eth1_chi",	R9A07G044_ETH1_CLK_CHI, R9A07G044_CLK_ZT,
					0x57c, 1),
		DEF_MOD("i2c0",		R9A07G044_I2C0_PCLK, R9A07G044_CLK_P0,
					0x580, 0),
		DEF_MOD("i2c1",		R9A07G044_I2C1_PCLK, R9A07G044_CLK_P0,
					0x580, 1),
		DEF_MOD("i2c2",		R9A07G044_I2C2_PCLK, R9A07G044_CLK_P0,
					0x580, 2),
		DEF_MOD("i2c3",		R9A07G044_I2C3_PCLK, R9A07G044_CLK_P0,
					0x580, 3),
		DEF_MOD("scif0",	R9A07G044_SCIF0_CLK_PCK, R9A07G044_CLK_P0,
					0x584, 0),
		DEF_MOD("scif1",	R9A07G044_SCIF1_CLK_PCK, R9A07G044_CLK_P0,
					0x584, 1),
		DEF_MOD("scif2",	R9A07G044_SCIF2_CLK_PCK, R9A07G044_CLK_P0,
					0x584, 2),
		DEF_MOD("scif3",	R9A07G044_SCIF3_CLK_PCK, R9A07G044_CLK_P0,
					0x584, 3),
		DEF_MOD("scif4",	R9A07G044_SCIF4_CLK_PCK, R9A07G044_CLK_P0,
					0x584, 4),
		DEF_MOD("sci0",		R9A07G044_SCI0_CLKP, R9A07G044_CLK_P0,
					0x588, 0),
		DEF_MOD("sci1",		R9A07G044_SCI1_CLKP, R9A07G044_CLK_P0,
					0x588, 1),
		DEF_MOD("rspi0",	R9A07G044_RSPI0_CLKB, R9A07G044_CLK_P0,
					0x590, 0),
		DEF_MOD("rspi1",	R9A07G044_RSPI1_CLKB, R9A07G044_CLK_P0,
					0x590, 1),
		DEF_MOD("rspi2",	R9A07G044_RSPI2_CLKB, R9A07G044_CLK_P0,
					0x590, 2),
		DEF_MOD("canfd",	R9A07G044_CANFD_PCLK, R9A07G044_CLK_P0,
					0x594, 0),
		DEF_MOD("gpio",		R9A07G044_GPIO_HCLK, R9A07G044_OSCCLK,
					0x598, 0),
		DEF_MOD("adc_adclk",	R9A07G044_ADC_ADCLK, R9A07G044_CLK_TSU,
					0x5a8, 0),
		DEF_MOD("adc_pclk",	R9A07G044_ADC_PCLK, R9A07G044_CLK_P0,
					0x5a8, 1),
		DEF_MOD("tsu_pclk",	R9A07G044_TSU_PCLK, R9A07G044_CLK_TSU,
					0x5ac, 0),
	},
#ifdef CONFIG_CLK_R9A07G054
	.drp = {
	},
#endif
};

static struct rzg2l_reset r9a07g044_resets[] = {
	DEF_RST(R9A07G044_GIC600_GICRESET_N, 0x814, 0),
	DEF_RST(R9A07G044_GIC600_DBG_GICRESET_N, 0x814, 1),
	DEF_RST(R9A07G044_IA55_RESETN, 0x818, 0),
	DEF_RST(R9A07G044_DMAC_ARESETN, 0x82c, 0),
	DEF_RST(R9A07G044_DMAC_RST_ASYNC, 0x82c, 1),
	DEF_RST(R9A07G044_OSTM0_PRESETZ, 0x834, 0),
	DEF_RST(R9A07G044_OSTM1_PRESETZ, 0x834, 1),
	DEF_RST(R9A07G044_OSTM2_PRESETZ, 0x834, 2),
	DEF_RST(R9A07G044_GPT_RST_C, 0x840, 0),
	DEF_RST(R9A07G044_POEG_A_RST, 0x844, 0),
	DEF_RST(R9A07G044_POEG_B_RST, 0x844, 1),
	DEF_RST(R9A07G044_POEG_C_RST, 0x844, 2),
	DEF_RST(R9A07G044_POEG_D_RST, 0x844, 3),
	DEF_RST(R9A07G044_WDT0_PRESETN, 0x848, 0),
	DEF_RST(R9A07G044_WDT1_PRESETN, 0x848, 1),
	DEF_RST(R9A07G044_WDT2_PRESETN, 0x848, 2),
	DEF_RST(R9A07G044_SPI_RST, 0x850, 0),
	DEF_RST(R9A07G044_SDHI0_IXRST, 0x854, 0),
	DEF_RST(R9A07G044_SDHI1_IXRST, 0x854, 1),
	DEF_RST(R9A07G044_GPU_RESETN, 0x858, 0),
	DEF_RST(R9A07G044_GPU_AXI_RESETN, 0x858, 1),
	DEF_RST(R9A07G044_GPU_ACE_RESETN, 0x858, 2),
	DEF_RST(R9A07G044_MIPI_DSI_CMN_RSTB, 0x868, 0),
	DEF_RST(R9A07G044_MIPI_DSI_ARESET_N, 0x868, 1),
	DEF_RST(R9A07G044_MIPI_DSI_PRESET_N, 0x868, 2),
	DEF_RST(R9A07G044_LCDC_RESET_N, 0x86c, 0),
	DEF_RST(R9A07G044_SSI0_RST_M2_REG, 0x870, 0),
	DEF_RST(R9A07G044_SSI1_RST_M2_REG, 0x870, 1),
	DEF_RST(R9A07G044_SSI2_RST_M2_REG, 0x870, 2),
	DEF_RST(R9A07G044_SSI3_RST_M2_REG, 0x870, 3),
	DEF_RST(R9A07G044_USB_U2H0_HRESETN, 0x878, 0),
	DEF_RST(R9A07G044_USB_U2H1_HRESETN, 0x878, 1),
	DEF_RST(R9A07G044_USB_U2P_EXL_SYSRST, 0x878, 2),
	DEF_RST(R9A07G044_USB_PRESETN, 0x878, 3),
	DEF_RST(R9A07G044_ETH0_RST_HW_N, 0x87c, 0),
	DEF_RST(R9A07G044_ETH1_RST_HW_N, 0x87c, 1),
	DEF_RST(R9A07G044_I2C0_MRST, 0x880, 0),
	DEF_RST(R9A07G044_I2C1_MRST, 0x880, 1),
	DEF_RST(R9A07G044_I2C2_MRST, 0x880, 2),
	DEF_RST(R9A07G044_I2C3_MRST, 0x880, 3),
	DEF_RST(R9A07G044_SCIF0_RST_SYSTEM_N, 0x884, 0),
	DEF_RST(R9A07G044_SCIF1_RST_SYSTEM_N, 0x884, 1),
	DEF_RST(R9A07G044_SCIF2_RST_SYSTEM_N, 0x884, 2),
	DEF_RST(R9A07G044_SCIF3_RST_SYSTEM_N, 0x884, 3),
	DEF_RST(R9A07G044_SCIF4_RST_SYSTEM_N, 0x884, 4),
	DEF_RST(R9A07G044_SCI0_RST, 0x888, 0),
	DEF_RST(R9A07G044_SCI1_RST, 0x888, 1),
	DEF_RST(R9A07G044_RSPI0_RST, 0x890, 0),
	DEF_RST(R9A07G044_RSPI1_RST, 0x890, 1),
	DEF_RST(R9A07G044_RSPI2_RST, 0x890, 2),
	DEF_RST(R9A07G044_CANFD_RSTP_N, 0x894, 0),
	DEF_RST(R9A07G044_CANFD_RSTC_N, 0x894, 1),
	DEF_RST(R9A07G044_GPIO_RSTN, 0x898, 0),
	DEF_RST(R9A07G044_GPIO_PORT_RESETN, 0x898, 1),
	DEF_RST(R9A07G044_GPIO_SPARE_RESETN, 0x898, 2),
	DEF_RST(R9A07G044_ADC_PRESETN, 0x8a8, 0),
	DEF_RST(R9A07G044_ADC_ADRST_N, 0x8a8, 1),
	DEF_RST(R9A07G044_TSU_PRESETN, 0x8ac, 0),
};

static const unsigned int r9a07g044_crit_mod_clks[] __initconst = {
	MOD_CLK_BASE + R9A07G044_GIC600_GICCLK,
	MOD_CLK_BASE + R9A07G044_IA55_CLK,
	MOD_CLK_BASE + R9A07G044_DMAC_ACLK,
};

#ifdef CONFIG_CLK_R9A07G044
const struct rzg2l_cpg_info r9a07g044_cpg_info = {
	/* Core Clocks */
	.core_clks = core_clks.common,
	.num_core_clks = ARRAY_SIZE(core_clks.common),
	.last_dt_core_clk = LAST_DT_CORE_CLK,
	.num_total_core_clks = MOD_CLK_BASE,

	/* Critical Module Clocks */
	.crit_mod_clks = r9a07g044_crit_mod_clks,
	.num_crit_mod_clks = ARRAY_SIZE(r9a07g044_crit_mod_clks),

	/* Module Clocks */
	.mod_clks = mod_clks.common,
	.num_mod_clks = ARRAY_SIZE(mod_clks.common),
	.num_hw_mod_clks = R9A07G044_TSU_PCLK + 1,

	/* Resets */
	.resets = r9a07g044_resets,
	.num_resets = R9A07G044_TSU_PRESETN + 1, /* Last reset ID + 1 */

	.has_clk_mon_regs = true,
};
#endif

#ifdef CONFIG_CLK_R9A07G054
const struct rzg2l_cpg_info r9a07g054_cpg_info = {
	/* Core Clocks */
	.core_clks = core_clks.common,
	.num_core_clks = ARRAY_SIZE(core_clks.common) + ARRAY_SIZE(core_clks.drp),
	.last_dt_core_clk = LAST_DT_CORE_CLK,
	.num_total_core_clks = MOD_CLK_BASE,

	/* Critical Module Clocks */
	.crit_mod_clks = r9a07g044_crit_mod_clks,
	.num_crit_mod_clks = ARRAY_SIZE(r9a07g044_crit_mod_clks),

	/* Module Clocks */
	.mod_clks = mod_clks.common,
	.num_mod_clks = ARRAY_SIZE(mod_clks.common) + ARRAY_SIZE(mod_clks.drp),
	.num_hw_mod_clks = R9A07G054_STPAI_ACLK_DRP + 1,

	/* Resets */
	.resets = r9a07g044_resets,
	.num_resets = R9A07G054_STPAI_ARESETN + 1, /* Last reset ID + 1 */

	.has_clk_mon_regs = true,
};
#endif<|MERGE_RESOLUTION|>--- conflicted
+++ resolved
@@ -91,35 +91,6 @@
 	{0, 0},
 };
 
-<<<<<<< HEAD
-	/* Internal Core Clocks */
-	DEF_FIXED(".osc", R9A07G044_OSCCLK, CLK_EXTAL, 1, 1),
-	DEF_FIXED(".osc_div1000", CLK_OSC_DIV1000, CLK_EXTAL, 1, 1000),
-	DEF_SAMPLL(".pll1", CLK_PLL1, CLK_EXTAL, PLL146_CONF(0)),
-	DEF_FIXED(".pll2", CLK_PLL2, CLK_EXTAL, 200, 3),
-	DEF_FIXED(".pll3", CLK_PLL3, CLK_EXTAL, 200, 3),
-
-	DEF_FIXED(".pll2_div2", CLK_PLL2_DIV2, CLK_PLL2, 1, 2),
-	DEF_FIXED(".pll2_div16", CLK_PLL2_DIV16, CLK_PLL2, 1, 16),
-	DEF_FIXED(".pll2_div20", CLK_PLL2_DIV20, CLK_PLL2, 1, 20),
-
-	DEF_FIXED(".pll3_div2", CLK_PLL3_DIV2, CLK_PLL3, 1, 2),
-	DEF_FIXED(".pll3_div2_4", CLK_PLL3_DIV2_4, CLK_PLL3_DIV2, 1, 4),
-	DEF_FIXED(".pll3_div2_4_2", CLK_PLL3_DIV2_4_2, CLK_PLL3_DIV2_4, 1, 2),
-	DEF_FIXED(".pll3_div4", CLK_PLL3_DIV4, CLK_PLL3, 1, 4),
-
-	/* Core output clk */
-	DEF_FIXED("I", R9A07G044_CLK_I, CLK_PLL1, 1, 1),
-	DEF_DIV("P0", R9A07G044_CLK_P0, CLK_PLL2_DIV16, DIVPL2A,
-		dtable_1_32, CLK_DIVIDER_HIWORD_MASK),
-	DEF_FIXED("P0_DIV2", R9A07G044_CLK_P0_DIV2, R9A07G044_CLK_P0, 1, 2),
-	DEF_FIXED("TSU", R9A07G044_CLK_TSU, CLK_PLL2_DIV20, 1, 1),
-	DEF_DIV("P1", R9A07G044_CLK_P1, CLK_PLL3_DIV2_4,
-		DIVPL3B, dtable_1_32, CLK_DIVIDER_HIWORD_MASK),
-	DEF_FIXED("P1_DIV2", CLK_P1_DIV2, R9A07G044_CLK_P1, 1, 2),
-	DEF_DIV("P2", R9A07G044_CLK_P2, CLK_PLL3_DIV2_4_2,
-		DIVPL3A, dtable_1_32, CLK_DIVIDER_HIWORD_MASK),
-=======
 /* Mux clock tables */
 static const char * const sel_pll3_3[] = { ".pll3_533", ".pll3_400" };
 static const char * const sel_pll5_4[] = { ".pll5_foutpostdiv", ".pll5_fout1ph0" };
@@ -208,7 +179,6 @@
 	.drp = {
 	},
 #endif
->>>>>>> 29549c70
 };
 
 static const struct {
