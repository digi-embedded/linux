/* SPDX-License-Identifier: GPL-2.0 */
#ifndef __MACH_IMX_CLK_H
#define __MACH_IMX_CLK_H

#include <linux/spinlock.h>
#include <linux/clk-provider.h>
#include <linux/clk.h>
#include <soc/imx/src.h>

extern spinlock_t imx_ccm_lock;

void imx_check_clocks(struct clk *clks[], unsigned int count);
void imx_register_uart_clocks(struct clk ** const clks[]);

extern void imx_cscmr1_fixup(u32 *val);
extern struct imx_sema4_mutex *amp_power_mutex;
extern struct imx_shared_mem *shared_mem;
extern bool uart_from_osc;
extern const struct clk_ops clk_frac_divider_ops;

enum imx_pllv1_type {
	IMX_PLLV1_IMX1,
	IMX_PLLV1_IMX21,
	IMX_PLLV1_IMX25,
	IMX_PLLV1_IMX27,
	IMX_PLLV1_IMX31,
	IMX_PLLV1_IMX35,
};

<<<<<<< HEAD
enum imx_int_pll_type {
=======
enum imx_pll14xx_type {
>>>>>>> ee68d467
	PLL_1416X,
	PLL_1443X,
};

enum imx_sccg_pll_type {
	SCCG_PLL1,
	SCCG_PLL2,
};

/* NOTE: Rate table should be kept sorted in descending order. */
<<<<<<< HEAD
struct imx_int_pll_rate_table {
=======
struct imx_pll14xx_rate_table {
>>>>>>> ee68d467
	unsigned int rate;
	unsigned int pdiv;
	unsigned int mdiv;
	unsigned int sdiv;
	unsigned int kdiv;
};

<<<<<<< HEAD
struct imx_int_pll_clk {
	enum imx_int_pll_type type;
	const struct imx_int_pll_rate_table *rate_table;
	int flags;
};

struct clk *imx_clk_int_pll(const char *name, const char *parent_name, void __iomem *base, const struct imx_int_pll_clk *pll_clk);
=======
struct imx_pll14xx_clk {
	enum imx_pll14xx_type type;
	const struct imx_pll14xx_rate_table *rate_table;
	int flags;
};

struct clk *imx_clk_pll14xx(const char *name, const char *parent_name,
		 void __iomem *base, const struct imx_pll14xx_clk *pll_clk);
>>>>>>> ee68d467

struct clk *imx_clk_pllv1(enum imx_pllv1_type type, const char *name,
		const char *parent, void __iomem *base);

struct clk *imx_clk_pllv2(const char *name, const char *parent,
		void __iomem *base);

struct clk *imx_clk_frac_pll(const char *name, const char *parent_name, void __iomem *base);

<<<<<<< HEAD
struct clk *imx_clk_sccg_pll(const char *name, const char *parent_name, void __iomem *base, enum imx_sccg_pll_type pll_type);
=======
struct clk *imx_clk_sccg_pll(const char *name,
				const char * const *parent_names,
				u8 num_parents,
				u8 parent, u8 bypass1, u8 bypass2,
				void __iomem *base,
				unsigned long flags);
>>>>>>> ee68d467

enum imx_pllv3_type {
	IMX_PLLV3_GENERIC,
	IMX_PLLV3_SYS,
	IMX_PLLV3_USB,
	IMX_PLLV3_USB_VF610,
	IMX_PLLV3_AV,
	IMX_PLLV3_ENET,
	IMX_PLLV3_ENET_IMX7,
	IMX_PLLV3_SYS_VF610,
	IMX_PLLV3_DDR_IMX7,
	IMX_PLLV3_AV_IMX7,
	IMX_PLLV3_PLL2,
};

/*
 * frac_divider, found on i.MX7ULP PCC module.
 * the output clock of the fractional divider is:
 * Divider output clock = Input clock * (FRAC + 1)
 * / (DIV + 1)
 */
struct clk_frac_divider {
	struct clk_hw	hw;
	void __iomem	*reg;
	u8		mshift;
	u8		mwidth;
	u32		mmask;
	u8		nshift;
	u8		nwidth;
	u32		nmask;
};

#define MAX_SHARED_CLK_NUMBER		100
#define SHARED_MEM_MAGIC_NUMBER		0x12345678
#define MCC_POWER_SHMEM_NUMBER		(6)

struct imx_shared_clk {
	struct clk *self;
	struct clk *parent;
	void *m4_clk;
	void *m4_clk_parent;
	u8 ca9_enabled;
	u8 cm4_enabled;
};

struct imx_shared_mem {
	u32 ca9_valid;
	u32 cm4_valid;
	struct imx_shared_clk imx_clk[MAX_SHARED_CLK_NUMBER];
};

struct clk *imx_clk_pllv3(enum imx_pllv3_type type, const char *name,
		const char *parent_name, void __iomem *base, u32 div_mask);

struct clk *imx_clk_pllv4(const char *name,
			  const char *parent_name, void __iomem *base);
struct clk *imx_clk_pllv5(const char *name, const char *parent_name,
			  void __iomem *base);

struct clk *clk_register_gate2(struct device *dev, const char *name,
		const char *parent_name, unsigned long flags,
		void __iomem *reg, u8 bit_idx, u8 cgr_val,
		u8 clk_gate_flags, spinlock_t *lock,
		unsigned int *share_count);

struct clk * imx_obtain_fixed_clock(
			const char *name, unsigned long rate);

struct clk *imx_clk_gate_exclusive(const char *name, const char *parent,
	 void __iomem *reg, u8 shift, u32 exclusive_mask);

static inline void imx_clk_prepare_enable(struct clk *clk)
{
	int ret = clk_prepare_enable(clk);

	if (ret)
		pr_err("failed to prepare and enable clk %s: %d\n",
			__clk_get_name(clk), ret);
}

static inline void imx_clk_set_parent(struct clk *clk, struct clk *parent)
{
	int ret = clk_set_parent(clk, parent);

	if (ret)
		pr_err("failed to set parent of clk %s to %s: %d\n",
			__clk_get_name(clk), __clk_get_name(parent), ret);
}

static inline void imx_clk_set_rate(struct clk *clk, unsigned long rate)
{
	int ret = clk_set_rate(clk, rate);

	if (ret)
		pr_err("failed to set rate of clk %s to %ld: %d\n",
			__clk_get_name(clk), rate, ret);
}

struct clk *imx_clk_pfd(const char *name, const char *parent_name,
		void __iomem *reg, u8 idx);

struct clk *imx_clk_busy_divider(const char *name, const char *parent_name,
				 void __iomem *reg, u8 shift, u8 width,
				 void __iomem *busy_reg, u8 busy_shift);

struct clk *imx_clk_busy_mux(const char *name, void __iomem *reg, u8 shift,
			     u8 width, void __iomem *busy_reg, u8 busy_shift,
			     const char * const *parent_names, int num_parents);

struct clk *imx_clk_busy_gate(const char *name, const char *parent,
			    void __iomem *reg, u8 shift);

struct clk *imx_clk_busy_gate(const char *name, const char *parent,
			    void __iomem *reg, u8 shift);

struct clk *imx_clk_fixup_divider(const char *name, const char *parent,
				  void __iomem *reg, u8 shift, u8 width,
				  void (*fixup)(u32 *val));

struct clk *imx_clk_fixup_mux(const char *name, void __iomem *reg,
			      u8 shift, u8 width, const char * const *parents,
			      int num_parents, void (*fixup)(u32 *val));

static inline struct clk *imx_clk_fixed(const char *name, int rate)
{
	return clk_register_fixed_rate(NULL, name, NULL, 0, rate);
}

static inline struct clk *imx_clk_mux_ldb(const char *name, void __iomem *reg,
			u8 shift, u8 width, const char * const *parents,
			int num_parents)
{
	return clk_register_mux(NULL, name, parents, num_parents,
			CLK_SET_RATE_NO_REPARENT | CLK_SET_RATE_PARENT, reg,
			shift, width, CLK_MUX_READ_ONLY, &imx_ccm_lock);
}

static inline struct clk *imx_clk_fixed_factor(const char *name,
		const char *parent, unsigned int mult, unsigned int div)
{
	return clk_register_fixed_factor(NULL, name, parent,
			CLK_SET_RATE_PARENT, mult, div);
}

static inline struct clk *imx_clk_divider(const char *name, const char *parent,
		void __iomem *reg, u8 shift, u8 width)
{
	return clk_register_divider(NULL, name, parent,
			CLK_SET_RATE_PARENT | CLK_SET_RATE_GATE,
			reg, shift, width, 0, &imx_ccm_lock);
}

static inline struct clk *imx_clk_divider2(const char *name, const char *parent,
		void __iomem *reg, u8 shift, u8 width)
{
	return clk_register_divider(NULL, name, parent,
		CLK_SET_RATE_PARENT | CLK_SET_RATE_GATE | CLK_OPS_PARENT_ENABLE,
			reg, shift, width, CLK_DIVIDER_ROUND_CLOSEST, &imx_ccm_lock);
}

static inline struct clk *imx_clk_divider_flags(const char *name,
		const char *parent, void __iomem *reg, u8 shift, u8 width,
		unsigned long flags)
{
	return clk_register_divider(NULL, name, parent, flags,
			reg, shift, width, 0, &imx_ccm_lock);
}

static inline struct clk *imx_clk_gate(const char *name, const char *parent,
		void __iomem *reg, u8 shift)
{
	return clk_register_gate(NULL, name, parent, CLK_SET_RATE_PARENT, reg,
			shift, 0, &imx_ccm_lock);
}

static inline struct clk *imx_clk_gate_dis(const char *name, const char *parent,
		void __iomem *reg, u8 shift)
{
	return clk_register_gate(NULL, name, parent, CLK_SET_RATE_PARENT, reg,
			shift, CLK_GATE_SET_TO_DISABLE, &imx_ccm_lock);
}

static inline struct clk *imx_clk_gate2(const char *name, const char *parent,
		void __iomem *reg, u8 shift)
{
	return clk_register_gate2(NULL, name, parent,
			CLK_SET_RATE_PARENT | CLK_SET_RATE_GATE, reg,
			shift, 0x3, 0, &imx_ccm_lock, NULL);
}

static inline struct clk *imx_clk_gate2_flags(const char *name, const char *parent,
		void __iomem *reg, u8 shift, unsigned long flags)
{
	return clk_register_gate2(NULL, name, parent, flags, reg,
			shift, 0x3, 0, &imx_ccm_lock, NULL);
}

static inline struct clk *imx_clk_gate2_shared(const char *name,
		const char *parent, void __iomem *reg, u8 shift,
		unsigned int *share_count)
{
	return clk_register_gate2(NULL, name, parent,
			CLK_SET_RATE_PARENT | CLK_SET_RATE_GATE, reg,
			shift, 0x3, 0, &imx_ccm_lock, share_count);
}

static inline struct clk *imx_clk_gate2_shared2(const char *name,
		const char *parent, void __iomem *reg, u8 shift,
		unsigned int *share_count)
{
	return clk_register_gate2(NULL, name, parent, CLK_SET_RATE_PARENT |
			CLK_SET_RATE_GATE | CLK_OPS_PARENT_ENABLE,
			reg, shift, 0x3, 0, &imx_ccm_lock, share_count);
}

static inline struct clk *imx_clk_gate2_cgr(const char *name,
		const char *parent, void __iomem *reg, u8 shift, u8 cgr_val)
{
	return clk_register_gate2(NULL, name, parent, CLK_SET_RATE_PARENT, reg,
			shift, cgr_val, 0, &imx_ccm_lock, NULL);
}

static inline struct clk *imx_clk_gate3(const char *name, const char *parent,
		void __iomem *reg, u8 shift)
{
	/*
	 * per design team's suggestion, clk root is NOT consuming
	 * much power, and clk root enable/disable does NOT have domain
	 * control, so they suggest to leave clk root always on when
	 * M4 is enabled.
	 */
	if (imx_src_is_m4_enabled())
		return clk_register_fixed_factor(NULL, name, parent,
						 CLK_SET_RATE_PARENT, 1, 1);
	else
		return clk_register_gate(NULL, name, parent,
			CLK_SET_RATE_PARENT | CLK_OPS_PARENT_ENABLE,
			reg, shift, 0, &imx_ccm_lock);
}

static inline struct clk *imx_clk_gate4(const char *name, const char *parent,
		void __iomem *reg, u8 shift)
{
	return clk_register_gate2(NULL, name, parent,
		CLK_SET_RATE_PARENT | CLK_SET_RATE_GATE | CLK_OPS_PARENT_ENABLE,
			reg, shift, 0x3, 0, &imx_ccm_lock, NULL);
}

static inline struct clk *imx_clk_mux_bus(const char *name, void __iomem *reg,
<<<<<<< HEAD
		u8 shift, u8 width, const char **parents, int num_parents)
{
	return clk_register_mux(NULL, name, parents, num_parents,
			CLK_SET_RATE_NO_REPARENT,
			reg, shift, width, 0, &imx_ccm_lock);
}

static inline struct clk *imx_clk_mux(const char *name, void __iomem *reg,
		u8 shift, u8 width, const char **parents, int num_parents)
{
	return clk_register_mux(NULL, name, parents, num_parents,
=======
		u8 shift, u8 width, const char **parents, int num_parents)
{
	return clk_register_mux(NULL, name, parents, num_parents,
			CLK_SET_RATE_NO_REPARENT,
			reg, shift, width, 0, &imx_ccm_lock);
}

static inline struct clk *imx_clk_mux(const char *name, void __iomem *reg,
			u8 shift, u8 width, const char * const *parents,
			int num_parents)
{
	return clk_register_mux(NULL, name, parents, num_parents,
>>>>>>> ee68d467
			CLK_SET_RATE_NO_REPARENT | CLK_SET_PARENT_GATE,
			reg, shift, width, 0, &imx_ccm_lock);
}

static inline struct clk *imx_clk_mux2(const char *name, void __iomem *reg,
			u8 shift, u8 width, const char * const *parents,
			int num_parents)
{
	return clk_register_mux(NULL, name, parents, num_parents,
			CLK_SET_RATE_NO_REPARENT | CLK_OPS_PARENT_ENABLE,
			reg, shift, width, 0, &imx_ccm_lock);
}

static inline struct clk *imx_clk_mux_flags(const char *name,
			void __iomem *reg, u8 shift, u8 width,
			const char * const *parents, int num_parents,
			unsigned long flags)
{
	return clk_register_mux(NULL, name, parents, num_parents,
			flags | CLK_SET_RATE_NO_REPARENT | CLK_SET_PARENT_GATE,
			reg, shift, width, 0, &imx_ccm_lock);
}

static inline struct clk *imx_clk_mux_flags_bus(const char *name,
		void __iomem *reg, u8 shift, u8 width, const char **paretns,
		int num_parents, unsigned long flags)
{
	return clk_register_mux(NULL, name, paretns, num_parents,
			flags | CLK_SET_RATE_NO_REPARENT, reg, shift,
			width, 0, &imx_ccm_lock);
}

static inline struct clk *imx_clk_mux_glitchless(const char *name,
		void __iomem *reg, u8 shift, u8 width, const char **parents,
		int num_parents)
{
	return clk_register_mux(NULL, name, parents, num_parents,
<<<<<<< HEAD
			flags | CLK_SET_RATE_NO_REPARENT | CLK_SET_PARENT_GATE,
			reg, shift, width, 0, &imx_ccm_lock);
}

static inline struct clk *imx_clk_mux_flags_bus(const char *name,
		void __iomem *reg, u8 shift, u8 width, const char **paretns,
		int num_parents, unsigned long flags)
{
	return clk_register_mux(NULL, name, paretns, num_parents,
			flags | CLK_SET_RATE_NO_REPARENT, reg, shift,
			width, 0, &imx_ccm_lock);
}

static inline struct clk *imx_clk_mux_glitchless(const char *name,
		void __iomem *reg, u8 shift, u8 width, const char **parents,
		int num_parents)
{
	return clk_register_mux(NULL, name, parents, num_parents,
=======
>>>>>>> ee68d467
			CLK_SET_RATE_NO_REPARENT, reg, shift,
			width, 0, &imx_ccm_lock);
}

struct clk *imx_clk_cpu(const char *name, const char *parent_name,
		struct clk *div, struct clk *mux, struct clk *pll,
		struct clk *step);

int imx_update_shared_mem(struct clk_hw *hw, bool enable);

static inline int clk_on_imx6sx(void)
{
	return of_machine_is_compatible("fsl,imx6sx");
}

struct clk *imx7ulp_clk_composite(const char *name, const char **parent_name,
			      int num_parents, bool mux_present, bool rate_present,
			      bool gate_present, void __iomem *reg);

struct clk *imx_clk_pfdv2(const char *name, const char *parent_name,
			  void __iomem *reg, u8 idx);

struct clk *imx8m_clk_composite_flags(const char *name, const char **parent_names,
		int num_parents, void __iomem *reg, unsigned long flags);

#define __imx8m_clk_composite(name, parent_names, reg, flags) \
	imx8m_clk_composite_flags(name, parent_names, \
		ARRAY_SIZE(parent_names), reg, \
		flags | CLK_SET_RATE_NO_REPARENT | CLK_OPS_PARENT_ENABLE)

#define imx8m_clk_composite(name, parent_names, reg) \
	__imx8m_clk_composite(name, parent_names, reg, 0)

#define imx8m_clk_composite_critical(name, parent_names, reg) \
	__imx8m_clk_composite(name, parent_names, reg, CLK_IS_CRITICAL)

#endif<|MERGE_RESOLUTION|>--- conflicted
+++ resolved
@@ -27,11 +27,7 @@
 	IMX_PLLV1_IMX35,
 };
 
-<<<<<<< HEAD
-enum imx_int_pll_type {
-=======
 enum imx_pll14xx_type {
->>>>>>> ee68d467
 	PLL_1416X,
 	PLL_1443X,
 };
@@ -42,11 +38,7 @@
 };
 
 /* NOTE: Rate table should be kept sorted in descending order. */
-<<<<<<< HEAD
-struct imx_int_pll_rate_table {
-=======
 struct imx_pll14xx_rate_table {
->>>>>>> ee68d467
 	unsigned int rate;
 	unsigned int pdiv;
 	unsigned int mdiv;
@@ -54,15 +46,6 @@
 	unsigned int kdiv;
 };
 
-<<<<<<< HEAD
-struct imx_int_pll_clk {
-	enum imx_int_pll_type type;
-	const struct imx_int_pll_rate_table *rate_table;
-	int flags;
-};
-
-struct clk *imx_clk_int_pll(const char *name, const char *parent_name, void __iomem *base, const struct imx_int_pll_clk *pll_clk);
-=======
 struct imx_pll14xx_clk {
 	enum imx_pll14xx_type type;
 	const struct imx_pll14xx_rate_table *rate_table;
@@ -71,7 +54,6 @@
 
 struct clk *imx_clk_pll14xx(const char *name, const char *parent_name,
 		 void __iomem *base, const struct imx_pll14xx_clk *pll_clk);
->>>>>>> ee68d467
 
 struct clk *imx_clk_pllv1(enum imx_pllv1_type type, const char *name,
 		const char *parent, void __iomem *base);
@@ -81,16 +63,12 @@
 
 struct clk *imx_clk_frac_pll(const char *name, const char *parent_name, void __iomem *base);
 
-<<<<<<< HEAD
-struct clk *imx_clk_sccg_pll(const char *name, const char *parent_name, void __iomem *base, enum imx_sccg_pll_type pll_type);
-=======
 struct clk *imx_clk_sccg_pll(const char *name,
 				const char * const *parent_names,
 				u8 num_parents,
 				u8 parent, u8 bypass1, u8 bypass2,
 				void __iomem *base,
 				unsigned long flags);
->>>>>>> ee68d467
 
 enum imx_pllv3_type {
 	IMX_PLLV3_GENERIC,
@@ -203,9 +181,6 @@
 struct clk *imx_clk_busy_gate(const char *name, const char *parent,
 			    void __iomem *reg, u8 shift);
 
-struct clk *imx_clk_busy_gate(const char *name, const char *parent,
-			    void __iomem *reg, u8 shift);
-
 struct clk *imx_clk_fixup_divider(const char *name, const char *parent,
 				  void __iomem *reg, u8 shift, u8 width,
 				  void (*fixup)(u32 *val));
@@ -340,19 +315,6 @@
 }
 
 static inline struct clk *imx_clk_mux_bus(const char *name, void __iomem *reg,
-<<<<<<< HEAD
-		u8 shift, u8 width, const char **parents, int num_parents)
-{
-	return clk_register_mux(NULL, name, parents, num_parents,
-			CLK_SET_RATE_NO_REPARENT,
-			reg, shift, width, 0, &imx_ccm_lock);
-}
-
-static inline struct clk *imx_clk_mux(const char *name, void __iomem *reg,
-		u8 shift, u8 width, const char **parents, int num_parents)
-{
-	return clk_register_mux(NULL, name, parents, num_parents,
-=======
 		u8 shift, u8 width, const char **parents, int num_parents)
 {
 	return clk_register_mux(NULL, name, parents, num_parents,
@@ -365,7 +327,6 @@
 			int num_parents)
 {
 	return clk_register_mux(NULL, name, parents, num_parents,
->>>>>>> ee68d467
 			CLK_SET_RATE_NO_REPARENT | CLK_SET_PARENT_GATE,
 			reg, shift, width, 0, &imx_ccm_lock);
 }
@@ -403,27 +364,6 @@
 		int num_parents)
 {
 	return clk_register_mux(NULL, name, parents, num_parents,
-<<<<<<< HEAD
-			flags | CLK_SET_RATE_NO_REPARENT | CLK_SET_PARENT_GATE,
-			reg, shift, width, 0, &imx_ccm_lock);
-}
-
-static inline struct clk *imx_clk_mux_flags_bus(const char *name,
-		void __iomem *reg, u8 shift, u8 width, const char **paretns,
-		int num_parents, unsigned long flags)
-{
-	return clk_register_mux(NULL, name, paretns, num_parents,
-			flags | CLK_SET_RATE_NO_REPARENT, reg, shift,
-			width, 0, &imx_ccm_lock);
-}
-
-static inline struct clk *imx_clk_mux_glitchless(const char *name,
-		void __iomem *reg, u8 shift, u8 width, const char **parents,
-		int num_parents)
-{
-	return clk_register_mux(NULL, name, parents, num_parents,
-=======
->>>>>>> ee68d467
 			CLK_SET_RATE_NO_REPARENT, reg, shift,
 			width, 0, &imx_ccm_lock);
 }
