--- conflicted
+++ resolved
@@ -395,20 +395,7 @@
 				       reg, shift, width, CLK_DIVIDER_ROUND_CLOSEST, &imx_ccm_lock);
 }
 
-<<<<<<< HEAD
-static inline struct clk_hw *imx_clk_hw_divider_closest(const char *name,
-						const char *parent,
-						void __iomem *reg, u8 shift,
-						u8 width)
-{
-	return clk_hw_register_divider(NULL, name, parent, 0,
-				       reg, shift, width, CLK_DIVIDER_ROUND_CLOSEST, &imx_ccm_lock);
-}
-
-static inline struct clk_hw *imx_clk_hw_divider_flags(const char *name,
-=======
 static inline struct clk_hw *__imx_clk_hw_divider(const char *name,
->>>>>>> 29549c70
 						   const char *parent,
 						   void __iomem *reg, u8 shift,
 						   u8 width, unsigned long flags)
@@ -417,155 +404,11 @@
 				       reg, shift, width, 0, &imx_ccm_lock);
 }
 
-<<<<<<< HEAD
-static inline struct clk_hw *imx_clk_hw_divider2(const char *name, const char *parent,
-		void __iomem *reg, u8 shift, u8 width)
-{
-	return clk_hw_register_divider(NULL, name, parent,
-			CLK_SET_RATE_PARENT | CLK_OPS_PARENT_ENABLE,
-			reg, shift, width, 0, &imx_ccm_lock);
-}
-
-static inline struct clk *imx_clk_divider2_flags(const char *name,
-		const char *parent, void __iomem *reg, u8 shift, u8 width,
-		unsigned long flags)
-{
-	return clk_register_divider(NULL, name, parent,
-			flags | CLK_SET_RATE_PARENT | CLK_OPS_PARENT_ENABLE,
-			reg, shift, width, 0, &imx_ccm_lock);
-}
-
-static inline struct clk_hw *imx_clk_hw_gate_flags(const char *name, const char *parent,
-		void __iomem *reg, u8 shift, unsigned long flags)
-{
-	return clk_hw_register_gate(NULL, name, parent, flags | CLK_SET_RATE_PARENT, reg,
-			shift, 0, &imx_ccm_lock);
-}
-
-static inline struct clk_hw *imx_clk_hw_gate(const char *name, const char *parent,
-					     void __iomem *reg, u8 shift)
-{
-	return clk_hw_register_gate(NULL, name, parent, CLK_SET_RATE_PARENT, reg,
-				    shift, 0, &imx_ccm_lock);
-}
-
-static inline struct clk_hw *imx_dev_clk_hw_gate(struct device *dev, const char *name,
-						const char *parent, void __iomem *reg, u8 shift)
-{
-	return clk_hw_register_gate(dev, name, parent, CLK_SET_RATE_PARENT, reg,
-				    shift, 0, &imx_ccm_lock);
-}
-
-static inline struct clk_hw *imx_clk_hw_gate_dis(const char *name, const char *parent,
-		void __iomem *reg, u8 shift)
-{
-	return clk_hw_register_gate(NULL, name, parent, CLK_SET_RATE_PARENT, reg,
-			shift, CLK_GATE_SET_TO_DISABLE, &imx_ccm_lock);
-}
-
-static inline struct clk_hw *imx_clk_hw_gate_dis_flags(const char *name, const char *parent,
-		void __iomem *reg, u8 shift, unsigned long flags)
-{
-	return clk_hw_register_gate(NULL, name, parent, flags | CLK_SET_RATE_PARENT, reg,
-			shift, CLK_GATE_SET_TO_DISABLE, &imx_ccm_lock);
-}
-
-static inline struct clk_hw *imx_clk_hw_gate2(const char *name, const char *parent,
-		void __iomem *reg, u8 shift)
-{
-	return clk_hw_register_gate2(NULL, name, parent, CLK_SET_RATE_PARENT, reg,
-			shift, 0x3, 0x3, 0, &imx_ccm_lock, NULL);
-}
-
-static inline struct clk_hw *imx_clk_hw_gate2_flags(const char *name, const char *parent,
-		void __iomem *reg, u8 shift, unsigned long flags)
-{
-	return clk_hw_register_gate2(NULL, name, parent, flags | CLK_SET_RATE_PARENT, reg,
-			shift, 0x3, 0x3, 0, &imx_ccm_lock, NULL);
-}
-
-static inline struct clk_hw *imx_clk_hw_gate2_shared(const char *name,
-		const char *parent, void __iomem *reg, u8 shift,
-		unsigned int *share_count)
-{
-	return clk_hw_register_gate2(NULL, name, parent, CLK_SET_RATE_PARENT, reg,
-			shift, 0x3, 0x3, 0, &imx_ccm_lock, share_count);
-}
-
-static inline struct clk_hw *imx_clk_hw_gate2_shared2(const char *name,
-		const char *parent, void __iomem *reg, u8 shift,
-		unsigned int *share_count)
-{
-	return clk_hw_register_gate2(NULL, name, parent, CLK_SET_RATE_PARENT |
-				  CLK_OPS_PARENT_ENABLE, reg, shift, 0x3, 0x3, 0,
-				  &imx_ccm_lock, share_count);
-}
-
-static inline struct clk_hw *imx_dev_clk_hw_gate_shared(struct device *dev,
-				const char *name, const char *parent,
-				void __iomem *reg, u8 shift,
-				unsigned int *share_count)
-{
-	return clk_hw_register_gate2(dev, name, parent, CLK_SET_RATE_PARENT |
-					CLK_OPS_PARENT_ENABLE, reg, shift, 0x1,
-					0x1, 0, &imx_ccm_lock, share_count);
-}
-
-static inline struct clk *imx_clk_gate2_cgr(const char *name,
-		const char *parent, void __iomem *reg, u8 shift, u8 cgr_val)
-{
-	return clk_register_gate2(NULL, name, parent, CLK_SET_RATE_PARENT, reg,
-			shift, cgr_val, 0x3, 0, &imx_ccm_lock, NULL);
-}
-
-static inline struct clk_hw *imx_clk_hw_gate3(const char *name, const char *parent,
-		void __iomem *reg, u8 shift)
-{
-	/*
-	 * per design team's suggestion, clk root is NOT consuming
-	 * much power, and clk root enable/disable does NOT have domain
-	 * control, so they suggest to leave clk root always on when
-	 * M4 is enabled.
-	 */
-	if (imx_src_is_m4_enabled())
-		return clk_hw_register_fixed_factor(NULL, name, parent,
-						 CLK_SET_RATE_PARENT, 1, 1);
-	else
-		return clk_hw_register_gate(NULL, name, parent,
-			CLK_SET_RATE_PARENT | CLK_OPS_PARENT_ENABLE,
-			reg, shift, 0, &imx_ccm_lock);
-}
-
-static inline struct clk_hw *imx_clk_hw_gate3_flags(const char *name,
-		const char *parent, void __iomem *reg, u8 shift,
-		unsigned long flags)
-{
-	return clk_hw_register_gate(NULL, name, parent,
-			flags | CLK_SET_RATE_PARENT | CLK_OPS_PARENT_ENABLE,
-			reg, shift, 0, &imx_ccm_lock);
-}
-
-#define imx_clk_gate3_flags(name, parent, reg, shift, flags) \
-	to_clk(imx_clk_hw_gate3_flags(name, parent, reg, shift, flags))
-
-static inline struct clk_hw *imx_clk_hw_gate4(const char *name, const char *parent,
-		void __iomem *reg, u8 shift)
-{
-	return clk_hw_register_gate2(NULL, name, parent,
-			CLK_SET_RATE_PARENT | CLK_OPS_PARENT_ENABLE,
-			reg, shift, 0x3, 0x3, 0, &imx_ccm_lock, NULL);
-}
-
-static inline struct clk_hw *imx_clk_hw_gate4_flags(const char *name,
-		const char *parent, void __iomem *reg, u8 shift,
-		unsigned long flags)
-=======
 static inline struct clk_hw *__imx_clk_hw_gate(struct device *dev, const char *name,
 						const char *parent,
 						void __iomem *reg, u8 shift,
 						unsigned long flags,
 						unsigned long clk_gate_flags)
->>>>>>> 29549c70
 {
 	return clk_hw_register_gate(dev, name, parent, flags | CLK_SET_RATE_PARENT, reg,
 					shift, clk_gate_flags, &imx_ccm_lock);
@@ -590,21 +433,8 @@
 			reg, shift, width, 0, &imx_ccm_lock);
 }
 
-<<<<<<< HEAD
-static inline struct clk *imx_dev_clk_mux(struct device *dev, const char *name,
-			void __iomem *reg, u8 shift, u8 width,
-			const char * const *parents, int num_parents)
-{
-	return clk_register_mux(dev, name, parents, num_parents,
-			CLK_SET_RATE_NO_REPARENT | CLK_SET_PARENT_GATE,
-			reg, shift, width, 0, &imx_ccm_lock);
-}
-
-static inline struct clk *imx_clk_mux2(const char *name, void __iomem *reg,
-=======
 static inline struct clk_hw *__imx_clk_hw_mux(struct device *dev,
 			const char *name, void __iomem *reg,
->>>>>>> 29549c70
 			u8 shift, u8 width, const char * const *parents,
 			int num_parents, unsigned long flags, unsigned long clk_mux_flags)
 {
@@ -685,20 +515,6 @@
 			      unsigned long flags, void __iomem *reg, u32 bit_idx, u32 val,
 			      u32 mask, u32 domain_id, unsigned int *share_count);
 
-struct clk_hw *imx93_clk_composite_flags(const char *name,
-					 const char * const *parent_names,
-					 int num_parents,
-					 void __iomem *reg,
-					 u32 domain_id,
-					 unsigned long flags);
-#define imx93_clk_composite(name, parent_names, num_parents, reg, domain_id) \
-	imx93_clk_composite_flags(name, parent_names, num_parents, reg, domain_id \
-				  CLK_SET_RATE_NO_REPARENT | CLK_OPS_PARENT_ENABLE)
-
-struct clk_hw *imx93_clk_gate(struct device *dev, const char *name, const char *parent_name,
-			      unsigned long flags, void __iomem *reg, u32 bit_idx, u32 val,
-			      u32 mask, u32 domain_id, unsigned int *share_count);
-
 struct clk_hw *imx_clk_hw_divider_gate(const char *name, const char *parent_name,
 		unsigned long flags, void __iomem *reg, u8 shift, u8 width,
 		u8 clk_divider_flags, const struct clk_div_table *table,
