/* SPDX-License-Identifier: GPL-2.0 */
#ifndef __MACH_IMX_CLK_H
#define __MACH_IMX_CLK_H

#include <linux/bits.h>
#include <linux/spinlock.h>
#include <linux/clk-provider.h>
#include <soc/imx/src.h>

extern spinlock_t imx_ccm_lock;
extern bool mcore_booted;

void imx_check_clocks(struct clk *clks[], unsigned int count);
void imx_check_clk_hws(struct clk_hw *clks[], unsigned int count);
#ifndef MODULE
void imx_register_uart_clocks(void);
#else
static inline void imx_register_uart_clocks(void)
{
}
#endif
void imx_mmdc_mask_handshake(void __iomem *ccm_base, unsigned int chn);
void imx_unregister_hw_clocks(struct clk_hw *hws[], unsigned int count);

extern void imx_cscmr1_fixup(u32 *val);
extern struct imx_sema4_mutex *amp_power_mutex;
extern struct imx_shared_mem *shared_mem;
extern bool uart_from_osc;

enum imx_pllv1_type {
	IMX_PLLV1_IMX1,
	IMX_PLLV1_IMX21,
	IMX_PLLV1_IMX25,
	IMX_PLLV1_IMX27,
	IMX_PLLV1_IMX31,
	IMX_PLLV1_IMX35,
};

enum imx_sscg_pll_type {
	SCCG_PLL1,
	SCCG_PLL2,
};

enum imx_pll14xx_type {
	PLL_1416X,
	PLL_1443X,
};

enum imx_pllv4_type {
	IMX_PLLV4_IMX7ULP,
	IMX_PLLV4_IMX8ULP,
	IMX_PLLV4_IMX8ULP_1GHZ,
};

enum imx_pfdv2_type {
	IMX_PFDV2_IMX7ULP,
	IMX_PFDV2_IMX8ULP,
};

/* NOTE: Rate table should be kept sorted in descending order. */
struct imx_pll14xx_rate_table {
	unsigned int rate;
	unsigned int pdiv;
	unsigned int mdiv;
	unsigned int sdiv;
	unsigned int kdiv;
};

struct imx_pll14xx_clk {
	enum imx_pll14xx_type type;
	const struct imx_pll14xx_rate_table *rate_table;
	int rate_count;
	int flags;
};

extern struct imx_pll14xx_clk imx_1416x_pll;
extern struct imx_pll14xx_clk imx_1443x_pll;
extern struct imx_pll14xx_clk imx_1443x_dram_pll;

#define CLK_FRACN_GPPLL_INTEGER	BIT(0)
#define CLK_FRACN_GPPLL_FRACN	BIT(1)

/* NOTE: Rate table should be kept sorted in descending order. */
struct imx_fracn_gppll_rate_table {
	unsigned int rate;
	unsigned int mfi;
	unsigned int mfn;
	unsigned int mfd;
	unsigned int rdiv;
	unsigned int odiv;
};

struct imx_fracn_gppll_clk {
	const struct imx_fracn_gppll_rate_table *rate_table;
	int rate_count;
	int flags;
};

struct clk_hw *imx_clk_fracn_gppll(const char *name, const char *parent_name, void __iomem *base,
				   const struct imx_fracn_gppll_clk *pll_clk);
struct clk_hw *imx_clk_fracn_gppll_integer(const char *name, const char *parent_name,
					   void __iomem *base,
					   const struct imx_fracn_gppll_clk *pll_clk);

extern struct imx_fracn_gppll_clk imx_fracn_gppll;
extern struct imx_fracn_gppll_clk imx_fracn_gppll_integer;

#define imx_clk_cpu(name, parent_name, div, mux, pll, step) \
	to_clk(imx_clk_hw_cpu(name, parent_name, div, mux, pll, step))

#define clk_register_gate2(dev, name, parent_name, flags, reg, bit_idx, \
				cgr_val, cgr_mask, clk_gate_flags, lock, share_count) \
	to_clk(clk_hw_register_gate2(dev, name, parent_name, flags, reg, bit_idx, \
				cgr_val, cgr_mask, clk_gate_flags, lock, share_count))

#define imx_clk_pllv3(type, name, parent_name, base, div_mask) \
	to_clk(imx_clk_hw_pllv3(type, name, parent_name, base, div_mask))

#define imx_clk_pfd(name, parent_name, reg, idx) \
	to_clk(imx_clk_hw_pfd(name, parent_name, reg, idx))

#define imx_clk_gate_exclusive(name, parent, reg, shift, exclusive_mask) \
	to_clk(imx_clk_hw_gate_exclusive(name, parent, reg, shift, exclusive_mask))

#define imx_clk_fixed(name, rate) \
	to_clk(imx_clk_hw_fixed(name, rate))

#define imx_clk_fixed_factor(name, parent, mult, div) \
	to_clk(imx_clk_hw_fixed_factor(name, parent, mult, div))

#define imx_clk_divider(name, parent, reg, shift, width) \
	to_clk(imx_clk_hw_divider(name, parent, reg, shift, width))

#define imx_clk_divider_flags(name, parent, reg, shift, width, flags) \
	to_clk(imx_clk_hw_divider_flags(name, parent, reg, shift, width, flags))

#define imx_clk_gate(name, parent, reg, shift) \
	to_clk(imx_clk_hw_gate(name, parent, reg, shift))

#define imx_clk_gate_dis(name, parent, reg, shift) \
	to_clk(imx_clk_hw_gate_dis(name, parent, reg, shift))

#define imx_clk_gate2(name, parent, reg, shift) \
	to_clk(imx_clk_hw_gate2(name, parent, reg, shift))

#define imx_clk_gate2_cgr(name, parent, reg, shift, cgr_val) \
	to_clk(__imx_clk_hw_gate2(NULL, name, parent, reg, shift, cgr_val, 0, NULL))

#define imx_clk_gate2_flags(name, parent, reg, shift, flags) \
	to_clk(imx_clk_hw_gate2_flags(name, parent, reg, shift, flags))

#define imx_clk_mux(name, reg, shift, width, parents, num_parents) \
	to_clk(imx_clk_hw_mux(name, reg, shift, width, parents, num_parents))

#define imx_clk_mux_flags(name, reg, shift, width, parents, num_parents, flags) \
	to_clk(imx_clk_hw_mux_flags(name, reg, shift, width, parents, num_parents, flags))

#define imx_clk_mux2_flags(name, reg, shift, width, parents, num_parents, flags) \
	to_clk(imx_clk_hw_mux2_flags(name, reg, shift, width, parents, num_parents, flags))

#define imx_clk_pllv1(type, name, parent, base) \
	to_clk(imx_clk_hw_pllv1(type, name, parent, base))

#define imx_clk_pllv2(name, parent, base) \
	to_clk(imx_clk_hw_pllv2(name, parent, base))

#define imx_clk_hw_gate(name, parent, reg, shift) \
	imx_clk_hw_gate_flags(name, parent, reg, shift, 0)

#define imx_clk_hw_gate2(name, parent, reg, shift) \
	imx_clk_hw_gate2_flags(name, parent, reg, shift, 0)

#define imx_clk_hw_gate_dis(name, parent, reg, shift) \
	imx_clk_hw_gate_dis_flags(name, parent, reg, shift, 0)

#define imx_clk_hw_gate_dis_flags(name, parent, reg, shift, flags) \
	__imx_clk_hw_gate(NULL, name, parent, reg, shift, flags, CLK_GATE_SET_TO_DISABLE)

#define imx_clk_hw_gate_flags(name, parent, reg, shift, flags) \
	__imx_clk_hw_gate(NULL, name, parent, reg, shift, flags, 0)

#define imx_dev_clk_hw_gate(dev, name, parent, reg, shift) \
	__imx_clk_hw_gate(dev, name, parent, reg, shift, 0, 0)

#define imx_dev_clk_hw_gate_shared(dev, name, parent, reg, shift, shared_count) \
	__imx_clk_hw_gate2(dev, name, parent, reg, shift, 0x1, 0, shared_count)

#define imx_dev_clk_hw_gate_shared(dev, name, parent, reg, shift, shared_count) \
	__imx_clk_hw_gate2(dev, name, parent, reg, shift, 0x1, 0, shared_count)

#define imx_clk_hw_gate2_flags(name, parent, reg, shift, flags) \
	__imx_clk_hw_gate2(NULL, name, parent, reg, shift, 0x3, flags, NULL)

#define imx_clk_hw_gate2_shared(name, parent, reg, shift, shared_count) \
	__imx_clk_hw_gate2(NULL, name, parent, reg, shift, 0x3, 0, shared_count)

#define imx_clk_hw_gate2_shared2(name, parent, reg, shift, shared_count) \
	__imx_clk_hw_gate2(NULL, name, parent, reg, shift, 0x3, CLK_OPS_PARENT_ENABLE, shared_count)

#define imx_clk_hw_gate3_flags(name, parent, reg, shift, flags) \
	__imx_clk_hw_gate(NULL, name, parent, reg, shift, flags | CLK_OPS_PARENT_ENABLE, 0)

#define imx_clk_hw_gate4(name, parent, reg, shift) \
	imx_clk_hw_gate4_flags(name, parent, reg, shift, 0)

#define imx_clk_hw_gate4_flags(name, parent, reg, shift, flags) \
	imx_clk_hw_gate2_flags(name, parent, reg, shift, flags | CLK_OPS_PARENT_ENABLE)

#define imx_clk_hw_mux2(name, reg, shift, width, parents, num_parents) \
	imx_clk_hw_mux2_flags(name, reg, shift, width, parents, num_parents, 0)

#define imx_clk_hw_mux(name, reg, shift, width, parents, num_parents) \
	__imx_clk_hw_mux(NULL, name, reg, shift, width, parents, num_parents, 0, 0)

#define imx_clk_hw_mux_flags(name, reg, shift, width, parents, num_parents, flags) \
	__imx_clk_hw_mux(NULL, name, reg, shift, width, parents, num_parents, flags, 0)

#define imx_dev_clk_hw_mux_flags(dev, name, reg, shift, width, parents, num_parents, flags) \
	__imx_clk_hw_mux(dev, name, reg, shift, width, parents, num_parents, flags, 0)

#define imx_clk_hw_mux_ldb(name, reg, shift, width, parents, num_parents) \
	__imx_clk_hw_mux(NULL, name, reg, shift, width, parents, num_parents, CLK_SET_RATE_PARENT, CLK_MUX_READ_ONLY)

#define imx_clk_hw_mux2_flags(name, reg, shift, width, parents, num_parents, flags) \
	__imx_clk_hw_mux(NULL, name, reg, shift, width, parents, num_parents, flags | CLK_OPS_PARENT_ENABLE, 0)

#define imx_clk_hw_divider(name, parent, reg, shift, width) \
	__imx_clk_hw_divider(name, parent, reg, shift, width, CLK_SET_RATE_PARENT)

#define imx_clk_hw_divider2(name, parent, reg, shift, width) \
	__imx_clk_hw_divider(name, parent, reg, shift, width, \
				CLK_SET_RATE_PARENT | CLK_OPS_PARENT_ENABLE)

#define imx_clk_hw_divider_flags(name, parent, reg, shift, width, flags) \
	__imx_clk_hw_divider(name, parent, reg, shift, width, flags)

#define imx_clk_hw_pll14xx(name, parent_name, base, pll_clk) \
	imx_dev_clk_hw_pll14xx(NULL, name, parent_name, base, pll_clk)

struct clk_hw *imx_dev_clk_hw_pll14xx(struct device *dev, const char *name,
				const char *parent_name, void __iomem *base,
				const struct imx_pll14xx_clk *pll_clk);

struct clk_hw *imx_clk_hw_pllv1(enum imx_pllv1_type type, const char *name,
		const char *parent, void __iomem *base);

struct clk_hw *imx_clk_hw_pllv2(const char *name, const char *parent,
		void __iomem *base);

struct clk_hw *imx_clk_hw_frac_pll(const char *name, const char *parent_name,
			     void __iomem *base);

struct clk_hw *imx_clk_hw_sscg_pll(const char *name,
				const char * const *parent_names,
				u8 num_parents,
				u8 parent, u8 bypass1, u8 bypass2,
				void __iomem *base,
				unsigned long flags);

enum imx_pllv3_type {
	IMX_PLLV3_GENERIC,
	IMX_PLLV3_SYS,
	IMX_PLLV3_USB,
	IMX_PLLV3_USB_VF610,
	IMX_PLLV3_AV,
	IMX_PLLV3_ENET,
	IMX_PLLV3_ENET_IMX7,
	IMX_PLLV3_SYS_VF610,
	IMX_PLLV3_DDR_IMX7,
	IMX_PLLV3_AV_IMX7,
};

#define MAX_SHARED_CLK_NUMBER		100
#define SHARED_MEM_MAGIC_NUMBER		0x12345678
#define MCC_POWER_SHMEM_NUMBER		(6)

struct imx_shared_clk {
	struct clk *self;
	struct clk *parent;
	void *m4_clk;
	void *m4_clk_parent;
	u8 ca9_enabled;
	u8 cm4_enabled;
};

struct imx_shared_mem {
	u32 ca9_valid;
	u32 cm4_valid;
	struct imx_shared_clk imx_clk[MAX_SHARED_CLK_NUMBER];
};

struct clk_hw *imx_clk_hw_pllv3(enum imx_pllv3_type type, const char *name,
		const char *parent_name, void __iomem *base, u32 div_mask);

#define PLL_1416X_RATE(_rate, _m, _p, _s)		\
	{						\
		.rate	=	(_rate),		\
		.mdiv	=	(_m),			\
		.pdiv	=	(_p),			\
		.sdiv	=	(_s),			\
	}

#define PLL_1443X_RATE(_rate, _m, _p, _s, _k)		\
	{						\
		.rate	=	(_rate),		\
		.mdiv	=	(_m),			\
		.pdiv	=	(_p),			\
		.sdiv	=	(_s),			\
		.kdiv	=	(_k),			\
	}

struct clk_hw *imx_clk_hw_pllv4(enum imx_pllv4_type type, const char *name,
		const char *parent_name, void __iomem *base);

struct clk_hw *clk_hw_register_gate2(struct device *dev, const char *name,
		const char *parent_name, unsigned long flags,
		void __iomem *reg, u8 bit_idx, u8 cgr_val, u8 cgr_mask,
		u8 clk_gate_flags, spinlock_t *lock,
		unsigned int *share_count);

struct clk * imx_obtain_fixed_clock(
			const char *name, unsigned long rate);

struct clk_hw *imx_obtain_fixed_clock_hw(
			const char *name, unsigned long rate);

struct clk_hw *imx_obtain_fixed_of_clock(struct device_node *np,
					 const char *name, unsigned long rate);

struct clk_hw *imx_get_clk_hw_by_name(struct device_node *np, const char *name);

struct clk_hw *imx_clk_hw_gate_exclusive(const char *name, const char *parent,
	 void __iomem *reg, u8 shift, u32 exclusive_mask);

struct clk_hw *imx_clk_hw_pfd(const char *name, const char *parent_name,
		void __iomem *reg, u8 idx);

struct clk_hw *imx_clk_hw_pfdv2(enum imx_pfdv2_type type, const char *name,
	 const char *parent_name, void __iomem *reg, u8 idx);

struct clk_hw *imx_clk_hw_busy_divider(const char *name, const char *parent_name,
				 void __iomem *reg, u8 shift, u8 width,
				 void __iomem *busy_reg, u8 busy_shift);

struct clk_hw *imx_clk_hw_busy_mux(const char *name, void __iomem *reg, u8 shift,
			     u8 width, void __iomem *busy_reg, u8 busy_shift,
			     const char * const *parent_names, int num_parents);

int imx_update_shared_mem(struct clk_hw *hw, bool enable);

static inline int clk_on_imx6sx(void)
{
	return of_machine_is_compatible("fsl,imx6sx");
}

struct clk_hw *imx7ulp_clk_hw_composite(const char *name,
				     const char * const *parent_names,
				     int num_parents, bool mux_present,
				     bool rate_present, bool gate_present,
				     void __iomem *reg);

struct clk_hw *imx8ulp_clk_hw_composite(const char *name,
				     const char * const *parent_names,
				     int num_parents, bool mux_present,
				     bool rate_present, bool gate_present,
				     void __iomem *reg, bool has_swrst);

struct clk_hw *imx_clk_hw_fixup_divider(const char *name, const char *parent,
				  void __iomem *reg, u8 shift, u8 width,
				  void (*fixup)(u32 *val));

struct clk_hw *imx_clk_hw_fixup_mux(const char *name, void __iomem *reg,
			      u8 shift, u8 width, const char * const *parents,
			      int num_parents, void (*fixup)(u32 *val));

static inline struct clk *to_clk(struct clk_hw *hw)
{
	if (IS_ERR_OR_NULL(hw))
		return ERR_CAST(hw);
	return hw->clk;
}

static inline struct clk_hw *imx_clk_hw_fixed(const char *name, int rate)
{
	return clk_hw_register_fixed_rate(NULL, name, NULL, 0, rate);
}

static inline struct clk_hw *imx_clk_hw_fixed_factor(const char *name,
		const char *parent, unsigned int mult, unsigned int div)
{
	return clk_hw_register_fixed_factor(NULL, name, parent,
			CLK_SET_RATE_PARENT, mult, div);
}

static inline struct clk_hw *imx_clk_hw_divider_closest(const char *name,
						const char *parent,
						void __iomem *reg, u8 shift,
						u8 width)
{
	return clk_hw_register_divider(NULL, name, parent, 0,
				       reg, shift, width, CLK_DIVIDER_ROUND_CLOSEST, &imx_ccm_lock);
}

static inline struct clk_hw *__imx_clk_hw_divider(const char *name,
						   const char *parent,
						   void __iomem *reg, u8 shift,
						   u8 width, unsigned long flags)
{
	return clk_hw_register_divider(NULL, name, parent, flags,
				       reg, shift, width, 0, &imx_ccm_lock);
}

static inline struct clk_hw *__imx_clk_hw_gate(struct device *dev, const char *name,
						const char *parent,
						void __iomem *reg, u8 shift,
						unsigned long flags,
						unsigned long clk_gate_flags)
{
	return clk_hw_register_gate(dev, name, parent, flags | CLK_SET_RATE_PARENT, reg,
					shift, clk_gate_flags, &imx_ccm_lock);
}

static inline struct clk_hw *__imx_clk_hw_gate2(struct device *dev, const char *name,
						const char *parent,
						void __iomem *reg, u8 shift, u8 cgr_val,
						unsigned long flags,
						unsigned int *share_count)
{
	return clk_hw_register_gate2(dev, name, parent, flags | CLK_SET_RATE_PARENT, reg,
					shift, cgr_val, cgr_val, 0, &imx_ccm_lock, share_count);
<<<<<<< HEAD
=======
}

static inline struct clk *imx_dev_clk_mux(struct device *dev, const char *name,
			void __iomem *reg, u8 shift, u8 width,
			const char * const *parents, int num_parents)
{
	return clk_register_mux(dev, name, parents, num_parents,
			CLK_SET_RATE_NO_REPARENT | CLK_SET_PARENT_GATE,
			reg, shift, width, 0, &imx_ccm_lock);
>>>>>>> ccf0a997
}

static inline struct clk *imx_dev_clk_mux(struct device *dev, const char *name,
			void __iomem *reg, u8 shift, u8 width,
			const char * const *parents, int num_parents)
{
	return clk_register_mux(dev, name, parents, num_parents,
			CLK_SET_RATE_NO_REPARENT | CLK_SET_PARENT_GATE,
			reg, shift, width, 0, &imx_ccm_lock);
}

static inline struct clk_hw *__imx_clk_hw_mux(struct device *dev,
			const char *name, void __iomem *reg,
			u8 shift, u8 width, const char * const *parents,
			int num_parents, unsigned long flags, unsigned long clk_mux_flags)
{
	return clk_hw_register_mux(dev, name, parents, num_parents,
			flags | CLK_SET_RATE_NO_REPARENT, reg, shift,
			width, clk_mux_flags, &imx_ccm_lock);
}

static inline struct clk_hw *imx_clk_hw_gate3(const char *name, const char *parent,
		void __iomem *reg, u8 shift)
{
	/*
	 * per design team's suggestion, clk root is NOT consuming
	 * much power, and clk root enable/disable does NOT have domain
	 * control, so they suggest to leave clk root always on when
	 * M4 is enabled.
	 */
	if (imx_src_is_m4_enabled())
		return clk_hw_register_fixed_factor(NULL, name, parent,
						 CLK_SET_RATE_PARENT, 1, 1);
	else
		return clk_hw_register_gate(NULL, name, parent,
			CLK_SET_RATE_PARENT | CLK_OPS_PARENT_ENABLE,
			reg, shift, 0, &imx_ccm_lock);
}

struct clk_hw *imx_clk_hw_cpu(const char *name, const char *parent_name,
		struct clk *div, struct clk *mux, struct clk *pll,
		struct clk *step);

#define IMX_COMPOSITE_CORE		BIT(0)
#define IMX_COMPOSITE_BUS		BIT(1)
#define IMX_COMPOSITE_FW_MANAGED	BIT(2)

#define IMX_COMPOSITE_CLK_FLAGS_DEFAULT \
	(CLK_SET_RATE_NO_REPARENT | CLK_OPS_PARENT_ENABLE)
#define IMX_COMPOSITE_CLK_FLAGS_CRITICAL \
	(IMX_COMPOSITE_CLK_FLAGS_DEFAULT | CLK_IS_CRITICAL)
#define IMX_COMPOSITE_CLK_FLAGS_GET_RATE_NO_CACHE \
	(IMX_COMPOSITE_CLK_FLAGS_DEFAULT | CLK_GET_RATE_NOCACHE)
#define IMX_COMPOSITE_CLK_FLAGS_CRITICAL_GET_RATE_NO_CACHE \
	(IMX_COMPOSITE_CLK_FLAGS_GET_RATE_NO_CACHE | CLK_IS_CRITICAL)

struct clk_hw *__imx8m_clk_hw_composite(const char *name,
					    const char * const *parent_names,
					    int num_parents,
					    void __iomem *reg,
					    u32 composite_flags,
					    unsigned long flags);

#define _imx8m_clk_hw_composite(name, parent_names, reg, composite_flags, flags) \
	__imx8m_clk_hw_composite(name, parent_names, \
		ARRAY_SIZE(parent_names), reg, composite_flags, flags)

#define imx8m_clk_hw_composite(name, parent_names, reg) \
	_imx8m_clk_hw_composite(name, parent_names, reg, \
			0, IMX_COMPOSITE_CLK_FLAGS_DEFAULT)

#define imx8m_clk_hw_composite_flags(name, parent_names, reg, flags) \
	_imx8m_clk_hw_composite(name, parent_names, reg, \
			0, IMX_COMPOSITE_CLK_FLAGS_DEFAULT |  flags)

#define imx8m_clk_hw_composite_critical(name, parent_names, reg) \
	_imx8m_clk_hw_composite(name, parent_names, reg, \
			0, IMX_COMPOSITE_CLK_FLAGS_CRITICAL)

#define imx8m_clk_hw_composite_bus(name, parent_names, reg)	\
	_imx8m_clk_hw_composite(name, parent_names, reg, \
			IMX_COMPOSITE_BUS, IMX_COMPOSITE_CLK_FLAGS_DEFAULT)

#define imx8m_clk_hw_composite_bus_critical(name, parent_names, reg)	\
	_imx8m_clk_hw_composite(name, parent_names, reg, \
			IMX_COMPOSITE_BUS, IMX_COMPOSITE_CLK_FLAGS_CRITICAL)

#define imx8m_clk_hw_composite_core(name, parent_names, reg)	\
	_imx8m_clk_hw_composite(name, parent_names, reg, \
			IMX_COMPOSITE_CORE, IMX_COMPOSITE_CLK_FLAGS_DEFAULT)

#define imx8m_clk_hw_fw_managed_composite(name, parent_names, reg) \
	_imx8m_clk_hw_composite(name, parent_names, reg, \
			IMX_COMPOSITE_FW_MANAGED, \
			IMX_COMPOSITE_CLK_FLAGS_GET_RATE_NO_CACHE)

#define imx8m_clk_hw_fw_managed_composite_critical(name, parent_names, reg) \
	_imx8m_clk_hw_composite(name, parent_names, reg, \
			IMX_COMPOSITE_FW_MANAGED, \
			IMX_COMPOSITE_CLK_FLAGS_CRITICAL_GET_RATE_NO_CACHE)

struct clk_hw *imx93_clk_composite_flags(const char *name,
					 const char * const *parent_names,
					 int num_parents,
					 void __iomem *reg,
					 u32 domain_id,
					 unsigned long flags);
#define imx93_clk_composite(name, parent_names, num_parents, reg, domain_id) \
	imx93_clk_composite_flags(name, parent_names, num_parents, reg, domain_id \
				  CLK_SET_RATE_NO_REPARENT | CLK_OPS_PARENT_ENABLE)

struct clk_hw *imx93_clk_gate(struct device *dev, const char *name, const char *parent_name,
			      unsigned long flags, void __iomem *reg, u32 bit_idx, u32 val,
			      u32 mask, u32 domain_id, unsigned int *share_count);

struct clk_hw *imx_clk_hw_divider_gate(const char *name, const char *parent_name,
		unsigned long flags, void __iomem *reg, u8 shift, u8 width,
		u8 clk_divider_flags, const struct clk_div_table *table,
		spinlock_t *lock);

<<<<<<< HEAD
=======
struct clk_hw *imx_clk_gpr_mux(const char *name, const char *compatible,
			       u32 reg, const char **parent_names,
			       u8 num_parents, const u32 *mux_table, u32 mask);

>>>>>>> ccf0a997
void clk_set_delta_k(struct clk_hw *hw, short int delta_k);
void clk_get_pll_setting(struct clk_hw *hw, u32 *pll_div_ctrl0, u32 *pll_div_ctrl1);
#endif<|MERGE_RESOLUTION|>--- conflicted
+++ resolved
@@ -174,20 +174,14 @@
 	imx_clk_hw_gate_dis_flags(name, parent, reg, shift, 0)
 
 #define imx_clk_hw_gate_dis_flags(name, parent, reg, shift, flags) \
-	__imx_clk_hw_gate(NULL, name, parent, reg, shift, flags, CLK_GATE_SET_TO_DISABLE)
+	__imx_clk_hw_gate(name, parent, reg, shift, flags, CLK_GATE_SET_TO_DISABLE)
 
 #define imx_clk_hw_gate_flags(name, parent, reg, shift, flags) \
-	__imx_clk_hw_gate(NULL, name, parent, reg, shift, flags, 0)
-
-#define imx_dev_clk_hw_gate(dev, name, parent, reg, shift) \
-	__imx_clk_hw_gate(dev, name, parent, reg, shift, 0, 0)
+	__imx_clk_hw_gate(name, parent, reg, shift, flags, 0)
 
 #define imx_dev_clk_hw_gate_shared(dev, name, parent, reg, shift, shared_count) \
 	__imx_clk_hw_gate2(dev, name, parent, reg, shift, 0x1, 0, shared_count)
 
-#define imx_dev_clk_hw_gate_shared(dev, name, parent, reg, shift, shared_count) \
-	__imx_clk_hw_gate2(dev, name, parent, reg, shift, 0x1, 0, shared_count)
-
 #define imx_clk_hw_gate2_flags(name, parent, reg, shift, flags) \
 	__imx_clk_hw_gate2(NULL, name, parent, reg, shift, 0x3, flags, NULL)
 
@@ -198,7 +192,7 @@
 	__imx_clk_hw_gate2(NULL, name, parent, reg, shift, 0x3, CLK_OPS_PARENT_ENABLE, shared_count)
 
 #define imx_clk_hw_gate3_flags(name, parent, reg, shift, flags) \
-	__imx_clk_hw_gate(NULL, name, parent, reg, shift, flags | CLK_OPS_PARENT_ENABLE, 0)
+	__imx_clk_hw_gate(name, parent, reg, shift, flags | CLK_OPS_PARENT_ENABLE, 0)
 
 #define imx_clk_hw_gate4(name, parent, reg, shift) \
 	imx_clk_hw_gate4_flags(name, parent, reg, shift, 0)
@@ -210,19 +204,16 @@
 	imx_clk_hw_mux2_flags(name, reg, shift, width, parents, num_parents, 0)
 
 #define imx_clk_hw_mux(name, reg, shift, width, parents, num_parents) \
-	__imx_clk_hw_mux(NULL, name, reg, shift, width, parents, num_parents, 0, 0)
+	__imx_clk_hw_mux(name, reg, shift, width, parents, num_parents, 0, 0)
 
 #define imx_clk_hw_mux_flags(name, reg, shift, width, parents, num_parents, flags) \
-	__imx_clk_hw_mux(NULL, name, reg, shift, width, parents, num_parents, flags, 0)
-
-#define imx_dev_clk_hw_mux_flags(dev, name, reg, shift, width, parents, num_parents, flags) \
-	__imx_clk_hw_mux(dev, name, reg, shift, width, parents, num_parents, flags, 0)
+	__imx_clk_hw_mux(name, reg, shift, width, parents, num_parents, flags, 0)
 
 #define imx_clk_hw_mux_ldb(name, reg, shift, width, parents, num_parents) \
-	__imx_clk_hw_mux(NULL, name, reg, shift, width, parents, num_parents, CLK_SET_RATE_PARENT, CLK_MUX_READ_ONLY)
+	__imx_clk_hw_mux(name, reg, shift, width, parents, num_parents, CLK_SET_RATE_PARENT, CLK_MUX_READ_ONLY)
 
 #define imx_clk_hw_mux2_flags(name, reg, shift, width, parents, num_parents, flags) \
-	__imx_clk_hw_mux(NULL, name, reg, shift, width, parents, num_parents, flags | CLK_OPS_PARENT_ENABLE, 0)
+	__imx_clk_hw_mux(name, reg, shift, width, parents, num_parents, flags | CLK_OPS_PARENT_ENABLE, 0)
 
 #define imx_clk_hw_divider(name, parent, reg, shift, width) \
 	__imx_clk_hw_divider(name, parent, reg, shift, width, CLK_SET_RATE_PARENT)
@@ -410,13 +401,12 @@
 				       reg, shift, width, 0, &imx_ccm_lock);
 }
 
-static inline struct clk_hw *__imx_clk_hw_gate(struct device *dev, const char *name,
-						const char *parent,
+static inline struct clk_hw *__imx_clk_hw_gate(const char *name, const char *parent,
 						void __iomem *reg, u8 shift,
 						unsigned long flags,
 						unsigned long clk_gate_flags)
 {
-	return clk_hw_register_gate(dev, name, parent, flags | CLK_SET_RATE_PARENT, reg,
+	return clk_hw_register_gate(NULL, name, parent, flags | CLK_SET_RATE_PARENT, reg,
 					shift, clk_gate_flags, &imx_ccm_lock);
 }
 
@@ -428,8 +418,6 @@
 {
 	return clk_hw_register_gate2(dev, name, parent, flags | CLK_SET_RATE_PARENT, reg,
 					shift, cgr_val, cgr_val, 0, &imx_ccm_lock, share_count);
-<<<<<<< HEAD
-=======
 }
 
 static inline struct clk *imx_dev_clk_mux(struct device *dev, const char *name,
@@ -439,24 +427,13 @@
 	return clk_register_mux(dev, name, parents, num_parents,
 			CLK_SET_RATE_NO_REPARENT | CLK_SET_PARENT_GATE,
 			reg, shift, width, 0, &imx_ccm_lock);
->>>>>>> ccf0a997
-}
-
-static inline struct clk *imx_dev_clk_mux(struct device *dev, const char *name,
-			void __iomem *reg, u8 shift, u8 width,
-			const char * const *parents, int num_parents)
-{
-	return clk_register_mux(dev, name, parents, num_parents,
-			CLK_SET_RATE_NO_REPARENT | CLK_SET_PARENT_GATE,
-			reg, shift, width, 0, &imx_ccm_lock);
-}
-
-static inline struct clk_hw *__imx_clk_hw_mux(struct device *dev,
-			const char *name, void __iomem *reg,
+}
+
+static inline struct clk_hw *__imx_clk_hw_mux(const char *name, void __iomem *reg,
 			u8 shift, u8 width, const char * const *parents,
 			int num_parents, unsigned long flags, unsigned long clk_mux_flags)
 {
-	return clk_hw_register_mux(dev, name, parents, num_parents,
+	return clk_hw_register_mux(NULL, name, parents, num_parents,
 			flags | CLK_SET_RATE_NO_REPARENT, reg, shift,
 			width, clk_mux_flags, &imx_ccm_lock);
 }
@@ -560,13 +537,10 @@
 		u8 clk_divider_flags, const struct clk_div_table *table,
 		spinlock_t *lock);
 
-<<<<<<< HEAD
-=======
 struct clk_hw *imx_clk_gpr_mux(const char *name, const char *compatible,
 			       u32 reg, const char **parent_names,
 			       u8 num_parents, const u32 *mux_table, u32 mask);
 
->>>>>>> ccf0a997
 void clk_set_delta_k(struct clk_hw *hw, short int delta_k);
 void clk_get_pll_setting(struct clk_hw *hw, u32 *pll_div_ctrl0, u32 *pll_div_ctrl1);
 #endif