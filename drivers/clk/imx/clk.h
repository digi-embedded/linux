--- conflicted
+++ resolved
@@ -694,13 +694,6 @@
 					 const char * const *parent_names,
 					 int num_parents,
 					 void __iomem *reg,
-<<<<<<< HEAD
-					 unsigned long flags);
-#define imx93_clk_composite(name, parent_names, num_parents, reg) \
-	imx93_clk_composite_flags(name, parent_names, num_parents, reg, \
-				  CLK_SET_RATE_NO_REPARENT | CLK_OPS_PARENT_ENABLE)
-
-=======
 					 u32 domain_id,
 					 unsigned long flags);
 #define imx93_clk_composite(name, parent_names, num_parents, reg, domain_id) \
@@ -711,7 +704,6 @@
 			      unsigned long flags, void __iomem *reg, u32 bit_idx, u32 val,
 			      u32 mask, u32 domain_id, unsigned int *share_count);
 
->>>>>>> 36363d86
 struct clk_hw *imx_clk_hw_divider_gate(const char *name, const char *parent_name,
 		unsigned long flags, void __iomem *reg, u8 shift, u8 width,
 		u8 clk_divider_flags, const struct clk_div_table *table,
