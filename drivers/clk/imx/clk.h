--- conflicted
+++ resolved
@@ -188,8 +188,6 @@
 
 static inline struct clk *imx_clk_divider2(const char *name, const char *parent,
 		void __iomem *reg, u8 shift, u8 width)
-<<<<<<< HEAD
-=======
 {
 	return clk_register_divider(NULL, name, parent,
 		CLK_SET_RATE_PARENT | CLK_SET_RATE_GATE | CLK_OPS_PARENT_ENABLE,
@@ -199,24 +197,11 @@
 static inline struct clk *imx_clk_divider_flags(const char *name,
 		const char *parent, void __iomem *reg, u8 shift, u8 width,
 		unsigned long flags)
->>>>>>> 423d9423
-{
-	return clk_register_divider(NULL, name, parent,
-		CLK_SET_RATE_PARENT | CLK_SET_RATE_GATE | CLK_OPS_PARENT_ENABLE,
-			reg, shift, width, 0, &imx_ccm_lock);
-}
-
-<<<<<<< HEAD
-static inline struct clk *imx_clk_divider_flags(const char *name,
-		const char *parent, void __iomem *reg, u8 shift, u8 width,
-		unsigned long flags)
 {
 	return clk_register_divider(NULL, name, parent, flags,
 			reg, shift, width, 0, &imx_ccm_lock);
 }
 
-=======
->>>>>>> 423d9423
 static inline struct clk *imx_clk_gate(const char *name, const char *parent,
 		void __iomem *reg, u8 shift)
 {
