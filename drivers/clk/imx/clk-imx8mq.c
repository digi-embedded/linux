--- conflicted
+++ resolved
@@ -319,14 +319,9 @@
 	void __iomem *base;
 	int err;
 
-<<<<<<< HEAD
 	check_m4_enabled();
 
-	clk_hw_data = kzalloc(struct_size(clk_hw_data, hws,
-					  IMX8MQ_CLK_END), GFP_KERNEL);
-=======
 	clk_hw_data = devm_kzalloc(dev, struct_size(clk_hw_data, hws, IMX8MQ_CLK_END), GFP_KERNEL);
->>>>>>> a06ca85b
 	if (WARN_ON(!clk_hw_data))
 		return -ENOMEM;
 
