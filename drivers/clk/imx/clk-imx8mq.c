--- conflicted
+++ resolved
@@ -15,10 +15,6 @@
 #include <linux/slab.h>
 #include <linux/platform_device.h>
 #include <linux/slab.h>
-<<<<<<< HEAD
-#include <soc/imx/soc.h>
-=======
->>>>>>> 29549c70
 
 #include "clk.h"
 
@@ -31,11 +27,7 @@
 static u32 share_count_dcss;
 static u32 share_count_nand;
 
-<<<<<<< HEAD
-static const char * const pll_ref_sels[] = { "osc_25m", "osc_27m", "phy_27m", "dummy", };
-=======
 static const char * const pll_ref_sels[] = { "osc_25m", "osc_27m", "hdmi_phy_27m", "dummy", };
->>>>>>> 29549c70
 static const char * const arm_pll_bypass_sels[] = {"arm_pll", "arm_pll_ref_sel", };
 static const char * const gpu_pll_bypass_sels[] = {"gpu_pll", "gpu_pll_ref_sel", };
 static const char * const vpu_pll_bypass_sels[] = {"vpu_pll", "vpu_pll_ref_sel", };
@@ -325,8 +317,6 @@
 	struct device_node *np = dev->of_node;
 	void __iomem *base;
 	int err;
-
-	check_m4_enabled();
 
 	clk_hw_data = kzalloc(struct_size(clk_hw_data, hws,
 					  IMX8MQ_CLK_END), GFP_KERNEL);
@@ -344,7 +334,6 @@
 	hws[IMX8MQ_CLK_EXT2] = imx_obtain_fixed_clk_hw(np, "clk_ext2");
 	hws[IMX8MQ_CLK_EXT3] = imx_obtain_fixed_clk_hw(np, "clk_ext3");
 	hws[IMX8MQ_CLK_EXT4] = imx_obtain_fixed_clk_hw(np, "clk_ext4");
-	hws[IMX8MQ_CLK_PHY_27MHZ] = imx_clk_hw_fixed("phy_27m", 27000000);
 
 	np = of_find_compatible_node(NULL, NULL, "fsl,imx8mq-anatop");
 	base = of_iomap(np, 0);
@@ -605,10 +594,6 @@
 	hws[IMX8MQ_CLK_SAI5_IPG] = imx_clk_hw_gate2_shared2("sai5_ipg_clk", "ipg_audio_root", base + 0x4370, 0, &share_count_sai5);
 	hws[IMX8MQ_CLK_SAI6_ROOT] = imx_clk_hw_gate2_shared2("sai6_root_clk", "sai6", base + 0x4380, 0, &share_count_sai6);
 	hws[IMX8MQ_CLK_SAI6_IPG] = imx_clk_hw_gate2_shared2("sai6_ipg_clk", "ipg_audio_root", base + 0x4380, 0, &share_count_sai6);
-<<<<<<< HEAD
-	hws[IMX8MQ_CLK_SNVS_ROOT] = imx_clk_hw_gate2_flags("snvs_root_clk", "ipg_root", base + 0x4470, 0, CLK_IS_CRITICAL);
-=======
->>>>>>> 29549c70
 	hws[IMX8MQ_CLK_UART1_ROOT] = imx_clk_hw_gate4("uart1_root_clk", "uart1", base + 0x4490, 0);
 	hws[IMX8MQ_CLK_UART2_ROOT] = imx_clk_hw_gate4("uart2_root_clk", "uart2", base + 0x44a0, 0);
 	hws[IMX8MQ_CLK_UART3_ROOT] = imx_clk_hw_gate4("uart3_root_clk", "uart3", base + 0x44b0, 0);
