// SPDX-License-Identifier: GPL-2.0+
/*
 * Copyright (C) 2016 Freescale Semiconductor, Inc.
 * Copyright 2017~2018 NXP
 *
 * Author: Dong Aisheng <aisheng.dong@nxp.com>
 *
 */

#include <dt-bindings/clock/imx7ulp-clock.h>
#include <linux/clk-provider.h>
#include <linux/err.h>
#include <linux/init.h>
#include <linux/io.h>
#include <linux/of.h>
#include <linux/of_address.h>
#include <linux/platform_device.h>
#include <linux/slab.h>

#include "clk.h"

static const char * const pll_pre_sels[]	= { "sosc", "firc", };
static const char * const spll_pfd_sels[]	= { "spll_pfd0", "spll_pfd1", "spll_pfd2", "spll_pfd3", };
static const char * const spll_sels[]		= { "spll", "spll_pfd_sel", };
static const char * const apll_pfd_sels[]	= { "apll_pfd0", "apll_pfd1", "apll_pfd2", "apll_pfd3", };
static const char * const apll_sels[]		= { "apll", "apll_pfd_sel", };
static const char * const scs_sels[]		= { "dummy", "sosc", "sirc", "firc", "dummy", "apll_sel", "spll_sel", "dummy", };
static const char * const ddr_sels[]		= { "apll_pfd_sel", "dummy", "dummy", "dummy", };
static const char * const nic_sels[]		= { "firc", "ddr_clk", };
static const char * const periph_plat_sels[]	= { "dummy", "nic1_bus_clk", "nic1_clk", "ddr_clk", "apll_pfd2", "apll_pfd1", "apll_pfd0", "upll", };
static const char * const periph_bus_sels[]	= { "dummy", "sosc_bus_clk", "dummy", "firc_bus_clk", "rosc", "nic1_bus_clk", "nic1_clk", "spll_bus_clk", };
<<<<<<< HEAD
static const char * const arm_sels[]		= { "divcore", "dummy", "dummy", "hsrun_divcore", };
=======
static const char * const arm_sels[]		= { "core", "dummy", "dummy", "hsrun_core", };
>>>>>>> c1084c27

/* used by sosc/sirc/firc/ddr/spll/apll dividers */
static const struct clk_div_table ulp_div_table[] = {
	{ .val = 1, .div = 1, },
	{ .val = 2, .div = 2, },
	{ .val = 3, .div = 4, },
	{ .val = 4, .div = 8, },
	{ .val = 5, .div = 16, },
	{ .val = 6, .div = 32, },
	{ .val = 7, .div = 64, },
	{ /* sentinel */ },
};

<<<<<<< HEAD
static const int pcc2_uart_clk_ids[] __initconst = {
	IMX7ULP_CLK_LPUART4,
	IMX7ULP_CLK_LPUART5,
};

=======
>>>>>>> c1084c27
static void __init imx7ulp_clk_scg1_init(struct device_node *np)
{
	struct clk_hw_onecell_data *clk_data;
	struct clk_hw **hws;
	void __iomem *base;

	clk_data = kzalloc(struct_size(clk_data, hws, IMX7ULP_CLK_SCG1_END),
			   GFP_KERNEL);
	if (!clk_data)
		return;

	clk_data->num = IMX7ULP_CLK_SCG1_END;
	hws = clk_data->hws;

	hws[IMX7ULP_CLK_DUMMY]		= imx_clk_hw_fixed("dummy", 0);

<<<<<<< HEAD
	clks[IMX7ULP_CLK_ROSC]		= imx_obtain_fixed_clk_hw(np, "rosc");
	clks[IMX7ULP_CLK_SOSC]		= imx_obtain_fixed_clk_hw(np, "sosc");
	clks[IMX7ULP_CLK_SIRC]		= imx_obtain_fixed_clk_hw(np, "sirc");
	clks[IMX7ULP_CLK_FIRC]		= imx_obtain_fixed_clk_hw(np, "firc");
	clks[IMX7ULP_CLK_UPLL]		= imx_obtain_fixed_clk_hw(np, "upll");
=======
	hws[IMX7ULP_CLK_ROSC]		= imx_obtain_fixed_clk_hw(np, "rosc");
	hws[IMX7ULP_CLK_SOSC]		= imx_obtain_fixed_clk_hw(np, "sosc");
	hws[IMX7ULP_CLK_SIRC]		= imx_obtain_fixed_clk_hw(np, "sirc");
	hws[IMX7ULP_CLK_FIRC]		= imx_obtain_fixed_clk_hw(np, "firc");
	hws[IMX7ULP_CLK_UPLL]		= imx_obtain_fixed_clk_hw(np, "upll");
>>>>>>> c1084c27

	/* SCG1 */
	base = of_iomap(np, 0);
	WARN_ON(!base);

	/* NOTE: xPLL config can't be changed when xPLL is enabled */
	hws[IMX7ULP_CLK_APLL_PRE_SEL]	= imx_clk_hw_mux_flags("apll_pre_sel", base + 0x508, 0, 1, pll_pre_sels, ARRAY_SIZE(pll_pre_sels), CLK_SET_PARENT_GATE);
	hws[IMX7ULP_CLK_SPLL_PRE_SEL]	= imx_clk_hw_mux_flags("spll_pre_sel", base + 0x608, 0, 1, pll_pre_sels, ARRAY_SIZE(pll_pre_sels), CLK_SET_PARENT_GATE);

	/*							   name		    parent_name	   reg			shift	width	flags */
	hws[IMX7ULP_CLK_APLL_PRE_DIV]	= imx_clk_hw_divider_flags("apll_pre_div", "apll_pre_sel", base + 0x508,	8,	3,	CLK_SET_RATE_GATE);
	hws[IMX7ULP_CLK_SPLL_PRE_DIV]	= imx_clk_hw_divider_flags("spll_pre_div", "spll_pre_sel", base + 0x608,	8,	3,	CLK_SET_RATE_GATE);

	/*						name	 parent_name	 base */
	hws[IMX7ULP_CLK_APLL]		= imx_clk_hw_pllv4(IMX_PLLV4_IMX7ULP, "apll",  "apll_pre_div", base + 0x500);
	hws[IMX7ULP_CLK_SPLL]		= imx_clk_hw_pllv4(IMX_PLLV4_IMX7ULP, "spll",  "spll_pre_div", base + 0x600);

	/* APLL PFDs */
	hws[IMX7ULP_CLK_APLL_PFD0]	= imx_clk_hw_pfdv2(IMX_PFDV2_IMX7ULP, "apll_pfd0", "apll", base + 0x50c, 0);
	hws[IMX7ULP_CLK_APLL_PFD1]	= imx_clk_hw_pfdv2(IMX_PFDV2_IMX7ULP, "apll_pfd1", "apll", base + 0x50c, 1);
	hws[IMX7ULP_CLK_APLL_PFD2]	= imx_clk_hw_pfdv2(IMX_PFDV2_IMX7ULP, "apll_pfd2", "apll", base + 0x50c, 2);
	hws[IMX7ULP_CLK_APLL_PFD3]	= imx_clk_hw_pfdv2(IMX_PFDV2_IMX7ULP, "apll_pfd3", "apll", base + 0x50c, 3);

	/* SPLL PFDs */
	hws[IMX7ULP_CLK_SPLL_PFD0]	= imx_clk_hw_pfdv2(IMX_PFDV2_IMX7ULP, "spll_pfd0", "spll", base + 0x60C, 0);
	hws[IMX7ULP_CLK_SPLL_PFD1]	= imx_clk_hw_pfdv2(IMX_PFDV2_IMX7ULP, "spll_pfd1", "spll", base + 0x60C, 1);
	hws[IMX7ULP_CLK_SPLL_PFD2]	= imx_clk_hw_pfdv2(IMX_PFDV2_IMX7ULP, "spll_pfd2", "spll", base + 0x60C, 2);
	hws[IMX7ULP_CLK_SPLL_PFD3]	= imx_clk_hw_pfdv2(IMX_PFDV2_IMX7ULP, "spll_pfd3", "spll", base + 0x60C, 3);

	/* PLL Mux */
	hws[IMX7ULP_CLK_APLL_PFD_SEL]	= imx_clk_hw_mux_flags("apll_pfd_sel", base + 0x508, 14, 2, apll_pfd_sels, ARRAY_SIZE(apll_pfd_sels), CLK_SET_RATE_PARENT | CLK_SET_PARENT_GATE);
	hws[IMX7ULP_CLK_SPLL_PFD_SEL]	= imx_clk_hw_mux_flags("spll_pfd_sel", base + 0x608, 14, 2, spll_pfd_sels, ARRAY_SIZE(spll_pfd_sels), CLK_SET_RATE_PARENT | CLK_SET_PARENT_GATE);
	hws[IMX7ULP_CLK_APLL_SEL]	= imx_clk_hw_mux_flags("apll_sel", base + 0x508, 1, 1, apll_sels, ARRAY_SIZE(apll_sels), CLK_SET_RATE_PARENT | CLK_SET_PARENT_GATE);
	hws[IMX7ULP_CLK_SPLL_SEL]	= imx_clk_hw_mux_flags("spll_sel", base + 0x608, 1, 1, spll_sels, ARRAY_SIZE(spll_sels), CLK_SET_RATE_PARENT | CLK_SET_PARENT_GATE);

	hws[IMX7ULP_CLK_SPLL_BUS_CLK]	= imx_clk_hw_divider_gate("spll_bus_clk", "spll_sel", CLK_SET_RATE_GATE, base + 0x604, 8, 3, 0, ulp_div_table, &imx_ccm_lock);

	/* scs/ddr/nic select different clock source requires that clock to be enabled first */
<<<<<<< HEAD
	clks[IMX7ULP_CLK_SYS_SEL]	= imx_clk_hw_mux2("scs_sel", base + 0x14, 24, 4, scs_sels, ARRAY_SIZE(scs_sels));
	clks[IMX7ULP_CLK_HSRUN_SYS_SEL] = imx_clk_hw_mux2("hsrun_scs_sel", base + 0x1c, 24, 4, scs_sels, ARRAY_SIZE(scs_sels));
	clks[IMX7ULP_CLK_NIC_SEL]	= imx_clk_hw_mux2("nic_sel", base + 0x40, 28, 1, nic_sels, ARRAY_SIZE(nic_sels));
	clks[IMX7ULP_CLK_DDR_SEL]	= imx_clk_hw_mux_flags("ddr_sel", base + 0x30, 24, 2, ddr_sels, ARRAY_SIZE(ddr_sels), CLK_SET_RATE_PARENT | CLK_OPS_PARENT_ENABLE);
=======
	hws[IMX7ULP_CLK_SYS_SEL]	= imx_clk_hw_mux2("scs_sel", base + 0x14, 24, 4, scs_sels, ARRAY_SIZE(scs_sels));
	hws[IMX7ULP_CLK_HSRUN_SYS_SEL] = imx_clk_hw_mux2("hsrun_scs_sel", base + 0x1c, 24, 4, scs_sels, ARRAY_SIZE(scs_sels));
	hws[IMX7ULP_CLK_NIC_SEL]	= imx_clk_hw_mux2("nic_sel", base + 0x40, 28, 1, nic_sels, ARRAY_SIZE(nic_sels));
	hws[IMX7ULP_CLK_DDR_SEL]	= imx_clk_hw_mux_flags("ddr_sel", base + 0x30, 24, 2, ddr_sels, ARRAY_SIZE(ddr_sels), CLK_SET_RATE_PARENT | CLK_OPS_PARENT_ENABLE);
>>>>>>> c1084c27

	hws[IMX7ULP_CLK_CORE_DIV]	= imx_clk_hw_divider_flags("divcore",	"scs_sel",  base + 0x14, 16, 4, CLK_SET_RATE_PARENT);
	hws[IMX7ULP_CLK_CORE]		= imx_clk_hw_cpu("core", "divcore", hws[IMX7ULP_CLK_CORE_DIV]->clk, hws[IMX7ULP_CLK_SYS_SEL]->clk, hws[IMX7ULP_CLK_SPLL_SEL]->clk, hws[IMX7ULP_CLK_FIRC]->clk);
	hws[IMX7ULP_CLK_HSRUN_CORE_DIV] = imx_clk_hw_divider_flags("hsrun_divcore", "hsrun_scs_sel", base + 0x1c, 16, 4, CLK_SET_RATE_PARENT);
	hws[IMX7ULP_CLK_HSRUN_CORE] = imx_clk_hw_cpu("hsrun_core", "hsrun_divcore", hws[IMX7ULP_CLK_HSRUN_CORE_DIV]->clk, hws[IMX7ULP_CLK_HSRUN_SYS_SEL]->clk, hws[IMX7ULP_CLK_SPLL_SEL]->clk, hws[IMX7ULP_CLK_FIRC]->clk);

	hws[IMX7ULP_CLK_DDR_DIV]	= imx_clk_hw_divider_gate("ddr_clk", "ddr_sel", CLK_SET_RATE_PARENT | CLK_IS_CRITICAL, base + 0x30, 0, 3,
							       0, ulp_div_table, &imx_ccm_lock);

	hws[IMX7ULP_CLK_NIC0_DIV]	= imx_clk_hw_divider_flags("nic0_clk",		"nic_sel",  base + 0x40, 24, 4, CLK_SET_RATE_PARENT | CLK_IS_CRITICAL);
	hws[IMX7ULP_CLK_NIC1_DIV]	= imx_clk_hw_divider_flags("nic1_clk",		"nic0_clk", base + 0x40, 16, 4, CLK_SET_RATE_PARENT | CLK_IS_CRITICAL);
	hws[IMX7ULP_CLK_NIC1_BUS_DIV]	= imx_clk_hw_divider_flags("nic1_bus_clk",	"nic0_clk", base + 0x40, 4,  4, CLK_SET_RATE_PARENT | CLK_IS_CRITICAL);

	hws[IMX7ULP_CLK_GPU_DIV]	= imx_clk_hw_divider("gpu_clk", "nic0_clk", base + 0x40, 20, 4);

	hws[IMX7ULP_CLK_SOSC_BUS_CLK]	= imx_clk_hw_divider_gate("sosc_bus_clk", "sosc", 0, base + 0x104, 8, 3,
							       CLK_DIVIDER_READ_ONLY, ulp_div_table, &imx_ccm_lock);
	hws[IMX7ULP_CLK_FIRC_BUS_CLK]	= imx_clk_hw_divider_gate("firc_bus_clk", "firc", 0, base + 0x304, 8, 3,
							       CLK_DIVIDER_READ_ONLY, ulp_div_table, &imx_ccm_lock);

	imx_check_clk_hws(hws, clk_data->num);

	of_clk_add_hw_provider(np, of_clk_hw_onecell_get, clk_data);
}
CLK_OF_DECLARE(imx7ulp_clk_scg1, "fsl,imx7ulp-scg1", imx7ulp_clk_scg1_init);

static void __init imx7ulp_clk_pcc2_init(struct device_node *np)
{
	struct clk_hw_onecell_data *clk_data;
	struct clk_hw **hws;
	void __iomem *base;

	clk_data = kzalloc(struct_size(clk_data, hws, IMX7ULP_CLK_PCC2_END),
			   GFP_KERNEL);
	if (!clk_data)
		return;

	clk_data->num = IMX7ULP_CLK_PCC2_END;
	hws = clk_data->hws;

	/* PCC2 */
	base = of_iomap(np, 0);
	WARN_ON(!base);

	hws[IMX7ULP_CLK_DMA1]		= imx_clk_hw_gate("dma1", "nic1_clk", base + 0x20, 30);
	hws[IMX7ULP_CLK_RGPIO2P1]	= imx_clk_hw_gate("rgpio2p1", "nic1_bus_clk", base + 0x3c, 30);
	hws[IMX7ULP_CLK_DMA_MUX1]	= imx_clk_hw_gate("dma_mux1", "nic1_bus_clk", base + 0x84, 30);
	hws[IMX7ULP_CLK_CAAM]		= imx_clk_hw_gate("caam", "nic1_clk", base + 0x90, 30);
	hws[IMX7ULP_CLK_LPTPM4]		= imx7ulp_clk_hw_composite("lptpm4",  periph_bus_sels, ARRAY_SIZE(periph_bus_sels), true, false, true, base + 0x94);
	hws[IMX7ULP_CLK_LPTPM5]		= imx7ulp_clk_hw_composite("lptpm5",  periph_bus_sels, ARRAY_SIZE(periph_bus_sels), true, false, true, base + 0x98);
	hws[IMX7ULP_CLK_LPIT1]		= imx7ulp_clk_hw_composite("lpit1",   periph_bus_sels, ARRAY_SIZE(periph_bus_sels), true, false, true, base + 0x9c);
	hws[IMX7ULP_CLK_LPSPI2]		= imx7ulp_clk_hw_composite("lpspi2",  periph_bus_sels, ARRAY_SIZE(periph_bus_sels), true, false, true, base + 0xa4);
	hws[IMX7ULP_CLK_LPSPI3]		= imx7ulp_clk_hw_composite("lpspi3",  periph_bus_sels, ARRAY_SIZE(periph_bus_sels), true, false, true, base + 0xa8);
	hws[IMX7ULP_CLK_LPI2C4]		= imx7ulp_clk_hw_composite("lpi2c4",  periph_bus_sels, ARRAY_SIZE(periph_bus_sels), true, false, true, base + 0xac);
	hws[IMX7ULP_CLK_LPI2C5]		= imx7ulp_clk_hw_composite("lpi2c5",  periph_bus_sels, ARRAY_SIZE(periph_bus_sels), true, false, true, base + 0xb0);
	hws[IMX7ULP_CLK_LPUART4]	= imx7ulp_clk_hw_composite("lpuart4", periph_bus_sels, ARRAY_SIZE(periph_bus_sels), true, false, true, base + 0xb4);
	hws[IMX7ULP_CLK_LPUART5]	= imx7ulp_clk_hw_composite("lpuart5", periph_bus_sels, ARRAY_SIZE(periph_bus_sels), true, false, true, base + 0xb8);
	hws[IMX7ULP_CLK_FLEXIO1]	= imx7ulp_clk_hw_composite("flexio1", periph_bus_sels, ARRAY_SIZE(periph_bus_sels), true, false, true, base + 0xc4);
	hws[IMX7ULP_CLK_USB0]		= imx7ulp_clk_hw_composite("usb0",    periph_plat_sels, ARRAY_SIZE(periph_plat_sels), true, true,  true, base + 0xcc);
	hws[IMX7ULP_CLK_USB1]		= imx7ulp_clk_hw_composite("usb1",    periph_plat_sels, ARRAY_SIZE(periph_plat_sels), true, true,  true, base + 0xd0);
	hws[IMX7ULP_CLK_USB_PHY]	= imx_clk_hw_gate("usb_phy", "nic1_bus_clk", base + 0xd4, 30);
	hws[IMX7ULP_CLK_USDHC0]		= imx7ulp_clk_hw_composite("usdhc0",  periph_plat_sels, ARRAY_SIZE(periph_plat_sels), true, true,  true, base + 0xdc);
	hws[IMX7ULP_CLK_USDHC1]		= imx7ulp_clk_hw_composite("usdhc1",  periph_plat_sels, ARRAY_SIZE(periph_plat_sels), true, true,  true, base + 0xe0);
	hws[IMX7ULP_CLK_WDG1]		= imx7ulp_clk_hw_composite("wdg1",    periph_bus_sels, ARRAY_SIZE(periph_bus_sels), true, true,  true, base + 0xf4);
	hws[IMX7ULP_CLK_WDG2]		= imx7ulp_clk_hw_composite("wdg2",    periph_bus_sels, ARRAY_SIZE(periph_bus_sels), true, true,  true, base + 0x10c);

	imx_check_clk_hws(hws, clk_data->num);

	of_clk_add_hw_provider(np, of_clk_hw_onecell_get, clk_data);
<<<<<<< HEAD
=======

	imx_register_uart_clocks(2);
>>>>>>> c1084c27
}
CLK_OF_DECLARE(imx7ulp_clk_pcc2, "fsl,imx7ulp-pcc2", imx7ulp_clk_pcc2_init);

static void __init imx7ulp_clk_pcc3_init(struct device_node *np)
{
	struct clk_hw_onecell_data *clk_data;
	struct clk_hw **hws;
	void __iomem *base;

	clk_data = kzalloc(struct_size(clk_data, hws, IMX7ULP_CLK_PCC3_END),
			   GFP_KERNEL);
	if (!clk_data)
		return;

	clk_data->num = IMX7ULP_CLK_PCC3_END;
	hws = clk_data->hws;

	/* PCC3 */
	base = of_iomap(np, 0);
	WARN_ON(!base);

	hws[IMX7ULP_CLK_LPTPM6]	= imx7ulp_clk_hw_composite("lptpm6",  periph_bus_sels, ARRAY_SIZE(periph_bus_sels), true, false, true, base + 0x84);
	hws[IMX7ULP_CLK_LPTPM7]	= imx7ulp_clk_hw_composite("lptpm7",  periph_bus_sels, ARRAY_SIZE(periph_bus_sels), true, false, true, base + 0x88);

	hws[IMX7ULP_CLK_MMDC]		= clk_hw_register_gate(NULL, "mmdc", "nic1_clk", CLK_SET_RATE_PARENT | CLK_IS_CRITICAL,
							       base + 0xac, 30, 0, &imx_ccm_lock);
	hws[IMX7ULP_CLK_LPI2C6]	= imx7ulp_clk_hw_composite("lpi2c6",  periph_bus_sels, ARRAY_SIZE(periph_bus_sels), true, false, true, base + 0x90);
	hws[IMX7ULP_CLK_LPI2C7]	= imx7ulp_clk_hw_composite("lpi2c7",  periph_bus_sels, ARRAY_SIZE(periph_bus_sels), true, false, true, base + 0x94);
	hws[IMX7ULP_CLK_LPUART6]	= imx7ulp_clk_hw_composite("lpuart6", periph_bus_sels, ARRAY_SIZE(periph_bus_sels), true, false, true, base + 0x98);
	hws[IMX7ULP_CLK_LPUART7]	= imx7ulp_clk_hw_composite("lpuart7", periph_bus_sels, ARRAY_SIZE(periph_bus_sels), true, false, true, base + 0x9c);
	hws[IMX7ULP_CLK_DSI]		= imx7ulp_clk_hw_composite("dsi",     periph_bus_sels, ARRAY_SIZE(periph_bus_sels), true, true,  true, base + 0xa4);
	hws[IMX7ULP_CLK_LCDIF]		= imx7ulp_clk_hw_composite("lcdif",   periph_plat_sels, ARRAY_SIZE(periph_plat_sels), true, true,  true, base + 0xa8);

	hws[IMX7ULP_CLK_VIU]		= imx_clk_hw_gate("viu",   "nic1_clk",	   base + 0xa0, 30);
	hws[IMX7ULP_CLK_PCTLC]		= imx_clk_hw_gate("pctlc", "nic1_bus_clk", base + 0xb8, 30);
	hws[IMX7ULP_CLK_PCTLD]		= imx_clk_hw_gate("pctld", "nic1_bus_clk", base + 0xbc, 30);
	hws[IMX7ULP_CLK_PCTLE]		= imx_clk_hw_gate("pctle", "nic1_bus_clk", base + 0xc0, 30);
	hws[IMX7ULP_CLK_PCTLF]		= imx_clk_hw_gate("pctlf", "nic1_bus_clk", base + 0xc4, 30);

	hws[IMX7ULP_CLK_GPU3D]		= imx7ulp_clk_hw_composite("gpu3d",   periph_plat_sels, ARRAY_SIZE(periph_plat_sels), true, false, true, base + 0x140);
	hws[IMX7ULP_CLK_GPU2D]		= imx7ulp_clk_hw_composite("gpu2d",   periph_plat_sels, ARRAY_SIZE(periph_plat_sels), true, false, true, base + 0x144);

	imx_check_clk_hws(hws, clk_data->num);

	of_clk_add_hw_provider(np, of_clk_hw_onecell_get, clk_data);

<<<<<<< HEAD
	imx_register_uart_clocks();
=======
	imx_register_uart_clocks(7);
>>>>>>> c1084c27
}
CLK_OF_DECLARE(imx7ulp_clk_pcc3, "fsl,imx7ulp-pcc3", imx7ulp_clk_pcc3_init);

static void __init imx7ulp_clk_smc1_init(struct device_node *np)
{
	struct clk_hw_onecell_data *clk_data;
	struct clk_hw **hws;
	void __iomem *base;

	clk_data = kzalloc(struct_size(clk_data, hws, IMX7ULP_CLK_SMC1_END),
			   GFP_KERNEL);
	if (!clk_data)
		return;

	clk_data->num = IMX7ULP_CLK_SMC1_END;
	hws = clk_data->hws;

	/* SMC1 */
	base = of_iomap(np, 0);
	WARN_ON(!base);

	hws[IMX7ULP_CLK_ARM] = imx_clk_hw_mux_flags("arm", base + 0x10, 8, 2, arm_sels, ARRAY_SIZE(arm_sels), CLK_SET_RATE_PARENT);

	imx_check_clk_hws(hws, clk_data->num);

	of_clk_add_hw_provider(np, of_clk_hw_onecell_get, clk_data);
}
CLK_OF_DECLARE(imx7ulp_clk_smc1, "fsl,imx7ulp-smc1", imx7ulp_clk_smc1_init);<|MERGE_RESOLUTION|>--- conflicted
+++ resolved
@@ -29,11 +29,7 @@
 static const char * const nic_sels[]		= { "firc", "ddr_clk", };
 static const char * const periph_plat_sels[]	= { "dummy", "nic1_bus_clk", "nic1_clk", "ddr_clk", "apll_pfd2", "apll_pfd1", "apll_pfd0", "upll", };
 static const char * const periph_bus_sels[]	= { "dummy", "sosc_bus_clk", "dummy", "firc_bus_clk", "rosc", "nic1_bus_clk", "nic1_clk", "spll_bus_clk", };
-<<<<<<< HEAD
-static const char * const arm_sels[]		= { "divcore", "dummy", "dummy", "hsrun_divcore", };
-=======
 static const char * const arm_sels[]		= { "core", "dummy", "dummy", "hsrun_core", };
->>>>>>> c1084c27
 
 /* used by sosc/sirc/firc/ddr/spll/apll dividers */
 static const struct clk_div_table ulp_div_table[] = {
@@ -47,14 +43,6 @@
 	{ /* sentinel */ },
 };
 
-<<<<<<< HEAD
-static const int pcc2_uart_clk_ids[] __initconst = {
-	IMX7ULP_CLK_LPUART4,
-	IMX7ULP_CLK_LPUART5,
-};
-
-=======
->>>>>>> c1084c27
 static void __init imx7ulp_clk_scg1_init(struct device_node *np)
 {
 	struct clk_hw_onecell_data *clk_data;
@@ -71,19 +59,11 @@
 
 	hws[IMX7ULP_CLK_DUMMY]		= imx_clk_hw_fixed("dummy", 0);
 
-<<<<<<< HEAD
-	clks[IMX7ULP_CLK_ROSC]		= imx_obtain_fixed_clk_hw(np, "rosc");
-	clks[IMX7ULP_CLK_SOSC]		= imx_obtain_fixed_clk_hw(np, "sosc");
-	clks[IMX7ULP_CLK_SIRC]		= imx_obtain_fixed_clk_hw(np, "sirc");
-	clks[IMX7ULP_CLK_FIRC]		= imx_obtain_fixed_clk_hw(np, "firc");
-	clks[IMX7ULP_CLK_UPLL]		= imx_obtain_fixed_clk_hw(np, "upll");
-=======
 	hws[IMX7ULP_CLK_ROSC]		= imx_obtain_fixed_clk_hw(np, "rosc");
 	hws[IMX7ULP_CLK_SOSC]		= imx_obtain_fixed_clk_hw(np, "sosc");
 	hws[IMX7ULP_CLK_SIRC]		= imx_obtain_fixed_clk_hw(np, "sirc");
 	hws[IMX7ULP_CLK_FIRC]		= imx_obtain_fixed_clk_hw(np, "firc");
 	hws[IMX7ULP_CLK_UPLL]		= imx_obtain_fixed_clk_hw(np, "upll");
->>>>>>> c1084c27
 
 	/* SCG1 */
 	base = of_iomap(np, 0);
@@ -122,17 +102,10 @@
 	hws[IMX7ULP_CLK_SPLL_BUS_CLK]	= imx_clk_hw_divider_gate("spll_bus_clk", "spll_sel", CLK_SET_RATE_GATE, base + 0x604, 8, 3, 0, ulp_div_table, &imx_ccm_lock);
 
 	/* scs/ddr/nic select different clock source requires that clock to be enabled first */
-<<<<<<< HEAD
-	clks[IMX7ULP_CLK_SYS_SEL]	= imx_clk_hw_mux2("scs_sel", base + 0x14, 24, 4, scs_sels, ARRAY_SIZE(scs_sels));
-	clks[IMX7ULP_CLK_HSRUN_SYS_SEL] = imx_clk_hw_mux2("hsrun_scs_sel", base + 0x1c, 24, 4, scs_sels, ARRAY_SIZE(scs_sels));
-	clks[IMX7ULP_CLK_NIC_SEL]	= imx_clk_hw_mux2("nic_sel", base + 0x40, 28, 1, nic_sels, ARRAY_SIZE(nic_sels));
-	clks[IMX7ULP_CLK_DDR_SEL]	= imx_clk_hw_mux_flags("ddr_sel", base + 0x30, 24, 2, ddr_sels, ARRAY_SIZE(ddr_sels), CLK_SET_RATE_PARENT | CLK_OPS_PARENT_ENABLE);
-=======
 	hws[IMX7ULP_CLK_SYS_SEL]	= imx_clk_hw_mux2("scs_sel", base + 0x14, 24, 4, scs_sels, ARRAY_SIZE(scs_sels));
 	hws[IMX7ULP_CLK_HSRUN_SYS_SEL] = imx_clk_hw_mux2("hsrun_scs_sel", base + 0x1c, 24, 4, scs_sels, ARRAY_SIZE(scs_sels));
 	hws[IMX7ULP_CLK_NIC_SEL]	= imx_clk_hw_mux2("nic_sel", base + 0x40, 28, 1, nic_sels, ARRAY_SIZE(nic_sels));
 	hws[IMX7ULP_CLK_DDR_SEL]	= imx_clk_hw_mux_flags("ddr_sel", base + 0x30, 24, 2, ddr_sels, ARRAY_SIZE(ddr_sels), CLK_SET_RATE_PARENT | CLK_OPS_PARENT_ENABLE);
->>>>>>> c1084c27
 
 	hws[IMX7ULP_CLK_CORE_DIV]	= imx_clk_hw_divider_flags("divcore",	"scs_sel",  base + 0x14, 16, 4, CLK_SET_RATE_PARENT);
 	hws[IMX7ULP_CLK_CORE]		= imx_clk_hw_cpu("core", "divcore", hws[IMX7ULP_CLK_CORE_DIV]->clk, hws[IMX7ULP_CLK_SYS_SEL]->clk, hws[IMX7ULP_CLK_SPLL_SEL]->clk, hws[IMX7ULP_CLK_FIRC]->clk);
@@ -202,11 +175,8 @@
 	imx_check_clk_hws(hws, clk_data->num);
 
 	of_clk_add_hw_provider(np, of_clk_hw_onecell_get, clk_data);
-<<<<<<< HEAD
-=======
 
 	imx_register_uart_clocks(2);
->>>>>>> c1084c27
 }
 CLK_OF_DECLARE(imx7ulp_clk_pcc2, "fsl,imx7ulp-pcc2", imx7ulp_clk_pcc2_init);
 
@@ -253,11 +223,7 @@
 
 	of_clk_add_hw_provider(np, of_clk_hw_onecell_get, clk_data);
 
-<<<<<<< HEAD
-	imx_register_uart_clocks();
-=======
 	imx_register_uart_clocks(7);
->>>>>>> c1084c27
 }
 CLK_OF_DECLARE(imx7ulp_clk_pcc3, "fsl,imx7ulp-pcc3", imx7ulp_clk_pcc3_init);
 
