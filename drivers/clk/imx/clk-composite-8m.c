// SPDX-License-Identifier: GPL-2.0
/*
 * Copyright 2018 NXP
 */

#include <linux/clk-provider.h>
#include <linux/errno.h>
#include <linux/export.h>
#include <linux/io.h>
#include <linux/slab.h>

#include "clk.h"

#define PCG_PREDIV_SHIFT	16
#define PCG_PREDIV_WIDTH	3
#define PCG_PREDIV_MAX		8

#define PCG_DIV_SHIFT		0
#define PCG_CORE_DIV_WIDTH	3
#define PCG_DIV_WIDTH		6
#define PCG_DIV_MAX		64

#define PCG_PCS_SHIFT		24
#define PCG_PCS_MASK		0x7

#define PCG_CGC_SHIFT		28

static unsigned long imx8m_clk_composite_divider_recalc_rate(struct clk_hw *hw,
						unsigned long parent_rate)
{
	struct clk_divider *divider = to_clk_divider(hw);
	unsigned long prediv_rate;
	unsigned int prediv_value;
	unsigned int div_value;

	prediv_value = readl(divider->reg) >> divider->shift;
	prediv_value &= clk_div_mask(divider->width);

	prediv_rate = divider_recalc_rate(hw, parent_rate, prediv_value,
						NULL, divider->flags,
						divider->width);

	div_value = readl(divider->reg) >> PCG_DIV_SHIFT;
	div_value &= clk_div_mask(PCG_DIV_WIDTH);

	return divider_recalc_rate(hw, prediv_rate, div_value, NULL,
				   divider->flags, PCG_DIV_WIDTH);
}

static int imx8m_clk_composite_compute_dividers(unsigned long rate,
						unsigned long parent_rate,
						int *prediv, int *postdiv)
{
	int div1, div2;
	int error = INT_MAX;
	int ret = -EINVAL;

	*prediv = 1;
	*postdiv = 1;

	for (div1 = 1; div1 <= PCG_PREDIV_MAX; div1++) {
		for (div2 = 1; div2 <= PCG_DIV_MAX; div2++) {
			int new_error = ((parent_rate / div1) / div2) - rate;

			if (abs(new_error) < abs(error)) {
				*prediv = div1;
				*postdiv = div2;
				error = new_error;
				ret = 0;
			}
		}
	}
	return ret;
}

static long imx8m_clk_composite_divider_round_rate(struct clk_hw *hw,
						unsigned long rate,
						unsigned long *prate)
{
	int prediv_value;
	int div_value;

	imx8m_clk_composite_compute_dividers(rate, *prate,
						&prediv_value, &div_value);
	rate = DIV_ROUND_UP(*prate, prediv_value);

	return DIV_ROUND_UP(rate, div_value);

}

static int imx8m_clk_composite_divider_set_rate(struct clk_hw *hw,
					unsigned long rate,
					unsigned long parent_rate)
{
	struct clk_divider *divider = to_clk_divider(hw);
	unsigned long flags;
	int prediv_value;
	int div_value;
	int ret;
	u32 val;

	ret = imx8m_clk_composite_compute_dividers(rate, parent_rate,
						&prediv_value, &div_value);
	if (ret)
		return -EINVAL;

	spin_lock_irqsave(divider->lock, flags);

	val = readl(divider->reg);
	val &= ~((clk_div_mask(divider->width) << divider->shift) |
			(clk_div_mask(PCG_DIV_WIDTH) << PCG_DIV_SHIFT));

	val |= (u32)(prediv_value  - 1) << divider->shift;
	val |= (u32)(div_value - 1) << PCG_DIV_SHIFT;
	writel(val, divider->reg);

	spin_unlock_irqrestore(divider->lock, flags);

	return ret;
}

static const struct clk_ops imx8m_clk_composite_divider_ops = {
	.recalc_rate = imx8m_clk_composite_divider_recalc_rate,
	.round_rate = imx8m_clk_composite_divider_round_rate,
	.set_rate = imx8m_clk_composite_divider_set_rate,
};

static u8 imx8m_clk_composite_mux_get_parent(struct clk_hw *hw)
{
	return clk_mux_ops.get_parent(hw);
}

static int imx8m_clk_composite_mux_set_parent(struct clk_hw *hw, u8 index)
{
	struct clk_mux *mux = to_clk_mux(hw);
	u32 val = clk_mux_index_to_val(mux->table, mux->flags, index);
	unsigned long flags = 0;
	u32 reg;

	if (mux->lock)
		spin_lock_irqsave(mux->lock, flags);

	reg = readl(mux->reg);
	reg &= ~(mux->mask << mux->shift);
	val = val << mux->shift;
	reg |= val;
	/*
	 * write twice to make sure non-target interface
	 * SEL_A/B point the same clk input.
	 */
	writel(reg, mux->reg);
	writel(reg, mux->reg);

	if (mux->lock)
		spin_unlock_irqrestore(mux->lock, flags);

	return 0;
}

static int
imx8m_clk_composite_mux_determine_rate(struct clk_hw *hw,
				       struct clk_rate_request *req)
{
	return clk_mux_ops.determine_rate(hw, req);
}


static const struct clk_ops imx8m_clk_composite_mux_ops = {
	.get_parent = imx8m_clk_composite_mux_get_parent,
	.set_parent = imx8m_clk_composite_mux_set_parent,
	.determine_rate = imx8m_clk_composite_mux_determine_rate,
};

struct clk_hw *__imx8m_clk_hw_composite(const char *name,
					const char * const *parent_names,
					int num_parents, void __iomem *reg,
					u32 composite_flags,
					unsigned long flags)
{
	struct clk_hw *hw = ERR_PTR(-ENOMEM), *mux_hw;
	struct clk_hw *div_hw, *gate_hw = NULL;
	struct clk_divider *div = NULL;
	struct clk_gate *gate = NULL;
	struct clk_mux *mux = NULL;
	const struct clk_ops *divider_ops;
	const struct clk_ops *mux_ops;

	mux = kzalloc(sizeof(*mux), GFP_KERNEL);
	if (!mux)
		goto fail;

	mux_hw = &mux->hw;
	mux->reg = reg;
	mux->shift = PCG_PCS_SHIFT;
	mux->mask = PCG_PCS_MASK;
	mux->lock = &imx_ccm_lock;

	div = kzalloc(sizeof(*div), GFP_KERNEL);
	if (!div)
		goto fail;

	div_hw = &div->hw;
	div->reg = reg;
	if (composite_flags & IMX_COMPOSITE_CORE) {
		div->shift = PCG_DIV_SHIFT;
		div->width = PCG_CORE_DIV_WIDTH;
		divider_ops = &clk_divider_ops;
		mux_ops = &imx8m_clk_composite_mux_ops;
	} else if (composite_flags & IMX_COMPOSITE_BUS) {
		div->shift = PCG_PREDIV_SHIFT;
		div->width = PCG_PREDIV_WIDTH;
		divider_ops = &imx8m_clk_composite_divider_ops;
		mux_ops = &imx8m_clk_composite_mux_ops;
	} else {
		div->shift = PCG_PREDIV_SHIFT;
		div->width = PCG_PREDIV_WIDTH;
		divider_ops = &imx8m_clk_composite_divider_ops;
		mux_ops = &clk_mux_ops;
		if (!(composite_flags & IMX_COMPOSITE_FW_MANAGED))
			flags |= CLK_SET_PARENT_GATE;
	}

	div->lock = &imx_ccm_lock;
	div->flags = CLK_DIVIDER_ROUND_CLOSEST;

	/* skip registering the gate ops if M4 is enabled */
<<<<<<< HEAD
	if (imx_src_is_m4_enabled() || mcore_booted) {
		gate_hw = NULL;
	} else {
=======
	if (!mcore_booted) {
>>>>>>> 29549c70
		gate = kzalloc(sizeof(*gate), GFP_KERNEL);
		if (!gate)
			goto fail;

		gate_hw = &gate->hw;
		gate->reg = reg;
		gate->bit_idx = PCG_CGC_SHIFT;
		gate->lock = &imx_ccm_lock;
	}

	hw = clk_hw_register_composite(NULL, name, parent_names, num_parents,
			mux_hw, mux_ops, div_hw,
			divider_ops, gate_hw, &clk_gate_ops, flags);
	if (IS_ERR(hw))
		goto fail;

	return hw;

fail:
	kfree(gate);
	kfree(div);
	kfree(mux);
	return ERR_CAST(hw);
}
EXPORT_SYMBOL_GPL(__imx8m_clk_hw_composite);<|MERGE_RESOLUTION|>--- conflicted
+++ resolved
@@ -224,13 +224,7 @@
 	div->flags = CLK_DIVIDER_ROUND_CLOSEST;
 
 	/* skip registering the gate ops if M4 is enabled */
-<<<<<<< HEAD
-	if (imx_src_is_m4_enabled() || mcore_booted) {
-		gate_hw = NULL;
-	} else {
-=======
 	if (!mcore_booted) {
->>>>>>> 29549c70
 		gate = kzalloc(sizeof(*gate), GFP_KERNEL);
 		if (!gate)
 			goto fail;
