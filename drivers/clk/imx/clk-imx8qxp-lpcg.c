// SPDX-License-Identifier: GPL-2.0+
/*
 * Copyright 2018 NXP
 *	Dong Aisheng <aisheng.dong@nxp.com>
 */

#include <linux/clk-provider.h>
#include <linux/err.h>
#include <linux/io.h>
#include <linux/module.h>
#include <linux/of.h>
#include <linux/platform_device.h>
#include <linux/pm_runtime.h>
#include <linux/slab.h>

#include "clk-scu.h"

#define IMX_LPCG_MAX_CLKS	8

static int imx8qxp_lpcg_clk_probe(struct platform_device *pdev)
{
	struct device_node *np = pdev->dev.of_node;
	const char *output_names[IMX_LPCG_MAX_CLKS];
	const char *parent_names[IMX_LPCG_MAX_CLKS];
	unsigned int bit_offset[IMX_LPCG_MAX_CLKS];
	struct clk_hw_onecell_data *clk_data;
	struct clk_hw **clk_hws;
	void __iomem *base;
	bool autogate;
	int count;
	int ret;
	int i;

<<<<<<< HEAD
	res = platform_get_resource(pdev, IORESOURCE_MEM, 0);
	base = devm_ioremap_resource(&pdev->dev, res);
=======
	base = devm_platform_ioremap_resource(pdev, 0);
>>>>>>> ccf0a997
	if (IS_ERR(base))
		return PTR_ERR(base);

	count = of_property_count_u32_elems(np, "bit-offset");
	if (count < 0) {
		dev_err(&pdev->dev, "failed to count clocks\n");
		return -EINVAL;
	}

	clk_data = devm_kzalloc(&pdev->dev, struct_size(clk_data, hws, count),
				GFP_KERNEL);
	if (!clk_data)
		return -ENOMEM;

	clk_data->num = count;
	clk_hws = clk_data->hws;

	ret = of_property_read_u32_array(np, "bit-offset", bit_offset,
					 clk_data->num);
	if (ret < 0) {
		dev_err(&pdev->dev, "failed to read clocks bit-offset\n");
		return -EINVAL;
	}

	ret = of_clk_parent_fill(np, parent_names, clk_data->num);
	if (ret != clk_data->num) {
		dev_err(&pdev->dev, "failed to get clock parent names\n");
		return -EINVAL;
	}

	ret = of_property_read_string_array(np, "clock-output-names",
					    output_names, clk_data->num);
	if (ret != clk_data->num) {
		dev_err(&pdev->dev, "failed to read clock-output-names\n");
		return -EINVAL;
	}

	autogate = of_property_read_bool(np, "hw-autogate");

	pm_runtime_get_noresume(&pdev->dev);
	pm_runtime_set_active(&pdev->dev);
	pm_runtime_set_autosuspend_delay(&pdev->dev, 500);
	pm_runtime_use_autosuspend(&pdev->dev);
	pm_runtime_enable(&pdev->dev);

	for (i = 0; i < clk_data->num; i++) {
		if (bit_offset[i] > 31) {
			dev_warn(&pdev->dev, "invalid bit offset of clock %d\n",
				 i);
			ret = -EINVAL;
			goto unreg;
		}

		clk_hws[i] = imx_clk_lpcg_scu_dev(&pdev->dev, output_names[i],
						  parent_names[i], 0, base,
						  bit_offset[i], autogate);
		if (IS_ERR(clk_hws[i])) {
			dev_warn(&pdev->dev, "failed to register clock %d\n",
				 i);
			ret = PTR_ERR(clk_hws[i]);
			goto unreg;
		}
	}

	ret = devm_of_clk_add_hw_provider(&pdev->dev, of_clk_hw_onecell_get,
					  clk_data);
	if (ret)
		goto unreg;

	pm_runtime_mark_last_busy(&pdev->dev);
	pm_runtime_put_autosuspend(&pdev->dev);

	return 0;

unreg:
	while (--i >= 0) {
		if (clk_hws[i])
			imx_clk_lpcg_scu_unregister(clk_hws[i]);
	}

	pm_runtime_disable(&pdev->dev);

	return ret;
}

static const struct of_device_id imx8qxp_lpcg_match[] = {
	{ .compatible = "fsl,imx8qxp-lpcg", NULL },
	{ /* sentinel */ }
};

static struct platform_driver imx8qxp_lpcg_clk_driver = {
	.driver = {
		.name = "imx8qxp-lpcg-clk",
		.of_match_table = imx8qxp_lpcg_match,
		.pm = &imx_clk_lpcg_scu_pm_ops,
		.suppress_bind_attrs = true,
	},
	.probe = imx8qxp_lpcg_clk_probe,
};

module_platform_driver(imx8qxp_lpcg_clk_driver);

MODULE_AUTHOR("Aisheng Dong <aisheng.dong@nxp.com>");
MODULE_DESCRIPTION("NXP i.MX8QXP LPCG clock driver");
MODULE_LICENSE("GPL v2");<|MERGE_RESOLUTION|>--- conflicted
+++ resolved
@@ -31,12 +31,7 @@
 	int ret;
 	int i;
 
-<<<<<<< HEAD
-	res = platform_get_resource(pdev, IORESOURCE_MEM, 0);
-	base = devm_ioremap_resource(&pdev->dev, res);
-=======
 	base = devm_platform_ioremap_resource(pdev, 0);
->>>>>>> ccf0a997
 	if (IS_ERR(base))
 		return PTR_ERR(base);
 
