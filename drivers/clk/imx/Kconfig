--- conflicted
+++ resolved
@@ -21,11 +21,7 @@
 	    Build the driver for i.MX8MN CCM Clock Driver
 
 config CLK_IMX8MP
-<<<<<<< HEAD
-	bool "IMX8MP CCM Clock Driver"
-=======
 	tristate "IMX8MP CCM Clock Driver"
->>>>>>> ea790475
 	depends on ARCH_MXC && ARM64
 	help
 	    Build the driver for i.MX8MP CCM Clock Driver
