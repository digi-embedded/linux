--- conflicted
+++ resolved
@@ -102,10 +102,7 @@
 config CLK_IMX8ULP
 	tristate "IMX8ULP CCM Clock Driver"
 	depends on ARCH_MXC || COMPILE_TEST
-<<<<<<< HEAD
-=======
 	select MXC_CLK
->>>>>>> 29549c70
 	select RESET_CONTROLLER
 	help
 	    Build the driver for i.MX8ULP CCM Clock Driver
@@ -115,9 +112,6 @@
 	depends on ARCH_MXC || COMPILE_TEST
 	select MXC_CLK
 	help
-<<<<<<< HEAD
-	    Build the driver for i.MX93 CCM Clock Driver
-=======
 	    Build the driver for i.MX93 CCM Clock Driver
 
 config CLK_IMXRT1050
@@ -125,5 +119,4 @@
 	depends on SOC_IMXRT
 	select MXC_CLK
 	help
-	    Build the driver for i.MXRT1050 CCM Clock Driver
->>>>>>> 29549c70
+	    Build the driver for i.MXRT1050 CCM Clock Driver