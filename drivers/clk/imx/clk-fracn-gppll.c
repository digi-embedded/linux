--- conflicted
+++ resolved
@@ -78,22 +78,11 @@
  * The Fvco should be in range 2.5Ghz to 5Ghz
  */
 static const struct imx_fracn_gppll_rate_table fracn_tbl[] = {
-<<<<<<< HEAD
-	PLL_FRACN_GP(1700000000U, 141, 0, 0, 1, 2),
-	PLL_FRACN_GP(1400000000U, 175, 0, 0, 1, 3),
-	PLL_FRACN_GP(1039500000U, 173, 25, 100, 1, 4),
-	PLL_FRACN_GP(900000000U, 150, 0, 0, 1, 4),
-	PLL_FRACN_GP(800000000U, 200, 0, 0, 1, 6),
-	PLL_FRACN_GP(650000000U, 162, 50, 100, 0, 6),
-	PLL_FRACN_GP(594000000U, 198, 0, 1, 0, 8),
-	PLL_FRACN_GP(560000000U, 140, 0, 1, 0, 6),
-=======
 	PLL_FRACN_GP(1039500000U, 173, 25, 100, 1, 4),
 	PLL_FRACN_GP(650000000U, 162, 50, 100, 0, 6),
 	PLL_FRACN_GP(594000000U, 198, 0, 1, 0, 8),
 	PLL_FRACN_GP(560000000U, 140, 0, 1, 0, 6),
 	PLL_FRACN_GP(519750000U, 173, 25, 100, 1, 8),
->>>>>>> ccf0a997
 	PLL_FRACN_GP(498000000U, 166, 0, 1, 0, 8),
 	PLL_FRACN_GP(484000000U, 121, 0, 1, 0, 6),
 	PLL_FRACN_GP(445333333U, 167, 0, 1, 0, 9),
