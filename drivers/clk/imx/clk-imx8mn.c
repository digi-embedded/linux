// SPDX-License-Identifier: GPL-2.0
/*
 * Copyright 2018-2019 NXP.
 */

#include <dt-bindings/clock/imx8mn-clock.h>
#include <linux/clk.h>
#include <linux/clk-provider.h>
#include <linux/err.h>
#include <linux/io.h>
#include <linux/module.h>
#include <linux/of_address.h>
#include <linux/platform_device.h>
#include <linux/slab.h>
#include <linux/types.h>
#include <soc/imx/soc.h>

#include "clk.h"

static u32 share_count_sai2;
static u32 share_count_sai3;
static u32 share_count_sai5;
static u32 share_count_sai6;
static u32 share_count_sai7;
static u32 share_count_disp;
static u32 share_count_pdm;
static u32 share_count_nand;

static const char * const pll_ref_sels[] = { "osc_24m", "dummy", "dummy", "dummy", };
static const char * const audio_pll1_bypass_sels[] = {"audio_pll1", "audio_pll1_ref_sel", };
static const char * const audio_pll2_bypass_sels[] = {"audio_pll2", "audio_pll2_ref_sel", };
static const char * const video_pll_bypass_sels[] = {"video_pll", "video_pll_ref_sel", };
static const char * const dram_pll_bypass_sels[] = {"dram_pll", "dram_pll_ref_sel", };
static const char * const gpu_pll_bypass_sels[] = {"gpu_pll", "gpu_pll_ref_sel", };
static const char * const m7_alt_pll_bypass_sels[] = {"m7_alt_pll", "m7_alt_pll_ref_sel", };
static const char * const arm_pll_bypass_sels[] = {"arm_pll", "arm_pll_ref_sel", };
static const char * const sys_pll3_bypass_sels[] = {"sys_pll3", "sys_pll3_ref_sel", };

static const char * const imx8mn_a53_sels[] = {"osc_24m", "arm_pll_out", "sys_pll2_500m",
					       "sys_pll2_1000m", "sys_pll1_800m", "sys_pll1_400m",
					       "audio_pll1_out", "sys_pll3_out", };

static const char * const imx8mn_a53_core_sels[] = {"arm_a53_div", "arm_pll_out", };

static const char * const imx8mn_m7_sels[] = {"osc_24m", "sys_pll2_200m", "sys_pll2_250m", "m7_alt_pll_out",
				       "sys_pll1_800m", "audio_pll1_out", "video_pll_out", "sys_pll3_out", };

static const char * const imx8mn_gpu_core_sels[] = {"osc_24m", "gpu_pll_out", "sys_pll1_800m",
						    "sys_pll3_out", "sys_pll2_1000m", "audio_pll1_out",
						    "video_pll_out", "audio_pll2_out", };

static const char * const imx8mn_gpu_shader_sels[] = {"osc_24m", "gpu_pll_out", "sys_pll1_800m",
						      "sys_pll3_out", "sys_pll2_1000m", "audio_pll1_out",
						      "video_pll_out", "audio_pll2_out", };

static const char * const imx8mn_main_axi_sels[] = {"osc_24m", "sys_pll2_333m", "sys_pll1_800m",
						    "sys_pll2_250m", "sys_pll2_1000m", "audio_pll1_out",
						    "video_pll_out", "sys_pll1_100m",};

static const char * const imx8mn_enet_axi_sels[] = {"osc_24m", "sys_pll1_266m", "sys_pll1_800m",
						    "sys_pll2_250m", "sys_pll2_200m", "audio_pll1_out",
						    "video_pll_out", "sys_pll3_out", };

static const char * const imx8mn_nand_usdhc_sels[] = {"osc_24m", "sys_pll1_266m", "sys_pll1_800m",
						      "sys_pll2_200m", "sys_pll1_133m", "sys_pll3_out",
						      "sys_pll2_250m", "audio_pll1_out", };

static const char * const imx8mn_disp_axi_sels[] = {"osc_24m", "sys_pll2_1000m", "sys_pll1_800m",
						    "sys_pll3_out", "sys_pll1_40m", "audio_pll2_out",
						    "clk_ext1", "clk_ext4", };

static const char * const imx8mn_disp_apb_sels[] = {"osc_24m", "sys_pll2_125m", "sys_pll1_800m",
						    "sys_pll3_out", "sys_pll1_40m", "audio_pll2_out",
						    "clk_ext1", "clk_ext3", };

static const char * const imx8mn_usb_bus_sels[] = {"osc_24m", "sys_pll2_500m", "sys_pll1_800m",
						   "sys_pll2_100m", "sys_pll2_200m", "clk_ext2",
						   "clk_ext4", "audio_pll2_out", };

static const char * const imx8mn_gpu_axi_sels[] = {"osc_24m", "sys_pll1_800m", "gpu_pll_out",
						   "sys_pll3_out", "sys_pll2_1000m", "audio_pll1_out",
						   "video_pll_out", "audio_pll2_out", };

static const char * const imx8mn_gpu_ahb_sels[] = {"osc_24m", "sys_pll1_800m", "gpu_pll_out",
						   "sys_pll3_out", "sys_pll2_1000m", "audio_pll1_out",
						   "video_pll_out", "audio_pll2_out", };

static const char * const imx8mn_noc_sels[] = {"osc_24m", "sys_pll1_800m", "sys_pll3_out",
					       "sys_pll2_1000m", "sys_pll2_500m", "audio_pll1_out",
					       "video_pll_out", "audio_pll2_out", };

static const char * const imx8mn_ahb_sels[] = {"osc_24m", "sys_pll1_133m", "sys_pll1_800m",
					       "sys_pll1_400m", "sys_pll2_125m", "sys_pll3_out",
					       "audio_pll1_out", "video_pll_out", };

static const char * const imx8mn_audio_ahb_sels[] = {"osc_24m", "sys_pll2_500m", "sys_pll1_800m",
						     "sys_pll2_1000m", "sys_pll2_166m", "sys_pll3_out",
						     "audio_pll1_out", "video_pll_out", };

static const char * const imx8mn_dram_alt_sels[] = {"osc_24m", "sys_pll1_800m", "sys_pll1_100m",
						    "sys_pll2_500m", "sys_pll2_1000m", "sys_pll3_out",
						    "audio_pll1_out", "sys_pll1_266m", };

static const char * const imx8mn_dram_apb_sels[] = {"osc_24m", "sys_pll2_200m", "sys_pll1_40m",
						    "sys_pll1_160m", "sys_pll1_800m", "sys_pll3_out",
						    "sys_pll2_250m", "audio_pll2_out", };

static const char * const imx8mn_disp_pixel_sels[] = {"osc_24m", "video_pll_out", "audio_pll2_out",
						      "audio_pll1_out", "sys_pll1_800m", "sys_pll2_1000m",
						      "sys_pll3_out", "clk_ext4", };

static const char * const imx8mn_sai2_sels[] = {"osc_24m", "audio_pll1_out", "audio_pll2_out",
						"video_pll_out", "sys_pll1_133m", "dummy",
						"clk_ext2", "clk_ext3", };

static const char * const imx8mn_sai3_sels[] = {"osc_24m", "audio_pll1_out", "audio_pll2_out",
						"video_pll_out", "sys_pll1_133m", "dummy",
						"clk_ext3", "clk_ext4", };

static const char * const imx8mn_sai5_sels[] = {"osc_24m", "audio_pll1_out", "audio_pll2_out",
						"video_pll_out", "sys_pll1_133m", "dummy",
						"clk_ext2", "clk_ext3", };

static const char * const imx8mn_sai6_sels[] = {"osc_24m", "audio_pll1_out", "audio_pll2_out",
						"video_pll_out", "sys_pll1_133m", "dummy",
						"clk_ext3", "clk_ext4", };

static const char * const imx8mn_sai7_sels[] = {"osc_24m", "audio_pll1_out", "audio_pll2_out",
						"video_pll_out", "sys_pll1_133m", "dummy",
						"clk_ext3", "clk_ext4", };

static const char * const imx8mn_spdif1_sels[] = {"osc_24m", "audio_pll1_out", "audio_pll2_out",
						  "video_pll_out", "sys_pll1_133m", "dummy",
						  "clk_ext2", "clk_ext3", };

static const char * const imx8mn_enet_ref_sels[] = {"osc_24m", "sys_pll2_125m", "sys_pll2_50m",
						    "sys_pll2_100m", "sys_pll1_160m", "audio_pll1_out",
						    "video_pll_out", "clk_ext4", };

static const char * const imx8mn_enet_timer_sels[] = {"osc_24m", "sys_pll2_100m", "audio_pll1_out",
						      "clk_ext1", "clk_ext2", "clk_ext3",
						      "clk_ext4", "video_pll_out", };

static const char * const imx8mn_enet_phy_sels[] = {"osc_24m", "sys_pll2_50m", "sys_pll2_125m",
						    "sys_pll2_200m", "sys_pll2_500m", "audio_pll1_out",
						    "video_pll_out", "audio_pll2_out", };

static const char * const imx8mn_nand_sels[] = {"osc_24m", "sys_pll2_500m", "audio_pll1_out",
						"sys_pll1_400m", "audio_pll2_out", "sys_pll3_out",
						"sys_pll2_250m", "video_pll_out", };

static const char * const imx8mn_qspi_sels[] = {"osc_24m", "sys_pll1_400m", "sys_pll2_333m",
						"sys_pll2_500m", "audio_pll2_out", "sys_pll1_266m",
						"sys_pll3_out", "sys_pll1_100m", };

static const char * const imx8mn_usdhc1_sels[] = {"osc_24m", "sys_pll1_400m", "sys_pll1_800m",
						  "sys_pll2_500m", "sys_pll3_out", "sys_pll1_266m",
						  "audio_pll2_out", "sys_pll1_100m", };

static const char * const imx8mn_usdhc2_sels[] = {"osc_24m", "sys_pll1_400m", "sys_pll1_800m",
						  "sys_pll2_500m", "sys_pll3_out", "sys_pll1_266m",
						  "audio_pll2_out", "sys_pll1_100m", };

static const char * const imx8mn_i2c1_sels[] = {"osc_24m", "sys_pll1_160m", "sys_pll2_50m",
						"sys_pll3_out", "audio_pll1_out", "video_pll_out",
						"audio_pll2_out", "sys_pll1_133m", };

static const char * const imx8mn_i2c2_sels[] = {"osc_24m", "sys_pll1_160m", "sys_pll2_50m",
						"sys_pll3_out", "audio_pll1_out", "video_pll_out",
						"audio_pll2_out", "sys_pll1_133m", };

static const char * const imx8mn_i2c3_sels[] = {"osc_24m", "sys_pll1_160m", "sys_pll2_50m",
						"sys_pll3_out", "audio_pll1_out", "video_pll_out",
						"audio_pll2_out", "sys_pll1_133m", };

static const char * const imx8mn_i2c4_sels[] = {"osc_24m", "sys_pll1_160m", "sys_pll2_50m",
						"sys_pll3_out",	"audio_pll1_out", "video_pll_out",
						"audio_pll2_out", "sys_pll1_133m", };

static const char * const imx8mn_uart1_sels[] = {"osc_24m", "sys_pll1_80m", "sys_pll2_200m",
						 "sys_pll2_100m", "sys_pll3_out", "clk_ext2",
						 "clk_ext4", "audio_pll2_out", };

static const char * const imx8mn_uart2_sels[] = {"osc_24m", "sys_pll1_80m", "sys_pll2_200m",
						 "sys_pll2_100m", "sys_pll3_out", "clk_ext2",
						 "clk_ext3", "audio_pll2_out", };

static const char * const imx8mn_uart3_sels[] = {"osc_24m", "sys_pll1_80m", "sys_pll2_200m",
						 "sys_pll2_100m", "sys_pll3_out", "clk_ext2",
						 "clk_ext4", "audio_pll2_out", };

static const char * const imx8mn_uart4_sels[] = {"osc_24m", "sys_pll1_80m", "sys_pll2_200m",
						 "sys_pll2_100m", "sys_pll3_out", "clk_ext2",
						 "clk_ext3", "audio_pll2_out", };

static const char * const imx8mn_usb_core_sels[] = {"osc_24m", "sys_pll1_100m", "sys_pll1_40m",
						    "sys_pll2_100m", "sys_pll2_200m", "clk_ext2",
						    "clk_ext3", "audio_pll2_out", };

static const char * const imx8mn_usb_phy_sels[] = {"osc_24m", "sys_pll1_100m", "sys_pll1_40m",
						   "sys_pll2_100m", "sys_pll2_200m", "clk_ext2",
						   "clk_ext3", "audio_pll2_out", };

static const char * const imx8mn_gic_sels[] = {"osc_24m", "sys_pll2_200m", "sys_pll1_40m",
					"sys_pll2_100m", "sys_pll1_800m", "clk_ext2",
					"clk_ext4", "audio_pll2_out" };

static const char * const imx8mn_ecspi1_sels[] = {"osc_24m", "sys_pll2_200m", "sys_pll1_40m",
						  "sys_pll1_160m", "sys_pll1_800m", "sys_pll3_out",
						  "sys_pll2_250m", "audio_pll2_out", };

static const char * const imx8mn_ecspi2_sels[] = {"osc_24m", "sys_pll2_200m", "sys_pll1_40m",
						  "sys_pll1_160m", "sys_pll1_800m", "sys_pll3_out",
						  "sys_pll2_250m", "audio_pll2_out", };

static const char * const imx8mn_pwm1_sels[] = {"osc_24m", "sys_pll2_100m", "sys_pll1_160m",
						"sys_pll1_40m", "sys_pll3_out", "clk_ext1",
						"sys_pll1_80m", "video_pll_out", };

static const char * const imx8mn_pwm2_sels[] = {"osc_24m", "sys_pll2_100m", "sys_pll1_160m",
						"sys_pll1_40m", "sys_pll3_out", "clk_ext1",
						"sys_pll1_80m", "video_pll_out", };

static const char * const imx8mn_pwm3_sels[] = {"osc_24m", "sys_pll2_100m", "sys_pll1_160m",
						"sys_pll1_40m", "sys_pll3_out", "clk_ext2",
						"sys_pll1_80m", "video_pll_out", };

static const char * const imx8mn_pwm4_sels[] = {"osc_24m", "sys_pll2_100m", "sys_pll1_160m",
						"sys_pll1_40m", "sys_pll3_out", "clk_ext2",
						"sys_pll1_80m", "video_pll_out", };

static const char * const imx8mn_gpt1_sels[] = {"osc_24m", "sys_pll2_100m", "sys_pll1_400m",
						"sys_pll1_40m", "video_pll_out", "sys_pll1_80m",
						"audio_pll1_out", "clk_ext1", };

static const char * const imx8mn_gpt2_sels[] = {"osc_24m", "sys_pll2_100m", "sys_pll1_400m",
						"sys_pll1_40m", "video_pll_out", "sys_pll1_80m",
						"audio_pll1_out", "clk_ext1", };

static const char * const imx8mn_gpt3_sels[] = {"osc_24m", "sys_pll2_100m", "sys_pll1_400m",
						"sys_pll1_40m", "video_pll_out", "sys_pll1_80m",
						"audio_pll1_out", "clk_ext1", };

static const char * const imx8mn_gpt4_sels[] = {"osc_24m", "sys_pll2_100m", "sys_pll1_400m",
						"sys_pll1_40m", "video_pll_out", "sys_pll1_80m",
						"audio_pll1_out", "clk_ext1", };

static const char * const imx8mn_gpt5_sels[] = {"osc_24m", "sys_pll2_100m", "sys_pll1_400m",
						"sys_pll1_40m", "video_pll_out", "sys_pll1_80m",
						"audio_pll1_out", "clk_ext1", };

static const char * const imx8mn_gpt6_sels[] = {"osc_24m", "sys_pll2_100m", "sys_pll1_400m",
						"sys_pll1_40m", "video_pll_out", "sys_pll1_80m",
						"audio_pll1_out", "clk_ext1", };

static const char * const imx8mn_wdog_sels[] = {"osc_24m", "sys_pll1_133m", "sys_pll1_160m",
						"m7_alt_pll_out", "sys_pll2_125m", "sys_pll3_out",
						"sys_pll1_80m", "sys_pll2_166m", };

static const char * const imx8mn_wrclk_sels[] = {"osc_24m", "sys_pll1_40m", "m7_alt_pll_out",
						 "sys_pll3_out", "sys_pll2_200m", "sys_pll1_266m",
						 "sys_pll2_500m", "sys_pll1_100m", };

static const char * const imx8mn_dsi_core_sels[] = {"osc_24m", "sys_pll1_266m", "sys_pll2_250m",
						    "sys_pll1_800m", "sys_pll2_1000m", "sys_pll3_out",
						    "audio_pll2_out", "video_pll_out", };

static const char * const imx8mn_dsi_phy_sels[] = {"osc_24m", "sys_pll2_125m", "sys_pll2_100m",
						   "sys_pll1_800m", "sys_pll2_1000m", "clk_ext2",
						   "audio_pll2_out", "video_pll_out", };

static const char * const imx8mn_dsi_dbi_sels[] = {"osc_24m", "sys_pll1_266m", "sys_pll2_100m",
						   "sys_pll1_800m", "sys_pll2_1000m", "sys_pll3_out",
						   "audio_pll2_out", "video_pll_out", };

static const char * const imx8mn_usdhc3_sels[] = {"osc_24m", "sys_pll1_400m", "sys_pll1_800m",
						  "sys_pll2_500m", "sys_pll3_out", "sys_pll1_266m",
						  "audio_pll2_out", "sys_pll1_100m", };

static const char * const imx8mn_camera_pixel_sels[] = {"osc_24m", "sys_pll1_266m", "sys_pll2_250m",
							"sys_pll1_800m", "sys_pll2_1000m", "sys_pll3_out",
							"audio_pll2_out", "video_pll_out", };

static const char * const imx8mn_csi1_phy_sels[] = {"osc_24m", "sys_pll2_333m", "sys_pll2_100m",
						    "sys_pll1_800m", "sys_pll2_1000m", "clk_ext2",
						    "audio_pll2_out", "video_pll_out", };

static const char * const imx8mn_csi2_phy_sels[] = {"osc_24m", "sys_pll2_333m", "sys_pll2_100m",
						    "sys_pll1_800m", "sys_pll2_1000m", "clk_ext2",
						    "audio_pll2_out", "video_pll_out", };

static const char * const imx8mn_csi2_esc_sels[] = {"osc_24m", "sys_pll2_100m", "sys_pll1_80m",
						    "sys_pll1_800m", "sys_pll2_1000m", "sys_pll3_out",
						    "clk_ext3", "audio_pll2_out", };

static const char * const imx8mn_ecspi3_sels[] = {"osc_24m", "sys_pll2_200m", "sys_pll1_40m",
						  "sys_pll1_160m", "sys_pll1_800m", "sys_pll3_out",
						  "sys_pll2_250m", "audio_pll2_out", };

static const char * const imx8mn_pdm_sels[] = {"osc_24m", "sys_pll2_100m", "audio_pll1_out",
					       "sys_pll1_800m", "sys_pll2_1000m", "sys_pll3_out",
					       "clk_ext3", "audio_pll2_out", };

static const char * const imx8mn_dram_core_sels[] = {"dram_pll_out", "dram_alt_root", };

static const char * const imx8mn_clko1_sels[] = {"osc_24m", "sys_pll1_800m", "dummy",
						 "sys_pll1_200m", "audio_pll2_out", "sys_pll2_500m",
						 "dummy", "sys_pll1_80m", };
static const char * const imx8mn_clko2_sels[] = {"osc_24m", "sys_pll2_200m", "sys_pll1_400m",
						 "sys_pll2_166m", "sys_pll3_out", "audio_pll1_out",
						 "video_pll_out", "osc_32k", };

static const char * const clkout_sels[] = {"audio_pll1_out", "audio_pll2_out", "video_pll_out",
					   "dummy", "dummy", "gpu_pll_out", "dummy",
					   "arm_pll_out", "sys_pll1", "sys_pll2", "sys_pll3",
					   "dummy", "dummy", "osc_24m", "dummy", "osc_32k"};

static struct clk_hw_onecell_data *clk_hw_data;
static struct clk_hw **hws;

static int imx_clk_init_on(struct device_node *np,
				  struct clk_hw * const clks[])
{
	u32 *array;
	int i, ret, elems;

	elems = of_property_count_u32_elems(np, "init-on-array");
	if (elems < 0)
		return elems;
	array = kcalloc(elems, sizeof(elems), GFP_KERNEL);
	if (!array)
		return -ENOMEM;

	ret = of_property_read_u32_array(np, "init-on-array", array, elems);
	if (ret)
		return ret;

	for (i = 0; i < elems; i++) {
		ret = clk_prepare_enable(clks[array[i]]->clk);
		if (ret)
			pr_err("clk_prepare_enable failed %d\n", array[i]);
	}

	kfree(array);

	return 0;
}

static int imx8mn_clocks_probe(struct platform_device *pdev)
{
	struct device *dev = &pdev->dev;
	struct device_node *np = dev->of_node;
	void __iomem *base;
	int ret;

<<<<<<< HEAD
=======
	check_m4_enabled();

>>>>>>> ccf0a997
	clk_hw_data = devm_kzalloc(dev, struct_size(clk_hw_data, hws,
					  IMX8MN_CLK_END), GFP_KERNEL);
	if (WARN_ON(!clk_hw_data))
		return -ENOMEM;

	clk_hw_data->num = IMX8MN_CLK_END;
	hws = clk_hw_data->hws;

	hws[IMX8MN_CLK_DUMMY] = imx_clk_hw_fixed("dummy", 0);
	hws[IMX8MN_CLK_24M] = imx_get_clk_hw_by_name(np, "osc_24m");
	hws[IMX8MN_CLK_32K] = imx_get_clk_hw_by_name(np, "osc_32k");
	hws[IMX8MN_CLK_EXT1] = imx_get_clk_hw_by_name(np, "clk_ext1");
	hws[IMX8MN_CLK_EXT2] = imx_get_clk_hw_by_name(np, "clk_ext2");
	hws[IMX8MN_CLK_EXT3] = imx_get_clk_hw_by_name(np, "clk_ext3");
	hws[IMX8MN_CLK_EXT4] = imx_get_clk_hw_by_name(np, "clk_ext4");

	np = of_find_compatible_node(NULL, NULL, "fsl,imx8mn-anatop");
	base = devm_of_iomap(dev, np, 0, NULL);
	of_node_put(np);
	if (WARN_ON(IS_ERR(base))) {
		ret = PTR_ERR(base);
		goto unregister_hws;
	}

	hws[IMX8MN_AUDIO_PLL1_REF_SEL] = imx_clk_hw_mux("audio_pll1_ref_sel", base + 0x0, 0, 2, pll_ref_sels, ARRAY_SIZE(pll_ref_sels));
	hws[IMX8MN_AUDIO_PLL2_REF_SEL] = imx_clk_hw_mux("audio_pll2_ref_sel", base + 0x14, 0, 2, pll_ref_sels, ARRAY_SIZE(pll_ref_sels));
	hws[IMX8MN_VIDEO_PLL_REF_SEL] = imx_clk_hw_mux("video_pll_ref_sel", base + 0x28, 0, 2, pll_ref_sels, ARRAY_SIZE(pll_ref_sels));
	hws[IMX8MN_DRAM_PLL_REF_SEL] = imx_clk_hw_mux("dram_pll_ref_sel", base + 0x50, 0, 2, pll_ref_sels, ARRAY_SIZE(pll_ref_sels));
	hws[IMX8MN_GPU_PLL_REF_SEL] = imx_clk_hw_mux("gpu_pll_ref_sel", base + 0x64, 0, 2, pll_ref_sels, ARRAY_SIZE(pll_ref_sels));
	hws[IMX8MN_M7_ALT_PLL_REF_SEL] = imx_clk_hw_mux("m7_alt_pll_ref_sel", base + 0x74, 0, 2, pll_ref_sels, ARRAY_SIZE(pll_ref_sels));
	hws[IMX8MN_ARM_PLL_REF_SEL] = imx_clk_hw_mux("arm_pll_ref_sel", base + 0x84, 0, 2, pll_ref_sels, ARRAY_SIZE(pll_ref_sels));
	hws[IMX8MN_SYS_PLL3_REF_SEL] = imx_clk_hw_mux("sys_pll3_ref_sel", base + 0x114, 0, 2, pll_ref_sels, ARRAY_SIZE(pll_ref_sels));

	hws[IMX8MN_AUDIO_PLL1] = imx_clk_hw_pll14xx("audio_pll1", "audio_pll1_ref_sel", base, &imx_1443x_pll);
	hws[IMX8MN_AUDIO_PLL2] = imx_clk_hw_pll14xx("audio_pll2", "audio_pll2_ref_sel", base + 0x14, &imx_1443x_pll);
	hws[IMX8MN_VIDEO_PLL] = imx_clk_hw_pll14xx("video_pll", "video_pll_ref_sel", base + 0x28, &imx_1443x_pll);
	hws[IMX8MN_DRAM_PLL] = imx_clk_hw_pll14xx("dram_pll", "dram_pll_ref_sel", base + 0x50, &imx_1443x_dram_pll);
	hws[IMX8MN_GPU_PLL] = imx_clk_hw_pll14xx("gpu_pll", "gpu_pll_ref_sel", base + 0x64, &imx_1416x_pll);
	hws[IMX8MN_M7_ALT_PLL] = imx_clk_hw_pll14xx("m7_alt_pll", "m7_alt_pll_ref_sel", base + 0x74, &imx_1416x_pll);
	hws[IMX8MN_ARM_PLL] = imx_clk_hw_pll14xx("arm_pll", "arm_pll_ref_sel", base + 0x84, &imx_1416x_pll);
	hws[IMX8MN_SYS_PLL1] = imx_clk_hw_fixed("sys_pll1", 800000000);
	hws[IMX8MN_SYS_PLL2] = imx_clk_hw_fixed("sys_pll2", 1000000000);
	hws[IMX8MN_SYS_PLL3] = imx_clk_hw_pll14xx("sys_pll3", "sys_pll3_ref_sel", base + 0x114, &imx_1416x_pll);

	/* PLL bypass out */
	hws[IMX8MN_AUDIO_PLL1_BYPASS] = imx_clk_hw_mux_flags("audio_pll1_bypass", base, 16, 1, audio_pll1_bypass_sels, ARRAY_SIZE(audio_pll1_bypass_sels), CLK_SET_RATE_PARENT);
	hws[IMX8MN_AUDIO_PLL2_BYPASS] = imx_clk_hw_mux_flags("audio_pll2_bypass", base + 0x14, 16, 1, audio_pll2_bypass_sels, ARRAY_SIZE(audio_pll2_bypass_sels), CLK_SET_RATE_PARENT);
	hws[IMX8MN_VIDEO_PLL_BYPASS] = imx_clk_hw_mux_flags("video_pll_bypass", base + 0x28, 16, 1, video_pll_bypass_sels, ARRAY_SIZE(video_pll_bypass_sels), CLK_SET_RATE_PARENT);
	hws[IMX8MN_DRAM_PLL_BYPASS] = imx_clk_hw_mux_flags("dram_pll_bypass", base + 0x50, 16, 1, dram_pll_bypass_sels, ARRAY_SIZE(dram_pll_bypass_sels), CLK_SET_RATE_PARENT);
	hws[IMX8MN_GPU_PLL_BYPASS] = imx_clk_hw_mux_flags("gpu_pll_bypass", base + 0x64, 28, 1, gpu_pll_bypass_sels, ARRAY_SIZE(gpu_pll_bypass_sels), CLK_SET_RATE_PARENT);
	hws[IMX8MN_M7_ALT_PLL_BYPASS] = imx_clk_hw_mux_flags("m7_alt_pll_bypass", base + 0x74, 28, 1, m7_alt_pll_bypass_sels, ARRAY_SIZE(m7_alt_pll_bypass_sels), CLK_SET_RATE_PARENT);
	hws[IMX8MN_ARM_PLL_BYPASS] = imx_clk_hw_mux_flags("arm_pll_bypass", base + 0x84, 28, 1, arm_pll_bypass_sels, ARRAY_SIZE(arm_pll_bypass_sels), CLK_SET_RATE_PARENT);
	hws[IMX8MN_SYS_PLL3_BYPASS] = imx_clk_hw_mux_flags("sys_pll3_bypass", base + 0x114, 28, 1, sys_pll3_bypass_sels, ARRAY_SIZE(sys_pll3_bypass_sels), CLK_SET_RATE_PARENT);

	/* PLL out gate */
	hws[IMX8MN_AUDIO_PLL1_OUT] = imx_clk_hw_gate("audio_pll1_out", "audio_pll1_bypass", base, 13);
	hws[IMX8MN_AUDIO_PLL2_OUT] = imx_clk_hw_gate("audio_pll2_out", "audio_pll2_bypass", base + 0x14, 13);
	hws[IMX8MN_VIDEO_PLL_OUT] = imx_clk_hw_gate("video_pll_out", "video_pll_bypass", base + 0x28, 13);
	hws[IMX8MN_DRAM_PLL_OUT] = imx_clk_hw_gate("dram_pll_out", "dram_pll_bypass", base + 0x50, 13);
	hws[IMX8MN_GPU_PLL_OUT] = imx_clk_hw_gate("gpu_pll_out", "gpu_pll_bypass", base + 0x64, 11);
	hws[IMX8MN_M7_ALT_PLL_OUT] = imx_clk_hw_gate("m7_alt_pll_out", "m7_alt_pll_bypass", base + 0x74, 11);
	hws[IMX8MN_ARM_PLL_OUT] = imx_clk_hw_gate("arm_pll_out", "arm_pll_bypass", base + 0x84, 11);
	hws[IMX8MN_SYS_PLL3_OUT] = imx_clk_hw_gate("sys_pll3_out", "sys_pll3_bypass", base + 0x114, 11);

	/* SYS PLL1 fixed output */
	hws[IMX8MN_SYS_PLL1_OUT] = imx_clk_hw_gate("sys_pll1_out", "sys_pll1", base + 0x94, 11);
	hws[IMX8MN_SYS_PLL1_40M] = imx_clk_hw_fixed_factor("sys_pll1_40m", "sys_pll1_out", 1, 20);
	hws[IMX8MN_SYS_PLL1_80M] = imx_clk_hw_fixed_factor("sys_pll1_80m", "sys_pll1_out", 1, 10);
	hws[IMX8MN_SYS_PLL1_100M] = imx_clk_hw_fixed_factor("sys_pll1_100m", "sys_pll1_out", 1, 8);
	hws[IMX8MN_SYS_PLL1_133M] = imx_clk_hw_fixed_factor("sys_pll1_133m", "sys_pll1_out", 1, 6);
	hws[IMX8MN_SYS_PLL1_160M] = imx_clk_hw_fixed_factor("sys_pll1_160m", "sys_pll1_out", 1, 5);
	hws[IMX8MN_SYS_PLL1_200M] = imx_clk_hw_fixed_factor("sys_pll1_200m", "sys_pll1_out", 1, 4);
	hws[IMX8MN_SYS_PLL1_266M] = imx_clk_hw_fixed_factor("sys_pll1_266m", "sys_pll1_out", 1, 3);
	hws[IMX8MN_SYS_PLL1_400M] = imx_clk_hw_fixed_factor("sys_pll1_400m", "sys_pll1_out", 1, 2);
	hws[IMX8MN_SYS_PLL1_800M] = imx_clk_hw_fixed_factor("sys_pll1_800m", "sys_pll1_out", 1, 1);

	/* SYS PLL2 fixed output */
	hws[IMX8MN_SYS_PLL2_OUT] = imx_clk_hw_gate("sys_pll2_out", "sys_pll2", base + 0x104, 11);
	hws[IMX8MN_SYS_PLL2_50M] = imx_clk_hw_fixed_factor("sys_pll2_50m", "sys_pll2_out", 1, 20);
	hws[IMX8MN_SYS_PLL2_100M] = imx_clk_hw_fixed_factor("sys_pll2_100m", "sys_pll2_out", 1, 10);
	hws[IMX8MN_SYS_PLL2_125M] = imx_clk_hw_fixed_factor("sys_pll2_125m", "sys_pll2_out", 1, 8);
	hws[IMX8MN_SYS_PLL2_166M] = imx_clk_hw_fixed_factor("sys_pll2_166m", "sys_pll2_out", 1, 6);
	hws[IMX8MN_SYS_PLL2_200M] = imx_clk_hw_fixed_factor("sys_pll2_200m", "sys_pll2_out", 1, 5);
	hws[IMX8MN_SYS_PLL2_250M] = imx_clk_hw_fixed_factor("sys_pll2_250m", "sys_pll2_out", 1, 4);
	hws[IMX8MN_SYS_PLL2_333M] = imx_clk_hw_fixed_factor("sys_pll2_333m", "sys_pll2_out", 1, 3);
	hws[IMX8MN_SYS_PLL2_500M] = imx_clk_hw_fixed_factor("sys_pll2_500m", "sys_pll2_out", 1, 2);
	hws[IMX8MN_SYS_PLL2_1000M] = imx_clk_hw_fixed_factor("sys_pll2_1000m", "sys_pll2_out", 1, 1);

	hws[IMX8MN_CLK_CLKOUT1_SEL] = imx_clk_hw_mux2("clkout1_sel", base + 0x128, 4, 4, clkout_sels, ARRAY_SIZE(clkout_sels));
	hws[IMX8MN_CLK_CLKOUT1_DIV] = imx_clk_hw_divider("clkout1_div", "clkout1_sel", base + 0x128, 0, 4);
	hws[IMX8MN_CLK_CLKOUT1] = imx_clk_hw_gate("clkout1", "clkout1_div", base + 0x128, 8);
	hws[IMX8MN_CLK_CLKOUT2_SEL] = imx_clk_hw_mux2("clkout2_sel", base + 0x128, 20, 4, clkout_sels, ARRAY_SIZE(clkout_sels));
	hws[IMX8MN_CLK_CLKOUT2_DIV] = imx_clk_hw_divider("clkout2_div", "clkout2_sel", base + 0x128, 16, 4);
	hws[IMX8MN_CLK_CLKOUT2] = imx_clk_hw_gate("clkout2", "clkout2_div", base + 0x128, 24);

	np = dev->of_node;
	base = devm_platform_ioremap_resource(pdev, 0);
	if (WARN_ON(IS_ERR(base))) {
		ret = PTR_ERR(base);
		goto unregister_hws;
	}

	/* CORE */
	hws[IMX8MN_CLK_A53_DIV] = imx8m_clk_hw_composite_core("arm_a53_div", imx8mn_a53_sels, base + 0x8000);
	hws[IMX8MN_CLK_A53_SRC] = hws[IMX8MN_CLK_A53_DIV];
	hws[IMX8MN_CLK_A53_CG] = hws[IMX8MN_CLK_A53_DIV];

	hws[IMX8MN_CLK_M7_CORE] = imx8m_clk_hw_composite_core("arm_m7_core", imx8mn_m7_sels, base + 0x8080);

	hws[IMX8MN_CLK_GPU_CORE] = imx8m_clk_hw_composite_core("gpu_core", imx8mn_gpu_core_sels, base + 0x8180);
	hws[IMX8MN_CLK_GPU_SHADER] = imx8m_clk_hw_composite_core("gpu_shader", imx8mn_gpu_shader_sels, base + 0x8200);

	hws[IMX8MN_CLK_GPU_CORE_SRC] = hws[IMX8MN_CLK_GPU_CORE];
	hws[IMX8MN_CLK_GPU_CORE_CG] = hws[IMX8MN_CLK_GPU_CORE];
	hws[IMX8MN_CLK_GPU_CORE_DIV] = hws[IMX8MN_CLK_GPU_CORE];
	hws[IMX8MN_CLK_GPU_SHADER_SRC] = hws[IMX8MN_CLK_GPU_SHADER];
	hws[IMX8MN_CLK_GPU_SHADER_CG] = hws[IMX8MN_CLK_GPU_SHADER];
	hws[IMX8MN_CLK_GPU_SHADER_DIV] = hws[IMX8MN_CLK_GPU_SHADER];

	/* CORE SEL */
	hws[IMX8MN_CLK_A53_CORE] = imx_clk_hw_mux2("arm_a53_core", base + 0x9880, 24, 1, imx8mn_a53_core_sels, ARRAY_SIZE(imx8mn_a53_core_sels));

	/* BUS */
	hws[IMX8MN_CLK_MAIN_AXI] = imx8m_clk_hw_composite_bus_critical("main_axi", imx8mn_main_axi_sels, base + 0x8800);
	hws[IMX8MN_CLK_ENET_AXI] = imx8m_clk_hw_composite_bus("enet_axi", imx8mn_enet_axi_sels, base + 0x8880);
	hws[IMX8MN_CLK_NAND_USDHC_BUS] = imx8m_clk_hw_composite_bus("nand_usdhc_bus", imx8mn_nand_usdhc_sels, base + 0x8900);
	hws[IMX8MN_CLK_DISP_AXI] = imx8m_clk_hw_composite_bus("disp_axi", imx8mn_disp_axi_sels, base + 0x8a00);
	hws[IMX8MN_CLK_DISP_APB] = imx8m_clk_hw_composite_bus("disp_apb", imx8mn_disp_apb_sels, base + 0x8a80);
	hws[IMX8MN_CLK_USB_BUS] = imx8m_clk_hw_composite_bus("usb_bus", imx8mn_usb_bus_sels, base + 0x8b80);
	hws[IMX8MN_CLK_GPU_AXI] = imx8m_clk_hw_composite_bus("gpu_axi", imx8mn_gpu_axi_sels, base + 0x8c00);
	hws[IMX8MN_CLK_GPU_AHB] = imx8m_clk_hw_composite_bus("gpu_ahb", imx8mn_gpu_ahb_sels, base + 0x8c80);
	hws[IMX8MN_CLK_NOC] = imx8m_clk_hw_composite_bus_critical("noc", imx8mn_noc_sels, base + 0x8d00);

	hws[IMX8MN_CLK_AHB] = imx8m_clk_hw_composite_bus_critical("ahb", imx8mn_ahb_sels, base + 0x9000);
	hws[IMX8MN_CLK_AUDIO_AHB] = imx8m_clk_hw_composite_bus("audio_ahb", imx8mn_audio_ahb_sels, base + 0x9100);
	hws[IMX8MN_CLK_IPG_ROOT] = imx_clk_hw_divider2("ipg_root", "ahb", base + 0x9080, 0, 1);
	hws[IMX8MN_CLK_IPG_AUDIO_ROOT] = imx_clk_hw_divider2("ipg_audio_root", "audio_ahb", base + 0x9180, 0, 1);
	hws[IMX8MN_CLK_DRAM_CORE] = imx_clk_hw_mux2_flags("dram_core_clk", base + 0x9800, 24, 1, imx8mn_dram_core_sels, ARRAY_SIZE(imx8mn_dram_core_sels), CLK_IS_CRITICAL);

	/*
	 * DRAM clocks are manipulated from TF-A outside clock framework.
	 * The fw_managed helper sets GET_RATE_NOCACHE and clears SET_PARENT_GATE
	 * as div value should always be read from hardware
	 */
	hws[IMX8MN_CLK_DRAM_ALT] = imx8m_clk_hw_fw_managed_composite("dram_alt", imx8mn_dram_alt_sels, base + 0xa000);
	hws[IMX8MN_CLK_DRAM_APB] = imx8m_clk_hw_fw_managed_composite_critical("dram_apb", imx8mn_dram_apb_sels, base + 0xa080);

	hws[IMX8MN_CLK_DISP_PIXEL] = imx8m_clk_hw_composite_flags("disp_pixel", imx8mn_disp_pixel_sels, base + 0xa500, 0);
	hws[IMX8MN_CLK_SAI2] = imx8m_clk_hw_composite("sai2", imx8mn_sai2_sels, base + 0xa600);
	hws[IMX8MN_CLK_SAI3] = imx8m_clk_hw_composite("sai3", imx8mn_sai3_sels, base + 0xa680);
	hws[IMX8MN_CLK_SAI5] = imx8m_clk_hw_composite("sai5", imx8mn_sai5_sels, base + 0xa780);
	hws[IMX8MN_CLK_SAI6] = imx8m_clk_hw_composite("sai6", imx8mn_sai6_sels, base + 0xa800);
	hws[IMX8MN_CLK_SPDIF1] = imx8m_clk_hw_composite("spdif1", imx8mn_spdif1_sels, base + 0xa880);
	hws[IMX8MN_CLK_ENET_REF] = imx8m_clk_hw_composite("enet_ref", imx8mn_enet_ref_sels, base + 0xa980);
	hws[IMX8MN_CLK_ENET_TIMER] = imx8m_clk_hw_composite("enet_timer", imx8mn_enet_timer_sels, base + 0xaa00);
	hws[IMX8MN_CLK_ENET_PHY_REF] = imx8m_clk_hw_composite("enet_phy", imx8mn_enet_phy_sels, base + 0xaa80);
	hws[IMX8MN_CLK_NAND] = imx8m_clk_hw_composite("nand", imx8mn_nand_sels, base + 0xab00);
	hws[IMX8MN_CLK_QSPI] = imx8m_clk_hw_composite("qspi", imx8mn_qspi_sels, base + 0xab80);
	hws[IMX8MN_CLK_USDHC1] = imx8m_clk_hw_composite("usdhc1", imx8mn_usdhc1_sels, base + 0xac00);
	hws[IMX8MN_CLK_USDHC2] = imx8m_clk_hw_composite("usdhc2", imx8mn_usdhc2_sels, base + 0xac80);
	hws[IMX8MN_CLK_I2C1] = imx8m_clk_hw_composite("i2c1", imx8mn_i2c1_sels, base + 0xad00);
	hws[IMX8MN_CLK_I2C2] = imx8m_clk_hw_composite("i2c2", imx8mn_i2c2_sels, base + 0xad80);
	hws[IMX8MN_CLK_I2C3] = imx8m_clk_hw_composite("i2c3", imx8mn_i2c3_sels, base + 0xae00);
	hws[IMX8MN_CLK_I2C4] = imx8m_clk_hw_composite("i2c4", imx8mn_i2c4_sels, base + 0xae80);
	hws[IMX8MN_CLK_UART1] = imx8m_clk_hw_composite("uart1", imx8mn_uart1_sels, base + 0xaf00);
	hws[IMX8MN_CLK_UART2] = imx8m_clk_hw_composite("uart2", imx8mn_uart2_sels, base + 0xaf80);
	hws[IMX8MN_CLK_UART3] = imx8m_clk_hw_composite("uart3", imx8mn_uart3_sels, base + 0xb000);
	hws[IMX8MN_CLK_UART4] = imx8m_clk_hw_composite("uart4", imx8mn_uart4_sels, base + 0xb080);
	hws[IMX8MN_CLK_USB_CORE_REF] = imx8m_clk_hw_composite("usb_core_ref", imx8mn_usb_core_sels, base + 0xb100);
	hws[IMX8MN_CLK_USB_PHY_REF] = imx8m_clk_hw_composite("usb_phy_ref", imx8mn_usb_phy_sels, base + 0xb180);
	hws[IMX8MN_CLK_GIC] = imx8m_clk_hw_composite_critical("gic", imx8mn_gic_sels, base + 0xb200);
	hws[IMX8MN_CLK_ECSPI1] = imx8m_clk_hw_composite("ecspi1", imx8mn_ecspi1_sels, base + 0xb280);
	hws[IMX8MN_CLK_ECSPI2] = imx8m_clk_hw_composite("ecspi2", imx8mn_ecspi2_sels, base + 0xb300);
	hws[IMX8MN_CLK_PWM1] = imx8m_clk_hw_composite("pwm1", imx8mn_pwm1_sels, base + 0xb380);
	hws[IMX8MN_CLK_PWM2] = imx8m_clk_hw_composite("pwm2", imx8mn_pwm2_sels, base + 0xb400);
	hws[IMX8MN_CLK_PWM3] = imx8m_clk_hw_composite("pwm3", imx8mn_pwm3_sels, base + 0xb480);
	hws[IMX8MN_CLK_PWM4] = imx8m_clk_hw_composite("pwm4", imx8mn_pwm4_sels, base + 0xb500);
	hws[IMX8MN_CLK_GPT1] = imx8m_clk_hw_composite("gpt1", imx8mn_gpt1_sels, base + 0xb580);
	hws[IMX8MN_CLK_GPT2] = imx8m_clk_hw_composite("gpt2", imx8mn_gpt2_sels, base + 0xb600);
	hws[IMX8MN_CLK_GPT3] = imx8m_clk_hw_composite("gpt3", imx8mn_gpt3_sels, base + 0xb680);
	hws[IMX8MN_CLK_GPT4] = imx8m_clk_hw_composite("gpt4", imx8mn_gpt4_sels, base + 0xb700);
	hws[IMX8MN_CLK_GPT5] = imx8m_clk_hw_composite("gpt5", imx8mn_gpt5_sels, base + 0xb780);
	hws[IMX8MN_CLK_GPT6] = imx8m_clk_hw_composite("gpt6", imx8mn_gpt6_sels, base + 0xb800);
	hws[IMX8MN_CLK_WDOG] = imx8m_clk_hw_composite("wdog", imx8mn_wdog_sels, base + 0xb900);
	hws[IMX8MN_CLK_WRCLK] = imx8m_clk_hw_composite("wrclk", imx8mn_wrclk_sels, base + 0xb980);
	hws[IMX8MN_CLK_CLKO1] = imx8m_clk_hw_composite("clko1", imx8mn_clko1_sels, base + 0xba00);
	hws[IMX8MN_CLK_CLKO2] = imx8m_clk_hw_composite("clko2", imx8mn_clko2_sels, base + 0xba80);
	hws[IMX8MN_CLK_DSI_CORE] = imx8m_clk_hw_composite("dsi_core", imx8mn_dsi_core_sels, base + 0xbb00);
	hws[IMX8MN_CLK_DSI_PHY_REF] = imx8m_clk_hw_composite("dsi_phy_ref", imx8mn_dsi_phy_sels, base + 0xbb80);
	hws[IMX8MN_CLK_DSI_DBI] = imx8m_clk_hw_composite("dsi_dbi", imx8mn_dsi_dbi_sels, base + 0xbc00);
	hws[IMX8MN_CLK_USDHC3] = imx8m_clk_hw_composite("usdhc3", imx8mn_usdhc3_sels, base + 0xbc80);
	hws[IMX8MN_CLK_CAMERA_PIXEL] = imx8m_clk_hw_composite("camera_pixel", imx8mn_camera_pixel_sels, base + 0xbd00);
	hws[IMX8MN_CLK_CSI1_PHY_REF] = imx8m_clk_hw_composite("csi1_phy_ref", imx8mn_csi1_phy_sels, base + 0xbd80);
	hws[IMX8MN_CLK_CSI2_PHY_REF] = imx8m_clk_hw_composite("csi2_phy_ref", imx8mn_csi2_phy_sels, base + 0xbf00);
	hws[IMX8MN_CLK_CSI2_ESC] = imx8m_clk_hw_composite("csi2_esc", imx8mn_csi2_esc_sels, base + 0xbf80);
	hws[IMX8MN_CLK_ECSPI3] = imx8m_clk_hw_composite("ecspi3", imx8mn_ecspi3_sels, base + 0xc180);
	hws[IMX8MN_CLK_PDM] = imx8m_clk_hw_composite("pdm", imx8mn_pdm_sels, base + 0xc200);
	hws[IMX8MN_CLK_SAI7] = imx8m_clk_hw_composite("sai7", imx8mn_sai7_sels, base + 0xc300);

	hws[IMX8MN_CLK_ECSPI1_ROOT] = imx_clk_hw_gate4("ecspi1_root_clk", "ecspi1", base + 0x4070, 0);
	hws[IMX8MN_CLK_ECSPI2_ROOT] = imx_clk_hw_gate4("ecspi2_root_clk", "ecspi2", base + 0x4080, 0);
	hws[IMX8MN_CLK_ECSPI3_ROOT] = imx_clk_hw_gate4("ecspi3_root_clk", "ecspi3", base + 0x4090, 0);
	hws[IMX8MN_CLK_ENET1_ROOT] = imx_clk_hw_gate4("enet1_root_clk", "enet_axi", base + 0x40a0, 0);
	hws[IMX8MN_CLK_GPIO1_ROOT] = imx_clk_hw_gate4("gpio1_root_clk", "ipg_root", base + 0x40b0, 0);
	hws[IMX8MN_CLK_GPIO2_ROOT] = imx_clk_hw_gate4("gpio2_root_clk", "ipg_root", base + 0x40c0, 0);
	hws[IMX8MN_CLK_GPIO3_ROOT] = imx_clk_hw_gate4("gpio3_root_clk", "ipg_root", base + 0x40d0, 0);
	hws[IMX8MN_CLK_GPIO4_ROOT] = imx_clk_hw_gate4("gpio4_root_clk", "ipg_root", base + 0x40e0, 0);
	hws[IMX8MN_CLK_GPIO5_ROOT] = imx_clk_hw_gate4("gpio5_root_clk", "ipg_root", base + 0x40f0, 0);
	hws[IMX8MN_CLK_GPT1_ROOT] = imx_clk_hw_gate4("gpt1_root_clk", "gpt1", base + 0x4100, 0);
	hws[IMX8MN_CLK_GPT2_ROOT] = imx_clk_hw_gate4("gpt2_root_clk", "gpt2", base + 0x4110, 0);
	hws[IMX8MN_CLK_GPT3_ROOT] = imx_clk_hw_gate4("gpt3_root_clk", "gpt3", base + 0x4120, 0);
	hws[IMX8MN_CLK_GPT4_ROOT] = imx_clk_hw_gate4("gpt4_root_clk", "gpt4", base + 0x4130, 0);
	hws[IMX8MN_CLK_GPT5_ROOT] = imx_clk_hw_gate4("gpt5_root_clk", "gpt5", base + 0x4140, 0);
	hws[IMX8MN_CLK_GPT6_ROOT] = imx_clk_hw_gate4("gpt6_root_clk", "gpt6", base + 0x4150, 0);
	hws[IMX8MN_CLK_I2C1_ROOT] = imx_clk_hw_gate4("i2c1_root_clk", "i2c1", base + 0x4170, 0);
	hws[IMX8MN_CLK_I2C2_ROOT] = imx_clk_hw_gate4("i2c2_root_clk", "i2c2", base + 0x4180, 0);
	hws[IMX8MN_CLK_I2C3_ROOT] = imx_clk_hw_gate4("i2c3_root_clk", "i2c3", base + 0x4190, 0);
	hws[IMX8MN_CLK_I2C4_ROOT] = imx_clk_hw_gate4("i2c4_root_clk", "i2c4", base + 0x41a0, 0);
	hws[IMX8MN_CLK_MU_ROOT] = imx_clk_hw_gate4("mu_root_clk", "ipg_root", base + 0x4210, 0);
	hws[IMX8MN_CLK_OCOTP_ROOT] = imx_clk_hw_gate4("ocotp_root_clk", "ipg_root", base + 0x4220, 0);
	hws[IMX8MN_CLK_PWM1_ROOT] = imx_clk_hw_gate4("pwm1_root_clk", "pwm1", base + 0x4280, 0);
	hws[IMX8MN_CLK_PWM2_ROOT] = imx_clk_hw_gate4("pwm2_root_clk", "pwm2", base + 0x4290, 0);
	hws[IMX8MN_CLK_PWM3_ROOT] = imx_clk_hw_gate4("pwm3_root_clk", "pwm3", base + 0x42a0, 0);
	hws[IMX8MN_CLK_PWM4_ROOT] = imx_clk_hw_gate4("pwm4_root_clk", "pwm4", base + 0x42b0, 0);
	hws[IMX8MN_CLK_QSPI_ROOT] = imx_clk_hw_gate4("qspi_root_clk", "qspi", base + 0x42f0, 0);
	hws[IMX8MN_CLK_NAND_ROOT] = imx_clk_hw_gate2_shared2("nand_root_clk", "nand", base + 0x4300, 0, &share_count_nand);
	hws[IMX8MN_CLK_NAND_USDHC_BUS_RAWNAND_CLK] = imx_clk_hw_gate2_shared2("nand_usdhc_rawnand_clk", "nand_usdhc_bus", base + 0x4300, 0, &share_count_nand);
	hws[IMX8MN_CLK_SAI2_ROOT] = imx_clk_hw_gate2_shared2("sai2_root_clk", "sai2", base + 0x4340, 0, &share_count_sai2);
	hws[IMX8MN_CLK_SAI2_IPG] = imx_clk_hw_gate2_shared2("sai2_ipg_clk", "ipg_audio_root", base + 0x4340, 0, &share_count_sai2);
	hws[IMX8MN_CLK_SAI3_ROOT] = imx_clk_hw_gate2_shared2("sai3_root_clk", "sai3", base + 0x4350, 0, &share_count_sai3);
	hws[IMX8MN_CLK_SAI3_IPG] = imx_clk_hw_gate2_shared2("sai3_ipg_clk", "ipg_audio_root", base + 0x4350, 0, &share_count_sai3);
	hws[IMX8MN_CLK_SAI5_ROOT] = imx_clk_hw_gate2_shared2("sai5_root_clk", "sai5", base + 0x4370, 0, &share_count_sai5);
	hws[IMX8MN_CLK_SAI5_IPG] = imx_clk_hw_gate2_shared2("sai5_ipg_clk", "ipg_audio_root", base + 0x4370, 0, &share_count_sai5);
	hws[IMX8MN_CLK_SAI6_ROOT] = imx_clk_hw_gate2_shared2("sai6_root_clk", "sai6", base + 0x4380, 0, &share_count_sai6);
	hws[IMX8MN_CLK_SAI6_IPG] = imx_clk_hw_gate2_shared2("sai6_ipg_clk", "ipg_audio_root", base + 0x4380, 0, &share_count_sai6);
	hws[IMX8MN_CLK_UART1_ROOT] = imx_clk_hw_gate4("uart1_root_clk", "uart1", base + 0x4490, 0);
	hws[IMX8MN_CLK_UART2_ROOT] = imx_clk_hw_gate4("uart2_root_clk", "uart2", base + 0x44a0, 0);
	hws[IMX8MN_CLK_UART3_ROOT] = imx_clk_hw_gate4("uart3_root_clk", "uart3", base + 0x44b0, 0);
	hws[IMX8MN_CLK_UART4_ROOT] = imx_clk_hw_gate4("uart4_root_clk", "uart4", base + 0x44c0, 0);
	hws[IMX8MN_CLK_USB1_CTRL_ROOT] = imx_clk_hw_gate4("usb1_ctrl_root_clk", "usb_bus", base + 0x44d0, 0);
	hws[IMX8MN_CLK_GPU_CORE_ROOT] = imx_clk_hw_gate4("gpu_core_root_clk", "gpu_core", base + 0x44f0, 0);
	hws[IMX8MN_CLK_USDHC1_ROOT] = imx_clk_hw_gate4("usdhc1_root_clk", "usdhc1", base + 0x4510, 0);
	hws[IMX8MN_CLK_USDHC2_ROOT] = imx_clk_hw_gate4("usdhc2_root_clk", "usdhc2", base + 0x4520, 0);
	hws[IMX8MN_CLK_WDOG1_ROOT] = imx_clk_hw_gate4("wdog1_root_clk", "wdog", base + 0x4530, 0);
	hws[IMX8MN_CLK_WDOG2_ROOT] = imx_clk_hw_gate4("wdog2_root_clk", "wdog", base + 0x4540, 0);
	hws[IMX8MN_CLK_WDOG3_ROOT] = imx_clk_hw_gate4("wdog3_root_clk", "wdog", base + 0x4550, 0);
	hws[IMX8MN_CLK_GPU_BUS_ROOT] = imx_clk_hw_gate4("gpu_root_clk", "gpu_axi", base + 0x4570, 0);
	hws[IMX8MN_CLK_ASRC_ROOT] = imx_clk_hw_gate4("asrc_root_clk", "audio_ahb", base + 0x4580, 0);
	hws[IMX8MN_CLK_PDM_ROOT] = imx_clk_hw_gate2_shared2("pdm_root_clk", "pdm", base + 0x45b0, 0, &share_count_pdm);
	hws[IMX8MN_CLK_PDM_IPG]  = imx_clk_hw_gate2_shared2("pdm_ipg_clk", "ipg_audio_root", base + 0x45b0, 0, &share_count_pdm);
	hws[IMX8MN_CLK_DISP_AXI_ROOT]  = imx_clk_hw_gate2_shared2("disp_axi_root_clk", "disp_axi", base + 0x45d0, 0, &share_count_disp);
	hws[IMX8MN_CLK_DISP_APB_ROOT]  = imx_clk_hw_gate2_shared2("disp_apb_root_clk", "disp_apb", base + 0x45d0, 0, &share_count_disp);
	hws[IMX8MN_CLK_CAMERA_PIXEL_ROOT] = imx_clk_hw_gate2_shared2("camera_pixel_clk", "camera_pixel", base + 0x45d0, 0, &share_count_disp);
	hws[IMX8MN_CLK_DISP_PIXEL_ROOT] = imx_clk_hw_gate2_shared2("disp_pixel_clk", "disp_pixel", base + 0x45d0, 0, &share_count_disp);
	hws[IMX8MN_CLK_USDHC3_ROOT] = imx_clk_hw_gate4("usdhc3_root_clk", "usdhc3", base + 0x45e0, 0);
	hws[IMX8MN_CLK_TMU_ROOT] = imx_clk_hw_gate4("tmu_root_clk", "ipg_root", base + 0x4620, 0);
	hws[IMX8MN_CLK_SDMA1_ROOT] = imx_clk_hw_gate4("sdma1_clk", "ipg_root", base + 0x43a0, 0);
	hws[IMX8MN_CLK_SDMA2_ROOT] = imx_clk_hw_gate4("sdma2_clk", "ipg_audio_root", base + 0x43b0, 0);
	hws[IMX8MN_CLK_SDMA3_ROOT] = imx_clk_hw_gate4("sdma3_clk", "ipg_audio_root", base + 0x45f0, 0);
	hws[IMX8MN_CLK_SAI7_ROOT] = imx_clk_hw_gate2_shared2("sai7_root_clk", "sai7", base + 0x4650, 0, &share_count_sai7);
	hws[IMX8MN_CLK_SAI7_IPG] = imx_clk_hw_gate2_shared2("sai7_ipg_clk", "ipg_audio_root", base + 0x4650, 0, &share_count_sai7);

	hws[IMX8MN_CLK_GPT_3M] = imx_clk_hw_fixed_factor("gpt_3m", "osc_24m", 1, 8);

	hws[IMX8MN_CLK_DRAM_ALT_ROOT] = imx_clk_hw_fixed_factor("dram_alt_root", "dram_alt", 1, 4);

	hws[IMX8MN_CLK_ARM] = imx_clk_hw_cpu("arm", "arm_a53_core",
					   hws[IMX8MN_CLK_A53_CORE]->clk,
					   hws[IMX8MN_CLK_A53_CORE]->clk,
					   hws[IMX8MN_ARM_PLL_OUT]->clk,
					   hws[IMX8MN_CLK_A53_DIV]->clk);

	imx_check_clk_hws(hws, IMX8MN_CLK_END);

	ret = of_clk_add_hw_provider(np, of_clk_hw_onecell_get, clk_hw_data);
	if (ret < 0) {
		dev_err(dev, "failed to register hws for i.MX8MN\n");
		goto unregister_hws;
	}

	imx_clk_init_on(np, hws);

	clk_set_parent(hws[IMX8MN_CLK_AUDIO_AHB]->clk, hws[IMX8MN_SYS_PLL1_800M]->clk);
	clk_set_rate(hws[IMX8MN_CLK_AUDIO_AHB]->clk, 400000000);
	clk_set_rate(hws[IMX8MN_CLK_IPG_AUDIO_ROOT]->clk, 400000000);

<<<<<<< HEAD
	imx_register_uart_clocks(4);
=======
	imx_register_uart_clocks();
>>>>>>> ccf0a997

	return 0;

unregister_hws:
	imx_unregister_hw_clocks(hws, IMX8MN_CLK_END);

	return ret;
}

static const struct of_device_id imx8mn_clk_of_match[] = {
	{ .compatible = "fsl,imx8mn-ccm" },
	{ /* Sentinel */ },
};
MODULE_DEVICE_TABLE(of, imx8mn_clk_of_match);

static struct platform_driver imx8mn_clk_driver = {
	.probe = imx8mn_clocks_probe,
	.driver = {
		.name = "imx8mn-ccm",
		/*
		 * Disable bind attributes: clocks are not removed and
		 * reloading the driver will crash or break devices.
		 */
		.suppress_bind_attrs = true,
		.of_match_table = imx8mn_clk_of_match,
	},
};
module_platform_driver(imx8mn_clk_driver);
module_param(mcore_booted, bool, S_IRUGO);
MODULE_PARM_DESC(mcore_booted, "See Cortex-M core is booted or not");

MODULE_AUTHOR("Anson Huang <Anson.Huang@nxp.com>");
MODULE_DESCRIPTION("NXP i.MX8MN clock driver");
MODULE_LICENSE("GPL v2");<|MERGE_RESOLUTION|>--- conflicted
+++ resolved
@@ -353,11 +353,8 @@
 	void __iomem *base;
 	int ret;
 
-<<<<<<< HEAD
-=======
 	check_m4_enabled();
 
->>>>>>> ccf0a997
 	clk_hw_data = devm_kzalloc(dev, struct_size(clk_hw_data, hws,
 					  IMX8MN_CLK_END), GFP_KERNEL);
 	if (WARN_ON(!clk_hw_data))
@@ -644,11 +641,7 @@
 	clk_set_rate(hws[IMX8MN_CLK_AUDIO_AHB]->clk, 400000000);
 	clk_set_rate(hws[IMX8MN_CLK_IPG_AUDIO_ROOT]->clk, 400000000);
 
-<<<<<<< HEAD
-	imx_register_uart_clocks(4);
-=======
 	imx_register_uart_clocks();
->>>>>>> ccf0a997
 
 	return 0;
 
