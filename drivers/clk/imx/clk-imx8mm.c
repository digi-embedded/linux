// SPDX-License-Identifier: GPL-2.0
/*
 * Copyright 2017-2018 NXP.
 */

#include <dt-bindings/clock/imx8mm-clock.h>
#include <linux/clk.h>
#include <linux/clk-provider.h>
#include <linux/debugfs.h>
#include <linux/err.h>
#include <linux/io.h>
#include <linux/module.h>
#include <linux/of_address.h>
#include <linux/platform_device.h>
#include <linux/slab.h>
#include <linux/types.h>
#include <soc/imx/soc.h>

#include "clk.h"

static u32 share_count_sai1;
static u32 share_count_sai2;
static u32 share_count_sai3;
static u32 share_count_sai4;
static u32 share_count_sai5;
static u32 share_count_sai6;
static u32 share_count_disp;
static u32 share_count_pdm;
static u32 share_count_nand;

static const char *pll_ref_sels[] = { "osc_24m", "dummy", "dummy", "dummy", };
static const char *audio_pll1_bypass_sels[] = {"audio_pll1", "audio_pll1_ref_sel", };
static const char *audio_pll2_bypass_sels[] = {"audio_pll2", "audio_pll2_ref_sel", };
static const char *video_pll1_bypass_sels[] = {"video_pll1", "video_pll1_ref_sel", };
static const char *dram_pll_bypass_sels[] = {"dram_pll", "dram_pll_ref_sel", };
static const char *gpu_pll_bypass_sels[] = {"gpu_pll", "gpu_pll_ref_sel", };
static const char *vpu_pll_bypass_sels[] = {"vpu_pll", "vpu_pll_ref_sel", };
static const char *arm_pll_bypass_sels[] = {"arm_pll", "arm_pll_ref_sel", };
static const char *sys_pll3_bypass_sels[] = {"sys_pll3", "sys_pll3_ref_sel", };

/* CCM ROOT */
static const char *imx8mm_a53_sels[] = {"osc_24m", "arm_pll_out", "sys_pll2_500m", "sys_pll2_1000m",
					"sys_pll1_800m", "sys_pll1_400m", "audio_pll1_out", "sys_pll3_out", };

static const char * const imx8mm_a53_core_sels[] = {"arm_a53_div", "arm_pll_out", };

static const char *imx8mm_m4_sels[] = {"osc_24m", "sys_pll2_200m", "sys_pll2_250m", "sys_pll1_266m",
				       "sys_pll1_800m", "audio_pll1_out", "video_pll1_out", "sys_pll3_out", };

static const char *imx8mm_vpu_sels[] = {"osc_24m", "arm_pll_out", "sys_pll2_500m", "sys_pll2_1000m",
					"sys_pll1_800m", "sys_pll1_400m", "audio_pll1_out", "vpu_pll_out", };

static const char *imx8mm_gpu3d_sels[] = {"osc_24m", "gpu_pll_out", "sys_pll1_800m", "sys_pll3_out",
					  "sys_pll2_1000m", "audio_pll1_out", "video_pll1_out", "audio_pll2_out", };

static const char *imx8mm_gpu2d_sels[] = {"osc_24m", "gpu_pll_out", "sys_pll1_800m", "sys_pll3_out",
					  "sys_pll2_1000m", "audio_pll1_out", "video_pll1_out", "audio_pll2_out", };

static const char *imx8mm_main_axi_sels[] = {"osc_24m", "sys_pll2_333m", "sys_pll1_800m", "sys_pll2_250m",
					     "sys_pll2_1000m", "audio_pll1_out", "video_pll1_out", "sys_pll1_100m",};

static const char *imx8mm_enet_axi_sels[] = {"osc_24m", "sys_pll1_266m", "sys_pll1_800m", "sys_pll2_250m",
					     "sys_pll2_200m", "audio_pll1_out", "video_pll1_out", "sys_pll3_out", };

static const char *imx8mm_nand_usdhc_sels[] = {"osc_24m", "sys_pll1_266m", "sys_pll1_800m", "sys_pll2_200m",
					       "sys_pll1_133m", "sys_pll3_out", "sys_pll2_250m", "audio_pll1_out", };

static const char *imx8mm_vpu_bus_sels[] = {"osc_24m", "sys_pll1_800m", "vpu_pll_out", "audio_pll2_out",
					    "sys_pll3_out", "sys_pll2_1000m", "sys_pll2_200m", "sys_pll1_100m", };

static const char *imx8mm_disp_axi_sels[] = {"osc_24m", "sys_pll2_1000m", "sys_pll1_800m", "sys_pll3_out",
					     "sys_pll1_40m", "audio_pll2_out", "clk_ext1", "clk_ext4", };

static const char *imx8mm_disp_apb_sels[] = {"osc_24m", "sys_pll2_125m", "sys_pll1_800m", "sys_pll3_out",
					     "sys_pll1_40m", "audio_pll2_out", "clk_ext1", "clk_ext3", };

static const char *imx8mm_disp_rtrm_sels[] = {"osc_24m", "sys_pll1_800m", "sys_pll2_200m", "sys_pll2_1000m",
					      "audio_pll1_out", "video_pll1_out", "clk_ext2", "clk_ext3", };

static const char *imx8mm_usb_bus_sels[] = {"osc_24m", "sys_pll2_500m", "sys_pll1_800m", "sys_pll2_100m",
					    "sys_pll2_200m", "clk_ext2", "clk_ext4", "audio_pll2_out", };

static const char *imx8mm_gpu_axi_sels[] = {"osc_24m", "sys_pll1_800m", "gpu_pll_out", "sys_pll3_out", "sys_pll2_1000m",
					    "audio_pll1_out", "video_pll1_out", "audio_pll2_out", };

static const char *imx8mm_gpu_ahb_sels[] = {"osc_24m", "sys_pll1_800m", "gpu_pll_out", "sys_pll3_out", "sys_pll2_1000m",
					    "audio_pll1_out", "video_pll1_out", "audio_pll2_out", };

static const char *imx8mm_noc_sels[] = {"osc_24m", "sys_pll1_800m", "sys_pll3_out", "sys_pll2_1000m", "sys_pll2_500m",
					"audio_pll1_out", "video_pll1_out", "audio_pll2_out", };

static const char *imx8mm_noc_apb_sels[] = {"osc_24m", "sys_pll1_400m", "sys_pll3_out", "sys_pll2_333m", "sys_pll2_200m",
					    "sys_pll1_800m", "audio_pll1_out", "video_pll1_out", };

static const char *imx8mm_ahb_sels[] = {"osc_24m", "sys_pll1_133m", "sys_pll1_800m", "sys_pll1_400m",
					"sys_pll2_125m", "sys_pll3_out", "audio_pll1_out", "video_pll1_out", };

static const char *imx8mm_audio_ahb_sels[] = {"osc_24m", "sys_pll2_500m", "sys_pll1_800m", "sys_pll2_1000m",
					      "sys_pll2_166m", "sys_pll3_out", "audio_pll1_out", "video_pll1_out", };

static const char *imx8mm_dram_alt_sels[] = {"osc_24m", "sys_pll1_800m", "sys_pll1_100m", "sys_pll2_500m",
					     "sys_pll2_1000m", "sys_pll3_out", "audio_pll1_out", "sys_pll1_266m", };

static const char *imx8mm_dram_apb_sels[] = {"osc_24m", "sys_pll2_200m", "sys_pll1_40m", "sys_pll1_160m",
					     "sys_pll1_800m", "sys_pll3_out", "sys_pll2_250m", "audio_pll2_out", };

static const char *imx8mm_vpu_g1_sels[] = {"osc_24m", "vpu_pll_out", "sys_pll1_800m", "sys_pll2_1000m",
					   "sys_pll1_100m", "sys_pll2_125m", "sys_pll3_out", "audio_pll1_out", };

static const char *imx8mm_vpu_g2_sels[] = {"osc_24m", "vpu_pll_out", "sys_pll1_800m", "sys_pll2_1000m",
					   "sys_pll1_100m", "sys_pll2_125m", "sys_pll3_out", "audio_pll1_out", };

static const char *imx8mm_disp_dtrc_sels[] = {"osc_24m", "dummy", "sys_pll1_800m", "sys_pll2_1000m",
					      "sys_pll1_160m", "video_pll1_out", "sys_pll3_out", "audio_pll2_out", };

static const char *imx8mm_disp_dc8000_sels[] = {"osc_24m", "dummy", "sys_pll1_800m", "sys_pll2_1000m",
						"sys_pll1_160m", "video_pll1_out", "sys_pll3_out", "audio_pll2_out", };

static const char *imx8mm_pcie1_ctrl_sels[] = {"osc_24m", "sys_pll2_250m", "sys_pll2_200m", "sys_pll1_266m",
					       "sys_pll1_800m", "sys_pll2_500m", "sys_pll2_333m", "sys_pll3_out", };

static const char *imx8mm_pcie1_phy_sels[] = {"osc_24m", "sys_pll2_100m", "sys_pll2_500m", "clk_ext1", "clk_ext2",
					      "clk_ext3", "clk_ext4", "sys_pll1_400m", };

static const char *imx8mm_pcie1_aux_sels[] = {"osc_24m", "sys_pll2_200m", "sys_pll2_50m", "sys_pll3_out",
					      "sys_pll2_100m", "sys_pll1_80m", "sys_pll1_160m", "sys_pll1_200m", };

static const char *imx8mm_dc_pixel_sels[] = {"osc_24m", "video_pll1_out", "audio_pll2_out", "audio_pll1_out",
					     "sys_pll1_800m", "sys_pll2_1000m", "sys_pll3_out", "clk_ext4", };

static const char *imx8mm_lcdif_pixel_sels[] = {"osc_24m", "video_pll1_out", "audio_pll2_out", "audio_pll1_out",
						"sys_pll1_800m", "sys_pll2_1000m", "sys_pll3_out", "clk_ext4", };

static const char *imx8mm_sai1_sels[] = {"osc_24m", "audio_pll1_out", "audio_pll2_out", "video_pll1_out",
					 "sys_pll1_133m", "osc_hdmi", "clk_ext1", "clk_ext2", };

static const char *imx8mm_sai2_sels[] = {"osc_24m", "audio_pll1_out", "audio_pll2_out", "video_pll1_out",
					 "sys_pll1_133m", "osc_hdmi", "clk_ext2", "clk_ext3", };

static const char *imx8mm_sai3_sels[] = {"osc_24m", "audio_pll1_out", "audio_pll2_out", "video_pll1_out",
					 "sys_pll1_133m", "osc_hdmi", "clk_ext3", "clk_ext4", };

static const char *imx8mm_sai4_sels[] = {"osc_24m", "audio_pll1_out", "audio_pll2_out", "video_pll1_out",
					 "sys_pll1_133m", "osc_hdmi", "clk_ext1", "clk_ext2", };

static const char *imx8mm_sai5_sels[] = {"osc_24m", "audio_pll1_out", "audio_pll2_out", "video_pll1_out",
					 "sys_pll1_133m", "osc_hdmi", "clk_ext2", "clk_ext3", };

static const char *imx8mm_sai6_sels[] = {"osc_24m", "audio_pll1_out", "audio_pll2_out", "video_pll1_out",
					 "sys_pll1_133m", "osc_hdmi", "clk_ext3", "clk_ext4", };

static const char *imx8mm_spdif1_sels[] = {"osc_24m", "audio_pll1_out", "audio_pll2_out", "video_pll1_out",
					   "sys_pll1_133m", "osc_hdmi", "clk_ext2", "clk_ext3", };

static const char *imx8mm_spdif2_sels[] = {"osc_24m", "audio_pll1_out", "audio_pll2_out", "video_pll1_out",
					   "sys_pll1_133m", "osc_hdmi", "clk_ext3", "clk_ext4", };

static const char *imx8mm_enet_ref_sels[] = {"osc_24m", "sys_pll2_125m", "sys_pll2_50m", "sys_pll2_100m",
					     "sys_pll1_160m", "audio_pll1_out", "video_pll1_out", "clk_ext4", };

static const char *imx8mm_enet_timer_sels[] = {"osc_24m", "sys_pll2_100m", "audio_pll1_out", "clk_ext1", "clk_ext2",
					       "clk_ext3", "clk_ext4", "video_pll1_out", };

static const char *imx8mm_enet_phy_sels[] = {"osc_24m", "sys_pll2_50m", "sys_pll2_125m", "sys_pll2_200m",
					     "sys_pll2_500m", "video_pll1_out", "audio_pll2_out", };

static const char *imx8mm_nand_sels[] = {"osc_24m", "sys_pll2_500m", "audio_pll1_out", "sys_pll1_400m",
					 "audio_pll2_out", "sys_pll3_out", "sys_pll2_250m", "video_pll1_out", };

static const char *imx8mm_qspi_sels[] = {"osc_24m", "sys_pll1_400m", "sys_pll2_333m", "sys_pll2_500m",
					 "audio_pll2_out", "sys_pll1_266m", "sys_pll3_out", "sys_pll1_100m", };

static const char *imx8mm_usdhc1_sels[] = {"osc_24m", "sys_pll1_400m", "sys_pll1_800m", "sys_pll2_500m",
					   "sys_pll3_out", "sys_pll1_266m", "audio_pll2_out", "sys_pll1_100m", };

static const char *imx8mm_usdhc2_sels[] = {"osc_24m", "sys_pll1_400m", "sys_pll1_800m", "sys_pll2_500m",
					   "sys_pll3_out", "sys_pll1_266m", "audio_pll2_out", "sys_pll1_100m", };

static const char *imx8mm_i2c1_sels[] = {"osc_24m", "sys_pll1_160m", "sys_pll2_50m", "sys_pll3_out", "audio_pll1_out",
					 "video_pll1_out", "audio_pll2_out", "sys_pll1_133m", };

static const char *imx8mm_i2c2_sels[] = {"osc_24m", "sys_pll1_160m", "sys_pll2_50m", "sys_pll3_out", "audio_pll1_out",
					 "video_pll1_out", "audio_pll2_out", "sys_pll1_133m", };

static const char *imx8mm_i2c3_sels[] = {"osc_24m", "sys_pll1_160m", "sys_pll2_50m", "sys_pll3_out", "audio_pll1_out",
					 "video_pll1_out", "audio_pll2_out", "sys_pll1_133m", };

static const char *imx8mm_i2c4_sels[] = {"osc_24m", "sys_pll1_160m", "sys_pll2_50m", "sys_pll3_out", "audio_pll1_out",
					 "video_pll1_out", "audio_pll2_out", "sys_pll1_133m", };

static const char *imx8mm_uart1_sels[] = {"osc_24m", "sys_pll1_80m", "sys_pll2_200m", "sys_pll2_100m",
					  "sys_pll3_out", "clk_ext2", "clk_ext4", "audio_pll2_out", };

static const char *imx8mm_uart2_sels[] = {"osc_24m", "sys_pll1_80m", "sys_pll2_200m", "sys_pll2_100m",
					  "sys_pll3_out", "clk_ext2", "clk_ext3", "audio_pll2_out", };

static const char *imx8mm_uart3_sels[] = {"osc_24m", "sys_pll1_80m", "sys_pll2_200m", "sys_pll2_100m",
					  "sys_pll3_out", "clk_ext2", "clk_ext4", "audio_pll2_out", };

static const char *imx8mm_uart4_sels[] = {"osc_24m", "sys_pll1_80m", "sys_pll2_200m", "sys_pll2_100m",
					  "sys_pll3_out", "clk_ext2", "clk_ext3", "audio_pll2_out", };

static const char *imx8mm_usb_core_sels[] = {"osc_24m", "sys_pll1_100m", "sys_pll1_40m", "sys_pll2_100m",
					     "sys_pll2_200m", "clk_ext2", "clk_ext3", "audio_pll2_out", };

static const char *imx8mm_usb_phy_sels[] = {"osc_24m", "sys_pll1_100m", "sys_pll1_40m", "sys_pll2_100m",
					     "sys_pll2_200m", "clk_ext2", "clk_ext3", "audio_pll2_out", };

static const char *imx8mm_gic_sels[] = {"osc_24m", "sys_pll2_200m", "sys_pll1_40m", "sys_pll2_100m",
					"sys_pll1_800m", "clk_ext2", "clk_ext4", "audio_pll2_out" };

static const char *imx8mm_ecspi1_sels[] = {"osc_24m", "sys_pll2_200m", "sys_pll1_40m", "sys_pll1_160m",
					   "sys_pll1_800m", "sys_pll3_out", "sys_pll2_250m", "audio_pll2_out", };

static const char *imx8mm_ecspi2_sels[] = {"osc_24m", "sys_pll2_200m", "sys_pll1_40m", "sys_pll1_160m",
					   "sys_pll1_800m", "sys_pll3_out", "sys_pll2_250m", "audio_pll2_out", };

static const char *imx8mm_pwm1_sels[] = {"osc_24m", "sys_pll2_100m", "sys_pll1_160m", "sys_pll1_40m",
					 "sys_pll3_out", "clk_ext1", "sys_pll1_80m", "video_pll1_out", };

static const char *imx8mm_pwm2_sels[] = {"osc_24m", "sys_pll2_100m", "sys_pll1_160m", "sys_pll1_40m",
					 "sys_pll3_out", "clk_ext1", "sys_pll1_80m", "video_pll1_out", };

static const char *imx8mm_pwm3_sels[] = {"osc_24m", "sys_pll2_100m", "sys_pll1_160m", "sys_pll1_40m",
					 "sys_pll3_out", "clk_ext2", "sys_pll1_80m", "video_pll1_out", };

static const char *imx8mm_pwm4_sels[] = {"osc_24m", "sys_pll2_100m", "sys_pll1_160m", "sys_pll1_40m",
					 "sys_pll3_out", "clk_ext2", "sys_pll1_80m", "video_pll1_out", };

static const char *imx8mm_gpt1_sels[] = {"osc_24m", "sys_pll2_100m", "sys_pll1_400m", "sys_pll1_40m",
					 "video_pll1_out", "sys_pll1_80m", "audio_pll1_out", "clk_ext1" };

static const char *imx8mm_wdog_sels[] = {"osc_24m", "sys_pll1_133m", "sys_pll1_160m", "vpu_pll_out",
					 "sys_pll2_125m", "sys_pll3_out", "sys_pll1_80m", "sys_pll2_166m", };

static const char *imx8mm_wrclk_sels[] = {"osc_24m", "sys_pll1_40m", "vpu_pll_out", "sys_pll3_out", "sys_pll2_200m",
					  "sys_pll1_266m", "sys_pll2_500m", "sys_pll1_100m", };

static const char *imx8mm_dsi_core_sels[] = {"osc_24m", "sys_pll1_266m", "sys_pll2_250m", "sys_pll1_800m",
					     "sys_pll2_1000m", "sys_pll3_out", "audio_pll2_out", "video_pll1_out", };

static const char *imx8mm_dsi_phy_sels[] = {"osc_24m", "sys_pll2_125m", "sys_pll2_100m", "sys_pll1_800m",
					    "sys_pll2_1000m", "clk_ext2", "audio_pll2_out", "video_pll1_out", };

static const char *imx8mm_dsi_dbi_sels[] = {"osc_24m", "sys_pll1_266m", "sys_pll2_100m", "sys_pll1_800m",
					    "sys_pll2_1000m", "sys_pll3_out", "audio_pll2_out", "video_pll1_out", };

static const char *imx8mm_usdhc3_sels[] = {"osc_24m", "sys_pll1_400m", "sys_pll1_800m", "sys_pll2_500m",
					   "sys_pll3_out", "sys_pll1_266m", "audio_pll2_out", "sys_pll1_100m", };

static const char *imx8mm_csi1_core_sels[] = {"osc_24m", "sys_pll1_266m", "sys_pll2_250m", "sys_pll1_800m",
					      "sys_pll2_1000m", "sys_pll3_out", "audio_pll2_out", "video_pll1_out", };

static const char *imx8mm_csi1_phy_sels[] = {"osc_24m", "sys_pll2_333m", "sys_pll2_100m", "sys_pll1_800m",
					     "sys_pll2_1000m", "clk_ext2", "audio_pll2_out", "video_pll1_out", };

static const char *imx8mm_csi1_esc_sels[] = {"osc_24m", "sys_pll2_100m", "sys_pll1_80m", "sys_pll1_800m",
					     "sys_pll2_1000m", "sys_pll3_out", "clk_ext3", "audio_pll2_out", };

static const char *imx8mm_csi2_core_sels[] = {"osc_24m", "sys_pll1_266m", "sys_pll2_250m", "sys_pll1_800m",
					      "sys_pll2_1000m", "sys_pll3_out", "audio_pll2_out", "video_pll1_out", };

static const char *imx8mm_csi2_phy_sels[] = {"osc_24m", "sys_pll2_333m", "sys_pll2_100m", "sys_pll1_800m",
					     "sys_pll2_1000m", "clk_ext2", "audio_pll2_out", "video_pll1_out", };

static const char *imx8mm_csi2_esc_sels[] = {"osc_24m", "sys_pll2_100m", "sys_pll1_80m", "sys_pll1_800m",
					     "sys_pll2_1000m", "sys_pll3_out", "clk_ext3", "audio_pll2_out", };

static const char *imx8mm_pcie2_ctrl_sels[] = {"osc_24m", "sys_pll2_250m", "sys_pll2_200m", "sys_pll1_266m",
					       "sys_pll1_800m", "sys_pll2_500m", "sys_pll2_333m", "sys_pll3_out", };

static const char *imx8mm_pcie2_phy_sels[] = {"osc_24m", "sys_pll2_100m", "sys_pll2_500m", "clk_ext1",
					      "clk_ext2", "clk_ext3", "clk_ext4", "sys_pll1_400m", };

static const char *imx8mm_pcie2_aux_sels[] = {"osc_24m", "sys_pll2_200m", "sys_pll2_50m", "sys_pll3_out",
					      "sys_pll2_100m", "sys_pll1_80m", "sys_pll1_160m", "sys_pll1_200m", };

static const char *imx8mm_ecspi3_sels[] = {"osc_24m", "sys_pll2_200m", "sys_pll1_40m", "sys_pll1_160m",
					   "sys_pll1_800m", "sys_pll3_out", "sys_pll2_250m", "audio_pll2_out", };

static const char *imx8mm_pdm_sels[] = {"osc_24m", "sys_pll2_100m", "audio_pll1_out", "sys_pll1_800m",
					"sys_pll2_1000m", "sys_pll3_out", "clk_ext3", "audio_pll2_out", };

static const char *imx8mm_vpu_h1_sels[] = {"osc_24m", "vpu_pll_out", "sys_pll1_800m", "sys_pll2_1000m",
					   "audio_pll2_out", "sys_pll2_125m", "sys_pll3_out", "audio_pll1_out", };

static const char *imx8mm_dram_core_sels[] = {"dram_pll_out", "dram_alt_root", };

static const char *imx8mm_clko1_sels[] = {"osc_24m", "sys_pll1_800m", "dummy", "sys_pll1_200m",
					  "audio_pll2_out", "sys_pll2_500m", "vpu_pll", "sys_pll1_80m", };
static const char *imx8mm_clko2_sels[] = {"osc_24m", "sys_pll2_200m", "sys_pll1_400m", "sys_pll2_166m",
					  "sys_pll3_out", "audio_pll1_out", "video_pll1_out", "osc_32k", };

static const char * const clkout_sels[] = {"audio_pll1_out", "audio_pll2_out", "video_pll1_out",
					   "dummy", "dummy", "gpu_pll_out", "vpu_pll_out",
					   "arm_pll_out", "sys_pll1", "sys_pll2", "sys_pll3",
					   "dummy", "dummy", "osc_24m", "dummy", "osc_32k"};

static struct clk_hw_onecell_data *clk_hw_data;
static struct clk_hw **hws;

static int imx_clk_init_on(struct device_node *np,
				  struct clk_hw * const clks[])
{
	u32 *array;
	int i, ret, elems;

	elems = of_property_count_u32_elems(np, "init-on-array");
	if (elems < 0)
		return elems;
	array = kcalloc(elems, sizeof(elems), GFP_KERNEL);
	if (!array)
		return -ENOMEM;

	ret = of_property_read_u32_array(np, "init-on-array", array, elems);
	if (ret)
		return ret;

	for (i = 0; i < elems; i++) {
		ret = clk_prepare_enable(clks[array[i]]->clk);
		if (ret)
			pr_err("clk_prepare_enable failed %d\n", array[i]);
	}

	kfree(array);

	return 0;
}

static int imx8mm_clocks_probe(struct platform_device *pdev)
{
	struct device *dev = &pdev->dev;
	struct device_node *np = dev->of_node;
	void __iomem *base;
	int ret;

	check_m4_enabled();

	clk_hw_data = kzalloc(struct_size(clk_hw_data, hws,
					  IMX8MM_CLK_END), GFP_KERNEL);
	if (WARN_ON(!clk_hw_data))
		return -ENOMEM;

	clk_hw_data->num = IMX8MM_CLK_END;
	hws = clk_hw_data->hws;

	hws[IMX8MM_CLK_DUMMY] = imx_clk_hw_fixed("dummy", 0);
	hws[IMX8MM_CLK_24M] = imx_obtain_fixed_clk_hw(np, "osc_24m");
	hws[IMX8MM_CLK_32K] = imx_obtain_fixed_clk_hw(np, "osc_32k");
	hws[IMX8MM_CLK_EXT1] = imx_obtain_fixed_clk_hw(np, "clk_ext1");
	hws[IMX8MM_CLK_EXT2] = imx_obtain_fixed_clk_hw(np, "clk_ext2");
	hws[IMX8MM_CLK_EXT3] = imx_obtain_fixed_clk_hw(np, "clk_ext3");
	hws[IMX8MM_CLK_EXT4] = imx_obtain_fixed_clk_hw(np, "clk_ext4");

	np = of_find_compatible_node(NULL, NULL, "fsl,imx8mm-anatop");
	base = of_iomap(np, 0);
	of_node_put(np);
	if (WARN_ON(!base))
		return -ENOMEM;

	hws[IMX8MM_AUDIO_PLL1_REF_SEL] = imx_clk_hw_mux("audio_pll1_ref_sel", base + 0x0, 0, 2, pll_ref_sels, ARRAY_SIZE(pll_ref_sels));
	hws[IMX8MM_AUDIO_PLL2_REF_SEL] = imx_clk_hw_mux("audio_pll2_ref_sel", base + 0x14, 0, 2, pll_ref_sels, ARRAY_SIZE(pll_ref_sels));
	hws[IMX8MM_VIDEO_PLL1_REF_SEL] = imx_clk_hw_mux("video_pll1_ref_sel", base + 0x28, 0, 2, pll_ref_sels, ARRAY_SIZE(pll_ref_sels));
	hws[IMX8MM_DRAM_PLL_REF_SEL] = imx_clk_hw_mux("dram_pll_ref_sel", base + 0x50, 0, 2, pll_ref_sels, ARRAY_SIZE(pll_ref_sels));
	hws[IMX8MM_GPU_PLL_REF_SEL] = imx_clk_hw_mux("gpu_pll_ref_sel", base + 0x64, 0, 2, pll_ref_sels, ARRAY_SIZE(pll_ref_sels));
	hws[IMX8MM_VPU_PLL_REF_SEL] = imx_clk_hw_mux("vpu_pll_ref_sel", base + 0x74, 0, 2, pll_ref_sels, ARRAY_SIZE(pll_ref_sels));
	hws[IMX8MM_ARM_PLL_REF_SEL] = imx_clk_hw_mux("arm_pll_ref_sel", base + 0x84, 0, 2, pll_ref_sels, ARRAY_SIZE(pll_ref_sels));
	hws[IMX8MM_SYS_PLL3_REF_SEL] = imx_clk_hw_mux("sys_pll3_ref_sel", base + 0x114, 0, 2, pll_ref_sels, ARRAY_SIZE(pll_ref_sels));

	hws[IMX8MM_AUDIO_PLL1] = imx_clk_hw_pll14xx("audio_pll1", "audio_pll1_ref_sel", base, &imx_1443x_pll);
	hws[IMX8MM_AUDIO_PLL2] = imx_clk_hw_pll14xx("audio_pll2", "audio_pll2_ref_sel", base + 0x14, &imx_1443x_pll);
	hws[IMX8MM_VIDEO_PLL1] = imx_clk_hw_pll14xx("video_pll1", "video_pll1_ref_sel", base + 0x28, &imx_1443x_pll);
	hws[IMX8MM_DRAM_PLL] = imx_clk_hw_pll14xx("dram_pll", "dram_pll_ref_sel", base + 0x50, &imx_1443x_dram_pll);
	hws[IMX8MM_GPU_PLL] = imx_clk_hw_pll14xx("gpu_pll", "gpu_pll_ref_sel", base + 0x64, &imx_1416x_pll);
	hws[IMX8MM_VPU_PLL] = imx_clk_hw_pll14xx("vpu_pll", "vpu_pll_ref_sel", base + 0x74, &imx_1416x_pll);
	hws[IMX8MM_ARM_PLL] = imx_clk_hw_pll14xx("arm_pll", "arm_pll_ref_sel", base + 0x84, &imx_1416x_pll);
	hws[IMX8MM_SYS_PLL1] = imx_clk_hw_fixed("sys_pll1", 800000000);
	hws[IMX8MM_SYS_PLL2] = imx_clk_hw_fixed("sys_pll2", 1000000000);
	hws[IMX8MM_SYS_PLL3] = imx_clk_hw_pll14xx("sys_pll3", "sys_pll3_ref_sel", base + 0x114, &imx_1416x_pll);

	/* PLL bypass out */
	hws[IMX8MM_AUDIO_PLL1_BYPASS] = imx_clk_hw_mux_flags("audio_pll1_bypass", base, 16, 1, audio_pll1_bypass_sels, ARRAY_SIZE(audio_pll1_bypass_sels), CLK_SET_RATE_PARENT);
	hws[IMX8MM_AUDIO_PLL2_BYPASS] = imx_clk_hw_mux_flags("audio_pll2_bypass", base + 0x14, 16, 1, audio_pll2_bypass_sels, ARRAY_SIZE(audio_pll2_bypass_sels), CLK_SET_RATE_PARENT);
	hws[IMX8MM_VIDEO_PLL1_BYPASS] = imx_clk_hw_mux_flags("video_pll1_bypass", base + 0x28, 16, 1, video_pll1_bypass_sels, ARRAY_SIZE(video_pll1_bypass_sels), CLK_SET_RATE_PARENT);
	hws[IMX8MM_DRAM_PLL_BYPASS] = imx_clk_hw_mux_flags("dram_pll_bypass", base + 0x50, 16, 1, dram_pll_bypass_sels, ARRAY_SIZE(dram_pll_bypass_sels), CLK_SET_RATE_PARENT);
	hws[IMX8MM_GPU_PLL_BYPASS] = imx_clk_hw_mux_flags("gpu_pll_bypass", base + 0x64, 28, 1, gpu_pll_bypass_sels, ARRAY_SIZE(gpu_pll_bypass_sels), CLK_SET_RATE_PARENT);
	hws[IMX8MM_VPU_PLL_BYPASS] = imx_clk_hw_mux_flags("vpu_pll_bypass", base + 0x74, 28, 1, vpu_pll_bypass_sels, ARRAY_SIZE(vpu_pll_bypass_sels), CLK_SET_RATE_PARENT);
	hws[IMX8MM_ARM_PLL_BYPASS] = imx_clk_hw_mux_flags("arm_pll_bypass", base + 0x84, 28, 1, arm_pll_bypass_sels, ARRAY_SIZE(arm_pll_bypass_sels), CLK_SET_RATE_PARENT);
	hws[IMX8MM_SYS_PLL3_BYPASS] = imx_clk_hw_mux_flags("sys_pll3_bypass", base + 0x114, 28, 1, sys_pll3_bypass_sels, ARRAY_SIZE(sys_pll3_bypass_sels), CLK_SET_RATE_PARENT);

	/* PLL out gate */
	hws[IMX8MM_AUDIO_PLL1_OUT] = imx_clk_hw_gate("audio_pll1_out", "audio_pll1_bypass", base, 13);
	hws[IMX8MM_AUDIO_PLL2_OUT] = imx_clk_hw_gate("audio_pll2_out", "audio_pll2_bypass", base + 0x14, 13);
	hws[IMX8MM_VIDEO_PLL1_OUT] = imx_clk_hw_gate("video_pll1_out", "video_pll1_bypass", base + 0x28, 13);
	hws[IMX8MM_DRAM_PLL_OUT] = imx_clk_hw_gate("dram_pll_out", "dram_pll_bypass", base + 0x50, 13);
	hws[IMX8MM_GPU_PLL_OUT] = imx_clk_hw_gate("gpu_pll_out", "gpu_pll_bypass", base + 0x64, 11);
	hws[IMX8MM_VPU_PLL_OUT] = imx_clk_hw_gate("vpu_pll_out", "vpu_pll_bypass", base + 0x74, 11);
	hws[IMX8MM_ARM_PLL_OUT] = imx_clk_hw_gate("arm_pll_out", "arm_pll_bypass", base + 0x84, 11);
	hws[IMX8MM_SYS_PLL3_OUT] = imx_clk_hw_gate("sys_pll3_out", "sys_pll3_bypass", base + 0x114, 11);

	/* SYS PLL1 fixed output */
	hws[IMX8MM_SYS_PLL1_OUT] = imx_clk_hw_gate("sys_pll1_out", "sys_pll1", base + 0x94, 11);

	hws[IMX8MM_SYS_PLL1_40M] = imx_clk_hw_fixed_factor("sys_pll1_40m", "sys_pll1_out", 1, 20);
	hws[IMX8MM_SYS_PLL1_80M] = imx_clk_hw_fixed_factor("sys_pll1_80m", "sys_pll1_out", 1, 10);
	hws[IMX8MM_SYS_PLL1_100M] = imx_clk_hw_fixed_factor("sys_pll1_100m", "sys_pll1_out", 1, 8);
	hws[IMX8MM_SYS_PLL1_133M] = imx_clk_hw_fixed_factor("sys_pll1_133m", "sys_pll1_out", 1, 6);
	hws[IMX8MM_SYS_PLL1_160M] = imx_clk_hw_fixed_factor("sys_pll1_160m", "sys_pll1_out", 1, 5);
	hws[IMX8MM_SYS_PLL1_200M] = imx_clk_hw_fixed_factor("sys_pll1_200m", "sys_pll1_out", 1, 4);
	hws[IMX8MM_SYS_PLL1_266M] = imx_clk_hw_fixed_factor("sys_pll1_266m", "sys_pll1_out", 1, 3);
	hws[IMX8MM_SYS_PLL1_400M] = imx_clk_hw_fixed_factor("sys_pll1_400m", "sys_pll1_out", 1, 2);
	hws[IMX8MM_SYS_PLL1_800M] = imx_clk_hw_fixed_factor("sys_pll1_800m", "sys_pll1_out", 1, 1);

	/* SYS PLL2 fixed output */
	hws[IMX8MM_SYS_PLL2_OUT] = imx_clk_hw_gate("sys_pll2_out", "sys_pll2", base + 0x104, 11);
<<<<<<< HEAD

=======
>>>>>>> 29549c70
	hws[IMX8MM_SYS_PLL2_50M] = imx_clk_hw_fixed_factor("sys_pll2_50m", "sys_pll2_out", 1, 20);
	hws[IMX8MM_SYS_PLL2_100M] = imx_clk_hw_fixed_factor("sys_pll2_100m", "sys_pll2_out", 1, 10);
	hws[IMX8MM_SYS_PLL2_125M] = imx_clk_hw_fixed_factor("sys_pll2_125m", "sys_pll2_out", 1, 8);
	hws[IMX8MM_SYS_PLL2_166M] = imx_clk_hw_fixed_factor("sys_pll2_166m", "sys_pll2_out", 1, 6);
	hws[IMX8MM_SYS_PLL2_200M] = imx_clk_hw_fixed_factor("sys_pll2_200m", "sys_pll2_out", 1, 5);
	hws[IMX8MM_SYS_PLL2_250M] = imx_clk_hw_fixed_factor("sys_pll2_250m", "sys_pll2_out", 1, 4);
	hws[IMX8MM_SYS_PLL2_333M] = imx_clk_hw_fixed_factor("sys_pll2_333m", "sys_pll2_out", 1, 3);
	hws[IMX8MM_SYS_PLL2_500M] = imx_clk_hw_fixed_factor("sys_pll2_500m", "sys_pll2_out", 1, 2);
	hws[IMX8MM_SYS_PLL2_1000M] = imx_clk_hw_fixed_factor("sys_pll2_1000m", "sys_pll2_out", 1, 1);

	hws[IMX8MM_CLK_CLKOUT1_SEL] = imx_clk_hw_mux2("clkout1_sel", base + 0x128, 4, 4, clkout_sels, ARRAY_SIZE(clkout_sels));
	hws[IMX8MM_CLK_CLKOUT1_DIV] = imx_clk_hw_divider("clkout1_div", "clkout1_sel", base + 0x128, 0, 4);
	hws[IMX8MM_CLK_CLKOUT1] = imx_clk_hw_gate("clkout1", "clkout1_div", base + 0x128, 8);
	hws[IMX8MM_CLK_CLKOUT2_SEL] = imx_clk_hw_mux2("clkout2_sel", base + 0x128, 20, 4, clkout_sels, ARRAY_SIZE(clkout_sels));
	hws[IMX8MM_CLK_CLKOUT2_DIV] = imx_clk_hw_divider("clkout2_div", "clkout2_sel", base + 0x128, 16, 4);
	hws[IMX8MM_CLK_CLKOUT2] = imx_clk_hw_gate("clkout2", "clkout2_div", base + 0x128, 24);

	np = dev->of_node;
	base = devm_platform_ioremap_resource(pdev, 0);
	if (WARN_ON(IS_ERR(base)))
		return PTR_ERR(base);

	/* Core Slice */
	hws[IMX8MM_CLK_A53_DIV] = imx8m_clk_hw_composite_core("arm_a53_div", imx8mm_a53_sels, base + 0x8000);
	hws[IMX8MM_CLK_A53_CG] = hws[IMX8MM_CLK_A53_DIV];
	hws[IMX8MM_CLK_A53_SRC] = hws[IMX8MM_CLK_A53_DIV];

	hws[IMX8MM_CLK_M4_CORE] = imx8m_clk_hw_composite_core("arm_m4_core", imx8mm_m4_sels, base + 0x8080);
	hws[IMX8MM_CLK_VPU_CORE] = imx8m_clk_hw_composite_core("vpu_core", imx8mm_vpu_sels, base + 0x8100);
	hws[IMX8MM_CLK_GPU3D_CORE] = imx8m_clk_hw_composite_core("gpu3d_core", imx8mm_gpu3d_sels, base + 0x8180);
	hws[IMX8MM_CLK_GPU2D_CORE] = imx8m_clk_hw_composite_core("gpu2d_core", imx8mm_gpu2d_sels, base + 0x8200);

	/* For backwards compatibility */
	hws[IMX8MM_CLK_M4_SRC] = hws[IMX8MM_CLK_M4_CORE];
	hws[IMX8MM_CLK_M4_CG] = hws[IMX8MM_CLK_M4_CORE];
	hws[IMX8MM_CLK_M4_DIV] = hws[IMX8MM_CLK_M4_CORE];
	hws[IMX8MM_CLK_VPU_SRC] = hws[IMX8MM_CLK_VPU_CORE];
	hws[IMX8MM_CLK_VPU_CG] = hws[IMX8MM_CLK_VPU_CORE];
	hws[IMX8MM_CLK_VPU_DIV] = hws[IMX8MM_CLK_VPU_CORE];
	hws[IMX8MM_CLK_GPU3D_SRC] = hws[IMX8MM_CLK_GPU3D_CORE];
	hws[IMX8MM_CLK_GPU3D_CG] = hws[IMX8MM_CLK_GPU3D_CORE];
	hws[IMX8MM_CLK_GPU3D_DIV] = hws[IMX8MM_CLK_GPU3D_CORE];
	hws[IMX8MM_CLK_GPU2D_SRC] = hws[IMX8MM_CLK_GPU2D_CORE];
	hws[IMX8MM_CLK_GPU2D_CG] = hws[IMX8MM_CLK_GPU2D_CORE];
	hws[IMX8MM_CLK_GPU2D_DIV] = hws[IMX8MM_CLK_GPU2D_CORE];

	/* CORE SEL */
	hws[IMX8MM_CLK_A53_CORE] = imx_clk_hw_mux2("arm_a53_core", base + 0x9880, 24, 1, imx8mm_a53_core_sels, ARRAY_SIZE(imx8mm_a53_core_sels));

	/* BUS */
	hws[IMX8MM_CLK_MAIN_AXI] = imx8m_clk_hw_composite_bus_critical("main_axi",  imx8mm_main_axi_sels, base + 0x8800);
	hws[IMX8MM_CLK_ENET_AXI] = imx8m_clk_hw_composite_bus("enet_axi", imx8mm_enet_axi_sels, base + 0x8880);
	hws[IMX8MM_CLK_NAND_USDHC_BUS] = imx8m_clk_hw_composite("nand_usdhc_bus", imx8mm_nand_usdhc_sels, base + 0x8900);
	hws[IMX8MM_CLK_VPU_BUS] = imx8m_clk_hw_composite_bus("vpu_bus", imx8mm_vpu_bus_sels, base + 0x8980);
	hws[IMX8MM_CLK_DISP_AXI] = imx8m_clk_hw_composite_bus("disp_axi", imx8mm_disp_axi_sels, base + 0x8a00);
	hws[IMX8MM_CLK_DISP_APB] = imx8m_clk_hw_composite_bus("disp_apb", imx8mm_disp_apb_sels, base + 0x8a80);
	hws[IMX8MM_CLK_DISP_RTRM] = imx8m_clk_hw_composite_bus("disp_rtrm", imx8mm_disp_rtrm_sels, base + 0x8b00);
	hws[IMX8MM_CLK_USB_BUS] = imx8m_clk_hw_composite_bus("usb_bus", imx8mm_usb_bus_sels, base + 0x8b80);
	hws[IMX8MM_CLK_GPU_AXI] = imx8m_clk_hw_composite_bus("gpu_axi", imx8mm_gpu_axi_sels, base + 0x8c00);
	hws[IMX8MM_CLK_GPU_AHB] = imx8m_clk_hw_composite_bus("gpu_ahb", imx8mm_gpu_ahb_sels, base + 0x8c80);
	hws[IMX8MM_CLK_NOC] = imx8m_clk_hw_composite_bus_critical("noc", imx8mm_noc_sels, base + 0x8d00);
	hws[IMX8MM_CLK_NOC_APB] = imx8m_clk_hw_composite_bus_critical("noc_apb", imx8mm_noc_apb_sels, base + 0x8d80);

	/* AHB */
	hws[IMX8MM_CLK_AHB] = imx8m_clk_hw_composite_bus_critical("ahb", imx8mm_ahb_sels, base + 0x9000);
	hws[IMX8MM_CLK_AUDIO_AHB] = imx8m_clk_hw_composite_bus("audio_ahb", imx8mm_audio_ahb_sels, base + 0x9100);

	/* IPG */
	hws[IMX8MM_CLK_IPG_ROOT] = imx_clk_hw_divider2("ipg_root", "ahb", base + 0x9080, 0, 1);
	hws[IMX8MM_CLK_IPG_AUDIO_ROOT] = imx_clk_hw_divider2("ipg_audio_root", "audio_ahb", base + 0x9180, 0, 1);

	/*
	 * DRAM clocks are manipulated from TF-A outside clock framework.
	 * The fw_managed helper sets GET_RATE_NOCACHE and clears SET_PARENT_GATE
	 * as div value should always be read from hardware
	 */
	hws[IMX8MM_CLK_DRAM_ALT] = imx8m_clk_hw_fw_managed_composite("dram_alt", imx8mm_dram_alt_sels, base + 0xa000);
	hws[IMX8MM_CLK_DRAM_APB] = imx8m_clk_hw_fw_managed_composite_critical("dram_apb", imx8mm_dram_apb_sels, base + 0xa080);

	/* IP */
	hws[IMX8MM_CLK_VPU_G1] = imx8m_clk_hw_composite("vpu_g1", imx8mm_vpu_g1_sels, base + 0xa100);
	hws[IMX8MM_CLK_VPU_G2] = imx8m_clk_hw_composite("vpu_g2", imx8mm_vpu_g2_sels, base + 0xa180);
	hws[IMX8MM_CLK_DISP_DTRC] = imx8m_clk_hw_composite("disp_dtrc", imx8mm_disp_dtrc_sels, base + 0xa200);
	hws[IMX8MM_CLK_DISP_DC8000] = imx8m_clk_hw_composite("disp_dc8000", imx8mm_disp_dc8000_sels, base + 0xa280);
	hws[IMX8MM_CLK_PCIE1_CTRL] = imx8m_clk_hw_composite("pcie1_ctrl", imx8mm_pcie1_ctrl_sels, base + 0xa300);
	hws[IMX8MM_CLK_PCIE1_PHY] = imx8m_clk_hw_composite("pcie1_phy", imx8mm_pcie1_phy_sels, base + 0xa380);
	hws[IMX8MM_CLK_PCIE1_AUX] = imx8m_clk_hw_composite("pcie1_aux", imx8mm_pcie1_aux_sels, base + 0xa400);
	hws[IMX8MM_CLK_DC_PIXEL] = imx8m_clk_hw_composite("dc_pixel", imx8mm_dc_pixel_sels, base + 0xa480);
	hws[IMX8MM_CLK_LCDIF_PIXEL] = imx8m_clk_hw_composite("lcdif_pixel", imx8mm_lcdif_pixel_sels, base + 0xa500);
	hws[IMX8MM_CLK_SAI1] = imx8m_clk_hw_composite("sai1", imx8mm_sai1_sels, base + 0xa580);
	hws[IMX8MM_CLK_SAI2] = imx8m_clk_hw_composite("sai2", imx8mm_sai2_sels, base + 0xa600);
	hws[IMX8MM_CLK_SAI3] = imx8m_clk_hw_composite("sai3", imx8mm_sai3_sels, base + 0xa680);
	hws[IMX8MM_CLK_SAI4] = imx8m_clk_hw_composite("sai4", imx8mm_sai4_sels, base + 0xa700);
	hws[IMX8MM_CLK_SAI5] = imx8m_clk_hw_composite("sai5", imx8mm_sai5_sels, base + 0xa780);
	hws[IMX8MM_CLK_SAI6] = imx8m_clk_hw_composite("sai6", imx8mm_sai6_sels, base + 0xa800);
	hws[IMX8MM_CLK_SPDIF1] = imx8m_clk_hw_composite("spdif1", imx8mm_spdif1_sels, base + 0xa880);
	hws[IMX8MM_CLK_SPDIF2] = imx8m_clk_hw_composite("spdif2", imx8mm_spdif2_sels, base + 0xa900);
	hws[IMX8MM_CLK_ENET_REF] = imx8m_clk_hw_composite("enet_ref", imx8mm_enet_ref_sels, base + 0xa980);
	hws[IMX8MM_CLK_ENET_TIMER] = imx8m_clk_hw_composite("enet_timer", imx8mm_enet_timer_sels, base + 0xaa00);
	hws[IMX8MM_CLK_ENET_PHY_REF] = imx8m_clk_hw_composite("enet_phy", imx8mm_enet_phy_sels, base + 0xaa80);
	hws[IMX8MM_CLK_NAND] = imx8m_clk_hw_composite("nand", imx8mm_nand_sels, base + 0xab00);
	hws[IMX8MM_CLK_QSPI] = imx8m_clk_hw_composite("qspi", imx8mm_qspi_sels, base + 0xab80);
	hws[IMX8MM_CLK_USDHC1] = imx8m_clk_hw_composite("usdhc1", imx8mm_usdhc1_sels, base + 0xac00);
	hws[IMX8MM_CLK_USDHC2] = imx8m_clk_hw_composite("usdhc2", imx8mm_usdhc2_sels, base + 0xac80);
	hws[IMX8MM_CLK_I2C1] = imx8m_clk_hw_composite("i2c1", imx8mm_i2c1_sels, base + 0xad00);
	hws[IMX8MM_CLK_I2C2] = imx8m_clk_hw_composite("i2c2", imx8mm_i2c2_sels, base + 0xad80);
	hws[IMX8MM_CLK_I2C3] = imx8m_clk_hw_composite("i2c3", imx8mm_i2c3_sels, base + 0xae00);
	hws[IMX8MM_CLK_I2C4] = imx8m_clk_hw_composite("i2c4", imx8mm_i2c4_sels, base + 0xae80);
	hws[IMX8MM_CLK_UART1] = imx8m_clk_hw_composite("uart1", imx8mm_uart1_sels, base + 0xaf00);
	hws[IMX8MM_CLK_UART2] = imx8m_clk_hw_composite("uart2", imx8mm_uart2_sels, base + 0xaf80);
	hws[IMX8MM_CLK_UART3] = imx8m_clk_hw_composite("uart3", imx8mm_uart3_sels, base + 0xb000);
	hws[IMX8MM_CLK_UART4] = imx8m_clk_hw_composite("uart4", imx8mm_uart4_sels, base + 0xb080);
	hws[IMX8MM_CLK_USB_CORE_REF] = imx8m_clk_hw_composite("usb_core_ref", imx8mm_usb_core_sels, base + 0xb100);
	hws[IMX8MM_CLK_USB_PHY_REF] = imx8m_clk_hw_composite("usb_phy_ref", imx8mm_usb_phy_sels, base + 0xb180);
	hws[IMX8MM_CLK_GIC] = imx8m_clk_hw_composite_critical("gic", imx8mm_gic_sels, base + 0xb200);
	hws[IMX8MM_CLK_ECSPI1] = imx8m_clk_hw_composite("ecspi1", imx8mm_ecspi1_sels, base + 0xb280);
	hws[IMX8MM_CLK_ECSPI2] = imx8m_clk_hw_composite("ecspi2", imx8mm_ecspi2_sels, base + 0xb300);
	hws[IMX8MM_CLK_PWM1] = imx8m_clk_hw_composite("pwm1", imx8mm_pwm1_sels, base + 0xb380);
	hws[IMX8MM_CLK_PWM2] = imx8m_clk_hw_composite("pwm2", imx8mm_pwm2_sels, base + 0xb400);
	hws[IMX8MM_CLK_PWM3] = imx8m_clk_hw_composite("pwm3", imx8mm_pwm3_sels, base + 0xb480);
	hws[IMX8MM_CLK_PWM4] = imx8m_clk_hw_composite("pwm4", imx8mm_pwm4_sels, base + 0xb500);
	hws[IMX8MM_CLK_GPT1] = imx8m_clk_hw_composite("gpt1", imx8mm_gpt1_sels, base + 0xb580);
	hws[IMX8MM_CLK_WDOG] = imx8m_clk_hw_composite("wdog", imx8mm_wdog_sels, base + 0xb900);
	hws[IMX8MM_CLK_WRCLK] = imx8m_clk_hw_composite("wrclk", imx8mm_wrclk_sels, base + 0xb980);
	hws[IMX8MM_CLK_CLKO1] = imx8m_clk_hw_composite("clko1", imx8mm_clko1_sels, base + 0xba00);
	hws[IMX8MM_CLK_CLKO2] = imx8m_clk_hw_composite("clko2", imx8mm_clko2_sels, base + 0xba80);
	hws[IMX8MM_CLK_DSI_CORE] = imx8m_clk_hw_composite("dsi_core", imx8mm_dsi_core_sels, base + 0xbb00);
	hws[IMX8MM_CLK_DSI_PHY_REF] = imx8m_clk_hw_composite("dsi_phy_ref", imx8mm_dsi_phy_sels, base + 0xbb80);
	hws[IMX8MM_CLK_DSI_DBI] = imx8m_clk_hw_composite("dsi_dbi", imx8mm_dsi_dbi_sels, base + 0xbc00);
	hws[IMX8MM_CLK_USDHC3] = imx8m_clk_hw_composite("usdhc3", imx8mm_usdhc3_sels, base + 0xbc80);
	hws[IMX8MM_CLK_CSI1_CORE] = imx8m_clk_hw_composite("csi1_core", imx8mm_csi1_core_sels, base + 0xbd00);
	hws[IMX8MM_CLK_CSI1_PHY_REF] = imx8m_clk_hw_composite("csi1_phy_ref", imx8mm_csi1_phy_sels, base + 0xbd80);
	hws[IMX8MM_CLK_CSI1_ESC] = imx8m_clk_hw_composite("csi1_esc", imx8mm_csi1_esc_sels, base + 0xbe00);
	hws[IMX8MM_CLK_CSI2_CORE] = imx8m_clk_hw_composite("csi2_core", imx8mm_csi2_core_sels, base + 0xbe80);
	hws[IMX8MM_CLK_CSI2_PHY_REF] = imx8m_clk_hw_composite("csi2_phy_ref", imx8mm_csi2_phy_sels, base + 0xbf00);
	hws[IMX8MM_CLK_CSI2_ESC] = imx8m_clk_hw_composite("csi2_esc", imx8mm_csi2_esc_sels, base + 0xbf80);
	hws[IMX8MM_CLK_PCIE2_CTRL] = imx8m_clk_hw_composite("pcie2_ctrl", imx8mm_pcie2_ctrl_sels, base + 0xc000);
	hws[IMX8MM_CLK_PCIE2_PHY] = imx8m_clk_hw_composite("pcie2_phy", imx8mm_pcie2_phy_sels, base + 0xc080);
	hws[IMX8MM_CLK_PCIE2_AUX] = imx8m_clk_hw_composite("pcie2_aux", imx8mm_pcie2_aux_sels, base + 0xc100);
	hws[IMX8MM_CLK_ECSPI3] = imx8m_clk_hw_composite("ecspi3", imx8mm_ecspi3_sels, base + 0xc180);
	hws[IMX8MM_CLK_PDM] = imx8m_clk_hw_composite("pdm", imx8mm_pdm_sels, base + 0xc200);
	hws[IMX8MM_CLK_VPU_H1] = imx8m_clk_hw_composite("vpu_h1", imx8mm_vpu_h1_sels, base + 0xc280);

	/* CCGR */
	hws[IMX8MM_CLK_ECSPI1_ROOT] = imx_clk_hw_gate4("ecspi1_root_clk", "ecspi1", base + 0x4070, 0);
	hws[IMX8MM_CLK_ECSPI2_ROOT] = imx_clk_hw_gate4("ecspi2_root_clk", "ecspi2", base + 0x4080, 0);
	hws[IMX8MM_CLK_ECSPI3_ROOT] = imx_clk_hw_gate4("ecspi3_root_clk", "ecspi3", base + 0x4090, 0);
	hws[IMX8MM_CLK_ENET1_ROOT] = imx_clk_hw_gate4("enet1_root_clk", "enet_axi", base + 0x40a0, 0);
	hws[IMX8MM_CLK_GPIO1_ROOT] = imx_clk_hw_gate4("gpio1_root_clk", "ipg_root", base + 0x40b0, 0);
	hws[IMX8MM_CLK_GPIO2_ROOT] = imx_clk_hw_gate4("gpio2_root_clk", "ipg_root", base + 0x40c0, 0);
	hws[IMX8MM_CLK_GPIO3_ROOT] = imx_clk_hw_gate4("gpio3_root_clk", "ipg_root", base + 0x40d0, 0);
	hws[IMX8MM_CLK_GPIO4_ROOT] = imx_clk_hw_gate4("gpio4_root_clk", "ipg_root", base + 0x40e0, 0);
	hws[IMX8MM_CLK_GPIO5_ROOT] = imx_clk_hw_gate4("gpio5_root_clk", "ipg_root", base + 0x40f0, 0);
	hws[IMX8MM_CLK_GPT1_ROOT] = imx_clk_hw_gate4("gpt1_root_clk", "gpt1", base + 0x4100, 0);
	hws[IMX8MM_CLK_I2C1_ROOT] = imx_clk_hw_gate4("i2c1_root_clk", "i2c1", base + 0x4170, 0);
	hws[IMX8MM_CLK_I2C2_ROOT] = imx_clk_hw_gate4("i2c2_root_clk", "i2c2", base + 0x4180, 0);
	hws[IMX8MM_CLK_I2C3_ROOT] = imx_clk_hw_gate4("i2c3_root_clk", "i2c3", base + 0x4190, 0);
	hws[IMX8MM_CLK_I2C4_ROOT] = imx_clk_hw_gate4("i2c4_root_clk", "i2c4", base + 0x41a0, 0);
	hws[IMX8MM_CLK_MU_ROOT] = imx_clk_hw_gate4("mu_root_clk", "ipg_root", base + 0x4210, 0);
	hws[IMX8MM_CLK_OCOTP_ROOT] = imx_clk_hw_gate4("ocotp_root_clk", "ipg_root", base + 0x4220, 0);
	hws[IMX8MM_CLK_PCIE1_ROOT] = imx_clk_hw_gate4("pcie1_root_clk", "pcie1_ctrl", base + 0x4250, 0);
	hws[IMX8MM_CLK_PWM1_ROOT] = imx_clk_hw_gate4("pwm1_root_clk", "pwm1", base + 0x4280, 0);
	hws[IMX8MM_CLK_PWM2_ROOT] = imx_clk_hw_gate4("pwm2_root_clk", "pwm2", base + 0x4290, 0);
	hws[IMX8MM_CLK_PWM3_ROOT] = imx_clk_hw_gate4("pwm3_root_clk", "pwm3", base + 0x42a0, 0);
	hws[IMX8MM_CLK_PWM4_ROOT] = imx_clk_hw_gate4("pwm4_root_clk", "pwm4", base + 0x42b0, 0);
	hws[IMX8MM_CLK_QSPI_ROOT] = imx_clk_hw_gate4("qspi_root_clk", "qspi", base + 0x42f0, 0);
	hws[IMX8MM_CLK_NAND_ROOT] = imx_clk_hw_gate2_shared2("nand_root_clk", "nand", base + 0x4300, 0, &share_count_nand);
	hws[IMX8MM_CLK_NAND_USDHC_BUS_RAWNAND_CLK] = imx_clk_hw_gate2_shared2("nand_usdhc_rawnand_clk", "nand_usdhc_bus", base + 0x4300, 0, &share_count_nand);
	hws[IMX8MM_CLK_SAI1_ROOT] = imx_clk_hw_gate2_shared2("sai1_root_clk", "sai1", base + 0x4330, 0, &share_count_sai1);
	hws[IMX8MM_CLK_SAI1_IPG] = imx_clk_hw_gate2_shared2("sai1_ipg_clk", "ipg_audio_root", base + 0x4330, 0, &share_count_sai1);
	hws[IMX8MM_CLK_SAI2_ROOT] = imx_clk_hw_gate2_shared2("sai2_root_clk", "sai2", base + 0x4340, 0, &share_count_sai2);
	hws[IMX8MM_CLK_SAI2_IPG] = imx_clk_hw_gate2_shared2("sai2_ipg_clk", "ipg_audio_root", base + 0x4340, 0, &share_count_sai2);
	hws[IMX8MM_CLK_SAI3_ROOT] = imx_clk_hw_gate2_shared2("sai3_root_clk", "sai3", base + 0x4350, 0, &share_count_sai3);
	hws[IMX8MM_CLK_SAI3_IPG] = imx_clk_hw_gate2_shared2("sai3_ipg_clk", "ipg_audio_root", base + 0x4350, 0, &share_count_sai3);
	hws[IMX8MM_CLK_SAI4_ROOT] = imx_clk_hw_gate2_shared2("sai4_root_clk", "sai4", base + 0x4360, 0, &share_count_sai4);
	hws[IMX8MM_CLK_SAI4_IPG] = imx_clk_hw_gate2_shared2("sai4_ipg_clk", "ipg_audio_root", base + 0x4360, 0, &share_count_sai4);
	hws[IMX8MM_CLK_SAI5_ROOT] = imx_clk_hw_gate2_shared2("sai5_root_clk", "sai5", base + 0x4370, 0, &share_count_sai5);
	hws[IMX8MM_CLK_SAI5_IPG] = imx_clk_hw_gate2_shared2("sai5_ipg_clk", "ipg_audio_root", base + 0x4370, 0, &share_count_sai5);
	hws[IMX8MM_CLK_SAI6_ROOT] = imx_clk_hw_gate2_shared2("sai6_root_clk", "sai6", base + 0x4380, 0, &share_count_sai6);
	hws[IMX8MM_CLK_SAI6_IPG] = imx_clk_hw_gate2_shared2("sai6_ipg_clk", "ipg_audio_root", base + 0x4380, 0, &share_count_sai6);
<<<<<<< HEAD
	hws[IMX8MM_CLK_SNVS_ROOT] = imx_clk_hw_gate2_flags("snvs_root_clk", "ipg_root", base + 0x4470, 0, CLK_IS_CRITICAL);
=======
>>>>>>> 29549c70
	hws[IMX8MM_CLK_UART1_ROOT] = imx_clk_hw_gate4("uart1_root_clk", "uart1", base + 0x4490, 0);
	hws[IMX8MM_CLK_UART2_ROOT] = imx_clk_hw_gate4("uart2_root_clk", "uart2", base + 0x44a0, 0);
	hws[IMX8MM_CLK_UART3_ROOT] = imx_clk_hw_gate4("uart3_root_clk", "uart3", base + 0x44b0, 0);
	hws[IMX8MM_CLK_UART4_ROOT] = imx_clk_hw_gate4("uart4_root_clk", "uart4", base + 0x44c0, 0);
	hws[IMX8MM_CLK_USB1_CTRL_ROOT] = imx_clk_hw_gate4("usb1_ctrl_root_clk", "usb_bus", base + 0x44d0, 0);
	hws[IMX8MM_CLK_GPU3D_ROOT] = imx_clk_hw_gate4("gpu3d_root_clk", "gpu3d_core", base + 0x44f0, 0);
	hws[IMX8MM_CLK_USDHC1_ROOT] = imx_clk_hw_gate4("usdhc1_root_clk", "usdhc1", base + 0x4510, 0);
	hws[IMX8MM_CLK_USDHC2_ROOT] = imx_clk_hw_gate4("usdhc2_root_clk", "usdhc2", base + 0x4520, 0);
	hws[IMX8MM_CLK_WDOG1_ROOT] = imx_clk_hw_gate4("wdog1_root_clk", "wdog", base + 0x4530, 0);
	hws[IMX8MM_CLK_WDOG2_ROOT] = imx_clk_hw_gate4("wdog2_root_clk", "wdog", base + 0x4540, 0);
	hws[IMX8MM_CLK_WDOG3_ROOT] = imx_clk_hw_gate4("wdog3_root_clk", "wdog", base + 0x4550, 0);
	hws[IMX8MM_CLK_VPU_G1_ROOT] = imx_clk_hw_gate4("vpu_g1_root_clk", "vpu_g1", base + 0x4560, 0);
	hws[IMX8MM_CLK_GPU_BUS_ROOT] = imx_clk_hw_gate4("gpu_root_clk", "gpu_axi", base + 0x4570, 0);
	hws[IMX8MM_CLK_VPU_H1_ROOT] = imx_clk_hw_gate4("vpu_h1_root_clk", "vpu_h1", base + 0x4590, 0);
	hws[IMX8MM_CLK_VPU_G2_ROOT] = imx_clk_hw_gate4("vpu_g2_root_clk", "vpu_g2", base + 0x45a0, 0);
	hws[IMX8MM_CLK_PDM_ROOT] = imx_clk_hw_gate2_shared2("pdm_root_clk", "pdm", base + 0x45b0, 0, &share_count_pdm);
	hws[IMX8MM_CLK_PDM_IPG]  = imx_clk_hw_gate2_shared2("pdm_ipg_clk", "ipg_audio_root", base + 0x45b0, 0, &share_count_pdm);
	hws[IMX8MM_CLK_DISP_ROOT] = imx_clk_hw_gate2_shared2("disp_root_clk", "disp_dc8000", base + 0x45d0, 0, &share_count_disp);
	hws[IMX8MM_CLK_DISP_AXI_ROOT]  = imx_clk_hw_gate2_shared2("disp_axi_root_clk", "disp_axi", base + 0x45d0, 0, &share_count_disp);
	hws[IMX8MM_CLK_DISP_APB_ROOT]  = imx_clk_hw_gate2_shared2("disp_apb_root_clk", "disp_apb", base + 0x45d0, 0, &share_count_disp);
	hws[IMX8MM_CLK_DISP_RTRM_ROOT] = imx_clk_hw_gate2_shared2("disp_rtrm_root_clk", "disp_rtrm", base + 0x45d0, 0, &share_count_disp);
	hws[IMX8MM_CLK_USDHC3_ROOT] = imx_clk_hw_gate4("usdhc3_root_clk", "usdhc3", base + 0x45e0, 0);
	hws[IMX8MM_CLK_TMU_ROOT] = imx_clk_hw_gate4("tmu_root_clk", "ipg_root", base + 0x4620, 0);
	hws[IMX8MM_CLK_VPU_DEC_ROOT] = imx_clk_hw_gate4("vpu_dec_root_clk", "vpu_bus", base + 0x4630, 0);
	hws[IMX8MM_CLK_SDMA1_ROOT] = imx_clk_hw_gate4("sdma1_clk", "ipg_root", base + 0x43a0, 0);
	hws[IMX8MM_CLK_SDMA2_ROOT] = imx_clk_hw_gate4("sdma2_clk", "ipg_audio_root", base + 0x43b0, 0);
	hws[IMX8MM_CLK_SDMA3_ROOT] = imx_clk_hw_gate4("sdma3_clk", "ipg_audio_root", base + 0x45f0, 0);
	hws[IMX8MM_CLK_GPU2D_ROOT] = imx_clk_hw_gate4("gpu2d_root_clk", "gpu2d_core", base + 0x4660, 0);
	hws[IMX8MM_CLK_CSI1_ROOT] = imx_clk_hw_gate4("csi1_root_clk", "csi1_core", base + 0x4650, 0);

	hws[IMX8MM_CLK_GPT_3M] = imx_clk_hw_fixed_factor("gpt_3m", "osc_24m", 1, 8);

	hws[IMX8MM_CLK_DRAM_ALT_ROOT] = imx_clk_hw_fixed_factor("dram_alt_root", "dram_alt", 1, 4);
	hws[IMX8MM_CLK_DRAM_CORE] = imx_clk_hw_mux2_flags("dram_core_clk", base + 0x9800, 24, 1, imx8mm_dram_core_sels, ARRAY_SIZE(imx8mm_dram_core_sels), CLK_IS_CRITICAL);

	hws[IMX8MM_CLK_ARM] = imx_clk_hw_cpu("arm", "arm_a53_core",
					   hws[IMX8MM_CLK_A53_CORE]->clk,
					   hws[IMX8MM_CLK_A53_CORE]->clk,
					   hws[IMX8MM_ARM_PLL_OUT]->clk,
					   hws[IMX8MM_CLK_A53_DIV]->clk);

	imx_check_clk_hws(hws, IMX8MM_CLK_END);

	ret = of_clk_add_hw_provider(np, of_clk_hw_onecell_get, clk_hw_data);
	if (ret < 0) {
		dev_err(dev, "failed to register clks for i.MX8MM\n");
		goto unregister_hws;
	}

	imx_clk_init_on(np, hws);

	clk_set_parent(hws[IMX8MM_CLK_CSI1_CORE]->clk, hws[IMX8MM_SYS_PLL2_1000M]->clk);
	clk_set_parent(hws[IMX8MM_CLK_CSI1_PHY_REF]->clk, hws[IMX8MM_SYS_PLL2_1000M]->clk);
	clk_set_parent(hws[IMX8MM_CLK_CSI1_ESC]->clk, hws[IMX8MM_SYS_PLL1_800M]->clk);

	imx_register_uart_clocks(4);

	return 0;

unregister_hws:
	imx_unregister_hw_clocks(hws, IMX8MM_CLK_END);

	return ret;
}

static const struct of_device_id imx8mm_clk_of_match[] = {
	{ .compatible = "fsl,imx8mm-ccm" },
	{ /* Sentinel */ },
};
MODULE_DEVICE_TABLE(of, imx8mm_clk_of_match);

static struct platform_driver imx8mm_clk_driver = {
	.probe = imx8mm_clocks_probe,
	.driver = {
		.name = "imx8mm-ccm",
		/*
		 * Disable bind attributes: clocks are not removed and
		 * reloading the driver will crash or break devices.
		 */
		.suppress_bind_attrs = true,
		.of_match_table = imx8mm_clk_of_match,
	},
};
module_platform_driver(imx8mm_clk_driver);
module_param(mcore_booted, bool, S_IRUGO);
MODULE_PARM_DESC(mcore_booted, "See Cortex-M core is booted or not");

/*
 * Debugfs interface for audio PLL K divider change dynamically.
 * Monitor control for the Audio PLL K-Divider
 */
#ifdef CONFIG_DEBUG_FS

#define KDIV_MASK	GENMASK(15, 0)
#define MDIV_SHIFT	12
#define MDIV_MASK	GENMASK(21, 12)
#define PDIV_SHIFT	4
#define PDIV_MASK	GENMASK(9, 4)
#define SDIV_SHIFT	0
#define SDIV_MASK	GENMASK(2, 0)

static int pll_delta_k_set(void *data, u64 val)
{
	struct clk_hw *hw;
	short int delta_k;

	hw = data;
	delta_k = (short int) (val & KDIV_MASK);

	clk_set_delta_k(hw, val);

	pr_debug("the delta k is %d\n", delta_k);
	return 0;
}
DEFINE_DEBUGFS_ATTRIBUTE(delta_k_fops, NULL, pll_delta_k_set, "%lld\n");

static int pll_setting_show(struct seq_file *s, void *data)
{
	struct clk_hw *hw;
	u32 pll_div_ctrl0, pll_div_ctrl1;
	u32 mdiv, pdiv, sdiv, kdiv;

	hw = s->private;;

	clk_get_pll_setting(hw, &pll_div_ctrl0, &pll_div_ctrl1);
	mdiv = (pll_div_ctrl0 & MDIV_MASK) >> MDIV_SHIFT;
	pdiv = (pll_div_ctrl0 & PDIV_MASK) >> PDIV_SHIFT;
	sdiv = (pll_div_ctrl0 & SDIV_MASK) >> SDIV_SHIFT;
	kdiv = (pll_div_ctrl1 & KDIV_MASK);

	seq_printf(s, "Mdiv: 0x%x; Pdiv: 0x%x; Sdiv: 0x%x; Kdiv: 0x%x\n",
		mdiv, pdiv, sdiv, kdiv);

	return 0;
}
DEFINE_SHOW_ATTRIBUTE(pll_setting);

#ifndef MODULE
static int __init pll_debug_init(void)
{
	struct dentry *root, *audio_pll1, *audio_pll2;

	if (of_machine_is_compatible("fsl,imx8mm") && hws) {
		/* create a root dir for audio pll monitor */
		root = debugfs_create_dir("audio_pll_monitor", NULL);
		audio_pll1 = debugfs_create_dir("audio_pll1", root);
		audio_pll2 = debugfs_create_dir("audio_pll2", root);

		debugfs_create_file_unsafe("delta_k", 0444, audio_pll1,
			hws[IMX8MM_AUDIO_PLL1], &delta_k_fops);
		debugfs_create_file("pll_parameter", 0x444, audio_pll1,
			hws[IMX8MM_AUDIO_PLL1], &pll_setting_fops);
		debugfs_create_file_unsafe("delta_k", 0444, audio_pll2,
			hws[IMX8MM_AUDIO_PLL2], &delta_k_fops);
		debugfs_create_file("pll_parameter", 0x444, audio_pll2,
			hws[IMX8MM_AUDIO_PLL2], &pll_setting_fops);
	}

	return 0;
}
late_initcall(pll_debug_init);
#endif /* MODULE */
#endif /* CONFIG_DEBUG_FS */

MODULE_AUTHOR("Bai Ping <ping.bai@nxp.com>");
MODULE_DESCRIPTION("NXP i.MX8MM clock driver");
MODULE_LICENSE("GPL v2");<|MERGE_RESOLUTION|>--- conflicted
+++ resolved
@@ -14,7 +14,6 @@
 #include <linux/platform_device.h>
 #include <linux/slab.h>
 #include <linux/types.h>
-#include <soc/imx/soc.h>
 
 #include "clk.h"
 
@@ -333,8 +332,6 @@
 	struct device_node *np = dev->of_node;
 	void __iomem *base;
 	int ret;
-
-	check_m4_enabled();
 
 	clk_hw_data = kzalloc(struct_size(clk_hw_data, hws,
 					  IMX8MM_CLK_END), GFP_KERNEL);
@@ -413,10 +410,6 @@
 
 	/* SYS PLL2 fixed output */
 	hws[IMX8MM_SYS_PLL2_OUT] = imx_clk_hw_gate("sys_pll2_out", "sys_pll2", base + 0x104, 11);
-<<<<<<< HEAD
-
-=======
->>>>>>> 29549c70
 	hws[IMX8MM_SYS_PLL2_50M] = imx_clk_hw_fixed_factor("sys_pll2_50m", "sys_pll2_out", 1, 20);
 	hws[IMX8MM_SYS_PLL2_100M] = imx_clk_hw_fixed_factor("sys_pll2_100m", "sys_pll2_out", 1, 10);
 	hws[IMX8MM_SYS_PLL2_125M] = imx_clk_hw_fixed_factor("sys_pll2_125m", "sys_pll2_out", 1, 8);
@@ -597,10 +590,6 @@
 	hws[IMX8MM_CLK_SAI5_IPG] = imx_clk_hw_gate2_shared2("sai5_ipg_clk", "ipg_audio_root", base + 0x4370, 0, &share_count_sai5);
 	hws[IMX8MM_CLK_SAI6_ROOT] = imx_clk_hw_gate2_shared2("sai6_root_clk", "sai6", base + 0x4380, 0, &share_count_sai6);
 	hws[IMX8MM_CLK_SAI6_IPG] = imx_clk_hw_gate2_shared2("sai6_ipg_clk", "ipg_audio_root", base + 0x4380, 0, &share_count_sai6);
-<<<<<<< HEAD
-	hws[IMX8MM_CLK_SNVS_ROOT] = imx_clk_hw_gate2_flags("snvs_root_clk", "ipg_root", base + 0x4470, 0, CLK_IS_CRITICAL);
-=======
->>>>>>> 29549c70
 	hws[IMX8MM_CLK_UART1_ROOT] = imx_clk_hw_gate4("uart1_root_clk", "uart1", base + 0x4490, 0);
 	hws[IMX8MM_CLK_UART2_ROOT] = imx_clk_hw_gate4("uart2_root_clk", "uart2", base + 0x44a0, 0);
 	hws[IMX8MM_CLK_UART3_ROOT] = imx_clk_hw_gate4("uart3_root_clk", "uart3", base + 0x44b0, 0);
