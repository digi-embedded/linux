--- conflicted
+++ resolved
@@ -710,68 +710,4 @@
 
 	return 0;
 }
-<<<<<<< HEAD
-CLK_OF_DECLARE(imx6sx, "fsl,imx6sx-ccm", imx6sx_clocks_init);
-
-int imx_update_shared_mem(struct clk_hw *hw, bool enable)
-{
-	int i;
-
-	for (i = 0; i < ARRAY_SIZE(clks_shared); i++) {
-		if (shared_mem->imx_clk[i].self == hw->clk)
-			break;
-	}
-
-	if (i >= ARRAY_SIZE(clks_shared))
-		return 1;
-
-	/* update ca9 clk status in shared memory */
-	if (enable)
-		shared_mem->imx_clk[i].ca9_enabled = 1;
-	else
-		shared_mem->imx_clk[i].ca9_enabled = 0;
-
-	if (shared_mem->imx_clk[i].cm4_enabled == 0)
-		return 1;
-
-	return 0;
-}
-
-static int __init imx_amp_power_init(void)
-{
-	int i;
-	void __iomem *shared_mem_base;
-
-	if (!(imx_src_is_m4_enabled() && clk_on_imx6sx()))
-		return 0;
-
-	amp_power_mutex = imx_sema4_mutex_create(0, MCC_POWER_SHMEM_NUMBER);
-
-	shared_mem_base = ioremap(shared_mem_paddr, shared_mem_size);
-
-	if (!amp_power_mutex) {
-		pr_err("Failed to create sema4 mutex!\n");
-		return 0;
-	}
-
-	shared_mem = (struct imx_shared_mem *)shared_mem_base;
-
-	for (i = 0; i < ARRAY_SIZE(clks_shared); i++) {
-		shared_mem->imx_clk[i].self = hws[clks_shared[i]]->clk;
-		shared_mem->imx_clk[i].ca9_enabled = 1;
-		pr_debug("%d: name %s, addr 0x%x\n", i,
-			__clk_get_name(shared_mem->imx_clk[i].self),
-			(u32)&(shared_mem->imx_clk[i]));
-	}
-	/* enable amp power management */
-	shared_mem->ca9_valid = SHARED_MEM_MAGIC_NUMBER;
-
-	pr_info("A9-M4 sema4 num %d, A9-M4 magic number 0x%x - 0x%x.\n",
-		amp_power_mutex->gate_num, shared_mem->ca9_valid,
-		shared_mem->cm4_valid);
-
-	return 0;
-}
-=======
->>>>>>> ccf0a997
 late_initcall(imx_amp_power_init);