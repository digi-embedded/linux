--- conflicted
+++ resolved
@@ -905,27 +905,10 @@
 	/* use old gpt clk setting, gpt1 root clk must be twice as gpt counter freq */
 	imx_clk_set_parent(clks[IMX7D_GPT1_ROOT_SRC], clks[IMX7D_OSC_24M_CLK]);
 
-<<<<<<< HEAD
-	/*
-	 * init enet clock source:
-	 *	AXI clock source is 250Mhz
-	 *	Phy refrence clock is 25Mhz
-	 *	1588 time clock source is 100Mhz
-	 */
-	imx_clk_set_parent(clks[IMX7D_ENET_AXI_ROOT_SRC], clks[IMX7D_PLL_ENET_MAIN_250M_CLK]);
-	imx_clk_set_rate(clks[IMX7D_ENET_AXI_ROOT_CLK], 267000000);
-	imx_clk_set_parent(clks[IMX7D_ENET_PHY_REF_ROOT_SRC], clks[IMX7D_PLL_ENET_MAIN_25M_CLK]);
-
 	/* set pcie root's parent clk source */
 	imx_clk_set_parent(clks[IMX7D_PCIE_CTRL_ROOT_SRC], clks[IMX7D_PLL_ENET_MAIN_250M_CLK]);
 	imx_clk_set_parent(clks[IMX7D_PCIE_PHY_ROOT_SRC], clks[IMX7D_PLL_ENET_MAIN_100M_CLK]);
 
-=======
-	/* set pcie root's parent clk source */
-	imx_clk_set_parent(clks[IMX7D_PCIE_CTRL_ROOT_SRC], clks[IMX7D_PLL_ENET_MAIN_250M_CLK]);
-	imx_clk_set_parent(clks[IMX7D_PCIE_PHY_ROOT_SRC], clks[IMX7D_PLL_ENET_MAIN_100M_CLK]);
-
->>>>>>> 05f46d3f
 	/* Set clock rate for USBPHY, the USB_PLL at CCM is from USBOTG2 */
 	clks[IMX7D_USB1_MAIN_480M_CLK] = imx_clk_fixed_factor("pll_usb1_main_clk", "osc", 20, 1);
 	clks[IMX7D_USB_MAIN_480M_CLK] = imx_clk_fixed_factor("pll_usb_main_clk", "osc", 20, 1);
