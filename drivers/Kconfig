# SPDX-License-Identifier: GPL-2.0
menu "Device Drivers"

# Keep I/O buses first

source "drivers/amba/Kconfig"
source "drivers/eisa/Kconfig"
source "drivers/pci/Kconfig"
source "drivers/cxl/Kconfig"
source "drivers/pcmcia/Kconfig"
source "drivers/rapidio/Kconfig"


source "drivers/base/Kconfig"

source "drivers/bus/Kconfig"

source "drivers/connector/Kconfig"

source "drivers/firmware/Kconfig"

source "drivers/gnss/Kconfig"

source "drivers/mtd/Kconfig"

source "drivers/of/Kconfig"

source "drivers/parport/Kconfig"

source "drivers/pnp/Kconfig"

source "drivers/block/Kconfig"

source "drivers/nvme/Kconfig"

source "drivers/misc/Kconfig"

source "drivers/scsi/Kconfig"

source "drivers/ata/Kconfig"

source "drivers/md/Kconfig"

source "drivers/target/Kconfig"

source "drivers/message/fusion/Kconfig"

source "drivers/firewire/Kconfig"

source "drivers/macintosh/Kconfig"

source "drivers/net/Kconfig"

source "drivers/isdn/Kconfig"

# input before char - char/joystick depends on it. As does USB.

source "drivers/input/Kconfig"

source "drivers/char/Kconfig"

source "drivers/i2c/Kconfig"

source "drivers/i3c/Kconfig"

source "drivers/spi/Kconfig"

source "drivers/spmi/Kconfig"

source "drivers/hsi/Kconfig"

source "drivers/pps/Kconfig"

source "drivers/ptp/Kconfig"

source "drivers/pinctrl/Kconfig"

source "drivers/gpio/Kconfig"

source "drivers/w1/Kconfig"

source "drivers/power/Kconfig"

source "drivers/hwmon/Kconfig"

source "drivers/thermal/Kconfig"

source "drivers/watchdog/Kconfig"

source "drivers/ssb/Kconfig"

source "drivers/bcma/Kconfig"

source "drivers/mfd/Kconfig"

source "drivers/regulator/Kconfig"

source "drivers/media/Kconfig"

source "drivers/video/Kconfig"

source "sound/Kconfig"

source "drivers/hid/Kconfig"

source "drivers/usb/Kconfig"

source "drivers/mmc/Kconfig"

source "drivers/ufs/Kconfig"

source "drivers/memstick/Kconfig"

source "drivers/leds/Kconfig"

source "drivers/accessibility/Kconfig"

source "drivers/infiniband/Kconfig"

source "drivers/edac/Kconfig"

source "drivers/rtc/Kconfig"

source "drivers/dma/Kconfig"

source "drivers/dma-buf/Kconfig"

source "drivers/dca/Kconfig"

source "drivers/auxdisplay/Kconfig"

source "drivers/uio/Kconfig"

source "drivers/vfio/Kconfig"

source "drivers/vlynq/Kconfig"

source "drivers/virt/Kconfig"

source "drivers/virtio/Kconfig"

source "drivers/vdpa/Kconfig"

source "drivers/vhost/Kconfig"

source "drivers/hv/Kconfig"

source "drivers/xen/Kconfig"

source "drivers/greybus/Kconfig"

source "drivers/comedi/Kconfig"

source "drivers/staging/Kconfig"

source "drivers/platform/Kconfig"

source "drivers/clk/Kconfig"

source "drivers/hwspinlock/Kconfig"

source "drivers/clocksource/Kconfig"

source "drivers/mailbox/Kconfig"

source "drivers/iommu/Kconfig"

source "drivers/remoteproc/Kconfig"

source "drivers/rpmsg/Kconfig"

source "drivers/soundwire/Kconfig"

source "drivers/soc/Kconfig"

source "drivers/som/Kconfig"

source "drivers/devfreq/Kconfig"

source "drivers/extcon/Kconfig"

source "drivers/memory/Kconfig"

source "drivers/iio/Kconfig"

source "drivers/ntb/Kconfig"

source "drivers/pwm/Kconfig"

source "drivers/irqchip/Kconfig"

source "drivers/ipack/Kconfig"

source "drivers/reset/Kconfig"

source "drivers/phy/Kconfig"

source "drivers/powercap/Kconfig"

source "drivers/mcb/Kconfig"

source "drivers/perf/Kconfig"

source "drivers/ras/Kconfig"

source "drivers/thunderbolt/Kconfig"

source "drivers/android/Kconfig"

source "drivers/gpu/trace/Kconfig"

source "drivers/nvdimm/Kconfig"

source "drivers/dax/Kconfig"

source "drivers/nvmem/Kconfig"

source "drivers/hwtracing/Kconfig"

source "drivers/fpga/Kconfig"

source "drivers/fsi/Kconfig"

source "drivers/tee/Kconfig"

source "drivers/mux/Kconfig"

source "drivers/opp/Kconfig"

source "drivers/siox/Kconfig"

source "drivers/slimbus/Kconfig"

source "drivers/interconnect/Kconfig"

source "drivers/counter/Kconfig"

source "drivers/most/Kconfig"

<<<<<<< HEAD
=======
source "drivers/peci/Kconfig"

source "drivers/hte/Kconfig"

>>>>>>> 29549c70
source "drivers/mxc/Kconfig"
endmenu<|MERGE_RESOLUTION|>--- conflicted
+++ resolved
@@ -237,12 +237,9 @@
 
 source "drivers/most/Kconfig"
 
-<<<<<<< HEAD
-=======
 source "drivers/peci/Kconfig"
 
 source "drivers/hte/Kconfig"
 
->>>>>>> 29549c70
 source "drivers/mxc/Kconfig"
 endmenu