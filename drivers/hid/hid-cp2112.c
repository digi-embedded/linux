--- conflicted
+++ resolved
@@ -1308,11 +1308,8 @@
 	girq->default_type = IRQ_TYPE_NONE;
 	girq->handler = handle_simple_irq;
 	girq->threaded = true;
-<<<<<<< HEAD
-=======
 
 	INIT_DELAYED_WORK(&dev->gpio_poll_worker, cp2112_gpio_poll_callback);
->>>>>>> ccf0a997
 
 	ret = gpiochip_add_data(&dev->gc, dev);
 	if (ret < 0) {
