// SPDX-License-Identifier: GPL-2.0-or-later
/*
 * drivers/input/tablet/wacom_wac.c
 *
 *  USB Wacom tablet support - Wacom specific code
 */

/*
 */

#include "wacom_wac.h"
#include "wacom.h"
#include <linux/input/mt.h>

/* resolution for penabled devices */
#define WACOM_PL_RES		20
#define WACOM_PENPRTN_RES	40
#define WACOM_VOLITO_RES	50
#define WACOM_GRAPHIRE_RES	80
#define WACOM_INTUOS_RES	100
#define WACOM_INTUOS3_RES	200

/* Newer Cintiq and DTU have an offset between tablet and screen areas */
#define WACOM_DTU_OFFSET	200
#define WACOM_CINTIQ_OFFSET	400

/*
 * Scale factor relating reported contact size to logical contact area.
 * 2^14/pi is a good approximation on Intuos5 and 3rd-gen Bamboo
 */
#define WACOM_CONTACT_AREA_SCALE 2607

static bool touch_arbitration = 1;
module_param(touch_arbitration, bool, 0644);
MODULE_PARM_DESC(touch_arbitration, " on (Y) off (N)");

static void wacom_report_numbered_buttons(struct input_dev *input_dev,
				int button_count, int mask);

static int wacom_numbered_button_to_key(int n);

static void wacom_update_led(struct wacom *wacom, int button_count, int mask,
			     int group);
/*
 * Percent of battery capacity for Graphire.
 * 8th value means AC online and show 100% capacity.
 */
static unsigned short batcap_gr[8] = { 1, 15, 25, 35, 50, 70, 100, 100 };

/*
 * Percent of battery capacity for Intuos4 WL, AC has a separate bit.
 */
static unsigned short batcap_i4[8] = { 1, 15, 30, 45, 60, 70, 85, 100 };

static void __wacom_notify_battery(struct wacom_battery *battery,
				   int bat_status, int bat_capacity,
				   bool bat_charging, bool bat_connected,
				   bool ps_connected)
{
	bool changed = battery->bat_status       != bat_status    ||
		       battery->battery_capacity != bat_capacity  ||
		       battery->bat_charging     != bat_charging  ||
		       battery->bat_connected    != bat_connected ||
		       battery->ps_connected     != ps_connected;

	if (changed) {
		battery->bat_status = bat_status;
		battery->battery_capacity = bat_capacity;
		battery->bat_charging = bat_charging;
		battery->bat_connected = bat_connected;
		battery->ps_connected = ps_connected;

		if (battery->battery)
			power_supply_changed(battery->battery);
	}
}

static void wacom_notify_battery(struct wacom_wac *wacom_wac,
	int bat_status, int bat_capacity, bool bat_charging,
	bool bat_connected, bool ps_connected)
{
	struct wacom *wacom = container_of(wacom_wac, struct wacom, wacom_wac);

	__wacom_notify_battery(&wacom->battery, bat_status, bat_capacity,
			       bat_charging, bat_connected, ps_connected);
}

static int wacom_penpartner_irq(struct wacom_wac *wacom)
{
	unsigned char *data = wacom->data;
	struct input_dev *input = wacom->pen_input;

	switch (data[0]) {
	case 1:
		if (data[5] & 0x80) {
			wacom->tool[0] = (data[5] & 0x20) ? BTN_TOOL_RUBBER : BTN_TOOL_PEN;
			wacom->id[0] = (data[5] & 0x20) ? ERASER_DEVICE_ID : STYLUS_DEVICE_ID;
			input_report_key(input, wacom->tool[0], 1);
			input_report_abs(input, ABS_MISC, wacom->id[0]); /* report tool id */
			input_report_abs(input, ABS_X, get_unaligned_le16(&data[1]));
			input_report_abs(input, ABS_Y, get_unaligned_le16(&data[3]));
			input_report_abs(input, ABS_PRESSURE, (signed char)data[6] + 127);
			input_report_key(input, BTN_TOUCH, ((signed char)data[6] > -127));
			input_report_key(input, BTN_STYLUS, (data[5] & 0x40));
		} else {
			input_report_key(input, wacom->tool[0], 0);
			input_report_abs(input, ABS_MISC, 0); /* report tool id */
			input_report_abs(input, ABS_PRESSURE, -1);
			input_report_key(input, BTN_TOUCH, 0);
		}
		break;

	case 2:
		input_report_key(input, BTN_TOOL_PEN, 1);
		input_report_abs(input, ABS_MISC, STYLUS_DEVICE_ID); /* report tool id */
		input_report_abs(input, ABS_X, get_unaligned_le16(&data[1]));
		input_report_abs(input, ABS_Y, get_unaligned_le16(&data[3]));
		input_report_abs(input, ABS_PRESSURE, (signed char)data[6] + 127);
		input_report_key(input, BTN_TOUCH, ((signed char)data[6] > -80) && !(data[5] & 0x20));
		input_report_key(input, BTN_STYLUS, (data[5] & 0x40));
		break;

	default:
		dev_dbg(input->dev.parent,
			"%s: received unknown report #%d\n", __func__, data[0]);
		return 0;
        }

	return 1;
}

static int wacom_pl_irq(struct wacom_wac *wacom)
{
	struct wacom_features *features = &wacom->features;
	unsigned char *data = wacom->data;
	struct input_dev *input = wacom->pen_input;
	int prox, pressure;

	if (data[0] != WACOM_REPORT_PENABLED) {
		dev_dbg(input->dev.parent,
			"%s: received unknown report #%d\n", __func__, data[0]);
		return 0;
	}

	prox = data[1] & 0x40;

	if (!wacom->id[0]) {
		if ((data[0] & 0x10) || (data[4] & 0x20)) {
			wacom->tool[0] = BTN_TOOL_RUBBER;
			wacom->id[0] = ERASER_DEVICE_ID;
		}
		else {
			wacom->tool[0] = BTN_TOOL_PEN;
			wacom->id[0] = STYLUS_DEVICE_ID;
		}
	}

	/* If the eraser is in prox, STYLUS2 is always set. If we
	 * mis-detected the type and notice that STYLUS2 isn't set
	 * then force the eraser out of prox and let the pen in.
	 */
	if (wacom->tool[0] == BTN_TOOL_RUBBER && !(data[4] & 0x20)) {
		input_report_key(input, BTN_TOOL_RUBBER, 0);
		input_report_abs(input, ABS_MISC, 0);
		input_sync(input);
		wacom->tool[0] = BTN_TOOL_PEN;
		wacom->id[0] = STYLUS_DEVICE_ID;
	}

	if (prox) {
		pressure = (signed char)((data[7] << 1) | ((data[4] >> 2) & 1));
		if (features->pressure_max > 255)
			pressure = (pressure << 1) | ((data[4] >> 6) & 1);
		pressure += (features->pressure_max + 1) / 2;

		input_report_abs(input, ABS_X, data[3] | (data[2] << 7) | ((data[1] & 0x03) << 14));
		input_report_abs(input, ABS_Y, data[6] | (data[5] << 7) | ((data[4] & 0x03) << 14));
		input_report_abs(input, ABS_PRESSURE, pressure);

		input_report_key(input, BTN_TOUCH, data[4] & 0x08);
		input_report_key(input, BTN_STYLUS, data[4] & 0x10);
		/* Only allow the stylus2 button to be reported for the pen tool. */
		input_report_key(input, BTN_STYLUS2, (wacom->tool[0] == BTN_TOOL_PEN) && (data[4] & 0x20));
	}

	if (!prox)
		wacom->id[0] = 0;
	input_report_key(input, wacom->tool[0], prox);
	input_report_abs(input, ABS_MISC, wacom->id[0]);
	return 1;
}

static int wacom_ptu_irq(struct wacom_wac *wacom)
{
	unsigned char *data = wacom->data;
	struct input_dev *input = wacom->pen_input;

	if (data[0] != WACOM_REPORT_PENABLED) {
		dev_dbg(input->dev.parent,
			"%s: received unknown report #%d\n", __func__, data[0]);
		return 0;
	}

	if (data[1] & 0x04) {
		input_report_key(input, BTN_TOOL_RUBBER, data[1] & 0x20);
		input_report_key(input, BTN_TOUCH, data[1] & 0x08);
		wacom->id[0] = ERASER_DEVICE_ID;
	} else {
		input_report_key(input, BTN_TOOL_PEN, data[1] & 0x20);
		input_report_key(input, BTN_TOUCH, data[1] & 0x01);
		wacom->id[0] = STYLUS_DEVICE_ID;
	}
	input_report_abs(input, ABS_MISC, wacom->id[0]); /* report tool id */
	input_report_abs(input, ABS_X, le16_to_cpup((__le16 *)&data[2]));
	input_report_abs(input, ABS_Y, le16_to_cpup((__le16 *)&data[4]));
	input_report_abs(input, ABS_PRESSURE, le16_to_cpup((__le16 *)&data[6]));
	input_report_key(input, BTN_STYLUS, data[1] & 0x02);
	input_report_key(input, BTN_STYLUS2, data[1] & 0x10);
	return 1;
}

static int wacom_dtu_irq(struct wacom_wac *wacom)
{
	unsigned char *data = wacom->data;
	struct input_dev *input = wacom->pen_input;
	int prox = data[1] & 0x20;

	dev_dbg(input->dev.parent,
		"%s: received report #%d", __func__, data[0]);

	if (prox) {
		/* Going into proximity select tool */
		wacom->tool[0] = (data[1] & 0x0c) ? BTN_TOOL_RUBBER : BTN_TOOL_PEN;
		if (wacom->tool[0] == BTN_TOOL_PEN)
			wacom->id[0] = STYLUS_DEVICE_ID;
		else
			wacom->id[0] = ERASER_DEVICE_ID;
	}
	input_report_key(input, BTN_STYLUS, data[1] & 0x02);
	input_report_key(input, BTN_STYLUS2, data[1] & 0x10);
	input_report_abs(input, ABS_X, le16_to_cpup((__le16 *)&data[2]));
	input_report_abs(input, ABS_Y, le16_to_cpup((__le16 *)&data[4]));
	input_report_abs(input, ABS_PRESSURE, ((data[7] & 0x01) << 8) | data[6]);
	input_report_key(input, BTN_TOUCH, data[1] & 0x05);
	if (!prox) /* out-prox */
		wacom->id[0] = 0;
	input_report_key(input, wacom->tool[0], prox);
	input_report_abs(input, ABS_MISC, wacom->id[0]);
	return 1;
}

static int wacom_dtus_irq(struct wacom_wac *wacom)
{
	unsigned char *data = wacom->data;
	struct input_dev *input = wacom->pen_input;
	unsigned short prox, pressure = 0;

	if (data[0] != WACOM_REPORT_DTUS && data[0] != WACOM_REPORT_DTUSPAD) {
		dev_dbg(input->dev.parent,
			"%s: received unknown report #%d", __func__, data[0]);
		return 0;
	} else if (data[0] == WACOM_REPORT_DTUSPAD) {
		input = wacom->pad_input;
		input_report_key(input, BTN_0, (data[1] & 0x01));
		input_report_key(input, BTN_1, (data[1] & 0x02));
		input_report_key(input, BTN_2, (data[1] & 0x04));
		input_report_key(input, BTN_3, (data[1] & 0x08));
		input_report_abs(input, ABS_MISC,
				 data[1] & 0x0f ? PAD_DEVICE_ID : 0);
		return 1;
	} else {
		prox = data[1] & 0x80;
		if (prox) {
			switch ((data[1] >> 3) & 3) {
			case 1: /* Rubber */
				wacom->tool[0] = BTN_TOOL_RUBBER;
				wacom->id[0] = ERASER_DEVICE_ID;
				break;

			case 2: /* Pen */
				wacom->tool[0] = BTN_TOOL_PEN;
				wacom->id[0] = STYLUS_DEVICE_ID;
				break;
			}
		}

		input_report_key(input, BTN_STYLUS, data[1] & 0x20);
		input_report_key(input, BTN_STYLUS2, data[1] & 0x40);
		input_report_abs(input, ABS_X, get_unaligned_be16(&data[3]));
		input_report_abs(input, ABS_Y, get_unaligned_be16(&data[5]));
		pressure = ((data[1] & 0x03) << 8) | (data[2] & 0xff);
		input_report_abs(input, ABS_PRESSURE, pressure);
		input_report_key(input, BTN_TOUCH, pressure > 10);

		if (!prox) /* out-prox */
			wacom->id[0] = 0;
		input_report_key(input, wacom->tool[0], prox);
		input_report_abs(input, ABS_MISC, wacom->id[0]);
		return 1;
	}
}

static int wacom_graphire_irq(struct wacom_wac *wacom)
{
	struct wacom_features *features = &wacom->features;
	unsigned char *data = wacom->data;
	struct input_dev *input = wacom->pen_input;
	struct input_dev *pad_input = wacom->pad_input;
	int battery_capacity, ps_connected;
	int prox;
	int rw = 0;
	int retval = 0;

	if (features->type == GRAPHIRE_BT) {
		if (data[0] != WACOM_REPORT_PENABLED_BT) {
			dev_dbg(input->dev.parent,
				"%s: received unknown report #%d\n", __func__,
				data[0]);
			goto exit;
		}
	} else if (data[0] != WACOM_REPORT_PENABLED) {
		dev_dbg(input->dev.parent,
			"%s: received unknown report #%d\n", __func__, data[0]);
		goto exit;
	}

	prox = data[1] & 0x80;
	if (prox || wacom->id[0]) {
		if (prox) {
			switch ((data[1] >> 5) & 3) {

			case 0:	/* Pen */
				wacom->tool[0] = BTN_TOOL_PEN;
				wacom->id[0] = STYLUS_DEVICE_ID;
				break;

			case 1: /* Rubber */
				wacom->tool[0] = BTN_TOOL_RUBBER;
				wacom->id[0] = ERASER_DEVICE_ID;
				break;

			case 2: /* Mouse with wheel */
				input_report_key(input, BTN_MIDDLE, data[1] & 0x04);
				fallthrough;

			case 3: /* Mouse without wheel */
				wacom->tool[0] = BTN_TOOL_MOUSE;
				wacom->id[0] = CURSOR_DEVICE_ID;
				break;
			}
		}
		input_report_abs(input, ABS_X, le16_to_cpup((__le16 *)&data[2]));
		input_report_abs(input, ABS_Y, le16_to_cpup((__le16 *)&data[4]));
		if (wacom->tool[0] != BTN_TOOL_MOUSE) {
			if (features->type == GRAPHIRE_BT)
				input_report_abs(input, ABS_PRESSURE, data[6] |
					(((__u16) (data[1] & 0x08)) << 5));
			else
				input_report_abs(input, ABS_PRESSURE, data[6] |
					((data[7] & 0x03) << 8));
			input_report_key(input, BTN_TOUCH, data[1] & 0x01);
			input_report_key(input, BTN_STYLUS, data[1] & 0x02);
			input_report_key(input, BTN_STYLUS2, data[1] & 0x04);
		} else {
			input_report_key(input, BTN_LEFT, data[1] & 0x01);
			input_report_key(input, BTN_RIGHT, data[1] & 0x02);
			if (features->type == WACOM_G4 ||
					features->type == WACOM_MO) {
				input_report_abs(input, ABS_DISTANCE, data[6] & 0x3f);
				rw = (data[7] & 0x04) - (data[7] & 0x03);
			} else if (features->type == GRAPHIRE_BT) {
				/* Compute distance between mouse and tablet */
				rw = 44 - (data[6] >> 2);
				rw = clamp_val(rw, 0, 31);
				input_report_abs(input, ABS_DISTANCE, rw);
				if (((data[1] >> 5) & 3) == 2) {
					/* Mouse with wheel */
					input_report_key(input, BTN_MIDDLE,
							data[1] & 0x04);
					rw = (data[6] & 0x01) ? -1 :
						(data[6] & 0x02) ? 1 : 0;
				} else {
					rw = 0;
				}
			} else {
				input_report_abs(input, ABS_DISTANCE, data[7] & 0x3f);
				rw = -(signed char)data[6];
			}
			input_report_rel(input, REL_WHEEL, rw);
		}

		if (!prox)
			wacom->id[0] = 0;
		input_report_abs(input, ABS_MISC, wacom->id[0]); /* report tool id */
		input_report_key(input, wacom->tool[0], prox);
		input_sync(input); /* sync last event */
	}

	/* send pad data */
	switch (features->type) {
	case WACOM_G4:
		prox = data[7] & 0xf8;
		if (prox || wacom->id[1]) {
			wacom->id[1] = PAD_DEVICE_ID;
			input_report_key(pad_input, BTN_BACK, (data[7] & 0x40));
			input_report_key(pad_input, BTN_FORWARD, (data[7] & 0x80));
			rw = ((data[7] & 0x18) >> 3) - ((data[7] & 0x20) >> 3);
			input_report_rel(pad_input, REL_WHEEL, rw);
			if (!prox)
				wacom->id[1] = 0;
			input_report_abs(pad_input, ABS_MISC, wacom->id[1]);
			retval = 1;
		}
		break;

	case WACOM_MO:
		prox = (data[7] & 0xf8) || data[8];
		if (prox || wacom->id[1]) {
			wacom->id[1] = PAD_DEVICE_ID;
			input_report_key(pad_input, BTN_BACK, (data[7] & 0x08));
			input_report_key(pad_input, BTN_LEFT, (data[7] & 0x20));
			input_report_key(pad_input, BTN_FORWARD, (data[7] & 0x10));
			input_report_key(pad_input, BTN_RIGHT, (data[7] & 0x40));
			input_report_abs(pad_input, ABS_WHEEL, (data[8] & 0x7f));
			if (!prox)
				wacom->id[1] = 0;
			input_report_abs(pad_input, ABS_MISC, wacom->id[1]);
			retval = 1;
		}
		break;
	case GRAPHIRE_BT:
		prox = data[7] & 0x03;
		if (prox || wacom->id[1]) {
			wacom->id[1] = PAD_DEVICE_ID;
			input_report_key(pad_input, BTN_0, (data[7] & 0x02));
			input_report_key(pad_input, BTN_1, (data[7] & 0x01));
			if (!prox)
				wacom->id[1] = 0;
			input_report_abs(pad_input, ABS_MISC, wacom->id[1]);
			retval = 1;
		}
		break;
	}

	/* Store current battery capacity and power supply state */
	if (features->type == GRAPHIRE_BT) {
		rw = (data[7] >> 2 & 0x07);
		battery_capacity = batcap_gr[rw];
		ps_connected = rw == 7;
		wacom_notify_battery(wacom, WACOM_POWER_SUPPLY_STATUS_AUTO,
				     battery_capacity, ps_connected, 1,
				     ps_connected);
	}
exit:
	return retval;
}

static void wacom_intuos_schedule_prox_event(struct wacom_wac *wacom_wac)
{
	struct wacom *wacom = container_of(wacom_wac, struct wacom, wacom_wac);
	struct wacom_features *features = &wacom_wac->features;
	struct hid_report *r;
	struct hid_report_enum *re;

	re = &(wacom->hdev->report_enum[HID_FEATURE_REPORT]);
	if (features->type == INTUOSHT2)
		r = re->report_id_hash[WACOM_REPORT_INTUOSHT2_ID];
	else
		r = re->report_id_hash[WACOM_REPORT_INTUOS_ID1];
	if (r) {
		hid_hw_request(wacom->hdev, r, HID_REQ_GET_REPORT);
	}
}

static int wacom_intuos_pad(struct wacom_wac *wacom)
{
	struct wacom_features *features = &wacom->features;
	unsigned char *data = wacom->data;
	struct input_dev *input = wacom->pad_input;
	int i;
	int buttons = 0, nbuttons = features->numbered_buttons;
	int keys = 0, nkeys = 0;
	int ring1 = 0, ring2 = 0;
	int strip1 = 0, strip2 = 0;
	bool prox = false;
	bool wrench = false, keyboard = false, mute_touch = false, menu = false,
	     info = false;

	/* pad packets. Works as a second tool and is always in prox */
	if (!(data[0] == WACOM_REPORT_INTUOSPAD || data[0] == WACOM_REPORT_INTUOS5PAD ||
	      data[0] == WACOM_REPORT_CINTIQPAD))
		return 0;

	if (features->type >= INTUOS4S && features->type <= INTUOS4L) {
		buttons = (data[3] << 1) | (data[2] & 0x01);
		ring1 = data[1];
	} else if (features->type == DTK) {
		buttons = data[6];
	} else if (features->type == WACOM_13HD) {
		buttons = (data[4] << 1) | (data[3] & 0x01);
	} else if (features->type == WACOM_24HD) {
		buttons = (data[8] << 8) | data[6];
		ring1 = data[1];
		ring2 = data[2];

		/*
		 * Three "buttons" are available on the 24HD which are
		 * physically implemented as a touchstrip. Each button
		 * is approximately 3 bits wide with a 2 bit spacing.
		 * The raw touchstrip bits are stored at:
		 *    ((data[3] & 0x1f) << 8) | data[4])
		 */
		nkeys = 3;
		keys = ((data[3] & 0x1C) ? 1<<2 : 0) |
		       ((data[4] & 0xE0) ? 1<<1 : 0) |
		       ((data[4] & 0x07) ? 1<<0 : 0);
		keyboard = !!(data[4] & 0xE0);
		info = !!(data[3] & 0x1C);

		if (features->oPid) {
			mute_touch = !!(data[4] & 0x07);
			if (mute_touch)
				wacom->shared->is_touch_on =
					!wacom->shared->is_touch_on;
		} else {
			wrench = !!(data[4] & 0x07);
		}
	} else if (features->type == WACOM_27QHD) {
		nkeys = 3;
		keys = data[2] & 0x07;

		wrench = !!(data[2] & 0x01);
		keyboard = !!(data[2] & 0x02);

		if (features->oPid) {
			mute_touch = !!(data[2] & 0x04);
			if (mute_touch)
				wacom->shared->is_touch_on =
					!wacom->shared->is_touch_on;
		} else {
			menu = !!(data[2] & 0x04);
		}
		input_report_abs(input, ABS_X, be16_to_cpup((__be16 *)&data[4]));
		input_report_abs(input, ABS_Y, be16_to_cpup((__be16 *)&data[6]));
		input_report_abs(input, ABS_Z, be16_to_cpup((__be16 *)&data[8]));
	} else if (features->type == CINTIQ_HYBRID) {
		/*
		 * Do not send hardware buttons under Android. They
		 * are already sent to the system through GPIO (and
		 * have different meaning).
		 *
		 * d-pad right  -> data[4] & 0x10
		 * d-pad up     -> data[4] & 0x20
		 * d-pad left   -> data[4] & 0x40
		 * d-pad down   -> data[4] & 0x80
		 * d-pad center -> data[3] & 0x01
		 */
		buttons = (data[4] << 1) | (data[3] & 0x01);
	} else if (features->type == CINTIQ_COMPANION_2) {
		/* d-pad right  -> data[2] & 0x10
		 * d-pad up     -> data[2] & 0x20
		 * d-pad left   -> data[2] & 0x40
		 * d-pad down   -> data[2] & 0x80
		 * d-pad center -> data[1] & 0x01
		 */
		buttons = ((data[2] >> 4) << 7) |
		          ((data[1] & 0x04) << 4) |
		          ((data[2] & 0x0F) << 2) |
		          (data[1] & 0x03);
	} else if (features->type >= INTUOS5S && features->type <= INTUOSPL) {
		/*
		 * ExpressKeys on Intuos5/Intuos Pro have a capacitive sensor in
		 * addition to the mechanical switch. Switch data is
		 * stored in data[4], capacitive data in data[5].
		 *
		 * Touch ring mode switch (data[3]) has no capacitive sensor
		 */
		buttons = (data[4] << 1) | (data[3] & 0x01);
		ring1 = data[2];
	} else {
		if (features->type == WACOM_21UX2 || features->type == WACOM_22HD) {
			buttons = (data[8] << 10) | ((data[7] & 0x01) << 9) |
			          (data[6] << 1) | (data[5] & 0x01);

			if (features->type == WACOM_22HD) {
				nkeys = 3;
				keys = data[9] & 0x07;

				info = !!(data[9] & 0x01);
				wrench = !!(data[9] & 0x02);
			}
		} else {
			buttons = ((data[6] & 0x10) << 5)  |
			          ((data[5] & 0x10) << 4)  |
			          ((data[6] & 0x0F) << 4)  |
			          (data[5] & 0x0F);
		}
		strip1 = ((data[1] & 0x1f) << 8) | data[2];
		strip2 = ((data[3] & 0x1f) << 8) | data[4];
	}

	prox = (buttons & ~(~0U << nbuttons)) | (keys & ~(~0U << nkeys)) |
	       (ring1 & 0x80) | (ring2 & 0x80) | strip1 | strip2;

	wacom_report_numbered_buttons(input, nbuttons, buttons);

	for (i = 0; i < nkeys; i++)
		input_report_key(input, KEY_PROG1 + i, keys & (1 << i));

	input_report_key(input, KEY_BUTTONCONFIG, wrench);
	input_report_key(input, KEY_ONSCREEN_KEYBOARD, keyboard);
	input_report_key(input, KEY_CONTROLPANEL, menu);
	input_report_key(input, KEY_INFO, info);

	if (wacom->shared && wacom->shared->touch_input) {
		input_report_switch(wacom->shared->touch_input,
				    SW_MUTE_DEVICE,
				    !wacom->shared->is_touch_on);
		input_sync(wacom->shared->touch_input);
	}

	input_report_abs(input, ABS_RX, strip1);
	input_report_abs(input, ABS_RY, strip2);

	input_report_abs(input, ABS_WHEEL,    (ring1 & 0x80) ? (ring1 & 0x7f) : 0);
	input_report_abs(input, ABS_THROTTLE, (ring2 & 0x80) ? (ring2 & 0x7f) : 0);

	input_report_key(input, wacom->tool[1], prox ? 1 : 0);
	input_report_abs(input, ABS_MISC, prox ? PAD_DEVICE_ID : 0);

	input_event(input, EV_MSC, MSC_SERIAL, 0xffffffff);

	return 1;
}

static int wacom_intuos_id_mangle(int tool_id)
{
	return (tool_id & ~0xFFF) << 4 | (tool_id & 0xFFF);
}

static int wacom_intuos_get_tool_type(int tool_id)
{
	int tool_type;

	switch (tool_id) {
	case 0x812: /* Inking pen */
	case 0x801: /* Intuos3 Inking pen */
	case 0x12802: /* Intuos4/5 Inking Pen */
	case 0x012:
		tool_type = BTN_TOOL_PENCIL;
		break;

	case 0x822: /* Pen */
	case 0x842:
	case 0x852:
	case 0x823: /* Intuos3 Grip Pen */
	case 0x813: /* Intuos3 Classic Pen */
	case 0x885: /* Intuos3 Marker Pen */
	case 0x802: /* Intuos4/5 13HD/24HD General Pen */
	case 0x804: /* Intuos4/5 13HD/24HD Marker Pen */
	case 0x8e2: /* IntuosHT2 pen */
	case 0x022:
	case 0x10804: /* Intuos4/5 13HD/24HD Art Pen */
	case 0x10842: /* MobileStudio Pro Pro Pen slim */
	case 0x14802: /* Intuos4/5 13HD/24HD Classic Pen */
	case 0x16802: /* Cintiq 13HD Pro Pen */
	case 0x18802: /* DTH2242 Pen */
	case 0x10802: /* Intuos4/5 13HD/24HD General Pen */
		tool_type = BTN_TOOL_PEN;
		break;

	case 0x832: /* Stroke pen */
	case 0x032:
		tool_type = BTN_TOOL_BRUSH;
		break;

	case 0x007: /* Mouse 4D and 2D */
	case 0x09c:
	case 0x094:
	case 0x017: /* Intuos3 2D Mouse */
	case 0x806: /* Intuos4 Mouse */
		tool_type = BTN_TOOL_MOUSE;
		break;

	case 0x096: /* Lens cursor */
	case 0x097: /* Intuos3 Lens cursor */
	case 0x006: /* Intuos4 Lens cursor */
		tool_type = BTN_TOOL_LENS;
		break;

	case 0x82a: /* Eraser */
	case 0x84a:
	case 0x85a:
	case 0x91a:
	case 0xd1a:
	case 0x0fa:
	case 0x82b: /* Intuos3 Grip Pen Eraser */
	case 0x81b: /* Intuos3 Classic Pen Eraser */
	case 0x91b: /* Intuos3 Airbrush Eraser */
	case 0x80c: /* Intuos4/5 13HD/24HD Marker Pen Eraser */
	case 0x80a: /* Intuos4/5 13HD/24HD General Pen Eraser */
	case 0x90a: /* Intuos4/5 13HD/24HD Airbrush Eraser */
	case 0x1480a: /* Intuos4/5 13HD/24HD Classic Pen Eraser */
	case 0x1090a: /* Intuos4/5 13HD/24HD Airbrush Eraser */
	case 0x1080c: /* Intuos4/5 13HD/24HD Art Pen Eraser */
	case 0x1084a: /* MobileStudio Pro Pro Pen slim Eraser */
	case 0x1680a: /* Cintiq 13HD Pro Pen Eraser */
	case 0x1880a: /* DTH2242 Eraser */
	case 0x1080a: /* Intuos4/5 13HD/24HD General Pen Eraser */
		tool_type = BTN_TOOL_RUBBER;
		break;

	case 0xd12:
	case 0x912:
	case 0x112:
	case 0x913: /* Intuos3 Airbrush */
	case 0x902: /* Intuos4/5 13HD/24HD Airbrush */
	case 0x10902: /* Intuos4/5 13HD/24HD Airbrush */
		tool_type = BTN_TOOL_AIRBRUSH;
		break;

	default: /* Unknown tool */
		tool_type = BTN_TOOL_PEN;
		break;
	}
	return tool_type;
}

static void wacom_exit_report(struct wacom_wac *wacom)
{
	struct input_dev *input = wacom->pen_input;
	struct wacom_features *features = &wacom->features;
	unsigned char *data = wacom->data;
	int idx = (features->type == INTUOS) ? (data[1] & 0x01) : 0;

	/*
	 * Reset all states otherwise we lose the initial states
	 * when in-prox next time
	 */
	input_report_abs(input, ABS_X, 0);
	input_report_abs(input, ABS_Y, 0);
	input_report_abs(input, ABS_DISTANCE, 0);
	input_report_abs(input, ABS_TILT_X, 0);
	input_report_abs(input, ABS_TILT_Y, 0);
	if (wacom->tool[idx] >= BTN_TOOL_MOUSE) {
		input_report_key(input, BTN_LEFT, 0);
		input_report_key(input, BTN_MIDDLE, 0);
		input_report_key(input, BTN_RIGHT, 0);
		input_report_key(input, BTN_SIDE, 0);
		input_report_key(input, BTN_EXTRA, 0);
		input_report_abs(input, ABS_THROTTLE, 0);
		input_report_abs(input, ABS_RZ, 0);
	} else {
		input_report_abs(input, ABS_PRESSURE, 0);
		input_report_key(input, BTN_STYLUS, 0);
		input_report_key(input, BTN_STYLUS2, 0);
		input_report_key(input, BTN_TOUCH, 0);
		input_report_abs(input, ABS_WHEEL, 0);
		if (features->type >= INTUOS3S)
			input_report_abs(input, ABS_Z, 0);
	}
	input_report_key(input, wacom->tool[idx], 0);
	input_report_abs(input, ABS_MISC, 0); /* reset tool id */
	input_event(input, EV_MSC, MSC_SERIAL, wacom->serial[idx]);
	wacom->id[idx] = 0;
}

static int wacom_intuos_inout(struct wacom_wac *wacom)
{
	struct wacom_features *features = &wacom->features;
	unsigned char *data = wacom->data;
	struct input_dev *input = wacom->pen_input;
	int idx = (features->type == INTUOS) ? (data[1] & 0x01) : 0;

	if (!(((data[1] & 0xfc) == 0xc0) ||  /* in prox */
	    ((data[1] & 0xfe) == 0x20) ||    /* in range */
	    ((data[1] & 0xfe) == 0x80)))     /* out prox */
		return 0;

	/* Enter report */
	if ((data[1] & 0xfc) == 0xc0) {
		/* serial number of the tool */
		wacom->serial[idx] = ((data[3] & 0x0f) << 28) +
			(data[4] << 20) + (data[5] << 12) +
			(data[6] << 4) + (data[7] >> 4);

		wacom->id[idx] = (data[2] << 4) | (data[3] >> 4) |
		     ((data[7] & 0x0f) << 16) | ((data[8] & 0xf0) << 8);

		wacom->tool[idx] = wacom_intuos_get_tool_type(wacom->id[idx]);

		wacom->shared->stylus_in_proximity = true;
		return 1;
	}

	/* in Range */
	if ((data[1] & 0xfe) == 0x20) {
		if (features->type != INTUOSHT2)
			wacom->shared->stylus_in_proximity = true;

		/* in Range while exiting */
		if (wacom->reporting_data) {
			input_report_key(input, BTN_TOUCH, 0);
			input_report_abs(input, ABS_PRESSURE, 0);
			input_report_abs(input, ABS_DISTANCE, wacom->features.distance_max);
			return 2;
		}
		return 1;
	}

	/* Exit report */
	if ((data[1] & 0xfe) == 0x80) {
		wacom->shared->stylus_in_proximity = false;
		wacom->reporting_data = false;

		/* don't report exit if we don't know the ID */
		if (!wacom->id[idx])
			return 1;

		wacom_exit_report(wacom);
		return 2;
	}

	return 0;
}

static inline bool touch_is_muted(struct wacom_wac *wacom_wac)
{
	return wacom_wac->probe_complete &&
	       wacom_wac->shared->has_mute_touch_switch &&
	       !wacom_wac->shared->is_touch_on;
}

static inline bool report_touch_events(struct wacom_wac *wacom)
{
	return (touch_arbitration ? !wacom->shared->stylus_in_proximity : 1);
}

static inline bool delay_pen_events(struct wacom_wac *wacom)
{
	return (wacom->shared->touch_down && touch_arbitration);
}

static int wacom_intuos_general(struct wacom_wac *wacom)
{
	struct wacom_features *features = &wacom->features;
	unsigned char *data = wacom->data;
	struct input_dev *input = wacom->pen_input;
	int idx = (features->type == INTUOS) ? (data[1] & 0x01) : 0;
	unsigned char type = (data[1] >> 1) & 0x0F;
	unsigned int x, y, distance, t;

	if (data[0] != WACOM_REPORT_PENABLED && data[0] != WACOM_REPORT_CINTIQ &&
		data[0] != WACOM_REPORT_INTUOS_PEN)
		return 0;

	if (delay_pen_events(wacom))
		return 1;

	/* don't report events if we don't know the tool ID */
	if (!wacom->id[idx]) {
		/* but reschedule a read of the current tool */
		wacom_intuos_schedule_prox_event(wacom);
		return 1;
	}

	/*
	 * don't report events for invalid data
	 */
	/* older I4 styli don't work with new Cintiqs */
	if ((!((wacom->id[idx] >> 16) & 0x01) &&
			(features->type == WACOM_21UX2)) ||
	    /* Only large Intuos support Lense Cursor */
	    (wacom->tool[idx] == BTN_TOOL_LENS &&
		(features->type == INTUOS3 ||
		 features->type == INTUOS3S ||
		 features->type == INTUOS4 ||
		 features->type == INTUOS4S ||
		 features->type == INTUOS5 ||
		 features->type == INTUOS5S ||
		 features->type == INTUOSPM ||
		 features->type == INTUOSPS)) ||
	   /* Cintiq doesn't send data when RDY bit isn't set */
	   (features->type == CINTIQ && !(data[1] & 0x40)))
		return 1;

	x = (be16_to_cpup((__be16 *)&data[2]) << 1) | ((data[9] >> 1) & 1);
	y = (be16_to_cpup((__be16 *)&data[4]) << 1) | (data[9] & 1);
	distance = data[9] >> 2;
	if (features->type < INTUOS3S) {
		x >>= 1;
		y >>= 1;
		distance >>= 1;
	}
	if (features->type == INTUOSHT2)
		distance = features->distance_max - distance;
	input_report_abs(input, ABS_X, x);
	input_report_abs(input, ABS_Y, y);
	input_report_abs(input, ABS_DISTANCE, distance);

	switch (type) {
	case 0x00:
	case 0x01:
	case 0x02:
	case 0x03:
		/* general pen packet */
		t = (data[6] << 3) | ((data[7] & 0xC0) >> 5) | (data[1] & 1);
		if (features->pressure_max < 2047)
			t >>= 1;
		input_report_abs(input, ABS_PRESSURE, t);
		if (features->type != INTUOSHT2) {
		    input_report_abs(input, ABS_TILT_X,
				 (((data[7] << 1) & 0x7e) | (data[8] >> 7)) - 64);
		    input_report_abs(input, ABS_TILT_Y, (data[8] & 0x7f) - 64);
		}
		input_report_key(input, BTN_STYLUS, data[1] & 2);
		input_report_key(input, BTN_STYLUS2, data[1] & 4);
		input_report_key(input, BTN_TOUCH, t > 10);
		break;

	case 0x0a:
		/* airbrush second packet */
		input_report_abs(input, ABS_WHEEL,
				(data[6] << 2) | ((data[7] >> 6) & 3));
		input_report_abs(input, ABS_TILT_X,
				 (((data[7] << 1) & 0x7e) | (data[8] >> 7)) - 64);
		input_report_abs(input, ABS_TILT_Y, (data[8] & 0x7f) - 64);
		break;

	case 0x05:
		/* Rotation packet */
		if (features->type >= INTUOS3S) {
			/* I3 marker pen rotation */
			t = (data[6] << 3) | ((data[7] >> 5) & 7);
			t = (data[7] & 0x20) ? ((t > 900) ? ((t-1) / 2 - 1350) :
				((t-1) / 2 + 450)) : (450 - t / 2) ;
			input_report_abs(input, ABS_Z, t);
		} else {
			/* 4D mouse 2nd packet */
			t = (data[6] << 3) | ((data[7] >> 5) & 7);
			input_report_abs(input, ABS_RZ, (data[7] & 0x20) ?
				((t - 1) / 2) : -t / 2);
		}
		break;

	case 0x04:
		/* 4D mouse 1st packet */
		input_report_key(input, BTN_LEFT,   data[8] & 0x01);
		input_report_key(input, BTN_MIDDLE, data[8] & 0x02);
		input_report_key(input, BTN_RIGHT,  data[8] & 0x04);

		input_report_key(input, BTN_SIDE,   data[8] & 0x20);
		input_report_key(input, BTN_EXTRA,  data[8] & 0x10);
		t = (data[6] << 2) | ((data[7] >> 6) & 3);
		input_report_abs(input, ABS_THROTTLE, (data[8] & 0x08) ? -t : t);
		break;

	case 0x06:
		/* I4 mouse */
		input_report_key(input, BTN_LEFT,   data[6] & 0x01);
		input_report_key(input, BTN_MIDDLE, data[6] & 0x02);
		input_report_key(input, BTN_RIGHT,  data[6] & 0x04);
		input_report_rel(input, REL_WHEEL, ((data[7] & 0x80) >> 7)
				 - ((data[7] & 0x40) >> 6));
		input_report_key(input, BTN_SIDE,   data[6] & 0x08);
		input_report_key(input, BTN_EXTRA,  data[6] & 0x10);

		input_report_abs(input, ABS_TILT_X,
			(((data[7] << 1) & 0x7e) | (data[8] >> 7)) - 64);
		input_report_abs(input, ABS_TILT_Y, (data[8] & 0x7f) - 64);
		break;

	case 0x08:
		if (wacom->tool[idx] == BTN_TOOL_MOUSE) {
			/* 2D mouse packet */
			input_report_key(input, BTN_LEFT,   data[8] & 0x04);
			input_report_key(input, BTN_MIDDLE, data[8] & 0x08);
			input_report_key(input, BTN_RIGHT,  data[8] & 0x10);
			input_report_rel(input, REL_WHEEL, (data[8] & 0x01)
					 - ((data[8] & 0x02) >> 1));

			/* I3 2D mouse side buttons */
			if (features->type >= INTUOS3S && features->type <= INTUOS3L) {
				input_report_key(input, BTN_SIDE,   data[8] & 0x40);
				input_report_key(input, BTN_EXTRA,  data[8] & 0x20);
			}
		}
		else if (wacom->tool[idx] == BTN_TOOL_LENS) {
			/* Lens cursor packets */
			input_report_key(input, BTN_LEFT,   data[8] & 0x01);
			input_report_key(input, BTN_MIDDLE, data[8] & 0x02);
			input_report_key(input, BTN_RIGHT,  data[8] & 0x04);
			input_report_key(input, BTN_SIDE,   data[8] & 0x10);
			input_report_key(input, BTN_EXTRA,  data[8] & 0x08);
		}
		break;

	case 0x07:
	case 0x09:
	case 0x0b:
	case 0x0c:
	case 0x0d:
	case 0x0e:
	case 0x0f:
		/* unhandled */
		break;
	}

	input_report_abs(input, ABS_MISC,
			 wacom_intuos_id_mangle(wacom->id[idx])); /* report tool id */
	input_report_key(input, wacom->tool[idx], 1);
	input_event(input, EV_MSC, MSC_SERIAL, wacom->serial[idx]);
	wacom->reporting_data = true;
	return 2;
}

static int wacom_intuos_irq(struct wacom_wac *wacom)
{
	unsigned char *data = wacom->data;
	struct input_dev *input = wacom->pen_input;
	int result;

	if (data[0] != WACOM_REPORT_PENABLED &&
	    data[0] != WACOM_REPORT_INTUOS_ID1 &&
	    data[0] != WACOM_REPORT_INTUOS_ID2 &&
	    data[0] != WACOM_REPORT_INTUOSPAD &&
	    data[0] != WACOM_REPORT_INTUOS_PEN &&
	    data[0] != WACOM_REPORT_CINTIQ &&
	    data[0] != WACOM_REPORT_CINTIQPAD &&
	    data[0] != WACOM_REPORT_INTUOS5PAD) {
		dev_dbg(input->dev.parent,
			"%s: received unknown report #%d\n", __func__, data[0]);
                return 0;
	}

	/* process pad events */
	result = wacom_intuos_pad(wacom);
	if (result)
		return result;

	/* process in/out prox events */
	result = wacom_intuos_inout(wacom);
	if (result)
		return result - 1;

	/* process general packets */
	result = wacom_intuos_general(wacom);
	if (result)
		return result - 1;

	return 0;
}

static int wacom_remote_irq(struct wacom_wac *wacom_wac, size_t len)
{
	unsigned char *data = wacom_wac->data;
	struct input_dev *input;
	struct wacom *wacom = container_of(wacom_wac, struct wacom, wacom_wac);
	struct wacom_remote *remote = wacom->remote;
	int bat_charging, bat_percent, touch_ring_mode;
	__u32 serial;
	int i, index = -1;
	unsigned long flags;

	if (data[0] != WACOM_REPORT_REMOTE) {
		hid_dbg(wacom->hdev, "%s: received unknown report #%d",
			__func__, data[0]);
		return 0;
	}

	serial = data[3] + (data[4] << 8) + (data[5] << 16);
	wacom_wac->id[0] = PAD_DEVICE_ID;

	spin_lock_irqsave(&remote->remote_lock, flags);

	for (i = 0; i < WACOM_MAX_REMOTES; i++) {
		if (remote->remotes[i].serial == serial) {
			index = i;
			break;
		}
	}

	if (index < 0 || !remote->remotes[index].registered)
		goto out;

	input = remote->remotes[index].input;

	input_report_key(input, BTN_0, (data[9] & 0x01));
	input_report_key(input, BTN_1, (data[9] & 0x02));
	input_report_key(input, BTN_2, (data[9] & 0x04));
	input_report_key(input, BTN_3, (data[9] & 0x08));
	input_report_key(input, BTN_4, (data[9] & 0x10));
	input_report_key(input, BTN_5, (data[9] & 0x20));
	input_report_key(input, BTN_6, (data[9] & 0x40));
	input_report_key(input, BTN_7, (data[9] & 0x80));

	input_report_key(input, BTN_8, (data[10] & 0x01));
	input_report_key(input, BTN_9, (data[10] & 0x02));
	input_report_key(input, BTN_A, (data[10] & 0x04));
	input_report_key(input, BTN_B, (data[10] & 0x08));
	input_report_key(input, BTN_C, (data[10] & 0x10));
	input_report_key(input, BTN_X, (data[10] & 0x20));
	input_report_key(input, BTN_Y, (data[10] & 0x40));
	input_report_key(input, BTN_Z, (data[10] & 0x80));

	input_report_key(input, BTN_BASE, (data[11] & 0x01));
	input_report_key(input, BTN_BASE2, (data[11] & 0x02));

	if (data[12] & 0x80)
		input_report_abs(input, ABS_WHEEL, (data[12] & 0x7f) - 1);
	else
		input_report_abs(input, ABS_WHEEL, 0);

	bat_percent = data[7] & 0x7f;
	bat_charging = !!(data[7] & 0x80);

	if (data[9] | data[10] | (data[11] & 0x03) | data[12])
		input_report_abs(input, ABS_MISC, PAD_DEVICE_ID);
	else
		input_report_abs(input, ABS_MISC, 0);

	input_event(input, EV_MSC, MSC_SERIAL, serial);

	input_sync(input);

	/*Which mode select (LED light) is currently on?*/
	touch_ring_mode = (data[11] & 0xC0) >> 6;

	for (i = 0; i < WACOM_MAX_REMOTES; i++) {
		if (remote->remotes[i].serial == serial)
			wacom->led.groups[i].select = touch_ring_mode;
	}

	__wacom_notify_battery(&remote->remotes[index].battery,
				WACOM_POWER_SUPPLY_STATUS_AUTO, bat_percent,
				bat_charging, 1, bat_charging);

out:
	spin_unlock_irqrestore(&remote->remote_lock, flags);
	return 0;
}

static void wacom_remote_status_irq(struct wacom_wac *wacom_wac, size_t len)
{
	struct wacom *wacom = container_of(wacom_wac, struct wacom, wacom_wac);
	unsigned char *data = wacom_wac->data;
	struct wacom_remote *remote = wacom->remote;
	struct wacom_remote_data remote_data;
	unsigned long flags;
	int i, ret;

	if (data[0] != WACOM_REPORT_DEVICE_LIST)
		return;

	memset(&remote_data, 0, sizeof(struct wacom_remote_data));

	for (i = 0; i < WACOM_MAX_REMOTES; i++) {
		int j = i * 6;
		int serial = (data[j+6] << 16) + (data[j+5] << 8) + data[j+4];
		bool connected = data[j+2];

		remote_data.remote[i].serial = serial;
		remote_data.remote[i].connected = connected;
	}

	spin_lock_irqsave(&remote->remote_lock, flags);

	ret = kfifo_in(&remote->remote_fifo, &remote_data, sizeof(remote_data));
	if (ret != sizeof(remote_data)) {
		spin_unlock_irqrestore(&remote->remote_lock, flags);
		hid_err(wacom->hdev, "Can't queue Remote status event.\n");
		return;
	}

	spin_unlock_irqrestore(&remote->remote_lock, flags);

	wacom_schedule_work(wacom_wac, WACOM_WORKER_REMOTE);
}

static int int_dist(int x1, int y1, int x2, int y2)
{
	int x = x2 - x1;
	int y = y2 - y1;

	return int_sqrt(x*x + y*y);
}

static void wacom_intuos_bt_process_data(struct wacom_wac *wacom,
		unsigned char *data)
{
	memcpy(wacom->data, data, 10);
	wacom_intuos_irq(wacom);

	input_sync(wacom->pen_input);
	if (wacom->pad_input)
		input_sync(wacom->pad_input);
}

static int wacom_intuos_bt_irq(struct wacom_wac *wacom, size_t len)
{
	unsigned char data[WACOM_PKGLEN_MAX];
	int i = 1;
	unsigned power_raw, battery_capacity, bat_charging, ps_connected;

	memcpy(data, wacom->data, len);

	switch (data[0]) {
	case 0x04:
		wacom_intuos_bt_process_data(wacom, data + i);
		i += 10;
		fallthrough;
	case 0x03:
		wacom_intuos_bt_process_data(wacom, data + i);
		i += 10;
		wacom_intuos_bt_process_data(wacom, data + i);
		i += 10;
		power_raw = data[i];
		bat_charging = (power_raw & 0x08) ? 1 : 0;
		ps_connected = (power_raw & 0x10) ? 1 : 0;
		battery_capacity = batcap_i4[power_raw & 0x07];
		wacom_notify_battery(wacom, WACOM_POWER_SUPPLY_STATUS_AUTO,
				     battery_capacity, bat_charging,
				     battery_capacity || bat_charging,
				     ps_connected);
		break;
	default:
		dev_dbg(wacom->pen_input->dev.parent,
				"Unknown report: %d,%d size:%zu\n",
				data[0], data[1], len);
		return 0;
	}
	return 0;
}

static int wacom_wac_finger_count_touches(struct wacom_wac *wacom)
{
	struct input_dev *input = wacom->touch_input;
	unsigned touch_max = wacom->features.touch_max;
	int count = 0;
	int i;

	if (!touch_max)
		return 0;

	if (touch_max == 1)
		return test_bit(BTN_TOUCH, input->key) &&
			report_touch_events(wacom);

	for (i = 0; i < input->mt->num_slots; i++) {
		struct input_mt_slot *ps = &input->mt->slots[i];
		int id = input_mt_get_value(ps, ABS_MT_TRACKING_ID);
		if (id >= 0)
			count++;
	}

	return count;
}

static void wacom_intuos_pro2_bt_pen(struct wacom_wac *wacom)
{
	int pen_frame_len, pen_frames;

	struct input_dev *pen_input = wacom->pen_input;
	unsigned char *data = wacom->data;
	int i;

	if (wacom->features.type == INTUOSP2_BT ||
	    wacom->features.type == INTUOSP2S_BT) {
		wacom->serial[0] = get_unaligned_le64(&data[99]);
		wacom->id[0]     = get_unaligned_le16(&data[107]);
		pen_frame_len = 14;
		pen_frames = 7;
	} else {
		wacom->serial[0] = get_unaligned_le64(&data[33]);
		wacom->id[0]     = get_unaligned_le16(&data[41]);
		pen_frame_len = 8;
		pen_frames = 4;
	}

	if (wacom->serial[0] >> 52 == 1) {
		/* Add back in missing bits of ID for non-USI pens */
		wacom->id[0] |= (wacom->serial[0] >> 32) & 0xFFFFF;
	}

	for (i = 0; i < pen_frames; i++) {
		unsigned char *frame = &data[i*pen_frame_len + 1];
		bool valid = frame[0] & 0x80;
		bool prox = frame[0] & 0x40;
		bool range = frame[0] & 0x20;
		bool invert = frame[0] & 0x10;

		if (!valid)
			continue;

		if (!prox) {
			wacom->shared->stylus_in_proximity = false;
			wacom_exit_report(wacom);
			input_sync(pen_input);

			wacom->tool[0] = 0;
			wacom->id[0] = 0;
			wacom->serial[0] = 0;
			return;
		}

		if (range) {
			if (!wacom->tool[0]) { /* first in range */
				/* Going into range select tool */
				if (invert)
					wacom->tool[0] = BTN_TOOL_RUBBER;
				else if (wacom->id[0])
					wacom->tool[0] = wacom_intuos_get_tool_type(wacom->id[0]);
				else
					wacom->tool[0] = BTN_TOOL_PEN;
			}

			input_report_abs(pen_input, ABS_X, get_unaligned_le16(&frame[1]));
			input_report_abs(pen_input, ABS_Y, get_unaligned_le16(&frame[3]));

			if (wacom->features.type == INTUOSP2_BT ||
			    wacom->features.type == INTUOSP2S_BT) {
				/* Fix rotation alignment: userspace expects zero at left */
				int16_t rotation =
					(int16_t)get_unaligned_le16(&frame[9]);
				rotation += 1800/4;

				if (rotation > 899)
					rotation -= 1800;

				input_report_abs(pen_input, ABS_TILT_X,
						 (char)frame[7]);
				input_report_abs(pen_input, ABS_TILT_Y,
						 (char)frame[8]);
				input_report_abs(pen_input, ABS_Z, rotation);
				input_report_abs(pen_input, ABS_WHEEL,
						 get_unaligned_le16(&frame[11]));
			}
		}
		if (wacom->tool[0]) {
			input_report_abs(pen_input, ABS_PRESSURE, get_unaligned_le16(&frame[5]));
			if (wacom->features.type == INTUOSP2_BT ||
			    wacom->features.type == INTUOSP2S_BT) {
				input_report_abs(pen_input, ABS_DISTANCE,
						 range ? frame[13] : wacom->features.distance_max);
			} else {
				input_report_abs(pen_input, ABS_DISTANCE,
						 range ? frame[7] : wacom->features.distance_max);
			}

			input_report_key(pen_input, BTN_TOUCH, frame[0] & 0x09);
			input_report_key(pen_input, BTN_STYLUS, frame[0] & 0x02);
			input_report_key(pen_input, BTN_STYLUS2, frame[0] & 0x04);

			input_report_key(pen_input, wacom->tool[0], prox);
			input_event(pen_input, EV_MSC, MSC_SERIAL, wacom->serial[0]);
			input_report_abs(pen_input, ABS_MISC,
					 wacom_intuos_id_mangle(wacom->id[0])); /* report tool id */
		}

		wacom->shared->stylus_in_proximity = prox;

		input_sync(pen_input);
	}
}

static void wacom_intuos_pro2_bt_touch(struct wacom_wac *wacom)
{
	const int finger_touch_len = 8;
	const int finger_frames = 4;
	const int finger_frame_len = 43;

	struct input_dev *touch_input = wacom->touch_input;
	unsigned char *data = wacom->data;
	int num_contacts_left = 5;
	int i, j;

	for (i = 0; i < finger_frames; i++) {
		unsigned char *frame = &data[i*finger_frame_len + 109];
		int current_num_contacts = frame[0] & 0x7F;
		int contacts_to_send;

		if (!(frame[0] & 0x80))
			continue;

		/*
		 * First packet resets the counter since only the first
		 * packet in series will have non-zero current_num_contacts.
		 */
		if (current_num_contacts)
			wacom->num_contacts_left = current_num_contacts;

		contacts_to_send = min(num_contacts_left, wacom->num_contacts_left);

		for (j = 0; j < contacts_to_send; j++) {
			unsigned char *touch = &frame[j*finger_touch_len + 1];
			int slot = input_mt_get_slot_by_key(touch_input, touch[0]);
			int x = get_unaligned_le16(&touch[2]);
			int y = get_unaligned_le16(&touch[4]);
			int w = touch[6] * input_abs_get_res(touch_input, ABS_MT_POSITION_X);
			int h = touch[7] * input_abs_get_res(touch_input, ABS_MT_POSITION_Y);

			if (slot < 0)
				continue;

			input_mt_slot(touch_input, slot);
			input_mt_report_slot_state(touch_input, MT_TOOL_FINGER, touch[1] & 0x01);
			input_report_abs(touch_input, ABS_MT_POSITION_X, x);
			input_report_abs(touch_input, ABS_MT_POSITION_Y, y);
			input_report_abs(touch_input, ABS_MT_TOUCH_MAJOR, max(w, h));
			input_report_abs(touch_input, ABS_MT_TOUCH_MINOR, min(w, h));
			input_report_abs(touch_input, ABS_MT_ORIENTATION, w > h);
		}

		input_mt_sync_frame(touch_input);

		wacom->num_contacts_left -= contacts_to_send;
		if (wacom->num_contacts_left <= 0) {
			wacom->num_contacts_left = 0;
			wacom->shared->touch_down = wacom_wac_finger_count_touches(wacom);
			input_sync(touch_input);
		}
	}

	if (wacom->num_contacts_left == 0) {
		// Be careful that we don't accidentally call input_sync with
		// only a partial set of fingers of processed
		input_report_switch(touch_input, SW_MUTE_DEVICE, !(data[281] >> 7));
		input_sync(touch_input);
	}

}

static void wacom_intuos_pro2_bt_pad(struct wacom_wac *wacom)
{
	struct input_dev *pad_input = wacom->pad_input;
	unsigned char *data = wacom->data;
	int nbuttons = wacom->features.numbered_buttons;

	int expresskeys = data[282];
	int center = (data[281] & 0x40) >> 6;
	int ring = data[285] & 0x7F;
	bool ringstatus = data[285] & 0x80;
	bool prox = expresskeys || center || ringstatus;

	/* Fix touchring data: userspace expects 0 at left and increasing clockwise */
	ring = 71 - ring;
	ring += 3*72/16;
	if (ring > 71)
		ring -= 72;

	wacom_report_numbered_buttons(pad_input, nbuttons,
                                      expresskeys | (center << (nbuttons - 1)));

	input_report_abs(pad_input, ABS_WHEEL, ringstatus ? ring : 0);

	input_report_key(pad_input, wacom->tool[1], prox ? 1 : 0);
	input_report_abs(pad_input, ABS_MISC, prox ? PAD_DEVICE_ID : 0);
	input_event(pad_input, EV_MSC, MSC_SERIAL, 0xffffffff);

	input_sync(pad_input);
}

static void wacom_intuos_pro2_bt_battery(struct wacom_wac *wacom)
{
	unsigned char *data = wacom->data;

	bool chg = data[284] & 0x80;
	int battery_status = data[284] & 0x7F;

	wacom_notify_battery(wacom, WACOM_POWER_SUPPLY_STATUS_AUTO,
			     battery_status, chg, 1, chg);
}

static void wacom_intuos_gen3_bt_pad(struct wacom_wac *wacom)
{
	struct input_dev *pad_input = wacom->pad_input;
	unsigned char *data = wacom->data;

	int buttons = data[44];

	wacom_report_numbered_buttons(pad_input, 4, buttons);

	input_report_key(pad_input, wacom->tool[1], buttons ? 1 : 0);
	input_report_abs(pad_input, ABS_MISC, buttons ? PAD_DEVICE_ID : 0);
	input_event(pad_input, EV_MSC, MSC_SERIAL, 0xffffffff);

	input_sync(pad_input);
}

static void wacom_intuos_gen3_bt_battery(struct wacom_wac *wacom)
{
	unsigned char *data = wacom->data;

	bool chg = data[45] & 0x80;
	int battery_status = data[45] & 0x7F;

	wacom_notify_battery(wacom, WACOM_POWER_SUPPLY_STATUS_AUTO,
			     battery_status, chg, 1, chg);
}

static int wacom_intuos_pro2_bt_irq(struct wacom_wac *wacom, size_t len)
{
	unsigned char *data = wacom->data;

	if (data[0] != 0x80 && data[0] != 0x81) {
		dev_dbg(wacom->pen_input->dev.parent,
			"%s: received unknown report #%d\n", __func__, data[0]);
		return 0;
	}

	wacom_intuos_pro2_bt_pen(wacom);
	if (wacom->features.type == INTUOSP2_BT ||
	    wacom->features.type == INTUOSP2S_BT) {
		wacom_intuos_pro2_bt_touch(wacom);
		wacom_intuos_pro2_bt_pad(wacom);
		wacom_intuos_pro2_bt_battery(wacom);
	} else {
		wacom_intuos_gen3_bt_pad(wacom);
		wacom_intuos_gen3_bt_battery(wacom);
	}
	return 0;
}

static int wacom_24hdt_irq(struct wacom_wac *wacom)
{
	struct input_dev *input = wacom->touch_input;
	unsigned char *data = wacom->data;
	int i;
	int current_num_contacts = data[61];
	int contacts_to_send = 0;
	int num_contacts_left = 4; /* maximum contacts per packet */
	int byte_per_packet = WACOM_BYTES_PER_24HDT_PACKET;
	int y_offset = 2;

	if (touch_is_muted(wacom) && !wacom->shared->touch_down)
		return 0;

	if (wacom->features.type == WACOM_27QHDT) {
		current_num_contacts = data[63];
		num_contacts_left = 10;
		byte_per_packet = WACOM_BYTES_PER_QHDTHID_PACKET;
		y_offset = 0;
	}

	/*
	 * First packet resets the counter since only the first
	 * packet in series will have non-zero current_num_contacts.
	 */
	if (current_num_contacts)
		wacom->num_contacts_left = current_num_contacts;

	contacts_to_send = min(num_contacts_left, wacom->num_contacts_left);

	for (i = 0; i < contacts_to_send; i++) {
		int offset = (byte_per_packet * i) + 1;
		bool touch = (data[offset] & 0x1) && report_touch_events(wacom);
		int slot = input_mt_get_slot_by_key(input, data[offset + 1]);

		if (slot < 0)
			continue;
		input_mt_slot(input, slot);
		input_mt_report_slot_state(input, MT_TOOL_FINGER, touch);

		if (touch) {
			int t_x = get_unaligned_le16(&data[offset + 2]);
			int t_y = get_unaligned_le16(&data[offset + 4 + y_offset]);

			input_report_abs(input, ABS_MT_POSITION_X, t_x);
			input_report_abs(input, ABS_MT_POSITION_Y, t_y);

			if (wacom->features.type != WACOM_27QHDT) {
				int c_x = get_unaligned_le16(&data[offset + 4]);
				int c_y = get_unaligned_le16(&data[offset + 8]);
				int w = get_unaligned_le16(&data[offset + 10]);
				int h = get_unaligned_le16(&data[offset + 12]);

				input_report_abs(input, ABS_MT_TOUCH_MAJOR, min(w,h));
				input_report_abs(input, ABS_MT_WIDTH_MAJOR,
						 min(w, h) + int_dist(t_x, t_y, c_x, c_y));
				input_report_abs(input, ABS_MT_WIDTH_MINOR, min(w, h));
				input_report_abs(input, ABS_MT_ORIENTATION, w > h);
			}
		}
	}
	input_mt_sync_frame(input);

	wacom->num_contacts_left -= contacts_to_send;
	if (wacom->num_contacts_left <= 0) {
		wacom->num_contacts_left = 0;
		wacom->shared->touch_down = wacom_wac_finger_count_touches(wacom);
	}
	return 1;
}

static int wacom_mt_touch(struct wacom_wac *wacom)
{
	struct input_dev *input = wacom->touch_input;
	unsigned char *data = wacom->data;
	int i;
	int current_num_contacts = data[2];
	int contacts_to_send = 0;
	int x_offset = 0;

	/* MTTPC does not support Height and Width */
	if (wacom->features.type == MTTPC || wacom->features.type == MTTPC_B)
		x_offset = -4;

	/*
	 * First packet resets the counter since only the first
	 * packet in series will have non-zero current_num_contacts.
	 */
	if (current_num_contacts)
		wacom->num_contacts_left = current_num_contacts;

	/* There are at most 5 contacts per packet */
	contacts_to_send = min(5, wacom->num_contacts_left);

	for (i = 0; i < contacts_to_send; i++) {
		int offset = (WACOM_BYTES_PER_MT_PACKET + x_offset) * i + 3;
		bool touch = (data[offset] & 0x1) && report_touch_events(wacom);
		int id = get_unaligned_le16(&data[offset + 1]);
		int slot = input_mt_get_slot_by_key(input, id);

		if (slot < 0)
			continue;

		input_mt_slot(input, slot);
		input_mt_report_slot_state(input, MT_TOOL_FINGER, touch);
		if (touch) {
			int x = get_unaligned_le16(&data[offset + x_offset + 7]);
			int y = get_unaligned_le16(&data[offset + x_offset + 9]);
			input_report_abs(input, ABS_MT_POSITION_X, x);
			input_report_abs(input, ABS_MT_POSITION_Y, y);
		}
	}
	input_mt_sync_frame(input);

	wacom->num_contacts_left -= contacts_to_send;
	if (wacom->num_contacts_left <= 0) {
		wacom->num_contacts_left = 0;
		wacom->shared->touch_down = wacom_wac_finger_count_touches(wacom);
	}
	return 1;
}

static int wacom_tpc_mt_touch(struct wacom_wac *wacom)
{
	struct input_dev *input = wacom->touch_input;
	unsigned char *data = wacom->data;
	int i;

	for (i = 0; i < 2; i++) {
		int p = data[1] & (1 << i);
		bool touch = p && report_touch_events(wacom);

		input_mt_slot(input, i);
		input_mt_report_slot_state(input, MT_TOOL_FINGER, touch);
		if (touch) {
			int x = le16_to_cpup((__le16 *)&data[i * 2 + 2]) & 0x7fff;
			int y = le16_to_cpup((__le16 *)&data[i * 2 + 6]) & 0x7fff;

			input_report_abs(input, ABS_MT_POSITION_X, x);
			input_report_abs(input, ABS_MT_POSITION_Y, y);
		}
	}
	input_mt_sync_frame(input);

	/* keep touch state for pen event */
	wacom->shared->touch_down = wacom_wac_finger_count_touches(wacom);

	return 1;
}

static int wacom_tpc_single_touch(struct wacom_wac *wacom, size_t len)
{
	unsigned char *data = wacom->data;
	struct input_dev *input = wacom->touch_input;
	bool prox = report_touch_events(wacom);
	int x = 0, y = 0;

	if (wacom->features.touch_max > 1 || len > WACOM_PKGLEN_TPC2FG)
		return 0;

	if (len == WACOM_PKGLEN_TPC1FG) {
		prox = prox && (data[0] & 0x01);
		x = get_unaligned_le16(&data[1]);
		y = get_unaligned_le16(&data[3]);
	} else if (len == WACOM_PKGLEN_TPC1FG_B) {
		prox = prox && (data[2] & 0x01);
		x = get_unaligned_le16(&data[3]);
		y = get_unaligned_le16(&data[5]);
	} else {
		prox = prox && (data[1] & 0x01);
		x = le16_to_cpup((__le16 *)&data[2]);
		y = le16_to_cpup((__le16 *)&data[4]);
	}

	if (prox) {
		input_report_abs(input, ABS_X, x);
		input_report_abs(input, ABS_Y, y);
	}
	input_report_key(input, BTN_TOUCH, prox);

	/* keep touch state for pen events */
	wacom->shared->touch_down = prox;

	return 1;
}

static int wacom_tpc_pen(struct wacom_wac *wacom)
{
	unsigned char *data = wacom->data;
	struct input_dev *input = wacom->pen_input;
	bool prox = data[1] & 0x20;

	if (!wacom->shared->stylus_in_proximity) /* first in prox */
		/* Going into proximity select tool */
		wacom->tool[0] = (data[1] & 0x0c) ? BTN_TOOL_RUBBER : BTN_TOOL_PEN;

	/* keep pen state for touch events */
	wacom->shared->stylus_in_proximity = prox;

	/* send pen events only when touch is up or forced out
	 * or touch arbitration is off
	 */
	if (!delay_pen_events(wacom)) {
		input_report_key(input, BTN_STYLUS, data[1] & 0x02);
		input_report_key(input, BTN_STYLUS2, data[1] & 0x10);
		input_report_abs(input, ABS_X, le16_to_cpup((__le16 *)&data[2]));
		input_report_abs(input, ABS_Y, le16_to_cpup((__le16 *)&data[4]));
		input_report_abs(input, ABS_PRESSURE, ((data[7] & 0x07) << 8) | data[6]);
		input_report_key(input, BTN_TOUCH, data[1] & 0x05);
		input_report_key(input, wacom->tool[0], prox);
		return 1;
	}

	return 0;
}

static int wacom_tpc_irq(struct wacom_wac *wacom, size_t len)
{
	unsigned char *data = wacom->data;

	if (wacom->pen_input) {
		dev_dbg(wacom->pen_input->dev.parent,
			"%s: received report #%d\n", __func__, data[0]);

		if (len == WACOM_PKGLEN_PENABLED ||
		    data[0] == WACOM_REPORT_PENABLED)
			return wacom_tpc_pen(wacom);
	}
	else if (wacom->touch_input) {
		dev_dbg(wacom->touch_input->dev.parent,
			"%s: received report #%d\n", __func__, data[0]);

		switch (len) {
		case WACOM_PKGLEN_TPC1FG:
			return wacom_tpc_single_touch(wacom, len);

		case WACOM_PKGLEN_TPC2FG:
			return wacom_tpc_mt_touch(wacom);

		default:
			switch (data[0]) {
			case WACOM_REPORT_TPC1FG:
			case WACOM_REPORT_TPCHID:
			case WACOM_REPORT_TPCST:
			case WACOM_REPORT_TPC1FGE:
				return wacom_tpc_single_touch(wacom, len);

			case WACOM_REPORT_TPCMT:
			case WACOM_REPORT_TPCMT2:
				return wacom_mt_touch(wacom);

			}
		}
	}

	return 0;
}

static int wacom_offset_rotation(struct input_dev *input, struct hid_usage *usage,
				 int value, int num, int denom)
{
	struct input_absinfo *abs = &input->absinfo[usage->code];
	int range = (abs->maximum - abs->minimum + 1);

	value += num*range/denom;
	if (value > abs->maximum)
		value -= range;
	else if (value < abs->minimum)
		value += range;
	return value;
}

int wacom_equivalent_usage(int usage)
{
	if ((usage & HID_USAGE_PAGE) == WACOM_HID_UP_WACOMDIGITIZER) {
		int subpage = (usage & 0xFF00) << 8;
		int subusage = (usage & 0xFF);

		if (subpage == WACOM_HID_SP_PAD ||
		    subpage == WACOM_HID_SP_BUTTON ||
		    subpage == WACOM_HID_SP_DIGITIZER ||
		    subpage == WACOM_HID_SP_DIGITIZERINFO ||
		    usage == WACOM_HID_WD_SENSE ||
		    usage == WACOM_HID_WD_SERIALHI ||
		    usage == WACOM_HID_WD_TOOLTYPE ||
		    usage == WACOM_HID_WD_DISTANCE ||
		    usage == WACOM_HID_WD_TOUCHSTRIP ||
		    usage == WACOM_HID_WD_TOUCHSTRIP2 ||
		    usage == WACOM_HID_WD_TOUCHRING ||
		    usage == WACOM_HID_WD_TOUCHRINGSTATUS ||
		    usage == WACOM_HID_WD_REPORT_VALID) {
			return usage;
		}

		if (subpage == HID_UP_UNDEFINED)
			subpage = HID_UP_DIGITIZER;

		return subpage | subusage;
	}

	if ((usage & HID_USAGE_PAGE) == WACOM_HID_UP_WACOMTOUCH) {
		int subpage = (usage & 0xFF00) << 8;
		int subusage = (usage & 0xFF);

		if (usage == WACOM_HID_WT_REPORT_VALID)
			return usage;

		if (subpage == HID_UP_UNDEFINED)
			subpage = WACOM_HID_SP_DIGITIZER;

		return subpage | subusage;
	}

	return usage;
}

static void wacom_map_usage(struct input_dev *input, struct hid_usage *usage,
		struct hid_field *field, __u8 type, __u16 code, int fuzz)
{
	struct wacom *wacom = input_get_drvdata(input);
	struct wacom_wac *wacom_wac = &wacom->wacom_wac;
	struct wacom_features *features = &wacom_wac->features;
	int fmin = field->logical_minimum;
	int fmax = field->logical_maximum;
	unsigned int equivalent_usage = wacom_equivalent_usage(usage->hid);
	int resolution_code = code;

	if (equivalent_usage == HID_DG_TWIST) {
		resolution_code = ABS_RZ;
	}

	if (equivalent_usage == HID_GD_X) {
		fmin += features->offset_left;
		fmax -= features->offset_right;
	}
	if (equivalent_usage == HID_GD_Y) {
		fmin += features->offset_top;
		fmax -= features->offset_bottom;
	}

	usage->type = type;
	usage->code = code;

	switch (type) {
	case EV_ABS:
		input_set_abs_params(input, code, fmin, fmax, fuzz, 0);
		input_abs_set_res(input, code,
				  hidinput_calc_abs_res(field, resolution_code));
		break;
	case EV_KEY:
	case EV_MSC:
	case EV_SW:
		input_set_capability(input, type, code);
		break;
	}
}

static void wacom_wac_battery_usage_mapping(struct hid_device *hdev,
		struct hid_field *field, struct hid_usage *usage)
{
	struct wacom *wacom = hid_get_drvdata(hdev);
	struct wacom_wac *wacom_wac = &wacom->wacom_wac;
	struct wacom_features *features = &wacom_wac->features;
	unsigned equivalent_usage = wacom_equivalent_usage(usage->hid);

	switch (equivalent_usage) {
	case HID_DG_BATTERYSTRENGTH:
	case WACOM_HID_WD_BATTERY_LEVEL:
	case WACOM_HID_WD_BATTERY_CHARGING:
		features->quirks |= WACOM_QUIRK_BATTERY;
		break;
	}
}

static void wacom_wac_battery_event(struct hid_device *hdev, struct hid_field *field,
		struct hid_usage *usage, __s32 value)
{
	struct wacom *wacom = hid_get_drvdata(hdev);
	struct wacom_wac *wacom_wac = &wacom->wacom_wac;
	unsigned equivalent_usage = wacom_equivalent_usage(usage->hid);

	switch (equivalent_usage) {
	case HID_DG_BATTERYSTRENGTH:
		if (value == 0) {
			wacom_wac->hid_data.bat_status = POWER_SUPPLY_STATUS_UNKNOWN;
		}
		else {
			value = value * 100 / (field->logical_maximum - field->logical_minimum);
			wacom_wac->hid_data.battery_capacity = value;
			wacom_wac->hid_data.bat_connected = 1;
			wacom_wac->hid_data.bat_status = WACOM_POWER_SUPPLY_STATUS_AUTO;
		}
		break;
	case WACOM_HID_WD_BATTERY_LEVEL:
		value = value * 100 / (field->logical_maximum - field->logical_minimum);
		wacom_wac->hid_data.battery_capacity = value;
		wacom_wac->hid_data.bat_connected = 1;
		wacom_wac->hid_data.bat_status = WACOM_POWER_SUPPLY_STATUS_AUTO;
		break;
	case WACOM_HID_WD_BATTERY_CHARGING:
		wacom_wac->hid_data.bat_charging = value;
		wacom_wac->hid_data.ps_connected = value;
		wacom_wac->hid_data.bat_connected = 1;
		wacom_wac->hid_data.bat_status = WACOM_POWER_SUPPLY_STATUS_AUTO;
		break;
	}
}

static void wacom_wac_battery_pre_report(struct hid_device *hdev,
		struct hid_report *report)
{
	return;
}

static void wacom_wac_battery_report(struct hid_device *hdev,
		struct hid_report *report)
{
	struct wacom *wacom = hid_get_drvdata(hdev);
	struct wacom_wac *wacom_wac = &wacom->wacom_wac;
	struct wacom_features *features = &wacom_wac->features;

	if (features->quirks & WACOM_QUIRK_BATTERY) {
		int status = wacom_wac->hid_data.bat_status;
		int capacity = wacom_wac->hid_data.battery_capacity;
		bool charging = wacom_wac->hid_data.bat_charging;
		bool connected = wacom_wac->hid_data.bat_connected;
		bool powered = wacom_wac->hid_data.ps_connected;

		wacom_notify_battery(wacom_wac, status, capacity, charging,
				     connected, powered);
	}
}

static void wacom_wac_pad_usage_mapping(struct hid_device *hdev,
		struct hid_field *field, struct hid_usage *usage)
{
	struct wacom *wacom = hid_get_drvdata(hdev);
	struct wacom_wac *wacom_wac = &wacom->wacom_wac;
	struct wacom_features *features = &wacom_wac->features;
	struct input_dev *input = wacom_wac->pad_input;
	unsigned equivalent_usage = wacom_equivalent_usage(usage->hid);

	switch (equivalent_usage) {
	case WACOM_HID_WD_ACCELEROMETER_X:
		__set_bit(INPUT_PROP_ACCELEROMETER, input->propbit);
		wacom_map_usage(input, usage, field, EV_ABS, ABS_X, 0);
		features->device_type |= WACOM_DEVICETYPE_PAD;
		break;
	case WACOM_HID_WD_ACCELEROMETER_Y:
		__set_bit(INPUT_PROP_ACCELEROMETER, input->propbit);
		wacom_map_usage(input, usage, field, EV_ABS, ABS_Y, 0);
		features->device_type |= WACOM_DEVICETYPE_PAD;
		break;
	case WACOM_HID_WD_ACCELEROMETER_Z:
		__set_bit(INPUT_PROP_ACCELEROMETER, input->propbit);
		wacom_map_usage(input, usage, field, EV_ABS, ABS_Z, 0);
		features->device_type |= WACOM_DEVICETYPE_PAD;
		break;
	case WACOM_HID_WD_BUTTONCENTER:
	case WACOM_HID_WD_BUTTONHOME:
	case WACOM_HID_WD_BUTTONUP:
	case WACOM_HID_WD_BUTTONDOWN:
	case WACOM_HID_WD_BUTTONLEFT:
	case WACOM_HID_WD_BUTTONRIGHT:
		wacom_map_usage(input, usage, field, EV_KEY,
				wacom_numbered_button_to_key(features->numbered_buttons),
				0);
		features->numbered_buttons++;
		features->device_type |= WACOM_DEVICETYPE_PAD;
		break;
	case WACOM_HID_WD_MUTE_DEVICE:
		/* softkey touch switch */
		wacom_wac->is_soft_touch_switch = true;
		fallthrough;
	case WACOM_HID_WD_TOUCHONOFF:
		/*
		 * These two usages, which are used to mute touch events, come
		 * from the pad packet, but are reported on the touch
		 * interface. Because the touch interface may not have
		 * been created yet, we cannot call wacom_map_usage(). In
		 * order to process the usages when we receive them, we set
		 * the usage type and code directly.
		 */
		wacom_wac->has_mute_touch_switch = true;
		usage->type = EV_SW;
		usage->code = SW_MUTE_DEVICE;
		features->device_type |= WACOM_DEVICETYPE_PAD;
		break;
	case WACOM_HID_WD_TOUCHSTRIP:
		wacom_map_usage(input, usage, field, EV_ABS, ABS_RX, 0);
		features->device_type |= WACOM_DEVICETYPE_PAD;
		break;
	case WACOM_HID_WD_TOUCHSTRIP2:
		wacom_map_usage(input, usage, field, EV_ABS, ABS_RY, 0);
		features->device_type |= WACOM_DEVICETYPE_PAD;
		break;
	case WACOM_HID_WD_TOUCHRING:
		wacom_map_usage(input, usage, field, EV_ABS, ABS_WHEEL, 0);
		features->device_type |= WACOM_DEVICETYPE_PAD;
		break;
	case WACOM_HID_WD_TOUCHRINGSTATUS:
		/*
		 * Only set up type/code association. Completely mapping
		 * this usage may overwrite the axis resolution and range.
		 */
		usage->type = EV_ABS;
		usage->code = ABS_WHEEL;
		set_bit(EV_ABS, input->evbit);
		features->device_type |= WACOM_DEVICETYPE_PAD;
		break;
	case WACOM_HID_WD_BUTTONCONFIG:
		wacom_map_usage(input, usage, field, EV_KEY, KEY_BUTTONCONFIG, 0);
		features->device_type |= WACOM_DEVICETYPE_PAD;
		break;
	case WACOM_HID_WD_ONSCREEN_KEYBOARD:
		wacom_map_usage(input, usage, field, EV_KEY, KEY_ONSCREEN_KEYBOARD, 0);
		features->device_type |= WACOM_DEVICETYPE_PAD;
		break;
	case WACOM_HID_WD_CONTROLPANEL:
		wacom_map_usage(input, usage, field, EV_KEY, KEY_CONTROLPANEL, 0);
		features->device_type |= WACOM_DEVICETYPE_PAD;
		break;
	case WACOM_HID_WD_MODE_CHANGE:
		/* do not overwrite previous data */
		if (!wacom_wac->has_mode_change) {
			wacom_wac->has_mode_change = true;
			wacom_wac->is_direct_mode = true;
		}
		features->device_type |= WACOM_DEVICETYPE_PAD;
		break;
	}

	switch (equivalent_usage & 0xfffffff0) {
	case WACOM_HID_WD_EXPRESSKEY00:
		wacom_map_usage(input, usage, field, EV_KEY,
				wacom_numbered_button_to_key(features->numbered_buttons),
				0);
		features->numbered_buttons++;
		features->device_type |= WACOM_DEVICETYPE_PAD;
		break;
	}
}

static void wacom_wac_pad_event(struct hid_device *hdev, struct hid_field *field,
		struct hid_usage *usage, __s32 value)
{
	struct wacom *wacom = hid_get_drvdata(hdev);
	struct wacom_wac *wacom_wac = &wacom->wacom_wac;
	struct input_dev *input = wacom_wac->pad_input;
	struct wacom_features *features = &wacom_wac->features;
	unsigned equivalent_usage = wacom_equivalent_usage(usage->hid);
	int i;
	bool do_report = false;

	/*
	 * Avoid reporting this event and setting inrange_state if this usage
	 * hasn't been mapped.
	 */
	if (!usage->type && equivalent_usage != WACOM_HID_WD_MODE_CHANGE)
		return;

	if (wacom_equivalent_usage(field->physical) == HID_DG_TABLETFUNCTIONKEY) {
		if (usage->hid != WACOM_HID_WD_TOUCHRING)
			wacom_wac->hid_data.inrange_state |= value;
	}

	switch (equivalent_usage) {
	case WACOM_HID_WD_TOUCHRING:
		/*
		 * Userspace expects touchrings to increase in value with
		 * clockwise gestures and have their zero point at the
		 * tablet's left. HID events "should" be clockwise-
		 * increasing and zero at top, though the MobileStudio
		 * Pro and 2nd-gen Intuos Pro don't do this...
		 */
		if (hdev->vendor == 0x56a &&
		    (hdev->product == 0x34d || hdev->product == 0x34e ||  /* MobileStudio Pro */
		     hdev->product == 0x357 || hdev->product == 0x358 ||  /* Intuos Pro 2 */
		     hdev->product == 0x392 ||				  /* Intuos Pro 2 */
		     hdev->product == 0x398 || hdev->product == 0x399 ||  /* MobileStudio Pro */
		     hdev->product == 0x3AA)) {				  /* MobileStudio Pro */
			value = (field->logical_maximum - value);

			if (hdev->product == 0x357 || hdev->product == 0x358 ||
			    hdev->product == 0x392)
				value = wacom_offset_rotation(input, usage, value, 3, 16);
			else if (hdev->product == 0x34d || hdev->product == 0x34e ||
				 hdev->product == 0x398 || hdev->product == 0x399 ||
				 hdev->product == 0x3AA)
				value = wacom_offset_rotation(input, usage, value, 1, 2);
		}
		else {
			value = wacom_offset_rotation(input, usage, value, 1, 4);
		}
		do_report = true;
		break;
	case WACOM_HID_WD_TOUCHRINGSTATUS:
		if (!value)
			input_event(input, usage->type, usage->code, 0);
		break;

	case WACOM_HID_WD_MUTE_DEVICE:
	case WACOM_HID_WD_TOUCHONOFF:
		if (wacom_wac->shared->touch_input) {
			bool *is_touch_on = &wacom_wac->shared->is_touch_on;

			if (equivalent_usage == WACOM_HID_WD_MUTE_DEVICE && value)
				*is_touch_on = !(*is_touch_on);
			else if (equivalent_usage == WACOM_HID_WD_TOUCHONOFF)
				*is_touch_on = value;

			input_report_switch(wacom_wac->shared->touch_input,
					    SW_MUTE_DEVICE, !(*is_touch_on));
			input_sync(wacom_wac->shared->touch_input);
		}
		break;

	case WACOM_HID_WD_MODE_CHANGE:
		if (wacom_wac->is_direct_mode != value) {
			wacom_wac->is_direct_mode = value;
			wacom_schedule_work(&wacom->wacom_wac, WACOM_WORKER_MODE_CHANGE);
		}
		break;

	case WACOM_HID_WD_BUTTONCENTER:
		for (i = 0; i < wacom->led.count; i++)
			wacom_update_led(wacom, features->numbered_buttons,
					 value, i);
		fallthrough;
	default:
		do_report = true;
		break;
	}

	if (do_report) {
		input_event(input, usage->type, usage->code, value);
		if (value)
			wacom_wac->hid_data.pad_input_event_flag = true;
	}
}

static void wacom_wac_pad_pre_report(struct hid_device *hdev,
		struct hid_report *report)
{
	struct wacom *wacom = hid_get_drvdata(hdev);
	struct wacom_wac *wacom_wac = &wacom->wacom_wac;

	wacom_wac->hid_data.inrange_state = 0;
}

static void wacom_wac_pad_report(struct hid_device *hdev,
		struct hid_report *report, struct hid_field *field)
{
	struct wacom *wacom = hid_get_drvdata(hdev);
	struct wacom_wac *wacom_wac = &wacom->wacom_wac;
	struct input_dev *input = wacom_wac->pad_input;
	bool active = wacom_wac->hid_data.inrange_state != 0;

	/* report prox for expresskey events */
	if (wacom_wac->hid_data.pad_input_event_flag) {
		input_event(input, EV_ABS, ABS_MISC, active ? PAD_DEVICE_ID : 0);
		input_sync(input);
		if (!active)
			wacom_wac->hid_data.pad_input_event_flag = false;
	}
}

static void wacom_set_barrel_switch3_usage(struct wacom_wac *wacom_wac)
{
	struct input_dev *input = wacom_wac->pen_input;
	struct wacom_features *features = &wacom_wac->features;

	if (!(features->quirks & WACOM_QUIRK_AESPEN) &&
	    wacom_wac->hid_data.barrelswitch &&
	    wacom_wac->hid_data.barrelswitch2 &&
	    wacom_wac->hid_data.serialhi)
		input_set_capability(input, EV_KEY, BTN_STYLUS3);
}

static void wacom_wac_pen_usage_mapping(struct hid_device *hdev,
		struct hid_field *field, struct hid_usage *usage)
{
	struct wacom *wacom = hid_get_drvdata(hdev);
	struct wacom_wac *wacom_wac = &wacom->wacom_wac;
	struct wacom_features *features = &wacom_wac->features;
	struct input_dev *input = wacom_wac->pen_input;
	unsigned equivalent_usage = wacom_equivalent_usage(usage->hid);

	switch (equivalent_usage) {
	case HID_GD_X:
		wacom_map_usage(input, usage, field, EV_ABS, ABS_X, 4);
		break;
	case HID_GD_Y:
		wacom_map_usage(input, usage, field, EV_ABS, ABS_Y, 4);
		break;
	case WACOM_HID_WD_DISTANCE:
	case HID_GD_Z:
		wacom_map_usage(input, usage, field, EV_ABS, ABS_DISTANCE, 0);
		break;
	case HID_DG_TIPPRESSURE:
		wacom_map_usage(input, usage, field, EV_ABS, ABS_PRESSURE, 0);
		break;
	case HID_DG_INRANGE:
		wacom_map_usage(input, usage, field, EV_KEY, BTN_TOOL_PEN, 0);
		break;
	case HID_DG_INVERT:
		wacom_map_usage(input, usage, field, EV_KEY,
				BTN_TOOL_RUBBER, 0);
		break;
	case HID_DG_TILT_X:
		wacom_map_usage(input, usage, field, EV_ABS, ABS_TILT_X, 0);
		break;
	case HID_DG_TILT_Y:
		wacom_map_usage(input, usage, field, EV_ABS, ABS_TILT_Y, 0);
		break;
	case HID_DG_TWIST:
		wacom_map_usage(input, usage, field, EV_ABS, ABS_Z, 0);
		break;
	case HID_DG_ERASER:
		input_set_capability(input, EV_KEY, BTN_TOOL_RUBBER);
		wacom_map_usage(input, usage, field, EV_KEY, BTN_TOUCH, 0);
		break;
	case HID_DG_TIPSWITCH:
		input_set_capability(input, EV_KEY, BTN_TOOL_PEN);
		wacom_map_usage(input, usage, field, EV_KEY, BTN_TOUCH, 0);
		break;
	case HID_DG_BARRELSWITCH:
		wacom_wac->hid_data.barrelswitch = true;
		wacom_set_barrel_switch3_usage(wacom_wac);
		wacom_map_usage(input, usage, field, EV_KEY, BTN_STYLUS, 0);
		break;
	case HID_DG_BARRELSWITCH2:
		wacom_wac->hid_data.barrelswitch2 = true;
		wacom_set_barrel_switch3_usage(wacom_wac);
		wacom_map_usage(input, usage, field, EV_KEY, BTN_STYLUS2, 0);
		break;
	case HID_DG_TOOLSERIALNUMBER:
		features->quirks |= WACOM_QUIRK_TOOLSERIAL;
		wacom_map_usage(input, usage, field, EV_MSC, MSC_SERIAL, 0);
		break;
	case WACOM_HID_WD_SENSE:
		features->quirks |= WACOM_QUIRK_SENSE;
		wacom_map_usage(input, usage, field, EV_KEY, BTN_TOOL_PEN, 0);
		break;
	case WACOM_HID_WD_SERIALHI:
		wacom_wac->hid_data.serialhi = true;
		wacom_set_barrel_switch3_usage(wacom_wac);
		wacom_map_usage(input, usage, field, EV_ABS, ABS_MISC, 0);
		break;
	case WACOM_HID_WD_FINGERWHEEL:
		input_set_capability(input, EV_KEY, BTN_TOOL_AIRBRUSH);
		wacom_map_usage(input, usage, field, EV_ABS, ABS_WHEEL, 0);
		break;
	}
}

static void wacom_wac_pen_event(struct hid_device *hdev, struct hid_field *field,
		struct hid_usage *usage, __s32 value)
{
	struct wacom *wacom = hid_get_drvdata(hdev);
	struct wacom_wac *wacom_wac = &wacom->wacom_wac;
	struct wacom_features *features = &wacom_wac->features;
	struct input_dev *input = wacom_wac->pen_input;
	unsigned equivalent_usage = wacom_equivalent_usage(usage->hid);

	if (wacom_wac->is_invalid_bt_frame)
		return;

	switch (equivalent_usage) {
	case HID_GD_Z:
		/*
		 * HID_GD_Z "should increase as the control's position is
		 * moved from high to low", while ABS_DISTANCE instead
		 * increases in value as the tool moves from low to high.
		 */
		value = field->logical_maximum - value;
		break;
	case HID_DG_INRANGE:
		wacom_wac->hid_data.inrange_state = value;
		if (!(features->quirks & WACOM_QUIRK_SENSE))
			wacom_wac->hid_data.sense_state = value;
		return;
	case HID_DG_INVERT:
		wacom_wac->hid_data.invert_state = value;
		return;
	case HID_DG_ERASER:
	case HID_DG_TIPSWITCH:
		wacom_wac->hid_data.tipswitch |= value;
		return;
	case HID_DG_BARRELSWITCH:
		wacom_wac->hid_data.barrelswitch = value;
		return;
	case HID_DG_BARRELSWITCH2:
		wacom_wac->hid_data.barrelswitch2 = value;
		return;
	case HID_DG_TOOLSERIALNUMBER:
		if (value) {
			wacom_wac->serial[0] = (wacom_wac->serial[0] & ~0xFFFFFFFFULL);
			wacom_wac->serial[0] |= wacom_s32tou(value, field->report_size);
		}
		return;
	case HID_DG_TWIST:
		/*
		 * Userspace expects pen twist to have its zero point when
		 * the buttons/finger is on the tablet's left. HID values
		 * are zero when buttons are toward the top.
		 */
		value = wacom_offset_rotation(input, usage, value, 1, 4);
		break;
	case WACOM_HID_WD_SENSE:
		wacom_wac->hid_data.sense_state = value;
		return;
	case WACOM_HID_WD_SERIALHI:
		if (value) {
			__u32 raw_value = wacom_s32tou(value, field->report_size);

			wacom_wac->serial[0] = (wacom_wac->serial[0] & 0xFFFFFFFF);
			wacom_wac->serial[0] |= ((__u64)raw_value) << 32;
			/*
			 * Non-USI EMR devices may contain additional tool type
			 * information here. See WACOM_HID_WD_TOOLTYPE case for
			 * more details.
			 */
			if (value >> 20 == 1) {
				wacom_wac->id[0] |= raw_value & 0xFFFFF;
			}
		}
		return;
	case WACOM_HID_WD_TOOLTYPE:
		/*
		 * Some devices (MobileStudio Pro, and possibly later
		 * devices as well) do not return the complete tool
		 * type in their WACOM_HID_WD_TOOLTYPE usage. Use a
		 * bitwise OR so the complete value can be built
		 * up over time :(
		 */
		wacom_wac->id[0] |= wacom_s32tou(value, field->report_size);
		return;
	case WACOM_HID_WD_OFFSETLEFT:
		if (features->offset_left && value != features->offset_left)
			hid_warn(hdev, "%s: overriding existing left offset "
				 "%d -> %d\n", __func__, value,
				 features->offset_left);
		features->offset_left = value;
		return;
	case WACOM_HID_WD_OFFSETRIGHT:
		if (features->offset_right && value != features->offset_right)
			hid_warn(hdev, "%s: overriding existing right offset "
				 "%d -> %d\n", __func__, value,
				 features->offset_right);
		features->offset_right = value;
		return;
	case WACOM_HID_WD_OFFSETTOP:
		if (features->offset_top && value != features->offset_top)
			hid_warn(hdev, "%s: overriding existing top offset "
				 "%d -> %d\n", __func__, value,
				 features->offset_top);
		features->offset_top = value;
		return;
	case WACOM_HID_WD_OFFSETBOTTOM:
		if (features->offset_bottom && value != features->offset_bottom)
			hid_warn(hdev, "%s: overriding existing bottom offset "
				 "%d -> %d\n", __func__, value,
				 features->offset_bottom);
		features->offset_bottom = value;
		return;
	case WACOM_HID_WD_REPORT_VALID:
		wacom_wac->is_invalid_bt_frame = !value;
		return;
	}

	/* send pen events only when touch is up or forced out
	 * or touch arbitration is off
	 */
	if (!usage->type || delay_pen_events(wacom_wac))
		return;

	/* send pen events only when the pen is in range */
	if (wacom_wac->hid_data.inrange_state)
		input_event(input, usage->type, usage->code, value);
	else if (wacom_wac->shared->stylus_in_proximity && !wacom_wac->hid_data.sense_state)
		input_event(input, usage->type, usage->code, 0);
}

static void wacom_wac_pen_pre_report(struct hid_device *hdev,
		struct hid_report *report)
{
	struct wacom *wacom = hid_get_drvdata(hdev);
	struct wacom_wac *wacom_wac = &wacom->wacom_wac;

	wacom_wac->is_invalid_bt_frame = false;
	return;
}

static void wacom_wac_pen_report(struct hid_device *hdev,
		struct hid_report *report)
{
	struct wacom *wacom = hid_get_drvdata(hdev);
	struct wacom_wac *wacom_wac = &wacom->wacom_wac;
	struct input_dev *input = wacom_wac->pen_input;
	bool range = wacom_wac->hid_data.inrange_state;
	bool sense = wacom_wac->hid_data.sense_state;

	if (wacom_wac->is_invalid_bt_frame)
		return;

	if (!wacom_wac->tool[0] && range) { /* first in range */
		/* Going into range select tool */
		if (wacom_wac->hid_data.invert_state)
			wacom_wac->tool[0] = BTN_TOOL_RUBBER;
		else if (wacom_wac->id[0])
			wacom_wac->tool[0] = wacom_intuos_get_tool_type(wacom_wac->id[0]);
		else
			wacom_wac->tool[0] = BTN_TOOL_PEN;
	}

	/* keep pen state for touch events */
	wacom_wac->shared->stylus_in_proximity = sense;

	if (!delay_pen_events(wacom_wac) && wacom_wac->tool[0]) {
		int id = wacom_wac->id[0];
		int sw_state = wacom_wac->hid_data.barrelswitch |
			       (wacom_wac->hid_data.barrelswitch2 << 1);

		input_report_key(input, BTN_STYLUS, sw_state == 1);
		input_report_key(input, BTN_STYLUS2, sw_state == 2);
		input_report_key(input, BTN_STYLUS3, sw_state == 3);

		/*
		 * Non-USI EMR tools should have their IDs mangled to
		 * match the legacy behavior of wacom_intuos_general
		 */
		if (wacom_wac->serial[0] >> 52 == 1)
			id = wacom_intuos_id_mangle(id);

		/*
		 * To ensure compatibility with xf86-input-wacom, we should
		 * report the BTN_TOOL_* event prior to the ABS_MISC or
		 * MSC_SERIAL events.
		 */
		input_report_key(input, BTN_TOUCH,
				wacom_wac->hid_data.tipswitch);
		input_report_key(input, wacom_wac->tool[0], sense);
		if (wacom_wac->serial[0]) {
			input_event(input, EV_MSC, MSC_SERIAL, wacom_wac->serial[0]);
			input_report_abs(input, ABS_MISC, sense ? id : 0);
		}

		wacom_wac->hid_data.tipswitch = false;

		input_sync(input);
	}

	if (!sense) {
		wacom_wac->tool[0] = 0;
		wacom_wac->id[0] = 0;
		wacom_wac->serial[0] = 0;
	}
}

static void wacom_wac_finger_usage_mapping(struct hid_device *hdev,
		struct hid_field *field, struct hid_usage *usage)
{
	struct wacom *wacom = hid_get_drvdata(hdev);
	struct wacom_wac *wacom_wac = &wacom->wacom_wac;
	struct input_dev *input = wacom_wac->touch_input;
	unsigned touch_max = wacom_wac->features.touch_max;
	unsigned equivalent_usage = wacom_equivalent_usage(usage->hid);

	switch (equivalent_usage) {
	case HID_GD_X:
		if (touch_max == 1)
			wacom_map_usage(input, usage, field, EV_ABS, ABS_X, 4);
		else
			wacom_map_usage(input, usage, field, EV_ABS,
					ABS_MT_POSITION_X, 4);
		break;
	case HID_GD_Y:
		if (touch_max == 1)
			wacom_map_usage(input, usage, field, EV_ABS, ABS_Y, 4);
		else
			wacom_map_usage(input, usage, field, EV_ABS,
					ABS_MT_POSITION_Y, 4);
		break;
	case HID_DG_WIDTH:
	case HID_DG_HEIGHT:
		wacom_map_usage(input, usage, field, EV_ABS, ABS_MT_TOUCH_MAJOR, 0);
		wacom_map_usage(input, usage, field, EV_ABS, ABS_MT_TOUCH_MINOR, 0);
		input_set_abs_params(input, ABS_MT_ORIENTATION, 0, 1, 0, 0);
		break;
	case HID_DG_TIPSWITCH:
		wacom_map_usage(input, usage, field, EV_KEY, BTN_TOUCH, 0);
		break;
	case HID_DG_CONTACTCOUNT:
		wacom_wac->hid_data.cc_report = field->report->id;
		wacom_wac->hid_data.cc_index = field->index;
		wacom_wac->hid_data.cc_value_index = usage->usage_index;
		break;
	case HID_DG_CONTACTID:
		if ((field->logical_maximum - field->logical_minimum) < touch_max) {
			/*
			 * The HID descriptor for G11 sensors leaves logical
			 * maximum set to '1' despite it being a multitouch
			 * device. Override to a sensible number.
			 */
			field->logical_maximum = 255;
		}
		break;
	}
}

static void wacom_wac_finger_slot(struct wacom_wac *wacom_wac,
		struct input_dev *input)
{
	struct hid_data *hid_data = &wacom_wac->hid_data;
	bool mt = wacom_wac->features.touch_max > 1;
	bool prox = hid_data->tipswitch &&
		    report_touch_events(wacom_wac);

	if (touch_is_muted(wacom_wac)) {
		if (!wacom_wac->shared->touch_down)
			return;
		prox = false;
	}

	wacom_wac->hid_data.num_received++;
	if (wacom_wac->hid_data.num_received > wacom_wac->hid_data.num_expected)
		return;

	if (mt) {
		int slot;

		slot = input_mt_get_slot_by_key(input, hid_data->id);
		if (slot < 0) {
			return;
		} else {
			struct input_mt_slot *ps = &input->mt->slots[slot];
			int mt_id = input_mt_get_value(ps, ABS_MT_TRACKING_ID);

			if (!prox && mt_id < 0) {
				// No data to send for this slot; short-circuit
				return;
			}
		}

		input_mt_slot(input, slot);
		input_mt_report_slot_state(input, MT_TOOL_FINGER, prox);
	}
	else {
		input_report_key(input, BTN_TOUCH, prox);
	}

	if (prox) {
		input_report_abs(input, mt ? ABS_MT_POSITION_X : ABS_X,
				 hid_data->x);
		input_report_abs(input, mt ? ABS_MT_POSITION_Y : ABS_Y,
				 hid_data->y);

		if (test_bit(ABS_MT_TOUCH_MAJOR, input->absbit)) {
			input_report_abs(input, ABS_MT_TOUCH_MAJOR, max(hid_data->width, hid_data->height));
			input_report_abs(input, ABS_MT_TOUCH_MINOR, min(hid_data->width, hid_data->height));
			if (hid_data->width != hid_data->height)
				input_report_abs(input, ABS_MT_ORIENTATION, hid_data->width <= hid_data->height ? 0 : 1);
		}
	}
}

static void wacom_wac_finger_event(struct hid_device *hdev,
		struct hid_field *field, struct hid_usage *usage, __s32 value)
{
	struct wacom *wacom = hid_get_drvdata(hdev);
	struct wacom_wac *wacom_wac = &wacom->wacom_wac;
	unsigned equivalent_usage = wacom_equivalent_usage(usage->hid);
	struct wacom_features *features = &wacom->wacom_wac.features;

	if (touch_is_muted(wacom_wac) && !wacom_wac->shared->touch_down)
		return;

	if (wacom_wac->is_invalid_bt_frame)
		return;

	switch (equivalent_usage) {
	case HID_GD_X:
		wacom_wac->hid_data.x = value;
		break;
	case HID_GD_Y:
		wacom_wac->hid_data.y = value;
		break;
	case HID_DG_WIDTH:
		wacom_wac->hid_data.width = value;
		break;
	case HID_DG_HEIGHT:
		wacom_wac->hid_data.height = value;
		break;
	case HID_DG_CONTACTID:
		wacom_wac->hid_data.id = value;
		break;
	case HID_DG_TIPSWITCH:
		wacom_wac->hid_data.tipswitch = value;
		break;
	case WACOM_HID_WT_REPORT_VALID:
		wacom_wac->is_invalid_bt_frame = !value;
		return;
	case HID_DG_CONTACTMAX:
		if (!features->touch_max) {
			features->touch_max = value;
		} else {
			hid_warn(hdev, "%s: ignoring attempt to overwrite non-zero touch_max "
				 "%d -> %d\n", __func__, features->touch_max, value);
		}
		return;
	}

	if (usage->usage_index + 1 == field->report_count) {
		if (equivalent_usage == wacom_wac->hid_data.last_slot_field)
			wacom_wac_finger_slot(wacom_wac, wacom_wac->touch_input);
	}
}

static void wacom_wac_finger_pre_report(struct hid_device *hdev,
		struct hid_report *report)
{
	struct wacom *wacom = hid_get_drvdata(hdev);
	struct wacom_wac *wacom_wac = &wacom->wacom_wac;
	struct hid_data* hid_data = &wacom_wac->hid_data;
	int i;

	if (touch_is_muted(wacom_wac) && !wacom_wac->shared->touch_down)
		return;

	wacom_wac->is_invalid_bt_frame = false;

	for (i = 0; i < report->maxfield; i++) {
		struct hid_field *field = report->field[i];
		int j;

		for (j = 0; j < field->maxusage; j++) {
			struct hid_usage *usage = &field->usage[j];
			unsigned int equivalent_usage =
				wacom_equivalent_usage(usage->hid);

			switch (equivalent_usage) {
			case HID_GD_X:
			case HID_GD_Y:
			case HID_DG_WIDTH:
			case HID_DG_HEIGHT:
			case HID_DG_CONTACTID:
			case HID_DG_INRANGE:
			case HID_DG_INVERT:
			case HID_DG_TIPSWITCH:
				hid_data->last_slot_field = equivalent_usage;
				break;
			case HID_DG_CONTACTCOUNT:
				hid_data->cc_report = report->id;
				hid_data->cc_index = i;
				hid_data->cc_value_index = j;
				break;
			}
		}
	}

	if (hid_data->cc_report != 0 &&
	    hid_data->cc_index >= 0) {
		struct hid_field *field = report->field[hid_data->cc_index];
		int value = field->value[hid_data->cc_value_index];
		if (value)
			hid_data->num_expected = value;
	}
	else {
		hid_data->num_expected = wacom_wac->features.touch_max;
	}
}

static void wacom_wac_finger_report(struct hid_device *hdev,
		struct hid_report *report)
{
	struct wacom *wacom = hid_get_drvdata(hdev);
	struct wacom_wac *wacom_wac = &wacom->wacom_wac;
	struct input_dev *input = wacom_wac->touch_input;
	unsigned touch_max = wacom_wac->features.touch_max;
<<<<<<< HEAD
=======

	/* if there was nothing to process, don't send an empty sync */
	if (wacom_wac->hid_data.num_expected == 0)
		return;
>>>>>>> c1084c27

	/* If more packets of data are expected, give us a chance to
	 * process them rather than immediately syncing a partial
	 * update.
	 */
	if (wacom_wac->hid_data.num_received < wacom_wac->hid_data.num_expected)
		return;

	if (touch_max > 1)
		input_mt_sync_frame(input);

	input_sync(input);
	wacom_wac->hid_data.num_received = 0;

	/* keep touch state for pen event */
	wacom_wac->shared->touch_down = wacom_wac_finger_count_touches(wacom_wac);
}

void wacom_wac_usage_mapping(struct hid_device *hdev,
		struct hid_field *field, struct hid_usage *usage)
{
	struct wacom *wacom = hid_get_drvdata(hdev);
	struct wacom_wac *wacom_wac = &wacom->wacom_wac;
	struct wacom_features *features = &wacom_wac->features;

	if (WACOM_DIRECT_DEVICE(field))
		features->device_type |= WACOM_DEVICETYPE_DIRECT;

	/* usage tests must precede field tests */
	if (WACOM_BATTERY_USAGE(usage))
		wacom_wac_battery_usage_mapping(hdev, field, usage);
	else if (WACOM_PAD_FIELD(field))
		wacom_wac_pad_usage_mapping(hdev, field, usage);
	else if (WACOM_PEN_FIELD(field))
		wacom_wac_pen_usage_mapping(hdev, field, usage);
	else if (WACOM_FINGER_FIELD(field))
		wacom_wac_finger_usage_mapping(hdev, field, usage);
}

void wacom_wac_event(struct hid_device *hdev, struct hid_field *field,
		struct hid_usage *usage, __s32 value)
{
	struct wacom *wacom = hid_get_drvdata(hdev);

	if (wacom->wacom_wac.features.type != HID_GENERIC)
		return;

	if (value > field->logical_maximum || value < field->logical_minimum)
		return;

	/* usage tests must precede field tests */
	if (WACOM_BATTERY_USAGE(usage))
		wacom_wac_battery_event(hdev, field, usage, value);
	else if (WACOM_PAD_FIELD(field) && wacom->wacom_wac.pad_input)
		wacom_wac_pad_event(hdev, field, usage, value);
	else if (WACOM_PEN_FIELD(field) && wacom->wacom_wac.pen_input)
		wacom_wac_pen_event(hdev, field, usage, value);
	else if (WACOM_FINGER_FIELD(field) && wacom->wacom_wac.touch_input)
		wacom_wac_finger_event(hdev, field, usage, value);
}

static void wacom_report_events(struct hid_device *hdev,
				struct hid_report *report, int collection_index,
				int field_index)
{
	int r;

	for (r = field_index; r < report->maxfield; r++) {
		struct hid_field *field;
		unsigned count, n;

		field = report->field[r];
		count = field->report_count;

		if (!(HID_MAIN_ITEM_VARIABLE & field->flags))
			continue;

		for (n = 0 ; n < count; n++) {
			if (field->usage[n].collection_index == collection_index)
				wacom_wac_event(hdev, field, &field->usage[n],
						field->value[n]);
			else
				return;
		}
	}
}

static int wacom_wac_collection(struct hid_device *hdev, struct hid_report *report,
			 int collection_index, struct hid_field *field,
			 int field_index)
{
	struct wacom *wacom = hid_get_drvdata(hdev);

	wacom_report_events(hdev, report, collection_index, field_index);

	/*
	 * Non-input reports may be sent prior to the device being
	 * completely initialized. Since only their events need
	 * to be processed, exit after 'wacom_report_events' has
	 * been called to prevent potential crashes in the report-
	 * processing functions.
	 */
	if (report->type != HID_INPUT_REPORT)
		return -1;

	if (WACOM_PAD_FIELD(field))
		return 0;
	else if (WACOM_PEN_FIELD(field) && wacom->wacom_wac.pen_input)
		wacom_wac_pen_report(hdev, report);
	else if (WACOM_FINGER_FIELD(field) && wacom->wacom_wac.touch_input)
		wacom_wac_finger_report(hdev, report);

	return 0;
}

void wacom_wac_report(struct hid_device *hdev, struct hid_report *report)
{
	struct wacom *wacom = hid_get_drvdata(hdev);
	struct wacom_wac *wacom_wac = &wacom->wacom_wac;
	struct hid_field *field;
	bool pad_in_hid_field = false, pen_in_hid_field = false,
		finger_in_hid_field = false, true_pad = false;
	int r;
	int prev_collection = -1;

	if (wacom_wac->features.type != HID_GENERIC)
		return;

	for (r = 0; r < report->maxfield; r++) {
		field = report->field[r];

		if (WACOM_PAD_FIELD(field))
			pad_in_hid_field = true;
		if (WACOM_PEN_FIELD(field))
			pen_in_hid_field = true;
		if (WACOM_FINGER_FIELD(field))
			finger_in_hid_field = true;
		if (wacom_equivalent_usage(field->physical) == HID_DG_TABLETFUNCTIONKEY)
			true_pad = true;
	}

	wacom_wac_battery_pre_report(hdev, report);

	if (pad_in_hid_field && wacom->wacom_wac.pad_input)
		wacom_wac_pad_pre_report(hdev, report);
	if (pen_in_hid_field && wacom->wacom_wac.pen_input)
		wacom_wac_pen_pre_report(hdev, report);
	if (finger_in_hid_field && wacom->wacom_wac.touch_input)
		wacom_wac_finger_pre_report(hdev, report);

	for (r = 0; r < report->maxfield; r++) {
		field = report->field[r];

		if (field->usage[0].collection_index != prev_collection) {
			if (wacom_wac_collection(hdev, report,
				field->usage[0].collection_index, field, r) < 0)
				return;
			prev_collection = field->usage[0].collection_index;
		}
	}

	wacom_wac_battery_report(hdev, report);

	if (true_pad && wacom->wacom_wac.pad_input)
		wacom_wac_pad_report(hdev, report, field);
}

static int wacom_bpt_touch(struct wacom_wac *wacom)
{
	struct wacom_features *features = &wacom->features;
	struct input_dev *input = wacom->touch_input;
	struct input_dev *pad_input = wacom->pad_input;
	unsigned char *data = wacom->data;
	int i;

	if (data[0] != 0x02)
	    return 0;

	for (i = 0; i < 2; i++) {
		int offset = (data[1] & 0x80) ? (8 * i) : (9 * i);
		bool touch = report_touch_events(wacom)
			   && (data[offset + 3] & 0x80);

		input_mt_slot(input, i);
		input_mt_report_slot_state(input, MT_TOOL_FINGER, touch);
		if (touch) {
			int x = get_unaligned_be16(&data[offset + 3]) & 0x7ff;
			int y = get_unaligned_be16(&data[offset + 5]) & 0x7ff;
			if (features->quirks & WACOM_QUIRK_BBTOUCH_LOWRES) {
				x <<= 5;
				y <<= 5;
			}
			input_report_abs(input, ABS_MT_POSITION_X, x);
			input_report_abs(input, ABS_MT_POSITION_Y, y);
		}
	}

	input_mt_sync_frame(input);

	input_report_key(pad_input, BTN_LEFT, (data[1] & 0x08) != 0);
	input_report_key(pad_input, BTN_FORWARD, (data[1] & 0x04) != 0);
	input_report_key(pad_input, BTN_BACK, (data[1] & 0x02) != 0);
	input_report_key(pad_input, BTN_RIGHT, (data[1] & 0x01) != 0);
	wacom->shared->touch_down = wacom_wac_finger_count_touches(wacom);

	return 1;
}

static void wacom_bpt3_touch_msg(struct wacom_wac *wacom, unsigned char *data)
{
	struct wacom_features *features = &wacom->features;
	struct input_dev *input = wacom->touch_input;
	bool touch = data[1] & 0x80;
	int slot = input_mt_get_slot_by_key(input, data[0]);

	if (slot < 0)
		return;

	touch = touch && report_touch_events(wacom);

	input_mt_slot(input, slot);
	input_mt_report_slot_state(input, MT_TOOL_FINGER, touch);

	if (touch) {
		int x = (data[2] << 4) | (data[4] >> 4);
		int y = (data[3] << 4) | (data[4] & 0x0f);
		int width, height;

		if (features->type >= INTUOSPS && features->type <= INTUOSHT2) {
			width  = data[5] * 100;
			height = data[6] * 100;
		} else {
			/*
			 * "a" is a scaled-down area which we assume is
			 * roughly circular and which can be described as:
			 * a=(pi*r^2)/C.
			 */
			int a = data[5];
			int x_res = input_abs_get_res(input, ABS_MT_POSITION_X);
			int y_res = input_abs_get_res(input, ABS_MT_POSITION_Y);
			width = 2 * int_sqrt(a * WACOM_CONTACT_AREA_SCALE);
			height = width * y_res / x_res;
		}

		input_report_abs(input, ABS_MT_POSITION_X, x);
		input_report_abs(input, ABS_MT_POSITION_Y, y);
		input_report_abs(input, ABS_MT_TOUCH_MAJOR, width);
		input_report_abs(input, ABS_MT_TOUCH_MINOR, height);
	}
}

static void wacom_bpt3_button_msg(struct wacom_wac *wacom, unsigned char *data)
{
	struct input_dev *input = wacom->pad_input;
	struct wacom_features *features = &wacom->features;

	if (features->type == INTUOSHT || features->type == INTUOSHT2) {
		input_report_key(input, BTN_LEFT, (data[1] & 0x02) != 0);
		input_report_key(input, BTN_BACK, (data[1] & 0x08) != 0);
	} else {
		input_report_key(input, BTN_BACK, (data[1] & 0x02) != 0);
		input_report_key(input, BTN_LEFT, (data[1] & 0x08) != 0);
	}
	input_report_key(input, BTN_FORWARD, (data[1] & 0x04) != 0);
	input_report_key(input, BTN_RIGHT, (data[1] & 0x01) != 0);
}

static int wacom_bpt3_touch(struct wacom_wac *wacom)
{
	unsigned char *data = wacom->data;
	int count = data[1] & 0x07;
	int  touch_changed = 0, i;

	if (data[0] != 0x02)
	    return 0;

	/* data has up to 7 fixed sized 8-byte messages starting at data[2] */
	for (i = 0; i < count; i++) {
		int offset = (8 * i) + 2;
		int msg_id = data[offset];

		if (msg_id >= 2 && msg_id <= 17) {
			wacom_bpt3_touch_msg(wacom, data + offset);
			touch_changed++;
		} else if (msg_id == 128)
			wacom_bpt3_button_msg(wacom, data + offset);

	}

	/* only update touch if we actually have a touchpad and touch data changed */
	if (wacom->touch_input && touch_changed) {
		input_mt_sync_frame(wacom->touch_input);
		wacom->shared->touch_down = wacom_wac_finger_count_touches(wacom);
	}

	return 1;
}

static int wacom_bpt_pen(struct wacom_wac *wacom)
{
	struct wacom_features *features = &wacom->features;
	struct input_dev *input = wacom->pen_input;
	unsigned char *data = wacom->data;
	int x = 0, y = 0, p = 0, d = 0;
	bool pen = false, btn1 = false, btn2 = false;
	bool range, prox, rdy;

	if (data[0] != WACOM_REPORT_PENABLED)
	    return 0;

	range = (data[1] & 0x80) == 0x80;
	prox = (data[1] & 0x40) == 0x40;
	rdy = (data[1] & 0x20) == 0x20;

	wacom->shared->stylus_in_proximity = range;
	if (delay_pen_events(wacom))
		return 0;

	if (rdy) {
		p = le16_to_cpup((__le16 *)&data[6]);
		pen = data[1] & 0x01;
		btn1 = data[1] & 0x02;
		btn2 = data[1] & 0x04;
	}
	if (prox) {
		x = le16_to_cpup((__le16 *)&data[2]);
		y = le16_to_cpup((__le16 *)&data[4]);

		if (data[1] & 0x08) {
			wacom->tool[0] = BTN_TOOL_RUBBER;
			wacom->id[0] = ERASER_DEVICE_ID;
		} else {
			wacom->tool[0] = BTN_TOOL_PEN;
			wacom->id[0] = STYLUS_DEVICE_ID;
		}
		wacom->reporting_data = true;
	}
	if (range) {
		/*
		 * Convert distance from out prox to distance from tablet.
		 * distance will be greater than distance_max once
		 * touching and applying pressure; do not report negative
		 * distance.
		 */
		if (data[8] <= features->distance_max)
			d = features->distance_max - data[8];
	} else {
		wacom->id[0] = 0;
	}

	if (wacom->reporting_data) {
		input_report_key(input, BTN_TOUCH, pen);
		input_report_key(input, BTN_STYLUS, btn1);
		input_report_key(input, BTN_STYLUS2, btn2);

		if (prox || !range) {
			input_report_abs(input, ABS_X, x);
			input_report_abs(input, ABS_Y, y);
		}
		input_report_abs(input, ABS_PRESSURE, p);
		input_report_abs(input, ABS_DISTANCE, d);

		input_report_key(input, wacom->tool[0], range); /* PEN or RUBBER */
		input_report_abs(input, ABS_MISC, wacom->id[0]); /* TOOL ID */
	}

	if (!range) {
		wacom->reporting_data = false;
	}

	return 1;
}

static int wacom_bpt_irq(struct wacom_wac *wacom, size_t len)
{
	struct wacom_features *features = &wacom->features;

	if ((features->type == INTUOSHT2) &&
	    (features->device_type & WACOM_DEVICETYPE_PEN))
		return wacom_intuos_irq(wacom);
	else if (len == WACOM_PKGLEN_BBTOUCH)
		return wacom_bpt_touch(wacom);
	else if (len == WACOM_PKGLEN_BBTOUCH3)
		return wacom_bpt3_touch(wacom);
	else if (len == WACOM_PKGLEN_BBFUN || len == WACOM_PKGLEN_BBPEN)
		return wacom_bpt_pen(wacom);

	return 0;
}

static void wacom_bamboo_pad_pen_event(struct wacom_wac *wacom,
		unsigned char *data)
{
	unsigned char prefix;

	/*
	 * We need to reroute the event from the debug interface to the
	 * pen interface.
	 * We need to add the report ID to the actual pen report, so we
	 * temporary overwrite the first byte to prevent having to kzalloc/kfree
	 * and memcpy the report.
	 */
	prefix = data[0];
	data[0] = WACOM_REPORT_BPAD_PEN;

	/*
	 * actually reroute the event.
	 * No need to check if wacom->shared->pen is valid, hid_input_report()
	 * will check for us.
	 */
	hid_input_report(wacom->shared->pen, HID_INPUT_REPORT, data,
			 WACOM_PKGLEN_PENABLED, 1);

	data[0] = prefix;
}

static int wacom_bamboo_pad_touch_event(struct wacom_wac *wacom,
		unsigned char *data)
{
	struct input_dev *input = wacom->touch_input;
	unsigned char *finger_data, prefix;
	unsigned id;
	int x, y;
	bool valid;

	prefix = data[0];

	for (id = 0; id < wacom->features.touch_max; id++) {
		valid = !!(prefix & BIT(id)) &&
			report_touch_events(wacom);

		input_mt_slot(input, id);
		input_mt_report_slot_state(input, MT_TOOL_FINGER, valid);

		if (!valid)
			continue;

		finger_data = data + 1 + id * 3;
		x = finger_data[0] | ((finger_data[1] & 0x0f) << 8);
		y = (finger_data[2] << 4) | (finger_data[1] >> 4);

		input_report_abs(input, ABS_MT_POSITION_X, x);
		input_report_abs(input, ABS_MT_POSITION_Y, y);
	}

	input_mt_sync_frame(input);

	input_report_key(input, BTN_LEFT, prefix & 0x40);
	input_report_key(input, BTN_RIGHT, prefix & 0x80);

	/* keep touch state for pen event */
	wacom->shared->touch_down = !!prefix && report_touch_events(wacom);

	return 1;
}

static int wacom_bamboo_pad_irq(struct wacom_wac *wacom, size_t len)
{
	unsigned char *data = wacom->data;

	if (!((len == WACOM_PKGLEN_BPAD_TOUCH) ||
	      (len == WACOM_PKGLEN_BPAD_TOUCH_USB)) ||
	    (data[0] != WACOM_REPORT_BPAD_TOUCH))
		return 0;

	if (data[1] & 0x01)
		wacom_bamboo_pad_pen_event(wacom, &data[1]);

	if (data[1] & 0x02)
		return wacom_bamboo_pad_touch_event(wacom, &data[9]);

	return 0;
}

static int wacom_wireless_irq(struct wacom_wac *wacom, size_t len)
{
	unsigned char *data = wacom->data;
	int connected;

	if (len != WACOM_PKGLEN_WIRELESS || data[0] != WACOM_REPORT_WL)
		return 0;

	connected = data[1] & 0x01;
	if (connected) {
		int pid, battery, charging;

		if ((wacom->shared->type == INTUOSHT ||
		    wacom->shared->type == INTUOSHT2) &&
		    wacom->shared->touch_input &&
		    wacom->shared->touch_max) {
			input_report_switch(wacom->shared->touch_input,
					SW_MUTE_DEVICE, data[5] & 0x40);
			input_sync(wacom->shared->touch_input);
		}

		pid = get_unaligned_be16(&data[6]);
		battery = (data[5] & 0x3f) * 100 / 31;
		charging = !!(data[5] & 0x80);
		if (wacom->pid != pid) {
			wacom->pid = pid;
			wacom_schedule_work(wacom, WACOM_WORKER_WIRELESS);
		}

		wacom_notify_battery(wacom, WACOM_POWER_SUPPLY_STATUS_AUTO,
				     battery, charging, 1, 0);

	} else if (wacom->pid != 0) {
		/* disconnected while previously connected */
		wacom->pid = 0;
		wacom_schedule_work(wacom, WACOM_WORKER_WIRELESS);
		wacom_notify_battery(wacom, POWER_SUPPLY_STATUS_UNKNOWN, 0, 0, 0, 0);
	}

	return 0;
}

static int wacom_status_irq(struct wacom_wac *wacom_wac, size_t len)
{
	struct wacom *wacom = container_of(wacom_wac, struct wacom, wacom_wac);
	struct wacom_features *features = &wacom_wac->features;
	unsigned char *data = wacom_wac->data;

	if (data[0] != WACOM_REPORT_USB)
		return 0;

	if ((features->type == INTUOSHT ||
	    features->type == INTUOSHT2) &&
	    wacom_wac->shared->touch_input &&
	    features->touch_max) {
		input_report_switch(wacom_wac->shared->touch_input,
				    SW_MUTE_DEVICE, data[8] & 0x40);
		input_sync(wacom_wac->shared->touch_input);
	}

	if (data[9] & 0x02) { /* wireless module is attached */
		int battery = (data[8] & 0x3f) * 100 / 31;
		bool charging = !!(data[8] & 0x80);

		wacom_notify_battery(wacom_wac, WACOM_POWER_SUPPLY_STATUS_AUTO,
				     battery, charging, battery || charging, 1);

		if (!wacom->battery.battery &&
		    !(features->quirks & WACOM_QUIRK_BATTERY)) {
			features->quirks |= WACOM_QUIRK_BATTERY;
			wacom_schedule_work(wacom_wac, WACOM_WORKER_BATTERY);
		}
	}
	else if ((features->quirks & WACOM_QUIRK_BATTERY) &&
		 wacom->battery.battery) {
		features->quirks &= ~WACOM_QUIRK_BATTERY;
		wacom_schedule_work(wacom_wac, WACOM_WORKER_BATTERY);
		wacom_notify_battery(wacom_wac, POWER_SUPPLY_STATUS_UNKNOWN, 0, 0, 0, 0);
	}
	return 0;
}

void wacom_wac_irq(struct wacom_wac *wacom_wac, size_t len)
{
	bool sync;

	switch (wacom_wac->features.type) {
	case PENPARTNER:
		sync = wacom_penpartner_irq(wacom_wac);
		break;

	case PL:
		sync = wacom_pl_irq(wacom_wac);
		break;

	case WACOM_G4:
	case GRAPHIRE:
	case GRAPHIRE_BT:
	case WACOM_MO:
		sync = wacom_graphire_irq(wacom_wac);
		break;

	case PTU:
		sync = wacom_ptu_irq(wacom_wac);
		break;

	case DTU:
		sync = wacom_dtu_irq(wacom_wac);
		break;

	case DTUS:
	case DTUSX:
		sync = wacom_dtus_irq(wacom_wac);
		break;

	case INTUOS:
	case INTUOS3S:
	case INTUOS3:
	case INTUOS3L:
	case INTUOS4S:
	case INTUOS4:
	case INTUOS4L:
	case CINTIQ:
	case WACOM_BEE:
	case WACOM_13HD:
	case WACOM_21UX2:
	case WACOM_22HD:
	case WACOM_24HD:
	case WACOM_27QHD:
	case DTK:
	case CINTIQ_HYBRID:
	case CINTIQ_COMPANION_2:
		sync = wacom_intuos_irq(wacom_wac);
		break;

	case INTUOS4WL:
		sync = wacom_intuos_bt_irq(wacom_wac, len);
		break;

	case WACOM_24HDT:
	case WACOM_27QHDT:
		sync = wacom_24hdt_irq(wacom_wac);
		break;

	case INTUOS5S:
	case INTUOS5:
	case INTUOS5L:
	case INTUOSPS:
	case INTUOSPM:
	case INTUOSPL:
		if (len == WACOM_PKGLEN_BBTOUCH3)
			sync = wacom_bpt3_touch(wacom_wac);
		else if (wacom_wac->data[0] == WACOM_REPORT_USB)
			sync = wacom_status_irq(wacom_wac, len);
		else
			sync = wacom_intuos_irq(wacom_wac);
		break;

	case INTUOSP2_BT:
	case INTUOSP2S_BT:
	case INTUOSHT3_BT:
		sync = wacom_intuos_pro2_bt_irq(wacom_wac, len);
		break;

	case TABLETPC:
	case TABLETPCE:
	case TABLETPC2FG:
	case MTSCREEN:
	case MTTPC:
	case MTTPC_B:
		sync = wacom_tpc_irq(wacom_wac, len);
		break;

	case BAMBOO_PT:
	case BAMBOO_PEN:
	case BAMBOO_TOUCH:
	case INTUOSHT:
	case INTUOSHT2:
		if (wacom_wac->data[0] == WACOM_REPORT_USB)
			sync = wacom_status_irq(wacom_wac, len);
		else
			sync = wacom_bpt_irq(wacom_wac, len);
		break;

	case BAMBOO_PAD:
		sync = wacom_bamboo_pad_irq(wacom_wac, len);
		break;

	case WIRELESS:
		sync = wacom_wireless_irq(wacom_wac, len);
		break;

	case REMOTE:
		sync = false;
		if (wacom_wac->data[0] == WACOM_REPORT_DEVICE_LIST)
			wacom_remote_status_irq(wacom_wac, len);
		else
			sync = wacom_remote_irq(wacom_wac, len);
		break;

	default:
		sync = false;
		break;
	}

	if (sync) {
		if (wacom_wac->pen_input)
			input_sync(wacom_wac->pen_input);
		if (wacom_wac->touch_input)
			input_sync(wacom_wac->touch_input);
		if (wacom_wac->pad_input)
			input_sync(wacom_wac->pad_input);
	}
}

static void wacom_setup_basic_pro_pen(struct wacom_wac *wacom_wac)
{
	struct input_dev *input_dev = wacom_wac->pen_input;

	input_set_capability(input_dev, EV_MSC, MSC_SERIAL);

	__set_bit(BTN_TOOL_PEN, input_dev->keybit);
	__set_bit(BTN_STYLUS, input_dev->keybit);
	__set_bit(BTN_STYLUS2, input_dev->keybit);

	input_set_abs_params(input_dev, ABS_DISTANCE,
			     0, wacom_wac->features.distance_max, wacom_wac->features.distance_fuzz, 0);
}

static void wacom_setup_cintiq(struct wacom_wac *wacom_wac)
{
	struct input_dev *input_dev = wacom_wac->pen_input;
	struct wacom_features *features = &wacom_wac->features;

	wacom_setup_basic_pro_pen(wacom_wac);

	__set_bit(BTN_TOOL_RUBBER, input_dev->keybit);
	__set_bit(BTN_TOOL_BRUSH, input_dev->keybit);
	__set_bit(BTN_TOOL_PENCIL, input_dev->keybit);
	__set_bit(BTN_TOOL_AIRBRUSH, input_dev->keybit);

	input_set_abs_params(input_dev, ABS_WHEEL, 0, 1023, 0, 0);
	input_set_abs_params(input_dev, ABS_TILT_X, -64, 63, features->tilt_fuzz, 0);
	input_abs_set_res(input_dev, ABS_TILT_X, 57);
	input_set_abs_params(input_dev, ABS_TILT_Y, -64, 63, features->tilt_fuzz, 0);
	input_abs_set_res(input_dev, ABS_TILT_Y, 57);
}

static void wacom_setup_intuos(struct wacom_wac *wacom_wac)
{
	struct input_dev *input_dev = wacom_wac->pen_input;

	input_set_capability(input_dev, EV_REL, REL_WHEEL);

	wacom_setup_cintiq(wacom_wac);

	__set_bit(BTN_LEFT, input_dev->keybit);
	__set_bit(BTN_RIGHT, input_dev->keybit);
	__set_bit(BTN_MIDDLE, input_dev->keybit);
	__set_bit(BTN_SIDE, input_dev->keybit);
	__set_bit(BTN_EXTRA, input_dev->keybit);
	__set_bit(BTN_TOOL_MOUSE, input_dev->keybit);
	__set_bit(BTN_TOOL_LENS, input_dev->keybit);

	input_set_abs_params(input_dev, ABS_RZ, -900, 899, 0, 0);
	input_abs_set_res(input_dev, ABS_RZ, 287);
	input_set_abs_params(input_dev, ABS_THROTTLE, -1023, 1023, 0, 0);
}

void wacom_setup_device_quirks(struct wacom *wacom)
{
	struct wacom_wac *wacom_wac = &wacom->wacom_wac;
	struct wacom_features *features = &wacom->wacom_wac.features;

	/* The pen and pad share the same interface on most devices */
	if (features->type == GRAPHIRE_BT || features->type == WACOM_G4 ||
	    features->type == DTUS ||
	    (features->type >= INTUOS3S && features->type <= WACOM_MO)) {
		if (features->device_type & WACOM_DEVICETYPE_PEN)
			features->device_type |= WACOM_DEVICETYPE_PAD;
	}

	/* touch device found but size is not defined. use default */
	if (features->device_type & WACOM_DEVICETYPE_TOUCH && !features->x_max) {
		features->x_max = 1023;
		features->y_max = 1023;
	}

	/*
	 * Intuos5/Pro and Bamboo 3rd gen have no useful data about its
	 * touch interface in its HID descriptor. If this is the touch
	 * interface (PacketSize of WACOM_PKGLEN_BBTOUCH3), override the
	 * tablet values.
	 */
	if ((features->type >= INTUOS5S && features->type <= INTUOSPL) ||
		(features->type >= INTUOSHT && features->type <= BAMBOO_PT)) {
		if (features->pktlen == WACOM_PKGLEN_BBTOUCH3) {
			if (features->touch_max)
				features->device_type |= WACOM_DEVICETYPE_TOUCH;
			if (features->type >= INTUOSHT && features->type <= BAMBOO_PT)
				features->device_type |= WACOM_DEVICETYPE_PAD;

			if (features->type == INTUOSHT2) {
				features->x_max = features->x_max / 10;
				features->y_max = features->y_max / 10;
			}
			else {
				features->x_max = 4096;
				features->y_max = 4096;
			}
		}
		else if (features->pktlen == WACOM_PKGLEN_BBTOUCH) {
			features->device_type |= WACOM_DEVICETYPE_PAD;
		}
	}

	/*
	 * Hack for the Bamboo One:
	 * the device presents a PAD/Touch interface as most Bamboos and even
	 * sends ghosts PAD data on it. However, later, we must disable this
	 * ghost interface, and we can not detect it unless we set it here
	 * to WACOM_DEVICETYPE_PAD or WACOM_DEVICETYPE_TOUCH.
	 */
	if (features->type == BAMBOO_PEN &&
	    features->pktlen == WACOM_PKGLEN_BBTOUCH3)
		features->device_type |= WACOM_DEVICETYPE_PAD;

	/*
	 * Raw Wacom-mode pen and touch events both come from interface
	 * 0, whose HID descriptor has an application usage of 0xFF0D
	 * (i.e., WACOM_HID_WD_DIGITIZER). We route pen packets back
	 * out through the HID_GENERIC device created for interface 1,
	 * so rewrite this one to be of type WACOM_DEVICETYPE_TOUCH.
	 */
	if (features->type == BAMBOO_PAD)
		features->device_type = WACOM_DEVICETYPE_TOUCH;

	if (features->type == REMOTE)
		features->device_type = WACOM_DEVICETYPE_PAD;

	if (features->type == INTUOSP2_BT ||
	    features->type == INTUOSP2S_BT) {
		features->device_type |= WACOM_DEVICETYPE_PEN |
					 WACOM_DEVICETYPE_PAD |
					 WACOM_DEVICETYPE_TOUCH;
		features->quirks |= WACOM_QUIRK_BATTERY;
	}

	if (features->type == INTUOSHT3_BT) {
		features->device_type |= WACOM_DEVICETYPE_PEN |
					 WACOM_DEVICETYPE_PAD;
		features->quirks |= WACOM_QUIRK_BATTERY;
	}

	switch (features->type) {
	case PL:
	case DTU:
	case DTUS:
	case DTUSX:
	case WACOM_21UX2:
	case WACOM_22HD:
	case DTK:
	case WACOM_24HD:
	case WACOM_27QHD:
	case CINTIQ_HYBRID:
	case CINTIQ_COMPANION_2:
	case CINTIQ:
	case WACOM_BEE:
	case WACOM_13HD:
	case WACOM_24HDT:
	case WACOM_27QHDT:
	case TABLETPC:
	case TABLETPCE:
	case TABLETPC2FG:
	case MTSCREEN:
	case MTTPC:
	case MTTPC_B:
		features->device_type |= WACOM_DEVICETYPE_DIRECT;
		break;
	}

	if (wacom->hdev->bus == BUS_BLUETOOTH)
		features->quirks |= WACOM_QUIRK_BATTERY;

	/* quirk for bamboo touch with 2 low res touches */
	if ((features->type == BAMBOO_PT || features->type == BAMBOO_TOUCH) &&
	    features->pktlen == WACOM_PKGLEN_BBTOUCH) {
		features->x_max <<= 5;
		features->y_max <<= 5;
		features->x_fuzz <<= 5;
		features->y_fuzz <<= 5;
		features->quirks |= WACOM_QUIRK_BBTOUCH_LOWRES;
	}

	if (features->type == WIRELESS) {
		if (features->device_type == WACOM_DEVICETYPE_WL_MONITOR) {
			features->quirks |= WACOM_QUIRK_BATTERY;
		}
	}

	if (features->type == REMOTE)
		features->device_type |= WACOM_DEVICETYPE_WL_MONITOR;

	/* HID descriptor for DTK-2451 / DTH-2452 claims to report lots
	 * of things it shouldn't. Lets fix up the damage...
	 */
	if (wacom->hdev->product == 0x382 || wacom->hdev->product == 0x37d) {
		features->quirks &= ~WACOM_QUIRK_TOOLSERIAL;
		__clear_bit(BTN_TOOL_BRUSH, wacom_wac->pen_input->keybit);
		__clear_bit(BTN_TOOL_PENCIL, wacom_wac->pen_input->keybit);
		__clear_bit(BTN_TOOL_AIRBRUSH, wacom_wac->pen_input->keybit);
		__clear_bit(ABS_Z, wacom_wac->pen_input->absbit);
		__clear_bit(ABS_DISTANCE, wacom_wac->pen_input->absbit);
		__clear_bit(ABS_TILT_X, wacom_wac->pen_input->absbit);
		__clear_bit(ABS_TILT_Y, wacom_wac->pen_input->absbit);
		__clear_bit(ABS_WHEEL, wacom_wac->pen_input->absbit);
		__clear_bit(ABS_MISC, wacom_wac->pen_input->absbit);
		__clear_bit(MSC_SERIAL, wacom_wac->pen_input->mscbit);
		__clear_bit(EV_MSC, wacom_wac->pen_input->evbit);
	}
}

int wacom_setup_pen_input_capabilities(struct input_dev *input_dev,
				   struct wacom_wac *wacom_wac)
{
	struct wacom_features *features = &wacom_wac->features;

	if (!(features->device_type & WACOM_DEVICETYPE_PEN))
		return -ENODEV;

	if (features->device_type & WACOM_DEVICETYPE_DIRECT)
		__set_bit(INPUT_PROP_DIRECT, input_dev->propbit);
	else
		__set_bit(INPUT_PROP_POINTER, input_dev->propbit);

	if (features->type == HID_GENERIC)
		/* setup has already been done */
		return 0;

	input_dev->evbit[0] |= BIT_MASK(EV_KEY) | BIT_MASK(EV_ABS);
	__set_bit(BTN_TOUCH, input_dev->keybit);
	__set_bit(ABS_MISC, input_dev->absbit);

	input_set_abs_params(input_dev, ABS_X, 0 + features->offset_left,
			     features->x_max - features->offset_right,
			     features->x_fuzz, 0);
	input_set_abs_params(input_dev, ABS_Y, 0 + features->offset_top,
			     features->y_max - features->offset_bottom,
			     features->y_fuzz, 0);
	input_set_abs_params(input_dev, ABS_PRESSURE, 0,
		features->pressure_max, features->pressure_fuzz, 0);

	/* penabled devices have fixed resolution for each model */
	input_abs_set_res(input_dev, ABS_X, features->x_resolution);
	input_abs_set_res(input_dev, ABS_Y, features->y_resolution);

	switch (features->type) {
	case GRAPHIRE_BT:
		__clear_bit(ABS_MISC, input_dev->absbit);
		fallthrough;

	case WACOM_MO:
	case WACOM_G4:
		input_set_abs_params(input_dev, ABS_DISTANCE, 0,
					      features->distance_max,
					      features->distance_fuzz, 0);
		fallthrough;

	case GRAPHIRE:
		input_set_capability(input_dev, EV_REL, REL_WHEEL);

		__set_bit(BTN_LEFT, input_dev->keybit);
		__set_bit(BTN_RIGHT, input_dev->keybit);
		__set_bit(BTN_MIDDLE, input_dev->keybit);

		__set_bit(BTN_TOOL_RUBBER, input_dev->keybit);
		__set_bit(BTN_TOOL_PEN, input_dev->keybit);
		__set_bit(BTN_TOOL_MOUSE, input_dev->keybit);
		__set_bit(BTN_STYLUS, input_dev->keybit);
		__set_bit(BTN_STYLUS2, input_dev->keybit);
		break;

	case WACOM_27QHD:
	case WACOM_24HD:
	case DTK:
	case WACOM_22HD:
	case WACOM_21UX2:
	case WACOM_BEE:
	case CINTIQ:
	case WACOM_13HD:
	case CINTIQ_HYBRID:
	case CINTIQ_COMPANION_2:
		input_set_abs_params(input_dev, ABS_Z, -900, 899, 0, 0);
		input_abs_set_res(input_dev, ABS_Z, 287);
		wacom_setup_cintiq(wacom_wac);
		break;

	case INTUOS3:
	case INTUOS3L:
	case INTUOS3S:
	case INTUOS4:
	case INTUOS4WL:
	case INTUOS4L:
	case INTUOS4S:
		input_set_abs_params(input_dev, ABS_Z, -900, 899, 0, 0);
		input_abs_set_res(input_dev, ABS_Z, 287);
		fallthrough;

	case INTUOS:
		wacom_setup_intuos(wacom_wac);
		break;

	case INTUOS5:
	case INTUOS5L:
	case INTUOSPM:
	case INTUOSPL:
	case INTUOS5S:
	case INTUOSPS:
	case INTUOSP2_BT:
	case INTUOSP2S_BT:
		input_set_abs_params(input_dev, ABS_DISTANCE, 0,
				      features->distance_max,
				      features->distance_fuzz, 0);

		input_set_abs_params(input_dev, ABS_Z, -900, 899, 0, 0);
		input_abs_set_res(input_dev, ABS_Z, 287);

		wacom_setup_intuos(wacom_wac);
		break;

	case WACOM_24HDT:
	case WACOM_27QHDT:
	case MTSCREEN:
	case MTTPC:
	case MTTPC_B:
	case TABLETPC2FG:
	case TABLETPC:
	case TABLETPCE:
		__clear_bit(ABS_MISC, input_dev->absbit);
		fallthrough;

	case DTUS:
	case DTUSX:
	case PL:
	case DTU:
		__set_bit(BTN_TOOL_PEN, input_dev->keybit);
		__set_bit(BTN_TOOL_RUBBER, input_dev->keybit);
		__set_bit(BTN_STYLUS, input_dev->keybit);
		__set_bit(BTN_STYLUS2, input_dev->keybit);
		break;

	case PTU:
		__set_bit(BTN_STYLUS2, input_dev->keybit);
		fallthrough;

	case PENPARTNER:
		__set_bit(BTN_TOOL_PEN, input_dev->keybit);
		__set_bit(BTN_TOOL_RUBBER, input_dev->keybit);
		__set_bit(BTN_STYLUS, input_dev->keybit);
		break;

	case INTUOSHT:
	case BAMBOO_PT:
	case BAMBOO_PEN:
	case INTUOSHT2:
	case INTUOSHT3_BT:
		if (features->type == INTUOSHT2 ||
		    features->type == INTUOSHT3_BT) {
			wacom_setup_basic_pro_pen(wacom_wac);
		} else {
			__clear_bit(ABS_MISC, input_dev->absbit);
			__set_bit(BTN_TOOL_PEN, input_dev->keybit);
			__set_bit(BTN_TOOL_RUBBER, input_dev->keybit);
			__set_bit(BTN_STYLUS, input_dev->keybit);
			__set_bit(BTN_STYLUS2, input_dev->keybit);
			input_set_abs_params(input_dev, ABS_DISTANCE, 0,
				      features->distance_max,
				      features->distance_fuzz, 0);
		}
		break;
	case BAMBOO_PAD:
		__clear_bit(ABS_MISC, input_dev->absbit);
		break;
	}
	return 0;
}

int wacom_setup_touch_input_capabilities(struct input_dev *input_dev,
					 struct wacom_wac *wacom_wac)
{
	struct wacom_features *features = &wacom_wac->features;

	if (!(features->device_type & WACOM_DEVICETYPE_TOUCH))
		return -ENODEV;

	if (features->device_type & WACOM_DEVICETYPE_DIRECT)
		__set_bit(INPUT_PROP_DIRECT, input_dev->propbit);
	else
		__set_bit(INPUT_PROP_POINTER, input_dev->propbit);

	if (features->type == HID_GENERIC)
		/* setup has already been done */
		return 0;

	input_dev->evbit[0] |= BIT_MASK(EV_KEY) | BIT_MASK(EV_ABS);
	__set_bit(BTN_TOUCH, input_dev->keybit);

	if (features->touch_max == 1) {
		input_set_abs_params(input_dev, ABS_X, 0,
			features->x_max, features->x_fuzz, 0);
		input_set_abs_params(input_dev, ABS_Y, 0,
			features->y_max, features->y_fuzz, 0);
		input_abs_set_res(input_dev, ABS_X,
				  features->x_resolution);
		input_abs_set_res(input_dev, ABS_Y,
				  features->y_resolution);
	}
	else if (features->touch_max > 1) {
		input_set_abs_params(input_dev, ABS_MT_POSITION_X, 0,
			features->x_max, features->x_fuzz, 0);
		input_set_abs_params(input_dev, ABS_MT_POSITION_Y, 0,
			features->y_max, features->y_fuzz, 0);
		input_abs_set_res(input_dev, ABS_MT_POSITION_X,
				  features->x_resolution);
		input_abs_set_res(input_dev, ABS_MT_POSITION_Y,
				  features->y_resolution);
	}

	switch (features->type) {
	case INTUOSP2_BT:
	case INTUOSP2S_BT:
		input_dev->evbit[0] |= BIT_MASK(EV_SW);
		__set_bit(SW_MUTE_DEVICE, input_dev->swbit);

		if (wacom_wac->shared->touch->product == 0x361) {
			input_set_abs_params(input_dev, ABS_MT_POSITION_X,
					     0, 12440, 4, 0);
			input_set_abs_params(input_dev, ABS_MT_POSITION_Y,
					     0, 8640, 4, 0);
		}
		else if (wacom_wac->shared->touch->product == 0x360) {
			input_set_abs_params(input_dev, ABS_MT_POSITION_X,
					     0, 8960, 4, 0);
			input_set_abs_params(input_dev, ABS_MT_POSITION_Y,
					     0, 5920, 4, 0);
		}
		else if (wacom_wac->shared->touch->product == 0x393) {
			input_set_abs_params(input_dev, ABS_MT_POSITION_X,
					     0, 6400, 4, 0);
			input_set_abs_params(input_dev, ABS_MT_POSITION_Y,
					     0, 4000, 4, 0);
		}
		input_abs_set_res(input_dev, ABS_MT_POSITION_X, 40);
		input_abs_set_res(input_dev, ABS_MT_POSITION_Y, 40);

		fallthrough;

	case INTUOS5:
	case INTUOS5L:
	case INTUOSPM:
	case INTUOSPL:
	case INTUOS5S:
	case INTUOSPS:
		input_set_abs_params(input_dev, ABS_MT_TOUCH_MAJOR, 0, features->x_max, 0, 0);
		input_set_abs_params(input_dev, ABS_MT_TOUCH_MINOR, 0, features->y_max, 0, 0);
		input_mt_init_slots(input_dev, features->touch_max, INPUT_MT_POINTER);
		break;

	case WACOM_24HDT:
		input_set_abs_params(input_dev, ABS_MT_TOUCH_MAJOR, 0, features->x_max, 0, 0);
		input_set_abs_params(input_dev, ABS_MT_WIDTH_MAJOR, 0, features->x_max, 0, 0);
		input_set_abs_params(input_dev, ABS_MT_WIDTH_MINOR, 0, features->y_max, 0, 0);
		input_set_abs_params(input_dev, ABS_MT_ORIENTATION, 0, 1, 0, 0);
		fallthrough;

	case WACOM_27QHDT:
		if (wacom_wac->shared->touch->product == 0x32C ||
		    wacom_wac->shared->touch->product == 0xF6) {
			input_dev->evbit[0] |= BIT_MASK(EV_SW);
			__set_bit(SW_MUTE_DEVICE, input_dev->swbit);
			wacom_wac->has_mute_touch_switch = true;
			wacom_wac->is_soft_touch_switch = true;
		}
		fallthrough;

	case MTSCREEN:
	case MTTPC:
	case MTTPC_B:
	case TABLETPC2FG:
		input_mt_init_slots(input_dev, features->touch_max, INPUT_MT_DIRECT);
		fallthrough;

	case TABLETPC:
	case TABLETPCE:
		break;

	case INTUOSHT:
	case INTUOSHT2:
		input_dev->evbit[0] |= BIT_MASK(EV_SW);
		__set_bit(SW_MUTE_DEVICE, input_dev->swbit);
		fallthrough;

	case BAMBOO_PT:
	case BAMBOO_TOUCH:
		if (features->pktlen == WACOM_PKGLEN_BBTOUCH3) {
			input_set_abs_params(input_dev,
				     ABS_MT_TOUCH_MAJOR,
				     0, features->x_max, 0, 0);
			input_set_abs_params(input_dev,
				     ABS_MT_TOUCH_MINOR,
				     0, features->y_max, 0, 0);
		}
		input_mt_init_slots(input_dev, features->touch_max, INPUT_MT_POINTER);
		break;

	case BAMBOO_PAD:
		input_mt_init_slots(input_dev, features->touch_max,
				    INPUT_MT_POINTER);
		__set_bit(BTN_LEFT, input_dev->keybit);
		__set_bit(BTN_RIGHT, input_dev->keybit);
		break;
	}
	return 0;
}

static int wacom_numbered_button_to_key(int n)
{
	if (n < 10)
		return BTN_0 + n;
	else if (n < 16)
		return BTN_A + (n-10);
	else if (n < 18)
		return BTN_BASE + (n-16);
	else
		return 0;
}

static void wacom_setup_numbered_buttons(struct input_dev *input_dev,
				int button_count)
{
	int i;

	for (i = 0; i < button_count; i++) {
		int key = wacom_numbered_button_to_key(i);

		if (key)
			__set_bit(key, input_dev->keybit);
	}
}

static void wacom_24hd_update_leds(struct wacom *wacom, int mask, int group)
{
	struct wacom_led *led;
	int i;
	bool updated = false;

	/*
	 * 24HD has LED group 1 to the left and LED group 0 to the right.
	 * So group 0 matches the second half of the buttons and thus the mask
	 * needs to be shifted.
	 */
	if (group == 0)
		mask >>= 8;

	for (i = 0; i < 3; i++) {
		led = wacom_led_find(wacom, group, i);
		if (!led) {
			hid_err(wacom->hdev, "can't find LED %d in group %d\n",
				i, group);
			continue;
		}
		if (!updated && mask & BIT(i)) {
			led->held = true;
			led_trigger_event(&led->trigger, LED_FULL);
		} else {
			led->held = false;
		}
	}
}

static bool wacom_is_led_toggled(struct wacom *wacom, int button_count,
				 int mask, int group)
{
	int group_button;

	/*
	 * 21UX2 has LED group 1 to the left and LED group 0
	 * to the right. We need to reverse the group to match this
	 * historical behavior.
	 */
	if (wacom->wacom_wac.features.type == WACOM_21UX2)
		group = 1 - group;

	group_button = group * (button_count/wacom->led.count);

	if (wacom->wacom_wac.features.type == INTUOSP2_BT)
		group_button = 8;

	return mask & (1 << group_button);
}

static void wacom_update_led(struct wacom *wacom, int button_count, int mask,
			     int group)
{
	struct wacom_led *led, *next_led;
	int cur;
	bool pressed;

	if (wacom->wacom_wac.features.type == WACOM_24HD)
		return wacom_24hd_update_leds(wacom, mask, group);

	pressed = wacom_is_led_toggled(wacom, button_count, mask, group);
	cur = wacom->led.groups[group].select;

	led = wacom_led_find(wacom, group, cur);
	if (!led) {
		hid_err(wacom->hdev, "can't find current LED %d in group %d\n",
			cur, group);
		return;
	}

	if (!pressed) {
		led->held = false;
		return;
	}

	if (led->held && pressed)
		return;

	next_led = wacom_led_next(wacom, led);
	if (!next_led) {
		hid_err(wacom->hdev, "can't find next LED in group %d\n",
			group);
		return;
	}
	if (next_led == led)
		return;

	next_led->held = true;
	led_trigger_event(&next_led->trigger,
			  wacom_leds_brightness_get(next_led));
}

static void wacom_report_numbered_buttons(struct input_dev *input_dev,
				int button_count, int mask)
{
	struct wacom *wacom = input_get_drvdata(input_dev);
	int i;

	for (i = 0; i < wacom->led.count; i++)
		wacom_update_led(wacom,  button_count, mask, i);

	for (i = 0; i < button_count; i++) {
		int key = wacom_numbered_button_to_key(i);

		if (key)
			input_report_key(input_dev, key, mask & (1 << i));
	}
}

int wacom_setup_pad_input_capabilities(struct input_dev *input_dev,
				   struct wacom_wac *wacom_wac)
{
	struct wacom_features *features = &wacom_wac->features;

	if ((features->type == HID_GENERIC) && features->numbered_buttons > 0)
		features->device_type |= WACOM_DEVICETYPE_PAD;

	if (!(features->device_type & WACOM_DEVICETYPE_PAD))
		return -ENODEV;

	if (features->type == REMOTE && input_dev == wacom_wac->pad_input)
		return -ENODEV;

	input_dev->evbit[0] |= BIT_MASK(EV_KEY) | BIT_MASK(EV_ABS);

	/* kept for making legacy xf86-input-wacom working with the wheels */
	__set_bit(ABS_MISC, input_dev->absbit);

	/* kept for making legacy xf86-input-wacom accepting the pad */
	if (!(input_dev->absinfo && (input_dev->absinfo[ABS_X].minimum ||
	      input_dev->absinfo[ABS_X].maximum)))
		input_set_abs_params(input_dev, ABS_X, 0, 1, 0, 0);
	if (!(input_dev->absinfo && (input_dev->absinfo[ABS_Y].minimum ||
	      input_dev->absinfo[ABS_Y].maximum)))
		input_set_abs_params(input_dev, ABS_Y, 0, 1, 0, 0);

	/* kept for making udev and libwacom accepting the pad */
	__set_bit(BTN_STYLUS, input_dev->keybit);

	wacom_setup_numbered_buttons(input_dev, features->numbered_buttons);

	switch (features->type) {

	case CINTIQ_HYBRID:
	case CINTIQ_COMPANION_2:
	case DTK:
	case DTUS:
	case GRAPHIRE_BT:
		break;

	case WACOM_MO:
		__set_bit(BTN_BACK, input_dev->keybit);
		__set_bit(BTN_LEFT, input_dev->keybit);
		__set_bit(BTN_FORWARD, input_dev->keybit);
		__set_bit(BTN_RIGHT, input_dev->keybit);
		input_set_abs_params(input_dev, ABS_WHEEL, 0, 71, 0, 0);
		break;

	case WACOM_G4:
		__set_bit(BTN_BACK, input_dev->keybit);
		__set_bit(BTN_FORWARD, input_dev->keybit);
		input_set_capability(input_dev, EV_REL, REL_WHEEL);
		break;

	case WACOM_24HD:
		__set_bit(KEY_PROG1, input_dev->keybit);
		__set_bit(KEY_PROG2, input_dev->keybit);
		__set_bit(KEY_PROG3, input_dev->keybit);

		__set_bit(KEY_ONSCREEN_KEYBOARD, input_dev->keybit);
		__set_bit(KEY_INFO, input_dev->keybit);

		if (!features->oPid)
			__set_bit(KEY_BUTTONCONFIG, input_dev->keybit);

		input_set_abs_params(input_dev, ABS_WHEEL, 0, 71, 0, 0);
		input_set_abs_params(input_dev, ABS_THROTTLE, 0, 71, 0, 0);
		break;

	case WACOM_27QHD:
		__set_bit(KEY_PROG1, input_dev->keybit);
		__set_bit(KEY_PROG2, input_dev->keybit);
		__set_bit(KEY_PROG3, input_dev->keybit);

		__set_bit(KEY_ONSCREEN_KEYBOARD, input_dev->keybit);
		__set_bit(KEY_BUTTONCONFIG, input_dev->keybit);

		if (!features->oPid)
			__set_bit(KEY_CONTROLPANEL, input_dev->keybit);
		input_set_abs_params(input_dev, ABS_X, -2048, 2048, 0, 0);
		input_abs_set_res(input_dev, ABS_X, 1024); /* points/g */
		input_set_abs_params(input_dev, ABS_Y, -2048, 2048, 0, 0);
		input_abs_set_res(input_dev, ABS_Y, 1024);
		input_set_abs_params(input_dev, ABS_Z, -2048, 2048, 0, 0);
		input_abs_set_res(input_dev, ABS_Z, 1024);
		__set_bit(INPUT_PROP_ACCELEROMETER, input_dev->propbit);
		break;

	case WACOM_22HD:
		__set_bit(KEY_PROG1, input_dev->keybit);
		__set_bit(KEY_PROG2, input_dev->keybit);
		__set_bit(KEY_PROG3, input_dev->keybit);

		__set_bit(KEY_BUTTONCONFIG, input_dev->keybit);
		__set_bit(KEY_INFO, input_dev->keybit);
		fallthrough;

	case WACOM_21UX2:
	case WACOM_BEE:
	case CINTIQ:
		input_set_abs_params(input_dev, ABS_RX, 0, 4096, 0, 0);
		input_set_abs_params(input_dev, ABS_RY, 0, 4096, 0, 0);
		break;

	case WACOM_13HD:
		input_set_abs_params(input_dev, ABS_WHEEL, 0, 71, 0, 0);
		break;

	case INTUOS3:
	case INTUOS3L:
		input_set_abs_params(input_dev, ABS_RY, 0, 4096, 0, 0);
		fallthrough;

	case INTUOS3S:
		input_set_abs_params(input_dev, ABS_RX, 0, 4096, 0, 0);
		break;

	case INTUOS5:
	case INTUOS5L:
	case INTUOSPM:
	case INTUOSPL:
	case INTUOS5S:
	case INTUOSPS:
	case INTUOSP2_BT:
	case INTUOSP2S_BT:
		input_set_abs_params(input_dev, ABS_WHEEL, 0, 71, 0, 0);
		break;

	case INTUOS4WL:
		/*
		 * For Bluetooth devices, the udev rule does not work correctly
		 * for pads unless we add a stylus capability, which forces
		 * ID_INPUT_TABLET to be set.
		 */
		__set_bit(BTN_STYLUS, input_dev->keybit);
		fallthrough;

	case INTUOS4:
	case INTUOS4L:
	case INTUOS4S:
		input_set_abs_params(input_dev, ABS_WHEEL, 0, 71, 0, 0);
		break;

	case INTUOSHT:
	case BAMBOO_PT:
	case BAMBOO_TOUCH:
	case INTUOSHT2:
		__clear_bit(ABS_MISC, input_dev->absbit);

		__set_bit(BTN_LEFT, input_dev->keybit);
		__set_bit(BTN_FORWARD, input_dev->keybit);
		__set_bit(BTN_BACK, input_dev->keybit);
		__set_bit(BTN_RIGHT, input_dev->keybit);

		break;

	case REMOTE:
		input_set_capability(input_dev, EV_MSC, MSC_SERIAL);
		input_set_abs_params(input_dev, ABS_WHEEL, 0, 71, 0, 0);
		break;

	case INTUOSHT3_BT:
	case HID_GENERIC:
		break;

	default:
		/* no pad supported */
		return -ENODEV;
	}
	return 0;
}

static const struct wacom_features wacom_features_0x00 =
	{ "Wacom Penpartner", 5040, 3780, 255, 0,
	  PENPARTNER, WACOM_PENPRTN_RES, WACOM_PENPRTN_RES };
static const struct wacom_features wacom_features_0x10 =
	{ "Wacom Graphire", 10206, 7422, 511, 63,
	  GRAPHIRE, WACOM_GRAPHIRE_RES, WACOM_GRAPHIRE_RES };
static const struct wacom_features wacom_features_0x81 =
	{ "Wacom Graphire BT", 16704, 12064, 511, 32,
	  GRAPHIRE_BT, WACOM_GRAPHIRE_RES, WACOM_GRAPHIRE_RES, 2 };
static const struct wacom_features wacom_features_0x11 =
	{ "Wacom Graphire2 4x5", 10206, 7422, 511, 63,
	  GRAPHIRE, WACOM_GRAPHIRE_RES, WACOM_GRAPHIRE_RES };
static const struct wacom_features wacom_features_0x12 =
	{ "Wacom Graphire2 5x7", 13918, 10206, 511, 63,
	  GRAPHIRE, WACOM_GRAPHIRE_RES, WACOM_GRAPHIRE_RES };
static const struct wacom_features wacom_features_0x13 =
	{ "Wacom Graphire3", 10208, 7424, 511, 63,
	  GRAPHIRE, WACOM_GRAPHIRE_RES, WACOM_GRAPHIRE_RES };
static const struct wacom_features wacom_features_0x14 =
	{ "Wacom Graphire3 6x8", 16704, 12064, 511, 63,
	  GRAPHIRE, WACOM_GRAPHIRE_RES, WACOM_GRAPHIRE_RES };
static const struct wacom_features wacom_features_0x15 =
	{ "Wacom Graphire4 4x5", 10208, 7424, 511, 63,
	  WACOM_G4, WACOM_GRAPHIRE_RES, WACOM_GRAPHIRE_RES };
static const struct wacom_features wacom_features_0x16 =
	{ "Wacom Graphire4 6x8", 16704, 12064, 511, 63,
	  WACOM_G4, WACOM_GRAPHIRE_RES, WACOM_GRAPHIRE_RES };
static const struct wacom_features wacom_features_0x17 =
	{ "Wacom BambooFun 4x5", 14760, 9225, 511, 63,
	  WACOM_MO, WACOM_INTUOS_RES, WACOM_INTUOS_RES };
static const struct wacom_features wacom_features_0x18 =
	{ "Wacom BambooFun 6x8", 21648, 13530, 511, 63,
	  WACOM_MO, WACOM_INTUOS_RES, WACOM_INTUOS_RES };
static const struct wacom_features wacom_features_0x19 =
	{ "Wacom Bamboo1 Medium", 16704, 12064, 511, 63,
	  GRAPHIRE, WACOM_GRAPHIRE_RES, WACOM_GRAPHIRE_RES };
static const struct wacom_features wacom_features_0x60 =
	{ "Wacom Volito", 5104, 3712, 511, 63,
	  GRAPHIRE, WACOM_VOLITO_RES, WACOM_VOLITO_RES };
static const struct wacom_features wacom_features_0x61 =
	{ "Wacom PenStation2", 3250, 2320, 255, 63,
	  GRAPHIRE, WACOM_VOLITO_RES, WACOM_VOLITO_RES };
static const struct wacom_features wacom_features_0x62 =
	{ "Wacom Volito2 4x5", 5104, 3712, 511, 63,
	  GRAPHIRE, WACOM_VOLITO_RES, WACOM_VOLITO_RES };
static const struct wacom_features wacom_features_0x63 =
	{ "Wacom Volito2 2x3", 3248, 2320, 511, 63,
	  GRAPHIRE, WACOM_VOLITO_RES, WACOM_VOLITO_RES };
static const struct wacom_features wacom_features_0x64 =
	{ "Wacom PenPartner2", 3250, 2320, 511, 63,
	  GRAPHIRE, WACOM_VOLITO_RES, WACOM_VOLITO_RES };
static const struct wacom_features wacom_features_0x65 =
	{ "Wacom Bamboo", 14760, 9225, 511, 63,
	  WACOM_MO, WACOM_INTUOS_RES, WACOM_INTUOS_RES };
static const struct wacom_features wacom_features_0x69 =
	{ "Wacom Bamboo1", 5104, 3712, 511, 63,
	  GRAPHIRE, WACOM_PENPRTN_RES, WACOM_PENPRTN_RES };
static const struct wacom_features wacom_features_0x6A =
	{ "Wacom Bamboo1 4x6", 14760, 9225, 1023, 63,
	  GRAPHIRE, WACOM_INTUOS_RES, WACOM_INTUOS_RES };
static const struct wacom_features wacom_features_0x6B =
	{ "Wacom Bamboo1 5x8", 21648, 13530, 1023, 63,
	  GRAPHIRE, WACOM_INTUOS_RES, WACOM_INTUOS_RES };
static const struct wacom_features wacom_features_0x20 =
	{ "Wacom Intuos 4x5", 12700, 10600, 1023, 31,
	  INTUOS, WACOM_INTUOS_RES, WACOM_INTUOS_RES };
static const struct wacom_features wacom_features_0x21 =
	{ "Wacom Intuos 6x8", 20320, 16240, 1023, 31,
	  INTUOS, WACOM_INTUOS_RES, WACOM_INTUOS_RES };
static const struct wacom_features wacom_features_0x22 =
	{ "Wacom Intuos 9x12", 30480, 24060, 1023, 31,
	  INTUOS, WACOM_INTUOS_RES, WACOM_INTUOS_RES };
static const struct wacom_features wacom_features_0x23 =
	{ "Wacom Intuos 12x12", 30480, 31680, 1023, 31,
	  INTUOS, WACOM_INTUOS_RES, WACOM_INTUOS_RES };
static const struct wacom_features wacom_features_0x24 =
	{ "Wacom Intuos 12x18", 45720, 31680, 1023, 31,
	  INTUOS, WACOM_INTUOS_RES, WACOM_INTUOS_RES };
static const struct wacom_features wacom_features_0x30 =
	{ "Wacom PL400", 5408, 4056, 255, 0,
	  PL, WACOM_PL_RES, WACOM_PL_RES };
static const struct wacom_features wacom_features_0x31 =
	{ "Wacom PL500", 6144, 4608, 255, 0,
	  PL, WACOM_PL_RES, WACOM_PL_RES };
static const struct wacom_features wacom_features_0x32 =
	{ "Wacom PL600", 6126, 4604, 255, 0,
	  PL, WACOM_PL_RES, WACOM_PL_RES };
static const struct wacom_features wacom_features_0x33 =
	{ "Wacom PL600SX", 6260, 5016, 255, 0,
	  PL, WACOM_PL_RES, WACOM_PL_RES };
static const struct wacom_features wacom_features_0x34 =
	{ "Wacom PL550", 6144, 4608, 511, 0,
	  PL, WACOM_PL_RES, WACOM_PL_RES };
static const struct wacom_features wacom_features_0x35 =
	{ "Wacom PL800", 7220, 5780, 511, 0,
	  PL, WACOM_PL_RES, WACOM_PL_RES };
static const struct wacom_features wacom_features_0x37 =
	{ "Wacom PL700", 6758, 5406, 511, 0,
	  PL, WACOM_PL_RES, WACOM_PL_RES };
static const struct wacom_features wacom_features_0x38 =
	{ "Wacom PL510", 6282, 4762, 511, 0,
	  PL, WACOM_PL_RES, WACOM_PL_RES };
static const struct wacom_features wacom_features_0x39 =
	{ "Wacom DTU710", 34080, 27660, 511, 0,
	  PL, WACOM_PL_RES, WACOM_PL_RES };
static const struct wacom_features wacom_features_0xC4 =
	{ "Wacom DTF521", 6282, 4762, 511, 0,
	  PL, WACOM_PL_RES, WACOM_PL_RES };
static const struct wacom_features wacom_features_0xC0 =
	{ "Wacom DTF720", 6858, 5506, 511, 0,
	  PL, WACOM_PL_RES, WACOM_PL_RES };
static const struct wacom_features wacom_features_0xC2 =
	{ "Wacom DTF720a", 6858, 5506, 511, 0,
	  PL, WACOM_PL_RES, WACOM_PL_RES };
static const struct wacom_features wacom_features_0x03 =
	{ "Wacom Cintiq Partner", 20480, 15360, 511, 0,
	  PTU, WACOM_PL_RES, WACOM_PL_RES };
static const struct wacom_features wacom_features_0x41 =
	{ "Wacom Intuos2 4x5", 12700, 10600, 1023, 31,
	  INTUOS, WACOM_INTUOS_RES, WACOM_INTUOS_RES };
static const struct wacom_features wacom_features_0x42 =
	{ "Wacom Intuos2 6x8", 20320, 16240, 1023, 31,
	  INTUOS, WACOM_INTUOS_RES, WACOM_INTUOS_RES };
static const struct wacom_features wacom_features_0x43 =
	{ "Wacom Intuos2 9x12", 30480, 24060, 1023, 31,
	  INTUOS, WACOM_INTUOS_RES, WACOM_INTUOS_RES };
static const struct wacom_features wacom_features_0x44 =
	{ "Wacom Intuos2 12x12", 30480, 31680, 1023, 31,
	  INTUOS, WACOM_INTUOS_RES, WACOM_INTUOS_RES };
static const struct wacom_features wacom_features_0x45 =
	{ "Wacom Intuos2 12x18", 45720, 31680, 1023, 31,
	  INTUOS, WACOM_INTUOS_RES, WACOM_INTUOS_RES };
static const struct wacom_features wacom_features_0xB0 =
	{ "Wacom Intuos3 4x5", 25400, 20320, 1023, 63,
	  INTUOS3S, WACOM_INTUOS3_RES, WACOM_INTUOS3_RES, 4 };
static const struct wacom_features wacom_features_0xB1 =
	{ "Wacom Intuos3 6x8", 40640, 30480, 1023, 63,
	  INTUOS3, WACOM_INTUOS3_RES, WACOM_INTUOS3_RES, 8 };
static const struct wacom_features wacom_features_0xB2 =
	{ "Wacom Intuos3 9x12", 60960, 45720, 1023, 63,
	  INTUOS3, WACOM_INTUOS3_RES, WACOM_INTUOS3_RES, 8 };
static const struct wacom_features wacom_features_0xB3 =
	{ "Wacom Intuos3 12x12", 60960, 60960, 1023, 63,
	  INTUOS3L, WACOM_INTUOS3_RES, WACOM_INTUOS3_RES, 8 };
static const struct wacom_features wacom_features_0xB4 =
	{ "Wacom Intuos3 12x19", 97536, 60960, 1023, 63,
	  INTUOS3L, WACOM_INTUOS3_RES, WACOM_INTUOS3_RES, 8 };
static const struct wacom_features wacom_features_0xB5 =
	{ "Wacom Intuos3 6x11", 54204, 31750, 1023, 63,
	  INTUOS3, WACOM_INTUOS3_RES, WACOM_INTUOS3_RES, 8 };
static const struct wacom_features wacom_features_0xB7 =
	{ "Wacom Intuos3 4x6", 31496, 19685, 1023, 63,
	  INTUOS3S, WACOM_INTUOS3_RES, WACOM_INTUOS3_RES, 4 };
static const struct wacom_features wacom_features_0xB8 =
	{ "Wacom Intuos4 4x6", 31496, 19685, 2047, 63,
	  INTUOS4S, WACOM_INTUOS3_RES, WACOM_INTUOS3_RES, 7 };
static const struct wacom_features wacom_features_0xB9 =
	{ "Wacom Intuos4 6x9", 44704, 27940, 2047, 63,
	  INTUOS4, WACOM_INTUOS3_RES, WACOM_INTUOS3_RES, 9 };
static const struct wacom_features wacom_features_0xBA =
	{ "Wacom Intuos4 8x13", 65024, 40640, 2047, 63,
	  INTUOS4L, WACOM_INTUOS3_RES, WACOM_INTUOS3_RES, 9 };
static const struct wacom_features wacom_features_0xBB =
	{ "Wacom Intuos4 12x19", 97536, 60960, 2047, 63,
	  INTUOS4L, WACOM_INTUOS3_RES, WACOM_INTUOS3_RES, 9 };
static const struct wacom_features wacom_features_0xBC =
	{ "Wacom Intuos4 WL", 40640, 25400, 2047, 63,
	  INTUOS4, WACOM_INTUOS3_RES, WACOM_INTUOS3_RES, 9 };
static const struct wacom_features wacom_features_0xBD =
	{ "Wacom Intuos4 WL", 40640, 25400, 2047, 63,
	  INTUOS4WL, WACOM_INTUOS3_RES, WACOM_INTUOS3_RES, 9 };
static const struct wacom_features wacom_features_0x26 =
	{ "Wacom Intuos5 touch S", 31496, 19685, 2047, 63,
	  INTUOS5S, WACOM_INTUOS3_RES, WACOM_INTUOS3_RES, 7, .touch_max = 16 };
static const struct wacom_features wacom_features_0x27 =
	{ "Wacom Intuos5 touch M", 44704, 27940, 2047, 63,
	  INTUOS5, WACOM_INTUOS3_RES, WACOM_INTUOS3_RES, 9, .touch_max = 16 };
static const struct wacom_features wacom_features_0x28 =
	{ "Wacom Intuos5 touch L", 65024, 40640, 2047, 63,
	  INTUOS5L, WACOM_INTUOS3_RES, WACOM_INTUOS3_RES, 9, .touch_max = 16 };
static const struct wacom_features wacom_features_0x29 =
	{ "Wacom Intuos5 S", 31496, 19685, 2047, 63,
	  INTUOS5S, WACOM_INTUOS3_RES, WACOM_INTUOS3_RES, 7 };
static const struct wacom_features wacom_features_0x2A =
	{ "Wacom Intuos5 M", 44704, 27940, 2047, 63,
	  INTUOS5, WACOM_INTUOS3_RES, WACOM_INTUOS3_RES, 9 };
static const struct wacom_features wacom_features_0x314 =
	{ "Wacom Intuos Pro S", 31496, 19685, 2047, 63,
	  INTUOSPS, WACOM_INTUOS3_RES, WACOM_INTUOS3_RES, 7, .touch_max = 16,
	  .check_for_hid_type = true, .hid_type = HID_TYPE_USBNONE };
static const struct wacom_features wacom_features_0x315 =
	{ "Wacom Intuos Pro M", 44704, 27940, 2047, 63,
	  INTUOSPM, WACOM_INTUOS3_RES, WACOM_INTUOS3_RES, 9, .touch_max = 16,
	  .check_for_hid_type = true, .hid_type = HID_TYPE_USBNONE };
static const struct wacom_features wacom_features_0x317 =
	{ "Wacom Intuos Pro L", 65024, 40640, 2047, 63,
	  INTUOSPL, WACOM_INTUOS3_RES, WACOM_INTUOS3_RES, 9, .touch_max = 16,
	  .check_for_hid_type = true, .hid_type = HID_TYPE_USBNONE };
static const struct wacom_features wacom_features_0xF4 =
	{ "Wacom Cintiq 24HD", 104480, 65600, 2047, 63,
	  WACOM_24HD, WACOM_INTUOS3_RES, WACOM_INTUOS3_RES, 16,
	  WACOM_CINTIQ_OFFSET, WACOM_CINTIQ_OFFSET,
	  WACOM_CINTIQ_OFFSET, WACOM_CINTIQ_OFFSET };
static const struct wacom_features wacom_features_0xF8 =
	{ "Wacom Cintiq 24HD touch", 104480, 65600, 2047, 63, /* Pen */
	  WACOM_24HD, WACOM_INTUOS3_RES, WACOM_INTUOS3_RES, 16,
	  WACOM_CINTIQ_OFFSET, WACOM_CINTIQ_OFFSET,
	  WACOM_CINTIQ_OFFSET, WACOM_CINTIQ_OFFSET,
	  .oVid = USB_VENDOR_ID_WACOM, .oPid = 0xf6 };
static const struct wacom_features wacom_features_0xF6 =
	{ "Wacom Cintiq 24HD touch", .type = WACOM_24HDT, /* Touch */
	  .oVid = USB_VENDOR_ID_WACOM, .oPid = 0xf8, .touch_max = 10,
	  .check_for_hid_type = true, .hid_type = HID_TYPE_USBNONE };
static const struct wacom_features wacom_features_0x32A =
	{ "Wacom Cintiq 27QHD", 120140, 67920, 2047, 63,
	  WACOM_27QHD, WACOM_INTUOS3_RES, WACOM_INTUOS3_RES, 0,
	  WACOM_CINTIQ_OFFSET, WACOM_CINTIQ_OFFSET,
	  WACOM_CINTIQ_OFFSET, WACOM_CINTIQ_OFFSET };
static const struct wacom_features wacom_features_0x32B =
	{ "Wacom Cintiq 27QHD touch", 120140, 67920, 2047, 63,
	  WACOM_27QHD, WACOM_INTUOS3_RES, WACOM_INTUOS3_RES, 0,
	  WACOM_CINTIQ_OFFSET, WACOM_CINTIQ_OFFSET,
	  WACOM_CINTIQ_OFFSET, WACOM_CINTIQ_OFFSET,
	  .oVid = USB_VENDOR_ID_WACOM, .oPid = 0x32C };
static const struct wacom_features wacom_features_0x32C =
	{ "Wacom Cintiq 27QHD touch", .type = WACOM_27QHDT,
	  .oVid = USB_VENDOR_ID_WACOM, .oPid = 0x32B, .touch_max = 10 };
static const struct wacom_features wacom_features_0x3F =
	{ "Wacom Cintiq 21UX", 87200, 65600, 1023, 63,
	  CINTIQ, WACOM_INTUOS3_RES, WACOM_INTUOS3_RES, 8 };
static const struct wacom_features wacom_features_0xC5 =
	{ "Wacom Cintiq 20WSX", 86680, 54180, 1023, 63,
	  WACOM_BEE, WACOM_INTUOS3_RES, WACOM_INTUOS3_RES, 10 };
static const struct wacom_features wacom_features_0xC6 =
	{ "Wacom Cintiq 12WX", 53020, 33440, 1023, 63,
	  WACOM_BEE, WACOM_INTUOS3_RES, WACOM_INTUOS3_RES, 10 };
static const struct wacom_features wacom_features_0x304 =
	{ "Wacom Cintiq 13HD", 59552, 33848, 1023, 63,
	  WACOM_13HD, WACOM_INTUOS3_RES, WACOM_INTUOS3_RES, 9,
	  WACOM_CINTIQ_OFFSET, WACOM_CINTIQ_OFFSET,
	  WACOM_CINTIQ_OFFSET, WACOM_CINTIQ_OFFSET };
static const struct wacom_features wacom_features_0x333 =
	{ "Wacom Cintiq 13HD touch", 59552, 33848, 2047, 63,
	  WACOM_13HD, WACOM_INTUOS3_RES, WACOM_INTUOS3_RES, 9,
	  WACOM_CINTIQ_OFFSET, WACOM_CINTIQ_OFFSET,
	  WACOM_CINTIQ_OFFSET, WACOM_CINTIQ_OFFSET,
	  .oVid = USB_VENDOR_ID_WACOM, .oPid = 0x335 };
static const struct wacom_features wacom_features_0x335 =
	{ "Wacom Cintiq 13HD touch", .type = WACOM_24HDT, /* Touch */
	  .oVid = USB_VENDOR_ID_WACOM, .oPid = 0x333, .touch_max = 10,
	  .check_for_hid_type = true, .hid_type = HID_TYPE_USBNONE };
static const struct wacom_features wacom_features_0xC7 =
	{ "Wacom DTU1931", 37832, 30305, 511, 0,
	  PL, WACOM_INTUOS_RES, WACOM_INTUOS_RES };
static const struct wacom_features wacom_features_0xCE =
	{ "Wacom DTU2231", 47864, 27011, 511, 0,
	  DTU, WACOM_INTUOS_RES, WACOM_INTUOS_RES,
	  .check_for_hid_type = true, .hid_type = HID_TYPE_USBMOUSE };
static const struct wacom_features wacom_features_0xF0 =
	{ "Wacom DTU1631", 34623, 19553, 511, 0,
	  DTU, WACOM_INTUOS_RES, WACOM_INTUOS_RES };
static const struct wacom_features wacom_features_0xFB =
	{ "Wacom DTU1031", 22096, 13960, 511, 0,
	  DTUS, WACOM_INTUOS_RES, WACOM_INTUOS_RES, 4,
	  WACOM_DTU_OFFSET, WACOM_DTU_OFFSET,
	  WACOM_DTU_OFFSET, WACOM_DTU_OFFSET };
static const struct wacom_features wacom_features_0x32F =
	{ "Wacom DTU1031X", 22672, 12928, 511, 0,
	  DTUSX, WACOM_INTUOS_RES, WACOM_INTUOS_RES, 0,
	  WACOM_DTU_OFFSET, WACOM_DTU_OFFSET,
	  WACOM_DTU_OFFSET, WACOM_DTU_OFFSET };
static const struct wacom_features wacom_features_0x336 =
	{ "Wacom DTU1141", 23672, 13403, 1023, 0,
	  DTUS, WACOM_INTUOS_RES, WACOM_INTUOS_RES, 4,
	  WACOM_DTU_OFFSET, WACOM_DTU_OFFSET,
	  WACOM_DTU_OFFSET, WACOM_DTU_OFFSET };
static const struct wacom_features wacom_features_0x57 =
	{ "Wacom DTK2241", 95840, 54260, 2047, 63,
	  DTK, WACOM_INTUOS3_RES, WACOM_INTUOS3_RES, 6,
	  WACOM_CINTIQ_OFFSET, WACOM_CINTIQ_OFFSET,
	  WACOM_CINTIQ_OFFSET, WACOM_CINTIQ_OFFSET };
static const struct wacom_features wacom_features_0x59 = /* Pen */
	{ "Wacom DTH2242", 95840, 54260, 2047, 63,
	  DTK, WACOM_INTUOS3_RES, WACOM_INTUOS3_RES, 6,
	  WACOM_CINTIQ_OFFSET, WACOM_CINTIQ_OFFSET,
	  WACOM_CINTIQ_OFFSET, WACOM_CINTIQ_OFFSET,
	  .oVid = USB_VENDOR_ID_WACOM, .oPid = 0x5D };
static const struct wacom_features wacom_features_0x5D = /* Touch */
	{ "Wacom DTH2242",       .type = WACOM_24HDT,
	  .oVid = USB_VENDOR_ID_WACOM, .oPid = 0x59, .touch_max = 10,
	  .check_for_hid_type = true, .hid_type = HID_TYPE_USBNONE };
static const struct wacom_features wacom_features_0xCC =
	{ "Wacom Cintiq 21UX2", 87200, 65600, 2047, 63,
	  WACOM_21UX2, WACOM_INTUOS3_RES, WACOM_INTUOS3_RES, 18,
	  WACOM_CINTIQ_OFFSET, WACOM_CINTIQ_OFFSET,
	  WACOM_CINTIQ_OFFSET, WACOM_CINTIQ_OFFSET };
static const struct wacom_features wacom_features_0xFA =
	{ "Wacom Cintiq 22HD", 95840, 54260, 2047, 63,
	  WACOM_22HD, WACOM_INTUOS3_RES, WACOM_INTUOS3_RES, 18,
	  WACOM_CINTIQ_OFFSET, WACOM_CINTIQ_OFFSET,
	  WACOM_CINTIQ_OFFSET, WACOM_CINTIQ_OFFSET };
static const struct wacom_features wacom_features_0x5B =
	{ "Wacom Cintiq 22HDT", 95840, 54260, 2047, 63,
	  WACOM_22HD, WACOM_INTUOS3_RES, WACOM_INTUOS3_RES, 18,
	  WACOM_CINTIQ_OFFSET, WACOM_CINTIQ_OFFSET,
	  WACOM_CINTIQ_OFFSET, WACOM_CINTIQ_OFFSET,
	  .oVid = USB_VENDOR_ID_WACOM, .oPid = 0x5e };
static const struct wacom_features wacom_features_0x5E =
	{ "Wacom Cintiq 22HDT", .type = WACOM_24HDT,
	  .oVid = USB_VENDOR_ID_WACOM, .oPid = 0x5b, .touch_max = 10,
	  .check_for_hid_type = true, .hid_type = HID_TYPE_USBNONE };
static const struct wacom_features wacom_features_0x90 =
	{ "Wacom ISDv4 90", 26202, 16325, 255, 0,
	  TABLETPC, WACOM_INTUOS_RES, WACOM_INTUOS_RES }; /* Pen-only */
static const struct wacom_features wacom_features_0x93 =
	{ "Wacom ISDv4 93", 26202, 16325, 255, 0,
	  TABLETPC, WACOM_INTUOS_RES, WACOM_INTUOS_RES, .touch_max = 1 };
static const struct wacom_features wacom_features_0x97 =
	{ "Wacom ISDv4 97", 26202, 16325, 511, 0,
	  TABLETPC, WACOM_INTUOS_RES, WACOM_INTUOS_RES }; /* Pen-only */
static const struct wacom_features wacom_features_0x9A =
	{ "Wacom ISDv4 9A", 26202, 16325, 255, 0,
	  TABLETPC, WACOM_INTUOS_RES, WACOM_INTUOS_RES, .touch_max = 1 };
static const struct wacom_features wacom_features_0x9F =
	{ "Wacom ISDv4 9F", 26202, 16325, 255, 0,
	  TABLETPC, WACOM_INTUOS_RES, WACOM_INTUOS_RES, .touch_max = 1 };
static const struct wacom_features wacom_features_0xE2 =
	{ "Wacom ISDv4 E2", 26202, 16325, 255, 0,
	  TABLETPC2FG, WACOM_INTUOS_RES, WACOM_INTUOS_RES, .touch_max = 2 };
static const struct wacom_features wacom_features_0xE3 =
	{ "Wacom ISDv4 E3", 26202, 16325, 255, 0,
	  TABLETPC2FG, WACOM_INTUOS_RES, WACOM_INTUOS_RES, .touch_max = 2 };
static const struct wacom_features wacom_features_0xE5 =
	{ "Wacom ISDv4 E5", 26202, 16325, 255, 0,
	  MTSCREEN, WACOM_INTUOS_RES, WACOM_INTUOS_RES };
static const struct wacom_features wacom_features_0xE6 =
	{ "Wacom ISDv4 E6", 27760, 15694, 255, 0,
	  TABLETPC2FG, WACOM_INTUOS_RES, WACOM_INTUOS_RES, .touch_max = 2 };
static const struct wacom_features wacom_features_0xEC =
	{ "Wacom ISDv4 EC", 25710, 14500, 255, 0,
	  TABLETPC,    WACOM_INTUOS_RES, WACOM_INTUOS_RES }; /* Pen-only */
static const struct wacom_features wacom_features_0xED =
	{ "Wacom ISDv4 ED", 26202, 16325, 255, 0,
	  TABLETPCE, WACOM_INTUOS_RES, WACOM_INTUOS_RES, .touch_max = 1 };
static const struct wacom_features wacom_features_0xEF =
	{ "Wacom ISDv4 EF", 26202, 16325, 255, 0,
	  TABLETPC, WACOM_INTUOS_RES, WACOM_INTUOS_RES }; /* Pen-only */
static const struct wacom_features wacom_features_0x100 =
	{ "Wacom ISDv4 100", 26202, 16325, 255, 0,
	  MTTPC, WACOM_INTUOS_RES, WACOM_INTUOS_RES };
static const struct wacom_features wacom_features_0x101 =
	{ "Wacom ISDv4 101", 26202, 16325, 255, 0,
	  MTTPC, WACOM_INTUOS_RES, WACOM_INTUOS_RES };
static const struct wacom_features wacom_features_0x10D =
	{ "Wacom ISDv4 10D", 26202, 16325, 255, 0,
	  MTTPC, WACOM_INTUOS_RES, WACOM_INTUOS_RES };
static const struct wacom_features wacom_features_0x10E =
	{ "Wacom ISDv4 10E", 27760, 15694, 255, 0,
	  MTTPC, WACOM_INTUOS_RES, WACOM_INTUOS_RES };
static const struct wacom_features wacom_features_0x10F =
	{ "Wacom ISDv4 10F", 27760, 15694, 255, 0,
	  MTTPC, WACOM_INTUOS_RES, WACOM_INTUOS_RES };
static const struct wacom_features wacom_features_0x116 =
	{ "Wacom ISDv4 116", 26202, 16325, 255, 0,
	  TABLETPCE, WACOM_INTUOS_RES, WACOM_INTUOS_RES, .touch_max = 1 };
static const struct wacom_features wacom_features_0x12C =
	{ "Wacom ISDv4 12C", 27848, 15752, 2047, 0,
	  TABLETPC, WACOM_INTUOS_RES, WACOM_INTUOS_RES }; /* Pen-only */
static const struct wacom_features wacom_features_0x4001 =
	{ "Wacom ISDv4 4001", 26202, 16325, 255, 0,
	  MTTPC, WACOM_INTUOS_RES, WACOM_INTUOS_RES };
static const struct wacom_features wacom_features_0x4004 =
	{ "Wacom ISDv4 4004", 11060, 6220, 255, 0,
	  MTTPC_B, WACOM_INTUOS_RES, WACOM_INTUOS_RES };
static const struct wacom_features wacom_features_0x5000 =
	{ "Wacom ISDv4 5000", 27848, 15752, 1023, 0,
	  MTTPC_B, WACOM_INTUOS_RES, WACOM_INTUOS_RES };
static const struct wacom_features wacom_features_0x5002 =
	{ "Wacom ISDv4 5002", 29576, 16724, 1023, 0,
	  MTTPC_B, WACOM_INTUOS_RES, WACOM_INTUOS_RES };
static const struct wacom_features wacom_features_0x47 =
	{ "Wacom Intuos2 6x8", 20320, 16240, 1023, 31,
	  INTUOS, WACOM_INTUOS_RES, WACOM_INTUOS_RES };
static const struct wacom_features wacom_features_0x84 =
	{ "Wacom Wireless Receiver", .type = WIRELESS, .touch_max = 16 };
static const struct wacom_features wacom_features_0xD0 =
	{ "Wacom Bamboo 2FG", 14720, 9200, 1023, 31,
	  BAMBOO_TOUCH, WACOM_INTUOS_RES, WACOM_INTUOS_RES, .touch_max = 2 };
static const struct wacom_features wacom_features_0xD1 =
	{ "Wacom Bamboo 2FG 4x5", 14720, 9200, 1023, 31,
	  BAMBOO_PT, WACOM_INTUOS_RES, WACOM_INTUOS_RES, .touch_max = 2 };
static const struct wacom_features wacom_features_0xD2 =
	{ "Wacom Bamboo Craft", 14720, 9200, 1023, 31,
	  BAMBOO_PT, WACOM_INTUOS_RES, WACOM_INTUOS_RES, .touch_max = 2 };
static const struct wacom_features wacom_features_0xD3 =
	{ "Wacom Bamboo 2FG 6x8", 21648, 13700, 1023, 31,
	  BAMBOO_PT, WACOM_INTUOS_RES, WACOM_INTUOS_RES, .touch_max = 2 };
static const struct wacom_features wacom_features_0xD4 =
	{ "Wacom Bamboo Pen", 14720, 9200, 1023, 31,
	  BAMBOO_PEN, WACOM_INTUOS_RES, WACOM_INTUOS_RES };
static const struct wacom_features wacom_features_0xD5 =
	{ "Wacom Bamboo Pen 6x8", 21648, 13700, 1023, 31,
	  BAMBOO_PEN, WACOM_INTUOS_RES, WACOM_INTUOS_RES };
static const struct wacom_features wacom_features_0xD6 =
	{ "Wacom BambooPT 2FG 4x5", 14720, 9200, 1023, 31,
	  BAMBOO_PT, WACOM_INTUOS_RES, WACOM_INTUOS_RES, .touch_max = 2 };
static const struct wacom_features wacom_features_0xD7 =
	{ "Wacom BambooPT 2FG Small", 14720, 9200, 1023, 31,
	  BAMBOO_PT, WACOM_INTUOS_RES, WACOM_INTUOS_RES, .touch_max = 2 };
static const struct wacom_features wacom_features_0xD8 =
	{ "Wacom Bamboo Comic 2FG", 21648, 13700, 1023, 31,
	  BAMBOO_PT, WACOM_INTUOS_RES, WACOM_INTUOS_RES, .touch_max = 2 };
static const struct wacom_features wacom_features_0xDA =
	{ "Wacom Bamboo 2FG 4x5 SE", 14720, 9200, 1023, 31,
	  BAMBOO_PT, WACOM_INTUOS_RES, WACOM_INTUOS_RES, .touch_max = 2 };
static const struct wacom_features wacom_features_0xDB =
	{ "Wacom Bamboo 2FG 6x8 SE", 21648, 13700, 1023, 31,
	  BAMBOO_PT, WACOM_INTUOS_RES, WACOM_INTUOS_RES, .touch_max = 2 };
static const struct wacom_features wacom_features_0xDD =
        { "Wacom Bamboo Connect", 14720, 9200, 1023, 31,
          BAMBOO_PT, WACOM_INTUOS_RES, WACOM_INTUOS_RES };
static const struct wacom_features wacom_features_0xDE =
        { "Wacom Bamboo 16FG 4x5", 14720, 9200, 1023, 31,
	  BAMBOO_PT, WACOM_INTUOS_RES, WACOM_INTUOS_RES, .touch_max = 16 };
static const struct wacom_features wacom_features_0xDF =
        { "Wacom Bamboo 16FG 6x8", 21648, 13700, 1023, 31,
	  BAMBOO_PT, WACOM_INTUOS_RES, WACOM_INTUOS_RES, .touch_max = 16 };
static const struct wacom_features wacom_features_0x300 =
	{ "Wacom Bamboo One S", 14720, 9225, 1023, 31,
	  BAMBOO_PEN, WACOM_INTUOS_RES, WACOM_INTUOS_RES };
static const struct wacom_features wacom_features_0x301 =
	{ "Wacom Bamboo One M", 21648, 13530, 1023, 31,
	  BAMBOO_PEN, WACOM_INTUOS_RES, WACOM_INTUOS_RES };
static const struct wacom_features wacom_features_0x302 =
	{ "Wacom Intuos PT S", 15200, 9500, 1023, 31,
	  INTUOSHT, WACOM_INTUOS_RES, WACOM_INTUOS_RES, .touch_max = 16,
	  .check_for_hid_type = true, .hid_type = HID_TYPE_USBNONE };
static const struct wacom_features wacom_features_0x303 =
	{ "Wacom Intuos PT M", 21600, 13500, 1023, 31,
	  INTUOSHT, WACOM_INTUOS_RES, WACOM_INTUOS_RES, .touch_max = 16,
	  .check_for_hid_type = true, .hid_type = HID_TYPE_USBNONE };
static const struct wacom_features wacom_features_0x30E =
	{ "Wacom Intuos S", 15200, 9500, 1023, 31,
	  INTUOSHT, WACOM_INTUOS_RES, WACOM_INTUOS_RES,
	  .check_for_hid_type = true, .hid_type = HID_TYPE_USBNONE };
static const struct wacom_features wacom_features_0x6004 =
	{ "ISD-V4", 12800, 8000, 255, 0,
	  TABLETPC, WACOM_INTUOS_RES, WACOM_INTUOS_RES };
static const struct wacom_features wacom_features_0x307 =
	{ "Wacom ISDv5 307", 59552, 33848, 2047, 63,
	  CINTIQ_HYBRID, WACOM_INTUOS3_RES, WACOM_INTUOS3_RES, 9,
	  WACOM_CINTIQ_OFFSET, WACOM_CINTIQ_OFFSET,
	  WACOM_CINTIQ_OFFSET, WACOM_CINTIQ_OFFSET,
	  .oVid = USB_VENDOR_ID_WACOM, .oPid = 0x309 };
static const struct wacom_features wacom_features_0x309 =
	{ "Wacom ISDv5 309", .type = WACOM_24HDT, /* Touch */
	  .oVid = USB_VENDOR_ID_WACOM, .oPid = 0x0307, .touch_max = 10,
	  .check_for_hid_type = true, .hid_type = HID_TYPE_USBNONE };
static const struct wacom_features wacom_features_0x30A =
	{ "Wacom ISDv5 30A", 59552, 33848, 2047, 63,
	  CINTIQ_HYBRID, WACOM_INTUOS3_RES, WACOM_INTUOS3_RES, 9,
	  WACOM_CINTIQ_OFFSET, WACOM_CINTIQ_OFFSET,
	  WACOM_CINTIQ_OFFSET, WACOM_CINTIQ_OFFSET,
	  .oVid = USB_VENDOR_ID_WACOM, .oPid = 0x30C };
static const struct wacom_features wacom_features_0x30C =
	{ "Wacom ISDv5 30C", .type = WACOM_24HDT, /* Touch */
	  .oVid = USB_VENDOR_ID_WACOM, .oPid = 0x30A, .touch_max = 10,
	  .check_for_hid_type = true, .hid_type = HID_TYPE_USBNONE };
static const struct wacom_features wacom_features_0x318 =
	{ "Wacom USB Bamboo PAD", 4095, 4095, /* Touch */
	  .type = BAMBOO_PAD, 35, 48, .touch_max = 4 };
static const struct wacom_features wacom_features_0x319 =
	{ "Wacom Wireless Bamboo PAD", 4095, 4095, /* Touch */
	  .type = BAMBOO_PAD, 35, 48, .touch_max = 4 };
static const struct wacom_features wacom_features_0x325 =
	{ "Wacom ISDv5 325", 59552, 33848, 2047, 63,
	  CINTIQ_COMPANION_2, WACOM_INTUOS3_RES, WACOM_INTUOS3_RES, 11,
	  WACOM_CINTIQ_OFFSET, WACOM_CINTIQ_OFFSET,
	  WACOM_CINTIQ_OFFSET, WACOM_CINTIQ_OFFSET,
	  .oVid = USB_VENDOR_ID_WACOM, .oPid = 0x326 };
static const struct wacom_features wacom_features_0x326 = /* Touch */
	{ "Wacom ISDv5 326", .type = HID_GENERIC, .oVid = USB_VENDOR_ID_WACOM,
	  .oPid = 0x325 };
static const struct wacom_features wacom_features_0x323 =
	{ "Wacom Intuos P M", 21600, 13500, 1023, 31,
	  INTUOSHT, WACOM_INTUOS_RES, WACOM_INTUOS_RES,
	  .check_for_hid_type = true, .hid_type = HID_TYPE_USBNONE };
static const struct wacom_features wacom_features_0x331 =
	{ "Wacom Express Key Remote", .type = REMOTE,
	  .numbered_buttons = 18, .check_for_hid_type = true,
	  .hid_type = HID_TYPE_USBNONE };
static const struct wacom_features wacom_features_0x33B =
	{ "Wacom Intuos S 2", 15200, 9500, 2047, 63,
	  INTUOSHT2, WACOM_INTUOS_RES, WACOM_INTUOS_RES,
	  .check_for_hid_type = true, .hid_type = HID_TYPE_USBNONE };
static const struct wacom_features wacom_features_0x33C =
	{ "Wacom Intuos PT S 2", 15200, 9500, 2047, 63,
	  INTUOSHT2, WACOM_INTUOS_RES, WACOM_INTUOS_RES, .touch_max = 16,
	  .check_for_hid_type = true, .hid_type = HID_TYPE_USBNONE };
static const struct wacom_features wacom_features_0x33D =
	{ "Wacom Intuos P M 2", 21600, 13500, 2047, 63,
	  INTUOSHT2, WACOM_INTUOS_RES, WACOM_INTUOS_RES,
	  .check_for_hid_type = true, .hid_type = HID_TYPE_USBNONE };
static const struct wacom_features wacom_features_0x33E =
	{ "Wacom Intuos PT M 2", 21600, 13500, 2047, 63,
	  INTUOSHT2, WACOM_INTUOS_RES, WACOM_INTUOS_RES, .touch_max = 16,
	  .check_for_hid_type = true, .hid_type = HID_TYPE_USBNONE };
static const struct wacom_features wacom_features_0x343 =
	{ "Wacom DTK1651", 34816, 19759, 1023, 0,
	  DTUS, WACOM_INTUOS_RES, WACOM_INTUOS_RES, 4,
	  WACOM_DTU_OFFSET, WACOM_DTU_OFFSET,
	  WACOM_DTU_OFFSET, WACOM_DTU_OFFSET };
static const struct wacom_features wacom_features_0x360 =
	{ "Wacom Intuos Pro M", 44800, 29600, 8191, 63,
	  INTUOSP2_BT, WACOM_INTUOS3_RES, WACOM_INTUOS3_RES, 9, .touch_max = 10 };
static const struct wacom_features wacom_features_0x361 =
	{ "Wacom Intuos Pro L", 62200, 43200, 8191, 63,
	  INTUOSP2_BT, WACOM_INTUOS3_RES, WACOM_INTUOS3_RES, 9, .touch_max = 10 };
static const struct wacom_features wacom_features_0x377 =
	{ "Wacom Intuos BT S", 15200, 9500, 4095, 63,
	  INTUOSHT3_BT, WACOM_INTUOS_RES, WACOM_INTUOS_RES, 4 };
static const struct wacom_features wacom_features_0x379 =
	{ "Wacom Intuos BT M", 21600, 13500, 4095, 63,
	  INTUOSHT3_BT, WACOM_INTUOS_RES, WACOM_INTUOS_RES, 4 };
static const struct wacom_features wacom_features_0x37A =
	{ "Wacom One by Wacom S", 15200, 9500, 2047, 63,
	  BAMBOO_PEN, WACOM_INTUOS_RES, WACOM_INTUOS_RES };
static const struct wacom_features wacom_features_0x37B =
	{ "Wacom One by Wacom M", 21600, 13500, 2047, 63,
	  BAMBOO_PEN, WACOM_INTUOS_RES, WACOM_INTUOS_RES };
static const struct wacom_features wacom_features_0x393 =
	{ "Wacom Intuos Pro S", 31920, 19950, 8191, 63,
	  INTUOSP2S_BT, WACOM_INTUOS3_RES, WACOM_INTUOS3_RES, 7,
	  .touch_max = 10 };
static const struct wacom_features wacom_features_0x3c6 =
	{ "Wacom Intuos BT S", 15200, 9500, 4095, 63,
	  INTUOSHT3_BT, WACOM_INTUOS_RES, WACOM_INTUOS_RES, 4 };
static const struct wacom_features wacom_features_0x3c8 =
	{ "Wacom Intuos BT M", 21600, 13500, 4095, 63,
	  INTUOSHT3_BT, WACOM_INTUOS_RES, WACOM_INTUOS_RES, 4 };

static const struct wacom_features wacom_features_HID_ANY_ID =
	{ "Wacom HID", .type = HID_GENERIC, .oVid = HID_ANY_ID, .oPid = HID_ANY_ID };

#define USB_DEVICE_WACOM(prod)						\
	HID_DEVICE(BUS_USB, HID_GROUP_WACOM, USB_VENDOR_ID_WACOM, prod),\
	.driver_data = (kernel_ulong_t)&wacom_features_##prod

#define BT_DEVICE_WACOM(prod)						\
	HID_DEVICE(BUS_BLUETOOTH, HID_GROUP_WACOM, USB_VENDOR_ID_WACOM, prod),\
	.driver_data = (kernel_ulong_t)&wacom_features_##prod

#define I2C_DEVICE_WACOM(prod)						\
	HID_DEVICE(BUS_I2C, HID_GROUP_WACOM, USB_VENDOR_ID_WACOM, prod),\
	.driver_data = (kernel_ulong_t)&wacom_features_##prod

#define USB_DEVICE_LENOVO(prod)					\
	HID_USB_DEVICE(USB_VENDOR_ID_LENOVO, prod),			\
	.driver_data = (kernel_ulong_t)&wacom_features_##prod

const struct hid_device_id wacom_ids[] = {
	{ USB_DEVICE_WACOM(0x00) },
	{ USB_DEVICE_WACOM(0x03) },
	{ USB_DEVICE_WACOM(0x10) },
	{ USB_DEVICE_WACOM(0x11) },
	{ USB_DEVICE_WACOM(0x12) },
	{ USB_DEVICE_WACOM(0x13) },
	{ USB_DEVICE_WACOM(0x14) },
	{ USB_DEVICE_WACOM(0x15) },
	{ USB_DEVICE_WACOM(0x16) },
	{ USB_DEVICE_WACOM(0x17) },
	{ USB_DEVICE_WACOM(0x18) },
	{ USB_DEVICE_WACOM(0x19) },
	{ USB_DEVICE_WACOM(0x20) },
	{ USB_DEVICE_WACOM(0x21) },
	{ USB_DEVICE_WACOM(0x22) },
	{ USB_DEVICE_WACOM(0x23) },
	{ USB_DEVICE_WACOM(0x24) },
	{ USB_DEVICE_WACOM(0x26) },
	{ USB_DEVICE_WACOM(0x27) },
	{ USB_DEVICE_WACOM(0x28) },
	{ USB_DEVICE_WACOM(0x29) },
	{ USB_DEVICE_WACOM(0x2A) },
	{ USB_DEVICE_WACOM(0x30) },
	{ USB_DEVICE_WACOM(0x31) },
	{ USB_DEVICE_WACOM(0x32) },
	{ USB_DEVICE_WACOM(0x33) },
	{ USB_DEVICE_WACOM(0x34) },
	{ USB_DEVICE_WACOM(0x35) },
	{ USB_DEVICE_WACOM(0x37) },
	{ USB_DEVICE_WACOM(0x38) },
	{ USB_DEVICE_WACOM(0x39) },
	{ USB_DEVICE_WACOM(0x3F) },
	{ USB_DEVICE_WACOM(0x41) },
	{ USB_DEVICE_WACOM(0x42) },
	{ USB_DEVICE_WACOM(0x43) },
	{ USB_DEVICE_WACOM(0x44) },
	{ USB_DEVICE_WACOM(0x45) },
	{ USB_DEVICE_WACOM(0x47) },
	{ USB_DEVICE_WACOM(0x57) },
	{ USB_DEVICE_WACOM(0x59) },
	{ USB_DEVICE_WACOM(0x5B) },
	{ USB_DEVICE_WACOM(0x5D) },
	{ USB_DEVICE_WACOM(0x5E) },
	{ USB_DEVICE_WACOM(0x60) },
	{ USB_DEVICE_WACOM(0x61) },
	{ USB_DEVICE_WACOM(0x62) },
	{ USB_DEVICE_WACOM(0x63) },
	{ USB_DEVICE_WACOM(0x64) },
	{ USB_DEVICE_WACOM(0x65) },
	{ USB_DEVICE_WACOM(0x69) },
	{ USB_DEVICE_WACOM(0x6A) },
	{ USB_DEVICE_WACOM(0x6B) },
	{ BT_DEVICE_WACOM(0x81) },
	{ USB_DEVICE_WACOM(0x84) },
	{ USB_DEVICE_WACOM(0x90) },
	{ USB_DEVICE_WACOM(0x93) },
	{ USB_DEVICE_WACOM(0x97) },
	{ USB_DEVICE_WACOM(0x9A) },
	{ USB_DEVICE_WACOM(0x9F) },
	{ USB_DEVICE_WACOM(0xB0) },
	{ USB_DEVICE_WACOM(0xB1) },
	{ USB_DEVICE_WACOM(0xB2) },
	{ USB_DEVICE_WACOM(0xB3) },
	{ USB_DEVICE_WACOM(0xB4) },
	{ USB_DEVICE_WACOM(0xB5) },
	{ USB_DEVICE_WACOM(0xB7) },
	{ USB_DEVICE_WACOM(0xB8) },
	{ USB_DEVICE_WACOM(0xB9) },
	{ USB_DEVICE_WACOM(0xBA) },
	{ USB_DEVICE_WACOM(0xBB) },
	{ USB_DEVICE_WACOM(0xBC) },
	{ BT_DEVICE_WACOM(0xBD) },
	{ USB_DEVICE_WACOM(0xC0) },
	{ USB_DEVICE_WACOM(0xC2) },
	{ USB_DEVICE_WACOM(0xC4) },
	{ USB_DEVICE_WACOM(0xC5) },
	{ USB_DEVICE_WACOM(0xC6) },
	{ USB_DEVICE_WACOM(0xC7) },
	{ USB_DEVICE_WACOM(0xCC) },
	{ USB_DEVICE_WACOM(0xCE) },
	{ USB_DEVICE_WACOM(0xD0) },
	{ USB_DEVICE_WACOM(0xD1) },
	{ USB_DEVICE_WACOM(0xD2) },
	{ USB_DEVICE_WACOM(0xD3) },
	{ USB_DEVICE_WACOM(0xD4) },
	{ USB_DEVICE_WACOM(0xD5) },
	{ USB_DEVICE_WACOM(0xD6) },
	{ USB_DEVICE_WACOM(0xD7) },
	{ USB_DEVICE_WACOM(0xD8) },
	{ USB_DEVICE_WACOM(0xDA) },
	{ USB_DEVICE_WACOM(0xDB) },
	{ USB_DEVICE_WACOM(0xDD) },
	{ USB_DEVICE_WACOM(0xDE) },
	{ USB_DEVICE_WACOM(0xDF) },
	{ USB_DEVICE_WACOM(0xE2) },
	{ USB_DEVICE_WACOM(0xE3) },
	{ USB_DEVICE_WACOM(0xE5) },
	{ USB_DEVICE_WACOM(0xE6) },
	{ USB_DEVICE_WACOM(0xEC) },
	{ USB_DEVICE_WACOM(0xED) },
	{ USB_DEVICE_WACOM(0xEF) },
	{ USB_DEVICE_WACOM(0xF0) },
	{ USB_DEVICE_WACOM(0xF4) },
	{ USB_DEVICE_WACOM(0xF6) },
	{ USB_DEVICE_WACOM(0xF8) },
	{ USB_DEVICE_WACOM(0xFA) },
	{ USB_DEVICE_WACOM(0xFB) },
	{ USB_DEVICE_WACOM(0x100) },
	{ USB_DEVICE_WACOM(0x101) },
	{ USB_DEVICE_WACOM(0x10D) },
	{ USB_DEVICE_WACOM(0x10E) },
	{ USB_DEVICE_WACOM(0x10F) },
	{ USB_DEVICE_WACOM(0x116) },
	{ USB_DEVICE_WACOM(0x12C) },
	{ USB_DEVICE_WACOM(0x300) },
	{ USB_DEVICE_WACOM(0x301) },
	{ USB_DEVICE_WACOM(0x302) },
	{ USB_DEVICE_WACOM(0x303) },
	{ USB_DEVICE_WACOM(0x304) },
	{ USB_DEVICE_WACOM(0x307) },
	{ USB_DEVICE_WACOM(0x309) },
	{ USB_DEVICE_WACOM(0x30A) },
	{ USB_DEVICE_WACOM(0x30C) },
	{ USB_DEVICE_WACOM(0x30E) },
	{ USB_DEVICE_WACOM(0x314) },
	{ USB_DEVICE_WACOM(0x315) },
	{ USB_DEVICE_WACOM(0x317) },
	{ USB_DEVICE_WACOM(0x318) },
	{ USB_DEVICE_WACOM(0x319) },
	{ USB_DEVICE_WACOM(0x323) },
	{ USB_DEVICE_WACOM(0x325) },
	{ USB_DEVICE_WACOM(0x326) },
	{ USB_DEVICE_WACOM(0x32A) },
	{ USB_DEVICE_WACOM(0x32B) },
	{ USB_DEVICE_WACOM(0x32C) },
	{ USB_DEVICE_WACOM(0x32F) },
	{ USB_DEVICE_WACOM(0x331) },
	{ USB_DEVICE_WACOM(0x333) },
	{ USB_DEVICE_WACOM(0x335) },
	{ USB_DEVICE_WACOM(0x336) },
	{ USB_DEVICE_WACOM(0x33B) },
	{ USB_DEVICE_WACOM(0x33C) },
	{ USB_DEVICE_WACOM(0x33D) },
	{ USB_DEVICE_WACOM(0x33E) },
	{ USB_DEVICE_WACOM(0x343) },
	{ BT_DEVICE_WACOM(0x360) },
	{ BT_DEVICE_WACOM(0x361) },
	{ BT_DEVICE_WACOM(0x377) },
	{ BT_DEVICE_WACOM(0x379) },
	{ USB_DEVICE_WACOM(0x37A) },
	{ USB_DEVICE_WACOM(0x37B) },
	{ BT_DEVICE_WACOM(0x393) },
	{ BT_DEVICE_WACOM(0x3c6) },
	{ BT_DEVICE_WACOM(0x3c8) },
	{ USB_DEVICE_WACOM(0x4001) },
	{ USB_DEVICE_WACOM(0x4004) },
	{ USB_DEVICE_WACOM(0x5000) },
	{ USB_DEVICE_WACOM(0x5002) },
	{ USB_DEVICE_LENOVO(0x6004) },

	{ USB_DEVICE_WACOM(HID_ANY_ID) },
	{ I2C_DEVICE_WACOM(HID_ANY_ID) },
	{ BT_DEVICE_WACOM(HID_ANY_ID) },
	{ }
};
MODULE_DEVICE_TABLE(hid, wacom_ids);<|MERGE_RESOLUTION|>--- conflicted
+++ resolved
@@ -2701,13 +2701,10 @@
 	struct wacom_wac *wacom_wac = &wacom->wacom_wac;
 	struct input_dev *input = wacom_wac->touch_input;
 	unsigned touch_max = wacom_wac->features.touch_max;
-<<<<<<< HEAD
-=======
 
 	/* if there was nothing to process, don't send an empty sync */
 	if (wacom_wac->hid_data.num_expected == 0)
 		return;
->>>>>>> c1084c27
 
 	/* If more packets of data are expected, give us a chance to
 	 * process them rather than immediately syncing a partial
