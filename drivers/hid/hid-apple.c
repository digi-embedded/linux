// SPDX-License-Identifier: GPL-2.0-or-later
/*
 *  USB HID quirks support for Linux
 *
 *  Copyright (c) 1999 Andreas Gal
 *  Copyright (c) 2000-2005 Vojtech Pavlik <vojtech@suse.cz>
 *  Copyright (c) 2005 Michael Haboustak <mike-@cinci.rr.com> for Concept2, Inc
 *  Copyright (c) 2006-2007 Jiri Kosina
 *  Copyright (c) 2008 Jiri Slaby <jirislaby@gmail.com>
 *  Copyright (c) 2019 Paul Pawlowski <paul@mrarm.io>
 */

/*
 */

#define pr_fmt(fmt) KBUILD_MODNAME ": " fmt

#include <linux/device.h>
#include <linux/hid.h>
#include <linux/jiffies.h>
#include <linux/module.h>
#include <linux/slab.h>
#include <linux/timer.h>
#include <linux/string.h>

#include "hid-ids.h"

#define APPLE_RDESC_JIS		BIT(0)
#define APPLE_IGNORE_MOUSE	BIT(1)
#define APPLE_HAS_FN		BIT(2)
/* BIT(3) reserved, was: APPLE_HIDDEV */
#define APPLE_ISO_TILDE_QUIRK	BIT(4)
#define APPLE_MIGHTYMOUSE	BIT(5)
#define APPLE_INVERT_HWHEEL	BIT(6)
/* BIT(7) reserved, was: APPLE_IGNORE_HIDINPUT */
#define APPLE_NUMLOCK_EMULATION	BIT(8)
#define APPLE_RDESC_BATTERY	BIT(9)
#define APPLE_BACKLIGHT_CTL	BIT(10)
#define APPLE_IS_NON_APPLE	BIT(11)

#define APPLE_FLAG_FKEY		0x01

#define HID_COUNTRY_INTERNATIONAL_ISO	13
#define APPLE_BATTERY_TIMEOUT_MS	60000

static unsigned int fnmode = 3;
module_param(fnmode, uint, 0644);
MODULE_PARM_DESC(fnmode, "Mode of fn key on Apple keyboards (0 = disabled, "
		"1 = fkeyslast, 2 = fkeysfirst, [3] = auto)");

static int iso_layout = -1;
module_param(iso_layout, int, 0644);
MODULE_PARM_DESC(iso_layout, "Swap the backtick/tilde and greater-than/less-than keys. "
		"([-1] = auto, 0 = disabled, 1 = enabled)");

static unsigned int swap_opt_cmd;
module_param(swap_opt_cmd, uint, 0644);
MODULE_PARM_DESC(swap_opt_cmd, "Swap the Option (\"Alt\") and Command (\"Flag\") keys. "
		"(For people who want to keep Windows PC keyboard muscle memory. "
		"[0] = as-is, Mac layout. 1 = swapped, Windows layout.)");

static unsigned int swap_fn_leftctrl;
module_param(swap_fn_leftctrl, uint, 0644);
MODULE_PARM_DESC(swap_fn_leftctrl, "Swap the Fn and left Control keys. "
		"(For people who want to keep PC keyboard muscle memory. "
		"[0] = as-is, Mac layout, 1 = swapped, PC layout)");

struct apple_non_apple_keyboard {
	char *name;
};

struct apple_sc_backlight {
	struct led_classdev cdev;
	struct hid_device *hdev;
	unsigned short backlight_off, backlight_on_min, backlight_on_max;
};

struct apple_sc {
	struct hid_device *hdev;
	unsigned long quirks;
	unsigned int fn_on;
	unsigned int fn_found;
	DECLARE_BITMAP(pressed_numlock, KEY_CNT);
	struct timer_list battery_timer;
	struct apple_sc_backlight *backlight;
};

struct apple_key_translation {
	u16 from;
	u16 to;
	u8 flags;
};

static const struct apple_key_translation magic_keyboard_alu_fn_keys[] = {
	{ KEY_BACKSPACE, KEY_DELETE },
	{ KEY_ENTER,	KEY_INSERT },
	{ KEY_F1,	KEY_BRIGHTNESSDOWN, APPLE_FLAG_FKEY },
	{ KEY_F2,	KEY_BRIGHTNESSUP,   APPLE_FLAG_FKEY },
	{ KEY_F3,	KEY_SCALE,          APPLE_FLAG_FKEY },
	{ KEY_F4,	KEY_DASHBOARD,      APPLE_FLAG_FKEY },
	{ KEY_F6,	KEY_NUMLOCK,        APPLE_FLAG_FKEY },
	{ KEY_F7,	KEY_PREVIOUSSONG,   APPLE_FLAG_FKEY },
	{ KEY_F8,	KEY_PLAYPAUSE,      APPLE_FLAG_FKEY },
	{ KEY_F9,	KEY_NEXTSONG,       APPLE_FLAG_FKEY },
	{ KEY_F10,	KEY_MUTE,           APPLE_FLAG_FKEY },
	{ KEY_F11,	KEY_VOLUMEDOWN,     APPLE_FLAG_FKEY },
	{ KEY_F12,	KEY_VOLUMEUP,       APPLE_FLAG_FKEY },
	{ KEY_UP,	KEY_PAGEUP },
	{ KEY_DOWN,	KEY_PAGEDOWN },
	{ KEY_LEFT,	KEY_HOME },
	{ KEY_RIGHT,	KEY_END },
	{ }
};

static const struct apple_key_translation magic_keyboard_2015_fn_keys[] = {
	{ KEY_BACKSPACE, KEY_DELETE },
	{ KEY_ENTER,	KEY_INSERT },
	{ KEY_F1,	KEY_BRIGHTNESSDOWN, APPLE_FLAG_FKEY },
	{ KEY_F2,	KEY_BRIGHTNESSUP,   APPLE_FLAG_FKEY },
	{ KEY_F3,	KEY_SCALE,          APPLE_FLAG_FKEY },
	{ KEY_F4,	KEY_DASHBOARD,      APPLE_FLAG_FKEY },
	{ KEY_F7,	KEY_PREVIOUSSONG,   APPLE_FLAG_FKEY },
	{ KEY_F8,	KEY_PLAYPAUSE,      APPLE_FLAG_FKEY },
	{ KEY_F9,	KEY_NEXTSONG,       APPLE_FLAG_FKEY },
	{ KEY_F10,	KEY_MUTE,           APPLE_FLAG_FKEY },
	{ KEY_F11,	KEY_VOLUMEDOWN,     APPLE_FLAG_FKEY },
	{ KEY_F12,	KEY_VOLUMEUP,       APPLE_FLAG_FKEY },
	{ KEY_UP,	KEY_PAGEUP },
	{ KEY_DOWN,	KEY_PAGEDOWN },
	{ KEY_LEFT,	KEY_HOME },
	{ KEY_RIGHT,	KEY_END },
	{ }
};

struct apple_backlight_config_report {
	u8 report_id;
	u8 version;
	u16 backlight_off, backlight_on_min, backlight_on_max;
};

struct apple_backlight_set_report {
	u8 report_id;
	u8 version;
	u16 backlight;
	u16 rate;
};


static const struct apple_key_translation apple2021_fn_keys[] = {
	{ KEY_BACKSPACE, KEY_DELETE },
	{ KEY_ENTER,	KEY_INSERT },
	{ KEY_F1,	KEY_BRIGHTNESSDOWN, APPLE_FLAG_FKEY },
	{ KEY_F2,	KEY_BRIGHTNESSUP,   APPLE_FLAG_FKEY },
	{ KEY_F3,	KEY_SCALE,          APPLE_FLAG_FKEY },
	{ KEY_F4,	KEY_SEARCH,         APPLE_FLAG_FKEY },
	{ KEY_F5,	KEY_MICMUTE,        APPLE_FLAG_FKEY },
	{ KEY_F6,	KEY_SLEEP,          APPLE_FLAG_FKEY },
	{ KEY_F7,	KEY_PREVIOUSSONG,   APPLE_FLAG_FKEY },
	{ KEY_F8,	KEY_PLAYPAUSE,      APPLE_FLAG_FKEY },
	{ KEY_F9,	KEY_NEXTSONG,       APPLE_FLAG_FKEY },
	{ KEY_F10,	KEY_MUTE,           APPLE_FLAG_FKEY },
	{ KEY_F11,	KEY_VOLUMEDOWN,     APPLE_FLAG_FKEY },
	{ KEY_F12,	KEY_VOLUMEUP,       APPLE_FLAG_FKEY },
	{ KEY_UP,	KEY_PAGEUP },
	{ KEY_DOWN,	KEY_PAGEDOWN },
	{ KEY_LEFT,	KEY_HOME },
	{ KEY_RIGHT,	KEY_END },
	{ }
};

static const struct apple_key_translation macbookair_fn_keys[] = {
	{ KEY_BACKSPACE, KEY_DELETE },
	{ KEY_ENTER,	KEY_INSERT },
	{ KEY_F1,	KEY_BRIGHTNESSDOWN, APPLE_FLAG_FKEY },
	{ KEY_F2,	KEY_BRIGHTNESSUP,   APPLE_FLAG_FKEY },
	{ KEY_F3,	KEY_SCALE,          APPLE_FLAG_FKEY },
	{ KEY_F4,	KEY_DASHBOARD,      APPLE_FLAG_FKEY },
	{ KEY_F6,	KEY_PREVIOUSSONG,   APPLE_FLAG_FKEY },
	{ KEY_F7,	KEY_PLAYPAUSE,      APPLE_FLAG_FKEY },
	{ KEY_F8,	KEY_NEXTSONG,       APPLE_FLAG_FKEY },
	{ KEY_F9,	KEY_MUTE,           APPLE_FLAG_FKEY },
	{ KEY_F10,	KEY_VOLUMEDOWN,     APPLE_FLAG_FKEY },
	{ KEY_F11,	KEY_VOLUMEUP,       APPLE_FLAG_FKEY },
	{ KEY_F12,	KEY_EJECTCD,        APPLE_FLAG_FKEY },
	{ KEY_UP,	KEY_PAGEUP },
	{ KEY_DOWN,	KEY_PAGEDOWN },
	{ KEY_LEFT,	KEY_HOME },
	{ KEY_RIGHT,	KEY_END },
	{ }
};

static const struct apple_key_translation macbookpro_no_esc_fn_keys[] = {
	{ KEY_BACKSPACE, KEY_DELETE },
	{ KEY_ENTER,	KEY_INSERT },
	{ KEY_GRAVE,	KEY_ESC },
	{ KEY_1,	KEY_F1 },
	{ KEY_2,	KEY_F2 },
	{ KEY_3,	KEY_F3 },
	{ KEY_4,	KEY_F4 },
	{ KEY_5,	KEY_F5 },
	{ KEY_6,	KEY_F6 },
	{ KEY_7,	KEY_F7 },
	{ KEY_8,	KEY_F8 },
	{ KEY_9,	KEY_F9 },
	{ KEY_0,	KEY_F10 },
	{ KEY_MINUS,	KEY_F11 },
	{ KEY_EQUAL,	KEY_F12 },
	{ KEY_UP,	KEY_PAGEUP },
	{ KEY_DOWN,	KEY_PAGEDOWN },
	{ KEY_LEFT,	KEY_HOME },
	{ KEY_RIGHT,	KEY_END },
	{ }
};

static const struct apple_key_translation macbookpro_dedicated_esc_fn_keys[] = {
	{ KEY_BACKSPACE, KEY_DELETE },
	{ KEY_ENTER,	KEY_INSERT },
	{ KEY_1,	KEY_F1 },
	{ KEY_2,	KEY_F2 },
	{ KEY_3,	KEY_F3 },
	{ KEY_4,	KEY_F4 },
	{ KEY_5,	KEY_F5 },
	{ KEY_6,	KEY_F6 },
	{ KEY_7,	KEY_F7 },
	{ KEY_8,	KEY_F8 },
	{ KEY_9,	KEY_F9 },
	{ KEY_0,	KEY_F10 },
	{ KEY_MINUS,	KEY_F11 },
	{ KEY_EQUAL,	KEY_F12 },
	{ KEY_UP,	KEY_PAGEUP },
	{ KEY_DOWN,	KEY_PAGEDOWN },
	{ KEY_LEFT,	KEY_HOME },
	{ KEY_RIGHT,	KEY_END },
	{ }
};

static const struct apple_key_translation apple_fn_keys[] = {
	{ KEY_BACKSPACE, KEY_DELETE },
	{ KEY_ENTER,	KEY_INSERT },
	{ KEY_F1,	KEY_BRIGHTNESSDOWN, APPLE_FLAG_FKEY },
	{ KEY_F2,	KEY_BRIGHTNESSUP,   APPLE_FLAG_FKEY },
	{ KEY_F3,	KEY_SCALE,          APPLE_FLAG_FKEY },
	{ KEY_F4,	KEY_DASHBOARD,      APPLE_FLAG_FKEY },
	{ KEY_F5,	KEY_KBDILLUMDOWN,   APPLE_FLAG_FKEY },
	{ KEY_F6,	KEY_KBDILLUMUP,     APPLE_FLAG_FKEY },
	{ KEY_F7,	KEY_PREVIOUSSONG,   APPLE_FLAG_FKEY },
	{ KEY_F8,	KEY_PLAYPAUSE,      APPLE_FLAG_FKEY },
	{ KEY_F9,	KEY_NEXTSONG,       APPLE_FLAG_FKEY },
	{ KEY_F10,	KEY_MUTE,           APPLE_FLAG_FKEY },
	{ KEY_F11,	KEY_VOLUMEDOWN,     APPLE_FLAG_FKEY },
	{ KEY_F12,	KEY_VOLUMEUP,       APPLE_FLAG_FKEY },
	{ KEY_UP,	KEY_PAGEUP },
	{ KEY_DOWN,	KEY_PAGEDOWN },
	{ KEY_LEFT,	KEY_HOME },
	{ KEY_RIGHT,	KEY_END },
	{ }
};

static const struct apple_key_translation powerbook_fn_keys[] = {
	{ KEY_BACKSPACE, KEY_DELETE },
	{ KEY_F1,	KEY_BRIGHTNESSDOWN,     APPLE_FLAG_FKEY },
	{ KEY_F2,	KEY_BRIGHTNESSUP,       APPLE_FLAG_FKEY },
	{ KEY_F3,	KEY_MUTE,               APPLE_FLAG_FKEY },
	{ KEY_F4,	KEY_VOLUMEDOWN,         APPLE_FLAG_FKEY },
	{ KEY_F5,	KEY_VOLUMEUP,           APPLE_FLAG_FKEY },
	{ KEY_F6,	KEY_NUMLOCK,            APPLE_FLAG_FKEY },
	{ KEY_F7,	KEY_SWITCHVIDEOMODE,    APPLE_FLAG_FKEY },
	{ KEY_F8,	KEY_KBDILLUMTOGGLE,     APPLE_FLAG_FKEY },
	{ KEY_F9,	KEY_KBDILLUMDOWN,       APPLE_FLAG_FKEY },
	{ KEY_F10,	KEY_KBDILLUMUP,         APPLE_FLAG_FKEY },
	{ KEY_UP,	KEY_PAGEUP },
	{ KEY_DOWN,	KEY_PAGEDOWN },
	{ KEY_LEFT,	KEY_HOME },
	{ KEY_RIGHT,	KEY_END },
	{ }
};

static const struct apple_key_translation powerbook_numlock_keys[] = {
	{ KEY_J,	KEY_KP1 },
	{ KEY_K,	KEY_KP2 },
	{ KEY_L,	KEY_KP3 },
	{ KEY_U,	KEY_KP4 },
	{ KEY_I,	KEY_KP5 },
	{ KEY_O,	KEY_KP6 },
	{ KEY_7,	KEY_KP7 },
	{ KEY_8,	KEY_KP8 },
	{ KEY_9,	KEY_KP9 },
	{ KEY_M,	KEY_KP0 },
	{ KEY_DOT,	KEY_KPDOT },
	{ KEY_SLASH,	KEY_KPPLUS },
	{ KEY_SEMICOLON, KEY_KPMINUS },
	{ KEY_P,	KEY_KPASTERISK },
	{ KEY_MINUS,	KEY_KPEQUAL },
	{ KEY_0,	KEY_KPSLASH },
	{ KEY_F6,	KEY_NUMLOCK },
	{ KEY_KPENTER,	KEY_KPENTER },
	{ KEY_BACKSPACE, KEY_BACKSPACE },
	{ }
};

static const struct apple_key_translation apple_iso_keyboard[] = {
	{ KEY_GRAVE,	KEY_102ND },
	{ KEY_102ND,	KEY_GRAVE },
	{ }
};

static const struct apple_key_translation swapped_option_cmd_keys[] = {
	{ KEY_LEFTALT,	KEY_LEFTMETA },
	{ KEY_LEFTMETA,	KEY_LEFTALT },
	{ KEY_RIGHTALT,	KEY_RIGHTMETA },
	{ KEY_RIGHTMETA,KEY_RIGHTALT },
	{ }
};

static const struct apple_key_translation swapped_fn_leftctrl_keys[] = {
	{ KEY_FN, KEY_LEFTCTRL },
	{ }
};

static const struct apple_non_apple_keyboard non_apple_keyboards[] = {
	{ "SONiX USB DEVICE" },
	{ "Keychron" },
	{ "AONE" },
	{ "GANSS" }
};

static bool apple_is_non_apple_keyboard(struct hid_device *hdev)
{
	int i;

	for (i = 0; i < ARRAY_SIZE(non_apple_keyboards); i++) {
		char *non_apple = non_apple_keyboards[i].name;

		if (strncmp(hdev->name, non_apple, strlen(non_apple)) == 0)
			return true;
	}

	return false;
}

static inline void apple_setup_key_translation(struct input_dev *input,
		const struct apple_key_translation *table)
{
	const struct apple_key_translation *trans;

	for (trans = table; trans->from; trans++)
		set_bit(trans->to, input->keybit);
}

static const struct apple_key_translation *apple_find_translation(
		const struct apple_key_translation *table, u16 from)
{
	const struct apple_key_translation *trans;

	/* Look for the translation */
	for (trans = table; trans->from; trans++)
		if (trans->from == from)
			return trans;

	return NULL;
}

static void input_event_with_scancode(struct input_dev *input,
		__u8 type, __u16 code, unsigned int hid, __s32 value)
{
	if (type == EV_KEY &&
	    (!test_bit(code, input->key)) == value)
		input_event(input, EV_MSC, MSC_SCAN, hid);
	input_event(input, type, code, value);
}

static int hidinput_apple_event(struct hid_device *hid, struct input_dev *input,
		struct hid_usage *usage, __s32 value)
{
	struct apple_sc *asc = hid_get_drvdata(hid);
	const struct apple_key_translation *trans, *table;
	bool do_translate;
	u16 code = 0;
	unsigned int real_fnmode;

	u16 fn_keycode = (swap_fn_leftctrl) ? (KEY_LEFTCTRL) : (KEY_FN);

	if (usage->code == fn_keycode) {
		asc->fn_on = !!value;
		input_event_with_scancode(input, usage->type, KEY_FN,
				usage->hid, value);
		return 1;
	}

	if (fnmode == 3) {
		real_fnmode = (asc->quirks & APPLE_IS_NON_APPLE) ? 2 : 1;
	} else {
		real_fnmode = fnmode;
	}

	if (real_fnmode) {
		if (hid->product == USB_DEVICE_ID_APPLE_ALU_WIRELESS_ANSI ||
		    hid->product == USB_DEVICE_ID_APPLE_ALU_WIRELESS_ISO ||
		    hid->product == USB_DEVICE_ID_APPLE_ALU_WIRELESS_JIS ||
		    hid->product == USB_DEVICE_ID_APPLE_ALU_WIRELESS_2009_ANSI ||
		    hid->product == USB_DEVICE_ID_APPLE_ALU_WIRELESS_2009_ISO ||
		    hid->product == USB_DEVICE_ID_APPLE_ALU_WIRELESS_2009_JIS ||
		    hid->product == USB_DEVICE_ID_APPLE_ALU_WIRELESS_2011_ANSI ||
		    hid->product == USB_DEVICE_ID_APPLE_ALU_WIRELESS_2011_ISO ||
		    hid->product == USB_DEVICE_ID_APPLE_ALU_WIRELESS_2011_JIS)
			table = magic_keyboard_alu_fn_keys;
		else if (hid->product == USB_DEVICE_ID_APPLE_MAGIC_KEYBOARD_2015 ||
			 hid->product == USB_DEVICE_ID_APPLE_MAGIC_KEYBOARD_NUMPAD_2015)
			table = magic_keyboard_2015_fn_keys;
		else if (hid->product == USB_DEVICE_ID_APPLE_MAGIC_KEYBOARD_2021 ||
			 hid->product == USB_DEVICE_ID_APPLE_MAGIC_KEYBOARD_FINGERPRINT_2021 ||
			 hid->product == USB_DEVICE_ID_APPLE_MAGIC_KEYBOARD_NUMPAD_2021)
			table = apple2021_fn_keys;
		else if (hid->product == USB_DEVICE_ID_APPLE_WELLSPRINGT2_J132 ||
			 hid->product == USB_DEVICE_ID_APPLE_WELLSPRINGT2_J680 ||
			 hid->product == USB_DEVICE_ID_APPLE_WELLSPRINGT2_J213)
				table = macbookpro_no_esc_fn_keys;
		else if (hid->product == USB_DEVICE_ID_APPLE_WELLSPRINGT2_J214K ||
			 hid->product == USB_DEVICE_ID_APPLE_WELLSPRINGT2_J223 ||
			 hid->product == USB_DEVICE_ID_APPLE_WELLSPRINGT2_J152F)
				table = macbookpro_dedicated_esc_fn_keys;
		else if (hid->product == USB_DEVICE_ID_APPLE_WELLSPRINGT2_J140K ||
			 hid->product == USB_DEVICE_ID_APPLE_WELLSPRINGT2_J230K)
				table = apple_fn_keys;
		else if (hid->product >= USB_DEVICE_ID_APPLE_WELLSPRING4_ANSI &&
				hid->product <= USB_DEVICE_ID_APPLE_WELLSPRING4A_JIS)
			table = macbookair_fn_keys;
		else if (hid->product < 0x21d || hid->product >= 0x300)
			table = powerbook_fn_keys;
		else
			table = apple_fn_keys;

		trans = apple_find_translation (table, usage->code);

		if (trans) {
			if (test_bit(trans->from, input->key))
				code = trans->from;
			else if (test_bit(trans->to, input->key))
				code = trans->to;

			if (!code) {
				if (trans->flags & APPLE_FLAG_FKEY) {
					switch (real_fnmode) {
					case 1:
						do_translate = !asc->fn_on;
						break;
					case 2:
						do_translate = asc->fn_on;
						break;
					default:
						/* should never happen */
						do_translate = false;
					}
				} else {
					do_translate = asc->fn_on;
				}

				code = do_translate ? trans->to : trans->from;
			}

			input_event_with_scancode(input, usage->type, code,
					usage->hid, value);
			return 1;
		}

		if (asc->quirks & APPLE_NUMLOCK_EMULATION &&
				(test_bit(usage->code, asc->pressed_numlock) ||
				test_bit(LED_NUML, input->led))) {
			trans = apple_find_translation(powerbook_numlock_keys,
					usage->code);

			if (trans) {
				if (value)
					set_bit(usage->code,
							asc->pressed_numlock);
				else
					clear_bit(usage->code,
							asc->pressed_numlock);

				input_event_with_scancode(input, usage->type,
						trans->to, usage->hid, value);
			}

			return 1;
		}
	}

	if (iso_layout > 0 || (iso_layout < 0 && (asc->quirks & APPLE_ISO_TILDE_QUIRK) &&
			hid->country == HID_COUNTRY_INTERNATIONAL_ISO)) {
		trans = apple_find_translation(apple_iso_keyboard, usage->code);
		if (trans) {
			input_event_with_scancode(input, usage->type,
					trans->to, usage->hid, value);
			return 1;
		}
	}

	if (swap_opt_cmd) {
		trans = apple_find_translation(swapped_option_cmd_keys, usage->code);
		if (trans) {
			input_event_with_scancode(input, usage->type,
					trans->to, usage->hid, value);
			return 1;
		}
	}

	if (swap_fn_leftctrl) {
		trans = apple_find_translation(swapped_fn_leftctrl_keys, usage->code);
		if (trans) {
			input_event_with_scancode(input, usage->type,
					trans->to, usage->hid, value);
			return 1;
		}
	}

	return 0;
}

static int apple_event(struct hid_device *hdev, struct hid_field *field,
		struct hid_usage *usage, __s32 value)
{
	struct apple_sc *asc = hid_get_drvdata(hdev);

	if (!(hdev->claimed & HID_CLAIMED_INPUT) || !field->hidinput ||
			!usage->type)
		return 0;

	if ((asc->quirks & APPLE_INVERT_HWHEEL) &&
			usage->code == REL_HWHEEL) {
		input_event_with_scancode(field->hidinput->input, usage->type,
				usage->code, usage->hid, -value);
		return 1;
	}

	if ((asc->quirks & APPLE_HAS_FN) &&
			hidinput_apple_event(hdev, field->hidinput->input,
				usage, value))
		return 1;


	return 0;
}

static int apple_fetch_battery(struct hid_device *hdev)
{
#ifdef CONFIG_HID_BATTERY_STRENGTH
	struct apple_sc *asc = hid_get_drvdata(hdev);
	struct hid_report_enum *report_enum;
	struct hid_report *report;

	if (!(asc->quirks & APPLE_RDESC_BATTERY) || !hdev->battery)
		return -1;

	report_enum = &hdev->report_enum[hdev->battery_report_type];
	report = report_enum->report_id_hash[hdev->battery_report_id];

	if (!report || report->maxfield < 1)
		return -1;

	if (hdev->battery_capacity == hdev->battery_max)
		return -1;

	hid_hw_request(hdev, report, HID_REQ_GET_REPORT);
	return 0;
#else
	return -1;
#endif
}

static void apple_battery_timer_tick(struct timer_list *t)
{
	struct apple_sc *asc = from_timer(asc, t, battery_timer);
	struct hid_device *hdev = asc->hdev;

	if (apple_fetch_battery(hdev) == 0) {
		mod_timer(&asc->battery_timer,
			  jiffies + msecs_to_jiffies(APPLE_BATTERY_TIMEOUT_MS));
	}
}

/*
 * MacBook JIS keyboard has wrong logical maximum
 * Magic Keyboard JIS has wrong logical maximum
 */
static __u8 *apple_report_fixup(struct hid_device *hdev, __u8 *rdesc,
		unsigned int *rsize)
{
	struct apple_sc *asc = hid_get_drvdata(hdev);

	if(*rsize >=71 && rdesc[70] == 0x65 && rdesc[64] == 0x65) {
		hid_info(hdev,
			 "fixing up Magic Keyboard JIS report descriptor\n");
		rdesc[64] = rdesc[70] = 0xe7;
	}

	if ((asc->quirks & APPLE_RDESC_JIS) && *rsize >= 60 &&
			rdesc[53] == 0x65 && rdesc[59] == 0x65) {
		hid_info(hdev,
			 "fixing up MacBook JIS keyboard report descriptor\n");
		rdesc[53] = rdesc[59] = 0xe7;
	}

	/*
	 * Change the usage from:
	 *   0x06, 0x00, 0xff, // Usage Page (Vendor Defined Page 1)  0
	 *   0x09, 0x0b,       // Usage (Vendor Usage 0x0b)           3
	 * To:
	 *   0x05, 0x01,       // Usage Page (Generic Desktop)        0
	 *   0x09, 0x06,       // Usage (Keyboard)                    2
	 */
	if ((asc->quirks & APPLE_RDESC_BATTERY) && *rsize == 83 &&
	    rdesc[46] == 0x84 && rdesc[58] == 0x85) {
		hid_info(hdev,
			 "fixing up Magic Keyboard battery report descriptor\n");
		*rsize = *rsize - 1;
		rdesc = kmemdup(rdesc + 1, *rsize, GFP_KERNEL);
		if (!rdesc)
			return NULL;

		rdesc[0] = 0x05;
		rdesc[1] = 0x01;
		rdesc[2] = 0x09;
		rdesc[3] = 0x06;
	}

	return rdesc;
}

static void apple_setup_input(struct input_dev *input)
{
	set_bit(KEY_NUMLOCK, input->keybit);

	/* Enable all needed keys */
	apple_setup_key_translation(input, apple_fn_keys);
	apple_setup_key_translation(input, powerbook_fn_keys);
	apple_setup_key_translation(input, powerbook_numlock_keys);
	apple_setup_key_translation(input, apple_iso_keyboard);
	apple_setup_key_translation(input, magic_keyboard_alu_fn_keys);
	apple_setup_key_translation(input, magic_keyboard_2015_fn_keys);
	apple_setup_key_translation(input, apple2021_fn_keys);
	apple_setup_key_translation(input, macbookpro_no_esc_fn_keys);
	apple_setup_key_translation(input, macbookpro_dedicated_esc_fn_keys);

	if (swap_fn_leftctrl)
		apple_setup_key_translation(input, swapped_fn_leftctrl_keys);
}

static int apple_input_mapping(struct hid_device *hdev, struct hid_input *hi,
		struct hid_field *field, struct hid_usage *usage,
		unsigned long **bit, int *max)
{
	struct apple_sc *asc = hid_get_drvdata(hdev);

	if (usage->hid == (HID_UP_CUSTOM | 0x0003) ||
			usage->hid == (HID_UP_MSVENDOR | 0x0003) ||
			usage->hid == (HID_UP_HPVENDOR2 | 0x0003)) {
		/* The fn key on Apple USB keyboards */
		set_bit(EV_REP, hi->input->evbit);
		hid_map_usage_clear(hi, usage, bit, max, EV_KEY, KEY_FN);
		asc->fn_found = true;
		apple_setup_input(hi->input);
		return 1;
	}

	/* we want the hid layer to go through standard path (set and ignore) */
	return 0;
}

static int apple_input_mapped(struct hid_device *hdev, struct hid_input *hi,
		struct hid_field *field, struct hid_usage *usage,
		unsigned long **bit, int *max)
{
	struct apple_sc *asc = hid_get_drvdata(hdev);

	if (asc->quirks & APPLE_MIGHTYMOUSE) {
		if (usage->hid == HID_GD_Z)
			hid_map_usage(hi, usage, bit, max, EV_REL, REL_HWHEEL);
		else if (usage->code == BTN_1)
			hid_map_usage(hi, usage, bit, max, EV_KEY, BTN_2);
		else if (usage->code == BTN_2)
			hid_map_usage(hi, usage, bit, max, EV_KEY, BTN_1);
	}

	return 0;
}

static int apple_input_configured(struct hid_device *hdev,
		struct hid_input *hidinput)
{
	struct apple_sc *asc = hid_get_drvdata(hdev);

	if ((asc->quirks & APPLE_HAS_FN) && !asc->fn_found) {
		hid_info(hdev, "Fn key not found (Apple Wireless Keyboard clone?), disabling Fn key handling\n");
		asc->quirks &= ~APPLE_HAS_FN;
<<<<<<< HEAD
=======
	}

	if (apple_is_non_apple_keyboard(hdev)) {
		hid_info(hdev, "Non-apple keyboard detected; function keys will default to fnmode=2 behavior\n");
		asc->quirks |= APPLE_IS_NON_APPLE;
>>>>>>> 29549c70
	}

	return 0;
}

static bool apple_backlight_check_support(struct hid_device *hdev)
{
	int i;
	unsigned int hid;
	struct hid_report *report;

	list_for_each_entry(report, &hdev->report_enum[HID_INPUT_REPORT].report_list, list) {
		for (i = 0; i < report->maxfield; i++) {
			hid = report->field[i]->usage->hid;
			if ((hid & HID_USAGE_PAGE) == HID_UP_MSVENDOR && (hid & HID_USAGE) == 0xf)
				return true;
		}
	}

	return false;
}

static int apple_backlight_set(struct hid_device *hdev, u16 value, u16 rate)
{
	int ret = 0;
	struct apple_backlight_set_report *rep;

	rep = kmalloc(sizeof(*rep), GFP_KERNEL);
	if (rep == NULL)
		return -ENOMEM;

	rep->report_id = 0xB0;
	rep->version = 1;
	rep->backlight = value;
	rep->rate = rate;

	ret = hid_hw_raw_request(hdev, 0xB0u, (u8 *) rep, sizeof(*rep),
				 HID_OUTPUT_REPORT, HID_REQ_SET_REPORT);

	kfree(rep);
	return ret;
}

static int apple_backlight_led_set(struct led_classdev *led_cdev,
	enum led_brightness brightness)
{
	struct apple_sc_backlight *backlight = container_of(led_cdev,
							    struct apple_sc_backlight, cdev);

	return apple_backlight_set(backlight->hdev, brightness, 0);
}

static int apple_backlight_init(struct hid_device *hdev)
{
	int ret;
	struct apple_sc *asc = hid_get_drvdata(hdev);
	struct apple_backlight_config_report *rep;

	if (!apple_backlight_check_support(hdev))
		return -EINVAL;

	rep = kmalloc(0x200, GFP_KERNEL);
	if (rep == NULL)
		return -ENOMEM;

	ret = hid_hw_raw_request(hdev, 0xBFu, (u8 *) rep, sizeof(*rep),
				 HID_FEATURE_REPORT, HID_REQ_GET_REPORT);
	if (ret < 0) {
		hid_err(hdev, "backlight request failed: %d\n", ret);
		goto cleanup_and_exit;
	}
	if (ret < 8 || rep->version != 1) {
		hid_err(hdev, "backlight config struct: bad version %i\n", rep->version);
		ret = -EINVAL;
		goto cleanup_and_exit;
	}

	hid_dbg(hdev, "backlight config: off=%u, on_min=%u, on_max=%u\n",
		rep->backlight_off, rep->backlight_on_min, rep->backlight_on_max);

	asc->backlight = devm_kzalloc(&hdev->dev, sizeof(*asc->backlight), GFP_KERNEL);
	if (!asc->backlight) {
		ret = -ENOMEM;
		goto cleanup_and_exit;
	}

	asc->backlight->hdev = hdev;
	asc->backlight->cdev.name = "apple::kbd_backlight";
	asc->backlight->cdev.max_brightness = rep->backlight_on_max;
	asc->backlight->cdev.brightness_set_blocking = apple_backlight_led_set;

	ret = apple_backlight_set(hdev, 0, 0);
	if (ret < 0) {
		hid_err(hdev, "backlight set request failed: %d\n", ret);
		goto cleanup_and_exit;
	}

	ret = devm_led_classdev_register(&hdev->dev, &asc->backlight->cdev);

cleanup_and_exit:
	kfree(rep);
	return ret;
}

static int apple_probe(struct hid_device *hdev,
		const struct hid_device_id *id)
{
	unsigned long quirks = id->driver_data;
	struct apple_sc *asc;
	int ret;

	asc = devm_kzalloc(&hdev->dev, sizeof(*asc), GFP_KERNEL);
	if (asc == NULL) {
		hid_err(hdev, "can't alloc apple descriptor\n");
		return -ENOMEM;
	}

	asc->hdev = hdev;
	asc->quirks = quirks;

	hid_set_drvdata(hdev, asc);

	ret = hid_parse(hdev);
	if (ret) {
		hid_err(hdev, "parse failed\n");
		return ret;
	}

	ret = hid_hw_start(hdev, HID_CONNECT_DEFAULT);
	if (ret) {
		hid_err(hdev, "hw start failed\n");
		return ret;
	}

	timer_setup(&asc->battery_timer, apple_battery_timer_tick, 0);
	mod_timer(&asc->battery_timer,
		  jiffies + msecs_to_jiffies(APPLE_BATTERY_TIMEOUT_MS));
	apple_fetch_battery(hdev);

	if (quirks & APPLE_BACKLIGHT_CTL)
		apple_backlight_init(hdev);

	return 0;
}

static void apple_remove(struct hid_device *hdev)
{
	struct apple_sc *asc = hid_get_drvdata(hdev);

	del_timer_sync(&asc->battery_timer);

	hid_hw_stop(hdev);
}

static const struct hid_device_id apple_devices[] = {
	{ HID_USB_DEVICE(USB_VENDOR_ID_APPLE, USB_DEVICE_ID_APPLE_MIGHTYMOUSE),
		.driver_data = APPLE_MIGHTYMOUSE | APPLE_INVERT_HWHEEL },

	{ HID_USB_DEVICE(USB_VENDOR_ID_APPLE, USB_DEVICE_ID_APPLE_FOUNTAIN_ANSI),
		.driver_data = APPLE_NUMLOCK_EMULATION | APPLE_HAS_FN },
	{ HID_USB_DEVICE(USB_VENDOR_ID_APPLE, USB_DEVICE_ID_APPLE_FOUNTAIN_ISO),
		.driver_data = APPLE_NUMLOCK_EMULATION | APPLE_HAS_FN },
	{ HID_USB_DEVICE(USB_VENDOR_ID_APPLE, USB_DEVICE_ID_APPLE_GEYSER_ANSI),
		.driver_data = APPLE_NUMLOCK_EMULATION | APPLE_HAS_FN },
	{ HID_USB_DEVICE(USB_VENDOR_ID_APPLE, USB_DEVICE_ID_APPLE_GEYSER_ISO),
		.driver_data = APPLE_NUMLOCK_EMULATION | APPLE_HAS_FN },
	{ HID_USB_DEVICE(USB_VENDOR_ID_APPLE, USB_DEVICE_ID_APPLE_GEYSER_JIS),
		.driver_data = APPLE_NUMLOCK_EMULATION | APPLE_HAS_FN },
	{ HID_USB_DEVICE(USB_VENDOR_ID_APPLE, USB_DEVICE_ID_APPLE_GEYSER3_ANSI),
		.driver_data = APPLE_NUMLOCK_EMULATION | APPLE_HAS_FN },
	{ HID_USB_DEVICE(USB_VENDOR_ID_APPLE, USB_DEVICE_ID_APPLE_GEYSER3_ISO),
		.driver_data = APPLE_NUMLOCK_EMULATION | APPLE_HAS_FN },
	{ HID_USB_DEVICE(USB_VENDOR_ID_APPLE, USB_DEVICE_ID_APPLE_GEYSER3_JIS),
		.driver_data = APPLE_NUMLOCK_EMULATION | APPLE_HAS_FN |
			APPLE_RDESC_JIS },
	{ HID_USB_DEVICE(USB_VENDOR_ID_APPLE, USB_DEVICE_ID_APPLE_GEYSER4_ANSI),
		.driver_data = APPLE_NUMLOCK_EMULATION | APPLE_HAS_FN },
	{ HID_USB_DEVICE(USB_VENDOR_ID_APPLE, USB_DEVICE_ID_APPLE_GEYSER4_ISO),
		.driver_data = APPLE_NUMLOCK_EMULATION | APPLE_HAS_FN },
	{ HID_USB_DEVICE(USB_VENDOR_ID_APPLE, USB_DEVICE_ID_APPLE_GEYSER4_JIS),
		.driver_data = APPLE_NUMLOCK_EMULATION | APPLE_HAS_FN |
			APPLE_RDESC_JIS },
	{ HID_USB_DEVICE(USB_VENDOR_ID_APPLE, USB_DEVICE_ID_APPLE_ALU_MINI_ANSI),
		.driver_data = APPLE_HAS_FN },
	{ HID_USB_DEVICE(USB_VENDOR_ID_APPLE, USB_DEVICE_ID_APPLE_ALU_MINI_ISO),
		.driver_data = APPLE_HAS_FN },
	{ HID_USB_DEVICE(USB_VENDOR_ID_APPLE, USB_DEVICE_ID_APPLE_ALU_MINI_JIS),
		.driver_data = APPLE_HAS_FN },
	{ HID_USB_DEVICE(USB_VENDOR_ID_APPLE, USB_DEVICE_ID_APPLE_ALU_ANSI),
		.driver_data = APPLE_HAS_FN },
	{ HID_USB_DEVICE(USB_VENDOR_ID_APPLE, USB_DEVICE_ID_APPLE_ALU_ISO),
		.driver_data = APPLE_HAS_FN },
	{ HID_USB_DEVICE(USB_VENDOR_ID_APPLE, USB_DEVICE_ID_APPLE_ALU_JIS),
		.driver_data = APPLE_HAS_FN },
	{ HID_USB_DEVICE(USB_VENDOR_ID_APPLE, USB_DEVICE_ID_APPLE_GEYSER4_HF_ANSI),
		.driver_data = APPLE_NUMLOCK_EMULATION | APPLE_HAS_FN },
	{ HID_USB_DEVICE(USB_VENDOR_ID_APPLE, USB_DEVICE_ID_APPLE_GEYSER4_HF_ISO),
		.driver_data = APPLE_NUMLOCK_EMULATION | APPLE_HAS_FN },
	{ HID_USB_DEVICE(USB_VENDOR_ID_APPLE, USB_DEVICE_ID_APPLE_GEYSER4_HF_JIS),
		.driver_data = APPLE_NUMLOCK_EMULATION | APPLE_HAS_FN |
			APPLE_RDESC_JIS },
	{ HID_USB_DEVICE(USB_VENDOR_ID_APPLE, USB_DEVICE_ID_APPLE_ALU_REVB_ANSI),
		.driver_data = APPLE_HAS_FN },
	{ HID_BLUETOOTH_DEVICE(USB_VENDOR_ID_APPLE, USB_DEVICE_ID_APPLE_ALU_REVB_ANSI),
		.driver_data = APPLE_HAS_FN },
	{ HID_USB_DEVICE(USB_VENDOR_ID_APPLE, USB_DEVICE_ID_APPLE_ALU_REVB_ISO),
		.driver_data = APPLE_HAS_FN },
	{ HID_BLUETOOTH_DEVICE(USB_VENDOR_ID_APPLE, USB_DEVICE_ID_APPLE_ALU_REVB_ISO),
		.driver_data = APPLE_HAS_FN },
	{ HID_USB_DEVICE(USB_VENDOR_ID_APPLE, USB_DEVICE_ID_APPLE_ALU_REVB_JIS),
		.driver_data = APPLE_HAS_FN },
	{ HID_BLUETOOTH_DEVICE(USB_VENDOR_ID_APPLE, USB_DEVICE_ID_APPLE_ALU_WIRELESS_ANSI),
		.driver_data = APPLE_NUMLOCK_EMULATION | APPLE_HAS_FN },
	{ HID_BLUETOOTH_DEVICE(USB_VENDOR_ID_APPLE, USB_DEVICE_ID_APPLE_ALU_WIRELESS_ISO),
		.driver_data = APPLE_NUMLOCK_EMULATION | APPLE_HAS_FN |
			APPLE_ISO_TILDE_QUIRK },
	{ HID_BLUETOOTH_DEVICE(USB_VENDOR_ID_APPLE, USB_DEVICE_ID_APPLE_ALU_WIRELESS_2011_ISO),
		.driver_data = APPLE_NUMLOCK_EMULATION | APPLE_HAS_FN |
			APPLE_ISO_TILDE_QUIRK },
	{ HID_BLUETOOTH_DEVICE(USB_VENDOR_ID_APPLE,
				USB_DEVICE_ID_APPLE_ALU_WIRELESS_2011_ANSI),
		.driver_data = APPLE_NUMLOCK_EMULATION | APPLE_HAS_FN },
	{ HID_BLUETOOTH_DEVICE(USB_VENDOR_ID_APPLE,
				USB_DEVICE_ID_APPLE_ALU_WIRELESS_2011_JIS),
		.driver_data = APPLE_NUMLOCK_EMULATION | APPLE_HAS_FN },
	{ HID_BLUETOOTH_DEVICE(USB_VENDOR_ID_APPLE, USB_DEVICE_ID_APPLE_ALU_WIRELESS_JIS),
		.driver_data = APPLE_NUMLOCK_EMULATION | APPLE_HAS_FN },
	{ HID_USB_DEVICE(USB_VENDOR_ID_APPLE, USB_DEVICE_ID_APPLE_MAGIC_KEYBOARD_2015),
		.driver_data = APPLE_HAS_FN | APPLE_ISO_TILDE_QUIRK | APPLE_RDESC_BATTERY },
	{ HID_BLUETOOTH_DEVICE(BT_VENDOR_ID_APPLE, USB_DEVICE_ID_APPLE_MAGIC_KEYBOARD_2015),
		.driver_data = APPLE_HAS_FN | APPLE_ISO_TILDE_QUIRK },
	{ HID_USB_DEVICE(USB_VENDOR_ID_APPLE, USB_DEVICE_ID_APPLE_MAGIC_KEYBOARD_NUMPAD_2015),
		.driver_data = APPLE_HAS_FN | APPLE_ISO_TILDE_QUIRK | APPLE_RDESC_BATTERY },
	{ HID_BLUETOOTH_DEVICE(BT_VENDOR_ID_APPLE, USB_DEVICE_ID_APPLE_MAGIC_KEYBOARD_NUMPAD_2015),
		.driver_data = APPLE_HAS_FN | APPLE_ISO_TILDE_QUIRK },
	{ HID_USB_DEVICE(USB_VENDOR_ID_APPLE, USB_DEVICE_ID_APPLE_WELLSPRING_ANSI),
		.driver_data = APPLE_HAS_FN },
	{ HID_USB_DEVICE(USB_VENDOR_ID_APPLE, USB_DEVICE_ID_APPLE_WELLSPRING_ISO),
		.driver_data = APPLE_HAS_FN },
	{ HID_USB_DEVICE(USB_VENDOR_ID_APPLE, USB_DEVICE_ID_APPLE_WELLSPRING_JIS),
		.driver_data = APPLE_HAS_FN | APPLE_RDESC_JIS },
	{ HID_USB_DEVICE(USB_VENDOR_ID_APPLE, USB_DEVICE_ID_APPLE_WELLSPRING2_ANSI),
		.driver_data = APPLE_HAS_FN },
	{ HID_USB_DEVICE(USB_VENDOR_ID_APPLE, USB_DEVICE_ID_APPLE_WELLSPRING2_ISO),
		.driver_data = APPLE_HAS_FN },
	{ HID_USB_DEVICE(USB_VENDOR_ID_APPLE, USB_DEVICE_ID_APPLE_WELLSPRING2_JIS),
		.driver_data = APPLE_HAS_FN | APPLE_RDESC_JIS },
	{ HID_USB_DEVICE(USB_VENDOR_ID_APPLE, USB_DEVICE_ID_APPLE_WELLSPRING3_ANSI),
		.driver_data = APPLE_HAS_FN },
	{ HID_USB_DEVICE(USB_VENDOR_ID_APPLE, USB_DEVICE_ID_APPLE_WELLSPRING3_ISO),
		.driver_data = APPLE_HAS_FN },
	{ HID_USB_DEVICE(USB_VENDOR_ID_APPLE, USB_DEVICE_ID_APPLE_WELLSPRING3_JIS),
		.driver_data = APPLE_HAS_FN | APPLE_RDESC_JIS },
	{ HID_USB_DEVICE(USB_VENDOR_ID_APPLE, USB_DEVICE_ID_APPLE_WELLSPRING4_ANSI),
		.driver_data = APPLE_HAS_FN },
	{ HID_USB_DEVICE(USB_VENDOR_ID_APPLE, USB_DEVICE_ID_APPLE_WELLSPRING4_ISO),
		.driver_data = APPLE_HAS_FN },
	{ HID_USB_DEVICE(USB_VENDOR_ID_APPLE, USB_DEVICE_ID_APPLE_WELLSPRING4_JIS),
		.driver_data = APPLE_HAS_FN | APPLE_RDESC_JIS },
	{ HID_USB_DEVICE(USB_VENDOR_ID_APPLE, USB_DEVICE_ID_APPLE_WELLSPRING4A_ANSI),
		.driver_data = APPLE_HAS_FN },
	{ HID_USB_DEVICE(USB_VENDOR_ID_APPLE, USB_DEVICE_ID_APPLE_WELLSPRING4A_ISO),
		.driver_data = APPLE_HAS_FN },
	{ HID_USB_DEVICE(USB_VENDOR_ID_APPLE, USB_DEVICE_ID_APPLE_WELLSPRING4A_JIS),
		.driver_data = APPLE_HAS_FN | APPLE_RDESC_JIS },
	{ HID_USB_DEVICE(USB_VENDOR_ID_APPLE, USB_DEVICE_ID_APPLE_WELLSPRING5_ANSI),
		.driver_data = APPLE_HAS_FN },
	{ HID_USB_DEVICE(USB_VENDOR_ID_APPLE, USB_DEVICE_ID_APPLE_WELLSPRING5_ISO),
		.driver_data = APPLE_HAS_FN | APPLE_ISO_TILDE_QUIRK },
	{ HID_USB_DEVICE(USB_VENDOR_ID_APPLE, USB_DEVICE_ID_APPLE_WELLSPRING5_JIS),
		.driver_data = APPLE_HAS_FN | APPLE_RDESC_JIS },
	{ HID_USB_DEVICE(USB_VENDOR_ID_APPLE, USB_DEVICE_ID_APPLE_WELLSPRING6_ANSI),
		.driver_data = APPLE_HAS_FN },
	{ HID_USB_DEVICE(USB_VENDOR_ID_APPLE, USB_DEVICE_ID_APPLE_WELLSPRING6_ISO),
		.driver_data = APPLE_HAS_FN | APPLE_ISO_TILDE_QUIRK },
	{ HID_USB_DEVICE(USB_VENDOR_ID_APPLE, USB_DEVICE_ID_APPLE_WELLSPRING6_JIS),
		.driver_data = APPLE_HAS_FN | APPLE_RDESC_JIS },
	{ HID_USB_DEVICE(USB_VENDOR_ID_APPLE, USB_DEVICE_ID_APPLE_WELLSPRING6A_ANSI),
		.driver_data = APPLE_HAS_FN },
	{ HID_USB_DEVICE(USB_VENDOR_ID_APPLE, USB_DEVICE_ID_APPLE_WELLSPRING6A_ISO),
		.driver_data = APPLE_HAS_FN | APPLE_ISO_TILDE_QUIRK },
	{ HID_USB_DEVICE(USB_VENDOR_ID_APPLE, USB_DEVICE_ID_APPLE_WELLSPRING6A_JIS),
		.driver_data = APPLE_HAS_FN | APPLE_RDESC_JIS },
	{ HID_USB_DEVICE(USB_VENDOR_ID_APPLE, USB_DEVICE_ID_APPLE_WELLSPRING5A_ANSI),
		.driver_data = APPLE_HAS_FN },
	{ HID_USB_DEVICE(USB_VENDOR_ID_APPLE, USB_DEVICE_ID_APPLE_WELLSPRING5A_ISO),
		.driver_data = APPLE_HAS_FN | APPLE_ISO_TILDE_QUIRK },
	{ HID_USB_DEVICE(USB_VENDOR_ID_APPLE, USB_DEVICE_ID_APPLE_WELLSPRING5A_JIS),
		.driver_data = APPLE_HAS_FN | APPLE_RDESC_JIS },
	{ HID_USB_DEVICE(USB_VENDOR_ID_APPLE, USB_DEVICE_ID_APPLE_WELLSPRING7_ANSI),
		.driver_data = APPLE_HAS_FN },
	{ HID_USB_DEVICE(USB_VENDOR_ID_APPLE, USB_DEVICE_ID_APPLE_WELLSPRING7_ISO),
		.driver_data = APPLE_HAS_FN | APPLE_ISO_TILDE_QUIRK },
	{ HID_USB_DEVICE(USB_VENDOR_ID_APPLE, USB_DEVICE_ID_APPLE_WELLSPRING7_JIS),
		.driver_data = APPLE_HAS_FN | APPLE_RDESC_JIS },
	{ HID_USB_DEVICE(USB_VENDOR_ID_APPLE, USB_DEVICE_ID_APPLE_WELLSPRING7A_ANSI),
		.driver_data = APPLE_HAS_FN },
	{ HID_USB_DEVICE(USB_VENDOR_ID_APPLE, USB_DEVICE_ID_APPLE_WELLSPRING7A_ISO),
		.driver_data = APPLE_HAS_FN | APPLE_ISO_TILDE_QUIRK },
	{ HID_USB_DEVICE(USB_VENDOR_ID_APPLE, USB_DEVICE_ID_APPLE_WELLSPRING7A_JIS),
		.driver_data = APPLE_HAS_FN | APPLE_RDESC_JIS },
	{ HID_USB_DEVICE(USB_VENDOR_ID_APPLE, USB_DEVICE_ID_APPLE_WELLSPRING8_ANSI),
		.driver_data = APPLE_HAS_FN },
	{ HID_USB_DEVICE(USB_VENDOR_ID_APPLE, USB_DEVICE_ID_APPLE_WELLSPRING8_ISO),
		.driver_data = APPLE_HAS_FN | APPLE_ISO_TILDE_QUIRK },
	{ HID_USB_DEVICE(USB_VENDOR_ID_APPLE, USB_DEVICE_ID_APPLE_WELLSPRING8_JIS),
		.driver_data = APPLE_HAS_FN | APPLE_RDESC_JIS },
	{ HID_USB_DEVICE(USB_VENDOR_ID_APPLE, USB_DEVICE_ID_APPLE_WELLSPRING9_ANSI),
		.driver_data = APPLE_HAS_FN },
	{ HID_USB_DEVICE(USB_VENDOR_ID_APPLE, USB_DEVICE_ID_APPLE_WELLSPRING9_ISO),
		.driver_data = APPLE_HAS_FN | APPLE_ISO_TILDE_QUIRK },
	{ HID_USB_DEVICE(USB_VENDOR_ID_APPLE, USB_DEVICE_ID_APPLE_WELLSPRING9_JIS),
		.driver_data = APPLE_HAS_FN | APPLE_RDESC_JIS },
	{ HID_USB_DEVICE(USB_VENDOR_ID_APPLE, USB_DEVICE_ID_APPLE_WELLSPRINGT2_J140K),
		.driver_data = APPLE_HAS_FN | APPLE_BACKLIGHT_CTL },
	{ HID_USB_DEVICE(USB_VENDOR_ID_APPLE, USB_DEVICE_ID_APPLE_WELLSPRINGT2_J132),
		.driver_data = APPLE_HAS_FN | APPLE_BACKLIGHT_CTL },
	{ HID_USB_DEVICE(USB_VENDOR_ID_APPLE, USB_DEVICE_ID_APPLE_WELLSPRINGT2_J680),
		.driver_data = APPLE_HAS_FN | APPLE_BACKLIGHT_CTL },
	{ HID_USB_DEVICE(USB_VENDOR_ID_APPLE, USB_DEVICE_ID_APPLE_WELLSPRINGT2_J213),
		.driver_data = APPLE_HAS_FN | APPLE_BACKLIGHT_CTL },
	{ HID_USB_DEVICE(USB_VENDOR_ID_APPLE, USB_DEVICE_ID_APPLE_WELLSPRINGT2_J214K),
		.driver_data = APPLE_HAS_FN },
	{ HID_USB_DEVICE(USB_VENDOR_ID_APPLE, USB_DEVICE_ID_APPLE_WELLSPRINGT2_J223),
		.driver_data = APPLE_HAS_FN },
	{ HID_USB_DEVICE(USB_VENDOR_ID_APPLE, USB_DEVICE_ID_APPLE_WELLSPRINGT2_J230K),
		.driver_data = APPLE_HAS_FN },
	{ HID_USB_DEVICE(USB_VENDOR_ID_APPLE, USB_DEVICE_ID_APPLE_WELLSPRINGT2_J152F),
		.driver_data = APPLE_HAS_FN },
	{ HID_BLUETOOTH_DEVICE(USB_VENDOR_ID_APPLE, USB_DEVICE_ID_APPLE_ALU_WIRELESS_2009_ANSI),
		.driver_data = APPLE_NUMLOCK_EMULATION | APPLE_HAS_FN },
	{ HID_BLUETOOTH_DEVICE(USB_VENDOR_ID_APPLE, USB_DEVICE_ID_APPLE_ALU_WIRELESS_2009_ISO),
		.driver_data = APPLE_NUMLOCK_EMULATION | APPLE_HAS_FN |
			APPLE_ISO_TILDE_QUIRK },
	{ HID_BLUETOOTH_DEVICE(USB_VENDOR_ID_APPLE, USB_DEVICE_ID_APPLE_ALU_WIRELESS_2009_JIS),
		.driver_data = APPLE_NUMLOCK_EMULATION | APPLE_HAS_FN },
	{ HID_USB_DEVICE(USB_VENDOR_ID_APPLE, USB_DEVICE_ID_APPLE_FOUNTAIN_TP_ONLY),
		.driver_data = APPLE_NUMLOCK_EMULATION | APPLE_HAS_FN },
	{ HID_USB_DEVICE(USB_VENDOR_ID_APPLE, USB_DEVICE_ID_APPLE_GEYSER1_TP_ONLY),
		.driver_data = APPLE_NUMLOCK_EMULATION | APPLE_HAS_FN },
	{ HID_USB_DEVICE(USB_VENDOR_ID_APPLE, USB_DEVICE_ID_APPLE_MAGIC_KEYBOARD_2021),
		.driver_data = APPLE_HAS_FN | APPLE_ISO_TILDE_QUIRK | APPLE_RDESC_BATTERY },
	{ HID_BLUETOOTH_DEVICE(BT_VENDOR_ID_APPLE, USB_DEVICE_ID_APPLE_MAGIC_KEYBOARD_2021),
		.driver_data = APPLE_HAS_FN | APPLE_ISO_TILDE_QUIRK },
	{ HID_USB_DEVICE(USB_VENDOR_ID_APPLE, USB_DEVICE_ID_APPLE_MAGIC_KEYBOARD_FINGERPRINT_2021),
		.driver_data = APPLE_HAS_FN | APPLE_ISO_TILDE_QUIRK | APPLE_RDESC_BATTERY },
	{ HID_BLUETOOTH_DEVICE(BT_VENDOR_ID_APPLE, USB_DEVICE_ID_APPLE_MAGIC_KEYBOARD_FINGERPRINT_2021),
		.driver_data = APPLE_HAS_FN | APPLE_ISO_TILDE_QUIRK },
	{ HID_USB_DEVICE(USB_VENDOR_ID_APPLE, USB_DEVICE_ID_APPLE_MAGIC_KEYBOARD_NUMPAD_2021),
		.driver_data = APPLE_HAS_FN | APPLE_ISO_TILDE_QUIRK | APPLE_RDESC_BATTERY },
	{ HID_BLUETOOTH_DEVICE(BT_VENDOR_ID_APPLE, USB_DEVICE_ID_APPLE_MAGIC_KEYBOARD_NUMPAD_2021),
		.driver_data = APPLE_HAS_FN | APPLE_ISO_TILDE_QUIRK },

	{ }
};
MODULE_DEVICE_TABLE(hid, apple_devices);

static struct hid_driver apple_driver = {
	.name = "apple",
	.id_table = apple_devices,
	.report_fixup = apple_report_fixup,
	.probe = apple_probe,
	.remove = apple_remove,
	.event = apple_event,
	.input_mapping = apple_input_mapping,
	.input_mapped = apple_input_mapped,
	.input_configured = apple_input_configured,
};
module_hid_driver(apple_driver);

MODULE_LICENSE("GPL");<|MERGE_RESOLUTION|>--- conflicted
+++ resolved
@@ -692,14 +692,11 @@
 	if ((asc->quirks & APPLE_HAS_FN) && !asc->fn_found) {
 		hid_info(hdev, "Fn key not found (Apple Wireless Keyboard clone?), disabling Fn key handling\n");
 		asc->quirks &= ~APPLE_HAS_FN;
-<<<<<<< HEAD
-=======
 	}
 
 	if (apple_is_non_apple_keyboard(hdev)) {
 		hid_info(hdev, "Non-apple keyboard detected; function keys will default to fnmode=2 behavior\n");
 		asc->quirks |= APPLE_IS_NON_APPLE;
->>>>>>> 29549c70
 	}
 
 	return 0;
