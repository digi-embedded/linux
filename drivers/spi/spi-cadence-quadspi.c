--- conflicted
+++ resolved
@@ -1902,17 +1902,10 @@
 static int cqspi_suspend(struct device *dev)
 {
 	struct cqspi_st *cqspi = dev_get_drvdata(dev);
-<<<<<<< HEAD
-	struct spi_master *master = dev_get_drvdata(dev);
-	int ret;
-
-	ret = spi_master_suspend(master);
-=======
 	struct spi_controller *host = dev_get_drvdata(dev);
 	int ret;
 
 	ret = spi_controller_suspend(host);
->>>>>>> ccf0a997
 	cqspi_controller_enable(cqspi, 0);
 
 	clk_disable_unprepare(cqspi->clk);
@@ -1923,11 +1916,7 @@
 static int cqspi_resume(struct device *dev)
 {
 	struct cqspi_st *cqspi = dev_get_drvdata(dev);
-<<<<<<< HEAD
-	struct spi_master *master = dev_get_drvdata(dev);
-=======
 	struct spi_controller *host = dev_get_drvdata(dev);
->>>>>>> ccf0a997
 
 	clk_prepare_enable(cqspi->clk);
 	cqspi_wait_idle(cqspi);
@@ -1935,17 +1924,10 @@
 
 	cqspi->current_cs = -1;
 	cqspi->sclk = 0;
-<<<<<<< HEAD
-
-	return spi_master_resume(master);
-}
-
-=======
 
 	return spi_controller_resume(host);
 }
 
->>>>>>> ccf0a997
 static DEFINE_SIMPLE_DEV_PM_OPS(cqspi_dev_pm_ops, cqspi_suspend, cqspi_resume);
 
 static const struct cqspi_driver_platdata cdns_qspi = {
