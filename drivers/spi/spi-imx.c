--- conflicted
+++ resolved
@@ -499,7 +499,6 @@
 	writel(reg, spi_imx->base + MX51_ECSPI_CTRL);
 }
 
-<<<<<<< HEAD
 static void mx51_ecspi_disable(struct spi_imx_data *spi_imx)
 {
 	u32 ctrl;
@@ -509,11 +508,8 @@
 	writel(ctrl, spi_imx->base + MX51_ECSPI_CTRL);
 }
 
-static int mx51_ecspi_config(struct spi_device *spi)
-=======
 static int mx51_ecspi_prepare_message(struct spi_imx_data *spi_imx,
 				      struct spi_message *msg)
->>>>>>> 5726a8d0
 {
 	struct spi_device *spi = msg->spi;
 	u32 ctrl = MX51_ECSPI_CTRL_ENABLE;
@@ -535,14 +531,6 @@
 	/* set chip select to use */
 	ctrl |= MX51_ECSPI_CTRL_CS(spi->chip_select);
 
-<<<<<<< HEAD
-	if (spi_imx->slave_mode)
-		ctrl |= (spi_imx->slave_burst * 8 - 1)
-			<< MX51_ECSPI_CTRL_BL_OFFSET;
-	else
-		ctrl |= (spi_imx->bits_per_word - 1)
-			<< MX51_ECSPI_CTRL_BL_OFFSET;
-=======
 	/*
 	 * The ctrl register must be written first, with the EN bit set other
 	 * registers must not be written to.
@@ -555,7 +543,6 @@
 	else
 		testreg &= ~MX51_ECSPI_TESTREG_LBC;
 	writel(testreg, spi_imx->base + MX51_ECSPI_TESTREG);
->>>>>>> 5726a8d0
 
 	/*
 	 * eCSPI burst completion by Chip Select signal in Slave mode
@@ -598,7 +585,12 @@
 
 	/* Clear BL field and set the right value */
 	ctrl &= ~MX51_ECSPI_CTRL_BL_MASK;
-	ctrl |= (spi_imx->bits_per_word - 1) << MX51_ECSPI_CTRL_BL_OFFSET;
+	if (spi_imx->slave_mode)
+		ctrl |= (spi_imx->slave_burst * 8 - 1)
+			<< MX51_ECSPI_CTRL_BL_OFFSET;
+	else
+		ctrl |= (spi_imx->bits_per_word - 1)
+			<< MX51_ECSPI_CTRL_BL_OFFSET;
 
 	/* set clock speed */
 	ctrl &= ~(0xf << MX51_ECSPI_CTRL_POSTDIV_OFFSET |
@@ -639,7 +631,6 @@
 	 * Configure the DMA register: setup the watermark
 	 * and enable DMA request.
 	 */
-<<<<<<< HEAD
 	if (spi_imx->devtype_data->devtype == IMX6UL_ECSPI)
 		tx_wml = spi_imx->wml;
 
@@ -649,15 +640,6 @@
 			MX51_ECSPI_DMA_RXT_WML(spi_imx->wml) |
 			MX51_ECSPI_DMA_TEDEN | MX51_ECSPI_DMA_RXDEN |
 			MX51_ECSPI_DMA_RXTDEN, spi_imx->base + MX51_ECSPI_DMA);
-=======
-	writel(MX51_ECSPI_DMA_RX_WML(spi_imx->wml) |
-		MX51_ECSPI_DMA_TX_WML(spi_imx->wml) |
-		MX51_ECSPI_DMA_RXT_WML(spi_imx->wml) |
-		MX51_ECSPI_DMA_TEDEN | MX51_ECSPI_DMA_RXDEN |
-		MX51_ECSPI_DMA_RXTDEN, spi_imx->base + MX51_ECSPI_DMA);
-
-	return 0;
->>>>>>> 5726a8d0
 }
 
 static int mx51_ecspi_rx_available(struct spi_imx_data *spi_imx)
@@ -1043,6 +1025,7 @@
 
 static struct spi_imx_devtype_data imx6ul_ecspi_devtype_data = {
 	.intctrl = mx51_ecspi_intctrl,
+	.prepare_message = mx51_ecspi_prepare_message,
 	.config = mx51_ecspi_config,
 	.trigger = mx51_ecspi_trigger,
 	.rx_available = mx51_ecspi_rx_available,
