/*
 * Copyright 2004-2007 Freescale Semiconductor, Inc. All Rights Reserved.
 * Copyright (C) 2008 Juergen Beisert
 *
 * This program is free software; you can redistribute it and/or
 * modify it under the terms of the GNU General Public License
 * as published by the Free Software Foundation; either version 2
 * of the License, or (at your option) any later version.
 * This program is distributed in the hope that it will be useful,
 * but WITHOUT ANY WARRANTY; without even the implied warranty of
 * MERCHANTABILITY or FITNESS FOR A PARTICULAR PURPOSE.  See the
 * GNU General Public License for more details.
 *
 * You should have received a copy of the GNU General Public License
 * along with this program; if not, write to the
 * Free Software Foundation
 * 51 Franklin Street, Fifth Floor
 * Boston, MA  02110-1301, USA.
 */

#include <linux/clk.h>
#include <linux/completion.h>
#include <linux/delay.h>
#include <linux/dmaengine.h>
#include <linux/dma-mapping.h>
#include <linux/err.h>
#include <linux/gpio.h>
#include <linux/interrupt.h>
#include <linux/io.h>
#include <linux/irq.h>
#include <linux/kernel.h>
#include <linux/module.h>
#include <linux/platform_device.h>
#include <linux/slab.h>
#include <linux/spi/spi.h>
#include <linux/spi/spi_bitbang.h>
#include <linux/types.h>
#include <linux/of.h>
#include <linux/of_device.h>
#include <linux/of_gpio.h>

#include <linux/platform_data/dma-imx.h>
#include <linux/platform_data/spi-imx.h>

#define DRIVER_NAME "spi_imx"

#define MXC_CSPIRXDATA		0x00
#define MXC_CSPITXDATA		0x04
#define MXC_CSPICTRL		0x08
#define MXC_CSPIINT		0x0c
#define MXC_RESET		0x1c

/* generic defines to abstract from the different register layouts */
#define MXC_INT_RR	(1 << 0) /* Receive data ready interrupt */
#define MXC_INT_TE	(1 << 1) /* Transmit FIFO empty interrupt */
#define MXC_INT_RDR	BIT(4) /* Receive date threshold interrupt */

/* The maximum  bytes that a sdma BD can transfer.*/
#define MAX_SDMA_BD_BYTES  (1 << 15)
#define MX51_ECSPI_CTRL_MAX_BURST	512
/* The maximum bytes that IMX53_ECSPI can transfer in slave mode.*/
#define MX53_MAX_TRANSFER_BYTES		512

enum spi_imx_devtype {
	IMX1_CSPI,
	IMX21_CSPI,
	IMX27_CSPI,
	IMX31_CSPI,
	IMX35_CSPI,	/* CSPI on all i.mx except above */
	IMX51_ECSPI,	/* ECSPI on i.mx51 */
	IMX53_ECSPI,	/* ECSPI on i.mx53 and later */
	IMX6UL_ECSPI,
};

struct spi_imx_data;

struct spi_imx_devtype_data {
	void (*intctrl)(struct spi_imx_data *, int);
	int (*prepare_message)(struct spi_imx_data *, struct spi_message *);
	int (*config)(struct spi_device *);
	void (*trigger)(struct spi_imx_data *);
	int (*rx_available)(struct spi_imx_data *);
	void (*reset)(struct spi_imx_data *);
	void (*setup_wml)(struct spi_imx_data *);
	void (*disable)(struct spi_imx_data *);
	bool has_dmamode;
	bool has_slavemode;
	unsigned int fifo_size;
	bool dynamic_burst;
	enum spi_imx_devtype devtype;
};

struct spi_imx_data {
	struct spi_bitbang bitbang;
	struct device *dev;

	struct completion xfer_done;
	void __iomem *base;
	unsigned long base_phys;

	struct clk *clk_per;
	struct clk *clk_ipg;
	unsigned long spi_clk;
	unsigned int spi_bus_clk;

	unsigned int speed_hz;
	unsigned int bits_per_word;
	unsigned int spi_drctl;

	unsigned int count, remainder;
	void (*tx)(struct spi_imx_data *);
	void (*rx)(struct spi_imx_data *);
	void *rx_buf;
	const void *tx_buf;
	unsigned int txfifo; /* number of words pushed in tx FIFO */
	unsigned int dynamic_burst, read_u32;
	unsigned int word_mask;

	/* Slave mode */
	bool slave_mode;
	bool slave_aborted;
	unsigned int slave_burst;

	/* DMA */
	bool usedma;
	u32 wml;
	struct completion dma_rx_completion;
	struct completion dma_tx_completion;

	const struct spi_imx_devtype_data *devtype_data;
};

static inline int is_imx27_cspi(struct spi_imx_data *d)
{
	return d->devtype_data->devtype == IMX27_CSPI;
}

static inline int is_imx35_cspi(struct spi_imx_data *d)
{
	return d->devtype_data->devtype == IMX35_CSPI;
}

static inline int is_imx51_ecspi(struct spi_imx_data *d)
{
	return d->devtype_data->devtype == IMX51_ECSPI ||
	       d->devtype_data->devtype == IMX6UL_ECSPI;
}

static inline int is_imx53_ecspi(struct spi_imx_data *d)
{
	return d->devtype_data->devtype == IMX53_ECSPI;
}

#define MXC_SPI_BUF_RX(type)						\
static void spi_imx_buf_rx_##type(struct spi_imx_data *spi_imx)		\
{									\
	unsigned int val = readl(spi_imx->base + MXC_CSPIRXDATA);	\
									\
	if (spi_imx->rx_buf) {						\
		*(type *)spi_imx->rx_buf = val;				\
		spi_imx->rx_buf += sizeof(type);			\
	}								\
}

#define MXC_SPI_BUF_TX(type)						\
static void spi_imx_buf_tx_##type(struct spi_imx_data *spi_imx)		\
{									\
	type val = 0;							\
									\
	if (spi_imx->tx_buf) {						\
		val = *(type *)spi_imx->tx_buf;				\
		spi_imx->tx_buf += sizeof(type);			\
	}								\
									\
	spi_imx->count -= sizeof(type);					\
									\
	writel(val, spi_imx->base + MXC_CSPITXDATA);			\
}

MXC_SPI_BUF_RX(u8)
MXC_SPI_BUF_TX(u8)
MXC_SPI_BUF_RX(u16)
MXC_SPI_BUF_TX(u16)
MXC_SPI_BUF_RX(u32)
MXC_SPI_BUF_TX(u32)

/* First entry is reserved, second entry is valid only if SDHC_SPIEN is set
 * (which is currently not the case in this driver)
 */
static int mxc_clkdivs[] = {0, 3, 4, 6, 8, 12, 16, 24, 32, 48, 64, 96, 128, 192,
	256, 384, 512, 768, 1024};

/* MX21, MX27 */
static unsigned int spi_imx_clkdiv_1(unsigned int fin,
		unsigned int fspi, unsigned int max, unsigned int *fres)
{
	int i;

	for (i = 2; i < max; i++)
		if (fspi * mxc_clkdivs[i] >= fin)
			break;

	*fres = fin / mxc_clkdivs[i];
	return i;
}

/* MX1, MX31, MX35, MX51 CSPI */
static unsigned int spi_imx_clkdiv_2(unsigned int fin,
		unsigned int fspi, unsigned int *fres)
{
	int i, div = 4;

	for (i = 0; i < 7; i++) {
		if (fspi * div >= fin)
			goto out;
		div <<= 1;
	}

out:
	*fres = fin / div;
	return i;
}

static int spi_imx_bytes_per_word(const int bits_per_word)
{
	return DIV_ROUND_UP(bits_per_word, BITS_PER_BYTE);
}

static bool spi_imx_can_dma(struct spi_master *master, struct spi_device *spi,
			 struct spi_transfer *transfer)
{
	struct spi_imx_data *spi_imx = spi_master_get_devdata(master);
	unsigned int bytes_per_word;

	if (!master->dma_rx)
		return false;

	if (spi_imx->slave_mode)
		return false;

	bytes_per_word = spi_imx_bytes_per_word(transfer->bits_per_word);

	if (bytes_per_word != 1 && bytes_per_word != 2 && bytes_per_word != 4)
		return false;

	if (transfer->len < spi_imx->devtype_data->fifo_size / 2)
		return false;

	spi_imx->dynamic_burst = 0;

	return true;
}

#define MX51_ECSPI_CTRL		0x08
#define MX51_ECSPI_CTRL_ENABLE		(1 <<  0)
#define MX51_ECSPI_CTRL_XCH		(1 <<  2)
#define MX51_ECSPI_CTRL_SMC		(1 << 3)
#define MX51_ECSPI_CTRL_MODE_MASK	(0xf << 4)
#define MX51_ECSPI_CTRL_DRCTL(drctl)	((drctl) << 16)
#define MX51_ECSPI_CTRL_POSTDIV_OFFSET	8
#define MX51_ECSPI_CTRL_PREDIV_OFFSET	12
#define MX51_ECSPI_CTRL_CS(cs)		((cs) << 18)
#define MX51_ECSPI_CTRL_BL_OFFSET	20
#define MX51_ECSPI_CTRL_BL_MASK		(0xfff << 20)

#define MX51_ECSPI_CONFIG	0x0c
#define MX51_ECSPI_CONFIG_SCLKPHA(cs)	(1 << ((cs) +  0))
#define MX51_ECSPI_CONFIG_SCLKPOL(cs)	(1 << ((cs) +  4))
#define MX51_ECSPI_CONFIG_SBBCTRL(cs)	(1 << ((cs) +  8))
#define MX51_ECSPI_CONFIG_SSBPOL(cs)	(1 << ((cs) + 12))
#define MX51_ECSPI_CONFIG_SCLKCTL(cs)	(1 << ((cs) + 20))

#define MX51_ECSPI_INT		0x10
#define MX51_ECSPI_INT_TEEN		(1 <<  0)
#define MX51_ECSPI_INT_RREN		(1 <<  3)
#define MX51_ECSPI_INT_RDREN		(1 <<  4)

#define MX51_ECSPI_DMA      0x14
#define MX51_ECSPI_DMA_TX_WML(wml)	((wml) & 0x3f)
#define MX51_ECSPI_DMA_RX_WML(wml)	(((wml) & 0x3f) << 16)
#define MX51_ECSPI_DMA_RXT_WML(wml)	(((wml) & 0x3f) << 24)

#define MX51_ECSPI_DMA_TEDEN		(1 << 7)
#define MX51_ECSPI_DMA_RXDEN		(1 << 23)
#define MX51_ECSPI_DMA_RXTDEN		(1 << 31)

#define MX51_ECSPI_STAT		0x18
#define MX51_ECSPI_STAT_RR		(1 <<  3)

#define MX51_ECSPI_TESTREG	0x20
#define MX51_ECSPI_TESTREG_LBC	BIT(31)

static void spi_imx_buf_rx_swap_u32(struct spi_imx_data *spi_imx)
{
	unsigned int val = readl(spi_imx->base + MXC_CSPIRXDATA);
#ifdef __LITTLE_ENDIAN
	unsigned int bytes_per_word;
#endif

	if (spi_imx->rx_buf) {
#ifdef __LITTLE_ENDIAN
		bytes_per_word = spi_imx_bytes_per_word(spi_imx->bits_per_word);
		if (bytes_per_word == 1)
			val = cpu_to_be32(val);
		else if (bytes_per_word == 2)
			val = (val << 16) | (val >> 16);
#endif
		val &= spi_imx->word_mask;
		*(u32 *)spi_imx->rx_buf = val;
		spi_imx->rx_buf += sizeof(u32);
	}
}

static void spi_imx_buf_rx_swap(struct spi_imx_data *spi_imx)
{
	unsigned int bytes_per_word;

	bytes_per_word = spi_imx_bytes_per_word(spi_imx->bits_per_word);
	if (spi_imx->read_u32) {
		spi_imx_buf_rx_swap_u32(spi_imx);
		return;
	}

	if (bytes_per_word == 1)
		spi_imx_buf_rx_u8(spi_imx);
	else if (bytes_per_word == 2)
		spi_imx_buf_rx_u16(spi_imx);
}

static void spi_imx_buf_tx_swap_u32(struct spi_imx_data *spi_imx)
{
	u32 val = 0;
#ifdef __LITTLE_ENDIAN
	unsigned int bytes_per_word;
#endif

	if (spi_imx->tx_buf) {
		val = *(u32 *)spi_imx->tx_buf;
		val &= spi_imx->word_mask;
		spi_imx->tx_buf += sizeof(u32);
	}

	spi_imx->count -= sizeof(u32);
#ifdef __LITTLE_ENDIAN
	bytes_per_word = spi_imx_bytes_per_word(spi_imx->bits_per_word);

	if (bytes_per_word == 1)
		val = cpu_to_be32(val);
	else if (bytes_per_word == 2)
		val = (val << 16) | (val >> 16);
#endif
	writel(val, spi_imx->base + MXC_CSPITXDATA);
}

static void spi_imx_buf_tx_swap(struct spi_imx_data *spi_imx)
{
	u32 ctrl, val;
	unsigned int bytes_per_word;

	if (spi_imx->count == spi_imx->remainder) {
		ctrl = readl(spi_imx->base + MX51_ECSPI_CTRL);
		ctrl &= ~MX51_ECSPI_CTRL_BL_MASK;
		if (spi_imx->count > MX51_ECSPI_CTRL_MAX_BURST) {
			spi_imx->remainder = spi_imx->count %
					     MX51_ECSPI_CTRL_MAX_BURST;
			val = MX51_ECSPI_CTRL_MAX_BURST * 8 - 1;
		} else if (spi_imx->count >= sizeof(u32)) {
			spi_imx->remainder = spi_imx->count % sizeof(u32);
			val = (spi_imx->count - spi_imx->remainder) * 8 - 1;
		} else {
			spi_imx->remainder = 0;
			val = spi_imx->bits_per_word - 1;
			spi_imx->read_u32 = 0;
		}

		ctrl |= (val << MX51_ECSPI_CTRL_BL_OFFSET);
		writel(ctrl, spi_imx->base + MX51_ECSPI_CTRL);
	}

	if (spi_imx->count >= sizeof(u32)) {
		spi_imx_buf_tx_swap_u32(spi_imx);
		return;
	}

	bytes_per_word = spi_imx_bytes_per_word(spi_imx->bits_per_word);

	if (bytes_per_word == 1)
		spi_imx_buf_tx_u8(spi_imx);
	else if (bytes_per_word == 2)
		spi_imx_buf_tx_u16(spi_imx);
}

static void mx53_ecspi_rx_slave(struct spi_imx_data *spi_imx)
{
	u32 val = be32_to_cpu(readl(spi_imx->base + MXC_CSPIRXDATA));

	if (spi_imx->rx_buf) {
		int n_bytes = spi_imx->slave_burst % sizeof(val);

		if (!n_bytes)
			n_bytes = sizeof(val);

		memcpy(spi_imx->rx_buf,
		       ((u8 *)&val) + sizeof(val) - n_bytes, n_bytes);

		spi_imx->rx_buf += n_bytes;
		spi_imx->slave_burst -= n_bytes;
	}
}

static void mx53_ecspi_tx_slave(struct spi_imx_data *spi_imx)
{
	u32 val = 0;
	int n_bytes = spi_imx->count % sizeof(val);

	if (!n_bytes)
		n_bytes = sizeof(val);

	if (spi_imx->tx_buf) {
		memcpy(((u8 *)&val) + sizeof(val) - n_bytes,
		       spi_imx->tx_buf, n_bytes);
		val = cpu_to_be32(val);
		spi_imx->tx_buf += n_bytes;
	}

	spi_imx->count -= n_bytes;

	writel(val, spi_imx->base + MXC_CSPITXDATA);
}

/* MX51 eCSPI */
static unsigned int mx51_ecspi_clkdiv(struct spi_imx_data *spi_imx,
				      unsigned int fspi, unsigned int *fres)
{
	/*
	 * there are two 4-bit dividers, the pre-divider divides by
	 * $pre, the post-divider by 2^$post
	 */
	unsigned int pre, post;
	unsigned int fin = spi_imx->spi_clk;

	if (unlikely(fspi > fin))
		return 0;

	post = fls(fin) - fls(fspi);
	if (fin > fspi << post)
		post++;

	/* now we have: (fin <= fspi << post) with post being minimal */

	post = max(4U, post) - 4;
	if (unlikely(post > 0xf)) {
		dev_err(spi_imx->dev, "cannot set clock freq: %u (base freq: %u)\n",
				fspi, fin);
		return 0xff;
	}

	pre = DIV_ROUND_UP(fin, fspi << post) - 1;

	dev_dbg(spi_imx->dev, "%s: fin: %u, fspi: %u, post: %u, pre: %u\n",
			__func__, fin, fspi, post, pre);

	/* Resulting frequency for the SCLK line. */
	*fres = (fin / (pre + 1)) >> post;

	return (pre << MX51_ECSPI_CTRL_PREDIV_OFFSET) |
		(post << MX51_ECSPI_CTRL_POSTDIV_OFFSET);
}

static void mx51_ecspi_intctrl(struct spi_imx_data *spi_imx, int enable)
{
	unsigned val = 0;

	if (enable & MXC_INT_TE)
		val |= MX51_ECSPI_INT_TEEN;

	if (enable & MXC_INT_RR)
		val |= MX51_ECSPI_INT_RREN;

	if (enable & MXC_INT_RDR)
		val |= MX51_ECSPI_INT_RDREN;

	writel(val, spi_imx->base + MX51_ECSPI_INT);
}

static void mx51_ecspi_trigger(struct spi_imx_data *spi_imx)
{
	u32 reg = readl(spi_imx->base + MX51_ECSPI_CTRL);
	/*
	 * To workaround ERR008517, SDMA script need use XCH instead of SMC
	 * just like PIO mode and it fix on i.mx6ul
	 */
	if (!spi_imx->usedma)
		reg |= MX51_ECSPI_CTRL_XCH;
	else if (spi_imx->devtype_data->devtype == IMX6UL_ECSPI)
		reg |= MX51_ECSPI_CTRL_SMC;
	else
		reg &= ~MX51_ECSPI_CTRL_SMC;
	writel(reg, spi_imx->base + MX51_ECSPI_CTRL);
}

<<<<<<< HEAD
static void mx51_ecspi_disable(struct spi_imx_data *spi_imx)
{
	u32 ctrl;

	ctrl = readl(spi_imx->base + MX51_ECSPI_CTRL);
	ctrl &= ~MX51_ECSPI_CTRL_ENABLE;
	writel(ctrl, spi_imx->base + MX51_ECSPI_CTRL);
}

static int mx51_ecspi_config(struct spi_device *spi)
=======
static int mx51_ecspi_prepare_message(struct spi_imx_data *spi_imx,
				      struct spi_message *msg)
>>>>>>> 1ec8f1f0
{
	struct spi_device *spi = msg->spi;
	u32 ctrl = MX51_ECSPI_CTRL_ENABLE;
	u32 testreg;
	u32 cfg = readl(spi_imx->base + MX51_ECSPI_CONFIG);

	/* set Master or Slave mode */
	if (spi_imx->slave_mode)
		ctrl &= ~MX51_ECSPI_CTRL_MODE_MASK;
	else
		ctrl |= MX51_ECSPI_CTRL_MODE_MASK;

	/*
	 * Enable SPI_RDY handling (falling edge/level triggered).
	 */
	if (spi->mode & SPI_READY)
		ctrl |= MX51_ECSPI_CTRL_DRCTL(spi_imx->spi_drctl);

	/* set chip select to use */
	ctrl |= MX51_ECSPI_CTRL_CS(spi->chip_select);

<<<<<<< HEAD
	if (spi_imx->slave_mode)
		ctrl |= (spi_imx->slave_burst * 8 - 1)
			<< MX51_ECSPI_CTRL_BL_OFFSET;
	else
		ctrl |= (spi_imx->bits_per_word - 1)
			<< MX51_ECSPI_CTRL_BL_OFFSET;
=======
	/*
	 * The ctrl register must be written first, with the EN bit set other
	 * registers must not be written to.
	 */
	writel(ctrl, spi_imx->base + MX51_ECSPI_CTRL);

	testreg = readl(spi_imx->base + MX51_ECSPI_TESTREG);
	if (spi->mode & SPI_LOOP)
		testreg |= MX51_ECSPI_TESTREG_LBC;
	else
		testreg &= ~MX51_ECSPI_TESTREG_LBC;
	writel(testreg, spi_imx->base + MX51_ECSPI_TESTREG);
>>>>>>> 1ec8f1f0

	/*
	 * eCSPI burst completion by Chip Select signal in Slave mode
	 * is not functional for imx53 Soc, config SPI burst completed when
	 * BURST_LENGTH + 1 bits are received
	 */
	if (spi_imx->slave_mode && is_imx53_ecspi(spi_imx))
		cfg &= ~MX51_ECSPI_CONFIG_SBBCTRL(spi->chip_select);
	else
		cfg |= MX51_ECSPI_CONFIG_SBBCTRL(spi->chip_select);

	if (spi->mode & SPI_CPHA)
		cfg |= MX51_ECSPI_CONFIG_SCLKPHA(spi->chip_select);
	else
		cfg &= ~MX51_ECSPI_CONFIG_SCLKPHA(spi->chip_select);

	if (spi->mode & SPI_CPOL) {
		cfg |= MX51_ECSPI_CONFIG_SCLKPOL(spi->chip_select);
		cfg |= MX51_ECSPI_CONFIG_SCLKCTL(spi->chip_select);
	} else {
		cfg &= ~MX51_ECSPI_CONFIG_SCLKPOL(spi->chip_select);
		cfg &= ~MX51_ECSPI_CONFIG_SCLKCTL(spi->chip_select);
	}

	if (spi->mode & SPI_CS_HIGH)
		cfg |= MX51_ECSPI_CONFIG_SSBPOL(spi->chip_select);
	else
		cfg &= ~MX51_ECSPI_CONFIG_SSBPOL(spi->chip_select);

	writel(cfg, spi_imx->base + MX51_ECSPI_CONFIG);

	return 0;
}

static int mx51_ecspi_config(struct spi_device *spi)
{
	struct spi_imx_data *spi_imx = spi_master_get_devdata(spi->master);
	u32 ctrl = readl(spi_imx->base + MX51_ECSPI_CTRL);
	u32 clk = spi_imx->speed_hz, delay;

	/* Clear BL field and set the right value */
	ctrl &= ~MX51_ECSPI_CTRL_BL_MASK;
	ctrl |= (spi_imx->bits_per_word - 1) << MX51_ECSPI_CTRL_BL_OFFSET;

	/* set clock speed */
	ctrl &= ~(0xf << MX51_ECSPI_CTRL_POSTDIV_OFFSET |
		  0xf << MX51_ECSPI_CTRL_PREDIV_OFFSET);
	ctrl |= mx51_ecspi_clkdiv(spi_imx, spi_imx->speed_hz, &clk);
	spi_imx->spi_bus_clk = clk;

	if (spi_imx->usedma)
		ctrl |= MX51_ECSPI_CTRL_SMC;

	writel(ctrl, spi_imx->base + MX51_ECSPI_CTRL);

	/*
	 * Wait until the changes in the configuration register CONFIGREG
	 * propagate into the hardware. It takes exactly one tick of the
	 * SCLK clock, but we will wait two SCLK clock just to be sure. The
	 * effect of the delay it takes for the hardware to apply changes
	 * is noticable if the SCLK clock run very slow. In such a case, if
	 * the polarity of SCLK should be inverted, the GPIO ChipSelect might
	 * be asserted before the SCLK polarity changes, which would disrupt
	 * the SPI communication as the device on the other end would consider
	 * the change of SCLK polarity as a clock tick already.
	 */
	delay = (2 * 1000000) / clk;
	if (likely(delay < 10))	/* SCLK is faster than 100 kHz */
		udelay(delay);
	else			/* SCLK is _very_ slow */
		usleep_range(delay, delay + 10);

	return 0;
}

static void mx51_setup_wml(struct spi_imx_data *spi_imx)
{
	int tx_wml = 0;

	/*
	 * Configure the DMA register: setup the watermark
	 * and enable DMA request.
	 */
<<<<<<< HEAD
	if (spi_imx->devtype_data->devtype == IMX6UL_ECSPI)
		tx_wml = spi_imx->wml;

	if (spi_imx->usedma)
		writel(MX51_ECSPI_DMA_RX_WML(spi_imx->wml - 1) |
			MX51_ECSPI_DMA_TX_WML(tx_wml) |
			MX51_ECSPI_DMA_RXT_WML(spi_imx->wml) |
			MX51_ECSPI_DMA_TEDEN | MX51_ECSPI_DMA_RXDEN |
			MX51_ECSPI_DMA_RXTDEN, spi_imx->base + MX51_ECSPI_DMA);
=======
	writel(MX51_ECSPI_DMA_RX_WML(spi_imx->wml) |
		MX51_ECSPI_DMA_TX_WML(spi_imx->wml) |
		MX51_ECSPI_DMA_RXT_WML(spi_imx->wml) |
		MX51_ECSPI_DMA_TEDEN | MX51_ECSPI_DMA_RXDEN |
		MX51_ECSPI_DMA_RXTDEN, spi_imx->base + MX51_ECSPI_DMA);

	return 0;
>>>>>>> 1ec8f1f0
}

static int mx51_ecspi_rx_available(struct spi_imx_data *spi_imx)
{
	return readl(spi_imx->base + MX51_ECSPI_STAT) & MX51_ECSPI_STAT_RR;
}

static void mx51_ecspi_reset(struct spi_imx_data *spi_imx)
{
	/* drain receive buffer */
	while (mx51_ecspi_rx_available(spi_imx))
		readl(spi_imx->base + MXC_CSPIRXDATA);
}

#define MX31_INTREG_TEEN	(1 << 0)
#define MX31_INTREG_RREN	(1 << 3)

#define MX31_CSPICTRL_ENABLE	(1 << 0)
#define MX31_CSPICTRL_MASTER	(1 << 1)
#define MX31_CSPICTRL_XCH	(1 << 2)
#define MX31_CSPICTRL_SMC	(1 << 3)
#define MX31_CSPICTRL_POL	(1 << 4)
#define MX31_CSPICTRL_PHA	(1 << 5)
#define MX31_CSPICTRL_SSCTL	(1 << 6)
#define MX31_CSPICTRL_SSPOL	(1 << 7)
#define MX31_CSPICTRL_BC_SHIFT	8
#define MX35_CSPICTRL_BL_SHIFT	20
#define MX31_CSPICTRL_CS_SHIFT	24
#define MX35_CSPICTRL_CS_SHIFT	12
#define MX31_CSPICTRL_DR_SHIFT	16

#define MX31_CSPI_DMAREG	0x10
#define MX31_DMAREG_RH_DEN	(1<<4)
#define MX31_DMAREG_TH_DEN	(1<<1)

#define MX31_CSPISTATUS		0x14
#define MX31_STATUS_RR		(1 << 3)

#define MX31_CSPI_TESTREG	0x1C
#define MX31_TEST_LBC		(1 << 14)

/* These functions also work for the i.MX35, but be aware that
 * the i.MX35 has a slightly different register layout for bits
 * we do not use here.
 */
static void mx31_intctrl(struct spi_imx_data *spi_imx, int enable)
{
	unsigned int val = 0;

	if (enable & MXC_INT_TE)
		val |= MX31_INTREG_TEEN;
	if (enable & MXC_INT_RR)
		val |= MX31_INTREG_RREN;

	writel(val, spi_imx->base + MXC_CSPIINT);
}

static void mx31_trigger(struct spi_imx_data *spi_imx)
{
	unsigned int reg;

	reg = readl(spi_imx->base + MXC_CSPICTRL);
	reg |= MX31_CSPICTRL_XCH;
	writel(reg, spi_imx->base + MXC_CSPICTRL);
}

static int mx31_prepare_message(struct spi_imx_data *spi_imx,
				struct spi_message *msg)
{
	return 0;
}

static int mx31_config(struct spi_device *spi)
{
	struct spi_imx_data *spi_imx = spi_master_get_devdata(spi->master);
	unsigned int reg = MX31_CSPICTRL_ENABLE | MX31_CSPICTRL_MASTER;
	unsigned int clk;

	reg |= spi_imx_clkdiv_2(spi_imx->spi_clk, spi_imx->speed_hz, &clk) <<
		MX31_CSPICTRL_DR_SHIFT;
	spi_imx->spi_bus_clk = clk;

	if (is_imx35_cspi(spi_imx)) {
		reg |= (spi_imx->bits_per_word - 1) << MX35_CSPICTRL_BL_SHIFT;
		reg |= MX31_CSPICTRL_SSCTL;
	} else {
		reg |= (spi_imx->bits_per_word - 1) << MX31_CSPICTRL_BC_SHIFT;
	}

	if (spi->mode & SPI_CPHA)
		reg |= MX31_CSPICTRL_PHA;
	if (spi->mode & SPI_CPOL)
		reg |= MX31_CSPICTRL_POL;
	if (spi->mode & SPI_CS_HIGH)
		reg |= MX31_CSPICTRL_SSPOL;
	if (!gpio_is_valid(spi->cs_gpio))
		reg |= (spi->chip_select) <<
			(is_imx35_cspi(spi_imx) ? MX35_CSPICTRL_CS_SHIFT :
						  MX31_CSPICTRL_CS_SHIFT);

	if (spi_imx->usedma)
		reg |= MX31_CSPICTRL_SMC;

	writel(reg, spi_imx->base + MXC_CSPICTRL);

	reg = readl(spi_imx->base + MX31_CSPI_TESTREG);
	if (spi->mode & SPI_LOOP)
		reg |= MX31_TEST_LBC;
	else
		reg &= ~MX31_TEST_LBC;
	writel(reg, spi_imx->base + MX31_CSPI_TESTREG);

	if (spi_imx->usedma) {
		/* configure DMA requests when RXFIFO is half full and
		   when TXFIFO is half empty */
		writel(MX31_DMAREG_RH_DEN | MX31_DMAREG_TH_DEN,
			spi_imx->base + MX31_CSPI_DMAREG);
	}

	return 0;
}

static int mx31_rx_available(struct spi_imx_data *spi_imx)
{
	return readl(spi_imx->base + MX31_CSPISTATUS) & MX31_STATUS_RR;
}

static void mx31_reset(struct spi_imx_data *spi_imx)
{
	/* drain receive buffer */
	while (readl(spi_imx->base + MX31_CSPISTATUS) & MX31_STATUS_RR)
		readl(spi_imx->base + MXC_CSPIRXDATA);
}

#define MX21_INTREG_RR		(1 << 4)
#define MX21_INTREG_TEEN	(1 << 9)
#define MX21_INTREG_RREN	(1 << 13)

#define MX21_CSPICTRL_POL	(1 << 5)
#define MX21_CSPICTRL_PHA	(1 << 6)
#define MX21_CSPICTRL_SSPOL	(1 << 8)
#define MX21_CSPICTRL_XCH	(1 << 9)
#define MX21_CSPICTRL_ENABLE	(1 << 10)
#define MX21_CSPICTRL_MASTER	(1 << 11)
#define MX21_CSPICTRL_DR_SHIFT	14
#define MX21_CSPICTRL_CS_SHIFT	19

static void mx21_intctrl(struct spi_imx_data *spi_imx, int enable)
{
	unsigned int val = 0;

	if (enable & MXC_INT_TE)
		val |= MX21_INTREG_TEEN;
	if (enable & MXC_INT_RR)
		val |= MX21_INTREG_RREN;

	writel(val, spi_imx->base + MXC_CSPIINT);
}

static void mx21_trigger(struct spi_imx_data *spi_imx)
{
	unsigned int reg;

	reg = readl(spi_imx->base + MXC_CSPICTRL);
	reg |= MX21_CSPICTRL_XCH;
	writel(reg, spi_imx->base + MXC_CSPICTRL);
}

static int mx21_prepare_message(struct spi_imx_data *spi_imx,
				struct spi_message *msg)
{
	return 0;
}

static int mx21_config(struct spi_device *spi)
{
	struct spi_imx_data *spi_imx = spi_master_get_devdata(spi->master);
	unsigned int reg = MX21_CSPICTRL_ENABLE | MX21_CSPICTRL_MASTER;
	unsigned int max = is_imx27_cspi(spi_imx) ? 16 : 18;
	unsigned int clk;

	reg |= spi_imx_clkdiv_1(spi_imx->spi_clk, spi_imx->speed_hz, max, &clk)
		<< MX21_CSPICTRL_DR_SHIFT;
	spi_imx->spi_bus_clk = clk;

	reg |= spi_imx->bits_per_word - 1;

	if (spi->mode & SPI_CPHA)
		reg |= MX21_CSPICTRL_PHA;
	if (spi->mode & SPI_CPOL)
		reg |= MX21_CSPICTRL_POL;
	if (spi->mode & SPI_CS_HIGH)
		reg |= MX21_CSPICTRL_SSPOL;
	if (!gpio_is_valid(spi->cs_gpio))
		reg |= spi->chip_select << MX21_CSPICTRL_CS_SHIFT;

	writel(reg, spi_imx->base + MXC_CSPICTRL);

	return 0;
}

static int mx21_rx_available(struct spi_imx_data *spi_imx)
{
	return readl(spi_imx->base + MXC_CSPIINT) & MX21_INTREG_RR;
}

static void mx21_reset(struct spi_imx_data *spi_imx)
{
	writel(1, spi_imx->base + MXC_RESET);
}

#define MX1_INTREG_RR		(1 << 3)
#define MX1_INTREG_TEEN		(1 << 8)
#define MX1_INTREG_RREN		(1 << 11)

#define MX1_CSPICTRL_POL	(1 << 4)
#define MX1_CSPICTRL_PHA	(1 << 5)
#define MX1_CSPICTRL_XCH	(1 << 8)
#define MX1_CSPICTRL_ENABLE	(1 << 9)
#define MX1_CSPICTRL_MASTER	(1 << 10)
#define MX1_CSPICTRL_DR_SHIFT	13

static void mx1_intctrl(struct spi_imx_data *spi_imx, int enable)
{
	unsigned int val = 0;

	if (enable & MXC_INT_TE)
		val |= MX1_INTREG_TEEN;
	if (enable & MXC_INT_RR)
		val |= MX1_INTREG_RREN;

	writel(val, spi_imx->base + MXC_CSPIINT);
}

static void mx1_trigger(struct spi_imx_data *spi_imx)
{
	unsigned int reg;

	reg = readl(spi_imx->base + MXC_CSPICTRL);
	reg |= MX1_CSPICTRL_XCH;
	writel(reg, spi_imx->base + MXC_CSPICTRL);
}

static int mx1_prepare_message(struct spi_imx_data *spi_imx,
			       struct spi_message *msg)
{
	return 0;
}

static int mx1_config(struct spi_device *spi)
{
	struct spi_imx_data *spi_imx = spi_master_get_devdata(spi->master);
	unsigned int reg = MX1_CSPICTRL_ENABLE | MX1_CSPICTRL_MASTER;
	unsigned int clk;

	reg |= spi_imx_clkdiv_2(spi_imx->spi_clk, spi_imx->speed_hz, &clk) <<
		MX1_CSPICTRL_DR_SHIFT;
	spi_imx->spi_bus_clk = clk;

	reg |= spi_imx->bits_per_word - 1;

	if (spi->mode & SPI_CPHA)
		reg |= MX1_CSPICTRL_PHA;
	if (spi->mode & SPI_CPOL)
		reg |= MX1_CSPICTRL_POL;

	writel(reg, spi_imx->base + MXC_CSPICTRL);

	return 0;
}

static int mx1_rx_available(struct spi_imx_data *spi_imx)
{
	return readl(spi_imx->base + MXC_CSPIINT) & MX1_INTREG_RR;
}

static void mx1_reset(struct spi_imx_data *spi_imx)
{
	writel(1, spi_imx->base + MXC_RESET);
}

static struct spi_imx_devtype_data imx1_cspi_devtype_data = {
	.intctrl = mx1_intctrl,
	.prepare_message = mx1_prepare_message,
	.config = mx1_config,
	.trigger = mx1_trigger,
	.rx_available = mx1_rx_available,
	.reset = mx1_reset,
	.fifo_size = 8,
	.has_dmamode = false,
	.dynamic_burst = false,
	.has_slavemode = false,
	.devtype = IMX1_CSPI,
};

static struct spi_imx_devtype_data imx21_cspi_devtype_data = {
	.intctrl = mx21_intctrl,
	.prepare_message = mx21_prepare_message,
	.config = mx21_config,
	.trigger = mx21_trigger,
	.rx_available = mx21_rx_available,
	.reset = mx21_reset,
	.fifo_size = 8,
	.has_dmamode = false,
	.dynamic_burst = false,
	.has_slavemode = false,
	.devtype = IMX21_CSPI,
};

static struct spi_imx_devtype_data imx27_cspi_devtype_data = {
	/* i.mx27 cspi shares the functions with i.mx21 one */
	.intctrl = mx21_intctrl,
	.prepare_message = mx21_prepare_message,
	.config = mx21_config,
	.trigger = mx21_trigger,
	.rx_available = mx21_rx_available,
	.reset = mx21_reset,
	.fifo_size = 8,
	.has_dmamode = false,
	.dynamic_burst = false,
	.has_slavemode = false,
	.devtype = IMX27_CSPI,
};

static struct spi_imx_devtype_data imx31_cspi_devtype_data = {
	.intctrl = mx31_intctrl,
	.prepare_message = mx31_prepare_message,
	.config = mx31_config,
	.trigger = mx31_trigger,
	.rx_available = mx31_rx_available,
	.reset = mx31_reset,
	.fifo_size = 8,
	.has_dmamode = false,
	.dynamic_burst = false,
	.has_slavemode = false,
	.devtype = IMX31_CSPI,
};

static struct spi_imx_devtype_data imx35_cspi_devtype_data = {
	/* i.mx35 and later cspi shares the functions with i.mx31 one */
	.intctrl = mx31_intctrl,
	.prepare_message = mx31_prepare_message,
	.config = mx31_config,
	.trigger = mx31_trigger,
	.rx_available = mx31_rx_available,
	.reset = mx31_reset,
	.fifo_size = 8,
	.has_dmamode = true,
	.dynamic_burst = false,
	.has_slavemode = false,
	.devtype = IMX35_CSPI,
};

static struct spi_imx_devtype_data imx51_ecspi_devtype_data = {
	.intctrl = mx51_ecspi_intctrl,
	.prepare_message = mx51_ecspi_prepare_message,
	.config = mx51_ecspi_config,
	.trigger = mx51_ecspi_trigger,
	.rx_available = mx51_ecspi_rx_available,
	.reset = mx51_ecspi_reset,
	.setup_wml = mx51_setup_wml,
	.fifo_size = 64,
	.has_dmamode = true,
	.dynamic_burst = true,
	.has_slavemode = true,
	.disable = mx51_ecspi_disable,
	.devtype = IMX51_ECSPI,
};

static struct spi_imx_devtype_data imx53_ecspi_devtype_data = {
	.intctrl = mx51_ecspi_intctrl,
	.prepare_message = mx51_ecspi_prepare_message,
	.config = mx51_ecspi_config,
	.trigger = mx51_ecspi_trigger,
	.rx_available = mx51_ecspi_rx_available,
	.reset = mx51_ecspi_reset,
	.fifo_size = 64,
	.has_dmamode = true,
	.has_slavemode = true,
	.disable = mx51_ecspi_disable,
	.devtype = IMX53_ECSPI,
};

static struct spi_imx_devtype_data imx6ul_ecspi_devtype_data = {
	.intctrl = mx51_ecspi_intctrl,
	.config = mx51_ecspi_config,
	.trigger = mx51_ecspi_trigger,
	.rx_available = mx51_ecspi_rx_available,
	.reset = mx51_ecspi_reset,
	.setup_wml = mx51_setup_wml,
	.fifo_size = 64,
	.has_dmamode = true,
	.dynamic_burst = true,
	.has_slavemode = true,
	.disable = mx51_ecspi_disable,
	.devtype = IMX6UL_ECSPI,
};

static struct platform_device_id spi_imx_devtype[] = {
	{
		.name = "imx1-cspi",
		.driver_data = (kernel_ulong_t) &imx1_cspi_devtype_data,
	}, {
		.name = "imx21-cspi",
		.driver_data = (kernel_ulong_t) &imx21_cspi_devtype_data,
	}, {
		.name = "imx27-cspi",
		.driver_data = (kernel_ulong_t) &imx27_cspi_devtype_data,
	}, {
		.name = "imx31-cspi",
		.driver_data = (kernel_ulong_t) &imx31_cspi_devtype_data,
	}, {
		.name = "imx35-cspi",
		.driver_data = (kernel_ulong_t) &imx35_cspi_devtype_data,
	}, {
		.name = "imx51-ecspi",
		.driver_data = (kernel_ulong_t) &imx51_ecspi_devtype_data,
	}, {
		.name = "imx53-ecspi",
		.driver_data = (kernel_ulong_t) &imx53_ecspi_devtype_data,
	}, {
		.name = "imx6ul-ecspi",
		.driver_data = (kernel_ulong_t) &imx6ul_ecspi_devtype_data,
	}, {
		/* sentinel */
	}
};

static const struct of_device_id spi_imx_dt_ids[] = {
	{ .compatible = "fsl,imx1-cspi", .data = &imx1_cspi_devtype_data, },
	{ .compatible = "fsl,imx21-cspi", .data = &imx21_cspi_devtype_data, },
	{ .compatible = "fsl,imx27-cspi", .data = &imx27_cspi_devtype_data, },
	{ .compatible = "fsl,imx31-cspi", .data = &imx31_cspi_devtype_data, },
	{ .compatible = "fsl,imx35-cspi", .data = &imx35_cspi_devtype_data, },
	{ .compatible = "fsl,imx51-ecspi", .data = &imx51_ecspi_devtype_data, },
	{ .compatible = "fsl,imx53-ecspi", .data = &imx53_ecspi_devtype_data, },
	{ .compatible = "fsl,imx6ul-ecspi", .data = &imx6ul_ecspi_devtype_data, },
	{ /* sentinel */ }
};
MODULE_DEVICE_TABLE(of, spi_imx_dt_ids);

static void spi_imx_chipselect(struct spi_device *spi, int is_active)
{
	int active = is_active != BITBANG_CS_INACTIVE;
	int dev_is_lowactive = !(spi->mode & SPI_CS_HIGH);

	if (spi->mode & SPI_NO_CS)
		return;

	if (!gpio_is_valid(spi->cs_gpio))
		return;

	gpio_set_value(spi->cs_gpio, dev_is_lowactive ^ active);
}

static void spi_imx_push(struct spi_imx_data *spi_imx)
{
	while (spi_imx->txfifo < spi_imx->devtype_data->fifo_size) {
		if (!spi_imx->count)
			break;
		if (spi_imx->txfifo && (spi_imx->count == spi_imx->remainder))
			break;
		spi_imx->tx(spi_imx);
		spi_imx->txfifo++;
	}

	if (!spi_imx->slave_mode)
		spi_imx->devtype_data->trigger(spi_imx);
}

static irqreturn_t spi_imx_isr(int irq, void *dev_id)
{
	struct spi_imx_data *spi_imx = dev_id;

	while (spi_imx->txfifo &&
	       spi_imx->devtype_data->rx_available(spi_imx)) {
		spi_imx->rx(spi_imx);
		spi_imx->txfifo--;
	}

	if (spi_imx->count) {
		spi_imx_push(spi_imx);
		return IRQ_HANDLED;
	}

	if (spi_imx->txfifo) {
		/* No data left to push, but still waiting for rx data,
		 * enable receive data available interrupt.
		 */
		spi_imx->devtype_data->intctrl(
				spi_imx, MXC_INT_RR);
		return IRQ_HANDLED;
	}

	spi_imx->devtype_data->intctrl(spi_imx, 0);
	complete(&spi_imx->xfer_done);

	return IRQ_HANDLED;
}

static int spi_imx_dma_configure(struct spi_master *master)
{
	int ret;
	enum dma_slave_buswidth buswidth;
	struct dma_slave_config rx = {}, tx = {};
	struct spi_imx_data *spi_imx = spi_master_get_devdata(master);

	switch (spi_imx_bytes_per_word(spi_imx->bits_per_word)) {
	case 4:
		buswidth = DMA_SLAVE_BUSWIDTH_4_BYTES;
		break;
	case 2:
		buswidth = DMA_SLAVE_BUSWIDTH_2_BYTES;
		break;
	case 1:
		buswidth = DMA_SLAVE_BUSWIDTH_1_BYTE;
		break;
	default:
		return -EINVAL;
	}

	tx.direction = DMA_MEM_TO_DEV;
	tx.dst_addr = spi_imx->base_phys + MXC_CSPITXDATA;
	tx.dst_addr_width = buswidth;
	tx.dst_maxburst = spi_imx->wml;
	ret = dmaengine_slave_config(master->dma_tx, &tx);
	if (ret) {
		dev_err(spi_imx->dev, "TX dma configuration failed with %d\n", ret);
		return ret;
	}

	rx.direction = DMA_DEV_TO_MEM;
	rx.src_addr = spi_imx->base_phys + MXC_CSPIRXDATA;
	rx.src_addr_width = buswidth;
	rx.src_maxburst = spi_imx->wml;
	ret = dmaengine_slave_config(master->dma_rx, &rx);
	if (ret) {
		dev_err(spi_imx->dev, "RX dma configuration failed with %d\n", ret);
		return ret;
	}

	return 0;
}

static int spi_imx_setupxfer(struct spi_device *spi,
				 struct spi_transfer *t)
{
	struct spi_imx_data *spi_imx = spi_master_get_devdata(spi->master);

	if (!t)
		return 0;

	spi_imx->bits_per_word = t->bits_per_word;
	spi_imx->speed_hz  = t->speed_hz;

	/* Initialize the functions for transfer */
	if (spi_imx->devtype_data->dynamic_burst && !spi_imx->slave_mode) {
		u32 mask;

		spi_imx->dynamic_burst = 0;
		spi_imx->remainder = 0;
		spi_imx->read_u32  = 1;

		mask = (1 << spi_imx->bits_per_word) - 1;
		spi_imx->rx = spi_imx_buf_rx_swap;
		spi_imx->tx = spi_imx_buf_tx_swap;
		spi_imx->dynamic_burst = 1;
		spi_imx->remainder = t->len;

		if (spi_imx->bits_per_word <= 8)
			spi_imx->word_mask = mask << 24 | mask << 16
					     | mask << 8 | mask;
		else if (spi_imx->bits_per_word <= 16)
			spi_imx->word_mask = mask << 16 | mask;
		else
			spi_imx->word_mask = mask;
	} else {
		if (spi_imx->bits_per_word <= 8) {
			spi_imx->rx = spi_imx_buf_rx_u8;
			spi_imx->tx = spi_imx_buf_tx_u8;
		} else if (spi_imx->bits_per_word <= 16) {
			spi_imx->rx = spi_imx_buf_rx_u16;
			spi_imx->tx = spi_imx_buf_tx_u16;
		} else {
			spi_imx->rx = spi_imx_buf_rx_u32;
			spi_imx->tx = spi_imx_buf_tx_u32;
		}
	}

	if (spi_imx_can_dma(spi_imx->bitbang.master, spi, t))
		spi_imx->usedma = 1;
	else
		spi_imx->usedma = 0;

	if (spi_imx->slave_mode) {
		spi_imx->rx = mx53_ecspi_rx_slave;
		spi_imx->tx = mx53_ecspi_tx_slave;
		spi_imx->slave_burst = t->len;
	}

	spi_imx->devtype_data->config(spi);

	return 0;
}

static void spi_imx_sdma_exit(struct spi_imx_data *spi_imx)
{
	struct spi_master *master = spi_imx->bitbang.master;

	if (master->dma_rx) {
		dma_release_channel(master->dma_rx);
		master->dma_rx = NULL;
	}

	if (master->dma_tx) {
		dma_release_channel(master->dma_tx);
		master->dma_tx = NULL;
	}
}

static int spi_imx_sdma_init(struct device *dev, struct spi_imx_data *spi_imx,
			     struct spi_master *master)
{
	int ret;

	spi_imx->wml = spi_imx->devtype_data->fifo_size / 2;

	/* Prepare for TX DMA: */
	master->dma_tx = dma_request_slave_channel_reason(dev, "tx");
	if (IS_ERR(master->dma_tx)) {
		ret = PTR_ERR(master->dma_tx);
		dev_dbg(dev, "can't get the TX DMA channel, error %d!\n", ret);
		master->dma_tx = NULL;
		goto err;
	}

	/* Prepare for RX : */
	master->dma_rx = dma_request_slave_channel_reason(dev, "rx");
	if (IS_ERR(master->dma_rx)) {
		ret = PTR_ERR(master->dma_rx);
		dev_dbg(dev, "can't get the RX DMA channel, error %d\n", ret);
		master->dma_rx = NULL;
		goto err;
	}

	init_completion(&spi_imx->dma_rx_completion);
	init_completion(&spi_imx->dma_tx_completion);
	master->can_dma = spi_imx_can_dma;
	master->max_dma_len = MAX_SDMA_BD_BYTES;
	spi_imx->bitbang.master->flags = SPI_MASTER_MUST_RX |
					 SPI_MASTER_MUST_TX;

	return 0;
err:
	spi_imx_sdma_exit(spi_imx);
	return ret;
}

static void spi_imx_dma_rx_callback(void *cookie)
{
	struct spi_imx_data *spi_imx = (struct spi_imx_data *)cookie;

	complete(&spi_imx->dma_rx_completion);
}

static void spi_imx_dma_tx_callback(void *cookie)
{
	struct spi_imx_data *spi_imx = (struct spi_imx_data *)cookie;

	complete(&spi_imx->dma_tx_completion);
}

static int spi_imx_calculate_timeout(struct spi_imx_data *spi_imx, int size)
{
	unsigned long timeout = 0;

	/* Time with actual data transfer and CS change delay related to HW */
	timeout = (8 + 4) * size / spi_imx->spi_bus_clk;

	/* Add extra second for scheduler related activities */
	timeout += 1;

	/* Double calculated timeout */
	return msecs_to_jiffies(2 * timeout * MSEC_PER_SEC);
}

static int spi_imx_dma_transfer(struct spi_imx_data *spi_imx,
				struct spi_transfer *transfer)
{
	struct dma_async_tx_descriptor *desc_tx, *desc_rx;
	unsigned long transfer_timeout;
	unsigned long timeout;
	struct spi_master *master = spi_imx->bitbang.master;
	struct sg_table *tx = &transfer->tx_sg, *rx = &transfer->rx_sg;
	struct scatterlist *last_sg = sg_last(rx->sgl, rx->nents);
	unsigned int bytes_per_word, i;
	int ret;

	/* Get the right burst length from the last sg to ensure no tail data */
	bytes_per_word = spi_imx_bytes_per_word(transfer->bits_per_word);
	for (i = spi_imx->devtype_data->fifo_size / 2; i > 0; i--) {
		if (!(sg_dma_len(last_sg) % (i * bytes_per_word)))
			break;
	}
	/* Use 1 as wml in case no available burst length got */
	if (i == 0)
		i = 1;
	spi_imx->wml =  i;

	ret = spi_imx_dma_configure(master);
	if (ret)
		return ret;

	if (!spi_imx->devtype_data->setup_wml) {
		dev_err(spi_imx->dev, "No setup_wml()?\n");
		return -EINVAL;
	}

	spi_imx->devtype_data->setup_wml(spi_imx);

	/*
	 * The TX DMA setup starts the transfer, so make sure RX is configured
	 * before TX.
	 */
	desc_rx = dmaengine_prep_slave_sg(master->dma_rx,
				rx->sgl, rx->nents, DMA_DEV_TO_MEM,
				DMA_PREP_INTERRUPT | DMA_CTRL_ACK);
	if (!desc_rx)
		return -EINVAL;

	desc_rx->callback = spi_imx_dma_rx_callback;
	desc_rx->callback_param = (void *)spi_imx;
	dmaengine_submit(desc_rx);
	reinit_completion(&spi_imx->dma_rx_completion);
	dma_async_issue_pending(master->dma_rx);

	desc_tx = dmaengine_prep_slave_sg(master->dma_tx,
				tx->sgl, tx->nents, DMA_MEM_TO_DEV,
				DMA_PREP_INTERRUPT | DMA_CTRL_ACK);
	if (!desc_tx) {
		dmaengine_terminate_all(master->dma_tx);
		return -EINVAL;
	}

	desc_tx->callback = spi_imx_dma_tx_callback;
	desc_tx->callback_param = (void *)spi_imx;
	dmaengine_submit(desc_tx);
	reinit_completion(&spi_imx->dma_tx_completion);
	dma_async_issue_pending(master->dma_tx);

	transfer_timeout = spi_imx_calculate_timeout(spi_imx, transfer->len);

	spi_imx->devtype_data->trigger(spi_imx);

	/* Wait SDMA to finish the data transfer.*/
	timeout = wait_for_completion_timeout(&spi_imx->dma_tx_completion,
						transfer_timeout);
	if (!timeout) {
		dev_err(spi_imx->dev, "I/O Error in DMA TX\n");
		dmaengine_terminate_all(master->dma_tx);
		dmaengine_terminate_all(master->dma_rx);
		return -ETIMEDOUT;
	}

	timeout = wait_for_completion_timeout(&spi_imx->dma_rx_completion,
					      transfer_timeout);
	if (!timeout) {
		dev_err(&master->dev, "I/O Error in DMA RX\n");
		spi_imx->devtype_data->reset(spi_imx);
		dmaengine_terminate_all(master->dma_rx);
		return -ETIMEDOUT;
	}

	return transfer->len;
}

static int spi_imx_pio_transfer(struct spi_device *spi,
				struct spi_transfer *transfer)
{
	struct spi_imx_data *spi_imx = spi_master_get_devdata(spi->master);
	unsigned long transfer_timeout;
	unsigned long timeout;

	spi_imx->tx_buf = transfer->tx_buf;
	spi_imx->rx_buf = transfer->rx_buf;
	spi_imx->count = transfer->len;
	spi_imx->txfifo = 0;

	reinit_completion(&spi_imx->xfer_done);

	spi_imx_push(spi_imx);

	spi_imx->devtype_data->intctrl(spi_imx, MXC_INT_TE);

	transfer_timeout = spi_imx_calculate_timeout(spi_imx, transfer->len);

	timeout = wait_for_completion_timeout(&spi_imx->xfer_done,
					      transfer_timeout);
	if (!timeout) {
		dev_err(&spi->dev, "I/O Error in PIO\n");
		spi_imx->devtype_data->reset(spi_imx);
		return -ETIMEDOUT;
	}

	return transfer->len;
}

static int spi_imx_pio_transfer_slave(struct spi_device *spi,
				      struct spi_transfer *transfer)
{
	struct spi_imx_data *spi_imx = spi_master_get_devdata(spi->master);
	int ret = transfer->len;

	if ((is_imx51_ecspi(spi_imx) || is_imx53_ecspi(spi_imx)) &&
	    transfer->len > MX53_MAX_TRANSFER_BYTES) {
		dev_err(&spi->dev, "Transaction too big, max size is %d bytes\n",
			MX53_MAX_TRANSFER_BYTES);
		return -EMSGSIZE;
	}

	spi_imx->tx_buf = transfer->tx_buf;
	spi_imx->rx_buf = transfer->rx_buf;
	spi_imx->count = transfer->len;
	spi_imx->txfifo = 0;

	reinit_completion(&spi_imx->xfer_done);
	spi_imx->slave_aborted = false;

	spi_imx_push(spi_imx);

	spi_imx->devtype_data->intctrl(spi_imx, MXC_INT_TE | MXC_INT_RDR);

	if (wait_for_completion_interruptible(&spi_imx->xfer_done) ||
	    spi_imx->slave_aborted) {
		dev_dbg(&spi->dev, "interrupted\n");
		ret = -EINTR;
	}

	/* ecspi has a HW issue when works in Slave mode,
	 * after 64 words writtern to TXFIFO, even TXFIFO becomes empty,
	 * ECSPI_TXDATA keeps shift out the last word data,
	 * so we have to disable ECSPI when in slave mode after the
	 * transfer completes
	 */
	if (spi_imx->devtype_data->disable)
		spi_imx->devtype_data->disable(spi_imx);

	return ret;
}

static int spi_imx_transfer(struct spi_device *spi,
				struct spi_transfer *transfer)
{
	struct spi_imx_data *spi_imx = spi_master_get_devdata(spi->master);

	/* flush rxfifo before transfer */
	while (spi_imx->devtype_data->rx_available(spi_imx))
		spi_imx->rx(spi_imx);

	if (spi_imx->slave_mode)
		return spi_imx_pio_transfer_slave(spi, transfer);

	if (spi_imx->usedma)
		return spi_imx_dma_transfer(spi_imx, transfer);
	else
		return spi_imx_pio_transfer(spi, transfer);
}

static int spi_imx_setup(struct spi_device *spi)
{
	dev_dbg(&spi->dev, "%s: mode %d, %u bpw, %d hz\n", __func__,
		 spi->mode, spi->bits_per_word, spi->max_speed_hz);

	if (spi->mode & SPI_NO_CS)
		return 0;

	if (gpio_is_valid(spi->cs_gpio))
		gpio_direction_output(spi->cs_gpio,
				      spi->mode & SPI_CS_HIGH ? 0 : 1);

	spi_imx_chipselect(spi, BITBANG_CS_INACTIVE);

	return 0;
}

static void spi_imx_cleanup(struct spi_device *spi)
{
}

static int
spi_imx_prepare_message(struct spi_master *master, struct spi_message *msg)
{
	struct spi_imx_data *spi_imx = spi_master_get_devdata(master);
	int ret;

	ret = clk_prepare_enable(spi_imx->clk_per);
	if (ret)
		return ret;

	ret = clk_prepare_enable(spi_imx->clk_ipg);
	if (ret) {
		clk_disable_unprepare(spi_imx->clk_per);
		return ret;
	}

	ret = spi_imx->devtype_data->prepare_message(spi_imx, msg);
	if (ret) {
		clk_disable(spi_imx->clk_ipg);
		clk_disable(spi_imx->clk_per);
	}

	return ret;
}

static int
spi_imx_unprepare_message(struct spi_master *master, struct spi_message *msg)
{
	struct spi_imx_data *spi_imx = spi_master_get_devdata(master);

	clk_disable_unprepare(spi_imx->clk_ipg);
	clk_disable_unprepare(spi_imx->clk_per);
	return 0;
}

static int spi_imx_slave_abort(struct spi_master *master)
{
	struct spi_imx_data *spi_imx = spi_master_get_devdata(master);

	spi_imx->slave_aborted = true;
	complete(&spi_imx->xfer_done);

	return 0;
}

static int spi_imx_probe(struct platform_device *pdev)
{
	struct device_node *np = pdev->dev.of_node;
	const struct of_device_id *of_id =
			of_match_device(spi_imx_dt_ids, &pdev->dev);
	struct spi_imx_master *mxc_platform_info =
			dev_get_platdata(&pdev->dev);
	struct spi_master *master;
	struct spi_imx_data *spi_imx;
	struct resource *res;
	int i, ret, irq, spi_drctl, num_cs;
	const struct spi_imx_devtype_data *devtype_data = of_id ? of_id->data :
		(struct spi_imx_devtype_data *)pdev->id_entry->driver_data;
	bool slave_mode;

	if (!np && !mxc_platform_info) {
		dev_err(&pdev->dev, "can't get the platform data\n");
		return -EINVAL;
	}

	slave_mode = devtype_data->has_slavemode &&
			of_property_read_bool(np, "spi-slave");
	if (slave_mode)
		master = spi_alloc_slave(&pdev->dev,
					 sizeof(struct spi_imx_data));
	else
		master = spi_alloc_master(&pdev->dev,
					  sizeof(struct spi_imx_data));
	if (!master)
		return -ENOMEM;

	ret = of_property_read_u32(np, "fsl,spi-rdy-drctl", &spi_drctl);
	if ((ret < 0) || (spi_drctl >= 0x3)) {
		/* '11' is reserved */
		spi_drctl = 0;
	}

	platform_set_drvdata(pdev, master);

	master->bits_per_word_mask = SPI_BPW_RANGE_MASK(1, 32);
	master->bus_num = np ? -1 : pdev->id;

	ret = of_property_read_u32(np, "fsl,spi-num-chipselects", &num_cs);
	if (ret < 0) {
		if (mxc_platform_info) {
			num_cs = mxc_platform_info->num_chipselect;
			master->num_chipselect = num_cs;
		}
	} else {
		master->num_chipselect = num_cs;
	}

	spi_imx = spi_master_get_devdata(master);
	spi_imx->bitbang.master = master;
	spi_imx->dev = &pdev->dev;
	spi_imx->slave_mode = slave_mode;

	spi_imx->devtype_data = devtype_data;

	master->cs_gpios = devm_kzalloc(&master->dev,
			sizeof(int) * master->num_chipselect, GFP_KERNEL);

	if (!spi_imx->slave_mode) {
		if (!master->cs_gpios) {
			dev_err(&pdev->dev, "No CS GPIOs available\n");
			ret = -EINVAL;
			goto out_master_put;
		}

		for (i = 0; i < master->num_chipselect; i++) {
			int cs_gpio = of_get_named_gpio(np, "cs-gpios", i);
			if (!gpio_is_valid(cs_gpio) && mxc_platform_info)
				cs_gpio = mxc_platform_info->chipselect[i];

			master->cs_gpios[i] = cs_gpio;
			if (!gpio_is_valid(cs_gpio))
				continue;

			ret = devm_gpio_request(&pdev->dev, master->cs_gpios[i],
						DRIVER_NAME);
			if (ret) {
				dev_err(&pdev->dev, "Can't get CS GPIO %i\n",
					master->cs_gpios[i]);
				goto out_master_put;
			}
		}
	}

	spi_imx->bitbang.chipselect = spi_imx_chipselect;
	spi_imx->bitbang.setup_transfer = spi_imx_setupxfer;
	spi_imx->bitbang.txrx_bufs = spi_imx_transfer;
	spi_imx->bitbang.master->setup = spi_imx_setup;
	spi_imx->bitbang.master->cleanup = spi_imx_cleanup;
	spi_imx->bitbang.master->prepare_message = spi_imx_prepare_message;
	spi_imx->bitbang.master->unprepare_message = spi_imx_unprepare_message;
	spi_imx->bitbang.master->slave_abort = spi_imx_slave_abort;
	spi_imx->bitbang.master->mode_bits = SPI_CPOL | SPI_CPHA | SPI_CS_HIGH \
					     | SPI_NO_CS;
	if (is_imx35_cspi(spi_imx) || is_imx51_ecspi(spi_imx) ||
	    is_imx53_ecspi(spi_imx))
		spi_imx->bitbang.master->mode_bits |= SPI_LOOP | SPI_READY;

	spi_imx->spi_drctl = spi_drctl;

	init_completion(&spi_imx->xfer_done);

	res = platform_get_resource(pdev, IORESOURCE_MEM, 0);
	spi_imx->base = devm_ioremap_resource(&pdev->dev, res);
	if (IS_ERR(spi_imx->base)) {
		ret = PTR_ERR(spi_imx->base);
		goto out_master_put;
	}
	spi_imx->base_phys = res->start;

	irq = platform_get_irq(pdev, 0);
	if (irq < 0) {
		ret = irq;
		goto out_master_put;
	}

	ret = devm_request_irq(&pdev->dev, irq, spi_imx_isr, 0,
			       dev_name(&pdev->dev), spi_imx);
	if (ret) {
		dev_err(&pdev->dev, "can't get irq%d: %d\n", irq, ret);
		goto out_master_put;
	}

	spi_imx->clk_ipg = devm_clk_get(&pdev->dev, "ipg");
	if (IS_ERR(spi_imx->clk_ipg)) {
		ret = PTR_ERR(spi_imx->clk_ipg);
		goto out_master_put;
	}

	spi_imx->clk_per = devm_clk_get(&pdev->dev, "per");
	if (IS_ERR(spi_imx->clk_per)) {
		ret = PTR_ERR(spi_imx->clk_per);
		goto out_master_put;
	}

	ret = clk_prepare_enable(spi_imx->clk_per);
	if (ret)
		goto out_master_put;

	ret = clk_prepare_enable(spi_imx->clk_ipg);
	if (ret)
		goto out_put_per;

	spi_imx->spi_clk = clk_get_rate(spi_imx->clk_per);
	/*
	 * Only validated on i.mx35 and i.mx6 now, can remove the constraint
	 * if validated on other chips.
	 */
	if (spi_imx->devtype_data->has_dmamode) {
		ret = spi_imx_sdma_init(&pdev->dev, spi_imx, master);
		if (ret == -EPROBE_DEFER)
			goto out_clk_put;

		if (ret < 0)
			dev_err(&pdev->dev, "dma setup error %d, use pio\n",
				ret);
	}

	spi_imx->devtype_data->reset(spi_imx);

	spi_imx->devtype_data->intctrl(spi_imx, 0);

	master->dev.of_node = pdev->dev.of_node;
	ret = spi_bitbang_start(&spi_imx->bitbang);
	if (ret) {
		dev_err(&pdev->dev, "bitbang start failed with %d\n", ret);
		goto out_clk_put;
	}

	dev_info(&pdev->dev, "probed\n");

	clk_disable_unprepare(spi_imx->clk_ipg);
	clk_disable_unprepare(spi_imx->clk_per);
	return ret;

out_clk_put:
	clk_disable_unprepare(spi_imx->clk_ipg);
out_put_per:
	clk_disable_unprepare(spi_imx->clk_per);
out_master_put:
	spi_master_put(master);

	return ret;
}

static int spi_imx_remove(struct platform_device *pdev)
{
	struct spi_master *master = platform_get_drvdata(pdev);
	struct spi_imx_data *spi_imx = spi_master_get_devdata(master);
	int ret;

	spi_bitbang_stop(&spi_imx->bitbang);

	ret = clk_enable(spi_imx->clk_per);
	if (ret)
		return ret;

	ret = clk_enable(spi_imx->clk_ipg);
	if (ret) {
		clk_disable(spi_imx->clk_per);
		return ret;
	}

	writel(0, spi_imx->base + MXC_CSPICTRL);
	clk_disable_unprepare(spi_imx->clk_ipg);
	clk_disable_unprepare(spi_imx->clk_per);
	spi_imx_sdma_exit(spi_imx);
	spi_master_put(master);

	return 0;
}

#ifdef CONFIG_PM_SLEEP
static int spi_imx_suspend(struct device *dev)
{
	pinctrl_pm_select_sleep_state(dev);
	return 0;
}

static int spi_imx_resume(struct device *dev)
{
	pinctrl_pm_select_default_state(dev);
	return 0;
}

static SIMPLE_DEV_PM_OPS(imx_spi_pm, spi_imx_suspend, spi_imx_resume);
#define IMX_SPI_PM       (&imx_spi_pm)
#else
#define IMX_SPI_PM       NULL
#endif

static struct platform_driver spi_imx_driver = {
	.driver = {
		   .name = DRIVER_NAME,
		   .of_match_table = spi_imx_dt_ids,
		   .pm = IMX_SPI_PM,
	},
	.id_table = spi_imx_devtype,
	.probe = spi_imx_probe,
	.remove = spi_imx_remove,
};
module_platform_driver(spi_imx_driver);

MODULE_DESCRIPTION("SPI Master Controller driver");
MODULE_AUTHOR("Sascha Hauer, Pengutronix");
MODULE_LICENSE("GPL");
MODULE_ALIAS("platform:" DRIVER_NAME);<|MERGE_RESOLUTION|>--- conflicted
+++ resolved
@@ -499,7 +499,7 @@
 	writel(reg, spi_imx->base + MX51_ECSPI_CTRL);
 }
 
-<<<<<<< HEAD
+
 static void mx51_ecspi_disable(struct spi_imx_data *spi_imx)
 {
 	u32 ctrl;
@@ -507,17 +507,18 @@
 	ctrl = readl(spi_imx->base + MX51_ECSPI_CTRL);
 	ctrl &= ~MX51_ECSPI_CTRL_ENABLE;
 	writel(ctrl, spi_imx->base + MX51_ECSPI_CTRL);
-}
-
-static int mx51_ecspi_config(struct spi_device *spi)
-=======
+
 static int mx51_ecspi_prepare_message(struct spi_imx_data *spi_imx,
 				      struct spi_message *msg)
->>>>>>> 1ec8f1f0
-{
-	struct spi_device *spi = msg->spi;
+{
+	return 0;
+}
+
+static int mx51_ecspi_config(struct spi_device *spi)
+{
+	struct spi_imx_data *spi_imx = spi_master_get_devdata(spi->master);
 	u32 ctrl = MX51_ECSPI_CTRL_ENABLE;
-	u32 testreg;
+	u32 clk = spi_imx->speed_hz, delay, reg;
 	u32 cfg = readl(spi_imx->base + MX51_ECSPI_CONFIG);
 
 	/* set Master or Slave mode */
@@ -532,30 +533,19 @@
 	if (spi->mode & SPI_READY)
 		ctrl |= MX51_ECSPI_CTRL_DRCTL(spi_imx->spi_drctl);
 
+	/* set clock speed */
+	ctrl |= mx51_ecspi_clkdiv(spi_imx, spi_imx->speed_hz, &clk);
+	spi_imx->spi_bus_clk = clk;
+
 	/* set chip select to use */
 	ctrl |= MX51_ECSPI_CTRL_CS(spi->chip_select);
 
-<<<<<<< HEAD
 	if (spi_imx->slave_mode)
 		ctrl |= (spi_imx->slave_burst * 8 - 1)
 			<< MX51_ECSPI_CTRL_BL_OFFSET;
 	else
 		ctrl |= (spi_imx->bits_per_word - 1)
 			<< MX51_ECSPI_CTRL_BL_OFFSET;
-=======
-	/*
-	 * The ctrl register must be written first, with the EN bit set other
-	 * registers must not be written to.
-	 */
-	writel(ctrl, spi_imx->base + MX51_ECSPI_CTRL);
-
-	testreg = readl(spi_imx->base + MX51_ECSPI_TESTREG);
-	if (spi->mode & SPI_LOOP)
-		testreg |= MX51_ECSPI_TESTREG_LBC;
-	else
-		testreg &= ~MX51_ECSPI_TESTREG_LBC;
-	writel(testreg, spi_imx->base + MX51_ECSPI_TESTREG);
->>>>>>> 1ec8f1f0
 
 	/*
 	 * eCSPI burst completion by Chip Select signal in Slave mode
@@ -579,37 +569,25 @@
 		cfg &= ~MX51_ECSPI_CONFIG_SCLKPOL(spi->chip_select);
 		cfg &= ~MX51_ECSPI_CONFIG_SCLKCTL(spi->chip_select);
 	}
-
 	if (spi->mode & SPI_CS_HIGH)
 		cfg |= MX51_ECSPI_CONFIG_SSBPOL(spi->chip_select);
 	else
 		cfg &= ~MX51_ECSPI_CONFIG_SSBPOL(spi->chip_select);
 
-	writel(cfg, spi_imx->base + MX51_ECSPI_CONFIG);
-
-	return 0;
-}
-
-static int mx51_ecspi_config(struct spi_device *spi)
-{
-	struct spi_imx_data *spi_imx = spi_master_get_devdata(spi->master);
-	u32 ctrl = readl(spi_imx->base + MX51_ECSPI_CTRL);
-	u32 clk = spi_imx->speed_hz, delay;
-
-	/* Clear BL field and set the right value */
-	ctrl &= ~MX51_ECSPI_CTRL_BL_MASK;
-	ctrl |= (spi_imx->bits_per_word - 1) << MX51_ECSPI_CTRL_BL_OFFSET;
-
-	/* set clock speed */
-	ctrl &= ~(0xf << MX51_ECSPI_CTRL_POSTDIV_OFFSET |
-		  0xf << MX51_ECSPI_CTRL_PREDIV_OFFSET);
-	ctrl |= mx51_ecspi_clkdiv(spi_imx, spi_imx->speed_hz, &clk);
-	spi_imx->spi_bus_clk = clk;
-
 	if (spi_imx->usedma)
 		ctrl |= MX51_ECSPI_CTRL_SMC;
 
+	/* CTRL register always go first to bring out controller from reset */
 	writel(ctrl, spi_imx->base + MX51_ECSPI_CTRL);
+
+	reg = readl(spi_imx->base + MX51_ECSPI_TESTREG);
+	if (spi->mode & SPI_LOOP)
+		reg |= MX51_ECSPI_TESTREG_LBC;
+	else
+		reg &= ~MX51_ECSPI_TESTREG_LBC;
+	writel(reg, spi_imx->base + MX51_ECSPI_TESTREG);
+
+	writel(cfg, spi_imx->base + MX51_ECSPI_CONFIG);
 
 	/*
 	 * Wait until the changes in the configuration register CONFIGREG
@@ -639,7 +617,6 @@
 	 * Configure the DMA register: setup the watermark
 	 * and enable DMA request.
 	 */
-<<<<<<< HEAD
 	if (spi_imx->devtype_data->devtype == IMX6UL_ECSPI)
 		tx_wml = spi_imx->wml;
 
@@ -649,15 +626,6 @@
 			MX51_ECSPI_DMA_RXT_WML(spi_imx->wml) |
 			MX51_ECSPI_DMA_TEDEN | MX51_ECSPI_DMA_RXDEN |
 			MX51_ECSPI_DMA_RXTDEN, spi_imx->base + MX51_ECSPI_DMA);
-=======
-	writel(MX51_ECSPI_DMA_RX_WML(spi_imx->wml) |
-		MX51_ECSPI_DMA_TX_WML(spi_imx->wml) |
-		MX51_ECSPI_DMA_RXT_WML(spi_imx->wml) |
-		MX51_ECSPI_DMA_TEDEN | MX51_ECSPI_DMA_RXDEN |
-		MX51_ECSPI_DMA_RXTDEN, spi_imx->base + MX51_ECSPI_DMA);
-
-	return 0;
->>>>>>> 1ec8f1f0
 }
 
 static int mx51_ecspi_rx_available(struct spi_imx_data *spi_imx)
