--- conflicted
+++ resolved
@@ -667,11 +667,7 @@
 	 */
 	list_for_each_entry(xfer, &msg->transfers, transfer_list) {
 		if (spi_imx->slave_mode &&
-<<<<<<< HEAD
-		    spi_imx_can_dma(spi_imx->bitbang.master, spi, xfer))
-=======
 		    spi_imx_can_dma(spi_imx->controller, spi, xfer))
->>>>>>> 29549c70
 			spi_imx_slave_dma_convert(xfer, DMA_TO_DEVICE);
 
 		if (!xfer->speed_hz)
@@ -729,11 +725,8 @@
 		ctrl |= mx51_ecspi_clkdiv(spi_imx, spi_imx->spi_bus_clk, &clk);
 		spi_imx->spi_bus_clk = clk;
 	}
-<<<<<<< HEAD
-=======
 
 	mx51_configure_cpha(spi_imx, spi);
->>>>>>> 29549c70
 
 	/*
 	 * ERR009165: work in XHC mode instead of SMC as PIO on the chips
@@ -1293,11 +1286,7 @@
 	tx.dst_maxburst = spi_imx->wml;
 	tx.peripheral_config = NULL;
 	tx.peripheral_size = 0;
-<<<<<<< HEAD
-	ret = dmaengine_slave_config(master->dma_tx, &tx);
-=======
 	ret = dmaengine_slave_config(controller->dma_tx, &tx);
->>>>>>> 29549c70
 	if (ret) {
 		dev_err(spi_imx->dev, "TX dma configuration failed with %d\n", ret);
 		return ret;
@@ -1309,11 +1298,7 @@
 	rx.src_maxburst = spi_imx->wml;
 	rx.peripheral_config = NULL;
 	rx.peripheral_size = 0;
-<<<<<<< HEAD
-	ret = dmaengine_slave_config(master->dma_rx, &rx);
-=======
 	ret = dmaengine_slave_config(controller->dma_rx, &rx);
->>>>>>> 29549c70
 	if (ret) {
 		dev_err(spi_imx->dev, "RX dma configuration failed with %d\n", ret);
 		return ret;
@@ -1341,21 +1326,12 @@
 		} else
 			spi_imx->spi_bus_clk = t->speed_hz;
 	}
-<<<<<<< HEAD
-
-	if (spi_imx_can_dma(spi_imx->bitbang.master, spi, t))
-		spi_imx->usedma = 1;
-	else
-		spi_imx->usedma = 0;
-
-=======
 
 	if (spi_imx_can_dma(spi_imx->controller, spi, t))
 		spi_imx->usedma = 1;
 	else
 		spi_imx->usedma = 0;
 
->>>>>>> 29549c70
 	if (spi_imx->slave_mode && spi_imx->usedma)
 		spi_imx->bits_per_word = 32;
 	else
@@ -1387,12 +1363,9 @@
 		}
 	}
 
-<<<<<<< HEAD
-=======
 	spi_imx->rx_only = ((t->tx_buf == NULL)
 			|| (t->tx_buf == spi->controller->dummy_tx));
 
->>>>>>> 29549c70
 	if (spi_imx->slave_mode) {
 		spi_imx->rx = mx53_ecspi_rx_slave;
 		spi_imx->tx = mx53_ecspi_tx_slave;
@@ -1570,28 +1543,17 @@
 							transfer_timeout);
 		if (!timeout) {
 			dev_err(spi_imx->dev, "I/O Error in DMA TX\n");
-<<<<<<< HEAD
-			dmaengine_terminate_all(master->dma_tx);
-			dmaengine_terminate_all(master->dma_rx);
-=======
 			dmaengine_terminate_all(controller->dma_tx);
 			dmaengine_terminate_all(controller->dma_rx);
->>>>>>> 29549c70
 			return -ETIMEDOUT;
 		}
 
 		timeout = wait_for_completion_timeout(&spi_imx->dma_rx_completion,
 						      transfer_timeout);
 		if (!timeout) {
-<<<<<<< HEAD
-			dev_err(&master->dev, "I/O Error in DMA RX\n");
-			spi_imx->devtype_data->reset(spi_imx);
-			dmaengine_terminate_all(master->dma_rx);
-=======
 			dev_err(&controller->dev, "I/O Error in DMA RX\n");
 			spi_imx->devtype_data->reset(spi_imx);
 			dmaengine_terminate_all(controller->dma_rx);
->>>>>>> 29549c70
 			return -ETIMEDOUT;
 		}
 	} else {
@@ -1603,13 +1565,8 @@
 			spi_imx->slave_aborted) {
 			dev_dbg(spi_imx->dev,
 				"I/O Error in DMA TX interrupted\n");
-<<<<<<< HEAD
-			dmaengine_terminate_all(master->dma_tx);
-			dmaengine_terminate_all(master->dma_rx);
-=======
 			dmaengine_terminate_all(controller->dma_tx);
 			dmaengine_terminate_all(controller->dma_rx);
->>>>>>> 29549c70
 			return -EINTR;
 		}
 
@@ -1617,13 +1574,6 @@
 			spi_imx->slave_aborted) {
 			dev_dbg(spi_imx->dev,
 				"I/O Error in DMA RX interrupted\n");
-<<<<<<< HEAD
-			dmaengine_terminate_all(master->dma_tx);
-			dmaengine_terminate_all(master->dma_rx);
-			return -EINTR;
-		}
-
-=======
 			dmaengine_terminate_all(controller->dma_tx);
 			dmaengine_terminate_all(controller->dma_rx);
 			return -EINTR;
@@ -1635,25 +1585,11 @@
 		 * so we have to disable ECSPI when in slave mode after the
 		 * transfer completes
 		 */
->>>>>>> 29549c70
 		if (spi_imx->devtype_data->disable)
 			spi_imx->devtype_data->disable(spi_imx);
 	}
 
-<<<<<<< HEAD
-	/* ecspi has a HW issue when works in Slave mode,
-	 * after 64 words writtern to TXFIFO, even TXFIFO becomes empty,
-	 * ECSPI_TXDATA keeps shift out the last word data,
-	 * so we have to disable ECSPI when in slave mode after the
-	 * transfer completes
-	 */
-	if (spi_imx->devtype_data->disable && spi_imx->slave_mode)
-		spi_imx->devtype_data->disable(spi_imx);
-
-	return transfer->len;
-=======
-	return 0;
->>>>>>> 29549c70
+	return 0;
 /* fallback to pio */
 dma_failure_no_start:
 	transfer->error |= SPI_TRANS_FAIL_NO_START;
@@ -1791,11 +1727,8 @@
 	struct spi_imx_data *spi_imx = spi_controller_get_devdata(spi->controller);
 	unsigned long hz_per_byte, byte_limit;
 
-<<<<<<< HEAD
-=======
 	spi_imx_setupxfer(spi, transfer);
 
->>>>>>> 29549c70
 	/* flush rxfifo before transfer */
 	while (spi_imx->devtype_data->rx_available(spi_imx))
 		readl(spi_imx->base + MXC_CSPIRXDATA);
@@ -1805,14 +1738,11 @@
 
 	transfer->effective_speed_hz = spi_imx->spi_bus_clk;
 
-<<<<<<< HEAD
-=======
 	/*
 	 * If we decided in spi_imx_can_dma() that we want to do a DMA
 	 * transfer, the SPI transfer has already been mapped, so we
 	 * have to do the DMA transfer here.
 	 */
->>>>>>> 29549c70
 	if (spi_imx->usedma)
 		return spi_imx_dma_transfer(spi_imx, transfer);
 	/*
@@ -1866,11 +1796,7 @@
 static int
 spi_imx_unprepare_message(struct spi_controller *controller, struct spi_message *msg)
 {
-<<<<<<< HEAD
-	struct spi_imx_data *spi_imx = spi_master_get_devdata(master);
-=======
 	struct spi_imx_data *spi_imx = spi_master_get_devdata(controller);
->>>>>>> 29549c70
 	struct spi_transfer *xfer;
 
 	if (spi_imx->slave_mode && spi_imx->usedma &&
