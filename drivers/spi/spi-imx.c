--- conflicted
+++ resolved
@@ -1,5 +1,4 @@
 /*
- * Copyright 2017 Digi International Inc., All Rights Reserved
  * Copyright 2004-2007 Freescale Semiconductor, Inc. All Rights Reserved.
  * Copyright (C) 2008 Juergen Beisert
  *
@@ -54,18 +53,9 @@
 /* generic defines to abstract from the different register layouts */
 #define MXC_INT_RR	(1 << 0) /* Receive data ready interrupt */
 #define MXC_INT_TE	(1 << 1) /* Transmit FIFO empty interrupt */
-#define MXC_INT_RDR    BIT(4) /* Receive date threshold interrupt */
 
 /* The maximum  bytes that a sdma BD can transfer.*/
 #define MAX_SDMA_BD_BYTES  (1 << 15)
-<<<<<<< HEAD
-/* The maximum bytes that IMX53_ECSPI can transfer in slave mode.*/
-#define MX53_MAX_TRANSFER_BYTES                512
-/* Default speed to configure for slave mode */
-#define SPI_SLAVE_DEFAULT_SPEED			100000
-
-=======
->>>>>>> f2ed3bfc
 struct spi_imx_config {
 	unsigned int speed_hz;
 	unsigned int bpw;
@@ -77,13 +67,8 @@
 	IMX27_CSPI,
 	IMX31_CSPI,
 	IMX35_CSPI,	/* CSPI on all i.mx except above */
-<<<<<<< HEAD
-	IMX51_ECSPI,	/* ECSPI on i.mx51 */
-	IMX53_ECSPI,	/* ECSPI on i.mx53 and later */
-=======
 	IMX51_ECSPI,	/* ECSPI on i.mx51 and later */
 	IMX6UL_ECSPI,
->>>>>>> f2ed3bfc
 };
 
 struct spi_imx_data;
@@ -94,10 +79,6 @@
 	void (*trigger)(struct spi_imx_data *);
 	int (*rx_available)(struct spi_imx_data *);
 	void (*reset)(struct spi_imx_data *);
-	void (*disable)(struct spi_imx_data *);
-	bool has_dmamode;
-	bool has_slavemode;
-	unsigned int fifo_size;
 	enum spi_imx_devtype devtype;
 };
 
@@ -115,10 +96,6 @@
 	unsigned int spi_bus_clk;
 
 	unsigned int bytes_per_word;
-<<<<<<< HEAD
-	unsigned int spi_drctl;
-=======
->>>>>>> f2ed3bfc
 
 	unsigned int count;
 	void (*tx)(struct spi_imx_data *);
@@ -127,11 +104,6 @@
 	const void *tx_buf;
 	unsigned int txfifo; /* number of words pushed in tx FIFO */
 
-	/* Slave mode */
-	bool slave_mode;
-	bool slave_aborted;
-	unsigned int slave_burst;
-
 	/* DMA */
 	bool usedma;
 	u32 wml;
@@ -153,14 +125,6 @@
 
 static inline int is_imx51_ecspi(struct spi_imx_data *d)
 {
-<<<<<<< HEAD
-	return d->devtype_data->devtype == IMX51_ECSPI;
-}
-
-static inline int is_imx53_ecspi(struct spi_imx_data *d)
-{
-	return d->devtype_data->devtype == IMX53_ECSPI;
-=======
 	return d->devtype_data->devtype == IMX51_ECSPI ||
 	       d->devtype_data->devtype == IMX6UL_ECSPI;
 }
@@ -168,7 +132,6 @@
 static inline unsigned spi_imx_get_fifosize(struct spi_imx_data *d)
 {
 	return is_imx51_ecspi(d) ? 64 : 8;
->>>>>>> f2ed3bfc
 }
 
 #define MXC_SPI_BUF_RX(type)						\
@@ -212,16 +175,15 @@
 
 /* MX21, MX27 */
 static unsigned int spi_imx_clkdiv_1(unsigned int fin,
-		unsigned int fspi, unsigned int max, unsigned int *fres)
+		unsigned int fspi, unsigned int max)
 {
 	int i;
 
 	for (i = 2; i < max; i++)
 		if (fspi * mxc_clkdivs[i] >= fin)
-			break;
-
-	*fres = fin / mxc_clkdivs[i];
-	return i;
+			return i;
+
+	return max;
 }
 
 /* MX1, MX31, MX35, MX51 CSPI */
@@ -250,24 +212,12 @@
 			 struct spi_transfer *transfer)
 {
 	struct spi_imx_data *spi_imx = spi_master_get_devdata(master);
-<<<<<<< HEAD
-	unsigned int bpw, i;
+	unsigned int bpw;
 
 	if (!master->dma_rx)
 		return false;
 
 	if (!transfer)
-		return false;
-
-	if (spi_imx->slave_mode)
-=======
-	unsigned int bpw;
-
-	if (!master->dma_rx)
-		return false;
-
-	if (!transfer)
->>>>>>> f2ed3bfc
 		return false;
 
 	bpw = transfer->bits_per_word;
@@ -279,23 +229,11 @@
 	if (bpw != 1 && bpw != 2 && bpw != 4)
 		return false;
 
-<<<<<<< HEAD
-	for (i = spi_imx->devtype_data->fifo_size / 2; i > 0; i--) {
-		if (!(transfer->len % (i * bpw)))
-			break;
-	}
-
-	if (i == 0)
-		return false;
-
-	spi_imx->wml = i;
-=======
 	if (transfer->len < spi_imx->wml * bpw)
 		return false;
 
 	if (transfer->len % (spi_imx->wml * bpw))
 		return false;
->>>>>>> f2ed3bfc
 
 	return true;
 }
@@ -305,7 +243,6 @@
 #define MX51_ECSPI_CTRL_XCH		(1 <<  2)
 #define MX51_ECSPI_CTRL_SMC		(1 << 3)
 #define MX51_ECSPI_CTRL_MODE_MASK	(0xf << 4)
-#define MX51_ECSPI_CTRL_DRCTL(drctl)	((drctl) << 16)
 #define MX51_ECSPI_CTRL_POSTDIV_OFFSET	8
 #define MX51_ECSPI_CTRL_PREDIV_OFFSET	12
 #define MX51_ECSPI_CTRL_CS(cs)		((cs) << 18)
@@ -321,7 +258,6 @@
 #define MX51_ECSPI_INT		0x10
 #define MX51_ECSPI_INT_TEEN		(1 <<  0)
 #define MX51_ECSPI_INT_RREN		(1 <<  3)
-#define MX51_ECSPI_INT_RDREN		(1 <<  4)
 
 #define MX51_ECSPI_DMA      0x14
 #define MX51_ECSPI_DMA_TX_WML(wml)	((wml) & 0x3f)
@@ -338,47 +274,6 @@
 #define MX51_ECSPI_TESTREG	0x20
 #define MX51_ECSPI_TESTREG_LBC	BIT(31)
 
-<<<<<<< HEAD
-static void mx53_ecspi_rx_slave(struct spi_imx_data *spi_imx)
-{
-	u32 val = be32_to_cpu(readl(spi_imx->base + MXC_CSPIRXDATA));
-
-	if (spi_imx->rx_buf) {
-		int n_bytes = spi_imx->slave_burst % sizeof(val);
-
-		if (!n_bytes)
-			n_bytes = sizeof(val);
-
-		memcpy(spi_imx->rx_buf,
-		       ((u8 *)&val) + sizeof(val) - n_bytes, n_bytes);
-
-		spi_imx->rx_buf += n_bytes;
-		spi_imx->slave_burst -= n_bytes;
-	}
-}
-
-static void mx53_ecspi_tx_slave(struct spi_imx_data *spi_imx)
-{
-	u32 val = 0;
-	int n_bytes = spi_imx->count % sizeof(val);
-
-	if (!n_bytes)
-		n_bytes = sizeof(val);
-
-	if (spi_imx->tx_buf) {
-		memcpy(((u8 *)&val) + sizeof(val) - n_bytes,
-		       spi_imx->tx_buf, n_bytes);
-		val = cpu_to_be32(val);
-		spi_imx->tx_buf += n_bytes;
-	}
-
-	spi_imx->count -= n_bytes;
-
-	writel(val, spi_imx->base + MXC_CSPITXDATA);
-}
-
-=======
->>>>>>> f2ed3bfc
 /* MX51 eCSPI */
 static unsigned int mx51_ecspi_clkdiv(struct spi_imx_data *spi_imx,
 				      unsigned int fspi, unsigned int *fres)
@@ -428,35 +323,11 @@
 	if (enable & MXC_INT_RR)
 		val |= MX51_ECSPI_INT_RREN;
 
-	if (enable & MXC_INT_RDR)
-		val |= MX51_ECSPI_INT_RDREN;
-
 	writel(val, spi_imx->base + MX51_ECSPI_INT);
 }
 
 static void mx51_ecspi_trigger(struct spi_imx_data *spi_imx)
 {
-<<<<<<< HEAD
-	u32 reg;
-
-	reg = readl(spi_imx->base + MX51_ECSPI_CTRL);
-	reg |= MX51_ECSPI_CTRL_XCH;
-	writel(reg, spi_imx->base + MX51_ECSPI_CTRL);
-}
-
-static void mx51_ecspi_disable(struct spi_imx_data *spi_imx)
-{
-	u32 ctrl;
-
-	ctrl = readl(spi_imx->base + MX51_ECSPI_CTRL);
-	ctrl &= ~MX51_ECSPI_CTRL_ENABLE;
-	writel(ctrl, spi_imx->base + MX51_ECSPI_CTRL);
-}
-
-static int mx51_ecspi_config(struct spi_device *spi,
-			     struct spi_imx_config *config)
-{
-=======
 	u32 reg = readl(spi_imx->base + MX51_ECSPI_CTRL);
 	/*
 	 * To workaround ERR008517, SDMA script need use XCH instead of SMC
@@ -474,27 +345,20 @@
 static int mx51_ecspi_config(struct spi_device *spi,
 			     struct spi_imx_config *config)
 {
->>>>>>> f2ed3bfc
 	struct spi_imx_data *spi_imx = spi_master_get_devdata(spi->master);
 	u32 ctrl = MX51_ECSPI_CTRL_ENABLE;
 	u32 clk = config->speed_hz, delay, reg;
 	u32 cfg = readl(spi_imx->base + MX51_ECSPI_CONFIG);
-<<<<<<< HEAD
-
-	/* set Master or Slave mode */
-	if (spi_imx->slave_mode)
-		ctrl &= ~MX51_ECSPI_CTRL_MODE_MASK;
-	else
-		ctrl |= MX51_ECSPI_CTRL_MODE_MASK;
-=======
 	int tx_wml = 0;
->>>>>>> f2ed3bfc
 
 	/*
-	 * Enable SPI_RDY handling (falling edge/level triggered).
+	 * The hardware seems to have a race condition when changing modes. The
+	 * current assumption is that the selection of the channel arrives
+	 * earlier in the hardware than the mode bits when they are written at
+	 * the same time.
+	 * So set master mode for all channels as we do not support slave mode.
 	 */
-	if (spi->mode & SPI_READY)
-		ctrl |= MX51_ECSPI_CTRL_DRCTL(spi_imx->spi_drctl);
+	ctrl |= MX51_ECSPI_CTRL_MODE_MASK;
 
 	/* set clock speed */
 	ctrl |= mx51_ecspi_clkdiv(spi_imx, config->speed_hz, &clk);
@@ -503,26 +367,9 @@
 	/* set chip select to use */
 	ctrl |= MX51_ECSPI_CTRL_CS(spi->chip_select);
 
-	if (spi_imx->slave_mode && is_imx53_ecspi(spi_imx))
-		ctrl |= (spi_imx->slave_burst * 8 - 1)
-			<< MX51_ECSPI_CTRL_BL_OFFSET;
-	else
-		ctrl |= (config->bpw - 1)
-			<< MX51_ECSPI_CTRL_BL_OFFSET;
-
-<<<<<<< HEAD
-	/*
-	 * eCSPI burst completion by Chip Select signal in Slave mode
-	 * is not functional for imx53 Soc, config SPI burst completed when
-	 * BURST_LENGTH + 1 bits are received
-	 */
-	if (spi_imx->slave_mode && is_imx53_ecspi(spi_imx))
-		cfg &= ~MX51_ECSPI_CONFIG_SBBCTRL(spi->chip_select);
-	else
-		cfg |= MX51_ECSPI_CONFIG_SBBCTRL(spi->chip_select);
-=======
+	ctrl |= (config->bpw - 1) << MX51_ECSPI_CTRL_BL_OFFSET;
+
 	cfg |= MX51_ECSPI_CONFIG_SBBCTRL(spi->chip_select);
->>>>>>> f2ed3bfc
 
 	if (spi->mode & SPI_CPHA)
 		cfg |= MX51_ECSPI_CONFIG_SCLKPHA(spi->chip_select);
@@ -540,17 +387,10 @@
 		cfg |= MX51_ECSPI_CONFIG_SSBPOL(spi->chip_select);
 	else
 		cfg &= ~MX51_ECSPI_CONFIG_SSBPOL(spi->chip_select);
-<<<<<<< HEAD
 
 	if (spi_imx->usedma)
 		ctrl |= MX51_ECSPI_CTRL_SMC;
 
-=======
-
-	if (spi_imx->usedma)
-		ctrl |= MX51_ECSPI_CTRL_SMC;
-
->>>>>>> f2ed3bfc
 	/* CTRL register always go first to bring out controller from reset */
 	writel(ctrl, spi_imx->base + MX51_ECSPI_CTRL);
 
@@ -584,17 +424,11 @@
 	 * Configure the DMA register: setup the watermark
 	 * and enable DMA request.
 	 */
-<<<<<<< HEAD
-
-	writel(MX51_ECSPI_DMA_RX_WML(spi_imx->wml) |
-		MX51_ECSPI_DMA_TX_WML(spi_imx->wml) |
-=======
 	if (spi_imx->devtype_data->devtype == IMX6UL_ECSPI)
 		tx_wml = spi_imx->wml / 2;
 
 	writel(MX51_ECSPI_DMA_RX_WML(spi_imx->wml) |
 		MX51_ECSPI_DMA_TX_WML(tx_wml) |
->>>>>>> f2ed3bfc
 		MX51_ECSPI_DMA_RXT_WML(spi_imx->wml) |
 		MX51_ECSPI_DMA_TEDEN | MX51_ECSPI_DMA_RXDEN |
 		MX51_ECSPI_DMA_RXTDEN, spi_imx->base + MX51_ECSPI_DMA);
@@ -620,7 +454,6 @@
 #define MX31_CSPICTRL_ENABLE	(1 << 0)
 #define MX31_CSPICTRL_MASTER	(1 << 1)
 #define MX31_CSPICTRL_XCH	(1 << 2)
-#define MX31_CSPICTRL_SMC	(1 << 3)
 #define MX31_CSPICTRL_POL	(1 << 4)
 #define MX31_CSPICTRL_PHA	(1 << 5)
 #define MX31_CSPICTRL_SSCTL	(1 << 6)
@@ -630,10 +463,6 @@
 #define MX31_CSPICTRL_CS_SHIFT	24
 #define MX35_CSPICTRL_CS_SHIFT	12
 #define MX31_CSPICTRL_DR_SHIFT	16
-
-#define MX31_CSPI_DMAREG	0x10
-#define MX31_DMAREG_RH_DEN	(1<<4)
-#define MX31_DMAREG_TH_DEN	(1<<1)
 
 #define MX31_CSPISTATUS		0x14
 #define MX31_STATUS_RR		(1 << 3)
@@ -694,9 +523,6 @@
 			(is_imx35_cspi(spi_imx) ? MX35_CSPICTRL_CS_SHIFT :
 						  MX31_CSPICTRL_CS_SHIFT);
 
-	if (spi_imx->usedma)
-		reg |= MX31_CSPICTRL_SMC;
-
 	writel(reg, spi_imx->base + MXC_CSPICTRL);
 
 	reg = readl(spi_imx->base + MX31_CSPI_TESTREG);
@@ -706,16 +532,6 @@
 		reg &= ~MX31_TEST_LBC;
 	writel(reg, spi_imx->base + MX31_CSPI_TESTREG);
 
-<<<<<<< HEAD
-	if (spi_imx->usedma) {
-		/* configure DMA requests when RXFIFO is half full and
-		   when TXFIFO is half empty */
-		writel(MX31_DMAREG_RH_DEN | MX31_DMAREG_TH_DEN,
-			spi_imx->base + MX31_CSPI_DMAREG);
-	}
-
-=======
->>>>>>> f2ed3bfc
 	return 0;
 }
 
@@ -770,12 +586,9 @@
 	struct spi_imx_data *spi_imx = spi_master_get_devdata(spi->master);
 	unsigned int reg = MX21_CSPICTRL_ENABLE | MX21_CSPICTRL_MASTER;
 	unsigned int max = is_imx27_cspi(spi_imx) ? 16 : 18;
-	unsigned int clk;
-
-	reg |= spi_imx_clkdiv_1(spi_imx->spi_clk, config->speed_hz, max, &clk)
-		<< MX21_CSPICTRL_DR_SHIFT;
-	spi_imx->spi_bus_clk = clk;
-
+
+	reg |= spi_imx_clkdiv_1(spi_imx->spi_clk, config->speed_hz, max) <<
+		MX21_CSPICTRL_DR_SHIFT;
 	reg |= config->bpw - 1;
 
 	if (spi->mode & SPI_CPHA)
@@ -872,9 +685,6 @@
 	.trigger = mx1_trigger,
 	.rx_available = mx1_rx_available,
 	.reset = mx1_reset,
-	.fifo_size = 8,
-	.has_dmamode = false,
-	.has_slavemode = false,
 	.devtype = IMX1_CSPI,
 };
 
@@ -884,9 +694,6 @@
 	.trigger = mx21_trigger,
 	.rx_available = mx21_rx_available,
 	.reset = mx21_reset,
-	.fifo_size = 8,
-	.has_dmamode = false,
-	.has_slavemode = false,
 	.devtype = IMX21_CSPI,
 };
 
@@ -897,9 +704,6 @@
 	.trigger = mx21_trigger,
 	.rx_available = mx21_rx_available,
 	.reset = mx21_reset,
-	.fifo_size = 8,
-	.has_dmamode = false,
-	.has_slavemode = false,
 	.devtype = IMX27_CSPI,
 };
 
@@ -909,9 +713,6 @@
 	.trigger = mx31_trigger,
 	.rx_available = mx31_rx_available,
 	.reset = mx31_reset,
-	.fifo_size = 8,
-	.has_dmamode = false,
-	.has_slavemode = false,
 	.devtype = IMX31_CSPI,
 };
 
@@ -922,9 +723,6 @@
 	.trigger = mx31_trigger,
 	.rx_available = mx31_rx_available,
 	.reset = mx31_reset,
-	.fifo_size = 8,
-	.has_dmamode = true,
-	.has_slavemode = false,
 	.devtype = IMX35_CSPI,
 };
 
@@ -934,38 +732,19 @@
 	.trigger = mx51_ecspi_trigger,
 	.rx_available = mx51_ecspi_rx_available,
 	.reset = mx51_ecspi_reset,
-	.fifo_size = 64,
-	.has_dmamode = true,
-	.has_slavemode = true,
-	.disable = mx51_ecspi_disable,
 	.devtype = IMX51_ECSPI,
 };
 
-<<<<<<< HEAD
-static struct spi_imx_devtype_data imx53_ecspi_devtype_data = {
-=======
 static struct spi_imx_devtype_data imx6ul_ecspi_devtype_data = {
->>>>>>> f2ed3bfc
 	.intctrl = mx51_ecspi_intctrl,
 	.config = mx51_ecspi_config,
 	.trigger = mx51_ecspi_trigger,
 	.rx_available = mx51_ecspi_rx_available,
 	.reset = mx51_ecspi_reset,
-<<<<<<< HEAD
-	.fifo_size = 64,
-	.has_dmamode = true,
-	.has_slavemode = true,
-	.disable = mx51_ecspi_disable,
-	.devtype = IMX53_ECSPI,
-};
-
-static const struct platform_device_id spi_imx_devtype[] = {
-=======
 	.devtype = IMX6UL_ECSPI,
 };
 
 static struct platform_device_id spi_imx_devtype[] = {
->>>>>>> f2ed3bfc
 	{
 		.name = "imx1-cspi",
 		.driver_data = (kernel_ulong_t) &imx1_cspi_devtype_data,
@@ -985,13 +764,8 @@
 		.name = "imx51-ecspi",
 		.driver_data = (kernel_ulong_t) &imx51_ecspi_devtype_data,
 	}, {
-<<<<<<< HEAD
-		.name = "imx53-ecspi",
-		.driver_data = (kernel_ulong_t) &imx53_ecspi_devtype_data,
-=======
 		.name = "imx6ul-ecspi",
 		.driver_data = (kernel_ulong_t) &imx6ul_ecspi_devtype_data,
->>>>>>> f2ed3bfc
 	}, {
 		/* sentinel */
 	}
@@ -1004,11 +778,7 @@
 	{ .compatible = "fsl,imx31-cspi", .data = &imx31_cspi_devtype_data, },
 	{ .compatible = "fsl,imx35-cspi", .data = &imx35_cspi_devtype_data, },
 	{ .compatible = "fsl,imx51-ecspi", .data = &imx51_ecspi_devtype_data, },
-<<<<<<< HEAD
-	{ .compatible = "fsl,imx53-ecspi", .data = &imx53_ecspi_devtype_data, },
-=======
 	{ .compatible = "fsl,imx6ul-ecspi", .data = &imx6ul_ecspi_devtype_data, },
->>>>>>> f2ed3bfc
 	{ /* sentinel */ }
 };
 MODULE_DEVICE_TABLE(of, spi_imx_dt_ids);
@@ -1026,23 +796,21 @@
 
 static void spi_imx_push(struct spi_imx_data *spi_imx)
 {
-	while (spi_imx->txfifo < spi_imx->devtype_data->fifo_size) {
+	while (spi_imx->txfifo < spi_imx_get_fifosize(spi_imx)) {
 		if (!spi_imx->count)
 			break;
 		spi_imx->tx(spi_imx);
 		spi_imx->txfifo++;
 	}
 
-	if (!spi_imx->slave_mode)
-		spi_imx->devtype_data->trigger(spi_imx);
+	spi_imx->devtype_data->trigger(spi_imx);
 }
 
 static irqreturn_t spi_imx_isr(int irq, void *dev_id)
 {
 	struct spi_imx_data *spi_imx = dev_id;
 
-	while (spi_imx->txfifo &&
-	       spi_imx->devtype_data->rx_available(spi_imx)) {
+	while (spi_imx->devtype_data->rx_available(spi_imx)) {
 		spi_imx->rx(spi_imx);
 		spi_imx->txfifo--;
 	}
@@ -1075,13 +843,10 @@
 	struct dma_slave_config rx = {}, tx = {};
 	struct spi_imx_data *spi_imx = spi_master_get_devdata(master);
 
-<<<<<<< HEAD
-=======
 	if (bytes_per_word == spi_imx->bytes_per_word)
 		/* Same as last time */
 		return 0;
 
->>>>>>> f2ed3bfc
 	switch (bytes_per_word) {
 	case 4:
 		buswidth = DMA_SLAVE_BUSWIDTH_4_BYTES;
@@ -1099,11 +864,7 @@
 	tx.direction = DMA_MEM_TO_DEV;
 	tx.dst_addr = spi_imx->base_phys + MXC_CSPITXDATA;
 	tx.dst_addr_width = buswidth;
-<<<<<<< HEAD
-	tx.dst_maxburst = spi_imx->wml;
-=======
 	tx.dst_maxburst = spi_imx->wml / 2;
->>>>>>> f2ed3bfc
 	ret = dmaengine_slave_config(master->dma_tx, &tx);
 	if (ret) {
 		dev_err(spi_imx->dev, "TX dma configuration failed with %d\n", ret);
@@ -1137,8 +898,6 @@
 
 	if (!config.speed_hz)
 		config.speed_hz = spi->max_speed_hz;
-	if (!config.speed_hz && spi_imx->slave_mode)
-		config.speed_hz = SPI_SLAVE_DEFAULT_SPEED;
 	if (!config.bpw)
 		config.bpw = spi->bits_per_word;
 
@@ -1166,17 +925,7 @@
 			return ret;
 	}
 
-<<<<<<< HEAD
-	if (is_imx53_ecspi(spi_imx) && spi_imx->slave_mode) {
-		spi_imx->rx = mx53_ecspi_rx_slave;
-		spi_imx->tx = mx53_ecspi_tx_slave;
-		spi_imx->slave_burst = t->len;
-	}
-
- 	spi_imx->devtype_data->config(spi, &config);
-=======
 	spi_imx->devtype_data->config(spi, &config);
->>>>>>> f2ed3bfc
 
 	return 0;
 }
@@ -1203,11 +952,6 @@
 
 	spi_imx->wml = spi_imx_get_fifosize(spi_imx) / 2;
 
-<<<<<<< HEAD
-	spi_imx->wml = spi_imx->devtype_data->fifo_size / 2;
-
-=======
->>>>>>> f2ed3bfc
 	/* Prepare for TX DMA: */
 	master->dma_tx = dma_request_slave_channel_reason(dev, "tx");
 	if (IS_ERR(master->dma_tx)) {
@@ -1309,11 +1053,8 @@
 	dma_async_issue_pending(master->dma_tx);
 
 	transfer_timeout = spi_imx_calculate_timeout(spi_imx, transfer->len);
-<<<<<<< HEAD
-=======
 
 	spi_imx->devtype_data->trigger(spi_imx);
->>>>>>> f2ed3bfc
 
 	/* Wait SDMA to finish the data transfer.*/
 	timeout = wait_for_completion_timeout(&spi_imx->dma_tx_completion,
@@ -1368,79 +1109,19 @@
 	return transfer->len;
 }
 
-static int spi_imx_pio_transfer_slave(struct spi_device *spi,
-				      struct spi_transfer *transfer)
+static int spi_imx_transfer(struct spi_device *spi,
+				struct spi_transfer *transfer)
 {
 	struct spi_imx_data *spi_imx = spi_master_get_devdata(spi->master);
-	int ret = transfer->len;
-
-<<<<<<< HEAD
-	if (is_imx53_ecspi(spi_imx) &&
-	    transfer->len > MX53_MAX_TRANSFER_BYTES) {
-		dev_err(&spi->dev, "Transaction too big, max size is %d bytes\n",
-			MX53_MAX_TRANSFER_BYTES);
-		return -EMSGSIZE;
-	}
-
-	spi_imx->tx_buf = transfer->tx_buf;
-	spi_imx->rx_buf = transfer->rx_buf;
-	spi_imx->count = transfer->len;
-	spi_imx->txfifo = 0;
-
-	reinit_completion(&spi_imx->xfer_done);
-	spi_imx->slave_aborted = false;
-
-	spi_imx_push(spi_imx);
-
-	spi_imx->devtype_data->intctrl(spi_imx, MXC_INT_TE | MXC_INT_RDR);
-
-	if (wait_for_completion_interruptible(&spi_imx->xfer_done) ||
-	    spi_imx->slave_aborted) {
-		dev_dbg(&spi->dev, "interrupted\n");
-		ret = -EINTR;
-	}
-
-	/* ecspi has a HW issue when works in Slave mode,
-	 * after 64 words writtern to TXFIFO, even TXFIFO becomes empty,
-	 * ECSPI_TXDATA keeps shift out the last word data,
-	 * so we have to disable ECSPI when in slave mode after the
-	 * transfer completes
-	 */
-	if (spi_imx->devtype_data->disable)
-		spi_imx->devtype_data->disable(spi_imx);
-
-	return ret;
-=======
+
 	if (spi_imx->usedma)
 		return spi_imx_dma_transfer(spi_imx, transfer);
 	else
 		return spi_imx_pio_transfer(spi, transfer);
->>>>>>> f2ed3bfc
-}
-
-static int spi_imx_transfer(struct spi_device *spi,
-				struct spi_transfer *transfer)
-{
-<<<<<<< HEAD
-	struct spi_imx_data *spi_imx = spi_master_get_devdata(spi->master);
-
-	/* flush rxfifo before transfer */
-	while (spi_imx->devtype_data->rx_available(spi_imx))
-		spi_imx->rx(spi_imx);
-
-	if (spi_imx->slave_mode)
-		return spi_imx_pio_transfer_slave(spi, transfer);
-
-	if (spi_imx->usedma)
-		return spi_imx_dma_transfer(spi_imx, transfer);
-	else
-		return spi_imx_pio_transfer(spi, transfer);
 }
 
 static int spi_imx_setup(struct spi_device *spi)
 {
-=======
->>>>>>> f2ed3bfc
 	dev_dbg(&spi->dev, "%s: mode %d, %u bpw, %d hz\n", __func__,
 		 spi->mode, spi->bits_per_word, spi->max_speed_hz);
 
@@ -1483,16 +1164,6 @@
 
 	clk_disable_unprepare(spi_imx->clk_ipg);
 	clk_disable_unprepare(spi_imx->clk_per);
-	return 0;
-}
-
-static int spi_imx_slave_abort(struct spi_master *master)
-{
-	struct spi_imx_data *spi_imx = spi_master_get_devdata(master);
-
-	spi_imx->slave_aborted = true;
-	complete(&spi_imx->xfer_done);
-
 	return 0;
 }
 
@@ -1506,39 +1177,14 @@
 	struct spi_master *master;
 	struct spi_imx_data *spi_imx;
 	struct resource *res;
-<<<<<<< HEAD
-	int i, ret, irq, spi_drctl;
-	const struct spi_imx_devtype_data *devtype_data = of_id ? of_id->data :
-		(struct spi_imx_devtype_data *)pdev->id_entry->driver_data;
-	bool slave_mode;
-=======
 	int i, ret, irq;
->>>>>>> f2ed3bfc
 
 	if (!np && !mxc_platform_info) {
 		dev_err(&pdev->dev, "can't get the platform data\n");
 		return -EINVAL;
 	}
 
-<<<<<<< HEAD
-	slave_mode = devtype_data->has_slavemode &&
-			of_property_read_bool(np, "spi-slave");
-	if (slave_mode)
-		master = spi_alloc_slave(&pdev->dev,
-					 sizeof(struct spi_imx_data));
-	else
-		master = spi_alloc_master(&pdev->dev,
-					  sizeof(struct spi_imx_data));
-
-	ret = of_property_read_u32(np, "fsl,spi-rdy-drctl", &spi_drctl);
-	if ((ret < 0) || (spi_drctl >= 0x3)) {
-		/* '11' is reserved */
-		spi_drctl = 0;
-	}
-
-=======
 	master = spi_alloc_master(&pdev->dev, sizeof(struct spi_imx_data));
->>>>>>> f2ed3bfc
 	if (!master)
 		return -ENOMEM;
 
@@ -1550,15 +1196,9 @@
 	spi_imx = spi_master_get_devdata(master);
 	spi_imx->bitbang.master = master;
 	spi_imx->dev = &pdev->dev;
-<<<<<<< HEAD
-	spi_imx->slave_mode = slave_mode;
-
-	spi_imx->devtype_data = devtype_data;
-=======
 
 	spi_imx->devtype_data = of_id ? of_id->data :
 		(struct spi_imx_devtype_data *)pdev->id_entry->driver_data;
->>>>>>> f2ed3bfc
 
 	if (mxc_platform_info) {
 		master->num_chipselect = mxc_platform_info->num_chipselect;
@@ -1578,24 +1218,12 @@
 	spi_imx->bitbang.master->cleanup = spi_imx_cleanup;
 	spi_imx->bitbang.master->prepare_message = spi_imx_prepare_message;
 	spi_imx->bitbang.master->unprepare_message = spi_imx_unprepare_message;
-	spi_imx->bitbang.master->slave_abort = spi_imx_slave_abort;
 	spi_imx->bitbang.master->mode_bits = SPI_CPOL | SPI_CPHA | SPI_CS_HIGH;
-<<<<<<< HEAD
-	if (is_imx35_cspi(spi_imx) || is_imx51_ecspi(spi_imx) ||
-	    is_imx53_ecspi(spi_imx))
-		spi_imx->bitbang.master->mode_bits |= SPI_LOOP | SPI_READY;
-=======
 	if (is_imx35_cspi(spi_imx) || is_imx51_ecspi(spi_imx))
 		spi_imx->bitbang.master->mode_bits |= SPI_LOOP;
->>>>>>> f2ed3bfc
-
-	spi_imx->spi_drctl = spi_drctl;
-
-<<<<<<< HEAD
+
 	init_completion(&spi_imx->xfer_done);
 
-=======
->>>>>>> f2ed3bfc
 	res = platform_get_resource(pdev, IORESOURCE_MEM, 0);
 	spi_imx->base = devm_ioremap_resource(&pdev->dev, res);
 	if (IS_ERR(spi_imx->base)) {
@@ -1639,14 +1267,10 @@
 
 	spi_imx->spi_clk = clk_get_rate(spi_imx->clk_per);
 	/*
-	 * Only validated on i.mx35 and i.mx6 now, can remove the constraint
-	 * if validated on other chips.
+	 * Only validated on i.mx6 now, can remove the constrain if validated on
+	 * other chips.
 	 */
-<<<<<<< HEAD
-	if (spi_imx->devtype_data->has_dmamode) {
-=======
 	if (is_imx51_ecspi(spi_imx)) {
->>>>>>> f2ed3bfc
 		ret = spi_imx_sdma_init(&pdev->dev, spi_imx, master);
 		if (ret == -EPROBE_DEFER)
 			goto out_clk_put;
@@ -1667,27 +1291,6 @@
 		goto out_clk_put;
 	}
 
-<<<<<<< HEAD
-	if (!spi_imx->slave_mode) {
-		if (!master->cs_gpios) {
-			dev_err(&pdev->dev, "No CS GPIOs available\n");
-			ret = -EINVAL;
-			goto out_clk_put;
-		}
-
-		for (i = 0; i < master->num_chipselect; i++) {
-			if (!gpio_is_valid(master->cs_gpios[i]))
-				continue;
-
-			ret = devm_gpio_request(&pdev->dev,
-						master->cs_gpios[i],
-						DRIVER_NAME);
-			if (ret) {
-				dev_err(&pdev->dev, "Can't get CS GPIO %i\n",
-					master->cs_gpios[i]);
-				goto out_clk_put;
-			}
-=======
 	if (!master->cs_gpios) {
 		dev_err(&pdev->dev, "No CS GPIOs available\n");
 		ret = -EINVAL;
@@ -1704,7 +1307,6 @@
 			dev_err(&pdev->dev, "Can't get CS GPIO %i\n",
 				master->cs_gpios[i]);
 			goto out_clk_put;
->>>>>>> f2ed3bfc
 		}
 	}
 
