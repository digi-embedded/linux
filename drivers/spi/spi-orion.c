--- conflicted
+++ resolved
@@ -632,17 +632,11 @@
 					"marvell,armada-370-spi"))
 		master->max_speed_hz = min(devdata->max_hz,
 				DIV_ROUND_UP(tclk_hz, devdata->min_divisor));
-<<<<<<< HEAD
-	else
-		master->max_speed_hz =
-			DIV_ROUND_UP(tclk_hz, devdata->min_divisor);
-=======
 	else if (devdata->min_divisor)
 		master->max_speed_hz =
 			DIV_ROUND_UP(tclk_hz, devdata->min_divisor);
 	else
 		master->max_speed_hz = devdata->max_hz;
->>>>>>> f2ed3bfc
 	master->min_speed_hz = DIV_ROUND_UP(tclk_hz, devdata->max_divisor);
 
 	r = platform_get_resource(pdev, IORESOURCE_MEM, 0);
