--- conflicted
+++ resolved
@@ -765,11 +765,7 @@
 	if (rate > 100000000)
 		nxp_fspi_dll_calibration(f);
 
-<<<<<<< HEAD
-	f->selected = spi->chip_select;
-=======
 	f->selected = spi_get_chipselect(spi, 0);
->>>>>>> ccf0a997
 }
 
 static int nxp_fspi_read_ahb(struct nxp_fspi *f, const struct spi_mem_op *op)
@@ -1206,16 +1202,6 @@
 
 	/* enable module */
 	reg = FSPI_MCR0_AHB_TIMEOUT(0xFF) | FSPI_MCR0_IP_TIMEOUT(0xFF);
-<<<<<<< HEAD
-
-	/* if there are individual devices connected to each fspi port, */
-	/* please enable individual mode in DT. */
-	if (!f->individual_mode)
-		reg |= FSPI_MCR0_OCTCOMB_EN;
-
-	fspi_writel(f, reg, base + FSPI_MCR0);
-=======
->>>>>>> ccf0a997
 
 	/* if there are individual devices connected to each fspi port, */
 	/* please enable individual mode in DT. */
@@ -1246,11 +1232,7 @@
 	fspi_writel(f, FSPI_AHBCR_PREF_EN | FSPI_AHBCR_RDADDROPT,
 		 base + FSPI_AHBCR);
 
-<<<<<<< HEAD
-	/* Reset the flashx control1 registers. */
-=======
 	/* Reset the FLSHxCR1 registers. */
->>>>>>> ccf0a997
 	reg = FSPI_FLSHXCR1_TCSH(0x3) | FSPI_FLSHXCR1_TCSS(0x3);
 	fspi_writel(f, reg, base + FSPI_FLSHA1CR1);
 	fspi_writel(f, reg, base + FSPI_FLSHA2CR1);
@@ -1478,13 +1460,6 @@
 	return f->flags & FSPI_INITILIZED;
 }
 
-<<<<<<< HEAD
-#ifdef CONFIG_PM
-static int nxp_fspi_initialized(struct nxp_fspi *f)
-{
-	return f->flags & FSPI_INITILIZED;
-}
-
 static int nxp_fspi_need_reinit(struct nxp_fspi *f)
 {
 	/*
@@ -1498,21 +1473,6 @@
 
 static int nxp_fspi_runtime_suspend(struct device *dev)
 {
-=======
-static int nxp_fspi_need_reinit(struct nxp_fspi *f)
-{
-	/*
-	 * MCR2 SAMEDEVICEEN was set by default, so we check this
-	 * register bit to determine if the controller once lost
-	 * power, such as suspend/resume, and need to be re-init.
-	 */
-
-	return (readl(f->iobase + FSPI_MCR2) & FSPI_MCR2_SAMEDEVICEEN);
-}
-
-static int nxp_fspi_runtime_suspend(struct device *dev)
-{
->>>>>>> ccf0a997
 	struct nxp_fspi *f = dev_get_drvdata(dev);
 
 	nxp_fspi_clk_disable_unprep(f);
