// SPDX-License-Identifier: GPL-2.0+
//
// Freescale i.MX7ULP LPSPI driver
//
// Copyright 2016 Freescale Semiconductor, Inc.
// Copyright 2018 NXP Semiconductors

#include <linux/clk.h>
#include <linux/completion.h>
#include <linux/delay.h>
#include <linux/dmaengine.h>
#include <linux/dma-mapping.h>
#include <linux/err.h>
#include <linux/interrupt.h>
#include <linux/io.h>
#include <linux/irq.h>
#include <linux/kernel.h>
#include <linux/module.h>
#include <linux/of.h>
#include <linux/pinctrl/consumer.h>
#include <linux/platform_device.h>
#include <linux/dma/imx-dma.h>
#include <linux/pm_runtime.h>
#include <linux/slab.h>
#include <linux/spi/spi.h>
#include <linux/spi/spi_bitbang.h>
#include <linux/types.h>

#define DRIVER_NAME "fsl_lpspi"

#define FSL_LPSPI_RPM_TIMEOUT 50 /* 50ms */

/* The maximum bytes that edma can transfer once.*/
#define FSL_LPSPI_MAX_EDMA_BYTES  ((1 << 15) - 1)

/* i.MX7ULP LPSPI registers */
#define IMX7ULP_VERID	0x0
#define IMX7ULP_PARAM	0x4
#define IMX7ULP_CR	0x10
#define IMX7ULP_SR	0x14
#define IMX7ULP_IER	0x18
#define IMX7ULP_DER	0x1c
#define IMX7ULP_CFGR0	0x20
#define IMX7ULP_CFGR1	0x24
#define IMX7ULP_DMR0	0x30
#define IMX7ULP_DMR1	0x34
#define IMX7ULP_CCR	0x40
#define IMX7ULP_FCR	0x58
#define IMX7ULP_FSR	0x5c
#define IMX7ULP_TCR	0x60
#define IMX7ULP_TDR	0x64
#define IMX7ULP_RSR	0x70
#define IMX7ULP_RDR	0x74

/* General control register field define */
#define CR_RRF		BIT(9)
#define CR_RTF		BIT(8)
#define CR_RST		BIT(1)
#define CR_MEN		BIT(0)
#define SR_MBF		BIT(24)
#define SR_TCF		BIT(10)
#define SR_FCF		BIT(9)
#define SR_RDF		BIT(1)
#define SR_TDF		BIT(0)
#define IER_TCIE	BIT(10)
#define IER_FCIE	BIT(9)
#define IER_RDIE	BIT(1)
#define IER_TDIE	BIT(0)
#define DER_RDDE	BIT(1)
#define DER_TDDE	BIT(0)
#define CFGR1_PCSCFG	BIT(27)
#define CFGR1_PINCFG	(BIT(24)|BIT(25))
#define CFGR1_PCSPOL	BIT(8)
#define CFGR1_NOSTALL	BIT(3)
#define CFGR1_HOST	BIT(0)
#define FSR_TXCOUNT	(0xFF)
#define RSR_RXEMPTY	BIT(1)
#define TCR_CPOL	BIT(31)
#define TCR_CPHA	BIT(30)
#define TCR_CONT	BIT(21)
#define TCR_CONTC	BIT(20)
#define TCR_RXMSK	BIT(19)
#define TCR_TXMSK	BIT(18)

enum fsl_lpspi_devtype {
	IMX7ULP_LPSPI,
	IMX93_LPSPI,
	IMX95_LPSPI,
};

struct fsl_lpspi_devtype_data {
	enum fsl_lpspi_devtype devtype;
};

struct lpspi_config {
	u8 bpw;
	u8 chip_select;
	u8 prescale;
	u16 mode;
	u32 speed_hz;
};

struct fsl_lpspi_data {
	struct device *dev;
	void __iomem *base;
	unsigned long base_phys;
	struct clk *clk_ipg;
	struct clk *clk_per;
<<<<<<< HEAD
	bool is_slave;
	u32 num_cs;
=======
	bool is_target;
>>>>>>> ccf0a997
	bool is_only_cs1;
	bool is_first_byte;

	void *rx_buf;
	const void *tx_buf;
	void (*tx)(struct fsl_lpspi_data *);
	void (*rx)(struct fsl_lpspi_data *);

	u32 remain;
	u8 watermark;
	u8 txfifosize;
	u8 rxfifosize;

	struct lpspi_config config;
	struct completion xfer_done;

	bool target_aborted;

	/* DMA */
	bool usedma;
	struct completion dma_rx_completion;
	struct completion dma_tx_completion;
	/* DMA for slave*/
	struct spi_transfer		*cur_transfer;

	const struct fsl_lpspi_devtype_data *devtype_data;
};

static inline int is_imx7ulp_lpspi(struct fsl_lpspi_data *d)
{
	return d->devtype_data->devtype == IMX7ULP_LPSPI;
};

static inline int is_imx93_lpspi(struct fsl_lpspi_data *d)
{
	return d->devtype_data->devtype == IMX93_LPSPI;
};

static inline int is_imx95_lpspi(struct fsl_lpspi_data *d)
{
	return d->devtype_data->devtype == IMX95_LPSPI;
};


static struct fsl_lpspi_devtype_data imx93_lpspi_devtype_data = {
	.devtype = IMX93_LPSPI,
};

static struct fsl_lpspi_devtype_data imx95_lpspi_devtype_data = {
	.devtype = IMX95_LPSPI,
};

static struct fsl_lpspi_devtype_data imx7ulp_lpspi_devtype_data = {
	.devtype = IMX7ULP_LPSPI,
};

/*
 * IMX95, IMX93 have a different edma driver from imx7ulp, so lpspi slave
 * will have different settings according to the edma of different platforms
 * to meet the needs of each platform.
 */
static const struct of_device_id fsl_lpspi_dt_ids[] = {
	{ .compatible = "fsl,imx7ulp-spi", .data = &imx7ulp_lpspi_devtype_data,},
	{ .compatible = "fsl,imx93-spi", .data = &imx93_lpspi_devtype_data,},
	{ .compatible = "fsl,imx95-spi", .data = &imx95_lpspi_devtype_data,},
	{ /* sentinel */ }
};
MODULE_DEVICE_TABLE(of, fsl_lpspi_dt_ids);

#define LPSPI_BUF_RX(type)						\
static void fsl_lpspi_buf_rx_##type(struct fsl_lpspi_data *fsl_lpspi)	\
{									\
	unsigned int val = readl(fsl_lpspi->base + IMX7ULP_RDR);	\
									\
	if (fsl_lpspi->rx_buf) {					\
		*(type *)fsl_lpspi->rx_buf = val;			\
		fsl_lpspi->rx_buf += sizeof(type);                      \
	}								\
}

#define LPSPI_BUF_TX(type)						\
static void fsl_lpspi_buf_tx_##type(struct fsl_lpspi_data *fsl_lpspi)	\
{									\
	type val = 0;							\
									\
	if (fsl_lpspi->tx_buf) {					\
		val = *(type *)fsl_lpspi->tx_buf;			\
		fsl_lpspi->tx_buf += sizeof(type);			\
	}								\
									\
	fsl_lpspi->remain -= sizeof(type);				\
	writel(val, fsl_lpspi->base + IMX7ULP_TDR);			\
}

LPSPI_BUF_RX(u8)
LPSPI_BUF_TX(u8)
LPSPI_BUF_RX(u16)
LPSPI_BUF_TX(u16)
LPSPI_BUF_RX(u32)
LPSPI_BUF_TX(u32)

static void fsl_lpspi_intctrl(struct fsl_lpspi_data *fsl_lpspi,
			      unsigned int enable)
{
	writel(enable, fsl_lpspi->base + IMX7ULP_IER);
}

static int fsl_lpspi_bytes_per_word(const int bpw)
{
	return DIV_ROUND_UP(bpw, BITS_PER_BYTE);
}

static bool fsl_lpspi_can_dma(struct spi_controller *controller,
			      struct spi_device *spi,
			      struct spi_transfer *transfer)
{
	unsigned int bytes_per_word;

	if (!controller->dma_rx)
		return false;

	bytes_per_word = fsl_lpspi_bytes_per_word(transfer->bits_per_word);

	switch (bytes_per_word) {
	case 1:
	case 2:
	case 4:
		break;
	default:
		return false;
	}

	return true;
}

static int lpspi_prepare_xfer_hardware(struct spi_controller *controller)
{
	struct fsl_lpspi_data *fsl_lpspi =
				spi_controller_get_devdata(controller);
	int ret;

	ret = pm_runtime_resume_and_get(fsl_lpspi->dev);
	if (ret < 0) {
		dev_err(fsl_lpspi->dev, "failed to enable clock\n");
		return ret;
	}

	return 0;
}

static int lpspi_unprepare_xfer_hardware(struct spi_controller *controller)
{
	struct fsl_lpspi_data *fsl_lpspi =
				spi_controller_get_devdata(controller);

	pm_runtime_mark_last_busy(fsl_lpspi->dev);
	pm_runtime_put_autosuspend(fsl_lpspi->dev);

	return 0;
}

static void fsl_lpspi_write_tx_fifo(struct fsl_lpspi_data *fsl_lpspi)
{
	u8 txfifo_cnt;
	u32 temp;

	txfifo_cnt = readl(fsl_lpspi->base + IMX7ULP_FSR) & 0xff;

	while (txfifo_cnt < fsl_lpspi->txfifosize) {
		if (!fsl_lpspi->remain)
			break;
		fsl_lpspi->tx(fsl_lpspi);
		txfifo_cnt++;
	}

	if (txfifo_cnt < fsl_lpspi->txfifosize) {
		if (!fsl_lpspi->is_target) {
			temp = readl(fsl_lpspi->base + IMX7ULP_TCR);
			temp &= ~TCR_CONTC;
			writel(temp, fsl_lpspi->base + IMX7ULP_TCR);
		}

		fsl_lpspi_intctrl(fsl_lpspi, IER_FCIE);
	} else
		fsl_lpspi_intctrl(fsl_lpspi, IER_TDIE);
}

static void fsl_lpspi_read_rx_fifo(struct fsl_lpspi_data *fsl_lpspi)
{
	while (!(readl(fsl_lpspi->base + IMX7ULP_RSR) & RSR_RXEMPTY))
		fsl_lpspi->rx(fsl_lpspi);
}

static void fsl_lpspi_set_cmd(struct fsl_lpspi_data *fsl_lpspi)
{
	u32 temp = 0;

	temp |= fsl_lpspi->config.bpw - 1;
	temp |= (fsl_lpspi->config.mode & 0x3) << 30;
	temp |= (fsl_lpspi->config.chip_select & 0x3) << 24;
	if (!fsl_lpspi->is_target) {
		temp |= fsl_lpspi->config.prescale << 27;
		/*
		 * Set TCR_CONT will keep SS asserted after current transfer.
		 * For the first transfer, clear TCR_CONTC to assert SS.
		 * For subsequent transfer, set TCR_CONTC to keep SS asserted.
		 */
		if (!fsl_lpspi->usedma) {
			temp |= TCR_CONT;
			if (fsl_lpspi->is_first_byte)
				temp &= ~TCR_CONTC;
			else
				temp |= TCR_CONTC;
		}
	}
	writel(temp, fsl_lpspi->base + IMX7ULP_TCR);

	dev_dbg(fsl_lpspi->dev, "TCR=0x%x\n", temp);
}

static void fsl_lpspi_set_watermark(struct fsl_lpspi_data *fsl_lpspi)
{
	u32 temp;

	if (!fsl_lpspi->usedma)
		temp = fsl_lpspi->watermark >> 1 |
		       (fsl_lpspi->watermark >> 1) << 16;
	else
		temp = fsl_lpspi->watermark >> 1;

	writel(temp, fsl_lpspi->base + IMX7ULP_FCR);

	dev_dbg(fsl_lpspi->dev, "FCR=0x%x\n", temp);
}

static int fsl_lpspi_set_bitrate(struct fsl_lpspi_data *fsl_lpspi)
{
	struct lpspi_config config = fsl_lpspi->config;
	unsigned int perclk_rate, scldiv;
	u8 prescale;

	perclk_rate = clk_get_rate(fsl_lpspi->clk_per);
	if (!perclk_rate) {
		dev_err(fsl_lpspi->dev, "per-clk rate was not set\n");
		return -EINVAL;
	}

	if (!config.speed_hz) {
		dev_err(fsl_lpspi->dev,
			"error: the transmission speed provided is 0!\n");
		return -EINVAL;
	}

	if (config.speed_hz > perclk_rate / 2) {
		dev_err(fsl_lpspi->dev,
		      "per-clk should be at least two times of transfer speed");
		return -EINVAL;
	}

	for (prescale = 0; prescale < 8; prescale++) {
		scldiv = perclk_rate / config.speed_hz / (1 << prescale) - 2;
		if (scldiv < 256) {
			fsl_lpspi->config.prescale = prescale;
			break;
		}
	}

	if (scldiv >= 256)
		return -EINVAL;

	writel(scldiv | (scldiv << 8) | ((scldiv >> 1) << 16),
					fsl_lpspi->base + IMX7ULP_CCR);

	dev_dbg(fsl_lpspi->dev, "perclk=%d, speed=%d, prescale=%d, scldiv=%d\n",
		perclk_rate, config.speed_hz, prescale, scldiv);

	return 0;
}

static int fsl_lpspi_dma_configure(struct spi_controller *controller)
{
	int ret, dma_burst;
	enum dma_slave_buswidth buswidth;
	struct dma_slave_config rx = {}, tx = {};
	struct fsl_lpspi_data *fsl_lpspi =
				spi_controller_get_devdata(controller);

	switch (fsl_lpspi_bytes_per_word(fsl_lpspi->config.bpw)) {
	case 4:
		buswidth = DMA_SLAVE_BUSWIDTH_4_BYTES;
		break;
	case 2:
		buswidth = DMA_SLAVE_BUSWIDTH_2_BYTES;
		break;
	case 1:
		buswidth = DMA_SLAVE_BUSWIDTH_1_BYTE;
		break;
	default:
		return -EINVAL;
	}

	if (fsl_lpspi->is_target && (is_imx95_lpspi(fsl_lpspi) || is_imx93_lpspi(fsl_lpspi))) {

		/*
		 * Dma maxburst should equal to fifo watermark. But when data length <= fifo_size/2
		 * dma should burst all data into fifo.
		 */
		if (fsl_lpspi->cur_transfer->len > fsl_lpspi->txfifosize >> 1)
			dma_burst = fsl_lpspi->txfifosize >> 1;
		else
			dma_burst = fsl_lpspi->cur_transfer->len;
	} else
		dma_burst = 1;

	tx.direction = DMA_MEM_TO_DEV;
	tx.dst_addr = fsl_lpspi->base_phys + IMX7ULP_TDR;
	tx.dst_addr_width = buswidth;
	tx.dst_maxburst = dma_burst;
	ret = dmaengine_slave_config(controller->dma_tx, &tx);
	if (ret) {
		dev_err(fsl_lpspi->dev, "TX dma configuration failed with %d\n",
			ret);
		return ret;
	}

	rx.direction = DMA_DEV_TO_MEM;
	rx.src_addr = fsl_lpspi->base_phys + IMX7ULP_RDR;
	rx.src_addr_width = buswidth;
	rx.src_maxburst = 1;
	ret = dmaengine_slave_config(controller->dma_rx, &rx);
	if (ret) {
		dev_err(fsl_lpspi->dev, "RX dma configuration failed with %d\n",
			ret);
		return ret;
	}

	return 0;
}

static int fsl_lpspi_config(struct fsl_lpspi_data *fsl_lpspi)
{
	u32 temp;
	int ret;

	if (!fsl_lpspi->is_target) {
		ret = fsl_lpspi_set_bitrate(fsl_lpspi);
		if (ret)
			return ret;
	}

	fsl_lpspi_set_watermark(fsl_lpspi);

	if (!fsl_lpspi->is_target)
		temp = CFGR1_HOST;
	else
		temp = CFGR1_PINCFG;
	if (fsl_lpspi->config.mode & SPI_CS_HIGH)
		temp |= CFGR1_PCSPOL;
	writel(temp, fsl_lpspi->base + IMX7ULP_CFGR1);

	temp = readl(fsl_lpspi->base + IMX7ULP_CR);
	temp |= CR_RRF | CR_RTF | CR_MEN;
	writel(temp, fsl_lpspi->base + IMX7ULP_CR);

	temp = 0;
	if (fsl_lpspi->usedma)
		temp = DER_TDDE | DER_RDDE;
	writel(temp, fsl_lpspi->base + IMX7ULP_DER);

	return 0;
}

static int fsl_lpspi_setup_transfer(struct spi_controller *controller,
				     struct spi_device *spi,
				     struct spi_transfer *t)
{
	struct fsl_lpspi_data *fsl_lpspi =
				spi_controller_get_devdata(spi->controller);

	if (t == NULL)
		return -EINVAL;

	fsl_lpspi->config.mode = spi->mode;
	fsl_lpspi->config.bpw = t->bits_per_word;
	fsl_lpspi->config.speed_hz = t->speed_hz;
	if (fsl_lpspi->is_only_cs1)
		fsl_lpspi->config.chip_select = 1;
	else
		fsl_lpspi->config.chip_select = spi_get_chipselect(spi, 0);

	if (!fsl_lpspi->config.speed_hz)
		fsl_lpspi->config.speed_hz = spi->max_speed_hz;
	if (!fsl_lpspi->config.bpw)
		fsl_lpspi->config.bpw = spi->bits_per_word;

	/* Initialize the functions for transfer */
	if (fsl_lpspi->config.bpw <= 8) {
		fsl_lpspi->rx = fsl_lpspi_buf_rx_u8;
		fsl_lpspi->tx = fsl_lpspi_buf_tx_u8;
	} else if (fsl_lpspi->config.bpw <= 16) {
		fsl_lpspi->rx = fsl_lpspi_buf_rx_u16;
		fsl_lpspi->tx = fsl_lpspi_buf_tx_u16;
	} else {
		fsl_lpspi->rx = fsl_lpspi_buf_rx_u32;
		fsl_lpspi->tx = fsl_lpspi_buf_tx_u32;
	}

	if (t->len <= fsl_lpspi->txfifosize)
		fsl_lpspi->watermark = t->len;
	else
		fsl_lpspi->watermark = fsl_lpspi->txfifosize;

	if (fsl_lpspi_can_dma(controller, spi, t))
		fsl_lpspi->usedma = true;
	else
		fsl_lpspi->usedma = false;

	return fsl_lpspi_config(fsl_lpspi);
}

static int fsl_lpspi_target_abort(struct spi_controller *controller)
{
	struct fsl_lpspi_data *fsl_lpspi =
				spi_controller_get_devdata(controller);

	fsl_lpspi->target_aborted = true;
	if (!fsl_lpspi->usedma)
		complete(&fsl_lpspi->xfer_done);
	else {
		complete(&fsl_lpspi->dma_tx_completion);
		complete(&fsl_lpspi->dma_rx_completion);
	}

	return 0;
}

static int fsl_lpspi_wait_for_completion(struct spi_controller *controller)
{
	struct fsl_lpspi_data *fsl_lpspi =
				spi_controller_get_devdata(controller);

	if (fsl_lpspi->is_target) {
		if (wait_for_completion_interruptible(&fsl_lpspi->xfer_done) ||
			fsl_lpspi->target_aborted) {
			dev_dbg(fsl_lpspi->dev, "interrupted\n");
			return -EINTR;
		}
	} else {
		if (!wait_for_completion_timeout(&fsl_lpspi->xfer_done, HZ)) {
			dev_dbg(fsl_lpspi->dev, "wait for completion timeout\n");
			return -ETIMEDOUT;
		}
	}

	return 0;
}

static int fsl_lpspi_reset(struct fsl_lpspi_data *fsl_lpspi)
{
	u32 temp;

	if (!fsl_lpspi->usedma) {
		/* Disable all interrupt */
		fsl_lpspi_intctrl(fsl_lpspi, 0);
	}

	/* W1C for all flags in SR */
	temp = 0x3F << 8;
	writel(temp, fsl_lpspi->base + IMX7ULP_SR);

	/* Clear FIFO and disable module */
	temp = CR_RRF | CR_RTF;
	writel(temp, fsl_lpspi->base + IMX7ULP_CR);

	return 0;
}

static void fsl_lpspi_dma_rx_callback(void *cookie)
{
	struct fsl_lpspi_data *fsl_lpspi = (struct fsl_lpspi_data *)cookie;

	complete(&fsl_lpspi->dma_rx_completion);
}

static void fsl_lpspi_dma_tx_callback(void *cookie)
{
	struct fsl_lpspi_data *fsl_lpspi = (struct fsl_lpspi_data *)cookie;

	complete(&fsl_lpspi->dma_tx_completion);
}

static int fsl_lpspi_calculate_timeout(struct fsl_lpspi_data *fsl_lpspi,
				       int size)
{
	unsigned long timeout = 0;

	/* Time with actual data transfer and CS change delay related to HW */
	timeout = (8 + 4) * size / fsl_lpspi->config.speed_hz;

	/* Add extra second for scheduler related activities */
	timeout += 1;

	/* Double calculated timeout */
	return msecs_to_jiffies(2 * timeout * MSEC_PER_SEC);
}

static struct sg_table *fsl_lpspi_allocate_sg_for_target(struct spi_controller *controller,
		       enum dma_data_direction dir)
{
	struct fsl_lpspi_data *fsl_lpspi = spi_controller_get_devdata(controller);
	struct spi_transfer *xfer = fsl_lpspi->cur_transfer;
	struct scatterlist *sg;
	struct sg_table *sgt;
	struct dma_chan *chan;
	size_t bytes;
	const void *buf, *pbuf;
	int i, ret, sg_num, len, tail;

	/*
	 * When lpspi transfer data is not a multiple of edma burst, it means that
	 * there is a tail data which edma can not burst the data into fifo. So add
	 * an extra sg to help edma to handle the tail data. Edma will automatically
	 * reduce burst length to ensure that tail data can be burst to FIFO correctly.
	 * Using an extra sg to handle tail data using a lower edma performance but it
	 * can ensure other data can be bursted into FIFO using a higher edma performance.
	 */
	len = xfer->len;
	if (len > fsl_lpspi->txfifosize >> 1)
		tail = len % (fsl_lpspi->txfifosize >> 1);
	else
		tail = 0;

	switch (dir) {
	case DMA_FROM_DEVICE:
		chan = controller->dma_rx;
		buf = xfer->rx_buf;
		sgt = &xfer->rx_sg;
		break;
	case DMA_TO_DEVICE:
		chan = controller->dma_tx;
		buf = xfer->tx_buf;
		sgt = &xfer->tx_sg;
		break;
	default:
		return ERR_PTR(-EINVAL);
	}

	if (!virt_addr_valid(buf))
		return ERR_PTR(-EINVAL);

	sg_num = DIV_ROUND_UP(len, PAGE_SIZE);
	if (tail)
		sg_num += 1;

	sg_free_table(sgt);

	ret = sg_alloc_table(sgt, sg_num, GFP_KERNEL);

	if (ret) {
		sg_free_table(sgt);
		return ERR_PTR(ret);
	}

	pbuf = buf;
	for_each_sg(sgt->sgl, sg, sgt->nents, i) {
		if (i == (sg_num - 1) && tail)
			bytes = min_t(size_t, tail, PAGE_SIZE);
		else
			bytes = min_t(size_t, len - tail, PAGE_SIZE);

		sg_set_buf(sg, pbuf, bytes);

		pbuf += bytes;
		len -= bytes;
	}

	if (WARN_ON(len)) {
		dev_err(&controller->dev, "len = %d but expected 0!\n", len);
		sg_free_table(sgt);
		return ERR_PTR(-EINVAL);
	}

	sg_num = dma_map_sg(chan->device->dev, sgt->sgl, sgt->nents, dir);
	if (!sg_num) {
		sg_free_table(sgt);
		return ERR_PTR(-ENOMEM);
	}
	return sgt;
}

static int fsl_lpspi_dma_transfer(struct spi_controller *controller,
				struct fsl_lpspi_data *fsl_lpspi,
				struct spi_transfer *transfer)
{
	struct dma_async_tx_descriptor *desc_tx, *desc_rx;
	unsigned long transfer_timeout;
	unsigned long timeout;
	struct sg_table *tx, *rx;
	int ret;

	/* Only lpspi slave on imx93 and imx95 need using the special edma configuration */
	if (fsl_lpspi->is_target && (is_imx95_lpspi(fsl_lpspi) || is_imx93_lpspi(fsl_lpspi))) {
		fsl_lpspi->cur_transfer = transfer;
		ret = fsl_lpspi_dma_configure(controller);
		if (ret)
			return ret;

		rx = fsl_lpspi_allocate_sg_for_target(controller, DMA_FROM_DEVICE);
		if (IS_ERR(rx)) {
			dev_err(&controller->dev, "DMA allocate RX sgtable failed: %ld\n",
				PTR_ERR(rx));
			return PTR_ERR(rx);
		}

		tx = fsl_lpspi_allocate_sg_for_target(controller, DMA_TO_DEVICE);
		if (IS_ERR(tx)) {
			dev_err(&controller->dev, "DMA allocate TX sgtable failed: %ld\n",
				PTR_ERR(tx));
			return PTR_ERR(tx);
		}
	} else {
		ret = fsl_lpspi_dma_configure(controller);
		if (ret)
			return ret;

		tx = &transfer->tx_sg;
		rx = &transfer->rx_sg;
	}

	desc_rx = dmaengine_prep_slave_sg(controller->dma_rx,
				rx->sgl, rx->nents, DMA_DEV_TO_MEM,
				DMA_PREP_INTERRUPT | DMA_CTRL_ACK);
	if (!desc_rx)
		return -EINVAL;

	desc_rx->callback = fsl_lpspi_dma_rx_callback;
	desc_rx->callback_param = (void *)fsl_lpspi;
	dmaengine_submit(desc_rx);
	reinit_completion(&fsl_lpspi->dma_rx_completion);
	dma_async_issue_pending(controller->dma_rx);

	desc_tx = dmaengine_prep_slave_sg(controller->dma_tx,
				tx->sgl, tx->nents, DMA_MEM_TO_DEV,
				DMA_PREP_INTERRUPT | DMA_CTRL_ACK);
	if (!desc_tx) {
		dmaengine_terminate_all(controller->dma_tx);
		return -EINVAL;
	}

	desc_tx->callback = fsl_lpspi_dma_tx_callback;
	desc_tx->callback_param = (void *)fsl_lpspi;
	dmaengine_submit(desc_tx);
	reinit_completion(&fsl_lpspi->dma_tx_completion);
	dma_async_issue_pending(controller->dma_tx);

	fsl_lpspi->target_aborted = false;

	if (!fsl_lpspi->is_target) {
		transfer_timeout = fsl_lpspi_calculate_timeout(fsl_lpspi,
							       transfer->len);

		/* Wait eDMA to finish the data transfer.*/
		timeout = wait_for_completion_timeout(&fsl_lpspi->dma_tx_completion,
						      transfer_timeout);
		if (!timeout) {
			dev_err(fsl_lpspi->dev, "I/O Error in DMA TX\n");
			dmaengine_terminate_all(controller->dma_tx);
			dmaengine_terminate_all(controller->dma_rx);
			fsl_lpspi_reset(fsl_lpspi);
			return -ETIMEDOUT;
		}

		timeout = wait_for_completion_timeout(&fsl_lpspi->dma_rx_completion,
						      transfer_timeout);
		if (!timeout) {
			dev_err(fsl_lpspi->dev, "I/O Error in DMA RX\n");
			dmaengine_terminate_all(controller->dma_tx);
			dmaengine_terminate_all(controller->dma_rx);
			fsl_lpspi_reset(fsl_lpspi);
			return -ETIMEDOUT;
		}
	} else {
		if (wait_for_completion_interruptible(&fsl_lpspi->dma_tx_completion) ||
			fsl_lpspi->target_aborted) {
			dev_dbg(fsl_lpspi->dev,
				"I/O Error in DMA TX interrupted\n");
			dmaengine_terminate_all(controller->dma_tx);
			dmaengine_terminate_all(controller->dma_rx);
			fsl_lpspi_reset(fsl_lpspi);
			return -EINTR;
		}

		if (wait_for_completion_interruptible(&fsl_lpspi->dma_rx_completion) ||
			fsl_lpspi->target_aborted) {
			dev_dbg(fsl_lpspi->dev,
				"I/O Error in DMA RX interrupted\n");
			dmaengine_terminate_all(controller->dma_tx);
			dmaengine_terminate_all(controller->dma_rx);
			fsl_lpspi_reset(fsl_lpspi);
			return -EINTR;
		}
	}

	fsl_lpspi_reset(fsl_lpspi);

	return 0;
}

static void fsl_lpspi_dma_exit(struct spi_controller *controller)
{
	if (controller->dma_rx) {
		dma_release_channel(controller->dma_rx);
		controller->dma_rx = NULL;
	}

	if (controller->dma_tx) {
		dma_release_channel(controller->dma_tx);
		controller->dma_tx = NULL;
	}
}

static int fsl_lpspi_dma_init(struct device *dev,
			      struct fsl_lpspi_data *fsl_lpspi,
			      struct spi_controller *controller)
{
	int ret;

	/* Prepare for TX DMA: */
	controller->dma_tx = dma_request_chan(dev, "tx");
	if (IS_ERR(controller->dma_tx)) {
		ret = PTR_ERR(controller->dma_tx);
		dev_dbg(dev, "can't get the TX DMA channel, error %d!\n", ret);
		controller->dma_tx = NULL;
		goto err;
	}

	/* Prepare for RX DMA: */
	controller->dma_rx = dma_request_chan(dev, "rx");
	if (IS_ERR(controller->dma_rx)) {
		ret = PTR_ERR(controller->dma_rx);
		dev_dbg(dev, "can't get the RX DMA channel, error %d\n", ret);
		controller->dma_rx = NULL;
		goto err;
	}

	init_completion(&fsl_lpspi->dma_rx_completion);
	init_completion(&fsl_lpspi->dma_tx_completion);
	controller->can_dma = fsl_lpspi_can_dma;
	controller->max_dma_len = FSL_LPSPI_MAX_EDMA_BYTES;

	return 0;
err:
	fsl_lpspi_dma_exit(controller);
	return ret;
}

static int fsl_lpspi_pio_transfer(struct spi_controller *controller,
				  struct spi_transfer *t)
{
	struct fsl_lpspi_data *fsl_lpspi =
				spi_controller_get_devdata(controller);
	int ret;

	fsl_lpspi->tx_buf = t->tx_buf;
	fsl_lpspi->rx_buf = t->rx_buf;
	fsl_lpspi->remain = t->len;

	reinit_completion(&fsl_lpspi->xfer_done);
	fsl_lpspi->target_aborted = false;

	fsl_lpspi_write_tx_fifo(fsl_lpspi);

	ret = fsl_lpspi_wait_for_completion(controller);
	if (ret)
		return ret;

	fsl_lpspi_reset(fsl_lpspi);

	return 0;
}

static int fsl_lpspi_transfer_one(struct spi_controller *controller,
				  struct spi_device *spi,
				  struct spi_transfer *t)
{
	struct fsl_lpspi_data *fsl_lpspi =
					spi_controller_get_devdata(controller);
	int ret;

	/*
	 * Reset FIFO and clear flags when start TO transfer to avoid
	 * being affected if there is a previous abnormal transmission.
	 */
	fsl_lpspi_reset(fsl_lpspi);

	fsl_lpspi->is_first_byte = true;
	ret = fsl_lpspi_setup_transfer(controller, spi, t);
	if (ret < 0)
		return ret;

	fsl_lpspi_set_cmd(fsl_lpspi);
	fsl_lpspi->is_first_byte = false;

	if (fsl_lpspi->usedma)
		ret = fsl_lpspi_dma_transfer(controller, fsl_lpspi, t);
	else
		ret = fsl_lpspi_pio_transfer(controller, t);
	if (ret < 0)
		return ret;

	return 0;
}

static irqreturn_t fsl_lpspi_isr(int irq, void *dev_id)
{
	u32 temp_SR, temp_IER;
	struct fsl_lpspi_data *fsl_lpspi = dev_id;

	temp_IER = readl(fsl_lpspi->base + IMX7ULP_IER);
	fsl_lpspi_intctrl(fsl_lpspi, 0);
	temp_SR = readl(fsl_lpspi->base + IMX7ULP_SR);

	fsl_lpspi_read_rx_fifo(fsl_lpspi);

	if ((temp_SR & SR_TDF) && (temp_IER & IER_TDIE)) {
		fsl_lpspi_write_tx_fifo(fsl_lpspi);
		return IRQ_HANDLED;
	}

	if (temp_SR & SR_MBF ||
	    readl(fsl_lpspi->base + IMX7ULP_FSR) & FSR_TXCOUNT) {
		writel(SR_FCF, fsl_lpspi->base + IMX7ULP_SR);
		fsl_lpspi_intctrl(fsl_lpspi, IER_FCIE);
		return IRQ_HANDLED;
	}

	if (temp_SR & SR_FCF && (temp_IER & IER_FCIE)) {
		writel(SR_FCF, fsl_lpspi->base + IMX7ULP_SR);
		complete(&fsl_lpspi->xfer_done);
		return IRQ_HANDLED;
	}

	return IRQ_NONE;
}

#ifdef CONFIG_PM
static int fsl_lpspi_runtime_resume(struct device *dev)
{
	struct spi_controller *controller = dev_get_drvdata(dev);
	struct fsl_lpspi_data *fsl_lpspi;
	int ret;

	fsl_lpspi = spi_controller_get_devdata(controller);

	ret = clk_prepare_enable(fsl_lpspi->clk_per);
	if (ret)
		return ret;

	ret = clk_prepare_enable(fsl_lpspi->clk_ipg);
	if (ret) {
		clk_disable_unprepare(fsl_lpspi->clk_per);
		return ret;
	}

	return 0;
}

static int fsl_lpspi_runtime_suspend(struct device *dev)
{
	struct spi_controller *controller = dev_get_drvdata(dev);
	struct fsl_lpspi_data *fsl_lpspi;

	fsl_lpspi = spi_controller_get_devdata(controller);

	clk_disable_unprepare(fsl_lpspi->clk_per);
	clk_disable_unprepare(fsl_lpspi->clk_ipg);

	return 0;
}
#endif

static int fsl_lpspi_init_rpm(struct fsl_lpspi_data *fsl_lpspi)
{
	struct device *dev = fsl_lpspi->dev;

	pm_runtime_enable(dev);
	pm_runtime_set_autosuspend_delay(dev, FSL_LPSPI_RPM_TIMEOUT);
	pm_runtime_use_autosuspend(dev);

	return 0;
}

static int fsl_lpspi_probe(struct platform_device *pdev)
{
	struct fsl_lpspi_data *fsl_lpspi;
	struct spi_controller *controller;
	struct resource *res;
	int ret, irq;
	u32 num_cs;
	u32 temp;
	bool is_target;

	is_target = of_property_read_bool((&pdev->dev)->of_node, "spi-slave");
	if (is_target)
		controller = spi_alloc_target(&pdev->dev,
					      sizeof(struct fsl_lpspi_data));
	else
		controller = spi_alloc_host(&pdev->dev,
					    sizeof(struct fsl_lpspi_data));

	if (!controller)
		return -ENOMEM;

	platform_set_drvdata(pdev, controller);

	fsl_lpspi = spi_controller_get_devdata(controller);
	const struct fsl_lpspi_devtype_data *devtype_data =
			of_device_get_match_data(&pdev->dev);
	fsl_lpspi->dev = &pdev->dev;
	fsl_lpspi->is_target = is_target;
	fsl_lpspi->is_only_cs1 = of_property_read_bool((&pdev->dev)->of_node,
						"fsl,spi-only-use-cs1-sel");
<<<<<<< HEAD
	if (of_property_read_u32((&pdev->dev)->of_node, "num-cs",
				 &fsl_lpspi->num_cs))
		fsl_lpspi->num_cs = 1;

	controller->bits_per_word_mask = SPI_BPW_RANGE_MASK(8, 32);
	controller->transfer_one = fsl_lpspi_transfer_one;
	controller->prepare_transfer_hardware = lpspi_prepare_xfer_hardware;
	controller->unprepare_transfer_hardware = lpspi_unprepare_xfer_hardware;
	controller->mode_bits = SPI_CPOL | SPI_CPHA | SPI_CS_HIGH;
	controller->flags = SPI_MASTER_MUST_RX | SPI_MASTER_MUST_TX;
	controller->dev.of_node = pdev->dev.of_node;
	controller->bus_num = pdev->id;
	controller->num_chipselect = fsl_lpspi->num_cs;
	controller->slave_abort = fsl_lpspi_slave_abort;
	if (!fsl_lpspi->is_slave)
		controller->use_gpio_descriptors = true;
=======
	fsl_lpspi->devtype_data = devtype_data;
>>>>>>> ccf0a997

	init_completion(&fsl_lpspi->xfer_done);

	fsl_lpspi->base = devm_platform_get_and_ioremap_resource(pdev, 0, &res);
	if (IS_ERR(fsl_lpspi->base)) {
		ret = PTR_ERR(fsl_lpspi->base);
		goto out_controller_put;
	}
	fsl_lpspi->base_phys = res->start;

	irq = platform_get_irq(pdev, 0);
	if (irq < 0) {
		ret = irq;
		goto out_controller_put;
	}

	ret = devm_request_irq(&pdev->dev, irq, fsl_lpspi_isr, 0,
			       dev_name(&pdev->dev), fsl_lpspi);
	if (ret) {
		dev_err(&pdev->dev, "can't get irq%d: %d\n", irq, ret);
		goto out_controller_put;
	}

	fsl_lpspi->clk_per = devm_clk_get(&pdev->dev, "per");
	if (IS_ERR(fsl_lpspi->clk_per)) {
		ret = PTR_ERR(fsl_lpspi->clk_per);
		goto out_controller_put;
	}

	fsl_lpspi->clk_ipg = devm_clk_get(&pdev->dev, "ipg");
	if (IS_ERR(fsl_lpspi->clk_ipg)) {
		ret = PTR_ERR(fsl_lpspi->clk_ipg);
		goto out_controller_put;
	}

	/* enable the clock */
	ret = fsl_lpspi_init_rpm(fsl_lpspi);
	if (ret)
		goto out_controller_put;

	ret = pm_runtime_get_sync(fsl_lpspi->dev);
	if (ret < 0) {
		dev_err(fsl_lpspi->dev, "failed to enable clock\n");
		goto out_pm_get;
	}

	temp = readl(fsl_lpspi->base + IMX7ULP_PARAM);
	fsl_lpspi->txfifosize = 1 << (temp & 0x0f);
	fsl_lpspi->rxfifosize = 1 << ((temp >> 8) & 0x0f);
	if (of_property_read_u32((&pdev->dev)->of_node, "num-cs",
				 &num_cs)) {
		if (of_device_is_compatible(pdev->dev.of_node, "fsl,imx93-spi"))
			num_cs = ((temp >> 16) & 0xf);
		else
			num_cs = 1;
	}

	controller->bits_per_word_mask = SPI_BPW_RANGE_MASK(8, 32);
	controller->transfer_one = fsl_lpspi_transfer_one;
	controller->prepare_transfer_hardware = lpspi_prepare_xfer_hardware;
	controller->unprepare_transfer_hardware = lpspi_unprepare_xfer_hardware;
	controller->mode_bits = SPI_CPOL | SPI_CPHA | SPI_CS_HIGH;
	controller->flags = SPI_CONTROLLER_MUST_RX | SPI_CONTROLLER_MUST_TX;
	controller->dev.of_node = pdev->dev.of_node;
	controller->bus_num = pdev->id;
	controller->num_chipselect = num_cs;
	controller->target_abort = fsl_lpspi_target_abort;
	if (!fsl_lpspi->is_target)
		controller->use_gpio_descriptors = true;

	ret = fsl_lpspi_dma_init(&pdev->dev, fsl_lpspi, controller);
	if (ret == -EPROBE_DEFER)
		goto out_pm_get;
	if (ret < 0)
<<<<<<< HEAD
		dev_err(&pdev->dev, "dma setup error %d, use pio\n", ret);
=======
		dev_warn(&pdev->dev, "dma setup error %d, use pio\n", ret);
>>>>>>> ccf0a997
	else
		/*
		 * disable LPSPI module IRQ when enable DMA mode successfully,
		 * to prevent the unexpected LPSPI module IRQ events.
		 */
		disable_irq(irq);

	ret = devm_spi_register_controller(&pdev->dev, controller);
	if (ret < 0) {
		dev_err_probe(&pdev->dev, ret, "spi_register_controller error\n");
		goto free_dma;
	}

	pm_runtime_mark_last_busy(fsl_lpspi->dev);
	pm_runtime_put_autosuspend(fsl_lpspi->dev);

	return 0;

free_dma:
	fsl_lpspi_dma_exit(controller);
out_pm_get:
	pm_runtime_dont_use_autosuspend(fsl_lpspi->dev);
	pm_runtime_put_sync(fsl_lpspi->dev);
	pm_runtime_disable(fsl_lpspi->dev);
out_controller_put:
	spi_controller_put(controller);

	return ret;
}

static void fsl_lpspi_remove(struct platform_device *pdev)
{
	struct spi_controller *controller = platform_get_drvdata(pdev);
	struct fsl_lpspi_data *fsl_lpspi =
				spi_controller_get_devdata(controller);

	fsl_lpspi_dma_exit(controller);

	pm_runtime_disable(fsl_lpspi->dev);
}

static int __maybe_unused fsl_lpspi_suspend(struct device *dev)
{
	pinctrl_pm_select_sleep_state(dev);
	return pm_runtime_force_suspend(dev);
}

static int __maybe_unused fsl_lpspi_resume(struct device *dev)
{
	int ret;

	ret = pm_runtime_force_resume(dev);
	if (ret) {
		dev_err(dev, "Error in resume: %d\n", ret);
		return ret;
	}

	pinctrl_pm_select_default_state(dev);

	return 0;
}

static const struct dev_pm_ops fsl_lpspi_pm_ops = {
	SET_RUNTIME_PM_OPS(fsl_lpspi_runtime_suspend,
				fsl_lpspi_runtime_resume, NULL)
	SET_SYSTEM_SLEEP_PM_OPS(fsl_lpspi_suspend, fsl_lpspi_resume)
};

static struct platform_driver fsl_lpspi_driver = {
	.driver = {
		.name = DRIVER_NAME,
		.of_match_table = fsl_lpspi_dt_ids,
		.pm = &fsl_lpspi_pm_ops,
	},
	.probe = fsl_lpspi_probe,
	.remove_new = fsl_lpspi_remove,
};
module_platform_driver(fsl_lpspi_driver);

MODULE_DESCRIPTION("LPSPI Controller driver");
MODULE_AUTHOR("Gao Pan <pandy.gao@nxp.com>");
MODULE_LICENSE("GPL");<|MERGE_RESOLUTION|>--- conflicted
+++ resolved
@@ -106,12 +106,7 @@
 	unsigned long base_phys;
 	struct clk *clk_ipg;
 	struct clk *clk_per;
-<<<<<<< HEAD
-	bool is_slave;
-	u32 num_cs;
-=======
 	bool is_target;
->>>>>>> ccf0a997
 	bool is_only_cs1;
 	bool is_first_byte;
 
@@ -1034,26 +1029,7 @@
 	fsl_lpspi->is_target = is_target;
 	fsl_lpspi->is_only_cs1 = of_property_read_bool((&pdev->dev)->of_node,
 						"fsl,spi-only-use-cs1-sel");
-<<<<<<< HEAD
-	if (of_property_read_u32((&pdev->dev)->of_node, "num-cs",
-				 &fsl_lpspi->num_cs))
-		fsl_lpspi->num_cs = 1;
-
-	controller->bits_per_word_mask = SPI_BPW_RANGE_MASK(8, 32);
-	controller->transfer_one = fsl_lpspi_transfer_one;
-	controller->prepare_transfer_hardware = lpspi_prepare_xfer_hardware;
-	controller->unprepare_transfer_hardware = lpspi_unprepare_xfer_hardware;
-	controller->mode_bits = SPI_CPOL | SPI_CPHA | SPI_CS_HIGH;
-	controller->flags = SPI_MASTER_MUST_RX | SPI_MASTER_MUST_TX;
-	controller->dev.of_node = pdev->dev.of_node;
-	controller->bus_num = pdev->id;
-	controller->num_chipselect = fsl_lpspi->num_cs;
-	controller->slave_abort = fsl_lpspi_slave_abort;
-	if (!fsl_lpspi->is_slave)
-		controller->use_gpio_descriptors = true;
-=======
 	fsl_lpspi->devtype_data = devtype_data;
->>>>>>> ccf0a997
 
 	init_completion(&fsl_lpspi->xfer_done);
 
@@ -1128,11 +1104,7 @@
 	if (ret == -EPROBE_DEFER)
 		goto out_pm_get;
 	if (ret < 0)
-<<<<<<< HEAD
-		dev_err(&pdev->dev, "dma setup error %d, use pio\n", ret);
-=======
 		dev_warn(&pdev->dev, "dma setup error %d, use pio\n", ret);
->>>>>>> ccf0a997
 	else
 		/*
 		 * disable LPSPI module IRQ when enable DMA mode successfully,
