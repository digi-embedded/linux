--- conflicted
+++ resolved
@@ -929,13 +929,8 @@
 
 	ret = devm_spi_register_controller(&pdev->dev, controller);
 	if (ret < 0) {
-<<<<<<< HEAD
-		dev_err(&pdev->dev, "spi_register_controller error.\n");
-		goto out_dma_init;
-=======
 		dev_err_probe(&pdev->dev, ret, "spi_register_controller error\n");
 		goto free_dma;
->>>>>>> 29549c70
 	}
 
 	pm_runtime_mark_last_busy(fsl_lpspi->dev);
@@ -943,11 +938,7 @@
 
 	return 0;
 
-<<<<<<< HEAD
-out_dma_init:
-=======
 free_dma:
->>>>>>> 29549c70
 	fsl_lpspi_dma_exit(controller);
 out_pm_get:
 	pm_runtime_dont_use_autosuspend(fsl_lpspi->dev);
