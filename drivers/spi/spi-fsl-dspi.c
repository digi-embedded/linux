// SPDX-License-Identifier: GPL-2.0+
//
// Copyright 2013 Freescale Semiconductor, Inc.
// Copyright 2020 NXP
//
// Freescale DSPI driver
// This file contains a driver for the Freescale DSPI

#include <linux/clk.h>
#include <linux/delay.h>
#include <linux/dmaengine.h>
#include <linux/dma-mapping.h>
#include <linux/interrupt.h>
#include <linux/kernel.h>
#include <linux/module.h>
#include <linux/of_device.h>
#include <linux/pinctrl/consumer.h>
#include <linux/regmap.h>
#include <linux/spi/spi.h>
#include <linux/spi/spi-fsl-dspi.h>

#define DRIVER_NAME			"fsl-dspi"

#define SPI_MCR				0x00
#define SPI_MCR_MASTER			BIT(31)
#define SPI_MCR_PCSIS(x)		((x) << 16)
#define SPI_MCR_CLR_TXF			BIT(11)
#define SPI_MCR_CLR_RXF			BIT(10)
#define SPI_MCR_XSPI			BIT(3)
#define SPI_MCR_DIS_TXF			BIT(13)
#define SPI_MCR_DIS_RXF			BIT(12)
#define SPI_MCR_HALT			BIT(0)

#define SPI_TCR				0x08
#define SPI_TCR_GET_TCNT(x)		(((x) & GENMASK(31, 16)) >> 16)

#define SPI_CTAR(x)			(0x0c + (((x) & GENMASK(1, 0)) * 4))
#define SPI_CTAR_FMSZ(x)		(((x) << 27) & GENMASK(30, 27))
#define SPI_CTAR_CPOL			BIT(26)
#define SPI_CTAR_CPHA			BIT(25)
#define SPI_CTAR_LSBFE			BIT(24)
#define SPI_CTAR_PCSSCK(x)		(((x) << 22) & GENMASK(23, 22))
#define SPI_CTAR_PASC(x)		(((x) << 20) & GENMASK(21, 20))
#define SPI_CTAR_PDT(x)			(((x) << 18) & GENMASK(19, 18))
#define SPI_CTAR_PBR(x)			(((x) << 16) & GENMASK(17, 16))
#define SPI_CTAR_CSSCK(x)		(((x) << 12) & GENMASK(15, 12))
#define SPI_CTAR_ASC(x)			(((x) << 8) & GENMASK(11, 8))
#define SPI_CTAR_DT(x)			(((x) << 4) & GENMASK(7, 4))
#define SPI_CTAR_BR(x)			((x) & GENMASK(3, 0))
#define SPI_CTAR_SCALE_BITS		0xf

#define SPI_CTAR0_SLAVE			0x0c

#define SPI_SR				0x2c
#define SPI_SR_TCFQF			BIT(31)
#define SPI_SR_TFUF			BIT(27)
#define SPI_SR_TFFF			BIT(25)
#define SPI_SR_CMDTCF			BIT(23)
#define SPI_SR_SPEF			BIT(21)
#define SPI_SR_RFOF			BIT(19)
#define SPI_SR_TFIWF			BIT(18)
#define SPI_SR_RFDF			BIT(17)
#define SPI_SR_CMDFFF			BIT(16)
#define SPI_SR_CLEAR			(SPI_SR_TCFQF | \
					SPI_SR_TFUF | SPI_SR_TFFF | \
					SPI_SR_CMDTCF | SPI_SR_SPEF | \
					SPI_SR_RFOF | SPI_SR_TFIWF | \
					SPI_SR_RFDF | SPI_SR_CMDFFF)

#define SPI_RSER_TFFFE			BIT(25)
#define SPI_RSER_TFFFD			BIT(24)
#define SPI_RSER_RFDFE			BIT(17)
#define SPI_RSER_RFDFD			BIT(16)

#define SPI_RSER			0x30
#define SPI_RSER_TCFQE			BIT(31)
#define SPI_RSER_CMDTCFE		BIT(23)

#define SPI_PUSHR			0x34
#define SPI_PUSHR_CMD_CONT		BIT(15)
#define SPI_PUSHR_CMD_CTAS(x)		(((x) << 12 & GENMASK(14, 12)))
#define SPI_PUSHR_CMD_EOQ		BIT(11)
#define SPI_PUSHR_CMD_CTCNT		BIT(10)
#define SPI_PUSHR_CMD_PCS(x)		(BIT(x) & GENMASK(5, 0))

#define SPI_PUSHR_SLAVE			0x34

#define SPI_POPR			0x38

#define SPI_TXFR0			0x3c
#define SPI_TXFR1			0x40
#define SPI_TXFR2			0x44
#define SPI_TXFR3			0x48
#define SPI_RXFR0			0x7c
#define SPI_RXFR1			0x80
#define SPI_RXFR2			0x84
#define SPI_RXFR3			0x88

#define SPI_CTARE(x)			(0x11c + (((x) & GENMASK(1, 0)) * 4))
#define SPI_CTARE_FMSZE(x)		(((x) & 0x1) << 16)
#define SPI_CTARE_DTCP(x)		((x) & 0x7ff)

#define SPI_SREX			0x13c

#define SPI_FRAME_BITS(bits)		SPI_CTAR_FMSZ((bits) - 1)
#define SPI_FRAME_EBITS(bits)		SPI_CTARE_FMSZE(((bits) - 1) >> 4)

#define DMA_COMPLETION_TIMEOUT		msecs_to_jiffies(3000)

struct chip_data {
	u32			ctar_val;
};

enum dspi_trans_mode {
	DSPI_XSPI_MODE,
	DSPI_DMA_MODE,
};

struct fsl_dspi_devtype_data {
	enum dspi_trans_mode	trans_mode;
	u8			max_clock_factor;
	int			fifo_size;
};

enum {
	LS1021A,
	LS1012A,
	LS1028A,
	LS1043A,
	LS1046A,
	LS2080A,
	LS2085A,
	LX2160A,
	MCF5441X,
	VF610,
};

static const struct fsl_dspi_devtype_data devtype_data[] = {
	[VF610] = {
		.trans_mode		= DSPI_DMA_MODE,
		.max_clock_factor	= 2,
		.fifo_size		= 4,
	},
	[LS1021A] = {
		/* Has A-011218 DMA erratum */
		.trans_mode		= DSPI_XSPI_MODE,
		.max_clock_factor	= 8,
		.fifo_size		= 4,
	},
	[LS1012A] = {
		/* Has A-011218 DMA erratum */
		.trans_mode		= DSPI_XSPI_MODE,
		.max_clock_factor	= 8,
		.fifo_size		= 16,
	},
	[LS1028A] = {
		.trans_mode		= DSPI_XSPI_MODE,
		.max_clock_factor	= 8,
		.fifo_size		= 4,
	},
	[LS1043A] = {
		/* Has A-011218 DMA erratum */
		.trans_mode		= DSPI_XSPI_MODE,
		.max_clock_factor	= 8,
		.fifo_size		= 16,
	},
	[LS1046A] = {
		/* Has A-011218 DMA erratum */
		.trans_mode		= DSPI_XSPI_MODE,
		.max_clock_factor	= 8,
		.fifo_size		= 16,
	},
	[LS2080A] = {
		.trans_mode		= DSPI_XSPI_MODE,
		.max_clock_factor	= 8,
		.fifo_size		= 4,
	},
	[LS2085A] = {
		.trans_mode		= DSPI_XSPI_MODE,
		.max_clock_factor	= 8,
		.fifo_size		= 4,
	},
	[LX2160A] = {
		.trans_mode		= DSPI_XSPI_MODE,
		.max_clock_factor	= 8,
		.fifo_size		= 4,
	},
	[MCF5441X] = {
		.trans_mode		= DSPI_DMA_MODE,
		.max_clock_factor	= 8,
		.fifo_size		= 16,
	},
};

struct fsl_dspi_dma {
	u32					*tx_dma_buf;
	struct dma_chan				*chan_tx;
	dma_addr_t				tx_dma_phys;
	struct completion			cmd_tx_complete;
	struct dma_async_tx_descriptor		*tx_desc;

	u32					*rx_dma_buf;
	struct dma_chan				*chan_rx;
	dma_addr_t				rx_dma_phys;
	struct completion			cmd_rx_complete;
	struct dma_async_tx_descriptor		*rx_desc;
};

struct fsl_dspi {
	struct spi_controller			*ctlr;
	struct platform_device			*pdev;

	struct regmap				*regmap;
	struct regmap				*regmap_pushr;
	int					irq;
	struct clk				*clk;

	struct spi_transfer			*cur_transfer;
	struct spi_message			*cur_msg;
	struct chip_data			*cur_chip;
	size_t					progress;
	size_t					len;
	const void				*tx;
	void					*rx;
	u16					tx_cmd;
	const struct fsl_dspi_devtype_data	*devtype_data;

	struct completion			xfer_done;

	struct fsl_dspi_dma			*dma;

	int					oper_word_size;
	int					oper_bits_per_word;

	int					words_in_flight;

	/*
	 * Offsets for CMD and TXDATA within SPI_PUSHR when accessed
	 * individually (in XSPI mode)
	 */
	int					pushr_cmd;
	int					pushr_tx;

	void (*host_to_dev)(struct fsl_dspi *dspi, u32 *txdata);
	void (*dev_to_host)(struct fsl_dspi *dspi, u32 rxdata);
};

static void dspi_native_host_to_dev(struct fsl_dspi *dspi, u32 *txdata)
{
	switch (dspi->oper_word_size) {
	case 1:
		*txdata = *(u8 *)dspi->tx;
		break;
	case 2:
		*txdata = *(u16 *)dspi->tx;
		break;
	case 4:
		*txdata = *(u32 *)dspi->tx;
		break;
	}
	dspi->tx += dspi->oper_word_size;
}

static void dspi_native_dev_to_host(struct fsl_dspi *dspi, u32 rxdata)
{
	switch (dspi->oper_word_size) {
	case 1:
		*(u8 *)dspi->rx = rxdata;
		break;
	case 2:
		*(u16 *)dspi->rx = rxdata;
		break;
	case 4:
		*(u32 *)dspi->rx = rxdata;
		break;
	}
	dspi->rx += dspi->oper_word_size;
}

static void dspi_8on32_host_to_dev(struct fsl_dspi *dspi, u32 *txdata)
{
	*txdata = cpu_to_be32(*(u32 *)dspi->tx);
	dspi->tx += sizeof(u32);
}

static void dspi_8on32_dev_to_host(struct fsl_dspi *dspi, u32 rxdata)
{
	*(u32 *)dspi->rx = be32_to_cpu(rxdata);
	dspi->rx += sizeof(u32);
}

static void dspi_8on16_host_to_dev(struct fsl_dspi *dspi, u32 *txdata)
{
	*txdata = cpu_to_be16(*(u16 *)dspi->tx);
	dspi->tx += sizeof(u16);
}

static void dspi_8on16_dev_to_host(struct fsl_dspi *dspi, u32 rxdata)
{
	*(u16 *)dspi->rx = be16_to_cpu(rxdata);
	dspi->rx += sizeof(u16);
}

static void dspi_16on32_host_to_dev(struct fsl_dspi *dspi, u32 *txdata)
{
	u16 hi = *(u16 *)dspi->tx;
	u16 lo = *(u16 *)(dspi->tx + 2);

	*txdata = (u32)hi << 16 | lo;
	dspi->tx += sizeof(u32);
}

static void dspi_16on32_dev_to_host(struct fsl_dspi *dspi, u32 rxdata)
{
	u16 hi = rxdata & 0xffff;
	u16 lo = rxdata >> 16;

	*(u16 *)dspi->rx = lo;
	*(u16 *)(dspi->rx + 2) = hi;
	dspi->rx += sizeof(u32);
}

/*
 * Pop one word from the TX buffer for pushing into the
 * PUSHR register (TX FIFO)
 */
static u32 dspi_pop_tx(struct fsl_dspi *dspi)
{
	u32 txdata = 0;

	if (dspi->tx)
		dspi->host_to_dev(dspi, &txdata);
	dspi->len -= dspi->oper_word_size;
	return txdata;
}

/* Prepare one TX FIFO entry (txdata plus cmd) */
static u32 dspi_pop_tx_pushr(struct fsl_dspi *dspi)
{
	u16 cmd = dspi->tx_cmd, data = dspi_pop_tx(dspi);

	if (spi_controller_is_slave(dspi->ctlr))
		return data;

	if (dspi->len > 0)
		cmd |= SPI_PUSHR_CMD_CONT;
	return cmd << 16 | data;
}

/* Push one word to the RX buffer from the POPR register (RX FIFO) */
static void dspi_push_rx(struct fsl_dspi *dspi, u32 rxdata)
{
	if (!dspi->rx)
		return;
	dspi->dev_to_host(dspi, rxdata);
}

static void dspi_tx_dma_callback(void *arg)
{
	struct fsl_dspi *dspi = arg;
	struct fsl_dspi_dma *dma = dspi->dma;

	complete(&dma->cmd_tx_complete);
}

static void dspi_rx_dma_callback(void *arg)
{
	struct fsl_dspi *dspi = arg;
	struct fsl_dspi_dma *dma = dspi->dma;
	int i;

	if (dspi->rx) {
		for (i = 0; i < dspi->words_in_flight; i++)
			dspi_push_rx(dspi, dspi->dma->rx_dma_buf[i]);
	}

	complete(&dma->cmd_rx_complete);
}

static int dspi_next_xfer_dma_submit(struct fsl_dspi *dspi)
{
	struct device *dev = &dspi->pdev->dev;
	struct fsl_dspi_dma *dma = dspi->dma;
	int time_left;
	int i;

	for (i = 0; i < dspi->words_in_flight; i++)
		dspi->dma->tx_dma_buf[i] = dspi_pop_tx_pushr(dspi);

	dma->tx_desc = dmaengine_prep_slave_single(dma->chan_tx,
					dma->tx_dma_phys,
					dspi->words_in_flight *
					DMA_SLAVE_BUSWIDTH_4_BYTES,
					DMA_MEM_TO_DEV,
					DMA_PREP_INTERRUPT | DMA_CTRL_ACK);
	if (!dma->tx_desc) {
		dev_err(dev, "Not able to get desc for DMA xfer\n");
		return -EIO;
	}

	dma->tx_desc->callback = dspi_tx_dma_callback;
	dma->tx_desc->callback_param = dspi;
	if (dma_submit_error(dmaengine_submit(dma->tx_desc))) {
		dev_err(dev, "DMA submit failed\n");
		return -EINVAL;
	}

	dma->rx_desc = dmaengine_prep_slave_single(dma->chan_rx,
					dma->rx_dma_phys,
					dspi->words_in_flight *
					DMA_SLAVE_BUSWIDTH_4_BYTES,
					DMA_DEV_TO_MEM,
					DMA_PREP_INTERRUPT | DMA_CTRL_ACK);
	if (!dma->rx_desc) {
		dev_err(dev, "Not able to get desc for DMA xfer\n");
		return -EIO;
	}

	dma->rx_desc->callback = dspi_rx_dma_callback;
	dma->rx_desc->callback_param = dspi;
	if (dma_submit_error(dmaengine_submit(dma->rx_desc))) {
		dev_err(dev, "DMA submit failed\n");
		return -EINVAL;
	}

	reinit_completion(&dspi->dma->cmd_rx_complete);
	reinit_completion(&dspi->dma->cmd_tx_complete);

	dma_async_issue_pending(dma->chan_rx);
	dma_async_issue_pending(dma->chan_tx);

	if (spi_controller_is_slave(dspi->ctlr)) {
		wait_for_completion_interruptible(&dspi->dma->cmd_rx_complete);
		return 0;
	}

	time_left = wait_for_completion_timeout(&dspi->dma->cmd_tx_complete,
						DMA_COMPLETION_TIMEOUT);
	if (time_left == 0) {
		dev_err(dev, "DMA tx timeout\n");
		dmaengine_terminate_all(dma->chan_tx);
		dmaengine_terminate_all(dma->chan_rx);
		return -ETIMEDOUT;
	}

	time_left = wait_for_completion_timeout(&dspi->dma->cmd_rx_complete,
						DMA_COMPLETION_TIMEOUT);
	if (time_left == 0) {
		dev_err(dev, "DMA rx timeout\n");
		dmaengine_terminate_all(dma->chan_tx);
		dmaengine_terminate_all(dma->chan_rx);
		return -ETIMEDOUT;
	}

	return 0;
}

static void dspi_setup_accel(struct fsl_dspi *dspi);

static int dspi_dma_xfer(struct fsl_dspi *dspi)
{
	struct spi_message *message = dspi->cur_msg;
	struct device *dev = &dspi->pdev->dev;
	int ret = 0;

	/*
	 * dspi->len gets decremented by dspi_pop_tx_pushr in
	 * dspi_next_xfer_dma_submit
	 */
	while (dspi->len) {
		/* Figure out operational bits-per-word for this chunk */
		dspi_setup_accel(dspi);

		dspi->words_in_flight = dspi->len / dspi->oper_word_size;
		if (dspi->words_in_flight > dspi->devtype_data->fifo_size)
			dspi->words_in_flight = dspi->devtype_data->fifo_size;

		message->actual_length += dspi->words_in_flight *
					  dspi->oper_word_size;

		ret = dspi_next_xfer_dma_submit(dspi);
		if (ret) {
			dev_err(dev, "DMA transfer failed\n");
			break;
		}
	}

	return ret;
}

static int dspi_request_dma(struct fsl_dspi *dspi, phys_addr_t phy_addr)
{
	int dma_bufsize = dspi->devtype_data->fifo_size * 2;
	struct device *dev = &dspi->pdev->dev;
	struct dma_slave_config cfg;
	struct fsl_dspi_dma *dma;
	int ret;

	dma = devm_kzalloc(dev, sizeof(*dma), GFP_KERNEL);
	if (!dma)
		return -ENOMEM;

	dma->chan_rx = dma_request_chan(dev, "rx");
	if (IS_ERR(dma->chan_rx)) {
		dev_err(dev, "rx dma channel not available\n");
		ret = PTR_ERR(dma->chan_rx);
		return ret;
	}

	dma->chan_tx = dma_request_chan(dev, "tx");
	if (IS_ERR(dma->chan_tx)) {
		dev_err(dev, "tx dma channel not available\n");
		ret = PTR_ERR(dma->chan_tx);
		goto err_tx_channel;
	}

	dma->tx_dma_buf = dma_alloc_coherent(dma->chan_tx->device->dev,
					     dma_bufsize, &dma->tx_dma_phys,
					     GFP_KERNEL);
	if (!dma->tx_dma_buf) {
		ret = -ENOMEM;
		goto err_tx_dma_buf;
	}

	dma->rx_dma_buf = dma_alloc_coherent(dma->chan_rx->device->dev,
					     dma_bufsize, &dma->rx_dma_phys,
					     GFP_KERNEL);
	if (!dma->rx_dma_buf) {
		ret = -ENOMEM;
		goto err_rx_dma_buf;
	}

	memset(&cfg, 0, sizeof(cfg));
	cfg.src_addr = phy_addr + SPI_POPR;
	cfg.dst_addr = phy_addr + SPI_PUSHR;
	cfg.src_addr_width = DMA_SLAVE_BUSWIDTH_4_BYTES;
	cfg.dst_addr_width = DMA_SLAVE_BUSWIDTH_4_BYTES;
	cfg.src_maxburst = 1;
	cfg.dst_maxburst = 1;

	cfg.direction = DMA_DEV_TO_MEM;
	ret = dmaengine_slave_config(dma->chan_rx, &cfg);
	if (ret) {
		dev_err(dev, "can't configure rx dma channel\n");
		ret = -EINVAL;
		goto err_slave_config;
	}

	cfg.direction = DMA_MEM_TO_DEV;
	ret = dmaengine_slave_config(dma->chan_tx, &cfg);
	if (ret) {
		dev_err(dev, "can't configure tx dma channel\n");
		ret = -EINVAL;
		goto err_slave_config;
	}

	dspi->dma = dma;
	init_completion(&dma->cmd_tx_complete);
	init_completion(&dma->cmd_rx_complete);

	return 0;

err_slave_config:
	dma_free_coherent(dma->chan_rx->device->dev,
			  dma_bufsize, dma->rx_dma_buf, dma->rx_dma_phys);
err_rx_dma_buf:
	dma_free_coherent(dma->chan_tx->device->dev,
			  dma_bufsize, dma->tx_dma_buf, dma->tx_dma_phys);
err_tx_dma_buf:
	dma_release_channel(dma->chan_tx);
err_tx_channel:
	dma_release_channel(dma->chan_rx);

	devm_kfree(dev, dma);
	dspi->dma = NULL;

	return ret;
}

static void dspi_release_dma(struct fsl_dspi *dspi)
{
	int dma_bufsize = dspi->devtype_data->fifo_size * 2;
	struct fsl_dspi_dma *dma = dspi->dma;

	if (!dma)
		return;

	if (dma->chan_tx) {
		dma_free_coherent(dma->chan_tx->device->dev, dma_bufsize,
				  dma->tx_dma_buf, dma->tx_dma_phys);
		dma_release_channel(dma->chan_tx);
	}

	if (dma->chan_rx) {
		dma_free_coherent(dma->chan_rx->device->dev, dma_bufsize,
				  dma->rx_dma_buf, dma->rx_dma_phys);
		dma_release_channel(dma->chan_rx);
	}
}

static void hz_to_spi_baud(char *pbr, char *br, int speed_hz,
			   unsigned long clkrate)
{
	/* Valid baud rate pre-scaler values */
	int pbr_tbl[4] = {2, 3, 5, 7};
	int brs[16] = {	2,	4,	6,	8,
			16,	32,	64,	128,
			256,	512,	1024,	2048,
			4096,	8192,	16384,	32768 };
	int scale_needed, scale, minscale = INT_MAX;
	int i, j;

	scale_needed = clkrate / speed_hz;
	if (clkrate % speed_hz)
		scale_needed++;

	for (i = 0; i < ARRAY_SIZE(brs); i++)
		for (j = 0; j < ARRAY_SIZE(pbr_tbl); j++) {
			scale = brs[i] * pbr_tbl[j];
			if (scale >= scale_needed) {
				if (scale < minscale) {
					minscale = scale;
					*br = i;
					*pbr = j;
				}
				break;
			}
		}

	if (minscale == INT_MAX) {
		pr_warn("Can not find valid baud rate,speed_hz is %d,clkrate is %ld, we use the max prescaler value.\n",
			speed_hz, clkrate);
		*pbr = ARRAY_SIZE(pbr_tbl) - 1;
		*br =  ARRAY_SIZE(brs) - 1;
	}
}

static void ns_delay_scale(char *psc, char *sc, int delay_ns,
			   unsigned long clkrate)
{
	int scale_needed, scale, minscale = INT_MAX;
	int pscale_tbl[4] = {1, 3, 5, 7};
	u32 remainder;
	int i, j;

	scale_needed = div_u64_rem((u64)delay_ns * clkrate, NSEC_PER_SEC,
				   &remainder);
	if (remainder)
		scale_needed++;

	for (i = 0; i < ARRAY_SIZE(pscale_tbl); i++)
		for (j = 0; j <= SPI_CTAR_SCALE_BITS; j++) {
			scale = pscale_tbl[i] * (2 << j);
			if (scale >= scale_needed) {
				if (scale < minscale) {
					minscale = scale;
					*psc = i;
					*sc = j;
				}
				break;
			}
		}

	if (minscale == INT_MAX) {
		pr_warn("Cannot find correct scale values for %dns delay at clkrate %ld, using max prescaler value",
			delay_ns, clkrate);
		*psc = ARRAY_SIZE(pscale_tbl) - 1;
		*sc = SPI_CTAR_SCALE_BITS;
	}
}

static void dspi_pushr_cmd_write(struct fsl_dspi *dspi, u16 cmd)
{
	/*
	 * The only time when the PCS doesn't need continuation after this word
	 * is when it's last. We need to look ahead, because we actually call
	 * dspi_pop_tx (the function that decrements dspi->len) _after_
	 * dspi_pushr_cmd_write with XSPI mode. As for how much in advance? One
	 * word is enough. If there's more to transmit than that,
	 * dspi_xspi_write will know to split the FIFO writes in 2, and
	 * generate a new PUSHR command with the final word that will have PCS
	 * deasserted (not continued) here.
	 */
	if (dspi->len > dspi->oper_word_size)
		cmd |= SPI_PUSHR_CMD_CONT;
	regmap_write(dspi->regmap_pushr, dspi->pushr_cmd, cmd);
}

static void dspi_pushr_txdata_write(struct fsl_dspi *dspi, u16 txdata)
{
	regmap_write(dspi->regmap_pushr, dspi->pushr_tx, txdata);
}

static void dspi_xspi_fifo_write(struct fsl_dspi *dspi, int num_words)
{
	int num_bytes = num_words * dspi->oper_word_size;
	u16 tx_cmd = dspi->tx_cmd;

	/*
	 * If the PCS needs to de-assert (i.e. we're at the end of the buffer
	 * and cs_change does not want the PCS to stay on), then we need a new
	 * PUSHR command, since this one (for the body of the buffer)
	 * necessarily has the CONT bit set.
	 * So send one word less during this go, to force a split and a command
	 * with a single word next time, when CONT will be unset.
	 */
	if (!(dspi->tx_cmd & SPI_PUSHR_CMD_CONT) && num_bytes == dspi->len)
		tx_cmd |= SPI_PUSHR_CMD_EOQ;

<<<<<<< HEAD
	if (dspi->devtype_data->xspi_mode && dspi->bits_per_word > 16) {
		/* Write the CMD FIFO entry first, and then the two
		 * corresponding TX FIFO entries.
		 */
		u32 data = dspi_pop_tx(dspi);

		cmd_fifo_write(dspi);
		tx_fifo_write(dspi, data & 0xFFFF);
		tx_fifo_write(dspi, data >> 16);
	} else {
		/* Write one entry to both TX FIFO and CMD FIFO
		 * simultaneously.
		 */
		fifo_write(dspi);
=======
	/* Update CTARE */
	regmap_write(dspi->regmap, SPI_CTARE(0),
		     SPI_FRAME_EBITS(dspi->oper_bits_per_word) |
		     SPI_CTARE_DTCP(num_words));

	/*
	 * Write the CMD FIFO entry first, and then the two
	 * corresponding TX FIFO entries (or one...).
	 */
	dspi_pushr_cmd_write(dspi, tx_cmd);

	/* Fill TX FIFO with as many transfers as possible */
	while (num_words--) {
		u32 data = dspi_pop_tx(dspi);

		dspi_pushr_txdata_write(dspi, data & 0xFFFF);
		if (dspi->oper_bits_per_word > 16)
			dspi_pushr_txdata_write(dspi, data >> 16);
>>>>>>> c1084c27
	}
}

static u32 dspi_popr_read(struct fsl_dspi *dspi)
{
	u32 rxdata = 0;

	regmap_read(dspi->regmap, SPI_POPR, &rxdata);
	return rxdata;
}

static void dspi_fifo_read(struct fsl_dspi *dspi)
{
	int num_fifo_entries = dspi->words_in_flight;

	/* Read one FIFO entry and push to rx buffer */
	while (num_fifo_entries--)
		dspi_push_rx(dspi, dspi_popr_read(dspi));
}

static void dspi_setup_accel(struct fsl_dspi *dspi)
{
	struct spi_transfer *xfer = dspi->cur_transfer;
	bool odd = !!(dspi->len & 1);

	/* No accel for frames not multiple of 8 bits at the moment */
	if (xfer->bits_per_word % 8)
		goto no_accel;

	if (!odd && dspi->len <= dspi->devtype_data->fifo_size * 2) {
		dspi->oper_bits_per_word = 16;
	} else if (odd && dspi->len <= dspi->devtype_data->fifo_size) {
		dspi->oper_bits_per_word = 8;
	} else {
		/* Start off with maximum supported by hardware */
		if (dspi->devtype_data->trans_mode == DSPI_XSPI_MODE)
			dspi->oper_bits_per_word = 32;
		else
			dspi->oper_bits_per_word = 16;

		/*
		 * And go down only if the buffer can't be sent with
		 * words this big
		 */
		do {
			if (dspi->len >= DIV_ROUND_UP(dspi->oper_bits_per_word, 8))
				break;

			dspi->oper_bits_per_word /= 2;
		} while (dspi->oper_bits_per_word > 8);
	}

	if (xfer->bits_per_word == 8 && dspi->oper_bits_per_word == 32) {
		dspi->dev_to_host = dspi_8on32_dev_to_host;
		dspi->host_to_dev = dspi_8on32_host_to_dev;
	} else if (xfer->bits_per_word == 8 && dspi->oper_bits_per_word == 16) {
		dspi->dev_to_host = dspi_8on16_dev_to_host;
		dspi->host_to_dev = dspi_8on16_host_to_dev;
	} else if (xfer->bits_per_word == 16 && dspi->oper_bits_per_word == 32) {
		dspi->dev_to_host = dspi_16on32_dev_to_host;
		dspi->host_to_dev = dspi_16on32_host_to_dev;
	} else {
no_accel:
		dspi->dev_to_host = dspi_native_dev_to_host;
		dspi->host_to_dev = dspi_native_host_to_dev;
		dspi->oper_bits_per_word = xfer->bits_per_word;
	}

	dspi->oper_word_size = DIV_ROUND_UP(dspi->oper_bits_per_word, 8);

	/*
	 * Update CTAR here (code is common for XSPI and DMA modes).
	 * We will update CTARE in the portion specific to XSPI, when we
	 * also know the preload value (DTCP).
	 */
	regmap_write(dspi->regmap, SPI_CTAR(0),
		     dspi->cur_chip->ctar_val |
		     SPI_FRAME_BITS(dspi->oper_bits_per_word));
}

static void dspi_fifo_write(struct fsl_dspi *dspi)
{
	int num_fifo_entries = dspi->devtype_data->fifo_size;
	struct spi_transfer *xfer = dspi->cur_transfer;
	struct spi_message *msg = dspi->cur_msg;
	int num_words, num_bytes;

	dspi_setup_accel(dspi);

	/* In XSPI mode each 32-bit word occupies 2 TX FIFO entries */
	if (dspi->oper_word_size == 4)
		num_fifo_entries /= 2;

	/*
	 * Integer division intentionally trims off odd (or non-multiple of 4)
	 * numbers of bytes at the end of the buffer, which will be sent next
	 * time using a smaller oper_word_size.
	 */
	num_words = dspi->len / dspi->oper_word_size;
	if (num_words > num_fifo_entries)
		num_words = num_fifo_entries;

	/* Update total number of bytes that were transferred */
	num_bytes = num_words * dspi->oper_word_size;
	msg->actual_length += num_bytes;
	dspi->progress += num_bytes / DIV_ROUND_UP(xfer->bits_per_word, 8);

	/*
	 * Update shared variable for use in the next interrupt (both in
	 * dspi_fifo_read and in dspi_fifo_write).
	 */
	dspi->words_in_flight = num_words;

	spi_take_timestamp_pre(dspi->ctlr, xfer, dspi->progress, !dspi->irq);

	dspi_xspi_fifo_write(dspi, num_words);
	/*
	 * Everything after this point is in a potential race with the next
	 * interrupt, so we must never use dspi->words_in_flight again since it
	 * might already be modified by the next dspi_fifo_write.
	 */

	spi_take_timestamp_post(dspi->ctlr, dspi->cur_transfer,
				dspi->progress, !dspi->irq);
}

static int dspi_rxtx(struct fsl_dspi *dspi)
{
	dspi_fifo_read(dspi);

	if (!dspi->len)
		/* Success! */
		return 0;

	dspi_fifo_write(dspi);

	return -EINPROGRESS;
}

static int dspi_poll(struct fsl_dspi *dspi)
{
	int tries = 1000;
	u32 spi_sr;

	do {
		regmap_read(dspi->regmap, SPI_SR, &spi_sr);
		regmap_write(dspi->regmap, SPI_SR, spi_sr);

		if (spi_sr & SPI_SR_CMDTCF)
			break;
	} while (--tries);

	if (!tries)
		return -ETIMEDOUT;

	return dspi_rxtx(dspi);
}

static irqreturn_t dspi_interrupt(int irq, void *dev_id)
{
	struct fsl_dspi *dspi = (struct fsl_dspi *)dev_id;
	u32 spi_sr;

	regmap_read(dspi->regmap, SPI_SR, &spi_sr);
	regmap_write(dspi->regmap, SPI_SR, spi_sr);

	if (!(spi_sr & SPI_SR_CMDTCF))
		return IRQ_NONE;

	if (dspi_rxtx(dspi) == 0)
		complete(&dspi->xfer_done);

	return IRQ_HANDLED;
}

static int dspi_transfer_one_message(struct spi_controller *ctlr,
				     struct spi_message *message)
{
	struct fsl_dspi *dspi = spi_controller_get_devdata(ctlr);
	struct spi_device *spi = message->spi;
	struct spi_transfer *transfer;
	int status = 0;

	message->actual_length = 0;

	list_for_each_entry(transfer, &message->transfers, transfer_list) {
		dspi->cur_transfer = transfer;
		dspi->cur_msg = message;
		dspi->cur_chip = spi_get_ctldata(spi);
		/* Prepare command word for CMD FIFO */
		dspi->tx_cmd = SPI_PUSHR_CMD_CTAS(0) |
			       SPI_PUSHR_CMD_PCS(spi->chip_select);
		if (list_is_last(&dspi->cur_transfer->transfer_list,
				 &dspi->cur_msg->transfers)) {
			/* Leave PCS activated after last transfer when
			 * cs_change is set.
			 */
			if (transfer->cs_change)
				dspi->tx_cmd |= SPI_PUSHR_CMD_CONT;
		} else {
			/* Keep PCS active between transfers in same message
			 * when cs_change is not set, and de-activate PCS
			 * between transfers in the same message when
			 * cs_change is set.
			 */
			if (!transfer->cs_change)
				dspi->tx_cmd |= SPI_PUSHR_CMD_CONT;
		}

		dspi->tx = transfer->tx_buf;
		dspi->rx = transfer->rx_buf;
		dspi->len = transfer->len;
		dspi->progress = 0;

		regmap_update_bits(dspi->regmap, SPI_MCR,
				   SPI_MCR_CLR_TXF | SPI_MCR_CLR_RXF,
				   SPI_MCR_CLR_TXF | SPI_MCR_CLR_RXF);

<<<<<<< HEAD
		if (!dspi->irq) {
			do {
				status = dspi_poll(dspi);
			} while (status == -EINPROGRESS);
		} else if (trans_mode != DSPI_DMA_MODE) {
			wait_for_completion(&dspi->xfer_done);
			reinit_completion(&dspi->xfer_done);
		}
=======
		spi_take_timestamp_pre(dspi->ctlr, dspi->cur_transfer,
				       dspi->progress, !dspi->irq);

		if (dspi->devtype_data->trans_mode == DSPI_DMA_MODE) {
			status = dspi_dma_xfer(dspi);
		} else {
			dspi_fifo_write(dspi);

			if (dspi->irq) {
				wait_for_completion(&dspi->xfer_done);
				reinit_completion(&dspi->xfer_done);
			} else {
				do {
					status = dspi_poll(dspi);
				} while (status == -EINPROGRESS);
			}
		}
		if (status)
			break;
>>>>>>> c1084c27

		spi_transfer_delay_exec(transfer);
	}

	message->status = status;
	spi_finalize_current_message(ctlr);

	return status;
}

static int dspi_setup(struct spi_device *spi)
{
	struct fsl_dspi *dspi = spi_controller_get_devdata(spi->controller);
	unsigned char br = 0, pbr = 0, pcssck = 0, cssck = 0;
	u32 cs_sck_delay = 0, sck_cs_delay = 0;
	struct fsl_dspi_platform_data *pdata;
	unsigned char pasc = 0, asc = 0;
	struct chip_data *chip;
	unsigned long clkrate;

	/* Only alloc on first setup */
	chip = spi_get_ctldata(spi);
	if (chip == NULL) {
		chip = kzalloc(sizeof(struct chip_data), GFP_KERNEL);
		if (!chip)
			return -ENOMEM;
	}

	pdata = dev_get_platdata(&dspi->pdev->dev);

	if (!pdata) {
		of_property_read_u32(spi->dev.of_node, "fsl,spi-cs-sck-delay",
				     &cs_sck_delay);

		of_property_read_u32(spi->dev.of_node, "fsl,spi-sck-cs-delay",
				     &sck_cs_delay);
	} else {
		cs_sck_delay = pdata->cs_sck_delay;
		sck_cs_delay = pdata->sck_cs_delay;
	}

	clkrate = clk_get_rate(dspi->clk);
	hz_to_spi_baud(&pbr, &br, spi->max_speed_hz, clkrate);

	/* Set PCS to SCK delay scale values */
	ns_delay_scale(&pcssck, &cssck, cs_sck_delay, clkrate);

	/* Set After SCK delay scale values */
	ns_delay_scale(&pasc, &asc, sck_cs_delay, clkrate);

	chip->ctar_val = 0;
	if (spi->mode & SPI_CPOL)
		chip->ctar_val |= SPI_CTAR_CPOL;
	if (spi->mode & SPI_CPHA)
		chip->ctar_val |= SPI_CTAR_CPHA;

	if (!spi_controller_is_slave(dspi->ctlr)) {
		chip->ctar_val |= SPI_CTAR_PCSSCK(pcssck) |
				  SPI_CTAR_CSSCK(cssck) |
				  SPI_CTAR_PASC(pasc) |
				  SPI_CTAR_ASC(asc) |
				  SPI_CTAR_PBR(pbr) |
				  SPI_CTAR_BR(br);

		if (spi->mode & SPI_LSB_FIRST)
			chip->ctar_val |= SPI_CTAR_LSBFE;
	}

	spi_set_ctldata(spi, chip);

	return 0;
}

static void dspi_cleanup(struct spi_device *spi)
{
	struct chip_data *chip = spi_get_ctldata((struct spi_device *)spi);

	dev_dbg(&spi->dev, "spi_device %u.%u cleanup\n",
		spi->controller->bus_num, spi->chip_select);

	kfree(chip);
}

static const struct of_device_id fsl_dspi_dt_ids[] = {
	{
		.compatible = "fsl,vf610-dspi",
		.data = &devtype_data[VF610],
	}, {
		.compatible = "fsl,ls1021a-v1.0-dspi",
		.data = &devtype_data[LS1021A],
	}, {
		.compatible = "fsl,ls1012a-dspi",
		.data = &devtype_data[LS1012A],
	}, {
		.compatible = "fsl,ls1028a-dspi",
		.data = &devtype_data[LS1028A],
	}, {
		.compatible = "fsl,ls1043a-dspi",
		.data = &devtype_data[LS1043A],
	}, {
		.compatible = "fsl,ls1046a-dspi",
		.data = &devtype_data[LS1046A],
	}, {
		.compatible = "fsl,ls2080a-dspi",
		.data = &devtype_data[LS2080A],
	}, {
		.compatible = "fsl,ls2085a-dspi",
		.data = &devtype_data[LS2085A],
	}, {
		.compatible = "fsl,lx2160a-dspi",
		.data = &devtype_data[LX2160A],
	},
	{ /* sentinel */ }
};
MODULE_DEVICE_TABLE(of, fsl_dspi_dt_ids);

#ifdef CONFIG_PM_SLEEP
static int dspi_suspend(struct device *dev)
{
	struct fsl_dspi *dspi = dev_get_drvdata(dev);

	if (dspi->irq)
		disable_irq(dspi->irq);
<<<<<<< HEAD
	spi_controller_suspend(ctlr);
=======
	spi_controller_suspend(dspi->ctlr);
>>>>>>> c1084c27
	clk_disable_unprepare(dspi->clk);

	pinctrl_pm_select_sleep_state(dev);

	return 0;
}

static int dspi_resume(struct device *dev)
{
	struct fsl_dspi *dspi = dev_get_drvdata(dev);
	int ret;

	pinctrl_pm_select_default_state(dev);

	ret = clk_prepare_enable(dspi->clk);
	if (ret)
		return ret;
<<<<<<< HEAD
	spi_controller_resume(ctlr);
=======
	spi_controller_resume(dspi->ctlr);
>>>>>>> c1084c27
	if (dspi->irq)
		enable_irq(dspi->irq);

	return 0;
}
#endif /* CONFIG_PM_SLEEP */

static SIMPLE_DEV_PM_OPS(dspi_pm, dspi_suspend, dspi_resume);

static const struct regmap_range dspi_volatile_ranges[] = {
	regmap_reg_range(SPI_MCR, SPI_TCR),
	regmap_reg_range(SPI_SR, SPI_SR),
	regmap_reg_range(SPI_PUSHR, SPI_RXFR3),
};

static const struct regmap_access_table dspi_volatile_table = {
	.yes_ranges	= dspi_volatile_ranges,
	.n_yes_ranges	= ARRAY_SIZE(dspi_volatile_ranges),
};

static const struct regmap_config dspi_regmap_config = {
	.reg_bits	= 32,
	.val_bits	= 32,
	.reg_stride	= 4,
	.max_register	= 0x88,
	.volatile_table	= &dspi_volatile_table,
};

static const struct regmap_range dspi_xspi_volatile_ranges[] = {
	regmap_reg_range(SPI_MCR, SPI_TCR),
	regmap_reg_range(SPI_SR, SPI_SR),
	regmap_reg_range(SPI_PUSHR, SPI_RXFR3),
	regmap_reg_range(SPI_SREX, SPI_SREX),
};

static const struct regmap_access_table dspi_xspi_volatile_table = {
	.yes_ranges	= dspi_xspi_volatile_ranges,
	.n_yes_ranges	= ARRAY_SIZE(dspi_xspi_volatile_ranges),
};

static const struct regmap_config dspi_xspi_regmap_config[] = {
	{
		.reg_bits	= 32,
		.val_bits	= 32,
		.reg_stride	= 4,
		.max_register	= 0x13c,
		.volatile_table	= &dspi_xspi_volatile_table,
	},
	{
		.name		= "pushr",
		.reg_bits	= 16,
		.val_bits	= 16,
		.reg_stride	= 2,
		.max_register	= 0x2,
	},
};

static int dspi_init(struct fsl_dspi *dspi)
{
	unsigned int mcr;

	/* Set idle states for all chip select signals to high */
	mcr = SPI_MCR_PCSIS(GENMASK(dspi->ctlr->max_native_cs - 1, 0));

	if (dspi->devtype_data->trans_mode == DSPI_XSPI_MODE)
		mcr |= SPI_MCR_XSPI;
	if (!spi_controller_is_slave(dspi->ctlr))
		mcr |= SPI_MCR_MASTER;

	regmap_write(dspi->regmap, SPI_MCR, mcr);
	regmap_write(dspi->regmap, SPI_SR, SPI_SR_CLEAR);

	switch (dspi->devtype_data->trans_mode) {
	case DSPI_XSPI_MODE:
		regmap_write(dspi->regmap, SPI_RSER, SPI_RSER_CMDTCFE);
		break;
	case DSPI_DMA_MODE:
		regmap_write(dspi->regmap, SPI_RSER,
			     SPI_RSER_TFFFE | SPI_RSER_TFFFD |
			     SPI_RSER_RFDFE | SPI_RSER_RFDFD);
		break;
	default:
		dev_err(&dspi->pdev->dev, "unsupported trans_mode %u\n",
			dspi->devtype_data->trans_mode);
		return -EINVAL;
	}

	return 0;
}

static int dspi_slave_abort(struct spi_master *master)
{
	struct fsl_dspi *dspi = spi_master_get_devdata(master);

	/*
	 * Terminate all pending DMA transactions for the SPI working
	 * in SLAVE mode.
	 */
	if (dspi->devtype_data->trans_mode == DSPI_DMA_MODE) {
		dmaengine_terminate_sync(dspi->dma->chan_rx);
		dmaengine_terminate_sync(dspi->dma->chan_tx);
	}

	/* Clear the internal DSPI RX and TX FIFO buffers */
	regmap_update_bits(dspi->regmap, SPI_MCR,
			   SPI_MCR_CLR_TXF | SPI_MCR_CLR_RXF,
			   SPI_MCR_CLR_TXF | SPI_MCR_CLR_RXF);

	return 0;
}

static int dspi_probe(struct platform_device *pdev)
{
	struct device_node *np = pdev->dev.of_node;
	const struct regmap_config *regmap_config;
	struct fsl_dspi_platform_data *pdata;
	struct spi_controller *ctlr;
	int ret, cs_num, bus_num = -1;
	struct fsl_dspi *dspi;
	struct resource *res;
	void __iomem *base;
	bool big_endian;

	dspi = devm_kzalloc(&pdev->dev, sizeof(*dspi), GFP_KERNEL);
	if (!dspi)
		return -ENOMEM;

	ctlr = spi_alloc_master(&pdev->dev, 0);
	if (!ctlr)
		return -ENOMEM;

	spi_controller_set_devdata(ctlr, dspi);
	platform_set_drvdata(pdev, dspi);

	dspi->pdev = pdev;
	dspi->ctlr = ctlr;

	ctlr->setup = dspi_setup;
	ctlr->transfer_one_message = dspi_transfer_one_message;
	ctlr->dev.of_node = pdev->dev.of_node;

	ctlr->cleanup = dspi_cleanup;
	ctlr->slave_abort = dspi_slave_abort;
	ctlr->mode_bits = SPI_CPOL | SPI_CPHA | SPI_LSB_FIRST;

	pdata = dev_get_platdata(&pdev->dev);
	if (pdata) {
		ctlr->num_chipselect = ctlr->max_native_cs = pdata->cs_num;
		ctlr->bus_num = pdata->bus_num;

		/* Only Coldfire uses platform data */
		dspi->devtype_data = &devtype_data[MCF5441X];
		big_endian = true;
	} else {

		ret = of_property_read_u32(np, "spi-num-chipselects", &cs_num);
		if (ret < 0) {
			dev_err(&pdev->dev, "can't get spi-num-chipselects\n");
			goto out_ctlr_put;
		}
		ctlr->num_chipselect = ctlr->max_native_cs = cs_num;

		of_property_read_u32(np, "bus-num", &bus_num);
		ctlr->bus_num = bus_num;

		if (of_property_read_bool(np, "spi-slave"))
			ctlr->slave = true;

		dspi->devtype_data = of_device_get_match_data(&pdev->dev);
		if (!dspi->devtype_data) {
			dev_err(&pdev->dev, "can't get devtype_data\n");
			ret = -EFAULT;
			goto out_ctlr_put;
		}

		big_endian = of_device_is_big_endian(np);
	}
	if (big_endian) {
		dspi->pushr_cmd = 0;
		dspi->pushr_tx = 2;
	} else {
		dspi->pushr_cmd = 2;
		dspi->pushr_tx = 0;
	}

	if (dspi->devtype_data->trans_mode == DSPI_XSPI_MODE)
		ctlr->bits_per_word_mask = SPI_BPW_RANGE_MASK(4, 32);
	else
		ctlr->bits_per_word_mask = SPI_BPW_RANGE_MASK(4, 16);

	res = platform_get_resource(pdev, IORESOURCE_MEM, 0);
	base = devm_ioremap_resource(&pdev->dev, res);
	if (IS_ERR(base)) {
		ret = PTR_ERR(base);
		goto out_ctlr_put;
	}

	if (dspi->devtype_data->trans_mode == DSPI_XSPI_MODE)
		regmap_config = &dspi_xspi_regmap_config[0];
	else
		regmap_config = &dspi_regmap_config;
	dspi->regmap = devm_regmap_init_mmio(&pdev->dev, base, regmap_config);
	if (IS_ERR(dspi->regmap)) {
		dev_err(&pdev->dev, "failed to init regmap: %ld\n",
				PTR_ERR(dspi->regmap));
		ret = PTR_ERR(dspi->regmap);
		goto out_ctlr_put;
	}

	if (dspi->devtype_data->trans_mode == DSPI_XSPI_MODE) {
		dspi->regmap_pushr = devm_regmap_init_mmio(
			&pdev->dev, base + SPI_PUSHR,
			&dspi_xspi_regmap_config[1]);
		if (IS_ERR(dspi->regmap_pushr)) {
			dev_err(&pdev->dev,
				"failed to init pushr regmap: %ld\n",
				PTR_ERR(dspi->regmap_pushr));
			ret = PTR_ERR(dspi->regmap_pushr);
			goto out_ctlr_put;
		}
	}

	dspi->clk = devm_clk_get(&pdev->dev, "dspi");
	if (IS_ERR(dspi->clk)) {
		ret = PTR_ERR(dspi->clk);
		dev_err(&pdev->dev, "unable to get clock\n");
		goto out_ctlr_put;
	}
	ret = clk_prepare_enable(dspi->clk);
	if (ret)
		goto out_ctlr_put;

	ret = dspi_init(dspi);
	if (ret)
		goto out_clk_put;

	dspi->irq = platform_get_irq(pdev, 0);
	if (dspi->irq <= 0) {
		dev_info(&pdev->dev,
			 "can't get platform irq, using poll mode\n");
		dspi->irq = 0;
		goto poll_mode;
	}

<<<<<<< HEAD
=======
	init_completion(&dspi->xfer_done);

>>>>>>> c1084c27
	ret = request_threaded_irq(dspi->irq, dspi_interrupt, NULL,
				   IRQF_SHARED, pdev->name, dspi);
	if (ret < 0) {
		dev_err(&pdev->dev, "Unable to attach DSPI interrupt\n");
		goto out_clk_put;
	}

<<<<<<< HEAD
	init_completion(&dspi->xfer_done);

=======
>>>>>>> c1084c27
poll_mode:

	if (dspi->devtype_data->trans_mode == DSPI_DMA_MODE) {
		ret = dspi_request_dma(dspi, res->start);
		if (ret < 0) {
			dev_err(&pdev->dev, "can't get dma channels\n");
			goto out_free_irq;
		}
	}

	ctlr->max_speed_hz =
		clk_get_rate(dspi->clk) / dspi->devtype_data->max_clock_factor;

	if (dspi->devtype_data->trans_mode != DSPI_DMA_MODE)
		ctlr->ptp_sts_supported = true;

	ret = spi_register_controller(ctlr);
	if (ret != 0) {
		dev_err(&pdev->dev, "Problem registering DSPI ctlr\n");
<<<<<<< HEAD
		goto out_free_irq;
=======
		goto out_release_dma;
>>>>>>> c1084c27
	}

	return ret;

<<<<<<< HEAD
=======
out_release_dma:
	dspi_release_dma(dspi);
>>>>>>> c1084c27
out_free_irq:
	if (dspi->irq)
		free_irq(dspi->irq, dspi);
out_clk_put:
	clk_disable_unprepare(dspi->clk);
out_ctlr_put:
	spi_controller_put(ctlr);

	return ret;
}

static int dspi_remove(struct platform_device *pdev)
{
	struct fsl_dspi *dspi = platform_get_drvdata(pdev);

	/* Disconnect from the SPI framework */
	spi_unregister_controller(dspi->ctlr);

	/* Disable RX and TX */
	regmap_update_bits(dspi->regmap, SPI_MCR,
			   SPI_MCR_DIS_TXF | SPI_MCR_DIS_RXF,
			   SPI_MCR_DIS_TXF | SPI_MCR_DIS_RXF);

	/* Stop Running */
	regmap_update_bits(dspi->regmap, SPI_MCR, SPI_MCR_HALT, SPI_MCR_HALT);

	dspi_release_dma(dspi);
	if (dspi->irq)
		free_irq(dspi->irq, dspi);
	clk_disable_unprepare(dspi->clk);

	return 0;
}

static void dspi_shutdown(struct platform_device *pdev)
{
	dspi_remove(pdev);
}

static struct platform_driver fsl_dspi_driver = {
	.driver.name		= DRIVER_NAME,
	.driver.of_match_table	= fsl_dspi_dt_ids,
	.driver.owner		= THIS_MODULE,
	.driver.pm		= &dspi_pm,
	.probe			= dspi_probe,
	.remove			= dspi_remove,
	.shutdown		= dspi_shutdown,
};
module_platform_driver(fsl_dspi_driver);

MODULE_DESCRIPTION("Freescale DSPI Controller Driver");
MODULE_LICENSE("GPL");
MODULE_ALIAS("platform:" DRIVER_NAME);<|MERGE_RESOLUTION|>--- conflicted
+++ resolved
@@ -707,22 +707,6 @@
 	if (!(dspi->tx_cmd & SPI_PUSHR_CMD_CONT) && num_bytes == dspi->len)
 		tx_cmd |= SPI_PUSHR_CMD_EOQ;
 
-<<<<<<< HEAD
-	if (dspi->devtype_data->xspi_mode && dspi->bits_per_word > 16) {
-		/* Write the CMD FIFO entry first, and then the two
-		 * corresponding TX FIFO entries.
-		 */
-		u32 data = dspi_pop_tx(dspi);
-
-		cmd_fifo_write(dspi);
-		tx_fifo_write(dspi, data & 0xFFFF);
-		tx_fifo_write(dspi, data >> 16);
-	} else {
-		/* Write one entry to both TX FIFO and CMD FIFO
-		 * simultaneously.
-		 */
-		fifo_write(dspi);
-=======
 	/* Update CTARE */
 	regmap_write(dspi->regmap, SPI_CTARE(0),
 		     SPI_FRAME_EBITS(dspi->oper_bits_per_word) |
@@ -741,7 +725,6 @@
 		dspi_pushr_txdata_write(dspi, data & 0xFFFF);
 		if (dspi->oper_bits_per_word > 16)
 			dspi_pushr_txdata_write(dspi, data >> 16);
->>>>>>> c1084c27
 	}
 }
 
@@ -960,16 +943,6 @@
 				   SPI_MCR_CLR_TXF | SPI_MCR_CLR_RXF,
 				   SPI_MCR_CLR_TXF | SPI_MCR_CLR_RXF);
 
-<<<<<<< HEAD
-		if (!dspi->irq) {
-			do {
-				status = dspi_poll(dspi);
-			} while (status == -EINPROGRESS);
-		} else if (trans_mode != DSPI_DMA_MODE) {
-			wait_for_completion(&dspi->xfer_done);
-			reinit_completion(&dspi->xfer_done);
-		}
-=======
 		spi_take_timestamp_pre(dspi->ctlr, dspi->cur_transfer,
 				       dspi->progress, !dspi->irq);
 
@@ -989,7 +962,6 @@
 		}
 		if (status)
 			break;
->>>>>>> c1084c27
 
 		spi_transfer_delay_exec(transfer);
 	}
@@ -1113,11 +1085,7 @@
 
 	if (dspi->irq)
 		disable_irq(dspi->irq);
-<<<<<<< HEAD
-	spi_controller_suspend(ctlr);
-=======
 	spi_controller_suspend(dspi->ctlr);
->>>>>>> c1084c27
 	clk_disable_unprepare(dspi->clk);
 
 	pinctrl_pm_select_sleep_state(dev);
@@ -1135,11 +1103,7 @@
 	ret = clk_prepare_enable(dspi->clk);
 	if (ret)
 		return ret;
-<<<<<<< HEAD
-	spi_controller_resume(ctlr);
-=======
 	spi_controller_resume(dspi->ctlr);
->>>>>>> c1084c27
 	if (dspi->irq)
 		enable_irq(dspi->irq);
 
@@ -1384,11 +1348,8 @@
 		goto poll_mode;
 	}
 
-<<<<<<< HEAD
-=======
 	init_completion(&dspi->xfer_done);
 
->>>>>>> c1084c27
 	ret = request_threaded_irq(dspi->irq, dspi_interrupt, NULL,
 				   IRQF_SHARED, pdev->name, dspi);
 	if (ret < 0) {
@@ -1396,11 +1357,6 @@
 		goto out_clk_put;
 	}
 
-<<<<<<< HEAD
-	init_completion(&dspi->xfer_done);
-
-=======
->>>>>>> c1084c27
 poll_mode:
 
 	if (dspi->devtype_data->trans_mode == DSPI_DMA_MODE) {
@@ -1420,20 +1376,13 @@
 	ret = spi_register_controller(ctlr);
 	if (ret != 0) {
 		dev_err(&pdev->dev, "Problem registering DSPI ctlr\n");
-<<<<<<< HEAD
-		goto out_free_irq;
-=======
 		goto out_release_dma;
->>>>>>> c1084c27
 	}
 
 	return ret;
 
-<<<<<<< HEAD
-=======
 out_release_dma:
 	dspi_release_dma(dspi);
->>>>>>> c1084c27
 out_free_irq:
 	if (dspi->irq)
 		free_irq(dspi->irq, dspi);
