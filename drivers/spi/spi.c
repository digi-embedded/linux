--- conflicted
+++ resolved
@@ -146,19 +146,12 @@
 	if (ret)
 		return ret;
 
-<<<<<<< HEAD
-	acpi_dev_pm_attach(dev, true);
-	ret = sdrv->probe(to_spi_device(dev));
-	if (ret)
-		acpi_dev_pm_detach(dev, true);
-=======
 	ret = dev_pm_domain_attach(dev, true);
 	if (ret != -EPROBE_DEFER) {
 		ret = sdrv->probe(to_spi_device(dev));
 		if (ret)
 			dev_pm_domain_detach(dev, true);
 	}
->>>>>>> 33e8bb5d
 
 	return ret;
 }
@@ -169,11 +162,7 @@
 	int ret;
 
 	ret = sdrv->remove(to_spi_device(dev));
-<<<<<<< HEAD
-	acpi_dev_pm_detach(dev, true);
-=======
 	dev_pm_domain_detach(dev, true);
->>>>>>> 33e8bb5d
 
 	return ret;
 }
@@ -689,11 +678,7 @@
 	struct spi_transfer *xfer;
 	bool keep_cs = false;
 	int ret = 0;
-<<<<<<< HEAD
-	int ms = 1;
-=======
 	unsigned long ms = 1;
->>>>>>> 33e8bb5d
 
 	spi_set_cs(msg->spi, true);
 
@@ -715,20 +700,6 @@
 				ms = xfer->len * 8 * 1000 / xfer->speed_hz;
 				ms += ms + 100; /* some tolerance */
 
-<<<<<<< HEAD
-		if (ret > 0) {
-			ret = 0;
-			ms = xfer->len * 8 * 1000 / xfer->speed_hz;
-			ms += ms + 100; /* some tolerance */
-
-			ms = wait_for_completion_timeout(&master->xfer_completion,
-							 msecs_to_jiffies(ms));
-		}
-
-		if (ms == 0) {
-			dev_err(&msg->spi->dev, "SPI transfer timed out\n");
-			msg->status = -ETIMEDOUT;
-=======
 				ms = wait_for_completion_timeout(&master->xfer_completion,
 								 msecs_to_jiffies(ms));
 			}
@@ -743,7 +714,6 @@
 				dev_err(&msg->spi->dev,
 					"Bufferless transfer has length %u\n",
 					xfer->len);
->>>>>>> 33e8bb5d
 		}
 
 		trace_spi_transfer_stop(msg, xfer);
@@ -850,10 +820,7 @@
 		master->busy = false;
 		master->idling = true;
 		spin_unlock_irqrestore(&master->queue_lock, flags);
-<<<<<<< HEAD
-=======
-
->>>>>>> 33e8bb5d
+
 		kfree(master->dummy_rx);
 		master->dummy_rx = NULL;
 		kfree(master->dummy_tx);
@@ -1324,98 +1291,6 @@
 		if (IS_ERR(spi))
 			dev_warn(&master->dev, "Failed to create SPI device for %s\n",
 				nc->full_name);
-<<<<<<< HEAD
-			spi_dev_put(spi);
-			continue;
-		}
-
-		/* Device address */
-		rc = of_property_read_u32(nc, "reg", &value);
-		if (rc) {
-			dev_err(&master->dev, "%s has no valid 'reg' property (%d)\n",
-				nc->full_name, rc);
-			spi_dev_put(spi);
-			continue;
-		}
-		spi->chip_select = value;
-
-		/* Mode (clock phase/polarity/etc.) */
-		if (of_find_property(nc, "spi-cpha", NULL))
-			spi->mode |= SPI_CPHA;
-		if (of_find_property(nc, "spi-cpol", NULL))
-			spi->mode |= SPI_CPOL;
-		if (of_find_property(nc, "spi-cs-high", NULL))
-			spi->mode |= SPI_CS_HIGH;
-		if (of_find_property(nc, "spi-3wire", NULL))
-			spi->mode |= SPI_3WIRE;
-		if (of_find_property(nc, "spi-lsb-first", NULL))
-			spi->mode |= SPI_LSB_FIRST;
-
-		/* Device DUAL/QUAD mode */
-		if (!of_property_read_u32(nc, "spi-tx-bus-width", &value)) {
-			switch (value) {
-			case 1:
-				break;
-			case 2:
-				spi->mode |= SPI_TX_DUAL;
-				break;
-			case 4:
-				spi->mode |= SPI_TX_QUAD;
-				break;
-			default:
-				dev_warn(&master->dev,
-					 "spi-tx-bus-width %d not supported\n",
-					 value);
-				break;
-			}
-		}
-
-		if (!of_property_read_u32(nc, "spi-rx-bus-width", &value)) {
-			switch (value) {
-			case 1:
-				break;
-			case 2:
-				spi->mode |= SPI_RX_DUAL;
-				break;
-			case 4:
-				spi->mode |= SPI_RX_QUAD;
-				break;
-			default:
-				dev_warn(&master->dev,
-					 "spi-rx-bus-width %d not supported\n",
-					 value);
-				break;
-			}
-		}
-
-		/* Device speed */
-		rc = of_property_read_u32(nc, "spi-max-frequency", &value);
-		if (rc) {
-			dev_err(&master->dev, "%s has no valid 'spi-max-frequency' property (%d)\n",
-				nc->full_name, rc);
-			spi_dev_put(spi);
-			continue;
-		}
-		spi->max_speed_hz = value;
-
-		/* IRQ */
-		spi->irq = irq_of_parse_and_map(nc, 0);
-
-		/* Store a pointer to the node in the device structure */
-		of_node_get(nc);
-		spi->dev.of_node = nc;
-
-		/* Register the new device */
-		request_module("%s%s", SPI_MODULE_PREFIX, spi->modalias);
-		rc = spi_add_device(spi);
-		if (rc) {
-			dev_err(&master->dev, "spi_device register error %s\n",
-				nc->full_name);
-			spi_dev_put(spi);
-		}
-
-=======
->>>>>>> 33e8bb5d
 	}
 }
 #else
@@ -1915,11 +1790,8 @@
 	if (!spi->max_speed_hz)
 		spi->max_speed_hz = spi->master->max_speed_hz;
 
-<<<<<<< HEAD
-=======
 	spi_set_cs(spi, false);
 
->>>>>>> 33e8bb5d
 	if (spi->master->setup)
 		status = spi->master->setup(spi);
 
