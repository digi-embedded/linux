// SPDX-License-Identifier: GPL-2.0-or-later
// SPI init/core code
//
// Copyright (C) 2005 David Brownell
// Copyright (C) 2008 Secret Lab Technologies Ltd.

#include <linux/kernel.h>
#include <linux/device.h>
#include <linux/init.h>
#include <linux/cache.h>
#include <linux/dma-mapping.h>
#include <linux/dmaengine.h>
#include <linux/mutex.h>
#include <linux/of_device.h>
#include <linux/of_irq.h>
#include <linux/clk/clk-conf.h>
#include <linux/slab.h>
#include <linux/mod_devicetable.h>
#include <linux/spi/spi.h>
#include <linux/spi/spi-mem.h>
#include <linux/gpio/consumer.h>
#include <linux/pm_runtime.h>
#include <linux/pm_domain.h>
#include <linux/property.h>
#include <linux/export.h>
#include <linux/sched/rt.h>
#include <uapi/linux/sched/types.h>
#include <linux/delay.h>
#include <linux/kthread.h>
#include <linux/ioport.h>
#include <linux/acpi.h>
#include <linux/highmem.h>
#include <linux/idr.h>
#include <linux/platform_data/x86/apple.h>
#include <linux/ptp_clock_kernel.h>
#include <linux/percpu.h>

#define CREATE_TRACE_POINTS
#include <trace/events/spi.h>
EXPORT_TRACEPOINT_SYMBOL(spi_transfer_start);
EXPORT_TRACEPOINT_SYMBOL(spi_transfer_stop);

#include "internals.h"

static DEFINE_IDR(spi_master_idr);

static void spidev_release(struct device *dev)
{
	struct spi_device	*spi = to_spi_device(dev);

	spi_controller_put(spi->controller);
	kfree(spi->driver_override);
	free_percpu(spi->pcpu_statistics);
	kfree(spi);
}

static ssize_t
modalias_show(struct device *dev, struct device_attribute *a, char *buf)
{
	const struct spi_device	*spi = to_spi_device(dev);
	int len;

	len = acpi_device_modalias(dev, buf, PAGE_SIZE - 1);
	if (len != -ENODEV)
		return len;

	return sprintf(buf, "%s%s\n", SPI_MODULE_PREFIX, spi->modalias);
}
static DEVICE_ATTR_RO(modalias);

static ssize_t driver_override_store(struct device *dev,
				     struct device_attribute *a,
				     const char *buf, size_t count)
{
	struct spi_device *spi = to_spi_device(dev);
	int ret;

	ret = driver_set_override(dev, &spi->driver_override, buf, count);
	if (ret)
		return ret;

	return count;
}

static ssize_t driver_override_show(struct device *dev,
				    struct device_attribute *a, char *buf)
{
	const struct spi_device *spi = to_spi_device(dev);
	ssize_t len;

	device_lock(dev);
	len = snprintf(buf, PAGE_SIZE, "%s\n", spi->driver_override ? : "");
	device_unlock(dev);
	return len;
}
static DEVICE_ATTR_RW(driver_override);

static struct spi_statistics __percpu *spi_alloc_pcpu_stats(struct device *dev)
{
	struct spi_statistics __percpu *pcpu_stats;

	if (dev)
		pcpu_stats = devm_alloc_percpu(dev, struct spi_statistics);
	else
		pcpu_stats = alloc_percpu_gfp(struct spi_statistics, GFP_KERNEL);

	if (pcpu_stats) {
		int cpu;

		for_each_possible_cpu(cpu) {
			struct spi_statistics *stat;

			stat = per_cpu_ptr(pcpu_stats, cpu);
			u64_stats_init(&stat->syncp);
		}
	}
	return pcpu_stats;
}

#define spi_pcpu_stats_totalize(ret, in, field)				\
do {									\
	int i;								\
	ret = 0;							\
	for_each_possible_cpu(i) {					\
		const struct spi_statistics *pcpu_stats;		\
		u64 inc;						\
		unsigned int start;					\
		pcpu_stats = per_cpu_ptr(in, i);			\
		do {							\
			start = u64_stats_fetch_begin_irq(		\
					&pcpu_stats->syncp);		\
			inc = u64_stats_read(&pcpu_stats->field);	\
		} while (u64_stats_fetch_retry_irq(			\
					&pcpu_stats->syncp, start));	\
		ret += inc;						\
	}								\
} while (0)

#define SPI_STATISTICS_ATTRS(field, file)				\
static ssize_t spi_controller_##field##_show(struct device *dev,	\
					     struct device_attribute *attr, \
					     char *buf)			\
{									\
	struct spi_controller *ctlr = container_of(dev,			\
					 struct spi_controller, dev);	\
	return spi_statistics_##field##_show(ctlr->pcpu_statistics, buf); \
}									\
static struct device_attribute dev_attr_spi_controller_##field = {	\
	.attr = { .name = file, .mode = 0444 },				\
	.show = spi_controller_##field##_show,				\
};									\
static ssize_t spi_device_##field##_show(struct device *dev,		\
					 struct device_attribute *attr,	\
					char *buf)			\
{									\
	struct spi_device *spi = to_spi_device(dev);			\
	return spi_statistics_##field##_show(spi->pcpu_statistics, buf); \
}									\
static struct device_attribute dev_attr_spi_device_##field = {		\
	.attr = { .name = file, .mode = 0444 },				\
	.show = spi_device_##field##_show,				\
}

#define SPI_STATISTICS_SHOW_NAME(name, file, field)			\
static ssize_t spi_statistics_##name##_show(struct spi_statistics __percpu *stat, \
					    char *buf)			\
{									\
	ssize_t len;							\
	u64 val;							\
	spi_pcpu_stats_totalize(val, stat, field);			\
	len = sysfs_emit(buf, "%llu\n", val);				\
	return len;							\
}									\
SPI_STATISTICS_ATTRS(name, file)

#define SPI_STATISTICS_SHOW(field)					\
	SPI_STATISTICS_SHOW_NAME(field, __stringify(field),		\
				 field)

SPI_STATISTICS_SHOW(messages);
SPI_STATISTICS_SHOW(transfers);
SPI_STATISTICS_SHOW(errors);
SPI_STATISTICS_SHOW(timedout);

SPI_STATISTICS_SHOW(spi_sync);
SPI_STATISTICS_SHOW(spi_sync_immediate);
SPI_STATISTICS_SHOW(spi_async);

SPI_STATISTICS_SHOW(bytes);
SPI_STATISTICS_SHOW(bytes_rx);
SPI_STATISTICS_SHOW(bytes_tx);

#define SPI_STATISTICS_TRANSFER_BYTES_HISTO(index, number)		\
	SPI_STATISTICS_SHOW_NAME(transfer_bytes_histo##index,		\
				 "transfer_bytes_histo_" number,	\
				 transfer_bytes_histo[index])
SPI_STATISTICS_TRANSFER_BYTES_HISTO(0,  "0-1");
SPI_STATISTICS_TRANSFER_BYTES_HISTO(1,  "2-3");
SPI_STATISTICS_TRANSFER_BYTES_HISTO(2,  "4-7");
SPI_STATISTICS_TRANSFER_BYTES_HISTO(3,  "8-15");
SPI_STATISTICS_TRANSFER_BYTES_HISTO(4,  "16-31");
SPI_STATISTICS_TRANSFER_BYTES_HISTO(5,  "32-63");
SPI_STATISTICS_TRANSFER_BYTES_HISTO(6,  "64-127");
SPI_STATISTICS_TRANSFER_BYTES_HISTO(7,  "128-255");
SPI_STATISTICS_TRANSFER_BYTES_HISTO(8,  "256-511");
SPI_STATISTICS_TRANSFER_BYTES_HISTO(9,  "512-1023");
SPI_STATISTICS_TRANSFER_BYTES_HISTO(10, "1024-2047");
SPI_STATISTICS_TRANSFER_BYTES_HISTO(11, "2048-4095");
SPI_STATISTICS_TRANSFER_BYTES_HISTO(12, "4096-8191");
SPI_STATISTICS_TRANSFER_BYTES_HISTO(13, "8192-16383");
SPI_STATISTICS_TRANSFER_BYTES_HISTO(14, "16384-32767");
SPI_STATISTICS_TRANSFER_BYTES_HISTO(15, "32768-65535");
SPI_STATISTICS_TRANSFER_BYTES_HISTO(16, "65536+");

SPI_STATISTICS_SHOW(transfers_split_maxsize);

static struct attribute *spi_dev_attrs[] = {
	&dev_attr_modalias.attr,
	&dev_attr_driver_override.attr,
	NULL,
};

static const struct attribute_group spi_dev_group = {
	.attrs  = spi_dev_attrs,
};

static struct attribute *spi_device_statistics_attrs[] = {
	&dev_attr_spi_device_messages.attr,
	&dev_attr_spi_device_transfers.attr,
	&dev_attr_spi_device_errors.attr,
	&dev_attr_spi_device_timedout.attr,
	&dev_attr_spi_device_spi_sync.attr,
	&dev_attr_spi_device_spi_sync_immediate.attr,
	&dev_attr_spi_device_spi_async.attr,
	&dev_attr_spi_device_bytes.attr,
	&dev_attr_spi_device_bytes_rx.attr,
	&dev_attr_spi_device_bytes_tx.attr,
	&dev_attr_spi_device_transfer_bytes_histo0.attr,
	&dev_attr_spi_device_transfer_bytes_histo1.attr,
	&dev_attr_spi_device_transfer_bytes_histo2.attr,
	&dev_attr_spi_device_transfer_bytes_histo3.attr,
	&dev_attr_spi_device_transfer_bytes_histo4.attr,
	&dev_attr_spi_device_transfer_bytes_histo5.attr,
	&dev_attr_spi_device_transfer_bytes_histo6.attr,
	&dev_attr_spi_device_transfer_bytes_histo7.attr,
	&dev_attr_spi_device_transfer_bytes_histo8.attr,
	&dev_attr_spi_device_transfer_bytes_histo9.attr,
	&dev_attr_spi_device_transfer_bytes_histo10.attr,
	&dev_attr_spi_device_transfer_bytes_histo11.attr,
	&dev_attr_spi_device_transfer_bytes_histo12.attr,
	&dev_attr_spi_device_transfer_bytes_histo13.attr,
	&dev_attr_spi_device_transfer_bytes_histo14.attr,
	&dev_attr_spi_device_transfer_bytes_histo15.attr,
	&dev_attr_spi_device_transfer_bytes_histo16.attr,
	&dev_attr_spi_device_transfers_split_maxsize.attr,
	NULL,
};

static const struct attribute_group spi_device_statistics_group = {
	.name  = "statistics",
	.attrs  = spi_device_statistics_attrs,
};

static const struct attribute_group *spi_dev_groups[] = {
	&spi_dev_group,
	&spi_device_statistics_group,
	NULL,
};

static struct attribute *spi_controller_statistics_attrs[] = {
	&dev_attr_spi_controller_messages.attr,
	&dev_attr_spi_controller_transfers.attr,
	&dev_attr_spi_controller_errors.attr,
	&dev_attr_spi_controller_timedout.attr,
	&dev_attr_spi_controller_spi_sync.attr,
	&dev_attr_spi_controller_spi_sync_immediate.attr,
	&dev_attr_spi_controller_spi_async.attr,
	&dev_attr_spi_controller_bytes.attr,
	&dev_attr_spi_controller_bytes_rx.attr,
	&dev_attr_spi_controller_bytes_tx.attr,
	&dev_attr_spi_controller_transfer_bytes_histo0.attr,
	&dev_attr_spi_controller_transfer_bytes_histo1.attr,
	&dev_attr_spi_controller_transfer_bytes_histo2.attr,
	&dev_attr_spi_controller_transfer_bytes_histo3.attr,
	&dev_attr_spi_controller_transfer_bytes_histo4.attr,
	&dev_attr_spi_controller_transfer_bytes_histo5.attr,
	&dev_attr_spi_controller_transfer_bytes_histo6.attr,
	&dev_attr_spi_controller_transfer_bytes_histo7.attr,
	&dev_attr_spi_controller_transfer_bytes_histo8.attr,
	&dev_attr_spi_controller_transfer_bytes_histo9.attr,
	&dev_attr_spi_controller_transfer_bytes_histo10.attr,
	&dev_attr_spi_controller_transfer_bytes_histo11.attr,
	&dev_attr_spi_controller_transfer_bytes_histo12.attr,
	&dev_attr_spi_controller_transfer_bytes_histo13.attr,
	&dev_attr_spi_controller_transfer_bytes_histo14.attr,
	&dev_attr_spi_controller_transfer_bytes_histo15.attr,
	&dev_attr_spi_controller_transfer_bytes_histo16.attr,
	&dev_attr_spi_controller_transfers_split_maxsize.attr,
	NULL,
};

static const struct attribute_group spi_controller_statistics_group = {
	.name  = "statistics",
	.attrs  = spi_controller_statistics_attrs,
};

static const struct attribute_group *spi_master_groups[] = {
	&spi_controller_statistics_group,
	NULL,
};

static void spi_statistics_add_transfer_stats(struct spi_statistics __percpu *pcpu_stats,
					      struct spi_transfer *xfer,
					      struct spi_controller *ctlr)
{
	int l2len = min(fls(xfer->len), SPI_STATISTICS_HISTO_SIZE) - 1;
	struct spi_statistics *stats;

	if (l2len < 0)
		l2len = 0;

	get_cpu();
	stats = this_cpu_ptr(pcpu_stats);
	u64_stats_update_begin(&stats->syncp);

	u64_stats_inc(&stats->transfers);
	u64_stats_inc(&stats->transfer_bytes_histo[l2len]);

	u64_stats_add(&stats->bytes, xfer->len);
	if ((xfer->tx_buf) &&
	    (xfer->tx_buf != ctlr->dummy_tx))
		u64_stats_add(&stats->bytes_tx, xfer->len);
	if ((xfer->rx_buf) &&
	    (xfer->rx_buf != ctlr->dummy_rx))
		u64_stats_add(&stats->bytes_rx, xfer->len);

	u64_stats_update_end(&stats->syncp);
	put_cpu();
}

/*
 * modalias support makes "modprobe $MODALIAS" new-style hotplug work,
 * and the sysfs version makes coldplug work too.
 */
static const struct spi_device_id *spi_match_id(const struct spi_device_id *id, const char *name)
{
	while (id->name[0]) {
		if (!strcmp(name, id->name))
			return id;
		id++;
	}
	return NULL;
}

const struct spi_device_id *spi_get_device_id(const struct spi_device *sdev)
{
	const struct spi_driver *sdrv = to_spi_driver(sdev->dev.driver);

	return spi_match_id(sdrv->id_table, sdev->modalias);
}
EXPORT_SYMBOL_GPL(spi_get_device_id);

static int spi_match_device(struct device *dev, struct device_driver *drv)
{
	const struct spi_device	*spi = to_spi_device(dev);
	const struct spi_driver	*sdrv = to_spi_driver(drv);

	/* Check override first, and if set, only use the named driver */
	if (spi->driver_override)
		return strcmp(spi->driver_override, drv->name) == 0;

	/* Attempt an OF style match */
	if (of_driver_match_device(dev, drv))
		return 1;

	/* Then try ACPI */
	if (acpi_driver_match_device(dev, drv))
		return 1;

	if (sdrv->id_table)
		return !!spi_match_id(sdrv->id_table, spi->modalias);

	return strcmp(spi->modalias, drv->name) == 0;
}

static int spi_uevent(struct device *dev, struct kobj_uevent_env *env)
{
	const struct spi_device		*spi = to_spi_device(dev);
	int rc;

	rc = acpi_device_uevent_modalias(dev, env);
	if (rc != -ENODEV)
		return rc;

	return add_uevent_var(env, "MODALIAS=%s%s", SPI_MODULE_PREFIX, spi->modalias);
}

static int spi_probe(struct device *dev)
{
	const struct spi_driver		*sdrv = to_spi_driver(dev->driver);
	struct spi_device		*spi = to_spi_device(dev);
	int ret;

	ret = of_clk_set_defaults(dev->of_node, false);
	if (ret)
		return ret;

	if (dev->of_node) {
		spi->irq = of_irq_get(dev->of_node, 0);
		if (spi->irq == -EPROBE_DEFER)
			return -EPROBE_DEFER;
		if (spi->irq < 0)
			spi->irq = 0;
	}

	ret = dev_pm_domain_attach(dev, true);
	if (ret)
		return ret;

	if (sdrv->probe) {
		ret = sdrv->probe(spi);
		if (ret)
			dev_pm_domain_detach(dev, true);
	}

	return ret;
}

static void spi_remove(struct device *dev)
{
	const struct spi_driver		*sdrv = to_spi_driver(dev->driver);

	if (sdrv->remove)
		sdrv->remove(to_spi_device(dev));

	dev_pm_domain_detach(dev, true);
}

static void spi_shutdown(struct device *dev)
{
	if (dev->driver) {
		const struct spi_driver	*sdrv = to_spi_driver(dev->driver);

		if (sdrv->shutdown)
			sdrv->shutdown(to_spi_device(dev));
	}
}

struct bus_type spi_bus_type = {
	.name		= "spi",
	.dev_groups	= spi_dev_groups,
	.match		= spi_match_device,
	.uevent		= spi_uevent,
	.probe		= spi_probe,
	.remove		= spi_remove,
	.shutdown	= spi_shutdown,
};
EXPORT_SYMBOL_GPL(spi_bus_type);

/**
 * __spi_register_driver - register a SPI driver
 * @owner: owner module of the driver to register
 * @sdrv: the driver to register
 * Context: can sleep
 *
 * Return: zero on success, else a negative error code.
 */
int __spi_register_driver(struct module *owner, struct spi_driver *sdrv)
{
	sdrv->driver.owner = owner;
	sdrv->driver.bus = &spi_bus_type;

	/*
	 * For Really Good Reasons we use spi: modaliases not of:
	 * modaliases for DT so module autoloading won't work if we
	 * don't have a spi_device_id as well as a compatible string.
	 */
	if (sdrv->driver.of_match_table) {
		const struct of_device_id *of_id;

		for (of_id = sdrv->driver.of_match_table; of_id->compatible[0];
		     of_id++) {
			const char *of_name;

			/* Strip off any vendor prefix */
			of_name = strnchr(of_id->compatible,
					  sizeof(of_id->compatible), ',');
			if (of_name)
				of_name++;
			else
				of_name = of_id->compatible;

			if (sdrv->id_table) {
				const struct spi_device_id *spi_id;

<<<<<<< HEAD
				for (spi_id = sdrv->id_table; spi_id->name[0];
				     spi_id++)
					if (strcmp(spi_id->name, of_name) == 0)
						break;

				if (spi_id->name[0])
=======
				spi_id = spi_match_id(sdrv->id_table, of_name);
				if (spi_id)
>>>>>>> 29549c70
					continue;
			} else {
				if (strcmp(sdrv->driver.name, of_name) == 0)
					continue;
			}

			pr_warn("SPI driver %s has no spi_device_id for %s\n",
				sdrv->driver.name, of_id->compatible);
		}
	}

	return driver_register(&sdrv->driver);
}
EXPORT_SYMBOL_GPL(__spi_register_driver);

/*-------------------------------------------------------------------------*/

/*
 * SPI devices should normally not be created by SPI device drivers; that
 * would make them board-specific.  Similarly with SPI controller drivers.
 * Device registration normally goes into like arch/.../mach.../board-YYY.c
 * with other readonly (flashable) information about mainboard devices.
 */

struct boardinfo {
	struct list_head	list;
	struct spi_board_info	board_info;
};

static LIST_HEAD(board_list);
static LIST_HEAD(spi_controller_list);

/*
 * Used to protect add/del operation for board_info list and
 * spi_controller list, and their matching process also used
 * to protect object of type struct idr.
 */
static DEFINE_MUTEX(board_lock);

/**
 * spi_alloc_device - Allocate a new SPI device
 * @ctlr: Controller to which device is connected
 * Context: can sleep
 *
 * Allows a driver to allocate and initialize a spi_device without
 * registering it immediately.  This allows a driver to directly
 * fill the spi_device with device parameters before calling
 * spi_add_device() on it.
 *
 * Caller is responsible to call spi_add_device() on the returned
 * spi_device structure to add it to the SPI controller.  If the caller
 * needs to discard the spi_device without adding it, then it should
 * call spi_dev_put() on it.
 *
 * Return: a pointer to the new device, or NULL.
 */
struct spi_device *spi_alloc_device(struct spi_controller *ctlr)
{
	struct spi_device	*spi;

	if (!spi_controller_get(ctlr))
		return NULL;

	spi = kzalloc(sizeof(*spi), GFP_KERNEL);
	if (!spi) {
		spi_controller_put(ctlr);
		return NULL;
	}

	spi->pcpu_statistics = spi_alloc_pcpu_stats(NULL);
	if (!spi->pcpu_statistics) {
		kfree(spi);
		spi_controller_put(ctlr);
		return NULL;
	}

	spi->master = spi->controller = ctlr;
	spi->dev.parent = &ctlr->dev;
	spi->dev.bus = &spi_bus_type;
	spi->dev.release = spidev_release;
	spi->mode = ctlr->buswidth_override_bits;

	device_initialize(&spi->dev);
	return spi;
}
EXPORT_SYMBOL_GPL(spi_alloc_device);

static void spi_dev_set_name(struct spi_device *spi)
{
	struct acpi_device *adev = ACPI_COMPANION(&spi->dev);

	if (adev) {
		dev_set_name(&spi->dev, "spi-%s", acpi_dev_name(adev));
		return;
	}

	dev_set_name(&spi->dev, "%s.%u", dev_name(&spi->controller->dev),
		     spi->chip_select);
}

static int spi_dev_check(struct device *dev, void *data)
{
	struct spi_device *spi = to_spi_device(dev);
	struct spi_device *new_spi = data;

	if (spi->controller == new_spi->controller &&
	    spi->chip_select == new_spi->chip_select)
		return -EBUSY;
	return 0;
}

static void spi_cleanup(struct spi_device *spi)
{
	if (spi->controller->cleanup)
		spi->controller->cleanup(spi);
}

static int __spi_add_device(struct spi_device *spi)
{
	struct spi_controller *ctlr = spi->controller;
	struct device *dev = ctlr->dev.parent;
	int status;

	/*
	 * We need to make sure there's no other device with this
	 * chipselect **BEFORE** we call setup(), else we'll trash
	 * its configuration.
	 */
	status = bus_for_each_dev(&spi_bus_type, NULL, spi, spi_dev_check);
	if (status) {
		dev_err(dev, "chipselect %d already in use\n",
				spi->chip_select);
		return status;
	}

	/* Controller may unregister concurrently */
	if (IS_ENABLED(CONFIG_SPI_DYNAMIC) &&
	    !device_is_registered(&ctlr->dev)) {
		return -ENODEV;
	}

	if (ctlr->cs_gpiods)
		spi->cs_gpiod = ctlr->cs_gpiods[spi->chip_select];

	/*
	 * Drivers may modify this initial i/o setup, but will
	 * normally rely on the device being setup.  Devices
	 * using SPI_CS_HIGH can't coexist well otherwise...
	 */
	status = spi_setup(spi);
	if (status < 0) {
		dev_err(dev, "can't setup %s, status %d\n",
				dev_name(&spi->dev), status);
		return status;
	}

	/* Device may be bound to an active driver when this returns */
	status = device_add(&spi->dev);
	if (status < 0) {
		dev_err(dev, "can't add %s, status %d\n",
				dev_name(&spi->dev), status);
		spi_cleanup(spi);
	} else {
		dev_dbg(dev, "registered child %s\n", dev_name(&spi->dev));
	}

	return status;
}

/**
 * spi_add_device - Add spi_device allocated with spi_alloc_device
 * @spi: spi_device to register
 *
 * Companion function to spi_alloc_device.  Devices allocated with
 * spi_alloc_device can be added onto the spi bus with this function.
 *
 * Return: 0 on success; negative errno on failure
 */
int spi_add_device(struct spi_device *spi)
{
	struct spi_controller *ctlr = spi->controller;
	struct device *dev = ctlr->dev.parent;
	int status;

	/* Chipselects are numbered 0..max; validate. */
	if (spi->chip_select >= ctlr->num_chipselect) {
		dev_err(dev, "cs%d >= max %d\n", spi->chip_select,
			ctlr->num_chipselect);
		return -EINVAL;
	}

	/* Set the bus ID string */
	spi_dev_set_name(spi);

	mutex_lock(&ctlr->add_lock);
	status = __spi_add_device(spi);
	mutex_unlock(&ctlr->add_lock);
	return status;
}
EXPORT_SYMBOL_GPL(spi_add_device);

static int spi_add_device_locked(struct spi_device *spi)
{
	struct spi_controller *ctlr = spi->controller;
	struct device *dev = ctlr->dev.parent;

	/* Chipselects are numbered 0..max; validate. */
	if (spi->chip_select >= ctlr->num_chipselect) {
		dev_err(dev, "cs%d >= max %d\n", spi->chip_select,
			ctlr->num_chipselect);
		return -EINVAL;
	}

	/* Set the bus ID string */
	spi_dev_set_name(spi);

	WARN_ON(!mutex_is_locked(&ctlr->add_lock));
	return __spi_add_device(spi);
}

/**
 * spi_new_device - instantiate one new SPI device
 * @ctlr: Controller to which device is connected
 * @chip: Describes the SPI device
 * Context: can sleep
 *
 * On typical mainboards, this is purely internal; and it's not needed
 * after board init creates the hard-wired devices.  Some development
 * platforms may not be able to use spi_register_board_info though, and
 * this is exported so that for example a USB or parport based adapter
 * driver could add devices (which it would learn about out-of-band).
 *
 * Return: the new device, or NULL.
 */
struct spi_device *spi_new_device(struct spi_controller *ctlr,
				  struct spi_board_info *chip)
{
	struct spi_device	*proxy;
	int			status;

	/*
	 * NOTE:  caller did any chip->bus_num checks necessary.
	 *
	 * Also, unless we change the return value convention to use
	 * error-or-pointer (not NULL-or-pointer), troubleshootability
	 * suggests syslogged diagnostics are best here (ugh).
	 */

	proxy = spi_alloc_device(ctlr);
	if (!proxy)
		return NULL;

	WARN_ON(strlen(chip->modalias) >= sizeof(proxy->modalias));

	proxy->chip_select = chip->chip_select;
	proxy->max_speed_hz = chip->max_speed_hz;
	proxy->mode = chip->mode;
	proxy->irq = chip->irq;
	strscpy(proxy->modalias, chip->modalias, sizeof(proxy->modalias));
	proxy->dev.platform_data = (void *) chip->platform_data;
	proxy->controller_data = chip->controller_data;
	proxy->controller_state = NULL;

	if (chip->swnode) {
		status = device_add_software_node(&proxy->dev, chip->swnode);
		if (status) {
			dev_err(&ctlr->dev, "failed to add software node to '%s': %d\n",
				chip->modalias, status);
			goto err_dev_put;
		}
	}

	status = spi_add_device(proxy);
	if (status < 0)
		goto err_dev_put;

	return proxy;

err_dev_put:
	device_remove_software_node(&proxy->dev);
	spi_dev_put(proxy);
	return NULL;
}
EXPORT_SYMBOL_GPL(spi_new_device);

/**
 * spi_unregister_device - unregister a single SPI device
 * @spi: spi_device to unregister
 *
 * Start making the passed SPI device vanish. Normally this would be handled
 * by spi_unregister_controller().
 */
void spi_unregister_device(struct spi_device *spi)
{
	if (!spi)
		return;

	if (spi->dev.of_node) {
		of_node_clear_flag(spi->dev.of_node, OF_POPULATED);
		of_node_put(spi->dev.of_node);
	}
	if (ACPI_COMPANION(&spi->dev))
		acpi_device_clear_enumerated(ACPI_COMPANION(&spi->dev));
	device_remove_software_node(&spi->dev);
	device_del(&spi->dev);
	spi_cleanup(spi);
	put_device(&spi->dev);
}
EXPORT_SYMBOL_GPL(spi_unregister_device);

static void spi_match_controller_to_boardinfo(struct spi_controller *ctlr,
					      struct spi_board_info *bi)
{
	struct spi_device *dev;

	if (ctlr->bus_num != bi->bus_num)
		return;

	dev = spi_new_device(ctlr, bi);
	if (!dev)
		dev_err(ctlr->dev.parent, "can't create new device for %s\n",
			bi->modalias);
}

/**
 * spi_register_board_info - register SPI devices for a given board
 * @info: array of chip descriptors
 * @n: how many descriptors are provided
 * Context: can sleep
 *
 * Board-specific early init code calls this (probably during arch_initcall)
 * with segments of the SPI device table.  Any device nodes are created later,
 * after the relevant parent SPI controller (bus_num) is defined.  We keep
 * this table of devices forever, so that reloading a controller driver will
 * not make Linux forget about these hard-wired devices.
 *
 * Other code can also call this, e.g. a particular add-on board might provide
 * SPI devices through its expansion connector, so code initializing that board
 * would naturally declare its SPI devices.
 *
 * The board info passed can safely be __initdata ... but be careful of
 * any embedded pointers (platform_data, etc), they're copied as-is.
 *
 * Return: zero on success, else a negative error code.
 */
int spi_register_board_info(struct spi_board_info const *info, unsigned n)
{
	struct boardinfo *bi;
	int i;

	if (!n)
		return 0;

	bi = kcalloc(n, sizeof(*bi), GFP_KERNEL);
	if (!bi)
		return -ENOMEM;

	for (i = 0; i < n; i++, bi++, info++) {
		struct spi_controller *ctlr;

		memcpy(&bi->board_info, info, sizeof(*info));

		mutex_lock(&board_lock);
		list_add_tail(&bi->list, &board_list);
		list_for_each_entry(ctlr, &spi_controller_list, list)
			spi_match_controller_to_boardinfo(ctlr,
							  &bi->board_info);
		mutex_unlock(&board_lock);
	}

	return 0;
}

/*-------------------------------------------------------------------------*/

/* Core methods for SPI resource management */

/**
 * spi_res_alloc - allocate a spi resource that is life-cycle managed
 *                 during the processing of a spi_message while using
 *                 spi_transfer_one
 * @spi:     the spi device for which we allocate memory
 * @release: the release code to execute for this resource
 * @size:    size to alloc and return
 * @gfp:     GFP allocation flags
 *
 * Return: the pointer to the allocated data
 *
 * This may get enhanced in the future to allocate from a memory pool
 * of the @spi_device or @spi_controller to avoid repeated allocations.
 */
static void *spi_res_alloc(struct spi_device *spi, spi_res_release_t release,
			   size_t size, gfp_t gfp)
{
	struct spi_res *sres;

	sres = kzalloc(sizeof(*sres) + size, gfp);
	if (!sres)
		return NULL;

	INIT_LIST_HEAD(&sres->entry);
	sres->release = release;

	return sres->data;
}

/**
 * spi_res_free - free an spi resource
 * @res: pointer to the custom data of a resource
 */
static void spi_res_free(void *res)
{
	struct spi_res *sres = container_of(res, struct spi_res, data);

	if (!res)
		return;

	WARN_ON(!list_empty(&sres->entry));
	kfree(sres);
}

/**
 * spi_res_add - add a spi_res to the spi_message
 * @message: the spi message
 * @res:     the spi_resource
 */
static void spi_res_add(struct spi_message *message, void *res)
{
	struct spi_res *sres = container_of(res, struct spi_res, data);

	WARN_ON(!list_empty(&sres->entry));
	list_add_tail(&sres->entry, &message->resources);
}

/**
 * spi_res_release - release all spi resources for this message
 * @ctlr:  the @spi_controller
 * @message: the @spi_message
 */
static void spi_res_release(struct spi_controller *ctlr, struct spi_message *message)
{
	struct spi_res *res, *tmp;

	list_for_each_entry_safe_reverse(res, tmp, &message->resources, entry) {
		if (res->release)
			res->release(ctlr, message, res->data);

		list_del(&res->entry);

		kfree(res);
	}
}

/*-------------------------------------------------------------------------*/

static void spi_set_cs(struct spi_device *spi, bool enable, bool force)
{
	bool activate = enable;

	/*
	 * Avoid calling into the driver (or doing delays) if the chip select
	 * isn't actually changing from the last time this was called.
	 */
	if (!force && ((enable && spi->controller->last_cs == spi->chip_select) ||
				(!enable && spi->controller->last_cs != spi->chip_select)) &&
	    (spi->controller->last_cs_mode_high == (spi->mode & SPI_CS_HIGH)))
		return;

	trace_spi_set_cs(spi, activate);

	spi->controller->last_cs = enable ? spi->chip_select : -1;
	spi->controller->last_cs_mode_high = spi->mode & SPI_CS_HIGH;

<<<<<<< HEAD
	if ((spi->cs_gpiod || gpio_is_valid(spi->cs_gpio) ||
	    !spi->controller->set_cs_timing) && !activate) {
=======
	if ((spi->cs_gpiod || !spi->controller->set_cs_timing) && !activate) {
>>>>>>> 29549c70
		spi_delay_exec(&spi->cs_hold, NULL);
	}

	if (spi->mode & SPI_CS_HIGH)
		enable = !enable;

	if (spi->cs_gpiod) {
		if (!(spi->mode & SPI_NO_CS)) {
			/*
			 * Historically ACPI has no means of the GPIO polarity and
			 * thus the SPISerialBus() resource defines it on the per-chip
			 * basis. In order to avoid a chain of negations, the GPIO
			 * polarity is considered being Active High. Even for the cases
			 * when _DSD() is involved (in the updated versions of ACPI)
			 * the GPIO CS polarity must be defined Active High to avoid
			 * ambiguity. That's why we use enable, that takes SPI_CS_HIGH
			 * into account.
			 */
			if (has_acpi_companion(&spi->dev))
				gpiod_set_value_cansleep(spi->cs_gpiod, !enable);
			else
				/* Polarity handled by GPIO library */
				gpiod_set_value_cansleep(spi->cs_gpiod, activate);
		}
		/* Some SPI masters need both GPIO CS & slave_select */
		if ((spi->controller->flags & SPI_MASTER_GPIO_SS) &&
		    spi->controller->set_cs)
			spi->controller->set_cs(spi, !enable);
	} else if (spi->controller->set_cs) {
		spi->controller->set_cs(spi, !enable);
	}

<<<<<<< HEAD
	if (spi->cs_gpiod || gpio_is_valid(spi->cs_gpio) ||
	    !spi->controller->set_cs_timing) {
=======
	if (spi->cs_gpiod || !spi->controller->set_cs_timing) {
>>>>>>> 29549c70
		if (activate)
			spi_delay_exec(&spi->cs_setup, NULL);
		else
			spi_delay_exec(&spi->cs_inactive, NULL);
	}
}

#ifdef CONFIG_HAS_DMA
static int spi_map_buf_attrs(struct spi_controller *ctlr, struct device *dev,
			     struct sg_table *sgt, void *buf, size_t len,
			     enum dma_data_direction dir, unsigned long attrs)
{
	const bool vmalloced_buf = is_vmalloc_addr(buf);
	unsigned int max_seg_size = dma_get_max_seg_size(dev);
#ifdef CONFIG_HIGHMEM
	const bool kmap_buf = ((unsigned long)buf >= PKMAP_BASE &&
				(unsigned long)buf < (PKMAP_BASE +
					(LAST_PKMAP * PAGE_SIZE)));
#else
	const bool kmap_buf = false;
#endif
	int desc_len;
	int sgs;
	struct page *vm_page;
	struct scatterlist *sg;
	void *sg_buf;
	size_t min;
	int i, ret;

	if (vmalloced_buf || kmap_buf) {
		desc_len = min_t(unsigned long, max_seg_size, PAGE_SIZE);
		sgs = DIV_ROUND_UP(len + offset_in_page(buf), desc_len);
	} else if (virt_addr_valid(buf)) {
		desc_len = min_t(size_t, max_seg_size, ctlr->max_dma_len);
		sgs = DIV_ROUND_UP(len, desc_len);
	} else {
		return -EINVAL;
	}

	ret = sg_alloc_table(sgt, sgs, GFP_KERNEL);
	if (ret != 0)
		return ret;

	sg = &sgt->sgl[0];
	for (i = 0; i < sgs; i++) {

		if (vmalloced_buf || kmap_buf) {
			/*
			 * Next scatterlist entry size is the minimum between
			 * the desc_len and the remaining buffer length that
			 * fits in a page.
			 */
			min = min_t(size_t, desc_len,
				    min_t(size_t, len,
					  PAGE_SIZE - offset_in_page(buf)));
			if (vmalloced_buf)
				vm_page = vmalloc_to_page(buf);
			else
				vm_page = kmap_to_page(buf);
			if (!vm_page) {
				sg_free_table(sgt);
				return -ENOMEM;
			}
			sg_set_page(sg, vm_page,
				    min, offset_in_page(buf));
		} else {
			min = min_t(size_t, len, desc_len);
			sg_buf = buf;
			sg_set_buf(sg, sg_buf, min);
		}

		buf += min;
		len -= min;
		sg = sg_next(sg);
	}

	ret = dma_map_sgtable(dev, sgt, dir, attrs);
	if (ret < 0) {
		sg_free_table(sgt);
		return ret;
	}

	return 0;
}

int spi_map_buf(struct spi_controller *ctlr, struct device *dev,
		struct sg_table *sgt, void *buf, size_t len,
		enum dma_data_direction dir)
{
	return spi_map_buf_attrs(ctlr, dev, sgt, buf, len, dir, 0);
}

static void spi_unmap_buf_attrs(struct spi_controller *ctlr,
				struct device *dev, struct sg_table *sgt,
				enum dma_data_direction dir,
				unsigned long attrs)
{
	if (sgt->orig_nents) {
		dma_unmap_sgtable(dev, sgt, dir, attrs);
		sg_free_table(sgt);
		sgt->orig_nents = 0;
		sgt->nents = 0;
	}
}

void spi_unmap_buf(struct spi_controller *ctlr, struct device *dev,
		   struct sg_table *sgt, enum dma_data_direction dir)
{
	spi_unmap_buf_attrs(ctlr, dev, sgt, dir, 0);
}

static int __spi_map_msg(struct spi_controller *ctlr, struct spi_message *msg)
{
	struct device *tx_dev, *rx_dev;
	struct spi_transfer *xfer;
	int ret;

	if (!ctlr->can_dma)
		return 0;

	if (ctlr->dma_tx)
		tx_dev = ctlr->dma_tx->device->dev;
	else if (ctlr->dma_map_dev)
		tx_dev = ctlr->dma_map_dev;
	else
		tx_dev = ctlr->dev.parent;

	if (ctlr->dma_rx)
		rx_dev = ctlr->dma_rx->device->dev;
	else if (ctlr->dma_map_dev)
		rx_dev = ctlr->dma_map_dev;
	else
		rx_dev = ctlr->dev.parent;

	list_for_each_entry(xfer, &msg->transfers, transfer_list) {
		/* The sync is done before each transfer. */
		unsigned long attrs = DMA_ATTR_SKIP_CPU_SYNC;

		if (!ctlr->can_dma(ctlr, msg->spi, xfer))
			continue;

		if (xfer->tx_buf != NULL) {
			ret = spi_map_buf_attrs(ctlr, tx_dev, &xfer->tx_sg,
						(void *)xfer->tx_buf,
						xfer->len, DMA_TO_DEVICE,
						attrs);
			if (ret != 0)
				return ret;
		}

		if (xfer->rx_buf != NULL) {
			ret = spi_map_buf_attrs(ctlr, rx_dev, &xfer->rx_sg,
						xfer->rx_buf, xfer->len,
						DMA_FROM_DEVICE, attrs);
			if (ret != 0) {
				spi_unmap_buf_attrs(ctlr, tx_dev,
						&xfer->tx_sg, DMA_TO_DEVICE,
						attrs);

				return ret;
			}
		}
	}

	ctlr->cur_rx_dma_dev = rx_dev;
	ctlr->cur_tx_dma_dev = tx_dev;
	ctlr->cur_msg_mapped = true;

	return 0;
}

static int __spi_unmap_msg(struct spi_controller *ctlr, struct spi_message *msg)
{
	struct device *rx_dev = ctlr->cur_rx_dma_dev;
	struct device *tx_dev = ctlr->cur_tx_dma_dev;
	struct spi_transfer *xfer;

	if (!ctlr->cur_msg_mapped || !ctlr->can_dma)
		return 0;

<<<<<<< HEAD
	if (ctlr->dma_tx)
		tx_dev = ctlr->dma_tx->device->dev;
	else if (ctlr->dma_map_dev)
		tx_dev = ctlr->dma_map_dev;
	else
		tx_dev = ctlr->dev.parent;

	if (ctlr->dma_rx)
		rx_dev = ctlr->dma_rx->device->dev;
	else if (ctlr->dma_map_dev)
		rx_dev = ctlr->dma_map_dev;
	else
		rx_dev = ctlr->dev.parent;

=======
>>>>>>> 29549c70
	list_for_each_entry(xfer, &msg->transfers, transfer_list) {
		/* The sync has already been done after each transfer. */
		unsigned long attrs = DMA_ATTR_SKIP_CPU_SYNC;

		if (!ctlr->can_dma(ctlr, msg->spi, xfer))
			continue;

		spi_unmap_buf_attrs(ctlr, rx_dev, &xfer->rx_sg,
				    DMA_FROM_DEVICE, attrs);
		spi_unmap_buf_attrs(ctlr, tx_dev, &xfer->tx_sg,
				    DMA_TO_DEVICE, attrs);
	}

	ctlr->cur_msg_mapped = false;

	return 0;
}

static void spi_dma_sync_for_device(struct spi_controller *ctlr,
				    struct spi_transfer *xfer)
{
	struct device *rx_dev = ctlr->cur_rx_dma_dev;
	struct device *tx_dev = ctlr->cur_tx_dma_dev;

	if (!ctlr->cur_msg_mapped)
		return;

	if (xfer->tx_sg.orig_nents)
		dma_sync_sgtable_for_device(tx_dev, &xfer->tx_sg, DMA_TO_DEVICE);
	if (xfer->rx_sg.orig_nents)
		dma_sync_sgtable_for_device(rx_dev, &xfer->rx_sg, DMA_FROM_DEVICE);
}

static void spi_dma_sync_for_cpu(struct spi_controller *ctlr,
				 struct spi_transfer *xfer)
{
	struct device *rx_dev = ctlr->cur_rx_dma_dev;
	struct device *tx_dev = ctlr->cur_tx_dma_dev;

	if (!ctlr->cur_msg_mapped)
		return;

	if (xfer->rx_sg.orig_nents)
		dma_sync_sgtable_for_cpu(rx_dev, &xfer->rx_sg, DMA_FROM_DEVICE);
	if (xfer->tx_sg.orig_nents)
		dma_sync_sgtable_for_cpu(tx_dev, &xfer->tx_sg, DMA_TO_DEVICE);
}
#else /* !CONFIG_HAS_DMA */
static inline int __spi_map_msg(struct spi_controller *ctlr,
				struct spi_message *msg)
{
	return 0;
}

static inline int __spi_unmap_msg(struct spi_controller *ctlr,
				  struct spi_message *msg)
{
	return 0;
}

static void spi_dma_sync_for_device(struct spi_controller *ctrl,
				    struct spi_transfer *xfer)
{
}

static void spi_dma_sync_for_cpu(struct spi_controller *ctrl,
				 struct spi_transfer *xfer)
{
}
#endif /* !CONFIG_HAS_DMA */

static inline int spi_unmap_msg(struct spi_controller *ctlr,
				struct spi_message *msg)
{
	struct spi_transfer *xfer;

	list_for_each_entry(xfer, &msg->transfers, transfer_list) {
		/*
		 * Restore the original value of tx_buf or rx_buf if they are
		 * NULL.
		 */
		if (xfer->tx_buf == ctlr->dummy_tx)
			xfer->tx_buf = NULL;
		if (xfer->rx_buf == ctlr->dummy_rx)
			xfer->rx_buf = NULL;
	}

	return __spi_unmap_msg(ctlr, msg);
}

static int spi_map_msg(struct spi_controller *ctlr, struct spi_message *msg)
{
	struct spi_transfer *xfer;
	void *tmp;
	unsigned int max_tx, max_rx;

	if ((ctlr->flags & (SPI_CONTROLLER_MUST_RX | SPI_CONTROLLER_MUST_TX))
		&& !(msg->spi->mode & SPI_3WIRE)) {
		max_tx = 0;
		max_rx = 0;

		list_for_each_entry(xfer, &msg->transfers, transfer_list) {
			if ((ctlr->flags & SPI_CONTROLLER_MUST_TX) &&
			    !xfer->tx_buf)
				max_tx = max(xfer->len, max_tx);
			if ((ctlr->flags & SPI_CONTROLLER_MUST_RX) &&
			    !xfer->rx_buf)
				max_rx = max(xfer->len, max_rx);
		}

		if (max_tx) {
			tmp = krealloc(ctlr->dummy_tx, max_tx,
				       GFP_KERNEL | GFP_DMA | __GFP_ZERO);
			if (!tmp)
				return -ENOMEM;
			ctlr->dummy_tx = tmp;
		}

		if (max_rx) {
			tmp = krealloc(ctlr->dummy_rx, max_rx,
				       GFP_KERNEL | GFP_DMA);
			if (!tmp)
				return -ENOMEM;
			ctlr->dummy_rx = tmp;
		}

		if (max_tx || max_rx) {
			list_for_each_entry(xfer, &msg->transfers,
					    transfer_list) {
				if (!xfer->len)
					continue;
				if (!xfer->tx_buf)
					xfer->tx_buf = ctlr->dummy_tx;
				if (!xfer->rx_buf)
					xfer->rx_buf = ctlr->dummy_rx;
			}
		}
	}

	return __spi_map_msg(ctlr, msg);
}

static int spi_transfer_wait(struct spi_controller *ctlr,
			     struct spi_message *msg,
			     struct spi_transfer *xfer)
{
	struct spi_statistics __percpu *statm = ctlr->pcpu_statistics;
	struct spi_statistics __percpu *stats = msg->spi->pcpu_statistics;
	u32 speed_hz = xfer->speed_hz;
	unsigned long long ms;

	if (spi_controller_is_slave(ctlr)) {
		if (wait_for_completion_interruptible(&ctlr->xfer_completion)) {
			dev_dbg(&msg->spi->dev, "SPI transfer interrupted\n");
			return -EINTR;
		}
	} else {
		if (!speed_hz)
			speed_hz = 100000;

		/*
		 * For each byte we wait for 8 cycles of the SPI clock.
		 * Since speed is defined in Hz and we want milliseconds,
		 * use respective multiplier, but before the division,
		 * otherwise we may get 0 for short transfers.
		 */
		ms = 8LL * MSEC_PER_SEC * xfer->len;
		do_div(ms, speed_hz);

		/*
		 * Increase it twice and add 200 ms tolerance, use
		 * predefined maximum in case of overflow.
		 */
		ms += ms + 200;
		if (ms > UINT_MAX)
			ms = UINT_MAX;

		ms = wait_for_completion_timeout(&ctlr->xfer_completion,
						 msecs_to_jiffies(ms));

		if (ms == 0) {
			SPI_STATISTICS_INCREMENT_FIELD(statm, timedout);
			SPI_STATISTICS_INCREMENT_FIELD(stats, timedout);
			dev_err(&msg->spi->dev,
				"SPI transfer timed out\n");
			return -ETIMEDOUT;
		}
	}

	return 0;
}

static void _spi_transfer_delay_ns(u32 ns)
{
	if (!ns)
		return;
	if (ns <= NSEC_PER_USEC) {
		ndelay(ns);
	} else {
		u32 us = DIV_ROUND_UP(ns, NSEC_PER_USEC);

		if (us <= 10)
			udelay(us);
		else
			usleep_range(us, us + DIV_ROUND_UP(us, 10));
	}
}

int spi_delay_to_ns(struct spi_delay *_delay, struct spi_transfer *xfer)
{
	u32 delay = _delay->value;
	u32 unit = _delay->unit;
	u32 hz;

	if (!delay)
		return 0;

	switch (unit) {
	case SPI_DELAY_UNIT_USECS:
		delay *= NSEC_PER_USEC;
		break;
	case SPI_DELAY_UNIT_NSECS:
		/* Nothing to do here */
		break;
	case SPI_DELAY_UNIT_SCK:
		/* Clock cycles need to be obtained from spi_transfer */
		if (!xfer)
			return -EINVAL;
		/*
		 * If there is unknown effective speed, approximate it
		 * by underestimating with half of the requested hz.
		 */
		hz = xfer->effective_speed_hz ?: xfer->speed_hz / 2;
		if (!hz)
			return -EINVAL;

		/* Convert delay to nanoseconds */
		delay *= DIV_ROUND_UP(NSEC_PER_SEC, hz);
		break;
	default:
		return -EINVAL;
	}

	return delay;
}
EXPORT_SYMBOL_GPL(spi_delay_to_ns);

int spi_delay_exec(struct spi_delay *_delay, struct spi_transfer *xfer)
{
	int delay;

	might_sleep();

	if (!_delay)
		return -EINVAL;

	delay = spi_delay_to_ns(_delay, xfer);
	if (delay < 0)
		return delay;

	_spi_transfer_delay_ns(delay);

	return 0;
}
EXPORT_SYMBOL_GPL(spi_delay_exec);

static void _spi_transfer_cs_change_delay(struct spi_message *msg,
					  struct spi_transfer *xfer)
{
	u32 default_delay_ns = 10 * NSEC_PER_USEC;
	u32 delay = xfer->cs_change_delay.value;
	u32 unit = xfer->cs_change_delay.unit;
	int ret;

	/* Return early on "fast" mode - for everything but USECS */
	if (!delay) {
		if (unit == SPI_DELAY_UNIT_USECS)
			_spi_transfer_delay_ns(default_delay_ns);
		return;
	}

	ret = spi_delay_exec(&xfer->cs_change_delay, xfer);
	if (ret) {
		dev_err_once(&msg->spi->dev,
			     "Use of unsupported delay unit %i, using default of %luus\n",
			     unit, default_delay_ns / NSEC_PER_USEC);
		_spi_transfer_delay_ns(default_delay_ns);
	}
}

/*
 * spi_transfer_one_message - Default implementation of transfer_one_message()
 *
 * This is a standard implementation of transfer_one_message() for
 * drivers which implement a transfer_one() operation.  It provides
 * standard handling of delays and chip select management.
 */
static int spi_transfer_one_message(struct spi_controller *ctlr,
				    struct spi_message *msg)
{
	struct spi_transfer *xfer;
	bool keep_cs = false;
	int ret = 0;
	struct spi_statistics __percpu *statm = ctlr->pcpu_statistics;
	struct spi_statistics __percpu *stats = msg->spi->pcpu_statistics;

	xfer = list_first_entry(&msg->transfers, struct spi_transfer, transfer_list);
	spi_set_cs(msg->spi, !xfer->cs_off, false);

	SPI_STATISTICS_INCREMENT_FIELD(statm, messages);
	SPI_STATISTICS_INCREMENT_FIELD(stats, messages);

	list_for_each_entry(xfer, &msg->transfers, transfer_list) {
		trace_spi_transfer_start(msg, xfer);

		spi_statistics_add_transfer_stats(statm, xfer, ctlr);
		spi_statistics_add_transfer_stats(stats, xfer, ctlr);

		if (!ctlr->ptp_sts_supported) {
			xfer->ptp_sts_word_pre = 0;
			ptp_read_system_prets(xfer->ptp_sts);
		}

		if ((xfer->tx_buf || xfer->rx_buf) && xfer->len) {
			reinit_completion(&ctlr->xfer_completion);

fallback_pio:
			spi_dma_sync_for_device(ctlr, xfer);
			ret = ctlr->transfer_one(ctlr, msg->spi, xfer);
			if (ret < 0) {
				spi_dma_sync_for_cpu(ctlr, xfer);

				if (ctlr->cur_msg_mapped &&
				   (xfer->error & SPI_TRANS_FAIL_NO_START)) {
					__spi_unmap_msg(ctlr, msg);
					ctlr->fallback = true;
					xfer->error &= ~SPI_TRANS_FAIL_NO_START;
					goto fallback_pio;
				}

				SPI_STATISTICS_INCREMENT_FIELD(statm,
							       errors);
				SPI_STATISTICS_INCREMENT_FIELD(stats,
							       errors);
				dev_err(&msg->spi->dev,
					"SPI transfer failed: %d\n", ret);
				goto out;
			}

			if (ret > 0) {
				ret = spi_transfer_wait(ctlr, msg, xfer);
				if (ret < 0)
					msg->status = ret;
			}

			spi_dma_sync_for_cpu(ctlr, xfer);
		} else {
			if (xfer->len)
				dev_err(&msg->spi->dev,
					"Bufferless transfer has length %u\n",
					xfer->len);
		}

		if (!ctlr->ptp_sts_supported) {
			ptp_read_system_postts(xfer->ptp_sts);
			xfer->ptp_sts_word_post = xfer->len;
		}

		trace_spi_transfer_stop(msg, xfer);

		if (msg->status != -EINPROGRESS)
			goto out;

		spi_transfer_delay_exec(xfer);

		if (xfer->cs_change) {
			if (list_is_last(&xfer->transfer_list,
					 &msg->transfers)) {
				keep_cs = true;
			} else {
				if (!xfer->cs_off)
					spi_set_cs(msg->spi, false, false);
				_spi_transfer_cs_change_delay(msg, xfer);
				if (!list_next_entry(xfer, transfer_list)->cs_off)
					spi_set_cs(msg->spi, true, false);
			}
		} else if (!list_is_last(&xfer->transfer_list, &msg->transfers) &&
			   xfer->cs_off != list_next_entry(xfer, transfer_list)->cs_off) {
			spi_set_cs(msg->spi, xfer->cs_off, false);
		}

		msg->actual_length += xfer->len;
	}

out:
	if (ret != 0 || !keep_cs)
		spi_set_cs(msg->spi, false, false);

	if (msg->status == -EINPROGRESS)
		msg->status = ret;

	if (msg->status && ctlr->handle_err)
		ctlr->handle_err(ctlr, msg);

	spi_finalize_current_message(ctlr);

	return ret;
}

/**
 * spi_finalize_current_transfer - report completion of a transfer
 * @ctlr: the controller reporting completion
 *
 * Called by SPI drivers using the core transfer_one_message()
 * implementation to notify it that the current interrupt driven
 * transfer has finished and the next one may be scheduled.
 */
void spi_finalize_current_transfer(struct spi_controller *ctlr)
{
	complete(&ctlr->xfer_completion);
}
EXPORT_SYMBOL_GPL(spi_finalize_current_transfer);

static void spi_idle_runtime_pm(struct spi_controller *ctlr)
{
	if (ctlr->auto_runtime_pm) {
		pm_runtime_mark_last_busy(ctlr->dev.parent);
		pm_runtime_put_autosuspend(ctlr->dev.parent);
	}
}

static int __spi_pump_transfer_message(struct spi_controller *ctlr,
		struct spi_message *msg, bool was_busy)
{
	struct spi_transfer *xfer;
	int ret;

	if (!was_busy && ctlr->auto_runtime_pm) {
		ret = pm_runtime_get_sync(ctlr->dev.parent);
		if (ret < 0) {
			pm_runtime_put_noidle(ctlr->dev.parent);
			dev_err(&ctlr->dev, "Failed to power device: %d\n",
				ret);
			return ret;
		}
	}

	if (!was_busy)
		trace_spi_controller_busy(ctlr);

	if (!was_busy && ctlr->prepare_transfer_hardware) {
		ret = ctlr->prepare_transfer_hardware(ctlr);
		if (ret) {
			dev_err(&ctlr->dev,
				"failed to prepare transfer hardware: %d\n",
				ret);

			if (ctlr->auto_runtime_pm)
				pm_runtime_put(ctlr->dev.parent);

			msg->status = ret;
			spi_finalize_current_message(ctlr);

			return ret;
		}
	}

	trace_spi_message_start(msg);

	ret = spi_split_transfers_maxsize(ctlr, msg,
					  spi_max_transfer_size(msg->spi),
					  GFP_KERNEL | GFP_DMA);
	if (ret) {
		msg->status = ret;
		spi_finalize_current_message(ctlr);
		return ret;
	}

	if (ctlr->prepare_message) {
		ret = ctlr->prepare_message(ctlr, msg);
		if (ret) {
			dev_err(&ctlr->dev, "failed to prepare message: %d\n",
				ret);
			msg->status = ret;
			spi_finalize_current_message(ctlr);
			return ret;
		}
		msg->prepared = true;
	}

	ret = spi_map_msg(ctlr, msg);
	if (ret) {
		msg->status = ret;
		spi_finalize_current_message(ctlr);
		return ret;
	}

	if (!ctlr->ptp_sts_supported && !ctlr->transfer_one) {
		list_for_each_entry(xfer, &msg->transfers, transfer_list) {
			xfer->ptp_sts_word_pre = 0;
			ptp_read_system_prets(xfer->ptp_sts);
		}
	}

	/*
	 * Drivers implementation of transfer_one_message() must arrange for
	 * spi_finalize_current_message() to get called. Most drivers will do
	 * this in the calling context, but some don't. For those cases, a
	 * completion is used to guarantee that this function does not return
	 * until spi_finalize_current_message() is done accessing
	 * ctlr->cur_msg.
	 * Use of the following two flags enable to opportunistically skip the
	 * use of the completion since its use involves expensive spin locks.
	 * In case of a race with the context that calls
	 * spi_finalize_current_message() the completion will always be used,
	 * due to strict ordering of these flags using barriers.
	 */
	WRITE_ONCE(ctlr->cur_msg_incomplete, true);
	WRITE_ONCE(ctlr->cur_msg_need_completion, false);
	reinit_completion(&ctlr->cur_msg_completion);
	smp_wmb(); /* Make these available to spi_finalize_current_message() */

	ret = ctlr->transfer_one_message(ctlr, msg);
	if (ret) {
		dev_err(&ctlr->dev,
			"failed to transfer one message from queue\n");
		return ret;
	}

	WRITE_ONCE(ctlr->cur_msg_need_completion, true);
	smp_mb(); /* See spi_finalize_current_message()... */
	if (READ_ONCE(ctlr->cur_msg_incomplete))
		wait_for_completion(&ctlr->cur_msg_completion);

	return 0;
}

/**
 * __spi_pump_messages - function which processes spi message queue
 * @ctlr: controller to process queue for
 * @in_kthread: true if we are in the context of the message pump thread
 *
 * This function checks if there is any spi message in the queue that
 * needs processing and if so call out to the driver to initialize hardware
 * and transfer each message.
 *
 * Note that it is called both from the kthread itself and also from
 * inside spi_sync(); the queue extraction handling at the top of the
 * function should deal with this safely.
 */
static void __spi_pump_messages(struct spi_controller *ctlr, bool in_kthread)
{
	struct spi_message *msg;
	bool was_busy = false;
	unsigned long flags;
	int ret;

	/* Take the IO mutex */
	mutex_lock(&ctlr->io_mutex);

	/* Lock queue */
	spin_lock_irqsave(&ctlr->queue_lock, flags);

	/* Make sure we are not already running a message */
	if (ctlr->cur_msg)
		goto out_unlock;

	/* Check if the queue is idle */
	if (list_empty(&ctlr->queue) || !ctlr->running) {
		if (!ctlr->busy)
			goto out_unlock;

		/* Defer any non-atomic teardown to the thread */
		if (!in_kthread) {
			if (!ctlr->dummy_rx && !ctlr->dummy_tx &&
			    !ctlr->unprepare_transfer_hardware) {
				spi_idle_runtime_pm(ctlr);
				ctlr->busy = false;
				ctlr->queue_empty = true;
				trace_spi_controller_idle(ctlr);
			} else {
				kthread_queue_work(ctlr->kworker,
						   &ctlr->pump_messages);
			}
			goto out_unlock;
		}

		ctlr->busy = false;
		spin_unlock_irqrestore(&ctlr->queue_lock, flags);

		kfree(ctlr->dummy_rx);
		ctlr->dummy_rx = NULL;
		kfree(ctlr->dummy_tx);
		ctlr->dummy_tx = NULL;
		if (ctlr->unprepare_transfer_hardware &&
		    ctlr->unprepare_transfer_hardware(ctlr))
			dev_err(&ctlr->dev,
				"failed to unprepare transfer hardware\n");
		spi_idle_runtime_pm(ctlr);
		trace_spi_controller_idle(ctlr);

		spin_lock_irqsave(&ctlr->queue_lock, flags);
		ctlr->queue_empty = true;
		goto out_unlock;
	}

	/* Extract head of queue */
	msg = list_first_entry(&ctlr->queue, struct spi_message, queue);
	ctlr->cur_msg = msg;

	list_del_init(&msg->queue);
	if (ctlr->busy)
		was_busy = true;
	else
		ctlr->busy = true;
	spin_unlock_irqrestore(&ctlr->queue_lock, flags);

	ret = __spi_pump_transfer_message(ctlr, msg, was_busy);
	kthread_queue_work(ctlr->kworker, &ctlr->pump_messages);

	ctlr->cur_msg = NULL;
	ctlr->fallback = false;

	mutex_unlock(&ctlr->io_mutex);

	/* Prod the scheduler in case transfer_one() was busy waiting */
	if (!ret)
		cond_resched();
	return;

out_unlock:
	spin_unlock_irqrestore(&ctlr->queue_lock, flags);
	mutex_unlock(&ctlr->io_mutex);
}

/**
 * spi_pump_messages - kthread work function which processes spi message queue
 * @work: pointer to kthread work struct contained in the controller struct
 */
static void spi_pump_messages(struct kthread_work *work)
{
	struct spi_controller *ctlr =
		container_of(work, struct spi_controller, pump_messages);

	__spi_pump_messages(ctlr, true);
}

/**
 * spi_take_timestamp_pre - helper to collect the beginning of the TX timestamp
 * @ctlr: Pointer to the spi_controller structure of the driver
 * @xfer: Pointer to the transfer being timestamped
 * @progress: How many words (not bytes) have been transferred so far
 * @irqs_off: If true, will disable IRQs and preemption for the duration of the
 *	      transfer, for less jitter in time measurement. Only compatible
 *	      with PIO drivers. If true, must follow up with
 *	      spi_take_timestamp_post or otherwise system will crash.
 *	      WARNING: for fully predictable results, the CPU frequency must
 *	      also be under control (governor).
 *
 * This is a helper for drivers to collect the beginning of the TX timestamp
 * for the requested byte from the SPI transfer. The frequency with which this
 * function must be called (once per word, once for the whole transfer, once
 * per batch of words etc) is arbitrary as long as the @tx buffer offset is
 * greater than or equal to the requested byte at the time of the call. The
 * timestamp is only taken once, at the first such call. It is assumed that
 * the driver advances its @tx buffer pointer monotonically.
 */
void spi_take_timestamp_pre(struct spi_controller *ctlr,
			    struct spi_transfer *xfer,
			    size_t progress, bool irqs_off)
{
	if (!xfer->ptp_sts)
		return;

	if (xfer->timestamped)
		return;

	if (progress > xfer->ptp_sts_word_pre)
		return;

	/* Capture the resolution of the timestamp */
	xfer->ptp_sts_word_pre = progress;

	if (irqs_off) {
		local_irq_save(ctlr->irq_flags);
		preempt_disable();
	}

	ptp_read_system_prets(xfer->ptp_sts);
}
EXPORT_SYMBOL_GPL(spi_take_timestamp_pre);

/**
 * spi_take_timestamp_post - helper to collect the end of the TX timestamp
 * @ctlr: Pointer to the spi_controller structure of the driver
 * @xfer: Pointer to the transfer being timestamped
 * @progress: How many words (not bytes) have been transferred so far
 * @irqs_off: If true, will re-enable IRQs and preemption for the local CPU.
 *
 * This is a helper for drivers to collect the end of the TX timestamp for
 * the requested byte from the SPI transfer. Can be called with an arbitrary
 * frequency: only the first call where @tx exceeds or is equal to the
 * requested word will be timestamped.
 */
void spi_take_timestamp_post(struct spi_controller *ctlr,
			     struct spi_transfer *xfer,
			     size_t progress, bool irqs_off)
{
	if (!xfer->ptp_sts)
		return;

	if (xfer->timestamped)
		return;

	if (progress < xfer->ptp_sts_word_post)
		return;

	ptp_read_system_postts(xfer->ptp_sts);

	if (irqs_off) {
		local_irq_restore(ctlr->irq_flags);
		preempt_enable();
	}

	/* Capture the resolution of the timestamp */
	xfer->ptp_sts_word_post = progress;

	xfer->timestamped = true;
}
EXPORT_SYMBOL_GPL(spi_take_timestamp_post);

/**
 * spi_set_thread_rt - set the controller to pump at realtime priority
 * @ctlr: controller to boost priority of
 *
 * This can be called because the controller requested realtime priority
 * (by setting the ->rt value before calling spi_register_controller()) or
 * because a device on the bus said that its transfers needed realtime
 * priority.
 *
 * NOTE: at the moment if any device on a bus says it needs realtime then
 * the thread will be at realtime priority for all transfers on that
 * controller.  If this eventually becomes a problem we may see if we can
 * find a way to boost the priority only temporarily during relevant
 * transfers.
 */
static void spi_set_thread_rt(struct spi_controller *ctlr)
{
	dev_info(&ctlr->dev,
		"will run message pump with realtime priority\n");
	sched_set_fifo(ctlr->kworker->task);
}

static int spi_init_queue(struct spi_controller *ctlr)
{
	ctlr->running = false;
	ctlr->busy = false;
	ctlr->queue_empty = true;

	ctlr->kworker = kthread_create_worker(0, dev_name(&ctlr->dev));
	if (IS_ERR(ctlr->kworker)) {
		dev_err(&ctlr->dev, "failed to create message pump kworker\n");
		return PTR_ERR(ctlr->kworker);
	}

	kthread_init_work(&ctlr->pump_messages, spi_pump_messages);

	/*
	 * Controller config will indicate if this controller should run the
	 * message pump with high (realtime) priority to reduce the transfer
	 * latency on the bus by minimising the delay between a transfer
	 * request and the scheduling of the message pump thread. Without this
	 * setting the message pump thread will remain at default priority.
	 */
	if (ctlr->rt)
		spi_set_thread_rt(ctlr);

	return 0;
}

/**
 * spi_get_next_queued_message() - called by driver to check for queued
 * messages
 * @ctlr: the controller to check for queued messages
 *
 * If there are more messages in the queue, the next message is returned from
 * this call.
 *
 * Return: the next message in the queue, else NULL if the queue is empty.
 */
struct spi_message *spi_get_next_queued_message(struct spi_controller *ctlr)
{
	struct spi_message *next;
	unsigned long flags;

	/* Get a pointer to the next message, if any */
	spin_lock_irqsave(&ctlr->queue_lock, flags);
	next = list_first_entry_or_null(&ctlr->queue, struct spi_message,
					queue);
	spin_unlock_irqrestore(&ctlr->queue_lock, flags);

	return next;
}
EXPORT_SYMBOL_GPL(spi_get_next_queued_message);

/**
 * spi_finalize_current_message() - the current message is complete
 * @ctlr: the controller to return the message to
 *
 * Called by the driver to notify the core that the message in the front of the
 * queue is complete and can be removed from the queue.
 */
void spi_finalize_current_message(struct spi_controller *ctlr)
{
	struct spi_transfer *xfer;
	struct spi_message *mesg;
	int ret;

	mesg = ctlr->cur_msg;

	if (!ctlr->ptp_sts_supported && !ctlr->transfer_one) {
		list_for_each_entry(xfer, &mesg->transfers, transfer_list) {
			ptp_read_system_postts(xfer->ptp_sts);
			xfer->ptp_sts_word_post = xfer->len;
		}
	}

	if (unlikely(ctlr->ptp_sts_supported))
		list_for_each_entry(xfer, &mesg->transfers, transfer_list)
			WARN_ON_ONCE(xfer->ptp_sts && !xfer->timestamped);

	spi_unmap_msg(ctlr, mesg);

	/*
	 * In the prepare_messages callback the SPI bus has the opportunity
	 * to split a transfer to smaller chunks.
	 *
	 * Release the split transfers here since spi_map_msg() is done on
	 * the split transfers.
	 */
	spi_res_release(ctlr, mesg);

	if (mesg->prepared && ctlr->unprepare_message) {
		ret = ctlr->unprepare_message(ctlr, mesg);
		if (ret) {
			dev_err(&ctlr->dev, "failed to unprepare message: %d\n",
				ret);
		}
	}

	mesg->prepared = false;

	WRITE_ONCE(ctlr->cur_msg_incomplete, false);
	smp_mb(); /* See __spi_pump_transfer_message()... */
	if (READ_ONCE(ctlr->cur_msg_need_completion))
		complete(&ctlr->cur_msg_completion);

	trace_spi_message_done(mesg);

	mesg->state = NULL;
	if (mesg->complete)
		mesg->complete(mesg->context);
}
EXPORT_SYMBOL_GPL(spi_finalize_current_message);

static int spi_start_queue(struct spi_controller *ctlr)
{
	unsigned long flags;

	spin_lock_irqsave(&ctlr->queue_lock, flags);

	if (ctlr->running || ctlr->busy) {
		spin_unlock_irqrestore(&ctlr->queue_lock, flags);
		return -EBUSY;
	}

	ctlr->running = true;
	ctlr->cur_msg = NULL;
	spin_unlock_irqrestore(&ctlr->queue_lock, flags);

	kthread_queue_work(ctlr->kworker, &ctlr->pump_messages);

	return 0;
}

static int spi_stop_queue(struct spi_controller *ctlr)
{
	unsigned long flags;
	unsigned limit = 500;
	int ret = 0;

	spin_lock_irqsave(&ctlr->queue_lock, flags);

	/*
	 * This is a bit lame, but is optimized for the common execution path.
	 * A wait_queue on the ctlr->busy could be used, but then the common
	 * execution path (pump_messages) would be required to call wake_up or
	 * friends on every SPI message. Do this instead.
	 */
	while ((!list_empty(&ctlr->queue) || ctlr->busy) && limit--) {
		spin_unlock_irqrestore(&ctlr->queue_lock, flags);
		usleep_range(10000, 11000);
		spin_lock_irqsave(&ctlr->queue_lock, flags);
	}

	if (!list_empty(&ctlr->queue) || ctlr->busy)
		ret = -EBUSY;
	else
		ctlr->running = false;

	spin_unlock_irqrestore(&ctlr->queue_lock, flags);

	if (ret) {
		dev_warn(&ctlr->dev, "could not stop message queue\n");
		return ret;
	}
	return ret;
}

static int spi_destroy_queue(struct spi_controller *ctlr)
{
	int ret;

	ret = spi_stop_queue(ctlr);

	/*
	 * kthread_flush_worker will block until all work is done.
	 * If the reason that stop_queue timed out is that the work will never
	 * finish, then it does no good to call flush/stop thread, so
	 * return anyway.
	 */
	if (ret) {
		dev_err(&ctlr->dev, "problem destroying queue\n");
		return ret;
	}

	kthread_destroy_worker(ctlr->kworker);

	return 0;
}

static int __spi_queued_transfer(struct spi_device *spi,
				 struct spi_message *msg,
				 bool need_pump)
{
	struct spi_controller *ctlr = spi->controller;
	unsigned long flags;

	spin_lock_irqsave(&ctlr->queue_lock, flags);

	if (!ctlr->running) {
		spin_unlock_irqrestore(&ctlr->queue_lock, flags);
		return -ESHUTDOWN;
	}
	msg->actual_length = 0;
	msg->status = -EINPROGRESS;

	list_add_tail(&msg->queue, &ctlr->queue);
	ctlr->queue_empty = false;
	if (!ctlr->busy && need_pump)
		kthread_queue_work(ctlr->kworker, &ctlr->pump_messages);

	spin_unlock_irqrestore(&ctlr->queue_lock, flags);
	return 0;
}

/**
 * spi_queued_transfer - transfer function for queued transfers
 * @spi: spi device which is requesting transfer
 * @msg: spi message which is to handled is queued to driver queue
 *
 * Return: zero on success, else a negative error code.
 */
static int spi_queued_transfer(struct spi_device *spi, struct spi_message *msg)
{
	return __spi_queued_transfer(spi, msg, true);
}

static int spi_controller_initialize_queue(struct spi_controller *ctlr)
{
	int ret;

	ctlr->transfer = spi_queued_transfer;
	if (!ctlr->transfer_one_message)
		ctlr->transfer_one_message = spi_transfer_one_message;

	/* Initialize and start queue */
	ret = spi_init_queue(ctlr);
	if (ret) {
		dev_err(&ctlr->dev, "problem initializing queue\n");
		goto err_init_queue;
	}
	ctlr->queued = true;
	ret = spi_start_queue(ctlr);
	if (ret) {
		dev_err(&ctlr->dev, "problem starting queue\n");
		goto err_start_queue;
	}

	return 0;

err_start_queue:
	spi_destroy_queue(ctlr);
err_init_queue:
	return ret;
}

/**
 * spi_flush_queue - Send all pending messages in the queue from the callers'
 *		     context
 * @ctlr: controller to process queue for
 *
 * This should be used when one wants to ensure all pending messages have been
 * sent before doing something. Is used by the spi-mem code to make sure SPI
 * memory operations do not preempt regular SPI transfers that have been queued
 * before the spi-mem operation.
 */
void spi_flush_queue(struct spi_controller *ctlr)
{
	if (ctlr->transfer == spi_queued_transfer)
		__spi_pump_messages(ctlr, false);
}

/*-------------------------------------------------------------------------*/

#if defined(CONFIG_OF)
static int of_spi_parse_dt(struct spi_controller *ctlr, struct spi_device *spi,
			   struct device_node *nc)
{
	u32 value;
	int rc;

	/* Mode (clock phase/polarity/etc.) */
	if (of_property_read_bool(nc, "spi-cpha"))
		spi->mode |= SPI_CPHA;
	if (of_property_read_bool(nc, "spi-cpol"))
		spi->mode |= SPI_CPOL;
	if (of_property_read_bool(nc, "spi-3wire"))
		spi->mode |= SPI_3WIRE;
	if (of_property_read_bool(nc, "spi-lsb-first"))
		spi->mode |= SPI_LSB_FIRST;
	if (of_property_read_bool(nc, "spi-cs-high"))
		spi->mode |= SPI_CS_HIGH;

	/* Device DUAL/QUAD mode */
	if (!of_property_read_u32(nc, "spi-tx-bus-width", &value)) {
		switch (value) {
		case 0:
			spi->mode |= SPI_NO_TX;
			break;
		case 1:
			break;
		case 2:
			spi->mode |= SPI_TX_DUAL;
			break;
		case 4:
			spi->mode |= SPI_TX_QUAD;
			break;
		case 8:
			spi->mode |= SPI_TX_OCTAL;
			break;
		default:
			dev_warn(&ctlr->dev,
				"spi-tx-bus-width %d not supported\n",
				value);
			break;
		}
	}

	if (!of_property_read_u32(nc, "spi-rx-bus-width", &value)) {
		switch (value) {
		case 0:
			spi->mode |= SPI_NO_RX;
			break;
		case 1:
			break;
		case 2:
			spi->mode |= SPI_RX_DUAL;
			break;
		case 4:
			spi->mode |= SPI_RX_QUAD;
			break;
		case 8:
			spi->mode |= SPI_RX_OCTAL;
			break;
		default:
			dev_warn(&ctlr->dev,
				"spi-rx-bus-width %d not supported\n",
				value);
			break;
		}
	}

	if (spi_controller_is_slave(ctlr)) {
		if (!of_node_name_eq(nc, "slave")) {
			dev_err(&ctlr->dev, "%pOF is not called 'slave'\n",
				nc);
			return -EINVAL;
		}
		return 0;
	}

	/* Device address */
	rc = of_property_read_u32(nc, "reg", &value);
	if (rc) {
		dev_err(&ctlr->dev, "%pOF has no valid 'reg' property (%d)\n",
			nc, rc);
		return rc;
	}
	spi->chip_select = value;

	/* Device speed */
	if (!of_property_read_u32(nc, "spi-max-frequency", &value))
		spi->max_speed_hz = value;

	return 0;
}

static struct spi_device *
of_register_spi_device(struct spi_controller *ctlr, struct device_node *nc)
{
	struct spi_device *spi;
	int rc;

	/* Alloc an spi_device */
	spi = spi_alloc_device(ctlr);
	if (!spi) {
		dev_err(&ctlr->dev, "spi_device alloc error for %pOF\n", nc);
		rc = -ENOMEM;
		goto err_out;
	}

	/* Select device driver */
	rc = of_modalias_node(nc, spi->modalias,
				sizeof(spi->modalias));
	if (rc < 0) {
		dev_err(&ctlr->dev, "cannot find modalias for %pOF\n", nc);
		goto err_out;
	}

	rc = of_spi_parse_dt(ctlr, spi, nc);
	if (rc)
		goto err_out;

	/* Store a pointer to the node in the device structure */
	of_node_get(nc);
	spi->dev.of_node = nc;
	spi->dev.fwnode = of_fwnode_handle(nc);

	/* Register the new device */
	rc = spi_add_device(spi);
	if (rc) {
		dev_err(&ctlr->dev, "spi_device register error %pOF\n", nc);
		goto err_of_node_put;
	}

	return spi;

err_of_node_put:
	of_node_put(nc);
err_out:
	spi_dev_put(spi);
	return ERR_PTR(rc);
}

/**
 * of_register_spi_devices() - Register child devices onto the SPI bus
 * @ctlr:	Pointer to spi_controller device
 *
 * Registers an spi_device for each child node of controller node which
 * represents a valid SPI slave.
 */
static void of_register_spi_devices(struct spi_controller *ctlr)
{
	struct spi_device *spi;
	struct device_node *nc;

	if (!ctlr->dev.of_node)
		return;

	for_each_available_child_of_node(ctlr->dev.of_node, nc) {
		if (of_node_test_and_set_flag(nc, OF_POPULATED))
			continue;
		spi = of_register_spi_device(ctlr, nc);
		if (IS_ERR(spi)) {
			dev_warn(&ctlr->dev,
				 "Failed to create SPI device for %pOF\n", nc);
			of_node_clear_flag(nc, OF_POPULATED);
		}
	}
}
#else
static void of_register_spi_devices(struct spi_controller *ctlr) { }
#endif

/**
 * spi_new_ancillary_device() - Register ancillary SPI device
 * @spi:         Pointer to the main SPI device registering the ancillary device
 * @chip_select: Chip Select of the ancillary device
 *
 * Register an ancillary SPI device; for example some chips have a chip-select
 * for normal device usage and another one for setup/firmware upload.
 *
 * This may only be called from main SPI device's probe routine.
 *
 * Return: 0 on success; negative errno on failure
 */
struct spi_device *spi_new_ancillary_device(struct spi_device *spi,
					     u8 chip_select)
{
	struct spi_device *ancillary;
	int rc = 0;

	/* Alloc an spi_device */
	ancillary = spi_alloc_device(spi->controller);
	if (!ancillary) {
		rc = -ENOMEM;
		goto err_out;
	}

	strscpy(ancillary->modalias, "dummy", sizeof(ancillary->modalias));

	/* Use provided chip-select for ancillary device */
	ancillary->chip_select = chip_select;

	/* Take over SPI mode/speed from SPI main device */
	ancillary->max_speed_hz = spi->max_speed_hz;
	ancillary->mode = spi->mode;

	/* Register the new device */
	rc = spi_add_device_locked(ancillary);
	if (rc) {
		dev_err(&spi->dev, "failed to register ancillary device\n");
		goto err_out;
	}

	return ancillary;

err_out:
	spi_dev_put(ancillary);
	return ERR_PTR(rc);
}
EXPORT_SYMBOL_GPL(spi_new_ancillary_device);

#ifdef CONFIG_ACPI
struct acpi_spi_lookup {
	struct spi_controller 	*ctlr;
	u32			max_speed_hz;
	u32			mode;
	int			irq;
	u8			bits_per_word;
	u8			chip_select;
	int			n;
	int			index;
};

static int acpi_spi_count(struct acpi_resource *ares, void *data)
{
	struct acpi_resource_spi_serialbus *sb;
	int *count = data;

	if (ares->type != ACPI_RESOURCE_TYPE_SERIAL_BUS)
		return 1;

	sb = &ares->data.spi_serial_bus;
	if (sb->type != ACPI_RESOURCE_SERIAL_TYPE_SPI)
		return 1;

	*count = *count + 1;

	return 1;
}

/**
 * acpi_spi_count_resources - Count the number of SpiSerialBus resources
 * @adev:	ACPI device
 *
 * Returns the number of SpiSerialBus resources in the ACPI-device's
 * resource-list; or a negative error code.
 */
int acpi_spi_count_resources(struct acpi_device *adev)
{
	LIST_HEAD(r);
	int count = 0;
	int ret;

	ret = acpi_dev_get_resources(adev, &r, acpi_spi_count, &count);
	if (ret < 0)
		return ret;

	acpi_dev_free_resource_list(&r);

	return count;
}
EXPORT_SYMBOL_GPL(acpi_spi_count_resources);

static void acpi_spi_parse_apple_properties(struct acpi_device *dev,
					    struct acpi_spi_lookup *lookup)
{
	const union acpi_object *obj;

	if (!x86_apple_machine)
		return;

	if (!acpi_dev_get_property(dev, "spiSclkPeriod", ACPI_TYPE_BUFFER, &obj)
	    && obj->buffer.length >= 4)
		lookup->max_speed_hz  = NSEC_PER_SEC / *(u32 *)obj->buffer.pointer;

	if (!acpi_dev_get_property(dev, "spiWordSize", ACPI_TYPE_BUFFER, &obj)
	    && obj->buffer.length == 8)
		lookup->bits_per_word = *(u64 *)obj->buffer.pointer;

	if (!acpi_dev_get_property(dev, "spiBitOrder", ACPI_TYPE_BUFFER, &obj)
	    && obj->buffer.length == 8 && !*(u64 *)obj->buffer.pointer)
		lookup->mode |= SPI_LSB_FIRST;

	if (!acpi_dev_get_property(dev, "spiSPO", ACPI_TYPE_BUFFER, &obj)
	    && obj->buffer.length == 8 &&  *(u64 *)obj->buffer.pointer)
		lookup->mode |= SPI_CPOL;

	if (!acpi_dev_get_property(dev, "spiSPH", ACPI_TYPE_BUFFER, &obj)
	    && obj->buffer.length == 8 &&  *(u64 *)obj->buffer.pointer)
		lookup->mode |= SPI_CPHA;
}

static struct spi_controller *acpi_spi_find_controller_by_adev(struct acpi_device *adev);

static int acpi_spi_add_resource(struct acpi_resource *ares, void *data)
{
	struct acpi_spi_lookup *lookup = data;
	struct spi_controller *ctlr = lookup->ctlr;

	if (ares->type == ACPI_RESOURCE_TYPE_SERIAL_BUS) {
		struct acpi_resource_spi_serialbus *sb;
		acpi_handle parent_handle;
		acpi_status status;

		sb = &ares->data.spi_serial_bus;
		if (sb->type == ACPI_RESOURCE_SERIAL_TYPE_SPI) {

			if (lookup->index != -1 && lookup->n++ != lookup->index)
				return 1;

			status = acpi_get_handle(NULL,
						 sb->resource_source.string_ptr,
						 &parent_handle);

			if (ACPI_FAILURE(status))
				return -ENODEV;

			if (ctlr) {
				if (ACPI_HANDLE(ctlr->dev.parent) != parent_handle)
					return -ENODEV;
			} else {
				struct acpi_device *adev;

				adev = acpi_fetch_acpi_dev(parent_handle);
				if (!adev)
					return -ENODEV;

				ctlr = acpi_spi_find_controller_by_adev(adev);
				if (!ctlr)
					return -EPROBE_DEFER;

				lookup->ctlr = ctlr;
			}

			/*
			 * ACPI DeviceSelection numbering is handled by the
			 * host controller driver in Windows and can vary
			 * from driver to driver. In Linux we always expect
			 * 0 .. max - 1 so we need to ask the driver to
			 * translate between the two schemes.
			 */
			if (ctlr->fw_translate_cs) {
				int cs = ctlr->fw_translate_cs(ctlr,
						sb->device_selection);
				if (cs < 0)
					return cs;
				lookup->chip_select = cs;
			} else {
				lookup->chip_select = sb->device_selection;
			}

			lookup->max_speed_hz = sb->connection_speed;
			lookup->bits_per_word = sb->data_bit_length;

			if (sb->clock_phase == ACPI_SPI_SECOND_PHASE)
				lookup->mode |= SPI_CPHA;
			if (sb->clock_polarity == ACPI_SPI_START_HIGH)
				lookup->mode |= SPI_CPOL;
			if (sb->device_polarity == ACPI_SPI_ACTIVE_HIGH)
				lookup->mode |= SPI_CS_HIGH;
		}
	} else if (lookup->irq < 0) {
		struct resource r;

		if (acpi_dev_resource_interrupt(ares, 0, &r))
			lookup->irq = r.start;
	}

	/* Always tell the ACPI core to skip this resource */
	return 1;
}

/**
 * acpi_spi_device_alloc - Allocate a spi device, and fill it in with ACPI information
 * @ctlr: controller to which the spi device belongs
 * @adev: ACPI Device for the spi device
 * @index: Index of the spi resource inside the ACPI Node
 *
 * This should be used to allocate a new spi device from and ACPI Node.
 * The caller is responsible for calling spi_add_device to register the spi device.
 *
 * If ctlr is set to NULL, the Controller for the spi device will be looked up
 * using the resource.
 * If index is set to -1, index is not used.
 * Note: If index is -1, ctlr must be set.
 *
 * Return: a pointer to the new device, or ERR_PTR on error.
 */
struct spi_device *acpi_spi_device_alloc(struct spi_controller *ctlr,
					 struct acpi_device *adev,
					 int index)
{
	acpi_handle parent_handle = NULL;
	struct list_head resource_list;
	struct acpi_spi_lookup lookup = {};
	struct spi_device *spi;
	int ret;

	if (!ctlr && index == -1)
		return ERR_PTR(-EINVAL);

	lookup.ctlr		= ctlr;
	lookup.irq		= -1;
	lookup.index		= index;
	lookup.n		= 0;

	INIT_LIST_HEAD(&resource_list);
	ret = acpi_dev_get_resources(adev, &resource_list,
				     acpi_spi_add_resource, &lookup);
	acpi_dev_free_resource_list(&resource_list);

	if (ret < 0)
		/* Found SPI in _CRS but it points to another controller */
		return ERR_PTR(ret);

	if (!lookup.max_speed_hz &&
	    ACPI_SUCCESS(acpi_get_parent(adev->handle, &parent_handle)) &&
	    ACPI_HANDLE(lookup.ctlr->dev.parent) == parent_handle) {
		/* Apple does not use _CRS but nested devices for SPI slaves */
		acpi_spi_parse_apple_properties(adev, &lookup);
	}

	if (!lookup.max_speed_hz)
		return ERR_PTR(-ENODEV);

	spi = spi_alloc_device(lookup.ctlr);
	if (!spi) {
		dev_err(&lookup.ctlr->dev, "failed to allocate SPI device for %s\n",
			dev_name(&adev->dev));
		return ERR_PTR(-ENOMEM);
	}

	ACPI_COMPANION_SET(&spi->dev, adev);
	spi->max_speed_hz	= lookup.max_speed_hz;
	spi->mode		|= lookup.mode;
	spi->irq		= lookup.irq;
	spi->bits_per_word	= lookup.bits_per_word;
	spi->chip_select	= lookup.chip_select;

	return spi;
}
EXPORT_SYMBOL_GPL(acpi_spi_device_alloc);

static acpi_status acpi_register_spi_device(struct spi_controller *ctlr,
					    struct acpi_device *adev)
{
	struct spi_device *spi;

	if (acpi_bus_get_status(adev) || !adev->status.present ||
	    acpi_device_enumerated(adev))
		return AE_OK;

	spi = acpi_spi_device_alloc(ctlr, adev, -1);
	if (IS_ERR(spi)) {
		if (PTR_ERR(spi) == -ENOMEM)
			return AE_NO_MEMORY;
		else
			return AE_OK;
	}

	acpi_set_modalias(adev, acpi_device_hid(adev), spi->modalias,
			  sizeof(spi->modalias));

	if (spi->irq < 0)
		spi->irq = acpi_dev_gpio_irq_get(adev, 0);

	acpi_device_set_enumerated(adev);

	adev->power.flags.ignore_parent = true;
	if (spi_add_device(spi)) {
		adev->power.flags.ignore_parent = false;
		dev_err(&ctlr->dev, "failed to add SPI device %s from ACPI\n",
			dev_name(&adev->dev));
		spi_dev_put(spi);
	}

	return AE_OK;
}

static acpi_status acpi_spi_add_device(acpi_handle handle, u32 level,
				       void *data, void **return_value)
{
	struct acpi_device *adev = acpi_fetch_acpi_dev(handle);
	struct spi_controller *ctlr = data;

	if (!adev)
		return AE_OK;

	return acpi_register_spi_device(ctlr, adev);
}

#define SPI_ACPI_ENUMERATE_MAX_DEPTH		32

static void acpi_register_spi_devices(struct spi_controller *ctlr)
{
	acpi_status status;
	acpi_handle handle;

	handle = ACPI_HANDLE(ctlr->dev.parent);
	if (!handle)
		return;

	status = acpi_walk_namespace(ACPI_TYPE_DEVICE, ACPI_ROOT_OBJECT,
				     SPI_ACPI_ENUMERATE_MAX_DEPTH,
				     acpi_spi_add_device, NULL, ctlr, NULL);
	if (ACPI_FAILURE(status))
		dev_warn(&ctlr->dev, "failed to enumerate SPI slaves\n");
}
#else
static inline void acpi_register_spi_devices(struct spi_controller *ctlr) {}
#endif /* CONFIG_ACPI */

static void spi_controller_release(struct device *dev)
{
	struct spi_controller *ctlr;

	ctlr = container_of(dev, struct spi_controller, dev);
	kfree(ctlr);
}

static struct class spi_master_class = {
	.name		= "spi_master",
	.owner		= THIS_MODULE,
	.dev_release	= spi_controller_release,
	.dev_groups	= spi_master_groups,
};

#ifdef CONFIG_SPI_SLAVE
/**
 * spi_slave_abort - abort the ongoing transfer request on an SPI slave
 *		     controller
 * @spi: device used for the current transfer
 */
int spi_slave_abort(struct spi_device *spi)
{
	struct spi_controller *ctlr = spi->controller;

	if (spi_controller_is_slave(ctlr) && ctlr->slave_abort)
		return ctlr->slave_abort(ctlr);

	return -ENOTSUPP;
}
EXPORT_SYMBOL_GPL(spi_slave_abort);

static ssize_t slave_show(struct device *dev, struct device_attribute *attr,
			  char *buf)
{
	struct spi_controller *ctlr = container_of(dev, struct spi_controller,
						   dev);
	struct device *child;

	child = device_find_any_child(&ctlr->dev);
	return sprintf(buf, "%s\n",
		       child ? to_spi_device(child)->modalias : NULL);
}

static ssize_t slave_store(struct device *dev, struct device_attribute *attr,
			   const char *buf, size_t count)
{
	struct spi_controller *ctlr = container_of(dev, struct spi_controller,
						   dev);
	struct spi_device *spi;
	struct device *child;
	char name[32];
	int rc;

	rc = sscanf(buf, "%31s", name);
	if (rc != 1 || !name[0])
		return -EINVAL;

	child = device_find_any_child(&ctlr->dev);
	if (child) {
		/* Remove registered slave */
		device_unregister(child);
		put_device(child);
	}

	if (strcmp(name, "(null)")) {
		/* Register new slave */
		spi = spi_alloc_device(ctlr);
		if (!spi)
			return -ENOMEM;

		strscpy(spi->modalias, name, sizeof(spi->modalias));

		rc = spi_add_device(spi);
		if (rc) {
			spi_dev_put(spi);
			return rc;
		}
	}

	return count;
}

static DEVICE_ATTR_RW(slave);

static struct attribute *spi_slave_attrs[] = {
	&dev_attr_slave.attr,
	NULL,
};

static const struct attribute_group spi_slave_group = {
	.attrs = spi_slave_attrs,
};

static const struct attribute_group *spi_slave_groups[] = {
	&spi_controller_statistics_group,
	&spi_slave_group,
	NULL,
};

static struct class spi_slave_class = {
	.name		= "spi_slave",
	.owner		= THIS_MODULE,
	.dev_release	= spi_controller_release,
	.dev_groups	= spi_slave_groups,
};
#else
extern struct class spi_slave_class;	/* dummy */
#endif

/**
 * __spi_alloc_controller - allocate an SPI master or slave controller
 * @dev: the controller, possibly using the platform_bus
 * @size: how much zeroed driver-private data to allocate; the pointer to this
 *	memory is in the driver_data field of the returned device, accessible
 *	with spi_controller_get_devdata(); the memory is cacheline aligned;
 *	drivers granting DMA access to portions of their private data need to
 *	round up @size using ALIGN(size, dma_get_cache_alignment()).
 * @slave: flag indicating whether to allocate an SPI master (false) or SPI
 *	slave (true) controller
 * Context: can sleep
 *
 * This call is used only by SPI controller drivers, which are the
 * only ones directly touching chip registers.  It's how they allocate
 * an spi_controller structure, prior to calling spi_register_controller().
 *
 * This must be called from context that can sleep.
 *
 * The caller is responsible for assigning the bus number and initializing the
 * controller's methods before calling spi_register_controller(); and (after
 * errors adding the device) calling spi_controller_put() to prevent a memory
 * leak.
 *
 * Return: the SPI controller structure on success, else NULL.
 */
struct spi_controller *__spi_alloc_controller(struct device *dev,
					      unsigned int size, bool slave)
{
	struct spi_controller	*ctlr;
	size_t ctlr_size = ALIGN(sizeof(*ctlr), dma_get_cache_alignment());

	if (!dev)
		return NULL;

	ctlr = kzalloc(size + ctlr_size, GFP_KERNEL);
	if (!ctlr)
		return NULL;

	device_initialize(&ctlr->dev);
	INIT_LIST_HEAD(&ctlr->queue);
	spin_lock_init(&ctlr->queue_lock);
	spin_lock_init(&ctlr->bus_lock_spinlock);
	mutex_init(&ctlr->bus_lock_mutex);
	mutex_init(&ctlr->io_mutex);
	mutex_init(&ctlr->add_lock);
	ctlr->bus_num = -1;
	ctlr->num_chipselect = 1;
	ctlr->slave = slave;
	if (IS_ENABLED(CONFIG_SPI_SLAVE) && slave)
		ctlr->dev.class = &spi_slave_class;
	else
		ctlr->dev.class = &spi_master_class;
	ctlr->dev.parent = dev;
	pm_suspend_ignore_children(&ctlr->dev, true);
	spi_controller_set_devdata(ctlr, (void *)ctlr + ctlr_size);

	return ctlr;
}
EXPORT_SYMBOL_GPL(__spi_alloc_controller);

static void devm_spi_release_controller(struct device *dev, void *ctlr)
{
	spi_controller_put(*(struct spi_controller **)ctlr);
}

/**
 * __devm_spi_alloc_controller - resource-managed __spi_alloc_controller()
 * @dev: physical device of SPI controller
 * @size: how much zeroed driver-private data to allocate
 * @slave: whether to allocate an SPI master (false) or SPI slave (true)
 * Context: can sleep
 *
 * Allocate an SPI controller and automatically release a reference on it
 * when @dev is unbound from its driver.  Drivers are thus relieved from
 * having to call spi_controller_put().
 *
 * The arguments to this function are identical to __spi_alloc_controller().
 *
 * Return: the SPI controller structure on success, else NULL.
 */
struct spi_controller *__devm_spi_alloc_controller(struct device *dev,
						   unsigned int size,
						   bool slave)
{
	struct spi_controller **ptr, *ctlr;

	ptr = devres_alloc(devm_spi_release_controller, sizeof(*ptr),
			   GFP_KERNEL);
	if (!ptr)
		return NULL;

	ctlr = __spi_alloc_controller(dev, size, slave);
	if (ctlr) {
		ctlr->devm_allocated = true;
		*ptr = ctlr;
		devres_add(dev, ptr);
	} else {
		devres_free(ptr);
	}

	return ctlr;
}
EXPORT_SYMBOL_GPL(__devm_spi_alloc_controller);

/**
 * spi_get_gpio_descs() - grab chip select GPIOs for the master
 * @ctlr: The SPI master to grab GPIO descriptors for
 */
static int spi_get_gpio_descs(struct spi_controller *ctlr)
{
	int nb, i;
	struct gpio_desc **cs;
	struct device *dev = &ctlr->dev;
	unsigned long native_cs_mask = 0;
	unsigned int num_cs_gpios = 0;

	nb = gpiod_count(dev, "cs");
	if (nb < 0) {
		/* No GPIOs at all is fine, else return the error */
		if (nb == -ENOENT)
			return 0;
		return nb;
	}

	ctlr->num_chipselect = max_t(int, nb, ctlr->num_chipselect);

	cs = devm_kcalloc(dev, ctlr->num_chipselect, sizeof(*cs),
			  GFP_KERNEL);
	if (!cs)
		return -ENOMEM;
	ctlr->cs_gpiods = cs;

	for (i = 0; i < nb; i++) {
		/*
		 * Most chipselects are active low, the inverted
		 * semantics are handled by special quirks in gpiolib,
		 * so initializing them GPIOD_OUT_LOW here means
		 * "unasserted", in most cases this will drive the physical
		 * line high.
		 */
		cs[i] = devm_gpiod_get_index_optional(dev, "cs", i,
						      GPIOD_OUT_LOW);
		if (IS_ERR(cs[i]))
			return PTR_ERR(cs[i]);

		if (cs[i]) {
			/*
			 * If we find a CS GPIO, name it after the device and
			 * chip select line.
			 */
			char *gpioname;

			gpioname = devm_kasprintf(dev, GFP_KERNEL, "%s CS%d",
						  dev_name(dev), i);
			if (!gpioname)
				return -ENOMEM;
			gpiod_set_consumer_name(cs[i], gpioname);
			num_cs_gpios++;
			continue;
		}

		if (ctlr->max_native_cs && i >= ctlr->max_native_cs) {
			dev_err(dev, "Invalid native chip select %d\n", i);
			return -EINVAL;
		}
		native_cs_mask |= BIT(i);
	}

	ctlr->unused_native_cs = ffs(~native_cs_mask) - 1;

	if ((ctlr->flags & SPI_MASTER_GPIO_SS) && num_cs_gpios &&
	    ctlr->max_native_cs && ctlr->unused_native_cs >= ctlr->max_native_cs) {
		dev_err(dev, "No unused native chip select available\n");
		return -EINVAL;
	}

	return 0;
}

static int spi_controller_check_ops(struct spi_controller *ctlr)
{
	/*
	 * The controller may implement only the high-level SPI-memory like
	 * operations if it does not support regular SPI transfers, and this is
	 * valid use case.
	 * If ->mem_ops is NULL, we request that at least one of the
	 * ->transfer_xxx() method be implemented.
	 */
	if (ctlr->mem_ops) {
		if (!ctlr->mem_ops->exec_op)
			return -EINVAL;
	} else if (!ctlr->transfer && !ctlr->transfer_one &&
		   !ctlr->transfer_one_message) {
		return -EINVAL;
	}

	return 0;
}

/**
 * spi_register_controller - register SPI master or slave controller
 * @ctlr: initialized master, originally from spi_alloc_master() or
 *	spi_alloc_slave()
 * Context: can sleep
 *
 * SPI controllers connect to their drivers using some non-SPI bus,
 * such as the platform bus.  The final stage of probe() in that code
 * includes calling spi_register_controller() to hook up to this SPI bus glue.
 *
 * SPI controllers use board specific (often SOC specific) bus numbers,
 * and board-specific addressing for SPI devices combines those numbers
 * with chip select numbers.  Since SPI does not directly support dynamic
 * device identification, boards need configuration tables telling which
 * chip is at which address.
 *
 * This must be called from context that can sleep.  It returns zero on
 * success, else a negative error code (dropping the controller's refcount).
 * After a successful return, the caller is responsible for calling
 * spi_unregister_controller().
 *
 * Return: zero on success, else a negative error code.
 */
int spi_register_controller(struct spi_controller *ctlr)
{
	struct device		*dev = ctlr->dev.parent;
	struct boardinfo	*bi;
	int			status;
	int			id, first_dynamic;

	if (!dev)
		return -ENODEV;

	/*
	 * Make sure all necessary hooks are implemented before registering
	 * the SPI controller.
	 */
	status = spi_controller_check_ops(ctlr);
	if (status)
		return status;

	if (ctlr->bus_num >= 0) {
		/* Devices with a fixed bus num must check-in with the num */
		mutex_lock(&board_lock);
		id = idr_alloc(&spi_master_idr, ctlr, ctlr->bus_num,
			ctlr->bus_num + 1, GFP_KERNEL);
		mutex_unlock(&board_lock);
		if (WARN(id < 0, "couldn't get idr"))
			return id == -ENOSPC ? -EBUSY : id;
		ctlr->bus_num = id;
	} else if (ctlr->dev.of_node) {
		/* Allocate dynamic bus number using Linux idr */
		id = of_alias_get_id(ctlr->dev.of_node, "spi");
		if (id >= 0) {
			ctlr->bus_num = id;
			mutex_lock(&board_lock);
			id = idr_alloc(&spi_master_idr, ctlr, ctlr->bus_num,
				       ctlr->bus_num + 1, GFP_KERNEL);
			mutex_unlock(&board_lock);
			if (WARN(id < 0, "couldn't get idr"))
				return id == -ENOSPC ? -EBUSY : id;
		}
	}
	if (ctlr->bus_num < 0) {
		first_dynamic = of_alias_get_highest_id("spi");
		if (first_dynamic < 0)
			first_dynamic = 0;
		else
			first_dynamic++;

		mutex_lock(&board_lock);
		id = idr_alloc(&spi_master_idr, ctlr, first_dynamic,
			       0, GFP_KERNEL);
		mutex_unlock(&board_lock);
		if (WARN(id < 0, "couldn't get idr"))
			return id;
		ctlr->bus_num = id;
	}
	ctlr->bus_lock_flag = 0;
	init_completion(&ctlr->xfer_completion);
	init_completion(&ctlr->cur_msg_completion);
	if (!ctlr->max_dma_len)
		ctlr->max_dma_len = INT_MAX;

	/*
	 * Register the device, then userspace will see it.
	 * Registration fails if the bus ID is in use.
	 */
	dev_set_name(&ctlr->dev, "spi%u", ctlr->bus_num);

	if (!spi_controller_is_slave(ctlr) && ctlr->use_gpio_descriptors) {
		status = spi_get_gpio_descs(ctlr);
		if (status)
			goto free_bus_id;
		/*
		 * A controller using GPIO descriptors always
		 * supports SPI_CS_HIGH if need be.
		 */
		ctlr->mode_bits |= SPI_CS_HIGH;
	}

	/*
	 * Even if it's just one always-selected device, there must
	 * be at least one chipselect.
	 */
	if (!ctlr->num_chipselect) {
		status = -EINVAL;
		goto free_bus_id;
	}

	/* Setting last_cs to -1 means no chip selected */
	ctlr->last_cs = -1;

	status = device_add(&ctlr->dev);
	if (status < 0)
		goto free_bus_id;
	dev_dbg(dev, "registered %s %s\n",
			spi_controller_is_slave(ctlr) ? "slave" : "master",
			dev_name(&ctlr->dev));

	/*
	 * If we're using a queued driver, start the queue. Note that we don't
	 * need the queueing logic if the driver is only supporting high-level
	 * memory operations.
	 */
	if (ctlr->transfer) {
		dev_info(dev, "controller is unqueued, this is deprecated\n");
	} else if (ctlr->transfer_one || ctlr->transfer_one_message) {
		status = spi_controller_initialize_queue(ctlr);
		if (status) {
			device_del(&ctlr->dev);
			goto free_bus_id;
		}
	}
	/* Add statistics */
	ctlr->pcpu_statistics = spi_alloc_pcpu_stats(dev);
	if (!ctlr->pcpu_statistics) {
		dev_err(dev, "Error allocating per-cpu statistics\n");
		status = -ENOMEM;
		goto destroy_queue;
	}

	mutex_lock(&board_lock);
	list_add_tail(&ctlr->list, &spi_controller_list);
	list_for_each_entry(bi, &board_list, list)
		spi_match_controller_to_boardinfo(ctlr, &bi->board_info);
	mutex_unlock(&board_lock);

	/* Register devices from the device tree and ACPI */
	of_register_spi_devices(ctlr);
	acpi_register_spi_devices(ctlr);
	return status;

destroy_queue:
	spi_destroy_queue(ctlr);
free_bus_id:
	mutex_lock(&board_lock);
	idr_remove(&spi_master_idr, ctlr->bus_num);
	mutex_unlock(&board_lock);
	return status;
}
EXPORT_SYMBOL_GPL(spi_register_controller);

static void devm_spi_unregister(struct device *dev, void *res)
{
	spi_unregister_controller(*(struct spi_controller **)res);
}

/**
 * devm_spi_register_controller - register managed SPI master or slave
 *	controller
 * @dev:    device managing SPI controller
 * @ctlr: initialized controller, originally from spi_alloc_master() or
 *	spi_alloc_slave()
 * Context: can sleep
 *
 * Register a SPI device as with spi_register_controller() which will
 * automatically be unregistered and freed.
 *
 * Return: zero on success, else a negative error code.
 */
int devm_spi_register_controller(struct device *dev,
				 struct spi_controller *ctlr)
{
	struct spi_controller **ptr;
	int ret;

	ptr = devres_alloc(devm_spi_unregister, sizeof(*ptr), GFP_KERNEL);
	if (!ptr)
		return -ENOMEM;

	ret = spi_register_controller(ctlr);
	if (!ret) {
		*ptr = ctlr;
		devres_add(dev, ptr);
	} else {
		devres_free(ptr);
	}

	return ret;
}
EXPORT_SYMBOL_GPL(devm_spi_register_controller);

static int __unregister(struct device *dev, void *null)
{
	spi_unregister_device(to_spi_device(dev));
	return 0;
}

/**
 * spi_unregister_controller - unregister SPI master or slave controller
 * @ctlr: the controller being unregistered
 * Context: can sleep
 *
 * This call is used only by SPI controller drivers, which are the
 * only ones directly touching chip registers.
 *
 * This must be called from context that can sleep.
 *
 * Note that this function also drops a reference to the controller.
 */
void spi_unregister_controller(struct spi_controller *ctlr)
{
	struct spi_controller *found;
	int id = ctlr->bus_num;

	/* Prevent addition of new devices, unregister existing ones */
	if (IS_ENABLED(CONFIG_SPI_DYNAMIC))
		mutex_lock(&ctlr->add_lock);

	device_for_each_child(&ctlr->dev, NULL, __unregister);

	/* First make sure that this controller was ever added */
	mutex_lock(&board_lock);
	found = idr_find(&spi_master_idr, id);
	mutex_unlock(&board_lock);
	if (ctlr->queued) {
		if (spi_destroy_queue(ctlr))
			dev_err(&ctlr->dev, "queue remove failed\n");
	}
	mutex_lock(&board_lock);
	list_del(&ctlr->list);
	mutex_unlock(&board_lock);

	device_del(&ctlr->dev);

<<<<<<< HEAD
	/* free bus id */
=======
	/* Free bus id */
>>>>>>> 29549c70
	mutex_lock(&board_lock);
	if (found == ctlr)
		idr_remove(&spi_master_idr, id);
	mutex_unlock(&board_lock);

	if (IS_ENABLED(CONFIG_SPI_DYNAMIC))
		mutex_unlock(&ctlr->add_lock);

	/* Release the last reference on the controller if its driver
	 * has not yet been converted to devm_spi_alloc_master/slave().
	 */
	if (!ctlr->devm_allocated)
		put_device(&ctlr->dev);
}
EXPORT_SYMBOL_GPL(spi_unregister_controller);

int spi_controller_suspend(struct spi_controller *ctlr)
{
	int ret;

	/* Basically no-ops for non-queued controllers */
	if (!ctlr->queued)
		return 0;

	ret = spi_stop_queue(ctlr);
	if (ret)
		dev_err(&ctlr->dev, "queue stop failed\n");

	return ret;
}
EXPORT_SYMBOL_GPL(spi_controller_suspend);

int spi_controller_resume(struct spi_controller *ctlr)
{
	int ret;

	if (!ctlr->queued)
		return 0;

	ret = spi_start_queue(ctlr);
	if (ret)
		dev_err(&ctlr->dev, "queue restart failed\n");

	return ret;
}
EXPORT_SYMBOL_GPL(spi_controller_resume);

/*-------------------------------------------------------------------------*/

/* Core methods for spi_message alterations */

static void __spi_replace_transfers_release(struct spi_controller *ctlr,
					    struct spi_message *msg,
					    void *res)
{
	struct spi_replaced_transfers *rxfer = res;
	size_t i;

	/* Call extra callback if requested */
	if (rxfer->release)
		rxfer->release(ctlr, msg, res);

	/* Insert replaced transfers back into the message */
	list_splice(&rxfer->replaced_transfers, rxfer->replaced_after);

	/* Remove the formerly inserted entries */
	for (i = 0; i < rxfer->inserted; i++)
		list_del(&rxfer->inserted_transfers[i].transfer_list);
}

/**
 * spi_replace_transfers - replace transfers with several transfers
 *                         and register change with spi_message.resources
 * @msg:           the spi_message we work upon
 * @xfer_first:    the first spi_transfer we want to replace
 * @remove:        number of transfers to remove
 * @insert:        the number of transfers we want to insert instead
 * @release:       extra release code necessary in some circumstances
 * @extradatasize: extra data to allocate (with alignment guarantees
 *                 of struct @spi_transfer)
 * @gfp:           gfp flags
 *
 * Returns: pointer to @spi_replaced_transfers,
 *          PTR_ERR(...) in case of errors.
 */
static struct spi_replaced_transfers *spi_replace_transfers(
	struct spi_message *msg,
	struct spi_transfer *xfer_first,
	size_t remove,
	size_t insert,
	spi_replaced_release_t release,
	size_t extradatasize,
	gfp_t gfp)
{
	struct spi_replaced_transfers *rxfer;
	struct spi_transfer *xfer;
	size_t i;

	/* Allocate the structure using spi_res */
	rxfer = spi_res_alloc(msg->spi, __spi_replace_transfers_release,
			      struct_size(rxfer, inserted_transfers, insert)
			      + extradatasize,
			      gfp);
	if (!rxfer)
		return ERR_PTR(-ENOMEM);

	/* The release code to invoke before running the generic release */
	rxfer->release = release;

	/* Assign extradata */
	if (extradatasize)
		rxfer->extradata =
			&rxfer->inserted_transfers[insert];

	/* Init the replaced_transfers list */
	INIT_LIST_HEAD(&rxfer->replaced_transfers);

	/*
	 * Assign the list_entry after which we should reinsert
	 * the @replaced_transfers - it may be spi_message.messages!
	 */
	rxfer->replaced_after = xfer_first->transfer_list.prev;

	/* Remove the requested number of transfers */
	for (i = 0; i < remove; i++) {
		/*
		 * If the entry after replaced_after it is msg->transfers
		 * then we have been requested to remove more transfers
		 * than are in the list.
		 */
		if (rxfer->replaced_after->next == &msg->transfers) {
			dev_err(&msg->spi->dev,
				"requested to remove more spi_transfers than are available\n");
			/* Insert replaced transfers back into the message */
			list_splice(&rxfer->replaced_transfers,
				    rxfer->replaced_after);

			/* Free the spi_replace_transfer structure... */
			spi_res_free(rxfer);

			/* ...and return with an error */
			return ERR_PTR(-EINVAL);
		}

		/*
		 * Remove the entry after replaced_after from list of
		 * transfers and add it to list of replaced_transfers.
		 */
		list_move_tail(rxfer->replaced_after->next,
			       &rxfer->replaced_transfers);
	}

	/*
	 * Create copy of the given xfer with identical settings
	 * based on the first transfer to get removed.
	 */
	for (i = 0; i < insert; i++) {
		/* We need to run in reverse order */
		xfer = &rxfer->inserted_transfers[insert - 1 - i];

		/* Copy all spi_transfer data */
		memcpy(xfer, xfer_first, sizeof(*xfer));

		/* Add to list */
		list_add(&xfer->transfer_list, rxfer->replaced_after);

		/* Clear cs_change and delay for all but the last */
		if (i) {
			xfer->cs_change = false;
			xfer->delay.value = 0;
		}
	}

	/* Set up inserted... */
	rxfer->inserted = insert;

	/* ...and register it with spi_res/spi_message */
	spi_res_add(msg, rxfer);

	return rxfer;
}

static int __spi_split_transfer_maxsize(struct spi_controller *ctlr,
					struct spi_message *msg,
					struct spi_transfer **xferp,
					size_t maxsize,
					gfp_t gfp)
{
	struct spi_transfer *xfer = *xferp, *xfers;
	struct spi_replaced_transfers *srt;
	size_t offset;
	size_t count, i;

	/* Calculate how many we have to replace */
	count = DIV_ROUND_UP(xfer->len, maxsize);

	/* Create replacement */
	srt = spi_replace_transfers(msg, xfer, 1, count, NULL, 0, gfp);
	if (IS_ERR(srt))
		return PTR_ERR(srt);
	xfers = srt->inserted_transfers;

	/*
	 * Now handle each of those newly inserted spi_transfers.
	 * Note that the replacements spi_transfers all are preset
	 * to the same values as *xferp, so tx_buf, rx_buf and len
	 * are all identical (as well as most others)
	 * so we just have to fix up len and the pointers.
	 *
	 * This also includes support for the depreciated
	 * spi_message.is_dma_mapped interface.
	 */

	/*
	 * The first transfer just needs the length modified, so we
	 * run it outside the loop.
	 */
	xfers[0].len = min_t(size_t, maxsize, xfer[0].len);

	/* All the others need rx_buf/tx_buf also set */
	for (i = 1, offset = maxsize; i < count; offset += maxsize, i++) {
		/* Update rx_buf, tx_buf and dma */
		if (xfers[i].rx_buf)
			xfers[i].rx_buf += offset;
		if (xfers[i].rx_dma)
			xfers[i].rx_dma += offset;
		if (xfers[i].tx_buf)
			xfers[i].tx_buf += offset;
		if (xfers[i].tx_dma)
			xfers[i].tx_dma += offset;

		/* Update length */
		xfers[i].len = min(maxsize, xfers[i].len - offset);
	}

	/*
	 * We set up xferp to the last entry we have inserted,
	 * so that we skip those already split transfers.
	 */
	*xferp = &xfers[count - 1];

	/* Increment statistics counters */
	SPI_STATISTICS_INCREMENT_FIELD(ctlr->pcpu_statistics,
				       transfers_split_maxsize);
	SPI_STATISTICS_INCREMENT_FIELD(msg->spi->pcpu_statistics,
				       transfers_split_maxsize);

	return 0;
}

/**
 * spi_split_transfers_maxsize - split spi transfers into multiple transfers
 *                               when an individual transfer exceeds a
 *                               certain size
 * @ctlr:    the @spi_controller for this transfer
 * @msg:   the @spi_message to transform
 * @maxsize:  the maximum when to apply this
 * @gfp: GFP allocation flags
 *
 * Return: status of transformation
 */
int spi_split_transfers_maxsize(struct spi_controller *ctlr,
				struct spi_message *msg,
				size_t maxsize,
				gfp_t gfp)
{
	struct spi_transfer *xfer;
	int ret;

	/*
	 * Iterate over the transfer_list,
	 * but note that xfer is advanced to the last transfer inserted
	 * to avoid checking sizes again unnecessarily (also xfer does
	 * potentially belong to a different list by the time the
	 * replacement has happened).
	 */
	list_for_each_entry(xfer, &msg->transfers, transfer_list) {
		if (xfer->len > maxsize) {
			ret = __spi_split_transfer_maxsize(ctlr, msg, &xfer,
							   maxsize, gfp);
			if (ret)
				return ret;
		}
	}

	return 0;
}
EXPORT_SYMBOL_GPL(spi_split_transfers_maxsize);

/*-------------------------------------------------------------------------*/

/* Core methods for SPI controller protocol drivers.  Some of the
 * other core methods are currently defined as inline functions.
 */

static int __spi_validate_bits_per_word(struct spi_controller *ctlr,
					u8 bits_per_word)
{
	if (ctlr->bits_per_word_mask) {
		/* Only 32 bits fit in the mask */
		if (bits_per_word > 32)
			return -EINVAL;
		if (!(ctlr->bits_per_word_mask & SPI_BPW_MASK(bits_per_word)))
			return -EINVAL;
	}

	return 0;
}

/**
 * spi_setup - setup SPI mode and clock rate
 * @spi: the device whose settings are being modified
 * Context: can sleep, and no requests are queued to the device
 *
 * SPI protocol drivers may need to update the transfer mode if the
 * device doesn't work with its default.  They may likewise need
 * to update clock rates or word sizes from initial values.  This function
 * changes those settings, and must be called from a context that can sleep.
 * Except for SPI_CS_HIGH, which takes effect immediately, the changes take
 * effect the next time the device is selected and data is transferred to
 * or from it.  When this function returns, the spi device is deselected.
 *
 * Note that this call will fail if the protocol driver specifies an option
 * that the underlying controller or its driver does not support.  For
 * example, not all hardware supports wire transfers using nine bit words,
 * LSB-first wire encoding, or active-high chipselects.
 *
 * Return: zero on success, else a negative error code.
 */
int spi_setup(struct spi_device *spi)
{
	unsigned	bad_bits, ugly_bits;
	int		status = 0;

	/*
	 * Check mode to prevent that any two of DUAL, QUAD and NO_MOSI/MISO
	 * are set at the same time.
	 */
	if ((hweight_long(spi->mode &
		(SPI_TX_DUAL | SPI_TX_QUAD | SPI_NO_TX)) > 1) ||
	    (hweight_long(spi->mode &
		(SPI_RX_DUAL | SPI_RX_QUAD | SPI_NO_RX)) > 1)) {
		dev_err(&spi->dev,
		"setup: can not select any two of dual, quad and no-rx/tx at the same time\n");
		return -EINVAL;
	}
	/* If it is SPI_3WIRE mode, DUAL and QUAD should be forbidden */
	if ((spi->mode & SPI_3WIRE) && (spi->mode &
		(SPI_TX_DUAL | SPI_TX_QUAD | SPI_TX_OCTAL |
		 SPI_RX_DUAL | SPI_RX_QUAD | SPI_RX_OCTAL)))
		return -EINVAL;
	/*
	 * Help drivers fail *cleanly* when they need options
	 * that aren't supported with their current controller.
	 * SPI_CS_WORD has a fallback software implementation,
	 * so it is ignored here.
	 */
	bad_bits = spi->mode & ~(spi->controller->mode_bits | SPI_CS_WORD |
				 SPI_NO_TX | SPI_NO_RX);
	ugly_bits = bad_bits &
		    (SPI_TX_DUAL | SPI_TX_QUAD | SPI_TX_OCTAL |
		     SPI_RX_DUAL | SPI_RX_QUAD | SPI_RX_OCTAL);
	if (ugly_bits) {
		dev_warn(&spi->dev,
			 "setup: ignoring unsupported mode bits %x\n",
			 ugly_bits);
		spi->mode &= ~ugly_bits;
		bad_bits &= ~ugly_bits;
	}
	if (bad_bits) {
		dev_err(&spi->dev, "setup: unsupported mode bits %x\n",
			bad_bits);
		return -EINVAL;
	}

	if (!spi->bits_per_word) {
		spi->bits_per_word = 8;
	} else {
		/*
		 * Some controllers may not support the default 8 bits-per-word
		 * so only perform the check when this is explicitly provided.
		 */
		status = __spi_validate_bits_per_word(spi->controller,
						      spi->bits_per_word);
		if (status)
			return status;
	}

	if (spi->controller->max_speed_hz &&
	    (!spi->max_speed_hz ||
	     spi->max_speed_hz > spi->controller->max_speed_hz))
		spi->max_speed_hz = spi->controller->max_speed_hz;

	mutex_lock(&spi->controller->io_mutex);

	if (spi->controller->setup) {
		status = spi->controller->setup(spi);
		if (status) {
			mutex_unlock(&spi->controller->io_mutex);
			dev_err(&spi->controller->dev, "Failed to setup device: %d\n",
				status);
			return status;
		}
	}

	if (spi->controller->auto_runtime_pm && spi->controller->set_cs) {
		status = pm_runtime_resume_and_get(spi->controller->dev.parent);
		if (status < 0) {
			mutex_unlock(&spi->controller->io_mutex);
			dev_err(&spi->controller->dev, "Failed to power device: %d\n",
				status);
			return status;
		}

		/*
		 * We do not want to return positive value from pm_runtime_get,
		 * there are many instances of devices calling spi_setup() and
		 * checking for a non-zero return value instead of a negative
		 * return value.
		 */
		status = 0;

		spi_set_cs(spi, false, true);
		pm_runtime_mark_last_busy(spi->controller->dev.parent);
		pm_runtime_put_autosuspend(spi->controller->dev.parent);
	} else {
		spi_set_cs(spi, false, true);
	}

	mutex_unlock(&spi->controller->io_mutex);

	if (spi->rt && !spi->controller->rt) {
		spi->controller->rt = true;
		spi_set_thread_rt(spi->controller);
	}

	trace_spi_setup(spi, status);

	dev_dbg(&spi->dev, "setup mode %lu, %s%s%s%s%u bits/w, %u Hz max --> %d\n",
			spi->mode & SPI_MODE_X_MASK,
			(spi->mode & SPI_CS_HIGH) ? "cs_high, " : "",
			(spi->mode & SPI_LSB_FIRST) ? "lsb, " : "",
			(spi->mode & SPI_3WIRE) ? "3wire, " : "",
			(spi->mode & SPI_LOOP) ? "loopback, " : "",
			spi->bits_per_word, spi->max_speed_hz,
			status);

	return status;
}
EXPORT_SYMBOL_GPL(spi_setup);

static int _spi_xfer_word_delay_update(struct spi_transfer *xfer,
				       struct spi_device *spi)
{
	int delay1, delay2;

	delay1 = spi_delay_to_ns(&xfer->word_delay, xfer);
	if (delay1 < 0)
		return delay1;

	delay2 = spi_delay_to_ns(&spi->word_delay, xfer);
	if (delay2 < 0)
		return delay2;

	if (delay1 < delay2)
		memcpy(&xfer->word_delay, &spi->word_delay,
		       sizeof(xfer->word_delay));

	return 0;
}

static int __spi_validate(struct spi_device *spi, struct spi_message *message)
{
	struct spi_controller *ctlr = spi->controller;
	struct spi_transfer *xfer;
	int w_size;

	if (list_empty(&message->transfers))
		return -EINVAL;

	/*
	 * If an SPI controller does not support toggling the CS line on each
	 * transfer (indicated by the SPI_CS_WORD flag) or we are using a GPIO
	 * for the CS line, we can emulate the CS-per-word hardware function by
	 * splitting transfers into one-word transfers and ensuring that
	 * cs_change is set for each transfer.
	 */
	if ((spi->mode & SPI_CS_WORD) && (!(ctlr->mode_bits & SPI_CS_WORD) ||
					  spi->cs_gpiod)) {
		size_t maxsize;
		int ret;

		maxsize = (spi->bits_per_word + 7) / 8;

		/* spi_split_transfers_maxsize() requires message->spi */
		message->spi = spi;

		ret = spi_split_transfers_maxsize(ctlr, message, maxsize,
						  GFP_KERNEL);
		if (ret)
			return ret;

		list_for_each_entry(xfer, &message->transfers, transfer_list) {
			/* Don't change cs_change on the last entry in the list */
			if (list_is_last(&xfer->transfer_list, &message->transfers))
				break;
			xfer->cs_change = 1;
		}
	}

	/*
	 * Half-duplex links include original MicroWire, and ones with
	 * only one data pin like SPI_3WIRE (switches direction) or where
	 * either MOSI or MISO is missing.  They can also be caused by
	 * software limitations.
	 */
	if ((ctlr->flags & SPI_CONTROLLER_HALF_DUPLEX) ||
	    (spi->mode & SPI_3WIRE)) {
		unsigned flags = ctlr->flags;

		list_for_each_entry(xfer, &message->transfers, transfer_list) {
			if (xfer->rx_buf && xfer->tx_buf)
				return -EINVAL;
			if ((flags & SPI_CONTROLLER_NO_TX) && xfer->tx_buf)
				return -EINVAL;
			if ((flags & SPI_CONTROLLER_NO_RX) && xfer->rx_buf)
				return -EINVAL;
		}
	}

	/*
	 * Set transfer bits_per_word and max speed as spi device default if
	 * it is not set for this transfer.
	 * Set transfer tx_nbits and rx_nbits as single transfer default
	 * (SPI_NBITS_SINGLE) if it is not set for this transfer.
	 * Ensure transfer word_delay is at least as long as that required by
	 * device itself.
	 */
	message->frame_length = 0;
	list_for_each_entry(xfer, &message->transfers, transfer_list) {
		xfer->effective_speed_hz = 0;
		message->frame_length += xfer->len;
		if (!xfer->bits_per_word)
			xfer->bits_per_word = spi->bits_per_word;

		if (!xfer->speed_hz)
			xfer->speed_hz = spi->max_speed_hz;

		if (ctlr->max_speed_hz && xfer->speed_hz > ctlr->max_speed_hz)
			xfer->speed_hz = ctlr->max_speed_hz;

		if (__spi_validate_bits_per_word(ctlr, xfer->bits_per_word))
			return -EINVAL;

		/*
		 * SPI transfer length should be multiple of SPI word size
		 * where SPI word size should be power-of-two multiple.
		 */
		if (xfer->bits_per_word <= 8)
			w_size = 1;
		else if (xfer->bits_per_word <= 16)
			w_size = 2;
		else
			w_size = 4;

		/* No partial transfers accepted */
		if (xfer->len % w_size)
			return -EINVAL;

		if (xfer->speed_hz && ctlr->min_speed_hz &&
		    xfer->speed_hz < ctlr->min_speed_hz)
			return -EINVAL;

		if (xfer->tx_buf && !xfer->tx_nbits)
			xfer->tx_nbits = SPI_NBITS_SINGLE;
		if (xfer->rx_buf && !xfer->rx_nbits)
			xfer->rx_nbits = SPI_NBITS_SINGLE;
		/*
		 * Check transfer tx/rx_nbits:
		 * 1. check the value matches one of single, dual and quad
		 * 2. check tx/rx_nbits match the mode in spi_device
		 */
		if (xfer->tx_buf) {
			if (spi->mode & SPI_NO_TX)
				return -EINVAL;
			if (xfer->tx_nbits != SPI_NBITS_SINGLE &&
				xfer->tx_nbits != SPI_NBITS_DUAL &&
				xfer->tx_nbits != SPI_NBITS_QUAD)
				return -EINVAL;
			if ((xfer->tx_nbits == SPI_NBITS_DUAL) &&
				!(spi->mode & (SPI_TX_DUAL | SPI_TX_QUAD)))
				return -EINVAL;
			if ((xfer->tx_nbits == SPI_NBITS_QUAD) &&
				!(spi->mode & SPI_TX_QUAD))
				return -EINVAL;
		}
		/* Check transfer rx_nbits */
		if (xfer->rx_buf) {
			if (spi->mode & SPI_NO_RX)
				return -EINVAL;
			if (xfer->rx_nbits != SPI_NBITS_SINGLE &&
				xfer->rx_nbits != SPI_NBITS_DUAL &&
				xfer->rx_nbits != SPI_NBITS_QUAD)
				return -EINVAL;
			if ((xfer->rx_nbits == SPI_NBITS_DUAL) &&
				!(spi->mode & (SPI_RX_DUAL | SPI_RX_QUAD)))
				return -EINVAL;
			if ((xfer->rx_nbits == SPI_NBITS_QUAD) &&
				!(spi->mode & SPI_RX_QUAD))
				return -EINVAL;
		}

		if (_spi_xfer_word_delay_update(xfer, spi))
			return -EINVAL;
	}

	message->status = -EINPROGRESS;

	return 0;
}

static int __spi_async(struct spi_device *spi, struct spi_message *message)
{
	struct spi_controller *ctlr = spi->controller;
	struct spi_transfer *xfer;

	/*
	 * Some controllers do not support doing regular SPI transfers. Return
	 * ENOTSUPP when this is the case.
	 */
	if (!ctlr->transfer)
		return -ENOTSUPP;

	message->spi = spi;

	SPI_STATISTICS_INCREMENT_FIELD(ctlr->pcpu_statistics, spi_async);
	SPI_STATISTICS_INCREMENT_FIELD(spi->pcpu_statistics, spi_async);

	trace_spi_message_submit(message);

	if (!ctlr->ptp_sts_supported) {
		list_for_each_entry(xfer, &message->transfers, transfer_list) {
			xfer->ptp_sts_word_pre = 0;
			ptp_read_system_prets(xfer->ptp_sts);
		}
	}

	return ctlr->transfer(spi, message);
}

/**
 * spi_async - asynchronous SPI transfer
 * @spi: device with which data will be exchanged
 * @message: describes the data transfers, including completion callback
 * Context: any (irqs may be blocked, etc)
 *
 * This call may be used in_irq and other contexts which can't sleep,
 * as well as from task contexts which can sleep.
 *
 * The completion callback is invoked in a context which can't sleep.
 * Before that invocation, the value of message->status is undefined.
 * When the callback is issued, message->status holds either zero (to
 * indicate complete success) or a negative error code.  After that
 * callback returns, the driver which issued the transfer request may
 * deallocate the associated memory; it's no longer in use by any SPI
 * core or controller driver code.
 *
 * Note that although all messages to a spi_device are handled in
 * FIFO order, messages may go to different devices in other orders.
 * Some device might be higher priority, or have various "hard" access
 * time requirements, for example.
 *
 * On detection of any fault during the transfer, processing of
 * the entire message is aborted, and the device is deselected.
 * Until returning from the associated message completion callback,
 * no other spi_message queued to that device will be processed.
 * (This rule applies equally to all the synchronous transfer calls,
 * which are wrappers around this core asynchronous primitive.)
 *
 * Return: zero on success, else a negative error code.
 */
int spi_async(struct spi_device *spi, struct spi_message *message)
{
	struct spi_controller *ctlr = spi->controller;
	int ret;
	unsigned long flags;

	ret = __spi_validate(spi, message);
	if (ret != 0)
		return ret;

	spin_lock_irqsave(&ctlr->bus_lock_spinlock, flags);

	if (ctlr->bus_lock_flag)
		ret = -EBUSY;
	else
		ret = __spi_async(spi, message);

	spin_unlock_irqrestore(&ctlr->bus_lock_spinlock, flags);

	return ret;
}
EXPORT_SYMBOL_GPL(spi_async);

/**
 * spi_async_locked - version of spi_async with exclusive bus usage
 * @spi: device with which data will be exchanged
 * @message: describes the data transfers, including completion callback
 * Context: any (irqs may be blocked, etc)
 *
 * This call may be used in_irq and other contexts which can't sleep,
 * as well as from task contexts which can sleep.
 *
 * The completion callback is invoked in a context which can't sleep.
 * Before that invocation, the value of message->status is undefined.
 * When the callback is issued, message->status holds either zero (to
 * indicate complete success) or a negative error code.  After that
 * callback returns, the driver which issued the transfer request may
 * deallocate the associated memory; it's no longer in use by any SPI
 * core or controller driver code.
 *
 * Note that although all messages to a spi_device are handled in
 * FIFO order, messages may go to different devices in other orders.
 * Some device might be higher priority, or have various "hard" access
 * time requirements, for example.
 *
 * On detection of any fault during the transfer, processing of
 * the entire message is aborted, and the device is deselected.
 * Until returning from the associated message completion callback,
 * no other spi_message queued to that device will be processed.
 * (This rule applies equally to all the synchronous transfer calls,
 * which are wrappers around this core asynchronous primitive.)
 *
 * Return: zero on success, else a negative error code.
 */
static int spi_async_locked(struct spi_device *spi, struct spi_message *message)
{
	struct spi_controller *ctlr = spi->controller;
	int ret;
	unsigned long flags;

	ret = __spi_validate(spi, message);
	if (ret != 0)
		return ret;

	spin_lock_irqsave(&ctlr->bus_lock_spinlock, flags);

	ret = __spi_async(spi, message);

	spin_unlock_irqrestore(&ctlr->bus_lock_spinlock, flags);

	return ret;

}

static void __spi_transfer_message_noqueue(struct spi_controller *ctlr, struct spi_message *msg)
{
	bool was_busy;
	int ret;

	mutex_lock(&ctlr->io_mutex);

	was_busy = ctlr->busy;

	ctlr->cur_msg = msg;
	ret = __spi_pump_transfer_message(ctlr, msg, was_busy);
	if (ret)
		goto out;

	ctlr->cur_msg = NULL;
	ctlr->fallback = false;

	if (!was_busy) {
		kfree(ctlr->dummy_rx);
		ctlr->dummy_rx = NULL;
		kfree(ctlr->dummy_tx);
		ctlr->dummy_tx = NULL;
		if (ctlr->unprepare_transfer_hardware &&
		    ctlr->unprepare_transfer_hardware(ctlr))
			dev_err(&ctlr->dev,
				"failed to unprepare transfer hardware\n");
		spi_idle_runtime_pm(ctlr);
	}

out:
	mutex_unlock(&ctlr->io_mutex);
}

/*-------------------------------------------------------------------------*/

/*
 * Utility methods for SPI protocol drivers, layered on
 * top of the core.  Some other utility methods are defined as
 * inline functions.
 */

static void spi_complete(void *arg)
{
	complete(arg);
}

static int __spi_sync(struct spi_device *spi, struct spi_message *message)
{
	DECLARE_COMPLETION_ONSTACK(done);
	int status;
	struct spi_controller *ctlr = spi->controller;

	status = __spi_validate(spi, message);
	if (status != 0)
		return status;

	message->spi = spi;

	SPI_STATISTICS_INCREMENT_FIELD(ctlr->pcpu_statistics, spi_sync);
	SPI_STATISTICS_INCREMENT_FIELD(spi->pcpu_statistics, spi_sync);

	/*
	 * Checking queue_empty here only guarantees async/sync message
	 * ordering when coming from the same context. It does not need to
	 * guard against reentrancy from a different context. The io_mutex
	 * will catch those cases.
	 */
	if (READ_ONCE(ctlr->queue_empty) && !ctlr->must_async) {
		message->actual_length = 0;
		message->status = -EINPROGRESS;

		trace_spi_message_submit(message);

		SPI_STATISTICS_INCREMENT_FIELD(ctlr->pcpu_statistics, spi_sync_immediate);
		SPI_STATISTICS_INCREMENT_FIELD(spi->pcpu_statistics, spi_sync_immediate);

		__spi_transfer_message_noqueue(ctlr, message);

		return message->status;
	}

	/*
	 * There are messages in the async queue that could have originated
	 * from the same context, so we need to preserve ordering.
	 * Therefor we send the message to the async queue and wait until they
	 * are completed.
	 */
	message->complete = spi_complete;
	message->context = &done;
	status = spi_async_locked(spi, message);
	if (status == 0) {
		wait_for_completion(&done);
		status = message->status;
	}
	message->context = NULL;

	return status;
}

/**
 * spi_sync - blocking/synchronous SPI data transfers
 * @spi: device with which data will be exchanged
 * @message: describes the data transfers
 * Context: can sleep
 *
 * This call may only be used from a context that may sleep.  The sleep
 * is non-interruptible, and has no timeout.  Low-overhead controller
 * drivers may DMA directly into and out of the message buffers.
 *
 * Note that the SPI device's chip select is active during the message,
 * and then is normally disabled between messages.  Drivers for some
 * frequently-used devices may want to minimize costs of selecting a chip,
 * by leaving it selected in anticipation that the next message will go
 * to the same chip.  (That may increase power usage.)
 *
 * Also, the caller is guaranteeing that the memory associated with the
 * message will not be freed before this call returns.
 *
 * Return: zero on success, else a negative error code.
 */
int spi_sync(struct spi_device *spi, struct spi_message *message)
{
	int ret;

	mutex_lock(&spi->controller->bus_lock_mutex);
	ret = __spi_sync(spi, message);
	mutex_unlock(&spi->controller->bus_lock_mutex);

	return ret;
}
EXPORT_SYMBOL_GPL(spi_sync);

/**
 * spi_sync_locked - version of spi_sync with exclusive bus usage
 * @spi: device with which data will be exchanged
 * @message: describes the data transfers
 * Context: can sleep
 *
 * This call may only be used from a context that may sleep.  The sleep
 * is non-interruptible, and has no timeout.  Low-overhead controller
 * drivers may DMA directly into and out of the message buffers.
 *
 * This call should be used by drivers that require exclusive access to the
 * SPI bus. It has to be preceded by a spi_bus_lock call. The SPI bus must
 * be released by a spi_bus_unlock call when the exclusive access is over.
 *
 * Return: zero on success, else a negative error code.
 */
int spi_sync_locked(struct spi_device *spi, struct spi_message *message)
{
	return __spi_sync(spi, message);
}
EXPORT_SYMBOL_GPL(spi_sync_locked);

/**
 * spi_bus_lock - obtain a lock for exclusive SPI bus usage
 * @ctlr: SPI bus master that should be locked for exclusive bus access
 * Context: can sleep
 *
 * This call may only be used from a context that may sleep.  The sleep
 * is non-interruptible, and has no timeout.
 *
 * This call should be used by drivers that require exclusive access to the
 * SPI bus. The SPI bus must be released by a spi_bus_unlock call when the
 * exclusive access is over. Data transfer must be done by spi_sync_locked
 * and spi_async_locked calls when the SPI bus lock is held.
 *
 * Return: always zero.
 */
int spi_bus_lock(struct spi_controller *ctlr)
{
	unsigned long flags;

	mutex_lock(&ctlr->bus_lock_mutex);

	spin_lock_irqsave(&ctlr->bus_lock_spinlock, flags);
	ctlr->bus_lock_flag = 1;
	spin_unlock_irqrestore(&ctlr->bus_lock_spinlock, flags);

	/* Mutex remains locked until spi_bus_unlock() is called */

	return 0;
}
EXPORT_SYMBOL_GPL(spi_bus_lock);

/**
 * spi_bus_unlock - release the lock for exclusive SPI bus usage
 * @ctlr: SPI bus master that was locked for exclusive bus access
 * Context: can sleep
 *
 * This call may only be used from a context that may sleep.  The sleep
 * is non-interruptible, and has no timeout.
 *
 * This call releases an SPI bus lock previously obtained by an spi_bus_lock
 * call.
 *
 * Return: always zero.
 */
int spi_bus_unlock(struct spi_controller *ctlr)
{
	ctlr->bus_lock_flag = 0;

	mutex_unlock(&ctlr->bus_lock_mutex);

	return 0;
}
EXPORT_SYMBOL_GPL(spi_bus_unlock);

/* Portable code must never pass more than 32 bytes */
#define	SPI_BUFSIZ	max(32, SMP_CACHE_BYTES)

static u8	*buf;

/**
 * spi_write_then_read - SPI synchronous write followed by read
 * @spi: device with which data will be exchanged
 * @txbuf: data to be written (need not be dma-safe)
 * @n_tx: size of txbuf, in bytes
 * @rxbuf: buffer into which data will be read (need not be dma-safe)
 * @n_rx: size of rxbuf, in bytes
 * Context: can sleep
 *
 * This performs a half duplex MicroWire style transaction with the
 * device, sending txbuf and then reading rxbuf.  The return value
 * is zero for success, else a negative errno status code.
 * This call may only be used from a context that may sleep.
 *
 * Parameters to this routine are always copied using a small buffer.
 * Performance-sensitive or bulk transfer code should instead use
 * spi_{async,sync}() calls with dma-safe buffers.
 *
 * Return: zero on success, else a negative error code.
 */
int spi_write_then_read(struct spi_device *spi,
		const void *txbuf, unsigned n_tx,
		void *rxbuf, unsigned n_rx)
{
	static DEFINE_MUTEX(lock);

	int			status;
	struct spi_message	message;
	struct spi_transfer	x[2];
	u8			*local_buf;

	/*
	 * Use preallocated DMA-safe buffer if we can. We can't avoid
	 * copying here, (as a pure convenience thing), but we can
	 * keep heap costs out of the hot path unless someone else is
	 * using the pre-allocated buffer or the transfer is too large.
	 */
	if ((n_tx + n_rx) > SPI_BUFSIZ || !mutex_trylock(&lock)) {
		local_buf = kmalloc(max((unsigned)SPI_BUFSIZ, n_tx + n_rx),
				    GFP_KERNEL | GFP_DMA);
		if (!local_buf)
			return -ENOMEM;
	} else {
		local_buf = buf;
	}

	spi_message_init(&message);
	memset(x, 0, sizeof(x));
	if (n_tx) {
		x[0].len = n_tx;
		spi_message_add_tail(&x[0], &message);
	}
	if (n_rx) {
		x[1].len = n_rx;
		spi_message_add_tail(&x[1], &message);
	}

	memcpy(local_buf, txbuf, n_tx);
	x[0].tx_buf = local_buf;
	x[1].rx_buf = local_buf + n_tx;

	/* Do the i/o */
	status = spi_sync(spi, &message);
	if (status == 0)
		memcpy(rxbuf, x[1].rx_buf, n_rx);

	if (x[0].tx_buf == buf)
		mutex_unlock(&lock);
	else
		kfree(local_buf);

	return status;
}
EXPORT_SYMBOL_GPL(spi_write_then_read);

/*-------------------------------------------------------------------------*/

#if IS_ENABLED(CONFIG_OF_DYNAMIC)
/* Must call put_device() when done with returned spi_device device */
static struct spi_device *of_find_spi_device_by_node(struct device_node *node)
{
	struct device *dev = bus_find_device_by_of_node(&spi_bus_type, node);

	return dev ? to_spi_device(dev) : NULL;
}

/* The spi controllers are not using spi_bus, so we find it with another way */
static struct spi_controller *of_find_spi_controller_by_node(struct device_node *node)
{
	struct device *dev;

	dev = class_find_device_by_of_node(&spi_master_class, node);
	if (!dev && IS_ENABLED(CONFIG_SPI_SLAVE))
		dev = class_find_device_by_of_node(&spi_slave_class, node);
	if (!dev)
		return NULL;

	/* Reference got in class_find_device */
	return container_of(dev, struct spi_controller, dev);
}

static int of_spi_notify(struct notifier_block *nb, unsigned long action,
			 void *arg)
{
	struct of_reconfig_data *rd = arg;
	struct spi_controller *ctlr;
	struct spi_device *spi;

	switch (of_reconfig_get_state_change(action, arg)) {
	case OF_RECONFIG_CHANGE_ADD:
		ctlr = of_find_spi_controller_by_node(rd->dn->parent);
		if (ctlr == NULL)
			return NOTIFY_OK;	/* Not for us */

		if (of_node_test_and_set_flag(rd->dn, OF_POPULATED)) {
			put_device(&ctlr->dev);
			return NOTIFY_OK;
		}

		spi = of_register_spi_device(ctlr, rd->dn);
		put_device(&ctlr->dev);

		if (IS_ERR(spi)) {
			pr_err("%s: failed to create for '%pOF'\n",
					__func__, rd->dn);
			of_node_clear_flag(rd->dn, OF_POPULATED);
			return notifier_from_errno(PTR_ERR(spi));
		}
		break;

	case OF_RECONFIG_CHANGE_REMOVE:
		/* Already depopulated? */
		if (!of_node_check_flag(rd->dn, OF_POPULATED))
			return NOTIFY_OK;

		/* Find our device by node */
		spi = of_find_spi_device_by_node(rd->dn);
		if (spi == NULL)
			return NOTIFY_OK;	/* No? not meant for us */

		/* Unregister takes one ref away */
		spi_unregister_device(spi);

		/* And put the reference of the find */
		put_device(&spi->dev);
		break;
	}

	return NOTIFY_OK;
}

static struct notifier_block spi_of_notifier = {
	.notifier_call = of_spi_notify,
};
#else /* IS_ENABLED(CONFIG_OF_DYNAMIC) */
extern struct notifier_block spi_of_notifier;
#endif /* IS_ENABLED(CONFIG_OF_DYNAMIC) */

#if IS_ENABLED(CONFIG_ACPI)
static int spi_acpi_controller_match(struct device *dev, const void *data)
{
	return ACPI_COMPANION(dev->parent) == data;
}

static struct spi_controller *acpi_spi_find_controller_by_adev(struct acpi_device *adev)
{
	struct device *dev;

	dev = class_find_device(&spi_master_class, NULL, adev,
				spi_acpi_controller_match);
	if (!dev && IS_ENABLED(CONFIG_SPI_SLAVE))
		dev = class_find_device(&spi_slave_class, NULL, adev,
					spi_acpi_controller_match);
	if (!dev)
		return NULL;

	return container_of(dev, struct spi_controller, dev);
}

static struct spi_device *acpi_spi_find_device_by_adev(struct acpi_device *adev)
{
	struct device *dev;

	dev = bus_find_device_by_acpi_dev(&spi_bus_type, adev);
	return to_spi_device(dev);
}

static int acpi_spi_notify(struct notifier_block *nb, unsigned long value,
			   void *arg)
{
	struct acpi_device *adev = arg;
	struct spi_controller *ctlr;
	struct spi_device *spi;

	switch (value) {
	case ACPI_RECONFIG_DEVICE_ADD:
		ctlr = acpi_spi_find_controller_by_adev(acpi_dev_parent(adev));
		if (!ctlr)
			break;

		acpi_register_spi_device(ctlr, adev);
		put_device(&ctlr->dev);
		break;
	case ACPI_RECONFIG_DEVICE_REMOVE:
		if (!acpi_device_enumerated(adev))
			break;

		spi = acpi_spi_find_device_by_adev(adev);
		if (!spi)
			break;

		spi_unregister_device(spi);
		put_device(&spi->dev);
		break;
	}

	return NOTIFY_OK;
}

static struct notifier_block spi_acpi_notifier = {
	.notifier_call = acpi_spi_notify,
};
#else
extern struct notifier_block spi_acpi_notifier;
#endif

static int __init spi_init(void)
{
	int	status;

	buf = kmalloc(SPI_BUFSIZ, GFP_KERNEL);
	if (!buf) {
		status = -ENOMEM;
		goto err0;
	}

	status = bus_register(&spi_bus_type);
	if (status < 0)
		goto err1;

	status = class_register(&spi_master_class);
	if (status < 0)
		goto err2;

	if (IS_ENABLED(CONFIG_SPI_SLAVE)) {
		status = class_register(&spi_slave_class);
		if (status < 0)
			goto err3;
	}

	if (IS_ENABLED(CONFIG_OF_DYNAMIC))
		WARN_ON(of_reconfig_notifier_register(&spi_of_notifier));
	if (IS_ENABLED(CONFIG_ACPI))
		WARN_ON(acpi_reconfig_notifier_register(&spi_acpi_notifier));

	return 0;

err3:
	class_unregister(&spi_master_class);
err2:
	bus_unregister(&spi_bus_type);
err1:
	kfree(buf);
	buf = NULL;
err0:
	return status;
}

/*
 * A board_info is normally registered in arch_initcall(),
 * but even essential drivers wait till later.
 *
 * REVISIT only boardinfo really needs static linking. The rest (device and
 * driver registration) _could_ be dynamically linked (modular) ... Costs
 * include needing to have boardinfo data structures be much more public.
 */
postcore_initcall(spi_init);<|MERGE_RESOLUTION|>--- conflicted
+++ resolved
@@ -493,17 +493,8 @@
 			if (sdrv->id_table) {
 				const struct spi_device_id *spi_id;
 
-<<<<<<< HEAD
-				for (spi_id = sdrv->id_table; spi_id->name[0];
-				     spi_id++)
-					if (strcmp(spi_id->name, of_name) == 0)
-						break;
-
-				if (spi_id->name[0])
-=======
 				spi_id = spi_match_id(sdrv->id_table, of_name);
 				if (spi_id)
->>>>>>> 29549c70
 					continue;
 			} else {
 				if (strcmp(sdrv->driver.name, of_name) == 0)
@@ -977,12 +968,7 @@
 	spi->controller->last_cs = enable ? spi->chip_select : -1;
 	spi->controller->last_cs_mode_high = spi->mode & SPI_CS_HIGH;
 
-<<<<<<< HEAD
-	if ((spi->cs_gpiod || gpio_is_valid(spi->cs_gpio) ||
-	    !spi->controller->set_cs_timing) && !activate) {
-=======
 	if ((spi->cs_gpiod || !spi->controller->set_cs_timing) && !activate) {
->>>>>>> 29549c70
 		spi_delay_exec(&spi->cs_hold, NULL);
 	}
 
@@ -1015,12 +1001,7 @@
 		spi->controller->set_cs(spi, !enable);
 	}
 
-<<<<<<< HEAD
-	if (spi->cs_gpiod || gpio_is_valid(spi->cs_gpio) ||
-	    !spi->controller->set_cs_timing) {
-=======
 	if (spi->cs_gpiod || !spi->controller->set_cs_timing) {
->>>>>>> 29549c70
 		if (activate)
 			spi_delay_exec(&spi->cs_setup, NULL);
 		else
@@ -1201,23 +1182,6 @@
 	if (!ctlr->cur_msg_mapped || !ctlr->can_dma)
 		return 0;
 
-<<<<<<< HEAD
-	if (ctlr->dma_tx)
-		tx_dev = ctlr->dma_tx->device->dev;
-	else if (ctlr->dma_map_dev)
-		tx_dev = ctlr->dma_map_dev;
-	else
-		tx_dev = ctlr->dev.parent;
-
-	if (ctlr->dma_rx)
-		rx_dev = ctlr->dma_rx->device->dev;
-	else if (ctlr->dma_map_dev)
-		rx_dev = ctlr->dma_map_dev;
-	else
-		rx_dev = ctlr->dev.parent;
-
-=======
->>>>>>> 29549c70
 	list_for_each_entry(xfer, &msg->transfers, transfer_list) {
 		/* The sync has already been done after each transfer. */
 		unsigned long attrs = DMA_ATTR_SKIP_CPU_SYNC;
@@ -3318,11 +3282,7 @@
 
 	device_del(&ctlr->dev);
 
-<<<<<<< HEAD
-	/* free bus id */
-=======
 	/* Free bus id */
->>>>>>> 29549c70
 	mutex_lock(&board_lock);
 	if (found == ctlr)
 		idr_remove(&spi_master_idr, id);
