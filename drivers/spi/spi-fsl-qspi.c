// SPDX-License-Identifier: GPL-2.0+

/*
 * Freescale QuadSPI driver.
 *
 * Copyright (C) 2013 Freescale Semiconductor, Inc.
 * Copyright (C) 2018 Bootlin
 * Copyright (C) 2018 exceet electronics GmbH
 * Copyright (C) 2018 Kontron Electronics GmbH
 *
 * Transition to SPI MEM interface:
 * Authors:
 *     Boris Brezillon <bbrezillon@kernel.org>
 *     Frieder Schrempf <frieder.schrempf@kontron.de>
 *     Yogesh Gaur <yogeshnarayan.gaur@nxp.com>
 *     Suresh Gupta <suresh.gupta@nxp.com>
 *
 * Based on the original fsl-quadspi.c SPI NOR driver:
 * Author: Freescale Semiconductor, Inc.
 *
 */

#include <linux/bitops.h>
#include <linux/clk.h>
#include <linux/completion.h>
#include <linux/delay.h>
#include <linux/err.h>
#include <linux/errno.h>
#include <linux/interrupt.h>
#include <linux/io.h>
#include <linux/iopoll.h>
#include <linux/jiffies.h>
#include <linux/kernel.h>
#include <linux/module.h>
#include <linux/mutex.h>
#include <linux/of.h>
#include <linux/of_device.h>
#include <linux/platform_device.h>
#include <linux/pm_qos.h>
#include <linux/sizes.h>

#include <linux/spi/spi.h>
#include <linux/spi/spi-mem.h>

/*
 * The driver only uses one single LUT entry, that is updated on
 * each call of exec_op(). Index 0 is preset at boot with a basic
 * read operation, so let's use the last entry (15).
 */
#define	SEQID_LUT			15

/* Registers used by the driver */
#define QUADSPI_MCR			0x00
#define QUADSPI_MCR_RESERVED_MASK	GENMASK(19, 16)
#define QUADSPI_MCR_MDIS_MASK		BIT(14)
#define QUADSPI_MCR_CLR_TXF_MASK	BIT(11)
#define QUADSPI_MCR_CLR_RXF_MASK	BIT(10)
#define QUADSPI_MCR_DDR_EN_MASK		BIT(7)
#define QUADSPI_MCR_END_CFG_MASK	GENMASK(3, 2)
#define QUADSPI_MCR_SWRSTHD_MASK	BIT(1)
#define QUADSPI_MCR_SWRSTSD_MASK	BIT(0)

#define QUADSPI_IPCR			0x08
#define QUADSPI_IPCR_SEQID(x)		((x) << 24)

#define QUADSPI_FLSHCR			0x0c
#define QUADSPI_FLSHCR_TCSS_MASK	GENMASK(3, 0)
#define QUADSPI_FLSHCR_TCSH_MASK	GENMASK(11, 8)
#define QUADSPI_FLSHCR_TDH_MASK		GENMASK(17, 16)

#define QUADSPI_BUF0CR                  0x10
#define QUADSPI_BUF1CR                  0x14
#define QUADSPI_BUF2CR                  0x18
#define QUADSPI_BUFXCR_INVALID_MSTRID   0xe

#define QUADSPI_BUF3CR			0x1c
#define QUADSPI_BUF3CR_ALLMST_MASK	BIT(31)
#define QUADSPI_BUF3CR_ADATSZ(x)	((x) << 8)
#define QUADSPI_BUF3CR_ADATSZ_MASK	GENMASK(15, 8)

#define QUADSPI_BFGENCR			0x20
#define QUADSPI_BFGENCR_SEQID(x)	((x) << 12)

#define QUADSPI_BUF0IND			0x30
#define QUADSPI_BUF1IND			0x34
#define QUADSPI_BUF2IND			0x38
#define QUADSPI_SFAR			0x100

#define QUADSPI_SMPR			0x108
#define QUADSPI_SMPR_DDRSMP_MASK	GENMASK(18, 16)
#define QUADSPI_SMPR_FSDLY_MASK		BIT(6)
#define QUADSPI_SMPR_FSPHS_MASK		BIT(5)
#define QUADSPI_SMPR_HSENA_MASK		BIT(0)

#define QUADSPI_RBCT			0x110
#define QUADSPI_RBCT_WMRK_MASK		GENMASK(4, 0)
#define QUADSPI_RBCT_RXBRD_USEIPS	BIT(8)

#define QUADSPI_TBDR			0x154

#define QUADSPI_SR			0x15c
#define QUADSPI_SR_IP_ACC_MASK		BIT(1)
#define QUADSPI_SR_AHB_ACC_MASK		BIT(2)

#define QUADSPI_FR			0x160
#define QUADSPI_FR_TFF_MASK		BIT(0)

#define QUADSPI_RSER			0x164
#define QUADSPI_RSER_TFIE		BIT(0)

#define QUADSPI_SPTRCLR			0x16c
#define QUADSPI_SPTRCLR_IPPTRC		BIT(8)
#define QUADSPI_SPTRCLR_BFPTRC		BIT(0)

#define QUADSPI_SFA1AD			0x180
#define QUADSPI_SFA2AD			0x184
#define QUADSPI_SFB1AD			0x188
#define QUADSPI_SFB2AD			0x18c
#define QUADSPI_RBDR(x)			(0x200 + ((x) * 4))

#define QUADSPI_LUTKEY			0x300
#define QUADSPI_LUTKEY_VALUE		0x5AF05AF0

#define QUADSPI_LCKCR			0x304
#define QUADSPI_LCKER_LOCK		BIT(0)
#define QUADSPI_LCKER_UNLOCK		BIT(1)

#define QUADSPI_LUT_BASE		0x310
#define QUADSPI_LUT_OFFSET		(SEQID_LUT * 4 * 4)
#define QUADSPI_LUT_REG(idx) \
	(QUADSPI_LUT_BASE + QUADSPI_LUT_OFFSET + (idx) * 4)

/* Instruction set for the LUT register */
#define LUT_STOP		0
#define LUT_CMD			1
#define LUT_ADDR		2
#define LUT_DUMMY		3
#define LUT_MODE		4
#define LUT_MODE2		5
#define LUT_MODE4		6
#define LUT_FSL_READ		7
#define LUT_FSL_WRITE		8
#define LUT_JMP_ON_CS		9
#define LUT_ADDR_DDR		10
#define LUT_MODE_DDR		11
#define LUT_MODE2_DDR		12
#define LUT_MODE4_DDR		13
#define LUT_FSL_READ_DDR	14
#define LUT_FSL_WRITE_DDR	15
#define LUT_DATA_LEARN		16

/*
 * The PAD definitions for LUT register.
 *
 * The pad stands for the number of IO lines [0:3].
 * For example, the quad read needs four IO lines,
 * so you should use LUT_PAD(4).
 */
#define LUT_PAD(x) (fls(x) - 1)

/*
 * Macro for constructing the LUT entries with the following
 * register layout:
 *
 *  ---------------------------------------------------
 *  | INSTR1 | PAD1 | OPRND1 | INSTR0 | PAD0 | OPRND0 |
 *  ---------------------------------------------------
 */
#define LUT_DEF(idx, ins, pad, opr)					\
	((((ins) << 10) | ((pad) << 8) | (opr)) << (((idx) % 2) * 16))

/* Controller needs driver to swap endianness */
#define QUADSPI_QUIRK_SWAP_ENDIAN	BIT(0)

/* Controller needs 4x internal clock */
#define QUADSPI_QUIRK_4X_INT_CLK	BIT(1)

/*
 * TKT253890, the controller needs the driver to fill the txfifo with
 * 16 bytes at least to trigger a data transfer, even though the extra
 * data won't be transferred.
 */
#define QUADSPI_QUIRK_TKT253890		BIT(2)

/* TKT245618, the controller cannot wake up from wait mode */
#define QUADSPI_QUIRK_TKT245618		BIT(3)

/*
 * Controller adds QSPI_AMBA_BASE (base address of the mapped memory)
 * internally. No need to add it when setting SFXXAD and SFAR registers
 */
#define QUADSPI_QUIRK_BASE_INTERNAL	BIT(4)

/*
 * Controller uses TDH bits in register QUADSPI_FLSHCR.
 * They need to be set in accordance with the DDR/SDR mode.
 */
#define QUADSPI_QUIRK_USE_TDH_SETTING	BIT(5)

struct fsl_qspi_devtype_data {
	unsigned int rxfifo;
	unsigned int txfifo;
	int invalid_mstrid;
	unsigned int ahb_buf_size;
	unsigned int quirks;
	bool little_endian;
};

static const struct fsl_qspi_devtype_data vybrid_data = {
	.rxfifo = SZ_128,
	.txfifo = SZ_64,
	.invalid_mstrid = QUADSPI_BUFXCR_INVALID_MSTRID,
	.ahb_buf_size = SZ_1K,
	.quirks = QUADSPI_QUIRK_SWAP_ENDIAN,
	.little_endian = true,
};

static const struct fsl_qspi_devtype_data imx6sx_data = {
	.rxfifo = SZ_128,
	.txfifo = SZ_512,
	.invalid_mstrid = QUADSPI_BUFXCR_INVALID_MSTRID,
	.ahb_buf_size = SZ_1K,
	.quirks = QUADSPI_QUIRK_4X_INT_CLK | QUADSPI_QUIRK_TKT245618,
	.little_endian = true,
};

static const struct fsl_qspi_devtype_data imx7d_data = {
	.rxfifo = SZ_128,
	.txfifo = SZ_512,
	.invalid_mstrid = QUADSPI_BUFXCR_INVALID_MSTRID,
	.ahb_buf_size = SZ_1K,
	.quirks = QUADSPI_QUIRK_TKT253890 | QUADSPI_QUIRK_4X_INT_CLK |
		  QUADSPI_QUIRK_USE_TDH_SETTING,
	.little_endian = true,
};

static const struct fsl_qspi_devtype_data imx6ul_data = {
	.rxfifo = SZ_128,
	.txfifo = SZ_512,
	.invalid_mstrid = QUADSPI_BUFXCR_INVALID_MSTRID,
	.ahb_buf_size = SZ_1K,
	.quirks = QUADSPI_QUIRK_TKT253890 | QUADSPI_QUIRK_4X_INT_CLK |
		  QUADSPI_QUIRK_USE_TDH_SETTING,
	.little_endian = true,
};

static const struct fsl_qspi_devtype_data ls1021a_data = {
	.rxfifo = SZ_128,
	.txfifo = SZ_64,
	.invalid_mstrid = QUADSPI_BUFXCR_INVALID_MSTRID,
	.ahb_buf_size = SZ_1K,
	.quirks = 0,
	.little_endian = false,
};

static const struct fsl_qspi_devtype_data ls2080a_data = {
	.rxfifo = SZ_128,
	.txfifo = SZ_64,
	.ahb_buf_size = SZ_1K,
	.invalid_mstrid = 0x0,
	.quirks = QUADSPI_QUIRK_TKT253890 | QUADSPI_QUIRK_BASE_INTERNAL,
	.little_endian = true,
};

struct fsl_qspi {
	void __iomem *iobase;
	void __iomem *ahb_addr;
	u32 memmap_phy;
	struct clk *clk, *clk_en;
	struct device *dev;
	struct completion c;
	const struct fsl_qspi_devtype_data *devtype_data;
	struct mutex lock;
	struct pm_qos_request pm_qos_req;
	int selected;
};

static inline int needs_swap_endian(struct fsl_qspi *q)
{
	return q->devtype_data->quirks & QUADSPI_QUIRK_SWAP_ENDIAN;
}

static inline int needs_4x_clock(struct fsl_qspi *q)
{
	return q->devtype_data->quirks & QUADSPI_QUIRK_4X_INT_CLK;
}

static inline int needs_fill_txfifo(struct fsl_qspi *q)
{
	return q->devtype_data->quirks & QUADSPI_QUIRK_TKT253890;
}

static inline int needs_wakeup_wait_mode(struct fsl_qspi *q)
{
	return q->devtype_data->quirks & QUADSPI_QUIRK_TKT245618;
}

static inline int needs_amba_base_offset(struct fsl_qspi *q)
{
	return !(q->devtype_data->quirks & QUADSPI_QUIRK_BASE_INTERNAL);
}

static inline int needs_tdh_setting(struct fsl_qspi *q)
{
	return q->devtype_data->quirks & QUADSPI_QUIRK_USE_TDH_SETTING;
}

/*
 * An IC bug makes it necessary to rearrange the 32-bit data.
 * Later chips, such as IMX6SLX, have fixed this bug.
 */
static inline u32 fsl_qspi_endian_xchg(struct fsl_qspi *q, u32 a)
{
	return needs_swap_endian(q) ? __swab32(a) : a;
}

/*
 * R/W functions for big- or little-endian registers:
 * The QSPI controller's endianness is independent of
 * the CPU core's endianness. So far, although the CPU
 * core is little-endian the QSPI controller can use
 * big-endian or little-endian.
 */
static void qspi_writel(struct fsl_qspi *q, u32 val, void __iomem *addr)
{
	if (q->devtype_data->little_endian)
		iowrite32(val, addr);
	else
		iowrite32be(val, addr);
}

static u32 qspi_readl(struct fsl_qspi *q, void __iomem *addr)
{
	if (q->devtype_data->little_endian)
		return ioread32(addr);

	return ioread32be(addr);
}

static irqreturn_t fsl_qspi_irq_handler(int irq, void *dev_id)
{
	struct fsl_qspi *q = dev_id;
	u32 reg;

	/* clear interrupt */
	reg = qspi_readl(q, q->iobase + QUADSPI_FR);
	qspi_writel(q, reg, q->iobase + QUADSPI_FR);

	if (reg & QUADSPI_FR_TFF_MASK)
		complete(&q->c);

	dev_dbg(q->dev, "QUADSPI_FR : 0x%.8x:0x%.8x\n", 0, reg);
	return IRQ_HANDLED;
}

static int fsl_qspi_check_buswidth(struct fsl_qspi *q, u8 width)
{
	switch (width) {
	case 1:
	case 2:
	case 4:
		return 0;
	}

	return -ENOTSUPP;
}

static bool fsl_qspi_supports_op(struct spi_mem *mem,
				 const struct spi_mem_op *op)
{
	struct fsl_qspi *q = spi_controller_get_devdata(mem->spi->master);
	int ret;

	ret = fsl_qspi_check_buswidth(q, op->cmd.buswidth);

	if (op->addr.nbytes)
		ret |= fsl_qspi_check_buswidth(q, op->addr.buswidth);

	if (op->dummy.nbytes)
		ret |= fsl_qspi_check_buswidth(q, op->dummy.buswidth);

	if (op->data.nbytes)
		ret |= fsl_qspi_check_buswidth(q, op->data.buswidth);

	if (ret)
		return false;

	/*
	 * The number of instructions needed for the op, needs
	 * to fit into a single LUT entry.
	 */
	if (op->addr.nbytes +
	   (op->dummy.nbytes ? 1:0) +
	   (op->data.nbytes ? 1:0) > 6)
		return false;

	/* Max 64 dummy clock cycles supported */
	if (op->dummy.nbytes &&
	    (op->dummy.nbytes * 8 / op->dummy.buswidth > 64))
		return false;

	/* Max data length, check controller limits and alignment */
	if (op->data.dir == SPI_MEM_DATA_IN &&
	    (op->data.nbytes > q->devtype_data->ahb_buf_size ||
	     (op->data.nbytes > q->devtype_data->rxfifo - 4 &&
	      !IS_ALIGNED(op->data.nbytes, 8))))
		return false;

	if (op->data.dir == SPI_MEM_DATA_OUT &&
	    op->data.nbytes > q->devtype_data->txfifo)
		return false;

	return spi_mem_default_supports_op(mem, op);
}

static void fsl_qspi_prepare_lut(struct fsl_qspi *q,
				 const struct spi_mem_op *op)
{
	void __iomem *base = q->iobase;
	u32 lutval[4] = {};
	int lutidx = 1, i;

	lutval[0] |= LUT_DEF(0, LUT_CMD, LUT_PAD(op->cmd.buswidth),
			     op->cmd.opcode);

	/*
	 * For some unknown reason, using LUT_ADDR doesn't work in some
	 * cases (at least with only one byte long addresses), so
	 * let's use LUT_MODE to write the address bytes one by one
	 */
	for (i = 0; i < op->addr.nbytes; i++) {
		u8 addrbyte = op->addr.val >> (8 * (op->addr.nbytes - i - 1));

		lutval[lutidx / 2] |= LUT_DEF(lutidx, LUT_MODE,
					      LUT_PAD(op->addr.buswidth),
					      addrbyte);
		lutidx++;
	}

	if (op->dummy.nbytes) {
		lutval[lutidx / 2] |= LUT_DEF(lutidx, LUT_DUMMY,
					      LUT_PAD(op->dummy.buswidth),
					      op->dummy.nbytes * 8 /
					      op->dummy.buswidth);
		lutidx++;
	}

	if (op->data.nbytes) {
		lutval[lutidx / 2] |= LUT_DEF(lutidx,
					      op->data.dir == SPI_MEM_DATA_IN ?
					      LUT_FSL_READ : LUT_FSL_WRITE,
					      LUT_PAD(op->data.buswidth),
					      0);
		lutidx++;
	}

	lutval[lutidx / 2] |= LUT_DEF(lutidx, LUT_STOP, 0, 0);

	/* unlock LUT */
	qspi_writel(q, QUADSPI_LUTKEY_VALUE, q->iobase + QUADSPI_LUTKEY);
	qspi_writel(q, QUADSPI_LCKER_UNLOCK, q->iobase + QUADSPI_LCKCR);

	/* fill LUT */
	for (i = 0; i < ARRAY_SIZE(lutval); i++)
		qspi_writel(q, lutval[i], base + QUADSPI_LUT_REG(i));

	/* lock LUT */
	qspi_writel(q, QUADSPI_LUTKEY_VALUE, q->iobase + QUADSPI_LUTKEY);
	qspi_writel(q, QUADSPI_LCKER_LOCK, q->iobase + QUADSPI_LCKCR);
}

static int fsl_qspi_clk_prep_enable(struct fsl_qspi *q)
{
	int ret;

	ret = clk_prepare_enable(q->clk_en);
	if (ret)
		return ret;

	ret = clk_prepare_enable(q->clk);
	if (ret) {
		clk_disable_unprepare(q->clk_en);
		return ret;
	}

	if (needs_wakeup_wait_mode(q))
		cpu_latency_qos_add_request(&q->pm_qos_req, 0);

	return 0;
}

static void fsl_qspi_clk_disable_unprep(struct fsl_qspi *q)
{
	if (needs_wakeup_wait_mode(q))
		cpu_latency_qos_remove_request(&q->pm_qos_req);

	clk_disable_unprepare(q->clk);
	clk_disable_unprepare(q->clk_en);
}

/*
 * If we have changed the content of the flash by writing or erasing, or if we
 * read from flash with a different offset into the page buffer, we need to
 * invalidate the AHB buffer. If we do not do so, we may read out the wrong
 * data. The spec tells us reset the AHB domain and Serial Flash domain at
 * the same time.
 */
static void fsl_qspi_invalidate(struct fsl_qspi *q)
{
	u32 reg;

	reg = qspi_readl(q, q->iobase + QUADSPI_MCR);
	reg |= QUADSPI_MCR_SWRSTHD_MASK | QUADSPI_MCR_SWRSTSD_MASK;
	qspi_writel(q, reg, q->iobase + QUADSPI_MCR);

	/*
	 * The minimum delay : 1 AHB + 2 SFCK clocks.
	 * Delay 1 us is enough.
	 */
	udelay(1);

	reg &= ~(QUADSPI_MCR_SWRSTHD_MASK | QUADSPI_MCR_SWRSTSD_MASK);
	qspi_writel(q, reg, q->iobase + QUADSPI_MCR);
}

static void fsl_qspi_select_mem(struct fsl_qspi *q, struct spi_device *spi)
{
	unsigned long rate = spi->max_speed_hz;
	int ret;

	if (q->selected == spi->chip_select)
		return;

	if (needs_4x_clock(q))
		rate *= 4;

	fsl_qspi_clk_disable_unprep(q);

	ret = clk_set_rate(q->clk, rate);
	if (ret)
		return;

	ret = fsl_qspi_clk_prep_enable(q);
	if (ret)
		return;

	q->selected = spi->chip_select;

	fsl_qspi_invalidate(q);
}

static void fsl_qspi_read_ahb(struct fsl_qspi *q, const struct spi_mem_op *op)
{
	memcpy_fromio(op->data.buf.in,
		      q->ahb_addr + q->selected * q->devtype_data->ahb_buf_size,
		      op->data.nbytes);
}

static void fsl_qspi_fill_txfifo(struct fsl_qspi *q,
				 const struct spi_mem_op *op)
{
	void __iomem *base = q->iobase;
	int i;
	u32 val;

	for (i = 0; i < ALIGN_DOWN(op->data.nbytes, 4); i += 4) {
		memcpy(&val, op->data.buf.out + i, 4);
		val = fsl_qspi_endian_xchg(q, val);
		qspi_writel(q, val, base + QUADSPI_TBDR);
	}

	if (i < op->data.nbytes) {
		memcpy(&val, op->data.buf.out + i, op->data.nbytes - i);
		val = fsl_qspi_endian_xchg(q, val);
		qspi_writel(q, val, base + QUADSPI_TBDR);
	}

	if (needs_fill_txfifo(q)) {
		for (i = op->data.nbytes; i < 16; i += 4)
			qspi_writel(q, 0, base + QUADSPI_TBDR);
	}
}

static void fsl_qspi_read_rxfifo(struct fsl_qspi *q,
			  const struct spi_mem_op *op)
{
	void __iomem *base = q->iobase;
	int i;
	u8 *buf = op->data.buf.in;
	u32 val;

	for (i = 0; i < ALIGN_DOWN(op->data.nbytes, 4); i += 4) {
		val = qspi_readl(q, base + QUADSPI_RBDR(i / 4));
		val = fsl_qspi_endian_xchg(q, val);
		memcpy(buf + i, &val, 4);
	}

	if (i < op->data.nbytes) {
		val = qspi_readl(q, base + QUADSPI_RBDR(i / 4));
		val = fsl_qspi_endian_xchg(q, val);
		memcpy(buf + i, &val, op->data.nbytes - i);
	}
}

static int fsl_qspi_do_op(struct fsl_qspi *q, const struct spi_mem_op *op)
{
	void __iomem *base = q->iobase;
	int err = 0;

	init_completion(&q->c);

	/*
	 * Always start the sequence at the same index since we update
	 * the LUT at each exec_op() call. And also specify the DATA
	 * length, since it's has not been specified in the LUT.
	 */
	qspi_writel(q, op->data.nbytes | QUADSPI_IPCR_SEQID(SEQID_LUT),
		    base + QUADSPI_IPCR);

	/* Wait for the interrupt. */
	if (!wait_for_completion_timeout(&q->c, msecs_to_jiffies(1000)))
		err = -ETIMEDOUT;

	if (!err && op->data.nbytes && op->data.dir == SPI_MEM_DATA_IN)
		fsl_qspi_read_rxfifo(q, op);

	return err;
}

static int fsl_qspi_readl_poll_tout(struct fsl_qspi *q, void __iomem *base,
				    u32 mask, u32 delay_us, u32 timeout_us)
{
	u32 reg;

	if (!q->devtype_data->little_endian)
		mask = (u32)cpu_to_be32(mask);

	return readl_poll_timeout(base, reg, !(reg & mask), delay_us,
				  timeout_us);
}

static int fsl_qspi_exec_op(struct spi_mem *mem, const struct spi_mem_op *op)
{
	struct fsl_qspi *q = spi_controller_get_devdata(mem->spi->master);
	void __iomem *base = q->iobase;
	u32 addr_offset = 0;
	int err = 0;
	int invalid_mstrid = q->devtype_data->invalid_mstrid;

	mutex_lock(&q->lock);

	/* wait for the controller being ready */
	fsl_qspi_readl_poll_tout(q, base + QUADSPI_SR, (QUADSPI_SR_IP_ACC_MASK |
				 QUADSPI_SR_AHB_ACC_MASK), 10, 1000);

	fsl_qspi_select_mem(q, mem->spi);

	if (needs_amba_base_offset(q))
		addr_offset = q->memmap_phy;

	qspi_writel(q,
		    q->selected * q->devtype_data->ahb_buf_size + addr_offset,
		    base + QUADSPI_SFAR);

	qspi_writel(q, qspi_readl(q, base + QUADSPI_MCR) |
		    QUADSPI_MCR_CLR_RXF_MASK | QUADSPI_MCR_CLR_TXF_MASK,
		    base + QUADSPI_MCR);

	qspi_writel(q, QUADSPI_SPTRCLR_BFPTRC | QUADSPI_SPTRCLR_IPPTRC,
		    base + QUADSPI_SPTRCLR);

	qspi_writel(q, invalid_mstrid, base + QUADSPI_BUF0CR);
	qspi_writel(q, invalid_mstrid, base + QUADSPI_BUF1CR);
	qspi_writel(q, invalid_mstrid, base + QUADSPI_BUF2CR);

	fsl_qspi_prepare_lut(q, op);

	/*
	 * If we have large chunks of data, we read them through the AHB bus
	 * by accessing the mapped memory. In all other cases we use
	 * IP commands to access the flash.
	 */
	if (op->data.nbytes > (q->devtype_data->rxfifo - 4) &&
	    op->data.dir == SPI_MEM_DATA_IN) {
		fsl_qspi_read_ahb(q, op);
	} else {
		qspi_writel(q, QUADSPI_RBCT_WMRK_MASK |
			    QUADSPI_RBCT_RXBRD_USEIPS, base + QUADSPI_RBCT);

		if (op->data.nbytes && op->data.dir == SPI_MEM_DATA_OUT)
			fsl_qspi_fill_txfifo(q, op);

		err = fsl_qspi_do_op(q, op);
	}

	/* Invalidate the data in the AHB buffer. */
	fsl_qspi_invalidate(q);

	mutex_unlock(&q->lock);

	return err;
}

static int fsl_qspi_adjust_op_size(struct spi_mem *mem, struct spi_mem_op *op)
{
	struct fsl_qspi *q = spi_controller_get_devdata(mem->spi->master);

	if (op->data.dir == SPI_MEM_DATA_OUT) {
		if (op->data.nbytes > q->devtype_data->txfifo)
			op->data.nbytes = q->devtype_data->txfifo;
	} else {
		if (op->data.nbytes > q->devtype_data->ahb_buf_size)
			op->data.nbytes = q->devtype_data->ahb_buf_size;
		else if (op->data.nbytes > (q->devtype_data->rxfifo - 4))
			op->data.nbytes = ALIGN_DOWN(op->data.nbytes, 8);
	}

	return 0;
}

static int fsl_qspi_default_setup(struct fsl_qspi *q)
{
	void __iomem *base = q->iobase;
	u32 reg, addr_offset = 0;
	int ret;

	/* disable and unprepare clock to avoid glitch pass to controller */
	fsl_qspi_clk_disable_unprep(q);

	/* the default frequency, we will change it later if necessary. */
	ret = clk_set_rate(q->clk, 66000000);
	if (ret)
		return ret;

	ret = fsl_qspi_clk_prep_enable(q);
	if (ret)
		return ret;

	/* Reset the module */
	qspi_writel(q, QUADSPI_MCR_SWRSTSD_MASK | QUADSPI_MCR_SWRSTHD_MASK,
		    base + QUADSPI_MCR);
	udelay(1);

	/* Disable the module */
	qspi_writel(q, QUADSPI_MCR_MDIS_MASK | QUADSPI_MCR_RESERVED_MASK,
		    base + QUADSPI_MCR);

	/*
	 * Previous boot stages (BootROM, bootloader) might have used DDR
	 * mode and did not clear the TDH bits. As we currently use SDR mode
	 * only, clear the TDH bits if necessary.
	 */
	if (needs_tdh_setting(q))
		qspi_writel(q, qspi_readl(q, base + QUADSPI_FLSHCR) &
			    ~QUADSPI_FLSHCR_TDH_MASK,
			    base + QUADSPI_FLSHCR);

	reg = qspi_readl(q, base + QUADSPI_SMPR);
	qspi_writel(q, reg & ~(QUADSPI_SMPR_FSDLY_MASK
			| QUADSPI_SMPR_FSPHS_MASK
			| QUADSPI_SMPR_HSENA_MASK
			| QUADSPI_SMPR_DDRSMP_MASK), base + QUADSPI_SMPR);

	/* We only use the buffer3 for AHB read */
	qspi_writel(q, 0, base + QUADSPI_BUF0IND);
	qspi_writel(q, 0, base + QUADSPI_BUF1IND);
	qspi_writel(q, 0, base + QUADSPI_BUF2IND);

	qspi_writel(q, QUADSPI_BFGENCR_SEQID(SEQID_LUT),
		    q->iobase + QUADSPI_BFGENCR);
	qspi_writel(q, QUADSPI_RBCT_WMRK_MASK, base + QUADSPI_RBCT);
	qspi_writel(q, QUADSPI_BUF3CR_ALLMST_MASK |
		    QUADSPI_BUF3CR_ADATSZ(q->devtype_data->ahb_buf_size / 8),
		    base + QUADSPI_BUF3CR);

	if (needs_amba_base_offset(q))
		addr_offset = q->memmap_phy;

	/*
	 * In HW there can be a maximum of four chips on two buses with two
	 * chip selects on each bus. We use four chip selects in SW to
	 * differentiate between the four chips. We use the ahb_buf_size
	 * for each chip and set SFA1AD, SFA2AD, SFB1AD, SFB2AD accordingly.
	 */
	qspi_writel(q, q->devtype_data->ahb_buf_size + addr_offset,
		    base + QUADSPI_SFA1AD);
	qspi_writel(q, q->devtype_data->ahb_buf_size * 2 + addr_offset,
		    base + QUADSPI_SFA2AD);
	qspi_writel(q, q->devtype_data->ahb_buf_size * 3 + addr_offset,
		    base + QUADSPI_SFB1AD);
	qspi_writel(q, q->devtype_data->ahb_buf_size * 4 + addr_offset,
		    base + QUADSPI_SFB2AD);

	q->selected = -1;

	/* Enable the module */
	qspi_writel(q, QUADSPI_MCR_RESERVED_MASK | QUADSPI_MCR_END_CFG_MASK,
		    base + QUADSPI_MCR);

	/* clear all interrupt status */
	qspi_writel(q, 0xffffffff, q->iobase + QUADSPI_FR);

	/* enable the interrupt */
	qspi_writel(q, QUADSPI_RSER_TFIE, q->iobase + QUADSPI_RSER);

	return 0;
}

static const char *fsl_qspi_get_name(struct spi_mem *mem)
{
	struct fsl_qspi *q = spi_controller_get_devdata(mem->spi->master);
	struct device *dev = &mem->spi->dev;
	const char *name;

	/*
	 * In order to keep mtdparts compatible with the old MTD driver at
	 * mtd/spi-nor/fsl-quadspi.c, we set a custom name derived from the
	 * platform_device of the controller.
	 */
	if (of_get_available_child_count(q->dev->of_node) == 1)
		return dev_name(q->dev);

	name = devm_kasprintf(dev, GFP_KERNEL,
			      "%s-%d", dev_name(q->dev),
			      mem->spi->chip_select);

	if (!name) {
		dev_err(dev, "failed to get memory for custom flash name\n");
		return ERR_PTR(-ENOMEM);
	}

	return name;
}

static const struct spi_controller_mem_ops fsl_qspi_mem_ops = {
	.adjust_op_size = fsl_qspi_adjust_op_size,
	.supports_op = fsl_qspi_supports_op,
	.exec_op = fsl_qspi_exec_op,
	.get_name = fsl_qspi_get_name,
};

static int fsl_qspi_probe(struct platform_device *pdev)
{
	struct spi_controller *ctlr;
	struct device *dev = &pdev->dev;
	struct device_node *np = dev->of_node;
	struct resource *res;
	struct fsl_qspi *q;
	int ret;

	ctlr = spi_alloc_master(&pdev->dev, sizeof(*q));
	if (!ctlr)
		return -ENOMEM;

	ctlr->mode_bits = SPI_RX_DUAL | SPI_RX_QUAD |
			  SPI_TX_DUAL | SPI_TX_QUAD;

	q = spi_controller_get_devdata(ctlr);
	q->dev = dev;
	q->devtype_data = of_device_get_match_data(dev);
	if (!q->devtype_data) {
		ret = -ENODEV;
		goto err_put_ctrl;
	}

	platform_set_drvdata(pdev, q);

	/* find the resources */
	res = platform_get_resource_byname(pdev, IORESOURCE_MEM, "QuadSPI");
	q->iobase = devm_ioremap_resource(dev, res);
	if (IS_ERR(q->iobase)) {
		ret = PTR_ERR(q->iobase);
		goto err_put_ctrl;
	}

	res = platform_get_resource_byname(pdev, IORESOURCE_MEM,
					"QuadSPI-memory");
<<<<<<< HEAD

	q->memmap_phy = res->start;
	/* Since there are 4 cs, map size required is 4 times ahb_buf_size */
	q->ahb_addr = devm_ioremap(dev, q->memmap_phy,
				   (q->devtype_data->ahb_buf_size * 4));
	if (IS_ERR(q->ahb_addr)) {
		ret = PTR_ERR(q->ahb_addr);
		goto err_put_ctrl;
	}
=======
	if (!res) {
		ret = -ENOMEM;
		goto err_put_ctrl;
	}
	q->memmap_phy = res->start;
	/* Since there are 4 cs, map size required is 4 times ahb_buf_size */
	q->ahb_addr = devm_ioremap(dev, q->memmap_phy,
				   (q->devtype_data->ahb_buf_size * 4));
	if (!q->ahb_addr) {
		ret = -ENOMEM;
		goto err_put_ctrl;
	}
>>>>>>> c1084c27

	/* find the clocks */
	q->clk_en = devm_clk_get(dev, "qspi_en");
	if (IS_ERR(q->clk_en)) {
		ret = PTR_ERR(q->clk_en);
		goto err_put_ctrl;
	}

	q->clk = devm_clk_get(dev, "qspi");
	if (IS_ERR(q->clk)) {
		ret = PTR_ERR(q->clk);
		goto err_put_ctrl;
	}

	ret = fsl_qspi_clk_prep_enable(q);
	if (ret) {
		dev_err(dev, "can not enable the clock\n");
		goto err_put_ctrl;
	}

	/* find the irq */
	ret = platform_get_irq(pdev, 0);
	if (ret < 0)
		goto err_disable_clk;

	ret = devm_request_irq(dev, ret,
			fsl_qspi_irq_handler, 0, pdev->name, q);
	if (ret) {
		dev_err(dev, "failed to request irq: %d\n", ret);
		goto err_disable_clk;
	}

	mutex_init(&q->lock);

	ctlr->bus_num = -1;
	ctlr->num_chipselect = 4;
	ctlr->mem_ops = &fsl_qspi_mem_ops;

	fsl_qspi_default_setup(q);

	ctlr->dev.of_node = np;

	ret = devm_spi_register_controller(dev, ctlr);
	if (ret)
		goto err_destroy_mutex;

	return 0;

err_destroy_mutex:
	mutex_destroy(&q->lock);

err_disable_clk:
	fsl_qspi_clk_disable_unprep(q);

err_put_ctrl:
	spi_controller_put(ctlr);

	dev_err(dev, "Freescale QuadSPI probe failed\n");
	return ret;
}

static int fsl_qspi_remove(struct platform_device *pdev)
{
	struct fsl_qspi *q = platform_get_drvdata(pdev);

	/* disable the hardware */
	qspi_writel(q, QUADSPI_MCR_MDIS_MASK, q->iobase + QUADSPI_MCR);
	qspi_writel(q, 0x0, q->iobase + QUADSPI_RSER);

	fsl_qspi_clk_disable_unprep(q);

	mutex_destroy(&q->lock);

	return 0;
}

static int fsl_qspi_suspend(struct device *dev)
{
	return 0;
}

static int fsl_qspi_resume(struct device *dev)
{
	struct fsl_qspi *q = dev_get_drvdata(dev);

	fsl_qspi_default_setup(q);

	return 0;
}

static const struct of_device_id fsl_qspi_dt_ids[] = {
	{ .compatible = "fsl,vf610-qspi", .data = &vybrid_data, },
	{ .compatible = "fsl,imx6sx-qspi", .data = &imx6sx_data, },
	{ .compatible = "fsl,imx7d-qspi", .data = &imx7d_data, },
	{ .compatible = "fsl,imx6ul-qspi", .data = &imx6ul_data, },
	{ .compatible = "fsl,ls1021a-qspi", .data = &ls1021a_data, },
	{ .compatible = "fsl,ls2080a-qspi", .data = &ls2080a_data, },
	{ /* sentinel */ }
};
MODULE_DEVICE_TABLE(of, fsl_qspi_dt_ids);

static const struct dev_pm_ops fsl_qspi_pm_ops = {
	.suspend	= fsl_qspi_suspend,
	.resume		= fsl_qspi_resume,
};

static struct platform_driver fsl_qspi_driver = {
	.driver = {
		.name	= "fsl-quadspi",
		.of_match_table = fsl_qspi_dt_ids,
		.pm =   &fsl_qspi_pm_ops,
	},
	.probe          = fsl_qspi_probe,
	.remove		= fsl_qspi_remove,
};
module_platform_driver(fsl_qspi_driver);

MODULE_DESCRIPTION("Freescale QuadSPI Controller Driver");
MODULE_AUTHOR("Freescale Semiconductor Inc.");
MODULE_AUTHOR("Boris Brezillon <bbrezillon@kernel.org>");
MODULE_AUTHOR("Frieder Schrempf <frieder.schrempf@kontron.de>");
MODULE_AUTHOR("Yogesh Gaur <yogeshnarayan.gaur@nxp.com>");
MODULE_AUTHOR("Suresh Gupta <suresh.gupta@nxp.com>");
MODULE_LICENSE("GPL v2");<|MERGE_RESOLUTION|>--- conflicted
+++ resolved
@@ -777,10 +777,11 @@
 		addr_offset = q->memmap_phy;
 
 	/*
-	 * In HW there can be a maximum of four chips on two buses with two
-	 * chip selects on each bus. We use four chip selects in SW to
-	 * differentiate between the four chips. We use the ahb_buf_size
-	 * for each chip and set SFA1AD, SFA2AD, SFB1AD, SFB2AD accordingly.
+	 * In HW there can be a maximum of four chips on two buses with
+	 * two chip selects on each bus. We use four chip selects in SW
+	 * to differentiate between the four chips.
+	 * We use ahb_buf_size for each chip and set SFA1AD, SFA2AD, SFB1AD,
+	 * SFB2AD accordingly.
 	 */
 	qspi_writel(q, q->devtype_data->ahb_buf_size + addr_offset,
 		    base + QUADSPI_SFA1AD);
@@ -875,17 +876,6 @@
 
 	res = platform_get_resource_byname(pdev, IORESOURCE_MEM,
 					"QuadSPI-memory");
-<<<<<<< HEAD
-
-	q->memmap_phy = res->start;
-	/* Since there are 4 cs, map size required is 4 times ahb_buf_size */
-	q->ahb_addr = devm_ioremap(dev, q->memmap_phy,
-				   (q->devtype_data->ahb_buf_size * 4));
-	if (IS_ERR(q->ahb_addr)) {
-		ret = PTR_ERR(q->ahb_addr);
-		goto err_put_ctrl;
-	}
-=======
 	if (!res) {
 		ret = -ENOMEM;
 		goto err_put_ctrl;
@@ -898,7 +888,6 @@
 		ret = -ENOMEM;
 		goto err_put_ctrl;
 	}
->>>>>>> c1084c27
 
 	/* find the clocks */
 	q->clk_en = devm_clk_get(dev, "qspi_en");
