// SPDX-License-Identifier: GPL-2.0+

/*
 * Freescale QuadSPI driver.
 *
 * Copyright (C) 2013 Freescale Semiconductor, Inc.
 * Copyright (C) 2018 Bootlin
 * Copyright (C) 2018 exceet electronics GmbH
 * Copyright (C) 2018 Kontron Electronics GmbH
 *
 * Transition to SPI MEM interface:
 * Authors:
 *     Boris Brezillon <bbrezillon@kernel.org>
 *     Frieder Schrempf <frieder.schrempf@kontron.de>
 *     Yogesh Gaur <yogeshnarayan.gaur@nxp.com>
 *     Suresh Gupta <suresh.gupta@nxp.com>
 *
 * Based on the original fsl-quadspi.c SPI NOR driver:
 * Author: Freescale Semiconductor, Inc.
 *
 */

#include <linux/bitops.h>
#include <linux/clk.h>
#include <linux/completion.h>
#include <linux/delay.h>
#include <linux/err.h>
#include <linux/errno.h>
#include <linux/interrupt.h>
#include <linux/io.h>
#include <linux/iopoll.h>
#include <linux/jiffies.h>
#include <linux/kernel.h>
#include <linux/module.h>
#include <linux/mutex.h>
#include <linux/of.h>
#include <linux/of_device.h>
#include <linux/platform_device.h>
#include <linux/pm_qos.h>
#include <linux/sizes.h>

#include <linux/spi/spi.h>
#include <linux/spi/spi-mem.h>

/*
 * The driver only uses one single LUT entry, that is updated on
 * each call of exec_op(). Index 0 is preset at boot with a basic
 * read operation, so let's use the last entry (15).
 */
#define	SEQID_LUT			15

/* Registers used by the driver */
#define QUADSPI_MCR			0x00
#define QUADSPI_MCR_RESERVED_MASK	GENMASK(19, 16)
#define QUADSPI_MCR_MDIS_MASK		BIT(14)
#define QUADSPI_MCR_CLR_TXF_MASK	BIT(11)
#define QUADSPI_MCR_CLR_RXF_MASK	BIT(10)
#define QUADSPI_MCR_DDR_EN_MASK		BIT(7)
#define QUADSPI_MCR_END_CFG_MASK	GENMASK(3, 2)
#define QUADSPI_MCR_SWRSTHD_MASK	BIT(1)
#define QUADSPI_MCR_SWRSTSD_MASK	BIT(0)

#define QUADSPI_IPCR			0x08
#define QUADSPI_IPCR_SEQID(x)		((x) << 24)

#define QUADSPI_FLSHCR			0x0c
#define QUADSPI_FLSHCR_TCSS_MASK	GENMASK(3, 0)
#define QUADSPI_FLSHCR_TCSH_MASK	GENMASK(11, 8)
#define QUADSPI_FLSHCR_TDH_MASK		GENMASK(17, 16)

#define QUADSPI_BUF0CR                  0x10
#define QUADSPI_BUF1CR                  0x14
#define QUADSPI_BUF2CR                  0x18
#define QUADSPI_BUFXCR_INVALID_MSTRID   0xe

#define QUADSPI_BUF3CR			0x1c
#define QUADSPI_BUF3CR_ALLMST_MASK	BIT(31)
#define QUADSPI_BUF3CR_ADATSZ(x)	((x) << 8)
#define QUADSPI_BUF3CR_ADATSZ_MASK	GENMASK(15, 8)

#define QUADSPI_BFGENCR			0x20
#define QUADSPI_BFGENCR_SEQID(x)	((x) << 12)

#define QUADSPI_BUF0IND			0x30
#define QUADSPI_BUF1IND			0x34
#define QUADSPI_BUF2IND			0x38
#define QUADSPI_SFAR			0x100

#define QUADSPI_SMPR			0x108
#define QUADSPI_SMPR_DDRSMP_MASK	GENMASK(18, 16)
#define QUADSPI_SMPR_FSDLY_MASK		BIT(6)
#define QUADSPI_SMPR_FSPHS_MASK		BIT(5)
#define QUADSPI_SMPR_HSENA_MASK		BIT(0)

#define QUADSPI_RBCT			0x110
#define QUADSPI_RBCT_WMRK_MASK		GENMASK(4, 0)
#define QUADSPI_RBCT_RXBRD_USEIPS	BIT(8)

#define QUADSPI_TBDR			0x154

#define QUADSPI_SR			0x15c
#define QUADSPI_SR_IP_ACC_MASK		BIT(1)
#define QUADSPI_SR_AHB_ACC_MASK		BIT(2)

#define QUADSPI_FR			0x160
#define QUADSPI_FR_TFF_MASK		BIT(0)

#define QUADSPI_RSER			0x164
#define QUADSPI_RSER_TFIE		BIT(0)

#define QUADSPI_SPTRCLR			0x16c
#define QUADSPI_SPTRCLR_IPPTRC		BIT(8)
#define QUADSPI_SPTRCLR_BFPTRC		BIT(0)

#define QUADSPI_SFA1AD			0x180
#define QUADSPI_SFA2AD			0x184
#define QUADSPI_SFB1AD			0x188
#define QUADSPI_SFB2AD			0x18c
#define QUADSPI_RBDR(x)			(0x200 + ((x) * 4))

#define QUADSPI_LUTKEY			0x300
#define QUADSPI_LUTKEY_VALUE		0x5AF05AF0

#define QUADSPI_LCKCR			0x304
#define QUADSPI_LCKER_LOCK		BIT(0)
#define QUADSPI_LCKER_UNLOCK		BIT(1)

#define QUADSPI_LUT_BASE		0x310
#define QUADSPI_LUT_OFFSET		(SEQID_LUT * 4 * 4)
#define QUADSPI_LUT_REG(idx) \
	(QUADSPI_LUT_BASE + QUADSPI_LUT_OFFSET + (idx) * 4)

/* Instruction set for the LUT register */
#define LUT_STOP		0
#define LUT_CMD			1
#define LUT_ADDR		2
#define LUT_DUMMY		3
#define LUT_MODE		4
#define LUT_MODE2		5
#define LUT_MODE4		6
#define LUT_FSL_READ		7
#define LUT_FSL_WRITE		8
#define LUT_JMP_ON_CS		9
#define LUT_ADDR_DDR		10
#define LUT_MODE_DDR		11
#define LUT_MODE2_DDR		12
#define LUT_MODE4_DDR		13
#define LUT_FSL_READ_DDR	14
#define LUT_FSL_WRITE_DDR	15
#define LUT_DATA_LEARN		16

/*
 * The PAD definitions for LUT register.
 *
 * The pad stands for the number of IO lines [0:3].
 * For example, the quad read needs four IO lines,
 * so you should use LUT_PAD(4).
 */
#define LUT_PAD(x) (fls(x) - 1)

/*
 * Macro for constructing the LUT entries with the following
 * register layout:
 *
 *  ---------------------------------------------------
 *  | INSTR1 | PAD1 | OPRND1 | INSTR0 | PAD0 | OPRND0 |
 *  ---------------------------------------------------
 */
#define LUT_DEF(idx, ins, pad, opr)					\
	((((ins) << 10) | ((pad) << 8) | (opr)) << (((idx) % 2) * 16))

/* Controller needs driver to swap endianness */
#define QUADSPI_QUIRK_SWAP_ENDIAN	BIT(0)

/* Controller needs 4x internal clock */
#define QUADSPI_QUIRK_4X_INT_CLK	BIT(1)

/*
 * TKT253890, the controller needs the driver to fill the txfifo with
 * 16 bytes at least to trigger a data transfer, even though the extra
 * data won't be transferred.
 */
#define QUADSPI_QUIRK_TKT253890		BIT(2)

/* TKT245618, the controller cannot wake up from wait mode */
#define QUADSPI_QUIRK_TKT245618		BIT(3)

/*
 * Controller adds QSPI_AMBA_BASE (base address of the mapped memory)
 * internally. No need to add it when setting SFXXAD and SFAR registers
 */
#define QUADSPI_QUIRK_BASE_INTERNAL	BIT(4)

/*
 * Controller uses TDH bits in register QUADSPI_FLSHCR.
 * They need to be set in accordance with the DDR/SDR mode.
 */
#define QUADSPI_QUIRK_USE_TDH_SETTING	BIT(5)

struct fsl_qspi_devtype_data {
	unsigned int rxfifo;
	unsigned int txfifo;
	int invalid_mstrid;
	unsigned int ahb_buf_size;
	unsigned int quirks;
	bool little_endian;
};

static const struct fsl_qspi_devtype_data vybrid_data = {
	.rxfifo = SZ_128,
	.txfifo = SZ_64,
	.invalid_mstrid = QUADSPI_BUFXCR_INVALID_MSTRID,
	.ahb_buf_size = SZ_1K,
	.quirks = QUADSPI_QUIRK_SWAP_ENDIAN,
	.little_endian = true,
};

static const struct fsl_qspi_devtype_data imx6sx_data = {
	.rxfifo = SZ_128,
	.txfifo = SZ_512,
	.invalid_mstrid = QUADSPI_BUFXCR_INVALID_MSTRID,
	.ahb_buf_size = SZ_1K,
	.quirks = QUADSPI_QUIRK_4X_INT_CLK | QUADSPI_QUIRK_TKT245618,
	.little_endian = true,
};

static const struct fsl_qspi_devtype_data imx7d_data = {
	.rxfifo = SZ_128,
	.txfifo = SZ_512,
	.invalid_mstrid = QUADSPI_BUFXCR_INVALID_MSTRID,
	.ahb_buf_size = SZ_1K,
	.quirks = QUADSPI_QUIRK_TKT253890 | QUADSPI_QUIRK_4X_INT_CLK |
		  QUADSPI_QUIRK_USE_TDH_SETTING,
	.little_endian = true,
};

static const struct fsl_qspi_devtype_data imx6ul_data = {
	.rxfifo = SZ_128,
	.txfifo = SZ_512,
	.invalid_mstrid = QUADSPI_BUFXCR_INVALID_MSTRID,
	.ahb_buf_size = SZ_1K,
	.quirks = QUADSPI_QUIRK_TKT253890 | QUADSPI_QUIRK_4X_INT_CLK |
		  QUADSPI_QUIRK_USE_TDH_SETTING,
	.little_endian = true,
};

static const struct fsl_qspi_devtype_data ls1021a_data = {
	.rxfifo = SZ_128,
	.txfifo = SZ_64,
	.invalid_mstrid = QUADSPI_BUFXCR_INVALID_MSTRID,
	.ahb_buf_size = SZ_1K,
	.quirks = 0,
	.little_endian = false,
};

static const struct fsl_qspi_devtype_data ls2080a_data = {
	.rxfifo = SZ_128,
	.txfifo = SZ_64,
	.ahb_buf_size = SZ_1K,
	.invalid_mstrid = 0x0,
	.quirks = QUADSPI_QUIRK_TKT253890 | QUADSPI_QUIRK_BASE_INTERNAL,
	.little_endian = true,
};

struct fsl_qspi {
	void __iomem *iobase;
	void __iomem *ahb_addr;
	u32 memmap_phy;
	struct clk *clk, *clk_en;
	struct device *dev;
	struct completion c;
	const struct fsl_qspi_devtype_data *devtype_data;
	struct mutex lock;
	struct pm_qos_request pm_qos_req;
	int selected;
};

static inline int needs_swap_endian(struct fsl_qspi *q)
{
	return q->devtype_data->quirks & QUADSPI_QUIRK_SWAP_ENDIAN;
}

static inline int needs_4x_clock(struct fsl_qspi *q)
{
	return q->devtype_data->quirks & QUADSPI_QUIRK_4X_INT_CLK;
}

static inline int needs_fill_txfifo(struct fsl_qspi *q)
{
	return q->devtype_data->quirks & QUADSPI_QUIRK_TKT253890;
}

static inline int needs_wakeup_wait_mode(struct fsl_qspi *q)
{
	return q->devtype_data->quirks & QUADSPI_QUIRK_TKT245618;
}

static inline int needs_amba_base_offset(struct fsl_qspi *q)
{
	return !(q->devtype_data->quirks & QUADSPI_QUIRK_BASE_INTERNAL);
}

static inline int needs_tdh_setting(struct fsl_qspi *q)
{
	return q->devtype_data->quirks & QUADSPI_QUIRK_USE_TDH_SETTING;
}

/*
 * An IC bug makes it necessary to rearrange the 32-bit data.
 * Later chips, such as IMX6SLX, have fixed this bug.
 */
static inline u32 fsl_qspi_endian_xchg(struct fsl_qspi *q, u32 a)
{
	return needs_swap_endian(q) ? __swab32(a) : a;
}

/*
 * R/W functions for big- or little-endian registers:
 * The QSPI controller's endianness is independent of
 * the CPU core's endianness. So far, although the CPU
 * core is little-endian the QSPI controller can use
 * big-endian or little-endian.
 */
static void qspi_writel(struct fsl_qspi *q, u32 val, void __iomem *addr)
{
	if (q->devtype_data->little_endian)
		iowrite32(val, addr);
	else
		iowrite32be(val, addr);
}

static u32 qspi_readl(struct fsl_qspi *q, void __iomem *addr)
{
	if (q->devtype_data->little_endian)
		return ioread32(addr);

	return ioread32be(addr);
}

static irqreturn_t fsl_qspi_irq_handler(int irq, void *dev_id)
{
	struct fsl_qspi *q = dev_id;
	u32 reg;

	/* clear interrupt */
	reg = qspi_readl(q, q->iobase + QUADSPI_FR);
	qspi_writel(q, reg, q->iobase + QUADSPI_FR);

	if (reg & QUADSPI_FR_TFF_MASK)
		complete(&q->c);

	dev_dbg(q->dev, "QUADSPI_FR : 0x%.8x:0x%.8x\n", 0, reg);
	return IRQ_HANDLED;
}

static int fsl_qspi_check_buswidth(struct fsl_qspi *q, u8 width)
{
	switch (width) {
	case 1:
	case 2:
	case 4:
		return 0;
	}

	return -ENOTSUPP;
}

static bool fsl_qspi_supports_op(struct spi_mem *mem,
				 const struct spi_mem_op *op)
{
	struct fsl_qspi *q = spi_controller_get_devdata(mem->spi->master);
	int ret;

	ret = fsl_qspi_check_buswidth(q, op->cmd.buswidth);

	if (op->addr.nbytes)
		ret |= fsl_qspi_check_buswidth(q, op->addr.buswidth);

	if (op->dummy.nbytes)
		ret |= fsl_qspi_check_buswidth(q, op->dummy.buswidth);

	if (op->data.nbytes)
		ret |= fsl_qspi_check_buswidth(q, op->data.buswidth);

	if (ret)
		return false;

	/*
	 * The number of instructions needed for the op, needs
	 * to fit into a single LUT entry.
	 */
	if (op->addr.nbytes +
	   (op->dummy.nbytes ? 1:0) +
	   (op->data.nbytes ? 1:0) > 6)
		return false;

	/* Max 64 dummy clock cycles supported */
	if (op->dummy.nbytes &&
	    (op->dummy.nbytes * 8 / op->dummy.buswidth > 64))
		return false;

	/* Max data length, check controller limits and alignment */
	if (op->data.dir == SPI_MEM_DATA_IN &&
	    (op->data.nbytes > q->devtype_data->ahb_buf_size ||
	     (op->data.nbytes > q->devtype_data->rxfifo - 4 &&
	      !IS_ALIGNED(op->data.nbytes, 8))))
		return false;

	if (op->data.dir == SPI_MEM_DATA_OUT &&
	    op->data.nbytes > q->devtype_data->txfifo)
		return false;

	return spi_mem_default_supports_op(mem, op);
}

static void fsl_qspi_prepare_lut(struct fsl_qspi *q,
				 const struct spi_mem_op *op)
{
	void __iomem *base = q->iobase;
	u32 lutval[4] = {};
	int lutidx = 1, i;

	lutval[0] |= LUT_DEF(0, LUT_CMD, LUT_PAD(op->cmd.buswidth),
			     op->cmd.opcode);

	/*
	 * For some unknown reason, using LUT_ADDR doesn't work in some
	 * cases (at least with only one byte long addresses), so
	 * let's use LUT_MODE to write the address bytes one by one
	 */
	for (i = 0; i < op->addr.nbytes; i++) {
		u8 addrbyte = op->addr.val >> (8 * (op->addr.nbytes - i - 1));

		lutval[lutidx / 2] |= LUT_DEF(lutidx, LUT_MODE,
					      LUT_PAD(op->addr.buswidth),
					      addrbyte);
		lutidx++;
	}

	if (op->dummy.nbytes) {
		lutval[lutidx / 2] |= LUT_DEF(lutidx, LUT_DUMMY,
					      LUT_PAD(op->dummy.buswidth),
					      op->dummy.nbytes * 8 /
					      op->dummy.buswidth);
		lutidx++;
	}

	if (op->data.nbytes) {
		lutval[lutidx / 2] |= LUT_DEF(lutidx,
					      op->data.dir == SPI_MEM_DATA_IN ?
					      LUT_FSL_READ : LUT_FSL_WRITE,
					      LUT_PAD(op->data.buswidth),
					      0);
		lutidx++;
	}

	lutval[lutidx / 2] |= LUT_DEF(lutidx, LUT_STOP, 0, 0);

	/* unlock LUT */
	qspi_writel(q, QUADSPI_LUTKEY_VALUE, q->iobase + QUADSPI_LUTKEY);
	qspi_writel(q, QUADSPI_LCKER_UNLOCK, q->iobase + QUADSPI_LCKCR);

	/* fill LUT */
	for (i = 0; i < ARRAY_SIZE(lutval); i++)
		qspi_writel(q, lutval[i], base + QUADSPI_LUT_REG(i));

	/* lock LUT */
	qspi_writel(q, QUADSPI_LUTKEY_VALUE, q->iobase + QUADSPI_LUTKEY);
	qspi_writel(q, QUADSPI_LCKER_LOCK, q->iobase + QUADSPI_LCKCR);
}

static int fsl_qspi_clk_prep_enable(struct fsl_qspi *q)
{
	int ret;

	ret = clk_prepare_enable(q->clk_en);
	if (ret)
		return ret;

	ret = clk_prepare_enable(q->clk);
	if (ret) {
		clk_disable_unprepare(q->clk_en);
		return ret;
	}

	if (needs_wakeup_wait_mode(q))
		cpu_latency_qos_add_request(&q->pm_qos_req, 0);

	return 0;
}

static void fsl_qspi_clk_disable_unprep(struct fsl_qspi *q)
{
	if (needs_wakeup_wait_mode(q))
		cpu_latency_qos_remove_request(&q->pm_qos_req);

	clk_disable_unprepare(q->clk);
	clk_disable_unprepare(q->clk_en);
}

/*
 * If we have changed the content of the flash by writing or erasing, or if we
 * read from flash with a different offset into the page buffer, we need to
 * invalidate the AHB buffer. If we do not do so, we may read out the wrong
 * data. The spec tells us reset the AHB domain and Serial Flash domain at
 * the same time.
 */
static void fsl_qspi_invalidate(struct fsl_qspi *q)
{
	u32 reg;

	reg = qspi_readl(q, q->iobase + QUADSPI_MCR);
	reg |= QUADSPI_MCR_SWRSTHD_MASK | QUADSPI_MCR_SWRSTSD_MASK;
	qspi_writel(q, reg, q->iobase + QUADSPI_MCR);

	/*
	 * The minimum delay : 1 AHB + 2 SFCK clocks.
	 * Delay 1 us is enough.
	 */
	udelay(1);

	reg &= ~(QUADSPI_MCR_SWRSTHD_MASK | QUADSPI_MCR_SWRSTSD_MASK);
	qspi_writel(q, reg, q->iobase + QUADSPI_MCR);
}

static void fsl_qspi_select_mem(struct fsl_qspi *q, struct spi_device *spi)
{
	unsigned long rate = spi->max_speed_hz;
	int ret;

	if (q->selected == spi->chip_select)
		return;

	if (needs_4x_clock(q))
		rate *= 4;

	fsl_qspi_clk_disable_unprep(q);

	ret = clk_set_rate(q->clk, rate);
	if (ret)
		return;

	ret = fsl_qspi_clk_prep_enable(q);
	if (ret)
		return;

	q->selected = spi->chip_select;

	fsl_qspi_invalidate(q);
}

static void fsl_qspi_read_ahb(struct fsl_qspi *q, const struct spi_mem_op *op)
{
	memcpy_fromio(op->data.buf.in,
		      q->ahb_addr + q->selected * q->devtype_data->ahb_buf_size,
		      op->data.nbytes);
}

static void fsl_qspi_fill_txfifo(struct fsl_qspi *q,
				 const struct spi_mem_op *op)
{
	void __iomem *base = q->iobase;
	int i;
	u32 val;

	for (i = 0; i < ALIGN_DOWN(op->data.nbytes, 4); i += 4) {
		memcpy(&val, op->data.buf.out + i, 4);
		val = fsl_qspi_endian_xchg(q, val);
		qspi_writel(q, val, base + QUADSPI_TBDR);
	}

	if (i < op->data.nbytes) {
		memcpy(&val, op->data.buf.out + i, op->data.nbytes - i);
		val = fsl_qspi_endian_xchg(q, val);
		qspi_writel(q, val, base + QUADSPI_TBDR);
	}

	if (needs_fill_txfifo(q)) {
		for (i = op->data.nbytes; i < 16; i += 4)
			qspi_writel(q, 0, base + QUADSPI_TBDR);
	}
}

static void fsl_qspi_read_rxfifo(struct fsl_qspi *q,
			  const struct spi_mem_op *op)
{
	void __iomem *base = q->iobase;
	int i;
	u8 *buf = op->data.buf.in;
	u32 val;

	for (i = 0; i < ALIGN_DOWN(op->data.nbytes, 4); i += 4) {
		val = qspi_readl(q, base + QUADSPI_RBDR(i / 4));
		val = fsl_qspi_endian_xchg(q, val);
		memcpy(buf + i, &val, 4);
	}

	if (i < op->data.nbytes) {
		val = qspi_readl(q, base + QUADSPI_RBDR(i / 4));
		val = fsl_qspi_endian_xchg(q, val);
		memcpy(buf + i, &val, op->data.nbytes - i);
	}
}

static int fsl_qspi_do_op(struct fsl_qspi *q, const struct spi_mem_op *op)
{
	void __iomem *base = q->iobase;
	int err = 0;

	init_completion(&q->c);

	/*
	 * Always start the sequence at the same index since we update
	 * the LUT at each exec_op() call. And also specify the DATA
	 * length, since it's has not been specified in the LUT.
	 */
	qspi_writel(q, op->data.nbytes | QUADSPI_IPCR_SEQID(SEQID_LUT),
		    base + QUADSPI_IPCR);

	/* Wait for the interrupt. */
	if (!wait_for_completion_timeout(&q->c, msecs_to_jiffies(1000)))
		err = -ETIMEDOUT;

	if (!err && op->data.nbytes && op->data.dir == SPI_MEM_DATA_IN)
		fsl_qspi_read_rxfifo(q, op);

	return err;
}

static int fsl_qspi_readl_poll_tout(struct fsl_qspi *q, void __iomem *base,
				    u32 mask, u32 delay_us, u32 timeout_us)
{
	u32 reg;

	if (!q->devtype_data->little_endian)
		mask = (u32)cpu_to_be32(mask);

	return readl_poll_timeout(base, reg, !(reg & mask), delay_us,
				  timeout_us);
}

static int fsl_qspi_exec_op(struct spi_mem *mem, const struct spi_mem_op *op)
{
	struct fsl_qspi *q = spi_controller_get_devdata(mem->spi->master);
	void __iomem *base = q->iobase;
	u32 addr_offset = 0;
	int err = 0;
	int invalid_mstrid = q->devtype_data->invalid_mstrid;

	mutex_lock(&q->lock);

	/* wait for the controller being ready */
	fsl_qspi_readl_poll_tout(q, base + QUADSPI_SR, (QUADSPI_SR_IP_ACC_MASK |
				 QUADSPI_SR_AHB_ACC_MASK), 10, 1000);

	fsl_qspi_select_mem(q, mem->spi);

	if (needs_amba_base_offset(q))
		addr_offset = q->memmap_phy;

	qspi_writel(q,
		    q->selected * q->devtype_data->ahb_buf_size + addr_offset,
		    base + QUADSPI_SFAR);

	qspi_writel(q, qspi_readl(q, base + QUADSPI_MCR) |
		    QUADSPI_MCR_CLR_RXF_MASK | QUADSPI_MCR_CLR_TXF_MASK,
		    base + QUADSPI_MCR);

	qspi_writel(q, QUADSPI_SPTRCLR_BFPTRC | QUADSPI_SPTRCLR_IPPTRC,
		    base + QUADSPI_SPTRCLR);

	qspi_writel(q, invalid_mstrid, base + QUADSPI_BUF0CR);
	qspi_writel(q, invalid_mstrid, base + QUADSPI_BUF1CR);
	qspi_writel(q, invalid_mstrid, base + QUADSPI_BUF2CR);

	fsl_qspi_prepare_lut(q, op);

	/*
	 * If we have large chunks of data, we read them through the AHB bus
	 * by accessing the mapped memory. In all other cases we use
	 * IP commands to access the flash.
	 */
	if (op->data.nbytes > (q->devtype_data->rxfifo - 4) &&
	    op->data.dir == SPI_MEM_DATA_IN) {
		fsl_qspi_read_ahb(q, op);
	} else {
		qspi_writel(q, QUADSPI_RBCT_WMRK_MASK |
			    QUADSPI_RBCT_RXBRD_USEIPS, base + QUADSPI_RBCT);

		if (op->data.nbytes && op->data.dir == SPI_MEM_DATA_OUT)
			fsl_qspi_fill_txfifo(q, op);

		err = fsl_qspi_do_op(q, op);
	}

	/* Invalidate the data in the AHB buffer. */
	fsl_qspi_invalidate(q);

	mutex_unlock(&q->lock);

	return err;
}

static int fsl_qspi_adjust_op_size(struct spi_mem *mem, struct spi_mem_op *op)
{
	struct fsl_qspi *q = spi_controller_get_devdata(mem->spi->master);

	if (op->data.dir == SPI_MEM_DATA_OUT) {
		if (op->data.nbytes > q->devtype_data->txfifo)
			op->data.nbytes = q->devtype_data->txfifo;
	} else {
		if (op->data.nbytes > q->devtype_data->ahb_buf_size)
			op->data.nbytes = q->devtype_data->ahb_buf_size;
		else if (op->data.nbytes > (q->devtype_data->rxfifo - 4))
			op->data.nbytes = ALIGN_DOWN(op->data.nbytes, 8);
	}

	return 0;
}

static int fsl_qspi_default_setup(struct fsl_qspi *q)
{
	void __iomem *base = q->iobase;
	u32 reg, addr_offset = 0;
	int ret;

	/* disable and unprepare clock to avoid glitch pass to controller */
	fsl_qspi_clk_disable_unprep(q);

	/* the default frequency, we will change it later if necessary. */
	ret = clk_set_rate(q->clk, 66000000);
	if (ret)
		return ret;

	ret = fsl_qspi_clk_prep_enable(q);
	if (ret)
		return ret;

	/* Reset the module */
	qspi_writel(q, QUADSPI_MCR_SWRSTSD_MASK | QUADSPI_MCR_SWRSTHD_MASK,
		    base + QUADSPI_MCR);
	udelay(1);

	/* Disable the module */
	qspi_writel(q, QUADSPI_MCR_MDIS_MASK | QUADSPI_MCR_RESERVED_MASK,
		    base + QUADSPI_MCR);

	/*
	 * Previous boot stages (BootROM, bootloader) might have used DDR
	 * mode and did not clear the TDH bits. As we currently use SDR mode
	 * only, clear the TDH bits if necessary.
	 */
	if (needs_tdh_setting(q))
		qspi_writel(q, qspi_readl(q, base + QUADSPI_FLSHCR) &
			    ~QUADSPI_FLSHCR_TDH_MASK,
			    base + QUADSPI_FLSHCR);

	reg = qspi_readl(q, base + QUADSPI_SMPR);
	qspi_writel(q, reg & ~(QUADSPI_SMPR_FSDLY_MASK
			| QUADSPI_SMPR_FSPHS_MASK
			| QUADSPI_SMPR_HSENA_MASK
			| QUADSPI_SMPR_DDRSMP_MASK), base + QUADSPI_SMPR);

	/* We only use the buffer3 for AHB read */
	qspi_writel(q, 0, base + QUADSPI_BUF0IND);
	qspi_writel(q, 0, base + QUADSPI_BUF1IND);
	qspi_writel(q, 0, base + QUADSPI_BUF2IND);

	qspi_writel(q, QUADSPI_BFGENCR_SEQID(SEQID_LUT),
		    q->iobase + QUADSPI_BFGENCR);
	qspi_writel(q, QUADSPI_RBCT_WMRK_MASK, base + QUADSPI_RBCT);
	qspi_writel(q, QUADSPI_BUF3CR_ALLMST_MASK |
		    QUADSPI_BUF3CR_ADATSZ(q->devtype_data->ahb_buf_size / 8),
		    base + QUADSPI_BUF3CR);

	if (needs_amba_base_offset(q))
		addr_offset = q->memmap_phy;

	/*
	 * In HW there can be a maximum of four chips on two buses with
	 * two chip selects on each bus. We use four chip selects in SW
	 * to differentiate between the four chips.
	 * We use ahb_buf_size for each chip and set SFA1AD, SFA2AD, SFB1AD,
	 * SFB2AD accordingly.
	 */
	qspi_writel(q, q->devtype_data->ahb_buf_size + addr_offset,
		    base + QUADSPI_SFA1AD);
	qspi_writel(q, q->devtype_data->ahb_buf_size * 2 + addr_offset,
		    base + QUADSPI_SFA2AD);
	qspi_writel(q, q->devtype_data->ahb_buf_size * 3 + addr_offset,
		    base + QUADSPI_SFB1AD);
	qspi_writel(q, q->devtype_data->ahb_buf_size * 4 + addr_offset,
		    base + QUADSPI_SFB2AD);

	q->selected = -1;

	/* Enable the module */
	qspi_writel(q, QUADSPI_MCR_RESERVED_MASK | QUADSPI_MCR_END_CFG_MASK,
		    base + QUADSPI_MCR);

	/* clear all interrupt status */
	qspi_writel(q, 0xffffffff, q->iobase + QUADSPI_FR);

	/* enable the interrupt */
	qspi_writel(q, QUADSPI_RSER_TFIE, q->iobase + QUADSPI_RSER);

	return 0;
}

static const char *fsl_qspi_get_name(struct spi_mem *mem)
{
	struct fsl_qspi *q = spi_controller_get_devdata(mem->spi->master);
	struct device *dev = &mem->spi->dev;
	const char *name;

	/*
	 * In order to keep mtdparts compatible with the old MTD driver at
	 * mtd/spi-nor/fsl-quadspi.c, we set a custom name derived from the
	 * platform_device of the controller.
	 */
	if (of_get_available_child_count(q->dev->of_node) == 1)
		return dev_name(q->dev);

	name = devm_kasprintf(dev, GFP_KERNEL,
			      "%s-%d", dev_name(q->dev),
			      mem->spi->chip_select);

	if (!name) {
		dev_err(dev, "failed to get memory for custom flash name\n");
		return ERR_PTR(-ENOMEM);
	}

	return name;
}

static const struct spi_controller_mem_ops fsl_qspi_mem_ops = {
	.adjust_op_size = fsl_qspi_adjust_op_size,
	.supports_op = fsl_qspi_supports_op,
	.exec_op = fsl_qspi_exec_op,
	.get_name = fsl_qspi_get_name,
};

static int fsl_qspi_probe(struct platform_device *pdev)
{
	struct spi_controller *ctlr;
	struct device *dev = &pdev->dev;
	struct device_node *np = dev->of_node;
	struct resource *res;
	struct fsl_qspi *q;
	int ret;

	ctlr = spi_alloc_master(&pdev->dev, sizeof(*q));
	if (!ctlr)
		return -ENOMEM;

	ctlr->mode_bits = SPI_RX_DUAL | SPI_RX_QUAD |
			  SPI_TX_DUAL | SPI_TX_QUAD;

	q = spi_controller_get_devdata(ctlr);
	q->dev = dev;
	q->devtype_data = of_device_get_match_data(dev);
	if (!q->devtype_data) {
		ret = -ENODEV;
		goto err_put_ctrl;
	}

	platform_set_drvdata(pdev, q);

	/* find the resources */
	q->iobase = devm_platform_ioremap_resource_byname(pdev, "QuadSPI");
	if (IS_ERR(q->iobase)) {
		ret = PTR_ERR(q->iobase);
		goto err_put_ctrl;
	}

	res = platform_get_resource_byname(pdev, IORESOURCE_MEM,
					"QuadSPI-memory");
	if (!res) {
<<<<<<< HEAD
		ret = -ENOMEM;
=======
		ret = -EINVAL;
>>>>>>> 29549c70
		goto err_put_ctrl;
	}
	q->memmap_phy = res->start;
	/* Since there are 4 cs, map size required is 4 times ahb_buf_size */
	q->ahb_addr = devm_ioremap(dev, q->memmap_phy,
				   (q->devtype_data->ahb_buf_size * 4));
	if (!q->ahb_addr) {
		ret = -ENOMEM;
		goto err_put_ctrl;
	}

	/* find the clocks */
	q->clk_en = devm_clk_get(dev, "qspi_en");
	if (IS_ERR(q->clk_en)) {
		ret = PTR_ERR(q->clk_en);
		goto err_put_ctrl;
	}

	q->clk = devm_clk_get(dev, "qspi");
	if (IS_ERR(q->clk)) {
		ret = PTR_ERR(q->clk);
		goto err_put_ctrl;
	}

	ret = fsl_qspi_clk_prep_enable(q);
	if (ret) {
		dev_err(dev, "can not enable the clock\n");
		goto err_put_ctrl;
	}

	/* find the irq */
	ret = platform_get_irq(pdev, 0);
	if (ret < 0)
		goto err_disable_clk;

	ret = devm_request_irq(dev, ret,
			fsl_qspi_irq_handler, 0, pdev->name, q);
	if (ret) {
		dev_err(dev, "failed to request irq: %d\n", ret);
		goto err_disable_clk;
	}

	mutex_init(&q->lock);

	ctlr->bus_num = -1;
	ctlr->num_chipselect = 4;
	ctlr->mem_ops = &fsl_qspi_mem_ops;

	fsl_qspi_default_setup(q);

	ctlr->dev.of_node = np;

	ret = devm_spi_register_controller(dev, ctlr);
	if (ret)
		goto err_destroy_mutex;

	return 0;

err_destroy_mutex:
	mutex_destroy(&q->lock);

err_disable_clk:
	fsl_qspi_clk_disable_unprep(q);

err_put_ctrl:
	spi_controller_put(ctlr);

	dev_err(dev, "Freescale QuadSPI probe failed\n");
	return ret;
}

static int fsl_qspi_remove(struct platform_device *pdev)
{
	struct fsl_qspi *q = platform_get_drvdata(pdev);

	/* disable the hardware */
	qspi_writel(q, QUADSPI_MCR_MDIS_MASK, q->iobase + QUADSPI_MCR);
	qspi_writel(q, 0x0, q->iobase + QUADSPI_RSER);

	fsl_qspi_clk_disable_unprep(q);

	mutex_destroy(&q->lock);

	return 0;
}

static int fsl_qspi_suspend(struct device *dev)
{
	return 0;
}

static int fsl_qspi_resume(struct device *dev)
{
	struct fsl_qspi *q = dev_get_drvdata(dev);

	fsl_qspi_default_setup(q);

	return 0;
}

static const struct of_device_id fsl_qspi_dt_ids[] = {
	{ .compatible = "fsl,vf610-qspi", .data = &vybrid_data, },
	{ .compatible = "fsl,imx6sx-qspi", .data = &imx6sx_data, },
	{ .compatible = "fsl,imx7d-qspi", .data = &imx7d_data, },
	{ .compatible = "fsl,imx6ul-qspi", .data = &imx6ul_data, },
	{ .compatible = "fsl,ls1021a-qspi", .data = &ls1021a_data, },
	{ .compatible = "fsl,ls2080a-qspi", .data = &ls2080a_data, },
	{ /* sentinel */ }
};
MODULE_DEVICE_TABLE(of, fsl_qspi_dt_ids);

static const struct dev_pm_ops fsl_qspi_pm_ops = {
	.suspend	= fsl_qspi_suspend,
	.resume		= fsl_qspi_resume,
};

static struct platform_driver fsl_qspi_driver = {
	.driver = {
		.name	= "fsl-quadspi",
		.of_match_table = fsl_qspi_dt_ids,
		.pm =   &fsl_qspi_pm_ops,
	},
	.probe          = fsl_qspi_probe,
	.remove		= fsl_qspi_remove,
};
module_platform_driver(fsl_qspi_driver);

MODULE_DESCRIPTION("Freescale QuadSPI Controller Driver");
MODULE_AUTHOR("Freescale Semiconductor Inc.");
MODULE_AUTHOR("Boris Brezillon <bbrezillon@kernel.org>");
MODULE_AUTHOR("Frieder Schrempf <frieder.schrempf@kontron.de>");
MODULE_AUTHOR("Yogesh Gaur <yogeshnarayan.gaur@nxp.com>");
MODULE_AUTHOR("Suresh Gupta <suresh.gupta@nxp.com>");
MODULE_LICENSE("GPL v2");<|MERGE_RESOLUTION|>--- conflicted
+++ resolved
@@ -876,11 +876,7 @@
 	res = platform_get_resource_byname(pdev, IORESOURCE_MEM,
 					"QuadSPI-memory");
 	if (!res) {
-<<<<<<< HEAD
-		ret = -ENOMEM;
-=======
 		ret = -EINVAL;
->>>>>>> 29549c70
 		goto err_put_ctrl;
 	}
 	q->memmap_phy = res->start;
