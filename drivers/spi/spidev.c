--- conflicted
+++ resolved
@@ -652,10 +652,7 @@
 		kfree(spidev->rx_buffer);
 		spidev->rx_buffer = NULL;
 
-<<<<<<< HEAD
-=======
 		spin_lock_irq(&spidev->spi_lock);
->>>>>>> f2ed3bfc
 		if (spidev->spi)
 			spidev->speed_hz = spidev->spi->max_speed_hz;
 
