// SPDX-License-Identifier: GPL-2.0
//
// STMicroelectronics STM32 SPI Controller driver (master mode only)
//
// Copyright (C) 2017, STMicroelectronics - All Rights Reserved
// Author(s): Amelie Delaunay <amelie.delaunay@st.com> for STMicroelectronics.

#include <linux/bitfield.h>
#include <linux/debugfs.h>
#include <linux/clk.h>
#include <linux/delay.h>
#include <linux/dmaengine.h>
#include <linux/interrupt.h>
#include <linux/iopoll.h>
#include <linux/module.h>
#include <linux/of_platform.h>
#include <linux/pinctrl/consumer.h>
#include <linux/pm_runtime.h>
#include <linux/reset.h>
#include <linux/spi/spi.h>

#define DRIVER_NAME "spi_stm32"

/* STM32F4 SPI registers */
#define STM32F4_SPI_CR1			0x00
#define STM32F4_SPI_CR2			0x04
#define STM32F4_SPI_SR			0x08
#define STM32F4_SPI_DR			0x0C
#define STM32F4_SPI_I2SCFGR		0x1C

/* STM32F4_SPI_CR1 bit fields */
#define STM32F4_SPI_CR1_CPHA		BIT(0)
#define STM32F4_SPI_CR1_CPOL		BIT(1)
#define STM32F4_SPI_CR1_MSTR		BIT(2)
#define STM32F4_SPI_CR1_BR_SHIFT	3
#define STM32F4_SPI_CR1_BR		GENMASK(5, 3)
#define STM32F4_SPI_CR1_SPE		BIT(6)
#define STM32F4_SPI_CR1_LSBFRST		BIT(7)
#define STM32F4_SPI_CR1_SSI		BIT(8)
#define STM32F4_SPI_CR1_SSM		BIT(9)
#define STM32F4_SPI_CR1_RXONLY		BIT(10)
#define STM32F4_SPI_CR1_DFF		BIT(11)
#define STM32F4_SPI_CR1_CRCNEXT		BIT(12)
#define STM32F4_SPI_CR1_CRCEN		BIT(13)
#define STM32F4_SPI_CR1_BIDIOE		BIT(14)
#define STM32F4_SPI_CR1_BIDIMODE	BIT(15)
#define STM32F4_SPI_CR1_BR_MIN		0
#define STM32F4_SPI_CR1_BR_MAX		(GENMASK(5, 3) >> 3)

/* STM32F4_SPI_CR2 bit fields */
#define STM32F4_SPI_CR2_RXDMAEN		BIT(0)
#define STM32F4_SPI_CR2_TXDMAEN		BIT(1)
#define STM32F4_SPI_CR2_SSOE		BIT(2)
#define STM32F4_SPI_CR2_FRF		BIT(4)
#define STM32F4_SPI_CR2_ERRIE		BIT(5)
#define STM32F4_SPI_CR2_RXNEIE		BIT(6)
#define STM32F4_SPI_CR2_TXEIE		BIT(7)

/* STM32F4_SPI_SR bit fields */
#define STM32F4_SPI_SR_RXNE		BIT(0)
#define STM32F4_SPI_SR_TXE		BIT(1)
#define STM32F4_SPI_SR_CHSIDE		BIT(2)
#define STM32F4_SPI_SR_UDR		BIT(3)
#define STM32F4_SPI_SR_CRCERR		BIT(4)
#define STM32F4_SPI_SR_MODF		BIT(5)
#define STM32F4_SPI_SR_OVR		BIT(6)
#define STM32F4_SPI_SR_BSY		BIT(7)
#define STM32F4_SPI_SR_FRE		BIT(8)

/* STM32F4_SPI_I2SCFGR bit fields */
#define STM32F4_SPI_I2SCFGR_I2SMOD	BIT(11)

/* STM32F4 SPI Baud Rate min/max divisor */
#define STM32F4_SPI_BR_DIV_MIN		(2 << STM32F4_SPI_CR1_BR_MIN)
#define STM32F4_SPI_BR_DIV_MAX		(2 << STM32F4_SPI_CR1_BR_MAX)

/* STM32H7 SPI registers */
#define STM32H7_SPI_CR1			0x00
#define STM32H7_SPI_CR2			0x04
#define STM32H7_SPI_CFG1		0x08
#define STM32H7_SPI_CFG2		0x0C
#define STM32H7_SPI_IER			0x10
#define STM32H7_SPI_SR			0x14
#define STM32H7_SPI_IFCR		0x18
#define STM32H7_SPI_TXDR		0x20
#define STM32H7_SPI_RXDR		0x30
#define STM32H7_SPI_I2SCFGR		0x50

/* STM32H7_SPI_CR1 bit fields */
#define STM32H7_SPI_CR1_SPE		BIT(0)
#define STM32H7_SPI_CR1_MASRX		BIT(8)
#define STM32H7_SPI_CR1_CSTART		BIT(9)
#define STM32H7_SPI_CR1_CSUSP		BIT(10)
#define STM32H7_SPI_CR1_HDDIR		BIT(11)
#define STM32H7_SPI_CR1_SSI		BIT(12)

/* STM32H7_SPI_CR2 bit fields */
#define STM32H7_SPI_CR2_TSIZE		GENMASK(15, 0)
#define STM32H7_SPI_TSIZE_MAX		GENMASK(15, 0)

/* STM32H7_SPI_CFG1 bit fields */
#define STM32H7_SPI_CFG1_DSIZE		GENMASK(4, 0)
#define STM32H7_SPI_CFG1_FTHLV		GENMASK(8, 5)
#define STM32H7_SPI_CFG1_RXDMAEN	BIT(14)
#define STM32H7_SPI_CFG1_TXDMAEN	BIT(15)
#define STM32H7_SPI_CFG1_MBR		GENMASK(30, 28)
#define STM32H7_SPI_CFG1_MBR_SHIFT	28
#define STM32H7_SPI_CFG1_MBR_MIN	0
#define STM32H7_SPI_CFG1_MBR_MAX	(GENMASK(30, 28) >> 28)

/* STM32H7_SPI_CFG2 bit fields */
#define STM32H7_SPI_CFG2_MIDI		GENMASK(7, 4)
#define STM32H7_SPI_CFG2_COMM		GENMASK(18, 17)
#define STM32H7_SPI_CFG2_SP		GENMASK(21, 19)
#define STM32H7_SPI_CFG2_MASTER		BIT(22)
#define STM32H7_SPI_CFG2_LSBFRST	BIT(23)
#define STM32H7_SPI_CFG2_CPHA		BIT(24)
#define STM32H7_SPI_CFG2_CPOL		BIT(25)
#define STM32H7_SPI_CFG2_SSM		BIT(26)
#define STM32H7_SPI_CFG2_AFCNTR		BIT(31)

/* STM32H7_SPI_IER bit fields */
#define STM32H7_SPI_IER_RXPIE		BIT(0)
#define STM32H7_SPI_IER_TXPIE		BIT(1)
#define STM32H7_SPI_IER_DXPIE		BIT(2)
#define STM32H7_SPI_IER_EOTIE		BIT(3)
#define STM32H7_SPI_IER_TXTFIE		BIT(4)
#define STM32H7_SPI_IER_OVRIE		BIT(6)
#define STM32H7_SPI_IER_MODFIE		BIT(9)
#define STM32H7_SPI_IER_ALL		GENMASK(10, 0)

/* STM32H7_SPI_SR bit fields */
#define STM32H7_SPI_SR_RXP		BIT(0)
#define STM32H7_SPI_SR_TXP		BIT(1)
#define STM32H7_SPI_SR_EOT		BIT(3)
#define STM32H7_SPI_SR_OVR		BIT(6)
#define STM32H7_SPI_SR_MODF		BIT(9)
#define STM32H7_SPI_SR_SUSP		BIT(11)
#define STM32H7_SPI_SR_RXPLVL		GENMASK(14, 13)
#define STM32H7_SPI_SR_RXWNE		BIT(15)

/* STM32H7_SPI_IFCR bit fields */
#define STM32H7_SPI_IFCR_ALL		GENMASK(11, 3)

/* STM32H7_SPI_I2SCFGR bit fields */
#define STM32H7_SPI_I2SCFGR_I2SMOD	BIT(0)

/* STM32H7 SPI Master Baud Rate min/max divisor */
#define STM32H7_SPI_MBR_DIV_MIN		(2 << STM32H7_SPI_CFG1_MBR_MIN)
#define STM32H7_SPI_MBR_DIV_MAX		(2 << STM32H7_SPI_CFG1_MBR_MAX)

/* STM32H7 SPI Communication mode */
#define STM32H7_SPI_FULL_DUPLEX		0
#define STM32H7_SPI_SIMPLEX_TX		1
#define STM32H7_SPI_SIMPLEX_RX		2
#define STM32H7_SPI_HALF_DUPLEX		3

/* SPI Communication type */
#define SPI_FULL_DUPLEX		0
#define SPI_SIMPLEX_TX		1
#define SPI_SIMPLEX_RX		2
#define SPI_3WIRE_TX		3
#define SPI_3WIRE_RX		4

#define STM32_SPI_AUTOSUSPEND_DELAY		1	/* 1 ms */

/*
 * use PIO for small transfers, avoiding DMA setup/teardown overhead for drivers
 * without fifo buffers.
 */
#define SPI_DMA_MIN_BYTES	16

/**
 * struct stm32_spi_reg - stm32 SPI register & bitfield desc
 * @reg:		register offset
 * @mask:		bitfield mask
 * @shift:		left shift
 */
struct stm32_spi_reg {
	int reg;
	int mask;
	int shift;
};

/**
 * struct stm32_spi_regspec - stm32 registers definition, compatible dependent data
 * @en: enable register and SPI enable bit
 * @dma_rx_en: SPI DMA RX enable register end SPI DMA RX enable bit
 * @dma_tx_en: SPI DMA TX enable register end SPI DMA TX enable bit
 * @cpol: clock polarity register and polarity bit
 * @cpha: clock phase register and phase bit
 * @lsb_first: LSB transmitted first register and bit
 * @br: baud rate register and bitfields
 * @rx: SPI RX data register
 * @tx: SPI TX data register
 */
struct stm32_spi_regspec {
	const struct stm32_spi_reg en;
	const struct stm32_spi_reg dma_rx_en;
	const struct stm32_spi_reg dma_tx_en;
	const struct stm32_spi_reg cpol;
	const struct stm32_spi_reg cpha;
	const struct stm32_spi_reg lsb_first;
	const struct stm32_spi_reg br;
	const struct stm32_spi_reg rx;
	const struct stm32_spi_reg tx;
};

struct stm32_spi;

/**
 * struct stm32_spi_cfg - stm32 compatible configuration data
 * @regs: registers descriptions
 * @get_fifo_size: routine to get fifo size
 * @get_bpw_mask: routine to get bits per word mask
 * @disable: routine to disable controller
 * @config: routine to configure controller as SPI Master
 * @set_bpw: routine to configure registers to for bits per word
 * @set_mode: routine to configure registers to desired mode
 * @set_data_idleness: optional routine to configure registers to desired idle
 * time between frames (if driver has this functionality)
 * @set_number_of_data: optional routine to configure registers to desired
 * number of data (if driver has this functionality)
 * @can_dma: routine to determine if the transfer is eligible for DMA use
 * @transfer_one_dma_start: routine to start transfer a single spi_transfer
 * using DMA
 * @dma_rx_cb: routine to call after DMA RX channel operation is complete
 * @dma_tx_cb: routine to call after DMA TX channel operation is complete
 * @transfer_one_irq: routine to configure interrupts for driver
 * @irq_handler_event: Interrupt handler for SPI controller events
 * @irq_handler_thread: thread of interrupt handler for SPI controller
 * @baud_rate_div_min: minimum baud rate divisor
 * @baud_rate_div_max: maximum baud rate divisor
 * @has_fifo: boolean to know if fifo is used for driver
 * @has_startbit: boolean to know if start bit is used to start transfer
 */
struct stm32_spi_cfg {
	const struct stm32_spi_regspec *regs;
	int (*get_fifo_size)(struct stm32_spi *spi);
	int (*get_bpw_mask)(struct stm32_spi *spi);
	void (*disable)(struct stm32_spi *spi);
	int (*config)(struct stm32_spi *spi);
	void (*set_bpw)(struct stm32_spi *spi);
	int (*set_mode)(struct stm32_spi *spi, unsigned int comm_type);
	void (*set_data_idleness)(struct stm32_spi *spi, u32 length);
	int (*set_number_of_data)(struct stm32_spi *spi, u32 length);
	void (*transfer_one_dma_start)(struct stm32_spi *spi);
	void (*dma_rx_cb)(void *data);
	void (*dma_tx_cb)(void *data);
	int (*transfer_one_irq)(struct stm32_spi *spi);
	irqreturn_t (*irq_handler_event)(int irq, void *dev_id);
	irqreturn_t (*irq_handler_thread)(int irq, void *dev_id);
	unsigned int baud_rate_div_min;
	unsigned int baud_rate_div_max;
	bool has_fifo;
};

/**
 * struct stm32_spi - private data of the SPI controller
 * @dev: driver model representation of the controller
 * @master: controller master interface
 * @cfg: compatible configuration data
 * @base: virtual memory area
 * @clk: hw kernel clock feeding the SPI clock generator
 * @clk_rate: rate of the hw kernel clock feeding the SPI clock generator
 * @lock: prevent I/O concurrent access
 * @irq: SPI controller interrupt line
 * @fifo_size: size of the embedded fifo in bytes
 * @cur_midi: master inter-data idleness in ns
 * @cur_speed: speed configured in Hz
 * @cur_bpw: number of bits in a single SPI data frame
 * @cur_fthlv: fifo threshold level (data frames in a single data packet)
 * @cur_comm: SPI communication mode
 * @cur_xferlen: current transfer length in bytes
 * @cur_usedma: boolean to know if dma is used in current transfer
 * @tx_buf: data to be written, or NULL
 * @rx_buf: data to be read, or NULL
 * @tx_len: number of data to be written in bytes
 * @rx_len: number of data to be read in bytes
 * @dma_tx: dma channel for TX transfer
 * @dma_rx: dma channel for RX transfer
 * @phys_addr: SPI registers physical base address
 */
struct stm32_spi {
	struct device *dev;
	struct spi_master *master;
	const struct stm32_spi_cfg *cfg;
	void __iomem *base;
	struct clk *clk;
	u32 clk_rate;
	spinlock_t lock; /* prevent I/O concurrent access */
	int irq;
	unsigned int fifo_size;

	unsigned int cur_midi;
	unsigned int cur_speed;
	unsigned int cur_bpw;
	unsigned int cur_fthlv;
	unsigned int cur_comm;
	unsigned int cur_xferlen;
	bool cur_usedma;

	const void *tx_buf;
	void *rx_buf;
	int tx_len;
	int rx_len;
	struct dma_chan *dma_tx;
	struct dma_chan *dma_rx;
	dma_addr_t phys_addr;
};

static const struct stm32_spi_regspec stm32f4_spi_regspec = {
	.en = { STM32F4_SPI_CR1, STM32F4_SPI_CR1_SPE },

	.dma_rx_en = { STM32F4_SPI_CR2, STM32F4_SPI_CR2_RXDMAEN },
	.dma_tx_en = { STM32F4_SPI_CR2, STM32F4_SPI_CR2_TXDMAEN },

	.cpol = { STM32F4_SPI_CR1, STM32F4_SPI_CR1_CPOL },
	.cpha = { STM32F4_SPI_CR1, STM32F4_SPI_CR1_CPHA },
	.lsb_first = { STM32F4_SPI_CR1, STM32F4_SPI_CR1_LSBFRST },
	.br = { STM32F4_SPI_CR1, STM32F4_SPI_CR1_BR, STM32F4_SPI_CR1_BR_SHIFT },

	.rx = { STM32F4_SPI_DR },
	.tx = { STM32F4_SPI_DR },
};

static const struct stm32_spi_regspec stm32h7_spi_regspec = {
	/* SPI data transfer is enabled but spi_ker_ck is idle.
	 * CFG1 and CFG2 registers are write protected when SPE is enabled.
	 */
	.en = { STM32H7_SPI_CR1, STM32H7_SPI_CR1_SPE },

	.dma_rx_en = { STM32H7_SPI_CFG1, STM32H7_SPI_CFG1_RXDMAEN },
	.dma_tx_en = { STM32H7_SPI_CFG1, STM32H7_SPI_CFG1_TXDMAEN },

	.cpol = { STM32H7_SPI_CFG2, STM32H7_SPI_CFG2_CPOL },
	.cpha = { STM32H7_SPI_CFG2, STM32H7_SPI_CFG2_CPHA },
	.lsb_first = { STM32H7_SPI_CFG2, STM32H7_SPI_CFG2_LSBFRST },
	.br = { STM32H7_SPI_CFG1, STM32H7_SPI_CFG1_MBR,
		STM32H7_SPI_CFG1_MBR_SHIFT },

	.rx = { STM32H7_SPI_RXDR },
	.tx = { STM32H7_SPI_TXDR },
};

static inline void stm32_spi_set_bits(struct stm32_spi *spi,
				      u32 offset, u32 bits)
{
	writel_relaxed(readl_relaxed(spi->base + offset) | bits,
		       spi->base + offset);
}

static inline void stm32_spi_clr_bits(struct stm32_spi *spi,
				      u32 offset, u32 bits)
{
	writel_relaxed(readl_relaxed(spi->base + offset) & ~bits,
		       spi->base + offset);
}

/**
 * stm32h7_spi_get_fifo_size - Return fifo size
 * @spi: pointer to the spi controller data structure
 */
static int stm32h7_spi_get_fifo_size(struct stm32_spi *spi)
{
	unsigned long flags;
	u32 count = 0;

	spin_lock_irqsave(&spi->lock, flags);

	stm32_spi_set_bits(spi, STM32H7_SPI_CR1, STM32H7_SPI_CR1_SPE);

	while (readl_relaxed(spi->base + STM32H7_SPI_SR) & STM32H7_SPI_SR_TXP)
		writeb_relaxed(++count, spi->base + STM32H7_SPI_TXDR);

	stm32_spi_clr_bits(spi, STM32H7_SPI_CR1, STM32H7_SPI_CR1_SPE);

	spin_unlock_irqrestore(&spi->lock, flags);

	dev_dbg(spi->dev, "%d x 8-bit fifo size\n", count);

	return count;
}

/**
 * stm32f4_spi_get_bpw_mask - Return bits per word mask
 * @spi: pointer to the spi controller data structure
 */
static int stm32f4_spi_get_bpw_mask(struct stm32_spi *spi)
{
	dev_dbg(spi->dev, "8-bit or 16-bit data frame supported\n");
	return SPI_BPW_MASK(8) | SPI_BPW_MASK(16);
}

/**
 * stm32h7_spi_get_bpw_mask - Return bits per word mask
 * @spi: pointer to the spi controller data structure
 */
static int stm32h7_spi_get_bpw_mask(struct stm32_spi *spi)
{
	unsigned long flags;
	u32 cfg1, max_bpw;

	spin_lock_irqsave(&spi->lock, flags);

	/*
	 * The most significant bit at DSIZE bit field is reserved when the
	 * maximum data size of periperal instances is limited to 16-bit
	 */
	stm32_spi_set_bits(spi, STM32H7_SPI_CFG1, STM32H7_SPI_CFG1_DSIZE);

	cfg1 = readl_relaxed(spi->base + STM32H7_SPI_CFG1);
	max_bpw = FIELD_GET(STM32H7_SPI_CFG1_DSIZE, cfg1) + 1;

	spin_unlock_irqrestore(&spi->lock, flags);

	dev_dbg(spi->dev, "%d-bit maximum data frame\n", max_bpw);

	return SPI_BPW_RANGE_MASK(4, max_bpw);
}

/**
 * stm32_spi_prepare_mbr - Determine baud rate divisor value
 * @spi: pointer to the spi controller data structure
 * @speed_hz: requested speed
 * @min_div: minimum baud rate divisor
 * @max_div: maximum baud rate divisor
 *
 * Return baud rate divisor value in case of success or -EINVAL
 */
static int stm32_spi_prepare_mbr(struct stm32_spi *spi, u32 speed_hz,
				 u32 min_div, u32 max_div)
{
	u32 div, mbrdiv;

	/* Ensure spi->clk_rate is even */
	div = DIV_ROUND_UP(spi->clk_rate & ~0x1, speed_hz);

	/*
	 * SPI framework set xfer->speed_hz to master->max_speed_hz if
	 * xfer->speed_hz is greater than master->max_speed_hz, and it returns
	 * an error when xfer->speed_hz is lower than master->min_speed_hz, so
	 * no need to check it there.
	 * However, we need to ensure the following calculations.
	 */
	if ((div < min_div) || (div > max_div))
		return -EINVAL;

	/* Determine the first power of 2 greater than or equal to div */
	if (div & (div - 1))
		mbrdiv = fls(div);
	else
		mbrdiv = fls(div) - 1;

	spi->cur_speed = spi->clk_rate / (1 << mbrdiv);

	return mbrdiv - 1;
}

/**
 * stm32h7_spi_prepare_fthlv - Determine FIFO threshold level
 * @spi: pointer to the spi controller data structure
 * @xfer_len: length of the message to be transferred
 */
static u32 stm32h7_spi_prepare_fthlv(struct stm32_spi *spi, u32 xfer_len)
{
<<<<<<< HEAD
	u32 fthlv, half_fifo, packet;

	/* data packet should not exceed 1/2 of fifo space */
	half_fifo = (spi->fifo_size / 2);

	/* data_packet should not exceed transfer length */
	if (half_fifo > xfer_len)
		packet = xfer_len;
	else
		packet = half_fifo;

	if (spi->cur_bpw <= 8)
		fthlv = packet;
	else if (spi->cur_bpw <= 16)
		fthlv = packet / 2;
	else
		fthlv = packet / 4;

	/* align packet size with data registers access */
	if (spi->cur_bpw > 8)
		fthlv -= (fthlv % 2); /* multiple of 2 */
	else
		fthlv -= (fthlv % 4); /* multiple of 4 */

	if (!fthlv)
		fthlv = 1;

	return fthlv;
=======
	u32 packet, bpw;

	/* data packet should not exceed 1/2 of fifo space */
	packet = clamp(xfer_len, 1U, spi->fifo_size / 2);

	/* align packet size with data registers access */
	bpw = DIV_ROUND_UP(spi->cur_bpw, 8);
	return DIV_ROUND_UP(packet, bpw);
>>>>>>> c1084c27
}

/**
 * stm32f4_spi_write_tx - Write bytes to Transmit Data Register
 * @spi: pointer to the spi controller data structure
 *
 * Read from tx_buf depends on remaining bytes to avoid to read beyond
 * tx_buf end.
 */
static void stm32f4_spi_write_tx(struct stm32_spi *spi)
{
	if ((spi->tx_len > 0) && (readl_relaxed(spi->base + STM32F4_SPI_SR) &
				  STM32F4_SPI_SR_TXE)) {
		u32 offs = spi->cur_xferlen - spi->tx_len;

		if (spi->cur_bpw == 16) {
			const u16 *tx_buf16 = (const u16 *)(spi->tx_buf + offs);

			writew_relaxed(*tx_buf16, spi->base + STM32F4_SPI_DR);
			spi->tx_len -= sizeof(u16);
		} else {
			const u8 *tx_buf8 = (const u8 *)(spi->tx_buf + offs);

			writeb_relaxed(*tx_buf8, spi->base + STM32F4_SPI_DR);
			spi->tx_len -= sizeof(u8);
		}
	}

	dev_dbg(spi->dev, "%s: %d bytes left\n", __func__, spi->tx_len);
}

/**
 * stm32h7_spi_write_txfifo - Write bytes in Transmit Data Register
 * @spi: pointer to the spi controller data structure
 *
 * Read from tx_buf depends on remaining bytes to avoid to read beyond
 * tx_buf end.
 */
static void stm32h7_spi_write_txfifo(struct stm32_spi *spi)
{
	while ((spi->tx_len > 0) &&
		       (readl_relaxed(spi->base + STM32H7_SPI_SR) &
			STM32H7_SPI_SR_TXP)) {
		u32 offs = spi->cur_xferlen - spi->tx_len;

		if (spi->tx_len >= sizeof(u32)) {
			const u32 *tx_buf32 = (const u32 *)(spi->tx_buf + offs);

			writel_relaxed(*tx_buf32, spi->base + STM32H7_SPI_TXDR);
			spi->tx_len -= sizeof(u32);
		} else if (spi->tx_len >= sizeof(u16)) {
			const u16 *tx_buf16 = (const u16 *)(spi->tx_buf + offs);

			writew_relaxed(*tx_buf16, spi->base + STM32H7_SPI_TXDR);
			spi->tx_len -= sizeof(u16);
		} else {
			const u8 *tx_buf8 = (const u8 *)(spi->tx_buf + offs);

			writeb_relaxed(*tx_buf8, spi->base + STM32H7_SPI_TXDR);
			spi->tx_len -= sizeof(u8);
		}
	}

	dev_dbg(spi->dev, "%s: %d bytes left\n", __func__, spi->tx_len);
}

/**
 * stm32f4_spi_read_rx - Read bytes from Receive Data Register
 * @spi: pointer to the spi controller data structure
 *
 * Write in rx_buf depends on remaining bytes to avoid to write beyond
 * rx_buf end.
 */
static void stm32f4_spi_read_rx(struct stm32_spi *spi)
{
	if ((spi->rx_len > 0) && (readl_relaxed(spi->base + STM32F4_SPI_SR) &
				  STM32F4_SPI_SR_RXNE)) {
		u32 offs = spi->cur_xferlen - spi->rx_len;

		if (spi->cur_bpw == 16) {
			u16 *rx_buf16 = (u16 *)(spi->rx_buf + offs);

			*rx_buf16 = readw_relaxed(spi->base + STM32F4_SPI_DR);
			spi->rx_len -= sizeof(u16);
		} else {
			u8 *rx_buf8 = (u8 *)(spi->rx_buf + offs);

			*rx_buf8 = readb_relaxed(spi->base + STM32F4_SPI_DR);
			spi->rx_len -= sizeof(u8);
		}
	}

	dev_dbg(spi->dev, "%s: %d bytes left\n", __func__, spi->rx_len);
}

/**
 * stm32h7_spi_read_rxfifo - Read bytes in Receive Data Register
 * @spi: pointer to the spi controller data structure
 *
 * Write in rx_buf depends on remaining bytes to avoid to write beyond
 * rx_buf end.
 */
static void stm32h7_spi_read_rxfifo(struct stm32_spi *spi)
{
	u32 sr = readl_relaxed(spi->base + STM32H7_SPI_SR);
	u32 rxplvl = FIELD_GET(STM32H7_SPI_SR_RXPLVL, sr);

	while ((spi->rx_len > 0) &&
	       ((sr & STM32H7_SPI_SR_RXP) ||
		((sr & STM32H7_SPI_SR_EOT) &&
		 ((sr & STM32H7_SPI_SR_RXWNE) || (rxplvl > 0))))) {
		u32 offs = spi->cur_xferlen - spi->rx_len;

		if ((spi->rx_len >= sizeof(u32)) ||
		    (sr & STM32H7_SPI_SR_RXWNE)) {
			u32 *rx_buf32 = (u32 *)(spi->rx_buf + offs);

			*rx_buf32 = readl_relaxed(spi->base + STM32H7_SPI_RXDR);
			spi->rx_len -= sizeof(u32);
		} else if ((spi->rx_len >= sizeof(u16)) ||
			   (!(sr & STM32H7_SPI_SR_RXWNE) &&
			    (rxplvl >= 2 || spi->cur_bpw > 8))) {
			u16 *rx_buf16 = (u16 *)(spi->rx_buf + offs);

			*rx_buf16 = readw_relaxed(spi->base + STM32H7_SPI_RXDR);
			spi->rx_len -= sizeof(u16);
		} else {
			u8 *rx_buf8 = (u8 *)(spi->rx_buf + offs);

			*rx_buf8 = readb_relaxed(spi->base + STM32H7_SPI_RXDR);
			spi->rx_len -= sizeof(u8);
		}

		sr = readl_relaxed(spi->base + STM32H7_SPI_SR);
		rxplvl = FIELD_GET(STM32H7_SPI_SR_RXPLVL, sr);
	}

	dev_dbg(spi->dev, "%s: %d bytes left (sr=%08x)\n",
		__func__, spi->rx_len, sr);
}

/**
 * stm32_spi_enable - Enable SPI controller
 * @spi: pointer to the spi controller data structure
 */
static void stm32_spi_enable(struct stm32_spi *spi)
{
	dev_dbg(spi->dev, "enable controller\n");

	stm32_spi_set_bits(spi, spi->cfg->regs->en.reg,
			   spi->cfg->regs->en.mask);
}

/**
 * stm32f4_spi_disable - Disable SPI controller
 * @spi: pointer to the spi controller data structure
 */
static void stm32f4_spi_disable(struct stm32_spi *spi)
{
	unsigned long flags;
	u32 sr;

	dev_dbg(spi->dev, "disable controller\n");

	spin_lock_irqsave(&spi->lock, flags);

	if (!(readl_relaxed(spi->base + STM32F4_SPI_CR1) &
	      STM32F4_SPI_CR1_SPE)) {
		spin_unlock_irqrestore(&spi->lock, flags);
		return;
	}

	/* Disable interrupts */
	stm32_spi_clr_bits(spi, STM32F4_SPI_CR2, STM32F4_SPI_CR2_TXEIE |
						 STM32F4_SPI_CR2_RXNEIE |
						 STM32F4_SPI_CR2_ERRIE);

	/* Wait until BSY = 0 */
	if (readl_relaxed_poll_timeout_atomic(spi->base + STM32F4_SPI_SR,
					      sr, !(sr & STM32F4_SPI_SR_BSY),
					      10, 100000) < 0) {
		dev_warn(spi->dev, "disabling condition timeout\n");
	}

	if (spi->cur_usedma && spi->dma_tx)
		dmaengine_terminate_all(spi->dma_tx);
	if (spi->cur_usedma && spi->dma_rx)
		dmaengine_terminate_all(spi->dma_rx);

	stm32_spi_clr_bits(spi, STM32F4_SPI_CR1, STM32F4_SPI_CR1_SPE);

	stm32_spi_clr_bits(spi, STM32F4_SPI_CR2, STM32F4_SPI_CR2_TXDMAEN |
						 STM32F4_SPI_CR2_RXDMAEN);

	/* Sequence to clear OVR flag */
	readl_relaxed(spi->base + STM32F4_SPI_DR);
	readl_relaxed(spi->base + STM32F4_SPI_SR);

	spin_unlock_irqrestore(&spi->lock, flags);
}

/**
 * stm32h7_spi_disable - Disable SPI controller
 * @spi: pointer to the spi controller data structure
 *
 * RX-Fifo is flushed when SPI controller is disabled.
 */
static void stm32h7_spi_disable(struct stm32_spi *spi)
{
	unsigned long flags;
	u32 cr1;

	dev_dbg(spi->dev, "disable controller\n");

	spin_lock_irqsave(&spi->lock, flags);

	cr1 = readl_relaxed(spi->base + STM32H7_SPI_CR1);

	if (!(cr1 & STM32H7_SPI_CR1_SPE)) {
		spin_unlock_irqrestore(&spi->lock, flags);
		return;
	}

	if (spi->cur_usedma && spi->dma_tx)
		dmaengine_terminate_all(spi->dma_tx);
	if (spi->cur_usedma && spi->dma_rx)
		dmaengine_terminate_all(spi->dma_rx);

	stm32_spi_clr_bits(spi, STM32H7_SPI_CR1, STM32H7_SPI_CR1_SPE);

	stm32_spi_clr_bits(spi, STM32H7_SPI_CFG1, STM32H7_SPI_CFG1_TXDMAEN |
						STM32H7_SPI_CFG1_RXDMAEN);

	/* Disable interrupts and clear status flags */
	writel_relaxed(0, spi->base + STM32H7_SPI_IER);
	writel_relaxed(STM32H7_SPI_IFCR_ALL, spi->base + STM32H7_SPI_IFCR);

	spin_unlock_irqrestore(&spi->lock, flags);
}

/**
 * stm32_spi_can_dma - Determine if the transfer is eligible for DMA use
 * @master: controller master interface
 * @spi_dev: pointer to the spi device
 * @transfer: pointer to spi transfer
 *
 * If driver has fifo and the current transfer size is greater than fifo size,
 * use DMA. Otherwise use DMA for transfer longer than defined DMA min bytes.
 */
static bool stm32_spi_can_dma(struct spi_master *master,
			      struct spi_device *spi_dev,
			      struct spi_transfer *transfer)
{
	unsigned int dma_size;
	struct stm32_spi *spi = spi_master_get_devdata(master);

	if (spi->cfg->has_fifo)
		dma_size = spi->fifo_size;
	else
		dma_size = SPI_DMA_MIN_BYTES;

	dev_dbg(spi->dev, "%s: %s\n", __func__,
		(transfer->len > dma_size) ? "true" : "false");

	return (transfer->len > dma_size);
}

/**
 * stm32f4_spi_irq_event - Interrupt handler for SPI controller events
 * @irq: interrupt line
 * @dev_id: SPI controller master interface
 */
static irqreturn_t stm32f4_spi_irq_event(int irq, void *dev_id)
{
	struct spi_master *master = dev_id;
	struct stm32_spi *spi = spi_master_get_devdata(master);
	u32 sr, mask = 0;
	bool end = false;

	spin_lock(&spi->lock);

	sr = readl_relaxed(spi->base + STM32F4_SPI_SR);
	/*
	 * BSY flag is not handled in interrupt but it is normal behavior when
	 * this flag is set.
	 */
	sr &= ~STM32F4_SPI_SR_BSY;

	if (!spi->cur_usedma && (spi->cur_comm == SPI_SIMPLEX_TX ||
				 spi->cur_comm == SPI_3WIRE_TX)) {
		/* OVR flag shouldn't be handled for TX only mode */
		sr &= ~STM32F4_SPI_SR_OVR | STM32F4_SPI_SR_RXNE;
		mask |= STM32F4_SPI_SR_TXE;
	}

	if (!spi->cur_usedma && (spi->cur_comm == SPI_FULL_DUPLEX ||
				spi->cur_comm == SPI_SIMPLEX_RX ||
				spi->cur_comm == SPI_3WIRE_RX)) {
		/* TXE flag is set and is handled when RXNE flag occurs */
		sr &= ~STM32F4_SPI_SR_TXE;
		mask |= STM32F4_SPI_SR_RXNE | STM32F4_SPI_SR_OVR;
	}

	if (!(sr & mask)) {
		dev_dbg(spi->dev, "spurious IT (sr=0x%08x)\n", sr);
		spin_unlock(&spi->lock);
		return IRQ_NONE;
	}

	if (sr & STM32F4_SPI_SR_OVR) {
		dev_warn(spi->dev, "Overrun: received value discarded\n");

		/* Sequence to clear OVR flag */
		readl_relaxed(spi->base + STM32F4_SPI_DR);
		readl_relaxed(spi->base + STM32F4_SPI_SR);

		/*
		 * If overrun is detected, it means that something went wrong,
		 * so stop the current transfer. Transfer can wait for next
		 * RXNE but DR is already read and end never happens.
		 */
		end = true;
		goto end_irq;
	}

	if (sr & STM32F4_SPI_SR_TXE) {
		if (spi->tx_buf)
			stm32f4_spi_write_tx(spi);
		if (spi->tx_len == 0)
			end = true;
	}

	if (sr & STM32F4_SPI_SR_RXNE) {
		stm32f4_spi_read_rx(spi);
		if (spi->rx_len == 0)
			end = true;
		else if (spi->tx_buf)/* Load data for discontinuous mode */
			stm32f4_spi_write_tx(spi);
	}

end_irq:
	if (end) {
		/* Immediately disable interrupts to do not generate new one */
		stm32_spi_clr_bits(spi, STM32F4_SPI_CR2,
					STM32F4_SPI_CR2_TXEIE |
					STM32F4_SPI_CR2_RXNEIE |
					STM32F4_SPI_CR2_ERRIE);
		spin_unlock(&spi->lock);
		return IRQ_WAKE_THREAD;
	}

	spin_unlock(&spi->lock);
	return IRQ_HANDLED;
}

/**
 * stm32f4_spi_irq_thread - Thread of interrupt handler for SPI controller
 * @irq: interrupt line
 * @dev_id: SPI controller master interface
 */
static irqreturn_t stm32f4_spi_irq_thread(int irq, void *dev_id)
{
	struct spi_master *master = dev_id;
	struct stm32_spi *spi = spi_master_get_devdata(master);

	spi_finalize_current_transfer(master);
	stm32f4_spi_disable(spi);

	return IRQ_HANDLED;
}

/**
 * stm32h7_spi_irq_thread - Thread of interrupt handler for SPI controller
 * @irq: interrupt line
 * @dev_id: SPI controller master interface
 */
static irqreturn_t stm32h7_spi_irq_thread(int irq, void *dev_id)
{
	struct spi_master *master = dev_id;
	struct stm32_spi *spi = spi_master_get_devdata(master);
	u32 sr, ier, mask;
	unsigned long flags;
	bool end = false;

	spin_lock_irqsave(&spi->lock, flags);

	sr = readl_relaxed(spi->base + STM32H7_SPI_SR);
	ier = readl_relaxed(spi->base + STM32H7_SPI_IER);

	mask = ier;
	/*
	 * EOTIE enables irq from EOT, SUSP and TXC events. We need to set
	 * SUSP to acknowledge it later. TXC is automatically cleared
	 */

	mask |= STM32H7_SPI_SR_SUSP;
	/*
	 * DXPIE is set in Full-Duplex, one IT will be raised if TXP and RXP
	 * are set. So in case of Full-Duplex, need to poll TXP and RXP event.
	 */
	if ((spi->cur_comm == SPI_FULL_DUPLEX) && !spi->cur_usedma)
		mask |= STM32H7_SPI_SR_TXP | STM32H7_SPI_SR_RXP;

	if (!(sr & mask)) {
		dev_warn(spi->dev, "spurious IT (sr=0x%08x, ier=0x%08x)\n",
			 sr, ier);
		spin_unlock_irqrestore(&spi->lock, flags);
		return IRQ_NONE;
	}

	if (sr & STM32H7_SPI_SR_SUSP) {
		static DEFINE_RATELIMIT_STATE(rs,
					      DEFAULT_RATELIMIT_INTERVAL * 10,
					      1);
		if (__ratelimit(&rs))
			dev_dbg_ratelimited(spi->dev, "Communication suspended\n");
		if (!spi->cur_usedma && (spi->rx_buf && (spi->rx_len > 0)))
			stm32h7_spi_read_rxfifo(spi);
		/*
		 * If communication is suspended while using DMA, it means
		 * that something went wrong, so stop the current transfer
		 */
		if (spi->cur_usedma)
			end = true;
	}

	if (sr & STM32H7_SPI_SR_MODF) {
		dev_warn(spi->dev, "Mode fault: transfer aborted\n");
		end = true;
	}

	if (sr & STM32H7_SPI_SR_OVR) {
		dev_err(spi->dev, "Overrun: RX data lost\n");
		end = true;
	}

	if (sr & STM32H7_SPI_SR_EOT) {
		if (!spi->cur_usedma && (spi->rx_buf && (spi->rx_len > 0)))
			stm32h7_spi_read_rxfifo(spi);
		if (!spi->cur_usedma ||
		    (spi->cur_comm == SPI_SIMPLEX_TX || spi->cur_comm == SPI_3WIRE_TX))
			end = true;
	}

	if (sr & STM32H7_SPI_SR_TXP)
		if (!spi->cur_usedma && (spi->tx_buf && (spi->tx_len > 0)))
			stm32h7_spi_write_txfifo(spi);

	if (sr & STM32H7_SPI_SR_RXP)
		if (!spi->cur_usedma && (spi->rx_buf && (spi->rx_len > 0)))
			stm32h7_spi_read_rxfifo(spi);

	writel_relaxed(sr & mask, spi->base + STM32H7_SPI_IFCR);

	spin_unlock_irqrestore(&spi->lock, flags);

	if (end) {
		stm32h7_spi_disable(spi);
		spi_finalize_current_transfer(master);
	}

	return IRQ_HANDLED;
}

/**
 * stm32_spi_prepare_msg - set up the controller to transfer a single message
 * @master: controller master interface
 * @msg: pointer to spi message
 */
static int stm32_spi_prepare_msg(struct spi_master *master,
				 struct spi_message *msg)
{
	struct stm32_spi *spi = spi_master_get_devdata(master);
	struct spi_device *spi_dev = msg->spi;
	struct device_node *np = spi_dev->dev.of_node;
	unsigned long flags;
	u32 clrb = 0, setb = 0;

	/* SPI slave device may need time between data frames */
	spi->cur_midi = 0;
	if (np && !of_property_read_u32(np, "st,spi-midi-ns", &spi->cur_midi))
		dev_dbg(spi->dev, "%dns inter-data idleness\n", spi->cur_midi);

	if (spi_dev->mode & SPI_CPOL)
		setb |= spi->cfg->regs->cpol.mask;
	else
		clrb |= spi->cfg->regs->cpol.mask;

	if (spi_dev->mode & SPI_CPHA)
		setb |= spi->cfg->regs->cpha.mask;
	else
		clrb |= spi->cfg->regs->cpha.mask;

	if (spi_dev->mode & SPI_LSB_FIRST)
		setb |= spi->cfg->regs->lsb_first.mask;
	else
		clrb |= spi->cfg->regs->lsb_first.mask;

	dev_dbg(spi->dev, "cpol=%d cpha=%d lsb_first=%d cs_high=%d\n",
		!!(spi_dev->mode & SPI_CPOL),
		!!(spi_dev->mode & SPI_CPHA),
		!!(spi_dev->mode & SPI_LSB_FIRST),
		!!(spi_dev->mode & SPI_CS_HIGH));

	/* On STM32H7, messages should not exceed a maximum size setted
	 * afterward via the set_number_of_data function. In order to
	 * ensure that, split large messages into several messages
	 */
	if (spi->cfg->set_number_of_data) {
		int ret;

		ret = spi_split_transfers_maxsize(master, msg,
						  STM32H7_SPI_TSIZE_MAX,
						  GFP_KERNEL | GFP_DMA);
		if (ret)
			return ret;
	}

	spin_lock_irqsave(&spi->lock, flags);

	/* CPOL, CPHA and LSB FIRST bits have common register */
	if (clrb || setb)
		writel_relaxed(
			(readl_relaxed(spi->base + spi->cfg->regs->cpol.reg) &
			 ~clrb) | setb,
			spi->base + spi->cfg->regs->cpol.reg);

	spin_unlock_irqrestore(&spi->lock, flags);

	return 0;
}

/**
 * stm32f4_spi_dma_tx_cb - dma callback
 * @data: pointer to the spi controller data structure
 *
 * DMA callback is called when the transfer is complete for DMA TX channel.
 */
static void stm32f4_spi_dma_tx_cb(void *data)
{
	struct stm32_spi *spi = data;

	if (spi->cur_comm == SPI_SIMPLEX_TX || spi->cur_comm == SPI_3WIRE_TX) {
		spi_finalize_current_transfer(spi->master);
		stm32f4_spi_disable(spi);
	}
}

/**
 * stm32_spi_dma_rx_cb - dma callback
 * @data: pointer to the spi controller data structure
 *
 * DMA callback is called when the transfer is complete for DMA RX channel.
 */
static void stm32_spi_dma_rx_cb(void *data)
{
	struct stm32_spi *spi = data;

	spi_finalize_current_transfer(spi->master);
	spi->cfg->disable(spi);
}

/**
 * stm32_spi_dma_config - configure dma slave channel depending on current
 *			  transfer bits_per_word.
 * @spi: pointer to the spi controller data structure
 * @dma_conf: pointer to the dma_slave_config structure
 * @dir: direction of the dma transfer
 */
static void stm32_spi_dma_config(struct stm32_spi *spi,
				 struct dma_slave_config *dma_conf,
				 enum dma_transfer_direction dir)
{
	enum dma_slave_buswidth buswidth;
	u32 maxburst;

	if (spi->cur_bpw <= 8)
		buswidth = DMA_SLAVE_BUSWIDTH_1_BYTE;
	else if (spi->cur_bpw <= 16)
		buswidth = DMA_SLAVE_BUSWIDTH_2_BYTES;
	else
		buswidth = DMA_SLAVE_BUSWIDTH_4_BYTES;

	if (spi->cfg->has_fifo) {
		/* Valid for DMA Half or Full Fifo threshold */
		if (spi->cur_fthlv == 2)
			maxburst = 1;
		else
			maxburst = spi->cur_fthlv;
	} else {
		maxburst = 1;
	}

	memset(dma_conf, 0, sizeof(struct dma_slave_config));
	dma_conf->direction = dir;
	if (dma_conf->direction == DMA_DEV_TO_MEM) { /* RX */
		dma_conf->src_addr = spi->phys_addr + spi->cfg->regs->rx.reg;
		dma_conf->src_addr_width = buswidth;
		dma_conf->src_maxburst = maxburst;

		dev_dbg(spi->dev, "Rx DMA config buswidth=%d, maxburst=%d\n",
			buswidth, maxburst);
	} else if (dma_conf->direction == DMA_MEM_TO_DEV) { /* TX */
		dma_conf->dst_addr = spi->phys_addr + spi->cfg->regs->tx.reg;
		dma_conf->dst_addr_width = buswidth;
		dma_conf->dst_maxburst = maxburst;

		dev_dbg(spi->dev, "Tx DMA config buswidth=%d, maxburst=%d\n",
			buswidth, maxburst);
	}
}

/**
 * stm32f4_spi_transfer_one_irq - transfer a single spi_transfer using
 *				  interrupts
 * @spi: pointer to the spi controller data structure
 *
 * It must returns 0 if the transfer is finished or 1 if the transfer is still
 * in progress.
 */
static int stm32f4_spi_transfer_one_irq(struct stm32_spi *spi)
{
	unsigned long flags;
	u32 cr2 = 0;

	/* Enable the interrupts relative to the current communication mode */
	if (spi->cur_comm == SPI_SIMPLEX_TX || spi->cur_comm == SPI_3WIRE_TX) {
		cr2 |= STM32F4_SPI_CR2_TXEIE;
	} else if (spi->cur_comm == SPI_FULL_DUPLEX ||
				spi->cur_comm == SPI_SIMPLEX_RX ||
				spi->cur_comm == SPI_3WIRE_RX) {
		/* In transmit-only mode, the OVR flag is set in the SR register
		 * since the received data are never read. Therefore set OVR
		 * interrupt only when rx buffer is available.
		 */
		cr2 |= STM32F4_SPI_CR2_RXNEIE | STM32F4_SPI_CR2_ERRIE;
	} else {
		return -EINVAL;
	}

	spin_lock_irqsave(&spi->lock, flags);

	stm32_spi_set_bits(spi, STM32F4_SPI_CR2, cr2);

	stm32_spi_enable(spi);

	/* starting data transfer when buffer is loaded */
	if (spi->tx_buf)
		stm32f4_spi_write_tx(spi);

	spin_unlock_irqrestore(&spi->lock, flags);

	return 1;
}

/**
 * stm32h7_spi_transfer_one_irq - transfer a single spi_transfer using
 *				  interrupts
 * @spi: pointer to the spi controller data structure
 *
 * It must returns 0 if the transfer is finished or 1 if the transfer is still
 * in progress.
 */
static int stm32h7_spi_transfer_one_irq(struct stm32_spi *spi)
{
	unsigned long flags;
	u32 ier = 0;

	/* Enable the interrupts relative to the current communication mode */
	if (spi->tx_buf && spi->rx_buf)	/* Full Duplex */
		ier |= STM32H7_SPI_IER_DXPIE;
	else if (spi->tx_buf)		/* Half-Duplex TX dir or Simplex TX */
		ier |= STM32H7_SPI_IER_TXPIE;
	else if (spi->rx_buf)		/* Half-Duplex RX dir or Simplex RX */
		ier |= STM32H7_SPI_IER_RXPIE;

	/* Enable the interrupts relative to the end of transfer */
	ier |= STM32H7_SPI_IER_EOTIE | STM32H7_SPI_IER_TXTFIE |
	       STM32H7_SPI_IER_OVRIE | STM32H7_SPI_IER_MODFIE;

	spin_lock_irqsave(&spi->lock, flags);

	stm32_spi_enable(spi);

	/* Be sure to have data in fifo before starting data transfer */
	if (spi->tx_buf)
		stm32h7_spi_write_txfifo(spi);

	stm32_spi_set_bits(spi, STM32H7_SPI_CR1, STM32H7_SPI_CR1_CSTART);

	writel_relaxed(ier, spi->base + STM32H7_SPI_IER);

	spin_unlock_irqrestore(&spi->lock, flags);

	return 1;
}

/**
 * stm32f4_spi_transfer_one_dma_start - Set SPI driver registers to start
 *					transfer using DMA
 * @spi: pointer to the spi controller data structure
 */
static void stm32f4_spi_transfer_one_dma_start(struct stm32_spi *spi)
{
	/* In DMA mode end of transfer is handled by DMA TX or RX callback. */
	if (spi->cur_comm == SPI_SIMPLEX_RX || spi->cur_comm == SPI_3WIRE_RX ||
	    spi->cur_comm == SPI_FULL_DUPLEX) {
		/*
		 * In transmit-only mode, the OVR flag is set in the SR register
		 * since the received data are never read. Therefore set OVR
		 * interrupt only when rx buffer is available.
		 */
		stm32_spi_set_bits(spi, STM32F4_SPI_CR2, STM32F4_SPI_CR2_ERRIE);
	}

	stm32_spi_enable(spi);
}

/**
 * stm32h7_spi_transfer_one_dma_start - Set SPI driver registers to start
 *					transfer using DMA
 * @spi: pointer to the spi controller data structure
 */
static void stm32h7_spi_transfer_one_dma_start(struct stm32_spi *spi)
{
	uint32_t ier = STM32H7_SPI_IER_OVRIE | STM32H7_SPI_IER_MODFIE;

	/* Enable the interrupts */
	if (spi->cur_comm == SPI_SIMPLEX_TX || spi->cur_comm == SPI_3WIRE_TX)
		ier |= STM32H7_SPI_IER_EOTIE | STM32H7_SPI_IER_TXTFIE;

	stm32_spi_set_bits(spi, STM32H7_SPI_IER, ier);

	stm32_spi_enable(spi);

	stm32_spi_set_bits(spi, STM32H7_SPI_CR1, STM32H7_SPI_CR1_CSTART);
}

/**
 * stm32_spi_transfer_one_dma - transfer a single spi_transfer using DMA
 * @spi: pointer to the spi controller data structure
 * @xfer: pointer to the spi_transfer structure
 *
 * It must returns 0 if the transfer is finished or 1 if the transfer is still
 * in progress.
 */
static int stm32_spi_transfer_one_dma(struct stm32_spi *spi,
				      struct spi_transfer *xfer)
{
	struct dma_slave_config tx_dma_conf, rx_dma_conf;
	struct dma_async_tx_descriptor *tx_dma_desc, *rx_dma_desc;
	unsigned long flags;

	spin_lock_irqsave(&spi->lock, flags);

	rx_dma_desc = NULL;
	if (spi->rx_buf && spi->dma_rx) {
		stm32_spi_dma_config(spi, &rx_dma_conf, DMA_DEV_TO_MEM);
		dmaengine_slave_config(spi->dma_rx, &rx_dma_conf);

		/* Enable Rx DMA request */
		stm32_spi_set_bits(spi, spi->cfg->regs->dma_rx_en.reg,
				   spi->cfg->regs->dma_rx_en.mask);

		rx_dma_desc = dmaengine_prep_slave_sg(
					spi->dma_rx, xfer->rx_sg.sgl,
					xfer->rx_sg.nents,
					rx_dma_conf.direction,
					DMA_PREP_INTERRUPT);
	}

	tx_dma_desc = NULL;
	if (spi->tx_buf && spi->dma_tx) {
		stm32_spi_dma_config(spi, &tx_dma_conf, DMA_MEM_TO_DEV);
		dmaengine_slave_config(spi->dma_tx, &tx_dma_conf);

		tx_dma_desc = dmaengine_prep_slave_sg(
					spi->dma_tx, xfer->tx_sg.sgl,
					xfer->tx_sg.nents,
					tx_dma_conf.direction,
					DMA_PREP_INTERRUPT);
	}

	if ((spi->tx_buf && spi->dma_tx && !tx_dma_desc) ||
	    (spi->rx_buf && spi->dma_rx && !rx_dma_desc))
		goto dma_desc_error;

	if (spi->cur_comm == SPI_FULL_DUPLEX && (!tx_dma_desc || !rx_dma_desc))
		goto dma_desc_error;

	if (rx_dma_desc) {
		rx_dma_desc->callback = spi->cfg->dma_rx_cb;
		rx_dma_desc->callback_param = spi;

		if (dma_submit_error(dmaengine_submit(rx_dma_desc))) {
			dev_err(spi->dev, "Rx DMA submit failed\n");
			goto dma_desc_error;
		}
		/* Enable Rx DMA channel */
		dma_async_issue_pending(spi->dma_rx);
	}

	if (tx_dma_desc) {
		if (spi->cur_comm == SPI_SIMPLEX_TX ||
		    spi->cur_comm == SPI_3WIRE_TX) {
			tx_dma_desc->callback = spi->cfg->dma_tx_cb;
			tx_dma_desc->callback_param = spi;
		}

		if (dma_submit_error(dmaengine_submit(tx_dma_desc))) {
			dev_err(spi->dev, "Tx DMA submit failed\n");
			goto dma_submit_error;
		}
		/* Enable Tx DMA channel */
		dma_async_issue_pending(spi->dma_tx);

		/* Enable Tx DMA request */
		stm32_spi_set_bits(spi, spi->cfg->regs->dma_tx_en.reg,
				   spi->cfg->regs->dma_tx_en.mask);
	}

	spi->cfg->transfer_one_dma_start(spi);

	spin_unlock_irqrestore(&spi->lock, flags);

	return 1;

dma_submit_error:
	if (spi->dma_rx)
		dmaengine_terminate_all(spi->dma_rx);

dma_desc_error:
	stm32_spi_clr_bits(spi, spi->cfg->regs->dma_rx_en.reg,
			   spi->cfg->regs->dma_rx_en.mask);

	spin_unlock_irqrestore(&spi->lock, flags);

	dev_info(spi->dev, "DMA issue: fall back to irq transfer\n");

	spi->cur_usedma = false;
	return spi->cfg->transfer_one_irq(spi);
}

/**
 * stm32f4_spi_set_bpw - Configure bits per word
 * @spi: pointer to the spi controller data structure
 */
static void stm32f4_spi_set_bpw(struct stm32_spi *spi)
{
	if (spi->cur_bpw == 16)
		stm32_spi_set_bits(spi, STM32F4_SPI_CR1, STM32F4_SPI_CR1_DFF);
	else
		stm32_spi_clr_bits(spi, STM32F4_SPI_CR1, STM32F4_SPI_CR1_DFF);
}

/**
 * stm32h7_spi_set_bpw - configure bits per word
 * @spi: pointer to the spi controller data structure
 */
static void stm32h7_spi_set_bpw(struct stm32_spi *spi)
{
	u32 bpw, fthlv;
	u32 cfg1_clrb = 0, cfg1_setb = 0;

	bpw = spi->cur_bpw - 1;

	cfg1_clrb |= STM32H7_SPI_CFG1_DSIZE;
	cfg1_setb |= FIELD_PREP(STM32H7_SPI_CFG1_DSIZE, bpw);

	spi->cur_fthlv = stm32h7_spi_prepare_fthlv(spi, spi->cur_xferlen);
	fthlv = spi->cur_fthlv - 1;

	cfg1_clrb |= STM32H7_SPI_CFG1_FTHLV;
	cfg1_setb |= FIELD_PREP(STM32H7_SPI_CFG1_FTHLV, fthlv);

	writel_relaxed(
		(readl_relaxed(spi->base + STM32H7_SPI_CFG1) &
		 ~cfg1_clrb) | cfg1_setb,
		spi->base + STM32H7_SPI_CFG1);
}

/**
 * stm32_spi_set_mbr - Configure baud rate divisor in master mode
 * @spi: pointer to the spi controller data structure
 * @mbrdiv: baud rate divisor value
 */
static void stm32_spi_set_mbr(struct stm32_spi *spi, u32 mbrdiv)
{
	u32 clrb = 0, setb = 0;

	clrb |= spi->cfg->regs->br.mask;
	setb |= (mbrdiv << spi->cfg->regs->br.shift) & spi->cfg->regs->br.mask;

	writel_relaxed((readl_relaxed(spi->base + spi->cfg->regs->br.reg) &
			~clrb) | setb,
		       spi->base + spi->cfg->regs->br.reg);
}

/**
 * stm32_spi_communication_type - return transfer communication type
 * @spi_dev: pointer to the spi device
 * @transfer: pointer to spi transfer
 */
static unsigned int stm32_spi_communication_type(struct spi_device *spi_dev,
						 struct spi_transfer *transfer)
{
	unsigned int type = SPI_FULL_DUPLEX;

	if (spi_dev->mode & SPI_3WIRE) { /* MISO/MOSI signals shared */
		/*
		 * SPI_3WIRE and xfer->tx_buf != NULL and xfer->rx_buf != NULL
		 * is forbidden and unvalidated by SPI subsystem so depending
		 * on the valid buffer, we can determine the direction of the
		 * transfer.
		 */
		if (!transfer->tx_buf)
			type = SPI_3WIRE_RX;
		else
			type = SPI_3WIRE_TX;
	} else {
		if (!transfer->tx_buf)
			type = SPI_SIMPLEX_RX;
		else if (!transfer->rx_buf)
			type = SPI_SIMPLEX_TX;
	}

	return type;
}

/**
 * stm32f4_spi_set_mode - configure communication mode
 * @spi: pointer to the spi controller data structure
 * @comm_type: type of communication to configure
 */
static int stm32f4_spi_set_mode(struct stm32_spi *spi, unsigned int comm_type)
{
	if (comm_type == SPI_3WIRE_TX || comm_type == SPI_SIMPLEX_TX) {
		stm32_spi_set_bits(spi, STM32F4_SPI_CR1,
					STM32F4_SPI_CR1_BIDIMODE |
					STM32F4_SPI_CR1_BIDIOE);
	} else if (comm_type == SPI_FULL_DUPLEX ||
				comm_type == SPI_SIMPLEX_RX) {
		stm32_spi_clr_bits(spi, STM32F4_SPI_CR1,
					STM32F4_SPI_CR1_BIDIMODE |
					STM32F4_SPI_CR1_BIDIOE);
	} else if (comm_type == SPI_3WIRE_RX) {
		stm32_spi_set_bits(spi, STM32F4_SPI_CR1,
					STM32F4_SPI_CR1_BIDIMODE);
		stm32_spi_clr_bits(spi, STM32F4_SPI_CR1,
					STM32F4_SPI_CR1_BIDIOE);
	} else {
		return -EINVAL;
	}

	return 0;
}

/**
 * stm32h7_spi_set_mode - configure communication mode
 * @spi: pointer to the spi controller data structure
 * @comm_type: type of communication to configure
 */
static int stm32h7_spi_set_mode(struct stm32_spi *spi, unsigned int comm_type)
{
	u32 mode;
	u32 cfg2_clrb = 0, cfg2_setb = 0;

	if (comm_type == SPI_3WIRE_RX) {
		mode = STM32H7_SPI_HALF_DUPLEX;
		stm32_spi_clr_bits(spi, STM32H7_SPI_CR1, STM32H7_SPI_CR1_HDDIR);
	} else if (comm_type == SPI_3WIRE_TX) {
		mode = STM32H7_SPI_HALF_DUPLEX;
		stm32_spi_set_bits(spi, STM32H7_SPI_CR1, STM32H7_SPI_CR1_HDDIR);
	} else if (comm_type == SPI_SIMPLEX_RX) {
		mode = STM32H7_SPI_SIMPLEX_RX;
	} else if (comm_type == SPI_SIMPLEX_TX) {
		mode = STM32H7_SPI_SIMPLEX_TX;
	} else {
		mode = STM32H7_SPI_FULL_DUPLEX;
	}

	cfg2_clrb |= STM32H7_SPI_CFG2_COMM;
	cfg2_setb |= FIELD_PREP(STM32H7_SPI_CFG2_COMM, mode);

	writel_relaxed(
		(readl_relaxed(spi->base + STM32H7_SPI_CFG2) &
		 ~cfg2_clrb) | cfg2_setb,
		spi->base + STM32H7_SPI_CFG2);

	return 0;
}

/**
 * stm32h7_spi_data_idleness - configure minimum time delay inserted between two
 *			       consecutive data frames in master mode
 * @spi: pointer to the spi controller data structure
 * @len: transfer len
 */
static void stm32h7_spi_data_idleness(struct stm32_spi *spi, u32 len)
{
	u32 cfg2_clrb = 0, cfg2_setb = 0;

	cfg2_clrb |= STM32H7_SPI_CFG2_MIDI;
	if ((len > 1) && (spi->cur_midi > 0)) {
		u32 sck_period_ns = DIV_ROUND_UP(NSEC_PER_SEC, spi->cur_speed);
		u32 midi = min_t(u32,
				 DIV_ROUND_UP(spi->cur_midi, sck_period_ns),
				 FIELD_GET(STM32H7_SPI_CFG2_MIDI,
				 STM32H7_SPI_CFG2_MIDI));


		dev_dbg(spi->dev, "period=%dns, midi=%d(=%dns)\n",
			sck_period_ns, midi, midi * sck_period_ns);
		cfg2_setb |= FIELD_PREP(STM32H7_SPI_CFG2_MIDI, midi);
	}

	writel_relaxed((readl_relaxed(spi->base + STM32H7_SPI_CFG2) &
			~cfg2_clrb) | cfg2_setb,
		       spi->base + STM32H7_SPI_CFG2);
}

/**
 * stm32h7_spi_number_of_data - configure number of data at current transfer
 * @spi: pointer to the spi controller data structure
 * @nb_words: transfer length (in words)
 */
static int stm32h7_spi_number_of_data(struct stm32_spi *spi, u32 nb_words)
{
	if (nb_words <= STM32H7_SPI_TSIZE_MAX) {
		writel_relaxed(FIELD_PREP(STM32H7_SPI_CR2_TSIZE, nb_words),
			       spi->base + STM32H7_SPI_CR2);
	} else {
		return -EMSGSIZE;
	}

	return 0;
}

/**
 * stm32_spi_transfer_one_setup - common setup to transfer a single
 *				  spi_transfer either using DMA or
 *				  interrupts.
 * @spi: pointer to the spi controller data structure
 * @spi_dev: pointer to the spi device
 * @transfer: pointer to spi transfer
 */
static int stm32_spi_transfer_one_setup(struct stm32_spi *spi,
					struct spi_device *spi_dev,
					struct spi_transfer *transfer)
{
	unsigned long flags;
	unsigned int comm_type;
	int nb_words, ret = 0;
	int mbr;

	spin_lock_irqsave(&spi->lock, flags);

	spi->cur_xferlen = transfer->len;
<<<<<<< HEAD

	spi->cur_bpw = transfer->bits_per_word;
	spi->cfg->set_bpw(spi);

=======

	spi->cur_bpw = transfer->bits_per_word;
	spi->cfg->set_bpw(spi);

>>>>>>> c1084c27
	/* Update spi->cur_speed with real clock speed */
	mbr = stm32_spi_prepare_mbr(spi, transfer->speed_hz,
				    spi->cfg->baud_rate_div_min,
				    spi->cfg->baud_rate_div_max);
	if (mbr < 0) {
		ret = mbr;
		goto out;
	}

	transfer->speed_hz = spi->cur_speed;
	stm32_spi_set_mbr(spi, mbr);

	comm_type = stm32_spi_communication_type(spi_dev, transfer);
	ret = spi->cfg->set_mode(spi, comm_type);
	if (ret < 0)
		goto out;

	spi->cur_comm = comm_type;

	if (spi->cfg->set_data_idleness)
		spi->cfg->set_data_idleness(spi, transfer->len);

	if (spi->cur_bpw <= 8)
		nb_words = transfer->len;
	else if (spi->cur_bpw <= 16)
		nb_words = DIV_ROUND_UP(transfer->len * 8, 16);
	else
		nb_words = DIV_ROUND_UP(transfer->len * 8, 32);

	if (spi->cfg->set_number_of_data) {
		ret = spi->cfg->set_number_of_data(spi, nb_words);
		if (ret < 0)
			goto out;
	}

	dev_dbg(spi->dev, "transfer communication mode set to %d\n",
		spi->cur_comm);
	dev_dbg(spi->dev,
		"data frame of %d-bit, data packet of %d data frames\n",
		spi->cur_bpw, spi->cur_fthlv);
	dev_dbg(spi->dev, "speed set to %dHz\n", spi->cur_speed);
	dev_dbg(spi->dev, "transfer of %d bytes (%d data frames)\n",
		spi->cur_xferlen, nb_words);
	dev_dbg(spi->dev, "dma %s\n",
		(spi->cur_usedma) ? "enabled" : "disabled");

out:
	spin_unlock_irqrestore(&spi->lock, flags);

	return ret;
}

/**
 * stm32_spi_transfer_one - transfer a single spi_transfer
 * @master: controller master interface
 * @spi_dev: pointer to the spi device
 * @transfer: pointer to spi transfer
 *
 * It must return 0 if the transfer is finished or 1 if the transfer is still
 * in progress.
 */
static int stm32_spi_transfer_one(struct spi_master *master,
				  struct spi_device *spi_dev,
				  struct spi_transfer *transfer)
{
	struct stm32_spi *spi = spi_master_get_devdata(master);
	int ret;

	spi->tx_buf = transfer->tx_buf;
	spi->rx_buf = transfer->rx_buf;
	spi->tx_len = spi->tx_buf ? transfer->len : 0;
	spi->rx_len = spi->rx_buf ? transfer->len : 0;

	spi->cur_usedma = (master->can_dma &&
			   master->can_dma(master, spi_dev, transfer));

	ret = stm32_spi_transfer_one_setup(spi, spi_dev, transfer);
	if (ret) {
		dev_err(spi->dev, "SPI transfer setup failed\n");
		return ret;
	}

	if (spi->cur_usedma)
		return stm32_spi_transfer_one_dma(spi, transfer);
	else
		return spi->cfg->transfer_one_irq(spi);
}

/**
 * stm32_spi_unprepare_msg - relax the hardware
 * @master: controller master interface
 * @msg: pointer to the spi message
 */
static int stm32_spi_unprepare_msg(struct spi_master *master,
				   struct spi_message *msg)
{
	struct stm32_spi *spi = spi_master_get_devdata(master);

	spi->cfg->disable(spi);

	return 0;
}

/**
 * stm32f4_spi_config - Configure SPI controller as SPI master
 * @spi: pointer to the spi controller data structure
 */
static int stm32f4_spi_config(struct stm32_spi *spi)
{
	unsigned long flags;

	spin_lock_irqsave(&spi->lock, flags);

	/* Ensure I2SMOD bit is kept cleared */
	stm32_spi_clr_bits(spi, STM32F4_SPI_I2SCFGR,
			   STM32F4_SPI_I2SCFGR_I2SMOD);

	/*
	 * - SS input value high
	 * - transmitter half duplex direction
	 * - Set the master mode (default Motorola mode)
	 * - Consider 1 master/n slaves configuration and
	 *   SS input value is determined by the SSI bit
	 */
	stm32_spi_set_bits(spi, STM32F4_SPI_CR1, STM32F4_SPI_CR1_SSI |
						 STM32F4_SPI_CR1_BIDIOE |
						 STM32F4_SPI_CR1_MSTR |
						 STM32F4_SPI_CR1_SSM);

	spin_unlock_irqrestore(&spi->lock, flags);

	return 0;
}

/**
 * stm32h7_spi_config - Configure SPI controller as SPI master
 * @spi: pointer to the spi controller data structure
 */
static int stm32h7_spi_config(struct stm32_spi *spi)
{
	unsigned long flags;

	spin_lock_irqsave(&spi->lock, flags);

	/* Ensure I2SMOD bit is kept cleared */
	stm32_spi_clr_bits(spi, STM32H7_SPI_I2SCFGR,
			   STM32H7_SPI_I2SCFGR_I2SMOD);

	/*
	 * - SS input value high
	 * - transmitter half duplex direction
	 * - automatic communication suspend when RX-Fifo is full
	 */
	stm32_spi_set_bits(spi, STM32H7_SPI_CR1, STM32H7_SPI_CR1_SSI |
						 STM32H7_SPI_CR1_HDDIR |
						 STM32H7_SPI_CR1_MASRX);

	/*
	 * - Set the master mode (default Motorola mode)
	 * - Consider 1 master/n slaves configuration and
	 *   SS input value is determined by the SSI bit
	 * - keep control of all associated GPIOs
	 */
	stm32_spi_set_bits(spi, STM32H7_SPI_CFG2, STM32H7_SPI_CFG2_MASTER |
						  STM32H7_SPI_CFG2_SSM |
						  STM32H7_SPI_CFG2_AFCNTR);

	spin_unlock_irqrestore(&spi->lock, flags);

	return 0;
}

static const struct stm32_spi_cfg stm32f4_spi_cfg = {
	.regs = &stm32f4_spi_regspec,
	.get_bpw_mask = stm32f4_spi_get_bpw_mask,
	.disable = stm32f4_spi_disable,
	.config = stm32f4_spi_config,
	.set_bpw = stm32f4_spi_set_bpw,
	.set_mode = stm32f4_spi_set_mode,
	.transfer_one_dma_start = stm32f4_spi_transfer_one_dma_start,
	.dma_tx_cb = stm32f4_spi_dma_tx_cb,
	.dma_rx_cb = stm32_spi_dma_rx_cb,
	.transfer_one_irq = stm32f4_spi_transfer_one_irq,
	.irq_handler_event = stm32f4_spi_irq_event,
	.irq_handler_thread = stm32f4_spi_irq_thread,
	.baud_rate_div_min = STM32F4_SPI_BR_DIV_MIN,
	.baud_rate_div_max = STM32F4_SPI_BR_DIV_MAX,
	.has_fifo = false,
};

static const struct stm32_spi_cfg stm32h7_spi_cfg = {
	.regs = &stm32h7_spi_regspec,
	.get_fifo_size = stm32h7_spi_get_fifo_size,
	.get_bpw_mask = stm32h7_spi_get_bpw_mask,
	.disable = stm32h7_spi_disable,
	.config = stm32h7_spi_config,
	.set_bpw = stm32h7_spi_set_bpw,
	.set_mode = stm32h7_spi_set_mode,
	.set_data_idleness = stm32h7_spi_data_idleness,
	.set_number_of_data = stm32h7_spi_number_of_data,
	.transfer_one_dma_start = stm32h7_spi_transfer_one_dma_start,
	.dma_rx_cb = stm32_spi_dma_rx_cb,
	/*
	 * dma_tx_cb is not necessary since in case of TX, dma is followed by
	 * SPI access hence handling is performed within the SPI interrupt
	 */
	.transfer_one_irq = stm32h7_spi_transfer_one_irq,
	.irq_handler_thread = stm32h7_spi_irq_thread,
	.baud_rate_div_min = STM32H7_SPI_MBR_DIV_MIN,
	.baud_rate_div_max = STM32H7_SPI_MBR_DIV_MAX,
	.has_fifo = true,
};

static const struct of_device_id stm32_spi_of_match[] = {
	{ .compatible = "st,stm32h7-spi", .data = (void *)&stm32h7_spi_cfg },
	{ .compatible = "st,stm32f4-spi", .data = (void *)&stm32f4_spi_cfg },
	{},
};
MODULE_DEVICE_TABLE(of, stm32_spi_of_match);

static int stm32_spi_probe(struct platform_device *pdev)
{
	struct spi_master *master;
	struct stm32_spi *spi;
	struct resource *res;
	struct reset_control *rst;
	int ret;

	master = devm_spi_alloc_master(&pdev->dev, sizeof(struct stm32_spi));
	if (!master) {
		dev_err(&pdev->dev, "spi master allocation failed\n");
		return -ENOMEM;
	}
	platform_set_drvdata(pdev, master);

	spi = spi_master_get_devdata(master);
	spi->dev = &pdev->dev;
	spi->master = master;
	spin_lock_init(&spi->lock);

	spi->cfg = (const struct stm32_spi_cfg *)
		of_match_device(pdev->dev.driver->of_match_table,
				&pdev->dev)->data;

	res = platform_get_resource(pdev, IORESOURCE_MEM, 0);
	spi->base = devm_ioremap_resource(&pdev->dev, res);
	if (IS_ERR(spi->base))
		return PTR_ERR(spi->base);

	spi->phys_addr = (dma_addr_t)res->start;

	spi->irq = platform_get_irq(pdev, 0);
	if (spi->irq <= 0)
		return dev_err_probe(&pdev->dev, spi->irq,
				     "failed to get irq\n");

	ret = devm_request_threaded_irq(&pdev->dev, spi->irq,
					spi->cfg->irq_handler_event,
					spi->cfg->irq_handler_thread,
					IRQF_ONESHOT, pdev->name, master);
	if (ret) {
		dev_err(&pdev->dev, "irq%d request failed: %d\n", spi->irq,
			ret);
		return ret;
	}

	spi->clk = devm_clk_get(&pdev->dev, NULL);
	if (IS_ERR(spi->clk)) {
		ret = PTR_ERR(spi->clk);
		dev_err(&pdev->dev, "clk get failed: %d\n", ret);
		return ret;
	}

	ret = clk_prepare_enable(spi->clk);
	if (ret) {
		dev_err(&pdev->dev, "clk enable failed: %d\n", ret);
		return ret;
	}
	spi->clk_rate = clk_get_rate(spi->clk);
	if (!spi->clk_rate) {
		dev_err(&pdev->dev, "clk rate = 0\n");
		ret = -EINVAL;
		goto err_clk_disable;
	}

	rst = devm_reset_control_get_optional_exclusive(&pdev->dev, NULL);
	if (rst) {
		if (IS_ERR(rst)) {
			ret = dev_err_probe(&pdev->dev, PTR_ERR(rst),
					    "failed to get reset\n");
			goto err_clk_disable;
		}

		reset_control_assert(rst);
		udelay(2);
		reset_control_deassert(rst);
	}

	if (spi->cfg->has_fifo)
		spi->fifo_size = spi->cfg->get_fifo_size(spi);

	ret = spi->cfg->config(spi);
	if (ret) {
		dev_err(&pdev->dev, "controller configuration failed: %d\n",
			ret);
		goto err_clk_disable;
	}

	master->dev.of_node = pdev->dev.of_node;
	master->auto_runtime_pm = true;
	master->bus_num = pdev->id;
	master->mode_bits = SPI_CPHA | SPI_CPOL | SPI_CS_HIGH | SPI_LSB_FIRST |
			    SPI_3WIRE;
	master->bits_per_word_mask = spi->cfg->get_bpw_mask(spi);
	master->max_speed_hz = spi->clk_rate / spi->cfg->baud_rate_div_min;
	master->min_speed_hz = spi->clk_rate / spi->cfg->baud_rate_div_max;
	master->use_gpio_descriptors = true;
	master->prepare_message = stm32_spi_prepare_msg;
	master->transfer_one = stm32_spi_transfer_one;
	master->unprepare_message = stm32_spi_unprepare_msg;
	master->flags = SPI_MASTER_MUST_TX;

	spi->dma_tx = dma_request_chan(spi->dev, "tx");
	if (IS_ERR(spi->dma_tx)) {
		ret = PTR_ERR(spi->dma_tx);
		spi->dma_tx = NULL;
		if (ret == -EPROBE_DEFER)
			goto err_clk_disable;

		dev_warn(&pdev->dev, "failed to request tx dma channel\n");
	} else {
		master->dma_tx = spi->dma_tx;
	}

	spi->dma_rx = dma_request_chan(spi->dev, "rx");
	if (IS_ERR(spi->dma_rx)) {
		ret = PTR_ERR(spi->dma_rx);
		spi->dma_rx = NULL;
		if (ret == -EPROBE_DEFER)
			goto err_dma_release;

		dev_warn(&pdev->dev, "failed to request rx dma channel\n");
	} else {
		master->dma_rx = spi->dma_rx;
	}

	if (spi->dma_tx || spi->dma_rx)
		master->can_dma = stm32_spi_can_dma;

	pm_runtime_set_autosuspend_delay(&pdev->dev,
					 STM32_SPI_AUTOSUSPEND_DELAY);
	pm_runtime_use_autosuspend(&pdev->dev);
	pm_runtime_set_active(&pdev->dev);
	pm_runtime_get_noresume(&pdev->dev);
	pm_runtime_enable(&pdev->dev);

	ret = spi_register_master(master);
	if (ret) {
		dev_err(&pdev->dev, "spi master registration failed: %d\n",
			ret);
		goto err_pm_disable;
	}

	pm_runtime_mark_last_busy(&pdev->dev);
	pm_runtime_put_autosuspend(&pdev->dev);

	dev_info(&pdev->dev, "driver initialized\n");

	return 0;

err_pm_disable:
	pm_runtime_disable(&pdev->dev);
	pm_runtime_put_noidle(&pdev->dev);
	pm_runtime_set_suspended(&pdev->dev);
	pm_runtime_dont_use_autosuspend(&pdev->dev);
err_dma_release:
	if (spi->dma_tx)
		dma_release_channel(spi->dma_tx);
	if (spi->dma_rx)
		dma_release_channel(spi->dma_rx);
err_clk_disable:
	clk_disable_unprepare(spi->clk);

	return ret;
}

static int stm32_spi_remove(struct platform_device *pdev)
{
	struct spi_master *master = platform_get_drvdata(pdev);
	struct stm32_spi *spi = spi_master_get_devdata(master);

	pm_runtime_get_sync(&pdev->dev);

	spi_unregister_master(master);
	spi->cfg->disable(spi);

	pm_runtime_disable(&pdev->dev);
	pm_runtime_put_noidle(&pdev->dev);
	pm_runtime_set_suspended(&pdev->dev);
	pm_runtime_dont_use_autosuspend(&pdev->dev);

	if (master->dma_tx)
		dma_release_channel(master->dma_tx);
	if (master->dma_rx)
		dma_release_channel(master->dma_rx);

	clk_disable_unprepare(spi->clk);


	pinctrl_pm_select_sleep_state(&pdev->dev);

	pinctrl_pm_select_sleep_state(&pdev->dev);

	return 0;
}

static int __maybe_unused stm32_spi_runtime_suspend(struct device *dev)
{
	struct spi_master *master = dev_get_drvdata(dev);
	struct stm32_spi *spi = spi_master_get_devdata(master);

	clk_disable_unprepare(spi->clk);

	return pinctrl_pm_select_sleep_state(dev);
}

static int __maybe_unused stm32_spi_runtime_resume(struct device *dev)
{
	struct spi_master *master = dev_get_drvdata(dev);
	struct stm32_spi *spi = spi_master_get_devdata(master);
	int ret;

	ret = pinctrl_pm_select_default_state(dev);
	if (ret)
		return ret;

	return clk_prepare_enable(spi->clk);
}

static int __maybe_unused stm32_spi_suspend(struct device *dev)
{
	struct spi_master *master = dev_get_drvdata(dev);
	int ret;

	ret = spi_master_suspend(master);
	if (ret)
		return ret;

	return pm_runtime_force_suspend(dev);
}

static int __maybe_unused stm32_spi_resume(struct device *dev)
{
	struct spi_master *master = dev_get_drvdata(dev);
	struct stm32_spi *spi = spi_master_get_devdata(master);
	int ret;

	ret = pm_runtime_force_resume(dev);
	if (ret)
		return ret;

	ret = spi_master_resume(master);
	if (ret) {
		clk_disable_unprepare(spi->clk);
		return ret;
	}

	ret = pm_runtime_get_sync(dev);
	if (ret < 0) {
<<<<<<< HEAD
=======
		pm_runtime_put_noidle(dev);
>>>>>>> c1084c27
		dev_err(dev, "Unable to power device:%d\n", ret);
		return ret;
	}

	spi->cfg->config(spi);

	pm_runtime_mark_last_busy(dev);
	pm_runtime_put_autosuspend(dev);

	return 0;
}

static const struct dev_pm_ops stm32_spi_pm_ops = {
	SET_SYSTEM_SLEEP_PM_OPS(stm32_spi_suspend, stm32_spi_resume)
	SET_RUNTIME_PM_OPS(stm32_spi_runtime_suspend,
			   stm32_spi_runtime_resume, NULL)
};

static struct platform_driver stm32_spi_driver = {
	.probe = stm32_spi_probe,
	.remove = stm32_spi_remove,
	.driver = {
		.name = DRIVER_NAME,
		.pm = &stm32_spi_pm_ops,
		.of_match_table = stm32_spi_of_match,
	},
};

module_platform_driver(stm32_spi_driver);

MODULE_ALIAS("platform:" DRIVER_NAME);
MODULE_DESCRIPTION("STMicroelectronics STM32 SPI Controller driver");
MODULE_AUTHOR("Amelie Delaunay <amelie.delaunay@st.com>");
MODULE_LICENSE("GPL v2");<|MERGE_RESOLUTION|>--- conflicted
+++ resolved
@@ -464,36 +464,6 @@
  */
 static u32 stm32h7_spi_prepare_fthlv(struct stm32_spi *spi, u32 xfer_len)
 {
-<<<<<<< HEAD
-	u32 fthlv, half_fifo, packet;
-
-	/* data packet should not exceed 1/2 of fifo space */
-	half_fifo = (spi->fifo_size / 2);
-
-	/* data_packet should not exceed transfer length */
-	if (half_fifo > xfer_len)
-		packet = xfer_len;
-	else
-		packet = half_fifo;
-
-	if (spi->cur_bpw <= 8)
-		fthlv = packet;
-	else if (spi->cur_bpw <= 16)
-		fthlv = packet / 2;
-	else
-		fthlv = packet / 4;
-
-	/* align packet size with data registers access */
-	if (spi->cur_bpw > 8)
-		fthlv -= (fthlv % 2); /* multiple of 2 */
-	else
-		fthlv -= (fthlv % 4); /* multiple of 4 */
-
-	if (!fthlv)
-		fthlv = 1;
-
-	return fthlv;
-=======
 	u32 packet, bpw;
 
 	/* data packet should not exceed 1/2 of fifo space */
@@ -502,7 +472,6 @@
 	/* align packet size with data registers access */
 	bpw = DIV_ROUND_UP(spi->cur_bpw, 8);
 	return DIV_ROUND_UP(packet, bpw);
->>>>>>> c1084c27
 }
 
 /**
@@ -1561,17 +1530,10 @@
 	spin_lock_irqsave(&spi->lock, flags);
 
 	spi->cur_xferlen = transfer->len;
-<<<<<<< HEAD
 
 	spi->cur_bpw = transfer->bits_per_word;
 	spi->cfg->set_bpw(spi);
 
-=======
-
-	spi->cur_bpw = transfer->bits_per_word;
-	spi->cfg->set_bpw(spi);
-
->>>>>>> c1084c27
 	/* Update spi->cur_speed with real clock speed */
 	mbr = stm32_spi_prepare_mbr(spi, transfer->speed_hz,
 				    spi->cfg->baud_rate_div_min,
@@ -1983,8 +1945,6 @@
 
 	pinctrl_pm_select_sleep_state(&pdev->dev);
 
-	pinctrl_pm_select_sleep_state(&pdev->dev);
-
 	return 0;
 }
 
@@ -2041,10 +2001,7 @@
 
 	ret = pm_runtime_get_sync(dev);
 	if (ret < 0) {
-<<<<<<< HEAD
-=======
 		pm_runtime_put_noidle(dev);
->>>>>>> c1084c27
 		dev_err(dev, "Unable to power device:%d\n", ret);
 		return ret;
 	}
