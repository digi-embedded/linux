// SPDX-License-Identifier: GPL-2.0-only
/*
 * Copyright (c) 2015 MediaTek Inc.
 * Author: Leilk Liu <leilk.liu@mediatek.com>
 */

#include <linux/clk.h>
#include <linux/device.h>
#include <linux/err.h>
#include <linux/interrupt.h>
#include <linux/io.h>
#include <linux/ioport.h>
#include <linux/module.h>
#include <linux/of.h>
#include <linux/gpio/consumer.h>
#include <linux/platform_device.h>
#include <linux/platform_data/spi-mt65xx.h>
#include <linux/pm_runtime.h>
#include <linux/spi/spi.h>
#include <linux/spi/spi-mem.h>
#include <linux/dma-mapping.h>

#define SPI_CFG0_REG			0x0000
#define SPI_CFG1_REG			0x0004
#define SPI_TX_SRC_REG			0x0008
#define SPI_RX_DST_REG			0x000c
#define SPI_TX_DATA_REG			0x0010
#define SPI_RX_DATA_REG			0x0014
#define SPI_CMD_REG			0x0018
#define SPI_STATUS0_REG			0x001c
#define SPI_PAD_SEL_REG			0x0024
#define SPI_CFG2_REG			0x0028
#define SPI_TX_SRC_REG_64		0x002c
#define SPI_RX_DST_REG_64		0x0030
#define SPI_CFG3_IPM_REG		0x0040

#define SPI_CFG0_SCK_HIGH_OFFSET	0
#define SPI_CFG0_SCK_LOW_OFFSET		8
#define SPI_CFG0_CS_HOLD_OFFSET		16
#define SPI_CFG0_CS_SETUP_OFFSET	24
#define SPI_ADJUST_CFG0_CS_HOLD_OFFSET	0
#define SPI_ADJUST_CFG0_CS_SETUP_OFFSET	16

#define SPI_CFG1_CS_IDLE_OFFSET		0
#define SPI_CFG1_PACKET_LOOP_OFFSET	8
#define SPI_CFG1_PACKET_LENGTH_OFFSET	16
#define SPI_CFG1_GET_TICK_DLY_OFFSET	29
#define SPI_CFG1_GET_TICK_DLY_OFFSET_V1	30

#define SPI_CFG1_GET_TICK_DLY_MASK	0xe0000000
#define SPI_CFG1_GET_TICK_DLY_MASK_V1	0xc0000000

#define SPI_CFG1_CS_IDLE_MASK		0xff
#define SPI_CFG1_PACKET_LOOP_MASK	0xff00
#define SPI_CFG1_PACKET_LENGTH_MASK	0x3ff0000
#define SPI_CFG1_IPM_PACKET_LENGTH_MASK	GENMASK(31, 16)
#define SPI_CFG2_SCK_HIGH_OFFSET	0
#define SPI_CFG2_SCK_LOW_OFFSET		16

#define SPI_CMD_ACT			BIT(0)
#define SPI_CMD_RESUME			BIT(1)
#define SPI_CMD_RST			BIT(2)
#define SPI_CMD_PAUSE_EN		BIT(4)
#define SPI_CMD_DEASSERT		BIT(5)
#define SPI_CMD_SAMPLE_SEL		BIT(6)
#define SPI_CMD_CS_POL			BIT(7)
#define SPI_CMD_CPHA			BIT(8)
#define SPI_CMD_CPOL			BIT(9)
#define SPI_CMD_RX_DMA			BIT(10)
#define SPI_CMD_TX_DMA			BIT(11)
#define SPI_CMD_TXMSBF			BIT(12)
#define SPI_CMD_RXMSBF			BIT(13)
#define SPI_CMD_RX_ENDIAN		BIT(14)
#define SPI_CMD_TX_ENDIAN		BIT(15)
#define SPI_CMD_FINISH_IE		BIT(16)
#define SPI_CMD_PAUSE_IE		BIT(17)
#define SPI_CMD_IPM_NONIDLE_MODE	BIT(19)
#define SPI_CMD_IPM_SPIM_LOOP		BIT(21)
#define SPI_CMD_IPM_GET_TICKDLY_OFFSET	22

#define SPI_CMD_IPM_GET_TICKDLY_MASK	GENMASK(24, 22)

#define PIN_MODE_CFG(x)	((x) / 2)

#define SPI_CFG3_IPM_HALF_DUPLEX_DIR	BIT(2)
#define SPI_CFG3_IPM_HALF_DUPLEX_EN	BIT(3)
#define SPI_CFG3_IPM_XMODE_EN		BIT(4)
#define SPI_CFG3_IPM_NODATA_FLAG	BIT(5)
#define SPI_CFG3_IPM_CMD_BYTELEN_OFFSET	8
#define SPI_CFG3_IPM_ADDR_BYTELEN_OFFSET 12

#define SPI_CFG3_IPM_CMD_PIN_MODE_MASK	GENMASK(1, 0)
#define SPI_CFG3_IPM_CMD_BYTELEN_MASK	GENMASK(11, 8)
#define SPI_CFG3_IPM_ADDR_BYTELEN_MASK	GENMASK(15, 12)

#define MT8173_SPI_MAX_PAD_SEL		3

#define MTK_SPI_PAUSE_INT_STATUS	0x2

#define MTK_SPI_MAX_FIFO_SIZE		32U
#define MTK_SPI_PACKET_SIZE		1024
#define MTK_SPI_IPM_PACKET_SIZE		SZ_64K
#define MTK_SPI_IPM_PACKET_LOOP		SZ_256

#define MTK_SPI_IDLE			0
#define MTK_SPI_PAUSED			1

#define MTK_SPI_32BITS_MASK		(0xffffffff)

#define DMA_ADDR_EXT_BITS		(36)
#define DMA_ADDR_DEF_BITS		(32)

/**
 * struct mtk_spi_compatible - device data structure
 * @need_pad_sel:	Enable pad (pins) selection in SPI controller
 * @must_tx:		Must explicitly send dummy TX bytes to do RX only transfer
 * @enhance_timing:	Enable adjusting cfg register to enhance time accuracy
 * @dma_ext:		DMA address extension supported
 * @no_need_unprepare:	Don't unprepare the SPI clk during runtime
 * @ipm_design:		Adjust/extend registers to support IPM design IP features
 */
struct mtk_spi_compatible {
	bool need_pad_sel;
	bool must_tx;
	bool enhance_timing;
	bool dma_ext;
	bool no_need_unprepare;
	bool ipm_design;
};

/**
 * struct mtk_spi - SPI driver instance
 * @base:		Start address of the SPI controller registers
 * @state:		SPI controller state
 * @pad_num:		Number of pad_sel entries
 * @pad_sel:		Groups of pins to select
 * @parent_clk:		Parent of sel_clk
 * @sel_clk:		SPI master mux clock
 * @spi_clk:		Peripheral clock
 * @spi_hclk:		AHB bus clock
 * @cur_transfer:	Currently processed SPI transfer
 * @xfer_len:		Number of bytes to transfer
 * @num_xfered:		Number of transferred bytes
 * @tx_sgl:		TX transfer scatterlist
 * @rx_sgl:		RX transfer scatterlist
 * @tx_sgl_len:		Size of TX DMA transfer
 * @rx_sgl_len:		Size of RX DMA transfer
 * @dev_comp:		Device data structure
 * @spi_clk_hz:		Current SPI clock in Hz
 * @spimem_done:	SPI-MEM operation completion
 * @use_spimem:		Enables SPI-MEM
 * @dev:		Device pointer
 * @tx_dma:		DMA start for SPI-MEM TX
 * @rx_dma:		DMA start for SPI-MEM RX
 */
struct mtk_spi {
	void __iomem *base;
	u32 state;
	int pad_num;
	u32 *pad_sel;
	struct clk *parent_clk, *sel_clk, *spi_clk, *spi_hclk;
	struct spi_transfer *cur_transfer;
	u32 xfer_len;
	u32 num_xfered;
	struct scatterlist *tx_sgl, *rx_sgl;
	u32 tx_sgl_len, rx_sgl_len;
	const struct mtk_spi_compatible *dev_comp;
	u32 spi_clk_hz;
	struct completion spimem_done;
	bool use_spimem;
	struct device *dev;
	dma_addr_t tx_dma;
	dma_addr_t rx_dma;
};

static const struct mtk_spi_compatible mtk_common_compat;

static const struct mtk_spi_compatible mt2712_compat = {
	.must_tx = true,
};

static const struct mtk_spi_compatible mtk_ipm_compat = {
	.enhance_timing = true,
	.dma_ext = true,
	.ipm_design = true,
};

static const struct mtk_spi_compatible mt6765_compat = {
	.need_pad_sel = true,
	.must_tx = true,
	.enhance_timing = true,
	.dma_ext = true,
};

static const struct mtk_spi_compatible mt7622_compat = {
	.must_tx = true,
	.enhance_timing = true,
};

static const struct mtk_spi_compatible mt8173_compat = {
	.need_pad_sel = true,
	.must_tx = true,
};

static const struct mtk_spi_compatible mt8183_compat = {
	.need_pad_sel = true,
	.must_tx = true,
	.enhance_timing = true,
};

static const struct mtk_spi_compatible mt6893_compat = {
	.need_pad_sel = true,
	.must_tx = true,
	.enhance_timing = true,
	.dma_ext = true,
	.no_need_unprepare = true,
};

/*
 * A piece of default chip info unless the platform
 * supplies it.
 */
static const struct mtk_chip_config mtk_default_chip_info = {
	.sample_sel = 0,
	.tick_delay = 0,
};

static const struct of_device_id mtk_spi_of_match[] = {
	{ .compatible = "mediatek,spi-ipm",
		.data = (void *)&mtk_ipm_compat,
	},
	{ .compatible = "mediatek,mt2701-spi",
		.data = (void *)&mtk_common_compat,
	},
	{ .compatible = "mediatek,mt2712-spi",
		.data = (void *)&mt2712_compat,
	},
	{ .compatible = "mediatek,mt6589-spi",
		.data = (void *)&mtk_common_compat,
	},
	{ .compatible = "mediatek,mt6765-spi",
		.data = (void *)&mt6765_compat,
	},
	{ .compatible = "mediatek,mt7622-spi",
		.data = (void *)&mt7622_compat,
	},
	{ .compatible = "mediatek,mt7629-spi",
		.data = (void *)&mt7622_compat,
	},
	{ .compatible = "mediatek,mt8135-spi",
		.data = (void *)&mtk_common_compat,
	},
	{ .compatible = "mediatek,mt8173-spi",
		.data = (void *)&mt8173_compat,
	},
	{ .compatible = "mediatek,mt8183-spi",
		.data = (void *)&mt8183_compat,
	},
	{ .compatible = "mediatek,mt8192-spi",
		.data = (void *)&mt6765_compat,
	},
	{ .compatible = "mediatek,mt6893-spi",
		.data = (void *)&mt6893_compat,
	},
	{}
};
MODULE_DEVICE_TABLE(of, mtk_spi_of_match);

static void mtk_spi_reset(struct mtk_spi *mdata)
{
	u32 reg_val;

	/* set the software reset bit in SPI_CMD_REG. */
	reg_val = readl(mdata->base + SPI_CMD_REG);
	reg_val |= SPI_CMD_RST;
	writel(reg_val, mdata->base + SPI_CMD_REG);

	reg_val = readl(mdata->base + SPI_CMD_REG);
	reg_val &= ~SPI_CMD_RST;
	writel(reg_val, mdata->base + SPI_CMD_REG);
}

static int mtk_spi_set_hw_cs_timing(struct spi_device *spi)
{
	struct mtk_spi *mdata = spi_master_get_devdata(spi->master);
	struct spi_delay *cs_setup = &spi->cs_setup;
	struct spi_delay *cs_hold = &spi->cs_hold;
	struct spi_delay *cs_inactive = &spi->cs_inactive;
	u32 setup, hold, inactive;
	u32 reg_val;
	int delay;

	delay = spi_delay_to_ns(cs_setup, NULL);
	if (delay < 0)
		return delay;
	setup = (delay * DIV_ROUND_UP(mdata->spi_clk_hz, 1000000)) / 1000;

	delay = spi_delay_to_ns(cs_hold, NULL);
	if (delay < 0)
		return delay;
	hold = (delay * DIV_ROUND_UP(mdata->spi_clk_hz, 1000000)) / 1000;

	delay = spi_delay_to_ns(cs_inactive, NULL);
	if (delay < 0)
		return delay;
	inactive = (delay * DIV_ROUND_UP(mdata->spi_clk_hz, 1000000)) / 1000;

	if (hold || setup) {
		reg_val = readl(mdata->base + SPI_CFG0_REG);
		if (mdata->dev_comp->enhance_timing) {
			if (hold) {
				hold = min_t(u32, hold, 0x10000);
				reg_val &= ~(0xffff << SPI_ADJUST_CFG0_CS_HOLD_OFFSET);
				reg_val |= (((hold - 1) & 0xffff)
					<< SPI_ADJUST_CFG0_CS_HOLD_OFFSET);
			}
			if (setup) {
				setup = min_t(u32, setup, 0x10000);
				reg_val &= ~(0xffff << SPI_ADJUST_CFG0_CS_SETUP_OFFSET);
				reg_val |= (((setup - 1) & 0xffff)
					<< SPI_ADJUST_CFG0_CS_SETUP_OFFSET);
			}
		} else {
			if (hold) {
				hold = min_t(u32, hold, 0x100);
				reg_val &= ~(0xff << SPI_CFG0_CS_HOLD_OFFSET);
				reg_val |= (((hold - 1) & 0xff) << SPI_CFG0_CS_HOLD_OFFSET);
			}
			if (setup) {
				setup = min_t(u32, setup, 0x100);
				reg_val &= ~(0xff << SPI_CFG0_CS_SETUP_OFFSET);
				reg_val |= (((setup - 1) & 0xff)
					<< SPI_CFG0_CS_SETUP_OFFSET);
			}
		}
		writel(reg_val, mdata->base + SPI_CFG0_REG);
	}

	if (inactive) {
		inactive = min_t(u32, inactive, 0x100);
		reg_val = readl(mdata->base + SPI_CFG1_REG);
		reg_val &= ~SPI_CFG1_CS_IDLE_MASK;
		reg_val |= (((inactive - 1) & 0xff) << SPI_CFG1_CS_IDLE_OFFSET);
		writel(reg_val, mdata->base + SPI_CFG1_REG);
	}

	return 0;
}

static int mtk_spi_hw_init(struct spi_master *master,
			   struct spi_device *spi)
{
	u16 cpha, cpol;
	u32 reg_val;
	struct mtk_chip_config *chip_config = spi->controller_data;
	struct mtk_spi *mdata = spi_master_get_devdata(master);

	cpha = spi->mode & SPI_CPHA ? 1 : 0;
	cpol = spi->mode & SPI_CPOL ? 1 : 0;

	reg_val = readl(mdata->base + SPI_CMD_REG);
	if (mdata->dev_comp->ipm_design) {
		/* SPI transfer without idle time until packet length done */
		reg_val |= SPI_CMD_IPM_NONIDLE_MODE;
		if (spi->mode & SPI_LOOP)
			reg_val |= SPI_CMD_IPM_SPIM_LOOP;
		else
			reg_val &= ~SPI_CMD_IPM_SPIM_LOOP;
	}

	if (cpha)
		reg_val |= SPI_CMD_CPHA;
	else
		reg_val &= ~SPI_CMD_CPHA;
	if (cpol)
		reg_val |= SPI_CMD_CPOL;
	else
		reg_val &= ~SPI_CMD_CPOL;

	/* set the mlsbx and mlsbtx */
	if (spi->mode & SPI_LSB_FIRST) {
		reg_val &= ~SPI_CMD_TXMSBF;
		reg_val &= ~SPI_CMD_RXMSBF;
	} else {
		reg_val |= SPI_CMD_TXMSBF;
		reg_val |= SPI_CMD_RXMSBF;
	}

	/* set the tx/rx endian */
#ifdef __LITTLE_ENDIAN
	reg_val &= ~SPI_CMD_TX_ENDIAN;
	reg_val &= ~SPI_CMD_RX_ENDIAN;
#else
	reg_val |= SPI_CMD_TX_ENDIAN;
	reg_val |= SPI_CMD_RX_ENDIAN;
#endif

	if (mdata->dev_comp->enhance_timing) {
		/* set CS polarity */
		if (spi->mode & SPI_CS_HIGH)
			reg_val |= SPI_CMD_CS_POL;
		else
			reg_val &= ~SPI_CMD_CS_POL;

		if (chip_config->sample_sel)
			reg_val |= SPI_CMD_SAMPLE_SEL;
		else
			reg_val &= ~SPI_CMD_SAMPLE_SEL;
	}

	/* set finish and pause interrupt always enable */
	reg_val |= SPI_CMD_FINISH_IE | SPI_CMD_PAUSE_IE;

	/* disable dma mode */
	reg_val &= ~(SPI_CMD_TX_DMA | SPI_CMD_RX_DMA);

	/* disable deassert mode */
	reg_val &= ~SPI_CMD_DEASSERT;

	writel(reg_val, mdata->base + SPI_CMD_REG);

	/* pad select */
	if (mdata->dev_comp->need_pad_sel)
		writel(mdata->pad_sel[spi_get_chipselect(spi, 0)],
		       mdata->base + SPI_PAD_SEL_REG);

	/* tick delay */
	if (mdata->dev_comp->enhance_timing) {
		if (mdata->dev_comp->ipm_design) {
			reg_val = readl(mdata->base + SPI_CMD_REG);
			reg_val &= ~SPI_CMD_IPM_GET_TICKDLY_MASK;
			reg_val |= ((chip_config->tick_delay & 0x7)
				    << SPI_CMD_IPM_GET_TICKDLY_OFFSET);
			writel(reg_val, mdata->base + SPI_CMD_REG);
		} else {
			reg_val = readl(mdata->base + SPI_CFG1_REG);
			reg_val &= ~SPI_CFG1_GET_TICK_DLY_MASK;
			reg_val |= ((chip_config->tick_delay & 0x7)
				    << SPI_CFG1_GET_TICK_DLY_OFFSET);
			writel(reg_val, mdata->base + SPI_CFG1_REG);
		}
	} else {
		reg_val = readl(mdata->base + SPI_CFG1_REG);
		reg_val &= ~SPI_CFG1_GET_TICK_DLY_MASK_V1;
		reg_val |= ((chip_config->tick_delay & 0x3)
			    << SPI_CFG1_GET_TICK_DLY_OFFSET_V1);
		writel(reg_val, mdata->base + SPI_CFG1_REG);
	}

	/* set hw cs timing */
	mtk_spi_set_hw_cs_timing(spi);
	return 0;
}

static int mtk_spi_prepare_message(struct spi_master *master,
				   struct spi_message *msg)
{
	return mtk_spi_hw_init(master, msg->spi);
}

static void mtk_spi_set_cs(struct spi_device *spi, bool enable)
{
	u32 reg_val;
	struct mtk_spi *mdata = spi_master_get_devdata(spi->master);

	if (spi->mode & SPI_CS_HIGH)
		enable = !enable;

	reg_val = readl(mdata->base + SPI_CMD_REG);
	if (!enable) {
		reg_val |= SPI_CMD_PAUSE_EN;
		writel(reg_val, mdata->base + SPI_CMD_REG);
	} else {
		reg_val &= ~SPI_CMD_PAUSE_EN;
		writel(reg_val, mdata->base + SPI_CMD_REG);
		mdata->state = MTK_SPI_IDLE;
		mtk_spi_reset(mdata);
	}
}

static void mtk_spi_prepare_transfer(struct spi_master *master,
				     u32 speed_hz)
{
	u32 div, sck_time, reg_val;
	struct mtk_spi *mdata = spi_master_get_devdata(master);

	if (speed_hz < mdata->spi_clk_hz / 2)
		div = DIV_ROUND_UP(mdata->spi_clk_hz, speed_hz);
	else
		div = 1;

	sck_time = (div + 1) / 2;

	if (mdata->dev_comp->enhance_timing) {
		reg_val = readl(mdata->base + SPI_CFG2_REG);
		reg_val &= ~(0xffff << SPI_CFG2_SCK_HIGH_OFFSET);
		reg_val |= (((sck_time - 1) & 0xffff)
			   << SPI_CFG2_SCK_HIGH_OFFSET);
		reg_val &= ~(0xffff << SPI_CFG2_SCK_LOW_OFFSET);
		reg_val |= (((sck_time - 1) & 0xffff)
			   << SPI_CFG2_SCK_LOW_OFFSET);
		writel(reg_val, mdata->base + SPI_CFG2_REG);
	} else {
		reg_val = readl(mdata->base + SPI_CFG0_REG);
		reg_val &= ~(0xff << SPI_CFG0_SCK_HIGH_OFFSET);
		reg_val |= (((sck_time - 1) & 0xff)
			   << SPI_CFG0_SCK_HIGH_OFFSET);
		reg_val &= ~(0xff << SPI_CFG0_SCK_LOW_OFFSET);
		reg_val |= (((sck_time - 1) & 0xff) << SPI_CFG0_SCK_LOW_OFFSET);
		writel(reg_val, mdata->base + SPI_CFG0_REG);
	}
}

static void mtk_spi_setup_packet(struct spi_master *master)
{
	u32 packet_size, packet_loop, reg_val;
	struct mtk_spi *mdata = spi_master_get_devdata(master);

	if (mdata->dev_comp->ipm_design)
		packet_size = min_t(u32,
				    mdata->xfer_len,
				    MTK_SPI_IPM_PACKET_SIZE);
	else
		packet_size = min_t(u32,
				    mdata->xfer_len,
				    MTK_SPI_PACKET_SIZE);

	packet_loop = mdata->xfer_len / packet_size;

	reg_val = readl(mdata->base + SPI_CFG1_REG);
	if (mdata->dev_comp->ipm_design)
		reg_val &= ~SPI_CFG1_IPM_PACKET_LENGTH_MASK;
	else
		reg_val &= ~SPI_CFG1_PACKET_LENGTH_MASK;
	reg_val |= (packet_size - 1) << SPI_CFG1_PACKET_LENGTH_OFFSET;
	reg_val &= ~SPI_CFG1_PACKET_LOOP_MASK;
	reg_val |= (packet_loop - 1) << SPI_CFG1_PACKET_LOOP_OFFSET;
	writel(reg_val, mdata->base + SPI_CFG1_REG);
}

static void mtk_spi_enable_transfer(struct spi_master *master)
{
	u32 cmd;
	struct mtk_spi *mdata = spi_master_get_devdata(master);

	cmd = readl(mdata->base + SPI_CMD_REG);
	if (mdata->state == MTK_SPI_IDLE)
		cmd |= SPI_CMD_ACT;
	else
		cmd |= SPI_CMD_RESUME;
	writel(cmd, mdata->base + SPI_CMD_REG);
}

static int mtk_spi_get_mult_delta(struct mtk_spi *mdata, u32 xfer_len)
{
	u32 mult_delta = 0;

	if (mdata->dev_comp->ipm_design) {
		if (xfer_len > MTK_SPI_IPM_PACKET_SIZE)
			mult_delta = xfer_len % MTK_SPI_IPM_PACKET_SIZE;
	} else {
		if (xfer_len > MTK_SPI_PACKET_SIZE)
			mult_delta = xfer_len % MTK_SPI_PACKET_SIZE;
	}

	return mult_delta;
}

static void mtk_spi_update_mdata_len(struct spi_master *master)
{
	int mult_delta;
	struct mtk_spi *mdata = spi_master_get_devdata(master);

	if (mdata->tx_sgl_len && mdata->rx_sgl_len) {
		if (mdata->tx_sgl_len > mdata->rx_sgl_len) {
			mult_delta = mtk_spi_get_mult_delta(mdata, mdata->rx_sgl_len);
			mdata->xfer_len = mdata->rx_sgl_len - mult_delta;
			mdata->rx_sgl_len = mult_delta;
			mdata->tx_sgl_len -= mdata->xfer_len;
		} else {
			mult_delta = mtk_spi_get_mult_delta(mdata, mdata->tx_sgl_len);
			mdata->xfer_len = mdata->tx_sgl_len - mult_delta;
			mdata->tx_sgl_len = mult_delta;
			mdata->rx_sgl_len -= mdata->xfer_len;
		}
	} else if (mdata->tx_sgl_len) {
		mult_delta = mtk_spi_get_mult_delta(mdata, mdata->tx_sgl_len);
		mdata->xfer_len = mdata->tx_sgl_len - mult_delta;
		mdata->tx_sgl_len = mult_delta;
	} else if (mdata->rx_sgl_len) {
		mult_delta = mtk_spi_get_mult_delta(mdata, mdata->rx_sgl_len);
		mdata->xfer_len = mdata->rx_sgl_len - mult_delta;
		mdata->rx_sgl_len = mult_delta;
	}
}

static void mtk_spi_setup_dma_addr(struct spi_master *master,
				   struct spi_transfer *xfer)
{
	struct mtk_spi *mdata = spi_master_get_devdata(master);

	if (mdata->tx_sgl) {
		writel((u32)(xfer->tx_dma & MTK_SPI_32BITS_MASK),
		       mdata->base + SPI_TX_SRC_REG);
#ifdef CONFIG_ARCH_DMA_ADDR_T_64BIT
		if (mdata->dev_comp->dma_ext)
			writel((u32)(xfer->tx_dma >> 32),
			       mdata->base + SPI_TX_SRC_REG_64);
#endif
	}

	if (mdata->rx_sgl) {
		writel((u32)(xfer->rx_dma & MTK_SPI_32BITS_MASK),
		       mdata->base + SPI_RX_DST_REG);
#ifdef CONFIG_ARCH_DMA_ADDR_T_64BIT
		if (mdata->dev_comp->dma_ext)
			writel((u32)(xfer->rx_dma >> 32),
			       mdata->base + SPI_RX_DST_REG_64);
#endif
	}
}

static int mtk_spi_fifo_transfer(struct spi_master *master,
				 struct spi_device *spi,
				 struct spi_transfer *xfer)
{
	int cnt, remainder;
	u32 reg_val;
	struct mtk_spi *mdata = spi_master_get_devdata(master);

	mdata->cur_transfer = xfer;
	mdata->xfer_len = min(MTK_SPI_MAX_FIFO_SIZE, xfer->len);
	mdata->num_xfered = 0;
	mtk_spi_prepare_transfer(master, xfer->speed_hz);
	mtk_spi_setup_packet(master);

	if (xfer->tx_buf) {
		cnt = xfer->len / 4;
		iowrite32_rep(mdata->base + SPI_TX_DATA_REG, xfer->tx_buf, cnt);
		remainder = xfer->len % 4;
		if (remainder > 0) {
			reg_val = 0;
			memcpy(&reg_val, xfer->tx_buf + (cnt * 4), remainder);
			writel(reg_val, mdata->base + SPI_TX_DATA_REG);
		}
	}

	mtk_spi_enable_transfer(master);

	return 1;
}

static int mtk_spi_dma_transfer(struct spi_master *master,
				struct spi_device *spi,
				struct spi_transfer *xfer)
{
	int cmd;
	struct mtk_spi *mdata = spi_master_get_devdata(master);

	mdata->tx_sgl = NULL;
	mdata->rx_sgl = NULL;
	mdata->tx_sgl_len = 0;
	mdata->rx_sgl_len = 0;
	mdata->cur_transfer = xfer;
	mdata->num_xfered = 0;

	mtk_spi_prepare_transfer(master, xfer->speed_hz);

	cmd = readl(mdata->base + SPI_CMD_REG);
	if (xfer->tx_buf)
		cmd |= SPI_CMD_TX_DMA;
	if (xfer->rx_buf)
		cmd |= SPI_CMD_RX_DMA;
	writel(cmd, mdata->base + SPI_CMD_REG);

	if (xfer->tx_buf)
		mdata->tx_sgl = xfer->tx_sg.sgl;
	if (xfer->rx_buf)
		mdata->rx_sgl = xfer->rx_sg.sgl;

	if (mdata->tx_sgl) {
		xfer->tx_dma = sg_dma_address(mdata->tx_sgl);
		mdata->tx_sgl_len = sg_dma_len(mdata->tx_sgl);
	}
	if (mdata->rx_sgl) {
		xfer->rx_dma = sg_dma_address(mdata->rx_sgl);
		mdata->rx_sgl_len = sg_dma_len(mdata->rx_sgl);
	}

	mtk_spi_update_mdata_len(master);
	mtk_spi_setup_packet(master);
	mtk_spi_setup_dma_addr(master, xfer);
	mtk_spi_enable_transfer(master);

	return 1;
}

static int mtk_spi_transfer_one(struct spi_master *master,
				struct spi_device *spi,
				struct spi_transfer *xfer)
{
	struct mtk_spi *mdata = spi_master_get_devdata(spi->master);
	u32 reg_val = 0;

	/* prepare xfer direction and duplex mode */
	if (mdata->dev_comp->ipm_design) {
		if (!xfer->tx_buf || !xfer->rx_buf) {
			reg_val |= SPI_CFG3_IPM_HALF_DUPLEX_EN;
			if (xfer->rx_buf)
				reg_val |= SPI_CFG3_IPM_HALF_DUPLEX_DIR;
		}
		writel(reg_val, mdata->base + SPI_CFG3_IPM_REG);
	}

	if (master->can_dma(master, spi, xfer))
		return mtk_spi_dma_transfer(master, spi, xfer);
	else
		return mtk_spi_fifo_transfer(master, spi, xfer);
}

static bool mtk_spi_can_dma(struct spi_master *master,
			    struct spi_device *spi,
			    struct spi_transfer *xfer)
{
	/* Buffers for DMA transactions must be 4-byte aligned */
	return (xfer->len > MTK_SPI_MAX_FIFO_SIZE &&
		(unsigned long)xfer->tx_buf % 4 == 0 &&
		(unsigned long)xfer->rx_buf % 4 == 0);
}

static int mtk_spi_setup(struct spi_device *spi)
{
	struct mtk_spi *mdata = spi_master_get_devdata(spi->master);

	if (!spi->controller_data)
		spi->controller_data = (void *)&mtk_default_chip_info;

	if (mdata->dev_comp->need_pad_sel && spi_get_csgpiod(spi, 0))
		/* CS de-asserted, gpiolib will handle inversion */
		gpiod_direction_output(spi_get_csgpiod(spi, 0), 0);

	return 0;
}

static irqreturn_t mtk_spi_interrupt(int irq, void *dev_id)
{
	u32 cmd, reg_val, cnt, remainder, len;
	struct spi_master *master = dev_id;
	struct mtk_spi *mdata = spi_master_get_devdata(master);
	struct spi_transfer *trans = mdata->cur_transfer;

	reg_val = readl(mdata->base + SPI_STATUS0_REG);
	if (reg_val & MTK_SPI_PAUSE_INT_STATUS)
		mdata->state = MTK_SPI_PAUSED;
	else
		mdata->state = MTK_SPI_IDLE;

	/* SPI-MEM ops */
	if (mdata->use_spimem) {
		complete(&mdata->spimem_done);
		return IRQ_HANDLED;
	}

	if (!master->can_dma(master, NULL, trans)) {
		if (trans->rx_buf) {
			cnt = mdata->xfer_len / 4;
			ioread32_rep(mdata->base + SPI_RX_DATA_REG,
				     trans->rx_buf + mdata->num_xfered, cnt);
			remainder = mdata->xfer_len % 4;
			if (remainder > 0) {
				reg_val = readl(mdata->base + SPI_RX_DATA_REG);
				memcpy(trans->rx_buf +
					mdata->num_xfered +
					(cnt * 4),
					&reg_val,
					remainder);
			}
		}

		mdata->num_xfered += mdata->xfer_len;
		if (mdata->num_xfered == trans->len) {
			spi_finalize_current_transfer(master);
			return IRQ_HANDLED;
		}

		len = trans->len - mdata->num_xfered;
		mdata->xfer_len = min(MTK_SPI_MAX_FIFO_SIZE, len);
		mtk_spi_setup_packet(master);

		cnt = mdata->xfer_len / 4;
		iowrite32_rep(mdata->base + SPI_TX_DATA_REG,
				trans->tx_buf + mdata->num_xfered, cnt);

		remainder = mdata->xfer_len % 4;
		if (remainder > 0) {
			reg_val = 0;
			memcpy(&reg_val,
				trans->tx_buf + (cnt * 4) + mdata->num_xfered,
				remainder);
			writel(reg_val, mdata->base + SPI_TX_DATA_REG);
		}

		mtk_spi_enable_transfer(master);

		return IRQ_HANDLED;
	}

	if (mdata->tx_sgl)
		trans->tx_dma += mdata->xfer_len;
	if (mdata->rx_sgl)
		trans->rx_dma += mdata->xfer_len;

	if (mdata->tx_sgl && (mdata->tx_sgl_len == 0)) {
		mdata->tx_sgl = sg_next(mdata->tx_sgl);
		if (mdata->tx_sgl) {
			trans->tx_dma = sg_dma_address(mdata->tx_sgl);
			mdata->tx_sgl_len = sg_dma_len(mdata->tx_sgl);
		}
	}
	if (mdata->rx_sgl && (mdata->rx_sgl_len == 0)) {
		mdata->rx_sgl = sg_next(mdata->rx_sgl);
		if (mdata->rx_sgl) {
			trans->rx_dma = sg_dma_address(mdata->rx_sgl);
			mdata->rx_sgl_len = sg_dma_len(mdata->rx_sgl);
		}
	}

	if (!mdata->tx_sgl && !mdata->rx_sgl) {
		/* spi disable dma */
		cmd = readl(mdata->base + SPI_CMD_REG);
		cmd &= ~SPI_CMD_TX_DMA;
		cmd &= ~SPI_CMD_RX_DMA;
		writel(cmd, mdata->base + SPI_CMD_REG);

		spi_finalize_current_transfer(master);
		return IRQ_HANDLED;
	}

	mtk_spi_update_mdata_len(master);
	mtk_spi_setup_packet(master);
	mtk_spi_setup_dma_addr(master, trans);
	mtk_spi_enable_transfer(master);

	return IRQ_HANDLED;
}

static int mtk_spi_mem_adjust_op_size(struct spi_mem *mem,
				      struct spi_mem_op *op)
{
	int opcode_len;

	if (op->data.dir != SPI_MEM_NO_DATA) {
		opcode_len = 1 + op->addr.nbytes + op->dummy.nbytes;
		if (opcode_len + op->data.nbytes > MTK_SPI_IPM_PACKET_SIZE) {
			op->data.nbytes = MTK_SPI_IPM_PACKET_SIZE - opcode_len;
			/* force data buffer dma-aligned. */
			op->data.nbytes -= op->data.nbytes % 4;
		}
	}

	return 0;
}

static bool mtk_spi_mem_supports_op(struct spi_mem *mem,
				    const struct spi_mem_op *op)
{
	if (!spi_mem_default_supports_op(mem, op))
		return false;

	if (op->addr.nbytes && op->dummy.nbytes &&
	    op->addr.buswidth != op->dummy.buswidth)
		return false;

	if (op->addr.nbytes + op->dummy.nbytes > 16)
		return false;

	if (op->data.nbytes > MTK_SPI_IPM_PACKET_SIZE) {
		if (op->data.nbytes / MTK_SPI_IPM_PACKET_SIZE >
		    MTK_SPI_IPM_PACKET_LOOP ||
		    op->data.nbytes % MTK_SPI_IPM_PACKET_SIZE != 0)
			return false;
	}

	return true;
}

static void mtk_spi_mem_setup_dma_xfer(struct spi_master *master,
				       const struct spi_mem_op *op)
{
	struct mtk_spi *mdata = spi_master_get_devdata(master);

	writel((u32)(mdata->tx_dma & MTK_SPI_32BITS_MASK),
	       mdata->base + SPI_TX_SRC_REG);
#ifdef CONFIG_ARCH_DMA_ADDR_T_64BIT
	if (mdata->dev_comp->dma_ext)
		writel((u32)(mdata->tx_dma >> 32),
		       mdata->base + SPI_TX_SRC_REG_64);
#endif

	if (op->data.dir == SPI_MEM_DATA_IN) {
		writel((u32)(mdata->rx_dma & MTK_SPI_32BITS_MASK),
		       mdata->base + SPI_RX_DST_REG);
#ifdef CONFIG_ARCH_DMA_ADDR_T_64BIT
		if (mdata->dev_comp->dma_ext)
			writel((u32)(mdata->rx_dma >> 32),
			       mdata->base + SPI_RX_DST_REG_64);
#endif
	}
}

static int mtk_spi_transfer_wait(struct spi_mem *mem,
				 const struct spi_mem_op *op)
{
	struct mtk_spi *mdata = spi_master_get_devdata(mem->spi->master);
	/*
	 * For each byte we wait for 8 cycles of the SPI clock.
	 * Since speed is defined in Hz and we want milliseconds,
	 * so it should be 8 * 1000.
	 */
	u64 ms = 8000LL;

	if (op->data.dir == SPI_MEM_NO_DATA)
		ms *= 32; /* prevent we may get 0 for short transfers. */
	else
		ms *= op->data.nbytes;
	ms = div_u64(ms, mem->spi->max_speed_hz);
	ms += ms + 1000; /* 1s tolerance */

	if (ms > UINT_MAX)
		ms = UINT_MAX;

	if (!wait_for_completion_timeout(&mdata->spimem_done,
					 msecs_to_jiffies(ms))) {
		dev_err(mdata->dev, "spi-mem transfer timeout\n");
		return -ETIMEDOUT;
	}

	return 0;
}

static int mtk_spi_mem_exec_op(struct spi_mem *mem,
			       const struct spi_mem_op *op)
{
	struct mtk_spi *mdata = spi_master_get_devdata(mem->spi->master);
	u32 reg_val, nio, tx_size;
	char *tx_tmp_buf, *rx_tmp_buf;
	int ret = 0;

	mdata->use_spimem = true;
	reinit_completion(&mdata->spimem_done);

	mtk_spi_reset(mdata);
	mtk_spi_hw_init(mem->spi->master, mem->spi);
	mtk_spi_prepare_transfer(mem->spi->master, mem->spi->max_speed_hz);

	reg_val = readl(mdata->base + SPI_CFG3_IPM_REG);
	/* opcode byte len */
	reg_val &= ~SPI_CFG3_IPM_CMD_BYTELEN_MASK;
	reg_val |= 1 << SPI_CFG3_IPM_CMD_BYTELEN_OFFSET;

	/* addr & dummy byte len */
	reg_val &= ~SPI_CFG3_IPM_ADDR_BYTELEN_MASK;
	if (op->addr.nbytes || op->dummy.nbytes)
		reg_val |= (op->addr.nbytes + op->dummy.nbytes) <<
			    SPI_CFG3_IPM_ADDR_BYTELEN_OFFSET;

	/* data byte len */
	if (op->data.dir == SPI_MEM_NO_DATA) {
		reg_val |= SPI_CFG3_IPM_NODATA_FLAG;
		writel(0, mdata->base + SPI_CFG1_REG);
	} else {
		reg_val &= ~SPI_CFG3_IPM_NODATA_FLAG;
		mdata->xfer_len = op->data.nbytes;
		mtk_spi_setup_packet(mem->spi->master);
	}

	if (op->addr.nbytes || op->dummy.nbytes) {
		if (op->addr.buswidth == 1 || op->dummy.buswidth == 1)
			reg_val |= SPI_CFG3_IPM_XMODE_EN;
		else
			reg_val &= ~SPI_CFG3_IPM_XMODE_EN;
	}

	if (op->addr.buswidth == 2 ||
	    op->dummy.buswidth == 2 ||
	    op->data.buswidth == 2)
		nio = 2;
	else if (op->addr.buswidth == 4 ||
		 op->dummy.buswidth == 4 ||
		 op->data.buswidth == 4)
		nio = 4;
	else
		nio = 1;

	reg_val &= ~SPI_CFG3_IPM_CMD_PIN_MODE_MASK;
	reg_val |= PIN_MODE_CFG(nio);

	reg_val |= SPI_CFG3_IPM_HALF_DUPLEX_EN;
	if (op->data.dir == SPI_MEM_DATA_IN)
		reg_val |= SPI_CFG3_IPM_HALF_DUPLEX_DIR;
	else
		reg_val &= ~SPI_CFG3_IPM_HALF_DUPLEX_DIR;
	writel(reg_val, mdata->base + SPI_CFG3_IPM_REG);

	tx_size = 1 + op->addr.nbytes + op->dummy.nbytes;
	if (op->data.dir == SPI_MEM_DATA_OUT)
		tx_size += op->data.nbytes;

	tx_size = max_t(u32, tx_size, 32);

	tx_tmp_buf = kzalloc(tx_size, GFP_KERNEL | GFP_DMA);
	if (!tx_tmp_buf) {
		mdata->use_spimem = false;
		return -ENOMEM;
	}

	tx_tmp_buf[0] = op->cmd.opcode;

	if (op->addr.nbytes) {
		int i;

		for (i = 0; i < op->addr.nbytes; i++)
			tx_tmp_buf[i + 1] = op->addr.val >>
					(8 * (op->addr.nbytes - i - 1));
	}

	if (op->dummy.nbytes)
		memset(tx_tmp_buf + op->addr.nbytes + 1,
		       0xff,
		       op->dummy.nbytes);

	if (op->data.nbytes && op->data.dir == SPI_MEM_DATA_OUT)
		memcpy(tx_tmp_buf + op->dummy.nbytes + op->addr.nbytes + 1,
		       op->data.buf.out,
		       op->data.nbytes);

	mdata->tx_dma = dma_map_single(mdata->dev, tx_tmp_buf,
				       tx_size, DMA_TO_DEVICE);
	if (dma_mapping_error(mdata->dev, mdata->tx_dma)) {
		ret = -ENOMEM;
		goto err_exit;
	}

	if (op->data.dir == SPI_MEM_DATA_IN) {
		if (!IS_ALIGNED((size_t)op->data.buf.in, 4)) {
			rx_tmp_buf = kzalloc(op->data.nbytes,
					     GFP_KERNEL | GFP_DMA);
			if (!rx_tmp_buf) {
				ret = -ENOMEM;
				goto unmap_tx_dma;
			}
		} else {
			rx_tmp_buf = op->data.buf.in;
		}

		mdata->rx_dma = dma_map_single(mdata->dev,
					       rx_tmp_buf,
					       op->data.nbytes,
					       DMA_FROM_DEVICE);
		if (dma_mapping_error(mdata->dev, mdata->rx_dma)) {
			ret = -ENOMEM;
			goto kfree_rx_tmp_buf;
		}
	}

	reg_val = readl(mdata->base + SPI_CMD_REG);
	reg_val |= SPI_CMD_TX_DMA;
	if (op->data.dir == SPI_MEM_DATA_IN)
		reg_val |= SPI_CMD_RX_DMA;
	writel(reg_val, mdata->base + SPI_CMD_REG);

	mtk_spi_mem_setup_dma_xfer(mem->spi->master, op);

	mtk_spi_enable_transfer(mem->spi->master);

	/* Wait for the interrupt. */
	ret = mtk_spi_transfer_wait(mem, op);
	if (ret)
		goto unmap_rx_dma;

	/* spi disable dma */
	reg_val = readl(mdata->base + SPI_CMD_REG);
	reg_val &= ~SPI_CMD_TX_DMA;
	if (op->data.dir == SPI_MEM_DATA_IN)
		reg_val &= ~SPI_CMD_RX_DMA;
	writel(reg_val, mdata->base + SPI_CMD_REG);

unmap_rx_dma:
	if (op->data.dir == SPI_MEM_DATA_IN) {
		dma_unmap_single(mdata->dev, mdata->rx_dma,
				 op->data.nbytes, DMA_FROM_DEVICE);
		if (!IS_ALIGNED((size_t)op->data.buf.in, 4))
			memcpy(op->data.buf.in, rx_tmp_buf, op->data.nbytes);
	}
kfree_rx_tmp_buf:
	if (op->data.dir == SPI_MEM_DATA_IN &&
	    !IS_ALIGNED((size_t)op->data.buf.in, 4))
		kfree(rx_tmp_buf);
unmap_tx_dma:
	dma_unmap_single(mdata->dev, mdata->tx_dma,
			 tx_size, DMA_TO_DEVICE);
err_exit:
	kfree(tx_tmp_buf);
	mdata->use_spimem = false;

	return ret;
}

static const struct spi_controller_mem_ops mtk_spi_mem_ops = {
	.adjust_op_size = mtk_spi_mem_adjust_op_size,
	.supports_op = mtk_spi_mem_supports_op,
	.exec_op = mtk_spi_mem_exec_op,
};

static int mtk_spi_probe(struct platform_device *pdev)
{
	struct device *dev = &pdev->dev;
	struct spi_master *master;
	struct mtk_spi *mdata;
	int i, irq, ret, addr_bits;

	master = devm_spi_alloc_master(dev, sizeof(*mdata));
	if (!master)
		return dev_err_probe(dev, -ENOMEM, "failed to alloc spi master\n");

	master->auto_runtime_pm = true;
	master->dev.of_node = dev->of_node;
	master->mode_bits = SPI_CPOL | SPI_CPHA | SPI_LSB_FIRST;

	master->set_cs = mtk_spi_set_cs;
	master->prepare_message = mtk_spi_prepare_message;
	master->transfer_one = mtk_spi_transfer_one;
	master->can_dma = mtk_spi_can_dma;
	master->setup = mtk_spi_setup;
	master->set_cs_timing = mtk_spi_set_hw_cs_timing;
	master->use_gpio_descriptors = true;

	mdata = spi_master_get_devdata(master);
	mdata->dev_comp = device_get_match_data(dev);

	if (mdata->dev_comp->enhance_timing)
		master->mode_bits |= SPI_CS_HIGH;

	if (mdata->dev_comp->must_tx)
		master->flags = SPI_CONTROLLER_MUST_TX;
	if (mdata->dev_comp->ipm_design)
		master->mode_bits |= SPI_LOOP | SPI_RX_DUAL | SPI_TX_DUAL |
				     SPI_RX_QUAD | SPI_TX_QUAD;

	if (mdata->dev_comp->ipm_design) {
		mdata->dev = dev;
		master->mem_ops = &mtk_spi_mem_ops;
		init_completion(&mdata->spimem_done);
	}

	if (mdata->dev_comp->need_pad_sel) {
		mdata->pad_num = of_property_count_u32_elems(dev->of_node,
			"mediatek,pad-select");
		if (mdata->pad_num < 0)
			return dev_err_probe(dev, -EINVAL,
				"No 'mediatek,pad-select' property\n");

		mdata->pad_sel = devm_kmalloc_array(dev, mdata->pad_num,
						    sizeof(u32), GFP_KERNEL);
		if (!mdata->pad_sel)
			return -ENOMEM;

		for (i = 0; i < mdata->pad_num; i++) {
			of_property_read_u32_index(dev->of_node,
						   "mediatek,pad-select",
						   i, &mdata->pad_sel[i]);
			if (mdata->pad_sel[i] > MT8173_SPI_MAX_PAD_SEL)
				return dev_err_probe(dev, -EINVAL,
						     "wrong pad-sel[%d]: %u\n",
						     i, mdata->pad_sel[i]);
		}
	}

	platform_set_drvdata(pdev, master);
	mdata->base = devm_platform_ioremap_resource(pdev, 0);
	if (IS_ERR(mdata->base))
		return PTR_ERR(mdata->base);

	irq = platform_get_irq(pdev, 0);
	if (irq < 0)
		return irq;

	if (!dev->dma_mask)
		dev->dma_mask = &dev->coherent_dma_mask;

	if (mdata->dev_comp->ipm_design)
		dma_set_max_seg_size(dev, SZ_16M);
	else
		dma_set_max_seg_size(dev, SZ_256K);

	mdata->parent_clk = devm_clk_get(dev, "parent-clk");
	if (IS_ERR(mdata->parent_clk))
		return dev_err_probe(dev, PTR_ERR(mdata->parent_clk),
				     "failed to get parent-clk\n");

	mdata->sel_clk = devm_clk_get(dev, "sel-clk");
	if (IS_ERR(mdata->sel_clk))
		return dev_err_probe(dev, PTR_ERR(mdata->sel_clk), "failed to get sel-clk\n");

	mdata->spi_clk = devm_clk_get(dev, "spi-clk");
	if (IS_ERR(mdata->spi_clk))
		return dev_err_probe(dev, PTR_ERR(mdata->spi_clk), "failed to get spi-clk\n");

	mdata->spi_hclk = devm_clk_get_optional(dev, "hclk");
	if (IS_ERR(mdata->spi_hclk))
		return dev_err_probe(dev, PTR_ERR(mdata->spi_hclk), "failed to get hclk\n");

	ret = clk_set_parent(mdata->sel_clk, mdata->parent_clk);
	if (ret < 0)
		return dev_err_probe(dev, ret, "failed to clk_set_parent\n");

	ret = clk_prepare_enable(mdata->spi_hclk);
	if (ret < 0)
		return dev_err_probe(dev, ret, "failed to enable hclk\n");

	ret = clk_prepare_enable(mdata->spi_clk);
	if (ret < 0) {
		clk_disable_unprepare(mdata->spi_hclk);
		return dev_err_probe(dev, ret, "failed to enable spi_clk\n");
	}

	mdata->spi_clk_hz = clk_get_rate(mdata->spi_clk);

	if (mdata->dev_comp->no_need_unprepare) {
		clk_disable(mdata->spi_clk);
		clk_disable(mdata->spi_hclk);
	} else {
		clk_disable_unprepare(mdata->spi_clk);
		clk_disable_unprepare(mdata->spi_hclk);
	}

	if (mdata->dev_comp->need_pad_sel) {
		if (mdata->pad_num != master->num_chipselect)
			return dev_err_probe(dev, -EINVAL,
				"pad_num does not match num_chipselect(%d != %d)\n",
				mdata->pad_num, master->num_chipselect);

		if (!master->cs_gpiods && master->num_chipselect > 1)
			return dev_err_probe(dev, -EINVAL,
				"cs_gpios not specified and num_chipselect > 1\n");
	}

	if (mdata->dev_comp->dma_ext)
		addr_bits = DMA_ADDR_EXT_BITS;
	else
		addr_bits = DMA_ADDR_DEF_BITS;
	ret = dma_set_mask(dev, DMA_BIT_MASK(addr_bits));
	if (ret)
		dev_notice(dev, "SPI dma_set_mask(%d) failed, ret:%d\n",
			   addr_bits, ret);

	ret = devm_request_irq(dev, irq, mtk_spi_interrupt,
			       IRQF_TRIGGER_NONE, dev_name(dev), master);
	if (ret)
		return dev_err_probe(dev, ret, "failed to register irq\n");

	pm_runtime_enable(dev);

	ret = devm_spi_register_master(dev, master);
	if (ret) {
		pm_runtime_disable(dev);
		return dev_err_probe(dev, ret, "failed to register master\n");
	}

	return 0;
}

static void mtk_spi_remove(struct platform_device *pdev)
{
	struct spi_master *master = platform_get_drvdata(pdev);
	struct mtk_spi *mdata = spi_master_get_devdata(master);
	int ret;

	if (mdata->use_spimem && !completion_done(&mdata->spimem_done))
		complete(&mdata->spimem_done);
<<<<<<< HEAD

	ret = pm_runtime_resume_and_get(&pdev->dev);
	if (ret < 0)
		return ret;
=======
>>>>>>> ccf0a997

	ret = pm_runtime_get_sync(&pdev->dev);
	if (ret < 0) {
		dev_warn(&pdev->dev, "Failed to resume hardware (%pe)\n", ERR_PTR(ret));
	} else {
		/*
		 * If pm runtime resume failed, clks are disabled and
		 * unprepared. So don't access the hardware and skip clk
		 * unpreparing.
		 */
		mtk_spi_reset(mdata);

		if (mdata->dev_comp->no_need_unprepare) {
			clk_unprepare(mdata->spi_clk);
			clk_unprepare(mdata->spi_hclk);
		}
	}

	pm_runtime_put_noidle(&pdev->dev);
	pm_runtime_disable(&pdev->dev);
}

#ifdef CONFIG_PM_SLEEP
static int mtk_spi_suspend(struct device *dev)
{
	int ret;
	struct spi_master *master = dev_get_drvdata(dev);
	struct mtk_spi *mdata = spi_master_get_devdata(master);

	ret = spi_master_suspend(master);
	if (ret)
		return ret;

	if (!pm_runtime_suspended(dev)) {
		clk_disable_unprepare(mdata->spi_clk);
		clk_disable_unprepare(mdata->spi_hclk);
	}

	return 0;
}

static int mtk_spi_resume(struct device *dev)
{
	int ret;
	struct spi_master *master = dev_get_drvdata(dev);
	struct mtk_spi *mdata = spi_master_get_devdata(master);

	if (!pm_runtime_suspended(dev)) {
		ret = clk_prepare_enable(mdata->spi_clk);
		if (ret < 0) {
			dev_err(dev, "failed to enable spi_clk (%d)\n", ret);
			return ret;
		}

		ret = clk_prepare_enable(mdata->spi_hclk);
		if (ret < 0) {
			dev_err(dev, "failed to enable spi_hclk (%d)\n", ret);
			clk_disable_unprepare(mdata->spi_clk);
			return ret;
		}
	}

	ret = spi_master_resume(master);
	if (ret < 0) {
		clk_disable_unprepare(mdata->spi_clk);
		clk_disable_unprepare(mdata->spi_hclk);
	}

	return ret;
}
#endif /* CONFIG_PM_SLEEP */

#ifdef CONFIG_PM
static int mtk_spi_runtime_suspend(struct device *dev)
{
	struct spi_master *master = dev_get_drvdata(dev);
	struct mtk_spi *mdata = spi_master_get_devdata(master);

	if (mdata->dev_comp->no_need_unprepare) {
		clk_disable(mdata->spi_clk);
		clk_disable(mdata->spi_hclk);
	} else {
		clk_disable_unprepare(mdata->spi_clk);
		clk_disable_unprepare(mdata->spi_hclk);
	}

	return 0;
}

static int mtk_spi_runtime_resume(struct device *dev)
{
	struct spi_master *master = dev_get_drvdata(dev);
	struct mtk_spi *mdata = spi_master_get_devdata(master);
	int ret;

	if (mdata->dev_comp->no_need_unprepare) {
		ret = clk_enable(mdata->spi_clk);
		if (ret < 0) {
			dev_err(dev, "failed to enable spi_clk (%d)\n", ret);
			return ret;
		}
		ret = clk_enable(mdata->spi_hclk);
		if (ret < 0) {
			dev_err(dev, "failed to enable spi_hclk (%d)\n", ret);
			clk_disable(mdata->spi_clk);
			return ret;
		}
	} else {
		ret = clk_prepare_enable(mdata->spi_clk);
		if (ret < 0) {
			dev_err(dev, "failed to prepare_enable spi_clk (%d)\n", ret);
			return ret;
		}

		ret = clk_prepare_enable(mdata->spi_hclk);
		if (ret < 0) {
			dev_err(dev, "failed to prepare_enable spi_hclk (%d)\n", ret);
			clk_disable_unprepare(mdata->spi_clk);
			return ret;
		}
	}

	return 0;
}
#endif /* CONFIG_PM */

static const struct dev_pm_ops mtk_spi_pm = {
	SET_SYSTEM_SLEEP_PM_OPS(mtk_spi_suspend, mtk_spi_resume)
	SET_RUNTIME_PM_OPS(mtk_spi_runtime_suspend,
			   mtk_spi_runtime_resume, NULL)
};

static struct platform_driver mtk_spi_driver = {
	.driver = {
		.name = "mtk-spi",
		.pm	= &mtk_spi_pm,
		.of_match_table = mtk_spi_of_match,
	},
	.probe = mtk_spi_probe,
	.remove_new = mtk_spi_remove,
};

module_platform_driver(mtk_spi_driver);

MODULE_DESCRIPTION("MTK SPI Controller driver");
MODULE_AUTHOR("Leilk Liu <leilk.liu@mediatek.com>");
MODULE_LICENSE("GPL v2");
MODULE_ALIAS("platform:mtk-spi");<|MERGE_RESOLUTION|>--- conflicted
+++ resolved
@@ -1278,13 +1278,6 @@
 
 	if (mdata->use_spimem && !completion_done(&mdata->spimem_done))
 		complete(&mdata->spimem_done);
-<<<<<<< HEAD
-
-	ret = pm_runtime_resume_and_get(&pdev->dev);
-	if (ret < 0)
-		return ret;
-=======
->>>>>>> ccf0a997
 
 	ret = pm_runtime_get_sync(&pdev->dev);
 	if (ret < 0) {
