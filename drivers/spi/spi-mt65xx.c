// SPDX-License-Identifier: GPL-2.0-only
/*
 * Copyright (c) 2015 MediaTek Inc.
 * Author: Leilk Liu <leilk.liu@mediatek.com>
 */

#include <linux/clk.h>
#include <linux/device.h>
#include <linux/err.h>
#include <linux/interrupt.h>
#include <linux/io.h>
#include <linux/ioport.h>
#include <linux/module.h>
#include <linux/of.h>
#include <linux/of_gpio.h>
#include <linux/platform_device.h>
#include <linux/platform_data/spi-mt65xx.h>
#include <linux/pm_runtime.h>
#include <linux/spi/spi.h>
#include <linux/dma-mapping.h>

#define SPI_CFG0_REG                      0x0000
#define SPI_CFG1_REG                      0x0004
#define SPI_TX_SRC_REG                    0x0008
#define SPI_RX_DST_REG                    0x000c
#define SPI_TX_DATA_REG                   0x0010
#define SPI_RX_DATA_REG                   0x0014
#define SPI_CMD_REG                       0x0018
#define SPI_STATUS0_REG                   0x001c
#define SPI_PAD_SEL_REG                   0x0024
#define SPI_CFG2_REG                      0x0028
#define SPI_TX_SRC_REG_64                 0x002c
#define SPI_RX_DST_REG_64                 0x0030

#define SPI_CFG0_SCK_HIGH_OFFSET          0
#define SPI_CFG0_SCK_LOW_OFFSET           8
#define SPI_CFG0_CS_HOLD_OFFSET           16
#define SPI_CFG0_CS_SETUP_OFFSET          24
#define SPI_ADJUST_CFG0_CS_HOLD_OFFSET    0
#define SPI_ADJUST_CFG0_CS_SETUP_OFFSET   16

#define SPI_CFG1_CS_IDLE_OFFSET           0
#define SPI_CFG1_PACKET_LOOP_OFFSET       8
#define SPI_CFG1_PACKET_LENGTH_OFFSET     16
#define SPI_CFG1_GET_TICK_DLY_OFFSET      29

#define SPI_CFG1_GET_TICK_DLY_MASK        0xe0000000
#define SPI_CFG1_CS_IDLE_MASK             0xff
#define SPI_CFG1_PACKET_LOOP_MASK         0xff00
#define SPI_CFG1_PACKET_LENGTH_MASK       0x3ff0000
#define SPI_CFG2_SCK_HIGH_OFFSET          0
#define SPI_CFG2_SCK_LOW_OFFSET           16

#define SPI_CMD_ACT                  BIT(0)
#define SPI_CMD_RESUME               BIT(1)
#define SPI_CMD_RST                  BIT(2)
#define SPI_CMD_PAUSE_EN             BIT(4)
#define SPI_CMD_DEASSERT             BIT(5)
#define SPI_CMD_SAMPLE_SEL           BIT(6)
#define SPI_CMD_CS_POL               BIT(7)
#define SPI_CMD_CPHA                 BIT(8)
#define SPI_CMD_CPOL                 BIT(9)
#define SPI_CMD_RX_DMA               BIT(10)
#define SPI_CMD_TX_DMA               BIT(11)
#define SPI_CMD_TXMSBF               BIT(12)
#define SPI_CMD_RXMSBF               BIT(13)
#define SPI_CMD_RX_ENDIAN            BIT(14)
#define SPI_CMD_TX_ENDIAN            BIT(15)
#define SPI_CMD_FINISH_IE            BIT(16)
#define SPI_CMD_PAUSE_IE             BIT(17)

#define MT8173_SPI_MAX_PAD_SEL 3

#define MTK_SPI_PAUSE_INT_STATUS 0x2

#define MTK_SPI_IDLE 0
#define MTK_SPI_PAUSED 1

#define MTK_SPI_MAX_FIFO_SIZE 32U
#define MTK_SPI_PACKET_SIZE 1024
#define MTK_SPI_32BITS_MASK  (0xffffffff)

#define DMA_ADDR_EXT_BITS (36)
#define DMA_ADDR_DEF_BITS (32)

struct mtk_spi_compatible {
	bool need_pad_sel;
	/* Must explicitly send dummy Tx bytes to do Rx only transfer */
	bool must_tx;
	/* some IC design adjust cfg register to enhance time accuracy */
	bool enhance_timing;
	/* some IC support DMA addr extension */
	bool dma_ext;
	/* some IC no need unprepare SPI clk */
	bool no_need_unprepare;
};

struct mtk_spi {
	void __iomem *base;
	u32 state;
	int pad_num;
	u32 *pad_sel;
	struct clk *parent_clk, *sel_clk, *spi_clk;
	struct spi_transfer *cur_transfer;
	u32 xfer_len;
	u32 num_xfered;
	struct scatterlist *tx_sgl, *rx_sgl;
	u32 tx_sgl_len, rx_sgl_len;
	const struct mtk_spi_compatible *dev_comp;
	u32 spi_clk_hz;
};

static const struct mtk_spi_compatible mtk_common_compat;

static const struct mtk_spi_compatible mt2712_compat = {
	.must_tx = true,
};

static const struct mtk_spi_compatible mt6765_compat = {
	.need_pad_sel = true,
	.must_tx = true,
	.enhance_timing = true,
	.dma_ext = true,
};

static const struct mtk_spi_compatible mt7622_compat = {
	.must_tx = true,
	.enhance_timing = true,
};

static const struct mtk_spi_compatible mt8173_compat = {
	.need_pad_sel = true,
	.must_tx = true,
};

static const struct mtk_spi_compatible mt8183_compat = {
	.need_pad_sel = true,
	.must_tx = true,
	.enhance_timing = true,
};

static const struct mtk_spi_compatible mt6893_compat = {
	.need_pad_sel = true,
	.must_tx = true,
	.enhance_timing = true,
	.dma_ext = true,
	.no_need_unprepare = true,
};

/*
 * A piece of default chip info unless the platform
 * supplies it.
 */
static const struct mtk_chip_config mtk_default_chip_info = {
	.sample_sel = 0,
	.tick_delay = 0,
};

static const struct of_device_id mtk_spi_of_match[] = {
	{ .compatible = "mediatek,mt2701-spi",
		.data = (void *)&mtk_common_compat,
	},
	{ .compatible = "mediatek,mt2712-spi",
		.data = (void *)&mt2712_compat,
	},
	{ .compatible = "mediatek,mt6589-spi",
		.data = (void *)&mtk_common_compat,
	},
	{ .compatible = "mediatek,mt6765-spi",
		.data = (void *)&mt6765_compat,
	},
	{ .compatible = "mediatek,mt7622-spi",
		.data = (void *)&mt7622_compat,
	},
	{ .compatible = "mediatek,mt7629-spi",
		.data = (void *)&mt7622_compat,
	},
	{ .compatible = "mediatek,mt8135-spi",
		.data = (void *)&mtk_common_compat,
	},
	{ .compatible = "mediatek,mt8173-spi",
		.data = (void *)&mt8173_compat,
	},
	{ .compatible = "mediatek,mt8183-spi",
		.data = (void *)&mt8183_compat,
	},
	{ .compatible = "mediatek,mt8192-spi",
		.data = (void *)&mt6765_compat,
	},
	{ .compatible = "mediatek,mt6893-spi",
		.data = (void *)&mt6893_compat,
	},
	{}
};
MODULE_DEVICE_TABLE(of, mtk_spi_of_match);

static void mtk_spi_reset(struct mtk_spi *mdata)
{
	u32 reg_val;

	/* set the software reset bit in SPI_CMD_REG. */
	reg_val = readl(mdata->base + SPI_CMD_REG);
	reg_val |= SPI_CMD_RST;
	writel(reg_val, mdata->base + SPI_CMD_REG);

	reg_val = readl(mdata->base + SPI_CMD_REG);
	reg_val &= ~SPI_CMD_RST;
	writel(reg_val, mdata->base + SPI_CMD_REG);
}

static int mtk_spi_set_hw_cs_timing(struct spi_device *spi)
{
	struct mtk_spi *mdata = spi_master_get_devdata(spi->master);
	struct spi_delay *cs_setup = &spi->cs_setup;
	struct spi_delay *cs_hold = &spi->cs_hold;
	struct spi_delay *cs_inactive = &spi->cs_inactive;
	u32 setup, hold, inactive;
	u32 reg_val;
	int delay;

	delay = spi_delay_to_ns(cs_setup, NULL);
	if (delay < 0)
		return delay;
	setup = (delay * DIV_ROUND_UP(mdata->spi_clk_hz, 1000000)) / 1000;

	delay = spi_delay_to_ns(cs_hold, NULL);
	if (delay < 0)
		return delay;
	hold = (delay * DIV_ROUND_UP(mdata->spi_clk_hz, 1000000)) / 1000;

	delay = spi_delay_to_ns(cs_inactive, NULL);
	if (delay < 0)
		return delay;
	inactive = (delay * DIV_ROUND_UP(mdata->spi_clk_hz, 1000000)) / 1000;

	if (hold || setup) {
		reg_val = readl(mdata->base + SPI_CFG0_REG);
		if (mdata->dev_comp->enhance_timing) {
			if (hold) {
				hold = min_t(u32, hold, 0x10000);
				reg_val &= ~(0xffff << SPI_ADJUST_CFG0_CS_HOLD_OFFSET);
				reg_val |= (((hold - 1) & 0xffff)
					<< SPI_ADJUST_CFG0_CS_HOLD_OFFSET);
			}
			if (setup) {
				setup = min_t(u32, setup, 0x10000);
				reg_val &= ~(0xffff << SPI_ADJUST_CFG0_CS_SETUP_OFFSET);
				reg_val |= (((setup - 1) & 0xffff)
					<< SPI_ADJUST_CFG0_CS_SETUP_OFFSET);
			}
		} else {
			if (hold) {
				hold = min_t(u32, hold, 0x100);
				reg_val &= ~(0xff << SPI_CFG0_CS_HOLD_OFFSET);
				reg_val |= (((hold - 1) & 0xff) << SPI_CFG0_CS_HOLD_OFFSET);
			}
			if (setup) {
				setup = min_t(u32, setup, 0x100);
				reg_val &= ~(0xff << SPI_CFG0_CS_SETUP_OFFSET);
				reg_val |= (((setup - 1) & 0xff)
					<< SPI_CFG0_CS_SETUP_OFFSET);
			}
		}
		writel(reg_val, mdata->base + SPI_CFG0_REG);
	}

	if (inactive) {
		inactive = min_t(u32, inactive, 0x100);
		reg_val = readl(mdata->base + SPI_CFG1_REG);
		reg_val &= ~SPI_CFG1_CS_IDLE_MASK;
		reg_val |= (((inactive - 1) & 0xff) << SPI_CFG1_CS_IDLE_OFFSET);
		writel(reg_val, mdata->base + SPI_CFG1_REG);
	}

	return 0;
}

static int mtk_spi_prepare_message(struct spi_master *master,
				   struct spi_message *msg)
{
	u16 cpha, cpol;
	u32 reg_val;
	struct spi_device *spi = msg->spi;
	struct mtk_chip_config *chip_config = spi->controller_data;
	struct mtk_spi *mdata = spi_master_get_devdata(master);

	cpha = spi->mode & SPI_CPHA ? 1 : 0;
	cpol = spi->mode & SPI_CPOL ? 1 : 0;

	reg_val = readl(mdata->base + SPI_CMD_REG);
	if (cpha)
		reg_val |= SPI_CMD_CPHA;
	else
		reg_val &= ~SPI_CMD_CPHA;
	if (cpol)
		reg_val |= SPI_CMD_CPOL;
	else
		reg_val &= ~SPI_CMD_CPOL;

	/* set the mlsbx and mlsbtx */
	if (spi->mode & SPI_LSB_FIRST) {
		reg_val &= ~SPI_CMD_TXMSBF;
		reg_val &= ~SPI_CMD_RXMSBF;
	} else {
		reg_val |= SPI_CMD_TXMSBF;
		reg_val |= SPI_CMD_RXMSBF;
	}

	/* set the tx/rx endian */
#ifdef __LITTLE_ENDIAN
	reg_val &= ~SPI_CMD_TX_ENDIAN;
	reg_val &= ~SPI_CMD_RX_ENDIAN;
#else
	reg_val |= SPI_CMD_TX_ENDIAN;
	reg_val |= SPI_CMD_RX_ENDIAN;
#endif

	if (mdata->dev_comp->enhance_timing) {
		/* set CS polarity */
		if (spi->mode & SPI_CS_HIGH)
			reg_val |= SPI_CMD_CS_POL;
		else
			reg_val &= ~SPI_CMD_CS_POL;

		if (chip_config->sample_sel)
			reg_val |= SPI_CMD_SAMPLE_SEL;
		else
			reg_val &= ~SPI_CMD_SAMPLE_SEL;
	}

	/* set finish and pause interrupt always enable */
	reg_val |= SPI_CMD_FINISH_IE | SPI_CMD_PAUSE_IE;

	/* disable dma mode */
	reg_val &= ~(SPI_CMD_TX_DMA | SPI_CMD_RX_DMA);

	/* disable deassert mode */
	reg_val &= ~SPI_CMD_DEASSERT;

	writel(reg_val, mdata->base + SPI_CMD_REG);

	/* pad select */
	if (mdata->dev_comp->need_pad_sel)
		writel(mdata->pad_sel[spi->chip_select],
		       mdata->base + SPI_PAD_SEL_REG);

	/* tick delay */
	reg_val = readl(mdata->base + SPI_CFG1_REG);
	reg_val &= ~SPI_CFG1_GET_TICK_DLY_MASK;
	reg_val |= ((chip_config->tick_delay & 0x7)
		<< SPI_CFG1_GET_TICK_DLY_OFFSET);
	writel(reg_val, mdata->base + SPI_CFG1_REG);

	/* set hw cs timing */
	mtk_spi_set_hw_cs_timing(spi);
	return 0;
}

static void mtk_spi_set_cs(struct spi_device *spi, bool enable)
{
	u32 reg_val;
	struct mtk_spi *mdata = spi_master_get_devdata(spi->master);

	if (spi->mode & SPI_CS_HIGH)
		enable = !enable;

	reg_val = readl(mdata->base + SPI_CMD_REG);
	if (!enable) {
		reg_val |= SPI_CMD_PAUSE_EN;
		writel(reg_val, mdata->base + SPI_CMD_REG);
	} else {
		reg_val &= ~SPI_CMD_PAUSE_EN;
		writel(reg_val, mdata->base + SPI_CMD_REG);
		mdata->state = MTK_SPI_IDLE;
		mtk_spi_reset(mdata);
	}
}

static void mtk_spi_prepare_transfer(struct spi_master *master,
				     struct spi_transfer *xfer)
{
<<<<<<< HEAD
	u32 spi_clk_hz, div, sck_time, cs_time, reg_val;
=======
	u32 div, sck_time, reg_val;
>>>>>>> c1084c27
	struct mtk_spi *mdata = spi_master_get_devdata(master);

	if (xfer->speed_hz < mdata->spi_clk_hz / 2)
		div = DIV_ROUND_UP(mdata->spi_clk_hz, xfer->speed_hz);
	else
		div = 1;

	sck_time = (div + 1) / 2;

	if (mdata->dev_comp->enhance_timing) {
<<<<<<< HEAD
		reg_val = (((sck_time - 1) & 0xffff)
			   << SPI_CFG2_SCK_HIGH_OFFSET);
		reg_val |= (((sck_time - 1) & 0xffff)
			   << SPI_CFG2_SCK_LOW_OFFSET);
		writel(reg_val, mdata->base + SPI_CFG2_REG);
		reg_val = (((cs_time - 1) & 0xffff)
			   << SPI_ADJUST_CFG0_CS_HOLD_OFFSET);
		reg_val |= (((cs_time - 1) & 0xffff)
			   << SPI_ADJUST_CFG0_CS_SETUP_OFFSET);
		writel(reg_val, mdata->base + SPI_CFG0_REG);
	} else {
		reg_val = (((sck_time - 1) & 0xff)
=======
		reg_val = readl(mdata->base + SPI_CFG2_REG);
		reg_val &= ~(0xffff << SPI_CFG2_SCK_HIGH_OFFSET);
		reg_val |= (((sck_time - 1) & 0xffff)
			   << SPI_CFG2_SCK_HIGH_OFFSET);
		reg_val &= ~(0xffff << SPI_CFG2_SCK_LOW_OFFSET);
		reg_val |= (((sck_time - 1) & 0xffff)
			   << SPI_CFG2_SCK_LOW_OFFSET);
		writel(reg_val, mdata->base + SPI_CFG2_REG);
	} else {
		reg_val = readl(mdata->base + SPI_CFG0_REG);
		reg_val &= ~(0xff << SPI_CFG0_SCK_HIGH_OFFSET);
		reg_val |= (((sck_time - 1) & 0xff)
>>>>>>> c1084c27
			   << SPI_CFG0_SCK_HIGH_OFFSET);
		reg_val &= ~(0xff << SPI_CFG0_SCK_LOW_OFFSET);
		reg_val |= (((sck_time - 1) & 0xff) << SPI_CFG0_SCK_LOW_OFFSET);
		writel(reg_val, mdata->base + SPI_CFG0_REG);
	}
}

static void mtk_spi_setup_packet(struct spi_master *master)
{
	u32 packet_size, packet_loop, reg_val;
	struct mtk_spi *mdata = spi_master_get_devdata(master);

	packet_size = min_t(u32, mdata->xfer_len, MTK_SPI_PACKET_SIZE);
	packet_loop = mdata->xfer_len / packet_size;

	reg_val = readl(mdata->base + SPI_CFG1_REG);
	reg_val &= ~(SPI_CFG1_PACKET_LENGTH_MASK | SPI_CFG1_PACKET_LOOP_MASK);
	reg_val |= (packet_size - 1) << SPI_CFG1_PACKET_LENGTH_OFFSET;
	reg_val |= (packet_loop - 1) << SPI_CFG1_PACKET_LOOP_OFFSET;
	writel(reg_val, mdata->base + SPI_CFG1_REG);
}

static void mtk_spi_enable_transfer(struct spi_master *master)
{
	u32 cmd;
	struct mtk_spi *mdata = spi_master_get_devdata(master);

	cmd = readl(mdata->base + SPI_CMD_REG);
	if (mdata->state == MTK_SPI_IDLE)
		cmd |= SPI_CMD_ACT;
	else
		cmd |= SPI_CMD_RESUME;
	writel(cmd, mdata->base + SPI_CMD_REG);
}

static int mtk_spi_get_mult_delta(u32 xfer_len)
{
	u32 mult_delta;

	if (xfer_len > MTK_SPI_PACKET_SIZE)
		mult_delta = xfer_len % MTK_SPI_PACKET_SIZE;
	else
		mult_delta = 0;

	return mult_delta;
}

static void mtk_spi_update_mdata_len(struct spi_master *master)
{
	int mult_delta;
	struct mtk_spi *mdata = spi_master_get_devdata(master);

	if (mdata->tx_sgl_len && mdata->rx_sgl_len) {
		if (mdata->tx_sgl_len > mdata->rx_sgl_len) {
			mult_delta = mtk_spi_get_mult_delta(mdata->rx_sgl_len);
			mdata->xfer_len = mdata->rx_sgl_len - mult_delta;
			mdata->rx_sgl_len = mult_delta;
			mdata->tx_sgl_len -= mdata->xfer_len;
		} else {
			mult_delta = mtk_spi_get_mult_delta(mdata->tx_sgl_len);
			mdata->xfer_len = mdata->tx_sgl_len - mult_delta;
			mdata->tx_sgl_len = mult_delta;
			mdata->rx_sgl_len -= mdata->xfer_len;
		}
	} else if (mdata->tx_sgl_len) {
		mult_delta = mtk_spi_get_mult_delta(mdata->tx_sgl_len);
		mdata->xfer_len = mdata->tx_sgl_len - mult_delta;
		mdata->tx_sgl_len = mult_delta;
	} else if (mdata->rx_sgl_len) {
		mult_delta = mtk_spi_get_mult_delta(mdata->rx_sgl_len);
		mdata->xfer_len = mdata->rx_sgl_len - mult_delta;
		mdata->rx_sgl_len = mult_delta;
	}
}

static void mtk_spi_setup_dma_addr(struct spi_master *master,
				   struct spi_transfer *xfer)
{
	struct mtk_spi *mdata = spi_master_get_devdata(master);

	if (mdata->tx_sgl) {
		writel((u32)(xfer->tx_dma & MTK_SPI_32BITS_MASK),
		       mdata->base + SPI_TX_SRC_REG);
#ifdef CONFIG_ARCH_DMA_ADDR_T_64BIT
		if (mdata->dev_comp->dma_ext)
			writel((u32)(xfer->tx_dma >> 32),
			       mdata->base + SPI_TX_SRC_REG_64);
#endif
	}

	if (mdata->rx_sgl) {
		writel((u32)(xfer->rx_dma & MTK_SPI_32BITS_MASK),
		       mdata->base + SPI_RX_DST_REG);
#ifdef CONFIG_ARCH_DMA_ADDR_T_64BIT
		if (mdata->dev_comp->dma_ext)
			writel((u32)(xfer->rx_dma >> 32),
			       mdata->base + SPI_RX_DST_REG_64);
#endif
	}
}

static int mtk_spi_fifo_transfer(struct spi_master *master,
				 struct spi_device *spi,
				 struct spi_transfer *xfer)
{
	int cnt, remainder;
	u32 reg_val;
	struct mtk_spi *mdata = spi_master_get_devdata(master);

	mdata->cur_transfer = xfer;
	mdata->xfer_len = min(MTK_SPI_MAX_FIFO_SIZE, xfer->len);
	mdata->num_xfered = 0;
	mtk_spi_prepare_transfer(master, xfer);
	mtk_spi_setup_packet(master);

	if (xfer->tx_buf) {
		cnt = xfer->len / 4;
		iowrite32_rep(mdata->base + SPI_TX_DATA_REG, xfer->tx_buf, cnt);
		remainder = xfer->len % 4;
		if (remainder > 0) {
			reg_val = 0;
			memcpy(&reg_val, xfer->tx_buf + (cnt * 4), remainder);
			writel(reg_val, mdata->base + SPI_TX_DATA_REG);
		}
	}

	mtk_spi_enable_transfer(master);

	return 1;
}

static int mtk_spi_dma_transfer(struct spi_master *master,
				struct spi_device *spi,
				struct spi_transfer *xfer)
{
	int cmd;
	struct mtk_spi *mdata = spi_master_get_devdata(master);

	mdata->tx_sgl = NULL;
	mdata->rx_sgl = NULL;
	mdata->tx_sgl_len = 0;
	mdata->rx_sgl_len = 0;
	mdata->cur_transfer = xfer;
	mdata->num_xfered = 0;

	mtk_spi_prepare_transfer(master, xfer);

	cmd = readl(mdata->base + SPI_CMD_REG);
	if (xfer->tx_buf)
		cmd |= SPI_CMD_TX_DMA;
	if (xfer->rx_buf)
		cmd |= SPI_CMD_RX_DMA;
	writel(cmd, mdata->base + SPI_CMD_REG);

	if (xfer->tx_buf)
		mdata->tx_sgl = xfer->tx_sg.sgl;
	if (xfer->rx_buf)
		mdata->rx_sgl = xfer->rx_sg.sgl;

	if (mdata->tx_sgl) {
		xfer->tx_dma = sg_dma_address(mdata->tx_sgl);
		mdata->tx_sgl_len = sg_dma_len(mdata->tx_sgl);
	}
	if (mdata->rx_sgl) {
		xfer->rx_dma = sg_dma_address(mdata->rx_sgl);
		mdata->rx_sgl_len = sg_dma_len(mdata->rx_sgl);
	}

	mtk_spi_update_mdata_len(master);
	mtk_spi_setup_packet(master);
	mtk_spi_setup_dma_addr(master, xfer);
	mtk_spi_enable_transfer(master);

	return 1;
}

static int mtk_spi_transfer_one(struct spi_master *master,
				struct spi_device *spi,
				struct spi_transfer *xfer)
{
	if (master->can_dma(master, spi, xfer))
		return mtk_spi_dma_transfer(master, spi, xfer);
	else
		return mtk_spi_fifo_transfer(master, spi, xfer);
}

static bool mtk_spi_can_dma(struct spi_master *master,
			    struct spi_device *spi,
			    struct spi_transfer *xfer)
{
	/* Buffers for DMA transactions must be 4-byte aligned */
	return (xfer->len > MTK_SPI_MAX_FIFO_SIZE &&
		(unsigned long)xfer->tx_buf % 4 == 0 &&
		(unsigned long)xfer->rx_buf % 4 == 0);
}

static int mtk_spi_setup(struct spi_device *spi)
{
	struct mtk_spi *mdata = spi_master_get_devdata(spi->master);

	if (!spi->controller_data)
		spi->controller_data = (void *)&mtk_default_chip_info;

	if (mdata->dev_comp->need_pad_sel && gpio_is_valid(spi->cs_gpio))
		gpio_direction_output(spi->cs_gpio, !(spi->mode & SPI_CS_HIGH));

	return 0;
}

static irqreturn_t mtk_spi_interrupt(int irq, void *dev_id)
{
	u32 cmd, reg_val, cnt, remainder, len;
	struct spi_master *master = dev_id;
	struct mtk_spi *mdata = spi_master_get_devdata(master);
	struct spi_transfer *trans = mdata->cur_transfer;

	reg_val = readl(mdata->base + SPI_STATUS0_REG);
	if (reg_val & MTK_SPI_PAUSE_INT_STATUS)
		mdata->state = MTK_SPI_PAUSED;
	else
		mdata->state = MTK_SPI_IDLE;

	if (!master->can_dma(master, master->cur_msg->spi, trans)) {
		if (trans->rx_buf) {
			cnt = mdata->xfer_len / 4;
			ioread32_rep(mdata->base + SPI_RX_DATA_REG,
				     trans->rx_buf + mdata->num_xfered, cnt);
			remainder = mdata->xfer_len % 4;
			if (remainder > 0) {
				reg_val = readl(mdata->base + SPI_RX_DATA_REG);
				memcpy(trans->rx_buf +
					mdata->num_xfered +
					(cnt * 4),
					&reg_val,
					remainder);
			}
		}

		mdata->num_xfered += mdata->xfer_len;
		if (mdata->num_xfered == trans->len) {
			spi_finalize_current_transfer(master);
			return IRQ_HANDLED;
		}

		len = trans->len - mdata->num_xfered;
		mdata->xfer_len = min(MTK_SPI_MAX_FIFO_SIZE, len);
		mtk_spi_setup_packet(master);

		cnt = mdata->xfer_len / 4;
		iowrite32_rep(mdata->base + SPI_TX_DATA_REG,
				trans->tx_buf + mdata->num_xfered, cnt);

		remainder = mdata->xfer_len % 4;
		if (remainder > 0) {
			reg_val = 0;
			memcpy(&reg_val,
				trans->tx_buf + (cnt * 4) + mdata->num_xfered,
				remainder);
			writel(reg_val, mdata->base + SPI_TX_DATA_REG);
		}

		mtk_spi_enable_transfer(master);

		return IRQ_HANDLED;
	}

	if (mdata->tx_sgl)
		trans->tx_dma += mdata->xfer_len;
	if (mdata->rx_sgl)
		trans->rx_dma += mdata->xfer_len;

	if (mdata->tx_sgl && (mdata->tx_sgl_len == 0)) {
		mdata->tx_sgl = sg_next(mdata->tx_sgl);
		if (mdata->tx_sgl) {
			trans->tx_dma = sg_dma_address(mdata->tx_sgl);
			mdata->tx_sgl_len = sg_dma_len(mdata->tx_sgl);
		}
	}
	if (mdata->rx_sgl && (mdata->rx_sgl_len == 0)) {
		mdata->rx_sgl = sg_next(mdata->rx_sgl);
		if (mdata->rx_sgl) {
			trans->rx_dma = sg_dma_address(mdata->rx_sgl);
			mdata->rx_sgl_len = sg_dma_len(mdata->rx_sgl);
		}
	}

	if (!mdata->tx_sgl && !mdata->rx_sgl) {
		/* spi disable dma */
		cmd = readl(mdata->base + SPI_CMD_REG);
		cmd &= ~SPI_CMD_TX_DMA;
		cmd &= ~SPI_CMD_RX_DMA;
		writel(cmd, mdata->base + SPI_CMD_REG);

		spi_finalize_current_transfer(master);
		return IRQ_HANDLED;
	}

	mtk_spi_update_mdata_len(master);
	mtk_spi_setup_packet(master);
	mtk_spi_setup_dma_addr(master, trans);
	mtk_spi_enable_transfer(master);

	return IRQ_HANDLED;
}

static int mtk_spi_probe(struct platform_device *pdev)
{
	struct spi_master *master;
	struct mtk_spi *mdata;
	const struct of_device_id *of_id;
	int i, irq, ret, addr_bits;

	master = spi_alloc_master(&pdev->dev, sizeof(*mdata));
	if (!master) {
		dev_err(&pdev->dev, "failed to alloc spi master\n");
		return -ENOMEM;
	}

	master->auto_runtime_pm = true;
	master->dev.of_node = pdev->dev.of_node;
	master->mode_bits = SPI_CPOL | SPI_CPHA | SPI_LSB_FIRST;

	master->set_cs = mtk_spi_set_cs;
	master->prepare_message = mtk_spi_prepare_message;
	master->transfer_one = mtk_spi_transfer_one;
	master->can_dma = mtk_spi_can_dma;
	master->setup = mtk_spi_setup;
	master->set_cs_timing = mtk_spi_set_hw_cs_timing;

	of_id = of_match_node(mtk_spi_of_match, pdev->dev.of_node);
	if (!of_id) {
		dev_err(&pdev->dev, "failed to probe of_node\n");
		ret = -EINVAL;
		goto err_put_master;
	}

	mdata = spi_master_get_devdata(master);
	mdata->dev_comp = of_id->data;

	if (mdata->dev_comp->enhance_timing)
		master->mode_bits |= SPI_CS_HIGH;

	if (mdata->dev_comp->must_tx)
		master->flags = SPI_MASTER_MUST_TX;

	if (mdata->dev_comp->need_pad_sel) {
		mdata->pad_num = of_property_count_u32_elems(
			pdev->dev.of_node,
			"mediatek,pad-select");
		if (mdata->pad_num < 0) {
			dev_err(&pdev->dev,
				"No 'mediatek,pad-select' property\n");
			ret = -EINVAL;
			goto err_put_master;
		}

		mdata->pad_sel = devm_kmalloc_array(&pdev->dev, mdata->pad_num,
						    sizeof(u32), GFP_KERNEL);
		if (!mdata->pad_sel) {
			ret = -ENOMEM;
			goto err_put_master;
		}

		for (i = 0; i < mdata->pad_num; i++) {
			of_property_read_u32_index(pdev->dev.of_node,
						   "mediatek,pad-select",
						   i, &mdata->pad_sel[i]);
			if (mdata->pad_sel[i] > MT8173_SPI_MAX_PAD_SEL) {
				dev_err(&pdev->dev, "wrong pad-sel[%d]: %u\n",
					i, mdata->pad_sel[i]);
				ret = -EINVAL;
				goto err_put_master;
			}
		}
	}

	platform_set_drvdata(pdev, master);
	mdata->base = devm_platform_ioremap_resource(pdev, 0);
	if (IS_ERR(mdata->base)) {
		ret = PTR_ERR(mdata->base);
		goto err_put_master;
	}

	irq = platform_get_irq(pdev, 0);
	if (irq < 0) {
		ret = irq;
		goto err_put_master;
	}

	if (!pdev->dev.dma_mask)
		pdev->dev.dma_mask = &pdev->dev.coherent_dma_mask;

	ret = devm_request_irq(&pdev->dev, irq, mtk_spi_interrupt,
			       IRQF_TRIGGER_NONE, dev_name(&pdev->dev), master);
	if (ret) {
		dev_err(&pdev->dev, "failed to register irq (%d)\n", ret);
		goto err_put_master;
	}

	mdata->parent_clk = devm_clk_get(&pdev->dev, "parent-clk");
	if (IS_ERR(mdata->parent_clk)) {
		ret = PTR_ERR(mdata->parent_clk);
		dev_err(&pdev->dev, "failed to get parent-clk: %d\n", ret);
		goto err_put_master;
	}

	mdata->sel_clk = devm_clk_get(&pdev->dev, "sel-clk");
	if (IS_ERR(mdata->sel_clk)) {
		ret = PTR_ERR(mdata->sel_clk);
		dev_err(&pdev->dev, "failed to get sel-clk: %d\n", ret);
		goto err_put_master;
	}

	mdata->spi_clk = devm_clk_get(&pdev->dev, "spi-clk");
	if (IS_ERR(mdata->spi_clk)) {
		ret = PTR_ERR(mdata->spi_clk);
		dev_err(&pdev->dev, "failed to get spi-clk: %d\n", ret);
		goto err_put_master;
	}

	ret = clk_prepare_enable(mdata->spi_clk);
	if (ret < 0) {
		dev_err(&pdev->dev, "failed to enable spi_clk (%d)\n", ret);
		goto err_put_master;
	}

	ret = clk_set_parent(mdata->sel_clk, mdata->parent_clk);
	if (ret < 0) {
		dev_err(&pdev->dev, "failed to clk_set_parent (%d)\n", ret);
		clk_disable_unprepare(mdata->spi_clk);
		goto err_put_master;
	}

	mdata->spi_clk_hz = clk_get_rate(mdata->spi_clk);

	if (mdata->dev_comp->no_need_unprepare)
		clk_disable(mdata->spi_clk);
	else
		clk_disable_unprepare(mdata->spi_clk);

	pm_runtime_enable(&pdev->dev);

	if (mdata->dev_comp->need_pad_sel) {
		if (mdata->pad_num != master->num_chipselect) {
			dev_err(&pdev->dev,
				"pad_num does not match num_chipselect(%d != %d)\n",
				mdata->pad_num, master->num_chipselect);
			ret = -EINVAL;
			goto err_disable_runtime_pm;
		}

		if (!master->cs_gpios && master->num_chipselect > 1) {
			dev_err(&pdev->dev,
				"cs_gpios not specified and num_chipselect > 1\n");
			ret = -EINVAL;
			goto err_disable_runtime_pm;
		}

		if (master->cs_gpios) {
			for (i = 0; i < master->num_chipselect; i++) {
				ret = devm_gpio_request(&pdev->dev,
							master->cs_gpios[i],
							dev_name(&pdev->dev));
				if (ret) {
					dev_err(&pdev->dev,
						"can't get CS GPIO %i\n", i);
					goto err_disable_runtime_pm;
				}
			}
		}
	}

	if (mdata->dev_comp->dma_ext)
		addr_bits = DMA_ADDR_EXT_BITS;
	else
		addr_bits = DMA_ADDR_DEF_BITS;
	ret = dma_set_mask(&pdev->dev, DMA_BIT_MASK(addr_bits));
	if (ret)
		dev_notice(&pdev->dev, "SPI dma_set_mask(%d) failed, ret:%d\n",
			   addr_bits, ret);

	ret = devm_spi_register_master(&pdev->dev, master);
	if (ret) {
		dev_err(&pdev->dev, "failed to register master (%d)\n", ret);
		goto err_disable_runtime_pm;
	}

	return 0;

err_disable_runtime_pm:
	pm_runtime_disable(&pdev->dev);
err_put_master:
	spi_master_put(master);

	return ret;
}

static int mtk_spi_remove(struct platform_device *pdev)
{
	struct spi_master *master = platform_get_drvdata(pdev);
	struct mtk_spi *mdata = spi_master_get_devdata(master);

	pm_runtime_disable(&pdev->dev);

	mtk_spi_reset(mdata);

	if (mdata->dev_comp->no_need_unprepare)
		clk_unprepare(mdata->spi_clk);

	return 0;
}

#ifdef CONFIG_PM_SLEEP
static int mtk_spi_suspend(struct device *dev)
{
	int ret;
	struct spi_master *master = dev_get_drvdata(dev);
	struct mtk_spi *mdata = spi_master_get_devdata(master);

	ret = spi_master_suspend(master);
	if (ret)
		return ret;

	if (!pm_runtime_suspended(dev))
		clk_disable_unprepare(mdata->spi_clk);

	return ret;
}

static int mtk_spi_resume(struct device *dev)
{
	int ret;
	struct spi_master *master = dev_get_drvdata(dev);
	struct mtk_spi *mdata = spi_master_get_devdata(master);

	if (!pm_runtime_suspended(dev)) {
		ret = clk_prepare_enable(mdata->spi_clk);
		if (ret < 0) {
			dev_err(dev, "failed to enable spi_clk (%d)\n", ret);
			return ret;
		}
	}

	ret = spi_master_resume(master);
	if (ret < 0)
		clk_disable_unprepare(mdata->spi_clk);

	return ret;
}
#endif /* CONFIG_PM_SLEEP */

#ifdef CONFIG_PM
static int mtk_spi_runtime_suspend(struct device *dev)
{
	struct spi_master *master = dev_get_drvdata(dev);
	struct mtk_spi *mdata = spi_master_get_devdata(master);

	if (mdata->dev_comp->no_need_unprepare)
		clk_disable(mdata->spi_clk);
	else
		clk_disable_unprepare(mdata->spi_clk);

	return 0;
}

static int mtk_spi_runtime_resume(struct device *dev)
{
	struct spi_master *master = dev_get_drvdata(dev);
	struct mtk_spi *mdata = spi_master_get_devdata(master);
	int ret;

	if (mdata->dev_comp->no_need_unprepare)
		ret = clk_enable(mdata->spi_clk);
	else
		ret = clk_prepare_enable(mdata->spi_clk);
	if (ret < 0) {
		dev_err(dev, "failed to enable spi_clk (%d)\n", ret);
		return ret;
	}

	return 0;
}
#endif /* CONFIG_PM */

static const struct dev_pm_ops mtk_spi_pm = {
	SET_SYSTEM_SLEEP_PM_OPS(mtk_spi_suspend, mtk_spi_resume)
	SET_RUNTIME_PM_OPS(mtk_spi_runtime_suspend,
			   mtk_spi_runtime_resume, NULL)
};

static struct platform_driver mtk_spi_driver = {
	.driver = {
		.name = "mtk-spi",
		.pm	= &mtk_spi_pm,
		.of_match_table = mtk_spi_of_match,
	},
	.probe = mtk_spi_probe,
	.remove = mtk_spi_remove,
};

module_platform_driver(mtk_spi_driver);

MODULE_DESCRIPTION("MTK SPI Controller driver");
MODULE_AUTHOR("Leilk Liu <leilk.liu@mediatek.com>");
MODULE_LICENSE("GPL v2");
MODULE_ALIAS("platform:mtk-spi");<|MERGE_RESOLUTION|>--- conflicted
+++ resolved
@@ -379,11 +379,7 @@
 static void mtk_spi_prepare_transfer(struct spi_master *master,
 				     struct spi_transfer *xfer)
 {
-<<<<<<< HEAD
-	u32 spi_clk_hz, div, sck_time, cs_time, reg_val;
-=======
 	u32 div, sck_time, reg_val;
->>>>>>> c1084c27
 	struct mtk_spi *mdata = spi_master_get_devdata(master);
 
 	if (xfer->speed_hz < mdata->spi_clk_hz / 2)
@@ -394,20 +390,6 @@
 	sck_time = (div + 1) / 2;
 
 	if (mdata->dev_comp->enhance_timing) {
-<<<<<<< HEAD
-		reg_val = (((sck_time - 1) & 0xffff)
-			   << SPI_CFG2_SCK_HIGH_OFFSET);
-		reg_val |= (((sck_time - 1) & 0xffff)
-			   << SPI_CFG2_SCK_LOW_OFFSET);
-		writel(reg_val, mdata->base + SPI_CFG2_REG);
-		reg_val = (((cs_time - 1) & 0xffff)
-			   << SPI_ADJUST_CFG0_CS_HOLD_OFFSET);
-		reg_val |= (((cs_time - 1) & 0xffff)
-			   << SPI_ADJUST_CFG0_CS_SETUP_OFFSET);
-		writel(reg_val, mdata->base + SPI_CFG0_REG);
-	} else {
-		reg_val = (((sck_time - 1) & 0xff)
-=======
 		reg_val = readl(mdata->base + SPI_CFG2_REG);
 		reg_val &= ~(0xffff << SPI_CFG2_SCK_HIGH_OFFSET);
 		reg_val |= (((sck_time - 1) & 0xffff)
@@ -420,7 +402,6 @@
 		reg_val = readl(mdata->base + SPI_CFG0_REG);
 		reg_val &= ~(0xff << SPI_CFG0_SCK_HIGH_OFFSET);
 		reg_val |= (((sck_time - 1) & 0xff)
->>>>>>> c1084c27
 			   << SPI_CFG0_SCK_HIGH_OFFSET);
 		reg_val &= ~(0xff << SPI_CFG0_SCK_LOW_OFFSET);
 		reg_val |= (((sck_time - 1) & 0xff) << SPI_CFG0_SCK_LOW_OFFSET);
