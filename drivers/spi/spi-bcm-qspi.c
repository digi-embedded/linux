--- conflicted
+++ resolved
@@ -1476,28 +1476,7 @@
 	if (!num_ints) {
 		dev_err(&pdev->dev, "no IRQs registered, cannot init driver\n");
 		ret = -EINVAL;
-<<<<<<< HEAD
-		goto qspi_probe_err;
-	}
-
-	/*
-	 * Some SoCs integrate spi controller (e.g., its interrupt bits)
-	 * in specific ways
-	 */
-	if (soc_intc) {
-		qspi->soc_intc = soc_intc;
-		soc_intc->bcm_qspi_int_set(soc_intc, MSPI_DONE, true);
-	} else {
-		qspi->soc_intc = NULL;
-	}
-
-	ret = clk_prepare_enable(qspi->clk);
-	if (ret) {
-		dev_err(dev, "failed to prepare clock\n");
-		goto qspi_probe_err;
-=======
 		goto qspi_unprepare_err;
->>>>>>> c1084c27
 	}
 
 	bcm_qspi_hw_init(qspi);
