/*
 * Copyright (C) 2017 Spreadtrum Communications Inc.
 *
 * SPDX-License-Identifier: GPL-2.0
 */

#include <linux/delay.h>
#include <linux/hwspinlock.h>
#include <linux/init.h>
#include <linux/io.h>
#include <linux/kernel.h>
#include <linux/module.h>
#include <linux/of.h>
#include <linux/of_device.h>
#include <linux/platform_device.h>
#include <linux/reboot.h>
#include <linux/spi/spi.h>
#include <linux/sizes.h>

/* Registers definitions for ADI controller */
#define REG_ADI_CTRL0			0x4
#define REG_ADI_CHN_PRIL		0x8
#define REG_ADI_CHN_PRIH		0xc
#define REG_ADI_INT_EN			0x10
#define REG_ADI_INT_RAW			0x14
#define REG_ADI_INT_MASK		0x18
#define REG_ADI_INT_CLR			0x1c
#define REG_ADI_GSSI_CFG0		0x20
#define REG_ADI_GSSI_CFG1		0x24
#define REG_ADI_RD_CMD			0x28
#define REG_ADI_RD_DATA			0x2c
#define REG_ADI_ARM_FIFO_STS		0x30
#define REG_ADI_STS			0x34
#define REG_ADI_EVT_FIFO_STS		0x38
#define REG_ADI_ARM_CMD_STS		0x3c
#define REG_ADI_CHN_EN			0x40
#define REG_ADI_CHN_ADDR(id)		(0x44 + (id - 2) * 4)
#define REG_ADI_CHN_EN1			0x20c

/* Bits definitions for register REG_ADI_GSSI_CFG0 */
#define BIT_CLK_ALL_ON			BIT(30)

/* Bits definitions for register REG_ADI_RD_DATA */
#define BIT_RD_CMD_BUSY			BIT(31)
#define RD_ADDR_SHIFT			16
#define RD_VALUE_MASK			GENMASK(15, 0)
#define RD_ADDR_MASK			GENMASK(30, 16)

/* Bits definitions for register REG_ADI_ARM_FIFO_STS */
#define BIT_FIFO_FULL			BIT(11)
#define BIT_FIFO_EMPTY			BIT(10)

/*
 * ADI slave devices include RTC, ADC, regulator, charger, thermal and so on.
 * ADI supports 12/14bit address for r2p0, and additional 17bit for r3p0 or
 * later versions. Since bit[1:0] are zero, so the spec describe them as
 * 10/12/15bit address mode.
 * The 10bit mode supports sigle slave, 12/15bit mode supports 3 slave, the
 * high two bits is slave_id.
 * The slave devices address offset is 0x8000 for 10/12bit address mode,
 * and 0x20000 for 15bit mode.
 */
#define ADI_10BIT_SLAVE_ADDR_SIZE	SZ_4K
#define ADI_10BIT_SLAVE_OFFSET		0x8000
#define ADI_12BIT_SLAVE_ADDR_SIZE	SZ_16K
#define ADI_12BIT_SLAVE_OFFSET		0x8000
#define ADI_15BIT_SLAVE_ADDR_SIZE	SZ_128K
#define ADI_15BIT_SLAVE_OFFSET		0x20000

/* Timeout (ms) for the trylock of hardware spinlocks */
#define ADI_HWSPINLOCK_TIMEOUT		5000
/*
 * ADI controller has 50 channels including 2 software channels
 * and 48 hardware channels.
 */
#define ADI_HW_CHNS			50

#define ADI_FIFO_DRAIN_TIMEOUT		1000
#define ADI_READ_TIMEOUT		2000

/*
 * Read back address from REG_ADI_RD_DATA bit[30:16] which maps to:
 * REG_ADI_RD_CMD bit[14:0] for r2p0
 * REG_ADI_RD_CMD bit[16:2] for r3p0
 */
#define RDBACK_ADDR_MASK_R2		GENMASK(14, 0)
#define RDBACK_ADDR_MASK_R3		GENMASK(16, 2)
#define RDBACK_ADDR_SHIFT_R3		2

/* Registers definitions for PMIC watchdog controller */
#define REG_WDG_LOAD_LOW		0x0
#define REG_WDG_LOAD_HIGH		0x4
#define REG_WDG_CTRL			0x8
#define REG_WDG_LOCK			0x20

/* Bits definitions for register REG_WDG_CTRL */
#define BIT_WDG_RUN			BIT(1)
#define BIT_WDG_NEW			BIT(2)
#define BIT_WDG_RST			BIT(3)

/* Bits definitions for register REG_MODULE_EN */
#define BIT_WDG_EN			BIT(2)

/* Registers definitions for PMIC */
#define PMIC_RST_STATUS			0xee8
#define PMIC_MODULE_EN			0xc08
#define PMIC_CLK_EN			0xc18
#define PMIC_WDG_BASE			0x80

/* Definition of PMIC reset status register */
#define HWRST_STATUS_SECURITY		0x02
#define HWRST_STATUS_RECOVERY		0x20
#define HWRST_STATUS_NORMAL		0x40
#define HWRST_STATUS_ALARM		0x50
#define HWRST_STATUS_SLEEP		0x60
#define HWRST_STATUS_FASTBOOT		0x30
#define HWRST_STATUS_SPECIAL		0x70
#define HWRST_STATUS_PANIC		0x80
#define HWRST_STATUS_CFTREBOOT		0x90
#define HWRST_STATUS_AUTODLOADER	0xa0
#define HWRST_STATUS_IQMODE		0xb0
#define HWRST_STATUS_SPRDISK		0xc0
#define HWRST_STATUS_FACTORYTEST	0xe0
#define HWRST_STATUS_WATCHDOG		0xf0

/* Use default timeout 50 ms that converts to watchdog values */
#define WDG_LOAD_VAL			((50 * 32768) / 1000)
#define WDG_LOAD_MASK			GENMASK(15, 0)
#define WDG_UNLOCK_KEY			0xe551

struct sprd_adi_wdg {
	u32 base;
	u32 rst_sts;
	u32 wdg_en;
	u32 wdg_clk;
};

struct sprd_adi_data {
	u32 slave_offset;
	u32 slave_addr_size;
	int (*read_check)(u32 val, u32 reg);
	int (*restart)(struct notifier_block *this,
		       unsigned long mode, void *cmd);
	void (*wdg_rst)(void *p);
};

struct sprd_adi {
	struct spi_controller	*ctlr;
	struct device		*dev;
	void __iomem		*base;
	struct hwspinlock	*hwlock;
	unsigned long		slave_vbase;
	unsigned long		slave_pbase;
	struct notifier_block	restart_handler;
	const struct sprd_adi_data *data;
};

static int sprd_adi_check_addr(struct sprd_adi *sadi, u32 reg)
{
	if (reg >= sadi->data->slave_addr_size) {
		dev_err(sadi->dev,
			"slave address offset is incorrect, reg = 0x%x\n",
			reg);
		return -EINVAL;
	}

	return 0;
}

static int sprd_adi_drain_fifo(struct sprd_adi *sadi)
{
	u32 timeout = ADI_FIFO_DRAIN_TIMEOUT;
	u32 sts;

	do {
		sts = readl_relaxed(sadi->base + REG_ADI_ARM_FIFO_STS);
		if (sts & BIT_FIFO_EMPTY)
			break;

		cpu_relax();
	} while (--timeout);

	if (timeout == 0) {
		dev_err(sadi->dev, "drain write fifo timeout\n");
		return -EBUSY;
	}

	return 0;
}

static int sprd_adi_fifo_is_full(struct sprd_adi *sadi)
{
	return readl_relaxed(sadi->base + REG_ADI_ARM_FIFO_STS) & BIT_FIFO_FULL;
}

static int sprd_adi_read_check(u32 val, u32 addr)
{
	u32 rd_addr;

	rd_addr = (val & RD_ADDR_MASK) >> RD_ADDR_SHIFT;

	if (rd_addr != addr) {
		pr_err("ADI read error, addr = 0x%x, val = 0x%x\n", addr, val);
		return -EIO;
	}

	return 0;
}

static int sprd_adi_read_check_r2(u32 val, u32 reg)
{
	return sprd_adi_read_check(val, reg & RDBACK_ADDR_MASK_R2);
}

static int sprd_adi_read_check_r3(u32 val, u32 reg)
{
	return sprd_adi_read_check(val, (reg & RDBACK_ADDR_MASK_R3) >> RDBACK_ADDR_SHIFT_R3);
}

static int sprd_adi_read(struct sprd_adi *sadi, u32 reg, u32 *read_val)
{
	int read_timeout = ADI_READ_TIMEOUT;
	unsigned long flags;
	u32 val;
	int ret = 0;

	if (sadi->hwlock) {
		ret = hwspin_lock_timeout_irqsave(sadi->hwlock,
						  ADI_HWSPINLOCK_TIMEOUT,
						  &flags);
		if (ret) {
			dev_err(sadi->dev, "get the hw lock failed\n");
			return ret;
		}
	}

	ret = sprd_adi_check_addr(sadi, reg);
	if (ret)
		goto out;

	/*
	 * Set the slave address offset need to read into RD_CMD register,
	 * then ADI controller will start to transfer automatically.
	 */
	writel_relaxed(reg, sadi->base + REG_ADI_RD_CMD);

	/*
	 * Wait read operation complete, the BIT_RD_CMD_BUSY will be set
	 * simultaneously when writing read command to register, and the
	 * BIT_RD_CMD_BUSY will be cleared after the read operation is
	 * completed.
	 */
	do {
		val = readl_relaxed(sadi->base + REG_ADI_RD_DATA);
		if (!(val & BIT_RD_CMD_BUSY))
			break;

		cpu_relax();
	} while (--read_timeout);

	if (read_timeout == 0) {
		dev_err(sadi->dev, "ADI read timeout\n");
		ret = -EBUSY;
		goto out;
	}

	/*
	 * The return value before adi r5p0 includes data and read register
	 * address, from bit 0to bit 15 are data, and from bit 16 to bit 30
	 * are read register address. Then we can check the returned register
	 * address to validate data.
	 */
	if (sadi->data->read_check) {
		ret = sadi->data->read_check(val, reg);
		if (ret < 0)
			goto out;
	}

	*read_val = val & RD_VALUE_MASK;

out:
	if (sadi->hwlock)
		hwspin_unlock_irqrestore(sadi->hwlock, &flags);
	return ret;
}

static int sprd_adi_write(struct sprd_adi *sadi, u32 reg, u32 val)
{
	u32 timeout = ADI_FIFO_DRAIN_TIMEOUT;
	unsigned long flags;
	int ret;

	if (sadi->hwlock) {
		ret = hwspin_lock_timeout_irqsave(sadi->hwlock,
						  ADI_HWSPINLOCK_TIMEOUT,
						  &flags);
		if (ret) {
			dev_err(sadi->dev, "get the hw lock failed\n");
			return ret;
		}
	}

	ret = sprd_adi_check_addr(sadi, reg);
	if (ret)
		goto out;

	ret = sprd_adi_drain_fifo(sadi);
	if (ret < 0)
		goto out;

	/*
	 * we should wait for write fifo is empty before writing data to PMIC
	 * registers.
	 */
	do {
		if (!sprd_adi_fifo_is_full(sadi)) {
			/* we need virtual register address to write. */
			writel_relaxed(val, (void __iomem *)(sadi->slave_vbase + reg));
			break;
		}

		cpu_relax();
	} while (--timeout);

	if (timeout == 0) {
		dev_err(sadi->dev, "write fifo is full\n");
		ret = -EBUSY;
	}

out:
	if (sadi->hwlock)
		hwspin_unlock_irqrestore(sadi->hwlock, &flags);
	return ret;
}

static int sprd_adi_transfer_one(struct spi_controller *ctlr,
				 struct spi_device *spi_dev,
				 struct spi_transfer *t)
{
	struct sprd_adi *sadi = spi_controller_get_devdata(ctlr);
	u32 reg, val;
	int ret;

	if (t->rx_buf) {
		reg = *(u32 *)t->rx_buf;
		ret = sprd_adi_read(sadi, reg, &val);
		*(u32 *)t->rx_buf = val;
	} else if (t->tx_buf) {
		u32 *p = (u32 *)t->tx_buf;
		reg = *p++;
		val = *p;
		ret = sprd_adi_write(sadi, reg, val);
	} else {
		dev_err(sadi->dev, "no buffer for transfer\n");
		ret = -EINVAL;
	}

	return ret;
}

static void sprd_adi_set_wdt_rst_mode(void *p)
{
#if IS_ENABLED(CONFIG_SPRD_WATCHDOG)
	u32 val;
	struct sprd_adi *sadi = (struct sprd_adi *)p;

	/* Init watchdog reset mode */
	sprd_adi_read(sadi, PMIC_RST_STATUS, &val);
	val |= HWRST_STATUS_WATCHDOG;
	sprd_adi_write(sadi, PMIC_RST_STATUS, val);
#endif
}

static int sprd_adi_restart(struct notifier_block *this, unsigned long mode,
				  void *cmd, struct sprd_adi_wdg *wdg)
{
	struct sprd_adi *sadi = container_of(this, struct sprd_adi,
					     restart_handler);
	u32 val, reboot_mode = 0;

	if (!cmd)
		reboot_mode = HWRST_STATUS_NORMAL;
	else if (!strncmp(cmd, "recovery", 8))
		reboot_mode = HWRST_STATUS_RECOVERY;
	else if (!strncmp(cmd, "alarm", 5))
		reboot_mode = HWRST_STATUS_ALARM;
	else if (!strncmp(cmd, "fastsleep", 9))
		reboot_mode = HWRST_STATUS_SLEEP;
	else if (!strncmp(cmd, "bootloader", 10))
		reboot_mode = HWRST_STATUS_FASTBOOT;
	else if (!strncmp(cmd, "panic", 5))
		reboot_mode = HWRST_STATUS_PANIC;
	else if (!strncmp(cmd, "special", 7))
		reboot_mode = HWRST_STATUS_SPECIAL;
	else if (!strncmp(cmd, "cftreboot", 9))
		reboot_mode = HWRST_STATUS_CFTREBOOT;
	else if (!strncmp(cmd, "autodloader", 11))
		reboot_mode = HWRST_STATUS_AUTODLOADER;
	else if (!strncmp(cmd, "iqmode", 6))
		reboot_mode = HWRST_STATUS_IQMODE;
	else if (!strncmp(cmd, "sprdisk", 7))
		reboot_mode = HWRST_STATUS_SPRDISK;
	else if (!strncmp(cmd, "tospanic", 8))
		reboot_mode = HWRST_STATUS_SECURITY;
	else if (!strncmp(cmd, "factorytest", 11))
		reboot_mode = HWRST_STATUS_FACTORYTEST;
	else
		reboot_mode = HWRST_STATUS_NORMAL;

	/* Record the reboot mode */
	sprd_adi_read(sadi, wdg->rst_sts, &val);
	val &= ~HWRST_STATUS_WATCHDOG;
	val |= reboot_mode;
	sprd_adi_write(sadi, wdg->rst_sts, val);

	/* Enable the interface clock of the watchdog */
	sprd_adi_read(sadi, wdg->wdg_en, &val);
	val |= BIT_WDG_EN;
	sprd_adi_write(sadi, wdg->wdg_en, val);

	/* Enable the work clock of the watchdog */
	sprd_adi_read(sadi, wdg->wdg_clk, &val);
	val |= BIT_WDG_EN;
	sprd_adi_write(sadi, wdg->wdg_clk, val);

	/* Unlock the watchdog */
	sprd_adi_write(sadi, wdg->base + REG_WDG_LOCK, WDG_UNLOCK_KEY);

	sprd_adi_read(sadi, wdg->base + REG_WDG_CTRL, &val);
	val |= BIT_WDG_NEW;
	sprd_adi_write(sadi, wdg->base + REG_WDG_CTRL, val);

	/* Load the watchdog timeout value, 50ms is always enough. */
<<<<<<< HEAD
	sprd_adi_write(sadi, sadi->slave_pbase + REG_WDG_LOAD_HIGH, 0);
	sprd_adi_write(sadi, sadi->slave_pbase + REG_WDG_LOAD_LOW,
=======
	sprd_adi_write(sadi, wdg->base + REG_WDG_LOAD_HIGH, 0);
	sprd_adi_write(sadi, wdg->base + REG_WDG_LOAD_LOW,
>>>>>>> c1084c27
		       WDG_LOAD_VAL & WDG_LOAD_MASK);

	/* Start the watchdog to reset system */
	sprd_adi_read(sadi, wdg->base + REG_WDG_CTRL, &val);
	val |= BIT_WDG_RUN | BIT_WDG_RST;
	sprd_adi_write(sadi, wdg->base + REG_WDG_CTRL, val);

	/* Lock the watchdog */
	sprd_adi_write(sadi, wdg->base + REG_WDG_LOCK, ~WDG_UNLOCK_KEY);

	/* Lock the watchdog */
	sprd_adi_write(sadi, sadi->slave_pbase + REG_WDG_LOCK, ~WDG_UNLOCK_KEY);

	mdelay(1000);

	dev_emerg(sadi->dev, "Unable to restart system\n");
	return NOTIFY_DONE;
}

static int sprd_adi_restart_sc9860(struct notifier_block *this,
					   unsigned long mode, void *cmd)
{
	struct sprd_adi_wdg wdg = {
		.base = PMIC_WDG_BASE,
		.rst_sts = PMIC_RST_STATUS,
		.wdg_en = PMIC_MODULE_EN,
		.wdg_clk = PMIC_CLK_EN,
	};

	return sprd_adi_restart(this, mode, cmd, &wdg);
}

static void sprd_adi_hw_init(struct sprd_adi *sadi)
{
	struct device_node *np = sadi->dev->of_node;
	int i, size, chn_cnt;
	const __be32 *list;
	u32 tmp;

	/* Set all channels as default priority */
	writel_relaxed(0, sadi->base + REG_ADI_CHN_PRIL);
	writel_relaxed(0, sadi->base + REG_ADI_CHN_PRIH);

	/* Set clock auto gate mode */
	tmp = readl_relaxed(sadi->base + REG_ADI_GSSI_CFG0);
	tmp &= ~BIT_CLK_ALL_ON;
	writel_relaxed(tmp, sadi->base + REG_ADI_GSSI_CFG0);

	/* Set hardware channels setting */
	list = of_get_property(np, "sprd,hw-channels", &size);
	if (!list || !size) {
		dev_info(sadi->dev, "no hw channels setting in node\n");
		return;
	}

	chn_cnt = size / 8;
	for (i = 0; i < chn_cnt; i++) {
		u32 value;
		u32 chn_id = be32_to_cpu(*list++);
		u32 chn_config = be32_to_cpu(*list++);

		/* Channel 0 and 1 are software channels */
		if (chn_id < 2)
			continue;

		writel_relaxed(chn_config, sadi->base +
			       REG_ADI_CHN_ADDR(chn_id));

		if (chn_id < 32) {
			value = readl_relaxed(sadi->base + REG_ADI_CHN_EN);
			value |= BIT(chn_id);
			writel_relaxed(value, sadi->base + REG_ADI_CHN_EN);
		} else if (chn_id < ADI_HW_CHNS) {
			value = readl_relaxed(sadi->base + REG_ADI_CHN_EN1);
			value |= BIT(chn_id - 32);
			writel_relaxed(value, sadi->base + REG_ADI_CHN_EN1);
		}
	}
}

static int sprd_adi_probe(struct platform_device *pdev)
{
	struct device_node *np = pdev->dev.of_node;
	const struct sprd_adi_data *data;
	struct spi_controller *ctlr;
	struct sprd_adi *sadi;
	struct resource *res;
	u16 num_chipselect;
	int ret;

	if (!np) {
		dev_err(&pdev->dev, "can not find the adi bus node\n");
		return -ENODEV;
	}

	data = of_device_get_match_data(&pdev->dev);
	if (!data) {
		dev_err(&pdev->dev, "no matching driver data found\n");
		return -EINVAL;
	}

	pdev->id = of_alias_get_id(np, "spi");
	num_chipselect = of_get_child_count(np);

	ctlr = spi_alloc_master(&pdev->dev, sizeof(struct sprd_adi));
	if (!ctlr)
		return -ENOMEM;

	dev_set_drvdata(&pdev->dev, ctlr);
	sadi = spi_controller_get_devdata(ctlr);

	res = platform_get_resource(pdev, IORESOURCE_MEM, 0);
	sadi->base = devm_ioremap_resource(&pdev->dev, res);
	if (IS_ERR(sadi->base)) {
		ret = PTR_ERR(sadi->base);
		goto put_ctlr;
	}

	sadi->slave_vbase = (unsigned long)sadi->base +
			    data->slave_offset;
	sadi->slave_pbase = res->start + data->slave_offset;
	sadi->ctlr = ctlr;
	sadi->dev = &pdev->dev;
	sadi->data = data;
	ret = of_hwspin_lock_get_id(np, 0);
	if (ret > 0 || (IS_ENABLED(CONFIG_HWSPINLOCK) && ret == 0)) {
		sadi->hwlock =
			devm_hwspin_lock_request_specific(&pdev->dev, ret);
		if (!sadi->hwlock) {
			ret = -ENXIO;
			goto put_ctlr;
		}
	} else {
		switch (ret) {
		case -ENOENT:
			dev_info(&pdev->dev, "no hardware spinlock supplied\n");
			break;
		default:
			dev_err_probe(&pdev->dev, ret, "failed to find hwlock id\n");
			goto put_ctlr;
		}
	}

	sprd_adi_hw_init(sadi);

	if (sadi->data->wdg_rst)
		sadi->data->wdg_rst(sadi);

	ctlr->dev.of_node = pdev->dev.of_node;
	ctlr->bus_num = pdev->id;
	ctlr->num_chipselect = num_chipselect;
	ctlr->flags = SPI_MASTER_HALF_DUPLEX;
	ctlr->bits_per_word_mask = 0;
	ctlr->transfer_one = sprd_adi_transfer_one;

	ret = devm_spi_register_controller(&pdev->dev, ctlr);
	if (ret) {
		dev_err(&pdev->dev, "failed to register SPI controller\n");
		goto put_ctlr;
	}

	if (sadi->data->restart) {
		sadi->restart_handler.notifier_call = sadi->data->restart;
		sadi->restart_handler.priority = 128;
		ret = register_restart_handler(&sadi->restart_handler);
		if (ret) {
			dev_err(&pdev->dev, "can not register restart handler\n");
			goto put_ctlr;
		}
	}

	return 0;

put_ctlr:
	spi_controller_put(ctlr);
	return ret;
}

static int sprd_adi_remove(struct platform_device *pdev)
{
	struct spi_controller *ctlr = dev_get_drvdata(&pdev->dev);
	struct sprd_adi *sadi = spi_controller_get_devdata(ctlr);

	unregister_restart_handler(&sadi->restart_handler);
	return 0;
}

static struct sprd_adi_data sc9860_data = {
	.slave_offset = ADI_10BIT_SLAVE_OFFSET,
	.slave_addr_size = ADI_10BIT_SLAVE_ADDR_SIZE,
	.read_check = sprd_adi_read_check_r2,
	.restart = sprd_adi_restart_sc9860,
	.wdg_rst = sprd_adi_set_wdt_rst_mode,
};

static struct sprd_adi_data sc9863_data = {
	.slave_offset = ADI_12BIT_SLAVE_OFFSET,
	.slave_addr_size = ADI_12BIT_SLAVE_ADDR_SIZE,
	.read_check = sprd_adi_read_check_r3,
};

static struct sprd_adi_data ums512_data = {
	.slave_offset = ADI_15BIT_SLAVE_OFFSET,
	.slave_addr_size = ADI_15BIT_SLAVE_ADDR_SIZE,
	.read_check = sprd_adi_read_check_r3,
};

static const struct of_device_id sprd_adi_of_match[] = {
	{
		.compatible = "sprd,sc9860-adi",
		.data = &sc9860_data,
	},
	{
		.compatible = "sprd,sc9863-adi",
		.data = &sc9863_data,
	},
	{
		.compatible = "sprd,ums512-adi",
		.data = &ums512_data,
	},
	{ },
};
MODULE_DEVICE_TABLE(of, sprd_adi_of_match);

static struct platform_driver sprd_adi_driver = {
	.driver = {
		.name = "sprd-adi",
		.of_match_table = sprd_adi_of_match,
	},
	.probe = sprd_adi_probe,
	.remove = sprd_adi_remove,
};
module_platform_driver(sprd_adi_driver);

MODULE_DESCRIPTION("Spreadtrum ADI Controller Driver");
MODULE_AUTHOR("Baolin Wang <Baolin.Wang@spreadtrum.com>");
MODULE_LICENSE("GPL v2");<|MERGE_RESOLUTION|>--- conflicted
+++ resolved
@@ -431,13 +431,8 @@
 	sprd_adi_write(sadi, wdg->base + REG_WDG_CTRL, val);
 
 	/* Load the watchdog timeout value, 50ms is always enough. */
-<<<<<<< HEAD
-	sprd_adi_write(sadi, sadi->slave_pbase + REG_WDG_LOAD_HIGH, 0);
-	sprd_adi_write(sadi, sadi->slave_pbase + REG_WDG_LOAD_LOW,
-=======
 	sprd_adi_write(sadi, wdg->base + REG_WDG_LOAD_HIGH, 0);
 	sprd_adi_write(sadi, wdg->base + REG_WDG_LOAD_LOW,
->>>>>>> c1084c27
 		       WDG_LOAD_VAL & WDG_LOAD_MASK);
 
 	/* Start the watchdog to reset system */
@@ -447,9 +442,6 @@
 
 	/* Lock the watchdog */
 	sprd_adi_write(sadi, wdg->base + REG_WDG_LOCK, ~WDG_UNLOCK_KEY);
-
-	/* Lock the watchdog */
-	sprd_adi_write(sadi, sadi->slave_pbase + REG_WDG_LOCK, ~WDG_UNLOCK_KEY);
 
 	mdelay(1000);
 
