// SPDX-License-Identifier: GPL-2.0-or-later
/*
 * Xilinx Zynq UltraScale+ MPSoC Quad-SPI (QSPI) controller driver
 * (master mode only)
 *
 * Copyright (C) 2009 - 2015 Xilinx, Inc.
 */

#include <linux/clk.h>
#include <linux/delay.h>
#include <linux/dma-mapping.h>
#include <linux/dmaengine.h>
#include <linux/firmware/xlnx-zynqmp.h>
#include <linux/interrupt.h>
#include <linux/io.h>
#include <linux/module.h>
#include <linux/of_irq.h>
#include <linux/of_address.h>
#include <linux/platform_device.h>
#include <linux/pm_runtime.h>
#include <linux/spi/spi.h>
#include <linux/spinlock.h>
#include <linux/workqueue.h>
#include <linux/spi/spi-mem.h>

/* Generic QSPI register offsets */
#define GQSPI_CONFIG_OFST		0x00000100
#define GQSPI_ISR_OFST			0x00000104
#define GQSPI_IDR_OFST			0x0000010C
#define GQSPI_IER_OFST			0x00000108
#define GQSPI_IMASK_OFST		0x00000110
#define GQSPI_EN_OFST			0x00000114
#define GQSPI_TXD_OFST			0x0000011C
#define GQSPI_RXD_OFST			0x00000120
#define GQSPI_TX_THRESHOLD_OFST		0x00000128
#define GQSPI_RX_THRESHOLD_OFST		0x0000012C
#define GQSPI_LPBK_DLY_ADJ_OFST		0x00000138
#define GQSPI_GEN_FIFO_OFST		0x00000140
#define GQSPI_SEL_OFST			0x00000144
#define GQSPI_GF_THRESHOLD_OFST		0x00000150
#define GQSPI_FIFO_CTRL_OFST		0x0000014C
#define GQSPI_QSPIDMA_DST_CTRL_OFST	0x0000080C
#define GQSPI_QSPIDMA_DST_SIZE_OFST	0x00000804
#define GQSPI_QSPIDMA_DST_STS_OFST	0x00000808
#define GQSPI_QSPIDMA_DST_I_STS_OFST	0x00000814
#define GQSPI_QSPIDMA_DST_I_EN_OFST	0x00000818
#define GQSPI_QSPIDMA_DST_I_DIS_OFST	0x0000081C
#define GQSPI_QSPIDMA_DST_I_MASK_OFST	0x00000820
#define GQSPI_QSPIDMA_DST_ADDR_OFST	0x00000800
#define GQSPI_QSPIDMA_DST_ADDR_MSB_OFST 0x00000828

/* GQSPI register bit masks */
#define GQSPI_SEL_MASK				0x00000001
#define GQSPI_EN_MASK				0x00000001
#define GQSPI_LPBK_DLY_ADJ_USE_LPBK_MASK	0x00000020
#define GQSPI_ISR_WR_TO_CLR_MASK		0x00000002
#define GQSPI_IDR_ALL_MASK			0x00000FBE
#define GQSPI_CFG_MODE_EN_MASK			0xC0000000
#define GQSPI_CFG_GEN_FIFO_START_MODE_MASK	0x20000000
#define GQSPI_CFG_ENDIAN_MASK			0x04000000
#define GQSPI_CFG_EN_POLL_TO_MASK		0x00100000
#define GQSPI_CFG_WP_HOLD_MASK			0x00080000
#define GQSPI_CFG_BAUD_RATE_DIV_MASK		0x00000038
#define GQSPI_CFG_CLK_PHA_MASK			0x00000004
#define GQSPI_CFG_CLK_POL_MASK			0x00000002
#define GQSPI_CFG_START_GEN_FIFO_MASK		0x10000000
#define GQSPI_GENFIFO_IMM_DATA_MASK		0x000000FF
#define GQSPI_GENFIFO_DATA_XFER			0x00000100
#define GQSPI_GENFIFO_EXP			0x00000200
#define GQSPI_GENFIFO_MODE_SPI			0x00000400
#define GQSPI_GENFIFO_MODE_DUALSPI		0x00000800
#define GQSPI_GENFIFO_MODE_QUADSPI		0x00000C00
#define GQSPI_GENFIFO_MODE_MASK			0x00000C00
#define GQSPI_GENFIFO_CS_LOWER			0x00001000
#define GQSPI_GENFIFO_CS_UPPER			0x00002000
#define GQSPI_GENFIFO_BUS_LOWER			0x00004000
#define GQSPI_GENFIFO_BUS_UPPER			0x00008000
#define GQSPI_GENFIFO_BUS_BOTH			0x0000C000
#define GQSPI_GENFIFO_BUS_MASK			0x0000C000
#define GQSPI_GENFIFO_TX			0x00010000
#define GQSPI_GENFIFO_RX			0x00020000
#define GQSPI_GENFIFO_STRIPE			0x00040000
#define GQSPI_GENFIFO_POLL			0x00080000
#define GQSPI_GENFIFO_EXP_START			0x00000100
#define GQSPI_FIFO_CTRL_RST_RX_FIFO_MASK	0x00000004
#define GQSPI_FIFO_CTRL_RST_TX_FIFO_MASK	0x00000002
#define GQSPI_FIFO_CTRL_RST_GEN_FIFO_MASK	0x00000001
#define GQSPI_ISR_RXEMPTY_MASK			0x00000800
#define GQSPI_ISR_GENFIFOFULL_MASK		0x00000400
#define GQSPI_ISR_GENFIFONOT_FULL_MASK		0x00000200
#define GQSPI_ISR_TXEMPTY_MASK			0x00000100
#define GQSPI_ISR_GENFIFOEMPTY_MASK		0x00000080
#define GQSPI_ISR_RXFULL_MASK			0x00000020
#define GQSPI_ISR_RXNEMPTY_MASK			0x00000010
#define GQSPI_ISR_TXFULL_MASK			0x00000008
#define GQSPI_ISR_TXNOT_FULL_MASK		0x00000004
#define GQSPI_ISR_POLL_TIME_EXPIRE_MASK		0x00000002
#define GQSPI_IER_TXNOT_FULL_MASK		0x00000004
#define GQSPI_IER_RXEMPTY_MASK			0x00000800
#define GQSPI_IER_POLL_TIME_EXPIRE_MASK		0x00000002
#define GQSPI_IER_RXNEMPTY_MASK			0x00000010
#define GQSPI_IER_GENFIFOEMPTY_MASK		0x00000080
#define GQSPI_IER_TXEMPTY_MASK			0x00000100
#define GQSPI_QSPIDMA_DST_INTR_ALL_MASK		0x000000FE
#define GQSPI_QSPIDMA_DST_STS_WTC		0x0000E000
#define GQSPI_CFG_MODE_EN_DMA_MASK		0x80000000
#define GQSPI_ISR_IDR_MASK			0x00000994
#define GQSPI_QSPIDMA_DST_I_EN_DONE_MASK	0x00000002
#define GQSPI_QSPIDMA_DST_I_STS_DONE_MASK	0x00000002
#define GQSPI_IRQ_MASK				0x00000980

#define GQSPI_CFG_BAUD_RATE_DIV_SHIFT		3
#define GQSPI_GENFIFO_CS_SETUP			0x4
#define GQSPI_GENFIFO_CS_HOLD			0x3
#define GQSPI_TXD_DEPTH				64
#define GQSPI_RX_FIFO_THRESHOLD			32
#define GQSPI_RX_FIFO_FILL	(GQSPI_RX_FIFO_THRESHOLD * 4)
#define GQSPI_TX_FIFO_THRESHOLD_RESET_VAL	32
#define GQSPI_TX_FIFO_FILL	(GQSPI_TXD_DEPTH -\
				GQSPI_TX_FIFO_THRESHOLD_RESET_VAL)
#define GQSPI_GEN_FIFO_THRESHOLD_RESET_VAL	0X10
#define GQSPI_QSPIDMA_DST_CTRL_RESET_VAL	0x803FFA00
#define GQSPI_SELECT_FLASH_CS_LOWER		0x1
#define GQSPI_SELECT_FLASH_CS_UPPER		0x2
#define GQSPI_SELECT_FLASH_CS_BOTH		0x3
#define GQSPI_SELECT_FLASH_BUS_LOWER		0x1
#define GQSPI_SELECT_FLASH_BUS_UPPER		0x2
#define GQSPI_SELECT_FLASH_BUS_BOTH		0x3
#define GQSPI_BAUD_DIV_MAX	7	/* Baud rate divisor maximum */
#define GQSPI_BAUD_DIV_SHIFT	2	/* Baud rate divisor shift */
#define GQSPI_SELECT_MODE_SPI		0x1
#define GQSPI_SELECT_MODE_DUALSPI	0x2
#define GQSPI_SELECT_MODE_QUADSPI	0x4
#define GQSPI_DMA_UNALIGN		0x3
#define GQSPI_DEFAULT_NUM_CS	1	/* Default number of chip selects */

#define GQSPI_MAX_NUM_CS	2	/* Maximum number of chip selects */

#define SPI_AUTOSUSPEND_TIMEOUT		3000
enum mode_type {GQSPI_MODE_IO, GQSPI_MODE_DMA};

/**
 * struct zynqmp_qspi - Defines qspi driver instance
 * @regs:		Virtual address of the QSPI controller registers
 * @refclk:		Pointer to the peripheral clock
 * @pclk:		Pointer to the APB clock
 * @irq:		IRQ number
 * @dev:		Pointer to struct device
 * @txbuf:		Pointer to the TX buffer
 * @rxbuf:		Pointer to the RX buffer
 * @bytes_to_transfer:	Number of bytes left to transfer
 * @bytes_to_receive:	Number of bytes left to receive
 * @genfifocs:		Used for chip select
 * @genfifobus:		Used to select the upper or lower bus
 * @dma_rx_bytes:	Remaining bytes to receive by DMA mode
 * @dma_addr:		DMA address after mapping the kernel buffer
 * @genfifoentry:	Used for storing the genfifoentry instruction.
 * @mode:		Defines the mode in which QSPI is operating
 * @data_completion:	completion structure
 */
struct zynqmp_qspi {
	struct spi_controller *ctlr;
	void __iomem *regs;
	struct clk *refclk;
	struct clk *pclk;
	int irq;
	struct device *dev;
	const void *txbuf;
	void *rxbuf;
	int bytes_to_transfer;
	int bytes_to_receive;
	u32 genfifocs;
	u32 genfifobus;
	u32 dma_rx_bytes;
	dma_addr_t dma_addr;
	u32 genfifoentry;
	enum mode_type mode;
	struct completion data_completion;
	struct mutex op_lock;
};

/**
 * zynqmp_gqspi_read - For GQSPI controller read operation
 * @xqspi:	Pointer to the zynqmp_qspi structure
 * @offset:	Offset from where to read
 * Return:      Value at the offset
 */
static u32 zynqmp_gqspi_read(struct zynqmp_qspi *xqspi, u32 offset)
{
	return readl_relaxed(xqspi->regs + offset);
}

/**
 * zynqmp_gqspi_write - For GQSPI controller write operation
 * @xqspi:	Pointer to the zynqmp_qspi structure
 * @offset:	Offset where to write
 * @val:	Value to be written
 */
static inline void zynqmp_gqspi_write(struct zynqmp_qspi *xqspi, u32 offset,
				      u32 val)
{
	writel_relaxed(val, (xqspi->regs + offset));
}

/**
 * zynqmp_gqspi_selectslave - For selection of slave device
 * @instanceptr:	Pointer to the zynqmp_qspi structure
 * @slavecs:	For chip select
 * @slavebus:	To check which bus is selected- upper or lower
 */
static void zynqmp_gqspi_selectslave(struct zynqmp_qspi *instanceptr,
				     u8 slavecs, u8 slavebus)
{
	/*
	 * Bus and CS lines selected here will be updated in the instance and
	 * used for subsequent GENFIFO entries during transfer.
	 */

	/* Choose slave select line */
	switch (slavecs) {
	case GQSPI_SELECT_FLASH_CS_BOTH:
		instanceptr->genfifocs = GQSPI_GENFIFO_CS_LOWER |
			GQSPI_GENFIFO_CS_UPPER;
		break;
	case GQSPI_SELECT_FLASH_CS_UPPER:
		instanceptr->genfifocs = GQSPI_GENFIFO_CS_UPPER;
		break;
	case GQSPI_SELECT_FLASH_CS_LOWER:
		instanceptr->genfifocs = GQSPI_GENFIFO_CS_LOWER;
		break;
	default:
		dev_warn(instanceptr->dev, "Invalid slave select\n");
	}

	/* Choose the bus */
	switch (slavebus) {
	case GQSPI_SELECT_FLASH_BUS_BOTH:
		instanceptr->genfifobus = GQSPI_GENFIFO_BUS_LOWER |
			GQSPI_GENFIFO_BUS_UPPER;
		break;
	case GQSPI_SELECT_FLASH_BUS_UPPER:
		instanceptr->genfifobus = GQSPI_GENFIFO_BUS_UPPER;
		break;
	case GQSPI_SELECT_FLASH_BUS_LOWER:
		instanceptr->genfifobus = GQSPI_GENFIFO_BUS_LOWER;
		break;
	default:
		dev_warn(instanceptr->dev, "Invalid slave bus\n");
	}
}

/**
 * zynqmp_qspi_init_hw - Initialize the hardware
 * @xqspi:	Pointer to the zynqmp_qspi structure
 *
 * The default settings of the QSPI controller's configurable parameters on
 * reset are
 *	- Master mode
 *	- TX threshold set to 1
 *	- RX threshold set to 1
 *	- Flash memory interface mode enabled
 * This function performs the following actions
 *	- Disable and clear all the interrupts
 *	- Enable manual slave select
 *	- Enable manual start
 *	- Deselect all the chip select lines
 *	- Set the little endian mode of TX FIFO and
 *	- Enable the QSPI controller
 */
static void zynqmp_qspi_init_hw(struct zynqmp_qspi *xqspi)
{
	u32 config_reg;

	/* Select the GQSPI mode */
	zynqmp_gqspi_write(xqspi, GQSPI_SEL_OFST, GQSPI_SEL_MASK);
	/* Clear and disable interrupts */
	zynqmp_gqspi_write(xqspi, GQSPI_ISR_OFST,
			   zynqmp_gqspi_read(xqspi, GQSPI_ISR_OFST) |
			   GQSPI_ISR_WR_TO_CLR_MASK);
	/* Clear the DMA STS */
	zynqmp_gqspi_write(xqspi, GQSPI_QSPIDMA_DST_I_STS_OFST,
			   zynqmp_gqspi_read(xqspi,
					     GQSPI_QSPIDMA_DST_I_STS_OFST));
	zynqmp_gqspi_write(xqspi, GQSPI_QSPIDMA_DST_STS_OFST,
			   zynqmp_gqspi_read(xqspi,
					     GQSPI_QSPIDMA_DST_STS_OFST) |
					     GQSPI_QSPIDMA_DST_STS_WTC);
	zynqmp_gqspi_write(xqspi, GQSPI_IDR_OFST, GQSPI_IDR_ALL_MASK);
	zynqmp_gqspi_write(xqspi,
			   GQSPI_QSPIDMA_DST_I_DIS_OFST,
			   GQSPI_QSPIDMA_DST_INTR_ALL_MASK);
	/* Disable the GQSPI */
	zynqmp_gqspi_write(xqspi, GQSPI_EN_OFST, 0x0);
	config_reg = zynqmp_gqspi_read(xqspi, GQSPI_CONFIG_OFST);
	config_reg &= ~GQSPI_CFG_MODE_EN_MASK;
	/* Manual start */
	config_reg |= GQSPI_CFG_GEN_FIFO_START_MODE_MASK;
	/* Little endian by default */
	config_reg &= ~GQSPI_CFG_ENDIAN_MASK;
	/* Disable poll time out */
	config_reg &= ~GQSPI_CFG_EN_POLL_TO_MASK;
	/* Set hold bit */
	config_reg |= GQSPI_CFG_WP_HOLD_MASK;
	/* Clear pre-scalar by default */
	config_reg &= ~GQSPI_CFG_BAUD_RATE_DIV_MASK;
	/* CPHA 0 */
	config_reg &= ~GQSPI_CFG_CLK_PHA_MASK;
	/* CPOL 0 */
	config_reg &= ~GQSPI_CFG_CLK_POL_MASK;
	zynqmp_gqspi_write(xqspi, GQSPI_CONFIG_OFST, config_reg);

	/* Clear the TX and RX FIFO */
	zynqmp_gqspi_write(xqspi, GQSPI_FIFO_CTRL_OFST,
			   GQSPI_FIFO_CTRL_RST_RX_FIFO_MASK |
			   GQSPI_FIFO_CTRL_RST_TX_FIFO_MASK |
			   GQSPI_FIFO_CTRL_RST_GEN_FIFO_MASK);
	/* Set by default to allow for high frequencies */
	zynqmp_gqspi_write(xqspi, GQSPI_LPBK_DLY_ADJ_OFST,
			   zynqmp_gqspi_read(xqspi, GQSPI_LPBK_DLY_ADJ_OFST) |
			   GQSPI_LPBK_DLY_ADJ_USE_LPBK_MASK);
	/* Reset thresholds */
	zynqmp_gqspi_write(xqspi, GQSPI_TX_THRESHOLD_OFST,
			   GQSPI_TX_FIFO_THRESHOLD_RESET_VAL);
	zynqmp_gqspi_write(xqspi, GQSPI_RX_THRESHOLD_OFST,
			   GQSPI_RX_FIFO_THRESHOLD);
	zynqmp_gqspi_write(xqspi, GQSPI_GF_THRESHOLD_OFST,
			   GQSPI_GEN_FIFO_THRESHOLD_RESET_VAL);
	zynqmp_gqspi_selectslave(xqspi,
				 GQSPI_SELECT_FLASH_CS_LOWER,
				 GQSPI_SELECT_FLASH_BUS_LOWER);
	/* Initialize DMA */
	zynqmp_gqspi_write(xqspi,
			   GQSPI_QSPIDMA_DST_CTRL_OFST,
			   GQSPI_QSPIDMA_DST_CTRL_RESET_VAL);

	/* Enable the GQSPI */
	zynqmp_gqspi_write(xqspi, GQSPI_EN_OFST, GQSPI_EN_MASK);
}

/**
 * zynqmp_qspi_copy_read_data - Copy data to RX buffer
 * @xqspi:	Pointer to the zynqmp_qspi structure
 * @data:	The variable where data is stored
 * @size:	Number of bytes to be copied from data to RX buffer
 */
static void zynqmp_qspi_copy_read_data(struct zynqmp_qspi *xqspi,
				       ulong data, u8 size)
{
	memcpy(xqspi->rxbuf, &data, size);
	xqspi->rxbuf += size;
	xqspi->bytes_to_receive -= size;
}

/**
 * zynqmp_qspi_chipselect - Select or deselect the chip select line
 * @qspi:	Pointer to the spi_device structure
 * @is_high:	Select(0) or deselect (1) the chip select line
 */
static void zynqmp_qspi_chipselect(struct spi_device *qspi, bool is_high)
{
	struct zynqmp_qspi *xqspi = spi_master_get_devdata(qspi->master);
	ulong timeout;
	u32 genfifoentry = 0, statusreg;

	genfifoentry |= GQSPI_GENFIFO_MODE_SPI;

	if (!is_high) {
		if (!qspi->chip_select) {
			xqspi->genfifobus = GQSPI_GENFIFO_BUS_LOWER;
			xqspi->genfifocs = GQSPI_GENFIFO_CS_LOWER;
		} else {
			xqspi->genfifobus = GQSPI_GENFIFO_BUS_UPPER;
			xqspi->genfifocs = GQSPI_GENFIFO_CS_UPPER;
		}
		genfifoentry |= xqspi->genfifobus;
		genfifoentry |= xqspi->genfifocs;
		genfifoentry |= GQSPI_GENFIFO_CS_SETUP;
	} else {
		genfifoentry |= GQSPI_GENFIFO_CS_HOLD;
	}

	zynqmp_gqspi_write(xqspi, GQSPI_GEN_FIFO_OFST, genfifoentry);

	/* Manually start the generic FIFO command */
	zynqmp_gqspi_write(xqspi, GQSPI_CONFIG_OFST,
			   zynqmp_gqspi_read(xqspi, GQSPI_CONFIG_OFST) |
			   GQSPI_CFG_START_GEN_FIFO_MASK);

	timeout = jiffies + msecs_to_jiffies(1000);

	/* Wait until the generic FIFO command is empty */
	do {
		statusreg = zynqmp_gqspi_read(xqspi, GQSPI_ISR_OFST);

		if ((statusreg & GQSPI_ISR_GENFIFOEMPTY_MASK) &&
		    (statusreg & GQSPI_ISR_TXEMPTY_MASK))
			break;
		cpu_relax();
	} while (!time_after_eq(jiffies, timeout));

	if (time_after_eq(jiffies, timeout))
		dev_err(xqspi->dev, "Chip select timed out\n");
}

/**
 * zynqmp_qspi_selectspimode - Selects SPI mode - x1 or x2 or x4.
 * @xqspi:	xqspi is a pointer to the GQSPI instance
 * @spimode:	spimode - SPI or DUAL or QUAD.
 * Return:	Mask to set desired SPI mode in GENFIFO entry.
 */
static inline u32 zynqmp_qspi_selectspimode(struct zynqmp_qspi *xqspi,
					    u8 spimode)
{
	u32 mask = 0;

	switch (spimode) {
	case GQSPI_SELECT_MODE_DUALSPI:
		mask = GQSPI_GENFIFO_MODE_DUALSPI;
		break;
	case GQSPI_SELECT_MODE_QUADSPI:
		mask = GQSPI_GENFIFO_MODE_QUADSPI;
		break;
	case GQSPI_SELECT_MODE_SPI:
		mask = GQSPI_GENFIFO_MODE_SPI;
		break;
	default:
		dev_warn(xqspi->dev, "Invalid SPI mode\n");
	}

	return mask;
}

/**
 * zynqmp_qspi_config_op - Configure QSPI controller for specified
 *				transfer
 * @xqspi:	Pointer to the zynqmp_qspi structure
 * @qspi:	Pointer to the spi_device structure
 *
 * Sets the operational mode of QSPI controller for the next QSPI transfer and
 * sets the requested clock frequency.
 *
 * Return:	Always 0
 *
 * Note:
 *	If the requested frequency is not an exact match with what can be
 *	obtained using the pre-scalar value, the driver sets the clock
 *	frequency which is lower than the requested frequency (maximum lower)
 *	for the transfer.
 *
 *	If the requested frequency is higher or lower than that is supported
 *	by the QSPI controller the driver will set the highest or lowest
 *	frequency supported by controller.
 */
static int zynqmp_qspi_config_op(struct zynqmp_qspi *xqspi,
				 struct spi_device *qspi)
{
	ulong clk_rate;
	u32 config_reg, baud_rate_val = 0;

	/* Set the clock frequency */
	/* If req_hz == 0, default to lowest speed */
	clk_rate = clk_get_rate(xqspi->refclk);

	while ((baud_rate_val < GQSPI_BAUD_DIV_MAX) &&
	       (clk_rate /
		(GQSPI_BAUD_DIV_SHIFT << baud_rate_val)) > qspi->max_speed_hz)
		baud_rate_val++;

	config_reg = zynqmp_gqspi_read(xqspi, GQSPI_CONFIG_OFST);

	/* Set the QSPI clock phase and clock polarity */
	config_reg &= (~GQSPI_CFG_CLK_PHA_MASK) & (~GQSPI_CFG_CLK_POL_MASK);

	if (qspi->mode & SPI_CPHA)
		config_reg |= GQSPI_CFG_CLK_PHA_MASK;
	if (qspi->mode & SPI_CPOL)
		config_reg |= GQSPI_CFG_CLK_POL_MASK;

	config_reg &= ~GQSPI_CFG_BAUD_RATE_DIV_MASK;
	config_reg |= (baud_rate_val << GQSPI_CFG_BAUD_RATE_DIV_SHIFT);
	zynqmp_gqspi_write(xqspi, GQSPI_CONFIG_OFST, config_reg);
	return 0;
}

/**
 * zynqmp_qspi_setup_op - Configure the QSPI controller
 * @qspi:	Pointer to the spi_device structure
 *
 * Sets the operational mode of QSPI controller for the next QSPI transfer,
 * baud rate and divisor value to setup the requested qspi clock.
 *
 * Return:	0 on success; error value otherwise.
 */
static int zynqmp_qspi_setup_op(struct spi_device *qspi)
{
	struct spi_controller *ctlr = qspi->master;
	struct zynqmp_qspi *xqspi = spi_controller_get_devdata(ctlr);

	if (ctlr->busy)
		return -EBUSY;

	zynqmp_gqspi_write(xqspi, GQSPI_EN_OFST, GQSPI_EN_MASK);

	return 0;
}

/**
 * zynqmp_qspi_filltxfifo - Fills the TX FIFO as long as there is room in
 *				the FIFO or the bytes required to be
 *				transmitted.
 * @xqspi:	Pointer to the zynqmp_qspi structure
 * @size:	Number of bytes to be copied from TX buffer to TX FIFO
 */
static void zynqmp_qspi_filltxfifo(struct zynqmp_qspi *xqspi, int size)
{
	u32 count = 0, intermediate;

	while ((xqspi->bytes_to_transfer > 0) && (count < size) && (xqspi->txbuf)) {
		if (xqspi->bytes_to_transfer >= 4) {
			memcpy(&intermediate, xqspi->txbuf, 4);
			xqspi->txbuf += 4;
			xqspi->bytes_to_transfer -= 4;
			count += 4;
		} else {
			memcpy(&intermediate, xqspi->txbuf,
			       xqspi->bytes_to_transfer);
			xqspi->txbuf += xqspi->bytes_to_transfer;
			xqspi->bytes_to_transfer = 0;
			count += xqspi->bytes_to_transfer;
		}
		zynqmp_gqspi_write(xqspi, GQSPI_TXD_OFST, intermediate);
	}
}

/**
 * zynqmp_qspi_readrxfifo - Fills the RX FIFO as long as there is room in
 *				the FIFO.
 * @xqspi:	Pointer to the zynqmp_qspi structure
 * @size:	Number of bytes to be copied from RX buffer to RX FIFO
 */
static void zynqmp_qspi_readrxfifo(struct zynqmp_qspi *xqspi, u32 size)
{
	ulong data;
	int count = 0;

	while ((count < size) && (xqspi->bytes_to_receive > 0)) {
		if (xqspi->bytes_to_receive >= 4) {
			(*(u32 *)xqspi->rxbuf) =
			zynqmp_gqspi_read(xqspi, GQSPI_RXD_OFST);
			xqspi->rxbuf += 4;
			xqspi->bytes_to_receive -= 4;
			count += 4;
		} else {
			data = zynqmp_gqspi_read(xqspi, GQSPI_RXD_OFST);
			count += xqspi->bytes_to_receive;
			zynqmp_qspi_copy_read_data(xqspi, data,
						   xqspi->bytes_to_receive);
			xqspi->bytes_to_receive = 0;
		}
	}
}

/**
 * zynqmp_qspi_fillgenfifo - Fills the GENFIFO.
 * @xqspi:	Pointer to the zynqmp_qspi structure
 * @nbits:	Transfer/Receive buswidth.
 * @genfifoentry:       Variable in which GENFIFO mask is saved
 */
static void zynqmp_qspi_fillgenfifo(struct zynqmp_qspi *xqspi, u8 nbits,
				    u32 genfifoentry)
{
	u32 transfer_len = 0;

	if (xqspi->txbuf) {
		genfifoentry &= ~GQSPI_GENFIFO_RX;
		genfifoentry |= GQSPI_GENFIFO_DATA_XFER;
		genfifoentry |= GQSPI_GENFIFO_TX;
		transfer_len = xqspi->bytes_to_transfer;
	} else if (xqspi->rxbuf) {
		genfifoentry &= ~GQSPI_GENFIFO_TX;
		genfifoentry |= GQSPI_GENFIFO_DATA_XFER;
		genfifoentry |= GQSPI_GENFIFO_RX;
		if (xqspi->mode == GQSPI_MODE_DMA)
			transfer_len = xqspi->dma_rx_bytes;
		else
			transfer_len = xqspi->bytes_to_receive;
	} else {
		/* Sending dummy circles here */
		genfifoentry &= ~(GQSPI_GENFIFO_TX | GQSPI_GENFIFO_RX);
		genfifoentry |= GQSPI_GENFIFO_DATA_XFER;
		transfer_len = xqspi->bytes_to_transfer;
	}
	genfifoentry |= zynqmp_qspi_selectspimode(xqspi, nbits);
	xqspi->genfifoentry = genfifoentry;

	if ((transfer_len) < GQSPI_GENFIFO_IMM_DATA_MASK) {
		genfifoentry &= ~GQSPI_GENFIFO_IMM_DATA_MASK;
		genfifoentry |= transfer_len;
		zynqmp_gqspi_write(xqspi, GQSPI_GEN_FIFO_OFST, genfifoentry);
	} else {
		int tempcount = transfer_len;
		u32 exponent = 8;	/* 2^8 = 256 */
		u8 imm_data = tempcount & 0xFF;

		tempcount &= ~(tempcount & 0xFF);
		/* Immediate entry */
		if (tempcount != 0) {
			/* Exponent entries */
			genfifoentry |= GQSPI_GENFIFO_EXP;
			while (tempcount != 0) {
				if (tempcount & GQSPI_GENFIFO_EXP_START) {
					genfifoentry &=
						~GQSPI_GENFIFO_IMM_DATA_MASK;
					genfifoentry |= exponent;
					zynqmp_gqspi_write(xqspi,
							   GQSPI_GEN_FIFO_OFST,
							   genfifoentry);
				}
				tempcount = tempcount >> 1;
				exponent++;
			}
		}
		if (imm_data != 0) {
			genfifoentry &= ~GQSPI_GENFIFO_EXP;
			genfifoentry &= ~GQSPI_GENFIFO_IMM_DATA_MASK;
			genfifoentry |= (u8)(imm_data & 0xFF);
			zynqmp_gqspi_write(xqspi, GQSPI_GEN_FIFO_OFST,
					   genfifoentry);
		}
	}
	if (xqspi->mode == GQSPI_MODE_IO && xqspi->rxbuf) {
		/* Dummy generic FIFO entry */
		zynqmp_gqspi_write(xqspi, GQSPI_GEN_FIFO_OFST, 0x0);
	}
}

/**
 * zynqmp_process_dma_irq - Handler for DMA done interrupt of QSPI
 *				controller
 * @xqspi:	zynqmp_qspi instance pointer
 *
 * This function handles DMA interrupt only.
 */
static void zynqmp_process_dma_irq(struct zynqmp_qspi *xqspi)
{
	u32 config_reg, genfifoentry;

	dma_unmap_single(xqspi->dev, xqspi->dma_addr,
			 xqspi->dma_rx_bytes, DMA_FROM_DEVICE);
	xqspi->rxbuf += xqspi->dma_rx_bytes;
	xqspi->bytes_to_receive -= xqspi->dma_rx_bytes;
	xqspi->dma_rx_bytes = 0;

	/* Disabling the DMA interrupts */
	zynqmp_gqspi_write(xqspi, GQSPI_QSPIDMA_DST_I_DIS_OFST,
			   GQSPI_QSPIDMA_DST_I_EN_DONE_MASK);

	if (xqspi->bytes_to_receive > 0) {
		/* Switch to IO mode,for remaining bytes to receive */
		config_reg = zynqmp_gqspi_read(xqspi, GQSPI_CONFIG_OFST);
		config_reg &= ~GQSPI_CFG_MODE_EN_MASK;
		zynqmp_gqspi_write(xqspi, GQSPI_CONFIG_OFST, config_reg);

		/* Initiate the transfer of remaining bytes */
		genfifoentry = xqspi->genfifoentry;
		genfifoentry |= xqspi->bytes_to_receive;
		zynqmp_gqspi_write(xqspi, GQSPI_GEN_FIFO_OFST, genfifoentry);

		/* Dummy generic FIFO entry */
		zynqmp_gqspi_write(xqspi, GQSPI_GEN_FIFO_OFST, 0x0);

		/* Manual start */
		zynqmp_gqspi_write(xqspi, GQSPI_CONFIG_OFST,
				   (zynqmp_gqspi_read(xqspi,
						      GQSPI_CONFIG_OFST) |
				   GQSPI_CFG_START_GEN_FIFO_MASK));

		/* Enable the RX interrupts for IO mode */
		zynqmp_gqspi_write(xqspi, GQSPI_IER_OFST,
				   GQSPI_IER_GENFIFOEMPTY_MASK |
				   GQSPI_IER_RXNEMPTY_MASK |
				   GQSPI_IER_RXEMPTY_MASK);
	}
}

/**
 * zynqmp_qspi_irq - Interrupt service routine of the QSPI controller
 * @irq:	IRQ number
 * @dev_id:	Pointer to the xqspi structure
 *
 * This function handles TX empty only.
 * On TX empty interrupt this function reads the received data from RX FIFO
 * and fills the TX FIFO if there is any data remaining to be transferred.
 *
 * Return:	IRQ_HANDLED when interrupt is handled
 *		IRQ_NONE otherwise.
 */
static irqreturn_t zynqmp_qspi_irq(int irq, void *dev_id)
{
	struct zynqmp_qspi *xqspi = (struct zynqmp_qspi *)dev_id;
	irqreturn_t ret = IRQ_NONE;
	u32 status, mask, dma_status = 0;

	status = zynqmp_gqspi_read(xqspi, GQSPI_ISR_OFST);
	zynqmp_gqspi_write(xqspi, GQSPI_ISR_OFST, status);
	mask = (status & ~(zynqmp_gqspi_read(xqspi, GQSPI_IMASK_OFST)));

	/* Read and clear DMA status */
	if (xqspi->mode == GQSPI_MODE_DMA) {
		dma_status =
			zynqmp_gqspi_read(xqspi, GQSPI_QSPIDMA_DST_I_STS_OFST);
		zynqmp_gqspi_write(xqspi, GQSPI_QSPIDMA_DST_I_STS_OFST,
				   dma_status);
	}

	if (mask & GQSPI_ISR_TXNOT_FULL_MASK) {
		zynqmp_qspi_filltxfifo(xqspi, GQSPI_TX_FIFO_FILL);
		ret = IRQ_HANDLED;
	}

	if (dma_status & GQSPI_QSPIDMA_DST_I_STS_DONE_MASK) {
		zynqmp_process_dma_irq(xqspi);
		ret = IRQ_HANDLED;
	} else if (!(mask & GQSPI_IER_RXEMPTY_MASK) &&
			(mask & GQSPI_IER_GENFIFOEMPTY_MASK)) {
		zynqmp_qspi_readrxfifo(xqspi, GQSPI_RX_FIFO_FILL);
		ret = IRQ_HANDLED;
	}

	if (xqspi->bytes_to_receive == 0 && xqspi->bytes_to_transfer == 0 &&
	    ((status & GQSPI_IRQ_MASK) == GQSPI_IRQ_MASK)) {
		zynqmp_gqspi_write(xqspi, GQSPI_IDR_OFST, GQSPI_ISR_IDR_MASK);
		complete(&xqspi->data_completion);
		ret = IRQ_HANDLED;
	}
	return ret;
}

/**
 * zynqmp_qspi_setuprxdma - This function sets up the RX DMA operation
 * @xqspi:	xqspi is a pointer to the GQSPI instance.
 */
static int zynqmp_qspi_setuprxdma(struct zynqmp_qspi *xqspi)
{
	u32 rx_bytes, rx_rem, config_reg;
	dma_addr_t addr;
	u64 dma_align =  (u64)(uintptr_t)xqspi->rxbuf;

	if (xqspi->bytes_to_receive < 8 ||
	    ((dma_align & GQSPI_DMA_UNALIGN) != 0x0)) {
		/* Setting to IO mode */
		config_reg = zynqmp_gqspi_read(xqspi, GQSPI_CONFIG_OFST);
		config_reg &= ~GQSPI_CFG_MODE_EN_MASK;
		zynqmp_gqspi_write(xqspi, GQSPI_CONFIG_OFST, config_reg);
		xqspi->mode = GQSPI_MODE_IO;
		xqspi->dma_rx_bytes = 0;
		return 0;
	}

	rx_rem = xqspi->bytes_to_receive % 4;
	rx_bytes = (xqspi->bytes_to_receive - rx_rem);

	addr = dma_map_single(xqspi->dev, (void *)xqspi->rxbuf,
			      rx_bytes, DMA_FROM_DEVICE);
	if (dma_mapping_error(xqspi->dev, addr)) {
		dev_err(xqspi->dev, "ERR:rxdma:memory not mapped\n");
		return -ENOMEM;
	}

	xqspi->dma_rx_bytes = rx_bytes;
	xqspi->dma_addr = addr;
	zynqmp_gqspi_write(xqspi, GQSPI_QSPIDMA_DST_ADDR_OFST,
			   (u32)(addr & 0xffffffff));
	addr = ((addr >> 16) >> 16);
	zynqmp_gqspi_write(xqspi, GQSPI_QSPIDMA_DST_ADDR_MSB_OFST,
			   ((u32)addr) & 0xfff);

	/* Enabling the DMA mode */
	config_reg = zynqmp_gqspi_read(xqspi, GQSPI_CONFIG_OFST);
	config_reg &= ~GQSPI_CFG_MODE_EN_MASK;
	config_reg |= GQSPI_CFG_MODE_EN_DMA_MASK;
	zynqmp_gqspi_write(xqspi, GQSPI_CONFIG_OFST, config_reg);

	/* Switch to DMA mode */
	xqspi->mode = GQSPI_MODE_DMA;

	/* Write the number of bytes to transfer */
	zynqmp_gqspi_write(xqspi, GQSPI_QSPIDMA_DST_SIZE_OFST, rx_bytes);

	return 0;
}

/**
 * zynqmp_qspi_write_op - This function sets up the GENFIFO entries,
 *			TX FIFO, and fills the TX FIFO with as many
 *			bytes as possible.
 * @xqspi:	Pointer to the GQSPI instance.
 * @tx_nbits:	Transfer buswidth.
 * @genfifoentry:	Variable in which GENFIFO mask is returned
 *			to calling function
 */
static void zynqmp_qspi_write_op(struct zynqmp_qspi *xqspi, u8 tx_nbits,
				 u32 genfifoentry)
{
	u32 config_reg;

	zynqmp_qspi_fillgenfifo(xqspi, tx_nbits, genfifoentry);
	zynqmp_qspi_filltxfifo(xqspi, GQSPI_TXD_DEPTH);
	if (xqspi->mode == GQSPI_MODE_DMA) {
		config_reg = zynqmp_gqspi_read(xqspi,
					       GQSPI_CONFIG_OFST);
		config_reg &= ~GQSPI_CFG_MODE_EN_MASK;
		zynqmp_gqspi_write(xqspi, GQSPI_CONFIG_OFST,
				   config_reg);
		xqspi->mode = GQSPI_MODE_IO;
	}
}

/**
 * zynqmp_qspi_read_op - This function sets up the GENFIFO entries and
 *				RX DMA operation.
 * @xqspi:	xqspi is a pointer to the GQSPI instance.
 * @rx_nbits:	Receive buswidth.
 * @genfifoentry:	genfifoentry is pointer to the variable in which
 *			GENFIFO	mask is returned to calling function
 */
static int zynqmp_qspi_read_op(struct zynqmp_qspi *xqspi, u8 rx_nbits,
				u32 genfifoentry)
{
	int ret;

	ret = zynqmp_qspi_setuprxdma(xqspi);
	if (ret)
		return ret;
	zynqmp_qspi_fillgenfifo(xqspi, rx_nbits, genfifoentry);

	return 0;
}

/**
 * zynqmp_qspi_suspend - Suspend method for the QSPI driver
 * @dev:	Address of the platform_device structure
 *
 * This function stops the QSPI driver queue and disables the QSPI controller
 *
 * Return:	Always 0
 */
static int __maybe_unused zynqmp_qspi_suspend(struct device *dev)
{
	struct zynqmp_qspi *xqspi = dev_get_drvdata(dev);
	struct spi_controller *ctlr = xqspi->ctlr;
	int ret;

	ret = spi_controller_suspend(ctlr);
	if (ret)
		return ret;

	zynqmp_gqspi_write(xqspi, GQSPI_EN_OFST, 0x0);

	return 0;
}

/**
 * zynqmp_qspi_resume - Resume method for the QSPI driver
 * @dev:	Address of the platform_device structure
 *
 * The function starts the QSPI driver queue and initializes the QSPI
 * controller
 *
 * Return:	0 on success; error value otherwise
 */
static int __maybe_unused zynqmp_qspi_resume(struct device *dev)
{
	struct zynqmp_qspi *xqspi = dev_get_drvdata(dev);
	struct spi_controller *ctlr = xqspi->ctlr;

	zynqmp_gqspi_write(xqspi, GQSPI_EN_OFST, GQSPI_EN_MASK);

	spi_controller_resume(ctlr);

	return 0;
}

/**
 * zynqmp_runtime_suspend - Runtime suspend method for the SPI driver
 * @dev:	Address of the platform_device structure
 *
 * This function disables the clocks
 *
 * Return:	Always 0
 */
static int __maybe_unused zynqmp_runtime_suspend(struct device *dev)
{
	struct zynqmp_qspi *xqspi = dev_get_drvdata(dev);

	clk_disable_unprepare(xqspi->refclk);
	clk_disable_unprepare(xqspi->pclk);

	return 0;
}

/**
 * zynqmp_runtime_resume - Runtime resume method for the SPI driver
 * @dev:	Address of the platform_device structure
 *
 * This function enables the clocks
 *
 * Return:	0 on success and error value on error
 */
static int __maybe_unused zynqmp_runtime_resume(struct device *dev)
{
	struct zynqmp_qspi *xqspi = dev_get_drvdata(dev);
	int ret;

	ret = clk_prepare_enable(xqspi->pclk);
	if (ret) {
		dev_err(dev, "Cannot enable APB clock.\n");
		return ret;
	}

	ret = clk_prepare_enable(xqspi->refclk);
	if (ret) {
		dev_err(dev, "Cannot enable device clock.\n");
		clk_disable_unprepare(xqspi->pclk);
		return ret;
	}

	return 0;
}

/**
 * zynqmp_qspi_exec_op() - Initiates the QSPI transfer
 * @mem: The SPI memory
 * @op: The memory operation to execute
 *
 * Executes a memory operation.
 *
 * This function first selects the chip and starts the memory operation.
 *
 * Return: 0 in case of success, a negative error code otherwise.
 */
static int zynqmp_qspi_exec_op(struct spi_mem *mem,
			       const struct spi_mem_op *op)
{
	struct zynqmp_qspi *xqspi = spi_controller_get_devdata
				    (mem->spi->master);
	int err = 0, i;
	u32 genfifoentry = 0;
	u16 opcode = op->cmd.opcode;
	u64 opaddr;

	dev_dbg(xqspi->dev, "cmd:%#x mode:%d.%d.%d.%d\n",
		op->cmd.opcode, op->cmd.buswidth, op->addr.buswidth,
		op->dummy.buswidth, op->data.buswidth);

	mutex_lock(&xqspi->op_lock);
	zynqmp_qspi_config_op(xqspi, mem->spi);
	zynqmp_qspi_chipselect(mem->spi, false);
	genfifoentry |= xqspi->genfifocs;
	genfifoentry |= xqspi->genfifobus;

	if (op->cmd.opcode) {
		reinit_completion(&xqspi->data_completion);
		xqspi->txbuf = &opcode;
		xqspi->rxbuf = NULL;
		xqspi->bytes_to_transfer = op->cmd.nbytes;
		xqspi->bytes_to_receive = 0;
		zynqmp_qspi_write_op(xqspi, op->cmd.buswidth, genfifoentry);
		zynqmp_gqspi_write(xqspi, GQSPI_CONFIG_OFST,
				   zynqmp_gqspi_read(xqspi, GQSPI_CONFIG_OFST) |
				   GQSPI_CFG_START_GEN_FIFO_MASK);
		zynqmp_gqspi_write(xqspi, GQSPI_IER_OFST,
				   GQSPI_IER_GENFIFOEMPTY_MASK |
				   GQSPI_IER_TXNOT_FULL_MASK);
		if (!wait_for_completion_timeout
		    (&xqspi->data_completion, msecs_to_jiffies(1000))) {
			err = -ETIMEDOUT;
			goto return_err;
		}
	}

	if (op->addr.nbytes) {
		xqspi->txbuf = &opaddr;
		for (i = 0; i < op->addr.nbytes; i++) {
			*(((u8 *)xqspi->txbuf) + i) = op->addr.val >>
					(8 * (op->addr.nbytes - i - 1));
		}

		reinit_completion(&xqspi->data_completion);
		xqspi->rxbuf = NULL;
		xqspi->bytes_to_transfer = op->addr.nbytes;
		xqspi->bytes_to_receive = 0;
		zynqmp_qspi_write_op(xqspi, op->addr.buswidth, genfifoentry);
		zynqmp_gqspi_write(xqspi, GQSPI_CONFIG_OFST,
				   zynqmp_gqspi_read(xqspi,
						     GQSPI_CONFIG_OFST) |
				   GQSPI_CFG_START_GEN_FIFO_MASK);
		zynqmp_gqspi_write(xqspi, GQSPI_IER_OFST,
				   GQSPI_IER_TXEMPTY_MASK |
				   GQSPI_IER_GENFIFOEMPTY_MASK |
				   GQSPI_IER_TXNOT_FULL_MASK);
		if (!wait_for_completion_timeout
		    (&xqspi->data_completion, msecs_to_jiffies(1000))) {
			err = -ETIMEDOUT;
			goto return_err;
		}
	}

	if (op->dummy.nbytes) {
		xqspi->txbuf = NULL;
		xqspi->rxbuf = NULL;
		/*
		 * xqspi->bytes_to_transfer here represents the dummy circles
		 * which need to be sent.
		 */
		xqspi->bytes_to_transfer = op->dummy.nbytes * 8 / op->dummy.buswidth;
		xqspi->bytes_to_receive = 0;
		/*
		 * Using op->data.buswidth instead of op->dummy.buswidth here because
		 * we need to use it to configure the correct SPI mode.
		 */
		zynqmp_qspi_write_op(xqspi, op->data.buswidth,
				     genfifoentry);
		zynqmp_gqspi_write(xqspi, GQSPI_CONFIG_OFST,
				   zynqmp_gqspi_read(xqspi, GQSPI_CONFIG_OFST) |
				   GQSPI_CFG_START_GEN_FIFO_MASK);
	}

	if (op->data.nbytes) {
		reinit_completion(&xqspi->data_completion);
		if (op->data.dir == SPI_MEM_DATA_OUT) {
			xqspi->txbuf = (u8 *)op->data.buf.out;
			xqspi->rxbuf = NULL;
			xqspi->bytes_to_transfer = op->data.nbytes;
			xqspi->bytes_to_receive = 0;
			zynqmp_qspi_write_op(xqspi, op->data.buswidth,
					     genfifoentry);
			zynqmp_gqspi_write(xqspi, GQSPI_CONFIG_OFST,
					   zynqmp_gqspi_read
					   (xqspi, GQSPI_CONFIG_OFST) |
					   GQSPI_CFG_START_GEN_FIFO_MASK);
			zynqmp_gqspi_write(xqspi, GQSPI_IER_OFST,
					   GQSPI_IER_TXEMPTY_MASK |
					   GQSPI_IER_GENFIFOEMPTY_MASK |
					   GQSPI_IER_TXNOT_FULL_MASK);
		} else {
			xqspi->txbuf = NULL;
			xqspi->rxbuf = (u8 *)op->data.buf.in;
			xqspi->bytes_to_receive = op->data.nbytes;
			xqspi->bytes_to_transfer = 0;
			err = zynqmp_qspi_read_op(xqspi, op->data.buswidth,
					    genfifoentry);
			if (err)
				goto return_err;

			zynqmp_gqspi_write(xqspi, GQSPI_CONFIG_OFST,
					   zynqmp_gqspi_read
					   (xqspi, GQSPI_CONFIG_OFST) |
					   GQSPI_CFG_START_GEN_FIFO_MASK);
			if (xqspi->mode == GQSPI_MODE_DMA) {
				zynqmp_gqspi_write
					(xqspi, GQSPI_QSPIDMA_DST_I_EN_OFST,
					 GQSPI_QSPIDMA_DST_I_EN_DONE_MASK);
			} else {
				zynqmp_gqspi_write(xqspi, GQSPI_IER_OFST,
						   GQSPI_IER_GENFIFOEMPTY_MASK |
						   GQSPI_IER_RXNEMPTY_MASK |
						   GQSPI_IER_RXEMPTY_MASK);
			}
		}
		if (!wait_for_completion_timeout
		    (&xqspi->data_completion, msecs_to_jiffies(1000)))
			err = -ETIMEDOUT;
	}

return_err:

	zynqmp_qspi_chipselect(mem->spi, true);
	mutex_unlock(&xqspi->op_lock);

	return err;
}

static const struct dev_pm_ops zynqmp_qspi_dev_pm_ops = {
	SET_RUNTIME_PM_OPS(zynqmp_runtime_suspend,
			   zynqmp_runtime_resume, NULL)
	SET_SYSTEM_SLEEP_PM_OPS(zynqmp_qspi_suspend, zynqmp_qspi_resume)
};

static const struct spi_controller_mem_ops zynqmp_qspi_mem_ops = {
	.exec_op = zynqmp_qspi_exec_op,
};

/**
 * zynqmp_qspi_probe - Probe method for the QSPI driver
 * @pdev:	Pointer to the platform_device structure
 *
 * This function initializes the driver data structures and the hardware.
 *
 * Return:	0 on success; error value otherwise
 */
static int zynqmp_qspi_probe(struct platform_device *pdev)
{
	int ret = 0;
	struct spi_controller *ctlr;
	struct zynqmp_qspi *xqspi;
	struct device *dev = &pdev->dev;
	struct device_node *np = dev->of_node;
	u32 num_cs;

	ctlr = spi_alloc_master(&pdev->dev, sizeof(*xqspi));
	if (!ctlr)
		return -ENOMEM;

	xqspi = spi_controller_get_devdata(ctlr);
	xqspi->dev = dev;
	xqspi->ctlr = ctlr;
	platform_set_drvdata(pdev, xqspi);

	xqspi->regs = devm_platform_ioremap_resource(pdev, 0);
	if (IS_ERR(xqspi->regs)) {
		ret = PTR_ERR(xqspi->regs);
		goto remove_master;
	}

	xqspi->pclk = devm_clk_get(&pdev->dev, "pclk");
	if (IS_ERR(xqspi->pclk)) {
		dev_err(dev, "pclk clock not found.\n");
		ret = PTR_ERR(xqspi->pclk);
		goto remove_master;
	}

	xqspi->refclk = devm_clk_get(&pdev->dev, "ref_clk");
	if (IS_ERR(xqspi->refclk)) {
		dev_err(dev, "ref_clk clock not found.\n");
		ret = PTR_ERR(xqspi->refclk);
		goto remove_master;
	}

	ret = clk_prepare_enable(xqspi->pclk);
	if (ret) {
		dev_err(dev, "Unable to enable APB clock.\n");
		goto remove_master;
	}

	ret = clk_prepare_enable(xqspi->refclk);
	if (ret) {
		dev_err(dev, "Unable to enable device clock.\n");
		goto clk_dis_pclk;
	}

	init_completion(&xqspi->data_completion);

	mutex_init(&xqspi->op_lock);

	pm_runtime_use_autosuspend(&pdev->dev);
	pm_runtime_set_autosuspend_delay(&pdev->dev, SPI_AUTOSUSPEND_TIMEOUT);
	pm_runtime_set_active(&pdev->dev);
	pm_runtime_enable(&pdev->dev);

	ret = pm_runtime_get_sync(&pdev->dev);
	if (ret < 0) {
		dev_err(&pdev->dev, "Failed to pm_runtime_get_sync: %d\n", ret);
		goto clk_dis_all;
	}

	/* QSPI controller initializations */
	zynqmp_qspi_init_hw(xqspi);

	xqspi->irq = platform_get_irq(pdev, 0);
	if (xqspi->irq <= 0) {
		ret = -ENXIO;
		goto clk_dis_all;
	}
	ret = devm_request_irq(&pdev->dev, xqspi->irq, zynqmp_qspi_irq,
			       0, pdev->name, xqspi);
	if (ret != 0) {
		ret = -ENXIO;
		dev_err(dev, "request_irq failed\n");
		goto clk_dis_all;
	}

	ret = dma_set_mask(&pdev->dev, DMA_BIT_MASK(44));
	if (ret)
		goto clk_dis_all;

<<<<<<< HEAD
=======
	ret = of_property_read_u32(np, "num-cs", &num_cs);
	if (ret < 0) {
		ctlr->num_chipselect = GQSPI_DEFAULT_NUM_CS;
	} else if (num_cs > GQSPI_MAX_NUM_CS) {
		ret = -EINVAL;
		dev_err(&pdev->dev, "only %d chip selects are available\n",
			GQSPI_MAX_NUM_CS);
		goto clk_dis_all;
	} else {
		ctlr->num_chipselect = num_cs;
	}

>>>>>>> 29549c70
	ctlr->bits_per_word_mask = SPI_BPW_MASK(8);
	ctlr->mem_ops = &zynqmp_qspi_mem_ops;
	ctlr->setup = zynqmp_qspi_setup_op;
	ctlr->max_speed_hz = clk_get_rate(xqspi->refclk) / 2;
	ctlr->bits_per_word_mask = SPI_BPW_MASK(8);
	ctlr->mode_bits = SPI_CPOL | SPI_CPHA | SPI_RX_DUAL | SPI_RX_QUAD |
			    SPI_TX_DUAL | SPI_TX_QUAD;
	ctlr->dev.of_node = np;
	ctlr->auto_runtime_pm = true;

	ret = devm_spi_register_controller(&pdev->dev, ctlr);
	if (ret) {
		dev_err(&pdev->dev, "spi_register_controller failed\n");
		goto clk_dis_all;
	}

	pm_runtime_mark_last_busy(&pdev->dev);
	pm_runtime_put_autosuspend(&pdev->dev);

	return 0;

clk_dis_all:
	pm_runtime_put_sync(&pdev->dev);
	pm_runtime_set_suspended(&pdev->dev);
	pm_runtime_disable(&pdev->dev);
	clk_disable_unprepare(xqspi->refclk);
clk_dis_pclk:
	clk_disable_unprepare(xqspi->pclk);
remove_master:
	spi_controller_put(ctlr);

	return ret;
}

/**
 * zynqmp_qspi_remove - Remove method for the QSPI driver
 * @pdev:	Pointer to the platform_device structure
 *
 * This function is called if a device is physically removed from the system or
 * if the driver module is being unloaded. It frees all resources allocated to
 * the device.
 *
 * Return:	0 Always
 */
static int zynqmp_qspi_remove(struct platform_device *pdev)
{
	struct zynqmp_qspi *xqspi = platform_get_drvdata(pdev);

	zynqmp_gqspi_write(xqspi, GQSPI_EN_OFST, 0x0);
	clk_disable_unprepare(xqspi->refclk);
	clk_disable_unprepare(xqspi->pclk);
	pm_runtime_set_suspended(&pdev->dev);
	pm_runtime_disable(&pdev->dev);

	return 0;
}

static const struct of_device_id zynqmp_qspi_of_match[] = {
	{ .compatible = "xlnx,zynqmp-qspi-1.0", },
	{ /* End of table */ }
};

MODULE_DEVICE_TABLE(of, zynqmp_qspi_of_match);

static struct platform_driver zynqmp_qspi_driver = {
	.probe = zynqmp_qspi_probe,
	.remove = zynqmp_qspi_remove,
	.driver = {
		.name = "zynqmp-qspi",
		.of_match_table = zynqmp_qspi_of_match,
		.pm = &zynqmp_qspi_dev_pm_ops,
	},
};

module_platform_driver(zynqmp_qspi_driver);

MODULE_AUTHOR("Xilinx, Inc.");
MODULE_DESCRIPTION("Xilinx Zynqmp QSPI driver");
MODULE_LICENSE("GPL");<|MERGE_RESOLUTION|>--- conflicted
+++ resolved
@@ -1184,8 +1184,6 @@
 	if (ret)
 		goto clk_dis_all;
 
-<<<<<<< HEAD
-=======
 	ret = of_property_read_u32(np, "num-cs", &num_cs);
 	if (ret < 0) {
 		ctlr->num_chipselect = GQSPI_DEFAULT_NUM_CS;
@@ -1198,7 +1196,6 @@
 		ctlr->num_chipselect = num_cs;
 	}
 
->>>>>>> 29549c70
 	ctlr->bits_per_word_mask = SPI_BPW_MASK(8);
 	ctlr->mem_ops = &zynqmp_qspi_mem_ops;
 	ctlr->setup = zynqmp_qspi_setup_op;
