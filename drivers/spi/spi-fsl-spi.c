--- conflicted
+++ resolved
@@ -742,12 +742,6 @@
 		 * supported on the GRLIB variant.
 		 */
 		ret = gpiod_count(dev, "cs");
-<<<<<<< HEAD
-		if (ret <= 0)
-			pdata->max_chipselect = 1;
-		else
-			pdata->cs_control = fsl_spi_cs_control;
-=======
 		if (ret < 0)
 			ret = 0;
 		if (ret == 0 && !spisel_boot) {
@@ -756,7 +750,6 @@
 			pdata->max_chipselect = ret + spisel_boot;
 			pdata->cs_control = fsl_spi_cs_control;
 		}
->>>>>>> c1084c27
 	}
 
 	ret = of_address_to_resource(np, 0, &mem);
@@ -766,26 +759,18 @@
 	irq = platform_get_irq(ofdev, 0);
 	if (irq < 0) {
 		ret = irq;
-<<<<<<< HEAD
-		goto err;
-=======
 		goto unmap_out;
->>>>>>> c1084c27
 	}
 
 	master = fsl_spi_probe(dev, &mem, irq);
 
 	return PTR_ERR_OR_ZERO(master);
 
-<<<<<<< HEAD
-err:
-=======
 unmap_out:
 #if IS_ENABLED(CONFIG_FSL_SOC)
 	if (spisel_boot)
 		iounmap(pinfo->immr_spi_cs);
 #endif
->>>>>>> c1084c27
 	return ret;
 }
 
