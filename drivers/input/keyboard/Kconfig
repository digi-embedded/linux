#
# Input core configuration
#
menuconfig INPUT_KEYBOARD
	bool "Keyboards"
	default y
	help
	  Say Y here, and a list of supported keyboards will be displayed.
	  This option doesn't affect the kernel.

	  If unsure, say Y.

if INPUT_KEYBOARD

config KEYBOARD_ADC
	tristate "ADC Ladder Buttons"
	depends on IIO
	select INPUT_POLLDEV
	help
	  This driver implements support for buttons connected
	  to an ADC using a resistor ladder.

	  Say Y here if your device has such buttons connected to an ADC.  Your
	  board-specific setup logic must also provide a configuration data
	  for mapping voltages to buttons.

	  To compile this driver as a module, choose M here: the
	  module will be called adc_keys.

config KEYBOARD_ADP5520
	tristate "Keypad Support for ADP5520 PMIC"
	depends on PMIC_ADP5520
	help
	  This option enables support for the keypad scan matrix
	  on Analog Devices ADP5520 PMICs.

	  To compile this driver as a module, choose M here: the module will
	  be called adp5520-keys.

config KEYBOARD_ADP5588
	tristate "ADP5588/87 I2C QWERTY Keypad and IO Expander"
	depends on I2C
	help
	  Say Y here if you want to use a ADP5588/87 attached to your
	  system I2C bus.

	  To compile this driver as a module, choose M here: the
	  module will be called adp5588-keys.

config KEYBOARD_ADP5589
	tristate "ADP5585/ADP5589 I2C QWERTY Keypad and IO Expander"
	depends on I2C
	help
	  Say Y here if you want to use a ADP5585/ADP5589 attached to your
	  system I2C bus.

	  To compile this driver as a module, choose M here: the
	  module will be called adp5589-keys.

config KEYBOARD_AMIGA
	tristate "Amiga keyboard"
	depends on AMIGA
	help
	  Say Y here if you are running Linux on any AMIGA and have a keyboard
	  attached.

	  To compile this driver as a module, choose M here: the
	  module will be called amikbd.

config ATARI_KBD_CORE
	bool

config KEYBOARD_ATARI
	tristate "Atari keyboard"
	depends on ATARI
	select ATARI_KBD_CORE
	help
	  Say Y here if you are running Linux on any Atari and have a keyboard
	  attached.

	  To compile this driver as a module, choose M here: the
	  module will be called atakbd.

config KEYBOARD_ATKBD
	tristate "AT keyboard"
	default y
	select SERIO
	select SERIO_LIBPS2
	select SERIO_I8042 if ARCH_MIGHT_HAVE_PC_SERIO
	select SERIO_GSCPS2 if GSC
	help
	  Say Y here if you want to use a standard AT or PS/2 keyboard. Usually
	  you'll need this, unless you have a different type keyboard (USB, ADB
	  or other). This also works for AT and PS/2 keyboards connected over a
	  PS/2 to serial converter.

	  If unsure, say Y.

	  To compile this driver as a module, choose M here: the
	  module will be called atkbd.

config KEYBOARD_ATKBD_HP_KEYCODES
	bool "Use HP keyboard scancodes"
	depends on PARISC && KEYBOARD_ATKBD
	default y
	help
	  Say Y here if you have a PA-RISC machine and want to use an AT or
	  PS/2 keyboard, and your keyboard uses keycodes that are specific to
	  PA-RISC keyboards.

	  Say N if you use a standard keyboard.

config KEYBOARD_ATKBD_RDI_KEYCODES
	bool "Use PrecisionBook keyboard scancodes"
	depends on KEYBOARD_ATKBD_HP_KEYCODES
	default n
	help
	  If you have an RDI PrecisionBook, say Y here if you want to use its
	  built-in keyboard (as opposed to an external keyboard).

	  The PrecisionBook has five keys that conflict with those used by most
	  AT and PS/2 keyboards. These are as follows:

	    PrecisionBook    Standard AT or PS/2

	    F1               F12
	    Left Ctrl        Left Alt
	    Caps Lock        Left Ctrl
	    Right Ctrl       Caps Lock
	    Left             102nd key (the key to the right of Left Shift)

	  If you say N here, and use the PrecisionBook keyboard, then each key
	  in the left-hand column will be interpreted as the corresponding key
	  in the right-hand column.

	  If you say Y here, and use an external keyboard, then each key in the
	  right-hand column will be interpreted as the key shown in the
	  left-hand column.

config KEYBOARD_QT1070
       tristate "Atmel AT42QT1070 Touch Sensor Chip"
       depends on I2C
       help
         Say Y here if you want to use Atmel AT42QT1070 QTouch
         Sensor chip as input device.

         To compile this driver as a module, choose M here:
         the module will be called qt1070

config KEYBOARD_QT2160
	tristate "Atmel AT42QT2160 Touch Sensor Chip"
	depends on I2C
	help
	  If you say yes here you get support for Atmel AT42QT2160 Touch
	  Sensor chip as a keyboard input.

	  This driver can also be built as a module. If so, the module
	  will be called qt2160.

config KEYBOARD_BFIN
	tristate "Blackfin BF54x keypad support"
	depends on (BF54x && !BF544)
	help
	  Say Y here if you want to use the BF54x keypad.

	  To compile this driver as a module, choose M here: the
	  module will be called bf54x-keys.

config KEYBOARD_CLPS711X
	tristate "CLPS711X Keypad support"
	depends on OF_GPIO && (ARCH_CLPS711X || COMPILE_TEST)
	select INPUT_MATRIXKMAP
	select INPUT_POLLDEV
	help
	  Say Y here to enable the matrix keypad on the Cirrus Logic
	  CLPS711X CPUs.

	  To compile this driver as a module, choose M here: the
	  module will be called clps711x-keypad.

config KEYBOARD_LKKBD
	tristate "DECstation/VAXstation LK201/LK401 keyboard"
	select SERIO
	help
	  Say Y here if you want to use a LK201 or LK401 style serial
	  keyboard. This keyboard is also useable on PCs if you attach
	  it with the inputattach program. The connector pinout is
	  described within lkkbd.c.

	  To compile this driver as a module, choose M here: the
	  module will be called lkkbd.

config KEYBOARD_EP93XX
	tristate "EP93xx Matrix Keypad support"
	depends on ARCH_EP93XX
	select INPUT_MATRIXKMAP
	help
	  Say Y here to enable the matrix keypad on the Cirrus EP93XX.

	  To compile this driver as a module, choose M here: the
	  module will be called ep93xx_keypad.

config KEYBOARD_GPIO
	tristate "GPIO Buttons"
	depends on GPIOLIB || COMPILE_TEST
	help
	  This driver implements support for buttons connected
	  to GPIO pins of various CPUs (and some other chips).

	  Say Y here if your device has buttons connected
	  directly to such GPIO pins.  Your board-specific
	  setup logic must also provide a platform device,
	  with configuration data saying which GPIOs are used.

	  To compile this driver as a module, choose M here: the
	  module will be called gpio_keys.

config KEYBOARD_GPIO_POLLED
	tristate "Polled GPIO buttons"
	depends on GPIOLIB
	select INPUT_POLLDEV
	help
	  This driver implements support for buttons connected
	  to GPIO pins that are not capable of generating interrupts.

	  Say Y here if your device has buttons connected
	  directly to such GPIO pins.  Your board-specific
	  setup logic must also provide a platform device,
	  with configuration data saying which GPIOs are used.

	  To compile this driver as a module, choose M here: the
	  module will be called gpio_keys_polled.

config KEYBOARD_TCA6416
	tristate "TCA6416/TCA6408A Keypad Support"
	depends on I2C
	help
	  This driver implements basic keypad functionality
	  for keys connected through TCA6416/TCA6408A IO expanders.

	  Say Y here if your device has keys connected to
	  TCA6416/TCA6408A IO expander. Your board-specific setup logic
	  must also provide pin-mask details(of which TCA6416 pins
	  are used for keypad).

	  If enabled the entire TCA6416 device will be managed through
	  this driver.

	  To compile this driver as a module, choose M here: the
	  module will be called tca6416_keypad.

config KEYBOARD_TCA8418
	tristate "TCA8418 Keypad Support"
	depends on I2C
	select INPUT_MATRIXKMAP
	help
	  This driver implements basic keypad functionality
	  for keys connected through TCA8418 keypad decoder.

	  Say Y here if your device has keys connected to
	  TCA8418 keypad decoder.

	  If enabled the complete TCA8418 device will be managed through
	  this driver.

	  To compile this driver as a module, choose M here: the
	  module will be called tca8418_keypad.

config KEYBOARD_MATRIX
	tristate "GPIO driven matrix keypad support"
	depends on GPIOLIB || COMPILE_TEST
	select INPUT_MATRIXKMAP
	help
	  Enable support for GPIO driven matrix keypad.

	  To compile this driver as a module, choose M here: the
	  module will be called matrix_keypad.

config KEYBOARD_HIL_OLD
	tristate "HP HIL keyboard support (simple driver)"
	depends on GSC || HP300
	default y
	help
	  The "Human Interface Loop" is a older, 8-channel USB-like
	  controller used in several Hewlett Packard models. This driver
	  was adapted from the one written for m68k/hp300, and implements
	  support for a keyboard attached to the HIL port, but not for
	  any other types of HIL input devices like mice or tablets.
	  However, it has been thoroughly tested and is stable.

	  If you want full HIL support including support for multiple
	  keyboards, mice, and tablets, you have to enable the
	  "HP System Device Controller i8042 Support" in the input/serio
	  submenu.

config KEYBOARD_HIL
	tristate "HP HIL keyboard/pointer support"
	depends on GSC || HP300
	default y
	select HP_SDC
	select HIL_MLC
	select SERIO
	help
	  The "Human Interface Loop" is a older, 8-channel USB-like
	  controller used in several Hewlett Packard models.
	  This driver implements support for HIL-keyboards and pointing
	  devices (mice, tablets, touchscreens) attached
	  to your machine, so normally you should say Y here.

config KEYBOARD_HP6XX
	tristate "HP Jornada 6xx keyboard"
	depends on SH_HP6XX
	select INPUT_POLLDEV
	help
	  Say Y here if you have a HP Jornada 620/660/680/690 and want to
	  support the built-in keyboard.

	  To compile this driver as a module, choose M here: the
	  module will be called jornada680_kbd.

config KEYBOARD_HP7XX
	tristate "HP Jornada 7xx keyboard"
	depends on SA1100_JORNADA720_SSP && SA1100_SSP
	help
	  Say Y here if you have a HP Jornada 710/720/728 and want to
	  support the built-in keyboard.

	  To compile this driver as a module, choose M here: the
	  module will be called jornada720_kbd.

config KEYBOARD_LM8323
	tristate "LM8323 keypad chip"
	depends on I2C
	depends on LEDS_CLASS
	help
	  If you say yes here you get support for the National Semiconductor
	  LM8323 keypad controller.

	  To compile this driver as a module, choose M here: the
	  module will be called lm8323.

config KEYBOARD_LM8333
	tristate "LM8333 keypad chip"
	depends on I2C
	select INPUT_MATRIXKMAP
	help
	  If you say yes here you get support for the National Semiconductor
	  LM8333 keypad controller.

	  To compile this driver as a module, choose M here: the
	  module will be called lm8333.

config KEYBOARD_LOCOMO
	tristate "LoCoMo Keyboard Support"
	depends on SHARP_LOCOMO
	help
	  Say Y here if you are running Linux on a Sharp Zaurus Collie or Poodle based PDA

	  To compile this driver as a module, choose M here: the
	  module will be called locomokbd.

config KEYBOARD_LPC32XX
	tristate "LPC32XX matrix key scanner support"
	depends on ARCH_LPC32XX && OF
	select INPUT_MATRIXKMAP
	help
	  Say Y here if you want to use NXP LPC32XX SoC key scanner interface,
	  connected to a key matrix.

	  To compile this driver as a module, choose M here: the
	  module will be called lpc32xx-keys.

config KEYBOARD_MAPLE
	tristate "Maple bus keyboard"
	depends on SH_DREAMCAST && MAPLE
	help
	  Say Y here if you have a Dreamcast console running Linux and have
	  a keyboard attached to its Maple bus.

	  To compile this driver as a module, choose M here: the
	  module will be called maple_keyb.

config KEYBOARD_MAX7359
	tristate "Maxim MAX7359 Key Switch Controller"
	select INPUT_MATRIXKMAP
	depends on I2C
	help
	  If you say yes here you get support for the Maxim MAX7359 Key
	  Switch Controller chip. This providers microprocessors with
	  management of up to 64 key switches

	  To compile this driver as a module, choose M here: the
	  module will be called max7359_keypad.

config KEYBOARD_MCS
	tristate "MELFAS MCS Touchkey"
	depends on I2C
	help
	  Say Y here if you have the MELFAS MCS5000/5080 touchkey controller
	  chip in your system.

	  If unsure, say N.

	  To compile this driver as a module, choose M here: the
	  module will be called mcs_touchkey.

config KEYBOARD_MPR121
	tristate "Freescale MPR121 Touchkey"
	depends on I2C
	help
	  Say Y here if you have Freescale MPR121 touchkey controller
	  chip in your system.

	  If unsure, say N.

	  To compile this driver as a module, choose M here: the
	  module will be called mpr121_touchkey.

<<<<<<< HEAD
=======
config KEYBOARD_RPMSG
	tristate "i.MX Rpmsg Keys Driver"
	depends on (SOC_IMX7ULP)
	depends on RPMSG
	depends on OF
	help
	  This is rpmsg keys driver on i.mx7ulp, because some keys located
	  in M4 side.

>>>>>>> f2ed3bfc
config KEYBOARD_SNVS_PWRKEY
	tristate "IMX SNVS Power Key Driver"
	depends on (SOC_IMX6SX || SOC_IMX6UL || SOC_IMX7)
	depends on OF
	help
	  This is the snvs powerkey driver for the Freescale i.MX application
	  processors that are newer than i.MX6 SX.

	  To compile this driver as a module, choose M here; the
	  module will be called snvs_pwrkey.

<<<<<<< HEAD
=======
config KEYBOARD_PF1550_ONKEY
	tristate "PF1550 OnKey Driver"
	depends on MFD_PF1550
	depends on OF
	help
	  This is onkey driver for PF1550 pmic, onkey can trigger release
	  and 1s(push hold), 2s, 3s, 4s, 8s interrupt for long press detect

>>>>>>> f2ed3bfc
config KEYBOARD_IMX
	tristate "IMX keypad support"
	depends on ARCH_MXC
	select INPUT_MATRIXKMAP
	help
	  Enable support for IMX keypad port.

	  To compile this driver as a module, choose M here: the
	  module will be called imx_keypad.

config KEYBOARD_NEWTON
	tristate "Newton keyboard"
	select SERIO
	help
	  Say Y here if you have a Newton keyboard on a serial port.

	  To compile this driver as a module, choose M here: the
	  module will be called newtonkbd.

config KEYBOARD_NOMADIK
	tristate "ST-Ericsson Nomadik SKE keyboard"
	depends on (ARCH_NOMADIK || ARCH_U8500)
	select INPUT_MATRIXKMAP
	help
	  Say Y here if you want to use a keypad provided on the SKE controller
	  used on the Ux500 and Nomadik platforms

	  To compile this driver as a module, choose M here: the
	  module will be called nmk-ske-keypad.

config KEYBOARD_NSPIRE
	tristate "TI-NSPIRE built-in keyboard"
	depends on ARCH_NSPIRE && OF
	select INPUT_MATRIXKMAP
	help
	  Say Y here if you want to use the built-in keypad on TI-NSPIRE.

	  To compile this driver as a module, choose M here: the
	  module will be called nspire-keypad.

config KEYBOARD_TEGRA
	tristate "NVIDIA Tegra internal matrix keyboard controller support"
	depends on ARCH_TEGRA && OF
	select INPUT_MATRIXKMAP
	help
	  Say Y here if you want to use a matrix keyboard connected directly
	  to the internal keyboard controller on Tegra SoCs.

	  To compile this driver as a module, choose M here: the
	  module will be called tegra-kbc.

config KEYBOARD_OPENCORES
	tristate "OpenCores Keyboard Controller"
	depends on HAS_IOMEM
	help
	  Say Y here if you want to use the OpenCores Keyboard Controller
	  http://www.opencores.org/project,keyboardcontroller

	  To compile this driver as a module, choose M here; the
	  module will be called opencores-kbd.

config KEYBOARD_PXA27x
	tristate "PXA27x/PXA3xx keypad support"
	depends on PXA27x || PXA3xx || ARCH_MMP
	select INPUT_MATRIXKMAP
	help
	  Enable support for PXA27x/PXA3xx keypad controller.

	  To compile this driver as a module, choose M here: the
	  module will be called pxa27x_keypad.

config KEYBOARD_PXA930_ROTARY
	tristate "PXA930/PXA935 Enhanced Rotary Controller Support"
	depends on CPU_PXA930 || CPU_PXA935
	help
	  Enable support for PXA930/PXA935 Enhanced Rotary Controller.

	  To compile this driver as a module, choose M here: the
	  module will be called pxa930_rotary.

config KEYBOARD_PMIC8XXX
	tristate "Qualcomm PMIC8XXX keypad support"
	depends on MFD_PM8XXX
	select INPUT_MATRIXKMAP
	help
	  Say Y here if you want to enable the driver for the PMIC8XXX
	  keypad provided as a reference design from Qualcomm. This is intended
	  to support upto 18x8 matrix based keypad design.

	  To compile this driver as a module, choose M here: the module will
	  be called pmic8xxx-keypad.

config KEYBOARD_SAMSUNG
	tristate "Samsung keypad support"
	depends on HAVE_CLK
	select INPUT_MATRIXKMAP
	help
	  Say Y here if you want to use the keypad on your Samsung mobile
	  device.

	  To compile this driver as a module, choose M here: the
	  module will be called samsung-keypad.

config KEYBOARD_GOLDFISH_EVENTS
	depends on GOLDFISH || COMPILE_TEST
	tristate "Generic Input Event device for Goldfish"
	help
	  Say Y here to get an input event device for the Goldfish virtual
	  device emulator.

	  To compile this driver as a module, choose M here: the
	  module will be called goldfish-events.

config KEYBOARD_STOWAWAY
	tristate "Stowaway keyboard"
	select SERIO
	help
	  Say Y here if you have a Stowaway keyboard on a serial port.
	  Stowaway compatible keyboards like Dicota Input-PDA keyboard
	  are also supported by this driver.

	  To compile this driver as a module, choose M here: the
	  module will be called stowaway.

config KEYBOARD_ST_KEYSCAN
	tristate "STMicroelectronics keyscan support"
	depends on ARCH_STI || COMPILE_TEST
	select INPUT_MATRIXKMAP
	help
	  Say Y here if you want to use a keypad attached to the keyscan block
	  on some STMicroelectronics SoC devices.

	  To compile this driver as a module, choose M here: the
	  module will be called st-keyscan.

config KEYBOARD_SUNKBD
	tristate "Sun Type 4 and Type 5 keyboard"
	select SERIO
	help
	  Say Y here if you want to use a Sun Type 4 or Type 5 keyboard,
	  connected either to the Sun keyboard connector or to an serial
	  (RS-232) port via a simple adapter.

	  To compile this driver as a module, choose M here: the
	  module will be called sunkbd.

config KEYBOARD_SH_KEYSC
	tristate "SuperH KEYSC keypad support"
	depends on ARCH_SHMOBILE || COMPILE_TEST
	help
	  Say Y here if you want to use a keypad attached to the KEYSC block
	  on SuperH processors such as sh7722 and sh7343.

	  To compile this driver as a module, choose M here: the
	  module will be called sh_keysc.

config KEYBOARD_STMPE
	tristate "STMPE keypad support"
	depends on MFD_STMPE
	depends on OF
	select INPUT_MATRIXKMAP
	help
	  Say Y here if you want to use the keypad controller on STMPE I/O
	  expanders.

	  To compile this driver as a module, choose M here: the module will be
	  called stmpe-keypad.

config KEYBOARD_SUN4I_LRADC
	tristate "Allwinner sun4i low res adc attached tablet keys support"
	depends on ARCH_SUNXI
	help
	  This selects support for the Allwinner low res adc attached tablet
	  keys found on Allwinner sunxi SoCs.

	  To compile this driver as a module, choose M here: the
	  module will be called sun4i-lradc-keys.

config KEYBOARD_DAVINCI
	tristate "TI DaVinci Key Scan"
	depends on ARCH_DAVINCI_DM365
	help
	  Say Y to enable keypad module support for the TI DaVinci
	  platforms (DM365).

	  To compile this driver as a module, choose M here: the
	  module will be called davinci_keyscan.

config KEYBOARD_IPAQ_MICRO
	tristate "Buttons on Micro SoC (iPaq h3100,h3600,h3700)"
	depends on MFD_IPAQ_MICRO
	help
	  Say Y to enable support for the buttons attached to
	  Micro peripheral controller on iPAQ h3100/h3600/h3700

	  To compile this driver as a module, choose M here: the
	  module will be called ipaq-micro-keys.

config KEYBOARD_OMAP
	tristate "TI OMAP keypad support"
	depends on ARCH_OMAP1
	select INPUT_MATRIXKMAP
	help
	  Say Y here if you want to use the OMAP keypad.

	  To compile this driver as a module, choose M here: the
	  module will be called omap-keypad.

config KEYBOARD_OMAP4
	tristate "TI OMAP4+ keypad support"
	depends on OF || ARCH_OMAP2PLUS
	select INPUT_MATRIXKMAP
	help
	  Say Y here if you want to use the OMAP4+ keypad.

	  To compile this driver as a module, choose M here: the
	  module will be called omap4-keypad.

config KEYBOARD_SPEAR
	tristate "ST SPEAR keyboard support"
	depends on PLAT_SPEAR
	select INPUT_MATRIXKMAP
	help
	  Say Y here if you want to use the SPEAR keyboard.

	  To compile this driver as a module, choose M here: the
	  module will be called spear-keboard.

config KEYBOARD_TC3589X
	tristate "TC3589X Keypad support"
	depends on MFD_TC3589X
	select INPUT_MATRIXKMAP
	help
	  Say Y here if you want to use the keypad controller on
	  TC35892/3 I/O expander.

	  To compile this driver as a module, choose M here: the
	  module will be called tc3589x-keypad.

config KEYBOARD_TWL4030
	tristate "TI TWL4030/TWL5030/TPS659x0 keypad support"
	depends on TWL4030_CORE
	select INPUT_MATRIXKMAP
	help
	  Say Y here if your board use the keypad controller on
	  TWL4030 family chips.  It's safe to say enable this
	  even on boards that don't use the keypad controller.

	  To compile this driver as a module, choose M here: the
	  module will be called twl4030_keypad.

config KEYBOARD_XTKBD
	tristate "XT keyboard"
	select SERIO
	help
	  Say Y here if you want to use the old IBM PC/XT keyboard (or
	  compatible) on your system. This is only possible with a
	  parallel port keyboard adapter, you cannot connect it to the
	  keyboard port on a PC that runs Linux.

	  To compile this driver as a module, choose M here: the
	  module will be called xtkbd.

config KEYBOARD_W90P910
	tristate "W90P910 Matrix Keypad support"
	depends on ARCH_W90X900
	select INPUT_MATRIXKMAP
	help
	  Say Y here to enable the matrix keypad on evaluation board
	  based on W90P910.

	  To compile this driver as a module, choose M here: the
	  module will be called w90p910_keypad.

config KEYBOARD_CROS_EC
	tristate "ChromeOS EC keyboard"
	select INPUT_MATRIXKMAP
	depends on MFD_CROS_EC
	help
	  Say Y here to enable the matrix keyboard used by ChromeOS devices
	  and implemented on the ChromeOS EC. You must enable one bus option
	  (MFD_CROS_EC_I2C or MFD_CROS_EC_SPI) to use this.

	  To compile this driver as a module, choose M here: the
	  module will be called cros_ec_keyb.

config KEYBOARD_CAP11XX
	tristate "Microchip CAP11XX based touch sensors"
	depends on OF && I2C
	select REGMAP_I2C
	help
	  Say Y here to enable the CAP11XX touch sensor driver.

	  To compile this driver as a module, choose M here: the
	  module will be called cap11xx.

config KEYBOARD_BCM
	tristate "Broadcom keypad driver"
	depends on OF && HAVE_CLK
	select INPUT_MATRIXKMAP
	default ARCH_BCM_CYGNUS
	help
	  Say Y here if you want to use Broadcom keypad.

	  To compile this driver as a module, choose M here: the
	  module will be called bcm-keypad.

endif<|MERGE_RESOLUTION|>--- conflicted
+++ resolved
@@ -416,8 +416,6 @@
 	  To compile this driver as a module, choose M here: the
 	  module will be called mpr121_touchkey.
 
-<<<<<<< HEAD
-=======
 config KEYBOARD_RPMSG
 	tristate "i.MX Rpmsg Keys Driver"
 	depends on (SOC_IMX7ULP)
@@ -427,7 +425,6 @@
 	  This is rpmsg keys driver on i.mx7ulp, because some keys located
 	  in M4 side.
 
->>>>>>> f2ed3bfc
 config KEYBOARD_SNVS_PWRKEY
 	tristate "IMX SNVS Power Key Driver"
 	depends on (SOC_IMX6SX || SOC_IMX6UL || SOC_IMX7)
@@ -439,8 +436,6 @@
 	  To compile this driver as a module, choose M here; the
 	  module will be called snvs_pwrkey.
 
-<<<<<<< HEAD
-=======
 config KEYBOARD_PF1550_ONKEY
 	tristate "PF1550 OnKey Driver"
 	depends on MFD_PF1550
@@ -449,7 +444,6 @@
 	  This is onkey driver for PF1550 pmic, onkey can trigger release
 	  and 1s(push hold), 2s, 3s, 4s, 8s interrupt for long press detect
 
->>>>>>> f2ed3bfc
 config KEYBOARD_IMX
 	tristate "IMX keypad support"
 	depends on ARCH_MXC
