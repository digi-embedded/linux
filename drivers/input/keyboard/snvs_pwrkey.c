// SPDX-License-Identifier: GPL-2.0+
//
// Driver for the IMX SNVS ON/OFF Power Key
// Copyright (C) 2015 Freescale Semiconductor, Inc. All Rights Reserved.

#include <linux/clk.h>
#include <linux/device.h>
#include <linux/err.h>
#include <linux/init.h>
#include <linux/input.h>
#include <linux/interrupt.h>
#include <linux/io.h>
#include <linux/jiffies.h>
#include <linux/kernel.h>
#include <linux/module.h>
#include <linux/of.h>
#include <linux/of_address.h>
#include <linux/platform_device.h>
#include <linux/pm_wakeirq.h>
#include <linux/mfd/syscon.h>
#include <linux/regmap.h>

#define SNVS_LPSR_REG		0x4C	/* LP Status Register */
#define SNVS_LPCR_REG		0x38	/* LP Control Register */
#define SNVS_HPSR_REG		0x14
#define SNVS_HPSR_BTN		BIT(6)
#define SNVS_LPSR_SPO		BIT(18)
#define SNVS_LPCR_DEP_EN	BIT(5)

#define DEBOUNCE_TIME		30
#define REPEAT_INTERVAL		60

struct pwrkey_drv_data {
	struct regmap *snvs;
	int irq;
	int keycode;
	int keystate;  /* 1:pressed */
	int wakeup;
	bool suspended;
	struct clk *clk;
	struct timer_list check_timer;
	struct input_dev *input;
	bool  emulate_press;
};

static void imx_imx_snvs_check_for_events(struct timer_list *t)
{
	struct pwrkey_drv_data *pdata = from_timer(pdata, t, check_timer);
	struct input_dev *input = pdata->input;
	u32 state;

	if (pdata->clk) {
		if (pdata->suspended)
			clk_prepare_enable(pdata->clk);
		else
			clk_enable(pdata->clk);
	}

	regmap_read(pdata->snvs, SNVS_HPSR_REG, &state);

	if (pdata->clk) {
		if (pdata->suspended)
			clk_disable_unprepare(pdata->clk);
		else
			clk_disable(pdata->clk);
	}

	state = state & SNVS_HPSR_BTN ? 1 : 0;

	/* only report new event if status changed */
	if (state ^ pdata->keystate) {
		pdata->keystate = state;
		input_event(input, EV_KEY, pdata->keycode, state);
		input_sync(input);
		pm_relax(pdata->input->dev.parent);
	}

	/* repeat check if pressed long */
	if (state) {
		mod_timer(&pdata->check_timer,
			  jiffies + msecs_to_jiffies(REPEAT_INTERVAL));
	}
}

static irqreturn_t imx_snvs_pwrkey_interrupt(int irq, void *dev_id)
{
	struct platform_device *pdev = dev_id;
	struct pwrkey_drv_data *pdata = platform_get_drvdata(pdev);
	struct input_dev *input = pdata->input;
	u32 lp_status;

	pm_wakeup_event(input->dev.parent, 0);

	if (pdata->clk)
		clk_enable(pdata->clk);

<<<<<<< HEAD
=======
	/*
	 * Directly report press event in interrupt handler after suspend
	 * to ensure no press event miss.
	 */
>>>>>>> 29549c70
	if (pdata->suspended) {
		pdata->keystate = 1;
		input_event(input, EV_KEY, pdata->keycode, 1);
		input_sync(input);
	}

	regmap_read(pdata->snvs, SNVS_LPSR_REG, &lp_status);
	if (lp_status & SNVS_LPSR_SPO) {
		if (pdata->emulate_press) {
			/*
			 * The first generation i.MX6 SoCs only sends an
			 * interrupt on button release. To mimic power-key
			 * usage, we'll prepend a press event.
			 */
			input_report_key(input, pdata->keycode, 1);
			input_sync(input);
			input_report_key(input, pdata->keycode, 0);
			input_sync(input);
			pm_relax(input->dev.parent);
		} else {
			mod_timer(&pdata->check_timer,
			          jiffies + msecs_to_jiffies(DEBOUNCE_TIME));
		}
	}

	/* clear SPO status */
	regmap_write(pdata->snvs, SNVS_LPSR_REG, SNVS_LPSR_SPO);

	if (pdata->clk)
		clk_disable(pdata->clk);

	return IRQ_HANDLED;
}

static void imx_snvs_pwrkey_disable_clk(void *data)
{
	clk_disable_unprepare(data);
}

static void imx_snvs_pwrkey_act(void *pdata)
{
	struct pwrkey_drv_data *pd = pdata;

	del_timer_sync(&pd->check_timer);
}

static int imx_snvs_pwrkey_probe(struct platform_device *pdev)
{
	struct pwrkey_drv_data *pdata;
	struct input_dev *input;
	struct device_node *np;
	struct clk *clk;
	int error;

	/* Get SNVS register Page */
	np = pdev->dev.of_node;
	if (!np)
		return -ENODEV;

	pdata = devm_kzalloc(&pdev->dev, sizeof(*pdata), GFP_KERNEL);
	if (!pdata)
		return -ENOMEM;

	pdata->snvs = syscon_regmap_lookup_by_phandle(np, "regmap");
	if (IS_ERR(pdata->snvs)) {
		dev_err(&pdev->dev, "Can't get snvs syscon\n");
		return PTR_ERR(pdata->snvs);
	}

	if (of_property_read_u32(np, "linux,keycode", &pdata->keycode)) {
		pdata->keycode = KEY_POWER;
		dev_warn(&pdev->dev, "KEY_POWER without setting in dts\n");
	}

	clk = devm_clk_get_optional(&pdev->dev, NULL);
	if (IS_ERR(clk)) {
		dev_err(&pdev->dev, "Failed to get snvs clock (%pe)\n", clk);
		return PTR_ERR(clk);
	}

	error = clk_prepare_enable(clk);
	if (error) {
		dev_err(&pdev->dev, "Failed to enable snvs clock (%pe)\n",
			ERR_PTR(error));
		return error;
	}

	error = devm_add_action_or_reset(&pdev->dev,
					 imx_snvs_pwrkey_disable_clk, clk);
	if (error) {
		dev_err(&pdev->dev,
			"Failed to register clock cleanup handler (%pe)\n",
			ERR_PTR(error));
		return error;
	}

	pdata->wakeup = of_property_read_bool(np, "wakeup-source");

	pdata->irq = platform_get_irq(pdev, 0);
	if (pdata->irq < 0)
		return -EINVAL;

	pdata->emulate_press = of_property_read_bool(np, "emulate-press");

	pdata->clk = devm_clk_get(&pdev->dev, "snvs");
	if (IS_ERR(pdata->clk)) {
		pdata->clk = NULL;
	} else {
		error = clk_prepare_enable(pdata->clk);
		if (error) {
			dev_err(&pdev->dev,
				"Could not enable the snvs clock\n");
			return error;
		}
	}

	regmap_update_bits(pdata->snvs, SNVS_LPCR_REG, SNVS_LPCR_DEP_EN, SNVS_LPCR_DEP_EN);

	/* clear the unexpected interrupt before driver ready */
	regmap_write(pdata->snvs, SNVS_LPSR_REG, SNVS_LPSR_SPO);

	timer_setup(&pdata->check_timer, imx_imx_snvs_check_for_events, 0);

	input = devm_input_allocate_device(&pdev->dev);
	if (!input) {
		dev_err(&pdev->dev, "failed to allocate the input device\n");
		error = -ENOMEM;
		goto error_probe;
	}

	input->name = pdev->name;
	input->phys = "snvs-pwrkey/input0";
	input->id.bustype = BUS_HOST;

	input_set_capability(input, EV_KEY, pdata->keycode);

	/* input customer action to cancel release timer */
	error = devm_add_action(&pdev->dev, imx_snvs_pwrkey_act, pdata);
	if (error) {
		dev_err(&pdev->dev, "failed to register remove action\n");
		goto error_probe;
	}

	pdata->input = input;
	platform_set_drvdata(pdev, pdata);

	error = devm_request_irq(&pdev->dev, pdata->irq,
			       imx_snvs_pwrkey_interrupt,
			       0, pdev->name, pdev);

	if (error) {
		dev_err(&pdev->dev, "interrupt not available.\n");
		goto error_probe;
	}

	error = input_register_device(input);
	if (error < 0) {
		dev_err(&pdev->dev, "failed to register input device\n");
		goto error_probe;
	}

	device_init_wakeup(&pdev->dev, pdata->wakeup);
	error = dev_pm_set_wake_irq(&pdev->dev, pdata->irq);
	if (error)
		dev_err(&pdev->dev, "irq wake enable failed.\n");

	return 0;

error_probe:
	if (pdata->clk)
		clk_disable_unprepare(pdata->clk);

	return error;
}

static int __maybe_unused imx_snvs_pwrkey_suspend(struct device *dev)
{
	struct platform_device *pdev = to_platform_device(dev);
	struct pwrkey_drv_data *pdata = platform_get_drvdata(pdev);

	if (pdata->clk)
		clk_disable_unprepare(pdata->clk);

	pdata->suspended = true;

	return 0;
}

static int __maybe_unused imx_snvs_pwrkey_resume(struct device *dev)
{
	struct platform_device *pdev = to_platform_device(dev);
	struct pwrkey_drv_data *pdata = platform_get_drvdata(pdev);

	if (pdata->clk)
		clk_prepare_enable(pdata->clk);

	pdata->suspended = false;

	return 0;
}

static SIMPLE_DEV_PM_OPS(imx_snvs_pwrkey_pm_ops, imx_snvs_pwrkey_suspend,
				imx_snvs_pwrkey_resume);

static const struct of_device_id imx_snvs_pwrkey_ids[] = {
	{ .compatible = "fsl,sec-v4.0-pwrkey" },
	{ /* sentinel */ }
};
MODULE_DEVICE_TABLE(of, imx_snvs_pwrkey_ids);

static struct platform_driver imx_snvs_pwrkey_driver = {
	.driver = {
		.name = "snvs_pwrkey",
		.pm     = &imx_snvs_pwrkey_pm_ops,
		.of_match_table = imx_snvs_pwrkey_ids,
	},
	.probe = imx_snvs_pwrkey_probe,
};
module_platform_driver(imx_snvs_pwrkey_driver);

MODULE_AUTHOR("Freescale Semiconductor");
MODULE_DESCRIPTION("i.MX snvs power key Driver");
MODULE_LICENSE("GPL");<|MERGE_RESOLUTION|>--- conflicted
+++ resolved
@@ -94,13 +94,10 @@
 	if (pdata->clk)
 		clk_enable(pdata->clk);
 
-<<<<<<< HEAD
-=======
 	/*
 	 * Directly report press event in interrupt handler after suspend
 	 * to ensure no press event miss.
 	 */
->>>>>>> 29549c70
 	if (pdata->suspended) {
 		pdata->keystate = 1;
 		input_event(input, EV_KEY, pdata->keycode, 1);
