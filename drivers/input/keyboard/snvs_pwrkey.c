--- conflicted
+++ resolved
@@ -156,8 +156,6 @@
 		return error;
 	}
 
-<<<<<<< HEAD
-=======
 	pdata->input = input;
 	platform_set_drvdata(pdev, pdata);
 
@@ -170,7 +168,6 @@
 		return error;
 	}
 
->>>>>>> aea8526e
 	error = input_register_device(input);
 	if (error < 0) {
 		dev_err(&pdev->dev, "failed to register input device\n");
@@ -178,16 +175,6 @@
 	}
 
 	device_init_wakeup(&pdev->dev, pdata->wakeup);
-
-	error = devm_request_irq(&pdev->dev, pdata->irq,
-			       imx_snvs_pwrkey_interrupt,
-			       0, pdev->name, pdev);
-
-	if (error) {
-		dev_err(&pdev->dev, "interrupt not available.\n");
-		input_unregister_device(input);
-		return error;
-	}
 
 	return 0;
 }
