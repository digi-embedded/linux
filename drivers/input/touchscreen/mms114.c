// SPDX-License-Identifier: GPL-2.0
// Melfas MMS114/MMS136/MMS152 touchscreen device driver
//
// Copyright (c) 2012 Samsung Electronics Co., Ltd.
// Author: Joonyoung Shim <jy0922.shim@samsung.com>

#include <linux/module.h>
#include <linux/delay.h>
#include <linux/of.h>
#include <linux/of_device.h>
#include <linux/i2c.h>
#include <linux/input/mt.h>
#include <linux/input/touchscreen.h>
#include <linux/interrupt.h>
#include <linux/regulator/consumer.h>
#include <linux/slab.h>

/* Write only registers */
#define MMS114_MODE_CONTROL		0x01
#define MMS114_OPERATION_MODE_MASK	0xE
#define MMS114_ACTIVE			BIT(1)

#define MMS114_XY_RESOLUTION_H		0x02
#define MMS114_X_RESOLUTION		0x03
#define MMS114_Y_RESOLUTION		0x04
#define MMS114_CONTACT_THRESHOLD	0x05
#define MMS114_MOVING_THRESHOLD		0x06

/* Read only registers */
#define MMS114_PACKET_SIZE		0x0F
#define MMS114_INFORMATION		0x10
#define MMS114_TSP_REV			0xF0

#define MMS152_FW_REV			0xE1
#define MMS152_COMPAT_GROUP		0xF2

/* Minimum delay time is 50us between stop and start signal of i2c */
#define MMS114_I2C_DELAY		50

/* 200ms needs after power on */
#define MMS114_POWERON_DELAY		200

/* Touchscreen absolute values */
#define MMS114_MAX_AREA			0xff

#define MMS114_MAX_TOUCH		10
#define MMS114_EVENT_SIZE		8
#define MMS136_EVENT_SIZE		6

/* Touch type */
#define MMS114_TYPE_NONE		0
#define MMS114_TYPE_TOUCHSCREEN		1
#define MMS114_TYPE_TOUCHKEY		2

enum mms_type {
	TYPE_MMS114	= 114,
	TYPE_MMS134S	= 134,
	TYPE_MMS136	= 136,
	TYPE_MMS152	= 152,
	TYPE_MMS345L	= 345,
};

struct mms114_data {
	struct i2c_client	*client;
	struct input_dev	*input_dev;
	struct regulator	*core_reg;
	struct regulator	*io_reg;
	struct touchscreen_properties props;
	enum mms_type		type;
	unsigned int		contact_threshold;
	unsigned int		moving_threshold;

	/* Use cache data for mode control register(write only) */
	u8			cache_mode_control;
};

struct mms114_touch {
	u8 id:4, reserved_bit4:1, type:2, pressed:1;
	u8 x_hi:4, y_hi:4;
	u8 x_lo;
	u8 y_lo;
	u8 width;
	u8 strength;
	u8 reserved[2];
} __packed;

static int __mms114_read_reg(struct mms114_data *data, unsigned int reg,
			     unsigned int len, u8 *val)
{
	struct i2c_client *client = data->client;
	struct i2c_msg xfer[2];
	u8 buf = reg & 0xff;
	int error;

	if (reg <= MMS114_MODE_CONTROL && reg + len > MMS114_MODE_CONTROL)
		BUG();

	/* Write register */
	xfer[0].addr = client->addr;
	xfer[0].flags = client->flags & I2C_M_TEN;
	xfer[0].len = 1;
	xfer[0].buf = &buf;

	/* Read data */
	xfer[1].addr = client->addr;
	xfer[1].flags = (client->flags & I2C_M_TEN) | I2C_M_RD;
	xfer[1].len = len;
	xfer[1].buf = val;

	error = i2c_transfer(client->adapter, xfer, 2);
	if (error != 2) {
		dev_err(&client->dev,
			"%s: i2c transfer failed (%d)\n", __func__, error);
		return error < 0 ? error : -EIO;
	}
	udelay(MMS114_I2C_DELAY);

	return 0;
}

static int mms114_read_reg(struct mms114_data *data, unsigned int reg)
{
	u8 val;
	int error;

	if (reg == MMS114_MODE_CONTROL)
		return data->cache_mode_control;

	error = __mms114_read_reg(data, reg, 1, &val);
	return error < 0 ? error : val;
}

static int mms114_write_reg(struct mms114_data *data, unsigned int reg,
			    unsigned int val)
{
	struct i2c_client *client = data->client;
	u8 buf[2];
	int error;

	buf[0] = reg & 0xff;
	buf[1] = val & 0xff;

	error = i2c_master_send(client, buf, 2);
	if (error != 2) {
		dev_err(&client->dev,
			"%s: i2c send failed (%d)\n", __func__, error);
		return error < 0 ? error : -EIO;
	}
	udelay(MMS114_I2C_DELAY);

	if (reg == MMS114_MODE_CONTROL)
		data->cache_mode_control = val;

	return 0;
}

static void mms114_process_mt(struct mms114_data *data, struct mms114_touch *touch)
{
	struct i2c_client *client = data->client;
	struct input_dev *input_dev = data->input_dev;
	unsigned int id;
	unsigned int x;
	unsigned int y;

	if (touch->id > MMS114_MAX_TOUCH) {
		dev_err(&client->dev, "Wrong touch id (%d)\n", touch->id);
		return;
	}

	if (touch->type != MMS114_TYPE_TOUCHSCREEN) {
		dev_err(&client->dev, "Wrong touch type (%d)\n", touch->type);
		return;
	}

	id = touch->id - 1;
	x = touch->x_lo | touch->x_hi << 8;
	y = touch->y_lo | touch->y_hi << 8;

	dev_dbg(&client->dev,
		"id: %d, type: %d, pressed: %d, x: %d, y: %d, width: %d, strength: %d\n",
		id, touch->type, touch->pressed,
		x, y, touch->width, touch->strength);

	input_mt_slot(input_dev, id);
	input_mt_report_slot_state(input_dev, MT_TOOL_FINGER, touch->pressed);

	if (touch->pressed) {
		touchscreen_report_pos(input_dev, &data->props, x, y, true);
		input_report_abs(input_dev, ABS_MT_TOUCH_MAJOR, touch->width);
		input_report_abs(input_dev, ABS_MT_PRESSURE, touch->strength);
	}
}

static irqreturn_t mms114_interrupt(int irq, void *dev_id)
{
	struct mms114_data *data = dev_id;
	struct input_dev *input_dev = data->input_dev;
	struct mms114_touch touch[MMS114_MAX_TOUCH];
	int packet_size;
	int touch_size;
	int index;
	int error;

	mutex_lock(&input_dev->mutex);
	if (!input_device_enabled(input_dev)) {
		mutex_unlock(&input_dev->mutex);
		goto out;
	}
	mutex_unlock(&input_dev->mutex);

	packet_size = mms114_read_reg(data, MMS114_PACKET_SIZE);
	if (packet_size <= 0)
		goto out;

	/* MMS136 has slightly different event size */
	if (data->type == TYPE_MMS134S || data->type == TYPE_MMS136)
		touch_size = packet_size / MMS136_EVENT_SIZE;
	else
		touch_size = packet_size / MMS114_EVENT_SIZE;

	error = __mms114_read_reg(data, MMS114_INFORMATION, packet_size,
			(u8 *)touch);
	if (error < 0)
		goto out;

	for (index = 0; index < touch_size; index++)
		mms114_process_mt(data, touch + index);

	input_mt_report_pointer_emulation(data->input_dev, true);
	input_sync(data->input_dev);

out:
	return IRQ_HANDLED;
}

static int mms114_set_active(struct mms114_data *data, bool active)
{
	int val;

	val = mms114_read_reg(data, MMS114_MODE_CONTROL);
	if (val < 0)
		return val;

	val &= ~MMS114_OPERATION_MODE_MASK;

	/* If active is false, sleep mode */
	if (active)
		val |= MMS114_ACTIVE;

	return mms114_write_reg(data, MMS114_MODE_CONTROL, val);
}

static int mms114_get_version(struct mms114_data *data)
{
	struct device *dev = &data->client->dev;
	u8 buf[6];
	int group;
	int error;

	switch (data->type) {
	case TYPE_MMS345L:
		error = __mms114_read_reg(data, MMS152_FW_REV, 3, buf);
		if (error)
			return error;

		dev_info(dev, "TSP FW Rev: bootloader 0x%x / core 0x%x / config 0x%x\n",
			 buf[0], buf[1], buf[2]);
		break;

	case TYPE_MMS152:
		error = __mms114_read_reg(data, MMS152_FW_REV, 3, buf);
		if (error)
			return error;

		group = i2c_smbus_read_byte_data(data->client,
						  MMS152_COMPAT_GROUP);
		if (group < 0)
			return group;

		dev_info(dev, "TSP FW Rev: bootloader 0x%x / core 0x%x / config 0x%x, Compat group: %c\n",
			 buf[0], buf[1], buf[2], group);
		break;

	case TYPE_MMS114:
	case TYPE_MMS134S:
	case TYPE_MMS136:
		error = __mms114_read_reg(data, MMS114_TSP_REV, 6, buf);
		if (error)
			return error;

		dev_info(dev, "TSP Rev: 0x%x, HW Rev: 0x%x, Firmware Ver: 0x%x\n",
			 buf[0], buf[1], buf[3]);
		break;
	}

	return 0;
}

static int mms114_setup_regs(struct mms114_data *data)
{
	const struct touchscreen_properties *props = &data->props;
	int val;
	int error;

	error = mms114_get_version(data);
	if (error < 0)
		return error;

<<<<<<< HEAD
	/* Only MMS114 has configuration and power on registers */
	if (data->type != TYPE_MMS114)
=======
	/* MMS114, MMS134S and MMS136 have configuration and power on registers */
	if (data->type != TYPE_MMS114 && data->type != TYPE_MMS134S &&
	    data->type != TYPE_MMS136)
>>>>>>> c1084c27
		return 0;

	error = mms114_set_active(data, true);
	if (error < 0)
		return error;

	val = (props->max_x >> 8) & 0xf;
	val |= ((props->max_y >> 8) & 0xf) << 4;
	error = mms114_write_reg(data, MMS114_XY_RESOLUTION_H, val);
	if (error < 0)
		return error;

	val = props->max_x & 0xff;
	error = mms114_write_reg(data, MMS114_X_RESOLUTION, val);
	if (error < 0)
		return error;

	val = props->max_x & 0xff;
	error = mms114_write_reg(data, MMS114_Y_RESOLUTION, val);
	if (error < 0)
		return error;

	if (data->contact_threshold) {
		error = mms114_write_reg(data, MMS114_CONTACT_THRESHOLD,
				data->contact_threshold);
		if (error < 0)
			return error;
	}

	if (data->moving_threshold) {
		error = mms114_write_reg(data, MMS114_MOVING_THRESHOLD,
				data->moving_threshold);
		if (error < 0)
			return error;
	}

	return 0;
}

static int mms114_start(struct mms114_data *data)
{
	struct i2c_client *client = data->client;
	int error;

	error = regulator_enable(data->core_reg);
	if (error) {
		dev_err(&client->dev, "Failed to enable avdd: %d\n", error);
		return error;
	}

	error = regulator_enable(data->io_reg);
	if (error) {
		dev_err(&client->dev, "Failed to enable vdd: %d\n", error);
		regulator_disable(data->core_reg);
		return error;
	}

	msleep(MMS114_POWERON_DELAY);

	error = mms114_setup_regs(data);
	if (error < 0) {
		regulator_disable(data->io_reg);
		regulator_disable(data->core_reg);
		return error;
	}

	enable_irq(client->irq);

	return 0;
}

static void mms114_stop(struct mms114_data *data)
{
	struct i2c_client *client = data->client;
	int error;

	disable_irq(client->irq);

	error = regulator_disable(data->io_reg);
	if (error)
		dev_warn(&client->dev, "Failed to disable vdd: %d\n", error);

	error = regulator_disable(data->core_reg);
	if (error)
		dev_warn(&client->dev, "Failed to disable avdd: %d\n", error);
}

static int mms114_input_open(struct input_dev *dev)
{
	struct mms114_data *data = input_get_drvdata(dev);

	return mms114_start(data);
}

static void mms114_input_close(struct input_dev *dev)
{
	struct mms114_data *data = input_get_drvdata(dev);

	mms114_stop(data);
}

static int mms114_parse_legacy_bindings(struct mms114_data *data)
{
	struct device *dev = &data->client->dev;
	struct touchscreen_properties *props = &data->props;

	if (device_property_read_u32(dev, "x-size", &props->max_x)) {
		dev_dbg(dev, "failed to get legacy x-size property\n");
		return -EINVAL;
	}

	if (device_property_read_u32(dev, "y-size", &props->max_y)) {
		dev_dbg(dev, "failed to get legacy y-size property\n");
		return -EINVAL;
	}

	device_property_read_u32(dev, "contact-threshold",
				&data->contact_threshold);
	device_property_read_u32(dev, "moving-threshold",
				&data->moving_threshold);

	if (device_property_read_bool(dev, "x-invert"))
		props->invert_x = true;
	if (device_property_read_bool(dev, "y-invert"))
		props->invert_y = true;

	props->swap_x_y = false;

	return 0;
}

static int mms114_probe(struct i2c_client *client,
				  const struct i2c_device_id *id)
{
	struct mms114_data *data;
	struct input_dev *input_dev;
	const void *match_data;
	int error;

	if (!i2c_check_functionality(client->adapter, I2C_FUNC_I2C)) {
		dev_err(&client->dev, "Not supported I2C adapter\n");
		return -ENODEV;
	}

	data = devm_kzalloc(&client->dev, sizeof(struct mms114_data),
			    GFP_KERNEL);
	input_dev = devm_input_allocate_device(&client->dev);
	if (!data || !input_dev) {
		dev_err(&client->dev, "Failed to allocate memory\n");
		return -ENOMEM;
	}

	data->client = client;
	data->input_dev = input_dev;

	match_data = device_get_match_data(&client->dev);
	if (!match_data)
		return -EINVAL;

	data->type = (enum mms_type)match_data;

	input_set_capability(input_dev, EV_ABS, ABS_MT_POSITION_X);
	input_set_capability(input_dev, EV_ABS, ABS_MT_POSITION_Y);
	input_set_abs_params(input_dev, ABS_MT_PRESSURE, 0, 255, 0, 0);
	input_set_abs_params(input_dev, ABS_MT_TOUCH_MAJOR,
			     0, MMS114_MAX_AREA, 0, 0);

	touchscreen_parse_properties(input_dev, true, &data->props);
	if (!data->props.max_x || !data->props.max_y) {
		dev_dbg(&client->dev,
			"missing X/Y size properties, trying legacy bindings\n");
		error = mms114_parse_legacy_bindings(data);
		if (error)
			return error;

		input_set_abs_params(input_dev, ABS_MT_POSITION_X,
				     0, data->props.max_x, 0, 0);
		input_set_abs_params(input_dev, ABS_MT_POSITION_Y,
				     0, data->props.max_y, 0, 0);
	}

	if (data->type == TYPE_MMS114 || data->type == TYPE_MMS134S ||
	    data->type == TYPE_MMS136) {
		/*
		 * The firmware handles movement and pressure fuzz, so
		 * don't duplicate that in software.
		 */
		data->moving_threshold = input_abs_get_fuzz(input_dev,
							    ABS_MT_POSITION_X);
		data->contact_threshold = input_abs_get_fuzz(input_dev,
							     ABS_MT_PRESSURE);
		input_abs_set_fuzz(input_dev, ABS_MT_POSITION_X, 0);
		input_abs_set_fuzz(input_dev, ABS_MT_POSITION_Y, 0);
		input_abs_set_fuzz(input_dev, ABS_MT_PRESSURE, 0);
	}

	input_dev->name = devm_kasprintf(&client->dev, GFP_KERNEL,
					 "MELFAS MMS%d Touchscreen",
					 data->type);
	if (!input_dev->name)
		return -ENOMEM;

	input_dev->id.bustype = BUS_I2C;
	input_dev->dev.parent = &client->dev;
	input_dev->open = mms114_input_open;
	input_dev->close = mms114_input_close;

	error = input_mt_init_slots(input_dev, MMS114_MAX_TOUCH,
				    INPUT_MT_DIRECT);
	if (error)
		return error;

	input_set_drvdata(input_dev, data);
	i2c_set_clientdata(client, data);

	data->core_reg = devm_regulator_get(&client->dev, "avdd");
	if (IS_ERR(data->core_reg)) {
		error = PTR_ERR(data->core_reg);
		dev_err(&client->dev,
			"Unable to get the Core regulator (%d)\n", error);
		return error;
	}

	data->io_reg = devm_regulator_get(&client->dev, "vdd");
	if (IS_ERR(data->io_reg)) {
		error = PTR_ERR(data->io_reg);
		dev_err(&client->dev,
			"Unable to get the IO regulator (%d)\n", error);
		return error;
	}

	error = devm_request_threaded_irq(&client->dev, client->irq,
					  NULL, mms114_interrupt,
					  IRQF_ONESHOT | IRQF_NO_AUTOEN,
					  dev_name(&client->dev), data);
	if (error) {
		dev_err(&client->dev, "Failed to register interrupt\n");
		return error;
	}

	error = input_register_device(data->input_dev);
	if (error) {
		dev_err(&client->dev, "Failed to register input device\n");
		return error;
	}

	return 0;
}

static int __maybe_unused mms114_suspend(struct device *dev)
{
	struct i2c_client *client = to_i2c_client(dev);
	struct mms114_data *data = i2c_get_clientdata(client);
	struct input_dev *input_dev = data->input_dev;
	int id;

	/* Release all touch */
	for (id = 0; id < MMS114_MAX_TOUCH; id++) {
		input_mt_slot(input_dev, id);
		input_mt_report_slot_inactive(input_dev);
	}

	input_mt_report_pointer_emulation(input_dev, true);
	input_sync(input_dev);

	mutex_lock(&input_dev->mutex);
	if (input_device_enabled(input_dev))
		mms114_stop(data);
	mutex_unlock(&input_dev->mutex);

	return 0;
}

static int __maybe_unused mms114_resume(struct device *dev)
{
	struct i2c_client *client = to_i2c_client(dev);
	struct mms114_data *data = i2c_get_clientdata(client);
	struct input_dev *input_dev = data->input_dev;
	int error;

	mutex_lock(&input_dev->mutex);
	if (input_device_enabled(input_dev)) {
		error = mms114_start(data);
		if (error < 0) {
			mutex_unlock(&input_dev->mutex);
			return error;
		}
	}
	mutex_unlock(&input_dev->mutex);

	return 0;
}

static SIMPLE_DEV_PM_OPS(mms114_pm_ops, mms114_suspend, mms114_resume);

static const struct i2c_device_id mms114_id[] = {
	{ "mms114", 0 },
	{ }
};
MODULE_DEVICE_TABLE(i2c, mms114_id);

#ifdef CONFIG_OF
static const struct of_device_id mms114_dt_match[] = {
	{
		.compatible = "melfas,mms114",
		.data = (void *)TYPE_MMS114,
	}, {
		.compatible = "melfas,mms134s",
		.data = (void *)TYPE_MMS134S,
	}, {
		.compatible = "melfas,mms136",
		.data = (void *)TYPE_MMS136,
	}, {
		.compatible = "melfas,mms152",
		.data = (void *)TYPE_MMS152,
	}, {
		.compatible = "melfas,mms345l",
		.data = (void *)TYPE_MMS345L,
	},
	{ }
};
MODULE_DEVICE_TABLE(of, mms114_dt_match);
#endif

static struct i2c_driver mms114_driver = {
	.driver = {
		.name	= "mms114",
		.pm	= &mms114_pm_ops,
		.of_match_table = of_match_ptr(mms114_dt_match),
	},
	.probe		= mms114_probe,
	.id_table	= mms114_id,
};

module_i2c_driver(mms114_driver);

/* Module information */
MODULE_AUTHOR("Joonyoung Shim <jy0922.shim@samsung.com>");
MODULE_DESCRIPTION("MELFAS mms114 Touchscreen driver");
MODULE_LICENSE("GPL v2");<|MERGE_RESOLUTION|>--- conflicted
+++ resolved
@@ -306,14 +306,9 @@
 	if (error < 0)
 		return error;
 
-<<<<<<< HEAD
-	/* Only MMS114 has configuration and power on registers */
-	if (data->type != TYPE_MMS114)
-=======
 	/* MMS114, MMS134S and MMS136 have configuration and power on registers */
 	if (data->type != TYPE_MMS114 && data->type != TYPE_MMS134S &&
 	    data->type != TYPE_MMS136)
->>>>>>> c1084c27
 		return 0;
 
 	error = mms114_set_active(data, true);
