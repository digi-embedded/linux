#
# Touchscreen driver configuration
#
menuconfig INPUT_TOUCHSCREEN
	bool "Touchscreens"
	help
	  Say Y here, and a list of supported touchscreens will be displayed.
	  This option doesn't affect the kernel.

	  If unsure, say Y.

if INPUT_TOUCHSCREEN

config TOUCHSCREEN_PROPERTIES
	def_tristate INPUT
	depends on INPUT

config TOUCHSCREEN_88PM860X
	tristate "Marvell 88PM860x touchscreen"
	depends on MFD_88PM860X
	help
	  Say Y here if you have a 88PM860x PMIC and want to enable
	  support for the built-in touchscreen.

	  If unsure, say N.

	  To compile this driver as a module, choose M here: the
	  module will be called 88pm860x-ts.

config TOUCHSCREEN_ADS7846
	tristate "ADS7846/TSC2046/AD7873 and AD(S)7843 based touchscreens"
	depends on SPI_MASTER
	depends on HWMON = n || HWMON
	help
	  Say Y here if you have a touchscreen interface using the
	  ADS7846/TSC2046/AD7873 or ADS7843/AD7843 controller,
	  and your board-specific setup code includes that in its
	  table of SPI devices.

	  If HWMON is selected, and the driver is told the reference voltage
	  on your board, you will also get hwmon interfaces for the voltage
	  (and on ads7846/tsc2046/ad7873, temperature) sensors of this chip.

	  If unsure, say N (but it's safe to say "Y").

	  To compile this driver as a module, choose M here: the
	  module will be called ads7846.

config TOUCHSCREEN_CT36X_WLD
        default y
        tristate "CT36X based touchscreens for WLD"
        help
          Say Y here if you have a touchscreen interface using the
          CT36X controller, i2c touchscreen
          controller.

          If unsure, say N (but it's safe to say "Y").

          To compile this driver as a module, choose M here: the
          module will be called vtl_ts.

config TOUCHSCREEN_AD7877
	tristate "AD7877 based touchscreens"
	depends on SPI_MASTER
	help
	  Say Y here if you have a touchscreen interface using the
	  AD7877 controller, and your board-specific initialization
	  code includes that in its table of SPI devices.

	  If unsure, say N (but it's safe to say "Y").

	  To compile this driver as a module, choose M here: the
	  module will be called ad7877.

config TOUCHSCREEN_AD7879
	tristate "Analog Devices AD7879-1/AD7889-1 touchscreen interface"
	help
	  Say Y here if you want to support a touchscreen interface using
	  the AD7879-1/AD7889-1 controller.

	  You should select a bus connection too.

	  To compile this driver as a module, choose M here: the
	  module will be called ad7879.

config TOUCHSCREEN_AD7879_I2C
	tristate "support I2C bus connection"
	depends on TOUCHSCREEN_AD7879 && I2C
	help
	  Say Y here if you have AD7879-1/AD7889-1 hooked to an I2C bus.

	  To compile this driver as a module, choose M here: the
	  module will be called ad7879-i2c.

config TOUCHSCREEN_AD7879_SPI
	tristate "support SPI bus connection"
	depends on TOUCHSCREEN_AD7879 && SPI_MASTER
	help
	  Say Y here if you have AD7879-1/AD7889-1 hooked to a SPI bus.

	  If unsure, say N (but it's safe to say "Y").

	  To compile this driver as a module, choose M here: the
	  module will be called ad7879-spi.

config TOUCHSCREEN_AR1021_I2C
	tristate "Microchip AR1021 i2c touchscreen"
	depends on I2C && OF
	help
	  Say Y here if you have the Microchip AR1021 touchscreen controller
	  chip in your system.

	  If unsure, say N.

	  To compile this driver as a module, choose M here: the
	  module will be called ar1021_i2c.

config TOUCHSCREEN_ATMEL_MXT
	tristate "Atmel mXT I2C Touchscreen"
	depends on I2C
	select FW_LOADER
	help
	  Say Y here if you have Atmel mXT series I2C touchscreen,
	  such as AT42QT602240/ATMXT224, connected to your system.

	  If unsure, say N.

	  To compile this driver as a module, choose M here: the
	  module will be called atmel_mxt_ts.

config TOUCHSCREEN_ATMEL_MXT_T37
	bool "Support T37 Diagnostic Data"
	depends on TOUCHSCREEN_ATMEL_MXT
	depends on VIDEO_V4L2=y || (TOUCHSCREEN_ATMEL_MXT=m && VIDEO_V4L2=m)
	select VIDEOBUF2_VMALLOC
	help
	  Say Y here if you want support to output data from the T37
	  Diagnostic Data object using a V4L device.

config TOUCHSCREEN_AUO_PIXCIR
	tristate "AUO in-cell touchscreen using Pixcir ICs"
	depends on I2C
	depends on GPIOLIB || COMPILE_TEST
	help
	  Say Y here if you have a AUO display with in-cell touchscreen
	  using Pixcir ICs.

	  If unsure, say N.

	  To compile this driver as a module, choose M here: the
	  module will be called auo-pixcir-ts.

config TOUCHSCREEN_BU21013
	tristate "BU21013 based touch panel controllers"
	depends on I2C
	help
	  Say Y here if you have a bu21013 touchscreen connected to
	  your system.

	  If unsure, say N.

	  To compile this driver as a module, choose M here: the
	  module will be called bu21013_ts.

config TOUCHSCREEN_CHIPONE_ICN8318
	tristate "chipone icn8318 touchscreen controller"
	depends on GPIOLIB || COMPILE_TEST
	depends on I2C
	depends on OF
	help
	  Say Y here if you have a ChipOne icn8318 based I2C touchscreen.

	  If unsure, say N.

	  To compile this driver as a module, choose M here: the
	  module will be called chipone_icn8318.

config TOUCHSCREEN_CY8CTMG110
	tristate "cy8ctmg110 touchscreen"
	depends on I2C
	depends on GPIOLIB || COMPILE_TEST
	help
	  Say Y here if you have a cy8ctmg110 capacitive touchscreen on
	  an AAVA device.

	  If unsure, say N.

	  To compile this driver as a module, choose M here: the
	  module will be called cy8ctmg110_ts.

config TOUCHSCREEN_CYTTSP_CORE
	tristate "Cypress TTSP touchscreen"
	help
	  Say Y here if you have a touchscreen using controller from
	  the Cypress TrueTouch(tm) Standard Product family connected
	  to your system. You will also need to select appropriate
	  bus connection below.

	  If unsure, say N.

	  To compile this driver as a module, choose M here: the
	  module will be called cyttsp_core.

config TOUCHSCREEN_CYTTSP_I2C
	tristate "support I2C bus connection"
	depends on TOUCHSCREEN_CYTTSP_CORE && I2C
	help
	  Say Y here if the touchscreen is connected via I2C bus.

	  To compile this driver as a module, choose M here: the
	  module will be called cyttsp_i2c.

config TOUCHSCREEN_CYTTSP_SPI
	tristate "support SPI bus connection"
	depends on TOUCHSCREEN_CYTTSP_CORE && SPI_MASTER
	help
	  Say Y here if the touchscreen is connected via SPI bus.

	  To compile this driver as a module, choose M here: the
	  module will be called cyttsp_spi.

config TOUCHSCREEN_CYTTSP4_CORE
	tristate "Cypress TrueTouch Gen4 Touchscreen Driver"
	help
	  Core driver for Cypress TrueTouch(tm) Standard Product
	  Generation4 touchscreen controllers.

	  Say Y here if you have a Cypress Gen4 touchscreen.

	  If unsure, say N.

	  To compile this driver as a module, choose M here.

config TOUCHSCREEN_CYTTSP4_I2C
	tristate "support I2C bus connection"
	depends on TOUCHSCREEN_CYTTSP4_CORE && I2C
	help
	  Say Y here if the touchscreen is connected via I2C bus.

	  To compile this driver as a module, choose M here: the
	  module will be called cyttsp4_i2c.

config TOUCHSCREEN_CYTTSP4_SPI
	tristate "support SPI bus connection"
	depends on TOUCHSCREEN_CYTTSP4_CORE && SPI_MASTER
	help
	  Say Y here if the touchscreen is connected via SPI bus.

	  To compile this driver as a module, choose M here: the
	  module will be called cyttsp4_spi.

config TOUCHSCREEN_DA9034
	tristate "Touchscreen support for Dialog Semiconductor DA9034"
	depends on PMIC_DA903X
	default y
	help
	  Say Y here to enable the support for the touchscreen found
	  on Dialog Semiconductor DA9034 PMIC.

	  If unsure, say N.

	  To compile this driver as a module, choose M here: the
	  module will be called da9034-ts.

config TOUCHSCREEN_DA9052
	tristate "Dialog DA9052/DA9053 TSI"
	depends on PMIC_DA9052
	help
	  Say Y here to support the touchscreen found on Dialog Semiconductor
	  DA9052-BC and DA9053-AA/Bx PMICs.

	  If unsure, say N.

	  To compile this driver as a module, choose M here: the
	  module will be called da9052_tsi.

config TOUCHSCREEN_DYNAPRO
	tristate "Dynapro serial touchscreen"
	select SERIO
	help
	  Say Y here if you have a Dynapro serial touchscreen connected to
	  your system.

	  If unsure, say N.

	  To compile this driver as a module, choose M here: the
	  module will be called dynapro.

config TOUCHSCREEN_HAMPSHIRE
	tristate "Hampshire serial touchscreen"
	select SERIO
	help
	  Say Y here if you have a Hampshire serial touchscreen connected to
	  your system.

	  If unsure, say N.

	  To compile this driver as a module, choose M here: the
	  module will be called hampshire.

config TOUCHSCREEN_EETI
	tristate "EETI touchscreen panel support"
	depends on I2C
	help
	  Say Y here to enable support for I2C connected EETI touch panels.

	  To compile this driver as a module, choose M here: the
	  module will be called eeti_ts.

config TOUCHSCREEN_EGALAX
	tristate "EETI eGalax multi-touch panel support"
	depends on I2C && OF
	help
	  Say Y here to enable support for I2C connected EETI
	  eGalax multi-touch panels.

	  To compile this driver as a module, choose M here: the
	  module will be called egalax_ts.

<<<<<<< HEAD
config TOUCHSCREEN_FUSION_7_10
	tristate "Fusion touchscreen panel support"
	depends on I2C
	help
	  Say Y here to enable support for the Fusion I2C touch
	  driver.

	  To compile this driver as a module, choose M here: the
	  module will be called fusion.
=======
config TOUCHSCREEN_EGALAX_SERIAL
	tristate "EETI eGalax serial touchscreen"
	select SERIO
	help
	  Say Y here to enable support for serial connected EETI
	  eGalax touch panels.

	  To compile this driver as a module, choose M here: the
	  module will be called egalax_ts_serial.
>>>>>>> f2ed3bfc

config TOUCHSCREEN_ELAN_TS
	tristate "ELAN touchscreen input driver"
	depends on I2C
	help
	  Say Y here if you have an I2C ELAN touchscreen
	  attached.

	  If unsure, say N.

	  To compile this driver as a module, choose M here: the
	  module will be called elan-touch.

config TOUCHSCREEN_FUJITSU
	tristate "Fujitsu serial touchscreen"
	select SERIO
	help
	  Say Y here if you have the Fujitsu touchscreen (such as one
	  installed in Lifebook P series laptop) connected to your
	  system.

	  If unsure, say N.

	  To compile this driver as a module, choose M here: the
	  module will be called fujitsu-ts.

config TOUCHSCREEN_GOODIX
	tristate "Goodix I2C touchscreen"
	depends on I2C
	depends on GPIOLIB || COMPILE_TEST
	help
	  Say Y here if you have the Goodix touchscreen (such as one
	  installed in Onda v975w tablets) connected to your
	  system. It also supports 5-finger chip models, which can be
	  found on ARM tablets, like Wexler TAB7200 and MSI Primo73.

	  If unsure, say N.

	  To compile this driver as a module, choose M here: the
	  module will be called goodix.

config TOUCHSCREEN_ILI210X
	tristate "Ilitek ILI210X based touchscreen"
	depends on I2C
	help
	  Say Y here if you have a ILI210X based touchscreen
	  controller. This driver supports models ILI2102,
	  ILI2102s, ILI2103, ILI2103s and ILI2105.
	  Such kind of chipsets can be found in Amazon Kindle Fire
	  touchscreens.

	  If unsure, say N.

	  To compile this driver as a module, choose M here: the
	  module will be called ili210x.

config TOUCHSCREEN_IPROC
	tristate "IPROC touch panel driver support"
	depends on ARCH_BCM_IPROC || COMPILE_TEST
	help
	  Say Y here if you want to add support for the IPROC touch
	  controller to your system.

	  If unsure, say N.

	  To compile this driver as a module, choose M here: the
	  module will be called bcm_iproc_tsc.

config TOUCHSCREEN_S3C2410
	tristate "Samsung S3C2410/generic touchscreen input driver"
	depends on ARCH_S3C24XX || SAMSUNG_DEV_TS
	depends on S3C_ADC
	help
	  Say Y here if you have the s3c2410 touchscreen.

	  If unsure, say N.

	  To compile this driver as a module, choose M here: the
	  module will be called s3c2410_ts.

config TOUCHSCREEN_GUNZE
	tristate "Gunze AHL-51S touchscreen"
	select SERIO
	help
	  Say Y here if you have the Gunze AHL-51 touchscreen connected to
	  your system.

	  If unsure, say N.

	  To compile this driver as a module, choose M here: the
	  module will be called gunze.

config TOUCHSCREEN_EKTF2127
	tristate "Elan eKTF2127 I2C touchscreen"
	depends on I2C
	help
	  Say Y here if you have an Elan eKTF2127 touchscreen
	  connected to your system.

	  If unsure, say N.

	  To compile this driver as a module, choose M here: the
	  module will be called ektf2127.

config TOUCHSCREEN_ELAN
	tristate "Elan eKTH I2C touchscreen"
	depends on I2C
	help
	  Say Y here if you have an Elan eKTH I2C touchscreen
	  connected to your system.

	  If unsure, say N.

	  To compile this driver as a module, choose M here: the
	  module will be called elants_i2c.

config TOUCHSCREEN_ELO
	tristate "Elo serial touchscreens"
	select SERIO
	help
	  Say Y here if you have an Elo serial touchscreen connected to
	  your system.

	  If unsure, say N.

	  To compile this driver as a module, choose M here: the
	  module will be called elo.

config TOUCHSCREEN_WACOM_W8001
	tristate "Wacom W8001 penabled serial touchscreen"
	select SERIO
	help
	  Say Y here if you have an Wacom W8001 penabled serial touchscreen
	  connected to your system.

	  If unsure, say N.

	  To compile this driver as a module, choose M here: the
	  module will be called wacom_w8001.

config TOUCHSCREEN_WACOM_I2C
	tristate "Wacom Tablet support (I2C)"
	depends on I2C
	help
	  Say Y here if you want to use the I2C version of the Wacom
	  Pen Tablet.

	  If unsure, say N.

	  To compile this driver as a module, choose M here: the module
	  will be called wacom_i2c.

config TOUCHSCREEN_LPC32XX
	tristate "LPC32XX touchscreen controller"
	depends on ARCH_LPC32XX
	help
	  Say Y here if you have a LPC32XX device and want
	  to support the built-in touchscreen.

	  To compile this driver as a module, choose M here: the
	  module will be called lpc32xx_ts.

config TOUCHSCREEN_MAX11801
	tristate "MAX11801 based touchscreens"
	depends on I2C
	help
	  Say Y here if you have a MAX11801 based touchscreen
	  controller.

	  If unsure, say N.

	  To compile this driver as a module, choose M here: the
	  module will be called max11801_ts.

config TOUCHSCREEN_MCS5000
	tristate "MELFAS MCS-5000 touchscreen"
	depends on I2C
	help
	  Say Y here if you have the MELFAS MCS-5000 touchscreen controller
	  chip in your system.

	  If unsure, say N.

	  To compile this driver as a module, choose M here: the
	  module will be called mcs5000_ts.

config TOUCHSCREEN_MMS114
	tristate "MELFAS MMS114 touchscreen"
	depends on I2C
	help
	  Say Y here if you have the MELFAS MMS114 touchscreen controller
	  chip in your system.

	  If unsure, say N.

	  To compile this driver as a module, choose M here: the
	  module will be called mms114.

config TOUCHSCREEN_MELFAS_MIP4
	tristate "MELFAS MIP4 Touchscreen"
	depends on I2C
	help
	  Say Y here if you have a MELFAS MIP4 Touchscreen device.

	  If unsure, say N.

	  To compile this driver as a module, choose M here:
	  the module will be called melfas_mip4.

config TOUCHSCREEN_MTOUCH
	tristate "MicroTouch serial touchscreens"
	select SERIO
	help
	  Say Y here if you have a MicroTouch (3M) serial touchscreen connected to
	  your system.

	  If unsure, say N.

	  To compile this driver as a module, choose M here: the
	  module will be called mtouch.

config TOUCHSCREEN_IMX6UL_TSC
	tristate "Freescale i.MX6UL touchscreen controller"
	depends on (OF && GPIOLIB) || COMPILE_TEST
	help
	  Say Y here if you have a Freescale i.MX6UL, and want to
	  use the internal touchscreen controller.

	  If unsure, say N.

	  To compile this driver as a module, choose M here: the
	  module will be called imx6ul_tsc.

config TOUCHSCREEN_INEXIO
	tristate "iNexio serial touchscreens"
	select SERIO
	help
	  Say Y here if you have an iNexio serial touchscreen connected to
	  your system.

	  If unsure, say N.

	  To compile this driver as a module, choose M here: the
	  module will be called inexio.

config TOUCHSCREEN_INTEL_MID
	tristate "Intel MID platform resistive touchscreen"
	depends on INTEL_SCU_IPC
	help
	  Say Y here if you have a Intel MID based touchscreen in
	  your system.

	  If unsure, say N.

	  To compile this driver as a module, choose M here: the
	  module will be called intel_mid_touch.

config TOUCHSCREEN_MK712
	tristate "ICS MicroClock MK712 touchscreen"
	help
	  Say Y here if you have the ICS MicroClock MK712 touchscreen
	  controller chip in your system.

	  If unsure, say N.

	  To compile this driver as a module, choose M here: the
	  module will be called mk712.

config TOUCHSCREEN_HP600
	tristate "HP Jornada 6xx touchscreen"
	depends on SH_HP6XX && SH_ADC
	help
	  Say Y here if you have a HP Jornada 620/660/680/690 and want to
          support the built-in touchscreen.

	  To compile this driver as a module, choose M here: the
	  module will be called hp680_ts_input.

config TOUCHSCREEN_HP7XX
	tristate "HP Jornada 7xx touchscreen"
	depends on SA1100_JORNADA720_SSP
	help
	  Say Y here if you have a HP Jornada 710/720/728 and want
	  to support the built-in touchscreen.

	  To compile this driver as a module, choose M here: the
	  module will be called jornada720_ts.

config TOUCHSCREEN_IPAQ_MICRO
	tristate "HP iPAQ Atmel Micro ASIC touchscreen"
	depends on MFD_IPAQ_MICRO
	help
	  Say Y here to enable support for the touchscreen attached to
	  the Atmel Micro peripheral controller on iPAQ h3100/h3600/h3700

	  If unsure, say N.

	  To compile this driver as a module, choose M here: the
	  module will be called ipaq-micro-ts.

config TOUCHSCREEN_HTCPEN
	tristate "HTC Shift X9500 touchscreen"
	depends on ISA
	help
	  Say Y here if you have an HTC Shift UMPC also known as HTC X9500
	  Clio / Shangrila and want to support the built-in touchscreen.

	  If unsure, say N.

	  To compile this driver as a module, choose M here: the
	  module will be called htcpen.

config TOUCHSCREEN_PENMOUNT
	tristate "Penmount serial touchscreen"
	select SERIO
	help
	  Say Y here if you have a Penmount serial touchscreen connected to
	  your system.

	  If unsure, say N.

	  To compile this driver as a module, choose M here: the
	  module will be called penmount.

config TOUCHSCREEN_EDT_FT5X06
	tristate "EDT FocalTech FT5x06 I2C Touchscreen support"
	depends on I2C
	help
	  Say Y here if you have an EDT "Polytouch" touchscreen based
	  on the FocalTech FT5x06 family of controllers connected to
	  your system.

	  If unsure, say N.

	  To compile this driver as a module, choose M here: the
	  module will be called edt-ft5x06.

config TOUCHSCREEN_MIGOR
	tristate "Renesas MIGO-R touchscreen"
	depends on (SH_MIGOR || COMPILE_TEST) && I2C
	help
	  Say Y here to enable MIGO-R touchscreen support.

	  If unsure, say N.

	  To compile this driver as a module, choose M here: the
	  module will be called migor_ts.

config TOUCHSCREEN_TOUCHRIGHT
	tristate "Touchright serial touchscreen"
	select SERIO
	help
	  Say Y here if you have a Touchright serial touchscreen connected to
	  your system.

	  If unsure, say N.

	  To compile this driver as a module, choose M here: the
	  module will be called touchright.

config TOUCHSCREEN_TOUCHWIN
	tristate "Touchwin serial touchscreen"
	select SERIO
	help
	  Say Y here if you have a Touchwin serial touchscreen connected to
	  your system.

	  If unsure, say N.

	  To compile this driver as a module, choose M here: the
	  module will be called touchwin.

config TOUCHSCREEN_TI_AM335X_TSC
	tristate "TI Touchscreen Interface"
	depends on MFD_TI_AM335X_TSCADC
	help
	  Say Y here if you have 4/5/8 wire touchscreen controller
	  to be connected to the ADC controller on your TI AM335x SoC.

	  If unsure, say N.

	  To compile this driver as a module, choose M here: the
	  module will be called ti_am335x_tsc.

config TOUCHSCREEN_UCB1400
	tristate "Philips UCB1400 touchscreen"
	depends on AC97_BUS
	depends on UCB1400_CORE
	help
	  This enables support for the Philips UCB1400 touchscreen interface.
	  The UCB1400 is an AC97 audio codec.  The touchscreen interface
	  will be initialized only after the ALSA subsystem has been
	  brought up and the UCB1400 detected.  You therefore have to
	  configure ALSA support as well (either built-in or modular,
	  independently of whether this driver is itself built-in or
	  modular) for this driver to work.

	  To compile this driver as a module, choose M here: the
	  module will be called ucb1400_ts.

config TOUCHSCREEN_PIXCIR
	tristate "PIXCIR I2C touchscreens"
	depends on I2C
	help
	  Say Y here if you have a pixcir i2c touchscreen
	  controller.

	  If unsure, say N.

	  To compile this driver as a module, choose M here: the
	  module will be called pixcir_i2c_ts.

config TOUCHSCREEN_WDT87XX_I2C
	tristate "Weida HiTech I2C touchscreen"
	depends on I2C
	help
	  Say Y here if you have a Weida WDT87XX I2C touchscreen
	  connected to your system.

	  If unsure, say N.

	  To compile this driver as a module, choose M here: the
	  module will be called wdt87xx_i2c.

config TOUCHSCREEN_WM831X
	tristate "Support for WM831x touchscreen controllers"
	depends on MFD_WM831X
	help
	  This enables support for the touchscreen controller on the WM831x
	  series of PMICs.

	  To compile this driver as a module, choose M here: the
	  module will be called wm831x-ts.

config TOUCHSCREEN_WM97XX
	tristate "Support for WM97xx AC97 touchscreen controllers"
	depends on AC97_BUS
	help
	  Say Y here if you have a Wolfson Microelectronics WM97xx
	  touchscreen connected to your system. Note that this option
	  only enables core driver, you will also need to select
	  support for appropriate chip below.

	  If unsure, say N.

	  To compile this driver as a module, choose M here: the
	  module will be called wm97xx-ts.

config TOUCHSCREEN_WM9705
	bool "WM9705 Touchscreen interface support"
	depends on TOUCHSCREEN_WM97XX
	default y
	help
	  Say Y here to enable support for the Wolfson Microelectronics
	  WM9705 touchscreen controller.

config TOUCHSCREEN_WM9712
	bool "WM9712 Touchscreen interface support"
	depends on TOUCHSCREEN_WM97XX
	default y
	help
	  Say Y here to enable support for the Wolfson Microelectronics
	  WM9712 touchscreen controller.

config TOUCHSCREEN_WM9713
	bool "WM9713 Touchscreen interface support"
	depends on TOUCHSCREEN_WM97XX
	default y
	help
	  Say Y here to enable support for the Wolfson Microelectronics
	  WM9713 touchscreen controller.

config TOUCHSCREEN_WM97XX_ATMEL
	tristate "WM97xx Atmel accelerated touch"
	depends on TOUCHSCREEN_WM97XX && AVR32
	help
	  Say Y here for support for streaming mode with WM97xx touchscreens
	  on Atmel AT91 or AVR32 systems with an AC97C module.

	  Be aware that this will use channel B in the controller for
	  streaming data, this must not conflict with other AC97C drivers.

	  If unsure, say N.

	  To compile this driver as a module, choose M here: the module will
	  be called atmel-wm97xx.

config TOUCHSCREEN_WM97XX_MAINSTONE
	tristate "WM97xx Mainstone/Palm accelerated touch"
	depends on TOUCHSCREEN_WM97XX && ARCH_PXA
	help
	  Say Y here for support for streaming mode with WM97xx touchscreens
	  on Mainstone, Palm Tungsten T5, TX and LifeDrive systems.

	  If unsure, say N.

	  To compile this driver as a module, choose M here: the
	  module will be called mainstone-wm97xx.

config TOUCHSCREEN_WM97XX_ZYLONITE
	tristate "Zylonite accelerated touch"
	depends on TOUCHSCREEN_WM97XX && MACH_ZYLONITE
	select TOUCHSCREEN_WM9713
	help
	  Say Y here for support for streaming mode with the touchscreen
	  on Zylonite systems.

	  If unsure, say N.

	  To compile this driver as a module, choose M here: the
	  module will be called zylonite-wm97xx.

config TOUCHSCREEN_USB_COMPOSITE
	tristate "USB Touchscreen Driver"
	depends on USB_ARCH_HAS_HCD
	select USB
	help
	  USB Touchscreen driver for:
	  - eGalax Touchkit USB (also includes eTurboTouch CT-410/510/700)
	  - PanJit TouchSet USB
	  - 3M MicroTouch USB (EX II series)
	  - ITM
	  - some other eTurboTouch
	  - Gunze AHL61
	  - DMC TSC-10/25
	  - IRTOUCHSYSTEMS/UNITOP
	  - IdealTEK URTC1000
	  - GoTop Super_Q2/GogoPen/PenPower tablets
	  - JASTEC USB Touch Controller/DigiTech DTR-02U
	  - Zytronic controllers
	  - Elo TouchSystems 2700 IntelliTouch
	  - EasyTouch USB Touch Controller from Data Modul
	  - e2i (Mimo monitors)

	  Have a look at <http://linux.chapter7.ch/touchkit/> for
	  a usage description and the required user-space stuff.

	  To compile this driver as a module, choose M here: the
	  module will be called usbtouchscreen.

config TOUCHSCREEN_MX25
	tristate "Freescale i.MX25 touchscreen input driver"
	depends on MFD_MX25_TSADC
	help
	  Enable support for touchscreen connected to your i.MX25.

	  To compile this driver as a module, choose M here: the
	  module will be called fsl-imx25-tcq.

config TOUCHSCREEN_MC13783
	tristate "Freescale MC13783 touchscreen input driver"
	depends on MFD_MC13XXX
	help
	  Say Y here if you have an Freescale MC13783 PMIC on your
	  board and want to use its touchscreen

	  If unsure, say N.

	  To compile this driver as a module, choose M here: the
	  module will be called mc13783_ts.

config TOUCHSCREEN_USB_EGALAX
	default y
	bool "eGalax, eTurboTouch CT-410/510/700 device support" if EXPERT
	depends on TOUCHSCREEN_USB_COMPOSITE

config TOUCHSCREEN_USB_PANJIT
	default y
	bool "PanJit device support" if EXPERT
	depends on TOUCHSCREEN_USB_COMPOSITE

config TOUCHSCREEN_USB_3M
	default y
	bool "3M/Microtouch EX II series device support" if EXPERT
	depends on TOUCHSCREEN_USB_COMPOSITE

config TOUCHSCREEN_USB_ITM
	default y
	bool "ITM device support" if EXPERT
	depends on TOUCHSCREEN_USB_COMPOSITE

config TOUCHSCREEN_USB_ETURBO
	default y
	bool "eTurboTouch (non-eGalax compatible) device support" if EXPERT
	depends on TOUCHSCREEN_USB_COMPOSITE

config TOUCHSCREEN_USB_GUNZE
	default y
	bool "Gunze AHL61 device support" if EXPERT
	depends on TOUCHSCREEN_USB_COMPOSITE

config TOUCHSCREEN_USB_DMC_TSC10
	default y
	bool "DMC TSC-10/25 device support" if EXPERT
	depends on TOUCHSCREEN_USB_COMPOSITE

config TOUCHSCREEN_USB_IRTOUCH
	default y
	bool "IRTOUCHSYSTEMS/UNITOP device support" if EXPERT
	depends on TOUCHSCREEN_USB_COMPOSITE

config TOUCHSCREEN_USB_IDEALTEK
	default y
	bool "IdealTEK URTC1000 device support" if EXPERT
	depends on TOUCHSCREEN_USB_COMPOSITE

config TOUCHSCREEN_USB_GENERAL_TOUCH
	default y
	bool "GeneralTouch Touchscreen device support" if EXPERT
	depends on TOUCHSCREEN_USB_COMPOSITE

config TOUCHSCREEN_USB_GOTOP
	default y
	bool "GoTop Super_Q2/GogoPen/PenPower tablet device support" if EXPERT
	depends on TOUCHSCREEN_USB_COMPOSITE

config TOUCHSCREEN_USB_JASTEC
	default y
	bool "JASTEC/DigiTech DTR-02U USB touch controller device support" if EXPERT
	depends on TOUCHSCREEN_USB_COMPOSITE

config TOUCHSCREEN_USB_ELO
	default y
	bool "Elo TouchSystems 2700 IntelliTouch controller device support" if EXPERT
	depends on TOUCHSCREEN_USB_COMPOSITE

config TOUCHSCREEN_USB_E2I
	default y
	bool "e2i Touchscreen controller (e.g. from Mimo 740)" if EXPERT
	depends on TOUCHSCREEN_USB_COMPOSITE

config TOUCHSCREEN_USB_ZYTRONIC
	default y
	bool "Zytronic controller" if EXPERT
	depends on TOUCHSCREEN_USB_COMPOSITE

config TOUCHSCREEN_USB_ETT_TC45USB
	default y
	bool "ET&T USB series TC4UM/TC5UH touchscreen controller support" if EXPERT
	depends on TOUCHSCREEN_USB_COMPOSITE

config TOUCHSCREEN_USB_NEXIO
	default y
	bool "NEXIO/iNexio device support" if EXPERT
	depends on TOUCHSCREEN_USB_COMPOSITE

config TOUCHSCREEN_USB_EASYTOUCH
	default y
	bool "EasyTouch USB Touch controller device support" if EMBEDDED
	depends on TOUCHSCREEN_USB_COMPOSITE
	help
	  Say Y here if you have an EasyTouch USB Touch controller.
	  If unsure, say N.

config TOUCHSCREEN_TOUCHIT213
	tristate "Sahara TouchIT-213 touchscreen"
	select SERIO
	help
	  Say Y here if you have a Sahara TouchIT-213 Tablet PC.

	  If unsure, say N.

	  To compile this driver as a module, choose M here: the
	  module will be called touchit213.

config TOUCHSCREEN_TS4800
	tristate "TS-4800 touchscreen"
	depends on HAS_IOMEM && OF
	depends on SOC_IMX51 || COMPILE_TEST
	select MFD_SYSCON
	select INPUT_POLLDEV
	help
	  Say Y here if you have a touchscreen on a TS-4800 board.

	  On TS-4800, the touchscreen is not handled directly by Linux but by
	  a companion FPGA.

	  If unsure, say N.

	  To compile this driver as a module, choose M here: the
	  module will be called ts4800_ts.

config TOUCHSCREEN_TSC_SERIO
	tristate "TSC-10/25/40 serial touchscreen support"
	select SERIO
	help
	  Say Y here if you have a TSC-10, 25 or 40 serial touchscreen connected
	  to your system.

	  If unsure, say N.

	  To compile this driver as a module, choose M here: the
	  module will be called tsc40.

config TOUCHSCREEN_TSC200X_CORE
	tristate

config TOUCHSCREEN_TSC2004
	tristate "TSC2004 based touchscreens"
	depends on I2C
	select REGMAP_I2C
	select TOUCHSCREEN_TSC200X_CORE
	help
	  Say Y here if you have a TSC2004 based touchscreen.

	  If unsure, say N.

	  To compile this driver as a module, choose M here: the
	  module will be called tsc2004.

config TOUCHSCREEN_TSC2005
	tristate "TSC2005 based touchscreens"
	depends on SPI_MASTER
	select REGMAP_SPI
	select TOUCHSCREEN_TSC200X_CORE
	help
	  Say Y here if you have a TSC2005 based touchscreen.

	  If unsure, say N.

	  To compile this driver as a module, choose M here: the
	  module will be called tsc2005.

config TOUCHSCREEN_TSC2007
	tristate "TSC2007 based touchscreens"
	depends on I2C
	help
	  Say Y here if you have a TSC2007 based touchscreen.

	  If unsure, say N.

	  To compile this driver as a module, choose M here: the
	  module will be called tsc2007.

config TOUCHSCREEN_W90X900
	tristate "W90P910 touchscreen driver"
	depends on ARCH_W90X900
	help
	  Say Y here if you have a W90P910 based touchscreen.

	  To compile this driver as a module, choose M here: the
	  module will be called w90p910_ts.

config TOUCHSCREEN_PCAP
	tristate "Motorola PCAP touchscreen"
	depends on EZX_PCAP
	help
	  Say Y here if you have a Motorola EZX telephone and
	  want to enable support for the built-in touchscreen.

	  To compile this driver as a module, choose M here: the
	  module will be called pcap_ts.

config TOUCHSCREEN_RM_TS
	tristate "Raydium I2C Touchscreen"
	depends on I2C
	depends on GPIOLIB || COMPILE_TEST
	help
	  Say Y here if you have Raydium series I2C touchscreen,
	  such as RM32380, connected to your system.

	  If unsure, say N.

	  To compile this driver as a module, choose M here: the
	  module will be called raydium_i2c_ts.

config TOUCHSCREEN_SILEAD
	tristate "Silead I2C touchscreen"
	depends on I2C
	help
	  Say Y here if you have the Silead touchscreen connected to
	  your system.

	  If unsure, say N.

	  To compile this driver as a module, choose M here: the
	  module will be called silead.

config TOUCHSCREEN_SIS_I2C
	tristate "SiS 9200 family I2C touchscreen"
	depends on I2C
	select CRC_ITU_T
	depends on GPIOLIB || COMPILE_TEST
	help
	  This enables support for SiS 9200 family over I2C based touchscreens.

	  If unsure, say N.

	  To compile this driver as a module, choose M here: the
	  module will be called sis_i2c.

config TOUCHSCREEN_ST1232
	tristate "Sitronix ST1232 touchscreen controllers"
	depends on I2C
	help
	  Say Y here if you want to support Sitronix ST1232
	  touchscreen controller.

	  If unsure, say N.

	  To compile this driver as a module, choose M here: the
	  module will be called st1232_ts.

config TOUCHSCREEN_STMPE
	tristate "STMicroelectronics STMPE touchscreens"
	depends on MFD_STMPE
	depends on (OF || COMPILE_TEST)
	help
	  Say Y here if you want support for STMicroelectronics
	  STMPE touchscreen controllers.

	  To compile this driver as a module, choose M here: the
	  module will be called stmpe-ts.

config TOUCHSCREEN_SUN4I
	tristate "Allwinner sun4i resistive touchscreen controller support"
	depends on ARCH_SUNXI || COMPILE_TEST
	depends on HWMON
	depends on THERMAL || !THERMAL_OF
	help
	  This selects support for the resistive touchscreen controller
	  found on Allwinner sunxi SoCs.

	  To compile this driver as a module, choose M here: the
	  module will be called sun4i-ts.

config TOUCHSCREEN_SUR40
	tristate "Samsung SUR40 (Surface 2.0/PixelSense) touchscreen"
	depends on USB && MEDIA_USB_SUPPORT && HAS_DMA
	depends on VIDEO_V4L2
	select INPUT_POLLDEV
	select VIDEOBUF2_DMA_SG
	help
	  Say Y here if you want support for the Samsung SUR40 touchscreen
	  (also known as Microsoft Surface 2.0 or Microsoft PixelSense).

	  To compile this driver as a module, choose M here: the
	  module will be called sur40.

config TOUCHSCREEN_SURFACE3_SPI
	tristate "Ntrig/Microsoft Surface 3 SPI touchscreen"
	depends on SPI
	depends on GPIOLIB || COMPILE_TEST
	help
	  Say Y here if you have the Ntrig/Microsoft SPI touchscreen
	  controller chip as found on the Surface 3 in your system.

	  If unsure, say N.

	  To compile this driver as a module, choose M here: the
	  module will be called surface3_spi.

config TOUCHSCREEN_SX8654
	tristate "Semtech SX8654 touchscreen"
	depends on I2C
	help
	  Say Y here if you have a Semtech SX8654 touchscreen controller.

	  If unsure, say N

	  To compile this driver as a module, choose M here: the
	  module will be called sx8654.

config TOUCHSCREEN_TPS6507X
	tristate "TPS6507x based touchscreens"
	depends on I2C
	select INPUT_POLLDEV
	help
	  Say Y here if you have a TPS6507x based touchscreen
	  controller.

	  If unsure, say N.

	  To compile this driver as a module, choose M here: the
	  module will be called tps6507x_ts.

config TOUCHSCREEN_ZFORCE
	tristate "Neonode zForce infrared touchscreens"
	depends on I2C
	depends on GPIOLIB || COMPILE_TEST
	help
	  Say Y here if you have a touchscreen using the zforce
	  infraread technology from Neonode.

	  If unsure, say N.

	  To compile this driver as a module, choose M here: the
	  module will be called zforce_ts.

config TOUCHSCREEN_COLIBRI_VF50
	tristate "Toradex Colibri on board touchscreen driver"
	depends on IIO && VF610_ADC
	depends on GPIOLIB || COMPILE_TEST
	help
	  Say Y here if you have a Colibri VF50 and plan to use
	  the on-board provided 4-wire touchscreen driver.

	  If unsure, say N.

	  To compile this driver as a module, choose M here: the
	  module will be called colibri_vf50_ts.

config TOUCHSCREEN_ROHM_BU21023
	tristate "ROHM BU21023/24 Dual touch support resistive touchscreens"
	depends on I2C
	help
	  Say Y here if you have a touchscreen using ROHM BU21023/24.

	  If unsure, say N.

	  To compile this driver as a module, choose M here: the
	  module will be called bu21023_ts.

endif

source "drivers/input/touchscreen/focaltech_touch/Kconfig"<|MERGE_RESOLUTION|>--- conflicted
+++ resolved
@@ -317,7 +317,28 @@
 	  To compile this driver as a module, choose M here: the
 	  module will be called egalax_ts.
 
-<<<<<<< HEAD
+config TOUCHSCREEN_EGALAX_SERIAL
+	tristate "EETI eGalax serial touchscreen"
+	select SERIO
+	help
+	  Say Y here to enable support for serial connected EETI
+	  eGalax touch panels.
+
+	  To compile this driver as a module, choose M here: the
+	  module will be called egalax_ts_serial.
+
+config TOUCHSCREEN_ELAN_TS
+	tristate "ELAN touchscreen input driver"
+	depends on I2C
+	help
+	  Say Y here if you have an I2C ELAN touchscreen
+	  attached.
+
+	  If unsure, say N.
+
+	  To compile this driver as a module, choose M here: the
+	  module will be called elan-touch.
+
 config TOUCHSCREEN_FUSION_7_10
 	tristate "Fusion touchscreen panel support"
 	depends on I2C
@@ -327,29 +348,6 @@
 
 	  To compile this driver as a module, choose M here: the
 	  module will be called fusion.
-=======
-config TOUCHSCREEN_EGALAX_SERIAL
-	tristate "EETI eGalax serial touchscreen"
-	select SERIO
-	help
-	  Say Y here to enable support for serial connected EETI
-	  eGalax touch panels.
-
-	  To compile this driver as a module, choose M here: the
-	  module will be called egalax_ts_serial.
->>>>>>> f2ed3bfc
-
-config TOUCHSCREEN_ELAN_TS
-	tristate "ELAN touchscreen input driver"
-	depends on I2C
-	help
-	  Say Y here if you have an I2C ELAN touchscreen
-	  attached.
-
-	  If unsure, say N.
-
-	  To compile this driver as a module, choose M here: the
-	  module will be called elan-touch.
 
 config TOUCHSCREEN_FUJITSU
 	tristate "Fujitsu serial touchscreen"
