--- conflicted
+++ resolved
@@ -42,19 +42,6 @@
 
 	  To compile this driver as a module, choose M here: the
 	  module will be called ads7846.
-
-config TOUCHSCREEN_CT36X_WLD
-        default y
-        tristate "CT36X based touchscreens for WLD"
-        help
-          Say Y here if you have a touchscreen interface using the
-          CT36X controller, i2c touchscreen
-          controller.
-
-          If unsure, say N (but it's safe to say "Y").
-
-          To compile this driver as a module, choose M here: the
-          module will be called vtl_ts.
 
 config TOUCHSCREEN_AD7877
 	tristate "AD7877 based touchscreens"
@@ -1422,12 +1409,6 @@
 	  To compile this driver as a module, choose M here: the
 	  module will be called zinitix.
 
-<<<<<<< HEAD
-source "drivers/input/touchscreen/synaptics_dsx/Kconfig"
-endif
-
-source "drivers/input/touchscreen/focaltech_touch/Kconfig"
-=======
 config TOUCHSCREEN_HIMAX_HX83112B
 	tristate "Himax hx83112b touchscreen driver"
 	depends on I2C
@@ -1442,5 +1423,4 @@
 
 endif
 
-source "drivers/input/touchscreen/synaptics_dsx/Kconfig"
->>>>>>> ccf0a997
+source "drivers/input/touchscreen/synaptics_dsx/Kconfig"