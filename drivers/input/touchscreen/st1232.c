// SPDX-License-Identifier: GPL-2.0
/*
 * ST1232 Touchscreen Controller Driver
 *
 * Copyright (C) 2010 Renesas Solutions Corp.
 *	Tony SIM <chinyeow.sim.xt@renesas.com>
 *
 * Using code from:
 *  - android.git.kernel.org: projects/kernel/common.git: synaptics_i2c_rmi.c
 *	Copyright (C) 2007 Google, Inc.
 */

#include <linux/delay.h>
#include <linux/gpio/consumer.h>
#include <linux/i2c.h>
#include <linux/input.h>
#include <linux/input/mt.h>
#include <linux/input/touchscreen.h>
#include <linux/interrupt.h>
#include <linux/module.h>
#include <linux/of.h>
#include <linux/pm_qos.h>
#include <linux/slab.h>
#include <linux/types.h>

#define ST1232_TS_NAME	"st1232-ts"
#define ST1633_TS_NAME	"st1633-ts"

#define REG_STATUS		0x01	/* Device Status | Error Code */

#define STATUS_NORMAL		0x00
#define STATUS_INIT		0x01
#define STATUS_ERROR		0x02
#define STATUS_AUTO_TUNING	0x03
#define STATUS_IDLE		0x04
#define STATUS_POWER_DOWN	0x05

#define ERROR_NONE		0x00
#define ERROR_INVALID_ADDRESS	0x10
#define ERROR_INVALID_VALUE	0x20
#define ERROR_INVALID_PLATFORM	0x30

#define REG_XY_RESOLUTION	0x04
#define REG_XY_COORDINATES	0x12
#define ST_TS_MAX_FINGERS	10

struct st_chip_info {
	bool	have_z;
	u16	max_area;
	u16	max_fingers;
};

struct st1232_ts_data {
	struct i2c_client *client;
	struct input_dev *input_dev;
	struct touchscreen_properties prop;
	struct dev_pm_qos_request low_latency_req;
	struct gpio_desc *reset_gpio;
	const struct st_chip_info *chip_info;
	int read_buf_len;
	u8 *read_buf;
};

static int st1232_ts_read_data(struct st1232_ts_data *ts, u8 reg,
			       unsigned int n)
{
	struct i2c_client *client = ts->client;
	struct i2c_msg msg[] = {
		{
			.addr	= client->addr,
			.len	= sizeof(reg),
			.buf	= &reg,
		},
		{
			.addr	= client->addr,
			.flags	= I2C_M_RD | I2C_M_DMA_SAFE,
			.len	= n,
			.buf	= ts->read_buf,
		}
	};
	int ret;

	ret = i2c_transfer(client->adapter, msg, ARRAY_SIZE(msg));
	if (ret != ARRAY_SIZE(msg))
		return ret < 0 ? ret : -EIO;

	return 0;
}

static int st1232_ts_wait_ready(struct st1232_ts_data *ts)
{
	unsigned int retries;
	int error;

	for (retries = 100; retries; retries--) {
		error = st1232_ts_read_data(ts, REG_STATUS, 1);
		if (!error) {
			switch (ts->read_buf[0]) {
			case STATUS_NORMAL | ERROR_NONE:
			case STATUS_IDLE | ERROR_NONE:
				return 0;
			}
		}

		usleep_range(1000, 2000);
	}

	return -ENXIO;
}

static int st1232_ts_read_resolution(struct st1232_ts_data *ts, u16 *max_x,
				     u16 *max_y)
{
	u8 *buf;
	int error;

	/* select resolution register */
	error = st1232_ts_read_data(ts, REG_XY_RESOLUTION, 3);
	if (error)
		return error;

	buf = ts->read_buf;

	*max_x = (((buf[0] & 0x0070) << 4) | buf[1]) - 1;
	*max_y = (((buf[0] & 0x0007) << 8) | buf[2]) - 1;

	return 0;
}

static int st1232_ts_parse_and_report(struct st1232_ts_data *ts)
{
	struct input_dev *input = ts->input_dev;
	struct input_mt_pos pos[ST_TS_MAX_FINGERS];
	u8 z[ST_TS_MAX_FINGERS];
	int slots[ST_TS_MAX_FINGERS];
	int n_contacts = 0;
	int i;

	for (i = 0; i < ts->chip_info->max_fingers; i++) {
		u8 *buf = &ts->read_buf[i * 4];

		if (buf[0] & BIT(7)) {
			unsigned int x = ((buf[0] & 0x70) << 4) | buf[1];
			unsigned int y = ((buf[0] & 0x07) << 8) | buf[2];

			touchscreen_set_mt_pos(&pos[n_contacts],
					       &ts->prop, x, y);

			/* st1232 includes a z-axis / touch strength */
			if (ts->chip_info->have_z)
				z[n_contacts] = ts->read_buf[i + 6];

			n_contacts++;
		}
	}

	input_mt_assign_slots(input, slots, pos, n_contacts, 0);
	for (i = 0; i < n_contacts; i++) {
		input_mt_slot(input, slots[i]);
		input_mt_report_slot_state(input, MT_TOOL_FINGER, true);
		input_report_abs(input, ABS_MT_POSITION_X, pos[i].x);
		input_report_abs(input, ABS_MT_POSITION_Y, pos[i].y);
		if (ts->chip_info->have_z)
			input_report_abs(input, ABS_MT_TOUCH_MAJOR, z[i]);
	}

	input_mt_sync_frame(input);
	input_sync(input);

	return n_contacts;
}

static irqreturn_t st1232_ts_irq_handler(int irq, void *dev_id)
{
	struct st1232_ts_data *ts = dev_id;
	int count;
	int error;

	error = st1232_ts_read_data(ts, REG_XY_COORDINATES, ts->read_buf_len);
	if (error)
		goto out;

	count = st1232_ts_parse_and_report(ts);
	if (!count) {
		if (ts->low_latency_req.dev) {
			dev_pm_qos_remove_request(&ts->low_latency_req);
			ts->low_latency_req.dev = NULL;
		}
	} else if (!ts->low_latency_req.dev) {
		/* First contact, request 100 us latency. */
		dev_pm_qos_add_ancestor_request(&ts->client->dev,
						&ts->low_latency_req,
						DEV_PM_QOS_RESUME_LATENCY, 100);
	}

out:
	return IRQ_HANDLED;
}

static void st1232_ts_power(struct st1232_ts_data *ts, bool poweron)
{
	if (ts->reset_gpio)
		gpiod_set_value_cansleep(ts->reset_gpio, !poweron);
}

static void st1232_ts_power_off(void *data)
{
	st1232_ts_power(data, false);
}

static const struct st_chip_info st1232_chip_info = {
	.have_z		= true,
	.max_area	= 0xff,
	.max_fingers	= 2,
};

static const struct st_chip_info st1633_chip_info = {
	.have_z		= false,
	.max_area	= 0x00,
	.max_fingers	= 5,
};

static int st1232_ts_probe(struct i2c_client *client,
			   const struct i2c_device_id *id)
{
	const struct st_chip_info *match;
	struct st1232_ts_data *ts;
	struct input_dev *input_dev;
	u16 max_x, max_y;
	int error;

	match = device_get_match_data(&client->dev);
	if (!match && id)
		match = (const void *)id->driver_data;
	if (!match) {
		dev_err(&client->dev, "unknown device model\n");
		return -ENODEV;
	}

	if (!i2c_check_functionality(client->adapter, I2C_FUNC_I2C)) {
		dev_err(&client->dev, "need I2C_FUNC_I2C\n");
		return -EIO;
	}

	if (!client->irq) {
		dev_err(&client->dev, "no IRQ?\n");
		return -EINVAL;
	}

	ts = devm_kzalloc(&client->dev, sizeof(*ts), GFP_KERNEL);
	if (!ts)
		return -ENOMEM;

	ts->chip_info = match;

	/* allocate a buffer according to the number of registers to read */
	ts->read_buf_len = ts->chip_info->max_fingers * 4;
	ts->read_buf = devm_kzalloc(&client->dev, ts->read_buf_len, GFP_KERNEL);
	if (!ts->read_buf)
		return -ENOMEM;

	input_dev = devm_input_allocate_device(&client->dev);
	if (!input_dev)
		return -ENOMEM;

	ts->client = client;
	ts->input_dev = input_dev;

	ts->reset_gpio = devm_gpiod_get_optional(&client->dev, NULL,
						 GPIOD_OUT_HIGH);
	if (IS_ERR(ts->reset_gpio)) {
		error = PTR_ERR(ts->reset_gpio);
		dev_err(&client->dev, "Unable to request GPIO pin: %d.\n",
			error);
		return error;
	}

	st1232_ts_power(ts, true);

	error = devm_add_action_or_reset(&client->dev, st1232_ts_power_off, ts);
	if (error) {
		dev_err(&client->dev,
			"Failed to install power off action: %d\n", error);
		return error;
	}

	input_dev->name = "st1232-touchscreen";
	input_dev->id.bustype = BUS_I2C;

	/* Wait until device is ready */
	error = st1232_ts_wait_ready(ts);
	if (error)
		return error;

	/* Read resolution from the chip */
	error = st1232_ts_read_resolution(ts, &max_x, &max_y);
	if (error) {
		dev_err(&client->dev,
			"Failed to read resolution: %d\n", error);
		return error;
	}

	if (ts->chip_info->have_z)
		input_set_abs_params(input_dev, ABS_MT_TOUCH_MAJOR, 0,
				     ts->chip_info->max_area, 0, 0);

	input_set_abs_params(input_dev, ABS_MT_POSITION_X,
			     0, max_x, 0, 0);
	input_set_abs_params(input_dev, ABS_MT_POSITION_Y,
			     0, max_y, 0, 0);

	touchscreen_parse_properties(input_dev, true, &ts->prop);

	error = input_mt_init_slots(input_dev, ts->chip_info->max_fingers,
				    INPUT_MT_DIRECT | INPUT_MT_TRACK |
					INPUT_MT_DROP_UNUSED);
	if (error) {
		dev_err(&client->dev, "failed to initialize MT slots\n");
		return error;
	}

	error = devm_request_threaded_irq(&client->dev, client->irq,
					  NULL, st1232_ts_irq_handler,
					  IRQF_ONESHOT,
					  client->name, ts);
	if (error) {
		dev_err(&client->dev, "Failed to register interrupt\n");
		return error;
	}

	error = input_register_device(ts->input_dev);
	if (error) {
		dev_err(&client->dev, "Unable to register %s input device\n",
			input_dev->name);
		return error;
	}

	i2c_set_clientdata(client, ts);
<<<<<<< HEAD
	device_init_wakeup(&client->dev, 1);
=======
>>>>>>> c1084c27

	return 0;
}

static int __maybe_unused st1232_ts_suspend(struct device *dev)
{
	struct i2c_client *client = to_i2c_client(dev);
	struct st1232_ts_data *ts = i2c_get_clientdata(client);

	disable_irq(client->irq);

	if (!device_may_wakeup(&client->dev))
		st1232_ts_power(ts, false);

	return 0;
}

static int __maybe_unused st1232_ts_resume(struct device *dev)
{
	struct i2c_client *client = to_i2c_client(dev);
	struct st1232_ts_data *ts = i2c_get_clientdata(client);

	if (!device_may_wakeup(&client->dev))
		st1232_ts_power(ts, true);

	enable_irq(client->irq);

	return 0;
}

static SIMPLE_DEV_PM_OPS(st1232_ts_pm_ops,
			 st1232_ts_suspend, st1232_ts_resume);

static const struct i2c_device_id st1232_ts_id[] = {
	{ ST1232_TS_NAME, (unsigned long)&st1232_chip_info },
	{ ST1633_TS_NAME, (unsigned long)&st1633_chip_info },
	{ }
};
MODULE_DEVICE_TABLE(i2c, st1232_ts_id);

static const struct of_device_id st1232_ts_dt_ids[] = {
	{ .compatible = "sitronix,st1232", .data = &st1232_chip_info },
	{ .compatible = "sitronix,st1633", .data = &st1633_chip_info },
	{ }
};
MODULE_DEVICE_TABLE(of, st1232_ts_dt_ids);

static struct i2c_driver st1232_ts_driver = {
	.probe		= st1232_ts_probe,
	.id_table	= st1232_ts_id,
	.driver = {
		.name	= ST1232_TS_NAME,
		.of_match_table = st1232_ts_dt_ids,
		.pm	= &st1232_ts_pm_ops,
	},
};

module_i2c_driver(st1232_ts_driver);

MODULE_AUTHOR("Tony SIM <chinyeow.sim.xt@renesas.com>");
MODULE_AUTHOR("Martin Kepplinger <martin.kepplinger@ginzinger.com>");
MODULE_DESCRIPTION("SITRONIX ST1232 Touchscreen Controller Driver");
MODULE_LICENSE("GPL v2");<|MERGE_RESOLUTION|>--- conflicted
+++ resolved
@@ -336,10 +336,6 @@
 	}
 
 	i2c_set_clientdata(client, ts);
-<<<<<<< HEAD
-	device_init_wakeup(&client->dev, 1);
-=======
->>>>>>> c1084c27
 
 	return 0;
 }
