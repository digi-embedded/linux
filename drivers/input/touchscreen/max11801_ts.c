/*
 * Driver for MAXI MAX11801 - A Resistive touch screen controller with
 * i2c interface
 *
 * Copyright (C) 2011-2015 Freescale Semiconductor, Inc.
 * Author: Zhang Jiejing <jiejing.zhang@freescale.com>
 *
 * Based on mcs5000_ts.c
 *
 * This program is free software; you can redistribute it and/or modify
 * it under the terms of the GNU General Public License as published by
 * the Free Software Foundation; either version 2 of the License, or
 * (at your option) any later version.
 */

/*
 * This driver aims to support the series of MAXI touch chips max11801
 * through max11803. The main difference between these 4 chips can be
 * found in the table below:
 * -----------------------------------------------------
 * | CHIP     |  AUTO MODE SUPPORT(FIFO) | INTERFACE    |
 * |----------------------------------------------------|
 * | max11800 |  YES                     |   SPI        |
 * | max11801 |  YES                     |   I2C        |
 * | max11802 |  NO                      |   SPI        |
 * | max11803 |  NO                      |   I2C        |
 * ------------------------------------------------------
 *
 * Currently, this driver only supports max11801.
 *
 * Data Sheet:
 * http://www.maxim-ic.com/datasheet/index.mvp/id/5943
 */

#include <linux/module.h>
#include <linux/i2c.h>
#include <linux/interrupt.h>
#include <linux/input.h>
#include <linux/slab.h>
#include <linux/bitops.h>
#include <linux/delay.h>
#include <linux/io.h>
#include <linux/of.h>
#include <linux/of_device.h>

/* Register Address define */
#define GENERNAL_STATUS_REG		0x00
#define GENERNAL_CONF_REG		0x01
#define MESURE_RES_CONF_REG		0x02
#define MESURE_AVER_CONF_REG		0x03
#define ADC_SAMPLE_TIME_CONF_REG	0x04
#define PANEL_SETUPTIME_CONF_REG	0x05
#define DELAY_CONVERSION_CONF_REG	0x06
#define TOUCH_DETECT_PULLUP_CONF_REG	0x07
#define AUTO_MODE_TIME_CONF_REG		0x08 /* only for max11800/max11801 */
#define APERTURE_CONF_REG		0x09 /* only for max11800/max11801 */
#define AUX_MESURE_CONF_REG		0x0a
#define OP_MODE_CONF_REG		0x0b

#define Panel_Setup_X	(0x69 << 1)
#define Panel_Setup_Y	(0x6b << 1)

#define XY_combined_measurement	(0x70 << 1)
#define X_measurement	(0x78 << 1)
#define Y_measurement	(0x7a << 1)
#define AUX_measurement		(0x76 << 1)

/* FIFO is found only in max11800 and max11801 */
#define FIFO_RD_CMD			(0x50 << 1)
#define MAX11801_FIFO_INT		(1 << 2)
#define MAX11801_FIFO_OVERFLOW		(1 << 3)
#define MAX11801_EDGE_INT		(1 << 1)

#define FIFO_RD_X_MSB			(0x52 << 1)
#define FIFO_RD_X_LSB			(0x53 << 1)
#define FIFO_RD_Y_MSB			(0x54 << 1)
#define FIFO_RD_Y_LSB			(0x55 << 1)
#define FIFO_RD_AUX_MSB			(0x5a << 1)
#define FIFO_RD_AUX_LSB			(0x5b << 1)

#define XY_BUFSIZE			4
#define XY_BUF_OFFSET			4
#define AUX_BUFSIZE			2

#define MAX11801_MAX_X			0xfff
#define MAX11801_MAX_Y			0xfff

#define MEASURE_TAG_OFFSET		2
#define MEASURE_TAG_MASK		(3 << MEASURE_TAG_OFFSET)
#define EVENT_TAG_OFFSET		0
#define EVENT_TAG_MASK			(3 << EVENT_TAG_OFFSET)
#define MEASURE_X_TAG			(0 << MEASURE_TAG_OFFSET)
#define MEASURE_Y_TAG			(1 << MEASURE_TAG_OFFSET)

/* These are the state of touch event state machine */
enum {
	EVENT_INIT,
	EVENT_MIDDLE,
	EVENT_RELEASE,
	EVENT_FIFO_END
};

struct max11801_data {
	struct i2c_client		*client;
	struct input_dev		*input_dev;
};

static struct i2c_client *max11801_client;
static unsigned int max11801_workmode;
static u8 aux_buf[AUX_BUFSIZE];

static int max11801_dcm_write_command(struct i2c_client *client, int command)
{
	return i2c_smbus_write_byte(client, command);
}

<<<<<<< HEAD
static u32 max11801_dcm_sample_aux(struct i2c_client *client)
{
	int ret;
	int aux = 0;
	u32 sample_data;
=======
static int max11801_dcm_sample_aux(struct i2c_client *client)
{
	int ret;
	int aux = 0;
	int sample_data;
>>>>>>> f2ed3bfc

	/* AUX_measurement */
	max11801_dcm_write_command(client, AUX_measurement);
	mdelay(5);
	ret = i2c_smbus_read_i2c_block_data(client, FIFO_RD_AUX_MSB,
						1, &aux_buf[0]);
<<<<<<< HEAD
	if (ret < 1) {
		dev_err(&client->dev, "FIFO_RD_AUX_MSB read fails\n");
=======
	if (ret < 0) {
		dev_err(&client->dev, "FIFO_RD_AUX_MSB read failed (%d)\n",
			ret);
>>>>>>> f2ed3bfc
		return ret;
	}
	mdelay(5);
	ret = i2c_smbus_read_i2c_block_data(client, FIFO_RD_AUX_LSB,
						1, &aux_buf[1]);
<<<<<<< HEAD
	if (ret < 1) {
		dev_err(&client->dev, "FIFO_RD_AUX_LSB read fails\n");
=======
	if (ret < 0) {
		dev_err(&client->dev, "FIFO_RD_AUX_LSB read failed (%d)\n",
			ret);
>>>>>>> f2ed3bfc
		return ret;
	}

	aux = (aux_buf[0] << 4) + (aux_buf[1] >> 4);
	/*
	 * voltage = (9170*aux)/7371;
	 * voltage is (26.2*3150*aux)/(16.2*0xFFF)
	 * V(aux)=3150*sample/0xFFF,V(battery)=212*V(aux)/81
	 * sample_data = (14840*aux)/7371-1541;
	 */
	sample_data = (14840 * aux) / 7371;

	return sample_data;
}

<<<<<<< HEAD
u32 max11801_read_adc(void)
{
	u32 adc_data;

	if (!max11801_client) {
		pr_err("FAIL  max11801_client not initialize\n");
		return -1;
	}
=======
int max11801_read_adc(void)
{
	int adc_data;

	if (!max11801_client)
		return -ENODEV;
>>>>>>> f2ed3bfc
	adc_data = max11801_dcm_sample_aux(max11801_client);

	return adc_data;
}
EXPORT_SYMBOL_GPL(max11801_read_adc);

static u8 read_register(struct i2c_client *client, int addr)
{
	/* XXX: The chip ignores LSB of register address */
	return i2c_smbus_read_byte_data(client, addr << 1);
}

static int max11801_write_reg(struct i2c_client *client, int addr, int data)
{
	/* XXX: The chip ignores LSB of register address */
	return i2c_smbus_write_byte_data(client, addr << 1, data);
}

static irqreturn_t max11801_ts_interrupt(int irq, void *dev_id)
{
	struct max11801_data *data = dev_id;
	struct i2c_client *client = data->client;
	int status, i, ret;
	u8 buf[XY_BUFSIZE];
	int x = -1;
	int y = -1;
	u8 command = FIFO_RD_X_MSB;

	status = read_register(data->client, GENERNAL_STATUS_REG);
	if ((!max11801_workmode && (status & (MAX11801_FIFO_INT |
		MAX11801_FIFO_OVERFLOW))) || (max11801_workmode && (status &
		MAX11801_EDGE_INT))) {
		status = read_register(data->client, GENERNAL_STATUS_REG);
		if (!max11801_workmode) {
			/* ACM mode */
			ret = i2c_smbus_read_i2c_block_data(client, FIFO_RD_CMD,
				XY_BUFSIZE, buf);
			/*
			 * We should get 4 bytes buffer that contains X,Y
			 * and event tag
			 */
			if (ret < XY_BUFSIZE)
				goto out;
		} else {
			/* DCM mode */
			/* X = panel setup */
			max11801_dcm_write_command(client, Panel_Setup_X);
			/* X_measurement */
			max11801_dcm_write_command(client, X_measurement);
			for (i = 0; i < 2; i++) {
				ret = i2c_smbus_read_i2c_block_data(client,
					command, 1, &buf[i]);
				if (ret < 1)
					goto out;

				command = FIFO_RD_X_LSB;
			}

			/* Y = panel setup */
			max11801_dcm_write_command(client, Panel_Setup_Y);
			/* Y_measurement */
			max11801_dcm_write_command(client, Y_measurement);
			command = FIFO_RD_Y_MSB;
			for (i = 2; i < XY_BUFSIZE; i++) {
				ret = i2c_smbus_read_i2c_block_data(client,
					command, 1, &buf[i]);
				if (ret < 1)
					goto out;

				command = FIFO_RD_Y_LSB;
			}
		}

		for (i = 0; i < XY_BUFSIZE; i += XY_BUFSIZE / 2) {
			if ((buf[i + 1] & MEASURE_TAG_MASK) ==
				MEASURE_X_TAG)
				x = (buf[i] << XY_BUF_OFFSET) +
					(buf[i + 1] >> XY_BUF_OFFSET);
			else if ((buf[i + 1] & MEASURE_TAG_MASK) ==
				MEASURE_Y_TAG)
				y = (buf[i] << XY_BUF_OFFSET) +
					(buf[i + 1] >> XY_BUF_OFFSET);
		}

		if ((buf[1] & EVENT_TAG_MASK) != (buf[3] & EVENT_TAG_MASK))
			goto out;

		switch (buf[1] & EVENT_TAG_MASK) {
		case EVENT_INIT:
			/* fall through */
		case EVENT_MIDDLE:
			input_report_abs(data->input_dev, ABS_X, x);
			y = MAX11801_MAX_Y - y;	/* Calibration */
			input_report_abs(data->input_dev, ABS_Y, y);
			input_event(data->input_dev, EV_KEY, BTN_TOUCH, 1);
			input_sync(data->input_dev);
			break;
		case EVENT_RELEASE:
			input_event(data->input_dev, EV_KEY, BTN_TOUCH, 0);
			input_sync(data->input_dev);
			break;
		case EVENT_FIFO_END:
				break;
		}
	}
out:
	return IRQ_HANDLED;
}

static void max11801_ts_phy_init(struct max11801_data *data)
{
	struct i2c_client *client = data->client;

	max11801_client = client;
	/* Average X,Y, take 16 samples average eight media sample */
	max11801_write_reg(client, MESURE_AVER_CONF_REG, 0xff);
	/* X,Y panel setup time set to 20us */
	max11801_write_reg(client, PANEL_SETUPTIME_CONF_REG, 0x11);
	/* Rough pullup time (2uS), Fine pullup time (10us) */
	max11801_write_reg(client, TOUCH_DETECT_PULLUP_CONF_REG, 0x10);
	/* Auto mode init period = 5ms, scan period = 5ms */
	max11801_write_reg(client, AUTO_MODE_TIME_CONF_REG, 0xaa);
	/* Aperture X,Y set to +- 4LSB */
	max11801_write_reg(client, APERTURE_CONF_REG, 0x33);
	/*
	 * Enable Power, enable Automode, enable Aperture,
	 * enable Average X,Y
	 */
	if (!max11801_workmode)
		max11801_write_reg(client, OP_MODE_CONF_REG, 0x36);
	else {
		max11801_write_reg(client, OP_MODE_CONF_REG, 0x16);
		/*
		 * Delay initial=1ms, Sampling time 2us
		 * Averaging sample depth 2
		 * samples, Resolution 12bit
		 */
		max11801_write_reg(client, AUX_MESURE_CONF_REG, 0x76);
		/*
		 * Use edge interrupt with
		 * direct conversion mode
		 */
		max11801_write_reg(client, GENERNAL_CONF_REG, 0xf3);
	}
}

static int max11801_ts_probe(struct i2c_client *client,
				       const struct i2c_device_id *id)
{
	struct max11801_data *data;
	struct input_dev *input_dev;
	int error;
	struct device_node *of_node = client->dev.of_node;

	data = devm_kzalloc(&client->dev, sizeof(*data), GFP_KERNEL);
	input_dev = devm_input_allocate_device(&client->dev);
	if (!data || !input_dev) {
		dev_err(&client->dev, "Failed to allocate memory\n");
		return -ENOMEM;
	}

	data->client = client;
	data->input_dev = input_dev;

	input_dev->name = "max11801_ts";
	input_dev->id.bustype = BUS_I2C;
	input_dev->dev.parent = &client->dev;

	__set_bit(EV_ABS, input_dev->evbit);
	__set_bit(EV_KEY, input_dev->evbit);
	__set_bit(BTN_TOUCH, input_dev->keybit);
	input_set_abs_params(input_dev, ABS_X, 0, MAX11801_MAX_X, 0, 0);
	input_set_abs_params(input_dev, ABS_Y, 0, MAX11801_MAX_Y, 0, 0);
	input_set_drvdata(input_dev, data);

	if (of_property_read_u32(of_node, "work-mode", &max11801_workmode))
		max11801_workmode = *(int *)(client->dev).platform_data;

	max11801_ts_phy_init(data);

	error = devm_request_threaded_irq(&client->dev, client->irq, NULL,
					  max11801_ts_interrupt,
					  IRQF_TRIGGER_LOW | IRQF_ONESHOT,
					  "max11801_ts", data);
	if (error) {
		dev_err(&client->dev, "Failed to register interrupt\n");
		return error;
	}

	error = input_register_device(data->input_dev);
	if (error)
		return error;

	i2c_set_clientdata(client, data);
	return 0;
}

static const struct i2c_device_id max11801_ts_id[] = {
	{"max11801", 0},
	{ }
};
MODULE_DEVICE_TABLE(i2c, max11801_ts_id);

static const struct of_device_id max11801_ts_dt_ids[] = {
	{ .compatible = "maxim,max11801", },
	{ /* sentinel */ }
};
MODULE_DEVICE_TABLE(of, max11801_ts_dt_ids);

static struct i2c_driver max11801_ts_driver = {
	.driver = {
		.name	= "max11801_ts",
		.owner	= THIS_MODULE,
		.of_match_table = max11801_ts_dt_ids,
	},
	.id_table	= max11801_ts_id,
	.probe		= max11801_ts_probe,
};

module_i2c_driver(max11801_ts_driver);

MODULE_AUTHOR("Zhang Jiejing <jiejing.zhang@freescale.com>");
MODULE_DESCRIPTION("Touchscreen driver for MAXI MAX11801 controller");
MODULE_LICENSE("GPL");<|MERGE_RESOLUTION|>--- conflicted
+++ resolved
@@ -114,46 +114,28 @@
 	return i2c_smbus_write_byte(client, command);
 }
 
-<<<<<<< HEAD
-static u32 max11801_dcm_sample_aux(struct i2c_client *client)
-{
-	int ret;
-	int aux = 0;
-	u32 sample_data;
-=======
 static int max11801_dcm_sample_aux(struct i2c_client *client)
 {
 	int ret;
 	int aux = 0;
 	int sample_data;
->>>>>>> f2ed3bfc
 
 	/* AUX_measurement */
 	max11801_dcm_write_command(client, AUX_measurement);
 	mdelay(5);
 	ret = i2c_smbus_read_i2c_block_data(client, FIFO_RD_AUX_MSB,
 						1, &aux_buf[0]);
-<<<<<<< HEAD
-	if (ret < 1) {
-		dev_err(&client->dev, "FIFO_RD_AUX_MSB read fails\n");
-=======
 	if (ret < 0) {
 		dev_err(&client->dev, "FIFO_RD_AUX_MSB read failed (%d)\n",
 			ret);
->>>>>>> f2ed3bfc
 		return ret;
 	}
 	mdelay(5);
 	ret = i2c_smbus_read_i2c_block_data(client, FIFO_RD_AUX_LSB,
 						1, &aux_buf[1]);
-<<<<<<< HEAD
-	if (ret < 1) {
-		dev_err(&client->dev, "FIFO_RD_AUX_LSB read fails\n");
-=======
 	if (ret < 0) {
 		dev_err(&client->dev, "FIFO_RD_AUX_LSB read failed (%d)\n",
 			ret);
->>>>>>> f2ed3bfc
 		return ret;
 	}
 
@@ -169,23 +151,12 @@
 	return sample_data;
 }
 
-<<<<<<< HEAD
-u32 max11801_read_adc(void)
-{
-	u32 adc_data;
-
-	if (!max11801_client) {
-		pr_err("FAIL  max11801_client not initialize\n");
-		return -1;
-	}
-=======
 int max11801_read_adc(void)
 {
 	int adc_data;
 
 	if (!max11801_client)
 		return -ENODEV;
->>>>>>> f2ed3bfc
 	adc_data = max11801_dcm_sample_aux(max11801_client);
 
 	return adc_data;
