--- conflicted
+++ resolved
@@ -947,23 +947,6 @@
 		return -EINVAL;
 	dev = &ts->client->dev;
 
-<<<<<<< HEAD
-	/*
-	 * By default we request the reset pin as input, leaving it in
-	 * high-impedance when not resetting the controller to save power.
-	 */
-	ts->gpiod_rst_flags = GPIOD_IN;
-
-	ts->avdd28 = devm_regulator_get(dev, "AVDD28");
-	if (IS_ERR(ts->avdd28))
-		return dev_err_probe(dev, PTR_ERR(ts->avdd28), "Failed to get AVDD28 regulator\n");
-
-	ts->vddio = devm_regulator_get(dev, "VDDIO");
-	if (IS_ERR(ts->vddio))
-		return dev_err_probe(dev, PTR_ERR(ts->vddio), "Failed to get VDDIO regulator\n");
-
-=======
->>>>>>> 11cb2bab
 retry_get_irq_gpio:
 	/* Get the interrupt GPIO pin number */
 	gpiod = devm_gpiod_get_optional(dev, GOODIX_GPIO_INT_NAME, GPIOD_IN);
@@ -1282,20 +1265,7 @@
 	complete_all(&ts->firmware_loading_complete);
 }
 
-<<<<<<< HEAD
-static void goodix_disable_regulators(void *arg)
-{
-	struct goodix_ts_data *ts = arg;
-
-	regulator_disable(ts->vddio);
-	regulator_disable(ts->avdd28);
-}
-
 static int goodix_ts_probe(struct i2c_client *client)
-=======
-static int goodix_ts_probe(struct i2c_client *client,
-			   const struct i2c_device_id *id)
->>>>>>> 11cb2bab
 {
 	struct goodix_ts_data *ts;
 	struct device_node *extends_desktop, *display_timings, *native_mode;
