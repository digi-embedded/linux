// SPDX-License-Identifier: GPL-2.0-only
/*
 *  Driver for Goodix Touchscreens
 *
 *  Copyright (c) 2014 Red Hat Inc.
 *  Copyright (c) 2015 K. Merker <merker@debian.org>
 *
 *  This code is based on gt9xx.c authored by andrew@goodix.com:
 *
 *  2010 - 2012 Goodix Technology.
 */


#include <linux/kernel.h>
#include <linux/dmi.h>
#include <linux/firmware.h>
#include <linux/module.h>
#include <linux/delay.h>
#include <linux/irq.h>
#include <linux/interrupt.h>
#include <linux/platform_data/x86/soc.h>
#include <linux/slab.h>
#include <linux/acpi.h>
#include <linux/of.h>
#include <asm/unaligned.h>
#include "goodix.h"

#define GOODIX_GPIO_INT_NAME		"irq"
#define GOODIX_GPIO_RST_NAME		"reset"

#define GOODIX_MAX_HEIGHT		4096
#define GOODIX_MAX_WIDTH		4096
#define GOODIX_INT_TRIGGER		1
#define GOODIX_CONTACT_SIZE		8
#define GOODIX_MAX_CONTACT_SIZE		9
#define GOODIX_MAX_CONTACTS		10

#define GOODIX_CONFIG_MIN_LENGTH	186
#define GOODIX_CONFIG_911_LENGTH	186
#define GOODIX_CONFIG_967_LENGTH	228
#define GOODIX_CONFIG_GT9X_LENGTH	240

#define GOODIX_BUFFER_STATUS_READY	BIT(7)
#define GOODIX_HAVE_KEY			BIT(4)
#define GOODIX_BUFFER_STATUS_TIMEOUT	20

#define RESOLUTION_LOC		1
#define MAX_CONTACTS_LOC	5
#define TRIGGER_LOC		6

/* Our special handling for GPIO accesses through ACPI is x86 specific */
#if defined CONFIG_X86 && defined CONFIG_ACPI
#define ACPI_GPIO_SUPPORT
#endif

struct goodix_chip_id {
	const char *id;
	const struct goodix_chip_data *data;
};

static int goodix_check_cfg_8(struct goodix_ts_data *ts,
			      const u8 *cfg, int len);
static int goodix_check_cfg_16(struct goodix_ts_data *ts,
			       const u8 *cfg, int len);
static void goodix_calc_cfg_checksum_8(struct goodix_ts_data *ts);
static void goodix_calc_cfg_checksum_16(struct goodix_ts_data *ts);

static const struct goodix_chip_data gt1x_chip_data = {
	.config_addr		= GOODIX_GT1X_REG_CONFIG_DATA,
	.config_len		= GOODIX_CONFIG_GT9X_LENGTH,
	.check_config		= goodix_check_cfg_16,
	.calc_config_checksum	= goodix_calc_cfg_checksum_16,
};

static const struct goodix_chip_data gt911_chip_data = {
	.config_addr		= GOODIX_GT9X_REG_CONFIG_DATA,
	.config_len		= GOODIX_CONFIG_911_LENGTH,
	.check_config		= goodix_check_cfg_8,
	.calc_config_checksum	= goodix_calc_cfg_checksum_8,
};

static const struct goodix_chip_data gt967_chip_data = {
	.config_addr		= GOODIX_GT9X_REG_CONFIG_DATA,
	.config_len		= GOODIX_CONFIG_967_LENGTH,
	.check_config		= goodix_check_cfg_8,
	.calc_config_checksum	= goodix_calc_cfg_checksum_8,
};

static const struct goodix_chip_data gt9x_chip_data = {
	.config_addr		= GOODIX_GT9X_REG_CONFIG_DATA,
	.config_len		= GOODIX_CONFIG_GT9X_LENGTH,
	.check_config		= goodix_check_cfg_8,
	.calc_config_checksum	= goodix_calc_cfg_checksum_8,
};

static const struct goodix_chip_id goodix_chip_ids[] = {
	{ .id = "1151", .data = &gt1x_chip_data },
	{ .id = "1158", .data = &gt1x_chip_data },
	{ .id = "5663", .data = &gt1x_chip_data },
	{ .id = "5688", .data = &gt1x_chip_data },
	{ .id = "917S", .data = &gt1x_chip_data },
	{ .id = "9286", .data = &gt1x_chip_data },

	{ .id = "911", .data = &gt911_chip_data },
	{ .id = "9271", .data = &gt911_chip_data },
	{ .id = "9110", .data = &gt911_chip_data },
	{ .id = "9111", .data = &gt911_chip_data },
	{ .id = "927", .data = &gt911_chip_data },
	{ .id = "928", .data = &gt911_chip_data },

	{ .id = "912", .data = &gt967_chip_data },
	{ .id = "9147", .data = &gt967_chip_data },
	{ .id = "967", .data = &gt967_chip_data },
	{ }
};

static const unsigned long goodix_irq_flags[] = {
	IRQ_TYPE_EDGE_RISING,
	IRQ_TYPE_EDGE_FALLING,
	IRQ_TYPE_LEVEL_LOW,
	IRQ_TYPE_LEVEL_HIGH,
};

static const struct dmi_system_id nine_bytes_report[] = {
#if defined(CONFIG_DMI) && defined(CONFIG_X86)
	{
		/* Lenovo Yoga Book X90F / X90L */
		.matches = {
			DMI_EXACT_MATCH(DMI_SYS_VENDOR, "Intel Corporation"),
			DMI_EXACT_MATCH(DMI_PRODUCT_NAME, "CHERRYVIEW D1 PLATFORM"),
			DMI_EXACT_MATCH(DMI_PRODUCT_VERSION, "YETI-11"),
		}
	},
	{
		/* Lenovo Yoga Book X91F / X91L */
		.matches = {
			/* Non exact match to match F + L versions */
			DMI_MATCH(DMI_PRODUCT_NAME, "Lenovo YB1-X91"),
		}
	},
#endif
	{}
};

/*
 * Those tablets have their x coordinate inverted
 */
static const struct dmi_system_id inverted_x_screen[] = {
#if defined(CONFIG_DMI) && defined(CONFIG_X86)
	{
		.ident = "Cube I15-TC",
		.matches = {
			DMI_MATCH(DMI_SYS_VENDOR, "Cube"),
			DMI_MATCH(DMI_PRODUCT_NAME, "I15-TC")
		},
	},
#endif
	{}
};

/**
 * goodix_i2c_read - read data from a register of the i2c slave device.
 *
 * @client: i2c device.
 * @reg: the register to read from.
 * @buf: raw write data buffer.
 * @len: length of the buffer to write
 */
int goodix_i2c_read(struct i2c_client *client, u16 reg, u8 *buf, int len)
{
	struct i2c_msg msgs[2];
	__be16 wbuf = cpu_to_be16(reg);
	int ret;

	msgs[0].flags = 0;
	msgs[0].addr  = client->addr;
	msgs[0].len   = 2;
	msgs[0].buf   = (u8 *)&wbuf;

	msgs[1].flags = I2C_M_RD;
	msgs[1].addr  = client->addr;
	msgs[1].len   = len;
	msgs[1].buf   = buf;

	ret = i2c_transfer(client->adapter, msgs, 2);
	if (ret >= 0)
		ret = (ret == ARRAY_SIZE(msgs) ? 0 : -EIO);

	if (ret)
		dev_err(&client->dev, "Error reading %d bytes from 0x%04x: %d\n",
			len, reg, ret);
	return ret;
}

/**
 * goodix_i2c_write - write data to a register of the i2c slave device.
 *
 * @client: i2c device.
 * @reg: the register to write to.
 * @buf: raw data buffer to write.
 * @len: length of the buffer to write
 */
int goodix_i2c_write(struct i2c_client *client, u16 reg, const u8 *buf, int len)
{
	u8 *addr_buf;
	struct i2c_msg msg;
	int ret;

	addr_buf = kmalloc(len + 2, GFP_KERNEL);
	if (!addr_buf)
		return -ENOMEM;

	addr_buf[0] = reg >> 8;
	addr_buf[1] = reg & 0xFF;
	memcpy(&addr_buf[2], buf, len);

	msg.flags = 0;
	msg.addr = client->addr;
	msg.buf = addr_buf;
	msg.len = len + 2;

	ret = i2c_transfer(client->adapter, &msg, 1);
	if (ret >= 0)
		ret = (ret == 1 ? 0 : -EIO);

	kfree(addr_buf);

	if (ret)
		dev_err(&client->dev, "Error writing %d bytes to 0x%04x: %d\n",
			len, reg, ret);
	return ret;
}

int goodix_i2c_write_u8(struct i2c_client *client, u16 reg, u8 value)
{
	return goodix_i2c_write(client, reg, &value, sizeof(value));
}

static const struct goodix_chip_data *goodix_get_chip_data(const char *id)
{
	unsigned int i;

	for (i = 0; goodix_chip_ids[i].id; i++) {
		if (!strcmp(goodix_chip_ids[i].id, id))
			return goodix_chip_ids[i].data;
	}

	return &gt9x_chip_data;
}

static int goodix_ts_read_input_report(struct goodix_ts_data *ts, u8 *data)
{
	unsigned long max_timeout;
	int touch_num;
	int error;
	u16 addr = GOODIX_READ_COOR_ADDR;
	/*
	 * We are going to read 1-byte header,
	 * ts->contact_size * max(1, touch_num) bytes of coordinates
	 * and 1-byte footer which contains the touch-key code.
	 */
	const int header_contact_keycode_size = 1 + ts->contact_size + 1;

	/*
	 * The 'buffer status' bit, which indicates that the data is valid, is
	 * not set as soon as the interrupt is raised, but slightly after.
	 * This takes around 10 ms to happen, so we poll for 20 ms.
	 */
	max_timeout = jiffies + msecs_to_jiffies(GOODIX_BUFFER_STATUS_TIMEOUT);
	do {
		error = goodix_i2c_read(ts->client, addr, data,
					header_contact_keycode_size);
		if (error)
			return error;

		if (data[0] & GOODIX_BUFFER_STATUS_READY) {
			touch_num = data[0] & 0x0f;
			if (touch_num > ts->max_touch_num)
				return -EPROTO;

			if (touch_num > 1) {
				addr += header_contact_keycode_size;
				data += header_contact_keycode_size;
				error = goodix_i2c_read(ts->client,
						addr, data,
						ts->contact_size *
							(touch_num - 1));
				if (error)
					return error;
			}

			return touch_num;
		}

		if (data[0] == 0 && ts->firmware_name) {
			if (goodix_handle_fw_request(ts))
				return 0;
		}

		usleep_range(1000, 2000); /* Poll every 1 - 2 ms */
	} while (time_before(jiffies, max_timeout));

	/*
	 * The Goodix panel will send spurious interrupts after a
	 * 'finger up' event, which will always cause a timeout.
	 */
	return -ENOMSG;
}

static int goodix_create_pen_input(struct goodix_ts_data *ts)
{
	struct device *dev = &ts->client->dev;
	struct input_dev *input;

	input = devm_input_allocate_device(dev);
	if (!input)
		return -ENOMEM;

	input_copy_abs(input, ABS_X, ts->input_dev, ABS_MT_POSITION_X);
	input_copy_abs(input, ABS_Y, ts->input_dev, ABS_MT_POSITION_Y);
	/*
	 * The resolution of these touchscreens is about 10 units/mm, the actual
	 * resolution does not matter much since we set INPUT_PROP_DIRECT.
	 * Userspace wants something here though, so just set it to 10 units/mm.
	 */
	input_abs_set_res(input, ABS_X, 10);
	input_abs_set_res(input, ABS_Y, 10);
	input_set_abs_params(input, ABS_PRESSURE, 0, 255, 0, 0);

	input_set_capability(input, EV_KEY, BTN_TOUCH);
	input_set_capability(input, EV_KEY, BTN_TOOL_PEN);
	input_set_capability(input, EV_KEY, BTN_STYLUS);
	input_set_capability(input, EV_KEY, BTN_STYLUS2);
	__set_bit(INPUT_PROP_DIRECT, input->propbit);

	input->name = "Goodix Active Pen";
	input->phys = "input/pen";
	input->id.bustype = BUS_I2C;
	input->id.vendor = 0x0416;
	if (kstrtou16(ts->id, 10, &input->id.product))
		input->id.product = 0x1001;
	input->id.version = ts->version;

	ts->input_pen = input;
	return 0;
}

static void goodix_ts_report_pen_down(struct goodix_ts_data *ts, u8 *data)
{
	int input_x, input_y, input_w, error;
	u8 key_value;

	if (!ts->pen_input_registered) {
		error = input_register_device(ts->input_pen);
		ts->pen_input_registered = (error == 0) ? 1 : error;
	}

	if (ts->pen_input_registered < 0)
		return;

	if (ts->contact_size == 9) {
		input_x = get_unaligned_le16(&data[4]);
		input_y = get_unaligned_le16(&data[6]);
		input_w = get_unaligned_le16(&data[8]);
	} else {
		input_x = get_unaligned_le16(&data[2]);
		input_y = get_unaligned_le16(&data[4]);
		input_w = get_unaligned_le16(&data[6]);
	}

	touchscreen_report_pos(ts->input_pen, &ts->prop, input_x, input_y, false);
	input_report_abs(ts->input_pen, ABS_PRESSURE, input_w);

	input_report_key(ts->input_pen, BTN_TOUCH, 1);
	input_report_key(ts->input_pen, BTN_TOOL_PEN, 1);

	if (data[0] & GOODIX_HAVE_KEY) {
		key_value = data[1 + ts->contact_size];
		input_report_key(ts->input_pen, BTN_STYLUS, key_value & 0x10);
		input_report_key(ts->input_pen, BTN_STYLUS2, key_value & 0x20);
	} else {
		input_report_key(ts->input_pen, BTN_STYLUS, 0);
		input_report_key(ts->input_pen, BTN_STYLUS2, 0);
	}

	input_sync(ts->input_pen);
}

static void goodix_ts_report_pen_up(struct goodix_ts_data *ts)
{
	if (!ts->input_pen)
		return;

	input_report_key(ts->input_pen, BTN_TOUCH, 0);
	input_report_key(ts->input_pen, BTN_TOOL_PEN, 0);
	input_report_key(ts->input_pen, BTN_STYLUS, 0);
	input_report_key(ts->input_pen, BTN_STYLUS2, 0);

	input_sync(ts->input_pen);
}

static void goodix_ts_report_touch_8b(struct goodix_ts_data *ts, u8 *coor_data)
{
	int id = coor_data[0] & 0x0F;
	int input_x = get_unaligned_le16(&coor_data[1]);
	int input_y = get_unaligned_le16(&coor_data[3]);
	int input_w = get_unaligned_le16(&coor_data[5]);

	input_mt_slot(ts->input_dev, id);
	input_mt_report_slot_state(ts->input_dev, MT_TOOL_FINGER, true);
	touchscreen_report_pos(ts->input_dev, &ts->prop,
			       input_x, input_y, true);
	input_report_abs(ts->input_dev, ABS_MT_TOUCH_MAJOR, input_w);
	input_report_abs(ts->input_dev, ABS_MT_WIDTH_MAJOR, input_w);
}

static void goodix_ts_report_touch_9b(struct goodix_ts_data *ts, u8 *coor_data)
{
	int id = coor_data[1] & 0x0F;
	int input_x = get_unaligned_le16(&coor_data[3]);
	int input_y = get_unaligned_le16(&coor_data[5]);
	int input_w = get_unaligned_le16(&coor_data[7]);

	input_mt_slot(ts->input_dev, id);
	input_mt_report_slot_state(ts->input_dev, MT_TOOL_FINGER, true);
	touchscreen_report_pos(ts->input_dev, &ts->prop,
			       input_x, input_y, true);
	input_report_abs(ts->input_dev, ABS_MT_TOUCH_MAJOR, input_w);
	input_report_abs(ts->input_dev, ABS_MT_WIDTH_MAJOR, input_w);
}

static void goodix_ts_release_keys(struct goodix_ts_data *ts)
{
	int i;

	for (i = 0; i < GOODIX_MAX_KEYS; i++)
		input_report_key(ts->input_dev, ts->keymap[i], 0);
}

static void goodix_ts_report_key(struct goodix_ts_data *ts, u8 *data)
{
	int touch_num;
	u8 key_value;
	int i;

	if (data[0] & GOODIX_HAVE_KEY) {
		touch_num = data[0] & 0x0f;
		key_value = data[1 + ts->contact_size * touch_num];
		for (i = 0; i < GOODIX_MAX_KEYS; i++)
			if (key_value & BIT(i))
				input_report_key(ts->input_dev,
						 ts->keymap[i], 1);
	} else {
		goodix_ts_release_keys(ts);
	}
}

/**
 * goodix_process_events - Process incoming events
 *
 * @ts: our goodix_ts_data pointer
 *
 * Called when the IRQ is triggered. Read the current device state, and push
 * the input events to the user space.
 */
static void goodix_process_events(struct goodix_ts_data *ts)
{
	u8  point_data[2 + GOODIX_MAX_CONTACT_SIZE * GOODIX_MAX_CONTACTS];
	int touch_num;
	int i;

	touch_num = goodix_ts_read_input_report(ts, point_data);
	if (touch_num < 0)
		return;

	/* The pen being down is always reported as a single touch */
	if (touch_num == 1 && (point_data[1] & 0x80)) {
		goodix_ts_report_pen_down(ts, point_data);
		goodix_ts_release_keys(ts);
		goto sync; /* Release any previously registered touches */
	} else {
		goodix_ts_report_pen_up(ts);
	}

	goodix_ts_report_key(ts, point_data);

	for (i = 0; i < touch_num; i++)
		if (ts->contact_size == 9)
			goodix_ts_report_touch_9b(ts,
				&point_data[1 + ts->contact_size * i]);
		else
			goodix_ts_report_touch_8b(ts,
				&point_data[1 + ts->contact_size * i]);

sync:
	input_mt_sync_frame(ts->input_dev);
	input_sync(ts->input_dev);
}

/**
 * goodix_ts_irq_handler - The IRQ handler
 *
 * @irq: interrupt number.
 * @dev_id: private data pointer.
 */
static irqreturn_t goodix_ts_irq_handler(int irq, void *dev_id)
{
	struct goodix_ts_data *ts = dev_id;

	goodix_process_events(ts);

	/*
	 * according to debug, for 911 chip, when touch over 3 fingers
	 * in the meantime, this 911 chip need wait a bit time to let
	 * internal logic retrun back to normal to handle the i2c operation
	 * otherwise the following i2c command may meet timeout fail.
	 */
	if (!strcmp(ts->id, "911"))
		usleep_range(50, 100);

	goodix_i2c_write_u8(ts->client, GOODIX_READ_COOR_ADDR, 0);

	return IRQ_HANDLED;
}

static void goodix_free_irq(struct goodix_ts_data *ts)
{
	devm_free_irq(&ts->client->dev, ts->client->irq, ts);
}

static int goodix_request_irq(struct goodix_ts_data *ts)
{
	return devm_request_threaded_irq(&ts->client->dev, ts->client->irq,
					 NULL, goodix_ts_irq_handler,
					 ts->irq_flags, ts->client->name, ts);
}

static int goodix_check_cfg_8(struct goodix_ts_data *ts, const u8 *cfg, int len)
{
	int i, raw_cfg_len = len - 2;
	u8 check_sum = 0;

	for (i = 0; i < raw_cfg_len; i++)
		check_sum += cfg[i];
	check_sum = (~check_sum) + 1;
	if (check_sum != cfg[raw_cfg_len]) {
		dev_err(&ts->client->dev,
			"The checksum of the config fw is not correct");
		return -EINVAL;
	}

	if (cfg[raw_cfg_len + 1] != 1) {
		dev_err(&ts->client->dev,
			"Config fw must have Config_Fresh register set");
		return -EINVAL;
	}

	return 0;
}

static void goodix_calc_cfg_checksum_8(struct goodix_ts_data *ts)
{
	int i, raw_cfg_len = ts->chip->config_len - 2;
	u8 check_sum = 0;

	for (i = 0; i < raw_cfg_len; i++)
		check_sum += ts->config[i];
	check_sum = (~check_sum) + 1;

	ts->config[raw_cfg_len] = check_sum;
	ts->config[raw_cfg_len + 1] = 1; /* Set "config_fresh" bit */
}

static int goodix_check_cfg_16(struct goodix_ts_data *ts, const u8 *cfg,
			       int len)
{
	int i, raw_cfg_len = len - 3;
	u16 check_sum = 0;

	for (i = 0; i < raw_cfg_len; i += 2)
		check_sum += get_unaligned_be16(&cfg[i]);
	check_sum = (~check_sum) + 1;
	if (check_sum != get_unaligned_be16(&cfg[raw_cfg_len])) {
		dev_err(&ts->client->dev,
			"The checksum of the config fw is not correct");
		return -EINVAL;
	}

	if (cfg[raw_cfg_len + 2] != 1) {
		dev_err(&ts->client->dev,
			"Config fw must have Config_Fresh register set");
		return -EINVAL;
	}

	return 0;
}

static void goodix_calc_cfg_checksum_16(struct goodix_ts_data *ts)
{
	int i, raw_cfg_len = ts->chip->config_len - 3;
	u16 check_sum = 0;

	for (i = 0; i < raw_cfg_len; i += 2)
		check_sum += get_unaligned_be16(&ts->config[i]);
	check_sum = (~check_sum) + 1;

	put_unaligned_be16(check_sum, &ts->config[raw_cfg_len]);
	ts->config[raw_cfg_len + 2] = 1; /* Set "config_fresh" bit */
}

/**
 * goodix_check_cfg - Checks if config fw is valid
 *
 * @ts: goodix_ts_data pointer
 * @cfg: firmware config data
 * @len: config data length
 */
static int goodix_check_cfg(struct goodix_ts_data *ts, const u8 *cfg, int len)
{
	if (len < GOODIX_CONFIG_MIN_LENGTH ||
	    len > GOODIX_CONFIG_MAX_LENGTH) {
		dev_err(&ts->client->dev,
			"The length of the config fw is not correct");
		return -EINVAL;
	}

	return ts->chip->check_config(ts, cfg, len);
}

/**
 * goodix_send_cfg - Write fw config to device
 *
 * @ts: goodix_ts_data pointer
 * @cfg: config firmware to write to device
 * @len: config data length
 */
int goodix_send_cfg(struct goodix_ts_data *ts, const u8 *cfg, int len)
{
	int error;

	error = goodix_check_cfg(ts, cfg, len);
	if (error)
		return error;

	error = goodix_i2c_write(ts->client, ts->chip->config_addr, cfg, len);
	if (error)
		return error;

	dev_dbg(&ts->client->dev, "Config sent successfully.");

	/* Let the firmware reconfigure itself, so sleep for 10ms */
	usleep_range(10000, 11000);

	return 0;
}

#ifdef ACPI_GPIO_SUPPORT
static int goodix_pin_acpi_direction_input(struct goodix_ts_data *ts)
{
	acpi_handle handle = ACPI_HANDLE(&ts->client->dev);
	acpi_status status;

	status = acpi_evaluate_object(handle, "INTI", NULL, NULL);
	return ACPI_SUCCESS(status) ? 0 : -EIO;
}

static int goodix_pin_acpi_output_method(struct goodix_ts_data *ts, int value)
{
	acpi_handle handle = ACPI_HANDLE(&ts->client->dev);
	acpi_status status;

	status = acpi_execute_simple_method(handle, "INTO", value);
	return ACPI_SUCCESS(status) ? 0 : -EIO;
}
#else
static int goodix_pin_acpi_direction_input(struct goodix_ts_data *ts)
{
	dev_err(&ts->client->dev,
		"%s called on device without ACPI support\n", __func__);
	return -EINVAL;
}

static int goodix_pin_acpi_output_method(struct goodix_ts_data *ts, int value)
{
	dev_err(&ts->client->dev,
		"%s called on device without ACPI support\n", __func__);
	return -EINVAL;
}
#endif

static int goodix_irq_direction_output(struct goodix_ts_data *ts, int value)
{
	switch (ts->irq_pin_access_method) {
	case IRQ_PIN_ACCESS_NONE:
		dev_err(&ts->client->dev,
			"%s called without an irq_pin_access_method set\n",
			__func__);
		return -EINVAL;
	case IRQ_PIN_ACCESS_GPIO:
		return gpiod_direction_output(ts->gpiod_int, value);
	case IRQ_PIN_ACCESS_ACPI_GPIO:
		/*
		 * The IRQ pin triggers on a falling edge, so its gets marked
		 * as active-low, use output_raw to avoid the value inversion.
		 */
		return gpiod_direction_output_raw(ts->gpiod_int, value);
	case IRQ_PIN_ACCESS_ACPI_METHOD:
		return goodix_pin_acpi_output_method(ts, value);
	}

	return -EINVAL; /* Never reached */
}

static int goodix_irq_direction_input(struct goodix_ts_data *ts)
{
	switch (ts->irq_pin_access_method) {
	case IRQ_PIN_ACCESS_NONE:
		dev_err(&ts->client->dev,
			"%s called without an irq_pin_access_method set\n",
			__func__);
		return -EINVAL;
	case IRQ_PIN_ACCESS_GPIO:
		return gpiod_direction_input(ts->gpiod_int);
	case IRQ_PIN_ACCESS_ACPI_GPIO:
		return gpiod_direction_input(ts->gpiod_int);
	case IRQ_PIN_ACCESS_ACPI_METHOD:
		return goodix_pin_acpi_direction_input(ts);
	}

	return -EINVAL; /* Never reached */
}

int goodix_int_sync(struct goodix_ts_data *ts)
{
	int error;

	error = goodix_irq_direction_output(ts, 0);
	if (error)
		goto error;

	msleep(50);				/* T5: 50ms */

	error = goodix_irq_direction_input(ts);
	if (error)
		goto error;

	return 0;

error:
	dev_err(&ts->client->dev, "Controller irq sync failed.\n");
	return error;
}

/**
 * goodix_reset_no_int_sync - Reset device, leaving interrupt line in output mode
 *
 * @ts: goodix_ts_data pointer
 */
int goodix_reset_no_int_sync(struct goodix_ts_data *ts)
{
	int error;

	/* begin select I2C slave addr */
	error = gpiod_direction_output(ts->gpiod_rst, 0);
	if (error)
		goto error;

	msleep(20);				/* T2: > 10ms */

	/* HIGH: 0x28/0x29, LOW: 0xBA/0xBB */
	error = goodix_irq_direction_output(ts, ts->client->addr == 0x14);
	if (error)
		goto error;

	usleep_range(100, 2000);		/* T3: > 100us */

	error = gpiod_direction_output(ts->gpiod_rst, 1);
	if (error)
		goto error;

	usleep_range(6000, 10000);		/* T4: > 5ms */

	/*
	 * Put the reset pin back in to input / high-impedance mode to save
	 * power. Only do this in the non ACPI case since some ACPI boards
	 * don't have a pull-up, so there the reset pin must stay active-high.
	 */
	if (ts->irq_pin_access_method == IRQ_PIN_ACCESS_GPIO) {
		error = gpiod_direction_input(ts->gpiod_rst);
		if (error)
			goto error;
	}

	return 0;

error:
	dev_err(&ts->client->dev, "Controller reset failed.\n");
	return error;
}

/**
 * goodix_reset - Reset device during power on
 *
 * @ts: goodix_ts_data pointer
 */
static int goodix_reset(struct goodix_ts_data *ts)
{
	int error;

	error = goodix_reset_no_int_sync(ts);
	if (error)
		return error;

	return goodix_int_sync(ts);
}

#ifdef ACPI_GPIO_SUPPORT
static const struct acpi_gpio_params first_gpio = { 0, 0, false };
static const struct acpi_gpio_params second_gpio = { 1, 0, false };

static const struct acpi_gpio_mapping acpi_goodix_int_first_gpios[] = {
	{ GOODIX_GPIO_INT_NAME "-gpios", &first_gpio, 1 },
	{ GOODIX_GPIO_RST_NAME "-gpios", &second_gpio, 1 },
	{ },
};

static const struct acpi_gpio_mapping acpi_goodix_int_last_gpios[] = {
	{ GOODIX_GPIO_RST_NAME "-gpios", &first_gpio, 1 },
	{ GOODIX_GPIO_INT_NAME "-gpios", &second_gpio, 1 },
	{ },
};

static const struct acpi_gpio_mapping acpi_goodix_reset_only_gpios[] = {
	{ GOODIX_GPIO_RST_NAME "-gpios", &first_gpio, 1 },
	{ },
};

static int goodix_resource(struct acpi_resource *ares, void *data)
{
	struct goodix_ts_data *ts = data;
	struct device *dev = &ts->client->dev;
	struct acpi_resource_gpio *gpio;

	if (acpi_gpio_get_irq_resource(ares, &gpio)) {
		if (ts->gpio_int_idx == -1) {
			ts->gpio_int_idx = ts->gpio_count;
		} else {
			dev_err(dev, "More then one GpioInt resource, ignoring ACPI GPIO resources\n");
			ts->gpio_int_idx = -2;
		}
		ts->gpio_count++;
	} else if (acpi_gpio_get_io_resource(ares, &gpio))
		ts->gpio_count++;

	return 0;
}

/*
 * This function gets called in case we fail to get the irq GPIO directly
 * because the ACPI tables lack GPIO-name to APCI _CRS index mappings
 * (no _DSD UUID daffd814-6eba-4d8c-8a91-bc9bbf4aa301 data).
 * In that case we add our own mapping and then goodix_get_gpio_config()
 * retries to get the GPIOs based on the added mapping.
 */
static int goodix_add_acpi_gpio_mappings(struct goodix_ts_data *ts)
{
	const struct acpi_gpio_mapping *gpio_mapping = NULL;
	struct device *dev = &ts->client->dev;
	LIST_HEAD(resources);
	int irq, ret;

	ts->gpio_count = 0;
	ts->gpio_int_idx = -1;
	ret = acpi_dev_get_resources(ACPI_COMPANION(dev), &resources,
				     goodix_resource, ts);
	if (ret < 0) {
		dev_err(dev, "Error getting ACPI resources: %d\n", ret);
		return ret;
	}

	acpi_dev_free_resource_list(&resources);

	/*
	 * CHT devices should have a GpioInt + a regular GPIO ACPI resource.
	 * Some CHT devices have a bug (where the also is bogus Interrupt
	 * resource copied from a previous BYT based generation). i2c-core-acpi
	 * will use the non-working Interrupt resource, fix this up.
	 */
	if (soc_intel_is_cht() && ts->gpio_count == 2 && ts->gpio_int_idx != -1) {
		irq = acpi_dev_gpio_irq_get(ACPI_COMPANION(dev), 0);
		if (irq > 0 && irq != ts->client->irq) {
			dev_warn(dev, "Overriding IRQ %d -> %d\n", ts->client->irq, irq);
			ts->client->irq = irq;
		}
	}

	if (ts->gpio_count == 2 && ts->gpio_int_idx == 0) {
		ts->irq_pin_access_method = IRQ_PIN_ACCESS_ACPI_GPIO;
		gpio_mapping = acpi_goodix_int_first_gpios;
	} else if (ts->gpio_count == 2 && ts->gpio_int_idx == 1) {
		ts->irq_pin_access_method = IRQ_PIN_ACCESS_ACPI_GPIO;
		gpio_mapping = acpi_goodix_int_last_gpios;
	} else if (ts->gpio_count == 1 && ts->gpio_int_idx == -1 &&
		   acpi_has_method(ACPI_HANDLE(dev), "INTI") &&
		   acpi_has_method(ACPI_HANDLE(dev), "INTO")) {
		dev_info(dev, "Using ACPI INTI and INTO methods for IRQ pin access\n");
		ts->irq_pin_access_method = IRQ_PIN_ACCESS_ACPI_METHOD;
		gpio_mapping = acpi_goodix_reset_only_gpios;
	} else if (soc_intel_is_byt() && ts->gpio_count == 2 && ts->gpio_int_idx == -1) {
		dev_info(dev, "No ACPI GpioInt resource, assuming that the GPIO order is reset, int\n");
		ts->irq_pin_access_method = IRQ_PIN_ACCESS_ACPI_GPIO;
		gpio_mapping = acpi_goodix_int_last_gpios;
	} else if (ts->gpio_count == 1 && ts->gpio_int_idx == 0) {
		/*
		 * On newer devices there is only 1 GpioInt resource and _PS0
		 * does the whole reset sequence for us.
		 */
		acpi_device_fix_up_power(ACPI_COMPANION(dev));

		/*
		 * Before the _PS0 call the int GPIO may have been in output
		 * mode and the call should have put the int GPIO in input mode,
		 * but the GPIO subsys cached state may still think it is
		 * in output mode, causing gpiochip_lock_as_irq() failure.
		 *
		 * Add a mapping for the int GPIO to make the
		 * gpiod_int = gpiod_get(..., GPIOD_IN) call succeed,
		 * which will explicitly set the direction to input.
		 */
		ts->irq_pin_access_method = IRQ_PIN_ACCESS_NONE;
		gpio_mapping = acpi_goodix_int_first_gpios;
	} else {
		dev_warn(dev, "Unexpected ACPI resources: gpio_count %d, gpio_int_idx %d\n",
			 ts->gpio_count, ts->gpio_int_idx);
		/*
		 * On some devices _PS0 does a reset for us and
		 * sometimes this is necessary for things to work.
		 */
		acpi_device_fix_up_power(ACPI_COMPANION(dev));
		return -EINVAL;
	}

	/*
	 * Normally we put the reset pin in input / high-impedance mode to save
	 * power. But some x86/ACPI boards don't have a pull-up, so for the ACPI
	 * case, leave the pin as is. This results in the pin not being touched
	 * at all on x86/ACPI boards, except when needed for error-recover.
	 */
	ts->gpiod_rst_flags = GPIOD_ASIS;

	return devm_acpi_dev_add_driver_gpios(dev, gpio_mapping);
}
#else
static int goodix_add_acpi_gpio_mappings(struct goodix_ts_data *ts)
{
	return -EINVAL;
}
#endif /* CONFIG_X86 && CONFIG_ACPI */

/**
 * goodix_get_gpio_config - Get GPIO config from ACPI/DT
 *
 * @ts: goodix_ts_data pointer
 */
static int goodix_get_gpio_config(struct goodix_ts_data *ts)
{
	struct device *dev;
	struct gpio_desc *gpiod;
	bool added_acpi_mappings = false;

	if (!ts->client)
		return -EINVAL;
	dev = &ts->client->dev;

	/*
	 * By default we request the reset pin as input, leaving it in
	 * high-impedance when not resetting the controller to save power.
	 */
	ts->gpiod_rst_flags = GPIOD_IN;

	ts->avdd28 = devm_regulator_get(dev, "AVDD28");
	if (IS_ERR(ts->avdd28))
		return dev_err_probe(dev, PTR_ERR(ts->avdd28), "Failed to get AVDD28 regulator\n");

	ts->vddio = devm_regulator_get(dev, "VDDIO");
	if (IS_ERR(ts->vddio))
		return dev_err_probe(dev, PTR_ERR(ts->vddio), "Failed to get VDDIO regulator\n");

retry_get_irq_gpio:
	/* Get the interrupt GPIO pin number */
	gpiod = devm_gpiod_get_optional(dev, GOODIX_GPIO_INT_NAME, GPIOD_IN);
	if (IS_ERR(gpiod))
		return dev_err_probe(dev, PTR_ERR(gpiod), "Failed to get %s GPIO\n",
				     GOODIX_GPIO_INT_NAME);

	if (!gpiod && has_acpi_companion(dev) && !added_acpi_mappings) {
		added_acpi_mappings = true;
		if (goodix_add_acpi_gpio_mappings(ts) == 0)
			goto retry_get_irq_gpio;
	}

	ts->gpiod_int = gpiod;

	/* Get the reset line GPIO pin number */
	gpiod = devm_gpiod_get_optional(dev, GOODIX_GPIO_RST_NAME, ts->gpiod_rst_flags);
	if (IS_ERR(gpiod))
		return dev_err_probe(dev, PTR_ERR(gpiod), "Failed to get %s GPIO\n",
				     GOODIX_GPIO_RST_NAME);

	ts->gpiod_rst = gpiod;

	switch (ts->irq_pin_access_method) {
	case IRQ_PIN_ACCESS_ACPI_GPIO:
		/*
		 * We end up here if goodix_add_acpi_gpio_mappings() has
		 * called devm_acpi_dev_add_driver_gpios() because the ACPI
		 * tables did not contain name to index mappings.
		 * Check that we successfully got both GPIOs after we've
		 * added our own acpi_gpio_mapping and if we did not get both
		 * GPIOs reset irq_pin_access_method to IRQ_PIN_ACCESS_NONE.
		 */
		if (!ts->gpiod_int || !ts->gpiod_rst)
			ts->irq_pin_access_method = IRQ_PIN_ACCESS_NONE;
		break;
	case IRQ_PIN_ACCESS_ACPI_METHOD:
		if (!ts->gpiod_rst)
			ts->irq_pin_access_method = IRQ_PIN_ACCESS_NONE;
		break;
	default:
<<<<<<< HEAD
		if (ts->gpiod_int) {
=======
		if (ts->gpiod_int && ts->gpiod_rst) {
			ts->reset_controller_at_probe = true;
>>>>>>> ccf0a997
			ts->load_cfg_from_disk = false;
			ts->irq_pin_access_method = IRQ_PIN_ACCESS_GPIO;
		}

		if (ts->gpiod_rst)
			ts->reset_controller_at_probe = true;
	}

	return 0;
}

/**
 * goodix_read_config - Read the embedded configuration of the panel
 *
 * @ts: our goodix_ts_data pointer
 *
 * Must be called during probe
 */
static void goodix_read_config(struct goodix_ts_data *ts)
{
	int x_max, y_max;
	int error;

	/*
	 * On controllers where we need to upload the firmware
	 * (controllers without flash) ts->config already has the config
	 * at this point and the controller itself does not have it yet!
	 */
	if (!ts->firmware_name) {
		error = goodix_i2c_read(ts->client, ts->chip->config_addr,
					ts->config, 9);
		if (error) {
			ts->int_trigger_type = GOODIX_INT_TRIGGER;
			ts->max_touch_num = GOODIX_MAX_CONTACTS;
			return;
		}
	}

	ts->int_trigger_type = ts->config[TRIGGER_LOC] & 0x03;
	ts->max_touch_num = ts->config[MAX_CONTACTS_LOC] & 0x0f;

	x_max = get_unaligned_le16(&ts->config[RESOLUTION_LOC]);
	y_max = get_unaligned_le16(&ts->config[RESOLUTION_LOC + 2]);
	if (x_max && y_max) {
		input_abs_set_max(ts->input_dev, ABS_MT_POSITION_X, x_max - 1);
		input_abs_set_max(ts->input_dev, ABS_MT_POSITION_Y, y_max - 1);
	}

	ts->chip->calc_config_checksum(ts);
}

/**
 * goodix_read_version - Read goodix touchscreen version
 *
 * @ts: our goodix_ts_data pointer
 */
static int goodix_read_version(struct goodix_ts_data *ts)
{
	int error;
	u8 buf[6];
	char id_str[GOODIX_ID_MAX_LEN + 1];

	error = goodix_i2c_read(ts->client, GOODIX_REG_ID, buf, sizeof(buf));
	if (error)
		return error;

	memcpy(id_str, buf, GOODIX_ID_MAX_LEN);
	id_str[GOODIX_ID_MAX_LEN] = 0;
	strscpy(ts->id, id_str, GOODIX_ID_MAX_LEN + 1);

	ts->version = get_unaligned_le16(&buf[4]);

	dev_info(&ts->client->dev, "ID %s, version: %04x\n", ts->id,
		 ts->version);

	return 0;
}

/**
 * goodix_i2c_test - I2C test function to check if the device answers.
 *
 * @client: the i2c client
 */
static int goodix_i2c_test(struct i2c_client *client)
{
	int retry = 0;
	int error;
	u8 test;

	while (retry++ < 2) {
		error = goodix_i2c_read(client, GOODIX_REG_ID, &test, 1);
		if (!error)
			return 0;

		msleep(20);
	}

	return error;
}

/**
 * goodix_configure_dev - Finish device initialization
 *
 * @ts: our goodix_ts_data pointer
 *
 * Must be called from probe to finish initialization of the device.
 * Contains the common initialization code for both devices that
 * declare gpio pins and devices that do not. It is either called
 * directly from probe or from request_firmware_wait callback.
 */
static int goodix_configure_dev(struct goodix_ts_data *ts)
{
	int error;
	int i;

	ts->int_trigger_type = GOODIX_INT_TRIGGER;
	ts->max_touch_num = GOODIX_MAX_CONTACTS;

	ts->input_dev = devm_input_allocate_device(&ts->client->dev);
	if (!ts->input_dev) {
		dev_err(&ts->client->dev, "Failed to allocate input device.");
		return -ENOMEM;
	}

	ts->input_dev->name = "Goodix Capacitive TouchScreen";
	ts->input_dev->phys = "input/ts";
	ts->input_dev->id.bustype = BUS_I2C;
	ts->input_dev->id.vendor = 0x0416;
	if (kstrtou16(ts->id, 10, &ts->input_dev->id.product))
		ts->input_dev->id.product = 0x1001;
	ts->input_dev->id.version = ts->version;

	ts->input_dev->keycode = ts->keymap;
	ts->input_dev->keycodesize = sizeof(ts->keymap[0]);
	ts->input_dev->keycodemax = GOODIX_MAX_KEYS;

	/* Capacitive Windows/Home button on some devices */
	for (i = 0; i < GOODIX_MAX_KEYS; ++i) {
		if (i == 0)
			ts->keymap[i] = KEY_LEFTMETA;
		else
			ts->keymap[i] = KEY_F1 + (i - 1);

		input_set_capability(ts->input_dev, EV_KEY, ts->keymap[i]);
	}

	input_set_capability(ts->input_dev, EV_ABS, ABS_MT_POSITION_X);
	input_set_capability(ts->input_dev, EV_ABS, ABS_MT_POSITION_Y);
	input_set_abs_params(ts->input_dev, ABS_MT_WIDTH_MAJOR, 0, 255, 0, 0);
	input_set_abs_params(ts->input_dev, ABS_MT_TOUCH_MAJOR, 0, 255, 0, 0);

retry_read_config:
	/* Read configuration and apply touchscreen parameters */
	goodix_read_config(ts);

	/* Try overriding touchscreen parameters via device properties */
	touchscreen_parse_properties(ts->input_dev, true, &ts->prop);

	if (!ts->prop.max_x || !ts->prop.max_y || !ts->max_touch_num) {
		if (!ts->reset_controller_at_probe &&
		    ts->irq_pin_access_method != IRQ_PIN_ACCESS_NONE) {
			dev_info(&ts->client->dev, "Config not set, resetting controller\n");
			/* Retry after a controller reset */
			ts->reset_controller_at_probe = true;
			error = goodix_reset(ts);
			if (error)
				return error;
			goto retry_read_config;
		}
		dev_err(&ts->client->dev,
			"Invalid config (%d, %d, %d), using defaults\n",
			ts->prop.max_x, ts->prop.max_y, ts->max_touch_num);
		ts->prop.max_x = GOODIX_MAX_WIDTH - 1;
		ts->prop.max_y = GOODIX_MAX_HEIGHT - 1;
		ts->max_touch_num = GOODIX_MAX_CONTACTS;
		input_abs_set_max(ts->input_dev,
				  ABS_MT_POSITION_X, ts->prop.max_x);
		input_abs_set_max(ts->input_dev,
				  ABS_MT_POSITION_Y, ts->prop.max_y);
	}

	if (dmi_check_system(nine_bytes_report)) {
		ts->contact_size = 9;

		dev_dbg(&ts->client->dev,
			"Non-standard 9-bytes report format quirk\n");
	}

	if (dmi_check_system(inverted_x_screen)) {
		ts->prop.invert_x = true;
		dev_dbg(&ts->client->dev,
			"Applying 'inverted x screen' quirk\n");
	}

	error = input_mt_init_slots(ts->input_dev, ts->max_touch_num,
				    INPUT_MT_DIRECT | INPUT_MT_DROP_UNUSED);
	if (error) {
		dev_err(&ts->client->dev,
			"Failed to initialize MT slots: %d", error);
		return error;
	}

	error = input_register_device(ts->input_dev);
	if (error) {
		dev_err(&ts->client->dev,
			"Failed to register input device: %d", error);
		return error;
	}

	/*
	 * Create the input_pen device before goodix_request_irq() calls
	 * devm_request_threaded_irq() so that the devm framework frees
	 * it after disabling the irq.
	 * Unfortunately there is no way to detect if the touchscreen has pen
	 * support, so registering the dev is delayed till the first pen event.
	 */
	error = goodix_create_pen_input(ts);
	if (error)
		return error;

	if (device_property_read_bool(ts->input_dev->dev.parent, "edge-failling-trigger"))
		ts->int_trigger_type = GOODIX_INT_TRIGGER;

	ts->irq_flags = goodix_irq_flags[ts->int_trigger_type] | IRQF_ONESHOT;
	error = goodix_request_irq(ts);
	if (error) {
		dev_err(&ts->client->dev, "request IRQ failed: %d\n", error);
		return error;
	}

	return 0;
}

/**
 * goodix_config_cb - Callback to finish device init
 *
 * @cfg: firmware config
 * @ctx: our goodix_ts_data pointer
 *
 * request_firmware_wait callback that finishes
 * initialization of the device.
 */
static void goodix_config_cb(const struct firmware *cfg, void *ctx)
{
	struct goodix_ts_data *ts = ctx;
	int error;

	if (ts->firmware_name) {
		if (!cfg)
			goto err_release_cfg;

		error = goodix_check_cfg(ts, cfg->data, cfg->size);
		if (error)
			goto err_release_cfg;

		memcpy(ts->config, cfg->data, cfg->size);
	} else if (cfg) {
		/* send device configuration to the firmware */
		error = goodix_send_cfg(ts, cfg->data, cfg->size);
		if (error)
			goto err_release_cfg;

		if (ts->reload_fw_on_resume) {
			ts->cfg.size = cfg->size;
			ts->cfg.data = kzalloc(cfg->size, GFP_KERNEL);
			memcpy((void *)ts->cfg.data, cfg->data, cfg->size);
		}
	}

	goodix_configure_dev(ts);

err_release_cfg:
	release_firmware(cfg);
	complete_all(&ts->firmware_loading_complete);
}

static void goodix_disable_regulators(void *arg)
{
	struct goodix_ts_data *ts = arg;

	regulator_disable(ts->vddio);
	regulator_disable(ts->avdd28);
}

static int goodix_ts_probe(struct i2c_client *client)
{
	struct goodix_ts_data *ts;
	const char *cfg_name;
	int error;

	dev_dbg(&client->dev, "I2C Address: 0x%02x\n", client->addr);

	if (!i2c_check_functionality(client->adapter, I2C_FUNC_I2C)) {
		dev_err(&client->dev, "I2C check functionality failed.\n");
		return -ENXIO;
	}

	ts = devm_kzalloc(&client->dev, sizeof(*ts), GFP_KERNEL);
	if (!ts)
		return -ENOMEM;

	ts->client = client;
	i2c_set_clientdata(client, ts);
	init_completion(&ts->firmware_loading_complete);
	ts->contact_size = GOODIX_CONTACT_SIZE;

	error = goodix_get_gpio_config(ts);
	if (error)
		return error;

	/* power up the controller */
	error = regulator_enable(ts->avdd28);
	if (error) {
		dev_err(&client->dev,
			"Failed to enable AVDD28 regulator: %d\n",
			error);
		return error;
	}

	error = regulator_enable(ts->vddio);
	if (error) {
		dev_err(&client->dev,
			"Failed to enable VDDIO regulator: %d\n",
			error);
		regulator_disable(ts->avdd28);
		return error;
	}

	error = devm_add_action_or_reset(&client->dev,
					 goodix_disable_regulators, ts);
	if (error)
		return error;

reset:
	ts->reload_fw_on_resume = device_property_read_bool(&client->dev,
						    "reload-fw-on-resume");
	if (ts->reset_controller_at_probe) {
		/* reset the controller */
		error = goodix_reset(ts);
		if (error)
			return error;
	} else {
		goodix_int_sync(ts);
	}

	error = goodix_i2c_test(client);
	if (error) {
		if (!ts->reset_controller_at_probe &&
		    ts->irq_pin_access_method != IRQ_PIN_ACCESS_NONE) {
			/* Retry after a controller reset */
			ts->reset_controller_at_probe = true;
			goto reset;
		}
		dev_err(&client->dev, "I2C communication failure: %d\n", error);
		return error;
	}

	error = goodix_firmware_check(ts);
	if (error)
		return error;

	error = goodix_read_version(ts);
	if (error)
		return error;

	ts->chip = goodix_get_chip_data(ts->id);

	if (ts->load_cfg_from_disk &&
	    !device_property_read_bool(&client->dev, "skip-firmware-request")) {
		/* update device config */
		error = device_property_read_string(&client->dev,
						    "goodix,config-name",
						    &cfg_name);
		if (!error)
			snprintf(ts->cfg_name, sizeof(ts->cfg_name),
				 "goodix/%s", cfg_name);
		else
			snprintf(ts->cfg_name, sizeof(ts->cfg_name),
				 "goodix_%s_cfg.bin", ts->id);

		error = request_firmware_nowait(THIS_MODULE, true, ts->cfg_name,
						&client->dev, GFP_KERNEL, ts,
						goodix_config_cb);
		if (error) {
			dev_err(&client->dev,
				"Failed to invoke firmware loader: %d\n",
				error);
			return error;
		}

		return 0;
	} else {
		complete_all(&ts->firmware_loading_complete);

		error = goodix_configure_dev(ts);
		if (error)
			return error;
	}

	return 0;
}

static void goodix_ts_remove(struct i2c_client *client)
{
	struct goodix_ts_data *ts = i2c_get_clientdata(client);

	if (ts->load_cfg_from_disk)
		wait_for_completion(&ts->firmware_loading_complete);

	kfree(ts->cfg.data);
}

static int goodix_suspend(struct device *dev)
{
	struct i2c_client *client = to_i2c_client(dev);
	struct goodix_ts_data *ts = i2c_get_clientdata(client);
	int error;

	if (ts->load_cfg_from_disk)
		wait_for_completion(&ts->firmware_loading_complete);

	/* We need gpio pins to suspend/resume */
	if (ts->irq_pin_access_method == IRQ_PIN_ACCESS_NONE) {
		disable_irq(client->irq);
		return 0;
	}

	/* Free IRQ as IRQ pin is used as output in the suspend sequence */
	goodix_free_irq(ts);

	if (ts->reload_fw_on_resume) {
		/*
		 * Leave the int gpio in high state to be ready when the touch
		 * controller is powered up again
		 */
		error = goodix_irq_direction_output(ts, 1);
		if (error) {
			goodix_request_irq(ts);
			return error;
		}
	} else {
		/* Save reference (calibration) info if necessary */
		goodix_save_bak_ref(ts);

		/* Output LOW on the INT pin for 5 ms */
		error = goodix_irq_direction_output(ts, 0);
		if (error) {
			goodix_request_irq(ts);
			return error;
		}

		usleep_range(5000, 6000);

		error = goodix_i2c_write_u8(ts->client, GOODIX_REG_COMMAND,
					GOODIX_CMD_SCREEN_OFF);
		if (error) {
			goodix_irq_direction_input(ts);
			goodix_request_irq(ts);
			return -EAGAIN;
		}

		/*
		 * The datasheet specifies that the interval between sending screen-off
		 * command and wake-up should be longer than 58 ms. To avoid waking up
		 * sooner, delay 58ms here.
		 */
		msleep(58);
	}

	return 0;
}

static int goodix_resume(struct device *dev)
{
	struct i2c_client *client = to_i2c_client(dev);
	struct goodix_ts_data *ts = i2c_get_clientdata(client);
	u8 config_ver;
	int error;

	if (ts->irq_pin_access_method == IRQ_PIN_ACCESS_NONE) {
		enable_irq(client->irq);
		return 0;
	}

	if (ts->reload_fw_on_resume) {
		error = goodix_reset(ts);
		if (error) {
			dev_err(&client->dev, "Controller reset failed.\n");
			return error;
		}

		/*
		 * If the controller configuration was provided through the
		 * firmware subsystem, send again the configuration
		 */
		if (ts->cfg.size > 0) {
			error = goodix_send_cfg(ts, ts->config, ts->chip->config_len);
			if (error) {
				dev_err(&ts->client->dev,
					"Unable to load firmware\n");
				return error;
			}
		}
	} else {
		/*
		 * Exit sleep mode by outputting HIGH level to INT pin
		 * for 2ms~5ms.
		 */
		error = goodix_irq_direction_output(ts, 1);
		if (error)
			return error;

		usleep_range(2000, 5000);
	}

	error = goodix_int_sync(ts);
	if (error)
		return error;

	error = goodix_i2c_read(ts->client, ts->chip->config_addr,
				&config_ver, 1);
	if (!error && config_ver != ts->config[0])
		dev_info(dev, "Config version mismatch %d != %d, resetting controller\n",
			 config_ver, ts->config[0]);

	if (error != 0 || config_ver != ts->config[0]) {
		error = goodix_reset(ts);
		if (error)
			return error;

		if (ts->load_cfg_from_disk) {
			error = goodix_send_cfg(ts, ts->config, ts->chip->config_len);
			if (error)
				return error;
		}
	}

	error = goodix_request_irq(ts);
	if (error)
		return error;

	return 0;
}

static DEFINE_SIMPLE_DEV_PM_OPS(goodix_pm_ops, goodix_suspend, goodix_resume);

static const struct i2c_device_id goodix_ts_id[] = {
	{ "GDIX1001:00", 0 },
	{ }
};
MODULE_DEVICE_TABLE(i2c, goodix_ts_id);

#ifdef CONFIG_ACPI
static const struct acpi_device_id goodix_acpi_match[] = {
	{ "GDIX1001", 0 },
	{ "GDIX1002", 0 },
	{ "GDX9110", 0 },
	{ }
};
MODULE_DEVICE_TABLE(acpi, goodix_acpi_match);
#endif

#ifdef CONFIG_OF
static const struct of_device_id goodix_of_match[] = {
	{ .compatible = "goodix,gt1151" },
	{ .compatible = "goodix,gt1158" },
	{ .compatible = "goodix,gt5663" },
	{ .compatible = "goodix,gt5688" },
	{ .compatible = "goodix,gt911" },
	{ .compatible = "goodix,gt9110" },
	{ .compatible = "goodix,gt912" },
	{ .compatible = "goodix,gt9147" },
	{ .compatible = "goodix,gt917s" },
	{ .compatible = "goodix,gt927" },
	{ .compatible = "goodix,gt9271" },
	{ .compatible = "goodix,gt928" },
	{ .compatible = "goodix,gt9286" },
	{ .compatible = "goodix,gt967" },
	{ }
};
MODULE_DEVICE_TABLE(of, goodix_of_match);
#endif

static struct i2c_driver goodix_ts_driver = {
	.probe = goodix_ts_probe,
	.remove = goodix_ts_remove,
	.id_table = goodix_ts_id,
	.driver = {
		.name = "Goodix-TS",
		.acpi_match_table = ACPI_PTR(goodix_acpi_match),
		.of_match_table = of_match_ptr(goodix_of_match),
		.pm = pm_sleep_ptr(&goodix_pm_ops),
	},
};
module_i2c_driver(goodix_ts_driver);

MODULE_AUTHOR("Benjamin Tissoires <benjamin.tissoires@gmail.com>");
MODULE_AUTHOR("Bastien Nocera <hadess@hadess.net>");
MODULE_DESCRIPTION("Goodix touchscreen driver");
MODULE_LICENSE("GPL v2");<|MERGE_RESOLUTION|>--- conflicted
+++ resolved
@@ -1027,12 +1027,7 @@
 			ts->irq_pin_access_method = IRQ_PIN_ACCESS_NONE;
 		break;
 	default:
-<<<<<<< HEAD
 		if (ts->gpiod_int) {
-=======
-		if (ts->gpiod_int && ts->gpiod_rst) {
-			ts->reset_controller_at_probe = true;
->>>>>>> ccf0a997
 			ts->load_cfg_from_disk = false;
 			ts->irq_pin_access_method = IRQ_PIN_ACCESS_GPIO;
 		}
