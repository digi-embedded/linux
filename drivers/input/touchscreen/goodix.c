/*
 *  Driver for Goodix Touchscreens
 *
 *  Copyright (c) 2014 Red Hat Inc.
 *  Copyright (c) 2015 K. Merker <merker@debian.org>
 *
 *  This code is based on gt9xx.c authored by andrew@goodix.com:
 *
 *  2010 - 2012 Goodix Technology.
 */

/*
 * This program is free software; you can redistribute it and/or modify it
 * under the terms of the GNU General Public License as published by the Free
 * Software Foundation; version 2 of the License.
 */

#include <linux/kernel.h>
#include <linux/dmi.h>
#include <linux/firmware.h>
#include <linux/gpio/consumer.h>
#include <linux/i2c.h>
#include <linux/input.h>
#include <linux/input/mt.h>
#include <linux/module.h>
#include <linux/delay.h>
#include <linux/irq.h>
#include <linux/interrupt.h>
#include <linux/slab.h>
#include <linux/acpi.h>
#include <linux/of.h>
#include <asm/unaligned.h>

struct goodix_ts_data {
	struct i2c_client *client;
	struct input_dev *input_dev;
	int abs_x_max;
	int abs_y_max;
	bool swapped_x_y;
	bool inverted_x;
	bool inverted_y;
	unsigned int max_touch_num;
	unsigned int int_trigger_type;
	int cfg_len;
	struct gpio_desc *gpiod_int;
	struct gpio_desc *gpiod_rst;
	u16 id;
	u16 version;
	const char *cfg_name;
	struct completion firmware_loading_complete;
	unsigned long irq_flags;
	bool reload_fw_on_resume;
	struct firmware cfg;
};

#define GOODIX_GPIO_INT_NAME		"irq"
#define GOODIX_GPIO_RST_NAME		"reset"

#define GOODIX_MAX_HEIGHT		4096
#define GOODIX_MAX_WIDTH		4096
#define GOODIX_INT_TRIGGER		1
#define GOODIX_CONTACT_SIZE		8
#define GOODIX_MAX_CONTACTS		10

#define GOODIX_CONFIG_MAX_LENGTH	240
#define GOODIX_CONFIG_911_LENGTH	186
#define GOODIX_CONFIG_967_LENGTH	228

/* Register defines */
#define GOODIX_REG_COMMAND		0x8040
#define GOODIX_CMD_SCREEN_OFF		0x05

#define GOODIX_READ_COOR_ADDR		0x814E
#define GOODIX_REG_CONFIG_DATA		0x8047
#define GOODIX_REG_ID			0x8140

#define RESOLUTION_LOC		1
#define MAX_CONTACTS_LOC	5
#define TRIGGER_LOC		6

static const unsigned long goodix_irq_flags[] = {
	IRQ_TYPE_EDGE_RISING,
	IRQ_TYPE_EDGE_FALLING,
	IRQ_TYPE_LEVEL_LOW,
	IRQ_TYPE_LEVEL_HIGH,
};

/*
 * Those tablets have their coordinates origin at the bottom right
 * of the tablet, as if rotated 180 degrees
 */
static const struct dmi_system_id rotated_screen[] = {
#if defined(CONFIG_DMI) && defined(CONFIG_X86)
	{
		.ident = "WinBook TW100",
		.matches = {
			DMI_MATCH(DMI_SYS_VENDOR, "WinBook"),
			DMI_MATCH(DMI_PRODUCT_NAME, "TW100")
		}
	},
	{
		.ident = "WinBook TW700",
		.matches = {
			DMI_MATCH(DMI_SYS_VENDOR, "WinBook"),
			DMI_MATCH(DMI_PRODUCT_NAME, "TW700")
		},
	},
#endif
	{}
};

/**
 * goodix_i2c_read - read data from a register of the i2c slave device.
 *
 * @client: i2c device.
 * @reg: the register to read from.
 * @buf: raw write data buffer.
 * @len: length of the buffer to write
 */
static int goodix_i2c_read(struct i2c_client *client,
			   u16 reg, u8 *buf, int len)
{
	struct i2c_msg msgs[2];
	u16 wbuf = cpu_to_be16(reg);
	int ret;

	msgs[0].flags = 0;
	msgs[0].addr  = client->addr;
	msgs[0].len   = 2;
	msgs[0].buf   = (u8 *)&wbuf;

	msgs[1].flags = I2C_M_RD;
	msgs[1].addr  = client->addr;
	msgs[1].len   = len;
	msgs[1].buf   = buf;

	ret = i2c_transfer(client->adapter, msgs, 2);
	return ret < 0 ? ret : (ret != ARRAY_SIZE(msgs) ? -EIO : 0);
}

/**
 * goodix_i2c_write - write data to a register of the i2c slave device.
 *
 * @client: i2c device.
 * @reg: the register to write to.
 * @buf: raw data buffer to write.
 * @len: length of the buffer to write
 */
static int goodix_i2c_write(struct i2c_client *client, u16 reg, const u8 *buf,
			    unsigned len)
{
	u8 *addr_buf;
	struct i2c_msg msg;
	int ret;

	addr_buf = kmalloc(len + 2, GFP_KERNEL);
	if (!addr_buf)
		return -ENOMEM;

	addr_buf[0] = reg >> 8;
	addr_buf[1] = reg & 0xFF;
	memcpy(&addr_buf[2], buf, len);

	msg.flags = 0;
	msg.addr = client->addr;
	msg.buf = addr_buf;
	msg.len = len + 2;

	ret = i2c_transfer(client->adapter, &msg, 1);
	kfree(addr_buf);
	return ret < 0 ? ret : (ret != 1 ? -EIO : 0);
}

static int goodix_i2c_write_u8(struct i2c_client *client, u16 reg, u8 value)
{
	return goodix_i2c_write(client, reg, &value, sizeof(value));
}

static int goodix_get_cfg_len(u16 id)
{
	switch (id) {
	case 911:
	case 9271:
	case 9110:
	case 927:
	case 928:
		return GOODIX_CONFIG_911_LENGTH;

	case 912:
	case 967:
		return GOODIX_CONFIG_967_LENGTH;

	default:
		return GOODIX_CONFIG_MAX_LENGTH;
	}
}

static int goodix_ts_read_input_report(struct goodix_ts_data *ts, u8 *data)
{
	int touch_num;
	int error;

	error = goodix_i2c_read(ts->client, GOODIX_READ_COOR_ADDR, data,
				GOODIX_CONTACT_SIZE + 1);
	if (error) {
		dev_err(&ts->client->dev, "I2C transfer error: %d\n", error);
		return error;
	}

	if (!(data[0] & 0x80))
		return -EAGAIN;

	touch_num = data[0] & 0x0f;
	if (touch_num > ts->max_touch_num)
		return -EPROTO;

	if (touch_num > 1) {
		data += 1 + GOODIX_CONTACT_SIZE;
		error = goodix_i2c_read(ts->client,
					GOODIX_READ_COOR_ADDR +
						1 + GOODIX_CONTACT_SIZE,
					data,
					GOODIX_CONTACT_SIZE * (touch_num - 1));
		if (error)
			return error;
	}

	return touch_num;
}

static void goodix_ts_report_touch(struct goodix_ts_data *ts, u8 *coor_data)
{
	int id = coor_data[0] & 0x0F;
	int input_x = get_unaligned_le16(&coor_data[1]);
	int input_y = get_unaligned_le16(&coor_data[3]);
	int input_w = get_unaligned_le16(&coor_data[5]);

	/* Inversions have to happen before axis swapping */
	if (ts->inverted_x)
		input_x = ts->abs_x_max - input_x;
	if (ts->inverted_y)
		input_y = ts->abs_y_max - input_y;
	if (ts->swapped_x_y)
		swap(input_x, input_y);

	input_mt_slot(ts->input_dev, id);
	input_mt_report_slot_state(ts->input_dev, MT_TOOL_FINGER, true);
	input_report_abs(ts->input_dev, ABS_MT_POSITION_X, input_x);
	input_report_abs(ts->input_dev, ABS_MT_POSITION_Y, input_y);
	input_report_abs(ts->input_dev, ABS_MT_TOUCH_MAJOR, input_w);
	input_report_abs(ts->input_dev, ABS_MT_WIDTH_MAJOR, input_w);
}

/**
 * goodix_process_events - Process incoming events
 *
 * @ts: our goodix_ts_data pointer
 *
 * Called when the IRQ is triggered. Read the current device state, and push
 * the input events to the user space.
 */
static void goodix_process_events(struct goodix_ts_data *ts)
{
	u8  point_data[1 + GOODIX_CONTACT_SIZE * GOODIX_MAX_CONTACTS];
	int touch_num;
	int i;

	touch_num = goodix_ts_read_input_report(ts, point_data);
	if (touch_num < 0)
		return;

	for (i = 0; i < touch_num; i++)
		goodix_ts_report_touch(ts,
				&point_data[1 + GOODIX_CONTACT_SIZE * i]);

	input_mt_sync_frame(ts->input_dev);
	input_sync(ts->input_dev);
}

/**
 * goodix_ts_irq_handler - The IRQ handler
 *
 * @irq: interrupt number.
 * @dev_id: private data pointer.
 */
static irqreturn_t goodix_ts_irq_handler(int irq, void *dev_id)
{
	struct goodix_ts_data *ts = dev_id;

	goodix_process_events(ts);

	if (goodix_i2c_write_u8(ts->client, GOODIX_READ_COOR_ADDR, 0) < 0)
		dev_err(&ts->client->dev, "I2C write end_cmd error\n");

	return IRQ_HANDLED;
}

static void goodix_free_irq(struct goodix_ts_data *ts)
{
	devm_free_irq(&ts->client->dev, ts->client->irq, ts);
}

static int goodix_request_irq(struct goodix_ts_data *ts)
{
	return devm_request_threaded_irq(&ts->client->dev, ts->client->irq,
					 NULL, goodix_ts_irq_handler,
					 ts->irq_flags, ts->client->name, ts);
}

/**
 * goodix_check_cfg - Checks if config fw is valid
 *
 * @ts: goodix_ts_data pointer
 * @cfg: firmware config data
 */
static int goodix_check_cfg(struct goodix_ts_data *ts,
			    const struct firmware *cfg)
{
	int i, raw_cfg_len;
	u8 check_sum = 0;

	if (cfg->size > GOODIX_CONFIG_MAX_LENGTH) {
		dev_err(&ts->client->dev,
			"The length of the config fw is not correct");
		return -EINVAL;
	}

	raw_cfg_len = cfg->size - 2;
	for (i = 0; i < raw_cfg_len; i++)
		check_sum += cfg->data[i];
	check_sum = (~check_sum) + 1;
	if (check_sum != cfg->data[raw_cfg_len]) {
		dev_err(&ts->client->dev,
			"The checksum of the config fw is not correct");
		return -EINVAL;
	}

	if (cfg->data[raw_cfg_len + 1] != 1) {
		dev_err(&ts->client->dev,
			"Config fw must have Config_Fresh register set");
		return -EINVAL;
	}

	return 0;
}

/**
 * goodix_send_cfg - Write fw config to device
 *
 * @ts: goodix_ts_data pointer
 * @cfg: config firmware to write to device
 */
static int goodix_send_cfg(struct goodix_ts_data *ts,
			   const struct firmware *cfg)
{
	int error;

	error = goodix_check_cfg(ts, cfg);
	if (error)
		return error;

	error = goodix_i2c_write(ts->client, GOODIX_REG_CONFIG_DATA, cfg->data,
				 cfg->size);
	if (error) {
		dev_err(&ts->client->dev, "Failed to write config data: %d",
			error);
		return error;
	}
	dev_dbg(&ts->client->dev, "Config sent successfully.");

	/* Let the firmware reconfigure itself, so sleep for 10ms */
	usleep_range(10000, 11000);

	return 0;
}

static int goodix_int_sync(struct goodix_ts_data *ts)
{
	int error;

	error = gpiod_direction_output(ts->gpiod_int, 0);
	if (error)
		return error;

	msleep(50);				/* T5: 50ms */

	error = gpiod_direction_input(ts->gpiod_int);
	if (error)
		return error;

	return 0;
}

/**
 * goodix_reset - Reset device during power on
 *
 * @ts: goodix_ts_data pointer
 */
static int goodix_reset(struct goodix_ts_data *ts)
{
	int error;

	if (ts->gpiod_rst) {
		/* begin select I2C slave addr */
		error = gpiod_direction_output(ts->gpiod_rst, 0);
		if (error)
			return error;

		msleep(20);				/* T2: > 10ms */

		/* HIGH: 0x28/0x29, LOW: 0xBA/0xBB */
		error = gpiod_direction_output(ts->gpiod_int, ts->client->addr == 0x14);
		if (error)
			return error;

		usleep_range(100, 2000);		/* T3: > 100us */

		error = gpiod_direction_output(ts->gpiod_rst, 1);
		if (error)
			return error;

		usleep_range(6000, 10000);		/* T4: > 5ms */

		/* end select I2C slave addr */
		error = gpiod_direction_input(ts->gpiod_rst);
		if (error)
			return error;
	}

	error = goodix_int_sync(ts);
	if (error)
		return error;

	return 0;
}

/**
 * goodix_get_gpio_config - Get GPIO config from ACPI/DT
 *
 * @ts: goodix_ts_data pointer
 */
static int goodix_get_gpio_config(struct goodix_ts_data *ts)
{
	int error;
	struct device *dev;
	struct gpio_desc *gpiod;

	if (!ts->client)
		return -EINVAL;
	dev = &ts->client->dev;

	/* Get the interrupt GPIO pin number */
	gpiod = devm_gpiod_get_optional(dev, GOODIX_GPIO_INT_NAME, GPIOD_IN);
	if (IS_ERR(gpiod)) {
		error = PTR_ERR(gpiod);
		if (error != -EPROBE_DEFER)
			dev_dbg(dev, "Failed to get %s GPIO: %d\n",
				GOODIX_GPIO_INT_NAME, error);
		return error;
	}

	ts->gpiod_int = gpiod;

	/* Get the reset line GPIO pin number */
	gpiod = devm_gpiod_get_optional(dev, GOODIX_GPIO_RST_NAME, GPIOD_IN);
	if (IS_ERR(gpiod)) {
		error = PTR_ERR(gpiod);
		if (error != -EPROBE_DEFER)
			dev_dbg(dev, "Failed to get %s GPIO: %d\n",
				GOODIX_GPIO_RST_NAME, error);
		return error;
	}

	ts->gpiod_rst = gpiod;

	return 0;
}

/**
 * goodix_read_config - Read the embedded configuration of the panel
 *
 * @ts: our goodix_ts_data pointer
 *
 * Must be called during probe
 */
static void goodix_read_config(struct goodix_ts_data *ts)
{
	u8 config[GOODIX_CONFIG_MAX_LENGTH];
	int error;

	error = goodix_i2c_read(ts->client, GOODIX_REG_CONFIG_DATA,
				config, ts->cfg_len);
	if (error) {
		dev_warn(&ts->client->dev,
			 "Error reading config (%d), using defaults\n",
			 error);
		ts->abs_x_max = GOODIX_MAX_WIDTH;
		ts->abs_y_max = GOODIX_MAX_HEIGHT;
		if (ts->swapped_x_y)
			swap(ts->abs_x_max, ts->abs_y_max);
		ts->int_trigger_type = GOODIX_INT_TRIGGER;
		ts->max_touch_num = GOODIX_MAX_CONTACTS;
		return;
	}

	ts->abs_x_max = get_unaligned_le16(&config[RESOLUTION_LOC]);
	ts->abs_y_max = get_unaligned_le16(&config[RESOLUTION_LOC + 2]);
	if (ts->swapped_x_y)
		swap(ts->abs_x_max, ts->abs_y_max);
	ts->int_trigger_type = config[TRIGGER_LOC] & 0x03;
	ts->max_touch_num = config[MAX_CONTACTS_LOC] & 0x0f;
	if (!ts->abs_x_max || !ts->abs_y_max || !ts->max_touch_num) {
		dev_err(&ts->client->dev,
			"Invalid config, using defaults\n");
		ts->abs_x_max = GOODIX_MAX_WIDTH;
		ts->abs_y_max = GOODIX_MAX_HEIGHT;
		if (ts->swapped_x_y)
			swap(ts->abs_x_max, ts->abs_y_max);
		ts->max_touch_num = GOODIX_MAX_CONTACTS;
	}

	if (dmi_check_system(rotated_screen)) {
		ts->inverted_x = true;
		ts->inverted_y = true;
		dev_dbg(&ts->client->dev,
			 "Applying '180 degrees rotated screen' quirk\n");
	}
}

/**
 * goodix_read_version - Read goodix touchscreen version
 *
 * @ts: our goodix_ts_data pointer
 */
static int goodix_read_version(struct goodix_ts_data *ts)
{
	int error;
	u8 buf[6];
	char id_str[5];

	error = goodix_i2c_read(ts->client, GOODIX_REG_ID, buf, sizeof(buf));
	if (error) {
		dev_err(&ts->client->dev, "read version failed: %d\n", error);
		return error;
	}

	memcpy(id_str, buf, 4);
	id_str[4] = 0;
	if (kstrtou16(id_str, 10, &ts->id))
		ts->id = 0x1001;

	ts->version = get_unaligned_le16(&buf[4]);

	dev_info(&ts->client->dev, "ID %d, version: %04x\n", ts->id,
		 ts->version);

	return 0;
}

/**
 * goodix_i2c_test - I2C test function to check if the device answers.
 *
 * @client: the i2c client
 */
static int goodix_i2c_test(struct i2c_client *client)
{
	int retry = 0;
	int error;
	u8 test;

	while (retry++ < 2) {
		error = goodix_i2c_read(client, GOODIX_REG_CONFIG_DATA,
					&test, 1);
		if (!error)
			return 0;

		dev_err(&client->dev, "i2c test failed attempt %d: %d\n",
			retry, error);
		msleep(20);
	}

	return error;
}

/**
 * goodix_request_input_dev - Allocate, populate and register the input device
 *
 * @ts: our goodix_ts_data pointer
 *
 * Must be called during probe
 */
static int goodix_request_input_dev(struct goodix_ts_data *ts)
{
	int error;

	ts->input_dev = devm_input_allocate_device(&ts->client->dev);
	if (!ts->input_dev) {
		dev_err(&ts->client->dev, "Failed to allocate input device.");
		return -ENOMEM;
	}

	input_set_abs_params(ts->input_dev, ABS_MT_POSITION_X,
			     0, ts->abs_x_max, 0, 0);
	input_set_abs_params(ts->input_dev, ABS_MT_POSITION_Y,
			     0, ts->abs_y_max, 0, 0);
	input_set_abs_params(ts->input_dev, ABS_MT_WIDTH_MAJOR, 0, 255, 0, 0);
	input_set_abs_params(ts->input_dev, ABS_MT_TOUCH_MAJOR, 0, 255, 0, 0);

	input_mt_init_slots(ts->input_dev, ts->max_touch_num,
			    INPUT_MT_DIRECT | INPUT_MT_DROP_UNUSED);

	ts->input_dev->name = "Goodix Capacitive TouchScreen";
	ts->input_dev->phys = "input/ts";
	ts->input_dev->id.bustype = BUS_I2C;
	ts->input_dev->id.vendor = 0x0416;
	ts->input_dev->id.product = ts->id;
	ts->input_dev->id.version = ts->version;

	error = input_register_device(ts->input_dev);
	if (error) {
		dev_err(&ts->client->dev,
			"Failed to register input device: %d", error);
		return error;
	}

	return 0;
}

/**
 * goodix_configure_dev - Finish device initialization
 *
 * @ts: our goodix_ts_data pointer
 *
 * Must be called from probe to finish initialization of the device.
 * Contains the common initialization code for both devices that
 * declare gpio pins and devices that do not. It is either called
 * directly from probe or from request_firmware_wait callback.
 */
static int goodix_configure_dev(struct goodix_ts_data *ts)
{
	int error;

	ts->swapped_x_y = device_property_read_bool(&ts->client->dev,
						    "touchscreen-swapped-x-y");
	ts->inverted_x = device_property_read_bool(&ts->client->dev,
						   "touchscreen-inverted-x");
	ts->inverted_y = device_property_read_bool(&ts->client->dev,
						   "touchscreen-inverted-y");

	goodix_read_config(ts);

	error = goodix_request_input_dev(ts);
	if (error)
		return error;

	ts->irq_flags = goodix_irq_flags[ts->int_trigger_type] | IRQF_ONESHOT;
	error = goodix_request_irq(ts);
	if (error) {
		dev_err(&ts->client->dev, "request IRQ failed: %d\n", error);
		return error;
	}

	return 0;
}

/**
 * goodix_config_cb - Callback to finish device init
 *
 * @ts: our goodix_ts_data pointer
 *
 * request_firmware_wait callback that finishes
 * initialization of the device.
 */
static void goodix_config_cb(const struct firmware *cfg, void *ctx)
{
	struct goodix_ts_data *ts = ctx;
	int error;

	if (cfg) {
		/* send device configuration to the firmware */
		error = goodix_send_cfg(ts, cfg);
		if (error)
			goto err_release_cfg;

		if (ts->reload_fw_on_resume) {
			ts->cfg.size = cfg->size;
			ts->cfg.data = kzalloc(cfg->size, GFP_KERNEL);
			memcpy((void *)ts->cfg.data, cfg->data, cfg->size);
		}
	}

	goodix_configure_dev(ts);

err_release_cfg:
	release_firmware(cfg);
	complete_all(&ts->firmware_loading_complete);
}

static int goodix_ts_probe(struct i2c_client *client,
			   const struct i2c_device_id *id)
{
	struct goodix_ts_data *ts;
	int error;

	dev_dbg(&client->dev, "I2C Address: 0x%02x\n", client->addr);

	if (!i2c_check_functionality(client->adapter, I2C_FUNC_I2C)) {
		dev_err(&client->dev, "I2C check functionality failed.\n");
		return -ENXIO;
	}

	ts = devm_kzalloc(&client->dev, sizeof(*ts), GFP_KERNEL);
	if (!ts)
		return -ENOMEM;

	ts->client = client;
	i2c_set_clientdata(client, ts);
	init_completion(&ts->firmware_loading_complete);

	error = goodix_get_gpio_config(ts);
	if (error)
		return error;

	ts->reload_fw_on_resume = device_property_read_bool(&client->dev,
						    "reload-fw-on-resume");

	if (ts->gpiod_int) {
		/* reset the controller */
		error = goodix_reset(ts);
		if (error) {
			dev_err(&client->dev, "Controller reset failed.\n");
			return error;
		}
	}

	error = goodix_i2c_test(client);
	if (error) {
		dev_err(&client->dev, "I2C communication failure: %d\n", error);
		return error;
	}

	error = goodix_read_version(ts);
	if (error) {
		dev_err(&client->dev, "Read version failed.\n");
		return error;
	}

	ts->cfg_len = goodix_get_cfg_len(ts->id);

	if (ts->gpiod_int &&
	    !device_property_read_bool(&client->dev, "skip-firmware-request")) {
		/* update device config */
		ts->cfg_name = devm_kasprintf(&client->dev, GFP_KERNEL,
					      "goodix_%d_cfg.bin", ts->id);
		if (!ts->cfg_name)
			return -ENOMEM;

		error = request_firmware_nowait(THIS_MODULE, true, ts->cfg_name,
						&client->dev, GFP_KERNEL, ts,
						goodix_config_cb);
		if (error) {
			dev_err(&client->dev,
				"Failed to invoke firmware loader: %d\n",
				error);
			return error;
		}

		return 0;
	} else {
		complete_all(&ts->firmware_loading_complete);

		error = goodix_configure_dev(ts);
		if (error)
			return error;
	}

	return 0;
}

static int goodix_ts_remove(struct i2c_client *client)
{
	struct goodix_ts_data *ts = i2c_get_clientdata(client);

	if (ts->gpiod_int)
		wait_for_completion(&ts->firmware_loading_complete);

	kfree(ts->cfg.data);

	return 0;
}

static int __maybe_unused goodix_suspend(struct device *dev)
{
	struct i2c_client *client = to_i2c_client(dev);
	struct goodix_ts_data *ts = i2c_get_clientdata(client);
	int error;

	/* We need gpio pins to suspend/resume */
<<<<<<< HEAD
	if (!ts->gpiod_int)
=======
	if (!ts->gpiod_int || !ts->gpiod_rst) {
		disable_irq(client->irq);
>>>>>>> b24c9962
		return 0;
	}

	wait_for_completion(&ts->firmware_loading_complete);

	/* Free IRQ as IRQ pin is used as output in the suspend sequence */
	goodix_free_irq(ts);

	if (ts->reload_fw_on_resume) {
		/*
		 * Leave the int gpio in high state to be ready when the touch
		 * controller is powered up again
		 */
		error = gpiod_direction_output(ts->gpiod_int, 1);
		if (error) {
			goodix_request_irq(ts);
			return error;
		}
	} else {
		/* Output LOW on the INT pin for 5 ms */
		error = gpiod_direction_output(ts->gpiod_int, 0);
		if (error) {
			goodix_request_irq(ts);
			return error;
		}

		usleep_range(5000, 6000);

		error = goodix_i2c_write_u8(ts->client, GOODIX_REG_COMMAND,
					GOODIX_CMD_SCREEN_OFF);
		if (error) {
			dev_err(&ts->client->dev, "Screen off command failed\n");
			gpiod_direction_input(ts->gpiod_int);
			goodix_request_irq(ts);
			return -EAGAIN;
		}

		/*
		 * The datasheet specifies that the interval between sending screen-off
		 * command and wake-up should be longer than 58 ms. To avoid waking up
		 * sooner, delay 58ms here.
		 */
		msleep(58);
	}

	return 0;
}

static int __maybe_unused goodix_resume(struct device *dev)
{
	struct i2c_client *client = to_i2c_client(dev);
	struct goodix_ts_data *ts = i2c_get_clientdata(client);
	int error;

<<<<<<< HEAD
	if (!ts->gpiod_int)
=======
	if (!ts->gpiod_int || !ts->gpiod_rst) {
		enable_irq(client->irq);
>>>>>>> b24c9962
		return 0;
	}

	if (ts->reload_fw_on_resume) {
		error = goodix_reset(ts);
		if (error) {
			dev_err(&client->dev, "Controller reset failed.\n");
			return error;
		}

		/*
		 * If the controller configuration was provided through the
		 * firmware subsystem, send again the configuration
		 */
		if (ts->cfg.size > 0) {
			error = goodix_send_cfg(ts, &ts->cfg);
			if (error) {
				dev_err(&ts->client->dev,
					"Unable to load firmware\n");
				return error;
			}
		}
	} else {
		/*
		* Exit sleep mode by outputting HIGH level to INT pin
		* for 2ms~5ms.
		*/
		error = gpiod_direction_output(ts->gpiod_int, 1);
		if (error)
			return error;

		usleep_range(2000, 5000);
	}

	error = goodix_int_sync(ts);
	if (error)
		return error;

	error = goodix_request_irq(ts);
	if (error)
		return error;

	return 0;
}

static SIMPLE_DEV_PM_OPS(goodix_pm_ops, goodix_suspend, goodix_resume);

static const struct i2c_device_id goodix_ts_id[] = {
	{ "GDIX1001:00", 0 },
	{ }
};
MODULE_DEVICE_TABLE(i2c, goodix_ts_id);

#ifdef CONFIG_ACPI
static const struct acpi_device_id goodix_acpi_match[] = {
	{ "GDIX1001", 0 },
	{ "GDIX1002", 0 },
	{ }
};
MODULE_DEVICE_TABLE(acpi, goodix_acpi_match);
#endif

#ifdef CONFIG_OF
static const struct of_device_id goodix_of_match[] = {
	{ .compatible = "goodix,gt911" },
	{ .compatible = "goodix,gt9110" },
	{ .compatible = "goodix,gt912" },
	{ .compatible = "goodix,gt927" },
	{ .compatible = "goodix,gt9271" },
	{ .compatible = "goodix,gt928" },
	{ .compatible = "goodix,gt967" },
	{ }
};
MODULE_DEVICE_TABLE(of, goodix_of_match);
#endif

static struct i2c_driver goodix_ts_driver = {
	.probe = goodix_ts_probe,
	.remove = goodix_ts_remove,
	.id_table = goodix_ts_id,
	.driver = {
		.name = "Goodix-TS",
		.acpi_match_table = ACPI_PTR(goodix_acpi_match),
		.of_match_table = of_match_ptr(goodix_of_match),
		.pm = &goodix_pm_ops,
	},
};
module_i2c_driver(goodix_ts_driver);

MODULE_AUTHOR("Benjamin Tissoires <benjamin.tissoires@gmail.com>");
MODULE_AUTHOR("Bastien Nocera <hadess@hadess.net>");
MODULE_DESCRIPTION("Goodix touchscreen driver");
MODULE_LICENSE("GPL v2");<|MERGE_RESOLUTION|>--- conflicted
+++ resolved
@@ -796,12 +796,8 @@
 	int error;
 
 	/* We need gpio pins to suspend/resume */
-<<<<<<< HEAD
-	if (!ts->gpiod_int)
-=======
-	if (!ts->gpiod_int || !ts->gpiod_rst) {
+	if (!ts->gpiod_int) {
 		disable_irq(client->irq);
->>>>>>> b24c9962
 		return 0;
 	}
 
@@ -856,12 +852,8 @@
 	struct goodix_ts_data *ts = i2c_get_clientdata(client);
 	int error;
 
-<<<<<<< HEAD
-	if (!ts->gpiod_int)
-=======
-	if (!ts->gpiod_int || !ts->gpiod_rst) {
+	if (!ts->gpiod_int) {
 		enable_irq(client->irq);
->>>>>>> b24c9962
 		return 0;
 	}
 
