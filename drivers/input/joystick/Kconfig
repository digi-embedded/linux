# SPDX-License-Identifier: GPL-2.0-only
#
# Joystick driver configuration
#
menuconfig INPUT_JOYSTICK
	bool "Joysticks/Gamepads"
	depends on !UML
	help
	  If you have a joystick, 6dof controller, gamepad, steering wheel,
	  weapon control system or something like that you can say Y here
	  and the list of supported devices will be displayed. This option
	  doesn't affect the kernel.

	  Please read the file <file:Documentation/input/joydev/joystick.rst> which
	  contains more information.

if INPUT_JOYSTICK

config JOYSTICK_ANALOG
	tristate "Classic PC analog joysticks and gamepads"
	select GAMEPORT
	help
	  Say Y here if you have a joystick that connects to the PC
	  gameport. In addition to the usual PC analog joystick, this driver
	  supports many extensions, including joysticks with throttle control,
	  with rudders, additional hats and buttons compatible with CH
	  Flightstick Pro, ThrustMaster FCS, 6 and 8 button gamepads, or
	  Saitek Cyborg joysticks.

	  Please read the file <file:Documentation/input/joydev/joystick.rst> which
	  contains more information.

	  To compile this driver as a module, choose M here: the
	  module will be called analog.

config JOYSTICK_A3D
	tristate "Assassin 3D and MadCatz Panther devices"
	select GAMEPORT
	help
	  Say Y here if you have an FPGaming or MadCatz controller using the
	  A3D protocol over the PC gameport.

	  To compile this driver as a module, choose M here: the
	  module will be called a3d.

config JOYSTICK_ADC
	tristate "Simple joystick connected over ADC"
	depends on IIO
	select IIO_BUFFER_CB
	help
	  Say Y here if you have a simple joystick connected over ADC.

	  To compile this driver as a module, choose M here: the
	  module will be called adc-joystick.

config JOYSTICK_ADI
	tristate "Logitech ADI digital joysticks and gamepads"
	select GAMEPORT
	depends on ADI!=m # avoid module name conflict
	help
	  Say Y here if you have a Logitech controller using the ADI
	  protocol over the PC gameport.

	  To compile this driver as a module, choose M here: the
	  module will be called adi.

config JOYSTICK_COBRA
	tristate "Creative Labs Blaster Cobra gamepad"
	select GAMEPORT
	help
	  Say Y here if you have a Creative Labs Blaster Cobra gamepad.

	  To compile this driver as a module, choose M here: the
	  module will be called cobra.

config JOYSTICK_GF2K
	tristate "Genius Flight2000 Digital joysticks and gamepads"
	select GAMEPORT
	help
	  Say Y here if you have a Genius Flight2000 or MaxFighter digitally
	  communicating joystick or gamepad.

	  To compile this driver as a module, choose M here: the
	  module will be called gf2k.

config JOYSTICK_GRIP
	tristate "Gravis GrIP joysticks and gamepads"
	select GAMEPORT
	help
	  Say Y here if you have a Gravis controller using the GrIP protocol
	  over the PC gameport.

	  To compile this driver as a module, choose M here: the
	  module will be called grip.

config JOYSTICK_GRIP_MP
	tristate "Gravis GrIP MultiPort"
	select GAMEPORT
	help
	  Say Y here if you have the original Gravis GrIP MultiPort, a hub
	  that connects to the gameport and you connect gamepads to it.

	  To compile this driver as a module, choose M here: the
	  module will be called grip_mp.

config JOYSTICK_GUILLEMOT
	tristate "Guillemot joysticks and gamepads"
	select GAMEPORT
	help
	  Say Y here if you have a Guillemot joystick using a digital
	  protocol over the PC gameport.

	  To compile this driver as a module, choose M here: the
	  module will be called guillemot.

config JOYSTICK_INTERACT
	tristate "InterAct digital joysticks and gamepads"
	select GAMEPORT
	help
	  Say Y here if you have an InterAct gameport or joystick
	  communicating digitally over the gameport.

	  To compile this driver as a module, choose M here: the
	  module will be called interact.

config JOYSTICK_SIDEWINDER
	tristate "Microsoft SideWinder digital joysticks and gamepads"
	select GAMEPORT
	help
	  Say Y here if you have a Microsoft controller using the Digital
	  Overdrive protocol over PC gameport.

	  To compile this driver as a module, choose M here: the
	  module will be called sidewinder.

config JOYSTICK_TMDC
	tristate "ThrustMaster DirectConnect joysticks and gamepads"
	select GAMEPORT
	help
	  Say Y here if you have a ThrustMaster controller using the
	  DirectConnect (BSP) protocol over the PC gameport.

	  To compile this driver as a module, choose M here: the
	  module will be called tmdc.

source "drivers/input/joystick/iforce/Kconfig"

config JOYSTICK_WARRIOR
	tristate "Logitech WingMan Warrior joystick"
	select SERIO
	help
	  Say Y here if you have a Logitech WingMan Warrior joystick connected
	  to your computer's serial port.

	  To compile this driver as a module, choose M here: the
	  module will be called warrior.

config JOYSTICK_MAGELLAN
	tristate "LogiCad3d Magellan/SpaceMouse 6dof controllers"
	select SERIO
	help
	  Say Y here if you have a Magellan or Space Mouse 6DOF controller
	  connected to your computer's serial port.

	  To compile this driver as a module, choose M here: the
	  module will be called magellan.

config JOYSTICK_SPACEORB
	tristate "SpaceTec SpaceOrb/Avenger 6dof controllers"
	select SERIO
	help
	  Say Y here if you have a SpaceOrb 360 or SpaceBall Avenger 6DOF
	  controller connected to your computer's serial port.

	  To compile this driver as a module, choose M here: the
	  module will be called spaceorb.

config JOYSTICK_SPACEBALL
	tristate "SpaceTec SpaceBall 6dof controllers"
	select SERIO
	help
	  Say Y here if you have a SpaceTec SpaceBall 2003/3003/4000 FLX
	  controller connected to your computer's serial port. For the
	  SpaceBall 4000 USB model, use the USB HID driver.

	  To compile this driver as a module, choose M here: the
	  module will be called spaceball.

config JOYSTICK_STINGER
	tristate "Gravis Stinger gamepad"
	select SERIO
	help
	  Say Y here if you have a Gravis Stinger connected to one of your
	  serial ports.

	  To compile this driver as a module, choose M here: the
	  module will be called stinger.

config JOYSTICK_TWIDJOY
	tristate "Twiddler as a joystick"
	select SERIO
	help
	  Say Y here if you have a Handykey Twiddler connected to your
	  computer's serial port and want to use it as a joystick.

	  To compile this driver as a module, choose M here: the
	  module will be called twidjoy.

config JOYSTICK_ZHENHUA
	tristate "5-byte Zhenhua RC transmitter"
	select SERIO
	select BITREVERSE
	help
	  Say Y here if you have a Zhen Hua PPM-4CH transmitter which is
	  supplied with a ready to fly micro electric indoor helicopters
	  such as EasyCopter, Lama, MiniCopter, DragonFly or Jabo and want
	  to use it via serial cable as a joystick.

	  To compile this driver as a module, choose M here: the
	  module will be called zhenhua.

config JOYSTICK_DB9
	tristate "Multisystem, Sega Genesis, Saturn joysticks and gamepads"
	depends on PARPORT
	help
	  Say Y here if you have a Sega Master System gamepad, Sega Genesis
	  gamepad, Sega Saturn gamepad, or a Multisystem -- Atari, Amiga,
	  Commodore, Amstrad CPC joystick connected to your parallel port.
	  For more information on how to use the driver please read
	  <file:Documentation/input/devices/joystick-parport.rst>.

	  To compile this driver as a module, choose M here: the
	  module will be called db9.

config JOYSTICK_GAMECON
	tristate "Multisystem, NES, SNES, N64, PSX joysticks and gamepads"
	depends on PARPORT
	select INPUT_FF_MEMLESS
	help
	  Say Y here if you have a Nintendo Entertainment System gamepad,
	  Super Nintendo Entertainment System gamepad, Nintendo 64 gamepad,
	  Sony PlayStation gamepad or a Multisystem -- Atari, Amiga,
	  Commodore, Amstrad CPC joystick connected to your parallel port.
	  For more information on how to use the driver please read
	  <file:Documentation/input/devices/joystick-parport.rst>.

	  To compile this driver as a module, choose M here: the
	  module will be called gamecon.

config JOYSTICK_TURBOGRAFX
	tristate "Multisystem joysticks via TurboGraFX device"
	depends on PARPORT
	help
	  Say Y here if you have the TurboGraFX interface by Steffen Schwenke,
	  and want to use it with Multisystem -- Atari, Amiga, Commodore,
	  Amstrad CPC joystick. For more information on how to use the driver
	  please read <file:Documentation/input/devices/joystick-parport.rst>.

	  To compile this driver as a module, choose M here: the
	  module will be called turbografx.

config JOYSTICK_AMIGA
	tristate "Amiga joysticks"
	depends on AMIGA
	help
	  Say Y here if you have an Amiga with a digital joystick connected
	  to it.

	  To compile this driver as a module, choose M here: the
	  module will be called amijoy.

config JOYSTICK_AS5011
	tristate "Austria Microsystem AS5011 joystick"
	depends on I2C
	help
	  Say Y here if you have an AS5011 digital joystick connected to your
	  system.

	  To compile this driver as a module, choose M here: the
	  module will be called as5011.

config JOYSTICK_JOYDUMP
	tristate "Gameport data dumper"
	select GAMEPORT
	help
	  Say Y here if you want to dump data from your joystick into the system
	  log for debugging purposes. Say N if you are making a production
	  configuration or aren't sure.

	  To compile this driver as a module, choose M here: the
	  module will be called joydump.

config JOYSTICK_XPAD
	tristate "X-Box gamepad support"
	depends on USB_ARCH_HAS_HCD
	select USB
	help
	  Say Y here if you want to use the X-Box pad with your computer.
	  Make sure to say Y to "Joystick support" (CONFIG_INPUT_JOYDEV)
	  and/or "Event interface support" (CONFIG_INPUT_EVDEV) as well.

	  For information about how to connect the X-Box pad to USB, see
	  <file:Documentation/input/devices/xpad.rst>.

	  To compile this driver as a module, choose M here: the
	  module will be called xpad.

config JOYSTICK_XPAD_FF
	bool "X-Box gamepad rumble support"
	depends on JOYSTICK_XPAD && INPUT
	select INPUT_FF_MEMLESS
	help
	  Say Y here if you want to take advantage of xbox 360 rumble features.

config JOYSTICK_XPAD_LEDS
	bool "LED Support for Xbox360 controller 'BigX' LED"
	depends on JOYSTICK_XPAD && (LEDS_CLASS=y || LEDS_CLASS=JOYSTICK_XPAD)
	help
	  This option enables support for the LED which surrounds the Big X on
	  XBox 360 controller.

config JOYSTICK_WALKERA0701
	tristate "Walkera WK-0701 RC transmitter"
	depends on HIGH_RES_TIMERS && PARPORT
	help
	  Say Y or M here if you have a Walkera WK-0701 transmitter which is
	  supplied with a ready to fly Walkera helicopters such as HM36,
	  HM37, HM60 and want to use it via parport as a joystick. More
	  information is available: <file:Documentation/input/devices/walkera0701.rst>

	  To compile this driver as a module, choose M here: the
	  module will be called walkera0701.

config JOYSTICK_MAPLE
	tristate "Dreamcast control pad"
	depends on MAPLE
	help
	  Say Y here if you have a SEGA Dreamcast and want to use your
	  controller as a joystick.

	  Most Dreamcast users will say Y.

	  To compile this as a module choose M here: the module will be called
	  maplecontrol.

config JOYSTICK_PSXPAD_SPI
	tristate "PlayStation 1/2 joypads via SPI interface"
	depends on SPI
	help
	  Say Y here if you wish to connect PlayStation 1/2 joypads
	  via SPI interface.

	  To compile this driver as a module, choose M here: the
	  module will be called psxpad-spi.

config JOYSTICK_PSXPAD_SPI_FF
	bool "PlayStation 1/2 joypads force feedback (rumble) support"
	depends on JOYSTICK_PSXPAD_SPI
	select INPUT_FF_MEMLESS
	help
	  Say Y here if you want to take advantage of PlayStation 1/2
	  joypads rumble features.

	  To drive rumble motor a dedicated power supply is required.

config JOYSTICK_PXRC
	tristate "PhoenixRC Flight Controller Adapter"
	depends on USB_ARCH_HAS_HCD
	select USB
	help
	  Say Y here if you want to use the PhoenixRC Flight Controller Adapter.

	  To compile this driver as a module, choose M here: the
	  module will be called pxrc.

config JOYSTICK_QWIIC
	tristate "SparkFun Qwiic Joystick"
	depends on I2C
	help
	  Say Y here if you want to use the SparkFun Qwiic Joystick.

	  To compile this driver as a module, choose M here: the
	  module will be called qwiic-joystick.

config JOYSTICK_FSIA6B
	tristate "FlySky FS-iA6B RC Receiver"
	select SERIO
	help
	  Say Y here if you use a FlySky FS-i6 RC remote control along with the
	  FS-iA6B RC receiver as a joystick input device.

	  To compile this driver as a module, choose M here: the
	  module will be called fsia6b.

config JOYSTICK_N64
	bool "N64 controller"
	depends on MACH_NINTENDO64
	help
	  Say Y here if you want enable support for the four
	  built-in controller ports on the Nintendo 64 console.

<<<<<<< HEAD
config JOYSTICK_RPISENSE
	tristate "Raspberry Pi Sense HAT joystick"
	depends on GPIOLIB && INPUT
	select MFD_RPISENSE_CORE

	help
	  This is the joystick driver for the Raspberry Pi Sense HAT
=======
config JOYSTICK_SENSEHAT
	tristate "Raspberry Pi Sense HAT joystick"
	depends on INPUT && I2C
	depends on HAS_IOMEM
	select MFD_SIMPLE_MFD_I2C
	help
	  Say Y here if you want to enable the driver for the
	  the Raspberry Pi Sense HAT.

	  To compile this driver as a module, choose M here: the
	  module will be called sensehat_joystick.
>>>>>>> 29549c70

endif<|MERGE_RESOLUTION|>--- conflicted
+++ resolved
@@ -399,7 +399,6 @@
 	  Say Y here if you want enable support for the four
 	  built-in controller ports on the Nintendo 64 console.
 
-<<<<<<< HEAD
 config JOYSTICK_RPISENSE
 	tristate "Raspberry Pi Sense HAT joystick"
 	depends on GPIOLIB && INPUT
@@ -407,7 +406,7 @@
 
 	help
 	  This is the joystick driver for the Raspberry Pi Sense HAT
-=======
+
 config JOYSTICK_SENSEHAT
 	tristate "Raspberry Pi Sense HAT joystick"
 	depends on INPUT && I2C
@@ -419,6 +418,5 @@
 
 	  To compile this driver as a module, choose M here: the
 	  module will be called sensehat_joystick.
->>>>>>> 29549c70
 
 endif