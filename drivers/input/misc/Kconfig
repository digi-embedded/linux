--- conflicted
+++ resolved
@@ -625,15 +625,6 @@
 	  will be called da9055_onkey.
 
 config INPUT_DA9063_ONKEY
-<<<<<<< HEAD
-	tristate "Dialog DA9063 OnKey"
-	depends on MFD_DA9063
-	help
-	  Support the ONKEY of Dialog DA9063 Power Management IC as an
-	  input device reporting power button status.
-
-	  To compile this driver as a module, choose M here
-=======
 	tristate "Dialog DA9062/63 OnKey"
 	depends on MFD_DA9063 || MFD_DA9062
 	help
@@ -642,7 +633,6 @@
 
 	  To compile this driver as a module, choose M here: the module
 	  will be called da9063_onkey.
->>>>>>> f2ed3bfc
 
 config INPUT_DM355EVM
 	tristate "TI DaVinci DM355 EVM Keypad and IR Remote"
@@ -866,31 +856,6 @@
 	  This driver can also be built as a module.  If so, the module
 	  will be called isl29023.
 
-config INPUT_MPL3115
-	tristate "MPL3115 pressure temperature sensor"
-	depends on I2C && SYSFS
-	help
-	  If you say yes here you get support for the Freescale MPL3115
-	  pressure temperature sensor.
-
-	  This driver can also be built as a module.  If so, the module
-	  will be called mpl3115
-
-config SENSOR_FXLS8471
-	tristate "FXLS8471 motion sensor device driver"
-	depends on I2C
-	default n
-
-config INPUT_ISL29023
-	tristate "Intersil ISL29023 ambient light sensor"
-	depends on I2C && SYSFS
-	help
-	  If you say yes here you get support for the Intersil ISL29023
-	  ambient light sensor.
-
-	  This driver can also be built as a module.  If so, the module
-	  will be called isl29023.
-
 config INPUT_MCA_CC6UL_PWRKEY
 	tristate "Digi ConnectCore 6UL Micro Controller Assist Power key"
 	select MFD_MCA_CC6UL
