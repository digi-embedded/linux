--- conflicted
+++ resolved
@@ -846,8 +846,6 @@
 	depends on I2C
 	default n
 
-<<<<<<< HEAD
-=======
 config SENSOR_IMX_RPMSG
 	tristate "NXP IMX rpmsg virtual sensor device driver"
 	depends on (SOC_IMX7ULP)
@@ -858,7 +856,6 @@
 	  This is rpmsg virtual sensor driver on i.mx7ulp, because some
 	  sensors connect with M4 core.
 
->>>>>>> 05f46d3f
 config INPUT_ISL29023
 	tristate "Intersil ISL29023 ambient light sensor"
 	depends on I2C && SYSFS
@@ -869,7 +866,6 @@
 	  This driver can also be built as a module.  If so, the module
 	  will be called isl29023.
 
-<<<<<<< HEAD
 config INPUT_MCA_PWRKEY
 	tristate "Digi ConnectCore SOMs Micro Controller Assist Power key"
 	select MFD_MCA_CC6UL if SOC_IMX6UL
@@ -882,6 +878,4 @@
 	  This driver can also be built as a module, if so, the module
 	  will be called "pwrkey-mca".
 
-=======
->>>>>>> 05f46d3f
 endif