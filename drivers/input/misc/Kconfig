--- conflicted
+++ resolved
@@ -763,17 +763,6 @@
 	  To compile this driver as a module, choose M here: the
 	  module will be called ideapad_slidebar.
 
-<<<<<<< HEAD
-config INPUT_ISL29023
-	tristate "Intersil ISL29023 ambient light sensor"
-	depends on I2C && SYSFS
-	help
-	  If you say yes here you get support for the Intersil ISL29023
-	  ambient light sensor.
-
-	  This driver can also be built as a module.  If so, the module
-	  will be called isl29023.
-=======
 config INPUT_SOC_BUTTON_ARRAY
 	tristate "Windows-compatible SoC Button Array"
 	depends on KEYBOARD_GPIO
@@ -805,7 +794,6 @@
 
 	  To compile this driver as a module, choose M here: the
 	  module will be called drv260x-haptics.
->>>>>>> 33e8bb5d
 
 config INPUT_MPL3115
 	tristate "MPL3115 pressure temperature sensor"
@@ -822,8 +810,6 @@
 	depends on I2C
 	default n
 
-<<<<<<< HEAD
-=======
 config INPUT_ISL29023
 	tristate "Intersil ISL29023 ambient light sensor"
 	depends on I2C && SYSFS
@@ -834,5 +820,4 @@
 	  This driver can also be built as a module.  If so, the module
 	  will be called isl29023.
 
->>>>>>> 33e8bb5d
 endif