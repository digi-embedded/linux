#
# Input misc drivers configuration
#
menuconfig INPUT_MISC
	bool "Miscellaneous devices"
	help
	  Say Y here, and a list of miscellaneous input drivers will be displayed.
	  Everything that didn't fit into the other categories is here. This option
	  doesn't affect the kernel.

	  If unsure, say Y.

if INPUT_MISC

config INPUT_88PM860X_ONKEY
	tristate "88PM860x ONKEY support"
	depends on MFD_88PM860X
	help
	  Support the ONKEY of Marvell 88PM860x PMICs as an input device
	  reporting power button status.

	  To compile this driver as a module, choose M here: the module
	  will be called 88pm860x_onkey.

config INPUT_88PM80X_ONKEY
	tristate "88PM80x ONKEY support"
	depends on MFD_88PM800
	help
	  Support the ONKEY of Marvell 88PM80x PMICs as an input device
	  reporting power button status.

	  To compile this driver as a module, choose M here: the module
	  will be called 88pm80x_onkey.

config INPUT_AB8500_PONKEY
	tristate "AB8500 Pon (PowerOn) Key"
	depends on AB8500_CORE
	help
	  Say Y here to use the PowerOn Key for ST-Ericsson's AB8500
	  Mix-Sig PMIC.

	  To compile this driver as a module, choose M here: the module
	  will be called ab8500-ponkey.

config INPUT_AD714X
	tristate "Analog Devices AD714x Capacitance Touch Sensor"
	help
	  Say Y here if you want to support an AD7142/3/7/8/7A touch sensor.

	  You should select a bus connection too.

	  To compile this driver as a module, choose M here: the
	  module will be called ad714x.

config INPUT_AD714X_I2C
	tristate "support I2C bus connection"
	depends on INPUT_AD714X && I2C
	default y
	help
	  Say Y here if you have AD7142/AD7147 hooked to an I2C bus.

	  To compile this driver as a module, choose M here: the
	  module will be called ad714x-i2c.

config INPUT_AD714X_SPI
	tristate "support SPI bus connection"
	depends on INPUT_AD714X && SPI
	default y
	help
	  Say Y here if you have AD7142/AD7147 hooked to a SPI bus.

	  To compile this driver as a module, choose M here: the
	  module will be called ad714x-spi.

config INPUT_ARIZONA_HAPTICS
	tristate "Arizona haptics support"
	depends on MFD_ARIZONA && SND_SOC
	select INPUT_FF_MEMLESS
	help
	  Say Y to enable support for the haptics module in Arizona CODECs.

	  To compile this driver as a module, choose M here: the
	  module will be called arizona-haptics.

config INPUT_BMA150
	tristate "BMA150/SMB380 acceleration sensor support"
	depends on I2C
	select INPUT_POLLDEV
	help
	  Say Y here if you have Bosch Sensortec's BMA150 or SMB380
	  acceleration sensor hooked to an I2C bus.

	  To compile this driver as a module, choose M here: the
	  module will be called bma150.

config INPUT_PCSPKR
	tristate "PC Speaker support"
	depends on PCSPKR_PLATFORM
	help
	  Say Y here if you want the standard PC Speaker to be used for
	  bells and whistles.

	  If unsure, say Y.

	  To compile this driver as a module, choose M here: the
	  module will be called pcspkr.

config INPUT_PM8XXX_VIBRATOR
	tristate "Qualcomm PM8XXX vibrator support"
	depends on MFD_PM8XXX
	select INPUT_FF_MEMLESS
	help
	  This option enables device driver support for the vibrator
	  on Qualcomm PM8xxx chip. This driver supports ff-memless interface
	  from input framework.

	  To compile this driver as module, choose M here: the
	  module will be called pm8xxx-vibrator.

config INPUT_PMIC8XXX_PWRKEY
	tristate "PMIC8XXX power key support"
	depends on MFD_PM8XXX
	help
	  Say Y here if you want support for the PMIC8XXX power key.

	  If unsure, say N.

	  To compile this driver as a module, choose M here: the
	  module will be called pmic8xxx-pwrkey.

config INPUT_SPARCSPKR
	tristate "SPARC Speaker support"
	depends on PCI && SPARC64
	help
	  Say Y here if you want the standard Speaker on Sparc PCI systems
	  to be used for bells and whistles.

	  If unsure, say Y.

	  To compile this driver as a module, choose M here: the
	  module will be called sparcspkr.

config INPUT_M68K_BEEP
	tristate "M68k Beeper support"
	depends on M68K

config INPUT_MAX8925_ONKEY
	tristate "MAX8925 ONKEY support"
	depends on MFD_MAX8925
	help
	  Support the ONKEY of MAX8925 PMICs as an input device
	  reporting power button status.

	  To compile this driver as a module, choose M here: the module
	  will be called max8925_onkey.

config INPUT_MAX8997_HAPTIC
	tristate "MAXIM MAX8997 haptic controller support"
	depends on PWM && HAVE_PWM && MFD_MAX8997
	select INPUT_FF_MEMLESS
	help
	  This option enables device driver support for the haptic controller
	  on MAXIM MAX8997 chip. This driver supports ff-memless interface
	  from input framework.

	  To compile this driver as module, choose M here: the
	  module will be called max8997-haptic.

config INPUT_MC13783_PWRBUTTON
	tristate "MC13783 ON buttons"
	depends on MFD_MC13XXX
	help
	  Support the ON buttons of MC13783 PMIC as an input device
	  reporting power button status.

	  To compile this driver as a module, choose M here: the module
	  will be called mc13783-pwrbutton.

config INPUT_MMA8450
	tristate "MMA8450 - Freescale's 3-Axis, 8/12-bit Digital Accelerometer"
	depends on I2C
	select INPUT_POLLDEV
	help
	  Say Y here if you want to support Freescale's MMA8450 Accelerometer
	  through I2C interface.

	  To compile this driver as a module, choose M here: the
	  module will be called mma8450.

config INPUT_MPU3050
	tristate "MPU3050 Triaxial gyroscope sensor"
	depends on I2C
	help
	  Say Y here if you want to support InvenSense MPU3050
	  connected via an I2C bus.

	  To compile this driver as a module, choose M here: the
	  module will be called mpu3050.

config INPUT_APANEL
	tristate "Fujitsu Lifebook Application Panel buttons"
	depends on X86 && I2C && LEDS_CLASS
	select INPUT_POLLDEV
	select CHECK_SIGNATURE
	help
	 Say Y here for support of the Application Panel buttons, used on
	 Fujitsu Lifebook. These are attached to the mainboard through
	 an SMBus interface managed by the I2C Intel ICH (i801) driver,
	 which you should also build for this kernel.

	 To compile this driver as a module, choose M here: the module will
	 be called apanel.

config INPUT_GP2A
	tristate "Sharp GP2AP002A00F I2C Proximity/Opto sensor driver"
	depends on I2C
	depends on GPIOLIB
	help
	  Say Y here if you have a Sharp GP2AP002A00F proximity/als combo-chip
	  hooked to an I2C bus.

	  To compile this driver as a module, choose M here: the
	  module will be called gp2ap002a00f.

config INPUT_GPIO_BEEPER
	tristate "Generic GPIO Beeper support"
	depends on OF_GPIO
	help
	  Say Y here if you have a beeper connected to a GPIO pin.

	  To compile this driver as a module, choose M here: the
	  module will be called gpio-beeper.

config INPUT_GPIO_TILT_POLLED
	tristate "Polled GPIO tilt switch"
	depends on GPIOLIB
	select INPUT_POLLDEV
	help
	  This driver implements support for tilt switches connected
	  to GPIO pins that are not capable of generating interrupts.

	  The list of gpios to use and the mapping of their states
	  to specific angles is done via platform data.

	  To compile this driver as a module, choose M here: the
	  module will be called gpio_tilt_polled.

config INPUT_IXP4XX_BEEPER
	tristate "IXP4XX Beeper support"
	depends on ARCH_IXP4XX
	help
	  If you say yes here, you can connect a beeper to the
	  ixp4xx gpio pins. This is used by the LinkSys NSLU2.

	  If unsure, say Y.

	  To compile this driver as a module, choose M here: the
	  module will be called ixp4xx-beeper.

config INPUT_COBALT_BTNS
	tristate "Cobalt button interface"
	depends on MIPS_COBALT
	select INPUT_POLLDEV
	help
	  Say Y here if you want to support MIPS Cobalt button interface.

	  To compile this driver as a module, choose M here: the
	  module will be called cobalt_btns.

config INPUT_WISTRON_BTNS
	tristate "x86 Wistron laptop button interface"
	depends on X86 && !X86_64
	select INPUT_POLLDEV
	select INPUT_SPARSEKMAP
	select NEW_LEDS
	select LEDS_CLASS
	select CHECK_SIGNATURE
	help
	  Say Y here for support of Wistron laptop button interfaces, used on
	  laptops of various brands, including Acer and Fujitsu-Siemens. If
	  available, mail and wifi LEDs will be controllable via /sys/class/leds.

	  To compile this driver as a module, choose M here: the module will
	  be called wistron_btns.

config INPUT_ATLAS_BTNS
	tristate "x86 Atlas button interface"
	depends on X86 && ACPI
	help
	  Say Y here for support of Atlas wallmount touchscreen buttons.
	  The events will show up as scancodes F1 through F9 via evdev.

	  To compile this driver as a module, choose M here: the module will
	  be called atlas_btns.

config INPUT_ATI_REMOTE2
	tristate "ATI / Philips USB RF remote control"
	depends on USB_ARCH_HAS_HCD
	select USB
	help
	  Say Y here if you want to use an ATI or Philips USB RF remote control.
	  These are RF remotes with USB receivers.
	  ATI Remote Wonder II comes with some ATI's All-In-Wonder video cards
	  and is also available as a separate product.
	  This driver provides mouse pointer, left and right mouse buttons,
	  and maps all the other remote buttons to keypress events.

	  To compile this driver as a module, choose M here: the module will be
	  called ati_remote2.

config INPUT_KEYSPAN_REMOTE
	tristate "Keyspan DMR USB remote control"
	depends on USB_ARCH_HAS_HCD
	select USB
	help
	  Say Y here if you want to use a Keyspan DMR USB remote control.
	  Currently only the UIA-11 type of receiver has been tested.  The tag
	  on the receiver that connects to the USB port should have a P/N that
	  will tell you what type of DMR you have.  The UIA-10 type is not
	  supported at this time.  This driver maps all buttons to keypress
	  events.

	  To compile this driver as a module, choose M here: the module will
	  be called keyspan_remote.

config INPUT_KXTJ9
	tristate "Kionix KXTJ9 tri-axis digital accelerometer"
	depends on I2C
	help
	  Say Y here to enable support for the Kionix KXTJ9 digital tri-axis
	  accelerometer.

	  To compile this driver as a module, choose M here: the module will
	  be called kxtj9.

config INPUT_KXTJ9_POLLED_MODE
	bool "Enable polling mode support"
	depends on INPUT_KXTJ9
	select INPUT_POLLDEV
	help
	  Say Y here if you need accelerometer to work in polling mode.

config INPUT_POWERMATE
	tristate "Griffin PowerMate and Contour Jog support"
	depends on USB_ARCH_HAS_HCD
	select USB
	help
	  Say Y here if you want to use Griffin PowerMate or Contour Jog devices.
	  These are aluminum dials which can measure clockwise and anticlockwise
	  rotation.  The dial also acts as a pushbutton.  The base contains an LED
	  which can be instructed to pulse or to switch to a particular intensity.

	  You can download userspace tools from
	  <http://sowerbutts.com/powermate/>.

	  To compile this driver as a module, choose M here: the
	  module will be called powermate.

config INPUT_YEALINK
	tristate "Yealink usb-p1k voip phone"
	depends on USB_ARCH_HAS_HCD
	select USB
	help
	  Say Y here if you want to enable keyboard and LCD functions of the
	  Yealink usb-p1k usb phones. The audio part is enabled by the generic
	  usb sound driver, so you might want to enable that as well.

	  For information about how to use these additional functions, see
	  <file:Documentation/input/yealink.txt>.

	  To compile this driver as a module, choose M here: the module will be
	  called yealink.

config INPUT_CM109
	tristate "C-Media CM109 USB I/O Controller"
	depends on USB_ARCH_HAS_HCD
	select USB
	help
	  Say Y here if you want to enable keyboard and buzzer functions of the
	  C-Media CM109 usb phones. The audio part is enabled by the generic
	  usb sound driver, so you might want to enable that as well.

	  To compile this driver as a module, choose M here: the module will be
	  called cm109.

config INPUT_RETU_PWRBUTTON
	tristate "Retu Power button Driver"
	depends on MFD_RETU
	help
	  Say Y here if you want to enable power key reporting via the
	  Retu chips found in Nokia Internet Tablets (770, N800, N810).

	  To compile this driver as a module, choose M here. The module will
	  be called retu-pwrbutton.

config INPUT_TWL4030_PWRBUTTON
	tristate "TWL4030 Power button Driver"
	depends on TWL4030_CORE
	help
	  Say Y here if you want to enable power key reporting via the
	  TWL4030 family of chips.

	  To compile this driver as a module, choose M here. The module will
	  be called twl4030_pwrbutton.

config INPUT_TWL4030_VIBRA
	tristate "Support for TWL4030 Vibrator"
	depends on TWL4030_CORE
	select MFD_TWL4030_AUDIO
	select INPUT_FF_MEMLESS
	help
	  This option enables support for TWL4030 Vibrator Driver.

	  To compile this driver as a module, choose M here. The module will
	  be called twl4030_vibra.

config INPUT_TWL6040_VIBRA
	tristate "Support for TWL6040 Vibrator"
	depends on TWL6040_CORE
	select INPUT_FF_MEMLESS
	help
	  This option enables support for TWL6040 Vibrator Driver.

	  To compile this driver as a module, choose M here. The module will
	  be called twl6040_vibra.

config INPUT_UINPUT
	tristate "User level driver support"
	help
	  Say Y here if you want to support user level drivers for input
	  subsystem accessible under char device 10:223 - /dev/input/uinput.

	  To compile this driver as a module, choose M here: the
	  module will be called uinput.

config INPUT_SGI_BTNS
	tristate "SGI Indy/O2 volume button interface"
	depends on SGI_IP22 || SGI_IP32
	select INPUT_POLLDEV
	help
	  Say Y here if you want to support SGI Indy/O2 volume button interface.

	  To compile this driver as a module, choose M here: the
	  module will be called sgi_btns.

config HP_SDC_RTC
	tristate "HP SDC Real Time Clock"
	depends on (GSC || HP300) && SERIO
	select HP_SDC
	help
	  Say Y here if you want to support the built-in real time clock
	  of the HP SDC controller.

config INPUT_PCF50633_PMU
	tristate "PCF50633 PMU events"
	depends on MFD_PCF50633
	help
	 Say Y to include support for delivering  PMU events via  input
	 layer on NXP PCF50633.

config INPUT_PCF8574
	tristate "PCF8574 Keypad input device"
	depends on I2C
	help
	  Say Y here if you want to support a keypad connected via I2C
	  with a PCF8574.

	  To compile this driver as a module, choose M here: the
	  module will be called pcf8574_keypad.

config INPUT_PWM_BEEPER
	tristate "PWM beeper support"
	depends on PWM && HAVE_PWM
	help
	  Say Y here to get support for PWM based beeper devices.

	  If unsure, say N.

	  To compile this driver as a module, choose M here: the module will be
	  called pwm-beeper.

config INPUT_GPIO_ROTARY_ENCODER
	tristate "Rotary encoders connected to GPIO pins"
	depends on GPIOLIB
	help
	  Say Y here to add support for rotary encoders connected to GPIO lines.
	  Check file:Documentation/input/rotary-encoder.txt for more
	  information.

	  To compile this driver as a module, choose M here: the
	  module will be called rotary_encoder.

config INPUT_RB532_BUTTON
	tristate "Mikrotik Routerboard 532 button interface"
	depends on MIKROTIK_RB532
	depends on GPIOLIB
	select INPUT_POLLDEV
	help
	  Say Y here if you want support for the S1 button built into
	  Mikrotik's Routerboard 532.

	  To compile this driver as a module, choose M here: the
	  module will be called rb532_button.

config INPUT_DA9052_ONKEY
	tristate "Dialog DA9052/DA9053 Onkey"
	depends on PMIC_DA9052
	help
	  Support the ONKEY of Dialog DA9052 PMICs as an input device
	  reporting power button status.

	  To compile this driver as a module, choose M here: the
	  module will be called da9052_onkey.

config INPUT_DA9055_ONKEY
	tristate "Dialog Semiconductor DA9055 ONKEY"
	depends on MFD_DA9055
	help
	  Support the ONKEY of DA9055 PMICs as an input device
	  reporting power button status.

	  To compile this driver as a module, choose M here: the module
	  will be called da9055_onkey.

config INPUT_DA9063_ONKEY
	tristate "Dialog DA9063 OnKey"
	depends on MFD_DA9063
	help
	  Support the ONKEY of Dialog DA9063 Power Management IC as an
	  input device reporting power button status.

	  To compile this driver as a module, choose M here

config INPUT_DM355EVM
	tristate "TI DaVinci DM355 EVM Keypad and IR Remote"
	depends on MFD_DM355EVM_MSP
	select INPUT_SPARSEKMAP
	help
	  Supports the pushbuttons and IR remote used with
	  the DM355 EVM board.

	  To compile this driver as a module, choose M here: the
	  module will be called dm355evm_keys.

config INPUT_BFIN_ROTARY
	tristate "Blackfin Rotary support"
	depends on BF54x || BF52x
	help
	  Say Y here if you want to use the Blackfin Rotary.

	  To compile this driver as a module, choose M here: the
	  module will be called bfin-rotary.

config INPUT_WM831X_ON
	tristate "WM831X ON pin"
	depends on MFD_WM831X
	help
	  Support the ON pin of WM831X PMICs as an input device
	  reporting power button status.

	  To compile this driver as a module, choose M here: the module
	  will be called wm831x_on.

config INPUT_PCAP
	tristate "Motorola EZX PCAP misc input events"
	depends on EZX_PCAP
	help
	  Say Y here if you want to use Power key and Headphone button
	  on Motorola EZX phones.

	  To compile this driver as a module, choose M here: the
	  module will be called pcap_keys.

config INPUT_ADXL34X
	tristate "Analog Devices ADXL34x Three-Axis Digital Accelerometer"
	default n
	help
	  Say Y here if you have a Accelerometer interface using the
	  ADXL345/6 controller, and your board-specific initialization
	  code includes that in its table of devices.

	  This driver can use either I2C or SPI communication to the
	  ADXL345/6 controller.  Select the appropriate method for
	  your system.

	  If unsure, say N (but it's safe to say "Y").

	  To compile this driver as a module, choose M here: the
	  module will be called adxl34x.

config INPUT_ADXL34X_I2C
	tristate "support I2C bus connection"
	depends on INPUT_ADXL34X && I2C
	default y
	help
	  Say Y here if you have ADXL345/6 hooked to an I2C bus.

	  To compile this driver as a module, choose M here: the
	  module will be called adxl34x-i2c.

config INPUT_ADXL34X_SPI
	tristate "support SPI bus connection"
	depends on INPUT_ADXL34X && SPI
	default y
	help
	  Say Y here if you have ADXL345/6 hooked to a SPI bus.

	  To compile this driver as a module, choose M here: the
	  module will be called adxl34x-spi.

config INPUT_IMS_PCU
	tristate "IMS Passenger Control Unit driver"
	depends on USB
	depends on LEDS_CLASS
	help
	  Say Y here if you have system with IMS Rave Passenger Control Unit.

	  To compile this driver as a module, choose M here: the module will be
	  called ims_pcu.

config INPUT_CMA3000
	tristate "VTI CMA3000 Tri-axis accelerometer"
	help
	  Say Y here if you want to use VTI CMA3000_D0x Accelerometer
	  driver

	  This driver currently only supports I2C interface to the
	  controller. Also select the I2C method.

	  If unsure, say N

	  To compile this driver as a module, choose M here: the
	  module will be called cma3000_d0x.

config INPUT_CMA3000_I2C
	tristate "Support I2C bus connection"
	depends on INPUT_CMA3000 && I2C
	help
	  Say Y here if you want to use VTI CMA3000_D0x Accelerometer
	  through I2C interface.

	  To compile this driver as a module, choose M here: the
	  module will be called cma3000_d0x_i2c.

config INPUT_XEN_KBDDEV_FRONTEND
	tristate "Xen virtual keyboard and mouse support"
	depends on XEN
	default y
	select XEN_XENBUS_FRONTEND
	help
	  This driver implements the front-end of the Xen virtual
	  keyboard and mouse device driver.  It communicates with a back-end
	  in another domain.

	  To compile this driver as a module, choose M here: the
	  module will be called xen-kbdfront.

config INPUT_SIRFSOC_ONKEY
	bool "CSR SiRFSoC power on/off/suspend key support"
	depends on ARCH_SIRF && OF
	default y
	help
	  Say Y here if you want to support for the SiRFSoC power on/off/suspend key
	  in Linux, after you press the onkey, system will suspend.

	  If unsure, say N.

config INPUT_IDEAPAD_SLIDEBAR
	tristate "IdeaPad Laptop Slidebar"
	depends on INPUT
	depends on SERIO_I8042
	help
	  Say Y here if you have an IdeaPad laptop with a slidebar.

	  To compile this driver as a module, choose M here: the
	  module will be called ideapad_slidebar.

config INPUT_ISL29023
	tristate "Intersil ISL29023 ambient light sensor"
	depends on I2C && SYSFS
	help
	  If you say yes here you get support for the Intersil ISL29023
	  ambient light sensor.

	  This driver can also be built as a module.  If so, the module
	  will be called isl29023.

<<<<<<< HEAD
=======
config INPUT_MPL3115
	tristate "MPL3115 pressure temperature sensor"
	depends on I2C && SYSFS
	help
	  If you say yes here you get support for the Freescale MPL3115
	  pressure temperature sensor.

	  This driver can also be built as a module.  If so, the module
	  will be called mpl3115

config SENSOR_FXLS8471
	tristate "FXLS8471 motion sensor device driver"
	depends on I2C
	default n

>>>>>>> 9ea9577d
endif<|MERGE_RESOLUTION|>--- conflicted
+++ resolved
@@ -685,8 +685,6 @@
 	  This driver can also be built as a module.  If so, the module
 	  will be called isl29023.
 
-<<<<<<< HEAD
-=======
 config INPUT_MPL3115
 	tristate "MPL3115 pressure temperature sensor"
 	depends on I2C && SYSFS
@@ -702,5 +700,4 @@
 	depends on I2C
 	default n
 
->>>>>>> 9ea9577d
 endif