--- conflicted
+++ resolved
@@ -53,10 +53,7 @@
 	enum mca_pwrkey_type devtype;
 	char drv_name_phys[40];
 	uint16_t version_supports_debtb50ms;
-<<<<<<< HEAD
-=======
 	uint16_t version_supports_pwrkey_up;
->>>>>>> de18b1a6
 };
 #endif
 
@@ -502,22 +499,14 @@
 	[CC6UL_MCA_PWRKEY] = {
 		.devtype = CC6UL_MCA_PWRKEY,
 		.drv_name_phys= "mca-cc6ul-pwrkey/input0",
-<<<<<<< HEAD
-		.version_supports_debtb50ms= MCA_MAKE_FW_VER(1, 7)
-=======
 		.version_supports_debtb50ms= MCA_MAKE_FW_VER(1, 7),
 		.version_supports_pwrkey_up= MCA_MAKE_FW_VER(1, 14)
->>>>>>> de18b1a6
 	},
 	[CC8X_MCA_PWRKEY] = {
 		.devtype = CC8X_MCA_PWRKEY,
 		.drv_name_phys= "mca-cc8x-pwrkey/input0",
-<<<<<<< HEAD
-		.version_supports_debtb50ms= MCA_MAKE_FW_VER(0, 13)
-=======
 		.version_supports_debtb50ms= MCA_MAKE_FW_VER(0, 13),
 		.version_supports_pwrkey_up= MCA_MAKE_FW_VER(0, 17)
->>>>>>> de18b1a6
 	},
 };
 
