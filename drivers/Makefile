# SPDX-License-Identifier: GPL-2.0
#
# Makefile for the Linux kernel device drivers.
#
# 15 Sep 2000, Christoph Hellwig <hch@infradead.org>
# Rewritten to use lists instead of if-statements.
#

# Some driver Makefiles miss $(srctree)/ for include directive.
ifdef building_out_of_srctree
MAKEFLAGS += --include-dir=$(srctree)
endif

obj-y				+= cache/
obj-y				+= irqchip/
obj-y				+= bus/

obj-$(CONFIG_GENERIC_PHY)	+= phy/

# GPIO must come after pinctrl as gpios may need to mux pins etc
obj-$(CONFIG_PINCTRL)		+= pinctrl/
obj-$(CONFIG_GPIOLIB)		+= gpio/
obj-y				+= pwm/

obj-y				+= pci/

obj-$(CONFIG_PARISC)		+= parisc/
obj-$(CONFIG_RAPIDIO)		+= rapidio/

# regulators early, since some subsystems rely on them to initialize
obj-$(CONFIG_REGULATOR)		+= regulator/

obj-y				+= video/
obj-y				+= idle/

# IPMI must come before ACPI in order to provide IPMI opregion support
obj-y				+= char/ipmi/

obj-$(CONFIG_ACPI)		+= acpi/

# PnP must come after ACPI since it will eventually need to check if acpi
# was used and do nothing if so
obj-$(CONFIG_PNP)		+= pnp/
obj-y				+= amba/

obj-y				+= clk/
# Many drivers will want to use DMA so this has to be made available
# really early.
obj-$(CONFIG_DMADEVICES)	+= dma/

# SOC specific infrastructure drivers.
obj-y				+= soc/
obj-$(CONFIG_PM_GENERIC_DOMAINS)	+= pmdomain/

# SOM specific infrastructure drivers.
obj-y				+= som/

obj-y				+= virtio/
obj-$(CONFIG_VDPA)		+= vdpa/
obj-$(CONFIG_XEN)		+= xen/

# reset controllers early, since gpu drivers might rely on them to initialize
obj-$(CONFIG_RESET_CONTROLLER)	+= reset/

# tty/ comes before char/ so that the VT console is the boot-time
# default.
obj-y				+= tty/
obj-y				+= char/

# iommu/ comes before gpu as gpu are using iommu controllers
obj-y				+= iommu/

# gpu/ comes after char for AGP vs DRM startup and after iommu
obj-y				+= gpu/

obj-$(CONFIG_CONNECTOR)		+= connector/

# i810fb and intelfb depend on char/agp/
obj-$(CONFIG_FB_I810)           += video/fbdev/i810/
obj-$(CONFIG_FB_INTEL)          += video/fbdev/intelfb/

obj-$(CONFIG_PARPORT)		+= parport/
obj-y				+= base/ block/ misc/ mfd/ nfc/
obj-$(CONFIG_LIBNVDIMM)		+= nvdimm/
obj-y				+= dax/
obj-$(CONFIG_DMA_SHARED_BUFFER) += dma-buf/
obj-$(CONFIG_NUBUS)		+= nubus/
obj-y				+= cxl/
obj-y				+= macintosh/
obj-y				+= scsi/
obj-y				+= nvme/
obj-$(CONFIG_ATA)		+= ata/
obj-$(CONFIG_TARGET_CORE)	+= target/
obj-$(CONFIG_CRYPTO)		+= crypto/
obj-$(CONFIG_MTD)		+= mtd/
obj-$(CONFIG_SPI)		+= spi/
obj-$(CONFIG_SPMI)		+= spmi/
obj-$(CONFIG_HSI)		+= hsi/
obj-$(CONFIG_SLIMBUS)		+= slimbus/
obj-y				+= net/
obj-$(CONFIG_ATM)		+= atm/
obj-$(CONFIG_FUSION)		+= message/
obj-y				+= firewire/
obj-$(CONFIG_UIO)		+= uio/
obj-$(CONFIG_VFIO)		+= vfio/
obj-y				+= cdrom/
obj-y				+= auxdisplay/
obj-$(CONFIG_PCCARD)		+= pcmcia/
obj-$(CONFIG_DIO)		+= dio/
obj-$(CONFIG_SBUS)		+= sbus/
obj-$(CONFIG_ZORRO)		+= zorro/
obj-$(CONFIG_ATA_OVER_ETH)	+= block/aoe/
obj-$(CONFIG_TC)		+= tc/
obj-$(CONFIG_USB_PHY)		+= usb/
obj-$(CONFIG_USB)		+= usb/
obj-$(CONFIG_USB_SUPPORT)	+= usb/
obj-$(CONFIG_PCI)		+= usb/
obj-$(CONFIG_USB_GADGET)	+= usb/
obj-$(CONFIG_OF)		+= usb/
obj-$(CONFIG_SERIO)		+= input/serio/
obj-$(CONFIG_GAMEPORT)		+= input/gameport/
obj-$(CONFIG_INPUT)		+= input/
obj-$(CONFIG_RTC_LIB)		+= rtc/
obj-y				+= i2c/ i3c/ media/
obj-$(CONFIG_PPS)		+= pps/
obj-y				+= ptp/
obj-$(CONFIG_W1)		+= w1/
obj-y				+= power/
obj-$(CONFIG_HWMON)		+= hwmon/
obj-$(CONFIG_THERMAL)		+= thermal/
obj-$(CONFIG_WATCHDOG)		+= watchdog/
obj-$(CONFIG_MD)		+= md/
obj-$(CONFIG_BT)		+= bluetooth/
obj-$(CONFIG_ACCESSIBILITY)	+= accessibility/
obj-$(CONFIG_ISDN)		+= isdn/
obj-$(CONFIG_EDAC)		+= edac/
obj-$(CONFIG_EISA)		+= eisa/
obj-$(CONFIG_PM_OPP)		+= opp/
obj-$(CONFIG_CPU_FREQ)		+= cpufreq/
obj-$(CONFIG_CPU_IDLE)		+= cpuidle/
obj-y				+= mmc/
obj-y				+= ufs/
obj-$(CONFIG_MEMSTICK)		+= memstick/
obj-$(CONFIG_NEW_LEDS)		+= leds/
obj-$(CONFIG_INFINIBAND)	+= infiniband/
obj-y				+= firmware/
obj-$(CONFIG_SUPERH)		+= sh/
obj-y				+= clocksource/
obj-$(CONFIG_DCA)		+= dca/
obj-$(CONFIG_HID_SUPPORT)	+= hid/
obj-$(CONFIG_PPC_PS3)		+= ps3/
obj-$(CONFIG_OF)		+= of/
obj-$(CONFIG_SSB)		+= ssb/
obj-$(CONFIG_BCMA)		+= bcma/
obj-$(CONFIG_VHOST_RING)	+= vhost/
obj-$(CONFIG_VHOST_IOTLB)	+= vhost/
obj-$(CONFIG_VHOST)		+= vhost/
obj-$(CONFIG_VLYNQ)		+= vlynq/
obj-$(CONFIG_GREYBUS)		+= greybus/
obj-$(CONFIG_COMEDI)		+= comedi/
obj-$(CONFIG_STAGING)		+= staging/
obj-y				+= platform/

obj-$(CONFIG_MAILBOX)		+= mailbox/
obj-$(CONFIG_HWSPINLOCK)	+= hwspinlock/
obj-$(CONFIG_REMOTEPROC)	+= remoteproc/
obj-$(CONFIG_RPMSG)		+= rpmsg/
obj-$(CONFIG_SOUNDWIRE)		+= soundwire/

# Virtualization drivers
obj-$(CONFIG_VIRT_DRIVERS)	+= virt/
obj-$(subst m,y,$(CONFIG_HYPERV))	+= hv/

obj-$(CONFIG_PM_DEVFREQ)	+= devfreq/
obj-$(CONFIG_EXTCON)		+= extcon/
obj-$(CONFIG_MEMORY)		+= memory/
obj-$(CONFIG_IIO)		+= iio/
obj-$(CONFIG_IPACK_BUS)		+= ipack/
obj-$(CONFIG_NTB)		+= ntb/
obj-$(CONFIG_POWERCAP)		+= powercap/
obj-$(CONFIG_MCB)		+= mcb/
obj-$(CONFIG_PERF_EVENTS)	+= perf/
obj-$(CONFIG_RAS)		+= ras/
obj-$(CONFIG_USB4)		+= thunderbolt/
obj-$(CONFIG_CORESIGHT)		+= hwtracing/coresight/
obj-y				+= hwtracing/intel_th/
obj-$(CONFIG_STM)		+= hwtracing/stm/
obj-$(CONFIG_HISI_PTT)		+= hwtracing/ptt/
obj-y				+= android/
obj-$(CONFIG_NVMEM)		+= nvmem/
obj-$(CONFIG_FPGA)		+= fpga/
obj-$(CONFIG_FSI)		+= fsi/
obj-$(CONFIG_TEE)		+= tee/
obj-$(CONFIG_MULTIPLEXER)	+= mux/
obj-$(CONFIG_SIOX)		+= siox/
obj-$(CONFIG_GNSS)		+= gnss/
obj-$(CONFIG_INTERCONNECT)	+= interconnect/
obj-$(CONFIG_COUNTER)		+= counter/
obj-$(CONFIG_MOST)		+= most/
obj-$(CONFIG_PECI)		+= peci/
obj-$(CONFIG_HTE)		+= hte/
<<<<<<< HEAD
obj-y				+= mxc/
=======
obj-$(CONFIG_DRM_ACCEL)		+= accel/
obj-$(CONFIG_CDX_BUS)		+= cdx/

obj-$(CONFIG_S390)		+= s390/
obj-y		 		+= mxc/
>>>>>>> ccf0a997
<|MERGE_RESOLUTION|>--- conflicted
+++ resolved
@@ -199,12 +199,8 @@
 obj-$(CONFIG_MOST)		+= most/
 obj-$(CONFIG_PECI)		+= peci/
 obj-$(CONFIG_HTE)		+= hte/
-<<<<<<< HEAD
-obj-y				+= mxc/
-=======
 obj-$(CONFIG_DRM_ACCEL)		+= accel/
 obj-$(CONFIG_CDX_BUS)		+= cdx/
 
 obj-$(CONFIG_S390)		+= s390/
-obj-y		 		+= mxc/
->>>>>>> ccf0a997
+obj-y		 		+= mxc/