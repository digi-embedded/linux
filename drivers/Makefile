--- conflicted
+++ resolved
@@ -45,12 +45,9 @@
 # SOC specific infrastructure drivers.
 obj-y				+= soc/
 
-<<<<<<< HEAD
 # SOM specific infrastructure drivers.
 obj-y				+= som/
 
-=======
->>>>>>> 29549c70
 obj-y				+= virtio/
 obj-$(CONFIG_VDPA)		+= vdpa/
 obj-$(CONFIG_XEN)		+= xen/
@@ -194,10 +191,6 @@
 obj-$(CONFIG_INTERCONNECT)	+= interconnect/
 obj-$(CONFIG_COUNTER)		+= counter/
 obj-$(CONFIG_MOST)		+= most/
-<<<<<<< HEAD
-obj-y		 		+= mxc/
-=======
 obj-$(CONFIG_PECI)		+= peci/
 obj-$(CONFIG_HTE)		+= hte/
-obj-y				+= mxc/
->>>>>>> 29549c70
+obj-y				+= mxc/