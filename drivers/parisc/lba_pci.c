/*
**
**  PCI Lower Bus Adapter (LBA) manager
**
**	(c) Copyright 1999,2000 Grant Grundler
**	(c) Copyright 1999,2000 Hewlett-Packard Company
**
**	This program is free software; you can redistribute it and/or modify
**	it under the terms of the GNU General Public License as published by
**      the Free Software Foundation; either version 2 of the License, or
**      (at your option) any later version.
**
**
** This module primarily provides access to PCI bus (config/IOport
** spaces) on platforms with an SBA/LBA chipset. A/B/C/J/L/N-class
** with 4 digit model numbers - eg C3000 (and A400...sigh).
**
** LBA driver isn't as simple as the Dino driver because:
**   (a) this chip has substantial bug fixes between revisions
**       (Only one Dino bug has a software workaround :^(  )
**   (b) has more options which we don't (yet) support (DMA hints, OLARD)
**   (c) IRQ support lives in the I/O SAPIC driver (not with PCI driver)
**   (d) play nicely with both PAT and "Legacy" PA-RISC firmware (PDC).
**       (dino only deals with "Legacy" PDC)
**
** LBA driver passes the I/O SAPIC HPA to the I/O SAPIC driver.
** (I/O SAPIC is integratd in the LBA chip).
**
** FIXME: Add support to SBA and LBA drivers for DMA hint sets
** FIXME: Add support for PCI card hot-plug (OLARD).
*/

#include <linux/delay.h>
#include <linux/types.h>
#include <linux/kernel.h>
#include <linux/spinlock.h>
#include <linux/init.h>		/* for __init */
#include <linux/pci.h>
#include <linux/ioport.h>
#include <linux/slab.h>

#include <asm/byteorder.h>
#include <asm/pdc.h>
#include <asm/pdcpat.h>
#include <asm/page.h>

#include <asm/ropes.h>
#include <asm/hardware.h>	/* for register_parisc_driver() stuff */
#include <asm/parisc-device.h>
#include <asm/io.h>		/* read/write stuff */

#undef DEBUG_LBA	/* general stuff */
#undef DEBUG_LBA_PORT	/* debug I/O Port access */
#undef DEBUG_LBA_CFG	/* debug Config Space Access (ie PCI Bus walk) */
#undef DEBUG_LBA_PAT	/* debug PCI Resource Mgt code - PDC PAT only */

#undef FBB_SUPPORT	/* Fast Back-Back xfers - NOT READY YET */


#ifdef DEBUG_LBA
#define DBG(x...)	printk(x)
#else
#define DBG(x...)
#endif

#ifdef DEBUG_LBA_PORT
#define DBG_PORT(x...)	printk(x)
#else
#define DBG_PORT(x...)
#endif

#ifdef DEBUG_LBA_CFG
#define DBG_CFG(x...)	printk(x)
#else
#define DBG_CFG(x...)
#endif

#ifdef DEBUG_LBA_PAT
#define DBG_PAT(x...)	printk(x)
#else
#define DBG_PAT(x...)
#endif


/*
** Config accessor functions only pass in the 8-bit bus number and not
** the 8-bit "PCI Segment" number. Each LBA will be assigned a PCI bus
** number based on what firmware wrote into the scratch register.
**
** The "secondary" bus number is set to this before calling
** pci_register_ops(). If any PPB's are present, the scan will
** discover them and update the "secondary" and "subordinate"
** fields in the pci_bus structure.
**
** Changes in the configuration *may* result in a different
** bus number for each LBA depending on what firmware does.
*/

#define MODULE_NAME "LBA"

/* non-postable I/O port space, densely packed */
#define LBA_PORT_BASE	(PCI_F_EXTEND | 0xfee00000UL)
static void __iomem *astro_iop_base __read_mostly;

static u32 lba_t32;

/* lba flags */
#define LBA_FLAG_SKIP_PROBE	0x10

#define LBA_SKIP_PROBE(d) ((d)->flags & LBA_FLAG_SKIP_PROBE)


/* Looks nice and keeps the compiler happy */
#define LBA_DEV(d) ((struct lba_device *) (d))


/*
** Only allow 8 subsidiary busses per LBA
** Problem is the PCI bus numbering is globally shared.
*/
#define LBA_MAX_NUM_BUSES 8

/************************************
 * LBA register read and write support
 *
 * BE WARNED: register writes are posted.
 *  (ie follow writes which must reach HW with a read)
 */
#define READ_U8(addr)  __raw_readb(addr)
#define READ_U16(addr) __raw_readw(addr)
#define READ_U32(addr) __raw_readl(addr)
#define WRITE_U8(value, addr)  __raw_writeb(value, addr)
#define WRITE_U16(value, addr) __raw_writew(value, addr)
#define WRITE_U32(value, addr) __raw_writel(value, addr)

#define READ_REG8(addr)  readb(addr)
#define READ_REG16(addr) readw(addr)
#define READ_REG32(addr) readl(addr)
#define READ_REG64(addr) readq(addr)
#define WRITE_REG8(value, addr)  writeb(value, addr)
#define WRITE_REG16(value, addr) writew(value, addr)
#define WRITE_REG32(value, addr) writel(value, addr)


#define LBA_CFG_TOK(bus,dfn) ((u32) ((bus)<<16 | (dfn)<<8))
#define LBA_CFG_BUS(tok)  ((u8) ((tok)>>16))
#define LBA_CFG_DEV(tok)  ((u8) ((tok)>>11) & 0x1f)
#define LBA_CFG_FUNC(tok) ((u8) ((tok)>>8 ) & 0x7)


/*
** Extract LBA (Rope) number from HPA
** REVISIT: 16 ropes for Stretch/Ike?
*/
#define ROPES_PER_IOC	8
#define LBA_NUM(x)    ((((unsigned long) x) >> 13) & (ROPES_PER_IOC-1))


static void
lba_dump_res(struct resource *r, int d)
{
	int i;

	if (NULL == r)
		return;

	printk(KERN_DEBUG "(%p)", r->parent);
	for (i = d; i ; --i) printk(" ");
	printk(KERN_DEBUG "%p [%lx,%lx]/%lx\n", r,
		(long)r->start, (long)r->end, r->flags);
	lba_dump_res(r->child, d+2);
	lba_dump_res(r->sibling, d);
}


/*
** LBA rev 2.0, 2.1, 2.2, and 3.0 bus walks require a complex
** workaround for cfg cycles:
**	-- preserve  LBA state
**	-- prevent any DMA from occurring
**	-- turn on smart mode
**	-- probe with config writes before doing config reads
**	-- check ERROR_STATUS
**	-- clear ERROR_STATUS
**	-- restore LBA state
**
** The workaround is only used for device discovery.
*/

static int lba_device_present(u8 bus, u8 dfn, struct lba_device *d)
{
	u8 first_bus = d->hba.hba_bus->busn_res.start;
	u8 last_sub_bus = d->hba.hba_bus->busn_res.end;

	if ((bus < first_bus) ||
	    (bus > last_sub_bus) ||
	    ((bus - first_bus) >= LBA_MAX_NUM_BUSES)) {
		return 0;
	}

	return 1;
}



#define LBA_CFG_SETUP(d, tok) {				\
    /* Save contents of error config register.  */			\
    error_config = READ_REG32(d->hba.base_addr + LBA_ERROR_CONFIG);		\
\
    /* Save contents of status control register.  */			\
    status_control = READ_REG32(d->hba.base_addr + LBA_STAT_CTL);		\
\
    /* For LBA rev 2.0, 2.1, 2.2, and 3.0, we must disable DMA		\
    ** arbitration for full bus walks.					\
    */									\
	/* Save contents of arb mask register. */			\
	arb_mask = READ_REG32(d->hba.base_addr + LBA_ARB_MASK);		\
\
	/*								\
	 * Turn off all device arbitration bits (i.e. everything	\
	 * except arbitration enable bit).				\
	 */								\
	WRITE_REG32(0x1, d->hba.base_addr + LBA_ARB_MASK);		\
\
    /*									\
     * Set the smart mode bit so that master aborts don't cause		\
     * LBA to go into PCI fatal mode (required).			\
     */									\
    WRITE_REG32(error_config | LBA_SMART_MODE, d->hba.base_addr + LBA_ERROR_CONFIG);	\
}


#define LBA_CFG_PROBE(d, tok) {				\
    /*									\
     * Setup Vendor ID write and read back the address register		\
     * to make sure that LBA is the bus master.				\
     */									\
    WRITE_REG32(tok | PCI_VENDOR_ID, (d)->hba.base_addr + LBA_PCI_CFG_ADDR);\
    /*									\
     * Read address register to ensure that LBA is the bus master,	\
     * which implies that DMA traffic has stopped when DMA arb is off.	\
     */									\
    lba_t32 = READ_REG32((d)->hba.base_addr + LBA_PCI_CFG_ADDR);	\
    /*									\
     * Generate a cfg write cycle (will have no affect on		\
     * Vendor ID register since read-only).				\
     */									\
    WRITE_REG32(~0, (d)->hba.base_addr + LBA_PCI_CFG_DATA);		\
    /*									\
     * Make sure write has completed before proceeding further,		\
     * i.e. before setting clear enable.				\
     */									\
    lba_t32 = READ_REG32((d)->hba.base_addr + LBA_PCI_CFG_ADDR);	\
}


/*
 * HPREVISIT:
 *   -- Can't tell if config cycle got the error.
 *
 *		OV bit is broken until rev 4.0, so can't use OV bit and
 *		LBA_ERROR_LOG_ADDR to tell if error belongs to config cycle.
 *
 *		As of rev 4.0, no longer need the error check.
 *
 *   -- Even if we could tell, we still want to return -1
 *	for **ANY** error (not just master abort).
 *
 *   -- Only clear non-fatal errors (we don't want to bring
 *	LBA out of pci-fatal mode).
 *
 *		Actually, there is still a race in which
 *		we could be clearing a fatal error.  We will
 *		live with this during our initial bus walk
 *		until rev 4.0 (no driver activity during
 *		initial bus walk).  The initial bus walk
 *		has race conditions concerning the use of
 *		smart mode as well.
 */

#define LBA_MASTER_ABORT_ERROR 0xc
#define LBA_FATAL_ERROR 0x10

#define LBA_CFG_MASTER_ABORT_CHECK(d, base, tok, error) {		\
    u32 error_status = 0;						\
    /*									\
     * Set clear enable (CE) bit. Unset by HW when new			\
     * errors are logged -- LBA HW ERS section 14.3.3).		\
     */									\
    WRITE_REG32(status_control | CLEAR_ERRLOG_ENABLE, base + LBA_STAT_CTL); \
    error_status = READ_REG32(base + LBA_ERROR_STATUS);		\
    if ((error_status & 0x1f) != 0) {					\
	/*								\
	 * Fail the config read request.				\
	 */								\
	error = 1;							\
	if ((error_status & LBA_FATAL_ERROR) == 0) {			\
	    /*								\
	     * Clear error status (if fatal bit not set) by setting	\
	     * clear error log bit (CL).				\
	     */								\
	    WRITE_REG32(status_control | CLEAR_ERRLOG, base + LBA_STAT_CTL); \
	}								\
    }									\
}

#define LBA_CFG_TR4_ADDR_SETUP(d, addr)					\
	WRITE_REG32(((addr) & ~3), (d)->hba.base_addr + LBA_PCI_CFG_ADDR);

#define LBA_CFG_ADDR_SETUP(d, addr) {					\
    WRITE_REG32(((addr) & ~3), (d)->hba.base_addr + LBA_PCI_CFG_ADDR);	\
    /*									\
     * Read address register to ensure that LBA is the bus master,	\
     * which implies that DMA traffic has stopped when DMA arb is off.	\
     */									\
    lba_t32 = READ_REG32((d)->hba.base_addr + LBA_PCI_CFG_ADDR);	\
}


#define LBA_CFG_RESTORE(d, base) {					\
    /*									\
     * Restore status control register (turn off clear enable).		\
     */									\
    WRITE_REG32(status_control, base + LBA_STAT_CTL);			\
    /*									\
     * Restore error config register (turn off smart mode).		\
     */									\
    WRITE_REG32(error_config, base + LBA_ERROR_CONFIG);			\
	/*								\
	 * Restore arb mask register (reenables DMA arbitration).	\
	 */								\
	WRITE_REG32(arb_mask, base + LBA_ARB_MASK);			\
}



static unsigned int
lba_rd_cfg(struct lba_device *d, u32 tok, u8 reg, u32 size)
{
	u32 data = ~0U;
	int error = 0;
	u32 arb_mask = 0;	/* used by LBA_CFG_SETUP/RESTORE */
	u32 error_config = 0;	/* used by LBA_CFG_SETUP/RESTORE */
	u32 status_control = 0;	/* used by LBA_CFG_SETUP/RESTORE */

	LBA_CFG_SETUP(d, tok);
	LBA_CFG_PROBE(d, tok);
	LBA_CFG_MASTER_ABORT_CHECK(d, d->hba.base_addr, tok, error);
	if (!error) {
		void __iomem *data_reg = d->hba.base_addr + LBA_PCI_CFG_DATA;

		LBA_CFG_ADDR_SETUP(d, tok | reg);
		switch (size) {
		case 1: data = (u32) READ_REG8(data_reg + (reg & 3)); break;
		case 2: data = (u32) READ_REG16(data_reg+ (reg & 2)); break;
		case 4: data = READ_REG32(data_reg); break;
		}
	}
	LBA_CFG_RESTORE(d, d->hba.base_addr);
	return(data);
}


static int elroy_cfg_read(struct pci_bus *bus, unsigned int devfn, int pos, int size, u32 *data)
{
	struct lba_device *d = LBA_DEV(parisc_walk_tree(bus->bridge));
	u32 local_bus = (bus->parent == NULL) ? 0 : bus->busn_res.start;
	u32 tok = LBA_CFG_TOK(local_bus, devfn);
	void __iomem *data_reg = d->hba.base_addr + LBA_PCI_CFG_DATA;

	if ((pos > 255) || (devfn > 255))
		return -EINVAL;

/* FIXME: B2K/C3600 workaround is always use old method... */
	/* if (!LBA_SKIP_PROBE(d)) */ {
		/* original - Generate config cycle on broken elroy
		  with risk we will miss PCI bus errors. */
		*data = lba_rd_cfg(d, tok, pos, size);
		DBG_CFG("%s(%x+%2x) -> 0x%x (a)\n", __func__, tok, pos, *data);
		return 0;
	}

	if (LBA_SKIP_PROBE(d) && !lba_device_present(bus->busn_res.start, devfn, d)) {
		DBG_CFG("%s(%x+%2x) -> -1 (b)\n", __func__, tok, pos);
		/* either don't want to look or know device isn't present. */
		*data = ~0U;
		return(0);
	}

	/* Basic Algorithm
	** Should only get here on fully working LBA rev.
	** This is how simple the code should have been.
	*/
	LBA_CFG_ADDR_SETUP(d, tok | pos);
	switch(size) {
	case 1: *data = READ_REG8 (data_reg + (pos & 3)); break;
	case 2: *data = READ_REG16(data_reg + (pos & 2)); break;
	case 4: *data = READ_REG32(data_reg); break;
	}
	DBG_CFG("%s(%x+%2x) -> 0x%x (c)\n", __func__, tok, pos, *data);
	return 0;
}


static void
lba_wr_cfg(struct lba_device *d, u32 tok, u8 reg, u32 data, u32 size)
{
	int error = 0;
	u32 arb_mask = 0;
	u32 error_config = 0;
	u32 status_control = 0;
	void __iomem *data_reg = d->hba.base_addr + LBA_PCI_CFG_DATA;

	LBA_CFG_SETUP(d, tok);
	LBA_CFG_ADDR_SETUP(d, tok | reg);
	switch (size) {
	case 1: WRITE_REG8 (data, data_reg + (reg & 3)); break;
	case 2: WRITE_REG16(data, data_reg + (reg & 2)); break;
	case 4: WRITE_REG32(data, data_reg);             break;
	}
	LBA_CFG_MASTER_ABORT_CHECK(d, d->hba.base_addr, tok, error);
	LBA_CFG_RESTORE(d, d->hba.base_addr);
}


/*
 * LBA 4.0 config write code implements non-postable semantics
 * by doing a read of CONFIG ADDR after the write.
 */

static int elroy_cfg_write(struct pci_bus *bus, unsigned int devfn, int pos, int size, u32 data)
{
	struct lba_device *d = LBA_DEV(parisc_walk_tree(bus->bridge));
	u32 local_bus = (bus->parent == NULL) ? 0 : bus->busn_res.start;
	u32 tok = LBA_CFG_TOK(local_bus,devfn);

	if ((pos > 255) || (devfn > 255))
		return -EINVAL;

	if (!LBA_SKIP_PROBE(d)) {
		/* Original Workaround */
		lba_wr_cfg(d, tok, pos, (u32) data, size);
		DBG_CFG("%s(%x+%2x) = 0x%x (a)\n", __func__, tok, pos,data);
		return 0;
	}

	if (LBA_SKIP_PROBE(d) && (!lba_device_present(bus->busn_res.start, devfn, d))) {
		DBG_CFG("%s(%x+%2x) = 0x%x (b)\n", __func__, tok, pos,data);
		return 1; /* New Workaround */
	}

	DBG_CFG("%s(%x+%2x) = 0x%x (c)\n", __func__, tok, pos, data);

	/* Basic Algorithm */
	LBA_CFG_ADDR_SETUP(d, tok | pos);
	switch(size) {
	case 1: WRITE_REG8 (data, d->hba.base_addr + LBA_PCI_CFG_DATA + (pos & 3));
		   break;
	case 2: WRITE_REG16(data, d->hba.base_addr + LBA_PCI_CFG_DATA + (pos & 2));
		   break;
	case 4: WRITE_REG32(data, d->hba.base_addr + LBA_PCI_CFG_DATA);
		   break;
	}
	/* flush posted write */
	lba_t32 = READ_REG32(d->hba.base_addr + LBA_PCI_CFG_ADDR);
	return 0;
}


static struct pci_ops elroy_cfg_ops = {
	.read =		elroy_cfg_read,
	.write =	elroy_cfg_write,
};

/*
 * The mercury_cfg_ops are slightly misnamed; they're also used for Elroy
 * TR4.0 as no additional bugs were found in this areea between Elroy and
 * Mercury
 */

static int mercury_cfg_read(struct pci_bus *bus, unsigned int devfn, int pos, int size, u32 *data)
{
	struct lba_device *d = LBA_DEV(parisc_walk_tree(bus->bridge));
	u32 local_bus = (bus->parent == NULL) ? 0 : bus->busn_res.start;
	u32 tok = LBA_CFG_TOK(local_bus, devfn);
	void __iomem *data_reg = d->hba.base_addr + LBA_PCI_CFG_DATA;

	if ((pos > 255) || (devfn > 255))
		return -EINVAL;

	LBA_CFG_TR4_ADDR_SETUP(d, tok | pos);
	switch(size) {
	case 1:
		*data = READ_REG8(data_reg + (pos & 3));
		break;
	case 2:
		*data = READ_REG16(data_reg + (pos & 2));
		break;
	case 4:
		*data = READ_REG32(data_reg);             break;
		break;
	}

	DBG_CFG("mercury_cfg_read(%x+%2x) -> 0x%x\n", tok, pos, *data);
	return 0;
}

/*
 * LBA 4.0 config write code implements non-postable semantics
 * by doing a read of CONFIG ADDR after the write.
 */

static int mercury_cfg_write(struct pci_bus *bus, unsigned int devfn, int pos, int size, u32 data)
{
	struct lba_device *d = LBA_DEV(parisc_walk_tree(bus->bridge));
	void __iomem *data_reg = d->hba.base_addr + LBA_PCI_CFG_DATA;
	u32 local_bus = (bus->parent == NULL) ? 0 : bus->busn_res.start;
	u32 tok = LBA_CFG_TOK(local_bus,devfn);

	if ((pos > 255) || (devfn > 255))
		return -EINVAL;

	DBG_CFG("%s(%x+%2x) <- 0x%x (c)\n", __func__, tok, pos, data);

	LBA_CFG_TR4_ADDR_SETUP(d, tok | pos);
	switch(size) {
	case 1:
		WRITE_REG8 (data, data_reg + (pos & 3));
		break;
	case 2:
		WRITE_REG16(data, data_reg + (pos & 2));
		break;
	case 4:
		WRITE_REG32(data, data_reg);
		break;
	}

	/* flush posted write */
	lba_t32 = READ_U32(d->hba.base_addr + LBA_PCI_CFG_ADDR);
	return 0;
}

static struct pci_ops mercury_cfg_ops = {
	.read =		mercury_cfg_read,
	.write =	mercury_cfg_write,
};


static void
lba_bios_init(void)
{
	DBG(MODULE_NAME ": lba_bios_init\n");
}


#ifdef CONFIG_64BIT

/*
 * truncate_pat_collision:  Deal with overlaps or outright collisions
 *			between PAT PDC reported ranges.
 *
 *   Broken PA8800 firmware will report lmmio range that
 *   overlaps with CPU HPA. Just truncate the lmmio range.
 *
 *   BEWARE: conflicts with this lmmio range may be an
 *   elmmio range which is pointing down another rope.
 *
 *  FIXME: only deals with one collision per range...theoretically we
 *  could have several. Supporting more than one collision will get messy.
 */
static unsigned long
truncate_pat_collision(struct resource *root, struct resource *new)
{
	unsigned long start = new->start;
	unsigned long end = new->end;
	struct resource *tmp = root->child;

	if (end <= start || start < root->start || !tmp)
		return 0;

	/* find first overlap */
	while (tmp && tmp->end < start)
		tmp = tmp->sibling;

	/* no entries overlap */
	if (!tmp)  return 0;

	/* found one that starts behind the new one
	** Don't need to do anything.
	*/
	if (tmp->start >= end) return 0;

	if (tmp->start <= start) {
		/* "front" of new one overlaps */
		new->start = tmp->end + 1;

		if (tmp->end >= end) {
			/* AACCKK! totally overlaps! drop this range. */
			return 1;
		}
	} 

	if (tmp->end < end ) {
		/* "end" of new one overlaps */
		new->end = tmp->start - 1;
	}

	printk(KERN_WARNING "LBA: Truncating lmmio_space [%lx/%lx] "
					"to [%lx,%lx]\n",
			start, end,
			(long)new->start, (long)new->end );

	return 0;	/* truncation successful */
}

/*
 * extend_lmmio_len: extend lmmio range to maximum length
 *
 * This is needed at least on C8000 systems to get the ATI FireGL card
 * working. On other systems we will currently not extend the lmmio space.
 */
static unsigned long
extend_lmmio_len(unsigned long start, unsigned long end, unsigned long lba_len)
{
	struct resource *tmp;

	/* exit if not a C8000 */
	if (boot_cpu_data.cpu_type < mako)
		return end;

	pr_debug("LMMIO mismatch: PAT length = 0x%lx, MASK register = 0x%lx\n",
		end - start, lba_len);

	lba_len = min(lba_len+1, 256UL*1024*1024); /* limit to 256 MB */

	pr_debug("LBA: lmmio_space [0x%lx-0x%lx] - original\n", start, end);


	end += lba_len;
	if (end < start) /* fix overflow */
		end = -1ULL;

	pr_debug("LBA: lmmio_space [0x%lx-0x%lx] - current\n", start, end);

	/* first overlap */
	for (tmp = iomem_resource.child; tmp; tmp = tmp->sibling) {
		pr_debug("LBA: testing %pR\n", tmp);
		if (tmp->start == start)
			continue; /* ignore ourself */
		if (tmp->end < start)
			continue;
		if (tmp->start > end)
			continue;
		if (end >= tmp->start)
			end = tmp->start - 1;
	}

	pr_info("LBA: lmmio_space [0x%lx-0x%lx] - new\n", start, end);

	/* return new end */
	return end;
}

#else
#define truncate_pat_collision(r,n)  (0)
#endif

/*
** The algorithm is generic code.
** But it needs to access local data structures to get the IRQ base.
** Could make this a "pci_fixup_irq(bus, region)" but not sure
** it's worth it.
**
** Called by do_pci_scan_bus() immediately after each PCI bus is walked.
** Resources aren't allocated until recursive buswalk below HBA is completed.
*/
static void
lba_fixup_bus(struct pci_bus *bus)
{
	struct pci_dev *dev;
#ifdef FBB_SUPPORT
	u16 status;
#endif
	struct lba_device *ldev = LBA_DEV(parisc_walk_tree(bus->bridge));

	DBG("lba_fixup_bus(0x%p) bus %d platform_data 0x%p\n",
		bus, (int)bus->busn_res.start, bus->bridge->platform_data);

	/*
	** Properly Setup MMIO resources for this bus.
	** pci_alloc_primary_bus() mangles this.
	*/
	if (bus->parent) {
		int i;
		/* PCI-PCI Bridge */
		pci_read_bridge_bases(bus);
		for (i = PCI_BRIDGE_RESOURCES; i < PCI_NUM_RESOURCES; i++)
			pci_claim_bridge_resource(bus->self, i);
	} else {
		/* Host-PCI Bridge */
		int err;

		DBG("lba_fixup_bus() %s [%lx/%lx]/%lx\n",
			ldev->hba.io_space.name,
			ldev->hba.io_space.start, ldev->hba.io_space.end,
			ldev->hba.io_space.flags);
		DBG("lba_fixup_bus() %s [%lx/%lx]/%lx\n",
			ldev->hba.lmmio_space.name,
			ldev->hba.lmmio_space.start, ldev->hba.lmmio_space.end,
			ldev->hba.lmmio_space.flags);

		err = request_resource(&ioport_resource, &(ldev->hba.io_space));
		if (err < 0) {
			lba_dump_res(&ioport_resource, 2);
			BUG();
		}

		if (ldev->hba.elmmio_space.flags) {
			err = request_resource(&iomem_resource,
					&(ldev->hba.elmmio_space));
			if (err < 0) {

				printk("FAILED: lba_fixup_bus() request for "
						"elmmio_space [%lx/%lx]\n",
						(long)ldev->hba.elmmio_space.start,
						(long)ldev->hba.elmmio_space.end);

				/* lba_dump_res(&iomem_resource, 2); */
				/* BUG(); */
			}
		}

		if (ldev->hba.lmmio_space.flags) {
			err = request_resource(&iomem_resource, &(ldev->hba.lmmio_space));
			if (err < 0) {
				printk(KERN_ERR "FAILED: lba_fixup_bus() request for "
					"lmmio_space [%lx/%lx]\n",
					(long)ldev->hba.lmmio_space.start,
					(long)ldev->hba.lmmio_space.end);
			}
		}

#ifdef CONFIG_64BIT
		/* GMMIO is  distributed range. Every LBA/Rope gets part it. */
		if (ldev->hba.gmmio_space.flags) {
			err = request_resource(&iomem_resource, &(ldev->hba.gmmio_space));
			if (err < 0) {
				printk("FAILED: lba_fixup_bus() request for "
					"gmmio_space [%lx/%lx]\n",
					(long)ldev->hba.gmmio_space.start,
					(long)ldev->hba.gmmio_space.end);
				lba_dump_res(&iomem_resource, 2);
				BUG();
			}
		}
#endif

	}

	list_for_each_entry(dev, &bus->devices, bus_list) {
		int i;

		DBG("lba_fixup_bus() %s\n", pci_name(dev));

		/* Virtualize Device/Bridge Resources. */
		for (i = 0; i < PCI_BRIDGE_RESOURCES; i++) {
			struct resource *res = &dev->resource[i];

			/* If resource not allocated - skip it */
			if (!res->start)
				continue;

			/*
			** FIXME: this will result in whinging for devices
			** that share expansion ROMs (think quad tulip), but
			** isn't harmful.
			*/
			pci_claim_resource(dev, i);
		}

#ifdef FBB_SUPPORT
		/*
		** If one device does not support FBB transfers,
		** No one on the bus can be allowed to use them.
		*/
		(void) pci_read_config_word(dev, PCI_STATUS, &status);
		bus->bridge_ctl &= ~(status & PCI_STATUS_FAST_BACK);
#endif

                /*
		** P2PB's have no IRQs. ignore them.
		*/
		if ((dev->class >> 8) == PCI_CLASS_BRIDGE_PCI) {
			pcibios_init_bridge(dev);
			continue;
		}

		/* Adjust INTERRUPT_LINE for this dev */
		iosapic_fixup_irq(ldev->iosapic_obj, dev);
	}

#ifdef FBB_SUPPORT
/* FIXME/REVISIT - finish figuring out to set FBB on both
** pci_setup_bridge() clobbers PCI_BRIDGE_CONTROL.
** Can't fixup here anyway....garr...
*/
	if (fbb_enable) {
		if (bus->parent) {
			u8 control;
			/* enable on PPB */
			(void) pci_read_config_byte(bus->self, PCI_BRIDGE_CONTROL, &control);
			(void) pci_write_config_byte(bus->self, PCI_BRIDGE_CONTROL, control | PCI_STATUS_FAST_BACK);

		} else {
			/* enable on LBA */
		}
		fbb_enable = PCI_COMMAND_FAST_BACK;
	}

	/* Lastly enable FBB/PERR/SERR on all devices too */
	list_for_each_entry(dev, &bus->devices, bus_list) {
		(void) pci_read_config_word(dev, PCI_COMMAND, &status);
		status |= PCI_COMMAND_PARITY | PCI_COMMAND_SERR | fbb_enable;
		(void) pci_write_config_word(dev, PCI_COMMAND, status);
	}
#endif
}


static struct pci_bios_ops lba_bios_ops = {
	.init =		lba_bios_init,
	.fixup_bus =	lba_fixup_bus,
};




/*******************************************************
**
** LBA Sprockets "I/O Port" Space Accessor Functions
**
** This set of accessor functions is intended for use with
** "legacy firmware" (ie Sprockets on Allegro/Forte boxes).
**
** Many PCI devices don't require use of I/O port space (eg Tulip,
** NCR720) since they export the same registers to both MMIO and
** I/O port space. In general I/O port space is slower than
** MMIO since drivers are designed so PIO writes can be posted.
**
********************************************************/

#define LBA_PORT_IN(size, mask) \
static u##size lba_astro_in##size (struct pci_hba_data *d, u16 addr) \
{ \
	u##size t; \
	t = READ_REG##size(astro_iop_base + addr); \
	DBG_PORT(" 0x%x\n", t); \
	return (t); \
}

LBA_PORT_IN( 8, 3)
LBA_PORT_IN(16, 2)
LBA_PORT_IN(32, 0)



/*
** BUG X4107:  Ordering broken - DMA RD return can bypass PIO WR
**
** Fixed in Elroy 2.2. The READ_U32(..., LBA_FUNC_ID) below is
** guarantee non-postable completion semantics - not avoid X4107.
** The READ_U32 only guarantees the write data gets to elroy but
** out to the PCI bus. We can't read stuff from I/O port space
** since we don't know what has side-effects. Attempting to read
** from configuration space would be suicidal given the number of
** bugs in that elroy functionality.
**
**      Description:
**          DMA read results can improperly pass PIO writes (X4107).  The
**          result of this bug is that if a processor modifies a location in
**          memory after having issued PIO writes, the PIO writes are not
**          guaranteed to be completed before a PCI device is allowed to see
**          the modified data in a DMA read.
**
**          Note that IKE bug X3719 in TR1 IKEs will result in the same
**          symptom.
**
**      Workaround:
**          The workaround for this bug is to always follow a PIO write with
**          a PIO read to the same bus before starting DMA on that PCI bus.
**
*/
#define LBA_PORT_OUT(size, mask) \
static void lba_astro_out##size (struct pci_hba_data *d, u16 addr, u##size val) \
{ \
	DBG_PORT("%s(0x%p, 0x%x, 0x%x)\n", __func__, d, addr, val); \
	WRITE_REG##size(val, astro_iop_base + addr); \
	if (LBA_DEV(d)->hw_rev < 3) \
		lba_t32 = READ_U32(d->base_addr + LBA_FUNC_ID); \
}

LBA_PORT_OUT( 8, 3)
LBA_PORT_OUT(16, 2)
LBA_PORT_OUT(32, 0)


static struct pci_port_ops lba_astro_port_ops = {
	.inb =	lba_astro_in8,
	.inw =	lba_astro_in16,
	.inl =	lba_astro_in32,
	.outb =	lba_astro_out8,
	.outw =	lba_astro_out16,
	.outl =	lba_astro_out32
};


#ifdef CONFIG_64BIT
#define PIOP_TO_GMMIO(lba, addr) \
	((lba)->iop_base + (((addr)&0xFFFC)<<10) + ((addr)&3))

/*******************************************************
**
** LBA PAT "I/O Port" Space Accessor Functions
**
** This set of accessor functions is intended for use with
** "PAT PDC" firmware (ie Prelude/Rhapsody/Piranha boxes).
**
** This uses the PIOP space located in the first 64MB of GMMIO.
** Each rope gets a full 64*KB* (ie 4 bytes per page) this way.
** bits 1:0 stay the same.  bits 15:2 become 25:12.
** Then add the base and we can generate an I/O Port cycle.
********************************************************/
#undef LBA_PORT_IN
#define LBA_PORT_IN(size, mask) \
static u##size lba_pat_in##size (struct pci_hba_data *l, u16 addr) \
{ \
	u##size t; \
	DBG_PORT("%s(0x%p, 0x%x) ->", __func__, l, addr); \
	t = READ_REG##size(PIOP_TO_GMMIO(LBA_DEV(l), addr)); \
	DBG_PORT(" 0x%x\n", t); \
	return (t); \
}

LBA_PORT_IN( 8, 3)
LBA_PORT_IN(16, 2)
LBA_PORT_IN(32, 0)


#undef LBA_PORT_OUT
#define LBA_PORT_OUT(size, mask) \
static void lba_pat_out##size (struct pci_hba_data *l, u16 addr, u##size val) \
{ \
	void __iomem *where = PIOP_TO_GMMIO(LBA_DEV(l), addr); \
	DBG_PORT("%s(0x%p, 0x%x, 0x%x)\n", __func__, l, addr, val); \
	WRITE_REG##size(val, where); \
	/* flush the I/O down to the elroy at least */ \
	lba_t32 = READ_U32(l->base_addr + LBA_FUNC_ID); \
}

LBA_PORT_OUT( 8, 3)
LBA_PORT_OUT(16, 2)
LBA_PORT_OUT(32, 0)


static struct pci_port_ops lba_pat_port_ops = {
	.inb =	lba_pat_in8,
	.inw =	lba_pat_in16,
	.inl =	lba_pat_in32,
	.outb =	lba_pat_out8,
	.outw =	lba_pat_out16,
	.outl =	lba_pat_out32
};



/*
** make range information from PDC available to PCI subsystem.
** We make the PDC call here in order to get the PCI bus range
** numbers. The rest will get forwarded in pcibios_fixup_bus().
** We don't have a struct pci_bus assigned to us yet.
*/
static void
lba_pat_resources(struct parisc_device *pa_dev, struct lba_device *lba_dev)
{
	unsigned long bytecnt;
	long io_count;
	long status;	/* PDC return status */
	long pa_count;
	pdc_pat_cell_mod_maddr_block_t *pa_pdc_cell;	/* PA_VIEW */
	pdc_pat_cell_mod_maddr_block_t *io_pdc_cell;	/* IO_VIEW */
	int i;

	pa_pdc_cell = kzalloc(sizeof(pdc_pat_cell_mod_maddr_block_t), GFP_KERNEL);
	if (!pa_pdc_cell)
		return;

	io_pdc_cell = kzalloc(sizeof(pdc_pat_cell_mod_maddr_block_t), GFP_KERNEL);
	if (!io_pdc_cell) {
		kfree(pa_pdc_cell);
		return;
	}

	/* return cell module (IO view) */
	status = pdc_pat_cell_module(&bytecnt, pa_dev->pcell_loc, pa_dev->mod_index,
				PA_VIEW, pa_pdc_cell);
	pa_count = pa_pdc_cell->mod[1];

	status |= pdc_pat_cell_module(&bytecnt, pa_dev->pcell_loc, pa_dev->mod_index,
				IO_VIEW, io_pdc_cell);
	io_count = io_pdc_cell->mod[1];

	/* We've already done this once for device discovery...*/
	if (status != PDC_OK) {
		panic("pdc_pat_cell_module() call failed for LBA!\n");
	}

	if (PAT_GET_ENTITY(pa_pdc_cell->mod_info) != PAT_ENTITY_LBA) {
		panic("pdc_pat_cell_module() entity returned != PAT_ENTITY_LBA!\n");
	}

	/*
	** Inspect the resources PAT tells us about
	*/
	for (i = 0; i < pa_count; i++) {
		struct {
			unsigned long type;
			unsigned long start;
			unsigned long end;	/* aka finish */
		} *p, *io;
		struct resource *r;

		p = (void *) &(pa_pdc_cell->mod[2+i*3]);
		io = (void *) &(io_pdc_cell->mod[2+i*3]);

		/* Convert the PAT range data to PCI "struct resource" */
		switch(p->type & 0xff) {
		case PAT_PBNUM:
			lba_dev->hba.bus_num.start = p->start;
			lba_dev->hba.bus_num.end   = p->end;
			lba_dev->hba.bus_num.flags = IORESOURCE_BUS;
			break;

		case PAT_LMMIO:
			/* used to fix up pre-initialized MEM BARs */
			if (!lba_dev->hba.lmmio_space.flags) {
				unsigned long lba_len;

				lba_len = ~READ_REG32(lba_dev->hba.base_addr
						+ LBA_LMMIO_MASK);
				if ((p->end - p->start) != lba_len)
					p->end = extend_lmmio_len(p->start,
						p->end, lba_len);

				sprintf(lba_dev->hba.lmmio_name,
						"PCI%02x LMMIO",
						(int)lba_dev->hba.bus_num.start);
				lba_dev->hba.lmmio_space_offset = p->start -
					io->start;
				r = &lba_dev->hba.lmmio_space;
				r->name = lba_dev->hba.lmmio_name;
			} else if (!lba_dev->hba.elmmio_space.flags) {
				sprintf(lba_dev->hba.elmmio_name,
						"PCI%02x ELMMIO",
						(int)lba_dev->hba.bus_num.start);
				r = &lba_dev->hba.elmmio_space;
				r->name = lba_dev->hba.elmmio_name;
			} else {
				printk(KERN_WARNING MODULE_NAME
					" only supports 2 LMMIO resources!\n");
				break;
			}

			r->start  = p->start;
			r->end    = p->end;
			r->flags  = IORESOURCE_MEM;
			r->parent = r->sibling = r->child = NULL;
			break;

		case PAT_GMMIO:
			/* MMIO space > 4GB phys addr; for 64-bit BAR */
			sprintf(lba_dev->hba.gmmio_name, "PCI%02x GMMIO",
					(int)lba_dev->hba.bus_num.start);
			r = &lba_dev->hba.gmmio_space;
			r->name  = lba_dev->hba.gmmio_name;
			r->start  = p->start;
			r->end    = p->end;
			r->flags  = IORESOURCE_MEM;
			r->parent = r->sibling = r->child = NULL;
			break;

		case PAT_NPIOP:
			printk(KERN_WARNING MODULE_NAME
				" range[%d] : ignoring NPIOP (0x%lx)\n",
				i, p->start);
			break;

		case PAT_PIOP:
			/*
			** Postable I/O port space is per PCI host adapter.
			** base of 64MB PIOP region
			*/
			lba_dev->iop_base = ioremap_nocache(p->start, 64 * 1024 * 1024);

			sprintf(lba_dev->hba.io_name, "PCI%02x Ports",
					(int)lba_dev->hba.bus_num.start);
			r = &lba_dev->hba.io_space;
			r->name  = lba_dev->hba.io_name;
			r->start  = HBA_PORT_BASE(lba_dev->hba.hba_num);
			r->end    = r->start + HBA_PORT_SPACE_SIZE - 1;
			r->flags  = IORESOURCE_IO;
			r->parent = r->sibling = r->child = NULL;
			break;

		default:
			printk(KERN_WARNING MODULE_NAME
				" range[%d] : unknown pat range type (0x%lx)\n",
				i, p->type & 0xff);
			break;
		}
	}

	kfree(pa_pdc_cell);
	kfree(io_pdc_cell);
}
#else
/* keep compiler from complaining about missing declarations */
#define lba_pat_port_ops lba_astro_port_ops
#define lba_pat_resources(pa_dev, lba_dev)
#endif	/* CONFIG_64BIT */


extern void sba_distributed_lmmio(struct parisc_device *, struct resource *);
extern void sba_directed_lmmio(struct parisc_device *, struct resource *);


static void
lba_legacy_resources(struct parisc_device *pa_dev, struct lba_device *lba_dev)
{
	struct resource *r;
	int lba_num;

	lba_dev->hba.lmmio_space_offset = PCI_F_EXTEND;

	/*
	** With "legacy" firmware, the lowest byte of FW_SCRATCH
	** represents bus->secondary and the second byte represents
	** bus->subsidiary (i.e. highest PPB programmed by firmware).
	** PCI bus walk *should* end up with the same result.
	** FIXME: But we don't have sanity checks in PCI or LBA.
	*/
	lba_num = READ_REG32(lba_dev->hba.base_addr + LBA_FW_SCRATCH);
	r = &(lba_dev->hba.bus_num);
	r->name = "LBA PCI Busses";
	r->start = lba_num & 0xff;
	r->end = (lba_num>>8) & 0xff;
	r->flags = IORESOURCE_BUS;

	/* Set up local PCI Bus resources - we don't need them for
	** Legacy boxes but it's nice to see in /proc/iomem.
	*/
	r = &(lba_dev->hba.lmmio_space);
	sprintf(lba_dev->hba.lmmio_name, "PCI%02x LMMIO",
					(int)lba_dev->hba.bus_num.start);
	r->name  = lba_dev->hba.lmmio_name;

#if 1
	/* We want the CPU -> IO routing of addresses.
	 * The SBA BASE/MASK registers control CPU -> IO routing.
	 * Ask SBA what is routed to this rope/LBA.
	 */
	sba_distributed_lmmio(pa_dev, r);
#else
	/*
	 * The LBA BASE/MASK registers control IO -> System routing.
	 *
	 * The following code works but doesn't get us what we want.
	 * Well, only because firmware (v5.0) on C3000 doesn't program
	 * the LBA BASE/MASE registers to be the exact inverse of 
	 * the corresponding SBA registers. Other Astro/Pluto
	 * based platform firmware may do it right.
	 *
	 * Should someone want to mess with MSI, they may need to
	 * reprogram LBA BASE/MASK registers. Thus preserve the code
	 * below until MSI is known to work on C3000/A500/N4000/RP3440.
	 *
	 * Using the code below, /proc/iomem shows:
	 * ...
	 * f0000000-f0ffffff : PCI00 LMMIO
	 *   f05d0000-f05d0000 : lcd_data
	 *   f05d0008-f05d0008 : lcd_cmd
	 * f1000000-f1ffffff : PCI01 LMMIO
	 * f4000000-f4ffffff : PCI02 LMMIO
	 *   f4000000-f4001fff : sym53c8xx
	 *   f4002000-f4003fff : sym53c8xx
	 *   f4004000-f40043ff : sym53c8xx
	 *   f4005000-f40053ff : sym53c8xx
	 *   f4007000-f4007fff : ohci_hcd
	 *   f4008000-f40083ff : tulip
	 * f6000000-f6ffffff : PCI03 LMMIO
	 * f8000000-fbffffff : PCI00 ELMMIO
	 *   fa100000-fa4fffff : stifb mmio
	 *   fb000000-fb1fffff : stifb fb
	 *
	 * But everything listed under PCI02 actually lives under PCI00.
	 * This is clearly wrong.
	 *
	 * Asking SBA how things are routed tells the correct story:
	 * LMMIO_BASE/MASK/ROUTE f4000001 fc000000 00000000
	 * DIR0_BASE/MASK/ROUTE fa000001 fe000000 00000006
	 * DIR1_BASE/MASK/ROUTE f9000001 ff000000 00000004
	 * DIR2_BASE/MASK/ROUTE f0000000 fc000000 00000000
	 * DIR3_BASE/MASK/ROUTE f0000000 fc000000 00000000
	 *
	 * Which looks like this in /proc/iomem:
	 * f4000000-f47fffff : PCI00 LMMIO
	 *   f4000000-f4001fff : sym53c8xx
	 *   ...[deteled core devices - same as above]...
	 *   f4008000-f40083ff : tulip
	 * f4800000-f4ffffff : PCI01 LMMIO
	 * f6000000-f67fffff : PCI02 LMMIO
	 * f7000000-f77fffff : PCI03 LMMIO
	 * f9000000-f9ffffff : PCI02 ELMMIO
	 * fa000000-fbffffff : PCI03 ELMMIO
	 *   fa100000-fa4fffff : stifb mmio
	 *   fb000000-fb1fffff : stifb fb
	 *
	 * ie all Built-in core are under now correctly under PCI00.
	 * The "PCI02 ELMMIO" directed range is for:
	 *  +-[02]---03.0  3Dfx Interactive, Inc. Voodoo 2
	 *
	 * All is well now.
	 */
	r->start = READ_REG32(lba_dev->hba.base_addr + LBA_LMMIO_BASE);
	if (r->start & 1) {
		unsigned long rsize;

		r->flags = IORESOURCE_MEM;
		/* mmio_mask also clears Enable bit */
		r->start &= mmio_mask;
		r->start = PCI_HOST_ADDR(HBA_DATA(lba_dev), r->start);
		rsize = ~ READ_REG32(lba_dev->hba.base_addr + LBA_LMMIO_MASK);

		/*
		** Each rope only gets part of the distributed range.
		** Adjust "window" for this rope.
		*/
		rsize /= ROPES_PER_IOC;
		r->start += (rsize + 1) * LBA_NUM(pa_dev->hpa.start);
		r->end = r->start + rsize;
	} else {
		r->end = r->start = 0;	/* Not enabled. */
	}
#endif

	/*
	** "Directed" ranges are used when the "distributed range" isn't
	** sufficient for all devices below a given LBA.  Typically devices
	** like graphics cards or X25 may need a directed range when the
	** bus has multiple slots (ie multiple devices) or the device
	** needs more than the typical 4 or 8MB a distributed range offers.
	**
	** The main reason for ignoring it now frigging complications.
	** Directed ranges may overlap (and have precedence) over
	** distributed ranges. Or a distributed range assigned to a unused
	** rope may be used by a directed range on a different rope.
	** Support for graphics devices may require fixing this
	** since they may be assigned a directed range which overlaps
	** an existing (but unused portion of) distributed range.
	*/
	r = &(lba_dev->hba.elmmio_space);
	sprintf(lba_dev->hba.elmmio_name, "PCI%02x ELMMIO",
					(int)lba_dev->hba.bus_num.start);
	r->name  = lba_dev->hba.elmmio_name;

#if 1
	/* See comment which precedes call to sba_directed_lmmio() */
	sba_directed_lmmio(pa_dev, r);
#else
	r->start = READ_REG32(lba_dev->hba.base_addr + LBA_ELMMIO_BASE);

	if (r->start & 1) {
		unsigned long rsize;
		r->flags = IORESOURCE_MEM;
		/* mmio_mask also clears Enable bit */
		r->start &= mmio_mask;
		r->start = PCI_HOST_ADDR(HBA_DATA(lba_dev), r->start);
		rsize = READ_REG32(lba_dev->hba.base_addr + LBA_ELMMIO_MASK);
		r->end = r->start + ~rsize;
	}
#endif

	r = &(lba_dev->hba.io_space);
	sprintf(lba_dev->hba.io_name, "PCI%02x Ports",
					(int)lba_dev->hba.bus_num.start);
	r->name  = lba_dev->hba.io_name;
	r->flags = IORESOURCE_IO;
	r->start = READ_REG32(lba_dev->hba.base_addr + LBA_IOS_BASE) & ~1L;
	r->end   = r->start + (READ_REG32(lba_dev->hba.base_addr + LBA_IOS_MASK) ^ (HBA_PORT_SPACE_SIZE - 1));

	/* Virtualize the I/O Port space ranges */
	lba_num = HBA_PORT_BASE(lba_dev->hba.hba_num);
	r->start |= lba_num;
	r->end   |= lba_num;
}


/**************************************************************************
**
**   LBA initialization code (HW and SW)
**
**   o identify LBA chip itself
**   o initialize LBA chip modes (HardFail)
**   o FIXME: initialize DMA hints for reasonable defaults
**   o enable configuration functions
**   o call pci_register_ops() to discover devs (fixup/fixup_bus get invoked)
**
**************************************************************************/

static int __init
lba_hw_init(struct lba_device *d)
{
	u32 stat;
	u32 bus_reset;	/* PDC_PAT_BUG */

#if 0
	printk(KERN_DEBUG "LBA %lx  STAT_CTL %Lx  ERROR_CFG %Lx  STATUS %Lx DMA_CTL %Lx\n",
		d->hba.base_addr,
		READ_REG64(d->hba.base_addr + LBA_STAT_CTL),
		READ_REG64(d->hba.base_addr + LBA_ERROR_CONFIG),
		READ_REG64(d->hba.base_addr + LBA_ERROR_STATUS),
		READ_REG64(d->hba.base_addr + LBA_DMA_CTL) );
	printk(KERN_DEBUG "	ARB mask %Lx  pri %Lx  mode %Lx  mtlt %Lx\n",
		READ_REG64(d->hba.base_addr + LBA_ARB_MASK),
		READ_REG64(d->hba.base_addr + LBA_ARB_PRI),
		READ_REG64(d->hba.base_addr + LBA_ARB_MODE),
		READ_REG64(d->hba.base_addr + LBA_ARB_MTLT) );
	printk(KERN_DEBUG "	HINT cfg 0x%Lx\n",
		READ_REG64(d->hba.base_addr + LBA_HINT_CFG));
	printk(KERN_DEBUG "	HINT reg ");
	{ int i;
	for (i=LBA_HINT_BASE; i< (14*8 + LBA_HINT_BASE); i+=8)
		printk(" %Lx", READ_REG64(d->hba.base_addr + i));
	}
	printk("\n");
#endif	/* DEBUG_LBA_PAT */

#ifdef CONFIG_64BIT
/*
 * FIXME add support for PDC_PAT_IO "Get slot status" - OLAR support
 * Only N-Class and up can really make use of Get slot status.
 * maybe L-class too but I've never played with it there.
 */
#endif

	/* PDC_PAT_BUG: exhibited in rev 40.48  on L2000 */
	bus_reset = READ_REG32(d->hba.base_addr + LBA_STAT_CTL + 4) & 1;
	if (bus_reset) {
		printk(KERN_DEBUG "NOTICE: PCI bus reset still asserted! (clearing)\n");
	}

	stat = READ_REG32(d->hba.base_addr + LBA_ERROR_CONFIG);
	if (stat & LBA_SMART_MODE) {
		printk(KERN_DEBUG "NOTICE: LBA in SMART mode! (cleared)\n");
		stat &= ~LBA_SMART_MODE;
		WRITE_REG32(stat, d->hba.base_addr + LBA_ERROR_CONFIG);
	}

	/* Set HF mode as the default (vs. -1 mode). */
        stat = READ_REG32(d->hba.base_addr + LBA_STAT_CTL);
	WRITE_REG32(stat | HF_ENABLE, d->hba.base_addr + LBA_STAT_CTL);

	/*
	** Writing a zero to STAT_CTL.rf (bit 0) will clear reset signal
	** if it's not already set. If we just cleared the PCI Bus Reset
	** signal, wait a bit for the PCI devices to recover and setup.
	*/
	if (bus_reset)
		mdelay(pci_post_reset_delay);

	if (0 == READ_REG32(d->hba.base_addr + LBA_ARB_MASK)) {
		/*
		** PDC_PAT_BUG: PDC rev 40.48 on L2000.
		** B2000/C3600/J6000 also have this problem?
		** 
		** Elroys with hot pluggable slots don't get configured
		** correctly if the slot is empty.  ARB_MASK is set to 0
		** and we can't master transactions on the bus if it's
		** not at least one. 0x3 enables elroy and first slot.
		*/
		printk(KERN_DEBUG "NOTICE: Enabling PCI Arbitration\n");
		WRITE_REG32(0x3, d->hba.base_addr + LBA_ARB_MASK);
	}

	/*
	** FIXME: Hint registers are programmed with default hint
	** values by firmware. Hints should be sane even if we
	** can't reprogram them the way drivers want.
	*/
	return 0;
}

/*
 * Unfortunately, when firmware numbers busses, it doesn't take into account
 * Cardbus bridges.  So we have to renumber the busses to suit ourselves.
 * Elroy/Mercury don't actually know what bus number they're attached to;
 * we use bus 0 to indicate the directly attached bus and any other bus
 * number will be taken care of by the PCI-PCI bridge.
 */
static unsigned int lba_next_bus = 0;

/*
 * Determine if lba should claim this chip (return 0) or not (return 1).
 * If so, initialize the chip and tell other partners in crime they
 * have work to do.
 */
static int __init
lba_driver_probe(struct parisc_device *dev)
{
	struct lba_device *lba_dev;
	LIST_HEAD(resources);
	struct pci_bus *lba_bus;
	struct pci_ops *cfg_ops;
	u32 func_class;
	void *tmp_obj;
	char *version;
	void __iomem *addr = ioremap_nocache(dev->hpa.start, 4096);
	int max;

	/* Read HW Rev First */
	func_class = READ_REG32(addr + LBA_FCLASS);

	if (IS_ELROY(dev)) {	
		func_class &= 0xf;
		switch (func_class) {
		case 0:	version = "TR1.0"; break;
		case 1:	version = "TR2.0"; break;
		case 2:	version = "TR2.1"; break;
		case 3:	version = "TR2.2"; break;
		case 4:	version = "TR3.0"; break;
		case 5:	version = "TR4.0"; break;
		default: version = "TR4+";
		}

		printk(KERN_INFO "Elroy version %s (0x%x) found at 0x%lx\n",
		       version, func_class & 0xf, (long)dev->hpa.start);

		if (func_class < 2) {
			printk(KERN_WARNING "Can't support LBA older than "
				"TR2.1 - continuing under adversity.\n");
		}

#if 0
/* Elroy TR4.0 should work with simple algorithm.
   But it doesn't.  Still missing something. *sigh*
*/
		if (func_class > 4) {
			cfg_ops = &mercury_cfg_ops;
		} else
#endif
		{
			cfg_ops = &elroy_cfg_ops;
		}

	} else if (IS_MERCURY(dev) || IS_QUICKSILVER(dev)) {
		int major, minor;

		func_class &= 0xff;
		major = func_class >> 4, minor = func_class & 0xf;

		/* We could use one printk for both Elroy and Mercury,
                 * but for the mask for func_class.
                 */ 
		printk(KERN_INFO "%s version TR%d.%d (0x%x) found at 0x%lx\n",
		       IS_MERCURY(dev) ? "Mercury" : "Quicksilver", major,
		       minor, func_class, (long)dev->hpa.start);

		cfg_ops = &mercury_cfg_ops;
	} else {
		printk(KERN_ERR "Unknown LBA found at 0x%lx\n",
			(long)dev->hpa.start);
		return -ENODEV;
	}

	/* Tell I/O SAPIC driver we have a IRQ handler/region. */
	tmp_obj = iosapic_register(dev->hpa.start + LBA_IOSAPIC_BASE);

	/* NOTE: PCI devices (e.g. 103c:1005 graphics card) which don't
	**	have an IRT entry will get NULL back from iosapic code.
	*/
	
	lba_dev = kzalloc(sizeof(struct lba_device), GFP_KERNEL);
	if (!lba_dev) {
		printk(KERN_ERR "lba_init_chip - couldn't alloc lba_device\n");
		return(1);
	}


	/* ---------- First : initialize data we already have --------- */

	lba_dev->hw_rev = func_class;
	lba_dev->hba.base_addr = addr;
	lba_dev->hba.dev = dev;
	lba_dev->iosapic_obj = tmp_obj;  /* save interrupt handle */
	lba_dev->hba.iommu = sba_get_iommu(dev);  /* get iommu data */
	parisc_set_drvdata(dev, lba_dev);

	/* ------------ Second : initialize common stuff ---------- */
	pci_bios = &lba_bios_ops;
	pcibios_register_hba(HBA_DATA(lba_dev));
	spin_lock_init(&lba_dev->lba_lock);

	if (lba_hw_init(lba_dev))
		return(1);

	/* ---------- Third : setup I/O Port and MMIO resources  --------- */

	if (is_pdc_pat()) {
		/* PDC PAT firmware uses PIOP region of GMMIO space. */
		pci_port = &lba_pat_port_ops;
		/* Go ask PDC PAT what resources this LBA has */
		lba_pat_resources(dev, lba_dev);
	} else {
		if (!astro_iop_base) {
			/* Sprockets PDC uses NPIOP region */
			astro_iop_base = ioremap_nocache(LBA_PORT_BASE, 64 * 1024);
			pci_port = &lba_astro_port_ops;
		}

		/* Poke the chip a bit for /proc output */
		lba_legacy_resources(dev, lba_dev);
	}

	if (lba_dev->hba.bus_num.start < lba_next_bus)
		lba_dev->hba.bus_num.start = lba_next_bus;

	/*   Overlaps with elmmio can (and should) fail here.
	 *   We will prune (or ignore) the distributed range.
	 *
	 *   FIXME: SBA code should register all elmmio ranges first.
	 *      that would take care of elmmio ranges routed
	 *	to a different rope (already discovered) from
	 *	getting registered *after* LBA code has already
	 *	registered it's distributed lmmio range.
	 */
	if (truncate_pat_collision(&iomem_resource,
				   &(lba_dev->hba.lmmio_space))) {
		printk(KERN_WARNING "LBA: lmmio_space [%lx/%lx] duplicate!\n",
				(long)lba_dev->hba.lmmio_space.start,
				(long)lba_dev->hba.lmmio_space.end);
		lba_dev->hba.lmmio_space.flags = 0;
	}

	pci_add_resource_offset(&resources, &lba_dev->hba.io_space,
				HBA_PORT_BASE(lba_dev->hba.hba_num));
	if (lba_dev->hba.elmmio_space.flags)
		pci_add_resource_offset(&resources, &lba_dev->hba.elmmio_space,
					lba_dev->hba.lmmio_space_offset);
	if (lba_dev->hba.lmmio_space.flags)
		pci_add_resource_offset(&resources, &lba_dev->hba.lmmio_space,
					lba_dev->hba.lmmio_space_offset);
	if (lba_dev->hba.gmmio_space.flags) {
<<<<<<< HEAD
		/* pci_add_resource(&resources, &lba_dev->hba.gmmio_space); */
		pr_warn("LBA: Not registering GMMIO space %pR\n",
			&lba_dev->hba.gmmio_space);
=======
		/* Not registering GMMIO space - according to docs it's not
		 * even used on HP-UX. */
		/* pci_add_resource(&resources, &lba_dev->hba.gmmio_space); */
>>>>>>> f2ed3bfc
	}

	pci_add_resource(&resources, &lba_dev->hba.bus_num);

	dev->dev.platform_data = lba_dev;
	lba_bus = lba_dev->hba.hba_bus =
		pci_create_root_bus(&dev->dev, lba_dev->hba.bus_num.start,
				    cfg_ops, NULL, &resources);
	if (!lba_bus) {
		pci_free_resource_list(&resources);
		return 0;
	}

	max = pci_scan_child_bus(lba_bus);

	/* This is in lieu of calling pci_assign_unassigned_resources() */
	if (is_pdc_pat()) {
		/* assign resources to un-initialized devices */

		DBG_PAT("LBA pci_bus_size_bridges()\n");
		pci_bus_size_bridges(lba_bus);

		DBG_PAT("LBA pci_bus_assign_resources()\n");
		pci_bus_assign_resources(lba_bus);

#ifdef DEBUG_LBA_PAT
		DBG_PAT("\nLBA PIOP resource tree\n");
		lba_dump_res(&lba_dev->hba.io_space, 2);
		DBG_PAT("\nLBA LMMIO resource tree\n");
		lba_dump_res(&lba_dev->hba.lmmio_space, 2);
#endif
	}

	/*
	** Once PCI register ops has walked the bus, access to config
	** space is restricted. Avoids master aborts on config cycles.
	** Early LBA revs go fatal on *any* master abort.
	*/
	if (cfg_ops == &elroy_cfg_ops) {
		lba_dev->flags |= LBA_FLAG_SKIP_PROBE;
	}

	lba_next_bus = max + 1;
	pci_bus_add_devices(lba_bus);

	/* Whew! Finally done! Tell services we got this one covered. */
	return 0;
}

static struct parisc_device_id lba_tbl[] = {
	{ HPHW_BRIDGE, HVERSION_REV_ANY_ID, ELROY_HVERS, 0xa },
	{ HPHW_BRIDGE, HVERSION_REV_ANY_ID, MERCURY_HVERS, 0xa },
	{ HPHW_BRIDGE, HVERSION_REV_ANY_ID, QUICKSILVER_HVERS, 0xa },
	{ 0, }
};

static struct parisc_driver lba_driver = {
	.name =		MODULE_NAME,
	.id_table =	lba_tbl,
	.probe =	lba_driver_probe,
};

/*
** One time initialization to let the world know the LBA was found.
** Must be called exactly once before pci_init().
*/
void __init lba_init(void)
{
	register_parisc_driver(&lba_driver);
}

/*
** Initialize the IBASE/IMASK registers for LBA (Elroy).
** Only called from sba_iommu.c in order to route ranges (MMIO vs DMA).
** sba_iommu is responsible for locking (none needed at init time).
*/
void lba_set_iregs(struct parisc_device *lba, u32 ibase, u32 imask)
{
	void __iomem * base_addr = ioremap_nocache(lba->hpa.start, 4096);

	imask <<= 2;	/* adjust for hints - 2 more bits */

	/* Make sure we aren't trying to set bits that aren't writeable. */
	WARN_ON((ibase & 0x001fffff) != 0);
	WARN_ON((imask & 0x001fffff) != 0);
	
	DBG("%s() ibase 0x%x imask 0x%x\n", __func__, ibase, imask);
	WRITE_REG32( imask, base_addr + LBA_IMASK);
	WRITE_REG32( ibase, base_addr + LBA_IBASE);
	iounmap(base_addr);
}
<|MERGE_RESOLUTION|>--- conflicted
+++ resolved
@@ -1559,15 +1559,9 @@
 		pci_add_resource_offset(&resources, &lba_dev->hba.lmmio_space,
 					lba_dev->hba.lmmio_space_offset);
 	if (lba_dev->hba.gmmio_space.flags) {
-<<<<<<< HEAD
-		/* pci_add_resource(&resources, &lba_dev->hba.gmmio_space); */
-		pr_warn("LBA: Not registering GMMIO space %pR\n",
-			&lba_dev->hba.gmmio_space);
-=======
 		/* Not registering GMMIO space - according to docs it's not
 		 * even used on HP-UX. */
 		/* pci_add_resource(&resources, &lba_dev->hba.gmmio_space); */
->>>>>>> f2ed3bfc
 	}
 
 	pci_add_resource(&resources, &lba_dev->hba.bus_num);
