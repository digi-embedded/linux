--- conflicted
+++ resolved
@@ -755,10 +755,7 @@
 						     poll_reply->nec.not_system << 16 |
 						     poll_reply->nec.data       << 8  |
 						     poll_reply->nec.not_data);
-<<<<<<< HEAD
-=======
 			protocol = RC_TYPE_NEC32;
->>>>>>> f2ed3bfc
 		} else if ((poll_reply->nec.system ^ poll_reply->nec.not_system) != 0xff) {
 			deb_data("NEC extended protocol\n");
 			keycode = RC_SCANCODE_NECX(poll_reply->nec.system << 8 |
@@ -770,10 +767,7 @@
 			deb_data("NEC normal protocol\n");
 			keycode = RC_SCANCODE_NEC(poll_reply->nec.system,
 						   poll_reply->nec.data);
-<<<<<<< HEAD
-=======
 			protocol = RC_TYPE_NEC;
->>>>>>> f2ed3bfc
 		}
 
 		break;
