// SPDX-License-Identifier: GPL-2.0-or-later
/*
 * Afatech AF9035 DVB USB driver
 *
 * Copyright (C) 2009 Antti Palosaari <crope@iki.fi>
 * Copyright (C) 2012 Antti Palosaari <crope@iki.fi>
 */

#include "af9035.h"

/* Max transfer size done by I2C transfer functions */
#define MAX_XFER_SIZE  64

DVB_DEFINE_MOD_OPT_ADAPTER_NR(adapter_nr);

static u16 af9035_checksum(const u8 *buf, size_t len)
{
	size_t i;
	u16 checksum = 0;

	for (i = 1; i < len; i++) {
		if (i % 2)
			checksum += buf[i] << 8;
		else
			checksum += buf[i];
	}
	checksum = ~checksum;

	return checksum;
}

static int af9035_ctrl_msg(struct dvb_usb_device *d, struct usb_req *req)
{
#define REQ_HDR_LEN 4 /* send header size */
#define ACK_HDR_LEN 3 /* rece header size */
#define CHECKSUM_LEN 2
#define USB_TIMEOUT 2000
	struct state *state = d_to_priv(d);
	struct usb_interface *intf = d->intf;
	int ret, wlen, rlen;
	u16 checksum, tmp_checksum;

	mutex_lock(&d->usb_mutex);

	/* buffer overflow check */
	if (req->wlen > (BUF_LEN - REQ_HDR_LEN - CHECKSUM_LEN) ||
			req->rlen > (BUF_LEN - ACK_HDR_LEN - CHECKSUM_LEN)) {
		dev_err(&intf->dev, "too much data wlen=%d rlen=%d\n",
			req->wlen, req->rlen);
		ret = -EINVAL;
		goto exit;
	}

	state->buf[0] = REQ_HDR_LEN + req->wlen + CHECKSUM_LEN - 1;
	state->buf[1] = req->mbox;
	state->buf[2] = req->cmd;
	state->buf[3] = state->seq++;
	memcpy(&state->buf[REQ_HDR_LEN], req->wbuf, req->wlen);

	wlen = REQ_HDR_LEN + req->wlen + CHECKSUM_LEN;
	rlen = ACK_HDR_LEN + req->rlen + CHECKSUM_LEN;

	/* calc and add checksum */
	checksum = af9035_checksum(state->buf, state->buf[0] - 1);
	state->buf[state->buf[0] - 1] = (checksum >> 8);
	state->buf[state->buf[0] - 0] = (checksum & 0xff);

	/* no ack for these packets */
	if (req->cmd == CMD_FW_DL)
		rlen = 0;

	ret = dvb_usbv2_generic_rw_locked(d,
			state->buf, wlen, state->buf, rlen);
	if (ret)
		goto exit;

	/* no ack for those packets */
	if (req->cmd == CMD_FW_DL)
		goto exit;

	/* verify checksum */
	checksum = af9035_checksum(state->buf, rlen - 2);
	tmp_checksum = (state->buf[rlen - 2] << 8) | state->buf[rlen - 1];
	if (tmp_checksum != checksum) {
		dev_err(&intf->dev, "command=%02x checksum mismatch (%04x != %04x)\n",
			req->cmd, tmp_checksum, checksum);
		ret = -EIO;
		goto exit;
	}

	/* check status */
	if (state->buf[2]) {
		/* fw returns status 1 when IR code was not received */
		if (req->cmd == CMD_IR_GET || state->buf[2] == 1) {
			ret = 1;
			goto exit;
		}

		dev_dbg(&intf->dev, "command=%02x failed fw error=%d\n",
			req->cmd, state->buf[2]);
		ret = -EIO;
		goto exit;
	}

	/* read request, copy returned data to return buf */
	if (req->rlen)
		memcpy(req->rbuf, &state->buf[ACK_HDR_LEN], req->rlen);
exit:
	mutex_unlock(&d->usb_mutex);
	return ret;
}

/* write multiple registers */
static int af9035_wr_regs(struct dvb_usb_device *d, u32 reg, u8 *val, int len)
{
	struct usb_interface *intf = d->intf;
	u8 wbuf[MAX_XFER_SIZE];
	u8 mbox = (reg >> 16) & 0xff;
	struct usb_req req = { CMD_MEM_WR, mbox, 6 + len, wbuf, 0, NULL };

	if (6 + len > sizeof(wbuf)) {
		dev_warn(&intf->dev, "i2c wr: len=%d is too big!\n", len);
		return -EOPNOTSUPP;
	}

	wbuf[0] = len;
	wbuf[1] = 2;
	wbuf[2] = 0;
	wbuf[3] = 0;
	wbuf[4] = (reg >> 8) & 0xff;
	wbuf[5] = (reg >> 0) & 0xff;
	memcpy(&wbuf[6], val, len);

	return af9035_ctrl_msg(d, &req);
}

/* read multiple registers */
static int af9035_rd_regs(struct dvb_usb_device *d, u32 reg, u8 *val, int len)
{
	u8 wbuf[] = { len, 2, 0, 0, (reg >> 8) & 0xff, reg & 0xff };
	u8 mbox = (reg >> 16) & 0xff;
	struct usb_req req = { CMD_MEM_RD, mbox, sizeof(wbuf), wbuf, len, val };

	return af9035_ctrl_msg(d, &req);
}

/* write single register */
static int af9035_wr_reg(struct dvb_usb_device *d, u32 reg, u8 val)
{
	return af9035_wr_regs(d, reg, &val, 1);
}

/* read single register */
static int af9035_rd_reg(struct dvb_usb_device *d, u32 reg, u8 *val)
{
	return af9035_rd_regs(d, reg, val, 1);
}

/* write single register with mask */
static int af9035_wr_reg_mask(struct dvb_usb_device *d, u32 reg, u8 val,
		u8 mask)
{
	int ret;
	u8 tmp;

	/* no need for read if whole reg is written */
	if (mask != 0xff) {
		ret = af9035_rd_regs(d, reg, &tmp, 1);
		if (ret)
			return ret;

		val &= mask;
		tmp &= ~mask;
		val |= tmp;
	}

	return af9035_wr_regs(d, reg, &val, 1);
}

static int af9035_add_i2c_dev(struct dvb_usb_device *d, const char *type,
		u8 addr, void *platform_data, struct i2c_adapter *adapter)
{
	int ret, num;
	struct state *state = d_to_priv(d);
	struct usb_interface *intf = d->intf;
	struct i2c_client *client;
	struct i2c_board_info board_info = {
		.addr = addr,
		.platform_data = platform_data,
	};

	strscpy(board_info.type, type, I2C_NAME_SIZE);

	/* find first free client */
	for (num = 0; num < AF9035_I2C_CLIENT_MAX; num++) {
		if (state->i2c_client[num] == NULL)
			break;
	}

	dev_dbg(&intf->dev, "num=%d\n", num);

	if (num == AF9035_I2C_CLIENT_MAX) {
		dev_err(&intf->dev, "I2C client out of index\n");
		ret = -ENODEV;
		goto err;
	}

	request_module("%s", board_info.type);

	/* register I2C device */
	client = i2c_new_client_device(adapter, &board_info);
	if (!i2c_client_has_driver(client)) {
		dev_err(&intf->dev, "failed to bind i2c device to %s driver\n", type);
		ret = -ENODEV;
		goto err;
	}

	/* increase I2C driver usage count */
	if (!try_module_get(client->dev.driver->owner)) {
		i2c_unregister_device(client);
		ret = -ENODEV;
		goto err;
	}

	state->i2c_client[num] = client;
	return 0;
err:
	dev_dbg(&intf->dev, "failed=%d\n", ret);
	return ret;
}

static void af9035_del_i2c_dev(struct dvb_usb_device *d)
{
	int num;
	struct state *state = d_to_priv(d);
	struct usb_interface *intf = d->intf;
	struct i2c_client *client;

	/* find last used client */
	num = AF9035_I2C_CLIENT_MAX;
	while (num--) {
		if (state->i2c_client[num] != NULL)
			break;
	}

	dev_dbg(&intf->dev, "num=%d\n", num);

	if (num == -1) {
		dev_err(&intf->dev, "I2C client out of index\n");
		goto err;
	}

	client = state->i2c_client[num];

	/* decrease I2C driver usage count */
	module_put(client->dev.driver->owner);

	/* unregister I2C device */
	i2c_unregister_device(client);

	state->i2c_client[num] = NULL;
	return;
err:
	dev_dbg(&intf->dev, "failed\n");
}

static int af9035_i2c_master_xfer(struct i2c_adapter *adap,
		struct i2c_msg msg[], int num)
{
	struct dvb_usb_device *d = i2c_get_adapdata(adap);
	struct state *state = d_to_priv(d);
	int ret;
	u32 reg;

	if (mutex_lock_interruptible(&d->i2c_mutex) < 0)
		return -EAGAIN;

	/*
	 * AF9035 I2C sub header is 5 bytes long. Meaning of those bytes are:
	 * 0: data len
	 * 1: I2C addr << 1
	 * 2: reg addr len
	 *    byte 3 and 4 can be used as reg addr
	 * 3: reg addr MSB
	 *    used when reg addr len is set to 2
	 * 4: reg addr LSB
	 *    used when reg addr len is set to 1 or 2
	 *
	 * For the simplify we do not use register addr at all.
	 * NOTE: As a firmware knows tuner type there is very small possibility
	 * there could be some tuner I2C hacks done by firmware and this may
	 * lead problems if firmware expects those bytes are used.
	 *
	 * TODO: Here is few hacks. AF9035 chip integrates AF9033 demodulator.
	 * IT9135 chip integrates AF9033 demodulator and RF tuner. For dual
	 * tuner devices, there is also external AF9033 demodulator connected
	 * via external I2C bus. All AF9033 demod I2C traffic, both single and
	 * dual tuner configuration, is covered by firmware - actual USB IO
	 * looks just like a memory access.
	 * In case of IT913x chip, there is own tuner driver. It is implemented
	 * currently as a I2C driver, even tuner IP block is likely build
	 * directly into the demodulator memory space and there is no own I2C
	 * bus. I2C subsystem does not allow register multiple devices to same
	 * bus, having same slave address. Due to that we reuse demod address,
	 * shifted by one bit, on that case.
	 *
	 * For IT930x we use a different command and the sub header is
	 * different as well:
	 * 0: data len
	 * 1: I2C bus (0x03 seems to be only value used)
	 * 2: I2C addr << 1
	 */
#define AF9035_IS_I2C_XFER_WRITE_READ(_msg, _num) \
	(_num == 2 && !(_msg[0].flags & I2C_M_RD) && (_msg[1].flags & I2C_M_RD))
#define AF9035_IS_I2C_XFER_WRITE(_msg, _num) \
	(_num == 1 && !(_msg[0].flags & I2C_M_RD))
#define AF9035_IS_I2C_XFER_READ(_msg, _num) \
	(_num == 1 && (_msg[0].flags & I2C_M_RD))

	if (AF9035_IS_I2C_XFER_WRITE_READ(msg, num)) {
		if (msg[0].len > 40 || msg[1].len > 40) {
			/* TODO: correct limits > 40 */
			ret = -EOPNOTSUPP;
		} else if ((msg[0].addr == state->af9033_i2c_addr[0]) ||
			   (msg[0].addr == state->af9033_i2c_addr[1])) {
<<<<<<< HEAD
			if (msg[0].len < 3 || msg[1].len < 1)
				return -EOPNOTSUPP;
=======
			if (msg[0].len < 3 || msg[1].len < 1) {
				ret = -EOPNOTSUPP;
				goto unlock;
			}
>>>>>>> ccf0a997
			/* demod access via firmware interface */
			reg = msg[0].buf[0] << 16 | msg[0].buf[1] << 8 |
					msg[0].buf[2];

			if (msg[0].addr == state->af9033_i2c_addr[1])
				reg |= 0x100000;

			ret = af9035_rd_regs(d, reg, &msg[1].buf[0],
					msg[1].len);
		} else if (state->no_read) {
			memset(msg[1].buf, 0, msg[1].len);
			ret = 0;
		} else {
			/* I2C write + read */
			u8 buf[MAX_XFER_SIZE];
			struct usb_req req = { CMD_I2C_RD, 0, 5 + msg[0].len,
					buf, msg[1].len, msg[1].buf };

			if (state->chip_type == 0x9306) {
				req.cmd = CMD_GENERIC_I2C_RD;
				req.wlen = 3 + msg[0].len;
			}
			req.mbox |= ((msg[0].addr & 0x80)  >>  3);

			buf[0] = msg[1].len;
			if (state->chip_type == 0x9306) {
				buf[1] = 0x03; /* I2C bus */
				buf[2] = msg[0].addr << 1;
				memcpy(&buf[3], msg[0].buf, msg[0].len);
			} else {
				buf[1] = msg[0].addr << 1;
				buf[3] = 0x00; /* reg addr MSB */
				buf[4] = 0x00; /* reg addr LSB */

				/* Keep prev behavior for write req len > 2*/
				if (msg[0].len > 2) {
					buf[2] = 0x00; /* reg addr len */
					memcpy(&buf[5], msg[0].buf, msg[0].len);

				/* Use reg addr fields if write req len <= 2 */
				} else {
					req.wlen = 5;
					buf[2] = msg[0].len;
					if (msg[0].len == 2) {
						buf[3] = msg[0].buf[0];
						buf[4] = msg[0].buf[1];
					} else if (msg[0].len == 1) {
						buf[4] = msg[0].buf[0];
					}
				}
			}
			ret = af9035_ctrl_msg(d, &req);
		}
	} else if (AF9035_IS_I2C_XFER_WRITE(msg, num)) {
		if (msg[0].len > 40) {
			/* TODO: correct limits > 40 */
			ret = -EOPNOTSUPP;
		} else if ((msg[0].addr == state->af9033_i2c_addr[0]) ||
			   (msg[0].addr == state->af9033_i2c_addr[1])) {
<<<<<<< HEAD
			if (msg[0].len < 3)
				return -EOPNOTSUPP;
=======
			if (msg[0].len < 3) {
				ret = -EOPNOTSUPP;
				goto unlock;
			}
>>>>>>> ccf0a997
			/* demod access via firmware interface */
			reg = msg[0].buf[0] << 16 | msg[0].buf[1] << 8 |
					msg[0].buf[2];

			if (msg[0].addr == state->af9033_i2c_addr[1])
				reg |= 0x100000;

			ret = af9035_wr_regs(d, reg, &msg[0].buf[3], msg[0].len - 3);
		} else {
			/* I2C write */
			u8 buf[MAX_XFER_SIZE];
			struct usb_req req = { CMD_I2C_WR, 0, 5 + msg[0].len,
					buf, 0, NULL };

			if (state->chip_type == 0x9306) {
				req.cmd = CMD_GENERIC_I2C_WR;
				req.wlen = 3 + msg[0].len;
			}

			req.mbox |= ((msg[0].addr & 0x80)  >>  3);
			buf[0] = msg[0].len;
			if (state->chip_type == 0x9306) {
				buf[1] = 0x03; /* I2C bus */
				buf[2] = msg[0].addr << 1;
				memcpy(&buf[3], msg[0].buf, msg[0].len);
			} else {
				buf[1] = msg[0].addr << 1;
				buf[2] = 0x00; /* reg addr len */
				buf[3] = 0x00; /* reg addr MSB */
				buf[4] = 0x00; /* reg addr LSB */
				memcpy(&buf[5], msg[0].buf, msg[0].len);
			}
			ret = af9035_ctrl_msg(d, &req);
		}
	} else if (AF9035_IS_I2C_XFER_READ(msg, num)) {
		if (msg[0].len > 40) {
			/* TODO: correct limits > 40 */
			ret = -EOPNOTSUPP;
		} else if (state->no_read) {
			memset(msg[0].buf, 0, msg[0].len);
			ret = 0;
		} else {
			/* I2C read */
			u8 buf[5];
			struct usb_req req = { CMD_I2C_RD, 0, sizeof(buf),
						buf, msg[0].len, msg[0].buf };

			if (state->chip_type == 0x9306) {
				req.cmd = CMD_GENERIC_I2C_RD;
				req.wlen = 3;
			}
			req.mbox |= ((msg[0].addr & 0x80)  >>  3);
			buf[0] = msg[0].len;
			if (state->chip_type == 0x9306) {
				buf[1] = 0x03; /* I2C bus */
				buf[2] = msg[0].addr << 1;
			} else {
				buf[1] = msg[0].addr << 1;
				buf[2] = 0x00; /* reg addr len */
				buf[3] = 0x00; /* reg addr MSB */
				buf[4] = 0x00; /* reg addr LSB */
			}
			ret = af9035_ctrl_msg(d, &req);
		}
	} else {
		/*
		 * We support only three kind of I2C transactions:
		 * 1) 1 x write + 1 x read (repeated start)
		 * 2) 1 x write
		 * 3) 1 x read
		 */
		ret = -EOPNOTSUPP;
	}

unlock:
	mutex_unlock(&d->i2c_mutex);

	if (ret < 0)
		return ret;
	else
		return num;
}

static u32 af9035_i2c_functionality(struct i2c_adapter *adapter)
{
	return I2C_FUNC_I2C;
}

static struct i2c_algorithm af9035_i2c_algo = {
	.master_xfer = af9035_i2c_master_xfer,
	.functionality = af9035_i2c_functionality,
};

static int af9035_identify_state(struct dvb_usb_device *d, const char **name)
{
	struct state *state = d_to_priv(d);
	struct usb_interface *intf = d->intf;
	int ret, i, ts_mode_invalid;
	unsigned int utmp, eeprom_addr;
	u8 tmp;
	u8 wbuf[1] = { 1 };
	u8 rbuf[4];
	struct usb_req req = { CMD_FW_QUERYINFO, 0, sizeof(wbuf), wbuf,
			sizeof(rbuf), rbuf };

	ret = af9035_rd_regs(d, 0x1222, rbuf, 3);
	if (ret < 0)
		goto err;

	state->chip_version = rbuf[0];
	state->chip_type = rbuf[2] << 8 | rbuf[1] << 0;

	ret = af9035_rd_reg(d, 0x384f, &state->prechip_version);
	if (ret < 0)
		goto err;

	dev_info(&intf->dev, "prechip_version=%02x chip_version=%02x chip_type=%04x\n",
		 state->prechip_version, state->chip_version, state->chip_type);

	if (state->chip_type == 0x9135) {
		if (state->chip_version == 0x02) {
			*name = AF9035_FIRMWARE_IT9135_V2;
			utmp = 0x00461d;
		} else {
			*name = AF9035_FIRMWARE_IT9135_V1;
			utmp = 0x00461b;
		}

		/* Check if eeprom exists */
		ret = af9035_rd_reg(d, utmp, &tmp);
		if (ret < 0)
			goto err;

		if (tmp == 0x00) {
			dev_dbg(&intf->dev, "no eeprom\n");
			state->no_eeprom = true;
			goto check_firmware_status;
		}

		eeprom_addr = EEPROM_BASE_IT9135;
	} else if (state->chip_type == 0x9306) {
		*name = AF9035_FIRMWARE_IT9303;
		state->no_eeprom = true;
		goto check_firmware_status;
	} else {
		*name = AF9035_FIRMWARE_AF9035;
		eeprom_addr = EEPROM_BASE_AF9035;
	}

	/* Read and store eeprom */
	for (i = 0; i < 256; i += 32) {
		ret = af9035_rd_regs(d, eeprom_addr + i, &state->eeprom[i], 32);
		if (ret < 0)
			goto err;
	}

	dev_dbg(&intf->dev, "eeprom dump:\n");
	for (i = 0; i < 256; i += 16)
		dev_dbg(&intf->dev, "%*ph\n", 16, &state->eeprom[i]);

	/* check for dual tuner mode */
	tmp = state->eeprom[EEPROM_TS_MODE];
	ts_mode_invalid = 0;
	switch (tmp) {
	case 0:
		break;
	case 1:
	case 3:
		state->dual_mode = true;
		break;
	case 5:
		if (state->chip_type != 0x9135 && state->chip_type != 0x9306)
			state->dual_mode = true;	/* AF9035 */
		else
			ts_mode_invalid = 1;
		break;
	default:
		ts_mode_invalid = 1;
	}

	dev_dbg(&intf->dev, "ts mode=%d dual mode=%d\n", tmp, state->dual_mode);

	if (ts_mode_invalid)
		dev_info(&intf->dev, "ts mode=%d not supported, defaulting to single tuner mode!", tmp);

check_firmware_status:
	ret = af9035_ctrl_msg(d, &req);
	if (ret < 0)
		goto err;

	dev_dbg(&intf->dev, "reply=%*ph\n", 4, rbuf);
	if (rbuf[0] || rbuf[1] || rbuf[2] || rbuf[3])
		ret = WARM;
	else
		ret = COLD;

	return ret;

err:
	dev_dbg(&intf->dev, "failed=%d\n", ret);

	return ret;
}

static int af9035_download_firmware_old(struct dvb_usb_device *d,
		const struct firmware *fw)
{
	struct usb_interface *intf = d->intf;
	int ret, i, j, len;
	u8 wbuf[1];
	struct usb_req req = { 0, 0, 0, NULL, 0, NULL };
	struct usb_req req_fw_dl = { CMD_FW_DL, 0, 0, wbuf, 0, NULL };
	u8 hdr_core;
	u16 hdr_addr, hdr_data_len, hdr_checksum;
	#define MAX_DATA 58
	#define HDR_SIZE 7

	/*
	 * Thanks to Daniel Glöckner <daniel-gl@gmx.net> about that info!
	 *
	 * byte 0: MCS 51 core
	 *  There are two inside the AF9035 (1=Link and 2=OFDM) with separate
	 *  address spaces
	 * byte 1-2: Big endian destination address
	 * byte 3-4: Big endian number of data bytes following the header
	 * byte 5-6: Big endian header checksum, apparently ignored by the chip
	 *  Calculated as ~(h[0]*256+h[1]+h[2]*256+h[3]+h[4]*256)
	 */

	for (i = fw->size; i > HDR_SIZE;) {
		hdr_core = fw->data[fw->size - i + 0];
		hdr_addr = fw->data[fw->size - i + 1] << 8;
		hdr_addr |= fw->data[fw->size - i + 2] << 0;
		hdr_data_len = fw->data[fw->size - i + 3] << 8;
		hdr_data_len |= fw->data[fw->size - i + 4] << 0;
		hdr_checksum = fw->data[fw->size - i + 5] << 8;
		hdr_checksum |= fw->data[fw->size - i + 6] << 0;

		dev_dbg(&intf->dev, "core=%d addr=%04x data_len=%d checksum=%04x\n",
			hdr_core, hdr_addr, hdr_data_len, hdr_checksum);

		if (((hdr_core != 1) && (hdr_core != 2)) ||
				(hdr_data_len > i)) {
			dev_dbg(&intf->dev, "bad firmware\n");
			break;
		}

		/* download begin packet */
		req.cmd = CMD_FW_DL_BEGIN;
		ret = af9035_ctrl_msg(d, &req);
		if (ret < 0)
			goto err;

		/* download firmware packet(s) */
		for (j = HDR_SIZE + hdr_data_len; j > 0; j -= MAX_DATA) {
			len = j;
			if (len > MAX_DATA)
				len = MAX_DATA;
			req_fw_dl.wlen = len;
			req_fw_dl.wbuf = (u8 *) &fw->data[fw->size - i +
					HDR_SIZE + hdr_data_len - j];
			ret = af9035_ctrl_msg(d, &req_fw_dl);
			if (ret < 0)
				goto err;
		}

		/* download end packet */
		req.cmd = CMD_FW_DL_END;
		ret = af9035_ctrl_msg(d, &req);
		if (ret < 0)
			goto err;

		i -= hdr_data_len + HDR_SIZE;

		dev_dbg(&intf->dev, "data uploaded=%zu\n", fw->size - i);
	}

	/* print warn if firmware is bad, continue and see what happens */
	if (i)
		dev_warn(&intf->dev, "bad firmware\n");

	return 0;

err:
	dev_dbg(&intf->dev, "failed=%d\n", ret);

	return ret;
}

static int af9035_download_firmware_new(struct dvb_usb_device *d,
		const struct firmware *fw)
{
	struct usb_interface *intf = d->intf;
	int ret, i, i_prev;
	struct usb_req req_fw_dl = { CMD_FW_SCATTER_WR, 0, 0, NULL, 0, NULL };
	#define HDR_SIZE 7

	/*
	 * There seems to be following firmware header. Meaning of bytes 0-3
	 * is unknown.
	 *
	 * 0: 3
	 * 1: 0, 1
	 * 2: 0
	 * 3: 1, 2, 3
	 * 4: addr MSB
	 * 5: addr LSB
	 * 6: count of data bytes ?
	 */
	for (i = HDR_SIZE, i_prev = 0; i <= fw->size; i++) {
		if (i == fw->size ||
				(fw->data[i + 0] == 0x03 &&
				(fw->data[i + 1] == 0x00 ||
				fw->data[i + 1] == 0x01) &&
				fw->data[i + 2] == 0x00)) {
			req_fw_dl.wlen = i - i_prev;
			req_fw_dl.wbuf = (u8 *) &fw->data[i_prev];
			i_prev = i;
			ret = af9035_ctrl_msg(d, &req_fw_dl);
			if (ret < 0)
				goto err;

			dev_dbg(&intf->dev, "data uploaded=%d\n", i);
		}
	}

	return 0;

err:
	dev_dbg(&intf->dev, "failed=%d\n", ret);

	return ret;
}

static int af9035_download_firmware(struct dvb_usb_device *d,
		const struct firmware *fw)
{
	struct usb_interface *intf = d->intf;
	struct state *state = d_to_priv(d);
	int ret;
	u8 wbuf[1];
	u8 rbuf[4];
	u8 tmp;
	struct usb_req req = { 0, 0, 0, NULL, 0, NULL };
	struct usb_req req_fw_ver = { CMD_FW_QUERYINFO, 0, 1, wbuf, 4, rbuf };

	dev_dbg(&intf->dev, "\n");

	/*
	 * In case of dual tuner configuration we need to do some extra
	 * initialization in order to download firmware to slave demod too,
	 * which is done by master demod.
	 * Master feeds also clock and controls power via GPIO.
	 */
	if (state->dual_mode) {
		/* configure gpioh1, reset & power slave demod */
		ret = af9035_wr_reg_mask(d, 0x00d8b0, 0x01, 0x01);
		if (ret < 0)
			goto err;

		ret = af9035_wr_reg_mask(d, 0x00d8b1, 0x01, 0x01);
		if (ret < 0)
			goto err;

		ret = af9035_wr_reg_mask(d, 0x00d8af, 0x00, 0x01);
		if (ret < 0)
			goto err;

		usleep_range(10000, 50000);

		ret = af9035_wr_reg_mask(d, 0x00d8af, 0x01, 0x01);
		if (ret < 0)
			goto err;

		/* tell the slave I2C address */
		tmp = state->eeprom[EEPROM_2ND_DEMOD_ADDR];

		/* Use default I2C address if eeprom has no address set */
		if (!tmp)
			tmp = 0x1d << 1; /* 8-bit format used by chip */

		if ((state->chip_type == 0x9135) ||
				(state->chip_type == 0x9306)) {
			ret = af9035_wr_reg(d, 0x004bfb, tmp);
			if (ret < 0)
				goto err;
		} else {
			ret = af9035_wr_reg(d, 0x00417f, tmp);
			if (ret < 0)
				goto err;

			/* enable clock out */
			ret = af9035_wr_reg_mask(d, 0x00d81a, 0x01, 0x01);
			if (ret < 0)
				goto err;
		}
	}

	if (fw->data[0] == 0x01)
		ret = af9035_download_firmware_old(d, fw);
	else
		ret = af9035_download_firmware_new(d, fw);
	if (ret < 0)
		goto err;

	/* firmware loaded, request boot */
	req.cmd = CMD_FW_BOOT;
	ret = af9035_ctrl_msg(d, &req);
	if (ret < 0)
		goto err;

	/* ensure firmware starts */
	wbuf[0] = 1;
	ret = af9035_ctrl_msg(d, &req_fw_ver);
	if (ret < 0)
		goto err;

	if (!(rbuf[0] || rbuf[1] || rbuf[2] || rbuf[3])) {
		dev_err(&intf->dev, "firmware did not run\n");
		ret = -ENODEV;
		goto err;
	}

	dev_info(&intf->dev, "firmware version=%d.%d.%d.%d",
		 rbuf[0], rbuf[1], rbuf[2], rbuf[3]);

	return 0;

err:
	dev_dbg(&intf->dev, "failed=%d\n", ret);

	return ret;
}

static int af9035_read_config(struct dvb_usb_device *d)
{
	struct usb_interface *intf = d->intf;
	struct state *state = d_to_priv(d);
	int ret, i;
	u8 tmp;
	u16 tmp16;

	/* Demod I2C address */
	state->af9033_i2c_addr[0] = 0x1c;
	state->af9033_i2c_addr[1] = 0x1d;
	state->af9033_config[0].adc_multiplier = AF9033_ADC_MULTIPLIER_2X;
	state->af9033_config[1].adc_multiplier = AF9033_ADC_MULTIPLIER_2X;
	state->af9033_config[0].ts_mode = AF9033_TS_MODE_USB;
	state->af9033_config[1].ts_mode = AF9033_TS_MODE_SERIAL;
	state->it930x_addresses = 0;

	if (state->chip_type == 0x9135) {
		/* feed clock for integrated RF tuner */
		state->af9033_config[0].dyn0_clk = true;
		state->af9033_config[1].dyn0_clk = true;

		if (state->chip_version == 0x02) {
			state->af9033_config[0].tuner = AF9033_TUNER_IT9135_60;
			state->af9033_config[1].tuner = AF9033_TUNER_IT9135_60;
		} else {
			state->af9033_config[0].tuner = AF9033_TUNER_IT9135_38;
			state->af9033_config[1].tuner = AF9033_TUNER_IT9135_38;
		}

		if (state->no_eeprom) {
			/* Remote controller to NEC polling by default */
			state->ir_mode = 0x05;
			state->ir_type = 0x00;

			goto skip_eeprom;
		}
	} else if (state->chip_type == 0x9306) {
		/*
		 * IT930x is an USB bridge, only single demod-single tuner
		 * configurations seen so far.
		 */
		if ((le16_to_cpu(d->udev->descriptor.idVendor) == USB_VID_AVERMEDIA) &&
		    (le16_to_cpu(d->udev->descriptor.idProduct) == USB_PID_AVERMEDIA_TD310)) {
			state->it930x_addresses = 1;
		}
		return 0;
	}

	/* Remote controller */
	state->ir_mode = state->eeprom[EEPROM_IR_MODE];
	state->ir_type = state->eeprom[EEPROM_IR_TYPE];

	if (state->dual_mode) {
		/* Read 2nd demodulator I2C address. 8-bit format on eeprom */
		tmp = state->eeprom[EEPROM_2ND_DEMOD_ADDR];
		if (tmp)
			state->af9033_i2c_addr[1] = tmp >> 1;

		dev_dbg(&intf->dev, "2nd demod I2C addr=%02x\n",
			state->af9033_i2c_addr[1]);
	}

	for (i = 0; i < state->dual_mode + 1; i++) {
		unsigned int eeprom_offset = 0;

		/* tuner */
		tmp = state->eeprom[EEPROM_1_TUNER_ID + eeprom_offset];
		dev_dbg(&intf->dev, "[%d]tuner=%02x\n", i, tmp);

		/* tuner sanity check */
		if (state->chip_type == 0x9135) {
			if (state->chip_version == 0x02) {
				/* IT9135 BX (v2) */
				switch (tmp) {
				case AF9033_TUNER_IT9135_60:
				case AF9033_TUNER_IT9135_61:
				case AF9033_TUNER_IT9135_62:
					state->af9033_config[i].tuner = tmp;
					break;
				}
			} else {
				/* IT9135 AX (v1) */
				switch (tmp) {
				case AF9033_TUNER_IT9135_38:
				case AF9033_TUNER_IT9135_51:
				case AF9033_TUNER_IT9135_52:
					state->af9033_config[i].tuner = tmp;
					break;
				}
			}
		} else {
			/* AF9035 */
			state->af9033_config[i].tuner = tmp;
		}

		if (state->af9033_config[i].tuner != tmp) {
			dev_info(&intf->dev, "[%d] overriding tuner from %02x to %02x\n",
				 i, tmp, state->af9033_config[i].tuner);
		}

		switch (state->af9033_config[i].tuner) {
		case AF9033_TUNER_TUA9001:
		case AF9033_TUNER_FC0011:
		case AF9033_TUNER_MXL5007T:
		case AF9033_TUNER_TDA18218:
		case AF9033_TUNER_FC2580:
		case AF9033_TUNER_FC0012:
			state->af9033_config[i].spec_inv = 1;
			break;
		case AF9033_TUNER_IT9135_38:
		case AF9033_TUNER_IT9135_51:
		case AF9033_TUNER_IT9135_52:
		case AF9033_TUNER_IT9135_60:
		case AF9033_TUNER_IT9135_61:
		case AF9033_TUNER_IT9135_62:
			break;
		default:
			dev_warn(&intf->dev, "tuner id=%02x not supported, please report!",
				 tmp);
		}

		/* disable dual mode if driver does not support it */
		if (i == 1)
			switch (state->af9033_config[i].tuner) {
			case AF9033_TUNER_FC0012:
			case AF9033_TUNER_IT9135_38:
			case AF9033_TUNER_IT9135_51:
			case AF9033_TUNER_IT9135_52:
			case AF9033_TUNER_IT9135_60:
			case AF9033_TUNER_IT9135_61:
			case AF9033_TUNER_IT9135_62:
			case AF9033_TUNER_MXL5007T:
				break;
			default:
				state->dual_mode = false;
				dev_info(&intf->dev, "driver does not support 2nd tuner and will disable it");
		}

		/* tuner IF frequency */
		tmp = state->eeprom[EEPROM_1_IF_L + eeprom_offset];
		tmp16 = tmp << 0;
		tmp = state->eeprom[EEPROM_1_IF_H + eeprom_offset];
		tmp16 |= tmp << 8;
		dev_dbg(&intf->dev, "[%d]IF=%d\n", i, tmp16);

		eeprom_offset += 0x10; /* shift for the 2nd tuner params */
	}

skip_eeprom:
	/* get demod clock */
	ret = af9035_rd_reg(d, 0x00d800, &tmp);
	if (ret < 0)
		goto err;

	tmp = (tmp >> 0) & 0x0f;

	for (i = 0; i < ARRAY_SIZE(state->af9033_config); i++) {
		if (state->chip_type == 0x9135)
			state->af9033_config[i].clock = clock_lut_it9135[tmp];
		else
			state->af9033_config[i].clock = clock_lut_af9035[tmp];
	}

	state->no_read = false;
	/* Some MXL5007T devices cannot properly handle tuner I2C read ops. */
	if (state->af9033_config[0].tuner == AF9033_TUNER_MXL5007T &&
		le16_to_cpu(d->udev->descriptor.idVendor) == USB_VID_AVERMEDIA)

		switch (le16_to_cpu(d->udev->descriptor.idProduct)) {
		case USB_PID_AVERMEDIA_A867:
		case USB_PID_AVERMEDIA_TWINSTAR:
			dev_info(&intf->dev,
				 "Device may have issues with I2C read operations. Enabling fix.\n");
			state->no_read = true;
			break;
		}

	return 0;

err:
	dev_dbg(&intf->dev, "failed=%d\n", ret);

	return ret;
}

static int af9035_tua9001_tuner_callback(struct dvb_usb_device *d,
		int cmd, int arg)
{
	struct usb_interface *intf = d->intf;
	int ret;
	u8 val;

	dev_dbg(&intf->dev, "cmd=%d arg=%d\n", cmd, arg);

	/*
	 * CEN     always enabled by hardware wiring
	 * RESETN  GPIOT3
	 * RXEN    GPIOT2
	 */

	switch (cmd) {
	case TUA9001_CMD_RESETN:
		if (arg)
			val = 0x00;
		else
			val = 0x01;

		ret = af9035_wr_reg_mask(d, 0x00d8e7, val, 0x01);
		if (ret < 0)
			goto err;
		break;
	case TUA9001_CMD_RXEN:
		if (arg)
			val = 0x01;
		else
			val = 0x00;

		ret = af9035_wr_reg_mask(d, 0x00d8eb, val, 0x01);
		if (ret < 0)
			goto err;
		break;
	}

	return 0;

err:
	dev_dbg(&intf->dev, "failed=%d\n", ret);

	return ret;
}


static int af9035_fc0011_tuner_callback(struct dvb_usb_device *d,
		int cmd, int arg)
{
	struct usb_interface *intf = d->intf;
	int ret;

	switch (cmd) {
	case FC0011_FE_CALLBACK_POWER:
		/* Tuner enable */
		ret = af9035_wr_reg_mask(d, 0xd8eb, 1, 1);
		if (ret < 0)
			goto err;

		ret = af9035_wr_reg_mask(d, 0xd8ec, 1, 1);
		if (ret < 0)
			goto err;

		ret = af9035_wr_reg_mask(d, 0xd8ed, 1, 1);
		if (ret < 0)
			goto err;

		/* LED */
		ret = af9035_wr_reg_mask(d, 0xd8d0, 1, 1);
		if (ret < 0)
			goto err;

		ret = af9035_wr_reg_mask(d, 0xd8d1, 1, 1);
		if (ret < 0)
			goto err;

		usleep_range(10000, 50000);
		break;
	case FC0011_FE_CALLBACK_RESET:
		ret = af9035_wr_reg(d, 0xd8e9, 1);
		if (ret < 0)
			goto err;

		ret = af9035_wr_reg(d, 0xd8e8, 1);
		if (ret < 0)
			goto err;

		ret = af9035_wr_reg(d, 0xd8e7, 1);
		if (ret < 0)
			goto err;

		usleep_range(10000, 20000);

		ret = af9035_wr_reg(d, 0xd8e7, 0);
		if (ret < 0)
			goto err;

		usleep_range(10000, 20000);
		break;
	default:
		ret = -EINVAL;
		goto err;
	}

	return 0;

err:
	dev_dbg(&intf->dev, "failed=%d\n", ret);

	return ret;
}

static int af9035_tuner_callback(struct dvb_usb_device *d, int cmd, int arg)
{
	struct state *state = d_to_priv(d);

	switch (state->af9033_config[0].tuner) {
	case AF9033_TUNER_FC0011:
		return af9035_fc0011_tuner_callback(d, cmd, arg);
	case AF9033_TUNER_TUA9001:
		return af9035_tua9001_tuner_callback(d, cmd, arg);
	default:
		break;
	}

	return 0;
}

static int af9035_frontend_callback(void *adapter_priv, int component,
				    int cmd, int arg)
{
	struct i2c_adapter *adap = adapter_priv;
	struct dvb_usb_device *d = i2c_get_adapdata(adap);
	struct usb_interface *intf = d->intf;

	dev_dbg(&intf->dev, "component=%d cmd=%d arg=%d\n",
		component, cmd, arg);

	switch (component) {
	case DVB_FRONTEND_COMPONENT_TUNER:
		return af9035_tuner_callback(d, cmd, arg);
	default:
		break;
	}

	return 0;
}

static int af9035_get_adapter_count(struct dvb_usb_device *d)
{
	struct state *state = d_to_priv(d);

	return state->dual_mode + 1;
}

static int af9035_frontend_attach(struct dvb_usb_adapter *adap)
{
	struct state *state = adap_to_priv(adap);
	struct dvb_usb_device *d = adap_to_d(adap);
	struct usb_interface *intf = d->intf;
	int ret;

	dev_dbg(&intf->dev, "adap->id=%d\n", adap->id);

	if (!state->af9033_config[adap->id].tuner) {
		/* unsupported tuner */
		ret = -ENODEV;
		goto err;
	}

	state->af9033_config[adap->id].fe = &adap->fe[0];
	state->af9033_config[adap->id].ops = &state->ops;
	ret = af9035_add_i2c_dev(d, "af9033", state->af9033_i2c_addr[adap->id],
			&state->af9033_config[adap->id], &d->i2c_adap);
	if (ret)
		goto err;

	if (adap->fe[0] == NULL) {
		ret = -ENODEV;
		goto err;
	}

	/* disable I2C-gate */
	adap->fe[0]->ops.i2c_gate_ctrl = NULL;
	adap->fe[0]->callback = af9035_frontend_callback;

	return 0;

err:
	dev_dbg(&intf->dev, "failed=%d\n", ret);

	return ret;
}

/*
 * The I2C speed register is calculated with:
 *	I2C speed register = (1000000000 / (24.4 * 16 * I2C_speed))
 *
 * The default speed register for it930x is 7, with means a
 * speed of ~366 kbps
 */
#define I2C_SPEED_366K 7

static int it930x_frontend_attach(struct dvb_usb_adapter *adap)
{
	struct state *state = adap_to_priv(adap);
	struct dvb_usb_device *d = adap_to_d(adap);
	struct usb_interface *intf = d->intf;
	int ret;
	struct si2168_config si2168_config;
	struct i2c_adapter *adapter;

	dev_dbg(&intf->dev, "adap->id=%d\n", adap->id);

	/* I2C master bus 2 clock speed 366k */
	ret = af9035_wr_reg(d, 0x00f6a7, I2C_SPEED_366K);
	if (ret < 0)
		goto err;

	/* I2C master bus 1,3 clock speed 366k */
	ret = af9035_wr_reg(d, 0x00f103, I2C_SPEED_366K);
	if (ret < 0)
		goto err;

	/* set gpio11 low */
	ret = af9035_wr_reg_mask(d, 0xd8d4, 0x01, 0x01);
	if (ret < 0)
		goto err;

	ret = af9035_wr_reg_mask(d, 0xd8d5, 0x01, 0x01);
	if (ret < 0)
		goto err;

	ret = af9035_wr_reg_mask(d, 0xd8d3, 0x01, 0x01);
	if (ret < 0)
		goto err;

	/* Tuner enable using gpiot2_en, gpiot2_on and gpiot2_o (reset) */
	ret = af9035_wr_reg_mask(d, 0xd8b8, 0x01, 0x01);
	if (ret < 0)
		goto err;

	ret = af9035_wr_reg_mask(d, 0xd8b9, 0x01, 0x01);
	if (ret < 0)
		goto err;

	ret = af9035_wr_reg_mask(d, 0xd8b7, 0x00, 0x01);
	if (ret < 0)
		goto err;

	msleep(200);

	ret = af9035_wr_reg_mask(d, 0xd8b7, 0x01, 0x01);
	if (ret < 0)
		goto err;

	memset(&si2168_config, 0, sizeof(si2168_config));
	si2168_config.i2c_adapter = &adapter;
	si2168_config.fe = &adap->fe[0];
	si2168_config.ts_mode = SI2168_TS_SERIAL;

	state->af9033_config[adap->id].fe = &adap->fe[0];
	state->af9033_config[adap->id].ops = &state->ops;
	ret = af9035_add_i2c_dev(d, "si2168",
				 it930x_addresses_table[state->it930x_addresses].frontend_i2c_addr,
				 &si2168_config, &d->i2c_adap);
	if (ret)
		goto err;

	if (adap->fe[0] == NULL) {
		ret = -ENODEV;
		goto err;
	}
	state->i2c_adapter_demod = adapter;

	return 0;

err:
	dev_dbg(&intf->dev, "failed=%d\n", ret);

	return ret;
}

static int af9035_frontend_detach(struct dvb_usb_adapter *adap)
{
	struct state *state = adap_to_priv(adap);
	struct dvb_usb_device *d = adap_to_d(adap);
	struct usb_interface *intf = d->intf;

	dev_dbg(&intf->dev, "adap->id=%d\n", adap->id);

	if (adap->id == 1) {
		if (state->i2c_client[1])
			af9035_del_i2c_dev(d);
	} else if (adap->id == 0) {
		if (state->i2c_client[0])
			af9035_del_i2c_dev(d);
	}

	return 0;
}

static const struct fc0011_config af9035_fc0011_config = {
	.i2c_address = 0x60,
};

static struct mxl5007t_config af9035_mxl5007t_config[] = {
	{
		.xtal_freq_hz = MxL_XTAL_24_MHZ,
		.if_freq_hz = MxL_IF_4_57_MHZ,
		.invert_if = 0,
		.loop_thru_enable = 0,
		.clk_out_enable = 0,
		.clk_out_amp = MxL_CLKOUT_AMP_0_94V,
	}, {
		.xtal_freq_hz = MxL_XTAL_24_MHZ,
		.if_freq_hz = MxL_IF_4_57_MHZ,
		.invert_if = 0,
		.loop_thru_enable = 1,
		.clk_out_enable = 1,
		.clk_out_amp = MxL_CLKOUT_AMP_0_94V,
	}
};

static struct tda18218_config af9035_tda18218_config = {
	.i2c_address = 0x60,
	.i2c_wr_max = 21,
};

static const struct fc0012_config af9035_fc0012_config[] = {
	{
		.i2c_address = 0x63,
		.xtal_freq = FC_XTAL_36_MHZ,
		.dual_master = true,
		.loop_through = true,
		.clock_out = true,
	}, {
		.i2c_address = 0x63 | 0x80, /* I2C bus select hack */
		.xtal_freq = FC_XTAL_36_MHZ,
		.dual_master = true,
	}
};

static int af9035_tuner_attach(struct dvb_usb_adapter *adap)
{
	struct state *state = adap_to_priv(adap);
	struct dvb_usb_device *d = adap_to_d(adap);
	struct usb_interface *intf = d->intf;
	int ret;
	struct dvb_frontend *fe;
	struct i2c_msg msg[1];
	u8 tuner_addr;

	dev_dbg(&intf->dev, "adap->id=%d\n", adap->id);

	/*
	 * XXX: Hack used in that function: we abuse unused I2C address bit [7]
	 * to carry info about used I2C bus for dual tuner configuration.
	 */

	switch (state->af9033_config[adap->id].tuner) {
	case AF9033_TUNER_TUA9001: {
		struct tua9001_platform_data tua9001_pdata = {
			.dvb_frontend = adap->fe[0],
		};

		/*
		 * AF9035 gpiot3 = TUA9001 RESETN
		 * AF9035 gpiot2 = TUA9001 RXEN
		 */

		/* configure gpiot2 and gpiot2 as output */
		ret = af9035_wr_reg_mask(d, 0x00d8ec, 0x01, 0x01);
		if (ret < 0)
			goto err;

		ret = af9035_wr_reg_mask(d, 0x00d8ed, 0x01, 0x01);
		if (ret < 0)
			goto err;

		ret = af9035_wr_reg_mask(d, 0x00d8e8, 0x01, 0x01);
		if (ret < 0)
			goto err;

		ret = af9035_wr_reg_mask(d, 0x00d8e9, 0x01, 0x01);
		if (ret < 0)
			goto err;

		/* attach tuner */
		ret = af9035_add_i2c_dev(d, "tua9001", 0x60, &tua9001_pdata,
					 &d->i2c_adap);
		if (ret)
			goto err;

		fe = adap->fe[0];
		break;
	}
	case AF9033_TUNER_FC0011:
		fe = dvb_attach(fc0011_attach, adap->fe[0],
				&d->i2c_adap, &af9035_fc0011_config);
		break;
	case AF9033_TUNER_MXL5007T:
		if (adap->id == 0) {
			ret = af9035_wr_reg(d, 0x00d8e0, 1);
			if (ret < 0)
				goto err;

			ret = af9035_wr_reg(d, 0x00d8e1, 1);
			if (ret < 0)
				goto err;

			ret = af9035_wr_reg(d, 0x00d8df, 0);
			if (ret < 0)
				goto err;

			msleep(30);

			ret = af9035_wr_reg(d, 0x00d8df, 1);
			if (ret < 0)
				goto err;

			msleep(300);

			ret = af9035_wr_reg(d, 0x00d8c0, 1);
			if (ret < 0)
				goto err;

			ret = af9035_wr_reg(d, 0x00d8c1, 1);
			if (ret < 0)
				goto err;

			ret = af9035_wr_reg(d, 0x00d8bf, 0);
			if (ret < 0)
				goto err;

			ret = af9035_wr_reg(d, 0x00d8b4, 1);
			if (ret < 0)
				goto err;

			ret = af9035_wr_reg(d, 0x00d8b5, 1);
			if (ret < 0)
				goto err;

			ret = af9035_wr_reg(d, 0x00d8b3, 1);
			if (ret < 0)
				goto err;

			tuner_addr = 0x60;
		} else {
			tuner_addr = 0x60 | 0x80; /* I2C bus hack */
		}

		/* attach tuner */
		fe = dvb_attach(mxl5007t_attach, adap->fe[0], &d->i2c_adap,
				tuner_addr, &af9035_mxl5007t_config[adap->id]);
		break;
	case AF9033_TUNER_TDA18218:
		/* attach tuner */
		fe = dvb_attach(tda18218_attach, adap->fe[0],
				&d->i2c_adap, &af9035_tda18218_config);
		break;
	case AF9033_TUNER_FC2580: {
		struct fc2580_platform_data fc2580_pdata = {
			.dvb_frontend = adap->fe[0],
		};

		/* Tuner enable using gpiot2_o, gpiot2_en and gpiot2_on  */
		ret = af9035_wr_reg_mask(d, 0xd8eb, 0x01, 0x01);
		if (ret < 0)
			goto err;

		ret = af9035_wr_reg_mask(d, 0xd8ec, 0x01, 0x01);
		if (ret < 0)
			goto err;

		ret = af9035_wr_reg_mask(d, 0xd8ed, 0x01, 0x01);
		if (ret < 0)
			goto err;

		usleep_range(10000, 50000);
		/* attach tuner */
		ret = af9035_add_i2c_dev(d, "fc2580", 0x56, &fc2580_pdata,
					 &d->i2c_adap);
		if (ret)
			goto err;

		fe = adap->fe[0];
		break;
	}
	case AF9033_TUNER_FC0012:
		/*
		 * AF9035 gpiot2 = FC0012 enable
		 * XXX: there seems to be something on gpioh8 too, but on my
		 * test I didn't find any difference.
		 */

		if (adap->id == 0) {
			/* configure gpiot2 as output and high */
			ret = af9035_wr_reg_mask(d, 0xd8eb, 0x01, 0x01);
			if (ret < 0)
				goto err;

			ret = af9035_wr_reg_mask(d, 0xd8ec, 0x01, 0x01);
			if (ret < 0)
				goto err;

			ret = af9035_wr_reg_mask(d, 0xd8ed, 0x01, 0x01);
			if (ret < 0)
				goto err;
		} else {
			/*
			 * FIXME: That belongs for the FC0012 driver.
			 * Write 02 to FC0012 master tuner register 0d directly
			 * in order to make slave tuner working.
			 */
			msg[0].addr = 0x63;
			msg[0].flags = 0;
			msg[0].len = 2;
			msg[0].buf = "\x0d\x02";
			ret = i2c_transfer(&d->i2c_adap, msg, 1);
			if (ret < 0)
				goto err;
		}

		usleep_range(10000, 50000);

		fe = dvb_attach(fc0012_attach, adap->fe[0], &d->i2c_adap,
				&af9035_fc0012_config[adap->id]);
		break;
	case AF9033_TUNER_IT9135_38:
	case AF9033_TUNER_IT9135_51:
	case AF9033_TUNER_IT9135_52:
	case AF9033_TUNER_IT9135_60:
	case AF9033_TUNER_IT9135_61:
	case AF9033_TUNER_IT9135_62:
	{
		struct platform_device *pdev;
		const char *name;
		struct it913x_platform_data it913x_pdata = {
			.regmap = state->af9033_config[adap->id].regmap,
			.fe = adap->fe[0],
		};

		switch (state->af9033_config[adap->id].tuner) {
		case AF9033_TUNER_IT9135_38:
		case AF9033_TUNER_IT9135_51:
		case AF9033_TUNER_IT9135_52:
			name = "it9133ax-tuner";
			break;
		case AF9033_TUNER_IT9135_60:
		case AF9033_TUNER_IT9135_61:
		case AF9033_TUNER_IT9135_62:
			name = "it9133bx-tuner";
			break;
		default:
			ret = -ENODEV;
			goto err;
		}

		if (state->dual_mode) {
			if (adap->id == 0)
				it913x_pdata.role = IT913X_ROLE_DUAL_MASTER;
			else
				it913x_pdata.role = IT913X_ROLE_DUAL_SLAVE;
		} else {
			it913x_pdata.role = IT913X_ROLE_SINGLE;
		}

		request_module("%s", "it913x");
		pdev = platform_device_register_data(&d->intf->dev, name,
						     PLATFORM_DEVID_AUTO,
						     &it913x_pdata,
						     sizeof(it913x_pdata));
		if (IS_ERR(pdev) || !pdev->dev.driver) {
			ret = -ENODEV;
			goto err;
		}
		if (!try_module_get(pdev->dev.driver->owner)) {
			platform_device_unregister(pdev);
			ret = -ENODEV;
			goto err;
		}

		state->platform_device_tuner[adap->id] = pdev;
		fe = adap->fe[0];
		break;
	}
	default:
		fe = NULL;
	}

	if (fe == NULL) {
		ret = -ENODEV;
		goto err;
	}

	return 0;

err:
	dev_dbg(&intf->dev, "failed=%d\n", ret);

	return ret;
}

static int it930x_tuner_attach(struct dvb_usb_adapter *adap)
{
	struct state *state = adap_to_priv(adap);
	struct dvb_usb_device *d = adap_to_d(adap);
	struct usb_interface *intf = d->intf;
	int ret;
	struct si2157_config si2157_config;

	dev_dbg(&intf->dev, "adap->id=%d\n", adap->id);

	memset(&si2157_config, 0, sizeof(si2157_config));
	si2157_config.fe = adap->fe[0];

	/*
	 * HACK: The Logilink VG0022A and TerraTec TC2 Stick have
	 * a bug: when the si2157 firmware that came with the device
	 * is replaced by a new one, the I2C transfers to the tuner
	 * will return just 0xff.
	 *
	 * Probably, the vendor firmware has some patch specifically
	 * designed for this device. So, we can't replace by the
	 * generic firmware. The right solution would be to extract
	 * the si2157 firmware from the original driver and ask the
	 * driver to load the specifically designed firmware, but,
	 * while we don't have that, the next best solution is to just
	 * keep the original firmware at the device.
	 */
	if ((le16_to_cpu(d->udev->descriptor.idVendor) == USB_VID_DEXATEK &&
	     le16_to_cpu(d->udev->descriptor.idProduct) == 0x0100) ||
	    (le16_to_cpu(d->udev->descriptor.idVendor) == USB_VID_TERRATEC &&
	     le16_to_cpu(d->udev->descriptor.idProduct) == USB_PID_TERRATEC_CINERGY_TC2_STICK))
		si2157_config.dont_load_firmware = true;

	si2157_config.if_port = it930x_addresses_table[state->it930x_addresses].tuner_if_port;
	ret = af9035_add_i2c_dev(d, "si2157",
				 it930x_addresses_table[state->it930x_addresses].tuner_i2c_addr,
				 &si2157_config, state->i2c_adapter_demod);
	if (ret)
		goto err;

	return 0;

err:
	dev_dbg(&intf->dev, "failed=%d\n", ret);

	return ret;
}


static int it930x_tuner_detach(struct dvb_usb_adapter *adap)
{
	struct state *state = adap_to_priv(adap);
	struct dvb_usb_device *d = adap_to_d(adap);
	struct usb_interface *intf = d->intf;

	dev_dbg(&intf->dev, "adap->id=%d\n", adap->id);

	if (adap->id == 1) {
		if (state->i2c_client[3])
			af9035_del_i2c_dev(d);
	} else if (adap->id == 0) {
		if (state->i2c_client[1])
			af9035_del_i2c_dev(d);
	}

	return 0;
}


static int af9035_tuner_detach(struct dvb_usb_adapter *adap)
{
	struct state *state = adap_to_priv(adap);
	struct dvb_usb_device *d = adap_to_d(adap);
	struct usb_interface *intf = d->intf;

	dev_dbg(&intf->dev, "adap->id=%d\n", adap->id);

	switch (state->af9033_config[adap->id].tuner) {
	case AF9033_TUNER_TUA9001:
	case AF9033_TUNER_FC2580:
		if (adap->id == 1) {
			if (state->i2c_client[3])
				af9035_del_i2c_dev(d);
		} else if (adap->id == 0) {
			if (state->i2c_client[1])
				af9035_del_i2c_dev(d);
		}
		break;
	case AF9033_TUNER_IT9135_38:
	case AF9033_TUNER_IT9135_51:
	case AF9033_TUNER_IT9135_52:
	case AF9033_TUNER_IT9135_60:
	case AF9033_TUNER_IT9135_61:
	case AF9033_TUNER_IT9135_62:
	{
		struct platform_device *pdev;

		pdev = state->platform_device_tuner[adap->id];
		if (pdev) {
			module_put(pdev->dev.driver->owner);
			platform_device_unregister(pdev);
		}
		break;
	}
	}

	return 0;
}

static int af9035_init(struct dvb_usb_device *d)
{
	struct state *state = d_to_priv(d);
	struct usb_interface *intf = d->intf;
	int ret, i;
	u16 frame_size = (d->udev->speed == USB_SPEED_FULL ? 5 : 87) * 188 / 4;
	u8 packet_size = (d->udev->speed == USB_SPEED_FULL ? 64 : 512) / 4;
	struct reg_val_mask tab[] = {
		{ 0x80f99d, 0x01, 0x01 },
		{ 0x80f9a4, 0x01, 0x01 },
		{ 0x00dd11, 0x00, 0x20 },
		{ 0x00dd11, 0x00, 0x40 },
		{ 0x00dd13, 0x00, 0x20 },
		{ 0x00dd13, 0x00, 0x40 },
		{ 0x00dd11, 0x20, 0x20 },
		{ 0x00dd88, (frame_size >> 0) & 0xff, 0xff},
		{ 0x00dd89, (frame_size >> 8) & 0xff, 0xff},
		{ 0x00dd0c, packet_size, 0xff},
		{ 0x00dd11, state->dual_mode << 6, 0x40 },
		{ 0x00dd8a, (frame_size >> 0) & 0xff, 0xff},
		{ 0x00dd8b, (frame_size >> 8) & 0xff, 0xff},
		{ 0x00dd0d, packet_size, 0xff },
		{ 0x80f9a3, state->dual_mode, 0x01 },
		{ 0x80f9cd, state->dual_mode, 0x01 },
		{ 0x80f99d, 0x00, 0x01 },
		{ 0x80f9a4, 0x00, 0x01 },
	};

	dev_dbg(&intf->dev, "USB speed=%d frame_size=%04x packet_size=%02x\n",
		d->udev->speed, frame_size, packet_size);

	/* init endpoints */
	for (i = 0; i < ARRAY_SIZE(tab); i++) {
		ret = af9035_wr_reg_mask(d, tab[i].reg, tab[i].val,
				tab[i].mask);
		if (ret < 0)
			goto err;
	}

	return 0;

err:
	dev_dbg(&intf->dev, "failed=%d\n", ret);

	return ret;
}

static int it930x_init(struct dvb_usb_device *d)
{
	struct state *state = d_to_priv(d);
	struct usb_interface *intf = d->intf;
	int ret, i;
	u16 frame_size = (d->udev->speed == USB_SPEED_FULL ? 5 : 816) * 188 / 4;
	u8 packet_size = (d->udev->speed == USB_SPEED_FULL ? 64 : 512) / 4;
	struct reg_val_mask tab[] = {
		{ 0x00da1a, 0x00, 0x01 }, /* ignore_sync_byte */
		{ 0x00f41f, 0x04, 0x04 }, /* dvbt_inten */
		{ 0x00da10, 0x00, 0x01 }, /* mpeg_full_speed */
		{ 0x00f41a, 0x01, 0x01 }, /* dvbt_en */
		{ 0x00da1d, 0x01, 0x01 }, /* mp2_sw_rst, reset EP4 */
		{ 0x00dd11, 0x00, 0x20 }, /* ep4_tx_en, disable EP4 */
		{ 0x00dd13, 0x00, 0x20 }, /* ep4_tx_nak, disable EP4 NAK */
		{ 0x00dd11, 0x20, 0x20 }, /* ep4_tx_en, enable EP4 */
		{ 0x00dd11, 0x00, 0x40 }, /* ep5_tx_en, disable EP5 */
		{ 0x00dd13, 0x00, 0x40 }, /* ep5_tx_nak, disable EP5 NAK */
		{ 0x00dd11, state->dual_mode << 6, 0x40 }, /* enable EP5 */
		{ 0x00dd88, (frame_size >> 0) & 0xff, 0xff},
		{ 0x00dd89, (frame_size >> 8) & 0xff, 0xff},
		{ 0x00dd0c, packet_size, 0xff},
		{ 0x00dd8a, (frame_size >> 0) & 0xff, 0xff},
		{ 0x00dd8b, (frame_size >> 8) & 0xff, 0xff},
		{ 0x00dd0d, packet_size, 0xff },
		{ 0x00da1d, 0x00, 0x01 }, /* mp2_sw_rst, disable */
		{ 0x00d833, 0x01, 0xff }, /* slew rate ctrl: slew rate boosts */
		{ 0x00d830, 0x00, 0xff }, /* Bit 0 of output driving control */
		{ 0x00d831, 0x01, 0xff }, /* Bit 1 of output driving control */
		{ 0x00d832, 0x00, 0xff }, /* Bit 2 of output driving control */

		/* suspend gpio1 for TS-C */
		{ 0x00d8b0, 0x01, 0xff }, /* gpio1 */
		{ 0x00d8b1, 0x01, 0xff }, /* gpio1 */
		{ 0x00d8af, 0x00, 0xff }, /* gpio1 */

		/* suspend gpio7 for TS-D */
		{ 0x00d8c4, 0x01, 0xff }, /* gpio7 */
		{ 0x00d8c5, 0x01, 0xff }, /* gpio7 */
		{ 0x00d8c3, 0x00, 0xff }, /* gpio7 */

		/* suspend gpio13 for TS-B */
		{ 0x00d8dc, 0x01, 0xff }, /* gpio13 */
		{ 0x00d8dd, 0x01, 0xff }, /* gpio13 */
		{ 0x00d8db, 0x00, 0xff }, /* gpio13 */

		/* suspend gpio14 for TS-E */
		{ 0x00d8e4, 0x01, 0xff }, /* gpio14 */
		{ 0x00d8e5, 0x01, 0xff }, /* gpio14 */
		{ 0x00d8e3, 0x00, 0xff }, /* gpio14 */

		/* suspend gpio15 for TS-A */
		{ 0x00d8e8, 0x01, 0xff }, /* gpio15 */
		{ 0x00d8e9, 0x01, 0xff }, /* gpio15 */
		{ 0x00d8e7, 0x00, 0xff }, /* gpio15 */

		{ 0x00da58, 0x00, 0x01 }, /* ts_in_src, serial */
		{ 0x00da73, 0x01, 0xff }, /* ts0_aggre_mode */
		{ 0x00da78, 0x47, 0xff }, /* ts0_sync_byte */
		{ 0x00da4c, 0x01, 0xff }, /* ts0_en */
		{ 0x00da5a, 0x1f, 0xff }, /* ts_fail_ignore */
	};

	dev_dbg(&intf->dev, "USB speed=%d frame_size=%04x packet_size=%02x\n",
		d->udev->speed, frame_size, packet_size);

	/* init endpoints */
	for (i = 0; i < ARRAY_SIZE(tab); i++) {
		ret = af9035_wr_reg_mask(d, tab[i].reg,
				tab[i].val, tab[i].mask);

		if (ret < 0)
			goto err;
	}

	return 0;
err:
	dev_dbg(&intf->dev, "failed=%d\n", ret);

	return ret;
}


#if IS_ENABLED(CONFIG_RC_CORE)
static int af9035_rc_query(struct dvb_usb_device *d)
{
	struct usb_interface *intf = d->intf;
	int ret;
	enum rc_proto proto;
	u32 key;
	u8 buf[4];
	struct usb_req req = { CMD_IR_GET, 0, 0, NULL, 4, buf };

	ret = af9035_ctrl_msg(d, &req);
	if (ret == 1)
		return 0;
	else if (ret < 0)
		goto err;

	if ((buf[2] + buf[3]) == 0xff) {
		if ((buf[0] + buf[1]) == 0xff) {
			/* NEC standard 16bit */
			key = RC_SCANCODE_NEC(buf[0], buf[2]);
			proto = RC_PROTO_NEC;
		} else {
			/* NEC extended 24bit */
			key = RC_SCANCODE_NECX(buf[0] << 8 | buf[1], buf[2]);
			proto = RC_PROTO_NECX;
		}
	} else {
		/* NEC full code 32bit */
		key = RC_SCANCODE_NEC32(buf[0] << 24 | buf[1] << 16 |
					buf[2] << 8  | buf[3]);
		proto = RC_PROTO_NEC32;
	}

	dev_dbg(&intf->dev, "%*ph\n", 4, buf);

	rc_keydown(d->rc_dev, proto, key, 0);

	return 0;

err:
	dev_dbg(&intf->dev, "failed=%d\n", ret);

	return ret;
}

static int af9035_get_rc_config(struct dvb_usb_device *d, struct dvb_usb_rc *rc)
{
	struct state *state = d_to_priv(d);
	struct usb_interface *intf = d->intf;

	dev_dbg(&intf->dev, "ir_mode=%02x ir_type=%02x\n",
		state->ir_mode, state->ir_type);

	/* don't activate rc if in HID mode or if not available */
	if (state->ir_mode == 0x05) {
		switch (state->ir_type) {
		case 0: /* NEC */
		default:
			rc->allowed_protos = RC_PROTO_BIT_NEC |
					RC_PROTO_BIT_NECX | RC_PROTO_BIT_NEC32;
			break;
		case 1: /* RC6 */
			rc->allowed_protos = RC_PROTO_BIT_RC6_MCE;
			break;
		}

		rc->query = af9035_rc_query;
		rc->interval = 500;

		/* load empty to enable rc */
		if (!rc->map_name)
			rc->map_name = RC_MAP_EMPTY;
	}

	return 0;
}
#else
	#define af9035_get_rc_config NULL
#endif

static int af9035_get_stream_config(struct dvb_frontend *fe, u8 *ts_type,
		struct usb_data_stream_properties *stream)
{
	struct dvb_usb_device *d = fe_to_d(fe);
	struct usb_interface *intf = d->intf;

	dev_dbg(&intf->dev, "adap=%d\n", fe_to_adap(fe)->id);

	if (d->udev->speed == USB_SPEED_FULL)
		stream->u.bulk.buffersize = 5 * 188;

	return 0;
}

static int af9035_pid_filter_ctrl(struct dvb_usb_adapter *adap, int onoff)
{
	struct state *state = adap_to_priv(adap);

	return state->ops.pid_filter_ctrl(adap->fe[0], onoff);
}

static int af9035_pid_filter(struct dvb_usb_adapter *adap, int index, u16 pid,
		int onoff)
{
	struct state *state = adap_to_priv(adap);

	return state->ops.pid_filter(adap->fe[0], index, pid, onoff);
}

static int af9035_probe(struct usb_interface *intf,
		const struct usb_device_id *id)
{
	struct usb_device *udev = interface_to_usbdev(intf);
	char manufacturer[sizeof("Afatech")];

	memset(manufacturer, 0, sizeof(manufacturer));
	usb_string(udev, udev->descriptor.iManufacturer,
			manufacturer, sizeof(manufacturer));
	/*
	 * There is two devices having same ID but different chipset. One uses
	 * AF9015 and the other IT9135 chipset. Only difference seen on lsusb
	 * is iManufacturer string.
	 *
	 * idVendor           0x0ccd TerraTec Electronic GmbH
	 * idProduct          0x0099
	 * bcdDevice            2.00
	 * iManufacturer           1 Afatech
	 * iProduct                2 DVB-T 2
	 *
	 * idVendor           0x0ccd TerraTec Electronic GmbH
	 * idProduct          0x0099
	 * bcdDevice            2.00
	 * iManufacturer           1 ITE Technologies, Inc.
	 * iProduct                2 DVB-T TV Stick
	 */
	if ((le16_to_cpu(udev->descriptor.idVendor) == USB_VID_TERRATEC) &&
			(le16_to_cpu(udev->descriptor.idProduct) == 0x0099)) {
		if (!strcmp("Afatech", manufacturer)) {
			dev_dbg(&udev->dev, "rejecting device\n");
			return -ENODEV;
		}
	}

	return dvb_usbv2_probe(intf, id);
}

/* interface 0 is used by DVB-T receiver and
   interface 1 is for remote controller (HID) */
static const struct dvb_usb_device_properties af9035_props = {
	.driver_name = KBUILD_MODNAME,
	.owner = THIS_MODULE,
	.adapter_nr = adapter_nr,
	.size_of_priv = sizeof(struct state),

	.generic_bulk_ctrl_endpoint = 0x02,
	.generic_bulk_ctrl_endpoint_response = 0x81,

	.identify_state = af9035_identify_state,
	.download_firmware = af9035_download_firmware,

	.i2c_algo = &af9035_i2c_algo,
	.read_config = af9035_read_config,
	.frontend_attach = af9035_frontend_attach,
	.frontend_detach = af9035_frontend_detach,
	.tuner_attach = af9035_tuner_attach,
	.tuner_detach = af9035_tuner_detach,
	.init = af9035_init,
	.get_rc_config = af9035_get_rc_config,
	.get_stream_config = af9035_get_stream_config,

	.get_adapter_count = af9035_get_adapter_count,
	.adapter = {
		{
			.caps = DVB_USB_ADAP_HAS_PID_FILTER |
				DVB_USB_ADAP_PID_FILTER_CAN_BE_TURNED_OFF,

			.pid_filter_count = 32,
			.pid_filter_ctrl = af9035_pid_filter_ctrl,
			.pid_filter = af9035_pid_filter,

			.stream = DVB_USB_STREAM_BULK(0x84, 6, 87 * 188),
		}, {
			.caps = DVB_USB_ADAP_HAS_PID_FILTER |
				DVB_USB_ADAP_PID_FILTER_CAN_BE_TURNED_OFF,

			.pid_filter_count = 32,
			.pid_filter_ctrl = af9035_pid_filter_ctrl,
			.pid_filter = af9035_pid_filter,

			.stream = DVB_USB_STREAM_BULK(0x85, 6, 87 * 188),
		},
	},
};

static const struct dvb_usb_device_properties it930x_props = {
	.driver_name = KBUILD_MODNAME,
	.owner = THIS_MODULE,
	.adapter_nr = adapter_nr,
	.size_of_priv = sizeof(struct state),

	.generic_bulk_ctrl_endpoint = 0x02,
	.generic_bulk_ctrl_endpoint_response = 0x81,

	.identify_state = af9035_identify_state,
	.download_firmware = af9035_download_firmware,

	.i2c_algo = &af9035_i2c_algo,
	.read_config = af9035_read_config,
	.frontend_attach = it930x_frontend_attach,
	.frontend_detach = af9035_frontend_detach,
	.tuner_attach = it930x_tuner_attach,
	.tuner_detach = it930x_tuner_detach,
	.init = it930x_init,
	.get_stream_config = af9035_get_stream_config,

	.get_adapter_count = af9035_get_adapter_count,
	.adapter = {
		{
			.stream = DVB_USB_STREAM_BULK(0x84, 4, 816 * 188),
		}, {
			.stream = DVB_USB_STREAM_BULK(0x85, 4, 816 * 188),
		},
	},
};

static const struct usb_device_id af9035_id_table[] = {
	/* AF9035 devices */
	{ DVB_USB_DEVICE(USB_VID_AFATECH, USB_PID_AFATECH_AF9035_9035,
		&af9035_props, "Afatech AF9035 reference design", NULL) },
	{ DVB_USB_DEVICE(USB_VID_AFATECH, USB_PID_AFATECH_AF9035_1000,
		&af9035_props, "Afatech AF9035 reference design", NULL) },
	{ DVB_USB_DEVICE(USB_VID_AFATECH, USB_PID_AFATECH_AF9035_1001,
		&af9035_props, "Afatech AF9035 reference design", NULL) },
	{ DVB_USB_DEVICE(USB_VID_AFATECH, USB_PID_AFATECH_AF9035_1002,
		&af9035_props, "Afatech AF9035 reference design", NULL) },
	{ DVB_USB_DEVICE(USB_VID_AFATECH, USB_PID_AFATECH_AF9035_1003,
		&af9035_props, "Afatech AF9035 reference design", NULL) },
	{ DVB_USB_DEVICE(USB_VID_TERRATEC, USB_PID_TERRATEC_CINERGY_T_STICK,
		&af9035_props, "TerraTec Cinergy T Stick", NULL) },
	{ DVB_USB_DEVICE(USB_VID_AVERMEDIA, USB_PID_AVERMEDIA_A835,
		&af9035_props, "AVerMedia AVerTV Volar HD/PRO (A835)", NULL) },
	{ DVB_USB_DEVICE(USB_VID_AVERMEDIA, USB_PID_AVERMEDIA_B835,
		&af9035_props, "AVerMedia AVerTV Volar HD/PRO (A835)", NULL) },
	{ DVB_USB_DEVICE(USB_VID_AVERMEDIA, USB_PID_AVERMEDIA_1867,
		&af9035_props, "AVerMedia HD Volar (A867)", NULL) },
	{ DVB_USB_DEVICE(USB_VID_AVERMEDIA, USB_PID_AVERMEDIA_A867,
		&af9035_props, "AVerMedia HD Volar (A867)", NULL) },
	{ DVB_USB_DEVICE(USB_VID_AVERMEDIA, USB_PID_AVERMEDIA_TWINSTAR,
		&af9035_props, "AVerMedia Twinstar (A825)", NULL) },
	{ DVB_USB_DEVICE(USB_VID_ASUS, USB_PID_ASUS_U3100MINI_PLUS,
		&af9035_props, "Asus U3100Mini Plus", NULL) },
	{ DVB_USB_DEVICE(USB_VID_TERRATEC, 0x00aa,
		&af9035_props, "TerraTec Cinergy T Stick (rev. 2)", NULL) },
	{ DVB_USB_DEVICE(USB_VID_AVERMEDIA, 0x0337,
		&af9035_props, "AVerMedia HD Volar (A867)", NULL) },
       { DVB_USB_DEVICE(USB_VID_GTEK, USB_PID_EVOLVEO_XTRATV_STICK,
	       &af9035_props, "EVOLVEO XtraTV stick", NULL) },

	/* IT9135 devices */
	{ DVB_USB_DEVICE(USB_VID_ITETECH, USB_PID_ITETECH_IT9135,
		&af9035_props, "ITE 9135 Generic", RC_MAP_IT913X_V1) },
	{ DVB_USB_DEVICE(USB_VID_ITETECH, USB_PID_ITETECH_IT9135_9005,
		&af9035_props, "ITE 9135(9005) Generic", RC_MAP_IT913X_V2) },
	{ DVB_USB_DEVICE(USB_VID_ITETECH, USB_PID_ITETECH_IT9135_9006,
		&af9035_props, "ITE 9135(9006) Generic", RC_MAP_IT913X_V1) },
	{ DVB_USB_DEVICE(USB_VID_AVERMEDIA, USB_PID_AVERMEDIA_A835B_1835,
		&af9035_props, "Avermedia A835B(1835)", RC_MAP_IT913X_V2) },
	{ DVB_USB_DEVICE(USB_VID_AVERMEDIA, USB_PID_AVERMEDIA_A835B_2835,
		&af9035_props, "Avermedia A835B(2835)", RC_MAP_IT913X_V2) },
	{ DVB_USB_DEVICE(USB_VID_AVERMEDIA, USB_PID_AVERMEDIA_A835B_3835,
		&af9035_props, "Avermedia A835B(3835)", RC_MAP_IT913X_V2) },
	{ DVB_USB_DEVICE(USB_VID_AVERMEDIA, USB_PID_AVERMEDIA_A835B_4835,
		&af9035_props, "Avermedia A835B(4835)",	RC_MAP_IT913X_V2) },
	{ DVB_USB_DEVICE(USB_VID_AVERMEDIA, USB_PID_AVERMEDIA_TD110,
		&af9035_props, "Avermedia AverTV Volar HD 2 (TD110)", RC_MAP_AVERMEDIA_RM_KS) },
	{ DVB_USB_DEVICE(USB_VID_AVERMEDIA, USB_PID_AVERMEDIA_H335,
		&af9035_props, "Avermedia H335", RC_MAP_IT913X_V2) },
	{ DVB_USB_DEVICE(USB_VID_KWORLD_2, USB_PID_KWORLD_UB499_2T_T09,
		&af9035_props, "Kworld UB499-2T T09", RC_MAP_IT913X_V1) },
	{ DVB_USB_DEVICE(USB_VID_KWORLD_2, USB_PID_SVEON_STV22_IT9137,
		&af9035_props, "Sveon STV22 Dual DVB-T HDTV",
							RC_MAP_IT913X_V1) },
	{ DVB_USB_DEVICE(USB_VID_KWORLD_2, USB_PID_CTVDIGDUAL_V2,
		&af9035_props, "Digital Dual TV Receiver CTVDIGDUAL_V2",
							RC_MAP_IT913X_V1) },
	{ DVB_USB_DEVICE(USB_VID_TERRATEC, USB_PID_TERRATEC_T1,
		&af9035_props, "TerraTec T1", RC_MAP_IT913X_V1) },
	/* XXX: that same ID [0ccd:0099] is used by af9015 driver too */
	{ DVB_USB_DEVICE(USB_VID_TERRATEC, 0x0099,
		&af9035_props, "TerraTec Cinergy T Stick Dual RC (rev. 2)",
		NULL) },
	{ DVB_USB_DEVICE(USB_VID_LEADTEK, 0x6a05,
		&af9035_props, "Leadtek WinFast DTV Dongle Dual", NULL) },
	{ DVB_USB_DEVICE(USB_VID_HAUPPAUGE, 0xf900,
		&af9035_props, "Hauppauge WinTV-MiniStick 2", NULL) },
	{ DVB_USB_DEVICE(USB_VID_PCTV, USB_PID_PCTV_78E,
		&af9035_props, "PCTV AndroiDTV (78e)", RC_MAP_IT913X_V1) },
	{ DVB_USB_DEVICE(USB_VID_PCTV, USB_PID_PCTV_79E,
		&af9035_props, "PCTV microStick (79e)", RC_MAP_IT913X_V2) },

	/* IT930x devices */
	{ DVB_USB_DEVICE(USB_VID_ITETECH, USB_PID_ITETECH_IT9303,
		&it930x_props, "ITE 9303 Generic", NULL) },
	{ DVB_USB_DEVICE(USB_VID_AVERMEDIA, USB_PID_AVERMEDIA_TD310,
		&it930x_props, "AVerMedia TD310 DVB-T2", NULL) },
	{ DVB_USB_DEVICE(USB_VID_DEXATEK, 0x0100,
		&it930x_props, "Logilink VG0022A", NULL) },
	{ DVB_USB_DEVICE(USB_VID_TERRATEC, USB_PID_TERRATEC_CINERGY_TC2_STICK,
		&it930x_props, "TerraTec Cinergy TC2 Stick", NULL) },
	{ }
};
MODULE_DEVICE_TABLE(usb, af9035_id_table);

static struct usb_driver af9035_usb_driver = {
	.name = KBUILD_MODNAME,
	.id_table = af9035_id_table,
	.probe = af9035_probe,
	.disconnect = dvb_usbv2_disconnect,
	.suspend = dvb_usbv2_suspend,
	.resume = dvb_usbv2_resume,
	.reset_resume = dvb_usbv2_reset_resume,
	.no_dynamic_id = 1,
	.soft_unbind = 1,
};

module_usb_driver(af9035_usb_driver);

MODULE_AUTHOR("Antti Palosaari <crope@iki.fi>");
MODULE_DESCRIPTION("Afatech AF9035 driver");
MODULE_LICENSE("GPL");
MODULE_FIRMWARE(AF9035_FIRMWARE_AF9035);
MODULE_FIRMWARE(AF9035_FIRMWARE_IT9135_V1);
MODULE_FIRMWARE(AF9035_FIRMWARE_IT9135_V2);
MODULE_FIRMWARE(AF9035_FIRMWARE_IT9303);<|MERGE_RESOLUTION|>--- conflicted
+++ resolved
@@ -270,7 +270,6 @@
 	struct dvb_usb_device *d = i2c_get_adapdata(adap);
 	struct state *state = d_to_priv(d);
 	int ret;
-	u32 reg;
 
 	if (mutex_lock_interruptible(&d->i2c_mutex) < 0)
 		return -EAGAIN;
@@ -323,17 +322,12 @@
 			ret = -EOPNOTSUPP;
 		} else if ((msg[0].addr == state->af9033_i2c_addr[0]) ||
 			   (msg[0].addr == state->af9033_i2c_addr[1])) {
-<<<<<<< HEAD
-			if (msg[0].len < 3 || msg[1].len < 1)
-				return -EOPNOTSUPP;
-=======
 			if (msg[0].len < 3 || msg[1].len < 1) {
 				ret = -EOPNOTSUPP;
 				goto unlock;
 			}
->>>>>>> ccf0a997
 			/* demod access via firmware interface */
-			reg = msg[0].buf[0] << 16 | msg[0].buf[1] << 8 |
+			u32 reg = msg[0].buf[0] << 16 | msg[0].buf[1] << 8 |
 					msg[0].buf[2];
 
 			if (msg[0].addr == state->af9033_i2c_addr[1])
@@ -391,17 +385,12 @@
 			ret = -EOPNOTSUPP;
 		} else if ((msg[0].addr == state->af9033_i2c_addr[0]) ||
 			   (msg[0].addr == state->af9033_i2c_addr[1])) {
-<<<<<<< HEAD
-			if (msg[0].len < 3)
-				return -EOPNOTSUPP;
-=======
 			if (msg[0].len < 3) {
 				ret = -EOPNOTSUPP;
 				goto unlock;
 			}
->>>>>>> ccf0a997
 			/* demod access via firmware interface */
-			reg = msg[0].buf[0] << 16 | msg[0].buf[1] << 8 |
+			u32 reg = msg[0].buf[0] << 16 | msg[0].buf[1] << 8 |
 					msg[0].buf[2];
 
 			if (msg[0].addr == state->af9033_i2c_addr[1])
