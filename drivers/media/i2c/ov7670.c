// SPDX-License-Identifier: GPL-2.0-only
/*
 * A V4L2 driver for OmniVision OV7670 cameras.
 *
 * Copyright 2006 One Laptop Per Child Association, Inc.  Written
 * by Jonathan Corbet with substantial inspiration from Mark
 * McClelland's ovcamchip code.
 *
 * Copyright 2006-7 Jonathan Corbet <corbet@lwn.net>
 */
#include <linux/clk.h>
#include <linux/init.h>
#include <linux/module.h>
#include <linux/slab.h>
#include <linux/i2c.h>
#include <linux/delay.h>
#include <linux/videodev2.h>
#include <linux/gpio.h>
#include <linux/gpio/consumer.h>
#include <media/v4l2-device.h>
#include <media/v4l2-event.h>
#include <media/v4l2-ctrls.h>
#include <media/v4l2-fwnode.h>
#include <media/v4l2-mediabus.h>
#include <media/v4l2-image-sizes.h>
#include <media/i2c/ov7670.h>

MODULE_AUTHOR("Jonathan Corbet <corbet@lwn.net>");
MODULE_DESCRIPTION("A low-level driver for OmniVision ov7670 sensors");
MODULE_LICENSE("GPL");

static bool debug;
module_param(debug, bool, 0644);
MODULE_PARM_DESC(debug, "Debug level (0-1)");

/*
 * The 7670 sits on i2c with ID 0x42
 */
#define OV7670_I2C_ADDR 0x42

#define PLL_FACTOR	4

/* Registers */
#define REG_GAIN	0x00	/* Gain lower 8 bits (rest in vref) */
#define REG_BLUE	0x01	/* blue gain */
#define REG_RED		0x02	/* red gain */
#define REG_VREF	0x03	/* Pieces of GAIN, VSTART, VSTOP */
#define REG_COM1	0x04	/* Control 1 */
#define  COM1_CCIR656	  0x40  /* CCIR656 enable */
#define REG_BAVE	0x05	/* U/B Average level */
#define REG_GbAVE	0x06	/* Y/Gb Average level */
#define REG_AECHH	0x07	/* AEC MS 5 bits */
#define REG_RAVE	0x08	/* V/R Average level */
#define REG_COM2	0x09	/* Control 2 */
#define  COM2_SSLEEP	  0x10	/* Soft sleep mode */
#define REG_PID		0x0a	/* Product ID MSB */
#define REG_VER		0x0b	/* Product ID LSB */
#define REG_COM3	0x0c	/* Control 3 */
#define  COM3_SWAP	  0x40	  /* Byte swap */
#define  COM3_SCALEEN	  0x08	  /* Enable scaling */
#define  COM3_DCWEN	  0x04	  /* Enable downsamp/crop/window */
#define REG_COM4	0x0d	/* Control 4 */
#define REG_COM5	0x0e	/* All "reserved" */
#define REG_COM6	0x0f	/* Control 6 */
#define REG_AECH	0x10	/* More bits of AEC value */
#define REG_CLKRC	0x11	/* Clocl control */
#define   CLK_EXT	  0x40	  /* Use external clock directly */
#define   CLK_SCALE	  0x3f	  /* Mask for internal clock scale */
#define REG_COM7	0x12	/* Control 7 */
#define   COM7_RESET	  0x80	  /* Register reset */
#define   COM7_FMT_MASK	  0x38
#define   COM7_FMT_VGA	  0x00
#define	  COM7_FMT_CIF	  0x20	  /* CIF format */
#define   COM7_FMT_QVGA	  0x10	  /* QVGA format */
#define   COM7_FMT_QCIF	  0x08	  /* QCIF format */
#define	  COM7_RGB	  0x04	  /* bits 0 and 2 - RGB format */
#define	  COM7_YUV	  0x00	  /* YUV */
#define	  COM7_BAYER	  0x01	  /* Bayer format */
#define	  COM7_PBAYER	  0x05	  /* "Processed bayer" */
#define REG_COM8	0x13	/* Control 8 */
#define   COM8_FASTAEC	  0x80	  /* Enable fast AGC/AEC */
#define   COM8_AECSTEP	  0x40	  /* Unlimited AEC step size */
#define   COM8_BFILT	  0x20	  /* Band filter enable */
#define   COM8_AGC	  0x04	  /* Auto gain enable */
#define   COM8_AWB	  0x02	  /* White balance enable */
#define   COM8_AEC	  0x01	  /* Auto exposure enable */
#define REG_COM9	0x14	/* Control 9  - gain ceiling */
#define REG_COM10	0x15	/* Control 10 */
#define   COM10_HSYNC	  0x40	  /* HSYNC instead of HREF */
#define   COM10_PCLK_HB	  0x20	  /* Suppress PCLK on horiz blank */
#define   COM10_HREF_REV  0x08	  /* Reverse HREF */
#define   COM10_VS_LEAD	  0x04	  /* VSYNC on clock leading edge */
#define   COM10_VS_NEG	  0x02	  /* VSYNC negative */
#define   COM10_HS_NEG	  0x01	  /* HSYNC negative */
#define REG_HSTART	0x17	/* Horiz start high bits */
#define REG_HSTOP	0x18	/* Horiz stop high bits */
#define REG_VSTART	0x19	/* Vert start high bits */
#define REG_VSTOP	0x1a	/* Vert stop high bits */
#define REG_PSHFT	0x1b	/* Pixel delay after HREF */
#define REG_MIDH	0x1c	/* Manuf. ID high */
#define REG_MIDL	0x1d	/* Manuf. ID low */
#define REG_MVFP	0x1e	/* Mirror / vflip */
#define   MVFP_MIRROR	  0x20	  /* Mirror image */
#define   MVFP_FLIP	  0x10	  /* Vertical flip */

#define REG_AEW		0x24	/* AGC upper limit */
#define REG_AEB		0x25	/* AGC lower limit */
#define REG_VPT		0x26	/* AGC/AEC fast mode op region */
#define REG_HSYST	0x30	/* HSYNC rising edge delay */
#define REG_HSYEN	0x31	/* HSYNC falling edge delay */
#define REG_HREF	0x32	/* HREF pieces */
#define REG_TSLB	0x3a	/* lots of stuff */
#define   TSLB_YLAST	  0x04	  /* UYVY or VYUY - see com13 */
#define REG_COM11	0x3b	/* Control 11 */
#define   COM11_NIGHT	  0x80	  /* NIght mode enable */
#define   COM11_NMFR	  0x60	  /* Two bit NM frame rate */
#define   COM11_HZAUTO	  0x10	  /* Auto detect 50/60 Hz */
#define	  COM11_50HZ	  0x08	  /* Manual 50Hz select */
#define   COM11_EXP	  0x02
#define REG_COM12	0x3c	/* Control 12 */
#define   COM12_HREF	  0x80	  /* HREF always */
#define REG_COM13	0x3d	/* Control 13 */
#define   COM13_GAMMA	  0x80	  /* Gamma enable */
#define	  COM13_UVSAT	  0x40	  /* UV saturation auto adjustment */
#define   COM13_UVSWAP	  0x01	  /* V before U - w/TSLB */
#define REG_COM14	0x3e	/* Control 14 */
#define   COM14_DCWEN	  0x10	  /* DCW/PCLK-scale enable */
#define REG_EDGE	0x3f	/* Edge enhancement factor */
#define REG_COM15	0x40	/* Control 15 */
#define   COM15_R10F0	  0x00	  /* Data range 10 to F0 */
#define	  COM15_R01FE	  0x80	  /*            01 to FE */
#define   COM15_R00FF	  0xc0	  /*            00 to FF */
#define   COM15_RGB565	  0x10	  /* RGB565 output */
#define   COM15_RGB555	  0x30	  /* RGB555 output */
#define REG_COM16	0x41	/* Control 16 */
#define   COM16_AWBGAIN   0x08	  /* AWB gain enable */
#define REG_COM17	0x42	/* Control 17 */
#define   COM17_AECWIN	  0xc0	  /* AEC window - must match COM4 */
#define   COM17_CBAR	  0x08	  /* DSP Color bar */

/*
 * This matrix defines how the colors are generated, must be
 * tweaked to adjust hue and saturation.
 *
 * Order: v-red, v-green, v-blue, u-red, u-green, u-blue
 *
 * They are nine-bit signed quantities, with the sign bit
 * stored in 0x58.  Sign for v-red is bit 0, and up from there.
 */
#define	REG_CMATRIX_BASE 0x4f
#define   CMATRIX_LEN 6
#define REG_CMATRIX_SIGN 0x58


#define REG_BRIGHT	0x55	/* Brightness */
#define REG_CONTRAS	0x56	/* Contrast control */

#define REG_GFIX	0x69	/* Fix gain control */

#define REG_DBLV	0x6b	/* PLL control an debugging */
#define   DBLV_BYPASS	  0x0a	  /* Bypass PLL */
#define   DBLV_X4	  0x4a	  /* clock x4 */
#define   DBLV_X6	  0x8a	  /* clock x6 */
#define   DBLV_X8	  0xca	  /* clock x8 */

#define REG_SCALING_XSC	0x70	/* Test pattern and horizontal scale factor */
#define   TEST_PATTTERN_0 0x80
#define REG_SCALING_YSC	0x71	/* Test pattern and vertical scale factor */
#define   TEST_PATTTERN_1 0x80

#define REG_REG76	0x76	/* OV's name */
#define   R76_BLKPCOR	  0x80	  /* Black pixel correction enable */
#define   R76_WHTPCOR	  0x40	  /* White pixel correction enable */

#define REG_RGB444	0x8c	/* RGB 444 control */
#define   R444_ENABLE	  0x02	  /* Turn on RGB444, overrides 5x5 */
#define   R444_RGBX	  0x01	  /* Empty nibble at end */

#define REG_HAECC1	0x9f	/* Hist AEC/AGC control 1 */
#define REG_HAECC2	0xa0	/* Hist AEC/AGC control 2 */

#define REG_BD50MAX	0xa5	/* 50hz banding step limit */
#define REG_HAECC3	0xa6	/* Hist AEC/AGC control 3 */
#define REG_HAECC4	0xa7	/* Hist AEC/AGC control 4 */
#define REG_HAECC5	0xa8	/* Hist AEC/AGC control 5 */
#define REG_HAECC6	0xa9	/* Hist AEC/AGC control 6 */
#define REG_HAECC7	0xaa	/* Hist AEC/AGC control 7 */
#define REG_BD60MAX	0xab	/* 60hz banding step limit */

enum ov7670_model {
	MODEL_OV7670 = 0,
	MODEL_OV7675,
};

struct ov7670_win_size {
	int	width;
	int	height;
	unsigned char com7_bit;
	int	hstart;		/* Start/stop values for the camera.  Note */
	int	hstop;		/* that they do not always make complete */
	int	vstart;		/* sense to humans, but evidently the sensor */
	int	vstop;		/* will do the right thing... */
	struct regval_list *regs; /* Regs to tweak */
};

struct ov7670_devtype {
	/* formats supported for each model */
	struct ov7670_win_size *win_sizes;
	unsigned int n_win_sizes;
	/* callbacks for frame rate control */
	int (*set_framerate)(struct v4l2_subdev *, struct v4l2_fract *);
	void (*get_framerate)(struct v4l2_subdev *, struct v4l2_fract *);
};

/*
 * Information we maintain about a known sensor.
 */
struct ov7670_format_struct;  /* coming later */
struct ov7670_info {
	struct v4l2_subdev sd;
#if defined(CONFIG_MEDIA_CONTROLLER)
	struct media_pad pad;
#endif
	struct v4l2_ctrl_handler hdl;
	struct {
		/* gain cluster */
		struct v4l2_ctrl *auto_gain;
		struct v4l2_ctrl *gain;
	};
	struct {
		/* exposure cluster */
		struct v4l2_ctrl *auto_exposure;
		struct v4l2_ctrl *exposure;
	};
	struct {
		/* saturation/hue cluster */
		struct v4l2_ctrl *saturation;
		struct v4l2_ctrl *hue;
	};
	struct v4l2_mbus_framefmt format;
	struct ov7670_format_struct *fmt;  /* Current format */
	struct ov7670_win_size *wsize;
	struct clk *clk;
	int on;
	struct gpio_desc *resetb_gpio;
	struct gpio_desc *pwdn_gpio;
	unsigned int mbus_config;	/* Media bus configuration flags */
	int min_width;			/* Filter out smaller sizes */
	int min_height;			/* Filter out smaller sizes */
	int clock_speed;		/* External clock speed (MHz) */
	u8 clkrc;			/* Clock divider value */
	bool use_smbus;			/* Use smbus I/O instead of I2C */
	bool pll_bypass;
	bool pclk_hb_disable;
	const struct ov7670_devtype *devtype; /* Device specifics */
};

static inline struct ov7670_info *to_state(struct v4l2_subdev *sd)
{
	return container_of(sd, struct ov7670_info, sd);
}

static inline struct v4l2_subdev *to_sd(struct v4l2_ctrl *ctrl)
{
	return &container_of(ctrl->handler, struct ov7670_info, hdl)->sd;
}



/*
 * The default register settings, as obtained from OmniVision.  There
 * is really no making sense of most of these - lots of "reserved" values
 * and such.
 *
 * These settings give VGA YUYV.
 */

struct regval_list {
	unsigned char reg_num;
	unsigned char value;
};

static struct regval_list ov7670_default_regs[] = {
	{ REG_COM7, COM7_RESET },
/*
 * Clock scale: 3 = 15fps
 *              2 = 20fps
 *              1 = 30fps
 */
	{ REG_CLKRC, 0x1 },	/* OV: clock scale (30 fps) */
	{ REG_TSLB,  0x04 },	/* OV */
	{ REG_COM7, 0 },	/* VGA */
	/*
	 * Set the hardware window.  These values from OV don't entirely
	 * make sense - hstop is less than hstart.  But they work...
	 */
	{ REG_HSTART, 0x13 },	{ REG_HSTOP, 0x01 },
	{ REG_HREF, 0xb6 },	{ REG_VSTART, 0x02 },
	{ REG_VSTOP, 0x7a },	{ REG_VREF, 0x0a },

	{ REG_COM3, 0 },	{ REG_COM14, 0 },
	/* Mystery scaling numbers */
	{ REG_SCALING_XSC, 0x3a },
	{ REG_SCALING_YSC, 0x35 },
	{ 0x72, 0x11 },		{ 0x73, 0xf0 },
	{ 0xa2, 0x02 },		{ REG_COM10, 0x0 },

	/* Gamma curve values */
	{ 0x7a, 0x20 },		{ 0x7b, 0x10 },
	{ 0x7c, 0x1e },		{ 0x7d, 0x35 },
	{ 0x7e, 0x5a },		{ 0x7f, 0x69 },
	{ 0x80, 0x76 },		{ 0x81, 0x80 },
	{ 0x82, 0x88 },		{ 0x83, 0x8f },
	{ 0x84, 0x96 },		{ 0x85, 0xa3 },
	{ 0x86, 0xaf },		{ 0x87, 0xc4 },
	{ 0x88, 0xd7 },		{ 0x89, 0xe8 },

	/* AGC and AEC parameters.  Note we start by disabling those features,
	   then turn them only after tweaking the values. */
	{ REG_COM8, COM8_FASTAEC | COM8_AECSTEP | COM8_BFILT },
	{ REG_GAIN, 0 },	{ REG_AECH, 0 },
	{ REG_COM4, 0x40 }, /* magic reserved bit */
	{ REG_COM9, 0x18 }, /* 4x gain + magic rsvd bit */
	{ REG_BD50MAX, 0x05 },	{ REG_BD60MAX, 0x07 },
	{ REG_AEW, 0x95 },	{ REG_AEB, 0x33 },
	{ REG_VPT, 0xe3 },	{ REG_HAECC1, 0x78 },
	{ REG_HAECC2, 0x68 },	{ 0xa1, 0x03 }, /* magic */
	{ REG_HAECC3, 0xd8 },	{ REG_HAECC4, 0xd8 },
	{ REG_HAECC5, 0xf0 },	{ REG_HAECC6, 0x90 },
	{ REG_HAECC7, 0x94 },
	{ REG_COM8, COM8_FASTAEC|COM8_AECSTEP|COM8_BFILT|COM8_AGC|COM8_AEC },

	/* Almost all of these are magic "reserved" values.  */
	{ REG_COM5, 0x61 },	{ REG_COM6, 0x4b },
	{ 0x16, 0x02 },		{ REG_MVFP, 0x07 },
	{ 0x21, 0x02 },		{ 0x22, 0x91 },
	{ 0x29, 0x07 },		{ 0x33, 0x0b },
	{ 0x35, 0x0b },		{ 0x37, 0x1d },
	{ 0x38, 0x71 },		{ 0x39, 0x2a },
	{ REG_COM12, 0x78 },	{ 0x4d, 0x40 },
	{ 0x4e, 0x20 },		{ REG_GFIX, 0 },
	{ 0x6b, 0x4a },		{ 0x74, 0x10 },
	{ 0x8d, 0x4f },		{ 0x8e, 0 },
	{ 0x8f, 0 },		{ 0x90, 0 },
	{ 0x91, 0 },		{ 0x96, 0 },
	{ 0x9a, 0 },		{ 0xb0, 0x84 },
	{ 0xb1, 0x0c },		{ 0xb2, 0x0e },
	{ 0xb3, 0x82 },		{ 0xb8, 0x0a },

	/* More reserved magic, some of which tweaks white balance */
	{ 0x43, 0x0a },		{ 0x44, 0xf0 },
	{ 0x45, 0x34 },		{ 0x46, 0x58 },
	{ 0x47, 0x28 },		{ 0x48, 0x3a },
	{ 0x59, 0x88 },		{ 0x5a, 0x88 },
	{ 0x5b, 0x44 },		{ 0x5c, 0x67 },
	{ 0x5d, 0x49 },		{ 0x5e, 0x0e },
	{ 0x6c, 0x0a },		{ 0x6d, 0x55 },
	{ 0x6e, 0x11 },		{ 0x6f, 0x9f }, /* "9e for advance AWB" */
	{ 0x6a, 0x40 },		{ REG_BLUE, 0x40 },
	{ REG_RED, 0x60 },
	{ REG_COM8, COM8_FASTAEC|COM8_AECSTEP|COM8_BFILT|COM8_AGC|COM8_AEC|COM8_AWB },

	/* Matrix coefficients */
	{ 0x4f, 0x80 },		{ 0x50, 0x80 },
	{ 0x51, 0 },		{ 0x52, 0x22 },
	{ 0x53, 0x5e },		{ 0x54, 0x80 },
	{ 0x58, 0x9e },

	{ REG_COM16, COM16_AWBGAIN },	{ REG_EDGE, 0 },
	{ 0x75, 0x05 },		{ 0x76, 0xe1 },
	{ 0x4c, 0 },		{ 0x77, 0x01 },
	{ REG_COM13, 0xc3 },	{ 0x4b, 0x09 },
	{ 0xc9, 0x60 },		{ REG_COM16, 0x38 },
	{ 0x56, 0x40 },

	{ 0x34, 0x11 },		{ REG_COM11, COM11_EXP|COM11_HZAUTO },
	{ 0xa4, 0x88 },		{ 0x96, 0 },
	{ 0x97, 0x30 },		{ 0x98, 0x20 },
	{ 0x99, 0x30 },		{ 0x9a, 0x84 },
	{ 0x9b, 0x29 },		{ 0x9c, 0x03 },
	{ 0x9d, 0x4c },		{ 0x9e, 0x3f },
	{ 0x78, 0x04 },

	/* Extra-weird stuff.  Some sort of multiplexor register */
	{ 0x79, 0x01 },		{ 0xc8, 0xf0 },
	{ 0x79, 0x0f },		{ 0xc8, 0x00 },
	{ 0x79, 0x10 },		{ 0xc8, 0x7e },
	{ 0x79, 0x0a },		{ 0xc8, 0x80 },
	{ 0x79, 0x0b },		{ 0xc8, 0x01 },
	{ 0x79, 0x0c },		{ 0xc8, 0x0f },
	{ 0x79, 0x0d },		{ 0xc8, 0x20 },
	{ 0x79, 0x09 },		{ 0xc8, 0x80 },
	{ 0x79, 0x02 },		{ 0xc8, 0xc0 },
	{ 0x79, 0x03 },		{ 0xc8, 0x40 },
	{ 0x79, 0x05 },		{ 0xc8, 0x30 },
	{ 0x79, 0x26 },

	{ 0xff, 0xff },	/* END MARKER */
};


/*
 * Here we'll try to encapsulate the changes for just the output
 * video format.
 *
 * RGB656 and YUV422 come from OV; RGB444 is homebrewed.
 *
 * IMPORTANT RULE: the first entry must be for COM7, see ov7670_s_fmt for why.
 */


static struct regval_list ov7670_fmt_yuv422[] = {
	{ REG_COM7, 0x0 },  /* Selects YUV mode */
	{ REG_RGB444, 0 },	/* No RGB444 please */
	{ REG_COM1, 0 },	/* CCIR601 */
	{ REG_COM15, COM15_R00FF },
	{ REG_COM9, 0x48 }, /* 32x gain ceiling; 0x8 is reserved bit */
	{ 0x4f, 0x80 },		/* "matrix coefficient 1" */
	{ 0x50, 0x80 },		/* "matrix coefficient 2" */
	{ 0x51, 0    },		/* vb */
	{ 0x52, 0x22 },		/* "matrix coefficient 4" */
	{ 0x53, 0x5e },		/* "matrix coefficient 5" */
	{ 0x54, 0x80 },		/* "matrix coefficient 6" */
	{ REG_COM13, COM13_GAMMA|COM13_UVSAT },
	{ 0xff, 0xff },
};

static struct regval_list ov7670_fmt_rgb565[] = {
	{ REG_COM7, COM7_RGB },	/* Selects RGB mode */
	{ REG_RGB444, 0 },	/* No RGB444 please */
	{ REG_COM1, 0x0 },	/* CCIR601 */
	{ REG_COM15, COM15_RGB565 },
	{ REG_COM9, 0x38 },	/* 16x gain ceiling; 0x8 is reserved bit */
	{ 0x4f, 0xb3 },		/* "matrix coefficient 1" */
	{ 0x50, 0xb3 },		/* "matrix coefficient 2" */
	{ 0x51, 0    },		/* vb */
	{ 0x52, 0x3d },		/* "matrix coefficient 4" */
	{ 0x53, 0xa7 },		/* "matrix coefficient 5" */
	{ 0x54, 0xe4 },		/* "matrix coefficient 6" */
	{ REG_COM13, COM13_GAMMA|COM13_UVSAT },
	{ 0xff, 0xff },
};

static struct regval_list ov7670_fmt_rgb444[] = {
	{ REG_COM7, COM7_RGB },	/* Selects RGB mode */
	{ REG_RGB444, R444_ENABLE },	/* Enable xxxxrrrr ggggbbbb */
	{ REG_COM1, 0x0 },	/* CCIR601 */
	{ REG_COM15, COM15_R01FE|COM15_RGB565 }, /* Data range needed? */
	{ REG_COM9, 0x38 },	/* 16x gain ceiling; 0x8 is reserved bit */
	{ 0x4f, 0xb3 },		/* "matrix coefficient 1" */
	{ 0x50, 0xb3 },		/* "matrix coefficient 2" */
	{ 0x51, 0    },		/* vb */
	{ 0x52, 0x3d },		/* "matrix coefficient 4" */
	{ 0x53, 0xa7 },		/* "matrix coefficient 5" */
	{ 0x54, 0xe4 },		/* "matrix coefficient 6" */
	{ REG_COM13, COM13_GAMMA|COM13_UVSAT|0x2 },  /* Magic rsvd bit */
	{ 0xff, 0xff },
};

static struct regval_list ov7670_fmt_raw[] = {
	{ REG_COM7, COM7_BAYER },
	{ REG_COM13, 0x08 }, /* No gamma, magic rsvd bit */
	{ REG_COM16, 0x3d }, /* Edge enhancement, denoise */
	{ REG_REG76, 0xe1 }, /* Pix correction, magic rsvd */
	{ 0xff, 0xff },
};



/*
 * Low-level register I/O.
 *
 * Note that there are two versions of these.  On the XO 1, the
 * i2c controller only does SMBUS, so that's what we use.  The
 * ov7670 is not really an SMBUS device, though, so the communication
 * is not always entirely reliable.
 */
static int ov7670_read_smbus(struct v4l2_subdev *sd, unsigned char reg,
		unsigned char *value)
{
	struct i2c_client *client = v4l2_get_subdevdata(sd);
	int ret;

	ret = i2c_smbus_read_byte_data(client, reg);
	if (ret >= 0) {
		*value = (unsigned char)ret;
		ret = 0;
	}
	return ret;
}


static int ov7670_write_smbus(struct v4l2_subdev *sd, unsigned char reg,
		unsigned char value)
{
	struct i2c_client *client = v4l2_get_subdevdata(sd);
	int ret = i2c_smbus_write_byte_data(client, reg, value);

	if (reg == REG_COM7 && (value & COM7_RESET))
		msleep(5);  /* Wait for reset to run */
	return ret;
}

/*
 * On most platforms, we'd rather do straight i2c I/O.
 */
static int ov7670_read_i2c(struct v4l2_subdev *sd, unsigned char reg,
		unsigned char *value)
{
	struct i2c_client *client = v4l2_get_subdevdata(sd);
	u8 data = reg;
	struct i2c_msg msg;
	int ret;

	/*
	 * Send out the register address...
	 */
	msg.addr = client->addr;
	msg.flags = 0;
	msg.len = 1;
	msg.buf = &data;
	ret = i2c_transfer(client->adapter, &msg, 1);
	if (ret < 0) {
		printk(KERN_ERR "Error %d on register write\n", ret);
		return ret;
	}
	/*
	 * ...then read back the result.
	 */
	msg.flags = I2C_M_RD;
	ret = i2c_transfer(client->adapter, &msg, 1);
	if (ret >= 0) {
		*value = data;
		ret = 0;
	}
	return ret;
}


static int ov7670_write_i2c(struct v4l2_subdev *sd, unsigned char reg,
		unsigned char value)
{
	struct i2c_client *client = v4l2_get_subdevdata(sd);
	struct i2c_msg msg;
	unsigned char data[2] = { reg, value };
	int ret;

	msg.addr = client->addr;
	msg.flags = 0;
	msg.len = 2;
	msg.buf = data;
	ret = i2c_transfer(client->adapter, &msg, 1);
	if (ret > 0)
		ret = 0;
	if (reg == REG_COM7 && (value & COM7_RESET))
		msleep(5);  /* Wait for reset to run */
	return ret;
}

static int ov7670_read(struct v4l2_subdev *sd, unsigned char reg,
		unsigned char *value)
{
	struct ov7670_info *info = to_state(sd);

	if (info->use_smbus)
		return ov7670_read_smbus(sd, reg, value);
	else
		return ov7670_read_i2c(sd, reg, value);
}

static int ov7670_write(struct v4l2_subdev *sd, unsigned char reg,
		unsigned char value)
{
	struct ov7670_info *info = to_state(sd);

	if (info->use_smbus)
		return ov7670_write_smbus(sd, reg, value);
	else
		return ov7670_write_i2c(sd, reg, value);
}

static int ov7670_update_bits(struct v4l2_subdev *sd, unsigned char reg,
		unsigned char mask, unsigned char value)
{
	unsigned char orig;
	int ret;

	ret = ov7670_read(sd, reg, &orig);
	if (ret)
		return ret;

	return ov7670_write(sd, reg, (orig & ~mask) | (value & mask));
}

/*
 * Write a list of register settings; ff/ff stops the process.
 */
static int ov7670_write_array(struct v4l2_subdev *sd, struct regval_list *vals)
{
	while (vals->reg_num != 0xff || vals->value != 0xff) {
		int ret = ov7670_write(sd, vals->reg_num, vals->value);

		if (ret < 0)
			return ret;
		vals++;
	}
	return 0;
}


/*
 * Stuff that knows about the sensor.
 */
static int ov7670_reset(struct v4l2_subdev *sd, u32 val)
{
	ov7670_write(sd, REG_COM7, COM7_RESET);
	msleep(1);
	return 0;
}


static int ov7670_init(struct v4l2_subdev *sd, u32 val)
{
	return ov7670_write_array(sd, ov7670_default_regs);
}

static int ov7670_detect(struct v4l2_subdev *sd)
{
	unsigned char v;
	int ret;

	ret = ov7670_init(sd, 0);
	if (ret < 0)
		return ret;
	ret = ov7670_read(sd, REG_MIDH, &v);
	if (ret < 0)
		return ret;
	if (v != 0x7f) /* OV manuf. id. */
		return -ENODEV;
	ret = ov7670_read(sd, REG_MIDL, &v);
	if (ret < 0)
		return ret;
	if (v != 0xa2)
		return -ENODEV;
	/*
	 * OK, we know we have an OmniVision chip...but which one?
	 */
	ret = ov7670_read(sd, REG_PID, &v);
	if (ret < 0)
		return ret;
	if (v != 0x76)  /* PID + VER = 0x76 / 0x73 */
		return -ENODEV;
	ret = ov7670_read(sd, REG_VER, &v);
	if (ret < 0)
		return ret;
	if (v != 0x73)  /* PID + VER = 0x76 / 0x73 */
		return -ENODEV;
	return 0;
}


/*
 * Store information about the video data format.  The color matrix
 * is deeply tied into the format, so keep the relevant values here.
 * The magic matrix numbers come from OmniVision.
 */
static struct ov7670_format_struct {
	u32 mbus_code;
	enum v4l2_colorspace colorspace;
	struct regval_list *regs;
	int cmatrix[CMATRIX_LEN];
} ov7670_formats[] = {
	{
		.mbus_code	= MEDIA_BUS_FMT_YUYV8_2X8,
		.colorspace	= V4L2_COLORSPACE_SRGB,
		.regs		= ov7670_fmt_yuv422,
		.cmatrix	= { 128, -128, 0, -34, -94, 128 },
	},
	{
		.mbus_code	= MEDIA_BUS_FMT_RGB444_2X8_PADHI_LE,
		.colorspace	= V4L2_COLORSPACE_SRGB,
		.regs		= ov7670_fmt_rgb444,
		.cmatrix	= { 179, -179, 0, -61, -176, 228 },
	},
	{
		.mbus_code	= MEDIA_BUS_FMT_RGB565_2X8_LE,
		.colorspace	= V4L2_COLORSPACE_SRGB,
		.regs		= ov7670_fmt_rgb565,
		.cmatrix	= { 179, -179, 0, -61, -176, 228 },
	},
	{
		.mbus_code	= MEDIA_BUS_FMT_SBGGR8_1X8,
		.colorspace	= V4L2_COLORSPACE_SRGB,
		.regs		= ov7670_fmt_raw,
		.cmatrix	= { 0, 0, 0, 0, 0, 0 },
	},
};
#define N_OV7670_FMTS ARRAY_SIZE(ov7670_formats)


/*
 * Then there is the issue of window sizes.  Try to capture the info here.
 */

/*
 * QCIF mode is done (by OV) in a very strange way - it actually looks like
 * VGA with weird scaling options - they do *not* use the canned QCIF mode
 * which is allegedly provided by the sensor.  So here's the weird register
 * settings.
 */
static struct regval_list ov7670_qcif_regs[] = {
	{ REG_COM3, COM3_SCALEEN|COM3_DCWEN },
	{ REG_COM3, COM3_DCWEN },
	{ REG_COM14, COM14_DCWEN | 0x01},
	{ 0x73, 0xf1 },
	{ 0xa2, 0x52 },
	{ 0x7b, 0x1c },
	{ 0x7c, 0x28 },
	{ 0x7d, 0x3c },
	{ 0x7f, 0x69 },
	{ REG_COM9, 0x38 },
	{ 0xa1, 0x0b },
	{ 0x74, 0x19 },
	{ 0x9a, 0x80 },
	{ 0x43, 0x14 },
	{ REG_COM13, 0xc0 },
	{ 0xff, 0xff },
};

static struct ov7670_win_size ov7670_win_sizes[] = {
	/* VGA */
	{
		.width		= VGA_WIDTH,
		.height		= VGA_HEIGHT,
		.com7_bit	= COM7_FMT_VGA,
		.hstart		= 158,	/* These values from */
		.hstop		=  14,	/* Omnivision */
		.vstart		=  10,
		.vstop		= 490,
		.regs		= NULL,
	},
	/* CIF */
	{
		.width		= CIF_WIDTH,
		.height		= CIF_HEIGHT,
		.com7_bit	= COM7_FMT_CIF,
		.hstart		= 170,	/* Empirically determined */
		.hstop		=  90,
		.vstart		=  14,
		.vstop		= 494,
		.regs		= NULL,
	},
	/* QVGA */
	{
		.width		= QVGA_WIDTH,
		.height		= QVGA_HEIGHT,
		.com7_bit	= COM7_FMT_QVGA,
		.hstart		= 168,	/* Empirically determined */
		.hstop		=  24,
		.vstart		=  12,
		.vstop		= 492,
		.regs		= NULL,
	},
	/* QCIF */
	{
		.width		= QCIF_WIDTH,
		.height		= QCIF_HEIGHT,
		.com7_bit	= COM7_FMT_VGA, /* see comment above */
		.hstart		= 456,	/* Empirically determined */
		.hstop		=  24,
		.vstart		=  14,
		.vstop		= 494,
		.regs		= ov7670_qcif_regs,
	}
};

static struct ov7670_win_size ov7675_win_sizes[] = {
	/*
	 * Currently, only VGA is supported. Theoretically it could be possible
	 * to support CIF, QVGA and QCIF too. Taking values for ov7670 as a
	 * base and tweak them empirically could be required.
	 */
	{
		.width		= VGA_WIDTH,
		.height		= VGA_HEIGHT,
		.com7_bit	= COM7_FMT_VGA,
		.hstart		= 158,	/* These values from */
		.hstop		=  14,	/* Omnivision */
		.vstart		=  14,  /* Empirically determined */
		.vstop		= 494,
		.regs		= NULL,
	}
};

static void ov7675_get_framerate(struct v4l2_subdev *sd,
				 struct v4l2_fract *tpf)
{
	struct ov7670_info *info = to_state(sd);
	u32 clkrc = info->clkrc;
	int pll_factor;

	if (info->pll_bypass)
		pll_factor = 1;
	else
		pll_factor = PLL_FACTOR;

	clkrc++;
	if (info->fmt->mbus_code == MEDIA_BUS_FMT_SBGGR8_1X8)
		clkrc = (clkrc >> 1);

	tpf->numerator = 1;
	tpf->denominator = (5 * pll_factor * info->clock_speed) /
			(4 * clkrc);
}

static int ov7675_apply_framerate(struct v4l2_subdev *sd)
{
	struct ov7670_info *info = to_state(sd);
	int ret;

	ret = ov7670_write(sd, REG_CLKRC, info->clkrc);
	if (ret < 0)
		return ret;

	return ov7670_write(sd, REG_DBLV,
			    info->pll_bypass ? DBLV_BYPASS : DBLV_X4);
}

static int ov7675_set_framerate(struct v4l2_subdev *sd,
				 struct v4l2_fract *tpf)
{
	struct ov7670_info *info = to_state(sd);
	u32 clkrc;
	int pll_factor;

	/*
	 * The formula is fps = 5/4*pixclk for YUV/RGB and
	 * fps = 5/2*pixclk for RAW.
	 *
	 * pixclk = clock_speed / (clkrc + 1) * PLLfactor
	 *
	 */
	if (tpf->numerator == 0 || tpf->denominator == 0) {
		clkrc = 0;
	} else {
		pll_factor = info->pll_bypass ? 1 : PLL_FACTOR;
		clkrc = (5 * pll_factor * info->clock_speed * tpf->numerator) /
			(4 * tpf->denominator);
		if (info->fmt->mbus_code == MEDIA_BUS_FMT_SBGGR8_1X8)
			clkrc = (clkrc << 1);
		clkrc--;
	}

	/*
	 * The datasheet claims that clkrc = 0 will divide the input clock by 1
	 * but we've checked with an oscilloscope that it divides by 2 instead.
	 * So, if clkrc = 0 just bypass the divider.
	 */
	if (clkrc <= 0)
		clkrc = CLK_EXT;
	else if (clkrc > CLK_SCALE)
		clkrc = CLK_SCALE;
	info->clkrc = clkrc;

	/* Recalculate frame rate */
	ov7675_get_framerate(sd, tpf);

	/*
	 * If the device is not powered up by the host driver do
	 * not apply any changes to H/W at this time. Instead
	 * the framerate will be restored right after power-up.
	 */
	if (info->on)
		return ov7675_apply_framerate(sd);

	return 0;
}

static void ov7670_get_framerate_legacy(struct v4l2_subdev *sd,
				 struct v4l2_fract *tpf)
{
	struct ov7670_info *info = to_state(sd);

	tpf->numerator = 1;
	tpf->denominator = info->clock_speed;
	if ((info->clkrc & CLK_EXT) == 0 && (info->clkrc & CLK_SCALE) > 1)
		tpf->denominator /= (info->clkrc & CLK_SCALE);
}

static int ov7670_set_framerate_legacy(struct v4l2_subdev *sd,
					struct v4l2_fract *tpf)
{
	struct ov7670_info *info = to_state(sd);
	int div;

	if (tpf->numerator == 0 || tpf->denominator == 0)
		div = 1;  /* Reset to full rate */
	else
		div = (tpf->numerator * info->clock_speed) / tpf->denominator;
	if (div == 0)
		div = 1;
	else if (div > CLK_SCALE)
		div = CLK_SCALE;
	info->clkrc = (info->clkrc & 0x80) | div;
	tpf->numerator = 1;
	tpf->denominator = info->clock_speed / div;

	/*
	 * If the device is not powered up by the host driver do
	 * not apply any changes to H/W at this time. Instead
	 * the framerate will be restored right after power-up.
	 */
	if (info->on)
		return ov7670_write(sd, REG_CLKRC, info->clkrc);

	return 0;
}

/*
 * Store a set of start/stop values into the camera.
 */
static int ov7670_set_hw(struct v4l2_subdev *sd, int hstart, int hstop,
		int vstart, int vstop)
{
	int ret;
	unsigned char v;
	/*
	 * Horizontal: 11 bits, top 8 live in hstart and hstop.  Bottom 3 of
	 * hstart are in href[2:0], bottom 3 of hstop in href[5:3].  There is
	 * a mystery "edge offset" value in the top two bits of href.
	 */
	ret = ov7670_write(sd, REG_HSTART, (hstart >> 3) & 0xff);
	if (ret)
		return ret;
	ret = ov7670_write(sd, REG_HSTOP, (hstop >> 3) & 0xff);
	if (ret)
		return ret;
	ret = ov7670_read(sd, REG_HREF, &v);
	if (ret)
		return ret;
	v = (v & 0xc0) | ((hstop & 0x7) << 3) | (hstart & 0x7);
	msleep(10);
	ret = ov7670_write(sd, REG_HREF, v);
	if (ret)
		return ret;
	/* Vertical: similar arrangement, but only 10 bits. */
	ret = ov7670_write(sd, REG_VSTART, (vstart >> 2) & 0xff);
	if (ret)
		return ret;
	ret = ov7670_write(sd, REG_VSTOP, (vstop >> 2) & 0xff);
	if (ret)
		return ret;
	ret = ov7670_read(sd, REG_VREF, &v);
	if (ret)
		return ret;
	v = (v & 0xf0) | ((vstop & 0x3) << 2) | (vstart & 0x3);
	msleep(10);
	return ov7670_write(sd, REG_VREF, v);
}


static int ov7670_enum_mbus_code(struct v4l2_subdev *sd,
		struct v4l2_subdev_state *sd_state,
		struct v4l2_subdev_mbus_code_enum *code)
{
	if (code->pad || code->index >= N_OV7670_FMTS)
		return -EINVAL;

	code->code = ov7670_formats[code->index].mbus_code;
	return 0;
}

static int ov7670_try_fmt_internal(struct v4l2_subdev *sd,
		struct v4l2_mbus_framefmt *fmt,
		struct ov7670_format_struct **ret_fmt,
		struct ov7670_win_size **ret_wsize)
{
	int index, i;
	struct ov7670_win_size *wsize;
	struct ov7670_info *info = to_state(sd);
	unsigned int n_win_sizes = info->devtype->n_win_sizes;
	unsigned int win_sizes_limit = n_win_sizes;

	for (index = 0; index < N_OV7670_FMTS; index++)
		if (ov7670_formats[index].mbus_code == fmt->code)
			break;
	if (index >= N_OV7670_FMTS) {
		/* default to first format */
		index = 0;
		fmt->code = ov7670_formats[0].mbus_code;
	}
	if (ret_fmt != NULL)
		*ret_fmt = ov7670_formats + index;
	/*
	 * Fields: the OV devices claim to be progressive.
	 */
	fmt->field = V4L2_FIELD_NONE;

	/*
	 * Don't consider values that don't match min_height and min_width
	 * constraints.
	 */
	if (info->min_width || info->min_height)
		for (i = 0; i < n_win_sizes; i++) {
			wsize = info->devtype->win_sizes + i;

			if (wsize->width < info->min_width ||
				wsize->height < info->min_height) {
				win_sizes_limit = i;
				break;
			}
		}
	/*
	 * Round requested image size down to the nearest
	 * we support, but not below the smallest.
	 */
	for (wsize = info->devtype->win_sizes;
	     wsize < info->devtype->win_sizes + win_sizes_limit; wsize++)
		if (fmt->width >= wsize->width && fmt->height >= wsize->height)
			break;
	if (wsize >= info->devtype->win_sizes + win_sizes_limit)
		wsize--;   /* Take the smallest one */
	if (ret_wsize != NULL)
		*ret_wsize = wsize;
	/*
	 * Note the size we'll actually handle.
	 */
	fmt->width = wsize->width;
	fmt->height = wsize->height;
	fmt->colorspace = ov7670_formats[index].colorspace;

	info->format = *fmt;

	return 0;
}

static int ov7670_apply_fmt(struct v4l2_subdev *sd)
{
	struct ov7670_info *info = to_state(sd);
	struct ov7670_win_size *wsize = info->wsize;
	unsigned char com7, com10 = 0;
	int ret;

	/*
	 * COM7 is a pain in the ass, it doesn't like to be read then
	 * quickly written afterward.  But we have everything we need
	 * to set it absolutely here, as long as the format-specific
	 * register sets list it first.
	 */
	com7 = info->fmt->regs[0].value;
	com7 |= wsize->com7_bit;
	ret = ov7670_write(sd, REG_COM7, com7);
	if (ret)
		return ret;

	/*
	 * Configure the media bus through COM10 register
	 */
	if (info->mbus_config & V4L2_MBUS_VSYNC_ACTIVE_LOW)
		com10 |= COM10_VS_NEG;
	if (info->mbus_config & V4L2_MBUS_HSYNC_ACTIVE_LOW)
		com10 |= COM10_HREF_REV;
	if (info->pclk_hb_disable)
		com10 |= COM10_PCLK_HB;
	ret = ov7670_write(sd, REG_COM10, com10);
	if (ret)
		return ret;

	/*
	 * Now write the rest of the array.  Also store start/stops
	 */
	ret = ov7670_write_array(sd, info->fmt->regs + 1);
	if (ret)
		return ret;

	ret = ov7670_set_hw(sd, wsize->hstart, wsize->hstop, wsize->vstart,
			    wsize->vstop);
	if (ret)
		return ret;

	if (wsize->regs) {
		ret = ov7670_write_array(sd, wsize->regs);
		if (ret)
			return ret;
	}

	/*
	 * If we're running RGB565, we must rewrite clkrc after setting
	 * the other parameters or the image looks poor.  If we're *not*
	 * doing RGB565, we must not rewrite clkrc or the image looks
	 * *really* poor.
	 *
	 * (Update) Now that we retain clkrc state, we should be able
	 * to write it unconditionally, and that will make the frame
	 * rate persistent too.
	 */
	ret = ov7670_write(sd, REG_CLKRC, info->clkrc);
	if (ret)
		return ret;

	return 0;
}

/*
 * Set a format.
 */
static int ov7670_set_fmt(struct v4l2_subdev *sd,
		struct v4l2_subdev_state *sd_state,
		struct v4l2_subdev_format *format)
{
	struct ov7670_info *info = to_state(sd);
#ifdef CONFIG_VIDEO_V4L2_SUBDEV_API
	struct v4l2_mbus_framefmt *mbus_fmt;
#endif
	int ret;

	if (format->pad)
		return -EINVAL;

	if (format->which == V4L2_SUBDEV_FORMAT_TRY) {
		ret = ov7670_try_fmt_internal(sd, &format->format, NULL, NULL);
		if (ret)
			return ret;
#ifdef CONFIG_VIDEO_V4L2_SUBDEV_API
		mbus_fmt = v4l2_subdev_get_try_format(sd, sd_state,
						      format->pad);
		*mbus_fmt = format->format;
#endif
		return 0;
	}

	ret = ov7670_try_fmt_internal(sd, &format->format, &info->fmt, &info->wsize);
	if (ret)
		return ret;

	/*
	 * If the device is not powered up by the host driver do
	 * not apply any changes to H/W at this time. Instead
	 * the frame format will be restored right after power-up.
	 */
	if (info->on)
		return ov7670_apply_fmt(sd);

	return 0;
}

static int ov7670_get_fmt(struct v4l2_subdev *sd,
			  struct v4l2_subdev_state *sd_state,
			  struct v4l2_subdev_format *format)
{
	struct ov7670_info *info = to_state(sd);
#ifdef CONFIG_VIDEO_V4L2_SUBDEV_API
	struct v4l2_mbus_framefmt *mbus_fmt;
#endif

	if (format->which == V4L2_SUBDEV_FORMAT_TRY) {
#ifdef CONFIG_VIDEO_V4L2_SUBDEV_API
		mbus_fmt = v4l2_subdev_get_try_format(sd, sd_state, 0);
		format->format = *mbus_fmt;
		return 0;
#else
		return -EINVAL;
#endif
	} else {
		format->format = info->format;
	}

	return 0;
}

/*
 * Implement G/S_PARM.  There is a "high quality" mode we could try
 * to do someday; for now, we just do the frame rate tweak.
 */
static int ov7670_g_frame_interval(struct v4l2_subdev *sd,
				   struct v4l2_subdev_frame_interval *ival)
{
	struct ov7670_info *info = to_state(sd);


	info->devtype->get_framerate(sd, &ival->interval);

	return 0;
}

static int ov7670_s_frame_interval(struct v4l2_subdev *sd,
				   struct v4l2_subdev_frame_interval *ival)
{
	struct v4l2_fract *tpf = &ival->interval;
	struct ov7670_info *info = to_state(sd);


	return info->devtype->set_framerate(sd, tpf);
}


/*
 * Frame intervals.  Since frame rates are controlled with the clock
 * divider, we can only do 30/n for integer n values.  So no continuous
 * or stepwise options.  Here we just pick a handful of logical values.
 */

static int ov7670_frame_rates[] = { 30, 15, 10, 5, 1 };

static int ov7670_enum_frame_interval(struct v4l2_subdev *sd,
				      struct v4l2_subdev_state *sd_state,
				      struct v4l2_subdev_frame_interval_enum *fie)
{
	struct ov7670_info *info = to_state(sd);
	unsigned int n_win_sizes = info->devtype->n_win_sizes;
	int i;

	if (fie->pad)
		return -EINVAL;
	if (fie->index >= ARRAY_SIZE(ov7670_frame_rates))
		return -EINVAL;

	/*
	 * Check if the width/height is valid.
	 *
	 * If a minimum width/height was requested, filter out the capture
	 * windows that fall outside that.
	 */
	for (i = 0; i < n_win_sizes; i++) {
		struct ov7670_win_size *win = &info->devtype->win_sizes[i];

		if (info->min_width && win->width < info->min_width)
			continue;
		if (info->min_height && win->height < info->min_height)
			continue;
		if (fie->width == win->width && fie->height == win->height)
			break;
	}
	if (i == n_win_sizes)
		return -EINVAL;
	fie->interval.numerator = 1;
	fie->interval.denominator = ov7670_frame_rates[fie->index];
	return 0;
}

/*
 * Frame size enumeration
 */
static int ov7670_enum_frame_size(struct v4l2_subdev *sd,
				  struct v4l2_subdev_state *sd_state,
				  struct v4l2_subdev_frame_size_enum *fse)
{
	struct ov7670_info *info = to_state(sd);
	int i;
	int num_valid = -1;
	__u32 index = fse->index;
	unsigned int n_win_sizes = info->devtype->n_win_sizes;

	if (fse->pad)
		return -EINVAL;

	/*
	 * If a minimum width/height was requested, filter out the capture
	 * windows that fall outside that.
	 */
	for (i = 0; i < n_win_sizes; i++) {
		struct ov7670_win_size *win = &info->devtype->win_sizes[i];

		if (info->min_width && win->width < info->min_width)
			continue;
		if (info->min_height && win->height < info->min_height)
			continue;
		if (index == ++num_valid) {
			fse->min_width = fse->max_width = win->width;
			fse->min_height = fse->max_height = win->height;
			return 0;
		}
	}

	return -EINVAL;
}

/*
 * Code for dealing with controls.
 */

static int ov7670_store_cmatrix(struct v4l2_subdev *sd,
		int matrix[CMATRIX_LEN])
{
	int i, ret;
	unsigned char signbits = 0;

	/*
	 * Weird crap seems to exist in the upper part of
	 * the sign bits register, so let's preserve it.
	 */
	ret = ov7670_read(sd, REG_CMATRIX_SIGN, &signbits);
	signbits &= 0xc0;

	for (i = 0; i < CMATRIX_LEN; i++) {
		unsigned char raw;

		if (matrix[i] < 0) {
			signbits |= (1 << i);
			if (matrix[i] < -255)
				raw = 0xff;
			else
				raw = (-1 * matrix[i]) & 0xff;
		} else {
			if (matrix[i] > 255)
				raw = 0xff;
			else
				raw = matrix[i] & 0xff;
		}
		ret = ov7670_write(sd, REG_CMATRIX_BASE + i, raw);
		if (ret)
			return ret;
	}
	return ov7670_write(sd, REG_CMATRIX_SIGN, signbits);
}


/*
 * Hue also requires messing with the color matrix.  It also requires
 * trig functions, which tend not to be well supported in the kernel.
 * So here is a simple table of sine values, 0-90 degrees, in steps
 * of five degrees.  Values are multiplied by 1000.
 *
 * The following naive approximate trig functions require an argument
 * carefully limited to -180 <= theta <= 180.
 */
#define SIN_STEP 5
static const int ov7670_sin_table[] = {
	   0,	 87,   173,   258,   342,   422,
	 499,	573,   642,   707,   766,   819,
	 866,	906,   939,   965,   984,   996,
	1000
};

static int ov7670_sine(int theta)
{
	int chs = 1;
	int sine;

	if (theta < 0) {
		theta = -theta;
		chs = -1;
	}
	if (theta <= 90)
		sine = ov7670_sin_table[theta/SIN_STEP];
	else {
		theta -= 90;
		sine = 1000 - ov7670_sin_table[theta/SIN_STEP];
	}
	return sine*chs;
}

static int ov7670_cosine(int theta)
{
	theta = 90 - theta;
	if (theta > 180)
		theta -= 360;
	else if (theta < -180)
		theta += 360;
	return ov7670_sine(theta);
}




static void ov7670_calc_cmatrix(struct ov7670_info *info,
		int matrix[CMATRIX_LEN], int sat, int hue)
{
	int i;
	/*
	 * Apply the current saturation setting first.
	 */
	for (i = 0; i < CMATRIX_LEN; i++)
		matrix[i] = (info->fmt->cmatrix[i] * sat) >> 7;
	/*
	 * Then, if need be, rotate the hue value.
	 */
	if (hue != 0) {
		int sinth, costh, tmpmatrix[CMATRIX_LEN];

		memcpy(tmpmatrix, matrix, CMATRIX_LEN*sizeof(int));
		sinth = ov7670_sine(hue);
		costh = ov7670_cosine(hue);

		matrix[0] = (matrix[3]*sinth + matrix[0]*costh)/1000;
		matrix[1] = (matrix[4]*sinth + matrix[1]*costh)/1000;
		matrix[2] = (matrix[5]*sinth + matrix[2]*costh)/1000;
		matrix[3] = (matrix[3]*costh - matrix[0]*sinth)/1000;
		matrix[4] = (matrix[4]*costh - matrix[1]*sinth)/1000;
		matrix[5] = (matrix[5]*costh - matrix[2]*sinth)/1000;
	}
}



static int ov7670_s_sat_hue(struct v4l2_subdev *sd, int sat, int hue)
{
	struct ov7670_info *info = to_state(sd);
	int matrix[CMATRIX_LEN];

	ov7670_calc_cmatrix(info, matrix, sat, hue);
	return ov7670_store_cmatrix(sd, matrix);
}


/*
 * Some weird registers seem to store values in a sign/magnitude format!
 */

static unsigned char ov7670_abs_to_sm(unsigned char v)
{
	if (v > 127)
		return v & 0x7f;
	return (128 - v) | 0x80;
}

static int ov7670_s_brightness(struct v4l2_subdev *sd, int value)
{
	unsigned char com8 = 0, v;

	ov7670_read(sd, REG_COM8, &com8);
	com8 &= ~COM8_AEC;
	ov7670_write(sd, REG_COM8, com8);
	v = ov7670_abs_to_sm(value);
	return ov7670_write(sd, REG_BRIGHT, v);
}

static int ov7670_s_contrast(struct v4l2_subdev *sd, int value)
{
	return ov7670_write(sd, REG_CONTRAS, (unsigned char) value);
}

static int ov7670_s_hflip(struct v4l2_subdev *sd, int value)
{
	unsigned char v = 0;
	int ret;

	ret = ov7670_read(sd, REG_MVFP, &v);
	if (ret)
		return ret;
	if (value)
		v |= MVFP_MIRROR;
	else
		v &= ~MVFP_MIRROR;
	msleep(10);  /* FIXME */
	return ov7670_write(sd, REG_MVFP, v);
}

static int ov7670_s_vflip(struct v4l2_subdev *sd, int value)
{
	unsigned char v = 0;
	int ret;

	ret = ov7670_read(sd, REG_MVFP, &v);
	if (ret)
		return ret;
	if (value)
		v |= MVFP_FLIP;
	else
		v &= ~MVFP_FLIP;
	msleep(10);  /* FIXME */
	return ov7670_write(sd, REG_MVFP, v);
}

/*
 * GAIN is split between REG_GAIN and REG_VREF[7:6].  If one believes
 * the data sheet, the VREF parts should be the most significant, but
 * experience shows otherwise.  There seems to be little value in
 * messing with the VREF bits, so we leave them alone.
 */
static int ov7670_g_gain(struct v4l2_subdev *sd, __s32 *value)
{
	int ret;
	unsigned char gain;

	ret = ov7670_read(sd, REG_GAIN, &gain);
	if (ret)
		return ret;
	*value = gain;
	return 0;
}

static int ov7670_s_gain(struct v4l2_subdev *sd, int value)
{
	int ret;
	unsigned char com8;

	ret = ov7670_write(sd, REG_GAIN, value & 0xff);
	if (ret)
		return ret;
	/* Have to turn off AGC as well */
	ret = ov7670_read(sd, REG_COM8, &com8);
	if (ret)
		return ret;
	return ov7670_write(sd, REG_COM8, com8 & ~COM8_AGC);
}

/*
 * Tweak autogain.
 */
static int ov7670_s_autogain(struct v4l2_subdev *sd, int value)
{
	int ret;
	unsigned char com8;

	ret = ov7670_read(sd, REG_COM8, &com8);
	if (ret == 0) {
		if (value)
			com8 |= COM8_AGC;
		else
			com8 &= ~COM8_AGC;
		ret = ov7670_write(sd, REG_COM8, com8);
	}
	return ret;
}

static int ov7670_s_exp(struct v4l2_subdev *sd, int value)
{
	int ret;
	unsigned char com1, com8, aech, aechh;

	ret = ov7670_read(sd, REG_COM1, &com1) +
		ov7670_read(sd, REG_COM8, &com8) +
		ov7670_read(sd, REG_AECHH, &aechh);
	if (ret)
		return ret;

	com1 = (com1 & 0xfc) | (value & 0x03);
	aech = (value >> 2) & 0xff;
	aechh = (aechh & 0xc0) | ((value >> 10) & 0x3f);
	ret = ov7670_write(sd, REG_COM1, com1) +
		ov7670_write(sd, REG_AECH, aech) +
		ov7670_write(sd, REG_AECHH, aechh);
	/* Have to turn off AEC as well */
	if (ret == 0)
		ret = ov7670_write(sd, REG_COM8, com8 & ~COM8_AEC);
	return ret;
}

/*
 * Tweak autoexposure.
 */
static int ov7670_s_autoexp(struct v4l2_subdev *sd,
		enum v4l2_exposure_auto_type value)
{
	int ret;
	unsigned char com8;

	ret = ov7670_read(sd, REG_COM8, &com8);
	if (ret == 0) {
		if (value == V4L2_EXPOSURE_AUTO)
			com8 |= COM8_AEC;
		else
			com8 &= ~COM8_AEC;
		ret = ov7670_write(sd, REG_COM8, com8);
	}
	return ret;
}

static const char * const ov7670_test_pattern_menu[] = {
	"No test output",
	"Shifting \"1\"",
	"8-bar color bar",
	"Fade to gray color bar",
};

static int ov7670_s_test_pattern(struct v4l2_subdev *sd, int value)
{
	int ret;

	ret = ov7670_update_bits(sd, REG_SCALING_XSC, TEST_PATTTERN_0,
				value & BIT(0) ? TEST_PATTTERN_0 : 0);
	if (ret)
		return ret;

	return ov7670_update_bits(sd, REG_SCALING_YSC, TEST_PATTTERN_1,
				value & BIT(1) ? TEST_PATTTERN_1 : 0);
}

static int ov7670_g_volatile_ctrl(struct v4l2_ctrl *ctrl)
{
	struct v4l2_subdev *sd = to_sd(ctrl);
	struct ov7670_info *info = to_state(sd);

	switch (ctrl->id) {
	case V4L2_CID_AUTOGAIN:
		return ov7670_g_gain(sd, &info->gain->val);
	}
	return -EINVAL;
}

static int ov7670_s_ctrl(struct v4l2_ctrl *ctrl)
{
	struct v4l2_subdev *sd = to_sd(ctrl);
	struct ov7670_info *info = to_state(sd);

	switch (ctrl->id) {
	case V4L2_CID_BRIGHTNESS:
		return ov7670_s_brightness(sd, ctrl->val);
	case V4L2_CID_CONTRAST:
		return ov7670_s_contrast(sd, ctrl->val);
	case V4L2_CID_SATURATION:
		return ov7670_s_sat_hue(sd,
				info->saturation->val, info->hue->val);
	case V4L2_CID_VFLIP:
		return ov7670_s_vflip(sd, ctrl->val);
	case V4L2_CID_HFLIP:
		return ov7670_s_hflip(sd, ctrl->val);
	case V4L2_CID_AUTOGAIN:
		/* Only set manual gain if auto gain is not explicitly
		   turned on. */
		if (!ctrl->val) {
			/* ov7670_s_gain turns off auto gain */
			return ov7670_s_gain(sd, info->gain->val);
		}
		return ov7670_s_autogain(sd, ctrl->val);
	case V4L2_CID_EXPOSURE_AUTO:
		/* Only set manual exposure if auto exposure is not explicitly
		   turned on. */
		if (ctrl->val == V4L2_EXPOSURE_MANUAL) {
			/* ov7670_s_exp turns off auto exposure */
			return ov7670_s_exp(sd, info->exposure->val);
		}
		return ov7670_s_autoexp(sd, ctrl->val);
	case V4L2_CID_TEST_PATTERN:
		return ov7670_s_test_pattern(sd, ctrl->val);
	}
	return -EINVAL;
}

static const struct v4l2_ctrl_ops ov7670_ctrl_ops = {
	.s_ctrl = ov7670_s_ctrl,
	.g_volatile_ctrl = ov7670_g_volatile_ctrl,
};

#ifdef CONFIG_VIDEO_ADV_DEBUG
static int ov7670_g_register(struct v4l2_subdev *sd, struct v4l2_dbg_register *reg)
{
	unsigned char val = 0;
	int ret;

	ret = ov7670_read(sd, reg->reg & 0xff, &val);
	reg->val = val;
	reg->size = 1;
	return ret;
}

static int ov7670_s_register(struct v4l2_subdev *sd, const struct v4l2_dbg_register *reg)
{
	ov7670_write(sd, reg->reg & 0xff, reg->val & 0xff);
	return 0;
}
#endif

static void ov7670_power_on(struct v4l2_subdev *sd)
{
	struct ov7670_info *info = to_state(sd);

	if (info->on)
		return;

	clk_prepare_enable(info->clk);

	if (info->pwdn_gpio)
		gpiod_set_value(info->pwdn_gpio, 0);
	if (info->resetb_gpio) {
		gpiod_set_value(info->resetb_gpio, 1);
		usleep_range(500, 1000);
		gpiod_set_value(info->resetb_gpio, 0);
	}
	if (info->pwdn_gpio || info->resetb_gpio || info->clk)
		usleep_range(3000, 5000);

	info->on = true;
}

static void ov7670_power_off(struct v4l2_subdev *sd)
{
	struct ov7670_info *info = to_state(sd);

	if (!info->on)
		return;

	clk_disable_unprepare(info->clk);

	if (info->pwdn_gpio)
		gpiod_set_value(info->pwdn_gpio, 1);

	info->on = false;
}

static int ov7670_s_power(struct v4l2_subdev *sd, int on)
{
	struct ov7670_info *info = to_state(sd);

	if (info->on == on)
		return 0;

	if (on) {
		ov7670_power_on(sd);
		ov7670_init(sd, 0);
		ov7670_apply_fmt(sd);
		ov7675_apply_framerate(sd);
		v4l2_ctrl_handler_setup(&info->hdl);
	} else {
		ov7670_power_off(sd);
	}

	return 0;
}

static void ov7670_get_default_format(struct v4l2_subdev *sd,
				      struct v4l2_mbus_framefmt *format)
{
	struct ov7670_info *info = to_state(sd);

	format->width = info->devtype->win_sizes[0].width;
	format->height = info->devtype->win_sizes[0].height;
	format->colorspace = info->fmt->colorspace;
	format->code = info->fmt->mbus_code;
	format->field = V4L2_FIELD_NONE;
}

#ifdef CONFIG_VIDEO_V4L2_SUBDEV_API
static int ov7670_open(struct v4l2_subdev *sd, struct v4l2_subdev_fh *fh)
{
	struct v4l2_mbus_framefmt *format =
				v4l2_subdev_get_try_format(sd, fh->state, 0);

	ov7670_get_default_format(sd, format);

	return 0;
}
#endif

/* ----------------------------------------------------------------------- */

static const struct v4l2_subdev_core_ops ov7670_core_ops = {
	.reset = ov7670_reset,
	.init = ov7670_init,
	.s_power = ov7670_s_power,
	.log_status = v4l2_ctrl_subdev_log_status,
	.subscribe_event = v4l2_ctrl_subdev_subscribe_event,
	.unsubscribe_event = v4l2_event_subdev_unsubscribe,
#ifdef CONFIG_VIDEO_ADV_DEBUG
	.g_register = ov7670_g_register,
	.s_register = ov7670_s_register,
#endif
};

static const struct v4l2_subdev_video_ops ov7670_video_ops = {
	.s_frame_interval = ov7670_s_frame_interval,
	.g_frame_interval = ov7670_g_frame_interval,
};

static const struct v4l2_subdev_pad_ops ov7670_pad_ops = {
	.enum_frame_interval = ov7670_enum_frame_interval,
	.enum_frame_size = ov7670_enum_frame_size,
	.enum_mbus_code = ov7670_enum_mbus_code,
	.get_fmt = ov7670_get_fmt,
	.set_fmt = ov7670_set_fmt,
};

static const struct v4l2_subdev_ops ov7670_ops = {
	.core = &ov7670_core_ops,
	.video = &ov7670_video_ops,
	.pad = &ov7670_pad_ops,
};

#ifdef CONFIG_VIDEO_V4L2_SUBDEV_API
static const struct v4l2_subdev_internal_ops ov7670_subdev_internal_ops = {
	.open = ov7670_open,
};
#endif

/* ----------------------------------------------------------------------- */

static const struct ov7670_devtype ov7670_devdata[] = {
	[MODEL_OV7670] = {
		.win_sizes = ov7670_win_sizes,
		.n_win_sizes = ARRAY_SIZE(ov7670_win_sizes),
		.set_framerate = ov7670_set_framerate_legacy,
		.get_framerate = ov7670_get_framerate_legacy,
	},
	[MODEL_OV7675] = {
		.win_sizes = ov7675_win_sizes,
		.n_win_sizes = ARRAY_SIZE(ov7675_win_sizes),
		.set_framerate = ov7675_set_framerate,
		.get_framerate = ov7675_get_framerate,
	},
};

static int ov7670_init_gpio(struct i2c_client *client, struct ov7670_info *info)
{
	info->pwdn_gpio = devm_gpiod_get_optional(&client->dev, "powerdown",
			GPIOD_OUT_LOW);
	if (IS_ERR(info->pwdn_gpio)) {
		dev_info(&client->dev, "can't get %s GPIO\n", "powerdown");
		return PTR_ERR(info->pwdn_gpio);
	}

	info->resetb_gpio = devm_gpiod_get_optional(&client->dev, "reset",
			GPIOD_OUT_LOW);
	if (IS_ERR(info->resetb_gpio)) {
		dev_info(&client->dev, "can't get %s GPIO\n", "reset");
		return PTR_ERR(info->resetb_gpio);
	}

	usleep_range(3000, 5000);

	return 0;
}

/*
 * ov7670_parse_dt() - Parse device tree to collect mbus configuration
 *			properties
 */
static int ov7670_parse_dt(struct device *dev,
			   struct ov7670_info *info)
{
	struct fwnode_handle *fwnode = dev_fwnode(dev);
	struct v4l2_fwnode_endpoint bus_cfg = { .bus_type = 0 };
	struct fwnode_handle *ep;
	int ret;

	if (!fwnode)
		return -EINVAL;

	info->pclk_hb_disable = false;
	if (fwnode_property_present(fwnode, "ov7670,pclk-hb-disable"))
		info->pclk_hb_disable = true;

	ep = fwnode_graph_get_next_endpoint(fwnode, NULL);
	if (!ep)
		return -EINVAL;

	ret = v4l2_fwnode_endpoint_parse(ep, &bus_cfg);
	fwnode_handle_put(ep);
	if (ret)
		return ret;

	if (bus_cfg.bus_type != V4L2_MBUS_PARALLEL) {
		dev_err(dev, "Unsupported media bus type\n");
		return ret;
	}
	info->mbus_config = bus_cfg.bus.parallel.flags;

	return 0;
}

static int ov7670_probe(struct i2c_client *client,
			const struct i2c_device_id *id)
{
	struct v4l2_fract tpf;
	struct v4l2_subdev *sd;
	struct ov7670_info *info;
	int ret;

	info = devm_kzalloc(&client->dev, sizeof(*info), GFP_KERNEL);
	if (info == NULL)
		return -ENOMEM;
	sd = &info->sd;
	v4l2_i2c_subdev_init(sd, client, &ov7670_ops);

#ifdef CONFIG_VIDEO_V4L2_SUBDEV_API
	sd->internal_ops = &ov7670_subdev_internal_ops;
	sd->flags |= V4L2_SUBDEV_FL_HAS_DEVNODE | V4L2_SUBDEV_FL_HAS_EVENTS;
#endif

	info->clock_speed = 30; /* default: a guess */

	if (dev_fwnode(&client->dev)) {
		ret = ov7670_parse_dt(&client->dev, info);
		if (ret)
			return ret;

	} else if (client->dev.platform_data) {
		struct ov7670_config *config = client->dev.platform_data;

		/*
		 * Must apply configuration before initializing device, because it
		 * selects I/O method.
		 */
		info->min_width = config->min_width;
		info->min_height = config->min_height;
		info->use_smbus = config->use_smbus;

		if (config->clock_speed)
			info->clock_speed = config->clock_speed;

		if (config->pll_bypass)
			info->pll_bypass = true;

		if (config->pclk_hb_disable)
			info->pclk_hb_disable = true;
	}

	info->clk = devm_clk_get(&client->dev, "xclk"); /* optional */
	if (IS_ERR(info->clk)) {
		ret = PTR_ERR(info->clk);
		if (ret == -ENOENT)
			info->clk = NULL;
		else
			return ret;
	}

	ret = ov7670_init_gpio(client, info);
	if (ret)
		return ret;

	ov7670_power_on(sd);

	if (info->clk) {
		info->clock_speed = clk_get_rate(info->clk) / 1000000;
		if (info->clock_speed < 10 || info->clock_speed > 48) {
			ret = -EINVAL;
			goto power_off;
		}
	}

	/* Make sure it's an ov7670 */
	ret = ov7670_detect(sd);
	if (ret) {
		v4l_dbg(1, debug, client,
			"chip found @ 0x%x (%s) is not an ov7670 chip.\n",
			client->addr << 1, client->adapter->name);
		goto power_off;
	}
	v4l_info(client, "chip found @ 0x%02x (%s)\n",
			client->addr << 1, client->adapter->name);

	info->devtype = &ov7670_devdata[id->driver_data];
	info->fmt = &ov7670_formats[0];
	info->wsize = &info->devtype->win_sizes[0];

	ov7670_get_default_format(sd, &info->format);

	info->clkrc = 0;

	/* Set default frame rate to 30 fps */
	tpf.numerator = 1;
	tpf.denominator = 30;
	info->devtype->set_framerate(sd, &tpf);

	v4l2_ctrl_handler_init(&info->hdl, 10);
	v4l2_ctrl_new_std(&info->hdl, &ov7670_ctrl_ops,
			V4L2_CID_BRIGHTNESS, 0, 255, 1, 128);
	v4l2_ctrl_new_std(&info->hdl, &ov7670_ctrl_ops,
			V4L2_CID_CONTRAST, 0, 127, 1, 64);
	v4l2_ctrl_new_std(&info->hdl, &ov7670_ctrl_ops,
			V4L2_CID_VFLIP, 0, 1, 1, 0);
	v4l2_ctrl_new_std(&info->hdl, &ov7670_ctrl_ops,
			V4L2_CID_HFLIP, 0, 1, 1, 0);
	info->saturation = v4l2_ctrl_new_std(&info->hdl, &ov7670_ctrl_ops,
			V4L2_CID_SATURATION, 0, 256, 1, 128);
	info->hue = v4l2_ctrl_new_std(&info->hdl, &ov7670_ctrl_ops,
			V4L2_CID_HUE, -180, 180, 5, 0);
	info->gain = v4l2_ctrl_new_std(&info->hdl, &ov7670_ctrl_ops,
			V4L2_CID_GAIN, 0, 255, 1, 128);
	info->auto_gain = v4l2_ctrl_new_std(&info->hdl, &ov7670_ctrl_ops,
			V4L2_CID_AUTOGAIN, 0, 1, 1, 1);
	info->exposure = v4l2_ctrl_new_std(&info->hdl, &ov7670_ctrl_ops,
			V4L2_CID_EXPOSURE, 0, 65535, 1, 500);
	info->auto_exposure = v4l2_ctrl_new_std_menu(&info->hdl, &ov7670_ctrl_ops,
			V4L2_CID_EXPOSURE_AUTO, V4L2_EXPOSURE_MANUAL, 0,
			V4L2_EXPOSURE_AUTO);
	v4l2_ctrl_new_std_menu_items(&info->hdl, &ov7670_ctrl_ops,
			V4L2_CID_TEST_PATTERN,
			ARRAY_SIZE(ov7670_test_pattern_menu) - 1, 0, 0,
			ov7670_test_pattern_menu);
	sd->ctrl_handler = &info->hdl;
	if (info->hdl.error) {
		ret = info->hdl.error;

		goto hdl_free;
	}
	/*
	 * We have checked empirically that hw allows to read back the gain
	 * value chosen by auto gain but that's not the case for auto exposure.
	 */
	v4l2_ctrl_auto_cluster(2, &info->auto_gain, 0, true);
	v4l2_ctrl_auto_cluster(2, &info->auto_exposure,
			       V4L2_EXPOSURE_MANUAL, false);
	v4l2_ctrl_cluster(2, &info->saturation);

#if defined(CONFIG_MEDIA_CONTROLLER)
	info->pad.flags = MEDIA_PAD_FL_SOURCE;
	info->sd.entity.function = MEDIA_ENT_F_CAM_SENSOR;
	ret = media_entity_pads_init(&info->sd.entity, 1, &info->pad);
	if (ret < 0)
		goto hdl_free;
#endif

	v4l2_ctrl_handler_setup(&info->hdl);

	ret = v4l2_async_register_subdev(&info->sd);
	if (ret < 0)
		goto entity_cleanup;

	ov7670_power_off(sd);
	return 0;

entity_cleanup:
	media_entity_cleanup(&info->sd.entity);
hdl_free:
	v4l2_ctrl_handler_free(&info->hdl);
power_off:
	ov7670_power_off(sd);
	return ret;
}

static void ov7670_remove(struct i2c_client *client)
{
	struct v4l2_subdev *sd = i2c_get_clientdata(client);
	struct ov7670_info *info = to_state(sd);

	v4l2_async_unregister_subdev(sd);
	v4l2_ctrl_handler_free(&info->hdl);
	media_entity_cleanup(&info->sd.entity);
<<<<<<< HEAD
	return 0;
=======
>>>>>>> 29549c70
}

static const struct i2c_device_id ov7670_id[] = {
	{ "ov7670", MODEL_OV7670 },
	{ "ov7675", MODEL_OV7675 },
	{ }
};
MODULE_DEVICE_TABLE(i2c, ov7670_id);

#if IS_ENABLED(CONFIG_OF)
static const struct of_device_id ov7670_of_match[] = {
	{ .compatible = "ovti,ov7670", },
	{ /* sentinel */ },
};
MODULE_DEVICE_TABLE(of, ov7670_of_match);
#endif

static struct i2c_driver ov7670_driver = {
	.driver = {
		.name	= "ov7670",
		.of_match_table = of_match_ptr(ov7670_of_match),
	},
	.probe		= ov7670_probe,
	.remove		= ov7670_remove,
	.id_table	= ov7670_id,
};

module_i2c_driver(ov7670_driver);<|MERGE_RESOLUTION|>--- conflicted
+++ resolved
@@ -2017,10 +2017,6 @@
 	v4l2_async_unregister_subdev(sd);
 	v4l2_ctrl_handler_free(&info->hdl);
 	media_entity_cleanup(&info->sd.entity);
-<<<<<<< HEAD
-	return 0;
-=======
->>>>>>> 29549c70
 }
 
 static const struct i2c_device_id ov7670_id[] = {
