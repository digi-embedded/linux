--- conflicted
+++ resolved
@@ -132,8 +132,7 @@
 };
 
 enum ov5640_frame_rate {
-	OV5640_08_FPS = 0,
-	OV5640_15_FPS,
+	OV5640_15_FPS = 0,
 	OV5640_30_FPS,
 	OV5640_60_FPS,
 	OV5640_NUM_FRAMERATES,
@@ -343,7 +342,6 @@
 		 "MIPI CSI-2 virtual channel (0..3), default 0");
 
 static const int ov5640_framerates[] = {
-	[OV5640_08_FPS] = 8,
 	[OV5640_15_FPS] = 15,
 	[OV5640_30_FPS] = 30,
 	[OV5640_60_FPS] = 60,
@@ -623,74 +621,7 @@
 	{0x5025, 0x00, 0, 0}, {0x3a0f, 0x30, 0, 0}, {0x3a10, 0x28, 0, 0},
 	{0x3a1b, 0x30, 0, 0}, {0x3a1e, 0x26, 0, 0}, {0x3a11, 0x60, 0, 0},
 	{0x3a1f, 0x14, 0, 0}, {0x3008, 0x42, 0, 0}, {0x3c00, 0x04, 0, 300},
-<<<<<<< HEAD
-	{0x302c, 0xc2, 0, 0},
-};
-
-static const struct reg_value ov5640_setting_VGA_640_480[] = {
-	{0x3008, 0x42, 0, 0},
-	{0x3c07, 0x08, 0, 0},
-	{0x3c09, 0x1c, 0, 0}, {0x3c0a, 0x9c, 0, 0}, {0x3c0b, 0x40, 0, 0},
-	{0x3814, 0x31, 0, 0},
-	{0x3815, 0x31, 0, 0}, {0x3800, 0x00, 0, 0}, {0x3801, 0x00, 0, 0},
-	{0x3802, 0x00, 0, 0}, {0x3803, 0x04, 0, 0}, {0x3804, 0x0a, 0, 0},
-	{0x3805, 0x3f, 0, 0}, {0x3806, 0x07, 0, 0}, {0x3807, 0x9b, 0, 0},
-	{0x3810, 0x00, 0, 0},
-	{0x3811, 0x10, 0, 0}, {0x3812, 0x00, 0, 0}, {0x3813, 0x06, 0, 0},
-	{0x3618, 0x00, 0, 0}, {0x3612, 0x29, 0, 0}, {0x3708, 0x64, 0, 0},
-	{0x3709, 0x52, 0, 0}, {0x370c, 0x03, 0, 0}, {0x3a02, 0x03, 0, 0},
-	{0x3a03, 0xd8, 0, 0}, {0x3a08, 0x01, 0, 0}, {0x3a09, 0x27, 0, 0},
-	{0x3a0a, 0x00, 0, 0}, {0x3a0b, 0xf6, 0, 0}, {0x3a0e, 0x03, 0, 0},
-	{0x3a0d, 0x04, 0, 0}, {0x3a14, 0x03, 0, 0}, {0x3a15, 0xd8, 0, 0},
-	{0x4001, 0x02, 0, 0}, {0x4004, 0x02, 0, 0},
-	{0x4407, 0x04, 0, 0}, {0x460b, 0x35, 0, 0}, {0x460c, 0x22, 0, 0},
-	{0x3824, 0x02, 0, 0}, {0x5001, 0xa3, 0, 0},
-	{0x3008, 0x02, 0, 10},
-};
-
-static const struct reg_value ov5640_setting_XGA_1024_768[] = {
-	{0x3008, 0x42, 0, 0},
-	{0x3c07, 0x08, 0, 0},
-	{0x3c09, 0x1c, 0, 0}, {0x3c0a, 0x9c, 0, 0}, {0x3c0b, 0x40, 0, 0},
-	{0x3814, 0x31, 0, 0},
-	{0x3815, 0x31, 0, 0}, {0x3800, 0x00, 0, 0}, {0x3801, 0x00, 0, 0},
-	{0x3802, 0x00, 0, 0}, {0x3803, 0x04, 0, 0}, {0x3804, 0x0a, 0, 0},
-	{0x3805, 0x3f, 0, 0}, {0x3806, 0x07, 0, 0}, {0x3807, 0x9b, 0, 0},
-	{0x3810, 0x00, 0, 0},
-	{0x3811, 0x10, 0, 0}, {0x3812, 0x00, 0, 0}, {0x3813, 0x06, 0, 0},
-	{0x3618, 0x00, 0, 0}, {0x3612, 0x29, 0, 0}, {0x3708, 0x64, 0, 0},
-	{0x3709, 0x52, 0, 0}, {0x370c, 0x03, 0, 0}, {0x3a02, 0x03, 0, 0},
-	{0x3a03, 0xd8, 0, 0}, {0x3a08, 0x01, 0, 0}, {0x3a09, 0x27, 0, 0},
-	{0x3a0a, 0x00, 0, 0}, {0x3a0b, 0xf6, 0, 0}, {0x3a0e, 0x03, 0, 0},
-	{0x3a0d, 0x04, 0, 0}, {0x3a14, 0x03, 0, 0}, {0x3a15, 0xd8, 0, 0},
-	{0x4001, 0x02, 0, 0}, {0x4004, 0x02, 0, 0},
-	{0x4407, 0x04, 0, 0}, {0x460b, 0x35, 0, 0}, {0x460c, 0x20, 0, 0},
-	{0x3824, 0x02, 0, 0}, {0x5001, 0xa3, 0, 0},
-	{0x3008, 0x02, 0, 10}
-};
-
-static const struct reg_value ov5640_setting_QVGA_320_240[] = {
-	{0x3008, 0x42, 0, 0},
-	{0x3c07, 0x08, 0, 0},
-	{0x3c09, 0x1c, 0, 0}, {0x3c0a, 0x9c, 0, 0}, {0x3c0b, 0x40, 0, 0},
-	{0x3814, 0x31, 0, 0},
-	{0x3815, 0x31, 0, 0}, {0x3800, 0x00, 0, 0}, {0x3801, 0x00, 0, 0},
-	{0x3802, 0x00, 0, 0}, {0x3803, 0x04, 0, 0}, {0x3804, 0x0a, 0, 0},
-	{0x3805, 0x3f, 0, 0}, {0x3806, 0x07, 0, 0}, {0x3807, 0x9b, 0, 0},
-	{0x3810, 0x00, 0, 0},
-	{0x3811, 0x10, 0, 0}, {0x3812, 0x00, 0, 0}, {0x3813, 0x06, 0, 0},
-	{0x3618, 0x00, 0, 0}, {0x3612, 0x29, 0, 0}, {0x3708, 0x64, 0, 0},
-	{0x3709, 0x52, 0, 0}, {0x370c, 0x03, 0, 0}, {0x3a02, 0x03, 0, 0},
-	{0x3a03, 0xd8, 0, 0}, {0x3a08, 0x01, 0, 0}, {0x3a09, 0x27, 0, 0},
-	{0x3a0a, 0x00, 0, 0}, {0x3a0b, 0xf6, 0, 0}, {0x3a0e, 0x03, 0, 0},
-	{0x3a0d, 0x04, 0, 0}, {0x3a14, 0x03, 0, 0}, {0x3a15, 0xd8, 0, 0},
-	{0x4001, 0x02, 0, 0}, {0x4004, 0x02, 0, 0},
-	{0x4407, 0x04, 0, 0}, {0x460b, 0x35, 0, 0}, {0x460c, 0x22, 0, 0},
-	{0x3824, 0x02, 0, 0}, {0x5001, 0xa3, 0, 0},
-	{0x3008, 0x02, 0, 10},
-=======
 	{0x302c, 0xc2, 0, 0}
->>>>>>> 29549c70
 };
 
 static const struct reg_value ov5640_setting_low_res[] = {
@@ -706,73 +637,7 @@
 	{0x3a0d, 0x04, 0, 0}, {0x3a14, 0x03, 0, 0}, {0x3a15, 0xd8, 0, 0},
 	{0x4001, 0x02, 0, 0}, {0x4004, 0x02, 0, 0}, {0x3824, 0x02, 0, 0},
 	{0x4407, 0x04, 0, 0}, {0x5001, 0xa3, 0, 0},
-<<<<<<< HEAD
-};
-
-static const struct reg_value ov5640_setting_QCIF_176_144[] = {
-	{0x3008, 0x42, 0, 0},
-	{0x3c07, 0x08, 0, 0},
-	{0x3c09, 0x1c, 0, 0}, {0x3c0a, 0x9c, 0, 0}, {0x3c0b, 0x40, 0, 0},
-	{0x3814, 0x31, 0, 0},
-	{0x3815, 0x31, 0, 0}, {0x3800, 0x00, 0, 0}, {0x3801, 0x00, 0, 0},
-	{0x3802, 0x00, 0, 0}, {0x3803, 0x04, 0, 0}, {0x3804, 0x0a, 0, 0},
-	{0x3805, 0x3f, 0, 0}, {0x3806, 0x07, 0, 0}, {0x3807, 0x9b, 0, 0},
-	{0x3810, 0x00, 0, 0},
-	{0x3811, 0x10, 0, 0}, {0x3812, 0x00, 0, 0}, {0x3813, 0x06, 0, 0},
-	{0x3618, 0x00, 0, 0}, {0x3612, 0x29, 0, 0}, {0x3708, 0x64, 0, 0},
-	{0x3709, 0x52, 0, 0}, {0x370c, 0x03, 0, 0}, {0x3a02, 0x03, 0, 0},
-	{0x3a03, 0xd8, 0, 0}, {0x3a08, 0x01, 0, 0}, {0x3a09, 0x27, 0, 0},
-	{0x3a0a, 0x00, 0, 0}, {0x3a0b, 0xf6, 0, 0}, {0x3a0e, 0x03, 0, 0},
-	{0x3a0d, 0x04, 0, 0}, {0x3a14, 0x03, 0, 0}, {0x3a15, 0xd8, 0, 0},
-	{0x4001, 0x02, 0, 0}, {0x4004, 0x02, 0, 0},
-	{0x4407, 0x04, 0, 0}, {0x460b, 0x35, 0, 0}, {0x460c, 0x22, 0, 0},
-	{0x3824, 0x02, 0, 0}, {0x5001, 0xa3, 0, 0},
-	{0x3008, 0x02, 0, 10},
-};
-
-static const struct reg_value ov5640_setting_NTSC_720_480[] = {
-	{0x3008, 0x42, 0, 0},
-	{0x3c07, 0x08, 0, 0},
-	{0x3c09, 0x1c, 0, 0}, {0x3c0a, 0x9c, 0, 0}, {0x3c0b, 0x40, 0, 0},
-	{0x3814, 0x31, 0, 0},
-	{0x3815, 0x31, 0, 0}, {0x3800, 0x00, 0, 0}, {0x3801, 0x00, 0, 0},
-	{0x3802, 0x00, 0, 0}, {0x3803, 0x04, 0, 0}, {0x3804, 0x0a, 0, 0},
-	{0x3805, 0x3f, 0, 0}, {0x3806, 0x07, 0, 0}, {0x3807, 0x9b, 0, 0},
-	{0x3810, 0x00, 0, 0},
-	{0x3811, 0x10, 0, 0}, {0x3812, 0x00, 0, 0}, {0x3813, 0x3c, 0, 0},
-	{0x3618, 0x00, 0, 0}, {0x3612, 0x29, 0, 0}, {0x3708, 0x64, 0, 0},
-	{0x3709, 0x52, 0, 0}, {0x370c, 0x03, 0, 0}, {0x3a02, 0x03, 0, 0},
-	{0x3a03, 0xd8, 0, 0}, {0x3a08, 0x01, 0, 0}, {0x3a09, 0x27, 0, 0},
-	{0x3a0a, 0x00, 0, 0}, {0x3a0b, 0xf6, 0, 0}, {0x3a0e, 0x03, 0, 0},
-	{0x3a0d, 0x04, 0, 0}, {0x3a14, 0x03, 0, 0}, {0x3a15, 0xd8, 0, 0},
-	{0x4001, 0x02, 0, 0}, {0x4004, 0x02, 0, 0},
-	{0x4407, 0x04, 0, 0}, {0x460b, 0x35, 0, 0}, {0x460c, 0x22, 0, 0},
-	{0x3824, 0x02, 0, 0}, {0x5001, 0xa3, 0, 0},
-	{0x3008, 0x02, 0, 10},
-};
-
-static const struct reg_value ov5640_setting_PAL_720_576[] = {
-	{0x3008, 0x42, 0, 0},
-	{0x3c07, 0x08, 0, 0},
-	{0x3c09, 0x1c, 0, 0}, {0x3c0a, 0x9c, 0, 0}, {0x3c0b, 0x40, 0, 0},
-	{0x3814, 0x31, 0, 0},
-	{0x3815, 0x31, 0, 0}, {0x3800, 0x00, 0, 0}, {0x3801, 0x00, 0, 0},
-	{0x3802, 0x00, 0, 0}, {0x3803, 0x04, 0, 0}, {0x3804, 0x0a, 0, 0},
-	{0x3805, 0x3f, 0, 0}, {0x3806, 0x07, 0, 0}, {0x3807, 0x9b, 0, 0},
-	{0x3810, 0x00, 0, 0},
-	{0x3811, 0x38, 0, 0}, {0x3812, 0x00, 0, 0}, {0x3813, 0x06, 0, 0},
-	{0x3618, 0x00, 0, 0}, {0x3612, 0x29, 0, 0}, {0x3708, 0x64, 0, 0},
-	{0x3709, 0x52, 0, 0}, {0x370c, 0x03, 0, 0}, {0x3a02, 0x03, 0, 0},
-	{0x3a03, 0xd8, 0, 0}, {0x3a08, 0x01, 0, 0}, {0x3a09, 0x27, 0, 0},
-	{0x3a0a, 0x00, 0, 0}, {0x3a0b, 0xf6, 0, 0}, {0x3a0e, 0x03, 0, 0},
-	{0x3a0d, 0x04, 0, 0}, {0x3a14, 0x03, 0, 0}, {0x3a15, 0xd8, 0, 0},
-	{0x4001, 0x02, 0, 0}, {0x4004, 0x02, 0, 0},
-	{0x4407, 0x04, 0, 0}, {0x460b, 0x35, 0, 0}, {0x460c, 0x22, 0, 0},
-	{0x3824, 0x02, 0, 0}, {0x5001, 0xa3, 0, 0},
-	{0x3008, 0x02, 0, 10},
-=======
 	{0x3008, 0x02, 0, 15},
->>>>>>> 29549c70
 };
 
 static const struct reg_value ov5640_setting_720P_1280_720[] = {
@@ -794,48 +659,20 @@
 
 static const struct reg_value ov5640_setting_1080P_1920_1080[] = {
 	{0x3008, 0x42, 0, 0},
-<<<<<<< HEAD
-	{0x3035, 0x21, 0, 0}, {0x3036, 0x32, 0, 0}, {0x3c07, 0x08, 0, 0},
-	{0x3c09, 0x1c, 0, 0}, {0x3c0a, 0x9c, 0, 0}, {0x3c0b, 0x40, 0, 0},
-	{0x3820, 0x40, 0, 0}, {0x3821, 0x06, 0, 0}, {0x3814, 0x11, 0, 0},
-	{0x3815, 0x11, 0, 0}, {0x3800, 0x00, 0, 0}, {0x3801, 0x00, 0, 0},
-	{0x3802, 0x00, 0, 0}, {0x3803, 0x00, 0, 0}, {0x3804, 0x0a, 0, 0},
-	{0x3805, 0x3f, 0, 0}, {0x3806, 0x07, 0, 0}, {0x3807, 0x9f, 0, 0},
-	{0x3808, 0x0a, 0, 0}, {0x3809, 0x20, 0, 0}, {0x380a, 0x07, 0, 0},
-	{0x380b, 0x98, 0, 0}, {0x380c, 0x0b, 0, 0}, {0x380d, 0x1c, 0, 0},
-	{0x380e, 0x07, 0, 0}, {0x380f, 0xb0, 0, 0}, {0x3810, 0x00, 0, 0},
-	{0x3811, 0x10, 0, 0}, {0x3812, 0x00, 0, 0}, {0x3813, 0x04, 0, 0},
-=======
 	{0x3c07, 0x08, 0, 0},
 	{0x3c09, 0x1c, 0, 0}, {0x3c0a, 0x9c, 0, 0}, {0x3c0b, 0x40, 0, 0},
 	{0x3814, 0x11, 0, 0},
 	{0x3815, 0x11, 0, 0},
->>>>>>> 29549c70
 	{0x3618, 0x04, 0, 0}, {0x3612, 0x29, 0, 0}, {0x3708, 0x21, 0, 0},
 	{0x3709, 0x12, 0, 0}, {0x370c, 0x00, 0, 0}, {0x3a02, 0x03, 0, 0},
 	{0x3a03, 0xd8, 0, 0}, {0x3a08, 0x01, 0, 0}, {0x3a09, 0x27, 0, 0},
 	{0x3a0a, 0x00, 0, 0}, {0x3a0b, 0xf6, 0, 0}, {0x3a0e, 0x03, 0, 0},
 	{0x3a0d, 0x04, 0, 0}, {0x3a14, 0x03, 0, 0}, {0x3a15, 0xd8, 0, 0},
-	{0x4001, 0x02, 0, 0}, {0x4004, 0x06, 0, 0}, {0x4713, 0x03, 0, 0},
+	{0x4001, 0x02, 0, 0}, {0x4004, 0x06, 0, 0},
 	{0x4407, 0x04, 0, 0}, {0x460b, 0x35, 0, 0}, {0x460c, 0x22, 0, 0},
-	{0x3824, 0x02, 0, 0}, {0x5001, 0x83, 0, 0}, {0x3035, 0x11, 0, 0},
-	{0x3036, 0x21, 0, 0}, {0x3c07, 0x07, 0, 0}, {0x3c08, 0x00, 0, 0},
+	{0x3824, 0x02, 0, 0}, {0x5001, 0x83, 0, 0},
+	{0x3c07, 0x07, 0, 0}, {0x3c08, 0x00, 0, 0},
 	{0x3c09, 0x1c, 0, 0}, {0x3c0a, 0x9c, 0, 0}, {0x3c0b, 0x40, 0, 0},
-<<<<<<< HEAD
-	{0x3800, 0x01, 0, 0}, {0x3801, 0x50, 0, 0}, {0x3802, 0x01, 0, 0},
-	{0x3803, 0xb2, 0, 0}, {0x3804, 0x08, 0, 0}, {0x3805, 0xef, 0, 0},
-	{0x3806, 0x05, 0, 0}, {0x3807, 0xf1, 0, 0}, {0x3808, 0x07, 0, 0},
-	{0x3809, 0x80, 0, 0}, {0x380a, 0x04, 0, 0}, {0x380b, 0x38, 0, 0},
-	{0x380c, 0x09, 0, 0}, {0x380d, 0xc4, 0, 0}, {0x380e, 0x04, 0, 0},
-	{0x380f, 0x60, 0, 0}, {0x3612, 0x2b, 0, 0}, {0x3708, 0x64, 0, 0},
-	{0x3a02, 0x04, 0, 0}, {0x3a03, 0x60, 0, 0}, {0x3a08, 0x01, 0, 0},
-	{0x3a09, 0x50, 0, 0}, {0x3a0a, 0x01, 0, 0}, {0x3a0b, 0x18, 0, 0},
-	{0x3a0e, 0x03, 0, 0}, {0x3a0d, 0x04, 0, 0}, {0x3a14, 0x04, 0, 0},
-	{0x3a15, 0x60, 0, 0}, {0x4713, 0x02, 0, 0}, {0x4407, 0x04, 0, 0},
-	{0x460b, 0x37, 0, 0}, {0x460c, 0x20, 0, 0}, {0x3824, 0x04, 0, 0},
-	{0x4005, 0x1a, 0, 0}, {0x3008, 0x02, 0, 20},
-	{0x3503, 0, 0, 0},
-=======
 	{0x3612, 0x2b, 0, 0}, {0x3708, 0x64, 0, 0},
 	{0x3a02, 0x04, 0, 0}, {0x3a03, 0x60, 0, 0}, {0x3a08, 0x01, 0, 0},
 	{0x3a09, 0x50, 0, 0}, {0x3a0a, 0x01, 0, 0}, {0x3a0b, 0x18, 0, 0},
@@ -843,7 +680,6 @@
 	{0x3a15, 0x60, 0, 0}, {0x4407, 0x04, 0, 0},
 	{0x460b, 0x37, 0, 0}, {0x460c, 0x20, 0, 0}, {0x3824, 0x02, 0, 0},
 	{0x4005, 0x1a, 0, 0}, {0x3008, 0x02, 0, 15},
->>>>>>> 29549c70
 };
 
 static const struct reg_value ov5640_setting_QSXGA_2592_1944[] = {
@@ -858,7 +694,7 @@
 	{0x3a0a, 0x00, 0, 0}, {0x3a0b, 0xf6, 0, 0}, {0x3a0e, 0x03, 0, 0},
 	{0x3a0d, 0x04, 0, 0}, {0x3a14, 0x03, 0, 0}, {0x3a15, 0xd8, 0, 0},
 	{0x4001, 0x02, 0, 0}, {0x4004, 0x06, 0, 0},
-	{0x4407, 0x04, 0, 0}, {0x460b, 0x35, 0, 0}, {0x460c, 0x20, 0, 0},
+	{0x4407, 0x04, 0, 0}, {0x460b, 0x35, 0, 0}, {0x460c, 0x22, 0, 0},
 	{0x3824, 0x02, 0, 0}, {0x5001, 0x83, 0, 70},
 	{0x3008, 0x02, 0, 20},
 };
@@ -1637,52 +1473,6 @@
 	return best;
 }
 
-static int ov5640_check_valid_mode(struct ov5640_dev *sensor,
-				   const struct ov5640_mode_info *mode,
-				   enum ov5640_frame_rate rate)
-{
-	struct i2c_client *client = sensor->i2c_client;
-	int ret = 0;
-
-	switch (mode->id) {
-	case OV5640_MODE_QQVGA_160_120:
-	case OV5640_MODE_QCIF_176_144:
-	case OV5640_MODE_QVGA_320_240:
-	case OV5640_MODE_NTSC_720_480:
-	case OV5640_MODE_PAL_720_576 :
-	case OV5640_MODE_XGA_1024_768:
-	case OV5640_MODE_720P_1280_720:
-		if ((rate != OV5640_15_FPS) &&
-		    (rate != OV5640_30_FPS))
-			ret = -EINVAL;
-		break;
-	case OV5640_MODE_VGA_640_480:
-		if ((rate != OV5640_15_FPS) &&
-		    (rate != OV5640_30_FPS))
-			ret = -EINVAL;
-		break;
-	case OV5640_MODE_1080P_1920_1080:
-		if (sensor->ep.bus_type == V4L2_MBUS_CSI2_DPHY) {
-			if ((rate != OV5640_15_FPS) &&
-			    (rate != OV5640_30_FPS))
-				ret = -EINVAL;
-		 } else {
-			if ((rate != OV5640_15_FPS))
-				ret = -EINVAL;
-		 }
-		break;
-	case OV5640_MODE_QSXGA_2592_1944:
-		if (rate != OV5640_08_FPS)
-			ret = -EINVAL;
-		break;
-	default:
-		dev_err(&client->dev, "Invalid mode (%d)\n", mode->id);
-		ret = -EINVAL;
-	}
-
-	return ret;
-}
-
 /*
  * ov5640_set_mipi_pclk() - Calculate the clock tree configuration values
  *			    for the MIPI CSI-2 output.
@@ -2063,17 +1853,7 @@
 
 static int ov5640_set_stream_mipi(struct ov5640_dev *sensor, bool on)
 {
-	const struct ov5640_mode_info *mode;
-	u8 line_sync;
 	int ret;
-
-	mode = sensor->current_mode;
-	line_sync = (mode->id == OV5640_MODE_XGA_1024_768 ||
-		     mode->id == OV5640_MODE_QSXGA_2592_1944) ? 0 : 1;
-	ret = ov5640_write_reg(sensor, OV5640_REG_MIPI_CTRL00,
-			       0x24 | (line_sync << 4));
-	if (ret)
-		return ret;
 
 	/*
 	 * Enable/disable the MIPI interface
@@ -2102,18 +1882,8 @@
 	if (ret)
 		return ret;
 
-<<<<<<< HEAD
-	ret = ov5640_write_reg(sensor, OV5640_REG_SYS_CTRL0,
-				on ? 0x02 : 0x42);
-	if (ret)
-		return ret;
-
-	msleep(100);
-	return ret;
-=======
 	return ov5640_write_reg(sensor, OV5640_REG_SYS_CTRL0,
 				on ? 0x02 : 0x42);
->>>>>>> 29549c70
 }
 
 static int ov5640_get_sysclk(struct ov5640_dev *sensor)
@@ -2396,14 +2166,9 @@
 				      width, height, width, height);
 
 	if (!mode ||
-<<<<<<< HEAD
-	    (!nearest && (mode->hact != width || mode->vact != height))) {
-=======
 	    (!nearest &&
 	     (mode->width != width || mode->height != height)))
->>>>>>> 29549c70
 		return NULL;
-	}
 
 	return mode;
 }
@@ -2703,14 +2468,9 @@
 
 static void ov5640_reset(struct ov5640_dev *sensor)
 {
-	struct i2c_client *client = sensor->i2c_client;
-
-	if (!sensor->reset_gpio) {
-		dev_dbg(&client->dev, "%s: no reset line, skiping\n", __func__);
+	if (!sensor->reset_gpio)
 		return;
-    }
-
-	dev_dbg(&client->dev, "%s: reset with power cycle\n", __func__);
+
 	gpiod_set_value_cansleep(sensor->reset_gpio, 0);
 
 	/* camera power cycle */
@@ -2768,7 +2528,6 @@
 	ov5640_power(sensor, false);
 	regulator_bulk_disable(OV5640_NUM_SUPPLIES, sensor->supplies);
 	clk_disable_unprepare(sensor->xclk);
-	sensor->streaming = false;
 }
 
 static int ov5640_set_power_mipi(struct ov5640_dev *sensor, bool on)
@@ -2777,7 +2536,7 @@
 
 	if (!on) {
 		/* Reset MIPI bus settings to their default values. */
-		ov5640_write_reg(sensor, OV5640_REG_IO_MIPI_CTRL00, 0x40);
+		ov5640_write_reg(sensor, OV5640_REG_IO_MIPI_CTRL00, 0x58);
 		ov5640_write_reg(sensor, OV5640_REG_MIPI_CTRL00, 0x04);
 		ov5640_write_reg(sensor, OV5640_REG_PAD_OUTPUT00, 0x00);
 		return 0;
@@ -2793,11 +2552,7 @@
 	 * [3] = 0	: Power up MIPI LS Rx
 	 * [2] = 0	: MIPI interface disabled
 	 */
-<<<<<<< HEAD
-	ret = ov5640_write_reg(sensor, OV5640_REG_IO_MIPI_CTRL00, 0x45);
-=======
 	ret = ov5640_write_reg(sensor, OV5640_REG_IO_MIPI_CTRL00, 0x44);
->>>>>>> 29549c70
 	if (ret)
 		return ret;
 
@@ -2806,10 +2561,9 @@
 	 *
 	 * 0x4800 = 0x24
 	 * [5] = 1	: Gate clock when 'no packets'
-	 * [4] = 1	: Line sync enable
 	 * [2] = 1	: MIPI bus in LP11 when 'no packets'
 	 */
-	ret = ov5640_write_reg(sensor, OV5640_REG_MIPI_CTRL00, 0x34);
+	ret = ov5640_write_reg(sensor, OV5640_REG_MIPI_CTRL00, 0x24);
 	if (ret)
 		return ret;
 
@@ -2841,7 +2595,7 @@
 	if (!on) {
 		/* Reset settings to their default values. */
 		ov5640_write_reg(sensor, OV5640_REG_CCIR656_CTRL00, 0x00);
-		ov5640_write_reg(sensor, OV5640_REG_IO_MIPI_CTRL00, 0x00);
+		ov5640_write_reg(sensor, OV5640_REG_IO_MIPI_CTRL00, 0x58);
 		ov5640_write_reg(sensor, OV5640_REG_POLARITY_CTRL00, 0x20);
 		ov5640_write_reg(sensor, OV5640_REG_PAD_OUTPUT_ENABLE01, 0x00);
 		ov5640_write_reg(sensor, OV5640_REG_PAD_OUTPUT_ENABLE02, 0x00);
@@ -2924,7 +2678,7 @@
 	 * [3] = 1	: Power down MIPI LS Rx
 	 * [2] = 0	: DVP enable (MIPI disable)
 	 */
-	ret = ov5640_write_reg(sensor, OV5640_REG_IO_MIPI_CTRL00, 0x58);
+	ret = ov5640_write_reg(sensor, OV5640_REG_IO_MIPI_CTRL00, 0x18);
 	if (ret)
 		return ret;
 
@@ -3021,30 +2775,21 @@
 				     u32 width, u32 height)
 {
 	const struct ov5640_mode_info *mode;
-	enum ov5640_frame_rate rate = OV5640_08_FPS;
+	enum ov5640_frame_rate rate = OV5640_15_FPS;
 	int minfps, maxfps, best_fps, fps;
 	int i;
 
-<<<<<<< HEAD
-	minfps = ov5640_framerates[OV5640_08_FPS];
-	maxfps = ov5640_framerates[OV5640_30_FPS];
-=======
 	mode = ov5640_find_mode(sensor, width, height, false);
 	if (!mode)
 		return -EINVAL;
 
 	minfps = ov5640_framerates[OV5640_15_FPS];
 	maxfps = ov5640_framerates[mode->max_fps];
->>>>>>> 29549c70
 
 	if (fi->numerator == 0) {
 		fi->denominator = maxfps;
 		fi->numerator = 1;
-<<<<<<< HEAD
-		rate = OV5640_30_FPS;
-=======
 		rate = mode->max_fps;
->>>>>>> 29549c70
 		goto find_mode;
 	}
 
@@ -3107,11 +2852,6 @@
 	mode = ov5640_find_mode(sensor, fmt->width, fmt->height, true);
 	if (!mode)
 		return -EINVAL;
-<<<<<<< HEAD
-	fmt->width = mode->hact;
-	fmt->height = mode->vact;
-	memset(fmt->reserved, 0, sizeof(fmt->reserved));
-=======
 
 	pixfmt = ov5640_code_to_pixfmt(sensor, fmt->code);
 	bpp = pixfmt->bpp;
@@ -3128,7 +2868,6 @@
 
 	fmt->width = mode->width;
 	fmt->height = mode->height;
->>>>>>> 29549c70
 
 	if (new_mode)
 		*new_mode = mode;
@@ -3283,16 +3022,8 @@
 	/* update format even if code is unchanged, resolution might change */
 	sensor->fmt = *mbus_fmt;
 
-<<<<<<< HEAD
-	__v4l2_ctrl_s_ctrl_int64(sensor->ctrls.pixel_rate,
-				 ov5640_calc_pixel_rate(sensor));
-
-	if (sensor->pending_mode_change || sensor->pending_fmt_change)
-		sensor->fmt = *mbus_fmt;
-=======
 	ov5640_update_pixel_rate(sensor);
 
->>>>>>> 29549c70
 out:
 	mutex_unlock(&sensor->lock);
 	return ret;
@@ -3877,36 +3608,24 @@
 	struct v4l2_subdev_frame_interval_enum *fie)
 {
 	struct ov5640_dev *sensor = to_ov5640_dev(sd);
-	int i, j, count;
+	struct v4l2_fract tpf;
+	int ret;
 
 	if (fie->pad != 0)
 		return -EINVAL;
 	if (fie->index >= OV5640_NUM_FRAMERATES)
 		return -EINVAL;
 
-	if (fie->width == 0 || fie->height == 0 || fie->code == 0) {
-		pr_warn("Please assign pixel format, width and height.\n");
+	tpf.numerator = 1;
+	tpf.denominator = ov5640_framerates[fie->index];
+
+	ret = ov5640_try_frame_interval(sensor, &tpf,
+					fie->width, fie->height);
+	if (ret < 0)
 		return -EINVAL;
-	}
-
-	fie->interval.numerator = 1;
-
-	count = 0;
-	for (i = 0; i < OV5640_NUM_FRAMERATES; i++) {
-		for (j = 0; j < OV5640_NUM_MODES; j++) {
-			if (fie->width  == ov5640_mode_data[j].hact &&
-			    fie->height == ov5640_mode_data[j].vact &&
-			    !ov5640_check_valid_mode(sensor, &ov5640_mode_data[j], i))
-				count++;
-
-			if (fie->index == (count - 1)) {
-				fie->interval.denominator = ov5640_framerates[i];
-				return 0;
-			}
-		}
-	}
-
-	return -EINVAL;
+
+	fie->interval = tpf;
+	return 0;
 }
 
 static int ov5640_g_frame_interval(struct v4l2_subdev *sd,
@@ -4001,27 +3720,12 @@
 static int ov5640_s_stream(struct v4l2_subdev *sd, int enable)
 {
 	struct ov5640_dev *sensor = to_ov5640_dev(sd);
-<<<<<<< HEAD
-	struct i2c_client *client = sensor->i2c_client;
-=======
 	int delay;
->>>>>>> 29549c70
 	int ret = 0;
 
 	mutex_lock(&sensor->lock);
 
 	if (sensor->streaming == !enable) {
-		ret = ov5640_check_valid_mode(sensor,
-					      sensor->current_mode,
-					      sensor->current_fr);
-		if (ret) {
-			dev_err(&client->dev, "Not support WxH@fps=%dx%d@%d\n",
-				sensor->current_mode->hact,
-				sensor->current_mode->vact,
-				ov5640_framerates[sensor->current_fr]);
-			goto out;
-		}
-
 		if (enable && sensor->pending_mode_change) {
 			ret = ov5640_set_mode(sensor);
 			if (ret)
@@ -4232,7 +3936,8 @@
 
 	v4l2_i2c_subdev_init(&sensor->sd, client, &ov5640_subdev_ops);
 
-	sensor->sd.flags |= V4L2_SUBDEV_FL_HAS_EVENTS;
+	sensor->sd.flags |= V4L2_SUBDEV_FL_HAS_DEVNODE |
+			    V4L2_SUBDEV_FL_HAS_EVENTS;
 	sensor->pad.flags = MEDIA_PAD_FL_SOURCE;
 	sensor->sd.entity.ops = &ov5640_sd_media_ops;
 	sensor->sd.entity.function = MEDIA_ENT_F_CAM_SENSOR;
