--- conflicted
+++ resolved
@@ -688,17 +688,10 @@
 	  This is a Video4Linux2 sensor driver for the ONSEMI AP1302 camera
 	  sensor with a MIPI CSI-2 interface
 
-<<<<<<< HEAD
-config VIDEO_THS8200
-	tristate "Texas Instruments THS8200 video encoder"
-	depends on VIDEO_V4L2 && I2C
-	select V4L2_ASYNC
-=======
 config VIDEO_MT9M114
 	tristate "mt9m114 support"
 	depends on I2C && VIDEO_DEV
 	select V4L2_FWNODE
->>>>>>> 29549c70
 	help
 	  This driver supports MT9M114 cameras from ON Semiconductor
 
@@ -1346,27 +1339,8 @@
 	  Support for the Techwell tw9903 multi-standard video decoder
 	  with high quality down scaler.
 
-<<<<<<< HEAD
-config VIDEO_MT9M114
-	tristate "mt9m114 support"
-	depends on I2C && VIDEO_V4L2
-	select V4L2_FWNODE
-	help
-	  This driver supports MT9M114 cameras from ON Semiconductor
-
-config VIDEO_MT9P031
-	tristate "Aptina MT9P031 support"
-	depends on I2C && VIDEO_V4L2
-	select MEDIA_CONTROLLER
-	select VIDEO_V4L2_SUBDEV_API
-	select VIDEO_APTINA_PLL
-	help
-	  This is a Video4Linux2 sensor driver for the Aptina
-	  (Micron) mt9p031 5 Mpixel camera.
-=======
 	  To compile this driver as a module, choose M here: the
 	  module will be called tw9903.
->>>>>>> 29549c70
 
 config VIDEO_TW9906
 	tristate "Techwell TW9906 video decoder"
@@ -1424,22 +1398,7 @@
 	help
 	  Support for the Analog Devices AD9389B video encoder.
 
-<<<<<<< HEAD
-config VIDEO_AP1302
-	tristate "ON Semiconductor's Advanced Image Coporcessor AP1302 support"
-	depends on OF
-	depends on GPIOLIB && VIDEO_V4L2 && I2C
-	select MEDIA_CONTROLLER
-	select VIDEO_V4L2_SUBDEV_API
-	select V4L2_FWNODE
-	help
-	  This is a Video4Linux2 sensor driver for the ONSEMI AP1302 camera
-	  sensor with a MIPI CSI-2 interface
-
-source "drivers/media/i2c/m5mols/Kconfig"
-=======
 	  This is a Analog Devices HDMI transmitter.
->>>>>>> 29549c70
 
 	  To compile this driver as a module, choose M here: the
 	  module will be called ad9389b.
