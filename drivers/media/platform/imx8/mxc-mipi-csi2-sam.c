/*
 * Copyright (C) 2019 NXP Semiconductor, Inc. All Rights Reserved.
 */

#include <linux/clk.h>
#include <linux/delay.h>
#include <linux/errno.h>
#include <linux/interrupt.h>
#include <linux/io.h>
#include <linux/irq.h>
#include <linux/kernel.h>
#include <linux/mfd/syscon.h>
#include <linux/module.h>
#include <linux/of.h>
#include <linux/of_address.h>
#include <linux/of_graph.h>
#include <linux/platform_device.h>
#include <linux/pm_runtime.h>
#include <linux/regmap.h>
#include <linux/regulator/consumer.h>
#include <linux/slab.h>
#include <linux/spinlock.h>
#include <linux/videodev2.h>
#include <media/v4l2-subdev.h>
#include <media/v4l2-device.h>
#include <linux/reset.h>

#include "mxc-mipi-csi2-sam.h"

static int debug;
module_param(debug, int, 0644);
MODULE_PARM_DESC(debug, "Debug level (0-2)");

static const struct csis_pix_format mipi_csis_formats[] = {
	{
		.code = MEDIA_BUS_FMT_YUYV8_2X8,
		.fmt_reg = MIPI_CSIS_ISPCFG_FMT_YCBCR422_8BIT,
		.data_alignment = 16,
	}, {
		.code = MEDIA_BUS_FMT_RGB888_1X24,
		.fmt_reg = MIPI_CSIS_ISPCFG_FMT_RGB888,
		.data_alignment = 24,
	}, {
		.code = MEDIA_BUS_FMT_UYVY8_2X8,
		.code = MEDIA_BUS_FMT_YUYV8_2X8,
		.fmt_reg = MIPI_CSIS_ISPCFG_FMT_YCBCR422_8BIT,
		.data_alignment = 16,
	}, {
		.code = MEDIA_BUS_FMT_VYUY8_2X8,
		.fmt_reg = MIPI_CSIS_ISPCFG_FMT_YCBCR422_8BIT,
		.data_alignment = 16,
	}, {
		.code = MEDIA_BUS_FMT_SBGGR8_1X8,
		.fmt_reg = MIPI_CSIS_ISPCFG_FMT_RAW8,
		.data_alignment = 8,
	}
};

#define mipi_csis_write(__csis, __r, __v) writel(__v, __csis->regs + __r)
#define mipi_csis_read(__csis, __r) readl(__csis->regs + __r)

static void dump_csis_regs(struct csi_state *state, const char *label)
{
	struct {
		u32 offset;
		const char * const name;
	} registers[] = {
		{ 0x00, "CSIS_VERSION" },
		{ 0x04, "CSIS_CMN_CTRL" },
		{ 0x08, "CSIS_CLK_CTRL" },
		{ 0x10, "CSIS_INTMSK" },
		{ 0x14, "CSIS_INTSRC" },
		{ 0x20, "CSIS_DPHYSTATUS" },
		{ 0x24, "CSIS_DPHYCTRL" },
		{ 0x30, "CSIS_DPHYBCTRL_L" },
		{ 0x34, "CSIS_DPHYBCTRL_H" },
		{ 0x38, "CSIS_DPHYSCTRL_L" },
		{ 0x3C, "CSIS_DPHYSCTRL_H" },
		{ 0x40, "CSIS_ISPCONFIG_CH0" },
		{ 0x50, "CSIS_ISPCONFIG_CH1" },
		{ 0x60, "CSIS_ISPCONFIG_CH2" },
		{ 0x70, "CSIS_ISPCONFIG_CH3" },
		{ 0x44, "CSIS_ISPRESOL_CH0" },
		{ 0x54, "CSIS_ISPRESOL_CH1" },
		{ 0x64, "CSIS_ISPRESOL_CH2" },
		{ 0x74, "CSIS_ISPRESOL_CH3" },
		{ 0x48, "CSIS_ISPSYNC_CH0" },
		{ 0x58, "CSIS_ISPSYNC_CH1" },
		{ 0x68, "CSIS_ISPSYNC_CH2" },
		{ 0x78, "CSIS_ISPSYNC_CH3" },
	};
	u32 i;

	v4l2_dbg(2, debug, &state->sd, "--- %s ---\n", label);

	for (i = 0; i < ARRAY_SIZE(registers); i++) {
		u32 cfg = mipi_csis_read(state, registers[i].offset);
		v4l2_dbg(2, debug, &state->sd, "%20s[%x]: 0x%.8x\n", registers[i].name, registers[i].offset, cfg);
	}
}

static void dump_gasket_regs(struct csi_state *state, const char *label)
{
	struct {
		u32 offset;
		const char * const name;
	} registers[] = {
		{ 0x60, "GPR_GASKET_0_CTRL" },
		{ 0x64, "GPR_GASKET_0_HSIZE" },
		{ 0x68, "GPR_GASKET_0_VSIZE" },
	};
	u32 i, cfg;

	v4l2_dbg(2, debug, &state->sd, "--- %s ---\n", label);

	for (i = 0; i < ARRAY_SIZE(registers); i++) {
		regmap_read(state->gasket, registers[i].offset, &cfg);
		v4l2_dbg(2, debug, &state->sd, "%20s[%x]: 0x%.8x\n", registers[i].name, registers[i].offset, cfg);
	}
}

static inline struct csi_state *mipi_sd_to_csi_state(struct v4l2_subdev *sdev)
{
	return container_of(sdev, struct csi_state, sd);
}

static inline struct csi_state *notifier_to_mipi_dev(struct v4l2_async_notifier *n)
{
	return container_of(n, struct csi_state, subdev_notifier);
}

static struct media_pad *csis_get_remote_sensor_pad(struct csi_state *state)
{
	struct v4l2_subdev *subdev = &state->sd;
	struct media_pad *sink_pad, *source_pad;
	int i;

	while (1) {
		source_pad = NULL;
		for (i = 0; i < subdev->entity.num_pads; i++) {
			sink_pad = &subdev->entity.pads[i];

			if (sink_pad->flags & MEDIA_PAD_FL_SINK) {
				source_pad = media_entity_remote_pad(sink_pad);
				if (source_pad)
					break;
			}
		}
		/* return first pad point in the loop  */
		return source_pad;
	}

	if (i == subdev->entity.num_pads)
		v4l2_err(&state->v4l2_dev, "%s, No remote pad found!\n", __func__);

	return NULL;
}

static const struct csis_pix_format *find_csis_format(u32 code)
{
	int i;

	for (i = 0; i < ARRAY_SIZE(mipi_csis_formats); i++)
		if (code == mipi_csis_formats[i].code)
			return &mipi_csis_formats[i];
	return NULL;
}

static void mipi_csis_clean_irq(struct csi_state *state)
{
	u32 status;

	status = mipi_csis_read(state, MIPI_CSIS_INTSRC);
	mipi_csis_write(state, MIPI_CSIS_INTSRC, status);

	status = mipi_csis_read(state, MIPI_CSIS_INTMSK);
	mipi_csis_write(state, MIPI_CSIS_INTMSK, status);
}

static void mipi_csis_enable_interrupts(struct csi_state *state, bool on)
{
	u32 val;

	mipi_csis_clean_irq(state);

	val = mipi_csis_read(state, MIPI_CSIS_INTMSK);
	if (on)
		val |= 0x0FFFFF1F;
	else
		val &= ~0x0FFFFF1F;
	mipi_csis_write(state, MIPI_CSIS_INTMSK, val);
}

static void mipi_csis_sw_reset(struct csi_state *state)
{
	u32 val;

	val = mipi_csis_read(state, MIPI_CSIS_CMN_CTRL);
	val |= MIPI_CSIS_CMN_CTRL_RESET;
	mipi_csis_write(state, MIPI_CSIS_CMN_CTRL, val);

	udelay(20);
}

static int mipi_csis_phy_init(struct csi_state *state)
{
	state->mipi_phy_regulator = devm_regulator_get(state->dev, "mipi-phy");
	if (IS_ERR(state->mipi_phy_regulator)) {
		dev_err(state->dev, "Fail to get mipi-phy regulator\n");
		return PTR_ERR(state->mipi_phy_regulator);
	}

	regulator_set_voltage(state->mipi_phy_regulator, 1000000, 1000000);
	return 0;
}

static void mipi_csis_phy_reset_mx8mn(struct csi_state *state)
{
	struct reset_control *reset = state->mipi_reset;

	reset_control_assert(reset);
	usleep_range(10, 20);

	reset_control_deassert(reset);
	usleep_range(10, 20);
}

static void mipi_csis_system_enable(struct csi_state *state, int on)
{
	u32 val, mask;

	val = mipi_csis_read(state, MIPI_CSIS_CMN_CTRL);
	if (on)
		val |= MIPI_CSIS_CMN_CTRL_ENABLE;
	else
		val &= ~MIPI_CSIS_CMN_CTRL_ENABLE;
	mipi_csis_write(state, MIPI_CSIS_CMN_CTRL, val);

	val = mipi_csis_read(state, MIPI_CSIS_DPHYCTRL);
	val &= ~MIPI_CSIS_DPHYCTRL_ENABLE;
	if (on) {
		mask = (1 << (state->num_lanes + 1)) - 1;
		val |= (mask & MIPI_CSIS_DPHYCTRL_ENABLE);
	}
	mipi_csis_write(state, MIPI_CSIS_DPHYCTRL, val);
}

/* Called with the state.lock mutex held */
static void __mipi_csis_set_format(struct csi_state *state)
{
	struct v4l2_mbus_framefmt *mf = &state->format;
	u32 val;

	v4l2_dbg(1, debug, &state->sd, "fmt: %#x, %d x %d\n",
		 mf->code, mf->width, mf->height);

	/* Color format */
	val = mipi_csis_read(state, MIPI_CSIS_ISPCONFIG_CH0);
	val &= ~MIPI_CSIS_ISPCFG_FMT_MASK;
	val |= state->csis_fmt->fmt_reg;
	mipi_csis_write(state, MIPI_CSIS_ISPCONFIG_CH0, val);

	val = mipi_csis_read(state, MIPI_CSIS_ISPCONFIG_CH0);
	val &= ~MIPI_CSIS_ISPCONFIG_CH0_PIXEL_MODE_MASK;
	if (state->csis_fmt->fmt_reg == MIPI_CSIS_ISPCFG_FMT_YCBCR422_8BIT)
		val |= (PIXEL_MODE_DUAL_PIXEL_MODE <<
			MIPI_CSIS_ISPCONFIG_CH0_PIXEL_MODE_SHIFT);
	mipi_csis_write(state, MIPI_CSIS_ISPCONFIG_CH0, val);

	/* Pixel resolution */
	val = mf->width | (mf->height << 16);
	mipi_csis_write(state, MIPI_CSIS_ISPRESOL_CH0, val);
}

static void mipi_csis_set_hsync_settle(struct csi_state *state)
{
	u32 val;

	val = mipi_csis_read(state, MIPI_CSIS_DPHYCTRL);
	val &= ~MIPI_CSIS_DPHYCTRL_HSS_MASK;
	val |= (state->hs_settle << 24) | (state->clk_settle << 22);
	mipi_csis_write(state, MIPI_CSIS_DPHYCTRL, val);
}

static void mipi_csis_set_params(struct csi_state *state)
{
	u32 val;

	val = mipi_csis_read(state, MIPI_CSIS_CMN_CTRL);
	val &= ~MIPI_CSIS_CMN_CTRL_LANE_NR_MASK;
	val |= (state->num_lanes - 1) << MIPI_CSIS_CMN_CTRL_LANE_NR_OFFSET;
	mipi_csis_write(state, MIPI_CSIS_CMN_CTRL, val);

	__mipi_csis_set_format(state);
	mipi_csis_set_hsync_settle(state);

	val = mipi_csis_read(state, MIPI_CSIS_ISPCONFIG_CH0);
	if (state->csis_fmt->data_alignment == 32)
		val |= MIPI_CSIS_ISPCFG_ALIGN_32BIT;
	else /* Normal output */
		val &= ~MIPI_CSIS_ISPCFG_ALIGN_32BIT;
	mipi_csis_write(state, MIPI_CSIS_ISPCONFIG_CH0, val);

	val = (0 << MIPI_CSIS_ISPSYNC_HSYNC_LINTV_OFFSET) |
	      (0 << MIPI_CSIS_ISPSYNC_VSYNC_SINTV_OFFSET) |
	      (0 << MIPI_CSIS_ISPSYNC_VSYNC_EINTV_OFFSET);
	mipi_csis_write(state, MIPI_CSIS_ISPSYNC_CH0, val);

	val = mipi_csis_read(state, MIPI_CSIS_CLK_CTRL);
	val &= ~MIPI_CSIS_CLK_CTRL_WCLK_SRC;
	if (state->wclk_ext)
		val |= MIPI_CSIS_CLK_CTRL_WCLK_SRC;
	val |= MIPI_CSIS_CLK_CTRL_CLKGATE_TRAIL_CH0(15);
	val &= ~MIPI_CSIS_CLK_CTRL_CLKGATE_EN_MSK;
	mipi_csis_write(state, MIPI_CSIS_CLK_CTRL, val);

	mipi_csis_write(state, MIPI_CSIS_DPHYBCTRL_L, 0x1f4);
	mipi_csis_write(state, MIPI_CSIS_DPHYBCTRL_H, 0);

	/* Update the shadow register. */
	val = mipi_csis_read(state, MIPI_CSIS_CMN_CTRL);
	val |= (MIPI_CSIS_CMN_CTRL_UPDATE_SHADOW |
		MIPI_CSIS_CMN_CTRL_UPDATE_SHADOW_CTRL);
	mipi_csis_write(state, MIPI_CSIS_CMN_CTRL, val);
}

static int mipi_csis_clk_enable(struct csi_state *state)
{
	struct device *dev = state->dev;
	int ret;

	ret = clk_prepare_enable(state->mipi_clk);
	if (ret) {
		dev_err(dev, "enable mipi_clk failed!\n");
		return ret;
	}

	ret = clk_prepare_enable(state->phy_clk);
	if (ret) {
		dev_err(dev, "enable phy_clk failed!\n");
		return ret;
	}

	ret = clk_prepare_enable(state->disp_axi);
	if (ret) {
		dev_err(dev, "enable disp_axi clk failed!\n");
		return ret;
	}

	ret = clk_prepare_enable(state->disp_apb);
	if (ret) {
		dev_err(dev, "enable disp_apb clk failed!\n");
		return ret;
	}

	return 0;
}

static void mipi_csis_clk_disable(struct csi_state *state)
{
	clk_disable_unprepare(state->mipi_clk);
	clk_disable_unprepare(state->phy_clk);
	clk_disable_unprepare(state->disp_axi);
	clk_disable_unprepare(state->disp_apb);
}

static int mipi_csis_clk_get(struct csi_state *state)
{
	struct device *dev = &state->pdev->dev;
	int ret = true;

	state->mipi_clk = devm_clk_get(dev, "mipi_clk");
	if (IS_ERR(state->mipi_clk)) {
		dev_err(dev, "Could not get mipi csi clock\n");
		return -ENODEV;
	}

	state->phy_clk = devm_clk_get(dev, "phy_clk");
	if (IS_ERR(state->phy_clk)) {
		dev_err(dev, "Could not get mipi phy clock\n");
		return -ENODEV;
	}

	state->disp_axi = devm_clk_get(dev, "disp_axi");
	if (IS_ERR(state->disp_axi)) {
		dev_warn(dev, "Could not get disp_axi clock\n");
		return -ENODEV;
	}

	state->disp_apb = devm_clk_get(dev, "disp_apb");
	if (IS_ERR(state->disp_apb)) {
		dev_warn(dev, "Could not get disp apb clock\n");
		return -ENODEV;
	}

	/* Set clock rate */
	if (state->clk_frequency) {
		ret = clk_set_rate(state->mipi_clk, state->clk_frequency);
		if (ret < 0) {
			dev_err(dev, "set rate filed, rate=%d\n", state->clk_frequency);
			return -EINVAL;
		}
	} else {
		dev_WARN(dev, "No clock frequency specified!\n");
	}

	return 0;
}

static int disp_mix_sft_rstn(struct reset_control *reset, bool enable)
{
	int ret;

	ret = enable ? reset_control_assert(reset) :
			 reset_control_deassert(reset);
	return ret;
}

static int disp_mix_clks_enable(struct reset_control *reset, bool enable)
{
	int ret;

	ret = enable ? reset_control_assert(reset) :
			 reset_control_deassert(reset);
	return ret;
}

static void disp_mix_gasket_config(struct csi_state *state)
{
	struct regmap *gasket = state->gasket;
	struct csis_pix_format const *fmt = state->csis_fmt;
	struct v4l2_mbus_framefmt *mf = &state->format;
	s32 fmt_val = -EINVAL;
	u32 val;

	switch (fmt->code) {
	case MEDIA_BUS_FMT_RGB888_1X24:
		fmt_val = GASKET_0_CTRL_DATA_TYPE_RGB888;
		break;
	case MEDIA_BUS_FMT_YUYV8_2X8:
	case MEDIA_BUS_FMT_YVYU8_2X8:
	case MEDIA_BUS_FMT_UYVY8_2X8:
	case MEDIA_BUS_FMT_VYUY8_2X8:
		fmt_val = GASKET_0_CTRL_DATA_TYPE_YUV422_8;
		break;
	case MEDIA_BUS_FMT_SBGGR8_1X8:
		fmt_val = GASKET_0_CTRL_DATA_TYPE_RAW8;
		break;
	default:
		pr_err("gasket not support format %d\n", fmt->code);
		return;
	}

	regmap_read(gasket, DISP_MIX_GASKET_0_CTRL, &val);
	if (fmt_val == GASKET_0_CTRL_DATA_TYPE_YUV422_8)
		val |= GASKET_0_CTRL_DUAL_COMP_ENABLE;
	val |= GASKET_0_CTRL_DATA_TYPE(fmt_val);
	regmap_write(gasket, DISP_MIX_GASKET_0_CTRL, val);

	if (WARN_ON(!mf->width || !mf->height))
		return;

	regmap_write(gasket, DISP_MIX_GASKET_0_HSIZE, mf->width);
	regmap_write(gasket, DISP_MIX_GASKET_0_VSIZE, mf->height);
}

static void disp_mix_gasket_enable(struct csi_state *state, bool enable)
{
	struct regmap *gasket = state->gasket;

	if (enable)
		regmap_update_bits(gasket, DISP_MIX_GASKET_0_CTRL,
					GASKET_0_CTRL_ENABLE,
					GASKET_0_CTRL_ENABLE);
	else
		regmap_update_bits(gasket, DISP_MIX_GASKET_0_CTRL,
					GASKET_0_CTRL_ENABLE,
					0);
}

static void mipi_csis_start_stream(struct csi_state *state)
{
	mipi_csis_sw_reset(state);

	disp_mix_gasket_config(state);
	mipi_csis_set_params(state);

	mipi_csis_system_enable(state, true);
	disp_mix_gasket_enable(state, true);
	mipi_csis_enable_interrupts(state, true);

	msleep(5);
}

static void mipi_csis_stop_stream(struct csi_state *state)
{
	mipi_csis_enable_interrupts(state, false);
	mipi_csis_system_enable(state, false);
	disp_mix_gasket_enable(state, false);
}

static void mipi_csis_clear_counters(struct csi_state *state)
{
	unsigned long flags;
	int i;

	spin_lock_irqsave(&state->slock, flags);
	for (i = 0; i < MIPI_CSIS_NUM_EVENTS; i++)
		state->events[i].counter = 0;
	spin_unlock_irqrestore(&state->slock, flags);
}

static void mipi_csis_log_counters(struct csi_state *state, bool non_errors)
{
	int i = non_errors ? MIPI_CSIS_NUM_EVENTS : MIPI_CSIS_NUM_EVENTS - 4;
	unsigned long flags;

	spin_lock_irqsave(&state->slock, flags);

	for (i--; i >= 0; i--) {
		if (state->events[i].counter > 0 || debug)
			v4l2_info(&state->sd, "%s events: %d\n",
				  state->events[i].name,
				  state->events[i].counter);
	}
	spin_unlock_irqrestore(&state->slock, flags);
}

static int mipi_csi2_link_setup(struct media_entity *entity,
			   const struct media_pad *local,
			   const struct media_pad *remote, u32 flags)
{
	return 0;
}

static const struct media_entity_operations mipi_csi2_sd_media_ops = {
	.link_setup = mipi_csi2_link_setup,
};

/*
 * V4L2 subdev operations
 */
static int mipi_csis_s_power(struct v4l2_subdev *mipi_sd, int on)
{
	struct csi_state *state = mipi_sd_to_csi_state(mipi_sd);
	struct media_pad *source_pad;
	struct v4l2_subdev *sen_sd;

	/* Get remote source pad */
	source_pad = csis_get_remote_sensor_pad(state);
	if (!source_pad) {
		v4l2_err(&state->sd, "%s, No remote pad found!\n", __func__);
		return -EINVAL;
	}

	/* Get remote source pad subdev */
	sen_sd = media_entity_to_v4l2_subdev(source_pad->entity);
	if (!sen_sd) {
		v4l2_err(&state->sd, "%s, No remote subdev found!\n", __func__);
		return -EINVAL;
	}

	return v4l2_subdev_call(sen_sd, core, s_power, on);
}

static int mipi_csis_s_stream(struct v4l2_subdev *mipi_sd, int enable)
{
	struct csi_state *state = mipi_sd_to_csi_state(mipi_sd);

	v4l2_dbg(1, debug, mipi_sd, "%s: %d, state: 0x%x\n",
		 __func__, enable, state->flags);

	if (enable) {
		pm_runtime_get_sync(state->dev);
		mipi_csis_clear_counters(state);
		mipi_csis_start_stream(state);
		dump_csis_regs(state, __func__);
		dump_gasket_regs(state, __func__);
	} else {
		mipi_csis_stop_stream(state);
		if (debug > 0)
			mipi_csis_log_counters(state, true);
		pm_runtime_put(state->dev);
	}

	return 0;
}

static int mipi_csis_set_fmt(struct v4l2_subdev *mipi_sd,
			     struct v4l2_subdev_pad_config *cfg,
			     struct v4l2_subdev_format *format)
{
	struct csi_state *state = mipi_sd_to_csi_state(mipi_sd);
	struct v4l2_mbus_framefmt *mf = &format->format;
	struct csis_pix_format const *csis_fmt;
	struct media_pad *source_pad;
	struct v4l2_subdev *sen_sd;
	int ret;

	/* Get remote source pad */
	source_pad = csis_get_remote_sensor_pad(state);
	if (!source_pad) {
		v4l2_err(&state->sd, "%s, No remote pad found!\n", __func__);
		return -EINVAL;
	}

	/* Get remote source pad subdev */
	sen_sd = media_entity_to_v4l2_subdev(source_pad->entity);
	if (!sen_sd) {
		v4l2_err(&state->sd, "%s, No remote subdev found!\n", __func__);
		return -EINVAL;
	}

	format->pad = source_pad->index;
	mf->code = MEDIA_BUS_FMT_UYVY8_2X8;
	ret = v4l2_subdev_call(sen_sd, pad, set_fmt, NULL, format);
	if (ret < 0) {
		v4l2_err(&state->sd, "%s, set sensor format fail\n", __func__);
		return -EINVAL;
	}

	csis_fmt = find_csis_format(mf->code);
	if (!csis_fmt) {
		csis_fmt = &mipi_csis_formats[0];
		mf->code = csis_fmt->code;
	}

	return 0;
}

static int mipi_csis_get_fmt(struct v4l2_subdev *mipi_sd,
			     struct v4l2_subdev_pad_config *cfg,
			     struct v4l2_subdev_format *format)
{
	struct csi_state *state = mipi_sd_to_csi_state(mipi_sd);
	struct v4l2_mbus_framefmt *mf = &state->format;
	struct media_pad *source_pad;
	struct v4l2_subdev *sen_sd;
	int ret;

	/* Get remote source pad */
	source_pad = csis_get_remote_sensor_pad(state);
	if (!source_pad) {
		v4l2_err(&state->sd, "%s, No remote pad found!\n", __func__);
		return -EINVAL;
	}

	/* Get remote source pad subdev */
	sen_sd = media_entity_to_v4l2_subdev(source_pad->entity);
	if (!sen_sd) {
		v4l2_err(&state->sd, "%s, No remote subdev found!\n", __func__);
		return -EINVAL;
	}

	format->pad = source_pad->index;
	ret = v4l2_subdev_call(sen_sd, pad, get_fmt, NULL, format);
	if (ret < 0) {
		v4l2_err(&state->sd, "%s, call get_fmt of subdev failed!\n", __func__);
		return ret;
	}

	memcpy(mf, &format->format, sizeof(struct v4l2_mbus_framefmt));
	return 0;
}

static int mipi_csis_s_rx_buffer(struct v4l2_subdev *mipi_sd, void *buf,
			       unsigned int *size)
{
	struct csi_state *state = mipi_sd_to_csi_state(mipi_sd);
	unsigned long flags;

	*size = min_t(unsigned int, *size, MIPI_CSIS_PKTDATA_SIZE);

	spin_lock_irqsave(&state->slock, flags);
	state->pkt_buf.data = buf;
	state->pkt_buf.len = *size;
	spin_unlock_irqrestore(&state->slock, flags);

	return 0;
}

static int mipi_csis_s_parm(struct v4l2_subdev *mipi_sd, struct v4l2_streamparm *a)
{
	struct csi_state *state = mipi_sd_to_csi_state(mipi_sd);
	struct media_pad *source_pad;
	struct v4l2_subdev *sen_sd;

	/* Get remote source pad */
	source_pad = csis_get_remote_sensor_pad(state);
	if (!source_pad) {
		v4l2_err(&state->sd, "%s, No remote pad found!\n", __func__);
		return -EINVAL;
	}

	/* Get remote source pad subdev */
	sen_sd = media_entity_to_v4l2_subdev(source_pad->entity);
	if (!sen_sd) {
		v4l2_err(&state->sd, "%s, No remote subdev found!\n", __func__);
		return -EINVAL;
	}

	return v4l2_subdev_call(sen_sd, video, s_parm, a);
}

static int mipi_csis_g_parm(struct v4l2_subdev *mipi_sd, struct v4l2_streamparm *a)
{
	struct csi_state *state = mipi_sd_to_csi_state(mipi_sd);
	struct media_pad *source_pad;
	struct v4l2_subdev *sen_sd;

	/* Get remote source pad */
	source_pad = csis_get_remote_sensor_pad(state);
	if (!source_pad) {
		v4l2_err(&state->sd, "%s, No remote pad found!\n", __func__);
		return -EINVAL;
	}

	/* Get remote source pad subdev */
	sen_sd = media_entity_to_v4l2_subdev(source_pad->entity);
	if (!sen_sd) {
		v4l2_err(&state->sd, "%s, No remote subdev found!\n", __func__);
		return -EINVAL;
	}

	return v4l2_subdev_call(sen_sd, video, g_parm, a);
}

static int mipi_csis_enum_framesizes(struct v4l2_subdev *mipi_sd,
		struct v4l2_subdev_pad_config *cfg,
		struct v4l2_subdev_frame_size_enum *fse)
{
	struct csi_state *state = mipi_sd_to_csi_state(mipi_sd);
	struct media_pad *source_pad;
	struct v4l2_subdev *sen_sd;

	/* Get remote source pad */
	source_pad = csis_get_remote_sensor_pad(state);
	if (!source_pad) {
		v4l2_err(&state->sd, "%s, No remote pad found!\n", __func__);
		return -EINVAL;
	}

	/* Get remote source pad subdev */
	sen_sd = media_entity_to_v4l2_subdev(source_pad->entity);
	if (!sen_sd) {
		v4l2_err(&state->sd, "%s, No remote subdev found!\n", __func__);
		return -EINVAL;
	}

	return v4l2_subdev_call(sen_sd, pad, enum_frame_size, NULL, fse);
}

static int mipi_csis_enum_frameintervals(struct v4l2_subdev *mipi_sd,
		struct v4l2_subdev_pad_config *cfg,
		struct v4l2_subdev_frame_interval_enum *fie)
{
	struct csi_state *state = mipi_sd_to_csi_state(mipi_sd);
	struct media_pad *source_pad;
	struct v4l2_subdev *sen_sd;

	/* Get remote source pad */
	source_pad = csis_get_remote_sensor_pad(state);
	if (!source_pad) {
		v4l2_err(&state->sd, "%s, No remote pad found!\n", __func__);
		return -EINVAL;
	}

	/* Get remote source pad subdev */
	sen_sd = media_entity_to_v4l2_subdev(source_pad->entity);
	if (!sen_sd) {
		v4l2_err(&state->sd, "%s, No remote subdev found!\n", __func__);
		return -EINVAL;
	}

	return v4l2_subdev_call(sen_sd, pad, enum_frame_interval, NULL, fie);
}

static int mipi_csis_log_status(struct v4l2_subdev *mipi_sd)
{
	struct csi_state *state = mipi_sd_to_csi_state(mipi_sd);

	mutex_lock(&state->lock);
	mipi_csis_log_counters(state, true);
	if (debug) {
		dump_csis_regs(state, __func__);
		dump_gasket_regs(state, __func__);
	}
	mutex_unlock(&state->lock);
	return 0;
}

static struct v4l2_subdev_core_ops mipi_csis_core_ops = {
	.s_power = mipi_csis_s_power,
	.log_status = mipi_csis_log_status,
};

static struct v4l2_subdev_video_ops mipi_csis_video_ops = {
	.s_rx_buffer = mipi_csis_s_rx_buffer,
	.s_stream = mipi_csis_s_stream,

	.s_parm = mipi_csis_s_parm,
	.g_parm = mipi_csis_g_parm,
};

static const struct v4l2_subdev_pad_ops mipi_csis_pad_ops = {
	.enum_frame_size       = mipi_csis_enum_framesizes,
	.enum_frame_interval   = mipi_csis_enum_frameintervals,
	.get_fmt               = mipi_csis_get_fmt,
	.set_fmt               = mipi_csis_set_fmt,
};

static struct v4l2_subdev_ops mipi_csis_subdev_ops = {
	.core = &mipi_csis_core_ops,
	.video = &mipi_csis_video_ops,
	.pad = &mipi_csis_pad_ops,
};

static irqreturn_t mipi_csis_irq_handler(int irq, void *dev_id)
{
	struct csi_state *state = dev_id;
	struct csis_pktbuf *pktbuf = &state->pkt_buf;
	unsigned long flags;
	u32 status;

	status = mipi_csis_read(state, MIPI_CSIS_INTSRC);

	spin_lock_irqsave(&state->slock, flags);
	if ((status & MIPI_CSIS_INTSRC_NON_IMAGE_DATA) && pktbuf->data) {
		u32 offset;

		if (status & MIPI_CSIS_INTSRC_EVEN)
			offset = MIPI_CSIS_PKTDATA_EVEN;
		else
			offset = MIPI_CSIS_PKTDATA_ODD;

		memcpy(pktbuf->data, state->regs + offset, pktbuf->len);
		pktbuf->data = NULL;
		rmb();
	}

	/* Update the event/error counters */
	if ((status & MIPI_CSIS_INTSRC_ERRORS) || debug) {
		int i;
		for (i = 0; i < MIPI_CSIS_NUM_EVENTS; i++) {
			if (!(status & state->events[i].mask))
				continue;
			state->events[i].counter++;
			v4l2_dbg(2, debug, &state->sd, "%s: %d\n",
				 state->events[i].name,
				 state->events[i].counter);
		}
		v4l2_dbg(2, debug, &state->sd, "status: %08x\n", status);
	}
	spin_unlock_irqrestore(&state->slock, flags);

	mipi_csis_write(state, MIPI_CSIS_INTSRC, status);
	return IRQ_HANDLED;
}

static int mipi_csis_parse_dt(struct platform_device *pdev,
			    struct csi_state *state)
{
	struct device_node *node = pdev->dev.of_node;

	state->id = of_alias_get_id(node, "csi");

	if (of_property_read_u32(node, "clock-frequency", &state->clk_frequency))
		state->clk_frequency = DEFAULT_SCLK_CSIS_FREQ;

	if (of_property_read_u32(node, "bus-width", &state->max_num_lanes))
		return -EINVAL;

	node = of_graph_get_next_endpoint(node, NULL);
	if (!node) {
		dev_err(&pdev->dev, "No port node at %s\n", node->full_name);
		return -EINVAL;
	}

	/* Get MIPI CSI-2 bus configration from the endpoint node. */
	of_property_read_u32(node, "csis-hs-settle", &state->hs_settle);
	of_property_read_u32(node, "csis-clk-settle", &state->clk_settle);
	of_property_read_u32(node, "data-lanes", &state->num_lanes);

	state->wclk_ext = of_property_read_bool(node, "csis-wclk");

	of_node_put(node);
	return 0;
}

static const struct of_device_id mipi_csis_of_match[];

/* init subdev */
static int mipi_csis_subdev_init(struct v4l2_subdev *mipi_sd,
		struct platform_device *pdev,
		const struct v4l2_subdev_ops *ops)
{
	struct csi_state *state = platform_get_drvdata(pdev);
	int ret = 0;

	v4l2_subdev_init(mipi_sd, ops);
	mipi_sd->owner = THIS_MODULE;
	snprintf(mipi_sd->name, sizeof(mipi_sd->name), "%s.%d",
		 CSIS_SUBDEV_NAME, state->index);
	mipi_sd->flags |= V4L2_SUBDEV_FL_HAS_DEVNODE;
	mipi_sd->entity.function = MEDIA_ENT_F_IO_V4L;
	mipi_sd->dev = &pdev->dev;

	state->csis_fmt      = &mipi_csis_formats[0];
	state->format.code   = mipi_csis_formats[0].code;
	state->format.width  = MIPI_CSIS_DEF_PIX_WIDTH;
	state->format.height = MIPI_CSIS_DEF_PIX_HEIGHT;

	/* This allows to retrieve the platform device id by the host driver */
	v4l2_set_subdevdata(mipi_sd, pdev);

	return ret;
}

static int mipi_csis_of_parse_resets(struct csi_state *state)
{
	int ret;
	struct device *dev = state->dev;
	struct device_node *np = dev->of_node;
	struct device_node *parent, *child;
	struct of_phandle_args args;
	struct reset_control *rstc;
	const char *compat;
	uint32_t len, rstc_num = 0;

	ret = of_parse_phandle_with_args(np, "resets", "#reset-cells",
					 0, &args);
	if (ret)
		return ret;

	parent = args.np;
	for_each_child_of_node(parent, child) {
		compat = of_get_property(child, "compatible", NULL);
		if (!compat)
			continue;

		rstc = of_reset_control_array_get(child, false, false);
		if (IS_ERR(rstc))
			continue;

		len = strlen(compat);
		if (!of_compat_cmp("csi,soft-resetn", compat, len)) {
			state->soft_resetn = rstc;
			rstc_num++;
		} else if (!of_compat_cmp("csi,clk-enable", compat, len)) {
			state->clk_enable = rstc;
			rstc_num++;
		} else if (!of_compat_cmp("csi,mipi-reset", compat, len)) {
			state->mipi_reset = rstc;
			rstc_num++;
		} else {
			dev_warn(dev, "invalid csis reset node: %s\n", compat);
		}
	}

	if (!rstc_num) {
		dev_err(dev, "no invalid reset control exists\n");
		return -EINVAL;
	}
	of_node_put(parent);

	return 0;
}

static int mipi_csis_probe(struct platform_device *pdev)
{
	struct device *dev = &pdev->dev;
	struct v4l2_subdev *mipi_sd;
	struct resource *mem_res;
	struct csi_state *state;
	const struct of_device_id *of_id;
	mipi_csis_phy_reset_t phy_reset_fn;
	int ret = -ENOMEM;

	state = devm_kzalloc(dev, sizeof(*state), GFP_KERNEL);
	if (!state)
		return -ENOMEM;

	mutex_init(&state->lock);
	spin_lock_init(&state->slock);

	state->pdev = pdev;
	mipi_sd = &state->sd;
	state->dev = dev;

	ret = mipi_csis_parse_dt(pdev, state);
	if (ret < 0)
		return ret;

	if (state->num_lanes == 0 || state->num_lanes > state->max_num_lanes) {
		dev_err(dev, "Unsupported number of data lanes: %d (max. %d)\n",
			state->num_lanes, state->max_num_lanes);
		return -EINVAL;
	}

	ret = mipi_csis_phy_init(state);
	if (ret < 0)
		return ret;

	of_id = of_match_node(mipi_csis_of_match, dev->of_node);
	if (!of_id || !of_id->data) {
		dev_err(dev, "No match data for %s\n", dev_name(dev));
		return -EINVAL;
	}
	phy_reset_fn = of_id->data;
	state->phy_reset_fn = phy_reset_fn;

	state->gasket = syscon_regmap_lookup_by_phandle(dev->of_node, "csi-gpr");
	if (IS_ERR(state->gasket)) {
		dev_err(dev, "failed to get csi gasket\n");
		return PTR_ERR(state->gasket);
	}

<<<<<<< HEAD
	state->gasket = syscon_regmap_lookup_by_phandle(dev->of_node, "csi-gpr");
	if (IS_ERR(state->gasket)) {
		dev_err(dev, "failed to get csi gasket\n");
		return PTR_ERR(state->gasket);
	}

=======
>>>>>>> 3d7dd39f
	ret = mipi_csis_of_parse_resets(state);
	if (ret < 0) {
		dev_err(dev, "Can not parse reset control\n");
		return ret;
	}

	mem_res = platform_get_resource(pdev, IORESOURCE_MEM, 0);
	state->regs = devm_ioremap_resource(dev, mem_res);
	if (IS_ERR(state->regs))
		return PTR_ERR(state->regs);

	state->irq = platform_get_irq(pdev, 0);
	if (state->irq < 0) {
		dev_err(dev, "Failed to get irq\n");
		return state->irq;
	}

	ret = mipi_csis_clk_get(state);
	if (ret < 0)
		return ret;

	ret = mipi_csis_clk_enable(state);
	if (ret < 0)
		return ret;

	disp_mix_clks_enable(state->clk_enable, true);
	disp_mix_sft_rstn(state->soft_resetn, false);
	phy_reset_fn(state);

	mipi_csis_clk_disable(state);

	ret = devm_request_irq(dev, state->irq, mipi_csis_irq_handler, 0,
			       dev_name(dev), state);
	if (ret) {
		dev_err(dev, "Interrupt request failed\n");
		return ret;
	}

	platform_set_drvdata(pdev, state);
	ret = mipi_csis_subdev_init(&state->sd, pdev, &mipi_csis_subdev_ops);
	if (ret < 0) {
		dev_err(dev, "mipi csi subdev init failed\n");
		return ret;
	}

	state->pads[MIPI_CSIS_VC0_PAD_SINK].flags = MEDIA_PAD_FL_SINK;
	state->pads[MIPI_CSIS_VC1_PAD_SINK].flags = MEDIA_PAD_FL_SINK;
	state->pads[MIPI_CSIS_VC2_PAD_SINK].flags = MEDIA_PAD_FL_SINK;
	state->pads[MIPI_CSIS_VC3_PAD_SINK].flags = MEDIA_PAD_FL_SINK;
	state->pads[MIPI_CSIS_VC0_PAD_SOURCE].flags = MEDIA_PAD_FL_SOURCE;
	state->pads[MIPI_CSIS_VC1_PAD_SOURCE].flags = MEDIA_PAD_FL_SOURCE;
	state->pads[MIPI_CSIS_VC2_PAD_SOURCE].flags = MEDIA_PAD_FL_SOURCE;
	state->pads[MIPI_CSIS_VC3_PAD_SOURCE].flags = MEDIA_PAD_FL_SOURCE;
	ret = media_entity_pads_init(&state->sd.entity, MIPI_CSIS_VCX_PADS_NUM, state->pads);
	if (ret < 0) {
		dev_err(dev, "mipi csi entity pad init failed\n");
		return ret;
	}

	memcpy(state->events, mipi_csis_events, sizeof(state->events));
	state->sd.entity.ops = &mipi_csi2_sd_media_ops;

	pm_runtime_enable(dev);

	dev_info(&pdev->dev, "lanes: %d, hs_settle: %d, clk_settle: %d, wclk: %d, freq: %u\n",
		 state->num_lanes, state->hs_settle, state->clk_settle,
		 state->wclk_ext, state->clk_frequency);
	return 0;
}

static int mipi_csis_system_suspend(struct device *dev)
{
	return pm_runtime_force_suspend(dev);;
}

static int mipi_csis_system_resume(struct device *dev)
{
	int ret;

	ret = pm_runtime_force_resume(dev);
	if (ret < 0) {
		dev_err(dev, "force resume %s failed!\n", dev_name(dev));
		return ret;
	}

	return 0;
}

static int mipi_csis_runtime_suspend(struct device *dev)
{
	struct csi_state *state = dev_get_drvdata(dev);
	int ret;

	ret = regulator_disable(state->mipi_phy_regulator);
	if (ret < 0)
		return ret;

	disp_mix_clks_enable(state->clk_enable, false);
	mipi_csis_clk_disable(state);
	return 0;
}

static int mipi_csis_runtime_resume(struct device *dev)
{
	struct csi_state *state = dev_get_drvdata(dev);
	int ret;

	ret = regulator_enable(state->mipi_phy_regulator);
	if (ret < 0)
		return ret;

	ret = mipi_csis_clk_enable(state);
	if (ret < 0)
		return ret;

	disp_mix_clks_enable(state->clk_enable, true);
	disp_mix_sft_rstn(state->soft_resetn, false);

<<<<<<< HEAD
=======
	if (state->phy_reset_fn)
		state->phy_reset_fn(state);

>>>>>>> 3d7dd39f
	return 0;
}

static int mipi_csis_remove(struct platform_device *pdev)
{
	struct csi_state *state = platform_get_drvdata(pdev);

	media_entity_cleanup(&state->sd.entity);
	pm_runtime_disable(&pdev->dev);

	return 0;
}

static const struct dev_pm_ops mipi_csis_pm_ops = {
	SET_RUNTIME_PM_OPS(mipi_csis_runtime_suspend, mipi_csis_runtime_resume, NULL)
	SET_SYSTEM_SLEEP_PM_OPS(mipi_csis_system_suspend, mipi_csis_system_resume)
};

static const struct of_device_id mipi_csis_of_match[] = {
	{	.compatible = "fsl,imx8mn-mipi-csi",
		.data = (void *)&mipi_csis_phy_reset_mx8mn,
	},
	{ /* sentinel */ },
};
MODULE_DEVICE_TABLE(of, mipi_csis_of_match);

static struct platform_driver mipi_csis_driver = {
	.driver = {
		.name  = CSIS_DRIVER_NAME,
		.owner = THIS_MODULE,
		.pm    = &mipi_csis_pm_ops,
		.of_match_table = mipi_csis_of_match,
	},
	.probe  = mipi_csis_probe,
	.remove = mipi_csis_remove,
};
module_platform_driver(mipi_csis_driver);

MODULE_DESCRIPTION("Freescale MIPI-CSI2 receiver driver");
MODULE_LICENSE("GPL");<|MERGE_RESOLUTION|>--- conflicted
+++ resolved
@@ -1015,15 +1015,6 @@
 		return PTR_ERR(state->gasket);
 	}
 
-<<<<<<< HEAD
-	state->gasket = syscon_regmap_lookup_by_phandle(dev->of_node, "csi-gpr");
-	if (IS_ERR(state->gasket)) {
-		dev_err(dev, "failed to get csi gasket\n");
-		return PTR_ERR(state->gasket);
-	}
-
-=======
->>>>>>> 3d7dd39f
 	ret = mipi_csis_of_parse_resets(state);
 	if (ret < 0) {
 		dev_err(dev, "Can not parse reset control\n");
@@ -1142,12 +1133,9 @@
 	disp_mix_clks_enable(state->clk_enable, true);
 	disp_mix_sft_rstn(state->soft_resetn, false);
 
-<<<<<<< HEAD
-=======
 	if (state->phy_reset_fn)
 		state->phy_reset_fn(state);
 
->>>>>>> 3d7dd39f
 	return 0;
 }
 
