/*
 * Copyright 2017-2018 NXP
 */
/*
 * The code contained herein is licensed under the GNU General Public
 * License. You may obtain a copy of the GNU General Public License
 * Version 2 or later at the following locations:
 *
 * http://www.opensource.org/licenses/gpl-license.html
 * http://www.gnu.org/copyleft/gpl.html
 */
#include "mxc-media-dev.h"

static const struct soc_device_attribute imx8_soc[] = {
	{
		.soc_id   = "i.MX8QXP",
		.revision = "1.0",
	}, {
		.soc_id   = "i.MX8QXP",
		.revision = "1.1",
	}, {
		.soc_id   = "i.MX8QXP",
		.revision = "1.2",
	}, {
		.soc_id   = "i.MX8QM",
		.revision = "1.0",
	}, {
		.soc_id   = "i.MX8QM",
		.revision = "1.1",
	}, {
		.soc_id   = "i.MX8MN",
		.revision = "1.0",
	},
};

static const struct of_device_id mxc_isi_of_match[];

static irqreturn_t mxc_isi_irq_handler(int irq, void *priv)
{
	struct mxc_isi_dev *mxc_isi = priv;
	struct device *dev = &mxc_isi->pdev->dev;
	u32 status;

	spin_lock(&mxc_isi->slock);

	status = mxc_isi_get_irq_status(mxc_isi);
	mxc_isi_clean_irq_status(mxc_isi, status);
	mxc_isi->status = status;

	if (status & CHNL_STS_FRM_STRD_MASK) {
		if (mxc_isi->is_m2m)
			mxc_isi_m2m_frame_write_done(mxc_isi);
		else
			mxc_isi_cap_frame_write_done(mxc_isi);
	}

	if (status & (CHNL_STS_AXI_WR_ERR_Y_MASK |
					CHNL_STS_AXI_WR_ERR_U_MASK |
					CHNL_STS_AXI_WR_ERR_V_MASK))
		dev_dbg(dev, "%s, IRQ AXI Error stat=0x%X\n", __func__, status);
	if (status & (CHNL_STS_OFLW_PANIC_Y_BUF_MASK |
					CHNL_STS_OFLW_PANIC_U_BUF_MASK |
					CHNL_STS_OFLW_PANIC_V_BUF_MASK))
		dev_dbg(dev, "%s, IRQ Panic OFLW Error stat=0x%X\n", __func__, status);
	if (status & (CHNL_STS_OFLW_Y_BUF_MASK |
					CHNL_STS_OFLW_U_BUF_MASK |
					CHNL_STS_OFLW_V_BUF_MASK))
		dev_dbg(dev, "%s, IRQ OFLW Error stat=0x%X\n", __func__, status);
	if (status & (CHNL_STS_EXCS_OFLW_Y_BUF_MASK |
					CHNL_STS_EXCS_OFLW_U_BUF_MASK |
					CHNL_STS_EXCS_OFLW_V_BUF_MASK))
		dev_dbg(dev, "%s, IRQ EXCS OFLW Error stat=0x%X\n", __func__, status);

	spin_unlock(&mxc_isi->slock);
	return IRQ_HANDLED;
}

static int disp_mix_sft_rstn(struct reset_control *reset, bool enable)
{
	int ret;

	if (!reset)
		return 0;

	ret = enable ? reset_control_assert(reset) :
			 reset_control_deassert(reset);
	return ret;
}

static int disp_mix_clks_enable(struct reset_control *reset, bool enable)
{
	int ret;

	if (!reset)
		return 0;

	ret = enable ? reset_control_assert(reset) :
			 reset_control_deassert(reset);
	return ret;
}

/**
 * mxc_isi_adjust_mplane_format - adjust bytesperline or sizeimage
 */
void mxc_isi_adjust_mplane_format(struct mxc_isi_fmt *fmt, u32 width, u32 height,
			       struct v4l2_pix_format_mplane *pix)
{
	u32 bytesperline = 0;
	int i;

	pix->colorspace	= V4L2_COLORSPACE_JPEG;
	pix->field = V4L2_FIELD_NONE;
	pix->num_planes = fmt->memplanes;
	pix->pixelformat = fmt->fourcc;
	pix->height = height;
	pix->width = width;

	for (i = 0; i < pix->num_planes; ++i) {
		struct v4l2_plane_pix_format *plane_fmt = &pix->plane_fmt[i];
		u32 bpl = plane_fmt->bytesperline;

		if (fmt->colplanes > 1 && (bpl == 0 || bpl < pix->width))
			bpl = pix->width; /* Planar */

		if (fmt->colplanes == 1 && /* Packed */
		    (bpl == 0 || ((bpl * 8) / fmt->depth[i]) < pix->width))
			bpl = (pix->width * fmt->depth[0]) / 8;

		if (i == 0)
			bytesperline = bpl;
		else if (i == 1 && fmt->memplanes == 3)
			bytesperline /= 2;

		plane_fmt->bytesperline = bytesperline;
		plane_fmt->sizeimage = max((pix->width * pix->height *
				   fmt->depth[i]) / 8, plane_fmt->sizeimage);
	}
}

static int mxc_isi_parse_dt(struct mxc_isi_dev *mxc_isi)
{
	struct device *dev = &mxc_isi->pdev->dev;
	struct device_node *node = dev->of_node;
	int ret = 0;

	mxc_isi->id = of_alias_get_id(node, "isi");

	ret = of_property_read_u32_array(node, "interface",
			mxc_isi->interface, 3);
	if (ret < 0)
		return ret;

	mxc_isi->parallel_csi = of_property_read_bool(node, "parallel_csi");

	dev_dbg(dev, "%s, isi_%d,interface(%d, %d, %d)\n", __func__, mxc_isi->id,
			mxc_isi->interface[0], mxc_isi->interface[1], mxc_isi->interface[2]);

	mxc_isi->chain_buf = of_property_read_bool(node, "fsl,chain_buf");
	return 0;
}

static int mxc_imx8_clk_get(struct mxc_isi_dev *mxc_isi)
{
	struct device *dev = &mxc_isi->pdev->dev;

	mxc_isi->clk = devm_clk_get(dev, NULL);

	if (IS_ERR(mxc_isi->clk)) {
		dev_err(dev, "failed to get isi clk\n");
		return PTR_ERR(mxc_isi->clk);
	}

	return 0;
}

static int mxc_imx8_clk_enable(struct mxc_isi_dev *mxc_isi)
{
	struct device *dev = &mxc_isi->pdev->dev;
	int ret;

	ret = clk_prepare_enable(mxc_isi->clk);
	if (ret < 0) {
		dev_err(dev, "%s, enable clk error\n", __func__);
		return ret;
	}

	return 0;
}

static void mxc_imx8_clk_disable(struct mxc_isi_dev *mxc_isi)
{
	clk_disable_unprepare(mxc_isi->clk);
}

static struct mxc_isi_dev_ops mxc_imx8_data = {
	.clk_get     = mxc_imx8_clk_get,
	.clk_enable  = mxc_imx8_clk_enable,
	.clk_disable = mxc_imx8_clk_disable,
};

static int mxc_imx8mn_clk_get(struct mxc_isi_dev *mxc_isi)
{
	struct device *dev = &mxc_isi->pdev->dev;

	mxc_isi->clk_disp_axi = devm_clk_get(dev, "disp_axi");
	if (IS_ERR(mxc_isi->clk_disp_axi)) {
		dev_err(dev, "failed to get disp_axi clk\n");
		return PTR_ERR(mxc_isi->clk_disp_axi);
	}

	mxc_isi->clk_disp_apb = devm_clk_get(dev, "disp_apb");
	if (IS_ERR(mxc_isi->clk_disp_apb)) {
		dev_err(dev, "failed to get disp_apb clk\n");
		return PTR_ERR(mxc_isi->clk_disp_apb);
	}

	mxc_isi->clk_root_disp_axi = devm_clk_get(dev, "disp_axi_root");
	if (IS_ERR(mxc_isi->clk_root_disp_axi)) {
		dev_err(dev, "failed to get disp axi root clk\n");
		return PTR_ERR(mxc_isi->clk_root_disp_axi);
	}

	mxc_isi->clk_root_disp_apb = devm_clk_get(dev, "disp_apb_root");
	if (IS_ERR(mxc_isi->clk_root_disp_apb)) {
		dev_err(dev, "failed to get disp apb root clk\n");
		return PTR_ERR(mxc_isi->clk_root_disp_apb);
	}

	return 0;
}

static int mxc_imx8mn_clk_enable(struct mxc_isi_dev *mxc_isi)
{
	struct device *dev = &mxc_isi->pdev->dev;
	int ret;

	ret = clk_prepare_enable(mxc_isi->clk_disp_axi);
	if (ret < 0) {
		dev_err(dev, "prepare and enable axi clk error\n");
		return ret;
	}

	ret = clk_prepare_enable(mxc_isi->clk_disp_apb);
	if (ret < 0) {
		dev_err(dev, "prepare and enable abp clk error\n");
		return ret;
	}

	ret = clk_prepare_enable(mxc_isi->clk_root_disp_axi);
	if (ret < 0) {
		dev_err(dev, "prepare and enable axi root clk error\n");
		return ret;
	}

	ret = clk_prepare_enable(mxc_isi->clk_root_disp_apb);
	if (ret < 0) {
		dev_err(dev, "prepare and enable apb root clk error\n");
		return ret;
	}

	return 0;
}

static void mxc_imx8mn_clk_disable(struct mxc_isi_dev *mxc_isi)
{
	clk_disable_unprepare(mxc_isi->clk_root_disp_axi);
	clk_disable_unprepare(mxc_isi->clk_root_disp_apb);
	clk_disable_unprepare(mxc_isi->clk_disp_axi);
	clk_disable_unprepare(mxc_isi->clk_disp_apb);
}

static struct mxc_isi_dev_ops mxc_imx8mn_data = {
	.clk_get     = mxc_imx8mn_clk_get,
	.clk_enable  = mxc_imx8mn_clk_enable,
	.clk_disable = mxc_imx8mn_clk_disable,
};

static int mxc_isi_clk_get(struct mxc_isi_dev *mxc_isi)
{
	const struct mxc_isi_dev_ops *ops = mxc_isi->ops;

	if (!ops && !ops->clk_get)
		return -EINVAL;

	return ops->clk_get(mxc_isi);
}

static int mxc_isi_clk_enable(struct mxc_isi_dev *mxc_isi)
{
	const struct mxc_isi_dev_ops *ops = mxc_isi->ops;

	if (!ops && !ops->clk_enable)
		return -EINVAL;

	return ops->clk_enable(mxc_isi);
}

static void mxc_isi_clk_disable(struct mxc_isi_dev *mxc_isi)
{
	const struct mxc_isi_dev_ops *ops = mxc_isi->ops;

	if (!ops && !ops->clk_disable)
		return;

	ops->clk_disable(mxc_isi);
}

static int mxc_isi_of_parse_resets(struct mxc_isi_dev *mxc_isi)
{
	int ret;
	struct device *dev = &mxc_isi->pdev->dev;
	struct device_node *np = dev->of_node;
	struct device_node *parent, *child;
	struct of_phandle_args args;
	struct reset_control *rstc;
	const char *compat;
	uint32_t len, rstc_num = 0;

	ret = of_parse_phandle_with_args(np, "resets", "#reset-cells",
					 0, &args);
	if (ret)
		return ret;

	parent = args.np;
	for_each_child_of_node(parent, child) {
		compat = of_get_property(child, "compatible", NULL);
		if (!compat)
			continue;

		rstc = of_reset_control_array_get(child, false, false);
		if (IS_ERR(rstc))
			continue;

		len = strlen(compat);
		if (!of_compat_cmp("isi,soft-resetn", compat, len)) {
			mxc_isi->soft_resetn = rstc;
			rstc_num++;
		} else if (!of_compat_cmp("isi,clk-enable", compat, len)) {
			mxc_isi->clk_enable = rstc;
			rstc_num++;
		} else {
			dev_warn(dev, "invalid isi reset node: %s\n", compat);
		}
	}

	if (!rstc_num) {
		dev_err(dev, "no invalid reset control exists\n");
		return -EINVAL;
	}

	of_node_put(parent);
	return 0;
}

<<<<<<< HEAD
=======
static bool mxc_isi_buf_active_reverse(const struct soc_device_attribute *data)
{
	const struct soc_device_attribute *match;

	match = soc_device_match(data);
	if (!match)
		return false;

	if (strcmp(match->revision, "1.1") > 0)
		return true;

	return false;
}

>>>>>>> 3d7dd39f
static int mxc_isi_probe(struct platform_device *pdev)
{
	struct device *dev = &pdev->dev;
	struct mxc_isi_dev *mxc_isi;
	struct resource *res;
	const struct of_device_id *of_id;
	int ret = 0;

	mxc_isi = devm_kzalloc(dev, sizeof(*mxc_isi), GFP_KERNEL);
	if (!mxc_isi)
		return -ENOMEM;

	mxc_isi->pdev = pdev;
	of_id = of_match_node(mxc_isi_of_match, dev->of_node);
	if (!of_id)
		return -EINVAL;

	mxc_isi->ops = of_id->data;
	if (!mxc_isi->ops) {
		dev_err(dev, "Can't get platform device data\n");
		return -EINVAL;
	}

	mxc_isi->buf_active_reverse = mxc_isi_buf_active_reverse(imx8_soc);

	ret = mxc_isi_parse_dt(mxc_isi);
	if (ret < 0)
		return ret;

	if (mxc_isi->id >= MXC_ISI_MAX_DEVS || mxc_isi->id < 0) {
		dev_err(dev, "Invalid driver data or device id (%d)\n",
			mxc_isi->id);
		return -EINVAL;
	}

	init_waitqueue_head(&mxc_isi->irq_queue);
	spin_lock_init(&mxc_isi->slock);
	mutex_init(&mxc_isi->lock);
	mutex_init(&mxc_isi->m2m_lock);
	atomic_set(&mxc_isi->open_count, 0);

	if (of_device_is_compatible(dev->of_node, "fsl,imx8mn-isi")) {
		ret = mxc_isi_of_parse_resets(mxc_isi);
		if (ret) {
			dev_warn(dev, "Can not parse reset control\n");
			return ret;
		}
	}

	ret = mxc_isi_clk_get(mxc_isi);
	if (ret < 0) {
		dev_err(dev, "ISI_%d get clocks fail\n", mxc_isi->id);
		return ret;
	}

	res = platform_get_resource(pdev, IORESOURCE_MEM, 0);
	mxc_isi->regs = devm_ioremap_resource(dev, res);
	if (IS_ERR(mxc_isi->regs)) {
		dev_err(dev, "Failed to get ISI register map\n");
		return PTR_ERR(mxc_isi->regs);
	}

	res = platform_get_resource(pdev, IORESOURCE_IRQ, 0);
	if (res == NULL) {
		dev_err(dev, "Failed to get IRQ resource\n");
		return -ENXIO;
	}

	ret = mxc_isi_clk_enable(mxc_isi);
	if (ret < 0) {
		dev_err(dev, "ISI_%d enable clocks fail\n", mxc_isi->id);
		return ret;
	}
	disp_mix_sft_rstn(mxc_isi->soft_resetn, false);
	disp_mix_clks_enable(mxc_isi->clk_enable, true);

	mxc_isi_clean_registers(mxc_isi);

	ret = devm_request_irq(dev, res->start, mxc_isi_irq_handler,
			       0, dev_name(dev), mxc_isi);
	if (ret < 0) {
		dev_err(dev, "failed to install irq (%d)\n", ret);
		goto err_clk;
	}

	ret = mxc_isi_initialize_capture_subdev(mxc_isi);
	if (ret < 0) {
		dev_err(dev, "failed to init cap subdev (%d)\n", ret);
		goto err_clk;
	}

	platform_set_drvdata(pdev, mxc_isi);

	mxc_isi_channel_set_chain_buf(mxc_isi);
	mxc_isi_clk_disable(mxc_isi);

	pm_runtime_enable(dev);

	dev_dbg(dev, "mxc_isi.%d registered successfully\n", mxc_isi->id);

	return 0;

err_clk:
	mxc_isi_clk_disable(mxc_isi);
	mxc_isi_unregister_capture_subdev(mxc_isi);
	return ret;
}

static int mxc_isi_remove(struct platform_device *pdev)
{
	struct mxc_isi_dev *mxc_isi = platform_get_drvdata(pdev);
	struct device *dev = &pdev->dev;

	mxc_isi_unregister_capture_subdev(mxc_isi);
	pm_runtime_disable(dev);

	return 0;
}

#ifdef CONFIG_PM_SLEEP
static int mxc_isi_pm_suspend(struct device *dev)
{
	struct mxc_isi_dev *mxc_isi = dev_get_drvdata(dev);

	if (mxc_isi->is_streaming) {
		dev_warn(dev, "running, prevent entering suspend.\n");
		return -EAGAIN;
	}

	return pm_runtime_force_suspend(dev);
}

static int mxc_isi_pm_resume(struct device *dev)
{
	int ret;

	ret = pm_runtime_force_resume(dev);
	if (ret < 0)
		return ret;

	return 0;
}
#endif

static int mxc_isi_runtime_suspend(struct device *dev)
{
	struct mxc_isi_dev *mxc_isi = dev_get_drvdata(dev);

	disp_mix_clks_enable(mxc_isi->clk_enable, false);
	mxc_isi_clk_disable(mxc_isi);

	return 0;
}

static int mxc_isi_runtime_resume(struct device *dev)
{
	struct mxc_isi_dev *mxc_isi = dev_get_drvdata(dev);
	int ret;

	ret = mxc_isi_clk_enable(mxc_isi);
	if (ret) {
		dev_err(dev, "%s clk enable fail\n", __func__);
		return ret;
	}
	disp_mix_sft_rstn(mxc_isi->soft_resetn, false);
	disp_mix_clks_enable(mxc_isi->clk_enable, true);

	return 0;
}

static const struct dev_pm_ops mxc_isi_pm_ops = {
	SET_SYSTEM_SLEEP_PM_OPS(mxc_isi_pm_suspend, mxc_isi_pm_resume)
	SET_RUNTIME_PM_OPS(mxc_isi_runtime_suspend, mxc_isi_runtime_resume, NULL)
};

static const struct of_device_id mxc_isi_of_match[] = {
	{.compatible = "fsl,imx8-isi", .data = &mxc_imx8_data },
	{.compatible = "fsl,imx8mn-isi", .data = &mxc_imx8mn_data },
	{ /* sentinel */ },
};
MODULE_DEVICE_TABLE(of, mxc_isi_of_match);

static struct platform_driver mxc_isi_driver = {
	.probe		= mxc_isi_probe,
	.remove		= mxc_isi_remove,
	.driver = {
		.of_match_table = mxc_isi_of_match,
		.name		= MXC_ISI_DRIVER_NAME,
		.pm		= &mxc_isi_pm_ops,
	}
};

module_platform_driver(mxc_isi_driver);

MODULE_AUTHOR("Freescale Semiconductor, Inc.");
MODULE_DESCRIPTION("MXC Image Subsystem driver");
MODULE_LICENSE("GPL");
MODULE_ALIAS("ISI");
MODULE_VERSION("1.0");<|MERGE_RESOLUTION|>--- conflicted
+++ resolved
@@ -352,8 +352,6 @@
 	return 0;
 }
 
-<<<<<<< HEAD
-=======
 static bool mxc_isi_buf_active_reverse(const struct soc_device_attribute *data)
 {
 	const struct soc_device_attribute *match;
@@ -368,7 +366,6 @@
 	return false;
 }
 
->>>>>>> 3d7dd39f
 static int mxc_isi_probe(struct platform_device *pdev)
 {
 	struct device *dev = &pdev->dev;
