--- conflicted
+++ resolved
@@ -327,11 +327,8 @@
 	struct reset_control *soft_resetn;
 	struct reset_control *clk_enable;
 	struct reset_control *mipi_reset;
-<<<<<<< HEAD
-=======
 
 	mipi_csis_phy_reset_t phy_reset_fn;
->>>>>>> 3d7dd39f
 };
 
 /**
