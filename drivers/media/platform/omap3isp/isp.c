--- conflicted
+++ resolved
@@ -657,206 +657,9 @@
 	return IRQ_HANDLED;
 }
 
-<<<<<<< HEAD
-/* -----------------------------------------------------------------------------
- * Pipeline power management
- *
- * Entities must be powered up when part of a pipeline that contains at least
- * one open video device node.
- *
- * To achieve this use the entity use_count field to track the number of users.
- * For entities corresponding to video device nodes the use_count field stores
- * the users count of the node. For entities corresponding to subdevs the
- * use_count field stores the total number of users of all video device nodes
- * in the pipeline.
- *
- * The omap3isp_pipeline_pm_use() function must be called in the open() and
- * close() handlers of video device nodes. It increments or decrements the use
- * count of all subdev entities in the pipeline.
- *
- * To react to link management on powered pipelines, the link setup notification
- * callback updates the use count of all entities in the source and sink sides
- * of the link.
- */
-
-/*
- * isp_pipeline_pm_use_count - Count the number of users of a pipeline
- * @entity: The entity
- *
- * Return the total number of users of all video device nodes in the pipeline.
- */
-static int isp_pipeline_pm_use_count(struct media_entity *entity)
-{
-	struct media_entity_graph graph;
-	int use = 0;
-
-	media_entity_graph_walk_start(&graph, entity);
-
-	while ((entity = media_entity_graph_walk_next(&graph))) {
-		if (media_entity_type(entity) == MEDIA_ENT_T_DEVNODE)
-			use += entity->use_count;
-	}
-
-	return use;
-}
-
-/*
- * isp_pipeline_pm_power_one - Apply power change to an entity
- * @entity: The entity
- * @change: Use count change
- *
- * Change the entity use count by @change. If the entity is a subdev update its
- * power state by calling the core::s_power operation when the use count goes
- * from 0 to != 0 or from != 0 to 0.
- *
- * Return 0 on success or a negative error code on failure.
- */
-static int isp_pipeline_pm_power_one(struct media_entity *entity, int change)
-{
-	struct v4l2_subdev *subdev;
-	int ret;
-
-	subdev = media_entity_type(entity) == MEDIA_ENT_T_V4L2_SUBDEV
-	       ? media_entity_to_v4l2_subdev(entity) : NULL;
-
-	if (entity->use_count == 0 && change > 0 && subdev != NULL) {
-		ret = v4l2_subdev_call(subdev, core, s_power, 1);
-		if (ret < 0 && ret != -ENOIOCTLCMD)
-			return ret;
-	}
-
-	entity->use_count += change;
-	WARN_ON(entity->use_count < 0);
-
-	if (entity->use_count == 0 && change < 0 && subdev != NULL)
-		v4l2_subdev_call(subdev, core, s_power, 0);
-
-	return 0;
-}
-
-/*
- * isp_pipeline_pm_power - Apply power change to all entities in a pipeline
- * @entity: The entity
- * @change: Use count change
- *
- * Walk the pipeline to update the use count and the power state of all non-node
- * entities.
- *
- * Return 0 on success or a negative error code on failure.
- */
-static int isp_pipeline_pm_power(struct media_entity *entity, int change)
-{
-	struct media_entity_graph graph;
-	struct media_entity *first = entity;
-	int ret = 0;
-
-	if (!change)
-		return 0;
-
-	media_entity_graph_walk_start(&graph, entity);
-
-	while (!ret && (entity = media_entity_graph_walk_next(&graph)))
-		if (media_entity_type(entity) != MEDIA_ENT_T_DEVNODE)
-			ret = isp_pipeline_pm_power_one(entity, change);
-
-	if (!ret)
-		return 0;
-
-	media_entity_graph_walk_start(&graph, first);
-
-	while ((first = media_entity_graph_walk_next(&graph))
-	       && first != entity)
-		if (media_entity_type(first) != MEDIA_ENT_T_DEVNODE)
-			isp_pipeline_pm_power_one(first, -change);
-
-	return ret;
-}
-
-/*
- * omap3isp_pipeline_pm_use - Update the use count of an entity
- * @entity: The entity
- * @use: Use (1) or stop using (0) the entity
- *
- * Update the use count of all entities in the pipeline and power entities on or
- * off accordingly.
- *
- * Return 0 on success or a negative error code on failure. Powering entities
- * off is assumed to never fail. No failure can occur when the use parameter is
- * set to 0.
- */
-int omap3isp_pipeline_pm_use(struct media_entity *entity, int use)
-{
-	int change = use ? 1 : -1;
-	int ret;
-
-	mutex_lock(&entity->parent->graph_mutex);
-
-	/* Apply use count to node. */
-	entity->use_count += change;
-	WARN_ON(entity->use_count < 0);
-
-	/* Apply power change to connected non-nodes. */
-	ret = isp_pipeline_pm_power(entity, change);
-	if (ret < 0)
-		entity->use_count -= change;
-
-	mutex_unlock(&entity->parent->graph_mutex);
-
-	return ret;
-}
-
-/*
- * isp_pipeline_link_notify - Link management notification callback
- * @link: The link
- * @flags: New link flags that will be applied
- * @notification: The link's state change notification type (MEDIA_DEV_NOTIFY_*)
- *
- * React to link management on powered pipelines by updating the use count of
- * all entities in the source and sink sides of the link. Entities are powered
- * on or off accordingly.
- *
- * Return 0 on success or a negative error code on failure. Powering entities
- * off is assumed to never fail. This function will not fail for disconnection
- * events.
- */
-static int isp_pipeline_link_notify(struct media_link *link, u32 flags,
-				    unsigned int notification)
-{
-	struct media_entity *source = link->source->entity;
-	struct media_entity *sink = link->sink->entity;
-	int source_use = isp_pipeline_pm_use_count(source);
-	int sink_use = isp_pipeline_pm_use_count(sink);
-	int ret;
-
-	if (notification == MEDIA_DEV_NOTIFY_POST_LINK_CH &&
-	    !(flags & MEDIA_LNK_FL_ENABLED)) {
-		/* Powering off entities is assumed to never fail. */
-		isp_pipeline_pm_power(source, -sink_use);
-		isp_pipeline_pm_power(sink, -source_use);
-		return 0;
-	}
-
-	if (notification == MEDIA_DEV_NOTIFY_PRE_LINK_CH &&
-		(flags & MEDIA_LNK_FL_ENABLED)) {
-
-		ret = isp_pipeline_pm_power(source, sink_use);
-		if (ret < 0)
-			return ret;
-
-		ret = isp_pipeline_pm_power(sink, source_use);
-		if (ret < 0)
-			isp_pipeline_pm_power(source, -sink_use);
-
-		return ret;
-	}
-
-	return 0;
-}
-=======
 static const struct media_device_ops isp_media_ops = {
 	.link_notify = v4l2_pipeline_link_notify,
 };
->>>>>>> f2ed3bfc
 
 /* -----------------------------------------------------------------------------
  * Pipeline stream management
