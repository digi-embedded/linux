// SPDX-License-Identifier: GPL-2.0+
/*
 * Copyright 2020-2022 Bootlin
 * Author: Paul Kocialkowski <paul.kocialkowski@bootlin.com>
 */

#include <linux/clk.h>
#include <linux/module.h>
#include <linux/of.h>
#include <linux/phy/phy.h>
#include <linux/platform_device.h>
#include <linux/pm_runtime.h>
#include <linux/regmap.h>
#include <linux/reset.h>
#include <media/mipi-csi2.h>
#include <media/v4l2-ctrls.h>
#include <media/v4l2-device.h>
#include <media/v4l2-fwnode.h>

#include "sun6i_mipi_csi2.h"
#include "sun6i_mipi_csi2_reg.h"

/* Format */

static const struct sun6i_mipi_csi2_format sun6i_mipi_csi2_formats[] = {
	{
		.mbus_code	= MEDIA_BUS_FMT_SBGGR8_1X8,
		.data_type	= MIPI_CSI2_DT_RAW8,
		.bpp		= 8,
	},
	{
		.mbus_code	= MEDIA_BUS_FMT_SGBRG8_1X8,
		.data_type	= MIPI_CSI2_DT_RAW8,
		.bpp		= 8,
	},
	{
		.mbus_code	= MEDIA_BUS_FMT_SGRBG8_1X8,
		.data_type	= MIPI_CSI2_DT_RAW8,
		.bpp		= 8,
	},
	{
		.mbus_code	= MEDIA_BUS_FMT_SRGGB8_1X8,
		.data_type	= MIPI_CSI2_DT_RAW8,
		.bpp		= 8,
	},
	{
		.mbus_code	= MEDIA_BUS_FMT_SBGGR10_1X10,
		.data_type	= MIPI_CSI2_DT_RAW10,
		.bpp		= 10,
	},
	{
		.mbus_code	= MEDIA_BUS_FMT_SGBRG10_1X10,
		.data_type	= MIPI_CSI2_DT_RAW10,
		.bpp		= 10,
	},
	{
		.mbus_code	= MEDIA_BUS_FMT_SGRBG10_1X10,
		.data_type	= MIPI_CSI2_DT_RAW10,
		.bpp		= 10,
	},
	{
		.mbus_code	= MEDIA_BUS_FMT_SRGGB10_1X10,
		.data_type	= MIPI_CSI2_DT_RAW10,
		.bpp		= 10,
	},
};

static const struct sun6i_mipi_csi2_format *
sun6i_mipi_csi2_format_find(u32 mbus_code)
{
	unsigned int i;

	for (i = 0; i < ARRAY_SIZE(sun6i_mipi_csi2_formats); i++)
		if (sun6i_mipi_csi2_formats[i].mbus_code == mbus_code)
			return &sun6i_mipi_csi2_formats[i];

	return NULL;
}

/* Controller */

static void sun6i_mipi_csi2_enable(struct sun6i_mipi_csi2_device *csi2_dev)
{
	struct regmap *regmap = csi2_dev->regmap;

	regmap_update_bits(regmap, SUN6I_MIPI_CSI2_CTL_REG,
			   SUN6I_MIPI_CSI2_CTL_EN, SUN6I_MIPI_CSI2_CTL_EN);
}

static void sun6i_mipi_csi2_disable(struct sun6i_mipi_csi2_device *csi2_dev)
{
	struct regmap *regmap = csi2_dev->regmap;

	regmap_update_bits(regmap, SUN6I_MIPI_CSI2_CTL_REG,
			   SUN6I_MIPI_CSI2_CTL_EN, 0);
}

static void sun6i_mipi_csi2_configure(struct sun6i_mipi_csi2_device *csi2_dev)
{
	struct regmap *regmap = csi2_dev->regmap;
	unsigned int lanes_count =
		csi2_dev->bridge.endpoint.bus.mipi_csi2.num_data_lanes;
	struct v4l2_mbus_framefmt *mbus_format = &csi2_dev->bridge.mbus_format;
	const struct sun6i_mipi_csi2_format *format;
	struct device *dev = csi2_dev->dev;
	u32 version = 0;

	format = sun6i_mipi_csi2_format_find(mbus_format->code);
	if (WARN_ON(!format))
		return;

	/*
	 * The enable flow in the Allwinner BSP is a bit different: the enable
	 * and reset bits are set together before starting the CSI controller.
	 *
	 * In mainline we enable the CSI controller first (due to subdev logic).
	 * One reliable way to make this work is to deassert reset, configure
	 * registers and enable the controller when everything's ready.
	 *
	 * However, setting the version enable bit and removing it afterwards
	 * appears necessary for capture to work reliably, while replacing it
	 * with a delay doesn't do the trick.
	 */
	regmap_write(regmap, SUN6I_MIPI_CSI2_CTL_REG,
		     SUN6I_MIPI_CSI2_CTL_RESET_N |
		     SUN6I_MIPI_CSI2_CTL_VERSION_EN |
		     SUN6I_MIPI_CSI2_CTL_UNPK_EN);

	regmap_read(regmap, SUN6I_MIPI_CSI2_VERSION_REG, &version);

	regmap_update_bits(regmap, SUN6I_MIPI_CSI2_CTL_REG,
			   SUN6I_MIPI_CSI2_CTL_VERSION_EN, 0);

	dev_dbg(dev, "A31 MIPI CSI-2 version: %04x\n", version);

	regmap_write(regmap, SUN6I_MIPI_CSI2_CFG_REG,
		     SUN6I_MIPI_CSI2_CFG_CHANNEL_MODE(1) |
		     SUN6I_MIPI_CSI2_CFG_LANE_COUNT(lanes_count));

	/*
	 * Only a single virtual channel (index 0) is currently supported.
	 * While the registers do mention multiple physical channels being
	 * available (which can be configured to match a specific virtual
	 * channel or data type), it's unclear whether channels > 0 are actually
	 * connected and available and the reference source code only makes use
	 * of channel 0.
	 *
	 * Using extra channels would also require matching channels to be
	 * available on the CSI (and ISP) side, which is also unsure although
	 * some CSI implementations are said to support multiple channels for
	 * BT656 time-sharing.
	 *
	 * We still configure virtual channel numbers to ensure that virtual
	 * channel 0 only goes to channel 0.
	 */

	regmap_write(regmap, SUN6I_MIPI_CSI2_VCDT_RX_REG,
		     SUN6I_MIPI_CSI2_VCDT_RX_CH_VC(3, 3) |
		     SUN6I_MIPI_CSI2_VCDT_RX_CH_VC(2, 2) |
		     SUN6I_MIPI_CSI2_VCDT_RX_CH_VC(1, 1) |
		     SUN6I_MIPI_CSI2_VCDT_RX_CH_VC(0, 0) |
		     SUN6I_MIPI_CSI2_VCDT_RX_CH_DT(0, format->data_type));

	regmap_write(regmap, SUN6I_MIPI_CSI2_CH_INT_PD_REG,
		     SUN6I_MIPI_CSI2_CH_INT_PD_CLEAR);
}

/* V4L2 Subdev */

static int sun6i_mipi_csi2_s_stream(struct v4l2_subdev *subdev, int on)
{
	struct sun6i_mipi_csi2_device *csi2_dev = v4l2_get_subdevdata(subdev);
	struct v4l2_subdev *source_subdev = csi2_dev->bridge.source_subdev;
	union phy_configure_opts dphy_opts = { 0 };
	struct phy_configure_opts_mipi_dphy *dphy_cfg = &dphy_opts.mipi_dphy;
	struct v4l2_mbus_framefmt *mbus_format = &csi2_dev->bridge.mbus_format;
	const struct sun6i_mipi_csi2_format *format;
	struct phy *dphy = csi2_dev->dphy;
	struct device *dev = csi2_dev->dev;
	struct v4l2_ctrl *ctrl;
	unsigned int lanes_count =
		csi2_dev->bridge.endpoint.bus.mipi_csi2.num_data_lanes;
	unsigned long pixel_rate;
	int ret;

	if (!source_subdev)
		return -ENODEV;

	if (!on) {
		v4l2_subdev_call(source_subdev, video, s_stream, 0);
		ret = 0;
		goto disable;
	}

	/* Runtime PM */

	ret = pm_runtime_resume_and_get(dev);
	if (ret < 0)
		return ret;

	/* Sensor Pixel Rate */

	ctrl = v4l2_ctrl_find(source_subdev->ctrl_handler, V4L2_CID_PIXEL_RATE);
	if (!ctrl) {
		dev_err(dev, "missing sensor pixel rate\n");
		ret = -ENODEV;
		goto error_pm;
	}

	pixel_rate = (unsigned long)v4l2_ctrl_g_ctrl_int64(ctrl);
	if (!pixel_rate) {
		dev_err(dev, "missing (zero) sensor pixel rate\n");
		ret = -ENODEV;
		goto error_pm;
	}

	/* D-PHY */

	if (!lanes_count) {
		dev_err(dev, "missing (zero) MIPI CSI-2 lanes count\n");
		ret = -ENODEV;
		goto error_pm;
	}

	format = sun6i_mipi_csi2_format_find(mbus_format->code);
	if (WARN_ON(!format)) {
		ret = -ENODEV;
		goto error_pm;
	}

	phy_mipi_dphy_get_default_config(pixel_rate, format->bpp, lanes_count,
					 dphy_cfg);

	/*
	 * Note that our hardware is using DDR, which is not taken in account by
	 * phy_mipi_dphy_get_default_config when calculating hs_clk_rate from
	 * the pixel rate, lanes count and bpp.
	 *
	 * The resulting clock rate is basically the symbol rate over the whole
	 * link. The actual clock rate is calculated with division by two since
	 * DDR samples both on rising and falling edges.
	 */

	dev_dbg(dev, "A31 MIPI CSI-2 config:\n");
	dev_dbg(dev, "%ld pixels/s, %u bits/pixel, %u lanes, %lu Hz clock\n",
		pixel_rate, format->bpp, lanes_count,
		dphy_cfg->hs_clk_rate / 2);

	ret = phy_reset(dphy);
	if (ret) {
		dev_err(dev, "failed to reset MIPI D-PHY\n");
		goto error_pm;
	}

	ret = phy_configure(dphy, &dphy_opts);
	if (ret) {
		dev_err(dev, "failed to configure MIPI D-PHY\n");
		goto error_pm;
	}

	/* Controller */

	sun6i_mipi_csi2_configure(csi2_dev);
	sun6i_mipi_csi2_enable(csi2_dev);

	/* D-PHY */

	ret = phy_power_on(dphy);
	if (ret) {
		dev_err(dev, "failed to power on MIPI D-PHY\n");
		goto error_pm;
	}

	/* Source */

	ret = v4l2_subdev_call(source_subdev, video, s_stream, 1);
	if (ret && ret != -ENOIOCTLCMD)
		goto disable;

	return 0;

disable:
	phy_power_off(dphy);
	sun6i_mipi_csi2_disable(csi2_dev);

error_pm:
	pm_runtime_put(dev);

	return ret;
}

static const struct v4l2_subdev_video_ops sun6i_mipi_csi2_video_ops = {
	.s_stream	= sun6i_mipi_csi2_s_stream,
};

static void
sun6i_mipi_csi2_mbus_format_prepare(struct v4l2_mbus_framefmt *mbus_format)
{
	if (!sun6i_mipi_csi2_format_find(mbus_format->code))
		mbus_format->code = sun6i_mipi_csi2_formats[0].mbus_code;

	mbus_format->field = V4L2_FIELD_NONE;
	mbus_format->colorspace = V4L2_COLORSPACE_RAW;
	mbus_format->quantization = V4L2_QUANTIZATION_DEFAULT;
	mbus_format->xfer_func = V4L2_XFER_FUNC_DEFAULT;
}

static int sun6i_mipi_csi2_init_cfg(struct v4l2_subdev *subdev,
				    struct v4l2_subdev_state *state)
{
	struct sun6i_mipi_csi2_device *csi2_dev = v4l2_get_subdevdata(subdev);
	unsigned int pad = SUN6I_MIPI_CSI2_PAD_SINK;
	struct v4l2_mbus_framefmt *mbus_format =
		v4l2_subdev_get_try_format(subdev, state, pad);
	struct mutex *lock = &csi2_dev->bridge.lock;

	mutex_lock(lock);

	mbus_format->code = sun6i_mipi_csi2_formats[0].mbus_code;
	mbus_format->width = 640;
	mbus_format->height = 480;

	sun6i_mipi_csi2_mbus_format_prepare(mbus_format);

	mutex_unlock(lock);

	return 0;
}

static int
sun6i_mipi_csi2_enum_mbus_code(struct v4l2_subdev *subdev,
			       struct v4l2_subdev_state *state,
			       struct v4l2_subdev_mbus_code_enum *code_enum)
{
	if (code_enum->index >= ARRAY_SIZE(sun6i_mipi_csi2_formats))
		return -EINVAL;

	code_enum->code = sun6i_mipi_csi2_formats[code_enum->index].mbus_code;

	return 0;
}

static int sun6i_mipi_csi2_get_fmt(struct v4l2_subdev *subdev,
				   struct v4l2_subdev_state *state,
				   struct v4l2_subdev_format *format)
{
	struct sun6i_mipi_csi2_device *csi2_dev = v4l2_get_subdevdata(subdev);
	struct v4l2_mbus_framefmt *mbus_format = &format->format;
	struct mutex *lock = &csi2_dev->bridge.lock;

	mutex_lock(lock);

	if (format->which == V4L2_SUBDEV_FORMAT_TRY)
		*mbus_format = *v4l2_subdev_get_try_format(subdev, state,
							   format->pad);
	else
		*mbus_format = csi2_dev->bridge.mbus_format;

	mutex_unlock(lock);

	return 0;
}

static int sun6i_mipi_csi2_set_fmt(struct v4l2_subdev *subdev,
				   struct v4l2_subdev_state *state,
				   struct v4l2_subdev_format *format)
{
	struct sun6i_mipi_csi2_device *csi2_dev = v4l2_get_subdevdata(subdev);
	struct v4l2_mbus_framefmt *mbus_format = &format->format;
	struct mutex *lock = &csi2_dev->bridge.lock;

	mutex_lock(lock);

	sun6i_mipi_csi2_mbus_format_prepare(mbus_format);

	if (format->which == V4L2_SUBDEV_FORMAT_TRY)
		*v4l2_subdev_get_try_format(subdev, state, format->pad) =
			*mbus_format;
	else
		csi2_dev->bridge.mbus_format = *mbus_format;

	mutex_unlock(lock);

	return 0;
}

static const struct v4l2_subdev_pad_ops sun6i_mipi_csi2_pad_ops = {
	.init_cfg	= sun6i_mipi_csi2_init_cfg,
	.enum_mbus_code	= sun6i_mipi_csi2_enum_mbus_code,
	.get_fmt	= sun6i_mipi_csi2_get_fmt,
	.set_fmt	= sun6i_mipi_csi2_set_fmt,
};

static const struct v4l2_subdev_ops sun6i_mipi_csi2_subdev_ops = {
	.video	= &sun6i_mipi_csi2_video_ops,
	.pad	= &sun6i_mipi_csi2_pad_ops,
};

/* Media Entity */

static const struct media_entity_operations sun6i_mipi_csi2_entity_ops = {
	.link_validate	= v4l2_subdev_link_validate,
};

/* V4L2 Async */

static int
sun6i_mipi_csi2_notifier_bound(struct v4l2_async_notifier *notifier,
			       struct v4l2_subdev *remote_subdev,
			       struct v4l2_async_connection *async_subdev)
{
	struct v4l2_subdev *subdev = notifier->sd;
	struct sun6i_mipi_csi2_device *csi2_dev =
		container_of(notifier, struct sun6i_mipi_csi2_device,
			     bridge.notifier);
	struct media_entity *sink_entity = &subdev->entity;
	struct media_entity *source_entity = &remote_subdev->entity;
	struct device *dev = csi2_dev->dev;
	int sink_pad_index = 0;
	int source_pad_index;
	int ret;

	ret = media_entity_get_fwnode_pad(source_entity, remote_subdev->fwnode,
					  MEDIA_PAD_FL_SOURCE);
	if (ret < 0) {
		dev_err(dev, "missing source pad in external entity %s\n",
			source_entity->name);
		return -EINVAL;
	}

	source_pad_index = ret;

	dev_dbg(dev, "creating %s:%u -> %s:%u link\n", source_entity->name,
		source_pad_index, sink_entity->name, sink_pad_index);

	ret = media_create_pad_link(source_entity, source_pad_index,
				    sink_entity, sink_pad_index,
				    MEDIA_LNK_FL_ENABLED |
				    MEDIA_LNK_FL_IMMUTABLE);
	if (ret) {
		dev_err(dev, "failed to create %s:%u -> %s:%u link\n",
			source_entity->name, source_pad_index,
			sink_entity->name, sink_pad_index);
		return ret;
	}

	csi2_dev->bridge.source_subdev = remote_subdev;

	return 0;
}

static const struct v4l2_async_notifier_operations
sun6i_mipi_csi2_notifier_ops = {
	.bound	= sun6i_mipi_csi2_notifier_bound,
};

/* Bridge */

static int
sun6i_mipi_csi2_bridge_source_setup(struct sun6i_mipi_csi2_device *csi2_dev)
{
	struct v4l2_async_notifier *notifier = &csi2_dev->bridge.notifier;
	struct v4l2_fwnode_endpoint *endpoint = &csi2_dev->bridge.endpoint;
	struct v4l2_async_connection *subdev_async;
	struct fwnode_handle *handle;
	struct device *dev = csi2_dev->dev;
	int ret;

	handle = fwnode_graph_get_endpoint_by_id(dev_fwnode(dev), 0, 0,
						 FWNODE_GRAPH_ENDPOINT_NEXT);
	if (!handle)
		return -ENODEV;

	endpoint->bus_type = V4L2_MBUS_CSI2_DPHY;

	ret = v4l2_fwnode_endpoint_parse(handle, endpoint);
	if (ret)
		goto complete;

	subdev_async =
		v4l2_async_nf_add_fwnode_remote(notifier, handle,
						struct v4l2_async_connection);
	if (IS_ERR(subdev_async))
		ret = PTR_ERR(subdev_async);

complete:
	fwnode_handle_put(handle);

	return ret;
}

static int sun6i_mipi_csi2_bridge_setup(struct sun6i_mipi_csi2_device *csi2_dev)
{
	struct sun6i_mipi_csi2_bridge *bridge = &csi2_dev->bridge;
	struct v4l2_subdev *subdev = &bridge->subdev;
	struct v4l2_async_notifier *notifier = &bridge->notifier;
	struct media_pad *pads = bridge->pads;
	struct device *dev = csi2_dev->dev;
	bool notifier_registered = false;
	int ret;

	mutex_init(&bridge->lock);

	/* V4L2 Subdev */

	v4l2_subdev_init(subdev, &sun6i_mipi_csi2_subdev_ops);
	strscpy(subdev->name, SUN6I_MIPI_CSI2_NAME, sizeof(subdev->name));
	subdev->flags |= V4L2_SUBDEV_FL_HAS_DEVNODE;
	subdev->owner = THIS_MODULE;
	subdev->dev = dev;

	v4l2_set_subdevdata(subdev, csi2_dev);

	/* Media Entity */

	subdev->entity.function = MEDIA_ENT_F_VID_IF_BRIDGE;
	subdev->entity.ops = &sun6i_mipi_csi2_entity_ops;

	/* Media Pads */

	pads[SUN6I_MIPI_CSI2_PAD_SINK].flags = MEDIA_PAD_FL_SINK |
					       MEDIA_PAD_FL_MUST_CONNECT;
	pads[SUN6I_MIPI_CSI2_PAD_SOURCE].flags = MEDIA_PAD_FL_SOURCE |
						 MEDIA_PAD_FL_MUST_CONNECT;

	ret = media_entity_pads_init(&subdev->entity, SUN6I_MIPI_CSI2_PAD_COUNT,
				     pads);
	if (ret)
		return ret;

	/* V4L2 Async */

	v4l2_async_subdev_nf_init(notifier, subdev);
	notifier->ops = &sun6i_mipi_csi2_notifier_ops;

	ret = sun6i_mipi_csi2_bridge_source_setup(csi2_dev);
	if (ret && ret != -ENODEV)
		goto error_v4l2_notifier_cleanup;

	/* Only register the notifier when a sensor is connected. */
	if (ret != -ENODEV) {
<<<<<<< HEAD
		ret = v4l2_async_subdev_nf_register(subdev, notifier);
=======
		ret = v4l2_async_nf_register(notifier);
>>>>>>> ccf0a997
		if (ret < 0)
			goto error_v4l2_notifier_cleanup;

		notifier_registered = true;
	}

	/* V4L2 Subdev */

	ret = v4l2_async_register_subdev(subdev);
	if (ret < 0)
		goto error_v4l2_notifier_unregister;

	return 0;

error_v4l2_notifier_unregister:
	if (notifier_registered)
		v4l2_async_nf_unregister(notifier);

error_v4l2_notifier_cleanup:
	v4l2_async_nf_cleanup(notifier);

	media_entity_cleanup(&subdev->entity);

	return ret;
}

static void
sun6i_mipi_csi2_bridge_cleanup(struct sun6i_mipi_csi2_device *csi2_dev)
{
	struct v4l2_subdev *subdev = &csi2_dev->bridge.subdev;
	struct v4l2_async_notifier *notifier = &csi2_dev->bridge.notifier;

	v4l2_async_unregister_subdev(subdev);
	v4l2_async_nf_unregister(notifier);
	v4l2_async_nf_cleanup(notifier);
	media_entity_cleanup(&subdev->entity);
}

/* Platform */

static int sun6i_mipi_csi2_suspend(struct device *dev)
{
	struct sun6i_mipi_csi2_device *csi2_dev = dev_get_drvdata(dev);

	clk_disable_unprepare(csi2_dev->clock_mod);
	reset_control_assert(csi2_dev->reset);

	return 0;
}

static int sun6i_mipi_csi2_resume(struct device *dev)
{
	struct sun6i_mipi_csi2_device *csi2_dev = dev_get_drvdata(dev);
	int ret;

	ret = reset_control_deassert(csi2_dev->reset);
	if (ret) {
		dev_err(dev, "failed to deassert reset\n");
		return ret;
	}

	ret = clk_prepare_enable(csi2_dev->clock_mod);
	if (ret) {
		dev_err(dev, "failed to enable module clock\n");
		goto error_reset;
	}

	return 0;

error_reset:
	reset_control_assert(csi2_dev->reset);

	return ret;
}

static const struct dev_pm_ops sun6i_mipi_csi2_pm_ops = {
	.runtime_suspend	= sun6i_mipi_csi2_suspend,
	.runtime_resume		= sun6i_mipi_csi2_resume,
};

static const struct regmap_config sun6i_mipi_csi2_regmap_config = {
	.reg_bits       = 32,
	.reg_stride     = 4,
	.val_bits       = 32,
	.max_register	= 0x400,
};

static int
sun6i_mipi_csi2_resources_setup(struct sun6i_mipi_csi2_device *csi2_dev,
				struct platform_device *platform_dev)
{
	struct device *dev = csi2_dev->dev;
	void __iomem *io_base;
	int ret;

	/* Registers */

	io_base = devm_platform_ioremap_resource(platform_dev, 0);
	if (IS_ERR(io_base))
		return PTR_ERR(io_base);

	csi2_dev->regmap =
		devm_regmap_init_mmio_clk(dev, "bus", io_base,
					  &sun6i_mipi_csi2_regmap_config);
	if (IS_ERR(csi2_dev->regmap)) {
		dev_err(dev, "failed to init register map\n");
		return PTR_ERR(csi2_dev->regmap);
	}

	/* Clock */

	csi2_dev->clock_mod = devm_clk_get(dev, "mod");
	if (IS_ERR(csi2_dev->clock_mod)) {
		dev_err(dev, "failed to acquire mod clock\n");
		return PTR_ERR(csi2_dev->clock_mod);
	}

	ret = clk_set_rate_exclusive(csi2_dev->clock_mod, 297000000);
	if (ret) {
		dev_err(dev, "failed to set mod clock rate\n");
		return ret;
	}

	/* Reset */

	csi2_dev->reset = devm_reset_control_get_shared(dev, NULL);
	if (IS_ERR(csi2_dev->reset)) {
		dev_err(dev, "failed to get reset controller\n");
		ret = PTR_ERR(csi2_dev->reset);
		goto error_clock_rate_exclusive;
	}

	/* D-PHY */

	csi2_dev->dphy = devm_phy_get(dev, "dphy");
	if (IS_ERR(csi2_dev->dphy)) {
		dev_err(dev, "failed to get MIPI D-PHY\n");
		ret = PTR_ERR(csi2_dev->dphy);
		goto error_clock_rate_exclusive;
	}

	ret = phy_init(csi2_dev->dphy);
	if (ret) {
		dev_err(dev, "failed to initialize MIPI D-PHY\n");
		goto error_clock_rate_exclusive;
	}

	/* Runtime PM */

	pm_runtime_enable(dev);

	return 0;

error_clock_rate_exclusive:
	clk_rate_exclusive_put(csi2_dev->clock_mod);

	return ret;
}

static void
sun6i_mipi_csi2_resources_cleanup(struct sun6i_mipi_csi2_device *csi2_dev)
{
	pm_runtime_disable(csi2_dev->dev);
	phy_exit(csi2_dev->dphy);
	clk_rate_exclusive_put(csi2_dev->clock_mod);
}

static int sun6i_mipi_csi2_probe(struct platform_device *platform_dev)
{
	struct sun6i_mipi_csi2_device *csi2_dev;
	struct device *dev = &platform_dev->dev;
	int ret;

	csi2_dev = devm_kzalloc(dev, sizeof(*csi2_dev), GFP_KERNEL);
	if (!csi2_dev)
		return -ENOMEM;

	csi2_dev->dev = dev;
	platform_set_drvdata(platform_dev, csi2_dev);

	ret = sun6i_mipi_csi2_resources_setup(csi2_dev, platform_dev);
	if (ret)
		return ret;

	ret = sun6i_mipi_csi2_bridge_setup(csi2_dev);
	if (ret)
		goto error_resources;

	return 0;

error_resources:
	sun6i_mipi_csi2_resources_cleanup(csi2_dev);

	return ret;
}

static void sun6i_mipi_csi2_remove(struct platform_device *platform_dev)
{
	struct sun6i_mipi_csi2_device *csi2_dev =
		platform_get_drvdata(platform_dev);

	sun6i_mipi_csi2_bridge_cleanup(csi2_dev);
	sun6i_mipi_csi2_resources_cleanup(csi2_dev);
}

static const struct of_device_id sun6i_mipi_csi2_of_match[] = {
	{ .compatible	= "allwinner,sun6i-a31-mipi-csi2" },
	{},
};
MODULE_DEVICE_TABLE(of, sun6i_mipi_csi2_of_match);

static struct platform_driver sun6i_mipi_csi2_platform_driver = {
	.probe	= sun6i_mipi_csi2_probe,
	.remove_new = sun6i_mipi_csi2_remove,
	.driver	= {
		.name		= SUN6I_MIPI_CSI2_NAME,
		.of_match_table	= sun6i_mipi_csi2_of_match,
		.pm		= &sun6i_mipi_csi2_pm_ops,
	},
};
module_platform_driver(sun6i_mipi_csi2_platform_driver);

MODULE_DESCRIPTION("Allwinner A31 MIPI CSI-2 Controller Driver");
MODULE_AUTHOR("Paul Kocialkowski <paul.kocialkowski@bootlin.com>");
MODULE_LICENSE("GPL");<|MERGE_RESOLUTION|>--- conflicted
+++ resolved
@@ -539,11 +539,7 @@
 
 	/* Only register the notifier when a sensor is connected. */
 	if (ret != -ENODEV) {
-<<<<<<< HEAD
-		ret = v4l2_async_subdev_nf_register(subdev, notifier);
-=======
 		ret = v4l2_async_nf_register(notifier);
->>>>>>> ccf0a997
 		if (ret < 0)
 			goto error_v4l2_notifier_cleanup;
 
