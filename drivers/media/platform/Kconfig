--- conflicted
+++ resolved
@@ -72,10 +72,7 @@
 config VIDEO_MXC_CAPTURE
 	tristate "MXC Video For Linux Video Capture"
 	depends on VIDEO_DEV
-<<<<<<< HEAD
 	select VIDEOBUF2_DMA_CONTIG
-=======
->>>>>>> ccf0a997
 	help
 	  This is the video4linux2 capture driver based on i.MX video-in module.
 
