// SPDX-License-Identifier: GPL-2.0
/*
 * V4L2 driver for the JPEG encoder/decoder from i.MX8QXP/i.MX8QM application
 * processors.
 *
 * The multi-planar buffers API is used.
 *
 * Baseline and extended sequential jpeg decoding is supported.
 * Progressive jpeg decoding is not supported by the IP.
 * Supports encode and decode of various formats:
 *     YUV444, YUV422, YUV420, BGR, ABGR, Gray
 * YUV420 is the only multi-planar format supported.
 * Minimum resolution is 64 x 64, maximum 8192 x 8192.
 * To achieve 8192 x 8192, modify in defconfig: CONFIG_CMA_SIZE_MBYTES=320
 * The alignment requirements for the resolution depend on the format,
 * multiple of 16 resolutions should work for all formats.
 * Special workarounds are made in the driver to support NV12 1080p.
 * When decoding, the driver detects image resolution and pixel format
 * from the jpeg stream, by parsing the jpeg markers.
 *
 * The IP has 4 slots available for context switching, but only slot 0
 * was fully tested to work. Context switching is not used by the driver.
 * Each driver instance (context) allocates a slot for itself, but this
 * is postponed until device_run, to allow unlimited opens.
 *
 * The driver submits jobs to the IP by setting up a descriptor for the
 * used slot, and then validating it. The encoder has an additional descriptor
 * for the configuration phase. The driver expects FRM_DONE interrupt from
 * IP to mark the job as finished.
 *
 * The decoder IP has some limitations regarding the component ID's,
 * but the driver works around this by replacing them in the jpeg stream.
 *
 * A module parameter is available for debug purpose (jpeg_tracing), to enable
 * it, enable dynamic debug for this module and:
 * echo 1 > /sys/module/mxc_jpeg_encdec/parameters/jpeg_tracing
 *
 * This is inspired by the drivers/media/platform/samsung/s5p-jpeg driver
 *
 * Copyright 2018-2019 NXP
 */

#include <linux/kernel.h>
#include <linux/module.h>
#include <linux/io.h>
#include <linux/clk.h>
#include <linux/of_platform.h>
#include <linux/platform_device.h>
#include <linux/slab.h>
#include <linux/irqreturn.h>
#include <linux/interrupt.h>
#include <linux/pm_runtime.h>
#include <linux/pm_domain.h>
#include <linux/string.h>

#include <media/v4l2-jpeg.h>
#include <media/v4l2-mem2mem.h>
#include <media/v4l2-ioctl.h>
#include <media/v4l2-common.h>
#include <media/v4l2-event.h>
#include <media/videobuf2-dma-contig.h>

#include "mxc-jpeg-hw.h"
#include "mxc-jpeg.h"

static const struct mxc_jpeg_fmt mxc_formats[] = {
	{
		.name		= "JPEG",
		.fourcc		= V4L2_PIX_FMT_JPEG,
		.subsampling	= -1,
		.nc		= -1,
		.mem_planes	= 1,
		.comp_planes	= 1,
		.flags		= MXC_JPEG_FMT_TYPE_ENC,
	},
	{
		.name		= "BGR", /*BGR packed format*/
		.fourcc		= V4L2_PIX_FMT_BGR24,
		.subsampling	= V4L2_JPEG_CHROMA_SUBSAMPLING_444,
		.nc		= 3,
		.depth		= 24,
		.mem_planes	= 1,
		.comp_planes	= 1,
		.h_align	= 3,
		.v_align	= 3,
		.flags		= MXC_JPEG_FMT_TYPE_RAW,
		.precision	= 8,
		.is_rgb		= 1,
	},
	{
		.name		= "BGR 12bit", /*12-bit BGR packed format*/
		.fourcc		= V4L2_PIX_FMT_BGR48_12,
		.subsampling	= V4L2_JPEG_CHROMA_SUBSAMPLING_444,
		.nc		= 3,
		.depth		= 36,
		.mem_planes	= 1,
		.comp_planes	= 1,
		.h_align	= 3,
		.v_align	= 3,
		.flags		= MXC_JPEG_FMT_TYPE_RAW,
		.precision	= 12,
		.is_rgb		= 1,
	},
	{
		.name		= "ABGR", /* ABGR packed format */
		.fourcc		= V4L2_PIX_FMT_ABGR32,
		.subsampling	= V4L2_JPEG_CHROMA_SUBSAMPLING_444,
		.nc		= 4,
		.depth		= 32,
		.mem_planes	= 1,
		.comp_planes	= 1,
		.h_align	= 3,
		.v_align	= 3,
		.flags		= MXC_JPEG_FMT_TYPE_RAW,
		.precision	= 8,
		.is_rgb		= 1,
	},
	{
		.name		= "ABGR 12bit", /* 12-bit ABGR packed format */
		.fourcc		= V4L2_PIX_FMT_ABGR64_12,
		.subsampling	= V4L2_JPEG_CHROMA_SUBSAMPLING_444,
		.nc		= 4,
		.depth		= 48,
		.mem_planes	= 1,
		.comp_planes	= 1,
		.h_align	= 3,
		.v_align	= 3,
		.flags		= MXC_JPEG_FMT_TYPE_RAW,
		.precision	= 12,
		.is_rgb		= 1,
	},
	{
		.name		= "YUV420", /* 1st plane = Y, 2nd plane = UV */
		.fourcc		= V4L2_PIX_FMT_NV12M,
		.subsampling	= V4L2_JPEG_CHROMA_SUBSAMPLING_420,
		.nc		= 3,
		.depth		= 12, /* 6 bytes (4Y + UV) for 4 pixels */
		.mem_planes	= 2,
		.comp_planes	= 2, /* 1 plane Y, 1 plane UV interleaved */
<<<<<<< HEAD
=======
		.h_align	= 4,
		.v_align	= 4,
		.flags		= MXC_JPEG_FMT_TYPE_RAW,
		.precision	= 8,
	},
	{
		.name		= "YUV420", /* 1st plane = Y, 2nd plane = UV */
		.fourcc		= V4L2_PIX_FMT_NV12,
		.subsampling	= V4L2_JPEG_CHROMA_SUBSAMPLING_420,
		.nc		= 3,
		.depth		= 12, /* 6 bytes (4Y + UV) for 4 pixels */
		.mem_planes	= 1,
		.comp_planes	= 2, /* 1 plane Y, 1 plane UV interleaved */
>>>>>>> ccf0a997
		.h_align	= 4,
		.v_align	= 4,
		.flags		= MXC_JPEG_FMT_TYPE_RAW,
		.precision	= 8,
	},
	{
<<<<<<< HEAD
		.name		= "YUV420", /* 1st plane = Y, 2nd plane = UV */
		.fourcc		= V4L2_PIX_FMT_NV12,
		.subsampling	= V4L2_JPEG_CHROMA_SUBSAMPLING_420,
		.nc		= 3,
		.depth		= 12, /* 6 bytes (4Y + UV) for 4 pixels */
		.mem_planes	= 1,
		.comp_planes	= 2, /* 1 plane Y, 1 plane UV interleaved */
		.h_align	= 4,
		.v_align	= 4,
		.flags		= MXC_JPEG_FMT_TYPE_RAW,
		.precision	= 8,
	},
	{
=======
>>>>>>> ccf0a997
		.name		= "YUV420 12bit", /* 1st plane = Y, 2nd plane = UV */
		.fourcc		= V4L2_PIX_FMT_P012M,
		.subsampling	= V4L2_JPEG_CHROMA_SUBSAMPLING_420,
		.nc		= 3,
		.depth		= 18, /* 6 x 12 bits (4Y + UV) for 4 pixels */
		.mem_planes	= 2,
		.comp_planes	= 2, /* 1 plane Y, 1 plane UV interleaved */
		.h_align	= 4,
		.v_align	= 4,
		.flags		= MXC_JPEG_FMT_TYPE_RAW,
		.precision	= 12,
	},
	{
		.name		= "YUV420 12bit", /* 1st plane = Y, 2nd plane = UV */
		.fourcc		= V4L2_PIX_FMT_P012,
		.subsampling	= V4L2_JPEG_CHROMA_SUBSAMPLING_420,
		.nc		= 3,
		.depth		= 18, /* 6 x 12 bits (4Y + UV) for 4 pixels */
		.mem_planes	= 1,
		.comp_planes	= 2, /* 1 plane Y, 1 plane UV interleaved */
		.h_align	= 4,
		.v_align	= 4,
		.flags		= MXC_JPEG_FMT_TYPE_RAW,
		.precision	= 12,
	},
	{
		.name		= "YUV422", /* YUYV */
		.fourcc		= V4L2_PIX_FMT_YUYV,
		.subsampling	= V4L2_JPEG_CHROMA_SUBSAMPLING_422,
		.nc		= 3,
		.depth		= 16,
		.mem_planes	= 1,
		.comp_planes	= 1,
		.h_align	= 4,
		.v_align	= 3,
		.flags		= MXC_JPEG_FMT_TYPE_RAW,
		.precision	= 8,
	},
	{
		.name		= "YUV422 12bit", /* YUYV */
		.fourcc		= V4L2_PIX_FMT_Y212,
		.subsampling	= V4L2_JPEG_CHROMA_SUBSAMPLING_422,
		.nc		= 3,
		.depth		= 24,
		.mem_planes	= 1,
		.comp_planes	= 1,
		.h_align	= 4,
		.v_align	= 3,
		.flags		= MXC_JPEG_FMT_TYPE_RAW,
		.precision	= 12,
	},
	{
		.name		= "YUV444", /* YUVYUV */
		.fourcc		= V4L2_PIX_FMT_YUV24,
		.subsampling	= V4L2_JPEG_CHROMA_SUBSAMPLING_444,
		.nc		= 3,
		.depth		= 24,
		.mem_planes	= 1,
		.comp_planes	= 1,
		.h_align	= 3,
		.v_align	= 3,
		.flags		= MXC_JPEG_FMT_TYPE_RAW,
		.precision	= 8,
	},
	{
		.name		= "YUV444 12bit", /* YUVYUV */
		.fourcc		= V4L2_PIX_FMT_YUV48_12,
		.subsampling	= V4L2_JPEG_CHROMA_SUBSAMPLING_444,
		.nc		= 3,
		.depth		= 36,
		.mem_planes	= 1,
		.comp_planes	= 1,
		.h_align	= 3,
		.v_align	= 3,
		.flags		= MXC_JPEG_FMT_TYPE_RAW,
		.precision	= 12,
	},
	{
		.name		= "Gray", /* Gray (Y8/Y12) or Single Comp */
		.fourcc		= V4L2_PIX_FMT_GREY,
		.subsampling	= V4L2_JPEG_CHROMA_SUBSAMPLING_GRAY,
		.nc		= 1,
		.depth		= 8,
		.mem_planes	= 1,
		.comp_planes	= 1,
		.h_align	= 3,
		.v_align	= 3,
		.flags		= MXC_JPEG_FMT_TYPE_RAW,
		.precision	= 8,
	},
	{
		.name		= "Gray 12bit", /* Gray (Y8/Y12) or Single Comp */
		.fourcc		= V4L2_PIX_FMT_Y012,
		.subsampling	= V4L2_JPEG_CHROMA_SUBSAMPLING_GRAY,
		.nc		= 1,
		.depth		= 12,
		.mem_planes	= 1,
		.comp_planes	= 1,
		.h_align	= 3,
		.v_align	= 3,
		.flags		= MXC_JPEG_FMT_TYPE_RAW,
		.precision	= 12,
	},
};

#define MXC_JPEG_NUM_FORMATS ARRAY_SIZE(mxc_formats)

static const int mxc_decode_mode = MXC_JPEG_DECODE;
static const int mxc_encode_mode = MXC_JPEG_ENCODE;

static const struct of_device_id mxc_jpeg_match[] = {
	{
		.compatible = "nxp,imx8qxp-jpgdec",
		.data       = &mxc_decode_mode,
	},
	{
		.compatible = "nxp,imx8qxp-jpgenc",
		.data       = &mxc_encode_mode,
	},
	{
		.compatible = "fsl,imx9-jpgdec",
		.data       = &mxc_decode_mode,
	},
	{
		.compatible = "fsl,imx9-jpgenc",
		.data       = &mxc_encode_mode,
	},
	{ },
};

/*
 * default configuration stream, 64x64 yuv422
 * split by JPEG marker, so it's easier to modify & use
 */
static const unsigned char jpeg_soi[] = {
	0xFF, 0xD8
};

static const unsigned char jpeg_app0[] = {
	0xFF, 0xE0,
	0x00, 0x10, 0x4A, 0x46, 0x49, 0x46, 0x00,
	0x01, 0x01, 0x00, 0x00, 0x01, 0x00, 0x01,
	0x00, 0x00
};

static const unsigned char jpeg_app14[] = {
	0xFF, 0xEE,
	0x00, 0x0E, 0x41, 0x64, 0x6F, 0x62, 0x65,
	0x00, 0x64, 0x00, 0x00, 0x00, 0x00, 0x00
};

static const unsigned char jpeg_dqt[] = {
	0xFF, 0xDB,
	0x00, 0x84, 0x00, 0x10, 0x0B, 0x0C, 0x0E,
	0x0C, 0x0A, 0x10, 0x0E, 0x0D, 0x0E, 0x12,
	0x11, 0x10, 0x13, 0x18, 0x28, 0x1A, 0x18,
	0x16, 0x16, 0x18, 0x31, 0x23, 0x25, 0x1D,
	0x28, 0x3A, 0x33, 0x3D, 0x3C, 0x39, 0x33,
	0x38, 0x37, 0x40, 0x48, 0x5C, 0x4E, 0x40,
	0x44, 0x57, 0x45, 0x37, 0x38, 0x50, 0x6D,
	0x51, 0x57, 0x5F, 0x62, 0x67, 0x68, 0x67,
	0x3E, 0x4D, 0x71, 0x79, 0x70, 0x64, 0x78,
	0x5C, 0x65, 0x67, 0x63, 0x01, 0x11, 0x12,
	0x12, 0x18, 0x15, 0x18, 0x2F, 0x1A, 0x1A,
	0x2F, 0x63, 0x42, 0x38, 0x42, 0x63, 0x63,
	0x63, 0x63, 0x63, 0x63, 0x63, 0x63, 0x63,
	0x63, 0x63, 0x63, 0x63, 0x63, 0x63, 0x63,
	0x63, 0x63, 0x63, 0x63, 0x63, 0x63, 0x63,
	0x63, 0x63, 0x63, 0x63, 0x63, 0x63, 0x63,
	0x63, 0x63, 0x63, 0x63, 0x63, 0x63, 0x63,
	0x63, 0x63, 0x63, 0x63, 0x63, 0x63, 0x63,
	0x63, 0x63, 0x63, 0x63, 0x63, 0x63
};

static const unsigned char jpeg_dqt_extseq[] = {
	0xFF, 0xDB,
	0x01, 0x04,
	0x10,
	0x00, 0x80, 0x00, 0x58, 0x00, 0x60, 0x00, 0x70,
	0x00, 0x60, 0x00, 0x50, 0x00, 0x80, 0x00, 0x70,
	0x00, 0x68, 0x00, 0x70, 0x00, 0x90, 0x00, 0x88,
	0x00, 0x80, 0x00, 0x98, 0x00, 0xC0, 0x01, 0x40,
	0x00, 0xD0, 0x00, 0xC0, 0x00, 0xB0, 0x00, 0xB0,
	0x00, 0xC0, 0x01, 0x88, 0x01, 0x18, 0x01, 0x28,
	0x00, 0xE8, 0x01, 0x40, 0x01, 0xD0, 0x01, 0x98,
	0x01, 0xE8, 0x01, 0xE0, 0x01, 0xC8, 0x01, 0x98,
	0x01, 0xC0, 0x01, 0xB8, 0x02, 0x00, 0x02, 0x40,
	0x02, 0xE0, 0x02, 0x70, 0x02, 0x00, 0x02, 0x20,
	0x02, 0xB8, 0x02, 0x28, 0x01, 0xB8, 0x01, 0xC0,
	0x02, 0x80, 0x03, 0x68, 0x02, 0x88, 0x02, 0xB8,
	0x02, 0xF8, 0x03, 0x10, 0x03, 0x38, 0x03, 0x40,
	0x03, 0x38, 0x01, 0xF0, 0x02, 0x68, 0x03, 0x88,
	0x03, 0xC8, 0x03, 0x80, 0x03, 0x20, 0x03, 0xC0,
	0x02, 0xE0, 0x03, 0x28, 0x03, 0x38, 0x03, 0x18,
	0x11,
	0x00, 0x88, 0x00, 0x90, 0x00, 0x90, 0x00, 0xC0,
	0x00, 0xA8, 0x00, 0xC0, 0x01, 0x78, 0x00, 0xD0,
	0x00, 0xD0, 0x01, 0x78, 0x03, 0x18, 0x02, 0x10,
	0x01, 0xC0, 0x02, 0x10, 0x03, 0x18, 0x03, 0x18,
	0x03, 0x18, 0x03, 0x18, 0x03, 0x18, 0x03, 0x18,
	0x03, 0x18, 0x03, 0x18, 0x03, 0x18, 0x03, 0x18,
	0x03, 0x18, 0x03, 0x18, 0x03, 0x18, 0x03, 0x18,
	0x03, 0x18, 0x03, 0x18, 0x03, 0x18, 0x03, 0x18,
	0x03, 0x18, 0x03, 0x18, 0x03, 0x18, 0x03, 0x18,
	0x03, 0x18, 0x03, 0x18, 0x03, 0x18, 0x03, 0x18,
	0x03, 0x18, 0x03, 0x18, 0x03, 0x18, 0x03, 0x18,
	0x03, 0x18, 0x03, 0x18, 0x03, 0x18, 0x03, 0x18,
	0x03, 0x18, 0x03, 0x18, 0x03, 0x18, 0x03, 0x18,
	0x03, 0x18, 0x03, 0x18, 0x03, 0x18, 0x03, 0x18,
	0x03, 0x18, 0x03, 0x18, 0x03, 0x18, 0x03, 0x18,
	0x03, 0x18, 0x03, 0x18, 0x03, 0x18, 0x03, 0x18,
};

static const unsigned char jpeg_sof_maximal[] = {
	0xFF, 0xC0,
	0x00, 0x14, 0x08, 0x00, 0x40, 0x00, 0x40,
	0x04, 0x01, 0x11, 0x00, 0x02, 0x11, 0x01,
	0x03, 0x11, 0x01, 0x04, 0x11, 0x01
};

static const unsigned char jpeg_sof_extseq[] = {
	0xFF, 0xC1,
	0x00, 0x14, 0x08, 0x00, 0x40, 0x00, 0x40,
	0x04, 0x01, 0x11, 0x00, 0x02, 0x11, 0x01,
	0x03, 0x11, 0x01, 0x04, 0x11, 0x01
};

static const unsigned char jpeg_dht[] = {
	0xFF, 0xC4,
	0x01, 0xA2, 0x00, 0x00, 0x01, 0x05, 0x01,
	0x01, 0x01, 0x01, 0x01, 0x01, 0x00, 0x00,
	0x00, 0x00, 0x00, 0x00, 0x00, 0x00, 0x01,
	0x02, 0x03, 0x04, 0x05, 0x06, 0x07, 0x08,
	0x09, 0x0A, 0x0B, 0x10, 0x00, 0x02, 0x01,
	0x03, 0x03, 0x02, 0x04, 0x03, 0x05, 0x05,
	0x04, 0x04, 0x00, 0x00, 0x01, 0x7D, 0x01,
	0x02, 0x03, 0x00, 0x04, 0x11, 0x05, 0x12,
	0x21, 0x31, 0x41, 0x06, 0x13, 0x51, 0x61,
	0x07, 0x22, 0x71, 0x14, 0x32, 0x81, 0x91,
	0xA1, 0x08, 0x23, 0x42, 0xB1, 0xC1, 0x15,
	0x52, 0xD1, 0xF0, 0x24, 0x33, 0x62, 0x72,
	0x82, 0x09, 0x0A, 0x16, 0x17, 0x18, 0x19,
	0x1A, 0x25, 0x26, 0x27, 0x28, 0x29, 0x2A,
	0x34, 0x35, 0x36, 0x37, 0x38, 0x39, 0x3A,
	0x43, 0x44, 0x45, 0x46, 0x47, 0x48, 0x49,
	0x4A, 0x53, 0x54, 0x55, 0x56, 0x57, 0x58,
	0x59, 0x5A, 0x63, 0x64, 0x65, 0x66, 0x67,
	0x68, 0x69, 0x6A, 0x73, 0x74, 0x75, 0x76,
	0x77, 0x78, 0x79, 0x7A, 0x83, 0x84, 0x85,
	0x86, 0x87, 0x88, 0x89, 0x8A, 0x92, 0x93,
	0x94, 0x95, 0x96, 0x97, 0x98, 0x99, 0x9A,
	0xA2, 0xA3, 0xA4, 0xA5, 0xA6, 0xA7, 0xA8,
	0xA9, 0xAA, 0xB2, 0xB3, 0xB4, 0xB5, 0xB6,
	0xB7, 0xB8, 0xB9, 0xBA, 0xC2, 0xC3, 0xC4,
	0xC5, 0xC6, 0xC7, 0xC8, 0xC9, 0xCA, 0xD2,
	0xD3, 0xD4, 0xD5, 0xD6, 0xD7, 0xD8, 0xD9,
	0xDA, 0xE1, 0xE2, 0xE3, 0xE4, 0xE5, 0xE6,
	0xE7, 0xE8, 0xE9, 0xEA, 0xF1, 0xF2, 0xF3,
	0xF4, 0xF5, 0xF6, 0xF7, 0xF8, 0xF9, 0xFA,
	0x01, 0x00, 0x03, 0x01, 0x01, 0x01, 0x01,
	0x01, 0x01, 0x01, 0x01, 0x01, 0x00, 0x00,
	0x00, 0x00, 0x00, 0x00, 0x01, 0x02, 0x03,
	0x04, 0x05, 0x06, 0x07, 0x08, 0x09, 0x0A,
	0x0B, 0x11, 0x00, 0x02, 0x01, 0x02, 0x04,
	0x04, 0x03, 0x04, 0x07, 0x05, 0x04, 0x04,
	0x00, 0x01, 0x02, 0x77, 0x00, 0x01, 0x02,
	0x03, 0x11, 0x04, 0x05, 0x21, 0x31, 0x06,
	0x12, 0x41, 0x51, 0x07, 0x61, 0x71, 0x13,
	0x22, 0x32, 0x81, 0x08, 0x14, 0x42, 0x91,
	0xA1, 0xB1, 0xC1, 0x09, 0x23, 0x33, 0x52,
	0xF0, 0x15, 0x62, 0x72, 0xD1, 0x0A, 0x16,
	0x24, 0x34, 0xE1, 0x25, 0xF1, 0x17, 0x18,
	0x19, 0x1A, 0x26, 0x27, 0x28, 0x29, 0x2A,
	0x35, 0x36, 0x37, 0x38, 0x39, 0x3A, 0x43,
	0x44, 0x45, 0x46, 0x47, 0x48, 0x49, 0x4A,
	0x53, 0x54, 0x55, 0x56, 0x57, 0x58, 0x59,
	0x5A, 0x63, 0x64, 0x65, 0x66, 0x67, 0x68,
	0x69, 0x6A, 0x73, 0x74, 0x75, 0x76, 0x77,
	0x78, 0x79, 0x7A, 0x82, 0x83, 0x84, 0x85,
	0x86, 0x87, 0x88, 0x89, 0x8A, 0x92, 0x93,
	0x94, 0x95, 0x96, 0x97, 0x98, 0x99, 0x9A,
	0xA2, 0xA3, 0xA4, 0xA5, 0xA6, 0xA7, 0xA8,
	0xA9, 0xAA, 0xB2, 0xB3, 0xB4, 0xB5, 0xB6,
	0xB7, 0xB8, 0xB9, 0xBA, 0xC2, 0xC3, 0xC4,
	0xC5, 0xC6, 0xC7, 0xC8, 0xC9, 0xCA, 0xD2,
	0xD3, 0xD4, 0xD5, 0xD6, 0xD7, 0xD8, 0xD9,
	0xDA, 0xE2, 0xE3, 0xE4, 0xE5, 0xE6, 0xE7,
	0xE8, 0xE9, 0xEA, 0xF2, 0xF3, 0xF4, 0xF5,
	0xF6, 0xF7, 0xF8, 0xF9, 0xFA
};

static const unsigned char jpeg_dht_extseq[] = {
	0xFF, 0xC4,
	0x02, 0x2a, 0x00, 0x00, 0x01, 0x05, 0x01,
	0x01, 0x01, 0x01, 0x01, 0x01, 0x01, 0x01,
	0x01, 0x01, 0x00, 0x00, 0x00, 0x00, 0x01,
	0x02, 0x03, 0x04, 0x05, 0x06, 0x07, 0x08,
	0x09, 0x0a, 0x0b, 0x0c, 0x0d, 0x0e, 0x0f,
	0x10, 0x00, 0x02, 0x01, 0x03, 0x03, 0x02,
	0x04, 0x03, 0x05, 0x05, 0x02, 0x03, 0x02,
	0x00, 0x00, 0xbf, 0x01, 0x02, 0x03, 0x00,
	0x04, 0x11, 0x05, 0x12, 0x21, 0x31, 0x41,
	0x06, 0x13, 0x51, 0x61, 0x07, 0x22, 0x71,
	0x14, 0x32, 0x81, 0x91, 0xa1, 0x08, 0x23,
	0x42, 0xb1, 0xc1, 0x15, 0x52, 0xd1, 0xf0,
	0x24, 0x33, 0x62, 0x72, 0x82, 0x09, 0x0a,
	0x16, 0x17, 0x18, 0x19, 0x1a, 0x25, 0x26,
	0x27, 0x28, 0x29, 0x2a, 0x34, 0x35, 0x36,
	0x37, 0x38, 0x39, 0x3a, 0x43, 0x44, 0x45,
	0x46, 0x47, 0x48, 0x49, 0x4a, 0x53, 0x54,
	0x55, 0x56, 0x57, 0x58, 0x59, 0x5a, 0x63,
	0x64, 0x65, 0x66, 0x67, 0x68, 0x69, 0x6a,
	0x73, 0x74, 0x75, 0x76, 0x77, 0x78, 0x79,
	0x7a, 0x83, 0x84, 0x85, 0x86, 0x87, 0x88,
	0x89, 0x8a, 0x92, 0x93, 0x94, 0x95, 0x96,
	0x97, 0x98, 0x99, 0x9a, 0xa2, 0xa3, 0xa4,
	0xa5, 0xa6, 0xa7, 0xa8, 0xa9, 0xaa, 0xb2,
	0xb3, 0xb4, 0xb5, 0xb6, 0xb7, 0xb8, 0xb9,
	0xba, 0xc2, 0xc3, 0xc4, 0xc5, 0xc6, 0xc7,
	0xc8, 0xc9, 0xca, 0xd2, 0xd3, 0xd4, 0xd5,
	0xd6, 0xd7, 0xd8, 0xd9, 0xda, 0xe1, 0xe2,
	0xe3, 0xe4, 0xe5, 0xe6, 0xe7, 0xe8, 0xe9,
	0xea, 0xf1, 0xf2, 0xf3, 0xf4, 0xf5, 0xf6,
	0xf7, 0xf8, 0xf9, 0xfa, 0x0b, 0x0c, 0x0d,
	0x0e, 0x1b, 0x1c, 0x1d, 0x1e, 0x2b, 0x2c,
	0x2d, 0x2e, 0x3b, 0x3c, 0x3d, 0x3e, 0x4b,
	0x4c, 0x4d, 0x4e, 0x5b, 0x5c, 0x5d, 0x5e,
	0x6b, 0x6c, 0x6d, 0x6e, 0x7b, 0x7c, 0x7d,
	0x7e, 0x8b, 0x8c, 0x8d, 0x8e, 0x9b, 0x9c,
	0x9d, 0x9e, 0xab, 0xac, 0xad, 0xae, 0xbb,
	0xbc, 0xbd, 0xbe, 0xcb, 0xcc, 0xcd, 0xce,
	0xdb, 0xdc, 0xdd, 0xde, 0xeb, 0xec, 0xed,
	0xee, 0xfb, 0xfc, 0xfd, 0xfe, 0x01, 0x00,
	0x01, 0x05, 0x01, 0x01, 0x01, 0x01, 0x01,
	0x01, 0x01, 0x01, 0x01, 0x01, 0x00, 0x00,
	0x00, 0x00, 0x01, 0x02, 0x03, 0x04, 0x05,
	0x06, 0x07, 0x08, 0x09, 0x0a, 0x0b, 0x0c,
	0x0d, 0x0e, 0x0f, 0x11, 0x00, 0x02, 0x01,
	0x03, 0x03, 0x02, 0x04, 0x03, 0x05, 0x05,
	0x02, 0x03, 0x02, 0x00, 0x00, 0xbf, 0x01,
	0x02, 0x03, 0x00, 0x04, 0x11, 0x05, 0x12,
	0x21, 0x31, 0x41, 0x06, 0x13, 0x51, 0x61,
	0x07, 0x22, 0x71, 0x14, 0x32, 0x81, 0x91,
	0xa1, 0x08, 0x23, 0x42, 0xb1, 0xc1, 0x15,
	0x52, 0xd1, 0xf0, 0x24, 0x33, 0x62, 0x72,
	0x82, 0x09, 0x0a, 0x16, 0x17, 0x18, 0x19,
	0x1a, 0x25, 0x26, 0x27, 0x28, 0x29, 0x2a,
	0x34, 0x35, 0x36, 0x37, 0x38, 0x39, 0x3a,
	0x43, 0x44, 0x45, 0x46, 0x47, 0x48, 0x49,
	0x4a, 0x53, 0x54, 0x55, 0x56, 0x57, 0x58,
	0x59, 0x5a, 0x63, 0x64, 0x65, 0x66, 0x67,
	0x68, 0x69, 0x6a, 0x73, 0x74, 0x75, 0x76,
	0x77, 0x78, 0x79, 0x7a, 0x83, 0x84, 0x85,
	0x86, 0x87, 0x88, 0x89, 0x8a, 0x92, 0x93,
	0x94, 0x95, 0x96, 0x97, 0x98, 0x99, 0x9a,
	0xa2, 0xa3, 0xa4, 0xa5, 0xa6, 0xa7, 0xa8,
	0xa9, 0xaa, 0xb2, 0xb3, 0xb4, 0xb5, 0xb6,
	0xb7, 0xb8, 0xb9, 0xba, 0xc2, 0xc3, 0xc4,
	0xc5, 0xc6, 0xc7, 0xc8, 0xc9, 0xca, 0xd2,
	0xd3, 0xd4, 0xd5, 0xd6, 0xd7, 0xd8, 0xd9,
	0xda, 0xe1, 0xe2, 0xe3, 0xe4, 0xe5, 0xe6,
	0xe7, 0xe8, 0xe9, 0xea, 0xf1, 0xf2, 0xf3,
	0xf4, 0xf5, 0xf6, 0xf7, 0xf8, 0xf9, 0xfa,
	0x0b, 0x0c, 0x0d, 0x0e, 0x1b, 0x1c, 0x1d,
	0x1e, 0x2b, 0x2c, 0x2d, 0x2e, 0x3b, 0x3c,
	0x3d, 0x3e, 0x4b, 0x4c, 0x4d, 0x4e, 0x5b,
	0x5c, 0x5d, 0x5e, 0x6b, 0x6c, 0x6d, 0x6e,
	0x7b, 0x7c, 0x7d, 0x7e, 0x8b, 0x8c, 0x8d,
	0x8e, 0x9b, 0x9c, 0x9d, 0x9e, 0xab, 0xac,
	0xad, 0xae, 0xbb, 0xbc, 0xbd, 0xbe, 0xcb,
	0xcc, 0xcd, 0xce, 0xdb, 0xdc, 0xdd, 0xde,
	0xeb, 0xec, 0xed, 0xee, 0xfb, 0xfc, 0xfd,
	0xfe,
};

static const unsigned char jpeg_dri[] = {
	0xFF, 0xDD,
	0x00, 0x04, 0x00, 0x20
};

static const unsigned char jpeg_sos_maximal[] = {
	0xFF, 0xDA,
	0x00, 0x0C, 0x04, 0x01, 0x00, 0x02, 0x11, 0x03,
	0x11, 0x04, 0x11, 0x00, 0x3F, 0x00
};

static const unsigned char jpeg_image_red[] = {
	0xFC, 0x5F, 0xA2, 0xBF, 0xCA, 0x73, 0xFE, 0xFE,
	0x02, 0x8A, 0x00, 0x28, 0xA0, 0x02, 0x8A, 0x00,
	0x28, 0xA0, 0x02, 0x8A, 0x00, 0x28, 0xA0, 0x02,
	0x8A, 0x00, 0x28, 0xA0, 0x02, 0x8A, 0x00, 0x28,
	0xA0, 0x02, 0x8A, 0x00, 0x28, 0xA0, 0x02, 0x8A,
	0x00, 0x28, 0xA0, 0x02, 0x8A, 0x00, 0x28, 0xA0,
	0x02, 0x8A, 0x00, 0x28, 0xA0, 0x02, 0x8A, 0x00,
	0x28, 0xA0, 0x02, 0x8A, 0x00, 0x28, 0xA0, 0x02,
	0x8A, 0x00, 0x28, 0xA0, 0x02, 0x8A, 0x00, 0x28,
	0xA0, 0x02, 0x8A, 0x00, 0x28, 0xA0, 0x02, 0x8A,
	0x00, 0x28, 0xA0, 0x02, 0x8A, 0x00
};

static const unsigned char jpeg_eoi[] = {
	0xFF, 0xD9
};

struct mxc_jpeg_src_buf {
	/* common v4l buffer stuff -- must be first */
	struct vb2_v4l2_buffer	b;
	struct list_head	list;

	/* mxc-jpeg specific */
	bool			dht_needed;
	bool			jpeg_parse_error;
	const struct mxc_jpeg_fmt	*fmt;
	int			w;
	int			h;
};

static inline struct mxc_jpeg_src_buf *vb2_to_mxc_buf(struct vb2_buffer *vb)
{
	return container_of(to_vb2_v4l2_buffer(vb),
			    struct mxc_jpeg_src_buf, b);
}

static unsigned int debug;
module_param(debug, int, 0644);
MODULE_PARM_DESC(debug, "Debug level (0-3)");

static unsigned int sw_reset = 1;
module_param(sw_reset, int, 0644);
MODULE_PARM_DESC(sw_reset, "SW reset every frame (0=no reset, 1=do reset)");

static unsigned int hw_timeout = 2000;
module_param(hw_timeout, int, 0644);
MODULE_PARM_DESC(hw_timeout, "MXC JPEG hw timeout, the number of milliseconds");

static void mxc_jpeg_bytesperline(struct mxc_jpeg_q_data *q, u32 precision);
static void mxc_jpeg_sizeimage(struct mxc_jpeg_q_data *q);

static void _bswap16(u16 *a)
{
	*a = ((*a & 0x00FF) << 8) | ((*a & 0xFF00) >> 8);
}

static void print_mxc_buf(struct mxc_jpeg_dev *jpeg, struct vb2_buffer *buf,
			  unsigned long len)
{
	unsigned int plane_no;
	u32 dma_addr;
	void *vaddr;
	unsigned long payload;

	if (debug < 3)
		return;

	for (plane_no = 0; plane_no < buf->num_planes; plane_no++) {
		payload = vb2_get_plane_payload(buf, plane_no);
		if (len == 0)
			len = payload;
		dma_addr = vb2_dma_contig_plane_dma_addr(buf, plane_no);
		vaddr = vb2_plane_vaddr(buf, plane_no);
		v4l2_dbg(3, debug, &jpeg->v4l2_dev,
			 "plane %d (vaddr=%p dma_addr=%x payload=%ld):",
			  plane_no, vaddr, dma_addr, payload);
		print_hex_dump(KERN_DEBUG, "", DUMP_PREFIX_OFFSET, 32, 1,
			       vaddr, len, false);
	}
}

static inline struct mxc_jpeg_ctx *mxc_jpeg_fh_to_ctx(struct v4l2_fh *fh)
{
	return container_of(fh, struct mxc_jpeg_ctx, fh);
}

static int enum_fmt(const struct mxc_jpeg_fmt *mxc_formats, int n,
		    struct v4l2_fmtdesc *f, u32 type)
{
	int i, num = 0;

	for (i = 0; i < n; ++i) {
		if (mxc_formats[i].flags == type) {
			/* index-th format of searched type found ? */
			if (num == f->index)
				break;
			/* Correct type but haven't reached our index yet,
			 * just increment per-type index
			 */
			++num;
		}
	}

	/* Format not found */
	if (i >= n)
		return -EINVAL;

	f->pixelformat = mxc_formats[i].fourcc;

	return 0;
}

static const struct mxc_jpeg_fmt *mxc_jpeg_find_format(u32 pixelformat)
{
	unsigned int k;

	for (k = 0; k < MXC_JPEG_NUM_FORMATS; k++) {
		const struct mxc_jpeg_fmt *fmt = &mxc_formats[k];

		if (fmt->fourcc == pixelformat)
			return fmt;
	}
	return NULL;
}

static enum mxc_jpeg_image_format mxc_jpeg_fourcc_to_imgfmt(u32 fourcc)
{
	switch (fourcc) {
	case V4L2_PIX_FMT_GREY:
	case V4L2_PIX_FMT_Y012:
		return MXC_JPEG_GRAY;
	case V4L2_PIX_FMT_YUYV:
	case V4L2_PIX_FMT_Y212:
		return MXC_JPEG_YUV422;
	case V4L2_PIX_FMT_NV12:
	case V4L2_PIX_FMT_NV12M:
	case V4L2_PIX_FMT_P012:
	case V4L2_PIX_FMT_P012M:
		return MXC_JPEG_YUV420;
	case V4L2_PIX_FMT_YUV24:
	case V4L2_PIX_FMT_YUV48_12:
		return MXC_JPEG_YUV444;
	case V4L2_PIX_FMT_BGR24:
	case V4L2_PIX_FMT_BGR48_12:
		return MXC_JPEG_BGR;
	case V4L2_PIX_FMT_ABGR32:
	case V4L2_PIX_FMT_ABGR64_12:
		return MXC_JPEG_ABGR;
	default:
		return MXC_JPEG_INVALID;
	}
}

static struct mxc_jpeg_q_data *mxc_jpeg_get_q_data(struct mxc_jpeg_ctx *ctx,
						   enum v4l2_buf_type type)
{
	if (V4L2_TYPE_IS_OUTPUT(type))
		return &ctx->out_q;
	return &ctx->cap_q;
}

static void mxc_jpeg_addrs(struct mxc_jpeg_desc *desc,
			   struct vb2_buffer *raw_buf,
			   struct vb2_buffer *jpeg_buf, int offset)
{
	int img_fmt = desc->stm_ctrl & STM_CTRL_IMAGE_FORMAT_MASK;
	struct mxc_jpeg_ctx *ctx = vb2_get_drv_priv(raw_buf->vb2_queue);
	struct mxc_jpeg_q_data *q_data;

	q_data = mxc_jpeg_get_q_data(ctx, raw_buf->type);
	desc->buf_base0 = vb2_dma_contig_plane_dma_addr(raw_buf, 0);
	desc->buf_base1 = 0;
	if (img_fmt == STM_CTRL_IMAGE_FORMAT(MXC_JPEG_YUV420)) {
		if (raw_buf->num_planes == 2)
			desc->buf_base1 = vb2_dma_contig_plane_dma_addr(raw_buf, 1);
		else
			desc->buf_base1 = desc->buf_base0 + q_data->sizeimage[0];
	}
	desc->stm_bufbase = vb2_dma_contig_plane_dma_addr(jpeg_buf, 0) +
		offset;
}

static bool mxc_jpeg_is_extended_sequential(const struct mxc_jpeg_fmt *fmt)
{
	if (!fmt || !(fmt->flags & MXC_JPEG_FMT_TYPE_RAW))
		return false;

	if (fmt->precision > 8)
		return true;

	return false;
}

static void notify_eos(struct mxc_jpeg_ctx *ctx)
{
	const struct v4l2_event ev = {
		.type = V4L2_EVENT_EOS
	};

	dev_dbg(ctx->mxc_jpeg->dev, "Notify app event EOS reached");
	v4l2_event_queue_fh(&ctx->fh, &ev);
}

static void notify_src_chg(struct mxc_jpeg_ctx *ctx)
{
	const struct v4l2_event ev = {
		.type = V4L2_EVENT_SOURCE_CHANGE,
		.u.src_change.changes = V4L2_EVENT_SRC_CH_RESOLUTION,
	};

	dev_dbg(ctx->mxc_jpeg->dev, "Notify app event SRC_CH_RESOLUTION");
	v4l2_event_queue_fh(&ctx->fh, &ev);
}

static int mxc_get_free_slot(struct mxc_jpeg_slot_data *slot_data)
{
	if (!slot_data->used)
		return slot_data->slot;
	return -1;
}

static bool mxc_jpeg_alloc_slot_data(struct mxc_jpeg_dev *jpeg)
{
	struct mxc_jpeg_desc *desc;
	struct mxc_jpeg_desc *cfg_desc;
	void *cfg_stm;

	if (jpeg->slot_data.desc)
		goto skip_alloc; /* already allocated, reuse it */

	/* allocate descriptor for decoding/encoding phase */
	desc = dma_alloc_coherent(jpeg->dev,
				  sizeof(struct mxc_jpeg_desc),
				  &jpeg->slot_data.desc_handle,
				  GFP_ATOMIC);
	if (!desc)
		goto err;
	jpeg->slot_data.desc = desc;

	/* allocate descriptor for configuration phase (encoder only) */
	cfg_desc = dma_alloc_coherent(jpeg->dev,
				      sizeof(struct mxc_jpeg_desc),
				      &jpeg->slot_data.cfg_desc_handle,
				      GFP_ATOMIC);
	if (!cfg_desc)
		goto err;
	jpeg->slot_data.cfg_desc = cfg_desc;

	/* allocate configuration stream */
	cfg_stm = dma_alloc_coherent(jpeg->dev,
				     MXC_JPEG_MAX_CFG_STREAM,
				     &jpeg->slot_data.cfg_stream_handle,
				     GFP_ATOMIC);
	if (!cfg_stm)
		goto err;
	jpeg->slot_data.cfg_stream_vaddr = cfg_stm;

skip_alloc:
	jpeg->slot_data.used = true;

	return true;
err:
	dev_err(jpeg->dev, "Could not allocate descriptors for slot %d", jpeg->slot_data.slot);

	return false;
}

static void mxc_jpeg_free_slot_data(struct mxc_jpeg_dev *jpeg)
{
	/* free descriptor for decoding/encoding phase */
	dma_free_coherent(jpeg->dev, sizeof(struct mxc_jpeg_desc),
			  jpeg->slot_data.desc,
			  jpeg->slot_data.desc_handle);

	/* free descriptor for encoder configuration phase / decoder DHT */
	dma_free_coherent(jpeg->dev, sizeof(struct mxc_jpeg_desc),
			  jpeg->slot_data.cfg_desc,
			  jpeg->slot_data.cfg_desc_handle);

	/* free configuration stream */
	dma_free_coherent(jpeg->dev, MXC_JPEG_MAX_CFG_STREAM,
			  jpeg->slot_data.cfg_stream_vaddr,
			  jpeg->slot_data.cfg_stream_handle);

	jpeg->slot_data.used = false;
}

static void mxc_jpeg_check_and_set_last_buffer(struct mxc_jpeg_ctx *ctx,
					       struct vb2_v4l2_buffer *src_buf,
					       struct vb2_v4l2_buffer *dst_buf)
{
	if (v4l2_m2m_is_last_draining_src_buf(ctx->fh.m2m_ctx, src_buf)) {
		dst_buf->flags |= V4L2_BUF_FLAG_LAST;
		v4l2_m2m_mark_stopped(ctx->fh.m2m_ctx);
		notify_eos(ctx);
		ctx->header_parsed = false;
	}
}

static void mxc_jpeg_job_finish(struct mxc_jpeg_ctx *ctx, enum vb2_buffer_state state, bool reset)
{
	struct mxc_jpeg_dev *jpeg = ctx->mxc_jpeg;
	void __iomem *reg = jpeg->base_reg;
	struct vb2_v4l2_buffer *src_buf, *dst_buf;

	dst_buf = v4l2_m2m_next_dst_buf(ctx->fh.m2m_ctx);
	src_buf = v4l2_m2m_next_src_buf(ctx->fh.m2m_ctx);
	mxc_jpeg_check_and_set_last_buffer(ctx, src_buf, dst_buf);
	v4l2_m2m_src_buf_remove(ctx->fh.m2m_ctx);
	v4l2_m2m_dst_buf_remove(ctx->fh.m2m_ctx);
	v4l2_m2m_buf_done(src_buf, state);
	v4l2_m2m_buf_done(dst_buf, state);

	mxc_jpeg_disable_irq(reg, ctx->slot);
<<<<<<< HEAD
	ctx->mxc_jpeg->slot_data[ctx->slot].used = false;
=======
	jpeg->slot_data.used = false;
>>>>>>> ccf0a997
	if (reset)
		mxc_jpeg_sw_reset(reg);
}

static u32 mxc_jpeg_get_plane_size(struct mxc_jpeg_q_data *q_data, u32 plane_no)
{
	const struct mxc_jpeg_fmt *fmt = q_data->fmt;
	u32 size;
	int i;

	if (plane_no >= fmt->mem_planes)
		return 0;

	if (fmt->mem_planes == fmt->comp_planes)
		return q_data->sizeimage[plane_no];

	if (plane_no < fmt->mem_planes - 1)
		return q_data->sizeimage[plane_no];

	size = q_data->sizeimage[fmt->mem_planes - 1];
<<<<<<< HEAD
=======

	/* Should be impossible given mxc_formats. */
	if (WARN_ON_ONCE(fmt->comp_planes > ARRAY_SIZE(q_data->sizeimage)))
		return size;

>>>>>>> ccf0a997
	for (i = fmt->mem_planes; i < fmt->comp_planes; i++)
		size += q_data->sizeimage[i];

	return size;
}

static irqreturn_t mxc_jpeg_dec_irq(int irq, void *priv)
{
	struct mxc_jpeg_dev *jpeg = priv;
	struct mxc_jpeg_ctx *ctx;
	void __iomem *reg = jpeg->base_reg;
	struct device *dev = jpeg->dev;
	struct vb2_v4l2_buffer *src_buf, *dst_buf;
	struct mxc_jpeg_src_buf *jpeg_src_buf;
	enum vb2_buffer_state buf_state;
	u32 dec_ret, com_status;
	unsigned long payload;
	struct mxc_jpeg_q_data *q_data;
	enum v4l2_buf_type cap_type = V4L2_BUF_TYPE_VIDEO_CAPTURE_MPLANE;
	unsigned int slot;

	spin_lock(&jpeg->hw_lock);

	com_status = readl(reg + COM_STATUS);
	slot = COM_STATUS_CUR_SLOT(com_status);
	dev_dbg(dev, "Irq %d on slot %d.\n", irq, slot);

	ctx = v4l2_m2m_get_curr_priv(jpeg->m2m_dev);
	if (WARN_ON(!ctx))
		goto job_unlock;

	if (slot != ctx->slot) {
		/* TODO investigate when adding multi-instance support */
		dev_warn(dev, "IRQ slot %d != context slot %d.\n",
			 slot, ctx->slot);
		goto job_unlock;
	}

<<<<<<< HEAD
	if (!jpeg->slot_data[slot].used)
=======
	if (!jpeg->slot_data.used)
>>>>>>> ccf0a997
		goto job_unlock;

	dec_ret = readl(reg + MXC_SLOT_OFFSET(slot, SLOT_STATUS));
	writel(dec_ret, reg + MXC_SLOT_OFFSET(slot, SLOT_STATUS)); /* w1c */

	dst_buf = v4l2_m2m_next_dst_buf(ctx->fh.m2m_ctx);
	src_buf = v4l2_m2m_next_src_buf(ctx->fh.m2m_ctx);
	if (!dst_buf || !src_buf) {
		dev_err(dev, "No source or destination buffer.\n");
		goto job_unlock;
	}
	jpeg_src_buf = vb2_to_mxc_buf(&src_buf->vb2_buf);

	if (dec_ret & SLOT_STATUS_ENC_CONFIG_ERR) {
		u32 ret = readl(reg + CAST_STATUS12);

		dev_err(dev, "Encoder/decoder error, dec_ret = 0x%08x, status=0x%08x",
			dec_ret, ret);
		mxc_jpeg_clr_desc(reg, slot);
		mxc_jpeg_sw_reset(reg);
		buf_state = VB2_BUF_STATE_ERROR;
		goto buffers_done;
	}

	if (!(dec_ret & SLOT_STATUS_FRMDONE))
		goto job_unlock;

	if (jpeg->mode == MXC_JPEG_ENCODE &&
	    ctx->enc_state == MXC_JPEG_ENC_CONF) {
		q_data = mxc_jpeg_get_q_data(ctx, V4L2_BUF_TYPE_VIDEO_OUTPUT_MPLANE);
		ctx->enc_state = MXC_JPEG_ENCODING;
		dev_dbg(dev, "Encoder config finished. Start encoding...\n");
		mxc_jpeg_enc_set_quality(dev, reg, ctx->jpeg_quality);
		mxc_jpeg_enc_mode_go(dev, reg, mxc_jpeg_is_extended_sequential(q_data->fmt));
		goto job_unlock;
	}
	if (jpeg->mode == MXC_JPEG_DECODE && jpeg_src_buf->dht_needed) {
		jpeg_src_buf->dht_needed = false;
		dev_dbg(dev, "Decoder DHT cfg finished. Start decoding...\n");
		goto job_unlock;
	}

	if (jpeg->mode == MXC_JPEG_ENCODE) {
		payload = readl(reg + MXC_SLOT_OFFSET(slot, SLOT_BUF_PTR));
		vb2_set_plane_payload(&dst_buf->vb2_buf, 0, payload);
		dev_dbg(dev, "Encoding finished, payload size: %ld\n",
			payload);
	} else {
		q_data = mxc_jpeg_get_q_data(ctx, cap_type);
		payload = mxc_jpeg_get_plane_size(q_data, 0);
		vb2_set_plane_payload(&dst_buf->vb2_buf, 0, payload);
		vb2_set_plane_payload(&dst_buf->vb2_buf, 1, 0);
		if (q_data->fmt->mem_planes == 2) {
			payload = mxc_jpeg_get_plane_size(q_data, 1);
			vb2_set_plane_payload(&dst_buf->vb2_buf, 1, payload);
		}
		dev_dbg(dev, "Decoding finished, payload size: %ld + %ld\n",
			vb2_get_plane_payload(&dst_buf->vb2_buf, 0),
			vb2_get_plane_payload(&dst_buf->vb2_buf, 1));
	}

	/* short preview of the results */
	dev_dbg(dev, "src_buf preview: ");
	print_mxc_buf(jpeg, &src_buf->vb2_buf, 32);
	dev_dbg(dev, "dst_buf preview: ");
	print_mxc_buf(jpeg, &dst_buf->vb2_buf, 32);
	buf_state = VB2_BUF_STATE_DONE;

buffers_done:
	mxc_jpeg_job_finish(ctx, buf_state, sw_reset);
	spin_unlock(&jpeg->hw_lock);
	cancel_delayed_work(&ctx->task_timer);
	v4l2_m2m_job_finish(jpeg->m2m_dev, ctx->fh.m2m_ctx);
	return IRQ_HANDLED;
job_unlock:
	spin_unlock(&jpeg->hw_lock);
	return IRQ_HANDLED;
}

static int mxc_jpeg_fixup_sof(struct mxc_jpeg_sof *sof,
			      u32 fourcc,
			      u16 w, u16 h)
{
	int sof_length;
	const struct mxc_jpeg_fmt *fmt = mxc_jpeg_find_format(fourcc);

	if (fmt)
		sof->precision = fmt->precision;
	else
		sof->precision = 8; /* TODO allow 8/12 bit precision*/
	sof->height = h;
	_bswap16(&sof->height);
	sof->width = w;
	_bswap16(&sof->width);

	switch (fourcc) {
	case V4L2_PIX_FMT_NV12:
	case V4L2_PIX_FMT_NV12M:
	case V4L2_PIX_FMT_P012:
	case V4L2_PIX_FMT_P012M:
		sof->components_no = 3;
		sof->comp[0].v = 0x2;
		sof->comp[0].h = 0x2;
		break;
	case V4L2_PIX_FMT_YUYV:
	case V4L2_PIX_FMT_Y212:
		sof->components_no = 3;
		sof->comp[0].v = 0x1;
		sof->comp[0].h = 0x2;
		break;
	case V4L2_PIX_FMT_YUV24:
	case V4L2_PIX_FMT_YUV48_12:
	case V4L2_PIX_FMT_BGR24:
	case V4L2_PIX_FMT_BGR48_12:
	default:
		sof->components_no = 3;
		break;
	case V4L2_PIX_FMT_ABGR32:
	case V4L2_PIX_FMT_ABGR64_12:
		sof->components_no = 4;
		break;
	case V4L2_PIX_FMT_GREY:
	case V4L2_PIX_FMT_Y012:
		sof->components_no = 1;
		break;
	}
	sof_length = 8 + 3 * sof->components_no;
	sof->length = sof_length;
	_bswap16(&sof->length);

	return sof_length; /* not swaped */
}

static int mxc_jpeg_fixup_sos(struct mxc_jpeg_sos *sos,
			      u32 fourcc)
{
	int sos_length;
	u8 *sof_u8 = (u8 *)sos;

	switch (fourcc) {
	case V4L2_PIX_FMT_NV12:
	case V4L2_PIX_FMT_NV12M:
	case V4L2_PIX_FMT_P012:
	case V4L2_PIX_FMT_P012M:
		sos->components_no = 3;
		break;
	case V4L2_PIX_FMT_YUYV:
	case V4L2_PIX_FMT_Y212:
		sos->components_no = 3;
		break;
	case V4L2_PIX_FMT_YUV24:
	case V4L2_PIX_FMT_YUV48_12:
	case V4L2_PIX_FMT_BGR24:
	case V4L2_PIX_FMT_BGR48_12:
	default:
		sos->components_no = 3;
		break;
	case V4L2_PIX_FMT_ABGR32:
	case V4L2_PIX_FMT_ABGR64_12:
		sos->components_no = 4;
		break;
	case V4L2_PIX_FMT_GREY:
	case V4L2_PIX_FMT_Y012:
		sos->components_no = 1;
		break;
	}
	sos_length = 6 + 2 * sos->components_no;
	sos->length = sos_length;
	_bswap16(&sos->length);

	/* SOS ignorable bytes, not so ignorable after all */
	sof_u8[sos_length - 1] = 0x0;
	sof_u8[sos_length - 2] = 0x3f;
	sof_u8[sos_length - 3] = 0x0;

	return sos_length; /* not swaped */
}

static unsigned int mxc_jpeg_setup_cfg_stream(void *cfg_stream_vaddr,
					      u32 fourcc,
					      u16 w, u16 h)
{
	/*
	 * There is a hardware issue that first 128 bytes of configuration data
	 * can't be loaded correctly.
	 * To avoid this issue, we need to write the configuration from
	 * an offset which should be no less than 0x80 (128 bytes).
	 */
	unsigned int offset = 0x80;
	u8 *cfg = (u8 *)cfg_stream_vaddr;
	struct mxc_jpeg_sof *sof;
	struct mxc_jpeg_sos *sos;
	const struct mxc_jpeg_fmt *fmt = mxc_jpeg_find_format(fourcc);

	if (!fmt)
		return 0;

	memcpy(cfg + offset, jpeg_soi, ARRAY_SIZE(jpeg_soi));
	offset += ARRAY_SIZE(jpeg_soi);

	if (fmt->is_rgb) {
		memcpy(cfg + offset, jpeg_app14, sizeof(jpeg_app14));
		offset += sizeof(jpeg_app14);
	} else {
		memcpy(cfg + offset, jpeg_app0, sizeof(jpeg_app0));
		offset += sizeof(jpeg_app0);
	}

	if (mxc_jpeg_is_extended_sequential(fmt)) {
		memcpy(cfg + offset, jpeg_dqt_extseq, sizeof(jpeg_dqt_extseq));
		offset += sizeof(jpeg_dqt_extseq);

		memcpy(cfg + offset, jpeg_sof_extseq, sizeof(jpeg_sof_extseq));
	} else {
		memcpy(cfg + offset, jpeg_dqt, sizeof(jpeg_dqt));
		offset += sizeof(jpeg_dqt);

		memcpy(cfg + offset, jpeg_sof_maximal, sizeof(jpeg_sof_maximal));
	}
	offset += 2; /* skip marker ID */
	sof = (struct mxc_jpeg_sof *)(cfg + offset);
	offset += mxc_jpeg_fixup_sof(sof, fourcc, w, h);

	if (mxc_jpeg_is_extended_sequential(fmt)) {
		memcpy(cfg + offset, jpeg_dht_extseq, sizeof(jpeg_dht_extseq));
		offset += sizeof(jpeg_dht_extseq);
	} else {
		memcpy(cfg + offset, jpeg_dht, sizeof(jpeg_dht));
		offset += sizeof(jpeg_dht);
	}

	memcpy(cfg + offset, jpeg_dri, sizeof(jpeg_dri));
	offset += sizeof(jpeg_dri);

	memcpy(cfg + offset, jpeg_sos_maximal, sizeof(jpeg_sos_maximal));
	offset += 2; /* skip marker ID */
	sos = (struct mxc_jpeg_sos *)(cfg + offset);
	offset += mxc_jpeg_fixup_sos(sos, fourcc);

	memcpy(cfg + offset, jpeg_image_red, sizeof(jpeg_image_red));
	offset += sizeof(jpeg_image_red);

	memcpy(cfg + offset, jpeg_eoi, sizeof(jpeg_eoi));
	offset += sizeof(jpeg_eoi);

	return offset;
}

static void mxc_jpeg_config_dec_desc(struct vb2_buffer *out_buf,
				     struct mxc_jpeg_ctx *ctx,
				     struct vb2_buffer *src_buf,
				     struct vb2_buffer *dst_buf)
{
	enum v4l2_buf_type cap_type = V4L2_BUF_TYPE_VIDEO_CAPTURE_MPLANE;
	struct mxc_jpeg_q_data *q_data_cap;
	enum mxc_jpeg_image_format img_fmt;
	struct mxc_jpeg_dev *jpeg = ctx->mxc_jpeg;
	void __iomem *reg = jpeg->base_reg;
	unsigned int slot = ctx->slot;
	struct mxc_jpeg_desc *desc = jpeg->slot_data.desc;
	struct mxc_jpeg_desc *cfg_desc = jpeg->slot_data.cfg_desc;
	dma_addr_t desc_handle = jpeg->slot_data.desc_handle;
	dma_addr_t cfg_desc_handle = jpeg->slot_data.cfg_desc_handle;
	dma_addr_t cfg_stream_handle = jpeg->slot_data.cfg_stream_handle;
	unsigned int *cfg_size = &jpeg->slot_data.cfg_stream_size;
	void *cfg_stream_vaddr = jpeg->slot_data.cfg_stream_vaddr;
	struct mxc_jpeg_src_buf *jpeg_src_buf;

	jpeg_src_buf = vb2_to_mxc_buf(src_buf);

	/* setup the decoding descriptor */
	desc->next_descpt_ptr = 0; /* end of chain */
	q_data_cap = mxc_jpeg_get_q_data(ctx, cap_type);
	desc->imgsize = q_data_cap->w_adjusted << 16 | q_data_cap->h_adjusted;
	img_fmt = mxc_jpeg_fourcc_to_imgfmt(q_data_cap->fmt->fourcc);
	desc->stm_ctrl &= ~STM_CTRL_IMAGE_FORMAT(0xF); /* clear image format */
	desc->stm_ctrl |= STM_CTRL_IMAGE_FORMAT(img_fmt);
	desc->stm_ctrl |= STM_CTRL_BITBUF_PTR_CLR(1);
	if (mxc_jpeg_is_extended_sequential(jpeg_src_buf->fmt))
		desc->stm_ctrl |= STM_CTRL_PIXEL_PRECISION;
	else
		desc->stm_ctrl &= ~STM_CTRL_PIXEL_PRECISION;
	desc->line_pitch = q_data_cap->bytesperline[0];
	mxc_jpeg_addrs(desc, dst_buf, src_buf, 0);
	mxc_jpeg_set_bufsize(desc, ALIGN(vb2_plane_size(src_buf, 0), 1024));
	print_descriptor_info(jpeg->dev, desc);

	if (!jpeg_src_buf->dht_needed) {
		/* validate the decoding descriptor */
		mxc_jpeg_set_desc(desc_handle, reg, slot);
		return;
	}

	/*
	 * if a default huffman table is needed, use the config descriptor to
	 * inject a DHT, by chaining it before the decoding descriptor
	 */
	*cfg_size = mxc_jpeg_setup_cfg_stream(cfg_stream_vaddr,
					      V4L2_PIX_FMT_YUYV,
					      MXC_JPEG_MIN_WIDTH,
					      MXC_JPEG_MIN_HEIGHT);
	cfg_desc->next_descpt_ptr = desc_handle | MXC_NXT_DESCPT_EN;
	cfg_desc->buf_base0 = vb2_dma_contig_plane_dma_addr(dst_buf, 0);
	cfg_desc->buf_base1 = 0;
	cfg_desc->imgsize = MXC_JPEG_MIN_WIDTH << 16;
	cfg_desc->imgsize |= MXC_JPEG_MIN_HEIGHT;
	cfg_desc->line_pitch = MXC_JPEG_MIN_WIDTH * 2;
	cfg_desc->stm_ctrl = STM_CTRL_IMAGE_FORMAT(MXC_JPEG_YUV422);
	cfg_desc->stm_ctrl |= STM_CTRL_BITBUF_PTR_CLR(1);
	cfg_desc->stm_bufbase = cfg_stream_handle;
	cfg_desc->stm_bufsize = ALIGN(*cfg_size, 1024);
	print_descriptor_info(jpeg->dev, cfg_desc);

	/* validate the configuration descriptor */
	mxc_jpeg_set_desc(cfg_desc_handle, reg, slot);
}

static void mxc_jpeg_config_enc_desc(struct vb2_buffer *out_buf,
				     struct mxc_jpeg_ctx *ctx,
				     struct vb2_buffer *src_buf,
				     struct vb2_buffer *dst_buf)
{
	struct mxc_jpeg_dev *jpeg = ctx->mxc_jpeg;
	void __iomem *reg = jpeg->base_reg;
	unsigned int slot = ctx->slot;
	struct mxc_jpeg_desc *desc = jpeg->slot_data.desc;
	struct mxc_jpeg_desc *cfg_desc = jpeg->slot_data.cfg_desc;
	dma_addr_t desc_handle = jpeg->slot_data.desc_handle;
	dma_addr_t cfg_desc_handle = jpeg->slot_data.cfg_desc_handle;
	void *cfg_stream_vaddr = jpeg->slot_data.cfg_stream_vaddr;
	struct mxc_jpeg_q_data *q_data;
	enum mxc_jpeg_image_format img_fmt;
	int w, h;

	q_data = mxc_jpeg_get_q_data(ctx, src_buf->vb2_queue->type);

	jpeg->slot_data.cfg_stream_size =
			mxc_jpeg_setup_cfg_stream(cfg_stream_vaddr,
						  q_data->fmt->fourcc,
						  q_data->crop.width,
						  q_data->crop.height);

	/* chain the config descriptor with the encoding descriptor */
	cfg_desc->next_descpt_ptr = desc_handle | MXC_NXT_DESCPT_EN;

	cfg_desc->buf_base0 = jpeg->slot_data.cfg_stream_handle;
	cfg_desc->buf_base1 = 0;
	cfg_desc->line_pitch = 0;
	cfg_desc->stm_bufbase = 0; /* no output expected */
	cfg_desc->stm_bufsize = 0x0;
	cfg_desc->imgsize = 0;
	cfg_desc->stm_ctrl = STM_CTRL_CONFIG_MOD(1);
	cfg_desc->stm_ctrl |= STM_CTRL_BITBUF_PTR_CLR(1);

	desc->next_descpt_ptr = 0; /* end of chain */

	/* use adjusted resolution for CAST IP job */
	w = q_data->crop.width;
	h = q_data->crop.height;
	v4l_bound_align_image(&w, w, MXC_JPEG_MAX_WIDTH, q_data->fmt->h_align,
			      &h, h, MXC_JPEG_MAX_HEIGHT, q_data->fmt->v_align, 0);
	mxc_jpeg_set_res(desc, w, h);
	mxc_jpeg_set_line_pitch(desc, q_data->bytesperline[0]);
	mxc_jpeg_set_bufsize(desc, ALIGN(vb2_plane_size(dst_buf, 0), 1024));
	img_fmt = mxc_jpeg_fourcc_to_imgfmt(q_data->fmt->fourcc);
	if (img_fmt == MXC_JPEG_INVALID)
		dev_err(jpeg->dev, "No valid image format detected\n");
	desc->stm_ctrl = STM_CTRL_CONFIG_MOD(0) |
			 STM_CTRL_IMAGE_FORMAT(img_fmt);
	desc->stm_ctrl |= STM_CTRL_BITBUF_PTR_CLR(1);
	if (mxc_jpeg_is_extended_sequential(q_data->fmt))
		desc->stm_ctrl |= STM_CTRL_PIXEL_PRECISION;
	else
		desc->stm_ctrl &= ~STM_CTRL_PIXEL_PRECISION;
	mxc_jpeg_addrs(desc, src_buf, dst_buf, 0);
	dev_dbg(jpeg->dev, "cfg_desc:\n");
	print_descriptor_info(jpeg->dev, cfg_desc);
	dev_dbg(jpeg->dev, "enc desc:\n");
	print_descriptor_info(jpeg->dev, desc);
	print_wrapper_info(jpeg->dev, reg);
	print_cast_status(jpeg->dev, reg, MXC_JPEG_ENCODE);

	/* validate the configuration descriptor */
	mxc_jpeg_set_desc(cfg_desc_handle, reg, slot);
}

static const struct mxc_jpeg_fmt *mxc_jpeg_get_sibling_format(const struct mxc_jpeg_fmt *fmt)
{
	int i;

	for (i = 0; i < MXC_JPEG_NUM_FORMATS; i++) {
		if (mxc_formats[i].subsampling == fmt->subsampling &&
		    mxc_formats[i].nc == fmt->nc &&
		    mxc_formats[i].precision == fmt->precision &&
		    mxc_formats[i].is_rgb == fmt->is_rgb &&
		    mxc_formats[i].fourcc != fmt->fourcc)
			return &mxc_formats[i];
	}

	return NULL;
}

static bool mxc_jpeg_compare_format(const struct mxc_jpeg_fmt *fmt1,
				    const struct mxc_jpeg_fmt *fmt2)
{
	if (fmt1 == fmt2)
		return true;
	if (mxc_jpeg_get_sibling_format(fmt1) == fmt2)
		return true;
	return false;
}

static void mxc_jpeg_set_last_buffer(struct mxc_jpeg_ctx *ctx)
{
	struct vb2_v4l2_buffer *next_dst_buf;

	next_dst_buf = v4l2_m2m_dst_buf_remove(ctx->fh.m2m_ctx);
	if (!next_dst_buf) {
		ctx->fh.m2m_ctx->is_draining = true;
		ctx->fh.m2m_ctx->next_buf_last = true;
		return;
	}

	v4l2_m2m_last_buffer_done(ctx->fh.m2m_ctx, next_dst_buf);
}

static bool mxc_jpeg_source_change(struct mxc_jpeg_ctx *ctx,
				   struct mxc_jpeg_src_buf *jpeg_src_buf)
{
	struct device *dev = ctx->mxc_jpeg->dev;
	struct mxc_jpeg_q_data *q_data_cap;

	if (!jpeg_src_buf->fmt)
		return false;

	q_data_cap = mxc_jpeg_get_q_data(ctx, V4L2_BUF_TYPE_VIDEO_CAPTURE);
	if (mxc_jpeg_compare_format(q_data_cap->fmt, jpeg_src_buf->fmt))
		jpeg_src_buf->fmt = q_data_cap->fmt;
	if (ctx->need_initial_source_change_evt ||
	    q_data_cap->fmt != jpeg_src_buf->fmt ||
	    q_data_cap->w != jpeg_src_buf->w ||
	    q_data_cap->h != jpeg_src_buf->h) {
		dev_dbg(dev, "Detected jpeg res=(%dx%d)->(%dx%d), pixfmt=%c%c%c%c\n",
			q_data_cap->w, q_data_cap->h,
			jpeg_src_buf->w, jpeg_src_buf->h,
			(jpeg_src_buf->fmt->fourcc & 0xff),
			(jpeg_src_buf->fmt->fourcc >>  8) & 0xff,
			(jpeg_src_buf->fmt->fourcc >> 16) & 0xff,
			(jpeg_src_buf->fmt->fourcc >> 24) & 0xff);

		/*
		 * set-up the capture queue with the pixelformat and resolution
		 * detected from the jpeg output stream
		 */
		q_data_cap->w = jpeg_src_buf->w;
		q_data_cap->h = jpeg_src_buf->h;
		q_data_cap->fmt = jpeg_src_buf->fmt;
		q_data_cap->w_adjusted = q_data_cap->w;
		q_data_cap->h_adjusted = q_data_cap->h;
		q_data_cap->crop.left = 0;
		q_data_cap->crop.top = 0;
		q_data_cap->crop.width = jpeg_src_buf->w;
		q_data_cap->crop.height = jpeg_src_buf->h;

		/*
		 * align up the resolution for CAST IP,
		 * but leave the buffer resolution unchanged
		 */
		v4l_bound_align_image(&q_data_cap->w_adjusted,
				      q_data_cap->w_adjusted,  /* adjust up */
				      MXC_JPEG_MAX_WIDTH,
				      q_data_cap->fmt->h_align,
				      &q_data_cap->h_adjusted,
				      q_data_cap->h_adjusted, /* adjust up */
				      MXC_JPEG_MAX_HEIGHT,
				      q_data_cap->fmt->v_align,
				      0);

		/* setup bytesperline/sizeimage for capture queue */
		mxc_jpeg_bytesperline(q_data_cap, jpeg_src_buf->fmt->precision);
		mxc_jpeg_sizeimage(q_data_cap);
		notify_src_chg(ctx);
		ctx->source_change = 1;
		ctx->need_initial_source_change_evt = false;
		if (vb2_is_streaming(v4l2_m2m_get_dst_vq(ctx->fh.m2m_ctx)))
			mxc_jpeg_set_last_buffer(ctx);
	}

	return ctx->source_change ? true : false;
}

static int mxc_jpeg_job_ready(void *priv)
{
	struct mxc_jpeg_ctx *ctx = priv;

	return ctx->source_change ? 0 : 1;
}

static void mxc_jpeg_device_run_timeout(struct work_struct *work)
{
	struct delayed_work *dwork = to_delayed_work(work);
	struct mxc_jpeg_ctx *ctx = container_of(dwork, struct mxc_jpeg_ctx, task_timer);
	struct mxc_jpeg_dev *jpeg = ctx->mxc_jpeg;
	unsigned long flags;

	spin_lock_irqsave(&ctx->mxc_jpeg->hw_lock, flags);
<<<<<<< HEAD
	if (ctx->slot < MXC_MAX_SLOTS && ctx->mxc_jpeg->slot_data[ctx->slot].used) {
=======
	if (ctx->mxc_jpeg->slot_data.used) {
>>>>>>> ccf0a997
		dev_warn(jpeg->dev, "%s timeout, cancel it\n",
			 ctx->mxc_jpeg->mode == MXC_JPEG_DECODE ? "decode" : "encode");
		mxc_jpeg_job_finish(ctx, VB2_BUF_STATE_ERROR, true);
		v4l2_m2m_job_finish(ctx->mxc_jpeg->m2m_dev, ctx->fh.m2m_ctx);
	}
	spin_unlock_irqrestore(&ctx->mxc_jpeg->hw_lock, flags);
}

static void mxc_jpeg_device_run(void *priv)
{
	struct mxc_jpeg_ctx *ctx = priv;
	struct mxc_jpeg_dev *jpeg = ctx->mxc_jpeg;
	void __iomem *reg = jpeg->base_reg;
	struct device *dev = jpeg->dev;
	struct vb2_v4l2_buffer *src_buf, *dst_buf;
	unsigned long flags;
	struct mxc_jpeg_q_data *q_data_cap, *q_data_out;
	struct mxc_jpeg_src_buf *jpeg_src_buf;

	spin_lock_irqsave(&ctx->mxc_jpeg->hw_lock, flags);
	src_buf = v4l2_m2m_next_src_buf(ctx->fh.m2m_ctx);
	dst_buf = v4l2_m2m_next_dst_buf(ctx->fh.m2m_ctx);
	if (!src_buf || !dst_buf) {
		dev_err(dev, "Null src or dst buf\n");
		goto end;
	}

	q_data_cap = mxc_jpeg_get_q_data(ctx, V4L2_BUF_TYPE_VIDEO_CAPTURE);
	if (!q_data_cap)
		goto end;
	q_data_out = mxc_jpeg_get_q_data(ctx, V4L2_BUF_TYPE_VIDEO_OUTPUT);
	if (!q_data_out)
		goto end;
	src_buf->sequence = q_data_out->sequence++;
	dst_buf->sequence = q_data_cap->sequence++;

	v4l2_m2m_buf_copy_metadata(src_buf, dst_buf, true);

	jpeg_src_buf = vb2_to_mxc_buf(&src_buf->vb2_buf);
	if (q_data_cap->fmt->mem_planes != dst_buf->vb2_buf.num_planes) {
		dev_err(dev, "Capture format %s has %d planes, but capture buffer has %d planes\n",
			q_data_cap->fmt->name, q_data_cap->fmt->mem_planes,
			dst_buf->vb2_buf.num_planes);
		jpeg_src_buf->jpeg_parse_error = true;
	}
	if (jpeg_src_buf->jpeg_parse_error) {
		mxc_jpeg_check_and_set_last_buffer(ctx, src_buf, dst_buf);
		v4l2_m2m_src_buf_remove(ctx->fh.m2m_ctx);
		v4l2_m2m_dst_buf_remove(ctx->fh.m2m_ctx);
		v4l2_m2m_buf_done(src_buf, VB2_BUF_STATE_ERROR);
		v4l2_m2m_buf_done(dst_buf, VB2_BUF_STATE_ERROR);
		spin_unlock_irqrestore(&ctx->mxc_jpeg->hw_lock, flags);
		v4l2_m2m_job_finish(jpeg->m2m_dev, ctx->fh.m2m_ctx);

		return;
	}
	if (ctx->mxc_jpeg->mode == MXC_JPEG_DECODE) {
		if (ctx->source_change || mxc_jpeg_source_change(ctx, jpeg_src_buf)) {
			spin_unlock_irqrestore(&ctx->mxc_jpeg->hw_lock, flags);
			v4l2_m2m_job_finish(jpeg->m2m_dev, ctx->fh.m2m_ctx);
			return;
		}
	}

	mxc_jpeg_enable(reg);
	mxc_jpeg_set_l_endian(reg, 1);

	ctx->slot = mxc_get_free_slot(&jpeg->slot_data);
	if (ctx->slot < 0) {
		dev_err(dev, "No more free slots\n");
		goto end;
	}
	if (!mxc_jpeg_alloc_slot_data(jpeg)) {
		dev_err(dev, "Cannot allocate slot data\n");
		goto end;
	}

	mxc_jpeg_enable_slot(reg, ctx->slot);
	mxc_jpeg_enable_irq(reg, ctx->slot);

	if (jpeg->mode == MXC_JPEG_ENCODE) {
		dev_dbg(dev, "Encoding on slot %d\n", ctx->slot);
		ctx->enc_state = MXC_JPEG_ENC_CONF;
		mxc_jpeg_config_enc_desc(&dst_buf->vb2_buf, ctx,
					 &src_buf->vb2_buf, &dst_buf->vb2_buf);
		/* start config phase */
		mxc_jpeg_enc_mode_conf(dev, reg,
				       mxc_jpeg_is_extended_sequential(q_data_out->fmt));
	} else {
		dev_dbg(dev, "Decoding on slot %d\n", ctx->slot);
		print_mxc_buf(jpeg, &src_buf->vb2_buf, 0);
		mxc_jpeg_config_dec_desc(&dst_buf->vb2_buf, ctx,
					 &src_buf->vb2_buf, &dst_buf->vb2_buf);
		mxc_jpeg_dec_mode_go(dev, reg);
	}
	schedule_delayed_work(&ctx->task_timer, msecs_to_jiffies(hw_timeout));
end:
	spin_unlock_irqrestore(&ctx->mxc_jpeg->hw_lock, flags);
}

static int mxc_jpeg_decoder_cmd(struct file *file, void *priv,
				struct v4l2_decoder_cmd *cmd)
{
	struct v4l2_fh *fh = file->private_data;
	struct mxc_jpeg_ctx *ctx = mxc_jpeg_fh_to_ctx(fh);
	unsigned long flags;
	int ret;

	ret = v4l2_m2m_ioctl_try_decoder_cmd(file, fh, cmd);
	if (ret < 0)
		return ret;

	if (!vb2_is_streaming(v4l2_m2m_get_src_vq(fh->m2m_ctx)))
		return 0;

	spin_lock_irqsave(&ctx->mxc_jpeg->hw_lock, flags);
	ret = v4l2_m2m_ioctl_decoder_cmd(file, priv, cmd);
	spin_unlock_irqrestore(&ctx->mxc_jpeg->hw_lock, flags);
	if (ret < 0)
		return ret;

	if (cmd->cmd == V4L2_DEC_CMD_STOP &&
	    v4l2_m2m_has_stopped(fh->m2m_ctx)) {
		notify_eos(ctx);
		ctx->header_parsed = false;
	}

	if (cmd->cmd == V4L2_DEC_CMD_START &&
	    v4l2_m2m_has_stopped(fh->m2m_ctx))
		vb2_clear_last_buffer_dequeued(&fh->m2m_ctx->cap_q_ctx.q);
	return 0;
}

static int mxc_jpeg_encoder_cmd(struct file *file, void *priv,
				struct v4l2_encoder_cmd *cmd)
{
	struct v4l2_fh *fh = file->private_data;
	struct mxc_jpeg_ctx *ctx = mxc_jpeg_fh_to_ctx(fh);
	unsigned long flags;
	int ret;

	ret = v4l2_m2m_ioctl_try_encoder_cmd(file, fh, cmd);
	if (ret < 0)
		return ret;

	if (!vb2_is_streaming(v4l2_m2m_get_src_vq(fh->m2m_ctx)) ||
	    !vb2_is_streaming(v4l2_m2m_get_dst_vq(fh->m2m_ctx)))
		return 0;

	spin_lock_irqsave(&ctx->mxc_jpeg->hw_lock, flags);
	ret = v4l2_m2m_ioctl_encoder_cmd(file, fh, cmd);
	spin_unlock_irqrestore(&ctx->mxc_jpeg->hw_lock, flags);
	if (ret < 0)
		return 0;

	if (cmd->cmd == V4L2_ENC_CMD_STOP &&
	    v4l2_m2m_has_stopped(fh->m2m_ctx))
		notify_eos(ctx);

	if (cmd->cmd == V4L2_ENC_CMD_START &&
	    v4l2_m2m_has_stopped(fh->m2m_ctx))
		vb2_clear_last_buffer_dequeued(&fh->m2m_ctx->cap_q_ctx.q);

	return 0;
}

static int mxc_jpeg_queue_setup(struct vb2_queue *q,
				unsigned int *nbuffers,
				unsigned int *nplanes,
				unsigned int sizes[],
				struct device *alloc_ctxs[])
{
	struct mxc_jpeg_ctx *ctx = vb2_get_drv_priv(q);
	struct mxc_jpeg_q_data *q_data = NULL;
	int i;

	q_data = mxc_jpeg_get_q_data(ctx, q->type);
	if (!q_data)
		return -EINVAL;

	/* Handle CREATE_BUFS situation - *nplanes != 0 */
	if (*nplanes) {
		if (*nplanes != q_data->fmt->mem_planes)
			return -EINVAL;
		for (i = 0; i < *nplanes; i++) {
			if (sizes[i] < mxc_jpeg_get_plane_size(q_data, i))
				return -EINVAL;
		}
		return 0;
	}

	/* Handle REQBUFS situation */
	*nplanes = q_data->fmt->mem_planes;
	for (i = 0; i < *nplanes; i++)
		sizes[i] = mxc_jpeg_get_plane_size(q_data, i);

	if (V4L2_TYPE_IS_OUTPUT(q->type))
		ctx->need_initial_source_change_evt = true;

	return 0;
}

static int mxc_jpeg_start_streaming(struct vb2_queue *q, unsigned int count)
{
	struct mxc_jpeg_ctx *ctx = vb2_get_drv_priv(q);
	struct mxc_jpeg_q_data *q_data = mxc_jpeg_get_q_data(ctx, q->type);
	int ret;

	v4l2_m2m_update_start_streaming_state(ctx->fh.m2m_ctx, q);

	if (ctx->mxc_jpeg->mode == MXC_JPEG_DECODE && V4L2_TYPE_IS_CAPTURE(q->type))
		ctx->source_change = 0;
	dev_dbg(ctx->mxc_jpeg->dev, "Start streaming ctx=%p", ctx);
	q_data->sequence = 0;

	ret = pm_runtime_resume_and_get(ctx->mxc_jpeg->dev);
	if (ret < 0) {
		dev_err(ctx->mxc_jpeg->dev, "Failed to power up jpeg\n");
		return ret;
	}

	return 0;
}

static void mxc_jpeg_stop_streaming(struct vb2_queue *q)
{
	struct mxc_jpeg_ctx *ctx = vb2_get_drv_priv(q);
	struct vb2_v4l2_buffer *vbuf;

	dev_dbg(ctx->mxc_jpeg->dev, "Stop streaming ctx=%p", ctx);

	/* Release all active buffers */
	for (;;) {
		if (V4L2_TYPE_IS_OUTPUT(q->type))
			vbuf = v4l2_m2m_src_buf_remove(ctx->fh.m2m_ctx);
		else
			vbuf = v4l2_m2m_dst_buf_remove(ctx->fh.m2m_ctx);
		if (!vbuf)
			break;
		v4l2_m2m_buf_done(vbuf, VB2_BUF_STATE_ERROR);
	}

	v4l2_m2m_update_stop_streaming_state(ctx->fh.m2m_ctx, q);
	/* if V4L2_DEC_CMD_STOP is sent before the source change triggered,
	 * restore the is_draining flag
	 */
	if (V4L2_TYPE_IS_CAPTURE(q->type) && ctx->source_change && ctx->fh.m2m_ctx->last_src_buf)
		ctx->fh.m2m_ctx->is_draining = true;

	if (V4L2_TYPE_IS_OUTPUT(q->type) &&
	    v4l2_m2m_has_stopped(ctx->fh.m2m_ctx)) {
		notify_eos(ctx);
		ctx->header_parsed = false;
	}

	pm_runtime_put_sync(&ctx->mxc_jpeg->pdev->dev);
}

static int mxc_jpeg_valid_comp_id(struct device *dev,
				  struct mxc_jpeg_sof *sof,
				  struct mxc_jpeg_sos *sos)
{
	int valid = 1;
	int i;

	/*
	 * there's a limitation in the IP that the component IDs must be
	 * between 0..4, if they are not, let's patch them
	 */
	for (i = 0; i < sof->components_no; i++)
		if (sof->comp[i].id > MXC_JPEG_MAX_COMPONENTS) {
			valid = 0;
			dev_err(dev, "Component %d has invalid ID: %d",
				i, sof->comp[i].id);
		}
	if (!valid)
		/* patch all comp IDs if at least one is invalid */
		for (i = 0; i < sof->components_no; i++) {
			dev_warn(dev, "Component %d ID patched to: %d",
				 i, i + 1);
			sof->comp[i].id = i + 1;
			sos->comp[i].id = i + 1;
		}

	return valid;
}

static bool mxc_jpeg_match_image_format(const struct mxc_jpeg_fmt *fmt,
					const struct v4l2_jpeg_header *header)
{
	if (fmt->subsampling != header->frame.subsampling ||
	    fmt->nc != header->frame.num_components ||
	    fmt->precision != header->frame.precision)
		return false;

	/*
	 * If the transform flag from APP14 marker is 0, images that are
	 * encoded with 3 components have RGB colorspace, see Recommendation
	 * ITU-T T.872 chapter 6.5.3 APP14 marker segment for colour encoding
	 */
	if (header->frame.subsampling == V4L2_JPEG_CHROMA_SUBSAMPLING_444) {
		u8 is_rgb = header->app14_tf == V4L2_JPEG_APP14_TF_CMYK_RGB ? 1 : 0;

		if (is_rgb != fmt->is_rgb)
			return false;
	}
	return true;
}

static u32 mxc_jpeg_get_image_format(struct device *dev,
				     const struct v4l2_jpeg_header *header)
{
	int i;
	u32 fourcc = 0;

	for (i = 0; i < MXC_JPEG_NUM_FORMATS; i++) {
		if (mxc_jpeg_match_image_format(&mxc_formats[i], header)) {
			fourcc = mxc_formats[i].fourcc;
			break;
		}
	}
	if (fourcc == 0) {
		dev_err(dev,
			"Could not identify image format nc=%d, subsampling=%d, precision=%d\n",
			header->frame.num_components,
			header->frame.subsampling,
			header->frame.precision);
		return fourcc;
	}

	return fourcc;
}

static void mxc_jpeg_bytesperline(struct mxc_jpeg_q_data *q, u32 precision)
{
	/* Bytes distance between the leftmost pixels in two adjacent lines */
	if (q->fmt->fourcc == V4L2_PIX_FMT_JPEG) {
		/* bytesperline unused for compressed formats */
		q->bytesperline[0] = 0;
		q->bytesperline[1] = 0;
	} else if (q->fmt->subsampling == V4L2_JPEG_CHROMA_SUBSAMPLING_420) {
		/* When the image format is planar the bytesperline value
		 * applies to the first plane and is divided by the same factor
		 * as the width field for the other planes
		 */
		q->bytesperline[0] = q->w_adjusted * DIV_ROUND_UP(precision, 8);
		q->bytesperline[1] = q->bytesperline[0];
	} else if (q->fmt->subsampling == V4L2_JPEG_CHROMA_SUBSAMPLING_422) {
		q->bytesperline[0] = q->w_adjusted * DIV_ROUND_UP(precision, 8) * 2;
		q->bytesperline[1] = 0;
	} else if (q->fmt->subsampling == V4L2_JPEG_CHROMA_SUBSAMPLING_444) {
		q->bytesperline[0] = q->w_adjusted * DIV_ROUND_UP(precision, 8) * q->fmt->nc;
		q->bytesperline[1] = 0;
	} else {
		/* grayscale */
		q->bytesperline[0] = q->w_adjusted * DIV_ROUND_UP(precision, 8);
		q->bytesperline[1] = 0;
	}
}

static void mxc_jpeg_sizeimage(struct mxc_jpeg_q_data *q)
{
	if (q->fmt->fourcc == V4L2_PIX_FMT_JPEG) {
		/* if no sizeimage from user, assume worst jpeg compression */
		if (!q->sizeimage[0])
			q->sizeimage[0] = 6 * q->w * q->h;
		q->sizeimage[1] = 0;

		if (q->sizeimage[0] > MXC_JPEG_MAX_SIZEIMAGE)
			q->sizeimage[0] = MXC_JPEG_MAX_SIZEIMAGE;

		/* jpeg stream size must be multiple of 1K */
		q->sizeimage[0] = ALIGN(q->sizeimage[0], 1024);
	} else {
		q->sizeimage[0] = q->bytesperline[0] * q->h_adjusted;
		q->sizeimage[1] = 0;
		if (q->fmt->subsampling == V4L2_JPEG_CHROMA_SUBSAMPLING_420)
			q->sizeimage[1] = q->sizeimage[0] / 2;
	}
}

static int mxc_jpeg_parse(struct mxc_jpeg_ctx *ctx, struct vb2_buffer *vb)
{
	struct device *dev = ctx->mxc_jpeg->dev;
	struct mxc_jpeg_q_data *q_data_out;
	struct mxc_jpeg_q_data *q_data_cap;
	u32 fourcc;
	struct v4l2_jpeg_header header;
	struct mxc_jpeg_sof *psof = NULL;
	struct mxc_jpeg_sos *psos = NULL;
	struct mxc_jpeg_src_buf *jpeg_src_buf = vb2_to_mxc_buf(vb);
	u8 *src_addr = (u8 *)vb2_plane_vaddr(vb, 0);
	u32 size = vb2_get_plane_payload(vb, 0);
	int ret;

	memset(&header, 0, sizeof(header));
	ret = v4l2_jpeg_parse_header((void *)src_addr, size, &header);
	if (ret < 0) {
		dev_err(dev, "Error parsing JPEG stream markers\n");
		return ret;
	}

	/* if DHT marker present, no need to inject default one */
	jpeg_src_buf->dht_needed = (header.num_dht == 0);

	q_data_out = mxc_jpeg_get_q_data(ctx,
					 V4L2_BUF_TYPE_VIDEO_OUTPUT_MPLANE);
	if (q_data_out->w == 0 && q_data_out->h == 0) {
		dev_warn(dev, "Invalid user resolution 0x0");
		dev_warn(dev, "Keeping resolution from JPEG: %dx%d",
			 header.frame.width, header.frame.height);
	} else if (header.frame.width != q_data_out->w ||
		   header.frame.height != q_data_out->h) {
		dev_err(dev,
			"Resolution mismatch: %dx%d (JPEG) versus %dx%d(user)",
			header.frame.width, header.frame.height,
			q_data_out->w, q_data_out->h);
	}
	q_data_out->w = header.frame.width;
	q_data_out->h = header.frame.height;
	if (header.frame.width > MXC_JPEG_MAX_WIDTH ||
	    header.frame.height > MXC_JPEG_MAX_HEIGHT) {
		dev_err(dev, "JPEG width or height should be <= 8192: %dx%d\n",
			header.frame.width, header.frame.height);
		return -EINVAL;
	}
	if (header.frame.width < MXC_JPEG_MIN_WIDTH ||
	    header.frame.height < MXC_JPEG_MIN_HEIGHT) {
		dev_err(dev, "JPEG width or height should be > 64: %dx%d\n",
			header.frame.width, header.frame.height);
		return -EINVAL;
	}
	if (header.frame.num_components > V4L2_JPEG_MAX_COMPONENTS) {
		dev_err(dev, "JPEG number of components should be <=%d",
			V4L2_JPEG_MAX_COMPONENTS);
		return -EINVAL;
	}
	/* check and, if necessary, patch component IDs*/
	psof = (struct mxc_jpeg_sof *)header.sof.start;
	psos = (struct mxc_jpeg_sos *)header.sos.start;
	if (!mxc_jpeg_valid_comp_id(dev, psof, psos))
		dev_warn(dev, "JPEG component ids should be 0-3 or 1-4");

	q_data_cap = mxc_jpeg_get_q_data(ctx, V4L2_BUF_TYPE_VIDEO_CAPTURE_MPLANE);
	if (q_data_cap->fmt && mxc_jpeg_match_image_format(q_data_cap->fmt, &header))
		fourcc = q_data_cap->fmt->fourcc;
	else
		fourcc = mxc_jpeg_get_image_format(dev, &header);
	if (fourcc == 0)
		return -EINVAL;

	jpeg_src_buf->fmt = mxc_jpeg_find_format(fourcc);
	jpeg_src_buf->w = header.frame.width;
	jpeg_src_buf->h = header.frame.height;
	ctx->header_parsed = true;

	if (!v4l2_m2m_num_src_bufs_ready(ctx->fh.m2m_ctx))
		mxc_jpeg_source_change(ctx, jpeg_src_buf);

	return 0;
}

static void mxc_jpeg_buf_queue(struct vb2_buffer *vb)
{
	int ret;
	struct vb2_v4l2_buffer *vbuf = to_vb2_v4l2_buffer(vb);
	struct mxc_jpeg_ctx *ctx = vb2_get_drv_priv(vb->vb2_queue);
	struct mxc_jpeg_src_buf *jpeg_src_buf;

	if (V4L2_TYPE_IS_CAPTURE(vb->vb2_queue->type) &&
	    vb2_is_streaming(vb->vb2_queue) &&
	    v4l2_m2m_dst_buf_is_last(ctx->fh.m2m_ctx)) {
		struct mxc_jpeg_q_data *q_data;

		q_data = mxc_jpeg_get_q_data(ctx, vb->vb2_queue->type);
		vbuf->field = V4L2_FIELD_NONE;
		vbuf->sequence = q_data->sequence++;
		v4l2_m2m_last_buffer_done(ctx->fh.m2m_ctx, vbuf);
		notify_eos(ctx);
		ctx->header_parsed = false;
		return;
	}

	if (vb->vb2_queue->type == V4L2_BUF_TYPE_VIDEO_CAPTURE_MPLANE)
		goto end;

	/* for V4L2_BUF_TYPE_VIDEO_OUTPUT_MPLANE */
	if (ctx->mxc_jpeg->mode != MXC_JPEG_DECODE)
		goto end;

	jpeg_src_buf = vb2_to_mxc_buf(vb);
	jpeg_src_buf->jpeg_parse_error = false;
	ret = mxc_jpeg_parse(ctx, vb);
	if (ret)
		jpeg_src_buf->jpeg_parse_error = true;

end:
	v4l2_m2m_buf_queue(ctx->fh.m2m_ctx, vbuf);
}

static int mxc_jpeg_buf_out_validate(struct vb2_buffer *vb)
{
	struct vb2_v4l2_buffer *vbuf = to_vb2_v4l2_buffer(vb);

	vbuf->field = V4L2_FIELD_NONE;

	return 0;
}

static int mxc_jpeg_buf_prepare(struct vb2_buffer *vb)
{
	struct vb2_v4l2_buffer *vbuf = to_vb2_v4l2_buffer(vb);
	struct mxc_jpeg_ctx *ctx = vb2_get_drv_priv(vb->vb2_queue);
	struct mxc_jpeg_q_data *q_data = NULL;
	struct device *dev = ctx->mxc_jpeg->dev;
	unsigned long sizeimage;
	int i;

	vbuf->field = V4L2_FIELD_NONE;

	q_data = mxc_jpeg_get_q_data(ctx, vb->vb2_queue->type);
	if (!q_data)
		return -EINVAL;
	for (i = 0; i < q_data->fmt->mem_planes; i++) {
		sizeimage = mxc_jpeg_get_plane_size(q_data, i);
		if (!ctx->source_change && vb2_plane_size(vb, i) < sizeimage) {
			dev_err(dev, "plane %d too small (%lu < %lu)",
				i, vb2_plane_size(vb, i), sizeimage);
			return -EINVAL;
		}
	}
	if (V4L2_TYPE_IS_CAPTURE(vb->vb2_queue->type)) {
		vb2_set_plane_payload(vb, 0, 0);
		vb2_set_plane_payload(vb, 1, 0);
	}
	return 0;
}

static const struct vb2_ops mxc_jpeg_qops = {
	.queue_setup		= mxc_jpeg_queue_setup,
	.wait_prepare		= vb2_ops_wait_prepare,
	.wait_finish		= vb2_ops_wait_finish,
	.buf_out_validate	= mxc_jpeg_buf_out_validate,
	.buf_prepare		= mxc_jpeg_buf_prepare,
	.start_streaming	= mxc_jpeg_start_streaming,
	.stop_streaming		= mxc_jpeg_stop_streaming,
	.buf_queue		= mxc_jpeg_buf_queue,
};

static int mxc_jpeg_queue_init(void *priv, struct vb2_queue *src_vq,
			       struct vb2_queue *dst_vq)
{
	struct mxc_jpeg_ctx *ctx = priv;
	int ret;

	src_vq->type = V4L2_BUF_TYPE_VIDEO_OUTPUT_MPLANE;
	src_vq->io_modes = VB2_MMAP | VB2_DMABUF;
	src_vq->drv_priv = ctx;
	src_vq->buf_struct_size = sizeof(struct mxc_jpeg_src_buf);
	src_vq->ops = &mxc_jpeg_qops;
	src_vq->mem_ops = &vb2_dma_contig_memops;
	src_vq->timestamp_flags = V4L2_BUF_FLAG_TIMESTAMP_COPY;
	src_vq->lock = &ctx->mxc_jpeg->lock;
	src_vq->dev = ctx->mxc_jpeg->dev;

	ret = vb2_queue_init(src_vq);
	if (ret)
		return ret;

	dst_vq->type = V4L2_BUF_TYPE_VIDEO_CAPTURE_MPLANE;
	dst_vq->io_modes = VB2_MMAP | VB2_DMABUF;
	dst_vq->drv_priv = ctx;
	dst_vq->buf_struct_size = sizeof(struct v4l2_m2m_buffer);
	dst_vq->ops = &mxc_jpeg_qops;
	dst_vq->mem_ops = &vb2_dma_contig_memops;
	dst_vq->timestamp_flags = V4L2_BUF_FLAG_TIMESTAMP_COPY;
	dst_vq->lock = &ctx->mxc_jpeg->lock;
	dst_vq->dev = ctx->mxc_jpeg->dev;

	ret = vb2_queue_init(dst_vq);
	return ret;
}

static void mxc_jpeg_set_default_params(struct mxc_jpeg_ctx *ctx)
{
	struct mxc_jpeg_q_data *out_q = &ctx->out_q;
	struct mxc_jpeg_q_data *cap_q = &ctx->cap_q;
	struct mxc_jpeg_q_data *q[2] = {out_q, cap_q};
	int i;

	if (ctx->mxc_jpeg->mode == MXC_JPEG_ENCODE) {
		out_q->fmt = mxc_jpeg_find_format(MXC_JPEG_DEFAULT_PFMT);
		cap_q->fmt = mxc_jpeg_find_format(V4L2_PIX_FMT_JPEG);
	} else {
		out_q->fmt = mxc_jpeg_find_format(V4L2_PIX_FMT_JPEG);
		cap_q->fmt = mxc_jpeg_find_format(MXC_JPEG_DEFAULT_PFMT);
	}

	for (i = 0; i < 2; i++) {
		q[i]->w = MXC_JPEG_DEFAULT_WIDTH;
		q[i]->h = MXC_JPEG_DEFAULT_HEIGHT;
		q[i]->w_adjusted = MXC_JPEG_DEFAULT_WIDTH;
		q[i]->h_adjusted = MXC_JPEG_DEFAULT_HEIGHT;
		q[i]->crop.left = 0;
		q[i]->crop.top = 0;
		q[i]->crop.width = MXC_JPEG_DEFAULT_WIDTH;
		q[i]->crop.height = MXC_JPEG_DEFAULT_HEIGHT;
		mxc_jpeg_bytesperline(q[i], q[i]->fmt->precision);
		mxc_jpeg_sizeimage(q[i]);
	}
}

static int mxc_jpeg_s_ctrl(struct v4l2_ctrl *ctrl)
{
	struct mxc_jpeg_ctx *ctx =
		container_of(ctrl->handler, struct mxc_jpeg_ctx, ctrl_handler);

	switch (ctrl->id) {
	case V4L2_CID_JPEG_COMPRESSION_QUALITY:
		ctx->jpeg_quality = ctrl->val;
		break;
	default:
		dev_err(ctx->mxc_jpeg->dev, "Invalid control, id = %d, val = %d\n",
			ctrl->id, ctrl->val);
		return -EINVAL;
	}

	return 0;
}

static const struct v4l2_ctrl_ops mxc_jpeg_ctrl_ops = {
	.s_ctrl = mxc_jpeg_s_ctrl,
};

static void mxc_jpeg_encode_ctrls(struct mxc_jpeg_ctx *ctx)
{
	v4l2_ctrl_new_std(&ctx->ctrl_handler, &mxc_jpeg_ctrl_ops,
			  V4L2_CID_JPEG_COMPRESSION_QUALITY, 1, 100, 1, 75);
}

static int mxc_jpeg_ctrls_setup(struct mxc_jpeg_ctx *ctx)
{
	int err;

	v4l2_ctrl_handler_init(&ctx->ctrl_handler, 2);

	if (ctx->mxc_jpeg->mode == MXC_JPEG_ENCODE)
		mxc_jpeg_encode_ctrls(ctx);

	if (ctx->ctrl_handler.error) {
		err = ctx->ctrl_handler.error;

		v4l2_ctrl_handler_free(&ctx->ctrl_handler);
		return err;
	}

	err = v4l2_ctrl_handler_setup(&ctx->ctrl_handler);
	if (err)
		v4l2_ctrl_handler_free(&ctx->ctrl_handler);
	return err;
}

static int mxc_jpeg_open(struct file *file)
{
	struct mxc_jpeg_dev *mxc_jpeg = video_drvdata(file);
	struct video_device *mxc_vfd = video_devdata(file);
	struct device *dev = mxc_jpeg->dev;
	struct mxc_jpeg_ctx *ctx;
	int ret = 0;

	ctx = kzalloc(sizeof(*ctx), GFP_KERNEL);
	if (!ctx)
		return -ENOMEM;

	if (mutex_lock_interruptible(&mxc_jpeg->lock)) {
		ret = -ERESTARTSYS;
		goto free;
	}

	v4l2_fh_init(&ctx->fh, mxc_vfd);
	file->private_data = &ctx->fh;
	v4l2_fh_add(&ctx->fh);

	ctx->mxc_jpeg = mxc_jpeg;

	ctx->fh.m2m_ctx = v4l2_m2m_ctx_init(mxc_jpeg->m2m_dev, ctx,
					    mxc_jpeg_queue_init);

	if (IS_ERR(ctx->fh.m2m_ctx)) {
		ret = PTR_ERR(ctx->fh.m2m_ctx);
		goto error;
	}

	ret = mxc_jpeg_ctrls_setup(ctx);
	if (ret) {
		dev_err(ctx->mxc_jpeg->dev, "failed to setup mxc jpeg controls\n");
		goto err_ctrls_setup;
	}
	ctx->fh.ctrl_handler = &ctx->ctrl_handler;
	mxc_jpeg_set_default_params(ctx);
<<<<<<< HEAD
	ctx->slot = MXC_MAX_SLOTS; /* slot not allocated yet */
=======
	ctx->slot = -1; /* slot not allocated yet */
>>>>>>> ccf0a997
	INIT_DELAYED_WORK(&ctx->task_timer, mxc_jpeg_device_run_timeout);

	if (mxc_jpeg->mode == MXC_JPEG_DECODE)
		dev_dbg(dev, "Opened JPEG decoder instance %p\n", ctx);
	else
		dev_dbg(dev, "Opened JPEG encoder instance %p\n", ctx);
	mutex_unlock(&mxc_jpeg->lock);

	return 0;

err_ctrls_setup:
	v4l2_m2m_ctx_release(ctx->fh.m2m_ctx);
error:
	v4l2_fh_del(&ctx->fh);
	v4l2_fh_exit(&ctx->fh);
	mutex_unlock(&mxc_jpeg->lock);
free:
	kfree(ctx);
	return ret;
}

static int mxc_jpeg_querycap(struct file *file, void *priv,
			     struct v4l2_capability *cap)
{
	strscpy(cap->driver, MXC_JPEG_NAME " codec", sizeof(cap->driver));
	strscpy(cap->card, MXC_JPEG_NAME " codec", sizeof(cap->card));
	cap->device_caps = V4L2_CAP_STREAMING | V4L2_CAP_VIDEO_M2M_MPLANE;
	cap->capabilities = cap->device_caps | V4L2_CAP_DEVICE_CAPS;

	return 0;
}

static int mxc_jpeg_enum_fmt_vid_cap(struct file *file, void *priv,
				     struct v4l2_fmtdesc *f)
{
	struct mxc_jpeg_ctx *ctx = mxc_jpeg_fh_to_ctx(priv);
	struct mxc_jpeg_q_data *q_data = mxc_jpeg_get_q_data(ctx, f->type);

	if (ctx->mxc_jpeg->mode == MXC_JPEG_ENCODE) {
		return enum_fmt(mxc_formats, MXC_JPEG_NUM_FORMATS, f,
			MXC_JPEG_FMT_TYPE_ENC);
	} else if (!ctx->header_parsed) {
		return enum_fmt(mxc_formats, MXC_JPEG_NUM_FORMATS, f,
			MXC_JPEG_FMT_TYPE_RAW);
	} else {
		/* For the decoder CAPTURE queue, only enumerate the raw formats
		 * supported for the format currently active on OUTPUT
		 * (more precisely what was propagated on capture queue
		 * after jpeg parse on the output buffer)
		 */
		int ret = -EINVAL;
		const struct mxc_jpeg_fmt *sibling;

		switch (f->index) {
		case 0:
			f->pixelformat = q_data->fmt->fourcc;
			ret = 0;
			break;
		case 1:
			sibling = mxc_jpeg_get_sibling_format(q_data->fmt);
			if (sibling) {
				f->pixelformat = sibling->fourcc;
				ret = 0;
			}
			break;
		default:
			break;
		}
		return ret;
	}
}

static int mxc_jpeg_enum_fmt_vid_out(struct file *file, void *priv,
				     struct v4l2_fmtdesc *f)
{
	struct mxc_jpeg_ctx *ctx = mxc_jpeg_fh_to_ctx(priv);
	u32 type = ctx->mxc_jpeg->mode == MXC_JPEG_DECODE ?  MXC_JPEG_FMT_TYPE_ENC :
							     MXC_JPEG_FMT_TYPE_RAW;
	int ret;

	ret = enum_fmt(mxc_formats, MXC_JPEG_NUM_FORMATS, f, type);
	if (ret)
		return ret;
	if (ctx->mxc_jpeg->mode == MXC_JPEG_DECODE)
		f->flags = V4L2_FMT_FLAG_DYN_RESOLUTION;
	return 0;
}

static u32 mxc_jpeg_get_fmt_type(struct mxc_jpeg_ctx *ctx, u32 type)
{
	if (ctx->mxc_jpeg->mode == MXC_JPEG_DECODE)
		return V4L2_TYPE_IS_OUTPUT(type) ? MXC_JPEG_FMT_TYPE_ENC : MXC_JPEG_FMT_TYPE_RAW;
	else
		return V4L2_TYPE_IS_CAPTURE(type) ? MXC_JPEG_FMT_TYPE_ENC : MXC_JPEG_FMT_TYPE_RAW;
}

static u32 mxc_jpeg_get_default_fourcc(struct mxc_jpeg_ctx *ctx, u32 type)
{
	if (ctx->mxc_jpeg->mode == MXC_JPEG_DECODE)
		return V4L2_TYPE_IS_OUTPUT(type) ? V4L2_PIX_FMT_JPEG : MXC_JPEG_DEFAULT_PFMT;
	else
		return V4L2_TYPE_IS_CAPTURE(type) ? V4L2_PIX_FMT_JPEG : MXC_JPEG_DEFAULT_PFMT;
}

static u32 mxc_jpeg_try_fourcc(struct mxc_jpeg_ctx *ctx, u32 fourcc)
{
	const struct mxc_jpeg_fmt *sibling;
	struct mxc_jpeg_q_data *q_data_cap;

	if (ctx->mxc_jpeg->mode != MXC_JPEG_DECODE)
		return fourcc;
	if (!ctx->header_parsed)
		return fourcc;

	q_data_cap = &ctx->cap_q;
	if (q_data_cap->fmt->fourcc == fourcc)
		return fourcc;

	sibling = mxc_jpeg_get_sibling_format(q_data_cap->fmt);
	if (sibling && sibling->fourcc == fourcc)
		return sibling->fourcc;

	return q_data_cap->fmt->fourcc;
}

static int mxc_jpeg_try_fmt(struct v4l2_format *f,
			    struct mxc_jpeg_ctx *ctx, struct mxc_jpeg_q_data *q_data)
{
	const struct mxc_jpeg_fmt *fmt;
	struct v4l2_pix_format_mplane *pix_mp = &f->fmt.pix_mp;
	struct v4l2_plane_pix_format *pfmt;
	u32 fourcc = f->fmt.pix_mp.pixelformat;
	u32 w = (pix_mp->width < MXC_JPEG_MAX_WIDTH) ?
		 pix_mp->width : MXC_JPEG_MAX_WIDTH;
	u32 h = (pix_mp->height < MXC_JPEG_MAX_HEIGHT) ?
		 pix_mp->height : MXC_JPEG_MAX_HEIGHT;
	int i;

	fmt = mxc_jpeg_find_format(fourcc);
	if (!fmt || fmt->flags != mxc_jpeg_get_fmt_type(ctx, f->type)) {
		dev_warn(ctx->mxc_jpeg->dev, "Format not supported: %c%c%c%c, use the default.\n",
			 (fourcc & 0xff),
			 (fourcc >>  8) & 0xff,
			 (fourcc >> 16) & 0xff,
			 (fourcc >> 24) & 0xff);
		fourcc = mxc_jpeg_get_default_fourcc(ctx, f->type);
		fmt = mxc_jpeg_find_format(fourcc);
		if (!fmt)
			return -EINVAL;
		f->fmt.pix_mp.pixelformat = fourcc;
	}
	q_data->fmt = fmt;

	memset(pix_mp->reserved, 0, sizeof(pix_mp->reserved));
	pix_mp->field = V4L2_FIELD_NONE;
	pix_mp->num_planes = fmt->mem_planes;
	pix_mp->pixelformat = fmt->fourcc;

	q_data->w = w;
	q_data->h = h;
	q_data->w_adjusted = w;
	q_data->h_adjusted = h;
	v4l_bound_align_image(&q_data->w_adjusted,
			      w, /* adjust upwards*/
			      MXC_JPEG_MAX_WIDTH,
			      fmt->h_align,
			      &q_data->h_adjusted,
			      h, /* adjust upwards*/
			      MXC_JPEG_MAX_HEIGHT,
			      fmt->v_align,
			      0);
	for (i = 0; i < pix_mp->num_planes; i++) {
		pfmt = &pix_mp->plane_fmt[i];
		q_data->bytesperline[i] = pfmt->bytesperline;
		q_data->sizeimage[i] = pfmt->sizeimage;
	}

	/* calculate bytesperline & sizeimage */
	mxc_jpeg_bytesperline(q_data, fmt->precision);
	mxc_jpeg_sizeimage(q_data);

	/* adjust user format according to our calculations */
	for (i = 0; i < pix_mp->num_planes; i++) {
		pfmt = &pix_mp->plane_fmt[i];
		memset(pfmt->reserved, 0, sizeof(pfmt->reserved));
		pfmt->bytesperline = q_data->bytesperline[i];
		pfmt->sizeimage = mxc_jpeg_get_plane_size(q_data, i);
	}

	/* fix colorspace information to sRGB for both output & capture */
	pix_mp->colorspace = V4L2_COLORSPACE_SRGB;
	pix_mp->ycbcr_enc = V4L2_YCBCR_ENC_601;
	pix_mp->xfer_func = V4L2_XFER_FUNC_SRGB;
	/*
	 * this hardware does not change the range of the samples
	 * but since inside JPEG the YUV quantization is full-range,
	 * this driver will always use full-range for the raw frames, too
	 */
	pix_mp->quantization = V4L2_QUANTIZATION_FULL_RANGE;

	if (fmt->flags == MXC_JPEG_FMT_TYPE_RAW) {
		q_data->crop.left = 0;
		q_data->crop.top = 0;
		q_data->crop.width = q_data->w;
		q_data->crop.height = q_data->h;
	}

	pix_mp->width = q_data->w_adjusted;
	pix_mp->height = q_data->h_adjusted;

	return 0;
}

static int mxc_jpeg_try_fmt_vid_cap(struct file *file, void *priv,
				    struct v4l2_format *f)
{
	struct mxc_jpeg_ctx *ctx = mxc_jpeg_fh_to_ctx(priv);
	struct mxc_jpeg_dev *jpeg = ctx->mxc_jpeg;
	struct device *dev = jpeg->dev;
	struct mxc_jpeg_q_data tmp_q;

	if (!V4L2_TYPE_IS_MULTIPLANAR(f->type)) {
		dev_err(dev, "TRY_FMT with Invalid type: %d\n", f->type);
		return -EINVAL;
	}

	if (ctx->mxc_jpeg->mode != MXC_JPEG_DECODE && V4L2_TYPE_IS_CAPTURE(f->type))
		f->fmt.pix_mp.pixelformat = mxc_jpeg_try_fourcc(ctx, f->fmt.pix_mp.pixelformat);

	return mxc_jpeg_try_fmt(f, ctx, &tmp_q);
}

static int mxc_jpeg_try_fmt_vid_out(struct file *file, void *priv,
				    struct v4l2_format *f)
{
	struct mxc_jpeg_ctx *ctx = mxc_jpeg_fh_to_ctx(priv);
	struct mxc_jpeg_dev *jpeg = ctx->mxc_jpeg;
	struct device *dev = jpeg->dev;
	struct mxc_jpeg_q_data tmp_q;

	if (!V4L2_TYPE_IS_MULTIPLANAR(f->type)) {
		dev_err(dev, "TRY_FMT with Invalid type: %d\n", f->type);
		return -EINVAL;
	}

	return mxc_jpeg_try_fmt(f, ctx, &tmp_q);
}

static void mxc_jpeg_s_parsed_fmt(struct mxc_jpeg_ctx *ctx, struct v4l2_format *f)
{
	struct v4l2_pix_format_mplane *pix_mp = &f->fmt.pix_mp;
	struct mxc_jpeg_q_data *q_data_cap;

	if (ctx->mxc_jpeg->mode != MXC_JPEG_DECODE || !V4L2_TYPE_IS_CAPTURE(f->type))
		return;
	if (!ctx->header_parsed)
		return;

	q_data_cap = mxc_jpeg_get_q_data(ctx, f->type);
	pix_mp->pixelformat = mxc_jpeg_try_fourcc(ctx, pix_mp->pixelformat);
	pix_mp->width = q_data_cap->w;
	pix_mp->height = q_data_cap->h;
}

static int mxc_jpeg_s_fmt(struct mxc_jpeg_ctx *ctx,
			  struct v4l2_format *f)
{
	struct vb2_queue *vq;
	struct mxc_jpeg_dev *jpeg = ctx->mxc_jpeg;

	vq = v4l2_m2m_get_vq(ctx->fh.m2m_ctx, f->type);
	if (!vq)
		return -EINVAL;

	if (vb2_is_busy(vq)) {
		v4l2_err(&jpeg->v4l2_dev, "queue busy\n");
		return -EBUSY;
	}

	mxc_jpeg_s_parsed_fmt(ctx, f);

	return mxc_jpeg_try_fmt(f, ctx, mxc_jpeg_get_q_data(ctx, f->type));
}

static int mxc_jpeg_s_fmt_vid_cap(struct file *file, void *priv,
				  struct v4l2_format *f)
{
	return mxc_jpeg_s_fmt(mxc_jpeg_fh_to_ctx(priv), f);
}

static int mxc_jpeg_s_fmt_vid_out(struct file *file, void *priv,
				  struct v4l2_format *f)
{
	int ret;
	struct mxc_jpeg_ctx *ctx = mxc_jpeg_fh_to_ctx(priv);
	struct vb2_queue *dst_vq;
	struct mxc_jpeg_q_data *q_data_cap;
	enum v4l2_buf_type cap_type = V4L2_BUF_TYPE_VIDEO_CAPTURE_MPLANE;
	struct v4l2_format fc;

	ret = mxc_jpeg_s_fmt(mxc_jpeg_fh_to_ctx(priv), f);
	if (ret)
		return ret;

	if (ctx->mxc_jpeg->mode != MXC_JPEG_DECODE)
		return 0;

	dst_vq = v4l2_m2m_get_vq(ctx->fh.m2m_ctx, cap_type);
	if (!dst_vq)
		return -EINVAL;

	if (vb2_is_busy(dst_vq))
		return 0;

	q_data_cap = mxc_jpeg_get_q_data(ctx, cap_type);
	if (q_data_cap->w == f->fmt.pix_mp.width && q_data_cap->h == f->fmt.pix_mp.height)
		return 0;
	memset(&fc, 0, sizeof(fc));
	fc.type = cap_type;
	fc.fmt.pix_mp.pixelformat = q_data_cap->fmt->fourcc;
	fc.fmt.pix_mp.width = f->fmt.pix_mp.width;
	fc.fmt.pix_mp.height = f->fmt.pix_mp.height;

	return mxc_jpeg_s_fmt_vid_cap(file, priv, &fc);
}

static int mxc_jpeg_g_fmt_vid(struct file *file, void *priv,
			      struct v4l2_format *f)
{
	struct mxc_jpeg_ctx *ctx = mxc_jpeg_fh_to_ctx(priv);
	struct mxc_jpeg_dev *jpeg = ctx->mxc_jpeg;
	struct device *dev = jpeg->dev;
	struct v4l2_pix_format_mplane   *pix_mp = &f->fmt.pix_mp;
	struct mxc_jpeg_q_data *q_data = mxc_jpeg_get_q_data(ctx, f->type);
	int i;

	if (!V4L2_TYPE_IS_MULTIPLANAR(f->type)) {
		dev_err(dev, "G_FMT with Invalid type: %d\n", f->type);
		return -EINVAL;
	}

	pix_mp->pixelformat = q_data->fmt->fourcc;
	pix_mp->width = q_data->w;
	pix_mp->height = q_data->h;
	pix_mp->field = V4L2_FIELD_NONE;
	if (q_data->fmt->flags == MXC_JPEG_FMT_TYPE_RAW) {
		pix_mp->width = q_data->w_adjusted;
		pix_mp->height = q_data->h_adjusted;
	}

	/* fix colorspace information to sRGB for both output & capture */
	pix_mp->colorspace = V4L2_COLORSPACE_SRGB;
	pix_mp->ycbcr_enc = V4L2_YCBCR_ENC_601;
	pix_mp->xfer_func = V4L2_XFER_FUNC_SRGB;
	pix_mp->quantization = V4L2_QUANTIZATION_FULL_RANGE;

	pix_mp->num_planes = q_data->fmt->mem_planes;
	for (i = 0; i < pix_mp->num_planes; i++) {
		pix_mp->plane_fmt[i].bytesperline = q_data->bytesperline[i];
		pix_mp->plane_fmt[i].sizeimage = mxc_jpeg_get_plane_size(q_data, i);
	}

	return 0;
}

static int mxc_jpeg_dec_g_selection(struct file *file, void *fh, struct v4l2_selection *s)
{
	struct mxc_jpeg_ctx *ctx = mxc_jpeg_fh_to_ctx(fh);
	struct mxc_jpeg_q_data *q_data_cap;

	if (s->type != V4L2_BUF_TYPE_VIDEO_CAPTURE && s->type != V4L2_BUF_TYPE_VIDEO_CAPTURE_MPLANE)
		return -EINVAL;

	q_data_cap = mxc_jpeg_get_q_data(ctx, s->type);

	switch (s->target) {
	case V4L2_SEL_TGT_COMPOSE:
	case V4L2_SEL_TGT_COMPOSE_DEFAULT:
		s->r = q_data_cap->crop;
		break;
	case V4L2_SEL_TGT_COMPOSE_PADDED:
	case V4L2_SEL_TGT_COMPOSE_BOUNDS:
		s->r.left = 0;
		s->r.top = 0;
		s->r.width = q_data_cap->w_adjusted;
		s->r.height = q_data_cap->h_adjusted;
		break;
	default:
		return -EINVAL;
<<<<<<< HEAD
=======
	}

	return 0;
}

static int mxc_jpeg_enc_g_selection(struct file *file, void *fh, struct v4l2_selection *s)
{
	struct mxc_jpeg_ctx *ctx = mxc_jpeg_fh_to_ctx(fh);
	struct mxc_jpeg_q_data *q_data_out;

	if (s->type != V4L2_BUF_TYPE_VIDEO_OUTPUT && s->type != V4L2_BUF_TYPE_VIDEO_OUTPUT_MPLANE)
		return -EINVAL;

	q_data_out = mxc_jpeg_get_q_data(ctx, s->type);

	switch (s->target) {
	case V4L2_SEL_TGT_CROP_DEFAULT:
	case V4L2_SEL_TGT_CROP_BOUNDS:
		s->r.left = 0;
		s->r.top = 0;
		s->r.width = q_data_out->w;
		s->r.height = q_data_out->h;
		break;
	case V4L2_SEL_TGT_CROP:
		s->r = q_data_out->crop;
		break;
	default:
		return -EINVAL;
>>>>>>> ccf0a997
	}

	return 0;
}

<<<<<<< HEAD
static int mxc_jpeg_enc_g_selection(struct file *file, void *fh, struct v4l2_selection *s)
{
	struct mxc_jpeg_ctx *ctx = mxc_jpeg_fh_to_ctx(fh);
	struct mxc_jpeg_q_data *q_data_out;

	if (s->type != V4L2_BUF_TYPE_VIDEO_OUTPUT && s->type != V4L2_BUF_TYPE_VIDEO_OUTPUT_MPLANE)
		return -EINVAL;

	q_data_out = mxc_jpeg_get_q_data(ctx, s->type);

	switch (s->target) {
	case V4L2_SEL_TGT_CROP_DEFAULT:
	case V4L2_SEL_TGT_CROP_BOUNDS:
		s->r.left = 0;
		s->r.top = 0;
		s->r.width = q_data_out->w;
		s->r.height = q_data_out->h;
		break;
	case V4L2_SEL_TGT_CROP:
		s->r = q_data_out->crop;
		break;
	default:
		return -EINVAL;
	}

	return 0;
}

=======
>>>>>>> ccf0a997
static int mxc_jpeg_g_selection(struct file *file, void *fh, struct v4l2_selection *s)
{
	struct mxc_jpeg_ctx *ctx = mxc_jpeg_fh_to_ctx(fh);

	if (ctx->mxc_jpeg->mode == MXC_JPEG_DECODE)
		return mxc_jpeg_dec_g_selection(file, fh, s);
	else
		return mxc_jpeg_enc_g_selection(file, fh, s);
}

static int mxc_jpeg_s_selection(struct file *file, void *fh, struct v4l2_selection *s)
{
	struct mxc_jpeg_ctx *ctx = mxc_jpeg_fh_to_ctx(fh);
	struct mxc_jpeg_q_data *q_data_out;

	if (ctx->mxc_jpeg->mode != MXC_JPEG_ENCODE)
		return -ENOTTY;

	if (s->type != V4L2_BUF_TYPE_VIDEO_OUTPUT && s->type != V4L2_BUF_TYPE_VIDEO_OUTPUT_MPLANE)
		return -EINVAL;
	if (s->target != V4L2_SEL_TGT_CROP)
		return -EINVAL;

	q_data_out = mxc_jpeg_get_q_data(ctx, s->type);
	if (s->r.left || s->r.top)
		return -EINVAL;
	if (s->r.width > q_data_out->w || s->r.height > q_data_out->h)
		return -EINVAL;

	q_data_out->crop.left = 0;
	q_data_out->crop.top = 0;
	q_data_out->crop.width = s->r.width;
	q_data_out->crop.height = s->r.height;

	return 0;
}

static int mxc_jpeg_subscribe_event(struct v4l2_fh *fh,
				    const struct v4l2_event_subscription *sub)
{
	switch (sub->type) {
	case V4L2_EVENT_EOS:
		return v4l2_event_subscribe(fh, sub, 0, NULL);
	case V4L2_EVENT_SOURCE_CHANGE:
		return v4l2_src_change_event_subscribe(fh, sub);
	case V4L2_EVENT_CTRL:
		return v4l2_ctrl_subscribe_event(fh, sub);
	default:
		return -EINVAL;
	}
}

static const struct v4l2_ioctl_ops mxc_jpeg_ioctl_ops = {
	.vidioc_querycap		= mxc_jpeg_querycap,
	.vidioc_enum_fmt_vid_cap	= mxc_jpeg_enum_fmt_vid_cap,
	.vidioc_enum_fmt_vid_out	= mxc_jpeg_enum_fmt_vid_out,

	.vidioc_try_fmt_vid_cap_mplane	= mxc_jpeg_try_fmt_vid_cap,
	.vidioc_try_fmt_vid_out_mplane	= mxc_jpeg_try_fmt_vid_out,

	.vidioc_s_fmt_vid_cap_mplane	= mxc_jpeg_s_fmt_vid_cap,
	.vidioc_s_fmt_vid_out_mplane	= mxc_jpeg_s_fmt_vid_out,

	.vidioc_g_fmt_vid_cap_mplane	= mxc_jpeg_g_fmt_vid,
	.vidioc_g_fmt_vid_out_mplane	= mxc_jpeg_g_fmt_vid,

	.vidioc_g_selection		= mxc_jpeg_g_selection,
	.vidioc_s_selection		= mxc_jpeg_s_selection,

	.vidioc_subscribe_event		= mxc_jpeg_subscribe_event,
	.vidioc_unsubscribe_event	= v4l2_event_unsubscribe,

	.vidioc_try_decoder_cmd		= v4l2_m2m_ioctl_try_decoder_cmd,
	.vidioc_decoder_cmd		= mxc_jpeg_decoder_cmd,
	.vidioc_try_encoder_cmd		= v4l2_m2m_ioctl_try_encoder_cmd,
	.vidioc_encoder_cmd		= mxc_jpeg_encoder_cmd,

	.vidioc_qbuf			= v4l2_m2m_ioctl_qbuf,
	.vidioc_dqbuf			= v4l2_m2m_ioctl_dqbuf,

	.vidioc_create_bufs		= v4l2_m2m_ioctl_create_bufs,
	.vidioc_prepare_buf		= v4l2_m2m_ioctl_prepare_buf,
	.vidioc_reqbufs			= v4l2_m2m_ioctl_reqbufs,
	.vidioc_querybuf		= v4l2_m2m_ioctl_querybuf,
	.vidioc_expbuf			= v4l2_m2m_ioctl_expbuf,
	.vidioc_streamon		= v4l2_m2m_ioctl_streamon,
	.vidioc_streamoff		= v4l2_m2m_ioctl_streamoff,
};

static int mxc_jpeg_release(struct file *file)
{
	struct mxc_jpeg_dev *mxc_jpeg = video_drvdata(file);
	struct mxc_jpeg_ctx *ctx = mxc_jpeg_fh_to_ctx(file->private_data);
	struct device *dev = mxc_jpeg->dev;

	mutex_lock(&mxc_jpeg->lock);
	if (mxc_jpeg->mode == MXC_JPEG_DECODE)
		dev_dbg(dev, "Release JPEG decoder instance on slot %d.",
			ctx->slot);
	else
		dev_dbg(dev, "Release JPEG encoder instance on slot %d.",
			ctx->slot);
	v4l2_ctrl_handler_free(&ctx->ctrl_handler);
	v4l2_m2m_ctx_release(ctx->fh.m2m_ctx);
	v4l2_fh_del(&ctx->fh);
	v4l2_fh_exit(&ctx->fh);
	kfree(ctx);
	mutex_unlock(&mxc_jpeg->lock);

	return 0;
}

static const struct v4l2_file_operations mxc_jpeg_fops = {
	.owner		= THIS_MODULE,
	.open		= mxc_jpeg_open,
	.release	= mxc_jpeg_release,
	.poll		= v4l2_m2m_fop_poll,
	.unlocked_ioctl	= video_ioctl2,
	.mmap		= v4l2_m2m_fop_mmap,
};

static const struct v4l2_m2m_ops mxc_jpeg_m2m_ops = {
	.job_ready      = mxc_jpeg_job_ready,
	.device_run	= mxc_jpeg_device_run,
};

static void mxc_jpeg_detach_pm_domains(struct mxc_jpeg_dev *jpeg)
{
	int i;

	for (i = 0; i < jpeg->num_domains; i++) {
		if (jpeg->pd_link[i] && !IS_ERR(jpeg->pd_link[i]))
			device_link_del(jpeg->pd_link[i]);
		if (jpeg->pd_dev[i] && !IS_ERR(jpeg->pd_dev[i]))
			dev_pm_domain_detach(jpeg->pd_dev[i], true);
		jpeg->pd_dev[i] = NULL;
		jpeg->pd_link[i] = NULL;
	}
}

static int mxc_jpeg_attach_pm_domains(struct mxc_jpeg_dev *jpeg)
{
	struct device *dev = jpeg->dev;
	struct device_node *np = jpeg->pdev->dev.of_node;
	int i;
	int ret;

	jpeg->num_domains = of_count_phandle_with_args(np, "power-domains",
						       "#power-domain-cells");
	if (jpeg->num_domains < 0) {
		dev_err(dev, "No power domains defined for jpeg node\n");
		return jpeg->num_domains;
	}
	if (jpeg->num_domains == 1) {
		/* genpd_dev_pm_attach() attach automatically if power domains count is 1 */
		jpeg->num_domains = 0;
		return 0;
	}

	jpeg->pd_dev = devm_kmalloc_array(dev, jpeg->num_domains,
					  sizeof(*jpeg->pd_dev), GFP_KERNEL);
	if (!jpeg->pd_dev)
		return -ENOMEM;

	jpeg->pd_link = devm_kmalloc_array(dev, jpeg->num_domains,
					   sizeof(*jpeg->pd_link), GFP_KERNEL);
	if (!jpeg->pd_link)
		return -ENOMEM;

	for (i = 0; i < jpeg->num_domains; i++) {
		jpeg->pd_dev[i] = dev_pm_domain_attach_by_id(dev, i);
		if (IS_ERR(jpeg->pd_dev[i])) {
			ret = PTR_ERR(jpeg->pd_dev[i]);
			goto fail;
		}

		jpeg->pd_link[i] = device_link_add(dev, jpeg->pd_dev[i],
						   DL_FLAG_STATELESS |
						   DL_FLAG_PM_RUNTIME);
		if (!jpeg->pd_link[i]) {
			ret = -EINVAL;
			goto fail;
		}
	}

	return 0;
fail:
	mxc_jpeg_detach_pm_domains(jpeg);
	return ret;
}

static int mxc_jpeg_probe(struct platform_device *pdev)
{
	struct mxc_jpeg_dev *jpeg;
	struct device *dev = &pdev->dev;
	int dec_irq;
	int ret;
	int mode;
	const struct of_device_id *of_id;

	of_id = of_match_node(mxc_jpeg_match, dev->of_node);
	if (!of_id)
		return -ENODEV;
	mode = *(const int *)of_id->data;

	jpeg = devm_kzalloc(dev, sizeof(struct mxc_jpeg_dev), GFP_KERNEL);
	if (!jpeg)
		return -ENOMEM;

	mutex_init(&jpeg->lock);
	spin_lock_init(&jpeg->hw_lock);

	ret = dma_set_mask_and_coherent(dev, DMA_BIT_MASK(32));
	if (ret) {
		dev_err(&pdev->dev, "No suitable DMA available.\n");
		goto err_irq;
	}

	jpeg->base_reg = devm_platform_ioremap_resource(pdev, 0);
	if (IS_ERR(jpeg->base_reg))
		return PTR_ERR(jpeg->base_reg);

	ret = of_property_read_u32_index(pdev->dev.of_node, "slot", 0, &jpeg->slot_data.slot);
	if (ret)
		jpeg->slot_data.slot = 0;
	dev_info(&pdev->dev, "choose slot %d\n", jpeg->slot_data.slot);
	dec_irq = platform_get_irq(pdev, 0);
	if (dec_irq < 0) {
		ret = dec_irq;
		goto err_irq;
	}
	ret = devm_request_irq(&pdev->dev, dec_irq, mxc_jpeg_dec_irq,
			       0, pdev->name, jpeg);
	if (ret) {
		dev_err(&pdev->dev, "Failed to request irq %d (%d)\n",
			dec_irq, ret);
		goto err_irq;
	}

	jpeg->pdev = pdev;
	jpeg->dev = dev;
	jpeg->mode = mode;

	/* Get clocks */
	ret = devm_clk_bulk_get_all(&pdev->dev, &jpeg->clks);
	if (ret < 0) {
		dev_err(dev, "failed to get clock\n");
		goto err_clk;
	}
	jpeg->num_clks = ret;

	ret = mxc_jpeg_attach_pm_domains(jpeg);
	if (ret < 0) {
		dev_err(dev, "failed to attach power domains %d\n", ret);
		return ret;
	}

	/* v4l2 */
	ret = v4l2_device_register(dev, &jpeg->v4l2_dev);
	if (ret) {
		dev_err(dev, "failed to register v4l2 device\n");
		goto err_register;
	}
	jpeg->m2m_dev = v4l2_m2m_init(&mxc_jpeg_m2m_ops);
	if (IS_ERR(jpeg->m2m_dev)) {
		dev_err(dev, "failed to register v4l2 device\n");
		ret = PTR_ERR(jpeg->m2m_dev);
		goto err_m2m;
	}

	jpeg->dec_vdev = video_device_alloc();
	if (!jpeg->dec_vdev) {
		dev_err(dev, "failed to register v4l2 device\n");
		ret = -ENOMEM;
		goto err_vdev_alloc;
	}
	if (mode == MXC_JPEG_ENCODE)
		snprintf(jpeg->dec_vdev->name,
			 sizeof(jpeg->dec_vdev->name),
			 "%s-enc", MXC_JPEG_NAME);
	else
		snprintf(jpeg->dec_vdev->name,
			 sizeof(jpeg->dec_vdev->name),
			 "%s-dec", MXC_JPEG_NAME);

	jpeg->dec_vdev->fops = &mxc_jpeg_fops;
	jpeg->dec_vdev->ioctl_ops = &mxc_jpeg_ioctl_ops;
	jpeg->dec_vdev->minor = -1;
	jpeg->dec_vdev->release = video_device_release;
	jpeg->dec_vdev->lock = &jpeg->lock; /* lock for ioctl serialization */
	jpeg->dec_vdev->v4l2_dev = &jpeg->v4l2_dev;
	jpeg->dec_vdev->vfl_dir = VFL_DIR_M2M;
	jpeg->dec_vdev->device_caps = V4L2_CAP_STREAMING |
					V4L2_CAP_VIDEO_M2M_MPLANE;
	if (mode == MXC_JPEG_ENCODE) {
		v4l2_disable_ioctl(jpeg->dec_vdev, VIDIOC_DECODER_CMD);
		v4l2_disable_ioctl(jpeg->dec_vdev, VIDIOC_TRY_DECODER_CMD);
	} else {
		v4l2_disable_ioctl(jpeg->dec_vdev, VIDIOC_ENCODER_CMD);
		v4l2_disable_ioctl(jpeg->dec_vdev, VIDIOC_TRY_ENCODER_CMD);
	}
	ret = video_register_device(jpeg->dec_vdev, VFL_TYPE_VIDEO, -1);
	if (ret) {
		dev_err(dev, "failed to register video device\n");
		goto err_vdev_register;
	}
	video_set_drvdata(jpeg->dec_vdev, jpeg);
	if (mode == MXC_JPEG_ENCODE)
		v4l2_info(&jpeg->v4l2_dev,
			  "encoder device registered as /dev/video%d (%d,%d)\n",
			  jpeg->dec_vdev->num, VIDEO_MAJOR,
			  jpeg->dec_vdev->minor);
	else
		v4l2_info(&jpeg->v4l2_dev,
			  "decoder device registered as /dev/video%d (%d,%d)\n",
			  jpeg->dec_vdev->num, VIDEO_MAJOR,
			  jpeg->dec_vdev->minor);

	platform_set_drvdata(pdev, jpeg);
	pm_runtime_enable(dev);

	return 0;

err_vdev_register:
	video_device_release(jpeg->dec_vdev);

err_vdev_alloc:
	v4l2_m2m_release(jpeg->m2m_dev);

err_m2m:
	v4l2_device_unregister(&jpeg->v4l2_dev);

err_register:
	mxc_jpeg_detach_pm_domains(jpeg);

err_irq:
err_clk:
	return ret;
}

#ifdef CONFIG_PM
static int mxc_jpeg_runtime_resume(struct device *dev)
{
	struct mxc_jpeg_dev *jpeg = dev_get_drvdata(dev);
	int ret;

	ret = clk_bulk_prepare_enable(jpeg->num_clks, jpeg->clks);
	if (ret < 0) {
		dev_err(dev, "failed to enable clock\n");
		return ret;
	}

	return 0;
}

static int mxc_jpeg_runtime_suspend(struct device *dev)
{
	struct mxc_jpeg_dev *jpeg = dev_get_drvdata(dev);

	clk_bulk_disable_unprepare(jpeg->num_clks, jpeg->clks);

	return 0;
}
#endif

#ifdef CONFIG_PM_SLEEP
static int mxc_jpeg_suspend(struct device *dev)
{
	struct mxc_jpeg_dev *jpeg = dev_get_drvdata(dev);

	v4l2_m2m_suspend(jpeg->m2m_dev);
	return pm_runtime_force_suspend(dev);
}

static int mxc_jpeg_resume(struct device *dev)
{
	struct mxc_jpeg_dev *jpeg = dev_get_drvdata(dev);
	int ret;

	ret = pm_runtime_force_resume(dev);
	if (ret < 0)
		return ret;

	v4l2_m2m_resume(jpeg->m2m_dev);
	return ret;
}
#endif

static const struct dev_pm_ops	mxc_jpeg_pm_ops = {
	SET_RUNTIME_PM_OPS(mxc_jpeg_runtime_suspend,
			   mxc_jpeg_runtime_resume, NULL)
	SET_SYSTEM_SLEEP_PM_OPS(mxc_jpeg_suspend, mxc_jpeg_resume)
};

static void mxc_jpeg_remove(struct platform_device *pdev)
{
	struct mxc_jpeg_dev *jpeg = platform_get_drvdata(pdev);

	mxc_jpeg_free_slot_data(jpeg);

	pm_runtime_disable(&pdev->dev);
	video_unregister_device(jpeg->dec_vdev);
	v4l2_m2m_release(jpeg->m2m_dev);
	v4l2_device_unregister(&jpeg->v4l2_dev);
	mxc_jpeg_detach_pm_domains(jpeg);
}

MODULE_DEVICE_TABLE(of, mxc_jpeg_match);

static struct platform_driver mxc_jpeg_driver = {
	.probe = mxc_jpeg_probe,
	.remove_new = mxc_jpeg_remove,
	.driver = {
		.name = "mxc-jpeg",
		.of_match_table = mxc_jpeg_match,
		.pm = &mxc_jpeg_pm_ops,
	},
};
module_platform_driver(mxc_jpeg_driver);

MODULE_AUTHOR("Zhengyu Shen <zhengyu.shen_1@nxp.com>");
MODULE_AUTHOR("Mirela Rabulea <mirela.rabulea@nxp.com>");
MODULE_DESCRIPTION("V4L2 driver for i.MX8 QXP/QM JPEG encoder/decoder");
MODULE_LICENSE("GPL v2");<|MERGE_RESOLUTION|>--- conflicted
+++ resolved
@@ -137,8 +137,6 @@
 		.depth		= 12, /* 6 bytes (4Y + UV) for 4 pixels */
 		.mem_planes	= 2,
 		.comp_planes	= 2, /* 1 plane Y, 1 plane UV interleaved */
-<<<<<<< HEAD
-=======
 		.h_align	= 4,
 		.v_align	= 4,
 		.flags		= MXC_JPEG_FMT_TYPE_RAW,
@@ -152,29 +150,12 @@
 		.depth		= 12, /* 6 bytes (4Y + UV) for 4 pixels */
 		.mem_planes	= 1,
 		.comp_planes	= 2, /* 1 plane Y, 1 plane UV interleaved */
->>>>>>> ccf0a997
 		.h_align	= 4,
 		.v_align	= 4,
 		.flags		= MXC_JPEG_FMT_TYPE_RAW,
 		.precision	= 8,
 	},
 	{
-<<<<<<< HEAD
-		.name		= "YUV420", /* 1st plane = Y, 2nd plane = UV */
-		.fourcc		= V4L2_PIX_FMT_NV12,
-		.subsampling	= V4L2_JPEG_CHROMA_SUBSAMPLING_420,
-		.nc		= 3,
-		.depth		= 12, /* 6 bytes (4Y + UV) for 4 pixels */
-		.mem_planes	= 1,
-		.comp_planes	= 2, /* 1 plane Y, 1 plane UV interleaved */
-		.h_align	= 4,
-		.v_align	= 4,
-		.flags		= MXC_JPEG_FMT_TYPE_RAW,
-		.precision	= 8,
-	},
-	{
-=======
->>>>>>> ccf0a997
 		.name		= "YUV420 12bit", /* 1st plane = Y, 2nd plane = UV */
 		.fourcc		= V4L2_PIX_FMT_P012M,
 		.subsampling	= V4L2_JPEG_CHROMA_SUBSAMPLING_420,
@@ -876,11 +857,7 @@
 	v4l2_m2m_buf_done(dst_buf, state);
 
 	mxc_jpeg_disable_irq(reg, ctx->slot);
-<<<<<<< HEAD
-	ctx->mxc_jpeg->slot_data[ctx->slot].used = false;
-=======
 	jpeg->slot_data.used = false;
->>>>>>> ccf0a997
 	if (reset)
 		mxc_jpeg_sw_reset(reg);
 }
@@ -901,14 +878,11 @@
 		return q_data->sizeimage[plane_no];
 
 	size = q_data->sizeimage[fmt->mem_planes - 1];
-<<<<<<< HEAD
-=======
 
 	/* Should be impossible given mxc_formats. */
 	if (WARN_ON_ONCE(fmt->comp_planes > ARRAY_SIZE(q_data->sizeimage)))
 		return size;
 
->>>>>>> ccf0a997
 	for (i = fmt->mem_planes; i < fmt->comp_planes; i++)
 		size += q_data->sizeimage[i];
 
@@ -947,11 +921,7 @@
 		goto job_unlock;
 	}
 
-<<<<<<< HEAD
-	if (!jpeg->slot_data[slot].used)
-=======
 	if (!jpeg->slot_data.used)
->>>>>>> ccf0a997
 		goto job_unlock;
 
 	dec_ret = readl(reg + MXC_SLOT_OFFSET(slot, SLOT_STATUS));
@@ -1458,11 +1428,7 @@
 	unsigned long flags;
 
 	spin_lock_irqsave(&ctx->mxc_jpeg->hw_lock, flags);
-<<<<<<< HEAD
-	if (ctx->slot < MXC_MAX_SLOTS && ctx->mxc_jpeg->slot_data[ctx->slot].used) {
-=======
 	if (ctx->mxc_jpeg->slot_data.used) {
->>>>>>> ccf0a997
 		dev_warn(jpeg->dev, "%s timeout, cancel it\n",
 			 ctx->mxc_jpeg->mode == MXC_JPEG_DECODE ? "decode" : "encode");
 		mxc_jpeg_job_finish(ctx, VB2_BUF_STATE_ERROR, true);
@@ -2163,11 +2129,7 @@
 	}
 	ctx->fh.ctrl_handler = &ctx->ctrl_handler;
 	mxc_jpeg_set_default_params(ctx);
-<<<<<<< HEAD
-	ctx->slot = MXC_MAX_SLOTS; /* slot not allocated yet */
-=======
 	ctx->slot = -1; /* slot not allocated yet */
->>>>>>> ccf0a997
 	INIT_DELAYED_WORK(&ctx->task_timer, mxc_jpeg_device_run_timeout);
 
 	if (mxc_jpeg->mode == MXC_JPEG_DECODE)
@@ -2557,8 +2519,6 @@
 		break;
 	default:
 		return -EINVAL;
-<<<<<<< HEAD
-=======
 	}
 
 	return 0;
@@ -2587,43 +2547,11 @@
 		break;
 	default:
 		return -EINVAL;
->>>>>>> ccf0a997
 	}
 
 	return 0;
 }
 
-<<<<<<< HEAD
-static int mxc_jpeg_enc_g_selection(struct file *file, void *fh, struct v4l2_selection *s)
-{
-	struct mxc_jpeg_ctx *ctx = mxc_jpeg_fh_to_ctx(fh);
-	struct mxc_jpeg_q_data *q_data_out;
-
-	if (s->type != V4L2_BUF_TYPE_VIDEO_OUTPUT && s->type != V4L2_BUF_TYPE_VIDEO_OUTPUT_MPLANE)
-		return -EINVAL;
-
-	q_data_out = mxc_jpeg_get_q_data(ctx, s->type);
-
-	switch (s->target) {
-	case V4L2_SEL_TGT_CROP_DEFAULT:
-	case V4L2_SEL_TGT_CROP_BOUNDS:
-		s->r.left = 0;
-		s->r.top = 0;
-		s->r.width = q_data_out->w;
-		s->r.height = q_data_out->h;
-		break;
-	case V4L2_SEL_TGT_CROP:
-		s->r = q_data_out->crop;
-		break;
-	default:
-		return -EINVAL;
-	}
-
-	return 0;
-}
-
-=======
->>>>>>> ccf0a997
 static int mxc_jpeg_g_selection(struct file *file, void *fh, struct v4l2_selection *s)
 {
 	struct mxc_jpeg_ctx *ctx = mxc_jpeg_fh_to_ctx(fh);
