--- conflicted
+++ resolved
@@ -154,127 +154,7 @@
 	},
 };
 
-<<<<<<< HEAD
-/*  Print Four-character-code (FOURCC) */
-static char *fourcc_to_str(u32 fmt)
-{
-	static char code[5];
-
-	code[0] = (unsigned char)(fmt & 0xff);
-	code[1] = (unsigned char)((fmt >> 8) & 0xff);
-	code[2] = (unsigned char)((fmt >> 16) & 0xff);
-	code[3] = (unsigned char)((fmt >> 24) & 0xff);
-	code[4] = '\0';
-
-	return code;
-}
-
-/* buffer for one video frame */
-struct cal_buffer {
-	/* common v4l buffer stuff -- must be first */
-	struct vb2_v4l2_buffer	vb;
-	struct list_head	list;
-	const struct cal_fmt	*fmt;
-};
-
-struct cal_dmaqueue {
-	struct list_head	active;
-
-	/* Counters to control fps rate */
-	int			frame;
-	int			ini_jiffies;
-};
-
-struct cm_data {
-	void __iomem		*base;
-	struct resource		*res;
-
-	unsigned int		camerrx_control;
-
-	struct platform_device *pdev;
-};
-
-struct cc_data {
-	void __iomem		*base;
-	struct resource		*res;
-
-	struct platform_device *pdev;
-};
-
-/*
- * there is one cal_dev structure in the driver, it is shared by
- * all instances.
- */
-struct cal_dev {
-	int			irq;
-	void __iomem		*base;
-	struct resource		*res;
-	struct platform_device	*pdev;
-	struct v4l2_device	v4l2_dev;
-
-	/* Control Module handle */
-	struct cm_data		*cm;
-	/* Camera Core Module handle */
-	struct cc_data		*cc[CAL_NUM_CSI2_PORTS];
-
-	struct cal_ctx		*ctx[CAL_NUM_CONTEXT];
-};
-
-/*
- * There is one cal_ctx structure for each camera core context.
- */
-struct cal_ctx {
-	struct v4l2_device	v4l2_dev;
-	struct v4l2_ctrl_handler ctrl_handler;
-	struct video_device	vdev;
-	struct v4l2_async_notifier notifier;
-	struct v4l2_subdev	*sensor;
-	struct v4l2_fwnode_endpoint	endpoint;
-
-	struct v4l2_fh		fh;
-	struct cal_dev		*dev;
-	struct cc_data		*cc;
-
-	/* v4l2_ioctl mutex */
-	struct mutex		mutex;
-	/* v4l2 buffers lock */
-	spinlock_t		slock;
-
-	/* Several counters */
-	unsigned long		jiffies;
-
-	struct cal_dmaqueue	vidq;
-
-	/* Input Number */
-	int			input;
-
-	/* video capture */
-	const struct cal_fmt	*fmt;
-	/* Used to store current pixel format */
-	struct v4l2_format		v_fmt;
-	/* Used to store current mbus frame format */
-	struct v4l2_mbus_framefmt	m_fmt;
-
-	/* Current subdev enumerated format */
-	struct cal_fmt		*active_fmt[ARRAY_SIZE(cal_formats)];
-	int			num_active_fmt;
-
-	struct v4l2_fract	timeperframe;
-	unsigned int		sequence;
-	unsigned int		external_rate;
-	struct vb2_queue	vb_vidq;
-	unsigned int		seq_count;
-	unsigned int		csi2_port;
-	unsigned int		virtual_channel;
-
-	/* Pointer pointing to current v4l2_buffer */
-	struct cal_buffer	*cur_frm;
-	/* Pointer pointing to next v4l2_buffer */
-	struct cal_buffer	*next_frm;
-};
-=======
 const unsigned int cal_num_formats = ARRAY_SIZE(cal_formats);
->>>>>>> c1084c27
 
 const struct cal_format_info *cal_format_by_fourcc(u32 fourcc)
 {
@@ -410,25 +290,7 @@
  * ------------------------------------------------------------------
  */
 
-<<<<<<< HEAD
-static void disable_irqs(struct cal_ctx *ctx)
-{
-	u32 val;
-
-	/* Disable IRQ_WDMA_END 0/1 */
-	val = 0;
-	set_field(&val, CAL_HL_IRQ_CLEAR, CAL_HL_IRQ_MASK(ctx->csi2_port));
-	reg_write(ctx->dev, CAL_HL_IRQENABLE_CLR(2), val);
-	/* Disable IRQ_WDMA_START 0/1 */
-	val = 0;
-	set_field(&val, CAL_HL_IRQ_CLEAR, CAL_HL_IRQ_MASK(ctx->csi2_port));
-	reg_write(ctx->dev, CAL_HL_IRQENABLE_CLR(3), val);
-	/* Todo: Add VC_IRQ and CSI2_COMPLEXIO_IRQ handling */
-	reg_write(ctx->dev, CAL_CSI2_VC_IRQENABLE(1), 0);
-}
-=======
 #define CAL_MAX_PIX_PROC 4
->>>>>>> c1084c27
 
 static int cal_reserve_pix_proc(struct cal_dev *cal)
 {
@@ -536,44 +398,11 @@
 		cal_read(ctx->cal, CAL_PIX_PROC(ctx->pix_proc)));
 }
 
-<<<<<<< HEAD
-static void cal_wr_dma_config(struct cal_ctx *ctx,
-			      unsigned int width, unsigned int height)
-=======
 static void cal_ctx_wr_dma_config(struct cal_ctx *ctx)
->>>>>>> c1084c27
 {
 	unsigned int stride = ctx->v_fmt.fmt.pix.bytesperline;
 	u32 val;
 
-<<<<<<< HEAD
-	val = reg_read(ctx->dev, CAL_WR_DMA_CTRL(ctx->csi2_port));
-	set_field(&val, ctx->csi2_port, CAL_WR_DMA_CTRL_CPORT_MASK);
-	set_field(&val, height, CAL_WR_DMA_CTRL_YSIZE_MASK);
-	set_field(&val, CAL_WR_DMA_CTRL_DTAG_PIX_DAT,
-		  CAL_WR_DMA_CTRL_DTAG_MASK);
-	set_field(&val, CAL_WR_DMA_CTRL_MODE_CONST,
-		  CAL_WR_DMA_CTRL_MODE_MASK);
-	set_field(&val, CAL_WR_DMA_CTRL_PATTERN_LINEAR,
-		  CAL_WR_DMA_CTRL_PATTERN_MASK);
-	set_field(&val, CAL_GEN_ENABLE, CAL_WR_DMA_CTRL_STALL_RD_MASK);
-	reg_write(ctx->dev, CAL_WR_DMA_CTRL(ctx->csi2_port), val);
-	ctx_dbg(3, ctx, "CAL_WR_DMA_CTRL(%d) = 0x%08x\n", ctx->csi2_port,
-		reg_read(ctx->dev, CAL_WR_DMA_CTRL(ctx->csi2_port)));
-
-	/*
-	 * width/16 not sure but giving it a whirl.
-	 * zero does not work right
-	 */
-	reg_write_field(ctx->dev,
-			CAL_WR_DMA_OFST(ctx->csi2_port),
-			(width / 16),
-			CAL_WR_DMA_OFST_MASK);
-	ctx_dbg(3, ctx, "CAL_WR_DMA_OFST(%d) = 0x%08x\n", ctx->csi2_port,
-		reg_read(ctx->dev, CAL_WR_DMA_OFST(ctx->csi2_port)));
-
-	val = reg_read(ctx->dev, CAL_WR_DMA_XSIZE(ctx->csi2_port));
-=======
 	val = cal_read(ctx->cal, CAL_WR_DMA_CTRL(ctx->dma_ctx));
 	cal_set_field(&val, ctx->cport, CAL_WR_DMA_CTRL_CPORT_MASK);
 	cal_set_field(&val, ctx->v_fmt.fmt.pix.height,
@@ -593,7 +422,6 @@
 		cal_read(ctx->cal, CAL_WR_DMA_OFST(ctx->dma_ctx)));
 
 	val = cal_read(ctx->cal, CAL_WR_DMA_XSIZE(ctx->dma_ctx));
->>>>>>> c1084c27
 	/* 64 bit word means no skipping */
 	cal_set_field(&val, 0, CAL_WR_DMA_XSIZE_XSKIP_MASK);
 	/*
@@ -964,31 +792,6 @@
 		if (!phy->source_node)
 			continue;
 
-<<<<<<< HEAD
-	ret = cal_get_external_info(ctx);
-	if (ret < 0)
-		goto err;
-
-	cal_runtime_get(ctx->dev);
-
-	enable_irqs(ctx);
-	camerarx_phy_enable(ctx);
-	csi2_init(ctx);
-	csi2_phy_config(ctx);
-	csi2_lane_config(ctx);
-	csi2_ctx_config(ctx);
-	pix_proc_config(ctx);
-	cal_wr_dma_config(ctx, ctx->v_fmt.fmt.pix.bytesperline,
-			  ctx->v_fmt.fmt.pix.height);
-	cal_wr_dma_addr(ctx, addr);
-	csi2_ppi_enable(ctx);
-
-	ret = v4l2_subdev_call(ctx->sensor, video, s_stream, 1);
-	if (ret) {
-		ctx_err(ctx, "stream on failed in subdev\n");
-		cal_runtime_put(ctx->dev);
-		goto err;
-=======
 		fwnode = of_fwnode_handle(phy->source_node);
 		casd = v4l2_async_notifier_add_fwnode_subdev(&cal->notifier,
 							     fwnode,
@@ -1000,7 +803,6 @@
 		}
 
 		casd->phy = phy;
->>>>>>> c1084c27
 	}
 
 	ret = v4l2_async_notifier_register(&cal->v4l2_dev, &cal->notifier);
@@ -1146,34 +948,7 @@
 
 static void cal_ctx_destroy(struct cal_ctx *ctx)
 {
-<<<<<<< HEAD
-	struct platform_device *pdev = ctx->dev->pdev;
-	struct device_node *ep_node, *port, *sensor_node, *parent;
-	struct v4l2_fwnode_endpoint *endpoint;
-	struct v4l2_async_subdev *asd;
-	u32 regval = 0;
-	int ret, index, found_port = 0, lane;
-
-	parent = pdev->dev.of_node;
-
-	endpoint = &ctx->endpoint;
-
-	ep_node = NULL;
-	port = NULL;
-	sensor_node = NULL;
-	ret = -EINVAL;
-
-	ctx_dbg(3, ctx, "Scanning Port node for csi2 port: %d\n", inst);
-	for (index = 0; index < CAL_NUM_CSI2_PORTS; index++) {
-		port = of_get_next_port(parent, port);
-		if (!port) {
-			ctx_dbg(1, ctx, "No port node found for csi2 port:%d\n",
-				index);
-			goto cleanup_exit;
-		}
-=======
 	cal_ctx_v4l2_cleanup(ctx);
->>>>>>> c1084c27
 
 	kfree(ctx);
 }
@@ -1266,26 +1041,10 @@
 	cal_dbg(1, cal, "ioresource %s at %pa - %pa\n",
 		res->name, &res->start, &res->end);
 
-<<<<<<< HEAD
-	asd = kzalloc(sizeof(*asd), GFP_KERNEL);
-	if (!asd)
-		goto cleanup_exit;
-
-	asd->match_type = V4L2_ASYNC_MATCH_FWNODE;
-	asd->match.fwnode = of_fwnode_handle(sensor_node);
-
-	ret = v4l2_async_notifier_add_subdev(&ctx->notifier, asd);
-	if (ret) {
-		ctx_err(ctx, "Error adding asd\n");
-		kfree(asd);
-		goto cleanup_exit;
-	}
-=======
 	config.reg_bits = 32;
 	config.reg_stride = 4;
 	config.val_bits = 32;
 	config.max_register = resource_size(res) - 4;
->>>>>>> c1084c27
 
 	syscon = regmap_init_mmio(NULL, base, &config);
 	if (IS_ERR(syscon)) {
