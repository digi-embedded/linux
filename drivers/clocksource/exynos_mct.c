/* linux/arch/arm/mach-exynos4/mct.c
 *
 * Copyright (c) 2011 Samsung Electronics Co., Ltd.
 *		http://www.samsung.com
 *
 * EXYNOS4 MCT(Multi-Core Timer) support
 *
 * This program is free software; you can redistribute it and/or modify
 * it under the terms of the GNU General Public License version 2 as
 * published by the Free Software Foundation.
*/

#include <linux/sched.h>
#include <linux/interrupt.h>
#include <linux/irq.h>
#include <linux/err.h>
#include <linux/clk.h>
#include <linux/clockchips.h>
#include <linux/cpu.h>
#include <linux/platform_device.h>
#include <linux/delay.h>
#include <linux/percpu.h>
#include <linux/of.h>
#include <linux/of_irq.h>
#include <linux/of_address.h>
#include <linux/clocksource.h>
#include <linux/sched_clock.h>

#define EXYNOS4_MCTREG(x)		(x)
#define EXYNOS4_MCT_G_CNT_L		EXYNOS4_MCTREG(0x100)
#define EXYNOS4_MCT_G_CNT_U		EXYNOS4_MCTREG(0x104)
#define EXYNOS4_MCT_G_CNT_WSTAT		EXYNOS4_MCTREG(0x110)
#define EXYNOS4_MCT_G_COMP0_L		EXYNOS4_MCTREG(0x200)
#define EXYNOS4_MCT_G_COMP0_U		EXYNOS4_MCTREG(0x204)
#define EXYNOS4_MCT_G_COMP0_ADD_INCR	EXYNOS4_MCTREG(0x208)
#define EXYNOS4_MCT_G_TCON		EXYNOS4_MCTREG(0x240)
#define EXYNOS4_MCT_G_INT_CSTAT		EXYNOS4_MCTREG(0x244)
#define EXYNOS4_MCT_G_INT_ENB		EXYNOS4_MCTREG(0x248)
#define EXYNOS4_MCT_G_WSTAT		EXYNOS4_MCTREG(0x24C)
#define _EXYNOS4_MCT_L_BASE		EXYNOS4_MCTREG(0x300)
#define EXYNOS4_MCT_L_BASE(x)		(_EXYNOS4_MCT_L_BASE + (0x100 * x))
#define EXYNOS4_MCT_L_MASK		(0xffffff00)

#define MCT_L_TCNTB_OFFSET		(0x00)
#define MCT_L_ICNTB_OFFSET		(0x08)
#define MCT_L_TCON_OFFSET		(0x20)
#define MCT_L_INT_CSTAT_OFFSET		(0x30)
#define MCT_L_INT_ENB_OFFSET		(0x34)
#define MCT_L_WSTAT_OFFSET		(0x40)
#define MCT_G_TCON_START		(1 << 8)
#define MCT_G_TCON_COMP0_AUTO_INC	(1 << 1)
#define MCT_G_TCON_COMP0_ENABLE		(1 << 0)
#define MCT_L_TCON_INTERVAL_MODE	(1 << 2)
#define MCT_L_TCON_INT_START		(1 << 1)
#define MCT_L_TCON_TIMER_START		(1 << 0)

#define TICK_BASE_CNT	1

enum {
	MCT_INT_SPI,
	MCT_INT_PPI
};

enum {
	MCT_G0_IRQ,
	MCT_G1_IRQ,
	MCT_G2_IRQ,
	MCT_G3_IRQ,
	MCT_L0_IRQ,
	MCT_L1_IRQ,
	MCT_L2_IRQ,
	MCT_L3_IRQ,
	MCT_L4_IRQ,
	MCT_L5_IRQ,
	MCT_L6_IRQ,
	MCT_L7_IRQ,
	MCT_NR_IRQS,
};

static void __iomem *reg_base;
static unsigned long clk_rate;
static unsigned int mct_int_type;
static int mct_irqs[MCT_NR_IRQS];

struct mct_clock_event_device {
	struct clock_event_device evt;
	unsigned long base;
	char name[10];
};

static void exynos4_mct_write(unsigned int value, unsigned long offset)
{
	unsigned long stat_addr;
	u32 mask;
	u32 i;

	writel_relaxed(value, reg_base + offset);

	if (likely(offset >= EXYNOS4_MCT_L_BASE(0))) {
		stat_addr = (offset & EXYNOS4_MCT_L_MASK) + MCT_L_WSTAT_OFFSET;
		switch (offset & ~EXYNOS4_MCT_L_MASK) {
		case MCT_L_TCON_OFFSET:
			mask = 1 << 3;		/* L_TCON write status */
			break;
		case MCT_L_ICNTB_OFFSET:
			mask = 1 << 1;		/* L_ICNTB write status */
			break;
		case MCT_L_TCNTB_OFFSET:
			mask = 1 << 0;		/* L_TCNTB write status */
			break;
		default:
			return;
		}
	} else {
		switch (offset) {
		case EXYNOS4_MCT_G_TCON:
			stat_addr = EXYNOS4_MCT_G_WSTAT;
			mask = 1 << 16;		/* G_TCON write status */
			break;
		case EXYNOS4_MCT_G_COMP0_L:
			stat_addr = EXYNOS4_MCT_G_WSTAT;
			mask = 1 << 0;		/* G_COMP0_L write status */
			break;
		case EXYNOS4_MCT_G_COMP0_U:
			stat_addr = EXYNOS4_MCT_G_WSTAT;
			mask = 1 << 1;		/* G_COMP0_U write status */
			break;
		case EXYNOS4_MCT_G_COMP0_ADD_INCR:
			stat_addr = EXYNOS4_MCT_G_WSTAT;
			mask = 1 << 2;		/* G_COMP0_ADD_INCR w status */
			break;
		case EXYNOS4_MCT_G_CNT_L:
			stat_addr = EXYNOS4_MCT_G_CNT_WSTAT;
			mask = 1 << 0;		/* G_CNT_L write status */
			break;
		case EXYNOS4_MCT_G_CNT_U:
			stat_addr = EXYNOS4_MCT_G_CNT_WSTAT;
			mask = 1 << 1;		/* G_CNT_U write status */
			break;
		default:
			return;
		}
	}

	/* Wait maximum 1 ms until written values are applied */
	for (i = 0; i < loops_per_jiffy / 1000 * HZ; i++)
		if (readl_relaxed(reg_base + stat_addr) & mask) {
			writel_relaxed(mask, reg_base + stat_addr);
			return;
		}

	panic("MCT hangs after writing %d (offset:0x%lx)\n", value, offset);
}

/* Clocksource handling */
static void exynos4_mct_frc_start(void)
{
	u32 reg;

	reg = readl_relaxed(reg_base + EXYNOS4_MCT_G_TCON);
	reg |= MCT_G_TCON_START;
	exynos4_mct_write(reg, EXYNOS4_MCT_G_TCON);
}

/**
 * exynos4_read_count_64 - Read all 64-bits of the global counter
 *
 * This will read all 64-bits of the global counter taking care to make sure
 * that the upper and lower half match.  Note that reading the MCT can be quite
 * slow (hundreds of nanoseconds) so you should use the 32-bit (lower half
 * only) version when possible.
 *
 * Returns the number of cycles in the global counter.
 */
static u64 exynos4_read_count_64(void)
{
	unsigned int lo, hi;
	u32 hi2 = readl_relaxed(reg_base + EXYNOS4_MCT_G_CNT_U);

	do {
		hi = hi2;
		lo = readl_relaxed(reg_base + EXYNOS4_MCT_G_CNT_L);
		hi2 = readl_relaxed(reg_base + EXYNOS4_MCT_G_CNT_U);
	} while (hi != hi2);

	return ((cycle_t)hi << 32) | lo;
}

/**
 * exynos4_read_count_32 - Read the lower 32-bits of the global counter
 *
 * This will read just the lower 32-bits of the global counter.  This is marked
 * as notrace so it can be used by the scheduler clock.
 *
 * Returns the number of cycles in the global counter (lower 32 bits).
 */
static u32 notrace exynos4_read_count_32(void)
{
	return readl_relaxed(reg_base + EXYNOS4_MCT_G_CNT_L);
}

static cycle_t exynos4_frc_read(struct clocksource *cs)
{
	return exynos4_read_count_32();
}

static void exynos4_frc_resume(struct clocksource *cs)
{
	exynos4_mct_frc_start();
}

static struct clocksource mct_frc = {
	.name		= "mct-frc",
	.rating		= 400,
	.read		= exynos4_frc_read,
	.mask		= CLOCKSOURCE_MASK(32),
	.flags		= CLOCK_SOURCE_IS_CONTINUOUS,
	.resume		= exynos4_frc_resume,
};

static u64 notrace exynos4_read_sched_clock(void)
{
	return exynos4_read_count_32();
}

#if defined(CONFIG_ARM)
static struct delay_timer exynos4_delay_timer;

static cycles_t exynos4_read_current_timer(void)
{
	BUILD_BUG_ON_MSG(sizeof(cycles_t) != sizeof(u32),
			 "cycles_t needs to move to 32-bit for ARM64 usage");
	return exynos4_read_count_32();
}
#endif

static int __init exynos4_clocksource_init(void)
{
	exynos4_mct_frc_start();

#if defined(CONFIG_ARM)
	exynos4_delay_timer.read_current_timer = &exynos4_read_current_timer;
	exynos4_delay_timer.freq = clk_rate;
	register_current_timer_delay(&exynos4_delay_timer);
#endif

	if (clocksource_register_hz(&mct_frc, clk_rate))
		panic("%s: can't register clocksource\n", mct_frc.name);

	sched_clock_register(exynos4_read_sched_clock, 32, clk_rate);

	return 0;
}

static void exynos4_mct_comp0_stop(void)
{
	unsigned int tcon;

	tcon = readl_relaxed(reg_base + EXYNOS4_MCT_G_TCON);
	tcon &= ~(MCT_G_TCON_COMP0_ENABLE | MCT_G_TCON_COMP0_AUTO_INC);

	exynos4_mct_write(tcon, EXYNOS4_MCT_G_TCON);
	exynos4_mct_write(0, EXYNOS4_MCT_G_INT_ENB);
}

static void exynos4_mct_comp0_start(bool periodic, unsigned long cycles)
{
	unsigned int tcon;
	cycle_t comp_cycle;

	tcon = readl_relaxed(reg_base + EXYNOS4_MCT_G_TCON);

	if (periodic) {
		tcon |= MCT_G_TCON_COMP0_AUTO_INC;
		exynos4_mct_write(cycles, EXYNOS4_MCT_G_COMP0_ADD_INCR);
	}

	comp_cycle = exynos4_read_count_64() + cycles;
	exynos4_mct_write((u32)comp_cycle, EXYNOS4_MCT_G_COMP0_L);
	exynos4_mct_write((u32)(comp_cycle >> 32), EXYNOS4_MCT_G_COMP0_U);

	exynos4_mct_write(0x1, EXYNOS4_MCT_G_INT_ENB);

	tcon |= MCT_G_TCON_COMP0_ENABLE;
	exynos4_mct_write(tcon , EXYNOS4_MCT_G_TCON);
}

static int exynos4_comp_set_next_event(unsigned long cycles,
				       struct clock_event_device *evt)
{
	exynos4_mct_comp0_start(false, cycles);

	return 0;
}

static int mct_set_state_shutdown(struct clock_event_device *evt)
{
	exynos4_mct_comp0_stop();
	return 0;
}

static int mct_set_state_periodic(struct clock_event_device *evt)
{
	unsigned long cycles_per_jiffy;

	cycles_per_jiffy = (((unsigned long long)NSEC_PER_SEC / HZ * evt->mult)
			    >> evt->shift);
	exynos4_mct_comp0_stop();
	exynos4_mct_comp0_start(true, cycles_per_jiffy);
	return 0;
}

static struct clock_event_device mct_comp_device = {
	.name			= "mct-comp",
	.features		= CLOCK_EVT_FEAT_PERIODIC |
				  CLOCK_EVT_FEAT_ONESHOT,
	.rating			= 250,
	.set_next_event		= exynos4_comp_set_next_event,
	.set_state_periodic	= mct_set_state_periodic,
	.set_state_shutdown	= mct_set_state_shutdown,
	.set_state_oneshot	= mct_set_state_shutdown,
	.set_state_oneshot_stopped = mct_set_state_shutdown,
	.tick_resume		= mct_set_state_shutdown,
};

static irqreturn_t exynos4_mct_comp_isr(int irq, void *dev_id)
{
	struct clock_event_device *evt = dev_id;

	exynos4_mct_write(0x1, EXYNOS4_MCT_G_INT_CSTAT);

	evt->event_handler(evt);

	return IRQ_HANDLED;
}

static struct irqaction mct_comp_event_irq = {
	.name		= "mct_comp_irq",
	.flags		= IRQF_TIMER | IRQF_IRQPOLL,
	.handler	= exynos4_mct_comp_isr,
	.dev_id		= &mct_comp_device,
};

static int exynos4_clockevent_init(void)
{
	mct_comp_device.cpumask = cpumask_of(0);
	clockevents_config_and_register(&mct_comp_device, clk_rate,
					0xf, 0xffffffff);
	setup_irq(mct_irqs[MCT_G0_IRQ], &mct_comp_event_irq);

	return 0;
}

static DEFINE_PER_CPU(struct mct_clock_event_device, percpu_mct_tick);

/* Clock event handling */
static void exynos4_mct_tick_stop(struct mct_clock_event_device *mevt)
{
	unsigned long tmp;
	unsigned long mask = MCT_L_TCON_INT_START | MCT_L_TCON_TIMER_START;
	unsigned long offset = mevt->base + MCT_L_TCON_OFFSET;

	tmp = readl_relaxed(reg_base + offset);
	if (tmp & mask) {
		tmp &= ~mask;
		exynos4_mct_write(tmp, offset);
	}
}

static void exynos4_mct_tick_start(unsigned long cycles,
				   struct mct_clock_event_device *mevt)
{
	unsigned long tmp;

	exynos4_mct_tick_stop(mevt);

	tmp = (1 << 31) | cycles;	/* MCT_L_UPDATE_ICNTB */

	/* update interrupt count buffer */
	exynos4_mct_write(tmp, mevt->base + MCT_L_ICNTB_OFFSET);

	/* enable MCT tick interrupt */
	exynos4_mct_write(0x1, mevt->base + MCT_L_INT_ENB_OFFSET);

	tmp = readl_relaxed(reg_base + mevt->base + MCT_L_TCON_OFFSET);
	tmp |= MCT_L_TCON_INT_START | MCT_L_TCON_TIMER_START |
	       MCT_L_TCON_INTERVAL_MODE;
	exynos4_mct_write(tmp, mevt->base + MCT_L_TCON_OFFSET);
}

static int exynos4_tick_set_next_event(unsigned long cycles,
				       struct clock_event_device *evt)
{
	struct mct_clock_event_device *mevt;

	mevt = container_of(evt, struct mct_clock_event_device, evt);
	exynos4_mct_tick_start(cycles, mevt);
	return 0;
}

static int set_state_shutdown(struct clock_event_device *evt)
{
	struct mct_clock_event_device *mevt;

	mevt = container_of(evt, struct mct_clock_event_device, evt);
	exynos4_mct_tick_stop(mevt);
	return 0;
}

static int set_state_periodic(struct clock_event_device *evt)
{
	struct mct_clock_event_device *mevt;
	unsigned long cycles_per_jiffy;

	mevt = container_of(evt, struct mct_clock_event_device, evt);
	cycles_per_jiffy = (((unsigned long long)NSEC_PER_SEC / HZ * evt->mult)
			    >> evt->shift);
	exynos4_mct_tick_stop(mevt);
	exynos4_mct_tick_start(cycles_per_jiffy, mevt);
	return 0;
}

static void exynos4_mct_tick_clear(struct mct_clock_event_device *mevt)
{
	/*
	 * This is for supporting oneshot mode.
	 * Mct would generate interrupt periodically
	 * without explicit stopping.
	 */
	if (!clockevent_state_periodic(&mevt->evt))
		exynos4_mct_tick_stop(mevt);

	/* Clear the MCT tick interrupt */
	if (readl_relaxed(reg_base + mevt->base + MCT_L_INT_CSTAT_OFFSET) & 1)
		exynos4_mct_write(0x1, mevt->base + MCT_L_INT_CSTAT_OFFSET);
}

static irqreturn_t exynos4_mct_tick_isr(int irq, void *dev_id)
{
	struct mct_clock_event_device *mevt = dev_id;
	struct clock_event_device *evt = &mevt->evt;

	exynos4_mct_tick_clear(mevt);

	evt->event_handler(evt);

	return IRQ_HANDLED;
}

static int exynos4_mct_starting_cpu(unsigned int cpu)
{
	struct mct_clock_event_device *mevt =
		per_cpu_ptr(&percpu_mct_tick, cpu);
	struct clock_event_device *evt = &mevt->evt;

	mevt->base = EXYNOS4_MCT_L_BASE(cpu);
	snprintf(mevt->name, sizeof(mevt->name), "mct_tick%d", cpu);

	evt->name = mevt->name;
	evt->cpumask = cpumask_of(cpu);
	evt->set_next_event = exynos4_tick_set_next_event;
	evt->set_state_periodic = set_state_periodic;
	evt->set_state_shutdown = set_state_shutdown;
	evt->set_state_oneshot = set_state_shutdown;
	evt->set_state_oneshot_stopped = set_state_shutdown;
	evt->tick_resume = set_state_shutdown;
	evt->features = CLOCK_EVT_FEAT_PERIODIC | CLOCK_EVT_FEAT_ONESHOT;
	evt->rating = 450;

	exynos4_mct_write(TICK_BASE_CNT, mevt->base + MCT_L_TCNTB_OFFSET);

	if (mct_int_type == MCT_INT_SPI) {

		if (evt->irq == -1)
			return -EIO;

		irq_force_affinity(evt->irq, cpumask_of(cpu));
		enable_irq(evt->irq);
	} else {
		enable_percpu_irq(mct_irqs[MCT_L0_IRQ], 0);
	}
	clockevents_config_and_register(evt, clk_rate / (TICK_BASE_CNT + 1),
					0xf, 0x7fffffff);

	return 0;
}

static int exynos4_mct_dying_cpu(unsigned int cpu)
{
<<<<<<< HEAD
	evt->set_mode(CLOCK_EVT_MODE_UNUSED, evt);
	if (mct_int_type == MCT_INT_SPI) {
		if (evt->irq != -1)
			disable_irq_nosync(evt->irq);
	} else {
		disable_percpu_irq(mct_irqs[MCT_L0_IRQ]);
	}
}

static int exynos4_mct_cpu_notify(struct notifier_block *self,
					   unsigned long action, void *hcpu)
{
	struct mct_clock_event_device *mevt;
=======
	struct mct_clock_event_device *mevt =
		per_cpu_ptr(&percpu_mct_tick, cpu);
	struct clock_event_device *evt = &mevt->evt;
>>>>>>> f2ed3bfc

	evt->set_state_shutdown(evt);
	if (mct_int_type == MCT_INT_SPI) {
		if (evt->irq != -1)
			disable_irq_nosync(evt->irq);
		exynos4_mct_write(0x1, mevt->base + MCT_L_INT_CSTAT_OFFSET);
	} else {
		disable_percpu_irq(mct_irqs[MCT_L0_IRQ]);
	}
	return 0;
}

static int __init exynos4_timer_resources(struct device_node *np, void __iomem *base)
{
	int err, cpu;
<<<<<<< HEAD
	struct mct_clock_event_device *mevt = this_cpu_ptr(&percpu_mct_tick);
=======
>>>>>>> f2ed3bfc
	struct clk *mct_clk, *tick_clk;

	tick_clk = np ? of_clk_get_by_name(np, "fin_pll") :
				clk_get(NULL, "fin_pll");
	if (IS_ERR(tick_clk))
		panic("%s: unable to determine tick clock rate\n", __func__);
	clk_rate = clk_get_rate(tick_clk);

	mct_clk = np ? of_clk_get_by_name(np, "mct") : clk_get(NULL, "mct");
	if (IS_ERR(mct_clk))
		panic("%s: unable to retrieve mct clock instance\n", __func__);
	clk_prepare_enable(mct_clk);

	reg_base = base;
	if (!reg_base)
		panic("%s: unable to ioremap mct address space\n", __func__);

	if (mct_int_type == MCT_INT_PPI) {

		err = request_percpu_irq(mct_irqs[MCT_L0_IRQ],
					 exynos4_mct_tick_isr, "MCT",
					 &percpu_mct_tick);
		WARN(err, "MCT: can't request IRQ %d (%d)\n",
		     mct_irqs[MCT_L0_IRQ], err);
	} else {
		for_each_possible_cpu(cpu) {
			int mct_irq = mct_irqs[MCT_L0_IRQ + cpu];
			struct mct_clock_event_device *pcpu_mevt =
				per_cpu_ptr(&percpu_mct_tick, cpu);

			pcpu_mevt->evt.irq = -1;

			irq_set_status_flags(mct_irq, IRQ_NOAUTOEN);
			if (request_irq(mct_irq,
					exynos4_mct_tick_isr,
					IRQF_TIMER | IRQF_NOBALANCING,
					pcpu_mevt->name, pcpu_mevt)) {
				pr_err("exynos-mct: cannot register IRQ (cpu%d)\n",
									cpu);

				continue;
			}
			pcpu_mevt->evt.irq = mct_irq;
		}
	}

	/* Install hotplug callbacks which configure the timer on this CPU */
	err = cpuhp_setup_state(CPUHP_AP_EXYNOS4_MCT_TIMER_STARTING,
				"AP_EXYNOS4_MCT_TIMER_STARTING",
				exynos4_mct_starting_cpu,
				exynos4_mct_dying_cpu);
	if (err)
		goto out_irq;

	return 0;

out_irq:
	free_percpu_irq(mct_irqs[MCT_L0_IRQ], &percpu_mct_tick);
	return err;
}

static int __init mct_init_dt(struct device_node *np, unsigned int int_type)
{
	u32 nr_irqs, i;
	int ret;

	mct_int_type = int_type;

	/* This driver uses only one global timer interrupt */
	mct_irqs[MCT_G0_IRQ] = irq_of_parse_and_map(np, MCT_G0_IRQ);

	/*
	 * Find out the number of local irqs specified. The local
	 * timer irqs are specified after the four global timer
	 * irqs are specified.
	 */
#ifdef CONFIG_OF
	nr_irqs = of_irq_count(np);
#else
	nr_irqs = 0;
#endif
	for (i = MCT_L0_IRQ; i < nr_irqs; i++)
		mct_irqs[i] = irq_of_parse_and_map(np, i);

	ret = exynos4_timer_resources(np, of_iomap(np, 0));
	if (ret)
		return ret;

	ret = exynos4_clocksource_init();
	if (ret)
		return ret;

	return exynos4_clockevent_init();
}


static int __init mct_init_spi(struct device_node *np)
{
	return mct_init_dt(np, MCT_INT_SPI);
}

static int __init mct_init_ppi(struct device_node *np)
{
	return mct_init_dt(np, MCT_INT_PPI);
}
CLOCKSOURCE_OF_DECLARE(exynos4210, "samsung,exynos4210-mct", mct_init_spi);
CLOCKSOURCE_OF_DECLARE(exynos4412, "samsung,exynos4412-mct", mct_init_ppi);<|MERGE_RESOLUTION|>--- conflicted
+++ resolved
@@ -487,25 +487,9 @@
 
 static int exynos4_mct_dying_cpu(unsigned int cpu)
 {
-<<<<<<< HEAD
-	evt->set_mode(CLOCK_EVT_MODE_UNUSED, evt);
-	if (mct_int_type == MCT_INT_SPI) {
-		if (evt->irq != -1)
-			disable_irq_nosync(evt->irq);
-	} else {
-		disable_percpu_irq(mct_irqs[MCT_L0_IRQ]);
-	}
-}
-
-static int exynos4_mct_cpu_notify(struct notifier_block *self,
-					   unsigned long action, void *hcpu)
-{
-	struct mct_clock_event_device *mevt;
-=======
 	struct mct_clock_event_device *mevt =
 		per_cpu_ptr(&percpu_mct_tick, cpu);
 	struct clock_event_device *evt = &mevt->evt;
->>>>>>> f2ed3bfc
 
 	evt->set_state_shutdown(evt);
 	if (mct_int_type == MCT_INT_SPI) {
@@ -521,10 +505,6 @@
 static int __init exynos4_timer_resources(struct device_node *np, void __iomem *base)
 {
 	int err, cpu;
-<<<<<<< HEAD
-	struct mct_clock_event_device *mevt = this_cpu_ptr(&percpu_mct_tick);
-=======
->>>>>>> f2ed3bfc
 	struct clk *mct_clk, *tick_clk;
 
 	tick_clk = np ? of_clk_get_by_name(np, "fin_pll") :
