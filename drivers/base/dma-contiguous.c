/*
 * Contiguous Memory Allocator for DMA mapping framework
 * Copyright (c) 2010-2011 by Samsung Electronics.
 * Written by:
 *	Marek Szyprowski <m.szyprowski@samsung.com>
 *	Michal Nazarewicz <mina86@mina86.com>
 *
 * This program is free software; you can redistribute it and/or
 * modify it under the terms of the GNU General Public License as
 * published by the Free Software Foundation; either version 2 of the
 * License or (at your optional) any later version of the license.
 */

#define pr_fmt(fmt) "cma: " fmt

#ifdef CONFIG_CMA_DEBUG
#ifndef DEBUG
#  define DEBUG
#endif
#endif

#include <asm/page.h>
#include <asm/dma-contiguous.h>

#include <linux/memblock.h>
#include <linux/err.h>
#include <linux/sizes.h>
#include <linux/dma-contiguous.h>
#include <linux/cma.h>

#ifdef CONFIG_CMA_SIZE_MBYTES
#define CMA_SIZE_MBYTES CONFIG_CMA_SIZE_MBYTES
#else
#define CMA_SIZE_MBYTES 0
#endif

<<<<<<< HEAD
#define MAX_CMA_SIZE (416 * SZ_1M)
=======
struct cma *dma_contiguous_default_area;
>>>>>>> 33e8bb5d

/*
 * Default global CMA area size can be defined in kernel's .config.
 * This is useful mainly for distro maintainers to create a kernel
 * that works correctly for most supported systems.
 * The size can be set in bytes or as a percentage of the total memory
 * in the system.
 *
 * Users, who want to set the size of global CMA area for their system
 * should use cma= kernel parameter.
 */
static const phys_addr_t size_bytes = CMA_SIZE_MBYTES * SZ_1M;
static phys_addr_t size_cmdline = -1;
static phys_addr_t base_cmdline;
static phys_addr_t limit_cmdline;

static int __init early_cma(char *p)
{
	pr_debug("%s(%s)\n", __func__, p);
	size_cmdline = memparse(p, &p);
	if (*p != '@')
		return 0;
	base_cmdline = memparse(p + 1, &p);
	if (*p != '-') {
		limit_cmdline = base_cmdline + size_cmdline;
		return 0;
	}
	limit_cmdline = memparse(p + 1, &p);

	return 0;
}
early_param("cma", early_cma);

#ifdef CONFIG_CMA_SIZE_PERCENTAGE

static phys_addr_t __init __maybe_unused cma_early_percent_memory(void)
{
	struct memblock_region *reg;
	unsigned long total_pages = 0;

	/*
	 * We cannot use memblock_phys_mem_size() here, because
	 * memblock_analyze() has not been called yet.
	 */
	for_each_memblock(memory, reg)
		total_pages += memblock_region_memory_end_pfn(reg) -
			       memblock_region_memory_base_pfn(reg);

	return (total_pages * CONFIG_CMA_SIZE_PERCENTAGE / 100) << PAGE_SHIFT;
}

#else

static inline __maybe_unused phys_addr_t cma_early_percent_memory(void)
{
	return 0;
}

#endif

/**
 * dma_contiguous_reserve() - reserve area(s) for contiguous memory handling
 * @limit: End address of the reserved memory (optional, 0 for any).
 *
 * This function reserves memory from early allocator. It should be
 * called by arch specific code once the early allocator (memblock or bootmem)
 * has been activated and all other subsystems have already allocated/reserved
 * memory.
 */
void __init dma_contiguous_reserve(phys_addr_t limit)
{
	phys_addr_t selected_size = 0;
	phys_addr_t selected_base = 0;
	phys_addr_t selected_limit = limit;
	bool fixed = false;

	pr_debug("%s(limit %08lx)\n", __func__, (unsigned long)limit);

	if (size_cmdline != -1) {
		selected_size = size_cmdline;
		selected_base = base_cmdline;
		selected_limit = min_not_zero(limit_cmdline, limit);
		if (base_cmdline + size_cmdline == limit_cmdline)
			fixed = true;
	} else {
#ifdef CONFIG_CMA_SIZE_SEL_MBYTES
		selected_size = size_bytes;
#elif defined(CONFIG_CMA_SIZE_SEL_PERCENTAGE)
		selected_size = cma_early_percent_memory();
#elif defined(CONFIG_CMA_SIZE_SEL_MIN)
		selected_size = min(size_bytes, cma_early_percent_memory());
#elif defined(CONFIG_CMA_SIZE_SEL_MAX)
		selected_size = max(size_bytes, cma_early_percent_memory());
#endif
	}

	if (selected_size && !dma_contiguous_default_area) {
		pr_debug("%s: reserving %ld MiB for global area\n", __func__,
			 (unsigned long)selected_size / SZ_1M);

<<<<<<< HEAD
#ifdef CONFIG_CMA_SIZE_SEL_PERCENTAGE
		if (selected_size > MAX_CMA_SIZE) {
			pr_warn("requested %ld MiB, using maximum of %ld MiB instead", 
				(unsigned long) selected_size / SZ_1M,
				(unsigned long) MAX_CMA_SIZE / SZ_1M);
			selected_size = MAX_CMA_SIZE;
		}
#endif

		dma_contiguous_reserve_area(selected_size, 0, limit,
					    &dma_contiguous_default_area);
=======
		dma_contiguous_reserve_area(selected_size, selected_base,
					    selected_limit,
					    &dma_contiguous_default_area,
					    fixed);
>>>>>>> 33e8bb5d
	}
}

/**
 * dma_contiguous_reserve_area() - reserve custom contiguous area
 * @size: Size of the reserved area (in bytes),
 * @base: Base address of the reserved area optional, use 0 for any
 * @limit: End address of the reserved memory (optional, 0 for any).
 * @res_cma: Pointer to store the created cma region.
 * @fixed: hint about where to place the reserved area
 *
 * This function reserves memory from early allocator. It should be
 * called by arch specific code once the early allocator (memblock or bootmem)
 * has been activated and all other subsystems have already allocated/reserved
 * memory. This function allows to create custom reserved areas for specific
 * devices.
 *
 * If @fixed is true, reserve contiguous area at exactly @base.  If false,
 * reserve in range from @base to @limit.
 */
int __init dma_contiguous_reserve_area(phys_addr_t size, phys_addr_t base,
				       phys_addr_t limit, struct cma **res_cma,
				       bool fixed)
{
	int ret;

	ret = cma_declare_contiguous(base, size, limit, 0, 0, fixed, res_cma);
	if (ret)
		return ret;

	/* Architecture specific contiguous memory fixup. */
	dma_contiguous_early_fixup(cma_get_base(*res_cma),
				cma_get_size(*res_cma));

	return 0;
}

/**
 * dma_alloc_from_contiguous() - allocate pages from contiguous area
 * @dev:   Pointer to device for which the allocation is performed.
 * @count: Requested number of pages.
 * @align: Requested alignment of pages (in PAGE_SIZE order).
 *
 * This function allocates memory buffer for specified device. It uses
 * device specific contiguous memory area if available or the default
 * global one. Requires architecture specific dev_get_cma_area() helper
 * function.
 */
struct page *dma_alloc_from_contiguous(struct device *dev, int count,
				       unsigned int align)
{
	if (align > CONFIG_CMA_ALIGNMENT)
		align = CONFIG_CMA_ALIGNMENT;

	return cma_alloc(dev_get_cma_area(dev), count, align);
}

/**
 * dma_release_from_contiguous() - release allocated pages
 * @dev:   Pointer to device for which the pages were allocated.
 * @pages: Allocated pages.
 * @count: Number of allocated pages.
 *
 * This function releases memory allocated by dma_alloc_from_contiguous().
 * It returns false when provided pages do not belong to contiguous area and
 * true otherwise.
 */
bool dma_release_from_contiguous(struct device *dev, struct page *pages,
				 int count)
{
	return cma_release(dev_get_cma_area(dev), pages, count);
}

/*
 * Support for reserved memory regions defined in device tree
 */
#ifdef CONFIG_OF_RESERVED_MEM
#include <linux/of.h>
#include <linux/of_fdt.h>
#include <linux/of_reserved_mem.h>

#undef pr_fmt
#define pr_fmt(fmt) fmt

static int rmem_cma_device_init(struct reserved_mem *rmem, struct device *dev)
{
	dev_set_cma_area(dev, rmem->priv);
	return 0;
}

static void rmem_cma_device_release(struct reserved_mem *rmem,
				    struct device *dev)
{
	dev_set_cma_area(dev, NULL);
}

static const struct reserved_mem_ops rmem_cma_ops = {
	.device_init	= rmem_cma_device_init,
	.device_release = rmem_cma_device_release,
};

static int __init rmem_cma_setup(struct reserved_mem *rmem)
{
	phys_addr_t align = PAGE_SIZE << max(MAX_ORDER - 1, pageblock_order);
	phys_addr_t mask = align - 1;
	unsigned long node = rmem->fdt_node;
	struct cma *cma;
	int err;

	if (!of_get_flat_dt_prop(node, "reusable", NULL) ||
	    of_get_flat_dt_prop(node, "no-map", NULL))
		return -EINVAL;

	if ((rmem->base & mask) || (rmem->size & mask)) {
		pr_err("Reserved memory: incorrect alignment of CMA region\n");
		return -EINVAL;
	}

	err = cma_init_reserved_mem(rmem->base, rmem->size, 0, &cma);
	if (err) {
		pr_err("Reserved memory: unable to setup CMA region\n");
		return err;
	}
	/* Architecture specific contiguous memory fixup. */
	dma_contiguous_early_fixup(rmem->base, rmem->size);

	if (of_get_flat_dt_prop(node, "linux,cma-default", NULL))
		dma_contiguous_set_default(cma);

	rmem->ops = &rmem_cma_ops;
	rmem->priv = cma;

	pr_info("Reserved memory: created CMA memory pool at %pa, size %ld MiB\n",
		&rmem->base, (unsigned long)rmem->size / SZ_1M);

	return 0;
}
RESERVEDMEM_OF_DECLARE(cma, "shared-dma-pool", rmem_cma_setup);
#endif<|MERGE_RESOLUTION|>--- conflicted
+++ resolved
@@ -34,11 +34,7 @@
 #define CMA_SIZE_MBYTES 0
 #endif
 
-<<<<<<< HEAD
-#define MAX_CMA_SIZE (416 * SZ_1M)
-=======
 struct cma *dma_contiguous_default_area;
->>>>>>> 33e8bb5d
 
 /*
  * Default global CMA area size can be defined in kernel's .config.
@@ -139,24 +135,10 @@
 		pr_debug("%s: reserving %ld MiB for global area\n", __func__,
 			 (unsigned long)selected_size / SZ_1M);
 
-<<<<<<< HEAD
-#ifdef CONFIG_CMA_SIZE_SEL_PERCENTAGE
-		if (selected_size > MAX_CMA_SIZE) {
-			pr_warn("requested %ld MiB, using maximum of %ld MiB instead", 
-				(unsigned long) selected_size / SZ_1M,
-				(unsigned long) MAX_CMA_SIZE / SZ_1M);
-			selected_size = MAX_CMA_SIZE;
-		}
-#endif
-
-		dma_contiguous_reserve_area(selected_size, 0, limit,
-					    &dma_contiguous_default_area);
-=======
 		dma_contiguous_reserve_area(selected_size, selected_base,
 					    selected_limit,
 					    &dma_contiguous_default_area,
 					    fixed);
->>>>>>> 33e8bb5d
 	}
 }
 
