--- conflicted
+++ resolved
@@ -1245,29 +1245,10 @@
 }
 static DEVICE_ATTR_RO(modalias);
 
-<<<<<<< HEAD
-static inline int __platform_match(struct device *dev, const void *drv)
-{
-	return platform_match(dev, (struct device_driver *)drv);
-}
-
-/**
- * platform_find_device_by_driver - Find a platform device with a given
- * driver.
- * @start: The device to start the search from.
- * @drv: The device driver to look for.
- */
-struct device *platform_find_device_by_driver(struct device *start,
-					      const struct device_driver *drv)
-{
-	return bus_find_device(&platform_bus_type, start, drv,
-			       __platform_match);
-=======
 static ssize_t numa_node_show(struct device *dev,
 			      struct device_attribute *attr, char *buf)
 {
 	return sysfs_emit(buf, "%d\n", dev_to_node(dev));
->>>>>>> c1084c27
 }
 static DEVICE_ATTR_RO(numa_node);
 
