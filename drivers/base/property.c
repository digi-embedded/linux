--- conflicted
+++ resolved
@@ -1066,15 +1066,9 @@
 	ep = fwnode_call_ptr_op(parent, graph_get_next_endpoint, prev);
 	if (ep)
 		goto out_put_port_parent;
-<<<<<<< HEAD
 
 	ep = fwnode_graph_get_next_endpoint(parent->secondary, NULL);
 
-=======
-
-	ep = fwnode_graph_get_next_endpoint(parent->secondary, NULL);
-
->>>>>>> ccf0a997
 out_put_port_parent:
 	fwnode_handle_put(port_parent);
 	return ep;
