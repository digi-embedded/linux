--- conflicted
+++ resolved
@@ -1532,11 +1532,8 @@
 		mutex_destroy(&map->mutex);
 	kfree_const(map->name);
 	kfree(map->patch);
-<<<<<<< HEAD
-=======
 	if (map->bus && map->bus->free_on_exit)
 		kfree(map->bus);
->>>>>>> c1084c27
 	kfree(map);
 }
 EXPORT_SYMBOL_GPL(regmap_exit);
