/*
 * Register map access API - MMIO support
 *
 * Copyright (c) 2012, NVIDIA CORPORATION.  All rights reserved.
 *
 * This program is free software; you can redistribute it and/or modify it
 * under the terms and conditions of the GNU General Public License,
 * version 2, as published by the Free Software Foundation.
 *
 * This program is distributed in the hope it will be useful, but WITHOUT
 * ANY WARRANTY; without even the implied warranty of MERCHANTABILITY or
 * FITNESS FOR A PARTICULAR PURPOSE.  See the GNU General Public License for
 * more details.
 *
 * You should have received a copy of the GNU General Public License
 * along with this program.  If not, see <http://www.gnu.org/licenses/>.
 */

#include <linux/clk.h>
#include <linux/err.h>
#include <linux/io.h>
#include <linux/module.h>
#include <linux/regmap.h>
#include <linux/slab.h>

#include "internal.h"

struct regmap_mmio_context {
	void __iomem *regs;
	unsigned val_bytes;
	struct clk *clk;

	void (*reg_write)(struct regmap_mmio_context *ctx,
			  unsigned int reg, unsigned int val);
	unsigned int (*reg_read)(struct regmap_mmio_context *ctx,
			         unsigned int reg);
};

static int regmap_mmio_regbits_check(size_t reg_bits)
{
	switch (reg_bits) {
	case 8:
	case 16:
	case 32:
#ifdef CONFIG_64BIT
	case 64:
#endif
		return 0;
	default:
		return -EINVAL;
	}
}

static int regmap_mmio_get_min_stride(size_t val_bits)
{
	int min_stride;

	switch (val_bits) {
	case 8:
		/* The core treats 0 as 1 */
		min_stride = 0;
		return 0;
	case 16:
		min_stride = 2;
		break;
	case 32:
		min_stride = 4;
		break;
#ifdef CONFIG_64BIT
	case 64:
		min_stride = 8;
		break;
#endif
	default:
		return -EINVAL;
	}

	return min_stride;
}

static void regmap_mmio_write8(struct regmap_mmio_context *ctx,
				unsigned int reg,
				unsigned int val)
{
	writeb(val, ctx->regs + reg);
}

static void regmap_mmio_write16le(struct regmap_mmio_context *ctx,
				  unsigned int reg,
				  unsigned int val)
{
	writew(val, ctx->regs + reg);
}

static void regmap_mmio_write16be(struct regmap_mmio_context *ctx,
				  unsigned int reg,
				  unsigned int val)
{
	iowrite16be(val, ctx->regs + reg);
}

static void regmap_mmio_write32le(struct regmap_mmio_context *ctx,
				  unsigned int reg,
				  unsigned int val)
{
	writel(val, ctx->regs + reg);
}

static void regmap_mmio_write32be(struct regmap_mmio_context *ctx,
				  unsigned int reg,
				  unsigned int val)
{
	iowrite32be(val, ctx->regs + reg);
}

#ifdef CONFIG_64BIT
static void regmap_mmio_write64le(struct regmap_mmio_context *ctx,
				  unsigned int reg,
				  unsigned int val)
{
	writeq(val, ctx->regs + reg);
}
#endif

static int regmap_mmio_write(void *context, unsigned int reg, unsigned int val)
{
	struct regmap_mmio_context *ctx = context;
	int ret;

	if (!IS_ERR(ctx->clk)) {
		ret = clk_enable(ctx->clk);
		if (ret < 0)
			return ret;
	}

	ctx->reg_write(ctx, reg, val);

	if (!IS_ERR(ctx->clk))
		clk_disable(ctx->clk);

	return 0;
}

static unsigned int regmap_mmio_read8(struct regmap_mmio_context *ctx,
				      unsigned int reg)
{
	return readb(ctx->regs + reg);
}

static unsigned int regmap_mmio_read16le(struct regmap_mmio_context *ctx,
				         unsigned int reg)
{
	return readw(ctx->regs + reg);
}

static unsigned int regmap_mmio_read16be(struct regmap_mmio_context *ctx,
				         unsigned int reg)
{
	return ioread16be(ctx->regs + reg);
}

static unsigned int regmap_mmio_read32le(struct regmap_mmio_context *ctx,
				         unsigned int reg)
{
	return readl(ctx->regs + reg);
}

static unsigned int regmap_mmio_read32be(struct regmap_mmio_context *ctx,
				         unsigned int reg)
{
	return ioread32be(ctx->regs + reg);
}

#ifdef CONFIG_64BIT
static unsigned int regmap_mmio_read64le(struct regmap_mmio_context *ctx,
				         unsigned int reg)
{
	return readq(ctx->regs + reg);
}
#endif

static int regmap_mmio_read(void *context, unsigned int reg, unsigned int *val)
{
	struct regmap_mmio_context *ctx = context;
	int ret;

	if (!IS_ERR(ctx->clk)) {
		ret = clk_enable(ctx->clk);
		if (ret < 0)
			return ret;
	}

	*val = ctx->reg_read(ctx, reg);

	if (!IS_ERR(ctx->clk))
		clk_disable(ctx->clk);

	return 0;
}

static void regmap_mmio_free_context(void *context)
{
	struct regmap_mmio_context *ctx = context;

	if (!IS_ERR(ctx->clk)) {
		clk_unprepare(ctx->clk);
		clk_put(ctx->clk);
	}
	kfree(context);
}

static const struct regmap_bus regmap_mmio = {
	.fast_io = true,
	.reg_write = regmap_mmio_write,
	.reg_read = regmap_mmio_read,
	.free_context = regmap_mmio_free_context,
	.val_format_endian_default = REGMAP_ENDIAN_LITTLE,
};

static struct regmap_mmio_context *regmap_mmio_gen_context(struct device *dev,
					const char *clk_id,
					void __iomem *regs,
					const struct regmap_config *config)
{
	struct regmap_mmio_context *ctx;
	int min_stride;
	int ret;

	ret = regmap_mmio_regbits_check(config->reg_bits);
	if (ret)
		return ERR_PTR(ret);

	if (config->pad_bits)
		return ERR_PTR(-EINVAL);

	min_stride = regmap_mmio_get_min_stride(config->val_bits);
	if (min_stride < 0)
		return ERR_PTR(min_stride);

	if (config->reg_stride < min_stride)
		return ERR_PTR(-EINVAL);

	ctx = kzalloc(sizeof(*ctx), GFP_KERNEL);
	if (!ctx)
		return ERR_PTR(-ENOMEM);

	ctx->regs = regs;
	ctx->val_bytes = config->val_bits / 8;
	ctx->clk = ERR_PTR(-ENODEV);

<<<<<<< HEAD
=======
	switch (regmap_get_val_endian(dev, &regmap_mmio, config)) {
	case REGMAP_ENDIAN_DEFAULT:
	case REGMAP_ENDIAN_LITTLE:
#ifdef __LITTLE_ENDIAN
	case REGMAP_ENDIAN_NATIVE:
#endif
		switch (config->val_bits) {
		case 8:
			ctx->reg_read = regmap_mmio_read8;
			ctx->reg_write = regmap_mmio_write8;
			break;
		case 16:
			ctx->reg_read = regmap_mmio_read16le;
			ctx->reg_write = regmap_mmio_write16le;
			break;
		case 32:
			ctx->reg_read = regmap_mmio_read32le;
			ctx->reg_write = regmap_mmio_write32le;
			break;
#ifdef CONFIG_64BIT
		case 64:
			ctx->reg_read = regmap_mmio_read64le;
			ctx->reg_write = regmap_mmio_write64le;
			break;
#endif
		default:
			ret = -EINVAL;
			goto err_free;
		}
		break;
	case REGMAP_ENDIAN_BIG:
#ifdef __BIG_ENDIAN
	case REGMAP_ENDIAN_NATIVE:
#endif
		switch (config->val_bits) {
		case 8:
			ctx->reg_read = regmap_mmio_read8;
			ctx->reg_write = regmap_mmio_write8;
			break;
		case 16:
			ctx->reg_read = regmap_mmio_read16be;
			ctx->reg_write = regmap_mmio_write16be;
			break;
		case 32:
			ctx->reg_read = regmap_mmio_read32be;
			ctx->reg_write = regmap_mmio_write32be;
			break;
		default:
			ret = -EINVAL;
			goto err_free;
		}
		break;
	default:
		ret = -EINVAL;
		goto err_free;
	}

>>>>>>> f2ed3bfc
	ctx->clk = clk_get(dev, clk_id);
	if (!IS_ERR(ctx->clk)) {
		ret = clk_prepare(ctx->clk);
		if (ret < 0) {
			clk_put(ctx->clk);
			goto err_free;
		}
	} else {
		ctx->clk = NULL;
	}

	return ctx;

err_free:
	kfree(ctx);

	return ERR_PTR(ret);
}

struct regmap *__regmap_init_mmio_clk(struct device *dev, const char *clk_id,
				      void __iomem *regs,
				      const struct regmap_config *config,
				      struct lock_class_key *lock_key,
				      const char *lock_name)
{
	struct regmap_mmio_context *ctx;

	ctx = regmap_mmio_gen_context(dev, clk_id, regs, config);
	if (IS_ERR(ctx))
		return ERR_CAST(ctx);

	return __regmap_init(dev, &regmap_mmio, ctx, config,
			     lock_key, lock_name);
}
EXPORT_SYMBOL_GPL(__regmap_init_mmio_clk);

struct regmap *__devm_regmap_init_mmio_clk(struct device *dev,
					   const char *clk_id,
					   void __iomem *regs,
					   const struct regmap_config *config,
					   struct lock_class_key *lock_key,
					   const char *lock_name)
{
	struct regmap_mmio_context *ctx;

	ctx = regmap_mmio_gen_context(dev, clk_id, regs, config);
	if (IS_ERR(ctx))
		return ERR_CAST(ctx);

	return __devm_regmap_init(dev, &regmap_mmio, ctx, config,
				  lock_key, lock_name);
}
EXPORT_SYMBOL_GPL(__devm_regmap_init_mmio_clk);

MODULE_LICENSE("GPL v2");<|MERGE_RESOLUTION|>--- conflicted
+++ resolved
@@ -248,8 +248,6 @@
 	ctx->val_bytes = config->val_bits / 8;
 	ctx->clk = ERR_PTR(-ENODEV);
 
-<<<<<<< HEAD
-=======
 	switch (regmap_get_val_endian(dev, &regmap_mmio, config)) {
 	case REGMAP_ENDIAN_DEFAULT:
 	case REGMAP_ENDIAN_LITTLE:
@@ -307,7 +305,6 @@
 		goto err_free;
 	}
 
->>>>>>> f2ed3bfc
 	ctx->clk = clk_get(dev, clk_id);
 	if (!IS_ERR(ctx->clk)) {
 		ret = clk_prepare(ctx->clk);
