/*
 * drivers/base/power/common.c - Common device power management code.
 *
 * Copyright (C) 2011 Rafael J. Wysocki <rjw@sisk.pl>, Renesas Electronics Corp.
 *
 * This file is released under the GPLv2.
 */

#include <linux/kernel.h>
#include <linux/device.h>
#include <linux/export.h>
#include <linux/slab.h>
#include <linux/pm_clock.h>
#include <linux/acpi.h>
#include <linux/pm_domain.h>

/**
 * dev_pm_get_subsys_data - Create or refcount power.subsys_data for device.
 * @dev: Device to handle.
 *
 * If power.subsys_data is NULL, point it to a new object, otherwise increment
 * its reference counter.  Return 0 if new object has been created or refcount
 * increased, otherwise negative error code.
 */
int dev_pm_get_subsys_data(struct device *dev)
{
	struct pm_subsys_data *psd;

	psd = kzalloc(sizeof(*psd), GFP_KERNEL);
	if (!psd)
		return -ENOMEM;

	spin_lock_irq(&dev->power.lock);

	if (dev->power.subsys_data) {
		dev->power.subsys_data->refcount++;
	} else {
		spin_lock_init(&psd->lock);
		psd->refcount = 1;
		dev->power.subsys_data = psd;
		pm_clk_init(dev);
		psd = NULL;
	}

	spin_unlock_irq(&dev->power.lock);

	/* kfree() verifies that its argument is nonzero. */
	kfree(psd);

	return 0;
}
EXPORT_SYMBOL_GPL(dev_pm_get_subsys_data);

/**
 * dev_pm_put_subsys_data - Drop reference to power.subsys_data.
 * @dev: Device to handle.
 *
 * If the reference counter of power.subsys_data is zero after dropping the
 * reference, power.subsys_data is removed.
 */
void dev_pm_put_subsys_data(struct device *dev)
{
	struct pm_subsys_data *psd;

	spin_lock_irq(&dev->power.lock);

	psd = dev_to_psd(dev);
	if (!psd)
		goto out;

	if (--psd->refcount == 0)
		dev->power.subsys_data = NULL;
	else
		psd = NULL;

 out:
	spin_unlock_irq(&dev->power.lock);
	kfree(psd);
}
EXPORT_SYMBOL_GPL(dev_pm_put_subsys_data);

/**
 * dev_pm_domain_attach - Attach a device to its PM domain.
 * @dev: Device to attach.
 * @power_on: Used to indicate whether we should power on the device.
 *
 * The @dev may only be attached to a single PM domain. By iterating through
 * the available alternatives we try to find a valid PM domain for the device.
 * As attachment succeeds, the ->detach() callback in the struct dev_pm_domain
 * should be assigned by the corresponding attach function.
 *
 * This function should typically be invoked from subsystem level code during
 * the probe phase. Especially for those that holds devices which requires
 * power management through PM domains.
 *
 * Callers must ensure proper synchronization of this function with power
 * management callbacks.
 *
 * Returns 0 on successfully attached PM domain or negative error code.
 */
int dev_pm_domain_attach(struct device *dev, bool power_on)
{
	int ret;

	ret = acpi_dev_pm_attach(dev, power_on);
	if (ret)
		ret = genpd_dev_pm_attach(dev);

	return ret;
}
<<<<<<< HEAD
EXPORT_SYMBOL_GPL(dev_pm_put_subsys_data);

/**
 * dev_pm_domain_attach - Attach a device to its PM domain.
 * @dev: Device to attach.
 * @power_on: Used to indicate whether we should power on the device.
 *
 * The @dev may only be attached to a single PM domain. By iterating through
 * the available alternatives we try to find a valid PM domain for the device.
 * As attachment succeeds, the ->detach() callback in the struct dev_pm_domain
 * should be assigned by the corresponding attach function.
 *
 * This function should typically be invoked from subsystem level code during
 * the probe phase. Especially for those that holds devices which requires
 * power management through PM domains.
 *
 * Callers must ensure proper synchronization of this function with power
 * management callbacks.
 *
 * Returns 0 on successfully attached PM domain or negative error code.
 */
int dev_pm_domain_attach(struct device *dev, bool power_on)
{
	int ret;

	ret = acpi_dev_pm_attach(dev, power_on);
	if (ret)
		ret = genpd_dev_pm_attach(dev);

	return ret;
}
=======
>>>>>>> 33e8bb5d
EXPORT_SYMBOL_GPL(dev_pm_domain_attach);

/**
 * dev_pm_domain_detach - Detach a device from its PM domain.
 * @dev: Device to attach.
 * @power_off: Used to indicate whether we should power off the device.
 *
 * This functions will reverse the actions from dev_pm_domain_attach() and thus
 * try to detach the @dev from its PM domain. Typically it should be invoked
 * from subsystem level code during the remove phase.
 *
 * Callers must ensure proper synchronization of this function with power
 * management callbacks.
 */
void dev_pm_domain_detach(struct device *dev, bool power_off)
{
	if (dev->pm_domain && dev->pm_domain->detach)
		dev->pm_domain->detach(dev, power_off);
}
EXPORT_SYMBOL_GPL(dev_pm_domain_detach);<|MERGE_RESOLUTION|>--- conflicted
+++ resolved
@@ -108,40 +108,6 @@
 
 	return ret;
 }
-<<<<<<< HEAD
-EXPORT_SYMBOL_GPL(dev_pm_put_subsys_data);
-
-/**
- * dev_pm_domain_attach - Attach a device to its PM domain.
- * @dev: Device to attach.
- * @power_on: Used to indicate whether we should power on the device.
- *
- * The @dev may only be attached to a single PM domain. By iterating through
- * the available alternatives we try to find a valid PM domain for the device.
- * As attachment succeeds, the ->detach() callback in the struct dev_pm_domain
- * should be assigned by the corresponding attach function.
- *
- * This function should typically be invoked from subsystem level code during
- * the probe phase. Especially for those that holds devices which requires
- * power management through PM domains.
- *
- * Callers must ensure proper synchronization of this function with power
- * management callbacks.
- *
- * Returns 0 on successfully attached PM domain or negative error code.
- */
-int dev_pm_domain_attach(struct device *dev, bool power_on)
-{
-	int ret;
-
-	ret = acpi_dev_pm_attach(dev, power_on);
-	if (ret)
-		ret = genpd_dev_pm_attach(dev);
-
-	return ret;
-}
-=======
->>>>>>> 33e8bb5d
 EXPORT_SYMBOL_GPL(dev_pm_domain_attach);
 
 /**
