--- conflicted
+++ resolved
@@ -1054,10 +1054,6 @@
 	genpd_lock(genpd);
 	ret = genpd_power_off(genpd, true, 0);
 	gpd_data->rpm_pstate = genpd_drop_performance_state(dev);
-<<<<<<< HEAD
-	ret = genpd_power_off(genpd, true, 0);
-=======
->>>>>>> ccf0a997
 	genpd_unlock(genpd);
 
 	if (!ret)
@@ -1103,14 +1099,8 @@
 		return ret;
 
 	genpd_lock(genpd);
-<<<<<<< HEAD
-	ret = genpd_power_on(genpd, 0, &pd_was_on);
-	if (!ret)
-		genpd_restore_performance_state(dev, gpd_data->rpm_pstate);
-=======
 	genpd_restore_performance_state(dev, gpd_data->rpm_pstate);
 	ret = genpd_power_on(genpd, 0, &pd_was_on);
->>>>>>> ccf0a997
 	genpd_unlock(genpd);
 
 	if (ret) {
@@ -1442,10 +1432,6 @@
 	if (ret)
 		return ret;
 
-	ret = pm_genpd_enable_clks(genpd);
-	if (ret)
-		return ret;
-
 	genpd_lock(genpd);
 	genpd_sync_power_on(genpd, true, 0, &pd_was_on);
 	genpd->suspended_count--;
@@ -1535,54 +1521,9 @@
  */
 static int genpd_restore_noirq(struct device *dev)
 {
-<<<<<<< HEAD
-	struct generic_pm_domain *genpd;
-	bool pd_was_on = false;
-	int ret = 0;
-
 	dev_dbg(dev, "%s()\n", __func__);
 
-	genpd = dev_to_genpd(dev);
-	if (IS_ERR(genpd))
-		return -EINVAL;
-
-	ret = pm_genpd_enable_clks(genpd);
-	if (ret)
-		return ret;
-
-	/*
-	 * At this point suspended_count == 0 means we are being run for the
-	 * first time for the given domain in the present cycle.
-	 */
-	genpd_lock(genpd);
-	if (genpd->suspended_count++ == 0) {
-		/*
-		 * The boot kernel might put the domain into arbitrary state,
-		 * so make it appear as powered off to genpd_sync_power_on(),
-		 * so that it tries to power it on in case it was really off.
-		 */
-		genpd->status = GENPD_STATE_OFF;
-	}
-
-	genpd_sync_power_on(genpd, true, 0, &pd_was_on);
-	genpd_unlock(genpd);
-
-	if (pd_was_on)
-		pm_genpd_disable_clks(genpd);
-
-	if (genpd->dev_ops.stop && genpd->dev_ops.start &&
-	    !pm_runtime_status_suspended(dev)) {
-		ret = genpd_start_dev(genpd, dev);
-		if (ret)
-			return ret;
-	}
-
-	return pm_generic_restore_noirq(dev);
-=======
-	dev_dbg(dev, "%s()\n", __func__);
-
 	return genpd_finish_resume(dev, pm_generic_restore_noirq);
->>>>>>> ccf0a997
 }
 
 /**
@@ -2948,27 +2889,6 @@
 	dev->pm_domain->detach = genpd_dev_pm_detach;
 	dev->pm_domain->sync = genpd_dev_pm_sync;
 
-<<<<<<< HEAD
-	ret = pm_genpd_enable_clks(pd);
-	if (ret)
-		return ret;
-
-	if (power_on) {
-		genpd_lock(pd);
-		ret = genpd_power_on(pd, 0, &pd_was_on);
-		genpd_unlock(pd);
-	}
-
-	if (ret) {
-		pm_genpd_disable_clks(pd);
-		genpd_remove_device(pd, dev);
-		return -EPROBE_DEFER;
-	} else if (pd_was_on) {
-		pm_genpd_disable_clks(pd);
-	}
-
-=======
->>>>>>> ccf0a997
 	/* Set the default performance state */
 	pstate = of_get_required_opp_performance_state(dev->of_node, index);
 	if (pstate < 0 && pstate != -ENODEV && pstate != -EOPNOTSUPP) {
