--- conflicted
+++ resolved
@@ -94,11 +94,7 @@
 			return -ENOMEM;
 		}
 	} else {
-<<<<<<< HEAD
-		if (IS_ERR(clk) || !__clk_get(clk)) {
-=======
 		if (IS_ERR(clk)) {
->>>>>>> f2ed3bfc
 			kfree(ce);
 			return -ENOENT;
 		}
