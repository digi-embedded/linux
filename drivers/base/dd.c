--- conflicted
+++ resolved
@@ -562,12 +562,8 @@
 		 drv->bus->name, __func__, drv->name, dev_name(dev));
 	if (!list_empty(&dev->devres_head)) {
 		dev_crit(dev, "Resources present before probing\n");
-<<<<<<< HEAD
-		return -EBUSY;
-=======
 		ret = -EBUSY;
 		goto done;
->>>>>>> c1084c27
 	}
 
 re_probe:
