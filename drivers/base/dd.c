// SPDX-License-Identifier: GPL-2.0
/*
 * drivers/base/dd.c - The core device/driver interactions.
 *
 * This file contains the (sometimes tricky) code that controls the
 * interactions between devices and drivers, which primarily includes
 * driver binding and unbinding.
 *
 * All of this code used to exist in drivers/base/bus.c, but was
 * relocated to here in the name of compartmentalization (since it wasn't
 * strictly code just for the 'struct bus_type'.
 *
 * Copyright (c) 2002-5 Patrick Mochel
 * Copyright (c) 2002-3 Open Source Development Labs
 * Copyright (c) 2007-2009 Greg Kroah-Hartman <gregkh@suse.de>
 * Copyright (c) 2007-2009 Novell Inc.
 */

#include <linux/debugfs.h>
#include <linux/device.h>
#include <linux/delay.h>
#include <linux/dma-map-ops.h>
#include <linux/init.h>
#include <linux/module.h>
#include <linux/kthread.h>
#include <linux/wait.h>
#include <linux/async.h>
#include <linux/pm_runtime.h>
#include <linux/pinctrl/devinfo.h>
#include <linux/slab.h>

#include "base.h"
#include "power/power.h"

/*
 * Deferred Probe infrastructure.
 *
 * Sometimes driver probe order matters, but the kernel doesn't always have
 * dependency information which means some drivers will get probed before a
 * resource it depends on is available.  For example, an SDHCI driver may
 * first need a GPIO line from an i2c GPIO controller before it can be
 * initialized.  If a required resource is not available yet, a driver can
 * request probing to be deferred by returning -EPROBE_DEFER from its probe hook
 *
 * Deferred probe maintains two lists of devices, a pending list and an active
 * list.  A driver returning -EPROBE_DEFER causes the device to be added to the
 * pending list.  A successful driver probe will trigger moving all devices
 * from the pending to the active list so that the workqueue will eventually
 * retry them.
 *
 * The deferred_probe_mutex must be held any time the deferred_probe_*_list
 * of the (struct device*)->p->deferred_probe pointers are manipulated
 */
static DEFINE_MUTEX(deferred_probe_mutex);
static LIST_HEAD(deferred_probe_pending_list);
static LIST_HEAD(deferred_probe_active_list);
static atomic_t deferred_trigger_count = ATOMIC_INIT(0);
static bool initcalls_done;

/* Save the async probe drivers' name from kernel cmdline */
#define ASYNC_DRV_NAMES_MAX_LEN	256
static char async_probe_drv_names[ASYNC_DRV_NAMES_MAX_LEN];
static bool async_probe_default;

/*
 * In some cases, like suspend to RAM or hibernation, It might be reasonable
 * to prohibit probing of devices as it could be unsafe.
 * Once defer_all_probes is true all drivers probes will be forcibly deferred.
 */
static bool defer_all_probes;

static void __device_set_deferred_probe_reason(const struct device *dev, char *reason)
{
	kfree(dev->p->deferred_probe_reason);
	dev->p->deferred_probe_reason = reason;
}

/*
 * deferred_probe_work_func() - Retry probing devices in the active list.
 */
static void deferred_probe_work_func(struct work_struct *work)
{
	struct device *dev;
	struct device_private *private;
	/*
	 * This block processes every device in the deferred 'active' list.
	 * Each device is removed from the active list and passed to
	 * bus_probe_device() to re-attempt the probe.  The loop continues
	 * until every device in the active list is removed and retried.
	 *
	 * Note: Once the device is removed from the list and the mutex is
	 * released, it is possible for the device get freed by another thread
	 * and cause a illegal pointer dereference.  This code uses
	 * get/put_device() to ensure the device structure cannot disappear
	 * from under our feet.
	 */
	mutex_lock(&deferred_probe_mutex);
	while (!list_empty(&deferred_probe_active_list)) {
		private = list_first_entry(&deferred_probe_active_list,
					typeof(*dev->p), deferred_probe);
		dev = private->device;
		list_del_init(&private->deferred_probe);

		get_device(dev);

		__device_set_deferred_probe_reason(dev, NULL);

		/*
		 * Drop the mutex while probing each device; the probe path may
		 * manipulate the deferred list
		 */
		mutex_unlock(&deferred_probe_mutex);

		dev_dbg(dev, "Retrying from deferred list\n");
		bus_probe_device(dev);
		mutex_lock(&deferred_probe_mutex);

		put_device(dev);
	}
	mutex_unlock(&deferred_probe_mutex);
}
static DECLARE_WORK(deferred_probe_work, deferred_probe_work_func);

void driver_deferred_probe_add(struct device *dev)
{
	if (!dev->can_match)
		return;

	mutex_lock(&deferred_probe_mutex);
	if (list_empty(&dev->p->deferred_probe)) {
		dev_dbg(dev, "Added to deferred list\n");
		list_add_tail(&dev->p->deferred_probe, &deferred_probe_pending_list);
	}
	mutex_unlock(&deferred_probe_mutex);
}

void driver_deferred_probe_del(struct device *dev)
{
	mutex_lock(&deferred_probe_mutex);
	if (!list_empty(&dev->p->deferred_probe)) {
		dev_dbg(dev, "Removed from deferred list\n");
		list_del_init(&dev->p->deferred_probe);
		__device_set_deferred_probe_reason(dev, NULL);
	}
	mutex_unlock(&deferred_probe_mutex);
}

static bool driver_deferred_probe_enable;
/**
 * driver_deferred_probe_trigger() - Kick off re-probing deferred devices
 *
 * This functions moves all devices from the pending list to the active
 * list and schedules the deferred probe workqueue to process them.  It
 * should be called anytime a driver is successfully bound to a device.
 *
 * Note, there is a race condition in multi-threaded probe. In the case where
 * more than one device is probing at the same time, it is possible for one
 * probe to complete successfully while another is about to defer. If the second
 * depends on the first, then it will get put on the pending list after the
 * trigger event has already occurred and will be stuck there.
 *
 * The atomic 'deferred_trigger_count' is used to determine if a successful
 * trigger has occurred in the midst of probing a driver. If the trigger count
 * changes in the midst of a probe, then deferred processing should be triggered
 * again.
 */
void driver_deferred_probe_trigger(void)
{
	if (!driver_deferred_probe_enable)
		return;

	/*
	 * A successful probe means that all the devices in the pending list
	 * should be triggered to be reprobed.  Move all the deferred devices
	 * into the active list so they can be retried by the workqueue
	 */
	mutex_lock(&deferred_probe_mutex);
	atomic_inc(&deferred_trigger_count);
	list_splice_tail_init(&deferred_probe_pending_list,
			      &deferred_probe_active_list);
	mutex_unlock(&deferred_probe_mutex);

	/*
	 * Kick the re-probe thread.  It may already be scheduled, but it is
	 * safe to kick it again.
	 */
	queue_work(system_unbound_wq, &deferred_probe_work);
}

/**
 * device_block_probing() - Block/defer device's probes
 *
 *	It will disable probing of devices and defer their probes instead.
 */
void device_block_probing(void)
{
	defer_all_probes = true;
	/* sync with probes to avoid races. */
	wait_for_device_probe();
}

/**
 * device_unblock_probing() - Unblock/enable device's probes
 *
 *	It will restore normal behavior and trigger re-probing of deferred
 * devices.
 */
void device_unblock_probing(void)
{
	defer_all_probes = false;
	driver_deferred_probe_trigger();
}

/**
 * device_set_deferred_probe_reason() - Set defer probe reason message for device
 * @dev: the pointer to the struct device
 * @vaf: the pointer to va_format structure with message
 */
void device_set_deferred_probe_reason(const struct device *dev, struct va_format *vaf)
{
	const char *drv = dev_driver_string(dev);
	char *reason;

	mutex_lock(&deferred_probe_mutex);

	reason = kasprintf(GFP_KERNEL, "%s: %pV", drv, vaf);
	__device_set_deferred_probe_reason(dev, reason);

	mutex_unlock(&deferred_probe_mutex);
}

/*
 * deferred_devs_show() - Show the devices in the deferred probe pending list.
 */
static int deferred_devs_show(struct seq_file *s, void *data)
{
	struct device_private *curr;

	mutex_lock(&deferred_probe_mutex);

	list_for_each_entry(curr, &deferred_probe_pending_list, deferred_probe)
		seq_printf(s, "%s\t%s", dev_name(curr->device),
			   curr->device->p->deferred_probe_reason ?: "\n");

	mutex_unlock(&deferred_probe_mutex);

	return 0;
}
DEFINE_SHOW_ATTRIBUTE(deferred_devs);

#ifdef CONFIG_MODULES
int driver_deferred_probe_timeout = 10;
#else
int driver_deferred_probe_timeout;
#endif

EXPORT_SYMBOL_GPL(driver_deferred_probe_timeout);

static int __init deferred_probe_timeout_setup(char *str)
{
	int timeout;

	if (!kstrtoint(str, 10, &timeout))
		driver_deferred_probe_timeout = timeout;
	return 1;
}
__setup("deferred_probe_timeout=", deferred_probe_timeout_setup);

/**
 * driver_deferred_probe_check_state() - Check deferred probe state
 * @dev: device to check
 *
 * Return:
 * * -ENODEV if initcalls have completed and modules are disabled.
 * * -ETIMEDOUT if the deferred probe timeout was set and has expired
 *   and modules are enabled.
 * * -EPROBE_DEFER in other cases.
 *
 * Drivers or subsystems can opt-in to calling this function instead of directly
 * returning -EPROBE_DEFER.
 */
int driver_deferred_probe_check_state(struct device *dev)
{
	if (!IS_ENABLED(CONFIG_MODULES) && initcalls_done) {
		dev_warn(dev, "ignoring dependency for device, assuming no driver\n");
		return -ENODEV;
	}

	if (!driver_deferred_probe_timeout && initcalls_done) {
		dev_warn(dev, "deferred probe timeout, ignoring dependency\n");
		return -ETIMEDOUT;
	}

	return -EPROBE_DEFER;
}
EXPORT_SYMBOL_GPL(driver_deferred_probe_check_state);

static void deferred_probe_timeout_work_func(struct work_struct *work)
{
	struct device_private *p;

	fw_devlink_drivers_done();

	driver_deferred_probe_timeout = 0;
	driver_deferred_probe_trigger();
	flush_work(&deferred_probe_work);

	mutex_lock(&deferred_probe_mutex);
	list_for_each_entry(p, &deferred_probe_pending_list, deferred_probe)
		dev_info(p->device, "deferred probe pending\n");
	mutex_unlock(&deferred_probe_mutex);
}
static DECLARE_DELAYED_WORK(deferred_probe_timeout_work, deferred_probe_timeout_work_func);

void deferred_probe_extend_timeout(void)
{
	/*
	 * If the work hasn't been queued yet or if the work expired, don't
	 * start a new one.
	 */
	if (cancel_delayed_work(&deferred_probe_timeout_work)) {
		schedule_delayed_work(&deferred_probe_timeout_work,
				driver_deferred_probe_timeout * HZ);
		pr_debug("Extended deferred probe timeout by %d secs\n",
					driver_deferred_probe_timeout);
	}
}

/**
 * deferred_probe_initcall() - Enable probing of deferred devices
 *
 * We don't want to get in the way when the bulk of drivers are getting probed.
 * Instead, this initcall makes sure that deferred probing is delayed until
 * late_initcall time.
 */
static int deferred_probe_initcall(void)
{
	debugfs_create_file("devices_deferred", 0444, NULL, NULL,
			    &deferred_devs_fops);

	driver_deferred_probe_enable = true;
	driver_deferred_probe_trigger();
	/* Sort as many dependencies as possible before exiting initcalls */
	flush_work(&deferred_probe_work);
	initcalls_done = true;

	if (!IS_ENABLED(CONFIG_MODULES))
		fw_devlink_drivers_done();

	/*
	 * Trigger deferred probe again, this time we won't defer anything
	 * that is optional
	 */
	driver_deferred_probe_trigger();
	flush_work(&deferred_probe_work);

	if (driver_deferred_probe_timeout > 0) {
		schedule_delayed_work(&deferred_probe_timeout_work,
			driver_deferred_probe_timeout * HZ);
	}
	return 0;
}
late_initcall(deferred_probe_initcall);

static void __exit deferred_probe_exit(void)
{
	debugfs_remove_recursive(debugfs_lookup("devices_deferred", NULL));
}
__exitcall(deferred_probe_exit);

/**
 * device_is_bound() - Check if device is bound to a driver
 * @dev: device to check
 *
 * Returns true if passed device has already finished probing successfully
 * against a driver.
 *
 * This function must be called with the device lock held.
 */
bool device_is_bound(struct device *dev)
{
	return dev->p && klist_node_attached(&dev->p->knode_driver);
}

static void driver_bound(struct device *dev)
{
	if (device_is_bound(dev)) {
		pr_warn("%s: device %s already bound\n",
			__func__, kobject_name(&dev->kobj));
		return;
	}

	pr_debug("driver: '%s': %s: bound to device '%s'\n", dev->driver->name,
		 __func__, dev_name(dev));

	klist_add_tail(&dev->p->knode_driver, &dev->driver->p->klist_devices);
	device_links_driver_bound(dev);

	device_pm_check_callbacks(dev);

	/*
	 * Force the device to the end of the dpm_list since
	 * the PM code assumes that the order we add things to
	 * the list is a good order for suspend but deferred
	 * probe makes that very unsafe.
	 */
	device_pm_move_to_tail(dev);

	/*
	 * Make sure the device is no longer in one of the deferred lists and
	 * kick off retrying all pending devices
	 */
	driver_deferred_probe_del(dev);
	driver_deferred_probe_trigger();

	if (dev->bus)
		blocking_notifier_call_chain(&dev->bus->p->bus_notifier,
					     BUS_NOTIFY_BOUND_DRIVER, dev);

	kobject_uevent(&dev->kobj, KOBJ_BIND);
}

static ssize_t coredump_store(struct device *dev, struct device_attribute *attr,
			    const char *buf, size_t count)
{
	device_lock(dev);
	dev->driver->coredump(dev);
	device_unlock(dev);

	return count;
}
static DEVICE_ATTR_WO(coredump);

static int driver_sysfs_add(struct device *dev)
{
	int ret;

	if (dev->bus)
		blocking_notifier_call_chain(&dev->bus->p->bus_notifier,
					     BUS_NOTIFY_BIND_DRIVER, dev);

	ret = sysfs_create_link(&dev->driver->p->kobj, &dev->kobj,
				kobject_name(&dev->kobj));
	if (ret)
		goto fail;

	ret = sysfs_create_link(&dev->kobj, &dev->driver->p->kobj,
				"driver");
	if (ret)
		goto rm_dev;

	if (!IS_ENABLED(CONFIG_DEV_COREDUMP) || !dev->driver->coredump)
		return 0;

	ret = device_create_file(dev, &dev_attr_coredump);
	if (!ret)
		return 0;

	sysfs_remove_link(&dev->kobj, "driver");

rm_dev:
	sysfs_remove_link(&dev->driver->p->kobj,
			  kobject_name(&dev->kobj));

fail:
	return ret;
}

static void driver_sysfs_remove(struct device *dev)
{
	struct device_driver *drv = dev->driver;

	if (drv) {
		if (drv->coredump)
			device_remove_file(dev, &dev_attr_coredump);
		sysfs_remove_link(&drv->p->kobj, kobject_name(&dev->kobj));
		sysfs_remove_link(&dev->kobj, "driver");
	}
}

/**
 * device_bind_driver - bind a driver to one device.
 * @dev: device.
 *
 * Allow manual attachment of a driver to a device.
 * Caller must have already set @dev->driver.
 *
 * Note that this does not modify the bus reference count.
 * Please verify that is accounted for before calling this.
 * (It is ok to call with no other effort from a driver's probe() method.)
 *
 * This function must be called with the device lock held.
 *
 * Callers should prefer to use device_driver_attach() instead.
 */
int device_bind_driver(struct device *dev)
{
	int ret;

	ret = driver_sysfs_add(dev);
	if (!ret) {
		device_links_force_bind(dev);
		driver_bound(dev);
	}
	else if (dev->bus)
		blocking_notifier_call_chain(&dev->bus->p->bus_notifier,
					     BUS_NOTIFY_DRIVER_NOT_BOUND, dev);
	return ret;
}
EXPORT_SYMBOL_GPL(device_bind_driver);

static atomic_t probe_count = ATOMIC_INIT(0);
static DECLARE_WAIT_QUEUE_HEAD(probe_waitqueue);

static ssize_t state_synced_show(struct device *dev,
				 struct device_attribute *attr, char *buf)
{
	bool val;

	device_lock(dev);
	val = dev->state_synced;
	device_unlock(dev);

	return sysfs_emit(buf, "%u\n", val);
}
static DEVICE_ATTR_RO(state_synced);

static void device_unbind_cleanup(struct device *dev)
{
	devres_release_all(dev);
	arch_teardown_dma_ops(dev);
	kfree(dev->dma_range_map);
	dev->dma_range_map = NULL;
	dev->driver = NULL;
	dev_set_drvdata(dev, NULL);
	if (dev->pm_domain && dev->pm_domain->dismiss)
		dev->pm_domain->dismiss(dev);
	pm_runtime_reinit(dev);
	dev_pm_set_driver_flags(dev, 0);
}

static void device_remove(struct device *dev)
{
	device_remove_file(dev, &dev_attr_state_synced);
	device_remove_groups(dev, dev->driver->dev_groups);

	if (dev->bus && dev->bus->remove)
		dev->bus->remove(dev);
	else if (dev->driver->remove)
		dev->driver->remove(dev);
}

static int call_driver_probe(struct device *dev, struct device_driver *drv)
{
	int ret = 0;

	if (dev->bus->probe)
		ret = dev->bus->probe(dev);
	else if (drv->probe)
		ret = drv->probe(dev);

	switch (ret) {
	case 0:
		break;
	case -EPROBE_DEFER:
		/* Driver requested deferred probing */
		dev_dbg(dev, "Driver %s requests probe deferral\n", drv->name);
		break;
	case -ENODEV:
	case -ENXIO:
		pr_debug("%s: probe of %s rejects match %d\n",
			 drv->name, dev_name(dev), ret);
		break;
	default:
		/* driver matched but the probe failed */
		pr_warn("%s: probe of %s failed with error %d\n",
			drv->name, dev_name(dev), ret);
		break;
	}

	return ret;
}

static int really_probe(struct device *dev, struct device_driver *drv)
{
	bool test_remove = IS_ENABLED(CONFIG_DEBUG_TEST_DRIVER_REMOVE) &&
			   !drv->suppress_bind_attrs;
	int ret, link_ret;

	if (defer_all_probes) {
		/*
		 * Value of defer_all_probes can be set only by
		 * device_block_probing() which, in turn, will call
		 * wait_for_device_probe() right after that to avoid any races.
		 */
		dev_dbg(dev, "Driver %s force probe deferral\n", drv->name);
		return -EPROBE_DEFER;
	}

	link_ret = device_links_check_suppliers(dev);
	if (link_ret == -EPROBE_DEFER)
		return link_ret;

	pr_debug("bus: '%s': %s: probing driver %s with device %s\n",
		 drv->bus->name, __func__, drv->name, dev_name(dev));
	if (!list_empty(&dev->devres_head)) {
		dev_crit(dev, "Resources present before probing\n");
		ret = -EBUSY;
		goto done;
	}

re_probe:
	dev->driver = drv;

	/* If using pinctrl, bind pins now before probing */
	ret = pinctrl_bind_pins(dev);
	if (ret)
		goto pinctrl_bind_failed;

	if (dev->bus->dma_configure) {
		ret = dev->bus->dma_configure(dev);
		if (ret)
			goto pinctrl_bind_failed;
	}

	ret = driver_sysfs_add(dev);
	if (ret) {
		pr_err("%s: driver_sysfs_add(%s) failed\n",
		       __func__, dev_name(dev));
		goto sysfs_failed;
	}

	if (dev->pm_domain && dev->pm_domain->activate) {
		ret = dev->pm_domain->activate(dev);
		if (ret)
			goto probe_failed;
	}

	ret = call_driver_probe(dev, drv);
	if (ret) {
		/*
		 * If fw_devlink_best_effort is active (denoted by -EAGAIN), the
		 * device might actually probe properly once some of its missing
		 * suppliers have probed. So, treat this as if the driver
		 * returned -EPROBE_DEFER.
		 */
		if (link_ret == -EAGAIN)
			ret = -EPROBE_DEFER;

		/*
		 * Return probe errors as positive values so that the callers
		 * can distinguish them from other errors.
		 */
		ret = -ret;
		goto probe_failed;
	}

	ret = device_add_groups(dev, drv->dev_groups);
	if (ret) {
		dev_err(dev, "device_add_groups() failed\n");
		goto dev_groups_failed;
	}

	if (dev_has_sync_state(dev)) {
		ret = device_create_file(dev, &dev_attr_state_synced);
		if (ret) {
			dev_err(dev, "state_synced sysfs add failed\n");
			goto dev_sysfs_state_synced_failed;
		}
	}

	if (test_remove) {
		test_remove = false;

<<<<<<< HEAD
		device_remove_file(dev, &dev_attr_state_synced);
		device_remove_groups(dev, drv->dev_groups);

		if (dev->bus->remove)
			dev->bus->remove(dev);
		else if (drv->remove)
			drv->remove(dev);

		devres_release_all(dev);
		arch_teardown_dma_ops(dev);
		kfree(dev->dma_range_map);
		dev->dma_range_map = NULL;
=======
		device_remove(dev);
>>>>>>> 29549c70
		driver_sysfs_remove(dev);
		device_unbind_cleanup(dev);

		goto re_probe;
	}

	pinctrl_init_done(dev);

	if (dev->pm_domain && dev->pm_domain->sync)
		dev->pm_domain->sync(dev);

	driver_bound(dev);
	pr_debug("bus: '%s': %s: bound device %s to driver %s\n",
		 drv->bus->name, __func__, dev_name(dev), drv->name);
	goto done;

dev_sysfs_state_synced_failed:
dev_groups_failed:
	device_remove(dev);
probe_failed:
	driver_sysfs_remove(dev);
sysfs_failed:
	if (dev->bus)
		blocking_notifier_call_chain(&dev->bus->p->bus_notifier,
					     BUS_NOTIFY_DRIVER_NOT_BOUND, dev);
	if (dev->bus && dev->bus->dma_cleanup)
		dev->bus->dma_cleanup(dev);
pinctrl_bind_failed:
	device_links_no_driver(dev);
	device_unbind_cleanup(dev);
done:
	return ret;
}

/*
 * For initcall_debug, show the driver probe time.
 */
static int really_probe_debug(struct device *dev, struct device_driver *drv)
{
	ktime_t calltime, rettime;
	int ret;

	calltime = ktime_get();
	ret = really_probe(dev, drv);
	rettime = ktime_get();
	pr_debug("probe of %s returned %d after %lld usecs\n",
		 dev_name(dev), ret, ktime_us_delta(rettime, calltime));
	return ret;
}

/**
 * driver_probe_done
 * Determine if the probe sequence is finished or not.
 *
 * Should somehow figure out how to use a semaphore, not an atomic variable...
 */
int driver_probe_done(void)
{
	int local_probe_count = atomic_read(&probe_count);

	pr_debug("%s: probe_count = %d\n", __func__, local_probe_count);
	if (local_probe_count)
		return -EBUSY;
	return 0;
}

/**
 * wait_for_device_probe
 * Wait for device probing to be completed.
 */
void wait_for_device_probe(void)
{
	/* wait for the deferred probe workqueue to finish */
	flush_work(&deferred_probe_work);

	/* wait for the known devices to complete their probing */
	wait_event(probe_waitqueue, atomic_read(&probe_count) == 0);
	async_synchronize_full();
}
EXPORT_SYMBOL_GPL(wait_for_device_probe);

static int __driver_probe_device(struct device_driver *drv, struct device *dev)
{
	int ret = 0;

	if (dev->p->dead || !device_is_registered(dev))
		return -ENODEV;
	if (dev->driver)
		return -EBUSY;

	dev->can_match = true;
	pr_debug("bus: '%s': %s: matched device %s with driver %s\n",
		 drv->bus->name, __func__, dev_name(dev), drv->name);

	pm_runtime_get_suppliers(dev);
	if (dev->parent)
		pm_runtime_get_sync(dev->parent);

	pm_runtime_barrier(dev);
	if (initcall_debug)
		ret = really_probe_debug(dev, drv);
	else
		ret = really_probe(dev, drv);
	pm_request_idle(dev);

	if (dev->parent)
		pm_runtime_put(dev->parent);

	pm_runtime_put_suppliers(dev);
	return ret;
}

/**
 * driver_probe_device - attempt to bind device & driver together
 * @drv: driver to bind a device to
 * @dev: device to try to bind to the driver
 *
 * This function returns -ENODEV if the device is not registered, -EBUSY if it
 * already has a driver, 0 if the device is bound successfully and a positive
 * (inverted) error code for failures from the ->probe method.
 *
 * This function must be called with @dev lock held.  When called for a
 * USB interface, @dev->parent lock must be held as well.
 *
 * If the device has a parent, runtime-resume the parent before driver probing.
 */
static int driver_probe_device(struct device_driver *drv, struct device *dev)
{
	int trigger_count = atomic_read(&deferred_trigger_count);
	int ret;

	atomic_inc(&probe_count);
	ret = __driver_probe_device(drv, dev);
	if (ret == -EPROBE_DEFER || ret == EPROBE_DEFER) {
		driver_deferred_probe_add(dev);

		/*
		 * Did a trigger occur while probing? Need to re-trigger if yes
		 */
		if (trigger_count != atomic_read(&deferred_trigger_count) &&
		    !defer_all_probes)
			driver_deferred_probe_trigger();
	}
	atomic_dec(&probe_count);
	wake_up_all(&probe_waitqueue);
	return ret;
}

static inline bool cmdline_requested_async_probing(const char *drv_name)
{
	bool async_drv;

	async_drv = parse_option_str(async_probe_drv_names, drv_name);

	return (async_probe_default != async_drv);
}

/* The option format is "driver_async_probe=drv_name1,drv_name2,..." */
static int __init save_async_options(char *buf)
{
	if (strlen(buf) >= ASYNC_DRV_NAMES_MAX_LEN)
		pr_warn("Too long list of driver names for 'driver_async_probe'!\n");

<<<<<<< HEAD
	strlcpy(async_probe_drv_names, buf, ASYNC_DRV_NAMES_MAX_LEN);
=======
	strscpy(async_probe_drv_names, buf, ASYNC_DRV_NAMES_MAX_LEN);
	async_probe_default = parse_option_str(async_probe_drv_names, "*");

>>>>>>> 29549c70
	return 1;
}
__setup("driver_async_probe=", save_async_options);

bool driver_allows_async_probing(struct device_driver *drv)
{
	switch (drv->probe_type) {
	case PROBE_PREFER_ASYNCHRONOUS:
		return true;

	case PROBE_FORCE_SYNCHRONOUS:
		return false;

	default:
		if (cmdline_requested_async_probing(drv->name))
			return true;

		if (module_requested_async_probing(drv->owner))
			return true;

		return false;
	}
}

struct device_attach_data {
	struct device *dev;

	/*
	 * Indicates whether we are considering asynchronous probing or
	 * not. Only initial binding after device or driver registration
	 * (including deferral processing) may be done asynchronously, the
	 * rest is always synchronous, as we expect it is being done by
	 * request from userspace.
	 */
	bool check_async;

	/*
	 * Indicates if we are binding synchronous or asynchronous drivers.
	 * When asynchronous probing is enabled we'll execute 2 passes
	 * over drivers: first pass doing synchronous probing and second
	 * doing asynchronous probing (if synchronous did not succeed -
	 * most likely because there was no driver requiring synchronous
	 * probing - and we found asynchronous driver during first pass).
	 * The 2 passes are done because we can't shoot asynchronous
	 * probe for given device and driver from bus_for_each_drv() since
	 * driver pointer is not guaranteed to stay valid once
	 * bus_for_each_drv() iterates to the next driver on the bus.
	 */
	bool want_async;

	/*
	 * We'll set have_async to 'true' if, while scanning for matching
	 * driver, we'll encounter one that requests asynchronous probing.
	 */
	bool have_async;
};

static int __device_attach_driver(struct device_driver *drv, void *_data)
{
	struct device_attach_data *data = _data;
	struct device *dev = data->dev;
	bool async_allowed;
	int ret;

	ret = driver_match_device(drv, dev);
	if (ret == 0) {
		/* no match */
		return 0;
	} else if (ret == -EPROBE_DEFER) {
		dev_dbg(dev, "Device match requests probe deferral\n");
		dev->can_match = true;
		driver_deferred_probe_add(dev);
		/*
		 * Device can't match with a driver right now, so don't attempt
		 * to match or bind with other drivers on the bus.
		 */
		return ret;
	} else if (ret < 0) {
		dev_dbg(dev, "Bus failed to match device: %d\n", ret);
		return ret;
	} /* ret > 0 means positive match */

	async_allowed = driver_allows_async_probing(drv);

	if (async_allowed)
		data->have_async = true;

	if (data->check_async && async_allowed != data->want_async)
		return 0;

	/*
	 * Ignore errors returned by ->probe so that the next driver can try
	 * its luck.
	 */
	ret = driver_probe_device(drv, dev);
	if (ret < 0)
		return ret;
	return ret == 0;
}

static void __device_attach_async_helper(void *_dev, async_cookie_t cookie)
{
	struct device *dev = _dev;
	struct device_attach_data data = {
		.dev		= dev,
		.check_async	= true,
		.want_async	= true,
	};

	device_lock(dev);

	/*
	 * Check if device has already been removed or claimed. This may
	 * happen with driver loading, device discovery/registration,
	 * and deferred probe processing happens all at once with
	 * multiple threads.
	 */
	if (dev->p->dead || dev->driver)
		goto out_unlock;

	if (dev->parent)
		pm_runtime_get_sync(dev->parent);

	bus_for_each_drv(dev->bus, NULL, &data, __device_attach_driver);
	dev_dbg(dev, "async probe completed\n");

	pm_request_idle(dev);

	if (dev->parent)
		pm_runtime_put(dev->parent);
out_unlock:
	device_unlock(dev);

	put_device(dev);
}

static int __device_attach(struct device *dev, bool allow_async)
{
	int ret = 0;
	bool async = false;

	device_lock(dev);
	if (dev->p->dead) {
		goto out_unlock;
	} else if (dev->driver) {
		if (device_is_bound(dev)) {
			ret = 1;
			goto out_unlock;
		}
		ret = device_bind_driver(dev);
		if (ret == 0)
			ret = 1;
		else {
			dev->driver = NULL;
			ret = 0;
		}
	} else {
		struct device_attach_data data = {
			.dev = dev,
			.check_async = allow_async,
			.want_async = false,
		};

		if (dev->parent)
			pm_runtime_get_sync(dev->parent);

		ret = bus_for_each_drv(dev->bus, NULL, &data,
					__device_attach_driver);
		if (!ret && allow_async && data.have_async) {
			/*
			 * If we could not find appropriate driver
			 * synchronously and we are allowed to do
			 * async probes and there are drivers that
			 * want to probe asynchronously, we'll
			 * try them.
			 */
			dev_dbg(dev, "scheduling asynchronous probe\n");
			get_device(dev);
			async = true;
		} else {
			pm_request_idle(dev);
		}

		if (dev->parent)
			pm_runtime_put(dev->parent);
	}
out_unlock:
	device_unlock(dev);
	if (async)
		async_schedule_dev(__device_attach_async_helper, dev);
	return ret;
}

/**
 * device_attach - try to attach device to a driver.
 * @dev: device.
 *
 * Walk the list of drivers that the bus has and call
 * driver_probe_device() for each pair. If a compatible
 * pair is found, break out and return.
 *
 * Returns 1 if the device was bound to a driver;
 * 0 if no matching driver was found;
 * -ENODEV if the device is not registered.
 *
 * When called for a USB interface, @dev->parent lock must be held.
 */
int device_attach(struct device *dev)
{
	return __device_attach(dev, false);
}
EXPORT_SYMBOL_GPL(device_attach);

void device_initial_probe(struct device *dev)
{
	__device_attach(dev, true);
}

/*
 * __device_driver_lock - acquire locks needed to manipulate dev->drv
 * @dev: Device we will update driver info for
 * @parent: Parent device. Needed if the bus requires parent lock
 *
 * This function will take the required locks for manipulating dev->drv.
 * Normally this will just be the @dev lock, but when called for a USB
 * interface, @parent lock will be held as well.
 */
static void __device_driver_lock(struct device *dev, struct device *parent)
{
	if (parent && dev->bus->need_parent_lock)
		device_lock(parent);
	device_lock(dev);
}

/*
 * __device_driver_unlock - release locks needed to manipulate dev->drv
 * @dev: Device we will update driver info for
 * @parent: Parent device. Needed if the bus requires parent lock
 *
 * This function will release the required locks for manipulating dev->drv.
 * Normally this will just be the @dev lock, but when called for a
 * USB interface, @parent lock will be released as well.
 */
static void __device_driver_unlock(struct device *dev, struct device *parent)
{
	device_unlock(dev);
	if (parent && dev->bus->need_parent_lock)
		device_unlock(parent);
}

/**
 * device_driver_attach - attach a specific driver to a specific device
 * @drv: Driver to attach
 * @dev: Device to attach it to
 *
 * Manually attach driver to a device. Will acquire both @dev lock and
 * @dev->parent lock if needed. Returns 0 on success, -ERR on failure.
 */
int device_driver_attach(struct device_driver *drv, struct device *dev)
{
	int ret;

	__device_driver_lock(dev, dev->parent);
	ret = __driver_probe_device(drv, dev);
	__device_driver_unlock(dev, dev->parent);

	/* also return probe errors as normal negative errnos */
	if (ret > 0)
		ret = -ret;
	if (ret == -EPROBE_DEFER)
		return -EAGAIN;
	return ret;
}
EXPORT_SYMBOL_GPL(device_driver_attach);

static void __driver_attach_async_helper(void *_dev, async_cookie_t cookie)
{
	struct device *dev = _dev;
	struct device_driver *drv;
	int ret;

	__device_driver_lock(dev, dev->parent);
	drv = dev->p->async_driver;
	dev->p->async_driver = NULL;
	ret = driver_probe_device(drv, dev);
	__device_driver_unlock(dev, dev->parent);

	dev_dbg(dev, "driver %s async attach completed: %d\n", drv->name, ret);

	put_device(dev);
}

static int __driver_attach(struct device *dev, void *data)
{
	struct device_driver *drv = data;
	bool async = false;
	int ret;

	/*
	 * Lock device and try to bind to it. We drop the error
	 * here and always return 0, because we need to keep trying
	 * to bind to devices and some drivers will return an error
	 * simply if it didn't support the device.
	 *
	 * driver_probe_device() will spit a warning if there
	 * is an error.
	 */

	ret = driver_match_device(drv, dev);
	if (ret == 0) {
		/* no match */
		return 0;
	} else if (ret == -EPROBE_DEFER) {
		dev_dbg(dev, "Device match requests probe deferral\n");
		dev->can_match = true;
		driver_deferred_probe_add(dev);
		/*
		 * Driver could not match with device, but may match with
		 * another device on the bus.
		 */
		return 0;
	} else if (ret < 0) {
		dev_dbg(dev, "Bus failed to match device: %d\n", ret);
		return ret;
	} /* ret > 0 means positive match */

	if (driver_allows_async_probing(drv)) {
		/*
		 * Instead of probing the device synchronously we will
		 * probe it asynchronously to allow for more parallelism.
		 *
		 * We only take the device lock here in order to guarantee
		 * that the dev->driver and async_driver fields are protected
		 */
		dev_dbg(dev, "probing driver %s asynchronously\n", drv->name);
		device_lock(dev);
		if (!dev->driver && !dev->p->async_driver) {
			get_device(dev);
			dev->p->async_driver = drv;
			async = true;
		}
		device_unlock(dev);
		if (async)
			async_schedule_dev(__driver_attach_async_helper, dev);
		return 0;
	}

	__device_driver_lock(dev, dev->parent);
	driver_probe_device(drv, dev);
	__device_driver_unlock(dev, dev->parent);

	return 0;
}

/**
 * driver_attach - try to bind driver to devices.
 * @drv: driver.
 *
 * Walk the list of devices that the bus has on it and try to
 * match the driver with each one.  If driver_probe_device()
 * returns 0 and the @dev->driver is set, we've found a
 * compatible pair.
 */
int driver_attach(struct device_driver *drv)
{
	return bus_for_each_dev(drv->bus, NULL, drv, __driver_attach);
}
EXPORT_SYMBOL_GPL(driver_attach);

/*
 * __device_release_driver() must be called with @dev lock held.
 * When called for a USB interface, @dev->parent lock must be held as well.
 */
static void __device_release_driver(struct device *dev, struct device *parent)
{
	struct device_driver *drv;

	drv = dev->driver;
	if (drv) {
		pm_runtime_get_sync(dev);

		while (device_links_busy(dev)) {
			__device_driver_unlock(dev, parent);

			device_links_unbind_consumers(dev);

			__device_driver_lock(dev, parent);
			/*
			 * A concurrent invocation of the same function might
			 * have released the driver successfully while this one
			 * was waiting, so check for that.
			 */
			if (dev->driver != drv) {
				pm_runtime_put(dev);
				return;
			}
		}

		driver_sysfs_remove(dev);

		if (dev->bus)
			blocking_notifier_call_chain(&dev->bus->p->bus_notifier,
						     BUS_NOTIFY_UNBIND_DRIVER,
						     dev);

		pm_runtime_put_sync(dev);

		device_remove(dev);

		if (dev->bus && dev->bus->dma_cleanup)
			dev->bus->dma_cleanup(dev);

		device_links_driver_cleanup(dev);
<<<<<<< HEAD

		devres_release_all(dev);
		arch_teardown_dma_ops(dev);
		kfree(dev->dma_range_map);
		dev->dma_range_map = NULL;
		dev->driver = NULL;
		dev_set_drvdata(dev, NULL);
		if (dev->pm_domain && dev->pm_domain->dismiss)
			dev->pm_domain->dismiss(dev);
		pm_runtime_reinit(dev);
		dev_pm_set_driver_flags(dev, 0);
=======
		device_unbind_cleanup(dev);
>>>>>>> 29549c70

		klist_remove(&dev->p->knode_driver);
		device_pm_check_callbacks(dev);
		if (dev->bus)
			blocking_notifier_call_chain(&dev->bus->p->bus_notifier,
						     BUS_NOTIFY_UNBOUND_DRIVER,
						     dev);

		kobject_uevent(&dev->kobj, KOBJ_UNBIND);
	}
}

void device_release_driver_internal(struct device *dev,
				    struct device_driver *drv,
				    struct device *parent)
{
	__device_driver_lock(dev, parent);

	if (!drv || drv == dev->driver)
		__device_release_driver(dev, parent);

	__device_driver_unlock(dev, parent);
}

/**
 * device_release_driver - manually detach device from driver.
 * @dev: device.
 *
 * Manually detach device from driver.
 * When called for a USB interface, @dev->parent lock must be held.
 *
 * If this function is to be called with @dev->parent lock held, ensure that
 * the device's consumers are unbound in advance or that their locks can be
 * acquired under the @dev->parent lock.
 */
void device_release_driver(struct device *dev)
{
	/*
	 * If anyone calls device_release_driver() recursively from
	 * within their ->remove callback for the same device, they
	 * will deadlock right here.
	 */
	device_release_driver_internal(dev, NULL, NULL);
}
EXPORT_SYMBOL_GPL(device_release_driver);

/**
 * device_driver_detach - detach driver from a specific device
 * @dev: device to detach driver from
 *
 * Detach driver from device. Will acquire both @dev lock and @dev->parent
 * lock if needed.
 */
void device_driver_detach(struct device *dev)
{
	device_release_driver_internal(dev, NULL, dev->parent);
}

/**
 * driver_detach - detach driver from all devices it controls.
 * @drv: driver.
 */
void driver_detach(struct device_driver *drv)
{
	struct device_private *dev_prv;
	struct device *dev;

	if (driver_allows_async_probing(drv))
		async_synchronize_full();

	for (;;) {
		spin_lock(&drv->p->klist_devices.k_lock);
		if (list_empty(&drv->p->klist_devices.k_list)) {
			spin_unlock(&drv->p->klist_devices.k_lock);
			break;
		}
		dev_prv = list_last_entry(&drv->p->klist_devices.k_list,
				     struct device_private,
				     knode_driver.n_node);
		dev = dev_prv->device;
		get_device(dev);
		spin_unlock(&drv->p->klist_devices.k_lock);
		device_release_driver_internal(dev, drv, dev->parent);
		put_device(dev);
	}
}<|MERGE_RESOLUTION|>--- conflicted
+++ resolved
@@ -672,22 +672,7 @@
 	if (test_remove) {
 		test_remove = false;
 
-<<<<<<< HEAD
-		device_remove_file(dev, &dev_attr_state_synced);
-		device_remove_groups(dev, drv->dev_groups);
-
-		if (dev->bus->remove)
-			dev->bus->remove(dev);
-		else if (drv->remove)
-			drv->remove(dev);
-
-		devres_release_all(dev);
-		arch_teardown_dma_ops(dev);
-		kfree(dev->dma_range_map);
-		dev->dma_range_map = NULL;
-=======
 		device_remove(dev);
->>>>>>> 29549c70
 		driver_sysfs_remove(dev);
 		device_unbind_cleanup(dev);
 
@@ -851,13 +836,9 @@
 	if (strlen(buf) >= ASYNC_DRV_NAMES_MAX_LEN)
 		pr_warn("Too long list of driver names for 'driver_async_probe'!\n");
 
-<<<<<<< HEAD
-	strlcpy(async_probe_drv_names, buf, ASYNC_DRV_NAMES_MAX_LEN);
-=======
 	strscpy(async_probe_drv_names, buf, ASYNC_DRV_NAMES_MAX_LEN);
 	async_probe_default = parse_option_str(async_probe_drv_names, "*");
 
->>>>>>> 29549c70
 	return 1;
 }
 __setup("driver_async_probe=", save_async_options);
@@ -1271,21 +1252,7 @@
 			dev->bus->dma_cleanup(dev);
 
 		device_links_driver_cleanup(dev);
-<<<<<<< HEAD
-
-		devres_release_all(dev);
-		arch_teardown_dma_ops(dev);
-		kfree(dev->dma_range_map);
-		dev->dma_range_map = NULL;
-		dev->driver = NULL;
-		dev_set_drvdata(dev, NULL);
-		if (dev->pm_domain && dev->pm_domain->dismiss)
-			dev->pm_domain->dismiss(dev);
-		pm_runtime_reinit(dev);
-		dev_pm_set_driver_flags(dev, 0);
-=======
 		device_unbind_cleanup(dev);
->>>>>>> 29549c70
 
 		klist_remove(&dev->p->knode_driver);
 		device_pm_check_callbacks(dev);
