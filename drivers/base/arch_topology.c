// SPDX-License-Identifier: GPL-2.0
/*
 * Arch specific cpu topology information
 *
 * Copyright (C) 2016, ARM Ltd.
 * Written by: Juri Lelli, ARM Ltd.
 */

#include <linux/acpi.h>
#include <linux/cacheinfo.h>
#include <linux/cpu.h>
#include <linux/cpufreq.h>
#include <linux/device.h>
#include <linux/of.h>
#include <linux/slab.h>
#include <linux/sched/topology.h>
#include <linux/cpuset.h>
#include <linux/cpumask.h>
#include <linux/init.h>
#include <linux/rcupdate.h>
#include <linux/sched.h>

#define CREATE_TRACE_POINTS
#include <trace/events/thermal_pressure.h>

static DEFINE_PER_CPU(struct scale_freq_data __rcu *, sft_data);
static struct cpumask scale_freq_counters_mask;
static bool scale_freq_invariant;
static DEFINE_PER_CPU(u32, freq_factor) = 1;

static bool supports_scale_freq_counters(const struct cpumask *cpus)
{
	return cpumask_subset(cpus, &scale_freq_counters_mask);
}

bool topology_scale_freq_invariant(void)
{
	return cpufreq_supports_freq_invariance() ||
	       supports_scale_freq_counters(cpu_online_mask);
}

static void update_scale_freq_invariant(bool status)
{
	if (scale_freq_invariant == status)
		return;

	/*
	 * Task scheduler behavior depends on frequency invariance support,
	 * either cpufreq or counter driven. If the support status changes as
	 * a result of counter initialisation and use, retrigger the build of
	 * scheduling domains to ensure the information is propagated properly.
	 */
	if (topology_scale_freq_invariant() == status) {
		scale_freq_invariant = status;
		rebuild_sched_domains_energy();
	}
}

void topology_set_scale_freq_source(struct scale_freq_data *data,
				    const struct cpumask *cpus)
{
	struct scale_freq_data *sfd;
	int cpu;

	/*
	 * Avoid calling rebuild_sched_domains() unnecessarily if FIE is
	 * supported by cpufreq.
	 */
	if (cpumask_empty(&scale_freq_counters_mask))
		scale_freq_invariant = topology_scale_freq_invariant();

	rcu_read_lock();

	for_each_cpu(cpu, cpus) {
		sfd = rcu_dereference(*per_cpu_ptr(&sft_data, cpu));

		/* Use ARCH provided counters whenever possible */
		if (!sfd || sfd->source != SCALE_FREQ_SOURCE_ARCH) {
			rcu_assign_pointer(per_cpu(sft_data, cpu), data);
			cpumask_set_cpu(cpu, &scale_freq_counters_mask);
		}
	}

	rcu_read_unlock();

	update_scale_freq_invariant(true);
}
EXPORT_SYMBOL_GPL(topology_set_scale_freq_source);

void topology_clear_scale_freq_source(enum scale_freq_source source,
				      const struct cpumask *cpus)
{
	struct scale_freq_data *sfd;
	int cpu;

	rcu_read_lock();

	for_each_cpu(cpu, cpus) {
		sfd = rcu_dereference(*per_cpu_ptr(&sft_data, cpu));

		if (sfd && sfd->source == source) {
			rcu_assign_pointer(per_cpu(sft_data, cpu), NULL);
			cpumask_clear_cpu(cpu, &scale_freq_counters_mask);
		}
	}

	rcu_read_unlock();

	/*
	 * Make sure all references to previous sft_data are dropped to avoid
	 * use-after-free races.
	 */
	synchronize_rcu();

	update_scale_freq_invariant(false);
}
EXPORT_SYMBOL_GPL(topology_clear_scale_freq_source);

void topology_scale_freq_tick(void)
{
	struct scale_freq_data *sfd = rcu_dereference_sched(*this_cpu_ptr(&sft_data));

	if (sfd)
		sfd->set_freq_scale();
}

DEFINE_PER_CPU(unsigned long, arch_freq_scale) = SCHED_CAPACITY_SCALE;
EXPORT_PER_CPU_SYMBOL_GPL(arch_freq_scale);

void topology_set_freq_scale(const struct cpumask *cpus, unsigned long cur_freq,
			     unsigned long max_freq)
{
	unsigned long scale;
	int i;

	if (WARN_ON_ONCE(!cur_freq || !max_freq))
		return;

	/*
	 * If the use of counters for FIE is enabled, just return as we don't
	 * want to update the scale factor with information from CPUFREQ.
	 * Instead the scale factor will be updated from arch_scale_freq_tick.
	 */
	if (supports_scale_freq_counters(cpus))
		return;

	scale = (cur_freq << SCHED_CAPACITY_SHIFT) / max_freq;

	for_each_cpu(i, cpus)
		per_cpu(arch_freq_scale, i) = scale;
}

DEFINE_PER_CPU(unsigned long, cpu_scale) = SCHED_CAPACITY_SCALE;
EXPORT_PER_CPU_SYMBOL_GPL(cpu_scale);

void topology_set_cpu_scale(unsigned int cpu, unsigned long capacity)
{
	per_cpu(cpu_scale, cpu) = capacity;
}

DEFINE_PER_CPU(unsigned long, thermal_pressure);

/**
 * topology_update_thermal_pressure() - Update thermal pressure for CPUs
 * @cpus        : The related CPUs for which capacity has been reduced
 * @capped_freq : The maximum allowed frequency that CPUs can run at
 *
 * Update the value of thermal pressure for all @cpus in the mask. The
 * cpumask should include all (online+offline) affected CPUs, to avoid
 * operating on stale data when hot-plug is used for some CPUs. The
 * @capped_freq reflects the currently allowed max CPUs frequency due to
 * thermal capping. It might be also a boost frequency value, which is bigger
 * than the internal 'freq_factor' max frequency. In such case the pressure
 * value should simply be removed, since this is an indication that there is
 * no thermal throttling. The @capped_freq must be provided in kHz.
 */
void topology_update_thermal_pressure(const struct cpumask *cpus,
				      unsigned long capped_freq)
{
	unsigned long max_capacity, capacity, th_pressure;
	u32 max_freq;
	int cpu;

	cpu = cpumask_first(cpus);
	max_capacity = arch_scale_cpu_capacity(cpu);
	max_freq = per_cpu(freq_factor, cpu);

	/* Convert to MHz scale which is used in 'freq_factor' */
	capped_freq /= 1000;

	/*
	 * Handle properly the boost frequencies, which should simply clean
	 * the thermal pressure value.
	 */
	if (max_freq <= capped_freq)
		capacity = max_capacity;
	else
		capacity = mult_frac(max_capacity, capped_freq, max_freq);

	th_pressure = max_capacity - capacity;

	trace_thermal_pressure_update(cpu, th_pressure);

	for_each_cpu(cpu, cpus)
		WRITE_ONCE(per_cpu(thermal_pressure, cpu), th_pressure);
}
EXPORT_SYMBOL_GPL(topology_update_thermal_pressure);

static ssize_t cpu_capacity_show(struct device *dev,
				 struct device_attribute *attr,
				 char *buf)
{
	struct cpu *cpu = container_of(dev, struct cpu, dev);

	return sysfs_emit(buf, "%lu\n", topology_get_cpu_scale(cpu->dev.id));
}

static void update_topology_flags_workfn(struct work_struct *work);
static DECLARE_WORK(update_topology_flags_work, update_topology_flags_workfn);

static DEVICE_ATTR_RO(cpu_capacity);

static int register_cpu_capacity_sysctl(void)
{
	int i;
	struct device *cpu;

	for_each_possible_cpu(i) {
		cpu = get_cpu_device(i);
		if (!cpu) {
			pr_err("%s: too early to get CPU%d device!\n",
			       __func__, i);
			continue;
		}
		device_create_file(cpu, &dev_attr_cpu_capacity);
	}

	return 0;
}
subsys_initcall(register_cpu_capacity_sysctl);

static int update_topology;

int topology_update_cpu_topology(void)
{
	return update_topology;
}

/*
 * Updating the sched_domains can't be done directly from cpufreq callbacks
 * due to locking, so queue the work for later.
 */
static void update_topology_flags_workfn(struct work_struct *work)
{
	update_topology = 1;
	rebuild_sched_domains();
	pr_debug("sched_domain hierarchy rebuilt, flags updated\n");
	update_topology = 0;
}

static u32 *raw_capacity;

static int free_raw_capacity(void)
{
	kfree(raw_capacity);
	raw_capacity = NULL;

	return 0;
}

void topology_normalize_cpu_scale(void)
{
	u64 capacity;
	u64 capacity_scale;
	int cpu;

	if (!raw_capacity)
		return;

	capacity_scale = 1;
	for_each_possible_cpu(cpu) {
		capacity = raw_capacity[cpu] * per_cpu(freq_factor, cpu);
		capacity_scale = max(capacity, capacity_scale);
	}

	pr_debug("cpu_capacity: capacity_scale=%llu\n", capacity_scale);
	for_each_possible_cpu(cpu) {
		capacity = raw_capacity[cpu] * per_cpu(freq_factor, cpu);
		capacity = div64_u64(capacity << SCHED_CAPACITY_SHIFT,
			capacity_scale);
		topology_set_cpu_scale(cpu, capacity);
		pr_debug("cpu_capacity: CPU%d cpu_capacity=%lu\n",
			cpu, topology_get_cpu_scale(cpu));
	}
}

bool __init topology_parse_cpu_capacity(struct device_node *cpu_node, int cpu)
{
	struct clk *cpu_clk;
	static bool cap_parsing_failed;
	int ret;
	u32 cpu_capacity;

	if (cap_parsing_failed)
		return false;

	ret = of_property_read_u32(cpu_node, "capacity-dmips-mhz",
				   &cpu_capacity);
	if (!ret) {
		if (!raw_capacity) {
			raw_capacity = kcalloc(num_possible_cpus(),
					       sizeof(*raw_capacity),
					       GFP_KERNEL);
			if (!raw_capacity) {
				cap_parsing_failed = true;
				return false;
			}
		}
		raw_capacity[cpu] = cpu_capacity;
		pr_debug("cpu_capacity: %pOF cpu_capacity=%u (raw)\n",
			cpu_node, raw_capacity[cpu]);

		/*
		 * Update freq_factor for calculating early boot cpu capacities.
		 * For non-clk CPU DVFS mechanism, there's no way to get the
		 * frequency value now, assuming they are running at the same
		 * frequency (by keeping the initial freq_factor value).
		 */
		cpu_clk = of_clk_get(cpu_node, 0);
		if (!PTR_ERR_OR_ZERO(cpu_clk)) {
			per_cpu(freq_factor, cpu) =
				clk_get_rate(cpu_clk) / 1000;
			clk_put(cpu_clk);
		}
	} else {
		if (raw_capacity) {
			pr_err("cpu_capacity: missing %pOF raw capacity\n",
				cpu_node);
			pr_err("cpu_capacity: partial information: fallback to 1024 for all CPUs\n");
		}
		cap_parsing_failed = true;
		free_raw_capacity();
	}

	return !ret;
}

#ifdef CONFIG_ACPI_CPPC_LIB
#include <acpi/cppc_acpi.h>

void topology_init_cpu_capacity_cppc(void)
{
	struct cppc_perf_caps perf_caps;
	int cpu;

	if (likely(!acpi_cpc_valid()))
		return;

	raw_capacity = kcalloc(num_possible_cpus(), sizeof(*raw_capacity),
			       GFP_KERNEL);
	if (!raw_capacity)
		return;

	for_each_possible_cpu(cpu) {
		if (!cppc_get_perf_caps(cpu, &perf_caps) &&
		    (perf_caps.highest_perf >= perf_caps.nominal_perf) &&
		    (perf_caps.highest_perf >= perf_caps.lowest_perf)) {
			raw_capacity[cpu] = perf_caps.highest_perf;
			pr_debug("cpu_capacity: CPU%d cpu_capacity=%u (raw).\n",
				 cpu, raw_capacity[cpu]);
			continue;
		}

		pr_err("cpu_capacity: CPU%d missing/invalid highest performance.\n", cpu);
		pr_err("cpu_capacity: partial information: fallback to 1024 for all CPUs\n");
		goto exit;
	}

	topology_normalize_cpu_scale();
	schedule_work(&update_topology_flags_work);
	pr_debug("cpu_capacity: cpu_capacity initialization done\n");

exit:
	free_raw_capacity();
}
#endif

#ifdef CONFIG_CPU_FREQ
static cpumask_var_t cpus_to_visit;
static void parsing_done_workfn(struct work_struct *work);
static DECLARE_WORK(parsing_done_work, parsing_done_workfn);

static int
init_cpu_capacity_callback(struct notifier_block *nb,
			   unsigned long val,
			   void *data)
{
	struct cpufreq_policy *policy = data;
	int cpu;

	if (!raw_capacity)
		return 0;

	if (val != CPUFREQ_CREATE_POLICY)
		return 0;

	pr_debug("cpu_capacity: init cpu capacity for CPUs [%*pbl] (to_visit=%*pbl)\n",
		 cpumask_pr_args(policy->related_cpus),
		 cpumask_pr_args(cpus_to_visit));

	cpumask_andnot(cpus_to_visit, cpus_to_visit, policy->related_cpus);

	for_each_cpu(cpu, policy->related_cpus)
		per_cpu(freq_factor, cpu) = policy->cpuinfo.max_freq / 1000;

	if (cpumask_empty(cpus_to_visit)) {
		topology_normalize_cpu_scale();
		schedule_work(&update_topology_flags_work);
		free_raw_capacity();
		pr_debug("cpu_capacity: parsing done\n");
		schedule_work(&parsing_done_work);
	}

	return 0;
}

static struct notifier_block init_cpu_capacity_notifier = {
	.notifier_call = init_cpu_capacity_callback,
};

static int __init register_cpufreq_notifier(void)
{
	int ret;

	/*
	 * On ACPI-based systems skip registering cpufreq notifier as cpufreq
	 * information is not needed for cpu capacity initialization.
	 */
	if (!acpi_disabled || !raw_capacity)
		return -EINVAL;

	if (!alloc_cpumask_var(&cpus_to_visit, GFP_KERNEL))
		return -ENOMEM;

	cpumask_copy(cpus_to_visit, cpu_possible_mask);

	ret = cpufreq_register_notifier(&init_cpu_capacity_notifier,
					CPUFREQ_POLICY_NOTIFIER);

	if (ret)
		free_cpumask_var(cpus_to_visit);

	return ret;
}
core_initcall(register_cpufreq_notifier);

static void parsing_done_workfn(struct work_struct *work)
{
	cpufreq_unregister_notifier(&init_cpu_capacity_notifier,
					 CPUFREQ_POLICY_NOTIFIER);
	free_cpumask_var(cpus_to_visit);
}

#else
core_initcall(free_raw_capacity);
#endif

#if defined(CONFIG_ARM64) || defined(CONFIG_RISCV)
/*
 * This function returns the logic cpu number of the node.
 * There are basically three kinds of return values:
 * (1) logic cpu number which is > 0.
 * (2) -ENODEV when the device tree(DT) node is valid and found in the DT but
 * there is no possible logical CPU in the kernel to match. This happens
 * when CONFIG_NR_CPUS is configure to be smaller than the number of
 * CPU nodes in DT. We need to just ignore this case.
 * (3) -1 if the node does not exist in the device tree
 */
static int __init get_cpu_for_node(struct device_node *node)
{
	struct device_node *cpu_node;
	int cpu;

	cpu_node = of_parse_phandle(node, "cpu", 0);
	if (!cpu_node)
		return -1;

	cpu = of_cpu_node_to_id(cpu_node);
	if (cpu >= 0)
		topology_parse_cpu_capacity(cpu_node, cpu);
	else
		pr_info("CPU node for %pOF exist but the possible cpu range is :%*pbl\n",
			cpu_node, cpumask_pr_args(cpu_possible_mask));

	of_node_put(cpu_node);
	return cpu;
}

static int __init parse_core(struct device_node *core, int package_id,
			     int cluster_id, int core_id)
{
	char name[20];
	bool leaf = true;
	int i = 0;
	int cpu;
	struct device_node *t;

	do {
		snprintf(name, sizeof(name), "thread%d", i);
		t = of_get_child_by_name(core, name);
		if (t) {
			leaf = false;
			cpu = get_cpu_for_node(t);
			if (cpu >= 0) {
				cpu_topology[cpu].package_id = package_id;
				cpu_topology[cpu].cluster_id = cluster_id;
				cpu_topology[cpu].core_id = core_id;
				cpu_topology[cpu].thread_id = i;
			} else if (cpu != -ENODEV) {
				pr_err("%pOF: Can't get CPU for thread\n", t);
				of_node_put(t);
				return -EINVAL;
			}
			of_node_put(t);
		}
		i++;
	} while (t);

	cpu = get_cpu_for_node(core);
	if (cpu >= 0) {
		if (!leaf) {
			pr_err("%pOF: Core has both threads and CPU\n",
			       core);
			return -EINVAL;
		}

		cpu_topology[cpu].package_id = package_id;
		cpu_topology[cpu].cluster_id = cluster_id;
		cpu_topology[cpu].core_id = core_id;
	} else if (leaf && cpu != -ENODEV) {
		pr_err("%pOF: Can't get CPU for leaf core\n", core);
		return -EINVAL;
	}

	return 0;
}

static int __init parse_cluster(struct device_node *cluster, int package_id,
				int cluster_id, int depth)
{
	char name[20];
	bool leaf = true;
	bool has_cores = false;
	struct device_node *c;
	int core_id = 0;
	int i, ret;

	/*
	 * First check for child clusters; we currently ignore any
	 * information about the nesting of clusters and present the
	 * scheduler with a flat list of them.
	 */
	i = 0;
	do {
		snprintf(name, sizeof(name), "cluster%d", i);
		c = of_get_child_by_name(cluster, name);
		if (c) {
			leaf = false;
			ret = parse_cluster(c, package_id, i, depth + 1);
			if (depth > 0)
				pr_warn("Topology for clusters of clusters not yet supported\n");
			of_node_put(c);
			if (ret != 0)
				return ret;
		}
		i++;
	} while (c);

	/* Now check for cores */
	i = 0;
	do {
		snprintf(name, sizeof(name), "core%d", i);
		c = of_get_child_by_name(cluster, name);
		if (c) {
			has_cores = true;

			if (depth == 0) {
				pr_err("%pOF: cpu-map children should be clusters\n",
				       c);
				of_node_put(c);
				return -EINVAL;
			}

			if (leaf) {
				ret = parse_core(c, package_id, cluster_id,
						 core_id++);
			} else {
				pr_err("%pOF: Non-leaf cluster with core %s\n",
				       cluster, name);
				ret = -EINVAL;
			}

			of_node_put(c);
			if (ret != 0)
				return ret;
		}
		i++;
	} while (c);

	if (leaf && !has_cores)
		pr_warn("%pOF: empty cluster\n", cluster);

	return 0;
}

static int __init parse_socket(struct device_node *socket)
{
	char name[20];
	struct device_node *c;
	bool has_socket = false;
	int package_id = 0, ret;

	do {
		snprintf(name, sizeof(name), "socket%d", package_id);
		c = of_get_child_by_name(socket, name);
		if (c) {
			has_socket = true;
			ret = parse_cluster(c, package_id, -1, 0);
			of_node_put(c);
			if (ret != 0)
				return ret;
		}
		package_id++;
	} while (c);

	if (!has_socket)
		ret = parse_cluster(socket, 0, -1, 0);

	return ret;
}

static int __init parse_dt_topology(void)
{
	struct device_node *cn, *map;
	int ret = 0;
	int cpu;

	cn = of_find_node_by_path("/cpus");
	if (!cn) {
		pr_err("No CPU information found in DT\n");
		return 0;
	}

	/*
	 * When topology is provided cpu-map is essentially a root
	 * cluster with restricted subnodes.
	 */
	map = of_get_child_by_name(cn, "cpu-map");
	if (!map)
		goto out;

	ret = parse_socket(map);
	if (ret != 0)
		goto out_map;

	topology_normalize_cpu_scale();

	/*
	 * Check that all cores are in the topology; the SMP code will
	 * only mark cores described in the DT as possible.
	 */
	for_each_possible_cpu(cpu)
		if (cpu_topology[cpu].package_id < 0) {
			ret = -EINVAL;
			break;
		}

out_map:
	of_node_put(map);
out:
	of_node_put(cn);
	return ret;
}
#endif

/*
 * cpu topology table
 */
struct cpu_topology cpu_topology[NR_CPUS];
EXPORT_SYMBOL_GPL(cpu_topology);

const struct cpumask *cpu_coregroup_mask(int cpu)
{
	const cpumask_t *core_mask = cpumask_of_node(cpu_to_node(cpu));

	/* Find the smaller of NUMA, core or LLC siblings */
	if (cpumask_subset(&cpu_topology[cpu].core_sibling, core_mask)) {
		/* not numa in package, lets use the package siblings */
		core_mask = &cpu_topology[cpu].core_sibling;
	}

	if (last_level_cache_is_valid(cpu)) {
		if (cpumask_subset(&cpu_topology[cpu].llc_sibling, core_mask))
			core_mask = &cpu_topology[cpu].llc_sibling;
	}

	/*
	 * For systems with no shared cpu-side LLC but with clusters defined,
	 * extend core_mask to cluster_siblings. The sched domain builder will
	 * then remove MC as redundant with CLS if SCHED_CLUSTER is enabled.
	 */
	if (IS_ENABLED(CONFIG_SCHED_CLUSTER) &&
	    cpumask_subset(core_mask, &cpu_topology[cpu].cluster_sibling))
		core_mask = &cpu_topology[cpu].cluster_sibling;

	return core_mask;
}

const struct cpumask *cpu_clustergroup_mask(int cpu)
{
	/*
	 * Forbid cpu_clustergroup_mask() to span more or the same CPUs as
	 * cpu_coregroup_mask().
	 */
	if (cpumask_subset(cpu_coregroup_mask(cpu),
			   &cpu_topology[cpu].cluster_sibling))
		return topology_sibling_cpumask(cpu);

	return &cpu_topology[cpu].cluster_sibling;
}

void update_siblings_masks(unsigned int cpuid)
{
	struct cpu_topology *cpu_topo, *cpuid_topo = &cpu_topology[cpuid];
	int cpu, ret;

	ret = detect_cache_attributes(cpuid);
	if (ret && ret != -ENOENT)
		pr_info("Early cacheinfo failed, ret = %d\n", ret);

	/* update core and thread sibling masks */
	for_each_online_cpu(cpu) {
		cpu_topo = &cpu_topology[cpu];

<<<<<<< HEAD
		if (cpu_topo->llc_id != -1 && cpuid_topo->llc_id == cpu_topo->llc_id) {
=======
		if (last_level_cache_is_shared(cpu, cpuid)) {
>>>>>>> 29549c70
			cpumask_set_cpu(cpu, &cpuid_topo->llc_sibling);
			cpumask_set_cpu(cpuid, &cpu_topo->llc_sibling);
		}

		if (cpuid_topo->package_id != cpu_topo->package_id)
			continue;

		cpumask_set_cpu(cpuid, &cpu_topo->core_sibling);
		cpumask_set_cpu(cpu, &cpuid_topo->core_sibling);

		if (cpuid_topo->cluster_id != cpu_topo->cluster_id)
			continue;

		if (cpuid_topo->cluster_id >= 0) {
			cpumask_set_cpu(cpu, &cpuid_topo->cluster_sibling);
			cpumask_set_cpu(cpuid, &cpu_topo->cluster_sibling);
		}

		if (cpuid_topo->core_id != cpu_topo->core_id)
			continue;

		cpumask_set_cpu(cpuid, &cpu_topo->thread_sibling);
		cpumask_set_cpu(cpu, &cpuid_topo->thread_sibling);
	}
}

static void clear_cpu_topology(int cpu)
{
	struct cpu_topology *cpu_topo = &cpu_topology[cpu];

	cpumask_clear(&cpu_topo->llc_sibling);
	cpumask_set_cpu(cpu, &cpu_topo->llc_sibling);

	cpumask_clear(&cpu_topo->cluster_sibling);
	cpumask_set_cpu(cpu, &cpu_topo->cluster_sibling);

	cpumask_clear(&cpu_topo->core_sibling);
	cpumask_set_cpu(cpu, &cpu_topo->core_sibling);
	cpumask_clear(&cpu_topo->thread_sibling);
	cpumask_set_cpu(cpu, &cpu_topo->thread_sibling);
}

void __init reset_cpu_topology(void)
{
	unsigned int cpu;

	for_each_possible_cpu(cpu) {
		struct cpu_topology *cpu_topo = &cpu_topology[cpu];

		cpu_topo->thread_id = -1;
		cpu_topo->core_id = -1;
		cpu_topo->cluster_id = -1;
		cpu_topo->package_id = -1;

		clear_cpu_topology(cpu);
	}
}

void remove_cpu_topology(unsigned int cpu)
{
	int sibling;

	for_each_cpu(sibling, topology_core_cpumask(cpu))
		cpumask_clear_cpu(cpu, topology_core_cpumask(sibling));
	for_each_cpu(sibling, topology_sibling_cpumask(cpu))
		cpumask_clear_cpu(cpu, topology_sibling_cpumask(sibling));
	for_each_cpu(sibling, topology_cluster_cpumask(cpu))
		cpumask_clear_cpu(cpu, topology_cluster_cpumask(sibling));
	for_each_cpu(sibling, topology_llc_cpumask(cpu))
		cpumask_clear_cpu(cpu, topology_llc_cpumask(sibling));

	clear_cpu_topology(cpu);
}

__weak int __init parse_acpi_topology(void)
{
	return 0;
}

#if defined(CONFIG_ARM64) || defined(CONFIG_RISCV)
void __init init_cpu_topology(void)
{
	int ret;

	reset_cpu_topology();
	ret = parse_acpi_topology();
	if (!ret)
		ret = of_have_populated_dt() && parse_dt_topology();

	if (ret) {
		/*
		 * Discard anything that was parsed if we hit an error so we
		 * don't use partial information.
		 */
		reset_cpu_topology();
		return;
	}
}

void store_cpu_topology(unsigned int cpuid)
{
	struct cpu_topology *cpuid_topo = &cpu_topology[cpuid];

	if (cpuid_topo->package_id != -1)
		goto topology_populated;

	cpuid_topo->thread_id = -1;
	cpuid_topo->core_id = cpuid;
	cpuid_topo->package_id = cpu_to_node(cpuid);

	pr_debug("CPU%u: package %d core %d thread %d\n",
		 cpuid, cpuid_topo->package_id, cpuid_topo->core_id,
		 cpuid_topo->thread_id);

topology_populated:
	update_siblings_masks(cpuid);
}
#endif<|MERGE_RESOLUTION|>--- conflicted
+++ resolved
@@ -742,11 +742,7 @@
 	for_each_online_cpu(cpu) {
 		cpu_topo = &cpu_topology[cpu];
 
-<<<<<<< HEAD
-		if (cpu_topo->llc_id != -1 && cpuid_topo->llc_id == cpu_topo->llc_id) {
-=======
 		if (last_level_cache_is_shared(cpu, cpuid)) {
->>>>>>> 29549c70
 			cpumask_set_cpu(cpu, &cpuid_topo->llc_sibling);
 			cpumask_set_cpu(cpuid, &cpu_topo->llc_sibling);
 		}
