menu "Rpmsg drivers"

# RPMSG always gets selected by whoever wants it
config RPMSG
	tristate

config RPMSG_QCOM_SMD
	tristate "Qualcomm Shared Memory Driver (SMD)"
	depends on QCOM_SMEM
	depends on QCOM_SMD=n
	select RPMSG
	help
	  Say y here to enable support for the Qualcomm Shared Memory Driver
	  providing communication channels to remote processors in Qualcomm
	  platforms.

config RPMSG_VIRTIO
	tristate
	select RPMSG
	select VIRTIO
	select VIRTUALIZATION

<<<<<<< HEAD
=======
config HAVE_IMX_RPMSG
	bool "IMX RPMSG driver on the AMP SOCs"
	select RPMSG
	select RPMSG_VIRTIO

>>>>>>> f2ed3bfc
config IMX_RPMSG_PINGPONG
	tristate "IMX RPMSG pingpong driver -- loadable modules only"
	default m
	depends on RPMSG && m

config IMX_RPMSG_TTY
	tristate "IMX RPMSG tty driver -- loadable modules only"
	default m
	depends on RPMSG && m

endmenu<|MERGE_RESOLUTION|>--- conflicted
+++ resolved
@@ -20,14 +20,11 @@
 	select VIRTIO
 	select VIRTUALIZATION
 
-<<<<<<< HEAD
-=======
 config HAVE_IMX_RPMSG
 	bool "IMX RPMSG driver on the AMP SOCs"
 	select RPMSG
 	select RPMSG_VIRTIO
 
->>>>>>> f2ed3bfc
 config IMX_RPMSG_PINGPONG
 	tristate "IMX RPMSG pingpong driver -- loadable modules only"
 	default m
