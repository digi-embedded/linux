--- conflicted
+++ resolved
@@ -2,24 +2,18 @@
 
 # RPMSG always gets selected by whoever wants it
 config RPMSG
-	tristate "RPMSG bus driver"
+	tristate
 	select VIRTIO
 	select VIRTUALIZATION
 
 config IMX_RPMSG_PINGPONG
 	tristate "IMX RPMSG pingpong driver -- loadable modules only"
-<<<<<<< HEAD
-=======
 	default m
->>>>>>> 33e8bb5d
 	depends on RPMSG && m
 
 config IMX_RPMSG_TTY
 	tristate "IMX RPMSG tty driver -- loadable modules only"
-<<<<<<< HEAD
-=======
 	default m
->>>>>>> 33e8bb5d
 	depends on RPMSG && m
 
 endmenu