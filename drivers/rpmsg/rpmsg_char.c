// SPDX-License-Identifier: GPL-2.0
/*
 * Copyright (C) 2021, STMicroelectronics
 * Copyright (c) 2016, Linaro Ltd.
 * Copyright (c) 2012, Michal Simek <monstr@monstr.eu>
 * Copyright (c) 2012, PetaLogix
 * Copyright (c) 2011, Texas Instruments, Inc.
 * Copyright (c) 2011, Google, Inc.
 *
 * Based on rpmsg performance statistics driver by Michal Simek, which in turn
 * was based on TI & Google OMX rpmsg driver.
 */
#include <linux/cdev.h>
#include <linux/device.h>
#include <linux/fs.h>
#include <linux/idr.h>
#include <linux/kernel.h>
#include <linux/module.h>
#include <linux/poll.h>
#include <linux/rpmsg.h>
#include <linux/skbuff.h>
#include <linux/slab.h>
#include <linux/uaccess.h>
#include <uapi/linux/rpmsg.h>

#include "rpmsg_char.h"

#define RPMSG_CHAR_DEVNAME "rpmsg-raw"

static dev_t rpmsg_major;
static struct class *rpmsg_class;

static DEFINE_IDA(rpmsg_ept_ida);
static DEFINE_IDA(rpmsg_minor_ida);

#define dev_to_eptdev(dev) container_of(dev, struct rpmsg_eptdev, dev)
#define cdev_to_eptdev(i_cdev) container_of(i_cdev, struct rpmsg_eptdev, cdev)

/**
 * struct rpmsg_eptdev - endpoint device context
 * @dev:	endpoint device
 * @cdev:	cdev for the endpoint device
 * @rpdev:	underlaying rpmsg device
 * @chinfo:	info used to open the endpoint
 * @ept_lock:	synchronization of @ept modifications
 * @ept:	rpmsg endpoint reference, when open
 * @queue_lock:	synchronization of @queue operations
 * @queue:	incoming message queue
 * @readq:	wait object for incoming queue
 * @static_ept: specify if the endpoint has to be created at each device opening or
 *              if the default endpoint should be used.
 */
struct rpmsg_eptdev {
	struct device dev;
	struct cdev cdev;

	struct rpmsg_device *rpdev;
	struct rpmsg_channel_info chinfo;

	struct mutex ept_lock;
	struct rpmsg_endpoint *ept;

	spinlock_t queue_lock;
	struct sk_buff_head queue;
	wait_queue_head_t readq;

	bool static_ept;
};

int rpmsg_chrdev_eptdev_destroy(struct device *dev, void *data)
{
	struct rpmsg_eptdev *eptdev = dev_to_eptdev(dev);

	mutex_lock(&eptdev->ept_lock);
	if (eptdev->ept) {
		rpmsg_destroy_ept(eptdev->ept);
		eptdev->ept = NULL;
	}
	mutex_unlock(&eptdev->ept_lock);

	/* wake up any blocked readers */
	wake_up_interruptible(&eptdev->readq);

	cdev_device_del(&eptdev->cdev, &eptdev->dev);
	put_device(&eptdev->dev);

	return 0;
}
EXPORT_SYMBOL(rpmsg_chrdev_eptdev_destroy);

static int rpmsg_ept_cb(struct rpmsg_device *rpdev, void *buf, int len,
			void *priv, u32 addr)
{
	struct rpmsg_eptdev *eptdev = priv;
	struct sk_buff *skb;

	skb = alloc_skb(len, GFP_ATOMIC);
	if (!skb)
		return -ENOMEM;

	skb_put_data(skb, buf, len);

	spin_lock(&eptdev->queue_lock);
	skb_queue_tail(&eptdev->queue, skb);
	spin_unlock(&eptdev->queue_lock);

	/* wake up any blocking processes, waiting for new data */
	wake_up_interruptible(&eptdev->readq);

	return 0;
}

static int rpmsg_eptdev_open(struct inode *inode, struct file *filp)
{
	struct rpmsg_eptdev *eptdev = cdev_to_eptdev(inode->i_cdev);
	struct rpmsg_endpoint *ept;
	struct rpmsg_device *rpdev = eptdev->rpdev;
	struct device *dev = &eptdev->dev;

	mutex_lock(&eptdev->ept_lock);
	if (eptdev->ept) {
		mutex_unlock(&eptdev->ept_lock);
		return -EBUSY;
	}

	get_device(dev);

	/*
	 * If the static_ept is set to true, the rpmsg device default endpoint is used.
	 * Else a new endpoint is created on open that will be destroyed on release.
	 */
	if (eptdev->static_ept)
		ept = rpdev->ept;
	else
		ept = rpmsg_create_ept(rpdev, rpmsg_ept_cb, eptdev, eptdev->chinfo);

	if (!ept) {
		dev_err(dev, "failed to open %s\n", eptdev->chinfo.name);
		put_device(dev);
		mutex_unlock(&eptdev->ept_lock);
		return -EINVAL;
	}

	eptdev->ept = ept;
	filp->private_data = eptdev;
	mutex_unlock(&eptdev->ept_lock);

	return 0;
}

static int rpmsg_eptdev_release(struct inode *inode, struct file *filp)
{
	struct rpmsg_eptdev *eptdev = cdev_to_eptdev(inode->i_cdev);
	struct device *dev = &eptdev->dev;

	/* Close the endpoint, if it's not already destroyed by the parent */
	mutex_lock(&eptdev->ept_lock);
	if (eptdev->ept) {
		if (!eptdev->static_ept)
			rpmsg_destroy_ept(eptdev->ept);
		eptdev->ept = NULL;
	}
	mutex_unlock(&eptdev->ept_lock);

	/* Discard all SKBs */
	skb_queue_purge(&eptdev->queue);

	put_device(dev);

	return 0;
}

static ssize_t rpmsg_eptdev_read_iter(struct kiocb *iocb, struct iov_iter *to)
{
	struct file *filp = iocb->ki_filp;
	struct rpmsg_eptdev *eptdev = filp->private_data;
	unsigned long flags;
	struct sk_buff *skb;
	int use;

	if (!eptdev->ept)
		return -EPIPE;

	spin_lock_irqsave(&eptdev->queue_lock, flags);

	/* Wait for data in the queue */
	if (skb_queue_empty(&eptdev->queue)) {
		spin_unlock_irqrestore(&eptdev->queue_lock, flags);

		if (filp->f_flags & O_NONBLOCK)
			return -EAGAIN;

		/* Wait until we get data or the endpoint goes away */
		if (wait_event_interruptible(eptdev->readq,
					     !skb_queue_empty(&eptdev->queue) ||
					     !eptdev->ept))
			return -ERESTARTSYS;

		/* We lost the endpoint while waiting */
		if (!eptdev->ept)
			return -EPIPE;

		spin_lock_irqsave(&eptdev->queue_lock, flags);
	}

	skb = skb_dequeue(&eptdev->queue);
	spin_unlock_irqrestore(&eptdev->queue_lock, flags);
	if (!skb)
		return -EFAULT;

	use = min_t(size_t, iov_iter_count(to), skb->len);
	if (copy_to_iter(skb->data, use, to) != use)
		use = -EFAULT;

	kfree_skb(skb);

	return use;
}

static ssize_t rpmsg_eptdev_write_iter(struct kiocb *iocb,
				       struct iov_iter *from)
{
	struct file *filp = iocb->ki_filp;
	struct rpmsg_eptdev *eptdev = filp->private_data;
	size_t len = iov_iter_count(from);
	void *kbuf;
	int ret;

	kbuf = kzalloc(len, GFP_KERNEL);
	if (!kbuf)
		return -ENOMEM;

	if (!copy_from_iter_full(kbuf, len, from)) {
		ret = -EFAULT;
		goto free_kbuf;
	}

	if (mutex_lock_interruptible(&eptdev->ept_lock)) {
		ret = -ERESTARTSYS;
		goto free_kbuf;
	}

	if (!eptdev->ept) {
		ret = -EPIPE;
		goto unlock_eptdev;
	}

	if (filp->f_flags & O_NONBLOCK)
		ret = rpmsg_trysendto(eptdev->ept, kbuf, len, eptdev->chinfo.dst);
	else
		ret = rpmsg_sendto(eptdev->ept, kbuf, len, eptdev->chinfo.dst);

unlock_eptdev:
	mutex_unlock(&eptdev->ept_lock);

free_kbuf:
	kfree(kbuf);
	return ret < 0 ? ret : len;
}

static __poll_t rpmsg_eptdev_poll(struct file *filp, poll_table *wait)
{
	struct rpmsg_eptdev *eptdev = filp->private_data;
	__poll_t mask = 0;

	if (!eptdev->ept)
		return EPOLLERR;

	poll_wait(filp, &eptdev->readq, wait);

	if (!skb_queue_empty(&eptdev->queue))
		mask |= EPOLLIN | EPOLLRDNORM;

	mask |= rpmsg_poll(eptdev->ept, filp, wait);

	return mask;
}

static long rpmsg_eptdev_ioctl(struct file *fp, unsigned int cmd,
			       unsigned long arg)
{
	struct rpmsg_eptdev *eptdev = fp->private_data;

	if (cmd != RPMSG_DESTROY_EPT_IOCTL)
		return -EINVAL;

	/* Don't allow to destroy a default endpoint. */
	if (!eptdev->rpdev || eptdev->ept == eptdev->rpdev->ept)
		return -EPERM;

	return rpmsg_chrdev_eptdev_destroy(&eptdev->dev, NULL);
}

static const struct file_operations rpmsg_eptdev_fops = {
	.owner = THIS_MODULE,
	.open = rpmsg_eptdev_open,
	.release = rpmsg_eptdev_release,
	.read_iter = rpmsg_eptdev_read_iter,
	.write_iter = rpmsg_eptdev_write_iter,
	.poll = rpmsg_eptdev_poll,
	.unlocked_ioctl = rpmsg_eptdev_ioctl,
	.compat_ioctl = compat_ptr_ioctl,
};

static ssize_t name_show(struct device *dev, struct device_attribute *attr,
			 char *buf)
{
	struct rpmsg_eptdev *eptdev = dev_get_drvdata(dev);

	return sprintf(buf, "%s\n", eptdev->chinfo.name);
}
static DEVICE_ATTR_RO(name);

static ssize_t src_show(struct device *dev, struct device_attribute *attr,
			 char *buf)
{
	struct rpmsg_eptdev *eptdev = dev_get_drvdata(dev);

	return sprintf(buf, "%d\n", eptdev->chinfo.src);
}
static DEVICE_ATTR_RO(src);

static ssize_t dst_show(struct device *dev, struct device_attribute *attr,
			 char *buf)
{
	struct rpmsg_eptdev *eptdev = dev_get_drvdata(dev);

	return sprintf(buf, "%d\n", eptdev->chinfo.dst);
}
static DEVICE_ATTR_RO(dst);

static struct attribute *rpmsg_eptdev_attrs[] = {
	&dev_attr_name.attr,
	&dev_attr_src.attr,
	&dev_attr_dst.attr,
	NULL
};
ATTRIBUTE_GROUPS(rpmsg_eptdev);

static void rpmsg_eptdev_release_device(struct device *dev)
{
	struct rpmsg_eptdev *eptdev = dev_to_eptdev(dev);

	ida_simple_remove(&rpmsg_ept_ida, dev->id);
	ida_simple_remove(&rpmsg_minor_ida, MINOR(eptdev->dev.devt));
	kfree(eptdev);
}

static struct rpmsg_eptdev *__rpmsg_chrdev_eptdev_create(struct rpmsg_device *rpdev,
							 struct device *parent,
							 struct rpmsg_channel_info chinfo)
{
	struct rpmsg_eptdev *eptdev;
	struct device *dev;
	int ret;

	eptdev = kzalloc(sizeof(*eptdev), GFP_KERNEL);
	if (!eptdev)
		return ERR_PTR(-ENOMEM);

	dev = &eptdev->dev;
	eptdev->rpdev = rpdev;
	eptdev->chinfo = chinfo;

	mutex_init(&eptdev->ept_lock);
	spin_lock_init(&eptdev->queue_lock);
	skb_queue_head_init(&eptdev->queue);
	init_waitqueue_head(&eptdev->readq);

	device_initialize(dev);
	dev->class = rpmsg_class;
	dev->parent = parent;
	dev->groups = rpmsg_eptdev_groups;
	dev_set_drvdata(dev, eptdev);

	cdev_init(&eptdev->cdev, &rpmsg_eptdev_fops);
	eptdev->cdev.owner = THIS_MODULE;

	ret = ida_simple_get(&rpmsg_minor_ida, 0, RPMSG_DEV_MAX, GFP_KERNEL);
	if (ret < 0)
		goto free_eptdev;
	dev->devt = MKDEV(MAJOR(rpmsg_major), ret);

	ret = ida_simple_get(&rpmsg_ept_ida, 0, 0, GFP_KERNEL);
	if (ret < 0)
		goto free_minor_ida;
	dev->id = ret;
	dev_set_name(dev, "rpmsg%d", ret);

	ret = cdev_device_add(&eptdev->cdev, &eptdev->dev);
	if (ret)
		goto free_ept_ida;

	/* We can now rely on the release function for cleanup */
	dev->release = rpmsg_eptdev_release_device;

<<<<<<< HEAD
	ret = device_add(dev);
	if (ret) {
		dev_err(dev, "device_add failed: %d\n", ret);
		put_device(dev);
		return ERR_PTR(ret);
	}

	return eptdev;
=======
	return ret;
>>>>>>> efe3167e

free_ept_ida:
	ida_simple_remove(&rpmsg_ept_ida, dev->id);
free_minor_ida:
	ida_simple_remove(&rpmsg_minor_ida, MINOR(dev->devt));
free_eptdev:
	put_device(dev);
	kfree(eptdev);

	return ERR_PTR(ret);
}

int rpmsg_chrdev_eptdev_create(struct rpmsg_device *rpdev, struct device *parent,
			       struct rpmsg_channel_info chinfo)
{
	struct rpmsg_eptdev *eptdev;

	eptdev = __rpmsg_chrdev_eptdev_create(rpdev, parent, chinfo);
	if (IS_ERR(eptdev))
		return PTR_ERR(eptdev);

	return 0;
}
<<<<<<< HEAD
EXPORT_SYMBOL(rpmsg_chrdev_eptdev_create);
=======

static long rpmsg_ctrldev_ioctl(struct file *fp, unsigned int cmd,
				unsigned long arg)
{
	struct rpmsg_ctrldev *ctrldev = fp->private_data;
	void __user *argp = (void __user *)arg;
	struct rpmsg_endpoint_info eptinfo;
	struct rpmsg_channel_info chinfo;

	if (cmd != RPMSG_CREATE_EPT_IOCTL)
		return -EINVAL;

	if (copy_from_user(&eptinfo, argp, sizeof(eptinfo)))
		return -EFAULT;

	memcpy(chinfo.name, eptinfo.name, RPMSG_NAME_SIZE);
	chinfo.name[RPMSG_NAME_SIZE-1] = '\0';
	chinfo.src = eptinfo.src;
	chinfo.dst = eptinfo.dst;

	return rpmsg_eptdev_create(ctrldev, chinfo);
};

static const struct file_operations rpmsg_ctrldev_fops = {
	.owner = THIS_MODULE,
	.open = rpmsg_ctrldev_open,
	.release = rpmsg_ctrldev_release,
	.unlocked_ioctl = rpmsg_ctrldev_ioctl,
	.compat_ioctl = compat_ptr_ioctl,
};

static void rpmsg_ctrldev_release_device(struct device *dev)
{
	struct rpmsg_ctrldev *ctrldev = dev_to_ctrldev(dev);

	ida_simple_remove(&rpmsg_ctrl_ida, dev->id);
	ida_simple_remove(&rpmsg_minor_ida, MINOR(dev->devt));
	kfree(ctrldev);
}
>>>>>>> efe3167e

static int rpmsg_chrdev_probe(struct rpmsg_device *rpdev)
{
	struct rpmsg_channel_info chinfo;
	struct rpmsg_eptdev *eptdev;
	struct rpmsg_endpoint *ept;

<<<<<<< HEAD
	memcpy(chinfo.name, RPMSG_CHAR_DEVNAME, sizeof(RPMSG_CHAR_DEVNAME));
	chinfo.src = rpdev->src;
	chinfo.dst = rpdev->dst;
=======
	ret = cdev_device_add(&ctrldev->cdev, &ctrldev->dev);
	if (ret)
		goto free_ctrl_ida;
>>>>>>> efe3167e

	eptdev =  __rpmsg_chrdev_eptdev_create(rpdev, &rpdev->dev, chinfo);
	if (IS_ERR(eptdev))
		return PTR_ERR(eptdev);

<<<<<<< HEAD
	/*
	 * Create the default endpoint associated to the rpmsg device and provide rpmsg_eptdev
	 * structure as callback private data.
	 */
	ept = rpmsg_create_default_ept(rpdev, rpmsg_ept_cb, eptdev, eptdev->chinfo);
	if (!ept) {
		dev_err(&rpdev->dev, "failed to create %s\n", eptdev->chinfo.name);
		put_device(&eptdev->dev);
		return -EINVAL;
	}

	/*
	 * Do not allow the creation and release of an endpoint on /dev/rpmsgX open and close,
	 * reuse the default endpoint instead
	 */
	eptdev->static_ept = true;
=======
	dev_set_drvdata(&rpdev->dev, ctrldev);

	return ret;
>>>>>>> efe3167e

	return 0;
}

static void rpmsg_chrdev_remove(struct rpmsg_device *rpdev)
{
	int ret;

	ret = device_for_each_child(&rpdev->dev, NULL, rpmsg_chrdev_eptdev_destroy);
	if (ret)
<<<<<<< HEAD
		dev_warn(&rpdev->dev, "failed to destroy endpoints: %d\n", ret);
=======
		dev_warn(&rpdev->dev, "failed to nuke endpoints: %d\n", ret);

	cdev_device_del(&ctrldev->cdev, &ctrldev->dev);
	put_device(&ctrldev->dev);
>>>>>>> efe3167e
}

static struct rpmsg_device_id rpmsg_chrdev_id_table[] = {
	{ .name	= RPMSG_CHAR_DEVNAME },
	{ },
};

static struct rpmsg_driver rpmsg_chrdev_driver = {
	.probe = rpmsg_chrdev_probe,
	.remove = rpmsg_chrdev_remove,
	.id_table = rpmsg_chrdev_id_table,
	.drv.name = "rpmsg_chrdev",
};

static int rpmsg_chrdev_init(void)
{
	int ret;

	ret = alloc_chrdev_region(&rpmsg_major, 0, RPMSG_DEV_MAX, "rpmsg_char");
	if (ret < 0) {
		pr_err("rpmsg: failed to allocate char dev region\n");
		return ret;
	}

	rpmsg_class = class_create(THIS_MODULE, "rpmsg");
	if (IS_ERR(rpmsg_class)) {
		pr_err("failed to create rpmsg class\n");
		ret = PTR_ERR(rpmsg_class);
		goto free_region;
	}

	ret = register_rpmsg_driver(&rpmsg_chrdev_driver);
	if (ret < 0) {
		pr_err("rpmsg: failed to register rpmsg raw driver\n");
		goto free_class;
	}

	return 0;

free_class:
	class_destroy(rpmsg_class);
free_region:
	unregister_chrdev_region(rpmsg_major, RPMSG_DEV_MAX);

	return ret;
}
postcore_initcall(rpmsg_chrdev_init);

static void rpmsg_chrdev_exit(void)
{
	unregister_rpmsg_driver(&rpmsg_chrdev_driver);
	class_destroy(rpmsg_class);
	unregister_chrdev_region(rpmsg_major, RPMSG_DEV_MAX);
}
module_exit(rpmsg_chrdev_exit);

MODULE_ALIAS("rpmsg:rpmsg_chrdev");
MODULE_LICENSE("GPL v2");<|MERGE_RESOLUTION|>--- conflicted
+++ resolved
@@ -394,18 +394,7 @@
 	/* We can now rely on the release function for cleanup */
 	dev->release = rpmsg_eptdev_release_device;
 
-<<<<<<< HEAD
-	ret = device_add(dev);
-	if (ret) {
-		dev_err(dev, "device_add failed: %d\n", ret);
-		put_device(dev);
-		return ERR_PTR(ret);
-	}
-
 	return eptdev;
-=======
-	return ret;
->>>>>>> efe3167e
 
 free_ept_ida:
 	ida_simple_remove(&rpmsg_ept_ida, dev->id);
@@ -429,49 +418,7 @@
 
 	return 0;
 }
-<<<<<<< HEAD
 EXPORT_SYMBOL(rpmsg_chrdev_eptdev_create);
-=======
-
-static long rpmsg_ctrldev_ioctl(struct file *fp, unsigned int cmd,
-				unsigned long arg)
-{
-	struct rpmsg_ctrldev *ctrldev = fp->private_data;
-	void __user *argp = (void __user *)arg;
-	struct rpmsg_endpoint_info eptinfo;
-	struct rpmsg_channel_info chinfo;
-
-	if (cmd != RPMSG_CREATE_EPT_IOCTL)
-		return -EINVAL;
-
-	if (copy_from_user(&eptinfo, argp, sizeof(eptinfo)))
-		return -EFAULT;
-
-	memcpy(chinfo.name, eptinfo.name, RPMSG_NAME_SIZE);
-	chinfo.name[RPMSG_NAME_SIZE-1] = '\0';
-	chinfo.src = eptinfo.src;
-	chinfo.dst = eptinfo.dst;
-
-	return rpmsg_eptdev_create(ctrldev, chinfo);
-};
-
-static const struct file_operations rpmsg_ctrldev_fops = {
-	.owner = THIS_MODULE,
-	.open = rpmsg_ctrldev_open,
-	.release = rpmsg_ctrldev_release,
-	.unlocked_ioctl = rpmsg_ctrldev_ioctl,
-	.compat_ioctl = compat_ptr_ioctl,
-};
-
-static void rpmsg_ctrldev_release_device(struct device *dev)
-{
-	struct rpmsg_ctrldev *ctrldev = dev_to_ctrldev(dev);
-
-	ida_simple_remove(&rpmsg_ctrl_ida, dev->id);
-	ida_simple_remove(&rpmsg_minor_ida, MINOR(dev->devt));
-	kfree(ctrldev);
-}
->>>>>>> efe3167e
 
 static int rpmsg_chrdev_probe(struct rpmsg_device *rpdev)
 {
@@ -479,21 +426,14 @@
 	struct rpmsg_eptdev *eptdev;
 	struct rpmsg_endpoint *ept;
 
-<<<<<<< HEAD
 	memcpy(chinfo.name, RPMSG_CHAR_DEVNAME, sizeof(RPMSG_CHAR_DEVNAME));
 	chinfo.src = rpdev->src;
 	chinfo.dst = rpdev->dst;
-=======
-	ret = cdev_device_add(&ctrldev->cdev, &ctrldev->dev);
-	if (ret)
-		goto free_ctrl_ida;
->>>>>>> efe3167e
 
 	eptdev =  __rpmsg_chrdev_eptdev_create(rpdev, &rpdev->dev, chinfo);
 	if (IS_ERR(eptdev))
 		return PTR_ERR(eptdev);
 
-<<<<<<< HEAD
 	/*
 	 * Create the default endpoint associated to the rpmsg device and provide rpmsg_eptdev
 	 * structure as callback private data.
@@ -510,11 +450,6 @@
 	 * reuse the default endpoint instead
 	 */
 	eptdev->static_ept = true;
-=======
-	dev_set_drvdata(&rpdev->dev, ctrldev);
-
-	return ret;
->>>>>>> efe3167e
 
 	return 0;
 }
@@ -525,14 +460,7 @@
 
 	ret = device_for_each_child(&rpdev->dev, NULL, rpmsg_chrdev_eptdev_destroy);
 	if (ret)
-<<<<<<< HEAD
 		dev_warn(&rpdev->dev, "failed to destroy endpoints: %d\n", ret);
-=======
-		dev_warn(&rpdev->dev, "failed to nuke endpoints: %d\n", ret);
-
-	cdev_device_del(&ctrldev->cdev, &ctrldev->dev);
-	put_device(&ctrldev->dev);
->>>>>>> efe3167e
 }
 
 static struct rpmsg_device_id rpmsg_chrdev_id_table[] = {
