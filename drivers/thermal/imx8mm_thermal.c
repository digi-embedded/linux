--- conflicted
+++ resolved
@@ -121,18 +121,11 @@
 	return tmu->socdata->get_temp(sensor, temp);
 }
 
-<<<<<<< HEAD
-static int tmu_get_trend(void *p, int trip, enum thermal_trend *trend)
-{
-	int trip_temp;
-	struct tmu_sensor *sensor = p;
-=======
 static int tmu_get_trend(struct thermal_zone_device *tz, int trip,
 			 enum thermal_trend *trend)
 {
 	struct tmu_sensor *sensor = tz->devdata;
 	int trip_temp;
->>>>>>> 29549c70
 
 	if (!sensor->tzd)
 		return 0;
@@ -140,29 +133,17 @@
 	trip_temp = (trip == IMX_TRIP_PASSIVE) ? sensor->temp_passive : sensor->temp_critical;
 
 	if (sensor->tzd->temperature >= (trip_temp - IMX_TEMP_PASSIVE_COOL_DELTA))
-<<<<<<< HEAD
-		*trend = THERMAL_TREND_RAISE_FULL;
-	else
-		*trend = THERMAL_TREND_DROP_FULL;
-=======
 		*trend = THERMAL_TREND_RAISING;
 	else
 		*trend = THERMAL_TREND_DROPPING;
->>>>>>> 29549c70
-
-	return 0;
-}
-
-<<<<<<< HEAD
-static int tmu_set_trip_temp(void *p, int trip, int temp)
-{
-	struct tmu_sensor *sensor = p;
-=======
+
+	return 0;
+}
+
 static int tmu_set_trip_temp(struct thermal_zone_device *tz, int trip, int temp)
 
 {
 	struct tmu_sensor *sensor = tz->devdata;
->>>>>>> 29549c70
 
 	if (trip == IMX_TRIP_CRITICAL)
 		sensor->temp_critical = temp;
@@ -173,11 +154,7 @@
 	return 0;
 }
 
-<<<<<<< HEAD
-static struct thermal_zone_of_device_ops tmu_tz_ops = {
-=======
 static const struct thermal_zone_device_ops tmu_tz_ops = {
->>>>>>> 29549c70
 	.get_temp = tmu_get_temp,
 	.get_trend = tmu_get_trend,
 	.set_trip_temp = tmu_set_trip_temp,
