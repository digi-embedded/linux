--- conflicted
+++ resolved
@@ -195,8 +195,6 @@
 	  cpufreq is used as the cooling device to throttle CPUs when the
 	  passive trip is crossed.
 
-<<<<<<< HEAD
-=======
 config MAX77620_THERMAL
 	tristate "Temperature sensor driver for Maxim MAX77620 PMIC"
 	depends on MFD_MAX77620
@@ -217,7 +215,6 @@
 	  cpufreq is used as the cooling device to throttle CPUs when the
 	  passive trip is crossed.
 
->>>>>>> f2ed3bfc
 config DEVICE_THERMAL
 	tristate "generic device cooling support"
 	help
