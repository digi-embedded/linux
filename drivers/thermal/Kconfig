--- conflicted
+++ resolved
@@ -253,11 +253,7 @@
 
 config IMX_SC_THERMAL
 	tristate "Temperature sensor driver for NXP i.MX SoCs with System Controller"
-<<<<<<< HEAD
-	depends on (ARCH_MXC && IMX_SCU) || COMPILE_TEST
-=======
 	depends on IMX_SCU
->>>>>>> c1084c27
 	depends on OF
 	help
 	  Support for Temperature Monitor (TEMPMON) found on NXP i.MX SoCs with
@@ -266,22 +262,9 @@
 	  sensor. It supports one critical trip point and one
 	  passive trip point for each thermal sensor.
 
-<<<<<<< HEAD
-config DEVICE_THERMAL
-	tristate "generic device cooling support"
-	help
-	  Support for device cooling.
-	  It supports notification of crossing passive trip for devices,
-	  devices need to do their own actions to cool down the SOC.
-
-config IMX8MM_THERMAL
-	tristate "Temperature sensor driver for Freescale i.MX8MM SoC"
-	depends on ARCH_MXC
-=======
 config IMX8MM_THERMAL
 	tristate "Temperature sensor driver for Freescale i.MX8MM SoC"
 	depends on ARCH_MXC || COMPILE_TEST
->>>>>>> c1084c27
 	depends on OF
 	help
 	  Support for Thermal Monitoring Unit (TMU) found on Freescale i.MX8MM SoC.
@@ -289,8 +272,6 @@
 	  cpufreq is used as the cooling device to throttle CPUs when the passive
 	  trip is crossed.
 
-<<<<<<< HEAD
-=======
 config K3_THERMAL
 	tristate "Texas Instruments K3 thermal support"
 	depends on ARCH_K3 || COMPILE_TEST
@@ -308,7 +289,6 @@
 	  It supports notification of crossing passive trip for devices,
 	  devices need to do their own actions to cool down the SOC.
 
->>>>>>> c1084c27
 config MAX77620_THERMAL
 	tristate "Temperature sensor driver for Maxim MAX77620 PMIC"
 	depends on MFD_MAX77620
