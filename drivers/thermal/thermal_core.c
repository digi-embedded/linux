// SPDX-License-Identifier: GPL-2.0
/*
 *  thermal.c - Generic Thermal Management Sysfs support.
 *
 *  Copyright (C) 2008 Intel Corp
 *  Copyright (C) 2008 Zhang Rui <rui.zhang@intel.com>
 *  Copyright (C) 2008 Sujith Thomas <sujith.thomas@intel.com>
 */

#define pr_fmt(fmt) KBUILD_MODNAME ": " fmt

#include <linux/device.h>
#include <linux/err.h>
#include <linux/export.h>
#include <linux/slab.h>
#include <linux/kdev_t.h>
#include <linux/idr.h>
#include <linux/thermal.h>
#include <linux/reboot.h>
#include <linux/string.h>
#include <linux/of.h>
#include <linux/suspend.h>

#define CREATE_TRACE_POINTS
#include <trace/events/thermal.h>

#include "thermal_core.h"
#include "thermal_hwmon.h"

static DEFINE_IDA(thermal_tz_ida);
static DEFINE_IDA(thermal_cdev_ida);

static LIST_HEAD(thermal_tz_list);
static LIST_HEAD(thermal_cdev_list);
static LIST_HEAD(thermal_governor_list);

static DEFINE_MUTEX(thermal_list_lock);
static DEFINE_MUTEX(thermal_governor_lock);

static atomic_t in_suspend;

static struct thermal_governor *def_governor;

/*
 * Governor section: set of functions to handle thermal governors
 *
 * Functions to help in the life cycle of thermal governors within
 * the thermal core and by the thermal governor code.
 */

static struct thermal_governor *__find_governor(const char *name)
{
	struct thermal_governor *pos;

	if (!name || !name[0])
		return def_governor;

	list_for_each_entry(pos, &thermal_governor_list, governor_list)
		if (!strncasecmp(name, pos->name, THERMAL_NAME_LENGTH))
			return pos;

	return NULL;
}

/**
 * bind_previous_governor() - bind the previous governor of the thermal zone
 * @tz:		a valid pointer to a struct thermal_zone_device
 * @failed_gov_name:	the name of the governor that failed to register
 *
 * Register the previous governor of the thermal zone after a new
 * governor has failed to be bound.
 */
static void bind_previous_governor(struct thermal_zone_device *tz,
				   const char *failed_gov_name)
{
	if (tz->governor && tz->governor->bind_to_tz) {
		if (tz->governor->bind_to_tz(tz)) {
			dev_err(&tz->device,
				"governor %s failed to bind and the previous one (%s) failed to bind again, thermal zone %s has no governor\n",
				failed_gov_name, tz->governor->name, tz->type);
			tz->governor = NULL;
		}
	}
}

/**
 * thermal_set_governor() - Switch to another governor
 * @tz:		a valid pointer to a struct thermal_zone_device
 * @new_gov:	pointer to the new governor
 *
 * Change the governor of thermal zone @tz.
 *
 * Return: 0 on success, an error if the new governor's bind_to_tz() failed.
 */
static int thermal_set_governor(struct thermal_zone_device *tz,
				struct thermal_governor *new_gov)
{
	int ret = 0;

	if (tz->governor && tz->governor->unbind_from_tz)
		tz->governor->unbind_from_tz(tz);

	if (new_gov && new_gov->bind_to_tz) {
		ret = new_gov->bind_to_tz(tz);
		if (ret) {
			bind_previous_governor(tz, new_gov->name);

			return ret;
		}
	}

	tz->governor = new_gov;

	return ret;
}

int thermal_register_governor(struct thermal_governor *governor)
{
	int err;
	const char *name;
	struct thermal_zone_device *pos;

	if (!governor)
		return -EINVAL;

	mutex_lock(&thermal_governor_lock);

	err = -EBUSY;
	if (!__find_governor(governor->name)) {
		bool match_default;

		err = 0;
		list_add(&governor->governor_list, &thermal_governor_list);
		match_default = !strncmp(governor->name,
					 DEFAULT_THERMAL_GOVERNOR,
					 THERMAL_NAME_LENGTH);

		if (!def_governor && match_default)
			def_governor = governor;
	}

	mutex_lock(&thermal_list_lock);

	list_for_each_entry(pos, &thermal_tz_list, node) {
		/*
		 * only thermal zones with specified tz->tzp->governor_name
		 * may run with tz->govenor unset
		 */
		if (pos->governor)
			continue;

		name = pos->tzp->governor_name;

		if (!strncasecmp(name, governor->name, THERMAL_NAME_LENGTH)) {
			int ret;

			ret = thermal_set_governor(pos, governor);
			if (ret)
				dev_err(&pos->device,
					"Failed to set governor %s for thermal zone %s: %d\n",
					governor->name, pos->type, ret);
		}
	}

	mutex_unlock(&thermal_list_lock);
	mutex_unlock(&thermal_governor_lock);

	return err;
}

void thermal_unregister_governor(struct thermal_governor *governor)
{
	struct thermal_zone_device *pos;

	if (!governor)
		return;

	mutex_lock(&thermal_governor_lock);

	if (!__find_governor(governor->name))
		goto exit;

	mutex_lock(&thermal_list_lock);

	list_for_each_entry(pos, &thermal_tz_list, node) {
		if (!strncasecmp(pos->governor->name, governor->name,
				 THERMAL_NAME_LENGTH))
			thermal_set_governor(pos, NULL);
	}

	mutex_unlock(&thermal_list_lock);
	list_del(&governor->governor_list);
exit:
	mutex_unlock(&thermal_governor_lock);
}

int thermal_zone_device_set_policy(struct thermal_zone_device *tz,
				   char *policy)
{
	struct thermal_governor *gov;
	int ret = -EINVAL;

	mutex_lock(&thermal_governor_lock);
	mutex_lock(&tz->lock);

	gov = __find_governor(strim(policy));
	if (!gov)
		goto exit;

	ret = thermal_set_governor(tz, gov);

exit:
	mutex_unlock(&tz->lock);
	mutex_unlock(&thermal_governor_lock);

	thermal_notify_tz_gov_change(tz->id, policy);

	return ret;
}

int thermal_build_list_of_policies(char *buf)
{
	struct thermal_governor *pos;
	ssize_t count = 0;

	mutex_lock(&thermal_governor_lock);

	list_for_each_entry(pos, &thermal_governor_list, governor_list) {
		count += scnprintf(buf + count, PAGE_SIZE - count, "%s ",
				   pos->name);
	}
	count += scnprintf(buf + count, PAGE_SIZE - count, "\n");

	mutex_unlock(&thermal_governor_lock);

	return count;
}

static void __init thermal_unregister_governors(void)
{
	struct thermal_governor **governor;

	for_each_governor_table(governor)
		thermal_unregister_governor(*governor);
}

static int __init thermal_register_governors(void)
{
	int ret = 0;
	struct thermal_governor **governor;

	for_each_governor_table(governor) {
		ret = thermal_register_governor(*governor);
		if (ret) {
			pr_err("Failed to register governor: '%s'",
			       (*governor)->name);
			break;
		}

		pr_info("Registered thermal governor '%s'",
			(*governor)->name);
	}

	if (ret) {
		struct thermal_governor **gov;

		for_each_governor_table(gov) {
			if (gov == governor)
				break;
			thermal_unregister_governor(*gov);
		}
	}

	return ret;
}

/*
 * Zone update section: main control loop applied to each zone while monitoring
 *
 * in polling mode. The monitoring is done using a workqueue.
 * Same update may be done on a zone by calling thermal_zone_device_update().
 *
 * An update means:
 * - Non-critical trips will invoke the governor responsible for that zone;
 * - Hot trips will produce a notification to userspace;
 * - Critical trip point will cause a system shutdown.
 */
static void thermal_zone_device_set_polling(struct thermal_zone_device *tz,
					    unsigned long delay)
{
	if (delay)
		mod_delayed_work(system_freezable_power_efficient_wq,
				 &tz->poll_queue, delay);
	else
		cancel_delayed_work(&tz->poll_queue);
}

static void monitor_thermal_zone(struct thermal_zone_device *tz)
{
	if (tz->mode != THERMAL_DEVICE_ENABLED)
		thermal_zone_device_set_polling(tz, 0);
	else if (tz->passive)
		thermal_zone_device_set_polling(tz, tz->passive_delay_jiffies);
	else if (tz->polling_delay_jiffies)
		thermal_zone_device_set_polling(tz, tz->polling_delay_jiffies);
}

static void handle_non_critical_trips(struct thermal_zone_device *tz, int trip)
{
	tz->governor ? tz->governor->throttle(tz, trip) :
		       def_governor->throttle(tz, trip);
}

void thermal_zone_device_critical(struct thermal_zone_device *tz)
{
	/*
	 * poweroff_delay_ms must be a carefully profiled positive value.
	 * Its a must for forced_emergency_poweroff_work to be scheduled.
	 */
	int poweroff_delay_ms = CONFIG_THERMAL_EMERGENCY_POWEROFF_DELAY_MS;

	dev_emerg(&tz->device, "%s: critical temperature reached, "
		  "shutting down\n", tz->type);

	hw_protection_shutdown("Temperature too high", poweroff_delay_ms);
}
EXPORT_SYMBOL(thermal_zone_device_critical);

static void handle_critical_trips(struct thermal_zone_device *tz,
				  int trip, int trip_temp, enum thermal_trip_type trip_type)
{
	/* If we have not crossed the trip_temp, we do not care. */
	if (trip_temp <= 0 || tz->temperature < trip_temp)
		return;

	trace_thermal_zone_trip(tz, trip, trip_type);

	if (trip_type == THERMAL_TRIP_HOT && tz->ops->hot)
		tz->ops->hot(tz);
	else if (trip_type == THERMAL_TRIP_CRITICAL)
		tz->ops->critical(tz);
}

static void handle_thermal_trip(struct thermal_zone_device *tz, int trip)
{
	enum thermal_trip_type type;
	int trip_temp, hyst = 0;

	/* Ignore disabled trip points */
	if (test_bit(trip, &tz->trips_disabled))
		return;

	tz->ops->get_trip_temp(tz, trip, &trip_temp);
	tz->ops->get_trip_type(tz, trip, &type);
	if (tz->ops->get_trip_hyst)
		tz->ops->get_trip_hyst(tz, trip, &hyst);

	if (tz->last_temperature != THERMAL_TEMP_INVALID) {
		if (tz->last_temperature < trip_temp &&
		    tz->temperature >= trip_temp)
			thermal_notify_tz_trip_up(tz->id, trip,
						  tz->temperature);
		if (tz->last_temperature >= trip_temp &&
		    tz->temperature < (trip_temp - hyst))
			thermal_notify_tz_trip_down(tz->id, trip,
						    tz->temperature);
	}

	if (type == THERMAL_TRIP_CRITICAL || type == THERMAL_TRIP_HOT)
		handle_critical_trips(tz, trip, trip_temp, type);
	else
		handle_non_critical_trips(tz, trip);
}

static void update_temperature(struct thermal_zone_device *tz)
{
	int temp, ret;

	ret = __thermal_zone_get_temp(tz, &temp);
	if (ret) {
		if (ret != -EAGAIN)
			dev_warn(&tz->device,
				 "failed to read out thermal zone (%d)\n",
				 ret);
		return;
	}

	tz->last_temperature = tz->temperature;
	tz->temperature = temp;

	trace_thermal_temperature(tz);

	thermal_genl_sampling_temp(tz->id, temp);
}

static void thermal_zone_device_init(struct thermal_zone_device *tz)
{
	struct thermal_instance *pos;
	tz->temperature = THERMAL_TEMP_INVALID;
	tz->prev_low_trip = -INT_MAX;
	tz->prev_high_trip = INT_MAX;
	list_for_each_entry(pos, &tz->thermal_instances, tz_node)
		pos->initialized = false;
}

static int thermal_zone_device_set_mode(struct thermal_zone_device *tz,
					enum thermal_device_mode mode)
{
	int ret = 0;

	mutex_lock(&tz->lock);

	/* do nothing if mode isn't changing */
	if (mode == tz->mode) {
		mutex_unlock(&tz->lock);

		return ret;
	}

	if (tz->ops->change_mode)
		ret = tz->ops->change_mode(tz, mode);

	if (!ret)
		tz->mode = mode;

	mutex_unlock(&tz->lock);

	thermal_zone_device_update(tz, THERMAL_EVENT_UNSPECIFIED);

	if (mode == THERMAL_DEVICE_ENABLED)
		thermal_notify_tz_enable(tz->id);
	else
		thermal_notify_tz_disable(tz->id);

	return ret;
}

int thermal_zone_device_enable(struct thermal_zone_device *tz)
{
	return thermal_zone_device_set_mode(tz, THERMAL_DEVICE_ENABLED);
}
EXPORT_SYMBOL_GPL(thermal_zone_device_enable);

int thermal_zone_device_disable(struct thermal_zone_device *tz)
{
	return thermal_zone_device_set_mode(tz, THERMAL_DEVICE_DISABLED);
}
EXPORT_SYMBOL_GPL(thermal_zone_device_disable);

int thermal_zone_device_is_enabled(struct thermal_zone_device *tz)
{
	lockdep_assert_held(&tz->lock);

	return tz->mode == THERMAL_DEVICE_ENABLED;
}

void thermal_zone_device_update(struct thermal_zone_device *tz,
				enum thermal_notify_event event)
{
	int count;

	if (atomic_read(&in_suspend))
		return;

	if (WARN_ONCE(!tz->ops->get_temp, "'%s' must not be called without "
		      "'get_temp' ops set\n", __func__))
		return;

	mutex_lock(&tz->lock);

	if (!thermal_zone_device_is_enabled(tz))
		goto out;

	update_temperature(tz);

	__thermal_zone_set_trips(tz);

	tz->notify_event = event;

	for (count = 0; count < tz->num_trips; count++)
		handle_thermal_trip(tz, count);

	monitor_thermal_zone(tz);
out:
	mutex_unlock(&tz->lock);
}
EXPORT_SYMBOL_GPL(thermal_zone_device_update);

static void thermal_zone_device_check(struct work_struct *work)
{
	struct thermal_zone_device *tz = container_of(work, struct
						      thermal_zone_device,
						      poll_queue.work);
	thermal_zone_device_update(tz, THERMAL_EVENT_UNSPECIFIED);
}

int for_each_thermal_governor(int (*cb)(struct thermal_governor *, void *),
			      void *data)
{
	struct thermal_governor *gov;
	int ret = 0;

	mutex_lock(&thermal_governor_lock);
	list_for_each_entry(gov, &thermal_governor_list, governor_list) {
		ret = cb(gov, data);
		if (ret)
			break;
	}
	mutex_unlock(&thermal_governor_lock);

	return ret;
}

int for_each_thermal_cooling_device(int (*cb)(struct thermal_cooling_device *,
					      void *), void *data)
{
	struct thermal_cooling_device *cdev;
	int ret = 0;

	mutex_lock(&thermal_list_lock);
	list_for_each_entry(cdev, &thermal_cdev_list, node) {
		ret = cb(cdev, data);
		if (ret)
			break;
	}
	mutex_unlock(&thermal_list_lock);

	return ret;
}

int for_each_thermal_zone(int (*cb)(struct thermal_zone_device *, void *),
			  void *data)
{
	struct thermal_zone_device *tz;
	int ret = 0;

	mutex_lock(&thermal_list_lock);
	list_for_each_entry(tz, &thermal_tz_list, node) {
		ret = cb(tz, data);
		if (ret)
			break;
	}
	mutex_unlock(&thermal_list_lock);

	return ret;
}

struct thermal_zone_device *thermal_zone_get_by_id(int id)
{
	struct thermal_zone_device *tz, *match = NULL;

	mutex_lock(&thermal_list_lock);
	list_for_each_entry(tz, &thermal_tz_list, node) {
		if (tz->id == id) {
			match = tz;
			break;
		}
	}
	mutex_unlock(&thermal_list_lock);

	return match;
}

/*
 * Device management section: cooling devices, zones devices, and binding
 *
 * Set of functions provided by the thermal core for:
 * - cooling devices lifecycle: registration, unregistration,
 *				binding, and unbinding.
 * - thermal zone devices lifecycle: registration, unregistration,
 *				     binding, and unbinding.
 */

/**
 * thermal_zone_bind_cooling_device() - bind a cooling device to a thermal zone
 * @tz:		pointer to struct thermal_zone_device
 * @trip:	indicates which trip point the cooling devices is
 *		associated with in this thermal zone.
 * @cdev:	pointer to struct thermal_cooling_device
 * @upper:	the Maximum cooling state for this trip point.
 *		THERMAL_NO_LIMIT means no upper limit,
 *		and the cooling device can be in max_state.
 * @lower:	the Minimum cooling state can be used for this trip point.
 *		THERMAL_NO_LIMIT means no lower limit,
 *		and the cooling device can be in cooling state 0.
 * @weight:	The weight of the cooling device to be bound to the
 *		thermal zone. Use THERMAL_WEIGHT_DEFAULT for the
 *		default value
 *
 * This interface function bind a thermal cooling device to the certain trip
 * point of a thermal zone device.
 * This function is usually called in the thermal zone device .bind callback.
 *
 * Return: 0 on success, the proper error value otherwise.
 */
int thermal_zone_bind_cooling_device(struct thermal_zone_device *tz,
				     int trip,
				     struct thermal_cooling_device *cdev,
				     unsigned long upper, unsigned long lower,
				     unsigned int weight)
{
	struct thermal_instance *dev;
	struct thermal_instance *pos;
	struct thermal_zone_device *pos1;
	struct thermal_cooling_device *pos2;
	unsigned long max_state;
	int result, ret;

	if (trip >= tz->num_trips || trip < 0)
		return -EINVAL;

	list_for_each_entry(pos1, &thermal_tz_list, node) {
		if (pos1 == tz)
			break;
	}
	list_for_each_entry(pos2, &thermal_cdev_list, node) {
		if (pos2 == cdev)
			break;
	}

	if (tz != pos1 || cdev != pos2)
		return -EINVAL;

	ret = cdev->ops->get_max_state(cdev, &max_state);
	if (ret)
		return ret;

	/* lower default 0, upper default max_state */
	lower = lower == THERMAL_NO_LIMIT ? 0 : lower;
	upper = upper == THERMAL_NO_LIMIT ? max_state : upper;

	if (lower > upper || upper > max_state)
		return -EINVAL;

	dev = kzalloc(sizeof(*dev), GFP_KERNEL);
	if (!dev)
		return -ENOMEM;
	dev->tz = tz;
	dev->cdev = cdev;
	dev->trip = trip;
	dev->upper = upper;
	dev->lower = lower;
	dev->target = THERMAL_NO_TARGET;
	dev->weight = weight;

	result = ida_alloc(&tz->ida, GFP_KERNEL);
	if (result < 0)
		goto free_mem;

	dev->id = result;
	sprintf(dev->name, "cdev%d", dev->id);
	result =
	    sysfs_create_link(&tz->device.kobj, &cdev->device.kobj, dev->name);
	if (result)
		goto release_ida;

	sprintf(dev->attr_name, "cdev%d_trip_point", dev->id);
	sysfs_attr_init(&dev->attr.attr);
	dev->attr.attr.name = dev->attr_name;
	dev->attr.attr.mode = 0444;
	dev->attr.show = trip_point_show;
	result = device_create_file(&tz->device, &dev->attr);
	if (result)
		goto remove_symbol_link;

	sprintf(dev->weight_attr_name, "cdev%d_weight", dev->id);
	sysfs_attr_init(&dev->weight_attr.attr);
	dev->weight_attr.attr.name = dev->weight_attr_name;
	dev->weight_attr.attr.mode = S_IWUSR | S_IRUGO;
	dev->weight_attr.show = weight_show;
	dev->weight_attr.store = weight_store;
	result = device_create_file(&tz->device, &dev->weight_attr);
	if (result)
		goto remove_trip_file;

	mutex_lock(&tz->lock);
	mutex_lock(&cdev->lock);
	list_for_each_entry(pos, &tz->thermal_instances, tz_node)
		if (pos->tz == tz && pos->trip == trip && pos->cdev == cdev) {
			result = -EEXIST;
			break;
		}
	if (!result) {
		list_add_tail(&dev->tz_node, &tz->thermal_instances);
		list_add_tail(&dev->cdev_node, &cdev->thermal_instances);
		atomic_set(&tz->need_update, 1);
	}
	mutex_unlock(&cdev->lock);
	mutex_unlock(&tz->lock);

	if (!result)
		return 0;

	device_remove_file(&tz->device, &dev->weight_attr);
remove_trip_file:
	device_remove_file(&tz->device, &dev->attr);
remove_symbol_link:
	sysfs_remove_link(&tz->device.kobj, dev->name);
release_ida:
	ida_free(&tz->ida, dev->id);
free_mem:
	kfree(dev);
	return result;
}
EXPORT_SYMBOL_GPL(thermal_zone_bind_cooling_device);

/**
 * thermal_zone_unbind_cooling_device() - unbind a cooling device from a
 *					  thermal zone.
 * @tz:		pointer to a struct thermal_zone_device.
 * @trip:	indicates which trip point the cooling devices is
 *		associated with in this thermal zone.
 * @cdev:	pointer to a struct thermal_cooling_device.
 *
 * This interface function unbind a thermal cooling device from the certain
 * trip point of a thermal zone device.
 * This function is usually called in the thermal zone device .unbind callback.
 *
 * Return: 0 on success, the proper error value otherwise.
 */
int thermal_zone_unbind_cooling_device(struct thermal_zone_device *tz,
				       int trip,
				       struct thermal_cooling_device *cdev)
{
	struct thermal_instance *pos, *next;

	mutex_lock(&tz->lock);
	mutex_lock(&cdev->lock);
	list_for_each_entry_safe(pos, next, &tz->thermal_instances, tz_node) {
		if (pos->tz == tz && pos->trip == trip && pos->cdev == cdev) {
			list_del(&pos->tz_node);
			list_del(&pos->cdev_node);
			mutex_unlock(&cdev->lock);
			mutex_unlock(&tz->lock);
			goto unbind;
		}
	}
	mutex_unlock(&cdev->lock);
	mutex_unlock(&tz->lock);

	return -ENODEV;

unbind:
	device_remove_file(&tz->device, &pos->weight_attr);
	device_remove_file(&tz->device, &pos->attr);
	sysfs_remove_link(&tz->device.kobj, pos->name);
	ida_free(&tz->ida, pos->id);
	kfree(pos);
	return 0;
}
EXPORT_SYMBOL_GPL(thermal_zone_unbind_cooling_device);

static void thermal_release(struct device *dev)
{
	struct thermal_zone_device *tz;
	struct thermal_cooling_device *cdev;

	if (!strncmp(dev_name(dev), "thermal_zone",
		     sizeof("thermal_zone") - 1)) {
		tz = to_thermal_zone(dev);
		thermal_zone_destroy_device_groups(tz);
		kfree(tz);
	} else if (!strncmp(dev_name(dev), "cooling_device",
			    sizeof("cooling_device") - 1)) {
		cdev = to_cooling_device(dev);
		kfree(cdev);
	}
}

static struct class thermal_class = {
	.name = "thermal",
	.dev_release = thermal_release,
};

static inline
void print_bind_err_msg(struct thermal_zone_device *tz,
			struct thermal_cooling_device *cdev, int ret)
{
	dev_err(&tz->device, "binding zone %s with cdev %s failed:%d\n",
		tz->type, cdev->type, ret);
}

static void __bind(struct thermal_zone_device *tz, int mask,
		   struct thermal_cooling_device *cdev,
		   unsigned long *limits,
		   unsigned int weight)
{
	int i, ret;

	for (i = 0; i < tz->num_trips; i++) {
		if (mask & (1 << i)) {
			unsigned long upper, lower;

			upper = THERMAL_NO_LIMIT;
			lower = THERMAL_NO_LIMIT;
			if (limits) {
				lower = limits[i * 2];
				upper = limits[i * 2 + 1];
			}
			ret = thermal_zone_bind_cooling_device(tz, i, cdev,
							       upper, lower,
							       weight);
			if (ret)
				print_bind_err_msg(tz, cdev, ret);
		}
	}
}

static void bind_cdev(struct thermal_cooling_device *cdev)
{
	int i, ret;
	const struct thermal_zone_params *tzp;
	struct thermal_zone_device *pos = NULL;

	mutex_lock(&thermal_list_lock);

	list_for_each_entry(pos, &thermal_tz_list, node) {
		if (!pos->tzp && !pos->ops->bind)
			continue;

		if (pos->ops->bind) {
			ret = pos->ops->bind(pos, cdev);
			if (ret)
				print_bind_err_msg(pos, cdev, ret);
			continue;
		}

		tzp = pos->tzp;
		if (!tzp || !tzp->tbp)
			continue;

		for (i = 0; i < tzp->num_tbps; i++) {
			if (tzp->tbp[i].cdev || !tzp->tbp[i].match)
				continue;
			if (tzp->tbp[i].match(pos, cdev))
				continue;
			tzp->tbp[i].cdev = cdev;
			__bind(pos, tzp->tbp[i].trip_mask, cdev,
			       tzp->tbp[i].binding_limits,
			       tzp->tbp[i].weight);
		}
	}

	mutex_unlock(&thermal_list_lock);
}

/**
 * __thermal_cooling_device_register() - register a new thermal cooling device
 * @np:		a pointer to a device tree node.
 * @type:	the thermal cooling device type.
 * @devdata:	device private data.
 * @ops:		standard thermal cooling devices callbacks.
 *
 * This interface function adds a new thermal cooling device (fan/processor/...)
 * to /sys/class/thermal/ folder as cooling_device[0-*]. It tries to bind itself
 * to all the thermal zone devices registered at the same time.
 * It also gives the opportunity to link the cooling device to a device tree
 * node, so that it can be bound to a thermal zone created out of device tree.
 *
 * Return: a pointer to the created struct thermal_cooling_device or an
 * ERR_PTR. Caller must check return value with IS_ERR*() helpers.
 */
static struct thermal_cooling_device *
__thermal_cooling_device_register(struct device_node *np,
				  const char *type, void *devdata,
				  const struct thermal_cooling_device_ops *ops)
{
	struct thermal_cooling_device *cdev;
	struct thermal_zone_device *pos = NULL;
	int id, ret;

	if (!ops || !ops->get_max_state || !ops->get_cur_state ||
	    !ops->set_cur_state)
		return ERR_PTR(-EINVAL);

	cdev = kzalloc(sizeof(*cdev), GFP_KERNEL);
	if (!cdev)
		return ERR_PTR(-ENOMEM);

	ret = ida_alloc(&thermal_cdev_ida, GFP_KERNEL);
	if (ret < 0)
		goto out_kfree_cdev;
	cdev->id = ret;
	id = ret;

	ret = dev_set_name(&cdev->device, "cooling_device%d", cdev->id);
	if (ret)
		goto out_ida_remove;

	cdev->type = kstrdup(type ? type : "", GFP_KERNEL);
	if (!cdev->type) {
		ret = -ENOMEM;
		goto out_ida_remove;
	}

	mutex_init(&cdev->lock);
	INIT_LIST_HEAD(&cdev->thermal_instances);
	cdev->np = np;
	cdev->ops = ops;
	cdev->updated = false;
	cdev->device.class = &thermal_class;
	cdev->devdata = devdata;
	thermal_cooling_device_setup_sysfs(cdev);
	ret = device_register(&cdev->device);
	if (ret)
		goto out_kfree_type;

	/* Add 'this' new cdev to the global cdev list */
	mutex_lock(&thermal_list_lock);
	list_add(&cdev->node, &thermal_cdev_list);
	mutex_unlock(&thermal_list_lock);

	/* Update binding information for 'this' new cdev */
	bind_cdev(cdev);

	mutex_lock(&thermal_list_lock);
	list_for_each_entry(pos, &thermal_tz_list, node)
		if (atomic_cmpxchg(&pos->need_update, 1, 0))
			thermal_zone_device_update(pos,
						   THERMAL_EVENT_UNSPECIFIED);
	mutex_unlock(&thermal_list_lock);

	return cdev;

out_kfree_type:
	thermal_cooling_device_destroy_sysfs(cdev);
	kfree(cdev->type);
	put_device(&cdev->device);
	cdev = NULL;
out_ida_remove:
<<<<<<< HEAD
	ida_simple_remove(&thermal_cdev_ida, id);
=======
	ida_free(&thermal_cdev_ida, id);
>>>>>>> 29549c70
out_kfree_cdev:
	kfree(cdev);
	return ERR_PTR(ret);
}

/**
 * thermal_cooling_device_register() - register a new thermal cooling device
 * @type:	the thermal cooling device type.
 * @devdata:	device private data.
 * @ops:		standard thermal cooling devices callbacks.
 *
 * This interface function adds a new thermal cooling device (fan/processor/...)
 * to /sys/class/thermal/ folder as cooling_device[0-*]. It tries to bind itself
 * to all the thermal zone devices registered at the same time.
 *
 * Return: a pointer to the created struct thermal_cooling_device or an
 * ERR_PTR. Caller must check return value with IS_ERR*() helpers.
 */
struct thermal_cooling_device *
thermal_cooling_device_register(const char *type, void *devdata,
				const struct thermal_cooling_device_ops *ops)
{
	return __thermal_cooling_device_register(NULL, type, devdata, ops);
}
EXPORT_SYMBOL_GPL(thermal_cooling_device_register);

/**
 * thermal_of_cooling_device_register() - register an OF thermal cooling device
 * @np:		a pointer to a device tree node.
 * @type:	the thermal cooling device type.
 * @devdata:	device private data.
 * @ops:		standard thermal cooling devices callbacks.
 *
 * This function will register a cooling device with device tree node reference.
 * This interface function adds a new thermal cooling device (fan/processor/...)
 * to /sys/class/thermal/ folder as cooling_device[0-*]. It tries to bind itself
 * to all the thermal zone devices registered at the same time.
 *
 * Return: a pointer to the created struct thermal_cooling_device or an
 * ERR_PTR. Caller must check return value with IS_ERR*() helpers.
 */
struct thermal_cooling_device *
thermal_of_cooling_device_register(struct device_node *np,
				   const char *type, void *devdata,
				   const struct thermal_cooling_device_ops *ops)
{
	return __thermal_cooling_device_register(np, type, devdata, ops);
}
EXPORT_SYMBOL_GPL(thermal_of_cooling_device_register);

static void thermal_cooling_device_release(struct device *dev, void *res)
{
	thermal_cooling_device_unregister(
				*(struct thermal_cooling_device **)res);
}

/**
 * devm_thermal_of_cooling_device_register() - register an OF thermal cooling
 *					       device
 * @dev:	a valid struct device pointer of a sensor device.
 * @np:		a pointer to a device tree node.
 * @type:	the thermal cooling device type.
 * @devdata:	device private data.
 * @ops:	standard thermal cooling devices callbacks.
 *
 * This function will register a cooling device with device tree node reference.
 * This interface function adds a new thermal cooling device (fan/processor/...)
 * to /sys/class/thermal/ folder as cooling_device[0-*]. It tries to bind itself
 * to all the thermal zone devices registered at the same time.
 *
 * Return: a pointer to the created struct thermal_cooling_device or an
 * ERR_PTR. Caller must check return value with IS_ERR*() helpers.
 */
struct thermal_cooling_device *
devm_thermal_of_cooling_device_register(struct device *dev,
				struct device_node *np,
				char *type, void *devdata,
				const struct thermal_cooling_device_ops *ops)
{
	struct thermal_cooling_device **ptr, *tcd;

	ptr = devres_alloc(thermal_cooling_device_release, sizeof(*ptr),
			   GFP_KERNEL);
	if (!ptr)
		return ERR_PTR(-ENOMEM);

	tcd = __thermal_cooling_device_register(np, type, devdata, ops);
	if (IS_ERR(tcd)) {
		devres_free(ptr);
		return tcd;
	}

	*ptr = tcd;
	devres_add(dev, ptr);

	return tcd;
}
EXPORT_SYMBOL_GPL(devm_thermal_of_cooling_device_register);

static void __unbind(struct thermal_zone_device *tz, int mask,
		     struct thermal_cooling_device *cdev)
{
	int i;

	for (i = 0; i < tz->num_trips; i++)
		if (mask & (1 << i))
			thermal_zone_unbind_cooling_device(tz, i, cdev);
}

/**
 * thermal_cooling_device_unregister - removes a thermal cooling device
 * @cdev:	the thermal cooling device to remove.
 *
 * thermal_cooling_device_unregister() must be called when a registered
 * thermal cooling device is no longer needed.
 */
void thermal_cooling_device_unregister(struct thermal_cooling_device *cdev)
{
	int i;
	const struct thermal_zone_params *tzp;
	struct thermal_zone_device *tz;
	struct thermal_cooling_device *pos = NULL;

	if (!cdev)
		return;

	mutex_lock(&thermal_list_lock);
	list_for_each_entry(pos, &thermal_cdev_list, node)
		if (pos == cdev)
			break;
	if (pos != cdev) {
		/* thermal cooling device not found */
		mutex_unlock(&thermal_list_lock);
		return;
	}
	list_del(&cdev->node);

	/* Unbind all thermal zones associated with 'this' cdev */
	list_for_each_entry(tz, &thermal_tz_list, node) {
		if (tz->ops->unbind) {
			tz->ops->unbind(tz, cdev);
			continue;
		}

		if (!tz->tzp || !tz->tzp->tbp)
			continue;

		tzp = tz->tzp;
		for (i = 0; i < tzp->num_tbps; i++) {
			if (tzp->tbp[i].cdev == cdev) {
				__unbind(tz, tzp->tbp[i].trip_mask, cdev);
				tzp->tbp[i].cdev = NULL;
			}
		}
	}

	mutex_unlock(&thermal_list_lock);

	ida_free(&thermal_cdev_ida, cdev->id);
	device_del(&cdev->device);
	thermal_cooling_device_destroy_sysfs(cdev);
	kfree(cdev->type);
	put_device(&cdev->device);
}
EXPORT_SYMBOL_GPL(thermal_cooling_device_unregister);

static void bind_tz(struct thermal_zone_device *tz)
{
	int i, ret;
	struct thermal_cooling_device *pos = NULL;
	const struct thermal_zone_params *tzp = tz->tzp;

	if (!tzp && !tz->ops->bind)
		return;

	mutex_lock(&thermal_list_lock);

	/* If there is ops->bind, try to use ops->bind */
	if (tz->ops->bind) {
		list_for_each_entry(pos, &thermal_cdev_list, node) {
			ret = tz->ops->bind(tz, pos);
			if (ret)
				print_bind_err_msg(tz, pos, ret);
		}
		goto exit;
	}

	if (!tzp || !tzp->tbp)
		goto exit;

	list_for_each_entry(pos, &thermal_cdev_list, node) {
		for (i = 0; i < tzp->num_tbps; i++) {
			if (tzp->tbp[i].cdev || !tzp->tbp[i].match)
				continue;
			if (tzp->tbp[i].match(tz, pos))
				continue;
			tzp->tbp[i].cdev = pos;
			__bind(tz, tzp->tbp[i].trip_mask, pos,
			       tzp->tbp[i].binding_limits,
			       tzp->tbp[i].weight);
		}
	}
exit:
	mutex_unlock(&thermal_list_lock);
}

static void thermal_set_delay_jiffies(unsigned long *delay_jiffies, int delay_ms)
{
	*delay_jiffies = msecs_to_jiffies(delay_ms);
	if (delay_ms > 1000)
		*delay_jiffies = round_jiffies(*delay_jiffies);
}

/**
 * thermal_zone_device_register_with_trips() - register a new thermal zone device
 * @type:	the thermal zone device type
 * @trips:	a pointer to an array of thermal trips
 * @num_trips:	the number of trip points the thermal zone support
 * @mask:	a bit string indicating the writeablility of trip points
 * @devdata:	private device data
 * @ops:	standard thermal zone device callbacks
 * @tzp:	thermal zone platform parameters
 * @passive_delay: number of milliseconds to wait between polls when
 *		   performing passive cooling
 * @polling_delay: number of milliseconds to wait between polls when checking
 *		   whether trip points have been crossed (0 for interrupt
 *		   driven systems)
 *
 * This interface function adds a new thermal zone device (sensor) to
 * /sys/class/thermal folder as thermal_zone[0-*]. It tries to bind all the
 * thermal cooling devices registered at the same time.
 * thermal_zone_device_unregister() must be called when the device is no
 * longer needed. The passive cooling depends on the .get_trend() return value.
 *
 * Return: a pointer to the created struct thermal_zone_device or an
 * in case of error, an ERR_PTR. Caller must check return value with
 * IS_ERR*() helpers.
 */
struct thermal_zone_device *
thermal_zone_device_register_with_trips(const char *type, struct thermal_trip *trips, int num_trips, int mask,
					void *devdata, struct thermal_zone_device_ops *ops,
					struct thermal_zone_params *tzp, int passive_delay,
					int polling_delay)
{
	struct thermal_zone_device *tz;
	enum thermal_trip_type trip_type;
	int trip_temp;
	int id;
	int result;
	int count;
	struct thermal_governor *governor;

	if (!type || strlen(type) == 0) {
		pr_err("No thermal zone type defined\n");
		return ERR_PTR(-EINVAL);
	}

	if (strlen(type) >= THERMAL_NAME_LENGTH) {
		pr_err("Thermal zone name (%s) too long, should be under %d chars\n",
		       type, THERMAL_NAME_LENGTH);
		return ERR_PTR(-EINVAL);
	}

	/*
	 * Max trip count can't exceed 31 as the "mask >> num_trips" condition.
	 * For example, shifting by 32 will result in compiler warning:
	 * warning: right shift count >= width of type [-Wshift-count- overflow]
	 *
	 * Also "mask >> num_trips" will always be true with 32 bit shift.
	 * E.g. mask = 0x80000000 for trip id 31 to be RW. Then
	 * mask >> 32 = 0x80000000
	 * This will result in failure for the below condition.
	 *
	 * Check will be true when the bit 31 of the mask is set.
	 * 32 bit shift will cause overflow of 4 byte integer.
	 */
	if (num_trips > (BITS_PER_TYPE(int) - 1) || num_trips < 0 || mask >> num_trips) {
		pr_err("Incorrect number of thermal trips\n");
		return ERR_PTR(-EINVAL);
	}

	if (!ops) {
		pr_err("Thermal zone device ops not defined\n");
		return ERR_PTR(-EINVAL);
	}

	if (num_trips > 0 && (!ops->get_trip_type || !ops->get_trip_temp))
		return ERR_PTR(-EINVAL);

	tz = kzalloc(sizeof(*tz), GFP_KERNEL);
	if (!tz)
		return ERR_PTR(-ENOMEM);

	INIT_LIST_HEAD(&tz->thermal_instances);
	ida_init(&tz->ida);
	mutex_init(&tz->lock);
	id = ida_alloc(&thermal_tz_ida, GFP_KERNEL);
	if (id < 0) {
		result = id;
		goto free_tz;
	}

	tz->id = id;
	strscpy(tz->type, type, sizeof(tz->type));

	result = dev_set_name(&tz->device, "thermal_zone%d", tz->id);
	if (result)
		goto remove_id;

	result = dev_set_name(&tz->device, "thermal_zone%d", tz->id);
	if (result)
		goto remove_id;

	if (!ops->critical)
		ops->critical = thermal_zone_device_critical;

	tz->ops = ops;
	tz->tzp = tzp;
	tz->device.class = &thermal_class;
	tz->devdata = devdata;
	tz->trips = trips;
	tz->num_trips = num_trips;

	thermal_set_delay_jiffies(&tz->passive_delay_jiffies, passive_delay);
	thermal_set_delay_jiffies(&tz->polling_delay_jiffies, polling_delay);

	/* sys I/F */
	/* Add nodes that are always present via .groups */
	result = thermal_zone_create_device_groups(tz, mask);
	if (result)
		goto remove_id;

	/* A new thermal zone needs to be updated anyway. */
	atomic_set(&tz->need_update, 1);

	result = device_register(&tz->device);
	if (result)
		goto release_device;

	for (count = 0; count < num_trips; count++) {
		if (tz->ops->get_trip_type(tz, count, &trip_type) ||
		    tz->ops->get_trip_temp(tz, count, &trip_temp) ||
		    !trip_temp)
			set_bit(count, &tz->trips_disabled);
	}

	/* Update 'this' zone's governor information */
	mutex_lock(&thermal_governor_lock);

	if (tz->tzp)
		governor = __find_governor(tz->tzp->governor_name);
	else
		governor = def_governor;

	result = thermal_set_governor(tz, governor);
	if (result) {
		mutex_unlock(&thermal_governor_lock);
		goto unregister;
	}

	mutex_unlock(&thermal_governor_lock);

	if (!tz->tzp || !tz->tzp->no_hwmon) {
		result = thermal_add_hwmon_sysfs(tz);
		if (result)
			goto unregister;
	}

	mutex_lock(&thermal_list_lock);
	list_add_tail(&tz->node, &thermal_tz_list);
	mutex_unlock(&thermal_list_lock);

	/* Bind cooling devices for this zone */
	bind_tz(tz);

	INIT_DELAYED_WORK(&tz->poll_queue, thermal_zone_device_check);

	thermal_zone_device_init(tz);
	/* Update the new thermal zone and mark it as already updated. */
	if (atomic_cmpxchg(&tz->need_update, 1, 0))
		thermal_zone_device_update(tz, THERMAL_EVENT_UNSPECIFIED);

	thermal_notify_tz_create(tz->id, tz->type);

	return tz;

unregister:
	device_del(&tz->device);
release_device:
	put_device(&tz->device);
	tz = NULL;
remove_id:
	ida_free(&thermal_tz_ida, id);
free_tz:
	kfree(tz);
	return ERR_PTR(result);
}
EXPORT_SYMBOL_GPL(thermal_zone_device_register_with_trips);

struct thermal_zone_device *thermal_zone_device_register(const char *type, int ntrips, int mask,
							 void *devdata, struct thermal_zone_device_ops *ops,
							 struct thermal_zone_params *tzp, int passive_delay,
							 int polling_delay)
{
	return thermal_zone_device_register_with_trips(type, NULL, ntrips, mask,
						       devdata, ops, tzp,
						       passive_delay, polling_delay);
}
EXPORT_SYMBOL_GPL(thermal_zone_device_register);

/**
 * thermal_zone_device_unregister - removes the registered thermal zone device
 * @tz: the thermal zone device to remove
 */
void thermal_zone_device_unregister(struct thermal_zone_device *tz)
{
	int i, tz_id;
	const struct thermal_zone_params *tzp;
	struct thermal_cooling_device *cdev;
	struct thermal_zone_device *pos = NULL;

	if (!tz)
		return;

	tzp = tz->tzp;
	tz_id = tz->id;

	mutex_lock(&thermal_list_lock);
	list_for_each_entry(pos, &thermal_tz_list, node)
		if (pos == tz)
			break;
	if (pos != tz) {
		/* thermal zone device not found */
		mutex_unlock(&thermal_list_lock);
		return;
	}
	list_del(&tz->node);

	/* Unbind all cdevs associated with 'this' thermal zone */
	list_for_each_entry(cdev, &thermal_cdev_list, node) {
		if (tz->ops->unbind) {
			tz->ops->unbind(tz, cdev);
			continue;
		}

		if (!tzp || !tzp->tbp)
			break;

		for (i = 0; i < tzp->num_tbps; i++) {
			if (tzp->tbp[i].cdev == cdev) {
				__unbind(tz, tzp->tbp[i].trip_mask, cdev);
				tzp->tbp[i].cdev = NULL;
			}
		}
	}

	mutex_unlock(&thermal_list_lock);

	cancel_delayed_work_sync(&tz->poll_queue);

	thermal_set_governor(tz, NULL);

	thermal_remove_hwmon_sysfs(tz);
	ida_free(&thermal_tz_ida, tz->id);
	ida_destroy(&tz->ida);
	mutex_destroy(&tz->lock);
	device_unregister(&tz->device);

	thermal_notify_tz_delete(tz_id);
}
EXPORT_SYMBOL_GPL(thermal_zone_device_unregister);

/**
 * thermal_zone_get_zone_by_name() - search for a zone and returns its ref
 * @name: thermal zone name to fetch the temperature
 *
 * When only one zone is found with the passed name, returns a reference to it.
 *
 * Return: On success returns a reference to an unique thermal zone with
 * matching name equals to @name, an ERR_PTR otherwise (-EINVAL for invalid
 * paramenters, -ENODEV for not found and -EEXIST for multiple matches).
 */
struct thermal_zone_device *thermal_zone_get_zone_by_name(const char *name)
{
	struct thermal_zone_device *pos = NULL, *ref = ERR_PTR(-EINVAL);
	unsigned int found = 0;

	if (!name)
		goto exit;

	mutex_lock(&thermal_list_lock);
	list_for_each_entry(pos, &thermal_tz_list, node)
		if (!strncasecmp(name, pos->type, THERMAL_NAME_LENGTH)) {
			found++;
			ref = pos;
		}
	mutex_unlock(&thermal_list_lock);

	/* nothing has been found, thus an error code for it */
	if (found == 0)
		ref = ERR_PTR(-ENODEV);
	else if (found > 1)
	/* Success only when an unique zone is found */
		ref = ERR_PTR(-EEXIST);

exit:
	return ref;
}
EXPORT_SYMBOL_GPL(thermal_zone_get_zone_by_name);

static int thermal_pm_notify(struct notifier_block *nb,
			     unsigned long mode, void *_unused)
{
	struct thermal_zone_device *tz;

	switch (mode) {
	case PM_HIBERNATION_PREPARE:
	case PM_RESTORE_PREPARE:
	case PM_SUSPEND_PREPARE:
		atomic_set(&in_suspend, 1);
		break;
	case PM_POST_HIBERNATION:
	case PM_POST_RESTORE:
	case PM_POST_SUSPEND:
		atomic_set(&in_suspend, 0);
		list_for_each_entry(tz, &thermal_tz_list, node) {
			thermal_zone_device_init(tz);
			thermal_zone_device_update(tz,
						   THERMAL_EVENT_UNSPECIFIED);
		}
		break;
	default:
		break;
	}
	return 0;
}

static struct notifier_block thermal_pm_nb = {
	.notifier_call = thermal_pm_notify,
};

static int __init thermal_init(void)
{
	int result;

	result = thermal_netlink_init();
	if (result)
		goto error;

	result = thermal_register_governors();
	if (result)
		goto error;

	result = class_register(&thermal_class);
	if (result)
		goto unregister_governors;

	result = register_pm_notifier(&thermal_pm_nb);
	if (result)
		pr_warn("Thermal: Can not register suspend notifier, return %d\n",
			result);

	return 0;

unregister_governors:
	thermal_unregister_governors();
error:
	ida_destroy(&thermal_tz_ida);
	ida_destroy(&thermal_cdev_ida);
	mutex_destroy(&thermal_list_lock);
	mutex_destroy(&thermal_governor_lock);
	return result;
}
postcore_initcall(thermal_init);<|MERGE_RESOLUTION|>--- conflicted
+++ resolved
@@ -928,11 +928,7 @@
 	put_device(&cdev->device);
 	cdev = NULL;
 out_ida_remove:
-<<<<<<< HEAD
-	ida_simple_remove(&thermal_cdev_ida, id);
-=======
 	ida_free(&thermal_cdev_ida, id);
->>>>>>> 29549c70
 out_kfree_cdev:
 	kfree(cdev);
 	return ERR_PTR(ret);
@@ -1242,10 +1238,6 @@
 	if (result)
 		goto remove_id;
 
-	result = dev_set_name(&tz->device, "thermal_zone%d", tz->id);
-	if (result)
-		goto remove_id;
-
 	if (!ops->critical)
 		ops->critical = thermal_zone_device_critical;
 
