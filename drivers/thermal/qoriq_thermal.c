/*
 * Copyright 2016 Freescale Semiconductor, Inc.
 * Copyright 2017 NXP.
 *
 * This program is free software; you can redistribute it and/or modify it
 * under the terms and conditions of the GNU General Public License,
 * version 2, as published by the Free Software Foundation.
 *
 * This program is distributed in the hope it will be useful, but WITHOUT
 * ANY WARRANTY; without even the implied warranty of MERCHANTABILITY or
 * FITNESS FOR A PARTICULAR PURPOSE.  See the GNU General Public License for
 * more details.
 *
 */

#include <linux/module.h>
#include <linux/platform_device.h>
#include <linux/device_cooling.h>
#include <linux/err.h>
#include <linux/io.h>
#include <linux/of.h>
#include <linux/of_address.h>
#include <linux/thermal.h>
#include <linux/slab.h>

#include "thermal_core.h"

#define SITES_MAX	16

<<<<<<< HEAD
#define TMU_TEMP_PASSIVE_COOL_DELTA	10000
=======
enum tmu_throttle_id {
	THROTTLE_DEVFREQ = 0,
	THROTTLE_NUM,
};
static const char *const throt_names[] = {
	[THROTTLE_DEVFREQ] = "devfreq",
};
>>>>>>> ee68d467

/*
 * QorIQ TMU Registers
 */
struct qoriq_tmu_site_regs {
	u32 tritsr;		/* Immediate Temperature Site Register */
	u32 tratsr;		/* Average Temperature Site Register */
	u8 res0[0x8];
};

struct qoriq_tmu_regs {
	u32 tmr;		/* Mode Register */
#define TMR_DISABLE	0x0
#define TMR_ME		0x80000000
#define TMR_ALPF	0x0c000000
	u32 tsr;		/* Status Register */
	u32 tmtmir;		/* Temperature measurement interval Register */
#define TMTMIR_DEFAULT	0x0000000f
	u8 res0[0x14];
	u32 tier;		/* Interrupt Enable Register */
#define TIER_DISABLE	0x0
	u32 tidr;		/* Interrupt Detect Register */
	u32 tiscr;		/* Interrupt Site Capture Register */
	u32 ticscr;		/* Interrupt Critical Site Capture Register */
	u8 res1[0x10];
	u32 tmhtcrh;		/* High Temperature Capture Register */
	u32 tmhtcrl;		/* Low Temperature Capture Register */
	u8 res2[0x8];
	u32 tmhtitr;		/* High Temperature Immediate Threshold */
	u32 tmhtatr;		/* High Temperature Average Threshold */
	u32 tmhtactr;	/* High Temperature Average Crit Threshold */
	u8 res3[0x24];
	u32 ttcfgr;		/* Temperature Configuration Register */
	u32 tscfgr;		/* Sensor Configuration Register */
	u8 res4[0x78];
	struct qoriq_tmu_site_regs site[SITES_MAX];
	u8 res5[0x9f8];
	u32 ipbrr0;		/* IP Block Revision Register 0 */
	u32 ipbrr1;		/* IP Block Revision Register 1 */
	u8 res6[0x310];
	u32 ttr0cr;		/* Temperature Range 0 Control Register */
	u32 ttr1cr;		/* Temperature Range 1 Control Register */
	u32 ttr2cr;		/* Temperature Range 2 Control Register */
	u32 ttr3cr;		/* Temperature Range 3 Control Register */
};

struct tmu_throttle_params {
	const char *name;
	struct thermal_cooling_device *cdev;
	int max_state;
	bool inited;
};
/*
 * Thermal zone data
 */
struct qoriq_tmu_data {
	struct thermal_zone_device *tz;
	struct thermal_cooling_device *cdev;
	struct qoriq_tmu_regs __iomem *regs;
	int sensor_id;
	bool little_endian;
<<<<<<< HEAD
	int temp_passive;
	int temp_critical;
};

enum tmu_trip {
	TMU_TRIP_PASSIVE,
	TMU_TRIP_CRITICAL,
	TMU_TRIP_NUM,
=======
	struct tmu_throttle_params throt_cfgs[THROTTLE_NUM];
>>>>>>> ee68d467
};

static void tmu_write(struct qoriq_tmu_data *p, u32 val, void __iomem *addr)
{
	if (p->little_endian)
		iowrite32(val, addr);
	else
		iowrite32be(val, addr);
}

static u32 tmu_read(struct qoriq_tmu_data *p, void __iomem *addr)
{
	if (p->little_endian)
		return ioread32(addr);
	else
		return ioread32be(addr);
}

static int tmu_get_temp(void *p, int *temp)
{
	u32 val;
	struct qoriq_tmu_data *data = p;

	val = tmu_read(data, &data->regs->site[data->sensor_id].tritsr);
	*temp = (val & 0xff) * 1000;

	return 0;
}

static int qoriq_tmu_get_sensor_id(void)
{
	int ret, id;
	struct of_phandle_args sensor_specs;
	struct device_node *np, *sensor_np;

	np = of_find_node_by_name(NULL, "thermal-zones");
	if (!np)
		return -ENODEV;

	sensor_np = of_get_next_child(np, NULL);
	ret = of_parse_phandle_with_args(sensor_np, "thermal-sensors",
			"#thermal-sensor-cells",
			0, &sensor_specs);
	if (ret) {
		of_node_put(np);
		of_node_put(sensor_np);
		return ret;
	}

	if (sensor_specs.args_count >= 1) {
		id = sensor_specs.args[0];
		WARN(sensor_specs.args_count > 1,
				"%s: too many cells in sensor specifier %d\n",
				sensor_specs.np->name, sensor_specs.args_count);
	} else {
		id = 0;
	}

	of_node_put(np);
	of_node_put(sensor_np);

	return id;
}

static int qoriq_tmu_calibration(struct platform_device *pdev)
{
	int i, val, len;
	u32 range[4];
	const u32 *calibration;
	struct device_node *np = pdev->dev.of_node;
	struct qoriq_tmu_data *data = platform_get_drvdata(pdev);

	if (of_property_read_u32_array(np, "fsl,tmu-range", range, 4)) {
		dev_err(&pdev->dev, "missing calibration range.\n");
		return -ENODEV;
	}

	/* Init temperature range registers */
	tmu_write(data, range[0], &data->regs->ttr0cr);
	tmu_write(data, range[1], &data->regs->ttr1cr);
	tmu_write(data, range[2], &data->regs->ttr2cr);
	tmu_write(data, range[3], &data->regs->ttr3cr);

	calibration = of_get_property(np, "fsl,tmu-calibration", &len);
	if (calibration == NULL || len % 8) {
		dev_err(&pdev->dev, "invalid calibration data.\n");
		return -ENODEV;
	}

	for (i = 0; i < len; i += 8, calibration += 2) {
		val = of_read_number(calibration, 1);
		tmu_write(data, val, &data->regs->ttcfgr);
		val = of_read_number(calibration + 1, 1);
		tmu_write(data, val, &data->regs->tscfgr);
	}

	return 0;
}

static void qoriq_tmu_init_device(struct qoriq_tmu_data *data)
{
	/* Disable interrupt, using polling instead */
	tmu_write(data, TIER_DISABLE, &data->regs->tier);

	/* Set update_interval */
	tmu_write(data, TMTMIR_DEFAULT, &data->regs->tmtmir);

	/* Disable monitoring */
	tmu_write(data, TMR_DISABLE, &data->regs->tmr);
}

static int tmu_get_trend(void *p,
	int trip, enum thermal_trend *trend)
{
<<<<<<< HEAD
	int trip_temp;
=======
	int trip_temp, trip_hyst;
>>>>>>> ee68d467
	struct qoriq_tmu_data *data = p;

	if (!data->tz)
		return 0;

<<<<<<< HEAD
	trip_temp = (trip == TMU_TRIP_PASSIVE) ? data->temp_passive :
					     data->temp_critical;

	if (data->tz->temperature >=
		(trip_temp - TMU_TEMP_PASSIVE_COOL_DELTA))
=======
	if (!data->tz->ops->get_trip_temp ||
		!data->tz->ops->get_trip_hyst ||
		data->tz->ops->get_trip_temp(data->tz, trip, &trip_temp) ||
		data->tz->ops->get_trip_hyst(data->tz, trip, &trip_hyst)) {
		*trend = THERMAL_TREND_RAISE_FULL;
		return 0;
	}

	if (data->tz->temperature >= (trip_temp - trip_hyst))
>>>>>>> ee68d467
		*trend = THERMAL_TREND_RAISE_FULL;
	else
		*trend = THERMAL_TREND_DROP_FULL;

	return 0;
}

<<<<<<< HEAD
static int tmu_set_trip_temp(void *p, int trip,
			     int temp)
{
	struct qoriq_tmu_data *data = p;

	if (trip == TMU_TRIP_CRITICAL)
		data->temp_critical = temp;

	if (trip == TMU_TRIP_PASSIVE)
		data->temp_passive = temp;

	return 0;
}

static const struct thermal_zone_of_device_ops tmu_tz_ops = {
	.get_temp = tmu_get_temp,
	.get_trend = tmu_get_trend,
	.set_trip_temp = tmu_set_trip_temp,
=======
static const struct thermal_zone_of_device_ops tmu_tz_ops = {
	.get_temp = tmu_get_temp,
	.get_trend = tmu_get_trend,
>>>>>>> ee68d467
};

static struct tmu_throttle_params *
find_throttle_cfg_by_name(struct qoriq_tmu_data *qt, const char *name)
{
	unsigned int i;

	for (i = 0; qt->throt_cfgs[i].name && i<THROTTLE_NUM; i++)
		if (!strcmp(qt->throt_cfgs[i].name, name))
			return &qt->throt_cfgs[i];

	return NULL;
}

/**
 * tmu_init_throttle_cdev() - Parse the throttle configurations
 * and register them as cooling devices.
 */
static int tmu_init_throttle_cdev(struct platform_device *pdev)
{
	struct device *dev = &pdev->dev;
	struct qoriq_tmu_data *qt = dev_get_drvdata(dev);
	struct device_node *np_tc, *np_tcc;
	struct thermal_cooling_device *tcd;
	const char *name;
	u32 val;
	int i, ret = 0;

	for (i = 0; i < THROTTLE_NUM; i++) {
		qt->throt_cfgs[i].name = throt_names[i];
		qt->throt_cfgs[i].inited = false;
	}

	np_tc = of_get_child_by_name(dev->of_node, "throttle-cfgs");
	if (!np_tc) {
		dev_info(dev,
			 "throttle-cfg: no throttle-cfgs"
			 " - use default devfreq cooling device\n");
		tcd = devfreq_cooling_register(NULL, 1);
		if (IS_ERR(tcd)) {
			ret = PTR_ERR(tcd);
			if (ret != -EPROBE_DEFER)
				dev_err(&pdev->dev,
					"failed to register"
					"devfreq cooling device: %d\n",
					ret);
			return ret;
		}
		return 0;
	}

	for_each_child_of_node(np_tc, np_tcc) {
		struct tmu_throttle_params *ttp;
		name = np_tcc->name;
		ttp = find_throttle_cfg_by_name(qt, name);
		if (!ttp) {
			dev_err(dev,
				"throttle-cfg: could not find %s\n", name);
			continue;
		}

		ret = of_property_read_u32(np_tcc, "throttle,max_state", &val);
		if (ret) {
			dev_info(dev,
				 "throttle-cfg: %s: missing throttle max state\n", name);
			continue;
		}
		ttp->max_state = val;

		tcd = devfreq_cooling_register(np_tcc, ttp->max_state);
		of_node_put(np_tcc);
		if (IS_ERR(tcd)) {
			ret = PTR_ERR(tcd);
			dev_err(dev,
				"throttle-cfg: %s: failed to register cooling device\n",
				name);
			continue;
		}
		ttp->cdev = tcd;
		ttp->inited = true;
	}

	of_node_put(np_tc);
	return ret;
}

static int qoriq_tmu_probe(struct platform_device *pdev)
{
	int ret;
	const struct thermal_trip *trip;
	struct qoriq_tmu_data *data;
	struct device_node *np = pdev->dev.of_node;
	u32 site = 0;

	if (!np) {
		dev_err(&pdev->dev, "Device OF-Node is NULL");
		return -ENODEV;
	}

	data = devm_kzalloc(&pdev->dev, sizeof(struct qoriq_tmu_data),
			    GFP_KERNEL);
	if (!data)
		return -ENOMEM;

	platform_set_drvdata(pdev, data);

	data->little_endian = of_property_read_bool(np, "little-endian");

	data->sensor_id = qoriq_tmu_get_sensor_id();
	if (data->sensor_id < 0) {
		dev_err(&pdev->dev, "Failed to get sensor id\n");
		ret = -ENODEV;
		goto err_iomap;
	}

	data->regs = of_iomap(np, 0);
	if (!data->regs) {
		dev_err(&pdev->dev, "Failed to get memory region\n");
		ret = -ENODEV;
		goto err_iomap;
	}

	qoriq_tmu_init_device(data);	/* TMU initialization */

	ret = qoriq_tmu_calibration(pdev);	/* TMU calibration */
	if (ret < 0)
		goto err_tmu;

	data->tz = thermal_zone_of_sensor_register(&pdev->dev, data->sensor_id,
				data, &tmu_tz_ops);
	if (IS_ERR(data->tz)) {
		ret = PTR_ERR(data->tz);
		dev_err(&pdev->dev,
			"Failed to register thermal zone device %d\n", ret);
		goto err_tmu;
	}

<<<<<<< HEAD
	data->cdev = devfreq_cooling_register();
	if (IS_ERR(data->cdev)) {
		ret = PTR_ERR(data->cdev);
		if (ret != -EPROBE_DEFER)
			dev_err(&pdev->dev,
				"failed to register devfreq cooling device: %d\n",
				ret);
		return ret;
	}

	ret = thermal_zone_bind_cooling_device(data->tz,
		TMU_TRIP_PASSIVE,
		data->cdev,
		THERMAL_NO_LIMIT,
		THERMAL_NO_LIMIT,
		THERMAL_WEIGHT_DEFAULT);
	if (ret) {
		dev_err(&data->tz->device,
			"binding zone %s with cdev %s failed:%d\n",
			data->tz->type, data->cdev->type, ret);
		devfreq_cooling_unregister(data->cdev);
		return ret;
	}

	trip = of_thermal_get_trip_points(data->tz);
	data->temp_passive = trip[0].temperature;
	data->temp_critical = trip[1].temperature;
=======
	ret = tmu_init_throttle_cdev(pdev);
	if (ret)
		goto err_tmu;
>>>>>>> ee68d467

	/* Enable monitoring */
	site |= 0x1 << (15 - data->sensor_id);
	tmu_write(data, site | TMR_ME | TMR_ALPF, &data->regs->tmr);

	return 0;

err_tmu:
	iounmap(data->regs);

err_iomap:
	platform_set_drvdata(pdev, NULL);

	return ret;
}

static int qoriq_tmu_remove(struct platform_device *pdev)
{
	int i;
	struct qoriq_tmu_data *data = platform_get_drvdata(pdev);

<<<<<<< HEAD
	devfreq_cooling_unregister(data->cdev);
=======
	for (i=0; i<THROTTLE_NUM; i++)
		if (data->throt_cfgs[i].inited)
			devfreq_cooling_unregister(data->throt_cfgs[i].cdev);

>>>>>>> ee68d467
	thermal_zone_of_sensor_unregister(&pdev->dev, data->tz);

	/* Disable monitoring */
	tmu_write(data, TMR_DISABLE, &data->regs->tmr);

	iounmap(data->regs);
	platform_set_drvdata(pdev, NULL);

	return 0;
}

#ifdef CONFIG_PM_SLEEP
static int qoriq_tmu_suspend(struct device *dev)
{
	u32 tmr;
	struct qoriq_tmu_data *data = dev_get_drvdata(dev);

	/* Disable monitoring */
	tmr = tmu_read(data, &data->regs->tmr);
	tmr &= ~TMR_ME;
	tmu_write(data, tmr, &data->regs->tmr);

	return 0;
}

static int qoriq_tmu_resume(struct device *dev)
{
	u32 tmr;
	struct qoriq_tmu_data *data = dev_get_drvdata(dev);

	/* Enable monitoring */
	tmr = tmu_read(data, &data->regs->tmr);
	tmr |= TMR_ME;
	tmu_write(data, tmr, &data->regs->tmr);

	return 0;
}
#endif

static SIMPLE_DEV_PM_OPS(qoriq_tmu_pm_ops,
			 qoriq_tmu_suspend, qoriq_tmu_resume);

static const struct of_device_id qoriq_tmu_match[] = {
	{ .compatible = "fsl,qoriq-tmu", },
	{ .compatible = "fsl,imx8mq-tmu",},
	{},
};
MODULE_DEVICE_TABLE(of, qoriq_tmu_match);

static struct platform_driver qoriq_tmu = {
	.driver	= {
		.name		= "qoriq_thermal",
		.pm		= &qoriq_tmu_pm_ops,
		.of_match_table	= qoriq_tmu_match,
	},
	.probe	= qoriq_tmu_probe,
	.remove	= qoriq_tmu_remove,
};
module_platform_driver(qoriq_tmu);

MODULE_AUTHOR("Jia Hongtao <hongtao.jia@nxp.com>");
MODULE_DESCRIPTION("QorIQ Thermal Monitoring Unit driver");
MODULE_LICENSE("GPL v2");<|MERGE_RESOLUTION|>--- conflicted
+++ resolved
@@ -27,9 +27,6 @@
 
 #define SITES_MAX	16
 
-<<<<<<< HEAD
-#define TMU_TEMP_PASSIVE_COOL_DELTA	10000
-=======
 enum tmu_throttle_id {
 	THROTTLE_DEVFREQ = 0,
 	THROTTLE_NUM,
@@ -37,7 +34,6 @@
 static const char *const throt_names[] = {
 	[THROTTLE_DEVFREQ] = "devfreq",
 };
->>>>>>> ee68d467
 
 /*
  * QorIQ TMU Registers
@@ -95,22 +91,10 @@
  */
 struct qoriq_tmu_data {
 	struct thermal_zone_device *tz;
-	struct thermal_cooling_device *cdev;
 	struct qoriq_tmu_regs __iomem *regs;
 	int sensor_id;
 	bool little_endian;
-<<<<<<< HEAD
-	int temp_passive;
-	int temp_critical;
-};
-
-enum tmu_trip {
-	TMU_TRIP_PASSIVE,
-	TMU_TRIP_CRITICAL,
-	TMU_TRIP_NUM,
-=======
 	struct tmu_throttle_params throt_cfgs[THROTTLE_NUM];
->>>>>>> ee68d467
 };
 
 static void tmu_write(struct qoriq_tmu_data *p, u32 val, void __iomem *addr)
@@ -225,23 +209,12 @@
 static int tmu_get_trend(void *p,
 	int trip, enum thermal_trend *trend)
 {
-<<<<<<< HEAD
-	int trip_temp;
-=======
 	int trip_temp, trip_hyst;
->>>>>>> ee68d467
 	struct qoriq_tmu_data *data = p;
 
 	if (!data->tz)
 		return 0;
 
-<<<<<<< HEAD
-	trip_temp = (trip == TMU_TRIP_PASSIVE) ? data->temp_passive :
-					     data->temp_critical;
-
-	if (data->tz->temperature >=
-		(trip_temp - TMU_TEMP_PASSIVE_COOL_DELTA))
-=======
 	if (!data->tz->ops->get_trip_temp ||
 		!data->tz->ops->get_trip_hyst ||
 		data->tz->ops->get_trip_temp(data->tz, trip, &trip_temp) ||
@@ -251,7 +224,6 @@
 	}
 
 	if (data->tz->temperature >= (trip_temp - trip_hyst))
->>>>>>> ee68d467
 		*trend = THERMAL_TREND_RAISE_FULL;
 	else
 		*trend = THERMAL_TREND_DROP_FULL;
@@ -259,30 +231,9 @@
 	return 0;
 }
 
-<<<<<<< HEAD
-static int tmu_set_trip_temp(void *p, int trip,
-			     int temp)
-{
-	struct qoriq_tmu_data *data = p;
-
-	if (trip == TMU_TRIP_CRITICAL)
-		data->temp_critical = temp;
-
-	if (trip == TMU_TRIP_PASSIVE)
-		data->temp_passive = temp;
-
-	return 0;
-}
-
 static const struct thermal_zone_of_device_ops tmu_tz_ops = {
 	.get_temp = tmu_get_temp,
 	.get_trend = tmu_get_trend,
-	.set_trip_temp = tmu_set_trip_temp,
-=======
-static const struct thermal_zone_of_device_ops tmu_tz_ops = {
-	.get_temp = tmu_get_temp,
-	.get_trend = tmu_get_trend,
->>>>>>> ee68d467
 };
 
 static struct tmu_throttle_params *
@@ -372,7 +323,6 @@
 static int qoriq_tmu_probe(struct platform_device *pdev)
 {
 	int ret;
-	const struct thermal_trip *trip;
 	struct qoriq_tmu_data *data;
 	struct device_node *np = pdev->dev.of_node;
 	u32 site = 0;
@@ -420,39 +370,9 @@
 		goto err_tmu;
 	}
 
-<<<<<<< HEAD
-	data->cdev = devfreq_cooling_register();
-	if (IS_ERR(data->cdev)) {
-		ret = PTR_ERR(data->cdev);
-		if (ret != -EPROBE_DEFER)
-			dev_err(&pdev->dev,
-				"failed to register devfreq cooling device: %d\n",
-				ret);
-		return ret;
-	}
-
-	ret = thermal_zone_bind_cooling_device(data->tz,
-		TMU_TRIP_PASSIVE,
-		data->cdev,
-		THERMAL_NO_LIMIT,
-		THERMAL_NO_LIMIT,
-		THERMAL_WEIGHT_DEFAULT);
-	if (ret) {
-		dev_err(&data->tz->device,
-			"binding zone %s with cdev %s failed:%d\n",
-			data->tz->type, data->cdev->type, ret);
-		devfreq_cooling_unregister(data->cdev);
-		return ret;
-	}
-
-	trip = of_thermal_get_trip_points(data->tz);
-	data->temp_passive = trip[0].temperature;
-	data->temp_critical = trip[1].temperature;
-=======
 	ret = tmu_init_throttle_cdev(pdev);
 	if (ret)
 		goto err_tmu;
->>>>>>> ee68d467
 
 	/* Enable monitoring */
 	site |= 0x1 << (15 - data->sensor_id);
@@ -474,14 +394,10 @@
 	int i;
 	struct qoriq_tmu_data *data = platform_get_drvdata(pdev);
 
-<<<<<<< HEAD
-	devfreq_cooling_unregister(data->cdev);
-=======
 	for (i=0; i<THROTTLE_NUM; i++)
 		if (data->throt_cfgs[i].inited)
 			devfreq_cooling_unregister(data->throt_cfgs[i].cdev);
 
->>>>>>> ee68d467
 	thermal_zone_of_sensor_unregister(&pdev->dev, data->tz);
 
 	/* Disable monitoring */
