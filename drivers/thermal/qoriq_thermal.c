// SPDX-License-Identifier: GPL-2.0
//
// Copyright 2016 Freescale Semiconductor, Inc.
// Copyright 2022 NXP

#include <linux/clk.h>
#include <linux/device_cooling.h>
#include <linux/err.h>
#include <linux/io.h>
#include <linux/module.h>
#include <linux/of.h>
#include <linux/platform_device.h>
#include <linux/regmap.h>
#include <linux/sizes.h>
#include <linux/thermal.h>
#include <linux/units.h>

#include "thermal_hwmon.h"

#define SITES_MAX		16
#define TMR_DISABLE		0x0
#define TMR_ME			0x80000000
#define TMR_CMD			BIT(29)
#define TMR_ALPF		0x0c000000
#define TMR_ALPF_V2		0x03000000
#define TMTMIR_DEFAULT	0x0000000f
#define TIER_DISABLE	0x0
#define TEUMR0_V2		0x51009c00
#define TEUMR0_V21		0x55010c00
#define TMSARA_V2		0xe
#define TMU_VER1		0x1
#define TMU_VER2		0x2
#define TMU_VER93		0x3
#define TMU_TEMP_PASSIVE_COOL_DELTA	10000

#define REGS_TMR	0x000	/* Mode Register */
#define TMR_DISABLE	0x0
#define TMR_ME		0x80000000
#define TMR_ALPF	0x0c000000

#define REGS_TMTMIR	0x008	/* Temperature measurement interval Register */
#define TMTMIR_DEFAULT	0x0000000f

#define REGS_V2_TMSR	0x008	/* monitor site register */

#define REGS_V2_TMTMIR	0x00c	/* Temperature measurement interval Register */

#define REGS_TIER	0x020	/* Interrupt Enable Register */
#define TIER_DISABLE	0x0


#define REGS_TTCFGR	0x080	/* Temperature Configuration Register */
#define REGS_TSCFGR	0x084	/* Sensor Configuration Register */

#define REGS_TRITSR(n)	(0x100 + 16 * (n)) /* Immediate Temperature
					    * Site Register
					    */
#define TRITSR_V	BIT(31)
#define TRITSR_TP5	BIT(9)
#define REGS_V2_TMSAR(n)	(0x304 + 16 * (n))	/* TMU monitoring
						* site adjustment register
						*/
#define REGS_TTRnCR(n)	(0xf10 + 4 * (n)) /* Temperature Range n
					   * Control Register
					   */
#define REGS_IPBRR(n)		(0xbf8 + 4 * (n)) /* IP Block Revision
						   * Register n
						   */
#define REGS_V2_TEUMR(n)	(0xf00 + 4 * (n))

/*
 * Thermal zone data
 */
struct qoriq_sensor {
	int				id;
	struct thermal_zone_device	*tzd;
	int				temp_passive;
	int				temp_critical;
<<<<<<< HEAD
	struct thermal_cooling_device	*cdev;
=======
>>>>>>> ccf0a997
};

struct qoriq_tmu_data {
	int ver;
	struct regmap *regmap;
	struct clk *clk;
	struct qoriq_sensor	sensor[SITES_MAX];
};

enum tmu_trip {
	TMU_TRIP_PASSIVE,
	TMU_TRIP_CRITICAL,
	TMU_TRIP_NUM,
};

static struct qoriq_tmu_data *qoriq_sensor_to_data(struct qoriq_sensor *s)
{
	return container_of(s, struct qoriq_tmu_data, sensor[s->id]);
}

static int tmu_get_temp(struct thermal_zone_device *tz, int *temp)
{
	struct qoriq_sensor *qsensor = thermal_zone_device_priv(tz);
	struct qoriq_tmu_data *qdata = qoriq_sensor_to_data(qsensor);
	u32 val;
	/*
	 * REGS_TRITSR(id) has the following layout:
	 *
	 * For TMU Rev1:
	 * 31  ... 7 6 5 4 3 2 1 0
	 *  V          TEMP
	 *
	 * Where V bit signifies if the measurement is ready and is
	 * within sensor range. TEMP is an 8 bit value representing
	 * temperature in Celsius.

	 * For TMU Rev2:
	 * 31  ... 8 7 6 5 4 3 2 1 0
	 *  V          TEMP
	 *
	 * Where V bit signifies if the measurement is ready and is
	 * within sensor range. TEMP is an 9 bit value representing
	 * temperature in KelVin.
	 */

	regmap_read(qdata->regmap, REGS_TMR, &val);
	if (!(val & TMR_ME))
		return -EAGAIN;

	if (regmap_read_poll_timeout(qdata->regmap,
				     REGS_TRITSR(qsensor->id),
				     val,
				     val & TRITSR_V,
				     USEC_PER_MSEC,
				     10 * USEC_PER_MSEC))
		return -ENODATA;

	if (qdata->ver == TMU_VER1) {
		*temp = (val & GENMASK(7, 0)) * MILLIDEGREE_PER_DEGREE;
<<<<<<< HEAD
	} else if (qdata->ver == TMU_VER93) {
		if (val & TRITSR_TP5)
			*temp = milli_kelvin_to_millicelsius((val & GENMASK(8, 0)) * MILLIDEGREE_PER_DEGREE + 500);
		else
			*temp = kelvin_to_millicelsius(val & GENMASK(8, 0));
	} else {
		*temp = kelvin_to_millicelsius(val & GENMASK(8, 0));
=======
	} else {
		if (val & TRITSR_TP5)
			*temp = milli_kelvin_to_millicelsius((val & GENMASK(8, 0)) *
							     MILLIDEGREE_PER_DEGREE + 500);
		else
			*temp = kelvin_to_millicelsius(val & GENMASK(8, 0));
>>>>>>> ccf0a997
	}

	return 0;
}

<<<<<<< HEAD
static int tmu_get_trend(struct thermal_zone_device *tz, int trip,
				    enum thermal_trend *trend)
=======
static int tmu_get_trend(struct thermal_zone_device *tz,
			 const struct thermal_trip *trip,
			 enum thermal_trend *trend)
>>>>>>> ccf0a997

{
	struct qoriq_sensor *qsensor = tz->devdata;
	int trip_temp;

	if (!qsensor->tzd)
		return 0;

<<<<<<< HEAD
	trip_temp = (trip == TMU_TRIP_PASSIVE) ? qsensor->temp_passive :
=======
	trip_temp = (trip->type == THERMAL_TRIP_PASSIVE) ? qsensor->temp_passive :
>>>>>>> ccf0a997
					     qsensor->temp_critical;

	if (qsensor->tzd->temperature >=
		(trip_temp - TMU_TEMP_PASSIVE_COOL_DELTA))
		*trend = THERMAL_TREND_RAISING;
	else
		*trend = THERMAL_TREND_DROPPING;

	return 0;
}

static int tmu_set_trip_temp(struct thermal_zone_device *tz, int trip,
			     int temp)
{
	struct qoriq_sensor *qsensor = tz->devdata;

	if (trip == TMU_TRIP_CRITICAL)
		qsensor->temp_critical = temp;

	if (trip == TMU_TRIP_PASSIVE)
		qsensor->temp_passive = temp;

	return 0;
}

static const struct thermal_zone_device_ops tmu_tz_ops = {
	.get_temp = tmu_get_temp,
	.get_trend = tmu_get_trend,
	.set_trip_temp = tmu_set_trip_temp,
};

static int qoriq_tmu_register_tmu_zone(struct device *dev,
				       struct qoriq_tmu_data *qdata)
{
<<<<<<< HEAD
	int id, sites = 0;
	const struct thermal_trip *trip;
=======
	int i, id, sites = 0;
	struct thermal_trip trip;
>>>>>>> ccf0a997

	for (id = 0; id < SITES_MAX; id++) {
		struct thermal_zone_device *tzd;
		struct qoriq_sensor *sensor = &qdata->sensor[id];
		int ret;

		sensor->id = id;

		tzd = devm_thermal_of_zone_register(dev, id,
						    sensor,
						    &tmu_tz_ops);
		ret = PTR_ERR_OR_ZERO(tzd);
		if (ret) {
			if (ret == -ENODEV)
				continue;

			return ret;
		}

		if (qdata->ver == TMU_VER1)
			sites |= 0x1 << (15 - id);
		else
			sites |= 0x1 << id;

		sensor->tzd = tzd;

<<<<<<< HEAD
		if (devm_thermal_add_hwmon_sysfs(tzd))
			dev_warn(dev,
				 "Failed to add hwmon sysfs attributes\n");
		/* first thermal zone takes care of system-wide device cooling */
		if (id == 0) {
			sensor->cdev = devfreq_cooling_register();
			if (IS_ERR(sensor->cdev)) {
				ret = PTR_ERR(sensor->cdev);
				pr_err("failed to register devfreq cooling device: %d\n",
					ret);
				return ret;
			}

			ret = thermal_zone_bind_cooling_device(sensor->tzd,
				TMU_TRIP_PASSIVE,
				sensor->cdev,
				THERMAL_NO_LIMIT,
				THERMAL_NO_LIMIT,
				THERMAL_WEIGHT_DEFAULT);
			if (ret) {
				pr_err("binding zone %s with cdev %s failed:%d\n",
					sensor->tzd->type,
					sensor->cdev->type,
					ret);
				devfreq_cooling_unregister(sensor->cdev);
				return ret;
			}

			trip = of_thermal_get_trip_points(sensor->tzd);
			sensor->temp_passive = trip[0].temperature;
			sensor->temp_critical = trip[1].temperature;
		}
=======
		devm_thermal_add_hwmon_sysfs(dev, tzd);

		/* first thermal zone takes care of system-wide device cooling */
		if (id == 0) {

			for (i = 0; i < thermal_zone_get_num_trips(sensor->tzd); i++) {
				ret = thermal_zone_get_trip(sensor->tzd, i, &trip);
				if (ret)
					continue;

				if (trip.type == THERMAL_TRIP_CRITICAL) {
					sensor->temp_critical = trip.temperature;
				} else if(trip.type == THERMAL_TRIP_PASSIVE) {
					sensor->temp_passive = trip.temperature;
				}
			}
		}

>>>>>>> ccf0a997
	}

	if (sites) {
		if (qdata->ver == TMU_VER1) {
			regmap_write(qdata->regmap, REGS_TMR, TMR_ME | TMR_ALPF | sites);
		} else {
			regmap_write(qdata->regmap, REGS_V2_TMSR, sites);
			regmap_write(qdata->regmap, REGS_TMR, TMR_ME | TMR_ALPF_V2);
		}
	}

	return 0;
}

static int qoriq_tmu_calibration(struct device *dev,
				 struct qoriq_tmu_data *data)
{
	int i, val, len;
	u32 range[4];
	const u32 *calibration;
	struct device_node *np = dev->of_node;

	len = of_property_count_u32_elems(np, "fsl,tmu-range");
	if (len < 0 || len > 4) {
		dev_err(dev, "invalid range data.\n");
		return len;
	}

	val = of_property_read_u32_array(np, "fsl,tmu-range", range, len);
	if (val != 0) {
		dev_err(dev, "failed to read range data.\n");
		return val;
	}

	/* Init temperature range registers */
	for (i = 0; i < len; i++)
		regmap_write(data->regmap, REGS_TTRnCR(i), range[i]);

	calibration = of_get_property(np, "fsl,tmu-calibration", &len);
	if (calibration == NULL || len % 8) {
		dev_err(dev, "invalid calibration data.\n");
		return -ENODEV;
	}

	for (i = 0; i < len; i += 8, calibration += 2) {
		val = of_read_number(calibration, 1);
		regmap_write(data->regmap, REGS_TTCFGR, val);
		val = of_read_number(calibration + 1, 1);
		regmap_write(data->regmap, REGS_TSCFGR, val);
	}

	return 0;
}

static int imx93_tmu_calibration(struct device *dev,
				 struct qoriq_tmu_data *data)
{
<<<<<<< HEAD
	const u32 *calibration = NULL;
	u32 cal_pt = 0;
	u32 val = 0;
	unsigned int len = 0;
	unsigned int i = 0;

	calibration = of_get_property(dev->of_node, "fsl,tmu-calibration", &len);
	if (calibration == NULL || len / 8 > 16 || len % 8) {
		dev_err(dev, "invalid tmu calibration\n");
		return -ENODEV;
	}

	for (i = 0; i < len; i += 0x8, calibration += 2) {
		cal_pt = i / 8;
		regmap_write(data->regmap, REGS_TTCFGR, cal_pt);
		val = of_read_number(calibration, 1);
		regmap_write(data->regmap, REGS_TSCFGR, val);
		val = of_read_number(calibration + 1, 1);
		regmap_write(data->regmap, REGS_TTRnCR(cal_pt), val);
	}

	return 0;
}

static void qoriq_tmu_init_device(struct qoriq_tmu_data *data)
{
=======
>>>>>>> ccf0a997
	/* Disable interrupt, using polling instead */
	regmap_write(data->regmap, REGS_TIER, TIER_DISABLE);

	/* Set update_interval */

	if (data->ver == TMU_VER1) {
		regmap_write(data->regmap, REGS_TMTMIR, TMTMIR_DEFAULT);
	} else if (data->ver == TMU_VER93) {
		regmap_write(data->regmap, REGS_V2_TMTMIR, TMTMIR_DEFAULT);
		regmap_write(data->regmap, REGS_V2_TEUMR(0), TEUMR0_V21);
	} else {
		regmap_write(data->regmap, REGS_V2_TMTMIR, TMTMIR_DEFAULT);
		regmap_write(data->regmap, REGS_V2_TEUMR(0), TEUMR0_V2);
	}

	/* Disable monitoring */
	regmap_write(data->regmap, REGS_TMR, TMR_DISABLE);
}

static const struct regmap_range qoriq_yes_ranges[] = {
	regmap_reg_range(REGS_TMR, REGS_TSCFGR),
	regmap_reg_range(REGS_TTRnCR(0), REGS_TTRnCR(15)),
	regmap_reg_range(REGS_V2_TEUMR(0), REGS_V2_TEUMR(2)),
	regmap_reg_range(REGS_V2_TMSAR(0), REGS_V2_TMSAR(15)),
	regmap_reg_range(REGS_IPBRR(0), REGS_IPBRR(1)),
	/* Read only registers below */
	regmap_reg_range(REGS_TRITSR(0), REGS_TRITSR(15)),
};

static const struct regmap_access_table qoriq_wr_table = {
	.yes_ranges	= qoriq_yes_ranges,
	.n_yes_ranges	= ARRAY_SIZE(qoriq_yes_ranges) - 1,
};

static const struct regmap_access_table qoriq_rd_table = {
	.yes_ranges	= qoriq_yes_ranges,
	.n_yes_ranges	= ARRAY_SIZE(qoriq_yes_ranges),
};

static void qoriq_tmu_action(void *p)
{
	struct qoriq_tmu_data *data = p;

	regmap_write(data->regmap, REGS_TMR, TMR_DISABLE);
	clk_disable_unprepare(data->clk);
}

static int qoriq_tmu_probe(struct platform_device *pdev)
{
	int ret;
	u32 ver;
	struct qoriq_tmu_data *data;
	struct device_node *np = pdev->dev.of_node;
	struct device *dev = &pdev->dev;
	const bool little_endian = of_property_read_bool(np, "little-endian");
	const enum regmap_endian format_endian =
		little_endian ? REGMAP_ENDIAN_LITTLE : REGMAP_ENDIAN_BIG;
	const struct regmap_config regmap_config = {
		.reg_bits		= 32,
		.val_bits		= 32,
		.reg_stride		= 4,
		.rd_table		= &qoriq_rd_table,
		.wr_table		= &qoriq_wr_table,
		.val_format_endian	= format_endian,
		.max_register		= SZ_4K,
	};
	void __iomem *base;

	data = devm_kzalloc(dev, sizeof(struct qoriq_tmu_data),
			    GFP_KERNEL);
	if (!data)
		return -ENOMEM;

	base = devm_platform_ioremap_resource(pdev, 0);
	ret = PTR_ERR_OR_ZERO(base);
	if (ret) {
		dev_err(dev, "Failed to get memory region\n");
		return ret;
	}

	data->regmap = devm_regmap_init_mmio(dev, base, &regmap_config);
	ret = PTR_ERR_OR_ZERO(data->regmap);
	if (ret) {
		dev_err(dev, "Failed to init regmap (%d)\n", ret);
		return ret;
	}

	data->clk = devm_clk_get_optional(dev, NULL);
	if (IS_ERR(data->clk))
		return PTR_ERR(data->clk);

	ret = clk_prepare_enable(data->clk);
	if (ret) {
		dev_err(dev, "Failed to enable clock\n");
		return ret;
	}

	ret = devm_add_action_or_reset(dev, qoriq_tmu_action, data);
	if (ret)
		return ret;

	/* version register offset at: 0xbf8 on both v1 and v2 */
	ret = regmap_read(data->regmap, REGS_IPBRR(0), &ver);
	if (ret) {
		dev_err(&pdev->dev, "Failed to read IP block version\n");
		return ret;
	}
	data->ver = (ver >> 8) & 0xff;

	if (of_find_compatible_node(NULL, NULL, "fsl,imx93-tmu"))
		data->ver = TMU_VER93;

	qoriq_tmu_init_device(data);	/* TMU initialization */

	if (data->ver == TMU_VER93)
		ret = imx93_tmu_calibration(dev, data);
	else
		ret = qoriq_tmu_calibration(dev, data);	/* TMU calibration */
	if (ret < 0)
		return ret;

	ret = qoriq_tmu_register_tmu_zone(dev, data);
	if (ret < 0) {
		dev_err(dev, "Failed to register sensors\n");
		return ret;
	}

	platform_set_drvdata(pdev, data);

	return 0;
}

static int __maybe_unused qoriq_tmu_suspend(struct device *dev)
{
	struct qoriq_tmu_data *data = dev_get_drvdata(dev);
	int ret;

	ret = regmap_update_bits(data->regmap, REGS_TMR, TMR_ME, 0);
	if (ret)
		return ret;

	if (data->ver == TMU_VER93) {
		ret = regmap_update_bits(data->regmap, REGS_TMR, TMR_CMD, TMR_CMD);
		if (ret)
			return ret;
	}

	clk_disable_unprepare(data->clk);

	return 0;
}

static int __maybe_unused qoriq_tmu_resume(struct device *dev)
{
	int ret;
	struct qoriq_tmu_data *data = dev_get_drvdata(dev);

	ret = clk_prepare_enable(data->clk);
	if (ret)
		return ret;

	if (data->ver == TMU_VER93) {
		ret = regmap_update_bits(data->regmap, REGS_TMR, TMR_CMD, 0);
		if (ret)
			return ret;
	}

	/* Enable monitoring */
	return regmap_update_bits(data->regmap, REGS_TMR, TMR_ME, TMR_ME);
}

static SIMPLE_DEV_PM_OPS(qoriq_tmu_pm_ops,
			 qoriq_tmu_suspend, qoriq_tmu_resume);

static const struct of_device_id qoriq_tmu_match[] = {
	{ .compatible = "fsl,qoriq-tmu", },
	{ .compatible = "fsl,imx8mq-tmu", },
	{ .compatible = "fsl,imx93-tmu", },
	{},
};
MODULE_DEVICE_TABLE(of, qoriq_tmu_match);

static struct platform_driver qoriq_tmu = {
	.driver	= {
		.name		= "qoriq_thermal",
		.pm		= &qoriq_tmu_pm_ops,
		.of_match_table	= qoriq_tmu_match,
	},
	.probe	= qoriq_tmu_probe,
};
module_platform_driver(qoriq_tmu);

MODULE_AUTHOR("Jia Hongtao <hongtao.jia@nxp.com>");
MODULE_DESCRIPTION("QorIQ Thermal Monitoring Unit driver");
MODULE_LICENSE("GPL v2");<|MERGE_RESOLUTION|>--- conflicted
+++ resolved
@@ -4,7 +4,6 @@
 // Copyright 2022 NXP
 
 #include <linux/clk.h>
-#include <linux/device_cooling.h>
 #include <linux/err.h>
 #include <linux/io.h>
 #include <linux/module.h>
@@ -76,10 +75,6 @@
 	struct thermal_zone_device	*tzd;
 	int				temp_passive;
 	int				temp_critical;
-<<<<<<< HEAD
-	struct thermal_cooling_device	*cdev;
-=======
->>>>>>> ccf0a997
 };
 
 struct qoriq_tmu_data {
@@ -139,35 +134,20 @@
 
 	if (qdata->ver == TMU_VER1) {
 		*temp = (val & GENMASK(7, 0)) * MILLIDEGREE_PER_DEGREE;
-<<<<<<< HEAD
-	} else if (qdata->ver == TMU_VER93) {
-		if (val & TRITSR_TP5)
-			*temp = milli_kelvin_to_millicelsius((val & GENMASK(8, 0)) * MILLIDEGREE_PER_DEGREE + 500);
-		else
-			*temp = kelvin_to_millicelsius(val & GENMASK(8, 0));
-	} else {
-		*temp = kelvin_to_millicelsius(val & GENMASK(8, 0));
-=======
 	} else {
 		if (val & TRITSR_TP5)
 			*temp = milli_kelvin_to_millicelsius((val & GENMASK(8, 0)) *
 							     MILLIDEGREE_PER_DEGREE + 500);
 		else
 			*temp = kelvin_to_millicelsius(val & GENMASK(8, 0));
->>>>>>> ccf0a997
-	}
-
-	return 0;
-}
-
-<<<<<<< HEAD
-static int tmu_get_trend(struct thermal_zone_device *tz, int trip,
-				    enum thermal_trend *trend)
-=======
+	}
+
+	return 0;
+}
+
 static int tmu_get_trend(struct thermal_zone_device *tz,
 			 const struct thermal_trip *trip,
 			 enum thermal_trend *trend)
->>>>>>> ccf0a997
 
 {
 	struct qoriq_sensor *qsensor = tz->devdata;
@@ -176,11 +156,7 @@
 	if (!qsensor->tzd)
 		return 0;
 
-<<<<<<< HEAD
-	trip_temp = (trip == TMU_TRIP_PASSIVE) ? qsensor->temp_passive :
-=======
 	trip_temp = (trip->type == THERMAL_TRIP_PASSIVE) ? qsensor->temp_passive :
->>>>>>> ccf0a997
 					     qsensor->temp_critical;
 
 	if (qsensor->tzd->temperature >=
@@ -215,13 +191,8 @@
 static int qoriq_tmu_register_tmu_zone(struct device *dev,
 				       struct qoriq_tmu_data *qdata)
 {
-<<<<<<< HEAD
-	int id, sites = 0;
-	const struct thermal_trip *trip;
-=======
 	int i, id, sites = 0;
 	struct thermal_trip trip;
->>>>>>> ccf0a997
 
 	for (id = 0; id < SITES_MAX; id++) {
 		struct thermal_zone_device *tzd;
@@ -248,40 +219,6 @@
 
 		sensor->tzd = tzd;
 
-<<<<<<< HEAD
-		if (devm_thermal_add_hwmon_sysfs(tzd))
-			dev_warn(dev,
-				 "Failed to add hwmon sysfs attributes\n");
-		/* first thermal zone takes care of system-wide device cooling */
-		if (id == 0) {
-			sensor->cdev = devfreq_cooling_register();
-			if (IS_ERR(sensor->cdev)) {
-				ret = PTR_ERR(sensor->cdev);
-				pr_err("failed to register devfreq cooling device: %d\n",
-					ret);
-				return ret;
-			}
-
-			ret = thermal_zone_bind_cooling_device(sensor->tzd,
-				TMU_TRIP_PASSIVE,
-				sensor->cdev,
-				THERMAL_NO_LIMIT,
-				THERMAL_NO_LIMIT,
-				THERMAL_WEIGHT_DEFAULT);
-			if (ret) {
-				pr_err("binding zone %s with cdev %s failed:%d\n",
-					sensor->tzd->type,
-					sensor->cdev->type,
-					ret);
-				devfreq_cooling_unregister(sensor->cdev);
-				return ret;
-			}
-
-			trip = of_thermal_get_trip_points(sensor->tzd);
-			sensor->temp_passive = trip[0].temperature;
-			sensor->temp_critical = trip[1].temperature;
-		}
-=======
 		devm_thermal_add_hwmon_sysfs(dev, tzd);
 
 		/* first thermal zone takes care of system-wide device cooling */
@@ -300,7 +237,6 @@
 			}
 		}
 
->>>>>>> ccf0a997
 	}
 
 	if (sites) {
@@ -355,38 +291,8 @@
 	return 0;
 }
 
-static int imx93_tmu_calibration(struct device *dev,
-				 struct qoriq_tmu_data *data)
-{
-<<<<<<< HEAD
-	const u32 *calibration = NULL;
-	u32 cal_pt = 0;
-	u32 val = 0;
-	unsigned int len = 0;
-	unsigned int i = 0;
-
-	calibration = of_get_property(dev->of_node, "fsl,tmu-calibration", &len);
-	if (calibration == NULL || len / 8 > 16 || len % 8) {
-		dev_err(dev, "invalid tmu calibration\n");
-		return -ENODEV;
-	}
-
-	for (i = 0; i < len; i += 0x8, calibration += 2) {
-		cal_pt = i / 8;
-		regmap_write(data->regmap, REGS_TTCFGR, cal_pt);
-		val = of_read_number(calibration, 1);
-		regmap_write(data->regmap, REGS_TSCFGR, val);
-		val = of_read_number(calibration + 1, 1);
-		regmap_write(data->regmap, REGS_TTRnCR(cal_pt), val);
-	}
-
-	return 0;
-}
-
 static void qoriq_tmu_init_device(struct qoriq_tmu_data *data)
 {
-=======
->>>>>>> ccf0a997
 	/* Disable interrupt, using polling instead */
 	regmap_write(data->regmap, REGS_TIER, TIER_DISABLE);
 
@@ -501,10 +407,7 @@
 
 	qoriq_tmu_init_device(data);	/* TMU initialization */
 
-	if (data->ver == TMU_VER93)
-		ret = imx93_tmu_calibration(dev, data);
-	else
-		ret = qoriq_tmu_calibration(dev, data);	/* TMU calibration */
+	ret = qoriq_tmu_calibration(dev, data);	/* TMU calibration */
 	if (ret < 0)
 		return ret;
 
