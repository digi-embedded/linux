--- conflicted
+++ resolved
@@ -91,18 +91,11 @@
 	return 0;
 }
 
-<<<<<<< HEAD
-static int imx_sc_thermal_get_trend(void *p, int trip, enum thermal_trend *trend)
-{
-	int trip_temp;
-	struct imx_sc_sensor *sensor = p;
-=======
 static int imx_sc_thermal_get_trend(struct thermal_zone_device *tz, int trip,
 				    enum thermal_trend *trend)
 {
 	int trip_temp;
 	struct imx_sc_sensor *sensor = tz->devdata;
->>>>>>> 29549c70
 
 	if (!sensor->tzd)
 		return 0;
@@ -112,29 +105,17 @@
 
 	if (sensor->tzd->temperature >=
 		(trip_temp - IMX_SC_TEMP_PASSIVE_COOL_DELTA))
-<<<<<<< HEAD
-		*trend = THERMAL_TREND_RAISE_FULL;
-	else
-		*trend = THERMAL_TREND_DROP_FULL;
-=======
 		*trend = THERMAL_TREND_RAISING;
 	else
 		*trend = THERMAL_TREND_DROPPING;
->>>>>>> 29549c70
-
-	return 0;
-}
-
-<<<<<<< HEAD
-static int imx_sc_thermal_set_trip_temp(void *p, int trip, int temp)
-{
-	struct imx_sc_sensor *sensor = p;
-=======
+
+	return 0;
+}
+
 static int imx_sc_thermal_set_trip_temp(struct thermal_zone_device *tz, int trip,
 					int temp)
 {
 	struct imx_sc_sensor *sensor = tz->devdata;
->>>>>>> 29549c70
 
 	if (trip == IMX_TRIP_CRITICAL)
 		sensor->temp_critical = temp;
@@ -145,11 +126,7 @@
 	return 0;
 }
 
-<<<<<<< HEAD
-static const struct thermal_zone_of_device_ops imx_sc_thermal_ops = {
-=======
 static const struct thermal_zone_device_ops imx_sc_thermal_ops = {
->>>>>>> 29549c70
 	.get_temp = imx_sc_thermal_get_temp,
 	.get_trend = imx_sc_thermal_get_trend,
 	.set_trip_temp = imx_sc_thermal_set_trip_temp,
@@ -159,12 +136,8 @@
 {
 	struct imx_sc_sensor *sensor;
 	const struct thermal_trip *trip;
-<<<<<<< HEAD
-	int ret;
-=======
 	const int *resource_id;
 	int i, ret;
->>>>>>> 29549c70
 
 	ret = imx_scu_get_handle(&thermal_ipc_handle);
 	if (ret)
@@ -177,16 +150,8 @@
 	for (i = 0; resource_id[i] >= 0; i++) {
 
 		sensor = devm_kzalloc(&pdev->dev, sizeof(*sensor), GFP_KERNEL);
-<<<<<<< HEAD
-		if (!sensor) {
-			of_node_put(child);
-			ret = -ENOMEM;
-			goto put_node;
-		}
-=======
 		if (!sensor)
 			return -ENOMEM;
->>>>>>> 29549c70
 
 		sensor->resource_id = resource_id[i];
 
@@ -216,7 +181,6 @@
 
 		if (devm_thermal_add_hwmon_sysfs(sensor->tzd))
 			dev_warn(&pdev->dev, "failed to add hwmon sysfs attributes\n");
-<<<<<<< HEAD
 
 		trip = of_thermal_get_trip_points(sensor->tzd);
 		sensor->temp_passive = trip[0].temperature;
@@ -245,39 +209,6 @@
 		}
 	}
 
-put_node:
-	of_node_put(sensor_np);
-	of_node_put(np);
-=======
-
-		trip = of_thermal_get_trip_points(sensor->tzd);
-		sensor->temp_passive = trip[0].temperature;
-		sensor->temp_critical = trip[1].temperature;
-
-		sensor->cdev = devfreq_cooling_register();
-		if (IS_ERR(sensor->cdev)) {
-			dev_err(&pdev->dev,
-				"failed to register devfreq cooling device: %d\n",
-				ret);
-			return ret;
-		}
-
-		ret = thermal_zone_bind_cooling_device(sensor->tzd,
-			IMX_TRIP_PASSIVE,
-			sensor->cdev,
-			THERMAL_NO_LIMIT,
-			THERMAL_NO_LIMIT,
-			THERMAL_WEIGHT_DEFAULT);
-		if (ret) {
-			dev_err(&sensor->tzd->device,
-				"binding zone %s with cdev %s failed:%d\n",
-				sensor->tzd->type, sensor->cdev->type, ret);
-			devfreq_cooling_unregister(sensor->cdev);
-			return ret;
-		}
-	}
->>>>>>> 29549c70
-
 	return 0;
 }
 
