--- conflicted
+++ resolved
@@ -829,11 +829,7 @@
 		return ret;
 	}
 
-<<<<<<< HEAD
-	data->cdev[1] = devfreq_cooling_register();
-=======
 	data->cdev[1] = devfreq_cooling_register(NULL, 1);
->>>>>>> ee68d467
 	if (IS_ERR(data->cdev[1])) {
 		ret = PTR_ERR(data->cdev[1]);
 		if (ret != -EPROBE_DEFER) {
