--- conflicted
+++ resolved
@@ -913,10 +913,6 @@
 		return ret;
 	}
 
-<<<<<<< HEAD
-	data->irq_enabled = true;
-	data->mode = THERMAL_DEVICE_ENABLED;
-
 	imx_get_temp_internal(data, &temp);
 	pr_info("i.MX junction temperature %d celsius.",
 			(unsigned int)(temp/1000));
@@ -925,8 +921,6 @@
 	if (data->socdata->version != TEMPMON_IMX7)
 		register_busfreq_notifier(&thermal_notifier);
 
-=======
->>>>>>> b24c9962
 	return 0;
 }
 
