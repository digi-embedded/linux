--- conflicted
+++ resolved
@@ -6,7 +6,6 @@
 #include <linux/cpufreq.h>
 #include <linux/cpu_cooling.h>
 #include <linux/delay.h>
-#include <linux/device_cooling.h>
 #include <linux/interrupt.h>
 #include <linux/io.h>
 #include <linux/mfd/syscon.h>
@@ -205,7 +204,7 @@
 	struct device *dev;
 	struct cpufreq_policy *policy;
 	struct thermal_zone_device *tz;
-	struct thermal_cooling_device *cdev[2];
+	struct thermal_cooling_device *cdev;
 	struct regmap *tempmon;
 	u32 c1, c2; /* See formula in imx_init_calib() */
 	int temp_max;
@@ -344,33 +343,18 @@
 	if (ret < 0)
 		return ret;
 
-<<<<<<< HEAD
-=======
 	ret = __thermal_zone_get_trip(tz, trip_id, &trip);
 	if (ret)
 		return ret;
 
->>>>>>> ccf0a997
 	/* do not allow passive to be set higher than critical */
 	if (temp < 0 || temp > trips[IMX_TRIP_CRITICAL].temperature)
 		return -EINVAL;
 
-<<<<<<< HEAD
-	if (trip == IMX_TRIP_CRITICAL) {
-		data->temp_critical = temp;
+	if (trip.type == THERMAL_TRIP_CRITICAL) {
+		trips[IMX_TRIP_CRITICAL].temperature = temp;
 		if (data->socdata->version == TEMPMON_IMX6SX &&
 		    !of_machine_is_compatible("digi,ccimx6ul"))
-			imx_set_panic_temp(data, temp);
-	}
-
-	if (trip == IMX_TRIP_PASSIVE) {
-		if (temp > (data->temp_max - (1000 * 10)))
-			return -EINVAL;
-		data->temp_passive = temp;
-=======
-	if (trip.type == THERMAL_TRIP_CRITICAL) {
-		trips[IMX_TRIP_CRITICAL].temperature = temp;
-		if (data->socdata->version == TEMPMON_IMX6SX)
 			imx_set_panic_temp(data, temp);
 	}
 
@@ -378,7 +362,6 @@
 		if (temp > (data->temp_max - (1000 * 10)))
 			return -EINVAL;
 		trips[IMX_TRIP_PASSIVE].temperature = temp;
->>>>>>> ccf0a997
 		imx_set_alarm_temp(data, temp);
 	}
 
@@ -388,30 +371,8 @@
 }
 
 static int imx_get_trend(struct thermal_zone_device *tz,
-<<<<<<< HEAD
-			 int trip, enum thermal_trend *trend)
-{
-	int ret;
-	int trip_temp;
-
-	ret = imx_get_trip_temp(tz, trip, &trip_temp);
-	if (ret < 0)
-		return ret;
-
-	if (tz->temperature >= (trip_temp - IMX_TEMP_PASSIVE_COOL_DELTA))
-		*trend = THERMAL_TREND_RAISING;
-	else
-		*trend = THERMAL_TREND_DROPPING;
-
-	return 0;
-}
-
-static int imx_bind(struct thermal_zone_device *tz,
-		    struct thermal_cooling_device *cdev)
-=======
 			 const struct thermal_trip *trip,
 			 enum thermal_trend *trend)
->>>>>>> ccf0a997
 {
 	int trip_temp;
 
@@ -528,13 +489,8 @@
 	 * Set the critical trip point at 5 °C under max
 	 * Set the passive trip point at 20 °C under max (changeable via sysfs)
 	 */
-<<<<<<< HEAD
-	data->temp_critical = data->temp_max - (1000 * 5);
-	data->temp_passive = data->temp_max - (1000 * 20);
-=======
-	trips[IMX_TRIP_PASSIVE].temperature = data->temp_max - (1000 * 10);
+	trips[IMX_TRIP_PASSIVE].temperature = data->temp_max - (1000 * 20);
 	trips[IMX_TRIP_CRITICAL].temperature = data->temp_max - (1000 * 5);
->>>>>>> ccf0a997
 }
 
 static int imx_init_from_tempmon_data(struct platform_device *pdev)
@@ -638,17 +594,10 @@
 
 	np = of_get_cpu_node(data->policy->cpu, NULL);
 
-<<<<<<< HEAD
-	if (!np || !of_find_property(np, "#cooling-cells", NULL)) {
-		data->cdev[0] = cpufreq_cooling_register(data->policy);
-		if (IS_ERR(data->cdev[0])) {
-			ret = PTR_ERR(data->cdev[0]);
-=======
 	if (!np || !of_property_present(np, "#cooling-cells")) {
 		data->cdev = cpufreq_cooling_register(data->policy);
 		if (IS_ERR(data->cdev)) {
 			ret = PTR_ERR(data->cdev);
->>>>>>> ccf0a997
 			cpufreq_cpu_put(data->policy);
 		}
 	}
@@ -657,28 +606,13 @@
 	if (ret)
 		return ret;
 
-<<<<<<< HEAD
-	data->cdev[1] = devfreq_cooling_register();
-	if (IS_ERR(data->cdev[1])) {
-		ret = PTR_ERR(data->cdev[1]);
-		if (ret != -EPROBE_DEFER) {
-			pr_err("failed to register cpufreq cooling device: %d\n",
-				ret);
-			cpufreq_cooling_unregister(data->cdev[0]);
-		}
-		return ret;
-	}
-
-=======
->>>>>>> ccf0a997
 	return 0;
 }
 
 static void imx_thermal_unregister_legacy_cooling(struct imx_thermal_data *data)
 {
-	cpufreq_cooling_unregister(data->cdev[0]);
+	cpufreq_cooling_unregister(data->cdev);
 	cpufreq_cpu_put(data->policy);
-	devfreq_cooling_unregister(data->cdev[1]);
 }
 
 #else
@@ -792,15 +726,6 @@
 		goto legacy_cleanup;
 	}
 
-<<<<<<< HEAD
-	data->tz = thermal_zone_device_register("imx_thermal_zone",
-						IMX_TRIP_NUM,
-						BIT(IMX_TRIP_PASSIVE) | BIT(IMX_TRIP_CRITICAL),
-						data,
-						&imx_tz_ops, NULL,
-						IMX_PASSIVE_DELAY,
-						IMX_POLLING_DELAY);
-=======
 	data->tz = thermal_zone_device_register_with_trips("imx_thermal_zone",
 							   trips,
 							   ARRAY_SIZE(trips),
@@ -809,7 +734,6 @@
 							   &imx_tz_ops, NULL,
 							   IMX_PASSIVE_DELAY,
 							   IMX_POLLING_DELAY);
->>>>>>> ccf0a997
 	if (IS_ERR(data->tz)) {
 		ret = PTR_ERR(data->tz);
 		dev_err(&pdev->dev,
@@ -830,14 +754,9 @@
 		     measure_freq << data->socdata->measure_freq_shift);
 	imx_set_alarm_temp(data, trips[IMX_TRIP_PASSIVE].temperature);
 
-<<<<<<< HEAD
 	if (data->socdata->version == TEMPMON_IMX6SX &&
 	    !of_machine_is_compatible("digi,ccimx6ul"))
-		imx_set_panic_temp(data, data->temp_critical);
-=======
-	if (data->socdata->version == TEMPMON_IMX6SX)
 		imx_set_panic_temp(data, trips[IMX_TRIP_CRITICAL].temperature);
->>>>>>> ccf0a997
 
 	regmap_write(map, data->socdata->sensor_ctrl + REG_CLR,
 		     data->socdata->power_down_mask);
