/*
 * da9063-core.c: Device access for Dialog DA9063 modules
 *
 * Copyright 2012 Dialog Semiconductors Ltd.
 * Copyright 2013 Philipp Zabel, Pengutronix
 * Copyright 2013  Digi International Inc.
 *
 * Author: Krystian Garbaciak, Dialog Semiconductor
 * Author: Michal Hajduk, Dialog Semiconductor
 *
 *  This program is free software; you can redistribute  it and/or modify it
 *  under  the terms of  the GNU General  Public License as published by the
 *  Free Software Foundation;  either version 2 of the  License, or (at your
 *  option) any later version.
 *
 */

#include <linux/kernel.h>
#include <linux/module.h>
#include <linux/init.h>
#include <linux/slab.h>
#include <linux/device.h>
#include <linux/delay.h>
#include <linux/interrupt.h>
#include <linux/tick.h>
#include <linux/mutex.h>
#include <linux/mfd/core.h>
#include <linux/regmap.h>

#include <linux/mfd/da9063/core.h>
#include <linux/mfd/da9063/pdata.h>
#include <linux/mfd/da9063/registers.h>

#include <linux/proc_fs.h>
#include <linux/kthread.h>
#include <linux/uaccess.h>
#include <linux/of.h>

static struct da9063 * da9063_data;

static struct resource da9063_regulators_resources[] = {
	{
		.name	= "LDO_LIM",
		.start	= DA9063_IRQ_LDO_LIM,
		.end	= DA9063_IRQ_LDO_LIM,
		.flags	= IORESOURCE_IRQ,
	},
};

static struct resource da9063_rtc_resources[] = {
	{
		.name	= "ALARM",
		.start	= DA9063_IRQ_ALARM,
		.end	= DA9063_IRQ_ALARM,
		.flags	= IORESOURCE_IRQ,
	},
	{
		.name	= "TICK",
		.start	= DA9063_IRQ_TICK,
		.end	= DA9063_IRQ_TICK,
		.flags	= IORESOURCE_IRQ,
	}
};

static struct resource da9063_onkey_resources[] = {
	{
		.name	= "ONKEY",
		.start	= DA9063_IRQ_ONKEY,
		.end	= DA9063_IRQ_ONKEY,
		.flags	= IORESOURCE_IRQ,
	},
};

static struct resource da9063_hwmon_resources[] = {
	{
		.start	= DA9063_IRQ_ADC_RDY,
		.end	= DA9063_IRQ_ADC_RDY,
		.flags	= IORESOURCE_IRQ,
	},
};

static struct resource da9063_gpio_resources[] = {
	{
		.start	= DA9063_IRQ_GPI0,
		.end	= DA9063_IRQ_GPI0,
		.flags	= IORESOURCE_IRQ,
	},
	{
		.start	= DA9063_IRQ_GPI1,
		.end	= DA9063_IRQ_GPI1,
		.flags	= IORESOURCE_IRQ,
	},
	{
		.start	= DA9063_IRQ_GPI2,
		.end	= DA9063_IRQ_GPI2,
		.flags	= IORESOURCE_IRQ,
	},
	{
		.start	= DA9063_IRQ_GPI3,
		.end	= DA9063_IRQ_GPI3,
		.flags	= IORESOURCE_IRQ,
	},
	{
		.start	= DA9063_IRQ_GPI4,
		.end	= DA9063_IRQ_GPI4,
		.flags	= IORESOURCE_IRQ,
	},
	{
		.start	= DA9063_IRQ_GPI5,
		.end	= DA9063_IRQ_GPI5,
		.flags	= IORESOURCE_IRQ,
	},
	{
		.start	= DA9063_IRQ_GPI6,
		.end	= DA9063_IRQ_GPI6,
		.flags	= IORESOURCE_IRQ,
	},
	{
		.start	= DA9063_IRQ_GPI7,
		.end	= DA9063_IRQ_GPI7,
		.flags	= IORESOURCE_IRQ,
	},
	{
		.start	= DA9063_IRQ_GPI8,
		.end	= DA9063_IRQ_GPI8,
		.flags	= IORESOURCE_IRQ,
	},
	{
		.start	= DA9063_IRQ_GPI9,
		.end	= DA9063_IRQ_GPI9,
		.flags	= IORESOURCE_IRQ,
	},
	{
		.start	= DA9063_IRQ_GPI10,
		.end	= DA9063_IRQ_GPI10,
		.flags	= IORESOURCE_IRQ,
	},
	{
		.start	= DA9063_IRQ_GPI11,
		.end	= DA9063_IRQ_GPI11,
		.flags	= IORESOURCE_IRQ,
	},
	{
		.start	= DA9063_IRQ_GPI12,
		.end	= DA9063_IRQ_GPI12,
		.flags	= IORESOURCE_IRQ,
	},
	{
		.start	= DA9063_IRQ_GPI13,
		.end	= DA9063_IRQ_GPI13,
		.flags	= IORESOURCE_IRQ,
	},
	{
		.start	= DA9063_IRQ_GPI14,
		.end	= DA9063_IRQ_GPI14,
		.flags	= IORESOURCE_IRQ,
	},
	{
		.start	= DA9063_IRQ_GPI15,
		.end	= DA9063_IRQ_GPI15,
		.flags	= IORESOURCE_IRQ,
	},
};

static const struct mfd_cell da9063_devs[] = {
	{
		.name		= DA9063_DRVNAME_REGULATORS,
		.num_resources	= ARRAY_SIZE(da9063_regulators_resources),
		.resources	= da9063_regulators_resources,
		.of_compatible  = "dlg,da9063-regulators",
	},
	{
		.name		= DA9063_DRVNAME_LEDS,
		.of_compatible  = "dlg,da9063-leds",
	},
	{
		.name		= DA9063_DRVNAME_WATCHDOG,
		.of_compatible	= "dlg,da9063-watchdog",
	},
	{
		.name		= DA9063_DRVNAME_HWMON,
		.num_resources	= ARRAY_SIZE(da9063_hwmon_resources),
		.resources	= da9063_hwmon_resources,
		.of_compatible  = "dlg,da9063-hwmon",
	},
	{
		.name		= DA9063_DRVNAME_ONKEY,
		.num_resources	= ARRAY_SIZE(da9063_onkey_resources),
		.resources	= da9063_onkey_resources,
<<<<<<< HEAD
		.of_compatible  = "dlg,da9063-onkey",
=======
		.of_compatible = "dlg,da9063-onkey",
>>>>>>> f2ed3bfc
	},
	{
		.name		= DA9063_DRVNAME_RTC,
		.num_resources	= ARRAY_SIZE(da9063_rtc_resources),
		.resources	= da9063_rtc_resources,
		.of_compatible  = "dlg,da9063-rtc",
	},
	{
		.name		= DA9063_DRVNAME_VIBRATION,
		.of_compatible  = "dlg,da9063-vibration",
	},
	{
		.name		= DA9063_DRVNAME_GPIO,
		.num_resources	= ARRAY_SIZE(da9063_gpio_resources),
		.resources	= da9063_gpio_resources,
		.of_compatible  = "dlg,da9063-gpio",
	},
};

<<<<<<< HEAD
int da9063_dump(struct da9063 *da9063)
=======
static int da9063_clear_fault_log(struct da9063 *da9063)
{
	int ret = 0;
	int fault_log = 0;

	ret = regmap_read(da9063->regmap, DA9063_REG_FAULT_LOG, &fault_log);
	if (ret < 0) {
		dev_err(da9063->dev, "Cannot read FAULT_LOG.\n");
		return -EIO;
	}

	if (fault_log) {
		if (fault_log & DA9063_TWD_ERROR)
			dev_dbg(da9063->dev,
				"Fault log entry detected: DA9063_TWD_ERROR\n");
		if (fault_log & DA9063_POR)
			dev_dbg(da9063->dev,
				"Fault log entry detected: DA9063_POR\n");
		if (fault_log & DA9063_VDD_FAULT)
			dev_dbg(da9063->dev,
				"Fault log entry detected: DA9063_VDD_FAULT\n");
		if (fault_log & DA9063_VDD_START)
			dev_dbg(da9063->dev,
				"Fault log entry detected: DA9063_VDD_START\n");
		if (fault_log & DA9063_TEMP_CRIT)
			dev_dbg(da9063->dev,
				"Fault log entry detected: DA9063_TEMP_CRIT\n");
		if (fault_log & DA9063_KEY_RESET)
			dev_dbg(da9063->dev,
				"Fault log entry detected: DA9063_KEY_RESET\n");
		if (fault_log & DA9063_NSHUTDOWN)
			dev_dbg(da9063->dev,
				"Fault log entry detected: DA9063_NSHUTDOWN\n");
		if (fault_log & DA9063_WAIT_SHUT)
			dev_dbg(da9063->dev,
				"Fault log entry detected: DA9063_WAIT_SHUT\n");
	}

	ret = regmap_write(da9063->regmap,
			   DA9063_REG_FAULT_LOG,
			   fault_log);
	if (ret < 0)
		dev_err(da9063->dev,
			"Cannot reset FAULT_LOG values %d\n", ret);

	return ret;
}

int da9063_device_init(struct da9063 *da9063, unsigned int irq)
>>>>>>> f2ed3bfc
{
	int j = 0;
	int i, ret;
	unsigned int val;
	unsigned int invalid = 0;
	unsigned int reg_second_d = (da9063->variant_code ==  PMIC_DA9063_AD) ?
			DA9063_AD_REG_SECOND_D : DA9063_BB_REG_SECOND_D;
	unsigned int reg_gp_id_19 = (da9063->variant_code ==  PMIC_DA9063_AD) ?
			DA9063_AD_REG_GP_ID_19 : DA9063_BB_REG_GP_ID_19;

<<<<<<< HEAD
	if (!da9063)
		return -EINVAL;

	printk(KERN_DEBUG"PMIC\t00 01 02 03 04 05 06 07     08 09 0a 0b 0c 0d 0e 0f\n"
		 "    \t---------------------------------------------------\n");
	for (i = DA9063_REG_PAGE_CON; i <= DA9063_REG_CHIP_CONFIG_ID; i++) {
		/* Check for invalid registers */
		if ((i > reg_second_d && i < (DA9063_REG_SEQ - 1)) ||
		    (i > DA9063_REG_AUTO3_LOW && i < (DA9063_REG_OPT_COUNT - 1)) ||
		    (i > reg_gp_id_19 && i < (DA9063_REG_CHIP_ID - 1))) {
			invalid = 1;
		}

		if (j == 0)
			printk("0x%04x:\t", i);
=======
	ret = da9063_clear_fault_log(da9063);
	if (ret < 0)
		dev_err(da9063->dev, "Cannot clear fault log\n");

	if (pdata) {
		da9063->flags = pdata->flags;
		da9063->irq_base = pdata->irq_base;
	} else {
		da9063->flags = 0;
		da9063->irq_base = -1;
	}
	da9063->chip_irq = irq;
>>>>>>> f2ed3bfc

		if (!invalid) {
			ret = regmap_read(da9063->regmap, i, &val);
			if (val < 0)
				printk("?? ");
			else
				printk("%02x ", (unsigned char)val);
		} else {
			printk("-- ");
			invalid = 0;
		}

		if (j == 7)
			printk("    ");
		if (j == 15) {
			printk("\n");
			j = 0;
		} else {
			j++;
		}
	}

	return 0;
}

void da9063_power_off ( void ) {
	BUG_ON(!da9063_data);

	/* Disable timer events */
	clockevents_suspend();

	/* Configure LDO11, BIO and BPERI not to follow sequencer */
	regmap_update_bits(da9063_data->regmap, DA9063_REG_BPERI_CONT,
			   DA9063_BUCK_CONF, 0);
	regmap_update_bits(da9063_data->regmap, DA9063_REG_LDO11_CONT,
			   DA9063_LDO_CONF, 0);
	regmap_update_bits(da9063_data->regmap, DA9063_REG_BIO_CONT,
			   DA9063_BUCK_CONF, 0);

	/* Configure to read OTP settings after power down */
	regmap_update_bits(da9063_data->regmap, DA9063_REG_CONTROL_C,
			   DA9063_OTPREAD_EN, DA9063_OTPREAD_EN);

	/* Power down */
	regmap_update_bits(da9063_data->regmap, DA9063_REG_CONTROL_F,
			   DA9063_SHUTDOWN, DA9063_SHUTDOWN);

	// Do not unlock mutex to avoid further accesses
	// Do not return
	while(1);
}

int da9063_device_init(struct da9063 *da9063, unsigned int irq)
{
	int model, variant_id, variant_code, t_offset;
	int ret;

	da9063->chip_irq = irq;

	ret = regmap_read(da9063->regmap, DA9063_REG_CHIP_ID, &model);
	if (ret < 0) {
		dev_err(da9063->dev, "Cannot read chip model id.\n");
		return -EIO;
	}
	if (model != PMIC_DA9063) {
		dev_err(da9063->dev, "Invalid chip model id: 0x%02x\n", model);
		return -ENODEV;
	}

	ret = regmap_read(da9063->regmap, DA9063_REG_CHIP_VARIANT, &variant_id);
	if (ret < 0) {
		dev_err(da9063->dev, "Cannot read chip variant id.\n");
		return -EIO;
	}

	variant_code = variant_id >> DA9063_CHIP_VARIANT_SHIFT;
	if (variant_code < PMIC_DA9063_BB && variant_code != PMIC_DA9063_AD) {
		dev_err(da9063->dev,
			"Cannot support variant code: 0x%02X\n", variant_code);
		return -ENODEV;
	}

        ret = regmap_read(da9063->regmap, DA9063_REG_T_OFFSET, &t_offset);
        if (ret < 0) {
                dev_err(da9063->dev, "Cannot read chip temperature offset.\n");
                return -EIO;
        }

	da9063->model = model;
	da9063->variant_code = variant_code;
	da9063->t_offset = t_offset;

	dev_info(da9063->dev,
		 "Device detected (model-ID: 0x%02X  rev-ID: 0x%02X t_offset: 0x%02X)\n",
		 model, variant_code, t_offset);

	ret = da9063_irq_init(da9063);
	if (ret) {
		dev_err(da9063->dev, "Cannot initialize interrupts.\n");
		return ret;
	}

	ret = mfd_add_devices(da9063->dev, -1, da9063_devs,
			      ARRAY_SIZE(da9063_devs), NULL, da9063->irq_base,
			      regmap_irq_get_domain(da9063->regmap_irq));
	if (ret)
		dev_err(da9063->dev, "Cannot add MFD cells\n");

	da9063_data = da9063;

	pm_power_off = da9063_power_off;

	return ret;
}

void da9063_device_exit(struct da9063 *da9063)
{
	mfd_remove_devices(da9063->dev);
	da9063_irq_exit(da9063);
}

MODULE_DESCRIPTION("PMIC driver for Dialog DA9063");
MODULE_AUTHOR("Krystian Garbaciak");
MODULE_AUTHOR("Michal Hajduk");
MODULE_LICENSE("GPL");<|MERGE_RESOLUTION|>--- conflicted
+++ resolved
@@ -3,7 +3,7 @@
  *
  * Copyright 2012 Dialog Semiconductors Ltd.
  * Copyright 2013 Philipp Zabel, Pengutronix
- * Copyright 2013  Digi International Inc.
+ * Copyright 2013-2017  Digi International Inc.
  *
  * Author: Krystian Garbaciak, Dialog Semiconductor
  * Author: Michal Hajduk, Dialog Semiconductor
@@ -187,17 +187,13 @@
 		.name		= DA9063_DRVNAME_ONKEY,
 		.num_resources	= ARRAY_SIZE(da9063_onkey_resources),
 		.resources	= da9063_onkey_resources,
-<<<<<<< HEAD
-		.of_compatible  = "dlg,da9063-onkey",
-=======
-		.of_compatible = "dlg,da9063-onkey",
->>>>>>> f2ed3bfc
+		.of_compatible	= "dlg,da9063-onkey",
 	},
 	{
 		.name		= DA9063_DRVNAME_RTC,
 		.num_resources	= ARRAY_SIZE(da9063_rtc_resources),
 		.resources	= da9063_rtc_resources,
-		.of_compatible  = "dlg,da9063-rtc",
+		.of_compatible	= "dlg,da9063-rtc",
 	},
 	{
 		.name		= DA9063_DRVNAME_VIBRATION,
@@ -211,9 +207,6 @@
 	},
 };
 
-<<<<<<< HEAD
-int da9063_dump(struct da9063 *da9063)
-=======
 static int da9063_clear_fault_log(struct da9063 *da9063)
 {
 	int ret = 0;
@@ -262,8 +255,7 @@
 	return ret;
 }
 
-int da9063_device_init(struct da9063 *da9063, unsigned int irq)
->>>>>>> f2ed3bfc
+int da9063_dump(struct da9063 *da9063)
 {
 	int j = 0;
 	int i, ret;
@@ -274,7 +266,6 @@
 	unsigned int reg_gp_id_19 = (da9063->variant_code ==  PMIC_DA9063_AD) ?
 			DA9063_AD_REG_GP_ID_19 : DA9063_BB_REG_GP_ID_19;
 
-<<<<<<< HEAD
 	if (!da9063)
 		return -EINVAL;
 
@@ -290,20 +281,6 @@
 
 		if (j == 0)
 			printk("0x%04x:\t", i);
-=======
-	ret = da9063_clear_fault_log(da9063);
-	if (ret < 0)
-		dev_err(da9063->dev, "Cannot clear fault log\n");
-
-	if (pdata) {
-		da9063->flags = pdata->flags;
-		da9063->irq_base = pdata->irq_base;
-	} else {
-		da9063->flags = 0;
-		da9063->irq_base = -1;
-	}
-	da9063->chip_irq = irq;
->>>>>>> f2ed3bfc
 
 		if (!invalid) {
 			ret = regmap_read(da9063->regmap, i, &val);
@@ -361,6 +338,10 @@
 	int model, variant_id, variant_code, t_offset;
 	int ret;
 
+	ret = da9063_clear_fault_log(da9063);
+	if (ret < 0)
+		dev_err(da9063->dev, "Cannot clear fault log\n");
+
 	da9063->chip_irq = irq;
 
 	ret = regmap_read(da9063->regmap, DA9063_REG_CHIP_ID, &model);
