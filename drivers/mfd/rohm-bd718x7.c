--- conflicted
+++ resolved
@@ -159,22 +159,12 @@
 		return dev_err_probe(&i2c->dev, PTR_ERR(regmap),
 				     "regmap initialization failed\n");
 
-<<<<<<< HEAD
 	if (i2c->irq) {
 		ret = devm_regmap_add_irq_chip(&i2c->dev, regmap, i2c->irq,
 					IRQF_ONESHOT, 0, &bd718xx_irq_chip,
 					&irq_data);
-		if (ret) {
-			dev_err(&i2c->dev, "Failed to add irq_chip\n");
-			return ret;
-		}
-=======
-	ret = devm_regmap_add_irq_chip(&i2c->dev, regmap, i2c->irq,
-				       IRQF_ONESHOT, 0, &bd718xx_irq_chip,
-				       &irq_data);
-	if (ret)
-		return dev_err_probe(&i2c->dev, ret, "Failed to add irq_chip\n");
->>>>>>> ccf0a997
+		if (ret)
+			return dev_err_probe(&i2c->dev, ret, "Failed to add irq_chip\n");
 
 		ret = bd718xx_init_press_duration(regmap, &i2c->dev);
 		if (ret)
@@ -182,17 +172,10 @@
 
 		ret = regmap_irq_get_virq(irq_data, BD718XX_INT_PWRBTN_S);
 
-<<<<<<< HEAD
-		if (ret < 0) {
-			dev_err(&i2c->dev, "Failed to get the IRQ\n");
-			return ret;
-		}
+		if (ret < 0)
+			return dev_err_probe(&i2c->dev, ret, "Failed to get the IRQ\n");
 
 		button.irq = ret;
-=======
-	if (ret < 0)
-		return dev_err_probe(&i2c->dev, ret, "Failed to get the IRQ\n");
->>>>>>> ccf0a997
 
 		ret = devm_mfd_add_devices(&i2c->dev, PLATFORM_DEVID_AUTO,
 					mfd, cells, NULL, 0,
