--- conflicted
+++ resolved
@@ -195,22 +195,6 @@
 	  Additional drivers must be enabled in order to use the functionality
 	  of the device.
 
-<<<<<<< HEAD
-config MFD_MXC_HDMI
-	tristate "Freescale HDMI Core"
-	select MFD_CORE
-	help
-	  This is the core driver for the Freescale i.MX6 on-chip HDMI.
-	  This MFD driver connects with the video and audio drivers for HDMI.
-
-config MFD_MXC_HDMI_ANDROID
-	tristate "Freescale HDMI Core for Android"
-	select MFD_CORE
-	depends on MFD_MXC_HDMI=y
-	help
-	  This is the core driver for the Freescale i.MX6 on-chip HDMI.
-	  This MFD driver connects with the video and audio drivers for HDMI.
-=======
 config MFD_DA9150
 	tristate "Dialog Semiconductor DA9150 Charger Fuel-Gauge chip"
 	depends on I2C=y
@@ -223,6 +207,18 @@
 	  Additional drivers must be enabled in order to use the specific
 	  features of the device.
 
+config MFD_MCA_CC6UL
+	bool "Digi Micro Controller Assist for ConnectCore 6UL"
+	select MFD_CORE
+	select REGMAP_I2C
+	select REGMAP_IRQ
+	depends on I2C=y
+	help
+	  Select this option to enable support for MCA on the ConnectCore 6UL.
+	  This includes the I2C driver and core APIs.
+	  Additional drivers must be enabled in order to use the functionality
+	  of the device (RTC, watchdog, ...).
+
 config MFD_DLN2
 	tristate "Diolan DLN2 support"
 	select MFD_CORE
@@ -232,7 +228,6 @@
 	  DLN-2. Additional drivers such as I2C_DLN2, GPIO_DLN2,
 	  etc. must be enabled in order to use the functionality of
 	  the device.
->>>>>>> 33e8bb5d
 
 config MFD_MC13XXX
 	tristate
@@ -449,13 +444,6 @@
 	  select individual components like voltage regulators, RTC and
 	  battery-charger under the corresponding menus.
 
-config MFD_MAX17135
-    tristate "Maxim MAX17135 EPD PMIC core"
-        depends on I2C
-    help
-      This is the MAX17135 PMIC support. It includes
-      core support for communication with the MAX17135 chip.
-
 config MFD_MAX14577
 	bool "Maxim Semiconductor MAX14577/77836 MUIC + Charger Support"
 	depends on I2C=y
@@ -1469,24 +1457,6 @@
 	  in various ST Microelectronics and ST-Ericsson embedded
 	  Nomadik series.
 
-<<<<<<< HEAD
-config MFD_MCA_CC6UL
-	bool "Digi Micro Controller Assist for ConnectCore 6UL"
-	select MFD_CORE
-	select REGMAP_I2C
-	select REGMAP_IRQ
-	depends on I2C=y
-	help
-	  Select this option to enable support for MCA on the ConnectCore 6UL.
-	  This includes the I2C driver and core APIs.
-	  Additional drivers must be enabled in order to use the functionality
-	  of the device (RTC, watchdog, ...).
-
-endmenu
-endif
-
-=======
->>>>>>> 33e8bb5d
 menu "Multimedia Capabilities Port drivers"
 	depends on ARCH_SA1100
 
