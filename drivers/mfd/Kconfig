--- conflicted
+++ resolved
@@ -281,28 +281,6 @@
 	  Additional drivers must be enabled in order to use the specific
 	  features of the device.
 
-config MFD_MCA_CC6UL
-	bool "Digi Micro Controller Assist for ConnectCore 6UL"
-	select MFD_CORE
-	select REGMAP_I2C
-	select REGMAP_IRQ
-	depends on I2C=y
-	help
-	  Select this option to enable support for MCA on the ConnectCore 6UL.
-	  This includes the I2C driver and core APIs.
-	  Additional drivers must be enabled in order to use the functionality
-	  of the device (RTC, watchdog, ...).
-
-config MFD_MCA_IOEXP
-	bool "Digi IO Expander"
-	select MFD_CORE
-	select REGMAP_I2C
-	select REGMAP_IRQ
-	depends on I2C=y
-	help
-	  Select this option to enable support for the Digi IO Expander.
-	  This includes the GPIO and ADC drivers.
-
 config MFD_DLN2
 	tristate "Diolan DLN2 support"
 	select MFD_CORE
@@ -348,8 +326,28 @@
 	help
 	  Select this if your MC13xxx is connected via an I2C bus.
 
-<<<<<<< HEAD
-=======
+config MFD_MCA_CC6UL
+	bool "Digi Micro Controller Assist for ConnectCore 6UL"
+	select MFD_CORE
+	select REGMAP_I2C
+	select REGMAP_IRQ
+	depends on I2C=y
+	help
+	  Select this option to enable support for MCA on the ConnectCore 6UL.
+	  This includes the I2C driver and core APIs.
+	  Additional drivers must be enabled in order to use the functionality
+	  of the device (RTC, watchdog, ...).
+
+config MFD_MCA_IOEXP
+	bool "Digi IO Expander"
+	select MFD_CORE
+	select REGMAP_I2C
+	select REGMAP_IRQ
+	depends on I2C=y
+	help
+	  Select this option to enable support for the Digi IO Expander.
+	  This includes the GPIO and ADC drivers.
+
 config MFD_MX25_TSADC
 	tristate "Freescale i.MX25 integrated Touchscreen and ADC unit"
 	select REGMAP_MMIO
@@ -359,7 +357,6 @@
 	  i.MX25 processors. They consist of a conversion queue for general
 	  purpose ADC and a queue for Touchscreens.
 
->>>>>>> f2ed3bfc
 config MFD_MXC_HDMI
 	tristate "Freescale HDMI Core"
 	select MFD_CORE
@@ -367,8 +364,6 @@
 	  This is the core driver for the Freescale i.MX6 on-chip HDMI.
 	  This MFD driver connects with the video and audio drivers for HDMI.
 
-<<<<<<< HEAD
-=======
 config MFD_PF1550
 	tristate "Freescale Semiconductor PF1550 PMIC Support"
 	depends on I2C=y
@@ -383,7 +378,6 @@
 	  additional drivers must be enabled in order to use the functionality
 	  of the device.
 
->>>>>>> f2ed3bfc
 config MFD_HI6421_PMIC
 	tristate "HiSilicon Hi6421 PMU/Codec IC"
 	depends on OF
@@ -617,13 +611,8 @@
 	  This is the MAX17135 PMIC support. It includes
 	  core support for communication with the MAX17135 chip.
 
-<<<<<<< HEAD
-config MFD_MAX77686
-	bool "Maxim Semiconductor MAX77686/802 PMIC Support"
-=======
 config MFD_MAX77620
 	bool "Maxim Semiconductor MAX77620 and MAX20024 PMIC Support"
->>>>>>> f2ed3bfc
 	depends on I2C=y
 	depends on OF
 	select MFD_CORE
