--- conflicted
+++ resolved
@@ -88,13 +88,10 @@
 	[MCA_CC8X_IRQ_UART2] = {
 		.reg_offset = MCA_IRQ_2_OFFSET,
 		.mask = MCA_M_UART2,
-<<<<<<< HEAD
-=======
 	},
 	[MCA_CC8X_IRQ_RTC_PERIODIC_IRQ] = {
 		.reg_offset = MCA_IRQ_2_OFFSET,
 		.mask = MCA_M_RTC_PERIODIC_IRQ,
->>>>>>> de18b1a6
 	},
 };
 
