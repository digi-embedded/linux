--- conflicted
+++ resolved
@@ -26,11 +26,7 @@
 #define	DA9063_REG_EVENT_C_OFFSET	2
 #define	DA9063_REG_EVENT_D_OFFSET	3
 
-<<<<<<< HEAD
 static struct regmap_irq da9063_irqs[] = {
-=======
-static const struct regmap_irq da9063_irqs[] = {
->>>>>>> f2ed3bfc
 	/* DA9063 event A register */
 	[DA9063_IRQ_ONKEY] = {
 		.reg_offset = DA9063_REG_EVENT_A_OFFSET,
@@ -73,10 +69,6 @@
 		.reg_offset = DA9063_REG_EVENT_B_OFFSET,
 		.mask = DA9063_M_UVOV,
 	},
-	[DA9063_IRQ_DVC_RDY] = {
-		.reg_offset = DA9063_REG_EVENT_B_OFFSET,
-		.mask = DA9063_M_DVC_RDY,
-	},
 	[DA9063_IRQ_VDD_MON] = {
 		.reg_offset = DA9063_REG_EVENT_B_OFFSET,
 		.mask = DA9063_M_VDD_MON,
@@ -153,7 +145,7 @@
 	},
 };
 
-static const struct regmap_irq_chip da9063_irq_chip = {
+static struct regmap_irq_chip da9063_irq_chip = {
 	.name = "da9063-irq",
 	.irqs = da9063_irqs,
 	.num_irqs = DA9063_NUM_IRQ,
