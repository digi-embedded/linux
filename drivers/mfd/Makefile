#
# Makefile for multifunction miscellaneous devices
#

88pm860x-objs			:= 88pm860x-core.o 88pm860x-i2c.o
obj-$(CONFIG_MFD_88PM860X)	+= 88pm860x.o
obj-$(CONFIG_MFD_88PM800)	+= 88pm800.o 88pm80x.o
obj-$(CONFIG_MFD_88PM805)	+= 88pm805.o 88pm80x.o
obj-$(CONFIG_MFD_ACT8945A)	+= act8945a.o
obj-$(CONFIG_MFD_SM501)		+= sm501.o
obj-$(CONFIG_MFD_ASIC3)		+= asic3.o tmio_core.o
obj-$(CONFIG_MFD_BCM590XX)	+= bcm590xx.o
obj-$(CONFIG_MFD_CROS_EC)	+= cros_ec.o
obj-$(CONFIG_MFD_CROS_EC_I2C)	+= cros_ec_i2c.o
obj-$(CONFIG_MFD_CROS_EC_SPI)	+= cros_ec_spi.o
obj-$(CONFIG_MFD_EXYNOS_LPASS)	+= exynos-lpass.o

rtsx_pci-objs			:= rtsx_pcr.o rts5209.o rts5229.o rtl8411.o rts5227.o rts5249.o
obj-$(CONFIG_MFD_RTSX_PCI)	+= rtsx_pci.o
obj-$(CONFIG_MFD_RTSX_USB)	+= rtsx_usb.o

obj-$(CONFIG_HTC_PASIC3)	+= htc-pasic3.o
obj-$(CONFIG_HTC_I2CPLD)	+= htc-i2cpld.o

obj-$(CONFIG_MFD_TI_LP873X)	+= lp873x.o

obj-$(CONFIG_MFD_DAVINCI_VOICECODEC)	+= davinci_voicecodec.o
obj-$(CONFIG_MFD_DM355EVM_MSP)	+= dm355evm_msp.o
obj-$(CONFIG_MFD_TI_AM335X_TSCADC)	+= ti_am335x_tscadc.o

obj-$(CONFIG_MFD_STA2X11)	+= sta2x11-mfd.o
obj-$(CONFIG_MFD_STMPE)		+= stmpe.o
obj-$(CONFIG_STMPE_I2C)		+= stmpe-i2c.o
obj-$(CONFIG_STMPE_SPI)		+= stmpe-spi.o
obj-$(CONFIG_MFD_SUN6I_PRCM)	+= sun6i-prcm.o
obj-$(CONFIG_MFD_TC3589X)	+= tc3589x.o
obj-$(CONFIG_MFD_T7L66XB)	+= t7l66xb.o tmio_core.o
obj-$(CONFIG_MFD_TC6387XB)	+= tc6387xb.o tmio_core.o
obj-$(CONFIG_MFD_TC6393XB)	+= tc6393xb.o tmio_core.o

obj-$(CONFIG_MFD_ARIZONA)	+= arizona-core.o
obj-$(CONFIG_MFD_ARIZONA)	+= arizona-irq.o
obj-$(CONFIG_MFD_ARIZONA_I2C)	+= arizona-i2c.o
obj-$(CONFIG_MFD_ARIZONA_SPI)	+= arizona-spi.o
ifeq ($(CONFIG_MFD_WM5102),y)
obj-$(CONFIG_MFD_ARIZONA)	+= wm5102-tables.o
endif
ifeq ($(CONFIG_MFD_WM5110),y)
obj-$(CONFIG_MFD_ARIZONA)	+= wm5110-tables.o
endif
ifeq ($(CONFIG_MFD_WM8997),y)
obj-$(CONFIG_MFD_ARIZONA)	+= wm8997-tables.o
endif
ifeq ($(CONFIG_MFD_WM8998),y)
obj-$(CONFIG_MFD_ARIZONA)	+= wm8998-tables.o
endif
ifeq ($(CONFIG_MFD_CS47L24),y)
obj-$(CONFIG_MFD_ARIZONA)	+= cs47l24-tables.o
endif
obj-$(CONFIG_MFD_WM8400)	+= wm8400-core.o
wm831x-objs			:= wm831x-core.o wm831x-irq.o wm831x-otp.o
wm831x-objs			+= wm831x-auxadc.o
obj-$(CONFIG_MFD_WM831X)	+= wm831x.o
obj-$(CONFIG_MFD_WM831X_I2C)	+= wm831x-i2c.o
obj-$(CONFIG_MFD_WM831X_SPI)	+= wm831x-spi.o
wm8350-objs			:= wm8350-core.o wm8350-regmap.o wm8350-gpio.o
wm8350-objs			+= wm8350-irq.o
obj-$(CONFIG_MFD_WM8350)	+= wm8350.o
obj-$(CONFIG_MFD_WM8350_I2C)	+= wm8350-i2c.o
wm8994-objs			:= wm8994-core.o wm8994-irq.o wm8994-regmap.o
obj-$(CONFIG_MFD_WM8994)	+= wm8994.o

obj-$(CONFIG_TPS6105X)		+= tps6105x.o
obj-$(CONFIG_TPS65010)		+= tps65010.o
obj-$(CONFIG_TPS6507X)		+= tps6507x.o
obj-$(CONFIG_MFD_TPS65086)	+= tps65086.o
obj-$(CONFIG_MFD_TPS65217)	+= tps65217.o
obj-$(CONFIG_MFD_TPS65218)	+= tps65218.o
obj-$(CONFIG_MFD_TPS65910)	+= tps65910.o
obj-$(CONFIG_MFD_TPS65912)	+= tps65912-core.o
obj-$(CONFIG_MFD_TPS65912_I2C)	+= tps65912-i2c.o
obj-$(CONFIG_MFD_TPS65912_SPI)  += tps65912-spi.o
obj-$(CONFIG_MFD_TPS80031)	+= tps80031.o
obj-$(CONFIG_MENELAUS)		+= menelaus.o

obj-$(CONFIG_TWL4030_CORE)	+= twl-core.o twl4030-irq.o twl6030-irq.o
obj-$(CONFIG_TWL4030_POWER)    += twl4030-power.o
obj-$(CONFIG_MFD_TWL4030_AUDIO)	+= twl4030-audio.o
obj-$(CONFIG_TWL6040_CORE)	+= twl6040.o

obj-$(CONFIG_MFD_MX25_TSADC)	+= fsl-imx25-tsadc.o

obj-$(CONFIG_MFD_MC13XXX)	+= mc13xxx-core.o
obj-$(CONFIG_MFD_MC13XXX_SPI)	+= mc13xxx-spi.o
obj-$(CONFIG_MFD_MC13XXX_I2C)	+= mc13xxx-i2c.o

obj-$(CONFIG_MFD_PF1550)	+= pf1550.o

obj-$(CONFIG_MFD_CORE)		+= mfd-core.o

obj-$(CONFIG_EZX_PCAP)		+= ezx-pcap.o

obj-$(CONFIG_MCP)		+= mcp-core.o
obj-$(CONFIG_MCP_SA11X0)	+= mcp-sa11x0.o
obj-$(CONFIG_MCP_UCB1200)	+= ucb1x00-core.o
obj-$(CONFIG_MFD_SMSC)        += smsc-ece1099.o
obj-$(CONFIG_MCP_UCB1200_TS)	+= ucb1x00-ts.o

ifeq ($(CONFIG_SA1100_ASSABET),y)
obj-$(CONFIG_MCP_UCB1200)	+= ucb1x00-assabet.o
endif
obj-$(CONFIG_UCB1400_CORE)	+= ucb1400_core.o

obj-$(CONFIG_PMIC_DA903X)	+= da903x.o

obj-$(CONFIG_PMIC_DA9052)	+= da9052-irq.o
obj-$(CONFIG_PMIC_DA9052)	+= da9052-core.o
obj-$(CONFIG_MFD_DA9052_SPI)	+= da9052-spi.o
obj-$(CONFIG_MFD_DA9052_I2C)	+= da9052-i2c.o

obj-$(CONFIG_MFD_AC100)		+= ac100.o
obj-$(CONFIG_MFD_AXP20X)	+= axp20x.o
obj-$(CONFIG_MFD_AXP20X_I2C)	+= axp20x-i2c.o
obj-$(CONFIG_MFD_AXP20X_RSB)	+= axp20x-rsb.o

obj-$(CONFIG_MFD_LP3943)	+= lp3943.o
obj-$(CONFIG_MFD_LP8788)	+= lp8788.o lp8788-irq.o

da9055-objs			:= da9055-core.o da9055-i2c.o
obj-$(CONFIG_MFD_DA9055)	+= da9055.o
obj-$(CONFIG_MFD_DA9062)	+= da9062-core.o
da9063-objs			:= da9063-core.o da9063-irq.o da9063-i2c.o
obj-$(CONFIG_MFD_DA9063)	+= da9063.o
obj-$(CONFIG_MFD_DA9150)	+= da9150-core.o

obj-$(CONFIG_MFD_MAX14577)	+= max14577.o
obj-$(CONFIG_MFD_MAX17135)	+= max17135-core.o
obj-$(CONFIG_MFD_MAX77620)	+= max77620.o
obj-$(CONFIG_MFD_MAX77686)	+= max77686.o
obj-$(CONFIG_MFD_MAX77693)	+= max77693.o
obj-$(CONFIG_MFD_MAX77843)	+= max77843.o
obj-$(CONFIG_MFD_MAX8907)	+= max8907.o
max8925-objs			:= max8925-core.o max8925-i2c.o
obj-$(CONFIG_MFD_MAX8925)	+= max8925.o
obj-$(CONFIG_MFD_MAX8997)	+= max8997.o max8997-irq.o
obj-$(CONFIG_MFD_MAX8998)	+= max8998.o max8998-irq.o

pcf50633-objs			:= pcf50633-core.o pcf50633-irq.o
obj-$(CONFIG_MFD_PCF50633)	+= pcf50633.o
obj-$(CONFIG_PCF50633_ADC)	+= pcf50633-adc.o
obj-$(CONFIG_PCF50633_GPIO)	+= pcf50633-gpio.o
obj-$(CONFIG_ABX500_CORE)	+= abx500-core.o
obj-$(CONFIG_AB3100_CORE)	+= ab3100-core.o
obj-$(CONFIG_AB3100_OTP)	+= ab3100-otp.o
obj-$(CONFIG_AB8500_DEBUG)	+= ab8500-debugfs.o
obj-$(CONFIG_AB8500_GPADC)	+= ab8500-gpadc.o
obj-$(CONFIG_MFD_DB8500_PRCMU)	+= db8500-prcmu.o
# ab8500-core need to come after db8500-prcmu (which provides the channel)
obj-$(CONFIG_AB8500_CORE)	+= ab8500-core.o ab8500-sysctrl.o
obj-$(CONFIG_MFD_TIMBERDALE)    += timberdale.o
obj-$(CONFIG_PMIC_ADP5520)	+= adp5520.o
obj-$(CONFIG_MFD_KEMPLD)	+= kempld-core.o
obj-$(CONFIG_MFD_INTEL_QUARK_I2C_GPIO)	+= intel_quark_i2c_gpio.o
obj-$(CONFIG_LPC_SCH)		+= lpc_sch.o
obj-$(CONFIG_LPC_ICH)		+= lpc_ich.o
obj-$(CONFIG_MFD_RDC321X)	+= rdc321x-southbridge.o
obj-$(CONFIG_MFD_JANZ_CMODIO)	+= janz-cmodio.o
obj-$(CONFIG_MFD_JZ4740_ADC)	+= jz4740-adc.o
obj-$(CONFIG_MFD_TPS6586X)	+= tps6586x.o
obj-$(CONFIG_MFD_VX855)		+= vx855.o
obj-$(CONFIG_MFD_WL1273_CORE)	+= wl1273-core.o

si476x-core-y := si476x-cmd.o si476x-prop.o si476x-i2c.o
obj-$(CONFIG_MFD_SI476X_CORE)	+= si476x-core.o

obj-$(CONFIG_MFD_CS5535)	+= cs5535-mfd.o
obj-$(CONFIG_MFD_OMAP_USB_HOST)	+= omap-usb-host.o omap-usb-tll.o
obj-$(CONFIG_MFD_PM8921_CORE) 	+= pm8921-core.o ssbi.o
obj-$(CONFIG_MFD_QCOM_RPM)	+= qcom_rpm.o
obj-$(CONFIG_MFD_SPMI_PMIC)	+= qcom-spmi-pmic.o
obj-$(CONFIG_TPS65911_COMPARATOR)	+= tps65911-comparator.o
obj-$(CONFIG_MFD_TPS65090)	+= tps65090.o
obj-$(CONFIG_MFD_AAT2870_CORE)	+= aat2870-core.o
obj-$(CONFIG_MFD_ATMEL_FLEXCOM)	+= atmel-flexcom.o
obj-$(CONFIG_MFD_ATMEL_HLCDC)	+= atmel-hlcdc.o
obj-$(CONFIG_MFD_INTEL_LPSS)	+= intel-lpss.o
obj-$(CONFIG_MFD_INTEL_LPSS_PCI)	+= intel-lpss-pci.o
obj-$(CONFIG_MFD_INTEL_LPSS_ACPI)	+= intel-lpss-acpi.o
obj-$(CONFIG_MFD_INTEL_MSIC)	+= intel_msic.o
obj-$(CONFIG_MFD_PALMAS)	+= palmas.o
obj-$(CONFIG_MFD_VIPERBOARD)    += viperboard.o
obj-$(CONFIG_MFD_RC5T583)	+= rc5t583.o rc5t583-irq.o
obj-$(CONFIG_MFD_RK808)		+= rk808.o
obj-$(CONFIG_MFD_RN5T618)	+= rn5t618.o
obj-$(CONFIG_MFD_SEC_CORE)	+= sec-core.o sec-irq.o
obj-$(CONFIG_MFD_SYSCON)	+= syscon.o
obj-$(CONFIG_MFD_LM3533)	+= lm3533-core.o lm3533-ctrlbank.o
obj-$(CONFIG_MFD_VEXPRESS_SYSREG)	+= vexpress-sysreg.o
obj-$(CONFIG_MFD_RETU)		+= retu-mfd.o
obj-$(CONFIG_MFD_AS3711)	+= as3711.o
obj-$(CONFIG_MFD_AS3722)	+= as3722.o
obj-$(CONFIG_MFD_STW481X)	+= stw481x.o
obj-$(CONFIG_MFD_IPAQ_MICRO)	+= ipaq-micro.o
obj-$(CONFIG_MFD_MENF21BMC)	+= menf21bmc.o
obj-$(CONFIG_MFD_HI6421_PMIC)	+= hi6421-pmic-core.o
obj-$(CONFIG_MFD_HI655X_PMIC)   += hi655x-pmic.o
obj-$(CONFIG_MFD_DLN2)		+= dln2.o
obj-$(CONFIG_MFD_RT5033)	+= rt5033.o
obj-$(CONFIG_MFD_SKY81452)	+= sky81452.o
obj-$(CONFIG_MFD_MXC_HDMI)	+= mxc-hdmi-core.o

intel-soc-pmic-objs		:= intel_soc_pmic_core.o intel_soc_pmic_crc.o
intel-soc-pmic-$(CONFIG_INTEL_PMC_IPC)	+= intel_soc_pmic_bxtwc.o
obj-$(CONFIG_INTEL_SOC_PMIC)	+= intel-soc-pmic.o
obj-$(CONFIG_MFD_MT6397)	+= mt6397-core.o

obj-$(CONFIG_MFD_ALTERA_A10SR)	+= altera-a10sr.o
<<<<<<< HEAD

mca-cc6ul-objs			:= mca-cc6ul-core.o mca-cc6ul-irq.o mca-cc6ul-i2c.o
obj-$(CONFIG_MFD_MCA_CC6UL)	+= mca-cc6ul.o

mca-cc8x-objs			:= mca-cc8x-core.o mca-cc8x-irq.o mca-cc8x-i2c.o
obj-$(CONFIG_MFD_MCA_CC8X)	+= mca-cc8x.o

mca-ioexp-objs			:= mca-ioexp-core.o mca-ioexp-irq.o mca-ioexp-i2c.o
obj-$(CONFIG_MFD_MCA_IOEXP)	+= mca-ioexp.o

obj-$(CONFIG_MFD_RPISENSE_CORE)	+= rpisense-core.o
=======
obj-$(CONFIG_MFD_BD71837)       += bd71837.o
>>>>>>> 05f46d3f
<|MERGE_RESOLUTION|>--- conflicted
+++ resolved
@@ -215,7 +215,7 @@
 obj-$(CONFIG_MFD_MT6397)	+= mt6397-core.o
 
 obj-$(CONFIG_MFD_ALTERA_A10SR)	+= altera-a10sr.o
-<<<<<<< HEAD
+obj-$(CONFIG_MFD_BD71837)       += bd71837.o
 
 mca-cc6ul-objs			:= mca-cc6ul-core.o mca-cc6ul-irq.o mca-cc6ul-i2c.o
 obj-$(CONFIG_MFD_MCA_CC6UL)	+= mca-cc6ul.o
@@ -226,7 +226,4 @@
 mca-ioexp-objs			:= mca-ioexp-core.o mca-ioexp-irq.o mca-ioexp-i2c.o
 obj-$(CONFIG_MFD_MCA_IOEXP)	+= mca-ioexp.o
 
-obj-$(CONFIG_MFD_RPISENSE_CORE)	+= rpisense-core.o
-=======
-obj-$(CONFIG_MFD_BD71837)       += bd71837.o
->>>>>>> 05f46d3f
+obj-$(CONFIG_MFD_RPISENSE_CORE)	+= rpisense-core.o