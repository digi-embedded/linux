--- conflicted
+++ resolved
@@ -864,11 +864,7 @@
 		mutex_unlock(&ap_perms_mutex);
 		drvres = ap_drv->flags & AP_DRIVER_FLAG_DEFAULT;
 		if (!!devres != !!drvres)
-<<<<<<< HEAD
-			return -ENODEV;
-=======
 			goto out;
->>>>>>> c1084c27
 	}
 
 	/* Add queue/card to list of active queues/cards */
