--- conflicted
+++ resolved
@@ -273,25 +273,8 @@
 	WRITE_ONCE(card->info.pnso_mode, mode);
 	spin_unlock_irq(get_ccwdev_lock(CARD_RDEV(card)));
 
-<<<<<<< HEAD
-	if (card->state == CARD_STATE_SOFTSETUP) {
-		qeth_clear_ipacmd_list(card);
-		card->state = CARD_STATE_HARDSETUP;
-	}
-	if (card->state == CARD_STATE_HARDSETUP) {
-		qeth_drain_output_queues(card);
-		qeth_clear_working_pool_list(card);
-		card->state = CARD_STATE_DOWN;
-	}
-
-	qeth_qdio_clear_card(card, 0);
-	flush_workqueue(card->event_wq);
-	card->info.mac_bits &= ~QETH_LAYER2_MAC_REGISTERED;
-	card->info.promisc_mode = 0;
-=======
 	if (mode == QETH_PNSO_NONE)
 		drain_workqueue(card->event_wq);
->>>>>>> c1084c27
 }
 
 static void qeth_l2_dev2br_fdb_flush(struct qeth_card *card)
@@ -1166,25 +1149,6 @@
 		if (qeth_bridgeport_an_set(card, 1))
 			card->options.sbp.hostnotification = 0;
 	}
-<<<<<<< HEAD
-	/* let user_space know that device is online */
-	kobject_uevent(&gdev->dev.kobj, KOBJ_CHANGE);
-	mutex_unlock(&card->conf_mutex);
-	mutex_unlock(&card->discipline_mutex);
-	return 0;
-
-out_remove:
-	qeth_l2_stop_card(card);
-	qeth_stop_channel(&card->data);
-	qeth_stop_channel(&card->write);
-	qeth_stop_channel(&card->read);
-	qdio_free(CARD_DDEV(card));
-
-	mutex_unlock(&card->conf_mutex);
-	mutex_unlock(&card->discipline_mutex);
-	return rc;
-=======
->>>>>>> c1084c27
 }
 
 /**
@@ -1199,54 +1163,9 @@
 	struct qeth_priv *priv = netdev_priv(card->dev);
 	bool dev2br_supported;
 
-<<<<<<< HEAD
-	mutex_lock(&card->discipline_mutex);
-	mutex_lock(&card->conf_mutex);
-	QETH_CARD_TEXT(card, 3, "setoffl");
-
-	if ((!recovery_mode && card->info.hwtrap) || card->info.hwtrap == 2) {
-		qeth_hw_trap(card, QETH_DIAGS_TRAP_DISARM);
-		card->info.hwtrap = 1;
-	}
-
-	rtnl_lock();
-	card->info.open_when_online = card->dev->flags & IFF_UP;
-	dev_close(card->dev);
-	netif_device_detach(card->dev);
-	netif_carrier_off(card->dev);
-	rtnl_unlock();
-
-	qeth_l2_stop_card(card);
-	rc  = qeth_stop_channel(&card->data);
-	rc2 = qeth_stop_channel(&card->write);
-	rc3 = qeth_stop_channel(&card->read);
-	if (!rc)
-		rc = (rc2) ? rc2 : rc3;
-	if (rc)
-		QETH_CARD_TEXT_(card, 2, "1err%d", rc);
-	qdio_free(CARD_DDEV(card));
-
-	/* let user_space know that device is offline */
-	kobject_uevent(&cgdev->dev.kobj, KOBJ_CHANGE);
-	mutex_unlock(&card->conf_mutex);
-	mutex_unlock(&card->discipline_mutex);
-	return 0;
-}
-
-static int qeth_l2_set_offline(struct ccwgroup_device *cgdev)
-{
-	return __qeth_l2_set_offline(cgdev, 0);
-}
-
-static int qeth_l2_recover(void *ptr)
-{
-	struct qeth_card *card;
-	int rc = 0;
-=======
 	QETH_CARD_TEXT(card, 2, "d2brsup");
 	if (!IS_IQD(card))
 		return;
->>>>>>> c1084c27
 
 	/* dev2br requires valid cssid,iid,chid */
 	dev2br_supported = card->info.ids_valid &&
