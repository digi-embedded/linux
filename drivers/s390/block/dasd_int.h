--- conflicted
+++ resolved
@@ -582,10 +582,7 @@
 	struct dentry *hosts_dentry;
 	struct dasd_profile profile;
 	struct dasd_format_entry format_entry;
-<<<<<<< HEAD
-=======
 	struct kset *paths_info;
->>>>>>> c1084c27
 };
 
 struct dasd_block {
