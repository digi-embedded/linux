// SPDX-License-Identifier: GPL-2.0
/*
 * qdio queue initialization
 *
 * Copyright IBM Corp. 2008
 * Author(s): Jan Glauber <jang@linux.vnet.ibm.com>
 */
#include <linux/kernel.h>
#include <linux/slab.h>
#include <linux/export.h>
#include <linux/io.h>
<<<<<<< HEAD
=======

#include <asm/ebcdic.h>
>>>>>>> c1084c27
#include <asm/qdio.h>

#include "cio.h"
#include "css.h"
#include "device.h"
#include "ioasm.h"
#include "chsc.h"
#include "qdio.h"
#include "qdio_debug.h"

#define QBUFF_PER_PAGE (PAGE_SIZE / sizeof(struct qdio_buffer))

static struct kmem_cache *qdio_q_cache;
static struct kmem_cache *qdio_aob_cache;

struct qaob *qdio_allocate_aob(void)
{
	return kmem_cache_zalloc(qdio_aob_cache, GFP_ATOMIC);
}
EXPORT_SYMBOL_GPL(qdio_allocate_aob);

void qdio_release_aob(struct qaob *aob)
{
	kmem_cache_free(qdio_aob_cache, aob);
}
EXPORT_SYMBOL_GPL(qdio_release_aob);

/**
 * qdio_free_buffers() - free qdio buffers
 * @buf: array of pointers to qdio buffers
 * @count: number of qdio buffers to free
 */
void qdio_free_buffers(struct qdio_buffer **buf, unsigned int count)
{
	int pos;

	for (pos = 0; pos < count; pos += QBUFF_PER_PAGE)
		free_page((unsigned long) buf[pos]);
}
EXPORT_SYMBOL_GPL(qdio_free_buffers);

/**
 * qdio_alloc_buffers() - allocate qdio buffers
 * @buf: array of pointers to qdio buffers
 * @count: number of qdio buffers to allocate
 */
int qdio_alloc_buffers(struct qdio_buffer **buf, unsigned int count)
{
	int pos;

	for (pos = 0; pos < count; pos += QBUFF_PER_PAGE) {
		buf[pos] = (void *) get_zeroed_page(GFP_KERNEL);
		if (!buf[pos]) {
			qdio_free_buffers(buf, count);
			return -ENOMEM;
		}
	}
	for (pos = 0; pos < count; pos++)
		if (pos % QBUFF_PER_PAGE)
			buf[pos] = buf[pos - 1] + 1;
	return 0;
}
EXPORT_SYMBOL_GPL(qdio_alloc_buffers);

/**
 * qdio_reset_buffers() - reset qdio buffers
 * @buf: array of pointers to qdio buffers
 * @count: number of qdio buffers that will be zeroed
 */
void qdio_reset_buffers(struct qdio_buffer **buf, unsigned int count)
{
	int pos;

	for (pos = 0; pos < count; pos++)
		memset(buf[pos], 0, sizeof(struct qdio_buffer));
}
EXPORT_SYMBOL_GPL(qdio_reset_buffers);

static void __qdio_free_queues(struct qdio_q **queues, unsigned int count)
{
	struct qdio_q *q;
	unsigned int i;

	for (i = 0; i < count; i++) {
		q = queues[i];
		free_page((unsigned long) q->slib);
		kmem_cache_free(qdio_q_cache, q);
	}
}

void qdio_free_queues(struct qdio_irq *irq_ptr)
{
	__qdio_free_queues(irq_ptr->input_qs, irq_ptr->max_input_qs);
	irq_ptr->max_input_qs = 0;

	__qdio_free_queues(irq_ptr->output_qs, irq_ptr->max_output_qs);
	irq_ptr->max_output_qs = 0;
}

static int __qdio_allocate_qs(struct qdio_q **irq_ptr_qs, int nr_queues)
{
	struct qdio_q *q;
	int i;

	for (i = 0; i < nr_queues; i++) {
		q = kmem_cache_zalloc(qdio_q_cache, GFP_KERNEL);
		if (!q) {
			__qdio_free_queues(irq_ptr_qs, i);
			return -ENOMEM;
		}

		q->slib = (struct slib *) __get_free_page(GFP_KERNEL);
		if (!q->slib) {
			kmem_cache_free(qdio_q_cache, q);
			__qdio_free_queues(irq_ptr_qs, i);
			return -ENOMEM;
		}
		irq_ptr_qs[i] = q;
	}
	return 0;
}

int qdio_allocate_qs(struct qdio_irq *irq_ptr, int nr_input_qs, int nr_output_qs)
{
	int rc;

	rc = __qdio_allocate_qs(irq_ptr->input_qs, nr_input_qs);
	if (rc)
		return rc;

	rc = __qdio_allocate_qs(irq_ptr->output_qs, nr_output_qs);
	if (rc) {
		__qdio_free_queues(irq_ptr->input_qs, nr_input_qs);
		return rc;
	}

	irq_ptr->max_input_qs = nr_input_qs;
	irq_ptr->max_output_qs = nr_output_qs;
	return 0;
}

static void setup_queues_misc(struct qdio_q *q, struct qdio_irq *irq_ptr,
			      qdio_handler_t *handler, int i)
{
	struct slib *slib = q->slib;

	/* queue must be cleared for qdio_establish */
	memset(q, 0, sizeof(*q));
	memset(slib, 0, PAGE_SIZE);
	q->slib = slib;
	q->irq_ptr = irq_ptr;
	q->mask = 1 << (31 - i);
	q->nr = i;
	q->handler = handler;
}

static void setup_storage_lists(struct qdio_q *q, struct qdio_irq *irq_ptr,
				struct qdio_buffer **sbals_array, int i)
{
	struct qdio_q *prev;
	int j;

	DBF_HEX(&q, sizeof(void *));
	q->sl = (struct sl *)((char *)q->slib + PAGE_SIZE / 2);

	/* fill in sbal */
	for (j = 0; j < QDIO_MAX_BUFFERS_PER_Q; j++)
		q->sbal[j] = *sbals_array++;

	/* fill in slib */
	if (i > 0) {
		prev = (q->is_input_q) ? irq_ptr->input_qs[i - 1]
			: irq_ptr->output_qs[i - 1];
		prev->slib->nsliba = (unsigned long)q->slib;
	}

	q->slib->sla = (unsigned long)q->sl;
	q->slib->slsba = (unsigned long)&q->slsb.val[0];

	/* fill in sl */
	for (j = 0; j < QDIO_MAX_BUFFERS_PER_Q; j++)
		q->sl->element[j].sbal = virt_to_phys(q->sbal[j]);
}

static void setup_queues(struct qdio_irq *irq_ptr,
			 struct qdio_initialize *qdio_init)
{
	struct qdio_q *q;
	int i;

	for_each_input_queue(irq_ptr, q, i) {
		DBF_EVENT("inq:%1d", i);
		setup_queues_misc(q, irq_ptr, qdio_init->input_handler, i);

		q->is_input_q = 1;

		setup_storage_lists(q, irq_ptr,
				    qdio_init->input_sbal_addr_array[i], i);
	}

	for_each_output_queue(irq_ptr, q, i) {
		DBF_EVENT("outq:%1d", i);
		setup_queues_misc(q, irq_ptr, qdio_init->output_handler, i);

		q->is_input_q = 0;
		setup_storage_lists(q, irq_ptr,
				    qdio_init->output_sbal_addr_array[i], i);
	}
}

static void check_and_setup_qebsm(struct qdio_irq *irq_ptr,
				  unsigned char qdioac, unsigned long token)
{
	if (!(irq_ptr->qib.rflags & QIB_RFLAGS_ENABLE_QEBSM))
		goto no_qebsm;
	if (!(qdioac & AC1_SC_QEBSM_AVAILABLE) ||
	    (!(qdioac & AC1_SC_QEBSM_ENABLED)))
		goto no_qebsm;

	irq_ptr->sch_token = token;

	DBF_EVENT("V=V:1");
	DBF_EVENT("%8lx", irq_ptr->sch_token);
	return;

no_qebsm:
	irq_ptr->sch_token = 0;
	irq_ptr->qib.rflags &= ~QIB_RFLAGS_ENABLE_QEBSM;
	DBF_EVENT("noV=V");
}

/*
 * If there is a qdio_irq we use the chsc_page and store the information
 * in the qdio_irq, otherwise we copy it to the specified structure.
 */
int qdio_setup_get_ssqd(struct qdio_irq *irq_ptr,
			struct subchannel_id *schid,
			struct qdio_ssqd_desc *data)
{
	struct chsc_ssqd_area *ssqd;
	int rc;

	DBF_EVENT("getssqd:%4x", schid->sch_no);
	if (!irq_ptr) {
		ssqd = (struct chsc_ssqd_area *)__get_free_page(GFP_KERNEL);
		if (!ssqd)
			return -ENOMEM;
	} else {
		ssqd = (struct chsc_ssqd_area *)irq_ptr->chsc_page;
	}

	rc = chsc_ssqd(*schid, ssqd);
	if (rc)
		goto out;

	if (!(ssqd->qdio_ssqd.flags & CHSC_FLAG_QDIO_CAPABILITY) ||
	    !(ssqd->qdio_ssqd.flags & CHSC_FLAG_VALIDITY) ||
	    (ssqd->qdio_ssqd.sch != schid->sch_no))
		rc = -EINVAL;

	if (!rc)
		memcpy(data, &ssqd->qdio_ssqd, sizeof(*data));

out:
	if (!irq_ptr)
		free_page((unsigned long)ssqd);

	return rc;
}

void qdio_setup_ssqd_info(struct qdio_irq *irq_ptr)
{
	unsigned char qdioac;
	int rc;

	rc = qdio_setup_get_ssqd(irq_ptr, &irq_ptr->schid, &irq_ptr->ssqd_desc);
	if (rc) {
		DBF_ERROR("%4x ssqd ERR", irq_ptr->schid.sch_no);
		DBF_ERROR("rc:%x", rc);
		/* all flags set, worst case */
		qdioac = AC1_SIGA_INPUT_NEEDED | AC1_SIGA_OUTPUT_NEEDED |
			 AC1_SIGA_SYNC_NEEDED;
	} else
		qdioac = irq_ptr->ssqd_desc.qdioac1;

	check_and_setup_qebsm(irq_ptr, qdioac, irq_ptr->ssqd_desc.sch_token);
	irq_ptr->qdioac1 = qdioac;
	DBF_EVENT("ac 1:%2x 2:%4x", qdioac, irq_ptr->ssqd_desc.qdioac2);
	DBF_EVENT("3:%4x qib:%4x", irq_ptr->ssqd_desc.qdioac3, irq_ptr->qib.ac);
}

static void qdio_fill_qdr_desc(struct qdesfmt0 *desc, struct qdio_q *queue)
{
	desc->sliba = virt_to_phys(queue->slib);
	desc->sla = virt_to_phys(queue->sl);
	desc->slsba = virt_to_phys(&queue->slsb);

	desc->akey = PAGE_DEFAULT_KEY >> 4;
	desc->bkey = PAGE_DEFAULT_KEY >> 4;
	desc->ckey = PAGE_DEFAULT_KEY >> 4;
	desc->dkey = PAGE_DEFAULT_KEY >> 4;
}

static void setup_qdr(struct qdio_irq *irq_ptr,
		      struct qdio_initialize *qdio_init)
{
	struct qdesfmt0 *desc = &irq_ptr->qdr->qdf0[0];
	int i;

	memset(irq_ptr->qdr, 0, sizeof(struct qdr));

	irq_ptr->qdr->qfmt = qdio_init->q_format;
	irq_ptr->qdr->ac = qdio_init->qdr_ac;
	irq_ptr->qdr->iqdcnt = qdio_init->no_input_qs;
	irq_ptr->qdr->oqdcnt = qdio_init->no_output_qs;
	irq_ptr->qdr->iqdsz = sizeof(struct qdesfmt0) / 4; /* size in words */
	irq_ptr->qdr->oqdsz = sizeof(struct qdesfmt0) / 4;
	irq_ptr->qdr->qiba = virt_to_phys(&irq_ptr->qib);
	irq_ptr->qdr->qkey = PAGE_DEFAULT_KEY >> 4;

	for (i = 0; i < qdio_init->no_input_qs; i++)
		qdio_fill_qdr_desc(desc++, irq_ptr->input_qs[i]);

	for (i = 0; i < qdio_init->no_output_qs; i++)
		qdio_fill_qdr_desc(desc++, irq_ptr->output_qs[i]);
}

static void setup_qib(struct qdio_irq *irq_ptr,
		      struct qdio_initialize *init_data)
{
	memset(&irq_ptr->qib, 0, sizeof(irq_ptr->qib));

	irq_ptr->qib.qfmt = init_data->q_format;
	irq_ptr->qib.pfmt = init_data->qib_param_field_format;

	irq_ptr->qib.rflags = init_data->qib_rflags;
	if (css_general_characteristics.qebsm)
		irq_ptr->qib.rflags |= QIB_RFLAGS_ENABLE_QEBSM;

	if (init_data->no_input_qs)
		irq_ptr->qib.isliba =
			(unsigned long)(irq_ptr->input_qs[0]->slib);
	if (init_data->no_output_qs)
		irq_ptr->qib.osliba =
			(unsigned long)(irq_ptr->output_qs[0]->slib);
	memcpy(irq_ptr->qib.ebcnam, dev_name(&irq_ptr->cdev->dev), 8);
	ASCEBC(irq_ptr->qib.ebcnam, 8);

	if (init_data->qib_param_field)
		memcpy(irq_ptr->qib.parm, init_data->qib_param_field,
		       sizeof(irq_ptr->qib.parm));
}

int qdio_setup_irq(struct qdio_irq *irq_ptr, struct qdio_initialize *init_data)
{
	struct ccw_device *cdev = irq_ptr->cdev;
	struct ciw *ciw;

	irq_ptr->qdioac1 = 0;
	memset(&irq_ptr->ccw, 0, sizeof(irq_ptr->ccw));
	memset(&irq_ptr->ssqd_desc, 0, sizeof(irq_ptr->ssqd_desc));
	memset(&irq_ptr->perf_stat, 0, sizeof(irq_ptr->perf_stat));

	irq_ptr->debugfs_dev = NULL;
	irq_ptr->sch_token = irq_ptr->perf_stat_enabled = 0;
	irq_ptr->state = QDIO_IRQ_STATE_INACTIVE;

	irq_ptr->int_parm = init_data->int_parm;
	irq_ptr->nr_input_qs = init_data->no_input_qs;
	irq_ptr->nr_output_qs = init_data->no_output_qs;
	ccw_device_get_schid(cdev, &irq_ptr->schid);
	setup_queues(irq_ptr, init_data);

	irq_ptr->irq_poll = init_data->irq_poll;
	set_bit(QDIO_IRQ_DISABLED, &irq_ptr->poll_state);

	setup_qib(irq_ptr, init_data);
<<<<<<< HEAD
	set_impl_params(irq_ptr, init_data->qib_param_field_format,
			init_data->qib_param_field,
			init_data->input_slib_elements,
			init_data->output_slib_elements);
=======
>>>>>>> c1084c27

	/* fill input and output descriptors */
	setup_qdr(irq_ptr, init_data);

	/* qdr, qib, sls, slsbs, slibs, sbales are filled now */

	/* set our IRQ handler */
	spin_lock_irq(get_ccwdev_lock(cdev));
	irq_ptr->orig_handler = cdev->handler;
	cdev->handler = qdio_int_handler;
	spin_unlock_irq(get_ccwdev_lock(cdev));

	/* get qdio commands */
	ciw = ccw_device_get_ciw(cdev, CIW_TYPE_EQUEUE);
	if (!ciw) {
		DBF_ERROR("%4x NO EQ", irq_ptr->schid.sch_no);
		return -EINVAL;
	}
	irq_ptr->equeue = *ciw;

	ciw = ccw_device_get_ciw(cdev, CIW_TYPE_AQUEUE);
	if (!ciw) {
		DBF_ERROR("%4x NO AQ", irq_ptr->schid.sch_no);
		return -EINVAL;
	}
	irq_ptr->aqueue = *ciw;

	return 0;
}

void qdio_shutdown_irq(struct qdio_irq *irq)
{
	struct ccw_device *cdev = irq->cdev;

	/* restore IRQ handler */
	spin_lock_irq(get_ccwdev_lock(cdev));
	cdev->handler = irq->orig_handler;
	cdev->private->intparm = 0;
	spin_unlock_irq(get_ccwdev_lock(cdev));
}

void qdio_print_subchannel_info(struct qdio_irq *irq_ptr)
{
	dev_info(&irq_ptr->cdev->dev,
		 "qdio: %s on SC %x using AI:%d QEBSM:%d PRI:%d TDD:%d SIGA:%s%s%s\n",
		 (irq_ptr->qib.qfmt == QDIO_QETH_QFMT) ? "OSA" :
			((irq_ptr->qib.qfmt == QDIO_ZFCP_QFMT) ? "ZFCP" : "HS"),
		 irq_ptr->schid.sch_no,
		 is_thinint_irq(irq_ptr),
		 (irq_ptr->sch_token) ? 1 : 0,
		 pci_out_supported(irq_ptr) ? 1 : 0,
		 css_general_characteristics.aif_tdd,
		 qdio_need_siga_in(irq_ptr) ? "R" : " ",
		 qdio_need_siga_out(irq_ptr) ? "W" : " ",
		 qdio_need_siga_sync(irq_ptr) ? "S" : " ");
}

int __init qdio_setup_init(void)
{
	int rc;

	qdio_q_cache = kmem_cache_create("qdio_q", sizeof(struct qdio_q),
					 256, 0, NULL);
	if (!qdio_q_cache)
		return -ENOMEM;

	qdio_aob_cache = kmem_cache_create("qdio_aob",
					sizeof(struct qaob),
					sizeof(struct qaob),
					0,
					NULL);
	if (!qdio_aob_cache) {
		rc = -ENOMEM;
		goto free_qdio_q_cache;
	}

	/* Check for OSA/FCP thin interrupts (bit 67). */
	DBF_EVENT("thinint:%1d",
		  (css_general_characteristics.aif_osa) ? 1 : 0);

	/* Check for QEBSM support in general (bit 58). */
	DBF_EVENT("cssQEBSM:%1d", css_general_characteristics.qebsm);
	rc = 0;
out:
	return rc;
free_qdio_q_cache:
	kmem_cache_destroy(qdio_q_cache);
	goto out;
}

void qdio_setup_exit(void)
{
	kmem_cache_destroy(qdio_aob_cache);
	kmem_cache_destroy(qdio_q_cache);
}<|MERGE_RESOLUTION|>--- conflicted
+++ resolved
@@ -9,11 +9,8 @@
 #include <linux/slab.h>
 #include <linux/export.h>
 #include <linux/io.h>
-<<<<<<< HEAD
-=======
 
 #include <asm/ebcdic.h>
->>>>>>> c1084c27
 #include <asm/qdio.h>
 
 #include "cio.h"
@@ -391,13 +388,6 @@
 	set_bit(QDIO_IRQ_DISABLED, &irq_ptr->poll_state);
 
 	setup_qib(irq_ptr, init_data);
-<<<<<<< HEAD
-	set_impl_params(irq_ptr, init_data->qib_param_field_format,
-			init_data->qib_param_field,
-			init_data->input_slib_elements,
-			init_data->output_slib_elements);
-=======
->>>>>>> c1084c27
 
 	/* fill input and output descriptors */
 	setup_qdr(irq_ptr, init_data);
