// SPDX-License-Identifier: GPL-2.0
/*
 * Copyright IBM Corp. 2000, 2009
 * Author(s): Utz Bacher <utz.bacher@de.ibm.com>
 *	      Cornelia Huck <cornelia.huck@de.ibm.com>
 *	      Jan Glauber <jang@linux.vnet.ibm.com>
 */
#include <linux/io.h>
#include <linux/slab.h>
#include <linux/kernel_stat.h>
#include <linux/atomic.h>
#include <linux/rculist.h>

#include <asm/debug.h>
#include <asm/qdio.h>
#include <asm/airq.h>
#include <asm/isc.h>

#include "cio.h"
#include "ioasm.h"
#include "qdio.h"
#include "qdio_debug.h"

/*
 * Restriction: only 63 iqdio subchannels would have its own indicator,
 * after that, subsequent subchannels share one indicator
 */
#define TIQDIO_NR_NONSHARED_IND		63
#define TIQDIO_NR_INDICATORS		(TIQDIO_NR_NONSHARED_IND + 1)
#define TIQDIO_SHARED_IND		63

/* device state change indicators */
struct indicator_t {
	u32 ind;	/* u32 because of compare-and-swap performance */
	atomic_t count; /* use count, 0 or 1 for non-shared indicators */
};

/* list of thin interrupt input queues */
static LIST_HEAD(tiq_list);
static DEFINE_MUTEX(tiq_list_lock);

static struct indicator_t *q_indicators;

u64 last_ai_time;

/* returns addr for the device state change indicator */
static u32 *get_indicator(void)
{
	int i;

	for (i = 0; i < TIQDIO_NR_NONSHARED_IND; i++)
		if (!atomic_cmpxchg(&q_indicators[i].count, 0, 1))
			return &q_indicators[i].ind;

	/* use the shared indicator */
	atomic_inc(&q_indicators[TIQDIO_SHARED_IND].count);
	return &q_indicators[TIQDIO_SHARED_IND].ind;
}

static void put_indicator(u32 *addr)
{
	struct indicator_t *ind = container_of(addr, struct indicator_t, ind);

	if (!addr)
		return;
	atomic_dec(&ind->count);
}

static inline int references_shared_dsci(struct qdio_irq *irq_ptr)
{
	return irq_ptr->dsci == &q_indicators[TIQDIO_SHARED_IND].ind;
}

int test_nonshared_ind(struct qdio_irq *irq_ptr)
{
	if (!is_thinint_irq(irq_ptr))
		return 0;
	if (references_shared_dsci(irq_ptr))
		return 0;
	if (*irq_ptr->dsci)
		return 1;
	else
		return 0;
}

static inline u32 clear_shared_ind(void)
{
	if (!atomic_read(&q_indicators[TIQDIO_SHARED_IND].count))
		return 0;
	return xchg(&q_indicators[TIQDIO_SHARED_IND].ind, 0);
}

/**
 * tiqdio_thinint_handler - thin interrupt handler for qdio
 * @airq: pointer to adapter interrupt descriptor
 * @floating: flag to recognize floating vs. directed interrupts (unused)
 */
static void tiqdio_thinint_handler(struct airq_struct *airq, bool floating)
{
	u64 irq_time = S390_lowcore.int_clock;
	u32 si_used = clear_shared_ind();
	struct qdio_irq *irq;

	last_ai_time = irq_time;
	inc_irq_stat(IRQIO_QAI);

	/* protect tiq_list entries, only changed in activate or shutdown */
	rcu_read_lock();

	list_for_each_entry_rcu(irq, &tiq_list, entry) {
		/* only process queues from changed sets */
		if (unlikely(references_shared_dsci(irq))) {
			if (!si_used)
				continue;
		} else {
			if (!*irq->dsci)
				continue;

			xchg(irq->dsci, 0);
		}

		qdio_deliver_irq(irq);
		irq->last_data_irq_time = irq_time;

		QDIO_PERF_STAT_INC(irq, adapter_int);
	}
	rcu_read_unlock();
}

static struct airq_struct tiqdio_airq = {
	.handler = tiqdio_thinint_handler,
	.isc = QDIO_AIRQ_ISC,
};

static int set_subchannel_ind(struct qdio_irq *irq_ptr, int reset)
{
	struct chsc_scssc_area *scssc = (void *)irq_ptr->chsc_page;
	u64 summary_indicator_addr, subchannel_indicator_addr;
	int rc;

	if (reset) {
		summary_indicator_addr = 0;
		subchannel_indicator_addr = 0;
	} else {
		summary_indicator_addr = virt_to_phys(tiqdio_airq.lsi_ptr);
		subchannel_indicator_addr = virt_to_phys(irq_ptr->dsci);
	}

	rc = chsc_sadc(irq_ptr->schid, scssc, summary_indicator_addr,
		       subchannel_indicator_addr, tiqdio_airq.isc);
	if (rc) {
		DBF_ERROR("%4x SSI r:%4x", irq_ptr->schid.sch_no,
			  scssc->response.code);
		goto out;
	}

	DBF_EVENT("setscind");
	DBF_HEX(&summary_indicator_addr, sizeof(summary_indicator_addr));
	DBF_HEX(&subchannel_indicator_addr, sizeof(subchannel_indicator_addr));
out:
	return rc;
}

int qdio_establish_thinint(struct qdio_irq *irq_ptr)
{
	int rc;

<<<<<<< HEAD
	rc = register_adapter_interrupt(&tiqdio_airq);
	if (rc) {
		DBF_EVENT("RTI:%x", rc);
		return rc;
	}
	return 0;
}

int qdio_establish_thinint(struct qdio_irq *irq_ptr)
{
	int rc;

=======
>>>>>>> c1084c27
	if (!is_thinint_irq(irq_ptr))
		return 0;

	irq_ptr->dsci = get_indicator();
	DBF_HEX(&irq_ptr->dsci, sizeof(void *));

	rc = set_subchannel_ind(irq_ptr, 0);
<<<<<<< HEAD
	if (rc)
		put_indicator(irq_ptr->dsci);

	return rc;
=======
	if (rc) {
		put_indicator(irq_ptr->dsci);
		return rc;
	}

	mutex_lock(&tiq_list_lock);
	list_add_rcu(&irq_ptr->entry, &tiq_list);
	mutex_unlock(&tiq_list_lock);
	return 0;
>>>>>>> c1084c27
}

void qdio_shutdown_thinint(struct qdio_irq *irq_ptr)
{
	if (!is_thinint_irq(irq_ptr))
		return;

	mutex_lock(&tiq_list_lock);
	list_del_rcu(&irq_ptr->entry);
	mutex_unlock(&tiq_list_lock);
	synchronize_rcu();

	/* reset adapter interrupt indicators */
	set_subchannel_ind(irq_ptr, 1);
	put_indicator(irq_ptr->dsci);
}

int __init qdio_thinint_init(void)
{
	int rc;

	q_indicators = kcalloc(TIQDIO_NR_INDICATORS, sizeof(struct indicator_t),
			       GFP_KERNEL);
	if (!q_indicators)
		return -ENOMEM;

	rc = register_adapter_interrupt(&tiqdio_airq);
	if (rc) {
		DBF_EVENT("RTI:%x", rc);
		kfree(q_indicators);
		return rc;
	}
	return 0;
}

void __exit qdio_thinint_exit(void)
{
	WARN_ON(!list_empty(&tiq_list));
	unregister_adapter_interrupt(&tiqdio_airq);
	kfree(q_indicators);
}<|MERGE_RESOLUTION|>--- conflicted
+++ resolved
@@ -165,21 +165,6 @@
 {
 	int rc;
 
-<<<<<<< HEAD
-	rc = register_adapter_interrupt(&tiqdio_airq);
-	if (rc) {
-		DBF_EVENT("RTI:%x", rc);
-		return rc;
-	}
-	return 0;
-}
-
-int qdio_establish_thinint(struct qdio_irq *irq_ptr)
-{
-	int rc;
-
-=======
->>>>>>> c1084c27
 	if (!is_thinint_irq(irq_ptr))
 		return 0;
 
@@ -187,12 +172,6 @@
 	DBF_HEX(&irq_ptr->dsci, sizeof(void *));
 
 	rc = set_subchannel_ind(irq_ptr, 0);
-<<<<<<< HEAD
-	if (rc)
-		put_indicator(irq_ptr->dsci);
-
-	return rc;
-=======
 	if (rc) {
 		put_indicator(irq_ptr->dsci);
 		return rc;
@@ -202,7 +181,6 @@
 	list_add_rcu(&irq_ptr->entry, &tiq_list);
 	mutex_unlock(&tiq_list_lock);
 	return 0;
->>>>>>> c1084c27
 }
 
 void qdio_shutdown_thinint(struct qdio_irq *irq_ptr)
