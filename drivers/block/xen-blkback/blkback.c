--- conflicted
+++ resolved
@@ -896,16 +896,7 @@
 		pages[i]->handle = BLKBACK_INVALID_HANDLE;
 	}
 
-<<<<<<< HEAD
-out_of_memory:
-	pr_alert("%s: out of memory\n", __func__);
-	put_free_pages(ring, pages_to_gnt, segs_to_map);
-	for (i = last_map; i < num; i++)
-		pages[i]->handle = BLKBACK_INVALID_HANDLE;
-	return -ENOMEM;
-=======
 	return ret;
->>>>>>> c1084c27
 }
 
 static int xen_blkbk_map_seg(struct pending_req *pending_req)
