--- conflicted
+++ resolved
@@ -1905,12 +1905,7 @@
 		obj_request_done_set(obj_request);
 }
 
-<<<<<<< HEAD
-static void rbd_osd_req_callback(struct ceph_osd_request *osd_req,
-				struct ceph_msg *msg)
-=======
 static void rbd_osd_req_callback(struct ceph_osd_request *osd_req)
->>>>>>> f2ed3bfc
 {
 	struct rbd_obj_request *obj_request = osd_req->r_priv;
 	u16 opcode;
@@ -1958,13 +1953,6 @@
 		break;
 	case CEPH_OSD_OP_CALL:
 		rbd_osd_call_callback(obj_request);
-<<<<<<< HEAD
-		break;
-	case CEPH_OSD_OP_NOTIFY_ACK:
-	case CEPH_OSD_OP_WATCH:
-		rbd_osd_trivial_callback(obj_request);
-=======
->>>>>>> f2ed3bfc
 		break;
 	default:
 		rbd_warn(NULL, "%s: unsupported op %hu",
@@ -2744,17 +2732,8 @@
 
 	/* All set, send it off. */
 
-<<<<<<< HEAD
-	osdc = &rbd_dev->rbd_client->client->osdc;
-	img_result = rbd_obj_request_submit(osdc, orig_request);
-	if (!img_result)
-		return;
-out_err:
-	/* Record the error code and complete the request */
-=======
 	rbd_obj_request_submit(orig_request);
 	return;
->>>>>>> f2ed3bfc
 
 out_err:
 	ceph_release_page_vector(pages, page_count);
@@ -4544,10 +4523,6 @@
 	blk_queue_max_discard_sectors(q, segment_size / SECTOR_SIZE);
 	q->limits.discard_zeroes_data = 1;
 
-<<<<<<< HEAD
-	blk_queue_merge_bvec(q, rbd_merge_bvec);
-=======
->>>>>>> f2ed3bfc
 	if (!ceph_test_opt(rbd_dev->rbd_client->client, NOCRC))
 		q->backing_dev_info.capabilities |= BDI_CAP_STABLE_WRITES;
 
@@ -5994,17 +5969,6 @@
 	if (++depth > RBD_MAX_PARENT_CHAIN_LEN) {
 		pr_info("parent chain is too long (%d)\n", depth);
 		ret = -EINVAL;
-<<<<<<< HEAD
-		goto out_err;
-	}
-
-	parent = rbd_dev_create(rbd_dev->rbd_client, rbd_dev->parent_spec);
-	if (!parent) {
-		ret = -ENOMEM;
-		goto out_err;
-	}
-
-=======
 		goto out_err;
 	}
 
@@ -6014,7 +5978,6 @@
 		goto out_err;
 	}
 
->>>>>>> f2ed3bfc
 	/*
 	 * Images related by parent/child relationships always share
 	 * rbd_client and spec/parent_spec, so bump their refcounts.
@@ -6032,12 +5995,7 @@
 
 out_err:
 	rbd_dev_unparent(rbd_dev);
-<<<<<<< HEAD
-	if (parent)
-		rbd_dev_destroy(parent);
-=======
 	rbd_dev_destroy(parent);
->>>>>>> f2ed3bfc
 	return ret;
 }
 
@@ -6164,11 +6122,7 @@
 		goto err_out_format;
 
 	if (!depth) {
-<<<<<<< HEAD
-		ret = rbd_dev_header_watch_sync(rbd_dev);
-=======
 		ret = rbd_register_watch(rbd_dev);
->>>>>>> f2ed3bfc
 		if (ret) {
 			if (ret == -ENOENT)
 				pr_info("image %s/%s does not exist\n",
@@ -6227,14 +6181,7 @@
 	rbd_dev_unprobe(rbd_dev);
 err_out_watch:
 	if (!depth)
-<<<<<<< HEAD
-		rbd_dev_header_unwatch_sync(rbd_dev);
-out_header_name:
-	kfree(rbd_dev->header_name);
-	rbd_dev->header_name = NULL;
-=======
 		rbd_unregister_watch(rbd_dev);
->>>>>>> f2ed3bfc
 err_out_format:
 	rbd_dev->image_format = 0;
 	kfree(rbd_dev->spec->image_id);
@@ -6286,10 +6233,6 @@
 	spec = NULL;		/* rbd_dev now owns this */
 	rbd_opts = NULL;	/* rbd_dev now owns this */
 
-<<<<<<< HEAD
-	rc = rbd_dev_image_probe(rbd_dev, 0);
-	if (rc < 0)
-=======
 	rbd_dev->config_info = kstrdup(buf, GFP_KERNEL);
 	if (!rbd_dev->config_info) {
 		rc = -ENOMEM;
@@ -6300,7 +6243,6 @@
 	rc = rbd_dev_image_probe(rbd_dev, 0);
 	if (rc < 0) {
 		up_write(&rbd_dev->header_rwsem);
->>>>>>> f2ed3bfc
 		goto err_out_rbd_dev;
 	}
 
