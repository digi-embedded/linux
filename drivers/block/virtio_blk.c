// SPDX-License-Identifier: GPL-2.0-only
//#define DEBUG
#include <linux/spinlock.h>
#include <linux/slab.h>
#include <linux/blkdev.h>
#include <linux/hdreg.h>
#include <linux/module.h>
#include <linux/mutex.h>
#include <linux/interrupt.h>
#include <linux/virtio.h>
#include <linux/virtio_blk.h>
#include <linux/scatterlist.h>
#include <linux/string_helpers.h>
#include <linux/idr.h>
#include <linux/blk-mq.h>
#include <linux/blk-mq-virtio.h>
#include <linux/numa.h>
#include <uapi/linux/virtio_ring.h>

#define PART_BITS 4
#define VQ_NAME_LEN 16
#define MAX_DISCARD_SEGMENTS 256u

/* The maximum number of sg elements that fit into a virtqueue */
#define VIRTIO_BLK_MAX_SG_ELEMS 32768

static int major;
static DEFINE_IDA(vd_index_ida);

static struct workqueue_struct *virtblk_wq;

struct virtio_blk_vq {
	struct virtqueue *vq;
	spinlock_t lock;
	char name[VQ_NAME_LEN];
} ____cacheline_aligned_in_smp;

struct virtio_blk {
	/*
	 * This mutex must be held by anything that may run after
	 * virtblk_remove() sets vblk->vdev to NULL.
	 *
	 * blk-mq, virtqueue processing, and sysfs attribute code paths are
	 * shut down before vblk->vdev is set to NULL and therefore do not need
	 * to hold this mutex.
	 */
	struct mutex vdev_mutex;
	struct virtio_device *vdev;

	/* The disk structure for the kernel. */
	struct gendisk *disk;

	/* Block layer tags. */
	struct blk_mq_tag_set tag_set;

	/* Process context for config space updates */
	struct work_struct config_work;

	/*
	 * Tracks references from block_device_operations open/release and
	 * virtio_driver probe/remove so this object can be freed once no
	 * longer in use.
	 */
	refcount_t refs;

	/* What host tells us, plus 2 for header & tailer. */
	unsigned int sg_elems;

	/* Ida index - used to track minor number allocations. */
	int index;

	/* num of vqs */
	int num_vqs;
	struct virtio_blk_vq *vqs;
};

struct virtblk_req {
	struct virtio_blk_outhdr out_hdr;
	u8 status;
	struct scatterlist sg[];
};

static inline blk_status_t virtblk_result(struct virtblk_req *vbr)
{
	switch (vbr->status) {
	case VIRTIO_BLK_S_OK:
		return BLK_STS_OK;
	case VIRTIO_BLK_S_UNSUPP:
		return BLK_STS_NOTSUPP;
	default:
		return BLK_STS_IOERR;
	}
}

static int virtblk_add_req(struct virtqueue *vq, struct virtblk_req *vbr,
		struct scatterlist *data_sg, bool have_data)
{
	struct scatterlist hdr, status, *sgs[3];
	unsigned int num_out = 0, num_in = 0;

	sg_init_one(&hdr, &vbr->out_hdr, sizeof(vbr->out_hdr));
	sgs[num_out++] = &hdr;

	if (have_data) {
		if (vbr->out_hdr.type & cpu_to_virtio32(vq->vdev, VIRTIO_BLK_T_OUT))
			sgs[num_out++] = data_sg;
		else
			sgs[num_out + num_in++] = data_sg;
	}

	sg_init_one(&status, &vbr->status, sizeof(vbr->status));
	sgs[num_out + num_in++] = &status;

	return virtqueue_add_sgs(vq, sgs, num_out, num_in, vbr, GFP_ATOMIC);
}

static int virtblk_setup_discard_write_zeroes(struct request *req, bool unmap)
{
	unsigned short segments = blk_rq_nr_discard_segments(req);
	unsigned short n = 0;
	struct virtio_blk_discard_write_zeroes *range;
	struct bio *bio;
	u32 flags = 0;

	if (unmap)
		flags |= VIRTIO_BLK_WRITE_ZEROES_FLAG_UNMAP;

	range = kmalloc_array(segments, sizeof(*range), GFP_ATOMIC);
	if (!range)
		return -ENOMEM;

	/*
	 * Single max discard segment means multi-range discard isn't
	 * supported, and block layer only runs contiguity merge like
	 * normal RW request. So we can't reply on bio for retrieving
	 * each range info.
	 */
	if (queue_max_discard_segments(req->q) == 1) {
		range[0].flags = cpu_to_le32(flags);
		range[0].num_sectors = cpu_to_le32(blk_rq_sectors(req));
		range[0].sector = cpu_to_le64(blk_rq_pos(req));
		n = 1;
	} else {
		__rq_for_each_bio(bio, req) {
			u64 sector = bio->bi_iter.bi_sector;
			u32 num_sectors = bio->bi_iter.bi_size >> SECTOR_SHIFT;

			range[n].flags = cpu_to_le32(flags);
			range[n].num_sectors = cpu_to_le32(num_sectors);
			range[n].sector = cpu_to_le64(sector);
			n++;
		}
	}

	WARN_ON_ONCE(n != segments);

	req->special_vec.bv_page = virt_to_page(range);
	req->special_vec.bv_offset = offset_in_page(range);
	req->special_vec.bv_len = sizeof(*range) * segments;
	req->rq_flags |= RQF_SPECIAL_PAYLOAD;

	return 0;
}

static inline void virtblk_request_done(struct request *req)
{
	struct virtblk_req *vbr = blk_mq_rq_to_pdu(req);

	if (req->rq_flags & RQF_SPECIAL_PAYLOAD)
		kfree(bvec_virt(&req->special_vec));
	blk_mq_end_request(req, virtblk_result(vbr));
}

static void virtblk_done(struct virtqueue *vq)
{
	struct virtio_blk *vblk = vq->vdev->priv;
	bool req_done = false;
	int qid = vq->index;
	struct virtblk_req *vbr;
	unsigned long flags;
	unsigned int len;

	spin_lock_irqsave(&vblk->vqs[qid].lock, flags);
	do {
		virtqueue_disable_cb(vq);
		while ((vbr = virtqueue_get_buf(vblk->vqs[qid].vq, &len)) != NULL) {
			struct request *req = blk_mq_rq_from_pdu(vbr);

			if (likely(!blk_should_fake_timeout(req->q)))
				blk_mq_complete_request(req);
			req_done = true;
		}
		if (unlikely(virtqueue_is_broken(vq)))
			break;
	} while (!virtqueue_enable_cb(vq));

	/* In case queue is stopped waiting for more buffers. */
	if (req_done)
		blk_mq_start_stopped_hw_queues(vblk->disk->queue, true);
	spin_unlock_irqrestore(&vblk->vqs[qid].lock, flags);
}

static void virtio_commit_rqs(struct blk_mq_hw_ctx *hctx)
{
	struct virtio_blk *vblk = hctx->queue->queuedata;
	struct virtio_blk_vq *vq = &vblk->vqs[hctx->queue_num];
	bool kick;

	spin_lock_irq(&vq->lock);
	kick = virtqueue_kick_prepare(vq->vq);
	spin_unlock_irq(&vq->lock);

	if (kick)
		virtqueue_notify(vq->vq);
}

static blk_status_t virtio_queue_rq(struct blk_mq_hw_ctx *hctx,
			   const struct blk_mq_queue_data *bd)
{
	struct virtio_blk *vblk = hctx->queue->queuedata;
	struct request *req = bd->rq;
	struct virtblk_req *vbr = blk_mq_rq_to_pdu(req);
	unsigned long flags;
	unsigned int num;
	int qid = hctx->queue_num;
	int err;
	bool notify = false;
	bool unmap = false;
	u32 type;

	BUG_ON(req->nr_phys_segments + 2 > vblk->sg_elems);

	switch (req_op(req)) {
	case REQ_OP_READ:
	case REQ_OP_WRITE:
		type = 0;
		break;
	case REQ_OP_FLUSH:
		type = VIRTIO_BLK_T_FLUSH;
		break;
	case REQ_OP_DISCARD:
		type = VIRTIO_BLK_T_DISCARD;
		break;
	case REQ_OP_WRITE_ZEROES:
		type = VIRTIO_BLK_T_WRITE_ZEROES;
		unmap = !(req->cmd_flags & REQ_NOUNMAP);
		break;
	case REQ_OP_DRV_IN:
		type = VIRTIO_BLK_T_GET_ID;
		break;
	default:
		WARN_ON_ONCE(1);
		return BLK_STS_IOERR;
	}

	vbr->out_hdr.type = cpu_to_virtio32(vblk->vdev, type);
	vbr->out_hdr.sector = type ?
		0 : cpu_to_virtio64(vblk->vdev, blk_rq_pos(req));
	vbr->out_hdr.ioprio = cpu_to_virtio32(vblk->vdev, req_get_ioprio(req));

	blk_mq_start_request(req);

	if (type == VIRTIO_BLK_T_DISCARD || type == VIRTIO_BLK_T_WRITE_ZEROES) {
		err = virtblk_setup_discard_write_zeroes(req, unmap);
		if (err)
			return BLK_STS_RESOURCE;
	}

	num = blk_rq_map_sg(hctx->queue, req, vbr->sg);
	if (num) {
		if (rq_data_dir(req) == WRITE)
			vbr->out_hdr.type |= cpu_to_virtio32(vblk->vdev, VIRTIO_BLK_T_OUT);
		else
			vbr->out_hdr.type |= cpu_to_virtio32(vblk->vdev, VIRTIO_BLK_T_IN);
	}

	spin_lock_irqsave(&vblk->vqs[qid].lock, flags);
	err = virtblk_add_req(vblk->vqs[qid].vq, vbr, vbr->sg, num);
	if (err) {
		virtqueue_kick(vblk->vqs[qid].vq);
		/* Don't stop the queue if -ENOMEM: we may have failed to
		 * bounce the buffer due to global resource outage.
		 */
		if (err == -ENOSPC)
			blk_mq_stop_hw_queue(hctx);
		spin_unlock_irqrestore(&vblk->vqs[qid].lock, flags);
		switch (err) {
		case -ENOSPC:
			return BLK_STS_DEV_RESOURCE;
		case -ENOMEM:
			return BLK_STS_RESOURCE;
		default:
			return BLK_STS_IOERR;
		}
	}

	if (bd->last && virtqueue_kick_prepare(vblk->vqs[qid].vq))
		notify = true;
	spin_unlock_irqrestore(&vblk->vqs[qid].lock, flags);

	if (notify)
		virtqueue_notify(vblk->vqs[qid].vq);
	return BLK_STS_OK;
}

/* return id (s/n) string for *disk to *id_str
 */
static int virtblk_get_id(struct gendisk *disk, char *id_str)
{
	struct virtio_blk *vblk = disk->private_data;
	struct request_queue *q = vblk->disk->queue;
	struct request *req;
	int err;

	req = blk_get_request(q, REQ_OP_DRV_IN, 0);
	if (IS_ERR(req))
		return PTR_ERR(req);

	err = blk_rq_map_kern(q, req, id_str, VIRTIO_BLK_ID_BYTES, GFP_KERNEL);
	if (err)
		goto out;

	blk_execute_rq(vblk->disk, req, false);
	err = blk_status_to_errno(virtblk_result(blk_mq_rq_to_pdu(req)));
out:
	blk_put_request(req);
	return err;
}

static void virtblk_get(struct virtio_blk *vblk)
{
	refcount_inc(&vblk->refs);
}

static void virtblk_put(struct virtio_blk *vblk)
{
	if (refcount_dec_and_test(&vblk->refs)) {
		ida_simple_remove(&vd_index_ida, vblk->index);
		mutex_destroy(&vblk->vdev_mutex);
		kfree(vblk);
	}
}

static int virtblk_open(struct block_device *bd, fmode_t mode)
{
	struct virtio_blk *vblk = bd->bd_disk->private_data;
	int ret = 0;

	mutex_lock(&vblk->vdev_mutex);

	if (vblk->vdev)
		virtblk_get(vblk);
	else
		ret = -ENXIO;

	mutex_unlock(&vblk->vdev_mutex);
	return ret;
}

static void virtblk_release(struct gendisk *disk, fmode_t mode)
{
	struct virtio_blk *vblk = disk->private_data;

	virtblk_put(vblk);
}

/* We provide getgeo only to please some old bootloader/partitioning tools */
static int virtblk_getgeo(struct block_device *bd, struct hd_geometry *geo)
{
	struct virtio_blk *vblk = bd->bd_disk->private_data;
	int ret = 0;

	mutex_lock(&vblk->vdev_mutex);

	if (!vblk->vdev) {
		ret = -ENXIO;
		goto out;
	}

	/* see if the host passed in geometry config */
	if (virtio_has_feature(vblk->vdev, VIRTIO_BLK_F_GEOMETRY)) {
		virtio_cread(vblk->vdev, struct virtio_blk_config,
			     geometry.cylinders, &geo->cylinders);
		virtio_cread(vblk->vdev, struct virtio_blk_config,
			     geometry.heads, &geo->heads);
		virtio_cread(vblk->vdev, struct virtio_blk_config,
			     geometry.sectors, &geo->sectors);
	} else {
		/* some standard values, similar to sd */
		geo->heads = 1 << 6;
		geo->sectors = 1 << 5;
		geo->cylinders = get_capacity(bd->bd_disk) >> 11;
	}
out:
	mutex_unlock(&vblk->vdev_mutex);
	return ret;
}

static const struct block_device_operations virtblk_fops = {
	.owner  = THIS_MODULE,
	.open = virtblk_open,
	.release = virtblk_release,
	.getgeo = virtblk_getgeo,
};

static int index_to_minor(int index)
{
	return index << PART_BITS;
}

static int minor_to_index(int minor)
{
	return minor >> PART_BITS;
}

static ssize_t serial_show(struct device *dev,
			   struct device_attribute *attr, char *buf)
{
	struct gendisk *disk = dev_to_disk(dev);
	int err;

	/* sysfs gives us a PAGE_SIZE buffer */
	BUILD_BUG_ON(PAGE_SIZE < VIRTIO_BLK_ID_BYTES);

	buf[VIRTIO_BLK_ID_BYTES] = '\0';
	err = virtblk_get_id(disk, buf);
	if (!err)
		return strlen(buf);

	if (err == -EIO) /* Unsupported? Make it empty. */
		return 0;

	return err;
}

static DEVICE_ATTR_RO(serial);

/* The queue's logical block size must be set before calling this */
static void virtblk_update_capacity(struct virtio_blk *vblk, bool resize)
{
	struct virtio_device *vdev = vblk->vdev;
	struct request_queue *q = vblk->disk->queue;
	char cap_str_2[10], cap_str_10[10];
	unsigned long long nblocks;
	u64 capacity;

	/* Host must always specify the capacity. */
	virtio_cread(vdev, struct virtio_blk_config, capacity, &capacity);

	nblocks = DIV_ROUND_UP_ULL(capacity, queue_logical_block_size(q) >> 9);

	string_get_size(nblocks, queue_logical_block_size(q),
			STRING_UNITS_2, cap_str_2, sizeof(cap_str_2));
	string_get_size(nblocks, queue_logical_block_size(q),
			STRING_UNITS_10, cap_str_10, sizeof(cap_str_10));

	dev_notice(&vdev->dev,
		   "[%s] %s%llu %d-byte logical blocks (%s/%s)\n",
		   vblk->disk->disk_name,
		   resize ? "new size: " : "",
		   nblocks,
		   queue_logical_block_size(q),
		   cap_str_10,
		   cap_str_2);

	set_capacity_and_notify(vblk->disk, capacity);
}

static void virtblk_config_changed_work(struct work_struct *work)
{
	struct virtio_blk *vblk =
		container_of(work, struct virtio_blk, config_work);

	virtblk_update_capacity(vblk, true);
}

static void virtblk_config_changed(struct virtio_device *vdev)
{
	struct virtio_blk *vblk = vdev->priv;

	queue_work(virtblk_wq, &vblk->config_work);
}

static int init_vq(struct virtio_blk *vblk)
{
	int err;
	int i;
	vq_callback_t **callbacks;
	const char **names;
	struct virtqueue **vqs;
	unsigned short num_vqs;
	struct virtio_device *vdev = vblk->vdev;
	struct irq_affinity desc = { 0, };

	err = virtio_cread_feature(vdev, VIRTIO_BLK_F_MQ,
				   struct virtio_blk_config, num_queues,
				   &num_vqs);
	if (err)
		num_vqs = 1;

	num_vqs = min_t(unsigned int, nr_cpu_ids, num_vqs);

	vblk->vqs = kmalloc_array(num_vqs, sizeof(*vblk->vqs), GFP_KERNEL);
	if (!vblk->vqs)
		return -ENOMEM;

	names = kmalloc_array(num_vqs, sizeof(*names), GFP_KERNEL);
	callbacks = kmalloc_array(num_vqs, sizeof(*callbacks), GFP_KERNEL);
	vqs = kmalloc_array(num_vqs, sizeof(*vqs), GFP_KERNEL);
	if (!names || !callbacks || !vqs) {
		err = -ENOMEM;
		goto out;
	}

	for (i = 0; i < num_vqs; i++) {
		callbacks[i] = virtblk_done;
		snprintf(vblk->vqs[i].name, VQ_NAME_LEN, "req.%d", i);
		names[i] = vblk->vqs[i].name;
	}

	/* Discover virtqueues and write information to configuration.  */
	err = virtio_find_vqs(vdev, num_vqs, vqs, callbacks, names, &desc);
	if (err)
		goto out;

	for (i = 0; i < num_vqs; i++) {
		spin_lock_init(&vblk->vqs[i].lock);
		vblk->vqs[i].vq = vqs[i];
	}
	vblk->num_vqs = num_vqs;

out:
	kfree(vqs);
	kfree(callbacks);
	kfree(names);
	if (err)
		kfree(vblk->vqs);
	return err;
}

/*
 * Legacy naming scheme used for virtio devices.  We are stuck with it for
 * virtio blk but don't ever use it for any new driver.
 */
static int virtblk_name_format(char *prefix, int index, char *buf, int buflen)
{
	const int base = 'z' - 'a' + 1;
	char *begin = buf + strlen(prefix);
	char *end = buf + buflen;
	char *p;
	int unit;

	p = end - 1;
	*p = '\0';
	unit = base;
	do {
		if (p == begin)
			return -EINVAL;
		*--p = 'a' + (index % unit);
		index = (index / unit) - 1;
	} while (index >= 0);

	memmove(begin, p, end - p);
	memcpy(buf, prefix, strlen(prefix));

	return 0;
}

static int virtblk_get_cache_mode(struct virtio_device *vdev)
{
	u8 writeback;
	int err;

	err = virtio_cread_feature(vdev, VIRTIO_BLK_F_CONFIG_WCE,
				   struct virtio_blk_config, wce,
				   &writeback);

	/*
	 * If WCE is not configurable and flush is not available,
	 * assume no writeback cache is in use.
	 */
	if (err)
		writeback = virtio_has_feature(vdev, VIRTIO_BLK_F_FLUSH);

	return writeback;
}

static void virtblk_update_cache_mode(struct virtio_device *vdev)
{
	u8 writeback = virtblk_get_cache_mode(vdev);
	struct virtio_blk *vblk = vdev->priv;

	blk_queue_write_cache(vblk->disk->queue, writeback, false);
}

static const char *const virtblk_cache_types[] = {
	"write through", "write back"
};

static ssize_t
cache_type_store(struct device *dev, struct device_attribute *attr,
		 const char *buf, size_t count)
{
	struct gendisk *disk = dev_to_disk(dev);
	struct virtio_blk *vblk = disk->private_data;
	struct virtio_device *vdev = vblk->vdev;
	int i;

	BUG_ON(!virtio_has_feature(vblk->vdev, VIRTIO_BLK_F_CONFIG_WCE));
	i = sysfs_match_string(virtblk_cache_types, buf);
	if (i < 0)
		return i;

	virtio_cwrite8(vdev, offsetof(struct virtio_blk_config, wce), i);
	virtblk_update_cache_mode(vdev);
	return count;
}

static ssize_t
cache_type_show(struct device *dev, struct device_attribute *attr, char *buf)
{
	struct gendisk *disk = dev_to_disk(dev);
	struct virtio_blk *vblk = disk->private_data;
	u8 writeback = virtblk_get_cache_mode(vblk->vdev);

	BUG_ON(writeback >= ARRAY_SIZE(virtblk_cache_types));
	return snprintf(buf, 40, "%s\n", virtblk_cache_types[writeback]);
}

static DEVICE_ATTR_RW(cache_type);

static struct attribute *virtblk_attrs[] = {
	&dev_attr_serial.attr,
	&dev_attr_cache_type.attr,
	NULL,
};

static umode_t virtblk_attrs_are_visible(struct kobject *kobj,
		struct attribute *a, int n)
{
	struct device *dev = kobj_to_dev(kobj);
	struct gendisk *disk = dev_to_disk(dev);
	struct virtio_blk *vblk = disk->private_data;
	struct virtio_device *vdev = vblk->vdev;

	if (a == &dev_attr_cache_type.attr &&
	    !virtio_has_feature(vdev, VIRTIO_BLK_F_CONFIG_WCE))
		return S_IRUGO;

	return a->mode;
}

static const struct attribute_group virtblk_attr_group = {
	.attrs = virtblk_attrs,
	.is_visible = virtblk_attrs_are_visible,
};

static const struct attribute_group *virtblk_attr_groups[] = {
	&virtblk_attr_group,
	NULL,
};

static int virtblk_init_request(struct blk_mq_tag_set *set, struct request *rq,
		unsigned int hctx_idx, unsigned int numa_node)
{
	struct virtio_blk *vblk = set->driver_data;
	struct virtblk_req *vbr = blk_mq_rq_to_pdu(rq);

	sg_init_table(vbr->sg, vblk->sg_elems);
	return 0;
}

static int virtblk_map_queues(struct blk_mq_tag_set *set)
{
	struct virtio_blk *vblk = set->driver_data;

	return blk_mq_virtio_map_queues(&set->map[HCTX_TYPE_DEFAULT],
					vblk->vdev, 0);
}

static const struct blk_mq_ops virtio_mq_ops = {
	.queue_rq	= virtio_queue_rq,
	.commit_rqs	= virtio_commit_rqs,
	.complete	= virtblk_request_done,
	.init_request	= virtblk_init_request,
	.map_queues	= virtblk_map_queues,
};

static unsigned int virtblk_queue_depth;
module_param_named(queue_depth, virtblk_queue_depth, uint, 0444);

static int virtblk_probe(struct virtio_device *vdev)
{
	struct virtio_blk *vblk;
	struct request_queue *q;
	int err, index;

	u32 v, blk_size, max_size, sg_elems, opt_io_size;
	u16 min_io_size;
	u8 physical_block_exp, alignment_offset;
	unsigned int queue_depth;

	if (!vdev->config->get) {
		dev_err(&vdev->dev, "%s failure: config access disabled\n",
			__func__);
		return -EINVAL;
	}

	err = ida_simple_get(&vd_index_ida, 0, minor_to_index(1 << MINORBITS),
			     GFP_KERNEL);
	if (err < 0)
		goto out;
	index = err;

	/* We need to know how many segments before we allocate. */
	err = virtio_cread_feature(vdev, VIRTIO_BLK_F_SEG_MAX,
				   struct virtio_blk_config, seg_max,
				   &sg_elems);

	/* We need at least one SG element, whatever they say. */
	if (err || !sg_elems)
		sg_elems = 1;

	/* Prevent integer overflows and honor max vq size */
	sg_elems = min_t(u32, sg_elems, VIRTIO_BLK_MAX_SG_ELEMS - 2);

	/* We need extra sg elements at head and tail. */
	sg_elems += 2;
	vdev->priv = vblk = kmalloc(sizeof(*vblk), GFP_KERNEL);
	if (!vblk) {
		err = -ENOMEM;
		goto out_free_index;
	}

	/* This reference is dropped in virtblk_remove(). */
	refcount_set(&vblk->refs, 1);
	mutex_init(&vblk->vdev_mutex);

	vblk->vdev = vdev;
	vblk->sg_elems = sg_elems;

	INIT_WORK(&vblk->config_work, virtblk_config_changed_work);

	err = init_vq(vblk);
	if (err)
		goto out_free_vblk;

	/* Default queue sizing is to fill the ring. */
	if (!virtblk_queue_depth) {
		queue_depth = vblk->vqs[0].vq->num_free;
		/* ... but without indirect descs, we use 2 descs per req */
		if (!virtio_has_feature(vdev, VIRTIO_RING_F_INDIRECT_DESC))
			queue_depth /= 2;
	} else {
		queue_depth = virtblk_queue_depth;
	}

	memset(&vblk->tag_set, 0, sizeof(vblk->tag_set));
	vblk->tag_set.ops = &virtio_mq_ops;
	vblk->tag_set.queue_depth = queue_depth;
	vblk->tag_set.numa_node = NUMA_NO_NODE;
	vblk->tag_set.flags = BLK_MQ_F_SHOULD_MERGE;
	vblk->tag_set.cmd_size =
		sizeof(struct virtblk_req) +
		sizeof(struct scatterlist) * sg_elems;
	vblk->tag_set.driver_data = vblk;
	vblk->tag_set.nr_hw_queues = vblk->num_vqs;

	err = blk_mq_alloc_tag_set(&vblk->tag_set);
	if (err)
		goto out_free_vq;

	vblk->disk = blk_mq_alloc_disk(&vblk->tag_set, vblk);
	if (IS_ERR(vblk->disk)) {
		err = PTR_ERR(vblk->disk);
		goto out_free_tags;
	}
	q = vblk->disk->queue;

	virtblk_name_format("vd", index, vblk->disk->disk_name, DISK_NAME_LEN);

	vblk->disk->major = major;
	vblk->disk->first_minor = index_to_minor(index);
	vblk->disk->minors = 1 << PART_BITS;
	vblk->disk->private_data = vblk;
	vblk->disk->fops = &virtblk_fops;
	vblk->disk->flags |= GENHD_FL_EXT_DEVT;
	vblk->index = index;

	/* configure queue flush support */
	virtblk_update_cache_mode(vdev);

	/* If disk is read-only in the host, the guest should obey */
	if (virtio_has_feature(vdev, VIRTIO_BLK_F_RO))
		set_disk_ro(vblk->disk, 1);

	/* We can handle whatever the host told us to handle. */
	blk_queue_max_segments(q, vblk->sg_elems-2);

	/* No real sector limit. */
	blk_queue_max_hw_sectors(q, -1U);

	max_size = virtio_max_dma_size(vdev);

	/* Host can optionally specify maximum segment size and number of
	 * segments. */
	err = virtio_cread_feature(vdev, VIRTIO_BLK_F_SIZE_MAX,
				   struct virtio_blk_config, size_max, &v);
	if (!err)
		max_size = min(max_size, v);

	blk_queue_max_segment_size(q, max_size);

	/* Host can optionally specify the block size of the device */
	err = virtio_cread_feature(vdev, VIRTIO_BLK_F_BLK_SIZE,
				   struct virtio_blk_config, blk_size,
				   &blk_size);
	if (!err)
		blk_queue_logical_block_size(q, blk_size);
	else
		blk_size = queue_logical_block_size(q);

	/* Use topology information if available */
	err = virtio_cread_feature(vdev, VIRTIO_BLK_F_TOPOLOGY,
				   struct virtio_blk_config, physical_block_exp,
				   &physical_block_exp);
	if (!err && physical_block_exp)
		blk_queue_physical_block_size(q,
				blk_size * (1 << physical_block_exp));

	err = virtio_cread_feature(vdev, VIRTIO_BLK_F_TOPOLOGY,
				   struct virtio_blk_config, alignment_offset,
				   &alignment_offset);
	if (!err && alignment_offset)
		blk_queue_alignment_offset(q, blk_size * alignment_offset);

	err = virtio_cread_feature(vdev, VIRTIO_BLK_F_TOPOLOGY,
				   struct virtio_blk_config, min_io_size,
				   &min_io_size);
	if (!err && min_io_size)
		blk_queue_io_min(q, blk_size * min_io_size);

	err = virtio_cread_feature(vdev, VIRTIO_BLK_F_TOPOLOGY,
				   struct virtio_blk_config, opt_io_size,
				   &opt_io_size);
	if (!err && opt_io_size)
		blk_queue_io_opt(q, blk_size * opt_io_size);

	if (virtio_has_feature(vdev, VIRTIO_BLK_F_DISCARD)) {
		q->limits.discard_granularity = blk_size;

		virtio_cread(vdev, struct virtio_blk_config,
			     discard_sector_alignment, &v);
		q->limits.discard_alignment = v ? v << SECTOR_SHIFT : 0;

		virtio_cread(vdev, struct virtio_blk_config,
			     max_discard_sectors, &v);
		blk_queue_max_discard_sectors(q, v ? v : UINT_MAX);

		virtio_cread(vdev, struct virtio_blk_config, max_discard_seg,
			     &v);
		blk_queue_max_discard_segments(q,
					       min_not_zero(v,
							    MAX_DISCARD_SEGMENTS));

		blk_queue_flag_set(QUEUE_FLAG_DISCARD, q);
	}

	if (virtio_has_feature(vdev, VIRTIO_BLK_F_WRITE_ZEROES)) {
		virtio_cread(vdev, struct virtio_blk_config,
			     max_write_zeroes_sectors, &v);
		blk_queue_max_write_zeroes_sectors(q, v ? v : UINT_MAX);
	}

	virtblk_update_capacity(vblk, false);
	virtio_device_ready(vdev);

	err = device_add_disk(&vdev->dev, vblk->disk, virtblk_attr_groups);
	if (err)
		goto out_cleanup_disk;

	return 0;

out_cleanup_disk:
	blk_cleanup_disk(vblk->disk);
out_free_tags:
	blk_mq_free_tag_set(&vblk->tag_set);
out_free_vq:
	vdev->config->del_vqs(vdev);
	kfree(vblk->vqs);
out_free_vblk:
	kfree(vblk);
out_free_index:
	ida_simple_remove(&vd_index_ida, index);
out:
	return err;
}

static void virtblk_remove(struct virtio_device *vdev)
{
	struct virtio_blk *vblk = vdev->priv;

	/* Make sure no work handler is accessing the device. */
	flush_work(&vblk->config_work);

	del_gendisk(vblk->disk);
	blk_cleanup_disk(vblk->disk);
	blk_mq_free_tag_set(&vblk->tag_set);

	mutex_lock(&vblk->vdev_mutex);

	/* Stop all the virtqueues. */
	vdev->config->reset(vdev);

	/* Virtqueues are stopped, nothing can use vblk->vdev anymore. */
	vblk->vdev = NULL;

<<<<<<< HEAD
	put_disk(vblk->disk);
=======
>>>>>>> c1084c27
	vdev->config->del_vqs(vdev);
	kfree(vblk->vqs);

	mutex_unlock(&vblk->vdev_mutex);

	virtblk_put(vblk);
}

#ifdef CONFIG_PM_SLEEP
static int virtblk_freeze(struct virtio_device *vdev)
{
	struct virtio_blk *vblk = vdev->priv;

	/* Ensure we don't receive any more interrupts */
	vdev->config->reset(vdev);

	/* Make sure no work handler is accessing the device. */
	flush_work(&vblk->config_work);

	blk_mq_quiesce_queue(vblk->disk->queue);

	vdev->config->del_vqs(vdev);
	kfree(vblk->vqs);

	return 0;
}

static int virtblk_restore(struct virtio_device *vdev)
{
	struct virtio_blk *vblk = vdev->priv;
	int ret;

	ret = init_vq(vdev->priv);
	if (ret)
		return ret;

	virtio_device_ready(vdev);

	blk_mq_unquiesce_queue(vblk->disk->queue);
	return 0;
}
#endif

static const struct virtio_device_id id_table[] = {
	{ VIRTIO_ID_BLOCK, VIRTIO_DEV_ANY_ID },
	{ 0 },
};

static unsigned int features_legacy[] = {
	VIRTIO_BLK_F_SEG_MAX, VIRTIO_BLK_F_SIZE_MAX, VIRTIO_BLK_F_GEOMETRY,
	VIRTIO_BLK_F_RO, VIRTIO_BLK_F_BLK_SIZE,
	VIRTIO_BLK_F_FLUSH, VIRTIO_BLK_F_TOPOLOGY, VIRTIO_BLK_F_CONFIG_WCE,
	VIRTIO_BLK_F_MQ, VIRTIO_BLK_F_DISCARD, VIRTIO_BLK_F_WRITE_ZEROES,
}
;
static unsigned int features[] = {
	VIRTIO_BLK_F_SEG_MAX, VIRTIO_BLK_F_SIZE_MAX, VIRTIO_BLK_F_GEOMETRY,
	VIRTIO_BLK_F_RO, VIRTIO_BLK_F_BLK_SIZE,
	VIRTIO_BLK_F_FLUSH, VIRTIO_BLK_F_TOPOLOGY, VIRTIO_BLK_F_CONFIG_WCE,
	VIRTIO_BLK_F_MQ, VIRTIO_BLK_F_DISCARD, VIRTIO_BLK_F_WRITE_ZEROES,
};

static struct virtio_driver virtio_blk = {
	.feature_table			= features,
	.feature_table_size		= ARRAY_SIZE(features),
	.feature_table_legacy		= features_legacy,
	.feature_table_size_legacy	= ARRAY_SIZE(features_legacy),
	.driver.name			= KBUILD_MODNAME,
	.driver.owner			= THIS_MODULE,
	.id_table			= id_table,
	.probe				= virtblk_probe,
	.remove				= virtblk_remove,
	.config_changed			= virtblk_config_changed,
#ifdef CONFIG_PM_SLEEP
	.freeze				= virtblk_freeze,
	.restore			= virtblk_restore,
#endif
};

static int __init init(void)
{
	int error;

	virtblk_wq = alloc_workqueue("virtio-blk", 0, 0);
	if (!virtblk_wq)
		return -ENOMEM;

	major = register_blkdev(0, "virtblk");
	if (major < 0) {
		error = major;
		goto out_destroy_workqueue;
	}

	error = register_virtio_driver(&virtio_blk);
	if (error)
		goto out_unregister_blkdev;
	return 0;

out_unregister_blkdev:
	unregister_blkdev(major, "virtblk");
out_destroy_workqueue:
	destroy_workqueue(virtblk_wq);
	return error;
}

static void __exit fini(void)
{
	unregister_virtio_driver(&virtio_blk);
	unregister_blkdev(major, "virtblk");
	destroy_workqueue(virtblk_wq);
}
module_init(init);
module_exit(fini);

MODULE_DEVICE_TABLE(virtio, id_table);
MODULE_DESCRIPTION("Virtio block driver");
MODULE_LICENSE("GPL");<|MERGE_RESOLUTION|>--- conflicted
+++ resolved
@@ -915,10 +915,6 @@
 	/* Virtqueues are stopped, nothing can use vblk->vdev anymore. */
 	vblk->vdev = NULL;
 
-<<<<<<< HEAD
-	put_disk(vblk->disk);
-=======
->>>>>>> c1084c27
 	vdev->config->del_vqs(vdev);
 	kfree(vblk->vqs);
 
