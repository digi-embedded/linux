--- conflicted
+++ resolved
@@ -627,11 +627,7 @@
 	struct bio_vec bio_vec;
 	struct page *page;
 	ssize_t ret = len;
-<<<<<<< HEAD
-	int mode;
-=======
 	int mode, err;
->>>>>>> c1084c27
 	unsigned long blk_idx = 0;
 
 	if (sysfs_streq(buf, "idle"))
