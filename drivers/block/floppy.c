--- conflicted
+++ resolved
@@ -4724,15 +4724,10 @@
 
 		registered[drive] = true;
 
-<<<<<<< HEAD
-		device_add_disk(&floppy_device[drive].dev, disks[drive][0],
-				NULL);
-=======
 		err = device_add_disk(&floppy_device[drive].dev,
 				      disks[drive][0], NULL);
 		if (err)
 			goto out_remove_drives;
->>>>>>> 29549c70
 	}
 
 	return 0;
