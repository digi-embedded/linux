// SPDX-License-Identifier: GPL-2.0-only
/*
 * Copyright 1993 by Theodore Ts'o.
 */
#include <linux/module.h>
#include <linux/moduleparam.h>
#include <linux/sched.h>
#include <linux/fs.h>
#include <linux/pagemap.h>
#include <linux/file.h>
#include <linux/stat.h>
#include <linux/errno.h>
#include <linux/major.h>
#include <linux/wait.h>
#include <linux/blkpg.h>
#include <linux/init.h>
#include <linux/swap.h>
#include <linux/slab.h>
#include <linux/compat.h>
#include <linux/suspend.h>
#include <linux/freezer.h>
#include <linux/mutex.h>
#include <linux/writeback.h>
#include <linux/completion.h>
#include <linux/highmem.h>
#include <linux/splice.h>
#include <linux/sysfs.h>
#include <linux/miscdevice.h>
#include <linux/falloc.h>
#include <linux/uio.h>
#include <linux/ioprio.h>
#include <linux/blk-cgroup.h>
#include <linux/sched/mm.h>
#include <linux/statfs.h>
<<<<<<< HEAD
=======
#include <linux/uaccess.h>
#include <linux/blk-mq.h>
#include <linux/spinlock.h>
#include <uapi/linux/loop.h>

/* Possible states of device */
enum {
	Lo_unbound,
	Lo_bound,
	Lo_rundown,
	Lo_deleting,
};
>>>>>>> 29549c70

struct loop_func_table;

struct loop_device {
	int		lo_number;
	loff_t		lo_offset;
	loff_t		lo_sizelimit;
	int		lo_flags;
	char		lo_file_name[LO_NAME_SIZE];

	struct file *	lo_backing_file;
	struct block_device *lo_device;

	gfp_t		old_gfp_mask;

	spinlock_t		lo_lock;
	int			lo_state;
	spinlock_t              lo_work_lock;
	struct workqueue_struct *workqueue;
	struct work_struct      rootcg_work;
	struct list_head        rootcg_cmd_list;
	struct list_head        idle_worker_list;
	struct rb_root          worker_tree;
	struct timer_list       timer;
	bool			use_dio;
	bool			sysfs_inited;

	struct request_queue	*lo_queue;
	struct blk_mq_tag_set	tag_set;
	struct gendisk		*lo_disk;
	struct mutex		lo_mutex;
	bool			idr_visible;
};

struct loop_cmd {
	struct list_head list_entry;
	bool use_aio; /* use AIO interface to handle I/O */
	atomic_t ref; /* only for aio */
	long ret;
	struct kiocb iocb;
	struct bio_vec *bvec;
	struct cgroup_subsys_state *blkcg_css;
	struct cgroup_subsys_state *memcg_css;
};

#define LOOP_IDLE_WORKER_TIMEOUT (60 * HZ)
#define LOOP_DEFAULT_HW_Q_DEPTH (128)

static DEFINE_IDR(loop_index_idr);
static DEFINE_MUTEX(loop_ctl_mutex);
static DEFINE_MUTEX(loop_validate_mutex);

/**
 * loop_global_lock_killable() - take locks for safe loop_validate_file() test
 *
 * @lo: struct loop_device
 * @global: true if @lo is about to bind another "struct loop_device", false otherwise
 *
 * Returns 0 on success, -EINTR otherwise.
 *
 * Since loop_validate_file() traverses on other "struct loop_device" if
 * is_loop_device() is true, we need a global lock for serializing concurrent
 * loop_configure()/loop_change_fd()/__loop_clr_fd() calls.
 */
static int loop_global_lock_killable(struct loop_device *lo, bool global)
{
	int err;

	if (global) {
		err = mutex_lock_killable(&loop_validate_mutex);
		if (err)
			return err;
	}
	err = mutex_lock_killable(&lo->lo_mutex);
	if (err && global)
		mutex_unlock(&loop_validate_mutex);
	return err;
}

/**
 * loop_global_unlock() - release locks taken by loop_global_lock_killable()
 *
 * @lo: struct loop_device
 * @global: true if @lo was about to bind another "struct loop_device", false otherwise
 */
static void loop_global_unlock(struct loop_device *lo, bool global)
{
	mutex_unlock(&lo->lo_mutex);
	if (global)
		mutex_unlock(&loop_validate_mutex);
}

static int max_part;
static int part_shift;

static loff_t get_size(loff_t offset, loff_t sizelimit, struct file *file)
{
	loff_t loopsize;

	/* Compute loopsize in bytes */
	loopsize = i_size_read(file->f_mapping->host);
	if (offset > 0)
		loopsize -= offset;
	/* offset is beyond i_size, weird but possible */
	if (loopsize < 0)
		return 0;

	if (sizelimit > 0 && sizelimit < loopsize)
		loopsize = sizelimit;
	/*
	 * Unfortunately, if we want to do I/O on the device,
	 * the number of 512-byte sectors has to fit into a sector_t.
	 */
	return loopsize >> 9;
}

static loff_t get_loop_size(struct loop_device *lo, struct file *file)
{
	return get_size(lo->lo_offset, lo->lo_sizelimit, file);
}

static void __loop_update_dio(struct loop_device *lo, bool dio)
{
	struct file *file = lo->lo_backing_file;
	struct address_space *mapping = file->f_mapping;
	struct inode *inode = mapping->host;
	unsigned short sb_bsize = 0;
	unsigned dio_align = 0;
	bool use_dio;

	if (inode->i_sb->s_bdev) {
		sb_bsize = bdev_logical_block_size(inode->i_sb->s_bdev);
		dio_align = sb_bsize - 1;
	}

	/*
	 * We support direct I/O only if lo_offset is aligned with the
	 * logical I/O size of backing device, and the logical block
	 * size of loop is bigger than the backing device's.
	 *
	 * TODO: the above condition may be loosed in the future, and
	 * direct I/O may be switched runtime at that time because most
	 * of requests in sane applications should be PAGE_SIZE aligned
	 */
	if (dio) {
		if (queue_logical_block_size(lo->lo_queue) >= sb_bsize &&
		    !(lo->lo_offset & dio_align) &&
		    (file->f_mode & FMODE_CAN_ODIRECT))
			use_dio = true;
		else
			use_dio = false;
	} else {
		use_dio = false;
	}

	if (lo->use_dio == use_dio)
		return;

	/* flush dirty pages before changing direct IO */
	vfs_fsync(file, 0);

	/*
	 * The flag of LO_FLAGS_DIRECT_IO is handled similarly with
	 * LO_FLAGS_READ_ONLY, both are set from kernel, and losetup
	 * will get updated by ioctl(LOOP_GET_STATUS)
	 */
	if (lo->lo_state == Lo_bound)
		blk_mq_freeze_queue(lo->lo_queue);
	lo->use_dio = use_dio;
	if (use_dio) {
		blk_queue_flag_clear(QUEUE_FLAG_NOMERGES, lo->lo_queue);
		lo->lo_flags |= LO_FLAGS_DIRECT_IO;
	} else {
		blk_queue_flag_set(QUEUE_FLAG_NOMERGES, lo->lo_queue);
		lo->lo_flags &= ~LO_FLAGS_DIRECT_IO;
	}
	if (lo->lo_state == Lo_bound)
		blk_mq_unfreeze_queue(lo->lo_queue);
}

/**
 * loop_set_size() - sets device size and notifies userspace
 * @lo: struct loop_device to set the size for
 * @size: new size of the loop device
 *
 * Callers must validate that the size passed into this function fits into
 * a sector_t, eg using loop_validate_size()
 */
static void loop_set_size(struct loop_device *lo, loff_t size)
{
	if (!set_capacity_and_notify(lo->lo_disk, size))
		kobject_uevent(&disk_to_dev(lo->lo_disk)->kobj, KOBJ_CHANGE);
}

static int lo_write_bvec(struct file *file, struct bio_vec *bvec, loff_t *ppos)
{
	struct iov_iter i;
	ssize_t bw;

	iov_iter_bvec(&i, WRITE, bvec, 1, bvec->bv_len);

	file_start_write(file);
	bw = vfs_iter_write(file, &i, ppos, 0);
	file_end_write(file);

	if (likely(bw ==  bvec->bv_len))
		return 0;

	printk_ratelimited(KERN_ERR
		"loop: Write error at byte offset %llu, length %i.\n",
		(unsigned long long)*ppos, bvec->bv_len);
	if (bw >= 0)
		bw = -EIO;
	return bw;
}

static int lo_write_simple(struct loop_device *lo, struct request *rq,
		loff_t pos)
{
	struct bio_vec bvec;
	struct req_iterator iter;
	int ret = 0;

	rq_for_each_segment(bvec, rq, iter) {
		ret = lo_write_bvec(lo->lo_backing_file, &bvec, &pos);
		if (ret < 0)
			break;
		cond_resched();
	}

	return ret;
}

static int lo_read_simple(struct loop_device *lo, struct request *rq,
		loff_t pos)
{
	struct bio_vec bvec;
	struct req_iterator iter;
	struct iov_iter i;
	ssize_t len;

	rq_for_each_segment(bvec, rq, iter) {
		iov_iter_bvec(&i, READ, &bvec, 1, bvec.bv_len);
		len = vfs_iter_read(lo->lo_backing_file, &i, &pos, 0);
		if (len < 0)
			return len;

		flush_dcache_page(bvec.bv_page);

		if (len != bvec.bv_len) {
			struct bio *bio;

			__rq_for_each_bio(bio, rq)
				zero_fill_bio(bio);
			break;
		}
		cond_resched();
	}

	return 0;
}

static int lo_fallocate(struct loop_device *lo, struct request *rq, loff_t pos,
			int mode)
{
	/*
	 * We use fallocate to manipulate the space mappings used by the image
	 * a.k.a. discard/zerorange.
	 */
	struct file *file = lo->lo_backing_file;
	int ret;

	mode |= FALLOC_FL_KEEP_SIZE;

	if (!bdev_max_discard_sectors(lo->lo_device))
		return -EOPNOTSUPP;

	ret = file->f_op->fallocate(file, mode, pos, blk_rq_bytes(rq));
	if (unlikely(ret && ret != -EINVAL && ret != -EOPNOTSUPP))
		return -EIO;
	return ret;
}

static int lo_req_flush(struct loop_device *lo, struct request *rq)
{
	int ret = vfs_fsync(lo->lo_backing_file, 0);
	if (unlikely(ret && ret != -EINVAL))
		ret = -EIO;

	return ret;
}

static void lo_complete_rq(struct request *rq)
{
	struct loop_cmd *cmd = blk_mq_rq_to_pdu(rq);
	blk_status_t ret = BLK_STS_OK;

	if (!cmd->use_aio || cmd->ret < 0 || cmd->ret == blk_rq_bytes(rq) ||
	    req_op(rq) != REQ_OP_READ) {
		if (cmd->ret < 0)
			ret = errno_to_blk_status(cmd->ret);
		goto end_io;
	}

	/*
	 * Short READ - if we got some data, advance our request and
	 * retry it. If we got no data, end the rest with EIO.
	 */
	if (cmd->ret) {
		blk_update_request(rq, BLK_STS_OK, cmd->ret);
		cmd->ret = 0;
		blk_mq_requeue_request(rq, true);
	} else {
		if (cmd->use_aio) {
			struct bio *bio = rq->bio;

			while (bio) {
				zero_fill_bio(bio);
				bio = bio->bi_next;
			}
		}
		ret = BLK_STS_IOERR;
end_io:
		blk_mq_end_request(rq, ret);
	}
}

static void lo_rw_aio_do_completion(struct loop_cmd *cmd)
{
	struct request *rq = blk_mq_rq_from_pdu(cmd);

	if (!atomic_dec_and_test(&cmd->ref))
		return;
	kfree(cmd->bvec);
	cmd->bvec = NULL;
	if (likely(!blk_should_fake_timeout(rq->q)))
		blk_mq_complete_request(rq);
}

static void lo_rw_aio_complete(struct kiocb *iocb, long ret)
{
	struct loop_cmd *cmd = container_of(iocb, struct loop_cmd, iocb);

	cmd->ret = ret;
	lo_rw_aio_do_completion(cmd);
}

static int lo_rw_aio(struct loop_device *lo, struct loop_cmd *cmd,
		     loff_t pos, bool rw)
{
	struct iov_iter iter;
	struct req_iterator rq_iter;
	struct bio_vec *bvec;
	struct request *rq = blk_mq_rq_from_pdu(cmd);
	struct bio *bio = rq->bio;
	struct file *file = lo->lo_backing_file;
	struct bio_vec tmp;
	unsigned int offset;
	int nr_bvec = 0;
	int ret;

	rq_for_each_bvec(tmp, rq, rq_iter)
		nr_bvec++;

	if (rq->bio != rq->biotail) {

		bvec = kmalloc_array(nr_bvec, sizeof(struct bio_vec),
				     GFP_NOIO);
		if (!bvec)
			return -EIO;
		cmd->bvec = bvec;

		/*
		 * The bios of the request may be started from the middle of
		 * the 'bvec' because of bio splitting, so we can't directly
		 * copy bio->bi_iov_vec to new bvec. The rq_for_each_bvec
		 * API will take care of all details for us.
		 */
		rq_for_each_bvec(tmp, rq, rq_iter) {
			*bvec = tmp;
			bvec++;
		}
		bvec = cmd->bvec;
		offset = 0;
	} else {
		/*
		 * Same here, this bio may be started from the middle of the
		 * 'bvec' because of bio splitting, so offset from the bvec
		 * must be passed to iov iterator
		 */
		offset = bio->bi_iter.bi_bvec_done;
		bvec = __bvec_iter_bvec(bio->bi_io_vec, bio->bi_iter);
	}
	atomic_set(&cmd->ref, 2);

	iov_iter_bvec(&iter, rw, bvec, nr_bvec, blk_rq_bytes(rq));
	iter.iov_offset = offset;

	cmd->iocb.ki_pos = pos;
	cmd->iocb.ki_filp = file;
	cmd->iocb.ki_complete = lo_rw_aio_complete;
	cmd->iocb.ki_flags = IOCB_DIRECT;
	cmd->iocb.ki_ioprio = IOPRIO_PRIO_VALUE(IOPRIO_CLASS_NONE, 0);

	if (rw == WRITE)
		ret = call_write_iter(file, &cmd->iocb, &iter);
	else
		ret = call_read_iter(file, &cmd->iocb, &iter);

	lo_rw_aio_do_completion(cmd);

	if (ret != -EIOCBQUEUED)
		lo_rw_aio_complete(&cmd->iocb, ret);
	return 0;
}

static int do_req_filebacked(struct loop_device *lo, struct request *rq)
{
	struct loop_cmd *cmd = blk_mq_rq_to_pdu(rq);
	loff_t pos = ((loff_t) blk_rq_pos(rq) << 9) + lo->lo_offset;

	/*
	 * lo_write_simple and lo_read_simple should have been covered
	 * by io submit style function like lo_rw_aio(), one blocker
	 * is that lo_read_simple() need to call flush_dcache_page after
	 * the page is written from kernel, and it isn't easy to handle
	 * this in io submit style function which submits all segments
	 * of the req at one time. And direct read IO doesn't need to
	 * run flush_dcache_page().
	 */
	switch (req_op(rq)) {
	case REQ_OP_FLUSH:
		return lo_req_flush(lo, rq);
	case REQ_OP_WRITE_ZEROES:
		/*
		 * If the caller doesn't want deallocation, call zeroout to
		 * write zeroes the range.  Otherwise, punch them out.
		 */
		return lo_fallocate(lo, rq, pos,
			(rq->cmd_flags & REQ_NOUNMAP) ?
				FALLOC_FL_ZERO_RANGE :
				FALLOC_FL_PUNCH_HOLE);
	case REQ_OP_DISCARD:
		return lo_fallocate(lo, rq, pos, FALLOC_FL_PUNCH_HOLE);
	case REQ_OP_WRITE:
		if (cmd->use_aio)
			return lo_rw_aio(lo, cmd, pos, WRITE);
		else
			return lo_write_simple(lo, rq, pos);
	case REQ_OP_READ:
		if (cmd->use_aio)
			return lo_rw_aio(lo, cmd, pos, READ);
		else
			return lo_read_simple(lo, rq, pos);
	default:
		WARN_ON_ONCE(1);
		return -EIO;
	}
}

static inline void loop_update_dio(struct loop_device *lo)
{
	__loop_update_dio(lo, (lo->lo_backing_file->f_flags & O_DIRECT) |
				lo->use_dio);
}

static void loop_reread_partitions(struct loop_device *lo)
{
	int rc;

	mutex_lock(&lo->lo_disk->open_mutex);
	rc = bdev_disk_changed(lo->lo_disk, false);
	mutex_unlock(&lo->lo_disk->open_mutex);
	if (rc)
		pr_warn("%s: partition scan of loop%d (%s) failed (rc=%d)\n",
			__func__, lo->lo_number, lo->lo_file_name, rc);
}

static inline int is_loop_device(struct file *file)
{
	struct inode *i = file->f_mapping->host;

	return i && S_ISBLK(i->i_mode) && imajor(i) == LOOP_MAJOR;
}

static int loop_validate_file(struct file *file, struct block_device *bdev)
{
	struct inode	*inode = file->f_mapping->host;
	struct file	*f = file;

	/* Avoid recursion */
	while (is_loop_device(f)) {
		struct loop_device *l;

		lockdep_assert_held(&loop_validate_mutex);
		if (f->f_mapping->host->i_rdev == bdev->bd_dev)
			return -EBADF;

		l = I_BDEV(f->f_mapping->host)->bd_disk->private_data;
		if (l->lo_state != Lo_bound)
			return -EINVAL;
		/* Order wrt setting lo->lo_backing_file in loop_configure(). */
		rmb();
		f = l->lo_backing_file;
	}
	if (!S_ISREG(inode->i_mode) && !S_ISBLK(inode->i_mode))
		return -EINVAL;
	return 0;
}

/*
 * loop_change_fd switched the backing store of a loopback device to
 * a new file. This is useful for operating system installers to free up
 * the original file and in High Availability environments to switch to
 * an alternative location for the content in case of server meltdown.
 * This can only work if the loop device is used read-only, and if the
 * new backing store is the same size and type as the old backing store.
 */
static int loop_change_fd(struct loop_device *lo, struct block_device *bdev,
			  unsigned int arg)
{
	struct file *file = fget(arg);
	struct file *old_file;
	int error;
	bool partscan;
	bool is_loop;

	if (!file)
		return -EBADF;

	/* suppress uevents while reconfiguring the device */
	dev_set_uevent_suppress(disk_to_dev(lo->lo_disk), 1);

	is_loop = is_loop_device(file);
	error = loop_global_lock_killable(lo, is_loop);
	if (error)
		goto out_putf;
	error = -ENXIO;
	if (lo->lo_state != Lo_bound)
		goto out_err;

	/* the loop device has to be read-only */
	error = -EINVAL;
	if (!(lo->lo_flags & LO_FLAGS_READ_ONLY))
		goto out_err;

	error = loop_validate_file(file, bdev);
	if (error)
		goto out_err;

	old_file = lo->lo_backing_file;

	error = -EINVAL;

	/* size of the new backing store needs to be the same */
	if (get_loop_size(lo, file) != get_loop_size(lo, old_file))
		goto out_err;

	/* and ... switch */
	disk_force_media_change(lo->lo_disk, DISK_EVENT_MEDIA_CHANGE);
	blk_mq_freeze_queue(lo->lo_queue);
	mapping_set_gfp_mask(old_file->f_mapping, lo->old_gfp_mask);
	lo->lo_backing_file = file;
	lo->old_gfp_mask = mapping_gfp_mask(file->f_mapping);
	mapping_set_gfp_mask(file->f_mapping,
			     lo->old_gfp_mask & ~(__GFP_IO|__GFP_FS));
	loop_update_dio(lo);
	blk_mq_unfreeze_queue(lo->lo_queue);
	partscan = lo->lo_flags & LO_FLAGS_PARTSCAN;
	loop_global_unlock(lo, is_loop);

	/*
	 * Flush loop_validate_file() before fput(), for l->lo_backing_file
	 * might be pointing at old_file which might be the last reference.
	 */
	if (!is_loop) {
		mutex_lock(&loop_validate_mutex);
		mutex_unlock(&loop_validate_mutex);
	}
	/*
	 * We must drop file reference outside of lo_mutex as dropping
	 * the file ref can take open_mutex which creates circular locking
	 * dependency.
	 */
	fput(old_file);
	if (partscan)
		loop_reread_partitions(lo);

	error = 0;
done:
	/* enable and uncork uevent now that we are done */
	dev_set_uevent_suppress(disk_to_dev(lo->lo_disk), 0);
	return error;

out_err:
	loop_global_unlock(lo, is_loop);
out_putf:
	fput(file);
	goto done;
}

/* loop sysfs attributes */

static ssize_t loop_attr_show(struct device *dev, char *page,
			      ssize_t (*callback)(struct loop_device *, char *))
{
	struct gendisk *disk = dev_to_disk(dev);
	struct loop_device *lo = disk->private_data;

	return callback(lo, page);
}

#define LOOP_ATTR_RO(_name)						\
static ssize_t loop_attr_##_name##_show(struct loop_device *, char *);	\
static ssize_t loop_attr_do_show_##_name(struct device *d,		\
				struct device_attribute *attr, char *b)	\
{									\
	return loop_attr_show(d, b, loop_attr_##_name##_show);		\
}									\
static struct device_attribute loop_attr_##_name =			\
	__ATTR(_name, 0444, loop_attr_do_show_##_name, NULL);

static ssize_t loop_attr_backing_file_show(struct loop_device *lo, char *buf)
{
	ssize_t ret;
	char *p = NULL;

	spin_lock_irq(&lo->lo_lock);
	if (lo->lo_backing_file)
		p = file_path(lo->lo_backing_file, buf, PAGE_SIZE - 1);
	spin_unlock_irq(&lo->lo_lock);

	if (IS_ERR_OR_NULL(p))
		ret = PTR_ERR(p);
	else {
		ret = strlen(p);
		memmove(buf, p, ret);
		buf[ret++] = '\n';
		buf[ret] = 0;
	}

	return ret;
}

static ssize_t loop_attr_offset_show(struct loop_device *lo, char *buf)
{
	return sysfs_emit(buf, "%llu\n", (unsigned long long)lo->lo_offset);
}

static ssize_t loop_attr_sizelimit_show(struct loop_device *lo, char *buf)
{
	return sysfs_emit(buf, "%llu\n", (unsigned long long)lo->lo_sizelimit);
}

static ssize_t loop_attr_autoclear_show(struct loop_device *lo, char *buf)
{
	int autoclear = (lo->lo_flags & LO_FLAGS_AUTOCLEAR);

	return sysfs_emit(buf, "%s\n", autoclear ? "1" : "0");
}

static ssize_t loop_attr_partscan_show(struct loop_device *lo, char *buf)
{
	int partscan = (lo->lo_flags & LO_FLAGS_PARTSCAN);

	return sysfs_emit(buf, "%s\n", partscan ? "1" : "0");
}

static ssize_t loop_attr_dio_show(struct loop_device *lo, char *buf)
{
	int dio = (lo->lo_flags & LO_FLAGS_DIRECT_IO);

	return sysfs_emit(buf, "%s\n", dio ? "1" : "0");
}

LOOP_ATTR_RO(backing_file);
LOOP_ATTR_RO(offset);
LOOP_ATTR_RO(sizelimit);
LOOP_ATTR_RO(autoclear);
LOOP_ATTR_RO(partscan);
LOOP_ATTR_RO(dio);

static struct attribute *loop_attrs[] = {
	&loop_attr_backing_file.attr,
	&loop_attr_offset.attr,
	&loop_attr_sizelimit.attr,
	&loop_attr_autoclear.attr,
	&loop_attr_partscan.attr,
	&loop_attr_dio.attr,
	NULL,
};

static struct attribute_group loop_attribute_group = {
	.name = "loop",
	.attrs= loop_attrs,
};

static void loop_sysfs_init(struct loop_device *lo)
{
	lo->sysfs_inited = !sysfs_create_group(&disk_to_dev(lo->lo_disk)->kobj,
						&loop_attribute_group);
}

static void loop_sysfs_exit(struct loop_device *lo)
{
	if (lo->sysfs_inited)
		sysfs_remove_group(&disk_to_dev(lo->lo_disk)->kobj,
				   &loop_attribute_group);
}

static void loop_config_discard(struct loop_device *lo)
{
	struct file *file = lo->lo_backing_file;
	struct inode *inode = file->f_mapping->host;
	struct request_queue *q = lo->lo_queue;
	u32 granularity, max_discard_sectors;

	/*
	 * If the backing device is a block device, mirror its zeroing
	 * capability. Set the discard sectors to the block device's zeroing
	 * capabilities because loop discards result in blkdev_issue_zeroout(),
	 * not blkdev_issue_discard(). This maintains consistent behavior with
	 * file-backed loop devices: discarded regions read back as zero.
	 */
	if (S_ISBLK(inode->i_mode)) {
		struct request_queue *backingq = bdev_get_queue(I_BDEV(inode));

		max_discard_sectors = backingq->limits.max_write_zeroes_sectors;
		granularity = bdev_discard_granularity(I_BDEV(inode)) ?:
			queue_physical_block_size(backingq);

	/*
	 * We use punch hole to reclaim the free space used by the
	 * image a.k.a. discard.
	 */
	} else if (!file->f_op->fallocate) {
		max_discard_sectors = 0;
		granularity = 0;

	} else {
		struct kstatfs sbuf;

		max_discard_sectors = UINT_MAX >> 9;
		if (!vfs_statfs(&file->f_path, &sbuf))
			granularity = sbuf.f_bsize;
		else
			max_discard_sectors = 0;
	}

	if (max_discard_sectors) {
		q->limits.discard_granularity = granularity;
		blk_queue_max_discard_sectors(q, max_discard_sectors);
		blk_queue_max_write_zeroes_sectors(q, max_discard_sectors);
	} else {
		q->limits.discard_granularity = 0;
		blk_queue_max_discard_sectors(q, 0);
		blk_queue_max_write_zeroes_sectors(q, 0);
	}
}

struct loop_worker {
	struct rb_node rb_node;
	struct work_struct work;
	struct list_head cmd_list;
	struct list_head idle_list;
	struct loop_device *lo;
	struct cgroup_subsys_state *blkcg_css;
	unsigned long last_ran_at;
};

static void loop_workfn(struct work_struct *work);

#ifdef CONFIG_BLK_CGROUP
static inline int queue_on_root_worker(struct cgroup_subsys_state *css)
{
	return !css || css == blkcg_root_css;
}
#else
static inline int queue_on_root_worker(struct cgroup_subsys_state *css)
{
	return !css;
}
#endif

static void loop_queue_work(struct loop_device *lo, struct loop_cmd *cmd)
{
	struct rb_node **node, *parent = NULL;
	struct loop_worker *cur_worker, *worker = NULL;
	struct work_struct *work;
	struct list_head *cmd_list;

	spin_lock_irq(&lo->lo_work_lock);

	if (queue_on_root_worker(cmd->blkcg_css))
		goto queue_work;

	node = &lo->worker_tree.rb_node;

	while (*node) {
		parent = *node;
		cur_worker = container_of(*node, struct loop_worker, rb_node);
		if (cur_worker->blkcg_css == cmd->blkcg_css) {
			worker = cur_worker;
			break;
		} else if ((long)cur_worker->blkcg_css < (long)cmd->blkcg_css) {
			node = &(*node)->rb_left;
		} else {
			node = &(*node)->rb_right;
		}
	}
	if (worker)
		goto queue_work;

	worker = kzalloc(sizeof(struct loop_worker), GFP_NOWAIT | __GFP_NOWARN);
	/*
	 * In the event we cannot allocate a worker, just queue on the
	 * rootcg worker and issue the I/O as the rootcg
	 */
	if (!worker) {
		cmd->blkcg_css = NULL;
		if (cmd->memcg_css)
			css_put(cmd->memcg_css);
		cmd->memcg_css = NULL;
		goto queue_work;
	}

	worker->blkcg_css = cmd->blkcg_css;
	css_get(worker->blkcg_css);
	INIT_WORK(&worker->work, loop_workfn);
	INIT_LIST_HEAD(&worker->cmd_list);
	INIT_LIST_HEAD(&worker->idle_list);
	worker->lo = lo;
	rb_link_node(&worker->rb_node, parent, node);
	rb_insert_color(&worker->rb_node, &lo->worker_tree);
queue_work:
	if (worker) {
		/*
		 * We need to remove from the idle list here while
		 * holding the lock so that the idle timer doesn't
		 * free the worker
		 */
		if (!list_empty(&worker->idle_list))
			list_del_init(&worker->idle_list);
		work = &worker->work;
		cmd_list = &worker->cmd_list;
	} else {
		work = &lo->rootcg_work;
		cmd_list = &lo->rootcg_cmd_list;
	}
	list_add_tail(&cmd->list_entry, cmd_list);
	queue_work(lo->workqueue, work);
	spin_unlock_irq(&lo->lo_work_lock);
}

static void loop_set_timer(struct loop_device *lo)
{
	timer_reduce(&lo->timer, jiffies + LOOP_IDLE_WORKER_TIMEOUT);
}

static void loop_free_idle_workers(struct loop_device *lo, bool delete_all)
{
	struct loop_worker *pos, *worker;

	spin_lock_irq(&lo->lo_work_lock);
	list_for_each_entry_safe(worker, pos, &lo->idle_worker_list,
				idle_list) {
		if (!delete_all &&
		    time_is_after_jiffies(worker->last_ran_at +
					  LOOP_IDLE_WORKER_TIMEOUT))
			break;
		list_del(&worker->idle_list);
		rb_erase(&worker->rb_node, &lo->worker_tree);
		css_put(worker->blkcg_css);
		kfree(worker);
	}
	if (!list_empty(&lo->idle_worker_list))
		loop_set_timer(lo);
	spin_unlock_irq(&lo->lo_work_lock);
}

static void loop_free_idle_workers_timer(struct timer_list *timer)
{
	struct loop_device *lo = container_of(timer, struct loop_device, timer);

	return loop_free_idle_workers(lo, false);
}

static void loop_update_rotational(struct loop_device *lo)
{
	struct file *file = lo->lo_backing_file;
	struct inode *file_inode = file->f_mapping->host;
	struct block_device *file_bdev = file_inode->i_sb->s_bdev;
	struct request_queue *q = lo->lo_queue;
	bool nonrot = true;

	/* not all filesystems (e.g. tmpfs) have a sb->s_bdev */
	if (file_bdev)
		nonrot = bdev_nonrot(file_bdev);

	if (nonrot)
		blk_queue_flag_set(QUEUE_FLAG_NONROT, q);
	else
		blk_queue_flag_clear(QUEUE_FLAG_NONROT, q);
}

/**
 * loop_set_status_from_info - configure device from loop_info
 * @lo: struct loop_device to configure
 * @info: struct loop_info64 to configure the device with
 *
 * Configures the loop device parameters according to the passed
 * in loop_info64 configuration.
 */
static int
loop_set_status_from_info(struct loop_device *lo,
			  const struct loop_info64 *info)
{
	if ((unsigned int) info->lo_encrypt_key_size > LO_KEY_SIZE)
		return -EINVAL;

	switch (info->lo_encrypt_type) {
	case LO_CRYPT_NONE:
		break;
	case LO_CRYPT_XOR:
		pr_warn("support for the xor transformation has been removed.\n");
		return -EINVAL;
	case LO_CRYPT_CRYPTOAPI:
		pr_warn("support for cryptoloop has been removed.  Use dm-crypt instead.\n");
		return -EINVAL;
	default:
		return -EINVAL;
	}

	lo->lo_offset = info->lo_offset;
	lo->lo_sizelimit = info->lo_sizelimit;
<<<<<<< HEAD

	/* loff_t vars have been assigned __u64 */
	if (lo->lo_offset < 0 || lo->lo_sizelimit < 0)
		return -EOVERFLOW;

	memcpy(lo->lo_file_name, info->lo_file_name, LO_NAME_SIZE);
	memcpy(lo->lo_crypt_name, info->lo_crypt_name, LO_NAME_SIZE);
	lo->lo_file_name[LO_NAME_SIZE-1] = 0;
	lo->lo_crypt_name[LO_NAME_SIZE-1] = 0;
=======
>>>>>>> 29549c70

	/* loff_t vars have been assigned __u64 */
	if (lo->lo_offset < 0 || lo->lo_sizelimit < 0)
		return -EOVERFLOW;

	memcpy(lo->lo_file_name, info->lo_file_name, LO_NAME_SIZE);
	lo->lo_file_name[LO_NAME_SIZE-1] = 0;
	lo->lo_flags = info->lo_flags;
	return 0;
}

static int loop_configure(struct loop_device *lo, fmode_t mode,
			  struct block_device *bdev,
			  const struct loop_config *config)
{
	struct file *file = fget(config->fd);
	struct inode *inode;
	struct address_space *mapping;
	int error;
	loff_t size;
	bool partscan;
	unsigned short bsize;
	bool is_loop;

	if (!file)
		return -EBADF;
	is_loop = is_loop_device(file);

	/* This is safe, since we have a reference from open(). */
	__module_get(THIS_MODULE);

	/* suppress uevents while reconfiguring the device */
	dev_set_uevent_suppress(disk_to_dev(lo->lo_disk), 1);

	/*
	 * If we don't hold exclusive handle for the device, upgrade to it
	 * here to avoid changing device under exclusive owner.
	 */
	if (!(mode & FMODE_EXCL)) {
		error = bd_prepare_to_claim(bdev, loop_configure);
		if (error)
			goto out_putf;
	}

	error = loop_global_lock_killable(lo, is_loop);
	if (error)
		goto out_bdev;

	error = -EBUSY;
	if (lo->lo_state != Lo_unbound)
		goto out_unlock;

	error = loop_validate_file(file, bdev);
	if (error)
		goto out_unlock;

	mapping = file->f_mapping;
	inode = mapping->host;

	if ((config->info.lo_flags & ~LOOP_CONFIGURE_SETTABLE_FLAGS) != 0) {
		error = -EINVAL;
		goto out_unlock;
	}

	if (config->block_size) {
		error = blk_validate_block_size(config->block_size);
		if (error)
			goto out_unlock;
	}

	error = loop_set_status_from_info(lo, &config->info);
	if (error)
		goto out_unlock;

	if (!(file->f_mode & FMODE_WRITE) || !(mode & FMODE_WRITE) ||
	    !file->f_op->write_iter)
		lo->lo_flags |= LO_FLAGS_READ_ONLY;

	if (!lo->workqueue) {
		lo->workqueue = alloc_workqueue("loop%d",
						WQ_UNBOUND | WQ_FREEZABLE,
						0, lo->lo_number);
		if (!lo->workqueue) {
			error = -ENOMEM;
			goto out_unlock;
		}
	}

	disk_force_media_change(lo->lo_disk, DISK_EVENT_MEDIA_CHANGE);
	set_disk_ro(lo->lo_disk, (lo->lo_flags & LO_FLAGS_READ_ONLY) != 0);

	lo->use_dio = lo->lo_flags & LO_FLAGS_DIRECT_IO;
	lo->lo_device = bdev;
	lo->lo_backing_file = file;
	lo->old_gfp_mask = mapping_gfp_mask(mapping);
	mapping_set_gfp_mask(mapping, lo->old_gfp_mask & ~(__GFP_IO|__GFP_FS));

	if (!(lo->lo_flags & LO_FLAGS_READ_ONLY) && file->f_op->fsync)
		blk_queue_write_cache(lo->lo_queue, true, false);

	if (config->block_size)
		bsize = config->block_size;
	else if ((lo->lo_backing_file->f_flags & O_DIRECT) && inode->i_sb->s_bdev)
		/* In case of direct I/O, match underlying block size */
		bsize = bdev_logical_block_size(inode->i_sb->s_bdev);
	else
		bsize = 512;

	blk_queue_logical_block_size(lo->lo_queue, bsize);
	blk_queue_physical_block_size(lo->lo_queue, bsize);
	blk_queue_io_min(lo->lo_queue, bsize);

	loop_config_discard(lo);
	loop_update_rotational(lo);
	loop_update_dio(lo);
	loop_sysfs_init(lo);

	size = get_loop_size(lo, file);
	loop_set_size(lo, size);

	/* Order wrt reading lo_state in loop_validate_file(). */
	wmb();

	lo->lo_state = Lo_bound;
	if (part_shift)
		lo->lo_flags |= LO_FLAGS_PARTSCAN;
	partscan = lo->lo_flags & LO_FLAGS_PARTSCAN;
	if (partscan)
		clear_bit(GD_SUPPRESS_PART_SCAN, &lo->lo_disk->state);

	loop_global_unlock(lo, is_loop);
	if (partscan)
		loop_reread_partitions(lo);
	if (!(mode & FMODE_EXCL))
		bd_abort_claiming(bdev, loop_configure);

	error = 0;
done:
	/* enable and uncork uevent now that we are done */
	dev_set_uevent_suppress(disk_to_dev(lo->lo_disk), 0);
	return error;

out_unlock:
	loop_global_unlock(lo, is_loop);
out_bdev:
	if (!(mode & FMODE_EXCL))
		bd_abort_claiming(bdev, loop_configure);
out_putf:
	fput(file);
	/* This is safe: open() is still holding a reference. */
	module_put(THIS_MODULE);
	goto done;
}

static void __loop_clr_fd(struct loop_device *lo, bool release)
{
	struct file *filp;
	gfp_t gfp = lo->old_gfp_mask;

	if (test_bit(QUEUE_FLAG_WC, &lo->lo_queue->queue_flags))
		blk_queue_write_cache(lo->lo_queue, false, false);

	/*
	 * Freeze the request queue when unbinding on a live file descriptor and
	 * thus an open device.  When called from ->release we are guaranteed
	 * that there is no I/O in progress already.
	 */
	if (!release)
		blk_mq_freeze_queue(lo->lo_queue);

	spin_lock_irq(&lo->lo_lock);
	filp = lo->lo_backing_file;
	lo->lo_backing_file = NULL;
	spin_unlock_irq(&lo->lo_lock);

	lo->lo_device = NULL;
	lo->lo_offset = 0;
	lo->lo_sizelimit = 0;
	memset(lo->lo_file_name, 0, LO_NAME_SIZE);
	blk_queue_logical_block_size(lo->lo_queue, 512);
	blk_queue_physical_block_size(lo->lo_queue, 512);
	blk_queue_io_min(lo->lo_queue, 512);
	invalidate_disk(lo->lo_disk);
	loop_sysfs_exit(lo);
	/* let user-space know about this change */
	kobject_uevent(&disk_to_dev(lo->lo_disk)->kobj, KOBJ_CHANGE);
	mapping_set_gfp_mask(filp->f_mapping, gfp);
	/* This is safe: open() is still holding a reference. */
	module_put(THIS_MODULE);
	if (!release)
		blk_mq_unfreeze_queue(lo->lo_queue);

	disk_force_media_change(lo->lo_disk, DISK_EVENT_MEDIA_CHANGE);

	if (lo->lo_flags & LO_FLAGS_PARTSCAN) {
		int err;

		/*
		 * open_mutex has been held already in release path, so don't
		 * acquire it if this function is called in such case.
		 *
		 * If the reread partition isn't from release path, lo_refcnt
		 * must be at least one and it can only become zero when the
		 * current holder is released.
		 */
		if (!release)
			mutex_lock(&lo->lo_disk->open_mutex);
		err = bdev_disk_changed(lo->lo_disk, false);
		if (!release)
			mutex_unlock(&lo->lo_disk->open_mutex);
		if (err)
			pr_warn("%s: partition scan of loop%d failed (rc=%d)\n",
				__func__, lo->lo_number, err);
		/* Device is gone, no point in returning error */
	}

	/*
	 * lo->lo_state is set to Lo_unbound here after above partscan has
	 * finished. There cannot be anybody else entering __loop_clr_fd() as
	 * Lo_rundown state protects us from all the other places trying to
	 * change the 'lo' device.
	 */
	lo->lo_flags = 0;
	if (!part_shift)
		set_bit(GD_SUPPRESS_PART_SCAN, &lo->lo_disk->state);
	mutex_lock(&lo->lo_mutex);
	lo->lo_state = Lo_unbound;
	mutex_unlock(&lo->lo_mutex);

	/*
	 * Need not hold lo_mutex to fput backing file. Calling fput holding
	 * lo_mutex triggers a circular lock dependency possibility warning as
	 * fput can take open_mutex which is usually taken before lo_mutex.
	 */
	fput(filp);
}

static int loop_clr_fd(struct loop_device *lo)
{
	int err;

	/*
	 * Since lo_ioctl() is called without locks held, it is possible that
	 * loop_configure()/loop_change_fd() and loop_clr_fd() run in parallel.
	 *
	 * Therefore, use global lock when setting Lo_rundown state in order to
	 * make sure that loop_validate_file() will fail if the "struct file"
	 * which loop_configure()/loop_change_fd() found via fget() was this
	 * loop device.
	 */
	err = loop_global_lock_killable(lo, true);
	if (err)
		return err;
	if (lo->lo_state != Lo_bound) {
		loop_global_unlock(lo, true);
		return -ENXIO;
	}
	/*
	 * If we've explicitly asked to tear down the loop device,
	 * and it has an elevated reference count, set it for auto-teardown when
	 * the last reference goes away. This stops $!~#$@ udev from
	 * preventing teardown because it decided that it needs to run blkid on
	 * the loopback device whenever they appear. xfstests is notorious for
	 * failing tests because blkid via udev races with a losetup
	 * <dev>/do something like mkfs/losetup -d <dev> causing the losetup -d
	 * command to fail with EBUSY.
	 */
	if (disk_openers(lo->lo_disk) > 1) {
		lo->lo_flags |= LO_FLAGS_AUTOCLEAR;
		loop_global_unlock(lo, true);
		return 0;
	}
	lo->lo_state = Lo_rundown;
	loop_global_unlock(lo, true);

	__loop_clr_fd(lo, false);
	return 0;
}

static int
loop_set_status(struct loop_device *lo, const struct loop_info64 *info)
{
	int err;
	int prev_lo_flags;
	bool partscan = false;
	bool size_changed = false;

	err = mutex_lock_killable(&lo->lo_mutex);
	if (err)
		return err;
	if (lo->lo_state != Lo_bound) {
		err = -ENXIO;
		goto out_unlock;
	}

	if (lo->lo_offset != info->lo_offset ||
	    lo->lo_sizelimit != info->lo_sizelimit) {
		size_changed = true;
		sync_blockdev(lo->lo_device);
		invalidate_bdev(lo->lo_device);
	}

	/* I/O need to be drained during transfer transition */
	blk_mq_freeze_queue(lo->lo_queue);

	prev_lo_flags = lo->lo_flags;

	err = loop_set_status_from_info(lo, info);
	if (err)
		goto out_unfreeze;

	/* Mask out flags that can't be set using LOOP_SET_STATUS. */
	lo->lo_flags &= LOOP_SET_STATUS_SETTABLE_FLAGS;
	/* For those flags, use the previous values instead */
	lo->lo_flags |= prev_lo_flags & ~LOOP_SET_STATUS_SETTABLE_FLAGS;
	/* For flags that can't be cleared, use previous values too */
	lo->lo_flags |= prev_lo_flags & ~LOOP_SET_STATUS_CLEARABLE_FLAGS;

	if (size_changed) {
		loff_t new_size = get_size(lo->lo_offset, lo->lo_sizelimit,
					   lo->lo_backing_file);
		loop_set_size(lo, new_size);
	}

	loop_config_discard(lo);

	/* update dio if lo_offset or transfer is changed */
	__loop_update_dio(lo, lo->use_dio);

out_unfreeze:
	blk_mq_unfreeze_queue(lo->lo_queue);

	if (!err && (lo->lo_flags & LO_FLAGS_PARTSCAN) &&
	     !(prev_lo_flags & LO_FLAGS_PARTSCAN)) {
		clear_bit(GD_SUPPRESS_PART_SCAN, &lo->lo_disk->state);
		partscan = true;
	}
out_unlock:
	mutex_unlock(&lo->lo_mutex);
	if (partscan)
		loop_reread_partitions(lo);

	return err;
}

static int
loop_get_status(struct loop_device *lo, struct loop_info64 *info)
{
	struct path path;
	struct kstat stat;
	int ret;

	ret = mutex_lock_killable(&lo->lo_mutex);
	if (ret)
		return ret;
	if (lo->lo_state != Lo_bound) {
		mutex_unlock(&lo->lo_mutex);
		return -ENXIO;
	}

	memset(info, 0, sizeof(*info));
	info->lo_number = lo->lo_number;
	info->lo_offset = lo->lo_offset;
	info->lo_sizelimit = lo->lo_sizelimit;
	info->lo_flags = lo->lo_flags;
	memcpy(info->lo_file_name, lo->lo_file_name, LO_NAME_SIZE);

	/* Drop lo_mutex while we call into the filesystem. */
	path = lo->lo_backing_file->f_path;
	path_get(&path);
	mutex_unlock(&lo->lo_mutex);
	ret = vfs_getattr(&path, &stat, STATX_INO, AT_STATX_SYNC_AS_STAT);
	if (!ret) {
		info->lo_device = huge_encode_dev(stat.dev);
		info->lo_inode = stat.ino;
		info->lo_rdevice = huge_encode_dev(stat.rdev);
	}
	path_put(&path);
	return ret;
}

static void
loop_info64_from_old(const struct loop_info *info, struct loop_info64 *info64)
{
	memset(info64, 0, sizeof(*info64));
	info64->lo_number = info->lo_number;
	info64->lo_device = info->lo_device;
	info64->lo_inode = info->lo_inode;
	info64->lo_rdevice = info->lo_rdevice;
	info64->lo_offset = info->lo_offset;
	info64->lo_sizelimit = 0;
	info64->lo_flags = info->lo_flags;
	memcpy(info64->lo_file_name, info->lo_name, LO_NAME_SIZE);
}

static int
loop_info64_to_old(const struct loop_info64 *info64, struct loop_info *info)
{
	memset(info, 0, sizeof(*info));
	info->lo_number = info64->lo_number;
	info->lo_device = info64->lo_device;
	info->lo_inode = info64->lo_inode;
	info->lo_rdevice = info64->lo_rdevice;
	info->lo_offset = info64->lo_offset;
	info->lo_flags = info64->lo_flags;
	memcpy(info->lo_name, info64->lo_file_name, LO_NAME_SIZE);

	/* error in case values were truncated */
	if (info->lo_device != info64->lo_device ||
	    info->lo_rdevice != info64->lo_rdevice ||
	    info->lo_inode != info64->lo_inode ||
	    info->lo_offset != info64->lo_offset)
		return -EOVERFLOW;

	return 0;
}

static int
loop_set_status_old(struct loop_device *lo, const struct loop_info __user *arg)
{
	struct loop_info info;
	struct loop_info64 info64;

	if (copy_from_user(&info, arg, sizeof (struct loop_info)))
		return -EFAULT;
	loop_info64_from_old(&info, &info64);
	return loop_set_status(lo, &info64);
}

static int
loop_set_status64(struct loop_device *lo, const struct loop_info64 __user *arg)
{
	struct loop_info64 info64;

	if (copy_from_user(&info64, arg, sizeof (struct loop_info64)))
		return -EFAULT;
	return loop_set_status(lo, &info64);
}

static int
loop_get_status_old(struct loop_device *lo, struct loop_info __user *arg) {
	struct loop_info info;
	struct loop_info64 info64;
	int err;

	if (!arg)
		return -EINVAL;
	err = loop_get_status(lo, &info64);
	if (!err)
		err = loop_info64_to_old(&info64, &info);
	if (!err && copy_to_user(arg, &info, sizeof(info)))
		err = -EFAULT;

	return err;
}

static int
loop_get_status64(struct loop_device *lo, struct loop_info64 __user *arg) {
	struct loop_info64 info64;
	int err;

	if (!arg)
		return -EINVAL;
	err = loop_get_status(lo, &info64);
	if (!err && copy_to_user(arg, &info64, sizeof(info64)))
		err = -EFAULT;

	return err;
}

static int loop_set_capacity(struct loop_device *lo)
{
	loff_t size;

	if (unlikely(lo->lo_state != Lo_bound))
		return -ENXIO;

	size = get_loop_size(lo, lo->lo_backing_file);
	loop_set_size(lo, size);

	return 0;
}

static int loop_set_dio(struct loop_device *lo, unsigned long arg)
{
	int error = -ENXIO;
	if (lo->lo_state != Lo_bound)
		goto out;

	__loop_update_dio(lo, !!arg);
	if (lo->use_dio == !!arg)
		return 0;
	error = -EINVAL;
 out:
	return error;
}

static int loop_set_block_size(struct loop_device *lo, unsigned long arg)
{
	int err = 0;

	if (lo->lo_state != Lo_bound)
		return -ENXIO;

	err = blk_validate_block_size(arg);
	if (err)
		return err;

	if (lo->lo_queue->limits.logical_block_size == arg)
		return 0;

	sync_blockdev(lo->lo_device);
	invalidate_bdev(lo->lo_device);

	blk_mq_freeze_queue(lo->lo_queue);
	blk_queue_logical_block_size(lo->lo_queue, arg);
	blk_queue_physical_block_size(lo->lo_queue, arg);
	blk_queue_io_min(lo->lo_queue, arg);
	loop_update_dio(lo);
	blk_mq_unfreeze_queue(lo->lo_queue);

	return err;
}

static int lo_simple_ioctl(struct loop_device *lo, unsigned int cmd,
			   unsigned long arg)
{
	int err;

	err = mutex_lock_killable(&lo->lo_mutex);
	if (err)
		return err;
	switch (cmd) {
	case LOOP_SET_CAPACITY:
		err = loop_set_capacity(lo);
		break;
	case LOOP_SET_DIRECT_IO:
		err = loop_set_dio(lo, arg);
		break;
	case LOOP_SET_BLOCK_SIZE:
		err = loop_set_block_size(lo, arg);
		break;
	default:
		err = -EINVAL;
	}
	mutex_unlock(&lo->lo_mutex);
	return err;
}

static int lo_ioctl(struct block_device *bdev, fmode_t mode,
	unsigned int cmd, unsigned long arg)
{
	struct loop_device *lo = bdev->bd_disk->private_data;
	void __user *argp = (void __user *) arg;
	int err;

	switch (cmd) {
	case LOOP_SET_FD: {
		/*
		 * Legacy case - pass in a zeroed out struct loop_config with
		 * only the file descriptor set , which corresponds with the
		 * default parameters we'd have used otherwise.
		 */
		struct loop_config config;

		memset(&config, 0, sizeof(config));
		config.fd = arg;

		return loop_configure(lo, mode, bdev, &config);
	}
	case LOOP_CONFIGURE: {
		struct loop_config config;

		if (copy_from_user(&config, argp, sizeof(config)))
			return -EFAULT;

		return loop_configure(lo, mode, bdev, &config);
	}
	case LOOP_CHANGE_FD:
		return loop_change_fd(lo, bdev, arg);
	case LOOP_CLR_FD:
		return loop_clr_fd(lo);
	case LOOP_SET_STATUS:
		err = -EPERM;
		if ((mode & FMODE_WRITE) || capable(CAP_SYS_ADMIN)) {
			err = loop_set_status_old(lo, argp);
		}
		break;
	case LOOP_GET_STATUS:
		return loop_get_status_old(lo, argp);
	case LOOP_SET_STATUS64:
		err = -EPERM;
		if ((mode & FMODE_WRITE) || capable(CAP_SYS_ADMIN)) {
			err = loop_set_status64(lo, argp);
		}
		break;
	case LOOP_GET_STATUS64:
		return loop_get_status64(lo, argp);
	case LOOP_SET_CAPACITY:
	case LOOP_SET_DIRECT_IO:
	case LOOP_SET_BLOCK_SIZE:
		if (!(mode & FMODE_WRITE) && !capable(CAP_SYS_ADMIN))
			return -EPERM;
		fallthrough;
	default:
		err = lo_simple_ioctl(lo, cmd, arg);
		break;
	}

	return err;
}

#ifdef CONFIG_COMPAT
struct compat_loop_info {
	compat_int_t	lo_number;      /* ioctl r/o */
	compat_dev_t	lo_device;      /* ioctl r/o */
	compat_ulong_t	lo_inode;       /* ioctl r/o */
	compat_dev_t	lo_rdevice;     /* ioctl r/o */
	compat_int_t	lo_offset;
	compat_int_t	lo_encrypt_type;        /* obsolete, ignored */
	compat_int_t	lo_encrypt_key_size;    /* ioctl w/o */
	compat_int_t	lo_flags;       /* ioctl r/o */
	char		lo_name[LO_NAME_SIZE];
	unsigned char	lo_encrypt_key[LO_KEY_SIZE]; /* ioctl w/o */
	compat_ulong_t	lo_init[2];
	char		reserved[4];
};

/*
 * Transfer 32-bit compatibility structure in userspace to 64-bit loop info
 * - noinlined to reduce stack space usage in main part of driver
 */
static noinline int
loop_info64_from_compat(const struct compat_loop_info __user *arg,
			struct loop_info64 *info64)
{
	struct compat_loop_info info;

	if (copy_from_user(&info, arg, sizeof(info)))
		return -EFAULT;

	memset(info64, 0, sizeof(*info64));
	info64->lo_number = info.lo_number;
	info64->lo_device = info.lo_device;
	info64->lo_inode = info.lo_inode;
	info64->lo_rdevice = info.lo_rdevice;
	info64->lo_offset = info.lo_offset;
	info64->lo_sizelimit = 0;
	info64->lo_flags = info.lo_flags;
	memcpy(info64->lo_file_name, info.lo_name, LO_NAME_SIZE);
	return 0;
}

/*
 * Transfer 64-bit loop info to 32-bit compatibility structure in userspace
 * - noinlined to reduce stack space usage in main part of driver
 */
static noinline int
loop_info64_to_compat(const struct loop_info64 *info64,
		      struct compat_loop_info __user *arg)
{
	struct compat_loop_info info;

	memset(&info, 0, sizeof(info));
	info.lo_number = info64->lo_number;
	info.lo_device = info64->lo_device;
	info.lo_inode = info64->lo_inode;
	info.lo_rdevice = info64->lo_rdevice;
	info.lo_offset = info64->lo_offset;
	info.lo_flags = info64->lo_flags;
	memcpy(info.lo_name, info64->lo_file_name, LO_NAME_SIZE);

	/* error in case values were truncated */
	if (info.lo_device != info64->lo_device ||
	    info.lo_rdevice != info64->lo_rdevice ||
	    info.lo_inode != info64->lo_inode ||
	    info.lo_offset != info64->lo_offset)
		return -EOVERFLOW;

	if (copy_to_user(arg, &info, sizeof(info)))
		return -EFAULT;
	return 0;
}

static int
loop_set_status_compat(struct loop_device *lo,
		       const struct compat_loop_info __user *arg)
{
	struct loop_info64 info64;
	int ret;

	ret = loop_info64_from_compat(arg, &info64);
	if (ret < 0)
		return ret;
	return loop_set_status(lo, &info64);
}

static int
loop_get_status_compat(struct loop_device *lo,
		       struct compat_loop_info __user *arg)
{
	struct loop_info64 info64;
	int err;

	if (!arg)
		return -EINVAL;
	err = loop_get_status(lo, &info64);
	if (!err)
		err = loop_info64_to_compat(&info64, arg);
	return err;
}

static int lo_compat_ioctl(struct block_device *bdev, fmode_t mode,
			   unsigned int cmd, unsigned long arg)
{
	struct loop_device *lo = bdev->bd_disk->private_data;
	int err;

	switch(cmd) {
	case LOOP_SET_STATUS:
		err = loop_set_status_compat(lo,
			     (const struct compat_loop_info __user *)arg);
		break;
	case LOOP_GET_STATUS:
		err = loop_get_status_compat(lo,
				     (struct compat_loop_info __user *)arg);
		break;
	case LOOP_SET_CAPACITY:
	case LOOP_CLR_FD:
	case LOOP_GET_STATUS64:
	case LOOP_SET_STATUS64:
	case LOOP_CONFIGURE:
		arg = (unsigned long) compat_ptr(arg);
		fallthrough;
	case LOOP_SET_FD:
	case LOOP_CHANGE_FD:
	case LOOP_SET_BLOCK_SIZE:
	case LOOP_SET_DIRECT_IO:
		err = lo_ioctl(bdev, mode, cmd, arg);
		break;
	default:
		err = -ENOIOCTLCMD;
		break;
	}
	return err;
}
#endif

static void lo_release(struct gendisk *disk, fmode_t mode)
{
	struct loop_device *lo = disk->private_data;

	if (disk_openers(disk) > 0)
		return;

	mutex_lock(&lo->lo_mutex);
	if (lo->lo_state == Lo_bound && (lo->lo_flags & LO_FLAGS_AUTOCLEAR)) {
		lo->lo_state = Lo_rundown;
		mutex_unlock(&lo->lo_mutex);
		/*
		 * In autoclear mode, stop the loop thread
		 * and remove configuration after last close.
		 */
		__loop_clr_fd(lo, true);
		return;
	}
	mutex_unlock(&lo->lo_mutex);
}

static void lo_free_disk(struct gendisk *disk)
{
	struct loop_device *lo = disk->private_data;

	if (lo->workqueue)
		destroy_workqueue(lo->workqueue);
	loop_free_idle_workers(lo, true);
	del_timer_sync(&lo->timer);
	mutex_destroy(&lo->lo_mutex);
	kfree(lo);
}

static const struct block_device_operations lo_fops = {
	.owner =	THIS_MODULE,
	.release =	lo_release,
	.ioctl =	lo_ioctl,
#ifdef CONFIG_COMPAT
	.compat_ioctl =	lo_compat_ioctl,
#endif
	.free_disk =	lo_free_disk,
};

/*
 * And now the modules code and kernel interface.
 */
static int max_loop;
module_param(max_loop, int, 0444);
MODULE_PARM_DESC(max_loop, "Maximum number of loop devices");
module_param(max_part, int, 0444);
MODULE_PARM_DESC(max_part, "Maximum number of partitions per loop device");

static int hw_queue_depth = LOOP_DEFAULT_HW_Q_DEPTH;

static int loop_set_hw_queue_depth(const char *s, const struct kernel_param *p)
{
	int ret = kstrtoint(s, 10, &hw_queue_depth);

	return (ret || (hw_queue_depth < 1)) ? -EINVAL : 0;
}

static const struct kernel_param_ops loop_hw_qdepth_param_ops = {
	.set	= loop_set_hw_queue_depth,
	.get	= param_get_int,
};

device_param_cb(hw_queue_depth, &loop_hw_qdepth_param_ops, &hw_queue_depth, 0444);
MODULE_PARM_DESC(hw_queue_depth, "Queue depth for each hardware queue. Default: 128");

MODULE_LICENSE("GPL");
MODULE_ALIAS_BLOCKDEV_MAJOR(LOOP_MAJOR);

static blk_status_t loop_queue_rq(struct blk_mq_hw_ctx *hctx,
		const struct blk_mq_queue_data *bd)
{
	struct request *rq = bd->rq;
	struct loop_cmd *cmd = blk_mq_rq_to_pdu(rq);
	struct loop_device *lo = rq->q->queuedata;

	blk_mq_start_request(rq);

	if (lo->lo_state != Lo_bound)
		return BLK_STS_IOERR;

	switch (req_op(rq)) {
	case REQ_OP_FLUSH:
	case REQ_OP_DISCARD:
	case REQ_OP_WRITE_ZEROES:
		cmd->use_aio = false;
		break;
	default:
		cmd->use_aio = lo->use_dio;
		break;
	}

	/* always use the first bio's css */
	cmd->blkcg_css = NULL;
	cmd->memcg_css = NULL;
#ifdef CONFIG_BLK_CGROUP
	if (rq->bio) {
		cmd->blkcg_css = bio_blkcg_css(rq->bio);
#ifdef CONFIG_MEMCG
		if (cmd->blkcg_css) {
			cmd->memcg_css =
				cgroup_get_e_css(cmd->blkcg_css->cgroup,
						&memory_cgrp_subsys);
		}
#endif
	}
#endif
	loop_queue_work(lo, cmd);

	return BLK_STS_OK;
}

static void loop_handle_cmd(struct loop_cmd *cmd)
{
	struct request *rq = blk_mq_rq_from_pdu(cmd);
	const bool write = op_is_write(req_op(rq));
	struct loop_device *lo = rq->q->queuedata;
	int ret = 0;
	struct mem_cgroup *old_memcg = NULL;

	if (write && (lo->lo_flags & LO_FLAGS_READ_ONLY)) {
		ret = -EIO;
		goto failed;
	}

	if (cmd->blkcg_css)
		kthread_associate_blkcg(cmd->blkcg_css);
	if (cmd->memcg_css)
		old_memcg = set_active_memcg(
			mem_cgroup_from_css(cmd->memcg_css));

	ret = do_req_filebacked(lo, rq);

	if (cmd->blkcg_css)
		kthread_associate_blkcg(NULL);

	if (cmd->memcg_css) {
		set_active_memcg(old_memcg);
		css_put(cmd->memcg_css);
	}
 failed:
	/* complete non-aio request */
	if (!cmd->use_aio || ret) {
		if (ret == -EOPNOTSUPP)
			cmd->ret = ret;
		else
			cmd->ret = ret ? -EIO : 0;
		if (likely(!blk_should_fake_timeout(rq->q)))
			blk_mq_complete_request(rq);
	}
}

static void loop_process_work(struct loop_worker *worker,
			struct list_head *cmd_list, struct loop_device *lo)
{
	int orig_flags = current->flags;
	struct loop_cmd *cmd;

	current->flags |= PF_LOCAL_THROTTLE | PF_MEMALLOC_NOIO;
	spin_lock_irq(&lo->lo_work_lock);
	while (!list_empty(cmd_list)) {
		cmd = container_of(
			cmd_list->next, struct loop_cmd, list_entry);
		list_del(cmd_list->next);
		spin_unlock_irq(&lo->lo_work_lock);

		loop_handle_cmd(cmd);
		cond_resched();

		spin_lock_irq(&lo->lo_work_lock);
	}

	/*
	 * We only add to the idle list if there are no pending cmds
	 * *and* the worker will not run again which ensures that it
	 * is safe to free any worker on the idle list
	 */
	if (worker && !work_pending(&worker->work)) {
		worker->last_ran_at = jiffies;
		list_add_tail(&worker->idle_list, &lo->idle_worker_list);
		loop_set_timer(lo);
	}
	spin_unlock_irq(&lo->lo_work_lock);
	current->flags = orig_flags;
}

static void loop_workfn(struct work_struct *work)
{
	struct loop_worker *worker =
		container_of(work, struct loop_worker, work);
	loop_process_work(worker, &worker->cmd_list, worker->lo);
}

static void loop_rootcg_workfn(struct work_struct *work)
{
	struct loop_device *lo =
		container_of(work, struct loop_device, rootcg_work);
	loop_process_work(NULL, &lo->rootcg_cmd_list, lo);
}

static const struct blk_mq_ops loop_mq_ops = {
	.queue_rq       = loop_queue_rq,
	.complete	= lo_complete_rq,
};

static int loop_add(int i)
{
	struct loop_device *lo;
	struct gendisk *disk;
	int err;

	err = -ENOMEM;
	lo = kzalloc(sizeof(*lo), GFP_KERNEL);
	if (!lo)
		goto out;
	lo->worker_tree = RB_ROOT;
	INIT_LIST_HEAD(&lo->idle_worker_list);
	timer_setup(&lo->timer, loop_free_idle_workers_timer, TIMER_DEFERRABLE);
	lo->lo_state = Lo_unbound;

	err = mutex_lock_killable(&loop_ctl_mutex);
	if (err)
		goto out_free_dev;

	/* allocate id, if @id >= 0, we're requesting that specific id */
	if (i >= 0) {
		err = idr_alloc(&loop_index_idr, lo, i, i + 1, GFP_KERNEL);
		if (err == -ENOSPC)
			err = -EEXIST;
	} else {
		err = idr_alloc(&loop_index_idr, lo, 0, 0, GFP_KERNEL);
	}
	mutex_unlock(&loop_ctl_mutex);
	if (err < 0)
		goto out_free_dev;
	i = err;

	lo->tag_set.ops = &loop_mq_ops;
	lo->tag_set.nr_hw_queues = 1;
	lo->tag_set.queue_depth = hw_queue_depth;
	lo->tag_set.numa_node = NUMA_NO_NODE;
	lo->tag_set.cmd_size = sizeof(struct loop_cmd);
	lo->tag_set.flags = BLK_MQ_F_SHOULD_MERGE | BLK_MQ_F_STACKING |
		BLK_MQ_F_NO_SCHED_BY_DEFAULT;
	lo->tag_set.driver_data = lo;

	err = blk_mq_alloc_tag_set(&lo->tag_set);
	if (err)
		goto out_free_idr;

	disk = lo->lo_disk = blk_mq_alloc_disk(&lo->tag_set, lo);
	if (IS_ERR(disk)) {
		err = PTR_ERR(disk);
		goto out_cleanup_tags;
	}
	lo->lo_queue = lo->lo_disk->queue;

	blk_queue_max_hw_sectors(lo->lo_queue, BLK_DEF_MAX_SECTORS);

	/*
	 * By default, we do buffer IO, so it doesn't make sense to enable
	 * merge because the I/O submitted to backing file is handled page by
	 * page. For directio mode, merge does help to dispatch bigger request
	 * to underlayer disk. We will enable merge once directio is enabled.
	 */
	blk_queue_flag_set(QUEUE_FLAG_NOMERGES, lo->lo_queue);

	/*
	 * Disable partition scanning by default. The in-kernel partition
	 * scanning can be requested individually per-device during its
	 * setup. Userspace can always add and remove partitions from all
	 * devices. The needed partition minors are allocated from the
	 * extended minor space, the main loop device numbers will continue
	 * to match the loop minors, regardless of the number of partitions
	 * used.
	 *
	 * If max_part is given, partition scanning is globally enabled for
	 * all loop devices. The minors for the main loop devices will be
	 * multiples of max_part.
	 *
	 * Note: Global-for-all-devices, set-only-at-init, read-only module
	 * parameteters like 'max_loop' and 'max_part' make things needlessly
	 * complicated, are too static, inflexible and may surprise
	 * userspace tools. Parameters like this in general should be avoided.
	 */
	if (!part_shift)
		set_bit(GD_SUPPRESS_PART_SCAN, &disk->state);
	mutex_init(&lo->lo_mutex);
	lo->lo_number		= i;
	spin_lock_init(&lo->lo_lock);
	spin_lock_init(&lo->lo_work_lock);
	INIT_WORK(&lo->rootcg_work, loop_rootcg_workfn);
	INIT_LIST_HEAD(&lo->rootcg_cmd_list);
	disk->major		= LOOP_MAJOR;
	disk->first_minor	= i << part_shift;
	disk->minors		= 1 << part_shift;
	disk->fops		= &lo_fops;
	disk->private_data	= lo;
	disk->queue		= lo->lo_queue;
	disk->events		= DISK_EVENT_MEDIA_CHANGE;
	disk->event_flags	= DISK_EVENT_FLAG_UEVENT;
	sprintf(disk->disk_name, "loop%d", i);
	/* Make this loop device reachable from pathname. */
	err = add_disk(disk);
	if (err)
		goto out_cleanup_disk;

	/* Show this loop device. */
	mutex_lock(&loop_ctl_mutex);
	lo->idr_visible = true;
	mutex_unlock(&loop_ctl_mutex);

	return i;

out_cleanup_disk:
	put_disk(disk);
out_cleanup_tags:
	blk_mq_free_tag_set(&lo->tag_set);
out_free_idr:
	mutex_lock(&loop_ctl_mutex);
	idr_remove(&loop_index_idr, i);
	mutex_unlock(&loop_ctl_mutex);
out_free_dev:
	kfree(lo);
out:
	return err;
}

static void loop_remove(struct loop_device *lo)
{
	/* Make this loop device unreachable from pathname. */
	del_gendisk(lo->lo_disk);
	blk_mq_free_tag_set(&lo->tag_set);

	mutex_lock(&loop_ctl_mutex);
	idr_remove(&loop_index_idr, lo->lo_number);
	mutex_unlock(&loop_ctl_mutex);

	put_disk(lo->lo_disk);
}

static void loop_probe(dev_t dev)
{
	int idx = MINOR(dev) >> part_shift;

	if (max_loop && idx >= max_loop)
		return;
	loop_add(idx);
}

static int loop_control_remove(int idx)
{
	struct loop_device *lo;
	int ret;

	if (idx < 0) {
		pr_warn_once("deleting an unspecified loop device is not supported.\n");
		return -EINVAL;
	}
		
	/* Hide this loop device for serialization. */
	ret = mutex_lock_killable(&loop_ctl_mutex);
	if (ret)
		return ret;
	lo = idr_find(&loop_index_idr, idx);
	if (!lo || !lo->idr_visible)
		ret = -ENODEV;
	else
		lo->idr_visible = false;
	mutex_unlock(&loop_ctl_mutex);
	if (ret)
		return ret;

	/* Check whether this loop device can be removed. */
	ret = mutex_lock_killable(&lo->lo_mutex);
	if (ret)
		goto mark_visible;
	if (lo->lo_state != Lo_unbound || disk_openers(lo->lo_disk) > 0) {
		mutex_unlock(&lo->lo_mutex);
		ret = -EBUSY;
		goto mark_visible;
	}
	/* Mark this loop device as no more bound, but not quite unbound yet */
	lo->lo_state = Lo_deleting;
	mutex_unlock(&lo->lo_mutex);

	loop_remove(lo);
	return 0;

mark_visible:
	/* Show this loop device again. */
	mutex_lock(&loop_ctl_mutex);
	lo->idr_visible = true;
	mutex_unlock(&loop_ctl_mutex);
	return ret;
}

static int loop_control_get_free(int idx)
{
	struct loop_device *lo;
	int id, ret;

	ret = mutex_lock_killable(&loop_ctl_mutex);
	if (ret)
		return ret;
	idr_for_each_entry(&loop_index_idr, lo, id) {
		/* Hitting a race results in creating a new loop device which is harmless. */
		if (lo->idr_visible && data_race(lo->lo_state) == Lo_unbound)
			goto found;
	}
	mutex_unlock(&loop_ctl_mutex);
	return loop_add(-1);
found:
	mutex_unlock(&loop_ctl_mutex);
	return id;
}

static long loop_control_ioctl(struct file *file, unsigned int cmd,
			       unsigned long parm)
{
	switch (cmd) {
	case LOOP_CTL_ADD:
		return loop_add(parm);
	case LOOP_CTL_REMOVE:
		return loop_control_remove(parm);
	case LOOP_CTL_GET_FREE:
		return loop_control_get_free(parm);
	default:
		return -ENOSYS;
	}
}

static const struct file_operations loop_ctl_fops = {
	.open		= nonseekable_open,
	.unlocked_ioctl	= loop_control_ioctl,
	.compat_ioctl	= loop_control_ioctl,
	.owner		= THIS_MODULE,
	.llseek		= noop_llseek,
};

static struct miscdevice loop_misc = {
	.minor		= LOOP_CTRL_MINOR,
	.name		= "loop-control",
	.fops		= &loop_ctl_fops,
};

MODULE_ALIAS_MISCDEV(LOOP_CTRL_MINOR);
MODULE_ALIAS("devname:loop-control");

static int __init loop_init(void)
{
	int i, nr;
	int err;

	part_shift = 0;
	if (max_part > 0) {
		part_shift = fls(max_part);

		/*
		 * Adjust max_part according to part_shift as it is exported
		 * to user space so that user can decide correct minor number
		 * if [s]he want to create more devices.
		 *
		 * Note that -1 is required because partition 0 is reserved
		 * for the whole disk.
		 */
		max_part = (1UL << part_shift) - 1;
	}

	if ((1UL << part_shift) > DISK_MAX_PARTS) {
		err = -EINVAL;
		goto err_out;
	}

	if (max_loop > 1UL << (MINORBITS - part_shift)) {
		err = -EINVAL;
		goto err_out;
	}

	/*
	 * If max_loop is specified, create that many devices upfront.
	 * This also becomes a hard limit. If max_loop is not specified,
	 * create CONFIG_BLK_DEV_LOOP_MIN_COUNT loop devices at module
	 * init time. Loop devices can be requested on-demand with the
	 * /dev/loop-control interface, or be instantiated by accessing
	 * a 'dead' device node.
	 */
	if (max_loop)
		nr = max_loop;
	else
		nr = CONFIG_BLK_DEV_LOOP_MIN_COUNT;

	err = misc_register(&loop_misc);
	if (err < 0)
		goto err_out;


	if (__register_blkdev(LOOP_MAJOR, "loop", loop_probe)) {
		err = -EIO;
		goto misc_out;
	}

	/* pre-create number of devices given by config or max_loop */
	for (i = 0; i < nr; i++)
		loop_add(i);

	printk(KERN_INFO "loop: module loaded\n");
	return 0;

misc_out:
	misc_deregister(&loop_misc);
err_out:
	return err;
}

static void __exit loop_exit(void)
{
	struct loop_device *lo;
	int id;

	unregister_blkdev(LOOP_MAJOR, "loop");
	misc_deregister(&loop_misc);

	/*
	 * There is no need to use loop_ctl_mutex here, for nobody else can
	 * access loop_index_idr when this module is unloading (unless forced
	 * module unloading is requested). If this is not a clean unloading,
	 * we have no means to avoid kernel crash.
	 */
	idr_for_each_entry(&loop_index_idr, lo, id)
		loop_remove(lo);

	idr_destroy(&loop_index_idr);
}

module_init(loop_init);
module_exit(loop_exit);

#ifndef MODULE
static int __init max_loop_setup(char *str)
{
	max_loop = simple_strtol(str, NULL, 0);
	return 1;
}

__setup("max_loop=", max_loop_setup);
#endif<|MERGE_RESOLUTION|>--- conflicted
+++ resolved
@@ -32,8 +32,6 @@
 #include <linux/blk-cgroup.h>
 #include <linux/sched/mm.h>
 #include <linux/statfs.h>
-<<<<<<< HEAD
-=======
 #include <linux/uaccess.h>
 #include <linux/blk-mq.h>
 #include <linux/spinlock.h>
@@ -46,7 +44,6 @@
 	Lo_rundown,
 	Lo_deleting,
 };
->>>>>>> 29549c70
 
 struct loop_func_table;
 
@@ -982,18 +979,6 @@
 
 	lo->lo_offset = info->lo_offset;
 	lo->lo_sizelimit = info->lo_sizelimit;
-<<<<<<< HEAD
-
-	/* loff_t vars have been assigned __u64 */
-	if (lo->lo_offset < 0 || lo->lo_sizelimit < 0)
-		return -EOVERFLOW;
-
-	memcpy(lo->lo_file_name, info->lo_file_name, LO_NAME_SIZE);
-	memcpy(lo->lo_crypt_name, info->lo_crypt_name, LO_NAME_SIZE);
-	lo->lo_file_name[LO_NAME_SIZE-1] = 0;
-	lo->lo_crypt_name[LO_NAME_SIZE-1] = 0;
-=======
->>>>>>> 29549c70
 
 	/* loff_t vars have been assigned __u64 */
 	if (lo->lo_offset < 0 || lo->lo_sizelimit < 0)
