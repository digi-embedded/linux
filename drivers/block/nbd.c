// SPDX-License-Identifier: GPL-2.0-or-later
/*
 * Network block device - make block devices work over TCP
 *
 * Note that you can not swap over this thing, yet. Seems to work but
 * deadlocks sometimes - you can not swap over TCP in general.
 * 
 * Copyright 1997-2000, 2008 Pavel Machek <pavel@ucw.cz>
 * Parts copyright 2001 Steven Whitehouse <steve@chygwyn.com>
 *
 * (part of code stolen from loop.c)
 */

#include <linux/major.h>

#include <linux/blkdev.h>
#include <linux/module.h>
#include <linux/init.h>
#include <linux/sched.h>
#include <linux/sched/mm.h>
#include <linux/fs.h>
#include <linux/bio.h>
#include <linux/stat.h>
#include <linux/errno.h>
#include <linux/file.h>
#include <linux/ioctl.h>
#include <linux/mutex.h>
#include <linux/compiler.h>
#include <linux/completion.h>
#include <linux/err.h>
#include <linux/kernel.h>
#include <linux/slab.h>
#include <net/sock.h>
#include <linux/net.h>
#include <linux/kthread.h>
#include <linux/types.h>
#include <linux/debugfs.h>
#include <linux/blk-mq.h>

#include <linux/uaccess.h>
#include <asm/types.h>

#include <linux/nbd.h>
#include <linux/nbd-netlink.h>
#include <net/genetlink.h>

#define CREATE_TRACE_POINTS
#include <trace/events/nbd.h>

static DEFINE_IDR(nbd_index_idr);
static DEFINE_MUTEX(nbd_index_mutex);
static struct workqueue_struct *nbd_del_wq;
static int nbd_total_devices = 0;

struct nbd_sock {
	struct socket *sock;
	struct mutex tx_lock;
	struct request *pending;
	int sent;
	bool dead;
	int fallback_index;
	int cookie;
};

struct recv_thread_args {
	struct work_struct work;
	struct nbd_device *nbd;
	int index;
};

struct link_dead_args {
	struct work_struct work;
	int index;
};

#define NBD_RT_TIMEDOUT			0
#define NBD_RT_DISCONNECT_REQUESTED	1
#define NBD_RT_DISCONNECTED		2
#define NBD_RT_HAS_PID_FILE		3
#define NBD_RT_HAS_CONFIG_REF		4
#define NBD_RT_BOUND			5
#define NBD_RT_DISCONNECT_ON_CLOSE	6
#define NBD_RT_HAS_BACKEND_FILE		7

#define NBD_DESTROY_ON_DISCONNECT	0
#define NBD_DISCONNECT_REQUESTED	1

struct nbd_config {
	u32 flags;
	unsigned long runtime_flags;
	u64 dead_conn_timeout;

	struct nbd_sock **socks;
	int num_connections;
	atomic_t live_connections;
	wait_queue_head_t conn_wait;

	atomic_t recv_threads;
	wait_queue_head_t recv_wq;
	unsigned int blksize_bits;
	loff_t bytesize;
#if IS_ENABLED(CONFIG_DEBUG_FS)
	struct dentry *dbg_dir;
#endif
};

static inline unsigned int nbd_blksize(struct nbd_config *config)
{
	return 1u << config->blksize_bits;
}

struct nbd_device {
	struct blk_mq_tag_set tag_set;

	int index;
	refcount_t config_refs;
	refcount_t refs;
	struct nbd_config *config;
	struct mutex config_lock;
	struct gendisk *disk;
	struct workqueue_struct *recv_workq;
	struct work_struct remove_work;

	struct list_head list;
	struct task_struct *task_setup;

	unsigned long flags;
	pid_t pid; /* pid of nbd-client, if attached */

	char *backend;
};

#define NBD_CMD_REQUEUED	1

struct nbd_cmd {
	struct nbd_device *nbd;
	struct mutex lock;
	int index;
	int cookie;
	int retries;
	blk_status_t status;
	unsigned long flags;
	u32 cmd_cookie;
};

#if IS_ENABLED(CONFIG_DEBUG_FS)
static struct dentry *nbd_dbg_dir;
#endif

#define nbd_name(nbd) ((nbd)->disk->disk_name)

#define NBD_MAGIC 0x68797548

#define NBD_DEF_BLKSIZE_BITS 10

static unsigned int nbds_max = 16;
static int max_part = 16;
static int part_shift;

static int nbd_dev_dbg_init(struct nbd_device *nbd);
static void nbd_dev_dbg_close(struct nbd_device *nbd);
static void nbd_config_put(struct nbd_device *nbd);
static void nbd_connect_reply(struct genl_info *info, int index);
static int nbd_genl_status(struct sk_buff *skb, struct genl_info *info);
static void nbd_dead_link_work(struct work_struct *work);
static void nbd_disconnect_and_put(struct nbd_device *nbd);

static inline struct device *nbd_to_dev(struct nbd_device *nbd)
{
	return disk_to_dev(nbd->disk);
}

static void nbd_requeue_cmd(struct nbd_cmd *cmd)
{
	struct request *req = blk_mq_rq_from_pdu(cmd);

	if (!test_and_set_bit(NBD_CMD_REQUEUED, &cmd->flags))
		blk_mq_requeue_request(req, true);
}

#define NBD_COOKIE_BITS 32

static u64 nbd_cmd_handle(struct nbd_cmd *cmd)
{
	struct request *req = blk_mq_rq_from_pdu(cmd);
	u32 tag = blk_mq_unique_tag(req);
	u64 cookie = cmd->cmd_cookie;

	return (cookie << NBD_COOKIE_BITS) | tag;
}

static u32 nbd_handle_to_tag(u64 handle)
{
	return (u32)handle;
}

static u32 nbd_handle_to_cookie(u64 handle)
{
	return (u32)(handle >> NBD_COOKIE_BITS);
}

static const char *nbdcmd_to_ascii(int cmd)
{
	switch (cmd) {
	case  NBD_CMD_READ: return "read";
	case NBD_CMD_WRITE: return "write";
	case  NBD_CMD_DISC: return "disconnect";
	case NBD_CMD_FLUSH: return "flush";
	case  NBD_CMD_TRIM: return "trim/discard";
	}
	return "invalid";
}

static ssize_t pid_show(struct device *dev,
			struct device_attribute *attr, char *buf)
{
	struct gendisk *disk = dev_to_disk(dev);
	struct nbd_device *nbd = (struct nbd_device *)disk->private_data;

	return sprintf(buf, "%d\n", nbd->pid);
}

static const struct device_attribute pid_attr = {
	.attr = { .name = "pid", .mode = 0444},
	.show = pid_show,
};

static ssize_t backend_show(struct device *dev,
		struct device_attribute *attr, char *buf)
{
	struct gendisk *disk = dev_to_disk(dev);
	struct nbd_device *nbd = (struct nbd_device *)disk->private_data;

	return sprintf(buf, "%s\n", nbd->backend ?: "");
}

static const struct device_attribute backend_attr = {
	.attr = { .name = "backend", .mode = 0444},
	.show = backend_show,
};

static void nbd_dev_remove(struct nbd_device *nbd)
{
	struct gendisk *disk = nbd->disk;

	del_gendisk(disk);
	blk_cleanup_disk(disk);
	blk_mq_free_tag_set(&nbd->tag_set);

	/*
	 * Remove from idr after del_gendisk() completes, so if the same ID is
	 * reused, the following add_disk() will succeed.
	 */
	mutex_lock(&nbd_index_mutex);
	idr_remove(&nbd_index_idr, nbd->index);
	mutex_unlock(&nbd_index_mutex);

	kfree(nbd);
}

static void nbd_dev_remove_work(struct work_struct *work)
{
	nbd_dev_remove(container_of(work, struct nbd_device, remove_work));
}

static void nbd_put(struct nbd_device *nbd)
{
	if (!refcount_dec_and_test(&nbd->refs))
		return;

	/* Call del_gendisk() asynchrounously to prevent deadlock */
	if (test_bit(NBD_DESTROY_ON_DISCONNECT, &nbd->flags))
		queue_work(nbd_del_wq, &nbd->remove_work);
	else
		nbd_dev_remove(nbd);
}

static int nbd_disconnected(struct nbd_config *config)
{
	return test_bit(NBD_RT_DISCONNECTED, &config->runtime_flags) ||
		test_bit(NBD_RT_DISCONNECT_REQUESTED, &config->runtime_flags);
}

static void nbd_mark_nsock_dead(struct nbd_device *nbd, struct nbd_sock *nsock,
				int notify)
{
	if (!nsock->dead && notify && !nbd_disconnected(nbd->config)) {
		struct link_dead_args *args;
		args = kmalloc(sizeof(struct link_dead_args), GFP_NOIO);
		if (args) {
			INIT_WORK(&args->work, nbd_dead_link_work);
			args->index = nbd->index;
			queue_work(system_wq, &args->work);
		}
	}
	if (!nsock->dead) {
		kernel_sock_shutdown(nsock->sock, SHUT_RDWR);
		if (atomic_dec_return(&nbd->config->live_connections) == 0) {
			if (test_and_clear_bit(NBD_RT_DISCONNECT_REQUESTED,
					       &nbd->config->runtime_flags)) {
				set_bit(NBD_RT_DISCONNECTED,
					&nbd->config->runtime_flags);
				dev_info(nbd_to_dev(nbd),
					"Disconnected due to user request.\n");
			}
		}
	}
	nsock->dead = true;
	nsock->pending = NULL;
	nsock->sent = 0;
}

static void nbd_size_clear(struct nbd_device *nbd)
{
	if (nbd->config->bytesize) {
		set_capacity(nbd->disk, 0);
		kobject_uevent(&nbd_to_dev(nbd)->kobj, KOBJ_CHANGE);
	}
}

static int nbd_set_size(struct nbd_device *nbd, loff_t bytesize,
		loff_t blksize)
{
	if (!blksize)
		blksize = 1u << NBD_DEF_BLKSIZE_BITS;
	if (blksize < 512 || blksize > PAGE_SIZE || !is_power_of_2(blksize))
		return -EINVAL;

	nbd->config->bytesize = bytesize;
	nbd->config->blksize_bits = __ffs(blksize);

	if (!nbd->pid)
		return 0;

	if (nbd->config->flags & NBD_FLAG_SEND_TRIM) {
		nbd->disk->queue->limits.discard_granularity = blksize;
		nbd->disk->queue->limits.discard_alignment = blksize;
		blk_queue_max_discard_sectors(nbd->disk->queue, UINT_MAX);
	}
	blk_queue_logical_block_size(nbd->disk->queue, blksize);
	blk_queue_physical_block_size(nbd->disk->queue, blksize);

	if (max_part)
		set_bit(GD_NEED_PART_SCAN, &nbd->disk->state);
	if (!set_capacity_and_notify(nbd->disk, bytesize >> 9))
		kobject_uevent(&nbd_to_dev(nbd)->kobj, KOBJ_CHANGE);
	return 0;
}

static void nbd_complete_rq(struct request *req)
{
	struct nbd_cmd *cmd = blk_mq_rq_to_pdu(req);

	dev_dbg(nbd_to_dev(cmd->nbd), "request %p: %s\n", req,
		cmd->status ? "failed" : "done");

	blk_mq_end_request(req, cmd->status);
}

/*
 * Forcibly shutdown the socket causing all listeners to error
 */
static void sock_shutdown(struct nbd_device *nbd)
{
	struct nbd_config *config = nbd->config;
	int i;

	if (config->num_connections == 0)
		return;
	if (test_and_set_bit(NBD_RT_DISCONNECTED, &config->runtime_flags))
		return;

	for (i = 0; i < config->num_connections; i++) {
		struct nbd_sock *nsock = config->socks[i];
		mutex_lock(&nsock->tx_lock);
		nbd_mark_nsock_dead(nbd, nsock, 0);
		mutex_unlock(&nsock->tx_lock);
	}
	dev_warn(disk_to_dev(nbd->disk), "shutting down sockets\n");
}

static u32 req_to_nbd_cmd_type(struct request *req)
{
	switch (req_op(req)) {
	case REQ_OP_DISCARD:
		return NBD_CMD_TRIM;
	case REQ_OP_FLUSH:
		return NBD_CMD_FLUSH;
	case REQ_OP_WRITE:
		return NBD_CMD_WRITE;
	case REQ_OP_READ:
		return NBD_CMD_READ;
	default:
		return U32_MAX;
	}
}

static enum blk_eh_timer_return nbd_xmit_timeout(struct request *req,
						 bool reserved)
{
	struct nbd_cmd *cmd = blk_mq_rq_to_pdu(req);
	struct nbd_device *nbd = cmd->nbd;
	struct nbd_config *config;

	if (!mutex_trylock(&cmd->lock))
		return BLK_EH_RESET_TIMER;

	if (!refcount_inc_not_zero(&nbd->config_refs)) {
		cmd->status = BLK_STS_TIMEOUT;
		mutex_unlock(&cmd->lock);
		goto done;
	}
	config = nbd->config;

	if (config->num_connections > 1 ||
	    (config->num_connections == 1 && nbd->tag_set.timeout)) {
		dev_err_ratelimited(nbd_to_dev(nbd),
				    "Connection timed out, retrying (%d/%d alive)\n",
				    atomic_read(&config->live_connections),
				    config->num_connections);
		/*
		 * Hooray we have more connections, requeue this IO, the submit
		 * path will put it on a real connection. Or if only one
		 * connection is configured, the submit path will wait util
		 * a new connection is reconfigured or util dead timeout.
		 */
		if (config->socks) {
			if (cmd->index < config->num_connections) {
				struct nbd_sock *nsock =
					config->socks[cmd->index];
				mutex_lock(&nsock->tx_lock);
				/* We can have multiple outstanding requests, so
				 * we don't want to mark the nsock dead if we've
				 * already reconnected with a new socket, so
				 * only mark it dead if its the same socket we
				 * were sent out on.
				 */
				if (cmd->cookie == nsock->cookie)
					nbd_mark_nsock_dead(nbd, nsock, 1);
				mutex_unlock(&nsock->tx_lock);
			}
			mutex_unlock(&cmd->lock);
			nbd_requeue_cmd(cmd);
			nbd_config_put(nbd);
			return BLK_EH_DONE;
		}
	}

	if (!nbd->tag_set.timeout) {
		/*
		 * Userspace sets timeout=0 to disable socket disconnection,
		 * so just warn and reset the timer.
		 */
		struct nbd_sock *nsock = config->socks[cmd->index];
		cmd->retries++;
		dev_info(nbd_to_dev(nbd), "Possible stuck request %p: control (%s@%llu,%uB). Runtime %u seconds\n",
			req, nbdcmd_to_ascii(req_to_nbd_cmd_type(req)),
			(unsigned long long)blk_rq_pos(req) << 9,
			blk_rq_bytes(req), (req->timeout / HZ) * cmd->retries);

		mutex_lock(&nsock->tx_lock);
		if (cmd->cookie != nsock->cookie) {
			nbd_requeue_cmd(cmd);
			mutex_unlock(&nsock->tx_lock);
			mutex_unlock(&cmd->lock);
			nbd_config_put(nbd);
			return BLK_EH_DONE;
		}
		mutex_unlock(&nsock->tx_lock);
		mutex_unlock(&cmd->lock);
		nbd_config_put(nbd);
		return BLK_EH_RESET_TIMER;
	}

	dev_err_ratelimited(nbd_to_dev(nbd), "Connection timed out\n");
	set_bit(NBD_RT_TIMEDOUT, &config->runtime_flags);
	cmd->status = BLK_STS_IOERR;
	mutex_unlock(&cmd->lock);
	sock_shutdown(nbd);
	nbd_config_put(nbd);
done:
	blk_mq_complete_request(req);
	return BLK_EH_DONE;
}

/*
 *  Send or receive packet.
 */
static int sock_xmit(struct nbd_device *nbd, int index, int send,
		     struct iov_iter *iter, int msg_flags, int *sent)
{
	struct nbd_config *config = nbd->config;
	struct socket *sock = config->socks[index]->sock;
	int result;
	struct msghdr msg;
	unsigned int noreclaim_flag;

	if (unlikely(!sock)) {
		dev_err_ratelimited(disk_to_dev(nbd->disk),
			"Attempted %s on closed socket in sock_xmit\n",
			(send ? "send" : "recv"));
		return -EINVAL;
	}

	msg.msg_iter = *iter;

	noreclaim_flag = memalloc_noreclaim_save();
	do {
		sock->sk->sk_allocation = GFP_NOIO | __GFP_MEMALLOC;
		msg.msg_name = NULL;
		msg.msg_namelen = 0;
		msg.msg_control = NULL;
		msg.msg_controllen = 0;
		msg.msg_flags = msg_flags | MSG_NOSIGNAL;

		if (send)
			result = sock_sendmsg(sock, &msg);
		else
			result = sock_recvmsg(sock, &msg, msg.msg_flags);

		if (result <= 0) {
			if (result == 0)
				result = -EPIPE; /* short read */
			break;
		}
		if (sent)
			*sent += result;
	} while (msg_data_left(&msg));

	memalloc_noreclaim_restore(noreclaim_flag);

	return result;
}

/*
 * Different settings for sk->sk_sndtimeo can result in different return values
 * if there is a signal pending when we enter sendmsg, because reasons?
 */
static inline int was_interrupted(int result)
{
	return result == -ERESTARTSYS || result == -EINTR;
}

/* always call with the tx_lock held */
static int nbd_send_cmd(struct nbd_device *nbd, struct nbd_cmd *cmd, int index)
{
	struct request *req = blk_mq_rq_from_pdu(cmd);
	struct nbd_config *config = nbd->config;
	struct nbd_sock *nsock = config->socks[index];
	int result;
	struct nbd_request request = {.magic = htonl(NBD_REQUEST_MAGIC)};
	struct kvec iov = {.iov_base = &request, .iov_len = sizeof(request)};
	struct iov_iter from;
	unsigned long size = blk_rq_bytes(req);
	struct bio *bio;
	u64 handle;
	u32 type;
	u32 nbd_cmd_flags = 0;
	int sent = nsock->sent, skip = 0;

	iov_iter_kvec(&from, WRITE, &iov, 1, sizeof(request));

	type = req_to_nbd_cmd_type(req);
	if (type == U32_MAX)
		return -EIO;

	if (rq_data_dir(req) == WRITE &&
	    (config->flags & NBD_FLAG_READ_ONLY)) {
		dev_err_ratelimited(disk_to_dev(nbd->disk),
				    "Write on read-only\n");
		return -EIO;
	}

	if (req->cmd_flags & REQ_FUA)
		nbd_cmd_flags |= NBD_CMD_FLAG_FUA;

	/* We did a partial send previously, and we at least sent the whole
	 * request struct, so just go and send the rest of the pages in the
	 * request.
	 */
	if (sent) {
		if (sent >= sizeof(request)) {
			skip = sent - sizeof(request);

			/* initialize handle for tracing purposes */
			handle = nbd_cmd_handle(cmd);

			goto send_pages;
		}
		iov_iter_advance(&from, sent);
	} else {
		cmd->cmd_cookie++;
	}
	cmd->index = index;
	cmd->cookie = nsock->cookie;
	cmd->retries = 0;
	request.type = htonl(type | nbd_cmd_flags);
	if (type != NBD_CMD_FLUSH) {
		request.from = cpu_to_be64((u64)blk_rq_pos(req) << 9);
		request.len = htonl(size);
	}
	handle = nbd_cmd_handle(cmd);
	memcpy(request.handle, &handle, sizeof(handle));

	trace_nbd_send_request(&request, nbd->index, blk_mq_rq_from_pdu(cmd));

	dev_dbg(nbd_to_dev(nbd), "request %p: sending control (%s@%llu,%uB)\n",
		req, nbdcmd_to_ascii(type),
		(unsigned long long)blk_rq_pos(req) << 9, blk_rq_bytes(req));
	result = sock_xmit(nbd, index, 1, &from,
			(type == NBD_CMD_WRITE) ? MSG_MORE : 0, &sent);
	trace_nbd_header_sent(req, handle);
	if (result <= 0) {
		if (was_interrupted(result)) {
			/* If we havne't sent anything we can just return BUSY,
			 * however if we have sent something we need to make
			 * sure we only allow this req to be sent until we are
			 * completely done.
			 */
			if (sent) {
				nsock->pending = req;
				nsock->sent = sent;
			}
			set_bit(NBD_CMD_REQUEUED, &cmd->flags);
			return BLK_STS_RESOURCE;
		}
		dev_err_ratelimited(disk_to_dev(nbd->disk),
			"Send control failed (result %d)\n", result);
		return -EAGAIN;
	}
send_pages:
	if (type != NBD_CMD_WRITE)
		goto out;

	bio = req->bio;
	while (bio) {
		struct bio *next = bio->bi_next;
		struct bvec_iter iter;
		struct bio_vec bvec;

		bio_for_each_segment(bvec, bio, iter) {
			bool is_last = !next && bio_iter_last(bvec, iter);
			int flags = is_last ? 0 : MSG_MORE;

			dev_dbg(nbd_to_dev(nbd), "request %p: sending %d bytes data\n",
				req, bvec.bv_len);
			iov_iter_bvec(&from, WRITE, &bvec, 1, bvec.bv_len);
			if (skip) {
				if (skip >= iov_iter_count(&from)) {
					skip -= iov_iter_count(&from);
					continue;
				}
				iov_iter_advance(&from, skip);
				skip = 0;
			}
			result = sock_xmit(nbd, index, 1, &from, flags, &sent);
			if (result <= 0) {
				if (was_interrupted(result)) {
					/* We've already sent the header, we
					 * have no choice but to set pending and
					 * return BUSY.
					 */
					nsock->pending = req;
					nsock->sent = sent;
					set_bit(NBD_CMD_REQUEUED, &cmd->flags);
					return BLK_STS_RESOURCE;
				}
				dev_err(disk_to_dev(nbd->disk),
					"Send data failed (result %d)\n",
					result);
				return -EAGAIN;
			}
			/*
			 * The completion might already have come in,
			 * so break for the last one instead of letting
			 * the iterator do it. This prevents use-after-free
			 * of the bio.
			 */
			if (is_last)
				break;
		}
		bio = next;
	}
out:
	trace_nbd_payload_sent(req, handle);
	nsock->pending = NULL;
	nsock->sent = 0;
	return 0;
}

/* NULL returned = something went wrong, inform userspace */
static struct nbd_cmd *nbd_read_stat(struct nbd_device *nbd, int index)
{
	struct nbd_config *config = nbd->config;
	int result;
	struct nbd_reply reply;
	struct nbd_cmd *cmd;
	struct request *req = NULL;
	u64 handle;
	u16 hwq;
	u32 tag;
	struct kvec iov = {.iov_base = &reply, .iov_len = sizeof(reply)};
	struct iov_iter to;
	int ret = 0;

	reply.magic = 0;
	iov_iter_kvec(&to, READ, &iov, 1, sizeof(reply));
	result = sock_xmit(nbd, index, 0, &to, MSG_WAITALL, NULL);
	if (result <= 0) {
		if (!nbd_disconnected(config))
			dev_err(disk_to_dev(nbd->disk),
				"Receive control failed (result %d)\n", result);
		return ERR_PTR(result);
	}

	if (ntohl(reply.magic) != NBD_REPLY_MAGIC) {
		dev_err(disk_to_dev(nbd->disk), "Wrong magic (0x%lx)\n",
				(unsigned long)ntohl(reply.magic));
		return ERR_PTR(-EPROTO);
	}

	memcpy(&handle, reply.handle, sizeof(handle));
	tag = nbd_handle_to_tag(handle);
	hwq = blk_mq_unique_tag_to_hwq(tag);
	if (hwq < nbd->tag_set.nr_hw_queues)
		req = blk_mq_tag_to_rq(nbd->tag_set.tags[hwq],
				       blk_mq_unique_tag_to_tag(tag));
	if (!req || !blk_mq_request_started(req)) {
		dev_err(disk_to_dev(nbd->disk), "Unexpected reply (%d) %p\n",
			tag, req);
		return ERR_PTR(-ENOENT);
	}
	trace_nbd_header_received(req, handle);
	cmd = blk_mq_rq_to_pdu(req);

	mutex_lock(&cmd->lock);
	if (cmd->cmd_cookie != nbd_handle_to_cookie(handle)) {
		dev_err(disk_to_dev(nbd->disk), "Double reply on req %p, cmd_cookie %u, handle cookie %u\n",
			req, cmd->cmd_cookie, nbd_handle_to_cookie(handle));
		ret = -ENOENT;
		goto out;
	}
	if (cmd->status != BLK_STS_OK) {
		dev_err(disk_to_dev(nbd->disk), "Command already handled %p\n",
			req);
		ret = -ENOENT;
		goto out;
	}
	if (test_bit(NBD_CMD_REQUEUED, &cmd->flags)) {
		dev_err(disk_to_dev(nbd->disk), "Raced with timeout on req %p\n",
			req);
		ret = -ENOENT;
		goto out;
	}
	if (ntohl(reply.error)) {
		dev_err(disk_to_dev(nbd->disk), "Other side returned error (%d)\n",
			ntohl(reply.error));
		cmd->status = BLK_STS_IOERR;
		goto out;
	}

	dev_dbg(nbd_to_dev(nbd), "request %p: got reply\n", req);
	if (rq_data_dir(req) != WRITE) {
		struct req_iterator iter;
		struct bio_vec bvec;

		rq_for_each_segment(bvec, req, iter) {
			iov_iter_bvec(&to, READ, &bvec, 1, bvec.bv_len);
			result = sock_xmit(nbd, index, 0, &to, MSG_WAITALL, NULL);
			if (result <= 0) {
				dev_err(disk_to_dev(nbd->disk), "Receive data failed (result %d)\n",
					result);
				/*
				 * If we've disconnected, we need to make sure we
				 * complete this request, otherwise error out
				 * and let the timeout stuff handle resubmitting
				 * this request onto another connection.
				 */
				if (nbd_disconnected(config)) {
					cmd->status = BLK_STS_IOERR;
					goto out;
				}
				ret = -EIO;
				goto out;
			}
			dev_dbg(nbd_to_dev(nbd), "request %p: got %d bytes data\n",
				req, bvec.bv_len);
		}
	}
out:
	trace_nbd_payload_received(req, handle);
	mutex_unlock(&cmd->lock);
	return ret ? ERR_PTR(ret) : cmd;
}

static void recv_work(struct work_struct *work)
{
	struct recv_thread_args *args = container_of(work,
						     struct recv_thread_args,
						     work);
	struct nbd_device *nbd = args->nbd;
	struct nbd_config *config = nbd->config;
	struct nbd_cmd *cmd;
	struct request *rq;

	while (1) {
		cmd = nbd_read_stat(nbd, args->index);
		if (IS_ERR(cmd)) {
			struct nbd_sock *nsock = config->socks[args->index];

			mutex_lock(&nsock->tx_lock);
			nbd_mark_nsock_dead(nbd, nsock, 1);
			mutex_unlock(&nsock->tx_lock);
			break;
		}

		rq = blk_mq_rq_from_pdu(cmd);
		if (likely(!blk_should_fake_timeout(rq->q)))
			blk_mq_complete_request(rq);
	}
	nbd_config_put(nbd);
	atomic_dec(&config->recv_threads);
	wake_up(&config->recv_wq);
	kfree(args);
}

static bool nbd_clear_req(struct request *req, void *data, bool reserved)
{
	struct nbd_cmd *cmd = blk_mq_rq_to_pdu(req);

	/* don't abort one completed request */
	if (blk_mq_request_completed(req))
		return true;

	mutex_lock(&cmd->lock);
	cmd->status = BLK_STS_IOERR;
	mutex_unlock(&cmd->lock);

	blk_mq_complete_request(req);
	return true;
}

static void nbd_clear_que(struct nbd_device *nbd)
{
	blk_mq_quiesce_queue(nbd->disk->queue);
	blk_mq_tagset_busy_iter(&nbd->tag_set, nbd_clear_req, NULL);
	blk_mq_unquiesce_queue(nbd->disk->queue);
	dev_dbg(disk_to_dev(nbd->disk), "queue cleared\n");
}

static int find_fallback(struct nbd_device *nbd, int index)
{
	struct nbd_config *config = nbd->config;
	int new_index = -1;
	struct nbd_sock *nsock = config->socks[index];
	int fallback = nsock->fallback_index;

	if (test_bit(NBD_RT_DISCONNECTED, &config->runtime_flags))
		return new_index;

	if (config->num_connections <= 1) {
		dev_err_ratelimited(disk_to_dev(nbd->disk),
				    "Dead connection, failed to find a fallback\n");
		return new_index;
	}

	if (fallback >= 0 && fallback < config->num_connections &&
	    !config->socks[fallback]->dead)
		return fallback;

	if (nsock->fallback_index < 0 ||
	    nsock->fallback_index >= config->num_connections ||
	    config->socks[nsock->fallback_index]->dead) {
		int i;
		for (i = 0; i < config->num_connections; i++) {
			if (i == index)
				continue;
			if (!config->socks[i]->dead) {
				new_index = i;
				break;
			}
		}
		nsock->fallback_index = new_index;
		if (new_index < 0) {
			dev_err_ratelimited(disk_to_dev(nbd->disk),
					    "Dead connection, failed to find a fallback\n");
			return new_index;
		}
	}
	new_index = nsock->fallback_index;
	return new_index;
}

static int wait_for_reconnect(struct nbd_device *nbd)
{
	struct nbd_config *config = nbd->config;
	if (!config->dead_conn_timeout)
		return 0;
	if (test_bit(NBD_RT_DISCONNECTED, &config->runtime_flags))
		return 0;
	return wait_event_timeout(config->conn_wait,
				  atomic_read(&config->live_connections) > 0,
				  config->dead_conn_timeout) > 0;
}

static int nbd_handle_cmd(struct nbd_cmd *cmd, int index)
{
	struct request *req = blk_mq_rq_from_pdu(cmd);
	struct nbd_device *nbd = cmd->nbd;
	struct nbd_config *config;
	struct nbd_sock *nsock;
	int ret;

	if (!refcount_inc_not_zero(&nbd->config_refs)) {
		dev_err_ratelimited(disk_to_dev(nbd->disk),
				    "Socks array is empty\n");
		blk_mq_start_request(req);
		return -EINVAL;
	}
	config = nbd->config;

	if (index >= config->num_connections) {
		dev_err_ratelimited(disk_to_dev(nbd->disk),
				    "Attempted send on invalid socket\n");
		nbd_config_put(nbd);
		blk_mq_start_request(req);
		return -EINVAL;
	}
	cmd->status = BLK_STS_OK;
again:
	nsock = config->socks[index];
	mutex_lock(&nsock->tx_lock);
	if (nsock->dead) {
		int old_index = index;
		index = find_fallback(nbd, index);
		mutex_unlock(&nsock->tx_lock);
		if (index < 0) {
			if (wait_for_reconnect(nbd)) {
				index = old_index;
				goto again;
			}
			/* All the sockets should already be down at this point,
			 * we just want to make sure that DISCONNECTED is set so
			 * any requests that come in that were queue'ed waiting
			 * for the reconnect timer don't trigger the timer again
			 * and instead just error out.
			 */
			sock_shutdown(nbd);
			nbd_config_put(nbd);
			blk_mq_start_request(req);
			return -EIO;
		}
		goto again;
	}

	/* Handle the case that we have a pending request that was partially
	 * transmitted that _has_ to be serviced first.  We need to call requeue
	 * here so that it gets put _after_ the request that is already on the
	 * dispatch list.
	 */
	blk_mq_start_request(req);
	if (unlikely(nsock->pending && nsock->pending != req)) {
		nbd_requeue_cmd(cmd);
		ret = 0;
		goto out;
	}
	/*
	 * Some failures are related to the link going down, so anything that
	 * returns EAGAIN can be retried on a different socket.
	 */
	ret = nbd_send_cmd(nbd, cmd, index);
	if (ret == -EAGAIN) {
		dev_err_ratelimited(disk_to_dev(nbd->disk),
				    "Request send failed, requeueing\n");
		nbd_mark_nsock_dead(nbd, nsock, 1);
		nbd_requeue_cmd(cmd);
		ret = 0;
	}
out:
	mutex_unlock(&nsock->tx_lock);
	nbd_config_put(nbd);
	return ret;
}

static blk_status_t nbd_queue_rq(struct blk_mq_hw_ctx *hctx,
			const struct blk_mq_queue_data *bd)
{
	struct nbd_cmd *cmd = blk_mq_rq_to_pdu(bd->rq);
	int ret;

	/*
	 * Since we look at the bio's to send the request over the network we
	 * need to make sure the completion work doesn't mark this request done
	 * before we are done doing our send.  This keeps us from dereferencing
	 * freed data if we have particularly fast completions (ie we get the
	 * completion before we exit sock_xmit on the last bvec) or in the case
	 * that the server is misbehaving (or there was an error) before we're
	 * done sending everything over the wire.
	 */
	mutex_lock(&cmd->lock);
	clear_bit(NBD_CMD_REQUEUED, &cmd->flags);

	/* We can be called directly from the user space process, which means we
	 * could possibly have signals pending so our sendmsg will fail.  In
	 * this case we need to return that we are busy, otherwise error out as
	 * appropriate.
	 */
	ret = nbd_handle_cmd(cmd, hctx->queue_num);
	if (ret < 0)
		ret = BLK_STS_IOERR;
	else if (!ret)
		ret = BLK_STS_OK;
	mutex_unlock(&cmd->lock);

	return ret;
}

static struct socket *nbd_get_socket(struct nbd_device *nbd, unsigned long fd,
				     int *err)
{
	struct socket *sock;

	*err = 0;
	sock = sockfd_lookup(fd, err);
	if (!sock)
		return NULL;

	if (sock->ops->shutdown == sock_no_shutdown) {
		dev_err(disk_to_dev(nbd->disk), "Unsupported socket: shutdown callout must be supported.\n");
		*err = -EINVAL;
		sockfd_put(sock);
		return NULL;
	}

	return sock;
}

static int nbd_add_socket(struct nbd_device *nbd, unsigned long arg,
			  bool netlink)
{
	struct nbd_config *config = nbd->config;
	struct socket *sock;
	struct nbd_sock **socks;
	struct nbd_sock *nsock;
	int err;

	sock = nbd_get_socket(nbd, arg, &err);
	if (!sock)
		return err;

	/*
	 * We need to make sure we don't get any errant requests while we're
	 * reallocating the ->socks array.
	 */
	blk_mq_freeze_queue(nbd->disk->queue);

	if (!netlink && !nbd->task_setup &&
	    !test_bit(NBD_RT_BOUND, &config->runtime_flags))
		nbd->task_setup = current;

	if (!netlink &&
	    (nbd->task_setup != current ||
	     test_bit(NBD_RT_BOUND, &config->runtime_flags))) {
		dev_err(disk_to_dev(nbd->disk),
			"Device being setup by another task");
		err = -EBUSY;
		goto put_socket;
	}

	nsock = kzalloc(sizeof(*nsock), GFP_KERNEL);
	if (!nsock) {
		err = -ENOMEM;
		goto put_socket;
	}

	socks = krealloc(config->socks, (config->num_connections + 1) *
			 sizeof(struct nbd_sock *), GFP_KERNEL);
	if (!socks) {
		kfree(nsock);
		err = -ENOMEM;
		goto put_socket;
	}

	config->socks = socks;

	nsock->fallback_index = -1;
	nsock->dead = false;
	mutex_init(&nsock->tx_lock);
	nsock->sock = sock;
	nsock->pending = NULL;
	nsock->sent = 0;
	nsock->cookie = 0;
	socks[config->num_connections++] = nsock;
	atomic_inc(&config->live_connections);
	blk_mq_unfreeze_queue(nbd->disk->queue);

	return 0;

put_socket:
<<<<<<< HEAD
=======
	blk_mq_unfreeze_queue(nbd->disk->queue);
>>>>>>> c1084c27
	sockfd_put(sock);
	return err;
}

static int nbd_reconnect_socket(struct nbd_device *nbd, unsigned long arg)
{
	struct nbd_config *config = nbd->config;
	struct socket *sock, *old;
	struct recv_thread_args *args;
	int i;
	int err;

	sock = nbd_get_socket(nbd, arg, &err);
	if (!sock)
		return err;

	args = kzalloc(sizeof(*args), GFP_KERNEL);
	if (!args) {
		sockfd_put(sock);
		return -ENOMEM;
	}

	for (i = 0; i < config->num_connections; i++) {
		struct nbd_sock *nsock = config->socks[i];

		if (!nsock->dead)
			continue;

		mutex_lock(&nsock->tx_lock);
		if (!nsock->dead) {
			mutex_unlock(&nsock->tx_lock);
			continue;
		}
		sk_set_memalloc(sock->sk);
		if (nbd->tag_set.timeout)
			sock->sk->sk_sndtimeo = nbd->tag_set.timeout;
		atomic_inc(&config->recv_threads);
		refcount_inc(&nbd->config_refs);
		old = nsock->sock;
		nsock->fallback_index = -1;
		nsock->sock = sock;
		nsock->dead = false;
		INIT_WORK(&args->work, recv_work);
		args->index = i;
		args->nbd = nbd;
		nsock->cookie++;
		mutex_unlock(&nsock->tx_lock);
		sockfd_put(old);

		clear_bit(NBD_RT_DISCONNECTED, &config->runtime_flags);

		/* We take the tx_mutex in an error path in the recv_work, so we
		 * need to queue_work outside of the tx_mutex.
		 */
		queue_work(nbd->recv_workq, &args->work);

		atomic_inc(&config->live_connections);
		wake_up(&config->conn_wait);
		return 0;
	}
	sockfd_put(sock);
	kfree(args);
	return -ENOSPC;
}

static void nbd_bdev_reset(struct block_device *bdev)
{
	if (bdev->bd_openers > 1)
		return;
	set_capacity(bdev->bd_disk, 0);
}

static void nbd_parse_flags(struct nbd_device *nbd)
{
	struct nbd_config *config = nbd->config;
	if (config->flags & NBD_FLAG_READ_ONLY)
		set_disk_ro(nbd->disk, true);
	else
		set_disk_ro(nbd->disk, false);
	if (config->flags & NBD_FLAG_SEND_TRIM)
		blk_queue_flag_set(QUEUE_FLAG_DISCARD, nbd->disk->queue);
	if (config->flags & NBD_FLAG_SEND_FLUSH) {
		if (config->flags & NBD_FLAG_SEND_FUA)
			blk_queue_write_cache(nbd->disk->queue, true, true);
		else
			blk_queue_write_cache(nbd->disk->queue, true, false);
	}
	else
		blk_queue_write_cache(nbd->disk->queue, false, false);
}

static void send_disconnects(struct nbd_device *nbd)
{
	struct nbd_config *config = nbd->config;
	struct nbd_request request = {
		.magic = htonl(NBD_REQUEST_MAGIC),
		.type = htonl(NBD_CMD_DISC),
	};
	struct kvec iov = {.iov_base = &request, .iov_len = sizeof(request)};
	struct iov_iter from;
	int i, ret;

	for (i = 0; i < config->num_connections; i++) {
		struct nbd_sock *nsock = config->socks[i];

		iov_iter_kvec(&from, WRITE, &iov, 1, sizeof(request));
		mutex_lock(&nsock->tx_lock);
		ret = sock_xmit(nbd, i, 1, &from, 0, NULL);
		if (ret <= 0)
			dev_err(disk_to_dev(nbd->disk),
				"Send disconnect failed %d\n", ret);
		mutex_unlock(&nsock->tx_lock);
	}
}

static int nbd_disconnect(struct nbd_device *nbd)
{
	struct nbd_config *config = nbd->config;

	dev_info(disk_to_dev(nbd->disk), "NBD_DISCONNECT\n");
	set_bit(NBD_RT_DISCONNECT_REQUESTED, &config->runtime_flags);
	set_bit(NBD_DISCONNECT_REQUESTED, &nbd->flags);
	send_disconnects(nbd);
	return 0;
}

static void nbd_clear_sock(struct nbd_device *nbd)
{
	sock_shutdown(nbd);
	nbd_clear_que(nbd);
	nbd->task_setup = NULL;
}

static void nbd_config_put(struct nbd_device *nbd)
{
	if (refcount_dec_and_mutex_lock(&nbd->config_refs,
					&nbd->config_lock)) {
		struct nbd_config *config = nbd->config;
		nbd_dev_dbg_close(nbd);
		nbd_size_clear(nbd);
		if (test_and_clear_bit(NBD_RT_HAS_PID_FILE,
				       &config->runtime_flags))
			device_remove_file(disk_to_dev(nbd->disk), &pid_attr);
		nbd->pid = 0;
		if (test_and_clear_bit(NBD_RT_HAS_BACKEND_FILE,
				       &config->runtime_flags)) {
			device_remove_file(disk_to_dev(nbd->disk), &backend_attr);
			kfree(nbd->backend);
			nbd->backend = NULL;
		}
		nbd_clear_sock(nbd);
		if (config->num_connections) {
			int i;
			for (i = 0; i < config->num_connections; i++) {
				sockfd_put(config->socks[i]->sock);
				kfree(config->socks[i]);
			}
			kfree(config->socks);
		}
		kfree(nbd->config);
		nbd->config = NULL;

		if (nbd->recv_workq)
			destroy_workqueue(nbd->recv_workq);
		nbd->recv_workq = NULL;

		nbd->tag_set.timeout = 0;
		nbd->disk->queue->limits.discard_granularity = 0;
		nbd->disk->queue->limits.discard_alignment = 0;
		blk_queue_max_discard_sectors(nbd->disk->queue, UINT_MAX);
		blk_queue_flag_clear(QUEUE_FLAG_DISCARD, nbd->disk->queue);

		mutex_unlock(&nbd->config_lock);
		nbd_put(nbd);
		module_put(THIS_MODULE);
	}
}

static int nbd_start_device(struct nbd_device *nbd)
{
	struct nbd_config *config = nbd->config;
	int num_connections = config->num_connections;
	int error = 0, i;

	if (nbd->pid)
		return -EBUSY;
	if (!config->socks)
		return -EINVAL;
	if (num_connections > 1 &&
	    !(config->flags & NBD_FLAG_CAN_MULTI_CONN)) {
		dev_err(disk_to_dev(nbd->disk), "server does not support multiple connections per device.\n");
		return -EINVAL;
	}

	nbd->recv_workq = alloc_workqueue("knbd%d-recv",
					  WQ_MEM_RECLAIM | WQ_HIGHPRI |
					  WQ_UNBOUND, 0, nbd->index);
	if (!nbd->recv_workq) {
		dev_err(disk_to_dev(nbd->disk), "Could not allocate knbd recv work queue.\n");
		return -ENOMEM;
	}

	blk_mq_update_nr_hw_queues(&nbd->tag_set, config->num_connections);
	nbd->pid = task_pid_nr(current);

	nbd_parse_flags(nbd);

	error = device_create_file(disk_to_dev(nbd->disk), &pid_attr);
	if (error) {
		dev_err(disk_to_dev(nbd->disk), "device_create_file failed for pid!\n");
		return error;
	}
	set_bit(NBD_RT_HAS_PID_FILE, &config->runtime_flags);

	nbd_dev_dbg_init(nbd);
	for (i = 0; i < num_connections; i++) {
		struct recv_thread_args *args;

		args = kzalloc(sizeof(*args), GFP_KERNEL);
		if (!args) {
			sock_shutdown(nbd);
			/*
			 * If num_connections is m (2 < m),
			 * and NO.1 ~ NO.n(1 < n < m) kzallocs are successful.
			 * But NO.(n + 1) failed. We still have n recv threads.
			 * So, add flush_workqueue here to prevent recv threads
			 * dropping the last config_refs and trying to destroy
			 * the workqueue from inside the workqueue.
			 */
			if (i)
				flush_workqueue(nbd->recv_workq);
			return -ENOMEM;
		}
		sk_set_memalloc(config->socks[i]->sock->sk);
		if (nbd->tag_set.timeout)
			config->socks[i]->sock->sk->sk_sndtimeo =
				nbd->tag_set.timeout;
		atomic_inc(&config->recv_threads);
		refcount_inc(&nbd->config_refs);
		INIT_WORK(&args->work, recv_work);
		args->nbd = nbd;
		args->index = i;
		queue_work(nbd->recv_workq, &args->work);
	}
	return nbd_set_size(nbd, config->bytesize, nbd_blksize(config));
}

static int nbd_start_device_ioctl(struct nbd_device *nbd, struct block_device *bdev)
{
	struct nbd_config *config = nbd->config;
	int ret;

	ret = nbd_start_device(nbd);
	if (ret)
		return ret;

	if (max_part)
		set_bit(GD_NEED_PART_SCAN, &nbd->disk->state);
	mutex_unlock(&nbd->config_lock);
	ret = wait_event_interruptible(config->recv_wq,
					 atomic_read(&config->recv_threads) == 0);
	if (ret)
		sock_shutdown(nbd);
	flush_workqueue(nbd->recv_workq);

	mutex_lock(&nbd->config_lock);
	nbd_bdev_reset(bdev);
	/* user requested, ignore socket errors */
	if (test_bit(NBD_RT_DISCONNECT_REQUESTED, &config->runtime_flags))
		ret = 0;
	if (test_bit(NBD_RT_TIMEDOUT, &config->runtime_flags))
		ret = -ETIMEDOUT;
	return ret;
}

static void nbd_clear_sock_ioctl(struct nbd_device *nbd,
				 struct block_device *bdev)
{
	sock_shutdown(nbd);
	__invalidate_device(bdev, true);
	nbd_bdev_reset(bdev);
	if (test_and_clear_bit(NBD_RT_HAS_CONFIG_REF,
			       &nbd->config->runtime_flags))
		nbd_config_put(nbd);
}

static void nbd_set_cmd_timeout(struct nbd_device *nbd, u64 timeout)
{
	nbd->tag_set.timeout = timeout * HZ;
	if (timeout)
		blk_queue_rq_timeout(nbd->disk->queue, timeout * HZ);
	else
		blk_queue_rq_timeout(nbd->disk->queue, 30 * HZ);
}

/* Must be called with config_lock held */
static int __nbd_ioctl(struct block_device *bdev, struct nbd_device *nbd,
		       unsigned int cmd, unsigned long arg)
{
	struct nbd_config *config = nbd->config;
	loff_t bytesize;

	switch (cmd) {
	case NBD_DISCONNECT:
		return nbd_disconnect(nbd);
	case NBD_CLEAR_SOCK:
		nbd_clear_sock_ioctl(nbd, bdev);
		return 0;
	case NBD_SET_SOCK:
		return nbd_add_socket(nbd, arg, false);
	case NBD_SET_BLKSIZE:
		return nbd_set_size(nbd, config->bytesize, arg);
	case NBD_SET_SIZE:
		return nbd_set_size(nbd, arg, nbd_blksize(config));
	case NBD_SET_SIZE_BLOCKS:
		if (check_shl_overflow(arg, config->blksize_bits, &bytesize))
			return -EINVAL;
		return nbd_set_size(nbd, bytesize, nbd_blksize(config));
	case NBD_SET_TIMEOUT:
		nbd_set_cmd_timeout(nbd, arg);
		return 0;

	case NBD_SET_FLAGS:
		config->flags = arg;
		return 0;
	case NBD_DO_IT:
		return nbd_start_device_ioctl(nbd, bdev);
	case NBD_CLEAR_QUE:
		/*
		 * This is for compatibility only.  The queue is always cleared
		 * by NBD_DO_IT or NBD_CLEAR_SOCK.
		 */
		return 0;
	case NBD_PRINT_DEBUG:
		/*
		 * For compatibility only, we no longer keep a list of
		 * outstanding requests.
		 */
		return 0;
	}
	return -ENOTTY;
}

static int nbd_ioctl(struct block_device *bdev, fmode_t mode,
		     unsigned int cmd, unsigned long arg)
{
	struct nbd_device *nbd = bdev->bd_disk->private_data;
	struct nbd_config *config = nbd->config;
	int error = -EINVAL;

	if (!capable(CAP_SYS_ADMIN))
		return -EPERM;

	/* The block layer will pass back some non-nbd ioctls in case we have
	 * special handling for them, but we don't so just return an error.
	 */
	if (_IOC_TYPE(cmd) != 0xab)
		return -EINVAL;

	mutex_lock(&nbd->config_lock);

	/* Don't allow ioctl operations on a nbd device that was created with
	 * netlink, unless it's DISCONNECT or CLEAR_SOCK, which are fine.
	 */
	if (!test_bit(NBD_RT_BOUND, &config->runtime_flags) ||
	    (cmd == NBD_DISCONNECT || cmd == NBD_CLEAR_SOCK))
		error = __nbd_ioctl(bdev, nbd, cmd, arg);
	else
		dev_err(nbd_to_dev(nbd), "Cannot use ioctl interface on a netlink controlled device.\n");
	mutex_unlock(&nbd->config_lock);
	return error;
}

static struct nbd_config *nbd_alloc_config(void)
{
	struct nbd_config *config;

	config = kzalloc(sizeof(struct nbd_config), GFP_NOFS);
	if (!config)
		return NULL;
	atomic_set(&config->recv_threads, 0);
	init_waitqueue_head(&config->recv_wq);
	init_waitqueue_head(&config->conn_wait);
	config->blksize_bits = NBD_DEF_BLKSIZE_BITS;
	atomic_set(&config->live_connections, 0);
	try_module_get(THIS_MODULE);
	return config;
}

static int nbd_open(struct block_device *bdev, fmode_t mode)
{
	struct nbd_device *nbd;
	int ret = 0;

	mutex_lock(&nbd_index_mutex);
	nbd = bdev->bd_disk->private_data;
	if (!nbd) {
		ret = -ENXIO;
		goto out;
	}
	if (!refcount_inc_not_zero(&nbd->refs)) {
		ret = -ENXIO;
		goto out;
	}
	if (!refcount_inc_not_zero(&nbd->config_refs)) {
		struct nbd_config *config;

		mutex_lock(&nbd->config_lock);
		if (refcount_inc_not_zero(&nbd->config_refs)) {
			mutex_unlock(&nbd->config_lock);
			goto out;
		}
		config = nbd->config = nbd_alloc_config();
		if (!config) {
			ret = -ENOMEM;
			mutex_unlock(&nbd->config_lock);
			goto out;
		}
		refcount_set(&nbd->config_refs, 1);
		refcount_inc(&nbd->refs);
		mutex_unlock(&nbd->config_lock);
		if (max_part)
			set_bit(GD_NEED_PART_SCAN, &bdev->bd_disk->state);
	} else if (nbd_disconnected(nbd->config)) {
		if (max_part)
			set_bit(GD_NEED_PART_SCAN, &bdev->bd_disk->state);
	}
out:
	mutex_unlock(&nbd_index_mutex);
	return ret;
}

static void nbd_release(struct gendisk *disk, fmode_t mode)
{
	struct nbd_device *nbd = disk->private_data;

	if (test_bit(NBD_RT_DISCONNECT_ON_CLOSE, &nbd->config->runtime_flags) &&
			disk->part0->bd_openers == 0)
		nbd_disconnect_and_put(nbd);

	nbd_config_put(nbd);
	nbd_put(nbd);
}

static const struct block_device_operations nbd_fops =
{
	.owner =	THIS_MODULE,
	.open =		nbd_open,
	.release =	nbd_release,
	.ioctl =	nbd_ioctl,
	.compat_ioctl =	nbd_ioctl,
};

#if IS_ENABLED(CONFIG_DEBUG_FS)

static int nbd_dbg_tasks_show(struct seq_file *s, void *unused)
{
	struct nbd_device *nbd = s->private;

	if (nbd->pid)
		seq_printf(s, "recv: %d\n", nbd->pid);

	return 0;
}

DEFINE_SHOW_ATTRIBUTE(nbd_dbg_tasks);

static int nbd_dbg_flags_show(struct seq_file *s, void *unused)
{
	struct nbd_device *nbd = s->private;
	u32 flags = nbd->config->flags;

	seq_printf(s, "Hex: 0x%08x\n\n", flags);

	seq_puts(s, "Known flags:\n");

	if (flags & NBD_FLAG_HAS_FLAGS)
		seq_puts(s, "NBD_FLAG_HAS_FLAGS\n");
	if (flags & NBD_FLAG_READ_ONLY)
		seq_puts(s, "NBD_FLAG_READ_ONLY\n");
	if (flags & NBD_FLAG_SEND_FLUSH)
		seq_puts(s, "NBD_FLAG_SEND_FLUSH\n");
	if (flags & NBD_FLAG_SEND_FUA)
		seq_puts(s, "NBD_FLAG_SEND_FUA\n");
	if (flags & NBD_FLAG_SEND_TRIM)
		seq_puts(s, "NBD_FLAG_SEND_TRIM\n");

	return 0;
}

DEFINE_SHOW_ATTRIBUTE(nbd_dbg_flags);

static int nbd_dev_dbg_init(struct nbd_device *nbd)
{
	struct dentry *dir;
	struct nbd_config *config = nbd->config;

	if (!nbd_dbg_dir)
		return -EIO;

	dir = debugfs_create_dir(nbd_name(nbd), nbd_dbg_dir);
	if (!dir) {
		dev_err(nbd_to_dev(nbd), "Failed to create debugfs dir for '%s'\n",
			nbd_name(nbd));
		return -EIO;
	}
	config->dbg_dir = dir;

	debugfs_create_file("tasks", 0444, dir, nbd, &nbd_dbg_tasks_fops);
	debugfs_create_u64("size_bytes", 0444, dir, &config->bytesize);
	debugfs_create_u32("timeout", 0444, dir, &nbd->tag_set.timeout);
	debugfs_create_u32("blocksize_bits", 0444, dir, &config->blksize_bits);
	debugfs_create_file("flags", 0444, dir, nbd, &nbd_dbg_flags_fops);

	return 0;
}

static void nbd_dev_dbg_close(struct nbd_device *nbd)
{
	debugfs_remove_recursive(nbd->config->dbg_dir);
}

static int nbd_dbg_init(void)
{
	struct dentry *dbg_dir;

	dbg_dir = debugfs_create_dir("nbd", NULL);
	if (!dbg_dir)
		return -EIO;

	nbd_dbg_dir = dbg_dir;

	return 0;
}

static void nbd_dbg_close(void)
{
	debugfs_remove_recursive(nbd_dbg_dir);
}

#else  /* IS_ENABLED(CONFIG_DEBUG_FS) */

static int nbd_dev_dbg_init(struct nbd_device *nbd)
{
	return 0;
}

static void nbd_dev_dbg_close(struct nbd_device *nbd)
{
}

static int nbd_dbg_init(void)
{
	return 0;
}

static void nbd_dbg_close(void)
{
}

#endif

static int nbd_init_request(struct blk_mq_tag_set *set, struct request *rq,
			    unsigned int hctx_idx, unsigned int numa_node)
{
	struct nbd_cmd *cmd = blk_mq_rq_to_pdu(rq);
	cmd->nbd = set->driver_data;
	cmd->flags = 0;
	mutex_init(&cmd->lock);
	return 0;
}

static const struct blk_mq_ops nbd_mq_ops = {
	.queue_rq	= nbd_queue_rq,
	.complete	= nbd_complete_rq,
	.init_request	= nbd_init_request,
	.timeout	= nbd_xmit_timeout,
};

static struct nbd_device *nbd_dev_add(int index, unsigned int refs)
{
	struct nbd_device *nbd;
	struct gendisk *disk;
	int err = -ENOMEM;

	nbd = kzalloc(sizeof(struct nbd_device), GFP_KERNEL);
	if (!nbd)
		goto out;

	nbd->tag_set.ops = &nbd_mq_ops;
	nbd->tag_set.nr_hw_queues = 1;
	nbd->tag_set.queue_depth = 128;
	nbd->tag_set.numa_node = NUMA_NO_NODE;
	nbd->tag_set.cmd_size = sizeof(struct nbd_cmd);
	nbd->tag_set.flags = BLK_MQ_F_SHOULD_MERGE |
		BLK_MQ_F_BLOCKING;
	nbd->tag_set.driver_data = nbd;
	INIT_WORK(&nbd->remove_work, nbd_dev_remove_work);
	nbd->backend = NULL;

	err = blk_mq_alloc_tag_set(&nbd->tag_set);
	if (err)
		goto out_free_nbd;

	mutex_lock(&nbd_index_mutex);
	if (index >= 0) {
		err = idr_alloc(&nbd_index_idr, nbd, index, index + 1,
				GFP_KERNEL);
		if (err == -ENOSPC)
			err = -EEXIST;
	} else {
		err = idr_alloc(&nbd_index_idr, nbd, 0, 0, GFP_KERNEL);
		if (err >= 0)
			index = err;
	}
	nbd->index = index;
	mutex_unlock(&nbd_index_mutex);
	if (err < 0)
		goto out_free_tags;

	disk = blk_mq_alloc_disk(&nbd->tag_set, NULL);
	if (IS_ERR(disk)) {
		err = PTR_ERR(disk);
		goto out_free_idr;
	}
	nbd->disk = disk;

	/*
	 * Tell the block layer that we are not a rotational device
	 */
	blk_queue_flag_set(QUEUE_FLAG_NONROT, disk->queue);
	blk_queue_flag_clear(QUEUE_FLAG_ADD_RANDOM, disk->queue);
	disk->queue->limits.discard_granularity = 0;
	disk->queue->limits.discard_alignment = 0;
	blk_queue_max_discard_sectors(disk->queue, 0);
	blk_queue_max_segment_size(disk->queue, UINT_MAX);
	blk_queue_max_segments(disk->queue, USHRT_MAX);
	blk_queue_max_hw_sectors(disk->queue, 65536);
	disk->queue->limits.max_sectors = 256;

	mutex_init(&nbd->config_lock);
	refcount_set(&nbd->config_refs, 0);
	/*
	 * Start out with a zero references to keep other threads from using
	 * this device until it is fully initialized.
	 */
	refcount_set(&nbd->refs, 0);
	INIT_LIST_HEAD(&nbd->list);
	disk->major = NBD_MAJOR;

	/* Too big first_minor can cause duplicate creation of
	 * sysfs files/links, since index << part_shift might overflow, or
	 * MKDEV() expect that the max bits of first_minor is 20.
	 */
	disk->first_minor = index << part_shift;
	if (disk->first_minor < index || disk->first_minor > MINORMASK) {
		err = -EINVAL;
		goto out_free_idr;
	}

	disk->minors = 1 << part_shift;
	disk->fops = &nbd_fops;
	disk->private_data = nbd;
	sprintf(disk->disk_name, "nbd%d", index);
	add_disk(disk);

	/*
	 * Now publish the device.
	 */
	refcount_set(&nbd->refs, refs);
	nbd_total_devices++;
	return nbd;

out_free_idr:
	mutex_lock(&nbd_index_mutex);
	idr_remove(&nbd_index_idr, index);
	mutex_unlock(&nbd_index_mutex);
out_free_tags:
	blk_mq_free_tag_set(&nbd->tag_set);
out_free_nbd:
	kfree(nbd);
out:
	return ERR_PTR(err);
}

static struct nbd_device *nbd_find_get_unused(void)
{
	struct nbd_device *nbd;
	int id;

	lockdep_assert_held(&nbd_index_mutex);

	idr_for_each_entry(&nbd_index_idr, nbd, id) {
		if (refcount_read(&nbd->config_refs) ||
		    test_bit(NBD_DESTROY_ON_DISCONNECT, &nbd->flags))
			continue;
		if (refcount_inc_not_zero(&nbd->refs))
			return nbd;
	}

	return NULL;
}

/* Netlink interface. */
static const struct nla_policy nbd_attr_policy[NBD_ATTR_MAX + 1] = {
	[NBD_ATTR_INDEX]		=	{ .type = NLA_U32 },
	[NBD_ATTR_SIZE_BYTES]		=	{ .type = NLA_U64 },
	[NBD_ATTR_BLOCK_SIZE_BYTES]	=	{ .type = NLA_U64 },
	[NBD_ATTR_TIMEOUT]		=	{ .type = NLA_U64 },
	[NBD_ATTR_SERVER_FLAGS]		=	{ .type = NLA_U64 },
	[NBD_ATTR_CLIENT_FLAGS]		=	{ .type = NLA_U64 },
	[NBD_ATTR_SOCKETS]		=	{ .type = NLA_NESTED},
	[NBD_ATTR_DEAD_CONN_TIMEOUT]	=	{ .type = NLA_U64 },
	[NBD_ATTR_DEVICE_LIST]		=	{ .type = NLA_NESTED},
	[NBD_ATTR_BACKEND_IDENTIFIER]	=	{ .type = NLA_STRING},
};

static const struct nla_policy nbd_sock_policy[NBD_SOCK_MAX + 1] = {
	[NBD_SOCK_FD]			=	{ .type = NLA_U32 },
};

/* We don't use this right now since we don't parse the incoming list, but we
 * still want it here so userspace knows what to expect.
 */
static const struct nla_policy __attribute__((unused))
nbd_device_policy[NBD_DEVICE_ATTR_MAX + 1] = {
	[NBD_DEVICE_INDEX]		=	{ .type = NLA_U32 },
	[NBD_DEVICE_CONNECTED]		=	{ .type = NLA_U8 },
};

static int nbd_genl_size_set(struct genl_info *info, struct nbd_device *nbd)
{
	struct nbd_config *config = nbd->config;
	u64 bsize = nbd_blksize(config);
	u64 bytes = config->bytesize;

	if (info->attrs[NBD_ATTR_SIZE_BYTES])
		bytes = nla_get_u64(info->attrs[NBD_ATTR_SIZE_BYTES]);

	if (info->attrs[NBD_ATTR_BLOCK_SIZE_BYTES])
		bsize = nla_get_u64(info->attrs[NBD_ATTR_BLOCK_SIZE_BYTES]);

	if (bytes != config->bytesize || bsize != nbd_blksize(config))
		return nbd_set_size(nbd, bytes, bsize);
	return 0;
}

static int nbd_genl_connect(struct sk_buff *skb, struct genl_info *info)
{
	struct nbd_device *nbd;
	struct nbd_config *config;
	int index = -1;
	int ret;
	bool put_dev = false;

	if (!netlink_capable(skb, CAP_SYS_ADMIN))
		return -EPERM;

	if (info->attrs[NBD_ATTR_INDEX])
		index = nla_get_u32(info->attrs[NBD_ATTR_INDEX]);
	if (!info->attrs[NBD_ATTR_SOCKETS]) {
		printk(KERN_ERR "nbd: must specify at least one socket\n");
		return -EINVAL;
	}
	if (!info->attrs[NBD_ATTR_SIZE_BYTES]) {
		printk(KERN_ERR "nbd: must specify a size in bytes for the device\n");
		return -EINVAL;
	}
again:
	mutex_lock(&nbd_index_mutex);
	if (index == -1) {
		nbd = nbd_find_get_unused();
	} else {
		nbd = idr_find(&nbd_index_idr, index);
		if (nbd) {
			if ((test_bit(NBD_DESTROY_ON_DISCONNECT, &nbd->flags) &&
			     test_bit(NBD_DISCONNECT_REQUESTED, &nbd->flags)) ||
			    !refcount_inc_not_zero(&nbd->refs)) {
				mutex_unlock(&nbd_index_mutex);
				pr_err("nbd: device at index %d is going down\n",
					index);
				return -EINVAL;
			}
		}
	}
	mutex_unlock(&nbd_index_mutex);

	if (!nbd) {
		nbd = nbd_dev_add(index, 2);
		if (IS_ERR(nbd)) {
			pr_err("nbd: failed to add new device\n");
			return PTR_ERR(nbd);
		}
	}

	mutex_lock(&nbd->config_lock);
	if (refcount_read(&nbd->config_refs)) {
		mutex_unlock(&nbd->config_lock);
		nbd_put(nbd);
		if (index == -1)
			goto again;
		printk(KERN_ERR "nbd: nbd%d already in use\n", index);
		return -EBUSY;
	}
	if (WARN_ON(nbd->config)) {
		mutex_unlock(&nbd->config_lock);
		nbd_put(nbd);
		return -EINVAL;
	}
	config = nbd->config = nbd_alloc_config();
	if (!nbd->config) {
		mutex_unlock(&nbd->config_lock);
		nbd_put(nbd);
		printk(KERN_ERR "nbd: couldn't allocate config\n");
		return -ENOMEM;
	}
	refcount_set(&nbd->config_refs, 1);
	set_bit(NBD_RT_BOUND, &config->runtime_flags);

	ret = nbd_genl_size_set(info, nbd);
	if (ret)
		goto out;

	if (info->attrs[NBD_ATTR_TIMEOUT])
		nbd_set_cmd_timeout(nbd,
				    nla_get_u64(info->attrs[NBD_ATTR_TIMEOUT]));
	if (info->attrs[NBD_ATTR_DEAD_CONN_TIMEOUT]) {
		config->dead_conn_timeout =
			nla_get_u64(info->attrs[NBD_ATTR_DEAD_CONN_TIMEOUT]);
		config->dead_conn_timeout *= HZ;
	}
	if (info->attrs[NBD_ATTR_SERVER_FLAGS])
		config->flags =
			nla_get_u64(info->attrs[NBD_ATTR_SERVER_FLAGS]);
	if (info->attrs[NBD_ATTR_CLIENT_FLAGS]) {
		u64 flags = nla_get_u64(info->attrs[NBD_ATTR_CLIENT_FLAGS]);
		if (flags & NBD_CFLAG_DESTROY_ON_DISCONNECT) {
			/*
			 * We have 1 ref to keep the device around, and then 1
			 * ref for our current operation here, which will be
			 * inherited by the config.  If we already have
			 * DESTROY_ON_DISCONNECT set then we know we don't have
			 * that extra ref already held so we don't need the
			 * put_dev.
			 */
			if (!test_and_set_bit(NBD_DESTROY_ON_DISCONNECT,
					      &nbd->flags))
				put_dev = true;
		} else {
			if (test_and_clear_bit(NBD_DESTROY_ON_DISCONNECT,
					       &nbd->flags))
				refcount_inc(&nbd->refs);
		}
		if (flags & NBD_CFLAG_DISCONNECT_ON_CLOSE) {
			set_bit(NBD_RT_DISCONNECT_ON_CLOSE,
				&config->runtime_flags);
		}
	}

	if (info->attrs[NBD_ATTR_SOCKETS]) {
		struct nlattr *attr;
		int rem, fd;

		nla_for_each_nested(attr, info->attrs[NBD_ATTR_SOCKETS],
				    rem) {
			struct nlattr *socks[NBD_SOCK_MAX+1];

			if (nla_type(attr) != NBD_SOCK_ITEM) {
				printk(KERN_ERR "nbd: socks must be embedded in a SOCK_ITEM attr\n");
				ret = -EINVAL;
				goto out;
			}
			ret = nla_parse_nested_deprecated(socks, NBD_SOCK_MAX,
							  attr,
							  nbd_sock_policy,
							  info->extack);
			if (ret != 0) {
				printk(KERN_ERR "nbd: error processing sock list\n");
				ret = -EINVAL;
				goto out;
			}
			if (!socks[NBD_SOCK_FD])
				continue;
			fd = (int)nla_get_u32(socks[NBD_SOCK_FD]);
			ret = nbd_add_socket(nbd, fd, true);
			if (ret)
				goto out;
		}
	}
	ret = nbd_start_device(nbd);
	if (ret)
		goto out;
	if (info->attrs[NBD_ATTR_BACKEND_IDENTIFIER]) {
		nbd->backend = nla_strdup(info->attrs[NBD_ATTR_BACKEND_IDENTIFIER],
					  GFP_KERNEL);
		if (!nbd->backend) {
			ret = -ENOMEM;
			goto out;
		}
	}
	ret = device_create_file(disk_to_dev(nbd->disk), &backend_attr);
	if (ret) {
		dev_err(disk_to_dev(nbd->disk),
			"device_create_file failed for backend!\n");
		goto out;
	}
	set_bit(NBD_RT_HAS_BACKEND_FILE, &config->runtime_flags);
out:
	mutex_unlock(&nbd->config_lock);
	if (!ret) {
		set_bit(NBD_RT_HAS_CONFIG_REF, &config->runtime_flags);
		refcount_inc(&nbd->config_refs);
		nbd_connect_reply(info, nbd->index);
	}
	nbd_config_put(nbd);
	if (put_dev)
		nbd_put(nbd);
	return ret;
}

static void nbd_disconnect_and_put(struct nbd_device *nbd)
{
	mutex_lock(&nbd->config_lock);
	nbd_disconnect(nbd);
	sock_shutdown(nbd);
	/*
	 * Make sure recv thread has finished, so it does not drop the last
	 * config ref and try to destroy the workqueue from inside the work
	 * queue. And this also ensure that we can safely call nbd_clear_que()
	 * to cancel the inflight I/Os.
	 */
	if (nbd->recv_workq)
		flush_workqueue(nbd->recv_workq);
	nbd_clear_que(nbd);
	nbd->task_setup = NULL;
	mutex_unlock(&nbd->config_lock);

	if (test_and_clear_bit(NBD_RT_HAS_CONFIG_REF,
			       &nbd->config->runtime_flags))
		nbd_config_put(nbd);
}

static int nbd_genl_disconnect(struct sk_buff *skb, struct genl_info *info)
{
	struct nbd_device *nbd;
	int index;

	if (!netlink_capable(skb, CAP_SYS_ADMIN))
		return -EPERM;

	if (!info->attrs[NBD_ATTR_INDEX]) {
		printk(KERN_ERR "nbd: must specify an index to disconnect\n");
		return -EINVAL;
	}
	index = nla_get_u32(info->attrs[NBD_ATTR_INDEX]);
	mutex_lock(&nbd_index_mutex);
	nbd = idr_find(&nbd_index_idr, index);
	if (!nbd) {
		mutex_unlock(&nbd_index_mutex);
		printk(KERN_ERR "nbd: couldn't find device at index %d\n",
		       index);
		return -EINVAL;
	}
	if (!refcount_inc_not_zero(&nbd->refs)) {
		mutex_unlock(&nbd_index_mutex);
		printk(KERN_ERR "nbd: device at index %d is going down\n",
		       index);
		return -EINVAL;
	}
	mutex_unlock(&nbd_index_mutex);
	if (!refcount_inc_not_zero(&nbd->config_refs))
		goto put_nbd;
	nbd_disconnect_and_put(nbd);
	nbd_config_put(nbd);
put_nbd:
	nbd_put(nbd);
	return 0;
}

static int nbd_genl_reconfigure(struct sk_buff *skb, struct genl_info *info)
{
	struct nbd_device *nbd = NULL;
	struct nbd_config *config;
	int index;
	int ret = 0;
	bool put_dev = false;

	if (!netlink_capable(skb, CAP_SYS_ADMIN))
		return -EPERM;

	if (!info->attrs[NBD_ATTR_INDEX]) {
		printk(KERN_ERR "nbd: must specify a device to reconfigure\n");
		return -EINVAL;
	}
	index = nla_get_u32(info->attrs[NBD_ATTR_INDEX]);
	mutex_lock(&nbd_index_mutex);
	nbd = idr_find(&nbd_index_idr, index);
	if (!nbd) {
		mutex_unlock(&nbd_index_mutex);
		printk(KERN_ERR "nbd: couldn't find a device at index %d\n",
		       index);
		return -EINVAL;
	}
	if (nbd->backend) {
		if (info->attrs[NBD_ATTR_BACKEND_IDENTIFIER]) {
			if (nla_strcmp(info->attrs[NBD_ATTR_BACKEND_IDENTIFIER],
				       nbd->backend)) {
				mutex_unlock(&nbd_index_mutex);
				dev_err(nbd_to_dev(nbd),
					"backend image doesn't match with %s\n",
					nbd->backend);
				return -EINVAL;
			}
		} else {
			mutex_unlock(&nbd_index_mutex);
			dev_err(nbd_to_dev(nbd), "must specify backend\n");
			return -EINVAL;
		}
	}
	if (!refcount_inc_not_zero(&nbd->refs)) {
		mutex_unlock(&nbd_index_mutex);
		printk(KERN_ERR "nbd: device at index %d is going down\n",
		       index);
		return -EINVAL;
	}
	mutex_unlock(&nbd_index_mutex);

	if (!refcount_inc_not_zero(&nbd->config_refs)) {
		dev_err(nbd_to_dev(nbd),
			"not configured, cannot reconfigure\n");
		nbd_put(nbd);
		return -EINVAL;
	}

	mutex_lock(&nbd->config_lock);
	config = nbd->config;
	if (!test_bit(NBD_RT_BOUND, &config->runtime_flags) ||
	    !nbd->pid) {
		dev_err(nbd_to_dev(nbd),
			"not configured, cannot reconfigure\n");
		ret = -EINVAL;
		goto out;
	}

	ret = nbd_genl_size_set(info, nbd);
	if (ret)
		goto out;

	if (info->attrs[NBD_ATTR_TIMEOUT])
		nbd_set_cmd_timeout(nbd,
				    nla_get_u64(info->attrs[NBD_ATTR_TIMEOUT]));
	if (info->attrs[NBD_ATTR_DEAD_CONN_TIMEOUT]) {
		config->dead_conn_timeout =
			nla_get_u64(info->attrs[NBD_ATTR_DEAD_CONN_TIMEOUT]);
		config->dead_conn_timeout *= HZ;
	}
	if (info->attrs[NBD_ATTR_CLIENT_FLAGS]) {
		u64 flags = nla_get_u64(info->attrs[NBD_ATTR_CLIENT_FLAGS]);
		if (flags & NBD_CFLAG_DESTROY_ON_DISCONNECT) {
			if (!test_and_set_bit(NBD_DESTROY_ON_DISCONNECT,
					      &nbd->flags))
				put_dev = true;
		} else {
			if (test_and_clear_bit(NBD_DESTROY_ON_DISCONNECT,
					       &nbd->flags))
				refcount_inc(&nbd->refs);
		}

		if (flags & NBD_CFLAG_DISCONNECT_ON_CLOSE) {
			set_bit(NBD_RT_DISCONNECT_ON_CLOSE,
					&config->runtime_flags);
		} else {
			clear_bit(NBD_RT_DISCONNECT_ON_CLOSE,
					&config->runtime_flags);
		}
	}

	if (info->attrs[NBD_ATTR_SOCKETS]) {
		struct nlattr *attr;
		int rem, fd;

		nla_for_each_nested(attr, info->attrs[NBD_ATTR_SOCKETS],
				    rem) {
			struct nlattr *socks[NBD_SOCK_MAX+1];

			if (nla_type(attr) != NBD_SOCK_ITEM) {
				printk(KERN_ERR "nbd: socks must be embedded in a SOCK_ITEM attr\n");
				ret = -EINVAL;
				goto out;
			}
			ret = nla_parse_nested_deprecated(socks, NBD_SOCK_MAX,
							  attr,
							  nbd_sock_policy,
							  info->extack);
			if (ret != 0) {
				printk(KERN_ERR "nbd: error processing sock list\n");
				ret = -EINVAL;
				goto out;
			}
			if (!socks[NBD_SOCK_FD])
				continue;
			fd = (int)nla_get_u32(socks[NBD_SOCK_FD]);
			ret = nbd_reconnect_socket(nbd, fd);
			if (ret) {
				if (ret == -ENOSPC)
					ret = 0;
				goto out;
			}
			dev_info(nbd_to_dev(nbd), "reconnected socket\n");
		}
	}
out:
	mutex_unlock(&nbd->config_lock);
	nbd_config_put(nbd);
	nbd_put(nbd);
	if (put_dev)
		nbd_put(nbd);
	return ret;
}

static const struct genl_small_ops nbd_connect_genl_ops[] = {
	{
		.cmd	= NBD_CMD_CONNECT,
		.validate = GENL_DONT_VALIDATE_STRICT | GENL_DONT_VALIDATE_DUMP,
		.doit	= nbd_genl_connect,
	},
	{
		.cmd	= NBD_CMD_DISCONNECT,
		.validate = GENL_DONT_VALIDATE_STRICT | GENL_DONT_VALIDATE_DUMP,
		.doit	= nbd_genl_disconnect,
	},
	{
		.cmd	= NBD_CMD_RECONFIGURE,
		.validate = GENL_DONT_VALIDATE_STRICT | GENL_DONT_VALIDATE_DUMP,
		.doit	= nbd_genl_reconfigure,
	},
	{
		.cmd	= NBD_CMD_STATUS,
		.validate = GENL_DONT_VALIDATE_STRICT | GENL_DONT_VALIDATE_DUMP,
		.doit	= nbd_genl_status,
	},
};

static const struct genl_multicast_group nbd_mcast_grps[] = {
	{ .name = NBD_GENL_MCAST_GROUP_NAME, },
};

static struct genl_family nbd_genl_family __ro_after_init = {
	.hdrsize	= 0,
	.name		= NBD_GENL_FAMILY_NAME,
	.version	= NBD_GENL_VERSION,
	.module		= THIS_MODULE,
	.small_ops	= nbd_connect_genl_ops,
	.n_small_ops	= ARRAY_SIZE(nbd_connect_genl_ops),
	.maxattr	= NBD_ATTR_MAX,
	.policy = nbd_attr_policy,
	.mcgrps		= nbd_mcast_grps,
	.n_mcgrps	= ARRAY_SIZE(nbd_mcast_grps),
};

static int populate_nbd_status(struct nbd_device *nbd, struct sk_buff *reply)
{
	struct nlattr *dev_opt;
	u8 connected = 0;
	int ret;

	/* This is a little racey, but for status it's ok.  The
	 * reason we don't take a ref here is because we can't
	 * take a ref in the index == -1 case as we would need
	 * to put under the nbd_index_mutex, which could
	 * deadlock if we are configured to remove ourselves
	 * once we're disconnected.
	 */
	if (refcount_read(&nbd->config_refs))
		connected = 1;
	dev_opt = nla_nest_start_noflag(reply, NBD_DEVICE_ITEM);
	if (!dev_opt)
		return -EMSGSIZE;
	ret = nla_put_u32(reply, NBD_DEVICE_INDEX, nbd->index);
	if (ret)
		return -EMSGSIZE;
	ret = nla_put_u8(reply, NBD_DEVICE_CONNECTED,
			 connected);
	if (ret)
		return -EMSGSIZE;
	nla_nest_end(reply, dev_opt);
	return 0;
}

static int status_cb(int id, void *ptr, void *data)
{
	struct nbd_device *nbd = ptr;
	return populate_nbd_status(nbd, (struct sk_buff *)data);
}

static int nbd_genl_status(struct sk_buff *skb, struct genl_info *info)
{
	struct nlattr *dev_list;
	struct sk_buff *reply;
	void *reply_head;
	size_t msg_size;
	int index = -1;
	int ret = -ENOMEM;

	if (info->attrs[NBD_ATTR_INDEX])
		index = nla_get_u32(info->attrs[NBD_ATTR_INDEX]);

	mutex_lock(&nbd_index_mutex);

	msg_size = nla_total_size(nla_attr_size(sizeof(u32)) +
				  nla_attr_size(sizeof(u8)));
	msg_size *= (index == -1) ? nbd_total_devices : 1;

	reply = genlmsg_new(msg_size, GFP_KERNEL);
	if (!reply)
		goto out;
	reply_head = genlmsg_put_reply(reply, info, &nbd_genl_family, 0,
				       NBD_CMD_STATUS);
	if (!reply_head) {
		nlmsg_free(reply);
		goto out;
	}

	dev_list = nla_nest_start_noflag(reply, NBD_ATTR_DEVICE_LIST);
	if (index == -1) {
		ret = idr_for_each(&nbd_index_idr, &status_cb, reply);
		if (ret) {
			nlmsg_free(reply);
			goto out;
		}
	} else {
		struct nbd_device *nbd;
		nbd = idr_find(&nbd_index_idr, index);
		if (nbd) {
			ret = populate_nbd_status(nbd, reply);
			if (ret) {
				nlmsg_free(reply);
				goto out;
			}
		}
	}
	nla_nest_end(reply, dev_list);
	genlmsg_end(reply, reply_head);
	ret = genlmsg_reply(reply, info);
out:
	mutex_unlock(&nbd_index_mutex);
	return ret;
}

static void nbd_connect_reply(struct genl_info *info, int index)
{
	struct sk_buff *skb;
	void *msg_head;
	int ret;

	skb = genlmsg_new(nla_total_size(sizeof(u32)), GFP_KERNEL);
	if (!skb)
		return;
	msg_head = genlmsg_put_reply(skb, info, &nbd_genl_family, 0,
				     NBD_CMD_CONNECT);
	if (!msg_head) {
		nlmsg_free(skb);
		return;
	}
	ret = nla_put_u32(skb, NBD_ATTR_INDEX, index);
	if (ret) {
		nlmsg_free(skb);
		return;
	}
	genlmsg_end(skb, msg_head);
	genlmsg_reply(skb, info);
}

static void nbd_mcast_index(int index)
{
	struct sk_buff *skb;
	void *msg_head;
	int ret;

	skb = genlmsg_new(nla_total_size(sizeof(u32)), GFP_KERNEL);
	if (!skb)
		return;
	msg_head = genlmsg_put(skb, 0, 0, &nbd_genl_family, 0,
				     NBD_CMD_LINK_DEAD);
	if (!msg_head) {
		nlmsg_free(skb);
		return;
	}
	ret = nla_put_u32(skb, NBD_ATTR_INDEX, index);
	if (ret) {
		nlmsg_free(skb);
		return;
	}
	genlmsg_end(skb, msg_head);
	genlmsg_multicast(&nbd_genl_family, skb, 0, 0, GFP_KERNEL);
}

static void nbd_dead_link_work(struct work_struct *work)
{
	struct link_dead_args *args = container_of(work, struct link_dead_args,
						   work);
	nbd_mcast_index(args->index);
	kfree(args);
}

static int __init nbd_init(void)
{
	int i;

	BUILD_BUG_ON(sizeof(struct nbd_request) != 28);

	if (max_part < 0) {
		printk(KERN_ERR "nbd: max_part must be >= 0\n");
		return -EINVAL;
	}

	part_shift = 0;
	if (max_part > 0) {
		part_shift = fls(max_part);

		/*
		 * Adjust max_part according to part_shift as it is exported
		 * to user space so that user can know the max number of
		 * partition kernel should be able to manage.
		 *
		 * Note that -1 is required because partition 0 is reserved
		 * for the whole disk.
		 */
		max_part = (1UL << part_shift) - 1;
	}

	if ((1UL << part_shift) > DISK_MAX_PARTS)
		return -EINVAL;

	if (nbds_max > 1UL << (MINORBITS - part_shift))
		return -EINVAL;

	if (register_blkdev(NBD_MAJOR, "nbd"))
		return -EIO;

	nbd_del_wq = alloc_workqueue("nbd-del", WQ_UNBOUND, 0);
	if (!nbd_del_wq) {
		unregister_blkdev(NBD_MAJOR, "nbd");
		return -ENOMEM;
	}

	if (genl_register_family(&nbd_genl_family)) {
		destroy_workqueue(nbd_del_wq);
		unregister_blkdev(NBD_MAJOR, "nbd");
		return -EINVAL;
	}
	nbd_dbg_init();

	for (i = 0; i < nbds_max; i++)
		nbd_dev_add(i, 1);
	return 0;
}

static int nbd_exit_cb(int id, void *ptr, void *data)
{
	struct list_head *list = (struct list_head *)data;
	struct nbd_device *nbd = ptr;

	/* Skip nbd that is being removed asynchronously */
	if (refcount_read(&nbd->refs))
		list_add_tail(&nbd->list, list);

	return 0;
}

static void __exit nbd_cleanup(void)
{
	struct nbd_device *nbd;
	LIST_HEAD(del_list);

	nbd_dbg_close();

	mutex_lock(&nbd_index_mutex);
	idr_for_each(&nbd_index_idr, &nbd_exit_cb, &del_list);
	mutex_unlock(&nbd_index_mutex);

	while (!list_empty(&del_list)) {
		nbd = list_first_entry(&del_list, struct nbd_device, list);
		list_del_init(&nbd->list);
		if (refcount_read(&nbd->refs) != 1)
			printk(KERN_ERR "nbd: possibly leaking a device\n");
		nbd_put(nbd);
	}

	/* Also wait for nbd_dev_remove_work() completes */
	destroy_workqueue(nbd_del_wq);

	idr_destroy(&nbd_index_idr);
	genl_unregister_family(&nbd_genl_family);
	unregister_blkdev(NBD_MAJOR, "nbd");
}

module_init(nbd_init);
module_exit(nbd_cleanup);

MODULE_DESCRIPTION("Network Block Device");
MODULE_LICENSE("GPL");

module_param(nbds_max, int, 0444);
MODULE_PARM_DESC(nbds_max, "number of network block devices to initialize (default: 16)");
module_param(max_part, int, 0444);
MODULE_PARM_DESC(max_part, "number of partitions per device (default: 16)");<|MERGE_RESOLUTION|>--- conflicted
+++ resolved
@@ -1097,10 +1097,7 @@
 	return 0;
 
 put_socket:
-<<<<<<< HEAD
-=======
 	blk_mq_unfreeze_queue(nbd->disk->queue);
->>>>>>> c1084c27
 	sockfd_put(sock);
 	return err;
 }
