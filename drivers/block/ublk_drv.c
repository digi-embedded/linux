// SPDX-License-Identifier: GPL-2.0-or-later
/*
 * Userspace block device - block device which IO is handled from userspace
 *
 * Take full use of io_uring passthrough command for communicating with
 * ublk userspace daemon(ublksrvd) for handling basic IO request.
 *
 * Copyright 2022 Ming Lei <ming.lei@redhat.com>
 *
 * (part of code stolen from loop.c)
 */
#include <linux/module.h>
#include <linux/moduleparam.h>
#include <linux/sched.h>
#include <linux/fs.h>
#include <linux/pagemap.h>
#include <linux/file.h>
#include <linux/stat.h>
#include <linux/errno.h>
#include <linux/major.h>
#include <linux/wait.h>
#include <linux/blkdev.h>
#include <linux/init.h>
#include <linux/swap.h>
#include <linux/slab.h>
#include <linux/compat.h>
#include <linux/mutex.h>
#include <linux/writeback.h>
#include <linux/completion.h>
#include <linux/highmem.h>
#include <linux/sysfs.h>
#include <linux/miscdevice.h>
#include <linux/falloc.h>
#include <linux/uio.h>
#include <linux/ioprio.h>
#include <linux/sched/mm.h>
#include <linux/uaccess.h>
#include <linux/cdev.h>
#include <linux/io_uring.h>
#include <linux/blk-mq.h>
#include <linux/delay.h>
#include <linux/mm.h>
#include <asm/page.h>
#include <linux/task_work.h>
#include <linux/namei.h>
#include <linux/kref.h>
#include <uapi/linux/ublk_cmd.h>

#define UBLK_MINORS		(1U << MINORBITS)

/* All UBLK_F_* have to be included into UBLK_F_ALL */
#define UBLK_F_ALL (UBLK_F_SUPPORT_ZERO_COPY \
		| UBLK_F_URING_CMD_COMP_IN_TASK \
		| UBLK_F_NEED_GET_DATA \
		| UBLK_F_USER_RECOVERY \
		| UBLK_F_USER_RECOVERY_REISSUE \
		| UBLK_F_UNPRIVILEGED_DEV \
		| UBLK_F_CMD_IOCTL_ENCODE \
		| UBLK_F_USER_COPY \
		| UBLK_F_ZONED)

/* All UBLK_PARAM_TYPE_* should be included here */
#define UBLK_PARAM_TYPE_ALL                                \
	(UBLK_PARAM_TYPE_BASIC | UBLK_PARAM_TYPE_DISCARD | \
	 UBLK_PARAM_TYPE_DEVT | UBLK_PARAM_TYPE_ZONED)

struct ublk_rq_data {
	struct llist_node node;

	struct kref ref;
	__u64 sector;
	__u32 operation;
	__u32 nr_zones;
};

struct ublk_uring_cmd_pdu {
	struct ublk_queue *ubq;
};

/*
 * io command is active: sqe cmd is received, and its cqe isn't done
 *
 * If the flag is set, the io command is owned by ublk driver, and waited
 * for incoming blk-mq request from the ublk block device.
 *
 * If the flag is cleared, the io command will be completed, and owned by
 * ublk server.
 */
#define UBLK_IO_FLAG_ACTIVE	0x01

/*
 * IO command is completed via cqe, and it is being handled by ublksrv, and
 * not committed yet
 *
 * Basically exclusively with UBLK_IO_FLAG_ACTIVE, so can be served for
 * cross verification
 */
#define UBLK_IO_FLAG_OWNED_BY_SRV 0x02

/*
 * IO command is aborted, so this flag is set in case of
 * !UBLK_IO_FLAG_ACTIVE.
 *
 * After this flag is observed, any pending or new incoming request
 * associated with this io command will be failed immediately
 */
#define UBLK_IO_FLAG_ABORTED 0x04

/*
 * UBLK_IO_FLAG_NEED_GET_DATA is set because IO command requires
 * get data buffer address from ublksrv.
 *
 * Then, bio data could be copied into this data buffer for a WRITE request
 * after the IO command is issued again and UBLK_IO_FLAG_NEED_GET_DATA is unset.
 */
#define UBLK_IO_FLAG_NEED_GET_DATA 0x08

struct ublk_io {
	/* userspace buffer address from io cmd */
	__u64	addr;
	unsigned int flags;
	int res;

	struct io_uring_cmd *cmd;
};

struct ublk_queue {
	int q_id;
	int q_depth;

	unsigned long flags;
	struct task_struct	*ubq_daemon;
	char *io_cmd_buf;

	struct llist_head	io_cmds;

	unsigned long io_addr;	/* mapped vm address */
	unsigned int max_io_sz;
	bool force_abort;
	bool timeout;
	unsigned short nr_io_ready;	/* how many ios setup */
	struct ublk_device *dev;
	struct ublk_io ios[];
};

#define UBLK_DAEMON_MONITOR_PERIOD	(5 * HZ)

struct ublk_device {
	struct gendisk		*ub_disk;

	char	*__queues;

	unsigned int	queue_size;
	struct ublksrv_ctrl_dev_info	dev_info;

	struct blk_mq_tag_set	tag_set;

	struct cdev		cdev;
	struct device		cdev_dev;

#define UB_STATE_OPEN		0
#define UB_STATE_USED		1
#define UB_STATE_DELETED	2
	unsigned long		state;
	int			ub_number;

	struct mutex		mutex;

	spinlock_t		mm_lock;
	struct mm_struct	*mm;

	struct ublk_params	params;

	struct completion	completion;
	unsigned int		nr_queues_ready;
	unsigned int		nr_privileged_daemon;

	/*
	 * Our ubq->daemon may be killed without any notification, so
	 * monitor each queue's daemon periodically
	 */
	struct delayed_work	monitor_work;
	struct work_struct	quiesce_work;
	struct work_struct	stop_work;
};

/* header of ublk_params */
struct ublk_params_header {
	__u32	len;
	__u32	types;
};

static inline unsigned int ublk_req_build_flags(struct request *req);
static inline struct ublksrv_io_desc *ublk_get_iod(struct ublk_queue *ubq,
						   int tag);

static inline bool ublk_dev_is_user_copy(const struct ublk_device *ub)
{
	return ub->dev_info.flags & UBLK_F_USER_COPY;
}

static inline bool ublk_dev_is_zoned(const struct ublk_device *ub)
{
	return ub->dev_info.flags & UBLK_F_ZONED;
}

static inline bool ublk_queue_is_zoned(struct ublk_queue *ubq)
{
	return ubq->flags & UBLK_F_ZONED;
}

#ifdef CONFIG_BLK_DEV_ZONED

static int ublk_get_nr_zones(const struct ublk_device *ub)
{
	const struct ublk_param_basic *p = &ub->params.basic;

	/* Zone size is a power of 2 */
	return p->dev_sectors >> ilog2(p->chunk_sectors);
}

static int ublk_revalidate_disk_zones(struct ublk_device *ub)
{
	return blk_revalidate_disk_zones(ub->ub_disk, NULL);
}

static int ublk_dev_param_zoned_validate(const struct ublk_device *ub)
{
	const struct ublk_param_zoned *p = &ub->params.zoned;
	int nr_zones;

	if (!ublk_dev_is_zoned(ub))
		return -EINVAL;

	if (!p->max_zone_append_sectors)
		return -EINVAL;

	nr_zones = ublk_get_nr_zones(ub);

	if (p->max_active_zones > nr_zones)
		return -EINVAL;

	if (p->max_open_zones > nr_zones)
		return -EINVAL;

	return 0;
}

static int ublk_dev_param_zoned_apply(struct ublk_device *ub)
{
	const struct ublk_param_zoned *p = &ub->params.zoned;

	disk_set_zoned(ub->ub_disk, BLK_ZONED_HM);
	blk_queue_flag_set(QUEUE_FLAG_ZONE_RESETALL, ub->ub_disk->queue);
	blk_queue_required_elevator_features(ub->ub_disk->queue,
					     ELEVATOR_F_ZBD_SEQ_WRITE);
	disk_set_max_active_zones(ub->ub_disk, p->max_active_zones);
	disk_set_max_open_zones(ub->ub_disk, p->max_open_zones);
	blk_queue_max_zone_append_sectors(ub->ub_disk->queue, p->max_zone_append_sectors);

	ub->ub_disk->nr_zones = ublk_get_nr_zones(ub);

	return 0;
}

/* Based on virtblk_alloc_report_buffer */
static void *ublk_alloc_report_buffer(struct ublk_device *ublk,
				      unsigned int nr_zones, size_t *buflen)
{
	struct request_queue *q = ublk->ub_disk->queue;
	size_t bufsize;
	void *buf;

	nr_zones = min_t(unsigned int, nr_zones,
			 ublk->ub_disk->nr_zones);

	bufsize = nr_zones * sizeof(struct blk_zone);
	bufsize =
		min_t(size_t, bufsize, queue_max_hw_sectors(q) << SECTOR_SHIFT);

	while (bufsize >= sizeof(struct blk_zone)) {
		buf = kvmalloc(bufsize, GFP_KERNEL | __GFP_NORETRY);
		if (buf) {
			*buflen = bufsize;
			return buf;
		}
		bufsize >>= 1;
	}

	*buflen = 0;
	return NULL;
}

static int ublk_report_zones(struct gendisk *disk, sector_t sector,
		      unsigned int nr_zones, report_zones_cb cb, void *data)
{
	struct ublk_device *ub = disk->private_data;
	unsigned int zone_size_sectors = disk->queue->limits.chunk_sectors;
	unsigned int first_zone = sector >> ilog2(zone_size_sectors);
	unsigned int done_zones = 0;
	unsigned int max_zones_per_request;
	int ret;
	struct blk_zone *buffer;
	size_t buffer_length;

	nr_zones = min_t(unsigned int, ub->ub_disk->nr_zones - first_zone,
			 nr_zones);

	buffer = ublk_alloc_report_buffer(ub, nr_zones, &buffer_length);
	if (!buffer)
		return -ENOMEM;

	max_zones_per_request = buffer_length / sizeof(struct blk_zone);

	while (done_zones < nr_zones) {
		unsigned int remaining_zones = nr_zones - done_zones;
		unsigned int zones_in_request =
			min_t(unsigned int, remaining_zones, max_zones_per_request);
		struct request *req;
		struct ublk_rq_data *pdu;
		blk_status_t status;

		memset(buffer, 0, buffer_length);

		req = blk_mq_alloc_request(disk->queue, REQ_OP_DRV_IN, 0);
		if (IS_ERR(req)) {
			ret = PTR_ERR(req);
			goto out;
		}

		pdu = blk_mq_rq_to_pdu(req);
		pdu->operation = UBLK_IO_OP_REPORT_ZONES;
		pdu->sector = sector;
		pdu->nr_zones = zones_in_request;

		ret = blk_rq_map_kern(disk->queue, req, buffer, buffer_length,
					GFP_KERNEL);
		if (ret) {
			blk_mq_free_request(req);
			goto out;
		}

		status = blk_execute_rq(req, 0);
		ret = blk_status_to_errno(status);
		blk_mq_free_request(req);
		if (ret)
			goto out;

		for (unsigned int i = 0; i < zones_in_request; i++) {
			struct blk_zone *zone = buffer + i;

			/* A zero length zone means no more zones in this response */
			if (!zone->len)
				break;

			ret = cb(zone, i, data);
			if (ret)
				goto out;

			done_zones++;
			sector += zone_size_sectors;

		}
	}

	ret = done_zones;

out:
	kvfree(buffer);
	return ret;
}

static blk_status_t ublk_setup_iod_zoned(struct ublk_queue *ubq,
					 struct request *req)
{
	struct ublksrv_io_desc *iod = ublk_get_iod(ubq, req->tag);
	struct ublk_io *io = &ubq->ios[req->tag];
	struct ublk_rq_data *pdu = blk_mq_rq_to_pdu(req);
	u32 ublk_op;

	switch (req_op(req)) {
	case REQ_OP_ZONE_OPEN:
		ublk_op = UBLK_IO_OP_ZONE_OPEN;
		break;
	case REQ_OP_ZONE_CLOSE:
		ublk_op = UBLK_IO_OP_ZONE_CLOSE;
		break;
	case REQ_OP_ZONE_FINISH:
		ublk_op = UBLK_IO_OP_ZONE_FINISH;
		break;
	case REQ_OP_ZONE_RESET:
		ublk_op = UBLK_IO_OP_ZONE_RESET;
		break;
	case REQ_OP_ZONE_APPEND:
		ublk_op = UBLK_IO_OP_ZONE_APPEND;
		break;
	case REQ_OP_ZONE_RESET_ALL:
		ublk_op = UBLK_IO_OP_ZONE_RESET_ALL;
		break;
	case REQ_OP_DRV_IN:
		ublk_op = pdu->operation;
		switch (ublk_op) {
		case UBLK_IO_OP_REPORT_ZONES:
			iod->op_flags = ublk_op | ublk_req_build_flags(req);
			iod->nr_zones = pdu->nr_zones;
			iod->start_sector = pdu->sector;
			return BLK_STS_OK;
		default:
			return BLK_STS_IOERR;
		}
	case REQ_OP_DRV_OUT:
		/* We do not support drv_out */
		return BLK_STS_NOTSUPP;
	default:
		return BLK_STS_IOERR;
	}

	iod->op_flags = ublk_op | ublk_req_build_flags(req);
	iod->nr_sectors = blk_rq_sectors(req);
	iod->start_sector = blk_rq_pos(req);
	iod->addr = io->addr;

	return BLK_STS_OK;
}

#else

#define ublk_report_zones (NULL)

static int ublk_dev_param_zoned_validate(const struct ublk_device *ub)
{
	return -EOPNOTSUPP;
}

static int ublk_dev_param_zoned_apply(struct ublk_device *ub)
{
	return -EOPNOTSUPP;
}

static int ublk_revalidate_disk_zones(struct ublk_device *ub)
{
	return 0;
}

static blk_status_t ublk_setup_iod_zoned(struct ublk_queue *ubq,
					 struct request *req)
{
	return BLK_STS_NOTSUPP;
}

#endif

static inline void __ublk_complete_rq(struct request *req);
static void ublk_complete_rq(struct kref *ref);

static dev_t ublk_chr_devt;
static const struct class ublk_chr_class = {
	.name = "ublk-char",
};

static DEFINE_IDR(ublk_index_idr);
static DEFINE_SPINLOCK(ublk_idr_lock);
static wait_queue_head_t ublk_idr_wq;	/* wait until one idr is freed */

static DEFINE_MUTEX(ublk_ctl_mutex);

/*
 * Max ublk devices allowed to add
 *
 * It can be extended to one per-user limit in future or even controlled
 * by cgroup.
 */
static unsigned int ublks_max = 64;
static unsigned int ublks_added;	/* protected by ublk_ctl_mutex */

static struct miscdevice ublk_misc;

static inline unsigned ublk_pos_to_hwq(loff_t pos)
{
	return ((pos - UBLKSRV_IO_BUF_OFFSET) >> UBLK_QID_OFF) &
		UBLK_QID_BITS_MASK;
}

static inline unsigned ublk_pos_to_buf_off(loff_t pos)
{
	return (pos - UBLKSRV_IO_BUF_OFFSET) & UBLK_IO_BUF_BITS_MASK;
}

static inline unsigned ublk_pos_to_tag(loff_t pos)
{
	return ((pos - UBLKSRV_IO_BUF_OFFSET) >> UBLK_TAG_OFF) &
		UBLK_TAG_BITS_MASK;
}

static void ublk_dev_param_basic_apply(struct ublk_device *ub)
{
	struct request_queue *q = ub->ub_disk->queue;
	const struct ublk_param_basic *p = &ub->params.basic;

	blk_queue_logical_block_size(q, 1 << p->logical_bs_shift);
	blk_queue_physical_block_size(q, 1 << p->physical_bs_shift);
	blk_queue_io_min(q, 1 << p->io_min_shift);
	blk_queue_io_opt(q, 1 << p->io_opt_shift);

	blk_queue_write_cache(q, p->attrs & UBLK_ATTR_VOLATILE_CACHE,
			p->attrs & UBLK_ATTR_FUA);
	if (p->attrs & UBLK_ATTR_ROTATIONAL)
		blk_queue_flag_clear(QUEUE_FLAG_NONROT, q);
	else
		blk_queue_flag_set(QUEUE_FLAG_NONROT, q);

	blk_queue_max_hw_sectors(q, p->max_sectors);
	blk_queue_chunk_sectors(q, p->chunk_sectors);
	blk_queue_virt_boundary(q, p->virt_boundary_mask);

	if (p->attrs & UBLK_ATTR_READ_ONLY)
		set_disk_ro(ub->ub_disk, true);

	set_capacity(ub->ub_disk, p->dev_sectors);
}

static void ublk_dev_param_discard_apply(struct ublk_device *ub)
{
	struct request_queue *q = ub->ub_disk->queue;
	const struct ublk_param_discard *p = &ub->params.discard;

	q->limits.discard_alignment = p->discard_alignment;
	q->limits.discard_granularity = p->discard_granularity;
	blk_queue_max_discard_sectors(q, p->max_discard_sectors);
	blk_queue_max_write_zeroes_sectors(q,
			p->max_write_zeroes_sectors);
	blk_queue_max_discard_segments(q, p->max_discard_segments);
}

static int ublk_validate_params(const struct ublk_device *ub)
{
	/* basic param is the only one which must be set */
	if (ub->params.types & UBLK_PARAM_TYPE_BASIC) {
		const struct ublk_param_basic *p = &ub->params.basic;

		if (p->logical_bs_shift > PAGE_SHIFT || p->logical_bs_shift < 9)
			return -EINVAL;

		if (p->logical_bs_shift > p->physical_bs_shift)
			return -EINVAL;

		if (p->max_sectors > (ub->dev_info.max_io_buf_bytes >> 9))
			return -EINVAL;

		if (ublk_dev_is_zoned(ub) && !p->chunk_sectors)
			return -EINVAL;
	} else
		return -EINVAL;

	if (ub->params.types & UBLK_PARAM_TYPE_DISCARD) {
		const struct ublk_param_discard *p = &ub->params.discard;

		/* So far, only support single segment discard */
		if (p->max_discard_sectors && p->max_discard_segments != 1)
			return -EINVAL;

		if (!p->discard_granularity)
			return -EINVAL;
	}

	/* dev_t is read-only */
	if (ub->params.types & UBLK_PARAM_TYPE_DEVT)
		return -EINVAL;

	if (ub->params.types & UBLK_PARAM_TYPE_ZONED)
		return ublk_dev_param_zoned_validate(ub);
	else if (ublk_dev_is_zoned(ub))
		return -EINVAL;

	return 0;
}

static int ublk_apply_params(struct ublk_device *ub)
{
	if (!(ub->params.types & UBLK_PARAM_TYPE_BASIC))
		return -EINVAL;

	ublk_dev_param_basic_apply(ub);

	if (ub->params.types & UBLK_PARAM_TYPE_DISCARD)
		ublk_dev_param_discard_apply(ub);

	if (ub->params.types & UBLK_PARAM_TYPE_ZONED)
		return ublk_dev_param_zoned_apply(ub);

	return 0;
}

static inline bool ublk_support_user_copy(const struct ublk_queue *ubq)
{
	return ubq->flags & UBLK_F_USER_COPY;
}

static inline bool ublk_need_req_ref(const struct ublk_queue *ubq)
{
	/*
	 * read()/write() is involved in user copy, so request reference
	 * has to be grabbed
	 */
	return ublk_support_user_copy(ubq);
}

static inline void ublk_init_req_ref(const struct ublk_queue *ubq,
		struct request *req)
{
	if (ublk_need_req_ref(ubq)) {
		struct ublk_rq_data *data = blk_mq_rq_to_pdu(req);

		kref_init(&data->ref);
	}
}

static inline bool ublk_get_req_ref(const struct ublk_queue *ubq,
		struct request *req)
{
	if (ublk_need_req_ref(ubq)) {
		struct ublk_rq_data *data = blk_mq_rq_to_pdu(req);

		return kref_get_unless_zero(&data->ref);
	}

	return true;
}

static inline void ublk_put_req_ref(const struct ublk_queue *ubq,
		struct request *req)
{
	if (ublk_need_req_ref(ubq)) {
		struct ublk_rq_data *data = blk_mq_rq_to_pdu(req);

		kref_put(&data->ref, ublk_complete_rq);
	} else {
		__ublk_complete_rq(req);
	}
}

static inline bool ublk_need_get_data(const struct ublk_queue *ubq)
{
	return ubq->flags & UBLK_F_NEED_GET_DATA;
}

static struct ublk_device *ublk_get_device(struct ublk_device *ub)
{
	if (kobject_get_unless_zero(&ub->cdev_dev.kobj))
		return ub;
	return NULL;
}

static void ublk_put_device(struct ublk_device *ub)
{
	put_device(&ub->cdev_dev);
}

static inline struct ublk_queue *ublk_get_queue(struct ublk_device *dev,
		int qid)
{
       return (struct ublk_queue *)&(dev->__queues[qid * dev->queue_size]);
}

static inline bool ublk_rq_has_data(const struct request *rq)
{
	return bio_has_data(rq->bio);
}

static inline struct ublksrv_io_desc *ublk_get_iod(struct ublk_queue *ubq,
		int tag)
{
	return (struct ublksrv_io_desc *)
		&(ubq->io_cmd_buf[tag * sizeof(struct ublksrv_io_desc)]);
}

static inline char *ublk_queue_cmd_buf(struct ublk_device *ub, int q_id)
{
	return ublk_get_queue(ub, q_id)->io_cmd_buf;
}

static inline int ublk_queue_cmd_buf_size(struct ublk_device *ub, int q_id)
{
	struct ublk_queue *ubq = ublk_get_queue(ub, q_id);

	return round_up(ubq->q_depth * sizeof(struct ublksrv_io_desc),
			PAGE_SIZE);
}

static inline bool ublk_queue_can_use_recovery_reissue(
		struct ublk_queue *ubq)
{
	return (ubq->flags & UBLK_F_USER_RECOVERY) &&
			(ubq->flags & UBLK_F_USER_RECOVERY_REISSUE);
}

static inline bool ublk_queue_can_use_recovery(
		struct ublk_queue *ubq)
{
	return ubq->flags & UBLK_F_USER_RECOVERY;
}

static inline bool ublk_can_use_recovery(struct ublk_device *ub)
{
	return ub->dev_info.flags & UBLK_F_USER_RECOVERY;
}

static void ublk_free_disk(struct gendisk *disk)
{
	struct ublk_device *ub = disk->private_data;

	clear_bit(UB_STATE_USED, &ub->state);
	put_device(&ub->cdev_dev);
}

static void ublk_store_owner_uid_gid(unsigned int *owner_uid,
		unsigned int *owner_gid)
{
	kuid_t uid;
	kgid_t gid;

	current_uid_gid(&uid, &gid);

	*owner_uid = from_kuid(&init_user_ns, uid);
	*owner_gid = from_kgid(&init_user_ns, gid);
}

static int ublk_open(struct gendisk *disk, blk_mode_t mode)
{
	struct ublk_device *ub = disk->private_data;

	if (capable(CAP_SYS_ADMIN))
		return 0;

	/*
	 * If it is one unprivileged device, only owner can open
	 * the disk. Otherwise it could be one trap made by one
	 * evil user who grants this disk's privileges to other
	 * users deliberately.
	 *
	 * This way is reasonable too given anyone can create
	 * unprivileged device, and no need other's grant.
	 */
	if (ub->dev_info.flags & UBLK_F_UNPRIVILEGED_DEV) {
		unsigned int curr_uid, curr_gid;

		ublk_store_owner_uid_gid(&curr_uid, &curr_gid);

		if (curr_uid != ub->dev_info.owner_uid || curr_gid !=
				ub->dev_info.owner_gid)
			return -EPERM;
	}

	return 0;
}

static const struct block_device_operations ub_fops = {
	.owner =	THIS_MODULE,
	.open =		ublk_open,
	.free_disk =	ublk_free_disk,
	.report_zones =	ublk_report_zones,
};

#define UBLK_MAX_PIN_PAGES	32

struct ublk_io_iter {
	struct page *pages[UBLK_MAX_PIN_PAGES];
	struct bio *bio;
	struct bvec_iter iter;
};

/* return how many pages are copied */
static void ublk_copy_io_pages(struct ublk_io_iter *data,
		size_t total, size_t pg_off, int dir)
{
	unsigned done = 0;
	unsigned pg_idx = 0;

	while (done < total) {
		struct bio_vec bv = bio_iter_iovec(data->bio, data->iter);
		unsigned int bytes = min3(bv.bv_len, (unsigned)total - done,
				(unsigned)(PAGE_SIZE - pg_off));
		void *bv_buf = bvec_kmap_local(&bv);
		void *pg_buf = kmap_local_page(data->pages[pg_idx]);

		if (dir == ITER_DEST)
			memcpy(pg_buf + pg_off, bv_buf, bytes);
		else
			memcpy(bv_buf, pg_buf + pg_off, bytes);

		kunmap_local(pg_buf);
		kunmap_local(bv_buf);

		/* advance page array */
		pg_off += bytes;
		if (pg_off == PAGE_SIZE) {
			pg_idx += 1;
			pg_off = 0;
		}

		done += bytes;

		/* advance bio */
		bio_advance_iter_single(data->bio, &data->iter, bytes);
		if (!data->iter.bi_size) {
			data->bio = data->bio->bi_next;
			if (data->bio == NULL)
				break;
			data->iter = data->bio->bi_iter;
		}
	}
}

static bool ublk_advance_io_iter(const struct request *req,
		struct ublk_io_iter *iter, unsigned int offset)
{
	struct bio *bio = req->bio;

	for_each_bio(bio) {
		if (bio->bi_iter.bi_size > offset) {
			iter->bio = bio;
			iter->iter = bio->bi_iter;
			bio_advance_iter(iter->bio, &iter->iter, offset);
			return true;
		}
		offset -= bio->bi_iter.bi_size;
	}
	return false;
}

/*
 * Copy data between request pages and io_iter, and 'offset'
 * is the start point of linear offset of request.
 */
static size_t ublk_copy_user_pages(const struct request *req,
		unsigned offset, struct iov_iter *uiter, int dir)
{
	struct ublk_io_iter iter;
	size_t done = 0;

	if (!ublk_advance_io_iter(req, &iter, offset))
		return 0;

	while (iov_iter_count(uiter) && iter.bio) {
		unsigned nr_pages;
		ssize_t len;
		size_t off;
		int i;

		len = iov_iter_get_pages2(uiter, iter.pages,
				iov_iter_count(uiter),
				UBLK_MAX_PIN_PAGES, &off);
		if (len <= 0)
			return done;

		ublk_copy_io_pages(&iter, len, off, dir);
		nr_pages = DIV_ROUND_UP(len + off, PAGE_SIZE);
		for (i = 0; i < nr_pages; i++) {
			if (dir == ITER_DEST)
				set_page_dirty(iter.pages[i]);
			put_page(iter.pages[i]);
		}
		done += len;
	}

	return done;
}

static inline bool ublk_need_map_req(const struct request *req)
{
	return ublk_rq_has_data(req) && req_op(req) == REQ_OP_WRITE;
}

static inline bool ublk_need_unmap_req(const struct request *req)
{
	return ublk_rq_has_data(req) &&
	       (req_op(req) == REQ_OP_READ || req_op(req) == REQ_OP_DRV_IN);
}

static int ublk_map_io(const struct ublk_queue *ubq, const struct request *req,
		struct ublk_io *io)
{
	const unsigned int rq_bytes = blk_rq_bytes(req);

	if (ublk_support_user_copy(ubq))
		return rq_bytes;

	/*
	 * no zero copy, we delay copy WRITE request data into ublksrv
	 * context and the big benefit is that pinning pages in current
	 * context is pretty fast, see ublk_pin_user_pages
	 */
	if (ublk_need_map_req(req)) {
		struct iov_iter iter;
		struct iovec iov;
		const int dir = ITER_DEST;

		import_single_range(dir, u64_to_user_ptr(io->addr), rq_bytes,
				&iov, &iter);

		return ublk_copy_user_pages(req, 0, &iter, dir);
	}
	return rq_bytes;
}

static int ublk_unmap_io(const struct ublk_queue *ubq,
		const struct request *req,
		struct ublk_io *io)
{
	const unsigned int rq_bytes = blk_rq_bytes(req);

	if (ublk_support_user_copy(ubq))
		return rq_bytes;

	if (ublk_need_unmap_req(req)) {
		struct iov_iter iter;
		struct iovec iov;
		const int dir = ITER_SOURCE;

		WARN_ON_ONCE(io->res > rq_bytes);

		import_single_range(dir, u64_to_user_ptr(io->addr), io->res,
				&iov, &iter);
		return ublk_copy_user_pages(req, 0, &iter, dir);
	}
	return rq_bytes;
}

static inline unsigned int ublk_req_build_flags(struct request *req)
{
	unsigned flags = 0;

	if (req->cmd_flags & REQ_FAILFAST_DEV)
		flags |= UBLK_IO_F_FAILFAST_DEV;

	if (req->cmd_flags & REQ_FAILFAST_TRANSPORT)
		flags |= UBLK_IO_F_FAILFAST_TRANSPORT;

	if (req->cmd_flags & REQ_FAILFAST_DRIVER)
		flags |= UBLK_IO_F_FAILFAST_DRIVER;

	if (req->cmd_flags & REQ_META)
		flags |= UBLK_IO_F_META;

	if (req->cmd_flags & REQ_FUA)
		flags |= UBLK_IO_F_FUA;

	if (req->cmd_flags & REQ_NOUNMAP)
		flags |= UBLK_IO_F_NOUNMAP;

	if (req->cmd_flags & REQ_SWAP)
		flags |= UBLK_IO_F_SWAP;

	return flags;
}

static blk_status_t ublk_setup_iod(struct ublk_queue *ubq, struct request *req)
{
	struct ublksrv_io_desc *iod = ublk_get_iod(ubq, req->tag);
	struct ublk_io *io = &ubq->ios[req->tag];
	enum req_op op = req_op(req);
	u32 ublk_op;

	if (!ublk_queue_is_zoned(ubq) &&
	    (op_is_zone_mgmt(op) || op == REQ_OP_ZONE_APPEND))
		return BLK_STS_IOERR;

	switch (req_op(req)) {
	case REQ_OP_READ:
		ublk_op = UBLK_IO_OP_READ;
		break;
	case REQ_OP_WRITE:
		ublk_op = UBLK_IO_OP_WRITE;
		break;
	case REQ_OP_FLUSH:
		ublk_op = UBLK_IO_OP_FLUSH;
		break;
	case REQ_OP_DISCARD:
		ublk_op = UBLK_IO_OP_DISCARD;
		break;
	case REQ_OP_WRITE_ZEROES:
		ublk_op = UBLK_IO_OP_WRITE_ZEROES;
		break;
	default:
		if (ublk_queue_is_zoned(ubq))
			return ublk_setup_iod_zoned(ubq, req);
		return BLK_STS_IOERR;
	}

	/* need to translate since kernel may change */
	iod->op_flags = ublk_op | ublk_req_build_flags(req);
	iod->nr_sectors = blk_rq_sectors(req);
	iod->start_sector = blk_rq_pos(req);
	iod->addr = io->addr;

	return BLK_STS_OK;
}

static inline struct ublk_uring_cmd_pdu *ublk_get_uring_cmd_pdu(
		struct io_uring_cmd *ioucmd)
{
	return (struct ublk_uring_cmd_pdu *)&ioucmd->pdu;
}

static inline bool ubq_daemon_is_dying(struct ublk_queue *ubq)
{
	return ubq->ubq_daemon->flags & PF_EXITING;
}

/* todo: handle partial completion */
static inline void __ublk_complete_rq(struct request *req)
{
	struct ublk_queue *ubq = req->mq_hctx->driver_data;
	struct ublk_io *io = &ubq->ios[req->tag];
	unsigned int unmapped_bytes;
	blk_status_t res = BLK_STS_OK;

	/* called from ublk_abort_queue() code path */
	if (io->flags & UBLK_IO_FLAG_ABORTED) {
		res = BLK_STS_IOERR;
		goto exit;
	}

	/* failed read IO if nothing is read */
	if (!io->res && req_op(req) == REQ_OP_READ)
		io->res = -EIO;

	if (io->res < 0) {
		res = errno_to_blk_status(io->res);
		goto exit;
	}

	/*
	 * FLUSH, DISCARD or WRITE_ZEROES usually won't return bytes returned, so end them
	 * directly.
	 *
	 * Both the two needn't unmap.
	 */
	if (req_op(req) != REQ_OP_READ && req_op(req) != REQ_OP_WRITE &&
	    req_op(req) != REQ_OP_DRV_IN)
		goto exit;

	/* for READ request, writing data in iod->addr to rq buffers */
	unmapped_bytes = ublk_unmap_io(ubq, req, io);

	/*
	 * Extremely impossible since we got data filled in just before
	 *
	 * Re-read simply for this unlikely case.
	 */
	if (unlikely(unmapped_bytes < io->res))
		io->res = unmapped_bytes;

	if (blk_update_request(req, BLK_STS_OK, io->res))
		blk_mq_requeue_request(req, true);
	else
		__blk_mq_end_request(req, BLK_STS_OK);

	return;
exit:
	blk_mq_end_request(req, res);
}

static void ublk_complete_rq(struct kref *ref)
{
	struct ublk_rq_data *data = container_of(ref, struct ublk_rq_data,
			ref);
	struct request *req = blk_mq_rq_from_pdu(data);

	__ublk_complete_rq(req);
}

/*
 * Since __ublk_rq_task_work always fails requests immediately during
 * exiting, __ublk_fail_req() is only called from abort context during
 * exiting. So lock is unnecessary.
 *
 * Also aborting may not be started yet, keep in mind that one failed
 * request may be issued by block layer again.
 */
static void __ublk_fail_req(struct ublk_queue *ubq, struct ublk_io *io,
		struct request *req)
{
	WARN_ON_ONCE(io->flags & UBLK_IO_FLAG_ACTIVE);

	if (!(io->flags & UBLK_IO_FLAG_ABORTED)) {
		io->flags |= UBLK_IO_FLAG_ABORTED;
		if (ublk_queue_can_use_recovery_reissue(ubq))
			blk_mq_requeue_request(req, false);
		else
			ublk_put_req_ref(ubq, req);
	}
}

static void ubq_complete_io_cmd(struct ublk_io *io, int res,
				unsigned issue_flags)
{
	/* mark this cmd owned by ublksrv */
	io->flags |= UBLK_IO_FLAG_OWNED_BY_SRV;

	/*
	 * clear ACTIVE since we are done with this sqe/cmd slot
	 * We can only accept io cmd in case of being not active.
	 */
	io->flags &= ~UBLK_IO_FLAG_ACTIVE;

	/* tell ublksrv one io request is coming */
	io_uring_cmd_done(io->cmd, res, 0, issue_flags);
}

#define UBLK_REQUEUE_DELAY_MS	3

static inline void __ublk_abort_rq(struct ublk_queue *ubq,
		struct request *rq)
{
	/* We cannot process this rq so just requeue it. */
	if (ublk_queue_can_use_recovery(ubq))
		blk_mq_requeue_request(rq, false);
	else
		blk_mq_end_request(rq, BLK_STS_IOERR);

	mod_delayed_work(system_wq, &ubq->dev->monitor_work, 0);
}

static inline void __ublk_rq_task_work(struct request *req,
				       unsigned issue_flags)
{
	struct ublk_queue *ubq = req->mq_hctx->driver_data;
	int tag = req->tag;
	struct ublk_io *io = &ubq->ios[tag];
	unsigned int mapped_bytes;

	pr_devel("%s: complete: op %d, qid %d tag %d io_flags %x addr %llx\n",
			__func__, io->cmd->cmd_op, ubq->q_id, req->tag, io->flags,
			ublk_get_iod(ubq, req->tag)->addr);

	/*
	 * Task is exiting if either:
	 *
	 * (1) current != ubq_daemon.
	 * io_uring_cmd_complete_in_task() tries to run task_work
	 * in a workqueue if ubq_daemon(cmd's task) is PF_EXITING.
	 *
	 * (2) current->flags & PF_EXITING.
	 */
	if (unlikely(current != ubq->ubq_daemon || current->flags & PF_EXITING)) {
		__ublk_abort_rq(ubq, req);
		return;
	}

	if (ublk_need_get_data(ubq) && ublk_need_map_req(req)) {
		/*
		 * We have not handled UBLK_IO_NEED_GET_DATA command yet,
		 * so immepdately pass UBLK_IO_RES_NEED_GET_DATA to ublksrv
		 * and notify it.
		 */
		if (!(io->flags & UBLK_IO_FLAG_NEED_GET_DATA)) {
			io->flags |= UBLK_IO_FLAG_NEED_GET_DATA;
			pr_devel("%s: need get data. op %d, qid %d tag %d io_flags %x\n",
					__func__, io->cmd->cmd_op, ubq->q_id,
					req->tag, io->flags);
			ubq_complete_io_cmd(io, UBLK_IO_RES_NEED_GET_DATA, issue_flags);
			return;
		}
		/*
		 * We have handled UBLK_IO_NEED_GET_DATA command,
		 * so clear UBLK_IO_FLAG_NEED_GET_DATA now and just
		 * do the copy work.
		 */
		io->flags &= ~UBLK_IO_FLAG_NEED_GET_DATA;
		/* update iod->addr because ublksrv may have passed a new io buffer */
		ublk_get_iod(ubq, req->tag)->addr = io->addr;
		pr_devel("%s: update iod->addr: op %d, qid %d tag %d io_flags %x addr %llx\n",
				__func__, io->cmd->cmd_op, ubq->q_id, req->tag, io->flags,
				ublk_get_iod(ubq, req->tag)->addr);
	}

	mapped_bytes = ublk_map_io(ubq, req, io);

	/* partially mapped, update io descriptor */
	if (unlikely(mapped_bytes != blk_rq_bytes(req))) {
		/*
		 * Nothing mapped, retry until we succeed.
		 *
		 * We may never succeed in mapping any bytes here because
		 * of OOM. TODO: reserve one buffer with single page pinned
		 * for providing forward progress guarantee.
		 */
		if (unlikely(!mapped_bytes)) {
			blk_mq_requeue_request(req, false);
			blk_mq_delay_kick_requeue_list(req->q,
					UBLK_REQUEUE_DELAY_MS);
			return;
		}

		ublk_get_iod(ubq, req->tag)->nr_sectors =
			mapped_bytes >> 9;
	}

<<<<<<< HEAD
=======
	ublk_init_req_ref(ubq, req);
>>>>>>> ccf0a997
	ubq_complete_io_cmd(io, UBLK_IO_RES_OK, issue_flags);
}

static inline void ublk_forward_io_cmds(struct ublk_queue *ubq,
					unsigned issue_flags)
{
	struct llist_node *io_cmds = llist_del_all(&ubq->io_cmds);
	struct ublk_rq_data *data, *tmp;

	io_cmds = llist_reverse_order(io_cmds);
	llist_for_each_entry_safe(data, tmp, io_cmds, node)
		__ublk_rq_task_work(blk_mq_rq_from_pdu(data), issue_flags);
}

static inline void ublk_abort_io_cmds(struct ublk_queue *ubq)
{
	struct llist_node *io_cmds = llist_del_all(&ubq->io_cmds);
	struct ublk_rq_data *data, *tmp;

	llist_for_each_entry_safe(data, tmp, io_cmds, node)
		__ublk_abort_rq(ubq, blk_mq_rq_from_pdu(data));
}

static void ublk_rq_task_work_cb(struct io_uring_cmd *cmd, unsigned issue_flags)
{
	struct ublk_uring_cmd_pdu *pdu = ublk_get_uring_cmd_pdu(cmd);
	struct ublk_queue *ubq = pdu->ubq;

	ublk_forward_io_cmds(ubq, issue_flags);
<<<<<<< HEAD
}

static void ublk_rq_task_work_fn(struct callback_head *work)
{
	struct ublk_rq_data *data = container_of(work,
			struct ublk_rq_data, work);
	struct request *req = blk_mq_rq_from_pdu(data);
	struct ublk_queue *ubq = req->mq_hctx->driver_data;
	unsigned issue_flags = IO_URING_F_UNLOCKED;

	ublk_forward_io_cmds(ubq, issue_flags);
=======
>>>>>>> ccf0a997
}

static void ublk_queue_cmd(struct ublk_queue *ubq, struct request *rq)
{
	struct ublk_rq_data *data = blk_mq_rq_to_pdu(rq);
	struct ublk_io *io;

	if (!llist_add(&data->node, &ubq->io_cmds))
		return;

	io = &ubq->ios[rq->tag];
	/*
	 * If the check pass, we know that this is a re-issued request aborted
	 * previously in monitor_work because the ubq_daemon(cmd's task) is
	 * PF_EXITING. We cannot call io_uring_cmd_complete_in_task() anymore
	 * because this ioucmd's io_uring context may be freed now if no inflight
	 * ioucmd exists. Otherwise we may cause null-deref in ctx->fallback_work.
	 *
	 * Note: monitor_work sets UBLK_IO_FLAG_ABORTED and ends this request(releasing
	 * the tag). Then the request is re-started(allocating the tag) and we are here.
	 * Since releasing/allocating a tag implies smp_mb(), finding UBLK_IO_FLAG_ABORTED
	 * guarantees that here is a re-issued request aborted previously.
	 */
	if (unlikely(io->flags & UBLK_IO_FLAG_ABORTED)) {
		ublk_abort_io_cmds(ubq);
	} else {
		struct io_uring_cmd *cmd = io->cmd;
		struct ublk_uring_cmd_pdu *pdu = ublk_get_uring_cmd_pdu(cmd);

		pdu->ubq = ubq;
		io_uring_cmd_complete_in_task(cmd, ublk_rq_task_work_cb);
	}
}

static enum blk_eh_timer_return ublk_timeout(struct request *rq)
{
	struct ublk_queue *ubq = rq->mq_hctx->driver_data;

	if (ubq->flags & UBLK_F_UNPRIVILEGED_DEV) {
		if (!ubq->timeout) {
			send_sig(SIGKILL, ubq->ubq_daemon, 0);
			ubq->timeout = true;
		}

		return BLK_EH_DONE;
	}

	return BLK_EH_RESET_TIMER;
}

static blk_status_t ublk_queue_rq(struct blk_mq_hw_ctx *hctx,
		const struct blk_mq_queue_data *bd)
{
	struct ublk_queue *ubq = hctx->driver_data;
	struct request *rq = bd->rq;
	blk_status_t res;

	/* fill iod to slot in io cmd buffer */
	res = ublk_setup_iod(ubq, rq);
	if (unlikely(res != BLK_STS_OK))
		return BLK_STS_IOERR;

	/* With recovery feature enabled, force_abort is set in
	 * ublk_stop_dev() before calling del_gendisk(). We have to
	 * abort all requeued and new rqs here to let del_gendisk()
	 * move on. Besides, we cannot not call io_uring_cmd_complete_in_task()
	 * to avoid UAF on io_uring ctx.
	 *
	 * Note: force_abort is guaranteed to be seen because it is set
	 * before request queue is unqiuesced.
	 */
	if (ublk_queue_can_use_recovery(ubq) && unlikely(ubq->force_abort))
		return BLK_STS_IOERR;

	blk_mq_start_request(bd->rq);

	if (unlikely(ubq_daemon_is_dying(ubq))) {
		__ublk_abort_rq(ubq, rq);
		return BLK_STS_OK;
	}

	ublk_queue_cmd(ubq, rq);

	return BLK_STS_OK;
}

static int ublk_init_hctx(struct blk_mq_hw_ctx *hctx, void *driver_data,
		unsigned int hctx_idx)
{
	struct ublk_device *ub = driver_data;
	struct ublk_queue *ubq = ublk_get_queue(ub, hctx->queue_num);

	hctx->driver_data = ubq;
	return 0;
}

static const struct blk_mq_ops ublk_mq_ops = {
	.queue_rq       = ublk_queue_rq,
	.init_hctx	= ublk_init_hctx,
	.timeout	= ublk_timeout,
};

static int ublk_ch_open(struct inode *inode, struct file *filp)
{
	struct ublk_device *ub = container_of(inode->i_cdev,
			struct ublk_device, cdev);

	if (test_and_set_bit(UB_STATE_OPEN, &ub->state))
		return -EBUSY;
	filp->private_data = ub;
	return 0;
}

static int ublk_ch_release(struct inode *inode, struct file *filp)
{
	struct ublk_device *ub = filp->private_data;

	clear_bit(UB_STATE_OPEN, &ub->state);
	return 0;
}

/* map pre-allocated per-queue cmd buffer to ublksrv daemon */
static int ublk_ch_mmap(struct file *filp, struct vm_area_struct *vma)
{
	struct ublk_device *ub = filp->private_data;
	size_t sz = vma->vm_end - vma->vm_start;
	unsigned max_sz = UBLK_MAX_QUEUE_DEPTH * sizeof(struct ublksrv_io_desc);
	unsigned long pfn, end, phys_off = vma->vm_pgoff << PAGE_SHIFT;
	int q_id, ret = 0;

	spin_lock(&ub->mm_lock);
	if (!ub->mm)
		ub->mm = current->mm;
	if (current->mm != ub->mm)
		ret = -EINVAL;
	spin_unlock(&ub->mm_lock);

	if (ret)
		return ret;

	if (vma->vm_flags & VM_WRITE)
		return -EPERM;

	end = UBLKSRV_CMD_BUF_OFFSET + ub->dev_info.nr_hw_queues * max_sz;
	if (phys_off < UBLKSRV_CMD_BUF_OFFSET || phys_off >= end)
		return -EINVAL;

	q_id = (phys_off - UBLKSRV_CMD_BUF_OFFSET) / max_sz;
	pr_devel("%s: qid %d, pid %d, addr %lx pg_off %lx sz %lu\n",
			__func__, q_id, current->pid, vma->vm_start,
			phys_off, (unsigned long)sz);

	if (sz != ublk_queue_cmd_buf_size(ub, q_id))
		return -EINVAL;

	pfn = virt_to_phys(ublk_queue_cmd_buf(ub, q_id)) >> PAGE_SHIFT;
	return remap_pfn_range(vma, vma->vm_start, pfn, sz, vma->vm_page_prot);
}

static void ublk_commit_completion(struct ublk_device *ub,
		const struct ublksrv_io_cmd *ub_cmd)
{
	u32 qid = ub_cmd->q_id, tag = ub_cmd->tag;
	struct ublk_queue *ubq = ublk_get_queue(ub, qid);
	struct ublk_io *io = &ubq->ios[tag];
	struct request *req;

	/* now this cmd slot is owned by nbd driver */
	io->flags &= ~UBLK_IO_FLAG_OWNED_BY_SRV;
	io->res = ub_cmd->result;

	/* find the io request and complete */
	req = blk_mq_tag_to_rq(ub->tag_set.tags[qid], tag);
	if (WARN_ON_ONCE(unlikely(!req)))
		return;

	if (req_op(req) == REQ_OP_ZONE_APPEND)
		req->__sector = ub_cmd->zone_append_lba;

	if (likely(!blk_should_fake_timeout(req->q)))
		ublk_put_req_ref(ubq, req);
}

/*
 * When ->ubq_daemon is exiting, either new request is ended immediately,
 * or any queued io command is drained, so it is safe to abort queue
 * lockless
 */
static void ublk_abort_queue(struct ublk_device *ub, struct ublk_queue *ubq)
{
	int i;

	if (!ublk_get_device(ub))
		return;

	for (i = 0; i < ubq->q_depth; i++) {
		struct ublk_io *io = &ubq->ios[i];

		if (!(io->flags & UBLK_IO_FLAG_ACTIVE)) {
			struct request *rq;

			/*
			 * Either we fail the request or ublk_rq_task_work_fn
			 * will do it
			 */
			rq = blk_mq_tag_to_rq(ub->tag_set.tags[ubq->q_id], i);
			if (rq)
				__ublk_fail_req(ubq, io, rq);
		}
	}
	ublk_put_device(ub);
}

static void ublk_daemon_monitor_work(struct work_struct *work)
{
	struct ublk_device *ub =
		container_of(work, struct ublk_device, monitor_work.work);
	int i;

	for (i = 0; i < ub->dev_info.nr_hw_queues; i++) {
		struct ublk_queue *ubq = ublk_get_queue(ub, i);

		if (ubq_daemon_is_dying(ubq)) {
			if (ublk_queue_can_use_recovery(ubq))
				schedule_work(&ub->quiesce_work);
			else
				schedule_work(&ub->stop_work);

			/* abort queue is for making forward progress */
			ublk_abort_queue(ub, ubq);
		}
	}

	/*
	 * We can't schedule monitor work after ub's state is not UBLK_S_DEV_LIVE.
	 * after ublk_remove() or __ublk_quiesce_dev() is started.
	 *
	 * No need ub->mutex, monitor work are canceled after state is marked
	 * as not LIVE, so new state is observed reliably.
	 */
	if (ub->dev_info.state == UBLK_S_DEV_LIVE)
		schedule_delayed_work(&ub->monitor_work,
				UBLK_DAEMON_MONITOR_PERIOD);
}

static inline bool ublk_queue_ready(struct ublk_queue *ubq)
{
	return ubq->nr_io_ready == ubq->q_depth;
}

static void ublk_cmd_cancel_cb(struct io_uring_cmd *cmd, unsigned issue_flags)
{
	io_uring_cmd_done(cmd, UBLK_IO_RES_ABORT, 0, issue_flags);
}

static void ublk_cancel_queue(struct ublk_queue *ubq)
{
	int i;

	if (!ublk_queue_ready(ubq))
		return;

	for (i = 0; i < ubq->q_depth; i++) {
		struct ublk_io *io = &ubq->ios[i];

		if (io->flags & UBLK_IO_FLAG_ACTIVE)
			io_uring_cmd_complete_in_task(io->cmd,
						      ublk_cmd_cancel_cb);
	}

	/* all io commands are canceled */
	ubq->nr_io_ready = 0;
}

/* Cancel all pending commands, must be called after del_gendisk() returns */
static void ublk_cancel_dev(struct ublk_device *ub)
{
	int i;

	for (i = 0; i < ub->dev_info.nr_hw_queues; i++)
		ublk_cancel_queue(ublk_get_queue(ub, i));
}

static bool ublk_check_inflight_rq(struct request *rq, void *data)
{
	bool *idle = data;

	if (blk_mq_request_started(rq)) {
		*idle = false;
		return false;
	}
	return true;
}

static void ublk_wait_tagset_rqs_idle(struct ublk_device *ub)
{
	bool idle;

	WARN_ON_ONCE(!blk_queue_quiesced(ub->ub_disk->queue));
	while (true) {
		idle = true;
		blk_mq_tagset_busy_iter(&ub->tag_set,
				ublk_check_inflight_rq, &idle);
		if (idle)
			break;
		msleep(UBLK_REQUEUE_DELAY_MS);
	}
}

static void __ublk_quiesce_dev(struct ublk_device *ub)
{
	pr_devel("%s: quiesce ub: dev_id %d state %s\n",
			__func__, ub->dev_info.dev_id,
			ub->dev_info.state == UBLK_S_DEV_LIVE ?
			"LIVE" : "QUIESCED");
	blk_mq_quiesce_queue(ub->ub_disk->queue);
	ublk_wait_tagset_rqs_idle(ub);
	ub->dev_info.state = UBLK_S_DEV_QUIESCED;
	ublk_cancel_dev(ub);
	/* we are going to release task_struct of ubq_daemon and resets
	 * ->ubq_daemon to NULL. So in monitor_work, check on ubq_daemon causes UAF.
	 * Besides, monitor_work is not necessary in QUIESCED state since we have
	 * already scheduled quiesce_work and quiesced all ubqs.
	 *
	 * Do not let monitor_work schedule itself if state it QUIESCED. And we cancel
	 * it here and re-schedule it in END_USER_RECOVERY to avoid UAF.
	 */
	cancel_delayed_work_sync(&ub->monitor_work);
}

static void ublk_quiesce_work_fn(struct work_struct *work)
{
	struct ublk_device *ub =
		container_of(work, struct ublk_device, quiesce_work);

	mutex_lock(&ub->mutex);
	if (ub->dev_info.state != UBLK_S_DEV_LIVE)
		goto unlock;
	__ublk_quiesce_dev(ub);
 unlock:
	mutex_unlock(&ub->mutex);
}

static void ublk_unquiesce_dev(struct ublk_device *ub)
{
	int i;

	pr_devel("%s: unquiesce ub: dev_id %d state %s\n",
			__func__, ub->dev_info.dev_id,
			ub->dev_info.state == UBLK_S_DEV_LIVE ?
			"LIVE" : "QUIESCED");
	/* quiesce_work has run. We let requeued rqs be aborted
	 * before running fallback_wq. "force_abort" must be seen
	 * after request queue is unqiuesced. Then del_gendisk()
	 * can move on.
	 */
	for (i = 0; i < ub->dev_info.nr_hw_queues; i++)
		ublk_get_queue(ub, i)->force_abort = true;

	blk_mq_unquiesce_queue(ub->ub_disk->queue);
	/* We may have requeued some rqs in ublk_quiesce_queue() */
	blk_mq_kick_requeue_list(ub->ub_disk->queue);
}

static void ublk_stop_dev(struct ublk_device *ub)
{
	mutex_lock(&ub->mutex);
	if (ub->dev_info.state == UBLK_S_DEV_DEAD)
		goto unlock;
	if (ublk_can_use_recovery(ub)) {
		if (ub->dev_info.state == UBLK_S_DEV_LIVE)
			__ublk_quiesce_dev(ub);
		ublk_unquiesce_dev(ub);
	}
	del_gendisk(ub->ub_disk);
	ub->dev_info.state = UBLK_S_DEV_DEAD;
	ub->dev_info.ublksrv_pid = -1;
	put_disk(ub->ub_disk);
	ub->ub_disk = NULL;
 unlock:
	ublk_cancel_dev(ub);
	mutex_unlock(&ub->mutex);
	cancel_delayed_work_sync(&ub->monitor_work);
}

/* device can only be started after all IOs are ready */
static void ublk_mark_io_ready(struct ublk_device *ub, struct ublk_queue *ubq)
{
	mutex_lock(&ub->mutex);
	ubq->nr_io_ready++;
	if (ublk_queue_ready(ubq)) {
		ubq->ubq_daemon = current;
		get_task_struct(ubq->ubq_daemon);
		ub->nr_queues_ready++;

		if (capable(CAP_SYS_ADMIN))
			ub->nr_privileged_daemon++;
	}
	if (ub->nr_queues_ready == ub->dev_info.nr_hw_queues)
		complete_all(&ub->completion);
	mutex_unlock(&ub->mutex);
}

static void ublk_handle_need_get_data(struct ublk_device *ub, int q_id,
		int tag)
{
	struct ublk_queue *ubq = ublk_get_queue(ub, q_id);
	struct request *req = blk_mq_tag_to_rq(ub->tag_set.tags[q_id], tag);

	ublk_queue_cmd(ubq, req);
}

<<<<<<< HEAD
static int __ublk_ch_uring_cmd(struct io_uring_cmd *cmd,
			       unsigned int issue_flags,
			       struct ublksrv_io_cmd *ub_cmd)
=======
static inline int ublk_check_cmd_op(u32 cmd_op)
{
	u32 ioc_type = _IOC_TYPE(cmd_op);

	if (!IS_ENABLED(CONFIG_BLKDEV_UBLK_LEGACY_OPCODES) && ioc_type != 'u')
		return -EOPNOTSUPP;

	if (ioc_type != 'u' && ioc_type != 0)
		return -EOPNOTSUPP;

	return 0;
}

static inline void ublk_fill_io_cmd(struct ublk_io *io,
		struct io_uring_cmd *cmd, unsigned long buf_addr)
{
	io->cmd = cmd;
	io->flags |= UBLK_IO_FLAG_ACTIVE;
	io->addr = buf_addr;
}

static int __ublk_ch_uring_cmd(struct io_uring_cmd *cmd,
			       unsigned int issue_flags,
			       const struct ublksrv_io_cmd *ub_cmd)
>>>>>>> ccf0a997
{
	struct ublk_device *ub = cmd->file->private_data;
	struct ublk_queue *ubq;
	struct ublk_io *io;
	u32 cmd_op = cmd->cmd_op;
	unsigned tag = ub_cmd->tag;
	int ret = -EINVAL;
	struct request *req;

	pr_devel("%s: received: cmd op %d queue %d tag %d result %d\n",
			__func__, cmd->cmd_op, ub_cmd->q_id, tag,
			ub_cmd->result);

	if (ub_cmd->q_id >= ub->dev_info.nr_hw_queues)
		goto out;
<<<<<<< HEAD
=======

	ubq = ublk_get_queue(ub, ub_cmd->q_id);
	if (!ubq || ub_cmd->q_id != ubq->q_id)
		goto out;

	if (ubq->ubq_daemon && ubq->ubq_daemon != current)
		goto out;

	if (tag >= ubq->q_depth)
		goto out;

	io = &ubq->ios[tag];

	/* there is pending io cmd, something must be wrong */
	if (io->flags & UBLK_IO_FLAG_ACTIVE) {
		ret = -EBUSY;
		goto out;
	}

	/*
	 * ensure that the user issues UBLK_IO_NEED_GET_DATA
	 * iff the driver have set the UBLK_IO_FLAG_NEED_GET_DATA.
	 */
	if ((!!(io->flags & UBLK_IO_FLAG_NEED_GET_DATA))
			^ (_IOC_NR(cmd_op) == UBLK_IO_NEED_GET_DATA))
		goto out;

	ret = ublk_check_cmd_op(cmd_op);
	if (ret)
		goto out;

	ret = -EINVAL;
	switch (_IOC_NR(cmd_op)) {
	case UBLK_IO_FETCH_REQ:
		/* UBLK_IO_FETCH_REQ is only allowed before queue is setup */
		if (ublk_queue_ready(ubq)) {
			ret = -EBUSY;
			goto out;
		}
		/*
		 * The io is being handled by server, so COMMIT_RQ is expected
		 * instead of FETCH_REQ
		 */
		if (io->flags & UBLK_IO_FLAG_OWNED_BY_SRV)
			goto out;

		if (!ublk_support_user_copy(ubq)) {
			/*
			 * FETCH_RQ has to provide IO buffer if NEED GET
			 * DATA is not enabled
			 */
			if (!ub_cmd->addr && !ublk_need_get_data(ubq))
				goto out;
		} else if (ub_cmd->addr) {
			/* User copy requires addr to be unset */
			ret = -EINVAL;
			goto out;
		}

		ublk_fill_io_cmd(io, cmd, ub_cmd->addr);
		ublk_mark_io_ready(ub, ubq);
		break;
	case UBLK_IO_COMMIT_AND_FETCH_REQ:
		req = blk_mq_tag_to_rq(ub->tag_set.tags[ub_cmd->q_id], tag);

		if (!(io->flags & UBLK_IO_FLAG_OWNED_BY_SRV))
			goto out;

		if (!ublk_support_user_copy(ubq)) {
			/*
			 * COMMIT_AND_FETCH_REQ has to provide IO buffer if
			 * NEED GET DATA is not enabled or it is Read IO.
			 */
			if (!ub_cmd->addr && (!ublk_need_get_data(ubq) ||
						req_op(req) == REQ_OP_READ))
				goto out;
		} else if (req_op(req) != REQ_OP_ZONE_APPEND && ub_cmd->addr) {
			/*
			 * User copy requires addr to be unset when command is
			 * not zone append
			 */
			ret = -EINVAL;
			goto out;
		}

		ublk_fill_io_cmd(io, cmd, ub_cmd->addr);
		ublk_commit_completion(ub, ub_cmd);
		break;
	case UBLK_IO_NEED_GET_DATA:
		if (!(io->flags & UBLK_IO_FLAG_OWNED_BY_SRV))
			goto out;
		ublk_fill_io_cmd(io, cmd, ub_cmd->addr);
		ublk_handle_need_get_data(ub, ub_cmd->q_id, ub_cmd->tag);
		break;
	default:
		goto out;
	}
	return -EIOCBQUEUED;

 out:
	io_uring_cmd_done(cmd, ret, 0, issue_flags);
	pr_devel("%s: complete: cmd op %d, tag %d ret %x io_flags %x\n",
			__func__, cmd_op, tag, ret, io->flags);
	return -EIOCBQUEUED;
}

static inline struct request *__ublk_check_and_get_req(struct ublk_device *ub,
		struct ublk_queue *ubq, int tag, size_t offset)
{
	struct request *req;

	if (!ublk_need_req_ref(ubq))
		return NULL;

	req = blk_mq_tag_to_rq(ub->tag_set.tags[ubq->q_id], tag);
	if (!req)
		return NULL;

	if (!ublk_get_req_ref(ubq, req))
		return NULL;

	if (unlikely(!blk_mq_request_started(req) || req->tag != tag))
		goto fail_put;

	if (!ublk_rq_has_data(req))
		goto fail_put;

	if (offset > blk_rq_bytes(req))
		goto fail_put;

	return req;
fail_put:
	ublk_put_req_ref(ubq, req);
	return NULL;
}

static int ublk_ch_uring_cmd(struct io_uring_cmd *cmd, unsigned int issue_flags)
{
	/*
	 * Not necessary for async retry, but let's keep it simple and always
	 * copy the values to avoid any potential reuse.
	 */
	const struct ublksrv_io_cmd *ub_src = io_uring_sqe_cmd(cmd->sqe);
	const struct ublksrv_io_cmd ub_cmd = {
		.q_id = READ_ONCE(ub_src->q_id),
		.tag = READ_ONCE(ub_src->tag),
		.result = READ_ONCE(ub_src->result),
		.addr = READ_ONCE(ub_src->addr)
	};

	return __ublk_ch_uring_cmd(cmd, issue_flags, &ub_cmd);
}

static inline bool ublk_check_ubuf_dir(const struct request *req,
		int ubuf_dir)
{
	/* copy ubuf to request pages */
	if ((req_op(req) == REQ_OP_READ || req_op(req) == REQ_OP_DRV_IN) &&
	    ubuf_dir == ITER_SOURCE)
		return true;

	/* copy request pages to ubuf */
	if ((req_op(req) == REQ_OP_WRITE ||
	     req_op(req) == REQ_OP_ZONE_APPEND) &&
	    ubuf_dir == ITER_DEST)
		return true;

	return false;
}

static struct request *ublk_check_and_get_req(struct kiocb *iocb,
		struct iov_iter *iter, size_t *off, int dir)
{
	struct ublk_device *ub = iocb->ki_filp->private_data;
	struct ublk_queue *ubq;
	struct request *req;
	size_t buf_off;
	u16 tag, q_id;

	if (!ub)
		return ERR_PTR(-EACCES);

	if (!user_backed_iter(iter))
		return ERR_PTR(-EACCES);

	if (ub->dev_info.state == UBLK_S_DEV_DEAD)
		return ERR_PTR(-EACCES);

	tag = ublk_pos_to_tag(iocb->ki_pos);
	q_id = ublk_pos_to_hwq(iocb->ki_pos);
	buf_off = ublk_pos_to_buf_off(iocb->ki_pos);

	if (q_id >= ub->dev_info.nr_hw_queues)
		return ERR_PTR(-EINVAL);

	ubq = ublk_get_queue(ub, q_id);
	if (!ubq)
		return ERR_PTR(-EINVAL);

	if (tag >= ubq->q_depth)
		return ERR_PTR(-EINVAL);

	req = __ublk_check_and_get_req(ub, ubq, tag, buf_off);
	if (!req)
		return ERR_PTR(-EINVAL);

	if (!req->mq_hctx || !req->mq_hctx->driver_data)
		goto fail;

	if (!ublk_check_ubuf_dir(req, dir))
		goto fail;
>>>>>>> ccf0a997

	*off = buf_off;
	return req;
fail:
	ublk_put_req_ref(ubq, req);
	return ERR_PTR(-EACCES);
}

static ssize_t ublk_ch_read_iter(struct kiocb *iocb, struct iov_iter *to)
{
	struct ublk_queue *ubq;
	struct request *req;
	size_t buf_off;
	size_t ret;

	req = ublk_check_and_get_req(iocb, to, &buf_off, ITER_DEST);
	if (IS_ERR(req))
		return PTR_ERR(req);

	ret = ublk_copy_user_pages(req, buf_off, to, ITER_DEST);
	ubq = req->mq_hctx->driver_data;
	ublk_put_req_ref(ubq, req);

	return ret;
}

static ssize_t ublk_ch_write_iter(struct kiocb *iocb, struct iov_iter *from)
{
	struct ublk_queue *ubq;
	struct request *req;
	size_t buf_off;
	size_t ret;

<<<<<<< HEAD
	switch (cmd_op) {
	case UBLK_IO_FETCH_REQ:
		/* UBLK_IO_FETCH_REQ is only allowed before queue is setup */
		if (ublk_queue_ready(ubq)) {
			ret = -EBUSY;
			goto out;
		}
		/*
		 * The io is being handled by server, so COMMIT_RQ is expected
		 * instead of FETCH_REQ
		 */
		if (io->flags & UBLK_IO_FLAG_OWNED_BY_SRV)
			goto out;
		/* FETCH_RQ has to provide IO buffer if NEED GET DATA is not enabled */
		if (!ub_cmd->addr && !ublk_need_get_data(ubq))
			goto out;
		io->cmd = cmd;
		io->flags |= UBLK_IO_FLAG_ACTIVE;
		io->addr = ub_cmd->addr;

		ublk_mark_io_ready(ub, ubq);
		break;
	case UBLK_IO_COMMIT_AND_FETCH_REQ:
		req = blk_mq_tag_to_rq(ub->tag_set.tags[ub_cmd->q_id], tag);
		/*
		 * COMMIT_AND_FETCH_REQ has to provide IO buffer if NEED GET DATA is
		 * not enabled or it is Read IO.
		 */
		if (!ub_cmd->addr && (!ublk_need_get_data(ubq) || req_op(req) == REQ_OP_READ))
			goto out;
		if (!(io->flags & UBLK_IO_FLAG_OWNED_BY_SRV))
			goto out;
		io->addr = ub_cmd->addr;
		io->flags |= UBLK_IO_FLAG_ACTIVE;
		io->cmd = cmd;
		ublk_commit_completion(ub, ub_cmd);
		break;
	case UBLK_IO_NEED_GET_DATA:
		if (!(io->flags & UBLK_IO_FLAG_OWNED_BY_SRV))
			goto out;
		io->addr = ub_cmd->addr;
		io->cmd = cmd;
		io->flags |= UBLK_IO_FLAG_ACTIVE;
		ublk_handle_need_get_data(ub, ub_cmd->q_id, ub_cmd->tag);
		break;
	default:
		goto out;
	}
	return -EIOCBQUEUED;

 out:
	io_uring_cmd_done(cmd, ret, 0, issue_flags);
	pr_devel("%s: complete: cmd op %d, tag %d ret %x io_flags %x\n",
			__func__, cmd_op, tag, ret, io->flags);
	return -EIOCBQUEUED;
=======
	req = ublk_check_and_get_req(iocb, from, &buf_off, ITER_SOURCE);
	if (IS_ERR(req))
		return PTR_ERR(req);

	ret = ublk_copy_user_pages(req, buf_off, from, ITER_SOURCE);
	ubq = req->mq_hctx->driver_data;
	ublk_put_req_ref(ubq, req);

	return ret;
>>>>>>> ccf0a997
}

static int ublk_ch_uring_cmd(struct io_uring_cmd *cmd, unsigned int issue_flags)
{
	struct ublksrv_io_cmd *ub_src = (struct ublksrv_io_cmd *) cmd->cmd;
	struct ublksrv_io_cmd ub_cmd;

	/*
	 * Not necessary for async retry, but let's keep it simple and always
	 * copy the values to avoid any potential reuse.
	 */
	ub_cmd.q_id = READ_ONCE(ub_src->q_id);
	ub_cmd.tag = READ_ONCE(ub_src->tag);
	ub_cmd.result = READ_ONCE(ub_src->result);
	ub_cmd.addr = READ_ONCE(ub_src->addr);

	return __ublk_ch_uring_cmd(cmd, issue_flags, &ub_cmd);
}

static const struct file_operations ublk_ch_fops = {
	.owner = THIS_MODULE,
	.open = ublk_ch_open,
	.release = ublk_ch_release,
	.llseek = no_llseek,
	.read_iter = ublk_ch_read_iter,
	.write_iter = ublk_ch_write_iter,
	.uring_cmd = ublk_ch_uring_cmd,
	.mmap = ublk_ch_mmap,
};

static void ublk_deinit_queue(struct ublk_device *ub, int q_id)
{
	int size = ublk_queue_cmd_buf_size(ub, q_id);
	struct ublk_queue *ubq = ublk_get_queue(ub, q_id);

	if (ubq->ubq_daemon)
		put_task_struct(ubq->ubq_daemon);
	if (ubq->io_cmd_buf)
		free_pages((unsigned long)ubq->io_cmd_buf, get_order(size));
}

static int ublk_init_queue(struct ublk_device *ub, int q_id)
{
	struct ublk_queue *ubq = ublk_get_queue(ub, q_id);
	gfp_t gfp_flags = GFP_KERNEL | __GFP_ZERO;
	void *ptr;
	int size;

	ubq->flags = ub->dev_info.flags;
	ubq->q_id = q_id;
	ubq->q_depth = ub->dev_info.queue_depth;
	size = ublk_queue_cmd_buf_size(ub, q_id);

	ptr = (void *) __get_free_pages(gfp_flags, get_order(size));
	if (!ptr)
		return -ENOMEM;

	ubq->io_cmd_buf = ptr;
	ubq->dev = ub;
	return 0;
}

static void ublk_deinit_queues(struct ublk_device *ub)
{
	int nr_queues = ub->dev_info.nr_hw_queues;
	int i;

	if (!ub->__queues)
		return;

	for (i = 0; i < nr_queues; i++)
		ublk_deinit_queue(ub, i);
	kfree(ub->__queues);
}

static int ublk_init_queues(struct ublk_device *ub)
{
	int nr_queues = ub->dev_info.nr_hw_queues;
	int depth = ub->dev_info.queue_depth;
	int ubq_size = sizeof(struct ublk_queue) + depth * sizeof(struct ublk_io);
	int i, ret = -ENOMEM;

	ub->queue_size = ubq_size;
	ub->__queues = kcalloc(nr_queues, ubq_size, GFP_KERNEL);
	if (!ub->__queues)
		return ret;

	for (i = 0; i < nr_queues; i++) {
		if (ublk_init_queue(ub, i))
			goto fail;
	}

	init_completion(&ub->completion);
	return 0;

 fail:
	ublk_deinit_queues(ub);
	return ret;
}

static int ublk_alloc_dev_number(struct ublk_device *ub, int idx)
{
	int i = idx;
	int err;

	spin_lock(&ublk_idr_lock);
	/* allocate id, if @id >= 0, we're requesting that specific id */
	if (i >= 0) {
		err = idr_alloc(&ublk_index_idr, ub, i, i + 1, GFP_NOWAIT);
		if (err == -ENOSPC)
			err = -EEXIST;
	} else {
		err = idr_alloc(&ublk_index_idr, ub, 0, 0, GFP_NOWAIT);
	}
	spin_unlock(&ublk_idr_lock);

	if (err >= 0)
		ub->ub_number = err;

	return err;
}

static void ublk_free_dev_number(struct ublk_device *ub)
{
	spin_lock(&ublk_idr_lock);
	idr_remove(&ublk_index_idr, ub->ub_number);
	wake_up_all(&ublk_idr_wq);
	spin_unlock(&ublk_idr_lock);
}

static void ublk_cdev_rel(struct device *dev)
{
	struct ublk_device *ub = container_of(dev, struct ublk_device, cdev_dev);

	blk_mq_free_tag_set(&ub->tag_set);
	ublk_deinit_queues(ub);
	ublk_free_dev_number(ub);
	mutex_destroy(&ub->mutex);
	kfree(ub);
}

static int ublk_add_chdev(struct ublk_device *ub)
{
	struct device *dev = &ub->cdev_dev;
	int minor = ub->ub_number;
	int ret;

	dev->parent = ublk_misc.this_device;
	dev->devt = MKDEV(MAJOR(ublk_chr_devt), minor);
	dev->class = &ublk_chr_class;
	dev->release = ublk_cdev_rel;
	device_initialize(dev);

	ret = dev_set_name(dev, "ublkc%d", minor);
	if (ret)
		goto fail;

	cdev_init(&ub->cdev, &ublk_ch_fops);
	ret = cdev_device_add(&ub->cdev, dev);
	if (ret)
		goto fail;

	ublks_added++;
	return 0;
 fail:
	put_device(dev);
	return ret;
}

static void ublk_stop_work_fn(struct work_struct *work)
{
	struct ublk_device *ub =
		container_of(work, struct ublk_device, stop_work);

	ublk_stop_dev(ub);
}

/* align max io buffer size with PAGE_SIZE */
static void ublk_align_max_io_size(struct ublk_device *ub)
{
	unsigned int max_io_bytes = ub->dev_info.max_io_buf_bytes;

	ub->dev_info.max_io_buf_bytes =
		round_down(max_io_bytes, PAGE_SIZE);
}

static int ublk_add_tag_set(struct ublk_device *ub)
{
	ub->tag_set.ops = &ublk_mq_ops;
	ub->tag_set.nr_hw_queues = ub->dev_info.nr_hw_queues;
	ub->tag_set.queue_depth = ub->dev_info.queue_depth;
	ub->tag_set.numa_node = NUMA_NO_NODE;
	ub->tag_set.cmd_size = sizeof(struct ublk_rq_data);
	ub->tag_set.flags = BLK_MQ_F_SHOULD_MERGE;
	ub->tag_set.driver_data = ub;
	return blk_mq_alloc_tag_set(&ub->tag_set);
}

static void ublk_remove(struct ublk_device *ub)
{
	ublk_stop_dev(ub);
	cancel_work_sync(&ub->stop_work);
	cancel_work_sync(&ub->quiesce_work);
	cdev_device_del(&ub->cdev, &ub->cdev_dev);
	put_device(&ub->cdev_dev);
	ublks_added--;
}

static struct ublk_device *ublk_get_device_from_id(int idx)
{
	struct ublk_device *ub = NULL;

	if (idx < 0)
		return NULL;

	spin_lock(&ublk_idr_lock);
	ub = idr_find(&ublk_index_idr, idx);
	if (ub)
		ub = ublk_get_device(ub);
	spin_unlock(&ublk_idr_lock);

	return ub;
}

static int ublk_ctrl_start_dev(struct ublk_device *ub, struct io_uring_cmd *cmd)
{
	const struct ublksrv_ctrl_cmd *header = io_uring_sqe_cmd(cmd->sqe);
	int ublksrv_pid = (int)header->data[0];
	struct gendisk *disk;
	int ret = -EINVAL;

	if (ublksrv_pid <= 0)
		return -EINVAL;

	if (wait_for_completion_interruptible(&ub->completion) != 0)
		return -EINTR;

	schedule_delayed_work(&ub->monitor_work, UBLK_DAEMON_MONITOR_PERIOD);

	mutex_lock(&ub->mutex);
	if (ub->dev_info.state == UBLK_S_DEV_LIVE ||
	    test_bit(UB_STATE_USED, &ub->state)) {
		ret = -EEXIST;
		goto out_unlock;
	}

	disk = blk_mq_alloc_disk(&ub->tag_set, NULL);
	if (IS_ERR(disk)) {
		ret = PTR_ERR(disk);
		goto out_unlock;
	}
	sprintf(disk->disk_name, "ublkb%d", ub->ub_number);
	disk->fops = &ub_fops;
	disk->private_data = ub;

	ub->dev_info.ublksrv_pid = ublksrv_pid;
	ub->ub_disk = disk;

	ret = ublk_apply_params(ub);
	if (ret)
		goto out_put_disk;

	/* don't probe partitions if any one ubq daemon is un-trusted */
	if (ub->nr_privileged_daemon != ub->nr_queues_ready)
		set_bit(GD_SUPPRESS_PART_SCAN, &disk->state);

	get_device(&ub->cdev_dev);
	ub->dev_info.state = UBLK_S_DEV_LIVE;
<<<<<<< HEAD
=======

	if (ublk_dev_is_zoned(ub)) {
		ret = ublk_revalidate_disk_zones(ub);
		if (ret)
			goto out_put_cdev;
	}

>>>>>>> ccf0a997
	ret = add_disk(disk);
	if (ret)
		goto out_put_cdev;

	set_bit(UB_STATE_USED, &ub->state);

out_put_cdev:
	if (ret) {
<<<<<<< HEAD
		/*
		 * Has to drop the reference since ->free_disk won't be
		 * called in case of add_disk failure.
		 */
=======
>>>>>>> ccf0a997
		ub->dev_info.state = UBLK_S_DEV_DEAD;
		ublk_put_device(ub);
	}
<<<<<<< HEAD
	set_bit(UB_STATE_USED, &ub->state);
=======
>>>>>>> ccf0a997
out_put_disk:
	if (ret)
		put_disk(disk);
out_unlock:
	mutex_unlock(&ub->mutex);
	return ret;
}

static int ublk_ctrl_get_queue_affinity(struct ublk_device *ub,
		struct io_uring_cmd *cmd)
{
	const struct ublksrv_ctrl_cmd *header = io_uring_sqe_cmd(cmd->sqe);
	void __user *argp = (void __user *)(unsigned long)header->addr;
	cpumask_var_t cpumask;
	unsigned long queue;
	unsigned int retlen;
	unsigned int i;
	int ret;

	if (header->len * BITS_PER_BYTE < nr_cpu_ids)
		return -EINVAL;
	if (header->len & (sizeof(unsigned long)-1))
		return -EINVAL;
	if (!header->addr)
		return -EINVAL;

	queue = header->data[0];
	if (queue >= ub->dev_info.nr_hw_queues)
		return -EINVAL;

	if (!zalloc_cpumask_var(&cpumask, GFP_KERNEL))
		return -ENOMEM;

	for_each_possible_cpu(i) {
		if (ub->tag_set.map[HCTX_TYPE_DEFAULT].mq_map[i] == queue)
			cpumask_set_cpu(i, cpumask);
	}

	ret = -EFAULT;
	retlen = min_t(unsigned short, header->len, cpumask_size());
	if (copy_to_user(argp, cpumask, retlen))
		goto out_free_cpumask;
	if (retlen != header->len &&
	    clear_user(argp + retlen, header->len - retlen))
		goto out_free_cpumask;

	ret = 0;
out_free_cpumask:
	free_cpumask_var(cpumask);
	return ret;
}

static inline void ublk_dump_dev_info(struct ublksrv_ctrl_dev_info *info)
{
	pr_devel("%s: dev id %d flags %llx\n", __func__,
			info->dev_id, info->flags);
	pr_devel("\t nr_hw_queues %d queue_depth %d\n",
			info->nr_hw_queues, info->queue_depth);
}

static int ublk_ctrl_add_dev(struct io_uring_cmd *cmd)
{
	const struct ublksrv_ctrl_cmd *header = io_uring_sqe_cmd(cmd->sqe);
	void __user *argp = (void __user *)(unsigned long)header->addr;
	struct ublksrv_ctrl_dev_info info;
	struct ublk_device *ub;
	int ret = -EINVAL;

	if (header->len < sizeof(info) || !header->addr)
		return -EINVAL;
	if (header->queue_id != (u16)-1) {
		pr_warn("%s: queue_id is wrong %x\n",
			__func__, header->queue_id);
		return -EINVAL;
	}

	if (copy_from_user(&info, argp, sizeof(info)))
		return -EFAULT;

	if (capable(CAP_SYS_ADMIN))
		info.flags &= ~UBLK_F_UNPRIVILEGED_DEV;
	else if (!(info.flags & UBLK_F_UNPRIVILEGED_DEV))
		return -EPERM;

	/*
	 * unprivileged device can't be trusted, but RECOVERY and
	 * RECOVERY_REISSUE still may hang error handling, so can't
	 * support recovery features for unprivileged ublk now
	 *
	 * TODO: provide forward progress for RECOVERY handler, so that
	 * unprivileged device can benefit from it
	 */
	if (info.flags & UBLK_F_UNPRIVILEGED_DEV)
		info.flags &= ~(UBLK_F_USER_RECOVERY_REISSUE |
				UBLK_F_USER_RECOVERY);

	/* the created device is always owned by current user */
	ublk_store_owner_uid_gid(&info.owner_uid, &info.owner_gid);

	if (header->dev_id != info.dev_id) {
		pr_warn("%s: dev id not match %u %u\n",
			__func__, header->dev_id, info.dev_id);
		return -EINVAL;
	}

	ublk_dump_dev_info(&info);

	ret = mutex_lock_killable(&ublk_ctl_mutex);
	if (ret)
		return ret;

	ret = -EACCES;
	if (ublks_added >= ublks_max)
		goto out_unlock;

	ret = -ENOMEM;
	ub = kzalloc(sizeof(*ub), GFP_KERNEL);
	if (!ub)
		goto out_unlock;
	mutex_init(&ub->mutex);
	spin_lock_init(&ub->mm_lock);
	INIT_WORK(&ub->quiesce_work, ublk_quiesce_work_fn);
	INIT_WORK(&ub->stop_work, ublk_stop_work_fn);
	INIT_DELAYED_WORK(&ub->monitor_work, ublk_daemon_monitor_work);

	ret = ublk_alloc_dev_number(ub, header->dev_id);
	if (ret < 0)
		goto out_free_ub;

	memcpy(&ub->dev_info, &info, sizeof(info));

	/* update device id */
	ub->dev_info.dev_id = ub->ub_number;

	/*
	 * 64bit flags will be copied back to userspace as feature
	 * negotiation result, so have to clear flags which driver
	 * doesn't support yet, then userspace can get correct flags
	 * (features) to handle.
	 */
	ub->dev_info.flags &= UBLK_F_ALL;

	ub->dev_info.flags |= UBLK_F_CMD_IOCTL_ENCODE |
		UBLK_F_URING_CMD_COMP_IN_TASK;

	/* GET_DATA isn't needed any more with USER_COPY */
	if (ublk_dev_is_user_copy(ub))
		ub->dev_info.flags &= ~UBLK_F_NEED_GET_DATA;

	/* Zoned storage support requires user copy feature */
	if (ublk_dev_is_zoned(ub) &&
	    (!IS_ENABLED(CONFIG_BLK_DEV_ZONED) || !ublk_dev_is_user_copy(ub))) {
		ret = -EINVAL;
		goto out_free_dev_number;
	}

	/* We are not ready to support zero copy */
	ub->dev_info.flags &= ~UBLK_F_SUPPORT_ZERO_COPY;

	ub->dev_info.nr_hw_queues = min_t(unsigned int,
			ub->dev_info.nr_hw_queues, nr_cpu_ids);
	ublk_align_max_io_size(ub);

	ret = ublk_init_queues(ub);
	if (ret)
		goto out_free_dev_number;

	ret = ublk_add_tag_set(ub);
	if (ret)
		goto out_deinit_queues;

	ret = -EFAULT;
	if (copy_to_user(argp, &ub->dev_info, sizeof(info)))
		goto out_free_tag_set;

	/*
	 * Add the char dev so that ublksrv daemon can be setup.
	 * ublk_add_chdev() will cleanup everything if it fails.
	 */
	ret = ublk_add_chdev(ub);
	goto out_unlock;

out_free_tag_set:
	blk_mq_free_tag_set(&ub->tag_set);
out_deinit_queues:
	ublk_deinit_queues(ub);
out_free_dev_number:
	ublk_free_dev_number(ub);
out_free_ub:
	mutex_destroy(&ub->mutex);
	kfree(ub);
out_unlock:
	mutex_unlock(&ublk_ctl_mutex);
	return ret;
}

static inline bool ublk_idr_freed(int id)
{
	void *ptr;

	spin_lock(&ublk_idr_lock);
	ptr = idr_find(&ublk_index_idr, id);
	spin_unlock(&ublk_idr_lock);

	return ptr == NULL;
}

static int ublk_ctrl_del_dev(struct ublk_device **p_ub)
{
	struct ublk_device *ub = *p_ub;
	int idx = ub->ub_number;
	int ret;

	ret = mutex_lock_killable(&ublk_ctl_mutex);
	if (ret)
		return ret;

<<<<<<< HEAD
	ublk_remove(ub);

	/* Mark the reference as consumed */
	*p_ub = NULL;
	ublk_put_device(ub);
=======
	if (!test_bit(UB_STATE_DELETED, &ub->state)) {
		ublk_remove(ub);
		set_bit(UB_STATE_DELETED, &ub->state);
	}
>>>>>>> ccf0a997

	/* Mark the reference as consumed */
	*p_ub = NULL;
	ublk_put_device(ub);
	mutex_unlock(&ublk_ctl_mutex);

	/*
	 * Wait until the idr is removed, then it can be reused after
	 * DEL_DEV command is returned.
	 *
	 * If we returns because of user interrupt, future delete command
	 * may come:
	 *
	 * - the device number isn't freed, this device won't or needn't
	 *   be deleted again, since UB_STATE_DELETED is set, and device
	 *   will be released after the last reference is dropped
	 *
	 * - the device number is freed already, we will not find this
	 *   device via ublk_get_device_from_id()
	 */
<<<<<<< HEAD
	wait_event(ublk_idr_wq, ublk_idr_freed(idx));
	mutex_unlock(&ublk_ctl_mutex);

	return ret;
=======
	if (wait_event_interruptible(ublk_idr_wq, ublk_idr_freed(idx)))
		return -EINTR;
	return 0;
>>>>>>> ccf0a997
}

static inline void ublk_ctrl_cmd_dump(struct io_uring_cmd *cmd)
{
	const struct ublksrv_ctrl_cmd *header = io_uring_sqe_cmd(cmd->sqe);

	pr_devel("%s: cmd_op %x, dev id %d qid %d data %llx buf %llx len %u\n",
			__func__, cmd->cmd_op, header->dev_id, header->queue_id,
			header->data[0], header->addr, header->len);
}

static int ublk_ctrl_stop_dev(struct ublk_device *ub)
{
	ublk_stop_dev(ub);
	cancel_work_sync(&ub->stop_work);
	cancel_work_sync(&ub->quiesce_work);

	return 0;
}

static int ublk_ctrl_get_dev_info(struct ublk_device *ub,
		struct io_uring_cmd *cmd)
{
	const struct ublksrv_ctrl_cmd *header = io_uring_sqe_cmd(cmd->sqe);
	void __user *argp = (void __user *)(unsigned long)header->addr;

	if (header->len < sizeof(struct ublksrv_ctrl_dev_info) || !header->addr)
		return -EINVAL;

	if (copy_to_user(argp, &ub->dev_info, sizeof(ub->dev_info)))
		return -EFAULT;

	return 0;
<<<<<<< HEAD
=======
}

/* TYPE_DEVT is readonly, so fill it up before returning to userspace */
static void ublk_ctrl_fill_params_devt(struct ublk_device *ub)
{
	ub->params.devt.char_major = MAJOR(ub->cdev_dev.devt);
	ub->params.devt.char_minor = MINOR(ub->cdev_dev.devt);

	if (ub->ub_disk) {
		ub->params.devt.disk_major = MAJOR(disk_devt(ub->ub_disk));
		ub->params.devt.disk_minor = MINOR(disk_devt(ub->ub_disk));
	} else {
		ub->params.devt.disk_major = 0;
		ub->params.devt.disk_minor = 0;
	}
	ub->params.types |= UBLK_PARAM_TYPE_DEVT;
>>>>>>> ccf0a997
}

static int ublk_ctrl_get_params(struct ublk_device *ub,
		struct io_uring_cmd *cmd)
{
	const struct ublksrv_ctrl_cmd *header = io_uring_sqe_cmd(cmd->sqe);
	void __user *argp = (void __user *)(unsigned long)header->addr;
	struct ublk_params_header ph;
	int ret;

	if (header->len <= sizeof(ph) || !header->addr)
		return -EINVAL;

	if (copy_from_user(&ph, argp, sizeof(ph)))
		return -EFAULT;

	if (ph.len > header->len || !ph.len)
		return -EINVAL;

	if (ph.len > sizeof(struct ublk_params))
		ph.len = sizeof(struct ublk_params);

	mutex_lock(&ub->mutex);
	ublk_ctrl_fill_params_devt(ub);
	if (copy_to_user(argp, &ub->params, ph.len))
		ret = -EFAULT;
	else
		ret = 0;
	mutex_unlock(&ub->mutex);

	return ret;
}

static int ublk_ctrl_set_params(struct ublk_device *ub,
		struct io_uring_cmd *cmd)
{
	const struct ublksrv_ctrl_cmd *header = io_uring_sqe_cmd(cmd->sqe);
	void __user *argp = (void __user *)(unsigned long)header->addr;
	struct ublk_params_header ph;
	int ret = -EFAULT;

	if (header->len <= sizeof(ph) || !header->addr)
		return -EINVAL;

	if (copy_from_user(&ph, argp, sizeof(ph)))
		return -EFAULT;

	if (ph.len > header->len || !ph.len || !ph.types)
		return -EINVAL;

	if (ph.len > sizeof(struct ublk_params))
		ph.len = sizeof(struct ublk_params);

	/* parameters can only be changed when device isn't live */
	mutex_lock(&ub->mutex);
	if (ub->dev_info.state == UBLK_S_DEV_LIVE) {
		ret = -EACCES;
	} else if (copy_from_user(&ub->params, argp, ph.len)) {
		ret = -EFAULT;
	} else {
		/* clear all we don't support yet */
		ub->params.types &= UBLK_PARAM_TYPE_ALL;
		ret = ublk_validate_params(ub);
		if (ret)
			ub->params.types = 0;
	}
	mutex_unlock(&ub->mutex);

	return ret;
}

static void ublk_queue_reinit(struct ublk_device *ub, struct ublk_queue *ubq)
{
	int i;

	WARN_ON_ONCE(!(ubq->ubq_daemon && ubq_daemon_is_dying(ubq)));
	/* All old ioucmds have to be completed */
	WARN_ON_ONCE(ubq->nr_io_ready);
	/* old daemon is PF_EXITING, put it now */
	put_task_struct(ubq->ubq_daemon);
	/* We have to reset it to NULL, otherwise ub won't accept new FETCH_REQ */
	ubq->ubq_daemon = NULL;
	ubq->timeout = false;

	for (i = 0; i < ubq->q_depth; i++) {
		struct ublk_io *io = &ubq->ios[i];

		/* forget everything now and be ready for new FETCH_REQ */
		io->flags = 0;
		io->cmd = NULL;
		io->addr = 0;
	}
}

static int ublk_ctrl_start_recovery(struct ublk_device *ub,
		struct io_uring_cmd *cmd)
{
<<<<<<< HEAD
	struct ublksrv_ctrl_cmd *header = (struct ublksrv_ctrl_cmd *)cmd->cmd;
=======
	const struct ublksrv_ctrl_cmd *header = io_uring_sqe_cmd(cmd->sqe);
>>>>>>> ccf0a997
	int ret = -EINVAL;
	int i;

	mutex_lock(&ub->mutex);
	if (!ublk_can_use_recovery(ub))
		goto out_unlock;
	/*
	 * START_RECOVERY is only allowd after:
	 *
	 * (1) UB_STATE_OPEN is not set, which means the dying process is exited
	 *     and related io_uring ctx is freed so file struct of /dev/ublkcX is
	 *     released.
	 *
	 * (2) UBLK_S_DEV_QUIESCED is set, which means the quiesce_work:
	 *     (a)has quiesced request queue
	 *     (b)has requeued every inflight rqs whose io_flags is ACTIVE
	 *     (c)has requeued/aborted every inflight rqs whose io_flags is NOT ACTIVE
	 *     (d)has completed/camceled all ioucmds owned by ther dying process
	 */
	if (test_bit(UB_STATE_OPEN, &ub->state) ||
			ub->dev_info.state != UBLK_S_DEV_QUIESCED) {
		ret = -EBUSY;
		goto out_unlock;
	}
	pr_devel("%s: start recovery for dev id %d.\n", __func__, header->dev_id);
	for (i = 0; i < ub->dev_info.nr_hw_queues; i++)
		ublk_queue_reinit(ub, ublk_get_queue(ub, i));
	/* set to NULL, otherwise new ubq_daemon cannot mmap the io_cmd_buf */
	ub->mm = NULL;
	ub->nr_queues_ready = 0;
	ub->nr_privileged_daemon = 0;
	init_completion(&ub->completion);
	ret = 0;
 out_unlock:
	mutex_unlock(&ub->mutex);
	return ret;
}

static int ublk_ctrl_end_recovery(struct ublk_device *ub,
		struct io_uring_cmd *cmd)
{
	const struct ublksrv_ctrl_cmd *header = io_uring_sqe_cmd(cmd->sqe);
	int ublksrv_pid = (int)header->data[0];
	int ret = -EINVAL;

	pr_devel("%s: Waiting for new ubq_daemons(nr: %d) are ready, dev id %d...\n",
			__func__, ub->dev_info.nr_hw_queues, header->dev_id);
	/* wait until new ubq_daemon sending all FETCH_REQ */
	if (wait_for_completion_interruptible(&ub->completion))
		return -EINTR;

	pr_devel("%s: All new ubq_daemons(nr: %d) are ready, dev id %d\n",
			__func__, ub->dev_info.nr_hw_queues, header->dev_id);

	mutex_lock(&ub->mutex);
	if (!ublk_can_use_recovery(ub))
		goto out_unlock;

	if (ub->dev_info.state != UBLK_S_DEV_QUIESCED) {
		ret = -EBUSY;
		goto out_unlock;
	}
	ub->dev_info.ublksrv_pid = ublksrv_pid;
	pr_devel("%s: new ublksrv_pid %d, dev id %d\n",
			__func__, ublksrv_pid, header->dev_id);
	blk_mq_unquiesce_queue(ub->ub_disk->queue);
	pr_devel("%s: queue unquiesced, dev id %d.\n",
			__func__, header->dev_id);
	blk_mq_kick_requeue_list(ub->ub_disk->queue);
	ub->dev_info.state = UBLK_S_DEV_LIVE;
	schedule_delayed_work(&ub->monitor_work, UBLK_DAEMON_MONITOR_PERIOD);
	ret = 0;
 out_unlock:
	mutex_unlock(&ub->mutex);
<<<<<<< HEAD
=======
	return ret;
}

static int ublk_ctrl_get_features(struct io_uring_cmd *cmd)
{
	const struct ublksrv_ctrl_cmd *header = io_uring_sqe_cmd(cmd->sqe);
	void __user *argp = (void __user *)(unsigned long)header->addr;
	u64 features = UBLK_F_ALL & ~UBLK_F_SUPPORT_ZERO_COPY;

	if (header->len != UBLK_FEATURES_LEN || !header->addr)
		return -EINVAL;

	if (copy_to_user(argp, &features, UBLK_FEATURES_LEN))
		return -EFAULT;

	return 0;
}

/*
 * All control commands are sent via /dev/ublk-control, so we have to check
 * the destination device's permission
 */
static int ublk_char_dev_permission(struct ublk_device *ub,
		const char *dev_path, int mask)
{
	int err;
	struct path path;
	struct kstat stat;

	err = kern_path(dev_path, LOOKUP_FOLLOW, &path);
	if (err)
		return err;

	err = vfs_getattr(&path, &stat, STATX_TYPE, AT_STATX_SYNC_AS_STAT);
	if (err)
		goto exit;

	err = -EPERM;
	if (stat.rdev != ub->cdev_dev.devt || !S_ISCHR(stat.mode))
		goto exit;

	err = inode_permission(&nop_mnt_idmap,
			d_backing_inode(path.dentry), mask);
exit:
	path_put(&path);
	return err;
}

static int ublk_ctrl_uring_cmd_permission(struct ublk_device *ub,
		struct io_uring_cmd *cmd)
{
	struct ublksrv_ctrl_cmd *header = (struct ublksrv_ctrl_cmd *)io_uring_sqe_cmd(cmd->sqe);
	bool unprivileged = ub->dev_info.flags & UBLK_F_UNPRIVILEGED_DEV;
	void __user *argp = (void __user *)(unsigned long)header->addr;
	char *dev_path = NULL;
	int ret = 0;
	int mask;

	if (!unprivileged) {
		if (!capable(CAP_SYS_ADMIN))
			return -EPERM;
		/*
		 * The new added command of UBLK_CMD_GET_DEV_INFO2 includes
		 * char_dev_path in payload too, since userspace may not
		 * know if the specified device is created as unprivileged
		 * mode.
		 */
		if (_IOC_NR(cmd->cmd_op) != UBLK_CMD_GET_DEV_INFO2)
			return 0;
	}

	/*
	 * User has to provide the char device path for unprivileged ublk
	 *
	 * header->addr always points to the dev path buffer, and
	 * header->dev_path_len records length of dev path buffer.
	 */
	if (!header->dev_path_len || header->dev_path_len > PATH_MAX)
		return -EINVAL;

	if (header->len < header->dev_path_len)
		return -EINVAL;

	dev_path = memdup_user_nul(argp, header->dev_path_len);
	if (IS_ERR(dev_path))
		return PTR_ERR(dev_path);

	ret = -EINVAL;
	switch (_IOC_NR(cmd->cmd_op)) {
	case UBLK_CMD_GET_DEV_INFO:
	case UBLK_CMD_GET_DEV_INFO2:
	case UBLK_CMD_GET_QUEUE_AFFINITY:
	case UBLK_CMD_GET_PARAMS:
	case (_IOC_NR(UBLK_U_CMD_GET_FEATURES)):
		mask = MAY_READ;
		break;
	case UBLK_CMD_START_DEV:
	case UBLK_CMD_STOP_DEV:
	case UBLK_CMD_ADD_DEV:
	case UBLK_CMD_DEL_DEV:
	case UBLK_CMD_SET_PARAMS:
	case UBLK_CMD_START_USER_RECOVERY:
	case UBLK_CMD_END_USER_RECOVERY:
		mask = MAY_READ | MAY_WRITE;
		break;
	default:
		goto exit;
	}

	ret = ublk_char_dev_permission(ub, dev_path, mask);
	if (!ret) {
		header->len -= header->dev_path_len;
		header->addr += header->dev_path_len;
	}
	pr_devel("%s: dev id %d cmd_op %x uid %d gid %d path %s ret %d\n",
			__func__, ub->ub_number, cmd->cmd_op,
			ub->dev_info.owner_uid, ub->dev_info.owner_gid,
			dev_path, ret);
exit:
	kfree(dev_path);
>>>>>>> ccf0a997
	return ret;
}

static int ublk_ctrl_uring_cmd(struct io_uring_cmd *cmd,
		unsigned int issue_flags)
{
<<<<<<< HEAD
	struct ublksrv_ctrl_cmd *header = (struct ublksrv_ctrl_cmd *)cmd->cmd;
	struct ublk_device *ub = NULL;
=======
	const struct ublksrv_ctrl_cmd *header = io_uring_sqe_cmd(cmd->sqe);
	struct ublk_device *ub = NULL;
	u32 cmd_op = cmd->cmd_op;
>>>>>>> ccf0a997
	int ret = -EINVAL;

	if (issue_flags & IO_URING_F_NONBLOCK)
		return -EAGAIN;

	ublk_ctrl_cmd_dump(cmd);

	if (!(issue_flags & IO_URING_F_SQE128))
		goto out;

	ret = ublk_check_cmd_op(cmd_op);
	if (ret)
		goto out;

	if (cmd_op == UBLK_U_CMD_GET_FEATURES) {
		ret = ublk_ctrl_get_features(cmd);
		goto out;
	}

	if (_IOC_NR(cmd_op) != UBLK_CMD_ADD_DEV) {
		ret = -ENODEV;
		ub = ublk_get_device_from_id(header->dev_id);
		if (!ub)
			goto out;

		ret = ublk_ctrl_uring_cmd_permission(ub, cmd);
		if (ret)
			goto put_dev;
	}

<<<<<<< HEAD
	if (cmd->cmd_op != UBLK_CMD_ADD_DEV) {
		ret = -ENODEV;
		ub = ublk_get_device_from_id(header->dev_id);
		if (!ub)
			goto out;
	}

	switch (cmd->cmd_op) {
=======
	switch (_IOC_NR(cmd_op)) {
>>>>>>> ccf0a997
	case UBLK_CMD_START_DEV:
		ret = ublk_ctrl_start_dev(ub, cmd);
		break;
	case UBLK_CMD_STOP_DEV:
		ret = ublk_ctrl_stop_dev(ub);
		break;
	case UBLK_CMD_GET_DEV_INFO:
<<<<<<< HEAD
=======
	case UBLK_CMD_GET_DEV_INFO2:
>>>>>>> ccf0a997
		ret = ublk_ctrl_get_dev_info(ub, cmd);
		break;
	case UBLK_CMD_ADD_DEV:
		ret = ublk_ctrl_add_dev(cmd);
		break;
	case UBLK_CMD_DEL_DEV:
		ret = ublk_ctrl_del_dev(&ub);
		break;
	case UBLK_CMD_GET_QUEUE_AFFINITY:
		ret = ublk_ctrl_get_queue_affinity(ub, cmd);
		break;
	case UBLK_CMD_GET_PARAMS:
		ret = ublk_ctrl_get_params(ub, cmd);
		break;
	case UBLK_CMD_SET_PARAMS:
		ret = ublk_ctrl_set_params(ub, cmd);
		break;
	case UBLK_CMD_START_USER_RECOVERY:
		ret = ublk_ctrl_start_recovery(ub, cmd);
		break;
	case UBLK_CMD_END_USER_RECOVERY:
		ret = ublk_ctrl_end_recovery(ub, cmd);
		break;
	default:
		ret = -ENOTSUPP;
		break;
	}
<<<<<<< HEAD
=======

 put_dev:
>>>>>>> ccf0a997
	if (ub)
		ublk_put_device(ub);
 out:
	io_uring_cmd_done(cmd, ret, 0, issue_flags);
	pr_devel("%s: cmd done ret %d cmd_op %x, dev id %d qid %d\n",
			__func__, ret, cmd->cmd_op, header->dev_id, header->queue_id);
	return -EIOCBQUEUED;
}

static const struct file_operations ublk_ctl_fops = {
	.open		= nonseekable_open,
	.uring_cmd      = ublk_ctrl_uring_cmd,
	.owner		= THIS_MODULE,
	.llseek		= noop_llseek,
};

static struct miscdevice ublk_misc = {
	.minor		= MISC_DYNAMIC_MINOR,
	.name		= "ublk-control",
	.fops		= &ublk_ctl_fops,
};

static int __init ublk_init(void)
{
	int ret;

	BUILD_BUG_ON((u64)UBLKSRV_IO_BUF_OFFSET +
			UBLKSRV_IO_BUF_TOTAL_SIZE < UBLKSRV_IO_BUF_OFFSET);

	init_waitqueue_head(&ublk_idr_wq);

	ret = misc_register(&ublk_misc);
	if (ret)
		return ret;

	ret = alloc_chrdev_region(&ublk_chr_devt, 0, UBLK_MINORS, "ublk-char");
	if (ret)
		goto unregister_mis;

	ret = class_register(&ublk_chr_class);
	if (ret)
		goto free_chrdev_region;

	return 0;

free_chrdev_region:
	unregister_chrdev_region(ublk_chr_devt, UBLK_MINORS);
unregister_mis:
	misc_deregister(&ublk_misc);
	return ret;
}

static void __exit ublk_exit(void)
{
	struct ublk_device *ub;
	int id;

	idr_for_each_entry(&ublk_index_idr, ub, id)
		ublk_remove(ub);

<<<<<<< HEAD
	class_destroy(ublk_chr_class);
=======
	class_unregister(&ublk_chr_class);
>>>>>>> ccf0a997
	misc_deregister(&ublk_misc);

	idr_destroy(&ublk_index_idr);
	unregister_chrdev_region(ublk_chr_devt, UBLK_MINORS);
}

module_init(ublk_init);
module_exit(ublk_exit);

module_param(ublks_max, int, 0444);
MODULE_PARM_DESC(ublks_max, "max number of ublk devices allowed to add(default: 64)");

MODULE_AUTHOR("Ming Lei <ming.lei@redhat.com>");
MODULE_LICENSE("GPL");<|MERGE_RESOLUTION|>--- conflicted
+++ resolved
@@ -1197,10 +1197,7 @@
 			mapped_bytes >> 9;
 	}
 
-<<<<<<< HEAD
-=======
 	ublk_init_req_ref(ubq, req);
->>>>>>> ccf0a997
 	ubq_complete_io_cmd(io, UBLK_IO_RES_OK, issue_flags);
 }
 
@@ -1230,20 +1227,6 @@
 	struct ublk_queue *ubq = pdu->ubq;
 
 	ublk_forward_io_cmds(ubq, issue_flags);
-<<<<<<< HEAD
-}
-
-static void ublk_rq_task_work_fn(struct callback_head *work)
-{
-	struct ublk_rq_data *data = container_of(work,
-			struct ublk_rq_data, work);
-	struct request *req = blk_mq_rq_from_pdu(data);
-	struct ublk_queue *ubq = req->mq_hctx->driver_data;
-	unsigned issue_flags = IO_URING_F_UNLOCKED;
-
-	ublk_forward_io_cmds(ubq, issue_flags);
-=======
->>>>>>> ccf0a997
 }
 
 static void ublk_queue_cmd(struct ublk_queue *ubq, struct request *rq)
@@ -1656,11 +1639,6 @@
 	ublk_queue_cmd(ubq, req);
 }
 
-<<<<<<< HEAD
-static int __ublk_ch_uring_cmd(struct io_uring_cmd *cmd,
-			       unsigned int issue_flags,
-			       struct ublksrv_io_cmd *ub_cmd)
-=======
 static inline int ublk_check_cmd_op(u32 cmd_op)
 {
 	u32 ioc_type = _IOC_TYPE(cmd_op);
@@ -1685,7 +1663,6 @@
 static int __ublk_ch_uring_cmd(struct io_uring_cmd *cmd,
 			       unsigned int issue_flags,
 			       const struct ublksrv_io_cmd *ub_cmd)
->>>>>>> ccf0a997
 {
 	struct ublk_device *ub = cmd->file->private_data;
 	struct ublk_queue *ubq;
@@ -1701,8 +1678,6 @@
 
 	if (ub_cmd->q_id >= ub->dev_info.nr_hw_queues)
 		goto out;
-<<<<<<< HEAD
-=======
 
 	ubq = ublk_get_queue(ub, ub_cmd->q_id);
 	if (!ubq || ub_cmd->q_id != ubq->q_id)
@@ -1914,7 +1889,6 @@
 
 	if (!ublk_check_ubuf_dir(req, dir))
 		goto fail;
->>>>>>> ccf0a997
 
 	*off = buf_off;
 	return req;
@@ -1948,63 +1922,6 @@
 	size_t buf_off;
 	size_t ret;
 
-<<<<<<< HEAD
-	switch (cmd_op) {
-	case UBLK_IO_FETCH_REQ:
-		/* UBLK_IO_FETCH_REQ is only allowed before queue is setup */
-		if (ublk_queue_ready(ubq)) {
-			ret = -EBUSY;
-			goto out;
-		}
-		/*
-		 * The io is being handled by server, so COMMIT_RQ is expected
-		 * instead of FETCH_REQ
-		 */
-		if (io->flags & UBLK_IO_FLAG_OWNED_BY_SRV)
-			goto out;
-		/* FETCH_RQ has to provide IO buffer if NEED GET DATA is not enabled */
-		if (!ub_cmd->addr && !ublk_need_get_data(ubq))
-			goto out;
-		io->cmd = cmd;
-		io->flags |= UBLK_IO_FLAG_ACTIVE;
-		io->addr = ub_cmd->addr;
-
-		ublk_mark_io_ready(ub, ubq);
-		break;
-	case UBLK_IO_COMMIT_AND_FETCH_REQ:
-		req = blk_mq_tag_to_rq(ub->tag_set.tags[ub_cmd->q_id], tag);
-		/*
-		 * COMMIT_AND_FETCH_REQ has to provide IO buffer if NEED GET DATA is
-		 * not enabled or it is Read IO.
-		 */
-		if (!ub_cmd->addr && (!ublk_need_get_data(ubq) || req_op(req) == REQ_OP_READ))
-			goto out;
-		if (!(io->flags & UBLK_IO_FLAG_OWNED_BY_SRV))
-			goto out;
-		io->addr = ub_cmd->addr;
-		io->flags |= UBLK_IO_FLAG_ACTIVE;
-		io->cmd = cmd;
-		ublk_commit_completion(ub, ub_cmd);
-		break;
-	case UBLK_IO_NEED_GET_DATA:
-		if (!(io->flags & UBLK_IO_FLAG_OWNED_BY_SRV))
-			goto out;
-		io->addr = ub_cmd->addr;
-		io->cmd = cmd;
-		io->flags |= UBLK_IO_FLAG_ACTIVE;
-		ublk_handle_need_get_data(ub, ub_cmd->q_id, ub_cmd->tag);
-		break;
-	default:
-		goto out;
-	}
-	return -EIOCBQUEUED;
-
- out:
-	io_uring_cmd_done(cmd, ret, 0, issue_flags);
-	pr_devel("%s: complete: cmd op %d, tag %d ret %x io_flags %x\n",
-			__func__, cmd_op, tag, ret, io->flags);
-	return -EIOCBQUEUED;
-=======
 	req = ublk_check_and_get_req(iocb, from, &buf_off, ITER_SOURCE);
 	if (IS_ERR(req))
 		return PTR_ERR(req);
@@ -2014,24 +1931,6 @@
 	ublk_put_req_ref(ubq, req);
 
 	return ret;
->>>>>>> ccf0a997
-}
-
-static int ublk_ch_uring_cmd(struct io_uring_cmd *cmd, unsigned int issue_flags)
-{
-	struct ublksrv_io_cmd *ub_src = (struct ublksrv_io_cmd *) cmd->cmd;
-	struct ublksrv_io_cmd ub_cmd;
-
-	/*
-	 * Not necessary for async retry, but let's keep it simple and always
-	 * copy the values to avoid any potential reuse.
-	 */
-	ub_cmd.q_id = READ_ONCE(ub_src->q_id);
-	ub_cmd.tag = READ_ONCE(ub_src->tag);
-	ub_cmd.result = READ_ONCE(ub_src->result);
-	ub_cmd.addr = READ_ONCE(ub_src->addr);
-
-	return __ublk_ch_uring_cmd(cmd, issue_flags, &ub_cmd);
 }
 
 static const struct file_operations ublk_ch_fops = {
@@ -2283,8 +2182,6 @@
 
 	get_device(&ub->cdev_dev);
 	ub->dev_info.state = UBLK_S_DEV_LIVE;
-<<<<<<< HEAD
-=======
 
 	if (ublk_dev_is_zoned(ub)) {
 		ret = ublk_revalidate_disk_zones(ub);
@@ -2292,7 +2189,6 @@
 			goto out_put_cdev;
 	}
 
->>>>>>> ccf0a997
 	ret = add_disk(disk);
 	if (ret)
 		goto out_put_cdev;
@@ -2301,20 +2197,9 @@
 
 out_put_cdev:
 	if (ret) {
-<<<<<<< HEAD
-		/*
-		 * Has to drop the reference since ->free_disk won't be
-		 * called in case of add_disk failure.
-		 */
-=======
->>>>>>> ccf0a997
 		ub->dev_info.state = UBLK_S_DEV_DEAD;
 		ublk_put_device(ub);
 	}
-<<<<<<< HEAD
-	set_bit(UB_STATE_USED, &ub->state);
-=======
->>>>>>> ccf0a997
 out_put_disk:
 	if (ret)
 		put_disk(disk);
@@ -2532,18 +2417,10 @@
 	if (ret)
 		return ret;
 
-<<<<<<< HEAD
-	ublk_remove(ub);
-
-	/* Mark the reference as consumed */
-	*p_ub = NULL;
-	ublk_put_device(ub);
-=======
 	if (!test_bit(UB_STATE_DELETED, &ub->state)) {
 		ublk_remove(ub);
 		set_bit(UB_STATE_DELETED, &ub->state);
 	}
->>>>>>> ccf0a997
 
 	/* Mark the reference as consumed */
 	*p_ub = NULL;
@@ -2564,16 +2441,9 @@
 	 * - the device number is freed already, we will not find this
 	 *   device via ublk_get_device_from_id()
 	 */
-<<<<<<< HEAD
-	wait_event(ublk_idr_wq, ublk_idr_freed(idx));
-	mutex_unlock(&ublk_ctl_mutex);
-
-	return ret;
-=======
 	if (wait_event_interruptible(ublk_idr_wq, ublk_idr_freed(idx)))
 		return -EINTR;
 	return 0;
->>>>>>> ccf0a997
 }
 
 static inline void ublk_ctrl_cmd_dump(struct io_uring_cmd *cmd)
@@ -2607,8 +2477,6 @@
 		return -EFAULT;
 
 	return 0;
-<<<<<<< HEAD
-=======
 }
 
 /* TYPE_DEVT is readonly, so fill it up before returning to userspace */
@@ -2625,7 +2493,6 @@
 		ub->params.devt.disk_minor = 0;
 	}
 	ub->params.types |= UBLK_PARAM_TYPE_DEVT;
->>>>>>> ccf0a997
 }
 
 static int ublk_ctrl_get_params(struct ublk_device *ub,
@@ -2723,11 +2590,7 @@
 static int ublk_ctrl_start_recovery(struct ublk_device *ub,
 		struct io_uring_cmd *cmd)
 {
-<<<<<<< HEAD
-	struct ublksrv_ctrl_cmd *header = (struct ublksrv_ctrl_cmd *)cmd->cmd;
-=======
 	const struct ublksrv_ctrl_cmd *header = io_uring_sqe_cmd(cmd->sqe);
->>>>>>> ccf0a997
 	int ret = -EINVAL;
 	int i;
 
@@ -2802,8 +2665,6 @@
 	ret = 0;
  out_unlock:
 	mutex_unlock(&ub->mutex);
-<<<<<<< HEAD
-=======
 	return ret;
 }
 
@@ -2924,21 +2785,15 @@
 			dev_path, ret);
 exit:
 	kfree(dev_path);
->>>>>>> ccf0a997
 	return ret;
 }
 
 static int ublk_ctrl_uring_cmd(struct io_uring_cmd *cmd,
 		unsigned int issue_flags)
 {
-<<<<<<< HEAD
-	struct ublksrv_ctrl_cmd *header = (struct ublksrv_ctrl_cmd *)cmd->cmd;
-	struct ublk_device *ub = NULL;
-=======
 	const struct ublksrv_ctrl_cmd *header = io_uring_sqe_cmd(cmd->sqe);
 	struct ublk_device *ub = NULL;
 	u32 cmd_op = cmd->cmd_op;
->>>>>>> ccf0a997
 	int ret = -EINVAL;
 
 	if (issue_flags & IO_URING_F_NONBLOCK)
@@ -2969,18 +2824,7 @@
 			goto put_dev;
 	}
 
-<<<<<<< HEAD
-	if (cmd->cmd_op != UBLK_CMD_ADD_DEV) {
-		ret = -ENODEV;
-		ub = ublk_get_device_from_id(header->dev_id);
-		if (!ub)
-			goto out;
-	}
-
-	switch (cmd->cmd_op) {
-=======
 	switch (_IOC_NR(cmd_op)) {
->>>>>>> ccf0a997
 	case UBLK_CMD_START_DEV:
 		ret = ublk_ctrl_start_dev(ub, cmd);
 		break;
@@ -2988,10 +2832,7 @@
 		ret = ublk_ctrl_stop_dev(ub);
 		break;
 	case UBLK_CMD_GET_DEV_INFO:
-<<<<<<< HEAD
-=======
 	case UBLK_CMD_GET_DEV_INFO2:
->>>>>>> ccf0a997
 		ret = ublk_ctrl_get_dev_info(ub, cmd);
 		break;
 	case UBLK_CMD_ADD_DEV:
@@ -3019,11 +2860,8 @@
 		ret = -ENOTSUPP;
 		break;
 	}
-<<<<<<< HEAD
-=======
 
  put_dev:
->>>>>>> ccf0a997
 	if (ub)
 		ublk_put_device(ub);
  out:
@@ -3084,11 +2922,7 @@
 	idr_for_each_entry(&ublk_index_idr, ub, id)
 		ublk_remove(ub);
 
-<<<<<<< HEAD
-	class_destroy(ublk_chr_class);
-=======
 	class_unregister(&ublk_chr_class);
->>>>>>> ccf0a997
 	misc_deregister(&ublk_misc);
 
 	idr_destroy(&ublk_index_idr);
