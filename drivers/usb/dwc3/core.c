/**
 * core.c - DesignWare USB3 DRD Controller Core file
 *
 * Copyright (C) 2010-2011 Texas Instruments Incorporated - http://www.ti.com
 *
 * Authors: Felipe Balbi <balbi@ti.com>,
 *	    Sebastian Andrzej Siewior <bigeasy@linutronix.de>
 *
 * This program is free software: you can redistribute it and/or modify
 * it under the terms of the GNU General Public License version 2  of
 * the License as published by the Free Software Foundation.
 *
 * This program is distributed in the hope that it will be useful,
 * but WITHOUT ANY WARRANTY; without even the implied warranty of
 * MERCHANTABILITY or FITNESS FOR A PARTICULAR PURPOSE.  See the
 * GNU General Public License for more details.
 *
 * You should have received a copy of the GNU General Public License
 * along with this program.  If not, see <http://www.gnu.org/licenses/>.
 */

#include <linux/version.h>
#include <linux/module.h>
#include <linux/kernel.h>
#include <linux/slab.h>
#include <linux/spinlock.h>
#include <linux/platform_device.h>
#include <linux/pm_runtime.h>
#include <linux/interrupt.h>
#include <linux/ioport.h>
#include <linux/io.h>
#include <linux/list.h>
#include <linux/delay.h>
#include <linux/dma-mapping.h>
#include <linux/of.h>
#include <linux/acpi.h>
#include <linux/pinctrl/consumer.h>

#include <linux/usb/ch9.h>
#include <linux/usb/gadget.h>
#include <linux/usb/of.h>
#include <linux/usb/otg.h>

#include "core.h"
#include "gadget.h"
#include "io.h"

#include "debug.h"

#define DWC3_DEFAULT_AUTOSUSPEND_DELAY	5000 /* ms */

/**
 * dwc3_get_dr_mode - Validates and sets dr_mode
 * @dwc: pointer to our context structure
 */
static int dwc3_get_dr_mode(struct dwc3 *dwc)
{
	enum usb_dr_mode mode;
	struct device *dev = dwc->dev;
	unsigned int hw_mode;

	if (dwc->dr_mode == USB_DR_MODE_UNKNOWN)
		dwc->dr_mode = USB_DR_MODE_OTG;

	mode = dwc->dr_mode;
	hw_mode = DWC3_GHWPARAMS0_MODE(dwc->hwparams.hwparams0);

	switch (hw_mode) {
	case DWC3_GHWPARAMS0_MODE_GADGET:
		if (IS_ENABLED(CONFIG_USB_DWC3_HOST)) {
			dev_err(dev,
				"Controller does not support host mode.\n");
			return -EINVAL;
		}
		mode = USB_DR_MODE_PERIPHERAL;
		break;
	case DWC3_GHWPARAMS0_MODE_HOST:
		if (IS_ENABLED(CONFIG_USB_DWC3_GADGET)) {
			dev_err(dev,
				"Controller does not support device mode.\n");
			return -EINVAL;
		}
		mode = USB_DR_MODE_HOST;
		break;
	default:
		if (IS_ENABLED(CONFIG_USB_DWC3_HOST))
			mode = USB_DR_MODE_HOST;
		else if (IS_ENABLED(CONFIG_USB_DWC3_GADGET))
			mode = USB_DR_MODE_PERIPHERAL;
	}

	if (mode != dwc->dr_mode) {
		dev_warn(dev,
			 "Configuration mismatch. dr_mode forced to %s\n",
			 mode == USB_DR_MODE_HOST ? "host" : "gadget");

		dwc->dr_mode = mode;
	}

	return 0;
}

static void dwc3_event_buffers_cleanup(struct dwc3 *dwc);
static int dwc3_event_buffers_setup(struct dwc3 *dwc);

static void dwc3_set_prtcap(struct dwc3 *dwc, u32 mode)
{
	u32 reg;

	reg = dwc3_readl(dwc->regs, DWC3_GCTL);
	reg &= ~(DWC3_GCTL_PRTCAPDIR(DWC3_GCTL_PRTCAP_OTG));
	reg |= DWC3_GCTL_PRTCAPDIR(mode);
	dwc3_writel(dwc->regs, DWC3_GCTL, reg);
}

static void __dwc3_set_mode(struct work_struct *work)
{
	struct dwc3 *dwc = work_to_dwc(work);
	unsigned long flags;
	int ret;

	if (!dwc->desired_dr_role)
		return;

	if (dwc->desired_dr_role == dwc->current_dr_role)
		return;

	if (dwc->dr_mode != USB_DR_MODE_OTG)
		return;

	switch (dwc->current_dr_role) {
	case DWC3_GCTL_PRTCAP_HOST:
		dwc3_host_exit(dwc);
		break;
	case DWC3_GCTL_PRTCAP_DEVICE:
		dwc3_gadget_exit(dwc);
		dwc3_event_buffers_cleanup(dwc);
		break;
	default:
		break;
	}

	spin_lock_irqsave(&dwc->lock, flags);

	dwc3_set_prtcap(dwc, dwc->desired_dr_role);

	dwc->current_dr_role = dwc->desired_dr_role;

	spin_unlock_irqrestore(&dwc->lock, flags);

	switch (dwc->desired_dr_role) {
	case DWC3_GCTL_PRTCAP_HOST:
		ret = dwc3_host_init(dwc);
		if (ret)
			dev_err(dwc->dev, "failed to initialize host\n");
		break;
	case DWC3_GCTL_PRTCAP_DEVICE:
		dwc3_event_buffers_setup(dwc);
		ret = dwc3_gadget_init(dwc);
		if (ret)
			dev_err(dwc->dev, "failed to initialize peripheral\n");
		break;
	default:
		break;
	}
}

void dwc3_set_mode(struct dwc3 *dwc, u32 mode)
{
	unsigned long flags;

	spin_lock_irqsave(&dwc->lock, flags);
	dwc->desired_dr_role = mode;
	spin_unlock_irqrestore(&dwc->lock, flags);

	queue_work(system_freezable_wq, &dwc->drd_work);
}

static int dwc3_set_suspend_clk(struct dwc3 *dwc)
{
	u32 reg, scale;

	/*
	 * DWC3_GCTL.PWRDNSCALE: The USB3 suspend_clk input replaces
	 * pipe3_rx_pclk as a clock source to a small part of the USB3
	 * core that operates when the SS PHY is in its lowest power
	 * (P3) state, and therefore does not provide a clock.
	 * The Power Down Scale field specifies how many suspend_clk
	 * periods fit into a 16 kHz clock period. When performing the
	 * division, round up the remainder.
	 */
	if (!device_property_read_u32(dwc->dev, "snps,power-down-scale",
								&scale)) {
		reg = dwc3_readl(dwc->regs, DWC3_GCTL);
		reg &= ~(DWC3_GCTL_PWRDNSCALE_MASK);
		reg |= DWC3_GCTL_PWRDNSCALE(scale);
		dwc3_writel(dwc->regs, DWC3_GCTL, reg);
	}

	return 0;
}

u32 dwc3_core_fifo_space(struct dwc3_ep *dep, u8 type)
{
	struct dwc3		*dwc = dep->dwc;
	u32			reg;

	dwc3_writel(dwc->regs, DWC3_GDBGFIFOSPACE,
			DWC3_GDBGFIFOSPACE_NUM(dep->number) |
			DWC3_GDBGFIFOSPACE_TYPE(type));

	reg = dwc3_readl(dwc->regs, DWC3_GDBGFIFOSPACE);

	return DWC3_GDBGFIFOSPACE_SPACE_AVAILABLE(reg);
}

/**
 * dwc3_core_soft_reset - Issues core soft reset and PHY reset
 * @dwc: pointer to our context structure
 */
static int dwc3_core_soft_reset(struct dwc3 *dwc)
{
	u32		reg;
	int		retries = 1000;
	int		ret;

	usb_phy_init(dwc->usb2_phy);
	usb_phy_init(dwc->usb3_phy);
	ret = phy_init(dwc->usb2_generic_phy);
	if (ret < 0)
		return ret;

	ret = phy_init(dwc->usb3_generic_phy);
	if (ret < 0) {
		phy_exit(dwc->usb2_generic_phy);
		return ret;
	}

	/*
	 * We're resetting only the device side because, if we're in host mode,
	 * XHCI driver will reset the host block. If dwc3 was configured for
	 * host-only mode, then we can return early.
	 */
	if (dwc->dr_mode == USB_DR_MODE_HOST)
		return 0;

	reg = dwc3_readl(dwc->regs, DWC3_DCTL);
	reg |= DWC3_DCTL_CSFTRST;
	dwc3_writel(dwc->regs, DWC3_DCTL, reg);

	do {
		reg = dwc3_readl(dwc->regs, DWC3_DCTL);
		if (!(reg & DWC3_DCTL_CSFTRST))
			return 0;

		udelay(1);
	} while (--retries);

	return -ETIMEDOUT;
}

/**
 * dwc3_soft_reset - Issue soft reset
 * @dwc: Pointer to our controller context structure
 */
static int dwc3_soft_reset(struct dwc3 *dwc)
{
	unsigned long timeout;
	u32 reg;

	timeout = jiffies + msecs_to_jiffies(500);
	dwc3_writel(dwc->regs, DWC3_DCTL, DWC3_DCTL_CSFTRST);
	do {
		reg = dwc3_readl(dwc->regs, DWC3_DCTL);
		if (!(reg & DWC3_DCTL_CSFTRST))
			break;

		if (time_after(jiffies, timeout)) {
			dev_err(dwc->dev, "Reset Timed Out\n");
			return -ETIMEDOUT;
		}

		cpu_relax();
	} while (true);

	return 0;
}

/*
 * dwc3_frame_length_adjustment - Adjusts frame length if required
 * @dwc3: Pointer to our controller context structure
 */
static void dwc3_frame_length_adjustment(struct dwc3 *dwc)
{
	u32 reg;
	u32 dft;

	if (dwc->revision < DWC3_REVISION_250A)
		return;

	if (dwc->fladj == 0)
		return;

	reg = dwc3_readl(dwc->regs, DWC3_GFLADJ);
	dft = reg & DWC3_GFLADJ_30MHZ_MASK;
	if (!dev_WARN_ONCE(dwc->dev, dft == dwc->fladj,
	    "request value same as default, ignoring\n")) {
		reg &= ~DWC3_GFLADJ_30MHZ_MASK;
		reg |= DWC3_GFLADJ_30MHZ_SDBND_SEL | dwc->fladj;
		dwc3_writel(dwc->regs, DWC3_GFLADJ, reg);
	}
}

/**
 * dwc3_free_one_event_buffer - Frees one event buffer
 * @dwc: Pointer to our controller context structure
 * @evt: Pointer to event buffer to be freed
 */
static void dwc3_free_one_event_buffer(struct dwc3 *dwc,
		struct dwc3_event_buffer *evt)
{
	dma_free_coherent(dwc->dev, evt->length, evt->buf, evt->dma);
}

/**
 * dwc3_alloc_one_event_buffer - Allocates one event buffer structure
 * @dwc: Pointer to our controller context structure
 * @length: size of the event buffer
 *
 * Returns a pointer to the allocated event buffer structure on success
 * otherwise ERR_PTR(errno).
 */
static struct dwc3_event_buffer *dwc3_alloc_one_event_buffer(struct dwc3 *dwc,
		unsigned length)
{
	struct dwc3_event_buffer	*evt;

	evt = devm_kzalloc(dwc->dev, sizeof(*evt), GFP_KERNEL);
	if (!evt)
		return ERR_PTR(-ENOMEM);

	evt->dwc	= dwc;
	evt->length	= length;
	evt->buf	= dma_alloc_coherent(dwc->dev, length,
			&evt->dma, GFP_KERNEL);
	if (!evt->buf)
		return ERR_PTR(-ENOMEM);

	return evt;
}

/**
 * dwc3_free_event_buffers - frees all allocated event buffers
 * @dwc: Pointer to our controller context structure
 */
static void dwc3_free_event_buffers(struct dwc3 *dwc)
{
	struct dwc3_event_buffer	*evt;

	evt = dwc->ev_buf;
	if (evt)
		dwc3_free_one_event_buffer(dwc, evt);
}

/**
 * dwc3_alloc_event_buffers - Allocates @num event buffers of size @length
 * @dwc: pointer to our controller context structure
 * @length: size of event buffer
 *
 * Returns 0 on success otherwise negative errno. In the error case, dwc
 * may contain some buffers allocated but not all which were requested.
 */
static int dwc3_alloc_event_buffers(struct dwc3 *dwc, unsigned length)
{
	struct dwc3_event_buffer *evt;

	evt = dwc3_alloc_one_event_buffer(dwc, length);
	if (IS_ERR(evt)) {
		dev_err(dwc->dev, "can't allocate event buffer\n");
		return PTR_ERR(evt);
	}
	dwc->ev_buf = evt;

	return 0;
}

/**
 * dwc3_event_buffers_setup - setup our allocated event buffers
 * @dwc: pointer to our controller context structure
 *
 * Returns 0 on success otherwise negative errno.
 */
static int dwc3_event_buffers_setup(struct dwc3 *dwc)
{
	struct dwc3_event_buffer	*evt;

	evt = dwc->ev_buf;
	dwc3_trace(trace_dwc3_core,
			"Event buf %p dma %08llx length %d\n",
			evt->buf, (unsigned long long) evt->dma,
			evt->length);

	evt->lpos = 0;

	dwc3_writel(dwc->regs, DWC3_GEVNTADRLO(0),
			lower_32_bits(evt->dma));
	dwc3_writel(dwc->regs, DWC3_GEVNTADRHI(0),
			upper_32_bits(evt->dma));
	dwc3_writel(dwc->regs, DWC3_GEVNTSIZ(0),
			DWC3_GEVNTSIZ_SIZE(evt->length));
	dwc3_writel(dwc->regs, DWC3_GEVNTCOUNT(0), 0);

	return 0;
}

static void dwc3_event_buffers_cleanup(struct dwc3 *dwc)
{
	struct dwc3_event_buffer	*evt;

	evt = dwc->ev_buf;

	evt->lpos = 0;

	dwc3_writel(dwc->regs, DWC3_GEVNTADRLO(0), 0);
	dwc3_writel(dwc->regs, DWC3_GEVNTADRHI(0), 0);
	dwc3_writel(dwc->regs, DWC3_GEVNTSIZ(0), DWC3_GEVNTSIZ_INTMASK
			| DWC3_GEVNTSIZ_SIZE(0));
	dwc3_writel(dwc->regs, DWC3_GEVNTCOUNT(0), 0);
}

static int dwc3_alloc_scratch_buffers(struct dwc3 *dwc)
{
	if (!dwc->has_hibernation)
		return 0;

	if (!dwc->nr_scratch)
		return 0;

	dwc->scratchbuf = kmalloc_array(dwc->nr_scratch,
			DWC3_SCRATCHBUF_SIZE, GFP_KERNEL);
	if (!dwc->scratchbuf)
		return -ENOMEM;

	return 0;
}

static int dwc3_setup_scratch_buffers(struct dwc3 *dwc)
{
	dma_addr_t scratch_addr;
	u32 param;
	int ret;

	if (!dwc->has_hibernation)
		return 0;

	if (!dwc->nr_scratch)
		return 0;

	 /* should never fall here */
	if (!WARN_ON(dwc->scratchbuf))
		return 0;

	scratch_addr = dma_map_single(dwc->dev, dwc->scratchbuf,
			dwc->nr_scratch * DWC3_SCRATCHBUF_SIZE,
			DMA_BIDIRECTIONAL);
	if (dma_mapping_error(dwc->dev, scratch_addr)) {
		dev_err(dwc->dev, "failed to map scratch buffer\n");
		ret = -EFAULT;
		goto err0;
	}

	dwc->scratch_addr = scratch_addr;

	param = lower_32_bits(scratch_addr);

	ret = dwc3_send_gadget_generic_command(dwc,
			DWC3_DGCMD_SET_SCRATCHPAD_ADDR_LO, param);
	if (ret < 0)
		goto err1;

	param = upper_32_bits(scratch_addr);

	ret = dwc3_send_gadget_generic_command(dwc,
			DWC3_DGCMD_SET_SCRATCHPAD_ADDR_HI, param);
	if (ret < 0)
		goto err1;

	return 0;

err1:
	dma_unmap_single(dwc->dev, dwc->scratch_addr, dwc->nr_scratch *
			DWC3_SCRATCHBUF_SIZE, DMA_BIDIRECTIONAL);

err0:
	return ret;
}

static void dwc3_free_scratch_buffers(struct dwc3 *dwc)
{
	if (!dwc->has_hibernation)
		return;

	if (!dwc->nr_scratch)
		return;

	 /* should never fall here */
	if (!WARN_ON(dwc->scratchbuf))
		return;

	dma_unmap_single(dwc->dev, dwc->scratch_addr, dwc->nr_scratch *
			DWC3_SCRATCHBUF_SIZE, DMA_BIDIRECTIONAL);
	kfree(dwc->scratchbuf);
}

static void dwc3_core_num_eps(struct dwc3 *dwc)
{
	struct dwc3_hwparams	*parms = &dwc->hwparams;

	dwc->num_in_eps = DWC3_NUM_IN_EPS(parms);
	dwc->num_out_eps = DWC3_NUM_EPS(parms) - dwc->num_in_eps;

	dwc3_trace(trace_dwc3_core, "found %d IN and %d OUT endpoints",
			dwc->num_in_eps, dwc->num_out_eps);
}

static void dwc3_cache_hwparams(struct dwc3 *dwc)
{
	struct dwc3_hwparams	*parms = &dwc->hwparams;

	parms->hwparams0 = dwc3_readl(dwc->regs, DWC3_GHWPARAMS0);
	parms->hwparams1 = dwc3_readl(dwc->regs, DWC3_GHWPARAMS1);
	parms->hwparams2 = dwc3_readl(dwc->regs, DWC3_GHWPARAMS2);
	parms->hwparams3 = dwc3_readl(dwc->regs, DWC3_GHWPARAMS3);
	parms->hwparams4 = dwc3_readl(dwc->regs, DWC3_GHWPARAMS4);
	parms->hwparams5 = dwc3_readl(dwc->regs, DWC3_GHWPARAMS5);
	parms->hwparams6 = dwc3_readl(dwc->regs, DWC3_GHWPARAMS6);
	parms->hwparams7 = dwc3_readl(dwc->regs, DWC3_GHWPARAMS7);
	parms->hwparams8 = dwc3_readl(dwc->regs, DWC3_GHWPARAMS8);
}

/**
 * dwc3_phy_setup - Configure USB PHY Interface of DWC3 Core
 * @dwc: Pointer to our controller context structure
 *
 * Returns 0 on success. The USB PHY interfaces are configured but not
 * initialized. The PHY interfaces and the PHYs get initialized together with
 * the core in dwc3_core_init.
 */
static int dwc3_phy_setup(struct dwc3 *dwc)
{
	u32 reg;
	int ret;

	reg = dwc3_readl(dwc->regs, DWC3_GUSB3PIPECTL(0));

	/*
	 * Above 1.94a, it is recommended to set DWC3_GUSB3PIPECTL_SUSPHY
	 * to '0' during coreConsultant configuration. So default value
	 * will be '0' when the core is reset. Application needs to set it
	 * to '1' after the core initialization is completed.
	 */
	if (dwc->revision > DWC3_REVISION_194A)
		reg |= DWC3_GUSB3PIPECTL_SUSPHY;

	if (dwc->u2ss_inp3_quirk)
		reg |= DWC3_GUSB3PIPECTL_U2SSINP3OK;

	if (dwc->dis_rxdet_inp3_quirk)
		reg |= DWC3_GUSB3PIPECTL_DISRXDETINP3;

	if (dwc->req_p1p2p3_quirk)
		reg |= DWC3_GUSB3PIPECTL_REQP1P2P3;

	if (dwc->del_p1p2p3_quirk)
		reg |= DWC3_GUSB3PIPECTL_DEP1P2P3_EN;

	if (dwc->del_phy_power_chg_quirk)
		reg |= DWC3_GUSB3PIPECTL_DEPOCHANGE;

	if (dwc->lfps_filter_quirk)
		reg |= DWC3_GUSB3PIPECTL_LFPSFILT;

	if (dwc->rx_detect_poll_quirk)
		reg |= DWC3_GUSB3PIPECTL_RX_DETOPOLL;

	if (dwc->tx_de_emphasis_quirk)
		reg |= DWC3_GUSB3PIPECTL_TX_DEEPH(dwc->tx_de_emphasis);

	if (dwc->dis_u3_susphy_quirk)
		reg &= ~DWC3_GUSB3PIPECTL_SUSPHY;

	if (dwc->dis_del_phy_power_chg_quirk)
		reg &= ~DWC3_GUSB3PIPECTL_DEPOCHANGE;

	dwc3_writel(dwc->regs, DWC3_GUSB3PIPECTL(0), reg);

	reg = dwc3_readl(dwc->regs, DWC3_GUSB2PHYCFG(0));

	/* Select the HS PHY interface */
	switch (DWC3_GHWPARAMS3_HSPHY_IFC(dwc->hwparams.hwparams3)) {
	case DWC3_GHWPARAMS3_HSPHY_IFC_UTMI_ULPI:
		if (dwc->hsphy_interface &&
				!strncmp(dwc->hsphy_interface, "utmi", 4)) {
			reg &= ~DWC3_GUSB2PHYCFG_ULPI_UTMI;
			break;
		} else if (dwc->hsphy_interface &&
				!strncmp(dwc->hsphy_interface, "ulpi", 4)) {
			reg |= DWC3_GUSB2PHYCFG_ULPI_UTMI;
			dwc3_writel(dwc->regs, DWC3_GUSB2PHYCFG(0), reg);
		} else {
			/* Relying on default value. */
			if (!(reg & DWC3_GUSB2PHYCFG_ULPI_UTMI))
				break;
		}
		/* FALLTHROUGH */
	case DWC3_GHWPARAMS3_HSPHY_IFC_ULPI:
		/* Making sure the interface and PHY are operational */
		ret = dwc3_soft_reset(dwc);
		if (ret)
			return ret;

		udelay(1);

		ret = dwc3_ulpi_init(dwc);
		if (ret)
			return ret;
		/* FALLTHROUGH */
	default:
		break;
	}

	switch (dwc->hsphy_mode) {
	case USBPHY_INTERFACE_MODE_UTMI:
		reg &= ~(DWC3_GUSB2PHYCFG_PHYIF_MASK |
		       DWC3_GUSB2PHYCFG_USBTRDTIM_MASK);
		reg |= DWC3_GUSB2PHYCFG_PHYIF(UTMI_PHYIF_8_BIT) |
		       DWC3_GUSB2PHYCFG_USBTRDTIM(USBTRDTIM_UTMI_8_BIT);
		break;
	case USBPHY_INTERFACE_MODE_UTMIW:
		reg &= ~(DWC3_GUSB2PHYCFG_PHYIF_MASK |
		       DWC3_GUSB2PHYCFG_USBTRDTIM_MASK);
		reg |= DWC3_GUSB2PHYCFG_PHYIF(UTMI_PHYIF_16_BIT) |
		       DWC3_GUSB2PHYCFG_USBTRDTIM(USBTRDTIM_UTMI_16_BIT);
		break;
	default:
		break;
	}

	/*
	 * Above 1.94a, it is recommended to set DWC3_GUSB2PHYCFG_SUSPHY to
	 * '0' during coreConsultant configuration. So default value will
	 * be '0' when the core is reset. Application needs to set it to
	 * '1' after the core initialization is completed.
	 */
	if (dwc->revision > DWC3_REVISION_194A)
		reg |= DWC3_GUSB2PHYCFG_SUSPHY;

	if (dwc->dis_u2_susphy_quirk)
		reg &= ~DWC3_GUSB2PHYCFG_SUSPHY;

	if (dwc->dis_enblslpm_quirk)
		reg &= ~DWC3_GUSB2PHYCFG_ENBLSLPM;

	if (dwc->dis_u2_freeclk_exists_quirk)
		reg &= ~DWC3_GUSB2PHYCFG_U2_FREECLK_EXISTS;

	dwc3_writel(dwc->regs, DWC3_GUSB2PHYCFG(0), reg);

	return 0;
}

static void dwc3_core_exit(struct dwc3 *dwc)
{
	dwc3_event_buffers_cleanup(dwc);

	usb_phy_shutdown(dwc->usb2_phy);
	usb_phy_shutdown(dwc->usb3_phy);
	phy_exit(dwc->usb2_generic_phy);
	phy_exit(dwc->usb3_generic_phy);

	usb_phy_set_suspend(dwc->usb2_phy, 1);
	usb_phy_set_suspend(dwc->usb3_phy, 1);
	phy_power_off(dwc->usb2_generic_phy);
	phy_power_off(dwc->usb3_generic_phy);
}

/**
 * dwc3_core_init - Low-level initialization of DWC3 Core
 * @dwc: Pointer to our controller context structure
 *
 * Returns 0 on success otherwise negative errno.
 */
static int dwc3_core_init(struct dwc3 *dwc)
{
	u32			hwparams4 = dwc->hwparams.hwparams4;
	u32			reg;
	int			ret;

	reg = dwc3_readl(dwc->regs, DWC3_GSNPSID);
	/* This should read as U3 followed by revision number */
	if ((reg & DWC3_GSNPSID_MASK) == 0x55330000) {
		/* Detected DWC_usb3 IP */
		dwc->revision = reg;
	} else if ((reg & DWC3_GSNPSID_MASK) == 0x33310000) {
		/* Detected DWC_usb31 IP */
		dwc->revision = dwc3_readl(dwc->regs, DWC3_VER_NUMBER);
		dwc->revision |= DWC3_REVISION_IS_DWC31;
	} else {
		dev_err(dwc->dev, "this is not a DesignWare USB3 DRD Core\n");
		ret = -ENODEV;
		goto err0;
	}

	/*
	 * Write Linux Version Code to our GUID register so it's easy to figure
	 * out which kernel version a bug was found.
	 */
	dwc3_writel(dwc->regs, DWC3_GUID, LINUX_VERSION_CODE);

	/* Handle USB2.0-only core configuration */
	if (DWC3_GHWPARAMS3_SSPHY_IFC(dwc->hwparams.hwparams3) ==
			DWC3_GHWPARAMS3_SSPHY_IFC_DIS) {
		if (dwc->maximum_speed == USB_SPEED_SUPER)
			dwc->maximum_speed = USB_SPEED_HIGH;
	}

	/* issue device SoftReset too */
	ret = dwc3_soft_reset(dwc);
	if (ret)
		goto err0;

	ret = dwc3_core_soft_reset(dwc);
	if (ret)
		goto err0;

	/* Set suspend_clk */
	dwc3_set_suspend_clk(dwc);

	ret = dwc3_phy_setup(dwc);
	if (ret)
		goto err0;

	reg = dwc3_readl(dwc->regs, DWC3_GCTL);
	reg &= ~DWC3_GCTL_SCALEDOWN_MASK;

	switch (DWC3_GHWPARAMS1_EN_PWROPT(dwc->hwparams.hwparams1)) {
	case DWC3_GHWPARAMS1_EN_PWROPT_CLK:
		/**
		 * WORKAROUND: DWC3 revisions between 2.10a and 2.50a have an
		 * issue which would cause xHCI compliance tests to fail.
		 *
		 * Because of that we cannot enable clock gating on such
		 * configurations.
		 *
		 * Refers to:
		 *
		 * STAR#9000588375: Clock Gating, SOF Issues when ref_clk-Based
		 * SOF/ITP Mode Used
		 */
		if ((dwc->dr_mode == USB_DR_MODE_HOST ||
				dwc->dr_mode == USB_DR_MODE_OTG) &&
				(dwc->revision >= DWC3_REVISION_210A &&
				dwc->revision <= DWC3_REVISION_250A))
			reg |= DWC3_GCTL_DSBLCLKGTNG | DWC3_GCTL_SOFITPSYNC;
		else
			reg &= ~DWC3_GCTL_DSBLCLKGTNG;
		break;
	case DWC3_GHWPARAMS1_EN_PWROPT_HIB:
		/* enable hibernation here */
		dwc->nr_scratch = DWC3_GHWPARAMS4_HIBER_SCRATCHBUFS(hwparams4);

		/*
		 * REVISIT Enabling this bit so that host-mode hibernation
		 * will work. Device-mode hibernation is not yet implemented.
		 */
		reg |= DWC3_GCTL_GBLHIBERNATIONEN;
		break;
	default:
		dwc3_trace(trace_dwc3_core, "No power optimization available\n");
	}

	/* check if current dwc3 is on simulation board */
	if (dwc->hwparams.hwparams6 & DWC3_GHWPARAMS6_EN_FPGA) {
		dwc3_trace(trace_dwc3_core,
				"running on FPGA platform\n");
		dwc->is_fpga = true;
	}

	WARN_ONCE(dwc->disable_scramble_quirk && !dwc->is_fpga,
			"disable_scramble cannot be used on non-FPGA builds\n");

	if (dwc->disable_scramble_quirk && dwc->is_fpga)
		reg |= DWC3_GCTL_DISSCRAMBLE;
	else
		reg &= ~DWC3_GCTL_DISSCRAMBLE;

	if (dwc->u2exit_lfps_quirk)
		reg |= DWC3_GCTL_U2EXIT_LFPS;

	/*
	 * WORKAROUND: DWC3 revisions <1.90a have a bug
	 * where the device can fail to connect at SuperSpeed
	 * and falls back to high-speed mode which causes
	 * the device to enter a Connect/Disconnect loop
	 */
	if (dwc->revision < DWC3_REVISION_190A)
		reg |= DWC3_GCTL_U2RSTECN;

	dwc3_writel(dwc->regs, DWC3_GCTL, reg);

	dwc3_core_num_eps(dwc);

	ret = dwc3_setup_scratch_buffers(dwc);
	if (ret)
		goto err1;

	/* Adjust Frame Length */
	dwc3_frame_length_adjustment(dwc);

	usb_phy_set_suspend(dwc->usb2_phy, 0);
	usb_phy_set_suspend(dwc->usb3_phy, 0);
	ret = phy_power_on(dwc->usb2_generic_phy);
	if (ret < 0)
		goto err2;

	ret = phy_power_on(dwc->usb3_generic_phy);
	if (ret < 0)
		goto err3;

	ret = dwc3_event_buffers_setup(dwc);
	if (ret) {
		dev_err(dwc->dev, "failed to setup event buffers\n");
		goto err4;
	}

	/*
	 * ENDXFER polling is available on version 3.10a and later of
	 * the DWC_usb3 controller. It is NOT available in the
	 * DWC_usb31 controller.
	 */
	if (!dwc3_is_usb31(dwc) && dwc->revision >= DWC3_REVISION_310A) {
		reg = dwc3_readl(dwc->regs, DWC3_GUCTL2);
		reg |= DWC3_GUCTL2_RST_ACTBITLATER;
		dwc3_writel(dwc->regs, DWC3_GUCTL2, reg);
	}

	return 0;

err4:
	phy_power_off(dwc->usb3_generic_phy);

err3:
	phy_power_off(dwc->usb2_generic_phy);

err2:
	usb_phy_set_suspend(dwc->usb2_phy, 1);
	usb_phy_set_suspend(dwc->usb3_phy, 1);

err1:
	usb_phy_shutdown(dwc->usb2_phy);
	usb_phy_shutdown(dwc->usb3_phy);
	phy_exit(dwc->usb2_generic_phy);
	phy_exit(dwc->usb3_generic_phy);

err0:
	return ret;
}

static int dwc3_core_get_phy(struct dwc3 *dwc)
{
	struct device		*dev = dwc->dev;
	struct device_node	*node = dev->of_node;
	int ret;

	if (node) {
		dwc->usb2_phy = devm_usb_get_phy_by_phandle(dev, "usb-phy", 0);
		dwc->usb3_phy = devm_usb_get_phy_by_phandle(dev, "usb-phy", 1);
	} else {
		dwc->usb2_phy = devm_usb_get_phy(dev, USB_PHY_TYPE_USB2);
		dwc->usb3_phy = devm_usb_get_phy(dev, USB_PHY_TYPE_USB3);
	}

	if (IS_ERR(dwc->usb2_phy)) {
		ret = PTR_ERR(dwc->usb2_phy);
		if (ret == -ENXIO || ret == -ENODEV) {
			dwc->usb2_phy = NULL;
		} else if (ret == -EPROBE_DEFER) {
			return ret;
		} else {
			dev_err(dev, "no usb2 phy configured\n");
			return ret;
		}
	}

	if (IS_ERR(dwc->usb3_phy)) {
		ret = PTR_ERR(dwc->usb3_phy);
		if (ret == -ENXIO || ret == -ENODEV) {
			dwc->usb3_phy = NULL;
		} else if (ret == -EPROBE_DEFER) {
			return ret;
		} else {
			dev_err(dev, "no usb3 phy configured\n");
			return ret;
		}
	}

	dwc->usb2_generic_phy = devm_phy_get(dev, "usb2-phy");
	if (IS_ERR(dwc->usb2_generic_phy)) {
		ret = PTR_ERR(dwc->usb2_generic_phy);
		if (ret == -ENOSYS || ret == -ENODEV) {
			dwc->usb2_generic_phy = NULL;
		} else if (ret == -EPROBE_DEFER) {
			return ret;
		} else {
			dev_err(dev, "no usb2 phy configured\n");
			return ret;
		}
	}

	dwc->usb3_generic_phy = devm_phy_get(dev, "usb3-phy");
	if (IS_ERR(dwc->usb3_generic_phy)) {
		ret = PTR_ERR(dwc->usb3_generic_phy);
		if (ret == -ENOSYS || ret == -ENODEV) {
			dwc->usb3_generic_phy = NULL;
		} else if (ret == -EPROBE_DEFER) {
			return ret;
		} else {
			dev_err(dev, "no usb3 phy configured\n");
			return ret;
		}
	}

	return 0;
}

static int dwc3_core_init_mode(struct dwc3 *dwc)
{
	struct device *dev = dwc->dev;
	int ret;

	switch (dwc->dr_mode) {
	case USB_DR_MODE_PERIPHERAL:
<<<<<<< HEAD
=======
		dwc->current_dr_role = DWC3_GCTL_PRTCAP_DEVICE;
>>>>>>> 05f46d3f
		dwc3_set_prtcap(dwc, DWC3_GCTL_PRTCAP_DEVICE);
		ret = dwc3_gadget_init(dwc);
		if (ret) {
			if (ret != -EPROBE_DEFER)
				dev_err(dev, "failed to initialize gadget\n");
			return ret;
		}
		break;
	case USB_DR_MODE_HOST:
<<<<<<< HEAD
=======
		dwc->current_dr_role = DWC3_GCTL_PRTCAP_HOST;
>>>>>>> 05f46d3f
		dwc3_set_prtcap(dwc, DWC3_GCTL_PRTCAP_HOST);
		ret = dwc3_host_init(dwc);
		if (ret) {
			if (ret != -EPROBE_DEFER)
				dev_err(dev, "failed to initialize host\n");
			return ret;
		}
		break;
	case USB_DR_MODE_OTG:
		INIT_WORK(&dwc->drd_work, __dwc3_set_mode);
		ret = dwc3_drd_init(dwc);
		if (ret) {
			if (ret != -EPROBE_DEFER)
				dev_err(dev, "failed to initialize dual-role\n");
			return ret;
		}
		break;
	default:
		dev_err(dev, "Unsupported mode of operation %d\n", dwc->dr_mode);
		return -EINVAL;
	}

	return 0;
}

static void dwc3_core_exit_mode(struct dwc3 *dwc)
{
	switch (dwc->dr_mode) {
	case USB_DR_MODE_PERIPHERAL:
		dwc3_gadget_exit(dwc);
		break;
	case USB_DR_MODE_HOST:
		dwc3_host_exit(dwc);
		break;
	case USB_DR_MODE_OTG:
		dwc3_drd_exit(dwc);
		break;
	default:
		/* do nothing */
		break;
	}
}

#define DWC3_ALIGN_MASK		(16 - 1)

static int dwc3_probe(struct platform_device *pdev)
{
	struct device		*dev = &pdev->dev;
	struct resource		*res;
	struct dwc3		*dwc;
	u8			lpm_nyet_threshold;
	u8			tx_de_emphasis;
	u8			hird_threshold;

	int			ret;

	void __iomem		*regs;
	void			*mem;

	mem = devm_kzalloc(dev, sizeof(*dwc) + DWC3_ALIGN_MASK, GFP_KERNEL);
	if (!mem)
		return -ENOMEM;

	dwc = PTR_ALIGN(mem, DWC3_ALIGN_MASK + 1);
	dwc->mem = mem;
	dwc->dev = dev;

	res = platform_get_resource(pdev, IORESOURCE_MEM, 0);
	if (!res) {
		dev_err(dev, "missing memory resource\n");
		return -ENODEV;
	}

	dwc->xhci_resources[0].start = res->start;
	dwc->xhci_resources[0].end = dwc->xhci_resources[0].start +
					DWC3_XHCI_REGS_END;
	dwc->xhci_resources[0].flags = res->flags;
	dwc->xhci_resources[0].name = res->name;

	res->start += DWC3_GLOBALS_REGS_START;

	/*
	 * Request memory region but exclude xHCI regs,
	 * since it will be requested by the xhci-plat driver.
	 */
	regs = devm_ioremap_resource(dev, res);
	if (IS_ERR(regs)) {
		ret = PTR_ERR(regs);
		goto err0;
	}

	dwc->regs	= regs;
	dwc->regs_size	= resource_size(res);

	/* default to highest possible threshold */
	lpm_nyet_threshold = 0xff;

	/* default to -3.5dB de-emphasis */
	tx_de_emphasis = 1;

	/*
	 * default to assert utmi_sleep_n and use maximum allowed HIRD
	 * threshold value of 0b1100
	 */
	hird_threshold = 12;

	dwc->maximum_speed = usb_get_maximum_speed(dev);
	dwc->dr_mode = usb_get_dr_mode(dev);
	dwc->hsphy_mode = of_usb_get_phy_mode(dev->of_node);

	dwc->has_lpm_erratum = device_property_read_bool(dev,
				"snps,has-lpm-erratum");
	device_property_read_u8(dev, "snps,lpm-nyet-threshold",
				&lpm_nyet_threshold);
	dwc->is_utmi_l1_suspend = device_property_read_bool(dev,
				"snps,is-utmi-l1-suspend");
	device_property_read_u8(dev, "snps,hird-threshold",
				&hird_threshold);
	dwc->usb3_lpm_capable = device_property_read_bool(dev,
				"snps,usb3_lpm_capable");

	dwc->disable_scramble_quirk = device_property_read_bool(dev,
				"snps,disable_scramble_quirk");
	dwc->u2exit_lfps_quirk = device_property_read_bool(dev,
				"snps,u2exit_lfps_quirk");
	dwc->u2ss_inp3_quirk = device_property_read_bool(dev,
				"snps,u2ss_inp3_quirk");
	dwc->req_p1p2p3_quirk = device_property_read_bool(dev,
				"snps,req_p1p2p3_quirk");
	dwc->del_p1p2p3_quirk = device_property_read_bool(dev,
				"snps,del_p1p2p3_quirk");
	dwc->del_phy_power_chg_quirk = device_property_read_bool(dev,
				"snps,del_phy_power_chg_quirk");
	dwc->lfps_filter_quirk = device_property_read_bool(dev,
				"snps,lfps_filter_quirk");
	dwc->rx_detect_poll_quirk = device_property_read_bool(dev,
				"snps,rx_detect_poll_quirk");
	dwc->dis_u3_susphy_quirk = device_property_read_bool(dev,
				"snps,dis_u3_susphy_quirk");
	dwc->dis_u2_susphy_quirk = device_property_read_bool(dev,
				"snps,dis_u2_susphy_quirk");
	dwc->dis_enblslpm_quirk = device_property_read_bool(dev,
				"snps,dis_enblslpm_quirk");
	dwc->dis_rxdet_inp3_quirk = device_property_read_bool(dev,
				"snps,dis_rxdet_inp3_quirk");
	dwc->dis_u2_freeclk_exists_quirk = device_property_read_bool(dev,
				"snps,dis-u2-freeclk-exists-quirk");
	dwc->dis_del_phy_power_chg_quirk = device_property_read_bool(dev,
				"snps,dis-del-phy-power-chg-quirk");

	dwc->tx_de_emphasis_quirk = device_property_read_bool(dev,
				"snps,tx_de_emphasis_quirk");
	device_property_read_u8(dev, "snps,tx_de_emphasis",
				&tx_de_emphasis);
	device_property_read_string(dev, "snps,hsphy_interface",
				    &dwc->hsphy_interface);
	device_property_read_u32(dev, "snps,quirk-frame-length-adjustment",
				 &dwc->fladj);

	dwc->lpm_nyet_threshold = lpm_nyet_threshold;
	dwc->tx_de_emphasis = tx_de_emphasis;

	dwc->hird_threshold = hird_threshold
		| (dwc->is_utmi_l1_suspend << 4);

	platform_set_drvdata(pdev, dwc);
	dwc3_cache_hwparams(dwc);

	ret = dwc3_core_get_phy(dwc);
	if (ret)
		goto err0;

	spin_lock_init(&dwc->lock);

	if (!dev->dma_mask) {
		dev->dma_mask = dev->parent->dma_mask;
		dev->dma_parms = dev->parent->dma_parms;
		dma_set_coherent_mask(dev, dev->parent->coherent_dma_mask);
	}

	pm_runtime_set_active(dev);
	pm_runtime_use_autosuspend(dev);
	pm_runtime_set_autosuspend_delay(dev, DWC3_DEFAULT_AUTOSUSPEND_DELAY);
	pm_runtime_enable(dev);
	ret = pm_runtime_get_sync(dev);
	if (ret < 0)
		goto err1;

	pm_runtime_forbid(dev);

	ret = dwc3_alloc_event_buffers(dwc, DWC3_EVENT_BUFFERS_SIZE);
	if (ret) {
		dev_err(dwc->dev, "failed to allocate event buffers\n");
		ret = -ENOMEM;
		goto err2;
	}

	ret = dwc3_get_dr_mode(dwc);
	if (ret)
		goto err3;

	ret = dwc3_alloc_scratch_buffers(dwc);
	if (ret)
		goto err3;

	ret = dwc3_core_init(dwc);
	if (ret) {
		dev_err(dev, "failed to initialize core\n");
		goto err4;
	}

	/* Check the maximum_speed parameter */
	switch (dwc->maximum_speed) {
	case USB_SPEED_LOW:
	case USB_SPEED_FULL:
	case USB_SPEED_HIGH:
	case USB_SPEED_SUPER:
	case USB_SPEED_SUPER_PLUS:
		break;
	default:
		dev_err(dev, "invalid maximum_speed parameter %d\n",
			dwc->maximum_speed);
		/* fall through */
	case USB_SPEED_UNKNOWN:
		/* default to superspeed */
		dwc->maximum_speed = USB_SPEED_SUPER;

		/*
		 * default to superspeed plus if we are capable.
		 */
		if (dwc3_is_usb31(dwc) &&
		    (DWC3_GHWPARAMS3_SSPHY_IFC(dwc->hwparams.hwparams3) ==
		     DWC3_GHWPARAMS3_SSPHY_IFC_GEN2))
			dwc->maximum_speed = USB_SPEED_SUPER_PLUS;

		break;
	}

	ret = dwc3_core_init_mode(dwc);
	if (ret)
		goto err5;

	dwc3_debugfs_init(dwc);
	pm_runtime_put(dev);

	return 0;

err5:
	dwc3_event_buffers_cleanup(dwc);

err4:
	dwc3_free_scratch_buffers(dwc);

err3:
	dwc3_free_event_buffers(dwc);
	dwc3_ulpi_exit(dwc);

err2:
	pm_runtime_allow(&pdev->dev);

err1:
	pm_runtime_put_sync(&pdev->dev);
	pm_runtime_disable(&pdev->dev);

err0:
	/*
	 * restore res->start back to its original value so that, in case the
	 * probe is deferred, we don't end up getting error in request the
	 * memory region the next time probe is called.
	 */
	res->start -= DWC3_GLOBALS_REGS_START;

	return ret;
}

static int dwc3_remove(struct platform_device *pdev)
{
	struct dwc3	*dwc = platform_get_drvdata(pdev);
	struct resource *res = platform_get_resource(pdev, IORESOURCE_MEM, 0);

	pm_runtime_get_sync(&pdev->dev);
	/*
	 * restore res->start back to its original value so that, in case the
	 * probe is deferred, we don't end up getting error in request the
	 * memory region the next time probe is called.
	 */
	res->start -= DWC3_GLOBALS_REGS_START;

	dwc3_debugfs_exit(dwc);
	dwc3_core_exit_mode(dwc);

	dwc3_core_exit(dwc);
	dwc3_ulpi_exit(dwc);

	pm_runtime_put_sync(&pdev->dev);
	pm_runtime_allow(&pdev->dev);
	pm_runtime_disable(&pdev->dev);

	dwc3_free_event_buffers(dwc);
	dwc3_free_scratch_buffers(dwc);

	return 0;
}

#ifdef CONFIG_PM
static int dwc3_suspend_common(struct dwc3 *dwc)
{
	unsigned long	flags;

	switch (dwc->current_dr_role) {
	case DWC3_GCTL_PRTCAP_DEVICE:
		spin_lock_irqsave(&dwc->lock, flags);
		dwc3_gadget_suspend(dwc);
		spin_unlock_irqrestore(&dwc->lock, flags);
		dwc3_core_exit(dwc);
		break;
	case DWC3_GCTL_PRTCAP_HOST:
	default:
		/* do nothing */
		break;
	}

	return 0;
}

static int dwc3_resume_common(struct dwc3 *dwc)
{
	unsigned long	flags;
	int		ret;

	switch (dwc->current_dr_role) {
	case DWC3_GCTL_PRTCAP_DEVICE:
		ret = dwc3_core_init(dwc);
		if (ret)
			return ret;

		spin_lock_irqsave(&dwc->lock, flags);
		dwc3_gadget_resume(dwc);
		spin_unlock_irqrestore(&dwc->lock, flags);
		break;
	case DWC3_GCTL_PRTCAP_HOST:
	default:
		/* do nothing */
		break;
	}

	return 0;
}

static int dwc3_runtime_checks(struct dwc3 *dwc)
{
	switch (dwc->current_dr_role) {
	case USB_DR_MODE_PERIPHERAL:
	case USB_DR_MODE_OTG:
		if (dwc->connected)
			return -EBUSY;
		break;
	case USB_DR_MODE_HOST:
	default:
		/* do nothing */
		break;
	}

	return 0;
}

static int dwc3_runtime_suspend(struct device *dev)
{
	struct dwc3     *dwc = dev_get_drvdata(dev);
	int		ret;

	if (dwc3_runtime_checks(dwc))
		return -EBUSY;

	ret = dwc3_suspend_common(dwc);
	if (ret)
		return ret;

	device_init_wakeup(dev, true);

	return 0;
}

static int dwc3_runtime_resume(struct device *dev)
{
	struct dwc3     *dwc = dev_get_drvdata(dev);
	int		ret;

	device_init_wakeup(dev, false);

	ret = dwc3_resume_common(dwc);
	if (ret)
		return ret;

	switch (dwc->current_dr_role) {
	case DWC3_GCTL_PRTCAP_DEVICE:
		dwc3_gadget_process_pending_events(dwc);
		break;
	case DWC3_GCTL_PRTCAP_HOST:
	default:
		/* do nothing */
		break;
	}

	pm_runtime_mark_last_busy(dev);
	pm_runtime_put(dev);

	return 0;
}

static int dwc3_runtime_idle(struct device *dev)
{
	struct dwc3     *dwc = dev_get_drvdata(dev);

	switch (dwc->current_dr_role) {
	case DWC3_GCTL_PRTCAP_DEVICE:
		if (dwc3_runtime_checks(dwc))
			return -EBUSY;
		break;
	case DWC3_GCTL_PRTCAP_HOST:
	default:
		/* do nothing */
		break;
	}

	pm_runtime_mark_last_busy(dev);
	pm_runtime_autosuspend(dev);

	return 0;
}
#endif /* CONFIG_PM */

#ifdef CONFIG_PM_SLEEP
static int dwc3_suspend(struct device *dev)
{
	struct dwc3	*dwc = dev_get_drvdata(dev);
	int		ret;

	ret = dwc3_suspend_common(dwc);
	if (ret)
		return ret;

	pinctrl_pm_select_sleep_state(dev);

	return 0;
}

static int dwc3_resume(struct device *dev)
{
	struct dwc3	*dwc = dev_get_drvdata(dev);
	int		ret;

	pinctrl_pm_select_default_state(dev);

	ret = dwc3_resume_common(dwc);
	if (ret)
		return ret;

	pm_runtime_disable(dev);
	pm_runtime_set_active(dev);
	pm_runtime_enable(dev);

	return 0;
}
#endif /* CONFIG_PM_SLEEP */

static const struct dev_pm_ops dwc3_dev_pm_ops = {
	SET_SYSTEM_SLEEP_PM_OPS(dwc3_suspend, dwc3_resume)
	SET_RUNTIME_PM_OPS(dwc3_runtime_suspend, dwc3_runtime_resume,
			dwc3_runtime_idle)
};

#ifdef CONFIG_OF
static const struct of_device_id of_dwc3_match[] = {
	{
		.compatible = "snps,dwc3"
	},
	{
		.compatible = "synopsys,dwc3"
	},
	{ },
};
MODULE_DEVICE_TABLE(of, of_dwc3_match);
#endif

#ifdef CONFIG_ACPI

#define ACPI_ID_INTEL_BSW	"808622B7"

static const struct acpi_device_id dwc3_acpi_match[] = {
	{ ACPI_ID_INTEL_BSW, 0 },
	{ },
};
MODULE_DEVICE_TABLE(acpi, dwc3_acpi_match);
#endif

static struct platform_driver dwc3_driver = {
	.probe		= dwc3_probe,
	.remove		= dwc3_remove,
	.driver		= {
		.name	= "dwc3",
		.of_match_table	= of_match_ptr(of_dwc3_match),
		.acpi_match_table = ACPI_PTR(dwc3_acpi_match),
		.pm	= &dwc3_dev_pm_ops,
	},
};

module_platform_driver(dwc3_driver);

MODULE_ALIAS("platform:dwc3");
MODULE_AUTHOR("Felipe Balbi <balbi@ti.com>");
MODULE_LICENSE("GPL v2");
MODULE_DESCRIPTION("DesignWare USB3 DRD Controller Driver");<|MERGE_RESOLUTION|>--- conflicted
+++ resolved
@@ -940,10 +940,7 @@
 
 	switch (dwc->dr_mode) {
 	case USB_DR_MODE_PERIPHERAL:
-<<<<<<< HEAD
-=======
 		dwc->current_dr_role = DWC3_GCTL_PRTCAP_DEVICE;
->>>>>>> 05f46d3f
 		dwc3_set_prtcap(dwc, DWC3_GCTL_PRTCAP_DEVICE);
 		ret = dwc3_gadget_init(dwc);
 		if (ret) {
@@ -953,10 +950,7 @@
 		}
 		break;
 	case USB_DR_MODE_HOST:
-<<<<<<< HEAD
-=======
 		dwc->current_dr_role = DWC3_GCTL_PRTCAP_HOST;
->>>>>>> 05f46d3f
 		dwc3_set_prtcap(dwc, DWC3_GCTL_PRTCAP_HOST);
 		ret = dwc3_host_init(dwc);
 		if (ret) {
