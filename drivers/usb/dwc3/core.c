--- conflicted
+++ resolved
@@ -106,17 +106,11 @@
 
 void dwc3_set_prtcap(struct dwc3 *dwc, u32 mode)
 {
-	u32 reg, reg_mode;
-
-	/* Set PRTCAPDIR to be device mode for disconnect */
-	if (mode == DWC3_GCTL_PRTCAP_NONE)
-		reg_mode = DWC3_GCTL_PRTCAP_DEVICE;
-	else
-		reg_mode = mode;
+	u32 reg;
 
 	reg = dwc3_readl(dwc->regs, DWC3_GCTL);
 	reg &= ~(DWC3_GCTL_PRTCAPDIR(DWC3_GCTL_PRTCAP_OTG));
-	reg |= DWC3_GCTL_PRTCAPDIR(reg_mode);
+	reg |= DWC3_GCTL_PRTCAPDIR(mode);
 	dwc3_writel(dwc->regs, DWC3_GCTL, reg);
 
 	dwc->current_dr_role = mode;
@@ -141,18 +135,12 @@
 	if (dwc->current_dr_role == DWC3_GCTL_PRTCAP_OTG)
 		dwc3_otg_update(dwc, 0);
 
-<<<<<<< HEAD
+	if (!desired_dr_role)
+		goto out;
+
 	if (desired_dr_role == dwc->current_dr_role)
 		goto out;
 
-=======
-	if (!desired_dr_role)
-		goto out;
-
-	if (desired_dr_role == dwc->current_dr_role)
-		goto out;
-
->>>>>>> ccf0a997
 	if (desired_dr_role == DWC3_GCTL_PRTCAP_OTG && dwc->edev)
 		goto out;
 
@@ -296,7 +284,7 @@
 	 * XHCI driver will reset the host block. If dwc3 was configured for
 	 * host-only mode or current role is host, then we can return early.
 	 */
-	if (dwc->dr_mode == USB_DR_MODE_HOST || dwc->current_dr_role == DWC3_GCTL_PRTCAP_HOST)
+	if (dwc->current_dr_role == DWC3_GCTL_PRTCAP_HOST)
 		return 0;
 
 	/*
@@ -1159,8 +1147,6 @@
 	}
 }
 #endif
-<<<<<<< HEAD
-=======
 static void dwc3_config_threshold(struct dwc3 *dwc)
 {
 	u32 reg;
@@ -1265,7 +1251,6 @@
 		}
 	}
 }
->>>>>>> ccf0a997
 
 /**
  * dwc3_core_init - Low-level initialization of DWC3 Core
@@ -1298,11 +1283,7 @@
 				dwc3_core_soft_reset(dwc);
 				ret = -EPROBE_DEFER;
 			}
-<<<<<<< HEAD
-			goto err0;
-=======
 			return ret;
->>>>>>> ccf0a997
 		}
 		dwc->ulpi_ready = true;
 	}
@@ -1351,21 +1332,9 @@
 
 	dwc3_set_incr_burst_type(dwc);
 
-<<<<<<< HEAD
-#ifdef CONFIG_OF
-	dwc3_set_cache_type(dwc);
-#endif
-
-	usb_phy_set_suspend(dwc->usb2_phy, 0);
-	usb_phy_set_suspend(dwc->usb3_phy, 0);
-	ret = phy_power_on(dwc->usb2_generic_phy);
-	if (ret < 0)
-		goto err2;
-=======
 	ret = dwc3_phy_power_on(dwc);
 	if (ret)
 		goto err_exit_phy;
->>>>>>> ccf0a997
 
 #ifdef CONFIG_OF
 	dwc3_set_cache_type(dwc);
@@ -1439,41 +1408,7 @@
 		dwc3_writel(dwc->regs, DWC3_GUCTL1, reg);
 	}
 
-<<<<<<< HEAD
-	/*
-	 * Must config both number of packets and max burst settings to enable
-	 * RX and/or TX threshold.
-	 */
-	if (!DWC3_IP_IS(DWC3) && dwc->dr_mode == USB_DR_MODE_HOST) {
-		u8 rx_thr_num = dwc->rx_thr_num_pkt_prd;
-		u8 rx_maxburst = dwc->rx_max_burst_prd;
-		u8 tx_thr_num = dwc->tx_thr_num_pkt_prd;
-		u8 tx_maxburst = dwc->tx_max_burst_prd;
-
-		if (rx_thr_num && rx_maxburst) {
-			reg = dwc3_readl(dwc->regs, DWC3_GRXTHRCFG);
-			reg |= DWC31_RXTHRNUMPKTSEL_PRD;
-
-			reg &= ~DWC31_RXTHRNUMPKT_PRD(~0);
-			reg |= DWC31_RXTHRNUMPKT_PRD(rx_thr_num);
-
-			reg &= ~DWC31_MAXRXBURSTSIZE_PRD(~0);
-			reg |= DWC31_MAXRXBURSTSIZE_PRD(rx_maxburst);
-
-			dwc3_writel(dwc->regs, DWC3_GRXTHRCFG, reg);
-		}
-
-		if (tx_thr_num && tx_maxburst) {
-			reg = dwc3_readl(dwc->regs, DWC3_GTXTHRCFG);
-			reg |= DWC31_TXTHRNUMPKTSEL_PRD;
-
-			reg &= ~DWC31_TXTHRNUMPKT_PRD(~0);
-			reg |= DWC31_TXTHRNUMPKT_PRD(tx_thr_num);
-=======
 	dwc3_config_threshold(dwc);
->>>>>>> ccf0a997
-
-	dwc->core_inited = true;
 
 	dwc->core_inited = true;
 
@@ -2148,15 +2083,6 @@
 	dwc3_ulpi_exit(dwc);
 err_free_event_buffers:
 	dwc3_free_event_buffers(dwc);
-<<<<<<< HEAD
-
-err2:
-	pm_runtime_allow(dev);
-	pm_runtime_disable(dev);
-	pm_runtime_set_suspended(dev);
-	pm_runtime_put_noidle(dev);
-disable_clks:
-=======
 err_allow_rpm:
 	pm_runtime_allow(dev);
 	pm_runtime_disable(dev);
@@ -2164,7 +2090,6 @@
 	pm_runtime_set_suspended(dev);
 	pm_runtime_put_noidle(dev);
 err_disable_clks:
->>>>>>> ccf0a997
 	dwc3_clk_disable(dwc);
 err_assert_reset:
 	reset_control_assert(dwc->reset);
@@ -2237,11 +2162,6 @@
 	u32 reg;
 
 	switch (dwc->current_dr_role) {
-	case DWC3_GCTL_PRTCAP_NONE:
-		if (pm_runtime_suspended(dwc->dev))
-			break;
-		dwc3_core_exit(dwc);
-		break;
 	case DWC3_GCTL_PRTCAP_DEVICE:
 		if (pm_runtime_suspended(dwc->dev))
 			break;
@@ -2300,14 +2220,6 @@
 	u32		reg;
 
 	switch (dwc->current_dr_role) {
-	case DWC3_GCTL_PRTCAP_NONE:
-		if (dwc->core_inited)
-			break;
-
-		ret = dwc3_core_init_for_resume(dwc);
-		if (ret)
-			return ret;
-		break;
 	case DWC3_GCTL_PRTCAP_DEVICE:
 		/*
 		 * system resume may come after runtime resume
