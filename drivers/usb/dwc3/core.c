// SPDX-License-Identifier: GPL-2.0
/*
 * core.c - DesignWare USB3 DRD Controller Core file
 *
 * Copyright (C) 2010-2011 Texas Instruments Incorporated - https://www.ti.com
 *
 * Authors: Felipe Balbi <balbi@ti.com>,
 *	    Sebastian Andrzej Siewior <bigeasy@linutronix.de>
 */

#include <linux/clk.h>
#include <linux/version.h>
#include <linux/module.h>
#include <linux/kernel.h>
#include <linux/slab.h>
#include <linux/spinlock.h>
#include <linux/platform_device.h>
#include <linux/pm_runtime.h>
#include <linux/interrupt.h>
#include <linux/ioport.h>
#include <linux/io.h>
#include <linux/list.h>
#include <linux/delay.h>
#include <linux/dma-mapping.h>
#include <linux/of.h>
#include <linux/of_graph.h>
#include <linux/acpi.h>
#include <linux/pinctrl/consumer.h>
#include <linux/reset.h>
#include <linux/bitfield.h>

#include <linux/usb/ch9.h>
#include <linux/usb/gadget.h>
#include <linux/usb/of.h>
#include <linux/usb/otg.h>

#include "core.h"
#include "gadget.h"
#include "io.h"

#include "debug.h"

#define DWC3_DEFAULT_AUTOSUSPEND_DELAY	5000 /* ms */

/**
 * dwc3_get_dr_mode - Validates and sets dr_mode
 * @dwc: pointer to our context structure
 */
static int dwc3_get_dr_mode(struct dwc3 *dwc)
{
	enum usb_dr_mode mode;
	struct device *dev = dwc->dev;
	unsigned int hw_mode;

	if (dwc->dr_mode == USB_DR_MODE_UNKNOWN)
		dwc->dr_mode = USB_DR_MODE_OTG;

	mode = dwc->dr_mode;
	hw_mode = DWC3_GHWPARAMS0_MODE(dwc->hwparams.hwparams0);

	switch (hw_mode) {
	case DWC3_GHWPARAMS0_MODE_GADGET:
		if (IS_ENABLED(CONFIG_USB_DWC3_HOST)) {
			dev_err(dev,
				"Controller does not support host mode.\n");
			return -EINVAL;
		}
		mode = USB_DR_MODE_PERIPHERAL;
		break;
	case DWC3_GHWPARAMS0_MODE_HOST:
		if (IS_ENABLED(CONFIG_USB_DWC3_GADGET)) {
			dev_err(dev,
				"Controller does not support device mode.\n");
			return -EINVAL;
		}
		mode = USB_DR_MODE_HOST;
		break;
	default:
		if (IS_ENABLED(CONFIG_USB_DWC3_HOST))
			mode = USB_DR_MODE_HOST;
		else if (IS_ENABLED(CONFIG_USB_DWC3_GADGET))
			mode = USB_DR_MODE_PERIPHERAL;

		/*
		 * DWC_usb31 and DWC_usb3 v3.30a and higher do not support OTG
		 * mode. If the controller supports DRD but the dr_mode is not
		 * specified or set to OTG, then set the mode to peripheral.
		 */
		if (mode == USB_DR_MODE_OTG && !dwc->edev &&
		    (!IS_ENABLED(CONFIG_USB_ROLE_SWITCH) ||
		     !device_property_read_bool(dwc->dev, "usb-role-switch")) &&
		    !DWC3_VER_IS_PRIOR(DWC3, 330A))
			mode = USB_DR_MODE_PERIPHERAL;
	}

	if (mode != dwc->dr_mode) {
		dev_warn(dev,
			 "Configuration mismatch. dr_mode forced to %s\n",
			 mode == USB_DR_MODE_HOST ? "host" : "gadget");

		dwc->dr_mode = mode;
	}

	return 0;
}

void dwc3_set_prtcap(struct dwc3 *dwc, u32 mode)
{
	u32 reg, reg_mode;

	/* Set PRTCAPDIR to be device mode for disconnect */
	if (mode == DWC3_GCTL_PRTCAP_NONE)
		reg_mode = DWC3_GCTL_PRTCAP_DEVICE;
	else
		reg_mode = mode;

	reg = dwc3_readl(dwc->regs, DWC3_GCTL);
	reg &= ~(DWC3_GCTL_PRTCAPDIR(DWC3_GCTL_PRTCAP_OTG));
	reg |= DWC3_GCTL_PRTCAPDIR(reg_mode);
	dwc3_writel(dwc->regs, DWC3_GCTL, reg);

	dwc->current_dr_role = mode;
}

static void __dwc3_set_mode(struct work_struct *work)
{
	struct dwc3 *dwc = work_to_dwc(work);
	struct dwc3_platform_data *dwc3_pdata;
	unsigned long flags;
	int ret;
	u32 reg;

	mutex_lock(&dwc->mutex);

	pm_runtime_get_sync(dwc->dev);

	if (dwc->current_dr_role == DWC3_GCTL_PRTCAP_OTG)
		dwc3_otg_update(dwc, 0);

	if (dwc->desired_dr_role == dwc->current_dr_role)
		goto out;

	if (dwc->desired_dr_role == DWC3_GCTL_PRTCAP_OTG && dwc->edev)
		goto out;

	switch (dwc->current_dr_role) {
	case DWC3_GCTL_PRTCAP_HOST:
		dwc3_host_exit(dwc);
		break;
	case DWC3_GCTL_PRTCAP_DEVICE:
		dwc3_gadget_exit(dwc);
		dwc3_event_buffers_cleanup(dwc);
		break;
	case DWC3_GCTL_PRTCAP_OTG:
		dwc3_otg_exit(dwc);
		spin_lock_irqsave(&dwc->lock, flags);
		dwc->desired_otg_role = DWC3_OTG_ROLE_IDLE;
		spin_unlock_irqrestore(&dwc->lock, flags);
		dwc3_otg_update(dwc, 1);
		break;
	default:
		break;
	}

	/*
	 * When current_dr_role is not set, there's no role switching.
	 * Only perform GCTL.CoreSoftReset when there's DRD role switching.
	 */
	if (dwc->current_dr_role && ((DWC3_IP_IS(DWC3) ||
			DWC3_VER_IS_PRIOR(DWC31, 190A)) &&
			dwc->desired_dr_role != DWC3_GCTL_PRTCAP_OTG)) {
		reg = dwc3_readl(dwc->regs, DWC3_GCTL);
		reg |= DWC3_GCTL_CORESOFTRESET;
		dwc3_writel(dwc->regs, DWC3_GCTL, reg);

		/*
		 * Wait for internal clocks to synchronized. DWC_usb31 and
		 * DWC_usb32 may need at least 50ms (less for DWC_usb3). To
		 * keep it consistent across different IPs, let's wait up to
		 * 100ms before clearing GCTL.CORESOFTRESET.
		 */
		msleep(100);

		reg = dwc3_readl(dwc->regs, DWC3_GCTL);
		reg &= ~DWC3_GCTL_CORESOFTRESET;
		dwc3_writel(dwc->regs, DWC3_GCTL, reg);
	}

	spin_lock_irqsave(&dwc->lock, flags);

	dwc3_set_prtcap(dwc, dwc->desired_dr_role);

	spin_unlock_irqrestore(&dwc->lock, flags);

	switch (dwc->desired_dr_role) {
	case DWC3_GCTL_PRTCAP_HOST:
		ret = dwc3_host_init(dwc);
		if (ret) {
			dev_err(dwc->dev, "failed to initialize host\n");
		} else {
			if (dwc->usb2_phy)
				otg_set_vbus(dwc->usb2_phy->otg, true);
			phy_set_mode(dwc->usb2_generic_phy, PHY_MODE_USB_HOST);
			phy_set_mode(dwc->usb3_generic_phy, PHY_MODE_USB_HOST);
			if (dwc->dis_split_quirk) {
				reg = dwc3_readl(dwc->regs, DWC3_GUCTL3);
				reg |= DWC3_GUCTL3_SPLITDISABLE;
				dwc3_writel(dwc->regs, DWC3_GUCTL3, reg);
			}
		}
		break;
	case DWC3_GCTL_PRTCAP_DEVICE:
		dwc3_core_soft_reset(dwc);

		dwc3_event_buffers_setup(dwc);

		if (dwc->usb2_phy)
			otg_set_vbus(dwc->usb2_phy->otg, false);
		phy_set_mode(dwc->usb2_generic_phy, PHY_MODE_USB_DEVICE);
		phy_set_mode(dwc->usb3_generic_phy, PHY_MODE_USB_DEVICE);

		ret = dwc3_gadget_init(dwc);
		if (ret)
			dev_err(dwc->dev, "failed to initialize peripheral\n");
		break;
	case DWC3_GCTL_PRTCAP_OTG:
		dwc3_otg_init(dwc);
		dwc3_otg_update(dwc, 0);
		break;
	default:
		break;
	}

	dwc3_pdata = (struct dwc3_platform_data *)dev_get_platdata(dwc->dev);
	if (dwc3_pdata && dwc3_pdata->set_role_post)
		dwc3_pdata->set_role_post(dwc, dwc->desired_dr_role);

out:
	pm_runtime_mark_last_busy(dwc->dev);
	pm_runtime_put_autosuspend(dwc->dev);
	mutex_unlock(&dwc->mutex);
}

void dwc3_set_mode(struct dwc3 *dwc, u32 mode)
{
	unsigned long flags;

	if (dwc->dr_mode != USB_DR_MODE_OTG)
		return;

	spin_lock_irqsave(&dwc->lock, flags);
	dwc->desired_dr_role = mode;
	spin_unlock_irqrestore(&dwc->lock, flags);

	queue_work(system_freezable_wq, &dwc->drd_work);
}

u32 dwc3_core_fifo_space(struct dwc3_ep *dep, u8 type)
{
	struct dwc3		*dwc = dep->dwc;
	u32			reg;

	dwc3_writel(dwc->regs, DWC3_GDBGFIFOSPACE,
			DWC3_GDBGFIFOSPACE_NUM(dep->number) |
			DWC3_GDBGFIFOSPACE_TYPE(type));

	reg = dwc3_readl(dwc->regs, DWC3_GDBGFIFOSPACE);

	return DWC3_GDBGFIFOSPACE_SPACE_AVAILABLE(reg);
}

/**
 * dwc3_core_soft_reset - Issues core soft reset and PHY reset
 * @dwc: pointer to our context structure
 */
int dwc3_core_soft_reset(struct dwc3 *dwc)
{
	u32		reg;
	int		retries = 1000;

	/*
	 * We're resetting only the device side because, if we're in host mode,
	 * XHCI driver will reset the host block. If dwc3 was configured for
	 * host-only mode, then we can return early.
	 */
	if (dwc->current_dr_role == DWC3_GCTL_PRTCAP_HOST)
		return 0;

	reg = dwc3_readl(dwc->regs, DWC3_DCTL);
	reg |= DWC3_DCTL_CSFTRST;
	reg &= ~DWC3_DCTL_RUN_STOP;
	dwc3_gadget_dctl_write_safe(dwc, reg);

	/*
	 * For DWC_usb31 controller 1.90a and later, the DCTL.CSFRST bit
	 * is cleared only after all the clocks are synchronized. This can
	 * take a little more than 50ms. Set the polling rate at 20ms
	 * for 10 times instead.
	 */
	if (DWC3_VER_IS_WITHIN(DWC31, 190A, ANY) || DWC3_IP_IS(DWC32))
		retries = 10;

	do {
		reg = dwc3_readl(dwc->regs, DWC3_DCTL);
		if (!(reg & DWC3_DCTL_CSFTRST))
			goto done;

		if (DWC3_VER_IS_WITHIN(DWC31, 190A, ANY) || DWC3_IP_IS(DWC32))
			msleep(20);
		else
			udelay(1);
	} while (--retries);

	dev_warn(dwc->dev, "DWC3 controller soft reset failed.\n");
	return -ETIMEDOUT;

done:
	/*
	 * For DWC_usb31 controller 1.80a and prior, once DCTL.CSFRST bit
	 * is cleared, we must wait at least 50ms before accessing the PHY
	 * domain (synchronization delay).
	 */
	if (DWC3_VER_IS_WITHIN(DWC31, ANY, 180A))
		msleep(50);

	return 0;
}

/*
 * dwc3_frame_length_adjustment - Adjusts frame length if required
 * @dwc3: Pointer to our controller context structure
 */
static void dwc3_frame_length_adjustment(struct dwc3 *dwc)
{
	struct dwc3_platform_data *dwc3_pdata;
	u32 reg;
	u32 dft;

	dwc3_pdata = (struct dwc3_platform_data *)dev_get_platdata(dwc->dev);
	if (dwc3_pdata && dwc3_pdata->quirks & DWC3_SOFT_ITP_SYNC) {
		u32 ref_clk_hz, ref_clk_period_integer;
		unsigned long long temp;
		struct device_node *node = dwc->dev->of_node;
		struct clk *ref_clk;

		reg = dwc3_readl(dwc->regs, DWC3_GCTL);
		reg |= DWC3_GCTL_SOFITPSYNC;
		dwc3_writel(dwc->regs, DWC3_GCTL, reg);

		/*
		 * if GCTL.SOFITPSYNC is set to '1':
		 * FLADJ_REF_CLK_FLADJ=
		 * ((125000/ref_clk_period_integer)-(125000/ref_clk_period)) *
		 * ref_clk_period
		 * where
		 * - the ref_clk_period_integer is the integer value of
		 *   the ref_clk period got by truncating the decimal
		 *   (fractional) value that is programmed in the
		 *   GUCTL.REF_CLK_PERIOD field.
		 * - the ref_clk_period is the ref_clk period including
		 *   the fractional value.
		 */
		ref_clk = of_clk_get_by_name(node, "ref");
		if (IS_ERR(ref_clk)) {
			dev_err(dwc->dev, "Can't get ref clock for fladj\n");
			return;
		}
		reg = dwc3_readl(dwc->regs, DWC3_GFLADJ);
		ref_clk_hz = clk_get_rate(ref_clk);
		clk_put(ref_clk);
		if (ref_clk_hz == 0) {
			dev_err(dwc->dev, "ref clk is 0, can't set fladj\n");
			return;
		}

		/* nano seconds the period of ref_clk */
		ref_clk_period_integer = DIV_ROUND_DOWN_ULL(1000000000, ref_clk_hz);
		temp = 125000ULL * 1000000000ULL;
		temp = DIV_ROUND_DOWN_ULL(temp, ref_clk_hz);
		temp = DIV_ROUND_DOWN_ULL(temp, ref_clk_period_integer);
		temp = temp - 125000;
		temp = temp << GFLADJ_REFCLK_FLADJ_SHIFT;
		reg &= ~GFLADJ_REFCLK_FLADJ_MASK;
		reg |= temp;
		dwc3_writel(dwc->regs, DWC3_GFLADJ, reg);

		reg = dwc3_readl(dwc->regs, DWC3_GUCTL);
		reg &= ~DWC3_GUCTL_REFCLKPER_MASK;
		reg |= ref_clk_period_integer << DWC3_GUCTL_REFCLKPER_SHIFT;
		dwc3_writel(dwc->regs, DWC3_GUCTL, reg);
	}

	if (DWC3_VER_IS_PRIOR(DWC3, 250A))
		return;

	if (dwc->fladj == 0)
		return;

	reg = dwc3_readl(dwc->regs, DWC3_GFLADJ);
	dft = reg & DWC3_GFLADJ_30MHZ_MASK;
	if (dft != dwc->fladj) {
		reg &= ~DWC3_GFLADJ_30MHZ_MASK;
		reg |= DWC3_GFLADJ_30MHZ_SDBND_SEL | dwc->fladj;
		dwc3_writel(dwc->regs, DWC3_GFLADJ, reg);
	}
}

/**
 * dwc3_ref_clk_period - Reference clock period configuration
 *		Default reference clock period depends on hardware
 *		configuration. For systems with reference clock that differs
 *		from the default, this will set clock period in DWC3_GUCTL
 *		register.
 * @dwc: Pointer to our controller context structure
 */
static void dwc3_ref_clk_period(struct dwc3 *dwc)
{
	unsigned long period;
	unsigned long fladj;
	unsigned long decr;
	unsigned long rate;
	u32 reg;

	if (dwc->ref_clk) {
		rate = clk_get_rate(dwc->ref_clk);
		if (!rate)
			return;
		period = NSEC_PER_SEC / rate;
	} else if (dwc->ref_clk_per) {
		period = dwc->ref_clk_per;
		rate = NSEC_PER_SEC / period;
	} else {
		return;
	}

	reg = dwc3_readl(dwc->regs, DWC3_GUCTL);
	reg &= ~DWC3_GUCTL_REFCLKPER_MASK;
	reg |=  FIELD_PREP(DWC3_GUCTL_REFCLKPER_MASK, period);
	dwc3_writel(dwc->regs, DWC3_GUCTL, reg);

	if (DWC3_VER_IS_PRIOR(DWC3, 250A))
		return;

	/*
	 * The calculation below is
	 *
	 * 125000 * (NSEC_PER_SEC / (rate * period) - 1)
	 *
	 * but rearranged for fixed-point arithmetic. The division must be
	 * 64-bit because 125000 * NSEC_PER_SEC doesn't fit in 32 bits (and
	 * neither does rate * period).
	 *
	 * Note that rate * period ~= NSEC_PER_SECOND, minus the number of
	 * nanoseconds of error caused by the truncation which happened during
	 * the division when calculating rate or period (whichever one was
	 * derived from the other). We first calculate the relative error, then
	 * scale it to units of 8 ppm.
	 */
	fladj = div64_u64(125000ULL * NSEC_PER_SEC, (u64)rate * period);
	fladj -= 125000;

	/*
	 * The documented 240MHz constant is scaled by 2 to get PLS1 as well.
	 */
	decr = 480000000 / rate;

	reg = dwc3_readl(dwc->regs, DWC3_GFLADJ);
	reg &= ~DWC3_GFLADJ_REFCLK_FLADJ_MASK
	    &  ~DWC3_GFLADJ_240MHZDECR
	    &  ~DWC3_GFLADJ_240MHZDECR_PLS1;
	reg |= FIELD_PREP(DWC3_GFLADJ_REFCLK_FLADJ_MASK, fladj)
	    |  FIELD_PREP(DWC3_GFLADJ_240MHZDECR, decr >> 1)
	    |  FIELD_PREP(DWC3_GFLADJ_240MHZDECR_PLS1, decr & 1);

	if (dwc->gfladj_refclk_lpm_sel)
		reg |=  DWC3_GFLADJ_REFCLK_LPM_SEL;

	dwc3_writel(dwc->regs, DWC3_GFLADJ, reg);
}

/**
 * dwc3_free_one_event_buffer - Frees one event buffer
 * @dwc: Pointer to our controller context structure
 * @evt: Pointer to event buffer to be freed
 */
static void dwc3_free_one_event_buffer(struct dwc3 *dwc,
		struct dwc3_event_buffer *evt)
{
	dma_free_coherent(dwc->sysdev, evt->length, evt->buf, evt->dma);
}

/**
 * dwc3_alloc_one_event_buffer - Allocates one event buffer structure
 * @dwc: Pointer to our controller context structure
 * @length: size of the event buffer
 *
 * Returns a pointer to the allocated event buffer structure on success
 * otherwise ERR_PTR(errno).
 */
static struct dwc3_event_buffer *dwc3_alloc_one_event_buffer(struct dwc3 *dwc,
		unsigned int length)
{
	struct dwc3_event_buffer	*evt;

	evt = devm_kzalloc(dwc->dev, sizeof(*evt), GFP_KERNEL);
	if (!evt)
		return ERR_PTR(-ENOMEM);

	evt->dwc	= dwc;
	evt->length	= length;
	evt->cache	= devm_kzalloc(dwc->dev, length, GFP_KERNEL);
	if (!evt->cache)
		return ERR_PTR(-ENOMEM);

	evt->buf	= dma_alloc_coherent(dwc->sysdev, length,
			&evt->dma, GFP_KERNEL);
	if (!evt->buf)
		return ERR_PTR(-ENOMEM);

	return evt;
}

/**
 * dwc3_free_event_buffers - frees all allocated event buffers
 * @dwc: Pointer to our controller context structure
 */
static void dwc3_free_event_buffers(struct dwc3 *dwc)
{
	struct dwc3_event_buffer	*evt;

	evt = dwc->ev_buf;
	if (evt)
		dwc3_free_one_event_buffer(dwc, evt);
}

/**
 * dwc3_alloc_event_buffers - Allocates @num event buffers of size @length
 * @dwc: pointer to our controller context structure
 * @length: size of event buffer
 *
 * Returns 0 on success otherwise negative errno. In the error case, dwc
 * may contain some buffers allocated but not all which were requested.
 */
static int dwc3_alloc_event_buffers(struct dwc3 *dwc, unsigned int length)
{
	struct dwc3_event_buffer *evt;

	evt = dwc3_alloc_one_event_buffer(dwc, length);
	if (IS_ERR(evt)) {
		dev_err(dwc->dev, "can't allocate event buffer\n");
		return PTR_ERR(evt);
	}
	dwc->ev_buf = evt;

	return 0;
}

/**
 * dwc3_event_buffers_setup - setup our allocated event buffers
 * @dwc: pointer to our controller context structure
 *
 * Returns 0 on success otherwise negative errno.
 */
int dwc3_event_buffers_setup(struct dwc3 *dwc)
{
	struct dwc3_event_buffer	*evt;

	evt = dwc->ev_buf;
	evt->lpos = 0;
	dwc3_writel(dwc->regs, DWC3_GEVNTADRLO(0),
			lower_32_bits(evt->dma));
	dwc3_writel(dwc->regs, DWC3_GEVNTADRHI(0),
			upper_32_bits(evt->dma));
	dwc3_writel(dwc->regs, DWC3_GEVNTSIZ(0),
			DWC3_GEVNTSIZ_SIZE(evt->length));
	dwc3_writel(dwc->regs, DWC3_GEVNTCOUNT(0), 0);

	return 0;
}

void dwc3_event_buffers_cleanup(struct dwc3 *dwc)
{
	struct dwc3_event_buffer	*evt;

	evt = dwc->ev_buf;

	evt->lpos = 0;

	dwc3_writel(dwc->regs, DWC3_GEVNTADRLO(0), 0);
	dwc3_writel(dwc->regs, DWC3_GEVNTADRHI(0), 0);
	dwc3_writel(dwc->regs, DWC3_GEVNTSIZ(0), DWC3_GEVNTSIZ_INTMASK
			| DWC3_GEVNTSIZ_SIZE(0));
	dwc3_writel(dwc->regs, DWC3_GEVNTCOUNT(0), 0);
}

static int dwc3_alloc_scratch_buffers(struct dwc3 *dwc)
{
	if (!dwc->has_hibernation)
		return 0;

	if (!dwc->nr_scratch)
		return 0;

	dwc->scratchbuf = kmalloc_array(dwc->nr_scratch,
			DWC3_SCRATCHBUF_SIZE, GFP_KERNEL);
	if (!dwc->scratchbuf)
		return -ENOMEM;

	return 0;
}

static int dwc3_setup_scratch_buffers(struct dwc3 *dwc)
{
	dma_addr_t scratch_addr;
	u32 param;
	int ret;

	if (!dwc->has_hibernation)
		return 0;

	if (!dwc->nr_scratch)
		return 0;

	 /* should never fall here */
	if (!WARN_ON(dwc->scratchbuf))
		return 0;

	scratch_addr = dma_map_single(dwc->sysdev, dwc->scratchbuf,
			dwc->nr_scratch * DWC3_SCRATCHBUF_SIZE,
			DMA_BIDIRECTIONAL);
	if (dma_mapping_error(dwc->sysdev, scratch_addr)) {
		dev_err(dwc->sysdev, "failed to map scratch buffer\n");
		ret = -EFAULT;
		goto err0;
	}

	dwc->scratch_addr = scratch_addr;

	param = lower_32_bits(scratch_addr);

	ret = dwc3_send_gadget_generic_command(dwc,
			DWC3_DGCMD_SET_SCRATCHPAD_ADDR_LO, param);
	if (ret < 0)
		goto err1;

	param = upper_32_bits(scratch_addr);

	ret = dwc3_send_gadget_generic_command(dwc,
			DWC3_DGCMD_SET_SCRATCHPAD_ADDR_HI, param);
	if (ret < 0)
		goto err1;

	return 0;

err1:
	dma_unmap_single(dwc->sysdev, dwc->scratch_addr, dwc->nr_scratch *
			DWC3_SCRATCHBUF_SIZE, DMA_BIDIRECTIONAL);

err0:
	return ret;
}

static void dwc3_free_scratch_buffers(struct dwc3 *dwc)
{
	if (!dwc->has_hibernation)
		return;

	if (!dwc->nr_scratch)
		return;

	 /* should never fall here */
	if (!WARN_ON(dwc->scratchbuf))
		return;

	dma_unmap_single(dwc->sysdev, dwc->scratch_addr, dwc->nr_scratch *
			DWC3_SCRATCHBUF_SIZE, DMA_BIDIRECTIONAL);
	kfree(dwc->scratchbuf);
}

static void dwc3_core_num_eps(struct dwc3 *dwc)
{
	struct dwc3_hwparams	*parms = &dwc->hwparams;

	dwc->num_eps = DWC3_NUM_EPS(parms);
}

static void dwc3_cache_hwparams(struct dwc3 *dwc)
{
	struct dwc3_hwparams	*parms = &dwc->hwparams;

	parms->hwparams0 = dwc3_readl(dwc->regs, DWC3_GHWPARAMS0);
	parms->hwparams1 = dwc3_readl(dwc->regs, DWC3_GHWPARAMS1);
	parms->hwparams2 = dwc3_readl(dwc->regs, DWC3_GHWPARAMS2);
	parms->hwparams3 = dwc3_readl(dwc->regs, DWC3_GHWPARAMS3);
	parms->hwparams4 = dwc3_readl(dwc->regs, DWC3_GHWPARAMS4);
	parms->hwparams5 = dwc3_readl(dwc->regs, DWC3_GHWPARAMS5);
	parms->hwparams6 = dwc3_readl(dwc->regs, DWC3_GHWPARAMS6);
	parms->hwparams7 = dwc3_readl(dwc->regs, DWC3_GHWPARAMS7);
	parms->hwparams8 = dwc3_readl(dwc->regs, DWC3_GHWPARAMS8);

	if (DWC3_IP_IS(DWC32))
		parms->hwparams9 = dwc3_readl(dwc->regs, DWC3_GHWPARAMS9);
}

static int dwc3_core_ulpi_init(struct dwc3 *dwc)
{
	int intf;
	int ret = 0;

	intf = DWC3_GHWPARAMS3_HSPHY_IFC(dwc->hwparams.hwparams3);

	if (intf == DWC3_GHWPARAMS3_HSPHY_IFC_ULPI ||
	    (intf == DWC3_GHWPARAMS3_HSPHY_IFC_UTMI_ULPI &&
	     dwc->hsphy_interface &&
	     !strncmp(dwc->hsphy_interface, "ulpi", 4)))
		ret = dwc3_ulpi_init(dwc);

	return ret;
}

/**
 * dwc3_phy_setup - Configure USB PHY Interface of DWC3 Core
 * @dwc: Pointer to our controller context structure
 *
 * Returns 0 on success. The USB PHY interfaces are configured but not
 * initialized. The PHY interfaces and the PHYs get initialized together with
 * the core in dwc3_core_init.
 */
static int dwc3_phy_setup(struct dwc3 *dwc)
{
	unsigned int hw_mode;
	u32 reg;

	hw_mode = DWC3_GHWPARAMS0_MODE(dwc->hwparams.hwparams0);

	reg = dwc3_readl(dwc->regs, DWC3_GUSB3PIPECTL(0));

	/*
	 * Make sure UX_EXIT_PX is cleared as that causes issues with some
	 * PHYs. Also, this bit is not supposed to be used in normal operation.
	 */
	reg &= ~DWC3_GUSB3PIPECTL_UX_EXIT_PX;

	/*
	 * Above 1.94a, it is recommended to set DWC3_GUSB3PIPECTL_SUSPHY
	 * to '0' during coreConsultant configuration. So default value
	 * will be '0' when the core is reset. Application needs to set it
	 * to '1' after the core initialization is completed.
	 */
	if (!DWC3_VER_IS_WITHIN(DWC3, ANY, 194A))
		reg |= DWC3_GUSB3PIPECTL_SUSPHY;

	/*
	 * For DRD controllers, GUSB3PIPECTL.SUSPENDENABLE must be cleared after
	 * power-on reset, and it can be set after core initialization, which is
	 * after device soft-reset during initialization.
	 */
	if (hw_mode == DWC3_GHWPARAMS0_MODE_DRD)
		reg &= ~DWC3_GUSB3PIPECTL_SUSPHY;

	if (dwc->u2ss_inp3_quirk)
		reg |= DWC3_GUSB3PIPECTL_U2SSINP3OK;

	if (dwc->dis_rxdet_inp3_quirk)
		reg |= DWC3_GUSB3PIPECTL_DISRXDETINP3;

	if (dwc->req_p1p2p3_quirk)
		reg |= DWC3_GUSB3PIPECTL_REQP1P2P3;

	if (dwc->del_p1p2p3_quirk)
		reg |= DWC3_GUSB3PIPECTL_DEP1P2P3_EN;

	if (dwc->del_phy_power_chg_quirk)
		reg |= DWC3_GUSB3PIPECTL_DEPOCHANGE;

	if (dwc->lfps_filter_quirk)
		reg |= DWC3_GUSB3PIPECTL_LFPSFILT;

	if (dwc->rx_detect_poll_quirk)
		reg |= DWC3_GUSB3PIPECTL_RX_DETOPOLL;

	if (dwc->tx_de_emphasis_quirk)
		reg |= DWC3_GUSB3PIPECTL_TX_DEEPH(dwc->tx_de_emphasis);

	if (dwc->dis_u3_susphy_quirk)
		reg &= ~DWC3_GUSB3PIPECTL_SUSPHY;

	if (dwc->dis_del_phy_power_chg_quirk)
		reg &= ~DWC3_GUSB3PIPECTL_DEPOCHANGE;

	dwc3_writel(dwc->regs, DWC3_GUSB3PIPECTL(0), reg);

	reg = dwc3_readl(dwc->regs, DWC3_GUSB2PHYCFG(0));

	/* Select the HS PHY interface */
	switch (DWC3_GHWPARAMS3_HSPHY_IFC(dwc->hwparams.hwparams3)) {
	case DWC3_GHWPARAMS3_HSPHY_IFC_UTMI_ULPI:
		if (dwc->hsphy_interface &&
				!strncmp(dwc->hsphy_interface, "utmi", 4)) {
			reg &= ~DWC3_GUSB2PHYCFG_ULPI_UTMI;
			break;
		} else if (dwc->hsphy_interface &&
				!strncmp(dwc->hsphy_interface, "ulpi", 4)) {
			reg |= DWC3_GUSB2PHYCFG_ULPI_UTMI;
			dwc3_writel(dwc->regs, DWC3_GUSB2PHYCFG(0), reg);
		} else {
			/* Relying on default value. */
			if (!(reg & DWC3_GUSB2PHYCFG_ULPI_UTMI))
				break;
		}
		fallthrough;
	case DWC3_GHWPARAMS3_HSPHY_IFC_ULPI:
	default:
		break;
	}

	switch (dwc->hsphy_mode) {
	case USBPHY_INTERFACE_MODE_UTMI:
		reg &= ~(DWC3_GUSB2PHYCFG_PHYIF_MASK |
		       DWC3_GUSB2PHYCFG_USBTRDTIM_MASK);
		reg |= DWC3_GUSB2PHYCFG_PHYIF(UTMI_PHYIF_8_BIT) |
		       DWC3_GUSB2PHYCFG_USBTRDTIM(USBTRDTIM_UTMI_8_BIT);
		break;
	case USBPHY_INTERFACE_MODE_UTMIW:
		reg &= ~(DWC3_GUSB2PHYCFG_PHYIF_MASK |
		       DWC3_GUSB2PHYCFG_USBTRDTIM_MASK);
		reg |= DWC3_GUSB2PHYCFG_PHYIF(UTMI_PHYIF_16_BIT) |
		       DWC3_GUSB2PHYCFG_USBTRDTIM(USBTRDTIM_UTMI_16_BIT);
		break;
	default:
		break;
	}

	/*
	 * Above 1.94a, it is recommended to set DWC3_GUSB2PHYCFG_SUSPHY to
	 * '0' during coreConsultant configuration. So default value will
	 * be '0' when the core is reset. Application needs to set it to
	 * '1' after the core initialization is completed.
	 */
	if (!DWC3_VER_IS_WITHIN(DWC3, ANY, 194A))
		reg |= DWC3_GUSB2PHYCFG_SUSPHY;

	/*
	 * For DRD controllers, GUSB2PHYCFG.SUSPHY must be cleared after
	 * power-on reset, and it can be set after core initialization, which is
	 * after device soft-reset during initialization.
	 */
	if (hw_mode == DWC3_GHWPARAMS0_MODE_DRD)
		reg &= ~DWC3_GUSB2PHYCFG_SUSPHY;

	if (dwc->dis_u2_susphy_quirk)
		reg &= ~DWC3_GUSB2PHYCFG_SUSPHY;

	if (dwc->dis_enblslpm_quirk)
		reg &= ~DWC3_GUSB2PHYCFG_ENBLSLPM;
	else
		reg |= DWC3_GUSB2PHYCFG_ENBLSLPM;

	if (dwc->dis_u2_freeclk_exists_quirk || dwc->gfladj_refclk_lpm_sel)
		reg &= ~DWC3_GUSB2PHYCFG_U2_FREECLK_EXISTS;

	dwc3_writel(dwc->regs, DWC3_GUSB2PHYCFG(0), reg);

	return 0;
}

static int dwc3_clk_enable(struct dwc3 *dwc)
{
	int ret;

	ret = clk_prepare_enable(dwc->bus_clk);
	if (ret)
		return ret;

	ret = clk_prepare_enable(dwc->ref_clk);
	if (ret)
		goto disable_bus_clk;

	ret = clk_prepare_enable(dwc->susp_clk);
	if (ret)
		goto disable_ref_clk;

	return 0;

disable_ref_clk:
	clk_disable_unprepare(dwc->ref_clk);
disable_bus_clk:
	clk_disable_unprepare(dwc->bus_clk);
	return ret;
}

static void dwc3_clk_disable(struct dwc3 *dwc)
{
	clk_disable_unprepare(dwc->susp_clk);
	clk_disable_unprepare(dwc->ref_clk);
	clk_disable_unprepare(dwc->bus_clk);
}

static void dwc3_core_exit(struct dwc3 *dwc)
{
	dwc3_event_buffers_cleanup(dwc);

	usb_phy_set_suspend(dwc->usb2_phy, 1);
	usb_phy_set_suspend(dwc->usb3_phy, 1);
	phy_power_off(dwc->usb2_generic_phy);
	phy_power_off(dwc->usb3_generic_phy);

	usb_phy_shutdown(dwc->usb2_phy);
	usb_phy_shutdown(dwc->usb3_phy);
	phy_exit(dwc->usb2_generic_phy);
	phy_exit(dwc->usb3_generic_phy);

<<<<<<< HEAD
	clk_bulk_disable_unprepare(dwc->num_clks, dwc->clks);
=======
	dwc3_clk_disable(dwc);
>>>>>>> 29549c70
	reset_control_assert(dwc->reset);

	dwc->core_inited = false;
}

static bool dwc3_core_is_valid(struct dwc3 *dwc)
{
	u32 reg;

	reg = dwc3_readl(dwc->regs, DWC3_GSNPSID);
	dwc->ip = DWC3_GSNPS_ID(reg);

	/* This should read as U3 followed by revision number */
	if (DWC3_IP_IS(DWC3)) {
		dwc->revision = reg;
	} else if (DWC3_IP_IS(DWC31) || DWC3_IP_IS(DWC32)) {
		dwc->revision = dwc3_readl(dwc->regs, DWC3_VER_NUMBER);
		dwc->version_type = dwc3_readl(dwc->regs, DWC3_VER_TYPE);
	} else {
		return false;
	}

	return true;
}

static void dwc3_core_setup_global_control(struct dwc3 *dwc)
{
	u32 hwparams4 = dwc->hwparams.hwparams4;
	struct dwc3_platform_data *dwc3_pdata;
	u32 reg;

	reg = dwc3_readl(dwc->regs, DWC3_GCTL);
	reg &= ~DWC3_GCTL_SCALEDOWN_MASK;

	switch (DWC3_GHWPARAMS1_EN_PWROPT(dwc->hwparams.hwparams1)) {
	case DWC3_GHWPARAMS1_EN_PWROPT_CLK:
		/**
		 * WORKAROUND: DWC3 revisions between 2.10a and 2.50a have an
		 * issue which would cause xHCI compliance tests to fail.
		 *
		 * Because of that we cannot enable clock gating on such
		 * configurations.
		 *
		 * Refers to:
		 *
		 * STAR#9000588375: Clock Gating, SOF Issues when ref_clk-Based
		 * SOF/ITP Mode Used
		 */
		if ((dwc->dr_mode == USB_DR_MODE_HOST ||
				dwc->dr_mode == USB_DR_MODE_OTG) &&
				DWC3_VER_IS_WITHIN(DWC3, 210A, 250A))
			reg |= DWC3_GCTL_DSBLCLKGTNG | DWC3_GCTL_SOFITPSYNC;
		else
			reg &= ~DWC3_GCTL_DSBLCLKGTNG;
		break;
	case DWC3_GHWPARAMS1_EN_PWROPT_HIB:
		/* enable hibernation here */
		dwc->nr_scratch = DWC3_GHWPARAMS4_HIBER_SCRATCHBUFS(hwparams4);

		/*
		 * REVISIT Enabling this bit so that host-mode hibernation
		 * will work. Device-mode hibernation is not yet implemented.
		 */
		reg |= DWC3_GCTL_GBLHIBERNATIONEN;
		break;
	default:
		/* nothing */
		break;
	}

	/* check if current dwc3 is on simulation board */
	if (dwc->hwparams.hwparams6 & DWC3_GHWPARAMS6_EN_FPGA) {
		dev_info(dwc->dev, "Running with FPGA optimizations\n");
		dwc->is_fpga = true;
	}

	WARN_ONCE(dwc->disable_scramble_quirk && !dwc->is_fpga,
			"disable_scramble cannot be used on non-FPGA builds\n");

	if (dwc->disable_scramble_quirk && dwc->is_fpga)
		reg |= DWC3_GCTL_DISSCRAMBLE;
	else
		reg &= ~DWC3_GCTL_DISSCRAMBLE;

	if (dwc->u2exit_lfps_quirk)
		reg |= DWC3_GCTL_U2EXIT_LFPS;

	dwc3_pdata = (struct dwc3_platform_data *)dev_get_platdata(dwc->dev);
	if ((dwc3_pdata && dwc3_pdata->quirks & DWC3_SOFT_ITP_SYNC) &&
	    (dwc->dr_mode == USB_DR_MODE_HOST ||
	     dwc->dr_mode == USB_DR_MODE_OTG ))
		reg |= DWC3_GCTL_SOFITPSYNC;

	/*
	 * WORKAROUND: DWC3 revisions <1.90a have a bug
	 * where the device can fail to connect at SuperSpeed
	 * and falls back to high-speed mode which causes
	 * the device to enter a Connect/Disconnect loop
	 */
	if (DWC3_VER_IS_PRIOR(DWC3, 190A))
		reg |= DWC3_GCTL_U2RSTECN;

	dwc3_writel(dwc->regs, DWC3_GCTL, reg);
}

static int dwc3_core_get_phy(struct dwc3 *dwc);
static int dwc3_core_ulpi_init(struct dwc3 *dwc);

/* set global incr burst type configuration registers */
static void dwc3_set_incr_burst_type(struct dwc3 *dwc)
{
	struct device *dev = dwc->dev;
	/* incrx_mode : for INCR burst type. */
	bool incrx_mode;
	/* incrx_size : for size of INCRX burst. */
	u32 incrx_size;
	u32 *vals;
	u32 cfg;
	int ntype;
	int ret;
	int i;

	cfg = dwc3_readl(dwc->regs, DWC3_GSBUSCFG0);

	/*
	 * Handle property "snps,incr-burst-type-adjustment".
	 * Get the number of value from this property:
	 * result <= 0, means this property is not supported.
	 * result = 1, means INCRx burst mode supported.
	 * result > 1, means undefined length burst mode supported.
	 */
	ntype = device_property_count_u32(dev, "snps,incr-burst-type-adjustment");
	if (ntype <= 0)
		return;

	vals = kcalloc(ntype, sizeof(u32), GFP_KERNEL);
	if (!vals)
		return;

	/* Get INCR burst type, and parse it */
	ret = device_property_read_u32_array(dev,
			"snps,incr-burst-type-adjustment", vals, ntype);
	if (ret) {
		kfree(vals);
		dev_err(dev, "Error to get property\n");
		return;
	}

	incrx_size = *vals;

	if (ntype > 1) {
		/* INCRX (undefined length) burst mode */
		incrx_mode = INCRX_UNDEF_LENGTH_BURST_MODE;
		for (i = 1; i < ntype; i++) {
			if (vals[i] > incrx_size)
				incrx_size = vals[i];
		}
	} else {
		/* INCRX burst mode */
		incrx_mode = INCRX_BURST_MODE;
	}

	kfree(vals);

	/* Enable Undefined Length INCR Burst and Enable INCRx Burst */
	cfg &= ~DWC3_GSBUSCFG0_INCRBRST_MASK;
	if (incrx_mode)
		cfg |= DWC3_GSBUSCFG0_INCRBRSTENA;
	switch (incrx_size) {
	case 256:
		cfg |= DWC3_GSBUSCFG0_INCR256BRSTENA;
		break;
	case 128:
		cfg |= DWC3_GSBUSCFG0_INCR128BRSTENA;
		break;
	case 64:
		cfg |= DWC3_GSBUSCFG0_INCR64BRSTENA;
		break;
	case 32:
		cfg |= DWC3_GSBUSCFG0_INCR32BRSTENA;
		break;
	case 16:
		cfg |= DWC3_GSBUSCFG0_INCR16BRSTENA;
		break;
	case 8:
		cfg |= DWC3_GSBUSCFG0_INCR8BRSTENA;
		break;
	case 4:
		cfg |= DWC3_GSBUSCFG0_INCR4BRSTENA;
		break;
	case 1:
		break;
	default:
		dev_err(dev, "Invalid property\n");
		break;
	}

	dwc3_writel(dwc->regs, DWC3_GSBUSCFG0, cfg);
}

static void dwc3_set_power_down_clk_scale(struct dwc3 *dwc)
{
<<<<<<< HEAD
	struct device		*dev = dwc->dev;
	struct device_node	*node = dev->of_node;
	struct clk		*suspend_clk;
	u32 			reg, scale;

	if (dwc->num_clks == 0)
=======
	u32 scale;
	u32 reg;

	if (!dwc->susp_clk)
>>>>>>> 29549c70
		return;

	/*
	 * The power down scale field specifies how many suspend_clk
	 * periods fit into a 16KHz clock period. When performing
	 * the division, round up the remainder.
<<<<<<< HEAD
	 */
	suspend_clk = of_clk_get_by_name(node, "suspend");
	if (IS_ERR(suspend_clk))
		return;

	scale = DIV_ROUND_UP(clk_get_rate(suspend_clk), 16384);
	reg = dwc3_readl(dwc->regs, DWC3_GCTL);
	reg &= ~(DWC3_GCTL_PWRDNSCALE_MASK);
	reg |= DWC3_GCTL_PWRDNSCALE(scale);
	dwc3_writel(dwc->regs, DWC3_GCTL, reg);
=======
	 *
	 * The power down scale value is calculated using the fastest
	 * frequency of the suspend_clk. If it isn't fixed (but within
	 * the accuracy requirement), the driver may not know the max
	 * rate of the suspend_clk, so only update the power down scale
	 * if the default is less than the calculated value from
	 * clk_get_rate() or if the default is questionably high
	 * (3x or more) to be within the requirement.
	 */
	scale = DIV_ROUND_UP(clk_get_rate(dwc->susp_clk), 16000);
	reg = dwc3_readl(dwc->regs, DWC3_GCTL);
	if ((reg & DWC3_GCTL_PWRDNSCALE_MASK) < DWC3_GCTL_PWRDNSCALE(scale) ||
	    (reg & DWC3_GCTL_PWRDNSCALE_MASK) > DWC3_GCTL_PWRDNSCALE(scale*3)) {
		reg &= ~(DWC3_GCTL_PWRDNSCALE_MASK);
		reg |= DWC3_GCTL_PWRDNSCALE(scale);
		dwc3_writel(dwc->regs, DWC3_GCTL, reg);
	}
>>>>>>> 29549c70
}

#ifdef CONFIG_OF
struct dwc3_cache_type {
	u8 transfer_type_datard;
	u8 transfer_type_descrd;
	u8 transfer_type_datawr;
	u8 transfer_type_descwr;
};

static const struct dwc3_cache_type ls1088a_dwc3_cache_type = {
	.transfer_type_datard = 2,
	.transfer_type_descrd = 2,
	.transfer_type_datawr = 2,
	.transfer_type_descwr = 2,
};

/**
 * dwc3_set_cache_type - Configure cache type registers
 * @dwc: Pointer to our controller context structure
 */
static void dwc3_set_cache_type(struct dwc3 *dwc)
{
	u32 tmp, reg;
	const struct dwc3_cache_type *cache_type =
		device_get_match_data(dwc->dev);

	if (cache_type) {
		reg = dwc3_readl(dwc->regs,  DWC3_GSBUSCFG0);
		tmp = reg;

		reg &= ~DWC3_GSBUSCFG0_DATARD(~0);
		reg |= DWC3_GSBUSCFG0_DATARD(cache_type->transfer_type_datard);

		reg &= ~DWC3_GSBUSCFG0_DESCRD(~0);
		reg |= DWC3_GSBUSCFG0_DESCRD(cache_type->transfer_type_descrd);

		reg &= ~DWC3_GSBUSCFG0_DATAWR(~0);
		reg |= DWC3_GSBUSCFG0_DATAWR(cache_type->transfer_type_datawr);

		reg &= ~DWC3_GSBUSCFG0_DESCWR(~0);
		reg |= DWC3_GSBUSCFG0_DESCWR(cache_type->transfer_type_descwr);

		if (tmp != reg)
			dwc3_writel(dwc->regs, DWC3_GSBUSCFG0, reg);
	}
}
#endif

/**
 * dwc3_core_init - Low-level initialization of DWC3 Core
 * @dwc: Pointer to our controller context structure
 *
 * Returns 0 on success otherwise negative errno.
 */
static int dwc3_core_init(struct dwc3 *dwc)
{
	unsigned int		hw_mode;
	u32			reg;
	int			ret;

	hw_mode = DWC3_GHWPARAMS0_MODE(dwc->hwparams.hwparams0);

	/*
	 * Write Linux Version Code to our GUID register so it's easy to figure
	 * out which kernel version a bug was found.
	 */
	dwc3_writel(dwc->regs, DWC3_GUID, LINUX_VERSION_CODE);

	dwc3_set_power_down_clk_scale(dwc);

	ret = dwc3_phy_setup(dwc);
	if (ret)
		goto err0;

	if (!dwc->ulpi_ready) {
		ret = dwc3_core_ulpi_init(dwc);
		if (ret)
			goto err0;
		dwc->ulpi_ready = true;
	}

	if (!dwc->phys_ready) {
		ret = dwc3_core_get_phy(dwc);
		if (ret)
			goto err0a;
		dwc->phys_ready = true;
	}

	usb_phy_init(dwc->usb2_phy);
	usb_phy_init(dwc->usb3_phy);
	ret = phy_init(dwc->usb2_generic_phy);
	if (ret < 0)
		goto err0a;

	ret = phy_init(dwc->usb3_generic_phy);
	if (ret < 0) {
		phy_exit(dwc->usb2_generic_phy);
		goto err0a;
	}

	ret = dwc3_core_soft_reset(dwc);
	if (ret)
		goto err1;

	if (hw_mode == DWC3_GHWPARAMS0_MODE_DRD &&
	    !DWC3_VER_IS_WITHIN(DWC3, ANY, 194A)) {
		if (!dwc->dis_u3_susphy_quirk) {
			reg = dwc3_readl(dwc->regs, DWC3_GUSB3PIPECTL(0));
			reg |= DWC3_GUSB3PIPECTL_SUSPHY;
			dwc3_writel(dwc->regs, DWC3_GUSB3PIPECTL(0), reg);
		}

		if (!dwc->dis_u2_susphy_quirk) {
			reg = dwc3_readl(dwc->regs, DWC3_GUSB2PHYCFG(0));
			reg |= DWC3_GUSB2PHYCFG_SUSPHY;
			dwc3_writel(dwc->regs, DWC3_GUSB2PHYCFG(0), reg);
		}
	}

	dwc3_core_setup_global_control(dwc);
	dwc3_core_num_eps(dwc);

	ret = dwc3_setup_scratch_buffers(dwc);
	if (ret)
		goto err1;

	/* Set power down scale of suspend_clk */
	dwc3_set_power_down_clk_scale(dwc);

	/* Adjust Frame Length */
	dwc3_frame_length_adjustment(dwc);

	/* Adjust Reference Clock Period */
	dwc3_ref_clk_period(dwc);

	dwc3_set_incr_burst_type(dwc);

#ifdef CONFIG_OF
	dwc3_set_cache_type(dwc);
#endif

	usb_phy_set_suspend(dwc->usb2_phy, 0);
	usb_phy_set_suspend(dwc->usb3_phy, 0);
	ret = phy_power_on(dwc->usb2_generic_phy);
	if (ret < 0)
		goto err2;

	ret = phy_power_on(dwc->usb3_generic_phy);
	if (ret < 0)
		goto err3;

	ret = dwc3_event_buffers_setup(dwc);
	if (ret) {
		dev_err(dwc->dev, "failed to setup event buffers\n");
		goto err4;
	}

	/*
	 * ENDXFER polling is available on version 3.10a and later of
	 * the DWC_usb3 controller. It is NOT available in the
	 * DWC_usb31 controller.
	 */
	if (DWC3_VER_IS_WITHIN(DWC3, 310A, ANY)) {
		reg = dwc3_readl(dwc->regs, DWC3_GUCTL2);
		reg |= DWC3_GUCTL2_RST_ACTBITLATER;
		dwc3_writel(dwc->regs, DWC3_GUCTL2, reg);
	}

	/*
	 * When configured in HOST mode, after issuing U3/L2 exit controller
	 * fails to send proper CRC checksum in CRC5 feild. Because of this
	 * behaviour Transaction Error is generated, resulting in reset and
	 * re-enumeration of usb device attached. All the termsel, xcvrsel,
	 * opmode becomes 0 during end of resume. Enabling bit 10 of GUCTL1
	 * will correct this problem. This option is to support certain
	 * legacy ULPI PHYs.
	 */
	if (dwc->resume_hs_terminations) {
		reg = dwc3_readl(dwc->regs, DWC3_GUCTL1);
		reg |= DWC3_GUCTL1_RESUME_OPMODE_HS_HOST;
		dwc3_writel(dwc->regs, DWC3_GUCTL1, reg);
	}

	if (!DWC3_VER_IS_PRIOR(DWC3, 250A)) {
		reg = dwc3_readl(dwc->regs, DWC3_GUCTL1);

		/*
		 * Enable hardware control of sending remote wakeup
		 * in HS when the device is in the L1 state.
		 */
		if (!DWC3_VER_IS_PRIOR(DWC3, 290A))
			reg |= DWC3_GUCTL1_DEV_L1_EXIT_BY_HW;

		/*
		 * Decouple USB 2.0 L1 & L2 events which will allow for
		 * gadget driver to only receive U3/L2 suspend & wakeup
		 * events and prevent the more frequent L1 LPM transitions
		 * from interrupting the driver.
		 */
		if (!DWC3_VER_IS_PRIOR(DWC3, 300A))
			reg |= DWC3_GUCTL1_DEV_DECOUPLE_L1L2_EVT;

		if (dwc->dis_tx_ipgap_linecheck_quirk)
			reg |= DWC3_GUCTL1_TX_IPGAP_LINECHECK_DIS;

		if (dwc->parkmode_disable_ss_quirk)
			reg |= DWC3_GUCTL1_PARKMODE_DISABLE_SS;

		if (DWC3_VER_IS_WITHIN(DWC3, 290A, ANY) &&
		    (dwc->maximum_speed == USB_SPEED_HIGH ||
		     dwc->maximum_speed == USB_SPEED_FULL))
			reg |= DWC3_GUCTL1_DEV_FORCE_20_CLK_FOR_30_CLK;

		dwc3_writel(dwc->regs, DWC3_GUCTL1, reg);
	}

	if (dwc->dr_mode == USB_DR_MODE_HOST ||
	    dwc->dr_mode == USB_DR_MODE_OTG) {
		reg = dwc3_readl(dwc->regs, DWC3_GUCTL);

		/*
		 * Enable Auto retry Feature to make the controller operating in
		 * Host mode on seeing transaction errors(CRC errors or internal
		 * overrun scenerios) on IN transfers to reply to the device
		 * with a non-terminating retry ACK (i.e, an ACK transcation
		 * packet with Retry=1 & Nump != 0)
		 */
		reg |= DWC3_GUCTL_HSTINAUTORETRY;

		dwc3_writel(dwc->regs, DWC3_GUCTL, reg);
	}

	/*
	 * Must config both number of packets and max burst settings to enable
	 * RX and/or TX threshold.
	 */
	if (!DWC3_IP_IS(DWC3) && dwc->dr_mode == USB_DR_MODE_HOST) {
		u8 rx_thr_num = dwc->rx_thr_num_pkt_prd;
		u8 rx_maxburst = dwc->rx_max_burst_prd;
		u8 tx_thr_num = dwc->tx_thr_num_pkt_prd;
		u8 tx_maxburst = dwc->tx_max_burst_prd;

		if (rx_thr_num && rx_maxburst) {
			reg = dwc3_readl(dwc->regs, DWC3_GRXTHRCFG);
			reg |= DWC31_RXTHRNUMPKTSEL_PRD;

			reg &= ~DWC31_RXTHRNUMPKT_PRD(~0);
			reg |= DWC31_RXTHRNUMPKT_PRD(rx_thr_num);

			reg &= ~DWC31_MAXRXBURSTSIZE_PRD(~0);
			reg |= DWC31_MAXRXBURSTSIZE_PRD(rx_maxburst);

			dwc3_writel(dwc->regs, DWC3_GRXTHRCFG, reg);
		}

		if (tx_thr_num && tx_maxburst) {
			reg = dwc3_readl(dwc->regs, DWC3_GTXTHRCFG);
			reg |= DWC31_TXTHRNUMPKTSEL_PRD;

			reg &= ~DWC31_TXTHRNUMPKT_PRD(~0);
			reg |= DWC31_TXTHRNUMPKT_PRD(tx_thr_num);

			reg &= ~DWC31_MAXTXBURSTSIZE_PRD(~0);
			reg |= DWC31_MAXTXBURSTSIZE_PRD(tx_maxburst);

			dwc3_writel(dwc->regs, DWC3_GTXTHRCFG, reg);
		}
	}

	dwc->core_inited = true;

	return 0;

err4:
	phy_power_off(dwc->usb3_generic_phy);

err3:
	phy_power_off(dwc->usb2_generic_phy);

err2:
	usb_phy_set_suspend(dwc->usb2_phy, 1);
	usb_phy_set_suspend(dwc->usb3_phy, 1);

err1:
	usb_phy_shutdown(dwc->usb2_phy);
	usb_phy_shutdown(dwc->usb3_phy);
	phy_exit(dwc->usb2_generic_phy);
	phy_exit(dwc->usb3_generic_phy);

err0a:
	dwc3_ulpi_exit(dwc);

err0:
	return ret;
}

static int dwc3_core_get_phy(struct dwc3 *dwc)
{
	struct device		*dev = dwc->dev;
	struct device_node	*node = dev->of_node;
	int ret;

	if (node) {
		dwc->usb2_phy = devm_usb_get_phy_by_phandle(dev, "usb-phy", 0);
		dwc->usb3_phy = devm_usb_get_phy_by_phandle(dev, "usb-phy", 1);
	} else {
		dwc->usb2_phy = devm_usb_get_phy(dev, USB_PHY_TYPE_USB2);
		dwc->usb3_phy = devm_usb_get_phy(dev, USB_PHY_TYPE_USB3);
	}

	if (IS_ERR(dwc->usb2_phy)) {
		ret = PTR_ERR(dwc->usb2_phy);
		if (ret == -ENXIO || ret == -ENODEV)
			dwc->usb2_phy = NULL;
		else
			return dev_err_probe(dev, ret, "no usb2 phy configured\n");
	}

	if (IS_ERR(dwc->usb3_phy)) {
		ret = PTR_ERR(dwc->usb3_phy);
		if (ret == -ENXIO || ret == -ENODEV)
			dwc->usb3_phy = NULL;
		else
			return dev_err_probe(dev, ret, "no usb3 phy configured\n");
	}

	dwc->usb2_generic_phy = devm_phy_get(dev, "usb2-phy");
	if (IS_ERR(dwc->usb2_generic_phy)) {
		ret = PTR_ERR(dwc->usb2_generic_phy);
		if (ret == -ENOSYS || ret == -ENODEV)
			dwc->usb2_generic_phy = NULL;
		else
			return dev_err_probe(dev, ret, "no usb2 phy configured\n");
	}

	dwc->usb3_generic_phy = devm_phy_get(dev, "usb3-phy");
	if (IS_ERR(dwc->usb3_generic_phy)) {
		ret = PTR_ERR(dwc->usb3_generic_phy);
		if (ret == -ENOSYS || ret == -ENODEV)
			dwc->usb3_generic_phy = NULL;
		else
			return dev_err_probe(dev, ret, "no usb3 phy configured\n");
	}

	return 0;
}

static int dwc3_core_init_mode(struct dwc3 *dwc)
{
	struct dwc3_platform_data *dwc3_pdata;
	struct device *dev = dwc->dev;
	int ret;

	switch (dwc->dr_mode) {
	case USB_DR_MODE_PERIPHERAL:
		dwc3_set_prtcap(dwc, DWC3_GCTL_PRTCAP_DEVICE);

		if (dwc->usb2_phy)
			otg_set_vbus(dwc->usb2_phy->otg, false);
		phy_set_mode(dwc->usb2_generic_phy, PHY_MODE_USB_DEVICE);
		phy_set_mode(dwc->usb3_generic_phy, PHY_MODE_USB_DEVICE);

		ret = dwc3_gadget_init(dwc);
		if (ret)
			return dev_err_probe(dev, ret, "failed to initialize gadget\n");
		break;
	case USB_DR_MODE_HOST:
		dwc3_set_prtcap(dwc, DWC3_GCTL_PRTCAP_HOST);

		if (dwc->usb2_phy)
			otg_set_vbus(dwc->usb2_phy->otg, true);
		phy_set_mode(dwc->usb2_generic_phy, PHY_MODE_USB_HOST);
		phy_set_mode(dwc->usb3_generic_phy, PHY_MODE_USB_HOST);

		ret = dwc3_host_init(dwc);
		if (ret)
			return dev_err_probe(dev, ret, "failed to initialize host\n");
		break;
	case USB_DR_MODE_OTG:
		INIT_WORK(&dwc->drd_work, __dwc3_set_mode);
		ret = dwc3_drd_init(dwc);
		if (ret)
			return dev_err_probe(dev, ret, "failed to initialize dual-role\n");
		break;
	default:
		dev_err(dev, "Unsupported mode of operation %d\n", dwc->dr_mode);
		return -EINVAL;
	}

	dwc3_pdata = (struct dwc3_platform_data *)dev_get_platdata(dwc->dev);
	if (dwc3_pdata && dwc3_pdata->set_role_post)
		dwc3_pdata->set_role_post(dwc, dwc->current_dr_role);

	return 0;
}

static void dwc3_core_exit_mode(struct dwc3 *dwc)
{
	switch (dwc->dr_mode) {
	case USB_DR_MODE_PERIPHERAL:
		dwc3_gadget_exit(dwc);
		break;
	case USB_DR_MODE_HOST:
		dwc3_host_exit(dwc);
		break;
	case USB_DR_MODE_OTG:
		dwc3_drd_exit(dwc);
		break;
	default:
		/* do nothing */
		break;
	}

	/* de-assert DRVVBUS for HOST and OTG mode */
	dwc3_set_prtcap(dwc, DWC3_GCTL_PRTCAP_DEVICE);
}

static void dwc3_get_properties(struct dwc3 *dwc)
{
	struct device		*dev = dwc->dev;
	u8			lpm_nyet_threshold;
	u8			tx_de_emphasis;
	u8			hird_threshold;
	u8			rx_thr_num_pkt_prd = 0;
	u8			rx_max_burst_prd = 0;
	u8			tx_thr_num_pkt_prd = 0;
	u8			tx_max_burst_prd = 0;
	u8			tx_fifo_resize_max_num;
	const char		*usb_psy_name;
	int			ret;

	/* default to highest possible threshold */
	lpm_nyet_threshold = 0xf;

	/* default to -3.5dB de-emphasis */
	tx_de_emphasis = 1;

	/*
	 * default to assert utmi_sleep_n and use maximum allowed HIRD
	 * threshold value of 0b1100
	 */
	hird_threshold = 12;

	/*
	 * default to a TXFIFO size large enough to fit 6 max packets.  This
	 * allows for systems with larger bus latencies to have some headroom
	 * for endpoints that have a large bMaxBurst value.
	 */
	tx_fifo_resize_max_num = 6;

	dwc->maximum_speed = usb_get_maximum_speed(dev);
	dwc->max_ssp_rate = usb_get_maximum_ssp_rate(dev);
	dwc->dr_mode = usb_get_dr_mode(dev);
	if (dwc->dr_mode == USB_DR_MODE_OTG) {
		dwc->otg_caps.otg_rev = 0x0300;
		dwc->otg_caps.hnp_support = true;
		dwc->otg_caps.srp_support = true;
		dwc->otg_caps.adp_support = true;

		/* Update otg capabilities by DT properties */
		of_usb_update_otg_caps(dev->of_node,
				       &dwc->otg_caps);
	}

	dwc->hsphy_mode = of_usb_get_phy_mode(dev->of_node);

	dwc->sysdev_is_parent = device_property_read_bool(dev,
				"linux,sysdev_is_parent");
	if (dwc->sysdev_is_parent)
		dwc->sysdev = dwc->dev->parent;
	else
		dwc->sysdev = dwc->dev;

	ret = device_property_read_string(dev, "usb-psy-name", &usb_psy_name);
	if (ret >= 0) {
		dwc->usb_psy = power_supply_get_by_name(usb_psy_name);
		if (!dwc->usb_psy)
			dev_err(dev, "couldn't get usb power supply\n");
	}

	dwc->has_lpm_erratum = device_property_read_bool(dev,
				"snps,has-lpm-erratum");
	device_property_read_u8(dev, "snps,lpm-nyet-threshold",
				&lpm_nyet_threshold);
	dwc->is_utmi_l1_suspend = device_property_read_bool(dev,
				"snps,is-utmi-l1-suspend");
	device_property_read_u8(dev, "snps,hird-threshold",
				&hird_threshold);
	dwc->dis_start_transfer_quirk = device_property_read_bool(dev,
				"snps,dis-start-transfer-quirk");
	dwc->usb3_lpm_capable = device_property_read_bool(dev,
				"snps,usb3_lpm_capable");
	dwc->usb2_lpm_disable = device_property_read_bool(dev,
				"snps,usb2-lpm-disable");
	dwc->usb2_gadget_lpm_disable = device_property_read_bool(dev,
				"snps,usb2-gadget-lpm-disable");
	device_property_read_u8(dev, "snps,rx-thr-num-pkt-prd",
				&rx_thr_num_pkt_prd);
	device_property_read_u8(dev, "snps,rx-max-burst-prd",
				&rx_max_burst_prd);
	device_property_read_u8(dev, "snps,tx-thr-num-pkt-prd",
				&tx_thr_num_pkt_prd);
	device_property_read_u8(dev, "snps,tx-max-burst-prd",
				&tx_max_burst_prd);
	dwc->do_fifo_resize = device_property_read_bool(dev,
							"tx-fifo-resize");
	if (dwc->do_fifo_resize)
		device_property_read_u8(dev, "tx-fifo-max-num",
					&tx_fifo_resize_max_num);

	dwc->disable_scramble_quirk = device_property_read_bool(dev,
				"snps,disable_scramble_quirk");
	dwc->u2exit_lfps_quirk = device_property_read_bool(dev,
				"snps,u2exit_lfps_quirk");
	dwc->u2ss_inp3_quirk = device_property_read_bool(dev,
				"snps,u2ss_inp3_quirk");
	dwc->req_p1p2p3_quirk = device_property_read_bool(dev,
				"snps,req_p1p2p3_quirk");
	dwc->del_p1p2p3_quirk = device_property_read_bool(dev,
				"snps,del_p1p2p3_quirk");
	dwc->del_phy_power_chg_quirk = device_property_read_bool(dev,
				"snps,del_phy_power_chg_quirk");
	dwc->lfps_filter_quirk = device_property_read_bool(dev,
				"snps,lfps_filter_quirk");
	dwc->rx_detect_poll_quirk = device_property_read_bool(dev,
				"snps,rx_detect_poll_quirk");
	dwc->dis_u3_susphy_quirk = device_property_read_bool(dev,
				"snps,dis_u3_susphy_quirk");
	dwc->dis_u2_susphy_quirk = device_property_read_bool(dev,
				"snps,dis_u2_susphy_quirk");
	dwc->dis_enblslpm_quirk = device_property_read_bool(dev,
				"snps,dis_enblslpm_quirk");
	dwc->dis_u1_entry_quirk = device_property_read_bool(dev,
				"snps,dis-u1-entry-quirk");
	dwc->dis_u2_entry_quirk = device_property_read_bool(dev,
				"snps,dis-u2-entry-quirk");
	dwc->dis_rxdet_inp3_quirk = device_property_read_bool(dev,
				"snps,dis_rxdet_inp3_quirk");
	dwc->dis_u2_freeclk_exists_quirk = device_property_read_bool(dev,
				"snps,dis-u2-freeclk-exists-quirk");
	dwc->dis_del_phy_power_chg_quirk = device_property_read_bool(dev,
				"snps,dis-del-phy-power-chg-quirk");
	dwc->dis_tx_ipgap_linecheck_quirk = device_property_read_bool(dev,
				"snps,dis-tx-ipgap-linecheck-quirk");
	dwc->resume_hs_terminations = device_property_read_bool(dev,
				"snps,resume-hs-terminations");
	dwc->parkmode_disable_ss_quirk = device_property_read_bool(dev,
				"snps,parkmode-disable-ss-quirk");
	dwc->gfladj_refclk_lpm_sel = device_property_read_bool(dev,
				"snps,gfladj-refclk-lpm-sel-quirk");

	dwc->tx_de_emphasis_quirk = device_property_read_bool(dev,
				"snps,tx_de_emphasis_quirk");
	device_property_read_u8(dev, "snps,tx_de_emphasis",
				&tx_de_emphasis);
	device_property_read_string(dev, "snps,hsphy_interface",
				    &dwc->hsphy_interface);
	device_property_read_u32(dev, "snps,quirk-frame-length-adjustment",
				 &dwc->fladj);
	device_property_read_u32(dev, "snps,ref-clock-period-ns",
				 &dwc->ref_clk_per);

	dwc->dis_metastability_quirk = device_property_read_bool(dev,
				"snps,dis_metastability_quirk");

	dwc->dis_split_quirk = device_property_read_bool(dev,
				"snps,dis-split-quirk");

	dwc->host_vbus_glitches = device_property_read_bool(dev,
				"snps,host-vbus-glitches");

	dwc->lpm_nyet_threshold = lpm_nyet_threshold;
	dwc->tx_de_emphasis = tx_de_emphasis;

	dwc->hird_threshold = hird_threshold;

	dwc->rx_thr_num_pkt_prd = rx_thr_num_pkt_prd;
	dwc->rx_max_burst_prd = rx_max_burst_prd;

	dwc->tx_thr_num_pkt_prd = tx_thr_num_pkt_prd;
	dwc->tx_max_burst_prd = tx_max_burst_prd;

	dwc->imod_interval = 0;

	dwc->tx_fifo_resize_max_num = tx_fifo_resize_max_num;
}

/* check whether the core supports IMOD */
bool dwc3_has_imod(struct dwc3 *dwc)
{
	return DWC3_VER_IS_WITHIN(DWC3, 300A, ANY) ||
		DWC3_VER_IS_WITHIN(DWC31, 120A, ANY) ||
		DWC3_IP_IS(DWC32);
}

static void dwc3_check_params(struct dwc3 *dwc)
{
	struct device *dev = dwc->dev;
	unsigned int hwparam_gen =
		DWC3_GHWPARAMS3_SSPHY_IFC(dwc->hwparams.hwparams3);

	/* Check for proper value of imod_interval */
	if (dwc->imod_interval && !dwc3_has_imod(dwc)) {
		dev_warn(dwc->dev, "Interrupt moderation not supported\n");
		dwc->imod_interval = 0;
	}

	/*
	 * Workaround for STAR 9000961433 which affects only version
	 * 3.00a of the DWC_usb3 core. This prevents the controller
	 * interrupt from being masked while handling events. IMOD
	 * allows us to work around this issue. Enable it for the
	 * affected version.
	 */
	if (!dwc->imod_interval &&
	    DWC3_VER_IS(DWC3, 300A))
		dwc->imod_interval = 1;

	/* Check the maximum_speed parameter */
	switch (dwc->maximum_speed) {
	case USB_SPEED_FULL:
	case USB_SPEED_HIGH:
		break;
	case USB_SPEED_SUPER:
		if (hwparam_gen == DWC3_GHWPARAMS3_SSPHY_IFC_DIS)
			dev_warn(dev, "UDC doesn't support Gen 1\n");
		break;
	case USB_SPEED_SUPER_PLUS:
		if ((DWC3_IP_IS(DWC32) &&
		     hwparam_gen == DWC3_GHWPARAMS3_SSPHY_IFC_DIS) ||
		    (!DWC3_IP_IS(DWC32) &&
		     hwparam_gen != DWC3_GHWPARAMS3_SSPHY_IFC_GEN2))
			dev_warn(dev, "UDC doesn't support SSP\n");
		break;
	default:
		dev_err(dev, "invalid maximum_speed parameter %d\n",
			dwc->maximum_speed);
		fallthrough;
	case USB_SPEED_UNKNOWN:
		switch (hwparam_gen) {
		case DWC3_GHWPARAMS3_SSPHY_IFC_GEN2:
			dwc->maximum_speed = USB_SPEED_SUPER_PLUS;
			break;
		case DWC3_GHWPARAMS3_SSPHY_IFC_GEN1:
			if (DWC3_IP_IS(DWC32))
				dwc->maximum_speed = USB_SPEED_SUPER_PLUS;
			else
				dwc->maximum_speed = USB_SPEED_SUPER;
			break;
		case DWC3_GHWPARAMS3_SSPHY_IFC_DIS:
			dwc->maximum_speed = USB_SPEED_HIGH;
			break;
		default:
			dwc->maximum_speed = USB_SPEED_SUPER;
			break;
		}
		break;
	}

	/*
	 * Currently the controller does not have visibility into the HW
	 * parameter to determine the maximum number of lanes the HW supports.
	 * If the number of lanes is not specified in the device property, then
	 * set the default to support dual-lane for DWC_usb32 and single-lane
	 * for DWC_usb31 for super-speed-plus.
	 */
	if (dwc->maximum_speed == USB_SPEED_SUPER_PLUS) {
		switch (dwc->max_ssp_rate) {
		case USB_SSP_GEN_2x1:
			if (hwparam_gen == DWC3_GHWPARAMS3_SSPHY_IFC_GEN1)
				dev_warn(dev, "UDC only supports Gen 1\n");
			break;
		case USB_SSP_GEN_1x2:
		case USB_SSP_GEN_2x2:
			if (DWC3_IP_IS(DWC31))
				dev_warn(dev, "UDC only supports single lane\n");
			break;
		case USB_SSP_GEN_UNKNOWN:
		default:
			switch (hwparam_gen) {
			case DWC3_GHWPARAMS3_SSPHY_IFC_GEN2:
				if (DWC3_IP_IS(DWC32))
					dwc->max_ssp_rate = USB_SSP_GEN_2x2;
				else
					dwc->max_ssp_rate = USB_SSP_GEN_2x1;
				break;
			case DWC3_GHWPARAMS3_SSPHY_IFC_GEN1:
				if (DWC3_IP_IS(DWC32))
					dwc->max_ssp_rate = USB_SSP_GEN_1x2;
				break;
			}
			break;
		}
	}
}

static struct extcon_dev *dwc3_get_extcon(struct dwc3 *dwc)
{
	struct device *dev = dwc->dev;
	struct device_node *np_phy;
	struct extcon_dev *edev = NULL;
	const char *name;

	if (device_property_read_bool(dev, "extcon"))
		return extcon_get_edev_by_phandle(dev, 0);

	/*
	 * Device tree platforms should get extcon via phandle.
	 * On ACPI platforms, we get the name from a device property.
	 * This device property is for kernel internal use only and
	 * is expected to be set by the glue code.
	 */
	if (device_property_read_string(dev, "linux,extcon-name", &name) == 0)
		return extcon_get_extcon_dev(name);

	/*
	 * Check explicitly if "usb-role-switch" is used since
	 * extcon_find_edev_by_node() can not be used to check the absence of
	 * an extcon device. In the absence of an device it will always return
	 * EPROBE_DEFER.
	 */
	if (IS_ENABLED(CONFIG_USB_ROLE_SWITCH) &&
	    device_property_read_bool(dev, "usb-role-switch"))
		return NULL;

	/*
	 * Try to get an extcon device from the USB PHY controller's "port"
	 * node. Check if it has the "port" node first, to avoid printing the
	 * error message from underlying code, as it's a valid case: extcon
	 * device (and "port" node) may be missing in case of "usb-role-switch"
	 * or OTG mode.
	 */
	np_phy = of_parse_phandle(dev->of_node, "phys", 0);
	if (of_graph_is_present(np_phy)) {
		struct device_node *np_conn;

		np_conn = of_graph_get_remote_node(np_phy, -1, -1);
		if (np_conn)
			edev = extcon_find_edev_by_node(np_conn);
		of_node_put(np_conn);
	}
	of_node_put(np_phy);

	return edev;
}

static int dwc3_probe(struct platform_device *pdev)
{
	struct device		*dev = &pdev->dev;
	struct resource		*res, dwc_res;
	struct dwc3		*dwc;

	int			ret;

	void __iomem		*regs;

	dwc = devm_kzalloc(dev, sizeof(*dwc), GFP_KERNEL);
	if (!dwc)
		return -ENOMEM;

	dwc->dev = dev;

	res = platform_get_resource(pdev, IORESOURCE_MEM, 0);
	if (!res) {
		dev_err(dev, "missing memory resource\n");
		return -ENODEV;
	}

	dwc->xhci_resources[0].start = res->start;
	dwc->xhci_resources[0].end = dwc->xhci_resources[0].start +
					DWC3_XHCI_REGS_END;
	dwc->xhci_resources[0].flags = res->flags;
	dwc->xhci_resources[0].name = res->name;

	/*
	 * Request memory region but exclude xHCI regs,
	 * since it will be requested by the xhci-plat driver.
	 */
	dwc_res = *res;
	dwc_res.start += DWC3_GLOBALS_REGS_START;

	regs = devm_ioremap_resource(dev, &dwc_res);
	if (IS_ERR(regs))
		return PTR_ERR(regs);

	dwc->regs	= regs;
	dwc->regs_size	= resource_size(&dwc_res);

	dwc3_get_properties(dwc);

	dwc->reset = devm_reset_control_array_get_optional_shared(dev);
	if (IS_ERR(dwc->reset)) {
		ret = PTR_ERR(dwc->reset);
		goto put_usb_psy;
	}

	if (dev->of_node) {
		/*
		 * Clocks are optional, but new DT platforms should support all
		 * clocks as required by the DT-binding.
		 * Some devices have different clock names in legacy device trees,
		 * check for them to retain backwards compatibility.
		 */
		dwc->bus_clk = devm_clk_get_optional(dev, "bus_early");
		if (IS_ERR(dwc->bus_clk)) {
			ret = dev_err_probe(dev, PTR_ERR(dwc->bus_clk),
					    "could not get bus clock\n");
			goto put_usb_psy;
		}

		if (dwc->bus_clk == NULL) {
			dwc->bus_clk = devm_clk_get_optional(dev, "bus_clk");
			if (IS_ERR(dwc->bus_clk)) {
				ret = dev_err_probe(dev, PTR_ERR(dwc->bus_clk),
						    "could not get bus clock\n");
				goto put_usb_psy;
			}
		}

		dwc->ref_clk = devm_clk_get_optional(dev, "ref");
		if (IS_ERR(dwc->ref_clk)) {
			ret = dev_err_probe(dev, PTR_ERR(dwc->ref_clk),
					    "could not get ref clock\n");
			goto put_usb_psy;
		}

		if (dwc->ref_clk == NULL) {
			dwc->ref_clk = devm_clk_get_optional(dev, "ref_clk");
			if (IS_ERR(dwc->ref_clk)) {
				ret = dev_err_probe(dev, PTR_ERR(dwc->ref_clk),
						    "could not get ref clock\n");
				goto put_usb_psy;
			}
		}

		dwc->susp_clk = devm_clk_get_optional(dev, "suspend");
		if (IS_ERR(dwc->susp_clk)) {
			ret = dev_err_probe(dev, PTR_ERR(dwc->susp_clk),
					    "could not get suspend clock\n");
			goto put_usb_psy;
		}

		if (dwc->susp_clk == NULL) {
			dwc->susp_clk = devm_clk_get_optional(dev, "suspend_clk");
			if (IS_ERR(dwc->susp_clk)) {
				ret = dev_err_probe(dev, PTR_ERR(dwc->susp_clk),
						    "could not get suspend clock\n");
				goto put_usb_psy;
			}
		}
	}

	ret = reset_control_deassert(dwc->reset);
	if (ret)
		goto put_usb_psy;

	ret = dwc3_clk_enable(dwc);
	if (ret)
		goto assert_reset;

	if (!dwc3_core_is_valid(dwc)) {
		dev_err(dwc->dev, "this is not a DesignWare USB3 DRD Core\n");
		ret = -ENODEV;
		goto disable_clks;
	}

	platform_set_drvdata(pdev, dwc);
	dwc3_cache_hwparams(dwc);

	if (!dwc->sysdev_is_parent &&
	    DWC3_GHWPARAMS0_AWIDTH(dwc->hwparams.hwparams0) == 64) {
		ret = dma_set_mask_and_coherent(dwc->sysdev, DMA_BIT_MASK(64));
		if (ret)
			goto disable_clks;
	}

	spin_lock_init(&dwc->lock);
	mutex_init(&dwc->mutex);

	pm_runtime_set_active(dev);
	pm_runtime_use_autosuspend(dev);
	pm_runtime_set_autosuspend_delay(dev, DWC3_DEFAULT_AUTOSUSPEND_DELAY);
	pm_runtime_enable(dev);
	ret = pm_runtime_get_sync(dev);
	if (ret < 0)
		goto err1;

	pm_runtime_forbid(dev);

	ret = dwc3_alloc_event_buffers(dwc, DWC3_EVENT_BUFFERS_SIZE);
	if (ret) {
		dev_err(dwc->dev, "failed to allocate event buffers\n");
		ret = -ENOMEM;
		goto err2;
	}

	dwc->edev = dwc3_get_extcon(dwc);
	if (IS_ERR(dwc->edev)) {
		ret = dev_err_probe(dwc->dev, PTR_ERR(dwc->edev), "failed to get extcon\n");
		goto err3;
	}

	ret = dwc3_get_dr_mode(dwc);
	if (ret)
		goto err3;

	ret = dwc3_alloc_scratch_buffers(dwc);
	if (ret)
		goto err3;

	ret = dwc3_core_init(dwc);
	if (ret) {
		dev_err_probe(dev, ret, "failed to initialize core\n");
		goto err4;
	}

	dwc3_check_params(dwc);
	dwc3_debugfs_init(dwc);

	ret = dwc3_core_init_mode(dwc);
	if (ret)
		goto err5;

	pm_runtime_put(dev);

	return 0;

err5:
	dwc3_debugfs_exit(dwc);
	dwc3_event_buffers_cleanup(dwc);

	usb_phy_set_suspend(dwc->usb2_phy, 1);
	usb_phy_set_suspend(dwc->usb3_phy, 1);
	phy_power_off(dwc->usb2_generic_phy);
	phy_power_off(dwc->usb3_generic_phy);

	usb_phy_shutdown(dwc->usb2_phy);
	usb_phy_shutdown(dwc->usb3_phy);
	phy_exit(dwc->usb2_generic_phy);
	phy_exit(dwc->usb3_generic_phy);

	dwc3_ulpi_exit(dwc);

err4:
	dwc3_free_scratch_buffers(dwc);

err3:
	dwc3_free_event_buffers(dwc);

err2:
	pm_runtime_allow(&pdev->dev);

err1:
	pm_runtime_put_sync(&pdev->dev);
	pm_runtime_disable(&pdev->dev);

disable_clks:
	dwc3_clk_disable(dwc);
assert_reset:
	reset_control_assert(dwc->reset);
put_usb_psy:
	if (dwc->usb_psy)
		power_supply_put(dwc->usb_psy);

	return ret;
}

static int dwc3_remove(struct platform_device *pdev)
{
	struct dwc3	*dwc = platform_get_drvdata(pdev);

	pm_runtime_get_sync(&pdev->dev);

	dwc3_core_exit_mode(dwc);
	dwc3_debugfs_exit(dwc);

	dwc3_core_exit(dwc);
	dwc3_ulpi_exit(dwc);

	pm_runtime_disable(&pdev->dev);
	pm_runtime_put_noidle(&pdev->dev);
	pm_runtime_set_suspended(&pdev->dev);

	dwc3_free_event_buffers(dwc);
	dwc3_free_scratch_buffers(dwc);

	if (dwc->usb_psy)
		power_supply_put(dwc->usb_psy);

	return 0;
}

#ifdef CONFIG_PM
static int dwc3_core_init_for_resume(struct dwc3 *dwc)
{
	int ret;

	ret = reset_control_deassert(dwc->reset);
	if (ret)
		return ret;

	ret = dwc3_clk_enable(dwc);
	if (ret)
		goto assert_reset;

	ret = dwc3_core_init(dwc);
	if (ret)
		goto disable_clks;

	return 0;

disable_clks:
	dwc3_clk_disable(dwc);
assert_reset:
	reset_control_assert(dwc->reset);

	return ret;
}

static int dwc3_suspend_common(struct dwc3 *dwc, pm_message_t msg)
{
	unsigned long	flags;
	u32 reg;

	switch (dwc->current_dr_role) {
	case DWC3_GCTL_PRTCAP_NONE:
		if (pm_runtime_suspended(dwc->dev))
			break;
		dwc3_core_exit(dwc);
		break;
	case DWC3_GCTL_PRTCAP_DEVICE:
		if (pm_runtime_suspended(dwc->dev))
			break;
		dwc3_gadget_suspend(dwc);
		synchronize_irq(dwc->irq_gadget);
		dwc3_core_exit(dwc);
		break;
	case DWC3_GCTL_PRTCAP_HOST:
		if (!PMSG_IS_AUTO(msg) && !device_may_wakeup(dwc->dev)) {
			dwc3_core_exit(dwc);
			break;
		}

		/* Let controller to suspend HSPHY before PHY driver suspends */
		if (dwc->dis_u2_susphy_quirk ||
		    dwc->dis_enblslpm_quirk) {
			reg = dwc3_readl(dwc->regs, DWC3_GUSB2PHYCFG(0));
			reg |=  DWC3_GUSB2PHYCFG_ENBLSLPM |
				DWC3_GUSB2PHYCFG_SUSPHY;
			dwc3_writel(dwc->regs, DWC3_GUSB2PHYCFG(0), reg);

			/* Give some time for USB2 PHY to suspend */
			usleep_range(5000, 6000);
		}

		phy_pm_runtime_put_sync(dwc->usb2_generic_phy);
		phy_pm_runtime_put_sync(dwc->usb3_generic_phy);
		break;
	case DWC3_GCTL_PRTCAP_OTG:
		/* do nothing during runtime_suspend */
		if (PMSG_IS_AUTO(msg))
			break;

		if (dwc->current_otg_role == DWC3_OTG_ROLE_DEVICE) {
			spin_lock_irqsave(&dwc->lock, flags);
			dwc3_gadget_suspend(dwc);
			spin_unlock_irqrestore(&dwc->lock, flags);
			synchronize_irq(dwc->irq_gadget);
		}

		dwc3_otg_exit(dwc);
		dwc3_core_exit(dwc);
		break;
	default:
		/* do nothing */
		break;
	}

	return 0;
}

static int dwc3_resume_common(struct dwc3 *dwc, pm_message_t msg)
{
	unsigned long	flags;
	int		ret;
	u32		reg;

	switch (dwc->current_dr_role) {
	case DWC3_GCTL_PRTCAP_NONE:
		if (dwc->core_inited)
			break;

		ret = dwc3_core_init_for_resume(dwc);
		if (ret)
			return ret;
		break;
	case DWC3_GCTL_PRTCAP_DEVICE:
		/*
		 * system resume may come after runtime resume
		 * e.g. rpm suspend -> pm suspend -> wakeup
		 * -> rpm resume -> system resume, so if already
		 *  runtime resumed, system resume should skip it.
		 */
		if (dwc->core_inited)
			break;

		ret = dwc3_core_init_for_resume(dwc);
		if (ret)
			return ret;

		dwc3_set_prtcap(dwc, DWC3_GCTL_PRTCAP_DEVICE);
		dwc3_gadget_resume(dwc);
		break;
	case DWC3_GCTL_PRTCAP_HOST:
		if (!PMSG_IS_AUTO(msg) && !device_may_wakeup(dwc->dev)) {
			ret = dwc3_core_init_for_resume(dwc);
			if (ret)
				return ret;
			dwc3_set_prtcap(dwc, DWC3_GCTL_PRTCAP_HOST);
			break;
		}
		/* Restore GUSB2PHYCFG bits that were modified in suspend */
		reg = dwc3_readl(dwc->regs, DWC3_GUSB2PHYCFG(0));
		if (dwc->dis_u2_susphy_quirk)
			reg &= ~DWC3_GUSB2PHYCFG_SUSPHY;

		if (dwc->dis_enblslpm_quirk)
			reg &= ~DWC3_GUSB2PHYCFG_ENBLSLPM;

		dwc3_writel(dwc->regs, DWC3_GUSB2PHYCFG(0), reg);

		phy_pm_runtime_get_sync(dwc->usb2_generic_phy);
		phy_pm_runtime_get_sync(dwc->usb3_generic_phy);
		break;
	case DWC3_GCTL_PRTCAP_OTG:
		/* nothing to do on runtime_resume */
		if (PMSG_IS_AUTO(msg))
			break;

		ret = dwc3_core_init_for_resume(dwc);
		if (ret)
			return ret;

		dwc3_set_prtcap(dwc, dwc->current_dr_role);

		dwc3_otg_init(dwc);
		if (dwc->current_otg_role == DWC3_OTG_ROLE_HOST) {
			dwc3_otg_host_init(dwc);
		} else if (dwc->current_otg_role == DWC3_OTG_ROLE_DEVICE) {
			spin_lock_irqsave(&dwc->lock, flags);
			dwc3_gadget_resume(dwc);
			spin_unlock_irqrestore(&dwc->lock, flags);
		}

		break;
	default:
		/* do nothing */
		break;
	}

	return 0;
}

static int dwc3_runtime_checks(struct dwc3 *dwc)
{
	switch (dwc->current_dr_role) {
	case DWC3_GCTL_PRTCAP_DEVICE:
		if (dwc->connected)
			return -EBUSY;
		break;
	case DWC3_GCTL_PRTCAP_HOST:
	default:
		/* do nothing */
		break;
	}

	return 0;
}

static int dwc3_runtime_suspend(struct device *dev)
{
	struct dwc3     *dwc = dev_get_drvdata(dev);
	int		ret;

	if (dwc3_runtime_checks(dwc))
		return -EBUSY;

	ret = dwc3_suspend_common(dwc, PMSG_AUTO_SUSPEND);
	if (ret)
		return ret;

	return 0;
}

static int dwc3_runtime_resume(struct device *dev)
{
	struct dwc3     *dwc = dev_get_drvdata(dev);
	int		ret;

	ret = dwc3_resume_common(dwc, PMSG_AUTO_RESUME);
	if (ret)
		return ret;

	switch (dwc->current_dr_role) {
	case DWC3_GCTL_PRTCAP_DEVICE:
		dwc3_gadget_process_pending_events(dwc);
		break;
	case DWC3_GCTL_PRTCAP_HOST:
	default:
		/* do nothing */
		break;
	}

	pm_runtime_mark_last_busy(dev);

	return 0;
}

static int dwc3_runtime_idle(struct device *dev)
{
	struct dwc3     *dwc = dev_get_drvdata(dev);

	switch (dwc->current_dr_role) {
	case DWC3_GCTL_PRTCAP_DEVICE:
		if (dwc3_runtime_checks(dwc))
			return -EBUSY;
		break;
	case DWC3_GCTL_PRTCAP_HOST:
	default:
		/* do nothing */
		break;
	}

	pm_runtime_mark_last_busy(dev);
	pm_runtime_autosuspend(dev);

	return 0;
}
#endif /* CONFIG_PM */

#ifdef CONFIG_PM_SLEEP
static int dwc3_suspend(struct device *dev)
{
	struct dwc3	*dwc = dev_get_drvdata(dev);
	int		ret;

	ret = dwc3_suspend_common(dwc, PMSG_SUSPEND);
	if (ret)
		return ret;

	pinctrl_pm_select_sleep_state(dev);

	return 0;
}

static int dwc3_resume(struct device *dev)
{
	struct dwc3	*dwc = dev_get_drvdata(dev);
	int		ret;

	pinctrl_pm_select_default_state(dev);

	ret = dwc3_resume_common(dwc, PMSG_RESUME);
	if (ret)
		return ret;

	pm_runtime_disable(dev);
	pm_runtime_set_active(dev);
	pm_runtime_enable(dev);

	return 0;
}

static void dwc3_complete(struct device *dev)
{
	struct dwc3	*dwc = dev_get_drvdata(dev);
	u32		reg;

	if (dwc->current_dr_role == DWC3_GCTL_PRTCAP_HOST &&
			dwc->dis_split_quirk) {
		reg = dwc3_readl(dwc->regs, DWC3_GUCTL3);
		reg |= DWC3_GUCTL3_SPLITDISABLE;
		dwc3_writel(dwc->regs, DWC3_GUCTL3, reg);
	}
}
#else
#define dwc3_complete NULL
#endif /* CONFIG_PM_SLEEP */

static const struct dev_pm_ops dwc3_dev_pm_ops = {
	SET_SYSTEM_SLEEP_PM_OPS(dwc3_suspend, dwc3_resume)
	.complete = dwc3_complete,
	SET_RUNTIME_PM_OPS(dwc3_runtime_suspend, dwc3_runtime_resume,
			dwc3_runtime_idle)
};

#ifdef CONFIG_OF
static const struct of_device_id of_dwc3_match[] = {
	{ .compatible = "fsl,ls1012a-dwc3", .data = &ls1088a_dwc3_cache_type, },
	{ .compatible = "fsl,ls1021a-dwc3", .data = &ls1088a_dwc3_cache_type, },
	{ .compatible = "fsl,ls1028a-dwc3", .data = &ls1088a_dwc3_cache_type, },
	{ .compatible = "fsl,ls1043a-dwc3", .data = &ls1088a_dwc3_cache_type, },
	{ .compatible = "fsl,ls1046a-dwc3", .data = &ls1088a_dwc3_cache_type, },
	{ .compatible = "fsl,ls1088a-dwc3", .data = &ls1088a_dwc3_cache_type, },
	{ .compatible = "fsl,ls2088a-dwc3", .data = &ls1088a_dwc3_cache_type, },
	{ .compatible = "fsl,lx2160a-dwc3", .data = &ls1088a_dwc3_cache_type, },
	{ .compatible = "snps,dwc3" },
	{ .compatible = "synopsys,dwc3"	},
	{ },
};
MODULE_DEVICE_TABLE(of, of_dwc3_match);
#endif

#ifdef CONFIG_ACPI

#define ACPI_ID_INTEL_BSW	"808622B7"

static const struct acpi_device_id dwc3_acpi_match[] = {
	{ ACPI_ID_INTEL_BSW, 0 },
	{ },
};
MODULE_DEVICE_TABLE(acpi, dwc3_acpi_match);
#endif

static struct platform_driver dwc3_driver = {
	.probe		= dwc3_probe,
	.remove		= dwc3_remove,
	.driver		= {
		.name	= "dwc3",
		.of_match_table	= of_match_ptr(of_dwc3_match),
		.acpi_match_table = ACPI_PTR(dwc3_acpi_match),
		.pm	= &dwc3_dev_pm_ops,
	},
};

module_platform_driver(dwc3_driver);

MODULE_ALIAS("platform:dwc3");
MODULE_AUTHOR("Felipe Balbi <balbi@ti.com>");
MODULE_LICENSE("GPL v2");
MODULE_DESCRIPTION("DesignWare USB3 DRD Controller Driver");<|MERGE_RESOLUTION|>--- conflicted
+++ resolved
@@ -332,63 +332,8 @@
  */
 static void dwc3_frame_length_adjustment(struct dwc3 *dwc)
 {
-	struct dwc3_platform_data *dwc3_pdata;
 	u32 reg;
 	u32 dft;
-
-	dwc3_pdata = (struct dwc3_platform_data *)dev_get_platdata(dwc->dev);
-	if (dwc3_pdata && dwc3_pdata->quirks & DWC3_SOFT_ITP_SYNC) {
-		u32 ref_clk_hz, ref_clk_period_integer;
-		unsigned long long temp;
-		struct device_node *node = dwc->dev->of_node;
-		struct clk *ref_clk;
-
-		reg = dwc3_readl(dwc->regs, DWC3_GCTL);
-		reg |= DWC3_GCTL_SOFITPSYNC;
-		dwc3_writel(dwc->regs, DWC3_GCTL, reg);
-
-		/*
-		 * if GCTL.SOFITPSYNC is set to '1':
-		 * FLADJ_REF_CLK_FLADJ=
-		 * ((125000/ref_clk_period_integer)-(125000/ref_clk_period)) *
-		 * ref_clk_period
-		 * where
-		 * - the ref_clk_period_integer is the integer value of
-		 *   the ref_clk period got by truncating the decimal
-		 *   (fractional) value that is programmed in the
-		 *   GUCTL.REF_CLK_PERIOD field.
-		 * - the ref_clk_period is the ref_clk period including
-		 *   the fractional value.
-		 */
-		ref_clk = of_clk_get_by_name(node, "ref");
-		if (IS_ERR(ref_clk)) {
-			dev_err(dwc->dev, "Can't get ref clock for fladj\n");
-			return;
-		}
-		reg = dwc3_readl(dwc->regs, DWC3_GFLADJ);
-		ref_clk_hz = clk_get_rate(ref_clk);
-		clk_put(ref_clk);
-		if (ref_clk_hz == 0) {
-			dev_err(dwc->dev, "ref clk is 0, can't set fladj\n");
-			return;
-		}
-
-		/* nano seconds the period of ref_clk */
-		ref_clk_period_integer = DIV_ROUND_DOWN_ULL(1000000000, ref_clk_hz);
-		temp = 125000ULL * 1000000000ULL;
-		temp = DIV_ROUND_DOWN_ULL(temp, ref_clk_hz);
-		temp = DIV_ROUND_DOWN_ULL(temp, ref_clk_period_integer);
-		temp = temp - 125000;
-		temp = temp << GFLADJ_REFCLK_FLADJ_SHIFT;
-		reg &= ~GFLADJ_REFCLK_FLADJ_MASK;
-		reg |= temp;
-		dwc3_writel(dwc->regs, DWC3_GFLADJ, reg);
-
-		reg = dwc3_readl(dwc->regs, DWC3_GUCTL);
-		reg &= ~DWC3_GUCTL_REFCLKPER_MASK;
-		reg |= ref_clk_period_integer << DWC3_GUCTL_REFCLKPER_SHIFT;
-		dwc3_writel(dwc->regs, DWC3_GUCTL, reg);
-	}
 
 	if (DWC3_VER_IS_PRIOR(DWC3, 250A))
 		return;
@@ -910,11 +855,7 @@
 	phy_exit(dwc->usb2_generic_phy);
 	phy_exit(dwc->usb3_generic_phy);
 
-<<<<<<< HEAD
-	clk_bulk_disable_unprepare(dwc->num_clks, dwc->clks);
-=======
 	dwc3_clk_disable(dwc);
->>>>>>> 29549c70
 	reset_control_assert(dwc->reset);
 
 	dwc->core_inited = false;
@@ -1117,37 +1058,16 @@
 
 static void dwc3_set_power_down_clk_scale(struct dwc3 *dwc)
 {
-<<<<<<< HEAD
-	struct device		*dev = dwc->dev;
-	struct device_node	*node = dev->of_node;
-	struct clk		*suspend_clk;
-	u32 			reg, scale;
-
-	if (dwc->num_clks == 0)
-=======
 	u32 scale;
 	u32 reg;
 
 	if (!dwc->susp_clk)
->>>>>>> 29549c70
 		return;
 
 	/*
 	 * The power down scale field specifies how many suspend_clk
 	 * periods fit into a 16KHz clock period. When performing
 	 * the division, round up the remainder.
-<<<<<<< HEAD
-	 */
-	suspend_clk = of_clk_get_by_name(node, "suspend");
-	if (IS_ERR(suspend_clk))
-		return;
-
-	scale = DIV_ROUND_UP(clk_get_rate(suspend_clk), 16384);
-	reg = dwc3_readl(dwc->regs, DWC3_GCTL);
-	reg &= ~(DWC3_GCTL_PWRDNSCALE_MASK);
-	reg |= DWC3_GCTL_PWRDNSCALE(scale);
-	dwc3_writel(dwc->regs, DWC3_GCTL, reg);
-=======
 	 *
 	 * The power down scale value is calculated using the fastest
 	 * frequency of the suspend_clk. If it isn't fixed (but within
@@ -1165,7 +1085,6 @@
 		reg |= DWC3_GCTL_PWRDNSCALE(scale);
 		dwc3_writel(dwc->regs, DWC3_GCTL, reg);
 	}
->>>>>>> 29549c70
 }
 
 #ifdef CONFIG_OF
@@ -1234,8 +1153,6 @@
 	 * out which kernel version a bug was found.
 	 */
 	dwc3_writel(dwc->regs, DWC3_GUID, LINUX_VERSION_CODE);
-
-	dwc3_set_power_down_clk_scale(dwc);
 
 	ret = dwc3_phy_setup(dwc);
 	if (ret)
@@ -1620,17 +1537,6 @@
 	dwc->maximum_speed = usb_get_maximum_speed(dev);
 	dwc->max_ssp_rate = usb_get_maximum_ssp_rate(dev);
 	dwc->dr_mode = usb_get_dr_mode(dev);
-	if (dwc->dr_mode == USB_DR_MODE_OTG) {
-		dwc->otg_caps.otg_rev = 0x0300;
-		dwc->otg_caps.hnp_support = true;
-		dwc->otg_caps.srp_support = true;
-		dwc->otg_caps.adp_support = true;
-
-		/* Update otg capabilities by DT properties */
-		of_usb_update_otg_caps(dev->of_node,
-				       &dwc->otg_caps);
-	}
-
 	dwc->hsphy_mode = of_usb_get_phy_mode(dev->of_node);
 
 	dwc->sysdev_is_parent = device_property_read_bool(dev,
