--- conflicted
+++ resolved
@@ -747,10 +747,6 @@
 		dwc3_trace(trace_dwc3_ep0, "USB_REQ_SET_ISOCH_DELAY");
 		ret = dwc3_ep0_set_isoch_delay(dwc, ctrl);
 		break;
-	case USB_REQ_SET_INTERFACE:
-		dwc3_trace(trace_dwc3_ep0, "USB_REQ_SET_INTERFACE");
-		dwc->start_config_issued = false;
-		/* Fall through */
 	default:
 		dwc3_trace(trace_dwc3_ep0, "Forwarding to gadget driver");
 		ret = dwc3_ep0_delegate_req(dwc, ctrl);
@@ -866,21 +862,9 @@
 		transfer_size = roundup((ur->length - transfer_size),
 					maxp);
 
-<<<<<<< HEAD
-		transfer_size += (maxp - (transfer_size % maxp));
-
-		/* Maximum of DWC3_EP0_BOUNCE_SIZE can only be received */
-		if (transfer_size > DWC3_EP0_BOUNCE_SIZE)
-			transfer_size = DWC3_EP0_BOUNCE_SIZE;
-
-		transferred = min_t(u32, ur->length,
-				transfer_size - length);
-		memcpy(ur->buf, dwc->ep0_bounce, transferred);
-=======
 		transferred = min_t(u32, remaining_ur_length,
 				    transfer_size - length);
 		memcpy(buf, dwc->ep0_bounce, transferred);
->>>>>>> f2ed3bfc
 	} else {
 		transferred = ur->length - length;
 	}
@@ -1016,11 +1000,6 @@
 
 		transfer_size = roundup((req->request.length - transfer_size),
 					maxpacket);
-
-		if (transfer_size > DWC3_EP0_BOUNCE_SIZE) {
-			dev_WARN(dwc->dev, "bounce buf can't handle req len\n");
-			transfer_size = DWC3_EP0_BOUNCE_SIZE;
-		}
 
 		dwc->ep0_bounced = true;
 
