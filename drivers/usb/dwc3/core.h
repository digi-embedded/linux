--- conflicted
+++ resolved
@@ -264,7 +264,6 @@
 
 #define DWC3_GCTL_PRTCAP(n)	(((n) & (3 << 12)) >> 12)
 #define DWC3_GCTL_PRTCAPDIR(n)	((n) << 12)
-#define DWC3_GCTL_PRTCAP_NONE	0
 #define DWC3_GCTL_PRTCAP_HOST	1
 #define DWC3_GCTL_PRTCAP_DEVICE	2
 #define DWC3_GCTL_PRTCAP_OTG	3
@@ -1145,16 +1144,10 @@
  *	3	- Reserved
  * @dis_metastability_quirk: set to disable metastability quirk.
  * @dis_split_quirk: set to disable split boundary.
-<<<<<<< HEAD
- * @host_vbus_glitches: set to avoid vbus glitch during
- *                      xhci reset.
- * @suspended: set to track suspend event due to U3/L2.
-=======
  * @wakeup_configured: set if the device is configured for remote wakeup.
  * @suspended: set to track suspend event due to U3/L2.
  * @host_vbus_glitches: set to avoid vbus glitch during
  *                      xhci reset.
->>>>>>> ccf0a997
  * @imod_interval: set the interrupt moderation interval in 250ns
  *			increments or 0 to disable.
  * @max_cfg_eps: current max number of IN eps used across all USB configs.
@@ -1376,10 +1369,7 @@
 
 	unsigned		dis_split_quirk:1;
 	unsigned		async_callbacks:1;
-<<<<<<< HEAD
-=======
 	unsigned		wakeup_configured:1;
->>>>>>> ccf0a997
 	unsigned		suspended:1;
 
 	u16			imod_interval;
