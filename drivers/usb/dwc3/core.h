--- conflicted
+++ resolved
@@ -939,16 +939,11 @@
 	__le64	dma_adr[DWC3_MAX_HIBER_SCRATCHBUFS];
 };
 
-<<<<<<< HEAD
-struct dwc3_priv_data {
-	void	(*set_role_post)(struct dwc3 *dwc, u32 role);
-=======
 struct dwc3_platform_data {
 	struct xhci_plat_priv *xhci_priv;
 	void	(*set_role_post)(struct dwc3 *dwc, u32 role);
 	unsigned long long quirks;
 #define DWC3_SOFT_ITP_SYNC		BIT(0)
->>>>>>> ea790475
 };
 
 /**
@@ -1273,10 +1268,6 @@
 
 	unsigned		dis_metastability_quirk:1;
 	unsigned		host_vbus_glitches:1;
-<<<<<<< HEAD
-	unsigned		soft_itp_sync_quirk:1;
-=======
->>>>>>> ea790475
 
 	u16			imod_interval;
 };
