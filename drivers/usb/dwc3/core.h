--- conflicted
+++ resolved
@@ -1260,10 +1260,7 @@
 
 	unsigned		dis_metastability_quirk:1;
 	unsigned		host_vbus_glitches:1;
-<<<<<<< HEAD
-=======
 	unsigned		soft_itp_sync_quirk:1;
->>>>>>> f69558f3
 
 	u16			imod_interval;
 };
