/**
 * core.h - DesignWare USB3 DRD Core Header
 *
 * Copyright (C) 2010-2011 Texas Instruments Incorporated - http://www.ti.com
 *
 * Authors: Felipe Balbi <balbi@ti.com>,
 *	    Sebastian Andrzej Siewior <bigeasy@linutronix.de>
 *
 * This program is free software: you can redistribute it and/or modify
 * it under the terms of the GNU General Public License version 2  of
 * the License as published by the Free Software Foundation.
 *
 * This program is distributed in the hope that it will be useful,
 * but WITHOUT ANY WARRANTY; without even the implied warranty of
 * MERCHANTABILITY or FITNESS FOR A PARTICULAR PURPOSE.  See the
 * GNU General Public License for more details.
 */

#ifndef __DRIVERS_USB_DWC3_CORE_H
#define __DRIVERS_USB_DWC3_CORE_H

#include <linux/device.h>
#include <linux/spinlock.h>
#include <linux/ioport.h>
#include <linux/list.h>
#include <linux/dma-mapping.h>
#include <linux/mm.h>
#include <linux/debugfs.h>
#include <linux/wait.h>

#include <linux/usb/ch9.h>
#include <linux/usb/gadget.h>
#include <linux/usb/otg.h>
#include <linux/ulpi/interface.h>

#include <linux/phy/phy.h>

#define DWC3_MSG_MAX	500

/* Global constants */
#define DWC3_ZLP_BUF_SIZE	1024	/* size of a superspeed bulk */
#define DWC3_EP0_BOUNCE_SIZE	512
#define DWC3_ENDPOINTS_NUM	32
#define DWC3_XHCI_RESOURCES_NUM	2

#define DWC3_SCRATCHBUF_SIZE	4096	/* each buffer is assumed to be 4KiB */
#define DWC3_EVENT_BUFFERS_SIZE	4096
#define DWC3_EVENT_TYPE_MASK	0xfe

#define DWC3_EVENT_TYPE_DEV	0
#define DWC3_EVENT_TYPE_CARKIT	3
#define DWC3_EVENT_TYPE_I2C	4

#define DWC3_DEVICE_EVENT_DISCONNECT		0
#define DWC3_DEVICE_EVENT_RESET			1
#define DWC3_DEVICE_EVENT_CONNECT_DONE		2
#define DWC3_DEVICE_EVENT_LINK_STATUS_CHANGE	3
#define DWC3_DEVICE_EVENT_WAKEUP		4
#define DWC3_DEVICE_EVENT_HIBER_REQ		5
#define DWC3_DEVICE_EVENT_EOPF			6
#define DWC3_DEVICE_EVENT_SOF			7
#define DWC3_DEVICE_EVENT_ERRATIC_ERROR		9
#define DWC3_DEVICE_EVENT_CMD_CMPL		10
#define DWC3_DEVICE_EVENT_OVERFLOW		11

#define DWC3_GEVNTCOUNT_MASK	0xfffc
#define DWC3_GSNPSID_MASK	0xffff0000
#define DWC3_GSNPSREV_MASK	0xffff

/* DWC3 registers memory space boundries */
#define DWC3_XHCI_REGS_START		0x0
#define DWC3_XHCI_REGS_END		0x7fff
#define DWC3_GLOBALS_REGS_START		0xc100
#define DWC3_GLOBALS_REGS_END		0xc6ff
#define DWC3_DEVICE_REGS_START		0xc700
#define DWC3_DEVICE_REGS_END		0xcbff
#define DWC3_OTG_REGS_START		0xcc00
#define DWC3_OTG_REGS_END		0xccff

/* Global Registers */
#define DWC3_GSBUSCFG0		0xc100
#define DWC3_GSBUSCFG1		0xc104
#define DWC3_GTXTHRCFG		0xc108
#define DWC3_GRXTHRCFG		0xc10c
#define DWC3_GCTL		0xc110
#define DWC3_GEVTEN		0xc114
#define DWC3_GSTS		0xc118
#define DWC3_GUCTL1		0xc11c
#define DWC3_GSNPSID		0xc120
#define DWC3_GGPIO		0xc124
#define DWC3_GUID		0xc128
#define DWC3_GUCTL		0xc12c
#define DWC3_GBUSERRADDR0	0xc130
#define DWC3_GBUSERRADDR1	0xc134
#define DWC3_GPRTBIMAP0		0xc138
#define DWC3_GPRTBIMAP1		0xc13c
#define DWC3_GHWPARAMS0		0xc140
#define DWC3_GHWPARAMS1		0xc144
#define DWC3_GHWPARAMS2		0xc148
#define DWC3_GHWPARAMS3		0xc14c
#define DWC3_GHWPARAMS4		0xc150
#define DWC3_GHWPARAMS5		0xc154
#define DWC3_GHWPARAMS6		0xc158
#define DWC3_GHWPARAMS7		0xc15c
#define DWC3_GDBGFIFOSPACE	0xc160
#define DWC3_GDBGLTSSM		0xc164
#define DWC3_GPRTBIMAP_HS0	0xc180
#define DWC3_GPRTBIMAP_HS1	0xc184
#define DWC3_GPRTBIMAP_FS0	0xc188
#define DWC3_GPRTBIMAP_FS1	0xc18c
#define DWC3_GUCTL2		0xc19c

#define DWC3_VER_NUMBER		0xc1a0
#define DWC3_VER_TYPE		0xc1a4

#define DWC3_GUSB2PHYCFG(n)	(0xc200 + (n * 0x04))
#define DWC3_GUSB2I2CCTL(n)	(0xc240 + (n * 0x04))

#define DWC3_GUSB2PHYACC(n)	(0xc280 + (n * 0x04))

#define DWC3_GUSB3PIPECTL(n)	(0xc2c0 + (n * 0x04))

#define DWC3_GTXFIFOSIZ(n)	(0xc300 + (n * 0x04))
#define DWC3_GRXFIFOSIZ(n)	(0xc380 + (n * 0x04))

#define DWC3_GEVNTADRLO(n)	(0xc400 + (n * 0x10))
#define DWC3_GEVNTADRHI(n)	(0xc404 + (n * 0x10))
#define DWC3_GEVNTSIZ(n)	(0xc408 + (n * 0x10))
#define DWC3_GEVNTCOUNT(n)	(0xc40c + (n * 0x10))

#define DWC3_GHWPARAMS8		0xc600
#define DWC3_GFLADJ		0xc630

/* Device Registers */
#define DWC3_DCFG		0xc700
#define DWC3_DCTL		0xc704
#define DWC3_DEVTEN		0xc708
#define DWC3_DSTS		0xc70c
#define DWC3_DGCMDPAR		0xc710
#define DWC3_DGCMD		0xc714
#define DWC3_DALEPENA		0xc720

#define DWC3_DEP_BASE(n)	(0xc800 + (n * 0x10))
#define DWC3_DEPCMDPAR2		0x00
#define DWC3_DEPCMDPAR1		0x04
#define DWC3_DEPCMDPAR0		0x08
#define DWC3_DEPCMD		0x0c

/* OTG Registers */
#define DWC3_OCFG		0xcc00
#define DWC3_OCTL		0xcc04
#define DWC3_OEVT		0xcc08
#define DWC3_OEVTEN		0xcc0C
#define DWC3_OSTS		0xcc10

/* Bit fields */

/* Global Debug Queue/FIFO Space Available Register */
#define DWC3_GDBGFIFOSPACE_NUM(n)	((n) & 0x1f)
#define DWC3_GDBGFIFOSPACE_TYPE(n)	(((n) << 5) & 0x1e0)
#define DWC3_GDBGFIFOSPACE_SPACE_AVAILABLE(n) (((n) >> 16) & 0xffff)

#define DWC3_TXFIFOQ		1
#define DWC3_RXFIFOQ		3
#define DWC3_TXREQQ		5
#define DWC3_RXREQQ		7
#define DWC3_RXINFOQ		9
#define DWC3_DESCFETCHQ		13
#define DWC3_EVENTQ		15

/* Global RX Threshold Configuration Register */
#define DWC3_GRXTHRCFG_MAXRXBURSTSIZE(n) (((n) & 0x1f) << 19)
#define DWC3_GRXTHRCFG_RXPKTCNT(n) (((n) & 0xf) << 24)
#define DWC3_GRXTHRCFG_PKTCNTSEL (1 << 29)

/* Global Configuration Register */
#define DWC3_GCTL_PWRDNSCALE(n)	((n) << 19)
#define DWC3_GCTL_PWRDNSCALE_MASK	DWC3_GCTL_PWRDNSCALE(0x1fff)
#define DWC3_GCTL_U2RSTECN	(1 << 16)
#define DWC3_GCTL_RAMCLKSEL(x)	(((x) & DWC3_GCTL_CLK_MASK) << 6)
#define DWC3_GCTL_CLK_BUS	(0)
#define DWC3_GCTL_CLK_PIPE	(1)
#define DWC3_GCTL_CLK_PIPEHALF	(2)
#define DWC3_GCTL_CLK_MASK	(3)

#define DWC3_GCTL_PRTCAP(n)	(((n) & (3 << 12)) >> 12)
#define DWC3_GCTL_PRTCAPDIR(n)	((n) << 12)
#define DWC3_GCTL_PRTCAP_HOST	1
#define DWC3_GCTL_PRTCAP_DEVICE	2
#define DWC3_GCTL_PRTCAP_OTG	3

#define DWC3_GCTL_CORESOFTRESET		(1 << 11)
#define DWC3_GCTL_SOFITPSYNC		(1 << 10)
#define DWC3_GCTL_SCALEDOWN(n)		((n) << 4)
#define DWC3_GCTL_SCALEDOWN_MASK	DWC3_GCTL_SCALEDOWN(3)
#define DWC3_GCTL_DISSCRAMBLE		(1 << 3)
#define DWC3_GCTL_U2EXIT_LFPS		(1 << 2)
#define DWC3_GCTL_GBLHIBERNATIONEN	(1 << 1)
#define DWC3_GCTL_DSBLCLKGTNG		(1 << 0)

/* Global USB2 PHY Configuration Register */
#define DWC3_GUSB2PHYCFG_PHYSOFTRST	(1 << 31)
#define DWC3_GUSB2PHYCFG_U2_FREECLK_EXISTS	(1 << 30)
#define DWC3_GUSB2PHYCFG_SUSPHY		(1 << 6)
#define DWC3_GUSB2PHYCFG_ULPI_UTMI	(1 << 4)
#define DWC3_GUSB2PHYCFG_ENBLSLPM	(1 << 8)
#define DWC3_GUSB2PHYCFG_PHYIF(n)	(n << 3)
#define DWC3_GUSB2PHYCFG_PHYIF_MASK	DWC3_GUSB2PHYCFG_PHYIF(1)
#define DWC3_GUSB2PHYCFG_USBTRDTIM(n)	(n << 10)
#define DWC3_GUSB2PHYCFG_USBTRDTIM_MASK	DWC3_GUSB2PHYCFG_USBTRDTIM(0xf)
#define USBTRDTIM_UTMI_8_BIT		9
#define USBTRDTIM_UTMI_16_BIT		5
#define UTMI_PHYIF_16_BIT		1
#define UTMI_PHYIF_8_BIT		0

/* Global USB2 PHY Vendor Control Register */
#define DWC3_GUSB2PHYACC_NEWREGREQ	(1 << 25)
#define DWC3_GUSB2PHYACC_BUSY		(1 << 23)
#define DWC3_GUSB2PHYACC_WRITE		(1 << 22)
#define DWC3_GUSB2PHYACC_ADDR(n)	(n << 16)
#define DWC3_GUSB2PHYACC_EXTEND_ADDR(n)	(n << 8)
#define DWC3_GUSB2PHYACC_DATA(n)	(n & 0xff)

/* Global USB3 PIPE Control Register */
#define DWC3_GUSB3PIPECTL_PHYSOFTRST	(1 << 31)
#define DWC3_GUSB3PIPECTL_U2SSINP3OK	(1 << 29)
#define DWC3_GUSB3PIPECTL_DISRXDETINP3	(1 << 28)
#define DWC3_GUSB3PIPECTL_REQP1P2P3	(1 << 24)
#define DWC3_GUSB3PIPECTL_DEP1P2P3(n)	((n) << 19)
#define DWC3_GUSB3PIPECTL_DEP1P2P3_MASK	DWC3_GUSB3PIPECTL_DEP1P2P3(7)
#define DWC3_GUSB3PIPECTL_DEP1P2P3_EN	DWC3_GUSB3PIPECTL_DEP1P2P3(1)
#define DWC3_GUSB3PIPECTL_DEPOCHANGE	(1 << 18)
#define DWC3_GUSB3PIPECTL_SUSPHY	(1 << 17)
#define DWC3_GUSB3PIPECTL_LFPSFILT	(1 << 9)
#define DWC3_GUSB3PIPECTL_RX_DETOPOLL	(1 << 8)
#define DWC3_GUSB3PIPECTL_TX_DEEPH_MASK	DWC3_GUSB3PIPECTL_TX_DEEPH(3)
#define DWC3_GUSB3PIPECTL_TX_DEEPH(n)	((n) << 1)

/* Global TX Fifo Size Register */
#define DWC3_GTXFIFOSIZ_TXFDEF(n)	((n) & 0xffff)
#define DWC3_GTXFIFOSIZ_TXFSTADDR(n)	((n) & 0xffff0000)

/* Global Event Size Registers */
#define DWC3_GEVNTSIZ_INTMASK		(1 << 31)
#define DWC3_GEVNTSIZ_SIZE(n)		((n) & 0xffff)

/* Global HWPARAMS0 Register */
#define DWC3_GHWPARAMS0_MODE(n)		((n) & 0x3)
#define DWC3_GHWPARAMS0_MODE_GADGET	0
#define DWC3_GHWPARAMS0_MODE_HOST	1
#define DWC3_GHWPARAMS0_MODE_DRD	2
#define DWC3_GHWPARAMS0_MBUS_TYPE(n)	(((n) >> 3) & 0x7)
#define DWC3_GHWPARAMS0_SBUS_TYPE(n)	(((n) >> 6) & 0x3)
#define DWC3_GHWPARAMS0_MDWIDTH(n)	(((n) >> 8) & 0xff)
#define DWC3_GHWPARAMS0_SDWIDTH(n)	(((n) >> 16) & 0xff)
#define DWC3_GHWPARAMS0_AWIDTH(n)	(((n) >> 24) & 0xff)

/* Global HWPARAMS1 Register */
#define DWC3_GHWPARAMS1_EN_PWROPT(n)	(((n) & (3 << 24)) >> 24)
#define DWC3_GHWPARAMS1_EN_PWROPT_NO	0
#define DWC3_GHWPARAMS1_EN_PWROPT_CLK	1
#define DWC3_GHWPARAMS1_EN_PWROPT_HIB	2
#define DWC3_GHWPARAMS1_PWROPT(n)	((n) << 24)
#define DWC3_GHWPARAMS1_PWROPT_MASK	DWC3_GHWPARAMS1_PWROPT(3)

/* Global HWPARAMS3 Register */
#define DWC3_GHWPARAMS3_SSPHY_IFC(n)		((n) & 3)
#define DWC3_GHWPARAMS3_SSPHY_IFC_DIS		0
#define DWC3_GHWPARAMS3_SSPHY_IFC_GEN1		1
#define DWC3_GHWPARAMS3_SSPHY_IFC_GEN2		2 /* DWC_usb31 only */
#define DWC3_GHWPARAMS3_HSPHY_IFC(n)		(((n) & (3 << 2)) >> 2)
#define DWC3_GHWPARAMS3_HSPHY_IFC_DIS		0
#define DWC3_GHWPARAMS3_HSPHY_IFC_UTMI		1
#define DWC3_GHWPARAMS3_HSPHY_IFC_ULPI		2
#define DWC3_GHWPARAMS3_HSPHY_IFC_UTMI_ULPI	3
#define DWC3_GHWPARAMS3_FSPHY_IFC(n)		(((n) & (3 << 4)) >> 4)
#define DWC3_GHWPARAMS3_FSPHY_IFC_DIS		0
#define DWC3_GHWPARAMS3_FSPHY_IFC_ENA		1

/* Global HWPARAMS4 Register */
#define DWC3_GHWPARAMS4_HIBER_SCRATCHBUFS(n)	(((n) & (0x0f << 13)) >> 13)
#define DWC3_MAX_HIBER_SCRATCHBUFS		15

/* Global HWPARAMS6 Register */
#define DWC3_GHWPARAMS6_EN_FPGA			(1 << 7)

/* Global HWPARAMS7 Register */
#define DWC3_GHWPARAMS7_RAM1_DEPTH(n)	((n) & 0xffff)
#define DWC3_GHWPARAMS7_RAM2_DEPTH(n)	(((n) >> 16) & 0xffff)

/* Global Frame Length Adjustment Register */
#define DWC3_GFLADJ_30MHZ_SDBND_SEL		(1 << 7)
#define DWC3_GFLADJ_30MHZ_MASK			0x3f

/* Global User Control Register 2 */
#define DWC3_GUCTL2_RST_ACTBITLATER		(1 << 14)

/* Device Configuration Register */
#define DWC3_DCFG_DEVADDR(addr)	((addr) << 3)
#define DWC3_DCFG_DEVADDR_MASK	DWC3_DCFG_DEVADDR(0x7f)

#define DWC3_DCFG_SPEED_MASK	(7 << 0)
#define DWC3_DCFG_SUPERSPEED_PLUS (5 << 0)  /* DWC_usb31 only */
#define DWC3_DCFG_SUPERSPEED	(4 << 0)
#define DWC3_DCFG_HIGHSPEED	(0 << 0)
#define DWC3_DCFG_FULLSPEED	(1 << 0)
#define DWC3_DCFG_LOWSPEED	(2 << 0)

#define DWC3_DCFG_NUMP_SHIFT	17
#define DWC3_DCFG_NUMP(n)	(((n) >> DWC3_DCFG_NUMP_SHIFT) & 0x1f)
#define DWC3_DCFG_NUMP_MASK	(0x1f << DWC3_DCFG_NUMP_SHIFT)
#define DWC3_DCFG_LPM_CAP	(1 << 22)

/* Device Control Register */
#define DWC3_DCTL_RUN_STOP	(1 << 31)
#define DWC3_DCTL_CSFTRST	(1 << 30)
#define DWC3_DCTL_LSFTRST	(1 << 29)

#define DWC3_DCTL_HIRD_THRES_MASK	(0x1f << 24)
#define DWC3_DCTL_HIRD_THRES(n)	((n) << 24)

#define DWC3_DCTL_APPL1RES	(1 << 23)

/* These apply for core versions 1.87a and earlier */
#define DWC3_DCTL_TRGTULST_MASK		(0x0f << 17)
#define DWC3_DCTL_TRGTULST(n)		((n) << 17)
#define DWC3_DCTL_TRGTULST_U2		(DWC3_DCTL_TRGTULST(2))
#define DWC3_DCTL_TRGTULST_U3		(DWC3_DCTL_TRGTULST(3))
#define DWC3_DCTL_TRGTULST_SS_DIS	(DWC3_DCTL_TRGTULST(4))
#define DWC3_DCTL_TRGTULST_RX_DET	(DWC3_DCTL_TRGTULST(5))
#define DWC3_DCTL_TRGTULST_SS_INACT	(DWC3_DCTL_TRGTULST(6))

/* These apply for core versions 1.94a and later */
#define DWC3_DCTL_LPM_ERRATA_MASK	DWC3_DCTL_LPM_ERRATA(0xf)
#define DWC3_DCTL_LPM_ERRATA(n)		((n) << 20)

#define DWC3_DCTL_KEEP_CONNECT		(1 << 19)
#define DWC3_DCTL_L1_HIBER_EN		(1 << 18)
#define DWC3_DCTL_CRS			(1 << 17)
#define DWC3_DCTL_CSS			(1 << 16)

#define DWC3_DCTL_INITU2ENA		(1 << 12)
#define DWC3_DCTL_ACCEPTU2ENA		(1 << 11)
#define DWC3_DCTL_INITU1ENA		(1 << 10)
#define DWC3_DCTL_ACCEPTU1ENA		(1 << 9)
#define DWC3_DCTL_TSTCTRL_MASK		(0xf << 1)

#define DWC3_DCTL_ULSTCHNGREQ_MASK	(0x0f << 5)
#define DWC3_DCTL_ULSTCHNGREQ(n) (((n) << 5) & DWC3_DCTL_ULSTCHNGREQ_MASK)

#define DWC3_DCTL_ULSTCHNG_NO_ACTION	(DWC3_DCTL_ULSTCHNGREQ(0))
#define DWC3_DCTL_ULSTCHNG_SS_DISABLED	(DWC3_DCTL_ULSTCHNGREQ(4))
#define DWC3_DCTL_ULSTCHNG_RX_DETECT	(DWC3_DCTL_ULSTCHNGREQ(5))
#define DWC3_DCTL_ULSTCHNG_SS_INACTIVE	(DWC3_DCTL_ULSTCHNGREQ(6))
#define DWC3_DCTL_ULSTCHNG_RECOVERY	(DWC3_DCTL_ULSTCHNGREQ(8))
#define DWC3_DCTL_ULSTCHNG_COMPLIANCE	(DWC3_DCTL_ULSTCHNGREQ(10))
#define DWC3_DCTL_ULSTCHNG_LOOPBACK	(DWC3_DCTL_ULSTCHNGREQ(11))

/* Device Event Enable Register */
#define DWC3_DEVTEN_VNDRDEVTSTRCVEDEN	(1 << 12)
#define DWC3_DEVTEN_EVNTOVERFLOWEN	(1 << 11)
#define DWC3_DEVTEN_CMDCMPLTEN		(1 << 10)
#define DWC3_DEVTEN_ERRTICERREN		(1 << 9)
#define DWC3_DEVTEN_SOFEN		(1 << 7)
#define DWC3_DEVTEN_EOPFEN		(1 << 6)
#define DWC3_DEVTEN_HIBERNATIONREQEVTEN	(1 << 5)
#define DWC3_DEVTEN_WKUPEVTEN		(1 << 4)
#define DWC3_DEVTEN_ULSTCNGEN		(1 << 3)
#define DWC3_DEVTEN_CONNECTDONEEN	(1 << 2)
#define DWC3_DEVTEN_USBRSTEN		(1 << 1)
#define DWC3_DEVTEN_DISCONNEVTEN	(1 << 0)

/* Device Status Register */
#define DWC3_DSTS_DCNRD			(1 << 29)

/* This applies for core versions 1.87a and earlier */
#define DWC3_DSTS_PWRUPREQ		(1 << 24)

/* These apply for core versions 1.94a and later */
#define DWC3_DSTS_RSS			(1 << 25)
#define DWC3_DSTS_SSS			(1 << 24)

#define DWC3_DSTS_COREIDLE		(1 << 23)
#define DWC3_DSTS_DEVCTRLHLT		(1 << 22)

#define DWC3_DSTS_USBLNKST_MASK		(0x0f << 18)
#define DWC3_DSTS_USBLNKST(n)		(((n) & DWC3_DSTS_USBLNKST_MASK) >> 18)

#define DWC3_DSTS_RXFIFOEMPTY		(1 << 17)

#define DWC3_DSTS_SOFFN_MASK		(0x3fff << 3)
#define DWC3_DSTS_SOFFN(n)		(((n) & DWC3_DSTS_SOFFN_MASK) >> 3)

#define DWC3_DSTS_CONNECTSPD		(7 << 0)

#define DWC3_DSTS_SUPERSPEED_PLUS	(5 << 0) /* DWC_usb31 only */
#define DWC3_DSTS_SUPERSPEED		(4 << 0)
#define DWC3_DSTS_HIGHSPEED		(0 << 0)
#define DWC3_DSTS_FULLSPEED		(1 << 0)
#define DWC3_DSTS_LOWSPEED		(2 << 0)

/* Device Generic Command Register */
#define DWC3_DGCMD_SET_LMP		0x01
#define DWC3_DGCMD_SET_PERIODIC_PAR	0x02
#define DWC3_DGCMD_XMIT_FUNCTION	0x03

/* These apply for core versions 1.94a and later */
#define DWC3_DGCMD_SET_SCRATCHPAD_ADDR_LO	0x04
#define DWC3_DGCMD_SET_SCRATCHPAD_ADDR_HI	0x05

#define DWC3_DGCMD_SELECTED_FIFO_FLUSH	0x09
#define DWC3_DGCMD_ALL_FIFO_FLUSH	0x0a
#define DWC3_DGCMD_SET_ENDPOINT_NRDY	0x0c
#define DWC3_DGCMD_RUN_SOC_BUS_LOOPBACK	0x10

#define DWC3_DGCMD_STATUS(n)		(((n) >> 12) & 0x0F)
#define DWC3_DGCMD_CMDACT		(1 << 10)
#define DWC3_DGCMD_CMDIOC		(1 << 8)

/* Device Generic Command Parameter Register */
#define DWC3_DGCMDPAR_FORCE_LINKPM_ACCEPT	(1 << 0)
#define DWC3_DGCMDPAR_FIFO_NUM(n)		((n) << 0)
#define DWC3_DGCMDPAR_RX_FIFO			(0 << 5)
#define DWC3_DGCMDPAR_TX_FIFO			(1 << 5)
#define DWC3_DGCMDPAR_LOOPBACK_DIS		(0 << 0)
#define DWC3_DGCMDPAR_LOOPBACK_ENA		(1 << 0)

/* Device Endpoint Command Register */
#define DWC3_DEPCMD_PARAM_SHIFT		16
#define DWC3_DEPCMD_PARAM(x)		((x) << DWC3_DEPCMD_PARAM_SHIFT)
#define DWC3_DEPCMD_GET_RSC_IDX(x)	(((x) >> DWC3_DEPCMD_PARAM_SHIFT) & 0x7f)
#define DWC3_DEPCMD_STATUS(x)		(((x) >> 12) & 0x0F)
#define DWC3_DEPCMD_HIPRI_FORCERM	(1 << 11)
#define DWC3_DEPCMD_CLEARPENDIN		(1 << 11)
#define DWC3_DEPCMD_CMDACT		(1 << 10)
#define DWC3_DEPCMD_CMDIOC		(1 << 8)

#define DWC3_DEPCMD_DEPSTARTCFG		(0x09 << 0)
#define DWC3_DEPCMD_ENDTRANSFER		(0x08 << 0)
#define DWC3_DEPCMD_UPDATETRANSFER	(0x07 << 0)
#define DWC3_DEPCMD_STARTTRANSFER	(0x06 << 0)
#define DWC3_DEPCMD_CLEARSTALL		(0x05 << 0)
#define DWC3_DEPCMD_SETSTALL		(0x04 << 0)
/* This applies for core versions 1.90a and earlier */
#define DWC3_DEPCMD_GETSEQNUMBER	(0x03 << 0)
/* This applies for core versions 1.94a and later */
#define DWC3_DEPCMD_GETEPSTATE		(0x03 << 0)
#define DWC3_DEPCMD_SETTRANSFRESOURCE	(0x02 << 0)
#define DWC3_DEPCMD_SETEPCONFIG		(0x01 << 0)

#define DWC3_DEPCMD_CMD(x)		((x) & 0xf)

/* The EP number goes 0..31 so ep0 is always out and ep1 is always in */
#define DWC3_DALEPENA_EP(n)		(1 << n)

#define DWC3_DEPCMD_TYPE_CONTROL	0
#define DWC3_DEPCMD_TYPE_ISOC		1
#define DWC3_DEPCMD_TYPE_BULK		2
#define DWC3_DEPCMD_TYPE_INTR		3

/* Structures */

struct dwc3_trb;

/**
 * struct dwc3_event_buffer - Software event buffer representation
 * @buf: _THE_ buffer
 * @length: size of this buffer
 * @lpos: event offset
 * @count: cache of last read event count register
 * @flags: flags related to this event buffer
 * @dma: dma_addr_t
 * @dwc: pointer to DWC controller
 */
struct dwc3_event_buffer {
	void			*buf;
	unsigned		length;
	unsigned int		lpos;
	unsigned int		count;
	unsigned int		flags;

#define DWC3_EVENT_PENDING	BIT(0)

	dma_addr_t		dma;

	struct dwc3		*dwc;
};

#define DWC3_EP_FLAG_STALLED	(1 << 0)
#define DWC3_EP_FLAG_WEDGED	(1 << 1)

#define DWC3_EP_DIRECTION_TX	true
#define DWC3_EP_DIRECTION_RX	false

#define DWC3_TRB_NUM		256

/**
 * struct dwc3_ep - device side endpoint representation
 * @endpoint: usb endpoint
 * @pending_list: list of pending requests for this endpoint
 * @started_list: list of started requests on this endpoint
 * @wait_end_transfer: wait_queue_head_t for waiting on End Transfer complete
 * @lock: spinlock for endpoint request queue traversal
 * @regs: pointer to first endpoint register
 * @trb_pool: array of transaction buffers
 * @trb_pool_dma: dma address of @trb_pool
 * @trb_enqueue: enqueue 'pointer' into TRB array
 * @trb_dequeue: dequeue 'pointer' into TRB array
 * @desc: usb_endpoint_descriptor pointer
 * @dwc: pointer to DWC controller
 * @saved_state: ep state saved during hibernation
 * @flags: endpoint flags (wedged, stalled, ...)
 * @number: endpoint number (1 - 15)
 * @type: set to bmAttributes & USB_ENDPOINT_XFERTYPE_MASK
 * @resource_index: Resource transfer index
 * @interval: the interval on which the ISOC transfer is started
 * @allocated_requests: number of requests allocated
 * @queued_requests: number of requests queued for transfer
 * @name: a human readable name e.g. ep1out-bulk
 * @direction: true for TX, false for RX
 * @stream_capable: true when streams are enabled
 */
struct dwc3_ep {
	struct usb_ep		endpoint;
	struct list_head	pending_list;
	struct list_head	started_list;

	wait_queue_head_t	wait_end_transfer;

	spinlock_t		lock;
	void __iomem		*regs;

	struct dwc3_trb		*trb_pool;
	dma_addr_t		trb_pool_dma;
	const struct usb_ss_ep_comp_descriptor *comp_desc;
	struct dwc3		*dwc;

	u32			saved_state;
	unsigned		flags;
#define DWC3_EP_ENABLED		(1 << 0)
#define DWC3_EP_STALL		(1 << 1)
#define DWC3_EP_WEDGE		(1 << 2)
#define DWC3_EP_BUSY		(1 << 4)
#define DWC3_EP_PENDING_REQUEST	(1 << 5)
#define DWC3_EP_MISSED_ISOC	(1 << 6)
<<<<<<< HEAD
=======
#define DWC3_EP_END_TRANSFER_PENDING	(1 << 7)
>>>>>>> 05f46d3f
#define DWC3_EP_TRANSFER_STARTED (1 << 8)

	/* This last one is specific to EP0 */
#define DWC3_EP0_DIR_IN		(1 << 31)

	/*
	 * IMPORTANT: we *know* we have 256 TRBs in our @trb_pool, so we will
	 * use a u8 type here. If anybody decides to increase number of TRBs to
	 * anything larger than 256 - I can't see why people would want to do
	 * this though - then this type needs to be changed.
	 *
	 * By using u8 types we ensure that our % operator when incrementing
	 * enqueue and dequeue get optimized away by the compiler.
	 */
	u8			trb_enqueue;
	u8			trb_dequeue;

	u8			number;
	u8			type;
	u8			resource_index;
	u32			allocated_requests;
	u32			queued_requests;
	u32			interval;

	char			name[20];

	unsigned		direction:1;
	unsigned		stream_capable:1;
};

enum dwc3_phy {
	DWC3_PHY_UNKNOWN = 0,
	DWC3_PHY_USB3,
	DWC3_PHY_USB2,
};

enum dwc3_ep0_next {
	DWC3_EP0_UNKNOWN = 0,
	DWC3_EP0_COMPLETE,
	DWC3_EP0_NRDY_DATA,
	DWC3_EP0_NRDY_STATUS,
};

enum dwc3_ep0_state {
	EP0_UNCONNECTED		= 0,
	EP0_SETUP_PHASE,
	EP0_DATA_PHASE,
	EP0_STATUS_PHASE,
};

enum dwc3_link_state {
	/* In SuperSpeed */
	DWC3_LINK_STATE_U0		= 0x00, /* in HS, means ON */
	DWC3_LINK_STATE_U1		= 0x01,
	DWC3_LINK_STATE_U2		= 0x02, /* in HS, means SLEEP */
	DWC3_LINK_STATE_U3		= 0x03, /* in HS, means SUSPEND */
	DWC3_LINK_STATE_SS_DIS		= 0x04,
	DWC3_LINK_STATE_RX_DET		= 0x05, /* in HS, means Early Suspend */
	DWC3_LINK_STATE_SS_INACT	= 0x06,
	DWC3_LINK_STATE_POLL		= 0x07,
	DWC3_LINK_STATE_RECOV		= 0x08,
	DWC3_LINK_STATE_HRESET		= 0x09,
	DWC3_LINK_STATE_CMPLY		= 0x0a,
	DWC3_LINK_STATE_LPBK		= 0x0b,
	DWC3_LINK_STATE_RESET		= 0x0e,
	DWC3_LINK_STATE_RESUME		= 0x0f,
	DWC3_LINK_STATE_MASK		= 0x0f,
};

/* TRB Length, PCM and Status */
#define DWC3_TRB_SIZE_MASK	(0x00ffffff)
#define DWC3_TRB_SIZE_LENGTH(n)	((n) & DWC3_TRB_SIZE_MASK)
#define DWC3_TRB_SIZE_PCM1(n)	(((n) & 0x03) << 24)
#define DWC3_TRB_SIZE_TRBSTS(n)	(((n) & (0x0f << 28)) >> 28)

#define DWC3_TRBSTS_OK			0
#define DWC3_TRBSTS_MISSED_ISOC		1
#define DWC3_TRBSTS_SETUP_PENDING	2
#define DWC3_TRB_STS_XFER_IN_PROG	4

/* TRB Control */
#define DWC3_TRB_CTRL_HWO		(1 << 0)
#define DWC3_TRB_CTRL_LST		(1 << 1)
#define DWC3_TRB_CTRL_CHN		(1 << 2)
#define DWC3_TRB_CTRL_CSP		(1 << 3)
#define DWC3_TRB_CTRL_TRBCTL(n)		(((n) & 0x3f) << 4)
#define DWC3_TRB_CTRL_ISP_IMI		(1 << 10)
#define DWC3_TRB_CTRL_IOC		(1 << 11)
#define DWC3_TRB_CTRL_SID_SOFN(n)	(((n) & 0xffff) << 14)

#define DWC3_TRBCTL_TYPE(n)		((n) & (0x3f << 4))
#define DWC3_TRBCTL_NORMAL		DWC3_TRB_CTRL_TRBCTL(1)
#define DWC3_TRBCTL_CONTROL_SETUP	DWC3_TRB_CTRL_TRBCTL(2)
#define DWC3_TRBCTL_CONTROL_STATUS2	DWC3_TRB_CTRL_TRBCTL(3)
#define DWC3_TRBCTL_CONTROL_STATUS3	DWC3_TRB_CTRL_TRBCTL(4)
#define DWC3_TRBCTL_CONTROL_DATA	DWC3_TRB_CTRL_TRBCTL(5)
#define DWC3_TRBCTL_ISOCHRONOUS_FIRST	DWC3_TRB_CTRL_TRBCTL(6)
#define DWC3_TRBCTL_ISOCHRONOUS		DWC3_TRB_CTRL_TRBCTL(7)
#define DWC3_TRBCTL_LINK_TRB		DWC3_TRB_CTRL_TRBCTL(8)

/**
 * struct dwc3_trb - transfer request block (hw format)
 * @bpl: DW0-3
 * @bph: DW4-7
 * @size: DW8-B
 * @trl: DWC-F
 */
struct dwc3_trb {
	u32		bpl;
	u32		bph;
	u32		size;
	u32		ctrl;
} __packed;

/**
 * dwc3_hwparams - copy of HWPARAMS registers
 * @hwparams0 - GHWPARAMS0
 * @hwparams1 - GHWPARAMS1
 * @hwparams2 - GHWPARAMS2
 * @hwparams3 - GHWPARAMS3
 * @hwparams4 - GHWPARAMS4
 * @hwparams5 - GHWPARAMS5
 * @hwparams6 - GHWPARAMS6
 * @hwparams7 - GHWPARAMS7
 * @hwparams8 - GHWPARAMS8
 */
struct dwc3_hwparams {
	u32	hwparams0;
	u32	hwparams1;
	u32	hwparams2;
	u32	hwparams3;
	u32	hwparams4;
	u32	hwparams5;
	u32	hwparams6;
	u32	hwparams7;
	u32	hwparams8;
};

/* HWPARAMS0 */
#define DWC3_MODE(n)		((n) & 0x7)

#define DWC3_MDWIDTH(n)		(((n) & 0xff00) >> 8)

/* HWPARAMS1 */
#define DWC3_NUM_INT(n)		(((n) & (0x3f << 15)) >> 15)

/* HWPARAMS3 */
#define DWC3_NUM_IN_EPS_MASK	(0x1f << 18)
#define DWC3_NUM_EPS_MASK	(0x3f << 12)
#define DWC3_NUM_EPS(p)		(((p)->hwparams3 &		\
			(DWC3_NUM_EPS_MASK)) >> 12)
#define DWC3_NUM_IN_EPS(p)	(((p)->hwparams3 &		\
			(DWC3_NUM_IN_EPS_MASK)) >> 18)

/* HWPARAMS7 */
#define DWC3_RAM1_DEPTH(n)	((n) & 0xffff)

/**
 * struct dwc3_request - representation of a transfer request
 * @request: struct usb_request to be transferred
 * @list: a list_head used for request queueing
 * @dep: struct dwc3_ep owning this request
 * @sg: pointer to first incomplete sg
 * @num_pending_sgs: counter to pending sgs
 * @first_trb_index: index to first trb used by this request
 * @epnum: endpoint number to which this request refers
 * @trb: pointer to struct dwc3_trb
 * @trb_dma: DMA address of @trb
 * @direction: IN or OUT direction flag
 * @mapped: true when request has been dma-mapped
 * @queued: true when request has been queued to HW
 */
struct dwc3_request {
	struct usb_request	request;
	struct list_head	list;
	struct dwc3_ep		*dep;
	struct scatterlist	*sg;

	unsigned		num_pending_sgs;
	u8			first_trb_index;
	u8			epnum;
	struct dwc3_trb		*trb;
	dma_addr_t		trb_dma;

	unsigned		direction:1;
	unsigned		mapped:1;
	unsigned		started:1;
};

/*
 * struct dwc3_scratchpad_array - hibernation scratchpad array
 * (format defined by hw)
 */
struct dwc3_scratchpad_array {
	__le64	dma_adr[DWC3_MAX_HIBER_SCRATCHBUFS];
};

/**
 * struct dwc3 - representation of our controller
 * @ctrl_req: usb control request which is used for ep0
 * @drd_work - workqueue used for role swapping
 * @ep0_trb: trb which is used for the ctrl_req
 * @ep0_bounce: bounce buffer for ep0
 * @zlp_buf: used when request->zero is set
 * @setup_buf: used while precessing STD USB requests
 * @ctrl_req_addr: dma address of ctrl_req
 * @ep0_trb: dma address of ep0_trb
 * @ep0_usb_req: dummy req used while handling STD USB requests
 * @ep0_bounce_addr: dma address of ep0_bounce
 * @scratch_addr: dma address of scratchbuf
 * @lock: for synchronizing
 * @dev: pointer to our struct device
 * @xhci: pointer to our xHCI child
 * @event_buffer_list: a list of event buffers
 * @gadget: device side representation of the peripheral controller
 * @gadget_driver: pointer to the gadget driver
 * @regs: base address for our registers
 * @regs_size: address space size
 * @fladj: frame length adjustment
 * @irq_gadget: peripheral controller's IRQ number
 * @nr_scratch: number of scratch buffers
 * @u1u2: only used on revisions <1.83a for workaround
 * @maximum_speed: maximum speed requested (mainly for testing purposes)
 * @revision: revision register contents
 * @dr_mode: requested mode of operation
 * @current_dr_role: current role of operation when in dual-role mode
 * @desired_dr_role: desired role of operation when in dual-role mode
 * @edev: extcon handle
 * @edev_nb: extcon notifier
 * @hsphy_mode: UTMI phy mode, one of following:
 *		- USBPHY_INTERFACE_MODE_UTMI
 *		- USBPHY_INTERFACE_MODE_UTMIW
 * @usb2_phy: pointer to USB2 PHY
 * @usb3_phy: pointer to USB3 PHY
 * @usb2_generic_phy: pointer to USB2 PHY
 * @usb3_generic_phy: pointer to USB3 PHY
 * @ulpi: pointer to ulpi interface
 * @dcfg: saved contents of DCFG register
 * @gctl: saved contents of GCTL register
 * @isoch_delay: wValue from Set Isochronous Delay request;
 * @u2sel: parameter from Set SEL request.
 * @u2pel: parameter from Set SEL request.
 * @u1sel: parameter from Set SEL request.
 * @u1pel: parameter from Set SEL request.
 * @num_out_eps: number of out endpoints
 * @num_in_eps: number of in endpoints
 * @ep0_next_event: hold the next expected event
 * @ep0state: state of endpoint zero
 * @link_state: link state
 * @speed: device speed (super, high, full, low)
 * @mem: points to start of memory which is used for this struct.
 * @hwparams: copy of hwparams registers
 * @root: debugfs root folder pointer
 * @regset: debugfs pointer to regdump file
 * @test_mode: true when we're entering a USB test mode
 * @test_mode_nr: test feature selector
 * @lpm_nyet_threshold: LPM NYET response threshold
 * @hird_threshold: HIRD threshold
 * @hsphy_interface: "utmi" or "ulpi"
 * @connected: true when we're connected to a host, false otherwise
 * @delayed_status: true when gadget driver asks for delayed status
 * @ep0_bounced: true when we used bounce buffer
 * @ep0_expect_in: true when we expect a DATA IN transfer
 * @has_hibernation: true when dwc3 was configured with Hibernation
 * @has_lpm_erratum: true when core was configured with LPM Erratum. Note that
 *			there's now way for software to detect this in runtime.
 * @is_utmi_l1_suspend: the core asserts output signal
 * 	0	- utmi_sleep_n
 * 	1	- utmi_l1_suspend_n
 * @is_fpga: true when we are using the FPGA board
 * @pending_events: true when we have pending IRQs to be handled
 * @pullups_connected: true when Run/Stop bit is set
 * @setup_packet_pending: true when there's a Setup Packet in FIFO. Workaround
 * @start_config_issued: true when StartConfig command has been issued
 * @three_stage_setup: set if we perform a three phase setup
 * @usb3_lpm_capable: set if hadrware supports Link Power Management
 * @disable_scramble_quirk: set if we enable the disable scramble quirk
 * @u2exit_lfps_quirk: set if we enable u2exit lfps quirk
 * @u2ss_inp3_quirk: set if we enable P3 OK for U2/SS Inactive quirk
 * @req_p1p2p3_quirk: set if we enable request p1p2p3 quirk
 * @del_p1p2p3_quirk: set if we enable delay p1p2p3 quirk
 * @del_phy_power_chg_quirk: set if we enable delay phy power change quirk
 * @lfps_filter_quirk: set if we enable LFPS filter quirk
 * @rx_detect_poll_quirk: set if we enable rx_detect to polling lfps quirk
 * @dis_u3_susphy_quirk: set if we disable usb3 suspend phy
 * @dis_u2_susphy_quirk: set if we disable usb2 suspend phy
 * @dis_enblslpm_quirk: set if we clear enblslpm in GUSB2PHYCFG,
 *                      disabling the suspend signal to the PHY.
 * @dis_u2_freeclk_exists_quirk : set if we clear u2_freeclk_exists
 *			in GUSB2PHYCFG, specify that USB2 PHY doesn't
 *			provide a free-running PHY clock.
 * @dis_del_phy_power_chg_quirk: set if we disable delay phy power
 *			change quirk.
 * @tx_de_emphasis_quirk: set if we enable Tx de-emphasis quirk
 * @tx_de_emphasis: Tx de-emphasis value
 * 	0	- -6dB de-emphasis
 * 	1	- -3.5dB de-emphasis
 * 	2	- No de-emphasis
 * 	3	- Reserved
 */
struct dwc3 {
	struct usb_ctrlrequest	*ctrl_req;
	struct work_struct	drd_work;
	struct dwc3_trb		*ep0_trb;
	void			*ep0_bounce;
	void			*zlp_buf;
	void			*scratchbuf;
	u8			*setup_buf;
	dma_addr_t		ctrl_req_addr;
	dma_addr_t		ep0_trb_addr;
	dma_addr_t		ep0_bounce_addr;
	dma_addr_t		scratch_addr;
	struct dwc3_request	ep0_usb_req;

	/* device lock */
	spinlock_t		lock;

	struct device		*dev;

	struct platform_device	*xhci;
	struct resource		xhci_resources[DWC3_XHCI_RESOURCES_NUM];

	struct dwc3_event_buffer *ev_buf;
	struct dwc3_ep		*eps[DWC3_ENDPOINTS_NUM];

	struct usb_gadget	gadget;
	struct usb_gadget_driver *gadget_driver;

	struct usb_phy		*usb2_phy;
	struct usb_phy		*usb3_phy;

	struct phy		*usb2_generic_phy;
	struct phy		*usb3_generic_phy;

	struct ulpi		*ulpi;

	void __iomem		*regs;
	size_t			regs_size;

	enum usb_dr_mode	dr_mode;
	u32			current_dr_role;
	u32			desired_dr_role;
	struct extcon_dev	*edev;
	struct notifier_block	edev_nb;
	enum usb_phy_interface	hsphy_mode;

	u32			fladj;
	u32			irq_gadget;
	u32			nr_scratch;
	u32			u1u2;
	u32			maximum_speed;

	/*
	 * All 3.1 IP version constants are greater than the 3.0 IP
	 * version constants. This works for most version checks in
	 * dwc3. However, in the future, this may not apply as
	 * features may be developed on newer versions of the 3.0 IP
	 * that are not in the 3.1 IP.
	 */
	u32			revision;

#define DWC3_REVISION_173A	0x5533173a
#define DWC3_REVISION_175A	0x5533175a
#define DWC3_REVISION_180A	0x5533180a
#define DWC3_REVISION_183A	0x5533183a
#define DWC3_REVISION_185A	0x5533185a
#define DWC3_REVISION_187A	0x5533187a
#define DWC3_REVISION_188A	0x5533188a
#define DWC3_REVISION_190A	0x5533190a
#define DWC3_REVISION_194A	0x5533194a
#define DWC3_REVISION_200A	0x5533200a
#define DWC3_REVISION_202A	0x5533202a
#define DWC3_REVISION_210A	0x5533210a
#define DWC3_REVISION_220A	0x5533220a
#define DWC3_REVISION_230A	0x5533230a
#define DWC3_REVISION_240A	0x5533240a
#define DWC3_REVISION_250A	0x5533250a
#define DWC3_REVISION_260A	0x5533260a
#define DWC3_REVISION_270A	0x5533270a
#define DWC3_REVISION_280A	0x5533280a
#define DWC3_REVISION_300A	0x5533300a
#define DWC3_REVISION_310A	0x5533310a

/*
 * NOTICE: we're using bit 31 as a "is usb 3.1" flag. This is really
 * just so dwc31 revisions are always larger than dwc3.
 */
#define DWC3_REVISION_IS_DWC31		0x80000000
#define DWC3_USB31_REVISION_110A	(0x3131302a | DWC3_REVISION_IS_DWC31)

	enum dwc3_ep0_next	ep0_next_event;
	enum dwc3_ep0_state	ep0state;
	enum dwc3_link_state	link_state;

	u16			isoch_delay;
	u16			u2sel;
	u16			u2pel;
	u8			u1sel;
	u8			u1pel;

	u8			speed;

	u8			num_out_eps;
	u8			num_in_eps;

	void			*mem;

	struct dwc3_hwparams	hwparams;
	struct dentry		*root;
	struct debugfs_regset32	*regset;

	u8			test_mode;
	u8			test_mode_nr;
	u8			lpm_nyet_threshold;
	u8			hird_threshold;

	const char		*hsphy_interface;

	unsigned		connected:1;
	unsigned		delayed_status:1;
	unsigned		ep0_bounced:1;
	unsigned		ep0_expect_in:1;
	unsigned		has_hibernation:1;
	unsigned		has_lpm_erratum:1;
	unsigned		is_utmi_l1_suspend:1;
	unsigned		is_fpga:1;
	unsigned		pending_events:1;
	unsigned		pullups_connected:1;
	unsigned		setup_packet_pending:1;
	unsigned		three_stage_setup:1;
	unsigned		usb3_lpm_capable:1;

	unsigned		disable_scramble_quirk:1;
	unsigned		u2exit_lfps_quirk:1;
	unsigned		u2ss_inp3_quirk:1;
	unsigned		req_p1p2p3_quirk:1;
	unsigned                del_p1p2p3_quirk:1;
	unsigned		del_phy_power_chg_quirk:1;
	unsigned		lfps_filter_quirk:1;
	unsigned		rx_detect_poll_quirk:1;
	unsigned		dis_u3_susphy_quirk:1;
	unsigned		dis_u2_susphy_quirk:1;
	unsigned		dis_enblslpm_quirk:1;
	unsigned		dis_rxdet_inp3_quirk:1;
	unsigned		dis_u2_freeclk_exists_quirk:1;
	unsigned		dis_del_phy_power_chg_quirk:1;

	unsigned		tx_de_emphasis_quirk:1;
	unsigned		tx_de_emphasis:2;
};

#define work_to_dwc(w)		(container_of((w), struct dwc3, drd_work))

/* -------------------------------------------------------------------------- */

struct dwc3_event_type {
	u32	is_devspec:1;
	u32	type:7;
	u32	reserved8_31:24;
} __packed;

#define DWC3_DEPEVT_XFERCOMPLETE	0x01
#define DWC3_DEPEVT_XFERINPROGRESS	0x02
#define DWC3_DEPEVT_XFERNOTREADY	0x03
#define DWC3_DEPEVT_RXTXFIFOEVT		0x04
#define DWC3_DEPEVT_STREAMEVT		0x06
#define DWC3_DEPEVT_EPCMDCMPLT		0x07

/**
 * struct dwc3_event_depvt - Device Endpoint Events
 * @one_bit: indicates this is an endpoint event (not used)
 * @endpoint_number: number of the endpoint
 * @endpoint_event: The event we have:
 *	0x00	- Reserved
 *	0x01	- XferComplete
 *	0x02	- XferInProgress
 *	0x03	- XferNotReady
 *	0x04	- RxTxFifoEvt (IN->Underrun, OUT->Overrun)
 *	0x05	- Reserved
 *	0x06	- StreamEvt
 *	0x07	- EPCmdCmplt
 * @reserved11_10: Reserved, don't use.
 * @status: Indicates the status of the event. Refer to databook for
 *	more information.
 * @parameters: Parameters of the current event. Refer to databook for
 *	more information.
 */
struct dwc3_event_depevt {
	u32	one_bit:1;
	u32	endpoint_number:5;
	u32	endpoint_event:4;
	u32	reserved11_10:2;
	u32	status:4;

/* Within XferNotReady */
#define DEPEVT_STATUS_TRANSFER_ACTIVE	(1 << 3)

/* Within XferComplete */
#define DEPEVT_STATUS_BUSERR	(1 << 0)
#define DEPEVT_STATUS_SHORT	(1 << 1)
#define DEPEVT_STATUS_IOC	(1 << 2)
#define DEPEVT_STATUS_LST	(1 << 3)

/* Stream event only */
#define DEPEVT_STREAMEVT_FOUND		1
#define DEPEVT_STREAMEVT_NOTFOUND	2

/* Control-only Status */
#define DEPEVT_STATUS_CONTROL_DATA	1
#define DEPEVT_STATUS_CONTROL_STATUS	2

/* In response to Start Transfer */
#define DEPEVT_TRANSFER_NO_RESOURCE	1
#define DEPEVT_TRANSFER_BUS_EXPIRY	2

	u32	parameters:16;

/* For Command Complete Events */
#define DEPEVT_PARAMETER_CMD(n)	(((n) & (0xf << 8)) >> 8)
} __packed;

/**
 * struct dwc3_event_devt - Device Events
 * @one_bit: indicates this is a non-endpoint event (not used)
 * @device_event: indicates it's a device event. Should read as 0x00
 * @type: indicates the type of device event.
 *	0	- DisconnEvt
 *	1	- USBRst
 *	2	- ConnectDone
 *	3	- ULStChng
 *	4	- WkUpEvt
 *	5	- Reserved
 *	6	- EOPF
 *	7	- SOF
 *	8	- Reserved
 *	9	- ErrticErr
 *	10	- CmdCmplt
 *	11	- EvntOverflow
 *	12	- VndrDevTstRcved
 * @reserved15_12: Reserved, not used
 * @event_info: Information about this event
 * @reserved31_25: Reserved, not used
 */
struct dwc3_event_devt {
	u32	one_bit:1;
	u32	device_event:7;
	u32	type:4;
	u32	reserved15_12:4;
	u32	event_info:9;
	u32	reserved31_25:7;
} __packed;

/**
 * struct dwc3_event_gevt - Other Core Events
 * @one_bit: indicates this is a non-endpoint event (not used)
 * @device_event: indicates it's (0x03) Carkit or (0x04) I2C event.
 * @phy_port_number: self-explanatory
 * @reserved31_12: Reserved, not used.
 */
struct dwc3_event_gevt {
	u32	one_bit:1;
	u32	device_event:7;
	u32	phy_port_number:4;
	u32	reserved31_12:20;
} __packed;

/**
 * union dwc3_event - representation of Event Buffer contents
 * @raw: raw 32-bit event
 * @type: the type of the event
 * @depevt: Device Endpoint Event
 * @devt: Device Event
 * @gevt: Global Event
 */
union dwc3_event {
	u32				raw;
	struct dwc3_event_type		type;
	struct dwc3_event_depevt	depevt;
	struct dwc3_event_devt		devt;
	struct dwc3_event_gevt		gevt;
};

/**
 * struct dwc3_gadget_ep_cmd_params - representation of endpoint command
 * parameters
 * @param2: third parameter
 * @param1: second parameter
 * @param0: first parameter
 */
struct dwc3_gadget_ep_cmd_params {
	u32	param2;
	u32	param1;
	u32	param0;
};

/*
 * DWC3 Features to be used as Driver Data
 */

#define DWC3_HAS_PERIPHERAL		BIT(0)
#define DWC3_HAS_XHCI			BIT(1)
#define DWC3_HAS_OTG			BIT(3)

/* prototypes */
void dwc3_set_mode(struct dwc3 *dwc, u32 mode);
u32 dwc3_core_fifo_space(struct dwc3_ep *dep, u8 type);

/* check whether we are on the DWC_usb31 core */
static inline bool dwc3_is_usb31(struct dwc3 *dwc)
{
	return !!(dwc->revision & DWC3_REVISION_IS_DWC31);
}

#if IS_ENABLED(CONFIG_USB_DWC3_HOST) || IS_ENABLED(CONFIG_USB_DWC3_DUAL_ROLE)
int dwc3_host_init(struct dwc3 *dwc);
void dwc3_host_exit(struct dwc3 *dwc);
#else
static inline int dwc3_host_init(struct dwc3 *dwc)
{ return 0; }
static inline void dwc3_host_exit(struct dwc3 *dwc)
{ }
#endif

#if IS_ENABLED(CONFIG_USB_DWC3_GADGET) || IS_ENABLED(CONFIG_USB_DWC3_DUAL_ROLE)
int dwc3_gadget_init(struct dwc3 *dwc);
void dwc3_gadget_exit(struct dwc3 *dwc);
int dwc3_gadget_set_test_mode(struct dwc3 *dwc, int mode);
int dwc3_gadget_get_link_state(struct dwc3 *dwc);
int dwc3_gadget_set_link_state(struct dwc3 *dwc, enum dwc3_link_state state);
int dwc3_send_gadget_ep_cmd(struct dwc3_ep *dep, unsigned cmd,
		struct dwc3_gadget_ep_cmd_params *params);
int dwc3_send_gadget_generic_command(struct dwc3 *dwc, unsigned cmd, u32 param);
#else
static inline int dwc3_gadget_init(struct dwc3 *dwc)
{ return 0; }
static inline void dwc3_gadget_exit(struct dwc3 *dwc)
{ }
static inline int dwc3_gadget_set_test_mode(struct dwc3 *dwc, int mode)
{ return 0; }
static inline int dwc3_gadget_get_link_state(struct dwc3 *dwc)
{ return 0; }
static inline int dwc3_gadget_set_link_state(struct dwc3 *dwc,
		enum dwc3_link_state state)
{ return 0; }

static inline int dwc3_send_gadget_ep_cmd(struct dwc3_ep *dep, unsigned cmd,
		struct dwc3_gadget_ep_cmd_params *params)
{ return 0; }
static inline int dwc3_send_gadget_generic_command(struct dwc3 *dwc,
		int cmd, u32 param)
{ return 0; }
#endif

#if IS_ENABLED(CONFIG_USB_DWC3_DUAL_ROLE)
int dwc3_drd_init(struct dwc3 *dwc);
void dwc3_drd_exit(struct dwc3 *dwc);
#else
static inline int dwc3_drd_init(struct dwc3 *dwc)
{ return 0; }
static inline void dwc3_drd_exit(struct dwc3 *dwc)
{ }
#endif

/* power management interface */
#if !IS_ENABLED(CONFIG_USB_DWC3_HOST)
int dwc3_gadget_suspend(struct dwc3 *dwc);
int dwc3_gadget_resume(struct dwc3 *dwc);
void dwc3_gadget_process_pending_events(struct dwc3 *dwc);
#else
static inline int dwc3_gadget_suspend(struct dwc3 *dwc)
{
	return 0;
}

static inline int dwc3_gadget_resume(struct dwc3 *dwc)
{
	return 0;
}

static inline void dwc3_gadget_process_pending_events(struct dwc3 *dwc)
{
}
#endif /* !IS_ENABLED(CONFIG_USB_DWC3_HOST) */

#if IS_ENABLED(CONFIG_USB_DWC3_ULPI)
int dwc3_ulpi_init(struct dwc3 *dwc);
void dwc3_ulpi_exit(struct dwc3 *dwc);
#else
static inline int dwc3_ulpi_init(struct dwc3 *dwc)
{ return 0; }
static inline void dwc3_ulpi_exit(struct dwc3 *dwc)
{ }
#endif

#endif /* __DRIVERS_USB_DWC3_CORE_H */<|MERGE_RESOLUTION|>--- conflicted
+++ resolved
@@ -543,10 +543,7 @@
 #define DWC3_EP_BUSY		(1 << 4)
 #define DWC3_EP_PENDING_REQUEST	(1 << 5)
 #define DWC3_EP_MISSED_ISOC	(1 << 6)
-<<<<<<< HEAD
-=======
 #define DWC3_EP_END_TRANSFER_PENDING	(1 << 7)
->>>>>>> 05f46d3f
 #define DWC3_EP_TRANSFER_STARTED (1 << 8)
 
 	/* This last one is specific to EP0 */
