--- conflicted
+++ resolved
@@ -247,11 +247,7 @@
 
 /* Global Configuration Register */
 #define DWC3_GCTL_PWRDNSCALE(n)	((n) << 19)
-<<<<<<< HEAD
-#define DWC3_GCTL_PWRDNSCALE_MASK	DWC3_GCTL_PWRDNSCALE(0x1fff)
-=======
 #define DWC3_GCTL_PWRDNSCALE_MASK	GENMASK(31, 19)
->>>>>>> 29549c70
 #define DWC3_GCTL_U2RSTECN	BIT(16)
 #define DWC3_GCTL_RAMCLKSEL(x)	(((x) & DWC3_GCTL_CLK_MASK) << 6)
 #define DWC3_GCTL_CLK_BUS	(0)
@@ -277,8 +273,6 @@
 
 /* Global User Control Register */
 #define DWC3_GUCTL_HSTINAUTORETRY	BIT(14)
-#define DWC3_GUCTL_REFCLKPER_MASK	GENMASK(31, 22)
-#define DWC3_GUCTL_REFCLKPER_SHIFT	22
 
 /* Global User Control 1 Register */
 #define DWC3_GUCTL1_DEV_DECOUPLE_L1L2_EVT	BIT(31)
@@ -414,10 +408,6 @@
 /* Global Frame Length Adjustment Register */
 #define DWC3_GFLADJ_30MHZ_SDBND_SEL		BIT(7)
 #define DWC3_GFLADJ_30MHZ_MASK			0x3f
-<<<<<<< HEAD
-#define GFLADJ_REFCLK_FLADJ_MASK		GENMASK(21, 8)
-#define GFLADJ_REFCLK_FLADJ_SHIFT		8
-=======
 #define DWC3_GFLADJ_REFCLK_FLADJ_MASK		GENMASK(21, 8)
 #define DWC3_GFLADJ_REFCLK_LPM_SEL		BIT(23)
 #define DWC3_GFLADJ_240MHZDECR			GENMASK(30, 24)
@@ -426,7 +416,6 @@
 /* Global User Control Register*/
 #define DWC3_GUCTL_REFCLKPER_MASK		0xffc00000
 #define DWC3_GUCTL_REFCLKPER_SEL		22
->>>>>>> 29549c70
 
 /* Global User Control Register 2 */
 #define DWC3_GUCTL2_RST_ACTBITLATER		BIT(14)
@@ -768,10 +757,7 @@
 #define DWC3_EP_FIRST_STREAM_PRIMED	BIT(10)
 #define DWC3_EP_PENDING_CLEAR_STALL	BIT(11)
 #define DWC3_EP_TXFIFO_RESIZED		BIT(12)
-<<<<<<< HEAD
-=======
 #define DWC3_EP_DELAY_STOP             BIT(13)
->>>>>>> 29549c70
 
 	/* This last one is specific to EP0 */
 #define DWC3_EP0_DIR_IN			BIT(31)
@@ -999,11 +985,7 @@
 	struct xhci_plat_priv *xhci_priv;
 	void	(*set_role_post)(struct dwc3 *dwc, u32 role);
 	unsigned long long quirks;
-<<<<<<< HEAD
-#define DWC3_SOFT_ITP_SYNC		BIT(0)
-=======
 #define DWC3_SOFT_ITP_SYNC	BIT(0)
->>>>>>> 29549c70
 };
 
 /**
@@ -1051,7 +1033,6 @@
  * @ip: controller's ID
  * @revision: controller's version of an IP
  * @version_type: VERSIONTYPE register contents, a sub release of a revision
- * @otg_caps: the OTG capabilities from hardware point
  * @dr_mode: requested mode of operation
  * @current_dr_role: current role of operation when in dual-role mode
  * @desired_dr_role: desired role of operation when in dual-role mode
@@ -1238,7 +1219,6 @@
 	u32			gadget_max_speed;
 	enum usb_ssp_rate	max_ssp_rate;
 	enum usb_ssp_rate	gadget_ssp_rate;
-	struct usb_otg_caps	otg_caps;
 
 	u32			ip;
 
