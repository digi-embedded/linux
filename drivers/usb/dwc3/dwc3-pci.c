/**
 * dwc3-pci.c - PCI Specific glue layer
 *
 * Copyright (C) 2010-2011 Texas Instruments Incorporated - http://www.ti.com
 *
 * Authors: Felipe Balbi <balbi@ti.com>,
 *	    Sebastian Andrzej Siewior <bigeasy@linutronix.de>
 *
 * This program is free software: you can redistribute it and/or modify
 * it under the terms of the GNU General Public License version 2  of
 * the License as published by the Free Software Foundation.
 *
 * This program is distributed in the hope that it will be useful,
 * but WITHOUT ANY WARRANTY; without even the implied warranty of
 * MERCHANTABILITY or FITNESS FOR A PARTICULAR PURPOSE.  See the
 * GNU General Public License for more details.
 */

#include <linux/kernel.h>
#include <linux/module.h>
#include <linux/slab.h>
#include <linux/pci.h>
#include <linux/pm_runtime.h>
#include <linux/platform_device.h>
#include <linux/gpio/consumer.h>
#include <linux/acpi.h>
#include <linux/delay.h>

#define PCI_DEVICE_ID_SYNOPSYS_HAPSUSB3		0xabcd
#define PCI_DEVICE_ID_SYNOPSYS_HAPSUSB3_AXI	0xabce
#define PCI_DEVICE_ID_SYNOPSYS_HAPSUSB31	0xabcf
#define PCI_DEVICE_ID_INTEL_BYT			0x0f37
#define PCI_DEVICE_ID_INTEL_MRFLD		0x119e
#define PCI_DEVICE_ID_INTEL_BSW			0x22b7
#define PCI_DEVICE_ID_INTEL_SPTLP		0x9d30
#define PCI_DEVICE_ID_INTEL_SPTH		0xa130
#define PCI_DEVICE_ID_INTEL_BXT			0x0aaa
#define PCI_DEVICE_ID_INTEL_BXT_M		0x1aaa
#define PCI_DEVICE_ID_INTEL_APL			0x5aaa
#define PCI_DEVICE_ID_INTEL_KBP			0xa2b0
#define PCI_DEVICE_ID_INTEL_GLK			0x31aa

<<<<<<< HEAD
#define PCI_DEVICE_ID_SYNOPSYS_HAPSUSB3	0xabcd
#define PCI_DEVICE_ID_SYNOPSYS_HAPSUSB3_AXI 0xabce
#define PCI_DEVICE_ID_SYNOPSYS_HAPSUSB31 0xabcf
#define PCI_DEVICE_ID_INTEL_BYT		0x0f37
#define PCI_DEVICE_ID_INTEL_MRFLD	0x119e
#define PCI_DEVICE_ID_INTEL_BSW		0x22B7
#define PCI_DEVICE_ID_INTEL_SPTLP	0x9d30
#define PCI_DEVICE_ID_INTEL_SPTH	0xa130
=======
static const struct acpi_gpio_params reset_gpios = { 0, 0, false };
static const struct acpi_gpio_params cs_gpios = { 1, 0, false };
>>>>>>> f2ed3bfc

static const struct acpi_gpio_mapping acpi_dwc3_byt_gpios[] = {
	{ "reset-gpios", &reset_gpios, 1 },
	{ "cs-gpios", &cs_gpios, 1 },
	{ },
};

static int dwc3_pci_quirks(struct pci_dev *pdev, struct platform_device *dwc3)
{
	if (pdev->vendor == PCI_VENDOR_ID_AMD &&
	    pdev->device == PCI_DEVICE_ID_AMD_NL_USB) {
		struct property_entry properties[] = {
			PROPERTY_ENTRY_BOOL("snps,has-lpm-erratum"),
			PROPERTY_ENTRY_U8("snps,lpm-nyet-threshold", 0xf),
			PROPERTY_ENTRY_BOOL("snps,u2exit_lfps_quirk"),
			PROPERTY_ENTRY_BOOL("snps,u2ss_inp3_quirk"),
			PROPERTY_ENTRY_BOOL("snps,req_p1p2p3_quirk"),
			PROPERTY_ENTRY_BOOL("snps,del_p1p2p3_quirk"),
			PROPERTY_ENTRY_BOOL("snps,del_phy_power_chg_quirk"),
			PROPERTY_ENTRY_BOOL("snps,lfps_filter_quirk"),
			PROPERTY_ENTRY_BOOL("snps,rx_detect_poll_quirk"),
			PROPERTY_ENTRY_BOOL("snps,tx_de_emphasis_quirk"),
			PROPERTY_ENTRY_U8("snps,tx_de_emphasis", 1),
			/*
			 * FIXME these quirks should be removed when AMD NL
			 * tapes out
			 */
			PROPERTY_ENTRY_BOOL("snps,disable_scramble_quirk"),
			PROPERTY_ENTRY_BOOL("snps,dis_u3_susphy_quirk"),
			PROPERTY_ENTRY_BOOL("snps,dis_u2_susphy_quirk"),
			{ },
		};

		return platform_device_add_properties(dwc3, properties);
	}

	if (pdev->vendor == PCI_VENDOR_ID_INTEL) {
		int ret;

		struct property_entry properties[] = {
			PROPERTY_ENTRY_STRING("dr_mode", "peripheral"),
			{ }
		};

		ret = platform_device_add_properties(dwc3, properties);
		if (ret < 0)
			return ret;

		if (pdev->device == PCI_DEVICE_ID_INTEL_BYT) {
			struct gpio_desc *gpio;

			acpi_dev_add_driver_gpios(ACPI_COMPANION(&pdev->dev),
					acpi_dwc3_byt_gpios);

			/*
			 * These GPIOs will turn on the USB2 PHY. Note that we have to
			 * put the gpio descriptors again here because the phy driver
			 * might want to grab them, too.
			 */
			gpio = gpiod_get_optional(&pdev->dev, "cs", GPIOD_OUT_LOW);
			if (IS_ERR(gpio))
				return PTR_ERR(gpio);

			gpiod_set_value_cansleep(gpio, 1);
			gpiod_put(gpio);

			gpio = gpiod_get_optional(&pdev->dev, "reset", GPIOD_OUT_LOW);
			if (IS_ERR(gpio))
				return PTR_ERR(gpio);

			if (gpio) {
				gpiod_set_value_cansleep(gpio, 1);
				gpiod_put(gpio);
				usleep_range(10000, 11000);
			}
		}
	}

	if (pdev->vendor == PCI_VENDOR_ID_SYNOPSYS &&
	    (pdev->device == PCI_DEVICE_ID_SYNOPSYS_HAPSUSB3 ||
	     pdev->device == PCI_DEVICE_ID_SYNOPSYS_HAPSUSB3_AXI ||
	     pdev->device == PCI_DEVICE_ID_SYNOPSYS_HAPSUSB31)) {
		struct property_entry properties[] = {
			PROPERTY_ENTRY_BOOL("snps,usb3_lpm_capable"),
			PROPERTY_ENTRY_BOOL("snps,has-lpm-erratum"),
			PROPERTY_ENTRY_BOOL("snps,dis_enblslpm_quirk"),
			{ },
		};

		return platform_device_add_properties(dwc3, properties);
	}

	if (pdev->vendor == PCI_VENDOR_ID_SYNOPSYS &&
	    (pdev->device == PCI_DEVICE_ID_SYNOPSYS_HAPSUSB3 ||
	     pdev->device == PCI_DEVICE_ID_SYNOPSYS_HAPSUSB3_AXI ||
	     pdev->device == PCI_DEVICE_ID_SYNOPSYS_HAPSUSB31)) {

		struct dwc3_platform_data pdata;

		memset(&pdata, 0, sizeof(pdata));
		pdata.usb3_lpm_capable = true;
		pdata.has_lpm_erratum = true;

		return platform_device_add_data(pci_get_drvdata(pdev), &pdata,
						sizeof(pdata));
	}

	return 0;
}

static int dwc3_pci_probe(struct pci_dev *pci,
		const struct pci_device_id *id)
{
	struct resource		res[2];
	struct platform_device	*dwc3;
	int			ret;
	struct device		*dev = &pci->dev;

	ret = pcim_enable_device(pci);
	if (ret) {
		dev_err(dev, "failed to enable pci device\n");
		return -ENODEV;
	}

	pci_set_master(pci);

	dwc3 = platform_device_alloc("dwc3", PLATFORM_DEVID_AUTO);
	if (!dwc3) {
		dev_err(dev, "couldn't allocate dwc3 device\n");
		return -ENOMEM;
	}

	memset(res, 0x00, sizeof(struct resource) * ARRAY_SIZE(res));

	res[0].start	= pci_resource_start(pci, 0);
	res[0].end	= pci_resource_end(pci, 0);
	res[0].name	= "dwc_usb3";
	res[0].flags	= IORESOURCE_MEM;

	res[1].start	= pci->irq;
	res[1].name	= "dwc_usb3";
	res[1].flags	= IORESOURCE_IRQ;

	ret = platform_device_add_resources(dwc3, res, ARRAY_SIZE(res));
	if (ret) {
		dev_err(dev, "couldn't add resources to dwc3 device\n");
		return ret;
	}

	dwc3->dev.parent = dev;
	ACPI_COMPANION_SET(&dwc3->dev, ACPI_COMPANION(dev));

	ret = dwc3_pci_quirks(pci, dwc3);
	if (ret)
		goto err;

	ret = platform_device_add(dwc3);
	if (ret) {
		dev_err(dev, "failed to register dwc3 device\n");
		goto err;
	}

	device_init_wakeup(dev, true);
	device_set_run_wake(dev, true);
	pci_set_drvdata(pci, dwc3);
	pm_runtime_put(dev);

	return 0;
err:
	platform_device_put(dwc3);
	return ret;
}

static void dwc3_pci_remove(struct pci_dev *pci)
{
	device_init_wakeup(&pci->dev, false);
	pm_runtime_get(&pci->dev);
	acpi_dev_remove_driver_gpios(ACPI_COMPANION(&pci->dev));
	platform_device_unregister(pci_get_drvdata(pci));
}

static const struct pci_device_id dwc3_pci_id_table[] = {
	{
		PCI_DEVICE(PCI_VENDOR_ID_SYNOPSYS,
				PCI_DEVICE_ID_SYNOPSYS_HAPSUSB3),
	},
	{
		PCI_DEVICE(PCI_VENDOR_ID_SYNOPSYS,
				PCI_DEVICE_ID_SYNOPSYS_HAPSUSB3_AXI),
	},
	{
		PCI_DEVICE(PCI_VENDOR_ID_SYNOPSYS,
				PCI_DEVICE_ID_SYNOPSYS_HAPSUSB31),
	},
	{ PCI_DEVICE(PCI_VENDOR_ID_INTEL, PCI_DEVICE_ID_INTEL_BSW), },
	{ PCI_DEVICE(PCI_VENDOR_ID_INTEL, PCI_DEVICE_ID_INTEL_BYT), },
	{ PCI_DEVICE(PCI_VENDOR_ID_INTEL, PCI_DEVICE_ID_INTEL_MRFLD), },
	{ PCI_DEVICE(PCI_VENDOR_ID_INTEL, PCI_DEVICE_ID_INTEL_SPTLP), },
	{ PCI_DEVICE(PCI_VENDOR_ID_INTEL, PCI_DEVICE_ID_INTEL_SPTH), },
	{ PCI_DEVICE(PCI_VENDOR_ID_INTEL, PCI_DEVICE_ID_INTEL_BXT), },
	{ PCI_DEVICE(PCI_VENDOR_ID_INTEL, PCI_DEVICE_ID_INTEL_BXT_M), },
	{ PCI_DEVICE(PCI_VENDOR_ID_INTEL, PCI_DEVICE_ID_INTEL_APL), },
	{ PCI_DEVICE(PCI_VENDOR_ID_INTEL, PCI_DEVICE_ID_INTEL_KBP), },
	{ PCI_DEVICE(PCI_VENDOR_ID_INTEL, PCI_DEVICE_ID_INTEL_GLK), },
	{ PCI_DEVICE(PCI_VENDOR_ID_AMD, PCI_DEVICE_ID_AMD_NL_USB), },
	{  }	/* Terminating Entry */
};
MODULE_DEVICE_TABLE(pci, dwc3_pci_id_table);

#ifdef CONFIG_PM
static int dwc3_pci_runtime_suspend(struct device *dev)
{
	if (device_run_wake(dev))
		return 0;

	return -EBUSY;
}

static int dwc3_pci_runtime_resume(struct device *dev)
{
	struct platform_device *dwc3 = dev_get_drvdata(dev);

	return pm_runtime_get(&dwc3->dev);
}
#endif /* CONFIG_PM */

#ifdef CONFIG_PM_SLEEP
static int dwc3_pci_pm_dummy(struct device *dev)
{
	/*
	 * There's nothing to do here. No, seriously. Everything is either taken
	 * care either by PCI subsystem or dwc3/core.c, so we have nothing
	 * missing here.
	 *
	 * So you'd think we didn't need this at all, but PCI subsystem will
	 * bail out if we don't have a valid callback :-s
	 */
	return 0;
}
#endif /* CONFIG_PM_SLEEP */

static struct dev_pm_ops dwc3_pci_dev_pm_ops = {
	SET_SYSTEM_SLEEP_PM_OPS(dwc3_pci_pm_dummy, dwc3_pci_pm_dummy)
	SET_RUNTIME_PM_OPS(dwc3_pci_runtime_suspend, dwc3_pci_runtime_resume,
		NULL)
};

static struct pci_driver dwc3_pci_driver = {
	.name		= "dwc3-pci",
	.id_table	= dwc3_pci_id_table,
	.probe		= dwc3_pci_probe,
	.remove		= dwc3_pci_remove,
	.driver		= {
		.pm	= &dwc3_pci_dev_pm_ops,
	}
};

MODULE_AUTHOR("Felipe Balbi <balbi@ti.com>");
MODULE_LICENSE("GPL v2");
MODULE_DESCRIPTION("DesignWare USB3 PCI Glue Layer");

module_pci_driver(dwc3_pci_driver);<|MERGE_RESOLUTION|>--- conflicted
+++ resolved
@@ -40,19 +40,8 @@
 #define PCI_DEVICE_ID_INTEL_KBP			0xa2b0
 #define PCI_DEVICE_ID_INTEL_GLK			0x31aa
 
-<<<<<<< HEAD
-#define PCI_DEVICE_ID_SYNOPSYS_HAPSUSB3	0xabcd
-#define PCI_DEVICE_ID_SYNOPSYS_HAPSUSB3_AXI 0xabce
-#define PCI_DEVICE_ID_SYNOPSYS_HAPSUSB31 0xabcf
-#define PCI_DEVICE_ID_INTEL_BYT		0x0f37
-#define PCI_DEVICE_ID_INTEL_MRFLD	0x119e
-#define PCI_DEVICE_ID_INTEL_BSW		0x22B7
-#define PCI_DEVICE_ID_INTEL_SPTLP	0x9d30
-#define PCI_DEVICE_ID_INTEL_SPTH	0xa130
-=======
 static const struct acpi_gpio_params reset_gpios = { 0, 0, false };
 static const struct acpi_gpio_params cs_gpios = { 1, 0, false };
->>>>>>> f2ed3bfc
 
 static const struct acpi_gpio_mapping acpi_dwc3_byt_gpios[] = {
 	{ "reset-gpios", &reset_gpios, 1 },
@@ -143,21 +132,6 @@
 		};
 
 		return platform_device_add_properties(dwc3, properties);
-	}
-
-	if (pdev->vendor == PCI_VENDOR_ID_SYNOPSYS &&
-	    (pdev->device == PCI_DEVICE_ID_SYNOPSYS_HAPSUSB3 ||
-	     pdev->device == PCI_DEVICE_ID_SYNOPSYS_HAPSUSB3_AXI ||
-	     pdev->device == PCI_DEVICE_ID_SYNOPSYS_HAPSUSB31)) {
-
-		struct dwc3_platform_data pdata;
-
-		memset(&pdata, 0, sizeof(pdata));
-		pdata.usb3_lpm_capable = true;
-		pdata.has_lpm_erratum = true;
-
-		return platform_device_add_data(pci_get_drvdata(pdev), &pdata,
-						sizeof(pdata));
 	}
 
 	return 0;
