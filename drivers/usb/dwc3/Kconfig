# SPDX-License-Identifier: GPL-2.0

config USB_DWC3
	tristate "DesignWare USB3 DRD Core Support"
	depends on (USB || USB_GADGET) && HAS_DMA
	select USB_XHCI_PLATFORM if USB_XHCI_HCD
	select USB_ROLE_SWITCH if USB_DWC3_DUAL_ROLE
	help
	  Say Y or M here if your system has a Dual Role SuperSpeed
	  USB controller based on the DesignWare USB3 IP Core.

	  If you choose to build this driver is a dynamically linked
	  module, the module will be called dwc3.ko.

if USB_DWC3

config USB_DWC3_ULPI
	bool "Register ULPI PHY Interface"
	depends on USB_ULPI_BUS=y || USB_ULPI_BUS=USB_DWC3
	help
	  Select this if you have ULPI type PHY attached to your DWC3
	  controller.

choice
	bool "DWC3 Mode Selection"
	default USB_DWC3_DUAL_ROLE if (USB && USB_GADGET)
	default USB_DWC3_HOST if (USB && !USB_GADGET)
	default USB_DWC3_GADGET if (!USB && USB_GADGET)

config USB_DWC3_HOST
	bool "Host only mode"
	depends on USB=y || USB=USB_DWC3
	help
	  Select this when you want to use DWC3 in host mode only,
	  thereby the gadget feature will be regressed.

config USB_DWC3_GADGET
	bool "Gadget only mode"
	depends on USB_GADGET=y || USB_GADGET=USB_DWC3
	help
	  Select this when you want to use DWC3 in gadget mode only,
	  thereby the host feature will be regressed.

config USB_DWC3_DUAL_ROLE
	bool "Dual Role mode"
	depends on ((USB=y || USB=USB_DWC3) && (USB_GADGET=y || USB_GADGET=USB_DWC3))
	depends on (EXTCON=y || EXTCON=USB_DWC3)
	help
	  This is the default mode of working of DWC3 controller where
	  both host and gadget features are enabled.

endchoice

comment "Platform Glue Driver Support"

config USB_DWC3_OMAP
	tristate "Texas Instruments OMAP5 and similar Platforms"
	depends on ARCH_OMAP2PLUS || COMPILE_TEST
	depends on EXTCON || !EXTCON
	depends on OF
	default USB_DWC3
	help
	  Some platforms from Texas Instruments like OMAP5, DRA7xxx and
	  AM437x use this IP for USB2/3 functionality.

	  Say 'Y' or 'M' here if you have one such device

config USB_DWC3_EXYNOS
	tristate "Samsung Exynos Platform"
	depends on (ARCH_EXYNOS || COMPILE_TEST) && OF
	default USB_DWC3
	help
	  Recent Exynos5 SoCs ship with one DesignWare Core USB3 IP inside,
	  say 'Y' or 'M' if you have one such device.

config USB_DWC3_PCI
	tristate "PCIe-based Platforms"
	depends on USB_PCI && ACPI
	default USB_DWC3
	help
	  If you're using the DesignWare Core IP with a PCIe (but not HAPS
	  platform), please say 'Y' or 'M' here.

config USB_DWC3_HAPS
	tristate "Synopsys PCIe-based HAPS Platforms"
	depends on USB_PCI
	default USB_DWC3
	help
	  If you're using the DesignWare Core IP with a Synopsys PCIe HAPS
	  platform, please say 'Y' or 'M' here.

config USB_DWC3_KEYSTONE
	tristate "Texas Instruments Keystone2/AM654 Platforms"
	depends on ARCH_KEYSTONE || ARCH_K3 || COMPILE_TEST
	default USB_DWC3
	help
	  Support of USB2/3 functionality in TI Keystone2 and AM654 platforms.
	  Say 'Y' or 'M' here if you have one such device

config USB_DWC3_MESON_G12A
	tristate "Amlogic Meson G12A Platforms"
	depends on OF && COMMON_CLK
	depends on ARCH_MESON || COMPILE_TEST
	default USB_DWC3
	select USB_ROLE_SWITCH
	select REGMAP_MMIO
	help
	  Support USB2/3 functionality in Amlogic G12A platforms.
	  Say 'Y' or 'M' if you have one such device.

config USB_DWC3_OF_SIMPLE
	tristate "Generic OF Simple Glue Layer"
	depends on OF && COMMON_CLK
	default USB_DWC3
	help
	  Support USB2/3 functionality in simple SoC integrations.
	  Currently supports Xilinx and Qualcomm DWC USB3 IP.
	  Say 'Y' or 'M' if you have one such device.

config USB_DWC3_ST
	tristate "STMicroelectronics Platforms"
	depends on (ARCH_STI || COMPILE_TEST) && OF
	default USB_DWC3
	help
	  STMicroelectronics SoCs with one DesignWare Core USB3 IP
	  inside (i.e. STiH407).
	  Say 'Y' or 'M' if you have one such device.

config USB_DWC3_QCOM
	tristate "Qualcomm Platform"
	depends on ARCH_QCOM || COMPILE_TEST
	depends on EXTCON || !EXTCON
	depends on (OF || ACPI)
	default USB_DWC3
	help
	  Some Qualcomm SoCs use DesignWare Core IP for USB2/3
	  functionality.
	  This driver also handles Qscratch wrapper which is needed
	  for peripheral mode support.
	  Say 'Y' or 'M' if you have one such device.

config USB_DWC3_IMX8MP
	tristate "NXP iMX8MP Platform"
	depends on OF && COMMON_CLK
	depends on (ARCH_MXC && ARM64) || COMPILE_TEST
	default USB_DWC3
	help
	  NXP iMX8M Plus SoC use DesignWare Core IP for USB2/3
	  functionality.
	  Say 'Y' or 'M' if you have one such device.

<<<<<<< HEAD
=======
config USB_DWC3_XILINX
	tristate "Xilinx Platforms"
	depends on (ARCH_ZYNQMP || ARCH_VERSAL) && OF
	default USB_DWC3
	help
	  Support Xilinx SoCs with DesignWare Core USB3 IP.
	  This driver handles both ZynqMP and Versal SoC operations.
	  Say 'Y' or 'M' if you have one such device.

>>>>>>> c1084c27
endif<|MERGE_RESOLUTION|>--- conflicted
+++ resolved
@@ -149,8 +149,6 @@
 	  functionality.
 	  Say 'Y' or 'M' if you have one such device.
 
-<<<<<<< HEAD
-=======
 config USB_DWC3_XILINX
 	tristate "Xilinx Platforms"
 	depends on (ARCH_ZYNQMP || ARCH_VERSAL) && OF
@@ -160,5 +158,4 @@
 	  This driver handles both ZynqMP and Versal SoC operations.
 	  Say 'Y' or 'M' if you have one such device.
 
->>>>>>> c1084c27
 endif