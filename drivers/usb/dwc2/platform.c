// SPDX-License-Identifier: (GPL-2.0+ OR BSD-3-Clause)
/*
 * platform.c - DesignWare HS OTG Controller platform driver
 *
 * Copyright (C) Matthijs Kooijman <matthijs@stdin.nl>
 *
 * Redistribution and use in source and binary forms, with or without
 * modification, are permitted provided that the following conditions
 * are met:
 * 1. Redistributions of source code must retain the above copyright
 *    notice, this list of conditions, and the following disclaimer,
 *    without modification.
 * 2. Redistributions in binary form must reproduce the above copyright
 *    notice, this list of conditions and the following disclaimer in the
 *    documentation and/or other materials provided with the distribution.
 * 3. The names of the above-listed copyright holders may not be used
 *    to endorse or promote products derived from this software without
 *    specific prior written permission.
 *
 * ALTERNATIVELY, this software may be distributed under the terms of the
 * GNU General Public License ("GPL") as published by the Free Software
 * Foundation; either version 2 of the License, or (at your option) any
 * later version.
 *
 * THIS SOFTWARE IS PROVIDED BY THE COPYRIGHT HOLDERS AND CONTRIBUTORS "AS
 * IS" AND ANY EXPRESS OR IMPLIED WARRANTIES, INCLUDING, BUT NOT LIMITED TO,
 * THE IMPLIED WARRANTIES OF MERCHANTABILITY AND FITNESS FOR A PARTICULAR
 * PURPOSE ARE DISCLAIMED. IN NO EVENT SHALL THE COPYRIGHT OWNER OR
 * CONTRIBUTORS BE LIABLE FOR ANY DIRECT, INDIRECT, INCIDENTAL, SPECIAL,
 * EXEMPLARY, OR CONSEQUENTIAL DAMAGES (INCLUDING, BUT NOT LIMITED TO,
 * PROCUREMENT OF SUBSTITUTE GOODS OR SERVICES; LOSS OF USE, DATA, OR
 * PROFITS; OR BUSINESS INTERRUPTION) HOWEVER CAUSED AND ON ANY THEORY OF
 * LIABILITY, WHETHER IN CONTRACT, STRICT LIABILITY, OR TORT (INCLUDING
 * NEGLIGENCE OR OTHERWISE) ARISING IN ANY WAY OUT OF THE USE OF THIS
 * SOFTWARE, EVEN IF ADVISED OF THE POSSIBILITY OF SUCH DAMAGE.
 */

#include <linux/kernel.h>
#include <linux/module.h>
#include <linux/slab.h>
#include <linux/clk.h>
#include <linux/device.h>
#include <linux/dma-mapping.h>
#include <linux/of_device.h>
#include <linux/mutex.h>
#include <linux/platform_device.h>
#include <linux/phy/phy.h>
#include <linux/platform_data/s3c-hsotg.h>
#include <linux/reset.h>

#include <linux/usb/of.h>

#include "core.h"
#include "hcd.h"
#include "debug.h"

static const char dwc2_driver_name[] = "dwc2";

/*
 * Check the dr_mode against the module configuration and hardware
 * capabilities.
 *
 * The hardware, module, and dr_mode, can each be set to host, device,
 * or otg. Check that all these values are compatible and adjust the
 * value of dr_mode if possible.
 *
 *                      actual
 *    HW  MOD dr_mode   dr_mode
 *  ------------------------------
 *   HST  HST  any    :  HST
 *   HST  DEV  any    :  ---
 *   HST  OTG  any    :  HST
 *
 *   DEV  HST  any    :  ---
 *   DEV  DEV  any    :  DEV
 *   DEV  OTG  any    :  DEV
 *
 *   OTG  HST  any    :  HST
 *   OTG  DEV  any    :  DEV
 *   OTG  OTG  any    :  dr_mode
 */
static int dwc2_get_dr_mode(struct dwc2_hsotg *hsotg)
{
	enum usb_dr_mode mode;

	hsotg->dr_mode = usb_get_dr_mode(hsotg->dev);
	if (hsotg->dr_mode == USB_DR_MODE_UNKNOWN)
		hsotg->dr_mode = USB_DR_MODE_OTG;

	mode = hsotg->dr_mode;

	if (dwc2_hw_is_device(hsotg)) {
		if (IS_ENABLED(CONFIG_USB_DWC2_HOST)) {
			dev_err(hsotg->dev,
				"Controller does not support host mode.\n");
			return -EINVAL;
		}
		mode = USB_DR_MODE_PERIPHERAL;
	} else if (dwc2_hw_is_host(hsotg)) {
		if (IS_ENABLED(CONFIG_USB_DWC2_PERIPHERAL)) {
			dev_err(hsotg->dev,
				"Controller does not support device mode.\n");
			return -EINVAL;
		}
		mode = USB_DR_MODE_HOST;
	} else {
		if (IS_ENABLED(CONFIG_USB_DWC2_HOST))
			mode = USB_DR_MODE_HOST;
		else if (IS_ENABLED(CONFIG_USB_DWC2_PERIPHERAL))
			mode = USB_DR_MODE_PERIPHERAL;
	}

	if (mode != hsotg->dr_mode) {
		dev_warn(hsotg->dev,
			 "Configuration mismatch. dr_mode forced to %s\n",
			mode == USB_DR_MODE_HOST ? "host" : "device");

		hsotg->dr_mode = mode;
	}

	return 0;
}

static void __dwc2_disable_regulators(void *data)
{
	struct dwc2_hsotg *hsotg = data;

	regulator_bulk_disable(ARRAY_SIZE(hsotg->supplies), hsotg->supplies);
}

static int __dwc2_lowlevel_hw_enable(struct dwc2_hsotg *hsotg)
{
	struct platform_device *pdev = to_platform_device(hsotg->dev);
	int ret;

	ret = regulator_bulk_enable(ARRAY_SIZE(hsotg->supplies),
				    hsotg->supplies);
	if (ret)
		return ret;

	ret = devm_add_action_or_reset(&pdev->dev,
				       __dwc2_disable_regulators, hsotg);
	if (ret)
		return ret;

	if (hsotg->clk) {
		ret = clk_prepare_enable(hsotg->clk);
		if (ret)
			return ret;
	}

	if (hsotg->uphy) {
		ret = usb_phy_init(hsotg->uphy);
	} else if (hsotg->plat && hsotg->plat->phy_init) {
		ret = hsotg->plat->phy_init(pdev, hsotg->plat->phy_type);
	} else {
		ret = phy_power_on(hsotg->phy);
		if (ret == 0)
			ret = phy_init(hsotg->phy);
	}

	return ret;
}

/**
 * dwc2_lowlevel_hw_enable - enable platform lowlevel hw resources
 * @hsotg: The driver state
 *
 * A wrapper for platform code responsible for controlling
 * low-level USB platform resources (phy, clock, regulators)
 */
int dwc2_lowlevel_hw_enable(struct dwc2_hsotg *hsotg)
{
	int ret = __dwc2_lowlevel_hw_enable(hsotg);

	if (ret == 0)
		hsotg->ll_hw_enabled = true;
	return ret;
}

static int __dwc2_lowlevel_hw_disable(struct dwc2_hsotg *hsotg)
{
	struct platform_device *pdev = to_platform_device(hsotg->dev);
	int ret = 0;

	if (hsotg->uphy) {
		usb_phy_shutdown(hsotg->uphy);
	} else if (hsotg->plat && hsotg->plat->phy_exit) {
		ret = hsotg->plat->phy_exit(pdev, hsotg->plat->phy_type);
	} else {
		ret = phy_exit(hsotg->phy);
		if (ret == 0)
			ret = phy_power_off(hsotg->phy);
	}
	if (ret)
		return ret;

	if (hsotg->clk)
		clk_disable_unprepare(hsotg->clk);

	return 0;
}

/**
 * dwc2_lowlevel_hw_disable - disable platform lowlevel hw resources
 * @hsotg: The driver state
 *
 * A wrapper for platform code responsible for controlling
 * low-level USB platform resources (phy, clock, regulators)
 */
int dwc2_lowlevel_hw_disable(struct dwc2_hsotg *hsotg)
{
	int ret = __dwc2_lowlevel_hw_disable(hsotg);

	if (ret == 0)
		hsotg->ll_hw_enabled = false;
	return ret;
}

static int dwc2_lowlevel_hw_init(struct dwc2_hsotg *hsotg)
{
	int i, ret;

	hsotg->reset = devm_reset_control_get_optional(hsotg->dev, "dwc2");
	if (IS_ERR(hsotg->reset)) {
		ret = PTR_ERR(hsotg->reset);
		dev_err(hsotg->dev, "error getting reset control %d\n", ret);
		return ret;
	}

	reset_control_deassert(hsotg->reset);

	hsotg->reset_ecc = devm_reset_control_get_optional(hsotg->dev, "dwc2-ecc");
	if (IS_ERR(hsotg->reset_ecc)) {
		ret = PTR_ERR(hsotg->reset_ecc);
		dev_err(hsotg->dev, "error getting reset control for ecc %d\n", ret);
		return ret;
	}

	reset_control_deassert(hsotg->reset_ecc);

	/*
	 * Attempt to find a generic PHY, then look for an old style
	 * USB PHY and then fall back to pdata
	 */
	hsotg->phy = devm_phy_get(hsotg->dev, "usb2-phy");
	if (IS_ERR(hsotg->phy)) {
		ret = PTR_ERR(hsotg->phy);
		switch (ret) {
		case -ENODEV:
		case -ENOSYS:
			hsotg->phy = NULL;
			break;
		case -EPROBE_DEFER:
			return ret;
		default:
			dev_err(hsotg->dev, "error getting phy %d\n", ret);
			return ret;
		}
	}

	if (!hsotg->phy) {
		hsotg->uphy = devm_usb_get_phy(hsotg->dev, USB_PHY_TYPE_USB2);
		if (IS_ERR(hsotg->uphy)) {
			ret = PTR_ERR(hsotg->uphy);
			switch (ret) {
			case -ENODEV:
			case -ENXIO:
				hsotg->uphy = NULL;
				break;
			case -EPROBE_DEFER:
				return ret;
			default:
				dev_err(hsotg->dev, "error getting usb phy %d\n",
					ret);
				return ret;
			}
		}
	}

	hsotg->plat = dev_get_platdata(hsotg->dev);

	/* Clock */
	hsotg->clk = devm_clk_get_optional(hsotg->dev, "otg");
	if (IS_ERR(hsotg->clk)) {
		dev_err(hsotg->dev, "cannot get otg clock\n");
		return PTR_ERR(hsotg->clk);
	}

	/* Regulators */
	for (i = 0; i < ARRAY_SIZE(hsotg->supplies); i++)
		hsotg->supplies[i].supply = dwc2_hsotg_supply_names[i];

	ret = devm_regulator_bulk_get(hsotg->dev, ARRAY_SIZE(hsotg->supplies),
				      hsotg->supplies);
	if (ret) {
		if (ret != -EPROBE_DEFER)
			dev_err(hsotg->dev, "failed to request supplies: %d\n",
				ret);
		return ret;
	}
	return 0;
}

/**
 * dwc2_driver_remove() - Called when the DWC_otg core is unregistered with the
 * DWC_otg driver
 *
 * @dev: Platform device
 *
 * This routine is called, for example, when the rmmod command is executed. The
 * device may or may not be electrically present. If it is present, the driver
 * stops device processing. Any resources used on behalf of this device are
 * freed.
 */
static int dwc2_driver_remove(struct platform_device *dev)
{
	struct dwc2_hsotg *hsotg = platform_get_drvdata(dev);
	struct dwc2_gregs_backup *gr;
	int ret = 0;

	gr = &hsotg->gr_backup;

	/* Exit Hibernation when driver is removed. */
	if (hsotg->hibernated) {
		if (gr->gotgctl & GOTGCTL_CURMODE_HOST)
			ret = dwc2_exit_hibernation(hsotg, 0, 0, 1);
		else
			ret = dwc2_exit_hibernation(hsotg, 0, 0, 0);

		if (ret)
			dev_err(hsotg->dev,
				"exit hibernation failed.\n");
	}

	/* Exit Partial Power Down when driver is removed. */
	if (hsotg->in_ppd) {
		ret = dwc2_exit_partial_power_down(hsotg, 0, true);
		if (ret)
			dev_err(hsotg->dev,
				"exit partial_power_down failed\n");
	}

	/* Exit clock gating when driver is removed. */
	if (hsotg->params.power_down == DWC2_POWER_DOWN_PARAM_NONE &&
	    hsotg->bus_suspended) {
		if (dwc2_is_device_mode(hsotg))
			dwc2_gadget_exit_clock_gating(hsotg, 0);
		else
			dwc2_host_exit_clock_gating(hsotg, 0);
	}

	dwc2_debugfs_exit(hsotg);
	if (hsotg->hcd_enabled)
		dwc2_hcd_remove(hsotg);
	if (hsotg->gadget_enabled)
		dwc2_hsotg_remove(hsotg);

	dwc2_drd_exit(hsotg);

	if (hsotg->params.activate_stm_id_vb_detection)
		regulator_disable(hsotg->usb33d);

	if (hsotg->ll_hw_enabled)
		dwc2_lowlevel_hw_disable(hsotg);

	reset_control_assert(hsotg->reset);
	reset_control_assert(hsotg->reset_ecc);

	return ret;
}

/**
 * dwc2_driver_shutdown() - Called on device shutdown
 *
 * @dev: Platform device
 *
 * In specific conditions (involving usb hubs) dwc2 devices can create a
 * lot of interrupts, even to the point of overwhelming devices running
 * at low frequencies. Some devices need to do special clock handling
 * at shutdown-time which may bring the system clock below the threshold
 * of being able to handle the dwc2 interrupts. Disabling dwc2-irqs
 * prevents reboots/poweroffs from getting stuck in such cases.
 */
static void dwc2_driver_shutdown(struct platform_device *dev)
{
	struct dwc2_hsotg *hsotg = platform_get_drvdata(dev);

	dwc2_disable_global_interrupts(hsotg);
	synchronize_irq(hsotg->irq);
}

/**
 * dwc2_check_core_endianness() - Returns true if core and AHB have
 * opposite endianness.
 * @hsotg:	Programming view of the DWC_otg controller.
 */
static bool dwc2_check_core_endianness(struct dwc2_hsotg *hsotg)
{
	u32 snpsid;

	snpsid = ioread32(hsotg->regs + GSNPSID);
	if ((snpsid & GSNPSID_ID_MASK) == DWC2_OTG_ID ||
	    (snpsid & GSNPSID_ID_MASK) == DWC2_FS_IOT_ID ||
	    (snpsid & GSNPSID_ID_MASK) == DWC2_HS_IOT_ID)
		return false;
	return true;
}

/**
 * dwc2_check_core_version() - Check core version
 *
 * @hsotg: Programming view of the DWC_otg controller
 *
 */
int dwc2_check_core_version(struct dwc2_hsotg *hsotg)
{
	struct dwc2_hw_params *hw = &hsotg->hw_params;

	/*
	 * Attempt to ensure this device is really a DWC_otg Controller.
	 * Read and verify the GSNPSID register contents. The value should be
	 * 0x45f4xxxx, 0x5531xxxx or 0x5532xxxx
	 */

	hw->snpsid = dwc2_readl(hsotg, GSNPSID);
	if ((hw->snpsid & GSNPSID_ID_MASK) != DWC2_OTG_ID &&
	    (hw->snpsid & GSNPSID_ID_MASK) != DWC2_FS_IOT_ID &&
	    (hw->snpsid & GSNPSID_ID_MASK) != DWC2_HS_IOT_ID) {
		dev_err(hsotg->dev, "Bad value for GSNPSID: 0x%08x\n",
			hw->snpsid);
		return -ENODEV;
	}

	dev_dbg(hsotg->dev, "Core Release: %1x.%1x%1x%1x (snpsid=%x)\n",
		hw->snpsid >> 12 & 0xf, hw->snpsid >> 8 & 0xf,
		hw->snpsid >> 4 & 0xf, hw->snpsid & 0xf, hw->snpsid);
	return 0;
}

/**
 * dwc2_driver_probe() - Called when the DWC_otg core is bound to the DWC_otg
 * driver
 *
 * @dev: Platform device
 *
 * This routine creates the driver components required to control the device
 * (core, HCD, and PCD) and initializes the device. The driver components are
 * stored in a dwc2_hsotg structure. A reference to the dwc2_hsotg is saved
 * in the device private data. This allows the driver to access the dwc2_hsotg
 * structure on subsequent calls to driver methods for this device.
 */
static int dwc2_driver_probe(struct platform_device *dev)
{
	struct dwc2_hsotg *hsotg;
	struct resource *res;
	int retval;

	hsotg = devm_kzalloc(&dev->dev, sizeof(*hsotg), GFP_KERNEL);
	if (!hsotg)
		return -ENOMEM;

	hsotg->dev = &dev->dev;

	/*
	 * Use reasonable defaults so platforms don't have to provide these.
	 */
	if (!dev->dev.dma_mask)
		dev->dev.dma_mask = &dev->dev.coherent_dma_mask;
	retval = dma_set_coherent_mask(&dev->dev, DMA_BIT_MASK(32));
	if (retval) {
		dev_err(&dev->dev, "can't set coherent DMA mask: %d\n", retval);
		return retval;
	}

	hsotg->regs = devm_platform_get_and_ioremap_resource(dev, 0, &res);
	if (IS_ERR(hsotg->regs))
		return PTR_ERR(hsotg->regs);

	dev_dbg(&dev->dev, "mapped PA %08lx to VA %p\n",
		(unsigned long)res->start, hsotg->regs);

	retval = dwc2_lowlevel_hw_init(hsotg);
	if (retval)
		return retval;

	spin_lock_init(&hsotg->lock);

	hsotg->irq = platform_get_irq(dev, 0);
	if (hsotg->irq < 0)
		return hsotg->irq;

	dev_dbg(hsotg->dev, "registering common handler for irq%d\n",
		hsotg->irq);
	retval = devm_request_irq(hsotg->dev, hsotg->irq,
				  dwc2_handle_common_intr, IRQF_SHARED,
				  dev_name(hsotg->dev), hsotg);
	if (retval)
		return retval;

	hsotg->vbus_supply = devm_regulator_get_optional(hsotg->dev, "vbus");
	if (IS_ERR(hsotg->vbus_supply)) {
		retval = PTR_ERR(hsotg->vbus_supply);
		hsotg->vbus_supply = NULL;
		if (retval != -ENODEV)
			return retval;
	}

	retval = dwc2_lowlevel_hw_enable(hsotg);
	if (retval)
		return retval;

	hsotg->needs_byte_swap = dwc2_check_core_endianness(hsotg);

	retval = dwc2_get_dr_mode(hsotg);
	if (retval)
		goto error;

	hsotg->need_phy_for_wake =
		of_property_read_bool(dev->dev.of_node,
				      "snps,need-phy-for-wake");

	/*
	 * Before performing any core related operations
	 * check core version.
	 */
	retval = dwc2_check_core_version(hsotg);
	if (retval)
		goto error;

	/*
	 * Reset before dwc2_get_hwparams() then it could get power-on real
	 * reset value form registers.
	 */
	retval = dwc2_core_reset(hsotg, false);
	if (retval)
		goto error;

	/* Detect config values from hardware */
	retval = dwc2_get_hwparams(hsotg);
	if (retval)
		goto error;

	/*
	 * For OTG cores, set the force mode bits to reflect the value
	 * of dr_mode. Force mode bits should not be touched at any
	 * other time after this.
	 */
	dwc2_force_dr_mode(hsotg);

	retval = dwc2_init_params(hsotg);
	if (retval)
		goto error;

	if (hsotg->params.activate_stm_id_vb_detection) {
		u32 ggpio;

		hsotg->usb33d = devm_regulator_get(hsotg->dev, "usb33d");
		if (IS_ERR(hsotg->usb33d)) {
			retval = PTR_ERR(hsotg->usb33d);
			if (retval != -EPROBE_DEFER)
				dev_err(hsotg->dev,
					"failed to request usb33d supply: %d\n",
					retval);
			goto error;
		}
		retval = regulator_enable(hsotg->usb33d);
		if (retval) {
			dev_err(hsotg->dev,
				"failed to enable usb33d supply: %d\n", retval);
			goto error;
		}

		ggpio = dwc2_readl(hsotg, GGPIO);
		ggpio |= GGPIO_STM32_OTG_GCCFG_IDEN;
		ggpio |= GGPIO_STM32_OTG_GCCFG_VBDEN;
		dwc2_writel(hsotg, ggpio, GGPIO);
	}

	retval = dwc2_drd_init(hsotg);
	if (retval) {
		if (retval != -EPROBE_DEFER)
			dev_err(hsotg->dev, "failed to initialize dual-role\n");
		goto error_init;
	}

	if (hsotg->dr_mode != USB_DR_MODE_HOST) {
		retval = dwc2_gadget_init(hsotg);
		if (retval)
			goto error_drd;
		hsotg->gadget_enabled = 1;
	}

	/*
	 * If we need PHY for wakeup we must be wakeup capable.
	 * When we have a device that can wake without the PHY we
	 * can adjust this condition.
	 */
	if (hsotg->need_phy_for_wake)
		device_set_wakeup_capable(&dev->dev, true);

	hsotg->reset_phy_on_wake =
		of_property_read_bool(dev->dev.of_node,
				      "snps,reset-phy-on-wake");
	if (hsotg->reset_phy_on_wake && !hsotg->phy) {
		dev_warn(hsotg->dev,
			 "Quirk reset-phy-on-wake only supports generic PHYs\n");
		hsotg->reset_phy_on_wake = false;
	}

	if (hsotg->dr_mode != USB_DR_MODE_PERIPHERAL) {
		retval = dwc2_hcd_init(hsotg);
		if (retval) {
			if (hsotg->gadget_enabled)
				dwc2_hsotg_remove(hsotg);
			goto error_drd;
		}
		hsotg->hcd_enabled = 1;
	}

	platform_set_drvdata(dev, hsotg);
	hsotg->hibernated = 0;

	dwc2_debugfs_init(hsotg);

	/* Gadget code manages lowlevel hw on its own */
	if (hsotg->dr_mode == USB_DR_MODE_PERIPHERAL)
		dwc2_lowlevel_hw_disable(hsotg);

#if IS_ENABLED(CONFIG_USB_DWC2_PERIPHERAL) || \
	IS_ENABLED(CONFIG_USB_DWC2_DUAL_ROLE)
	/* Postponed adding a new gadget to the udc class driver list */
	if (hsotg->gadget_enabled) {
		retval = usb_add_gadget_udc(hsotg->dev, &hsotg->gadget);
		if (retval) {
			hsotg->gadget.udc = NULL;
			dwc2_hsotg_remove(hsotg);
<<<<<<< HEAD
			goto error;
=======
			goto error_debugfs;
>>>>>>> c1084c27
		}
	}
#endif /* CONFIG_USB_DWC2_PERIPHERAL || CONFIG_USB_DWC2_DUAL_ROLE */
	return 0;

#if IS_ENABLED(CONFIG_USB_DWC2_PERIPHERAL) || \
	IS_ENABLED(CONFIG_USB_DWC2_DUAL_ROLE)
error_debugfs:
	dwc2_debugfs_exit(hsotg);
	if (hsotg->hcd_enabled)
		dwc2_hcd_remove(hsotg);
#endif
error_drd:
	dwc2_drd_exit(hsotg);

error_init:
	if (hsotg->params.activate_stm_id_vb_detection)
		regulator_disable(hsotg->usb33d);
error:
	if (hsotg->dr_mode != USB_DR_MODE_PERIPHERAL)
		dwc2_lowlevel_hw_disable(hsotg);
	return retval;
}

static int __maybe_unused dwc2_suspend(struct device *dev)
{
	struct dwc2_hsotg *dwc2 = dev_get_drvdata(dev);
	bool is_device_mode = dwc2_is_device_mode(dwc2);
	int ret = 0;

	if (is_device_mode)
		dwc2_hsotg_suspend(dwc2);

	dwc2_drd_suspend(dwc2);

	if (dwc2->params.activate_stm_id_vb_detection) {
		unsigned long flags;
		u32 ggpio, gotgctl;

		/*
		 * Need to force the mode to the current mode to avoid Mode
		 * Mismatch Interrupt when ID detection will be disabled.
		 */
		dwc2_force_mode(dwc2, !is_device_mode);

		spin_lock_irqsave(&dwc2->lock, flags);
		gotgctl = dwc2_readl(dwc2, GOTGCTL);
		/* bypass debounce filter, enable overrides */
		gotgctl |= GOTGCTL_DBNCE_FLTR_BYPASS;
		gotgctl |= GOTGCTL_BVALOEN | GOTGCTL_AVALOEN;
		/* Force A / B session if needed */
		if (gotgctl & GOTGCTL_ASESVLD)
			gotgctl |= GOTGCTL_AVALOVAL;
		if (gotgctl & GOTGCTL_BSESVLD)
			gotgctl |= GOTGCTL_BVALOVAL;
		dwc2_writel(dwc2, gotgctl, GOTGCTL);
		spin_unlock_irqrestore(&dwc2->lock, flags);

		ggpio = dwc2_readl(dwc2, GGPIO);
		ggpio &= ~GGPIO_STM32_OTG_GCCFG_IDEN;
		ggpio &= ~GGPIO_STM32_OTG_GCCFG_VBDEN;
		dwc2_writel(dwc2, ggpio, GGPIO);

		regulator_disable(dwc2->usb33d);
	}

	if (dwc2->ll_hw_enabled &&
	    (is_device_mode || dwc2_host_can_poweroff_phy(dwc2))) {
		ret = __dwc2_lowlevel_hw_disable(dwc2);
		dwc2->phy_off_for_suspend = true;
	}

	return ret;
}

static int __maybe_unused dwc2_resume(struct device *dev)
{
	struct dwc2_hsotg *dwc2 = dev_get_drvdata(dev);
	int ret = 0;

	if (dwc2->phy_off_for_suspend && dwc2->ll_hw_enabled) {
		ret = __dwc2_lowlevel_hw_enable(dwc2);
		if (ret)
			return ret;
	}
	dwc2->phy_off_for_suspend = false;

	if (dwc2->params.activate_stm_id_vb_detection) {
		unsigned long flags;
		u32 ggpio, gotgctl;

		ret = regulator_enable(dwc2->usb33d);
		if (ret)
			return ret;

		ggpio = dwc2_readl(dwc2, GGPIO);
		ggpio |= GGPIO_STM32_OTG_GCCFG_IDEN;
		ggpio |= GGPIO_STM32_OTG_GCCFG_VBDEN;
		dwc2_writel(dwc2, ggpio, GGPIO);

		/* ID/VBUS detection startup time */
		usleep_range(5000, 7000);

		spin_lock_irqsave(&dwc2->lock, flags);
		gotgctl = dwc2_readl(dwc2, GOTGCTL);
		gotgctl &= ~GOTGCTL_DBNCE_FLTR_BYPASS;
		gotgctl &= ~(GOTGCTL_BVALOEN | GOTGCTL_AVALOEN |
			     GOTGCTL_BVALOVAL | GOTGCTL_AVALOVAL);
		dwc2_writel(dwc2, gotgctl, GOTGCTL);
		spin_unlock_irqrestore(&dwc2->lock, flags);
	}

	/* Need to restore FORCEDEVMODE/FORCEHOSTMODE */
	dwc2_force_dr_mode(dwc2);

	dwc2_drd_resume(dwc2);

	if (dwc2_is_device_mode(dwc2))
		ret = dwc2_hsotg_resume(dwc2);

	return ret;
}

static const struct dev_pm_ops dwc2_dev_pm_ops = {
	SET_SYSTEM_SLEEP_PM_OPS(dwc2_suspend, dwc2_resume)
};

static struct platform_driver dwc2_platform_driver = {
	.driver = {
		.name = dwc2_driver_name,
		.of_match_table = dwc2_of_match_table,
		.acpi_match_table = ACPI_PTR(dwc2_acpi_match),
		.pm = &dwc2_dev_pm_ops,
	},
	.probe = dwc2_driver_probe,
	.remove = dwc2_driver_remove,
	.shutdown = dwc2_driver_shutdown,
};

module_platform_driver(dwc2_platform_driver);<|MERGE_RESOLUTION|>--- conflicted
+++ resolved
@@ -635,11 +635,7 @@
 		if (retval) {
 			hsotg->gadget.udc = NULL;
 			dwc2_hsotg_remove(hsotg);
-<<<<<<< HEAD
-			goto error;
-=======
 			goto error_debugfs;
->>>>>>> c1084c27
 		}
 	}
 #endif /* CONFIG_USB_DWC2_PERIPHERAL || CONFIG_USB_DWC2_DUAL_ROLE */
