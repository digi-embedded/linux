--- conflicted
+++ resolved
@@ -133,9 +133,5 @@
 #define NO_DATA_INTERFACE		BIT(4)
 #define IGNORE_DEVICE			BIT(5)
 #define QUIRK_CONTROL_LINE_STATE	BIT(6)
-<<<<<<< HEAD
 #define CLEAR_HALT_CONDITIONS		BIT(7)
-=======
-#define CLEAR_HALT_CONDITIONS		BIT(7)
-#define SEND_ZERO_PACKET		BIT(8)
->>>>>>> f2ed3bfc
+#define SEND_ZERO_PACKET		BIT(8)