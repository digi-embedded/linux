--- conflicted
+++ resolved
@@ -505,7 +505,6 @@
 alloc_sglist(int nents, int max, int vary, struct usbtest_dev *dev, int pipe)
 {
 	struct scatterlist	*sg;
-	unsigned int		n_size = 0;
 	unsigned		i;
 	unsigned		size = max;
 	unsigned		maxpacket =
@@ -538,12 +537,7 @@
 			break;
 		case 1:
 			for (j = 0; j < size; j++)
-<<<<<<< HEAD
 				*buf++ = (u8) ((j % maxpacket) % 63);
-=======
-				*buf++ = (u8) (((j + n_size) % maxpacket) % 63);
-			n_size += size;
->>>>>>> d9e0350d
 			break;
 		}
 
