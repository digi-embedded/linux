// SPDX-License-Identifier: GPL-2.0-only
/*
 * Driver for onboard USB hubs
 *
 * Copyright (c) 2022, Google LLC
 */

#include <linux/device.h>
#include <linux/export.h>
#include <linux/gpio/consumer.h>
#include <linux/init.h>
#include <linux/kernel.h>
#include <linux/list.h>
#include <linux/module.h>
#include <linux/mutex.h>
#include <linux/of.h>
#include <linux/of_platform.h>
#include <linux/platform_device.h>
#include <linux/regulator/consumer.h>
#include <linux/slab.h>
#include <linux/suspend.h>
#include <linux/sysfs.h>
#include <linux/usb.h>
#include <linux/usb/hcd.h>
#include <linux/usb/onboard_hub.h>
#include <linux/workqueue.h>

#include "onboard_usb_hub.h"

<<<<<<< HEAD
=======
/*
 * Use generic names, as the actual names might differ between hubs. If a new
 * hub requires more than the currently supported supplies, add a new one here.
 */
static const char * const supply_names[] = {
	"vdd",
	"vdd2",
};

#define MAX_SUPPLIES ARRAY_SIZE(supply_names)

>>>>>>> ccf0a997
static void onboard_hub_attach_usb_driver(struct work_struct *work);

static struct usb_device_driver onboard_hub_usbdev_driver;
static DECLARE_WORK(attach_usb_driver_work, onboard_hub_attach_usb_driver);

/************************** Platform driver **************************/

struct usbdev_node {
	struct usb_device *udev;
	struct list_head list;
};

struct onboard_hub {
	struct regulator_bulk_data supplies[MAX_SUPPLIES];
	struct device *dev;
	const struct onboard_hub_pdata *pdata;
	struct gpio_desc *reset_gpio;
	bool always_powered_in_suspend;
	bool is_powered_on;
	bool going_away;
	struct list_head udev_list;
	struct mutex lock;
};

static int onboard_hub_power_on(struct onboard_hub *hub)
{
	int err;

	err = regulator_bulk_enable(hub->pdata->num_supplies, hub->supplies);
	if (err) {
		dev_err(hub->dev, "failed to enable supplies: %d\n", err);
		return err;
	}

	fsleep(hub->pdata->reset_us);
	gpiod_set_value_cansleep(hub->reset_gpio, 0);

	hub->is_powered_on = true;

	return 0;
}

static int onboard_hub_power_off(struct onboard_hub *hub)
{
	int err;

	gpiod_set_value_cansleep(hub->reset_gpio, 1);

	err = regulator_bulk_disable(hub->pdata->num_supplies, hub->supplies);
	if (err) {
		dev_err(hub->dev, "failed to disable supplies: %d\n", err);
		return err;
	}

	hub->is_powered_on = false;

	return 0;
}

static int __maybe_unused onboard_hub_suspend(struct device *dev)
{
	struct onboard_hub *hub = dev_get_drvdata(dev);
	struct usbdev_node *node;
	bool power_off = true;

	if (hub->always_powered_in_suspend)
		return 0;

	mutex_lock(&hub->lock);

	list_for_each_entry(node, &hub->udev_list, list) {
		if (!device_may_wakeup(node->udev->bus->controller))
			continue;

		if (usb_wakeup_enabled_descendants(node->udev)) {
			power_off = false;
			break;
		}
	}

	mutex_unlock(&hub->lock);

	if (!power_off)
		return 0;

	return onboard_hub_power_off(hub);
}

static int __maybe_unused onboard_hub_resume(struct device *dev)
{
	struct onboard_hub *hub = dev_get_drvdata(dev);

	if (hub->is_powered_on)
		return 0;

	return onboard_hub_power_on(hub);
}

static inline void get_udev_link_name(const struct usb_device *udev, char *buf, size_t size)
{
	snprintf(buf, size, "usb_dev.%s", dev_name(&udev->dev));
}

static int onboard_hub_add_usbdev(struct onboard_hub *hub, struct usb_device *udev)
{
	struct usbdev_node *node;
	char link_name[64];
	int err;

	mutex_lock(&hub->lock);

	if (hub->going_away) {
		err = -EINVAL;
		goto error;
	}

	node = kzalloc(sizeof(*node), GFP_KERNEL);
	if (!node) {
		err = -ENOMEM;
		goto error;
	}

	node->udev = udev;

	list_add(&node->list, &hub->udev_list);

	mutex_unlock(&hub->lock);

	get_udev_link_name(udev, link_name, sizeof(link_name));
	WARN_ON(sysfs_create_link(&hub->dev->kobj, &udev->dev.kobj, link_name));

	return 0;

error:
	mutex_unlock(&hub->lock);

	return err;
}

static void onboard_hub_remove_usbdev(struct onboard_hub *hub, const struct usb_device *udev)
{
	struct usbdev_node *node;
	char link_name[64];

	get_udev_link_name(udev, link_name, sizeof(link_name));
	sysfs_remove_link(&hub->dev->kobj, link_name);

	mutex_lock(&hub->lock);

	list_for_each_entry(node, &hub->udev_list, list) {
		if (node->udev == udev) {
			list_del(&node->list);
			kfree(node);
			break;
		}
	}

	mutex_unlock(&hub->lock);
}

static ssize_t always_powered_in_suspend_show(struct device *dev, struct device_attribute *attr,
			   char *buf)
{
	const struct onboard_hub *hub = dev_get_drvdata(dev);

	return sysfs_emit(buf, "%d\n", hub->always_powered_in_suspend);
}

static ssize_t always_powered_in_suspend_store(struct device *dev, struct device_attribute *attr,
			    const char *buf, size_t count)
{
	struct onboard_hub *hub = dev_get_drvdata(dev);
	bool val;
	int ret;

	ret = kstrtobool(buf, &val);
	if (ret < 0)
		return ret;

	hub->always_powered_in_suspend = val;

	return count;
}
static DEVICE_ATTR_RW(always_powered_in_suspend);

static struct attribute *onboard_hub_attrs[] = {
	&dev_attr_always_powered_in_suspend.attr,
	NULL,
};
ATTRIBUTE_GROUPS(onboard_hub);

static void onboard_hub_attach_usb_driver(struct work_struct *work)
{
	int err;

	err = driver_attach(&onboard_hub_usbdev_driver.drvwrap.driver);
	if (err)
		pr_err("Failed to attach USB driver: %d\n", err);
}

static int onboard_hub_probe(struct platform_device *pdev)
{
	const struct of_device_id *of_id;
	struct device *dev = &pdev->dev;
	struct onboard_hub *hub;
	unsigned int i;
	int err;

	hub = devm_kzalloc(dev, sizeof(*hub), GFP_KERNEL);
	if (!hub)
		return -ENOMEM;

	of_id = of_match_device(onboard_hub_match, &pdev->dev);
	if (!of_id)
		return -ENODEV;

	hub->pdata = of_id->data;
	if (!hub->pdata)
		return -EINVAL;

	if (hub->pdata->num_supplies > MAX_SUPPLIES)
		return dev_err_probe(dev, -EINVAL, "max %zu supplies supported!\n",
				     MAX_SUPPLIES);

	for (i = 0; i < hub->pdata->num_supplies; i++)
		hub->supplies[i].supply = supply_names[i];

	err = devm_regulator_bulk_get(dev, hub->pdata->num_supplies, hub->supplies);
	if (err) {
		dev_err(dev, "Failed to get regulator supplies: %d\n", err);
		return err;
	}

	hub->reset_gpio = devm_gpiod_get_optional(dev, "reset",
						  GPIOD_OUT_HIGH);
	if (IS_ERR(hub->reset_gpio))
		return dev_err_probe(dev, PTR_ERR(hub->reset_gpio), "failed to get reset GPIO\n");

	hub->dev = dev;
	mutex_init(&hub->lock);
	INIT_LIST_HEAD(&hub->udev_list);

	dev_set_drvdata(dev, hub);

	err = onboard_hub_power_on(hub);
	if (err)
		return err;

	/*
	 * The USB driver might have been detached from the USB devices by
	 * onboard_hub_remove() (e.g. through an 'unbind' by userspace),
	 * make sure to re-attach it if needed.
	 *
	 * This needs to be done deferred to avoid self-deadlocks on systems
	 * with nested onboard hubs.
	 */
	schedule_work(&attach_usb_driver_work);

	return 0;
}

static void onboard_hub_remove(struct platform_device *pdev)
{
	struct onboard_hub *hub = dev_get_drvdata(&pdev->dev);
	struct usbdev_node *node;
	struct usb_device *udev;

	hub->going_away = true;

	mutex_lock(&hub->lock);

	/* unbind the USB devices to avoid dangling references to this device */
	while (!list_empty(&hub->udev_list)) {
		node = list_first_entry(&hub->udev_list, struct usbdev_node, list);
		udev = node->udev;

		/*
		 * Unbinding the driver will call onboard_hub_remove_usbdev(),
		 * which acquires hub->lock.  We must release the lock first.
		 */
		get_device(&udev->dev);
		mutex_unlock(&hub->lock);
		device_release_driver(&udev->dev);
		put_device(&udev->dev);
		mutex_lock(&hub->lock);
	}

	mutex_unlock(&hub->lock);

	onboard_hub_power_off(hub);
}

MODULE_DEVICE_TABLE(of, onboard_hub_match);

static const struct dev_pm_ops __maybe_unused onboard_hub_pm_ops = {
	SET_LATE_SYSTEM_SLEEP_PM_OPS(onboard_hub_suspend, onboard_hub_resume)
};

static struct platform_driver onboard_hub_driver = {
	.probe = onboard_hub_probe,
	.remove_new = onboard_hub_remove,

	.driver = {
		.name = "onboard-usb-hub",
		.of_match_table = onboard_hub_match,
		.pm = pm_ptr(&onboard_hub_pm_ops),
		.dev_groups = onboard_hub_groups,
	},
};

/************************** USB driver **************************/

#define VENDOR_ID_CYPRESS	0x04b4
#define VENDOR_ID_GENESYS	0x05e3
#define VENDOR_ID_MICROCHIP	0x0424
#define VENDOR_ID_REALTEK	0x0bda
#define VENDOR_ID_TI		0x0451
#define VENDOR_ID_VIA		0x2109

/*
 * Returns the onboard_hub platform device that is associated with the USB
 * device passed as parameter.
 */
static struct onboard_hub *_find_onboard_hub(struct device *dev)
{
	struct platform_device *pdev;
	struct device_node *np;
	struct onboard_hub *hub;

	pdev = of_find_device_by_node(dev->of_node);
	if (!pdev) {
		np = of_parse_phandle(dev->of_node, "peer-hub", 0);
		if (!np) {
			dev_err(dev, "failed to find device node for peer hub\n");
			return ERR_PTR(-EINVAL);
		}

		pdev = of_find_device_by_node(np);
		of_node_put(np);

		if (!pdev)
			return ERR_PTR(-ENODEV);
	}

	hub = dev_get_drvdata(&pdev->dev);
	put_device(&pdev->dev);

	/*
	 * The presence of drvdata ('hub') indicates that the platform driver
	 * finished probing. This handles the case where (conceivably) we could
	 * be running at the exact same time as the platform driver's probe. If
	 * we detect the race we request probe deferral and we'll come back and
	 * try again.
	 */
	if (!hub)
		return ERR_PTR(-EPROBE_DEFER);

	return hub;
}

static int onboard_hub_usbdev_probe(struct usb_device *udev)
{
	struct device *dev = &udev->dev;
	struct onboard_hub *hub;
	int err;

	/* ignore supported hubs without device tree node */
	if (!dev->of_node)
		return -ENODEV;

	hub = _find_onboard_hub(dev);
	if (IS_ERR(hub))
		return PTR_ERR(hub);

	dev_set_drvdata(dev, hub);

	err = onboard_hub_add_usbdev(hub, udev);
	if (err)
		return err;

	return 0;
}

static void onboard_hub_usbdev_disconnect(struct usb_device *udev)
{
	struct onboard_hub *hub = dev_get_drvdata(&udev->dev);

	onboard_hub_remove_usbdev(hub, udev);
}

static const struct usb_device_id onboard_hub_id_table[] = {
	{ USB_DEVICE(VENDOR_ID_CYPRESS, 0x6504) }, /* CYUSB33{0,1,2}x/CYUSB230x 3.0 */
	{ USB_DEVICE(VENDOR_ID_CYPRESS, 0x6506) }, /* CYUSB33{0,1,2}x/CYUSB230x 2.0 */
	{ USB_DEVICE(VENDOR_ID_GENESYS, 0x0608) }, /* Genesys Logic GL850G USB 2.0 */
	{ USB_DEVICE(VENDOR_ID_GENESYS, 0x0610) }, /* Genesys Logic GL852G USB 2.0 */
	{ USB_DEVICE(VENDOR_ID_GENESYS, 0x0620) }, /* Genesys Logic GL3523 USB 3.1 */
	{ USB_DEVICE(VENDOR_ID_MICROCHIP, 0x2412) }, /* USB2412 USB 2.0 */
	{ USB_DEVICE(VENDOR_ID_MICROCHIP, 0x2514) }, /* USB2514B USB 2.0 */
	{ USB_DEVICE(VENDOR_ID_MICROCHIP, 0x2517) }, /* USB2517 USB 2.0 */
	{ USB_DEVICE(VENDOR_ID_REALTEK, 0x0411) }, /* RTS5411 USB 3.1 */
	{ USB_DEVICE(VENDOR_ID_REALTEK, 0x5411) }, /* RTS5411 USB 2.1 */
	{ USB_DEVICE(VENDOR_ID_REALTEK, 0x0414) }, /* RTS5414 USB 3.2 */
	{ USB_DEVICE(VENDOR_ID_REALTEK, 0x5414) }, /* RTS5414 USB 2.1 */
	{ USB_DEVICE(VENDOR_ID_TI, 0x8140) }, /* TI USB8041 3.0 */
	{ USB_DEVICE(VENDOR_ID_TI, 0x8142) }, /* TI USB8041 2.0 */
	{ USB_DEVICE(VENDOR_ID_VIA, 0x0817) }, /* VIA VL817 3.1 */
	{ USB_DEVICE(VENDOR_ID_VIA, 0x2817) }, /* VIA VL817 2.0 */
	{}
};
MODULE_DEVICE_TABLE(usb, onboard_hub_id_table);

static struct usb_device_driver onboard_hub_usbdev_driver = {
	.name = "onboard-usb-hub",
	.probe = onboard_hub_usbdev_probe,
	.disconnect = onboard_hub_usbdev_disconnect,
	.generic_subclass = 1,
	.supports_autosuspend =	1,
	.id_table = onboard_hub_id_table,
};

static int __init onboard_hub_init(void)
{
	int ret;

	ret = usb_register_device_driver(&onboard_hub_usbdev_driver, THIS_MODULE);
	if (ret)
		return ret;

	ret = platform_driver_register(&onboard_hub_driver);
	if (ret)
		usb_deregister_device_driver(&onboard_hub_usbdev_driver);

	return ret;
}
module_init(onboard_hub_init);

static void __exit onboard_hub_exit(void)
{
	usb_deregister_device_driver(&onboard_hub_usbdev_driver);
	platform_driver_unregister(&onboard_hub_driver);

	cancel_work_sync(&attach_usb_driver_work);
}
module_exit(onboard_hub_exit);

MODULE_AUTHOR("Matthias Kaehlcke <mka@chromium.org>");
MODULE_DESCRIPTION("Driver for discrete onboard USB hubs");
MODULE_LICENSE("GPL v2");<|MERGE_RESOLUTION|>--- conflicted
+++ resolved
@@ -27,8 +27,6 @@
 
 #include "onboard_usb_hub.h"
 
-<<<<<<< HEAD
-=======
 /*
  * Use generic names, as the actual names might differ between hubs. If a new
  * hub requires more than the currently supported supplies, add a new one here.
@@ -40,7 +38,6 @@
 
 #define MAX_SUPPLIES ARRAY_SIZE(supply_names)
 
->>>>>>> ccf0a997
 static void onboard_hub_attach_usb_driver(struct work_struct *work);
 
 static struct usb_device_driver onboard_hub_usbdev_driver;
