# SPDX-License-Identifier: GPL-2.0
#
# Makefile for the kernel USB device drivers.
#

# Object files in subdirectories

obj-$(CONFIG_USB_COMMON)	+= common/
obj-$(CONFIG_USB)		+= core/
obj-$(CONFIG_USB_SUPPORT)	+= phy/

obj-$(CONFIG_USB_DWC3)		+= dwc3/
obj-$(CONFIG_USB_DWC2)		+= dwc2/
obj-$(CONFIG_USB_ISP1760)	+= isp1760/
<<<<<<< HEAD
obj-$(CONFIG_USB_CDNS3)         += cdns3/
=======

obj-$(CONFIG_USB_CDNS_SUPPORT)	+= cdns3/
obj-$(CONFIG_USB_CDNS3)		+= cdns3/
obj-$(CONFIG_USB_CDNSP_PCI)	+= cdns3/
>>>>>>> c1084c27

obj-$(CONFIG_USB_MON)		+= mon/
obj-$(CONFIG_USB_MTU3)		+= mtu3/

obj-$(CONFIG_USB_PCI)		+= host/
obj-$(CONFIG_USB_EHCI_HCD)	+= host/
obj-$(CONFIG_USB_ISP116X_HCD)	+= host/
obj-$(CONFIG_USB_OHCI_HCD)	+= host/
obj-$(CONFIG_USB_UHCI_HCD)	+= host/
obj-$(CONFIG_USB_FHCI_HCD)	+= host/
obj-$(CONFIG_USB_XHCI_HCD)	+= host/
obj-$(CONFIG_USB_SL811_HCD)	+= host/
obj-$(CONFIG_USB_ISP1362_HCD)	+= host/
obj-$(CONFIG_USB_U132_HCD)	+= host/
obj-$(CONFIG_USB_R8A66597_HCD)	+= host/
obj-$(CONFIG_USB_FSL_USB2)	+= host/
obj-$(CONFIG_USB_FOTG210_HCD)	+= host/
obj-$(CONFIG_USB_MAX3421_HCD)	+= host/

obj-$(CONFIG_USB_C67X00_HCD)	+= c67x00/

obj-$(CONFIG_USB_ACM)		+= class/
obj-$(CONFIG_USB_PRINTER)	+= class/
obj-$(CONFIG_USB_WDM)		+= class/
obj-$(CONFIG_USB_TMC)		+= class/

obj-$(CONFIG_USB_STORAGE)	+= storage/
obj-$(CONFIG_USB)		+= storage/

obj-$(CONFIG_USB_MDC800)	+= image/
obj-$(CONFIG_USB_MICROTEK)	+= image/

obj-$(CONFIG_USB_SERIAL)	+= serial/

obj-$(CONFIG_USB)		+= misc/
obj-$(CONFIG_EARLY_PRINTK_USB)	+= early/

obj-$(CONFIG_USB_ATM)		+= atm/
obj-$(CONFIG_USB_SPEEDTOUCH)	+= atm/

obj-$(CONFIG_USB_MUSB_HDRC)	+= musb/
obj-$(CONFIG_USB_CHIPIDEA)	+= chipidea/
obj-$(CONFIG_USB_RENESAS_USBHS)	+= renesas_usbhs/
obj-$(CONFIG_USB_GADGET)	+= gadget/

obj-$(CONFIG_USBIP_CORE)	+= usbip/

obj-$(CONFIG_TYPEC)		+= typec/

obj-$(CONFIG_USB_ROLE_SWITCH)	+= roles/<|MERGE_RESOLUTION|>--- conflicted
+++ resolved
@@ -12,14 +12,10 @@
 obj-$(CONFIG_USB_DWC3)		+= dwc3/
 obj-$(CONFIG_USB_DWC2)		+= dwc2/
 obj-$(CONFIG_USB_ISP1760)	+= isp1760/
-<<<<<<< HEAD
-obj-$(CONFIG_USB_CDNS3)         += cdns3/
-=======
 
 obj-$(CONFIG_USB_CDNS_SUPPORT)	+= cdns3/
 obj-$(CONFIG_USB_CDNS3)		+= cdns3/
 obj-$(CONFIG_USB_CDNSP_PCI)	+= cdns3/
->>>>>>> c1084c27
 
 obj-$(CONFIG_USB_MON)		+= mon/
 obj-$(CONFIG_USB_MTU3)		+= mtu3/
