--- conflicted
+++ resolved
@@ -56,20 +56,15 @@
 #define PCI_DEVICE_ID_INTEL_TITAN_RIDGE_DD_XHCI		0x15f0
 #define PCI_DEVICE_ID_INTEL_ICE_LAKE_XHCI		0x8a13
 #define PCI_DEVICE_ID_INTEL_CML_XHCI			0xa3af
-<<<<<<< HEAD
-=======
 #define PCI_DEVICE_ID_INTEL_TIGER_LAKE_XHCI		0x9a13
 #define PCI_DEVICE_ID_INTEL_MAPLE_RIDGE_XHCI		0x1138
 #define PCI_DEVICE_ID_INTEL_ALDER_LAKE_XHCI		0x461e
->>>>>>> c1084c27
 
 #define PCI_DEVICE_ID_AMD_RENOIR_XHCI			0x1639
 #define PCI_DEVICE_ID_AMD_PROMONTORYA_4			0x43b9
 #define PCI_DEVICE_ID_AMD_PROMONTORYA_3			0x43ba
 #define PCI_DEVICE_ID_AMD_PROMONTORYA_2			0x43bb
 #define PCI_DEVICE_ID_AMD_PROMONTORYA_1			0x43bc
-<<<<<<< HEAD
-=======
 #define PCI_DEVICE_ID_AMD_YELLOW_CARP_XHCI_1		0x161a
 #define PCI_DEVICE_ID_AMD_YELLOW_CARP_XHCI_2		0x161b
 #define PCI_DEVICE_ID_AMD_YELLOW_CARP_XHCI_3		0x161d
@@ -77,15 +72,11 @@
 #define PCI_DEVICE_ID_AMD_YELLOW_CARP_XHCI_5		0x15d6
 #define PCI_DEVICE_ID_AMD_YELLOW_CARP_XHCI_6		0x15d7
 
->>>>>>> c1084c27
 #define PCI_DEVICE_ID_ASMEDIA_1042_XHCI			0x1042
 #define PCI_DEVICE_ID_ASMEDIA_1042A_XHCI		0x1142
 #define PCI_DEVICE_ID_ASMEDIA_1142_XHCI			0x1242
 #define PCI_DEVICE_ID_ASMEDIA_2142_XHCI			0x2142
-<<<<<<< HEAD
-=======
 #define PCI_DEVICE_ID_ASMEDIA_3242_XHCI			0x3242
->>>>>>> c1084c27
 
 static const char hcd_name[] = "xhci_hcd";
 
@@ -267,14 +258,10 @@
 	     pdev->device == PCI_DEVICE_ID_INTEL_TITAN_RIDGE_2C_XHCI ||
 	     pdev->device == PCI_DEVICE_ID_INTEL_TITAN_RIDGE_4C_XHCI ||
 	     pdev->device == PCI_DEVICE_ID_INTEL_TITAN_RIDGE_DD_XHCI ||
-<<<<<<< HEAD
-	     pdev->device == PCI_DEVICE_ID_INTEL_ICE_LAKE_XHCI))
-=======
 	     pdev->device == PCI_DEVICE_ID_INTEL_ICE_LAKE_XHCI ||
 	     pdev->device == PCI_DEVICE_ID_INTEL_TIGER_LAKE_XHCI ||
 	     pdev->device == PCI_DEVICE_ID_INTEL_MAPLE_RIDGE_XHCI ||
 	     pdev->device == PCI_DEVICE_ID_INTEL_ALDER_LAKE_XHCI))
->>>>>>> c1084c27
 		xhci->quirks |= XHCI_DEFAULT_PM_RUNTIME_ALLOW;
 
 	if (pdev->vendor == PCI_VENDOR_ID_ETRON &&
@@ -310,13 +297,6 @@
 		pdev->device == PCI_DEVICE_ID_ASMEDIA_1042_XHCI)
 		xhci->quirks |= XHCI_BROKEN_STREAMS;
 	if (pdev->vendor == PCI_VENDOR_ID_ASMEDIA &&
-<<<<<<< HEAD
-		pdev->device == PCI_DEVICE_ID_ASMEDIA_1042A_XHCI)
-		xhci->quirks |= XHCI_TRUST_TX_LENGTH;
-	if (pdev->vendor == PCI_VENDOR_ID_ASMEDIA &&
-	    (pdev->device == PCI_DEVICE_ID_ASMEDIA_1142_XHCI ||
-	     pdev->device == PCI_DEVICE_ID_ASMEDIA_2142_XHCI))
-=======
 		pdev->device == PCI_DEVICE_ID_ASMEDIA_1042A_XHCI) {
 		xhci->quirks |= XHCI_TRUST_TX_LENGTH;
 		xhci->quirks |= XHCI_NO_64BIT_SUPPORT;
@@ -325,7 +305,6 @@
 	    (pdev->device == PCI_DEVICE_ID_ASMEDIA_1142_XHCI ||
 	     pdev->device == PCI_DEVICE_ID_ASMEDIA_2142_XHCI ||
 	     pdev->device == PCI_DEVICE_ID_ASMEDIA_3242_XHCI))
->>>>>>> c1084c27
 		xhci->quirks |= XHCI_NO_64BIT_SUPPORT;
 
 	if (pdev->vendor == PCI_VENDOR_ID_ASMEDIA &&
