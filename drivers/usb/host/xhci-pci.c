--- conflicted
+++ resolved
@@ -79,19 +79,13 @@
 static struct hc_driver __read_mostly xhci_pci_hc_driver;
 
 static int xhci_pci_setup(struct usb_hcd *hcd);
-<<<<<<< HEAD
-=======
 static int xhci_pci_run(struct usb_hcd *hcd);
->>>>>>> ccf0a997
 static int xhci_pci_update_hub_device(struct usb_hcd *hcd, struct usb_device *hdev,
 				      struct usb_tt *tt, gfp_t mem_flags);
 
 static const struct xhci_driver_overrides xhci_pci_overrides __initconst = {
 	.reset = xhci_pci_setup,
-<<<<<<< HEAD
-=======
 	.start = xhci_pci_run,
->>>>>>> ccf0a997
 	.update_hub_device = xhci_pci_update_hub_device,
 };
 
@@ -527,10 +521,7 @@
 
 	if (pdev->vendor == PCI_VENDOR_ID_ZHAOXIN) {
 		xhci->quirks |= XHCI_ZHAOXIN_HOST;
-<<<<<<< HEAD
-=======
 		xhci->quirks |= XHCI_LPM_SUPPORT;
->>>>>>> ccf0a997
 
 		if (pdev->device == 0x9202) {
 			xhci->quirks |= XHCI_RESET_ON_RESUME;
