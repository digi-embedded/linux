--- conflicted
+++ resolved
@@ -332,13 +332,6 @@
 	int	port = HCS_N_PORTS(ehci->hcs_params);
 
 	while (port--) {
-<<<<<<< HEAD
-		u32 portsc = ehci_readl(ehci, &ehci->regs->port_status[port]);
-
-		ehci_writel(ehci, portsc,
-				&ehci->regs->port_status[port]);
-=======
->>>>>>> f2ed3bfc
 		spin_unlock_irq(&ehci->lock);
 		ehci_port_power(ehci, port, false);
 		spin_lock_irq(&ehci->lock);
