/*
 * Enhanced Host Controller Interface (EHCI) driver for USB.
 *
 * Maintainer: Alan Stern <stern@rowland.harvard.edu>
 *
 * Copyright (c) 2000-2004 by David Brownell
 *
 * This program is free software; you can redistribute it and/or modify it
 * under the terms of the GNU General Public License as published by the
 * Free Software Foundation; either version 2 of the License, or (at your
 * option) any later version.
 *
 * This program is distributed in the hope that it will be useful, but
 * WITHOUT ANY WARRANTY; without even the implied warranty of MERCHANTABILITY
 * or FITNESS FOR A PARTICULAR PURPOSE.  See the GNU General Public License
 * for more details.
 *
 * You should have received a copy of the GNU General Public License
 * along with this program; if not, write to the Free Software Foundation,
 * Inc., 675 Mass Ave, Cambridge, MA 02139, USA.
 */

#include <linux/module.h>
#include <linux/pci.h>
#include <linux/dmapool.h>
#include <linux/kernel.h>
#include <linux/delay.h>
#include <linux/ioport.h>
#include <linux/sched.h>
#include <linux/vmalloc.h>
#include <linux/errno.h>
#include <linux/init.h>
#include <linux/hrtimer.h>
#include <linux/list.h>
#include <linux/interrupt.h>
#include <linux/usb.h>
#include <linux/usb/hcd.h>
#include <linux/moduleparam.h>
#include <linux/dma-mapping.h>
#include <linux/debugfs.h>
#include <linux/slab.h>

#include <asm/byteorder.h>
#include <asm/io.h>
#include <asm/irq.h>
#include <asm/unaligned.h>

#if defined(CONFIG_PPC_PS3)
#include <asm/firmware.h>
#endif

/*-------------------------------------------------------------------------*/

/*
 * EHCI hc_driver implementation ... experimental, incomplete.
 * Based on the final 1.0 register interface specification.
 *
 * USB 2.0 shows up in upcoming www.pcmcia.org technology.
 * First was PCMCIA, like ISA; then CardBus, which is PCI.
 * Next comes "CardBay", using USB 2.0 signals.
 *
 * Contains additional contributions by Brad Hards, Rory Bolt, and others.
 * Special thanks to Intel and VIA for providing host controllers to
 * test this driver on, and Cypress (including In-System Design) for
 * providing early devices for those host controllers to talk to!
 */

#define DRIVER_AUTHOR "David Brownell"
#define DRIVER_DESC "USB 2.0 'Enhanced' Host Controller (EHCI) Driver"

static const char	hcd_name [] = "ehci_hcd";


#undef EHCI_URB_TRACE

/* magic numbers that can affect system performance */
#define	EHCI_TUNE_CERR		3	/* 0-3 qtd retries; 0 == don't stop */
#define	EHCI_TUNE_RL_HS		4	/* nak throttle; see 4.9 */
#define	EHCI_TUNE_RL_TT		0
#define	EHCI_TUNE_MULT_HS	1	/* 1-3 transactions/uframe; 4.10.3 */
#define	EHCI_TUNE_MULT_TT	1
/*
 * Some drivers think it's safe to schedule isochronous transfers more than
 * 256 ms into the future (partly as a result of an old bug in the scheduling
 * code).  In an attempt to avoid trouble, we will use a minimum scheduling
 * length of 512 frames instead of 256.
 */
#define	EHCI_TUNE_FLS		1	/* (medium) 512-frame schedule */

/* Initial IRQ latency:  faster than hw default */
static int log2_irq_thresh = 0;		// 0 to 6
module_param (log2_irq_thresh, int, S_IRUGO);
MODULE_PARM_DESC (log2_irq_thresh, "log2 IRQ latency, 1-64 microframes");

/* initial park setting:  slower than hw default */
static unsigned park = 3;
module_param (park, uint, S_IRUGO);
MODULE_PARM_DESC (park, "park setting; 1-3 back-to-back async packets");

/* for flakey hardware, ignore overcurrent indicators */
static bool ignore_oc = 0;
module_param (ignore_oc, bool, S_IRUGO);
MODULE_PARM_DESC (ignore_oc, "ignore bogus hardware overcurrent indications");

#define	INTR_MASK (STS_IAA | STS_FATAL | STS_PCD | STS_ERR | STS_INT)

/*-------------------------------------------------------------------------*/

#include "ehci.h"
#include "pci-quirks.h"

static void compute_tt_budget(u8 budget_table[EHCI_BANDWIDTH_SIZE],
		struct ehci_tt *tt);

/*
 * The MosChip MCS9990 controller updates its microframe counter
 * a little before the frame counter, and occasionally we will read
 * the invalid intermediate value.  Avoid problems by checking the
 * microframe number (the low-order 3 bits); if they are 0 then
 * re-read the register to get the correct value.
 */
static unsigned ehci_moschip_read_frame_index(struct ehci_hcd *ehci)
{
	unsigned uf;

	uf = ehci_readl(ehci, &ehci->regs->frame_index);
	if (unlikely((uf & 7) == 0))
		uf = ehci_readl(ehci, &ehci->regs->frame_index);
	return uf;
}

static inline unsigned ehci_read_frame_index(struct ehci_hcd *ehci)
{
	if (ehci->frame_index_bug)
		return ehci_moschip_read_frame_index(ehci);
	return ehci_readl(ehci, &ehci->regs->frame_index);
}

#include "ehci-dbg.c"

/*-------------------------------------------------------------------------*/

/*
 * ehci_handshake - spin reading hc until handshake completes or fails
 * @ptr: address of hc register to be read
 * @mask: bits to look at in result of read
 * @done: value of those bits when handshake succeeds
 * @usec: timeout in microseconds
 *
 * Returns negative errno, or zero on success
 *
 * Success happens when the "mask" bits have the specified value (hardware
 * handshake done).  There are two failure modes:  "usec" have passed (major
 * hardware flakeout), or the register reads as all-ones (hardware removed).
 *
 * That last failure should_only happen in cases like physical cardbus eject
 * before driver shutdown. But it also seems to be caused by bugs in cardbus
 * bridge shutdown:  shutting down the bridge before the devices using it.
 */
int ehci_handshake(struct ehci_hcd *ehci, void __iomem *ptr,
		   u32 mask, u32 done, int usec)
{
	u32	result;

	do {
		result = ehci_readl(ehci, ptr);
		if (result == ~(u32)0)		/* card removed */
			return -ENODEV;
		result &= mask;
		if (result == done)
			return 0;
		udelay (1);
		usec--;
	} while (usec > 0);
	return -ETIMEDOUT;
}
EXPORT_SYMBOL_GPL(ehci_handshake);

/* check TDI/ARC silicon is in host mode */
static int tdi_in_host_mode (struct ehci_hcd *ehci)
{
	u32		tmp;

	tmp = ehci_readl(ehci, &ehci->regs->usbmode);
	return (tmp & 3) == USBMODE_CM_HC;
}

/*
 * Force HC to halt state from unknown (EHCI spec section 2.3).
 * Must be called with interrupts enabled and the lock not held.
 */
static int ehci_halt (struct ehci_hcd *ehci)
{
	u32	temp;

	spin_lock_irq(&ehci->lock);

	/* disable any irqs left enabled by previous code */
	ehci_writel(ehci, 0, &ehci->regs->intr_enable);

	if (ehci_is_TDI(ehci) && !tdi_in_host_mode(ehci)) {
		spin_unlock_irq(&ehci->lock);
		return 0;
	}

	/*
	 * This routine gets called during probe before ehci->command
	 * has been initialized, so we can't rely on its value.
	 */
	ehci->command &= ~CMD_RUN;
	temp = ehci_readl(ehci, &ehci->regs->command);
	temp &= ~(CMD_RUN | CMD_IAAD);
	ehci_writel(ehci, temp, &ehci->regs->command);

	spin_unlock_irq(&ehci->lock);
	synchronize_irq(ehci_to_hcd(ehci)->irq);

	return ehci_handshake(ehci, &ehci->regs->status,
			  STS_HALT, STS_HALT, 16 * 125);
}

/* put TDI/ARC silicon into EHCI mode */
static void tdi_reset (struct ehci_hcd *ehci)
{
	u32		tmp;

	tmp = ehci_readl(ehci, &ehci->regs->usbmode);
	tmp |= USBMODE_CM_HC;
	/* The default byte access to MMR space is LE after
	 * controller reset. Set the required endian mode
	 * for transfer buffers to match the host microprocessor
	 */
	if (ehci_big_endian_mmio(ehci))
		tmp |= USBMODE_BE;
	ehci_writel(ehci, tmp, &ehci->regs->usbmode);
}

/*
 * Reset a non-running (STS_HALT == 1) controller.
 * Must be called with interrupts enabled and the lock not held.
 */
static int ehci_reset (struct ehci_hcd *ehci)
{
	int	retval;
	u32	command = ehci_readl(ehci, &ehci->regs->command);

	/* If the EHCI debug controller is active, special care must be
	 * taken before and after a host controller reset */
	if (ehci->debug && !dbgp_reset_prep(ehci_to_hcd(ehci)))
		ehci->debug = NULL;

	command |= CMD_RESET;
	dbg_cmd (ehci, "reset", command);
	ehci_writel(ehci, command, &ehci->regs->command);
	ehci->rh_state = EHCI_RH_HALTED;
	ehci->next_statechange = jiffies;
	retval = ehci_handshake(ehci, &ehci->regs->command,
			    CMD_RESET, 0, 250 * 1000);

	if (ehci->has_hostpc) {
		ehci_writel(ehci, USBMODE_EX_HC | USBMODE_EX_VBPS,
				&ehci->regs->usbmode_ex);
		ehci_writel(ehci, TXFIFO_DEFAULT, &ehci->regs->txfill_tuning);
	}
	if (retval)
		return retval;

	if (ehci_is_TDI(ehci))
		tdi_reset (ehci);

	if (ehci->debug)
		dbgp_external_startup(ehci_to_hcd(ehci));

	ehci->port_c_suspend = ehci->suspended_ports =
			ehci->resuming_ports = 0;
	return retval;
}

/*
 * Idle the controller (turn off the schedules).
 * Must be called with interrupts enabled and the lock not held.
 */
static void ehci_quiesce (struct ehci_hcd *ehci)
{
	u32	temp;

	if (ehci->rh_state != EHCI_RH_RUNNING)
		return;

	/* wait for any schedule enables/disables to take effect */
	temp = (ehci->command << 10) & (STS_ASS | STS_PSS);
	ehci_handshake(ehci, &ehci->regs->status, STS_ASS | STS_PSS, temp,
			16 * 125);

	/* then disable anything that's still active */
	spin_lock_irq(&ehci->lock);
	ehci->command &= ~(CMD_ASE | CMD_PSE);
	ehci_writel(ehci, ehci->command, &ehci->regs->command);
	spin_unlock_irq(&ehci->lock);

	/* hardware can take 16 microframes to turn off ... */
	ehci_handshake(ehci, &ehci->regs->status, STS_ASS | STS_PSS, 0,
			16 * 125);
}

/*-------------------------------------------------------------------------*/

static void end_unlink_async(struct ehci_hcd *ehci);
static void unlink_empty_async(struct ehci_hcd *ehci);
static void unlink_empty_async_suspended(struct ehci_hcd *ehci);
static void ehci_work(struct ehci_hcd *ehci);
static void start_unlink_intr(struct ehci_hcd *ehci, struct ehci_qh *qh);
static void end_unlink_intr(struct ehci_hcd *ehci, struct ehci_qh *qh);
static int ehci_port_power(struct ehci_hcd *ehci, int portnum, bool enable);

#include "ehci-timer.c"
#include "ehci-hub.c"
#include "ehci-mem.c"
#include "ehci-q.c"
#include "ehci-sched.c"
#include "ehci-sysfs.c"

/*-------------------------------------------------------------------------*/

/* On some systems, leaving remote wakeup enabled prevents system shutdown.
 * The firmware seems to think that powering off is a wakeup event!
 * This routine turns off remote wakeup and everything else, on all ports.
 */
static void ehci_turn_off_all_ports(struct ehci_hcd *ehci)
{
	int	port = HCS_N_PORTS(ehci->hcs_params);

	while (port--) {
		u32 portsc = ehci_readl(ehci, &ehci->regs->port_status[port]);
<<<<<<< HEAD
=======

>>>>>>> 33e8bb5d
		ehci_writel(ehci, portsc,
				&ehci->regs->port_status[port]);
		spin_unlock_irq(&ehci->lock);
		ehci_port_power(ehci, port, false);
		spin_lock_irq(&ehci->lock);
	}
}

/*
 * Halt HC, turn off all ports, and let the BIOS use the companion controllers.
 * Must be called with interrupts enabled and the lock not held.
 */
static void ehci_silence_controller(struct ehci_hcd *ehci)
{
	ehci_halt(ehci);

	spin_lock_irq(&ehci->lock);
	ehci->rh_state = EHCI_RH_HALTED;
	ehci_turn_off_all_ports(ehci);

	/* make BIOS/etc use companion controller during reboot */
	ehci_writel(ehci, 0, &ehci->regs->configured_flag);

	/* unblock posted writes */
	ehci_readl(ehci, &ehci->regs->configured_flag);
	spin_unlock_irq(&ehci->lock);
}

/* ehci_shutdown kick in for silicon on any bus (not just pci, etc).
 * This forcibly disables dma and IRQs, helping kexec and other cases
 * where the next system software may expect clean state.
 */
static void ehci_shutdown(struct usb_hcd *hcd)
{
	struct ehci_hcd	*ehci = hcd_to_ehci(hcd);

	spin_lock_irq(&ehci->lock);
	ehci->shutdown = true;
	ehci->rh_state = EHCI_RH_STOPPING;
	ehci->enabled_hrtimer_events = 0;
	spin_unlock_irq(&ehci->lock);

	ehci_silence_controller(ehci);

	hrtimer_cancel(&ehci->hrtimer);
}

/*-------------------------------------------------------------------------*/

/*
 * ehci_work is called from some interrupts, timers, and so on.
 * it calls driver completion functions, after dropping ehci->lock.
 */
static void ehci_work (struct ehci_hcd *ehci)
{
	/* another CPU may drop ehci->lock during a schedule scan while
	 * it reports urb completions.  this flag guards against bogus
	 * attempts at re-entrant schedule scanning.
	 */
	if (ehci->scanning) {
		ehci->need_rescan = true;
		return;
	}
	ehci->scanning = true;

 rescan:
	ehci->need_rescan = false;
	if (ehci->async_count)
		scan_async(ehci);
	if (ehci->intr_count > 0)
		scan_intr(ehci);
	if (ehci->isoc_count > 0)
		scan_isoc(ehci);
	if (ehci->need_rescan)
		goto rescan;
	ehci->scanning = false;

	/* the IO watchdog guards against hardware or driver bugs that
	 * misplace IRQs, and should let us run completely without IRQs.
	 * such lossage has been observed on both VT6202 and VT8235.
	 */
	turn_on_io_watchdog(ehci);
}

/*
 * Called when the ehci_hcd module is removed.
 */
static void ehci_stop (struct usb_hcd *hcd)
{
	struct ehci_hcd		*ehci = hcd_to_ehci (hcd);

	ehci_dbg (ehci, "stop\n");

	/* no more interrupts ... */

	spin_lock_irq(&ehci->lock);
	ehci->enabled_hrtimer_events = 0;
	spin_unlock_irq(&ehci->lock);

	ehci_quiesce(ehci);
	ehci_silence_controller(ehci);
	ehci_reset (ehci);

	hrtimer_cancel(&ehci->hrtimer);
	remove_sysfs_files(ehci);
	remove_debug_files (ehci);

	/* root hub is shut down separately (first, when possible) */
	spin_lock_irq (&ehci->lock);
	end_free_itds(ehci);
	spin_unlock_irq (&ehci->lock);
	ehci_mem_cleanup (ehci);

	if (ehci->amd_pll_fix == 1)
		usb_amd_dev_put();

	dbg_status (ehci, "ehci_stop completed",
		    ehci_readl(ehci, &ehci->regs->status));
}

/* one-time init, only for memory state */
static int ehci_init(struct usb_hcd *hcd)
{
	struct ehci_hcd		*ehci = hcd_to_ehci(hcd);
	u32			temp;
	int			retval;
	u32			hcc_params;
	struct ehci_qh_hw	*hw;

	spin_lock_init(&ehci->lock);

	/*
	 * keep io watchdog by default, those good HCDs could turn off it later
	 */
	ehci->need_io_watchdog = 1;

	hrtimer_init(&ehci->hrtimer, CLOCK_MONOTONIC, HRTIMER_MODE_ABS);
	ehci->hrtimer.function = ehci_hrtimer_func;
	ehci->next_hrtimer_event = EHCI_HRTIMER_NO_EVENT;

	hcc_params = ehci_readl(ehci, &ehci->caps->hcc_params);

	/*
	 * by default set standard 80% (== 100 usec/uframe) max periodic
	 * bandwidth as required by USB 2.0
	 */
	ehci->uframe_periodic_max = 100;

	/*
	 * hw default: 1K periodic list heads, one per frame.
	 * periodic_size can shrink by USBCMD update if hcc_params allows.
	 */
	ehci->periodic_size = DEFAULT_I_TDPS;
	INIT_LIST_HEAD(&ehci->async_unlink);
	INIT_LIST_HEAD(&ehci->async_idle);
	INIT_LIST_HEAD(&ehci->intr_unlink_wait);
	INIT_LIST_HEAD(&ehci->intr_unlink);
	INIT_LIST_HEAD(&ehci->intr_qh_list);
	INIT_LIST_HEAD(&ehci->cached_itd_list);
	INIT_LIST_HEAD(&ehci->cached_sitd_list);
	INIT_LIST_HEAD(&ehci->tt_list);

	if (HCC_PGM_FRAMELISTLEN(hcc_params)) {
		/* periodic schedule size can be smaller than default */
		switch (EHCI_TUNE_FLS) {
		case 0: ehci->periodic_size = 1024; break;
		case 1: ehci->periodic_size = 512; break;
		case 2: ehci->periodic_size = 256; break;
		default:	BUG();
		}
	}
	if ((retval = ehci_mem_init(ehci, GFP_KERNEL)) < 0)
		return retval;

	/* controllers may cache some of the periodic schedule ... */
	if (HCC_ISOC_CACHE(hcc_params))		// full frame cache
		ehci->i_thresh = 0;
	else					// N microframes cached
		ehci->i_thresh = 2 + HCC_ISOC_THRES(hcc_params);

	/*
	 * dedicate a qh for the async ring head, since we couldn't unlink
	 * a 'real' qh without stopping the async schedule [4.8].  use it
	 * as the 'reclamation list head' too.
	 * its dummy is used in hw_alt_next of many tds, to prevent the qh
	 * from automatically advancing to the next td after short reads.
	 */
	ehci->async->qh_next.qh = NULL;
	hw = ehci->async->hw;
	hw->hw_next = QH_NEXT(ehci, ehci->async->qh_dma);
	hw->hw_info1 = cpu_to_hc32(ehci, QH_HEAD);
#if defined(CONFIG_PPC_PS3)
	hw->hw_info1 |= cpu_to_hc32(ehci, QH_INACTIVATE);
#endif
	hw->hw_token = cpu_to_hc32(ehci, QTD_STS_HALT);
	hw->hw_qtd_next = EHCI_LIST_END(ehci);
	ehci->async->qh_state = QH_STATE_LINKED;
	hw->hw_alt_next = QTD_NEXT(ehci, ehci->async->dummy->qtd_dma);

	/* clear interrupt enables, set irq latency */
	if (log2_irq_thresh < 0 || log2_irq_thresh > 6)
		log2_irq_thresh = 0;
	temp = 1 << (16 + log2_irq_thresh);
	if (HCC_PER_PORT_CHANGE_EVENT(hcc_params)) {
		ehci->has_ppcd = 1;
		ehci_dbg(ehci, "enable per-port change event\n");
		temp |= CMD_PPCEE;
	}
	if (HCC_CANPARK(hcc_params)) {
		/* HW default park == 3, on hardware that supports it (like
		 * NVidia and ALI silicon), maximizes throughput on the async
		 * schedule by avoiding QH fetches between transfers.
		 *
		 * With fast usb storage devices and NForce2, "park" seems to
		 * make problems:  throughput reduction (!), data errors...
		 */
		if (park) {
			park = min(park, (unsigned) 3);
			temp |= CMD_PARK;
			temp |= park << 8;
		}
		ehci_dbg(ehci, "park %d\n", park);
	}
	if (HCC_PGM_FRAMELISTLEN(hcc_params)) {
		/* periodic schedule size can be smaller than default */
		temp &= ~(3 << 2);
		temp |= (EHCI_TUNE_FLS << 2);
	}
	ehci->command = temp;

	/* Accept arbitrarily long scatter-gather lists */
	if (!(hcd->driver->flags & HCD_LOCAL_MEM))
		hcd->self.sg_tablesize = ~0;
	return 0;
}

/* start HC running; it's halted, ehci_init() has been run (once) */
static int ehci_run (struct usb_hcd *hcd)
{
	struct ehci_hcd		*ehci = hcd_to_ehci (hcd);
	u32			temp;
	u32			hcc_params;

	hcd->uses_new_polling = 1;

	/* EHCI spec section 4.1 */

	ehci_writel(ehci, ehci->periodic_dma, &ehci->regs->frame_list);
	ehci_writel(ehci, (u32)ehci->async->qh_dma, &ehci->regs->async_next);

	/*
	 * hcc_params controls whether ehci->regs->segment must (!!!)
	 * be used; it constrains QH/ITD/SITD and QTD locations.
	 * pci_pool consistent memory always uses segment zero.
	 * streaming mappings for I/O buffers, like pci_map_single(),
	 * can return segments above 4GB, if the device allows.
	 *
	 * NOTE:  the dma mask is visible through dma_supported(), so
	 * drivers can pass this info along ... like NETIF_F_HIGHDMA,
	 * Scsi_Host.highmem_io, and so forth.  It's readonly to all
	 * host side drivers though.
	 */
	hcc_params = ehci_readl(ehci, &ehci->caps->hcc_params);
	if (HCC_64BIT_ADDR(hcc_params)) {
		ehci_writel(ehci, 0, &ehci->regs->segment);
#if 0
// this is deeply broken on almost all architectures
		if (!dma_set_mask(hcd->self.controller, DMA_BIT_MASK(64)))
			ehci_info(ehci, "enabled 64bit DMA\n");
#endif
	}


	// Philips, Intel, and maybe others need CMD_RUN before the
	// root hub will detect new devices (why?); NEC doesn't
	ehci->command &= ~(CMD_LRESET|CMD_IAAD|CMD_PSE|CMD_ASE|CMD_RESET);
	ehci->command |= CMD_RUN;
	ehci_writel(ehci, ehci->command, &ehci->regs->command);
	dbg_cmd (ehci, "init", ehci->command);

	/*
	 * Start, enabling full USB 2.0 functionality ... usb 1.1 devices
	 * are explicitly handed to companion controller(s), so no TT is
	 * involved with the root hub.  (Except where one is integrated,
	 * and there's no companion controller unless maybe for USB OTG.)
	 *
	 * Turning on the CF flag will transfer ownership of all ports
	 * from the companions to the EHCI controller.  If any of the
	 * companions are in the middle of a port reset at the time, it
	 * could cause trouble.  Write-locking ehci_cf_port_reset_rwsem
	 * guarantees that no resets are in progress.  After we set CF,
	 * a short delay lets the hardware catch up; new resets shouldn't
	 * be started before the port switching actions could complete.
	 */
	down_write(&ehci_cf_port_reset_rwsem);
	ehci->rh_state = EHCI_RH_RUNNING;
	ehci_writel(ehci, FLAG_CF, &ehci->regs->configured_flag);
	ehci_readl(ehci, &ehci->regs->command);	/* unblock posted writes */
	msleep(5);
	up_write(&ehci_cf_port_reset_rwsem);
	ehci->last_periodic_enable = ktime_get_real();

	temp = HC_VERSION(ehci, ehci_readl(ehci, &ehci->caps->hc_capbase));
	ehci_info (ehci,
		"USB %x.%x started, EHCI %x.%02x%s\n",
		((ehci->sbrn & 0xf0)>>4), (ehci->sbrn & 0x0f),
		temp >> 8, temp & 0xff,
		ignore_oc ? ", overcurrent ignored" : "");

	ehci_writel(ehci, INTR_MASK,
		    &ehci->regs->intr_enable); /* Turn On Interrupts */

	/* GRR this is run-once init(), being done every time the HC starts.
	 * So long as they're part of class devices, we can't do it init()
	 * since the class device isn't created that early.
	 */
	create_debug_files(ehci);
	create_sysfs_files(ehci);

	return 0;
}

int ehci_setup(struct usb_hcd *hcd)
{
	struct ehci_hcd *ehci = hcd_to_ehci(hcd);
	int retval;

	ehci->regs = (void __iomem *)ehci->caps +
	    HC_LENGTH(ehci, ehci_readl(ehci, &ehci->caps->hc_capbase));
	dbg_hcs_params(ehci, "reset");
	dbg_hcc_params(ehci, "reset");

	/* cache this readonly data; minimize chip reads */
	ehci->hcs_params = ehci_readl(ehci, &ehci->caps->hcs_params);

	ehci->sbrn = HCD_USB2;

	/* data structure init */
	retval = ehci_init(hcd);
	if (retval)
		return retval;

	retval = ehci_halt(ehci);
	if (retval)
		return retval;

	ehci_reset(ehci);

	return 0;
}
EXPORT_SYMBOL_GPL(ehci_setup);

/*-------------------------------------------------------------------------*/

static irqreturn_t ehci_irq (struct usb_hcd *hcd)
{
	struct ehci_hcd		*ehci = hcd_to_ehci (hcd);
	u32			status, masked_status, pcd_status = 0, cmd;
	int			bh;
	unsigned long		flags;

	/*
	 * For threadirqs option we use spin_lock_irqsave() variant to prevent
	 * deadlock with ehci hrtimer callback, because hrtimer callbacks run
	 * in interrupt context even when threadirqs is specified. We can go
	 * back to spin_lock() variant when hrtimer callbacks become threaded.
	 */
	spin_lock_irqsave(&ehci->lock, flags);

	status = ehci_readl(ehci, &ehci->regs->status);

	/* e.g. cardbus physical eject */
	if (status == ~(u32) 0) {
		ehci_dbg (ehci, "device removed\n");
		goto dead;
	}

	/*
	 * We don't use STS_FLR, but some controllers don't like it to
	 * remain on, so mask it out along with the other status bits.
	 */
	masked_status = status & (INTR_MASK | STS_FLR);

	/* Shared IRQ? */
	if (!masked_status || unlikely(ehci->rh_state == EHCI_RH_HALTED)) {
		spin_unlock_irqrestore(&ehci->lock, flags);
		return IRQ_NONE;
	}

	/* clear (just) interrupts */
	ehci_writel(ehci, masked_status, &ehci->regs->status);
	cmd = ehci_readl(ehci, &ehci->regs->command);
	bh = 0;

	/* normal [4.15.1.2] or error [4.15.1.1] completion */
	if (likely ((status & (STS_INT|STS_ERR)) != 0)) {
		if (likely ((status & STS_ERR) == 0))
			COUNT (ehci->stats.normal);
		else
			COUNT (ehci->stats.error);
		bh = 1;
	}

	/* complete the unlinking of some qh [4.15.2.3] */
	if (status & STS_IAA) {

		/* Turn off the IAA watchdog */
		ehci->enabled_hrtimer_events &= ~BIT(EHCI_HRTIMER_IAA_WATCHDOG);

		/*
		 * Mild optimization: Allow another IAAD to reset the
		 * hrtimer, if one occurs before the next expiration.
		 * In theory we could always cancel the hrtimer, but
		 * tests show that about half the time it will be reset
		 * for some other event anyway.
		 */
		if (ehci->next_hrtimer_event == EHCI_HRTIMER_IAA_WATCHDOG)
			++ehci->next_hrtimer_event;

		/* guard against (alleged) silicon errata */
		if (cmd & CMD_IAAD)
			ehci_dbg(ehci, "IAA with IAAD still set?\n");
		if (ehci->iaa_in_progress)
			COUNT(ehci->stats.iaa);
		end_unlink_async(ehci);
	}

	/* remote wakeup [4.3.1] */
	if (status & STS_PCD) {
		unsigned	i = HCS_N_PORTS (ehci->hcs_params);
		u32		ppcd = ~0;

		/* kick root hub later */
		pcd_status = status;

		/* resume root hub? */
		if (ehci->rh_state == EHCI_RH_SUSPENDED)
			usb_hcd_resume_root_hub(hcd);

		/* get per-port change detect bits */
		if (ehci->has_ppcd)
			ppcd = status >> 16;

		while (i--) {
			int pstatus;

			/* leverage per-port change bits feature */
			if (!(ppcd & (1 << i)))
				continue;
			pstatus = ehci_readl(ehci,
					 &ehci->regs->port_status[i]);

			if (pstatus & PORT_OWNER)
				continue;
			if (!(test_bit(i, &ehci->suspended_ports) &&
					((pstatus & PORT_RESUME) ||
						!(pstatus & PORT_SUSPEND)) &&
					(pstatus & PORT_PE) &&
					ehci->reset_done[i] == 0))
				continue;

			/* start USB_RESUME_TIMEOUT msec resume signaling from
			 * this port, and make hub_wq collect
			 * PORT_STAT_C_SUSPEND to stop that signaling.
			 */
			ehci->reset_done[i] = jiffies +
				msecs_to_jiffies(USB_RESUME_TIMEOUT);
			set_bit(i, &ehci->resuming_ports);
			ehci_dbg (ehci, "port %d remote wakeup\n", i + 1);
			usb_hcd_start_port_resume(&hcd->self, i);
			mod_timer(&hcd->rh_timer, ehci->reset_done[i]);
		}
	}

	/* PCI errors [4.15.2.4] */
	if (unlikely ((status & STS_FATAL) != 0)) {
		ehci_err(ehci, "fatal error\n");
		dbg_cmd(ehci, "fatal", cmd);
		dbg_status(ehci, "fatal", status);
dead:
		usb_hc_died(hcd);

		/* Don't let the controller do anything more */
		ehci->shutdown = true;
		ehci->rh_state = EHCI_RH_STOPPING;
		ehci->command &= ~(CMD_RUN | CMD_ASE | CMD_PSE);
		ehci_writel(ehci, ehci->command, &ehci->regs->command);
		ehci_writel(ehci, 0, &ehci->regs->intr_enable);
		ehci_handle_controller_death(ehci);

		/* Handle completions when the controller stops */
		bh = 0;
	}

	if (bh)
		ehci_work (ehci);
	spin_unlock_irqrestore(&ehci->lock, flags);
	if (pcd_status)
		usb_hcd_poll_rh_status(hcd);
	return IRQ_HANDLED;
}

/*-------------------------------------------------------------------------*/

/*
 * non-error returns are a promise to giveback() the urb later
 * we drop ownership so next owner (or urb unlink) can get it
 *
 * urb + dev is in hcd.self.controller.urb_list
 * we're queueing TDs onto software and hardware lists
 *
 * hcd-specific init for hcpriv hasn't been done yet
 *
 * NOTE:  control, bulk, and interrupt share the same code to append TDs
 * to a (possibly active) QH, and the same QH scanning code.
 */
static int ehci_urb_enqueue (
	struct usb_hcd	*hcd,
	struct urb	*urb,
	gfp_t		mem_flags
) {
	struct ehci_hcd		*ehci = hcd_to_ehci (hcd);
	struct list_head	qtd_list;

	INIT_LIST_HEAD (&qtd_list);

	switch (usb_pipetype (urb->pipe)) {
	case PIPE_CONTROL:
		/* qh_completions() code doesn't handle all the fault cases
		 * in multi-TD control transfers.  Even 1KB is rare anyway.
		 */
		if (urb->transfer_buffer_length > (16 * 1024))
			return -EMSGSIZE;
		/* FALLTHROUGH */
	/* case PIPE_BULK: */
	default:
		if (!qh_urb_transaction (ehci, urb, &qtd_list, mem_flags))
			return -ENOMEM;
		return submit_async(ehci, urb, &qtd_list, mem_flags);

	case PIPE_INTERRUPT:
		if (!qh_urb_transaction (ehci, urb, &qtd_list, mem_flags))
			return -ENOMEM;
		return intr_submit(ehci, urb, &qtd_list, mem_flags);

	case PIPE_ISOCHRONOUS:
		if (urb->dev->speed == USB_SPEED_HIGH)
			return itd_submit (ehci, urb, mem_flags);
		else
			return sitd_submit (ehci, urb, mem_flags);
	}
}

/* remove from hardware lists
 * completions normally happen asynchronously
 */

static int ehci_urb_dequeue(struct usb_hcd *hcd, struct urb *urb, int status)
{
	struct ehci_hcd		*ehci = hcd_to_ehci (hcd);
	struct ehci_qh		*qh;
	unsigned long		flags;
	int			rc;

	spin_lock_irqsave (&ehci->lock, flags);
	rc = usb_hcd_check_unlink_urb(hcd, urb, status);
	if (rc)
		goto done;

	if (usb_pipetype(urb->pipe) == PIPE_ISOCHRONOUS) {
		/*
		 * We don't expedite dequeue for isochronous URBs.
		 * Just wait until they complete normally or their
		 * time slot expires.
		 */
	} else {
		qh = (struct ehci_qh *) urb->hcpriv;
		qh->exception = 1;
		switch (qh->qh_state) {
		case QH_STATE_LINKED:
			if (usb_pipetype(urb->pipe) == PIPE_INTERRUPT)
				start_unlink_intr(ehci, qh);
			else
				start_unlink_async(ehci, qh);
			break;
		case QH_STATE_COMPLETING:
			qh->dequeue_during_giveback = 1;
			break;
		case QH_STATE_UNLINK:
		case QH_STATE_UNLINK_WAIT:
			/* already started */
			break;
		case QH_STATE_IDLE:
			/* QH might be waiting for a Clear-TT-Buffer */
			qh_completions(ehci, qh);
			break;
		}
	}
done:
	spin_unlock_irqrestore (&ehci->lock, flags);
	return rc;
}

/*-------------------------------------------------------------------------*/

// bulk qh holds the data toggle

static void
ehci_endpoint_disable (struct usb_hcd *hcd, struct usb_host_endpoint *ep)
{
	struct ehci_hcd		*ehci = hcd_to_ehci (hcd);
	unsigned long		flags;
	struct ehci_qh		*qh;

	/* ASSERT:  any requests/urbs are being unlinked */
	/* ASSERT:  nobody can be submitting urbs for this any more */

rescan:
	spin_lock_irqsave (&ehci->lock, flags);
	qh = ep->hcpriv;
	if (!qh)
		goto done;

	/* endpoints can be iso streams.  for now, we don't
	 * accelerate iso completions ... so spin a while.
	 */
	if (qh->hw == NULL) {
		struct ehci_iso_stream	*stream = ep->hcpriv;

		if (!list_empty(&stream->td_list))
			goto idle_timeout;

		/* BUG_ON(!list_empty(&stream->free_list)); */
		reserve_release_iso_bandwidth(ehci, stream, -1);
		kfree(stream);
		goto done;
	}

	qh->exception = 1;
	switch (qh->qh_state) {
	case QH_STATE_LINKED:
		WARN_ON(!list_empty(&qh->qtd_list));
		if (usb_endpoint_type(&ep->desc) != USB_ENDPOINT_XFER_INT)
			start_unlink_async(ehci, qh);
		else
			start_unlink_intr(ehci, qh);
		/* FALL THROUGH */
	case QH_STATE_COMPLETING:	/* already in unlinking */
	case QH_STATE_UNLINK:		/* wait for hw to finish? */
	case QH_STATE_UNLINK_WAIT:
idle_timeout:
		spin_unlock_irqrestore (&ehci->lock, flags);
		schedule_timeout_uninterruptible(1);
		goto rescan;
	case QH_STATE_IDLE:		/* fully unlinked */
		if (qh->clearing_tt)
			goto idle_timeout;
		if (list_empty (&qh->qtd_list)) {
			if (qh->ps.bw_uperiod)
				reserve_release_intr_bandwidth(ehci, qh, -1);
			qh_destroy(ehci, qh);
			break;
		}
		/* else FALL THROUGH */
	default:
		/* caller was supposed to have unlinked any requests;
		 * that's not our job.  just leak this memory.
		 */
		ehci_err (ehci, "qh %p (#%02x) state %d%s\n",
			qh, ep->desc.bEndpointAddress, qh->qh_state,
			list_empty (&qh->qtd_list) ? "" : "(has tds)");
		break;
	}
 done:
	ep->hcpriv = NULL;
	spin_unlock_irqrestore (&ehci->lock, flags);
}

static void
ehci_endpoint_reset(struct usb_hcd *hcd, struct usb_host_endpoint *ep)
{
	struct ehci_hcd		*ehci = hcd_to_ehci(hcd);
	struct ehci_qh		*qh;
	int			eptype = usb_endpoint_type(&ep->desc);
	int			epnum = usb_endpoint_num(&ep->desc);
	int			is_out = usb_endpoint_dir_out(&ep->desc);
	unsigned long		flags;

	if (eptype != USB_ENDPOINT_XFER_BULK && eptype != USB_ENDPOINT_XFER_INT)
		return;

	spin_lock_irqsave(&ehci->lock, flags);
	qh = ep->hcpriv;

	/* For Bulk and Interrupt endpoints we maintain the toggle state
	 * in the hardware; the toggle bits in udev aren't used at all.
	 * When an endpoint is reset by usb_clear_halt() we must reset
	 * the toggle bit in the QH.
	 */
	if (qh) {
		if (!list_empty(&qh->qtd_list)) {
			WARN_ONCE(1, "clear_halt for a busy endpoint\n");
		} else {
			/* The toggle value in the QH can't be updated
			 * while the QH is active.  Unlink it now;
			 * re-linking will call qh_refresh().
			 */
			usb_settoggle(qh->ps.udev, epnum, is_out, 0);
			qh->exception = 1;
			if (eptype == USB_ENDPOINT_XFER_BULK)
				start_unlink_async(ehci, qh);
			else
				start_unlink_intr(ehci, qh);
		}
	}
	spin_unlock_irqrestore(&ehci->lock, flags);
}

static int ehci_get_frame (struct usb_hcd *hcd)
{
	struct ehci_hcd		*ehci = hcd_to_ehci (hcd);
	return (ehci_read_frame_index(ehci) >> 3) % ehci->periodic_size;
}

/*-------------------------------------------------------------------------*/

/* Device addition and removal */

static void ehci_remove_device(struct usb_hcd *hcd, struct usb_device *udev)
{
	struct ehci_hcd		*ehci = hcd_to_ehci(hcd);

	spin_lock_irq(&ehci->lock);
	drop_tt(udev);
	spin_unlock_irq(&ehci->lock);
}

/*-------------------------------------------------------------------------*/

#ifdef	CONFIG_PM

/* suspend/resume, section 4.3 */

/* These routines handle the generic parts of controller suspend/resume */

int ehci_suspend(struct usb_hcd *hcd, bool do_wakeup)
{
	struct ehci_hcd		*ehci = hcd_to_ehci(hcd);

	if (time_before(jiffies, ehci->next_statechange))
		msleep(10);

	/*
	 * Root hub was already suspended.  Disable IRQ emission and
	 * mark HW unaccessible.  The PM and USB cores make sure that
	 * the root hub is either suspended or stopped.
	 */
	ehci_prepare_ports_for_controller_suspend(ehci, do_wakeup);

	spin_lock_irq(&ehci->lock);
	ehci_writel(ehci, 0, &ehci->regs->intr_enable);
	(void) ehci_readl(ehci, &ehci->regs->intr_enable);

	clear_bit(HCD_FLAG_HW_ACCESSIBLE, &hcd->flags);
	spin_unlock_irq(&ehci->lock);

	synchronize_irq(hcd->irq);

	/* Check for race with a wakeup request */
	if (do_wakeup && HCD_WAKEUP_PENDING(hcd)) {
		ehci_resume(hcd, false);
		return -EBUSY;
	}

	return 0;
}
EXPORT_SYMBOL_GPL(ehci_suspend);

/* Returns 0 if power was preserved, 1 if power was lost */
int ehci_resume(struct usb_hcd *hcd, bool force_reset)
{
	struct ehci_hcd		*ehci = hcd_to_ehci(hcd);

	if (time_before(jiffies, ehci->next_statechange))
		msleep(100);

	/* Mark hardware accessible again as we are back to full power by now */
	set_bit(HCD_FLAG_HW_ACCESSIBLE, &hcd->flags);

	if (ehci->shutdown)
		return 0;		/* Controller is dead */

	/*
	 * If CF is still set and reset isn't forced
	 * then we maintained suspend power.
	 * Just undo the effect of ehci_suspend().
	 */
	if (ehci_readl(ehci, &ehci->regs->configured_flag) == FLAG_CF &&
			!force_reset) {
		int	mask = INTR_MASK;

		ehci_prepare_ports_for_controller_resume(ehci);

		spin_lock_irq(&ehci->lock);
		if (ehci->shutdown)
			goto skip;

		if (!hcd->self.root_hub->do_remote_wakeup)
			mask &= ~STS_PCD;
		ehci_writel(ehci, mask, &ehci->regs->intr_enable);
		ehci_readl(ehci, &ehci->regs->intr_enable);
 skip:
		spin_unlock_irq(&ehci->lock);
		return 0;
	}

	/*
	 * Else reset, to cope with power loss or resume from hibernation
	 * having let the firmware kick in during reboot.
	 */
	usb_root_hub_lost_power(hcd->self.root_hub);
	(void) ehci_halt(ehci);
	(void) ehci_reset(ehci);

	spin_lock_irq(&ehci->lock);
	if (ehci->shutdown)
		goto skip;

	ehci_writel(ehci, ehci->command, &ehci->regs->command);
	ehci_writel(ehci, FLAG_CF, &ehci->regs->configured_flag);
	ehci_readl(ehci, &ehci->regs->command);	/* unblock posted writes */

	ehci->rh_state = EHCI_RH_SUSPENDED;
	spin_unlock_irq(&ehci->lock);

	return 1;
}
EXPORT_SYMBOL_GPL(ehci_resume);

#endif

/*-------------------------------------------------------------------------*/

/*
 * Generic structure: This gets copied for platform drivers so that
 * individual entries can be overridden as needed.
 */

static const struct hc_driver ehci_hc_driver = {
	.description =		hcd_name,
	.product_desc =		"EHCI Host Controller",
	.hcd_priv_size =	sizeof(struct ehci_hcd),

	/*
	 * generic hardware linkage
	 */
	.irq =			ehci_irq,
	.flags =		HCD_MEMORY | HCD_USB2 | HCD_BH,

	/*
	 * basic lifecycle operations
	 */
	.reset =		ehci_setup,
	.start =		ehci_run,
	.stop =			ehci_stop,
	.shutdown =		ehci_shutdown,

	/*
	 * managing i/o requests and associated device resources
	 */
	.urb_enqueue =		ehci_urb_enqueue,
	.urb_dequeue =		ehci_urb_dequeue,
	.endpoint_disable =	ehci_endpoint_disable,
	.endpoint_reset =	ehci_endpoint_reset,
	.clear_tt_buffer_complete =	ehci_clear_tt_buffer_complete,

	/*
	 * scheduling support
	 */
	.get_frame_number =	ehci_get_frame,

	/*
	 * root hub support
	 */
	.hub_status_data =	ehci_hub_status_data,
	.hub_control =		ehci_hub_control,
	.bus_suspend =		ehci_bus_suspend,
	.bus_resume =		ehci_bus_resume,
	.relinquish_port =	ehci_relinquish_port,
	.port_handed_over =	ehci_port_handed_over,

	/*
	 * device support
	 */
	.free_dev =		ehci_remove_device,
};

void ehci_init_driver(struct hc_driver *drv,
		const struct ehci_driver_overrides *over)
{
	/* Copy the generic table to drv and then apply the overrides */
	*drv = ehci_hc_driver;

	if (over) {
		drv->hcd_priv_size += over->extra_priv_size;
		if (over->reset)
			drv->reset = over->reset;
		if (over->port_power)
			drv->port_power = over->port_power;
	}
}
EXPORT_SYMBOL_GPL(ehci_init_driver);

/*-------------------------------------------------------------------------*/

MODULE_DESCRIPTION(DRIVER_DESC);
MODULE_AUTHOR (DRIVER_AUTHOR);
MODULE_LICENSE ("GPL");

#ifdef CONFIG_USB_EHCI_FSL
#include "ehci-fsl.c"
#define	PLATFORM_DRIVER		ehci_fsl_driver
#endif

#ifdef CONFIG_USB_EHCI_SH
#include "ehci-sh.c"
#define PLATFORM_DRIVER		ehci_hcd_sh_driver
#endif

#ifdef CONFIG_PPC_PS3
#include "ehci-ps3.c"
#define	PS3_SYSTEM_BUS_DRIVER	ps3_ehci_driver
#endif

#ifdef CONFIG_USB_EHCI_HCD_PPC_OF
#include "ehci-ppc-of.c"
#define OF_PLATFORM_DRIVER	ehci_hcd_ppc_of_driver
#endif

#ifdef CONFIG_XPS_USB_HCD_XILINX
#include "ehci-xilinx-of.c"
#define XILINX_OF_PLATFORM_DRIVER	ehci_hcd_xilinx_of_driver
#endif

#ifdef CONFIG_TILE_USB
#include "ehci-tilegx.c"
#define	PLATFORM_DRIVER		ehci_hcd_tilegx_driver
#endif

#ifdef CONFIG_USB_EHCI_HCD_PMC_MSP
#include "ehci-pmcmsp.c"
#define	PLATFORM_DRIVER		ehci_hcd_msp_driver
#endif

#ifdef CONFIG_SPARC_LEON
#include "ehci-grlib.c"
#define PLATFORM_DRIVER		ehci_grlib_driver
#endif

#ifdef CONFIG_USB_EHCI_MV
#include "ehci-mv.c"
#define        PLATFORM_DRIVER         ehci_mv_driver
#endif

#ifdef CONFIG_MIPS_SEAD3
#include "ehci-sead3.c"
#define	PLATFORM_DRIVER		ehci_hcd_sead3_driver
#endif

static int __init ehci_hcd_init(void)
{
	int retval = 0;

	if (usb_disabled())
		return -ENODEV;

	printk(KERN_INFO "%s: " DRIVER_DESC "\n", hcd_name);
	set_bit(USB_EHCI_LOADED, &usb_hcds_loaded);
	if (test_bit(USB_UHCI_LOADED, &usb_hcds_loaded) ||
			test_bit(USB_OHCI_LOADED, &usb_hcds_loaded))
		printk(KERN_WARNING "Warning! ehci_hcd should always be loaded"
				" before uhci_hcd and ohci_hcd, not after\n");

	pr_debug("%s: block sizes: qh %Zd qtd %Zd itd %Zd sitd %Zd\n",
		 hcd_name,
		 sizeof(struct ehci_qh), sizeof(struct ehci_qtd),
		 sizeof(struct ehci_itd), sizeof(struct ehci_sitd));

#ifdef CONFIG_DYNAMIC_DEBUG
	ehci_debug_root = debugfs_create_dir("ehci", usb_debug_root);
	if (!ehci_debug_root) {
		retval = -ENOENT;
		goto err_debug;
	}
#endif

#ifdef PLATFORM_DRIVER
	retval = platform_driver_register(&PLATFORM_DRIVER);
	if (retval < 0)
		goto clean0;
#endif

#ifdef PS3_SYSTEM_BUS_DRIVER
	retval = ps3_ehci_driver_register(&PS3_SYSTEM_BUS_DRIVER);
	if (retval < 0)
		goto clean2;
#endif

#ifdef OF_PLATFORM_DRIVER
	retval = platform_driver_register(&OF_PLATFORM_DRIVER);
	if (retval < 0)
		goto clean3;
#endif

#ifdef XILINX_OF_PLATFORM_DRIVER
	retval = platform_driver_register(&XILINX_OF_PLATFORM_DRIVER);
	if (retval < 0)
		goto clean4;
#endif
	return retval;

#ifdef XILINX_OF_PLATFORM_DRIVER
	/* platform_driver_unregister(&XILINX_OF_PLATFORM_DRIVER); */
clean4:
#endif
#ifdef OF_PLATFORM_DRIVER
	platform_driver_unregister(&OF_PLATFORM_DRIVER);
clean3:
#endif
#ifdef PS3_SYSTEM_BUS_DRIVER
	ps3_ehci_driver_unregister(&PS3_SYSTEM_BUS_DRIVER);
clean2:
#endif
#ifdef PLATFORM_DRIVER
	platform_driver_unregister(&PLATFORM_DRIVER);
clean0:
#endif
#ifdef CONFIG_DYNAMIC_DEBUG
	debugfs_remove(ehci_debug_root);
	ehci_debug_root = NULL;
err_debug:
#endif
	clear_bit(USB_EHCI_LOADED, &usb_hcds_loaded);
	return retval;
}
module_init(ehci_hcd_init);

static void __exit ehci_hcd_cleanup(void)
{
#ifdef XILINX_OF_PLATFORM_DRIVER
	platform_driver_unregister(&XILINX_OF_PLATFORM_DRIVER);
#endif
#ifdef OF_PLATFORM_DRIVER
	platform_driver_unregister(&OF_PLATFORM_DRIVER);
#endif
#ifdef PLATFORM_DRIVER
	platform_driver_unregister(&PLATFORM_DRIVER);
#endif
#ifdef PS3_SYSTEM_BUS_DRIVER
	ps3_ehci_driver_unregister(&PS3_SYSTEM_BUS_DRIVER);
#endif
#ifdef CONFIG_DYNAMIC_DEBUG
	debugfs_remove(ehci_debug_root);
#endif
	clear_bit(USB_EHCI_LOADED, &usb_hcds_loaded);
}
module_exit(ehci_hcd_cleanup);<|MERGE_RESOLUTION|>--- conflicted
+++ resolved
@@ -332,10 +332,7 @@
 
 	while (port--) {
 		u32 portsc = ehci_readl(ehci, &ehci->regs->port_status[port]);
-<<<<<<< HEAD
-=======
-
->>>>>>> 33e8bb5d
+
 		ehci_writel(ehci, portsc,
 				&ehci->regs->port_status[port]);
 		spin_unlock_irq(&ehci->lock);
