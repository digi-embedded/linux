--- conflicted
+++ resolved
@@ -831,10 +831,6 @@
 {
 	const struct tegra_xusb_context_soc *soc = tegra->soc->context;
 
-<<<<<<< HEAD
-	regulator_bulk_disable(tegra->soc->num_supplies, tegra->supplies);
-	tegra_xusb_clk_disable(tegra);
-=======
 	tegra->context.ipfs = devm_kcalloc(tegra->dev, soc->ipfs.num_offsets,
 					   sizeof(u32), GFP_KERNEL);
 	if (!tegra->context.ipfs)
@@ -844,37 +840,13 @@
 					   sizeof(u32), GFP_KERNEL);
 	if (!tegra->context.fpci)
 		return -ENOMEM;
->>>>>>> c1084c27
 
 	return 0;
 }
 #else
 static inline int tegra_xusb_init_context(struct tegra_xusb *tegra)
 {
-<<<<<<< HEAD
-	struct tegra_xusb *tegra = dev_get_drvdata(dev);
-	int err;
-
-	err = tegra_xusb_clk_enable(tegra);
-	if (err) {
-		dev_err(dev, "failed to enable clocks: %d\n", err);
-		return err;
-	}
-
-	err = regulator_bulk_enable(tegra->soc->num_supplies, tegra->supplies);
-	if (err) {
-		dev_err(dev, "failed to enable regulators: %d\n", err);
-		goto disable_clk;
-	}
-
 	return 0;
-
-disable_clk:
-	tegra_xusb_clk_disable(tegra);
-	return err;
-=======
-	return 0;
->>>>>>> c1084c27
 }
 #endif
 
@@ -1643,23 +1615,6 @@
 	 */
 	platform_set_drvdata(pdev, tegra);
 
-<<<<<<< HEAD
-	err = tegra_xusb_phy_enable(tegra);
-	if (err < 0) {
-		dev_err(&pdev->dev, "failed to enable PHYs: %d\n", err);
-		goto put_hcd;
-	}
-
-	pm_runtime_enable(&pdev->dev);
-	if (pm_runtime_enabled(&pdev->dev))
-		err = pm_runtime_get_sync(&pdev->dev);
-	else
-		err = tegra_xusb_runtime_resume(&pdev->dev);
-
-	if (err < 0) {
-		dev_err(&pdev->dev, "failed to enable device: %d\n", err);
-		goto disable_phy;
-=======
 	err = tegra_xusb_clk_enable(tegra);
 	if (err) {
 		dev_err(tegra->dev, "failed to enable clocks: %d\n", err);
@@ -1670,7 +1625,6 @@
 	if (err) {
 		dev_err(tegra->dev, "failed to enable regulators: %d\n", err);
 		goto disable_clk;
->>>>>>> c1084c27
 	}
 
 	err = tegra_xusb_phy_enable(tegra);
@@ -1780,11 +1734,6 @@
 	usb_put_hcd(xhci->shared_hcd);
 remove_usb2:
 	usb_remove_hcd(tegra->hcd);
-<<<<<<< HEAD
-put_rpm:
-	if (!pm_runtime_status_suspended(&pdev->dev))
-		tegra_xusb_runtime_suspend(&pdev->dev);
-=======
 powergate:
 	tegra_xusb_powergate_partitions(tegra);
 free_firmware:
@@ -1796,12 +1745,8 @@
 	regulator_bulk_disable(tegra->soc->num_supplies, tegra->supplies);
 disable_clk:
 	tegra_xusb_clk_disable(tegra);
->>>>>>> c1084c27
 put_hcd:
 	usb_put_hcd(tegra->hcd);
-disable_phy:
-	tegra_xusb_phy_disable(tegra);
-	pm_runtime_disable(&pdev->dev);
 put_powerdomains:
 	tegra_xusb_powerdomain_remove(&pdev->dev, tegra);
 put_padctl:
@@ -1835,12 +1780,8 @@
 	tegra_xusb_powerdomain_remove(&pdev->dev, tegra);
 
 	tegra_xusb_phy_disable(tegra);
-<<<<<<< HEAD
-
-=======
 	tegra_xusb_clk_disable(tegra);
 	regulator_bulk_disable(tegra->soc->num_supplies, tegra->supplies);
->>>>>>> c1084c27
 	tegra_xusb_padctl_put(tegra->padctl);
 
 	return 0;
