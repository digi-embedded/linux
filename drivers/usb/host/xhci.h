--- conflicted
+++ resolved
@@ -1874,10 +1874,7 @@
 #define XHCI_RESET_PLL_ON_DISCONNECT	BIT_ULL(34)
 #define XHCI_SNPS_BROKEN_SUSPEND    BIT_ULL(35)
 #define XHCI_CDNS_HOST		BIT_ULL(36)
-<<<<<<< HEAD
-=======
 #define XHCI_SKIP_PHY_INIT	BIT_ULL(37)
->>>>>>> ea790475
 
 	unsigned int		num_active_eps;
 	unsigned int		limit_active_eps;
