--- conflicted
+++ resolved
@@ -1739,13 +1739,10 @@
 	struct xhci_hub		*rhub;
 	struct xhci_port_cap	*port_cap;
 	unsigned int		lpm_incapable:1;
-<<<<<<< HEAD
-=======
 	unsigned long		resume_timestamp;
 	bool			rexit_active;
 	struct completion	rexit_done;
 	struct completion	u3exit_done;
->>>>>>> ccf0a997
 };
 
 struct xhci_hub {
@@ -1907,15 +1904,9 @@
 #define XHCI_EP_CTX_BROKEN_DCS	BIT_ULL(42)
 #define XHCI_SUSPEND_RESUME_CLKS	BIT_ULL(43)
 #define XHCI_RESET_TO_DEFAULT	BIT_ULL(44)
-<<<<<<< HEAD
-#define XHCI_CDNS_HOST		BIT_ULL(45)
-#define XHCI_ZHAOXIN_TRB_FETCH	BIT_ULL(45)
-#define XHCI_ZHAOXIN_HOST	BIT_ULL(46)
-=======
 #define XHCI_ZHAOXIN_TRB_FETCH	BIT_ULL(45)
 #define XHCI_ZHAOXIN_HOST	BIT_ULL(46)
 #define XHCI_CDNS_HOST		BIT_ULL(47)
->>>>>>> ccf0a997
 
 	unsigned int		num_active_eps;
 	unsigned int		limit_active_eps;
@@ -1961,17 +1952,11 @@
 			     struct usb_host_endpoint *ep);
 	int (*check_bandwidth)(struct usb_hcd *, struct usb_device *);
 	void (*reset_bandwidth)(struct usb_hcd *, struct usb_device *);
-<<<<<<< HEAD
-	int (*bus_suspend)(struct usb_hcd *hcd);
-	int (*update_hub_device)(struct usb_hcd *hcd, struct usb_device *hdev,
-			    struct usb_tt *tt, gfp_t mem_flags);
-=======
 	int (*update_hub_device)(struct usb_hcd *hcd, struct usb_device *hdev,
 			    struct usb_tt *tt, gfp_t mem_flags);
 	int (*hub_control)(struct usb_hcd *hcd, u16 typeReq, u16 wValue,
 			   u16 wIndex, char *buf, u16 wLength);
 	int (*bus_suspend)(struct usb_hcd *hcd);
->>>>>>> ccf0a997
 };
 
 #define	XHCI_CFC_DELAY		10
