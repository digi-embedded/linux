/*
 * xHCI host controller driver
 *
 * Copyright (C) 2008 Intel Corp.
 *
 * Author: Sarah Sharp
 * Some code borrowed from the Linux EHCI driver.
 *
 * This program is free software; you can redistribute it and/or modify
 * it under the terms of the GNU General Public License version 2 as
 * published by the Free Software Foundation.
 *
 * This program is distributed in the hope that it will be useful, but
 * WITHOUT ANY WARRANTY; without even the implied warranty of MERCHANTABILITY
 * or FITNESS FOR A PARTICULAR PURPOSE.  See the GNU General Public License
 * for more details.
 *
 * You should have received a copy of the GNU General Public License
 * along with this program; if not, write to the Free Software Foundation,
 * Inc., 675 Mass Ave, Cambridge, MA 02139, USA.
 */

#include <linux/usb.h>
#include <linux/pci.h>
#include <linux/slab.h>
#include <linux/dmapool.h>
#include <linux/dma-mapping.h>

#include "xhci.h"
#include "xhci-trace.h"

/*
 * Allocates a generic ring segment from the ring pool, sets the dma address,
 * initializes the segment to zero, and sets the private next pointer to NULL.
 *
 * Section 4.11.1.1:
 * "All components of all Command and Transfer TRBs shall be initialized to '0'"
 */
static struct xhci_segment *xhci_segment_alloc(struct xhci_hcd *xhci,
					       unsigned int cycle_state,
					       unsigned int max_packet,
					       gfp_t flags)
{
	struct xhci_segment *seg;
	dma_addr_t	dma;
	int		i;

	seg = kzalloc(sizeof *seg, flags);
	if (!seg)
		return NULL;

	seg->trbs = dma_pool_zalloc(xhci->segment_pool, flags, &dma);
	if (!seg->trbs) {
		kfree(seg);
		return NULL;
	}

	if (max_packet) {
		seg->bounce_buf = kzalloc(max_packet, flags | GFP_DMA);
		if (!seg->bounce_buf) {
			dma_pool_free(xhci->segment_pool, seg->trbs, dma);
			kfree(seg);
			return NULL;
		}
	}
	/* If the cycle state is 0, set the cycle bit to 1 for all the TRBs */
	if (cycle_state == 0) {
		for (i = 0; i < TRBS_PER_SEGMENT; i++)
			seg->trbs[i].link.control |= cpu_to_le32(TRB_CYCLE);
	}
	seg->dma = dma;
	seg->next = NULL;

	return seg;
}

static void xhci_segment_free(struct xhci_hcd *xhci, struct xhci_segment *seg)
{
	if (seg->trbs) {
		dma_pool_free(xhci->segment_pool, seg->trbs, seg->dma);
		seg->trbs = NULL;
	}
	kfree(seg->bounce_buf);
	kfree(seg);
}

static void xhci_free_segments_for_ring(struct xhci_hcd *xhci,
				struct xhci_segment *first)
{
	struct xhci_segment *seg;

	seg = first->next;
	while (seg != first) {
		struct xhci_segment *next = seg->next;
		xhci_segment_free(xhci, seg);
		seg = next;
	}
	xhci_segment_free(xhci, first);
}

/*
 * Make the prev segment point to the next segment.
 *
 * Change the last TRB in the prev segment to be a Link TRB which points to the
 * DMA address of the next segment.  The caller needs to set any Link TRB
 * related flags, such as End TRB, Toggle Cycle, and no snoop.
 */
static void xhci_link_segments(struct xhci_hcd *xhci, struct xhci_segment *prev,
		struct xhci_segment *next, enum xhci_ring_type type)
{
	u32 val;

	if (!prev || !next)
		return;
	prev->next = next;
	if (type != TYPE_EVENT) {
		prev->trbs[TRBS_PER_SEGMENT-1].link.segment_ptr =
			cpu_to_le64(next->dma);

		/* Set the last TRB in the segment to have a TRB type ID of Link TRB */
		val = le32_to_cpu(prev->trbs[TRBS_PER_SEGMENT-1].link.control);
		val &= ~TRB_TYPE_BITMASK;
		val |= TRB_TYPE(TRB_LINK);
		/* Always set the chain bit with 0.95 hardware */
		/* Set chain bit for isoc rings on AMD 0.96 host */
		if (xhci_link_trb_quirk(xhci) ||
				(type == TYPE_ISOC &&
				 (xhci->quirks & XHCI_AMD_0x96_HOST)))
			val |= TRB_CHAIN;
		prev->trbs[TRBS_PER_SEGMENT-1].link.control = cpu_to_le32(val);
	}
}

/*
 * Link the ring to the new segments.
 * Set Toggle Cycle for the new ring if needed.
 */
static void xhci_link_rings(struct xhci_hcd *xhci, struct xhci_ring *ring,
		struct xhci_segment *first, struct xhci_segment *last,
		unsigned int num_segs)
{
	struct xhci_segment *next;

	if (!ring || !first || !last)
		return;

	next = ring->enq_seg->next;
	xhci_link_segments(xhci, ring->enq_seg, first, ring->type);
	xhci_link_segments(xhci, last, next, ring->type);
	ring->num_segs += num_segs;
	ring->num_trbs_free += (TRBS_PER_SEGMENT - 1) * num_segs;

	if (ring->type != TYPE_EVENT && ring->enq_seg == ring->last_seg) {
		ring->last_seg->trbs[TRBS_PER_SEGMENT-1].link.control
			&= ~cpu_to_le32(LINK_TOGGLE);
		last->trbs[TRBS_PER_SEGMENT-1].link.control
			|= cpu_to_le32(LINK_TOGGLE);
		ring->last_seg = last;
	}
}

/*
 * We need a radix tree for mapping physical addresses of TRBs to which stream
 * ID they belong to.  We need to do this because the host controller won't tell
 * us which stream ring the TRB came from.  We could store the stream ID in an
 * event data TRB, but that doesn't help us for the cancellation case, since the
 * endpoint may stop before it reaches that event data TRB.
 *
 * The radix tree maps the upper portion of the TRB DMA address to a ring
 * segment that has the same upper portion of DMA addresses.  For example, say I
 * have segments of size 1KB, that are always 1KB aligned.  A segment may
 * start at 0x10c91000 and end at 0x10c913f0.  If I use the upper 10 bits, the
 * key to the stream ID is 0x43244.  I can use the DMA address of the TRB to
 * pass the radix tree a key to get the right stream ID:
 *
 *	0x10c90fff >> 10 = 0x43243
 *	0x10c912c0 >> 10 = 0x43244
 *	0x10c91400 >> 10 = 0x43245
 *
 * Obviously, only those TRBs with DMA addresses that are within the segment
 * will make the radix tree return the stream ID for that ring.
 *
 * Caveats for the radix tree:
 *
 * The radix tree uses an unsigned long as a key pair.  On 32-bit systems, an
 * unsigned long will be 32-bits; on a 64-bit system an unsigned long will be
 * 64-bits.  Since we only request 32-bit DMA addresses, we can use that as the
 * key on 32-bit or 64-bit systems (it would also be fine if we asked for 64-bit
 * PCI DMA addresses on a 64-bit system).  There might be a problem on 32-bit
 * extended systems (where the DMA address can be bigger than 32-bits),
 * if we allow the PCI dma mask to be bigger than 32-bits.  So don't do that.
 */
static int xhci_insert_segment_mapping(struct radix_tree_root *trb_address_map,
		struct xhci_ring *ring,
		struct xhci_segment *seg,
		gfp_t mem_flags)
{
	unsigned long key;
	int ret;

	key = (unsigned long)(seg->dma >> TRB_SEGMENT_SHIFT);
	/* Skip any segments that were already added. */
	if (radix_tree_lookup(trb_address_map, key))
		return 0;

	ret = radix_tree_maybe_preload(mem_flags);
	if (ret)
		return ret;
	ret = radix_tree_insert(trb_address_map,
			key, ring);
	radix_tree_preload_end();
	return ret;
}

static void xhci_remove_segment_mapping(struct radix_tree_root *trb_address_map,
		struct xhci_segment *seg)
{
	unsigned long key;

	key = (unsigned long)(seg->dma >> TRB_SEGMENT_SHIFT);
	if (radix_tree_lookup(trb_address_map, key))
		radix_tree_delete(trb_address_map, key);
}

static int xhci_update_stream_segment_mapping(
		struct radix_tree_root *trb_address_map,
		struct xhci_ring *ring,
		struct xhci_segment *first_seg,
		struct xhci_segment *last_seg,
		gfp_t mem_flags)
{
	struct xhci_segment *seg;
	struct xhci_segment *failed_seg;
	int ret;

	if (WARN_ON_ONCE(trb_address_map == NULL))
		return 0;

	seg = first_seg;
	do {
		ret = xhci_insert_segment_mapping(trb_address_map,
				ring, seg, mem_flags);
		if (ret)
			goto remove_streams;
		if (seg == last_seg)
			return 0;
		seg = seg->next;
	} while (seg != first_seg);

	return 0;

remove_streams:
	failed_seg = seg;
	seg = first_seg;
	do {
		xhci_remove_segment_mapping(trb_address_map, seg);
		if (seg == failed_seg)
			return ret;
		seg = seg->next;
	} while (seg != first_seg);

	return ret;
}

static void xhci_remove_stream_mapping(struct xhci_ring *ring)
{
	struct xhci_segment *seg;

	if (WARN_ON_ONCE(ring->trb_address_map == NULL))
		return;

	seg = ring->first_seg;
	do {
		xhci_remove_segment_mapping(ring->trb_address_map, seg);
		seg = seg->next;
	} while (seg != ring->first_seg);
}

static int xhci_update_stream_mapping(struct xhci_ring *ring, gfp_t mem_flags)
{
	return xhci_update_stream_segment_mapping(ring->trb_address_map, ring,
			ring->first_seg, ring->last_seg, mem_flags);
}

/* XXX: Do we need the hcd structure in all these functions? */
void xhci_ring_free(struct xhci_hcd *xhci, struct xhci_ring *ring)
{
	if (!ring)
		return;

	if (ring->first_seg) {
		if (ring->type == TYPE_STREAM)
			xhci_remove_stream_mapping(ring);
		xhci_free_segments_for_ring(xhci, ring->first_seg);
	}

	kfree(ring);
}

static void xhci_initialize_ring_info(struct xhci_ring *ring,
					unsigned int cycle_state)
{
	/* The ring is empty, so the enqueue pointer == dequeue pointer */
	ring->enqueue = ring->first_seg->trbs;
	ring->enq_seg = ring->first_seg;
	ring->dequeue = ring->enqueue;
	ring->deq_seg = ring->first_seg;
	/* The ring is initialized to 0. The producer must write 1 to the cycle
	 * bit to handover ownership of the TRB, so PCS = 1.  The consumer must
	 * compare CCS to the cycle bit to check ownership, so CCS = 1.
	 *
	 * New rings are initialized with cycle state equal to 1; if we are
	 * handling ring expansion, set the cycle state equal to the old ring.
	 */
	ring->cycle_state = cycle_state;
	/* Not necessary for new rings, but needed for re-initialized rings */
	ring->enq_updates = 0;
	ring->deq_updates = 0;

	/*
	 * Each segment has a link TRB, and leave an extra TRB for SW
	 * accounting purpose
	 */
	ring->num_trbs_free = ring->num_segs * (TRBS_PER_SEGMENT - 1) - 1;
}

/* Allocate segments and link them for a ring */
static int xhci_alloc_segments_for_ring(struct xhci_hcd *xhci,
		struct xhci_segment **first, struct xhci_segment **last,
		unsigned int num_segs, unsigned int cycle_state,
		enum xhci_ring_type type, unsigned int max_packet, gfp_t flags)
{
	struct xhci_segment *prev;

	prev = xhci_segment_alloc(xhci, cycle_state, max_packet, flags);
	if (!prev)
		return -ENOMEM;
	num_segs--;

	*first = prev;
	while (num_segs > 0) {
		struct xhci_segment	*next;

		next = xhci_segment_alloc(xhci, cycle_state, max_packet, flags);
		if (!next) {
			prev = *first;
			while (prev) {
				next = prev->next;
				xhci_segment_free(xhci, prev);
				prev = next;
			}
			return -ENOMEM;
		}
		xhci_link_segments(xhci, prev, next, type);

		prev = next;
		num_segs--;
	}
	xhci_link_segments(xhci, prev, *first, type);
	*last = prev;

	return 0;
}

/**
 * Create a new ring with zero or more segments.
 *
 * Link each segment together into a ring.
 * Set the end flag and the cycle toggle bit on the last segment.
 * See section 4.9.1 and figures 15 and 16.
 */
static struct xhci_ring *xhci_ring_alloc(struct xhci_hcd *xhci,
		unsigned int num_segs, unsigned int cycle_state,
		enum xhci_ring_type type, unsigned int max_packet, gfp_t flags)
{
	struct xhci_ring	*ring;
	int ret;

	ring = kzalloc(sizeof *(ring), flags);
	if (!ring)
		return NULL;

	ring->num_segs = num_segs;
	ring->bounce_buf_len = max_packet;
	INIT_LIST_HEAD(&ring->td_list);
	ring->type = type;
	if (num_segs == 0)
		return ring;

	ret = xhci_alloc_segments_for_ring(xhci, &ring->first_seg,
			&ring->last_seg, num_segs, cycle_state, type,
			max_packet, flags);
	if (ret)
		goto fail;

	/* Only event ring does not use link TRB */
	if (type != TYPE_EVENT) {
		/* See section 4.9.2.1 and 6.4.4.1 */
		ring->last_seg->trbs[TRBS_PER_SEGMENT - 1].link.control |=
			cpu_to_le32(LINK_TOGGLE);
	}
	xhci_initialize_ring_info(ring, cycle_state);
	return ring;

fail:
	kfree(ring);
	return NULL;
}

void xhci_free_or_cache_endpoint_ring(struct xhci_hcd *xhci,
		struct xhci_virt_device *virt_dev,
		unsigned int ep_index)
{
	int rings_cached;

	rings_cached = virt_dev->num_rings_cached;
	if (rings_cached < XHCI_MAX_RINGS_CACHED) {
		virt_dev->ring_cache[rings_cached] =
			virt_dev->eps[ep_index].ring;
		virt_dev->num_rings_cached++;
		xhci_dbg(xhci, "Cached old ring, "
				"%d ring%s cached\n",
				virt_dev->num_rings_cached,
				(virt_dev->num_rings_cached > 1) ? "s" : "");
	} else {
		xhci_ring_free(xhci, virt_dev->eps[ep_index].ring);
		xhci_dbg(xhci, "Ring cache full (%d rings), "
				"freeing ring\n",
				virt_dev->num_rings_cached);
	}
	virt_dev->eps[ep_index].ring = NULL;
}

/* Zero an endpoint ring (except for link TRBs) and move the enqueue and dequeue
 * pointers to the beginning of the ring.
 */
static void xhci_reinit_cached_ring(struct xhci_hcd *xhci,
			struct xhci_ring *ring, unsigned int cycle_state,
			enum xhci_ring_type type)
{
	struct xhci_segment	*seg = ring->first_seg;
	int i;

	do {
		memset(seg->trbs, 0,
				sizeof(union xhci_trb)*TRBS_PER_SEGMENT);
		if (cycle_state == 0) {
			for (i = 0; i < TRBS_PER_SEGMENT; i++)
				seg->trbs[i].link.control |=
					cpu_to_le32(TRB_CYCLE);
		}
		/* All endpoint rings have link TRBs */
		xhci_link_segments(xhci, seg, seg->next, type);
		seg = seg->next;
	} while (seg != ring->first_seg);
	ring->type = type;
	xhci_initialize_ring_info(ring, cycle_state);
	/* td list should be empty since all URBs have been cancelled,
	 * but just in case...
	 */
	INIT_LIST_HEAD(&ring->td_list);
}

/*
 * Expand an existing ring.
 * Look for a cached ring or allocate a new ring which has same segment numbers
 * and link the two rings.
 */
int xhci_ring_expansion(struct xhci_hcd *xhci, struct xhci_ring *ring,
				unsigned int num_trbs, gfp_t flags)
{
	struct xhci_segment	*first;
	struct xhci_segment	*last;
	unsigned int		num_segs;
	unsigned int		num_segs_needed;
	int			ret;

	num_segs_needed = (num_trbs + (TRBS_PER_SEGMENT - 1) - 1) /
				(TRBS_PER_SEGMENT - 1);

	/* Allocate number of segments we needed, or double the ring size */
	num_segs = ring->num_segs > num_segs_needed ?
			ring->num_segs : num_segs_needed;

	ret = xhci_alloc_segments_for_ring(xhci, &first, &last,
			num_segs, ring->cycle_state, ring->type,
			ring->bounce_buf_len, flags);
	if (ret)
		return -ENOMEM;

	if (ring->type == TYPE_STREAM)
		ret = xhci_update_stream_segment_mapping(ring->trb_address_map,
						ring, first, last, flags);
	if (ret) {
		struct xhci_segment *next;
		do {
			next = first->next;
			xhci_segment_free(xhci, first);
			if (first == last)
				break;
			first = next;
		} while (true);
		return ret;
	}

	xhci_link_rings(xhci, ring, first, last, num_segs);
	xhci_dbg_trace(xhci, trace_xhci_dbg_ring_expansion,
			"ring expansion succeed, now has %d segments",
			ring->num_segs);

	return 0;
}

#define CTX_SIZE(_hcc) (HCC_64BYTE_CONTEXT(_hcc) ? 64 : 32)

static struct xhci_container_ctx *xhci_alloc_container_ctx(struct xhci_hcd *xhci,
						    int type, gfp_t flags)
{
	struct xhci_container_ctx *ctx;

	if ((type != XHCI_CTX_TYPE_DEVICE) && (type != XHCI_CTX_TYPE_INPUT))
		return NULL;

	ctx = kzalloc(sizeof(*ctx), flags);
	if (!ctx)
		return NULL;

	ctx->type = type;
	ctx->size = HCC_64BYTE_CONTEXT(xhci->hcc_params) ? 2048 : 1024;
	if (type == XHCI_CTX_TYPE_INPUT)
		ctx->size += CTX_SIZE(xhci->hcc_params);

	ctx->bytes = dma_pool_zalloc(xhci->device_pool, flags, &ctx->dma);
	if (!ctx->bytes) {
		kfree(ctx);
		return NULL;
	}
	return ctx;
}

static void xhci_free_container_ctx(struct xhci_hcd *xhci,
			     struct xhci_container_ctx *ctx)
{
	if (!ctx)
		return;
	dma_pool_free(xhci->device_pool, ctx->bytes, ctx->dma);
	kfree(ctx);
}

struct xhci_input_control_ctx *xhci_get_input_control_ctx(
					      struct xhci_container_ctx *ctx)
{
	if (ctx->type != XHCI_CTX_TYPE_INPUT)
		return NULL;

	return (struct xhci_input_control_ctx *)ctx->bytes;
}

struct xhci_slot_ctx *xhci_get_slot_ctx(struct xhci_hcd *xhci,
					struct xhci_container_ctx *ctx)
{
	if (ctx->type == XHCI_CTX_TYPE_DEVICE)
		return (struct xhci_slot_ctx *)ctx->bytes;

	return (struct xhci_slot_ctx *)
		(ctx->bytes + CTX_SIZE(xhci->hcc_params));
}

struct xhci_ep_ctx *xhci_get_ep_ctx(struct xhci_hcd *xhci,
				    struct xhci_container_ctx *ctx,
				    unsigned int ep_index)
{
	/* increment ep index by offset of start of ep ctx array */
	ep_index++;
	if (ctx->type == XHCI_CTX_TYPE_INPUT)
		ep_index++;

	return (struct xhci_ep_ctx *)
		(ctx->bytes + (ep_index * CTX_SIZE(xhci->hcc_params)));
}


/***************** Streams structures manipulation *************************/

static void xhci_free_stream_ctx(struct xhci_hcd *xhci,
		unsigned int num_stream_ctxs,
		struct xhci_stream_ctx *stream_ctx, dma_addr_t dma)
{
	struct device *dev = xhci_to_hcd(xhci)->self.controller;
	size_t size = sizeof(struct xhci_stream_ctx) * num_stream_ctxs;

	if (size > MEDIUM_STREAM_ARRAY_SIZE)
		dma_free_coherent(dev, size,
				stream_ctx, dma);
	else if (size <= SMALL_STREAM_ARRAY_SIZE)
		return dma_pool_free(xhci->small_streams_pool,
				stream_ctx, dma);
	else
		return dma_pool_free(xhci->medium_streams_pool,
				stream_ctx, dma);
}

/*
 * The stream context array for each endpoint with bulk streams enabled can
 * vary in size, based on:
 *  - how many streams the endpoint supports,
 *  - the maximum primary stream array size the host controller supports,
 *  - and how many streams the device driver asks for.
 *
 * The stream context array must be a power of 2, and can be as small as
 * 64 bytes or as large as 1MB.
 */
static struct xhci_stream_ctx *xhci_alloc_stream_ctx(struct xhci_hcd *xhci,
		unsigned int num_stream_ctxs, dma_addr_t *dma,
		gfp_t mem_flags)
{
	struct device *dev = xhci_to_hcd(xhci)->self.controller;
	size_t size = sizeof(struct xhci_stream_ctx) * num_stream_ctxs;

	if (size > MEDIUM_STREAM_ARRAY_SIZE)
		return dma_alloc_coherent(dev, size,
				dma, mem_flags);
	else if (size <= SMALL_STREAM_ARRAY_SIZE)
		return dma_pool_alloc(xhci->small_streams_pool,
				mem_flags, dma);
	else
		return dma_pool_alloc(xhci->medium_streams_pool,
				mem_flags, dma);
}

struct xhci_ring *xhci_dma_to_transfer_ring(
		struct xhci_virt_ep *ep,
		u64 address)
{
	if (ep->ep_state & EP_HAS_STREAMS)
		return radix_tree_lookup(&ep->stream_info->trb_address_map,
				address >> TRB_SEGMENT_SHIFT);
	return ep->ring;
}

struct xhci_ring *xhci_stream_id_to_ring(
		struct xhci_virt_device *dev,
		unsigned int ep_index,
		unsigned int stream_id)
{
	struct xhci_virt_ep *ep = &dev->eps[ep_index];

	if (stream_id == 0)
		return ep->ring;
	if (!ep->stream_info)
		return NULL;

	if (stream_id > ep->stream_info->num_streams)
		return NULL;
	return ep->stream_info->stream_rings[stream_id];
}

/*
 * Change an endpoint's internal structure so it supports stream IDs.  The
 * number of requested streams includes stream 0, which cannot be used by device
 * drivers.
 *
 * The number of stream contexts in the stream context array may be bigger than
 * the number of streams the driver wants to use.  This is because the number of
 * stream context array entries must be a power of two.
 */
struct xhci_stream_info *xhci_alloc_stream_info(struct xhci_hcd *xhci,
		unsigned int num_stream_ctxs,
		unsigned int num_streams,
		unsigned int max_packet, gfp_t mem_flags)
{
	struct xhci_stream_info *stream_info;
	u32 cur_stream;
	struct xhci_ring *cur_ring;
	u64 addr;
	int ret;

	xhci_dbg(xhci, "Allocating %u streams and %u "
			"stream context array entries.\n",
			num_streams, num_stream_ctxs);
	if (xhci->cmd_ring_reserved_trbs == MAX_RSVD_CMD_TRBS) {
		xhci_dbg(xhci, "Command ring has no reserved TRBs available\n");
		return NULL;
	}
	xhci->cmd_ring_reserved_trbs++;

	stream_info = kzalloc(sizeof(struct xhci_stream_info), mem_flags);
	if (!stream_info)
		goto cleanup_trbs;

	stream_info->num_streams = num_streams;
	stream_info->num_stream_ctxs = num_stream_ctxs;

	/* Initialize the array of virtual pointers to stream rings. */
	stream_info->stream_rings = kzalloc(
			sizeof(struct xhci_ring *)*num_streams,
			mem_flags);
	if (!stream_info->stream_rings)
		goto cleanup_info;

	/* Initialize the array of DMA addresses for stream rings for the HW. */
	stream_info->stream_ctx_array = xhci_alloc_stream_ctx(xhci,
			num_stream_ctxs, &stream_info->ctx_array_dma,
			mem_flags);
	if (!stream_info->stream_ctx_array)
		goto cleanup_ctx;
	memset(stream_info->stream_ctx_array, 0,
			sizeof(struct xhci_stream_ctx)*num_stream_ctxs);

	/* Allocate everything needed to free the stream rings later */
	stream_info->free_streams_command =
		xhci_alloc_command(xhci, true, true, mem_flags);
	if (!stream_info->free_streams_command)
		goto cleanup_ctx;

	INIT_RADIX_TREE(&stream_info->trb_address_map, GFP_ATOMIC);

	/* Allocate rings for all the streams that the driver will use,
	 * and add their segment DMA addresses to the radix tree.
	 * Stream 0 is reserved.
	 */

	for (cur_stream = 1; cur_stream < num_streams; cur_stream++) {
		stream_info->stream_rings[cur_stream] =
			xhci_ring_alloc(xhci, 2, 1, TYPE_STREAM, max_packet,
					mem_flags);
		cur_ring = stream_info->stream_rings[cur_stream];
		if (!cur_ring)
			goto cleanup_rings;
		cur_ring->stream_id = cur_stream;
		cur_ring->trb_address_map = &stream_info->trb_address_map;
		/* Set deq ptr, cycle bit, and stream context type */
		addr = cur_ring->first_seg->dma |
			SCT_FOR_CTX(SCT_PRI_TR) |
			cur_ring->cycle_state;
		stream_info->stream_ctx_array[cur_stream].stream_ring =
			cpu_to_le64(addr);
		xhci_dbg(xhci, "Setting stream %d ring ptr to 0x%08llx\n",
				cur_stream, (unsigned long long) addr);

		ret = xhci_update_stream_mapping(cur_ring, mem_flags);
		if (ret) {
			xhci_ring_free(xhci, cur_ring);
			stream_info->stream_rings[cur_stream] = NULL;
			goto cleanup_rings;
		}
	}
	/* Leave the other unused stream ring pointers in the stream context
	 * array initialized to zero.  This will cause the xHC to give us an
	 * error if the device asks for a stream ID we don't have setup (if it
	 * was any other way, the host controller would assume the ring is
	 * "empty" and wait forever for data to be queued to that stream ID).
	 */

	return stream_info;

cleanup_rings:
	for (cur_stream = 1; cur_stream < num_streams; cur_stream++) {
		cur_ring = stream_info->stream_rings[cur_stream];
		if (cur_ring) {
			xhci_ring_free(xhci, cur_ring);
			stream_info->stream_rings[cur_stream] = NULL;
		}
	}
	xhci_free_command(xhci, stream_info->free_streams_command);
cleanup_ctx:
	kfree(stream_info->stream_rings);
cleanup_info:
	kfree(stream_info);
cleanup_trbs:
	xhci->cmd_ring_reserved_trbs--;
	return NULL;
}
/*
 * Sets the MaxPStreams field and the Linear Stream Array field.
 * Sets the dequeue pointer to the stream context array.
 */
void xhci_setup_streams_ep_input_ctx(struct xhci_hcd *xhci,
		struct xhci_ep_ctx *ep_ctx,
		struct xhci_stream_info *stream_info)
{
	u32 max_primary_streams;
	/* MaxPStreams is the number of stream context array entries, not the
	 * number we're actually using.  Must be in 2^(MaxPstreams + 1) format.
	 * fls(0) = 0, fls(0x1) = 1, fls(0x10) = 2, fls(0x100) = 3, etc.
	 */
	max_primary_streams = fls(stream_info->num_stream_ctxs) - 2;
	xhci_dbg_trace(xhci,  trace_xhci_dbg_context_change,
			"Setting number of stream ctx array entries to %u",
			1 << (max_primary_streams + 1));
	ep_ctx->ep_info &= cpu_to_le32(~EP_MAXPSTREAMS_MASK);
	ep_ctx->ep_info |= cpu_to_le32(EP_MAXPSTREAMS(max_primary_streams)
				       | EP_HAS_LSA);
	ep_ctx->deq  = cpu_to_le64(stream_info->ctx_array_dma);
}

/*
 * Sets the MaxPStreams field and the Linear Stream Array field to 0.
 * Reinstalls the "normal" endpoint ring (at its previous dequeue mark,
 * not at the beginning of the ring).
 */
void xhci_setup_no_streams_ep_input_ctx(struct xhci_ep_ctx *ep_ctx,
		struct xhci_virt_ep *ep)
{
	dma_addr_t addr;
	ep_ctx->ep_info &= cpu_to_le32(~(EP_MAXPSTREAMS_MASK | EP_HAS_LSA));
	addr = xhci_trb_virt_to_dma(ep->ring->deq_seg, ep->ring->dequeue);
	ep_ctx->deq  = cpu_to_le64(addr | ep->ring->cycle_state);
}

/* Frees all stream contexts associated with the endpoint,
 *
 * Caller should fix the endpoint context streams fields.
 */
void xhci_free_stream_info(struct xhci_hcd *xhci,
		struct xhci_stream_info *stream_info)
{
	int cur_stream;
	struct xhci_ring *cur_ring;

	if (!stream_info)
		return;

	for (cur_stream = 1; cur_stream < stream_info->num_streams;
			cur_stream++) {
		cur_ring = stream_info->stream_rings[cur_stream];
		if (cur_ring) {
			xhci_ring_free(xhci, cur_ring);
			stream_info->stream_rings[cur_stream] = NULL;
		}
	}
	xhci_free_command(xhci, stream_info->free_streams_command);
	xhci->cmd_ring_reserved_trbs--;
	if (stream_info->stream_ctx_array)
		xhci_free_stream_ctx(xhci,
				stream_info->num_stream_ctxs,
				stream_info->stream_ctx_array,
				stream_info->ctx_array_dma);

	kfree(stream_info->stream_rings);
	kfree(stream_info);
}


/***************** Device context manipulation *************************/

static void xhci_init_endpoint_timer(struct xhci_hcd *xhci,
		struct xhci_virt_ep *ep)
{
	setup_timer(&ep->stop_cmd_timer, xhci_stop_endpoint_command_watchdog,
		    (unsigned long)ep);
	ep->xhci = xhci;
}

static void xhci_free_tt_info(struct xhci_hcd *xhci,
		struct xhci_virt_device *virt_dev,
		int slot_id)
{
	struct list_head *tt_list_head;
	struct xhci_tt_bw_info *tt_info, *next;
	bool slot_found = false;

	/* If the device never made it past the Set Address stage,
	 * it may not have the real_port set correctly.
	 */
	if (virt_dev->real_port == 0 ||
			virt_dev->real_port > HCS_MAX_PORTS(xhci->hcs_params1)) {
		xhci_dbg(xhci, "Bad real port.\n");
		return;
	}

	tt_list_head = &(xhci->rh_bw[virt_dev->real_port - 1].tts);
	list_for_each_entry_safe(tt_info, next, tt_list_head, tt_list) {
		/* Multi-TT hubs will have more than one entry */
		if (tt_info->slot_id == slot_id) {
			slot_found = true;
			list_del(&tt_info->tt_list);
			kfree(tt_info);
		} else if (slot_found) {
			break;
		}
	}
}

int xhci_alloc_tt_info(struct xhci_hcd *xhci,
		struct xhci_virt_device *virt_dev,
		struct usb_device *hdev,
		struct usb_tt *tt, gfp_t mem_flags)
{
	struct xhci_tt_bw_info		*tt_info;
	unsigned int			num_ports;
	int				i, j;

	if (!tt->multi)
		num_ports = 1;
	else
		num_ports = hdev->maxchild;

	for (i = 0; i < num_ports; i++, tt_info++) {
		struct xhci_interval_bw_table *bw_table;

		tt_info = kzalloc(sizeof(*tt_info), mem_flags);
		if (!tt_info)
			goto free_tts;
		INIT_LIST_HEAD(&tt_info->tt_list);
		list_add(&tt_info->tt_list,
				&xhci->rh_bw[virt_dev->real_port - 1].tts);
		tt_info->slot_id = virt_dev->udev->slot_id;
		if (tt->multi)
			tt_info->ttport = i+1;
		bw_table = &tt_info->bw_table;
		for (j = 0; j < XHCI_MAX_INTERVAL; j++)
			INIT_LIST_HEAD(&bw_table->interval_bw[j].endpoints);
	}
	return 0;

free_tts:
	xhci_free_tt_info(xhci, virt_dev, virt_dev->udev->slot_id);
	return -ENOMEM;
}


/* All the xhci_tds in the ring's TD list should be freed at this point.
 * Should be called with xhci->lock held if there is any chance the TT lists
 * will be manipulated by the configure endpoint, allocate device, or update
 * hub functions while this function is removing the TT entries from the list.
 */
void xhci_free_virt_device(struct xhci_hcd *xhci, int slot_id)
{
	struct xhci_virt_device *dev;
	int i;
	int old_active_eps = 0;

	/* Slot ID 0 is reserved */
	if (slot_id == 0 || !xhci->devs[slot_id])
		return;

	dev = xhci->devs[slot_id];
	xhci->dcbaa->dev_context_ptrs[slot_id] = 0;
	if (!dev)
		return;

	if (dev->tt_info)
		old_active_eps = dev->tt_info->active_eps;

	for (i = 0; i < 31; ++i) {
		if (dev->eps[i].ring)
			xhci_ring_free(xhci, dev->eps[i].ring);
		if (dev->eps[i].stream_info)
			xhci_free_stream_info(xhci,
					dev->eps[i].stream_info);
		/* Endpoints on the TT/root port lists should have been removed
		 * when usb_disable_device() was called for the device.
		 * We can't drop them anyway, because the udev might have gone
		 * away by this point, and we can't tell what speed it was.
		 */
		if (!list_empty(&dev->eps[i].bw_endpoint_list))
			xhci_warn(xhci, "Slot %u endpoint %u "
					"not removed from BW list!\n",
					slot_id, i);
	}
	/* If this is a hub, free the TT(s) from the TT list */
	xhci_free_tt_info(xhci, dev, slot_id);
	/* If necessary, update the number of active TTs on this root port */
	xhci_update_tt_active_eps(xhci, dev, old_active_eps);

	if (dev->ring_cache) {
		for (i = 0; i < dev->num_rings_cached; i++)
			xhci_ring_free(xhci, dev->ring_cache[i]);
		kfree(dev->ring_cache);
	}

	if (dev->in_ctx)
		xhci_free_container_ctx(xhci, dev->in_ctx);
	if (dev->out_ctx)
		xhci_free_container_ctx(xhci, dev->out_ctx);

	kfree(xhci->devs[slot_id]);
	xhci->devs[slot_id] = NULL;
}

/*
 * Free a virt_device structure.
 * If the virt_device added a tt_info (a hub) and has children pointing to
 * that tt_info, then free the child first. Recursive.
 * We can't rely on udev at this point to find child-parent relationships.
 */
void xhci_free_virt_devices_depth_first(struct xhci_hcd *xhci, int slot_id)
{
	struct xhci_virt_device *vdev;
	struct list_head *tt_list_head;
	struct xhci_tt_bw_info *tt_info, *next;
	int i;

	vdev = xhci->devs[slot_id];
	if (!vdev)
		return;

	tt_list_head = &(xhci->rh_bw[vdev->real_port - 1].tts);
	list_for_each_entry_safe(tt_info, next, tt_list_head, tt_list) {
		/* is this a hub device that added a tt_info to the tts list */
		if (tt_info->slot_id == slot_id) {
			/* are any devices using this tt_info? */
			for (i = 1; i < HCS_MAX_SLOTS(xhci->hcs_params1); i++) {
				vdev = xhci->devs[i];
				if (vdev && (vdev->tt_info == tt_info))
					xhci_free_virt_devices_depth_first(
						xhci, i);
			}
		}
	}
	/* we are now at a leaf device */
	xhci_free_virt_device(xhci, slot_id);
}

int xhci_alloc_virt_device(struct xhci_hcd *xhci, int slot_id,
		struct usb_device *udev, gfp_t flags)
{
	struct xhci_virt_device *dev;
	int i;

	/* Slot ID 0 is reserved */
	if (slot_id == 0 || xhci->devs[slot_id]) {
		xhci_warn(xhci, "Bad Slot ID %d\n", slot_id);
		return 0;
	}

	xhci->devs[slot_id] = kzalloc(sizeof(*xhci->devs[slot_id]), flags);
	if (!xhci->devs[slot_id])
		return 0;
	dev = xhci->devs[slot_id];

	/* Allocate the (output) device context that will be used in the HC. */
	dev->out_ctx = xhci_alloc_container_ctx(xhci, XHCI_CTX_TYPE_DEVICE, flags);
	if (!dev->out_ctx)
		goto fail;

	xhci_dbg(xhci, "Slot %d output ctx = 0x%llx (dma)\n", slot_id,
			(unsigned long long)dev->out_ctx->dma);

	/* Allocate the (input) device context for address device command */
	dev->in_ctx = xhci_alloc_container_ctx(xhci, XHCI_CTX_TYPE_INPUT, flags);
	if (!dev->in_ctx)
		goto fail;

	xhci_dbg(xhci, "Slot %d input ctx = 0x%llx (dma)\n", slot_id,
			(unsigned long long)dev->in_ctx->dma);

	/* Initialize the cancellation list and watchdog timers for each ep */
	for (i = 0; i < 31; i++) {
		xhci_init_endpoint_timer(xhci, &dev->eps[i]);
		INIT_LIST_HEAD(&dev->eps[i].cancelled_td_list);
		INIT_LIST_HEAD(&dev->eps[i].bw_endpoint_list);
	}

	/* Allocate endpoint 0 ring */
	dev->eps[0].ring = xhci_ring_alloc(xhci, 2, 1, TYPE_CTRL, 0, flags);
	if (!dev->eps[0].ring)
		goto fail;

	/* Allocate pointers to the ring cache */
	dev->ring_cache = kzalloc(
			sizeof(struct xhci_ring *)*XHCI_MAX_RINGS_CACHED,
			flags);
	if (!dev->ring_cache)
		goto fail;
	dev->num_rings_cached = 0;

	init_completion(&dev->cmd_completion);
	dev->udev = udev;

	/* Point to output device context in dcbaa. */
	xhci->dcbaa->dev_context_ptrs[slot_id] = cpu_to_le64(dev->out_ctx->dma);
	xhci_dbg(xhci, "Set slot id %d dcbaa entry %p to 0x%llx\n",
		 slot_id,
		 &xhci->dcbaa->dev_context_ptrs[slot_id],
		 le64_to_cpu(xhci->dcbaa->dev_context_ptrs[slot_id]));

	return 1;
fail:
	xhci_free_virt_device(xhci, slot_id);
	return 0;
}

void xhci_copy_ep0_dequeue_into_input_ctx(struct xhci_hcd *xhci,
		struct usb_device *udev)
{
	struct xhci_virt_device *virt_dev;
	struct xhci_ep_ctx	*ep0_ctx;
	struct xhci_ring	*ep_ring;

	virt_dev = xhci->devs[udev->slot_id];
	ep0_ctx = xhci_get_ep_ctx(xhci, virt_dev->in_ctx, 0);
	ep_ring = virt_dev->eps[0].ring;
	/*
	 * FIXME we don't keep track of the dequeue pointer very well after a
	 * Set TR dequeue pointer, so we're setting the dequeue pointer of the
	 * host to our enqueue pointer.  This should only be called after a
	 * configured device has reset, so all control transfers should have
	 * been completed or cancelled before the reset.
	 */
	ep0_ctx->deq = cpu_to_le64(xhci_trb_virt_to_dma(ep_ring->enq_seg,
							ep_ring->enqueue)
				   | ep_ring->cycle_state);
}

/*
 * The xHCI roothub may have ports of differing speeds in any order in the port
 * status registers.  xhci->port_array provides an array of the port speed for
 * each offset into the port status registers.
 *
 * The xHCI hardware wants to know the roothub port number that the USB device
 * is attached to (or the roothub port its ancestor hub is attached to).  All we
 * know is the index of that port under either the USB 2.0 or the USB 3.0
 * roothub, but that doesn't give us the real index into the HW port status
 * registers. Call xhci_find_raw_port_number() to get real index.
 */
static u32 xhci_find_real_port_number(struct xhci_hcd *xhci,
		struct usb_device *udev)
{
	struct usb_device *top_dev;
	struct usb_hcd *hcd;

	if (udev->speed >= USB_SPEED_SUPER)
		hcd = xhci->shared_hcd;
	else
		hcd = xhci->main_hcd;

	for (top_dev = udev; top_dev->parent && top_dev->parent->parent;
			top_dev = top_dev->parent)
		/* Found device below root hub */;

	return	xhci_find_raw_port_number(hcd, top_dev->portnum);
}

/* Setup an xHCI virtual device for a Set Address command */
int xhci_setup_addressable_virt_dev(struct xhci_hcd *xhci, struct usb_device *udev)
{
	struct xhci_virt_device *dev;
	struct xhci_ep_ctx	*ep0_ctx;
	struct xhci_slot_ctx    *slot_ctx;
	u32			port_num;
	u32			max_packets;
	struct usb_device *top_dev;

	dev = xhci->devs[udev->slot_id];
	/* Slot ID 0 is reserved */
	if (udev->slot_id == 0 || !dev) {
		xhci_warn(xhci, "Slot ID %d is not assigned to this device\n",
				udev->slot_id);
		return -EINVAL;
	}
	ep0_ctx = xhci_get_ep_ctx(xhci, dev->in_ctx, 0);
	slot_ctx = xhci_get_slot_ctx(xhci, dev->in_ctx);

	/* 3) Only the control endpoint is valid - one endpoint context */
	slot_ctx->dev_info |= cpu_to_le32(LAST_CTX(1) | udev->route);
	switch (udev->speed) {
	case USB_SPEED_SUPER_PLUS:
		slot_ctx->dev_info |= cpu_to_le32(SLOT_SPEED_SSP);
		max_packets = MAX_PACKET(512);
		break;
	case USB_SPEED_SUPER:
		slot_ctx->dev_info |= cpu_to_le32(SLOT_SPEED_SS);
		max_packets = MAX_PACKET(512);
		break;
	case USB_SPEED_HIGH:
		slot_ctx->dev_info |= cpu_to_le32(SLOT_SPEED_HS);
		max_packets = MAX_PACKET(64);
		break;
	/* USB core guesses at a 64-byte max packet first for FS devices */
	case USB_SPEED_FULL:
		slot_ctx->dev_info |= cpu_to_le32(SLOT_SPEED_FS);
		max_packets = MAX_PACKET(64);
		break;
	case USB_SPEED_LOW:
		slot_ctx->dev_info |= cpu_to_le32(SLOT_SPEED_LS);
		max_packets = MAX_PACKET(8);
		break;
	case USB_SPEED_WIRELESS:
		xhci_dbg(xhci, "FIXME xHCI doesn't support wireless speeds\n");
		return -EINVAL;
		break;
	default:
		/* Speed was set earlier, this shouldn't happen. */
		return -EINVAL;
	}
	/* Find the root hub port this device is under */
	port_num = xhci_find_real_port_number(xhci, udev);
	if (!port_num)
		return -EINVAL;
	slot_ctx->dev_info2 |= cpu_to_le32(ROOT_HUB_PORT(port_num));
	/* Set the port number in the virtual_device to the faked port number */
	for (top_dev = udev; top_dev->parent && top_dev->parent->parent;
			top_dev = top_dev->parent)
		/* Found device below root hub */;
	dev->fake_port = top_dev->portnum;
	dev->real_port = port_num;
	xhci_dbg(xhci, "Set root hub portnum to %d\n", port_num);
	xhci_dbg(xhci, "Set fake root hub portnum to %d\n", dev->fake_port);

	/* Find the right bandwidth table that this device will be a part of.
	 * If this is a full speed device attached directly to a root port (or a
	 * decendent of one), it counts as a primary bandwidth domain, not a
	 * secondary bandwidth domain under a TT.  An xhci_tt_info structure
	 * will never be created for the HS root hub.
	 */
	if (!udev->tt || !udev->tt->hub->parent) {
		dev->bw_table = &xhci->rh_bw[port_num - 1].bw_table;
	} else {
		struct xhci_root_port_bw_info *rh_bw;
		struct xhci_tt_bw_info *tt_bw;

		rh_bw = &xhci->rh_bw[port_num - 1];
		/* Find the right TT. */
		list_for_each_entry(tt_bw, &rh_bw->tts, tt_list) {
			if (tt_bw->slot_id != udev->tt->hub->slot_id)
				continue;

			if (!dev->udev->tt->multi ||
					(udev->tt->multi &&
					 tt_bw->ttport == dev->udev->ttport)) {
				dev->bw_table = &tt_bw->bw_table;
				dev->tt_info = tt_bw;
				break;
			}
		}
		if (!dev->tt_info)
			xhci_warn(xhci, "WARN: Didn't find a matching TT\n");
	}

	/* Is this a LS/FS device under an external HS hub? */
	if (udev->tt && udev->tt->hub->parent) {
		slot_ctx->tt_info = cpu_to_le32(udev->tt->hub->slot_id |
						(udev->ttport << 8));
		if (udev->tt->multi)
			slot_ctx->dev_info |= cpu_to_le32(DEV_MTT);
	}
	xhci_dbg(xhci, "udev->tt = %p\n", udev->tt);
	xhci_dbg(xhci, "udev->ttport = 0x%x\n", udev->ttport);

	/* Step 4 - ring already allocated */
	/* Step 5 */
	ep0_ctx->ep_info2 = cpu_to_le32(EP_TYPE(CTRL_EP));

	/* EP 0 can handle "burst" sizes of 1, so Max Burst Size field is 0 */
	ep0_ctx->ep_info2 |= cpu_to_le32(MAX_BURST(0) | ERROR_COUNT(3) |
					 max_packets);

	ep0_ctx->deq = cpu_to_le64(dev->eps[0].ring->first_seg->dma |
				   dev->eps[0].ring->cycle_state);

	/* Steps 7 and 8 were done in xhci_alloc_virt_device() */

	return 0;
}

/*
 * Convert interval expressed as 2^(bInterval - 1) == interval into
 * straight exponent value 2^n == interval.
 *
 */
static unsigned int xhci_parse_exponent_interval(struct usb_device *udev,
		struct usb_host_endpoint *ep)
{
	unsigned int interval;

	interval = clamp_val(ep->desc.bInterval, 1, 16) - 1;
	if (interval != ep->desc.bInterval - 1)
		dev_warn(&udev->dev,
			 "ep %#x - rounding interval to %d %sframes\n",
			 ep->desc.bEndpointAddress,
			 1 << interval,
			 udev->speed == USB_SPEED_FULL ? "" : "micro");

	if (udev->speed == USB_SPEED_FULL) {
		/*
		 * Full speed isoc endpoints specify interval in frames,
		 * not microframes. We are using microframes everywhere,
		 * so adjust accordingly.
		 */
		interval += 3;	/* 1 frame = 2^3 uframes */
	}

	return interval;
}

/*
 * Convert bInterval expressed in microframes (in 1-255 range) to exponent of
 * microframes, rounded down to nearest power of 2.
 */
static unsigned int xhci_microframes_to_exponent(struct usb_device *udev,
		struct usb_host_endpoint *ep, unsigned int desc_interval,
		unsigned int min_exponent, unsigned int max_exponent)
{
	unsigned int interval;

	interval = fls(desc_interval) - 1;
	interval = clamp_val(interval, min_exponent, max_exponent);
	if ((1 << interval) != desc_interval)
		dev_dbg(&udev->dev,
			 "ep %#x - rounding interval to %d microframes, ep desc says %d microframes\n",
			 ep->desc.bEndpointAddress,
			 1 << interval,
			 desc_interval);

	return interval;
}

static unsigned int xhci_parse_microframe_interval(struct usb_device *udev,
		struct usb_host_endpoint *ep)
{
	if (ep->desc.bInterval == 0)
		return 0;
	return xhci_microframes_to_exponent(udev, ep,
			ep->desc.bInterval, 0, 15);
}


static unsigned int xhci_parse_frame_interval(struct usb_device *udev,
		struct usb_host_endpoint *ep)
{
	return xhci_microframes_to_exponent(udev, ep,
			ep->desc.bInterval * 8, 3, 10);
}

/* Return the polling or NAK interval.
 *
 * The polling interval is expressed in "microframes".  If xHCI's Interval field
 * is set to N, it will service the endpoint every 2^(Interval)*125us.
 *
 * The NAK interval is one NAK per 1 to 255 microframes, or no NAKs if interval
 * is set to 0.
 */
static unsigned int xhci_get_endpoint_interval(struct usb_device *udev,
		struct usb_host_endpoint *ep)
{
	unsigned int interval = 0;

	switch (udev->speed) {
	case USB_SPEED_HIGH:
		/* Max NAK rate */
		if (usb_endpoint_xfer_control(&ep->desc) ||
		    usb_endpoint_xfer_bulk(&ep->desc)) {
			interval = xhci_parse_microframe_interval(udev, ep);
			break;
		}
		/* Fall through - SS and HS isoc/int have same decoding */

	case USB_SPEED_SUPER_PLUS:
	case USB_SPEED_SUPER:
		if (usb_endpoint_xfer_int(&ep->desc) ||
		    usb_endpoint_xfer_isoc(&ep->desc)) {
			interval = xhci_parse_exponent_interval(udev, ep);
		}
		break;

	case USB_SPEED_FULL:
		if (usb_endpoint_xfer_isoc(&ep->desc)) {
			interval = xhci_parse_exponent_interval(udev, ep);
			break;
		}
		/*
		 * Fall through for interrupt endpoint interval decoding
		 * since it uses the same rules as low speed interrupt
		 * endpoints.
		 */

	case USB_SPEED_LOW:
		if (usb_endpoint_xfer_int(&ep->desc) ||
		    usb_endpoint_xfer_isoc(&ep->desc)) {

			interval = xhci_parse_frame_interval(udev, ep);
		}
		break;

	default:
		BUG();
	}
	return interval;
}

/* The "Mult" field in the endpoint context is only set for SuperSpeed isoc eps.
 * High speed endpoint descriptors can define "the number of additional
 * transaction opportunities per microframe", but that goes in the Max Burst
 * endpoint context field.
 */
static u32 xhci_get_endpoint_mult(struct usb_device *udev,
		struct usb_host_endpoint *ep)
{
	if (udev->speed < USB_SPEED_SUPER ||
			!usb_endpoint_xfer_isoc(&ep->desc))
		return 0;
	return ep->ss_ep_comp.bmAttributes;
}

static u32 xhci_get_endpoint_max_burst(struct usb_device *udev,
				       struct usb_host_endpoint *ep)
{
	/* Super speed and Plus have max burst in ep companion desc */
	if (udev->speed >= USB_SPEED_SUPER)
		return ep->ss_ep_comp.bMaxBurst;

	if (udev->speed == USB_SPEED_HIGH &&
	    (usb_endpoint_xfer_isoc(&ep->desc) ||
	     usb_endpoint_xfer_int(&ep->desc)))
		return (usb_endpoint_maxp(&ep->desc) & 0x1800) >> 11;

	return 0;
}

static u32 xhci_get_endpoint_type(struct usb_host_endpoint *ep)
{
	int in;

	in = usb_endpoint_dir_in(&ep->desc);

	if (usb_endpoint_xfer_control(&ep->desc))
		return CTRL_EP;
	if (usb_endpoint_xfer_bulk(&ep->desc))
		return in ? BULK_IN_EP : BULK_OUT_EP;
	if (usb_endpoint_xfer_isoc(&ep->desc))
		return in ? ISOC_IN_EP : ISOC_OUT_EP;
	if (usb_endpoint_xfer_int(&ep->desc))
		return in ? INT_IN_EP : INT_OUT_EP;
	return 0;
}

/* Return the maximum endpoint service interval time (ESIT) payload.
 * Basically, this is the maxpacket size, multiplied by the burst size
 * and mult size.
 */
static u32 xhci_get_max_esit_payload(struct usb_device *udev,
		struct usb_host_endpoint *ep)
{
	int max_burst;
	int max_packet;

	/* Only applies for interrupt or isochronous endpoints */
	if (usb_endpoint_xfer_control(&ep->desc) ||
			usb_endpoint_xfer_bulk(&ep->desc))
		return 0;

	/* SuperSpeedPlus Isoc ep sending over 48k per esit */
	if ((udev->speed >= USB_SPEED_SUPER_PLUS) &&
	    USB_SS_SSP_ISOC_COMP(ep->ss_ep_comp.bmAttributes))
		return le32_to_cpu(ep->ssp_isoc_ep_comp.dwBytesPerInterval);
	/* SuperSpeed or SuperSpeedPlus Isoc ep with less than 48k per esit */
	else if (udev->speed >= USB_SPEED_SUPER)
		return le16_to_cpu(ep->ss_ep_comp.wBytesPerInterval);

	max_packet = GET_MAX_PACKET(usb_endpoint_maxp(&ep->desc));
	max_burst = (usb_endpoint_maxp(&ep->desc) & 0x1800) >> 11;
	/* A 0 in max burst means 1 transfer per ESIT */
	return max_packet * (max_burst + 1);
}

/* Set up an endpoint with one ring segment.  Do not allocate stream rings.
 * Drivers will have to call usb_alloc_streams() to do that.
 */
int xhci_endpoint_init(struct xhci_hcd *xhci,
		struct xhci_virt_device *virt_dev,
		struct usb_device *udev,
		struct usb_host_endpoint *ep,
		gfp_t mem_flags)
{
	unsigned int ep_index;
	struct xhci_ep_ctx *ep_ctx;
	struct xhci_ring *ep_ring;
	unsigned int max_packet;
	enum xhci_ring_type ring_type;
	u32 max_esit_payload;
	u32 endpoint_type;
	unsigned int max_burst;
	unsigned int interval;
	unsigned int mult;
	unsigned int avg_trb_len;
	unsigned int err_count = 0;

	ep_index = xhci_get_endpoint_index(&ep->desc);
	ep_ctx = xhci_get_ep_ctx(xhci, virt_dev->in_ctx, ep_index);

	endpoint_type = xhci_get_endpoint_type(ep);
	if (!endpoint_type)
		return -EINVAL;

	ring_type = usb_endpoint_type(&ep->desc);

	/*
	 * Get values to fill the endpoint context, mostly from ep descriptor.
	 * The average TRB buffer lengt for bulk endpoints is unclear as we
	 * have no clue on scatter gather list entry size. For Isoc and Int,
	 * set it to max available. See xHCI 1.1 spec 4.14.1.1 for details.
	 */
	max_esit_payload = xhci_get_max_esit_payload(udev, ep);
	interval = xhci_get_endpoint_interval(udev, ep);
	mult = xhci_get_endpoint_mult(udev, ep);
	max_packet = GET_MAX_PACKET(usb_endpoint_maxp(&ep->desc));
	max_burst = xhci_get_endpoint_max_burst(udev, ep);
	avg_trb_len = max_esit_payload;

	/* FIXME dig Mult and streams info out of ep companion desc */

	/* Allow 3 retries for everything but isoc, set CErr = 3 */
	if (!usb_endpoint_xfer_isoc(&ep->desc))
		err_count = 3;
	/* Some devices get this wrong */
	if (usb_endpoint_xfer_bulk(&ep->desc) && udev->speed == USB_SPEED_HIGH)
		max_packet = 512;
	/* xHCI 1.0 and 1.1 indicates that ctrl ep avg TRB Length should be 8 */
	if (usb_endpoint_xfer_control(&ep->desc) && xhci->hci_version >= 0x100)
		avg_trb_len = 8;
	/* xhci 1.1 with LEC support doesn't use mult field, use RsvdZ */
	if ((xhci->hci_version > 0x100) && HCC2_LEC(xhci->hcc_params2))
		mult = 0;

	/* Set up the endpoint ring */
	virt_dev->eps[ep_index].new_ring =
		xhci_ring_alloc(xhci, 2, 1, ring_type, max_packet, mem_flags);
	if (!virt_dev->eps[ep_index].new_ring) {
		/* Attempt to use the ring cache */
		if (virt_dev->num_rings_cached == 0)
			return -ENOMEM;
		virt_dev->num_rings_cached--;
		virt_dev->eps[ep_index].new_ring =
			virt_dev->ring_cache[virt_dev->num_rings_cached];
		virt_dev->ring_cache[virt_dev->num_rings_cached] = NULL;
		xhci_reinit_cached_ring(xhci, virt_dev->eps[ep_index].new_ring,
					1, ring_type);
	}
	virt_dev->eps[ep_index].skip = false;
	ep_ring = virt_dev->eps[ep_index].new_ring;

	/* Fill the endpoint context */
	ep_ctx->ep_info = cpu_to_le32(EP_MAX_ESIT_PAYLOAD_HI(max_esit_payload) |
				      EP_INTERVAL(interval) |
				      EP_MULT(mult));
	ep_ctx->ep_info2 = cpu_to_le32(EP_TYPE(endpoint_type) |
				       MAX_PACKET(max_packet) |
				       MAX_BURST(max_burst) |
				       ERROR_COUNT(err_count));
	ep_ctx->deq = cpu_to_le64(ep_ring->first_seg->dma |
				  ep_ring->cycle_state);

<<<<<<< HEAD
	/* FIXME dig Mult and streams info out of ep companion desc */

	/* Allow 3 retries for everything but isoc;
	 * CErr shall be set to 0 for Isoch endpoints.
	 */
	if (!usb_endpoint_xfer_isoc(&ep->desc))
		ep_ctx->ep_info2 |= cpu_to_le32(ERROR_COUNT(3));
	else
		ep_ctx->ep_info2 |= cpu_to_le32(ERROR_COUNT(0));

	/* Set the max packet size and max burst */
	max_packet = GET_MAX_PACKET(usb_endpoint_maxp(&ep->desc));
	max_burst = 0;
	switch (udev->speed) {
	case USB_SPEED_SUPER:
		/* dig out max burst from ep companion desc */
		max_burst = ep->ss_ep_comp.bMaxBurst;
		break;
	case USB_SPEED_HIGH:
		/* Some devices get this wrong */
		if (usb_endpoint_xfer_bulk(&ep->desc))
			max_packet = 512;
		/* bits 11:12 specify the number of additional transaction
		 * opportunities per microframe (USB 2.0, section 9.6.6)
		 */
		if (usb_endpoint_xfer_isoc(&ep->desc) ||
				usb_endpoint_xfer_int(&ep->desc)) {
			max_burst = (usb_endpoint_maxp(&ep->desc)
				     & 0x1800) >> 11;
		}
		break;
	case USB_SPEED_FULL:
	case USB_SPEED_LOW:
		break;
	default:
		BUG();
	}
	ep_ctx->ep_info2 |= cpu_to_le32(MAX_PACKET(max_packet) |
			MAX_BURST(max_burst));
	max_esit_payload = xhci_get_max_esit_payload(udev, ep);
	ep_ctx->tx_info = cpu_to_le32(MAX_ESIT_PAYLOAD_FOR_EP(max_esit_payload));

	/*
	 * XXX no idea how to calculate the average TRB buffer length for bulk
	 * endpoints, as the driver gives us no clue how big each scatter gather
	 * list entry (or buffer) is going to be.
	 *
	 * For isochronous and interrupt endpoints, we set it to the max
	 * available, until we have new API in the USB core to allow drivers to
	 * declare how much bandwidth they actually need.
	 *
	 * Normally, it would be calculated by taking the total of the buffer
	 * lengths in the TD and then dividing by the number of TRBs in a TD,
	 * including link TRBs, No-op TRBs, and Event data TRBs.  Since we don't
	 * use Event Data TRBs, and we don't chain in a link TRB on short
	 * transfers, we're basically dividing by 1.
	 *
	 * xHCI 1.0 and 1.1 specification indicates that the Average TRB Length
	 * should be set to 8 for control endpoints.
	 */
	if (usb_endpoint_xfer_control(&ep->desc) && xhci->hci_version >= 0x100)
		ep_ctx->tx_info |= cpu_to_le32(AVG_TRB_LENGTH_FOR_EP(8));
	else
		ep_ctx->tx_info |=
			 cpu_to_le32(AVG_TRB_LENGTH_FOR_EP(max_esit_payload));
=======
	ep_ctx->tx_info = cpu_to_le32(EP_MAX_ESIT_PAYLOAD_LO(max_esit_payload) |
				      EP_AVG_TRB_LENGTH(avg_trb_len));
>>>>>>> f2ed3bfc

	/* FIXME Debug endpoint context */
	return 0;
}

void xhci_endpoint_zero(struct xhci_hcd *xhci,
		struct xhci_virt_device *virt_dev,
		struct usb_host_endpoint *ep)
{
	unsigned int ep_index;
	struct xhci_ep_ctx *ep_ctx;

	ep_index = xhci_get_endpoint_index(&ep->desc);
	ep_ctx = xhci_get_ep_ctx(xhci, virt_dev->in_ctx, ep_index);

	ep_ctx->ep_info = 0;
	ep_ctx->ep_info2 = 0;
	ep_ctx->deq = 0;
	ep_ctx->tx_info = 0;
	/* Don't free the endpoint ring until the set interface or configuration
	 * request succeeds.
	 */
}

void xhci_clear_endpoint_bw_info(struct xhci_bw_info *bw_info)
{
	bw_info->ep_interval = 0;
	bw_info->mult = 0;
	bw_info->num_packets = 0;
	bw_info->max_packet_size = 0;
	bw_info->type = 0;
	bw_info->max_esit_payload = 0;
}

void xhci_update_bw_info(struct xhci_hcd *xhci,
		struct xhci_container_ctx *in_ctx,
		struct xhci_input_control_ctx *ctrl_ctx,
		struct xhci_virt_device *virt_dev)
{
	struct xhci_bw_info *bw_info;
	struct xhci_ep_ctx *ep_ctx;
	unsigned int ep_type;
	int i;

	for (i = 1; i < 31; ++i) {
		bw_info = &virt_dev->eps[i].bw_info;

		/* We can't tell what endpoint type is being dropped, but
		 * unconditionally clearing the bandwidth info for non-periodic
		 * endpoints should be harmless because the info will never be
		 * set in the first place.
		 */
		if (!EP_IS_ADDED(ctrl_ctx, i) && EP_IS_DROPPED(ctrl_ctx, i)) {
			/* Dropped endpoint */
			xhci_clear_endpoint_bw_info(bw_info);
			continue;
		}

		if (EP_IS_ADDED(ctrl_ctx, i)) {
			ep_ctx = xhci_get_ep_ctx(xhci, in_ctx, i);
			ep_type = CTX_TO_EP_TYPE(le32_to_cpu(ep_ctx->ep_info2));

			/* Ignore non-periodic endpoints */
			if (ep_type != ISOC_OUT_EP && ep_type != INT_OUT_EP &&
					ep_type != ISOC_IN_EP &&
					ep_type != INT_IN_EP)
				continue;

			/* Added or changed endpoint */
			bw_info->ep_interval = CTX_TO_EP_INTERVAL(
					le32_to_cpu(ep_ctx->ep_info));
			/* Number of packets and mult are zero-based in the
			 * input context, but we want one-based for the
			 * interval table.
			 */
			bw_info->mult = CTX_TO_EP_MULT(
					le32_to_cpu(ep_ctx->ep_info)) + 1;
			bw_info->num_packets = CTX_TO_MAX_BURST(
					le32_to_cpu(ep_ctx->ep_info2)) + 1;
			bw_info->max_packet_size = MAX_PACKET_DECODED(
					le32_to_cpu(ep_ctx->ep_info2));
			bw_info->type = ep_type;
			bw_info->max_esit_payload = CTX_TO_MAX_ESIT_PAYLOAD(
					le32_to_cpu(ep_ctx->tx_info));
		}
	}
}

/* Copy output xhci_ep_ctx to the input xhci_ep_ctx copy.
 * Useful when you want to change one particular aspect of the endpoint and then
 * issue a configure endpoint command.
 */
void xhci_endpoint_copy(struct xhci_hcd *xhci,
		struct xhci_container_ctx *in_ctx,
		struct xhci_container_ctx *out_ctx,
		unsigned int ep_index)
{
	struct xhci_ep_ctx *out_ep_ctx;
	struct xhci_ep_ctx *in_ep_ctx;

	out_ep_ctx = xhci_get_ep_ctx(xhci, out_ctx, ep_index);
	in_ep_ctx = xhci_get_ep_ctx(xhci, in_ctx, ep_index);

	in_ep_ctx->ep_info = out_ep_ctx->ep_info;
	in_ep_ctx->ep_info2 = out_ep_ctx->ep_info2;
	in_ep_ctx->deq = out_ep_ctx->deq;
	in_ep_ctx->tx_info = out_ep_ctx->tx_info;
}

/* Copy output xhci_slot_ctx to the input xhci_slot_ctx.
 * Useful when you want to change one particular aspect of the endpoint and then
 * issue a configure endpoint command.  Only the context entries field matters,
 * but we'll copy the whole thing anyway.
 */
void xhci_slot_copy(struct xhci_hcd *xhci,
		struct xhci_container_ctx *in_ctx,
		struct xhci_container_ctx *out_ctx)
{
	struct xhci_slot_ctx *in_slot_ctx;
	struct xhci_slot_ctx *out_slot_ctx;

	in_slot_ctx = xhci_get_slot_ctx(xhci, in_ctx);
	out_slot_ctx = xhci_get_slot_ctx(xhci, out_ctx);

	in_slot_ctx->dev_info = out_slot_ctx->dev_info;
	in_slot_ctx->dev_info2 = out_slot_ctx->dev_info2;
	in_slot_ctx->tt_info = out_slot_ctx->tt_info;
	in_slot_ctx->dev_state = out_slot_ctx->dev_state;
}

/* Set up the scratchpad buffer array and scratchpad buffers, if needed. */
static int scratchpad_alloc(struct xhci_hcd *xhci, gfp_t flags)
{
	int i;
	struct device *dev = xhci_to_hcd(xhci)->self.controller;
	int num_sp = HCS_MAX_SCRATCHPAD(xhci->hcs_params2);

	xhci_dbg_trace(xhci, trace_xhci_dbg_init,
			"Allocating %d scratchpad buffers", num_sp);

	if (!num_sp)
		return 0;

	xhci->scratchpad = kzalloc(sizeof(*xhci->scratchpad), flags);
	if (!xhci->scratchpad)
		goto fail_sp;

	xhci->scratchpad->sp_array = dma_alloc_coherent(dev,
				     num_sp * sizeof(u64),
				     &xhci->scratchpad->sp_dma, flags);
	if (!xhci->scratchpad->sp_array)
		goto fail_sp2;

	xhci->scratchpad->sp_buffers = kzalloc(sizeof(void *) * num_sp, flags);
	if (!xhci->scratchpad->sp_buffers)
		goto fail_sp3;

	xhci->scratchpad->sp_dma_buffers =
		kzalloc(sizeof(dma_addr_t) * num_sp, flags);

	if (!xhci->scratchpad->sp_dma_buffers)
		goto fail_sp4;

	xhci->dcbaa->dev_context_ptrs[0] = cpu_to_le64(xhci->scratchpad->sp_dma);
	for (i = 0; i < num_sp; i++) {
		dma_addr_t dma;
		void *buf = dma_alloc_coherent(dev, xhci->page_size, &dma,
				flags);
		if (!buf)
			goto fail_sp5;

		xhci->scratchpad->sp_array[i] = dma;
		xhci->scratchpad->sp_buffers[i] = buf;
		xhci->scratchpad->sp_dma_buffers[i] = dma;
	}

	return 0;

 fail_sp5:
	for (i = i - 1; i >= 0; i--) {
		dma_free_coherent(dev, xhci->page_size,
				    xhci->scratchpad->sp_buffers[i],
				    xhci->scratchpad->sp_dma_buffers[i]);
	}
	kfree(xhci->scratchpad->sp_dma_buffers);

 fail_sp4:
	kfree(xhci->scratchpad->sp_buffers);

 fail_sp3:
	dma_free_coherent(dev, num_sp * sizeof(u64),
			    xhci->scratchpad->sp_array,
			    xhci->scratchpad->sp_dma);

 fail_sp2:
	kfree(xhci->scratchpad);
	xhci->scratchpad = NULL;

 fail_sp:
	return -ENOMEM;
}

static void scratchpad_free(struct xhci_hcd *xhci)
{
	int num_sp;
	int i;
	struct device *dev = xhci_to_hcd(xhci)->self.controller;

	if (!xhci->scratchpad)
		return;

	num_sp = HCS_MAX_SCRATCHPAD(xhci->hcs_params2);

	for (i = 0; i < num_sp; i++) {
		dma_free_coherent(dev, xhci->page_size,
				    xhci->scratchpad->sp_buffers[i],
				    xhci->scratchpad->sp_dma_buffers[i]);
	}
	kfree(xhci->scratchpad->sp_dma_buffers);
	kfree(xhci->scratchpad->sp_buffers);
	dma_free_coherent(dev, num_sp * sizeof(u64),
			    xhci->scratchpad->sp_array,
			    xhci->scratchpad->sp_dma);
	kfree(xhci->scratchpad);
	xhci->scratchpad = NULL;
}

struct xhci_command *xhci_alloc_command(struct xhci_hcd *xhci,
		bool allocate_in_ctx, bool allocate_completion,
		gfp_t mem_flags)
{
	struct xhci_command *command;

	command = kzalloc(sizeof(*command), mem_flags);
	if (!command)
		return NULL;

	if (allocate_in_ctx) {
		command->in_ctx =
			xhci_alloc_container_ctx(xhci, XHCI_CTX_TYPE_INPUT,
					mem_flags);
		if (!command->in_ctx) {
			kfree(command);
			return NULL;
		}
	}

	if (allocate_completion) {
		command->completion =
			kzalloc(sizeof(struct completion), mem_flags);
		if (!command->completion) {
			xhci_free_container_ctx(xhci, command->in_ctx);
			kfree(command);
			return NULL;
		}
		init_completion(command->completion);
	}

	command->status = 0;
	INIT_LIST_HEAD(&command->cmd_list);
	return command;
}

void xhci_urb_free_priv(struct urb_priv *urb_priv)
{
	if (urb_priv) {
		kfree(urb_priv->td[0]);
		kfree(urb_priv);
	}
}

void xhci_free_command(struct xhci_hcd *xhci,
		struct xhci_command *command)
{
	xhci_free_container_ctx(xhci,
			command->in_ctx);
	kfree(command->completion);
	kfree(command);
}

void xhci_mem_cleanup(struct xhci_hcd *xhci)
{
	struct device	*dev = xhci_to_hcd(xhci)->self.controller;
	int size;
	int i, j, num_ports;

	cancel_delayed_work_sync(&xhci->cmd_timer);

	/* Free the Event Ring Segment Table and the actual Event Ring */
	size = sizeof(struct xhci_erst_entry)*(xhci->erst.num_entries);
	if (xhci->erst.entries)
		dma_free_coherent(dev, size,
				xhci->erst.entries, xhci->erst.erst_dma_addr);
	xhci->erst.entries = NULL;
	xhci_dbg_trace(xhci, trace_xhci_dbg_init, "Freed ERST");
	if (xhci->event_ring)
		xhci_ring_free(xhci, xhci->event_ring);
	xhci->event_ring = NULL;
	xhci_dbg_trace(xhci, trace_xhci_dbg_init, "Freed event ring");

	if (xhci->lpm_command)
		xhci_free_command(xhci, xhci->lpm_command);
	xhci->lpm_command = NULL;
	if (xhci->cmd_ring)
		xhci_ring_free(xhci, xhci->cmd_ring);
	xhci->cmd_ring = NULL;
	xhci_dbg_trace(xhci, trace_xhci_dbg_init, "Freed command ring");
	xhci_cleanup_command_queue(xhci);

	num_ports = HCS_MAX_PORTS(xhci->hcs_params1);
	for (i = 0; i < num_ports && xhci->rh_bw; i++) {
		struct xhci_interval_bw_table *bwt = &xhci->rh_bw[i].bw_table;
		for (j = 0; j < XHCI_MAX_INTERVAL; j++) {
			struct list_head *ep = &bwt->interval_bw[j].endpoints;
			while (!list_empty(ep))
				list_del_init(ep->next);
		}
	}

	for (i = HCS_MAX_SLOTS(xhci->hcs_params1); i > 0; i--)
		xhci_free_virt_devices_depth_first(xhci, i);

	dma_pool_destroy(xhci->segment_pool);
	xhci->segment_pool = NULL;
	xhci_dbg_trace(xhci, trace_xhci_dbg_init, "Freed segment pool");

	dma_pool_destroy(xhci->device_pool);
	xhci->device_pool = NULL;
	xhci_dbg_trace(xhci, trace_xhci_dbg_init, "Freed device context pool");

	dma_pool_destroy(xhci->small_streams_pool);
	xhci->small_streams_pool = NULL;
	xhci_dbg_trace(xhci, trace_xhci_dbg_init,
			"Freed small stream array pool");

	dma_pool_destroy(xhci->medium_streams_pool);
	xhci->medium_streams_pool = NULL;
	xhci_dbg_trace(xhci, trace_xhci_dbg_init,
			"Freed medium stream array pool");

	if (xhci->dcbaa)
		dma_free_coherent(dev, sizeof(*xhci->dcbaa),
				xhci->dcbaa, xhci->dcbaa->dma);
	xhci->dcbaa = NULL;

	scratchpad_free(xhci);

	if (!xhci->rh_bw)
		goto no_bw;

	for (i = 0; i < num_ports; i++) {
		struct xhci_tt_bw_info *tt, *n;
		list_for_each_entry_safe(tt, n, &xhci->rh_bw[i].tts, tt_list) {
			list_del(&tt->tt_list);
			kfree(tt);
		}
	}

no_bw:
	xhci->cmd_ring_reserved_trbs = 0;
	xhci->num_usb2_ports = 0;
	xhci->num_usb3_ports = 0;
	xhci->num_active_eps = 0;
	kfree(xhci->usb2_ports);
	kfree(xhci->usb3_ports);
	kfree(xhci->port_array);
	kfree(xhci->rh_bw);
	kfree(xhci->ext_caps);

	xhci->usb2_ports = NULL;
	xhci->usb3_ports = NULL;
	xhci->port_array = NULL;
	xhci->rh_bw = NULL;
	xhci->ext_caps = NULL;

	xhci->page_size = 0;
	xhci->page_shift = 0;
	xhci->bus_state[0].bus_suspended = 0;
	xhci->bus_state[1].bus_suspended = 0;
}

static int xhci_test_trb_in_td(struct xhci_hcd *xhci,
		struct xhci_segment *input_seg,
		union xhci_trb *start_trb,
		union xhci_trb *end_trb,
		dma_addr_t input_dma,
		struct xhci_segment *result_seg,
		char *test_name, int test_number)
{
	unsigned long long start_dma;
	unsigned long long end_dma;
	struct xhci_segment *seg;

	start_dma = xhci_trb_virt_to_dma(input_seg, start_trb);
	end_dma = xhci_trb_virt_to_dma(input_seg, end_trb);

	seg = trb_in_td(xhci, input_seg, start_trb, end_trb, input_dma, false);
	if (seg != result_seg) {
		xhci_warn(xhci, "WARN: %s TRB math test %d failed!\n",
				test_name, test_number);
		xhci_warn(xhci, "Tested TRB math w/ seg %p and "
				"input DMA 0x%llx\n",
				input_seg,
				(unsigned long long) input_dma);
		xhci_warn(xhci, "starting TRB %p (0x%llx DMA), "
				"ending TRB %p (0x%llx DMA)\n",
				start_trb, start_dma,
				end_trb, end_dma);
		xhci_warn(xhci, "Expected seg %p, got seg %p\n",
				result_seg, seg);
		trb_in_td(xhci, input_seg, start_trb, end_trb, input_dma,
			  true);
		return -1;
	}
	return 0;
}

/* TRB math checks for xhci_trb_in_td(), using the command and event rings. */
static int xhci_check_trb_in_td_math(struct xhci_hcd *xhci)
{
	struct {
		dma_addr_t		input_dma;
		struct xhci_segment	*result_seg;
	} simple_test_vector [] = {
		/* A zeroed DMA field should fail */
		{ 0, NULL },
		/* One TRB before the ring start should fail */
		{ xhci->event_ring->first_seg->dma - 16, NULL },
		/* One byte before the ring start should fail */
		{ xhci->event_ring->first_seg->dma - 1, NULL },
		/* Starting TRB should succeed */
		{ xhci->event_ring->first_seg->dma, xhci->event_ring->first_seg },
		/* Ending TRB should succeed */
		{ xhci->event_ring->first_seg->dma + (TRBS_PER_SEGMENT - 1)*16,
			xhci->event_ring->first_seg },
		/* One byte after the ring end should fail */
		{ xhci->event_ring->first_seg->dma + (TRBS_PER_SEGMENT - 1)*16 + 1, NULL },
		/* One TRB after the ring end should fail */
		{ xhci->event_ring->first_seg->dma + (TRBS_PER_SEGMENT)*16, NULL },
		/* An address of all ones should fail */
		{ (dma_addr_t) (~0), NULL },
	};
	struct {
		struct xhci_segment	*input_seg;
		union xhci_trb		*start_trb;
		union xhci_trb		*end_trb;
		dma_addr_t		input_dma;
		struct xhci_segment	*result_seg;
	} complex_test_vector [] = {
		/* Test feeding a valid DMA address from a different ring */
		{	.input_seg = xhci->event_ring->first_seg,
			.start_trb = xhci->event_ring->first_seg->trbs,
			.end_trb = &xhci->event_ring->first_seg->trbs[TRBS_PER_SEGMENT - 1],
			.input_dma = xhci->cmd_ring->first_seg->dma,
			.result_seg = NULL,
		},
		/* Test feeding a valid end TRB from a different ring */
		{	.input_seg = xhci->event_ring->first_seg,
			.start_trb = xhci->event_ring->first_seg->trbs,
			.end_trb = &xhci->cmd_ring->first_seg->trbs[TRBS_PER_SEGMENT - 1],
			.input_dma = xhci->cmd_ring->first_seg->dma,
			.result_seg = NULL,
		},
		/* Test feeding a valid start and end TRB from a different ring */
		{	.input_seg = xhci->event_ring->first_seg,
			.start_trb = xhci->cmd_ring->first_seg->trbs,
			.end_trb = &xhci->cmd_ring->first_seg->trbs[TRBS_PER_SEGMENT - 1],
			.input_dma = xhci->cmd_ring->first_seg->dma,
			.result_seg = NULL,
		},
		/* TRB in this ring, but after this TD */
		{	.input_seg = xhci->event_ring->first_seg,
			.start_trb = &xhci->event_ring->first_seg->trbs[0],
			.end_trb = &xhci->event_ring->first_seg->trbs[3],
			.input_dma = xhci->event_ring->first_seg->dma + 4*16,
			.result_seg = NULL,
		},
		/* TRB in this ring, but before this TD */
		{	.input_seg = xhci->event_ring->first_seg,
			.start_trb = &xhci->event_ring->first_seg->trbs[3],
			.end_trb = &xhci->event_ring->first_seg->trbs[6],
			.input_dma = xhci->event_ring->first_seg->dma + 2*16,
			.result_seg = NULL,
		},
		/* TRB in this ring, but after this wrapped TD */
		{	.input_seg = xhci->event_ring->first_seg,
			.start_trb = &xhci->event_ring->first_seg->trbs[TRBS_PER_SEGMENT - 3],
			.end_trb = &xhci->event_ring->first_seg->trbs[1],
			.input_dma = xhci->event_ring->first_seg->dma + 2*16,
			.result_seg = NULL,
		},
		/* TRB in this ring, but before this wrapped TD */
		{	.input_seg = xhci->event_ring->first_seg,
			.start_trb = &xhci->event_ring->first_seg->trbs[TRBS_PER_SEGMENT - 3],
			.end_trb = &xhci->event_ring->first_seg->trbs[1],
			.input_dma = xhci->event_ring->first_seg->dma + (TRBS_PER_SEGMENT - 4)*16,
			.result_seg = NULL,
		},
		/* TRB not in this ring, and we have a wrapped TD */
		{	.input_seg = xhci->event_ring->first_seg,
			.start_trb = &xhci->event_ring->first_seg->trbs[TRBS_PER_SEGMENT - 3],
			.end_trb = &xhci->event_ring->first_seg->trbs[1],
			.input_dma = xhci->cmd_ring->first_seg->dma + 2*16,
			.result_seg = NULL,
		},
	};

	unsigned int num_tests;
	int i, ret;

	num_tests = ARRAY_SIZE(simple_test_vector);
	for (i = 0; i < num_tests; i++) {
		ret = xhci_test_trb_in_td(xhci,
				xhci->event_ring->first_seg,
				xhci->event_ring->first_seg->trbs,
				&xhci->event_ring->first_seg->trbs[TRBS_PER_SEGMENT - 1],
				simple_test_vector[i].input_dma,
				simple_test_vector[i].result_seg,
				"Simple", i);
		if (ret < 0)
			return ret;
	}

	num_tests = ARRAY_SIZE(complex_test_vector);
	for (i = 0; i < num_tests; i++) {
		ret = xhci_test_trb_in_td(xhci,
				complex_test_vector[i].input_seg,
				complex_test_vector[i].start_trb,
				complex_test_vector[i].end_trb,
				complex_test_vector[i].input_dma,
				complex_test_vector[i].result_seg,
				"Complex", i);
		if (ret < 0)
			return ret;
	}
	xhci_dbg(xhci, "TRB math tests passed.\n");
	return 0;
}

static void xhci_set_hc_event_deq(struct xhci_hcd *xhci)
{
	u64 temp;
	dma_addr_t deq;

	deq = xhci_trb_virt_to_dma(xhci->event_ring->deq_seg,
			xhci->event_ring->dequeue);
	if (deq == 0 && !in_interrupt())
		xhci_warn(xhci, "WARN something wrong with SW event ring "
				"dequeue ptr.\n");
	/* Update HC event ring dequeue pointer */
	temp = xhci_read_64(xhci, &xhci->ir_set->erst_dequeue);
	temp &= ERST_PTR_MASK;
	/* Don't clear the EHB bit (which is RW1C) because
	 * there might be more events to service.
	 */
	temp &= ~ERST_EHB;
	xhci_dbg_trace(xhci, trace_xhci_dbg_init,
			"// Write event ring dequeue pointer, "
			"preserving EHB bit");
	xhci_write_64(xhci, ((u64) deq & (u64) ~ERST_PTR_MASK) | temp,
			&xhci->ir_set->erst_dequeue);
}

static void xhci_add_in_port(struct xhci_hcd *xhci, unsigned int num_ports,
		__le32 __iomem *addr, int max_caps)
{
	u32 temp, port_offset, port_count;
	int i;
	u8 major_revision;
	struct xhci_hub *rhub;

	temp = readl(addr);
	major_revision = XHCI_EXT_PORT_MAJOR(temp);

	if (major_revision == 0x03) {
		rhub = &xhci->usb3_rhub;
	} else if (major_revision <= 0x02) {
		rhub = &xhci->usb2_rhub;
	} else {
		xhci_warn(xhci, "Ignoring unknown port speed, "
				"Ext Cap %p, revision = 0x%x\n",
				addr, major_revision);
		/* Ignoring port protocol we can't understand. FIXME */
		return;
	}
	rhub->maj_rev = XHCI_EXT_PORT_MAJOR(temp);
	rhub->min_rev = XHCI_EXT_PORT_MINOR(temp);

	/* Port offset and count in the third dword, see section 7.2 */
	temp = readl(addr + 2);
	port_offset = XHCI_EXT_PORT_OFF(temp);
	port_count = XHCI_EXT_PORT_COUNT(temp);
	xhci_dbg_trace(xhci, trace_xhci_dbg_init,
			"Ext Cap %p, port offset = %u, "
			"count = %u, revision = 0x%x",
			addr, port_offset, port_count, major_revision);
	/* Port count includes the current port offset */
	if (port_offset == 0 || (port_offset + port_count - 1) > num_ports)
		/* WTF? "Valid values are ‘1’ to MaxPorts" */
		return;

	rhub->psi_count = XHCI_EXT_PORT_PSIC(temp);
	if (rhub->psi_count) {
		rhub->psi = kcalloc(rhub->psi_count, sizeof(*rhub->psi),
				    GFP_KERNEL);
		if (!rhub->psi)
			rhub->psi_count = 0;

		rhub->psi_uid_count++;
		for (i = 0; i < rhub->psi_count; i++) {
			rhub->psi[i] = readl(addr + 4 + i);

			/* count unique ID values, two consecutive entries can
			 * have the same ID if link is assymetric
			 */
			if (i && (XHCI_EXT_PORT_PSIV(rhub->psi[i]) !=
				  XHCI_EXT_PORT_PSIV(rhub->psi[i - 1])))
				rhub->psi_uid_count++;

			xhci_dbg(xhci, "PSIV:%d PSIE:%d PLT:%d PFD:%d LP:%d PSIM:%d\n",
				  XHCI_EXT_PORT_PSIV(rhub->psi[i]),
				  XHCI_EXT_PORT_PSIE(rhub->psi[i]),
				  XHCI_EXT_PORT_PLT(rhub->psi[i]),
				  XHCI_EXT_PORT_PFD(rhub->psi[i]),
				  XHCI_EXT_PORT_LP(rhub->psi[i]),
				  XHCI_EXT_PORT_PSIM(rhub->psi[i]));
		}
	}
	/* cache usb2 port capabilities */
	if (major_revision < 0x03 && xhci->num_ext_caps < max_caps)
		xhci->ext_caps[xhci->num_ext_caps++] = temp;

	/* Check the host's USB2 LPM capability */
	if ((xhci->hci_version == 0x96) && (major_revision != 0x03) &&
			(temp & XHCI_L1C)) {
		xhci_dbg_trace(xhci, trace_xhci_dbg_init,
				"xHCI 0.96: support USB2 software lpm");
		xhci->sw_lpm_support = 1;
	}

	if ((xhci->hci_version >= 0x100) && (major_revision != 0x03)) {
		xhci_dbg_trace(xhci, trace_xhci_dbg_init,
				"xHCI 1.0: support USB2 software lpm");
		xhci->sw_lpm_support = 1;
		if (temp & XHCI_HLC) {
			xhci_dbg_trace(xhci, trace_xhci_dbg_init,
					"xHCI 1.0: support USB2 hardware lpm");
			xhci->hw_lpm_support = 1;
		}
	}

	port_offset--;
	for (i = port_offset; i < (port_offset + port_count); i++) {
		/* Duplicate entry.  Ignore the port if the revisions differ. */
		if (xhci->port_array[i] != 0) {
			xhci_warn(xhci, "Duplicate port entry, Ext Cap %p,"
					" port %u\n", addr, i);
			xhci_warn(xhci, "Port was marked as USB %u, "
					"duplicated as USB %u\n",
					xhci->port_array[i], major_revision);
			/* Only adjust the roothub port counts if we haven't
			 * found a similar duplicate.
			 */
			if (xhci->port_array[i] != major_revision &&
				xhci->port_array[i] != DUPLICATE_ENTRY) {
				if (xhci->port_array[i] == 0x03)
					xhci->num_usb3_ports--;
				else
					xhci->num_usb2_ports--;
				xhci->port_array[i] = DUPLICATE_ENTRY;
			}
			/* FIXME: Should we disable the port? */
			continue;
		}
		xhci->port_array[i] = major_revision;
		if (major_revision == 0x03)
			xhci->num_usb3_ports++;
		else
			xhci->num_usb2_ports++;
	}
	/* FIXME: Should we disable ports not in the Extended Capabilities? */
}

/*
 * Scan the Extended Capabilities for the "Supported Protocol Capabilities" that
 * specify what speeds each port is supposed to be.  We can't count on the port
 * speed bits in the PORTSC register being correct until a device is connected,
 * but we need to set up the two fake roothubs with the correct number of USB
 * 3.0 and USB 2.0 ports at host controller initialization time.
 */
static int xhci_setup_port_arrays(struct xhci_hcd *xhci, gfp_t flags)
{
	void __iomem *base;
	u32 offset;
	unsigned int num_ports;
	int i, j, port_index;
	int cap_count = 0;
	u32 cap_start;

	num_ports = HCS_MAX_PORTS(xhci->hcs_params1);
	xhci->port_array = kzalloc(sizeof(*xhci->port_array)*num_ports, flags);
	if (!xhci->port_array)
		return -ENOMEM;

	xhci->rh_bw = kzalloc(sizeof(*xhci->rh_bw)*num_ports, flags);
	if (!xhci->rh_bw)
		return -ENOMEM;
	for (i = 0; i < num_ports; i++) {
		struct xhci_interval_bw_table *bw_table;

		INIT_LIST_HEAD(&xhci->rh_bw[i].tts);
		bw_table = &xhci->rh_bw[i].bw_table;
		for (j = 0; j < XHCI_MAX_INTERVAL; j++)
			INIT_LIST_HEAD(&bw_table->interval_bw[j].endpoints);
	}
	base = &xhci->cap_regs->hc_capbase;

	cap_start = xhci_find_next_ext_cap(base, 0, XHCI_EXT_CAPS_PROTOCOL);
	if (!cap_start) {
		xhci_err(xhci, "No Extended Capability registers, unable to set up roothub\n");
		return -ENODEV;
	}

	offset = cap_start;
	/* count extended protocol capability entries for later caching */
	while (offset) {
		cap_count++;
		offset = xhci_find_next_ext_cap(base, offset,
						      XHCI_EXT_CAPS_PROTOCOL);
	}

	xhci->ext_caps = kzalloc(sizeof(*xhci->ext_caps) * cap_count, flags);
	if (!xhci->ext_caps)
		return -ENOMEM;

	offset = cap_start;

	while (offset) {
		xhci_add_in_port(xhci, num_ports, base + offset, cap_count);
		if (xhci->num_usb2_ports + xhci->num_usb3_ports == num_ports)
			break;
		offset = xhci_find_next_ext_cap(base, offset,
						XHCI_EXT_CAPS_PROTOCOL);
	}

	if (xhci->num_usb2_ports == 0 && xhci->num_usb3_ports == 0) {
		xhci_warn(xhci, "No ports on the roothubs?\n");
		return -ENODEV;
	}
	xhci_dbg_trace(xhci, trace_xhci_dbg_init,
			"Found %u USB 2.0 ports and %u USB 3.0 ports.",
			xhci->num_usb2_ports, xhci->num_usb3_ports);

	/* Place limits on the number of roothub ports so that the hub
	 * descriptors aren't longer than the USB core will allocate.
	 */
	if (xhci->num_usb3_ports > 15) {
		xhci_dbg_trace(xhci, trace_xhci_dbg_init,
				"Limiting USB 3.0 roothub ports to 15.");
		xhci->num_usb3_ports = 15;
	}
	if (xhci->num_usb2_ports > USB_MAXCHILDREN) {
		xhci_dbg_trace(xhci, trace_xhci_dbg_init,
				"Limiting USB 2.0 roothub ports to %u.",
				USB_MAXCHILDREN);
		xhci->num_usb2_ports = USB_MAXCHILDREN;
	}

	/*
	 * Note we could have all USB 3.0 ports, or all USB 2.0 ports.
	 * Not sure how the USB core will handle a hub with no ports...
	 */
	if (xhci->num_usb2_ports) {
		xhci->usb2_ports = kmalloc(sizeof(*xhci->usb2_ports)*
				xhci->num_usb2_ports, flags);
		if (!xhci->usb2_ports)
			return -ENOMEM;

		port_index = 0;
		for (i = 0; i < num_ports; i++) {
			if (xhci->port_array[i] == 0x03 ||
					xhci->port_array[i] == 0 ||
					xhci->port_array[i] == DUPLICATE_ENTRY)
				continue;

			xhci->usb2_ports[port_index] =
				&xhci->op_regs->port_status_base +
				NUM_PORT_REGS*i;
			xhci_dbg_trace(xhci, trace_xhci_dbg_init,
					"USB 2.0 port at index %u, "
					"addr = %p", i,
					xhci->usb2_ports[port_index]);
			port_index++;
			if (port_index == xhci->num_usb2_ports)
				break;
		}
	}
	if (xhci->num_usb3_ports) {
		xhci->usb3_ports = kmalloc(sizeof(*xhci->usb3_ports)*
				xhci->num_usb3_ports, flags);
		if (!xhci->usb3_ports)
			return -ENOMEM;

		port_index = 0;
		for (i = 0; i < num_ports; i++)
			if (xhci->port_array[i] == 0x03) {
				xhci->usb3_ports[port_index] =
					&xhci->op_regs->port_status_base +
					NUM_PORT_REGS*i;
				xhci_dbg_trace(xhci, trace_xhci_dbg_init,
						"USB 3.0 port at index %u, "
						"addr = %p", i,
						xhci->usb3_ports[port_index]);
				port_index++;
				if (port_index == xhci->num_usb3_ports)
					break;
			}
	}
	return 0;
}

int xhci_mem_init(struct xhci_hcd *xhci, gfp_t flags)
{
	dma_addr_t	dma;
	struct device	*dev = xhci_to_hcd(xhci)->self.controller;
	unsigned int	val, val2;
	u64		val_64;
	struct xhci_segment	*seg;
	u32 page_size, temp;
	int i;

	INIT_LIST_HEAD(&xhci->cmd_list);

<<<<<<< HEAD
	/* init command timeout timer */
	setup_timer(&xhci->cmd_timer, xhci_handle_command_timeout,
		    (unsigned long)xhci);
=======
	/* init command timeout work */
	INIT_DELAYED_WORK(&xhci->cmd_timer, xhci_handle_command_timeout);
	init_completion(&xhci->cmd_ring_stop_completion);
>>>>>>> f2ed3bfc

	page_size = readl(&xhci->op_regs->page_size);
	xhci_dbg_trace(xhci, trace_xhci_dbg_init,
			"Supported page size register = 0x%x", page_size);
	for (i = 0; i < 16; i++) {
		if ((0x1 & page_size) != 0)
			break;
		page_size = page_size >> 1;
	}
	if (i < 16)
		xhci_dbg_trace(xhci, trace_xhci_dbg_init,
			"Supported page size of %iK", (1 << (i+12)) / 1024);
	else
		xhci_warn(xhci, "WARN: no supported page size\n");
	/* Use 4K pages, since that's common and the minimum the HC supports */
	xhci->page_shift = 12;
	xhci->page_size = 1 << xhci->page_shift;
	xhci_dbg_trace(xhci, trace_xhci_dbg_init,
			"HCD page size set to %iK", xhci->page_size / 1024);

	/*
	 * Program the Number of Device Slots Enabled field in the CONFIG
	 * register with the max value of slots the HC can handle.
	 */
	val = HCS_MAX_SLOTS(readl(&xhci->cap_regs->hcs_params1));
	xhci_dbg_trace(xhci, trace_xhci_dbg_init,
			"// xHC can handle at most %d device slots.", val);
	val2 = readl(&xhci->op_regs->config_reg);
	val |= (val2 & ~HCS_SLOTS_MASK);
	xhci_dbg_trace(xhci, trace_xhci_dbg_init,
			"// Setting Max device slots reg = 0x%x.", val);
	writel(val, &xhci->op_regs->config_reg);

	/*
	 * Section 5.4.8 - doorbell array must be
	 * "physically contiguous and 64-byte (cache line) aligned".
	 */
	xhci->dcbaa = dma_alloc_coherent(dev, sizeof(*xhci->dcbaa), &dma,
			flags);
	if (!xhci->dcbaa)
		goto fail;
	memset(xhci->dcbaa, 0, sizeof *(xhci->dcbaa));
	xhci->dcbaa->dma = dma;
	xhci_dbg_trace(xhci, trace_xhci_dbg_init,
			"// Device context base array address = 0x%llx (DMA), %p (virt)",
			(unsigned long long)xhci->dcbaa->dma, xhci->dcbaa);
	xhci_write_64(xhci, dma, &xhci->op_regs->dcbaa_ptr);

	/*
	 * Initialize the ring segment pool.  The ring must be a contiguous
	 * structure comprised of TRBs.  The TRBs must be 16 byte aligned,
	 * however, the command ring segment needs 64-byte aligned segments
	 * and our use of dma addresses in the trb_address_map radix tree needs
	 * TRB_SEGMENT_SIZE alignment, so we pick the greater alignment need.
	 */
	xhci->segment_pool = dma_pool_create("xHCI ring segments", dev,
			TRB_SEGMENT_SIZE, TRB_SEGMENT_SIZE, xhci->page_size);

	/* See Table 46 and Note on Figure 55 */
	xhci->device_pool = dma_pool_create("xHCI input/output contexts", dev,
			2112, 64, xhci->page_size);
	if (!xhci->segment_pool || !xhci->device_pool)
		goto fail;

	/* Linear stream context arrays don't have any boundary restrictions,
	 * and only need to be 16-byte aligned.
	 */
	xhci->small_streams_pool =
		dma_pool_create("xHCI 256 byte stream ctx arrays",
			dev, SMALL_STREAM_ARRAY_SIZE, 16, 0);
	xhci->medium_streams_pool =
		dma_pool_create("xHCI 1KB stream ctx arrays",
			dev, MEDIUM_STREAM_ARRAY_SIZE, 16, 0);
	/* Any stream context array bigger than MEDIUM_STREAM_ARRAY_SIZE
	 * will be allocated with dma_alloc_coherent()
	 */

	if (!xhci->small_streams_pool || !xhci->medium_streams_pool)
		goto fail;

	/* Set up the command ring to have one segments for now. */
	xhci->cmd_ring = xhci_ring_alloc(xhci, 1, 1, TYPE_COMMAND, 0, flags);
	if (!xhci->cmd_ring)
		goto fail;
	xhci_dbg_trace(xhci, trace_xhci_dbg_init,
			"Allocated command ring at %p", xhci->cmd_ring);
	xhci_dbg_trace(xhci, trace_xhci_dbg_init, "First segment DMA is 0x%llx",
			(unsigned long long)xhci->cmd_ring->first_seg->dma);

	/* Set the address in the Command Ring Control register */
	val_64 = xhci_read_64(xhci, &xhci->op_regs->cmd_ring);
	val_64 = (val_64 & (u64) CMD_RING_RSVD_BITS) |
		(xhci->cmd_ring->first_seg->dma & (u64) ~CMD_RING_RSVD_BITS) |
		xhci->cmd_ring->cycle_state;
	xhci_dbg_trace(xhci, trace_xhci_dbg_init,
			"// Setting command ring address to 0x%x", val);
	xhci_write_64(xhci, val_64, &xhci->op_regs->cmd_ring);
	xhci_dbg_cmd_ptrs(xhci);

	xhci->lpm_command = xhci_alloc_command(xhci, true, true, flags);
	if (!xhci->lpm_command)
		goto fail;

	/* Reserve one command ring TRB for disabling LPM.
	 * Since the USB core grabs the shared usb_bus bandwidth mutex before
	 * disabling LPM, we only need to reserve one TRB for all devices.
	 */
	xhci->cmd_ring_reserved_trbs++;

	val = readl(&xhci->cap_regs->db_off);
	val &= DBOFF_MASK;
	xhci_dbg_trace(xhci, trace_xhci_dbg_init,
			"// Doorbell array is located at offset 0x%x"
			" from cap regs base addr", val);
	xhci->dba = (void __iomem *) xhci->cap_regs + val;
	xhci_dbg_regs(xhci);
	xhci_print_run_regs(xhci);
	/* Set ir_set to interrupt register set 0 */
	xhci->ir_set = &xhci->run_regs->ir_set[0];

	/*
	 * Event ring setup: Allocate a normal ring, but also setup
	 * the event ring segment table (ERST).  Section 4.9.3.
	 */
	xhci_dbg_trace(xhci, trace_xhci_dbg_init, "// Allocating event ring");
	xhci->event_ring = xhci_ring_alloc(xhci, ERST_NUM_SEGS, 1, TYPE_EVENT,
					0, flags);
	if (!xhci->event_ring)
		goto fail;
	if (xhci_check_trb_in_td_math(xhci) < 0)
		goto fail;

	xhci->erst.entries = dma_alloc_coherent(dev,
			sizeof(struct xhci_erst_entry) * ERST_NUM_SEGS, &dma,
			flags);
	if (!xhci->erst.entries)
		goto fail;
	xhci_dbg_trace(xhci, trace_xhci_dbg_init,
			"// Allocated event ring segment table at 0x%llx",
			(unsigned long long)dma);

	memset(xhci->erst.entries, 0, sizeof(struct xhci_erst_entry)*ERST_NUM_SEGS);
	xhci->erst.num_entries = ERST_NUM_SEGS;
	xhci->erst.erst_dma_addr = dma;
	xhci_dbg_trace(xhci, trace_xhci_dbg_init,
			"Set ERST to 0; private num segs = %i, virt addr = %p, dma addr = 0x%llx",
			xhci->erst.num_entries,
			xhci->erst.entries,
			(unsigned long long)xhci->erst.erst_dma_addr);

	/* set ring base address and size for each segment table entry */
	for (val = 0, seg = xhci->event_ring->first_seg; val < ERST_NUM_SEGS; val++) {
		struct xhci_erst_entry *entry = &xhci->erst.entries[val];
		entry->seg_addr = cpu_to_le64(seg->dma);
		entry->seg_size = cpu_to_le32(TRBS_PER_SEGMENT);
		entry->rsvd = 0;
		seg = seg->next;
	}

	/* set ERST count with the number of entries in the segment table */
	val = readl(&xhci->ir_set->erst_size);
	val &= ERST_SIZE_MASK;
	val |= ERST_NUM_SEGS;
	xhci_dbg_trace(xhci, trace_xhci_dbg_init,
			"// Write ERST size = %i to ir_set 0 (some bits preserved)",
			val);
	writel(val, &xhci->ir_set->erst_size);

	xhci_dbg_trace(xhci, trace_xhci_dbg_init,
			"// Set ERST entries to point to event ring.");
	/* set the segment table base address */
	xhci_dbg_trace(xhci, trace_xhci_dbg_init,
			"// Set ERST base address for ir_set 0 = 0x%llx",
			(unsigned long long)xhci->erst.erst_dma_addr);
	val_64 = xhci_read_64(xhci, &xhci->ir_set->erst_base);
	val_64 &= ERST_PTR_MASK;
	val_64 |= (xhci->erst.erst_dma_addr & (u64) ~ERST_PTR_MASK);
	xhci_write_64(xhci, val_64, &xhci->ir_set->erst_base);

	/* Set the event ring dequeue address */
	xhci_set_hc_event_deq(xhci);
	xhci_dbg_trace(xhci, trace_xhci_dbg_init,
			"Wrote ERST address to ir_set 0.");
	xhci_print_ir_set(xhci, 0);

	/*
	 * XXX: Might need to set the Interrupter Moderation Register to
	 * something other than the default (~1ms minimum between interrupts).
	 * See section 5.5.1.2.
	 */
	init_completion(&xhci->addr_dev);
	for (i = 0; i < MAX_HC_SLOTS; ++i)
		xhci->devs[i] = NULL;
	for (i = 0; i < USB_MAXCHILDREN; ++i) {
		xhci->bus_state[0].resume_done[i] = 0;
		xhci->bus_state[1].resume_done[i] = 0;
		/* Only the USB 2.0 completions will ever be used. */
		init_completion(&xhci->bus_state[1].rexit_done[i]);
	}

	if (scratchpad_alloc(xhci, flags))
		goto fail;
	if (xhci_setup_port_arrays(xhci, flags))
		goto fail;

	/* Enable USB 3.0 device notifications for function remote wake, which
	 * is necessary for allowing USB 3.0 devices to do remote wakeup from
	 * U3 (device suspend).
	 */
	temp = readl(&xhci->op_regs->dev_notification);
	temp &= ~DEV_NOTE_MASK;
	temp |= DEV_NOTE_FWAKE;
	writel(temp, &xhci->op_regs->dev_notification);

	return 0;

fail:
	xhci_warn(xhci, "Couldn't initialize memory\n");
	xhci_halt(xhci);
	xhci_reset(xhci);
	xhci_mem_cleanup(xhci);
	return -ENOMEM;
}<|MERGE_RESOLUTION|>--- conflicted
+++ resolved
@@ -1542,76 +1542,8 @@
 	ep_ctx->deq = cpu_to_le64(ep_ring->first_seg->dma |
 				  ep_ring->cycle_state);
 
-<<<<<<< HEAD
-	/* FIXME dig Mult and streams info out of ep companion desc */
-
-	/* Allow 3 retries for everything but isoc;
-	 * CErr shall be set to 0 for Isoch endpoints.
-	 */
-	if (!usb_endpoint_xfer_isoc(&ep->desc))
-		ep_ctx->ep_info2 |= cpu_to_le32(ERROR_COUNT(3));
-	else
-		ep_ctx->ep_info2 |= cpu_to_le32(ERROR_COUNT(0));
-
-	/* Set the max packet size and max burst */
-	max_packet = GET_MAX_PACKET(usb_endpoint_maxp(&ep->desc));
-	max_burst = 0;
-	switch (udev->speed) {
-	case USB_SPEED_SUPER:
-		/* dig out max burst from ep companion desc */
-		max_burst = ep->ss_ep_comp.bMaxBurst;
-		break;
-	case USB_SPEED_HIGH:
-		/* Some devices get this wrong */
-		if (usb_endpoint_xfer_bulk(&ep->desc))
-			max_packet = 512;
-		/* bits 11:12 specify the number of additional transaction
-		 * opportunities per microframe (USB 2.0, section 9.6.6)
-		 */
-		if (usb_endpoint_xfer_isoc(&ep->desc) ||
-				usb_endpoint_xfer_int(&ep->desc)) {
-			max_burst = (usb_endpoint_maxp(&ep->desc)
-				     & 0x1800) >> 11;
-		}
-		break;
-	case USB_SPEED_FULL:
-	case USB_SPEED_LOW:
-		break;
-	default:
-		BUG();
-	}
-	ep_ctx->ep_info2 |= cpu_to_le32(MAX_PACKET(max_packet) |
-			MAX_BURST(max_burst));
-	max_esit_payload = xhci_get_max_esit_payload(udev, ep);
-	ep_ctx->tx_info = cpu_to_le32(MAX_ESIT_PAYLOAD_FOR_EP(max_esit_payload));
-
-	/*
-	 * XXX no idea how to calculate the average TRB buffer length for bulk
-	 * endpoints, as the driver gives us no clue how big each scatter gather
-	 * list entry (or buffer) is going to be.
-	 *
-	 * For isochronous and interrupt endpoints, we set it to the max
-	 * available, until we have new API in the USB core to allow drivers to
-	 * declare how much bandwidth they actually need.
-	 *
-	 * Normally, it would be calculated by taking the total of the buffer
-	 * lengths in the TD and then dividing by the number of TRBs in a TD,
-	 * including link TRBs, No-op TRBs, and Event data TRBs.  Since we don't
-	 * use Event Data TRBs, and we don't chain in a link TRB on short
-	 * transfers, we're basically dividing by 1.
-	 *
-	 * xHCI 1.0 and 1.1 specification indicates that the Average TRB Length
-	 * should be set to 8 for control endpoints.
-	 */
-	if (usb_endpoint_xfer_control(&ep->desc) && xhci->hci_version >= 0x100)
-		ep_ctx->tx_info |= cpu_to_le32(AVG_TRB_LENGTH_FOR_EP(8));
-	else
-		ep_ctx->tx_info |=
-			 cpu_to_le32(AVG_TRB_LENGTH_FOR_EP(max_esit_payload));
-=======
 	ep_ctx->tx_info = cpu_to_le32(EP_MAX_ESIT_PAYLOAD_LO(max_esit_payload) |
 				      EP_AVG_TRB_LENGTH(avg_trb_len));
->>>>>>> f2ed3bfc
 
 	/* FIXME Debug endpoint context */
 	return 0;
@@ -2445,15 +2377,9 @@
 
 	INIT_LIST_HEAD(&xhci->cmd_list);
 
-<<<<<<< HEAD
-	/* init command timeout timer */
-	setup_timer(&xhci->cmd_timer, xhci_handle_command_timeout,
-		    (unsigned long)xhci);
-=======
 	/* init command timeout work */
 	INIT_DELAYED_WORK(&xhci->cmd_timer, xhci_handle_command_timeout);
 	init_completion(&xhci->cmd_ring_stop_completion);
->>>>>>> f2ed3bfc
 
 	page_size = readl(&xhci->op_regs->page_size);
 	xhci_dbg_trace(xhci, trace_xhci_dbg_init,
