// SPDX-License-Identifier: GPL-2.0
/*
 * xHCI host controller driver
 *
 * Copyright (C) 2008 Intel Corp.
 *
 * Author: Sarah Sharp
 * Some code borrowed from the Linux EHCI driver.
 */

/*
 * Ring initialization rules:
 * 1. Each segment is initialized to zero, except for link TRBs.
 * 2. Ring cycle state = 0.  This represents Producer Cycle State (PCS) or
 *    Consumer Cycle State (CCS), depending on ring function.
 * 3. Enqueue pointer = dequeue pointer = address of first TRB in the segment.
 *
 * Ring behavior rules:
 * 1. A ring is empty if enqueue == dequeue.  This means there will always be at
 *    least one free TRB in the ring.  This is useful if you want to turn that
 *    into a link TRB and expand the ring.
 * 2. When incrementing an enqueue or dequeue pointer, if the next TRB is a
 *    link TRB, then load the pointer with the address in the link TRB.  If the
 *    link TRB had its toggle bit set, you may need to update the ring cycle
 *    state (see cycle bit rules).  You may have to do this multiple times
 *    until you reach a non-link TRB.
 * 3. A ring is full if enqueue++ (for the definition of increment above)
 *    equals the dequeue pointer.
 *
 * Cycle bit rules:
 * 1. When a consumer increments a dequeue pointer and encounters a toggle bit
 *    in a link TRB, it must toggle the ring cycle state.
 * 2. When a producer increments an enqueue pointer and encounters a toggle bit
 *    in a link TRB, it must toggle the ring cycle state.
 *
 * Producer rules:
 * 1. Check if ring is full before you enqueue.
 * 2. Write the ring cycle state to the cycle bit in the TRB you're enqueuing.
 *    Update enqueue pointer between each write (which may update the ring
 *    cycle state).
 * 3. Notify consumer.  If SW is producer, it rings the doorbell for command
 *    and endpoint rings.  If HC is the producer for the event ring,
 *    and it generates an interrupt according to interrupt modulation rules.
 *
 * Consumer rules:
 * 1. Check if TRB belongs to you.  If the cycle bit == your ring cycle state,
 *    the TRB is owned by the consumer.
 * 2. Update dequeue pointer (which may update the ring cycle state) and
 *    continue processing TRBs until you reach a TRB which is not owned by you.
 * 3. Notify the producer.  SW is the consumer for the event ring, and it
 *   updates event ring dequeue pointer.  HC is the consumer for the command and
 *   endpoint rings; it generates events on the event ring for these.
 */

#include <linux/scatterlist.h>
#include <linux/slab.h>
#include <linux/dma-mapping.h>
#include "xhci.h"
#include "xhci-trace.h"

static int queue_command(struct xhci_hcd *xhci, struct xhci_command *cmd,
			 u32 field1, u32 field2,
			 u32 field3, u32 field4, bool command_must_succeed);

/*
 * Returns zero if the TRB isn't in this segment, otherwise it returns the DMA
 * address of the TRB.
 */
dma_addr_t xhci_trb_virt_to_dma(struct xhci_segment *seg,
		union xhci_trb *trb)
{
	unsigned long segment_offset;

	if (!seg || !trb || trb < seg->trbs)
		return 0;
	/* offset in TRBs */
	segment_offset = trb - seg->trbs;
	if (segment_offset >= TRBS_PER_SEGMENT)
		return 0;
	return seg->dma + (segment_offset * sizeof(*trb));
}

static bool trb_is_noop(union xhci_trb *trb)
{
	return TRB_TYPE_NOOP_LE32(trb->generic.field[3]);
}

static bool trb_is_link(union xhci_trb *trb)
{
	return TRB_TYPE_LINK_LE32(trb->link.control);
}

static bool last_trb_on_seg(struct xhci_segment *seg, union xhci_trb *trb)
{
	return trb == &seg->trbs[TRBS_PER_SEGMENT - 1];
}

static bool last_trb_on_ring(struct xhci_ring *ring,
			struct xhci_segment *seg, union xhci_trb *trb)
{
	return last_trb_on_seg(seg, trb) && (seg->next == ring->first_seg);
}

static bool link_trb_toggles_cycle(union xhci_trb *trb)
{
	return le32_to_cpu(trb->link.control) & LINK_TOGGLE;
}

static bool last_td_in_urb(struct xhci_td *td)
{
	struct urb_priv *urb_priv = td->urb->hcpriv;

	return urb_priv->num_tds_done == urb_priv->num_tds;
}

static void inc_td_cnt(struct urb *urb)
{
	struct urb_priv *urb_priv = urb->hcpriv;

	urb_priv->num_tds_done++;
}

static void trb_to_noop(union xhci_trb *trb, u32 noop_type)
{
	if (trb_is_link(trb)) {
		/* unchain chained link TRBs */
		trb->link.control &= cpu_to_le32(~TRB_CHAIN);
	} else {
		trb->generic.field[0] = 0;
		trb->generic.field[1] = 0;
		trb->generic.field[2] = 0;
		/* Preserve only the cycle bit of this TRB */
		trb->generic.field[3] &= cpu_to_le32(TRB_CYCLE);
		trb->generic.field[3] |= cpu_to_le32(TRB_TYPE(noop_type));
	}
}

/* Updates trb to point to the next TRB in the ring, and updates seg if the next
 * TRB is in a new segment.  This does not skip over link TRBs, and it does not
 * effect the ring dequeue or enqueue pointers.
 */
static void next_trb(struct xhci_hcd *xhci,
		struct xhci_ring *ring,
		struct xhci_segment **seg,
		union xhci_trb **trb)
{
	if (trb_is_link(*trb)) {
		*seg = (*seg)->next;
		*trb = ((*seg)->trbs);
	} else {
		(*trb)++;
	}
}

/*
 * See Cycle bit rules. SW is the consumer for the event ring only.
 */
void inc_deq(struct xhci_hcd *xhci, struct xhci_ring *ring)
{
	unsigned int link_trb_count = 0;

	/* event ring doesn't have link trbs, check for last trb */
	if (ring->type == TYPE_EVENT) {
		if (!last_trb_on_seg(ring->deq_seg, ring->dequeue)) {
			ring->dequeue++;
			goto out;
		}
		if (last_trb_on_ring(ring, ring->deq_seg, ring->dequeue))
			ring->cycle_state ^= 1;
		ring->deq_seg = ring->deq_seg->next;
		ring->dequeue = ring->deq_seg->trbs;
		goto out;
	}

	/* All other rings have link trbs */
	if (!trb_is_link(ring->dequeue)) {
		if (last_trb_on_seg(ring->deq_seg, ring->dequeue))
			xhci_warn(xhci, "Missing link TRB at end of segment\n");
		else
			ring->dequeue++;
	}

	while (trb_is_link(ring->dequeue)) {
		ring->deq_seg = ring->deq_seg->next;
		ring->dequeue = ring->deq_seg->trbs;

		if (link_trb_count++ > ring->num_segs) {
			xhci_warn(xhci, "Ring is an endless link TRB loop\n");
			break;
		}
	}
out:
	trace_xhci_inc_deq(ring);

	return;
}

/*
 * See Cycle bit rules. SW is the consumer for the event ring only.
 *
 * If we've just enqueued a TRB that is in the middle of a TD (meaning the
 * chain bit is set), then set the chain bit in all the following link TRBs.
 * If we've enqueued the last TRB in a TD, make sure the following link TRBs
 * have their chain bit cleared (so that each Link TRB is a separate TD).
 *
 * Section 6.4.4.1 of the 0.95 spec says link TRBs cannot have the chain bit
 * set, but other sections talk about dealing with the chain bit set.  This was
 * fixed in the 0.96 specification errata, but we have to assume that all 0.95
 * xHCI hardware can't handle the chain bit being cleared on a link TRB.
 *
 * @more_trbs_coming:	Will you enqueue more TRBs before calling
 *			prepare_transfer()?
 */
static void inc_enq(struct xhci_hcd *xhci, struct xhci_ring *ring,
			bool more_trbs_coming)
{
	u32 chain;
	union xhci_trb *next;
	unsigned int link_trb_count = 0;

	chain = le32_to_cpu(ring->enqueue->generic.field[3]) & TRB_CHAIN;

	if (last_trb_on_seg(ring->enq_seg, ring->enqueue)) {
		xhci_err(xhci, "Tried to move enqueue past ring segment\n");
		return;
	}

	next = ++(ring->enqueue);

	/* Update the dequeue pointer further if that was a link TRB */
	while (trb_is_link(next)) {

		/*
		 * If the caller doesn't plan on enqueueing more TDs before
		 * ringing the doorbell, then we don't want to give the link TRB
		 * to the hardware just yet. We'll give the link TRB back in
		 * prepare_ring() just before we enqueue the TD at the top of
		 * the ring.
		 */
		if (!chain && !more_trbs_coming)
			break;

		/* If we're not dealing with 0.95 hardware or isoc rings on
		 * AMD 0.96 host, carry over the chain bit of the previous TRB
		 * (which may mean the chain bit is cleared).
		 */
		if (!(ring->type == TYPE_ISOC &&
		      (xhci->quirks & XHCI_AMD_0x96_HOST)) &&
		    !xhci_link_trb_quirk(xhci)) {
			next->link.control &= cpu_to_le32(~TRB_CHAIN);
			next->link.control |= cpu_to_le32(chain);
		}
		/* Give this link TRB to the hardware */
		wmb();
		next->link.control ^= cpu_to_le32(TRB_CYCLE);

		/* Toggle the cycle bit after the last ring segment. */
		if (link_trb_toggles_cycle(next))
			ring->cycle_state ^= 1;

		ring->enq_seg = ring->enq_seg->next;
		ring->enqueue = ring->enq_seg->trbs;
		next = ring->enqueue;

		if (link_trb_count++ > ring->num_segs) {
			xhci_warn(xhci, "%s: Ring link TRB loop\n", __func__);
			break;
		}
	}

	trace_xhci_inc_enq(ring);
}

static int xhci_num_trbs_to(struct xhci_segment *start_seg, union xhci_trb *start,
			    struct xhci_segment *end_seg, union xhci_trb *end,
			    unsigned int num_segs)
{
	union xhci_trb *last_on_seg;
	int num = 0;
	int i = 0;

	do {
		if (start_seg == end_seg && end >= start)
			return num + (end - start);
		last_on_seg = &start_seg->trbs[TRBS_PER_SEGMENT - 1];
		num += last_on_seg - start;
		start_seg = start_seg->next;
		start = start_seg->trbs;
	} while (i++ <= num_segs);

	return -EINVAL;
}

/*
 * Return number of free normal TRBs from enqueue to dequeue pointer on ring.
 * Not counting an assumed link TRB at end of each TRBS_PER_SEGMENT sized segment.
 * Only for transfer and command rings where driver is the producer, not for
 * event rings.
 */
static unsigned int xhci_num_trbs_free(struct xhci_hcd *xhci, struct xhci_ring *ring)
{
	struct xhci_segment *enq_seg = ring->enq_seg;
	union xhci_trb *enq = ring->enqueue;
	union xhci_trb *last_on_seg;
	unsigned int free = 0;
	int i = 0;

	/* Ring might be empty even if enq != deq if enq is left on a link trb */
	if (trb_is_link(enq)) {
		enq_seg = enq_seg->next;
		enq = enq_seg->trbs;
	}

	/* Empty ring, common case, don't walk the segments */
	if (enq == ring->dequeue)
		return ring->num_segs * (TRBS_PER_SEGMENT - 1);

	do {
		if (ring->deq_seg == enq_seg && ring->dequeue >= enq)
			return free + (ring->dequeue - enq);
		last_on_seg = &enq_seg->trbs[TRBS_PER_SEGMENT - 1];
		free += last_on_seg - enq;
		enq_seg = enq_seg->next;
		enq = enq_seg->trbs;
	} while (i++ <= ring->num_segs);

	return free;
}

/*
 * Check to see if there's room to enqueue num_trbs on the ring and make sure
 * enqueue pointer will not advance into dequeue segment. See rules above.
 * return number of new segments needed to ensure this.
 */

static unsigned int xhci_ring_expansion_needed(struct xhci_hcd *xhci, struct xhci_ring *ring,
					       unsigned int num_trbs)
{
	struct xhci_segment *seg;
	int trbs_past_seg;
	int enq_used;
	int new_segs;

	enq_used = ring->enqueue - ring->enq_seg->trbs;

	/* how many trbs will be queued past the enqueue segment? */
	trbs_past_seg = enq_used + num_trbs - (TRBS_PER_SEGMENT - 1);

	if (trbs_past_seg <= 0)
		return 0;

	/* Empty ring special case, enqueue stuck on link trb while dequeue advanced */
	if (trb_is_link(ring->enqueue) && ring->enq_seg->next->trbs == ring->dequeue)
		return 0;

	new_segs = 1 + (trbs_past_seg / (TRBS_PER_SEGMENT - 1));
	seg = ring->enq_seg;

	while (new_segs > 0) {
		seg = seg->next;
		if (seg == ring->deq_seg) {
			xhci_dbg(xhci, "Ring expansion by %d segments needed\n",
				 new_segs);
			xhci_dbg(xhci, "Adding %d trbs moves enq %d trbs into deq seg\n",
				 num_trbs, trbs_past_seg % TRBS_PER_SEGMENT);
			return new_segs;
		}
		new_segs--;
	}

	return 0;
}

/* Ring the host controller doorbell after placing a command on the ring */
void xhci_ring_cmd_db(struct xhci_hcd *xhci)
{
	if (!(xhci->cmd_ring_state & CMD_RING_STATE_RUNNING))
		return;

	xhci_dbg(xhci, "// Ding dong!\n");

	trace_xhci_ring_host_doorbell(0, DB_VALUE_HOST);

	writel(DB_VALUE_HOST, &xhci->dba->doorbell[0]);
	/* Flush PCI posted writes */
	readl(&xhci->dba->doorbell[0]);
}

static bool xhci_mod_cmd_timer(struct xhci_hcd *xhci, unsigned long delay)
{
	return mod_delayed_work(system_wq, &xhci->cmd_timer, delay);
}

static struct xhci_command *xhci_next_queued_cmd(struct xhci_hcd *xhci)
{
	return list_first_entry_or_null(&xhci->cmd_list, struct xhci_command,
					cmd_list);
}

/*
 * Turn all commands on command ring with status set to "aborted" to no-op trbs.
 * If there are other commands waiting then restart the ring and kick the timer.
 * This must be called with command ring stopped and xhci->lock held.
 */
static void xhci_handle_stopped_cmd_ring(struct xhci_hcd *xhci,
					 struct xhci_command *cur_cmd)
{
	struct xhci_command *i_cmd;

	/* Turn all aborted commands in list to no-ops, then restart */
	list_for_each_entry(i_cmd, &xhci->cmd_list, cmd_list) {

		if (i_cmd->status != COMP_COMMAND_ABORTED)
			continue;

		i_cmd->status = COMP_COMMAND_RING_STOPPED;

		xhci_dbg(xhci, "Turn aborted command %p to no-op\n",
			 i_cmd->command_trb);

		trb_to_noop(i_cmd->command_trb, TRB_CMD_NOOP);

		/*
		 * caller waiting for completion is called when command
		 *  completion event is received for these no-op commands
		 */
	}

	xhci->cmd_ring_state = CMD_RING_STATE_RUNNING;

	/* ring command ring doorbell to restart the command ring */
	if ((xhci->cmd_ring->dequeue != xhci->cmd_ring->enqueue) &&
	    !(xhci->xhc_state & XHCI_STATE_DYING)) {
		xhci->current_cmd = cur_cmd;
		xhci_mod_cmd_timer(xhci, XHCI_CMD_DEFAULT_TIMEOUT);
		xhci_ring_cmd_db(xhci);
	}
}

/* Must be called with xhci->lock held, releases and aquires lock back */
static int xhci_abort_cmd_ring(struct xhci_hcd *xhci, unsigned long flags)
{
	struct xhci_segment *new_seg	= xhci->cmd_ring->deq_seg;
	union xhci_trb *new_deq		= xhci->cmd_ring->dequeue;
	u64 crcr;
	int ret;

	xhci_dbg(xhci, "Abort command ring\n");

	reinit_completion(&xhci->cmd_ring_stop_completion);

	/*
	 * The control bits like command stop, abort are located in lower
	 * dword of the command ring control register.
	 * Some controllers require all 64 bits to be written to abort the ring.
	 * Make sure the upper dword is valid, pointing to the next command,
	 * avoiding corrupting the command ring pointer in case the command ring
	 * is stopped by the time the upper dword is written.
	 */
	next_trb(xhci, NULL, &new_seg, &new_deq);
	if (trb_is_link(new_deq))
		next_trb(xhci, NULL, &new_seg, &new_deq);

	crcr = xhci_trb_virt_to_dma(new_seg, new_deq);
	xhci_write_64(xhci, crcr | CMD_RING_ABORT, &xhci->op_regs->cmd_ring);

	/* Section 4.6.1.2 of xHCI 1.0 spec says software should also time the
	 * completion of the Command Abort operation. If CRR is not negated in 5
	 * seconds then driver handles it as if host died (-ENODEV).
	 * In the future we should distinguish between -ENODEV and -ETIMEDOUT
	 * and try to recover a -ETIMEDOUT with a host controller reset.
	 */
	ret = xhci_handshake(&xhci->op_regs->cmd_ring,
			CMD_RING_RUNNING, 0, 5 * 1000 * 1000);
	if (ret < 0) {
		xhci_err(xhci, "Abort failed to stop command ring: %d\n", ret);
		xhci_halt(xhci);
		xhci_hc_died(xhci);
		return ret;
	}
	/*
	 * Writing the CMD_RING_ABORT bit should cause a cmd completion event,
	 * however on some host hw the CMD_RING_RUNNING bit is correctly cleared
	 * but the completion event in never sent. Wait 2 secs (arbitrary
	 * number) to handle those cases after negation of CMD_RING_RUNNING.
	 */
	spin_unlock_irqrestore(&xhci->lock, flags);
	ret = wait_for_completion_timeout(&xhci->cmd_ring_stop_completion,
					  msecs_to_jiffies(2000));
	spin_lock_irqsave(&xhci->lock, flags);
	if (!ret) {
		xhci_dbg(xhci, "No stop event for abort, ring start fail?\n");
		xhci_cleanup_command_queue(xhci);
	} else {
		xhci_handle_stopped_cmd_ring(xhci, xhci_next_queued_cmd(xhci));
	}
	return 0;
}

void xhci_ring_ep_doorbell(struct xhci_hcd *xhci,
		unsigned int slot_id,
		unsigned int ep_index,
		unsigned int stream_id)
{
	__le32 __iomem *db_addr = &xhci->dba->doorbell[slot_id];
	struct xhci_virt_ep *ep = &xhci->devs[slot_id]->eps[ep_index];
	unsigned int ep_state = ep->ep_state;

	/* Don't ring the doorbell for this endpoint if there are pending
	 * cancellations because we don't want to interrupt processing.
	 * We don't want to restart any stream rings if there's a set dequeue
	 * pointer command pending because the device can choose to start any
	 * stream once the endpoint is on the HW schedule.
	 */
	if ((ep_state & EP_STOP_CMD_PENDING) || (ep_state & SET_DEQ_PENDING) ||
	    (ep_state & EP_HALTED) || (ep_state & EP_CLEARING_TT))
		return;

	trace_xhci_ring_ep_doorbell(slot_id, DB_VALUE(ep_index, stream_id));

	writel(DB_VALUE(ep_index, stream_id), db_addr);
	/* flush the write */
	readl(db_addr);
}

/* Ring the doorbell for any rings with pending URBs */
static void ring_doorbell_for_active_rings(struct xhci_hcd *xhci,
		unsigned int slot_id,
		unsigned int ep_index)
{
	unsigned int stream_id;
	struct xhci_virt_ep *ep;

	ep = &xhci->devs[slot_id]->eps[ep_index];

	/* A ring has pending URBs if its TD list is not empty */
	if (!(ep->ep_state & EP_HAS_STREAMS)) {
		if (ep->ring && !(list_empty(&ep->ring->td_list)))
			xhci_ring_ep_doorbell(xhci, slot_id, ep_index, 0);
		return;
	}

	for (stream_id = 1; stream_id < ep->stream_info->num_streams;
			stream_id++) {
		struct xhci_stream_info *stream_info = ep->stream_info;
		if (!list_empty(&stream_info->stream_rings[stream_id]->td_list))
			xhci_ring_ep_doorbell(xhci, slot_id, ep_index,
						stream_id);
	}
}

void xhci_ring_doorbell_for_active_rings(struct xhci_hcd *xhci,
		unsigned int slot_id,
		unsigned int ep_index)
{
	ring_doorbell_for_active_rings(xhci, slot_id, ep_index);
}

static struct xhci_virt_ep *xhci_get_virt_ep(struct xhci_hcd *xhci,
					     unsigned int slot_id,
					     unsigned int ep_index)
{
	if (slot_id == 0 || slot_id >= MAX_HC_SLOTS) {
		xhci_warn(xhci, "Invalid slot_id %u\n", slot_id);
		return NULL;
	}
	if (ep_index >= EP_CTX_PER_DEV) {
		xhci_warn(xhci, "Invalid endpoint index %u\n", ep_index);
		return NULL;
	}
	if (!xhci->devs[slot_id]) {
		xhci_warn(xhci, "No xhci virt device for slot_id %u\n", slot_id);
		return NULL;
	}

	return &xhci->devs[slot_id]->eps[ep_index];
}

static struct xhci_ring *xhci_virt_ep_to_ring(struct xhci_hcd *xhci,
					      struct xhci_virt_ep *ep,
					      unsigned int stream_id)
{
	/* common case, no streams */
	if (!(ep->ep_state & EP_HAS_STREAMS))
		return ep->ring;

	if (!ep->stream_info)
		return NULL;

	if (stream_id == 0 || stream_id >= ep->stream_info->num_streams) {
		xhci_warn(xhci, "Invalid stream_id %u request for slot_id %u ep_index %u\n",
			  stream_id, ep->vdev->slot_id, ep->ep_index);
		return NULL;
	}

	return ep->stream_info->stream_rings[stream_id];
}

/* Get the right ring for the given slot_id, ep_index and stream_id.
 * If the endpoint supports streams, boundary check the URB's stream ID.
 * If the endpoint doesn't support streams, return the singular endpoint ring.
 */
struct xhci_ring *xhci_triad_to_transfer_ring(struct xhci_hcd *xhci,
		unsigned int slot_id, unsigned int ep_index,
		unsigned int stream_id)
{
	struct xhci_virt_ep *ep;

	ep = xhci_get_virt_ep(xhci, slot_id, ep_index);
	if (!ep)
		return NULL;

	return xhci_virt_ep_to_ring(xhci, ep, stream_id);
}


/*
 * Get the hw dequeue pointer xHC stopped on, either directly from the
 * endpoint context, or if streams are in use from the stream context.
 * The returned hw_dequeue contains the lowest four bits with cycle state
 * and possbile stream context type.
 */
static u64 xhci_get_hw_deq(struct xhci_hcd *xhci, struct xhci_virt_device *vdev,
			   unsigned int ep_index, unsigned int stream_id)
{
	struct xhci_ep_ctx *ep_ctx;
	struct xhci_stream_ctx *st_ctx;
	struct xhci_virt_ep *ep;

	ep = &vdev->eps[ep_index];

	if (ep->ep_state & EP_HAS_STREAMS) {
		st_ctx = &ep->stream_info->stream_ctx_array[stream_id];
		return le64_to_cpu(st_ctx->stream_ring);
	}
	ep_ctx = xhci_get_ep_ctx(xhci, vdev->out_ctx, ep_index);
	return le64_to_cpu(ep_ctx->deq);
}

static int xhci_move_dequeue_past_td(struct xhci_hcd *xhci,
				unsigned int slot_id, unsigned int ep_index,
				unsigned int stream_id, struct xhci_td *td)
{
	struct xhci_virt_device *dev = xhci->devs[slot_id];
	struct xhci_virt_ep *ep = &dev->eps[ep_index];
	struct xhci_ring *ep_ring;
	struct xhci_command *cmd;
	struct xhci_segment *new_seg;
	union xhci_trb *new_deq;
	int new_cycle;
	dma_addr_t addr;
	u64 hw_dequeue;
	bool cycle_found = false;
	bool td_last_trb_found = false;
	u32 trb_sct = 0;
	int ret;

	ep_ring = xhci_triad_to_transfer_ring(xhci, slot_id,
			ep_index, stream_id);
	if (!ep_ring) {
		xhci_warn(xhci, "WARN can't find new dequeue, invalid stream ID %u\n",
			  stream_id);
		return -ENODEV;
	}
	/*
	 * A cancelled TD can complete with a stall if HW cached the trb.
	 * In this case driver can't find td, but if the ring is empty we
	 * can move the dequeue pointer to the current enqueue position.
	 * We shouldn't hit this anymore as cached cancelled TRBs are given back
	 * after clearing the cache, but be on the safe side and keep it anyway
	 */
	if (!td) {
		if (list_empty(&ep_ring->td_list)) {
			new_seg = ep_ring->enq_seg;
			new_deq = ep_ring->enqueue;
			new_cycle = ep_ring->cycle_state;
			xhci_dbg(xhci, "ep ring empty, Set new dequeue = enqueue");
			goto deq_found;
		} else {
			xhci_warn(xhci, "Can't find new dequeue state, missing td\n");
			return -EINVAL;
		}
	}

	hw_dequeue = xhci_get_hw_deq(xhci, dev, ep_index, stream_id);
	new_seg = ep_ring->deq_seg;
	new_deq = ep_ring->dequeue;
	new_cycle = hw_dequeue & 0x1;

	/*
	 * We want to find the pointer, segment and cycle state of the new trb
	 * (the one after current TD's last_trb). We know the cycle state at
	 * hw_dequeue, so walk the ring until both hw_dequeue and last_trb are
	 * found.
	 */
	do {
		if (!cycle_found && xhci_trb_virt_to_dma(new_seg, new_deq)
		    == (dma_addr_t)(hw_dequeue & ~0xf)) {
			cycle_found = true;
			if (td_last_trb_found)
				break;
		}
		if (new_deq == td->last_trb)
			td_last_trb_found = true;

		if (cycle_found && trb_is_link(new_deq) &&
		    link_trb_toggles_cycle(new_deq))
			new_cycle ^= 0x1;

		next_trb(xhci, ep_ring, &new_seg, &new_deq);

		/* Search wrapped around, bail out */
		if (new_deq == ep->ring->dequeue) {
			xhci_err(xhci, "Error: Failed finding new dequeue state\n");
			return -EINVAL;
		}

	} while (!cycle_found || !td_last_trb_found);

deq_found:

	/* Don't update the ring cycle state for the producer (us). */
	addr = xhci_trb_virt_to_dma(new_seg, new_deq);
	if (addr == 0) {
		xhci_warn(xhci, "Can't find dma of new dequeue ptr\n");
		xhci_warn(xhci, "deq seg = %p, deq ptr = %p\n", new_seg, new_deq);
		return -EINVAL;
	}

	if ((ep->ep_state & SET_DEQ_PENDING)) {
		xhci_warn(xhci, "Set TR Deq already pending, don't submit for 0x%pad\n",
			  &addr);
		return -EBUSY;
	}

	/* This function gets called from contexts where it cannot sleep */
	cmd = xhci_alloc_command(xhci, false, GFP_ATOMIC);
	if (!cmd) {
		xhci_warn(xhci, "Can't alloc Set TR Deq cmd 0x%pad\n", &addr);
		return -ENOMEM;
	}

	if (stream_id)
		trb_sct = SCT_FOR_TRB(SCT_PRI_TR);
	ret = queue_command(xhci, cmd,
		lower_32_bits(addr) | trb_sct | new_cycle,
		upper_32_bits((u64) addr),
		STREAM_ID_FOR_TRB(stream_id), SLOT_ID_FOR_TRB(slot_id) |
		EP_ID_FOR_TRB(ep_index) | TRB_TYPE(TRB_SET_DEQ), false);
	if (ret < 0) {
		xhci_free_command(xhci, cmd);
		return ret;
	}
	ep->queued_deq_seg = new_seg;
	ep->queued_deq_ptr = new_deq;

	xhci_dbg_trace(xhci, trace_xhci_dbg_cancel_urb,
		       "Set TR Deq ptr 0x%llx, cycle %u\n", addr, new_cycle);

	/* Stop the TD queueing code from ringing the doorbell until
	 * this command completes.  The HC won't set the dequeue pointer
	 * if the ring is running, and ringing the doorbell starts the
	 * ring running.
	 */
	ep->ep_state |= SET_DEQ_PENDING;
	xhci_ring_cmd_db(xhci);
	return 0;
}

/* flip_cycle means flip the cycle bit of all but the first and last TRB.
 * (The last TRB actually points to the ring enqueue pointer, which is not part
 * of this TD.)  This is used to remove partially enqueued isoc TDs from a ring.
 */
static void td_to_noop(struct xhci_hcd *xhci, struct xhci_ring *ep_ring,
		       struct xhci_td *td, bool flip_cycle)
{
	struct xhci_segment *seg	= td->start_seg;
	union xhci_trb *trb		= td->first_trb;

	while (1) {
		trb_to_noop(trb, TRB_TR_NOOP);

		/* flip cycle if asked to */
		if (flip_cycle && trb != td->first_trb && trb != td->last_trb)
			trb->generic.field[3] ^= cpu_to_le32(TRB_CYCLE);

		if (trb == td->last_trb)
			break;

		next_trb(xhci, ep_ring, &seg, &trb);
	}
}

/*
 * Must be called with xhci->lock held in interrupt context,
 * releases and re-acquires xhci->lock
 */
static void xhci_giveback_urb_in_irq(struct xhci_hcd *xhci,
				     struct xhci_td *cur_td, int status)
{
	struct urb	*urb		= cur_td->urb;
	struct urb_priv	*urb_priv	= urb->hcpriv;
	struct usb_hcd	*hcd		= bus_to_hcd(urb->dev->bus);

	if (usb_pipetype(urb->pipe) == PIPE_ISOCHRONOUS) {
		xhci_to_hcd(xhci)->self.bandwidth_isoc_reqs--;
		if (xhci_to_hcd(xhci)->self.bandwidth_isoc_reqs	== 0) {
			if (xhci->quirks & XHCI_AMD_PLL_FIX)
				usb_amd_quirk_pll_enable();
		}
	}
	xhci_urb_free_priv(urb_priv);
	usb_hcd_unlink_urb_from_ep(hcd, urb);
	trace_xhci_urb_giveback(urb);
	usb_hcd_giveback_urb(hcd, urb, status);
}

static void xhci_unmap_td_bounce_buffer(struct xhci_hcd *xhci,
		struct xhci_ring *ring, struct xhci_td *td)
{
	struct device *dev = xhci_to_hcd(xhci)->self.sysdev;
	struct xhci_segment *seg = td->bounce_seg;
	struct urb *urb = td->urb;
	size_t len;

	if (!ring || !seg || !urb)
		return;

	if (usb_urb_dir_out(urb)) {
		dma_unmap_single(dev, seg->bounce_dma, ring->bounce_buf_len,
				 DMA_TO_DEVICE);
		return;
	}

	dma_unmap_single(dev, seg->bounce_dma, ring->bounce_buf_len,
			 DMA_FROM_DEVICE);
	/* for in tranfers we need to copy the data from bounce to sg */
	if (urb->num_sgs) {
		len = sg_pcopy_from_buffer(urb->sg, urb->num_sgs, seg->bounce_buf,
					   seg->bounce_len, seg->bounce_offs);
		if (len != seg->bounce_len)
			xhci_warn(xhci, "WARN Wrong bounce buffer read length: %zu != %d\n",
				  len, seg->bounce_len);
	} else {
		memcpy(urb->transfer_buffer + seg->bounce_offs, seg->bounce_buf,
		       seg->bounce_len);
	}
	seg->bounce_len = 0;
	seg->bounce_offs = 0;
}

static int xhci_td_cleanup(struct xhci_hcd *xhci, struct xhci_td *td,
			   struct xhci_ring *ep_ring, int status)
{
	struct urb *urb = NULL;

	/* Clean up the endpoint's TD list */
	urb = td->urb;

	/* if a bounce buffer was used to align this td then unmap it */
	xhci_unmap_td_bounce_buffer(xhci, ep_ring, td);

	/* Do one last check of the actual transfer length.
	 * If the host controller said we transferred more data than the buffer
	 * length, urb->actual_length will be a very big number (since it's
	 * unsigned).  Play it safe and say we didn't transfer anything.
	 */
	if (urb->actual_length > urb->transfer_buffer_length) {
		xhci_warn(xhci, "URB req %u and actual %u transfer length mismatch\n",
			  urb->transfer_buffer_length, urb->actual_length);
		urb->actual_length = 0;
		status = 0;
	}
	/* TD might be removed from td_list if we are giving back a cancelled URB */
	if (!list_empty(&td->td_list))
		list_del_init(&td->td_list);
	/* Giving back a cancelled URB, or if a slated TD completed anyway */
	if (!list_empty(&td->cancelled_td_list))
		list_del_init(&td->cancelled_td_list);

	inc_td_cnt(urb);
	/* Giveback the urb when all the tds are completed */
	if (last_td_in_urb(td)) {
		if ((urb->actual_length != urb->transfer_buffer_length &&
		     (urb->transfer_flags & URB_SHORT_NOT_OK)) ||
		    (status != 0 && !usb_endpoint_xfer_isoc(&urb->ep->desc)))
			xhci_dbg(xhci, "Giveback URB %p, len = %d, expected = %d, status = %d\n",
				 urb, urb->actual_length,
				 urb->transfer_buffer_length, status);

		/* set isoc urb status to 0 just as EHCI, UHCI, and OHCI */
		if (usb_pipetype(urb->pipe) == PIPE_ISOCHRONOUS)
			status = 0;
		xhci_giveback_urb_in_irq(xhci, td, status);
	}

	return 0;
}


/* Complete the cancelled URBs we unlinked from td_list. */
static void xhci_giveback_invalidated_tds(struct xhci_virt_ep *ep)
{
	struct xhci_ring *ring;
	struct xhci_td *td, *tmp_td;

	list_for_each_entry_safe(td, tmp_td, &ep->cancelled_td_list,
				 cancelled_td_list) {

		ring = xhci_urb_to_transfer_ring(ep->xhci, td->urb);

		if (td->cancel_status == TD_CLEARED) {
			xhci_dbg(ep->xhci, "%s: Giveback cancelled URB %p TD\n",
				 __func__, td->urb);
			xhci_td_cleanup(ep->xhci, td, ring, td->status);
		} else {
			xhci_dbg(ep->xhci, "%s: Keep cancelled URB %p TD as cancel_status is %d\n",
				 __func__, td->urb, td->cancel_status);
		}
		if (ep->xhci->xhc_state & XHCI_STATE_DYING)
			return;
	}
}

static int xhci_reset_halted_ep(struct xhci_hcd *xhci, unsigned int slot_id,
				unsigned int ep_index, enum xhci_ep_reset_type reset_type)
{
	struct xhci_command *command;
	int ret = 0;

	command = xhci_alloc_command(xhci, false, GFP_ATOMIC);
	if (!command) {
		ret = -ENOMEM;
		goto done;
	}

	xhci_dbg(xhci, "%s-reset ep %u, slot %u\n",
		 (reset_type == EP_HARD_RESET) ? "Hard" : "Soft",
		 ep_index, slot_id);

	ret = xhci_queue_reset_ep(xhci, command, slot_id, ep_index, reset_type);
done:
	if (ret)
		xhci_err(xhci, "ERROR queuing reset endpoint for slot %d ep_index %d, %d\n",
			 slot_id, ep_index, ret);
	return ret;
}

static int xhci_handle_halted_endpoint(struct xhci_hcd *xhci,
				struct xhci_virt_ep *ep,
				struct xhci_td *td,
				enum xhci_ep_reset_type reset_type)
{
	unsigned int slot_id = ep->vdev->slot_id;
	int err;

	/*
	 * Avoid resetting endpoint if link is inactive. Can cause host hang.
	 * Device will be reset soon to recover the link so don't do anything
	 */
	if (ep->vdev->flags & VDEV_PORT_ERROR)
		return -ENODEV;

	/* add td to cancelled list and let reset ep handler take care of it */
	if (reset_type == EP_HARD_RESET) {
		ep->ep_state |= EP_HARD_CLEAR_TOGGLE;
		if (td && list_empty(&td->cancelled_td_list)) {
			list_add_tail(&td->cancelled_td_list, &ep->cancelled_td_list);
			td->cancel_status = TD_HALTED;
		}
	}

	if (ep->ep_state & EP_HALTED) {
		xhci_dbg(xhci, "Reset ep command for ep_index %d already pending\n",
			 ep->ep_index);
		return 0;
	}

	err = xhci_reset_halted_ep(xhci, slot_id, ep->ep_index, reset_type);
	if (err)
		return err;

	ep->ep_state |= EP_HALTED;

	xhci_ring_cmd_db(xhci);

	return 0;
}

/*
 * Fix up the ep ring first, so HW stops executing cancelled TDs.
 * We have the xHCI lock, so nothing can modify this list until we drop it.
 * We're also in the event handler, so we can't get re-interrupted if another
 * Stop Endpoint command completes.
 *
 * only call this when ring is not in a running state
 */

static int xhci_invalidate_cancelled_tds(struct xhci_virt_ep *ep)
{
	struct xhci_hcd		*xhci;
	struct xhci_td		*td = NULL;
	struct xhci_td		*tmp_td = NULL;
	struct xhci_td		*cached_td = NULL;
	struct xhci_ring	*ring;
	u64			hw_deq;
	unsigned int		slot_id = ep->vdev->slot_id;
	int			err;

	xhci = ep->xhci;

	list_for_each_entry_safe(td, tmp_td, &ep->cancelled_td_list, cancelled_td_list) {
		xhci_dbg_trace(xhci, trace_xhci_dbg_cancel_urb,
			       "Removing canceled TD starting at 0x%llx (dma) in stream %u URB %p",
			       (unsigned long long)xhci_trb_virt_to_dma(
				       td->start_seg, td->first_trb),
			       td->urb->stream_id, td->urb);
		list_del_init(&td->td_list);
		ring = xhci_urb_to_transfer_ring(xhci, td->urb);
		if (!ring) {
			xhci_warn(xhci, "WARN Cancelled URB %p has invalid stream ID %u.\n",
				  td->urb, td->urb->stream_id);
			continue;
		}
		/*
		 * If a ring stopped on the TD we need to cancel then we have to
		 * move the xHC endpoint ring dequeue pointer past this TD.
		 * Rings halted due to STALL may show hw_deq is past the stalled
		 * TD, but still require a set TR Deq command to flush xHC cache.
		 */
		hw_deq = xhci_get_hw_deq(xhci, ep->vdev, ep->ep_index,
					 td->urb->stream_id);
		hw_deq &= ~0xf;

		if (td->cancel_status == TD_HALTED ||
		    trb_in_td(xhci, td->start_seg, td->first_trb, td->last_trb, hw_deq, false)) {
			switch (td->cancel_status) {
			case TD_CLEARED: /* TD is already no-op */
			case TD_CLEARING_CACHE: /* set TR deq command already queued */
				break;
			case TD_DIRTY: /* TD is cached, clear it */
			case TD_HALTED:
				td->cancel_status = TD_CLEARING_CACHE;
				if (cached_td)
					/* FIXME  stream case, several stopped rings */
					xhci_dbg(xhci,
						 "Move dq past stream %u URB %p instead of stream %u URB %p\n",
						 td->urb->stream_id, td->urb,
						 cached_td->urb->stream_id, cached_td->urb);
				cached_td = td;
				break;
			}
		} else {
			td_to_noop(xhci, ring, td, false);
			td->cancel_status = TD_CLEARED;
		}
	}

	/* If there's no need to move the dequeue pointer then we're done */
	if (!cached_td)
		return 0;

	err = xhci_move_dequeue_past_td(xhci, slot_id, ep->ep_index,
					cached_td->urb->stream_id,
					cached_td);
	if (err) {
		/* Failed to move past cached td, just set cached TDs to no-op */
		list_for_each_entry_safe(td, tmp_td, &ep->cancelled_td_list, cancelled_td_list) {
			if (td->cancel_status != TD_CLEARING_CACHE)
				continue;
			xhci_dbg(xhci, "Failed to clear cancelled cached URB %p, mark clear anyway\n",
				 td->urb);
			td_to_noop(xhci, ring, td, false);
			td->cancel_status = TD_CLEARED;
		}
	}
	return 0;
}

/*
 * Returns the TD the endpoint ring halted on.
 * Only call for non-running rings without streams.
 */
static struct xhci_td *find_halted_td(struct xhci_virt_ep *ep)
{
	struct xhci_td	*td;
	u64		hw_deq;

	if (!list_empty(&ep->ring->td_list)) { /* Not streams compatible */
		hw_deq = xhci_get_hw_deq(ep->xhci, ep->vdev, ep->ep_index, 0);
		hw_deq &= ~0xf;
		td = list_first_entry(&ep->ring->td_list, struct xhci_td, td_list);
		if (trb_in_td(ep->xhci, td->start_seg, td->first_trb,
				td->last_trb, hw_deq, false))
			return td;
	}
	return NULL;
}

/*
 * When we get a command completion for a Stop Endpoint Command, we need to
 * unlink any cancelled TDs from the ring.  There are two ways to do that:
 *
 *  1. If the HW was in the middle of processing the TD that needs to be
 *     cancelled, then we must move the ring's dequeue pointer past the last TRB
 *     in the TD with a Set Dequeue Pointer Command.
 *  2. Otherwise, we turn all the TRBs in the TD into No-op TRBs (with the chain
 *     bit cleared) so that the HW will skip over them.
 */
static void xhci_handle_cmd_stop_ep(struct xhci_hcd *xhci, int slot_id,
				    union xhci_trb *trb, u32 comp_code)
{
	unsigned int ep_index;
	struct xhci_virt_ep *ep;
	struct xhci_ep_ctx *ep_ctx;
	struct xhci_td *td = NULL;
	enum xhci_ep_reset_type reset_type;
	struct xhci_command *command;
	int err;

	if (unlikely(TRB_TO_SUSPEND_PORT(le32_to_cpu(trb->generic.field[3])))) {
		if (!xhci->devs[slot_id])
			xhci_warn(xhci, "Stop endpoint command completion for disabled slot %u\n",
				  slot_id);
		return;
	}

	ep_index = TRB_TO_EP_INDEX(le32_to_cpu(trb->generic.field[3]));
	ep = xhci_get_virt_ep(xhci, slot_id, ep_index);
	if (!ep)
		return;

	ep_ctx = xhci_get_ep_ctx(xhci, ep->vdev->out_ctx, ep_index);

	trace_xhci_handle_cmd_stop_ep(ep_ctx);

	if (comp_code == COMP_CONTEXT_STATE_ERROR) {
	/*
	 * If stop endpoint command raced with a halting endpoint we need to
	 * reset the host side endpoint first.
	 * If the TD we halted on isn't cancelled the TD should be given back
	 * with a proper error code, and the ring dequeue moved past the TD.
	 * If streams case we can't find hw_deq, or the TD we halted on so do a
	 * soft reset.
	 *
	 * Proper error code is unknown here, it would be -EPIPE if device side
	 * of enadpoit halted (aka STALL), and -EPROTO if not (transaction error)
	 * We use -EPROTO, if device is stalled it should return a stall error on
	 * next transfer, which then will return -EPIPE, and device side stall is
	 * noted and cleared by class driver.
	 */
		switch (GET_EP_CTX_STATE(ep_ctx)) {
		case EP_STATE_HALTED:
			xhci_dbg(xhci, "Stop ep completion raced with stall, reset ep\n");
			if (ep->ep_state & EP_HAS_STREAMS) {
				reset_type = EP_SOFT_RESET;
			} else {
				reset_type = EP_HARD_RESET;
				td = find_halted_td(ep);
				if (td)
					td->status = -EPROTO;
			}
			/* reset ep, reset handler cleans up cancelled tds */
			err = xhci_handle_halted_endpoint(xhci, ep, td, reset_type);
			if (err)
				break;
			ep->ep_state &= ~EP_STOP_CMD_PENDING;
			return;
		case EP_STATE_RUNNING:
			/* Race, HW handled stop ep cmd before ep was running */
			xhci_dbg(xhci, "Stop ep completion ctx error, ep is running\n");

			command = xhci_alloc_command(xhci, false, GFP_ATOMIC);
			if (!command) {
				ep->ep_state &= ~EP_STOP_CMD_PENDING;
				return;
			}
			xhci_queue_stop_endpoint(xhci, command, slot_id, ep_index, 0);
			xhci_ring_cmd_db(xhci);

			return;
		default:
			break;
		}
	}

	/* will queue a set TR deq if stopped on a cancelled, uncleared TD */
	xhci_invalidate_cancelled_tds(ep);
	ep->ep_state &= ~EP_STOP_CMD_PENDING;

	/* Otherwise ring the doorbell(s) to restart queued transfers */
	xhci_giveback_invalidated_tds(ep);
	ring_doorbell_for_active_rings(xhci, slot_id, ep_index);
}

static void xhci_kill_ring_urbs(struct xhci_hcd *xhci, struct xhci_ring *ring)
{
	struct xhci_td *cur_td;
	struct xhci_td *tmp;

	list_for_each_entry_safe(cur_td, tmp, &ring->td_list, td_list) {
		list_del_init(&cur_td->td_list);

		if (!list_empty(&cur_td->cancelled_td_list))
			list_del_init(&cur_td->cancelled_td_list);

		xhci_unmap_td_bounce_buffer(xhci, ring, cur_td);

		inc_td_cnt(cur_td->urb);
		if (last_td_in_urb(cur_td))
			xhci_giveback_urb_in_irq(xhci, cur_td, -ESHUTDOWN);
	}
}

static void xhci_kill_endpoint_urbs(struct xhci_hcd *xhci,
		int slot_id, int ep_index)
{
	struct xhci_td *cur_td;
	struct xhci_td *tmp;
	struct xhci_virt_ep *ep;
	struct xhci_ring *ring;

	ep = xhci_get_virt_ep(xhci, slot_id, ep_index);
	if (!ep)
		return;

	if ((ep->ep_state & EP_HAS_STREAMS) ||
			(ep->ep_state & EP_GETTING_NO_STREAMS)) {
		int stream_id;

		for (stream_id = 1; stream_id < ep->stream_info->num_streams;
				stream_id++) {
			ring = ep->stream_info->stream_rings[stream_id];
			if (!ring)
				continue;

			xhci_dbg_trace(xhci, trace_xhci_dbg_cancel_urb,
					"Killing URBs for slot ID %u, ep index %u, stream %u",
					slot_id, ep_index, stream_id);
			xhci_kill_ring_urbs(xhci, ring);
		}
	} else {
		ring = ep->ring;
		if (!ring)
			return;
		xhci_dbg_trace(xhci, trace_xhci_dbg_cancel_urb,
				"Killing URBs for slot ID %u, ep index %u",
				slot_id, ep_index);
		xhci_kill_ring_urbs(xhci, ring);
	}

	list_for_each_entry_safe(cur_td, tmp, &ep->cancelled_td_list,
			cancelled_td_list) {
		list_del_init(&cur_td->cancelled_td_list);
		inc_td_cnt(cur_td->urb);

		if (last_td_in_urb(cur_td))
			xhci_giveback_urb_in_irq(xhci, cur_td, -ESHUTDOWN);
	}
}

/*
 * host controller died, register read returns 0xffffffff
 * Complete pending commands, mark them ABORTED.
 * URBs need to be given back as usb core might be waiting with device locks
 * held for the URBs to finish during device disconnect, blocking host remove.
 *
 * Call with xhci->lock held.
 * lock is relased and re-acquired while giving back urb.
 */
void xhci_hc_died(struct xhci_hcd *xhci)
{
	int i, j;

	if (xhci->xhc_state & XHCI_STATE_DYING)
		return;

	xhci_err(xhci, "xHCI host controller not responding, assume dead\n");
	xhci->xhc_state |= XHCI_STATE_DYING;

	xhci_cleanup_command_queue(xhci);

	/* return any pending urbs, remove may be waiting for them */
	for (i = 0; i <= HCS_MAX_SLOTS(xhci->hcs_params1); i++) {
		if (!xhci->devs[i])
			continue;
		for (j = 0; j < 31; j++)
			xhci_kill_endpoint_urbs(xhci, i, j);
	}

	/* inform usb core hc died if PCI remove isn't already handling it */
	if (!(xhci->xhc_state & XHCI_STATE_REMOVING))
		usb_hc_died(xhci_to_hcd(xhci));
}

static void update_ring_for_set_deq_completion(struct xhci_hcd *xhci,
		struct xhci_virt_device *dev,
		struct xhci_ring *ep_ring,
		unsigned int ep_index)
{
	union xhci_trb *dequeue_temp;

	dequeue_temp = ep_ring->dequeue;

	/* If we get two back-to-back stalls, and the first stalled transfer
	 * ends just before a link TRB, the dequeue pointer will be left on
	 * the link TRB by the code in the while loop.  So we have to update
	 * the dequeue pointer one segment further, or we'll jump off
	 * the segment into la-la-land.
	 */
	if (trb_is_link(ep_ring->dequeue)) {
		ep_ring->deq_seg = ep_ring->deq_seg->next;
		ep_ring->dequeue = ep_ring->deq_seg->trbs;
	}

	while (ep_ring->dequeue != dev->eps[ep_index].queued_deq_ptr) {
		/* We have more usable TRBs */
		ep_ring->dequeue++;
		if (trb_is_link(ep_ring->dequeue)) {
			if (ep_ring->dequeue ==
					dev->eps[ep_index].queued_deq_ptr)
				break;
			ep_ring->deq_seg = ep_ring->deq_seg->next;
			ep_ring->dequeue = ep_ring->deq_seg->trbs;
		}
		if (ep_ring->dequeue == dequeue_temp) {
			xhci_dbg(xhci, "Unable to find new dequeue pointer\n");
			break;
		}
	}
}

/*
 * When we get a completion for a Set Transfer Ring Dequeue Pointer command,
 * we need to clear the set deq pending flag in the endpoint ring state, so that
 * the TD queueing code can ring the doorbell again.  We also need to ring the
 * endpoint doorbell to restart the ring, but only if there aren't more
 * cancellations pending.
 */
static void xhci_handle_cmd_set_deq(struct xhci_hcd *xhci, int slot_id,
		union xhci_trb *trb, u32 cmd_comp_code)
{
	unsigned int ep_index;
	unsigned int stream_id;
	struct xhci_ring *ep_ring;
	struct xhci_virt_ep *ep;
	struct xhci_ep_ctx *ep_ctx;
	struct xhci_slot_ctx *slot_ctx;
	struct xhci_td *td, *tmp_td;

	ep_index = TRB_TO_EP_INDEX(le32_to_cpu(trb->generic.field[3]));
	stream_id = TRB_TO_STREAM_ID(le32_to_cpu(trb->generic.field[2]));
	ep = xhci_get_virt_ep(xhci, slot_id, ep_index);
	if (!ep)
		return;

	ep_ring = xhci_virt_ep_to_ring(xhci, ep, stream_id);
	if (!ep_ring) {
		xhci_warn(xhci, "WARN Set TR deq ptr command for freed stream ID %u\n",
				stream_id);
		/* XXX: Harmless??? */
		goto cleanup;
	}

	ep_ctx = xhci_get_ep_ctx(xhci, ep->vdev->out_ctx, ep_index);
	slot_ctx = xhci_get_slot_ctx(xhci, ep->vdev->out_ctx);
	trace_xhci_handle_cmd_set_deq(slot_ctx);
	trace_xhci_handle_cmd_set_deq_ep(ep_ctx);

	if (cmd_comp_code != COMP_SUCCESS) {
		unsigned int ep_state;
		unsigned int slot_state;

		switch (cmd_comp_code) {
		case COMP_TRB_ERROR:
			xhci_warn(xhci, "WARN Set TR Deq Ptr cmd invalid because of stream ID configuration\n");
			break;
		case COMP_CONTEXT_STATE_ERROR:
			xhci_warn(xhci, "WARN Set TR Deq Ptr cmd failed due to incorrect slot or ep state.\n");
			ep_state = GET_EP_CTX_STATE(ep_ctx);
			slot_state = le32_to_cpu(slot_ctx->dev_state);
			slot_state = GET_SLOT_STATE(slot_state);
			xhci_dbg_trace(xhci, trace_xhci_dbg_cancel_urb,
					"Slot state = %u, EP state = %u",
					slot_state, ep_state);
			break;
		case COMP_SLOT_NOT_ENABLED_ERROR:
			xhci_warn(xhci, "WARN Set TR Deq Ptr cmd failed because slot %u was not enabled.\n",
					slot_id);
			break;
		default:
			xhci_warn(xhci, "WARN Set TR Deq Ptr cmd with unknown completion code of %u.\n",
					cmd_comp_code);
			break;
		}
		/* OK what do we do now?  The endpoint state is hosed, and we
		 * should never get to this point if the synchronization between
		 * queueing, and endpoint state are correct.  This might happen
		 * if the device gets disconnected after we've finished
		 * cancelling URBs, which might not be an error...
		 */
	} else {
		u64 deq;
		/* 4.6.10 deq ptr is written to the stream ctx for streams */
		if (ep->ep_state & EP_HAS_STREAMS) {
			struct xhci_stream_ctx *ctx =
				&ep->stream_info->stream_ctx_array[stream_id];
			deq = le64_to_cpu(ctx->stream_ring) & SCTX_DEQ_MASK;
		} else {
			deq = le64_to_cpu(ep_ctx->deq) & ~EP_CTX_CYCLE_MASK;
		}
		xhci_dbg_trace(xhci, trace_xhci_dbg_cancel_urb,
			"Successful Set TR Deq Ptr cmd, deq = @%08llx", deq);
		if (xhci_trb_virt_to_dma(ep->queued_deq_seg,
					 ep->queued_deq_ptr) == deq) {
			/* Update the ring's dequeue segment and dequeue pointer
			 * to reflect the new position.
			 */
			update_ring_for_set_deq_completion(xhci, ep->vdev,
				ep_ring, ep_index);
		} else {
			xhci_warn(xhci, "Mismatch between completed Set TR Deq Ptr command & xHCI internal state.\n");
			xhci_warn(xhci, "ep deq seg = %p, deq ptr = %p\n",
				  ep->queued_deq_seg, ep->queued_deq_ptr);
		}
	}
	/* HW cached TDs cleared from cache, give them back */
	list_for_each_entry_safe(td, tmp_td, &ep->cancelled_td_list,
				 cancelled_td_list) {
		ep_ring = xhci_urb_to_transfer_ring(ep->xhci, td->urb);
		if (td->cancel_status == TD_CLEARING_CACHE) {
			td->cancel_status = TD_CLEARED;
			xhci_dbg(ep->xhci, "%s: Giveback cancelled URB %p TD\n",
				 __func__, td->urb);
			xhci_td_cleanup(ep->xhci, td, ep_ring, td->status);
		} else {
			xhci_dbg(ep->xhci, "%s: Keep cancelled URB %p TD as cancel_status is %d\n",
				 __func__, td->urb, td->cancel_status);
		}
	}
cleanup:
	ep->ep_state &= ~SET_DEQ_PENDING;
	ep->queued_deq_seg = NULL;
	ep->queued_deq_ptr = NULL;
	/* Restart any rings with pending URBs */
	ring_doorbell_for_active_rings(xhci, slot_id, ep_index);
}

static void xhci_handle_cmd_reset_ep(struct xhci_hcd *xhci, int slot_id,
		union xhci_trb *trb, u32 cmd_comp_code)
{
	struct xhci_virt_ep *ep;
	struct xhci_ep_ctx *ep_ctx;
	unsigned int ep_index;

	ep_index = TRB_TO_EP_INDEX(le32_to_cpu(trb->generic.field[3]));
	ep = xhci_get_virt_ep(xhci, slot_id, ep_index);
	if (!ep)
		return;

	ep_ctx = xhci_get_ep_ctx(xhci, ep->vdev->out_ctx, ep_index);
	trace_xhci_handle_cmd_reset_ep(ep_ctx);

	/* This command will only fail if the endpoint wasn't halted,
	 * but we don't care.
	 */
	xhci_dbg_trace(xhci, trace_xhci_dbg_reset_ep,
		"Ignoring reset ep completion code of %u", cmd_comp_code);

	/* Cleanup cancelled TDs as ep is stopped. May queue a Set TR Deq cmd */
	xhci_invalidate_cancelled_tds(ep);

	/* Clear our internal halted state */
	ep->ep_state &= ~EP_HALTED;

	xhci_giveback_invalidated_tds(ep);

	/* if this was a soft reset, then restart */
	if ((le32_to_cpu(trb->generic.field[3])) & TRB_TSP)
		ring_doorbell_for_active_rings(xhci, slot_id, ep_index);
}

static void xhci_handle_cmd_enable_slot(struct xhci_hcd *xhci, int slot_id,
		struct xhci_command *command, u32 cmd_comp_code)
{
	if (cmd_comp_code == COMP_SUCCESS)
		command->slot_id = slot_id;
	else
		command->slot_id = 0;
}

static void xhci_handle_cmd_disable_slot(struct xhci_hcd *xhci, int slot_id)
{
	struct xhci_virt_device *virt_dev;
	struct xhci_slot_ctx *slot_ctx;

	virt_dev = xhci->devs[slot_id];
	if (!virt_dev)
		return;

	slot_ctx = xhci_get_slot_ctx(xhci, virt_dev->out_ctx);
	trace_xhci_handle_cmd_disable_slot(slot_ctx);

	if (xhci->quirks & XHCI_EP_LIMIT_QUIRK)
		/* Delete default control endpoint resources */
		xhci_free_device_endpoint_resources(xhci, virt_dev, true);
}

static void xhci_handle_cmd_config_ep(struct xhci_hcd *xhci, int slot_id,
		u32 cmd_comp_code)
{
	struct xhci_virt_device *virt_dev;
	struct xhci_input_control_ctx *ctrl_ctx;
	struct xhci_ep_ctx *ep_ctx;
	unsigned int ep_index;
	u32 add_flags;

	/*
	 * Configure endpoint commands can come from the USB core configuration
	 * or alt setting changes, or when streams were being configured.
	 */

	virt_dev = xhci->devs[slot_id];
	if (!virt_dev)
		return;
	ctrl_ctx = xhci_get_input_control_ctx(virt_dev->in_ctx);
	if (!ctrl_ctx) {
		xhci_warn(xhci, "Could not get input context, bad type.\n");
		return;
	}

	add_flags = le32_to_cpu(ctrl_ctx->add_flags);

	/* Input ctx add_flags are the endpoint index plus one */
	ep_index = xhci_last_valid_endpoint(add_flags) - 1;

	ep_ctx = xhci_get_ep_ctx(xhci, virt_dev->out_ctx, ep_index);
	trace_xhci_handle_cmd_config_ep(ep_ctx);

	return;
}

static void xhci_handle_cmd_addr_dev(struct xhci_hcd *xhci, int slot_id)
{
	struct xhci_virt_device *vdev;
	struct xhci_slot_ctx *slot_ctx;

	vdev = xhci->devs[slot_id];
	if (!vdev)
		return;
	slot_ctx = xhci_get_slot_ctx(xhci, vdev->out_ctx);
	trace_xhci_handle_cmd_addr_dev(slot_ctx);
}

static void xhci_handle_cmd_reset_dev(struct xhci_hcd *xhci, int slot_id)
{
	struct xhci_virt_device *vdev;
	struct xhci_slot_ctx *slot_ctx;

	vdev = xhci->devs[slot_id];
	if (!vdev) {
		xhci_warn(xhci, "Reset device command completion for disabled slot %u\n",
			  slot_id);
		return;
	}
	slot_ctx = xhci_get_slot_ctx(xhci, vdev->out_ctx);
	trace_xhci_handle_cmd_reset_dev(slot_ctx);

	xhci_dbg(xhci, "Completed reset device command.\n");
}

static void xhci_handle_cmd_nec_get_fw(struct xhci_hcd *xhci,
		struct xhci_event_cmd *event)
{
	if (!(xhci->quirks & XHCI_NEC_HOST)) {
		xhci_warn(xhci, "WARN NEC_GET_FW command on non-NEC host\n");
		return;
	}
	xhci_dbg_trace(xhci, trace_xhci_dbg_quirks,
			"NEC firmware version %2x.%02x",
			NEC_FW_MAJOR(le32_to_cpu(event->status)),
			NEC_FW_MINOR(le32_to_cpu(event->status)));
}

static void xhci_complete_del_and_free_cmd(struct xhci_command *cmd, u32 status)
{
	list_del(&cmd->cmd_list);

	if (cmd->completion) {
		cmd->status = status;
		complete(cmd->completion);
	} else {
		kfree(cmd);
	}
}

void xhci_cleanup_command_queue(struct xhci_hcd *xhci)
{
	struct xhci_command *cur_cmd, *tmp_cmd;
	xhci->current_cmd = NULL;
	list_for_each_entry_safe(cur_cmd, tmp_cmd, &xhci->cmd_list, cmd_list)
		xhci_complete_del_and_free_cmd(cur_cmd, COMP_COMMAND_ABORTED);
}

void xhci_handle_command_timeout(struct work_struct *work)
{
	struct xhci_hcd	*xhci;
	unsigned long	flags;
	char		str[XHCI_MSG_MAX];
	u64		hw_ring_state;
	u32		cmd_field3;
	u32		usbsts;

	xhci = container_of(to_delayed_work(work), struct xhci_hcd, cmd_timer);

	spin_lock_irqsave(&xhci->lock, flags);

	/*
	 * If timeout work is pending, or current_cmd is NULL, it means we
	 * raced with command completion. Command is handled so just return.
	 */
	if (!xhci->current_cmd || delayed_work_pending(&xhci->cmd_timer)) {
		spin_unlock_irqrestore(&xhci->lock, flags);
		return;
	}

	cmd_field3 = le32_to_cpu(xhci->current_cmd->command_trb->generic.field[3]);
	usbsts = readl(&xhci->op_regs->status);
	xhci_dbg(xhci, "Command timeout, USBSTS:%s\n", xhci_decode_usbsts(str, usbsts));

	/* Bail out and tear down xhci if a stop endpoint command failed */
	if (TRB_FIELD_TO_TYPE(cmd_field3) == TRB_STOP_RING) {
		struct xhci_virt_ep	*ep;

		xhci_warn(xhci, "xHCI host not responding to stop endpoint command\n");

		ep = xhci_get_virt_ep(xhci, TRB_TO_SLOT_ID(cmd_field3),
				      TRB_TO_EP_INDEX(cmd_field3));
		if (ep)
			ep->ep_state &= ~EP_STOP_CMD_PENDING;

		xhci_halt(xhci);
		xhci_hc_died(xhci);
		goto time_out_completed;
	}

	/* mark this command to be cancelled */
	xhci->current_cmd->status = COMP_COMMAND_ABORTED;

	/* Make sure command ring is running before aborting it */
	hw_ring_state = xhci_read_64(xhci, &xhci->op_regs->cmd_ring);
	if (hw_ring_state == ~(u64)0) {
		xhci_hc_died(xhci);
		goto time_out_completed;
	}

	if ((xhci->cmd_ring_state & CMD_RING_STATE_RUNNING) &&
	    (hw_ring_state & CMD_RING_RUNNING))  {
		/* Prevent new doorbell, and start command abort */
		xhci->cmd_ring_state = CMD_RING_STATE_ABORTED;
		xhci_dbg(xhci, "Command timeout\n");
		xhci_abort_cmd_ring(xhci, flags);
		goto time_out_completed;
	}

	/* host removed. Bail out */
	if (xhci->xhc_state & XHCI_STATE_REMOVING) {
		xhci_dbg(xhci, "host removed, ring start fail?\n");
		xhci_cleanup_command_queue(xhci);

		goto time_out_completed;
	}

	/* command timeout on stopped ring, ring can't be aborted */
	xhci_dbg(xhci, "Command timeout on stopped ring\n");
	xhci_handle_stopped_cmd_ring(xhci, xhci->current_cmd);

time_out_completed:
	spin_unlock_irqrestore(&xhci->lock, flags);
	return;
}

static void handle_cmd_completion(struct xhci_hcd *xhci,
		struct xhci_event_cmd *event)
{
	unsigned int slot_id = TRB_TO_SLOT_ID(le32_to_cpu(event->flags));
	u64 cmd_dma;
	dma_addr_t cmd_dequeue_dma;
	u32 cmd_comp_code;
	union xhci_trb *cmd_trb;
	struct xhci_command *cmd;
	u32 cmd_type;

	if (slot_id >= MAX_HC_SLOTS) {
		xhci_warn(xhci, "Invalid slot_id %u\n", slot_id);
		return;
	}

	cmd_dma = le64_to_cpu(event->cmd_trb);
	cmd_trb = xhci->cmd_ring->dequeue;

	trace_xhci_handle_command(xhci->cmd_ring, &cmd_trb->generic);

	cmd_dequeue_dma = xhci_trb_virt_to_dma(xhci->cmd_ring->deq_seg,
			cmd_trb);
	/*
	 * Check whether the completion event is for our internal kept
	 * command.
	 */
	if (!cmd_dequeue_dma || cmd_dma != (u64)cmd_dequeue_dma) {
		xhci_warn(xhci,
			  "ERROR mismatched command completion event\n");
		return;
	}

	cmd = list_first_entry(&xhci->cmd_list, struct xhci_command, cmd_list);

	cancel_delayed_work(&xhci->cmd_timer);

	cmd_comp_code = GET_COMP_CODE(le32_to_cpu(event->status));

	/* If CMD ring stopped we own the trbs between enqueue and dequeue */
	if (cmd_comp_code == COMP_COMMAND_RING_STOPPED) {
		complete_all(&xhci->cmd_ring_stop_completion);
		return;
	}

	if (cmd->command_trb != xhci->cmd_ring->dequeue) {
		xhci_err(xhci,
			 "Command completion event does not match command\n");
		return;
	}

	/*
	 * Host aborted the command ring, check if the current command was
	 * supposed to be aborted, otherwise continue normally.
	 * The command ring is stopped now, but the xHC will issue a Command
	 * Ring Stopped event which will cause us to restart it.
	 */
	if (cmd_comp_code == COMP_COMMAND_ABORTED) {
		xhci->cmd_ring_state = CMD_RING_STATE_STOPPED;
		if (cmd->status == COMP_COMMAND_ABORTED) {
			if (xhci->current_cmd == cmd)
				xhci->current_cmd = NULL;
			goto event_handled;
		}
	}

	cmd_type = TRB_FIELD_TO_TYPE(le32_to_cpu(cmd_trb->generic.field[3]));
	switch (cmd_type) {
	case TRB_ENABLE_SLOT:
		xhci_handle_cmd_enable_slot(xhci, slot_id, cmd, cmd_comp_code);
		break;
	case TRB_DISABLE_SLOT:
		xhci_handle_cmd_disable_slot(xhci, slot_id);
		break;
	case TRB_CONFIG_EP:
		if (!cmd->completion)
			xhci_handle_cmd_config_ep(xhci, slot_id, cmd_comp_code);
		break;
	case TRB_EVAL_CONTEXT:
		break;
	case TRB_ADDR_DEV:
		xhci_handle_cmd_addr_dev(xhci, slot_id);
		break;
	case TRB_STOP_RING:
		WARN_ON(slot_id != TRB_TO_SLOT_ID(
				le32_to_cpu(cmd_trb->generic.field[3])));
		if (!cmd->completion)
			xhci_handle_cmd_stop_ep(xhci, slot_id, cmd_trb,
						cmd_comp_code);
		break;
	case TRB_SET_DEQ:
		WARN_ON(slot_id != TRB_TO_SLOT_ID(
				le32_to_cpu(cmd_trb->generic.field[3])));
		xhci_handle_cmd_set_deq(xhci, slot_id, cmd_trb, cmd_comp_code);
		break;
	case TRB_CMD_NOOP:
		/* Is this an aborted command turned to NO-OP? */
		if (cmd->status == COMP_COMMAND_RING_STOPPED)
			cmd_comp_code = COMP_COMMAND_RING_STOPPED;
		break;
	case TRB_RESET_EP:
		WARN_ON(slot_id != TRB_TO_SLOT_ID(
				le32_to_cpu(cmd_trb->generic.field[3])));
		xhci_handle_cmd_reset_ep(xhci, slot_id, cmd_trb, cmd_comp_code);
		break;
	case TRB_RESET_DEV:
		/* SLOT_ID field in reset device cmd completion event TRB is 0.
		 * Use the SLOT_ID from the command TRB instead (xhci 4.6.11)
		 */
		slot_id = TRB_TO_SLOT_ID(
				le32_to_cpu(cmd_trb->generic.field[3]));
		xhci_handle_cmd_reset_dev(xhci, slot_id);
		break;
	case TRB_NEC_GET_FW:
		xhci_handle_cmd_nec_get_fw(xhci, event);
		break;
	default:
		/* Skip over unknown commands on the event ring */
		xhci_info(xhci, "INFO unknown command type %d\n", cmd_type);
		break;
	}

	/* restart timer if this wasn't the last command */
	if (!list_is_singular(&xhci->cmd_list)) {
		xhci->current_cmd = list_first_entry(&cmd->cmd_list,
						struct xhci_command, cmd_list);
		xhci_mod_cmd_timer(xhci, XHCI_CMD_DEFAULT_TIMEOUT);
	} else if (xhci->current_cmd == cmd) {
		xhci->current_cmd = NULL;
	}

event_handled:
	xhci_complete_del_and_free_cmd(cmd, cmd_comp_code);

	inc_deq(xhci, xhci->cmd_ring);
}

static void handle_vendor_event(struct xhci_hcd *xhci,
				union xhci_trb *event, u32 trb_type)
{
	xhci_dbg(xhci, "Vendor specific event TRB type = %u\n", trb_type);
	if (trb_type == TRB_NEC_CMD_COMP && (xhci->quirks & XHCI_NEC_HOST))
		handle_cmd_completion(xhci, &event->event_cmd);
}

static void handle_device_notification(struct xhci_hcd *xhci,
		union xhci_trb *event)
{
	u32 slot_id;
	struct usb_device *udev;

	slot_id = TRB_TO_SLOT_ID(le32_to_cpu(event->generic.field[3]));
	if (!xhci->devs[slot_id]) {
		xhci_warn(xhci, "Device Notification event for "
				"unused slot %u\n", slot_id);
		return;
	}

	xhci_dbg(xhci, "Device Wake Notification event for slot ID %u\n",
			slot_id);
	udev = xhci->devs[slot_id]->udev;
	if (udev && udev->parent)
		usb_wakeup_notification(udev->parent, udev->portnum);
}

/*
 * Quirk hanlder for errata seen on Cavium ThunderX2 processor XHCI
 * Controller.
 * As per ThunderX2errata-129 USB 2 device may come up as USB 1
 * If a connection to a USB 1 device is followed by another connection
 * to a USB 2 device.
 *
 * Reset the PHY after the USB device is disconnected if device speed
 * is less than HCD_USB3.
 * Retry the reset sequence max of 4 times checking the PLL lock status.
 *
 */
static void xhci_cavium_reset_phy_quirk(struct xhci_hcd *xhci)
{
	struct usb_hcd *hcd = xhci_to_hcd(xhci);
	u32 pll_lock_check;
	u32 retry_count = 4;

	do {
		/* Assert PHY reset */
		writel(0x6F, hcd->regs + 0x1048);
		udelay(10);
		/* De-assert the PHY reset */
		writel(0x7F, hcd->regs + 0x1048);
		udelay(200);
		pll_lock_check = readl(hcd->regs + 0x1070);
	} while (!(pll_lock_check & 0x1) && --retry_count);
}

static void handle_port_status(struct xhci_hcd *xhci,
			       struct xhci_interrupter *ir,
			       union xhci_trb *event)
{
	struct usb_hcd *hcd;
	u32 port_id;
	u32 portsc, cmd_reg;
	int max_ports;
	int slot_id;
	unsigned int hcd_portnum;
	struct xhci_bus_state *bus_state;
	bool bogus_port_status = false;
	struct xhci_port *port;

	/* Port status change events always have a successful completion code */
	if (GET_COMP_CODE(le32_to_cpu(event->generic.field[2])) != COMP_SUCCESS)
		xhci_warn(xhci,
			  "WARN: xHC returned failed port status event\n");

	port_id = GET_PORT_ID(le32_to_cpu(event->generic.field[0]));
	max_ports = HCS_MAX_PORTS(xhci->hcs_params1);

	if ((port_id <= 0) || (port_id > max_ports)) {
		xhci_warn(xhci, "Port change event with invalid port ID %d\n",
			  port_id);
		inc_deq(xhci, ir->event_ring);
		return;
	}

	port = &xhci->hw_ports[port_id - 1];
	if (!port || !port->rhub || port->hcd_portnum == DUPLICATE_ENTRY) {
		xhci_warn(xhci, "Port change event, no port for port ID %u\n",
			  port_id);
		bogus_port_status = true;
		goto cleanup;
	}

	/* We might get interrupts after shared_hcd is removed */
	if (port->rhub == &xhci->usb3_rhub && xhci->shared_hcd == NULL) {
		xhci_dbg(xhci, "ignore port event for removed USB3 hcd\n");
		bogus_port_status = true;
		goto cleanup;
	}

	hcd = port->rhub->hcd;
	bus_state = &port->rhub->bus_state;
	hcd_portnum = port->hcd_portnum;
	portsc = readl(port->addr);

	xhci_dbg(xhci, "Port change event, %d-%d, id %d, portsc: 0x%x\n",
		 hcd->self.busnum, hcd_portnum + 1, port_id, portsc);

	trace_xhci_handle_port_status(hcd_portnum, portsc);

	if (hcd->state == HC_STATE_SUSPENDED) {
		xhci_dbg(xhci, "resume root hub\n");
		usb_hcd_resume_root_hub(hcd);
	}

	if (hcd->speed >= HCD_USB3 &&
	    (portsc & PORT_PLS_MASK) == XDEV_INACTIVE) {
		slot_id = xhci_find_slot_id_by_port(hcd, xhci, hcd_portnum + 1);
		if (slot_id && xhci->devs[slot_id])
			xhci->devs[slot_id]->flags |= VDEV_PORT_ERROR;
	}

	if ((portsc & PORT_PLC) && (portsc & PORT_PLS_MASK) == XDEV_RESUME) {
		xhci_dbg(xhci, "port resume event for port %d\n", port_id);

		cmd_reg = readl(&xhci->op_regs->command);
		if (!(cmd_reg & CMD_RUN)) {
			xhci_warn(xhci, "xHC is not running.\n");
			goto cleanup;
		}

		if (DEV_SUPERSPEED_ANY(portsc)) {
			xhci_dbg(xhci, "remote wake SS port %d\n", port_id);
			/* Set a flag to say the port signaled remote wakeup,
			 * so we can tell the difference between the end of
			 * device and host initiated resume.
			 */
			bus_state->port_remote_wakeup |= 1 << hcd_portnum;
			xhci_test_and_clear_bit(xhci, port, PORT_PLC);
			usb_hcd_start_port_resume(&hcd->self, hcd_portnum);
			xhci_set_link_state(xhci, port, XDEV_U0);
			/* Need to wait until the next link state change
			 * indicates the device is actually in U0.
			 */
			bogus_port_status = true;
			goto cleanup;
		} else if (!test_bit(hcd_portnum, &bus_state->resuming_ports)) {
			xhci_dbg(xhci, "resume HS port %d\n", port_id);
			port->resume_timestamp = jiffies +
				msecs_to_jiffies(USB_RESUME_TIMEOUT);
			set_bit(hcd_portnum, &bus_state->resuming_ports);
			/* Do the rest in GetPortStatus after resume time delay.
			 * Avoid polling roothub status before that so that a
			 * usb device auto-resume latency around ~40ms.
			 */
			set_bit(HCD_FLAG_POLL_RH, &hcd->flags);
			mod_timer(&hcd->rh_timer,
				  port->resume_timestamp);
			usb_hcd_start_port_resume(&hcd->self, hcd_portnum);
			bogus_port_status = true;
		}
	}

	if ((portsc & PORT_PLC) &&
	    DEV_SUPERSPEED_ANY(portsc) &&
	    ((portsc & PORT_PLS_MASK) == XDEV_U0 ||
	     (portsc & PORT_PLS_MASK) == XDEV_U1 ||
	     (portsc & PORT_PLS_MASK) == XDEV_U2)) {
		xhci_dbg(xhci, "resume SS port %d finished\n", port_id);
		complete(&port->u3exit_done);
		/* We've just brought the device into U0/1/2 through either the
		 * Resume state after a device remote wakeup, or through the
		 * U3Exit state after a host-initiated resume.  If it's a device
		 * initiated remote wake, don't pass up the link state change,
		 * so the roothub behavior is consistent with external
		 * USB 3.0 hub behavior.
		 */
		slot_id = xhci_find_slot_id_by_port(hcd, xhci, hcd_portnum + 1);
		if (slot_id && xhci->devs[slot_id])
			xhci_ring_device(xhci, slot_id);
		if (bus_state->port_remote_wakeup & (1 << hcd_portnum)) {
			xhci_test_and_clear_bit(xhci, port, PORT_PLC);
			usb_wakeup_notification(hcd->self.root_hub,
					hcd_portnum + 1);
			bogus_port_status = true;
			goto cleanup;
		}
	}

	/*
	 * Check to see if xhci-hub.c is waiting on RExit to U0 transition (or
	 * RExit to a disconnect state).  If so, let the driver know it's
	 * out of the RExit state.
	 */
	if (hcd->speed < HCD_USB3 && port->rexit_active) {
		complete(&port->rexit_done);
		port->rexit_active = false;
		bogus_port_status = true;
		goto cleanup;
	}

	if (hcd->speed < HCD_USB3) {
		xhci_test_and_clear_bit(xhci, port, PORT_PLC);
		if ((xhci->quirks & XHCI_RESET_PLL_ON_DISCONNECT) &&
		    (portsc & PORT_CSC) && !(portsc & PORT_CONNECT))
			xhci_cavium_reset_phy_quirk(xhci);
	}

cleanup:
	/* Update event ring dequeue pointer before dropping the lock */
	inc_deq(xhci, ir->event_ring);

	/* Don't make the USB core poll the roothub if we got a bad port status
	 * change event.  Besides, at that point we can't tell which roothub
	 * (USB 2.0 or USB 3.0) to kick.
	 */
	if (bogus_port_status)
		return;

	/*
	 * xHCI port-status-change events occur when the "or" of all the
	 * status-change bits in the portsc register changes from 0 to 1.
	 * New status changes won't cause an event if any other change
	 * bits are still set.  When an event occurs, switch over to
	 * polling to avoid losing status changes.
	 */
	xhci_dbg(xhci, "%s: starting usb%d port polling.\n",
		 __func__, hcd->self.busnum);
	set_bit(HCD_FLAG_POLL_RH, &hcd->flags);
	spin_unlock(&xhci->lock);
	/* Pass this up to the core */
	usb_hcd_poll_rh_status(hcd);
	spin_lock(&xhci->lock);
}

/*
 * This TD is defined by the TRBs starting at start_trb in start_seg and ending
 * at end_trb, which may be in another segment.  If the suspect DMA address is a
 * TRB in this TD, this function returns that TRB's segment.  Otherwise it
 * returns 0.
 */
struct xhci_segment *trb_in_td(struct xhci_hcd *xhci,
		struct xhci_segment *start_seg,
		union xhci_trb	*start_trb,
		union xhci_trb	*end_trb,
		dma_addr_t	suspect_dma,
		bool		debug)
{
	dma_addr_t start_dma;
	dma_addr_t end_seg_dma;
	dma_addr_t end_trb_dma;
	struct xhci_segment *cur_seg;

	start_dma = xhci_trb_virt_to_dma(start_seg, start_trb);
	cur_seg = start_seg;

	do {
		if (start_dma == 0)
			return NULL;
		/* We may get an event for a Link TRB in the middle of a TD */
		end_seg_dma = xhci_trb_virt_to_dma(cur_seg,
				&cur_seg->trbs[TRBS_PER_SEGMENT - 1]);
		/* If the end TRB isn't in this segment, this is set to 0 */
		end_trb_dma = xhci_trb_virt_to_dma(cur_seg, end_trb);

		if (debug)
			xhci_warn(xhci,
				"Looking for event-dma %016llx trb-start %016llx trb-end %016llx seg-start %016llx seg-end %016llx\n",
				(unsigned long long)suspect_dma,
				(unsigned long long)start_dma,
				(unsigned long long)end_trb_dma,
				(unsigned long long)cur_seg->dma,
				(unsigned long long)end_seg_dma);

		if (end_trb_dma > 0) {
			/* The end TRB is in this segment, so suspect should be here */
			if (start_dma <= end_trb_dma) {
				if (suspect_dma >= start_dma && suspect_dma <= end_trb_dma)
					return cur_seg;
			} else {
				/* Case for one segment with
				 * a TD wrapped around to the top
				 */
				if ((suspect_dma >= start_dma &&
							suspect_dma <= end_seg_dma) ||
						(suspect_dma >= cur_seg->dma &&
						 suspect_dma <= end_trb_dma))
					return cur_seg;
			}
			return NULL;
		} else {
			/* Might still be somewhere in this segment */
			if (suspect_dma >= start_dma && suspect_dma <= end_seg_dma)
				return cur_seg;
		}
		cur_seg = cur_seg->next;
		start_dma = xhci_trb_virt_to_dma(cur_seg, &cur_seg->trbs[0]);
	} while (cur_seg != start_seg);

	return NULL;
}

static void xhci_clear_hub_tt_buffer(struct xhci_hcd *xhci, struct xhci_td *td,
		struct xhci_virt_ep *ep)
{
	/*
	 * As part of low/full-speed endpoint-halt processing
	 * we must clear the TT buffer (USB 2.0 specification 11.17.5).
	 */
	if (td->urb->dev->tt && !usb_pipeint(td->urb->pipe) &&
	    (td->urb->dev->tt->hub != xhci_to_hcd(xhci)->self.root_hub) &&
	    !(ep->ep_state & EP_CLEARING_TT)) {
		ep->ep_state |= EP_CLEARING_TT;
		td->urb->ep->hcpriv = td->urb->dev;
		if (usb_hub_clear_tt_buffer(td->urb))
			ep->ep_state &= ~EP_CLEARING_TT;
	}
}

/* Check if an error has halted the endpoint ring.  The class driver will
 * cleanup the halt for a non-default control endpoint if we indicate a stall.
 * However, a babble and other errors also halt the endpoint ring, and the class
 * driver won't clear the halt in that case, so we need to issue a Set Transfer
 * Ring Dequeue Pointer command manually.
 */
static int xhci_requires_manual_halt_cleanup(struct xhci_hcd *xhci,
		struct xhci_ep_ctx *ep_ctx,
		unsigned int trb_comp_code)
{
	/* TRB completion codes that may require a manual halt cleanup */
	if (trb_comp_code == COMP_USB_TRANSACTION_ERROR ||
			trb_comp_code == COMP_BABBLE_DETECTED_ERROR ||
			trb_comp_code == COMP_SPLIT_TRANSACTION_ERROR)
		/* The 0.95 spec says a babbling control endpoint
		 * is not halted. The 0.96 spec says it is.  Some HW
		 * claims to be 0.95 compliant, but it halts the control
		 * endpoint anyway.  Check if a babble halted the
		 * endpoint.
		 */
		if (GET_EP_CTX_STATE(ep_ctx) == EP_STATE_HALTED)
			return 1;

	return 0;
}

int xhci_is_vendor_info_code(struct xhci_hcd *xhci, unsigned int trb_comp_code)
{
	if (trb_comp_code >= 224 && trb_comp_code <= 255) {
		/* Vendor defined "informational" completion code,
		 * treat as not-an-error.
		 */
		xhci_dbg(xhci, "Vendor defined info completion code %u\n",
				trb_comp_code);
		xhci_dbg(xhci, "Treating code as success.\n");
		return 1;
	}
	return 0;
}

static int finish_td(struct xhci_hcd *xhci, struct xhci_virt_ep *ep,
		     struct xhci_ring *ep_ring, struct xhci_td *td,
		     u32 trb_comp_code)
{
	struct xhci_ep_ctx *ep_ctx;
	int trbs_freed;

	ep_ctx = xhci_get_ep_ctx(xhci, ep->vdev->out_ctx, ep->ep_index);

	switch (trb_comp_code) {
	case COMP_STOPPED_LENGTH_INVALID:
	case COMP_STOPPED_SHORT_PACKET:
	case COMP_STOPPED:
		/*
		 * The "Stop Endpoint" completion will take care of any
		 * stopped TDs. A stopped TD may be restarted, so don't update
		 * the ring dequeue pointer or take this TD off any lists yet.
		 */
		return 0;
	case COMP_USB_TRANSACTION_ERROR:
	case COMP_BABBLE_DETECTED_ERROR:
	case COMP_SPLIT_TRANSACTION_ERROR:
		/*
		 * If endpoint context state is not halted we might be
		 * racing with a reset endpoint command issued by a unsuccessful
		 * stop endpoint completion (context error). In that case the
		 * td should be on the cancelled list, and EP_HALTED flag set.
		 *
		 * Or then it's not halted due to the 0.95 spec stating that a
		 * babbling control endpoint should not halt. The 0.96 spec
		 * again says it should.  Some HW claims to be 0.95 compliant,
		 * but it halts the control endpoint anyway.
		 */
		if (GET_EP_CTX_STATE(ep_ctx) != EP_STATE_HALTED) {
			/*
			 * If EP_HALTED is set and TD is on the cancelled list
			 * the TD and dequeue pointer will be handled by reset
			 * ep command completion
			 */
			if ((ep->ep_state & EP_HALTED) &&
			    !list_empty(&td->cancelled_td_list)) {
				xhci_dbg(xhci, "Already resolving halted ep for 0x%llx\n",
					 (unsigned long long)xhci_trb_virt_to_dma(
						 td->start_seg, td->first_trb));
				return 0;
			}
			/* endpoint not halted, don't reset it */
			break;
		}
		/* Almost same procedure as for STALL_ERROR below */
		xhci_clear_hub_tt_buffer(xhci, td, ep);
		xhci_handle_halted_endpoint(xhci, ep, td, EP_HARD_RESET);
		return 0;
	case COMP_STALL_ERROR:
		/*
		 * xhci internal endpoint state will go to a "halt" state for
		 * any stall, including default control pipe protocol stall.
		 * To clear the host side halt we need to issue a reset endpoint
		 * command, followed by a set dequeue command to move past the
		 * TD.
		 * Class drivers clear the device side halt from a functional
		 * stall later. Hub TT buffer should only be cleared for FS/LS
		 * devices behind HS hubs for functional stalls.
		 */
		if (ep->ep_index != 0)
			xhci_clear_hub_tt_buffer(xhci, td, ep);

		xhci_handle_halted_endpoint(xhci, ep, td, EP_HARD_RESET);

		return 0; /* xhci_handle_halted_endpoint marked td cancelled */
	default:
		break;
	}

	/* Update ring dequeue pointer */
	trbs_freed = xhci_num_trbs_to(ep_ring->deq_seg, ep_ring->dequeue,
				      td->last_trb_seg, td->last_trb,
				      ep_ring->num_segs);
	if (trbs_freed < 0)
		xhci_dbg(xhci, "Failed to count freed trbs at TD finish\n");
	else
		ep_ring->num_trbs_free += trbs_freed;
	ep_ring->dequeue = td->last_trb;
	ep_ring->deq_seg = td->last_trb_seg;
	inc_deq(xhci, ep_ring);

	return xhci_td_cleanup(xhci, td, ep_ring, td->status);
}

/* sum trb lengths from ring dequeue up to stop_trb, _excluding_ stop_trb */
static int sum_trb_lengths(struct xhci_hcd *xhci, struct xhci_ring *ring,
			   union xhci_trb *stop_trb)
{
	u32 sum;
	union xhci_trb *trb = ring->dequeue;
	struct xhci_segment *seg = ring->deq_seg;

	for (sum = 0; trb != stop_trb; next_trb(xhci, ring, &seg, &trb)) {
		if (!trb_is_noop(trb) && !trb_is_link(trb))
			sum += TRB_LEN(le32_to_cpu(trb->generic.field[2]));
	}
	return sum;
}

/*
 * Process control tds, update urb status and actual_length.
 */
static int process_ctrl_td(struct xhci_hcd *xhci, struct xhci_virt_ep *ep,
		struct xhci_ring *ep_ring,  struct xhci_td *td,
			   union xhci_trb *ep_trb, struct xhci_transfer_event *event)
{
	struct xhci_ep_ctx *ep_ctx;
	u32 trb_comp_code;
	u32 remaining, requested;
	u32 trb_type;

	trb_type = TRB_FIELD_TO_TYPE(le32_to_cpu(ep_trb->generic.field[3]));
	ep_ctx = xhci_get_ep_ctx(xhci, ep->vdev->out_ctx, ep->ep_index);
	trb_comp_code = GET_COMP_CODE(le32_to_cpu(event->transfer_len));
	requested = td->urb->transfer_buffer_length;
	remaining = EVENT_TRB_LEN(le32_to_cpu(event->transfer_len));

	switch (trb_comp_code) {
	case COMP_SUCCESS:
		if (trb_type != TRB_STATUS)
			xhci_dbg(xhci, "Success on ctrl %s TRB without IOC set?\n",
				  (trb_type == TRB_DATA) ? "data" : "setup");
		td->status = 0;
		break;
	case COMP_SHORT_PACKET:
		td->status = 0;
		break;
	case COMP_STOPPED_SHORT_PACKET:
		if (trb_type == TRB_DATA || trb_type == TRB_NORMAL)
			td->urb->actual_length = remaining;
		else
			xhci_warn(xhci, "WARN: Stopped Short Packet on ctrl setup or status TRB\n");
		goto finish_td;
	case COMP_STOPPED:
		switch (trb_type) {
		case TRB_SETUP:
			td->urb->actual_length = 0;
			goto finish_td;
		case TRB_DATA:
		case TRB_NORMAL:
			td->urb->actual_length = requested - remaining;
			goto finish_td;
		case TRB_STATUS:
			td->urb->actual_length = requested;
			goto finish_td;
		default:
			xhci_warn(xhci, "WARN: unexpected TRB Type %d\n",
				  trb_type);
			goto finish_td;
		}
	case COMP_STOPPED_LENGTH_INVALID:
		goto finish_td;
	default:
		if (!xhci_requires_manual_halt_cleanup(xhci,
						       ep_ctx, trb_comp_code))
			break;
		xhci_dbg(xhci, "TRB error %u, halted endpoint index = %u\n",
			 trb_comp_code, ep->ep_index);
		fallthrough;
	case COMP_STALL_ERROR:
		/* Did we transfer part of the data (middle) phase? */
		if (trb_type == TRB_DATA || trb_type == TRB_NORMAL)
			td->urb->actual_length = requested - remaining;
		else if (!td->urb_length_set)
			td->urb->actual_length = 0;
		goto finish_td;
	}

	/* stopped at setup stage, no data transferred */
	if (trb_type == TRB_SETUP)
		goto finish_td;

	/*
	 * if on data stage then update the actual_length of the URB and flag it
	 * as set, so it won't be overwritten in the event for the last TRB.
	 */
	if (trb_type == TRB_DATA ||
		trb_type == TRB_NORMAL) {
		td->urb_length_set = true;
		td->urb->actual_length = requested - remaining;
		xhci_dbg(xhci, "Waiting for status stage event\n");
		return 0;
	}

	/* at status stage */
	if (!td->urb_length_set)
		td->urb->actual_length = requested;

finish_td:
	return finish_td(xhci, ep, ep_ring, td, trb_comp_code);
}

/*
 * Process isochronous tds, update urb packet status and actual_length.
 */
static int process_isoc_td(struct xhci_hcd *xhci, struct xhci_virt_ep *ep,
		struct xhci_ring *ep_ring, struct xhci_td *td,
		union xhci_trb *ep_trb, struct xhci_transfer_event *event)
{
	struct urb_priv *urb_priv;
	int idx;
	struct usb_iso_packet_descriptor *frame;
	u32 trb_comp_code;
	bool sum_trbs_for_length = false;
	u32 remaining, requested, ep_trb_len;
	int short_framestatus;

	trb_comp_code = GET_COMP_CODE(le32_to_cpu(event->transfer_len));
	urb_priv = td->urb->hcpriv;
	idx = urb_priv->num_tds_done;
	frame = &td->urb->iso_frame_desc[idx];
	requested = frame->length;
	remaining = EVENT_TRB_LEN(le32_to_cpu(event->transfer_len));
	ep_trb_len = TRB_LEN(le32_to_cpu(ep_trb->generic.field[2]));
	short_framestatus = td->urb->transfer_flags & URB_SHORT_NOT_OK ?
		-EREMOTEIO : 0;

	/* handle completion code */
	switch (trb_comp_code) {
	case COMP_SUCCESS:
		if (remaining) {
			frame->status = short_framestatus;
			if (xhci->quirks & XHCI_TRUST_TX_LENGTH)
				sum_trbs_for_length = true;
			break;
		}
		frame->status = 0;
		break;
	case COMP_SHORT_PACKET:
		frame->status = short_framestatus;
		sum_trbs_for_length = true;
		break;
	case COMP_BANDWIDTH_OVERRUN_ERROR:
		frame->status = -ECOMM;
		break;
	case COMP_ISOCH_BUFFER_OVERRUN:
	case COMP_BABBLE_DETECTED_ERROR:
		frame->status = -EOVERFLOW;
		break;
	case COMP_INCOMPATIBLE_DEVICE_ERROR:
	case COMP_STALL_ERROR:
		frame->status = -EPROTO;
		break;
	case COMP_USB_TRANSACTION_ERROR:
		frame->status = -EPROTO;
		if (ep_trb != td->last_trb)
			return 0;
		break;
	case COMP_STOPPED:
		sum_trbs_for_length = true;
		break;
	case COMP_STOPPED_SHORT_PACKET:
		/* field normally containing residue now contains tranferred */
		frame->status = short_framestatus;
		requested = remaining;
		break;
	case COMP_STOPPED_LENGTH_INVALID:
		requested = 0;
		remaining = 0;
		break;
	default:
		sum_trbs_for_length = true;
		frame->status = -1;
		break;
	}

	if (sum_trbs_for_length)
		frame->actual_length = sum_trb_lengths(xhci, ep->ring, ep_trb) +
			ep_trb_len - remaining;
	else
		frame->actual_length = requested;

	td->urb->actual_length += frame->actual_length;

	return finish_td(xhci, ep, ep_ring, td, trb_comp_code);
}

static int skip_isoc_td(struct xhci_hcd *xhci, struct xhci_td *td,
			struct xhci_virt_ep *ep, int status)
{
	struct urb_priv *urb_priv;
	struct usb_iso_packet_descriptor *frame;
	int idx;

	urb_priv = td->urb->hcpriv;
	idx = urb_priv->num_tds_done;
	frame = &td->urb->iso_frame_desc[idx];

	/* The transfer is partly done. */
	frame->status = -EXDEV;

	/* calc actual length */
	frame->actual_length = 0;

	/* Update ring dequeue pointer */
	ep->ring->dequeue = td->last_trb;
	ep->ring->deq_seg = td->last_trb_seg;
	inc_deq(xhci, ep->ring);

	return xhci_td_cleanup(xhci, td, ep->ring, status);
}

/*
 * Process bulk and interrupt tds, update urb status and actual_length.
 */
static int process_bulk_intr_td(struct xhci_hcd *xhci, struct xhci_virt_ep *ep,
		struct xhci_ring *ep_ring, struct xhci_td *td,
		union xhci_trb *ep_trb, struct xhci_transfer_event *event)
{
	struct xhci_slot_ctx *slot_ctx;
	u32 trb_comp_code;
	u32 remaining, requested, ep_trb_len;

	slot_ctx = xhci_get_slot_ctx(xhci, ep->vdev->out_ctx);
	trb_comp_code = GET_COMP_CODE(le32_to_cpu(event->transfer_len));
	remaining = EVENT_TRB_LEN(le32_to_cpu(event->transfer_len));
	ep_trb_len = TRB_LEN(le32_to_cpu(ep_trb->generic.field[2]));
	requested = td->urb->transfer_buffer_length;

	switch (trb_comp_code) {
	case COMP_SUCCESS:
		ep->err_count = 0;
		/* handle success with untransferred data as short packet */
		if (ep_trb != td->last_trb || remaining) {
			xhci_warn(xhci, "WARN Successful completion on short TX\n");
			xhci_dbg(xhci, "ep %#x - asked for %d bytes, %d bytes untransferred\n",
				 td->urb->ep->desc.bEndpointAddress,
				 requested, remaining);
		}
		td->status = 0;
		break;
	case COMP_SHORT_PACKET:
		xhci_dbg(xhci, "ep %#x - asked for %d bytes, %d bytes untransferred\n",
			 td->urb->ep->desc.bEndpointAddress,
			 requested, remaining);
		td->status = 0;
		break;
	case COMP_STOPPED_SHORT_PACKET:
		td->urb->actual_length = remaining;
		goto finish_td;
	case COMP_STOPPED_LENGTH_INVALID:
		/* stopped on ep trb with invalid length, exclude it */
		ep_trb_len	= 0;
		remaining	= 0;
		break;
	case COMP_USB_TRANSACTION_ERROR:
		if (xhci->quirks & XHCI_NO_SOFT_RETRY ||
		    (ep->err_count++ > MAX_SOFT_RETRY) ||
		    le32_to_cpu(slot_ctx->tt_info) & TT_SLOT)
			break;

		td->status = 0;

		xhci_handle_halted_endpoint(xhci, ep, td, EP_SOFT_RESET);
		return 0;
	default:
		/* do nothing */
		break;
	}

	if (ep_trb == td->last_trb)
		td->urb->actual_length = requested - remaining;
	else
		td->urb->actual_length =
			sum_trb_lengths(xhci, ep_ring, ep_trb) +
			ep_trb_len - remaining;
finish_td:
	if (remaining > requested) {
		xhci_warn(xhci, "bad transfer trb length %d in event trb\n",
			  remaining);
		td->urb->actual_length = 0;
	}

	return finish_td(xhci, ep, ep_ring, td, trb_comp_code);
}

/*
 * If this function returns an error condition, it means it got a Transfer
 * event with a corrupted Slot ID, Endpoint ID, or TRB DMA address.
 * At this point, the host controller is probably hosed and should be reset.
 */
static int handle_tx_event(struct xhci_hcd *xhci,
			   struct xhci_interrupter *ir,
			   struct xhci_transfer_event *event)
{
	struct xhci_virt_ep *ep;
	struct xhci_ring *ep_ring;
	unsigned int slot_id;
	int ep_index;
	struct xhci_td *td = NULL;
	dma_addr_t ep_trb_dma;
	struct xhci_segment *ep_seg;
	union xhci_trb *ep_trb;
	int status = -EINPROGRESS;
	struct xhci_ep_ctx *ep_ctx;
	u32 trb_comp_code;
	int td_num = 0;
	bool handling_skipped_tds = false;

	slot_id = TRB_TO_SLOT_ID(le32_to_cpu(event->flags));
	ep_index = TRB_TO_EP_ID(le32_to_cpu(event->flags)) - 1;
	trb_comp_code = GET_COMP_CODE(le32_to_cpu(event->transfer_len));
	ep_trb_dma = le64_to_cpu(event->buffer);

	ep = xhci_get_virt_ep(xhci, slot_id, ep_index);
	if (!ep) {
		xhci_err(xhci, "ERROR Invalid Transfer event\n");
		goto err_out;
	}

	ep_ring = xhci_dma_to_transfer_ring(ep, ep_trb_dma);
	ep_ctx = xhci_get_ep_ctx(xhci, ep->vdev->out_ctx, ep_index);

	if (GET_EP_CTX_STATE(ep_ctx) == EP_STATE_DISABLED) {
		xhci_err(xhci,
			 "ERROR Transfer event for disabled endpoint slot %u ep %u\n",
			  slot_id, ep_index);
		goto err_out;
	}

	/* Some transfer events don't always point to a trb, see xhci 4.17.4 */
	if (!ep_ring) {
		switch (trb_comp_code) {
		case COMP_STALL_ERROR:
		case COMP_USB_TRANSACTION_ERROR:
		case COMP_INVALID_STREAM_TYPE_ERROR:
		case COMP_INVALID_STREAM_ID_ERROR:
			xhci_dbg(xhci, "Stream transaction error ep %u no id\n",
				 ep_index);
			if (ep->err_count++ > MAX_SOFT_RETRY)
<<<<<<< HEAD
				xhci_handle_halted_endpoint(xhci, ep, 0, NULL,
							    EP_HARD_RESET);
			else
				xhci_handle_halted_endpoint(xhci, ep, 0, NULL,
=======
				xhci_handle_halted_endpoint(xhci, ep, NULL,
							    EP_HARD_RESET);
			else
				xhci_handle_halted_endpoint(xhci, ep, NULL,
>>>>>>> ccf0a997
							    EP_SOFT_RESET);
			goto cleanup;
		case COMP_RING_UNDERRUN:
		case COMP_RING_OVERRUN:
		case COMP_STOPPED_LENGTH_INVALID:
			goto cleanup;
		default:
			xhci_err(xhci, "ERROR Transfer event for unknown stream ring slot %u ep %u\n",
				 slot_id, ep_index);
			goto err_out;
		}
	}

	/* Count current td numbers if ep->skip is set */
	if (ep->skip)
		td_num += list_count_nodes(&ep_ring->td_list);

	/* Look for common error cases */
	switch (trb_comp_code) {
	/* Skip codes that require special handling depending on
	 * transfer type
	 */
	case COMP_SUCCESS:
		if (EVENT_TRB_LEN(le32_to_cpu(event->transfer_len)) == 0)
			break;
		if (xhci->quirks & XHCI_TRUST_TX_LENGTH ||
		    ep_ring->last_td_was_short)
			trb_comp_code = COMP_SHORT_PACKET;
		else
			xhci_warn_ratelimited(xhci,
					      "WARN Successful completion on short TX for slot %u ep %u: needs XHCI_TRUST_TX_LENGTH quirk?\n",
					      slot_id, ep_index);
		break;
	case COMP_SHORT_PACKET:
		break;
	/* Completion codes for endpoint stopped state */
	case COMP_STOPPED:
		xhci_dbg(xhci, "Stopped on Transfer TRB for slot %u ep %u\n",
			 slot_id, ep_index);
		break;
	case COMP_STOPPED_LENGTH_INVALID:
		xhci_dbg(xhci,
			 "Stopped on No-op or Link TRB for slot %u ep %u\n",
			 slot_id, ep_index);
		break;
	case COMP_STOPPED_SHORT_PACKET:
		xhci_dbg(xhci,
			 "Stopped with short packet transfer detected for slot %u ep %u\n",
			 slot_id, ep_index);
		break;
	/* Completion codes for endpoint halted state */
	case COMP_STALL_ERROR:
		xhci_dbg(xhci, "Stalled endpoint for slot %u ep %u\n", slot_id,
			 ep_index);
		status = -EPIPE;
		break;
	case COMP_SPLIT_TRANSACTION_ERROR:
		xhci_dbg(xhci, "Split transaction error for slot %u ep %u\n",
			 slot_id, ep_index);
		status = -EPROTO;
		break;
	case COMP_USB_TRANSACTION_ERROR:
		xhci_dbg(xhci, "Transfer error for slot %u ep %u on endpoint\n",
			 slot_id, ep_index);
		status = -EPROTO;
		break;
	case COMP_BABBLE_DETECTED_ERROR:
		xhci_dbg(xhci, "Babble error for slot %u ep %u on endpoint\n",
			 slot_id, ep_index);
		status = -EOVERFLOW;
		break;
	/* Completion codes for endpoint error state */
	case COMP_TRB_ERROR:
		xhci_warn(xhci,
			  "WARN: TRB error for slot %u ep %u on endpoint\n",
			  slot_id, ep_index);
		status = -EILSEQ;
		break;
	/* completion codes not indicating endpoint state change */
	case COMP_DATA_BUFFER_ERROR:
		xhci_warn(xhci,
			  "WARN: HC couldn't access mem fast enough for slot %u ep %u\n",
			  slot_id, ep_index);
		status = -ENOSR;
		break;
	case COMP_BANDWIDTH_OVERRUN_ERROR:
		xhci_warn(xhci,
			  "WARN: bandwidth overrun event for slot %u ep %u on endpoint\n",
			  slot_id, ep_index);
		break;
	case COMP_ISOCH_BUFFER_OVERRUN:
		xhci_warn(xhci,
			  "WARN: buffer overrun event for slot %u ep %u on endpoint",
			  slot_id, ep_index);
		break;
	case COMP_RING_UNDERRUN:
		/*
		 * When the Isoch ring is empty, the xHC will generate
		 * a Ring Overrun Event for IN Isoch endpoint or Ring
		 * Underrun Event for OUT Isoch endpoint.
		 */
		xhci_dbg(xhci, "underrun event on endpoint\n");
		if (!list_empty(&ep_ring->td_list))
			xhci_dbg(xhci, "Underrun Event for slot %d ep %d "
					"still with TDs queued?\n",
				 TRB_TO_SLOT_ID(le32_to_cpu(event->flags)),
				 ep_index);
		goto cleanup;
	case COMP_RING_OVERRUN:
		xhci_dbg(xhci, "overrun event on endpoint\n");
		if (!list_empty(&ep_ring->td_list))
			xhci_dbg(xhci, "Overrun Event for slot %d ep %d "
					"still with TDs queued?\n",
				 TRB_TO_SLOT_ID(le32_to_cpu(event->flags)),
				 ep_index);
		goto cleanup;
	case COMP_MISSED_SERVICE_ERROR:
		/*
		 * When encounter missed service error, one or more isoc tds
		 * may be missed by xHC.
		 * Set skip flag of the ep_ring; Complete the missed tds as
		 * short transfer when process the ep_ring next time.
		 */
		ep->skip = true;
		xhci_dbg(xhci,
			 "Miss service interval error for slot %u ep %u, set skip flag\n",
			 slot_id, ep_index);
		goto cleanup;
	case COMP_NO_PING_RESPONSE_ERROR:
		ep->skip = true;
		xhci_dbg(xhci,
			 "No Ping response error for slot %u ep %u, Skip one Isoc TD\n",
			 slot_id, ep_index);
		goto cleanup;

	case COMP_INCOMPATIBLE_DEVICE_ERROR:
		/* needs disable slot command to recover */
		xhci_warn(xhci,
			  "WARN: detect an incompatible device for slot %u ep %u",
			  slot_id, ep_index);
		status = -EPROTO;
		break;
	default:
		if (xhci_is_vendor_info_code(xhci, trb_comp_code)) {
			status = 0;
			break;
		}
		xhci_warn(xhci,
			  "ERROR Unknown event condition %u for slot %u ep %u , HC probably busted\n",
			  trb_comp_code, slot_id, ep_index);
		goto cleanup;
	}

	do {
		/* This TRB should be in the TD at the head of this ring's
		 * TD list.
		 */
		if (list_empty(&ep_ring->td_list)) {
			/*
			 * Don't print wanings if it's due to a stopped endpoint
			 * generating an extra completion event if the device
			 * was suspended. Or, a event for the last TRB of a
			 * short TD we already got a short event for.
			 * The short TD is already removed from the TD list.
			 */

			if (!(trb_comp_code == COMP_STOPPED ||
			      trb_comp_code == COMP_STOPPED_LENGTH_INVALID ||
			      ep_ring->last_td_was_short)) {
				xhci_warn(xhci, "WARN Event TRB for slot %d ep %d with no TDs queued?\n",
						TRB_TO_SLOT_ID(le32_to_cpu(event->flags)),
						ep_index);
			}
			if (ep->skip) {
				ep->skip = false;
				xhci_dbg(xhci, "td_list is empty while skip flag set. Clear skip flag for slot %u ep %u.\n",
					 slot_id, ep_index);
			}
			if (trb_comp_code == COMP_STALL_ERROR ||
			    xhci_requires_manual_halt_cleanup(xhci, ep_ctx,
							      trb_comp_code)) {
				xhci_handle_halted_endpoint(xhci, ep, NULL,
							    EP_HARD_RESET);
			}
			goto cleanup;
		}

		/* We've skipped all the TDs on the ep ring when ep->skip set */
		if (ep->skip && td_num == 0) {
			ep->skip = false;
			xhci_dbg(xhci, "All tds on the ep_ring skipped. Clear skip flag for slot %u ep %u.\n",
				 slot_id, ep_index);
			goto cleanup;
		}

		td = list_first_entry(&ep_ring->td_list, struct xhci_td,
				      td_list);
		if (ep->skip)
			td_num--;

		/* Is this a TRB in the currently executing TD? */
		ep_seg = trb_in_td(xhci, ep_ring->deq_seg, ep_ring->dequeue,
				td->last_trb, ep_trb_dma, false);

		/*
		 * Skip the Force Stopped Event. The event_trb(event_dma) of FSE
		 * is not in the current TD pointed by ep_ring->dequeue because
		 * that the hardware dequeue pointer still at the previous TRB
		 * of the current TD. The previous TRB maybe a Link TD or the
		 * last TRB of the previous TD. The command completion handle
		 * will take care the rest.
		 */
		if (!ep_seg && (trb_comp_code == COMP_STOPPED ||
			   trb_comp_code == COMP_STOPPED_LENGTH_INVALID)) {
			goto cleanup;
		}

		if (!ep_seg) {
			if (!ep->skip ||
			    !usb_endpoint_xfer_isoc(&td->urb->ep->desc)) {
				/* Some host controllers give a spurious
				 * successful event after a short transfer.
				 * Ignore it.
				 */
				if ((xhci->quirks & XHCI_SPURIOUS_SUCCESS) &&
						ep_ring->last_td_was_short) {
					ep_ring->last_td_was_short = false;
					goto cleanup;
				}
				/* HC is busted, give up! */
				xhci_err(xhci,
					"ERROR Transfer event TRB DMA ptr not "
					"part of current TD ep_index %d "
					"comp_code %u\n", ep_index,
					trb_comp_code);
				trb_in_td(xhci, ep_ring->deq_seg,
					  ep_ring->dequeue, td->last_trb,
					  ep_trb_dma, true);
				return -ESHUTDOWN;
			}

			skip_isoc_td(xhci, td, ep, status);
			goto cleanup;
		}
		if (trb_comp_code == COMP_SHORT_PACKET)
			ep_ring->last_td_was_short = true;
		else
			ep_ring->last_td_was_short = false;

		if (ep->skip) {
			xhci_dbg(xhci,
				 "Found td. Clear skip flag for slot %u ep %u.\n",
				 slot_id, ep_index);
			ep->skip = false;
		}

		ep_trb = &ep_seg->trbs[(ep_trb_dma - ep_seg->dma) /
						sizeof(*ep_trb)];

		trace_xhci_handle_transfer(ep_ring,
				(struct xhci_generic_trb *) ep_trb);

		/*
		 * No-op TRB could trigger interrupts in a case where
		 * a URB was killed and a STALL_ERROR happens right
		 * after the endpoint ring stopped. Reset the halted
		 * endpoint. Otherwise, the endpoint remains stalled
		 * indefinitely.
		 */

		if (trb_is_noop(ep_trb)) {
			if (trb_comp_code == COMP_STALL_ERROR ||
			    xhci_requires_manual_halt_cleanup(xhci, ep_ctx,
							      trb_comp_code))
				xhci_handle_halted_endpoint(xhci, ep, td,
							    EP_HARD_RESET);
			goto cleanup;
		}

		td->status = status;

		/* update the urb's actual_length and give back to the core */
		if (usb_endpoint_xfer_control(&td->urb->ep->desc))
			process_ctrl_td(xhci, ep, ep_ring, td, ep_trb, event);
		else if (usb_endpoint_xfer_isoc(&td->urb->ep->desc))
			process_isoc_td(xhci, ep, ep_ring, td, ep_trb, event);
		else
			process_bulk_intr_td(xhci, ep, ep_ring, td, ep_trb, event);
cleanup:
		handling_skipped_tds = ep->skip &&
			trb_comp_code != COMP_MISSED_SERVICE_ERROR &&
			trb_comp_code != COMP_NO_PING_RESPONSE_ERROR;

		/*
		 * Do not update event ring dequeue pointer if we're in a loop
		 * processing missed tds.
		 */
		if (!handling_skipped_tds)
			inc_deq(xhci, ir->event_ring);

	/*
	 * If ep->skip is set, it means there are missed tds on the
	 * endpoint ring need to take care of.
	 * Process them as short transfer until reach the td pointed by
	 * the event.
	 */
	} while (handling_skipped_tds);

	return 0;

err_out:
	xhci_err(xhci, "@%016llx %08x %08x %08x %08x\n",
		 (unsigned long long) xhci_trb_virt_to_dma(
			 ir->event_ring->deq_seg,
			 ir->event_ring->dequeue),
		 lower_32_bits(le64_to_cpu(event->buffer)),
		 upper_32_bits(le64_to_cpu(event->buffer)),
		 le32_to_cpu(event->transfer_len),
		 le32_to_cpu(event->flags));
	return -ENODEV;
}

/*
 * This function handles all OS-owned events on the event ring.  It may drop
 * xhci->lock between event processing (e.g. to pass up port status changes).
 * Returns >0 for "possibly more events to process" (caller should call again),
 * otherwise 0 if done.  In future, <0 returns should indicate error code.
 */
static int xhci_handle_event(struct xhci_hcd *xhci, struct xhci_interrupter *ir)
{
	union xhci_trb *event;
	int update_ptrs = 1;
	u32 trb_type;
	int ret;

	/* Event ring hasn't been allocated yet. */
	if (!ir || !ir->event_ring || !ir->event_ring->dequeue) {
		xhci_err(xhci, "ERROR interrupter not ready\n");
		return -ENOMEM;
	}

	event = ir->event_ring->dequeue;
	/* Does the HC or OS own the TRB? */
	if ((le32_to_cpu(event->event_cmd.flags) & TRB_CYCLE) !=
	    ir->event_ring->cycle_state)
		return 0;

	trace_xhci_handle_event(ir->event_ring, &event->generic);

	/*
	 * Barrier between reading the TRB_CYCLE (valid) flag above and any
	 * speculative reads of the event's flags/data below.
	 */
	rmb();
	trb_type = TRB_FIELD_TO_TYPE(le32_to_cpu(event->event_cmd.flags));
	/* FIXME: Handle more event types. */

	switch (trb_type) {
	case TRB_COMPLETION:
		handle_cmd_completion(xhci, &event->event_cmd);
		break;
	case TRB_PORT_STATUS:
		handle_port_status(xhci, ir, event);
		update_ptrs = 0;
		break;
	case TRB_TRANSFER:
		ret = handle_tx_event(xhci, ir, &event->trans_event);
		if (ret >= 0)
			update_ptrs = 0;
		break;
	case TRB_DEV_NOTE:
		handle_device_notification(xhci, event);
		break;
	default:
		if (trb_type >= TRB_VENDOR_DEFINED_LOW)
			handle_vendor_event(xhci, event, trb_type);
		else
			xhci_warn(xhci, "ERROR unknown event type %d\n", trb_type);
	}
	/* Any of the above functions may drop and re-acquire the lock, so check
	 * to make sure a watchdog timer didn't mark the host as non-responsive.
	 */
	if (xhci->xhc_state & XHCI_STATE_DYING) {
		xhci_dbg(xhci, "xHCI host dying, returning from "
				"event handler.\n");
		return 0;
	}

	if (update_ptrs)
		/* Update SW event ring dequeue pointer */
		inc_deq(xhci, ir->event_ring);

	/* Are there more items on the event ring?  Caller will call us again to
	 * check.
	 */
	return 1;
}

/*
 * Update Event Ring Dequeue Pointer:
 * - When all events have finished
 * - To avoid "Event Ring Full Error" condition
 */
static void xhci_update_erst_dequeue(struct xhci_hcd *xhci,
				     struct xhci_interrupter *ir,
				     union xhci_trb *event_ring_deq,
				     bool clear_ehb)
{
	u64 temp_64;
	dma_addr_t deq;

	temp_64 = xhci_read_64(xhci, &ir->ir_set->erst_dequeue);
	/* If necessary, update the HW's version of the event ring deq ptr. */
	if (event_ring_deq != ir->event_ring->dequeue) {
		deq = xhci_trb_virt_to_dma(ir->event_ring->deq_seg,
				ir->event_ring->dequeue);
		if (deq == 0)
			xhci_warn(xhci, "WARN something wrong with SW event ring dequeue ptr\n");
		/*
		 * Per 4.9.4, Software writes to the ERDP register shall
		 * always advance the Event Ring Dequeue Pointer value.
		 */
		if ((temp_64 & (u64) ~ERST_PTR_MASK) ==
				((u64) deq & (u64) ~ERST_PTR_MASK))
			return;

		/* Update HC event ring dequeue pointer */
		temp_64 &= ERST_DESI_MASK;
		temp_64 |= ((u64) deq & (u64) ~ERST_PTR_MASK);
	}

	/* Clear the event handler busy flag (RW1C) */
	if (clear_ehb)
		temp_64 |= ERST_EHB;
	xhci_write_64(xhci, temp_64, &ir->ir_set->erst_dequeue);
}

/*
 * xHCI spec says we can get an interrupt, and if the HC has an error condition,
 * we might get bad data out of the event ring.  Section 4.10.2.7 has a list of
 * indicators of an event TRB error, but we check the status *first* to be safe.
 */
irqreturn_t xhci_irq(struct usb_hcd *hcd)
{
	struct xhci_hcd *xhci = hcd_to_xhci(hcd);
	union xhci_trb *event_ring_deq;
	struct xhci_interrupter *ir;
	irqreturn_t ret = IRQ_NONE;
	u64 temp_64;
	u32 status;
	int event_loop = 0;

	spin_lock(&xhci->lock);
	/* Check if the xHC generated the interrupt, or the irq is shared */
	status = readl(&xhci->op_regs->status);
	if (status == ~(u32)0) {
		xhci_hc_died(xhci);
		ret = IRQ_HANDLED;
		goto out;
	}

	if (!(status & STS_EINT))
		goto out;

	if (status & STS_HCE) {
		xhci_warn(xhci, "WARNING: Host Controller Error\n");
		goto out;
	}

	if (status & STS_FATAL) {
		xhci_warn(xhci, "WARNING: Host System Error\n");
		xhci_halt(xhci);
		ret = IRQ_HANDLED;
		goto out;
	}

	/*
	 * Clear the op reg interrupt status first,
	 * so we can receive interrupts from other MSI-X interrupters.
	 * Write 1 to clear the interrupt status.
	 */
	status |= STS_EINT;
	writel(status, &xhci->op_regs->status);

	/* This is the handler of the primary interrupter */
	ir = xhci->interrupter;
	if (!hcd->msi_enabled) {
		u32 irq_pending;
		irq_pending = readl(&ir->ir_set->irq_pending);
		irq_pending |= IMAN_IP;
		writel(irq_pending, &ir->ir_set->irq_pending);
	}

	if (xhci->xhc_state & XHCI_STATE_DYING ||
	    xhci->xhc_state & XHCI_STATE_HALTED) {
		xhci_dbg(xhci, "xHCI dying, ignoring interrupt. "
				"Shouldn't IRQs be disabled?\n");
		/* Clear the event handler busy flag (RW1C);
		 * the event ring should be empty.
		 */
		temp_64 = xhci_read_64(xhci, &ir->ir_set->erst_dequeue);
		xhci_write_64(xhci, temp_64 | ERST_EHB,
				&ir->ir_set->erst_dequeue);
		ret = IRQ_HANDLED;
		goto out;
	}

	event_ring_deq = ir->event_ring->dequeue;
	/* FIXME this should be a delayed service routine
	 * that clears the EHB.
	 */
	while (xhci_handle_event(xhci, ir) > 0) {
		if (event_loop++ < TRBS_PER_SEGMENT / 2)
			continue;
		xhci_update_erst_dequeue(xhci, ir, event_ring_deq, false);
		event_ring_deq = ir->event_ring->dequeue;

		/* ring is half-full, force isoc trbs to interrupt more often */
		if (xhci->isoc_bei_interval > AVOID_BEI_INTERVAL_MIN)
			xhci->isoc_bei_interval = xhci->isoc_bei_interval / 2;

		event_loop = 0;
	}

	xhci_update_erst_dequeue(xhci, ir, event_ring_deq, true);
	ret = IRQ_HANDLED;

out:
	spin_unlock(&xhci->lock);

	return ret;
}

irqreturn_t xhci_msi_irq(int irq, void *hcd)
{
	return xhci_irq(hcd);
}
EXPORT_SYMBOL_GPL(xhci_msi_irq);

/****		Endpoint Ring Operations	****/

/*
 * Generic function for queueing a TRB on a ring.
 * The caller must have checked to make sure there's room on the ring.
 *
 * @more_trbs_coming:	Will you enqueue more TRBs before calling
 *			prepare_transfer()?
 */
static void queue_trb(struct xhci_hcd *xhci, struct xhci_ring *ring,
		bool more_trbs_coming,
		u32 field1, u32 field2, u32 field3, u32 field4)
{
	struct xhci_generic_trb *trb;

	trb = &ring->enqueue->generic;
	trb->field[0] = cpu_to_le32(field1);
	trb->field[1] = cpu_to_le32(field2);
	trb->field[2] = cpu_to_le32(field3);
	/* make sure TRB is fully written before giving it to the controller */
	wmb();
	trb->field[3] = cpu_to_le32(field4);

	trace_xhci_queue_trb(ring, trb);

	inc_enq(xhci, ring, more_trbs_coming);
}

/*
 * Does various checks on the endpoint ring, and makes it ready to queue num_trbs.
 * expand ring if it start to be full.
 */
static int prepare_ring(struct xhci_hcd *xhci, struct xhci_ring *ep_ring,
		u32 ep_state, unsigned int num_trbs, gfp_t mem_flags)
{
	unsigned int link_trb_count = 0;
	unsigned int new_segs = 0;

	/* Make sure the endpoint has been added to xHC schedule */
	switch (ep_state) {
	case EP_STATE_DISABLED:
		/*
		 * USB core changed config/interfaces without notifying us,
		 * or hardware is reporting the wrong state.
		 */
		xhci_warn(xhci, "WARN urb submitted to disabled ep\n");
		return -ENOENT;
	case EP_STATE_ERROR:
		xhci_warn(xhci, "WARN waiting for error on ep to be cleared\n");
		/* FIXME event handling code for error needs to clear it */
		/* XXX not sure if this should be -ENOENT or not */
		return -EINVAL;
	case EP_STATE_HALTED:
		xhci_dbg(xhci, "WARN halted endpoint, queueing URB anyway.\n");
		break;
	case EP_STATE_STOPPED:
	case EP_STATE_RUNNING:
		break;
	default:
		xhci_err(xhci, "ERROR unknown endpoint state for ep\n");
		/*
		 * FIXME issue Configure Endpoint command to try to get the HC
		 * back into a known state.
		 */
		return -EINVAL;
	}

	if (ep_ring != xhci->cmd_ring) {
		new_segs = xhci_ring_expansion_needed(xhci, ep_ring, num_trbs);
	} else if (xhci_num_trbs_free(xhci, ep_ring) <= num_trbs) {
		xhci_err(xhci, "Do not support expand command ring\n");
		return -ENOMEM;
	}

	if (new_segs) {
		xhci_dbg_trace(xhci, trace_xhci_dbg_ring_expansion,
				"ERROR no room on ep ring, try ring expansion");
		if (xhci_ring_expansion(xhci, ep_ring, new_segs, mem_flags)) {
			xhci_err(xhci, "Ring expansion failed\n");
			return -ENOMEM;
		}
	}

	while (trb_is_link(ep_ring->enqueue)) {
		/* If we're not dealing with 0.95 hardware or isoc rings
		 * on AMD 0.96 host, clear the chain bit.
		 */
		if (!xhci_link_trb_quirk(xhci) &&
		    !(ep_ring->type == TYPE_ISOC &&
		      (xhci->quirks & XHCI_AMD_0x96_HOST)))
			ep_ring->enqueue->link.control &=
				cpu_to_le32(~TRB_CHAIN);
		else
			ep_ring->enqueue->link.control |=
				cpu_to_le32(TRB_CHAIN);

		wmb();
		ep_ring->enqueue->link.control ^= cpu_to_le32(TRB_CYCLE);

		/* Toggle the cycle bit after the last ring segment. */
		if (link_trb_toggles_cycle(ep_ring->enqueue))
			ep_ring->cycle_state ^= 1;

		ep_ring->enq_seg = ep_ring->enq_seg->next;
		ep_ring->enqueue = ep_ring->enq_seg->trbs;

		/* prevent infinite loop if all first trbs are link trbs */
		if (link_trb_count++ > ep_ring->num_segs) {
			xhci_warn(xhci, "Ring is an endless link TRB loop\n");
			return -EINVAL;
		}
	}

	if (last_trb_on_seg(ep_ring->enq_seg, ep_ring->enqueue)) {
		xhci_warn(xhci, "Missing link TRB at end of ring segment\n");
		return -EINVAL;
	}

	return 0;
}

static int prepare_transfer(struct xhci_hcd *xhci,
		struct xhci_virt_device *xdev,
		unsigned int ep_index,
		unsigned int stream_id,
		unsigned int num_trbs,
		struct urb *urb,
		unsigned int td_index,
		gfp_t mem_flags)
{
	int ret;
	struct urb_priv *urb_priv;
	struct xhci_td	*td;
	struct xhci_ring *ep_ring;
	struct xhci_ep_ctx *ep_ctx = xhci_get_ep_ctx(xhci, xdev->out_ctx, ep_index);

	ep_ring = xhci_triad_to_transfer_ring(xhci, xdev->slot_id, ep_index,
					      stream_id);
	if (!ep_ring) {
		xhci_dbg(xhci, "Can't prepare ring for bad stream ID %u\n",
				stream_id);
		return -EINVAL;
	}

	ret = prepare_ring(xhci, ep_ring, GET_EP_CTX_STATE(ep_ctx),
			   num_trbs, mem_flags);
	if (ret)
		return ret;

	urb_priv = urb->hcpriv;
	td = &urb_priv->td[td_index];

	INIT_LIST_HEAD(&td->td_list);
	INIT_LIST_HEAD(&td->cancelled_td_list);

	if (td_index == 0) {
		ret = usb_hcd_link_urb_to_ep(bus_to_hcd(urb->dev->bus), urb);
		if (unlikely(ret))
			return ret;
	}

	td->urb = urb;
	/* Add this TD to the tail of the endpoint ring's TD list */
	list_add_tail(&td->td_list, &ep_ring->td_list);
	td->start_seg = ep_ring->enq_seg;
	td->first_trb = ep_ring->enqueue;

	return 0;
}

unsigned int count_trbs(u64 addr, u64 len)
{
	unsigned int num_trbs;

	num_trbs = DIV_ROUND_UP(len + (addr & (TRB_MAX_BUFF_SIZE - 1)),
			TRB_MAX_BUFF_SIZE);
	if (num_trbs == 0)
		num_trbs++;

	return num_trbs;
}

static inline unsigned int count_trbs_needed(struct urb *urb)
{
	return count_trbs(urb->transfer_dma, urb->transfer_buffer_length);
}

static unsigned int count_sg_trbs_needed(struct urb *urb)
{
	struct scatterlist *sg;
	unsigned int i, len, full_len, num_trbs = 0;

	full_len = urb->transfer_buffer_length;

	for_each_sg(urb->sg, sg, urb->num_mapped_sgs, i) {
		len = sg_dma_len(sg);
		num_trbs += count_trbs(sg_dma_address(sg), len);
		len = min_t(unsigned int, len, full_len);
		full_len -= len;
		if (full_len == 0)
			break;
	}

	return num_trbs;
}

static unsigned int count_isoc_trbs_needed(struct urb *urb, int i)
{
	u64 addr, len;

	addr = (u64) (urb->transfer_dma + urb->iso_frame_desc[i].offset);
	len = urb->iso_frame_desc[i].length;

	return count_trbs(addr, len);
}

static void check_trb_math(struct urb *urb, int running_total)
{
	if (unlikely(running_total != urb->transfer_buffer_length))
		dev_err(&urb->dev->dev, "%s - ep %#x - Miscalculated tx length, "
				"queued %#x (%d), asked for %#x (%d)\n",
				__func__,
				urb->ep->desc.bEndpointAddress,
				running_total, running_total,
				urb->transfer_buffer_length,
				urb->transfer_buffer_length);
}

static void giveback_first_trb(struct xhci_hcd *xhci, int slot_id,
		unsigned int ep_index, unsigned int stream_id, int start_cycle,
		struct xhci_generic_trb *start_trb)
{
	/*
	 * Pass all the TRBs to the hardware at once and make sure this write
	 * isn't reordered.
	 */
	wmb();
	if (start_cycle)
		start_trb->field[3] |= cpu_to_le32(start_cycle);
	else
		start_trb->field[3] &= cpu_to_le32(~TRB_CYCLE);
	xhci_ring_ep_doorbell(xhci, slot_id, ep_index, stream_id);
}

static void check_interval(struct xhci_hcd *xhci, struct urb *urb,
						struct xhci_ep_ctx *ep_ctx)
{
	int xhci_interval;
	int ep_interval;

	xhci_interval = EP_INTERVAL_TO_UFRAMES(le32_to_cpu(ep_ctx->ep_info));
	ep_interval = urb->interval;

	/* Convert to microframes */
	if (urb->dev->speed == USB_SPEED_LOW ||
			urb->dev->speed == USB_SPEED_FULL)
		ep_interval *= 8;

	/* FIXME change this to a warning and a suggestion to use the new API
	 * to set the polling interval (once the API is added).
	 */
	if (xhci_interval != ep_interval) {
		dev_dbg_ratelimited(&urb->dev->dev,
				"Driver uses different interval (%d microframe%s) than xHCI (%d microframe%s)\n",
				ep_interval, ep_interval == 1 ? "" : "s",
				xhci_interval, xhci_interval == 1 ? "" : "s");
		urb->interval = xhci_interval;
		/* Convert back to frames for LS/FS devices */
		if (urb->dev->speed == USB_SPEED_LOW ||
				urb->dev->speed == USB_SPEED_FULL)
			urb->interval /= 8;
	}
}

/*
 * xHCI uses normal TRBs for both bulk and interrupt.  When the interrupt
 * endpoint is to be serviced, the xHC will consume (at most) one TD.  A TD
 * (comprised of sg list entries) can take several service intervals to
 * transmit.
 */
int xhci_queue_intr_tx(struct xhci_hcd *xhci, gfp_t mem_flags,
		struct urb *urb, int slot_id, unsigned int ep_index)
{
	struct xhci_ep_ctx *ep_ctx;

	ep_ctx = xhci_get_ep_ctx(xhci, xhci->devs[slot_id]->out_ctx, ep_index);
	check_interval(xhci, urb, ep_ctx);

	return xhci_queue_bulk_tx(xhci, mem_flags, urb, slot_id, ep_index);
}

/*
 * For xHCI 1.0 host controllers, TD size is the number of max packet sized
 * packets remaining in the TD (*not* including this TRB).
 *
 * Total TD packet count = total_packet_count =
 *     DIV_ROUND_UP(TD size in bytes / wMaxPacketSize)
 *
 * Packets transferred up to and including this TRB = packets_transferred =
 *     rounddown(total bytes transferred including this TRB / wMaxPacketSize)
 *
 * TD size = total_packet_count - packets_transferred
 *
 * For xHCI 0.96 and older, TD size field should be the remaining bytes
 * including this TRB, right shifted by 10
 *
 * For all hosts it must fit in bits 21:17, so it can't be bigger than 31.
 * This is taken care of in the TRB_TD_SIZE() macro
 *
 * The last TRB in a TD must have the TD size set to zero.
 */
static u32 xhci_td_remainder(struct xhci_hcd *xhci, int transferred,
			      int trb_buff_len, unsigned int td_total_len,
			      struct urb *urb, bool more_trbs_coming)
{
	u32 maxp, total_packet_count;

	/* MTK xHCI 0.96 contains some features from 1.0 */
	if (xhci->hci_version < 0x100 && !(xhci->quirks & XHCI_MTK_HOST))
		return ((td_total_len - transferred) >> 10);

	/* One TRB with a zero-length data packet. */
	if (!more_trbs_coming || (transferred == 0 && trb_buff_len == 0) ||
	    trb_buff_len == td_total_len)
		return 0;

	/* for MTK xHCI 0.96, TD size include this TRB, but not in 1.x */
	if ((xhci->quirks & XHCI_MTK_HOST) && (xhci->hci_version < 0x100))
		trb_buff_len = 0;

	maxp = usb_endpoint_maxp(&urb->ep->desc);
	total_packet_count = DIV_ROUND_UP(td_total_len, maxp);

	/* Queueing functions don't count the current TRB into transferred */
	return (total_packet_count - ((transferred + trb_buff_len) / maxp));
}


static int xhci_align_td(struct xhci_hcd *xhci, struct urb *urb, u32 enqd_len,
			 u32 *trb_buff_len, struct xhci_segment *seg)
{
	struct device *dev = xhci_to_hcd(xhci)->self.sysdev;
	unsigned int unalign;
	unsigned int max_pkt;
	u32 new_buff_len;
	size_t len;

	max_pkt = usb_endpoint_maxp(&urb->ep->desc);
	unalign = (enqd_len + *trb_buff_len) % max_pkt;

	/* we got lucky, last normal TRB data on segment is packet aligned */
	if (unalign == 0)
		return 0;

	xhci_dbg(xhci, "Unaligned %d bytes, buff len %d\n",
		 unalign, *trb_buff_len);

	/* is the last nornal TRB alignable by splitting it */
	if (*trb_buff_len > unalign) {
		*trb_buff_len -= unalign;
		xhci_dbg(xhci, "split align, new buff len %d\n", *trb_buff_len);
		return 0;
	}

	/*
	 * We want enqd_len + trb_buff_len to sum up to a number aligned to
	 * number which is divisible by the endpoint's wMaxPacketSize. IOW:
	 * (size of currently enqueued TRBs + remainder) % wMaxPacketSize == 0.
	 */
	new_buff_len = max_pkt - (enqd_len % max_pkt);

	if (new_buff_len > (urb->transfer_buffer_length - enqd_len))
		new_buff_len = (urb->transfer_buffer_length - enqd_len);

	/* create a max max_pkt sized bounce buffer pointed to by last trb */
	if (usb_urb_dir_out(urb)) {
		if (urb->num_sgs) {
			len = sg_pcopy_to_buffer(urb->sg, urb->num_sgs,
						 seg->bounce_buf, new_buff_len, enqd_len);
			if (len != new_buff_len)
				xhci_warn(xhci, "WARN Wrong bounce buffer write length: %zu != %d\n",
					  len, new_buff_len);
		} else {
			memcpy(seg->bounce_buf, urb->transfer_buffer + enqd_len, new_buff_len);
		}

		seg->bounce_dma = dma_map_single(dev, seg->bounce_buf,
						 max_pkt, DMA_TO_DEVICE);
	} else {
		seg->bounce_dma = dma_map_single(dev, seg->bounce_buf,
						 max_pkt, DMA_FROM_DEVICE);
	}

	if (dma_mapping_error(dev, seg->bounce_dma)) {
		/* try without aligning. Some host controllers survive */
		xhci_warn(xhci, "Failed mapping bounce buffer, not aligning\n");
		return 0;
	}
	*trb_buff_len = new_buff_len;
	seg->bounce_len = new_buff_len;
	seg->bounce_offs = enqd_len;

	xhci_dbg(xhci, "Bounce align, new buff len %d\n", *trb_buff_len);

	return 1;
}

/* This is very similar to what ehci-q.c qtd_fill() does */
int xhci_queue_bulk_tx(struct xhci_hcd *xhci, gfp_t mem_flags,
		struct urb *urb, int slot_id, unsigned int ep_index)
{
	struct xhci_ring *ring;
	struct urb_priv *urb_priv;
	struct xhci_td *td;
	struct xhci_generic_trb *start_trb;
	struct scatterlist *sg = NULL;
	bool more_trbs_coming = true;
	bool need_zero_pkt = false;
	bool first_trb = true;
	unsigned int num_trbs;
	unsigned int start_cycle, num_sgs = 0;
	unsigned int enqd_len, block_len, trb_buff_len, full_len;
	int sent_len, ret;
	u32 field, length_field, remainder;
	u64 addr, send_addr;

	ring = xhci_urb_to_transfer_ring(xhci, urb);
	if (!ring)
		return -EINVAL;

	full_len = urb->transfer_buffer_length;
	/* If we have scatter/gather list, we use it. */
	if (urb->num_sgs && !(urb->transfer_flags & URB_DMA_MAP_SINGLE)) {
		num_sgs = urb->num_mapped_sgs;
		sg = urb->sg;
		addr = (u64) sg_dma_address(sg);
		block_len = sg_dma_len(sg);
		num_trbs = count_sg_trbs_needed(urb);
	} else {
		num_trbs = count_trbs_needed(urb);
		addr = (u64) urb->transfer_dma;
		block_len = full_len;
	}
	ret = prepare_transfer(xhci, xhci->devs[slot_id],
			ep_index, urb->stream_id,
			num_trbs, urb, 0, mem_flags);
	if (unlikely(ret < 0))
		return ret;

	urb_priv = urb->hcpriv;

	/* Deal with URB_ZERO_PACKET - need one more td/trb */
	if (urb->transfer_flags & URB_ZERO_PACKET && urb_priv->num_tds > 1)
		need_zero_pkt = true;

	td = &urb_priv->td[0];

	/*
	 * Don't give the first TRB to the hardware (by toggling the cycle bit)
	 * until we've finished creating all the other TRBs.  The ring's cycle
	 * state may change as we enqueue the other TRBs, so save it too.
	 */
	start_trb = &ring->enqueue->generic;
	start_cycle = ring->cycle_state;
	send_addr = addr;

	/* Queue the TRBs, even if they are zero-length */
	for (enqd_len = 0; first_trb || enqd_len < full_len;
			enqd_len += trb_buff_len) {
		field = TRB_TYPE(TRB_NORMAL);

		/* TRB buffer should not cross 64KB boundaries */
		trb_buff_len = TRB_BUFF_LEN_UP_TO_BOUNDARY(addr);
		trb_buff_len = min_t(unsigned int, trb_buff_len, block_len);

		if (enqd_len + trb_buff_len > full_len)
			trb_buff_len = full_len - enqd_len;

		/* Don't change the cycle bit of the first TRB until later */
		if (first_trb) {
			first_trb = false;
			if (start_cycle == 0)
				field |= TRB_CYCLE;
		} else
			field |= ring->cycle_state;

		/* Chain all the TRBs together; clear the chain bit in the last
		 * TRB to indicate it's the last TRB in the chain.
		 */
		if (enqd_len + trb_buff_len < full_len) {
			field |= TRB_CHAIN;
			if (trb_is_link(ring->enqueue + 1)) {
				if (xhci_align_td(xhci, urb, enqd_len,
						  &trb_buff_len,
						  ring->enq_seg)) {
					send_addr = ring->enq_seg->bounce_dma;
					/* assuming TD won't span 2 segs */
					td->bounce_seg = ring->enq_seg;
				}
			}
		}
		if (enqd_len + trb_buff_len >= full_len) {
			field &= ~TRB_CHAIN;
			field |= TRB_IOC;
			more_trbs_coming = false;
			td->last_trb = ring->enqueue;
			td->last_trb_seg = ring->enq_seg;
			if (xhci_urb_suitable_for_idt(urb)) {
				memcpy(&send_addr, urb->transfer_buffer,
				       trb_buff_len);
				le64_to_cpus(&send_addr);
				field |= TRB_IDT;
			}
		}

		/* Only set interrupt on short packet for IN endpoints */
		if (usb_urb_dir_in(urb))
			field |= TRB_ISP;

		/* Set the TRB length, TD size, and interrupter fields. */
		remainder = xhci_td_remainder(xhci, enqd_len, trb_buff_len,
					      full_len, urb, more_trbs_coming);

		length_field = TRB_LEN(trb_buff_len) |
			TRB_TD_SIZE(remainder) |
			TRB_INTR_TARGET(0);

		queue_trb(xhci, ring, more_trbs_coming | need_zero_pkt,
				lower_32_bits(send_addr),
				upper_32_bits(send_addr),
				length_field,
				field);
		td->num_trbs++;
		addr += trb_buff_len;
		sent_len = trb_buff_len;

		while (sg && sent_len >= block_len) {
			/* New sg entry */
			--num_sgs;
			sent_len -= block_len;
			sg = sg_next(sg);
			if (num_sgs != 0 && sg) {
				block_len = sg_dma_len(sg);
				addr = (u64) sg_dma_address(sg);
				addr += sent_len;
			}
		}
		block_len -= sent_len;
		send_addr = addr;
	}

	if (need_zero_pkt) {
		ret = prepare_transfer(xhci, xhci->devs[slot_id],
				       ep_index, urb->stream_id,
				       1, urb, 1, mem_flags);
		urb_priv->td[1].last_trb = ring->enqueue;
		urb_priv->td[1].last_trb_seg = ring->enq_seg;
		field = TRB_TYPE(TRB_NORMAL) | ring->cycle_state | TRB_IOC;
		queue_trb(xhci, ring, 0, 0, 0, TRB_INTR_TARGET(0), field);
		urb_priv->td[1].num_trbs++;
	}

	check_trb_math(urb, enqd_len);
	giveback_first_trb(xhci, slot_id, ep_index, urb->stream_id,
			start_cycle, start_trb);
	return 0;
}

/* Caller must have locked xhci->lock */
int xhci_queue_ctrl_tx(struct xhci_hcd *xhci, gfp_t mem_flags,
		struct urb *urb, int slot_id, unsigned int ep_index)
{
	struct xhci_ring *ep_ring;
	int num_trbs;
	int ret;
	struct usb_ctrlrequest *setup;
	struct xhci_generic_trb *start_trb;
	int start_cycle;
	u32 field;
	struct urb_priv *urb_priv;
	struct xhci_td *td;

	ep_ring = xhci_urb_to_transfer_ring(xhci, urb);
	if (!ep_ring)
		return -EINVAL;

	/*
	 * Need to copy setup packet into setup TRB, so we can't use the setup
	 * DMA address.
	 */
	if (!urb->setup_packet)
		return -EINVAL;

	/* 1 TRB for setup, 1 for status */
	num_trbs = 2;
	/*
	 * Don't need to check if we need additional event data and normal TRBs,
	 * since data in control transfers will never get bigger than 16MB
	 * XXX: can we get a buffer that crosses 64KB boundaries?
	 */
	if (urb->transfer_buffer_length > 0)
		num_trbs++;
	ret = prepare_transfer(xhci, xhci->devs[slot_id],
			ep_index, urb->stream_id,
			num_trbs, urb, 0, mem_flags);
	if (ret < 0)
		return ret;

	urb_priv = urb->hcpriv;
	td = &urb_priv->td[0];
	td->num_trbs = num_trbs;

	/*
	 * Don't give the first TRB to the hardware (by toggling the cycle bit)
	 * until we've finished creating all the other TRBs.  The ring's cycle
	 * state may change as we enqueue the other TRBs, so save it too.
	 */
	start_trb = &ep_ring->enqueue->generic;
	start_cycle = ep_ring->cycle_state;

	/* Queue setup TRB - see section 6.4.1.2.1 */
	/* FIXME better way to translate setup_packet into two u32 fields? */
	setup = (struct usb_ctrlrequest *) urb->setup_packet;
	field = 0;
	field |= TRB_IDT | TRB_TYPE(TRB_SETUP);
	if (start_cycle == 0)
		field |= 0x1;

	/* xHCI 1.0/1.1 6.4.1.2.1: Transfer Type field */
	if ((xhci->hci_version >= 0x100) || (xhci->quirks & XHCI_MTK_HOST)) {
		if (urb->transfer_buffer_length > 0) {
			if (setup->bRequestType & USB_DIR_IN)
				field |= TRB_TX_TYPE(TRB_DATA_IN);
			else
				field |= TRB_TX_TYPE(TRB_DATA_OUT);
		}
	}

	queue_trb(xhci, ep_ring, true,
		  setup->bRequestType | setup->bRequest << 8 | le16_to_cpu(setup->wValue) << 16,
		  le16_to_cpu(setup->wIndex) | le16_to_cpu(setup->wLength) << 16,
		  TRB_LEN(8) | TRB_INTR_TARGET(0),
		  /* Immediate data in pointer */
		  field);

	/* If there's data, queue data TRBs */
	/* Only set interrupt on short packet for IN endpoints */
	if (usb_urb_dir_in(urb))
		field = TRB_ISP | TRB_TYPE(TRB_DATA);
	else
		field = TRB_TYPE(TRB_DATA);

	if (urb->transfer_buffer_length > 0) {
		u32 length_field, remainder;
		u64 addr;

		if (xhci_urb_suitable_for_idt(urb)) {
			memcpy(&addr, urb->transfer_buffer,
			       urb->transfer_buffer_length);
			le64_to_cpus(&addr);
			field |= TRB_IDT;
		} else {
			addr = (u64) urb->transfer_dma;
		}

		remainder = xhci_td_remainder(xhci, 0,
				urb->transfer_buffer_length,
				urb->transfer_buffer_length,
				urb, 1);
		length_field = TRB_LEN(urb->transfer_buffer_length) |
				TRB_TD_SIZE(remainder) |
				TRB_INTR_TARGET(0);
		if (setup->bRequestType & USB_DIR_IN)
			field |= TRB_DIR_IN;
		queue_trb(xhci, ep_ring, true,
				lower_32_bits(addr),
				upper_32_bits(addr),
				length_field,
				field | ep_ring->cycle_state);
	}

	/* Save the DMA address of the last TRB in the TD */
	td->last_trb = ep_ring->enqueue;
	td->last_trb_seg = ep_ring->enq_seg;

	/* Queue status TRB - see Table 7 and sections 4.11.2.2 and 6.4.1.2.3 */
	/* If the device sent data, the status stage is an OUT transfer */
	if (urb->transfer_buffer_length > 0 && setup->bRequestType & USB_DIR_IN)
		field = 0;
	else
		field = TRB_DIR_IN;
	queue_trb(xhci, ep_ring, false,
			0,
			0,
			TRB_INTR_TARGET(0),
			/* Event on completion */
			field | TRB_IOC | TRB_TYPE(TRB_STATUS) | ep_ring->cycle_state);

	giveback_first_trb(xhci, slot_id, ep_index, 0,
			start_cycle, start_trb);
	return 0;
}

#ifdef CONFIG_USB_HCD_TEST_MODE
/*
 * This function prepare TRBs and submits them for the
 * SINGLE_STEP_SET_FEATURE Test.
 * This is done in two parts: first SETUP req for GetDesc is sent then
 * 15 seconds later, the IN stage for GetDesc starts to req data from dev
 *
 * is_setup : argument decides which of the two stage needs to be
 * performed; TRUE - SETUP and FALSE - IN+STATUS
 * Returns 0 if success
 */
int xhci_submit_single_step_set_feature(struct usb_hcd *hcd,
	struct urb *urb, int is_setup)
{
	int slot_id;
	unsigned int ep_index;
	struct xhci_ring *ep_ring;
	int ret;
	struct usb_ctrlrequest *setup;
	struct xhci_generic_trb *start_trb;
	int start_cycle;
	u32 field, length_field, remainder;
	struct urb_priv *urb_priv;
	struct xhci_td *td;
	struct xhci_hcd	*xhci = hcd_to_xhci(hcd);

	/* urb_priv will be free after transcation has completed */
	urb_priv = kzalloc(sizeof(struct urb_priv) +
			sizeof(struct xhci_td), GFP_KERNEL);
	if (!urb_priv)
		return -ENOMEM;

	td = &urb_priv->td[0];
	urb_priv->num_tds = 1;
	urb_priv->num_tds_done = 0;
	urb->hcpriv = urb_priv;

	ep_ring = xhci_urb_to_transfer_ring(xhci, urb);
	if (!ep_ring) {
		ret = -EINVAL;
		goto free_priv;
	}

	slot_id = urb->dev->slot_id;
	ep_index = xhci_get_endpoint_index(&urb->ep->desc);

	setup = (struct usb_ctrlrequest *) urb->setup_packet;
	if (is_setup) {
		ret = prepare_transfer(xhci, xhci->devs[slot_id],
				ep_index, urb->stream_id,
				1, urb, 0, GFP_KERNEL);
		if (ret < 0)
			goto free_priv;

		start_trb = &ep_ring->enqueue->generic;
		start_cycle = ep_ring->cycle_state;
		/* Save the DMA address of the last TRB in the TD */
		td->last_trb = ep_ring->enqueue;
		field = TRB_IOC | TRB_IDT | TRB_TYPE(TRB_SETUP) | start_cycle;
		/* xHCI 1.0/1.1 6.4.1.2.1: Transfer Type field */
		if ((xhci->hci_version >= 0x100) ||
				(xhci->quirks & XHCI_MTK_HOST))
			field |= TRB_TX_TYPE(TRB_DATA_IN);

		queue_trb(xhci, ep_ring, false,
			  setup->bRequestType | setup->bRequest << 8 |
			  le16_to_cpu(setup->wValue) << 16,
			  le16_to_cpu(setup->wIndex) |
			  le16_to_cpu(setup->wLength) << 16,
			  TRB_LEN(8) | TRB_INTR_TARGET(0),
			  /* Immediate data in pointer */
			  field);
		giveback_first_trb(xhci, slot_id, ep_index, urb->stream_id,
				start_cycle, start_trb);
		return 0;
	}

	ret = prepare_transfer(xhci, xhci->devs[slot_id],
			ep_index, urb->stream_id,
			2, urb, 0, GFP_KERNEL);
	if (ret < 0)
		goto free_priv;

	start_trb = &ep_ring->enqueue->generic;
	start_cycle = ep_ring->cycle_state;
	field = TRB_ISP | TRB_TYPE(TRB_DATA);

	remainder = xhci_td_remainder(xhci, 0,
				   urb->transfer_buffer_length,
				   urb->transfer_buffer_length,
				   urb, 1);

	length_field = TRB_LEN(urb->transfer_buffer_length) |
		TRB_TD_SIZE(remainder) |
		TRB_INTR_TARGET(0);

	if (urb->transfer_buffer_length > 0) {
		field |= TRB_DIR_IN;
		queue_trb(xhci, ep_ring, true,
				lower_32_bits(urb->transfer_dma),
				upper_32_bits((u64) urb->transfer_dma),
				length_field,
				field | ep_ring->cycle_state);
	}

	td->last_trb = ep_ring->enqueue;
	field = TRB_IOC | TRB_TYPE(TRB_STATUS) | ep_ring->cycle_state;
	queue_trb(xhci, ep_ring, false,
			0,
			0,
			TRB_INTR_TARGET(0),
			field);

	giveback_first_trb(xhci, slot_id, ep_index, 0,
			start_cycle, start_trb);

	return 0;
free_priv:
	xhci_urb_free_priv(urb_priv);
	return ret;
}
#endif /* CONFIG_USB_HCD_TEST_MODE */

/*
 * The transfer burst count field of the isochronous TRB defines the number of
 * bursts that are required to move all packets in this TD.  Only SuperSpeed
 * devices can burst up to bMaxBurst number of packets per service interval.
 * This field is zero based, meaning a value of zero in the field means one
 * burst.  Basically, for everything but SuperSpeed devices, this field will be
 * zero.  Only xHCI 1.0 host controllers support this field.
 */
static unsigned int xhci_get_burst_count(struct xhci_hcd *xhci,
		struct urb *urb, unsigned int total_packet_count)
{
	unsigned int max_burst;

	if (xhci->hci_version < 0x100 || urb->dev->speed < USB_SPEED_SUPER)
		return 0;

	max_burst = urb->ep->ss_ep_comp.bMaxBurst;
	return DIV_ROUND_UP(total_packet_count, max_burst + 1) - 1;
}

/*
 * Returns the number of packets in the last "burst" of packets.  This field is
 * valid for all speeds of devices.  USB 2.0 devices can only do one "burst", so
 * the last burst packet count is equal to the total number of packets in the
 * TD.  SuperSpeed endpoints can have up to 3 bursts.  All but the last burst
 * must contain (bMaxBurst + 1) number of packets, but the last burst can
 * contain 1 to (bMaxBurst + 1) packets.
 */
static unsigned int xhci_get_last_burst_packet_count(struct xhci_hcd *xhci,
		struct urb *urb, unsigned int total_packet_count)
{
	unsigned int max_burst;
	unsigned int residue;

	if (xhci->hci_version < 0x100)
		return 0;

	if (urb->dev->speed >= USB_SPEED_SUPER) {
		/* bMaxBurst is zero based: 0 means 1 packet per burst */
		max_burst = urb->ep->ss_ep_comp.bMaxBurst;
		residue = total_packet_count % (max_burst + 1);
		/* If residue is zero, the last burst contains (max_burst + 1)
		 * number of packets, but the TLBPC field is zero-based.
		 */
		if (residue == 0)
			return max_burst;
		return residue - 1;
	}
	if (total_packet_count == 0)
		return 0;
	return total_packet_count - 1;
}

/*
 * Calculates Frame ID field of the isochronous TRB identifies the
 * target frame that the Interval associated with this Isochronous
 * Transfer Descriptor will start on. Refer to 4.11.2.5 in 1.1 spec.
 *
 * Returns actual frame id on success, negative value on error.
 */
static int xhci_get_isoc_frame_id(struct xhci_hcd *xhci,
		struct urb *urb, int index)
{
	int start_frame, ist, ret = 0;
	int start_frame_id, end_frame_id, current_frame_id;

	if (urb->dev->speed == USB_SPEED_LOW ||
			urb->dev->speed == USB_SPEED_FULL)
		start_frame = urb->start_frame + index * urb->interval;
	else
		start_frame = (urb->start_frame + index * urb->interval) >> 3;

	/* Isochronous Scheduling Threshold (IST, bits 0~3 in HCSPARAMS2):
	 *
	 * If bit [3] of IST is cleared to '0', software can add a TRB no
	 * later than IST[2:0] Microframes before that TRB is scheduled to
	 * be executed.
	 * If bit [3] of IST is set to '1', software can add a TRB no later
	 * than IST[2:0] Frames before that TRB is scheduled to be executed.
	 */
	ist = HCS_IST(xhci->hcs_params2) & 0x7;
	if (HCS_IST(xhci->hcs_params2) & (1 << 3))
		ist <<= 3;

	/* Software shall not schedule an Isoch TD with a Frame ID value that
	 * is less than the Start Frame ID or greater than the End Frame ID,
	 * where:
	 *
	 * End Frame ID = (Current MFINDEX register value + 895 ms.) MOD 2048
	 * Start Frame ID = (Current MFINDEX register value + IST + 1) MOD 2048
	 *
	 * Both the End Frame ID and Start Frame ID values are calculated
	 * in microframes. When software determines the valid Frame ID value;
	 * The End Frame ID value should be rounded down to the nearest Frame
	 * boundary, and the Start Frame ID value should be rounded up to the
	 * nearest Frame boundary.
	 */
	current_frame_id = readl(&xhci->run_regs->microframe_index);
	start_frame_id = roundup(current_frame_id + ist + 1, 8);
	end_frame_id = rounddown(current_frame_id + 895 * 8, 8);

	start_frame &= 0x7ff;
	start_frame_id = (start_frame_id >> 3) & 0x7ff;
	end_frame_id = (end_frame_id >> 3) & 0x7ff;

	xhci_dbg(xhci, "%s: index %d, reg 0x%x start_frame_id 0x%x, end_frame_id 0x%x, start_frame 0x%x\n",
		 __func__, index, readl(&xhci->run_regs->microframe_index),
		 start_frame_id, end_frame_id, start_frame);

	if (start_frame_id < end_frame_id) {
		if (start_frame > end_frame_id ||
				start_frame < start_frame_id)
			ret = -EINVAL;
	} else if (start_frame_id > end_frame_id) {
		if ((start_frame > end_frame_id &&
				start_frame < start_frame_id))
			ret = -EINVAL;
	} else {
			ret = -EINVAL;
	}

	if (index == 0) {
		if (ret == -EINVAL || start_frame == start_frame_id) {
			start_frame = start_frame_id + 1;
			if (urb->dev->speed == USB_SPEED_LOW ||
					urb->dev->speed == USB_SPEED_FULL)
				urb->start_frame = start_frame;
			else
				urb->start_frame = start_frame << 3;
			ret = 0;
		}
	}

	if (ret) {
		xhci_warn(xhci, "Frame ID %d (reg %d, index %d) beyond range (%d, %d)\n",
				start_frame, current_frame_id, index,
				start_frame_id, end_frame_id);
		xhci_warn(xhci, "Ignore frame ID field, use SIA bit instead\n");
		return ret;
	}

	return start_frame;
}

/* Check if we should generate event interrupt for a TD in an isoc URB */
static bool trb_block_event_intr(struct xhci_hcd *xhci, int num_tds, int i)
{
	if (xhci->hci_version < 0x100)
		return false;
	/* always generate an event interrupt for the last TD */
	if (i == num_tds - 1)
		return false;
	/*
	 * If AVOID_BEI is set the host handles full event rings poorly,
	 * generate an event at least every 8th TD to clear the event ring
	 */
	if (i && xhci->quirks & XHCI_AVOID_BEI)
		return !!(i % xhci->isoc_bei_interval);

	return true;
}

/* This is for isoc transfer */
static int xhci_queue_isoc_tx(struct xhci_hcd *xhci, gfp_t mem_flags,
		struct urb *urb, int slot_id, unsigned int ep_index)
{
	struct xhci_ring *ep_ring;
	struct urb_priv *urb_priv;
	struct xhci_td *td;
	int num_tds, trbs_per_td;
	struct xhci_generic_trb *start_trb;
	bool first_trb;
	int start_cycle;
	u32 field, length_field;
	int running_total, trb_buff_len, td_len, td_remain_len, ret;
	u64 start_addr, addr;
	int i, j;
	bool more_trbs_coming;
	struct xhci_virt_ep *xep;
	int frame_id;

	xep = &xhci->devs[slot_id]->eps[ep_index];
	ep_ring = xhci->devs[slot_id]->eps[ep_index].ring;

	num_tds = urb->number_of_packets;
	if (num_tds < 1) {
		xhci_dbg(xhci, "Isoc URB with zero packets?\n");
		return -EINVAL;
	}
	start_addr = (u64) urb->transfer_dma;
	start_trb = &ep_ring->enqueue->generic;
	start_cycle = ep_ring->cycle_state;

	urb_priv = urb->hcpriv;
	/* Queue the TRBs for each TD, even if they are zero-length */
	for (i = 0; i < num_tds; i++) {
		unsigned int total_pkt_count, max_pkt;
		unsigned int burst_count, last_burst_pkt_count;
		u32 sia_frame_id;

		first_trb = true;
		running_total = 0;
		addr = start_addr + urb->iso_frame_desc[i].offset;
		td_len = urb->iso_frame_desc[i].length;
		td_remain_len = td_len;
		max_pkt = usb_endpoint_maxp(&urb->ep->desc);
		total_pkt_count = DIV_ROUND_UP(td_len, max_pkt);

		/* A zero-length transfer still involves at least one packet. */
		if (total_pkt_count == 0)
			total_pkt_count++;
		burst_count = xhci_get_burst_count(xhci, urb, total_pkt_count);
		last_burst_pkt_count = xhci_get_last_burst_packet_count(xhci,
							urb, total_pkt_count);

		trbs_per_td = count_isoc_trbs_needed(urb, i);

		ret = prepare_transfer(xhci, xhci->devs[slot_id], ep_index,
				urb->stream_id, trbs_per_td, urb, i, mem_flags);
		if (ret < 0) {
			if (i == 0)
				return ret;
			goto cleanup;
		}
		td = &urb_priv->td[i];
		td->num_trbs = trbs_per_td;
		/* use SIA as default, if frame id is used overwrite it */
		sia_frame_id = TRB_SIA;
		if (!(urb->transfer_flags & URB_ISO_ASAP) &&
		    HCC_CFC(xhci->hcc_params)) {
			frame_id = xhci_get_isoc_frame_id(xhci, urb, i);
			if (frame_id >= 0)
				sia_frame_id = TRB_FRAME_ID(frame_id);
		}
		/*
		 * Set isoc specific data for the first TRB in a TD.
		 * Prevent HW from getting the TRBs by keeping the cycle state
		 * inverted in the first TDs isoc TRB.
		 */
		field = TRB_TYPE(TRB_ISOC) |
			TRB_TLBPC(last_burst_pkt_count) |
			sia_frame_id |
			(i ? ep_ring->cycle_state : !start_cycle);

		/* xhci 1.1 with ETE uses TD_Size field for TBC, old is Rsvdz */
		if (!xep->use_extended_tbc)
			field |= TRB_TBC(burst_count);

		/* fill the rest of the TRB fields, and remaining normal TRBs */
		for (j = 0; j < trbs_per_td; j++) {
			u32 remainder = 0;

			/* only first TRB is isoc, overwrite otherwise */
			if (!first_trb)
				field = TRB_TYPE(TRB_NORMAL) |
					ep_ring->cycle_state;

			/* Only set interrupt on short packet for IN EPs */
			if (usb_urb_dir_in(urb))
				field |= TRB_ISP;

			/* Set the chain bit for all except the last TRB  */
			if (j < trbs_per_td - 1) {
				more_trbs_coming = true;
				field |= TRB_CHAIN;
			} else {
				more_trbs_coming = false;
				td->last_trb = ep_ring->enqueue;
				td->last_trb_seg = ep_ring->enq_seg;
				field |= TRB_IOC;
				if (trb_block_event_intr(xhci, num_tds, i))
					field |= TRB_BEI;
			}
			/* Calculate TRB length */
			trb_buff_len = TRB_BUFF_LEN_UP_TO_BOUNDARY(addr);
			if (trb_buff_len > td_remain_len)
				trb_buff_len = td_remain_len;

			/* Set the TRB length, TD size, & interrupter fields. */
			remainder = xhci_td_remainder(xhci, running_total,
						   trb_buff_len, td_len,
						   urb, more_trbs_coming);

			length_field = TRB_LEN(trb_buff_len) |
				TRB_INTR_TARGET(0);

			/* xhci 1.1 with ETE uses TD Size field for TBC */
			if (first_trb && xep->use_extended_tbc)
				length_field |= TRB_TD_SIZE_TBC(burst_count);
			else
				length_field |= TRB_TD_SIZE(remainder);
			first_trb = false;

			queue_trb(xhci, ep_ring, more_trbs_coming,
				lower_32_bits(addr),
				upper_32_bits(addr),
				length_field,
				field);
			running_total += trb_buff_len;

			addr += trb_buff_len;
			td_remain_len -= trb_buff_len;
		}

		/* Check TD length */
		if (running_total != td_len) {
			xhci_err(xhci, "ISOC TD length unmatch\n");
			ret = -EINVAL;
			goto cleanup;
		}
	}

	/* store the next frame id */
	if (HCC_CFC(xhci->hcc_params))
		xep->next_frame_id = urb->start_frame + num_tds * urb->interval;

	if (xhci_to_hcd(xhci)->self.bandwidth_isoc_reqs == 0) {
		if (xhci->quirks & XHCI_AMD_PLL_FIX)
			usb_amd_quirk_pll_disable();
	}
	xhci_to_hcd(xhci)->self.bandwidth_isoc_reqs++;

	giveback_first_trb(xhci, slot_id, ep_index, urb->stream_id,
			start_cycle, start_trb);
	return 0;
cleanup:
	/* Clean up a partially enqueued isoc transfer. */

	for (i--; i >= 0; i--)
		list_del_init(&urb_priv->td[i].td_list);

	/* Use the first TD as a temporary variable to turn the TDs we've queued
	 * into No-ops with a software-owned cycle bit. That way the hardware
	 * won't accidentally start executing bogus TDs when we partially
	 * overwrite them.  td->first_trb and td->start_seg are already set.
	 */
	urb_priv->td[0].last_trb = ep_ring->enqueue;
	/* Every TRB except the first & last will have its cycle bit flipped. */
	td_to_noop(xhci, ep_ring, &urb_priv->td[0], true);

	/* Reset the ring enqueue back to the first TRB and its cycle bit. */
	ep_ring->enqueue = urb_priv->td[0].first_trb;
	ep_ring->enq_seg = urb_priv->td[0].start_seg;
	ep_ring->cycle_state = start_cycle;
	usb_hcd_unlink_urb_from_ep(bus_to_hcd(urb->dev->bus), urb);
	return ret;
}

/*
 * Check transfer ring to guarantee there is enough room for the urb.
 * Update ISO URB start_frame and interval.
 * Update interval as xhci_queue_intr_tx does. Use xhci frame_index to
 * update urb->start_frame if URB_ISO_ASAP is set in transfer_flags or
 * Contiguous Frame ID is not supported by HC.
 */
int xhci_queue_isoc_tx_prepare(struct xhci_hcd *xhci, gfp_t mem_flags,
		struct urb *urb, int slot_id, unsigned int ep_index)
{
	struct xhci_virt_device *xdev;
	struct xhci_ring *ep_ring;
	struct xhci_ep_ctx *ep_ctx;
	int start_frame;
	int num_tds, num_trbs, i;
	int ret;
	struct xhci_virt_ep *xep;
	int ist;

	xdev = xhci->devs[slot_id];
	xep = &xhci->devs[slot_id]->eps[ep_index];
	ep_ring = xdev->eps[ep_index].ring;
	ep_ctx = xhci_get_ep_ctx(xhci, xdev->out_ctx, ep_index);

	num_trbs = 0;
	num_tds = urb->number_of_packets;
	for (i = 0; i < num_tds; i++)
		num_trbs += count_isoc_trbs_needed(urb, i);

	/* Check the ring to guarantee there is enough room for the whole urb.
	 * Do not insert any td of the urb to the ring if the check failed.
	 */
	ret = prepare_ring(xhci, ep_ring, GET_EP_CTX_STATE(ep_ctx),
			   num_trbs, mem_flags);
	if (ret)
		return ret;

	/*
	 * Check interval value. This should be done before we start to
	 * calculate the start frame value.
	 */
	check_interval(xhci, urb, ep_ctx);

	/* Calculate the start frame and put it in urb->start_frame. */
	if (HCC_CFC(xhci->hcc_params) && !list_empty(&ep_ring->td_list)) {
		if (GET_EP_CTX_STATE(ep_ctx) ==	EP_STATE_RUNNING) {
			urb->start_frame = xep->next_frame_id;
			goto skip_start_over;
		}
	}

	start_frame = readl(&xhci->run_regs->microframe_index);
	start_frame &= 0x3fff;
	/*
	 * Round up to the next frame and consider the time before trb really
	 * gets scheduled by hardare.
	 */
	ist = HCS_IST(xhci->hcs_params2) & 0x7;
	if (HCS_IST(xhci->hcs_params2) & (1 << 3))
		ist <<= 3;
	start_frame += ist + XHCI_CFC_DELAY;
	start_frame = roundup(start_frame, 8);

	/*
	 * Round up to the next ESIT (Endpoint Service Interval Time) if ESIT
	 * is greate than 8 microframes.
	 */
	if (urb->dev->speed == USB_SPEED_LOW ||
			urb->dev->speed == USB_SPEED_FULL) {
		start_frame = roundup(start_frame, urb->interval << 3);
		urb->start_frame = start_frame >> 3;
	} else {
		start_frame = roundup(start_frame, urb->interval);
		urb->start_frame = start_frame;
	}

skip_start_over:

	return xhci_queue_isoc_tx(xhci, mem_flags, urb, slot_id, ep_index);
}

/****		Command Ring Operations		****/

/* Generic function for queueing a command TRB on the command ring.
 * Check to make sure there's room on the command ring for one command TRB.
 * Also check that there's room reserved for commands that must not fail.
 * If this is a command that must not fail, meaning command_must_succeed = TRUE,
 * then only check for the number of reserved spots.
 * Don't decrement xhci->cmd_ring_reserved_trbs after we've queued the TRB
 * because the command event handler may want to resubmit a failed command.
 */
static int queue_command(struct xhci_hcd *xhci, struct xhci_command *cmd,
			 u32 field1, u32 field2,
			 u32 field3, u32 field4, bool command_must_succeed)
{
	int reserved_trbs = xhci->cmd_ring_reserved_trbs;
	int ret;

	if ((xhci->xhc_state & XHCI_STATE_DYING) ||
		(xhci->xhc_state & XHCI_STATE_HALTED)) {
		xhci_dbg(xhci, "xHCI dying or halted, can't queue_command\n");
		return -ESHUTDOWN;
	}

	if (!command_must_succeed)
		reserved_trbs++;

	ret = prepare_ring(xhci, xhci->cmd_ring, EP_STATE_RUNNING,
			reserved_trbs, GFP_ATOMIC);
	if (ret < 0) {
		xhci_err(xhci, "ERR: No room for command on command ring\n");
		if (command_must_succeed)
			xhci_err(xhci, "ERR: Reserved TRB counting for "
					"unfailable commands failed.\n");
		return ret;
	}

	cmd->command_trb = xhci->cmd_ring->enqueue;

	/* if there are no other commands queued we start the timeout timer */
	if (list_empty(&xhci->cmd_list)) {
		xhci->current_cmd = cmd;
		xhci_mod_cmd_timer(xhci, XHCI_CMD_DEFAULT_TIMEOUT);
	}

	list_add_tail(&cmd->cmd_list, &xhci->cmd_list);

	queue_trb(xhci, xhci->cmd_ring, false, field1, field2, field3,
			field4 | xhci->cmd_ring->cycle_state);
	return 0;
}

/* Queue a slot enable or disable request on the command ring */
int xhci_queue_slot_control(struct xhci_hcd *xhci, struct xhci_command *cmd,
		u32 trb_type, u32 slot_id)
{
	return queue_command(xhci, cmd, 0, 0, 0,
			TRB_TYPE(trb_type) | SLOT_ID_FOR_TRB(slot_id), false);
}

/* Queue an address device command TRB */
int xhci_queue_address_device(struct xhci_hcd *xhci, struct xhci_command *cmd,
		dma_addr_t in_ctx_ptr, u32 slot_id, enum xhci_setup_dev setup)
{
	return queue_command(xhci, cmd, lower_32_bits(in_ctx_ptr),
			upper_32_bits((u64) in_ctx_ptr), 0,
			TRB_TYPE(TRB_ADDR_DEV) | SLOT_ID_FOR_TRB(slot_id)
			| (setup == SETUP_CONTEXT_ONLY ? TRB_BSR : 0), false);
}

int xhci_queue_vendor_command(struct xhci_hcd *xhci, struct xhci_command *cmd,
		u32 field1, u32 field2, u32 field3, u32 field4)
{
	return queue_command(xhci, cmd, field1, field2, field3, field4, false);
}

/* Queue a reset device command TRB */
int xhci_queue_reset_device(struct xhci_hcd *xhci, struct xhci_command *cmd,
		u32 slot_id)
{
	return queue_command(xhci, cmd, 0, 0, 0,
			TRB_TYPE(TRB_RESET_DEV) | SLOT_ID_FOR_TRB(slot_id),
			false);
}

/* Queue a configure endpoint command TRB */
int xhci_queue_configure_endpoint(struct xhci_hcd *xhci,
		struct xhci_command *cmd, dma_addr_t in_ctx_ptr,
		u32 slot_id, bool command_must_succeed)
{
	return queue_command(xhci, cmd, lower_32_bits(in_ctx_ptr),
			upper_32_bits((u64) in_ctx_ptr), 0,
			TRB_TYPE(TRB_CONFIG_EP) | SLOT_ID_FOR_TRB(slot_id),
			command_must_succeed);
}

/* Queue an evaluate context command TRB */
int xhci_queue_evaluate_context(struct xhci_hcd *xhci, struct xhci_command *cmd,
		dma_addr_t in_ctx_ptr, u32 slot_id, bool command_must_succeed)
{
	return queue_command(xhci, cmd, lower_32_bits(in_ctx_ptr),
			upper_32_bits((u64) in_ctx_ptr), 0,
			TRB_TYPE(TRB_EVAL_CONTEXT) | SLOT_ID_FOR_TRB(slot_id),
			command_must_succeed);
}

/*
 * Suspend is set to indicate "Stop Endpoint Command" is being issued to stop
 * activity on an endpoint that is about to be suspended.
 */
int xhci_queue_stop_endpoint(struct xhci_hcd *xhci, struct xhci_command *cmd,
			     int slot_id, unsigned int ep_index, int suspend)
{
	u32 trb_slot_id = SLOT_ID_FOR_TRB(slot_id);
	u32 trb_ep_index = EP_ID_FOR_TRB(ep_index);
	u32 type = TRB_TYPE(TRB_STOP_RING);
	u32 trb_suspend = SUSPEND_PORT_FOR_TRB(suspend);

	return queue_command(xhci, cmd, 0, 0, 0,
			trb_slot_id | trb_ep_index | type | trb_suspend, false);
}

int xhci_queue_reset_ep(struct xhci_hcd *xhci, struct xhci_command *cmd,
			int slot_id, unsigned int ep_index,
			enum xhci_ep_reset_type reset_type)
{
	u32 trb_slot_id = SLOT_ID_FOR_TRB(slot_id);
	u32 trb_ep_index = EP_ID_FOR_TRB(ep_index);
	u32 type = TRB_TYPE(TRB_RESET_EP);

	if (reset_type == EP_SOFT_RESET)
		type |= TRB_TSP;

	return queue_command(xhci, cmd, 0, 0, 0,
			trb_slot_id | trb_ep_index | type, false);
}<|MERGE_RESOLUTION|>--- conflicted
+++ resolved
@@ -271,26 +271,6 @@
 	trace_xhci_inc_enq(ring);
 }
 
-static int xhci_num_trbs_to(struct xhci_segment *start_seg, union xhci_trb *start,
-			    struct xhci_segment *end_seg, union xhci_trb *end,
-			    unsigned int num_segs)
-{
-	union xhci_trb *last_on_seg;
-	int num = 0;
-	int i = 0;
-
-	do {
-		if (start_seg == end_seg && end >= start)
-			return num + (end - start);
-		last_on_seg = &start_seg->trbs[TRBS_PER_SEGMENT - 1];
-		num += last_on_seg - start;
-		start_seg = start_seg->next;
-		start = start_seg->trbs;
-	} while (i++ <= num_segs);
-
-	return -EINVAL;
-}
-
 /*
  * Return number of free normal TRBs from enqueue to dequeue pointer on ring.
  * Not counting an assumed link TRB at end of each TRBS_PER_SEGMENT sized segment.
@@ -2182,7 +2162,6 @@
 		     u32 trb_comp_code)
 {
 	struct xhci_ep_ctx *ep_ctx;
-	int trbs_freed;
 
 	ep_ctx = xhci_get_ep_ctx(xhci, ep->vdev->out_ctx, ep->ep_index);
 
@@ -2252,13 +2231,6 @@
 	}
 
 	/* Update ring dequeue pointer */
-	trbs_freed = xhci_num_trbs_to(ep_ring->deq_seg, ep_ring->dequeue,
-				      td->last_trb_seg, td->last_trb,
-				      ep_ring->num_segs);
-	if (trbs_freed < 0)
-		xhci_dbg(xhci, "Failed to count freed trbs at TD finish\n");
-	else
-		ep_ring->num_trbs_free += trbs_freed;
 	ep_ring->dequeue = td->last_trb;
 	ep_ring->deq_seg = td->last_trb_seg;
 	inc_deq(xhci, ep_ring);
@@ -2612,17 +2584,10 @@
 			xhci_dbg(xhci, "Stream transaction error ep %u no id\n",
 				 ep_index);
 			if (ep->err_count++ > MAX_SOFT_RETRY)
-<<<<<<< HEAD
-				xhci_handle_halted_endpoint(xhci, ep, 0, NULL,
-							    EP_HARD_RESET);
-			else
-				xhci_handle_halted_endpoint(xhci, ep, 0, NULL,
-=======
 				xhci_handle_halted_endpoint(xhci, ep, NULL,
 							    EP_HARD_RESET);
 			else
 				xhci_handle_halted_endpoint(xhci, ep, NULL,
->>>>>>> ccf0a997
 							    EP_SOFT_RESET);
 			goto cleanup;
 		case COMP_RING_UNDERRUN:
