/*
 * xHCI host controller driver
 *
 * Copyright (C) 2008 Intel Corp.
 *
 * Author: Sarah Sharp
 * Some code borrowed from the Linux EHCI driver.
 *
 * This program is free software; you can redistribute it and/or modify
 * it under the terms of the GNU General Public License version 2 as
 * published by the Free Software Foundation.
 *
 * This program is distributed in the hope that it will be useful, but
 * WITHOUT ANY WARRANTY; without even the implied warranty of MERCHANTABILITY
 * or FITNESS FOR A PARTICULAR PURPOSE.  See the GNU General Public License
 * for more details.
 *
 * You should have received a copy of the GNU General Public License
 * along with this program; if not, write to the Free Software Foundation,
 * Inc., 675 Mass Ave, Cambridge, MA 02139, USA.
 */

/*
 * Ring initialization rules:
 * 1. Each segment is initialized to zero, except for link TRBs.
 * 2. Ring cycle state = 0.  This represents Producer Cycle State (PCS) or
 *    Consumer Cycle State (CCS), depending on ring function.
 * 3. Enqueue pointer = dequeue pointer = address of first TRB in the segment.
 *
 * Ring behavior rules:
 * 1. A ring is empty if enqueue == dequeue.  This means there will always be at
 *    least one free TRB in the ring.  This is useful if you want to turn that
 *    into a link TRB and expand the ring.
 * 2. When incrementing an enqueue or dequeue pointer, if the next TRB is a
 *    link TRB, then load the pointer with the address in the link TRB.  If the
 *    link TRB had its toggle bit set, you may need to update the ring cycle
 *    state (see cycle bit rules).  You may have to do this multiple times
 *    until you reach a non-link TRB.
 * 3. A ring is full if enqueue++ (for the definition of increment above)
 *    equals the dequeue pointer.
 *
 * Cycle bit rules:
 * 1. When a consumer increments a dequeue pointer and encounters a toggle bit
 *    in a link TRB, it must toggle the ring cycle state.
 * 2. When a producer increments an enqueue pointer and encounters a toggle bit
 *    in a link TRB, it must toggle the ring cycle state.
 *
 * Producer rules:
 * 1. Check if ring is full before you enqueue.
 * 2. Write the ring cycle state to the cycle bit in the TRB you're enqueuing.
 *    Update enqueue pointer between each write (which may update the ring
 *    cycle state).
 * 3. Notify consumer.  If SW is producer, it rings the doorbell for command
 *    and endpoint rings.  If HC is the producer for the event ring,
 *    and it generates an interrupt according to interrupt modulation rules.
 *
 * Consumer rules:
 * 1. Check if TRB belongs to you.  If the cycle bit == your ring cycle state,
 *    the TRB is owned by the consumer.
 * 2. Update dequeue pointer (which may update the ring cycle state) and
 *    continue processing TRBs until you reach a TRB which is not owned by you.
 * 3. Notify the producer.  SW is the consumer for the event ring, and it
 *   updates event ring dequeue pointer.  HC is the consumer for the command and
 *   endpoint rings; it generates events on the event ring for these.
 */

#include <linux/scatterlist.h>
#include <linux/slab.h>
#include <linux/dma-mapping.h>
#include "xhci.h"
#include "xhci-trace.h"
#include "xhci-mtk.h"

/*
 * Returns zero if the TRB isn't in this segment, otherwise it returns the DMA
 * address of the TRB.
 */
dma_addr_t xhci_trb_virt_to_dma(struct xhci_segment *seg,
		union xhci_trb *trb)
{
	unsigned long segment_offset;

	if (!seg || !trb || trb < seg->trbs)
		return 0;
	/* offset in TRBs */
	segment_offset = trb - seg->trbs;
	if (segment_offset >= TRBS_PER_SEGMENT)
		return 0;
	return seg->dma + (segment_offset * sizeof(*trb));
}

static bool trb_is_link(union xhci_trb *trb)
{
	return TRB_TYPE_LINK_LE32(trb->link.control);
}

static bool last_trb_on_seg(struct xhci_segment *seg, union xhci_trb *trb)
{
	return trb == &seg->trbs[TRBS_PER_SEGMENT - 1];
}

static bool last_trb_on_ring(struct xhci_ring *ring,
			struct xhci_segment *seg, union xhci_trb *trb)
{
	return last_trb_on_seg(seg, trb) && (seg->next == ring->first_seg);
}

static bool link_trb_toggles_cycle(union xhci_trb *trb)
{
	return le32_to_cpu(trb->link.control) & LINK_TOGGLE;
}

/* Updates trb to point to the next TRB in the ring, and updates seg if the next
 * TRB is in a new segment.  This does not skip over link TRBs, and it does not
 * effect the ring dequeue or enqueue pointers.
 */
static void next_trb(struct xhci_hcd *xhci,
		struct xhci_ring *ring,
		struct xhci_segment **seg,
		union xhci_trb **trb)
{
	if (trb_is_link(*trb)) {
		*seg = (*seg)->next;
		*trb = ((*seg)->trbs);
	} else {
		(*trb)++;
	}
}

/*
 * See Cycle bit rules. SW is the consumer for the event ring only.
 * Don't make a ring full of link TRBs.  That would be dumb and this would loop.
 */
static void inc_deq(struct xhci_hcd *xhci, struct xhci_ring *ring)
{
	ring->deq_updates++;

	/* event ring doesn't have link trbs, check for last trb */
	if (ring->type == TYPE_EVENT) {
		if (!last_trb_on_seg(ring->deq_seg, ring->dequeue)) {
			ring->dequeue++;
			return;
		}
		if (last_trb_on_ring(ring, ring->deq_seg, ring->dequeue))
			ring->cycle_state ^= 1;
		ring->deq_seg = ring->deq_seg->next;
		ring->dequeue = ring->deq_seg->trbs;
		return;
	}

	/* All other rings have link trbs */
	if (!trb_is_link(ring->dequeue)) {
		ring->dequeue++;
		ring->num_trbs_free++;
	}
	while (trb_is_link(ring->dequeue)) {
		ring->deq_seg = ring->deq_seg->next;
		ring->dequeue = ring->deq_seg->trbs;
	}
	return;
}

/*
 * See Cycle bit rules. SW is the consumer for the event ring only.
 * Don't make a ring full of link TRBs.  That would be dumb and this would loop.
 *
 * If we've just enqueued a TRB that is in the middle of a TD (meaning the
 * chain bit is set), then set the chain bit in all the following link TRBs.
 * If we've enqueued the last TRB in a TD, make sure the following link TRBs
 * have their chain bit cleared (so that each Link TRB is a separate TD).
 *
 * Section 6.4.4.1 of the 0.95 spec says link TRBs cannot have the chain bit
 * set, but other sections talk about dealing with the chain bit set.  This was
 * fixed in the 0.96 specification errata, but we have to assume that all 0.95
 * xHCI hardware can't handle the chain bit being cleared on a link TRB.
 *
 * @more_trbs_coming:	Will you enqueue more TRBs before calling
 *			prepare_transfer()?
 */
static void inc_enq(struct xhci_hcd *xhci, struct xhci_ring *ring,
			bool more_trbs_coming)
{
	u32 chain;
	union xhci_trb *next;

	chain = le32_to_cpu(ring->enqueue->generic.field[3]) & TRB_CHAIN;
	/* If this is not event ring, there is one less usable TRB */
	if (!trb_is_link(ring->enqueue))
		ring->num_trbs_free--;
	next = ++(ring->enqueue);

	ring->enq_updates++;
	/* Update the dequeue pointer further if that was a link TRB */
	while (trb_is_link(next)) {

		/*
		 * If the caller doesn't plan on enqueueing more TDs before
		 * ringing the doorbell, then we don't want to give the link TRB
		 * to the hardware just yet. We'll give the link TRB back in
		 * prepare_ring() just before we enqueue the TD at the top of
		 * the ring.
		 */
		if (!chain && !more_trbs_coming)
			break;

		/* If we're not dealing with 0.95 hardware or isoc rings on
		 * AMD 0.96 host, carry over the chain bit of the previous TRB
		 * (which may mean the chain bit is cleared).
		 */
		if (!(ring->type == TYPE_ISOC &&
		      (xhci->quirks & XHCI_AMD_0x96_HOST)) &&
		    !xhci_link_trb_quirk(xhci)) {
			next->link.control &= cpu_to_le32(~TRB_CHAIN);
			next->link.control |= cpu_to_le32(chain);
		}
		/* Give this link TRB to the hardware */
		wmb();
		next->link.control ^= cpu_to_le32(TRB_CYCLE);

		/* Toggle the cycle bit after the last ring segment. */
		if (link_trb_toggles_cycle(next))
			ring->cycle_state ^= 1;

		ring->enq_seg = ring->enq_seg->next;
		ring->enqueue = ring->enq_seg->trbs;
		next = ring->enqueue;
	}
}

/*
 * Check to see if there's room to enqueue num_trbs on the ring and make sure
 * enqueue pointer will not advance into dequeue segment. See rules above.
 */
static inline int room_on_ring(struct xhci_hcd *xhci, struct xhci_ring *ring,
		unsigned int num_trbs)
{
	int num_trbs_in_deq_seg;

	if (ring->num_trbs_free < num_trbs)
		return 0;

	if (ring->type != TYPE_COMMAND && ring->type != TYPE_EVENT) {
		num_trbs_in_deq_seg = ring->dequeue - ring->deq_seg->trbs;
		if (ring->num_trbs_free < num_trbs + num_trbs_in_deq_seg)
			return 0;
	}

	return 1;
}

/* Ring the host controller doorbell after placing a command on the ring */
void xhci_ring_cmd_db(struct xhci_hcd *xhci)
{
	if (!(xhci->cmd_ring_state & CMD_RING_STATE_RUNNING))
		return;

	xhci_dbg(xhci, "// Ding dong!\n");
	writel(DB_VALUE_HOST, &xhci->dba->doorbell[0]);
	/* Flush PCI posted writes */
	readl(&xhci->dba->doorbell[0]);
}

static bool xhci_mod_cmd_timer(struct xhci_hcd *xhci, unsigned long delay)
{
	return mod_delayed_work(system_wq, &xhci->cmd_timer, delay);
}

static struct xhci_command *xhci_next_queued_cmd(struct xhci_hcd *xhci)
{
	return list_first_entry_or_null(&xhci->cmd_list, struct xhci_command,
					cmd_list);
}

/*
 * Turn all commands on command ring with status set to "aborted" to no-op trbs.
 * If there are other commands waiting then restart the ring and kick the timer.
 * This must be called with command ring stopped and xhci->lock held.
 */
static void xhci_handle_stopped_cmd_ring(struct xhci_hcd *xhci,
					 struct xhci_command *cur_cmd)
{
	struct xhci_command *i_cmd;
	u32 cycle_state;

	/* Turn all aborted commands in list to no-ops, then restart */
	list_for_each_entry(i_cmd, &xhci->cmd_list, cmd_list) {

		if (i_cmd->status != COMP_CMD_ABORT)
			continue;

		i_cmd->status = COMP_CMD_STOP;

		xhci_dbg(xhci, "Turn aborted command %p to no-op\n",
			 i_cmd->command_trb);
		/* get cycle state from the original cmd trb */
		cycle_state = le32_to_cpu(
			i_cmd->command_trb->generic.field[3]) &	TRB_CYCLE;
		/* modify the command trb to no-op command */
		i_cmd->command_trb->generic.field[0] = 0;
		i_cmd->command_trb->generic.field[1] = 0;
		i_cmd->command_trb->generic.field[2] = 0;
		i_cmd->command_trb->generic.field[3] = cpu_to_le32(
			TRB_TYPE(TRB_CMD_NOOP) | cycle_state);

		/*
		 * caller waiting for completion is called when command
		 *  completion event is received for these no-op commands
		 */
	}

	xhci->cmd_ring_state = CMD_RING_STATE_RUNNING;

	/* ring command ring doorbell to restart the command ring */
	if ((xhci->cmd_ring->dequeue != xhci->cmd_ring->enqueue) &&
	    !(xhci->xhc_state & XHCI_STATE_DYING)) {
		xhci->current_cmd = cur_cmd;
		xhci_mod_cmd_timer(xhci, XHCI_CMD_DEFAULT_TIMEOUT);
		xhci_ring_cmd_db(xhci);
	}
}

/* Must be called with xhci->lock held, releases and aquires lock back */
static int xhci_abort_cmd_ring(struct xhci_hcd *xhci, unsigned long flags)
{
	u64 temp_64;
	int ret;

	xhci_dbg(xhci, "Abort command ring\n");

	reinit_completion(&xhci->cmd_ring_stop_completion);

	temp_64 = xhci_read_64(xhci, &xhci->op_regs->cmd_ring);
	xhci_write_64(xhci, temp_64 | CMD_RING_ABORT,
			&xhci->op_regs->cmd_ring);

	/* Section 4.6.1.2 of xHCI 1.0 spec says software should
	 * time the completion od all xHCI commands, including
	 * the Command Abort operation. If software doesn't see
	 * CRR negated in a timely manner (e.g. longer than 5
	 * seconds), then it should assume that the there are
	 * larger problems with the xHC and assert HCRST.
	 */
	ret = xhci_handshake(&xhci->op_regs->cmd_ring,
			CMD_RING_RUNNING, 0, 5 * 1000 * 1000);
	if (ret < 0) {
		/* we are about to kill xhci, give it one more chance */
		xhci_write_64(xhci, temp_64 | CMD_RING_ABORT,
			      &xhci->op_regs->cmd_ring);
		udelay(1000);
		ret = xhci_handshake(&xhci->op_regs->cmd_ring,
				     CMD_RING_RUNNING, 0, 3 * 1000 * 1000);
<<<<<<< HEAD
		if (ret == 0)
			return 0;

		xhci_err(xhci, "Stopped the command ring failed, "
				"maybe the host is dead\n");
		xhci->xhc_state |= XHCI_STATE_DYING;
		xhci_quiesce(xhci);
		xhci_halt(xhci);
		return -ESHUTDOWN;
=======
		if (ret < 0) {
			xhci_err(xhci, "Stopped the command ring failed, "
				 "maybe the host is dead\n");
			xhci->xhc_state |= XHCI_STATE_DYING;
			xhci_quiesce(xhci);
			xhci_halt(xhci);
			return -ESHUTDOWN;
		}
	}
	/*
	 * Writing the CMD_RING_ABORT bit should cause a cmd completion event,
	 * however on some host hw the CMD_RING_RUNNING bit is correctly cleared
	 * but the completion event in never sent. Wait 2 secs (arbitrary
	 * number) to handle those cases after negation of CMD_RING_RUNNING.
	 */
	spin_unlock_irqrestore(&xhci->lock, flags);
	ret = wait_for_completion_timeout(&xhci->cmd_ring_stop_completion,
					  msecs_to_jiffies(2000));
	spin_lock_irqsave(&xhci->lock, flags);
	if (!ret) {
		xhci_dbg(xhci, "No stop event for abort, ring start fail?\n");
		xhci_cleanup_command_queue(xhci);
	} else {
		xhci_handle_stopped_cmd_ring(xhci, xhci_next_queued_cmd(xhci));
>>>>>>> f2ed3bfc
	}

	return 0;
}

void xhci_ring_ep_doorbell(struct xhci_hcd *xhci,
		unsigned int slot_id,
		unsigned int ep_index,
		unsigned int stream_id)
{
	__le32 __iomem *db_addr = &xhci->dba->doorbell[slot_id];
	struct xhci_virt_ep *ep = &xhci->devs[slot_id]->eps[ep_index];
	unsigned int ep_state = ep->ep_state;

	/* Don't ring the doorbell for this endpoint if there are pending
	 * cancellations because we don't want to interrupt processing.
	 * We don't want to restart any stream rings if there's a set dequeue
	 * pointer command pending because the device can choose to start any
	 * stream once the endpoint is on the HW schedule.
	 */
	if ((ep_state & EP_HALT_PENDING) || (ep_state & SET_DEQ_PENDING) ||
	    (ep_state & EP_HALTED))
		return;
	writel(DB_VALUE(ep_index, stream_id), db_addr);
	/* The CPU has better things to do at this point than wait for a
	 * write-posting flush.  It'll get there soon enough.
	 */
}

/* Ring the doorbell for any rings with pending URBs */
static void ring_doorbell_for_active_rings(struct xhci_hcd *xhci,
		unsigned int slot_id,
		unsigned int ep_index)
{
	unsigned int stream_id;
	struct xhci_virt_ep *ep;

	ep = &xhci->devs[slot_id]->eps[ep_index];

	/* A ring has pending URBs if its TD list is not empty */
	if (!(ep->ep_state & EP_HAS_STREAMS)) {
		if (ep->ring && !(list_empty(&ep->ring->td_list)))
			xhci_ring_ep_doorbell(xhci, slot_id, ep_index, 0);
		return;
	}

	for (stream_id = 1; stream_id < ep->stream_info->num_streams;
			stream_id++) {
		struct xhci_stream_info *stream_info = ep->stream_info;
		if (!list_empty(&stream_info->stream_rings[stream_id]->td_list))
			xhci_ring_ep_doorbell(xhci, slot_id, ep_index,
						stream_id);
	}
}

/* Get the right ring for the given slot_id, ep_index and stream_id.
 * If the endpoint supports streams, boundary check the URB's stream ID.
 * If the endpoint doesn't support streams, return the singular endpoint ring.
 */
struct xhci_ring *xhci_triad_to_transfer_ring(struct xhci_hcd *xhci,
		unsigned int slot_id, unsigned int ep_index,
		unsigned int stream_id)
{
	struct xhci_virt_ep *ep;

	ep = &xhci->devs[slot_id]->eps[ep_index];
	/* Common case: no streams */
	if (!(ep->ep_state & EP_HAS_STREAMS))
		return ep->ring;

	if (stream_id == 0) {
		xhci_warn(xhci,
				"WARN: Slot ID %u, ep index %u has streams, "
				"but URB has no stream ID.\n",
				slot_id, ep_index);
		return NULL;
	}

	if (stream_id < ep->stream_info->num_streams)
		return ep->stream_info->stream_rings[stream_id];

	xhci_warn(xhci,
			"WARN: Slot ID %u, ep index %u has "
			"stream IDs 1 to %u allocated, "
			"but stream ID %u is requested.\n",
			slot_id, ep_index,
			ep->stream_info->num_streams - 1,
			stream_id);
	return NULL;
}

/*
 * Move the xHC's endpoint ring dequeue pointer past cur_td.
 * Record the new state of the xHC's endpoint ring dequeue segment,
 * dequeue pointer, and new consumer cycle state in state.
 * Update our internal representation of the ring's dequeue pointer.
 *
 * We do this in three jumps:
 *  - First we update our new ring state to be the same as when the xHC stopped.
 *  - Then we traverse the ring to find the segment that contains
 *    the last TRB in the TD.  We toggle the xHC's new cycle state when we pass
 *    any link TRBs with the toggle cycle bit set.
 *  - Finally we move the dequeue state one TRB further, toggling the cycle bit
 *    if we've moved it past a link TRB with the toggle cycle bit set.
 *
 * Some of the uses of xhci_generic_trb are grotty, but if they're done
 * with correct __le32 accesses they should work fine.  Only users of this are
 * in here.
 */
void xhci_find_new_dequeue_state(struct xhci_hcd *xhci,
		unsigned int slot_id, unsigned int ep_index,
		unsigned int stream_id, struct xhci_td *cur_td,
		struct xhci_dequeue_state *state)
{
	struct xhci_virt_device *dev = xhci->devs[slot_id];
	struct xhci_virt_ep *ep = &dev->eps[ep_index];
	struct xhci_ring *ep_ring;
	struct xhci_segment *new_seg;
	union xhci_trb *new_deq;
	dma_addr_t addr;
	u64 hw_dequeue;
	bool cycle_found = false;
	bool td_last_trb_found = false;

	ep_ring = xhci_triad_to_transfer_ring(xhci, slot_id,
			ep_index, stream_id);
	if (!ep_ring) {
		xhci_warn(xhci, "WARN can't find new dequeue state "
				"for invalid stream ID %u.\n",
				stream_id);
		return;
	}

	/* Dig out the cycle state saved by the xHC during the stop ep cmd */
	xhci_dbg_trace(xhci, trace_xhci_dbg_cancel_urb,
			"Finding endpoint context");
	/* 4.6.9 the css flag is written to the stream context for streams */
	if (ep->ep_state & EP_HAS_STREAMS) {
		struct xhci_stream_ctx *ctx =
			&ep->stream_info->stream_ctx_array[stream_id];
		hw_dequeue = le64_to_cpu(ctx->stream_ring);
	} else {
		struct xhci_ep_ctx *ep_ctx
			= xhci_get_ep_ctx(xhci, dev->out_ctx, ep_index);
		hw_dequeue = le64_to_cpu(ep_ctx->deq);
	}

	new_seg = ep_ring->deq_seg;
	new_deq = ep_ring->dequeue;
	state->new_cycle_state = hw_dequeue & 0x1;

	/*
	 * We want to find the pointer, segment and cycle state of the new trb
	 * (the one after current TD's last_trb). We know the cycle state at
	 * hw_dequeue, so walk the ring until both hw_dequeue and last_trb are
	 * found.
	 */
	do {
		if (!cycle_found && xhci_trb_virt_to_dma(new_seg, new_deq)
		    == (dma_addr_t)(hw_dequeue & ~0xf)) {
			cycle_found = true;
			if (td_last_trb_found)
				break;
		}
		if (new_deq == cur_td->last_trb)
			td_last_trb_found = true;

		if (cycle_found &&
		    TRB_TYPE_LINK_LE32(new_deq->generic.field[3]) &&
		    new_deq->generic.field[3] & cpu_to_le32(LINK_TOGGLE))
			state->new_cycle_state ^= 0x1;

		next_trb(xhci, ep_ring, &new_seg, &new_deq);

		/* Search wrapped around, bail out */
		if (new_deq == ep->ring->dequeue) {
			xhci_err(xhci, "Error: Failed finding new dequeue state\n");
			state->new_deq_seg = NULL;
			state->new_deq_ptr = NULL;
			return;
		}

	} while (!cycle_found || !td_last_trb_found);

	state->new_deq_seg = new_seg;
	state->new_deq_ptr = new_deq;

	/* Don't update the ring cycle state for the producer (us). */
	xhci_dbg_trace(xhci, trace_xhci_dbg_cancel_urb,
			"Cycle state = 0x%x", state->new_cycle_state);

	xhci_dbg_trace(xhci, trace_xhci_dbg_cancel_urb,
			"New dequeue segment = %p (virtual)",
			state->new_deq_seg);
	addr = xhci_trb_virt_to_dma(state->new_deq_seg, state->new_deq_ptr);
	xhci_dbg_trace(xhci, trace_xhci_dbg_cancel_urb,
			"New dequeue pointer = 0x%llx (DMA)",
			(unsigned long long) addr);
}

/* flip_cycle means flip the cycle bit of all but the first and last TRB.
 * (The last TRB actually points to the ring enqueue pointer, which is not part
 * of this TD.)  This is used to remove partially enqueued isoc TDs from a ring.
 */
static void td_to_noop(struct xhci_hcd *xhci, struct xhci_ring *ep_ring,
		struct xhci_td *cur_td, bool flip_cycle)
{
	struct xhci_segment *cur_seg;
	union xhci_trb *cur_trb;

	for (cur_seg = cur_td->start_seg, cur_trb = cur_td->first_trb;
			true;
			next_trb(xhci, ep_ring, &cur_seg, &cur_trb)) {
		if (TRB_TYPE_LINK_LE32(cur_trb->generic.field[3])) {
			/* Unchain any chained Link TRBs, but
			 * leave the pointers intact.
			 */
			cur_trb->generic.field[3] &= cpu_to_le32(~TRB_CHAIN);
			/* Flip the cycle bit (link TRBs can't be the first
			 * or last TRB).
			 */
			if (flip_cycle)
				cur_trb->generic.field[3] ^=
					cpu_to_le32(TRB_CYCLE);
			xhci_dbg_trace(xhci, trace_xhci_dbg_cancel_urb,
					"Cancel (unchain) link TRB");
			xhci_dbg_trace(xhci, trace_xhci_dbg_cancel_urb,
					"Address = %p (0x%llx dma); "
					"in seg %p (0x%llx dma)",
					cur_trb,
					(unsigned long long)xhci_trb_virt_to_dma(cur_seg, cur_trb),
					cur_seg,
					(unsigned long long)cur_seg->dma);
		} else {
			cur_trb->generic.field[0] = 0;
			cur_trb->generic.field[1] = 0;
			cur_trb->generic.field[2] = 0;
			/* Preserve only the cycle bit of this TRB */
			cur_trb->generic.field[3] &= cpu_to_le32(TRB_CYCLE);
			/* Flip the cycle bit except on the first or last TRB */
			if (flip_cycle && cur_trb != cur_td->first_trb &&
					cur_trb != cur_td->last_trb)
				cur_trb->generic.field[3] ^=
					cpu_to_le32(TRB_CYCLE);
			cur_trb->generic.field[3] |= cpu_to_le32(
				TRB_TYPE(TRB_TR_NOOP));
			xhci_dbg_trace(xhci, trace_xhci_dbg_cancel_urb,
					"TRB to noop at offset 0x%llx",
					(unsigned long long)
					xhci_trb_virt_to_dma(cur_seg, cur_trb));
		}
		if (cur_trb == cur_td->last_trb)
			break;
	}
}

static void xhci_stop_watchdog_timer_in_irq(struct xhci_hcd *xhci,
		struct xhci_virt_ep *ep)
{
	ep->ep_state &= ~EP_HALT_PENDING;
	/* Can't del_timer_sync in interrupt, so we attempt to cancel.  If the
	 * timer is running on another CPU, we don't decrement stop_cmds_pending
	 * (since we didn't successfully stop the watchdog timer).
	 */
	if (del_timer(&ep->stop_cmd_timer))
		ep->stop_cmds_pending--;
}

/* Must be called with xhci->lock held in interrupt context */
static void xhci_giveback_urb_in_irq(struct xhci_hcd *xhci,
		struct xhci_td *cur_td, int status)
{
	struct usb_hcd *hcd;
	struct urb	*urb;
	struct urb_priv	*urb_priv;

	urb = cur_td->urb;
	urb_priv = urb->hcpriv;
	urb_priv->td_cnt++;
	hcd = bus_to_hcd(urb->dev->bus);

	/* Only giveback urb when this is the last td in urb */
	if (urb_priv->td_cnt == urb_priv->length) {
		if (usb_pipetype(urb->pipe) == PIPE_ISOCHRONOUS) {
			xhci_to_hcd(xhci)->self.bandwidth_isoc_reqs--;
			if (xhci_to_hcd(xhci)->self.bandwidth_isoc_reqs	== 0) {
				if (xhci->quirks & XHCI_AMD_PLL_FIX)
					usb_amd_quirk_pll_enable();
			}
		}
		usb_hcd_unlink_urb_from_ep(hcd, urb);

		spin_unlock(&xhci->lock);
		usb_hcd_giveback_urb(hcd, urb, status);
		xhci_urb_free_priv(urb_priv);
		spin_lock(&xhci->lock);
	}
}

void xhci_unmap_td_bounce_buffer(struct xhci_hcd *xhci, struct xhci_ring *ring,
				 struct xhci_td *td)
{
	struct device *dev = xhci_to_hcd(xhci)->self.controller;
	struct xhci_segment *seg = td->bounce_seg;
	struct urb *urb = td->urb;

	if (!seg || !urb)
		return;

	if (usb_urb_dir_out(urb)) {
		dma_unmap_single(dev, seg->bounce_dma, ring->bounce_buf_len,
				 DMA_TO_DEVICE);
		return;
	}

	/* for in tranfers we need to copy the data from bounce to sg */
	sg_pcopy_from_buffer(urb->sg, urb->num_mapped_sgs, seg->bounce_buf,
			     seg->bounce_len, seg->bounce_offs);
	dma_unmap_single(dev, seg->bounce_dma, ring->bounce_buf_len,
			 DMA_FROM_DEVICE);
	seg->bounce_len = 0;
	seg->bounce_offs = 0;
}

/*
 * When we get a command completion for a Stop Endpoint Command, we need to
 * unlink any cancelled TDs from the ring.  There are two ways to do that:
 *
 *  1. If the HW was in the middle of processing the TD that needs to be
 *     cancelled, then we must move the ring's dequeue pointer past the last TRB
 *     in the TD with a Set Dequeue Pointer Command.
 *  2. Otherwise, we turn all the TRBs in the TD into No-op TRBs (with the chain
 *     bit cleared) so that the HW will skip over them.
 */
static void xhci_handle_cmd_stop_ep(struct xhci_hcd *xhci, int slot_id,
		union xhci_trb *trb, struct xhci_event_cmd *event)
{
	unsigned int ep_index;
	struct xhci_ring *ep_ring;
	struct xhci_virt_ep *ep;
	struct list_head *entry;
	struct xhci_td *cur_td = NULL;
	struct xhci_td *last_unlinked_td;

	struct xhci_dequeue_state deq_state;

	if (unlikely(TRB_TO_SUSPEND_PORT(le32_to_cpu(trb->generic.field[3])))) {
		if (!xhci->devs[slot_id])
			xhci_warn(xhci, "Stop endpoint command "
				"completion for disabled slot %u\n",
				slot_id);
		return;
	}

	memset(&deq_state, 0, sizeof(deq_state));
	ep_index = TRB_TO_EP_INDEX(le32_to_cpu(trb->generic.field[3]));
	ep = &xhci->devs[slot_id]->eps[ep_index];

	if (list_empty(&ep->cancelled_td_list)) {
		xhci_stop_watchdog_timer_in_irq(xhci, ep);
		ep->stopped_td = NULL;
		ring_doorbell_for_active_rings(xhci, slot_id, ep_index);
		return;
	}

	/* Fix up the ep ring first, so HW stops executing cancelled TDs.
	 * We have the xHCI lock, so nothing can modify this list until we drop
	 * it.  We're also in the event handler, so we can't get re-interrupted
	 * if another Stop Endpoint command completes
	 */
	list_for_each(entry, &ep->cancelled_td_list) {
		cur_td = list_entry(entry, struct xhci_td, cancelled_td_list);
		xhci_dbg_trace(xhci, trace_xhci_dbg_cancel_urb,
				"Removing canceled TD starting at 0x%llx (dma).",
				(unsigned long long)xhci_trb_virt_to_dma(
					cur_td->start_seg, cur_td->first_trb));
		ep_ring = xhci_urb_to_transfer_ring(xhci, cur_td->urb);
		if (!ep_ring) {
			/* This shouldn't happen unless a driver is mucking
			 * with the stream ID after submission.  This will
			 * leave the TD on the hardware ring, and the hardware
			 * will try to execute it, and may access a buffer
			 * that has already been freed.  In the best case, the
			 * hardware will execute it, and the event handler will
			 * ignore the completion event for that TD, since it was
			 * removed from the td_list for that endpoint.  In
			 * short, don't muck with the stream ID after
			 * submission.
			 */
			xhci_warn(xhci, "WARN Cancelled URB %p "
					"has invalid stream ID %u.\n",
					cur_td->urb,
					cur_td->urb->stream_id);
			goto remove_finished_td;
		}
		/*
		 * If we stopped on the TD we need to cancel, then we have to
		 * move the xHC endpoint ring dequeue pointer past this TD.
		 */
		if (cur_td == ep->stopped_td)
			xhci_find_new_dequeue_state(xhci, slot_id, ep_index,
					cur_td->urb->stream_id,
					cur_td, &deq_state);
		else
			td_to_noop(xhci, ep_ring, cur_td, false);
remove_finished_td:
		/*
		 * The event handler won't see a completion for this TD anymore,
		 * so remove it from the endpoint ring's TD list.  Keep it in
		 * the cancelled TD list for URB completion later.
		 */
		list_del_init(&cur_td->td_list);
	}
	last_unlinked_td = cur_td;
	xhci_stop_watchdog_timer_in_irq(xhci, ep);

	/* If necessary, queue a Set Transfer Ring Dequeue Pointer command */
	if (deq_state.new_deq_ptr && deq_state.new_deq_seg) {
		xhci_queue_new_dequeue_state(xhci, slot_id, ep_index,
				ep->stopped_td->urb->stream_id, &deq_state);
		xhci_ring_cmd_db(xhci);
	} else {
		/* Otherwise ring the doorbell(s) to restart queued transfers */
		ring_doorbell_for_active_rings(xhci, slot_id, ep_index);
	}

	ep->stopped_td = NULL;

	/*
	 * Drop the lock and complete the URBs in the cancelled TD list.
	 * New TDs to be cancelled might be added to the end of the list before
	 * we can complete all the URBs for the TDs we already unlinked.
	 * So stop when we've completed the URB for the last TD we unlinked.
	 */
	do {
		cur_td = list_entry(ep->cancelled_td_list.next,
				struct xhci_td, cancelled_td_list);
		list_del_init(&cur_td->cancelled_td_list);

		/* Clean up the cancelled URB */
		/* Doesn't matter what we pass for status, since the core will
		 * just overwrite it (because the URB has been unlinked).
		 */
		ep_ring = xhci_urb_to_transfer_ring(xhci, cur_td->urb);
		if (ep_ring && cur_td->bounce_seg)
			xhci_unmap_td_bounce_buffer(xhci, ep_ring, cur_td);
		xhci_giveback_urb_in_irq(xhci, cur_td, 0);

		/* Stop processing the cancelled list if the watchdog timer is
		 * running.
		 */
		if (xhci->xhc_state & XHCI_STATE_DYING)
			return;
	} while (cur_td != last_unlinked_td);

	/* Return to the event handler with xhci->lock re-acquired */
}

static void xhci_kill_ring_urbs(struct xhci_hcd *xhci, struct xhci_ring *ring)
{
	struct xhci_td *cur_td;

	while (!list_empty(&ring->td_list)) {
		cur_td = list_first_entry(&ring->td_list,
				struct xhci_td, td_list);
		list_del_init(&cur_td->td_list);
		if (!list_empty(&cur_td->cancelled_td_list))
			list_del_init(&cur_td->cancelled_td_list);

		if (cur_td->bounce_seg)
			xhci_unmap_td_bounce_buffer(xhci, ring, cur_td);
		xhci_giveback_urb_in_irq(xhci, cur_td, -ESHUTDOWN);
	}
}

static void xhci_kill_endpoint_urbs(struct xhci_hcd *xhci,
		int slot_id, int ep_index)
{
	struct xhci_td *cur_td;
	struct xhci_virt_ep *ep;
	struct xhci_ring *ring;

	ep = &xhci->devs[slot_id]->eps[ep_index];
	if ((ep->ep_state & EP_HAS_STREAMS) ||
			(ep->ep_state & EP_GETTING_NO_STREAMS)) {
		int stream_id;

		for (stream_id = 0; stream_id < ep->stream_info->num_streams;
				stream_id++) {
			xhci_dbg_trace(xhci, trace_xhci_dbg_cancel_urb,
					"Killing URBs for slot ID %u, ep index %u, stream %u",
					slot_id, ep_index, stream_id + 1);
			xhci_kill_ring_urbs(xhci,
					ep->stream_info->stream_rings[stream_id]);
		}
	} else {
		ring = ep->ring;
		if (!ring)
			return;
		xhci_dbg_trace(xhci, trace_xhci_dbg_cancel_urb,
				"Killing URBs for slot ID %u, ep index %u",
				slot_id, ep_index);
		xhci_kill_ring_urbs(xhci, ring);
	}
	while (!list_empty(&ep->cancelled_td_list)) {
		cur_td = list_first_entry(&ep->cancelled_td_list,
				struct xhci_td, cancelled_td_list);
		list_del_init(&cur_td->cancelled_td_list);
		xhci_giveback_urb_in_irq(xhci, cur_td, -ESHUTDOWN);
	}
}

/* Watchdog timer function for when a stop endpoint command fails to complete.
 * In this case, we assume the host controller is broken or dying or dead.  The
 * host may still be completing some other events, so we have to be careful to
 * let the event ring handler and the URB dequeueing/enqueueing functions know
 * through xhci->state.
 *
 * The timer may also fire if the host takes a very long time to respond to the
 * command, and the stop endpoint command completion handler cannot delete the
 * timer before the timer function is called.  Another endpoint cancellation may
 * sneak in before the timer function can grab the lock, and that may queue
 * another stop endpoint command and add the timer back.  So we cannot use a
 * simple flag to say whether there is a pending stop endpoint command for a
 * particular endpoint.
 *
 * Instead we use a combination of that flag and a counter for the number of
 * pending stop endpoint commands.  If the timer is the tail end of the last
 * stop endpoint command, and the endpoint's command is still pending, we assume
 * the host is dying.
 */
void xhci_stop_endpoint_command_watchdog(unsigned long arg)
{
	struct xhci_hcd *xhci;
	struct xhci_virt_ep *ep;
	int ret, i, j;
	unsigned long flags;

	ep = (struct xhci_virt_ep *) arg;
	xhci = ep->xhci;

	spin_lock_irqsave(&xhci->lock, flags);

	ep->stop_cmds_pending--;
	if (!(ep->stop_cmds_pending == 0 && (ep->ep_state & EP_HALT_PENDING))) {
		xhci_dbg_trace(xhci, trace_xhci_dbg_cancel_urb,
				"Stop EP timer ran, but no command pending, "
				"exiting.");
		spin_unlock_irqrestore(&xhci->lock, flags);
		return;
	}

	xhci_warn(xhci, "xHCI host not responding to stop endpoint command.\n");
	xhci_warn(xhci, "Assuming host is dying, halting host.\n");
	/* Oops, HC is dead or dying or at least not responding to the stop
	 * endpoint command.
	 */
	xhci->xhc_state |= XHCI_STATE_DYING;
	/* Disable interrupts from the host controller and start halting it */
	xhci_quiesce(xhci);
	spin_unlock_irqrestore(&xhci->lock, flags);

	ret = xhci_halt(xhci);

	spin_lock_irqsave(&xhci->lock, flags);
	if (ret < 0) {
		/* This is bad; the host is not responding to commands and it's
		 * not allowing itself to be halted.  At least interrupts are
		 * disabled. If we call usb_hc_died(), it will attempt to
		 * disconnect all device drivers under this host.  Those
		 * disconnect() methods will wait for all URBs to be unlinked,
		 * so we must complete them.
		 */
		xhci_warn(xhci, "Non-responsive xHCI host is not halting.\n");
		xhci_warn(xhci, "Completing active URBs anyway.\n");
		/* We could turn all TDs on the rings to no-ops.  This won't
		 * help if the host has cached part of the ring, and is slow if
		 * we want to preserve the cycle bit.  Skip it and hope the host
		 * doesn't touch the memory.
		 */
	}
	for (i = 0; i < MAX_HC_SLOTS; i++) {
		if (!xhci->devs[i])
			continue;
		for (j = 0; j < 31; j++)
			xhci_kill_endpoint_urbs(xhci, i, j);
	}
	spin_unlock_irqrestore(&xhci->lock, flags);
	xhci_dbg_trace(xhci, trace_xhci_dbg_cancel_urb,
			"Calling usb_hc_died()");
	usb_hc_died(xhci_to_hcd(xhci));
	xhci_dbg_trace(xhci, trace_xhci_dbg_cancel_urb,
			"xHCI host controller is dead.");
}


static void update_ring_for_set_deq_completion(struct xhci_hcd *xhci,
		struct xhci_virt_device *dev,
		struct xhci_ring *ep_ring,
		unsigned int ep_index)
{
	union xhci_trb *dequeue_temp;
	int num_trbs_free_temp;
	bool revert = false;

	num_trbs_free_temp = ep_ring->num_trbs_free;
	dequeue_temp = ep_ring->dequeue;

	/* If we get two back-to-back stalls, and the first stalled transfer
	 * ends just before a link TRB, the dequeue pointer will be left on
	 * the link TRB by the code in the while loop.  So we have to update
	 * the dequeue pointer one segment further, or we'll jump off
	 * the segment into la-la-land.
	 */
	if (trb_is_link(ep_ring->dequeue)) {
		ep_ring->deq_seg = ep_ring->deq_seg->next;
		ep_ring->dequeue = ep_ring->deq_seg->trbs;
	}

	while (ep_ring->dequeue != dev->eps[ep_index].queued_deq_ptr) {
		/* We have more usable TRBs */
		ep_ring->num_trbs_free++;
		ep_ring->dequeue++;
		if (trb_is_link(ep_ring->dequeue)) {
			if (ep_ring->dequeue ==
					dev->eps[ep_index].queued_deq_ptr)
				break;
			ep_ring->deq_seg = ep_ring->deq_seg->next;
			ep_ring->dequeue = ep_ring->deq_seg->trbs;
		}
		if (ep_ring->dequeue == dequeue_temp) {
			revert = true;
			break;
		}
	}

	if (revert) {
		xhci_dbg(xhci, "Unable to find new dequeue pointer\n");
		ep_ring->num_trbs_free = num_trbs_free_temp;
	}
}

/*
 * When we get a completion for a Set Transfer Ring Dequeue Pointer command,
 * we need to clear the set deq pending flag in the endpoint ring state, so that
 * the TD queueing code can ring the doorbell again.  We also need to ring the
 * endpoint doorbell to restart the ring, but only if there aren't more
 * cancellations pending.
 */
static void xhci_handle_cmd_set_deq(struct xhci_hcd *xhci, int slot_id,
		union xhci_trb *trb, u32 cmd_comp_code)
{
	unsigned int ep_index;
	unsigned int stream_id;
	struct xhci_ring *ep_ring;
	struct xhci_virt_device *dev;
	struct xhci_virt_ep *ep;
	struct xhci_ep_ctx *ep_ctx;
	struct xhci_slot_ctx *slot_ctx;

	ep_index = TRB_TO_EP_INDEX(le32_to_cpu(trb->generic.field[3]));
	stream_id = TRB_TO_STREAM_ID(le32_to_cpu(trb->generic.field[2]));
	dev = xhci->devs[slot_id];
	ep = &dev->eps[ep_index];

	ep_ring = xhci_stream_id_to_ring(dev, ep_index, stream_id);
	if (!ep_ring) {
		xhci_warn(xhci, "WARN Set TR deq ptr command for freed stream ID %u\n",
				stream_id);
		/* XXX: Harmless??? */
		goto cleanup;
	}

	ep_ctx = xhci_get_ep_ctx(xhci, dev->out_ctx, ep_index);
	slot_ctx = xhci_get_slot_ctx(xhci, dev->out_ctx);

	if (cmd_comp_code != COMP_SUCCESS) {
		unsigned int ep_state;
		unsigned int slot_state;

		switch (cmd_comp_code) {
		case COMP_TRB_ERR:
			xhci_warn(xhci, "WARN Set TR Deq Ptr cmd invalid because of stream ID configuration\n");
			break;
		case COMP_CTX_STATE:
			xhci_warn(xhci, "WARN Set TR Deq Ptr cmd failed due to incorrect slot or ep state.\n");
			ep_state = le32_to_cpu(ep_ctx->ep_info);
			ep_state &= EP_STATE_MASK;
			slot_state = le32_to_cpu(slot_ctx->dev_state);
			slot_state = GET_SLOT_STATE(slot_state);
			xhci_dbg_trace(xhci, trace_xhci_dbg_cancel_urb,
					"Slot state = %u, EP state = %u",
					slot_state, ep_state);
			break;
		case COMP_EBADSLT:
			xhci_warn(xhci, "WARN Set TR Deq Ptr cmd failed because slot %u was not enabled.\n",
					slot_id);
			break;
		default:
			xhci_warn(xhci, "WARN Set TR Deq Ptr cmd with unknown completion code of %u.\n",
					cmd_comp_code);
			break;
		}
		/* OK what do we do now?  The endpoint state is hosed, and we
		 * should never get to this point if the synchronization between
		 * queueing, and endpoint state are correct.  This might happen
		 * if the device gets disconnected after we've finished
		 * cancelling URBs, which might not be an error...
		 */
	} else {
		u64 deq;
		/* 4.6.10 deq ptr is written to the stream ctx for streams */
		if (ep->ep_state & EP_HAS_STREAMS) {
			struct xhci_stream_ctx *ctx =
				&ep->stream_info->stream_ctx_array[stream_id];
			deq = le64_to_cpu(ctx->stream_ring) & SCTX_DEQ_MASK;
		} else {
			deq = le64_to_cpu(ep_ctx->deq) & ~EP_CTX_CYCLE_MASK;
		}
		xhci_dbg_trace(xhci, trace_xhci_dbg_cancel_urb,
			"Successful Set TR Deq Ptr cmd, deq = @%08llx", deq);
		if (xhci_trb_virt_to_dma(ep->queued_deq_seg,
					 ep->queued_deq_ptr) == deq) {
			/* Update the ring's dequeue segment and dequeue pointer
			 * to reflect the new position.
			 */
			update_ring_for_set_deq_completion(xhci, dev,
				ep_ring, ep_index);
		} else {
			xhci_warn(xhci, "Mismatch between completed Set TR Deq Ptr command & xHCI internal state.\n");
			xhci_warn(xhci, "ep deq seg = %p, deq ptr = %p\n",
				  ep->queued_deq_seg, ep->queued_deq_ptr);
		}
	}

cleanup:
	dev->eps[ep_index].ep_state &= ~SET_DEQ_PENDING;
	dev->eps[ep_index].queued_deq_seg = NULL;
	dev->eps[ep_index].queued_deq_ptr = NULL;
	/* Restart any rings with pending URBs */
	ring_doorbell_for_active_rings(xhci, slot_id, ep_index);
}

static void xhci_handle_cmd_reset_ep(struct xhci_hcd *xhci, int slot_id,
		union xhci_trb *trb, u32 cmd_comp_code)
{
	unsigned int ep_index;

	ep_index = TRB_TO_EP_INDEX(le32_to_cpu(trb->generic.field[3]));
	/* This command will only fail if the endpoint wasn't halted,
	 * but we don't care.
	 */
	xhci_dbg_trace(xhci, trace_xhci_dbg_reset_ep,
		"Ignoring reset ep completion code of %u", cmd_comp_code);

	/* HW with the reset endpoint quirk needs to have a configure endpoint
	 * command complete before the endpoint can be used.  Queue that here
	 * because the HW can't handle two commands being queued in a row.
	 */
	if (xhci->quirks & XHCI_RESET_EP_QUIRK) {
		struct xhci_command *command;
		command = xhci_alloc_command(xhci, false, false, GFP_ATOMIC);
		if (!command) {
			xhci_warn(xhci, "WARN Cannot submit cfg ep: ENOMEM\n");
			return;
		}
		xhci_dbg_trace(xhci, trace_xhci_dbg_quirks,
				"Queueing configure endpoint command");
		xhci_queue_configure_endpoint(xhci, command,
				xhci->devs[slot_id]->in_ctx->dma, slot_id,
				false);
		xhci_ring_cmd_db(xhci);
	} else {
		/* Clear our internal halted state */
		xhci->devs[slot_id]->eps[ep_index].ep_state &= ~EP_HALTED;
	}
}

static void xhci_handle_cmd_enable_slot(struct xhci_hcd *xhci, int slot_id,
		u32 cmd_comp_code)
{
	if (cmd_comp_code == COMP_SUCCESS)
		xhci->slot_id = slot_id;
	else
		xhci->slot_id = 0;
}

static void xhci_handle_cmd_disable_slot(struct xhci_hcd *xhci, int slot_id)
{
	struct xhci_virt_device *virt_dev;

	virt_dev = xhci->devs[slot_id];
	if (!virt_dev)
		return;
	if (xhci->quirks & XHCI_EP_LIMIT_QUIRK)
		/* Delete default control endpoint resources */
		xhci_free_device_endpoint_resources(xhci, virt_dev, true);
	xhci_free_virt_device(xhci, slot_id);
}

static void xhci_handle_cmd_config_ep(struct xhci_hcd *xhci, int slot_id,
		struct xhci_event_cmd *event, u32 cmd_comp_code)
{
	struct xhci_virt_device *virt_dev;
	struct xhci_input_control_ctx *ctrl_ctx;
	unsigned int ep_index;
	unsigned int ep_state;
	u32 add_flags, drop_flags;

	/*
	 * Configure endpoint commands can come from the USB core
	 * configuration or alt setting changes, or because the HW
	 * needed an extra configure endpoint command after a reset
	 * endpoint command or streams were being configured.
	 * If the command was for a halted endpoint, the xHCI driver
	 * is not waiting on the configure endpoint command.
	 */
	virt_dev = xhci->devs[slot_id];
	ctrl_ctx = xhci_get_input_control_ctx(virt_dev->in_ctx);
	if (!ctrl_ctx) {
		xhci_warn(xhci, "Could not get input context, bad type.\n");
		return;
	}

	add_flags = le32_to_cpu(ctrl_ctx->add_flags);
	drop_flags = le32_to_cpu(ctrl_ctx->drop_flags);
	/* Input ctx add_flags are the endpoint index plus one */
	ep_index = xhci_last_valid_endpoint(add_flags) - 1;

	/* A usb_set_interface() call directly after clearing a halted
	 * condition may race on this quirky hardware.  Not worth
	 * worrying about, since this is prototype hardware.  Not sure
	 * if this will work for streams, but streams support was
	 * untested on this prototype.
	 */
	if (xhci->quirks & XHCI_RESET_EP_QUIRK &&
			ep_index != (unsigned int) -1 &&
			add_flags - SLOT_FLAG == drop_flags) {
		ep_state = virt_dev->eps[ep_index].ep_state;
		if (!(ep_state & EP_HALTED))
			return;
		xhci_dbg_trace(xhci, trace_xhci_dbg_quirks,
				"Completed config ep cmd - "
				"last ep index = %d, state = %d",
				ep_index, ep_state);
		/* Clear internal halted state and restart ring(s) */
		virt_dev->eps[ep_index].ep_state &= ~EP_HALTED;
		ring_doorbell_for_active_rings(xhci, slot_id, ep_index);
		return;
	}
	return;
}

static void xhci_handle_cmd_reset_dev(struct xhci_hcd *xhci, int slot_id,
		struct xhci_event_cmd *event)
{
	xhci_dbg(xhci, "Completed reset device command.\n");
	if (!xhci->devs[slot_id])
		xhci_warn(xhci, "Reset device command completion "
				"for disabled slot %u\n", slot_id);
}

static void xhci_handle_cmd_nec_get_fw(struct xhci_hcd *xhci,
		struct xhci_event_cmd *event)
{
	if (!(xhci->quirks & XHCI_NEC_HOST)) {
		xhci->error_bitmask |= 1 << 6;
		return;
	}
	xhci_dbg_trace(xhci, trace_xhci_dbg_quirks,
			"NEC firmware version %2x.%02x",
			NEC_FW_MAJOR(le32_to_cpu(event->status)),
			NEC_FW_MINOR(le32_to_cpu(event->status)));
}

static void xhci_complete_del_and_free_cmd(struct xhci_command *cmd, u32 status)
{
	list_del(&cmd->cmd_list);

	if (cmd->completion) {
		cmd->status = status;
		complete(cmd->completion);
	} else {
		kfree(cmd);
	}
}

void xhci_cleanup_command_queue(struct xhci_hcd *xhci)
{
	struct xhci_command *cur_cmd, *tmp_cmd;
	list_for_each_entry_safe(cur_cmd, tmp_cmd, &xhci->cmd_list, cmd_list)
		xhci_complete_del_and_free_cmd(cur_cmd, COMP_CMD_ABORT);
}

void xhci_handle_command_timeout(struct work_struct *work)
{
	struct xhci_hcd *xhci;
	int ret;
	unsigned long flags;
	u64 hw_ring_state;

	xhci = container_of(to_delayed_work(work), struct xhci_hcd, cmd_timer);

	spin_lock_irqsave(&xhci->lock, flags);

	/*
	 * If timeout work is pending, or current_cmd is NULL, it means we
	 * raced with command completion. Command is handled so just return.
	 */
	if (!xhci->current_cmd || delayed_work_pending(&xhci->cmd_timer)) {
		spin_unlock_irqrestore(&xhci->lock, flags);
		return;
	}
	/* mark this command to be cancelled */
	xhci->current_cmd->status = COMP_CMD_ABORT;

	/* Make sure command ring is running before aborting it */
	hw_ring_state = xhci_read_64(xhci, &xhci->op_regs->cmd_ring);
	if ((xhci->cmd_ring_state & CMD_RING_STATE_RUNNING) &&
	    (hw_ring_state & CMD_RING_RUNNING))  {
		/* Prevent new doorbell, and start command abort */
		xhci->cmd_ring_state = CMD_RING_STATE_ABORTED;
		xhci_dbg(xhci, "Command timeout\n");
		ret = xhci_abort_cmd_ring(xhci, flags);
		if (unlikely(ret == -ESHUTDOWN)) {
			xhci_err(xhci, "Abort command ring failed\n");
			xhci_cleanup_command_queue(xhci);
			spin_unlock_irqrestore(&xhci->lock, flags);
			usb_hc_died(xhci_to_hcd(xhci)->primary_hcd);
			xhci_dbg(xhci, "xHCI host controller is dead.\n");

			return;
		}

		goto time_out_completed;
	}

	/* host removed. Bail out */
	if (xhci->xhc_state & XHCI_STATE_REMOVING) {
		xhci_dbg(xhci, "host removed, ring start fail?\n");
		xhci_cleanup_command_queue(xhci);

		goto time_out_completed;
	}

	/* command timeout on stopped ring, ring can't be aborted */
	xhci_dbg(xhci, "Command timeout on stopped ring\n");
	xhci_handle_stopped_cmd_ring(xhci, xhci->current_cmd);

time_out_completed:
	spin_unlock_irqrestore(&xhci->lock, flags);
	return;
}

static void handle_cmd_completion(struct xhci_hcd *xhci,
		struct xhci_event_cmd *event)
{
	int slot_id = TRB_TO_SLOT_ID(le32_to_cpu(event->flags));
	u64 cmd_dma;
	dma_addr_t cmd_dequeue_dma;
	u32 cmd_comp_code;
	union xhci_trb *cmd_trb;
	struct xhci_command *cmd;
	u32 cmd_type;

	cmd_dma = le64_to_cpu(event->cmd_trb);
	cmd_trb = xhci->cmd_ring->dequeue;
	cmd_dequeue_dma = xhci_trb_virt_to_dma(xhci->cmd_ring->deq_seg,
			cmd_trb);
	/* Is the command ring deq ptr out of sync with the deq seg ptr? */
	if (cmd_dequeue_dma == 0) {
		xhci->error_bitmask |= 1 << 4;
		return;
	}
	/* Does the DMA address match our internal dequeue pointer address? */
	if (cmd_dma != (u64) cmd_dequeue_dma) {
		xhci->error_bitmask |= 1 << 5;
		return;
	}

	cmd = list_entry(xhci->cmd_list.next, struct xhci_command, cmd_list);

	cancel_delayed_work(&xhci->cmd_timer);

	trace_xhci_cmd_completion(cmd_trb, (struct xhci_generic_trb *) event);

	cmd_comp_code = GET_COMP_CODE(le32_to_cpu(event->status));

	/* If CMD ring stopped we own the trbs between enqueue and dequeue */
	if (cmd_comp_code == COMP_CMD_STOP) {
		complete_all(&xhci->cmd_ring_stop_completion);
		return;
	}

	if (cmd->command_trb != xhci->cmd_ring->dequeue) {
		xhci_err(xhci,
			 "Command completion event does not match command\n");
		return;
	}

	/*
	 * Host aborted the command ring, check if the current command was
	 * supposed to be aborted, otherwise continue normally.
	 * The command ring is stopped now, but the xHC will issue a Command
	 * Ring Stopped event which will cause us to restart it.
	 */
	if (cmd_comp_code == COMP_CMD_ABORT) {
		xhci->cmd_ring_state = CMD_RING_STATE_STOPPED;
		if (cmd->status == COMP_CMD_ABORT) {
			if (xhci->current_cmd == cmd)
				xhci->current_cmd = NULL;
			goto event_handled;
		}
	}

	cmd_type = TRB_FIELD_TO_TYPE(le32_to_cpu(cmd_trb->generic.field[3]));
	switch (cmd_type) {
	case TRB_ENABLE_SLOT:
		xhci_handle_cmd_enable_slot(xhci, slot_id, cmd_comp_code);
		break;
	case TRB_DISABLE_SLOT:
		xhci_handle_cmd_disable_slot(xhci, slot_id);
		break;
	case TRB_CONFIG_EP:
		if (!cmd->completion)
			xhci_handle_cmd_config_ep(xhci, slot_id, event,
						  cmd_comp_code);
		break;
	case TRB_EVAL_CONTEXT:
		break;
	case TRB_ADDR_DEV:
		break;
	case TRB_STOP_RING:
		WARN_ON(slot_id != TRB_TO_SLOT_ID(
				le32_to_cpu(cmd_trb->generic.field[3])));
		xhci_handle_cmd_stop_ep(xhci, slot_id, cmd_trb, event);
		break;
	case TRB_SET_DEQ:
		WARN_ON(slot_id != TRB_TO_SLOT_ID(
				le32_to_cpu(cmd_trb->generic.field[3])));
		xhci_handle_cmd_set_deq(xhci, slot_id, cmd_trb, cmd_comp_code);
		break;
	case TRB_CMD_NOOP:
		/* Is this an aborted command turned to NO-OP? */
		if (cmd->status == COMP_CMD_STOP)
			cmd_comp_code = COMP_CMD_STOP;
		break;
	case TRB_RESET_EP:
		WARN_ON(slot_id != TRB_TO_SLOT_ID(
				le32_to_cpu(cmd_trb->generic.field[3])));
		xhci_handle_cmd_reset_ep(xhci, slot_id, cmd_trb, cmd_comp_code);
		break;
	case TRB_RESET_DEV:
		/* SLOT_ID field in reset device cmd completion event TRB is 0.
		 * Use the SLOT_ID from the command TRB instead (xhci 4.6.11)
		 */
		slot_id = TRB_TO_SLOT_ID(
				le32_to_cpu(cmd_trb->generic.field[3]));
		xhci_handle_cmd_reset_dev(xhci, slot_id, event);
		break;
	case TRB_NEC_GET_FW:
		xhci_handle_cmd_nec_get_fw(xhci, event);
		break;
	default:
		/* Skip over unknown commands on the event ring */
		xhci->error_bitmask |= 1 << 6;
		break;
	}

	/* restart timer if this wasn't the last command */
	if (cmd->cmd_list.next != &xhci->cmd_list) {
		xhci->current_cmd = list_entry(cmd->cmd_list.next,
					       struct xhci_command, cmd_list);
		xhci_mod_cmd_timer(xhci, XHCI_CMD_DEFAULT_TIMEOUT);
	} else if (xhci->current_cmd == cmd) {
		xhci->current_cmd = NULL;
	}

event_handled:
	xhci_complete_del_and_free_cmd(cmd, cmd_comp_code);

	inc_deq(xhci, xhci->cmd_ring);
}

static void handle_vendor_event(struct xhci_hcd *xhci,
		union xhci_trb *event)
{
	u32 trb_type;

	trb_type = TRB_FIELD_TO_TYPE(le32_to_cpu(event->generic.field[3]));
	xhci_dbg(xhci, "Vendor specific event TRB type = %u\n", trb_type);
	if (trb_type == TRB_NEC_CMD_COMP && (xhci->quirks & XHCI_NEC_HOST))
		handle_cmd_completion(xhci, &event->event_cmd);
}

/* @port_id: the one-based port ID from the hardware (indexed from array of all
 * port registers -- USB 3.0 and USB 2.0).
 *
 * Returns a zero-based port number, which is suitable for indexing into each of
 * the split roothubs' port arrays and bus state arrays.
 * Add one to it in order to call xhci_find_slot_id_by_port.
 */
static unsigned int find_faked_portnum_from_hw_portnum(struct usb_hcd *hcd,
		struct xhci_hcd *xhci, u32 port_id)
{
	unsigned int i;
	unsigned int num_similar_speed_ports = 0;

	/* port_id from the hardware is 1-based, but port_array[], usb3_ports[],
	 * and usb2_ports are 0-based indexes.  Count the number of similar
	 * speed ports, up to 1 port before this port.
	 */
	for (i = 0; i < (port_id - 1); i++) {
		u8 port_speed = xhci->port_array[i];

		/*
		 * Skip ports that don't have known speeds, or have duplicate
		 * Extended Capabilities port speed entries.
		 */
		if (port_speed == 0 || port_speed == DUPLICATE_ENTRY)
			continue;

		/*
		 * USB 3.0 ports are always under a USB 3.0 hub.  USB 2.0 and
		 * 1.1 ports are under the USB 2.0 hub.  If the port speed
		 * matches the device speed, it's a similar speed port.
		 */
		if ((port_speed == 0x03) == (hcd->speed >= HCD_USB3))
			num_similar_speed_ports++;
	}
	return num_similar_speed_ports;
}

static void handle_device_notification(struct xhci_hcd *xhci,
		union xhci_trb *event)
{
	u32 slot_id;
	struct usb_device *udev;

	slot_id = TRB_TO_SLOT_ID(le32_to_cpu(event->generic.field[3]));
	if (!xhci->devs[slot_id]) {
		xhci_warn(xhci, "Device Notification event for "
				"unused slot %u\n", slot_id);
		return;
	}

	xhci_dbg(xhci, "Device Wake Notification event for slot ID %u\n",
			slot_id);
	udev = xhci->devs[slot_id]->udev;
	if (udev && udev->parent)
		usb_wakeup_notification(udev->parent, udev->portnum);
}

static void handle_port_status(struct xhci_hcd *xhci,
		union xhci_trb *event)
{
	struct usb_hcd *hcd;
	u32 port_id;
	u32 temp, temp1;
	int max_ports;
	int slot_id;
	unsigned int faked_port_index;
	u8 major_revision;
	struct xhci_bus_state *bus_state;
	__le32 __iomem **port_array;
	bool bogus_port_status = false;

	/* Port status change events always have a successful completion code */
	if (GET_COMP_CODE(le32_to_cpu(event->generic.field[2])) != COMP_SUCCESS) {
		xhci_warn(xhci, "WARN: xHC returned failed port status event\n");
		xhci->error_bitmask |= 1 << 8;
	}
	port_id = GET_PORT_ID(le32_to_cpu(event->generic.field[0]));
	xhci_dbg(xhci, "Port Status Change Event for port %d\n", port_id);

	max_ports = HCS_MAX_PORTS(xhci->hcs_params1);
	if ((port_id <= 0) || (port_id > max_ports)) {
		xhci_warn(xhci, "Invalid port id %d\n", port_id);
		inc_deq(xhci, xhci->event_ring);
		return;
	}

	/* Figure out which usb_hcd this port is attached to:
	 * is it a USB 3.0 port or a USB 2.0/1.1 port?
	 */
	major_revision = xhci->port_array[port_id - 1];

	/* Find the right roothub. */
	hcd = xhci_to_hcd(xhci);
	if ((major_revision == 0x03) != (hcd->speed >= HCD_USB3))
		hcd = xhci->shared_hcd;

	if (major_revision == 0) {
		xhci_warn(xhci, "Event for port %u not in "
				"Extended Capabilities, ignoring.\n",
				port_id);
		bogus_port_status = true;
		goto cleanup;
	}
	if (major_revision == DUPLICATE_ENTRY) {
		xhci_warn(xhci, "Event for port %u duplicated in"
				"Extended Capabilities, ignoring.\n",
				port_id);
		bogus_port_status = true;
		goto cleanup;
	}

	/*
	 * Hardware port IDs reported by a Port Status Change Event include USB
	 * 3.0 and USB 2.0 ports.  We want to check if the port has reported a
	 * resume event, but we first need to translate the hardware port ID
	 * into the index into the ports on the correct split roothub, and the
	 * correct bus_state structure.
	 */
	bus_state = &xhci->bus_state[hcd_index(hcd)];
	if (hcd->speed >= HCD_USB3)
		port_array = xhci->usb3_ports;
	else
		port_array = xhci->usb2_ports;
	/* Find the faked port hub number */
	faked_port_index = find_faked_portnum_from_hw_portnum(hcd, xhci,
			port_id);

	temp = readl(port_array[faked_port_index]);
	if (hcd->state == HC_STATE_SUSPENDED) {
		xhci_dbg(xhci, "resume root hub\n");
		usb_hcd_resume_root_hub(hcd);
	}

<<<<<<< HEAD
	if (hcd->speed == HCD_USB3 && (temp & PORT_PLS_MASK) == XDEV_INACTIVE)
=======
	if (hcd->speed >= HCD_USB3 && (temp & PORT_PLS_MASK) == XDEV_INACTIVE)
>>>>>>> f2ed3bfc
		bus_state->port_remote_wakeup &= ~(1 << faked_port_index);

	if ((temp & PORT_PLC) && (temp & PORT_PLS_MASK) == XDEV_RESUME) {
		xhci_dbg(xhci, "port resume event for port %d\n", port_id);

		temp1 = readl(&xhci->op_regs->command);
		if (!(temp1 & CMD_RUN)) {
			xhci_warn(xhci, "xHC is not running.\n");
			goto cleanup;
		}

		if (DEV_SUPERSPEED_ANY(temp)) {
			xhci_dbg(xhci, "remote wake SS port %d\n", port_id);
			/* Set a flag to say the port signaled remote wakeup,
			 * so we can tell the difference between the end of
			 * device and host initiated resume.
			 */
			bus_state->port_remote_wakeup |= 1 << faked_port_index;
			xhci_test_and_clear_bit(xhci, port_array,
					faked_port_index, PORT_PLC);
			xhci_set_link_state(xhci, port_array, faked_port_index,
						XDEV_U0);
			/* Need to wait until the next link state change
			 * indicates the device is actually in U0.
			 */
			bogus_port_status = true;
			goto cleanup;
		} else if (!test_bit(faked_port_index,
				     &bus_state->resuming_ports)) {
			xhci_dbg(xhci, "resume HS port %d\n", port_id);
			bus_state->resume_done[faked_port_index] = jiffies +
				msecs_to_jiffies(USB_RESUME_TIMEOUT);
			set_bit(faked_port_index, &bus_state->resuming_ports);
			mod_timer(&hcd->rh_timer,
				  bus_state->resume_done[faked_port_index]);
			/* Do the rest in GetPortStatus */
		}
	}

	if ((temp & PORT_PLC) && (temp & PORT_PLS_MASK) == XDEV_U0 &&
			DEV_SUPERSPEED_ANY(temp)) {
		xhci_dbg(xhci, "resume SS port %d finished\n", port_id);
		/* We've just brought the device into U0 through either the
		 * Resume state after a device remote wakeup, or through the
		 * U3Exit state after a host-initiated resume.  If it's a device
		 * initiated remote wake, don't pass up the link state change,
		 * so the roothub behavior is consistent with external
		 * USB 3.0 hub behavior.
		 */
		slot_id = xhci_find_slot_id_by_port(hcd, xhci,
				faked_port_index + 1);
		if (slot_id && xhci->devs[slot_id])
			xhci_ring_device(xhci, slot_id);
		if (bus_state->port_remote_wakeup & (1 << faked_port_index)) {
			bus_state->port_remote_wakeup &=
				~(1 << faked_port_index);
			xhci_test_and_clear_bit(xhci, port_array,
					faked_port_index, PORT_PLC);
			usb_wakeup_notification(hcd->self.root_hub,
					faked_port_index + 1);
			bogus_port_status = true;
			goto cleanup;
		}
	}

	/*
	 * Check to see if xhci-hub.c is waiting on RExit to U0 transition (or
	 * RExit to a disconnect state).  If so, let the the driver know it's
	 * out of the RExit state.
	 */
	if (!DEV_SUPERSPEED_ANY(temp) &&
			test_and_clear_bit(faked_port_index,
				&bus_state->rexit_ports)) {
		complete(&bus_state->rexit_done[faked_port_index]);
		bogus_port_status = true;
		goto cleanup;
	}

	if (hcd->speed < HCD_USB3)
		xhci_test_and_clear_bit(xhci, port_array, faked_port_index,
					PORT_PLC);

cleanup:
	/* Update event ring dequeue pointer before dropping the lock */
	inc_deq(xhci, xhci->event_ring);

	/* Don't make the USB core poll the roothub if we got a bad port status
	 * change event.  Besides, at that point we can't tell which roothub
	 * (USB 2.0 or USB 3.0) to kick.
	 */
	if (bogus_port_status)
		return;

	/*
	 * xHCI port-status-change events occur when the "or" of all the
	 * status-change bits in the portsc register changes from 0 to 1.
	 * New status changes won't cause an event if any other change
	 * bits are still set.  When an event occurs, switch over to
	 * polling to avoid losing status changes.
	 */
	xhci_dbg(xhci, "%s: starting port polling.\n", __func__);
	set_bit(HCD_FLAG_POLL_RH, &hcd->flags);
	spin_unlock(&xhci->lock);
	/* Pass this up to the core */
	usb_hcd_poll_rh_status(hcd);
	spin_lock(&xhci->lock);
}

/*
 * This TD is defined by the TRBs starting at start_trb in start_seg and ending
 * at end_trb, which may be in another segment.  If the suspect DMA address is a
 * TRB in this TD, this function returns that TRB's segment.  Otherwise it
 * returns 0.
 */
struct xhci_segment *trb_in_td(struct xhci_hcd *xhci,
		struct xhci_segment *start_seg,
		union xhci_trb	*start_trb,
		union xhci_trb	*end_trb,
		dma_addr_t	suspect_dma,
		bool		debug)
{
	dma_addr_t start_dma;
	dma_addr_t end_seg_dma;
	dma_addr_t end_trb_dma;
	struct xhci_segment *cur_seg;

	start_dma = xhci_trb_virt_to_dma(start_seg, start_trb);
	cur_seg = start_seg;

	do {
		if (start_dma == 0)
			return NULL;
		/* We may get an event for a Link TRB in the middle of a TD */
		end_seg_dma = xhci_trb_virt_to_dma(cur_seg,
				&cur_seg->trbs[TRBS_PER_SEGMENT - 1]);
		/* If the end TRB isn't in this segment, this is set to 0 */
		end_trb_dma = xhci_trb_virt_to_dma(cur_seg, end_trb);

		if (debug)
			xhci_warn(xhci,
				"Looking for event-dma %016llx trb-start %016llx trb-end %016llx seg-start %016llx seg-end %016llx\n",
				(unsigned long long)suspect_dma,
				(unsigned long long)start_dma,
				(unsigned long long)end_trb_dma,
				(unsigned long long)cur_seg->dma,
				(unsigned long long)end_seg_dma);

		if (end_trb_dma > 0) {
			/* The end TRB is in this segment, so suspect should be here */
			if (start_dma <= end_trb_dma) {
				if (suspect_dma >= start_dma && suspect_dma <= end_trb_dma)
					return cur_seg;
			} else {
				/* Case for one segment with
				 * a TD wrapped around to the top
				 */
				if ((suspect_dma >= start_dma &&
							suspect_dma <= end_seg_dma) ||
						(suspect_dma >= cur_seg->dma &&
						 suspect_dma <= end_trb_dma))
					return cur_seg;
			}
			return NULL;
		} else {
			/* Might still be somewhere in this segment */
			if (suspect_dma >= start_dma && suspect_dma <= end_seg_dma)
				return cur_seg;
		}
		cur_seg = cur_seg->next;
		start_dma = xhci_trb_virt_to_dma(cur_seg, &cur_seg->trbs[0]);
	} while (cur_seg != start_seg);

	return NULL;
}

static void xhci_cleanup_halted_endpoint(struct xhci_hcd *xhci,
		unsigned int slot_id, unsigned int ep_index,
		unsigned int stream_id,
		struct xhci_td *td, union xhci_trb *event_trb)
{
	struct xhci_virt_ep *ep = &xhci->devs[slot_id]->eps[ep_index];
	struct xhci_command *command;
	command = xhci_alloc_command(xhci, false, false, GFP_ATOMIC);
	if (!command)
		return;

	ep->ep_state |= EP_HALTED;
	ep->stopped_stream = stream_id;

	xhci_queue_reset_ep(xhci, command, slot_id, ep_index);
	xhci_cleanup_stalled_ring(xhci, ep_index, td);

	ep->stopped_stream = 0;

	xhci_ring_cmd_db(xhci);
}

/* Check if an error has halted the endpoint ring.  The class driver will
 * cleanup the halt for a non-default control endpoint if we indicate a stall.
 * However, a babble and other errors also halt the endpoint ring, and the class
 * driver won't clear the halt in that case, so we need to issue a Set Transfer
 * Ring Dequeue Pointer command manually.
 */
static int xhci_requires_manual_halt_cleanup(struct xhci_hcd *xhci,
		struct xhci_ep_ctx *ep_ctx,
		unsigned int trb_comp_code)
{
	/* TRB completion codes that may require a manual halt cleanup */
	if (trb_comp_code == COMP_TX_ERR ||
			trb_comp_code == COMP_BABBLE ||
			trb_comp_code == COMP_SPLIT_ERR)
		/* The 0.95 spec says a babbling control endpoint
		 * is not halted. The 0.96 spec says it is.  Some HW
		 * claims to be 0.95 compliant, but it halts the control
		 * endpoint anyway.  Check if a babble halted the
		 * endpoint.
		 */
		if ((ep_ctx->ep_info & cpu_to_le32(EP_STATE_MASK)) ==
		    cpu_to_le32(EP_STATE_HALTED))
			return 1;

	return 0;
}

int xhci_is_vendor_info_code(struct xhci_hcd *xhci, unsigned int trb_comp_code)
{
	if (trb_comp_code >= 224 && trb_comp_code <= 255) {
		/* Vendor defined "informational" completion code,
		 * treat as not-an-error.
		 */
		xhci_dbg(xhci, "Vendor defined info completion code %u\n",
				trb_comp_code);
		xhci_dbg(xhci, "Treating code as success.\n");
		return 1;
	}
	return 0;
}

/*
 * Finish the td processing, remove the td from td list;
 * Return 1 if the urb can be given back.
 */
static int finish_td(struct xhci_hcd *xhci, struct xhci_td *td,
	union xhci_trb *event_trb, struct xhci_transfer_event *event,
	struct xhci_virt_ep *ep, int *status, bool skip)
{
	struct xhci_virt_device *xdev;
	struct xhci_ring *ep_ring;
	unsigned int slot_id;
	int ep_index;
	struct urb *urb = NULL;
	struct xhci_ep_ctx *ep_ctx;
	int ret = 0;
	struct urb_priv	*urb_priv;
	u32 trb_comp_code;

	slot_id = TRB_TO_SLOT_ID(le32_to_cpu(event->flags));
	xdev = xhci->devs[slot_id];
	ep_index = TRB_TO_EP_ID(le32_to_cpu(event->flags)) - 1;
	ep_ring = xhci_dma_to_transfer_ring(ep, le64_to_cpu(event->buffer));
	ep_ctx = xhci_get_ep_ctx(xhci, xdev->out_ctx, ep_index);
	trb_comp_code = GET_COMP_CODE(le32_to_cpu(event->transfer_len));

	if (skip)
		goto td_cleanup;

	if (trb_comp_code == COMP_STOP_INVAL ||
			trb_comp_code == COMP_STOP ||
			trb_comp_code == COMP_STOP_SHORT) {
		/* The Endpoint Stop Command completion will take care of any
		 * stopped TDs.  A stopped TD may be restarted, so don't update
		 * the ring dequeue pointer or take this TD off any lists yet.
		 */
		ep->stopped_td = td;
		return 0;
	}
	if (trb_comp_code == COMP_STALL ||
		xhci_requires_manual_halt_cleanup(xhci, ep_ctx,
						trb_comp_code)) {
		/* Issue a reset endpoint command to clear the host side
		 * halt, followed by a set dequeue command to move the
		 * dequeue pointer past the TD.
		 * The class driver clears the device side halt later.
		 */
		xhci_cleanup_halted_endpoint(xhci, slot_id, ep_index,
					ep_ring->stream_id, td, event_trb);
	} else {
		/* Update ring dequeue pointer */
		while (ep_ring->dequeue != td->last_trb)
			inc_deq(xhci, ep_ring);
		inc_deq(xhci, ep_ring);
	}

td_cleanup:
	/* Clean up the endpoint's TD list */
	urb = td->urb;
	urb_priv = urb->hcpriv;

	/* if a bounce buffer was used to align this td then unmap it */
	if (td->bounce_seg)
		xhci_unmap_td_bounce_buffer(xhci, ep_ring, td);

	/* Do one last check of the actual transfer length.
	 * If the host controller said we transferred more data than the buffer
	 * length, urb->actual_length will be a very big number (since it's
	 * unsigned).  Play it safe and say we didn't transfer anything.
	 */
	if (urb->actual_length > urb->transfer_buffer_length) {
		xhci_warn(xhci, "URB transfer length is wrong, xHC issue? req. len = %u, act. len = %u\n",
			urb->transfer_buffer_length,
			urb->actual_length);
		urb->actual_length = 0;
		if (td->urb->transfer_flags & URB_SHORT_NOT_OK)
			*status = -EREMOTEIO;
		else
			*status = 0;
	}
	list_del_init(&td->td_list);
	/* Was this TD slated to be cancelled but completed anyway? */
	if (!list_empty(&td->cancelled_td_list))
		list_del_init(&td->cancelled_td_list);

	urb_priv->td_cnt++;
	/* Giveback the urb when all the tds are completed */
	if (urb_priv->td_cnt == urb_priv->length) {
		ret = 1;
		if (usb_pipetype(urb->pipe) == PIPE_ISOCHRONOUS) {
			xhci_to_hcd(xhci)->self.bandwidth_isoc_reqs--;
			if (xhci_to_hcd(xhci)->self.bandwidth_isoc_reqs == 0) {
				if (xhci->quirks & XHCI_AMD_PLL_FIX)
					usb_amd_quirk_pll_enable();
			}
		}
	}

	return ret;
}

/*
 * Process control tds, update urb status and actual_length.
 */
static int process_ctrl_td(struct xhci_hcd *xhci, struct xhci_td *td,
	union xhci_trb *event_trb, struct xhci_transfer_event *event,
	struct xhci_virt_ep *ep, int *status)
{
	struct xhci_virt_device *xdev;
	struct xhci_ring *ep_ring;
	unsigned int slot_id;
	int ep_index;
	struct xhci_ep_ctx *ep_ctx;
	u32 trb_comp_code;

	slot_id = TRB_TO_SLOT_ID(le32_to_cpu(event->flags));
	xdev = xhci->devs[slot_id];
	ep_index = TRB_TO_EP_ID(le32_to_cpu(event->flags)) - 1;
	ep_ring = xhci_dma_to_transfer_ring(ep, le64_to_cpu(event->buffer));
	ep_ctx = xhci_get_ep_ctx(xhci, xdev->out_ctx, ep_index);
	trb_comp_code = GET_COMP_CODE(le32_to_cpu(event->transfer_len));

	switch (trb_comp_code) {
	case COMP_SUCCESS:
		if (event_trb == ep_ring->dequeue) {
			xhci_warn(xhci, "WARN: Success on ctrl setup TRB "
					"without IOC set??\n");
			*status = -ESHUTDOWN;
		} else if (event_trb != td->last_trb) {
			xhci_warn(xhci, "WARN: Success on ctrl data TRB "
					"without IOC set??\n");
			*status = -ESHUTDOWN;
		} else {
			*status = 0;
		}
		break;
	case COMP_SHORT_TX:
		if (td->urb->transfer_flags & URB_SHORT_NOT_OK)
			*status = -EREMOTEIO;
		else
			*status = 0;
		break;
	case COMP_STOP_SHORT:
		if (event_trb == ep_ring->dequeue || event_trb == td->last_trb)
			xhci_warn(xhci, "WARN: Stopped Short Packet on ctrl setup or status TRB\n");
		else
			td->urb->actual_length =
				EVENT_TRB_LEN(le32_to_cpu(event->transfer_len));

		return finish_td(xhci, td, event_trb, event, ep, status, false);
	case COMP_STOP:
		/* Did we stop at data stage? */
		if (event_trb != ep_ring->dequeue && event_trb != td->last_trb)
			td->urb->actual_length =
				td->urb->transfer_buffer_length -
				EVENT_TRB_LEN(le32_to_cpu(event->transfer_len));
		/* fall through */
	case COMP_STOP_INVAL:
		return finish_td(xhci, td, event_trb, event, ep, status, false);
	default:
		if (!xhci_requires_manual_halt_cleanup(xhci,
					ep_ctx, trb_comp_code))
			break;
		xhci_dbg(xhci, "TRB error code %u, "
				"halted endpoint index = %u\n",
				trb_comp_code, ep_index);
		/* else fall through */
	case COMP_STALL:
		/* Did we transfer part of the data (middle) phase? */
		if (event_trb != ep_ring->dequeue &&
				event_trb != td->last_trb)
			td->urb->actual_length =
				td->urb->transfer_buffer_length -
				EVENT_TRB_LEN(le32_to_cpu(event->transfer_len));
		else if (!td->urb_length_set)
			td->urb->actual_length = 0;

		return finish_td(xhci, td, event_trb, event, ep, status, false);
	}
	/*
	 * Did we transfer any data, despite the errors that might have
	 * happened?  I.e. did we get past the setup stage?
	 */
	if (event_trb != ep_ring->dequeue) {
		/* The event was for the status stage */
		if (event_trb == td->last_trb) {
			if (td->urb_length_set) {
				/* Don't overwrite a previously set error code
				 */
				if ((*status == -EINPROGRESS || *status == 0) &&
						(td->urb->transfer_flags
						 & URB_SHORT_NOT_OK))
					/* Did we already see a short data
					 * stage? */
					*status = -EREMOTEIO;
			} else {
				td->urb->actual_length =
					td->urb->transfer_buffer_length;
			}
		} else {
			/*
			 * Maybe the event was for the data stage? If so, update
			 * already the actual_length of the URB and flag it as
			 * set, so that it is not overwritten in the event for
			 * the last TRB.
			 */
			td->urb_length_set = true;
			td->urb->actual_length =
				td->urb->transfer_buffer_length -
				EVENT_TRB_LEN(le32_to_cpu(event->transfer_len));
			xhci_dbg(xhci, "Waiting for status "
					"stage event\n");
			return 0;
		}
	}

	return finish_td(xhci, td, event_trb, event, ep, status, false);
}

/*
 * Process isochronous tds, update urb packet status and actual_length.
 */
static int process_isoc_td(struct xhci_hcd *xhci, struct xhci_td *td,
	union xhci_trb *event_trb, struct xhci_transfer_event *event,
	struct xhci_virt_ep *ep, int *status)
{
	struct xhci_ring *ep_ring;
	struct urb_priv *urb_priv;
	int idx;
	int len = 0;
	union xhci_trb *cur_trb;
	struct xhci_segment *cur_seg;
	struct usb_iso_packet_descriptor *frame;
	u32 trb_comp_code;
	bool skip_td = false;

	ep_ring = xhci_dma_to_transfer_ring(ep, le64_to_cpu(event->buffer));
	trb_comp_code = GET_COMP_CODE(le32_to_cpu(event->transfer_len));
	urb_priv = td->urb->hcpriv;
	idx = urb_priv->td_cnt;
	frame = &td->urb->iso_frame_desc[idx];

	/* handle completion code */
	switch (trb_comp_code) {
	case COMP_SUCCESS:
		if (EVENT_TRB_LEN(le32_to_cpu(event->transfer_len)) == 0) {
			frame->status = 0;
			break;
		}
		if ((xhci->quirks & XHCI_TRUST_TX_LENGTH))
			trb_comp_code = COMP_SHORT_TX;
	/* fallthrough */
	case COMP_STOP_SHORT:
	case COMP_SHORT_TX:
		frame->status = td->urb->transfer_flags & URB_SHORT_NOT_OK ?
				-EREMOTEIO : 0;
		break;
	case COMP_BW_OVER:
		frame->status = -ECOMM;
		skip_td = true;
		break;
	case COMP_BUFF_OVER:
	case COMP_BABBLE:
		frame->status = -EOVERFLOW;
		skip_td = true;
		break;
	case COMP_DEV_ERR:
	case COMP_STALL:
		frame->status = -EPROTO;
		skip_td = true;
		break;
	case COMP_TX_ERR:
		frame->status = -EPROTO;
		if (event_trb != td->last_trb)
			return 0;
		skip_td = true;
		break;
	case COMP_STOP:
	case COMP_STOP_INVAL:
		break;
	default:
		frame->status = -1;
		break;
	}

	if (trb_comp_code == COMP_SUCCESS || skip_td) {
		frame->actual_length = frame->length;
		td->urb->actual_length += frame->length;
	} else if (trb_comp_code == COMP_STOP_SHORT) {
		frame->actual_length =
			EVENT_TRB_LEN(le32_to_cpu(event->transfer_len));
		td->urb->actual_length += frame->actual_length;
	} else {
		for (cur_trb = ep_ring->dequeue,
		     cur_seg = ep_ring->deq_seg; cur_trb != event_trb;
		     next_trb(xhci, ep_ring, &cur_seg, &cur_trb)) {
			if (!TRB_TYPE_NOOP_LE32(cur_trb->generic.field[3]) &&
			    !TRB_TYPE_LINK_LE32(cur_trb->generic.field[3]))
				len += TRB_LEN(le32_to_cpu(cur_trb->generic.field[2]));
		}
		len += TRB_LEN(le32_to_cpu(cur_trb->generic.field[2])) -
			EVENT_TRB_LEN(le32_to_cpu(event->transfer_len));

		if (trb_comp_code != COMP_STOP_INVAL) {
			frame->actual_length = len;
			td->urb->actual_length += len;
		}
	}

	return finish_td(xhci, td, event_trb, event, ep, status, false);
}

static int skip_isoc_td(struct xhci_hcd *xhci, struct xhci_td *td,
			struct xhci_transfer_event *event,
			struct xhci_virt_ep *ep, int *status)
{
	struct xhci_ring *ep_ring;
	struct urb_priv *urb_priv;
	struct usb_iso_packet_descriptor *frame;
	int idx;

	ep_ring = xhci_dma_to_transfer_ring(ep, le64_to_cpu(event->buffer));
	urb_priv = td->urb->hcpriv;
	idx = urb_priv->td_cnt;
	frame = &td->urb->iso_frame_desc[idx];

	/* The transfer is partly done. */
	frame->status = -EXDEV;

	/* calc actual length */
	frame->actual_length = 0;

	/* Update ring dequeue pointer */
	while (ep_ring->dequeue != td->last_trb)
		inc_deq(xhci, ep_ring);
	inc_deq(xhci, ep_ring);

	return finish_td(xhci, td, NULL, event, ep, status, true);
}

/*
 * Process bulk and interrupt tds, update urb status and actual_length.
 */
static int process_bulk_intr_td(struct xhci_hcd *xhci, struct xhci_td *td,
	union xhci_trb *event_trb, struct xhci_transfer_event *event,
	struct xhci_virt_ep *ep, int *status)
{
	struct xhci_ring *ep_ring;
	union xhci_trb *cur_trb;
	struct xhci_segment *cur_seg;
	u32 trb_comp_code;

	ep_ring = xhci_dma_to_transfer_ring(ep, le64_to_cpu(event->buffer));
	trb_comp_code = GET_COMP_CODE(le32_to_cpu(event->transfer_len));

	switch (trb_comp_code) {
	case COMP_SUCCESS:
		/* Double check that the HW transferred everything. */
		if (event_trb != td->last_trb ||
		    EVENT_TRB_LEN(le32_to_cpu(event->transfer_len)) != 0) {
			xhci_warn(xhci, "WARN Successful completion "
					"on short TX\n");
			if (td->urb->transfer_flags & URB_SHORT_NOT_OK)
				*status = -EREMOTEIO;
			else
				*status = 0;
			if ((xhci->quirks & XHCI_TRUST_TX_LENGTH))
				trb_comp_code = COMP_SHORT_TX;
		} else {
			*status = 0;
		}
		break;
	case COMP_STOP_SHORT:
	case COMP_SHORT_TX:
		if (td->urb->transfer_flags & URB_SHORT_NOT_OK)
			*status = -EREMOTEIO;
		else
			*status = 0;
		break;
	default:
		/* Others already handled above */
		break;
	}
	if (trb_comp_code == COMP_SHORT_TX)
		xhci_dbg(xhci, "ep %#x - asked for %d bytes, "
				"%d bytes untransferred\n",
				td->urb->ep->desc.bEndpointAddress,
				td->urb->transfer_buffer_length,
				EVENT_TRB_LEN(le32_to_cpu(event->transfer_len)));
	/* Stopped - short packet completion */
	if (trb_comp_code == COMP_STOP_SHORT) {
		td->urb->actual_length =
			EVENT_TRB_LEN(le32_to_cpu(event->transfer_len));

		if (td->urb->transfer_buffer_length <
				td->urb->actual_length) {
			xhci_warn(xhci, "HC gave bad length of %d bytes txed\n",
				EVENT_TRB_LEN(le32_to_cpu(event->transfer_len)));
			td->urb->actual_length = 0;
			 /* status will be set by usb core for canceled urbs */
		}
	/* Fast path - was this the last TRB in the TD for this URB? */
	} else if (event_trb == td->last_trb) {
		if (EVENT_TRB_LEN(le32_to_cpu(event->transfer_len)) != 0) {
			td->urb->actual_length =
				td->urb->transfer_buffer_length -
				EVENT_TRB_LEN(le32_to_cpu(event->transfer_len));
			if (td->urb->transfer_buffer_length <
					td->urb->actual_length) {
				xhci_warn(xhci, "HC gave bad length "
						"of %d bytes left\n",
					  EVENT_TRB_LEN(le32_to_cpu(event->transfer_len)));
				td->urb->actual_length = 0;
				if (td->urb->transfer_flags & URB_SHORT_NOT_OK)
					*status = -EREMOTEIO;
				else
					*status = 0;
			}
			/* Don't overwrite a previously set error code */
			if (*status == -EINPROGRESS) {
				if (td->urb->transfer_flags & URB_SHORT_NOT_OK)
					*status = -EREMOTEIO;
				else
					*status = 0;
			}
		} else {
			td->urb->actual_length =
				td->urb->transfer_buffer_length;
			/* Ignore a short packet completion if the
			 * untransferred length was zero.
			 */
			if (*status == -EREMOTEIO)
				*status = 0;
		}
	} else {
		/* Slow path - walk the list, starting from the dequeue
		 * pointer, to get the actual length transferred.
		 */
		td->urb->actual_length = 0;
		for (cur_trb = ep_ring->dequeue, cur_seg = ep_ring->deq_seg;
				cur_trb != event_trb;
				next_trb(xhci, ep_ring, &cur_seg, &cur_trb)) {
			if (!TRB_TYPE_NOOP_LE32(cur_trb->generic.field[3]) &&
			    !TRB_TYPE_LINK_LE32(cur_trb->generic.field[3]))
				td->urb->actual_length +=
					TRB_LEN(le32_to_cpu(cur_trb->generic.field[2]));
		}
		/* If the ring didn't stop on a Link or No-op TRB, add
		 * in the actual bytes transferred from the Normal TRB
		 */
		if (trb_comp_code != COMP_STOP_INVAL)
			td->urb->actual_length +=
				TRB_LEN(le32_to_cpu(cur_trb->generic.field[2])) -
				EVENT_TRB_LEN(le32_to_cpu(event->transfer_len));
	}

	return finish_td(xhci, td, event_trb, event, ep, status, false);
}

/*
 * If this function returns an error condition, it means it got a Transfer
 * event with a corrupted Slot ID, Endpoint ID, or TRB DMA address.
 * At this point, the host controller is probably hosed and should be reset.
 */
static int handle_tx_event(struct xhci_hcd *xhci,
		struct xhci_transfer_event *event)
	__releases(&xhci->lock)
	__acquires(&xhci->lock)
{
	struct xhci_virt_device *xdev;
	struct xhci_virt_ep *ep;
	struct xhci_ring *ep_ring;
	unsigned int slot_id;
	int ep_index;
	struct xhci_td *td = NULL;
	dma_addr_t event_dma;
	struct xhci_segment *event_seg;
	union xhci_trb *event_trb;
	struct urb *urb = NULL;
	int status = -EINPROGRESS;
	struct urb_priv *urb_priv;
	struct xhci_ep_ctx *ep_ctx;
	struct list_head *tmp;
	u32 trb_comp_code;
	int ret = 0;
	int td_num = 0;
	bool handling_skipped_tds = false;

	slot_id = TRB_TO_SLOT_ID(le32_to_cpu(event->flags));
	xdev = xhci->devs[slot_id];
	if (!xdev) {
		xhci_err(xhci, "ERROR Transfer event pointed to bad slot\n");
		xhci_err(xhci, "@%016llx %08x %08x %08x %08x\n",
			 (unsigned long long) xhci_trb_virt_to_dma(
				 xhci->event_ring->deq_seg,
				 xhci->event_ring->dequeue),
			 lower_32_bits(le64_to_cpu(event->buffer)),
			 upper_32_bits(le64_to_cpu(event->buffer)),
			 le32_to_cpu(event->transfer_len),
			 le32_to_cpu(event->flags));
		xhci_dbg(xhci, "Event ring:\n");
		xhci_debug_segment(xhci, xhci->event_ring->deq_seg);
		return -ENODEV;
	}

	/* Endpoint ID is 1 based, our index is zero based */
	ep_index = TRB_TO_EP_ID(le32_to_cpu(event->flags)) - 1;
	ep = &xdev->eps[ep_index];
	ep_ring = xhci_dma_to_transfer_ring(ep, le64_to_cpu(event->buffer));
	ep_ctx = xhci_get_ep_ctx(xhci, xdev->out_ctx, ep_index);
	if (!ep_ring ||
	    (le32_to_cpu(ep_ctx->ep_info) & EP_STATE_MASK) ==
	    EP_STATE_DISABLED) {
		xhci_err(xhci, "ERROR Transfer event for disabled endpoint "
				"or incorrect stream ring\n");
		xhci_err(xhci, "@%016llx %08x %08x %08x %08x\n",
			 (unsigned long long) xhci_trb_virt_to_dma(
				 xhci->event_ring->deq_seg,
				 xhci->event_ring->dequeue),
			 lower_32_bits(le64_to_cpu(event->buffer)),
			 upper_32_bits(le64_to_cpu(event->buffer)),
			 le32_to_cpu(event->transfer_len),
			 le32_to_cpu(event->flags));
		xhci_dbg(xhci, "Event ring:\n");
		xhci_debug_segment(xhci, xhci->event_ring->deq_seg);
		return -ENODEV;
	}

	/* Count current td numbers if ep->skip is set */
	if (ep->skip) {
		list_for_each(tmp, &ep_ring->td_list)
			td_num++;
	}

	event_dma = le64_to_cpu(event->buffer);
	trb_comp_code = GET_COMP_CODE(le32_to_cpu(event->transfer_len));
	/* Look for common error cases */
	switch (trb_comp_code) {
	/* Skip codes that require special handling depending on
	 * transfer type
	 */
	case COMP_SUCCESS:
		if (EVENT_TRB_LEN(le32_to_cpu(event->transfer_len)) == 0)
			break;
		if (xhci->quirks & XHCI_TRUST_TX_LENGTH)
			trb_comp_code = COMP_SHORT_TX;
		else
			xhci_warn_ratelimited(xhci,
					"WARN Successful completion on short TX: needs XHCI_TRUST_TX_LENGTH quirk?\n");
	case COMP_SHORT_TX:
		break;
	case COMP_STOP:
		xhci_dbg(xhci, "Stopped on Transfer TRB\n");
		break;
	case COMP_STOP_INVAL:
		xhci_dbg(xhci, "Stopped on No-op or Link TRB\n");
		break;
	case COMP_STOP_SHORT:
		xhci_dbg(xhci, "Stopped with short packet transfer detected\n");
		break;
	case COMP_STALL:
		xhci_dbg(xhci, "Stalled endpoint\n");
		ep->ep_state |= EP_HALTED;
		status = -EPIPE;
		break;
	case COMP_TRB_ERR:
		xhci_warn(xhci, "WARN: TRB error on endpoint\n");
		status = -EILSEQ;
		break;
	case COMP_SPLIT_ERR:
	case COMP_TX_ERR:
		xhci_dbg(xhci, "Transfer error on endpoint\n");
		status = -EPROTO;
		break;
	case COMP_BABBLE:
		xhci_dbg(xhci, "Babble error on endpoint\n");
		status = -EOVERFLOW;
		break;
	case COMP_DB_ERR:
		xhci_warn(xhci, "WARN: HC couldn't access mem fast enough\n");
		status = -ENOSR;
		break;
	case COMP_BW_OVER:
		xhci_warn(xhci, "WARN: bandwidth overrun event on endpoint\n");
		break;
	case COMP_BUFF_OVER:
		xhci_warn(xhci, "WARN: buffer overrun event on endpoint\n");
		break;
	case COMP_UNDERRUN:
		/*
		 * When the Isoch ring is empty, the xHC will generate
		 * a Ring Overrun Event for IN Isoch endpoint or Ring
		 * Underrun Event for OUT Isoch endpoint.
		 */
		xhci_dbg(xhci, "underrun event on endpoint\n");
		if (!list_empty(&ep_ring->td_list))
			xhci_dbg(xhci, "Underrun Event for slot %d ep %d "
					"still with TDs queued?\n",
				 TRB_TO_SLOT_ID(le32_to_cpu(event->flags)),
				 ep_index);
		goto cleanup;
	case COMP_OVERRUN:
		xhci_dbg(xhci, "overrun event on endpoint\n");
		if (!list_empty(&ep_ring->td_list))
			xhci_dbg(xhci, "Overrun Event for slot %d ep %d "
					"still with TDs queued?\n",
				 TRB_TO_SLOT_ID(le32_to_cpu(event->flags)),
				 ep_index);
		goto cleanup;
	case COMP_DEV_ERR:
		xhci_warn(xhci, "WARN: detect an incompatible device");
		status = -EPROTO;
		break;
	case COMP_MISSED_INT:
		/*
		 * When encounter missed service error, one or more isoc tds
		 * may be missed by xHC.
		 * Set skip flag of the ep_ring; Complete the missed tds as
		 * short transfer when process the ep_ring next time.
		 */
		ep->skip = true;
		xhci_dbg(xhci, "Miss service interval error, set skip flag\n");
		goto cleanup;
	case COMP_PING_ERR:
		ep->skip = true;
		xhci_dbg(xhci, "No Ping response error, Skip one Isoc TD\n");
		goto cleanup;
	default:
		if (xhci_is_vendor_info_code(xhci, trb_comp_code)) {
			status = 0;
			break;
		}
		xhci_warn(xhci, "ERROR Unknown event condition %u, HC probably busted\n",
			  trb_comp_code);
		goto cleanup;
	}

	do {
		/* This TRB should be in the TD at the head of this ring's
		 * TD list.
		 */
		if (list_empty(&ep_ring->td_list)) {
			/*
			 * A stopped endpoint may generate an extra completion
			 * event if the device was suspended.  Don't print
			 * warnings.
			 */
			if (!(trb_comp_code == COMP_STOP ||
						trb_comp_code == COMP_STOP_INVAL)) {
				xhci_warn(xhci, "WARN Event TRB for slot %d ep %d with no TDs queued?\n",
						TRB_TO_SLOT_ID(le32_to_cpu(event->flags)),
						ep_index);
				xhci_dbg(xhci, "Event TRB with TRB type ID %u\n",
						(le32_to_cpu(event->flags) &
						 TRB_TYPE_BITMASK)>>10);
				xhci_print_trb_offsets(xhci, (union xhci_trb *) event);
			}
			if (ep->skip) {
				ep->skip = false;
				xhci_dbg(xhci, "td_list is empty while skip "
						"flag set. Clear skip flag.\n");
			}
			ret = 0;
			goto cleanup;
		}

		/* We've skipped all the TDs on the ep ring when ep->skip set */
		if (ep->skip && td_num == 0) {
			ep->skip = false;
			xhci_dbg(xhci, "All tds on the ep_ring skipped. "
						"Clear skip flag.\n");
			ret = 0;
			goto cleanup;
		}

		td = list_entry(ep_ring->td_list.next, struct xhci_td, td_list);
		if (ep->skip)
			td_num--;

		/* Is this a TRB in the currently executing TD? */
		event_seg = trb_in_td(xhci, ep_ring->deq_seg, ep_ring->dequeue,
				td->last_trb, event_dma, false);

		/*
		 * Skip the Force Stopped Event. The event_trb(event_dma) of FSE
		 * is not in the current TD pointed by ep_ring->dequeue because
		 * that the hardware dequeue pointer still at the previous TRB
		 * of the current TD. The previous TRB maybe a Link TD or the
		 * last TRB of the previous TD. The command completion handle
		 * will take care the rest.
		 */
		if (!event_seg && (trb_comp_code == COMP_STOP ||
				   trb_comp_code == COMP_STOP_INVAL)) {
			ret = 0;
			goto cleanup;
		}

		if (!event_seg) {
			if (!ep->skip ||
			    !usb_endpoint_xfer_isoc(&td->urb->ep->desc)) {
				/* Some host controllers give a spurious
				 * successful event after a short transfer.
				 * Ignore it.
				 */
				if ((xhci->quirks & XHCI_SPURIOUS_SUCCESS) &&
						ep_ring->last_td_was_short) {
					ep_ring->last_td_was_short = false;
					ret = 0;
					goto cleanup;
				}
				/* HC is busted, give up! */
				xhci_err(xhci,
					"ERROR Transfer event TRB DMA ptr not "
					"part of current TD ep_index %d "
					"comp_code %u\n", ep_index,
					trb_comp_code);
				trb_in_td(xhci, ep_ring->deq_seg,
					  ep_ring->dequeue, td->last_trb,
					  event_dma, true);
				return -ESHUTDOWN;
			}

			ret = skip_isoc_td(xhci, td, event, ep, &status);
			goto cleanup;
		}
		if (trb_comp_code == COMP_SHORT_TX)
			ep_ring->last_td_was_short = true;
		else
			ep_ring->last_td_was_short = false;

		if (ep->skip) {
			xhci_dbg(xhci, "Found td. Clear skip flag.\n");
			ep->skip = false;
		}

		event_trb = &event_seg->trbs[(event_dma - event_seg->dma) /
						sizeof(*event_trb)];
		/*
		 * No-op TRB should not trigger interrupts.
		 * If event_trb is a no-op TRB, it means the
		 * corresponding TD has been cancelled. Just ignore
		 * the TD.
		 */
		if (TRB_TYPE_NOOP_LE32(event_trb->generic.field[3])) {
			xhci_dbg(xhci,
				 "event_trb is a no-op TRB. Skip it\n");
			goto cleanup;
		}

		/* Now update the urb's actual_length and give back to
		 * the core
		 */
		if (usb_endpoint_xfer_control(&td->urb->ep->desc))
			ret = process_ctrl_td(xhci, td, event_trb, event, ep,
						 &status);
		else if (usb_endpoint_xfer_isoc(&td->urb->ep->desc))
			ret = process_isoc_td(xhci, td, event_trb, event, ep,
						 &status);
		else
			ret = process_bulk_intr_td(xhci, td, event_trb, event,
						 ep, &status);

cleanup:


		handling_skipped_tds = ep->skip &&
			trb_comp_code != COMP_MISSED_INT &&
			trb_comp_code != COMP_PING_ERR;

		/*
		 * Do not update event ring dequeue pointer if we're in a loop
		 * processing missed tds.
		 */
		if (!handling_skipped_tds)
			inc_deq(xhci, xhci->event_ring);

		if (ret) {
			urb = td->urb;
			urb_priv = urb->hcpriv;

			xhci_urb_free_priv(urb_priv);

			usb_hcd_unlink_urb_from_ep(bus_to_hcd(urb->dev->bus), urb);
			if ((urb->actual_length != urb->transfer_buffer_length &&
						(urb->transfer_flags &
						 URB_SHORT_NOT_OK)) ||
					(status != 0 &&
					 !usb_endpoint_xfer_isoc(&urb->ep->desc)))
				xhci_dbg(xhci, "Giveback URB %p, len = %d, "
						"expected = %d, status = %d\n",
						urb, urb->actual_length,
						urb->transfer_buffer_length,
						status);
			spin_unlock(&xhci->lock);
			/* EHCI, UHCI, and OHCI always unconditionally set the
			 * urb->status of an isochronous endpoint to 0.
			 */
			if (usb_pipetype(urb->pipe) == PIPE_ISOCHRONOUS)
				status = 0;
			usb_hcd_giveback_urb(bus_to_hcd(urb->dev->bus), urb, status);
			spin_lock(&xhci->lock);
		}

	/*
	 * If ep->skip is set, it means there are missed tds on the
	 * endpoint ring need to take care of.
	 * Process them as short transfer until reach the td pointed by
	 * the event.
	 */
	} while (handling_skipped_tds);

	return 0;
}

/*
 * This function handles all OS-owned events on the event ring.  It may drop
 * xhci->lock between event processing (e.g. to pass up port status changes).
 * Returns >0 for "possibly more events to process" (caller should call again),
 * otherwise 0 if done.  In future, <0 returns should indicate error code.
 */
static int xhci_handle_event(struct xhci_hcd *xhci)
{
	union xhci_trb *event;
	int update_ptrs = 1;
	int ret;

	if (!xhci->event_ring || !xhci->event_ring->dequeue) {
		xhci->error_bitmask |= 1 << 1;
		return 0;
	}

	event = xhci->event_ring->dequeue;
	/* Does the HC or OS own the TRB? */
	if ((le32_to_cpu(event->event_cmd.flags) & TRB_CYCLE) !=
	    xhci->event_ring->cycle_state) {
		xhci->error_bitmask |= 1 << 2;
		return 0;
	}

	/*
	 * Barrier between reading the TRB_CYCLE (valid) flag above and any
	 * speculative reads of the event's flags/data below.
	 */
	rmb();
	/* FIXME: Handle more event types. */
	switch ((le32_to_cpu(event->event_cmd.flags) & TRB_TYPE_BITMASK)) {
	case TRB_TYPE(TRB_COMPLETION):
		handle_cmd_completion(xhci, &event->event_cmd);
		break;
	case TRB_TYPE(TRB_PORT_STATUS):
		handle_port_status(xhci, event);
		update_ptrs = 0;
		break;
	case TRB_TYPE(TRB_TRANSFER):
		ret = handle_tx_event(xhci, &event->trans_event);
		if (ret < 0)
			xhci->error_bitmask |= 1 << 9;
		else
			update_ptrs = 0;
		break;
	case TRB_TYPE(TRB_DEV_NOTE):
		handle_device_notification(xhci, event);
		break;
	default:
		if ((le32_to_cpu(event->event_cmd.flags) & TRB_TYPE_BITMASK) >=
		    TRB_TYPE(48))
			handle_vendor_event(xhci, event);
		else
			xhci->error_bitmask |= 1 << 3;
	}
	/* Any of the above functions may drop and re-acquire the lock, so check
	 * to make sure a watchdog timer didn't mark the host as non-responsive.
	 */
	if (xhci->xhc_state & XHCI_STATE_DYING) {
		xhci_dbg(xhci, "xHCI host dying, returning from "
				"event handler.\n");
		return 0;
	}

	if (update_ptrs)
		/* Update SW event ring dequeue pointer */
		inc_deq(xhci, xhci->event_ring);

	/* Are there more items on the event ring?  Caller will call us again to
	 * check.
	 */
	return 1;
}

/*
 * xHCI spec says we can get an interrupt, and if the HC has an error condition,
 * we might get bad data out of the event ring.  Section 4.10.2.7 has a list of
 * indicators of an event TRB error, but we check the status *first* to be safe.
 */
irqreturn_t xhci_irq(struct usb_hcd *hcd)
{
	struct xhci_hcd *xhci = hcd_to_xhci(hcd);
	u32 status;
	u64 temp_64;
	union xhci_trb *event_ring_deq;
	dma_addr_t deq;

	spin_lock(&xhci->lock);
	/* Check if the xHC generated the interrupt, or the irq is shared */
	status = readl(&xhci->op_regs->status);
	if (status == 0xffffffff)
		goto hw_died;

	if (!(status & STS_EINT)) {
		spin_unlock(&xhci->lock);
		return IRQ_NONE;
	}
	if (status & STS_FATAL) {
		xhci_warn(xhci, "WARNING: Host System Error\n");
		xhci_halt(xhci);
hw_died:
		spin_unlock(&xhci->lock);
		return IRQ_HANDLED;
	}

	/*
	 * Clear the op reg interrupt status first,
	 * so we can receive interrupts from other MSI-X interrupters.
	 * Write 1 to clear the interrupt status.
	 */
	status |= STS_EINT;
	writel(status, &xhci->op_regs->status);
	/* FIXME when MSI-X is supported and there are multiple vectors */
	/* Clear the MSI-X event interrupt status */

	if (hcd->irq) {
		u32 irq_pending;
		/* Acknowledge the PCI interrupt */
		irq_pending = readl(&xhci->ir_set->irq_pending);
		irq_pending |= IMAN_IP;
		writel(irq_pending, &xhci->ir_set->irq_pending);
	}

	if (xhci->xhc_state & XHCI_STATE_DYING ||
	    xhci->xhc_state & XHCI_STATE_HALTED) {
		xhci_dbg(xhci, "xHCI dying, ignoring interrupt. "
				"Shouldn't IRQs be disabled?\n");
		/* Clear the event handler busy flag (RW1C);
		 * the event ring should be empty.
		 */
		temp_64 = xhci_read_64(xhci, &xhci->ir_set->erst_dequeue);
		xhci_write_64(xhci, temp_64 | ERST_EHB,
				&xhci->ir_set->erst_dequeue);
		spin_unlock(&xhci->lock);

		return IRQ_HANDLED;
	}

	event_ring_deq = xhci->event_ring->dequeue;
	/* FIXME this should be a delayed service routine
	 * that clears the EHB.
	 */
	while (xhci_handle_event(xhci) > 0) {}

	temp_64 = xhci_read_64(xhci, &xhci->ir_set->erst_dequeue);
	/* If necessary, update the HW's version of the event ring deq ptr. */
	if (event_ring_deq != xhci->event_ring->dequeue) {
		deq = xhci_trb_virt_to_dma(xhci->event_ring->deq_seg,
				xhci->event_ring->dequeue);
		if (deq == 0)
			xhci_warn(xhci, "WARN something wrong with SW event "
					"ring dequeue ptr.\n");
		/* Update HC event ring dequeue pointer */
		temp_64 &= ERST_PTR_MASK;
		temp_64 |= ((u64) deq & (u64) ~ERST_PTR_MASK);
	}

	/* Clear the event handler busy flag (RW1C); event ring is empty. */
	temp_64 |= ERST_EHB;
	xhci_write_64(xhci, temp_64, &xhci->ir_set->erst_dequeue);

	spin_unlock(&xhci->lock);

	return IRQ_HANDLED;
}

irqreturn_t xhci_msi_irq(int irq, void *hcd)
{
	return xhci_irq(hcd);
}

/****		Endpoint Ring Operations	****/

/*
 * Generic function for queueing a TRB on a ring.
 * The caller must have checked to make sure there's room on the ring.
 *
 * @more_trbs_coming:	Will you enqueue more TRBs before calling
 *			prepare_transfer()?
 */
static void queue_trb(struct xhci_hcd *xhci, struct xhci_ring *ring,
		bool more_trbs_coming,
		u32 field1, u32 field2, u32 field3, u32 field4)
{
	struct xhci_generic_trb *trb;

	trb = &ring->enqueue->generic;
	trb->field[0] = cpu_to_le32(field1);
	trb->field[1] = cpu_to_le32(field2);
	trb->field[2] = cpu_to_le32(field3);
	trb->field[3] = cpu_to_le32(field4);
	inc_enq(xhci, ring, more_trbs_coming);
}

/*
 * Does various checks on the endpoint ring, and makes it ready to queue num_trbs.
 * FIXME allocate segments if the ring is full.
 */
static int prepare_ring(struct xhci_hcd *xhci, struct xhci_ring *ep_ring,
		u32 ep_state, unsigned int num_trbs, gfp_t mem_flags)
{
	unsigned int num_trbs_needed;

	/* Make sure the endpoint has been added to xHC schedule */
	switch (ep_state) {
	case EP_STATE_DISABLED:
		/*
		 * USB core changed config/interfaces without notifying us,
		 * or hardware is reporting the wrong state.
		 */
		xhci_warn(xhci, "WARN urb submitted to disabled ep\n");
		return -ENOENT;
	case EP_STATE_ERROR:
		xhci_warn(xhci, "WARN waiting for error on ep to be cleared\n");
		/* FIXME event handling code for error needs to clear it */
		/* XXX not sure if this should be -ENOENT or not */
		return -EINVAL;
	case EP_STATE_HALTED:
		xhci_dbg(xhci, "WARN halted endpoint, queueing URB anyway.\n");
	case EP_STATE_STOPPED:
	case EP_STATE_RUNNING:
		break;
	default:
		xhci_err(xhci, "ERROR unknown endpoint state for ep\n");
		/*
		 * FIXME issue Configure Endpoint command to try to get the HC
		 * back into a known state.
		 */
		return -EINVAL;
	}

	while (1) {
		if (room_on_ring(xhci, ep_ring, num_trbs))
			break;

		if (ep_ring == xhci->cmd_ring) {
			xhci_err(xhci, "Do not support expand command ring\n");
			return -ENOMEM;
		}

		xhci_dbg_trace(xhci, trace_xhci_dbg_ring_expansion,
				"ERROR no room on ep ring, try ring expansion");
		num_trbs_needed = num_trbs - ep_ring->num_trbs_free;
		if (xhci_ring_expansion(xhci, ep_ring, num_trbs_needed,
					mem_flags)) {
			xhci_err(xhci, "Ring expansion failed\n");
			return -ENOMEM;
		}
	}

	while (trb_is_link(ep_ring->enqueue)) {
		/* If we're not dealing with 0.95 hardware or isoc rings
		 * on AMD 0.96 host, clear the chain bit.
		 */
		if (!xhci_link_trb_quirk(xhci) &&
		    !(ep_ring->type == TYPE_ISOC &&
		      (xhci->quirks & XHCI_AMD_0x96_HOST)))
			ep_ring->enqueue->link.control &=
				cpu_to_le32(~TRB_CHAIN);
		else
			ep_ring->enqueue->link.control |=
				cpu_to_le32(TRB_CHAIN);

		wmb();
		ep_ring->enqueue->link.control ^= cpu_to_le32(TRB_CYCLE);

		/* Toggle the cycle bit after the last ring segment. */
		if (link_trb_toggles_cycle(ep_ring->enqueue))
			ep_ring->cycle_state ^= 1;

		ep_ring->enq_seg = ep_ring->enq_seg->next;
		ep_ring->enqueue = ep_ring->enq_seg->trbs;
	}
	return 0;
}

static int prepare_transfer(struct xhci_hcd *xhci,
		struct xhci_virt_device *xdev,
		unsigned int ep_index,
		unsigned int stream_id,
		unsigned int num_trbs,
		struct urb *urb,
		unsigned int td_index,
		gfp_t mem_flags)
{
	int ret;
	struct urb_priv *urb_priv;
	struct xhci_td	*td;
	struct xhci_ring *ep_ring;
	struct xhci_ep_ctx *ep_ctx = xhci_get_ep_ctx(xhci, xdev->out_ctx, ep_index);

	ep_ring = xhci_stream_id_to_ring(xdev, ep_index, stream_id);
	if (!ep_ring) {
		xhci_dbg(xhci, "Can't prepare ring for bad stream ID %u\n",
				stream_id);
		return -EINVAL;
	}

	ret = prepare_ring(xhci, ep_ring,
			   le32_to_cpu(ep_ctx->ep_info) & EP_STATE_MASK,
			   num_trbs, mem_flags);
	if (ret)
		return ret;

	urb_priv = urb->hcpriv;
	td = urb_priv->td[td_index];

	INIT_LIST_HEAD(&td->td_list);
	INIT_LIST_HEAD(&td->cancelled_td_list);

	if (td_index == 0) {
		ret = usb_hcd_link_urb_to_ep(bus_to_hcd(urb->dev->bus), urb);
		if (unlikely(ret))
			return ret;
	}

	td->urb = urb;
	/* Add this TD to the tail of the endpoint ring's TD list */
	list_add_tail(&td->td_list, &ep_ring->td_list);
	td->start_seg = ep_ring->enq_seg;
	td->first_trb = ep_ring->enqueue;

	urb_priv->td[td_index] = td;

	return 0;
}

static unsigned int count_trbs(u64 addr, u64 len)
{
	unsigned int num_trbs;

	num_trbs = DIV_ROUND_UP(len + (addr & (TRB_MAX_BUFF_SIZE - 1)),
			TRB_MAX_BUFF_SIZE);
	if (num_trbs == 0)
		num_trbs++;

	return num_trbs;
}

static inline unsigned int count_trbs_needed(struct urb *urb)
{
	return count_trbs(urb->transfer_dma, urb->transfer_buffer_length);
}

static unsigned int count_sg_trbs_needed(struct urb *urb)
{
	struct scatterlist *sg;
	unsigned int i, len, full_len, num_trbs = 0;

	full_len = urb->transfer_buffer_length;

	for_each_sg(urb->sg, sg, urb->num_mapped_sgs, i) {
		len = sg_dma_len(sg);
		num_trbs += count_trbs(sg_dma_address(sg), len);
		len = min_t(unsigned int, len, full_len);
		full_len -= len;
		if (full_len == 0)
			break;
	}

	return num_trbs;
}

static unsigned int count_isoc_trbs_needed(struct urb *urb, int i)
{
	u64 addr, len;

	addr = (u64) (urb->transfer_dma + urb->iso_frame_desc[i].offset);
	len = urb->iso_frame_desc[i].length;

	return count_trbs(addr, len);
}

static void check_trb_math(struct urb *urb, int running_total)
{
	if (unlikely(running_total != urb->transfer_buffer_length))
		dev_err(&urb->dev->dev, "%s - ep %#x - Miscalculated tx length, "
				"queued %#x (%d), asked for %#x (%d)\n",
				__func__,
				urb->ep->desc.bEndpointAddress,
				running_total, running_total,
				urb->transfer_buffer_length,
				urb->transfer_buffer_length);
}

static void giveback_first_trb(struct xhci_hcd *xhci, int slot_id,
		unsigned int ep_index, unsigned int stream_id, int start_cycle,
		struct xhci_generic_trb *start_trb)
{
	/*
	 * Pass all the TRBs to the hardware at once and make sure this write
	 * isn't reordered.
	 */
	wmb();
	if (start_cycle)
		start_trb->field[3] |= cpu_to_le32(start_cycle);
	else
		start_trb->field[3] &= cpu_to_le32(~TRB_CYCLE);
	xhci_ring_ep_doorbell(xhci, slot_id, ep_index, stream_id);
}

static void check_interval(struct xhci_hcd *xhci, struct urb *urb,
						struct xhci_ep_ctx *ep_ctx)
{
	int xhci_interval;
	int ep_interval;

	xhci_interval = EP_INTERVAL_TO_UFRAMES(le32_to_cpu(ep_ctx->ep_info));
	ep_interval = urb->interval;

	/* Convert to microframes */
	if (urb->dev->speed == USB_SPEED_LOW ||
			urb->dev->speed == USB_SPEED_FULL)
		ep_interval *= 8;

	/* FIXME change this to a warning and a suggestion to use the new API
	 * to set the polling interval (once the API is added).
	 */
	if (xhci_interval != ep_interval) {
		dev_dbg_ratelimited(&urb->dev->dev,
				"Driver uses different interval (%d microframe%s) than xHCI (%d microframe%s)\n",
				ep_interval, ep_interval == 1 ? "" : "s",
				xhci_interval, xhci_interval == 1 ? "" : "s");
		urb->interval = xhci_interval;
		/* Convert back to frames for LS/FS devices */
		if (urb->dev->speed == USB_SPEED_LOW ||
				urb->dev->speed == USB_SPEED_FULL)
			urb->interval /= 8;
	}
}

/*
 * xHCI uses normal TRBs for both bulk and interrupt.  When the interrupt
 * endpoint is to be serviced, the xHC will consume (at most) one TD.  A TD
 * (comprised of sg list entries) can take several service intervals to
 * transmit.
 */
int xhci_queue_intr_tx(struct xhci_hcd *xhci, gfp_t mem_flags,
		struct urb *urb, int slot_id, unsigned int ep_index)
{
	struct xhci_ep_ctx *ep_ctx;

	ep_ctx = xhci_get_ep_ctx(xhci, xhci->devs[slot_id]->out_ctx, ep_index);
	check_interval(xhci, urb, ep_ctx);

	return xhci_queue_bulk_tx(xhci, mem_flags, urb, slot_id, ep_index);
}

/*
 * For xHCI 1.0 host controllers, TD size is the number of max packet sized
 * packets remaining in the TD (*not* including this TRB).
 *
 * Total TD packet count = total_packet_count =
 *     DIV_ROUND_UP(TD size in bytes / wMaxPacketSize)
 *
 * Packets transferred up to and including this TRB = packets_transferred =
 *     rounddown(total bytes transferred including this TRB / wMaxPacketSize)
 *
 * TD size = total_packet_count - packets_transferred
 *
 * For xHCI 0.96 and older, TD size field should be the remaining bytes
 * including this TRB, right shifted by 10
 *
 * For all hosts it must fit in bits 21:17, so it can't be bigger than 31.
 * This is taken care of in the TRB_TD_SIZE() macro
 *
 * The last TRB in a TD must have the TD size set to zero.
 */
static u32 xhci_td_remainder(struct xhci_hcd *xhci, int transferred,
			      int trb_buff_len, unsigned int td_total_len,
			      struct urb *urb, bool more_trbs_coming)
{
	u32 maxp, total_packet_count;

	/* MTK xHCI is mostly 0.97 but contains some features from 1.0 */
	if (xhci->hci_version < 0x100 && !(xhci->quirks & XHCI_MTK_HOST))
		return ((td_total_len - transferred) >> 10);

	/* One TRB with a zero-length data packet. */
	if (!more_trbs_coming || (transferred == 0 && trb_buff_len == 0) ||
	    trb_buff_len == td_total_len)
		return 0;

	/* for MTK xHCI, TD size doesn't include this TRB */
	if (xhci->quirks & XHCI_MTK_HOST)
		trb_buff_len = 0;

	maxp = GET_MAX_PACKET(usb_endpoint_maxp(&urb->ep->desc));
	total_packet_count = DIV_ROUND_UP(td_total_len, maxp);

<<<<<<< HEAD
static int queue_bulk_sg_tx(struct xhci_hcd *xhci, gfp_t mem_flags,
		struct urb *urb, int slot_id, unsigned int ep_index)
{
	struct xhci_ring *ep_ring;
	unsigned int num_trbs;
	struct urb_priv *urb_priv;
	struct xhci_td *td;
	struct scatterlist *sg;
	int num_sgs;
	int trb_buff_len, this_sg_len, running_total, ret;
	unsigned int total_packet_count;
	bool zero_length_needed;
	bool first_trb;
	int last_trb_num;
	u64 addr;
	bool more_trbs_coming;
=======
	/* Queueing functions don't count the current TRB into transferred */
	return (total_packet_count - ((transferred + trb_buff_len) / maxp));
}
>>>>>>> f2ed3bfc


static int xhci_align_td(struct xhci_hcd *xhci, struct urb *urb, u32 enqd_len,
			 u32 *trb_buff_len, struct xhci_segment *seg)
{
	struct device *dev = xhci_to_hcd(xhci)->self.controller;
	unsigned int unalign;
	unsigned int max_pkt;
	u32 new_buff_len;

	max_pkt = GET_MAX_PACKET(usb_endpoint_maxp(&urb->ep->desc));
	unalign = (enqd_len + *trb_buff_len) % max_pkt;

<<<<<<< HEAD
	ret = prepare_transfer(xhci, xhci->devs[slot_id],
			ep_index, urb->stream_id,
			num_trbs, urb, 0, mem_flags);
	if (ret < 0)
		return ret;

	urb_priv = urb->hcpriv;

	/* Deal with URB_ZERO_PACKET - need one more td/trb */
	zero_length_needed = urb->transfer_flags & URB_ZERO_PACKET &&
		urb_priv->length == 2;
	if (zero_length_needed) {
		num_trbs++;
		xhci_dbg(xhci, "Creating zero length td.\n");
		ret = prepare_transfer(xhci, xhci->devs[slot_id],
				ep_index, urb->stream_id,
				1, urb, 1, mem_flags);
		if (ret < 0)
			return ret;
	}

	td = urb_priv->td[0];
=======
	/* we got lucky, last normal TRB data on segment is packet aligned */
	if (unalign == 0)
		return 0;

	xhci_dbg(xhci, "Unaligned %d bytes, buff len %d\n",
		 unalign, *trb_buff_len);
>>>>>>> f2ed3bfc

	/* is the last nornal TRB alignable by splitting it */
	if (*trb_buff_len > unalign) {
		*trb_buff_len -= unalign;
		xhci_dbg(xhci, "split align, new buff len %d\n", *trb_buff_len);
		return 0;
	}

	/*
	 * We want enqd_len + trb_buff_len to sum up to a number aligned to
	 * number which is divisible by the endpoint's wMaxPacketSize. IOW:
	 * (size of currently enqueued TRBs + remainder) % wMaxPacketSize == 0.
	 */
<<<<<<< HEAD
	sg = urb->sg;
	addr = (u64) sg_dma_address(sg);
	this_sg_len = sg_dma_len(sg);
	trb_buff_len = TRB_MAX_BUFF_SIZE - (addr & (TRB_MAX_BUFF_SIZE - 1));
	trb_buff_len = min_t(int, trb_buff_len, this_sg_len);
	if (trb_buff_len > urb->transfer_buffer_length)
		trb_buff_len = urb->transfer_buffer_length;

	first_trb = true;
	last_trb_num = zero_length_needed ? 2 : 1;
	/* Queue the first TRB, even if it's zero-length */
	do {
		u32 field = 0;
		u32 length_field = 0;
		u32 remainder = 0;

		/* Don't change the cycle bit of the first TRB until later */
		if (first_trb) {
			first_trb = false;
			if (start_cycle == 0)
				field |= 0x1;
		} else
			field |= ep_ring->cycle_state;

		/* Chain all the TRBs together; clear the chain bit in the last
		 * TRB to indicate it's the last TRB in the chain.
		 */
		if (num_trbs > last_trb_num) {
			field |= TRB_CHAIN;
		} else if (num_trbs == last_trb_num) {
			td->last_trb = ep_ring->enqueue;
			field |= TRB_IOC;
		} else if (zero_length_needed && num_trbs == 1) {
			trb_buff_len = 0;
			urb_priv->td[1]->last_trb = ep_ring->enqueue;
			field |= TRB_IOC;
		}

		/* Only set interrupt on short packet for IN endpoints */
		if (usb_urb_dir_in(urb))
			field |= TRB_ISP;
=======
	new_buff_len = max_pkt - (enqd_len % max_pkt);
>>>>>>> f2ed3bfc

	if (new_buff_len > (urb->transfer_buffer_length - enqd_len))
		new_buff_len = (urb->transfer_buffer_length - enqd_len);

	/* create a max max_pkt sized bounce buffer pointed to by last trb */
	if (usb_urb_dir_out(urb)) {
		sg_pcopy_to_buffer(urb->sg, urb->num_mapped_sgs,
				   seg->bounce_buf, new_buff_len, enqd_len);
		seg->bounce_dma = dma_map_single(dev, seg->bounce_buf,
						 max_pkt, DMA_TO_DEVICE);
	} else {
		seg->bounce_dma = dma_map_single(dev, seg->bounce_buf,
						 max_pkt, DMA_FROM_DEVICE);
	}

	if (dma_mapping_error(dev, seg->bounce_dma)) {
		/* try without aligning. Some host controllers survive */
		xhci_warn(xhci, "Failed mapping bounce buffer, not aligning\n");
		return 0;
	}
	*trb_buff_len = new_buff_len;
	seg->bounce_len = new_buff_len;
	seg->bounce_offs = enqd_len;

<<<<<<< HEAD
		trb_buff_len = TRB_MAX_BUFF_SIZE -
			(addr & (TRB_MAX_BUFF_SIZE - 1));
		trb_buff_len = min_t(int, trb_buff_len, this_sg_len);
		if (running_total + trb_buff_len > urb->transfer_buffer_length)
			trb_buff_len =
				urb->transfer_buffer_length - running_total;
	} while (num_trbs > 0);
=======
	xhci_dbg(xhci, "Bounce align, new buff len %d\n", *trb_buff_len);
>>>>>>> f2ed3bfc

	return 1;
}

/* This is very similar to what ehci-q.c qtd_fill() does */
int xhci_queue_bulk_tx(struct xhci_hcd *xhci, gfp_t mem_flags,
		struct urb *urb, int slot_id, unsigned int ep_index)
{
	struct xhci_ring *ring;
	struct urb_priv *urb_priv;
	struct xhci_td *td;
	struct xhci_generic_trb *start_trb;
<<<<<<< HEAD
	bool first_trb;
	int last_trb_num;
	bool more_trbs_coming;
	bool zero_length_needed;
	int start_cycle;
	u32 field, length_field;

	int running_total, trb_buff_len, ret;
	unsigned int total_packet_count;
	u64 addr;

	if (urb->num_sgs)
		return queue_bulk_sg_tx(xhci, mem_flags, urb, slot_id, ep_index);

	ep_ring = xhci_urb_to_transfer_ring(xhci, urb);
	if (!ep_ring)
=======
	struct scatterlist *sg = NULL;
	bool more_trbs_coming = true;
	bool need_zero_pkt = false;
	bool first_trb = true;
	unsigned int num_trbs;
	unsigned int start_cycle, num_sgs = 0;
	unsigned int enqd_len, block_len, trb_buff_len, full_len;
	int sent_len, ret;
	u32 field, length_field, remainder;
	u64 addr, send_addr;

	ring = xhci_urb_to_transfer_ring(xhci, urb);
	if (!ring)
>>>>>>> f2ed3bfc
		return -EINVAL;

	full_len = urb->transfer_buffer_length;
	/* If we have scatter/gather list, we use it. */
	if (urb->num_sgs) {
		num_sgs = urb->num_mapped_sgs;
		sg = urb->sg;
		addr = (u64) sg_dma_address(sg);
		block_len = sg_dma_len(sg);
		num_trbs = count_sg_trbs_needed(urb);
	} else {
		num_trbs = count_trbs_needed(urb);
		addr = (u64) urb->transfer_dma;
		block_len = full_len;
	}
<<<<<<< HEAD

=======
>>>>>>> f2ed3bfc
	ret = prepare_transfer(xhci, xhci->devs[slot_id],
			ep_index, urb->stream_id,
			num_trbs, urb, 0, mem_flags);
	if (unlikely(ret < 0))
		return ret;

	urb_priv = urb->hcpriv;

	/* Deal with URB_ZERO_PACKET - need one more td/trb */
<<<<<<< HEAD
	zero_length_needed = urb->transfer_flags & URB_ZERO_PACKET &&
		urb_priv->length == 2;
	if (zero_length_needed) {
		num_trbs++;
		xhci_dbg(xhci, "Creating zero length td.\n");
		ret = prepare_transfer(xhci, xhci->devs[slot_id],
				ep_index, urb->stream_id,
				1, urb, 1, mem_flags);
		if (ret < 0)
			return ret;
	}
=======
	if (urb->transfer_flags & URB_ZERO_PACKET && urb_priv->length > 1)
		need_zero_pkt = true;
>>>>>>> f2ed3bfc

	td = urb_priv->td[0];

	/*
	 * Don't give the first TRB to the hardware (by toggling the cycle bit)
	 * until we've finished creating all the other TRBs.  The ring's cycle
	 * state may change as we enqueue the other TRBs, so save it too.
	 */
	start_trb = &ring->enqueue->generic;
	start_cycle = ring->cycle_state;
	send_addr = addr;

	/* Queue the TRBs, even if they are zero-length */
	for (enqd_len = 0; first_trb || enqd_len < full_len;
			enqd_len += trb_buff_len) {
		field = TRB_TYPE(TRB_NORMAL);

<<<<<<< HEAD
	first_trb = true;
	last_trb_num = zero_length_needed ? 2 : 1;
	/* Queue the first TRB, even if it's zero-length */
	do {
		u32 remainder = 0;
		field = 0;
=======
		/* TRB buffer should not cross 64KB boundaries */
		trb_buff_len = TRB_BUFF_LEN_UP_TO_BOUNDARY(addr);
		trb_buff_len = min_t(unsigned int, trb_buff_len, block_len);

		if (enqd_len + trb_buff_len > full_len)
			trb_buff_len = full_len - enqd_len;
>>>>>>> f2ed3bfc

		/* Don't change the cycle bit of the first TRB until later */
		if (first_trb) {
			first_trb = false;
			if (start_cycle == 0)
				field |= TRB_CYCLE;
		} else
			field |= ring->cycle_state;

		/* Chain all the TRBs together; clear the chain bit in the last
		 * TRB to indicate it's the last TRB in the chain.
		 */
<<<<<<< HEAD
		if (num_trbs > last_trb_num) {
			field |= TRB_CHAIN;
		} else if (num_trbs == last_trb_num) {
			td->last_trb = ep_ring->enqueue;
			field |= TRB_IOC;
		} else if (zero_length_needed && num_trbs == 1) {
			trb_buff_len = 0;
			urb_priv->td[1]->last_trb = ep_ring->enqueue;
			field |= TRB_IOC;
=======
		if (enqd_len + trb_buff_len < full_len) {
			field |= TRB_CHAIN;
			if (trb_is_link(ring->enqueue + 1)) {
				if (xhci_align_td(xhci, urb, enqd_len,
						  &trb_buff_len,
						  ring->enq_seg)) {
					send_addr = ring->enq_seg->bounce_dma;
					/* assuming TD won't span 2 segs */
					td->bounce_seg = ring->enq_seg;
				}
			}
		}
		if (enqd_len + trb_buff_len >= full_len) {
			field &= ~TRB_CHAIN;
			field |= TRB_IOC;
			more_trbs_coming = false;
			td->last_trb = ring->enqueue;
>>>>>>> f2ed3bfc
		}

		/* Only set interrupt on short packet for IN endpoints */
		if (usb_urb_dir_in(urb))
			field |= TRB_ISP;

		/* Set the TRB length, TD size, and interrupter fields. */
		remainder = xhci_td_remainder(xhci, enqd_len, trb_buff_len,
					      full_len, urb, more_trbs_coming);

		length_field = TRB_LEN(trb_buff_len) |
			TRB_TD_SIZE(remainder) |
			TRB_INTR_TARGET(0);

		queue_trb(xhci, ring, more_trbs_coming | need_zero_pkt,
				lower_32_bits(send_addr),
				upper_32_bits(send_addr),
				length_field,
				field);

		addr += trb_buff_len;
<<<<<<< HEAD
		trb_buff_len = urb->transfer_buffer_length - running_total;
		if (trb_buff_len > TRB_MAX_BUFF_SIZE)
			trb_buff_len = TRB_MAX_BUFF_SIZE;
	} while (num_trbs > 0);
=======
		sent_len = trb_buff_len;

		while (sg && sent_len >= block_len) {
			/* New sg entry */
			--num_sgs;
			sent_len -= block_len;
			if (num_sgs != 0) {
				sg = sg_next(sg);
				block_len = sg_dma_len(sg);
				addr = (u64) sg_dma_address(sg);
				addr += sent_len;
			}
		}
		block_len -= sent_len;
		send_addr = addr;
	}

	if (need_zero_pkt) {
		ret = prepare_transfer(xhci, xhci->devs[slot_id],
				       ep_index, urb->stream_id,
				       1, urb, 1, mem_flags);
		urb_priv->td[1]->last_trb = ring->enqueue;
		field = TRB_TYPE(TRB_NORMAL) | ring->cycle_state | TRB_IOC;
		queue_trb(xhci, ring, 0, 0, 0, TRB_INTR_TARGET(0), field);
	}
>>>>>>> f2ed3bfc

	check_trb_math(urb, enqd_len);
	giveback_first_trb(xhci, slot_id, ep_index, urb->stream_id,
			start_cycle, start_trb);
	return 0;
}

/* Caller must have locked xhci->lock */
int xhci_queue_ctrl_tx(struct xhci_hcd *xhci, gfp_t mem_flags,
		struct urb *urb, int slot_id, unsigned int ep_index)
{
	struct xhci_ring *ep_ring;
	int num_trbs;
	int ret;
	struct usb_ctrlrequest *setup;
	struct xhci_generic_trb *start_trb;
	int start_cycle;
	u32 field, length_field, remainder;
	struct urb_priv *urb_priv;
	struct xhci_td *td;

	ep_ring = xhci_urb_to_transfer_ring(xhci, urb);
	if (!ep_ring)
		return -EINVAL;

	/*
	 * Need to copy setup packet into setup TRB, so we can't use the setup
	 * DMA address.
	 */
	if (!urb->setup_packet)
		return -EINVAL;

	/* 1 TRB for setup, 1 for status */
	num_trbs = 2;
	/*
	 * Don't need to check if we need additional event data and normal TRBs,
	 * since data in control transfers will never get bigger than 16MB
	 * XXX: can we get a buffer that crosses 64KB boundaries?
	 */
	if (urb->transfer_buffer_length > 0)
		num_trbs++;
	ret = prepare_transfer(xhci, xhci->devs[slot_id],
			ep_index, urb->stream_id,
			num_trbs, urb, 0, mem_flags);
	if (ret < 0)
		return ret;

	urb_priv = urb->hcpriv;
	td = urb_priv->td[0];

	/*
	 * Don't give the first TRB to the hardware (by toggling the cycle bit)
	 * until we've finished creating all the other TRBs.  The ring's cycle
	 * state may change as we enqueue the other TRBs, so save it too.
	 */
	start_trb = &ep_ring->enqueue->generic;
	start_cycle = ep_ring->cycle_state;

	/* Queue setup TRB - see section 6.4.1.2.1 */
	/* FIXME better way to translate setup_packet into two u32 fields? */
	setup = (struct usb_ctrlrequest *) urb->setup_packet;
	field = 0;
	field |= TRB_IDT | TRB_TYPE(TRB_SETUP);
	if (start_cycle == 0)
		field |= 0x1;

	/* xHCI 1.0/1.1 6.4.1.2.1: Transfer Type field */
<<<<<<< HEAD
	if (xhci->hci_version >= 0x100) {
=======
	if ((xhci->hci_version >= 0x100) || (xhci->quirks & XHCI_MTK_HOST)) {
>>>>>>> f2ed3bfc
		if (urb->transfer_buffer_length > 0) {
			if (setup->bRequestType & USB_DIR_IN)
				field |= TRB_TX_TYPE(TRB_DATA_IN);
			else
				field |= TRB_TX_TYPE(TRB_DATA_OUT);
		}
	}

	queue_trb(xhci, ep_ring, true,
		  setup->bRequestType | setup->bRequest << 8 | le16_to_cpu(setup->wValue) << 16,
		  le16_to_cpu(setup->wIndex) | le16_to_cpu(setup->wLength) << 16,
		  TRB_LEN(8) | TRB_INTR_TARGET(0),
		  /* Immediate data in pointer */
		  field);

	/* If there's data, queue data TRBs */
	/* Only set interrupt on short packet for IN endpoints */
	if (usb_urb_dir_in(urb))
		field = TRB_ISP | TRB_TYPE(TRB_DATA);
	else
		field = TRB_TYPE(TRB_DATA);

	remainder = xhci_td_remainder(xhci, 0,
				   urb->transfer_buffer_length,
				   urb->transfer_buffer_length,
				   urb, 1);

	length_field = TRB_LEN(urb->transfer_buffer_length) |
		TRB_TD_SIZE(remainder) |
		TRB_INTR_TARGET(0);

	if (urb->transfer_buffer_length > 0) {
		if (setup->bRequestType & USB_DIR_IN)
			field |= TRB_DIR_IN;
		queue_trb(xhci, ep_ring, true,
				lower_32_bits(urb->transfer_dma),
				upper_32_bits(urb->transfer_dma),
				length_field,
				field | ep_ring->cycle_state);
	}

	/* Save the DMA address of the last TRB in the TD */
	td->last_trb = ep_ring->enqueue;

	/* Queue status TRB - see Table 7 and sections 4.11.2.2 and 6.4.1.2.3 */
	/* If the device sent data, the status stage is an OUT transfer */
	if (urb->transfer_buffer_length > 0 && setup->bRequestType & USB_DIR_IN)
		field = 0;
	else
		field = TRB_DIR_IN;
	queue_trb(xhci, ep_ring, false,
			0,
			0,
			TRB_INTR_TARGET(0),
			/* Event on completion */
			field | TRB_IOC | TRB_TYPE(TRB_STATUS) | ep_ring->cycle_state);

	giveback_first_trb(xhci, slot_id, ep_index, 0,
			start_cycle, start_trb);
	return 0;
}

/*
 * The transfer burst count field of the isochronous TRB defines the number of
 * bursts that are required to move all packets in this TD.  Only SuperSpeed
 * devices can burst up to bMaxBurst number of packets per service interval.
 * This field is zero based, meaning a value of zero in the field means one
 * burst.  Basically, for everything but SuperSpeed devices, this field will be
 * zero.  Only xHCI 1.0 host controllers support this field.
 */
static unsigned int xhci_get_burst_count(struct xhci_hcd *xhci,
		struct urb *urb, unsigned int total_packet_count)
{
	unsigned int max_burst;

	if (xhci->hci_version < 0x100 || urb->dev->speed < USB_SPEED_SUPER)
		return 0;

	max_burst = urb->ep->ss_ep_comp.bMaxBurst;
	return DIV_ROUND_UP(total_packet_count, max_burst + 1) - 1;
}

/*
 * Returns the number of packets in the last "burst" of packets.  This field is
 * valid for all speeds of devices.  USB 2.0 devices can only do one "burst", so
 * the last burst packet count is equal to the total number of packets in the
 * TD.  SuperSpeed endpoints can have up to 3 bursts.  All but the last burst
 * must contain (bMaxBurst + 1) number of packets, but the last burst can
 * contain 1 to (bMaxBurst + 1) packets.
 */
static unsigned int xhci_get_last_burst_packet_count(struct xhci_hcd *xhci,
		struct urb *urb, unsigned int total_packet_count)
{
	unsigned int max_burst;
	unsigned int residue;

	if (xhci->hci_version < 0x100)
		return 0;

	if (urb->dev->speed >= USB_SPEED_SUPER) {
		/* bMaxBurst is zero based: 0 means 1 packet per burst */
		max_burst = urb->ep->ss_ep_comp.bMaxBurst;
		residue = total_packet_count % (max_burst + 1);
		/* If residue is zero, the last burst contains (max_burst + 1)
		 * number of packets, but the TLBPC field is zero-based.
		 */
		if (residue == 0)
			return max_burst;
		return residue - 1;
	}
	if (total_packet_count == 0)
		return 0;
	return total_packet_count - 1;
}

/*
 * Calculates Frame ID field of the isochronous TRB identifies the
 * target frame that the Interval associated with this Isochronous
 * Transfer Descriptor will start on. Refer to 4.11.2.5 in 1.1 spec.
 *
 * Returns actual frame id on success, negative value on error.
 */
static int xhci_get_isoc_frame_id(struct xhci_hcd *xhci,
		struct urb *urb, int index)
{
	int start_frame, ist, ret = 0;
	int start_frame_id, end_frame_id, current_frame_id;

	if (urb->dev->speed == USB_SPEED_LOW ||
			urb->dev->speed == USB_SPEED_FULL)
		start_frame = urb->start_frame + index * urb->interval;
	else
		start_frame = (urb->start_frame + index * urb->interval) >> 3;

	/* Isochronous Scheduling Threshold (IST, bits 0~3 in HCSPARAMS2):
	 *
	 * If bit [3] of IST is cleared to '0', software can add a TRB no
	 * later than IST[2:0] Microframes before that TRB is scheduled to
	 * be executed.
	 * If bit [3] of IST is set to '1', software can add a TRB no later
	 * than IST[2:0] Frames before that TRB is scheduled to be executed.
	 */
	ist = HCS_IST(xhci->hcs_params2) & 0x7;
	if (HCS_IST(xhci->hcs_params2) & (1 << 3))
		ist <<= 3;

	/* Software shall not schedule an Isoch TD with a Frame ID value that
	 * is less than the Start Frame ID or greater than the End Frame ID,
	 * where:
	 *
	 * End Frame ID = (Current MFINDEX register value + 895 ms.) MOD 2048
	 * Start Frame ID = (Current MFINDEX register value + IST + 1) MOD 2048
	 *
	 * Both the End Frame ID and Start Frame ID values are calculated
	 * in microframes. When software determines the valid Frame ID value;
	 * The End Frame ID value should be rounded down to the nearest Frame
	 * boundary, and the Start Frame ID value should be rounded up to the
	 * nearest Frame boundary.
	 */
	current_frame_id = readl(&xhci->run_regs->microframe_index);
	start_frame_id = roundup(current_frame_id + ist + 1, 8);
	end_frame_id = rounddown(current_frame_id + 895 * 8, 8);

	start_frame &= 0x7ff;
	start_frame_id = (start_frame_id >> 3) & 0x7ff;
	end_frame_id = (end_frame_id >> 3) & 0x7ff;

	xhci_dbg(xhci, "%s: index %d, reg 0x%x start_frame_id 0x%x, end_frame_id 0x%x, start_frame 0x%x\n",
		 __func__, index, readl(&xhci->run_regs->microframe_index),
		 start_frame_id, end_frame_id, start_frame);

	if (start_frame_id < end_frame_id) {
		if (start_frame > end_frame_id ||
				start_frame < start_frame_id)
			ret = -EINVAL;
	} else if (start_frame_id > end_frame_id) {
		if ((start_frame > end_frame_id &&
				start_frame < start_frame_id))
			ret = -EINVAL;
	} else {
			ret = -EINVAL;
	}

	if (index == 0) {
		if (ret == -EINVAL || start_frame == start_frame_id) {
			start_frame = start_frame_id + 1;
			if (urb->dev->speed == USB_SPEED_LOW ||
					urb->dev->speed == USB_SPEED_FULL)
				urb->start_frame = start_frame;
			else
				urb->start_frame = start_frame << 3;
			ret = 0;
		}
	}

	if (ret) {
		xhci_warn(xhci, "Frame ID %d (reg %d, index %d) beyond range (%d, %d)\n",
				start_frame, current_frame_id, index,
				start_frame_id, end_frame_id);
		xhci_warn(xhci, "Ignore frame ID field, use SIA bit instead\n");
		return ret;
	}

	return start_frame;
}

/* This is for isoc transfer */
static int xhci_queue_isoc_tx(struct xhci_hcd *xhci, gfp_t mem_flags,
		struct urb *urb, int slot_id, unsigned int ep_index)
{
	struct xhci_ring *ep_ring;
	struct urb_priv *urb_priv;
	struct xhci_td *td;
	int num_tds, trbs_per_td;
	struct xhci_generic_trb *start_trb;
	bool first_trb;
	int start_cycle;
	u32 field, length_field;
	int running_total, trb_buff_len, td_len, td_remain_len, ret;
	u64 start_addr, addr;
	int i, j;
	bool more_trbs_coming;
	struct xhci_virt_ep *xep;
	int frame_id;

	xep = &xhci->devs[slot_id]->eps[ep_index];
	ep_ring = xhci->devs[slot_id]->eps[ep_index].ring;

	num_tds = urb->number_of_packets;
	if (num_tds < 1) {
		xhci_dbg(xhci, "Isoc URB with zero packets?\n");
		return -EINVAL;
	}
	start_addr = (u64) urb->transfer_dma;
	start_trb = &ep_ring->enqueue->generic;
	start_cycle = ep_ring->cycle_state;

	urb_priv = urb->hcpriv;
	/* Queue the TRBs for each TD, even if they are zero-length */
	for (i = 0; i < num_tds; i++) {
		unsigned int total_pkt_count, max_pkt;
		unsigned int burst_count, last_burst_pkt_count;
		u32 sia_frame_id;

		first_trb = true;
		running_total = 0;
		addr = start_addr + urb->iso_frame_desc[i].offset;
		td_len = urb->iso_frame_desc[i].length;
		td_remain_len = td_len;
		max_pkt = GET_MAX_PACKET(usb_endpoint_maxp(&urb->ep->desc));
		total_pkt_count = DIV_ROUND_UP(td_len, max_pkt);

		/* A zero-length transfer still involves at least one packet. */
		if (total_pkt_count == 0)
			total_pkt_count++;
		burst_count = xhci_get_burst_count(xhci, urb, total_pkt_count);
		last_burst_pkt_count = xhci_get_last_burst_packet_count(xhci,
							urb, total_pkt_count);

		trbs_per_td = count_isoc_trbs_needed(urb, i);

		ret = prepare_transfer(xhci, xhci->devs[slot_id], ep_index,
				urb->stream_id, trbs_per_td, urb, i, mem_flags);
		if (ret < 0) {
			if (i == 0)
				return ret;
			goto cleanup;
		}
		td = urb_priv->td[i];

		/* use SIA as default, if frame id is used overwrite it */
		sia_frame_id = TRB_SIA;
		if (!(urb->transfer_flags & URB_ISO_ASAP) &&
		    HCC_CFC(xhci->hcc_params)) {
			frame_id = xhci_get_isoc_frame_id(xhci, urb, i);
			if (frame_id >= 0)
				sia_frame_id = TRB_FRAME_ID(frame_id);
		}
		/*
		 * Set isoc specific data for the first TRB in a TD.
		 * Prevent HW from getting the TRBs by keeping the cycle state
		 * inverted in the first TDs isoc TRB.
		 */
		field = TRB_TYPE(TRB_ISOC) |
			TRB_TLBPC(last_burst_pkt_count) |
			sia_frame_id |
			(i ? ep_ring->cycle_state : !start_cycle);

		/* xhci 1.1 with ETE uses TD_Size field for TBC, old is Rsvdz */
		if (!xep->use_extended_tbc)
			field |= TRB_TBC(burst_count);

		/* fill the rest of the TRB fields, and remaining normal TRBs */
		for (j = 0; j < trbs_per_td; j++) {
			u32 remainder = 0;

			/* only first TRB is isoc, overwrite otherwise */
			if (!first_trb)
				field = TRB_TYPE(TRB_NORMAL) |
					ep_ring->cycle_state;

			/* Only set interrupt on short packet for IN EPs */
			if (usb_urb_dir_in(urb))
				field |= TRB_ISP;

			/* Set the chain bit for all except the last TRB  */
			if (j < trbs_per_td - 1) {
				more_trbs_coming = true;
				field |= TRB_CHAIN;
			} else {
				more_trbs_coming = false;
				td->last_trb = ep_ring->enqueue;
				field |= TRB_IOC;
				/* set BEI, except for the last TD */
				if (xhci->hci_version >= 0x100 &&
				    !(xhci->quirks & XHCI_AVOID_BEI) &&
				    i < num_tds - 1)
					field |= TRB_BEI;
			}
			/* Calculate TRB length */
			trb_buff_len = TRB_BUFF_LEN_UP_TO_BOUNDARY(addr);
			if (trb_buff_len > td_remain_len)
				trb_buff_len = td_remain_len;

			/* Set the TRB length, TD size, & interrupter fields. */
			remainder = xhci_td_remainder(xhci, running_total,
						   trb_buff_len, td_len,
						   urb, more_trbs_coming);

			length_field = TRB_LEN(trb_buff_len) |
				TRB_INTR_TARGET(0);

			/* xhci 1.1 with ETE uses TD Size field for TBC */
			if (first_trb && xep->use_extended_tbc)
				length_field |= TRB_TD_SIZE_TBC(burst_count);
			else
				length_field |= TRB_TD_SIZE(remainder);
			first_trb = false;

			queue_trb(xhci, ep_ring, more_trbs_coming,
				lower_32_bits(addr),
				upper_32_bits(addr),
				length_field,
				field);
			running_total += trb_buff_len;

			addr += trb_buff_len;
			td_remain_len -= trb_buff_len;
		}

		/* Check TD length */
		if (running_total != td_len) {
			xhci_err(xhci, "ISOC TD length unmatch\n");
			ret = -EINVAL;
			goto cleanup;
		}
	}

	/* store the next frame id */
	if (HCC_CFC(xhci->hcc_params))
		xep->next_frame_id = urb->start_frame + num_tds * urb->interval;

	if (xhci_to_hcd(xhci)->self.bandwidth_isoc_reqs == 0) {
		if (xhci->quirks & XHCI_AMD_PLL_FIX)
			usb_amd_quirk_pll_disable();
	}
	xhci_to_hcd(xhci)->self.bandwidth_isoc_reqs++;

	giveback_first_trb(xhci, slot_id, ep_index, urb->stream_id,
			start_cycle, start_trb);
	return 0;
cleanup:
	/* Clean up a partially enqueued isoc transfer. */

	for (i--; i >= 0; i--)
		list_del_init(&urb_priv->td[i]->td_list);

	/* Use the first TD as a temporary variable to turn the TDs we've queued
	 * into No-ops with a software-owned cycle bit. That way the hardware
	 * won't accidentally start executing bogus TDs when we partially
	 * overwrite them.  td->first_trb and td->start_seg are already set.
	 */
	urb_priv->td[0]->last_trb = ep_ring->enqueue;
	/* Every TRB except the first & last will have its cycle bit flipped. */
	td_to_noop(xhci, ep_ring, urb_priv->td[0], true);

	/* Reset the ring enqueue back to the first TRB and its cycle bit. */
	ep_ring->enqueue = urb_priv->td[0]->first_trb;
	ep_ring->enq_seg = urb_priv->td[0]->start_seg;
	ep_ring->cycle_state = start_cycle;
	ep_ring->num_trbs_free = ep_ring->num_trbs_free_temp;
	usb_hcd_unlink_urb_from_ep(bus_to_hcd(urb->dev->bus), urb);
	return ret;
}

/*
 * Check transfer ring to guarantee there is enough room for the urb.
 * Update ISO URB start_frame and interval.
 * Update interval as xhci_queue_intr_tx does. Use xhci frame_index to
 * update urb->start_frame if URB_ISO_ASAP is set in transfer_flags or
 * Contiguous Frame ID is not supported by HC.
 */
int xhci_queue_isoc_tx_prepare(struct xhci_hcd *xhci, gfp_t mem_flags,
		struct urb *urb, int slot_id, unsigned int ep_index)
{
	struct xhci_virt_device *xdev;
	struct xhci_ring *ep_ring;
	struct xhci_ep_ctx *ep_ctx;
	int start_frame;
	int num_tds, num_trbs, i;
	int ret;
	struct xhci_virt_ep *xep;
	int ist;

	xdev = xhci->devs[slot_id];
	xep = &xhci->devs[slot_id]->eps[ep_index];
	ep_ring = xdev->eps[ep_index].ring;
	ep_ctx = xhci_get_ep_ctx(xhci, xdev->out_ctx, ep_index);

	num_trbs = 0;
	num_tds = urb->number_of_packets;
	for (i = 0; i < num_tds; i++)
		num_trbs += count_isoc_trbs_needed(urb, i);

	/* Check the ring to guarantee there is enough room for the whole urb.
	 * Do not insert any td of the urb to the ring if the check failed.
	 */
	ret = prepare_ring(xhci, ep_ring, le32_to_cpu(ep_ctx->ep_info) & EP_STATE_MASK,
			   num_trbs, mem_flags);
	if (ret)
		return ret;

	/*
	 * Check interval value. This should be done before we start to
	 * calculate the start frame value.
	 */
	check_interval(xhci, urb, ep_ctx);

	/* Calculate the start frame and put it in urb->start_frame. */
	if (HCC_CFC(xhci->hcc_params) && !list_empty(&ep_ring->td_list)) {
		if ((le32_to_cpu(ep_ctx->ep_info) & EP_STATE_MASK) ==
				EP_STATE_RUNNING) {
			urb->start_frame = xep->next_frame_id;
			goto skip_start_over;
		}
	}

	start_frame = readl(&xhci->run_regs->microframe_index);
	start_frame &= 0x3fff;
	/*
	 * Round up to the next frame and consider the time before trb really
	 * gets scheduled by hardare.
	 */
	ist = HCS_IST(xhci->hcs_params2) & 0x7;
	if (HCS_IST(xhci->hcs_params2) & (1 << 3))
		ist <<= 3;
	start_frame += ist + XHCI_CFC_DELAY;
	start_frame = roundup(start_frame, 8);

	/*
	 * Round up to the next ESIT (Endpoint Service Interval Time) if ESIT
	 * is greate than 8 microframes.
	 */
	if (urb->dev->speed == USB_SPEED_LOW ||
			urb->dev->speed == USB_SPEED_FULL) {
		start_frame = roundup(start_frame, urb->interval << 3);
		urb->start_frame = start_frame >> 3;
	} else {
		start_frame = roundup(start_frame, urb->interval);
		urb->start_frame = start_frame;
	}

skip_start_over:
	ep_ring->num_trbs_free_temp = ep_ring->num_trbs_free;

	return xhci_queue_isoc_tx(xhci, mem_flags, urb, slot_id, ep_index);
}

/****		Command Ring Operations		****/

/* Generic function for queueing a command TRB on the command ring.
 * Check to make sure there's room on the command ring for one command TRB.
 * Also check that there's room reserved for commands that must not fail.
 * If this is a command that must not fail, meaning command_must_succeed = TRUE,
 * then only check for the number of reserved spots.
 * Don't decrement xhci->cmd_ring_reserved_trbs after we've queued the TRB
 * because the command event handler may want to resubmit a failed command.
 */
static int queue_command(struct xhci_hcd *xhci, struct xhci_command *cmd,
			 u32 field1, u32 field2,
			 u32 field3, u32 field4, bool command_must_succeed)
{
	int reserved_trbs = xhci->cmd_ring_reserved_trbs;
	int ret;

	if ((xhci->xhc_state & XHCI_STATE_DYING) ||
		(xhci->xhc_state & XHCI_STATE_HALTED)) {
		xhci_dbg(xhci, "xHCI dying or halted, can't queue_command\n");
		return -ESHUTDOWN;
	}

	if (!command_must_succeed)
		reserved_trbs++;

	ret = prepare_ring(xhci, xhci->cmd_ring, EP_STATE_RUNNING,
			reserved_trbs, GFP_ATOMIC);
	if (ret < 0) {
		xhci_err(xhci, "ERR: No room for command on command ring\n");
		if (command_must_succeed)
			xhci_err(xhci, "ERR: Reserved TRB counting for "
					"unfailable commands failed.\n");
		return ret;
	}

	cmd->command_trb = xhci->cmd_ring->enqueue;
	list_add_tail(&cmd->cmd_list, &xhci->cmd_list);

	/* if there are no other commands queued we start the timeout timer */
	if (xhci->cmd_list.next == &cmd->cmd_list &&
	    !delayed_work_pending(&xhci->cmd_timer)) {
		xhci->current_cmd = cmd;
		xhci_mod_cmd_timer(xhci, XHCI_CMD_DEFAULT_TIMEOUT);
	}

	queue_trb(xhci, xhci->cmd_ring, false, field1, field2, field3,
			field4 | xhci->cmd_ring->cycle_state);
	return 0;
}

/* Queue a slot enable or disable request on the command ring */
int xhci_queue_slot_control(struct xhci_hcd *xhci, struct xhci_command *cmd,
		u32 trb_type, u32 slot_id)
{
	return queue_command(xhci, cmd, 0, 0, 0,
			TRB_TYPE(trb_type) | SLOT_ID_FOR_TRB(slot_id), false);
}

/* Queue an address device command TRB */
int xhci_queue_address_device(struct xhci_hcd *xhci, struct xhci_command *cmd,
		dma_addr_t in_ctx_ptr, u32 slot_id, enum xhci_setup_dev setup)
{
	return queue_command(xhci, cmd, lower_32_bits(in_ctx_ptr),
			upper_32_bits(in_ctx_ptr), 0,
			TRB_TYPE(TRB_ADDR_DEV) | SLOT_ID_FOR_TRB(slot_id)
			| (setup == SETUP_CONTEXT_ONLY ? TRB_BSR : 0), false);
}

int xhci_queue_vendor_command(struct xhci_hcd *xhci, struct xhci_command *cmd,
		u32 field1, u32 field2, u32 field3, u32 field4)
{
	return queue_command(xhci, cmd, field1, field2, field3, field4, false);
}

/* Queue a reset device command TRB */
int xhci_queue_reset_device(struct xhci_hcd *xhci, struct xhci_command *cmd,
		u32 slot_id)
{
	return queue_command(xhci, cmd, 0, 0, 0,
			TRB_TYPE(TRB_RESET_DEV) | SLOT_ID_FOR_TRB(slot_id),
			false);
}

/* Queue a configure endpoint command TRB */
int xhci_queue_configure_endpoint(struct xhci_hcd *xhci,
		struct xhci_command *cmd, dma_addr_t in_ctx_ptr,
		u32 slot_id, bool command_must_succeed)
{
	return queue_command(xhci, cmd, lower_32_bits(in_ctx_ptr),
			upper_32_bits(in_ctx_ptr), 0,
			TRB_TYPE(TRB_CONFIG_EP) | SLOT_ID_FOR_TRB(slot_id),
			command_must_succeed);
}

/* Queue an evaluate context command TRB */
int xhci_queue_evaluate_context(struct xhci_hcd *xhci, struct xhci_command *cmd,
		dma_addr_t in_ctx_ptr, u32 slot_id, bool command_must_succeed)
{
	return queue_command(xhci, cmd, lower_32_bits(in_ctx_ptr),
			upper_32_bits(in_ctx_ptr), 0,
			TRB_TYPE(TRB_EVAL_CONTEXT) | SLOT_ID_FOR_TRB(slot_id),
			command_must_succeed);
}

/*
 * Suspend is set to indicate "Stop Endpoint Command" is being issued to stop
 * activity on an endpoint that is about to be suspended.
 */
int xhci_queue_stop_endpoint(struct xhci_hcd *xhci, struct xhci_command *cmd,
			     int slot_id, unsigned int ep_index, int suspend)
{
	u32 trb_slot_id = SLOT_ID_FOR_TRB(slot_id);
	u32 trb_ep_index = EP_ID_FOR_TRB(ep_index);
	u32 type = TRB_TYPE(TRB_STOP_RING);
	u32 trb_suspend = SUSPEND_PORT_FOR_TRB(suspend);

	return queue_command(xhci, cmd, 0, 0, 0,
			trb_slot_id | trb_ep_index | type | trb_suspend, false);
}

/* Set Transfer Ring Dequeue Pointer command */
void xhci_queue_new_dequeue_state(struct xhci_hcd *xhci,
		unsigned int slot_id, unsigned int ep_index,
		unsigned int stream_id,
		struct xhci_dequeue_state *deq_state)
{
	dma_addr_t addr;
	u32 trb_slot_id = SLOT_ID_FOR_TRB(slot_id);
	u32 trb_ep_index = EP_ID_FOR_TRB(ep_index);
	u32 trb_stream_id = STREAM_ID_FOR_TRB(stream_id);
	u32 trb_sct = 0;
	u32 type = TRB_TYPE(TRB_SET_DEQ);
	struct xhci_virt_ep *ep;
	struct xhci_command *cmd;
	int ret;

	xhci_dbg_trace(xhci, trace_xhci_dbg_cancel_urb,
		"Set TR Deq Ptr cmd, new deq seg = %p (0x%llx dma), new deq ptr = %p (0x%llx dma), new cycle = %u",
		deq_state->new_deq_seg,
		(unsigned long long)deq_state->new_deq_seg->dma,
		deq_state->new_deq_ptr,
		(unsigned long long)xhci_trb_virt_to_dma(
			deq_state->new_deq_seg, deq_state->new_deq_ptr),
		deq_state->new_cycle_state);

	addr = xhci_trb_virt_to_dma(deq_state->new_deq_seg,
				    deq_state->new_deq_ptr);
	if (addr == 0) {
		xhci_warn(xhci, "WARN Cannot submit Set TR Deq Ptr\n");
		xhci_warn(xhci, "WARN deq seg = %p, deq pt = %p\n",
			  deq_state->new_deq_seg, deq_state->new_deq_ptr);
		return;
	}
	ep = &xhci->devs[slot_id]->eps[ep_index];
	if ((ep->ep_state & SET_DEQ_PENDING)) {
		xhci_warn(xhci, "WARN Cannot submit Set TR Deq Ptr\n");
		xhci_warn(xhci, "A Set TR Deq Ptr command is pending.\n");
		return;
	}

	/* This function gets called from contexts where it cannot sleep */
	cmd = xhci_alloc_command(xhci, false, false, GFP_ATOMIC);
	if (!cmd) {
		xhci_warn(xhci, "WARN Cannot submit Set TR Deq Ptr: ENOMEM\n");
		return;
	}

	ep->queued_deq_seg = deq_state->new_deq_seg;
	ep->queued_deq_ptr = deq_state->new_deq_ptr;
	if (stream_id)
		trb_sct = SCT_FOR_TRB(SCT_PRI_TR);
	ret = queue_command(xhci, cmd,
		lower_32_bits(addr) | trb_sct | deq_state->new_cycle_state,
		upper_32_bits(addr), trb_stream_id,
		trb_slot_id | trb_ep_index | type, false);
	if (ret < 0) {
		xhci_free_command(xhci, cmd);
		return;
	}

	/* Stop the TD queueing code from ringing the doorbell until
	 * this command completes.  The HC won't set the dequeue pointer
	 * if the ring is running, and ringing the doorbell starts the
	 * ring running.
	 */
	ep->ep_state |= SET_DEQ_PENDING;
}

int xhci_queue_reset_ep(struct xhci_hcd *xhci, struct xhci_command *cmd,
			int slot_id, unsigned int ep_index)
{
	u32 trb_slot_id = SLOT_ID_FOR_TRB(slot_id);
	u32 trb_ep_index = EP_ID_FOR_TRB(ep_index);
	u32 type = TRB_TYPE(TRB_RESET_EP);

	return queue_command(xhci, cmd, 0, 0, 0,
			trb_slot_id | trb_ep_index | type, false);
}<|MERGE_RESOLUTION|>--- conflicted
+++ resolved
@@ -349,17 +349,6 @@
 		udelay(1000);
 		ret = xhci_handshake(&xhci->op_regs->cmd_ring,
 				     CMD_RING_RUNNING, 0, 3 * 1000 * 1000);
-<<<<<<< HEAD
-		if (ret == 0)
-			return 0;
-
-		xhci_err(xhci, "Stopped the command ring failed, "
-				"maybe the host is dead\n");
-		xhci->xhc_state |= XHCI_STATE_DYING;
-		xhci_quiesce(xhci);
-		xhci_halt(xhci);
-		return -ESHUTDOWN;
-=======
 		if (ret < 0) {
 			xhci_err(xhci, "Stopped the command ring failed, "
 				 "maybe the host is dead\n");
@@ -384,7 +373,6 @@
 		xhci_cleanup_command_queue(xhci);
 	} else {
 		xhci_handle_stopped_cmd_ring(xhci, xhci_next_queued_cmd(xhci));
->>>>>>> f2ed3bfc
 	}
 
 	return 0;
@@ -1614,11 +1602,7 @@
 		usb_hcd_resume_root_hub(hcd);
 	}
 
-<<<<<<< HEAD
-	if (hcd->speed == HCD_USB3 && (temp & PORT_PLS_MASK) == XDEV_INACTIVE)
-=======
 	if (hcd->speed >= HCD_USB3 && (temp & PORT_PLS_MASK) == XDEV_INACTIVE)
->>>>>>> f2ed3bfc
 		bus_state->port_remote_wakeup &= ~(1 << faked_port_index);
 
 	if ((temp & PORT_PLC) && (temp & PORT_PLS_MASK) == XDEV_RESUME) {
@@ -3161,28 +3145,9 @@
 	maxp = GET_MAX_PACKET(usb_endpoint_maxp(&urb->ep->desc));
 	total_packet_count = DIV_ROUND_UP(td_total_len, maxp);
 
-<<<<<<< HEAD
-static int queue_bulk_sg_tx(struct xhci_hcd *xhci, gfp_t mem_flags,
-		struct urb *urb, int slot_id, unsigned int ep_index)
-{
-	struct xhci_ring *ep_ring;
-	unsigned int num_trbs;
-	struct urb_priv *urb_priv;
-	struct xhci_td *td;
-	struct scatterlist *sg;
-	int num_sgs;
-	int trb_buff_len, this_sg_len, running_total, ret;
-	unsigned int total_packet_count;
-	bool zero_length_needed;
-	bool first_trb;
-	int last_trb_num;
-	u64 addr;
-	bool more_trbs_coming;
-=======
 	/* Queueing functions don't count the current TRB into transferred */
 	return (total_packet_count - ((transferred + trb_buff_len) / maxp));
 }
->>>>>>> f2ed3bfc
 
 
 static int xhci_align_td(struct xhci_hcd *xhci, struct urb *urb, u32 enqd_len,
@@ -3196,37 +3161,12 @@
 	max_pkt = GET_MAX_PACKET(usb_endpoint_maxp(&urb->ep->desc));
 	unalign = (enqd_len + *trb_buff_len) % max_pkt;
 
-<<<<<<< HEAD
-	ret = prepare_transfer(xhci, xhci->devs[slot_id],
-			ep_index, urb->stream_id,
-			num_trbs, urb, 0, mem_flags);
-	if (ret < 0)
-		return ret;
-
-	urb_priv = urb->hcpriv;
-
-	/* Deal with URB_ZERO_PACKET - need one more td/trb */
-	zero_length_needed = urb->transfer_flags & URB_ZERO_PACKET &&
-		urb_priv->length == 2;
-	if (zero_length_needed) {
-		num_trbs++;
-		xhci_dbg(xhci, "Creating zero length td.\n");
-		ret = prepare_transfer(xhci, xhci->devs[slot_id],
-				ep_index, urb->stream_id,
-				1, urb, 1, mem_flags);
-		if (ret < 0)
-			return ret;
-	}
-
-	td = urb_priv->td[0];
-=======
 	/* we got lucky, last normal TRB data on segment is packet aligned */
 	if (unalign == 0)
 		return 0;
 
 	xhci_dbg(xhci, "Unaligned %d bytes, buff len %d\n",
 		 unalign, *trb_buff_len);
->>>>>>> f2ed3bfc
 
 	/* is the last nornal TRB alignable by splitting it */
 	if (*trb_buff_len > unalign) {
@@ -3240,51 +3180,7 @@
 	 * number which is divisible by the endpoint's wMaxPacketSize. IOW:
 	 * (size of currently enqueued TRBs + remainder) % wMaxPacketSize == 0.
 	 */
-<<<<<<< HEAD
-	sg = urb->sg;
-	addr = (u64) sg_dma_address(sg);
-	this_sg_len = sg_dma_len(sg);
-	trb_buff_len = TRB_MAX_BUFF_SIZE - (addr & (TRB_MAX_BUFF_SIZE - 1));
-	trb_buff_len = min_t(int, trb_buff_len, this_sg_len);
-	if (trb_buff_len > urb->transfer_buffer_length)
-		trb_buff_len = urb->transfer_buffer_length;
-
-	first_trb = true;
-	last_trb_num = zero_length_needed ? 2 : 1;
-	/* Queue the first TRB, even if it's zero-length */
-	do {
-		u32 field = 0;
-		u32 length_field = 0;
-		u32 remainder = 0;
-
-		/* Don't change the cycle bit of the first TRB until later */
-		if (first_trb) {
-			first_trb = false;
-			if (start_cycle == 0)
-				field |= 0x1;
-		} else
-			field |= ep_ring->cycle_state;
-
-		/* Chain all the TRBs together; clear the chain bit in the last
-		 * TRB to indicate it's the last TRB in the chain.
-		 */
-		if (num_trbs > last_trb_num) {
-			field |= TRB_CHAIN;
-		} else if (num_trbs == last_trb_num) {
-			td->last_trb = ep_ring->enqueue;
-			field |= TRB_IOC;
-		} else if (zero_length_needed && num_trbs == 1) {
-			trb_buff_len = 0;
-			urb_priv->td[1]->last_trb = ep_ring->enqueue;
-			field |= TRB_IOC;
-		}
-
-		/* Only set interrupt on short packet for IN endpoints */
-		if (usb_urb_dir_in(urb))
-			field |= TRB_ISP;
-=======
 	new_buff_len = max_pkt - (enqd_len % max_pkt);
->>>>>>> f2ed3bfc
 
 	if (new_buff_len > (urb->transfer_buffer_length - enqd_len))
 		new_buff_len = (urb->transfer_buffer_length - enqd_len);
@@ -3309,17 +3205,7 @@
 	seg->bounce_len = new_buff_len;
 	seg->bounce_offs = enqd_len;
 
-<<<<<<< HEAD
-		trb_buff_len = TRB_MAX_BUFF_SIZE -
-			(addr & (TRB_MAX_BUFF_SIZE - 1));
-		trb_buff_len = min_t(int, trb_buff_len, this_sg_len);
-		if (running_total + trb_buff_len > urb->transfer_buffer_length)
-			trb_buff_len =
-				urb->transfer_buffer_length - running_total;
-	} while (num_trbs > 0);
-=======
 	xhci_dbg(xhci, "Bounce align, new buff len %d\n", *trb_buff_len);
->>>>>>> f2ed3bfc
 
 	return 1;
 }
@@ -3332,24 +3218,6 @@
 	struct urb_priv *urb_priv;
 	struct xhci_td *td;
 	struct xhci_generic_trb *start_trb;
-<<<<<<< HEAD
-	bool first_trb;
-	int last_trb_num;
-	bool more_trbs_coming;
-	bool zero_length_needed;
-	int start_cycle;
-	u32 field, length_field;
-
-	int running_total, trb_buff_len, ret;
-	unsigned int total_packet_count;
-	u64 addr;
-
-	if (urb->num_sgs)
-		return queue_bulk_sg_tx(xhci, mem_flags, urb, slot_id, ep_index);
-
-	ep_ring = xhci_urb_to_transfer_ring(xhci, urb);
-	if (!ep_ring)
-=======
 	struct scatterlist *sg = NULL;
 	bool more_trbs_coming = true;
 	bool need_zero_pkt = false;
@@ -3363,7 +3231,6 @@
 
 	ring = xhci_urb_to_transfer_ring(xhci, urb);
 	if (!ring)
->>>>>>> f2ed3bfc
 		return -EINVAL;
 
 	full_len = urb->transfer_buffer_length;
@@ -3379,10 +3246,6 @@
 		addr = (u64) urb->transfer_dma;
 		block_len = full_len;
 	}
-<<<<<<< HEAD
-
-=======
->>>>>>> f2ed3bfc
 	ret = prepare_transfer(xhci, xhci->devs[slot_id],
 			ep_index, urb->stream_id,
 			num_trbs, urb, 0, mem_flags);
@@ -3392,22 +3255,8 @@
 	urb_priv = urb->hcpriv;
 
 	/* Deal with URB_ZERO_PACKET - need one more td/trb */
-<<<<<<< HEAD
-	zero_length_needed = urb->transfer_flags & URB_ZERO_PACKET &&
-		urb_priv->length == 2;
-	if (zero_length_needed) {
-		num_trbs++;
-		xhci_dbg(xhci, "Creating zero length td.\n");
-		ret = prepare_transfer(xhci, xhci->devs[slot_id],
-				ep_index, urb->stream_id,
-				1, urb, 1, mem_flags);
-		if (ret < 0)
-			return ret;
-	}
-=======
 	if (urb->transfer_flags & URB_ZERO_PACKET && urb_priv->length > 1)
 		need_zero_pkt = true;
->>>>>>> f2ed3bfc
 
 	td = urb_priv->td[0];
 
@@ -3425,21 +3274,12 @@
 			enqd_len += trb_buff_len) {
 		field = TRB_TYPE(TRB_NORMAL);
 
-<<<<<<< HEAD
-	first_trb = true;
-	last_trb_num = zero_length_needed ? 2 : 1;
-	/* Queue the first TRB, even if it's zero-length */
-	do {
-		u32 remainder = 0;
-		field = 0;
-=======
 		/* TRB buffer should not cross 64KB boundaries */
 		trb_buff_len = TRB_BUFF_LEN_UP_TO_BOUNDARY(addr);
 		trb_buff_len = min_t(unsigned int, trb_buff_len, block_len);
 
 		if (enqd_len + trb_buff_len > full_len)
 			trb_buff_len = full_len - enqd_len;
->>>>>>> f2ed3bfc
 
 		/* Don't change the cycle bit of the first TRB until later */
 		if (first_trb) {
@@ -3452,17 +3292,6 @@
 		/* Chain all the TRBs together; clear the chain bit in the last
 		 * TRB to indicate it's the last TRB in the chain.
 		 */
-<<<<<<< HEAD
-		if (num_trbs > last_trb_num) {
-			field |= TRB_CHAIN;
-		} else if (num_trbs == last_trb_num) {
-			td->last_trb = ep_ring->enqueue;
-			field |= TRB_IOC;
-		} else if (zero_length_needed && num_trbs == 1) {
-			trb_buff_len = 0;
-			urb_priv->td[1]->last_trb = ep_ring->enqueue;
-			field |= TRB_IOC;
-=======
 		if (enqd_len + trb_buff_len < full_len) {
 			field |= TRB_CHAIN;
 			if (trb_is_link(ring->enqueue + 1)) {
@@ -3480,7 +3309,6 @@
 			field |= TRB_IOC;
 			more_trbs_coming = false;
 			td->last_trb = ring->enqueue;
->>>>>>> f2ed3bfc
 		}
 
 		/* Only set interrupt on short packet for IN endpoints */
@@ -3502,12 +3330,6 @@
 				field);
 
 		addr += trb_buff_len;
-<<<<<<< HEAD
-		trb_buff_len = urb->transfer_buffer_length - running_total;
-		if (trb_buff_len > TRB_MAX_BUFF_SIZE)
-			trb_buff_len = TRB_MAX_BUFF_SIZE;
-	} while (num_trbs > 0);
-=======
 		sent_len = trb_buff_len;
 
 		while (sg && sent_len >= block_len) {
@@ -3533,7 +3355,6 @@
 		field = TRB_TYPE(TRB_NORMAL) | ring->cycle_state | TRB_IOC;
 		queue_trb(xhci, ring, 0, 0, 0, TRB_INTR_TARGET(0), field);
 	}
->>>>>>> f2ed3bfc
 
 	check_trb_math(urb, enqd_len);
 	giveback_first_trb(xhci, slot_id, ep_index, urb->stream_id,
@@ -3601,11 +3422,7 @@
 		field |= 0x1;
 
 	/* xHCI 1.0/1.1 6.4.1.2.1: Transfer Type field */
-<<<<<<< HEAD
-	if (xhci->hci_version >= 0x100) {
-=======
 	if ((xhci->hci_version >= 0x100) || (xhci->quirks & XHCI_MTK_HOST)) {
->>>>>>> f2ed3bfc
 		if (urb->transfer_buffer_length > 0) {
 			if (setup->bRequestType & USB_DIR_IN)
 				field |= TRB_TX_TYPE(TRB_DATA_IN);
