--- conflicted
+++ resolved
@@ -707,11 +707,6 @@
 	xhci_dbg_trace(xhci, trace_xhci_dbg_init,
 			"Finished %s for main hcd", __func__);
 
-<<<<<<< HEAD
-	set_bit(HCD_FLAG_DEFER_RH_REGISTER, &hcd->flags);
-
-=======
->>>>>>> 29549c70
 	xhci_create_dbc_dev(xhci);
 
 	xhci_debugfs_init(xhci);
@@ -815,11 +810,6 @@
 
 	spin_lock_irq(&xhci->lock);
 	xhci_halt(xhci);
-<<<<<<< HEAD
-	/* Workaround for spurious wakeups at shutdown with HSW */
-	if (xhci->quirks & XHCI_SPURIOUS_WAKEUP)
-		xhci_reset(xhci, XHCI_RESET_SHORT_USEC);
-=======
 
 	/*
 	 * Workaround for spurious wakeps at shutdown with HSW, and for boot
@@ -829,7 +819,6 @@
 	    xhci->quirks & XHCI_RESET_TO_DEFAULT)
 		xhci_reset(xhci, XHCI_RESET_SHORT_USEC);
 
->>>>>>> 29549c70
 	spin_unlock_irq(&xhci->lock);
 
 	xhci_cleanup_msix(xhci);
@@ -1200,12 +1189,8 @@
 	/* re-initialize the HC on Restore Error, or Host Controller Error */
 	if (temp & (STS_SRE | STS_HCE)) {
 		reinit_xhc = true;
-<<<<<<< HEAD
-		xhci_warn(xhci, "xHC error in resume, USBSTS 0x%x, Reinit\n", temp);
-=======
 		if (!xhci->broken_suspend)
 			xhci_warn(xhci, "xHC error in resume, USBSTS 0x%x, Reinit\n", temp);
->>>>>>> 29549c70
 	}
 
 	if (reinit_xhc) {
@@ -4059,11 +4044,7 @@
 
 	xhci_free_command(xhci, command);
 
-<<<<<<< HEAD
-	return ret;
-=======
 	return 0;
->>>>>>> 29549c70
 }
 
 /*
