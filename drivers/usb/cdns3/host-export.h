/*
<<<<<<< HEAD
 * host-export.h - Host Export APIs
=======
 * Cadence USBSS and USBSSP DRD Driver - Host Export APIs
 *
 * Copyright (C) 2017-2018 NXP
>>>>>>> c1084c27
 *
 * Copyright 2017 NXP
 * Authors: Peter Chen <peter.chen@nxp.com>
 *
 * The code contained herein is licensed under the GNU General Public
 * License. You may obtain a copy of the GNU General Public License
 * Version 2 or later at the following locations:
 *
 * http://www.opensource.org/licenses/gpl-license.html
 * http://www.gnu.org/copyleft/gpl.html
 */

#ifndef __DRIVERS_USB_CDNS3_HOST_H
#define __DRIVERS_USB_CDNS3_HOST_H

#if IS_ENABLED(CONFIG_USB_CDNS_HOST)

<<<<<<< HEAD
int cdns3_host_init(struct cdns3 *cdns);
void cdns3_host_remove(struct cdns3 *cdns);
void cdns3_host_driver_init(void);
=======
int cdns_host_init(struct cdns *cdns);
>>>>>>> c1084c27

#else

static inline int cdns_host_init(struct cdns *cdns)
{
	return -ENXIO;
}

<<<<<<< HEAD
static inline void cdns3_host_remove(struct cdns3 *cdns)
{

}

static inline void cdns3_host_driver_init(void)
{

}
=======
static inline void cdns_host_exit(struct cdns *cdns) { }
>>>>>>> c1084c27

#endif /* USB_CDNS_HOST */

#endif /* __DRIVERS_USB_CDNS3_HOST_H */<|MERGE_RESOLUTION|>--- conflicted
+++ resolved
@@ -1,35 +1,17 @@
+/* SPDX-License-Identifier: GPL-2.0 */
 /*
-<<<<<<< HEAD
- * host-export.h - Host Export APIs
-=======
  * Cadence USBSS and USBSSP DRD Driver - Host Export APIs
  *
  * Copyright (C) 2017-2018 NXP
->>>>>>> c1084c27
  *
- * Copyright 2017 NXP
  * Authors: Peter Chen <peter.chen@nxp.com>
- *
- * The code contained herein is licensed under the GNU General Public
- * License. You may obtain a copy of the GNU General Public License
- * Version 2 or later at the following locations:
- *
- * http://www.opensource.org/licenses/gpl-license.html
- * http://www.gnu.org/copyleft/gpl.html
  */
-
-#ifndef __DRIVERS_USB_CDNS3_HOST_H
-#define __DRIVERS_USB_CDNS3_HOST_H
+#ifndef __LINUX_CDNS3_HOST_EXPORT
+#define __LINUX_CDNS3_HOST_EXPORT
 
 #if IS_ENABLED(CONFIG_USB_CDNS_HOST)
 
-<<<<<<< HEAD
-int cdns3_host_init(struct cdns3 *cdns);
-void cdns3_host_remove(struct cdns3 *cdns);
-void cdns3_host_driver_init(void);
-=======
 int cdns_host_init(struct cdns *cdns);
->>>>>>> c1084c27
 
 #else
 
@@ -38,20 +20,8 @@
 	return -ENXIO;
 }
 
-<<<<<<< HEAD
-static inline void cdns3_host_remove(struct cdns3 *cdns)
-{
-
-}
-
-static inline void cdns3_host_driver_init(void)
-{
-
-}
-=======
 static inline void cdns_host_exit(struct cdns *cdns) { }
->>>>>>> c1084c27
 
 #endif /* USB_CDNS_HOST */
 
-#endif /* __DRIVERS_USB_CDNS3_HOST_H */+#endif /* __LINUX_CDNS3_HOST_EXPORT */