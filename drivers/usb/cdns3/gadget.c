--- conflicted
+++ resolved
@@ -1,437 +1,517 @@
-/**
- * gadget.c - Cadence USB3 Device Core file
- *
- * Copyright (C) 2016 Cadence Design Systems - http://www.cadence.com
- * Copyright 2017 NXP
+// SPDX-License-Identifier: GPL-2.0
+/*
+ * Cadence USBSS DRD Driver - gadget side.
+ *
+ * Copyright (C) 2018-2019 Cadence Design Systems.
+ * Copyright (C) 2017-2019 NXP
  *
  * Authors: Pawel Jez <pjez@cadence.com>,
- *          Konrad Kociolek <konrad@cadence.com>
+ *          Pawel Laszczak <pawell@cadence.com>
  *	    Peter Chen <peter.chen@nxp.com>
- *
- * The code contained herein is licensed under the GNU General Public
- * License. You may obtain a copy of the GNU General Public License
- * Version 2 or later at the following locations:
- *
- * http://www.opensource.org/licenses/gpl-license.html
- * http://www.gnu.org/copyleft/gpl.html
- */
-
-#include <linux/platform_device.h>
-#include <linux/module.h>
-#include <linux/device.h>
+ */
+
+/*
+ * Work around 1:
+ * At some situations, the controller may get stale data address in TRB
+ * at below sequences:
+ * 1. Controller read TRB includes data address
+ * 2. Software updates TRBs includes data address and Cycle bit
+ * 3. Controller read TRB which includes Cycle bit
+ * 4. DMA run with stale data address
+ *
+ * To fix this problem, driver needs to make the first TRB in TD as invalid.
+ * After preparing all TRBs driver needs to check the position of DMA and
+ * if the DMA point to the first just added TRB and doorbell is 1,
+ * then driver must defer making this TRB as valid. This TRB will be make
+ * as valid during adding next TRB only if DMA is stopped or at TRBERR
+ * interrupt.
+ *
+ * Work around 2:
+ * Controller for OUT endpoints has shared on-chip buffers for all incoming
+ * packets, including ep0out. It's FIFO buffer, so packets must be handle by DMA
+ * in correct order. If the first packet in the buffer will not be handled,
+ * then the following packets directed for other endpoints and  functions
+ * will be blocked.
+ * Additionally the packets directed to one endpoint can block entire on-chip
+ * buffers. In this case transfer to other endpoints also will blocked.
+ *
+ * To resolve this issue after raising the descriptor missing interrupt
+ * driver prepares internal usb_request object and use it to arm DMA transfer.
+ *
+ * The problematic situation was observed in case when endpoint has been enabled
+ * but no usb_request were queued. Driver try detects such endpoints and will
+ * use this workaround only for these endpoint.
+ *
+ * Driver use limited number of buffer. This number can be set by macro
+ * CDNS_WA2_NUM_BUFFERS.
+ *
+ * Such blocking situation was observed on ACM gadget. For this function
+ * host send OUT data packet but ACM function is not prepared for this packet.
+ * It's cause that buffer placed in on chip memory block transfer to other
+ * endpoints.
+ *
+ * It's limitation of controller but maybe this issues should be fixed in
+ * function driver.
+ *
+ * This work around can be disabled/enabled by means of quirk_internal_buffer
+ * module parameter. By default feature is enabled. It can has impact to
+ * transfer performance and in most case this feature can be disabled.
+ */
+
+#include <linux/dma-mapping.h>
 #include <linux/interrupt.h>
-#include <linux/dma-mapping.h>
+#include <linux/usb/gadget.h>
 #include <linux/pm_runtime.h>
-<<<<<<< HEAD
-#include <linux/usb/composite.h>
-#include <linux/of_platform.h>
-#include <linux/usb/gadget.h>
-#include <linux/delay.h>
-#include <linux/err.h>
-#include <linux/byteorder/generic.h>
-#include <linux/ctype.h>
-=======
 #include <linux/module.h>
 #include <linux/iopoll.h>
->>>>>>> 3d7dd39f
 
 #include "core.h"
 #include "gadget-export.h"
 #include "gadget.h"
-#include "io.h"
-
-/*-------------------------------------------------------------------------*/
-/* Function declarations */
-
-static void select_ep(struct usb_ss_dev *usb_ss, u32 ep);
-static int usb_ss_allocate_trb_pool(struct usb_ss_endpoint *usb_ss_ep);
-static void cdns_ep_stall_flush(struct usb_ss_endpoint *usb_ss_ep);
-static void cdns_ep0_config(struct usb_ss_dev *usb_ss);
-static void cdns_gadget_unconfig(struct usb_ss_dev *usb_ss);
-static void cdns_ep0_run_transfer(struct usb_ss_dev *usb_ss,
-	dma_addr_t dma_addr, unsigned int length, int erdy);
-static int cdns_ep_run_transfer(struct usb_ss_endpoint *usb_ss_ep);
-static int cdns_get_setup_ret(struct usb_ss_dev *usb_ss,
-	struct usb_ctrlrequest *ctrl_req);
-static int cdns_req_ep0_set_address(struct usb_ss_dev *usb_ss,
-	struct usb_ctrlrequest *ctrl_req);
-static int cdns_req_ep0_get_status(struct usb_ss_dev *usb_ss,
-	struct usb_ctrlrequest *ctrl_req);
-static int cdns_req_ep0_handle_feature(struct usb_ss_dev *usb_ss,
-	struct usb_ctrlrequest *ctrl_req, int set);
-static int cdns_req_ep0_set_sel(struct usb_ss_dev *usb_ss,
-	struct usb_ctrlrequest *ctrl_req);
-static int cdns_req_ep0_set_isoch_delay(struct usb_ss_dev *usb_ss,
-	struct usb_ctrlrequest *ctrl_req);
-static int cdns_req_ep0_set_configuration(struct usb_ss_dev *usb_ss,
-	struct usb_ctrlrequest *ctrl_req);
-static int cdns_ep0_standard_request(struct usb_ss_dev *usb_ss,
-	struct usb_ctrlrequest *ctrl_req);
-static void cdns_ep0_setup_phase(struct usb_ss_dev *usb_ss);
-static int cdns_check_ep_interrupt_proceed(struct usb_ss_endpoint *usb_ss_ep);
-static void cdns_check_ep0_interrupt_proceed(struct usb_ss_dev *usb_ss,
-	int dir);
-static void cdns_check_usb_interrupt_proceed(struct usb_ss_dev *usb_ss,
-	u32 usb_ists);
-static int usb_ss_gadget_ep0_enable(struct usb_ep *ep,
-	const struct usb_endpoint_descriptor *desc);
-static int usb_ss_gadget_ep0_disable(struct usb_ep *ep);
-static int usb_ss_gadget_ep0_set_halt(struct usb_ep *ep, int value);
-static int usb_ss_gadget_ep0_queue(struct usb_ep *ep,
-	struct usb_request *request, gfp_t gfp_flags);
-static int usb_ss_gadget_ep_enable(struct usb_ep *ep,
-	const struct usb_endpoint_descriptor *desc);
-static int usb_ss_gadget_ep_disable(struct usb_ep *ep);
-static struct usb_request *usb_ss_gadget_ep_alloc_request(struct usb_ep *ep,
-	gfp_t gfp_flags);
-static void usb_ss_gadget_ep_free_request(struct usb_ep *ep,
-	struct usb_request *request);
-static int usb_ss_gadget_ep_queue(struct usb_ep *ep,
-	struct usb_request *request, gfp_t gfp_flags);
-static int usb_ss_gadget_ep_dequeue(struct usb_ep *ep,
-	struct usb_request *request);
-static int usb_ss_gadget_ep_set_halt(struct usb_ep *ep, int value);
-static int usb_ss_gadget_ep_set_wedge(struct usb_ep *ep);
-static int usb_ss_gadget_get_frame(struct usb_gadget *gadget);
-static int usb_ss_gadget_wakeup(struct usb_gadget *gadget);
-static int usb_ss_gadget_set_selfpowered(struct usb_gadget *gadget,
-	int is_selfpowered);
-static int usb_ss_gadget_pullup(struct usb_gadget *gadget, int is_on);
-static int usb_ss_gadget_udc_start(struct usb_gadget *gadget,
-	struct usb_gadget_driver *driver);
-static int usb_ss_gadget_udc_stop(struct usb_gadget *gadget);
-static int usb_ss_init_ep(struct usb_ss_dev *usb_ss);
-static int usb_ss_init_ep0(struct usb_ss_dev *usb_ss);
-static void __cdns3_gadget_start(struct usb_ss_dev *usb_ss);
-static void cdns_prepare_setup_packet(struct usb_ss_dev *usb_ss);
-static void cdns_ep_config(struct usb_ss_endpoint *usb_ss_ep);
-static void cdns_enable_l1(struct usb_ss_dev *usb_ss, int enable);
-static void __pending_setup_status_handler(struct usb_ss_dev *usb_ss);
-static void cdns_enable_u1(struct usb_ss_dev *usb_ss, int enable);
-static void cdns_enable_u2(struct usb_ss_dev *usb_ss, int enable);
-
-static struct usb_endpoint_descriptor cdns3_gadget_ep0_desc = {
-	.bLength	= USB_DT_ENDPOINT_SIZE,
-	.bDescriptorType = USB_DT_ENDPOINT,
-	.bmAttributes	= USB_ENDPOINT_XFER_CONTROL,
-};
-
-static u32 gadget_readl(struct usb_ss_dev *usb_ss, uint32_t __iomem *reg)
-{
-	return cdns_readl(reg);
-}
-
-static void gadget_writel(struct usb_ss_dev *usb_ss,
-		uint32_t __iomem *reg, u32 value)
-{
-	cdns_writel(reg, value);
-}
-
-/**
- * next_request - returns next request from list
+#include "trace.h"
+
+static int __cdns3_gadget_ep_queue(struct usb_ep *ep,
+				   struct usb_request *request,
+				   gfp_t gfp_flags);
+
+/*
+ * Parameter allows to disable/enable handling of work around 2 feature.
+ * By default this value is enabled.
+ */
+static bool quirk_internal_buffer = 1;
+module_param(quirk_internal_buffer, bool, 0644);
+MODULE_PARM_DESC(quirk_internal_buffer, "Disable/enable WA2 algorithm");
+
+/**
+ * cdns3_set_register_bit - set bit in given register.
+ * @ptr: address of device controller register to be read and changed
+ * @mask: bits requested to set
+ */
+void cdns3_set_register_bit(void __iomem *ptr, u32 mask)
+{
+	mask = readl(ptr) | mask;
+	writel(mask, ptr);
+}
+
+/**
+ * cdns3_ep_addr_to_index - Macro converts endpoint address to
+ * index of endpoint object in cdns3_device.eps[] container
+ * @ep_addr: endpoint address for which endpoint object is required
+ *
+ */
+u8 cdns3_ep_addr_to_index(u8 ep_addr)
+{
+	return (((ep_addr & 0x7F)) + ((ep_addr & USB_DIR_IN) ? 16 : 0));
+}
+
+/**
+ * cdns3_next_request - returns next request from list
  * @list: list containing requests
  *
  * Returns request or NULL if no requests in list
  */
-static struct usb_request *next_request(struct list_head *list)
-{
-	if (list_empty(list))
-		return NULL;
-	return list_first_entry(list, struct usb_request, list);
-}
-
-/**
- * wait_reg_bit - Read reg and compare until equal to specific value
- * @reg: the register address to read
- * @value: the value to compare
- * @wait_value: 0 or 1
- * @timeout_ms: timeout value in milliseconds, must be larger than 1
- *
- * Returns -ETIMEDOUT if timeout occurs
- */
-static int wait_reg_bit(struct usb_ss_dev *usb_ss, u32 __iomem *reg,
-		u32 value, int wait_value, int timeout_ms)
-{
-	u32 temp;
-
-	WARN_ON(timeout_ms <= 0);
-	timeout_ms *= 100;
-	temp = cdns_readl(reg);
-	while (timeout_ms-- > 0) {
-		if (!!(temp & value) == wait_value)
-			return 0;
-		temp = cdns_readl(reg);
-		udelay(10);
-	}
-
-	dev_err(&usb_ss->dev, "wait register timeout %s\n", __func__);
-	return -ETIMEDOUT;
-}
-
-static int wait_reg_bit_set(struct usb_ss_dev *usb_ss, u32 __iomem *reg,
-		u32 value, int timeout_ms)
-{
-	return wait_reg_bit(usb_ss, reg, value, 1, timeout_ms);
-}
-
-static int wait_reg_bit_clear(struct usb_ss_dev *usb_ss, u32 __iomem *reg,
-		u32 value, int timeout_ms)
-{
-	return wait_reg_bit(usb_ss, reg, value, 0, timeout_ms);
+struct usb_request *cdns3_next_request(struct list_head *list)
+{
+	return list_first_entry_or_null(list, struct usb_request, list);
+}
+
+/**
+ * cdns3_aligned_buf - returns next buffer from list
+ * @list: list containing buffers
+ *
+ * Returns buffer or NULL if no buffers in list
+ */
+struct cdns3_aligned_buf *cdns3_next_align_buf(struct list_head *list)
+{
+	return list_first_entry_or_null(list, struct cdns3_aligned_buf, list);
+}
+
+/**
+ * cdns3_next_priv_request - returns next request from list
+ * @list: list containing requests
+ *
+ * Returns request or NULL if no requests in list
+ */
+struct cdns3_request *cdns3_next_priv_request(struct list_head *list)
+{
+	return list_first_entry_or_null(list, struct cdns3_request, list);
 }
 
 /**
  * select_ep - selects endpoint
- * @usb_ss: extended gadget object
+ * @priv_dev:  extended gadget object
  * @ep: endpoint address
  */
-static void select_ep(struct usb_ss_dev *usb_ss, u32 ep)
-{
-	if (!usb_ss || !usb_ss->regs) {
-		dev_err(&usb_ss->dev, "Failed to select endpoint!\n");
+void cdns3_select_ep(struct cdns3_device *priv_dev, u32 ep)
+{
+	if (priv_dev->selected_ep == ep)
 		return;
-	}
-
-	gadget_writel(usb_ss, &usb_ss->regs->ep_sel, ep);
-}
-
-/**
- * usb_ss_allocate_trb_pool - Allocates TRB's pool for selected endpoint
- * @usb_ss_ep: extended endpoint object
+
+	priv_dev->selected_ep = ep;
+	writel(ep, &priv_dev->regs->ep_sel);
+}
+
+dma_addr_t cdns3_trb_virt_to_dma(struct cdns3_endpoint *priv_ep,
+				 struct cdns3_trb *trb)
+{
+	u32 offset = (char *)trb - (char *)priv_ep->trb_pool;
+
+	return priv_ep->trb_pool_dma + offset;
+}
+
+int cdns3_ring_size(struct cdns3_endpoint *priv_ep)
+{
+	switch (priv_ep->type) {
+	case USB_ENDPOINT_XFER_ISOC:
+		return TRB_ISO_RING_SIZE;
+	case USB_ENDPOINT_XFER_CONTROL:
+		return TRB_CTRL_RING_SIZE;
+	default:
+		return TRB_RING_SIZE;
+	}
+}
+
+/**
+ * cdns3_allocate_trb_pool - Allocates TRB's pool for selected endpoint
+ * @priv_ep:  endpoint object
  *
  * Function will return 0 on success or -ENOMEM on allocation error
  */
-static int usb_ss_allocate_trb_pool(struct usb_ss_endpoint *usb_ss_ep)
-{
-	struct usb_ss_dev *usb_ss = usb_ss_ep->usb_ss;
-
-	if (!usb_ss_ep->trb_pool) {
-		usb_ss_ep->trb_pool = dma_zalloc_coherent(usb_ss->sysdev,
-			sizeof(struct usb_ss_trb) * USB_SS_TRBS_NUM,
-		&usb_ss_ep->trb_pool_dma, GFP_DMA);
-		if (!usb_ss_ep->trb_pool)
+int cdns3_allocate_trb_pool(struct cdns3_endpoint *priv_ep)
+{
+	struct cdns3_device *priv_dev = priv_ep->cdns3_dev;
+	int ring_size = cdns3_ring_size(priv_ep);
+	struct cdns3_trb *link_trb;
+
+	if (!priv_ep->trb_pool) {
+		priv_ep->trb_pool = dma_zalloc_coherent(priv_dev->sysdev,
+							ring_size,
+							&priv_ep->trb_pool_dma,
+							GFP_DMA);
+		if (!priv_ep->trb_pool)
 			return -ENOMEM;
-	}
-
-	if (!usb_ss_ep->cpu_addr) {
-		usb_ss_ep->cpu_addr = dma_alloc_coherent(usb_ss->sysdev,
-				CDNS3_UNALIGNED_BUF_SIZE,
-				&usb_ss_ep->dma_addr, GFP_DMA);
-		if (!usb_ss_ep->cpu_addr)
-			return -ENOMEM;
-	}
+	} else {
+		memset(priv_ep->trb_pool, 0, ring_size);
+	}
+
+	if (!priv_ep->num)
+		return 0;
+
+	priv_ep->num_trbs = ring_size / TRB_SIZE;
+	/* Initialize the last TRB as Link TRB */
+	link_trb = (priv_ep->trb_pool + (priv_ep->num_trbs - 1));
+	link_trb->buffer = TRB_BUFFER(priv_ep->trb_pool_dma);
+	link_trb->control = TRB_CYCLE | TRB_TYPE(TRB_LINK) |
+			    TRB_CHAIN | TRB_TOGGLE;
 
 	return 0;
 }
 
-/**
- * cdns_data_flush - do flush data at onchip buffer
- * @usb_ss_ep: extended endpoint object
+static void cdns3_free_trb_pool(struct cdns3_endpoint *priv_ep)
+{
+	struct cdns3_device *priv_dev = priv_ep->cdns3_dev;
+
+	if (priv_ep->trb_pool) {
+		dma_free_coherent(priv_dev->sysdev,
+				  cdns3_ring_size(priv_ep),
+				  priv_ep->trb_pool, priv_ep->trb_pool_dma);
+		priv_ep->trb_pool = NULL;
+	}
+}
+
+/**
+ * cdns3_ep_stall_flush - Stalls and flushes selected endpoint
+ * @priv_ep: endpoint object
  *
  * Endpoint must be selected before call to this function
- *
- * Returns zero on success or negative value on failure
- */
-static int cdns_data_flush(struct usb_ss_endpoint *usb_ss_ep)
-{
-	struct usb_ss_dev *usb_ss = usb_ss_ep->usb_ss;
-
-	gadget_writel(usb_ss, &usb_ss->regs->ep_cmd,
-		EP_CMD__DFLUSH__MASK);
+ */
+static void cdns3_ep_stall_flush(struct cdns3_endpoint *priv_ep)
+{
+	struct cdns3_device *priv_dev = priv_ep->cdns3_dev;
+
+	cdns3_dbg(priv_ep->cdns3_dev, "Stall & flush endpoint %s\n",
+		  priv_ep->name);
+
+	writel(EP_CMD_DFLUSH | EP_CMD_ERDY | EP_CMD_SSTALL,
+	       &priv_dev->regs->ep_cmd);
+
 	/* wait for DFLUSH cleared */
-	return wait_reg_bit_clear(usb_ss, &usb_ss->regs->ep_cmd,
-		EP_CMD__DFLUSH__MASK, 100);
-}
-
-/**
- * cdns_ep_stall_flush - Stalls and flushes selected endpoint
- * @usb_ss_ep: extended endpoint object
- *
- * Endpoint must be selected before call to this function
- */
-static void cdns_ep_stall_flush(struct usb_ss_endpoint *usb_ss_ep)
-{
-	struct usb_ss_dev *usb_ss = usb_ss_ep->usb_ss;
-
-	gadget_writel(usb_ss, &usb_ss->regs->ep_cmd,
-		EP_CMD__DFLUSH__MASK | EP_CMD__ERDY__MASK |
-		EP_CMD__SSTALL__MASK);
-
-	/* wait for DFLUSH cleared */
-	wait_reg_bit_clear(usb_ss, &usb_ss->regs->ep_cmd,
-		EP_CMD__DFLUSH__MASK, 100);
-	usb_ss_ep->stalled_flag = 1;
-}
-
-/**
- * cdns_ep0_config - Configures default endpoint
- * @usb_ss: extended gadget object
- *
- * Functions sets parameters: maximal packet size and enables interrupts
- */
-static void cdns_ep0_config(struct usb_ss_dev *usb_ss)
-{
-	u32 reg, max_packet_size = 0;
-
-	switch (usb_ss->gadget.speed) {
-	case USB_SPEED_UNKNOWN:
-		max_packet_size = ENDPOINT_MAX_PACKET_SIZE_0;
-		usb_ss->gadget.ep0->maxpacket = ENDPOINT_MAX_PACKET_SIZE_0;
-		cdns3_gadget_ep0_desc.wMaxPacketSize = cpu_to_le16(0);
-		break;
-
-	case USB_SPEED_LOW:
-		max_packet_size = ENDPOINT_MAX_PACKET_SIZE_8;
-		usb_ss->gadget.ep0->maxpacket = ENDPOINT_MAX_PACKET_SIZE_8;
-		cdns3_gadget_ep0_desc.wMaxPacketSize = cpu_to_le16(8);
-		break;
-
-	case USB_SPEED_FULL:
-		max_packet_size = ENDPOINT_MAX_PACKET_SIZE_64;
-		usb_ss->gadget.ep0->maxpacket = ENDPOINT_MAX_PACKET_SIZE_64;
-		cdns3_gadget_ep0_desc.wMaxPacketSize = cpu_to_le16(64);
-		break;
-
-	case USB_SPEED_HIGH:
-		max_packet_size = ENDPOINT_MAX_PACKET_SIZE_64;
-		usb_ss->gadget.ep0->maxpacket = ENDPOINT_MAX_PACKET_SIZE_64;
-		cdns3_gadget_ep0_desc.wMaxPacketSize = cpu_to_le16(64);
-		break;
-
-	case USB_SPEED_WIRELESS:
-		max_packet_size = ENDPOINT_MAX_PACKET_SIZE_64;
-		usb_ss->gadget.ep0->maxpacket = ENDPOINT_MAX_PACKET_SIZE_64;
-		cdns3_gadget_ep0_desc.wMaxPacketSize = cpu_to_le16(64);
-		break;
-
-	case USB_SPEED_SUPER:
-		max_packet_size = ENDPOINT_MAX_PACKET_SIZE_512;
-		usb_ss->gadget.ep0->maxpacket = ENDPOINT_MAX_PACKET_SIZE_512;
-		cdns3_gadget_ep0_desc.wMaxPacketSize = cpu_to_le16(512);
-		break;
-
-	case USB_SPEED_SUPER_PLUS:
-		dev_warn(&usb_ss->dev, "USB 3.1 is not supported\n");
-		usb_ss->gadget.ep0->maxpacket = ENDPOINT_MAX_PACKET_SIZE_512;
-		cdns3_gadget_ep0_desc.wMaxPacketSize = cpu_to_le16(512);
-		max_packet_size = ENDPOINT_MAX_PACKET_SIZE_512;
-		break;
-	}
-
-	/* init ep out */
-	select_ep(usb_ss, USB_DIR_OUT);
-
-	gadget_writel(usb_ss, &usb_ss->regs->ep_cfg,
-		EP_CFG__ENABLE__MASK |
-		EP_CFG__MAXPKTSIZE__WRITE(max_packet_size));
-	gadget_writel(usb_ss, &usb_ss->regs->ep_sts_en,
-		EP_STS_EN__SETUPEN__MASK |
-		EP_STS_EN__DESCMISEN__MASK |
-		EP_STS_EN__TRBERREN__MASK);
-
-	/* init ep in */
-	select_ep(usb_ss, USB_DIR_IN);
-
-	gadget_writel(usb_ss, &usb_ss->regs->ep_cfg,
-		EP_CFG__ENABLE__MASK |
-		EP_CFG__MAXPKTSIZE__WRITE(max_packet_size));
-	gadget_writel(usb_ss, &usb_ss->regs->ep_sts_en,
-		EP_STS_EN__SETUPEN__MASK |
-		EP_STS_EN__TRBERREN__MASK);
-
-	reg = gadget_readl(usb_ss, &usb_ss->regs->usb_conf);
-	reg |= USB_CONF__U1DS__MASK | USB_CONF__U2DS__MASK;
-	gadget_writel(usb_ss, &usb_ss->regs->usb_conf, reg);
-
-	cdns_prepare_setup_packet(usb_ss);
-}
-
-/**
- * cdns_gadget_unconfig - Unconfigures device controller
- * @usb_ss: extended gadget object
- */
-static void cdns_gadget_unconfig(struct usb_ss_dev *usb_ss)
-{
-	/* RESET CONFIGURATION */
-	gadget_writel(usb_ss, &usb_ss->regs->usb_conf,
-		USB_CONF__CFGRST__MASK);
-
-	cdns_enable_l1(usb_ss, 0);
-	usb_ss->hw_configured_flag = 0;
-	usb_ss->onchip_mem_allocated_size = 0;
-	usb_ss->out_mem_is_allocated = 0;
-}
-
-/**
- * cdns_ep0_run_transfer - Do transfer on default endpoint hardware
- * @usb_ss: extended gadget object
- * @dma_addr: physical address where data is/will be stored
- * @length: data length
- * @erdy: set it to 1 when ERDY packet should be sent -
- *        exit from flow control state
- */
-static void cdns_ep0_run_transfer(struct usb_ss_dev *usb_ss,
-		dma_addr_t dma_addr, unsigned int length, int erdy)
-{
-	usb_ss->trb_ep0[0] = TRB_SET_DATA_BUFFER_POINTER(dma_addr);
-	usb_ss->trb_ep0[1] = TRB_SET_TRANSFER_LENGTH((u32)length);
-	usb_ss->trb_ep0[2] = TRB_SET_CYCLE_BIT |
-		TRB_SET_INT_ON_COMPLETION | TRB_TYPE_NORMAL;
-
-	dev_dbg(&usb_ss->dev, "DRBL(%02X)\n",
-		usb_ss->ep0_data_dir ? USB_DIR_IN : USB_DIR_OUT);
-
-	select_ep(usb_ss, usb_ss->ep0_data_dir
-		? USB_DIR_IN : USB_DIR_OUT);
-
-	gadget_writel(usb_ss, &usb_ss->regs->ep_traddr,
-			EP_TRADDR__TRADDR__WRITE(usb_ss->trb_ep0_dma));
-	gadget_writel(usb_ss, &usb_ss->regs->ep_cmd,
-		EP_CMD__DRDY__MASK); /* drbl */
-
-	if (erdy)
-		gadget_writel(usb_ss, &usb_ss->regs->ep_cmd,
-			EP_CMD__ERDY__MASK);
-}
-
-/**
- * cdns_ep_run_transfer - Do transfer on no-default endpoint hardware
- * @usb_ss_ep: extended endpoint object
- *
- * Returns zero on success or negative value on failure
- */
-static int cdns_ep_run_transfer(struct usb_ss_endpoint *usb_ss_ep)
-{
-	dma_addr_t trb_dma;
-	struct usb_request *request = next_request(&usb_ss_ep->request_list);
-	struct usb_ss_dev *usb_ss = usb_ss_ep->usb_ss;
-	int sg_iter = 0;
-	struct usb_ss_trb *trb;
-
-	if (request == NULL)
-		return -EINVAL;
-
-	if (request->num_sgs > USB_SS_TRBS_NUM)
-		return -EINVAL;
-
-	dev_dbg(&usb_ss->dev, "DRBL(%02X)\n",
-		usb_ss_ep->endpoint.desc->bEndpointAddress);
-
-	usb_ss_ep->hw_pending_flag = 1;
-	trb_dma = request->dma;
-
-	/* must allocate buffer aligned to 8 */
-	if ((request->dma % ADDR_MODULO_8)) {
-		if (request->length <= CDNS3_UNALIGNED_BUF_SIZE) {
-			memcpy(usb_ss_ep->cpu_addr, request->buf,
-				request->length);
-			trb_dma = usb_ss_ep->dma_addr;
+	cdns3_handshake(&priv_dev->regs->ep_cmd, EP_CMD_DFLUSH, 0, 1000);
+	priv_ep->flags |= EP_STALL;
+}
+
+/**
+ * cdns3_hw_reset_eps_config - reset endpoints configuration kept by controller.
+ * @priv_dev: extended gadget object
+ */
+void cdns3_hw_reset_eps_config(struct cdns3_device *priv_dev)
+{
+	writel(USB_CONF_CFGRST, &priv_dev->regs->usb_conf);
+
+	cdns3_allow_enable_l1(priv_dev, 0);
+	priv_dev->hw_configured_flag = 0;
+	priv_dev->onchip_mem_allocated_size = 0;
+	priv_dev->out_mem_is_allocated = 0;
+}
+
+/**
+ * cdns3_ep_inc_trb - increment a trb index.
+ * @index: Pointer to the TRB index to increment.
+ * @cs: Cycle state
+ * @trb_in_seg: number of TRBs in segment
+ *
+ * The index should never point to the link TRB. After incrementing,
+ * if it is point to the link TRB, wrap around to the beginning and revert
+ * cycle state bit The
+ * link TRB is always at the last TRB entry.
+ */
+static void cdns3_ep_inc_trb(int *index, u8 *cs, int trb_in_seg)
+{
+	(*index)++;
+	if (*index == (trb_in_seg - 1)) {
+		*index = 0;
+		*cs ^=  1;
+	}
+}
+
+/**
+ * cdns3_ep_inc_enq - increment endpoint's enqueue pointer
+ * @priv_ep: The endpoint whose enqueue pointer we're incrementing
+ */
+static void cdns3_ep_inc_enq(struct cdns3_endpoint *priv_ep)
+{
+	priv_ep->free_trbs--;
+	cdns3_ep_inc_trb(&priv_ep->enqueue, &priv_ep->pcs, priv_ep->num_trbs);
+}
+
+/**
+ * cdns3_ep_inc_deq - increment endpoint's dequeue pointer
+ * @priv_ep: The endpoint whose dequeue pointer we're incrementing
+ */
+static void cdns3_ep_inc_deq(struct cdns3_endpoint *priv_ep)
+{
+	priv_ep->free_trbs++;
+	cdns3_ep_inc_trb(&priv_ep->dequeue, &priv_ep->ccs, priv_ep->num_trbs);
+}
+
+void cdns3_move_deq_to_next_trb(struct cdns3_request *priv_req)
+{
+	struct cdns3_endpoint *priv_ep = priv_req->priv_ep;
+	int current_trb = priv_req->start_trb;
+
+	while (current_trb != priv_req->end_trb) {
+		cdns3_ep_inc_deq(priv_ep);
+		current_trb = priv_ep->dequeue;
+	}
+
+	cdns3_ep_inc_deq(priv_ep);
+}
+
+/**
+ * cdns3_allow_enable_l1 - enable/disable permits to transition to L1.
+ * @priv_dev: Extended gadget object
+ * @enable: Enable/disable permit to transition to L1.
+ *
+ * If bit USB_CONF_L1EN is set and device receive Extended Token packet,
+ * then controller answer with ACK handshake.
+ * If bit USB_CONF_L1DS is set and device receive Extended Token packet,
+ * then controller answer with NYET handshake.
+ */
+void cdns3_allow_enable_l1(struct cdns3_device *priv_dev, int enable)
+{
+	if (enable)
+		writel(USB_CONF_L1EN, &priv_dev->regs->usb_conf);
+	else
+		writel(USB_CONF_L1DS, &priv_dev->regs->usb_conf);
+}
+
+enum usb_device_speed cdns3_get_speed(struct cdns3_device *priv_dev)
+{
+	u32 reg;
+
+	reg = readl(&priv_dev->regs->usb_sts);
+
+	if (DEV_SUPERSPEED(reg))
+		return USB_SPEED_SUPER;
+	else if (DEV_HIGHSPEED(reg))
+		return USB_SPEED_HIGH;
+	else if (DEV_FULLSPEED(reg))
+		return USB_SPEED_FULL;
+	else if (DEV_LOWSPEED(reg))
+		return USB_SPEED_LOW;
+	return USB_SPEED_UNKNOWN;
+}
+
+/**
+ * cdns3_start_all_request - add to ring all request not started
+ * @priv_dev: Extended gadget object
+ * @priv_ep: The endpoint for whom request will be started.
+ *
+ * Returns return ENOMEM if transfer ring i not enough TRBs to start
+ *         all requests.
+ */
+static int cdns3_start_all_request(struct cdns3_device *priv_dev,
+				   struct cdns3_endpoint *priv_ep)
+{
+	struct cdns3_request *priv_req;
+	struct usb_request *request;
+	int ret = 0;
+
+	while (!list_empty(&priv_ep->deferred_req_list)) {
+		request = cdns3_next_request(&priv_ep->deferred_req_list);
+		priv_req = to_cdns3_request(request);
+
+		ret = cdns3_ep_run_transfer(priv_ep, request);
+		if (ret)
+			return ret;
+
+		list_del(&request->list);
+		list_add_tail(&request->list,
+			      &priv_ep->pending_req_list);
+	}
+
+	priv_ep->flags &= ~EP_RING_FULL;
+	return ret;
+}
+
+/**
+ * cdns3_descmiss_copy_data copy data from internal requests to request queued
+ * by class driver.
+ * @priv_ep: extended endpoint object
+ * @request: request object
+ */
+static void cdns3_descmiss_copy_data(struct cdns3_endpoint *priv_ep,
+				     struct usb_request *request)
+{
+	struct usb_request *descmiss_req;
+	struct cdns3_request *descmiss_priv_req;
+
+	while (!list_empty(&priv_ep->descmiss_req_list)) {
+		int chunk_end;
+		int length;
+
+		descmiss_priv_req =
+			cdns3_next_priv_request(&priv_ep->descmiss_req_list);
+		descmiss_req = &descmiss_priv_req->request;
+
+		/* driver can't touch pending request */
+		if (descmiss_priv_req->flags & REQUEST_PENDING)
+			break;
+
+		chunk_end = descmiss_priv_req->flags & REQUEST_INTERNAL_CH;
+		length = request->actual + descmiss_req->actual;
+
+		if (length <= request->length) {
+			memcpy(&((u8 *)request->buf)[request->actual],
+			       descmiss_req->buf,
+			       descmiss_req->actual);
+			request->actual = length;
 		} else {
-			return -ENOMEM;
+			/* It should never occures */
+			request->status = -ENOMEM;
 		}
-	}
-<<<<<<< HEAD
-=======
+
+		list_del_init(&descmiss_priv_req->list);
+
+		kfree(descmiss_req->buf);
+		cdns3_gadget_ep_free_request(&priv_ep->endpoint, descmiss_req);
+
+		if (!chunk_end)
+			break;
+	}
+}
+
+/**
+ * cdns3_gadget_giveback - call struct usb_request's ->complete callback
+ * @priv_ep: The endpoint to whom the request belongs to
+ * @priv_req: The request we're giving back
+ * @status: completion code for the request
+ *
+ * Must be called with controller's lock held and interrupts disabled. This
+ * function will unmap @req and call its ->complete() callback to notify upper
+ * layers that it has completed.
+ */
+void cdns3_gadget_giveback(struct cdns3_endpoint *priv_ep,
+			   struct cdns3_request *priv_req,
+			   int status)
+{
+	struct cdns3_device *priv_dev = priv_ep->cdns3_dev;
+	struct usb_request *request = &priv_req->request;
+
+	list_del_init(&request->list);
+
+	if (request->status == -EINPROGRESS)
+		request->status = status;
+
+	usb_gadget_unmap_request_by_dev(priv_dev->sysdev, request,
+					priv_ep->dir);
+
+	if ((priv_req->flags & REQUEST_UNALIGNED) &&
+	    priv_ep->dir == USB_DIR_OUT && !request->status)
+		memcpy(request->buf, priv_req->aligned_buf->buf,
+		       request->length);
+
+	priv_req->flags &= ~(REQUEST_PENDING | REQUEST_UNALIGNED);
+	trace_cdns3_gadget_giveback(priv_req);
+
+	/* WA2: */
+	if (priv_ep->flags & EP_QUIRK_EXTRA_BUF_EN &&
+	    priv_req->flags & REQUEST_INTERNAL) {
+		struct usb_request *req;
+
+		req = cdns3_next_request(&priv_ep->deferred_req_list);
+		request = req;
+		priv_ep->descmis_req = NULL;
+
+		if (!req)
+			return;
+
+		cdns3_descmiss_copy_data(priv_ep, req);
+		if (!(priv_ep->flags & EP_QUIRK_END_TRANSFER) &&
+		    req->length != req->actual) {
+			/* wait for next part of transfer */
+			return;
+		}
+
+		if (req->status == -EINPROGRESS)
+			req->status = 0;
+
+		list_del_init(&req->list);
+		cdns3_start_all_request(priv_dev, priv_ep);
+	}
+
+	/* Start all not pending request */
+	if (priv_ep->flags & EP_RING_FULL)
+		cdns3_start_all_request(priv_dev, priv_ep);
+
+	if (request->complete) {
+		spin_unlock(&priv_dev->lock);
+		usb_gadget_giveback_request(&priv_ep->endpoint,
+					    request);
+		spin_lock(&priv_dev->lock);
+	}
+
+	if (request->buf == priv_dev->zlp_buf)
+		cdns3_gadget_ep_free_request(&priv_ep->endpoint, request);
+}
+
+void cdns3_wa1_restore_cycle_bit(struct cdns3_endpoint *priv_ep)
+{
+	struct cdns3_device *priv_dev = priv_ep->cdns3_dev;
+
+	/* Work around for stale data address in TRB*/
+	if (priv_ep->wa1_set) {
+		cdns3_dbg(priv_dev, "WA1: update cycle bit\n");
+		priv_ep->wa1_set = 0;
+		priv_ep->wa1_trb_index = 0xFFFF;
+		if (priv_ep->wa1_cycle_bit) {
+			priv_ep->wa1_trb->control =
+				priv_ep->wa1_trb->control | 0x1;
+		} else {
+			priv_ep->wa1_trb->control =
+				priv_ep->wa1_trb->control & ~0x1;
+		}
+	}
 }
 
 static void cdns3_free_aligned_request_buf(struct work_struct *work)
@@ -481,108 +561,116 @@
 			return -ENOMEM;
 
 		buf->size = priv_req->request.length;
->>>>>>> 3d7dd39f
-
-	trb = usb_ss_ep->trb_pool;
-
-<<<<<<< HEAD
-	do {
-	/* fill TRB */
-		trb->offset0 = TRB_SET_DATA_BUFFER_POINTER(request->num_sgs == 0
-				? trb_dma : request->sg[sg_iter].dma_address);
-=======
+
+		buf->buf = dma_alloc_coherent(priv_dev->sysdev,
+					      buf->size,
+					      &buf->dma,
+					      GFP_ATOMIC);
+		if (!buf->buf) {
+			kfree(buf);
+			return -ENOMEM;
+		}
+
 		if (priv_req->aligned_buf) {
 			trace_cdns3_free_aligned_request(priv_req);
 			priv_req->aligned_buf->in_use = 0;
 			queue_work(system_freezable_wq,
 				&priv_dev->aligned_buf_wq);
 		}
->>>>>>> 3d7dd39f
-
-		trb->offset4 = TRB_SET_BURST_LENGTH(16) |
-			TRB_SET_TRANSFER_LENGTH(request->num_sgs == 0 ?
-				request->length : request->sg[sg_iter].length);
-
-		trb->offset8 = TRB_SET_CYCLE_BIT
-			| TRB_SET_INT_ON_COMPLETION
-			| TRB_SET_INT_ON_SHORT_PACKET
-			| TRB_TYPE_NORMAL;
-
-		++sg_iter;
-		++trb;
-
-	} while (sg_iter < request->num_sgs);
+
+		buf->in_use = 1;
+		priv_req->aligned_buf = buf;
+
+		list_add_tail(&buf->list,
+			      &priv_dev->aligned_buf_list);
+	}
+
+	if (priv_ep->dir == USB_DIR_IN) {
+		memcpy(buf->buf, priv_req->request.buf,
+		       priv_req->request.length);
+	}
+
+	priv_req->flags |= REQUEST_UNALIGNED;
+	trace_cdns3_prepare_aligned_request(priv_req);
+
+	return 0;
+}
+
+/**
+ * cdns3_ep_run_transfer - start transfer on no-default endpoint hardware
+ * @priv_ep: endpoint object
+ *
+ * Returns zero on success or negative value on failure
+ */
+int cdns3_ep_run_transfer(struct cdns3_endpoint *priv_ep,
+			  struct usb_request *request)
+{
+	struct cdns3_device *priv_dev = priv_ep->cdns3_dev;
+	struct cdns3_request *priv_req;
+	struct cdns3_trb *trb;
+	dma_addr_t trb_dma;
+	int prev_enqueue;
+	u32 togle_pcs = 1;
+	int sg_iter = 0;
+	int dma_index;
+	u32 doorbell;
+	int num_trb;
+	int address;
+	u32 control;
+	int pcs;
+
+	if (priv_ep->type == USB_ENDPOINT_XFER_ISOC)
+		num_trb = priv_ep->interval;
+	else
+		num_trb = request->num_sgs ? request->num_sgs : 1;
+
+	if (num_trb > priv_ep->free_trbs) {
+		priv_ep->flags |= EP_RING_FULL;
+		return -ENOBUFS;
+	}
+
+	priv_req = to_cdns3_request(request);
+	address = priv_ep->endpoint.desc->bEndpointAddress;
+
+	priv_ep->flags |= EP_PENDING_REQUEST;
+
+	/* must allocate buffer aligned to 8 */
+	if (priv_req->flags & REQUEST_UNALIGNED)
+		trb_dma = priv_req->aligned_buf->dma;
+	else
+		trb_dma = request->dma;
+
+	trb = priv_ep->trb_pool + priv_ep->enqueue;
+	priv_req->start_trb = priv_ep->enqueue;
+	priv_req->trb = trb;
+	prev_enqueue = priv_ep->enqueue;
+
+	/* prepare ring */
+	if ((priv_ep->enqueue + num_trb)  >= (priv_ep->num_trbs - 1)) {
+		/*updating C bt in  Link TRB before starting DMA*/
+		struct cdns3_trb *link_trb = priv_ep->trb_pool +
+					     (priv_ep->num_trbs - 1);
+		link_trb->control = ((priv_ep->pcs) ? TRB_CYCLE : 0) |
+				    TRB_TYPE(TRB_LINK) | TRB_CHAIN |
+				    TRB_TOGGLE;
+	}
 
 	/* arm transfer on selected endpoint */
-	select_ep(usb_ss_ep->usb_ss,
-			usb_ss_ep->endpoint.desc->bEndpointAddress);
-	gadget_writel(usb_ss, &usb_ss->regs->ep_traddr,
-			EP_TRADDR__TRADDR__WRITE(usb_ss_ep->trb_pool_dma));
-	gadget_writel(usb_ss, &usb_ss->regs->ep_cmd,
-		EP_CMD__DRDY__MASK); /* DRDY */
-	return 0;
-}
-
-/**
- * cdns_get_setup_ret - Returns status of handling setup packet
- * Setup is handled by gadget driver
- * @usb_ss: extended gadget object
- * @ctrl_req: pointer to received setup packet
- *
- * Returns zero on success or negative value on failure
- */
-static int cdns_get_setup_ret(struct usb_ss_dev *usb_ss,
-		struct usb_ctrlrequest *ctrl_req)
-{
-	int ret = 0;
-
-	spin_unlock(&usb_ss->lock);
-	usb_ss->setup_pending = 1;
-	WARN_ON(!usb_ss->gadget_driver);
-	if (usb_ss->gadget_driver && usb_ss->gadget_driver->setup)
-		ret = usb_ss->gadget_driver->setup(&usb_ss->gadget, ctrl_req);
-	usb_ss->setup_pending = 0;
-	spin_lock(&usb_ss->lock);
-	return ret;
-}
-
-static void cdns_prepare_setup_packet(struct usb_ss_dev *usb_ss)
-{
-	usb_ss->ep0_data_dir = 0;
-	cdns_ep0_run_transfer(usb_ss, usb_ss->setup_dma, 8, 0);
-}
-
-/**
- * cdns_req_ep0_set_address - Handling of SET_ADDRESS standard USB request
- * @usb_ss: extended gadget object
- * @ctrl_req: pointer to received setup packet
- *
- * Returns 0 if success, error code on error
- */
-static int cdns_req_ep0_set_address(struct usb_ss_dev *usb_ss,
-		struct usb_ctrlrequest *ctrl_req)
-{
-	enum usb_device_state device_state = usb_ss->gadget.state;
-	u32 reg;
-	u32 addr;
-
-	addr = le16_to_cpu(ctrl_req->wValue);
-
-	if (addr > DEVICE_ADDRESS_MAX) {
-		dev_err(&usb_ss->dev,
-			"Device address (%d) cannot be greater than %d\n",
-				addr, DEVICE_ADDRESS_MAX);
-		return -EINVAL;
-	}
-
-	if (device_state == USB_STATE_CONFIGURED) {
-		dev_err(&usb_ss->dev, "USB device already configured\n");
-		return -EINVAL;
-	}
-
-<<<<<<< HEAD
-	reg = gadget_readl(usb_ss, &usb_ss->regs->usb_cmd);
-=======
+	cdns3_select_ep(priv_ep->cdns3_dev, address);
+
+	doorbell = !!(readl(&priv_dev->regs->ep_cmd) & EP_CMD_DRDY);
+
+	if (!priv_ep->wa1_set) {
+		if (doorbell) {
+			priv_ep->wa1_cycle_bit = priv_ep->pcs ? TRB_CYCLE : 0;
+			priv_ep->wa1_set = 1;
+			priv_ep->wa1_trb = trb;
+			priv_ep->wa1_trb_index = priv_ep->enqueue;
+			togle_pcs = 0;
+			cdns3_dbg(priv_dev, "WA1 set guard\n");
+		}
+	}
+
 	/* set incorrect Cycle Bit for first trb*/
 	control = priv_ep->pcs ? 0 : TRB_CYCLE;
 	do {
@@ -624,707 +712,360 @@
 			if (sg_iter == (num_trb - 1) && sg_iter != 0)
 				control |= pcs | TRB_IOC | TRB_ISP;
 		}
->>>>>>> 3d7dd39f
-
-	gadget_writel(usb_ss, &usb_ss->regs->usb_cmd, reg
-			| USB_CMD__FADDR__WRITE(addr)
-			| USB_CMD__SET_ADDR__MASK);
-
-	usb_gadget_set_state(&usb_ss->gadget,
-		(addr ? USB_STATE_ADDRESS : USB_STATE_DEFAULT));
-
-	cdns_prepare_setup_packet(usb_ss);
-
-	gadget_writel(usb_ss, &usb_ss->regs->ep_cmd,
-		EP_CMD__ERDY__MASK | EP_CMD__REQ_CMPL__MASK);
+
+		if (sg_iter) {
+			trb->control = control;
+			control = 0;
+		}
+
+		++sg_iter;
+		priv_req->end_trb = priv_ep->enqueue;
+		cdns3_ep_inc_enq(priv_ep);
+		trb = priv_ep->trb_pool + priv_ep->enqueue;
+	} while (sg_iter < num_trb);
+
+	trb = priv_req->trb;
+
+	priv_req->flags |= REQUEST_PENDING;
+
+	/* give the TD to the consumer*/
+	if (sg_iter == 1)
+		control |= TRB_IOC | TRB_ISP;
+
+	/*
+	 * Memory barrier - cycle bit must be set before other filds in trb.
+	 */
+	wmb();
+
+	if (togle_pcs)
+		trb->control = control ^ 1;
+	else
+		trb->control = control;
+
+	doorbell = !!(readl(&priv_dev->regs->ep_cmd) & EP_CMD_DRDY);
+	dma_index = (readl(&priv_dev->regs->ep_traddr) -
+			 priv_ep->trb_pool_dma) / TRB_SIZE;
+
+	cdns3_dbg(priv_dev, "dorbel %d, dma_index %d, prev_enqueu %d",
+		  doorbell, dma_index, prev_enqueue);
+
+	if (!doorbell || dma_index != priv_ep->wa1_trb_index)
+		cdns3_wa1_restore_cycle_bit(priv_ep);
+
+	trace_cdns3_prepare_trb(priv_ep, priv_req->trb);
+
+	/*
+	 * Memory barrier - Cycle Bit must be set before trb->length  and
+	 * trb->buffer fields.
+	 */
+	wmb();
+
+	/*
+	 * For DMULT mode we can set address to transfer ring only once after
+	 * enabling endpoint.
+	 */
+	if (priv_ep->flags & EP_UPDATE_EP_TRBADDR) {
+		writel(EP_TRADDR_TRADDR(priv_ep->trb_pool_dma +
+					priv_req->start_trb * TRB_SIZE),
+		       &priv_dev->regs->ep_traddr);
+
+		cdns3_dbg(priv_ep->cdns3_dev, "Update ep_trbaddr for %s to %08x\n",
+			  priv_ep->name, readl(&priv_dev->regs->ep_traddr));
+
+		priv_ep->flags &= ~EP_UPDATE_EP_TRBADDR;
+	}
+
+	if (!priv_ep->wa1_set && !(priv_ep->flags & EP_STALL)) {
+		trace_cdns3_ring(priv_ep);
+		/*clearing TRBERR and EP_STS_DESCMIS before seting DRDY*/
+		writel(EP_STS_TRBERR | EP_STS_DESCMIS, &priv_dev->regs->ep_sts);
+		writel(EP_CMD_DRDY, &priv_dev->regs->ep_cmd);
+		trace_cdns3_doorbell_epx(priv_ep->name,
+					 readl(&priv_dev->regs->ep_traddr));
+	}
+
 	return 0;
 }
 
-/**
- * cdns_req_ep0_get_status - Handling of GET_STATUS standard USB request
- * @usb_ss: extended gadget object
- * @ctrl_req: pointer to received setup packet
- *
- * Returns 0 if success, error code on error
- */
-static int cdns_req_ep0_get_status(struct usb_ss_dev *usb_ss,
-		struct usb_ctrlrequest *ctrl_req)
-{
-	u16 usb_status = 0;
-	unsigned int length = 2;
-	u32 recip = ctrl_req->bRequestType & USB_RECIP_MASK;
-	u32 reg;
-
-	switch (recip) {
-
-	case USB_RECIP_DEVICE:
-		/* handling otg features */
-		if (ctrl_req->wIndex == OTG_STS_SELECTOR) {
-			length = 1;
-			usb_status = usb_ss->gadget.host_request_flag;
-		} else {
-
-			reg = gadget_readl(usb_ss, &usb_ss->regs->usb_sts);
-
-			if (reg & USB_STS__U1ENS__MASK)
-				usb_status |= 1uL << USB_DEV_STAT_U1_ENABLED;
-
-			if (reg & USB_STS__U2ENS__MASK)
-				usb_status |= 1uL << USB_DEV_STAT_U2_ENABLED;
-
-			if (usb_ss->wake_up_flag)
-				usb_status |= 1uL << USB_DEVICE_REMOTE_WAKEUP;
-
-			/* self powered */
-			usb_status |= usb_ss->gadget.is_selfpowered;
+void cdns3_set_hw_configuration(struct cdns3_device *priv_dev)
+{
+	struct cdns3_endpoint *priv_ep;
+	struct usb_ep *ep;
+	int result = 0;
+
+	if (priv_dev->hw_configured_flag)
+		return;
+
+	writel(USB_CONF_CFGSET, &priv_dev->regs->usb_conf);
+	writel(EP_CMD_ERDY | EP_CMD_REQ_CMPL, &priv_dev->regs->ep_cmd);
+
+	cdns3_set_register_bit(&priv_dev->regs->usb_conf,
+			       USB_CONF_U1EN | USB_CONF_U2EN);
+
+	/* wait until configuration set */
+	result = cdns3_handshake(&priv_dev->regs->usb_sts,
+				 USB_STS_CFGSTS_MASK, 1, 100);
+
+	priv_dev->hw_configured_flag = 1;
+//	cdns3_allow_enable_l1(priv_dev, 1);
+
+	list_for_each_entry(ep, &priv_dev->gadget.ep_list, ep_list) {
+		if (ep->enabled) {
+			priv_ep = ep_to_cdns3_ep(ep);
+			cdns3_start_all_request(priv_dev, priv_ep);
 		}
-		break;
-
-	case USB_RECIP_INTERFACE:
-		return cdns_get_setup_ret(usb_ss, ctrl_req);
-
-	case USB_RECIP_ENDPOINT:
-		/* check if endpoint is stalled */
-		select_ep(usb_ss, ctrl_req->wIndex);
-		if (gadget_readl(usb_ss, &usb_ss->regs->ep_sts)
-			& EP_STS__STALL__MASK)
-			usb_status = 1;
-		break;
-
-	default:
-		return -EINVAL;
-	}
-
-	*(u16 *)usb_ss->setup = cpu_to_le16(usb_status);
-
-	usb_ss->actual_ep0_request = NULL;
-	cdns_ep0_run_transfer(usb_ss, usb_ss->setup_dma, length, 1);
+	}
+}
+
+/**
+ * cdns3_request_handled - check whether request has been handled by DMA
+ *
+ * @priv_ep: extended endpoint object.
+ * @priv_req: request object for checking
+ *
+ * Endpoint must be selected before invoking this function.
+ *
+ * Returns false if request has not been handled by DMA, else returns true.
+ *
+ * SR - start ring
+ * ER -  end ring
+ * DQ = priv_ep->dequeue - dequeue position
+ * EQ = priv_ep->enqueue -  enqueue position
+ * ST = priv_req->start_trb - index of first TRB in transfer ring
+ * ET = priv_req->end_trb - index of last TRB in transfer ring
+ * CI = current_index - index of processed TRB by DMA.
+ *
+ * As first step, function checks if cycle bit for priv_req->start_trb is
+ * correct.
+ *
+ * some rules:
+ * 1. priv_ep->dequeue never exceed current_index.
+ * 2  priv_ep->enqueue never exceed priv_ep->dequeue
+ *
+ * Then We can split recognition into two parts:
+ * Case 1 - priv_ep->dequeue < current_index
+ *      SR ... EQ ... DQ ... CI ... ER
+ *      SR ... DQ ... CI ... EQ ... ER
+ *
+ *      Request has been handled by DMA if ST and ET is between DQ and CI.
+ *
+ * Case 2 - priv_ep->dequeue > current_index
+ * This situation take place when CI go through the LINK TRB at the end of
+ * transfer ring.
+ *      SR ... CI ... EQ ... DQ ... ER
+ *
+ *      Request has been handled by DMA if ET is less then CI or
+ *      ET is greater or equal DQ.
+ */
+static bool cdns3_request_handled(struct cdns3_endpoint *priv_ep,
+				  struct cdns3_request *priv_req)
+{
+	struct cdns3_device *priv_dev = priv_ep->cdns3_dev;
+	struct cdns3_trb *trb = priv_req->trb;
+	int current_index = 0;
+	int handled = 0;
+
+	current_index = (readl(&priv_dev->regs->ep_traddr) -
+			 priv_ep->trb_pool_dma) / TRB_SIZE;
+
+	trb = &priv_ep->trb_pool[priv_req->start_trb];
+
+	if ((trb->control  & TRB_CYCLE) != priv_ep->ccs)
+		goto finish;
+
+	if (priv_ep->dequeue < current_index) {
+		if ((current_index == (priv_ep->num_trbs - 1)) &&
+		    !priv_ep->dequeue)
+			goto finish;
+
+		if (priv_req->end_trb >= priv_ep->dequeue &&
+		    priv_req->end_trb < current_index)
+			handled = 1;
+	} else if (priv_ep->dequeue  > current_index) {
+		if (priv_req->end_trb  < current_index ||
+		    priv_req->end_trb >= priv_ep->dequeue)
+			handled = 1;
+	}
+
+finish:
+	trace_cdns3_request_handled(priv_req, current_index, handled);
+
+	return handled;
+}
+
+static void cdns3_transfer_completed(struct cdns3_device *priv_dev,
+				     struct cdns3_endpoint *priv_ep)
+{
+	struct cdns3_request *priv_req;
+	struct usb_request *request;
+	struct cdns3_trb *trb;
+
+	while (!list_empty(&priv_ep->pending_req_list)) {
+		request = cdns3_next_request(&priv_ep->pending_req_list);
+		priv_req = to_cdns3_request(request);
+
+		/* Re-select endpoint. It could be changed by other CPU during
+		 * handling usb_gadget_giveback_request.
+		 */
+		cdns3_select_ep(priv_dev, priv_ep->endpoint.address);
+
+		if (!cdns3_request_handled(priv_ep, priv_req))
+			return;
+
+		trb = priv_ep->trb_pool + priv_ep->dequeue;
+		trace_cdns3_complete_trb(priv_ep, trb);
+
+		if (trb != priv_req->trb)
+			dev_warn(priv_dev->dev,
+				 "request_trb=0x%p, queue_trb=0x%p\n",
+				 priv_req->trb, trb);
+
+		request->actual = TRB_LEN(le32_to_cpu(trb->length));
+		cdns3_move_deq_to_next_trb(priv_req);
+		cdns3_gadget_giveback(priv_ep, priv_req, 0);
+	}
+	priv_ep->flags &= ~EP_PENDING_REQUEST;
+}
+
+void cdns3_rearm_transfer(struct cdns3_endpoint *priv_ep, u8 rearm)
+{
+	struct cdns3_device *priv_dev = priv_ep->cdns3_dev;
+
+	cdns3_wa1_restore_cycle_bit(priv_ep);
+
+	if (rearm) {
+		trace_cdns3_ring(priv_ep);
+
+		/* Cycle Bit must be updated before arming DMA. */
+		wmb();
+		writel(EP_CMD_DRDY, &priv_dev->regs->ep_cmd);
+
+		trace_cdns3_doorbell_epx(priv_ep->name,
+					 readl(&priv_dev->regs->ep_traddr));
+	}
+}
+
+/**
+ * cdns3_descmissing_packet - handles descriptor missing event.
+ * @priv_dev: extended gadget object
+ *
+ * This function is used only for WA2. For more information see Work around 2
+ * description.
+ */
+static int cdns3_descmissing_packet(struct cdns3_endpoint *priv_ep)
+{
+	struct cdns3_request *priv_req;
+	struct usb_request *request;
+
+	if (priv_ep->flags & EP_QUIRK_EXTRA_BUF_DET) {
+		priv_ep->flags &= ~EP_QUIRK_EXTRA_BUF_DET;
+		priv_ep->flags |= EP_QUIRK_EXTRA_BUF_EN;
+	}
+
+	cdns3_dbg(priv_ep->cdns3_dev, "WA2: Description Missing detected\n");
+
+	request = cdns3_gadget_ep_alloc_request(&priv_ep->endpoint,
+						GFP_ATOMIC);
+	if (!request)
+		return -ENOMEM;
+
+	priv_req = to_cdns3_request(request);
+	priv_req->flags |= REQUEST_INTERNAL;
+
+	/* if this field is still assigned it indicate that transfer related
+	 * with this request has not been finished yet. Driver in this
+	 * case simply allocate next request and assign flag REQUEST_INTERNAL_CH
+	 * flag to previous one. It will indicate that current request is
+	 * part of the previous one.
+	 */
+	if (priv_ep->descmis_req)
+		priv_ep->descmis_req->flags |= REQUEST_INTERNAL_CH;
+
+	priv_req->request.buf = kzalloc(CDNS3_DESCMIS_BUF_SIZE,
+					GFP_ATOMIC);
+	if (!priv_req->request.buf) {
+		cdns3_gadget_ep_free_request(&priv_ep->endpoint, request);
+		return -ENOMEM;
+	}
+
+	priv_req->request.length = CDNS3_DESCMIS_BUF_SIZE;
+	priv_ep->descmis_req = priv_req;
+
+	__cdns3_gadget_ep_queue(&priv_ep->endpoint,
+				&priv_ep->descmis_req->request,
+				GFP_ATOMIC);
+
 	return 0;
 }
 
 /**
- * cdns_req_ep0_handle_feature -
- * Handling of GET/SET_FEATURE standard USB request
- *
- * @usb_ss: extended gadget object
- * @ctrl_req: pointer to received setup packet
- * @set: must be set to 1 for SET_FEATURE request
- *
- * Returns 0 if success, error code on error
- */
-static int cdns_req_ep0_handle_feature(struct usb_ss_dev *usb_ss,
-		struct usb_ctrlrequest *ctrl_req, int set)
-{
-	u32 recip = ctrl_req->bRequestType & USB_RECIP_MASK;
-	struct usb_ss_endpoint *usb_ss_ep;
-	u32 reg;
-	u8 tmode = 0;
-	int ret = 0;
-
-	switch (recip) {
-	case USB_RECIP_DEVICE:
-		switch (ctrl_req->wValue) {
-		case USB_DEVICE_U1_ENABLE:
-			if (usb_ss->gadget.state != USB_STATE_CONFIGURED)
-				return -EINVAL;
-			if (usb_ss->gadget.speed != USB_SPEED_SUPER)
-				return -EINVAL;
-
-			if (set)
-				/* set U1EN */
-				cdns_enable_u1(usb_ss, 1);
+ * cdns3_check_ep_interrupt_proceed - Processes interrupt related to endpoint
+ * @priv_ep: endpoint object
+ *
+ * Returns 0
+ */
+static int cdns3_check_ep_interrupt_proceed(struct cdns3_endpoint *priv_ep)
+{
+	struct cdns3_device *priv_dev = priv_ep->cdns3_dev;
+	u32 ep_sts_reg;
+
+	cdns3_select_ep(priv_dev, priv_ep->endpoint.address);
+
+	trace_cdns3_epx_irq(priv_dev, priv_ep);
+
+	ep_sts_reg = readl(&priv_dev->regs->ep_sts);
+	writel(ep_sts_reg, &priv_dev->regs->ep_sts);
+
+	if (ep_sts_reg & EP_STS_TRBERR) {
+		/*
+		 * For isochronous transfer driver completes request on
+		 * IOC or on TRBERR. IOC appears only when device receive
+		 * OUT data packet. If host disable stream or lost some packet
+		 * then the only way to finish all queued transfer is to do it
+		 * on TRBERR event.
+		 */
+		if (priv_ep->type == USB_ENDPOINT_XFER_ISOC &&
+		    !priv_ep->wa1_set)
+			cdns3_transfer_completed(priv_dev, priv_ep);
+		else
+			cdns3_rearm_transfer(priv_ep, priv_ep->wa1_set);
+	}
+
+	if ((ep_sts_reg & EP_STS_IOC) || (ep_sts_reg & EP_STS_ISP)) {
+		if (priv_ep->flags & EP_QUIRK_EXTRA_BUF_EN) {
+			if (ep_sts_reg & EP_STS_ISP)
+				priv_ep->flags |= EP_QUIRK_END_TRANSFER;
 			else
-				/* set U1 disable */
-				cdns_enable_u1(usb_ss, 0);
-			break;
-		case USB_DEVICE_U2_ENABLE:
-			if (usb_ss->gadget.state != USB_STATE_CONFIGURED)
-				return -EINVAL;
-			if (usb_ss->gadget.speed != USB_SPEED_SUPER)
-				return -EINVAL;
-
-			if (set)
-				/* set U2EN */
-				cdns_enable_u2(usb_ss, 1);
-			else
-				/* set U2 disable */
-				cdns_enable_u2(usb_ss, 0);
-			break;
-		case USB_DEVICE_A_ALT_HNP_SUPPORT:
-			break;
-		case USB_DEVICE_A_HNP_SUPPORT:
-			break;
-		case USB_DEVICE_B_HNP_ENABLE:
-			if (!usb_ss->gadget.b_hnp_enable && set)
-				usb_ss->gadget.b_hnp_enable = 1;
-			break;
-		case USB_DEVICE_REMOTE_WAKEUP:
-			usb_ss->wake_up_flag = !!set;
-			break;
-		case USB_DEVICE_TEST_MODE:
-			if (usb_ss->gadget.state != USB_STATE_CONFIGURED)
-				return -EINVAL;
-			if (usb_ss->gadget.speed != USB_SPEED_HIGH &&
-				usb_ss->gadget.speed !=	USB_SPEED_FULL)
-				return -EINVAL;
-			if (ctrl_req->wLength != 0 ||
-				ctrl_req->bRequestType & USB_DIR_IN) {
-				dev_err(&usb_ss->dev, "req is error\n");
-				return -EINVAL;
-			}
-			tmode = le16_to_cpu(ctrl_req->wIndex) >> 8;
-			switch (tmode) {
-			case TEST_J:
-			case TEST_K:
-			case TEST_SE0_NAK:
-			case TEST_PACKET:
-				reg = gadget_readl(usb_ss,
-					&usb_ss->regs->usb_cmd);
-				tmode -= 1;
-				reg |= USB_CMD__STMODE |
-					USB_CMD__TMODE_SEL(tmode);
-				gadget_writel(usb_ss, &usb_ss->regs->usb_cmd,
-						reg);
-				dev_info(&usb_ss->dev,
-					"set test mode, val=0x%x", reg);
-				break;
-			default:
-				return -EINVAL;
-			}
-			break;
-
-		default:
-			return -EINVAL;
-
+				priv_ep->flags &= ~EP_QUIRK_END_TRANSFER;
 		}
-		break;
-	case USB_RECIP_INTERFACE:
-		return cdns_get_setup_ret(usb_ss, ctrl_req);
-	case USB_RECIP_ENDPOINT:
-		select_ep(usb_ss, ctrl_req->wIndex);
-		if (set) {
-			/* set stall */
-			gadget_writel(usb_ss, &usb_ss->regs->ep_cmd,
-			EP_CMD__SSTALL__MASK);
-
-			/* handle non zero endpoint software endpoint */
-			if (ctrl_req->wIndex & 0x7F) {
-				usb_ss_ep = usb_ss->eps[CAST_EP_ADDR_TO_INDEX(
-						ctrl_req->wIndex)];
-				usb_ss_ep->stalled_flag = 1;
-			}
-		} else {
-			struct usb_request *request;
-
-			if (ctrl_req->wIndex & 0x7F) {
-				if (usb_ss->eps[CAST_EP_ADDR_TO_INDEX(
-					ctrl_req->wIndex)]->wedge_flag)
-					goto jmp_wedge;
-			}
-
-			/* clear stall */
-			gadget_writel(usb_ss, &usb_ss->regs->ep_cmd,
-			EP_CMD__CSTALL__MASK | EP_CMD__EPRST__MASK);
-			/* wait for EPRST cleared */
-			ret = wait_reg_bit_clear(usb_ss, &usb_ss->regs->ep_cmd,
-				EP_CMD__EPRST__MASK, 100);
-
-			/* handle non zero endpoint software endpoint */
-			if (ctrl_req->wIndex & 0x7F) {
-				usb_ss_ep = usb_ss->eps[CAST_EP_ADDR_TO_INDEX(
-						ctrl_req->wIndex)];
-				usb_ss_ep->stalled_flag = 0;
-
-				request = next_request(
-						&usb_ss_ep->request_list);
-				if (request)
-					cdns_ep_run_transfer(usb_ss_ep);
-			}
-		}
-jmp_wedge:
-		select_ep(usb_ss, 0x00);
-		break;
-
-	default:
-		return -EINVAL;
-	}
-
-	gadget_writel(usb_ss, &usb_ss->regs->ep_cmd,
-		EP_CMD__ERDY__MASK | EP_CMD__REQ_CMPL__MASK);
-	return ret;
-}
-
-/**
- * cdns_req_ep0_set_sel - Handling of SET_SEL standard USB request
- * @usb_ss: extended gadget object
- * @ctrl_req: pointer to received setup packet
- *
- * Returns 0 if success, error code on error
- */
-static int cdns_req_ep0_set_sel(struct usb_ss_dev *usb_ss,
-		struct usb_ctrlrequest *ctrl_req)
-{
-	if (usb_ss->gadget.state < USB_STATE_ADDRESS)
-		return -EINVAL;
-
-	if (ctrl_req->wLength != 6) {
-		dev_err(&usb_ss->dev, "Set SEL should be 6 bytes, got %d\n",
-				ctrl_req->wLength);
-		return -EINVAL;
-	}
-
-	usb_ss->ep0_data_dir = 0;
-	usb_ss->actual_ep0_request = NULL;
-	cdns_ep0_run_transfer(usb_ss, usb_ss->setup_dma, 6, 1);
+
+		cdns3_transfer_completed(priv_dev, priv_ep);
+	}
+
+	/*
+	 * WA2: this condition should only be meet when
+	 * priv_ep->flags & EP_QUIRK_EXTRA_BUF_DET or
+	 * priv_ep->flags & EP_QUIRK_EXTRA_BUF_EN.
+	 * In other cases this interrupt will be disabled/
+	 */
+	if (ep_sts_reg & EP_STS_DESCMIS) {
+		int err;
+
+		err = cdns3_descmissing_packet(priv_ep);
+		if (err)
+			dev_err(priv_dev->dev,
+				"Failed: No sufficient memory for DESCMIS\n");
+	}
+
 	return 0;
 }
 
 /**
- * cdns_req_ep0_set_isoch_delay -
- * Handling of GET_ISOCH_DELAY standard USB request
- * @usb_ss: extended gadget object
- * @ctrl_req: pointer to received setup packet
- *
- * Returns 0 if success, error code on error
- */
-static int cdns_req_ep0_set_isoch_delay(struct usb_ss_dev *usb_ss,
-		struct usb_ctrlrequest *ctrl_req)
-{
-	if (ctrl_req->wIndex || ctrl_req->wLength)
-		return -EINVAL;
-
-	usb_ss->isoch_delay = ctrl_req->wValue;
-	gadget_writel(usb_ss, &usb_ss->regs->ep_cmd,
-	EP_CMD__ERDY__MASK | EP_CMD__REQ_CMPL__MASK);
-	return 0;
-}
-
-static void cdns_enable_l1(struct usb_ss_dev *usb_ss, int enable)
-{
-	if (enable)
-		gadget_writel(usb_ss, &usb_ss->regs->usb_conf,
-				USB_CONF__L1EN__MASK);
-	else
-		gadget_writel(usb_ss, &usb_ss->regs->usb_conf,
-				USB_CONF__L1DS__MASK);
-}
-
-static void cdns_enable_u1(struct usb_ss_dev *usb_ss, int enable)
-{
-	if (enable)
-		gadget_writel(usb_ss, &usb_ss->regs->usb_conf,
-				USB_CONF__U1EN__MASK);
-	else
-		gadget_writel(usb_ss, &usb_ss->regs->usb_conf,
-				USB_CONF__U1DS__MASK);
-}
-
-static void cdns_enable_u2(struct usb_ss_dev *usb_ss, int enable)
-{
-	if (enable)
-		gadget_writel(usb_ss, &usb_ss->regs->usb_conf,
-				USB_CONF__U2EN__MASK);
-	else
-		gadget_writel(usb_ss, &usb_ss->regs->usb_conf,
-				USB_CONF__U2DS__MASK);
-}
-
-/**
- * cdns_req_ep0_set_configuration - Handling of SET_CONFIG standard USB request
- * @usb_ss: extended gadget object
- * @ctrl_req: pointer to received setup packet
- *
- * Returns 0 if success, 0x7FFF on deferred status stage, error code on error
- */
-static int cdns_req_ep0_set_configuration(struct usb_ss_dev *usb_ss,
-		struct usb_ctrlrequest *ctrl_req)
-{
-	enum usb_device_state device_state = usb_ss->gadget.state;
-	u32 config = le16_to_cpu(ctrl_req->wValue);
-	struct usb_ep *ep;
-	struct usb_ss_endpoint *usb_ss_ep, *temp_ss_ep;
-	int i, result = 0;
-
-	switch (device_state) {
-	case USB_STATE_ADDRESS:
-		/* Configure non-control EPs */
-		list_for_each_entry_safe(usb_ss_ep, temp_ss_ep,
-			&usb_ss->ep_match_list, ep_match_pending_list)
-			cdns_ep_config(usb_ss_ep);
-
-		result = cdns_get_setup_ret(usb_ss, ctrl_req);
-
-		if (result != 0)
-			return result;
-
-		if (config) {
-			if (!usb_ss->hw_configured_flag) {
-				/* SET CONFIGURATION */
-				gadget_writel(usb_ss, &usb_ss->regs->usb_conf,
-					USB_CONF__CFGSET__MASK);
-				gadget_writel(usb_ss, &usb_ss->regs->ep_cmd,
-					EP_CMD__ERDY__MASK |
-					EP_CMD__REQ_CMPL__MASK);
-				/* wait until configuration set */
-				result = wait_reg_bit_set(usb_ss,
-					&usb_ss->regs->usb_sts,
-					USB_STS__CFGSTS__MASK, 100);
-				usb_ss->hw_configured_flag = 1;
-				cdns_enable_l1(usb_ss, 1);
-				if (usb_ss->gadget.speed == USB_SPEED_SUPER) {
-					cdns_enable_u1(usb_ss, 1);
-					cdns_enable_u2(usb_ss, 1);
-				}
-
-				list_for_each_entry(ep,
-					&usb_ss->gadget.ep_list,
-					ep_list) {
-					if (ep->enabled)
-						cdns_ep_run_transfer(
-							to_usb_ss_ep(ep));
-				}
-			}
-		} else {
-			cdns_gadget_unconfig(usb_ss);
-			for (i = 0; i < usb_ss->ep_nums; i++)
-				usb_ss->eps[i]->endpoint.enabled = 0;
-			usb_gadget_set_state(&usb_ss->gadget,
-				USB_STATE_ADDRESS);
-		}
-		break;
-	case USB_STATE_CONFIGURED:
-		result = cdns_get_setup_ret(usb_ss, ctrl_req);
-		if (!config && !result) {
-			cdns_gadget_unconfig(usb_ss);
-			for (i = 0; i < usb_ss->ep_nums; i++)
-				usb_ss->eps[i]->endpoint.enabled = 0;
-			usb_gadget_set_state(&usb_ss->gadget,
-				USB_STATE_ADDRESS);
-		}
-		break;
-	default:
-		result = -EINVAL;
-	}
-
-	return result;
-}
-
-/**
- * cdns_ep0_standard_request - Handling standard USB requests
- * @usb_ss: extended gadget object
- * @ctrl_req: pointer to received setup packet
- *
- * Returns 0 if success, error code on error
- */
-static int cdns_ep0_standard_request(struct usb_ss_dev *usb_ss,
-		struct usb_ctrlrequest *ctrl_req)
-{
-	switch (ctrl_req->bRequest) {
-	case USB_REQ_SET_ADDRESS:
-		return cdns_req_ep0_set_address(usb_ss, ctrl_req);
-	case USB_REQ_SET_CONFIGURATION:
-		return cdns_req_ep0_set_configuration(usb_ss, ctrl_req);
-	case USB_REQ_GET_STATUS:
-		return cdns_req_ep0_get_status(usb_ss, ctrl_req);
-	case USB_REQ_CLEAR_FEATURE:
-		return cdns_req_ep0_handle_feature(usb_ss, ctrl_req, 0);
-	case USB_REQ_SET_FEATURE:
-		return cdns_req_ep0_handle_feature(usb_ss, ctrl_req, 1);
-	case USB_REQ_SET_SEL:
-		return cdns_req_ep0_set_sel(usb_ss, ctrl_req);
-	case USB_REQ_SET_ISOCH_DELAY:
-		return cdns_req_ep0_set_isoch_delay(usb_ss, ctrl_req);
-	default:
-		return cdns_get_setup_ret(usb_ss, ctrl_req);
-	}
-}
-
-/**
- * cdns_ep0_setup_phase - Handling setup USB requests
- * @usb_ss: extended gadget object
- */
-static void cdns_ep0_setup_phase(struct usb_ss_dev *usb_ss)
-{
-	int result;
-	struct usb_ctrlrequest *ctrl_req =
-			(struct usb_ctrlrequest *)usb_ss->setup;
-
-	if ((ctrl_req->bRequestType & USB_TYPE_MASK) == USB_TYPE_STANDARD)
-		result = cdns_ep0_standard_request(usb_ss, ctrl_req);
-	else
-		result = cdns_get_setup_ret(usb_ss, ctrl_req);
-
-	if (result != 0 && result != USB_GADGET_DELAYED_STATUS) {
-		dev_dbg(&usb_ss->dev, "STALL(00) %d\n", result);
-		/* set_stall on ep0 */
-		select_ep(usb_ss, 0x00);
-		gadget_writel(usb_ss, &usb_ss->regs->ep_cmd,
-			EP_CMD__SSTALL__MASK);
-		gadget_writel(usb_ss, &usb_ss->regs->ep_cmd,
-			EP_CMD__ERDY__MASK | EP_CMD__REQ_CMPL__MASK);
-	}
-}
-
-/**
- * cdns_check_ep_interrupt_proceed - Processes interrupt related to endpoint
- * @usb_ss_ep: extended endpoint object
- *
- * Returns 0
- */
-static int cdns_check_ep_interrupt_proceed(struct usb_ss_endpoint *usb_ss_ep)
-{
-	struct usb_ss_dev *usb_ss = usb_ss_ep->usb_ss;
-	struct usb_request *request;
-	u32 ep_sts_reg;
-
-	select_ep(usb_ss, usb_ss_ep->endpoint.address);
-	ep_sts_reg = gadget_readl(usb_ss, &usb_ss->regs->ep_sts);
-
-	dev_dbg(&usb_ss->dev, "EP_STS: %08X\n", ep_sts_reg);
-
-	if (ep_sts_reg & EP_STS__TRBERR__MASK) {
-		gadget_writel(usb_ss,
-			&usb_ss->regs->ep_sts, EP_STS__TRBERR__MASK);
-
-		dev_dbg(&usb_ss->dev, "TRBERR(%02X)\n",
-			usb_ss_ep->endpoint.desc->bEndpointAddress);
-	}
-
-	if (ep_sts_reg & EP_STS__ISOERR__MASK) {
-		gadget_writel(usb_ss,
-			&usb_ss->regs->ep_sts, EP_STS__ISOERR__MASK);
-		dev_dbg(&usb_ss->dev, "ISOERR(%02X)\n",
-			usb_ss_ep->endpoint.desc->bEndpointAddress);
-	}
-
-	if (ep_sts_reg & EP_STS__OUTSMM__MASK) {
-		gadget_writel(usb_ss, &usb_ss->regs->ep_sts,
-			EP_STS__OUTSMM__MASK);
-		dev_dbg(&usb_ss->dev, "OUTSMM(%02X)\n",
-			usb_ss_ep->endpoint.desc->bEndpointAddress);
-	}
-
-	if (ep_sts_reg & EP_STS__NRDY__MASK) {
-		gadget_writel(usb_ss,
-			&usb_ss->regs->ep_sts, EP_STS__NRDY__MASK);
-		dev_dbg(&usb_ss->dev, "NRDY(%02X)\n",
-			usb_ss_ep->endpoint.desc->bEndpointAddress);
-	}
-
-	if ((ep_sts_reg & EP_STS__IOC__MASK)
-			|| (ep_sts_reg & EP_STS__ISP__MASK)) {
-		gadget_writel(usb_ss, &usb_ss->regs->ep_sts,
-		EP_STS__IOC__MASK | EP_STS__ISP__MASK);
-
-		/* get just completed request */
-		request = next_request(&usb_ss_ep->request_list);
-		if (!request)
-			return 0;
-
-		if ((request->dma % ADDR_MODULO_8) &&
-				(usb_ss_ep->dir == USB_DIR_OUT))
-			memcpy(request->buf, usb_ss_ep->cpu_addr,
-					request->length);
-
-		usb_gadget_unmap_request_by_dev(usb_ss->sysdev, request,
-			usb_ss_ep->endpoint.desc->bEndpointAddress
-			& ENDPOINT_DIR_MASK);
-
-		request->status = 0;
-		request->actual =
-			le32_to_cpu(((u32 *) usb_ss_ep->trb_pool)[1])
-			& ACTUAL_TRANSFERRED_BYTES_MASK;
-
-		dev_dbg(&usb_ss->dev, "IOC(%02X) %d\n",
-			usb_ss_ep->endpoint.desc->bEndpointAddress,
-			request->actual);
-
-		list_del(&request->list);
-
-		usb_ss_ep->hw_pending_flag = 0;
-		if (request->complete) {
-			spin_unlock(&usb_ss->lock);
-			usb_gadget_giveback_request(&usb_ss_ep->endpoint,
-				request);
-			spin_lock(&usb_ss->lock);
-		}
-
-		if (request->buf == usb_ss->zlp_buf)
-			kfree(request);
-
-		/* handle deferred STALL */
-		if (usb_ss_ep->stalled_flag) {
-			cdns_ep_stall_flush(usb_ss_ep);
-			return 0;
-		}
-
-		/* exit if hardware transfer already started */
-		if (usb_ss_ep->hw_pending_flag)
-			return 0;
-
-		/* if any request queued run it! */
-		if (!list_empty(&usb_ss_ep->request_list))
-			cdns_ep_run_transfer(usb_ss_ep);
-	}
-
-	if (ep_sts_reg & EP_STS__DESCMIS__MASK) {
-		gadget_writel(usb_ss,
-			&usb_ss->regs->ep_sts, EP_STS__DESCMIS__MASK);
-		dev_dbg(&usb_ss->dev, "DESCMIS(%02X)\n",
-			usb_ss_ep->endpoint.desc->bEndpointAddress);
-	}
-
-	return 0;
-}
-
-/**
- * cdns_check_ep0_interrupt_proceed - Processes interrupt related to endpoint 0
- * @usb_ss: extended gadget object
- * @dir: 1 for IN direction, 0 for OUT direction
- */
-static void cdns_check_ep0_interrupt_proceed(struct usb_ss_dev *usb_ss, int dir)
-{
-	u32 ep_sts_reg;
-	int i;
-
-	select_ep(usb_ss, 0 | (dir ? USB_DIR_IN : USB_DIR_OUT));
-	ep_sts_reg = gadget_readl(usb_ss, &usb_ss->regs->ep_sts);
-
-	dev_dbg(&usb_ss->dev, "EP_STS: %08X\n", ep_sts_reg);
-
-	__pending_setup_status_handler(usb_ss);
-
-	if ((ep_sts_reg & EP_STS__SETUP__MASK) && (dir == 0)) {
-		dev_dbg(&usb_ss->dev, "SETUP(%02X)\n", 0x00);
-
-		gadget_writel(usb_ss, &usb_ss->regs->ep_sts,
-			EP_STS__SETUP__MASK |
-			EP_STS__IOC__MASK | EP_STS__ISP__MASK);
-
-		dev_dbg(&usb_ss->dev, "SETUP: ");
-		for (i = 0; i < 8; i++)
-			dev_dbg(&usb_ss->dev, "%02X ", usb_ss->setup[i]);
-		dev_dbg(&usb_ss->dev, "\nSTATE: %d\n", usb_ss->gadget.state);
-		usb_ss->ep0_data_dir = usb_ss->setup[0] & USB_DIR_IN;
-		cdns_ep0_setup_phase(usb_ss);
-		ep_sts_reg &= ~(EP_STS__SETUP__MASK |
-			EP_STS__IOC__MASK |
-			EP_STS__ISP__MASK);
-	}
-
-	if (ep_sts_reg & EP_STS__TRBERR__MASK) {
-		gadget_writel(usb_ss,
-			&usb_ss->regs->ep_sts, EP_STS__TRBERR__MASK);
-		dev_dbg(&usb_ss->dev, "TRBERR(%02X)\n",
-			dir ? USB_DIR_IN : USB_DIR_OUT);
-	}
-
-	if (ep_sts_reg & EP_STS__DESCMIS__MASK) {
-		gadget_writel(usb_ss,
-			&usb_ss->regs->ep_sts, EP_STS__DESCMIS__MASK);
-
-		dev_dbg(&usb_ss->dev, "DESCMIS(%02X)\n",
-			dir ? USB_DIR_IN : USB_DIR_OUT);
-
-		if (dir == 0 && !usb_ss->setup_pending) {
-			usb_ss->ep0_data_dir = 0;
-			cdns_ep0_run_transfer(usb_ss,
-				usb_ss->setup_dma, 8, 0);
-		}
-	}
-
-	if ((ep_sts_reg & EP_STS__IOC__MASK)
-			|| (ep_sts_reg & EP_STS__ISP__MASK)) {
-		gadget_writel(usb_ss,
-			&usb_ss->regs->ep_sts, EP_STS__IOC__MASK);
-		if (usb_ss->actual_ep0_request) {
-			usb_gadget_unmap_request_by_dev(usb_ss->sysdev,
-					usb_ss->actual_ep0_request,
-					usb_ss->ep0_data_dir);
-
-			usb_ss->actual_ep0_request->actual =
-				le32_to_cpu((usb_ss->trb_ep0)[1])
-				& ACTUAL_TRANSFERRED_BYTES_MASK;
-
-			dev_dbg(&usb_ss->dev, "IOC(%02X) %d\n",
-				dir ? USB_DIR_IN : USB_DIR_OUT,
-				usb_ss->actual_ep0_request->actual);
-			list_del_init(&usb_ss->actual_ep0_request->list);
-		}
-
-		if (usb_ss->actual_ep0_request
-				&& usb_ss->actual_ep0_request->complete) {
-			spin_unlock(&usb_ss->lock);
-			usb_ss->actual_ep0_request->complete(usb_ss->gadget.ep0,
-					usb_ss->actual_ep0_request);
-			spin_lock(&usb_ss->lock);
-		}
-		cdns_prepare_setup_packet(usb_ss);
-		gadget_writel(usb_ss,
-			&usb_ss->regs->ep_cmd, EP_CMD__REQ_CMPL__MASK);
-	}
-}
-
-/**
- * cdns_check_usb_interrupt_proceed - Processes interrupt related to device
- * @usb_ss: extended gadget object
+ * cdns3_check_usb_interrupt_proceed - Processes interrupt related to device
+ * @priv_dev: extended gadget object
  * @usb_ists: bitmap representation of device's reported interrupts
  * (usb_ists register value)
  */
-<<<<<<< HEAD
-static void cdns_check_usb_interrupt_proceed(struct usb_ss_dev *usb_ss,
-		u32 usb_ists)
-{
-	int interrupt_bit = ffs(usb_ists) - 1;
-	int speed;
-	u32 val;
-
-	dev_dbg(&usb_ss->dev, "USB interrupt detected\n");
-
-	switch (interrupt_bit) {
-	case USB_ISTS__CON2I__SHIFT:
-		/* FS/HS Connection detected */
-		dev_dbg(&usb_ss->dev,
-			"[Interrupt] FS/HS Connection detected\n");
-		val = gadget_readl(usb_ss, &usb_ss->regs->usb_sts);
-		speed = USB_STS__USBSPEED__READ(val);
-		if (speed == USB_SPEED_WIRELESS)
-			speed = USB_SPEED_SUPER;
-		dev_dbg(&usb_ss->dev, "Speed value: %s (%d), usbsts:0x%x\n",
-			usb_speed_string(speed), speed, val);
-		usb_ss->gadget.speed = speed;
-		usb_ss->is_connected = 1;
-		usb_gadget_set_state(&usb_ss->gadget, USB_STATE_POWERED);
-		cdns_ep0_config(usb_ss);
-		break;
-	case USB_ISTS__CONI__SHIFT:
-		/* SS Connection detected */
-		dev_dbg(&usb_ss->dev, "[Interrupt] SS Connection detected\n");
-		val = gadget_readl(usb_ss, &usb_ss->regs->usb_sts);
-		speed = USB_STS__USBSPEED__READ(val);
-		if (speed == USB_SPEED_WIRELESS)
-			speed = USB_SPEED_SUPER;
-		dev_dbg(&usb_ss->dev, "Speed value: %s (%d), usbsts:0x%x\n",
-			usb_speed_string(speed), speed, val);
-		usb_ss->gadget.speed = speed;
-		usb_ss->is_connected = 1;
-		usb_gadget_set_state(&usb_ss->gadget, USB_STATE_POWERED);
-		cdns_ep0_config(usb_ss);
-		break;
-	case USB_ISTS__DIS2I__SHIFT:
-	case USB_ISTS__DISI__SHIFT:
-		/* SS Disconnection detected */
-		val = gadget_readl(usb_ss, &usb_ss->regs->usb_sts);
-		dev_dbg(&usb_ss->dev,
-			"[Interrupt] Disconnection detected: usbsts:0x%x\n",
-			val);
-		if (usb_ss->gadget_driver
-			&& usb_ss->gadget_driver->disconnect) {
-
-			spin_unlock(&usb_ss->lock);
-			usb_ss->gadget_driver->disconnect(&usb_ss->gadget);
-			spin_lock(&usb_ss->lock);
-=======
 static void cdns3_check_usb_interrupt_proceed(struct cdns3_device *priv_dev,
 					      u32 usb_ists)
 {
@@ -1348,54 +1089,13 @@
 			spin_unlock(&priv_dev->lock);
 			priv_dev->gadget_driver->disconnect(&priv_dev->gadget);
 			spin_lock(&priv_dev->lock);
->>>>>>> 3d7dd39f
 		}
-		usb_ss->gadget.speed = USB_SPEED_UNKNOWN;
-		usb_gadget_set_state(&usb_ss->gadget, USB_STATE_NOTATTACHED);
-		usb_ss->is_connected = 0;
-		cdns_gadget_unconfig(usb_ss);
-		break;
-	case USB_ISTS__L2ENTI__SHIFT:
-		dev_dbg(&usb_ss->dev,
-			 "[Interrupt] Device suspended\n");
-		break;
-	case USB_ISTS__L2EXTI__SHIFT:
-		dev_dbg(&usb_ss->dev, "[Interrupt] L2 exit detected\n");
-		/*
-		 * Exit from standby mode
-		 * on L2 exit (Suspend in HS/FS or SS)
-		 */
-		break;
-	case USB_ISTS__U3EXTI__SHIFT:
-		/*
-		 * Exit from standby mode
-		 * on U3 exit (Suspend in HS/FS or SS)
-		 */
-		dev_dbg(&usb_ss->dev, "[Interrupt] U3 exit detected\n");
-		break;
-
-		/* resets cases */
-	case USB_ISTS__UWRESI__SHIFT:
-	case USB_ISTS__UHRESI__SHIFT:
-	case USB_ISTS__U2RESI__SHIFT:
-		dev_dbg(&usb_ss->dev, "[Interrupt] Reset detected\n");
-		speed = USB_STS__USBSPEED__READ(
-				gadget_readl(usb_ss, &usb_ss->regs->usb_sts));
-		if (speed == USB_SPEED_WIRELESS)
-			speed = USB_SPEED_SUPER;
-		usb_gadget_set_state(&usb_ss->gadget, USB_STATE_DEFAULT);
-		usb_ss->gadget.speed = speed;
-		cdns_gadget_unconfig(usb_ss);
-		cdns_ep0_config(usb_ss);
-		break;
-	default:
-		break;
-	}
-
-<<<<<<< HEAD
-	/* Clear interrupt bit */
-	gadget_writel(usb_ss, &usb_ss->regs->usb_ists, (1uL << interrupt_bit));
-=======
+
+		priv_dev->gadget.speed = USB_SPEED_UNKNOWN;
+		usb_gadget_set_state(&priv_dev->gadget, USB_STATE_NOTATTACHED);
+		cdns3_hw_reset_eps_config(priv_dev);
+	}
+
 	/* reset*/
 	if (usb_ists & (USB_ISTS_UWRESI | USB_ISTS_UHRESI | USB_ISTS_U2RESI)) {
 		if (priv_dev->gadget_driver &&
@@ -1414,35 +1114,26 @@
 		cdns3_hw_reset_eps_config(priv_dev);
 		cdns3_ep0_config(priv_dev);
 	}
->>>>>>> 3d7dd39f
-}
-
-/**
- * cdns_irq_handler - irq line interrupt handler
- * @cdns: cdns3 instance
- *
- * Returns IRQ_HANDLED when interrupt raised by USBSS_DEV,
- * IRQ_NONE when interrupt raised by other device connected
- * to the irq line
- */
-static irqreturn_t cdns_irq_handler_thread(struct cdns3 *cdns)
-{
-	struct usb_ss_dev *usb_ss =
-		container_of(cdns->gadget_dev, struct usb_ss_dev, dev);
+}
+
+/**
+ * cdns3_device_irq_handler- interrupt handler for device part of controller
+ *
+ * @cdns: structure of cdns3
+ *
+ * Returns IRQ_HANDLED or IRQ_NONE
+ */
+static irqreturn_t cdns3_device_irq_handler(struct cdns3 *cdns)
+{
+	struct cdns3_device *priv_dev;
+	irqreturn_t ret = IRQ_NONE;
+	unsigned long flags;
 	u32 reg;
-	enum irqreturn ret = IRQ_NONE;
-	unsigned long flags;
-
-	spin_lock_irqsave(&usb_ss->lock, flags);
+
+	priv_dev = cdns->gadget_dev;
+	spin_lock_irqsave(&priv_dev->lock, flags);
 
 	/* check USB device interrupt */
-<<<<<<< HEAD
-	reg = gadget_readl(usb_ss, &usb_ss->regs->usb_ists);
-	if (reg) {
-		dev_dbg(&usb_ss->dev, "usb_ists: %08X\n", reg);
-		cdns_check_usb_interrupt_proceed(usb_ss, reg);
-		ret = IRQ_HANDLED;
-=======
 	reg = readl(&priv_dev->regs->usb_ists);
 	if (reg) {
 		/* After masking interrupts the new interrupts won't be
@@ -1456,22 +1147,19 @@
 		/* mask deferred interrupt. */
 		writel(reg, &priv_dev->regs->usb_ien);
 		ret = IRQ_WAKE_THREAD;
->>>>>>> 3d7dd39f
 	}
 
 	/* check endpoint interrupt */
-	reg = gadget_readl(usb_ss, &usb_ss->regs->ep_ists);
-	if (reg != 0) {
-		dev_dbg(&usb_ss->dev, "ep_ists: %08X\n", reg);
-	} else {
-		if (gadget_readl(usb_ss, &usb_ss->regs->usb_sts) &
-				USB_STS__CFGSTS__MASK)
-			ret = IRQ_HANDLED;
-		goto irqend;
-	}
-
-<<<<<<< HEAD
-=======
+	reg = readl(&priv_dev->regs->ep_ists);
+
+	if (reg) {
+		priv_dev->shadow_ep_en |= reg;
+		reg = ~reg & readl(&priv_dev->regs->ep_ien);
+		/* mask deferred interrupt. */
+		writel(reg, &priv_dev->regs->ep_ien);
+		ret = IRQ_WAKE_THREAD;
+	}
+
 	spin_unlock_irqrestore(&priv_dev->lock, flags);
 	return ret;
 }
@@ -1507,224 +1195,64 @@
 
 	reg = readl(&priv_dev->regs->ep_ists);
 
->>>>>>> 3d7dd39f
 	/* handle default endpoint OUT */
-	if (reg & EP_ISTS__EOUT0__MASK) {
-		cdns_check_ep0_interrupt_proceed(usb_ss, 0);
+	if (reg & EP_ISTS_EP_OUT0) {
+		cdns3_check_ep0_interrupt_proceed(priv_dev, USB_DIR_OUT);
 		ret = IRQ_HANDLED;
 	}
 
 	/* handle default endpoint IN */
-	if (reg & EP_ISTS__EIN0__MASK) {
-		cdns_check_ep0_interrupt_proceed(usb_ss, 1);
+	if (reg & EP_ISTS_EP_IN0) {
+		cdns3_check_ep0_interrupt_proceed(priv_dev, USB_DIR_IN);
 		ret = IRQ_HANDLED;
 	}
 
 	/* check if interrupt from non default endpoint, if no exit */
-	reg &= ~(EP_ISTS__EOUT0__MASK | EP_ISTS__EIN0__MASK);
+	reg &= ~(EP_ISTS_EP_OUT0 | EP_ISTS_EP_IN0);
 	if (!reg)
 		goto irqend;
 
-	do {
-		unsigned int bit_pos = ffs(reg);
-		u32 bit_mask = 1 << (bit_pos - 1);
-
-		dev_dbg(&usb_ss->dev, "Interrupt on index: %d bitmask %08X\n",
-				CAST_EP_REG_POS_TO_INDEX(bit_pos), bit_mask);
-		cdns_check_ep_interrupt_proceed(
-				usb_ss->eps[CAST_EP_REG_POS_TO_INDEX(bit_pos)]);
-		reg &= ~bit_mask;
+	for_each_set_bit(bit, (unsigned long *)&reg,
+			 sizeof(u32) * BITS_PER_BYTE) {
+		priv_dev->shadow_ep_en |= BIT(bit);
+		cdns3_check_ep_interrupt_proceed(priv_dev->eps[bit]);
 		ret = IRQ_HANDLED;
-	} while (reg);
-
-irqend:
-	spin_unlock_irqrestore(&usb_ss->lock, flags);
-	return ret;
-}
-
-/**
- * usb_ss_gadget_ep0_enable
- * Function shouldn't be called by gadget driver,
- * endpoint 0 is allways active
- */
-static int usb_ss_gadget_ep0_enable(struct usb_ep *ep,
-		const struct usb_endpoint_descriptor *desc)
-{
-	return -EINVAL;
-}
-
-/**
- * usb_ss_gadget_ep0_disable
- * Function shouldn't be called by gadget driver,
- * endpoint 0 is allways active
- */
-static int usb_ss_gadget_ep0_disable(struct usb_ep *ep)
-{
-	return -EINVAL;
-}
-
-/**
- * usb_ss_gadget_ep0_set_halt
- * @ep: pointer to endpoint zero object
- * @value: 1 for set stall, 0 for clear stall
- *
- * Returns 0
- */
-static int usb_ss_gadget_ep0_set_halt(struct usb_ep *ep, int value)
-{
-	/* TODO */
-	return 0;
-}
-
-static void __pending_setup_status_handler(struct usb_ss_dev *usb_ss)
-{
-	struct usb_request *request = usb_ss->pending_status_request;
-
-	if (usb_ss->status_completion_no_call && request && request->complete) {
-		request->complete(usb_ss->gadget.ep0, request);
-		usb_ss->status_completion_no_call = 0;
-	}
-}
-
-<<<<<<< HEAD
-static void pending_setup_status_handler(struct work_struct *work)
-{
-	struct usb_ss_dev *usb_ss = container_of(work, struct usb_ss_dev,
-			pending_status_wq);
-	unsigned long flags;
-
-	spin_lock_irqsave(&usb_ss->lock, flags);
-	__pending_setup_status_handler(usb_ss);
-	spin_unlock_irqrestore(&usb_ss->lock, flags);
-}
-
-/**
- * usb_ss_gadget_ep0_queue Transfer data on endpoint zero
- * @ep: pointer to endpoint zero object
- * @request: pointer to request object
- * @gfp_flags: gfp flags
- *
- * Returns 0 on success, error code elsewhere
- */
-static int usb_ss_gadget_ep0_queue(struct usb_ep *ep,
-		struct usb_request *request, gfp_t gfp_flags)
-{
-	int ret = 0;
-	unsigned long flags;
-	int erdy_sent = 0;
-	/* get extended endpoint */
-	struct usb_ss_endpoint *usb_ss_ep =
-		to_usb_ss_ep(ep);
-	struct usb_ss_dev *usb_ss = usb_ss_ep->usb_ss;
-
-	dev_dbg(&usb_ss->dev, "QUEUE(%02X) %d\n",
-		usb_ss->ep0_data_dir ? USB_DIR_IN : USB_DIR_OUT,
-		request->length);
-
-	/* send STATUS stage */
-	if (request->length == 0 && request->zero == 0) {
-		spin_lock_irqsave(&usb_ss->lock, flags);
-		select_ep(usb_ss, 0x00);
-		if (!usb_ss->hw_configured_flag) {
-			gadget_writel(usb_ss, &usb_ss->regs->usb_conf,
-			USB_CONF__CFGSET__MASK); /* SET CONFIGURATION */
-			gadget_writel(usb_ss, &usb_ss->regs->ep_cmd,
-				EP_CMD__ERDY__MASK | EP_CMD__REQ_CMPL__MASK);
-			/* wait until configuration set */
-			ret = wait_reg_bit_set(usb_ss, &usb_ss->regs->usb_sts,
-				USB_STS__CFGSTS__MASK, 100);
-			erdy_sent = 1;
-			usb_ss->hw_configured_flag = 1;
-			cdns_enable_l1(usb_ss, 1);
-			/* Enable U1/U2 at Configuration state */
-			if (usb_ss->gadget.speed == USB_SPEED_SUPER) {
-				cdns_enable_u1(usb_ss, 1);
-				cdns_enable_u2(usb_ss, 1);
-			}
-
-			list_for_each_entry(ep,
-				&usb_ss->gadget.ep_list,
-				ep_list) {
-
-				if (ep->enabled)
-					cdns_ep_run_transfer(
-						to_usb_ss_ep(ep));
-			}
-		}
-		if (!erdy_sent)
-			gadget_writel(usb_ss, &usb_ss->regs->ep_cmd,
-			EP_CMD__ERDY__MASK | EP_CMD__REQ_CMPL__MASK);
-
-		cdns_prepare_setup_packet(usb_ss);
-		request->actual = 0;
-		usb_ss->status_completion_no_call = true;
-		usb_ss->pending_status_request = request;
-		spin_unlock_irqrestore(&usb_ss->lock, flags);
-		/*
-		 * Since there is no completion interrupt for status stage,
-		 * it needs to call ->completion in software after
-		 * ep0_queue is back.
-		 */
-		queue_work(system_freezable_wq, &usb_ss->pending_status_wq);
-		return 0;
-	}
-
-	spin_lock_irqsave(&usb_ss->lock, flags);
-	if (!list_empty(&usb_ss_ep->request_list)) {
-		dev_err(&usb_ss->dev,
-			"can't handle multiple requests for ep0\n");
-		spin_unlock_irqrestore(&usb_ss->lock, flags);
-		return -EOPNOTSUPP;
-	}
-
-	ret = usb_gadget_map_request_by_dev(usb_ss->sysdev, request,
-			usb_ss->ep0_data_dir);
-	if (ret) {
-		spin_unlock_irqrestore(&usb_ss->lock, flags);
-		dev_err(&usb_ss->dev, "failed to map request\n");
-		return -EINVAL;
-	}
-
-	usb_ss->actual_ep0_request = request;
-	cdns_ep0_run_transfer(usb_ss, request->dma, request->length, 1);
-	list_add_tail(&request->list, &usb_ss_ep->request_list);
-	spin_unlock_irqrestore(&usb_ss->lock, flags);
-=======
+	}
+
 irqend:
 	ep_ien = readl(&priv_dev->regs->ep_ien) | priv_dev->shadow_ep_en;
 	priv_dev->shadow_ep_en = 0;
 	/* Unmask all handled EP interrupts */
 	writel(ep_ien, &priv_dev->regs->ep_ien);
 	spin_unlock_irqrestore(&priv_dev->lock, flags);
->>>>>>> 3d7dd39f
 	return ret;
 }
-/**
- * ep_onchip_buffer_alloc - Try to allocate onchip buf for EP
- *
- * The real allocation will occur during write to EP_CFG register,
- * this function is used to check if the 'size' allocation is allowed.
- *
- * @usb_ss: extended gadget object
+
+/**
+ * cdns3_ep_onchip_buffer_reserve - Try to reserve onchip buf for EP
+ *
+ * The real reservation will occur during write to EP_CFG register,
+ * this function is used to check if the 'size' reservation is allowed.
+ *
+ * @priv_dev: extended gadget object
  * @size: the size (KB) for EP would like to allocate
- * @is_in: the direction for EP
- *
- * Return 0 if the later allocation is allowed or negative value on failure
- */
-
-static int ep_onchip_buffer_alloc(struct usb_ss_dev *usb_ss,
-		int size, int is_in)
+ *
+ * Return 0 if the required size can met or negative value on failure
+ */
+#define CDNS3_ONCHIP_BUF_SIZE 16
+static int cdns3_ep_onchip_buffer_reserve(struct cdns3_device *priv_dev,
+					  int size, int is_in)
 {
 	if (is_in) {
-		usb_ss->onchip_mem_allocated_size += size;
-	} else if (!usb_ss->out_mem_is_allocated) {
+		priv_dev->onchip_mem_allocated_size += size;
+	} else if (!priv_dev->out_mem_is_allocated) {
 		 /* ALL OUT EPs are shared the same chunk onchip memory */
-		usb_ss->onchip_mem_allocated_size += size;
-		usb_ss->out_mem_is_allocated = 1;
-	}
-
-	if (usb_ss->onchip_mem_allocated_size > CDNS3_ONCHIP_BUF_SIZE) {
-		usb_ss->onchip_mem_allocated_size -= size;
+		priv_dev->onchip_mem_allocated_size += size;
+		priv_dev->out_mem_is_allocated = 1;
+	}
+
+	if (priv_dev->onchip_mem_allocated_size > CDNS3_ONCHIP_BUF_SIZE) {
+		priv_dev->onchip_mem_allocated_size -= size;
 		return -EPERM;
 	} else {
 		return 0;
@@ -1732,38 +1260,23 @@
 }
 
 /**
- * cdns_ep_config Configure hardware endpoint
- * @usb_ss_ep: extended endpoint object
- */
-static void cdns_ep_config(struct usb_ss_endpoint *usb_ss_ep)
-{
-	struct usb_ss_dev *usb_ss = usb_ss_ep->usb_ss;
+ * cdns3_ep_config Configure hardware endpoint
+ * @priv_ep: extended endpoint object
+ */
+void cdns3_ep_config(struct cdns3_endpoint *priv_ep)
+{
+	bool is_iso_ep = (priv_ep->type == USB_ENDPOINT_XFER_ISOC);
+	struct cdns3_device *priv_dev = priv_ep->cdns3_dev;
+	u32 bEndpointAddress = priv_ep->num | priv_ep->dir;
+	u32 max_packet_size = 0;
+	u8 buffering;
+	u8 maxburst = 0;
 	u32 ep_cfg = 0;
-	u32 max_packet_size = 0;
-	u32 bEndpointAddress = usb_ss_ep->num | usb_ss_ep->dir;
-	u32 interrupt_mask = 0;
-	int is_in = !!usb_ss_ep->dir;
-	bool is_iso_ep = (usb_ss_ep->type == USB_ENDPOINT_XFER_ISOC);
-	int default_buf_size = CDNS3_EP_BUF_SIZE;
-
-	dev_dbg(&usb_ss->dev, "%s: %s addr=0x%x\n", __func__,
-			usb_ss_ep->name, bEndpointAddress);
-
-	if (is_iso_ep) {
-		ep_cfg = EP_CFG__EPTYPE__WRITE(USB_ENDPOINT_XFER_ISOC);
-		interrupt_mask = INTERRUPT_MASK;
-	} else {
-		ep_cfg = EP_CFG__EPTYPE__WRITE(USB_ENDPOINT_XFER_BULK);
-	}
-
-<<<<<<< HEAD
-	switch (usb_ss->gadget.speed) {
-	case USB_SPEED_UNKNOWN:
-		max_packet_size = ENDPOINT_MAX_PACKET_SIZE_0;
-		break;
-	case USB_SPEED_LOW:
-		max_packet_size = ENDPOINT_MAX_PACKET_SIZE_8;
-=======
+	u8 mult = 0;
+	int ret;
+
+	buffering = CDNS3_EP_BUF_SIZE - 1;
+
 	switch (priv_ep->type) {
 	case USB_ENDPOINT_XFER_INT:
 	case USB_ENDPOINT_XFER_BULK:
@@ -1771,50 +1284,62 @@
 		if (priv_dev->dev_ver == DEV_VER_V2 && !priv_ep->dir)
 			ep_cfg |= EP_CFG_TDL_CHK;
 
->>>>>>> 3d7dd39f
 		break;
+	default:
+		ep_cfg = EP_CFG_EPTYPE(USB_ENDPOINT_XFER_ISOC);
+		mult = CDNS3_EP_ISO_HS_MULT - 1;
+		buffering = mult + 1;
+	}
+
+	switch (priv_dev->gadget.speed) {
 	case USB_SPEED_FULL:
-		max_packet_size = (is_iso_ep ?
-			ENDPOINT_MAX_PACKET_SIZE_1023 :
-			ENDPOINT_MAX_PACKET_SIZE_64);
+		max_packet_size = is_iso_ep ? 1023 : 64;
 		break;
 	case USB_SPEED_HIGH:
-		max_packet_size = (is_iso_ep ?
-			ENDPOINT_MAX_PACKET_SIZE_1024 :
-			ENDPOINT_MAX_PACKET_SIZE_512);
-		break;
-	case USB_SPEED_WIRELESS:
-		max_packet_size = ENDPOINT_MAX_PACKET_SIZE_512;
+		max_packet_size = is_iso_ep ? 1024 : 512;
 		break;
 	case USB_SPEED_SUPER:
-		max_packet_size = ENDPOINT_MAX_PACKET_SIZE_1024;
+		/* It's limitation that driver assumes in driver. */
+		mult = 0;
+		max_packet_size = 1024;
+		if (priv_ep->type == USB_ENDPOINT_XFER_ISOC) {
+			maxburst = CDNS3_EP_ISO_SS_BURST - 1;
+			buffering = (mult + 1) *
+				    (maxburst + 1);
+
+			if (priv_ep->interval > 1)
+				buffering++;
+		} else {
+			maxburst = CDNS3_EP_BUF_SIZE - 1;
+		}
 		break;
-	case USB_SPEED_SUPER_PLUS:
-		dev_warn(&usb_ss->dev, "USB 3.1 is not supported\n");
-		max_packet_size = ENDPOINT_MAX_PACKET_SIZE_1024;
-		break;
-	}
-
-	if (ep_onchip_buffer_alloc(usb_ss, default_buf_size, is_in)) {
-		dev_err(&usb_ss->dev, "onchip mem is full, ep is invalid\n");
+	default:
+		/* all other speed are not supported */
 		return;
 	}
 
-	ep_cfg |= EP_CFG__MAXPKTSIZE__WRITE(max_packet_size) |
-		EP_CFG__BUFFERING__WRITE(default_buf_size - 1) |
-		EP_CFG__MAXBURST__WRITE(usb_ss_ep->endpoint.maxburst);
-
-	select_ep(usb_ss, bEndpointAddress);
-	gadget_writel(usb_ss, &usb_ss->regs->ep_cfg, ep_cfg);
-	gadget_writel(usb_ss, &usb_ss->regs->ep_sts_en,
-		EP_STS_EN__TRBERREN__MASK | interrupt_mask);
-
-<<<<<<< HEAD
-	/* enable interrupt for selected endpoint */
-	ep_cfg = gadget_readl(usb_ss, &usb_ss->regs->ep_ien);
-	ep_cfg |= CAST_EP_ADDR_TO_BIT_POS(bEndpointAddress);
-	gadget_writel(usb_ss, &usb_ss->regs->ep_ien, ep_cfg);
-=======
+	if (max_packet_size == 1024)
+		priv_ep->trb_burst_size = 128;
+	else if (max_packet_size >= 512)
+		priv_ep->trb_burst_size = 64;
+	else
+		priv_ep->trb_burst_size = 16;
+
+	ret = cdns3_ep_onchip_buffer_reserve(priv_dev, buffering,
+		!!priv_ep->dir);
+	if (ret) {
+		dev_err(priv_dev->dev, "onchip mem is full, ep is invalid\n");
+		return;
+	}
+
+	ep_cfg |= EP_CFG_MAXPKTSIZE(max_packet_size) |
+		  EP_CFG_MULT(mult) |
+		  EP_CFG_BUFFERING(buffering) |
+		  EP_CFG_MAXBURST(maxburst);
+
+	cdns3_select_ep(priv_dev, bEndpointAddress);
+	writel(ep_cfg, &priv_dev->regs->ep_cfg);
+
 	dev_dbg(priv_dev->dev, "Configure %s: with val %08x\n",
 		priv_ep->name, ep_cfg);
 }
@@ -1939,145 +1464,72 @@
 	trace_cdns3_free_request(priv_req);
 	request = NULL;
 	kfree(priv_req);
->>>>>>> 3d7dd39f
-}
-
-/**
- * usb_ss_gadget_ep_enable Enable endpoint
+}
+
+/**
+ * cdns3_gadget_ep_enable Enable endpoint
  * @ep: endpoint object
  * @desc: endpoint descriptor
  *
  * Returns 0 on success, error code elsewhere
  */
-static int usb_ss_gadget_ep_enable(struct usb_ep *ep,
-		const struct usb_endpoint_descriptor *desc)
-{
-	struct usb_ss_endpoint *usb_ss_ep;
-	struct usb_ss_dev *usb_ss;
+static int cdns3_gadget_ep_enable(struct usb_ep *ep,
+				  const struct usb_endpoint_descriptor *desc)
+{
+	struct cdns3_endpoint *priv_ep;
+	struct cdns3_device *priv_dev;
+	u32 reg = EP_STS_EN_TRBERREN;
+	u32 bEndpointAddress;
 	unsigned long flags;
 	int ret;
-	u32 ep_cfg;
-
-	usb_ss_ep = to_usb_ss_ep(ep);
-	usb_ss = usb_ss_ep->usb_ss;
+
+	priv_ep = ep_to_cdns3_ep(ep);
+	priv_dev = priv_ep->cdns3_dev;
 
 	if (!ep || !desc || desc->bDescriptorType != USB_DT_ENDPOINT) {
-		dev_err(&usb_ss->dev, "usb-ss: invalid parameters\n");
+		dev_dbg(priv_dev->dev, "usbss: invalid parameters\n");
 		return -EINVAL;
 	}
 
 	if (!desc->wMaxPacketSize) {
-		dev_err(&usb_ss->dev, "usb-ss: missing wMaxPacketSize\n");
+		dev_err(priv_dev->dev, "usbss: missing wMaxPacketSize\n");
 		return -EINVAL;
 	}
 
-	ret = usb_ss_allocate_trb_pool(usb_ss_ep);
+	if (dev_WARN_ONCE(priv_dev->dev, priv_ep->flags & EP_ENABLED,
+			  "%s is already enabled\n", priv_ep->name))
+		return 0;
+
+	spin_lock_irqsave(&priv_dev->lock, flags);
+
+	priv_ep->endpoint.desc = desc;
+	priv_ep->type = usb_endpoint_type(desc);
+	priv_ep->interval = desc->bInterval ? BIT(desc->bInterval - 1) : 0;
+
+	if (priv_ep->interval > ISO_MAX_INTERVAL &&
+	    priv_ep->type == USB_ENDPOINT_XFER_ISOC) {
+		dev_err(priv_dev->dev, "Driver is limited to %d period\n",
+			ISO_MAX_INTERVAL);
+
+		ret =  -EINVAL;
+		goto exit;
+	}
+
+	ret = cdns3_allocate_trb_pool(priv_ep);
+
 	if (ret)
-		return ret;
-
-	dev_dbg(&usb_ss->dev, "Enabling endpoint: %s, addr=0x%x\n",
-		ep->name, desc->bEndpointAddress);
-	spin_lock_irqsave(&usb_ss->lock, flags);
-	select_ep(usb_ss, desc->bEndpointAddress);
-	gadget_writel(usb_ss, &usb_ss->regs->ep_cmd,
-		EP_CMD__EPRST__MASK);
-	ret = wait_reg_bit_clear(usb_ss, &usb_ss->regs->ep_cmd,
-		EP_CMD__EPRST__MASK, 100);
-	ep_cfg = gadget_readl(usb_ss, &usb_ss->regs->ep_cfg);
-	ep_cfg |= EP_CFG__ENABLE__MASK;
-	gadget_writel(usb_ss, &usb_ss->regs->ep_cfg, ep_cfg);
-
-	ep->enabled = 1;
-	ep->desc = desc;
-	usb_ss_ep->hw_pending_flag = 0;
-	usb_ss_ep->stalled_flag = 0;
-	spin_unlock_irqrestore(&usb_ss->lock, flags);
-	return 0;
-}
-
-/* Find correct direction for HW endpoint according to description */
-static int ep_dir_is_correct(struct usb_endpoint_descriptor *desc,
-	struct usb_ss_endpoint *usb_ss_ep)
-{
-	return (usb_ss_ep->endpoint.caps.dir_in &&
-			!!(desc->bEndpointAddress & USB_DIR_IN))
-			|| (usb_ss_ep->endpoint.caps.dir_out
-			&& ((desc->bEndpointAddress & 0x80) == USB_DIR_OUT));
-}
-
-static struct usb_ss_endpoint *find_available_ss_ep(
-		struct usb_ss_dev *usb_ss,
-		struct usb_endpoint_descriptor *desc)
-{
-	struct usb_ep *ep;
-	struct usb_ss_endpoint *usb_ss_ep;
-
-	list_for_each_entry(ep, &usb_ss->gadget.ep_list, ep_list) {
-		unsigned long num;
-		int ret;
-		/* ep name pattern likes epXin or epXout */
-		char c[2] = {ep->name[2], '\0'};
-
-		ret = kstrtoul(c, 10, &num);
-		if (ret)
-			return ERR_PTR(ret);
-
-		usb_ss_ep = to_usb_ss_ep(ep);
-		if (ep_dir_is_correct(desc, usb_ss_ep)) {
-			if (!usb_ss_ep->used) {
-				usb_ss_ep->num  = num;
-				usb_ss_ep->used = true;
-				return usb_ss_ep;
-			}
-		}
-	}
-	return ERR_PTR(-ENOENT);
-}
-
-static struct usb_ep *usb_ss_gadget_match_ep(struct usb_gadget *gadget,
-		struct usb_endpoint_descriptor *desc,
-		struct usb_ss_ep_comp_descriptor *comp_desc)
-{
-	struct usb_ss_dev *usb_ss = gadget_to_usb_ss(gadget);
-	struct usb_ss_endpoint *usb_ss_ep;
-	unsigned long flags;
-
-	usb_ss_ep = find_available_ss_ep(usb_ss, desc);
-	if (IS_ERR(usb_ss_ep)) {
-		dev_err(&usb_ss->dev, "no available ep\n");
-		return NULL;
-	}
-
-	dev_dbg(&usb_ss->dev, "match endpoint: %s\n", usb_ss_ep->name);
-	spin_lock_irqsave(&usb_ss->lock, flags);
-	usb_ss_ep->endpoint.desc = desc;
-	usb_ss_ep->dir  = usb_endpoint_dir_in(desc) ? USB_DIR_IN : USB_DIR_OUT;
-	usb_ss_ep->type = usb_endpoint_type(desc);
-
-	list_add_tail(&usb_ss_ep->ep_match_pending_list,
-			&usb_ss->ep_match_list);
-	spin_unlock_irqrestore(&usb_ss->lock, flags);
-	return &usb_ss_ep->endpoint;
-}
-
-static void usb_ss_free_trb_pool(struct usb_ss_endpoint *usb_ss_ep)
-{
-	struct usb_ss_dev *usb_ss = usb_ss_ep->usb_ss;
-
-<<<<<<< HEAD
-	if (usb_ss_ep->trb_pool) {
-		dma_free_coherent(usb_ss->sysdev,
-			sizeof(struct usb_ss_trb) * USB_SS_TRBS_NUM,
-			usb_ss_ep->trb_pool, usb_ss_ep->trb_pool_dma);
-		usb_ss_ep->trb_pool = NULL;
-	}
-
-	if (usb_ss_ep->cpu_addr) {
-		dma_free_coherent(usb_ss->sysdev, CDNS3_UNALIGNED_BUF_SIZE,
-			usb_ss_ep->cpu_addr, usb_ss_ep->dma_addr);
-		usb_ss_ep->cpu_addr = NULL;
-	}
-=======
+		goto exit;
+
+	bEndpointAddress = priv_ep->num | priv_ep->dir;
+	cdns3_select_ep(priv_dev, bEndpointAddress);
+
+	trace_cdns3_gadget_ep_enable(priv_ep);
+
+	writel(EP_CMD_EPRST, &priv_dev->regs->ep_cmd);
+
+	ret = cdns3_handshake(&priv_dev->regs->ep_cmd,
+			      EP_CMD_CSTALL | EP_CMD_EPRST, 0, 1000);
+
 	/* enable interrupt for selected endpoint */
 	cdns3_set_register_bit(&priv_dev->regs->ep_ien,
 			       BIT(cdns3_ep_addr_to_index(bEndpointAddress)));
@@ -2112,52 +1564,35 @@
 	spin_unlock_irqrestore(&priv_dev->lock, flags);
 
 	return ret;
->>>>>>> 3d7dd39f
-}
-
-/**
- * usb_ss_gadget_ep_disable Disable endpoint
+}
+
+/**
+ * cdns3_gadget_ep_disable Disable endpoint
  * @ep: endpoint object
  *
  * Returns 0 on success, error code elsewhere
  */
-static int usb_ss_gadget_ep_disable(struct usb_ep *ep)
-{
-	struct usb_ss_endpoint *usb_ss_ep;
-	struct usb_ss_dev *usb_ss;
+static int cdns3_gadget_ep_disable(struct usb_ep *ep)
+{
+	struct cdns3_endpoint *priv_ep;
+	struct cdns3_request *priv_req;
+	struct cdns3_device *priv_dev;
+	struct usb_request *request;
 	unsigned long flags;
 	int ret = 0;
-<<<<<<< HEAD
-	struct usb_request *request;
-	u32 ep_cfg;
-=======
 	u32 ep_cfg, val;
->>>>>>> 3d7dd39f
 
 	if (!ep) {
-		pr_debug("usb-ss: invalid parameters\n");
+		pr_err("usbss: invalid parameters\n");
 		return -EINVAL;
 	}
 
-	usb_ss_ep = to_usb_ss_ep(ep);
-	usb_ss = usb_ss_ep->usb_ss;
-
-<<<<<<< HEAD
-	spin_lock_irqsave(&usb_ss->lock, flags);
-	if (!usb_ss->start_gadget) {
-		dev_dbg(&usb_ss->dev,
-			"Disabling endpoint at disconnection: %s\n", ep->name);
-		spin_unlock_irqrestore(&usb_ss->lock, flags);
-=======
+	priv_ep = ep_to_cdns3_ep(ep);
+	priv_dev = priv_ep->cdns3_dev;
+
 	if (!(priv_ep->flags & EP_ENABLED) || (priv_ep->endpoint.desc == NULL))
->>>>>>> 3d7dd39f
 		return 0;
-	}
-
-<<<<<<< HEAD
-	dev_dbg(&usb_ss->dev,
-		"Disabling endpoint: %s\n", ep->name);
-=======
+
 	pm_runtime_get_sync(priv_dev->dev);
 	spin_lock_irqsave(&priv_dev->lock, flags);
 
@@ -2178,29 +1613,16 @@
 				  !(val & EP_STS_DBUSY), 1, 10);
 
 	writel(EP_CMD_EPRST, &priv_dev->regs->ep_cmd);
->>>>>>> 3d7dd39f
-
-	select_ep(usb_ss, ep->desc->bEndpointAddress);
-	ret = cdns_data_flush(usb_ss_ep);
-	while (!list_empty(&usb_ss_ep->request_list)) {
-
-		request = next_request(&usb_ss_ep->request_list);
-		usb_gadget_unmap_request_by_dev(usb_ss->sysdev, request,
-				ep->desc->bEndpointAddress & USB_DIR_IN);
-		request->status = -ESHUTDOWN;
-		list_del(&request->list);
-		spin_unlock(&usb_ss->lock);
-		usb_gadget_giveback_request(ep, request);
-		spin_lock(&usb_ss->lock);
-	}
-
-<<<<<<< HEAD
-	ep_cfg = gadget_readl(usb_ss, &usb_ss->regs->ep_cfg);
-	ep_cfg &= ~EP_CFG__ENABLE__MASK;
-	gadget_writel(usb_ss, &usb_ss->regs->ep_cfg, ep_cfg);
-	ep->desc = NULL;
-	ep->enabled = 0;
-=======
+
+	ret = cdns3_handshake(&priv_dev->regs->ep_cmd,
+			      EP_CMD_CSTALL | EP_CMD_EPRST, 0, 1000);
+	while (!list_empty(&priv_ep->pending_req_list)) {
+		request = cdns3_next_request(&priv_ep->pending_req_list);
+
+		cdns3_gadget_giveback(priv_ep, to_cdns3_request(request),
+				      -ESHUTDOWN);
+	}
+
 	while (!list_empty(&priv_ep->descmiss_req_list)) {
 		priv_req = cdns3_next_priv_request(&priv_ep->descmiss_req_list);
 		kfree(priv_req->request.buf);
@@ -2208,108 +1630,132 @@
 		cdns3_gadget_ep_free_request(&priv_ep->endpoint,
 					     &priv_req->request);
 	}
->>>>>>> 3d7dd39f
-
-	spin_unlock_irqrestore(&usb_ss->lock, flags);
-
-	return ret;
-}
-
-/**
- * usb_ss_gadget_ep_alloc_request Allocates request
- * @ep: endpoint object associated with request
- * @gfp_flags: gfp flags
- *
- * Returns allocated request address, NULL on allocation error
- */
-static struct usb_request *usb_ss_gadget_ep_alloc_request(struct usb_ep *ep,
-		gfp_t gfp_flags)
-{
-	struct usb_request *request;
-
-<<<<<<< HEAD
-	request = kzalloc(sizeof(struct usb_request), gfp_flags);
-	if (!request)
-		return NULL;
-=======
+
+	while (!list_empty(&priv_ep->deferred_req_list)) {
+		request = cdns3_next_request(&priv_ep->deferred_req_list);
+
+		cdns3_gadget_giveback(priv_ep, to_cdns3_request(request),
+				      -ESHUTDOWN);
+	}
+
+	priv_ep->descmis_req = NULL;
+
 	priv_ep->endpoint.desc = NULL;
 	priv_ep->flags = 0;
 	priv_ep->flags |= EP_CLAIMED;
->>>>>>> 3d7dd39f
-
-	return request;
-}
-
-/**
- * usb_ss_gadget_ep_free_request Free memory occupied by request
- * @ep: endpoint object associated with request
- * @request: request to free memory
- */
-static void usb_ss_gadget_ep_free_request(struct usb_ep *ep,
-		struct usb_request *request)
-{
-	kfree(request);
-	request = NULL;
-}
-
-/**
- * usb_ss_gadget_ep_queue Transfer data on endpoint
+
+	spin_unlock_irqrestore(&priv_dev->lock, flags);
+	pm_runtime_put_sync(priv_dev->dev);
+
+	return ret;
+}
+
+/**
+ * cdns3_gadget_ep_queue Transfer data on endpoint
  * @ep: endpoint object
  * @request: request object
  * @gfp_flags: gfp flags
  *
  * Returns 0 on success, error code elsewhere
  */
-static int __usb_ss_gadget_ep_queue(struct usb_ep *ep,
-		struct usb_request *request, gfp_t gfp_flags)
-{
-	struct usb_ss_endpoint *usb_ss_ep =
-		to_usb_ss_ep(ep);
-	struct usb_ss_dev *usb_ss = usb_ss_ep->usb_ss;
+static int __cdns3_gadget_ep_queue(struct usb_ep *ep,
+				   struct usb_request *request,
+				   gfp_t gfp_flags)
+{
+	struct cdns3_endpoint *priv_ep = ep_to_cdns3_ep(ep);
+	struct cdns3_device *priv_dev = priv_ep->cdns3_dev;
+	struct cdns3_request *priv_req;
+	int deferred = 0;
 	int ret = 0;
-	int empty_list = 0;
 
 	request->actual = 0;
 	request->status = -EINPROGRESS;
-
-	dev_dbg(&usb_ss->dev,
-		"Queuing endpoint: %s\n", usb_ss_ep->name);
-
-	dev_dbg(&usb_ss->dev, "QUEUE(%02X) %d\n",
-		ep->desc->bEndpointAddress, request->length);
-
-	ret = usb_gadget_map_request_by_dev(usb_ss->sysdev, request,
-			ep->desc->bEndpointAddress & USB_DIR_IN);
-
+	priv_req = to_cdns3_request(request);
+	trace_cdns3_ep_queue(priv_req);
+
+	/*
+	 * WA2: if transfer was queued before DESCMISS appear than we
+	 * can disable handling of DESCMISS interrupt. Driver assumes that it
+	 * can disable special treatment for this endpoint.
+	 */
+	if (priv_ep->flags & EP_QUIRK_EXTRA_BUF_DET) {
+		u32 reg;
+
+		cdns3_select_ep(priv_dev, priv_ep->num | priv_ep->dir);
+		priv_ep->flags &= ~EP_QUIRK_EXTRA_BUF_DET;
+		reg = readl(&priv_dev->regs->ep_sts_en);
+		reg &= ~EP_STS_EN_DESCMISEN;
+		writel(reg, &priv_dev->regs->ep_sts_en);
+	}
+
+	/* WA2 */
+	if (priv_ep->flags & EP_QUIRK_EXTRA_BUF_EN) {
+		u8 pending_empty = list_empty(&priv_ep->pending_req_list);
+		u8 descmiss_empty = list_empty(&priv_ep->descmiss_req_list);
+
+		/*
+		 *  DESCMISS transfer has been finished, so data will be
+		 *  directly copied from internal allocated usb_request
+		 *  objects.
+		 */
+		if (pending_empty && !descmiss_empty &&
+		    !(priv_req->flags & REQUEST_INTERNAL)) {
+			cdns3_descmiss_copy_data(priv_ep, request);
+			list_add_tail(&request->list,
+				      &priv_ep->pending_req_list);
+			cdns3_gadget_giveback(priv_ep, priv_req,
+					      request->status);
+			return ret;
+		}
+
+		/*
+		 * WA2 driver will wait for completion DESCMISS transfer,
+		 * before starts new, not DESCMISS transfer.
+		 */
+		if (!pending_empty && !descmiss_empty)
+			deferred = 1;
+
+		if (priv_req->flags & REQUEST_INTERNAL)
+			list_add_tail(&priv_req->list,
+				      &priv_ep->descmiss_req_list);
+	}
+
+	ret = cdns3_prepare_aligned_request_buf(priv_req);
+	if (ret < 0)
+		return ret;
+
+	ret = usb_gadget_map_request_by_dev(priv_dev->sysdev, request,
+					    usb_endpoint_dir_in(ep->desc));
 	if (ret)
 		return ret;
 
-	empty_list = list_empty(&usb_ss_ep->request_list);
-	list_add_tail(&request->list, &usb_ss_ep->request_list);
-
-	if (!usb_ss->hw_configured_flag)
-		return 0;
-
-	if (empty_list) {
-		if (!usb_ss_ep->stalled_flag)
-			ret = cdns_ep_run_transfer(usb_ss_ep);
-	}
+	/*
+	 * If hardware endpoint configuration has not been set yet then
+	 * just queue request in deferred list. Transfer will be started in
+	 * cdns3_set_hw_configuration.
+	 */
+	if (!priv_dev->hw_configured_flag)
+		deferred = 1;
+	else
+		ret = cdns3_ep_run_transfer(priv_ep, request);
+
+	if (ret || deferred)
+		list_add_tail(&request->list, &priv_ep->deferred_req_list);
+	else
+		list_add_tail(&request->list, &priv_ep->pending_req_list);
 
 	return ret;
 }
 
-static int usb_ss_gadget_ep_queue(struct usb_ep *ep,
-		struct usb_request *request, gfp_t gfp_flags)
-{
-	struct usb_ss_endpoint *usb_ss_ep = to_usb_ss_ep(ep);
-	struct usb_ss_dev *usb_ss = usb_ss_ep->usb_ss;
+static int cdns3_gadget_ep_queue(struct usb_ep *ep, struct usb_request *request,
+				 gfp_t gfp_flags)
+{
 	struct usb_request *zlp_request;
+	struct cdns3_endpoint *priv_ep;
+	struct cdns3_device *priv_dev;
 	unsigned long flags;
 	int ret;
 
-<<<<<<< HEAD
-	spin_lock_irqsave(&usb_ss->lock, flags);
-=======
 	if (!request || !ep)
 		return -EINVAL;
 
@@ -2322,110 +1768,117 @@
 	spin_lock_irqsave(&priv_dev->lock, flags);
 
 	ret = __cdns3_gadget_ep_queue(ep, request, gfp_flags);
->>>>>>> 3d7dd39f
-
-	ret = __usb_ss_gadget_ep_queue(ep, request, gfp_flags);
+
 	if (ret == 0 && request->zero && request->length &&
-			(request->length % ep->maxpacket == 0)) {
-		zlp_request = usb_ss_gadget_ep_alloc_request(ep, GFP_ATOMIC);
+	    (request->length % ep->maxpacket == 0)) {
+		struct cdns3_request *priv_req;
+
+		zlp_request = cdns3_gadget_ep_alloc_request(ep, GFP_ATOMIC);
+		zlp_request->buf = priv_dev->zlp_buf;
 		zlp_request->length = 0;
-		zlp_request->buf = usb_ss->zlp_buf;
-
-		dev_dbg(&usb_ss->dev, "Queuing ZLP for endpoint: %s\n",
-			usb_ss_ep->name);
-		ret = __usb_ss_gadget_ep_queue(ep, zlp_request, gfp_flags);
-	}
-
-	spin_unlock_irqrestore(&usb_ss->lock, flags);
+
+		priv_req = to_cdns3_request(zlp_request);
+		priv_req->flags |= REQUEST_ZLP;
+
+		dev_dbg(priv_dev->dev, "Queuing ZLP for endpoint: %s\n",
+			priv_ep->name);
+		ret = __cdns3_gadget_ep_queue(ep, zlp_request, gfp_flags);
+	}
+
+	spin_unlock_irqrestore(&priv_dev->lock, flags);
 	return ret;
 }
 
 /**
- * usb_ss_gadget_ep_dequeue Remove request from transfer queue
+ * cdns3_gadget_ep_dequeue Remove request from transfer queue
  * @ep: endpoint object associated with request
  * @request: request object
  *
  * Returns 0 on success, error code elsewhere
  */
-static int usb_ss_gadget_ep_dequeue(struct usb_ep *ep,
-		struct usb_request *request)
-{
-	struct usb_ss_endpoint *usb_ss_ep =
-		to_usb_ss_ep(ep);
-	struct usb_ss_dev *usb_ss = usb_ss_ep->usb_ss;
+int cdns3_gadget_ep_dequeue(struct usb_ep *ep,
+			    struct usb_request *request)
+{
+	struct cdns3_endpoint *priv_ep = ep_to_cdns3_ep(ep);
+	struct cdns3_device *priv_dev = priv_ep->cdns3_dev;
+	struct usb_request *req, *req_temp;
+	struct cdns3_request *priv_req;
+	struct cdns3_trb *link_trb;
 	unsigned long flags;
-	struct usb_request *req, *req_temp;
 	int ret = 0;
 
-	if (ep == NULL || request == NULL || ep->desc == NULL)
+	if (!ep || !request || !ep->desc)
 		return -EINVAL;
 
-	spin_lock_irqsave(&usb_ss->lock, flags);
-	dev_dbg(&usb_ss->dev, "DEQUEUE(%02X) %d\n",
-		ep->address, request->length);
-
-	select_ep(usb_ss, ep->desc->bEndpointAddress);
-	if (usb_ss->start_gadget)
-		ret = cdns_data_flush(usb_ss_ep);
-
-	list_for_each_entry_safe(req, req_temp,
-		&usb_ss_ep->request_list, list) {
-		if (request == req) {
-			request->status = -ECONNRESET;
-			usb_gadget_unmap_request_by_dev(usb_ss->sysdev, request,
-				ep->address & USB_DIR_IN);
-			list_del_init(&request->list);
-			if (request->complete) {
-				spin_unlock(&usb_ss->lock);
-				usb_gadget_giveback_request
-					(&usb_ss_ep->endpoint, request);
-				spin_lock(&usb_ss->lock);
-			}
-			break;
-		}
-	}
-
-	spin_unlock_irqrestore(&usb_ss->lock, flags);
-	if (&usb_ss_ep->endpoint == usb_ss->gadget.ep0)
-		flush_work(&usb_ss->pending_status_wq);
-
-<<<<<<< HEAD
-=======
+	spin_lock_irqsave(&priv_dev->lock, flags);
+
+	priv_req = to_cdns3_request(request);
+
+	trace_cdns3_ep_dequeue(priv_req);
+
+	cdns3_select_ep(priv_dev, ep->desc->bEndpointAddress);
+
+	list_for_each_entry_safe(req, req_temp, &priv_ep->pending_req_list,
+				 list) {
+		if (request == req)
+			goto found;
+	}
+
+	list_for_each_entry_safe(req, req_temp, &priv_ep->deferred_req_list,
+				 list) {
+		if (request == req)
+			goto found;
+	}
+
+	goto not_found;
+
+found:
+
+	if (priv_ep->wa1_trb == priv_req->trb)
+		cdns3_wa1_restore_cycle_bit(priv_ep);
+
+	link_trb = priv_req->trb;
+	cdns3_move_deq_to_next_trb(priv_req);
+	cdns3_gadget_giveback(priv_ep, priv_req, -ECONNRESET);
+
+	/* Update ring */
+	request = cdns3_next_request(&priv_ep->deferred_req_list);
+	if (request) {
+		priv_req = to_cdns3_request(request);
+
+		link_trb->buffer = TRB_BUFFER(priv_ep->trb_pool_dma +
+					      (priv_req->start_trb * TRB_SIZE));
+		link_trb->control = (link_trb->control & TRB_CYCLE) |
+				    TRB_TYPE(TRB_LINK) | TRB_CHAIN | TRB_TOGGLE;
+	} else {
+		priv_ep->flags |= EP_UPDATE_EP_TRBADDR;
+	}
+
 not_found:
 	spin_unlock_irqrestore(&priv_dev->lock, flags);
 	if (ep == priv_dev->gadget.ep0)
 		flush_work(&priv_dev->pending_status_wq);
 
->>>>>>> 3d7dd39f
 	return ret;
 }
 
 /**
- * usb_ss_gadget_ep_set_halt Sets/clears stall on selected endpoint
+ * cdns3_gadget_ep_set_halt Sets/clears stall on selected endpoint
  * @ep: endpoint object to set/clear stall on
  * @value: 1 for set stall, 0 for clear stall
  *
  * Returns 0 on success, error code elsewhere
  */
-static int usb_ss_gadget_ep_set_halt(struct usb_ep *ep, int value)
-{
-	struct usb_ss_endpoint *usb_ss_ep =
-		to_usb_ss_ep(ep);
-	struct usb_ss_dev *usb_ss = usb_ss_ep->usb_ss;
+int cdns3_gadget_ep_set_halt(struct usb_ep *ep, int value)
+{
+	struct cdns3_endpoint *priv_ep = ep_to_cdns3_ep(ep);
+	struct cdns3_device *priv_dev = priv_ep->cdns3_dev;
 	unsigned long flags;
 	int ret = 0;
 
-	/* return error when endpoint disabled */
-	if (!ep->enabled)
+	if (!(priv_ep->flags & EP_ENABLED))
 		return -EPERM;
 
-<<<<<<< HEAD
-	/* if actual transfer is pending defer setting stall on this endpoint */
-	if (usb_ss_ep->hw_pending_flag && value) {
-		usb_ss_ep->stalled_flag = 1;
-		return 0;
-	}
-=======
 	spin_lock_irqsave(&priv_dev->lock, flags);
 
 	cdns3_select_ep(priv_dev, ep->desc->bEndpointAddress);
@@ -2438,131 +1891,91 @@
 		cdns3_ep_stall_flush(priv_ep);
 	} else {
 		priv_ep->flags &= ~EP_WEDGE;
->>>>>>> 3d7dd39f
-
-	dev_dbg(&usb_ss->dev, "HALT(%02X) %d\n", ep->address, value);
-
-	spin_lock_irqsave(&usb_ss->lock, flags);
-
-	select_ep(usb_ss, ep->desc->bEndpointAddress);
-	if (value) {
-		cdns_ep_stall_flush(usb_ss_ep);
-	} else {
-		/*
-		 * TODO:
-		 * epp->wedgeFlag = 0;
-		 */
-		usb_ss_ep->wedge_flag = 0;
-		gadget_writel(usb_ss, &usb_ss->regs->ep_cmd,
-		EP_CMD__CSTALL__MASK | EP_CMD__EPRST__MASK);
+
+		cdns3_dbg(priv_ep->cdns3_dev, "Clear stalled endpoint %s\n",
+			  priv_ep->name);
+
+		writel(EP_CMD_CSTALL | EP_CMD_EPRST, &priv_dev->regs->ep_cmd);
+
 		/* wait for EPRST cleared */
-		ret = wait_reg_bit_clear(usb_ss, &usb_ss->regs->ep_cmd,
-			EP_CMD__EPRST__MASK, 100);
-		usb_ss_ep->stalled_flag = 0;
-	}
-	usb_ss_ep->hw_pending_flag = 0;
-	spin_unlock_irqrestore(&usb_ss->lock, flags);
+		ret = cdns3_handshake(&priv_dev->regs->ep_cmd,
+				      EP_CMD_EPRST, 0, 100);
+		if (unlikely(ret)) {
+			dev_err(priv_dev->dev,
+				"Clearing halt condition failed for %s\n",
+				priv_ep->name);
+			goto finish;
+
+		} else {
+			priv_ep->flags &= ~EP_STALL;
+		}
+	}
+
+	priv_ep->flags &= ~EP_PENDING_REQUEST;
+finish:
+	spin_unlock_irqrestore(&priv_dev->lock, flags);
 
 	return ret;
 }
 
-/**
- * usb_ss_gadget_ep_set_wedge Set wedge on selected endpoint
- * @ep: endpoint object
- *
- * Returns 0
- */
-static int usb_ss_gadget_ep_set_wedge(struct usb_ep *ep)
-{
-	struct usb_ss_endpoint *usb_ss_ep = to_usb_ss_ep(ep);
-	struct usb_ss_dev *usb_ss = usb_ss_ep->usb_ss;
-
-	dev_dbg(&usb_ss->dev, "WEDGE(%02X)\n", ep->address);
-	usb_ss_gadget_ep_set_halt(ep, 1);
-	usb_ss_ep->wedge_flag = 1;
+extern const struct usb_ep_ops cdns3_gadget_ep0_ops;
+
+static const struct usb_ep_ops cdns3_gadget_ep_ops = {
+	.enable = cdns3_gadget_ep_enable,
+	.disable = cdns3_gadget_ep_disable,
+	.alloc_request = cdns3_gadget_ep_alloc_request,
+	.free_request = cdns3_gadget_ep_free_request,
+	.queue = cdns3_gadget_ep_queue,
+	.dequeue = cdns3_gadget_ep_dequeue,
+	.set_halt = cdns3_gadget_ep_set_halt,
+	.set_wedge = cdns3_gadget_ep_set_wedge,
+};
+
+/**
+ * cdns3_gadget_get_frame Returns number of actual ITP frame
+ * @gadget: gadget object
+ *
+ * Returns number of actual ITP frame
+ */
+static int cdns3_gadget_get_frame(struct usb_gadget *gadget)
+{
+	struct cdns3_device *priv_dev = gadget_to_cdns3_device(gadget);
+
+	return readl(&priv_dev->regs->usb_itpn);
+}
+
+static int cdns3_gadget_wakeup(struct usb_gadget *gadget)
+{
 	return 0;
 }
 
-static const struct usb_ep_ops usb_ss_gadget_ep0_ops = {
-	.enable = usb_ss_gadget_ep0_enable,
-	.disable = usb_ss_gadget_ep0_disable,
-	.alloc_request = usb_ss_gadget_ep_alloc_request,
-	.free_request = usb_ss_gadget_ep_free_request,
-	.queue = usb_ss_gadget_ep0_queue,
-	.dequeue = usb_ss_gadget_ep_dequeue,
-	.set_halt = usb_ss_gadget_ep0_set_halt,
-	.set_wedge = usb_ss_gadget_ep_set_wedge,
-};
-
-static const struct usb_ep_ops usb_ss_gadget_ep_ops = {
-	.enable = usb_ss_gadget_ep_enable,
-	.disable = usb_ss_gadget_ep_disable,
-	.alloc_request = usb_ss_gadget_ep_alloc_request,
-	.free_request = usb_ss_gadget_ep_free_request,
-	.queue = usb_ss_gadget_ep_queue,
-	.dequeue = usb_ss_gadget_ep_dequeue,
-	.set_halt = usb_ss_gadget_ep_set_halt,
-	.set_wedge = usb_ss_gadget_ep_set_wedge,
-};
-
-/**
- * usb_ss_gadget_get_frame Returns number of actual ITP frame
- * @gadget: gadget object
- *
- * Returns number of actual ITP frame
- */
-static int usb_ss_gadget_get_frame(struct usb_gadget *gadget)
-{
-	struct usb_ss_dev *usb_ss = gadget_to_usb_ss(gadget);
-
-	dev_dbg(&usb_ss->dev, "usb_ss_gadget_get_frame\n");
-	return gadget_readl(usb_ss, &usb_ss->regs->usb_iptn);
-}
-
-static int usb_ss_gadget_wakeup(struct usb_gadget *gadget)
-{
-	struct usb_ss_dev *usb_ss = gadget_to_usb_ss(gadget);
-
-	dev_dbg(&usb_ss->dev, "usb_ss_gadget_wakeup\n");
+static int cdns3_gadget_set_selfpowered(struct usb_gadget *gadget,
+					int is_selfpowered)
+{
+	struct cdns3_device *priv_dev = gadget_to_cdns3_device(gadget);
+	unsigned long flags;
+
+	spin_lock_irqsave(&priv_dev->lock, flags);
+	priv_dev->is_selfpowered = !!is_selfpowered;
+	spin_unlock_irqrestore(&priv_dev->lock, flags);
 	return 0;
 }
 
-static int usb_ss_gadget_set_selfpowered(struct usb_gadget *gadget,
-		int is_selfpowered)
-{
-	struct usb_ss_dev *usb_ss = gadget_to_usb_ss(gadget);
-	unsigned long flags;
-
-	dev_dbg(&usb_ss->dev, "usb_ss_gadget_set_selfpowered: %d\n",
-		is_selfpowered);
-
-	spin_lock_irqsave(&usb_ss->lock, flags);
-	gadget->is_selfpowered = !!is_selfpowered;
-	spin_unlock_irqrestore(&usb_ss->lock, flags);
+static int cdns3_gadget_pullup(struct usb_gadget *gadget, int is_on)
+{
+	struct cdns3_device *priv_dev = gadget_to_cdns3_device(gadget);
+
+	if (!priv_dev->start_gadget)
+		return 0;
+
+	if (is_on)
+		writel(USB_CONF_DEVEN, &priv_dev->regs->usb_conf);
+	else
+		writel(USB_CONF_DEVDS, &priv_dev->regs->usb_conf);
+
 	return 0;
 }
 
-static int usb_ss_gadget_pullup(struct usb_gadget *gadget, int is_on)
-{
-	struct usb_ss_dev *usb_ss = gadget_to_usb_ss(gadget);
-
-	if (!usb_ss->start_gadget)
-		return 0;
-
-	dev_dbg(&usb_ss->dev, "usb_ss_gadget_pullup: %d\n", is_on);
-
-	if (is_on)
-		gadget_writel(usb_ss, &usb_ss->regs->usb_conf,
-				USB_CONF__DEVEN__MASK);
-	else
-		gadget_writel(usb_ss, &usb_ss->regs->usb_conf,
-				USB_CONF__DEVDS__MASK);
-
-	return 0;
-}
-
-<<<<<<< HEAD
-=======
 static void cdns3_gadget_config(struct cdns3_device *priv_dev)
 {
 	struct cdns3_usb_regs __iomem *regs = priv_dev->regs;
@@ -2597,93 +2010,40 @@
 	cdns3_gadget_pullup(&priv_dev->gadget, 1);
 }
 
->>>>>>> 3d7dd39f
-/**
- * usb_ss_gadget_udc_start Gadget start
+/**
+ * cdns3_gadget_udc_start Gadget start
  * @gadget: gadget object
  * @driver: driver which operates on this gadget
  *
  * Returns 0 on success, error code elsewhere
  */
-static int usb_ss_gadget_udc_start(struct usb_gadget *gadget,
-		struct usb_gadget_driver *driver)
-{
-	struct usb_ss_dev *usb_ss = gadget_to_usb_ss(gadget);
+static int cdns3_gadget_udc_start(struct usb_gadget *gadget,
+				  struct usb_gadget_driver *driver)
+{
+	struct cdns3_device *priv_dev = gadget_to_cdns3_device(gadget);
 	unsigned long flags;
 
-	if (usb_ss->gadget_driver) {
-		dev_err(&usb_ss->dev, "%s is already bound to %s\n",
-				usb_ss->gadget.name,
-				usb_ss->gadget_driver->driver.name);
-		return -EBUSY;
-	}
-
-	dev_dbg(&usb_ss->dev, "%s begins\n", __func__);
-
-	spin_lock_irqsave(&usb_ss->lock, flags);
-	usb_ss->gadget_driver = driver;
-	if (!usb_ss->start_gadget) {
-		spin_unlock_irqrestore(&usb_ss->lock, flags);
+	dev_dbg(priv_dev->dev, "%s begins\n", __func__);
+	spin_lock_irqsave(&priv_dev->lock, flags);
+	priv_dev->gadget_driver = driver;
+	if (!priv_dev->start_gadget) {
+		spin_unlock_irqrestore(&priv_dev->lock, flags);
 		return 0;
 	}
 
-	__cdns3_gadget_start(usb_ss);
-	spin_unlock_irqrestore(&usb_ss->lock, flags);
-	dev_dbg(&usb_ss->dev, "%s ends\n", __func__);
+	cdns3_gadget_config(priv_dev);
+	spin_unlock_irqrestore(&priv_dev->lock, flags);
 	return 0;
 }
 
 /**
- * usb_ss_gadget_udc_stop Stops gadget
+ * cdns3_gadget_udc_stop Stops gadget
  * @gadget: gadget object
  *
  * Returns 0
  */
-static int usb_ss_gadget_udc_stop(struct usb_gadget *gadget)
-{
-<<<<<<< HEAD
-	struct usb_ss_dev *usb_ss = gadget_to_usb_ss(gadget);
-	struct usb_ep *ep;
-	struct usb_ss_endpoint *usb_ss_ep, *temp_ss_ep;
-	int i;
-	u32 bEndpointAddress;
-	int ret = 0;
-	unsigned long flags;
-
-	dev_dbg(&usb_ss->dev, "%s start\n", __func__);
-
-	spin_lock_irqsave(&usb_ss->lock, flags);
-	usb_ss->status_completion_no_call = 0;
-	list_for_each_entry_safe(usb_ss_ep, temp_ss_ep,
-		&usb_ss->ep_match_list, ep_match_pending_list) {
-		list_del(&usb_ss_ep->ep_match_pending_list);
-		usb_ss_ep->used = false;
-	}
-
-	usb_ss->onchip_mem_allocated_size = 0;
-	usb_ss->out_mem_is_allocated = 0;
-	usb_ss->gadget.speed = USB_SPEED_UNKNOWN;
-	spin_unlock_irqrestore(&usb_ss->lock, flags);
-	for (i = 0; i < usb_ss->ep_nums ; i++)
-		usb_ss_free_trb_pool(usb_ss->eps[i]);
-
-	spin_lock_irqsave(&usb_ss->lock, flags);
-	if (!usb_ss->start_gadget) {
-		usb_ss->gadget_driver = NULL;
-		spin_unlock_irqrestore(&usb_ss->lock, flags);
-		return 0;
-	}
-
-	list_for_each_entry(ep, &usb_ss->gadget.ep_list, ep_list) {
-		usb_ss_ep = to_usb_ss_ep(ep);
-		bEndpointAddress = usb_ss_ep->num | usb_ss_ep->dir;
-		select_ep(usb_ss, bEndpointAddress);
-		gadget_writel(usb_ss, &usb_ss->regs->ep_sts, ~0);
-		gadget_writel(usb_ss, &usb_ss->regs->ep_cmd,
-			EP_CMD__EPRST__MASK);
-		ret = wait_reg_bit_clear(usb_ss, &usb_ss->regs->ep_cmd,
-			EP_CMD__EPRST__MASK, 100);
-=======
+static int cdns3_gadget_udc_stop(struct usb_gadget *gadget)
+{
 	struct cdns3_device *priv_dev = gadget_to_cdns3_device(gadget);
 	struct cdns3_endpoint *priv_ep;
 	struct usb_ep *ep;
@@ -2711,7 +2071,6 @@
 		priv_ep = ep_to_cdns3_ep(ep);
 		usb_ep_disable(ep);
 		cdns3_free_trb_pool(priv_ep);
->>>>>>> 3d7dd39f
 	}
 
 	priv_ep = priv_dev->eps[0];
@@ -2720,354 +2079,313 @@
 		list_del_init(&request->list);
 
 	/* disable interrupt for device */
-	gadget_writel(usb_ss, &usb_ss->regs->usb_ists, ~0);
-	gadget_writel(usb_ss, &usb_ss->regs->usb_ien, 0);
-	gadget_writel(usb_ss, &usb_ss->regs->usb_conf, USB_CONF__DEVDS__MASK);
-	usb_ss->gadget_driver = NULL;
-	spin_unlock_irqrestore(&usb_ss->lock, flags);
+	writel(0, &priv_dev->regs->usb_ien);
+	writel(USB_CONF_DEVDS, &priv_dev->regs->usb_conf);
 
 	return ret;
 }
 
-static const struct usb_gadget_ops usb_ss_gadget_ops = {
-	.get_frame = usb_ss_gadget_get_frame,
-	.wakeup = usb_ss_gadget_wakeup,
-	.set_selfpowered = usb_ss_gadget_set_selfpowered,
-	.pullup = usb_ss_gadget_pullup,
-	.udc_start = usb_ss_gadget_udc_start,
-	.udc_stop = usb_ss_gadget_udc_stop,
-	.match_ep = usb_ss_gadget_match_ep,
+static const struct usb_gadget_ops cdns3_gadget_ops = {
+	.get_frame = cdns3_gadget_get_frame,
+	.wakeup = cdns3_gadget_wakeup,
+	.set_selfpowered = cdns3_gadget_set_selfpowered,
+	.pullup = cdns3_gadget_pullup,
+	.udc_start = cdns3_gadget_udc_start,
+	.udc_stop = cdns3_gadget_udc_stop,
+	.match_ep = cdns3_gadget_match_ep,
 };
 
-/**
- * usb_ss_init_ep Initializes software endpoints of gadget
- * @usb_ss: extended gadget object
+static void cdns3_free_all_eps(struct cdns3_device *priv_dev)
+{
+	int i;
+
+	/*ep0 OUT point to ep0 IN*/
+	priv_dev->eps[16] = NULL;
+
+	cdns3_free_trb_pool(priv_dev->eps[0]);
+
+	for (i = 0; i < CDNS3_ENDPOINTS_MAX_COUNT; i++)
+		if (priv_dev->eps[i])
+			devm_kfree(priv_dev->dev, priv_dev->eps[i]);
+}
+
+/**
+ * cdns3_init_eps Initializes software endpoints of gadget
+ * @cdns3: extended gadget object
  *
  * Returns 0 on success, error code elsewhere
  */
-static int usb_ss_init_ep(struct usb_ss_dev *usb_ss)
-{
-	struct usb_ss_endpoint *usb_ss_ep;
-	u32 ep_enabled_reg, iso_ep_reg, bulk_ep_reg;
+static int cdns3_init_eps(struct cdns3_device *priv_dev)
+{
+	u32 ep_enabled_reg, iso_ep_reg;
+	struct cdns3_endpoint *priv_ep;
+	int ep_dir, ep_number;
+	u32 ep_mask;
+	int ret = 0;
 	int i;
-	int ep_reg_pos, ep_dir, ep_number;
-	int found_endpoints = 0;
-
-	/* Read it from USB_CAP3 to USB_CAP5 */
+
+	/* Read it from USB_CAP3 and USB_CAP4 */
 	ep_enabled_reg = 0x00ff00ff;
 	iso_ep_reg = 0x00fe00fe;
-	bulk_ep_reg = 0x00fe00fe;
-
-	dev_dbg(&usb_ss->dev, "Initializing non-zero endpoints\n");
-
-	for (i = 0; i < USB_SS_ENDPOINTS_MAX_COUNT; i++) {
-		ep_number = (i / 2) + 1;
-		ep_dir = i % 2;
-		ep_reg_pos = (16 * ep_dir) + ep_number;
-
-		if (!(ep_enabled_reg & (1uL << ep_reg_pos)))
+
+	dev_dbg(priv_dev->dev, "Initializing non-zero endpoints\n");
+
+	for (i = 0; i < CDNS3_ENDPOINTS_MAX_COUNT; i++) {
+		ep_dir = i >> 4;	/* i div 16 */
+		ep_number = i & 0xF;	/* i % 16 */
+		ep_mask = BIT(i);
+
+		if (!(ep_enabled_reg & ep_mask))
 			continue;
 
-		/* create empty endpoint object */
-		usb_ss_ep = devm_kzalloc(&usb_ss->dev, sizeof(*usb_ss_ep),
-			GFP_KERNEL);
-		if (!usb_ss_ep)
-			return -ENOMEM;
+		if (ep_dir && !ep_number) {
+			priv_dev->eps[i] = priv_dev->eps[0];
+			continue;
+		}
+
+		priv_ep = devm_kzalloc(priv_dev->dev, sizeof(*priv_ep),
+				       GFP_KERNEL);
+		if (!priv_ep) {
+			ret = -ENOMEM;
+			goto err;
+		}
 
 		/* set parent of endpoint object */
-		usb_ss_ep->usb_ss = usb_ss;
-
-		/* set index of endpoint in endpoints container */
-		usb_ss->eps[found_endpoints++] = usb_ss_ep;
-
-		/* set name of endpoint */
-		snprintf(usb_ss_ep->name, sizeof(usb_ss_ep->name), "ep%d%s",
-				ep_number, !!ep_dir ? "in" : "out");
-		usb_ss_ep->endpoint.name = usb_ss_ep->name;
-		dev_dbg(&usb_ss->dev, "Initializing endpoint: %s\n",
-				usb_ss_ep->name);
-
-		usb_ep_set_maxpacket_limit(&usb_ss_ep->endpoint,
-		ENDPOINT_MAX_PACKET_LIMIT);
-		usb_ss_ep->endpoint.max_streams = ENDPOINT_MAX_STREAMS;
-		usb_ss_ep->endpoint.ops = &usb_ss_gadget_ep_ops;
-		if (ep_dir)
-			usb_ss_ep->endpoint.caps.dir_in = 1;
-		else
-			usb_ss_ep->endpoint.caps.dir_out = 1;
-
-		/* check endpoint type */
-		if (iso_ep_reg & (1uL << ep_reg_pos))
-			usb_ss_ep->endpoint.caps.type_iso = 1;
-
-		if (bulk_ep_reg & (1uL << ep_reg_pos)) {
-			usb_ss_ep->endpoint.caps.type_bulk = 1;
-			usb_ss_ep->endpoint.caps.type_int = 1;
-			usb_ss_ep->endpoint.maxburst = CDNS3_EP_BUF_SIZE - 1;
+		priv_ep->cdns3_dev = priv_dev;
+		priv_dev->eps[i] = priv_ep;
+		priv_ep->num = ep_number;
+		priv_ep->dir = ep_dir ? USB_DIR_IN : USB_DIR_OUT;
+
+		if (!ep_number) {
+			ret = cdns3_init_ep0(priv_dev, priv_ep);
+			if (ret) {
+				dev_err(priv_dev->dev, "Failed to init ep0\n");
+				goto err;
+			}
+		} else {
+			snprintf(priv_ep->name, sizeof(priv_ep->name), "ep%d%s",
+				 ep_number, !!ep_dir ? "in" : "out");
+			priv_ep->endpoint.name = priv_ep->name;
+
+			usb_ep_set_maxpacket_limit(&priv_ep->endpoint,
+						   CDNS3_EP_MAX_PACKET_LIMIT);
+			priv_ep->endpoint.max_streams = CDNS3_EP_MAX_STREAMS;
+			priv_ep->endpoint.ops = &cdns3_gadget_ep_ops;
+			if (ep_dir)
+				priv_ep->endpoint.caps.dir_in = 1;
+			else
+				priv_ep->endpoint.caps.dir_out = 1;
+
+			if (iso_ep_reg & ep_mask)
+				priv_ep->endpoint.caps.type_iso = 1;
+
+			priv_ep->endpoint.caps.type_bulk = 1;
+			priv_ep->endpoint.caps.type_int = 1;
+
+			list_add_tail(&priv_ep->endpoint.ep_list,
+				      &priv_dev->gadget.ep_list);
 		}
 
-		list_add_tail(&usb_ss_ep->endpoint.ep_list,
-				&usb_ss->gadget.ep_list);
-		INIT_LIST_HEAD(&usb_ss_ep->request_list);
-		INIT_LIST_HEAD(&usb_ss_ep->ep_match_pending_list);
-	}
-
-	usb_ss->ep_nums = found_endpoints;
+		priv_ep->flags = 0;
+
+		dev_dbg(priv_dev->dev, "Initialized  %s support: %s %s\n",
+			 priv_ep->name,
+			 priv_ep->endpoint.caps.type_bulk ? "BULK, INT" : "",
+			 priv_ep->endpoint.caps.type_iso ? "ISO" : "");
+
+		INIT_LIST_HEAD(&priv_ep->pending_req_list);
+		INIT_LIST_HEAD(&priv_ep->deferred_req_list);
+		INIT_LIST_HEAD(&priv_ep->descmiss_req_list);
+	}
+
 	return 0;
-}
-
-/**
- * usb_ss_init_ep0 Initializes software endpoint 0 of gadget
- * @usb_ss: extended gadget object
- *
- * Returns 0 on success, error code elsewhere
- */
-static int usb_ss_init_ep0(struct usb_ss_dev *usb_ss)
-{
-	struct usb_ss_endpoint *ep0;
-
-	dev_dbg(&usb_ss->dev, "Initializing EP0\n");
-	ep0 = devm_kzalloc(&usb_ss->dev, sizeof(struct usb_ss_endpoint),
-		GFP_KERNEL);
-
-	if (!ep0)
+err:
+	cdns3_free_all_eps(priv_dev);
+	return -ENOMEM;
+}
+
+static void cdns3_gadget_disable(struct cdns3 *cdns)
+{
+	struct cdns3_device *priv_dev;
+
+	priv_dev = cdns->gadget_dev;
+
+	if (priv_dev->gadget_driver)
+		priv_dev->gadget_driver->disconnect(&priv_dev->gadget);
+
+	usb_gadget_disconnect(&priv_dev->gadget);
+	priv_dev->gadget.speed = USB_SPEED_UNKNOWN;
+}
+
+void cdns3_gadget_exit(struct cdns3 *cdns)
+{
+	struct cdns3_device *priv_dev;
+
+	priv_dev = cdns->gadget_dev;
+
+	cdns3_gadget_disable(cdns);
+
+	pm_runtime_mark_last_busy(cdns->dev);
+	pm_runtime_put_autosuspend(cdns->dev);
+
+	usb_del_gadget_udc(&priv_dev->gadget);
+
+	cdns3_free_all_eps(priv_dev);
+
+	while (!list_empty(&priv_dev->aligned_buf_list)) {
+		struct cdns3_aligned_buf *buf;
+
+		buf = cdns3_next_align_buf(&priv_dev->aligned_buf_list);
+
+		dma_free_coherent(priv_dev->sysdev, buf->size,
+				  buf->buf,
+				  buf->dma);
+
+		list_del(&buf->list);
+		kfree(buf);
+	}
+
+	dma_free_coherent(priv_dev->sysdev, 8, priv_dev->setup_buf,
+			  priv_dev->setup_dma);
+
+	kfree(priv_dev->zlp_buf);
+	kfree(priv_dev);
+	cdns->gadget_dev = NULL;
+}
+
+static int cdns3_gadget_start(struct cdns3 *cdns)
+{
+	struct cdns3_device *priv_dev = cdns->gadget_dev;
+	unsigned long flags;
+
+	pm_runtime_get_sync(cdns->dev);
+	spin_lock_irqsave(&priv_dev->lock, flags);
+	priv_dev->start_gadget = 1;
+	if (!priv_dev->gadget_driver) {
+		spin_unlock_irqrestore(&priv_dev->lock, flags);
+		return 0;
+	}
+
+	cdns3_gadget_config(priv_dev);
+	spin_unlock_irqrestore(&priv_dev->lock, flags);
+
+	return 0;
+}
+
+static int __cdns3_gadget_init(struct cdns3 *cdns)
+{
+	struct cdns3_device *priv_dev;
+	u32 max_speed;
+	int ret = 0;
+
+	priv_dev = kzalloc(sizeof(*priv_dev), GFP_KERNEL);
+	if (!priv_dev)
 		return -ENOMEM;
 
-	/* fill CDNS fields */
-	ep0->usb_ss = usb_ss;
-	sprintf(ep0->name, "ep0");
-
-	/* fill linux fields */
-	ep0->endpoint.ops = &usb_ss_gadget_ep0_ops;
-	ep0->endpoint.maxburst = 1;
-	usb_ep_set_maxpacket_limit(&ep0->endpoint, ENDPOINT0_MAX_PACKET_LIMIT);
-	ep0->endpoint.address = 0;
-	ep0->endpoint.enabled = 1;
-	ep0->endpoint.caps.type_control = 1;
-	ep0->endpoint.caps.dir_in = 1;
-	ep0->endpoint.caps.dir_out = 1;
-	ep0->endpoint.name = ep0->name;
-	ep0->endpoint.desc = &cdns3_gadget_ep0_desc;
-	usb_ss->gadget.ep0 = &ep0->endpoint;
-	INIT_LIST_HEAD(&ep0->request_list);
-
-	return 0;
-}
-
-static void cdns3_gadget_release(struct device *dev)
-{
-	struct usb_ss_dev *usb_ss = container_of(dev, struct usb_ss_dev, dev);
-
-	dev_dbg(dev, "releasing '%s'\n", dev_name(dev));
-	kfree(usb_ss);
-}
-
-static int __cdns3_gadget_init(struct cdns3 *cdns)
-{
-	struct usb_ss_dev *usb_ss;
-	int ret;
-	struct device *dev;
-
-	usb_ss = kzalloc(sizeof(*usb_ss), GFP_KERNEL);
-	if (!usb_ss)
-		return -ENOMEM;
-
-	dev = &usb_ss->dev;
-	dev->release = cdns3_gadget_release;
-	dev->parent = cdns->dev;
-	dev_set_name(dev, "gadget-cdns3");
-	cdns->gadget_dev = dev;
-	usb_ss->sysdev = cdns->dev;
-	ret = device_register(dev);
-	if (ret)
-		goto err1;
-
-	usb_ss->regs = cdns->dev_regs;
+	cdns->gadget_dev = priv_dev;
+	priv_dev->sysdev = cdns->dev;
+	priv_dev->dev = cdns->dev;
+	priv_dev->regs = cdns->dev_regs;
+
+	max_speed = usb_get_maximum_speed(cdns->dev);
+
+	/* Check the maximum_speed parameter */
+	switch (max_speed) {
+	case USB_SPEED_FULL:
+	case USB_SPEED_HIGH:
+	case USB_SPEED_SUPER:
+		break;
+	default:
+		dev_err(cdns->dev, "invalid maximum_speed parameter %d\n",
+			max_speed);
+		/* fall through */
+	case USB_SPEED_UNKNOWN:
+		/* default to superspeed */
+		max_speed = USB_SPEED_SUPER;
+		break;
+	}
 
 	/* fill gadget fields */
-	usb_ss->gadget.ops = &usb_ss_gadget_ops;
-	usb_ss->gadget.max_speed = USB_SPEED_SUPER;
-	usb_ss->gadget.speed = USB_SPEED_UNKNOWN;
-	usb_ss->gadget.name = "usb-ss-gadget";
-	usb_ss->gadget.sg_supported = 1;
-	usb_ss->is_connected = 0;
-	spin_lock_init(&usb_ss->lock);
-	INIT_WORK(&usb_ss->pending_status_wq, pending_setup_status_handler);
-
-<<<<<<< HEAD
-	usb_ss->in_standby_mode = 1;
-=======
+	priv_dev->gadget.max_speed = max_speed;
+	priv_dev->gadget.speed = USB_SPEED_UNKNOWN;
+	priv_dev->gadget.ops = &cdns3_gadget_ops;
+	priv_dev->gadget.name = "usb-ss-gadget";
+	priv_dev->gadget.sg_supported = 1;
+	priv_dev->gadget.quirk_avoids_skb_reserve = 1;
+
 	spin_lock_init(&priv_dev->lock);
 	INIT_WORK(&priv_dev->pending_status_wq,
 		  cdns3_pending_setup_status_handler);
 	INIT_WORK(&priv_dev->aligned_buf_wq,
 		cdns3_free_aligned_request_buf);
 
->>>>>>> 3d7dd39f
 
 	/* initialize endpoint container */
-	INIT_LIST_HEAD(&usb_ss->gadget.ep_list);
-	INIT_LIST_HEAD(&usb_ss->ep_match_list);
-	ret = usb_ss_init_ep0(usb_ss);
+	INIT_LIST_HEAD(&priv_dev->gadget.ep_list);
+	INIT_LIST_HEAD(&priv_dev->aligned_buf_list);
+
+	pm_runtime_get_sync(cdns->dev);
+	ret = cdns3_init_eps(priv_dev);
 	if (ret) {
-		dev_err(dev, "Failed to create endpoint 0\n");
+		dev_err(priv_dev->dev, "Failed to create endpoints\n");
+		goto err1;
+	}
+
+	/* allocate memory for setup packet buffer */
+	priv_dev->setup_buf = dma_alloc_coherent(priv_dev->sysdev, 8,
+						 &priv_dev->setup_dma, GFP_DMA);
+	if (!priv_dev->setup_buf) {
+		dev_err(priv_dev->dev, "Failed to allocate memory for SETUP buffer\n");
 		ret = -ENOMEM;
 		goto err2;
 	}
 
-	ret = usb_ss_init_ep(usb_ss);
-	if (ret) {
-		dev_err(dev, "Failed to create non zero endpoints\n");
-		ret = -ENOMEM;
-		goto err2;
-	}
-
-	/* allocate memory for default endpoint TRB */
-	usb_ss->trb_ep0 = (u32 *)dma_alloc_coherent(usb_ss->sysdev, 20,
-			&usb_ss->trb_ep0_dma, GFP_DMA);
-	if (!usb_ss->trb_ep0) {
-		dev_err(dev, "Failed to allocate memory for ep0 TRB\n");
-		ret = -ENOMEM;
-		goto err2;
-	}
-
-	/* allocate memory for setup packet buffer */
-	usb_ss->setup = (u8 *)dma_alloc_coherent(usb_ss->sysdev, 8,
-			&usb_ss->setup_dma,
-			GFP_DMA);
-	if (!usb_ss->setup) {
-		dev_err(dev, "Failed to allocate memory for SETUP buffer\n");
+	priv_dev->zlp_buf = kzalloc(CDNS3_EP_ZLP_BUF_SIZE, GFP_KERNEL);
+	if (!priv_dev->zlp_buf) {
 		ret = -ENOMEM;
 		goto err3;
 	}
 
 	/* add USB gadget device */
-	ret = usb_add_gadget_udc(&usb_ss->dev, &usb_ss->gadget);
+	ret = usb_add_gadget_udc(priv_dev->dev, &priv_dev->gadget);
 	if (ret < 0) {
-		dev_err(dev, "Failed to register USB device controller\n");
+		dev_err(priv_dev->dev,
+			"Failed to register USB device controller\n");
 		goto err4;
 	}
 
-	usb_ss->zlp_buf = kzalloc(ENDPOINT_ZLP_BUF_SIZE, GFP_KERNEL);
-	if (!usb_ss->zlp_buf) {
-		ret = -ENOMEM;
+	if (ret)
 		goto err4;
-	}
-
+
+
+	pm_runtime_put_sync(cdns->dev);
 	return 0;
 err4:
-	dma_free_coherent(usb_ss->sysdev, 8, usb_ss->setup,
-			usb_ss->setup_dma);
+	kfree(priv_dev->zlp_buf);
 err3:
-	dma_free_coherent(usb_ss->sysdev, 20, usb_ss->trb_ep0,
-			usb_ss->trb_ep0_dma);
+	dma_free_coherent(priv_dev->sysdev, 8, priv_dev->setup_buf,
+			  priv_dev->setup_dma);
 err2:
-	device_del(dev);
+	cdns3_free_all_eps(priv_dev);
 err1:
-	put_device(dev);
 	cdns->gadget_dev = NULL;
+	pm_runtime_put_sync(cdns->dev);
 	return ret;
 }
 
-/**
- * cdns3_gadget_remove: parent must call this to remove UDC
- *
- * cdns: cdns3 instance
- *
- */
-void cdns3_gadget_remove(struct cdns3 *cdns)
-{
-	struct usb_ss_dev *usb_ss;
-
-	if (!cdns->roles[CDNS3_ROLE_GADGET])
-		return;
-
-	usb_ss = container_of(cdns->gadget_dev, struct usb_ss_dev, dev);
-	usb_del_gadget_udc(&usb_ss->gadget);
-	dma_free_coherent(usb_ss->sysdev, 8, usb_ss->setup, usb_ss->setup_dma);
-	dma_free_coherent(usb_ss->sysdev, 20, usb_ss->trb_ep0,
-			usb_ss->trb_ep0_dma);
-	kfree(usb_ss->zlp_buf);
-	device_unregister(cdns->gadget_dev);
-	cdns->gadget_dev = NULL;
-}
-
-static void __cdns3_gadget_start(struct usb_ss_dev *usb_ss)
-{
-
-	/* configure endpoint 0 hardware */
-	cdns_ep0_config(usb_ss);
-
-	/* enable interrupts for endpoint 0 (in and out) */
-	gadget_writel(usb_ss, &usb_ss->regs->ep_ien,
-		EP_IEN__EOUTEN0__MASK | EP_IEN__EINEN0__MASK);
-
-	/* enable interrupt for device */
-	gadget_writel(usb_ss, &usb_ss->regs->usb_ien,
-			USB_IEN__U2RESIEN__MASK
-			| USB_ISTS__DIS2I__MASK
-			| USB_IEN__CON2IEN__MASK
-			| USB_IEN__UHRESIEN__MASK
-			| USB_IEN__UWRESIEN__MASK
-			| USB_IEN__DISIEN__MASK
-			| USB_IEN__CONIEN__MASK
-			| USB_IEN__U3EXTIEN__MASK
-			| USB_IEN__L2ENTIEN__MASK
-			| USB_IEN__L2EXTIEN__MASK);
-
-	gadget_writel(usb_ss, &usb_ss->regs->usb_conf,
-		    USB_CONF__CLK2OFFDS__MASK
-	/*	    | USB_CONF__USB3DIS__MASK */
-		    | USB_CONF__L1DS__MASK);
-
-	gadget_writel(usb_ss, &usb_ss->regs->usb_conf,
-			USB_CONF__U1DS__MASK
-			| USB_CONF__U2DS__MASK
-			);
-
-	gadget_writel(usb_ss, &usb_ss->regs->usb_conf, USB_CONF__DEVEN__MASK);
-}
-
-static int cdns3_gadget_start(struct cdns3 *cdns)
-{
-	struct usb_ss_dev *usb_ss = container_of(cdns->gadget_dev,
-			struct usb_ss_dev, dev);
+static void __cdns3_gadget_stop(struct cdns3 *cdns)
+{
+	struct cdns3_device *priv_dev = cdns->gadget_dev;
 	unsigned long flags;
 
-	dev_dbg(&usb_ss->dev, "%s begins\n", __func__);
-
-	pm_runtime_get_sync(cdns->dev);
-	spin_lock_irqsave(&usb_ss->lock, flags);
-	usb_ss->start_gadget = 1;
-	if (!usb_ss->gadget_driver) {
-		spin_unlock_irqrestore(&usb_ss->lock, flags);
-		return 0;
-	}
-
-	__cdns3_gadget_start(usb_ss);
-	usb_ss->in_standby_mode = 0;
-	spin_unlock_irqrestore(&usb_ss->lock, flags);
-	dev_dbg(&usb_ss->dev, "%s ends\n", __func__);
-	return 0;
-}
-
-static void __cdns3_gadget_stop(struct cdns3 *cdns)
-{
-	struct usb_ss_dev *usb_ss;
-	unsigned long flags;
-
-	usb_ss = container_of(cdns->gadget_dev, struct usb_ss_dev, dev);
-	if (usb_ss->gadget_driver)
-		usb_ss->gadget_driver->disconnect(&usb_ss->gadget);
-	usb_gadget_disconnect(&usb_ss->gadget);
-	spin_lock_irqsave(&usb_ss->lock, flags);
-	usb_ss->gadget.speed = USB_SPEED_UNKNOWN;
-	usb_gadget_set_state(&usb_ss->gadget, USB_STATE_NOTATTACHED);
+	cdns3_gadget_disable(cdns);
+	spin_lock_irqsave(&priv_dev->lock, flags);
+	usb_gadget_set_state(&priv_dev->gadget, USB_STATE_NOTATTACHED);
 	/* disable interrupt for device */
-	gadget_writel(usb_ss, &usb_ss->regs->usb_ien, 0);
-	gadget_writel(usb_ss, &usb_ss->regs->usb_conf, USB_CONF__DEVDS__MASK);
-	usb_ss->start_gadget = 0;
-	spin_unlock_irqrestore(&usb_ss->lock, flags);
+	writel(0, &priv_dev->regs->usb_ien);
+	writel(USB_CONF_DEVDS, &priv_dev->regs->usb_conf);
+	priv_dev->start_gadget = 0;
+	spin_unlock_irqrestore(&priv_dev->lock, flags);
 }
 
 static void cdns3_gadget_stop(struct cdns3 *cdns)
@@ -3086,20 +2404,19 @@
 
 static int cdns3_gadget_resume(struct cdns3 *cdns, bool hibernated)
 {
-	struct usb_ss_dev *usb_ss = container_of(cdns->gadget_dev,
-			struct usb_ss_dev, dev);
+	struct cdns3_device *priv_dev = cdns->gadget_dev;
 	unsigned long flags;
 
-	spin_lock_irqsave(&usb_ss->lock, flags);
-	usb_ss->start_gadget = 1;
-	if (!usb_ss->gadget_driver) {
-		spin_unlock_irqrestore(&usb_ss->lock, flags);
+	spin_lock_irqsave(&priv_dev->lock, flags);
+	priv_dev->start_gadget = 1;
+
+	if (!priv_dev->gadget_driver) {
+		spin_unlock_irqrestore(&priv_dev->lock, flags);
 		return 0;
 	}
 
-	__cdns3_gadget_start(usb_ss);
-	usb_ss->in_standby_mode = 0;
-	spin_unlock_irqrestore(&usb_ss->lock, flags);
+	cdns3_gadget_config(priv_dev);
+	spin_unlock_irqrestore(&priv_dev->lock, flags);
 	return 0;
 }
 
@@ -3122,8 +2439,10 @@
 	rdrv->stop	= cdns3_gadget_stop;
 	rdrv->suspend	= cdns3_gadget_suspend;
 	rdrv->resume	= cdns3_gadget_resume;
-	rdrv->irq	= cdns_irq_handler_thread;
+	rdrv->irq	= cdns3_device_irq_handler;
+	rdrv->thread_irq = cdns3_device_thread_irq_handler;
 	rdrv->name	= "gadget";
 	cdns->roles[CDNS3_ROLE_GADGET] = rdrv;
+
 	return __cdns3_gadget_init(cdns);
 }