--- conflicted
+++ resolved
@@ -613,10 +613,7 @@
 	u32 control;
 	int pcs;
 	struct scatterlist *s = NULL;
-<<<<<<< HEAD
-=======
 	u8 td_size;
->>>>>>> f69558f3
 
 	if (priv_ep->type == USB_ENDPOINT_XFER_ISOC)
 		num_trb = priv_ep->interval;
@@ -647,12 +644,7 @@
 	/* prepare ring */
 	if ((priv_ep->enqueue + num_trb)  >= (priv_ep->num_trbs - 1)) {
 		/*updating C bt in  Link TRB before starting DMA*/
-<<<<<<< HEAD
-		struct cdns3_trb *link_trb = priv_ep->trb_pool +
-					     (priv_ep->num_trbs - 1);
-=======
 		link_trb = priv_ep->trb_pool + (priv_ep->num_trbs - 1);
->>>>>>> f69558f3
 		link_trb->control = ((priv_ep->pcs) ? TRB_CYCLE : 0) |
 				    TRB_TYPE(TRB_LINK) | TRB_CHAIN |
 				    TRB_TOGGLE;
@@ -676,14 +668,6 @@
 
 	/* set incorrect Cycle Bit for first trb*/
 	control = priv_ep->pcs ? 0 : TRB_CYCLE;
-<<<<<<< HEAD
-	if (request->num_mapped_sgs)
-		s = request->sg;
-
-	do {
-		u32 length;
-		u8 td_size = 0;
-=======
 	trb->length = 0;
 	if (request->num_mapped_sgs)
 		s = request->sg;
@@ -700,7 +684,6 @@
 
 	do {
 		u32 length;
->>>>>>> f69558f3
 
 		/* fill TRB */
 		control |= TRB_TYPE(TRB_NORMAL);
@@ -710,19 +693,6 @@
 			length = request->length;
 		else
 			length = sg_dma_len(s);
-<<<<<<< HEAD
-
-		if (priv_dev->dev_ver == DEV_VER_V2)
-			td_size = DIV_ROUND_UP(length,
-					       priv_ep->endpoint.maxpacket);
-
-		trb->length = TRB_BURST_LEN(16) | TRB_LEN(length);
-		if (priv_dev->gadget.speed == USB_SPEED_SUPER)
-			trb->length |= TRB_TDL_SS_SIZE(td_size);
-		else
-			control |= TRB_TDL_HS_SIZE(td_size);
-=======
->>>>>>> f69558f3
 
 		trb->length |= TRB_BURST_LEN(16) | TRB_LEN(length);
 		pcs = priv_ep->pcs ? TRB_CYCLE : 0;
@@ -745,11 +715,6 @@
 		trb->control = control;
 		control = 0;
 
-<<<<<<< HEAD
-		++sg_iter;
-		if (request->num_mapped_sgs)
-			s = sg_next(s);
-=======
 		if (request->num_mapped_sgs) {
 			trb->control |= TRB_ISP;
 			/* Don't set chain bit for last TRB */
@@ -759,7 +724,6 @@
 			s = sg_next(s);
 		}
 
->>>>>>> f69558f3
 		priv_req->end_trb = priv_ep->enqueue;
 		cdns3_ep_inc_enq(priv_ep);
 		trb = priv_ep->trb_pool + priv_ep->enqueue;
@@ -782,7 +746,6 @@
 
 	if (togle_pcs)
 		trb->control = trb->control ^ 1;
-<<<<<<< HEAD
 
 	doorbell = !!(readl(&priv_dev->regs->ep_cmd) & EP_CMD_DRDY);
 	dma_index = (readl(&priv_dev->regs->ep_traddr) -
@@ -790,18 +753,6 @@
 
 	cdns3_dbg(priv_dev, "dorbel %d, dma_index %d, prev_enqueu %d, num_trb %d",
 		  doorbell, dma_index, prev_enqueue, num_trb);
-
-	if (!doorbell || dma_index != priv_ep->wa1_trb_index)
-		cdns3_wa1_restore_cycle_bit(priv_ep);
-=======
-
-	doorbell = !!(readl(&priv_dev->regs->ep_cmd) & EP_CMD_DRDY);
-	dma_index = (readl(&priv_dev->regs->ep_traddr) -
-			 priv_ep->trb_pool_dma) / TRB_SIZE;
-
-	cdns3_dbg(priv_dev, "dorbel %d, dma_index %d, prev_enqueu %d, num_trb %d",
-		  doorbell, dma_index, prev_enqueue, num_trb);
->>>>>>> f69558f3
 
 	if (!doorbell || dma_index != priv_ep->wa1_trb_index)
 		cdns3_wa1_restore_cycle_bit(priv_ep);
@@ -983,10 +934,7 @@
 	struct usb_request *request;
 	struct cdns3_trb *trb;
 	bool request_handled = false;
-<<<<<<< HEAD
-=======
 	bool transfer_end = false;
->>>>>>> f69558f3
 
 	while (!list_empty(&priv_ep->pending_req_list)) {
 		request = cdns3_next_request(&priv_ep->pending_req_list);
@@ -1011,10 +959,6 @@
 				request_handled = true;
 			trb = priv_ep->trb_pool + priv_ep->dequeue;
 			trace_cdns3_complete_trb(priv_ep, trb);
-<<<<<<< HEAD
-
-			request->actual += TRB_LEN(le32_to_cpu(trb->length));
-=======
 
 			if (!transfer_end)
 				request->actual +=
@@ -1024,17 +968,13 @@
 				le32_to_cpu(trb->control) & TRB_SMM)
 				transfer_end = true;
 
->>>>>>> f69558f3
 			cdns3_ep_inc_deq(priv_ep);
 		}
 
 		if (request_handled) {
 			cdns3_gadget_giveback(priv_ep, priv_req, 0);
 			request_handled = false;
-<<<<<<< HEAD
-=======
 			transfer_end = false;
->>>>>>> f69558f3
 		} else {
 			return;
 		}
@@ -2096,11 +2036,7 @@
 	if (!priv_dev->start_gadget)
 		return 0;
 
-<<<<<<< HEAD
-	if (is_on)
-=======
 	if (is_on) {
->>>>>>> f69558f3
 		writel(USB_CONF_DEVEN, &priv_dev->regs->usb_conf);
 	} else {
 		writel(~0, &priv_dev->regs->ep_ists);
@@ -2141,15 +2077,11 @@
 	writel(USB_CONF_DMULT, &regs->usb_conf);
 	if (priv_dev->dev_ver == DEV_VER_V2)
 		writel(USB_CONF2_EN_TDL_TRB, &regs->usb_conf2);
-<<<<<<< HEAD
-
-=======
 	else
 		priv_dev->gadget.sg_supported = 0;
 
 	/*  keep Fast Access bit */
 	writel(PUSB_PWR_FST_REG_ACCESS, &priv_dev->regs->usb_pwr);
->>>>>>> f69558f3
 	cdns3_gadget_pullup(&priv_dev->gadget, 1);
 }
 
@@ -2342,31 +2274,12 @@
 	return -ENOMEM;
 }
 
-static void cdns3_gadget_disable(struct cdns3 *cdns)
+void cdns3_gadget_exit(struct cdns3 *cdns)
 {
 	struct cdns3_device *priv_dev;
 
 	priv_dev = cdns->gadget_dev;
 
-	if (priv_dev->gadget_driver) {
-		priv_dev->gadget_driver->disconnect(&priv_dev->gadget);
-		usb_gadget_disconnect(&priv_dev->gadget);
-	}
-
-	priv_dev->gadget.speed = USB_SPEED_UNKNOWN;
-}
-
-void cdns3_gadget_exit(struct cdns3 *cdns)
-{
-	struct cdns3_device *priv_dev;
-
-	priv_dev = cdns->gadget_dev;
-
-<<<<<<< HEAD
-	cdns3_gadget_disable(cdns);
-
-=======
->>>>>>> f69558f3
 	pm_runtime_mark_last_busy(cdns->dev);
 	pm_runtime_put_autosuspend(cdns->dev);
 
@@ -2514,17 +2427,17 @@
 }
 
 static void __cdns3_gadget_stop(struct cdns3 *cdns)
-<<<<<<< HEAD
 {
 	struct cdns3_device *priv_dev = cdns->gadget_dev;
 	unsigned long flags;
 
-	cdns3_gadget_disable(cdns);
+	/* disable interrupt for device */
+	writel(0, &priv_dev->regs->usb_ien);
+	if (priv_dev->gadget_driver)
+		usb_gadget_disconnect(&priv_dev->gadget);
+
 	spin_lock_irqsave(&priv_dev->lock, flags);
 	usb_gadget_set_state(&priv_dev->gadget, USB_STATE_NOTATTACHED);
-	/* disable interrupt for device */
-	writel(0, &priv_dev->regs->usb_ien);
-	writel(USB_CONF_DEVDS, &priv_dev->regs->usb_conf);
 	priv_dev->start_gadget = 0;
 	spin_unlock_irqrestore(&priv_dev->lock, flags);
 }
@@ -2539,33 +2452,6 @@
 
 static int cdns3_gadget_suspend(struct cdns3 *cdns, bool do_wakeup)
 {
-=======
-{
-	struct cdns3_device *priv_dev = cdns->gadget_dev;
-	unsigned long flags;
-
-	/* disable interrupt for device */
-	writel(0, &priv_dev->regs->usb_ien);
-	if (priv_dev->gadget_driver)
-		usb_gadget_disconnect(&priv_dev->gadget);
-
-	spin_lock_irqsave(&priv_dev->lock, flags);
-	usb_gadget_set_state(&priv_dev->gadget, USB_STATE_NOTATTACHED);
-	priv_dev->start_gadget = 0;
-	spin_unlock_irqrestore(&priv_dev->lock, flags);
-}
-
-static void cdns3_gadget_stop(struct cdns3 *cdns)
-{
-	if (cdns->role == CDNS3_ROLE_GADGET)
-		__cdns3_gadget_stop(cdns);
-	pm_runtime_mark_last_busy(cdns->dev);
-	pm_runtime_put_autosuspend(cdns->dev);
-}
-
-static int cdns3_gadget_suspend(struct cdns3 *cdns, bool do_wakeup)
-{
->>>>>>> f69558f3
 	__cdns3_gadget_stop(cdns);
 	return 0;
 }
