<<<<<<< HEAD
/**
 * core.c - Cadence USB3 DRD Controller Core file
 *
 * Copyright 2017-2019 NXP
 *
 * Authors: Peter Chen <peter.chen@nxp.com>
=======
// SPDX-License-Identifier: GPL-2.0
/*
 * Cadence USBSS and USBSSP DRD Driver.
>>>>>>> c1084c27
 *
 * This program is free software: you can redistribute it and/or modify
 * it under the terms of the GNU General Public License version 2  of
 * the License as published by the Free Software Foundation.
 *
 * This program is distributed in the hope that it will be useful,
 * but WITHOUT ANY WARRANTY; without even the implied warranty of
 * MERCHANTABILITY or FITNESS FOR A PARTICULAR PURPOSE.  See the
 * GNU General Public License for more details.
 *
 * You should have received a copy of the GNU General Public License
 * along with this program.  If not, see <http://www.gnu.org/licenses/>.
 */

#include <linux/module.h>
#include <linux/kernel.h>
#include <linux/platform_device.h>
#include <linux/interrupt.h>
#include <linux/of.h>
#include <linux/of_platform.h>
#include <linux/io.h>
#include <linux/clk.h>
#include <linux/usb/of.h>
#include <linux/usb/phy.h>
#include <linux/extcon.h>
#include <linux/pm_runtime.h>

<<<<<<< HEAD
#include "cdns3-nxp-reg-def.h"
#include "core.h"
#include "host-export.h"
#include "gadget-export.h"

/**
 * cdns3_handshake - spin reading  until handshake completes or fails
 * @ptr: address of device controller register to be read
 * @mask: bits to look at in result of read
 * @done: value of those bits when handshake succeeds
 * @usec: timeout in microseconds
 *
 * Returns negative errno, or zero on success
 *
 * Success happens when the "mask" bits have the specified value (hardware
 * handshake done). There are two failure modes: "usec" have passed (major
 * hardware flakeout), or the register reads as all-ones (hardware removed).
 */
int cdns3_handshake(void __iomem *ptr, u32 mask, u32 done, int usec)
=======
#include "core.h"
#include "host-export.h"
#include "drd.h"

static int cdns_idle_init(struct cdns *cdns);

static int cdns_role_start(struct cdns *cdns, enum usb_role role)
>>>>>>> c1084c27
{
	u32 result;

	do {
		result = readl(ptr);
		if (result == ~(u32)0)  /* card removed */
			return -ENODEV;

		result &= mask;
		if (result == done)
			return 0;

<<<<<<< HEAD
		udelay(1);
		usec--;
	} while (usec > 0);

	return -ETIMEDOUT;
}
=======
	if (cdns->roles[role]->state == CDNS_ROLE_STATE_ACTIVE)
		return 0;

	mutex_lock(&cdns->mutex);
	ret = cdns->roles[role]->start(cdns);
	if (!ret)
		cdns->roles[role]->state = CDNS_ROLE_STATE_ACTIVE;
	mutex_unlock(&cdns->mutex);
>>>>>>> c1084c27

static void cdns3_usb_phy_init(void __iomem *regs)
{
	u32 value;

	pr_debug("begin of %s\n", __func__);

	writel(0x0830, regs + PHY_PMA_CMN_CTRL1);
	writel(0x10, regs + TB_ADDR_CMN_DIAG_HSCLK_SEL);
	writel(0x00F0, regs + TB_ADDR_CMN_PLL0_VCOCAL_INIT_TMR);
	writel(0x0018, regs + TB_ADDR_CMN_PLL0_VCOCAL_ITER_TMR);
	writel(0x00D0, regs + TB_ADDR_CMN_PLL0_INTDIV);
	writel(0x4aaa, regs + TB_ADDR_CMN_PLL0_FRACDIV);
	writel(0x0034, regs + TB_ADDR_CMN_PLL0_HIGH_THR);
	writel(0x1ee, regs + TB_ADDR_CMN_PLL0_SS_CTRL1);
	writel(0x7F03, regs + TB_ADDR_CMN_PLL0_SS_CTRL2);
	writel(0x0020, regs + TB_ADDR_CMN_PLL0_DSM_DIAG);
	writel(0x0000, regs + TB_ADDR_CMN_DIAG_PLL0_OVRD);
	writel(0x0000, regs + TB_ADDR_CMN_DIAG_PLL0_FBH_OVRD);
	writel(0x0000, regs + TB_ADDR_CMN_DIAG_PLL0_FBL_OVRD);
	writel(0x0007, regs + TB_ADDR_CMN_DIAG_PLL0_V2I_TUNE);
	writel(0x0027, regs + TB_ADDR_CMN_DIAG_PLL0_CP_TUNE);
	writel(0x0008, regs + TB_ADDR_CMN_DIAG_PLL0_LF_PROG);
	writel(0x0022, regs + TB_ADDR_CMN_DIAG_PLL0_TEST_MODE);
	writel(0x000a, regs + TB_ADDR_CMN_PSM_CLK_CTRL);
	writel(0x139, regs + TB_ADDR_XCVR_DIAG_RX_LANE_CAL_RST_TMR);
	writel(0xbefc, regs + TB_ADDR_XCVR_PSM_RCTRL);

	writel(0x7799, regs + TB_ADDR_TX_PSC_A0);
	writel(0x7798, regs + TB_ADDR_TX_PSC_A1);
	writel(0x509b, regs + TB_ADDR_TX_PSC_A2);
	writel(0x3, regs + TB_ADDR_TX_DIAG_ECTRL_OVRD);
	writel(0x509b, regs + TB_ADDR_TX_PSC_A3);
	writel(0x2090, regs + TB_ADDR_TX_PSC_CAL);
	writel(0x2090, regs + TB_ADDR_TX_PSC_RDY);

	writel(0xA6FD, regs + TB_ADDR_RX_PSC_A0);
	writel(0xA6FD, regs + TB_ADDR_RX_PSC_A1);
	writel(0xA410, regs + TB_ADDR_RX_PSC_A2);
	writel(0x2410, regs + TB_ADDR_RX_PSC_A3);

	writel(0x23FF, regs + TB_ADDR_RX_PSC_CAL);
	writel(0x2010, regs + TB_ADDR_RX_PSC_RDY);

	writel(0x0020, regs + TB_ADDR_TX_TXCC_MGNLS_MULT_000);
	writel(0x00ff, regs + TB_ADDR_TX_DIAG_BGREF_PREDRV_DELAY);
	writel(0x0002, regs + TB_ADDR_RX_SLC_CU_ITER_TMR);
	writel(0x0013, regs + TB_ADDR_RX_SIGDET_HL_FILT_TMR);
	writel(0x0000, regs + TB_ADDR_RX_SAMP_DAC_CTRL);
	writel(0x1004, regs + TB_ADDR_RX_DIAG_SIGDET_TUNE);
	writel(0x4041, regs + TB_ADDR_RX_DIAG_LFPSDET_TUNE2);
	writel(0x0480, regs + TB_ADDR_RX_DIAG_BS_TM);
	writel(0x8006, regs + TB_ADDR_RX_DIAG_DFE_CTRL1);
	writel(0x003f, regs + TB_ADDR_RX_DIAG_ILL_IQE_TRIM4);
	writel(0x543f, regs + TB_ADDR_RX_DIAG_ILL_E_TRIM0);
	writel(0x543f, regs + TB_ADDR_RX_DIAG_ILL_IQ_TRIM0);
	writel(0x0000, regs + TB_ADDR_RX_DIAG_ILL_IQE_TRIM6);
	writel(0x8000, regs + TB_ADDR_RX_DIAG_RXFE_TM3);
	writel(0x0003, regs + TB_ADDR_RX_DIAG_RXFE_TM4);
	writel(0x2408, regs + TB_ADDR_RX_DIAG_LFPSDET_TUNE);
	writel(0x05ca, regs + TB_ADDR_RX_DIAG_DFE_CTRL3);
	writel(0x0258, regs + TB_ADDR_RX_DIAG_SC2C_DELAY);
	writel(0x1fff, regs + TB_ADDR_RX_REE_VGA_GAIN_NODFE);

	writel(0x02c6, regs + TB_ADDR_XCVR_PSM_CAL_TMR);
	writel(0x0002, regs + TB_ADDR_XCVR_PSM_A0BYP_TMR);
	writel(0x02c6, regs + TB_ADDR_XCVR_PSM_A0IN_TMR);
	writel(0x0010, regs + TB_ADDR_XCVR_PSM_A1IN_TMR);
	writel(0x0010, regs + TB_ADDR_XCVR_PSM_A2IN_TMR);
	writel(0x0010, regs + TB_ADDR_XCVR_PSM_A3IN_TMR);
	writel(0x0010, regs + TB_ADDR_XCVR_PSM_A4IN_TMR);
	writel(0x0010, regs + TB_ADDR_XCVR_PSM_A5IN_TMR);

	writel(0x0002, regs + TB_ADDR_XCVR_PSM_A0OUT_TMR);
	writel(0x0002, regs + TB_ADDR_XCVR_PSM_A1OUT_TMR);
	writel(0x0002, regs + TB_ADDR_XCVR_PSM_A2OUT_TMR);
	writel(0x0002, regs + TB_ADDR_XCVR_PSM_A3OUT_TMR);
	writel(0x0002, regs + TB_ADDR_XCVR_PSM_A4OUT_TMR);
	writel(0x0002, regs + TB_ADDR_XCVR_PSM_A5OUT_TMR);

	/* Change rx detect parameter */
	writel(0x960, regs + TB_ADDR_TX_RCVDET_EN_TMR);
	writel(0x01e0, regs + TB_ADDR_TX_RCVDET_ST_TMR);
	writel(0x0090, regs + TB_ADDR_XCVR_DIAG_LANE_FCM_EN_MGN_TMR);

	/* RXDET_IN_P3_32KHZ, Receiver detect slow clock enable */
	value = readl(regs + TB_ADDR_TX_RCVDETSC_CTRL);
	value |= RXDET_IN_P3_32KHZ;
	writel(value, regs + TB_ADDR_TX_RCVDETSC_CTRL);

	udelay(10);

	pr_debug("end of %s\n", __func__);
}

<<<<<<< HEAD
static void cdns_set_role(struct cdns3 *cdns, enum cdns3_roles role)
=======
static void cdns_role_stop(struct cdns *cdns)
>>>>>>> c1084c27
{
	u32 value;
	int timeout_us = 100000;
	void __iomem *xhci_regs = cdns->xhci_regs;

	if (role == CDNS3_ROLE_END)
		return;

<<<<<<< HEAD
	/* Wait clk value */
	value = readl(cdns->none_core_regs + USB3_SSPHY_STATUS);
	writel(value, cdns->none_core_regs + USB3_SSPHY_STATUS);
	udelay(1);
	value = readl(cdns->none_core_regs + USB3_SSPHY_STATUS);
	while ((value & 0xf0000000) != 0xf0000000 && timeout_us-- > 0) {
		value = readl(cdns->none_core_regs + USB3_SSPHY_STATUS);
		dev_dbg(cdns->dev, "clkvld:0x%x\n", value);
		udelay(1);
	}

	if (timeout_us <= 0)
		dev_err(cdns->dev, "wait clkvld timeout\n");

	/* Set all Reset bits */
	value = readl(cdns->none_core_regs + USB3_CORE_CTRL1);
	value |= ALL_SW_RESET;
	writel(value, cdns->none_core_regs + USB3_CORE_CTRL1);
	udelay(1);

	if (role == CDNS3_ROLE_HOST) {
		value = readl(cdns->none_core_regs + USB3_CORE_CTRL1);
		value = (value & ~MODE_STRAP_MASK) | HOST_MODE | OC_DISABLE;
		writel(value, cdns->none_core_regs + USB3_CORE_CTRL1);
		value &= ~PHYAHB_SW_RESET;
		writel(value, cdns->none_core_regs + USB3_CORE_CTRL1);
		mdelay(1);
		cdns3_usb_phy_init(cdns->phy_regs);
		/* Force B Session Valid as 1 */
		writel(0x0060, cdns->phy_regs + 0x380a4);
		mdelay(1);

		value = readl(cdns->none_core_regs + USB3_INT_REG);
		value |= HOST_INT1_EN;
		writel(value, cdns->none_core_regs + USB3_INT_REG);

		value = readl(cdns->none_core_regs + USB3_CORE_CTRL1);
		value &= ~ALL_SW_RESET;
		writel(value, cdns->none_core_regs + USB3_CORE_CTRL1);

		dev_dbg(cdns->dev, "wait xhci_power_on_ready\n");

		value = readl(cdns->none_core_regs + USB3_CORE_STATUS);
		timeout_us = 100000;
		while (!(value & HOST_POWER_ON_READY) && timeout_us-- > 0) {
			value = readl(cdns->none_core_regs + USB3_CORE_STATUS);
			udelay(1);
		}

		if (timeout_us <= 0)
			dev_err(cdns->dev, "wait xhci_power_on_ready timeout\n");

		value = readl(xhci_regs + XECP_PORT_CAP_REG);
		value |= LPM_2_STB_SWITCH_EN;
		writel(value, xhci_regs + XECP_PORT_CAP_REG);

		mdelay(1);

		dev_dbg(cdns->dev, "switch to host role successfully\n");
	} else { /* gadget mode */
		value = readl(cdns->none_core_regs + USB3_CORE_CTRL1);
		value = (value & ~MODE_STRAP_MASK) | DEV_MODE;
		writel(value, cdns->none_core_regs + USB3_CORE_CTRL1);
		value &= ~PHYAHB_SW_RESET;
		writel(value, cdns->none_core_regs + USB3_CORE_CTRL1);

		cdns3_usb_phy_init(cdns->phy_regs);
		/* Force B Session Valid as 1 */
		writel(0x0060, cdns->phy_regs + 0x380a4);
		value = readl(cdns->none_core_regs + USB3_INT_REG);
		value |= DEV_INT_EN;
		writel(value, cdns->none_core_regs + USB3_INT_REG);

		value = readl(cdns->none_core_regs + USB3_CORE_CTRL1);
		value &= ~ALL_SW_RESET;
		writel(value, cdns->none_core_regs + USB3_CORE_CTRL1);

		dev_dbg(cdns->dev, "wait gadget_power_on_ready\n");

		value = readl(cdns->none_core_regs + USB3_CORE_STATUS);
		timeout_us = 100000;
		while (!(value & DEV_POWER_ON_READY) && timeout_us-- > 0) {
			value = readl(cdns->none_core_regs + USB3_CORE_STATUS);
			udelay(1);
		}

		if (timeout_us <= 0)
			dev_err(cdns->dev,
				"wait gadget_power_on_ready timeout\n");

		mdelay(1);

		dev_dbg(cdns->dev, "switch to gadget role successfully\n");
	}
}

static enum cdns3_roles cdns3_get_role(struct cdns3 *cdns)
{
	if (cdns->roles[CDNS3_ROLE_HOST] && cdns->roles[CDNS3_ROLE_GADGET]) {
		if (extcon_get_state(cdns->extcon, EXTCON_USB_HOST))
			return CDNS3_ROLE_HOST;
		else if (extcon_get_state(cdns->extcon, EXTCON_USB))
			return CDNS3_ROLE_GADGET;
		else
			return CDNS3_ROLE_END;
	} else {
		return cdns->roles[CDNS3_ROLE_HOST]
			? CDNS3_ROLE_HOST
			: CDNS3_ROLE_GADGET;
	}
=======
	if (cdns->roles[role]->state == CDNS_ROLE_STATE_INACTIVE)
		return;

	mutex_lock(&cdns->mutex);
	cdns->roles[role]->stop(cdns);
	cdns->roles[role]->state = CDNS_ROLE_STATE_INACTIVE;
	mutex_unlock(&cdns->mutex);
}

static void cdns_exit_roles(struct cdns *cdns)
{
	cdns_role_stop(cdns);
	cdns_drd_exit(cdns);
>>>>>>> c1084c27
}

/**
 * cdns_core_init_role - initialize role of operation
 * @cdns: Pointer to cdns structure
 *
 * Returns 0 on success otherwise negative errno
 */
static int cdns_core_init_role(struct cdns *cdns)
{
	struct device *dev = cdns->dev;
<<<<<<< HEAD
	enum usb_dr_mode dr_mode = usb_get_dr_mode(dev);

	cdns->role = CDNS3_ROLE_END;
	if (dr_mode == USB_DR_MODE_UNKNOWN)
		dr_mode = USB_DR_MODE_OTG;

	if (dr_mode == USB_DR_MODE_OTG || dr_mode == USB_DR_MODE_HOST) {
		if (cdns3_host_init(cdns))
			dev_info(dev, "doesn't support host\n");
	}

	if (dr_mode == USB_DR_MODE_OTG || dr_mode == USB_DR_MODE_PERIPHERAL) {
		if (cdns3_gadget_init(cdns))
			dev_info(dev, "doesn't support gadget\n");
	}

	if (!cdns->roles[CDNS3_ROLE_HOST] && !cdns->roles[CDNS3_ROLE_GADGET]) {
		dev_err(dev, "no supported roles\n");
		return -ENODEV;
	}

	return 0;
}

/**
 * cdns3_irq - interrupt handler for cdns3 core device
=======
	enum usb_dr_mode best_dr_mode;
	enum usb_dr_mode dr_mode;
	int ret;

	dr_mode = usb_get_dr_mode(dev);
	cdns->role = USB_ROLE_NONE;

	/*
	 * If driver can't read mode by means of usb_get_dr_mode function then
	 * chooses mode according with Kernel configuration. This setting
	 * can be restricted later depending on strap pin configuration.
	 */
	if (dr_mode == USB_DR_MODE_UNKNOWN) {
		if (cdns->version == CDNSP_CONTROLLER_V2) {
			if (IS_ENABLED(CONFIG_USB_CDNSP_HOST) &&
			    IS_ENABLED(CONFIG_USB_CDNSP_GADGET))
				dr_mode = USB_DR_MODE_OTG;
			else if (IS_ENABLED(CONFIG_USB_CDNSP_HOST))
				dr_mode = USB_DR_MODE_HOST;
			else if (IS_ENABLED(CONFIG_USB_CDNSP_GADGET))
				dr_mode = USB_DR_MODE_PERIPHERAL;
		} else {
			if (IS_ENABLED(CONFIG_USB_CDNS3_HOST) &&
			    IS_ENABLED(CONFIG_USB_CDNS3_GADGET))
				dr_mode = USB_DR_MODE_OTG;
			else if (IS_ENABLED(CONFIG_USB_CDNS3_HOST))
				dr_mode = USB_DR_MODE_HOST;
			else if (IS_ENABLED(CONFIG_USB_CDNS3_GADGET))
				dr_mode = USB_DR_MODE_PERIPHERAL;
		}
	}

	/*
	 * At this point cdns->dr_mode contains strap configuration.
	 * Driver try update this setting considering kernel configuration
	 */
	best_dr_mode = cdns->dr_mode;

	ret = cdns_idle_init(cdns);
	if (ret)
		return ret;

	if (dr_mode == USB_DR_MODE_OTG) {
		best_dr_mode = cdns->dr_mode;
	} else if (cdns->dr_mode == USB_DR_MODE_OTG) {
		best_dr_mode = dr_mode;
	} else if (cdns->dr_mode != dr_mode) {
		dev_err(dev, "Incorrect DRD configuration\n");
		return -EINVAL;
	}

	dr_mode = best_dr_mode;

	if (dr_mode == USB_DR_MODE_OTG || dr_mode == USB_DR_MODE_HOST) {
		if ((cdns->version == CDNSP_CONTROLLER_V2 &&
		     IS_ENABLED(CONFIG_USB_CDNSP_HOST)) ||
		    (cdns->version < CDNSP_CONTROLLER_V2 &&
		     IS_ENABLED(CONFIG_USB_CDNS3_HOST)))
			ret = cdns_host_init(cdns);
		else
			ret = -ENXIO;

		if (ret) {
			dev_err(dev, "Host initialization failed with %d\n",
				ret);
			goto err;
		}
	}

	if (dr_mode == USB_DR_MODE_OTG || dr_mode == USB_DR_MODE_PERIPHERAL) {
		if (cdns->gadget_init)
			ret = cdns->gadget_init(cdns);
		else
			ret = -ENXIO;

		if (ret) {
			dev_err(dev, "Device initialization failed with %d\n",
				ret);
			goto err;
		}
	}

	cdns->dr_mode = dr_mode;

	ret = cdns_drd_update_mode(cdns);
	if (ret)
		goto err;

	/* Initialize idle role to start with */
	ret = cdns_role_start(cdns, USB_ROLE_NONE);
	if (ret)
		goto err;

	switch (cdns->dr_mode) {
	case USB_DR_MODE_OTG:
		ret = cdns_hw_role_switch(cdns);
		if (ret)
			goto err;
		break;
	case USB_DR_MODE_PERIPHERAL:
		ret = cdns_role_start(cdns, USB_ROLE_DEVICE);
		if (ret)
			goto err;
		break;
	case USB_DR_MODE_HOST:
		ret = cdns_role_start(cdns, USB_ROLE_HOST);
		if (ret)
			goto err;
		break;
	default:
		ret = -EINVAL;
		goto err;
	}

	return 0;
err:
	cdns_exit_roles(cdns);
	return ret;
}

/**
 * cdns_hw_role_state_machine  - role switch state machine based on hw events.
 * @cdns: Pointer to controller structure.
>>>>>>> c1084c27
 *
 * @irq: irq number for cdns3 core device
 * @data: structure of cdns3
 *
 * Returns IRQ_HANDLED or IRQ_NONE
 */
<<<<<<< HEAD
static irqreturn_t cdns3_irq(int irq, void *data)
{
	struct cdns3 *cdns = data;
	irqreturn_t ret = IRQ_NONE;

	if (cdns->in_lpm) {
		disable_irq_nosync(cdns->irq);
		cdns->wakeup_int = true;
		pm_runtime_get(cdns->dev);
		return IRQ_HANDLED;
	}

	/* Handle device/host interrupt */
	if (cdns->role != CDNS3_ROLE_END)
		ret = cdns3_role(cdns)->irq(cdns);

	return ret;
}
=======
static enum usb_role cdns_hw_role_state_machine(struct cdns *cdns)
{
	enum usb_role role = USB_ROLE_NONE;
	int id, vbus;

	if (cdns->dr_mode != USB_DR_MODE_OTG) {
		if (cdns_is_host(cdns))
			role = USB_ROLE_HOST;
		if (cdns_is_device(cdns))
			role = USB_ROLE_DEVICE;

		return role;
	}

	id = cdns_get_id(cdns);
	vbus = cdns_get_vbus(cdns);
>>>>>>> c1084c27

static irqreturn_t cdns3_thread_irq(int irq, void *data)
{
	struct cdns3 *cdns = data;
	irqreturn_t ret = IRQ_NONE;

<<<<<<< HEAD
	/* Handle device/host interrupt */
	if (cdns->role != CDNS3_ROLE_END && cdns3_role(cdns)->thread_irq)
		ret = cdns3_role(cdns)->thread_irq(cdns);

	return ret;
}

static int cdns3_get_clks(struct device *dev)
=======
	switch (role) {
	case USB_ROLE_NONE:
		/*
		 * Driver treats USB_ROLE_NONE synonymous to IDLE state from
		 * controller specification.
		 */
		if (!id)
			role = USB_ROLE_HOST;
		else if (vbus)
			role = USB_ROLE_DEVICE;
		break;
	case USB_ROLE_HOST: /* from HOST, we can only change to NONE */
		if (id)
			role = USB_ROLE_NONE;
		break;
	case USB_ROLE_DEVICE: /* from GADGET, we can only change to NONE*/
		if (!vbus)
			role = USB_ROLE_NONE;
		break;
	}

	dev_dbg(cdns->dev, "role %d -> %d\n", cdns->role, role);

	return role;
}

static int cdns_idle_role_start(struct cdns *cdns)
>>>>>>> c1084c27
{
	struct cdns3 *cdns = dev_get_drvdata(dev);
	int ret = 0;

	cdns->cdns3_clks[0] = devm_clk_get(dev, "usb3_lpm_clk");
	if (IS_ERR(cdns->cdns3_clks[0])) {
		ret = PTR_ERR(cdns->cdns3_clks[0]);
		dev_err(dev, "Failed to get usb3_lpm_clk, err=%d\n", ret);
		return ret;
	}

	cdns->cdns3_clks[1] = devm_clk_get(dev, "usb3_bus_clk");
	if (IS_ERR(cdns->cdns3_clks[1])) {
		ret = PTR_ERR(cdns->cdns3_clks[1]);
		dev_err(dev, "Failed to get usb3_bus_clk, err=%d\n", ret);
		return ret;
	}

	cdns->cdns3_clks[2] = devm_clk_get(dev, "usb3_aclk");
	if (IS_ERR(cdns->cdns3_clks[2])) {
		ret = PTR_ERR(cdns->cdns3_clks[2]);
		dev_err(dev, "Failed to get usb3_aclk, err=%d\n", ret);
		return ret;
	}

	cdns->cdns3_clks[3] = devm_clk_get(dev, "usb3_ipg_clk");
	if (IS_ERR(cdns->cdns3_clks[3])) {
		ret = PTR_ERR(cdns->cdns3_clks[3]);
		dev_err(dev, "Failed to get usb3_ipg_clk, err=%d\n", ret);
		return ret;
	}

	cdns->cdns3_clks[4] = devm_clk_get(dev, "usb3_core_pclk");
	if (IS_ERR(cdns->cdns3_clks[4])) {
		ret = PTR_ERR(cdns->cdns3_clks[4]);
		dev_err(dev, "Failed to get usb3_core_pclk, err=%d\n", ret);
		return ret;
	}

	return 0;
}

<<<<<<< HEAD
static int cdns3_prepare_enable_clks(struct device *dev)
=======
static void cdns_idle_role_stop(struct cdns *cdns)
>>>>>>> c1084c27
{
	struct cdns3 *cdns = dev_get_drvdata(dev);
	int i, j, ret = 0;

<<<<<<< HEAD
	for (i = 0; i < CDNS3_NUM_OF_CLKS; i++) {
		ret = clk_prepare_enable(cdns->cdns3_clks[i]);
		if (ret) {
			dev_err(dev,
				"Failed to prepare/enable cdns3 clk, err=%d\n",
				ret);
			goto err;
		}
	}
=======
static int cdns_idle_init(struct cdns *cdns)
{
	struct cdns_role_driver *rdrv;
>>>>>>> c1084c27

	return ret;
err:
	for (j = i; j > 0; j--)
		clk_disable_unprepare(cdns->cdns3_clks[j - 1]);

<<<<<<< HEAD
	return ret;
}
=======
	rdrv->start = cdns_idle_role_start;
	rdrv->stop = cdns_idle_role_stop;
	rdrv->state = CDNS_ROLE_STATE_INACTIVE;
	rdrv->suspend = NULL;
	rdrv->resume = NULL;
	rdrv->name = "idle";
>>>>>>> c1084c27

static void cdns3_disable_unprepare_clks(struct device *dev)
{
	struct cdns3 *cdns = dev_get_drvdata(dev);
	int i;

	for (i = CDNS3_NUM_OF_CLKS - 1; i >= 0; i--)
		clk_disable_unprepare(cdns->cdns3_clks[i]);
}

<<<<<<< HEAD
static void cdns3_remove_roles(struct cdns3 *cdns)
{
	cdns3_gadget_exit(cdns);
	cdns3_host_remove(cdns);
}

static int cdns3_do_role_switch(struct cdns3 *cdns, enum cdns3_roles role)
=======
/**
 * cdns_hw_role_switch - switch roles based on HW state
 * @cdns: controller
 */
int cdns_hw_role_switch(struct cdns *cdns)
>>>>>>> c1084c27
{
	int ret = 0;
	enum cdns3_roles current_role;

	dev_dbg(cdns->dev, "current role is %d, switch to %d\n",
			cdns->role, role);

<<<<<<< HEAD
	if (cdns->role == role)
=======
	/* Depends on role switch class */
	if (cdns->role_sw)
>>>>>>> c1084c27
		return 0;

	pm_runtime_get_sync(cdns->dev);
	current_role = cdns->role;
<<<<<<< HEAD
	cdns3_role_stop(cdns);
	if (role == CDNS3_ROLE_END) {
		/* Force B Session Valid as 0 */
		writel(0x0040, cdns->phy_regs + 0x380a4);
		pm_runtime_put_sync(cdns->dev);
		return 0;
	}

	/*
	 * WORKAROUND: Mass storage gadget calls .ep_disable after
	 * disconnect with host, wait some time for .ep_disable completion.
	 */
	msleep(20);
	cdns_set_role(cdns, role);
	ret = cdns3_role_start(cdns, role);
	if (ret) {
		/* Back to current role */
		dev_err(cdns->dev, "set %d has failed, back to %d\n",
					role, current_role);
		cdns_set_role(cdns, current_role);
		ret = cdns3_role_start(cdns, current_role);
=======
	real_role = cdns_hw_role_state_machine(cdns);

	/* Do nothing if nothing changed */
	if (current_role == real_role)
		goto exit;

	cdns_role_stop(cdns);

	dev_dbg(cdns->dev, "Switching role %d -> %d", current_role, real_role);

	ret = cdns_role_start(cdns, real_role);
	if (ret) {
		/* Back to current role */
		dev_err(cdns->dev, "set %d has failed, back to %d\n",
			real_role, current_role);
		ret = cdns_role_start(cdns, current_role);
		if (ret)
			dev_err(cdns->dev, "back to %d failed too\n",
				current_role);
>>>>>>> c1084c27
	}

	pm_runtime_put_sync(cdns->dev);
	return ret;
}

/**
<<<<<<< HEAD
 * cdns3_role_switch - work queue handler for role switch
 *
 * @work: work queue item structure
=======
 * cdns_role_get - get current role of controller.
 *
 * @sw: pointer to USB role switch structure
>>>>>>> c1084c27
 *
 * Handles below events:
 * - Role switch for dual-role devices
 * - CDNS3_ROLE_GADGET <--> CDNS3_ROLE_END for peripheral-only devices
 */
<<<<<<< HEAD
static void cdns3_role_switch(struct work_struct *work)
{
	struct cdns3 *cdns = container_of(work, struct cdns3,
			role_switch_wq);
	bool device, host;

	host = extcon_get_state(cdns->extcon, EXTCON_USB_HOST);
	device = extcon_get_state(cdns->extcon, EXTCON_USB);

	if (host) {
		if (cdns->roles[CDNS3_ROLE_HOST])
			cdns3_do_role_switch(cdns, CDNS3_ROLE_HOST);
		return;
	}
=======
static enum usb_role cdns_role_get(struct usb_role_switch *sw)
{
	struct cdns *cdns = usb_role_switch_get_drvdata(sw);
>>>>>>> c1084c27

	if (device)
		cdns3_do_role_switch(cdns, CDNS3_ROLE_GADGET);
	else
		cdns3_do_role_switch(cdns, CDNS3_ROLE_END);
}

<<<<<<< HEAD
static int cdns3_extcon_notifier(struct notifier_block *nb, unsigned long event,
			     void *ptr)
{
	struct cdns3 *cdns = container_of(nb, struct cdns3, extcon_nb);
=======
/**
 * cdns_role_set - set current role of controller.
 *
 * @sw: pointer to USB role switch structure
 * @role: the previous role
 * Handles below events:
 * - Role switch for dual-role devices
 * - USB_ROLE_GADGET <--> USB_ROLE_NONE for peripheral-only devices
 */
static int cdns_role_set(struct usb_role_switch *sw, enum usb_role role)
{
	struct cdns *cdns = usb_role_switch_get_drvdata(sw);
	int ret = 0;
>>>>>>> c1084c27

	queue_work(system_freezable_wq, &cdns->role_switch_wq);

<<<<<<< HEAD
	return NOTIFY_DONE;
}

static int cdns3_register_extcon(struct cdns3 *cdns)
{
	struct extcon_dev *extcon;
	struct device *dev = cdns->dev;
	int ret;

	if (of_property_read_bool(dev->of_node, "extcon")) {
		extcon = extcon_get_edev_by_phandle(dev, 0);
		if (IS_ERR(extcon))
			return PTR_ERR(extcon);

		ret = devm_extcon_register_notifier(dev, extcon,
			EXTCON_USB_HOST, &cdns->extcon_nb);
		if (ret < 0) {
			dev_err(dev, "register Host Connector failed\n");
			return ret;
=======
	if (cdns->role == role)
		goto pm_put;

	if (cdns->dr_mode == USB_DR_MODE_HOST) {
		switch (role) {
		case USB_ROLE_NONE:
		case USB_ROLE_HOST:
			break;
		default:
			goto pm_put;
>>>>>>> c1084c27
		}

<<<<<<< HEAD
		ret = devm_extcon_register_notifier(dev, extcon,
			EXTCON_USB, &cdns->extcon_nb);
		if (ret < 0) {
			dev_err(dev, "register Device Connector failed\n");
			return ret;
=======
	if (cdns->dr_mode == USB_DR_MODE_PERIPHERAL) {
		switch (role) {
		case USB_ROLE_NONE:
		case USB_ROLE_DEVICE:
			break;
		default:
			goto pm_put;
>>>>>>> c1084c27
		}

		cdns->extcon = extcon;
		cdns->extcon_nb.notifier_call = cdns3_extcon_notifier;
	}

<<<<<<< HEAD
	return 0;
}

static ssize_t cdns3_role_show(struct device *dev,
		struct device_attribute *attr, char *buf)
{
	struct cdns3 *cdns = dev_get_drvdata(dev);

	if (cdns->role != CDNS3_ROLE_END)
		return sprintf(buf, "%s\n", cdns3_role(cdns)->name);
	else
		return sprintf(buf, "%s\n", "none");
}

static ssize_t cdns3_role_store(struct device *dev,
		struct device_attribute *attr, const char *buf, size_t n)
{
	struct cdns3 *cdns = dev_get_drvdata(dev);
	enum cdns3_roles role;
	int ret;

	if (!(cdns->roles[CDNS3_ROLE_HOST] && cdns->roles[CDNS3_ROLE_GADGET])) {
		dev_warn(dev, "Current configuration is not dual-role, quit\n");
		return -EPERM;
	}
=======
	cdns_role_stop(cdns);
	ret = cdns_role_start(cdns, role);
	if (ret)
		dev_err(cdns->dev, "set role %d has failed\n", role);
>>>>>>> c1084c27

	for (role = CDNS3_ROLE_HOST; role <= CDNS3_ROLE_GADGET; role++)
		if (!strncmp(buf, cdns->roles[role]->name,
			     strlen(cdns->roles[role]->name)))
			break;

	if (role == CDNS3_ROLE_END)
		return -EINVAL;

	if (role == cdns->role)
		return n;

	disable_irq(cdns->irq);
	ret = cdns3_do_role_switch(cdns, role);
	enable_irq(cdns->irq);

	return (ret == 0) ? n : ret;
}
static DEVICE_ATTR(role, 0644, cdns3_role_show, cdns3_role_store);

<<<<<<< HEAD
static struct attribute *cdns3_attrs[] = {
	&dev_attr_role.attr,
	NULL,
};

static const struct attribute_group cdns3_attr_group = {
	.attrs = cdns3_attrs,
};
=======
>>>>>>> c1084c27

/**
 * cdns_wakeup_irq - interrupt handler for wakeup events
 * @irq: irq number for cdns3/cdnsp core device
 * @data: structure of cdns
 *
 * Returns IRQ_HANDLED or IRQ_NONE
 */
static irqreturn_t cdns_wakeup_irq(int irq, void *data)
{
	struct cdns *cdns = data;

<<<<<<< HEAD
	cdns = devm_kzalloc(dev, sizeof(*cdns), GFP_KERNEL);
	if (!cdns)
		return -ENOMEM;

	cdns->dev = dev;
	platform_set_drvdata(pdev, cdns);

	res = platform_get_resource(pdev, IORESOURCE_IRQ, 0);
	if (!res) {
		dev_err(dev, "missing IRQ\n");
		return -ENODEV;
=======
	if (cdns->in_lpm) {
		disable_irq_nosync(irq);
		cdns->wakeup_pending = true;
		if ((cdns->role == USB_ROLE_HOST) && cdns->host_dev)
			pm_request_resume(&cdns->host_dev->dev);

		return IRQ_HANDLED;
>>>>>>> c1084c27
	}
	cdns->irq = res->start;

<<<<<<< HEAD
	/*
	 * Request memory region
	 * region-0: nxp wrap registers
	 * region-1: xHCI
	 * region-2: Peripheral
	 * region-3: PHY registers
	 * region-4: OTG registers
	 */
	res = platform_get_resource(pdev, IORESOURCE_MEM, 0);
	regs = devm_ioremap_resource(dev, res);
	if (IS_ERR(regs))
		return PTR_ERR(regs);
	cdns->none_core_regs = regs;

	res = platform_get_resource(pdev, IORESOURCE_MEM, 1);
	regs = devm_ioremap_resource(dev, res);
	if (IS_ERR(regs))
		return PTR_ERR(regs);
	cdns->xhci_regs = regs;
	cdns->xhci_res = res;

	res = platform_get_resource(pdev, IORESOURCE_MEM, 2);
	regs = devm_ioremap_resource(dev, res);
	if (IS_ERR(regs))
		return PTR_ERR(regs);
	cdns->dev_regs	= regs;

	res = platform_get_resource(pdev, IORESOURCE_MEM, 3);
	regs = devm_ioremap_resource(dev, res);
	if (IS_ERR(regs))
		return PTR_ERR(regs);
	cdns->phy_regs = regs;

	res = platform_get_resource(pdev, IORESOURCE_MEM, 4);
	regs = devm_ioremap_resource(dev, res);
	if (IS_ERR(regs))
		return PTR_ERR(regs);
	cdns->otg_regs = regs;

=======
	return IRQ_NONE;
}

/**
 * cdns_init - probe for cdns3/cdnsp core device
 * @cdns: Pointer to cdns structure.
 *
 * Returns 0 on success otherwise negative errno
 */
int cdns_init(struct cdns *cdns)
{
	struct device *dev = cdns->dev;
	int ret;

	ret = dma_set_mask_and_coherent(dev, DMA_BIT_MASK(32));
	if (ret) {
		dev_err(dev, "error setting dma mask: %d\n", ret);
		return ret;
	}

>>>>>>> c1084c27
	mutex_init(&cdns->mutex);
	ret = cdns3_get_clks(dev);
	if (ret)
		return ret;

<<<<<<< HEAD
	ret = cdns3_prepare_enable_clks(dev);
	if (ret)
		return ret;

	cdns->usbphy = devm_usb_get_phy_by_phandle(dev, "cdns3,usbphy", 0);
	if (IS_ERR(cdns->usbphy)) {
		ret = PTR_ERR(cdns->usbphy);
		if (ret == -ENODEV)
			ret = -EINVAL;
		goto err1;
	}

	ret = usb_phy_init(cdns->usbphy);
	if (ret)
		goto err1;

	ret = cdns3_core_init_role(cdns);
	if (ret)
		goto err2;

	if (cdns->roles[CDNS3_ROLE_GADGET]) {
		INIT_WORK(&cdns->role_switch_wq, cdns3_role_switch);
		ret = cdns3_register_extcon(cdns);
		if (ret)
			goto err3;
	}

	cdns->role = cdns3_get_role(cdns);
	dev_dbg(dev, "the init role is %d\n", cdns->role);
	cdns_set_role(cdns, cdns->role);
	ret = cdns3_role_start(cdns, cdns->role);
	if (ret) {
		dev_err(dev, "can't start %s role\n",
					cdns3_role(cdns)->name);
		goto err3;
	}

	ret = devm_request_threaded_irq(dev, cdns->irq, cdns3_irq,
			cdns3_thread_irq, IRQF_SHARED, dev_name(dev), cdns);
	if (ret)
		goto err4;

	ret = sysfs_create_group(&dev->kobj, &cdns3_attr_group);
	if (ret)
		goto err4;

	device_set_wakeup_capable(dev, true);
	pm_runtime_set_active(dev);
	pm_runtime_enable(dev);
	/*
	 * The controller needs less time between bus and controller suspend,
	 * and we also needs a small delay to avoid frequently entering low
	 * power mode.
	 */
	pm_runtime_set_autosuspend_delay(dev, 20);
	pm_runtime_mark_last_busy(dev);
	pm_runtime_use_autosuspend(dev);
	dev_dbg(dev, "Cadence USB3 core: probe succeed\n");

	return 0;

err4:
	cdns3_role_stop(cdns);
err3:
	cdns3_remove_roles(cdns);
err2:
	usb_phy_shutdown(cdns->usbphy);
err1:
	cdns3_disable_unprepare_clks(dev);
=======
	if (device_property_read_bool(dev, "usb-role-switch")) {
		struct usb_role_switch_desc sw_desc = { };

		sw_desc.set = cdns_role_set;
		sw_desc.get = cdns_role_get;
		sw_desc.allow_userspace_control = true;
		sw_desc.driver_data = cdns;
		sw_desc.fwnode = dev->fwnode;

		cdns->role_sw = usb_role_switch_register(dev, &sw_desc);
		if (IS_ERR(cdns->role_sw)) {
			dev_warn(dev, "Unable to register Role Switch\n");
			return PTR_ERR(cdns->role_sw);
		}
	}

	if (cdns->wakeup_irq) {
		ret = devm_request_irq(cdns->dev, cdns->wakeup_irq,
						cdns_wakeup_irq,
						IRQF_SHARED,
						dev_name(cdns->dev), cdns);

		if (ret) {
			dev_err(cdns->dev, "couldn't register wakeup irq handler\n");
			goto role_switch_unregister;
		}
	}

	ret = cdns_drd_init(cdns);
	if (ret)
		goto init_failed;

	ret = cdns_core_init_role(cdns);
	if (ret)
		goto init_failed;

	spin_lock_init(&cdns->lock);

	dev_dbg(dev, "Cadence USB3 core: probe succeed\n");

	return 0;
init_failed:
	cdns_drd_exit(cdns);
role_switch_unregister:
	if (cdns->role_sw)
		usb_role_switch_unregister(cdns->role_sw);

>>>>>>> c1084c27
	return ret;
}
EXPORT_SYMBOL_GPL(cdns_init);

/**
<<<<<<< HEAD
 * cdns3_remove - unbind our drd driver and clean up
 * @pdev: Pointer to Linux platform device
=======
 * cdns_remove - unbind drd driver and clean up
 * @cdns: Pointer to cdns structure.
>>>>>>> c1084c27
 *
 * Returns 0 on success otherwise negative errno
 */
int cdns_remove(struct cdns *cdns)
{
<<<<<<< HEAD
	struct cdns3 *cdns = platform_get_drvdata(pdev);
	struct device *dev = &pdev->dev;

	pm_runtime_get_sync(dev);
	pm_runtime_disable(dev);
	pm_runtime_put_noidle(dev);
	sysfs_remove_group(&dev->kobj, &cdns3_attr_group);
	cdns3_remove_roles(cdns);
	usb_phy_shutdown(cdns->usbphy);
	cdns3_disable_unprepare_clks(dev);
=======
	cdns_exit_roles(cdns);
	usb_role_switch_unregister(cdns->role_sw);
>>>>>>> c1084c27

	return 0;
}
EXPORT_SYMBOL_GPL(cdns_remove);

<<<<<<< HEAD
#ifdef CONFIG_OF
static const struct of_device_id of_cdns3_match[] = {
	{ .compatible = "Cadence,usb3" },
	{ },
};
MODULE_DEVICE_TABLE(of, of_cdns3_match);
#endif

#ifdef CONFIG_PM
static inline bool controller_power_is_lost(struct cdns3 *cdns)
{
	u32 value;

	value = readl(cdns->none_core_regs + USB3_CORE_CTRL1);
	if ((value & SW_RESET_MASK) == ALL_SW_RESET)
		return true;
	else
		return false;
}

static void cdns3_set_wakeup(void *none_core_regs, bool enable)
{
	u32 value;

	if (enable) {
		/* Enable wakeup and phy_refclk_req */
		value = readl(none_core_regs + USB3_INT_REG);
		value |= OTG_WAKEUP_EN | DEVU3_WAEKUP_EN;
		writel(value, none_core_regs + USB3_INT_REG);
	} else {
		/* disable wakeup and phy_refclk_req */
		value = readl(none_core_regs + USB3_INT_REG);
		value &= ~(OTG_WAKEUP_EN | DEVU3_WAEKUP_EN);
		writel(value, none_core_regs + USB3_INT_REG);
	}
}

static int cdns3_enter_suspend(struct cdns3 *cdns, bool suspend, bool wakeup)
{
	void __iomem *otg_regs = cdns->otg_regs;
	void __iomem *xhci_regs = cdns->xhci_regs;
	void __iomem *none_core_regs = cdns->none_core_regs;
	u32 value;
	int timeout_us = 100000;
	int ret = 0;

	if (cdns->role == CDNS3_ROLE_GADGET) {
		if (suspend) {
			/* When at device mode, set controller at reset mode */
			value = readl(cdns->none_core_regs + USB3_CORE_CTRL1);
			value |= ALL_SW_RESET;
			writel(value, cdns->none_core_regs + USB3_CORE_CTRL1);
		}
		return 0;
	} else if (cdns->role == CDNS3_ROLE_END) {
		return 0;
	}

	if (suspend) {
		if (cdns3_role(cdns)->suspend)
			ret = cdns3_role(cdns)->suspend(cdns, wakeup);

		if (ret)
			return ret;

		/* SW request low power when all usb ports allow to it ??? */
		value = readl(xhci_regs + XECP_PM_PMCSR);
		value &= ~PS_MASK;
		value |= PS_D1;
		writel(value, xhci_regs + XECP_PM_PMCSR);

		/* mdctrl_clk_sel */
		value = readl(none_core_regs + USB3_CORE_CTRL1);
		value |= MDCTRL_CLK_SEL;
		writel(value, none_core_regs + USB3_CORE_CTRL1);

		/* wait for mdctrl_clk_status */
		value = readl(none_core_regs + USB3_CORE_STATUS);
		while (!(value & MDCTRL_CLK_STATUS) && timeout_us-- > 0) {
			value = readl(none_core_regs + USB3_CORE_STATUS);
			udelay(1);
		}

		if (timeout_us <= 0)
			dev_err(cdns->dev, "wait mdctrl_clk_status timeout\n");

		dev_dbg(cdns->dev, "mdctrl_clk_status is set\n");

		/* wait lpm_clk_req to be 0 */
		value = readl(none_core_regs + USB3_INT_REG);
		timeout_us = 100000;
		while ((value & LPM_CLK_REQ) && timeout_us-- > 0) {
			value = readl(none_core_regs + USB3_INT_REG);
			udelay(1);
		}

		if (timeout_us <= 0)
			dev_err(cdns->dev, "wait lpm_clk_req timeout\n");

		dev_dbg(cdns->dev, "lpm_clk_req cleared\n");

		/* wait phy_refclk_req to be 0 */
		value = readl(none_core_regs + USB3_SSPHY_STATUS);
		timeout_us = 100000;
		while ((value & PHY_REFCLK_REQ) && timeout_us-- > 0) {
			value = readl(none_core_regs + USB3_SSPHY_STATUS);
			udelay(1);
		}

		if (timeout_us <= 0)
			dev_err(cdns->dev, "wait phy_refclk_req timeout\n");

		dev_dbg(cdns->dev, "phy_refclk_req cleared\n");
		cdns3_set_wakeup(none_core_regs, true);
	} else {
		value = readl(none_core_regs + USB3_INT_REG);
		/* wait CLK_125_REQ to be 1 */
		value = readl(none_core_regs + USB3_INT_REG);
		while (!(value & CLK_125_REQ) && timeout_us-- > 0) {
			value = readl(none_core_regs + USB3_INT_REG);
			udelay(1);
		}

		cdns3_set_wakeup(none_core_regs, false);

		/* SW request D0 */
		value = readl(xhci_regs + XECP_PM_PMCSR);
		value &= ~PS_MASK;
		value |= PS_D0;
		writel(value, xhci_regs + XECP_PM_PMCSR);

		/* clr CFG_RXDET_P3_EN */
		value = readl(xhci_regs + XECP_AUX_CTRL_REG1);
		value &= ~CFG_RXDET_P3_EN;
		writel(value, xhci_regs + XECP_AUX_CTRL_REG1);

		/* clear mdctrl_clk_sel */
		value = readl(none_core_regs + USB3_CORE_CTRL1);
		value &= ~MDCTRL_CLK_SEL;
		writel(value, none_core_regs + USB3_CORE_CTRL1);

		/* wait for mdctrl_clk_status is cleared */
		value = readl(none_core_regs + USB3_CORE_STATUS);
		timeout_us = 100000;
		while ((value & MDCTRL_CLK_STATUS) && timeout_us-- > 0) {
			value = readl(none_core_regs + USB3_CORE_STATUS);
			udelay(1);
		}

		if (timeout_us <= 0)
			dev_err(cdns->dev, "wait mdctrl_clk_status timeout\n");

		dev_dbg(cdns->dev, "mdctrl_clk_status cleared\n");

		/* Wait until OTG_NRDY is 0 */
		value = readl(otg_regs + OTGSTS);
		timeout_us = 100000;
		while ((value & OTG_NRDY) && timeout_us-- > 0) {
			value = readl(otg_regs + OTGSTS);
			udelay(1);
		}

		if (timeout_us <= 0)
			dev_err(cdns->dev, "wait OTG ready timeout\n");

		value = readl(none_core_regs + USB3_CORE_STATUS);
		timeout_us = 100000;
		while (!(value & HOST_POWER_ON_READY) && timeout_us-- > 0) {
			value = readl(none_core_regs + USB3_CORE_STATUS);
			udelay(1);
		}

		if (timeout_us <= 0)
			dev_err(cdns->dev, "wait xhci_power_on_ready timeout\n");
	}

	return ret;
}

static int cdns3_controller_suspend(struct cdns3 *cdns, bool wakeup)
{
	int ret = 0;

	disable_irq(cdns->irq);
	ret = cdns3_enter_suspend(cdns, true, wakeup);
	if (ret) {
		enable_irq(cdns->irq);
		return ret;
	}

	usb_phy_set_suspend(cdns->usbphy, 1);
	cdns->in_lpm = true;
	enable_irq(cdns->irq);
	return ret;
}

#ifdef CONFIG_PM_SLEEP
static int cdns3_suspend(struct device *dev)
{
	struct cdns3 *cdns = dev_get_drvdata(dev);
	bool wakeup = device_may_wakeup(dev);
	int ret;

	dev_dbg(dev, "at %s\n", __func__);

	if (pm_runtime_status_suspended(dev))
		pm_runtime_resume(dev);

	ret = cdns3_controller_suspend(cdns, wakeup);
	if (ret)
		return ret;
=======
#ifdef CONFIG_PM_SLEEP
int cdns_suspend(struct cdns *cdns)
{
	struct device *dev = cdns->dev;
	unsigned long flags;

	if (pm_runtime_status_suspended(dev))
		pm_runtime_resume(dev);

	if (cdns->roles[cdns->role]->suspend) {
		spin_lock_irqsave(&cdns->lock, flags);
		cdns->roles[cdns->role]->suspend(cdns, false);
		spin_unlock_irqrestore(&cdns->lock, flags);
	}
>>>>>>> c1084c27

	cdns3_disable_unprepare_clks(dev);
	if (wakeup)
		enable_irq_wake(cdns->irq);

	return ret;
}
EXPORT_SYMBOL_GPL(cdns_suspend);

int cdns_resume(struct cdns *cdns, u8 set_active)
{
<<<<<<< HEAD
	struct cdns3 *cdns = dev_get_drvdata(dev);
	int ret;
	bool power_lost;

	dev_dbg(dev, "at %s\n", __func__);
	if (!cdns->in_lpm) {
		WARN_ON(1);
		return 0;
	}

	ret = cdns3_prepare_enable_clks(dev);
	if (ret)
		return ret;

	usb_phy_set_suspend(cdns->usbphy, 0);
	cdns->in_lpm = false;
	if (device_may_wakeup(dev))
		disable_irq_wake(cdns->irq);
	power_lost = controller_power_is_lost(cdns);
	if (power_lost) {
		dev_dbg(dev, "power is lost, the role is %d\n", cdns->role);
		cdns_set_role(cdns, cdns->role);
		if ((cdns->role != CDNS3_ROLE_END)
				&& cdns3_role(cdns)->resume) {
			/* Force B Session Valid as 1 */
			writel(0x0060, cdns->phy_regs + 0x380a4);
			cdns3_role(cdns)->resume(cdns, true);
		}
	} else {
		/* At resume path, never return error */
		cdns3_enter_suspend(cdns, false, false);
		if (cdns->wakeup_int) {
			cdns->wakeup_int = false;
			pm_runtime_mark_last_busy(cdns->dev);
			pm_runtime_put_autosuspend(cdns->dev);
			enable_irq(cdns->irq);
		}

		if ((cdns->role != CDNS3_ROLE_END) && cdns3_role(cdns)->resume)
			cdns3_role(cdns)->resume(cdns, false);
=======
	struct device *dev = cdns->dev;
	enum usb_role real_role;
	bool role_changed = false;
	int ret = 0;

	if (cdns_power_is_lost(cdns)) {
		if (cdns->role_sw) {
			cdns->role = cdns_role_get(cdns->role_sw);
		} else {
			real_role = cdns_hw_role_state_machine(cdns);
			if (real_role != cdns->role) {
				ret = cdns_hw_role_switch(cdns);
				if (ret)
					return ret;
				role_changed = true;
			}
		}

		if (!role_changed) {
			if (cdns->role == USB_ROLE_HOST)
				ret = cdns_drd_host_on(cdns);
			else if (cdns->role == USB_ROLE_DEVICE)
				ret = cdns_drd_gadget_on(cdns);

			if (ret)
				return ret;
		}
>>>>>>> c1084c27
	}

	if (cdns->roles[cdns->role]->resume)
		cdns->roles[cdns->role]->resume(cdns, cdns_power_is_lost(cdns));

	if (set_active) {
		pm_runtime_disable(dev);
		pm_runtime_set_active(dev);
		pm_runtime_enable(dev);
	}

	if (cdns->role == CDNS3_ROLE_HOST) {
		/*
		 * There is no PM APIs for cdns->host_dev, we can only do
		 * it at its parent PM APIs
		 */
		pm_runtime_disable(cdns->host_dev);
		pm_runtime_set_active(cdns->host_dev);
		pm_runtime_enable(cdns->host_dev);
	}

	dev_dbg(dev, "at end of %s\n", __func__);

	return 0;
}
<<<<<<< HEAD
#endif /* CONFIG_PM_SLEEP */
static int cdns3_runtime_suspend(struct device *dev)
{
	struct cdns3 *cdns = dev_get_drvdata(dev);
	int ret;

	dev_dbg(dev, "at the begin of %s\n", __func__);
	if (cdns->in_lpm) {
		WARN_ON(1);
		return 0;
	}

	ret = cdns3_controller_suspend(cdns, true);
	if (ret)
		return ret;

	cdns3_disable_unprepare_clks(dev);

	dev_dbg(dev, "at the end of %s\n", __func__);

	return ret;
}

static int cdns3_runtime_resume(struct device *dev)
{
	struct cdns3 *cdns = dev_get_drvdata(dev);
	int ret;

	if (!cdns->in_lpm) {
		WARN_ON(1);
		return 0;
	}

	ret = cdns3_prepare_enable_clks(dev);
	if (ret)
		return ret;

	usb_phy_set_suspend(cdns->usbphy, 0);
	/* At resume path, never return error */
	cdns3_enter_suspend(cdns, false, false);
	cdns->in_lpm = 0;

	if (cdns->role == CDNS3_ROLE_HOST) {
		if (cdns->wakeup_int) {
			cdns->wakeup_int = false;
			pm_runtime_mark_last_busy(cdns->dev);
			pm_runtime_put_autosuspend(cdns->dev);
			enable_irq(cdns->irq);
		}

		if ((cdns->role != CDNS3_ROLE_END) && cdns3_role(cdns)->resume)
			cdns3_role(cdns)->resume(cdns, false);
	}

	dev_dbg(dev, "at %s\n", __func__);
	return 0;
}
#endif /* CONFIG_PM */
static const struct dev_pm_ops cdns3_pm_ops = {
	SET_SYSTEM_SLEEP_PM_OPS(cdns3_suspend, cdns3_resume)
	SET_RUNTIME_PM_OPS(cdns3_runtime_suspend, cdns3_runtime_resume, NULL)
};

static struct platform_driver cdns3_driver = {
	.probe		= cdns3_probe,
	.remove		= cdns3_remove,
	.driver		= {
		.name	= "cdns-usb3",
		.of_match_table	= of_match_ptr(of_cdns3_match),
		.pm	= &cdns3_pm_ops,
	},
};

static int __init cdns3_driver_platform_register(void)
{
	cdns3_host_driver_init();
	return platform_driver_register(&cdns3_driver);
}
module_init(cdns3_driver_platform_register);

static void __exit cdns3_driver_platform_unregister(void)
{
	platform_driver_unregister(&cdns3_driver);
}
module_exit(cdns3_driver_platform_unregister);

MODULE_ALIAS("platform:cdns-usb3");
MODULE_AUTHOR("Peter Chen <peter.chen@nxp.com>");
MODULE_LICENSE("GPL v2");
MODULE_DESCRIPTION("Cadence USB3 DRD Controller Driver");
=======
EXPORT_SYMBOL_GPL(cdns_resume);
#endif /* CONFIG_PM_SLEEP */

MODULE_AUTHOR("Peter Chen <peter.chen@nxp.com>");
MODULE_AUTHOR("Pawel Laszczak <pawell@cadence.com>");
MODULE_AUTHOR("Roger Quadros <rogerq@ti.com>");
MODULE_DESCRIPTION("Cadence USBSS and USBSSP DRD Driver");
MODULE_LICENSE("GPL");
>>>>>>> c1084c27
<|MERGE_RESOLUTION|>--- conflicted
+++ resolved
@@ -1,63 +1,24 @@
-<<<<<<< HEAD
-/**
- * core.c - Cadence USB3 DRD Controller Core file
- *
- * Copyright 2017-2019 NXP
- *
- * Authors: Peter Chen <peter.chen@nxp.com>
-=======
 // SPDX-License-Identifier: GPL-2.0
 /*
  * Cadence USBSS and USBSSP DRD Driver.
->>>>>>> c1084c27
- *
- * This program is free software: you can redistribute it and/or modify
- * it under the terms of the GNU General Public License version 2  of
- * the License as published by the Free Software Foundation.
- *
- * This program is distributed in the hope that it will be useful,
- * but WITHOUT ANY WARRANTY; without even the implied warranty of
- * MERCHANTABILITY or FITNESS FOR A PARTICULAR PURPOSE.  See the
- * GNU General Public License for more details.
- *
- * You should have received a copy of the GNU General Public License
- * along with this program.  If not, see <http://www.gnu.org/licenses/>.
- */
-
+ *
+ * Copyright (C) 2018-2019 Cadence.
+ * Copyright (C) 2017-2018 NXP
+ * Copyright (C) 2019 Texas Instruments
+ *
+ * Author: Peter Chen <peter.chen@nxp.com>
+ *         Pawel Laszczak <pawell@cadence.com>
+ *         Roger Quadros <rogerq@ti.com>
+ */
+
+#include <linux/dma-mapping.h>
 #include <linux/module.h>
 #include <linux/kernel.h>
 #include <linux/platform_device.h>
 #include <linux/interrupt.h>
-#include <linux/of.h>
-#include <linux/of_platform.h>
 #include <linux/io.h>
-#include <linux/clk.h>
-#include <linux/usb/of.h>
-#include <linux/usb/phy.h>
-#include <linux/extcon.h>
 #include <linux/pm_runtime.h>
 
-<<<<<<< HEAD
-#include "cdns3-nxp-reg-def.h"
-#include "core.h"
-#include "host-export.h"
-#include "gadget-export.h"
-
-/**
- * cdns3_handshake - spin reading  until handshake completes or fails
- * @ptr: address of device controller register to be read
- * @mask: bits to look at in result of read
- * @done: value of those bits when handshake succeeds
- * @usec: timeout in microseconds
- *
- * Returns negative errno, or zero on success
- *
- * Success happens when the "mask" bits have the specified value (hardware
- * handshake done). There are two failure modes: "usec" have passed (major
- * hardware flakeout), or the register reads as all-ones (hardware removed).
- */
-int cdns3_handshake(void __iomem *ptr, u32 mask, u32 done, int usec)
-=======
 #include "core.h"
 #include "host-export.h"
 #include "drd.h"
@@ -65,27 +26,19 @@
 static int cdns_idle_init(struct cdns *cdns);
 
 static int cdns_role_start(struct cdns *cdns, enum usb_role role)
->>>>>>> c1084c27
-{
-	u32 result;
-
-	do {
-		result = readl(ptr);
-		if (result == ~(u32)0)  /* card removed */
-			return -ENODEV;
-
-		result &= mask;
-		if (result == done)
-			return 0;
-
-<<<<<<< HEAD
-		udelay(1);
-		usec--;
-	} while (usec > 0);
-
-	return -ETIMEDOUT;
-}
-=======
+{
+	int ret;
+
+	if (WARN_ON(role > USB_ROLE_DEVICE))
+		return 0;
+
+	mutex_lock(&cdns->mutex);
+	cdns->role = role;
+	mutex_unlock(&cdns->mutex);
+
+	if (!cdns->roles[role])
+		return -ENXIO;
+
 	if (cdns->roles[role]->state == CDNS_ROLE_STATE_ACTIVE)
 		return 0;
 
@@ -94,227 +47,17 @@
 	if (!ret)
 		cdns->roles[role]->state = CDNS_ROLE_STATE_ACTIVE;
 	mutex_unlock(&cdns->mutex);
->>>>>>> c1084c27
-
-static void cdns3_usb_phy_init(void __iomem *regs)
-{
-	u32 value;
-
-	pr_debug("begin of %s\n", __func__);
-
-	writel(0x0830, regs + PHY_PMA_CMN_CTRL1);
-	writel(0x10, regs + TB_ADDR_CMN_DIAG_HSCLK_SEL);
-	writel(0x00F0, regs + TB_ADDR_CMN_PLL0_VCOCAL_INIT_TMR);
-	writel(0x0018, regs + TB_ADDR_CMN_PLL0_VCOCAL_ITER_TMR);
-	writel(0x00D0, regs + TB_ADDR_CMN_PLL0_INTDIV);
-	writel(0x4aaa, regs + TB_ADDR_CMN_PLL0_FRACDIV);
-	writel(0x0034, regs + TB_ADDR_CMN_PLL0_HIGH_THR);
-	writel(0x1ee, regs + TB_ADDR_CMN_PLL0_SS_CTRL1);
-	writel(0x7F03, regs + TB_ADDR_CMN_PLL0_SS_CTRL2);
-	writel(0x0020, regs + TB_ADDR_CMN_PLL0_DSM_DIAG);
-	writel(0x0000, regs + TB_ADDR_CMN_DIAG_PLL0_OVRD);
-	writel(0x0000, regs + TB_ADDR_CMN_DIAG_PLL0_FBH_OVRD);
-	writel(0x0000, regs + TB_ADDR_CMN_DIAG_PLL0_FBL_OVRD);
-	writel(0x0007, regs + TB_ADDR_CMN_DIAG_PLL0_V2I_TUNE);
-	writel(0x0027, regs + TB_ADDR_CMN_DIAG_PLL0_CP_TUNE);
-	writel(0x0008, regs + TB_ADDR_CMN_DIAG_PLL0_LF_PROG);
-	writel(0x0022, regs + TB_ADDR_CMN_DIAG_PLL0_TEST_MODE);
-	writel(0x000a, regs + TB_ADDR_CMN_PSM_CLK_CTRL);
-	writel(0x139, regs + TB_ADDR_XCVR_DIAG_RX_LANE_CAL_RST_TMR);
-	writel(0xbefc, regs + TB_ADDR_XCVR_PSM_RCTRL);
-
-	writel(0x7799, regs + TB_ADDR_TX_PSC_A0);
-	writel(0x7798, regs + TB_ADDR_TX_PSC_A1);
-	writel(0x509b, regs + TB_ADDR_TX_PSC_A2);
-	writel(0x3, regs + TB_ADDR_TX_DIAG_ECTRL_OVRD);
-	writel(0x509b, regs + TB_ADDR_TX_PSC_A3);
-	writel(0x2090, regs + TB_ADDR_TX_PSC_CAL);
-	writel(0x2090, regs + TB_ADDR_TX_PSC_RDY);
-
-	writel(0xA6FD, regs + TB_ADDR_RX_PSC_A0);
-	writel(0xA6FD, regs + TB_ADDR_RX_PSC_A1);
-	writel(0xA410, regs + TB_ADDR_RX_PSC_A2);
-	writel(0x2410, regs + TB_ADDR_RX_PSC_A3);
-
-	writel(0x23FF, regs + TB_ADDR_RX_PSC_CAL);
-	writel(0x2010, regs + TB_ADDR_RX_PSC_RDY);
-
-	writel(0x0020, regs + TB_ADDR_TX_TXCC_MGNLS_MULT_000);
-	writel(0x00ff, regs + TB_ADDR_TX_DIAG_BGREF_PREDRV_DELAY);
-	writel(0x0002, regs + TB_ADDR_RX_SLC_CU_ITER_TMR);
-	writel(0x0013, regs + TB_ADDR_RX_SIGDET_HL_FILT_TMR);
-	writel(0x0000, regs + TB_ADDR_RX_SAMP_DAC_CTRL);
-	writel(0x1004, regs + TB_ADDR_RX_DIAG_SIGDET_TUNE);
-	writel(0x4041, regs + TB_ADDR_RX_DIAG_LFPSDET_TUNE2);
-	writel(0x0480, regs + TB_ADDR_RX_DIAG_BS_TM);
-	writel(0x8006, regs + TB_ADDR_RX_DIAG_DFE_CTRL1);
-	writel(0x003f, regs + TB_ADDR_RX_DIAG_ILL_IQE_TRIM4);
-	writel(0x543f, regs + TB_ADDR_RX_DIAG_ILL_E_TRIM0);
-	writel(0x543f, regs + TB_ADDR_RX_DIAG_ILL_IQ_TRIM0);
-	writel(0x0000, regs + TB_ADDR_RX_DIAG_ILL_IQE_TRIM6);
-	writel(0x8000, regs + TB_ADDR_RX_DIAG_RXFE_TM3);
-	writel(0x0003, regs + TB_ADDR_RX_DIAG_RXFE_TM4);
-	writel(0x2408, regs + TB_ADDR_RX_DIAG_LFPSDET_TUNE);
-	writel(0x05ca, regs + TB_ADDR_RX_DIAG_DFE_CTRL3);
-	writel(0x0258, regs + TB_ADDR_RX_DIAG_SC2C_DELAY);
-	writel(0x1fff, regs + TB_ADDR_RX_REE_VGA_GAIN_NODFE);
-
-	writel(0x02c6, regs + TB_ADDR_XCVR_PSM_CAL_TMR);
-	writel(0x0002, regs + TB_ADDR_XCVR_PSM_A0BYP_TMR);
-	writel(0x02c6, regs + TB_ADDR_XCVR_PSM_A0IN_TMR);
-	writel(0x0010, regs + TB_ADDR_XCVR_PSM_A1IN_TMR);
-	writel(0x0010, regs + TB_ADDR_XCVR_PSM_A2IN_TMR);
-	writel(0x0010, regs + TB_ADDR_XCVR_PSM_A3IN_TMR);
-	writel(0x0010, regs + TB_ADDR_XCVR_PSM_A4IN_TMR);
-	writel(0x0010, regs + TB_ADDR_XCVR_PSM_A5IN_TMR);
-
-	writel(0x0002, regs + TB_ADDR_XCVR_PSM_A0OUT_TMR);
-	writel(0x0002, regs + TB_ADDR_XCVR_PSM_A1OUT_TMR);
-	writel(0x0002, regs + TB_ADDR_XCVR_PSM_A2OUT_TMR);
-	writel(0x0002, regs + TB_ADDR_XCVR_PSM_A3OUT_TMR);
-	writel(0x0002, regs + TB_ADDR_XCVR_PSM_A4OUT_TMR);
-	writel(0x0002, regs + TB_ADDR_XCVR_PSM_A5OUT_TMR);
-
-	/* Change rx detect parameter */
-	writel(0x960, regs + TB_ADDR_TX_RCVDET_EN_TMR);
-	writel(0x01e0, regs + TB_ADDR_TX_RCVDET_ST_TMR);
-	writel(0x0090, regs + TB_ADDR_XCVR_DIAG_LANE_FCM_EN_MGN_TMR);
-
-	/* RXDET_IN_P3_32KHZ, Receiver detect slow clock enable */
-	value = readl(regs + TB_ADDR_TX_RCVDETSC_CTRL);
-	value |= RXDET_IN_P3_32KHZ;
-	writel(value, regs + TB_ADDR_TX_RCVDETSC_CTRL);
-
-	udelay(10);
-
-	pr_debug("end of %s\n", __func__);
-}
-
-<<<<<<< HEAD
-static void cdns_set_role(struct cdns3 *cdns, enum cdns3_roles role)
-=======
+
+	return ret;
+}
+
 static void cdns_role_stop(struct cdns *cdns)
->>>>>>> c1084c27
-{
-	u32 value;
-	int timeout_us = 100000;
-	void __iomem *xhci_regs = cdns->xhci_regs;
-
-	if (role == CDNS3_ROLE_END)
+{
+	enum usb_role role = cdns->role;
+
+	if (WARN_ON(role > USB_ROLE_DEVICE))
 		return;
 
-<<<<<<< HEAD
-	/* Wait clk value */
-	value = readl(cdns->none_core_regs + USB3_SSPHY_STATUS);
-	writel(value, cdns->none_core_regs + USB3_SSPHY_STATUS);
-	udelay(1);
-	value = readl(cdns->none_core_regs + USB3_SSPHY_STATUS);
-	while ((value & 0xf0000000) != 0xf0000000 && timeout_us-- > 0) {
-		value = readl(cdns->none_core_regs + USB3_SSPHY_STATUS);
-		dev_dbg(cdns->dev, "clkvld:0x%x\n", value);
-		udelay(1);
-	}
-
-	if (timeout_us <= 0)
-		dev_err(cdns->dev, "wait clkvld timeout\n");
-
-	/* Set all Reset bits */
-	value = readl(cdns->none_core_regs + USB3_CORE_CTRL1);
-	value |= ALL_SW_RESET;
-	writel(value, cdns->none_core_regs + USB3_CORE_CTRL1);
-	udelay(1);
-
-	if (role == CDNS3_ROLE_HOST) {
-		value = readl(cdns->none_core_regs + USB3_CORE_CTRL1);
-		value = (value & ~MODE_STRAP_MASK) | HOST_MODE | OC_DISABLE;
-		writel(value, cdns->none_core_regs + USB3_CORE_CTRL1);
-		value &= ~PHYAHB_SW_RESET;
-		writel(value, cdns->none_core_regs + USB3_CORE_CTRL1);
-		mdelay(1);
-		cdns3_usb_phy_init(cdns->phy_regs);
-		/* Force B Session Valid as 1 */
-		writel(0x0060, cdns->phy_regs + 0x380a4);
-		mdelay(1);
-
-		value = readl(cdns->none_core_regs + USB3_INT_REG);
-		value |= HOST_INT1_EN;
-		writel(value, cdns->none_core_regs + USB3_INT_REG);
-
-		value = readl(cdns->none_core_regs + USB3_CORE_CTRL1);
-		value &= ~ALL_SW_RESET;
-		writel(value, cdns->none_core_regs + USB3_CORE_CTRL1);
-
-		dev_dbg(cdns->dev, "wait xhci_power_on_ready\n");
-
-		value = readl(cdns->none_core_regs + USB3_CORE_STATUS);
-		timeout_us = 100000;
-		while (!(value & HOST_POWER_ON_READY) && timeout_us-- > 0) {
-			value = readl(cdns->none_core_regs + USB3_CORE_STATUS);
-			udelay(1);
-		}
-
-		if (timeout_us <= 0)
-			dev_err(cdns->dev, "wait xhci_power_on_ready timeout\n");
-
-		value = readl(xhci_regs + XECP_PORT_CAP_REG);
-		value |= LPM_2_STB_SWITCH_EN;
-		writel(value, xhci_regs + XECP_PORT_CAP_REG);
-
-		mdelay(1);
-
-		dev_dbg(cdns->dev, "switch to host role successfully\n");
-	} else { /* gadget mode */
-		value = readl(cdns->none_core_regs + USB3_CORE_CTRL1);
-		value = (value & ~MODE_STRAP_MASK) | DEV_MODE;
-		writel(value, cdns->none_core_regs + USB3_CORE_CTRL1);
-		value &= ~PHYAHB_SW_RESET;
-		writel(value, cdns->none_core_regs + USB3_CORE_CTRL1);
-
-		cdns3_usb_phy_init(cdns->phy_regs);
-		/* Force B Session Valid as 1 */
-		writel(0x0060, cdns->phy_regs + 0x380a4);
-		value = readl(cdns->none_core_regs + USB3_INT_REG);
-		value |= DEV_INT_EN;
-		writel(value, cdns->none_core_regs + USB3_INT_REG);
-
-		value = readl(cdns->none_core_regs + USB3_CORE_CTRL1);
-		value &= ~ALL_SW_RESET;
-		writel(value, cdns->none_core_regs + USB3_CORE_CTRL1);
-
-		dev_dbg(cdns->dev, "wait gadget_power_on_ready\n");
-
-		value = readl(cdns->none_core_regs + USB3_CORE_STATUS);
-		timeout_us = 100000;
-		while (!(value & DEV_POWER_ON_READY) && timeout_us-- > 0) {
-			value = readl(cdns->none_core_regs + USB3_CORE_STATUS);
-			udelay(1);
-		}
-
-		if (timeout_us <= 0)
-			dev_err(cdns->dev,
-				"wait gadget_power_on_ready timeout\n");
-
-		mdelay(1);
-
-		dev_dbg(cdns->dev, "switch to gadget role successfully\n");
-	}
-}
-
-static enum cdns3_roles cdns3_get_role(struct cdns3 *cdns)
-{
-	if (cdns->roles[CDNS3_ROLE_HOST] && cdns->roles[CDNS3_ROLE_GADGET]) {
-		if (extcon_get_state(cdns->extcon, EXTCON_USB_HOST))
-			return CDNS3_ROLE_HOST;
-		else if (extcon_get_state(cdns->extcon, EXTCON_USB))
-			return CDNS3_ROLE_GADGET;
-		else
-			return CDNS3_ROLE_END;
-	} else {
-		return cdns->roles[CDNS3_ROLE_HOST]
-			? CDNS3_ROLE_HOST
-			: CDNS3_ROLE_GADGET;
-	}
-=======
 	if (cdns->roles[role]->state == CDNS_ROLE_STATE_INACTIVE)
 		return;
 
@@ -328,7 +71,6 @@
 {
 	cdns_role_stop(cdns);
 	cdns_drd_exit(cdns);
->>>>>>> c1084c27
 }
 
 /**
@@ -340,34 +82,6 @@
 static int cdns_core_init_role(struct cdns *cdns)
 {
 	struct device *dev = cdns->dev;
-<<<<<<< HEAD
-	enum usb_dr_mode dr_mode = usb_get_dr_mode(dev);
-
-	cdns->role = CDNS3_ROLE_END;
-	if (dr_mode == USB_DR_MODE_UNKNOWN)
-		dr_mode = USB_DR_MODE_OTG;
-
-	if (dr_mode == USB_DR_MODE_OTG || dr_mode == USB_DR_MODE_HOST) {
-		if (cdns3_host_init(cdns))
-			dev_info(dev, "doesn't support host\n");
-	}
-
-	if (dr_mode == USB_DR_MODE_OTG || dr_mode == USB_DR_MODE_PERIPHERAL) {
-		if (cdns3_gadget_init(cdns))
-			dev_info(dev, "doesn't support gadget\n");
-	}
-
-	if (!cdns->roles[CDNS3_ROLE_HOST] && !cdns->roles[CDNS3_ROLE_GADGET]) {
-		dev_err(dev, "no supported roles\n");
-		return -ENODEV;
-	}
-
-	return 0;
-}
-
-/**
- * cdns3_irq - interrupt handler for cdns3 core device
-=======
 	enum usb_dr_mode best_dr_mode;
 	enum usb_dr_mode dr_mode;
 	int ret;
@@ -491,33 +205,9 @@
 /**
  * cdns_hw_role_state_machine  - role switch state machine based on hw events.
  * @cdns: Pointer to controller structure.
->>>>>>> c1084c27
- *
- * @irq: irq number for cdns3 core device
- * @data: structure of cdns3
- *
- * Returns IRQ_HANDLED or IRQ_NONE
- */
-<<<<<<< HEAD
-static irqreturn_t cdns3_irq(int irq, void *data)
-{
-	struct cdns3 *cdns = data;
-	irqreturn_t ret = IRQ_NONE;
-
-	if (cdns->in_lpm) {
-		disable_irq_nosync(cdns->irq);
-		cdns->wakeup_int = true;
-		pm_runtime_get(cdns->dev);
-		return IRQ_HANDLED;
-	}
-
-	/* Handle device/host interrupt */
-	if (cdns->role != CDNS3_ROLE_END)
-		ret = cdns3_role(cdns)->irq(cdns);
-
-	return ret;
-}
-=======
+ *
+ * Returns next role to be entered based on hw events.
+ */
 static enum usb_role cdns_hw_role_state_machine(struct cdns *cdns)
 {
 	enum usb_role role = USB_ROLE_NONE;
@@ -534,23 +224,15 @@
 
 	id = cdns_get_id(cdns);
 	vbus = cdns_get_vbus(cdns);
->>>>>>> c1084c27
-
-static irqreturn_t cdns3_thread_irq(int irq, void *data)
-{
-	struct cdns3 *cdns = data;
-	irqreturn_t ret = IRQ_NONE;
-
-<<<<<<< HEAD
-	/* Handle device/host interrupt */
-	if (cdns->role != CDNS3_ROLE_END && cdns3_role(cdns)->thread_irq)
-		ret = cdns3_role(cdns)->thread_irq(cdns);
-
-	return ret;
-}
-
-static int cdns3_get_clks(struct device *dev)
-=======
+
+	/*
+	 * Role change state machine
+	 * Inputs: ID, VBUS
+	 * Previous state: cdns->role
+	 * Next state: role
+	 */
+	role = cdns->role;
+
 	switch (role) {
 	case USB_ROLE_NONE:
 		/*
@@ -578,155 +260,52 @@
 }
 
 static int cdns_idle_role_start(struct cdns *cdns)
->>>>>>> c1084c27
-{
-	struct cdns3 *cdns = dev_get_drvdata(dev);
-	int ret = 0;
-
-	cdns->cdns3_clks[0] = devm_clk_get(dev, "usb3_lpm_clk");
-	if (IS_ERR(cdns->cdns3_clks[0])) {
-		ret = PTR_ERR(cdns->cdns3_clks[0]);
-		dev_err(dev, "Failed to get usb3_lpm_clk, err=%d\n", ret);
-		return ret;
-	}
-
-	cdns->cdns3_clks[1] = devm_clk_get(dev, "usb3_bus_clk");
-	if (IS_ERR(cdns->cdns3_clks[1])) {
-		ret = PTR_ERR(cdns->cdns3_clks[1]);
-		dev_err(dev, "Failed to get usb3_bus_clk, err=%d\n", ret);
-		return ret;
-	}
-
-	cdns->cdns3_clks[2] = devm_clk_get(dev, "usb3_aclk");
-	if (IS_ERR(cdns->cdns3_clks[2])) {
-		ret = PTR_ERR(cdns->cdns3_clks[2]);
-		dev_err(dev, "Failed to get usb3_aclk, err=%d\n", ret);
-		return ret;
-	}
-
-	cdns->cdns3_clks[3] = devm_clk_get(dev, "usb3_ipg_clk");
-	if (IS_ERR(cdns->cdns3_clks[3])) {
-		ret = PTR_ERR(cdns->cdns3_clks[3]);
-		dev_err(dev, "Failed to get usb3_ipg_clk, err=%d\n", ret);
-		return ret;
-	}
-
-	cdns->cdns3_clks[4] = devm_clk_get(dev, "usb3_core_pclk");
-	if (IS_ERR(cdns->cdns3_clks[4])) {
-		ret = PTR_ERR(cdns->cdns3_clks[4]);
-		dev_err(dev, "Failed to get usb3_core_pclk, err=%d\n", ret);
-		return ret;
-	}
-
-	return 0;
-}
-
-<<<<<<< HEAD
-static int cdns3_prepare_enable_clks(struct device *dev)
-=======
+{
+	return 0;
+}
+
 static void cdns_idle_role_stop(struct cdns *cdns)
->>>>>>> c1084c27
-{
-	struct cdns3 *cdns = dev_get_drvdata(dev);
-	int i, j, ret = 0;
-
-<<<<<<< HEAD
-	for (i = 0; i < CDNS3_NUM_OF_CLKS; i++) {
-		ret = clk_prepare_enable(cdns->cdns3_clks[i]);
-		if (ret) {
-			dev_err(dev,
-				"Failed to prepare/enable cdns3 clk, err=%d\n",
-				ret);
-			goto err;
-		}
-	}
-=======
+{
+	/* Program Lane swap and bring PHY out of RESET */
+	phy_reset(cdns->usb3_phy);
+}
+
 static int cdns_idle_init(struct cdns *cdns)
 {
 	struct cdns_role_driver *rdrv;
->>>>>>> c1084c27
-
-	return ret;
-err:
-	for (j = i; j > 0; j--)
-		clk_disable_unprepare(cdns->cdns3_clks[j - 1]);
-
-<<<<<<< HEAD
-	return ret;
-}
-=======
+
+	rdrv = devm_kzalloc(cdns->dev, sizeof(*rdrv), GFP_KERNEL);
+	if (!rdrv)
+		return -ENOMEM;
+
 	rdrv->start = cdns_idle_role_start;
 	rdrv->stop = cdns_idle_role_stop;
 	rdrv->state = CDNS_ROLE_STATE_INACTIVE;
 	rdrv->suspend = NULL;
 	rdrv->resume = NULL;
 	rdrv->name = "idle";
->>>>>>> c1084c27
-
-static void cdns3_disable_unprepare_clks(struct device *dev)
-{
-	struct cdns3 *cdns = dev_get_drvdata(dev);
-	int i;
-
-	for (i = CDNS3_NUM_OF_CLKS - 1; i >= 0; i--)
-		clk_disable_unprepare(cdns->cdns3_clks[i]);
-}
-
-<<<<<<< HEAD
-static void cdns3_remove_roles(struct cdns3 *cdns)
-{
-	cdns3_gadget_exit(cdns);
-	cdns3_host_remove(cdns);
-}
-
-static int cdns3_do_role_switch(struct cdns3 *cdns, enum cdns3_roles role)
-=======
+
+	cdns->roles[USB_ROLE_NONE] = rdrv;
+
+	return 0;
+}
+
 /**
  * cdns_hw_role_switch - switch roles based on HW state
  * @cdns: controller
  */
 int cdns_hw_role_switch(struct cdns *cdns)
->>>>>>> c1084c27
-{
+{
+	enum usb_role real_role, current_role;
 	int ret = 0;
-	enum cdns3_roles current_role;
-
-	dev_dbg(cdns->dev, "current role is %d, switch to %d\n",
-			cdns->role, role);
-
-<<<<<<< HEAD
-	if (cdns->role == role)
-=======
+
 	/* Depends on role switch class */
 	if (cdns->role_sw)
->>>>>>> c1084c27
 		return 0;
 
 	pm_runtime_get_sync(cdns->dev);
+
 	current_role = cdns->role;
-<<<<<<< HEAD
-	cdns3_role_stop(cdns);
-	if (role == CDNS3_ROLE_END) {
-		/* Force B Session Valid as 0 */
-		writel(0x0040, cdns->phy_regs + 0x380a4);
-		pm_runtime_put_sync(cdns->dev);
-		return 0;
-	}
-
-	/*
-	 * WORKAROUND: Mass storage gadget calls .ep_disable after
-	 * disconnect with host, wait some time for .ep_disable completion.
-	 */
-	msleep(20);
-	cdns_set_role(cdns, role);
-	ret = cdns3_role_start(cdns, role);
-	if (ret) {
-		/* Back to current role */
-		dev_err(cdns->dev, "set %d has failed, back to %d\n",
-					role, current_role);
-		cdns_set_role(cdns, current_role);
-		ret = cdns3_role_start(cdns, current_role);
-=======
 	real_role = cdns_hw_role_state_machine(cdns);
 
 	/* Do nothing if nothing changed */
@@ -746,61 +325,26 @@
 		if (ret)
 			dev_err(cdns->dev, "back to %d failed too\n",
 				current_role);
->>>>>>> c1084c27
-	}
-
+	}
+exit:
 	pm_runtime_put_sync(cdns->dev);
 	return ret;
 }
 
 /**
-<<<<<<< HEAD
- * cdns3_role_switch - work queue handler for role switch
- *
- * @work: work queue item structure
-=======
  * cdns_role_get - get current role of controller.
  *
  * @sw: pointer to USB role switch structure
->>>>>>> c1084c27
- *
- * Handles below events:
- * - Role switch for dual-role devices
- * - CDNS3_ROLE_GADGET <--> CDNS3_ROLE_END for peripheral-only devices
- */
-<<<<<<< HEAD
-static void cdns3_role_switch(struct work_struct *work)
-{
-	struct cdns3 *cdns = container_of(work, struct cdns3,
-			role_switch_wq);
-	bool device, host;
-
-	host = extcon_get_state(cdns->extcon, EXTCON_USB_HOST);
-	device = extcon_get_state(cdns->extcon, EXTCON_USB);
-
-	if (host) {
-		if (cdns->roles[CDNS3_ROLE_HOST])
-			cdns3_do_role_switch(cdns, CDNS3_ROLE_HOST);
-		return;
-	}
-=======
+ *
+ * Returns role
+ */
 static enum usb_role cdns_role_get(struct usb_role_switch *sw)
 {
 	struct cdns *cdns = usb_role_switch_get_drvdata(sw);
->>>>>>> c1084c27
-
-	if (device)
-		cdns3_do_role_switch(cdns, CDNS3_ROLE_GADGET);
-	else
-		cdns3_do_role_switch(cdns, CDNS3_ROLE_END);
-}
-
-<<<<<<< HEAD
-static int cdns3_extcon_notifier(struct notifier_block *nb, unsigned long event,
-			     void *ptr)
-{
-	struct cdns3 *cdns = container_of(nb, struct cdns3, extcon_nb);
-=======
+
+	return cdns->role;
+}
+
 /**
  * cdns_role_set - set current role of controller.
  *
@@ -814,31 +358,9 @@
 {
 	struct cdns *cdns = usb_role_switch_get_drvdata(sw);
 	int ret = 0;
->>>>>>> c1084c27
-
-	queue_work(system_freezable_wq, &cdns->role_switch_wq);
-
-<<<<<<< HEAD
-	return NOTIFY_DONE;
-}
-
-static int cdns3_register_extcon(struct cdns3 *cdns)
-{
-	struct extcon_dev *extcon;
-	struct device *dev = cdns->dev;
-	int ret;
-
-	if (of_property_read_bool(dev->of_node, "extcon")) {
-		extcon = extcon_get_edev_by_phandle(dev, 0);
-		if (IS_ERR(extcon))
-			return PTR_ERR(extcon);
-
-		ret = devm_extcon_register_notifier(dev, extcon,
-			EXTCON_USB_HOST, &cdns->extcon_nb);
-		if (ret < 0) {
-			dev_err(dev, "register Host Connector failed\n");
-			return ret;
-=======
+
+	pm_runtime_get_sync(cdns->dev);
+
 	if (cdns->role == role)
 		goto pm_put;
 
@@ -849,16 +371,9 @@
 			break;
 		default:
 			goto pm_put;
->>>>>>> c1084c27
-		}
-
-<<<<<<< HEAD
-		ret = devm_extcon_register_notifier(dev, extcon,
-			EXTCON_USB, &cdns->extcon_nb);
-		if (ret < 0) {
-			dev_err(dev, "register Device Connector failed\n");
-			return ret;
-=======
+		}
+	}
+
 	if (cdns->dr_mode == USB_DR_MODE_PERIPHERAL) {
 		switch (role) {
 		case USB_ROLE_NONE:
@@ -866,76 +381,19 @@
 			break;
 		default:
 			goto pm_put;
->>>>>>> c1084c27
-		}
-
-		cdns->extcon = extcon;
-		cdns->extcon_nb.notifier_call = cdns3_extcon_notifier;
-	}
-
-<<<<<<< HEAD
-	return 0;
-}
-
-static ssize_t cdns3_role_show(struct device *dev,
-		struct device_attribute *attr, char *buf)
-{
-	struct cdns3 *cdns = dev_get_drvdata(dev);
-
-	if (cdns->role != CDNS3_ROLE_END)
-		return sprintf(buf, "%s\n", cdns3_role(cdns)->name);
-	else
-		return sprintf(buf, "%s\n", "none");
-}
-
-static ssize_t cdns3_role_store(struct device *dev,
-		struct device_attribute *attr, const char *buf, size_t n)
-{
-	struct cdns3 *cdns = dev_get_drvdata(dev);
-	enum cdns3_roles role;
-	int ret;
-
-	if (!(cdns->roles[CDNS3_ROLE_HOST] && cdns->roles[CDNS3_ROLE_GADGET])) {
-		dev_warn(dev, "Current configuration is not dual-role, quit\n");
-		return -EPERM;
-	}
-=======
+		}
+	}
+
 	cdns_role_stop(cdns);
 	ret = cdns_role_start(cdns, role);
 	if (ret)
 		dev_err(cdns->dev, "set role %d has failed\n", role);
->>>>>>> c1084c27
-
-	for (role = CDNS3_ROLE_HOST; role <= CDNS3_ROLE_GADGET; role++)
-		if (!strncmp(buf, cdns->roles[role]->name,
-			     strlen(cdns->roles[role]->name)))
-			break;
-
-	if (role == CDNS3_ROLE_END)
-		return -EINVAL;
-
-	if (role == cdns->role)
-		return n;
-
-	disable_irq(cdns->irq);
-	ret = cdns3_do_role_switch(cdns, role);
-	enable_irq(cdns->irq);
-
-	return (ret == 0) ? n : ret;
-}
-static DEVICE_ATTR(role, 0644, cdns3_role_show, cdns3_role_store);
-
-<<<<<<< HEAD
-static struct attribute *cdns3_attrs[] = {
-	&dev_attr_role.attr,
-	NULL,
-};
-
-static const struct attribute_group cdns3_attr_group = {
-	.attrs = cdns3_attrs,
-};
-=======
->>>>>>> c1084c27
+
+pm_put:
+	pm_runtime_put_sync(cdns->dev);
+	return ret;
+}
+
 
 /**
  * cdns_wakeup_irq - interrupt handler for wakeup events
@@ -948,19 +406,6 @@
 {
 	struct cdns *cdns = data;
 
-<<<<<<< HEAD
-	cdns = devm_kzalloc(dev, sizeof(*cdns), GFP_KERNEL);
-	if (!cdns)
-		return -ENOMEM;
-
-	cdns->dev = dev;
-	platform_set_drvdata(pdev, cdns);
-
-	res = platform_get_resource(pdev, IORESOURCE_IRQ, 0);
-	if (!res) {
-		dev_err(dev, "missing IRQ\n");
-		return -ENODEV;
-=======
 	if (cdns->in_lpm) {
 		disable_irq_nosync(irq);
 		cdns->wakeup_pending = true;
@@ -968,51 +413,8 @@
 			pm_request_resume(&cdns->host_dev->dev);
 
 		return IRQ_HANDLED;
->>>>>>> c1084c27
-	}
-	cdns->irq = res->start;
-
-<<<<<<< HEAD
-	/*
-	 * Request memory region
-	 * region-0: nxp wrap registers
-	 * region-1: xHCI
-	 * region-2: Peripheral
-	 * region-3: PHY registers
-	 * region-4: OTG registers
-	 */
-	res = platform_get_resource(pdev, IORESOURCE_MEM, 0);
-	regs = devm_ioremap_resource(dev, res);
-	if (IS_ERR(regs))
-		return PTR_ERR(regs);
-	cdns->none_core_regs = regs;
-
-	res = platform_get_resource(pdev, IORESOURCE_MEM, 1);
-	regs = devm_ioremap_resource(dev, res);
-	if (IS_ERR(regs))
-		return PTR_ERR(regs);
-	cdns->xhci_regs = regs;
-	cdns->xhci_res = res;
-
-	res = platform_get_resource(pdev, IORESOURCE_MEM, 2);
-	regs = devm_ioremap_resource(dev, res);
-	if (IS_ERR(regs))
-		return PTR_ERR(regs);
-	cdns->dev_regs	= regs;
-
-	res = platform_get_resource(pdev, IORESOURCE_MEM, 3);
-	regs = devm_ioremap_resource(dev, res);
-	if (IS_ERR(regs))
-		return PTR_ERR(regs);
-	cdns->phy_regs = regs;
-
-	res = platform_get_resource(pdev, IORESOURCE_MEM, 4);
-	regs = devm_ioremap_resource(dev, res);
-	if (IS_ERR(regs))
-		return PTR_ERR(regs);
-	cdns->otg_regs = regs;
-
-=======
+	}
+
 	return IRQ_NONE;
 }
 
@@ -1033,83 +435,8 @@
 		return ret;
 	}
 
->>>>>>> c1084c27
 	mutex_init(&cdns->mutex);
-	ret = cdns3_get_clks(dev);
-	if (ret)
-		return ret;
-
-<<<<<<< HEAD
-	ret = cdns3_prepare_enable_clks(dev);
-	if (ret)
-		return ret;
-
-	cdns->usbphy = devm_usb_get_phy_by_phandle(dev, "cdns3,usbphy", 0);
-	if (IS_ERR(cdns->usbphy)) {
-		ret = PTR_ERR(cdns->usbphy);
-		if (ret == -ENODEV)
-			ret = -EINVAL;
-		goto err1;
-	}
-
-	ret = usb_phy_init(cdns->usbphy);
-	if (ret)
-		goto err1;
-
-	ret = cdns3_core_init_role(cdns);
-	if (ret)
-		goto err2;
-
-	if (cdns->roles[CDNS3_ROLE_GADGET]) {
-		INIT_WORK(&cdns->role_switch_wq, cdns3_role_switch);
-		ret = cdns3_register_extcon(cdns);
-		if (ret)
-			goto err3;
-	}
-
-	cdns->role = cdns3_get_role(cdns);
-	dev_dbg(dev, "the init role is %d\n", cdns->role);
-	cdns_set_role(cdns, cdns->role);
-	ret = cdns3_role_start(cdns, cdns->role);
-	if (ret) {
-		dev_err(dev, "can't start %s role\n",
-					cdns3_role(cdns)->name);
-		goto err3;
-	}
-
-	ret = devm_request_threaded_irq(dev, cdns->irq, cdns3_irq,
-			cdns3_thread_irq, IRQF_SHARED, dev_name(dev), cdns);
-	if (ret)
-		goto err4;
-
-	ret = sysfs_create_group(&dev->kobj, &cdns3_attr_group);
-	if (ret)
-		goto err4;
-
-	device_set_wakeup_capable(dev, true);
-	pm_runtime_set_active(dev);
-	pm_runtime_enable(dev);
-	/*
-	 * The controller needs less time between bus and controller suspend,
-	 * and we also needs a small delay to avoid frequently entering low
-	 * power mode.
-	 */
-	pm_runtime_set_autosuspend_delay(dev, 20);
-	pm_runtime_mark_last_busy(dev);
-	pm_runtime_use_autosuspend(dev);
-	dev_dbg(dev, "Cadence USB3 core: probe succeed\n");
-
-	return 0;
-
-err4:
-	cdns3_role_stop(cdns);
-err3:
-	cdns3_remove_roles(cdns);
-err2:
-	usb_phy_shutdown(cdns->usbphy);
-err1:
-	cdns3_disable_unprepare_clks(dev);
-=======
+
 	if (device_property_read_bool(dev, "usb-role-switch")) {
 		struct usb_role_switch_desc sw_desc = { };
 
@@ -1157,257 +484,25 @@
 	if (cdns->role_sw)
 		usb_role_switch_unregister(cdns->role_sw);
 
->>>>>>> c1084c27
 	return ret;
 }
 EXPORT_SYMBOL_GPL(cdns_init);
 
 /**
-<<<<<<< HEAD
- * cdns3_remove - unbind our drd driver and clean up
- * @pdev: Pointer to Linux platform device
-=======
  * cdns_remove - unbind drd driver and clean up
  * @cdns: Pointer to cdns structure.
->>>>>>> c1084c27
  *
  * Returns 0 on success otherwise negative errno
  */
 int cdns_remove(struct cdns *cdns)
 {
-<<<<<<< HEAD
-	struct cdns3 *cdns = platform_get_drvdata(pdev);
-	struct device *dev = &pdev->dev;
-
-	pm_runtime_get_sync(dev);
-	pm_runtime_disable(dev);
-	pm_runtime_put_noidle(dev);
-	sysfs_remove_group(&dev->kobj, &cdns3_attr_group);
-	cdns3_remove_roles(cdns);
-	usb_phy_shutdown(cdns->usbphy);
-	cdns3_disable_unprepare_clks(dev);
-=======
 	cdns_exit_roles(cdns);
 	usb_role_switch_unregister(cdns->role_sw);
->>>>>>> c1084c27
 
 	return 0;
 }
 EXPORT_SYMBOL_GPL(cdns_remove);
 
-<<<<<<< HEAD
-#ifdef CONFIG_OF
-static const struct of_device_id of_cdns3_match[] = {
-	{ .compatible = "Cadence,usb3" },
-	{ },
-};
-MODULE_DEVICE_TABLE(of, of_cdns3_match);
-#endif
-
-#ifdef CONFIG_PM
-static inline bool controller_power_is_lost(struct cdns3 *cdns)
-{
-	u32 value;
-
-	value = readl(cdns->none_core_regs + USB3_CORE_CTRL1);
-	if ((value & SW_RESET_MASK) == ALL_SW_RESET)
-		return true;
-	else
-		return false;
-}
-
-static void cdns3_set_wakeup(void *none_core_regs, bool enable)
-{
-	u32 value;
-
-	if (enable) {
-		/* Enable wakeup and phy_refclk_req */
-		value = readl(none_core_regs + USB3_INT_REG);
-		value |= OTG_WAKEUP_EN | DEVU3_WAEKUP_EN;
-		writel(value, none_core_regs + USB3_INT_REG);
-	} else {
-		/* disable wakeup and phy_refclk_req */
-		value = readl(none_core_regs + USB3_INT_REG);
-		value &= ~(OTG_WAKEUP_EN | DEVU3_WAEKUP_EN);
-		writel(value, none_core_regs + USB3_INT_REG);
-	}
-}
-
-static int cdns3_enter_suspend(struct cdns3 *cdns, bool suspend, bool wakeup)
-{
-	void __iomem *otg_regs = cdns->otg_regs;
-	void __iomem *xhci_regs = cdns->xhci_regs;
-	void __iomem *none_core_regs = cdns->none_core_regs;
-	u32 value;
-	int timeout_us = 100000;
-	int ret = 0;
-
-	if (cdns->role == CDNS3_ROLE_GADGET) {
-		if (suspend) {
-			/* When at device mode, set controller at reset mode */
-			value = readl(cdns->none_core_regs + USB3_CORE_CTRL1);
-			value |= ALL_SW_RESET;
-			writel(value, cdns->none_core_regs + USB3_CORE_CTRL1);
-		}
-		return 0;
-	} else if (cdns->role == CDNS3_ROLE_END) {
-		return 0;
-	}
-
-	if (suspend) {
-		if (cdns3_role(cdns)->suspend)
-			ret = cdns3_role(cdns)->suspend(cdns, wakeup);
-
-		if (ret)
-			return ret;
-
-		/* SW request low power when all usb ports allow to it ??? */
-		value = readl(xhci_regs + XECP_PM_PMCSR);
-		value &= ~PS_MASK;
-		value |= PS_D1;
-		writel(value, xhci_regs + XECP_PM_PMCSR);
-
-		/* mdctrl_clk_sel */
-		value = readl(none_core_regs + USB3_CORE_CTRL1);
-		value |= MDCTRL_CLK_SEL;
-		writel(value, none_core_regs + USB3_CORE_CTRL1);
-
-		/* wait for mdctrl_clk_status */
-		value = readl(none_core_regs + USB3_CORE_STATUS);
-		while (!(value & MDCTRL_CLK_STATUS) && timeout_us-- > 0) {
-			value = readl(none_core_regs + USB3_CORE_STATUS);
-			udelay(1);
-		}
-
-		if (timeout_us <= 0)
-			dev_err(cdns->dev, "wait mdctrl_clk_status timeout\n");
-
-		dev_dbg(cdns->dev, "mdctrl_clk_status is set\n");
-
-		/* wait lpm_clk_req to be 0 */
-		value = readl(none_core_regs + USB3_INT_REG);
-		timeout_us = 100000;
-		while ((value & LPM_CLK_REQ) && timeout_us-- > 0) {
-			value = readl(none_core_regs + USB3_INT_REG);
-			udelay(1);
-		}
-
-		if (timeout_us <= 0)
-			dev_err(cdns->dev, "wait lpm_clk_req timeout\n");
-
-		dev_dbg(cdns->dev, "lpm_clk_req cleared\n");
-
-		/* wait phy_refclk_req to be 0 */
-		value = readl(none_core_regs + USB3_SSPHY_STATUS);
-		timeout_us = 100000;
-		while ((value & PHY_REFCLK_REQ) && timeout_us-- > 0) {
-			value = readl(none_core_regs + USB3_SSPHY_STATUS);
-			udelay(1);
-		}
-
-		if (timeout_us <= 0)
-			dev_err(cdns->dev, "wait phy_refclk_req timeout\n");
-
-		dev_dbg(cdns->dev, "phy_refclk_req cleared\n");
-		cdns3_set_wakeup(none_core_regs, true);
-	} else {
-		value = readl(none_core_regs + USB3_INT_REG);
-		/* wait CLK_125_REQ to be 1 */
-		value = readl(none_core_regs + USB3_INT_REG);
-		while (!(value & CLK_125_REQ) && timeout_us-- > 0) {
-			value = readl(none_core_regs + USB3_INT_REG);
-			udelay(1);
-		}
-
-		cdns3_set_wakeup(none_core_regs, false);
-
-		/* SW request D0 */
-		value = readl(xhci_regs + XECP_PM_PMCSR);
-		value &= ~PS_MASK;
-		value |= PS_D0;
-		writel(value, xhci_regs + XECP_PM_PMCSR);
-
-		/* clr CFG_RXDET_P3_EN */
-		value = readl(xhci_regs + XECP_AUX_CTRL_REG1);
-		value &= ~CFG_RXDET_P3_EN;
-		writel(value, xhci_regs + XECP_AUX_CTRL_REG1);
-
-		/* clear mdctrl_clk_sel */
-		value = readl(none_core_regs + USB3_CORE_CTRL1);
-		value &= ~MDCTRL_CLK_SEL;
-		writel(value, none_core_regs + USB3_CORE_CTRL1);
-
-		/* wait for mdctrl_clk_status is cleared */
-		value = readl(none_core_regs + USB3_CORE_STATUS);
-		timeout_us = 100000;
-		while ((value & MDCTRL_CLK_STATUS) && timeout_us-- > 0) {
-			value = readl(none_core_regs + USB3_CORE_STATUS);
-			udelay(1);
-		}
-
-		if (timeout_us <= 0)
-			dev_err(cdns->dev, "wait mdctrl_clk_status timeout\n");
-
-		dev_dbg(cdns->dev, "mdctrl_clk_status cleared\n");
-
-		/* Wait until OTG_NRDY is 0 */
-		value = readl(otg_regs + OTGSTS);
-		timeout_us = 100000;
-		while ((value & OTG_NRDY) && timeout_us-- > 0) {
-			value = readl(otg_regs + OTGSTS);
-			udelay(1);
-		}
-
-		if (timeout_us <= 0)
-			dev_err(cdns->dev, "wait OTG ready timeout\n");
-
-		value = readl(none_core_regs + USB3_CORE_STATUS);
-		timeout_us = 100000;
-		while (!(value & HOST_POWER_ON_READY) && timeout_us-- > 0) {
-			value = readl(none_core_regs + USB3_CORE_STATUS);
-			udelay(1);
-		}
-
-		if (timeout_us <= 0)
-			dev_err(cdns->dev, "wait xhci_power_on_ready timeout\n");
-	}
-
-	return ret;
-}
-
-static int cdns3_controller_suspend(struct cdns3 *cdns, bool wakeup)
-{
-	int ret = 0;
-
-	disable_irq(cdns->irq);
-	ret = cdns3_enter_suspend(cdns, true, wakeup);
-	if (ret) {
-		enable_irq(cdns->irq);
-		return ret;
-	}
-
-	usb_phy_set_suspend(cdns->usbphy, 1);
-	cdns->in_lpm = true;
-	enable_irq(cdns->irq);
-	return ret;
-}
-
-#ifdef CONFIG_PM_SLEEP
-static int cdns3_suspend(struct device *dev)
-{
-	struct cdns3 *cdns = dev_get_drvdata(dev);
-	bool wakeup = device_may_wakeup(dev);
-	int ret;
-
-	dev_dbg(dev, "at %s\n", __func__);
-
-	if (pm_runtime_status_suspended(dev))
-		pm_runtime_resume(dev);
-
-	ret = cdns3_controller_suspend(cdns, wakeup);
-	if (ret)
-		return ret;
-=======
 #ifdef CONFIG_PM_SLEEP
 int cdns_suspend(struct cdns *cdns)
 {
@@ -1422,60 +517,13 @@
 		cdns->roles[cdns->role]->suspend(cdns, false);
 		spin_unlock_irqrestore(&cdns->lock, flags);
 	}
->>>>>>> c1084c27
-
-	cdns3_disable_unprepare_clks(dev);
-	if (wakeup)
-		enable_irq_wake(cdns->irq);
-
-	return ret;
+
+	return 0;
 }
 EXPORT_SYMBOL_GPL(cdns_suspend);
 
 int cdns_resume(struct cdns *cdns, u8 set_active)
 {
-<<<<<<< HEAD
-	struct cdns3 *cdns = dev_get_drvdata(dev);
-	int ret;
-	bool power_lost;
-
-	dev_dbg(dev, "at %s\n", __func__);
-	if (!cdns->in_lpm) {
-		WARN_ON(1);
-		return 0;
-	}
-
-	ret = cdns3_prepare_enable_clks(dev);
-	if (ret)
-		return ret;
-
-	usb_phy_set_suspend(cdns->usbphy, 0);
-	cdns->in_lpm = false;
-	if (device_may_wakeup(dev))
-		disable_irq_wake(cdns->irq);
-	power_lost = controller_power_is_lost(cdns);
-	if (power_lost) {
-		dev_dbg(dev, "power is lost, the role is %d\n", cdns->role);
-		cdns_set_role(cdns, cdns->role);
-		if ((cdns->role != CDNS3_ROLE_END)
-				&& cdns3_role(cdns)->resume) {
-			/* Force B Session Valid as 1 */
-			writel(0x0060, cdns->phy_regs + 0x380a4);
-			cdns3_role(cdns)->resume(cdns, true);
-		}
-	} else {
-		/* At resume path, never return error */
-		cdns3_enter_suspend(cdns, false, false);
-		if (cdns->wakeup_int) {
-			cdns->wakeup_int = false;
-			pm_runtime_mark_last_busy(cdns->dev);
-			pm_runtime_put_autosuspend(cdns->dev);
-			enable_irq(cdns->irq);
-		}
-
-		if ((cdns->role != CDNS3_ROLE_END) && cdns3_role(cdns)->resume)
-			cdns3_role(cdns)->resume(cdns, false);
-=======
 	struct device *dev = cdns->dev;
 	enum usb_role real_role;
 	bool role_changed = false;
@@ -1503,7 +551,6 @@
 			if (ret)
 				return ret;
 		}
->>>>>>> c1084c27
 	}
 
 	if (cdns->roles[cdns->role]->resume)
@@ -1515,112 +562,8 @@
 		pm_runtime_enable(dev);
 	}
 
-	if (cdns->role == CDNS3_ROLE_HOST) {
-		/*
-		 * There is no PM APIs for cdns->host_dev, we can only do
-		 * it at its parent PM APIs
-		 */
-		pm_runtime_disable(cdns->host_dev);
-		pm_runtime_set_active(cdns->host_dev);
-		pm_runtime_enable(cdns->host_dev);
-	}
-
-	dev_dbg(dev, "at end of %s\n", __func__);
-
-	return 0;
-}
-<<<<<<< HEAD
-#endif /* CONFIG_PM_SLEEP */
-static int cdns3_runtime_suspend(struct device *dev)
-{
-	struct cdns3 *cdns = dev_get_drvdata(dev);
-	int ret;
-
-	dev_dbg(dev, "at the begin of %s\n", __func__);
-	if (cdns->in_lpm) {
-		WARN_ON(1);
-		return 0;
-	}
-
-	ret = cdns3_controller_suspend(cdns, true);
-	if (ret)
-		return ret;
-
-	cdns3_disable_unprepare_clks(dev);
-
-	dev_dbg(dev, "at the end of %s\n", __func__);
-
-	return ret;
-}
-
-static int cdns3_runtime_resume(struct device *dev)
-{
-	struct cdns3 *cdns = dev_get_drvdata(dev);
-	int ret;
-
-	if (!cdns->in_lpm) {
-		WARN_ON(1);
-		return 0;
-	}
-
-	ret = cdns3_prepare_enable_clks(dev);
-	if (ret)
-		return ret;
-
-	usb_phy_set_suspend(cdns->usbphy, 0);
-	/* At resume path, never return error */
-	cdns3_enter_suspend(cdns, false, false);
-	cdns->in_lpm = 0;
-
-	if (cdns->role == CDNS3_ROLE_HOST) {
-		if (cdns->wakeup_int) {
-			cdns->wakeup_int = false;
-			pm_runtime_mark_last_busy(cdns->dev);
-			pm_runtime_put_autosuspend(cdns->dev);
-			enable_irq(cdns->irq);
-		}
-
-		if ((cdns->role != CDNS3_ROLE_END) && cdns3_role(cdns)->resume)
-			cdns3_role(cdns)->resume(cdns, false);
-	}
-
-	dev_dbg(dev, "at %s\n", __func__);
-	return 0;
-}
-#endif /* CONFIG_PM */
-static const struct dev_pm_ops cdns3_pm_ops = {
-	SET_SYSTEM_SLEEP_PM_OPS(cdns3_suspend, cdns3_resume)
-	SET_RUNTIME_PM_OPS(cdns3_runtime_suspend, cdns3_runtime_resume, NULL)
-};
-
-static struct platform_driver cdns3_driver = {
-	.probe		= cdns3_probe,
-	.remove		= cdns3_remove,
-	.driver		= {
-		.name	= "cdns-usb3",
-		.of_match_table	= of_match_ptr(of_cdns3_match),
-		.pm	= &cdns3_pm_ops,
-	},
-};
-
-static int __init cdns3_driver_platform_register(void)
-{
-	cdns3_host_driver_init();
-	return platform_driver_register(&cdns3_driver);
-}
-module_init(cdns3_driver_platform_register);
-
-static void __exit cdns3_driver_platform_unregister(void)
-{
-	platform_driver_unregister(&cdns3_driver);
-}
-module_exit(cdns3_driver_platform_unregister);
-
-MODULE_ALIAS("platform:cdns-usb3");
-MODULE_AUTHOR("Peter Chen <peter.chen@nxp.com>");
-MODULE_LICENSE("GPL v2");
-MODULE_DESCRIPTION("Cadence USB3 DRD Controller Driver");
-=======
+	return 0;
+}
 EXPORT_SYMBOL_GPL(cdns_resume);
 #endif /* CONFIG_PM_SLEEP */
 
@@ -1628,5 +571,4 @@
 MODULE_AUTHOR("Pawel Laszczak <pawell@cadence.com>");
 MODULE_AUTHOR("Roger Quadros <rogerq@ti.com>");
 MODULE_DESCRIPTION("Cadence USBSS and USBSSP DRD Driver");
-MODULE_LICENSE("GPL");
->>>>>>> c1084c27
+MODULE_LICENSE("GPL");