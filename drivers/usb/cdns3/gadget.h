/**
 * gadget.h - Cadence USB3 device Controller Core file
 *
 * Copyright (C) 2016 Cadence Design Systems - http://www.cadence.com
 * Copyright 2017 NXP
 *
<<<<<<< HEAD
 * Authors: Pawel Jez <pjez@cadence.com>,
 *          Konrad Kociolek <konrad@cadence.com>,
 *          Peter Chen <peter.chen@nxp.com>
 *
 * The code contained herein is licensed under the GNU General Public
 * License. You may obtain a copy of the GNU General Public License
 * Version 2 or later at the following locations:
 *
 * http://www.opensource.org/licenses/gpl-license.html
 * http://www.gnu.org/copyleft/gpl.html
=======
 * Author: Pawel Laszczak <pawell@cadence.com>
 *         Pawel Jez <pjez@cadence.com>
 *         Peter Chen <peter.chen@nxp.com>
 */
#ifndef __LINUX_CDNS3_GADGET
#define __LINUX_CDNS3_GADGET
#include <linux/usb/gadget.h>

/*
 * USBSS-DEV register interface.
 * This corresponds to the USBSS Device Controller Interface
 */

/**
 * struct cdns3_usb_regs - device controller registers.
 * @usb_conf:      Global Configuration Register.
 * @usb_sts:       Global Status Register.
 * @usb_cmd:       Global Command Register.
 * @usb_itpn:      ITP/SOF number Register.
 * @usb_lpm:       Global Command Register.
 * @usb_ien:       USB Interrupt Enable Register.
 * @usb_ists:      USB Interrupt Status Register.
 * @ep_sel:        Endpoint Select Register.
 * @ep_traddr:     Endpoint Transfer Ring Address Register.
 * @ep_cfg:        Endpoint Configuration Register.
 * @ep_cmd:        Endpoint Command Register.
 * @ep_sts:        Endpoint Status Register.
 * @ep_sts_sid:    Endpoint Status Register.
 * @ep_sts_en:     Endpoint Status Register Enable.
 * @drbl:          Doorbell Register.
 * @ep_ien:        EP Interrupt Enable Register.
 * @ep_ists:       EP Interrupt Status Register.
 * @usb_pwr:       Global Power Configuration Register.
 * @usb_conf2:     Global Configuration Register 2.
 * @usb_cap1:      Capability Register 1.
 * @usb_cap2:      Capability Register 2.
 * @usb_cap3:      Capability Register 3.
 * @usb_cap4:      Capability Register 4.
 * @usb_cap5:      Capability Register 5.
 * @usb_cap6:      Capability Register 6.
 * @usb_cpkt1:     Custom Packet Register 1.
 * @usb_cpkt2:     Custom Packet Register 2.
 * @usb_cpkt3:     Custom Packet Register 3.
 * @reserved1:     Reserved.
 * @cfg_regs:      Configuration registers.
 * @reserved2:     Reserved.
 * @dma_axi_ctrl:  AXI Control register.
 * @dma_axi_id:    AXI ID register.
 * @dma_axi_cap:   AXI Capability register.
 * @dma_axi_ctrl0: AXI Control 0 register.
 * @dma_axi_ctrl1: AXI Control 1 register.
 */
struct cdns3_usb_regs {
	__le32 usb_conf;
	__le32 usb_sts;
	__le32 usb_cmd;
	__le32 usb_itpn;
	__le32 usb_lpm;
	__le32 usb_ien;
	__le32 usb_ists;
	__le32 ep_sel;
	__le32 ep_traddr;
	__le32 ep_cfg;
	__le32 ep_cmd;
	__le32 ep_sts;
	__le32 ep_sts_sid;
	__le32 ep_sts_en;
	__le32 drbl;
	__le32 ep_ien;
	__le32 ep_ists;
	__le32 usb_pwr;
	__le32 usb_conf2;
	__le32 usb_cap1;
	__le32 usb_cap2;
	__le32 usb_cap3;
	__le32 usb_cap4;
	__le32 usb_cap5;
	__le32 usb_cap6;
	__le32 usb_cpkt1;
	__le32 usb_cpkt2;
	__le32 usb_cpkt3;
	__le32 reserved1[36];
	__le32 cfg_reg1;
	__le32 dbg_link1;
	__le32 dbg_link2;
	__le32 cfg_regs[74];
	__le32 reserved2[34];
	__le32 dma_axi_ctrl;
	__le32 dma_axi_id;
	__le32 dma_axi_cap;
	__le32 dma_axi_ctrl0;
	__le32 dma_axi_ctrl1;
};

/* USB_CONF - bitmasks */
/* Reset USB device configuration. */
#define USB_CONF_CFGRST		BIT(0)
/* Set Configuration. */
#define USB_CONF_CFGSET		BIT(1)
/* Disconnect USB device in SuperSpeed. */
#define USB_CONF_USB3DIS	BIT(3)
/* Disconnect USB device in HS/FS */
#define USB_CONF_USB2DIS	BIT(4)
/* Little Endian access - default */
#define USB_CONF_LENDIAN	BIT(5)
/*
 * Big Endian access. Driver assume that byte order for
 * SFRs access always is as Little Endian so this bit
 * is not used.
 */
#define USB_CONF_BENDIAN	BIT(6)
/* Device software reset. */
#define USB_CONF_SWRST		BIT(7)
/* Singular DMA transfer mode. */
#define USB_CONF_DSING		BIT(8)
/* Multiple DMA transfers mode. */
#define USB_CONF_DMULT		BIT(9)
/* DMA clock turn-off enable. */
#define USB_CONF_DMAOFFEN	BIT(10)
/* DMA clock turn-off disable. */
#define USB_CONF_DMAOFFDS	BIT(11)
/* Clear Force Full Speed. */
#define USB_CONF_CFORCE_FS	BIT(12)
/* Set Force Full Speed. */
#define USB_CONF_SFORCE_FS	BIT(13)
/* Device enable. */
#define USB_CONF_DEVEN		BIT(14)
/* Device disable. */
#define USB_CONF_DEVDS		BIT(15)
/* L1 LPM state entry enable (used in HS/FS mode). */
#define USB_CONF_L1EN		BIT(16)
/* L1 LPM state entry disable (used in HS/FS mode). */
#define USB_CONF_L1DS		BIT(17)
/* USB 2.0 clock gate disable. */
#define USB_CONF_CLK2OFFEN	BIT(18)
/* USB 2.0 clock gate enable. */
#define USB_CONF_CLK2OFFDS	BIT(19)
/* L0 LPM state entry request (used in HS/FS mode). */
#define USB_CONF_LGO_L0		BIT(20)
/* USB 3.0 clock gate disable. */
#define USB_CONF_CLK3OFFEN	BIT(21)
/* USB 3.0 clock gate enable. */
#define USB_CONF_CLK3OFFDS	BIT(22)
/* Bit 23 is reserved*/
/* U1 state entry enable (used in SS mode). */
#define USB_CONF_U1EN		BIT(24)
/* U1 state entry disable (used in SS mode). */
#define USB_CONF_U1DS		BIT(25)
/* U2 state entry enable (used in SS mode). */
#define USB_CONF_U2EN		BIT(26)
/* U2 state entry disable (used in SS mode). */
#define USB_CONF_U2DS		BIT(27)
/* U0 state entry request (used in SS mode). */
#define USB_CONF_LGO_U0		BIT(28)
/* U1 state entry request (used in SS mode). */
#define USB_CONF_LGO_U1		BIT(29)
/* U2 state entry request (used in SS mode). */
#define USB_CONF_LGO_U2		BIT(30)
/* SS.Inactive state entry request (used in SS mode) */
#define USB_CONF_LGO_SSINACT	BIT(31)
/* USB_CONF2- bitmasks */
/*
 * Writing 1 disables TDL calculation basing on TRB feature in controller
 * for DMULT mode.
 * Bit supported only for DEV_VER_V2 version.
 */
#define USB_CONF2_DIS_TDL_TRB		BIT(1)
/*
 * Writing 1 enables TDL calculation basing on TRB feature in controller
 * for DMULT mode.
 * Bit supported only for DEV_VER_V2 version.
 */
#define USB_CONF2_EN_TDL_TRB		BIT(2)

/* USB_STS - bitmasks */
/*
 * Configuration status.
 * 1 - device is in the configured state.
 * 0 - device is not configured.
 */
#define USB_STS_CFGSTS_MASK	BIT(0)
#define USB_STS_CFGSTS(p)	((p) & USB_STS_CFGSTS_MASK)
/*
 * On-chip memory overflow.
 * 0 - On-chip memory status OK.
 * 1 - On-chip memory overflow.
 */
#define USB_STS_OV_MASK		BIT(1)
#define USB_STS_OV(p)		((p) & USB_STS_OV_MASK)
/*
 * SuperSpeed connection status.
 * 0 - USB in SuperSpeed mode disconnected.
 * 1 - USB in SuperSpeed mode connected.
 */
#define USB_STS_USB3CONS_MASK	BIT(2)
#define USB_STS_USB3CONS(p)	((p) & USB_STS_USB3CONS_MASK)
/*
 * DMA transfer configuration status.
 * 0 - single request.
 * 1 - multiple TRB chain
 */
#define USB_STS_DTRANS_MASK	BIT(3)
#define USB_STS_DTRANS(p)	((p) & USB_STS_DTRANS_MASK)
/*
 * Device speed.
 * 0 - Undefined (value after reset).
 * 1 - Low speed
 * 2 - Full speed
 * 3 - High speed
 * 4 - Super speed
 */
#define USB_STS_USBSPEED_MASK	GENMASK(6, 4)
#define USB_STS_USBSPEED(p)	(((p) & USB_STS_USBSPEED_MASK) >> 4)
#define USB_STS_LS		(0x1 << 4)
#define USB_STS_FS		(0x2 << 4)
#define USB_STS_HS		(0x3 << 4)
#define USB_STS_SS		(0x4 << 4)
#define DEV_UNDEFSPEED(p)	(((p) & USB_STS_USBSPEED_MASK) == (0x0 << 4))
#define DEV_LOWSPEED(p)		(((p) & USB_STS_USBSPEED_MASK) == USB_STS_LS)
#define DEV_FULLSPEED(p)	(((p) & USB_STS_USBSPEED_MASK) == USB_STS_FS)
#define DEV_HIGHSPEED(p)	(((p) & USB_STS_USBSPEED_MASK) == USB_STS_HS)
#define DEV_SUPERSPEED(p)	(((p) & USB_STS_USBSPEED_MASK) == USB_STS_SS)
/*
 * Endianness for SFR access.
 * 0 - Little Endian order (default after hardware reset).
 * 1 - Big Endian order
 */
#define USB_STS_ENDIAN_MASK	BIT(7)
#define USB_STS_ENDIAN(p)	((p) & USB_STS_ENDIAN_MASK)
/*
 * HS/FS clock turn-off status.
 * 0 - hsfs clock is always on.
 * 1 - hsfs clock turn-off in L2 (HS/FS mode) is enabled
 *          (default after hardware reset).
 */
#define USB_STS_CLK2OFF_MASK	BIT(8)
#define USB_STS_CLK2OFF(p)	((p) & USB_STS_CLK2OFF_MASK)
/*
 * PCLK clock turn-off status.
 * 0 - pclk clock is always on.
 * 1 - pclk clock turn-off in U3 (SS mode) is enabled
 *          (default after hardware reset).
 */
#define USB_STS_CLK3OFF_MASK	BIT(9)
#define USB_STS_CLK3OFF(p)	((p) & USB_STS_CLK3OFF_MASK)
/*
 * Controller in reset state.
 * 0 - Internal reset is active.
 * 1 - Internal reset is not active and controller is fully operational.
 */
#define USB_STS_IN_RST_MASK	BIT(10)
#define USB_STS_IN_RST(p)	((p) & USB_STS_IN_RST_MASK)
/*
 * Device enable Status.
 * 0 - USB device is disabled (VBUS input is disconnected from internal logic).
 * 1 - USB device is enabled (VBUS input is connected to the internal logic).
 */
#define USB_STS_DEVS_MASK	BIT(14)
#define USB_STS_DEVS(p)		((p) & USB_STS_DEVS_MASK)
/*
 * DAddress statuss.
 * 0 - USB device is default state.
 * 1 - USB device is at least in address state.
 */
#define USB_STS_ADDRESSED_MASK	BIT(15)
#define USB_STS_ADDRESSED(p)	((p) & USB_STS_ADDRESSED_MASK)
/*
 * L1 LPM state enable status (used in HS/FS mode).
 * 0 - Entering to L1 LPM state disabled.
 * 1 - Entering to L1 LPM state enabled.
 */
#define USB_STS_L1ENS_MASK	BIT(16)
#define USB_STS_L1ENS(p)	((p) & USB_STS_L1ENS_MASK)
/*
 * Internal VBUS connection status (used both in HS/FS  and SS mode).
 * 0 - internal VBUS is not detected.
 * 1 - internal VBUS is detected.
 */
#define USB_STS_VBUSS_MASK	BIT(17)
#define USB_STS_VBUSS(p)	((p) & USB_STS_VBUSS_MASK)
/*
 * HS/FS LPM  state (used in FS/HS mode).
 * 0 - L0 State
 * 1 - L1 State
 * 2 - L2 State
 * 3 - L3 State
 */
#define USB_STS_LPMST_MASK	GENMASK(19, 18)
#define DEV_L0_STATE(p)		(((p) & USB_STS_LPMST_MASK) == (0x0 << 18))
#define DEV_L1_STATE(p)		(((p) & USB_STS_LPMST_MASK) == (0x1 << 18))
#define DEV_L2_STATE(p)		(((p) & USB_STS_LPMST_MASK) == (0x2 << 18))
#define DEV_L3_STATE(p)		(((p) & USB_STS_LPMST_MASK) == (0x3 << 18))
/*
 * Disable HS status (used in FS/HS mode).
 * 0 - the disconnect bit for HS/FS mode is set .
 * 1 - the disconnect bit for HS/FS mode is not set.
 */
#define USB_STS_USB2CONS_MASK	BIT(20)
#define USB_STS_USB2CONS(p)	((p) & USB_STS_USB2CONS_MASK)
/*
 * HS/FS mode connection status (used in FS/HS mode).
 * 0 - High Speed operations in USB2.0 (FS/HS) mode not disabled.
 * 1 - High Speed operations in USB2.0 (FS/HS).
 */
#define USB_STS_DISABLE_HS_MASK	BIT(21)
#define USB_STS_DISABLE_HS(p)	((p) & USB_STS_DISABLE_HS_MASK)
/*
 * U1 state enable status (used in SS mode).
 * 0 - Entering to  U1 state disabled.
 * 1 - Entering to  U1 state enabled.
 */
#define USB_STS_U1ENS_MASK	BIT(24)
#define USB_STS_U1ENS(p)	((p) & USB_STS_U1ENS_MASK)
/*
 * U2 state enable status (used in SS mode).
 * 0 - Entering to  U2 state disabled.
 * 1 - Entering to  U2 state enabled.
 */
#define USB_STS_U2ENS_MASK	BIT(25)
#define USB_STS_U2ENS(p)	((p) & USB_STS_U2ENS_MASK)
/*
 * SuperSpeed Link LTSSM state. This field reflects USBSS-DEV current
 * SuperSpeed link state
 */
#define USB_STS_LST_MASK	GENMASK(29, 26)
#define DEV_LST_U0		(((p) & USB_STS_LST_MASK) == (0x0 << 26))
#define DEV_LST_U1		(((p) & USB_STS_LST_MASK) == (0x1 << 26))
#define DEV_LST_U2		(((p) & USB_STS_LST_MASK) == (0x2 << 26))
#define DEV_LST_U3		(((p) & USB_STS_LST_MASK) == (0x3 << 26))
#define DEV_LST_DISABLED	(((p) & USB_STS_LST_MASK) == (0x4 << 26))
#define DEV_LST_RXDETECT	(((p) & USB_STS_LST_MASK) == (0x5 << 26))
#define DEV_LST_INACTIVE	(((p) & USB_STS_LST_MASK) == (0x6 << 26))
#define DEV_LST_POLLING		(((p) & USB_STS_LST_MASK) == (0x7 << 26))
#define DEV_LST_RECOVERY	(((p) & USB_STS_LST_MASK) == (0x8 << 26))
#define DEV_LST_HOT_RESET	(((p) & USB_STS_LST_MASK) == (0x9 << 26))
#define DEV_LST_COMP_MODE	(((p) & USB_STS_LST_MASK) == (0xa << 26))
#define DEV_LST_LB_STATE	(((p) & USB_STS_LST_MASK) == (0xb << 26))
/*
 * DMA clock turn-off status.
 * 0 - DMA clock is always on (default after hardware reset).
 * 1 - DMA clock turn-off in U1, U2 and U3 (SS mode) is enabled.
 */
#define USB_STS_DMAOFF_MASK	BIT(30)
#define USB_STS_DMAOFF(p)	((p) & USB_STS_DMAOFF_MASK)
/*
 * SFR Endian statuss.
 * 0 - Little Endian order (default after hardware reset).
 * 1 - Big Endian order.
 */
#define USB_STS_ENDIAN2_MASK	BIT(31)
#define USB_STS_ENDIAN2(p)	((p) & USB_STS_ENDIAN2_MASK)

/* USB_CMD -  bitmasks */
/* Set Function Address */
#define USB_CMD_SET_ADDR	BIT(0)
/*
 * Function Address This field is saved to the device only when the field
 * SET_ADDR is set '1 ' during write to USB_CMD register.
 * Software is responsible for entering the address of the device during
 * SET_ADDRESS request service. This field should be set immediately after
 * the SETUP packet is decoded, and prior to confirmation of the status phase
 */
#define USB_CMD_FADDR_MASK	GENMASK(7, 1)
#define USB_CMD_FADDR(p)	(((p) << 1) & USB_CMD_FADDR_MASK)
/* Send Function Wake Device Notification TP (used only in SS mode). */
#define USB_CMD_SDNFW		BIT(8)
/* Set Test Mode (used only in HS/FS mode). */
#define USB_CMD_STMODE		BIT(9)
/* Test mode selector (used only in HS/FS mode) */
#define USB_STS_TMODE_SEL_MASK	GENMASK(11, 10)
#define USB_STS_TMODE_SEL(p)	(((p) << 10) & USB_STS_TMODE_SEL_MASK)
/*
 *  Send Latency Tolerance Message Device Notification TP (used only
 *  in SS mode).
 */
#define USB_CMD_SDNLTM		BIT(12)
/* Send Custom Transaction Packet (used only in SS mode) */
#define USB_CMD_SPKT		BIT(13)
/*Device Notification 'Function Wake' - Interface value (only in SS mode. */
#define USB_CMD_DNFW_INT_MASK	GENMASK(23, 16)
#define USB_STS_DNFW_INT(p)	(((p) << 16) & USB_CMD_DNFW_INT_MASK)
/*
 * Device Notification 'Latency Tolerance Message' -373 BELT value [7:0]
 * (used only in SS mode).
 */
#define USB_CMD_DNLTM_BELT_MASK	GENMASK(27, 16)
#define USB_STS_DNLTM_BELT(p)	(((p) << 16) & USB_CMD_DNLTM_BELT_MASK)

/* USB_ITPN - bitmasks */
/*
 * ITP(SS) / SOF (HS/FS) number
 * In SS mode this field represent number of last ITP received from host.
 * In HS/FS mode this field represent number of last SOF received from host.
 */
#define USB_ITPN_MASK		GENMASK(13, 0)
#define USB_ITPN(p)		((p) & USB_ITPN_MASK)

/* USB_LPM - bitmasks */
/* Host Initiated Resume Duration. */
#define USB_LPM_HIRD_MASK	GENMASK(3, 0)
#define USB_LPM_HIRD(p)		((p) & USB_LPM_HIRD_MASK)
/* Remote Wakeup Enable (bRemoteWake). */
#define USB_LPM_BRW		BIT(4)

/* USB_IEN - bitmasks */
/* SS connection interrupt enable */
#define USB_IEN_CONIEN		BIT(0)
/* SS disconnection interrupt enable. */
#define USB_IEN_DISIEN		BIT(1)
/* USB SS warm reset interrupt enable. */
#define USB_IEN_UWRESIEN	BIT(2)
/* USB SS hot reset interrupt enable */
#define USB_IEN_UHRESIEN	BIT(3)
/* SS link U3 state enter interrupt enable (suspend).*/
#define USB_IEN_U3ENTIEN	BIT(4)
/* SS link U3 state exit interrupt enable (wakeup). */
#define USB_IEN_U3EXTIEN	BIT(5)
/* SS link U2 state enter interrupt enable.*/
#define USB_IEN_U2ENTIEN	BIT(6)
/* SS link U2 state exit interrupt enable.*/
#define USB_IEN_U2EXTIEN	BIT(7)
/* SS link U1 state enter interrupt enable.*/
#define USB_IEN_U1ENTIEN	BIT(8)
/* SS link U1 state exit interrupt enable.*/
#define USB_IEN_U1EXTIEN	BIT(9)
/* ITP/SOF packet detected interrupt enable.*/
#define USB_IEN_ITPIEN		BIT(10)
/* Wakeup interrupt enable.*/
#define USB_IEN_WAKEIEN		BIT(11)
/* Send Custom Packet interrupt enable.*/
#define USB_IEN_SPKTIEN		BIT(12)
/* HS/FS mode connection interrupt enable.*/
#define USB_IEN_CON2IEN		BIT(16)
/* HS/FS mode disconnection interrupt enable.*/
#define USB_IEN_DIS2IEN		BIT(17)
/* USB reset (HS/FS mode) interrupt enable.*/
#define USB_IEN_U2RESIEN	BIT(18)
/* LPM L2 state enter interrupt enable.*/
#define USB_IEN_L2ENTIEN	BIT(20)
/* LPM  L2 state exit interrupt enable.*/
#define USB_IEN_L2EXTIEN	BIT(21)
/* LPM L1 state enter interrupt enable.*/
#define USB_IEN_L1ENTIEN	BIT(24)
/* LPM  L1 state exit interrupt enable.*/
#define USB_IEN_L1EXTIEN	BIT(25)
/* Configuration reset interrupt enable.*/
#define USB_IEN_CFGRESIEN	BIT(26)
/* Start of the USB SS warm reset interrupt enable.*/
#define USB_IEN_UWRESSIEN	BIT(28)
/* End of the USB SS warm reset interrupt enable.*/
#define USB_IEN_UWRESEIEN	BIT(29)

#define USB_IEN_INIT  (USB_IEN_U2RESIEN | USB_ISTS_DIS2I | USB_IEN_CON2IEN \
		       | USB_IEN_UHRESIEN | USB_IEN_UWRESIEN | USB_IEN_DISIEN \
		       | USB_IEN_CONIEN | USB_IEN_U3EXTIEN | USB_IEN_L2ENTIEN \
		       | USB_IEN_L2EXTIEN)

/* USB_ISTS - bitmasks */
/* SS Connection detected. */
#define USB_ISTS_CONI		BIT(0)
/* SS Disconnection detected. */
#define USB_ISTS_DISI		BIT(1)
/* UUSB warm reset detectede. */
#define USB_ISTS_UWRESI		BIT(2)
/* USB hot reset detected. */
#define USB_ISTS_UHRESI		BIT(3)
/* U3 link state enter detected (suspend).*/
#define USB_ISTS_U3ENTI		BIT(4)
/* U3 link state exit detected (wakeup). */
#define USB_ISTS_U3EXTI		BIT(5)
/* U2 link state enter detected.*/
#define USB_ISTS_U2ENTI		BIT(6)
/* U2 link state exit detected.*/
#define USB_ISTS_U2EXTI		BIT(7)
/* U1 link state enter detected.*/
#define USB_ISTS_U1ENTI		BIT(8)
/* U1 link state exit detected.*/
#define USB_ISTS_U1EXTI		BIT(9)
/* ITP/SOF packet detected.*/
#define USB_ISTS_ITPI		BIT(10)
/* Wakeup detected.*/
#define USB_ISTS_WAKEI		BIT(11)
/* Send Custom Packet detected.*/
#define USB_ISTS_SPKTI		BIT(12)
/* HS/FS mode connection detected.*/
#define USB_ISTS_CON2I		BIT(16)
/* HS/FS mode disconnection detected.*/
#define USB_ISTS_DIS2I		BIT(17)
/* USB reset (HS/FS mode) detected.*/
#define USB_ISTS_U2RESI		BIT(18)
/* LPM L2 state enter detected.*/
#define USB_ISTS_L2ENTI		BIT(20)
/* LPM  L2 state exit detected.*/
#define USB_ISTS_L2EXTI		BIT(21)
/* LPM L1 state enter detected.*/
#define USB_ISTS_L1ENTI		BIT(24)
/* LPM L1 state exit detected.*/
#define USB_ISTS_L1EXTI		BIT(25)
/* USB configuration reset detected.*/
#define USB_ISTS_CFGRESI	BIT(26)
/* Start of the USB warm reset detected.*/
#define USB_ISTS_UWRESSI	BIT(28)
/* End of the USB warm reset detected.*/
#define USB_ISTS_UWRESEI	BIT(29)

/* USB_SEL - bitmasks */
#define EP_SEL_EPNO_MASK	GENMASK(3, 0)
/* Endpoint number. */
#define EP_SEL_EPNO(p)		((p) & EP_SEL_EPNO_MASK)
/* Endpoint direction bit - 0 - OUT, 1 - IN. */
#define EP_SEL_DIR		BIT(7)

#define select_ep_in(nr)	(EP_SEL_EPNO(p) | EP_SEL_DIR)
#define select_ep_out		(EP_SEL_EPNO(p))

/* EP_TRADDR - bitmasks */
/* Transfer Ring address. */
#define EP_TRADDR_TRADDR(p)	((p))

/* EP_CFG - bitmasks */
/* Endpoint enable */
#define EP_CFG_ENABLE		BIT(0)
/*
 *  Endpoint type.
 * 1 - isochronous
 * 2 - bulk
 * 3 - interrupt
 */
#define EP_CFG_EPTYPE_MASK	GENMASK(2, 1)
#define EP_CFG_EPTYPE(p)	(((p) << 1)  & EP_CFG_EPTYPE_MASK)
/* Stream support enable (only in SS mode). */
#define EP_CFG_STREAM_EN	BIT(3)
/* TDL check (only in SS mode for BULK EP). */
#define EP_CFG_TDL_CHK		BIT(4)
/* SID check (only in SS mode for BULK OUT EP). */
#define EP_CFG_SID_CHK		BIT(5)
/* DMA transfer endianness. */
#define EP_CFG_EPENDIAN		BIT(7)
/* Max burst size (used only in SS mode). */
#define EP_CFG_MAXBURST_MASK	GENMASK(11, 8)
#define EP_CFG_MAXBURST(p)	(((p) << 8) & EP_CFG_MAXBURST_MASK)
/* ISO max burst. */
#define EP_CFG_MULT_MASK	GENMASK(15, 14)
#define EP_CFG_MULT(p)		(((p) << 14) & EP_CFG_MULT_MASK)
/* ISO max burst. */
#define EP_CFG_MAXPKTSIZE_MASK	GENMASK(26, 16)
#define EP_CFG_MAXPKTSIZE(p)	(((p) << 16) & EP_CFG_MAXPKTSIZE_MASK)
/* Max number of buffered packets. */
#define EP_CFG_BUFFERING_MASK	GENMASK(31, 27)
#define EP_CFG_BUFFERING(p)	(((p) << 27) & EP_CFG_BUFFERING_MASK)

/* EP_CMD - bitmasks */
/* Endpoint reset. */
#define EP_CMD_EPRST		BIT(0)
/* Endpoint STALL set. */
#define EP_CMD_SSTALL		BIT(1)
/* Endpoint STALL clear. */
#define EP_CMD_CSTALL		BIT(2)
/* Send ERDY TP. */
#define EP_CMD_ERDY		BIT(3)
/* Request complete. */
#define EP_CMD_REQ_CMPL		BIT(5)
/* Transfer descriptor ready. */
#define EP_CMD_DRDY		BIT(6)
/* Data flush. */
#define EP_CMD_DFLUSH		BIT(7)
/*
 * Transfer Descriptor Length write  (used only for Bulk Stream capable
 * endpoints in SS mode).
>>>>>>> 3d7dd39f
 */
#ifndef __DRIVERS_CDNS3_GADGET
#define __DRIVERS_CDNS3_GADGET

<<<<<<< HEAD
#include "dev-regs-map.h"
=======
/* EP_STS - bitmasks */
/* Setup transfer complete. */
#define EP_STS_SETUP		BIT(0)
/* Endpoint STALL status. */
#define EP_STS_STALL(p)		((p) & BIT(1))
/* Interrupt On Complete. */
#define EP_STS_IOC		BIT(2)
/* Interrupt on Short Packet. */
#define EP_STS_ISP		BIT(3)
/* Transfer descriptor missing. */
#define EP_STS_DESCMIS		BIT(4)
/* Stream Rejected (used only in SS mode) */
#define EP_STS_STREAMR		BIT(5)
/* EXIT from MOVE DATA State (used only for stream transfers in SS mode). */
#define EP_STS_MD_EXIT		BIT(6)
/* TRB error. */
#define EP_STS_TRBERR		BIT(7)
/* Not ready (used only in SS mode). */
#define EP_STS_NRDY		BIT(8)
/* DMA busy. */
#define EP_STS_DBUSY		BIT(9)
/* Endpoint Buffer Empty */
#define EP_STS_BUFFEMPTY(p)	((p) & BIT(10))
/* Current Cycle Status */
#define EP_STS_CCS(p)		((p) & BIT(11))
/* Prime (used only in SS mode. */
#define EP_STS_PRIME		BIT(12)
/* Stream error (used only in SS mode). */
#define EP_STS_SIDERR		BIT(13)
/* OUT size mismatch. */
#define EP_STS_OUTSMM		BIT(14)
/* ISO transmission error. */
#define EP_STS_ISOERR		BIT(15)
/* Host Packet Pending (only for SS mode). */
#define EP_STS_HOSTPP(p)	((p) & BIT(16))
/* Stream Protocol State Machine State (only for Bulk stream endpoints). */
#define EP_STS_SPSMST_MASK		GENMASK(18, 17)
#define EP_STS_SPSMST_DISABLED(p)	(((p) & EP_STS_SPSMST_MASK) >> 17)
#define EP_STS_SPSMST_IDLE(p)		(((p) & EP_STS_SPSMST_MASK) >> 17)
#define EP_STS_SPSMST_START_STREAM(p)	(((p) & EP_STS_SPSMST_MASK) >> 17)
#define EP_STS_SPSMST_MOVE_DATA(p)	(((p) & EP_STS_SPSMST_MASK) >> 17)
/* Interrupt On Transfer complete. */
#define EP_STS_IOT		BIT(19)
/* OUT queue endpoint number. */
#define EP_STS_OUTQ_NO_MASK	GENMASK(27, 24)
#define EP_STS_OUTQ_NO(p)	(((p) & EP_STS_OUTQ_NO_MASK) >> 24)
/* OUT queue valid flag. */
#define EP_STS_OUTQ_VAL_MASK	BIT(28)
#define EP_STS_OUTQ_VAL(p)	((p) & EP_STS_OUTQ_VAL_MASK)
/* SETUP WAIT. */
#define EP_STS_STPWAIT		BIT(31)
>>>>>>> 3d7dd39f

#if IS_ENABLED(CONFIG_USB_CDNS_MISC)
#include "cdns_misc.h"
#endif

#define gadget_to_usb_ss(g)  \
	(container_of(g, struct usb_ss_dev, gadget))

#define to_usb_ss_ep(ep) \
	(container_of(ep, struct usb_ss_endpoint, endpoint))

#define ep_to_usb_ss_ep(ep) \
	(container_of(ep, struct usb_ss_endpoint, endpoint))

/*-------------------------------------------------------------------------*/
/* TRB macros */

/* Common TRB fields */
#define TRB_SET_CYCLE_BIT		1uL
#define TRB_SET_CHAIN_BIT		0x10

/* offset 0 */
#define TRB_DATA_BUFFER_POINTER_MASK	0xFFFFFFFF
#define TRB_SET_DATA_BUFFER_POINTER(p)	(p & TRB_DATA_BUFFER_POINTER_MASK)

<<<<<<< HEAD
/* offset 4 */
#define TRB_TRANSFER_LENGTH_MASK	0x1FFFF
#define TRB_SET_TRANSFER_LENGTH(l)	(l & TRB_TRANSFER_LENGTH_MASK)

#define TRB_BURST_LENGTH_MASK		0xFF
#define TRB_SET_BURST_LENGTH(l)		((l & TRB_BURST_LENGTH_MASK) << 24)
=======
/* USB_CAP6- bitmasks */
/* The USBSS-DEV Controller  Internal build number. */
#define GET_DEV_BASE_VERSION(p) ((p) & GENMASK(23, 0))
/* The USBSS-DEV Controller version number. */
#define GET_DEV_CUSTOM_VERSION(p) ((p) & GENMASK(31, 24))

#define DEV_VER_NXP_V1		0x00024502
#define DEV_VER_TI_V1		0x00024509
#define DEV_VER_V2		0x0002450C
#define DEV_VER_V3		0x0002450d
>>>>>>> 3d7dd39f

/* offset 8 */
#define TRB_SET_INT_ON_SHORT_PACKET	0x04
#define TRB_SET_FIFO_MODE		0x08
#define TRB_SET_INT_ON_COMPLETION	0x20

#define TRB_TYPE_NORMAL			0x400

#define TRB_STREAM_ID_MASK		0xFFFF
#define TRB_SET_STREAM_ID(sid)		((sid & TRB_STREAM_ID_MASK) << 16)

/*-------------------------------------------------------------------------*/
<<<<<<< HEAD
/* Driver numeric constants */
=======
/*
 * USBSS-DEV DMA interface.
 */
#define TRBS_PER_SEGMENT	150

#define ISO_MAX_INTERVAL	10

/*
 *Only for ISOC endpoints - maximum number of TRBs is calculated as
 * pow(2, bInterval-1) * number of usb requests. It is limitation made by
 * driver to save memory. Controller must prepare TRB for each ITP even
 * if bInterval > 1. It's the reason why driver needs so many TRBs for
 * isochronous endpoints.
 */
#define TRBS_PER_ISOC_SEGMENT	(ISO_MAX_INTERVAL * 8)

#define GET_TRBS_PER_SEGMENT(ep_type) ((ep_type) == USB_ENDPOINT_XFER_ISOC ? \
				      TRBS_PER_ISOC_SEGMENT : TRBS_PER_SEGMENT)
/**
 * struct cdns3_trb - represent Transfer Descriptor block.
 * @buffer:	pointer to buffer data
 * @length:	length of data
 * @control:	control flags.
 *
 * This structure describes transfer block serviced by DMA module.
 */
struct cdns3_trb {
	__le32 buffer;
	__le32 length;
	__le32 control;
};
>>>>>>> 3d7dd39f


#define DEVICE_ADDRESS_MAX		127

/* Endpoint init values */
#define ENDPOINT_MAX_PACKET_LIMIT	1024
#define ENDPOINT_MAX_STREAMS		15

#define ENDPOINT0_MAX_PACKET_LIMIT	512

/* All endpoints except EP0 */
#define USB_SS_ENDPOINTS_MAX_COUNT	30

#define USB_SS_TRBS_NUM			32

<<<<<<< HEAD
/* Standby mode */
#define STB_CLK_SWITCH_DONE_MASK	0x200
#define STB_CLK_SWITCH_EN_MASK		0x100
#define STB_CLK_SWITCH_EN_SHIFT		8

#define ENDPOINT_MAX_PACKET_SIZE_0	0
#define ENDPOINT_MAX_PACKET_SIZE_8	8
#define ENDPOINT_MAX_PACKET_SIZE_64	64
#define ENDPOINT_MAX_PACKET_SIZE_512	512
#define ENDPOINT_MAX_PACKET_SIZE_1023	1023
#define ENDPOINT_MAX_PACKET_SIZE_1024	1024
=======
/* Size of TD expressed in USB packets for HS/FS mode. */
#define TRB_TDL_HS_SIZE(p)	(((p) << 16) & GENMASK(31, 16))
#define TRB_TDL_HS_SIZE_GET(p)	(((p) & GENMASK(31, 16)) >> 16)

/* transfer_len bitmasks. */
#define TRB_LEN(p)		((p) & GENMASK(16, 0))

/* Size of TD expressed in USB packets for SS mode. */
#define TRB_TDL_SS_SIZE(p)	(((p) << 17) & GENMASK(23, 17))
#define TRB_TDL_SS_SIZE_GET(p)	(((p) & GENMASK(23, 17)) >> 17)

/* transfer_len bitmasks - bits 31:24 */
#define TRB_BURST_LEN(p)	(((p) << 24) & GENMASK(31, 24))
#define TRB_BURST_LEN_GET(p)	(((p) & GENMASK(31, 24)) >> 24)
>>>>>>> 3d7dd39f

#define SS_LINK_STATE_U3		3
#define FSHS_LPM_STATE_L2		2

#define ADDR_MODULO_8			8

#define INTERRUPT_MASK			0xFFFFFFFF

#define ACTUAL_TRANSFERRED_BYTES_MASK	0x1FFFF

#define ENDPOINT_DIR_MASK		0x80

#define ENDPOINT_ZLP_BUF_SIZE		1024
/*-------------------------------------------------------------------------*/

/**
 * IS_REG_REQUIRING_ACTIVE_REF_CLOCK - Macro checks if desired
 * register requires active clock, it involves such registers as:
 * EP_CFG, EP_TR_ADDR, EP_CMD, EP_SEL, USB_CONF
 * @usb_ss: extended gadget object
 * @reg: register address
 */
#define IS_REG_REQUIRING_ACTIVE_REF_CLOCK(usb_ss, reg)	(!reg || \
	(reg >= &usb_ss->regs->ep_sel && reg <= &usb_ss->regs->ep_cmd))

/**
 * CAST_EP_REG_POS_TO_INDEX - Macro converts bit position of ep_ists register to
 * index of endpoint object in usb_ss_dev.eps[] container
 * @i: bit position of endpoint for which endpoint object is required
 *
 * Remember that endpoint container doesn't contain default endpoint
 */
#define CAST_EP_REG_POS_TO_INDEX(i) (((i) / 16) + ((((i) % 16) - 2) * 2))

/**
 * CAST_EP_ADDR_TO_INDEX - Macro converts endpoint address to
 * index of endpoint object in usb_ss_dev.eps[] container
 * @ep_addr: endpoint address for which endpoint object is required
 *
 * Remember that endpoint container doesn't contain default endpoint
 */
#define CAST_EP_ADDR_TO_INDEX(ep_addr) \
	(((ep_addr & 0x7F) - 1) + ((ep_addr & 0x80) ? 1 : 0))

/**
 * CAST_EP_ADDR_TO_BIT_POS - Macro converts endpoint address to
 * bit position in ep_ists register
 * @ep_addr: endpoint address for which bit position is required
 *
 * Remember that endpoint container doesn't contain default endpoint
 */
#define CAST_EP_ADDR_TO_BIT_POS(ep_addr) \
	(((uint32_t)1 << (ep_addr & 0x7F))  << ((ep_addr & 0x80) ? 16 : 0))


#define CAST_INDEX_TO_EP_ADDR(index) \
	((index / 2 + 1) | ((index % 2) ? 0x80 : 0x00))

<<<<<<< HEAD
/* 18KB is the total size, and 2KB is used for EP0 and configuration */
#define CDNS3_ONCHIP_BUF_SIZE	16	/* KB */
#define CDNS3_EP_BUF_SIZE	2	/* KB */
#define CDNS3_UNALIGNED_BUF_SIZE	16384 /* Bytes */
/*-------------------------------------------------------------------------*/
/* Used structs */

struct usb_ss_trb {
	u32 offset0;
	u32 offset4;
	u32 offset8;
=======
	struct cdns3_endpoint		*eps[CDNS3_ENDPOINTS_MAX_COUNT];

	struct list_head		aligned_buf_list;

	u32				selected_ep;
	u16				isoch_delay;

	unsigned			u1_allowed:1;
	unsigned			u2_allowed:1;
	unsigned			is_selfpowered:1;
	unsigned			setup_pending:1;
	int				hw_configured_flag:1;
	int				wake_up_flag:1;
	unsigned			status_completion_no_call:1;
	int				out_mem_is_allocated:1;

	struct work_struct		pending_status_wq;
	struct usb_request		*pending_status_request;
	u32				shadow_ep_en;
	/*in KB */
	int				onchip_mem_allocated_size;
	unsigned			start_gadget:1;
	struct work_struct              aligned_buf_wq;
>>>>>>> 3d7dd39f
};

struct usb_ss_dev;

struct usb_ss_endpoint {
	struct usb_ep endpoint;
	struct list_head request_list;
	struct list_head ep_match_pending_list;

	struct usb_ss_trb *trb_pool;
	dma_addr_t trb_pool_dma;

	struct usb_ss_dev *usb_ss;
	char name[20];
	int hw_pending_flag;
	int stalled_flag;
	int wedge_flag;
	void *cpu_addr;
	dma_addr_t dma_addr;
	u8					dir;
	u8					num;
	u8					type;
	bool					used;
};

struct usb_ss_dev {
	struct device dev;
	struct usbss_dev_register_block_type __iomem *regs;

	struct usb_gadget gadget;
	struct usb_gadget_driver *gadget_driver;

	dma_addr_t setup_dma;
	dma_addr_t trb_ep0_dma;
	u32 *trb_ep0;
	u8 *setup;
	void *zlp_buf;

	struct usb_ss_endpoint *eps[USB_SS_ENDPOINTS_MAX_COUNT];
	int ep_nums;
	struct usb_request *actual_ep0_request;
	int ep0_data_dir;
	int hw_configured_flag;
	int wake_up_flag;
	u16 isoch_delay;
	spinlock_t lock;

	unsigned is_connected:1;
	unsigned in_standby_mode:1;
	unsigned status_completion_no_call:1;

	u32 usb_ien;
	u32 ep_ien;
	int setup_pending;
	struct device *sysdev;
	bool start_gadget; /* The device mode is enabled */
	struct list_head ep_match_list;
	int onchip_mem_allocated_size; /* KB */
	/* Memory is allocated for OUT */
	int out_mem_is_allocated:1;
	struct work_struct pending_status_wq;
	struct usb_request *pending_status_request;
};

#endif /* __DRIVERS_CDNS3_GADGET */<|MERGE_RESOLUTION|>--- conflicted
+++ resolved
@@ -1,21 +1,10 @@
-/**
- * gadget.h - Cadence USB3 device Controller Core file
+/* SPDX-License-Identifier: GPL-2.0 */
+/*
+ * USBSS device controller driver header file
  *
- * Copyright (C) 2016 Cadence Design Systems - http://www.cadence.com
- * Copyright 2017 NXP
+ * Copyright (C) 2018-2019 Cadence.
+ * Copyright (C) 2017-2019 NXP
  *
-<<<<<<< HEAD
- * Authors: Pawel Jez <pjez@cadence.com>,
- *          Konrad Kociolek <konrad@cadence.com>,
- *          Peter Chen <peter.chen@nxp.com>
- *
- * The code contained herein is licensed under the GNU General Public
- * License. You may obtain a copy of the GNU General Public License
- * Version 2 or later at the following locations:
- *
- * http://www.opensource.org/licenses/gpl-license.html
- * http://www.gnu.org/copyleft/gpl.html
-=======
  * Author: Pawel Laszczak <pawell@cadence.com>
  *         Pawel Jez <pjez@cadence.com>
  *         Peter Chen <peter.chen@nxp.com>
@@ -585,14 +574,15 @@
 /*
  * Transfer Descriptor Length write  (used only for Bulk Stream capable
  * endpoints in SS mode).
->>>>>>> 3d7dd39f
- */
-#ifndef __DRIVERS_CDNS3_GADGET
-#define __DRIVERS_CDNS3_GADGET
-
-<<<<<<< HEAD
-#include "dev-regs-map.h"
-=======
+ */
+#define EP_CMD_STDL		BIT(8)
+/* Transfer Descriptor Length (used only in SS mode for bulk endpoints). */
+#define EP_CMD_TDL_MASK		GENMASK(15, 9)
+#define EP_CMD_TDL(p)		(((p) << 9) & EP_CMD_TDL_MASK)
+/* ERDY Stream ID value (used in SS mode). */
+#define EP_CMD_ERDY_SID_MASK	GENMASK(31, 16)
+#define EP_CMD_ERDY_SID(p)	(((p) << 16) & EP_CMD_SID_MASK)
+
 /* EP_STS - bitmasks */
 /* Setup transfer complete. */
 #define EP_STS_SETUP		BIT(0)
@@ -644,40 +634,221 @@
 #define EP_STS_OUTQ_VAL(p)	((p) & EP_STS_OUTQ_VAL_MASK)
 /* SETUP WAIT. */
 #define EP_STS_STPWAIT		BIT(31)
->>>>>>> 3d7dd39f
-
-#if IS_ENABLED(CONFIG_USB_CDNS_MISC)
-#include "cdns_misc.h"
-#endif
-
-#define gadget_to_usb_ss(g)  \
-	(container_of(g, struct usb_ss_dev, gadget))
-
-#define to_usb_ss_ep(ep) \
-	(container_of(ep, struct usb_ss_endpoint, endpoint))
-
-#define ep_to_usb_ss_ep(ep) \
-	(container_of(ep, struct usb_ss_endpoint, endpoint))
-
-/*-------------------------------------------------------------------------*/
-/* TRB macros */
-
-/* Common TRB fields */
-#define TRB_SET_CYCLE_BIT		1uL
-#define TRB_SET_CHAIN_BIT		0x10
-
-/* offset 0 */
-#define TRB_DATA_BUFFER_POINTER_MASK	0xFFFFFFFF
-#define TRB_SET_DATA_BUFFER_POINTER(p)	(p & TRB_DATA_BUFFER_POINTER_MASK)
-
-<<<<<<< HEAD
-/* offset 4 */
-#define TRB_TRANSFER_LENGTH_MASK	0x1FFFF
-#define TRB_SET_TRANSFER_LENGTH(l)	(l & TRB_TRANSFER_LENGTH_MASK)
-
-#define TRB_BURST_LENGTH_MASK		0xFF
-#define TRB_SET_BURST_LENGTH(l)		((l & TRB_BURST_LENGTH_MASK) << 24)
-=======
+
+/* EP_STS_SID - bitmasks */
+/* Stream ID (used only in SS mode). */
+#define EP_STS_SID_MASK		GENMASK(15, 0)
+#define EP_STS_SID(p)		((p) & EP_STS_SID_MASK)
+
+/* EP_STS_EN - bitmasks */
+/* SETUP interrupt enable. */
+#define EP_STS_EN_SETUPEN	BIT(0)
+/* OUT transfer missing descriptor enable. */
+#define EP_STS_EN_DESCMISEN	BIT(4)
+/* Stream Rejected enable. */
+#define EP_STS_EN_STREAMREN	BIT(5)
+/* Move Data Exit enable.*/
+#define EP_STS_EN_MD_EXITEN	BIT(6)
+/* TRB enable. */
+#define EP_STS_EN_TRBERREN	BIT(7)
+/* NRDY enable. */
+#define EP_STS_EN_NRDYEN	BIT(8)
+/* Prime enable. */
+#define EP_STS_EN_PRIMEEEN	BIT(12)
+/* Stream error enable. */
+#define EP_STS_EN_SIDERREN	BIT(13)
+/* OUT size mismatch enable. */
+#define EP_STS_EN_OUTSMMEN	BIT(14)
+/* ISO transmission error enable. */
+#define EP_STS_EN_ISOERREN	BIT(15)
+/* Interrupt on Transmission complete enable. */
+#define EP_STS_EN_IOTEN		BIT(19)
+/* Setup Wait interrupt enable. */
+#define EP_STS_EN_STPWAITEN	BIT(31)
+
+/* DRBL- bitmasks */
+#define DB_VALUE_BY_INDEX(index) (1 << (index))
+#define DB_VALUE_EP0_OUT	BIT(0)
+#define DB_VALUE_EP0_IN		BIT(16)
+
+/* EP_IEN - bitmasks */
+#define EP_IEN(index)		(1 << (index))
+#define EP_IEN_EP_OUT0		BIT(0)
+#define EP_IEN_EP_IN0		BIT(16)
+
+/* EP_ISTS - bitmasks */
+#define EP_ISTS(index)		(1 << (index))
+#define EP_ISTS_EP_OUT0		BIT(0)
+#define EP_ISTS_EP_IN0		BIT(16)
+
+/* EP_PWR- bitmasks */
+/*Power Shut Off capability enable*/
+#define PUSB_PWR_PSO_EN		BIT(0)
+/*Power Shut Off capability disable*/
+#define PUSB_PWR_PSO_DS		BIT(1)
+/*
+ * Enables turning-off Reference Clock.
+ * This bit is optional and implemented only when support for OTG is
+ * implemented (indicated by OTG_READY bit set to '1').
+ */
+#define PUSB_PWR_STB_CLK_SWITCH_EN	BIT(8)
+/*
+ * Status bit indicating that operation required by STB_CLK_SWITCH_EN write
+ * is completed
+ */
+#define PUSB_PWR_STB_CLK_SWITCH_DONE	BIT(9)
+/* This bit informs if Fast Registers Access is enabled. */
+#define PUSB_PWR_FST_REG_ACCESS_STAT	BIT(30)
+/* Fast Registers Access Enable. */
+#define PUSB_PWR_FST_REG_ACCESS	BIT(31)
+
+/* USB_CAP1- bitmasks */
+/*
+ * SFR Interface type
+ * These field reflects type of SFR interface implemented:
+ * 0x0 - OCP
+ * 0x1 - AHB,
+ * 0x2 - PLB
+ * 0x3 - AXI
+ * 0x4-0xF - reserved
+ */
+#define USB_CAP1_SFR_TYPE_MASK	GENMASK(3, 0)
+#define DEV_SFR_TYPE_OCP(p)	(((p) & USB_CAP1_SFR_TYPE_MASK) == 0x0)
+#define DEV_SFR_TYPE_AHB(p)	(((p) & USB_CAP1_SFR_TYPE_MASK) == 0x1)
+#define DEV_SFR_TYPE_PLB(p)	(((p) & USB_CAP1_SFR_TYPE_MASK) == 0x2)
+#define DEV_SFR_TYPE_AXI(p)	(((p) & USB_CAP1_SFR_TYPE_MASK) == 0x3)
+/*
+ * SFR Interface width
+ * These field reflects width of SFR interface implemented:
+ * 0x0 - 8 bit interface,
+ * 0x1 - 16 bit interface,
+ * 0x2 - 32 bit interface
+ * 0x3 - 64 bit interface
+ * 0x4-0xF - reserved
+ */
+#define USB_CAP1_SFR_WIDTH_MASK	GENMASK(7, 4)
+#define DEV_SFR_WIDTH_8(p)	(((p) & USB_CAP1_SFR_WIDTH_MASK) == (0x0 << 4))
+#define DEV_SFR_WIDTH_16(p)	(((p) & USB_CAP1_SFR_WIDTH_MASK) == (0x1 << 4))
+#define DEV_SFR_WIDTH_32(p)	(((p) & USB_CAP1_SFR_WIDTH_MASK) == (0x2 << 4))
+#define DEV_SFR_WIDTH_64(p)	(((p) & USB_CAP1_SFR_WIDTH_MASK) == (0x3 << 4))
+/*
+ * DMA Interface type
+ * These field reflects type of DMA interface implemented:
+ * 0x0 - OCP
+ * 0x1 - AHB,
+ * 0x2 - PLB
+ * 0x3 - AXI
+ * 0x4-0xF - reserved
+ */
+#define USB_CAP1_DMA_TYPE_MASK	GENMASK(11, 8)
+#define DEV_DMA_TYPE_OCP(p)	(((p) & USB_CAP1_DMA_TYPE_MASK) == (0x0 << 8))
+#define DEV_DMA_TYPE_AHB(p)	(((p) & USB_CAP1_DMA_TYPE_MASK) == (0x1 << 8))
+#define DEV_DMA_TYPE_PLB(p)	(((p) & USB_CAP1_DMA_TYPE_MASK) == (0x2 << 8))
+#define DEV_DMA_TYPE_AXI(p)	(((p) & USB_CAP1_DMA_TYPE_MASK) == (0x3 << 8))
+/*
+ * DMA Interface width
+ * These field reflects width of DMA interface implemented:
+ * 0x0 - reserved,
+ * 0x1 - reserved,
+ * 0x2 - 32 bit interface
+ * 0x3 - 64 bit interface
+ * 0x4-0xF - reserved
+ */
+#define USB_CAP1_DMA_WIDTH_MASK	GENMASK(15, 12)
+#define DEV_DMA_WIDTH_32(p)	(((p) & USB_CAP1_DMA_WIDTH_MASK) == (0x2 << 12))
+#define DEV_DMA_WIDTH_64(p)	(((p) & USB_CAP1_DMA_WIDTH_MASK) == (0x3 << 12))
+/*
+ * USB3 PHY Interface type
+ * These field reflects type of USB3 PHY interface implemented:
+ * 0x0 - USB PIPE,
+ * 0x1 - RMMI,
+ * 0x2-0xF - reserved
+ */
+#define USB_CAP1_U3PHY_TYPE_MASK GENMASK(19, 16)
+#define DEV_U3PHY_PIPE(p) (((p) & USB_CAP1_U3PHY_TYPE_MASK) == (0x0 << 16))
+#define DEV_U3PHY_RMMI(p) (((p) & USB_CAP1_U3PHY_TYPE_MASK) == (0x1 << 16))
+/*
+ * USB3 PHY Interface width
+ * These field reflects width of USB3 PHY interface implemented:
+ * 0x0 - 8 bit PIPE interface,
+ * 0x1 - 16 bit PIPE interface,
+ * 0x2 - 32 bit PIPE interface,
+ * 0x3 - 64 bit PIPE interface
+ * 0x4-0xF - reserved
+ * Note: When SSIC interface is implemented this field shows the width of
+ * internal PIPE interface. The RMMI interface is always 20bit wide.
+ */
+#define USB_CAP1_U3PHY_WIDTH_MASK GENMASK(23, 20)
+#define DEV_U3PHY_WIDTH_8(p) \
+	(((p) & USB_CAP1_U3PHY_WIDTH_MASK) == (0x0 << 20))
+#define DEV_U3PHY_WIDTH_16(p) \
+	(((p) & USB_CAP1_U3PHY_WIDTH_MASK) == (0x1 << 16))
+#define DEV_U3PHY_WIDTH_32(p) \
+	(((p) & USB_CAP1_U3PHY_WIDTH_MASK) == (0x2 << 20))
+#define DEV_U3PHY_WIDTH_64(p) \
+	(((p) & USB_CAP1_U3PHY_WIDTH_MASK) == (0x3 << 16))
+
+/*
+ * USB2 PHY Interface enable
+ * These field informs if USB2 PHY interface is implemented:
+ * 0x0 - interface NOT implemented,
+ * 0x1 - interface implemented
+ */
+#define USB_CAP1_U2PHY_EN(p)	((p) & BIT(24))
+/*
+ * USB2 PHY Interface type
+ * These field reflects type of USB2 PHY interface implemented:
+ * 0x0 - UTMI,
+ * 0x1 - ULPI
+ */
+#define DEV_U2PHY_ULPI(p)	((p) & BIT(25))
+/*
+ * USB2 PHY Interface width
+ * These field reflects width of USB2 PHY interface implemented:
+ * 0x0 - 8 bit interface,
+ * 0x1 - 16 bit interface,
+ * Note: The ULPI interface is always 8bit wide.
+ */
+#define DEV_U2PHY_WIDTH_16(p)	((p) & BIT(26))
+/*
+ * OTG Ready
+ * 0x0 - pure device mode
+ * 0x1 - some features and ports for CDNS USB OTG controller are implemented.
+ */
+#define USB_CAP1_OTG_READY(p)	((p) & BIT(27))
+
+/* USB_CAP2- bitmasks */
+/*
+ * The actual size of the connected On-chip RAM memory in kB:
+ * - 0 means 256 kB (max supported mem size)
+ * - value other than 0 reflects the mem size in kB
+ */
+#define USB_CAP2_ACTUAL_MEM_SIZE(p) ((p) & GENMASK(7, 0))
+/*
+ * Max supported mem size
+ * These field reflects width of on-chip RAM address bus width,
+ * which determines max supported mem size:
+ * 0x0-0x7 - reserved,
+ * 0x8 - support for 4kB mem,
+ * 0x9 - support for 8kB mem,
+ * 0xA - support for 16kB mem,
+ * 0xB - support for 32kB mem,
+ * 0xC - support for 64kB mem,
+ * 0xD - support for 128kB mem,
+ * 0xE - support for 256kB mem,
+ * 0xF - reserved
+ */
+#define USB_CAP2_MAX_MEM_SIZE(p) ((p) & GENMASK(11, 8))
+
+/* USB_CAP3- bitmasks */
+#define EP_IS_IMPLEMENTED(reg, index) ((reg) & (1 << (index)))
+
+/* USB_CAP4- bitmasks */
+#define EP_SUPPORT_ISO(reg, index) ((reg) & (1 << (index)))
+
+/* USB_CAP5- bitmasks */
+#define EP_SUPPORT_STREAM(reg, index) ((reg) & (1 << (index)))
+
 /* USB_CAP6- bitmasks */
 /* The USBSS-DEV Controller  Internal build number. */
 #define GET_DEV_BASE_VERSION(p) ((p) & GENMASK(23, 0))
@@ -688,22 +859,60 @@
 #define DEV_VER_TI_V1		0x00024509
 #define DEV_VER_V2		0x0002450C
 #define DEV_VER_V3		0x0002450d
->>>>>>> 3d7dd39f
-
-/* offset 8 */
-#define TRB_SET_INT_ON_SHORT_PACKET	0x04
-#define TRB_SET_FIFO_MODE		0x08
-#define TRB_SET_INT_ON_COMPLETION	0x20
-
-#define TRB_TYPE_NORMAL			0x400
-
-#define TRB_STREAM_ID_MASK		0xFFFF
-#define TRB_SET_STREAM_ID(sid)		((sid & TRB_STREAM_ID_MASK) << 16)
+
+/* DBG_LINK1- bitmasks */
+/*
+ * LFPS_MIN_DET_U1_EXIT value This parameter configures the minimum
+ * time required for decoding the received LFPS as an LFPS.U1_Exit.
+ */
+#define DBG_LINK1_LFPS_MIN_DET_U1_EXIT(p)	((p) & GENMASK(7, 0))
+/*
+ * LFPS_MIN_GEN_U1_EXIT value This parameter configures the minimum time for
+ * phytxelecidle deassertion when LFPS.U1_Exit
+ */
+#define DBG_LINK1_LFPS_MIN_GEN_U1_EXIT_MASK	GENMASK(15, 8)
+#define DBG_LINK1_LFPS_MIN_GEN_U1_EXIT(p)	(((p) << 8) & GENMASK(15, 8))
+/*
+ * RXDET_BREAK_DIS value This parameter configures terminating the Far-end
+ * Receiver termination detection sequence:
+ * 0: it is possible that USBSS_DEV will terminate Farend receiver
+ *    termination detection sequence
+ * 1: USBSS_DEV will not terminate Far-end receiver termination
+ *    detection sequence
+ */
+#define DBG_LINK1_RXDET_BREAK_DIS		BIT(16)
+/* LFPS_GEN_PING value This parameter configures the LFPS.Ping generation */
+#define DBG_LINK1_LFPS_GEN_PING(p)		(((p) << 17) & GENMASK(21, 17))
+/*
+ * Set the LFPS_MIN_DET_U1_EXIT value Writing '1' to this bit writes the
+ * LFPS_MIN_DET_U1_EXIT field value to the device. This bit is automatically
+ * cleared. Writing '0' has no effect
+ */
+#define DBG_LINK1_LFPS_MIN_DET_U1_EXIT_SET	BIT(24)
+/*
+ * Set the LFPS_MIN_GEN_U1_EXIT value. Writing '1' to this bit writes the
+ * LFPS_MIN_GEN_U1_EXIT field value to the device. This bit is automatically
+ * cleared. Writing '0' has no effect
+ */
+#define DBG_LINK1_LFPS_MIN_GEN_U1_EXIT_SET	BIT(25)
+/*
+ * Set the RXDET_BREAK_DIS value Writing '1' to this bit writes
+ * the RXDET_BREAK_DIS field value to the device. This bit is automatically
+ * cleared. Writing '0' has no effect
+ */
+#define DBG_LINK1_RXDET_BREAK_DIS_SET		BIT(26)
+/*
+ * Set the LFPS_GEN_PING_SET value Writing '1' to this bit writes
+ * the LFPS_GEN_PING field value to the device. This bit is automatically
+ * cleared. Writing '0' has no effect."
+ */
+#define DBG_LINK1_LFPS_GEN_PING_SET		BIT(27)
+
+#define gadget_to_cdns3_device(g) (container_of(g, struct cdns3_device, gadget))
+
+#define ep_to_cdns3_ep(ep) (container_of(ep, struct cdns3_endpoint, endpoint))
 
 /*-------------------------------------------------------------------------*/
-<<<<<<< HEAD
-/* Driver numeric constants */
-=======
 /*
  * USBSS-DEV DMA interface.
  */
@@ -735,35 +944,42 @@
 	__le32 length;
 	__le32 control;
 };
->>>>>>> 3d7dd39f
-
-
-#define DEVICE_ADDRESS_MAX		127
-
-/* Endpoint init values */
-#define ENDPOINT_MAX_PACKET_LIMIT	1024
-#define ENDPOINT_MAX_STREAMS		15
-
-#define ENDPOINT0_MAX_PACKET_LIMIT	512
-
-/* All endpoints except EP0 */
-#define USB_SS_ENDPOINTS_MAX_COUNT	30
-
-#define USB_SS_TRBS_NUM			32
-
-<<<<<<< HEAD
-/* Standby mode */
-#define STB_CLK_SWITCH_DONE_MASK	0x200
-#define STB_CLK_SWITCH_EN_MASK		0x100
-#define STB_CLK_SWITCH_EN_SHIFT		8
-
-#define ENDPOINT_MAX_PACKET_SIZE_0	0
-#define ENDPOINT_MAX_PACKET_SIZE_8	8
-#define ENDPOINT_MAX_PACKET_SIZE_64	64
-#define ENDPOINT_MAX_PACKET_SIZE_512	512
-#define ENDPOINT_MAX_PACKET_SIZE_1023	1023
-#define ENDPOINT_MAX_PACKET_SIZE_1024	1024
-=======
+
+#define TRB_SIZE		(sizeof(struct cdns3_trb))
+#define TRB_RING_SIZE		(TRB_SIZE * TRBS_PER_SEGMENT)
+#define TRB_ISO_RING_SIZE	(TRB_SIZE * TRBS_PER_ISOC_SEGMENT)
+#define TRB_CTRL_RING_SIZE	(TRB_SIZE * 2)
+
+/* TRB bit mask */
+#define TRB_TYPE_BITMASK	GENMASK(15, 10)
+#define TRB_TYPE(p)		((p) << 10)
+#define TRB_FIELD_TO_TYPE(p)	(((p) & TRB_TYPE_BITMASK) >> 10)
+
+/* TRB type IDs */
+/* bulk, interrupt, isoc , and control data stage */
+#define TRB_NORMAL		1
+/* TRB for linking ring segments */
+#define TRB_LINK		6
+
+/* Cycle bit - indicates TRB ownership by driver or hw*/
+#define TRB_CYCLE		BIT(0)
+/*
+ * When set to '1', the device will toggle its interpretation of the Cycle bit
+ */
+#define TRB_TOGGLE		BIT(1)
+
+/* Interrupt on short packet*/
+#define TRB_ISP			BIT(2)
+/*Setting this bit enables FIFO DMA operation mode*/
+#define TRB_FIFO_MODE		BIT(3)
+/* Set PCIe no snoop attribute */
+#define TRB_CHAIN		BIT(4)
+/* Interrupt on completion */
+#define TRB_IOC			BIT(5)
+
+/* stream ID bitmasks. */
+#define TRB_STREAM_ID(p)	((p) & GENMASK(31, 16))
+
 /* Size of TD expressed in USB packets for HS/FS mode. */
 #define TRB_TDL_HS_SIZE(p)	(((p) << 16) & GENMASK(31, 16))
 #define TRB_TDL_HS_SIZE_GET(p)	(((p) & GENMASK(31, 16)) >> 16)
@@ -778,78 +994,221 @@
 /* transfer_len bitmasks - bits 31:24 */
 #define TRB_BURST_LEN(p)	(((p) << 24) & GENMASK(31, 24))
 #define TRB_BURST_LEN_GET(p)	(((p) & GENMASK(31, 24)) >> 24)
->>>>>>> 3d7dd39f
-
-#define SS_LINK_STATE_U3		3
-#define FSHS_LPM_STATE_L2		2
-
-#define ADDR_MODULO_8			8
-
-#define INTERRUPT_MASK			0xFFFFFFFF
-
-#define ACTUAL_TRANSFERRED_BYTES_MASK	0x1FFFF
-
-#define ENDPOINT_DIR_MASK		0x80
-
-#define ENDPOINT_ZLP_BUF_SIZE		1024
+
+/* Data buffer pointer bitmasks*/
+#define TRB_BUFFER(p)		((p) & GENMASK(31, 0))
+
 /*-------------------------------------------------------------------------*/
-
-/**
- * IS_REG_REQUIRING_ACTIVE_REF_CLOCK - Macro checks if desired
- * register requires active clock, it involves such registers as:
- * EP_CFG, EP_TR_ADDR, EP_CMD, EP_SEL, USB_CONF
- * @usb_ss: extended gadget object
- * @reg: register address
- */
-#define IS_REG_REQUIRING_ACTIVE_REF_CLOCK(usb_ss, reg)	(!reg || \
-	(reg >= &usb_ss->regs->ep_sel && reg <= &usb_ss->regs->ep_cmd))
-
-/**
- * CAST_EP_REG_POS_TO_INDEX - Macro converts bit position of ep_ists register to
- * index of endpoint object in usb_ss_dev.eps[] container
- * @i: bit position of endpoint for which endpoint object is required
- *
- * Remember that endpoint container doesn't contain default endpoint
- */
-#define CAST_EP_REG_POS_TO_INDEX(i) (((i) / 16) + ((((i) % 16) - 2) * 2))
-
-/**
- * CAST_EP_ADDR_TO_INDEX - Macro converts endpoint address to
- * index of endpoint object in usb_ss_dev.eps[] container
- * @ep_addr: endpoint address for which endpoint object is required
- *
- * Remember that endpoint container doesn't contain default endpoint
- */
-#define CAST_EP_ADDR_TO_INDEX(ep_addr) \
-	(((ep_addr & 0x7F) - 1) + ((ep_addr & 0x80) ? 1 : 0))
-
-/**
- * CAST_EP_ADDR_TO_BIT_POS - Macro converts endpoint address to
- * bit position in ep_ists register
- * @ep_addr: endpoint address for which bit position is required
- *
- * Remember that endpoint container doesn't contain default endpoint
- */
-#define CAST_EP_ADDR_TO_BIT_POS(ep_addr) \
-	(((uint32_t)1 << (ep_addr & 0x7F))  << ((ep_addr & 0x80) ? 16 : 0))
-
-
-#define CAST_INDEX_TO_EP_ADDR(index) \
-	((index / 2 + 1) | ((index % 2) ? 0x80 : 0x00))
-
-<<<<<<< HEAD
-/* 18KB is the total size, and 2KB is used for EP0 and configuration */
-#define CDNS3_ONCHIP_BUF_SIZE	16	/* KB */
-#define CDNS3_EP_BUF_SIZE	2	/* KB */
-#define CDNS3_UNALIGNED_BUF_SIZE	16384 /* Bytes */
+/* Driver numeric constants */
+
+/* Such declaration should be added to ch9.h */
+#define USB_DEVICE_MAX_ADDRESS		127
+
+/* Endpoint init values */
+#define CDNS3_EP_MAX_PACKET_LIMIT	1024
+#define CDNS3_EP_MAX_STREAMS		15
+#define CDNS3_EP0_MAX_PACKET_LIMIT	512
+
+/* All endpoints including EP0 */
+#define CDNS3_ENDPOINTS_MAX_COUNT	32
+#define CDNS3_EP_ZLP_BUF_SIZE		1024
+
+#define CDNS3_EP_BUF_SIZE		2	/* KB */
+#define CDNS3_EP_ISO_HS_MULT		3
+#define CDNS3_EP_ISO_SS_BURST		3
+#define CDNS3_MAX_NUM_DESCMISS_BUF	32
+#define CDNS3_DESCMIS_BUF_SIZE		2048	/* Bytes */
 /*-------------------------------------------------------------------------*/
 /* Used structs */
 
-struct usb_ss_trb {
-	u32 offset0;
-	u32 offset4;
-	u32 offset8;
-=======
+struct cdns3_device;
+
+/**
+ * struct cdns3_endpoint - extended device side representation of USB endpoint.
+ * @endpoint: usb endpoint
+ * @pending_req_list: list of requests queuing on transfer ring.
+ * @deferred_req_list: list of requests waiting for queuing on transfer ring.
+ * @descmiss_req_list: list of requests internally allocated by driver (WA2).
+ * @trb_pool: transfer ring - array of transaction buffers
+ * @trb_pool_dma: dma address of transfer ring
+ * @cdns3_dev: device associated with this endpoint
+ * @name: a human readable name e.g. ep1out
+ * @flags: specify the current state of endpoint
+ * @descmis_req: internal transfer object used for getting data from on-chip
+ *     buffer. It can happen only if function driver doesn't send usb_request
+ *     object on time.
+ * @dir: endpoint direction
+ * @num: endpoint number (1 - 15)
+ * @type: set to bmAttributes & USB_ENDPOINT_XFERTYPE_MASK
+ * @interval: interval between packets used for ISOC endpoint.
+ * @free_trbs: number of free TRBs in transfer ring
+ * @num_trbs: number of all TRBs in transfer ring
+ * @pcs: producer cycle state
+ * @ccs: consumer cycle state
+ * @enqueue: enqueue index in transfer ring
+ * @dequeue: dequeue index in transfer ring
+ * @trb_burst_size: number of burst used in trb.
+ */
+struct cdns3_endpoint {
+	struct usb_ep		endpoint;
+	struct list_head	pending_req_list;
+	struct list_head	deferred_req_list;
+	struct list_head	descmiss_req_list;
+
+	struct cdns3_trb	*trb_pool;
+	dma_addr_t		trb_pool_dma;
+
+	struct cdns3_device	*cdns3_dev;
+	char			name[20];
+
+#define EP_ENABLED		BIT(0)
+#define EP_STALL		BIT(1)
+#define EP_WEDGE		BIT(2)
+#define EP_TRANSFER_STARTED	BIT(3)
+#define EP_UPDATE_EP_TRBADDR	BIT(4)
+#define EP_PENDING_REQUEST	BIT(5)
+#define EP_RING_FULL		BIT(6)
+#define EP_CLAIMED		BIT(7)
+#define EP_QUIRK_EXTRA_BUF_DET	BIT(8)
+#define EP_QUIRK_EXTRA_BUF_EN	BIT(9)
+#define EP_QUIRK_END_TRANSFER	BIT(10)
+
+	u32			flags;
+
+	struct cdns3_request	*descmis_req;
+
+	u8			dir;
+	u8			num;
+	u8			type;
+	int			interval;
+
+	int			free_trbs;
+	int			num_trbs;
+	u8			pcs;
+	u8			ccs;
+	int			enqueue;
+	int			dequeue;
+	u8			trb_burst_size;
+
+	unsigned int		wa1_set:1;
+	struct cdns3_trb	*wa1_trb;
+	unsigned int		wa1_trb_index;
+	unsigned int		wa1_cycle_bit:1;
+};
+
+/**
+ * struct cdns3_aligned_buf - represent aligned buffer used for DMA transfer
+ * @buf: aligned to 8 bytes data buffer. Buffer address used in
+ *       TRB shall be aligned to 8.
+ * @dma: dma address
+ * @size: size of buffer
+ * @in_use: inform if this buffer is associated with usb_request
+ * @list: used to adding instance of this object to list
+ */
+struct cdns3_aligned_buf {
+	void			*buf;
+	dma_addr_t		dma;
+	u32			size;
+	int			in_use:1;
+	struct list_head	list;
+};
+
+/**
+ * struct cdns3_request - extended device side representation of usb_request
+ *                        object .
+ * @request: generic usb_request object describing single I/O request.
+ * @priv_ep: extended representation of usb_ep object
+ * @trb: the first TRB association with this request
+ * @start_trb: number of the first TRB in transfer ring
+ * @end_trb: number of the last TRB in transfer ring
+ * @aligned_buf: object holds information about aligned buffer associated whit
+ *               this endpoint
+ * @flags: flag specifying special usage of request
+ * @list: used by internally allocated request to add to descmiss_req_list.
+ */
+struct cdns3_request {
+	struct usb_request		request;
+	struct cdns3_endpoint		*priv_ep;
+	struct cdns3_trb		*trb;
+	int				start_trb;
+	int				end_trb;
+	struct cdns3_aligned_buf	*aligned_buf;
+#define REQUEST_PENDING			BIT(0)
+#define REQUEST_INTERNAL		BIT(1)
+#define REQUEST_INTERNAL_CH		BIT(2)
+#define REQUEST_ZLP			BIT(3)
+#define REQUEST_UNALIGNED		BIT(4)
+	u32				flags;
+	struct list_head		list;
+};
+
+#define to_cdns3_request(r) (container_of(r, struct cdns3_request, request))
+
+/*Stages used during enumeration process.*/
+#define CDNS3_SETUP_STAGE		0x0
+#define CDNS3_DATA_STAGE		0x1
+#define CDNS3_STATUS_STAGE		0x2
+
+/**
+ * struct cdns3_device - represent USB device.
+ * @dev: pointer to device structure associated whit this controller
+ * @sysdev: pointer to the DMA capable device
+ * @gadget: device side representation of the peripheral controller
+ * @gadget_driver: pointer to the gadget driver
+ * @dev_ver: device controller version.
+ * @lock: for synchronizing
+ * @regs: base address for device side registers
+ * @setup_buf: used while processing usb control requests
+ * @setup_dma: dma address for setup_buf
+ * @zlp_buf - zlp buffer
+ * @ep0_stage: ep0 stage during enumeration process.
+ * @ep0_data_dir: direction for control transfer
+ * @eps: array of pointers to all endpoints with exclusion ep0
+ * @aligned_buf_list: list of aligned buffers internally allocated by driver
+ * @run_garbage_colector: infroms that at least one element of aligned_buf_list
+ *                        can be freed
+ * @selected_ep: actually selected endpoint. It's used only to improve
+ *               performance.
+ * @isoch_delay: value from Set Isoch Delay request. Only valid on SS/SSP.
+ * @u1_allowed: allow device transition to u1 state
+ * @u2_allowed: allow device transition to u2 state
+ * @is_selfpowered: device is self powered
+ * @setup_pending: setup packet is processing by gadget driver
+ * @hw_configured_flag: hardware endpoint configuration was set.
+ * @wake_up_flag: allow device to remote up the host
+ * @status_completion_no_call: indicate that driver is waiting for status s
+ *     stage completion. It's used in deferred SET_CONFIGURATION request.
+ * @onchip_mem_allocated_size: actual size of on-chip memory assigned
+ *     to endpoints
+ * @pending_status_wq: workqueue handling status stage for deferred requests.
+ * @shadow_ep_en: hold information about endpoints that will be enabled
+ *     in soft irq.
+ * @pending_status_request: request for which status stage was deferred
+ * @start_gadget: the current role is at CDNS3_ROLE_GADGET
+ */
+struct cdns3_device {
+	struct device			*dev;
+	struct device			*sysdev;
+
+	struct usb_gadget		gadget;
+	struct usb_gadget_driver	*gadget_driver;
+
+#define CDNS_REVISION_V0		0x00024501
+#define CDNS_REVISION_V1		0x00024509
+	u32				dev_ver;
+
+	/* generic spin-lock for drivers */
+	spinlock_t			lock;
+
+	struct cdns3_usb_regs		__iomem *regs;
+
+	struct usb_ctrlrequest		*setup_buf;
+	dma_addr_t			setup_dma;
+	void				*zlp_buf;
+
+	u8				ep0_stage;
+	int				ep0_data_dir;
+
 	struct cdns3_endpoint		*eps[CDNS3_ENDPOINTS_MAX_COUNT];
 
 	struct list_head		aligned_buf_list;
@@ -873,69 +1232,38 @@
 	int				onchip_mem_allocated_size;
 	unsigned			start_gadget:1;
 	struct work_struct              aligned_buf_wq;
->>>>>>> 3d7dd39f
 };
 
-struct usb_ss_dev;
-
-struct usb_ss_endpoint {
-	struct usb_ep endpoint;
-	struct list_head request_list;
-	struct list_head ep_match_pending_list;
-
-	struct usb_ss_trb *trb_pool;
-	dma_addr_t trb_pool_dma;
-
-	struct usb_ss_dev *usb_ss;
-	char name[20];
-	int hw_pending_flag;
-	int stalled_flag;
-	int wedge_flag;
-	void *cpu_addr;
-	dma_addr_t dma_addr;
-	u8					dir;
-	u8					num;
-	u8					type;
-	bool					used;
-};
-
-struct usb_ss_dev {
-	struct device dev;
-	struct usbss_dev_register_block_type __iomem *regs;
-
-	struct usb_gadget gadget;
-	struct usb_gadget_driver *gadget_driver;
-
-	dma_addr_t setup_dma;
-	dma_addr_t trb_ep0_dma;
-	u32 *trb_ep0;
-	u8 *setup;
-	void *zlp_buf;
-
-	struct usb_ss_endpoint *eps[USB_SS_ENDPOINTS_MAX_COUNT];
-	int ep_nums;
-	struct usb_request *actual_ep0_request;
-	int ep0_data_dir;
-	int hw_configured_flag;
-	int wake_up_flag;
-	u16 isoch_delay;
-	spinlock_t lock;
-
-	unsigned is_connected:1;
-	unsigned in_standby_mode:1;
-	unsigned status_completion_no_call:1;
-
-	u32 usb_ien;
-	u32 ep_ien;
-	int setup_pending;
-	struct device *sysdev;
-	bool start_gadget; /* The device mode is enabled */
-	struct list_head ep_match_list;
-	int onchip_mem_allocated_size; /* KB */
-	/* Memory is allocated for OUT */
-	int out_mem_is_allocated:1;
-	struct work_struct pending_status_wq;
-	struct usb_request *pending_status_request;
-};
-
-#endif /* __DRIVERS_CDNS3_GADGET */+void cdns3_set_register_bit(void __iomem *ptr, u32 mask);
+dma_addr_t cdns3_trb_virt_to_dma(struct cdns3_endpoint *priv_ep,
+				 struct cdns3_trb *trb);
+enum usb_device_speed cdns3_get_speed(struct cdns3_device *priv_dev);
+void cdns3_pending_setup_status_handler(struct work_struct *work);
+void cdns3_hw_reset_eps_config(struct cdns3_device *priv_dev);
+void cdns3_set_hw_configuration(struct cdns3_device *priv_dev);
+void cdns3_select_ep(struct cdns3_device *priv_dev, u32 ep);
+void cdns3_allow_enable_l1(struct cdns3_device *priv_dev, int enable);
+struct usb_request *cdns3_next_request(struct list_head *list);
+int cdns3_ep_run_transfer(struct cdns3_endpoint *priv_ep,
+			  struct usb_request *request);
+void cdns3_rearm_transfer(struct cdns3_endpoint *priv_ep, u8 rearm);
+int cdns3_allocate_trb_pool(struct cdns3_endpoint *priv_ep);
+u8 cdns3_ep_addr_to_index(u8 ep_addr);
+int cdns3_gadget_ep_set_wedge(struct usb_ep *ep);
+int cdns3_gadget_ep_set_halt(struct usb_ep *ep, int value);
+struct usb_request *cdns3_gadget_ep_alloc_request(struct usb_ep *ep,
+						  gfp_t gfp_flags);
+void cdns3_gadget_ep_free_request(struct usb_ep *ep,
+				  struct usb_request *request);
+int cdns3_gadget_ep_dequeue(struct usb_ep *ep, struct usb_request *request);
+void cdns3_gadget_giveback(struct cdns3_endpoint *priv_ep,
+			   struct cdns3_request *priv_req,
+			   int status);
+
+int cdns3_init_ep0(struct cdns3_device *priv_dev,
+		   struct cdns3_endpoint *priv_ep);
+void cdns3_ep0_config(struct cdns3_device *priv_dev);
+void cdns3_ep_config(struct cdns3_endpoint *priv_ep);
+void cdns3_check_ep0_interrupt_proceed(struct cdns3_device *priv_dev, int dir);
+
+#endif /* __LINUX_CDNS3_GADGET */