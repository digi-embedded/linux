--- conflicted
+++ resolved
@@ -706,11 +706,7 @@
 	 * Fail host registration if this board can support
 	 * only peripheral configuration.
 	 */
-<<<<<<< HEAD
-	if (motg->pdata->mode == USB_PERIPHERAL) {
-=======
 	if (motg->pdata->mode == USB_DR_MODE_PERIPHERAL) {
->>>>>>> 33e8bb5d
 		dev_info(otg->usb_phy->dev, "Host mode is not supported\n");
 		return -ENODEV;
 	}
@@ -739,11 +735,7 @@
 	 * Kick the state machine work, if peripheral is not supported
 	 * or peripheral is already registered with us.
 	 */
-<<<<<<< HEAD
-	if (motg->pdata->mode == USB_HOST || otg->gadget) {
-=======
 	if (motg->pdata->mode == USB_DR_MODE_HOST || otg->gadget) {
->>>>>>> 33e8bb5d
 		pm_runtime_get_sync(otg->usb_phy->dev);
 		schedule_work(&motg->sm_work);
 	}
@@ -787,11 +779,7 @@
 	 * Fail peripheral registration if this board can support
 	 * only host configuration.
 	 */
-<<<<<<< HEAD
-	if (motg->pdata->mode == USB_HOST) {
-=======
 	if (motg->pdata->mode == USB_DR_MODE_HOST) {
->>>>>>> 33e8bb5d
 		dev_info(otg->usb_phy->dev, "Peripheral mode is not supported\n");
 		return -ENODEV;
 	}
@@ -817,11 +805,7 @@
 	 * Kick the state machine work, if host is not supported
 	 * or host is already registered with us.
 	 */
-<<<<<<< HEAD
-	if (motg->pdata->mode == USB_PERIPHERAL || otg->host) {
-=======
 	if (motg->pdata->mode == USB_DR_MODE_PERIPHERAL || otg->host) {
->>>>>>> 33e8bb5d
 		pm_runtime_get_sync(otg->usb_phy->dev);
 		schedule_work(&motg->sm_work);
 	}
@@ -1239,13 +1223,9 @@
 			motg->chg_state = USB_CHG_STATE_UNDEFINED;
 			motg->chg_type = USB_INVALID_CHARGER;
 		}
-<<<<<<< HEAD
-		pm_runtime_put_sync(otg->usb_phy->dev);
-=======
 
 		if (otg->state == OTG_STATE_B_IDLE)
 			pm_runtime_put_sync(otg->usb_phy->dev);
->>>>>>> 33e8bb5d
 		break;
 	case OTG_STATE_B_PERIPHERAL:
 		dev_dbg(otg->usb_phy->dev, "OTG_STATE_B_PERIPHERAL state\n");
@@ -1366,11 +1346,7 @@
 	}
 
 	switch (req_mode) {
-<<<<<<< HEAD
-	case USB_NONE:
-=======
 	case USB_DR_MODE_UNKNOWN:
->>>>>>> 33e8bb5d
 		switch (otg->state) {
 		case OTG_STATE_A_HOST:
 		case OTG_STATE_B_PERIPHERAL:
@@ -1381,11 +1357,7 @@
 			goto out;
 		}
 		break;
-<<<<<<< HEAD
-	case USB_PERIPHERAL:
-=======
 	case USB_DR_MODE_PERIPHERAL:
->>>>>>> 33e8bb5d
 		switch (otg->state) {
 		case OTG_STATE_B_IDLE:
 		case OTG_STATE_A_HOST:
@@ -1396,11 +1368,7 @@
 			goto out;
 		}
 		break;
-<<<<<<< HEAD
-	case USB_HOST:
-=======
 	case USB_DR_MODE_HOST:
->>>>>>> 33e8bb5d
 		switch (otg->state) {
 		case OTG_STATE_B_IDLE:
 		case OTG_STATE_B_PERIPHERAL:
