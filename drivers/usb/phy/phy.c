--- conflicted
+++ resolved
@@ -195,12 +195,6 @@
 	spin_lock_irqsave(&phy_lock, flags);
 
 	phy = __of_usb_find_phy(node);
-<<<<<<< HEAD
-	if (IS_ERR(phy) || !try_module_get(phy->dev->driver->owner)) {
-		if (!IS_ERR(phy))
-			phy = ERR_PTR(-EPROBE_DEFER);
-
-=======
 	if (IS_ERR(phy)) {
 		devres_free(ptr);
 		goto err1;
@@ -208,7 +202,6 @@
 
 	if (!try_module_get(phy->dev->driver->owner)) {
 		phy = ERR_PTR(-ENODEV);
->>>>>>> 33e8bb5d
 		devres_free(ptr);
 		goto err1;
 	}
