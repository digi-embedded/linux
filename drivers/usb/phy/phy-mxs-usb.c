--- conflicted
+++ resolved
@@ -1072,8 +1072,6 @@
 	ret = of_alias_get_id(np, "usbphy");
 	if (ret < 0)
 		dev_dbg(&pdev->dev, "failed to get alias id, errno %d\n", ret);
-	mxs_phy->clk = clk;
-	mxs_phy->data = of_id->data;
 	mxs_phy->port_id = ret;
 
 	mxs_phy->phy.io_priv		= base;
@@ -1086,40 +1084,21 @@
 	mxs_phy->phy.notify_disconnect	= mxs_phy_on_disconnect;
 	mxs_phy->phy.type		= USB_PHY_TYPE_USB2;
 	mxs_phy->phy.set_wakeup		= mxs_phy_set_wakeup;
-<<<<<<< HEAD
-=======
 	mxs_phy->clk = clk;
 	mxs_phy->data = of_device_get_match_data(&pdev->dev);
 	mxs_phy->phy.set_mode		= mxs_phy_set_mode;
 
->>>>>>> c1084c27
 	if (mxs_phy->data->flags & MXS_PHY_HAS_DCD)
 		mxs_phy->phy.charger_detect	= mxs_phy_dcd_flow;
 	else
 		mxs_phy->phy.charger_detect	= mxs_phy_charger_detect;
 
-<<<<<<< HEAD
-	mxs_phy->phy.set_mode		= mxs_phy_set_mode;
-=======
->>>>>>> c1084c27
 	if (mxs_phy->data->flags & MXS_PHY_SENDING_SOF_TOO_FAST) {
 		mxs_phy->phy.notify_suspend = mxs_phy_on_suspend;
 		mxs_phy->phy.notify_resume = mxs_phy_on_resume;
 	}
 
 	mxs_phy->phy_3p0 = devm_regulator_get(&pdev->dev, "phy-3p0");
-<<<<<<< HEAD
-	if (PTR_ERR(mxs_phy->phy_3p0) == -EPROBE_DEFER) {
-		return -EPROBE_DEFER;
-	} else if (PTR_ERR(mxs_phy->phy_3p0) == -ENODEV) {
-		/* not exist */
-		mxs_phy->phy_3p0 = NULL;
-	} else if (IS_ERR(mxs_phy->phy_3p0)) {
-		dev_err(&pdev->dev, "Getting regulator error: %ld\n",
-			PTR_ERR(mxs_phy->phy_3p0));
-		return PTR_ERR(mxs_phy->phy_3p0);
-	}
-=======
 	if (PTR_ERR(mxs_phy->phy_3p0) == -ENODEV)
 		/* not exist */
 		mxs_phy->phy_3p0 = NULL;
@@ -1127,7 +1106,6 @@
 		return dev_err_probe(&pdev->dev, PTR_ERR(mxs_phy->phy_3p0),
 				     "Getting regulator error\n");
 
->>>>>>> c1084c27
 	if (mxs_phy->phy_3p0)
 		regulator_set_voltage(mxs_phy->phy_3p0, 3200000, 3200000);
 
