/*
 * Copyright 2012-2016 Freescale Semiconductor, Inc.
 * Copyright 2017 NXP
 * Copyright (C) 2012 Marek Vasut <marex@denx.de>
 * on behalf of DENX Software Engineering GmbH
 *
 * The code contained herein is licensed under the GNU General Public
 * License. You may obtain a copy of the GNU General Public License
 * Version 2 or later at the following locations:
 *
 * http://www.opensource.org/licenses/gpl-license.html
 * http://www.gnu.org/copyleft/gpl.html
 */

#include <linux/module.h>
#include <linux/kernel.h>
#include <linux/platform_device.h>
#include <linux/clk.h>
#include <linux/usb/otg.h>
#include <linux/stmp_device.h>
#include <linux/delay.h>
#include <linux/err.h>
#include <linux/io.h>
#include <linux/of_device.h>
#include <linux/regmap.h>
#include <linux/mfd/syscon.h>
#include <linux/regulator/consumer.h>

#define DRIVER_NAME "mxs_phy"

/* Register Macro */
#define HW_USBPHY_PWD				0x00
#define HW_USBPHY_TX				0x10
#define HW_USBPHY_CTRL				0x30
#define HW_USBPHY_CTRL_SET			0x34
#define HW_USBPHY_CTRL_CLR			0x38

#define HW_USBPHY_DEBUG_SET			0x54
#define HW_USBPHY_DEBUG_CLR			0x58

#define HW_USBPHY_IP				0x90
#define HW_USBPHY_IP_SET			0x94
#define HW_USBPHY_IP_CLR			0x98

#define GM_USBPHY_TX_TXCAL45DP(x)            (((x) & 0xf) << 16)
#define GM_USBPHY_TX_TXCAL45DN(x)            (((x) & 0xf) << 8)
#define GM_USBPHY_TX_D_CAL(x)                (((x) & 0xf) << 0)

/* imx7ulp */
#define HW_USBPHY_PLL_SIC			0xa4
#define HW_USBPHY_PLL_SIC_SET			0xa4
#define HW_USBPHY_PLL_SIC_CLR			0xa8

#define BM_USBPHY_CTRL_SFTRST			BIT(31)
#define BM_USBPHY_CTRL_CLKGATE			BIT(30)
#define BM_USBPHY_CTRL_OTG_ID_VALUE		BIT(27)
#define BM_USBPHY_CTRL_ENAUTOSET_USBCLKS	BIT(26)
#define BM_USBPHY_CTRL_ENAUTOCLR_USBCLKGATE	BIT(25)
#define BM_USBPHY_CTRL_ENVBUSCHG_WKUP		BIT(23)
#define BM_USBPHY_CTRL_ENIDCHG_WKUP		BIT(22)
#define BM_USBPHY_CTRL_ENDPDMCHG_WKUP		BIT(21)
#define BM_USBPHY_CTRL_ENAUTOCLR_PHY_PWD	BIT(20)
#define BM_USBPHY_CTRL_ENAUTOCLR_CLKGATE	BIT(19)
#define BM_USBPHY_CTRL_ENAUTO_PWRON_PLL		BIT(18)
#define BM_USBPHY_CTRL_ENUTMILEVEL3		BIT(15)
#define BM_USBPHY_CTRL_ENUTMILEVEL2		BIT(14)
#define BM_USBPHY_CTRL_ENHOSTDISCONDETECT	BIT(1)

#define BM_USBPHY_IP_FIX                       (BIT(17) | BIT(18))

#define BM_USBPHY_DEBUG_CLKGATE			BIT(30)
/* imx7ulp */
#define BM_USBPHY_PLL_LOCK			BIT(31)
#define BM_USBPHY_PLL_REG_ENABLE		BIT(21)
#define BM_USBPHY_PLL_BYPASS			BIT(16)
#define BM_USBPHY_PLL_POWER			BIT(12)
#define BM_USBPHY_PLL_EN_USB_CLKS		BIT(6)

/* Anatop Registers */
<<<<<<< HEAD
=======
#define ANADIG_PLL_USB2				0x20
#define ANADIG_PLL_USB2_SET			0x24
#define ANADIG_PLL_USB2_CLR			0x28
>>>>>>> 423d9423
#define ANADIG_REG_1P1_SET			0x114
#define ANADIG_REG_1P1_CLR			0x118

#define ANADIG_ANA_MISC0			0x150
#define ANADIG_ANA_MISC0_SET			0x154
#define ANADIG_ANA_MISC0_CLR			0x158

#define ANADIG_USB1_VBUS_DET_STAT		0x1c0
#define ANADIG_USB2_VBUS_DET_STAT		0x220

#define ANADIG_USB1_LOOPBACK_SET		0x1e4
#define ANADIG_USB1_LOOPBACK_CLR		0x1e8
#define ANADIG_USB2_LOOPBACK_SET		0x244
#define ANADIG_USB2_LOOPBACK_CLR		0x248

#define ANADIG_USB1_MISC			0x1f0
#define ANADIG_USB2_MISC			0x250

#define BM_ANADIG_ANA_MISC0_STOP_MODE_CONFIG	BIT(12)
#define BM_ANADIG_ANA_MISC0_STOP_MODE_CONFIG_SL BIT(11)

#define BM_ANADIG_USB1_VBUS_DET_STAT_VBUS_VALID	BIT(3)
#define BM_ANADIG_USB2_VBUS_DET_STAT_VBUS_VALID	BIT(3)

#define BM_ANADIG_USB1_LOOPBACK_UTMI_DIG_TST1	BIT(2)
#define BM_ANADIG_USB1_LOOPBACK_TSTI_TX_EN	BIT(5)
#define BM_ANADIG_USB2_LOOPBACK_UTMI_DIG_TST1	BIT(2)
#define BM_ANADIG_USB2_LOOPBACK_TSTI_TX_EN	BIT(5)

#define BM_ANADIG_USB1_MISC_RX_VPIN_FS		BIT(29)
#define BM_ANADIG_USB1_MISC_RX_VMIN_FS		BIT(28)
#define BM_ANADIG_USB2_MISC_RX_VPIN_FS		BIT(29)
#define BM_ANADIG_USB2_MISC_RX_VMIN_FS		BIT(28)

#define BM_ANADIG_REG_1P1_ENABLE_WEAK_LINREG	BIT(18)
#define BM_ANADIG_REG_1P1_TRACK_VDD_SOC_CAP	BIT(19)

<<<<<<< HEAD
=======
#define BM_ANADIG_PLL_USB2_HOLD_RING_OFF	BIT(11)

>>>>>>> 423d9423
#define to_mxs_phy(p) container_of((p), struct mxs_phy, phy)

/* Do disconnection between PHY and controller without vbus */
#define MXS_PHY_DISCONNECT_LINE_WITHOUT_VBUS	BIT(0)

/*
 * The PHY will be in messy if there is a wakeup after putting
 * bus to suspend (set portsc.suspendM) but before setting PHY to low
 * power mode (set portsc.phcd).
 */
#define MXS_PHY_ABNORMAL_IN_SUSPEND		BIT(1)

/*
 * The SOF sends too fast after resuming, it will cause disconnection
 * between host and high speed device.
 */
#define MXS_PHY_SENDING_SOF_TOO_FAST		BIT(2)

/*
 * IC has bug fixes logic, they include
 * MXS_PHY_ABNORMAL_IN_SUSPEND and MXS_PHY_SENDING_SOF_TOO_FAST
 * which are described at above flags, the RTL will handle it
 * according to different versions.
 */
#define MXS_PHY_NEED_IP_FIX			BIT(3)

/* Minimum and maximum values for device tree entries */
#define MXS_PHY_TX_CAL45_MIN			30
#define MXS_PHY_TX_CAL45_MAX			55
#define MXS_PHY_TX_D_CAL_MIN			79
#define MXS_PHY_TX_D_CAL_MAX			119

/*
 * At some versions, the PHY2's clock is controlled by hardware directly,
 * eg, according to PHY's suspend status. In these PHYs, we only need to
 * open the clock at the initialization and close it at its shutdown routine.
 * It will be benefit for remote wakeup case which needs to send resume
 * signal as soon as possible, and in this case, the resume signal can be sent
 * out without software interfere.
 */
#define MXS_PHY_HARDWARE_CONTROL_PHY2_CLK	BIT(4)

struct mxs_phy_data {
	unsigned int flags;
};

static const struct mxs_phy_data imx23_phy_data = {
	.flags = MXS_PHY_ABNORMAL_IN_SUSPEND | MXS_PHY_SENDING_SOF_TOO_FAST,
};

static const struct mxs_phy_data imx6q_phy_data = {
	.flags = MXS_PHY_SENDING_SOF_TOO_FAST |
		MXS_PHY_DISCONNECT_LINE_WITHOUT_VBUS |
		MXS_PHY_NEED_IP_FIX |
		MXS_PHY_HARDWARE_CONTROL_PHY2_CLK,
};

static const struct mxs_phy_data imx6sl_phy_data = {
	.flags = MXS_PHY_DISCONNECT_LINE_WITHOUT_VBUS |
		MXS_PHY_NEED_IP_FIX |
		MXS_PHY_HARDWARE_CONTROL_PHY2_CLK,
};

static const struct mxs_phy_data vf610_phy_data = {
	.flags = MXS_PHY_DISCONNECT_LINE_WITHOUT_VBUS |
		MXS_PHY_NEED_IP_FIX,
};

static const struct mxs_phy_data imx6sx_phy_data = {
	.flags = MXS_PHY_DISCONNECT_LINE_WITHOUT_VBUS |
		MXS_PHY_HARDWARE_CONTROL_PHY2_CLK,
};

static const struct mxs_phy_data imx6ul_phy_data = {
	.flags = MXS_PHY_DISCONNECT_LINE_WITHOUT_VBUS |
		MXS_PHY_HARDWARE_CONTROL_PHY2_CLK,
};

static const struct mxs_phy_data imx7ulp_phy_data = {
};

static const struct of_device_id mxs_phy_dt_ids[] = {
	{ .compatible = "fsl,imx7ulp-usbphy", .data = &imx7ulp_phy_data, },
	{ .compatible = "fsl,imx6ul-usbphy", .data = &imx6sx_phy_data, },
	{ .compatible = "fsl,imx6sx-usbphy", .data = &imx6sx_phy_data, },
	{ .compatible = "fsl,imx6sl-usbphy", .data = &imx6sl_phy_data, },
	{ .compatible = "fsl,imx6q-usbphy", .data = &imx6q_phy_data, },
	{ .compatible = "fsl,imx23-usbphy", .data = &imx23_phy_data, },
	{ .compatible = "fsl,vf610-usbphy", .data = &vf610_phy_data, },
	{ .compatible = "fsl,imx6ul-usbphy", .data = &imx6ul_phy_data, },
	{ /* sentinel */ }
};
MODULE_DEVICE_TABLE(of, mxs_phy_dt_ids);

struct mxs_phy {
	struct usb_phy phy;
	struct clk *clk;
	const struct mxs_phy_data *data;
	struct regmap *regmap_anatop;
	int port_id;
	u32 tx_reg_set;
	u32 tx_reg_mask;
	struct regulator *phy_3p0;
	bool hardware_control_phy2_clk;
	enum usb_current_mode mode;
};

static inline bool is_imx6q_phy(struct mxs_phy *mxs_phy)
{
	return mxs_phy->data == &imx6q_phy_data;
}

static inline bool is_imx6sl_phy(struct mxs_phy *mxs_phy)
{
	return mxs_phy->data == &imx6sl_phy_data;
}

static inline bool is_imx6ul_phy(struct mxs_phy *mxs_phy)
{
	return mxs_phy->data == &imx6ul_phy_data;
}

static inline bool is_imx7ulp_phy(struct mxs_phy *mxs_phy)
{
	return mxs_phy->data == &imx7ulp_phy_data;
}

/*
 * PHY needs some 32K cycles to switch from 32K clock to
 * bus (such as AHB/AXI, etc) clock.
 */
static void mxs_phy_clock_switch_delay(void)
{
	usleep_range(300, 400);
}

static void mxs_phy_tx_init(struct mxs_phy *mxs_phy)
{
	void __iomem *base = mxs_phy->phy.io_priv;
	u32 phytx;

	/* Update TX register if there is anything to write */
	if (mxs_phy->tx_reg_mask) {
		phytx = readl(base + HW_USBPHY_TX);
		phytx &= ~mxs_phy->tx_reg_mask;
		phytx |= mxs_phy->tx_reg_set;
		writel(phytx, base + HW_USBPHY_TX);
	}
}

static int wait_for_pll_lock(const void __iomem *base)
{
	int loop_count = 100;

	/* Wait for PLL to lock */
	do {
		if (readl(base + HW_USBPHY_PLL_SIC) & BM_USBPHY_PLL_LOCK)
			break;
		usleep_range(100, 150);
	} while (loop_count-- > 0);

	return readl(base + HW_USBPHY_PLL_SIC) & BM_USBPHY_PLL_LOCK
			? 0 : -ETIMEDOUT;
}

static int mxs_phy_pll_enable(void __iomem *base, bool enable)
{
	int ret = 0;

	if (enable) {
		writel(BM_USBPHY_PLL_REG_ENABLE, base + HW_USBPHY_PLL_SIC_SET);
		writel(BM_USBPHY_PLL_BYPASS, base + HW_USBPHY_PLL_SIC_CLR);
		writel(BM_USBPHY_PLL_POWER, base + HW_USBPHY_PLL_SIC_SET);
		ret = wait_for_pll_lock(base);
		if (ret)
			return ret;
		writel(BM_USBPHY_PLL_EN_USB_CLKS, base +
				HW_USBPHY_PLL_SIC_SET);
	} else {
		writel(BM_USBPHY_PLL_EN_USB_CLKS, base +
				HW_USBPHY_PLL_SIC_CLR);
		writel(BM_USBPHY_PLL_POWER, base + HW_USBPHY_PLL_SIC_CLR);
		writel(BM_USBPHY_PLL_BYPASS, base + HW_USBPHY_PLL_SIC_SET);
		writel(BM_USBPHY_PLL_REG_ENABLE, base + HW_USBPHY_PLL_SIC_CLR);
	}

	return ret;
}

static int mxs_phy_hw_init(struct mxs_phy *mxs_phy)
{
	int ret;
	void __iomem *base = mxs_phy->phy.io_priv;

	if (is_imx7ulp_phy(mxs_phy)) {
		ret = mxs_phy_pll_enable(base, true);
		if (ret)
			return ret;
	}

	ret = stmp_reset_block(base + HW_USBPHY_CTRL);
	if (ret)
		goto disable_pll;

	if (mxs_phy->phy_3p0) {
		ret = regulator_enable(mxs_phy->phy_3p0);
		if (ret) {
			dev_err(mxs_phy->phy.dev,
				"Failed to enable 3p0 regulator, ret=%d\n",
				ret);
			goto disable_pll;
		}
	}

	/* Power up the PHY */
	writel(0, base + HW_USBPHY_PWD);

	/*
	 * USB PHY Ctrl Setting
	 * - Auto clock/power on
	 * - Enable full/low speed support
	 */
	writel(BM_USBPHY_CTRL_ENAUTOSET_USBCLKS |
		BM_USBPHY_CTRL_ENAUTOCLR_USBCLKGATE |
		BM_USBPHY_CTRL_ENAUTOCLR_PHY_PWD |
		BM_USBPHY_CTRL_ENAUTOCLR_CLKGATE |
		BM_USBPHY_CTRL_ENAUTO_PWRON_PLL |
		BM_USBPHY_CTRL_ENUTMILEVEL2 |
		BM_USBPHY_CTRL_ENUTMILEVEL3,
	       base + HW_USBPHY_CTRL_SET);

	if (mxs_phy->data->flags & MXS_PHY_NEED_IP_FIX)
		writel(BM_USBPHY_IP_FIX, base + HW_USBPHY_IP_SET);

	mxs_phy_tx_init(mxs_phy);

	return 0;

disable_pll:
	if (is_imx7ulp_phy(mxs_phy))
		mxs_phy_pll_enable(base, false);
	return ret;
}

/* Return true if the vbus is there */
static bool mxs_phy_get_vbus_status(struct mxs_phy *mxs_phy)
{
	unsigned int vbus_value = 0;

	if (!mxs_phy->regmap_anatop)
		return false;

	if (mxs_phy->port_id == 0)
		regmap_read(mxs_phy->regmap_anatop,
			ANADIG_USB1_VBUS_DET_STAT,
			&vbus_value);
	else if (mxs_phy->port_id == 1)
		regmap_read(mxs_phy->regmap_anatop,
			ANADIG_USB2_VBUS_DET_STAT,
			&vbus_value);

	if (vbus_value & BM_ANADIG_USB1_VBUS_DET_STAT_VBUS_VALID)
		return true;
	else
		return false;
}

static void __mxs_phy_disconnect_line(struct mxs_phy *mxs_phy, bool disconnect)
{
	void __iomem *base = mxs_phy->phy.io_priv;
	u32 reg;

	if (disconnect)
		writel_relaxed(BM_USBPHY_DEBUG_CLKGATE,
			base + HW_USBPHY_DEBUG_CLR);

	if (mxs_phy->port_id == 0) {
		reg = disconnect ? ANADIG_USB1_LOOPBACK_SET
			: ANADIG_USB1_LOOPBACK_CLR;
		regmap_write(mxs_phy->regmap_anatop, reg,
			BM_ANADIG_USB1_LOOPBACK_UTMI_DIG_TST1 |
			BM_ANADIG_USB1_LOOPBACK_TSTI_TX_EN);
	} else if (mxs_phy->port_id == 1) {
		reg = disconnect ? ANADIG_USB2_LOOPBACK_SET
			: ANADIG_USB2_LOOPBACK_CLR;
		regmap_write(mxs_phy->regmap_anatop, reg,
			BM_ANADIG_USB2_LOOPBACK_UTMI_DIG_TST1 |
			BM_ANADIG_USB2_LOOPBACK_TSTI_TX_EN);
	}

	if (!disconnect)
		writel_relaxed(BM_USBPHY_DEBUG_CLKGATE,
			base + HW_USBPHY_DEBUG_SET);

	/* Delay some time, and let Linestate be SE0 for controller */
	if (disconnect)
		usleep_range(500, 1000);
}

static void mxs_phy_disconnect_line(struct mxs_phy *mxs_phy, bool on)
{
	bool vbus_is_on = false;
	enum usb_phy_events last_event = mxs_phy->phy.last_event;

	/* If the SoCs don't need to disconnect line without vbus, quit */
	if (!(mxs_phy->data->flags & MXS_PHY_DISCONNECT_LINE_WITHOUT_VBUS))
		return;

	/* If the SoCs don't have anatop, quit */
	if (!mxs_phy->regmap_anatop)
		return;

	vbus_is_on = mxs_phy_get_vbus_status(mxs_phy);

	if (on && ((!vbus_is_on && mxs_phy->mode != USB_MODE_HOST) ||
			(last_event == USB_EVENT_VBUS)))
		__mxs_phy_disconnect_line(mxs_phy, true);
	else
		__mxs_phy_disconnect_line(mxs_phy, false);

}

static int mxs_phy_init(struct usb_phy *phy)
{
	int ret;
	struct mxs_phy *mxs_phy = to_mxs_phy(phy);

	mxs_phy_clock_switch_delay();
	ret = clk_prepare_enable(mxs_phy->clk);
	if (ret)
		return ret;

	return mxs_phy_hw_init(mxs_phy);
}

static void mxs_phy_shutdown(struct usb_phy *phy)
{
	struct mxs_phy *mxs_phy = to_mxs_phy(phy);
	u32 value = BM_USBPHY_CTRL_ENVBUSCHG_WKUP |
			BM_USBPHY_CTRL_ENDPDMCHG_WKUP |
			BM_USBPHY_CTRL_ENIDCHG_WKUP |
			BM_USBPHY_CTRL_ENAUTOSET_USBCLKS |
			BM_USBPHY_CTRL_ENAUTOCLR_USBCLKGATE |
			BM_USBPHY_CTRL_ENAUTOCLR_PHY_PWD |
			BM_USBPHY_CTRL_ENAUTOCLR_CLKGATE |
			BM_USBPHY_CTRL_ENAUTO_PWRON_PLL;

	writel(value, phy->io_priv + HW_USBPHY_CTRL_CLR);
	writel(0xffffffff, phy->io_priv + HW_USBPHY_PWD);

	writel(BM_USBPHY_CTRL_CLKGATE,
	       phy->io_priv + HW_USBPHY_CTRL_SET);

	if (mxs_phy->phy_3p0)
		regulator_disable(mxs_phy->phy_3p0);

	clk_disable_unprepare(mxs_phy->clk);
}

static bool mxs_phy_is_low_speed_connection(struct mxs_phy *mxs_phy)
{
	unsigned int line_state;
	/* bit definition is the same for all controllers */
	unsigned int dp_bit = BM_ANADIG_USB1_MISC_RX_VPIN_FS,
		     dm_bit = BM_ANADIG_USB1_MISC_RX_VMIN_FS;
	unsigned int reg = ANADIG_USB1_MISC;

	/* If the SoCs don't have anatop, quit */
	if (!mxs_phy->regmap_anatop)
		return false;

	if (mxs_phy->port_id == 0)
		reg = ANADIG_USB1_MISC;
	else if (mxs_phy->port_id == 1)
		reg = ANADIG_USB2_MISC;

	regmap_read(mxs_phy->regmap_anatop, reg, &line_state);

	if ((line_state & (dp_bit | dm_bit)) ==  dm_bit)
		return true;
	else
		return false;
}

static int mxs_phy_suspend(struct usb_phy *x, int suspend)
{
	int ret;
	struct mxs_phy *mxs_phy = to_mxs_phy(x);
	bool low_speed_connection, vbus_is_on;

	low_speed_connection = mxs_phy_is_low_speed_connection(mxs_phy);
	vbus_is_on = mxs_phy_get_vbus_status(mxs_phy);

	if (suspend) {
		/*
		 * FIXME: Do not power down RXPWD1PT1 bit for low speed
		 * connect. The low speed connection will have problem at
		 * very rare cases during usb suspend and resume process.
		 */
		if (low_speed_connection & vbus_is_on) {
			/*
			 * If value to be set as pwd value is not 0xffffffff,
			 * several 32Khz cycles are needed.
			 */
			mxs_phy_clock_switch_delay();
			writel(0xffbfffff, x->io_priv + HW_USBPHY_PWD);
		} else {
			writel(0xffffffff, x->io_priv + HW_USBPHY_PWD);
		}

		/*
		 * USB2 PLL use ring VCO, when the PLL power up, the ring
		 * VCO’s supply also ramp up. There is a possibility that
		 * the ring VCO start oscillation at multi nodes in this
		 * phase, especially for VCO which has many stages, then
		 * the multiwave will be kept until PLL power down. the bit
		 * hold_ring_off can force the VCO in one determined state
		 * to avoid the multiwave issue when VCO supply start ramp
		 * up.
		 */
		if (mxs_phy->port_id == 1 && mxs_phy->regmap_anatop)
			regmap_write(mxs_phy->regmap_anatop,
				     ANADIG_PLL_USB2_SET,
				     BM_ANADIG_PLL_USB2_HOLD_RING_OFF);

		writel(BM_USBPHY_CTRL_CLKGATE,
		       x->io_priv + HW_USBPHY_CTRL_SET);
		if (!(mxs_phy->port_id == 1 &&
				mxs_phy->hardware_control_phy2_clk))
			clk_disable_unprepare(mxs_phy->clk);
	} else {
		mxs_phy_clock_switch_delay();
		if (!(mxs_phy->port_id == 1 &&
				mxs_phy->hardware_control_phy2_clk)) {
			ret = clk_prepare_enable(mxs_phy->clk);
			if (ret)
				return ret;
		}
<<<<<<< HEAD
=======

		/*
		 * Per IC design's requirement, hold_ring_off bit can be
		 * cleared 25us after PLL power up and 25us before any USB
		 * TX/RX.
		 */
		if (mxs_phy->port_id == 1 && mxs_phy->regmap_anatop) {
			udelay(25);
			regmap_write(mxs_phy->regmap_anatop,
				     ANADIG_PLL_USB2_CLR,
				     BM_ANADIG_PLL_USB2_HOLD_RING_OFF);
			udelay(25);
		}

>>>>>>> 423d9423
		writel(BM_USBPHY_CTRL_CLKGATE,
		       x->io_priv + HW_USBPHY_CTRL_CLR);
		writel(0, x->io_priv + HW_USBPHY_PWD);
	}

	return 0;
}

static int mxs_phy_set_wakeup(struct usb_phy *x, bool enabled)
{
	struct mxs_phy *mxs_phy = to_mxs_phy(x);
	u32 value = BM_USBPHY_CTRL_ENVBUSCHG_WKUP |
			BM_USBPHY_CTRL_ENDPDMCHG_WKUP |
				BM_USBPHY_CTRL_ENIDCHG_WKUP;
	if (enabled) {
		mxs_phy_disconnect_line(mxs_phy, true);
		writel_relaxed(value, x->io_priv + HW_USBPHY_CTRL_SET);
	} else {
		writel_relaxed(value, x->io_priv + HW_USBPHY_CTRL_CLR);
		mxs_phy_disconnect_line(mxs_phy, false);
	}

	return 0;
}

static int mxs_phy_on_connect(struct usb_phy *phy,
		enum usb_device_speed speed)
{
	dev_dbg(phy->dev, "%s device has connected\n",
		(speed == USB_SPEED_HIGH) ? "HS" : "FS/LS");

	if (speed == USB_SPEED_HIGH)
		writel(BM_USBPHY_CTRL_ENHOSTDISCONDETECT,
		       phy->io_priv + HW_USBPHY_CTRL_SET);

	return 0;
}

static int mxs_phy_on_disconnect(struct usb_phy *phy,
		enum usb_device_speed speed)
{
	dev_dbg(phy->dev, "%s device has disconnected\n",
		(speed == USB_SPEED_HIGH) ? "HS" : "FS/LS");

	/* Sometimes, the speed is not high speed when the error occurs */
	if (readl(phy->io_priv + HW_USBPHY_CTRL) &
			BM_USBPHY_CTRL_ENHOSTDISCONDETECT)
		writel(BM_USBPHY_CTRL_ENHOSTDISCONDETECT,
		       phy->io_priv + HW_USBPHY_CTRL_CLR);

	return 0;
}

static int mxs_phy_on_suspend(struct usb_phy *phy,
		enum usb_device_speed speed)
{
	struct mxs_phy *mxs_phy = to_mxs_phy(phy);

	dev_dbg(phy->dev, "%s device has suspended\n",
		(speed == USB_SPEED_HIGH) ? "HS" : "FS/LS");

	/* delay 4ms to wait bus entering idle */
	usleep_range(4000, 5000);

	if (mxs_phy->data->flags & MXS_PHY_ABNORMAL_IN_SUSPEND) {
		writel_relaxed(0xffffffff, phy->io_priv + HW_USBPHY_PWD);
		writel_relaxed(0, phy->io_priv + HW_USBPHY_PWD);
	}

	if (speed == USB_SPEED_HIGH)
		writel_relaxed(BM_USBPHY_CTRL_ENHOSTDISCONDETECT,
				phy->io_priv + HW_USBPHY_CTRL_CLR);

	return 0;
}

/*
 * The resume signal must be finished here.
 */
static int mxs_phy_on_resume(struct usb_phy *phy,
		enum usb_device_speed speed)
{
	dev_dbg(phy->dev, "%s device has resumed\n",
		(speed == USB_SPEED_HIGH) ? "HS" : "FS/LS");

	if (speed == USB_SPEED_HIGH) {
		/* Make sure the device has switched to High-Speed mode */
		udelay(500);
		writel_relaxed(BM_USBPHY_CTRL_ENHOSTDISCONDETECT,
				phy->io_priv + HW_USBPHY_CTRL_SET);
	}

	return 0;
}

/*
 * Set the usb current role for phy.
 */
static int mxs_phy_set_mode(struct usb_phy *phy,
		enum usb_current_mode mode)
{
	struct mxs_phy *mxs_phy = to_mxs_phy(phy);

	mxs_phy->mode = mode;

	return 0;
}

static int mxs_phy_probe(struct platform_device *pdev)
{
	struct resource *res;
	void __iomem *base;
	struct clk *clk;
	struct mxs_phy *mxs_phy;
	int ret;
	const struct of_device_id *of_id;
	struct device_node *np = pdev->dev.of_node;
	u32 val;

	of_id = of_match_device(mxs_phy_dt_ids, &pdev->dev);
	if (!of_id)
		return -ENODEV;

	res = platform_get_resource(pdev, IORESOURCE_MEM, 0);
	base = devm_ioremap_resource(&pdev->dev, res);
	if (IS_ERR(base))
		return PTR_ERR(base);

	clk = devm_clk_get(&pdev->dev, NULL);
	if (IS_ERR(clk)) {
		dev_err(&pdev->dev,
			"can't get the clock, err=%ld", PTR_ERR(clk));
		return PTR_ERR(clk);
	}

	mxs_phy = devm_kzalloc(&pdev->dev, sizeof(*mxs_phy), GFP_KERNEL);
	if (!mxs_phy)
		return -ENOMEM;

	/* Some SoCs don't have anatop registers */
	if (of_get_property(np, "fsl,anatop", NULL)) {
		mxs_phy->regmap_anatop = syscon_regmap_lookup_by_phandle
			(np, "fsl,anatop");
		if (IS_ERR(mxs_phy->regmap_anatop)) {
			dev_dbg(&pdev->dev,
				"failed to find regmap for anatop\n");
			return PTR_ERR(mxs_phy->regmap_anatop);
		}
	}

	/* Precompute which bits of the TX register are to be updated, if any */
	if (!of_property_read_u32(np, "fsl,tx-cal-45-dn-ohms", &val) &&
	    val >= MXS_PHY_TX_CAL45_MIN && val <= MXS_PHY_TX_CAL45_MAX) {
		/* Scale to a 4-bit value */
		val = (MXS_PHY_TX_CAL45_MAX - val) * 0xF
			/ (MXS_PHY_TX_CAL45_MAX - MXS_PHY_TX_CAL45_MIN);
		mxs_phy->tx_reg_mask |= GM_USBPHY_TX_TXCAL45DN(~0);
		mxs_phy->tx_reg_set  |= GM_USBPHY_TX_TXCAL45DN(val);
	}

	if (!of_property_read_u32(np, "fsl,tx-cal-45-dp-ohms", &val) &&
	    val >= MXS_PHY_TX_CAL45_MIN && val <= MXS_PHY_TX_CAL45_MAX) {
		/* Scale to a 4-bit value. */
		val = (MXS_PHY_TX_CAL45_MAX - val) * 0xF
			/ (MXS_PHY_TX_CAL45_MAX - MXS_PHY_TX_CAL45_MIN);
		mxs_phy->tx_reg_mask |= GM_USBPHY_TX_TXCAL45DP(~0);
		mxs_phy->tx_reg_set  |= GM_USBPHY_TX_TXCAL45DP(val);
	}

	if (!of_property_read_u32(np, "fsl,tx-d-cal", &val) &&
	    val >= MXS_PHY_TX_D_CAL_MIN && val <= MXS_PHY_TX_D_CAL_MAX) {
		/* Scale to a 4-bit value.  Round up the values and heavily
		 * weight the rounding by adding 2/3 of the denominator.
		 */
		val = ((MXS_PHY_TX_D_CAL_MAX - val) * 0xF
			+ (MXS_PHY_TX_D_CAL_MAX - MXS_PHY_TX_D_CAL_MIN) * 2/3)
			/ (MXS_PHY_TX_D_CAL_MAX - MXS_PHY_TX_D_CAL_MIN);
		mxs_phy->tx_reg_mask |= GM_USBPHY_TX_D_CAL(~0);
		mxs_phy->tx_reg_set  |= GM_USBPHY_TX_D_CAL(val);
	}

	ret = of_alias_get_id(np, "usbphy");
	if (ret < 0)
		dev_dbg(&pdev->dev, "failed to get alias id, errno %d\n", ret);
	mxs_phy->port_id = ret;
	mxs_phy->clk = clk;
	mxs_phy->data = of_id->data;

	mxs_phy->phy.io_priv		= base;
	mxs_phy->phy.dev		= &pdev->dev;
	mxs_phy->phy.label		= DRIVER_NAME;
	mxs_phy->phy.init		= mxs_phy_init;
	mxs_phy->phy.shutdown		= mxs_phy_shutdown;
	mxs_phy->phy.set_suspend	= mxs_phy_suspend;
	mxs_phy->phy.notify_connect	= mxs_phy_on_connect;
	mxs_phy->phy.notify_disconnect	= mxs_phy_on_disconnect;
	mxs_phy->phy.type		= USB_PHY_TYPE_USB2;
	mxs_phy->phy.set_wakeup		= mxs_phy_set_wakeup;
	mxs_phy->phy.set_mode		= mxs_phy_set_mode;
	if (mxs_phy->data->flags & MXS_PHY_SENDING_SOF_TOO_FAST) {
		mxs_phy->phy.notify_suspend = mxs_phy_on_suspend;
		mxs_phy->phy.notify_resume = mxs_phy_on_resume;
	}

	mxs_phy->phy_3p0 = devm_regulator_get(&pdev->dev, "phy-3p0");
	if (PTR_ERR(mxs_phy->phy_3p0) == -EPROBE_DEFER) {
		return -EPROBE_DEFER;
	} else if (PTR_ERR(mxs_phy->phy_3p0) == -ENODEV) {
		/* not exist */
		mxs_phy->phy_3p0 = NULL;
	} else if (IS_ERR(mxs_phy->phy_3p0)) {
		dev_err(&pdev->dev, "Getting regulator error: %ld\n",
			PTR_ERR(mxs_phy->phy_3p0));
		return PTR_ERR(mxs_phy->phy_3p0);
	}
	if (mxs_phy->phy_3p0)
		regulator_set_voltage(mxs_phy->phy_3p0, 3200000, 3200000);

	if (mxs_phy->data->flags & MXS_PHY_HARDWARE_CONTROL_PHY2_CLK)
		mxs_phy->hardware_control_phy2_clk = true;

	platform_set_drvdata(pdev, mxs_phy);

	device_set_wakeup_capable(&pdev->dev, true);

	return usb_add_phy_dev(&mxs_phy->phy);
}

static int mxs_phy_remove(struct platform_device *pdev)
{
	struct mxs_phy *mxs_phy = platform_get_drvdata(pdev);

	usb_remove_phy(&mxs_phy->phy);

	return 0;
}

#ifdef CONFIG_PM_SLEEP
static void mxs_phy_enable_ldo_in_suspend(struct mxs_phy *mxs_phy, bool on)
{
	unsigned int reg;
	u32 value;

	/* If the SoCs don't have anatop, quit */
	if (!mxs_phy->regmap_anatop)
		return;

	if (is_imx6q_phy(mxs_phy)) {
		reg = on ? ANADIG_ANA_MISC0_SET : ANADIG_ANA_MISC0_CLR;
		regmap_write(mxs_phy->regmap_anatop, reg,
			BM_ANADIG_ANA_MISC0_STOP_MODE_CONFIG);
	} else if (is_imx6sl_phy(mxs_phy)) {
		reg = on ? ANADIG_ANA_MISC0_SET : ANADIG_ANA_MISC0_CLR;
		regmap_write(mxs_phy->regmap_anatop,
			reg, BM_ANADIG_ANA_MISC0_STOP_MODE_CONFIG_SL);
	} else if (is_imx6ul_phy(mxs_phy)) {
		reg = on ? ANADIG_REG_1P1_SET : ANADIG_REG_1P1_CLR;
		value = BM_ANADIG_REG_1P1_ENABLE_WEAK_LINREG |
			BM_ANADIG_REG_1P1_TRACK_VDD_SOC_CAP;
		if (mxs_phy_get_vbus_status(mxs_phy) && on)
			regmap_write(mxs_phy->regmap_anatop, reg, value);
		else if (!on)
			regmap_write(mxs_phy->regmap_anatop, reg, value);
	}
}

static int mxs_phy_system_suspend(struct device *dev)
{
	struct mxs_phy *mxs_phy = dev_get_drvdata(dev);

	if (device_may_wakeup(dev))
		mxs_phy_enable_ldo_in_suspend(mxs_phy, true);

	return 0;
}

static int mxs_phy_system_resume(struct device *dev)
{
	struct mxs_phy *mxs_phy = dev_get_drvdata(dev);

	if (device_may_wakeup(dev))
		mxs_phy_enable_ldo_in_suspend(mxs_phy, false);

	return 0;
}
#endif /* CONFIG_PM_SLEEP */

static SIMPLE_DEV_PM_OPS(mxs_phy_pm, mxs_phy_system_suspend,
		mxs_phy_system_resume);

static struct platform_driver mxs_phy_driver = {
	.probe = mxs_phy_probe,
	.remove = mxs_phy_remove,
	.driver = {
		.name = DRIVER_NAME,
		.of_match_table = mxs_phy_dt_ids,
		.pm = &mxs_phy_pm,
	 },
};

static int __init mxs_phy_module_init(void)
{
	return platform_driver_register(&mxs_phy_driver);
}
postcore_initcall(mxs_phy_module_init);

static void __exit mxs_phy_module_exit(void)
{
	platform_driver_unregister(&mxs_phy_driver);
}
module_exit(mxs_phy_module_exit);

MODULE_ALIAS("platform:mxs-usb-phy");
MODULE_AUTHOR("Marek Vasut <marex@denx.de>");
MODULE_AUTHOR("Richard Zhao <richard.zhao@freescale.com>");
MODULE_DESCRIPTION("Freescale MXS USB PHY driver");
MODULE_LICENSE("GPL");<|MERGE_RESOLUTION|>--- conflicted
+++ resolved
@@ -77,12 +77,9 @@
 #define BM_USBPHY_PLL_EN_USB_CLKS		BIT(6)
 
 /* Anatop Registers */
-<<<<<<< HEAD
-=======
 #define ANADIG_PLL_USB2				0x20
 #define ANADIG_PLL_USB2_SET			0x24
 #define ANADIG_PLL_USB2_CLR			0x28
->>>>>>> 423d9423
 #define ANADIG_REG_1P1_SET			0x114
 #define ANADIG_REG_1P1_CLR			0x118
 
@@ -120,11 +117,8 @@
 #define BM_ANADIG_REG_1P1_ENABLE_WEAK_LINREG	BIT(18)
 #define BM_ANADIG_REG_1P1_TRACK_VDD_SOC_CAP	BIT(19)
 
-<<<<<<< HEAD
-=======
 #define BM_ANADIG_PLL_USB2_HOLD_RING_OFF	BIT(11)
 
->>>>>>> 423d9423
 #define to_mxs_phy(p) container_of((p), struct mxs_phy, phy)
 
 /* Do disconnection between PHY and controller without vbus */
@@ -563,8 +557,6 @@
 			if (ret)
 				return ret;
 		}
-<<<<<<< HEAD
-=======
 
 		/*
 		 * Per IC design's requirement, hold_ring_off bit can be
@@ -579,7 +571,6 @@
 			udelay(25);
 		}
 
->>>>>>> 423d9423
 		writel(BM_USBPHY_CTRL_CLKGATE,
 		       x->io_priv + HW_USBPHY_CTRL_CLR);
 		writel(0, x->io_priv + HW_USBPHY_PWD);
