/*
 * Tahvo USB transceiver driver
 *
 * Copyright (C) 2005-2006 Nokia Corporation
 *
 * Parts copied from isp1301_omap.c.
 * Copyright (C) 2004 Texas Instruments
 * Copyright (C) 2004 David Brownell
 *
 * Original driver written by Juha Yrjölä, Tony Lindgren and Timo Teräs.
 * Modified for Retu/Tahvo MFD by Aaro Koskinen.
 *
 * This file is subject to the terms and conditions of the GNU General
 * Public License. See the file "COPYING" in the main directory of this
 * archive for more details.
 *
 * This program is distributed in the hope that it will be useful,
 * but WITHOUT ANY WARRANTY; without even the implied warranty of
 * MERCHANTABILITY or FITNESS FOR A PARTICULAR PURPOSE. See the
 * GNU General Public License for more details.
 */

#include <linux/io.h>
#include <linux/clk.h>
#include <linux/usb.h>
#include <linux/extcon.h>
#include <linux/kernel.h>
#include <linux/module.h>
#include <linux/usb/otg.h>
#include <linux/mfd/retu.h>
#include <linux/usb/gadget.h>
#include <linux/platform_device.h>

#define DRIVER_NAME     "tahvo-usb"

#define TAHVO_REG_IDSR	0x02
#define TAHVO_REG_USBR	0x06

#define USBR_SLAVE_CONTROL	(1 << 8)
#define USBR_VPPVIO_SW		(1 << 7)
#define USBR_SPEED		(1 << 6)
#define USBR_REGOUT		(1 << 5)
#define USBR_MASTER_SW2		(1 << 4)
#define USBR_MASTER_SW1		(1 << 3)
#define USBR_SLAVE_SW		(1 << 2)
#define USBR_NSUSPEND		(1 << 1)
#define USBR_SEMODE		(1 << 0)

#define TAHVO_MODE_HOST		0
#define TAHVO_MODE_PERIPHERAL	1

struct tahvo_usb {
	struct platform_device	*pt_dev;
	struct usb_phy		phy;
	int			vbus_state;
	struct mutex		serialize;
	struct clk		*ick;
	int			irq;
	int			tahvo_mode;
	struct extcon_dev	extcon;
};

static const char *tahvo_cable[] = {
	"USB-HOST",
	"USB",
	NULL,
};

static ssize_t vbus_state_show(struct device *device,
			       struct device_attribute *attr, char *buf)
{
	struct tahvo_usb *tu = dev_get_drvdata(device);
	return sprintf(buf, "%s\n", tu->vbus_state ? "on" : "off");
}
static DEVICE_ATTR(vbus, 0444, vbus_state_show, NULL);

static void check_vbus_state(struct tahvo_usb *tu)
{
	struct retu_dev *rdev = dev_get_drvdata(tu->pt_dev->dev.parent);
	int reg, prev_state;

	reg = retu_read(rdev, TAHVO_REG_IDSR);
	if (reg & TAHVO_STAT_VBUS) {
		switch (tu->phy.otg->state) {
		case OTG_STATE_B_IDLE:
			/* Enable the gadget driver */
			if (tu->phy.otg->gadget)
				usb_gadget_vbus_connect(tu->phy.otg->gadget);
			tu->phy.otg->state = OTG_STATE_B_PERIPHERAL;
<<<<<<< HEAD
=======
			usb_phy_set_event(&tu->phy, USB_EVENT_ENUMERATED);
>>>>>>> 33e8bb5d
			break;
		case OTG_STATE_A_IDLE:
			/*
			 * Session is now valid assuming the USB hub is driving
			 * Vbus.
			 */
			tu->phy.otg->state = OTG_STATE_A_HOST;
			break;
		default:
			break;
		}
		dev_info(&tu->pt_dev->dev, "USB cable connected\n");
	} else {
		switch (tu->phy.otg->state) {
		case OTG_STATE_B_PERIPHERAL:
			if (tu->phy.otg->gadget)
				usb_gadget_vbus_disconnect(tu->phy.otg->gadget);
			tu->phy.otg->state = OTG_STATE_B_IDLE;
<<<<<<< HEAD
=======
			usb_phy_set_event(&tu->phy, USB_EVENT_NONE);
>>>>>>> 33e8bb5d
			break;
		case OTG_STATE_A_HOST:
			tu->phy.otg->state = OTG_STATE_A_IDLE;
			break;
		default:
			break;
		}
		dev_info(&tu->pt_dev->dev, "USB cable disconnected\n");
	}

	prev_state = tu->vbus_state;
	tu->vbus_state = reg & TAHVO_STAT_VBUS;
	if (prev_state != tu->vbus_state) {
		extcon_set_cable_state(&tu->extcon, "USB", tu->vbus_state);
		sysfs_notify(&tu->pt_dev->dev.kobj, NULL, "vbus_state");
	}
}

static void tahvo_usb_become_host(struct tahvo_usb *tu)
{
	struct retu_dev *rdev = dev_get_drvdata(tu->pt_dev->dev.parent);

	extcon_set_cable_state(&tu->extcon, "USB-HOST", true);

	/* Power up the transceiver in USB host mode */
	retu_write(rdev, TAHVO_REG_USBR, USBR_REGOUT | USBR_NSUSPEND |
		   USBR_MASTER_SW2 | USBR_MASTER_SW1);
	tu->phy.otg->state = OTG_STATE_A_IDLE;

	check_vbus_state(tu);
}

static void tahvo_usb_stop_host(struct tahvo_usb *tu)
{
	tu->phy.otg->state = OTG_STATE_A_IDLE;
}

static void tahvo_usb_become_peripheral(struct tahvo_usb *tu)
{
	struct retu_dev *rdev = dev_get_drvdata(tu->pt_dev->dev.parent);

	extcon_set_cable_state(&tu->extcon, "USB-HOST", false);

	/* Power up transceiver and set it in USB peripheral mode */
	retu_write(rdev, TAHVO_REG_USBR, USBR_SLAVE_CONTROL | USBR_REGOUT |
		   USBR_NSUSPEND | USBR_SLAVE_SW);
	tu->phy.otg->state = OTG_STATE_B_IDLE;

	check_vbus_state(tu);
}

static void tahvo_usb_stop_peripheral(struct tahvo_usb *tu)
{
	if (tu->phy.otg->gadget)
		usb_gadget_vbus_disconnect(tu->phy.otg->gadget);
	tu->phy.otg->state = OTG_STATE_B_IDLE;
}

static void tahvo_usb_power_off(struct tahvo_usb *tu)
{
	struct retu_dev *rdev = dev_get_drvdata(tu->pt_dev->dev.parent);

	/* Disable gadget controller if any */
	if (tu->phy.otg->gadget)
		usb_gadget_vbus_disconnect(tu->phy.otg->gadget);

	/* Power off transceiver */
	retu_write(rdev, TAHVO_REG_USBR, 0);
	tu->phy.otg->state = OTG_STATE_UNDEFINED;
}

static int tahvo_usb_set_suspend(struct usb_phy *dev, int suspend)
{
	struct tahvo_usb *tu = container_of(dev, struct tahvo_usb, phy);
	struct retu_dev *rdev = dev_get_drvdata(tu->pt_dev->dev.parent);
	u16 w;

	dev_dbg(&tu->pt_dev->dev, "%s\n", __func__);

	w = retu_read(rdev, TAHVO_REG_USBR);
	if (suspend)
		w &= ~USBR_NSUSPEND;
	else
		w |= USBR_NSUSPEND;
	retu_write(rdev, TAHVO_REG_USBR, w);

	return 0;
}

static int tahvo_usb_set_host(struct usb_otg *otg, struct usb_bus *host)
{
	struct tahvo_usb *tu = container_of(otg->usb_phy, struct tahvo_usb,
					    phy);

	dev_dbg(&tu->pt_dev->dev, "%s %p\n", __func__, host);

	mutex_lock(&tu->serialize);

	if (host == NULL) {
		if (tu->tahvo_mode == TAHVO_MODE_HOST)
			tahvo_usb_power_off(tu);
		otg->host = NULL;
		mutex_unlock(&tu->serialize);
		return 0;
	}

	if (tu->tahvo_mode == TAHVO_MODE_HOST) {
		otg->host = NULL;
		tahvo_usb_become_host(tu);
	}

	otg->host = host;

	mutex_unlock(&tu->serialize);

	return 0;
}

static int tahvo_usb_set_peripheral(struct usb_otg *otg,
				    struct usb_gadget *gadget)
{
	struct tahvo_usb *tu = container_of(otg->usb_phy, struct tahvo_usb,
					    phy);

	dev_dbg(&tu->pt_dev->dev, "%s %p\n", __func__, gadget);

	mutex_lock(&tu->serialize);

	if (!gadget) {
		if (tu->tahvo_mode == TAHVO_MODE_PERIPHERAL)
			tahvo_usb_power_off(tu);
		tu->phy.otg->gadget = NULL;
		mutex_unlock(&tu->serialize);
		return 0;
	}

	tu->phy.otg->gadget = gadget;
	if (tu->tahvo_mode == TAHVO_MODE_PERIPHERAL)
		tahvo_usb_become_peripheral(tu);

	mutex_unlock(&tu->serialize);

	return 0;
}

static irqreturn_t tahvo_usb_vbus_interrupt(int irq, void *_tu)
{
	struct tahvo_usb *tu = _tu;

	mutex_lock(&tu->serialize);
	check_vbus_state(tu);
	mutex_unlock(&tu->serialize);

	return IRQ_HANDLED;
}

static ssize_t otg_mode_show(struct device *device,
			     struct device_attribute *attr, char *buf)
{
	struct tahvo_usb *tu = dev_get_drvdata(device);

	switch (tu->tahvo_mode) {
	case TAHVO_MODE_HOST:
		return sprintf(buf, "host\n");
	case TAHVO_MODE_PERIPHERAL:
		return sprintf(buf, "peripheral\n");
	}

	return -EINVAL;
}

static ssize_t otg_mode_store(struct device *device,
			      struct device_attribute *attr,
			      const char *buf, size_t count)
{
	struct tahvo_usb *tu = dev_get_drvdata(device);
	int r;

	mutex_lock(&tu->serialize);
	if (count >= 4 && strncmp(buf, "host", 4) == 0) {
		if (tu->tahvo_mode == TAHVO_MODE_PERIPHERAL)
			tahvo_usb_stop_peripheral(tu);
		tu->tahvo_mode = TAHVO_MODE_HOST;
		if (tu->phy.otg->host) {
			dev_info(device, "HOST mode: host controller present\n");
			tahvo_usb_become_host(tu);
		} else {
			dev_info(device, "HOST mode: no host controller, powering off\n");
			tahvo_usb_power_off(tu);
		}
		r = strlen(buf);
	} else if (count >= 10 && strncmp(buf, "peripheral", 10) == 0) {
		if (tu->tahvo_mode == TAHVO_MODE_HOST)
			tahvo_usb_stop_host(tu);
		tu->tahvo_mode = TAHVO_MODE_PERIPHERAL;
		if (tu->phy.otg->gadget) {
			dev_info(device, "PERIPHERAL mode: gadget driver present\n");
			tahvo_usb_become_peripheral(tu);
		} else {
			dev_info(device, "PERIPHERAL mode: no gadget driver, powering off\n");
			tahvo_usb_power_off(tu);
		}
		r = strlen(buf);
	} else {
		r = -EINVAL;
	}
	mutex_unlock(&tu->serialize);

	return r;
}
static DEVICE_ATTR(otg_mode, 0644, otg_mode_show, otg_mode_store);

static struct attribute *tahvo_attributes[] = {
	&dev_attr_vbus.attr,
	&dev_attr_otg_mode.attr,
	NULL
};

static struct attribute_group tahvo_attr_group = {
	.attrs = tahvo_attributes,
};

static int tahvo_usb_probe(struct platform_device *pdev)
{
	struct retu_dev *rdev = dev_get_drvdata(pdev->dev.parent);
	struct tahvo_usb *tu;
	int ret;

	tu = devm_kzalloc(&pdev->dev, sizeof(*tu), GFP_KERNEL);
	if (!tu)
		return -ENOMEM;

	tu->phy.otg = devm_kzalloc(&pdev->dev, sizeof(*tu->phy.otg),
				   GFP_KERNEL);
	if (!tu->phy.otg)
		return -ENOMEM;

	tu->pt_dev = pdev;

	/* Default mode */
#ifdef CONFIG_TAHVO_USB_HOST_BY_DEFAULT
	tu->tahvo_mode = TAHVO_MODE_HOST;
#else
	tu->tahvo_mode = TAHVO_MODE_PERIPHERAL;
#endif

	mutex_init(&tu->serialize);

	tu->ick = devm_clk_get(&pdev->dev, "usb_l4_ick");
	if (!IS_ERR(tu->ick))
		clk_enable(tu->ick);

	/*
	 * Set initial state, so that we generate kevents only on state changes.
	 */
	tu->vbus_state = retu_read(rdev, TAHVO_REG_IDSR) & TAHVO_STAT_VBUS;

	tu->extcon.name = DRIVER_NAME;
	tu->extcon.supported_cable = tahvo_cable;
	tu->extcon.dev.parent = &pdev->dev;

	ret = extcon_dev_register(&tu->extcon);
	if (ret) {
		dev_err(&pdev->dev, "could not register extcon device: %d\n",
			ret);
		goto err_disable_clk;
	}

	/* Set the initial cable state. */
	extcon_set_cable_state(&tu->extcon, "USB-HOST",
			       tu->tahvo_mode == TAHVO_MODE_HOST);
	extcon_set_cable_state(&tu->extcon, "USB", tu->vbus_state);

	/* Create OTG interface */
	tahvo_usb_power_off(tu);
	tu->phy.dev = &pdev->dev;
	tu->phy.otg->state = OTG_STATE_UNDEFINED;
	tu->phy.label = DRIVER_NAME;
	tu->phy.set_suspend = tahvo_usb_set_suspend;

	tu->phy.otg->usb_phy = &tu->phy;
	tu->phy.otg->set_host = tahvo_usb_set_host;
	tu->phy.otg->set_peripheral = tahvo_usb_set_peripheral;

	ret = usb_add_phy(&tu->phy, USB_PHY_TYPE_USB2);
	if (ret < 0) {
		dev_err(&pdev->dev, "cannot register USB transceiver: %d\n",
			ret);
		goto err_extcon_unreg;
	}

	dev_set_drvdata(&pdev->dev, tu);

	tu->irq = platform_get_irq(pdev, 0);
	ret = request_threaded_irq(tu->irq, NULL, tahvo_usb_vbus_interrupt,
				   IRQF_ONESHOT,
				   "tahvo-vbus", tu);
	if (ret) {
		dev_err(&pdev->dev, "could not register tahvo-vbus irq: %d\n",
			ret);
		goto err_remove_phy;
	}

	/* Attributes */
	ret = sysfs_create_group(&pdev->dev.kobj, &tahvo_attr_group);
	if (ret) {
		dev_err(&pdev->dev, "cannot create sysfs group: %d\n", ret);
		goto err_free_irq;
	}

	return 0;

err_free_irq:
	free_irq(tu->irq, tu);
err_remove_phy:
	usb_remove_phy(&tu->phy);
err_extcon_unreg:
	extcon_dev_unregister(&tu->extcon);
err_disable_clk:
	if (!IS_ERR(tu->ick))
		clk_disable(tu->ick);

	return ret;
}

static int tahvo_usb_remove(struct platform_device *pdev)
{
	struct tahvo_usb *tu = platform_get_drvdata(pdev);

	sysfs_remove_group(&pdev->dev.kobj, &tahvo_attr_group);
	free_irq(tu->irq, tu);
	usb_remove_phy(&tu->phy);
	extcon_dev_unregister(&tu->extcon);
	if (!IS_ERR(tu->ick))
		clk_disable(tu->ick);

	return 0;
}

static struct platform_driver tahvo_usb_driver = {
	.probe		= tahvo_usb_probe,
	.remove		= tahvo_usb_remove,
	.driver		= {
		.name	= "tahvo-usb",
	},
};
module_platform_driver(tahvo_usb_driver);

MODULE_DESCRIPTION("Tahvo USB transceiver driver");
MODULE_LICENSE("GPL");
MODULE_AUTHOR("Juha Yrjölä, Tony Lindgren, and Timo Teräs");
MODULE_AUTHOR("Aaro Koskinen <aaro.koskinen@iki.fi>");<|MERGE_RESOLUTION|>--- conflicted
+++ resolved
@@ -87,10 +87,7 @@
 			if (tu->phy.otg->gadget)
 				usb_gadget_vbus_connect(tu->phy.otg->gadget);
 			tu->phy.otg->state = OTG_STATE_B_PERIPHERAL;
-<<<<<<< HEAD
-=======
 			usb_phy_set_event(&tu->phy, USB_EVENT_ENUMERATED);
->>>>>>> 33e8bb5d
 			break;
 		case OTG_STATE_A_IDLE:
 			/*
@@ -109,10 +106,7 @@
 			if (tu->phy.otg->gadget)
 				usb_gadget_vbus_disconnect(tu->phy.otg->gadget);
 			tu->phy.otg->state = OTG_STATE_B_IDLE;
-<<<<<<< HEAD
-=======
 			usb_phy_set_event(&tu->phy, USB_EVENT_NONE);
->>>>>>> 33e8bb5d
 			break;
 		case OTG_STATE_A_HOST:
 			tu->phy.otg->state = OTG_STATE_A_IDLE;
