#include <linux/configfs.h>
#include <linux/module.h>
#include <linux/slab.h>
#include <linux/device.h>
#include <linux/nls.h>
#include <linux/usb/composite.h>
#include <linux/usb/gadget_configfs.h>
#include "configfs.h"
#include "u_f.h"
#include "u_os_desc.h"

#ifdef CONFIG_USB_CONFIGFS_UEVENT
#include <linux/platform_device.h>
#include <linux/kdev_t.h>
#include <linux/usb/ch9.h>

#ifdef CONFIG_USB_CONFIGFS_F_ACC
extern int acc_ctrlrequest(struct usb_composite_dev *cdev,
				const struct usb_ctrlrequest *ctrl);
void acc_disconnect(void);
#endif
static struct class *android_class;
static struct device *android_device;
static int index;

struct device *create_function_device(char *name)
{
	if (android_device && !IS_ERR(android_device))
		return device_create(android_class, android_device,
			MKDEV(0, index++), NULL, name);
	else
		return ERR_PTR(-EINVAL);
}
EXPORT_SYMBOL_GPL(create_function_device);
#endif

int check_user_usb_string(const char *name,
		struct usb_gadget_strings *stringtab_dev)
{
	unsigned primary_lang;
	unsigned sub_lang;
	u16 num;
	int ret;

	ret = kstrtou16(name, 0, &num);
	if (ret)
		return ret;

	primary_lang = num & 0x3ff;
	sub_lang = num >> 10;

	/* simple sanity check for valid langid */
	switch (primary_lang) {
	case 0:
	case 0x62 ... 0xfe:
	case 0x100 ... 0x3ff:
		return -EINVAL;
	}
	if (!sub_lang)
		return -EINVAL;

	stringtab_dev->language = num;
	return 0;
}

#define MAX_NAME_LEN	40
#define MAX_USB_STRING_LANGS 2

static const struct usb_descriptor_header *otg_desc[2];

struct gadget_info {
	struct config_group group;
	struct config_group functions_group;
	struct config_group configs_group;
	struct config_group strings_group;
	struct config_group os_desc_group;

	struct mutex lock;
	struct usb_gadget_strings *gstrings[MAX_USB_STRING_LANGS + 1];
	struct list_head string_list;
	struct list_head available_func;

	struct usb_composite_driver composite;
	struct usb_composite_dev cdev;
	bool use_os_desc;
	char b_vendor_code;
	char qw_sign[OS_STRING_QW_SIGN_LEN];
#ifdef CONFIG_USB_CONFIGFS_UEVENT
	bool connected;
	bool sw_connected;
	struct work_struct work;
	struct device *dev;
#endif
<<<<<<< HEAD
=======
	spinlock_t spinlock;
	bool unbind;
>>>>>>> 3d7dd39f
};

static inline struct gadget_info *to_gadget_info(struct config_item *item)
{
	 return container_of(to_config_group(item), struct gadget_info, group);
}

struct config_usb_cfg {
	struct config_group group;
	struct config_group strings_group;
	struct list_head string_list;
	struct usb_configuration c;
	struct list_head func_list;
	struct usb_gadget_strings *gstrings[MAX_USB_STRING_LANGS + 1];
};

static inline struct config_usb_cfg *to_config_usb_cfg(struct config_item *item)
{
	return container_of(to_config_group(item), struct config_usb_cfg,
			group);
}

struct gadget_strings {
	struct usb_gadget_strings stringtab_dev;
	struct usb_string strings[USB_GADGET_FIRST_AVAIL_IDX];
	char *manufacturer;
	char *product;
	char *serialnumber;

	struct config_group group;
	struct list_head list;
};

struct os_desc {
	struct config_group group;
};

struct gadget_config_name {
	struct usb_gadget_strings stringtab_dev;
	struct usb_string strings;
	char *configuration;

	struct config_group group;
	struct list_head list;
};

static int usb_string_copy(const char *s, char **s_copy)
{
	int ret;
	char *str;
	char *copy = *s_copy;
	ret = strlen(s);
	if (ret > 126)
		return -EOVERFLOW;

	str = kstrdup(s, GFP_KERNEL);
	if (!str)
		return -ENOMEM;
	if (str[ret - 1] == '\n')
		str[ret - 1] = '\0';
	kfree(copy);
	*s_copy = str;
	return 0;
}

#define GI_DEVICE_DESC_SIMPLE_R_u8(__name)	\
static ssize_t gadget_dev_desc_##__name##_show(struct config_item *item, \
			char *page)	\
{	\
	return sprintf(page, "0x%02x\n", \
		to_gadget_info(item)->cdev.desc.__name); \
}

#define GI_DEVICE_DESC_SIMPLE_R_u16(__name)	\
static ssize_t gadget_dev_desc_##__name##_show(struct config_item *item, \
			char *page)	\
{	\
	return sprintf(page, "0x%04x\n", \
		le16_to_cpup(&to_gadget_info(item)->cdev.desc.__name)); \
}


#define GI_DEVICE_DESC_SIMPLE_W_u8(_name)		\
static ssize_t gadget_dev_desc_##_name##_store(struct config_item *item, \
		const char *page, size_t len)		\
{							\
	u8 val;						\
	int ret;					\
	ret = kstrtou8(page, 0, &val);			\
	if (ret)					\
		return ret;				\
	to_gadget_info(item)->cdev.desc._name = val;	\
	return len;					\
}

#define GI_DEVICE_DESC_SIMPLE_W_u16(_name)	\
static ssize_t gadget_dev_desc_##_name##_store(struct config_item *item, \
		const char *page, size_t len)		\
{							\
	u16 val;					\
	int ret;					\
	ret = kstrtou16(page, 0, &val);			\
	if (ret)					\
		return ret;				\
	to_gadget_info(item)->cdev.desc._name = cpu_to_le16p(&val);	\
	return len;					\
}

#define GI_DEVICE_DESC_SIMPLE_RW(_name, _type)	\
	GI_DEVICE_DESC_SIMPLE_R_##_type(_name)	\
	GI_DEVICE_DESC_SIMPLE_W_##_type(_name)

GI_DEVICE_DESC_SIMPLE_R_u16(bcdUSB);
GI_DEVICE_DESC_SIMPLE_RW(bDeviceClass, u8);
GI_DEVICE_DESC_SIMPLE_RW(bDeviceSubClass, u8);
GI_DEVICE_DESC_SIMPLE_RW(bDeviceProtocol, u8);
GI_DEVICE_DESC_SIMPLE_RW(bMaxPacketSize0, u8);
GI_DEVICE_DESC_SIMPLE_RW(idVendor, u16);
GI_DEVICE_DESC_SIMPLE_RW(idProduct, u16);
GI_DEVICE_DESC_SIMPLE_R_u16(bcdDevice);

static ssize_t is_valid_bcd(u16 bcd_val)
{
	if ((bcd_val & 0xf) > 9)
		return -EINVAL;
	if (((bcd_val >> 4) & 0xf) > 9)
		return -EINVAL;
	if (((bcd_val >> 8) & 0xf) > 9)
		return -EINVAL;
	if (((bcd_val >> 12) & 0xf) > 9)
		return -EINVAL;
	return 0;
}

static ssize_t gadget_dev_desc_bcdDevice_store(struct config_item *item,
		const char *page, size_t len)
{
	u16 bcdDevice;
	int ret;

	ret = kstrtou16(page, 0, &bcdDevice);
	if (ret)
		return ret;
	ret = is_valid_bcd(bcdDevice);
	if (ret)
		return ret;

	to_gadget_info(item)->cdev.desc.bcdDevice = cpu_to_le16(bcdDevice);
	return len;
}

static ssize_t gadget_dev_desc_bcdUSB_store(struct config_item *item,
		const char *page, size_t len)
{
	u16 bcdUSB;
	int ret;

	ret = kstrtou16(page, 0, &bcdUSB);
	if (ret)
		return ret;
	ret = is_valid_bcd(bcdUSB);
	if (ret)
		return ret;

	to_gadget_info(item)->cdev.desc.bcdUSB = cpu_to_le16(bcdUSB);
	return len;
}

static ssize_t gadget_dev_desc_UDC_show(struct config_item *item, char *page)
{
	char *udc_name = to_gadget_info(item)->composite.gadget_driver.udc_name;

	return sprintf(page, "%s\n", udc_name ?: "");
}

static int unregister_gadget(struct gadget_info *gi)
{
	int ret;

	if (!gi->composite.gadget_driver.udc_name)
		return -ENODEV;

	ret = usb_gadget_unregister_driver(&gi->composite.gadget_driver);
	if (ret)
		return ret;
	kfree(gi->composite.gadget_driver.udc_name);
	gi->composite.gadget_driver.udc_name = NULL;
	return 0;
}

static ssize_t gadget_dev_desc_UDC_store(struct config_item *item,
		const char *page, size_t len)
{
	struct gadget_info *gi = to_gadget_info(item);
	char *name;
	int ret;

	name = kstrdup(page, GFP_KERNEL);
	if (!name)
		return -ENOMEM;
	if (name[len - 1] == '\n')
		name[len - 1] = '\0';

	mutex_lock(&gi->lock);

	if (!strlen(name) || strcmp(name, "none") == 0) {
		ret = unregister_gadget(gi);
		if (ret)
			goto err;
		kfree(name);
	} else {
		if (gi->composite.gadget_driver.udc_name) {
			ret = -EBUSY;
			goto err;
		}
		gi->composite.gadget_driver.udc_name = name;
		ret = usb_gadget_probe_driver(&gi->composite.gadget_driver);
		if (ret) {
			gi->composite.gadget_driver.udc_name = NULL;
			goto err;
		}
	}
	mutex_unlock(&gi->lock);
	return len;
err:
	kfree(name);
	mutex_unlock(&gi->lock);
	return ret;
}

CONFIGFS_ATTR(gadget_dev_desc_, bDeviceClass);
CONFIGFS_ATTR(gadget_dev_desc_, bDeviceSubClass);
CONFIGFS_ATTR(gadget_dev_desc_, bDeviceProtocol);
CONFIGFS_ATTR(gadget_dev_desc_, bMaxPacketSize0);
CONFIGFS_ATTR(gadget_dev_desc_, idVendor);
CONFIGFS_ATTR(gadget_dev_desc_, idProduct);
CONFIGFS_ATTR(gadget_dev_desc_, bcdDevice);
CONFIGFS_ATTR(gadget_dev_desc_, bcdUSB);
CONFIGFS_ATTR(gadget_dev_desc_, UDC);

static struct configfs_attribute *gadget_root_attrs[] = {
	&gadget_dev_desc_attr_bDeviceClass,
	&gadget_dev_desc_attr_bDeviceSubClass,
	&gadget_dev_desc_attr_bDeviceProtocol,
	&gadget_dev_desc_attr_bMaxPacketSize0,
	&gadget_dev_desc_attr_idVendor,
	&gadget_dev_desc_attr_idProduct,
	&gadget_dev_desc_attr_bcdDevice,
	&gadget_dev_desc_attr_bcdUSB,
	&gadget_dev_desc_attr_UDC,
	NULL,
};

static inline struct gadget_strings *to_gadget_strings(struct config_item *item)
{
	 return container_of(to_config_group(item), struct gadget_strings,
			 group);
}

static inline struct gadget_config_name *to_gadget_config_name(
		struct config_item *item)
{
	 return container_of(to_config_group(item), struct gadget_config_name,
			 group);
}

static inline struct usb_function_instance *to_usb_function_instance(
		struct config_item *item)
{
	 return container_of(to_config_group(item),
			 struct usb_function_instance, group);
}

static void gadget_info_attr_release(struct config_item *item)
{
	struct gadget_info *gi = to_gadget_info(item);

	WARN_ON(!list_empty(&gi->cdev.configs));
	WARN_ON(!list_empty(&gi->string_list));
	WARN_ON(!list_empty(&gi->available_func));
	kfree(gi->composite.gadget_driver.function);
	kfree(gi);
}

static struct configfs_item_operations gadget_root_item_ops = {
	.release                = gadget_info_attr_release,
};

static void gadget_config_attr_release(struct config_item *item)
{
	struct config_usb_cfg *cfg = to_config_usb_cfg(item);

	WARN_ON(!list_empty(&cfg->c.functions));
	list_del(&cfg->c.list);
	kfree(cfg->c.label);
	kfree(cfg);
}

static int config_usb_cfg_link(
	struct config_item *usb_cfg_ci,
	struct config_item *usb_func_ci)
{
	struct config_usb_cfg *cfg = to_config_usb_cfg(usb_cfg_ci);
	struct usb_composite_dev *cdev = cfg->c.cdev;
	struct gadget_info *gi = container_of(cdev, struct gadget_info, cdev);

	struct config_group *group = to_config_group(usb_func_ci);
	struct usb_function_instance *fi = container_of(group,
			struct usb_function_instance, group);
	struct usb_function_instance *a_fi;
	struct usb_function *f;
	int ret;

	mutex_lock(&gi->lock);
	/*
	 * Make sure this function is from within our _this_ gadget and not
	 * from another gadget or a random directory.
	 * Also a function instance can only be linked once.
	 */
	list_for_each_entry(a_fi, &gi->available_func, cfs_list) {
		if (a_fi == fi)
			break;
	}
	if (a_fi != fi) {
		ret = -EINVAL;
		goto out;
	}

	list_for_each_entry(f, &cfg->func_list, list) {
		if (f->fi == fi) {
			ret = -EEXIST;
			goto out;
		}
	}

	f = usb_get_function(fi);
	if (IS_ERR(f)) {
		ret = PTR_ERR(f);
		goto out;
	}

	/* stash the function until we bind it to the gadget */
	list_add_tail(&f->list, &cfg->func_list);
	ret = 0;
out:
	mutex_unlock(&gi->lock);
	return ret;
}

static void config_usb_cfg_unlink(
	struct config_item *usb_cfg_ci,
	struct config_item *usb_func_ci)
{
	struct config_usb_cfg *cfg = to_config_usb_cfg(usb_cfg_ci);
	struct usb_composite_dev *cdev = cfg->c.cdev;
	struct gadget_info *gi = container_of(cdev, struct gadget_info, cdev);

	struct config_group *group = to_config_group(usb_func_ci);
	struct usb_function_instance *fi = container_of(group,
			struct usb_function_instance, group);
	struct usb_function *f;

	/*
	 * ideally I would like to forbid to unlink functions while a gadget is
	 * bound to an UDC. Since this isn't possible at the moment, we simply
	 * force an unbind, the function is available here and then we can
	 * remove the function.
	 */
	mutex_lock(&gi->lock);
	if (gi->composite.gadget_driver.udc_name)
		unregister_gadget(gi);
	WARN_ON(gi->composite.gadget_driver.udc_name);

	list_for_each_entry(f, &cfg->func_list, list) {
		if (f->fi == fi) {
			list_del(&f->list);
			usb_put_function(f);
			mutex_unlock(&gi->lock);
			return;
		}
	}
	mutex_unlock(&gi->lock);
	WARN(1, "Unable to locate function to unbind\n");
}

static struct configfs_item_operations gadget_config_item_ops = {
	.release                = gadget_config_attr_release,
	.allow_link             = config_usb_cfg_link,
	.drop_link              = config_usb_cfg_unlink,
};


static ssize_t gadget_config_desc_MaxPower_show(struct config_item *item,
		char *page)
{
	return sprintf(page, "%u\n", to_config_usb_cfg(item)->c.MaxPower);
}

static ssize_t gadget_config_desc_MaxPower_store(struct config_item *item,
		const char *page, size_t len)
{
	u16 val;
	int ret;
	ret = kstrtou16(page, 0, &val);
	if (ret)
		return ret;
	if (DIV_ROUND_UP(val, 8) > 0xff)
		return -ERANGE;
	to_config_usb_cfg(item)->c.MaxPower = val;
	return len;
}

static ssize_t gadget_config_desc_bmAttributes_show(struct config_item *item,
		char *page)
{
	return sprintf(page, "0x%02x\n",
		to_config_usb_cfg(item)->c.bmAttributes);
}

static ssize_t gadget_config_desc_bmAttributes_store(struct config_item *item,
		const char *page, size_t len)
{
	u8 val;
	int ret;
	ret = kstrtou8(page, 0, &val);
	if (ret)
		return ret;
	if (!(val & USB_CONFIG_ATT_ONE))
		return -EINVAL;
	if (val & ~(USB_CONFIG_ATT_ONE | USB_CONFIG_ATT_SELFPOWER |
				USB_CONFIG_ATT_WAKEUP))
		return -EINVAL;
	to_config_usb_cfg(item)->c.bmAttributes = val;
	return len;
}

CONFIGFS_ATTR(gadget_config_desc_, MaxPower);
CONFIGFS_ATTR(gadget_config_desc_, bmAttributes);

static struct configfs_attribute *gadget_config_attrs[] = {
	&gadget_config_desc_attr_MaxPower,
	&gadget_config_desc_attr_bmAttributes,
	NULL,
};

static struct config_item_type gadget_config_type = {
	.ct_item_ops	= &gadget_config_item_ops,
	.ct_attrs	= gadget_config_attrs,
	.ct_owner	= THIS_MODULE,
};

static struct config_item_type gadget_root_type = {
	.ct_item_ops	= &gadget_root_item_ops,
	.ct_attrs	= gadget_root_attrs,
	.ct_owner	= THIS_MODULE,
};

static void composite_init_dev(struct usb_composite_dev *cdev)
{
	spin_lock_init(&cdev->lock);
	INIT_LIST_HEAD(&cdev->configs);
	INIT_LIST_HEAD(&cdev->gstrings);
}

static struct config_group *function_make(
		struct config_group *group,
		const char *name)
{
	struct gadget_info *gi;
	struct usb_function_instance *fi;
	char buf[MAX_NAME_LEN];
	char *func_name;
	char *instance_name;
	int ret;

	ret = snprintf(buf, MAX_NAME_LEN, "%s", name);
	if (ret >= MAX_NAME_LEN)
		return ERR_PTR(-ENAMETOOLONG);

	func_name = buf;
	instance_name = strchr(func_name, '.');
	if (!instance_name) {
		pr_err("Unable to locate . in FUNC.INSTANCE\n");
		return ERR_PTR(-EINVAL);
	}
	*instance_name = '\0';
	instance_name++;

	fi = usb_get_function_instance(func_name);
	if (IS_ERR(fi))
		return ERR_CAST(fi);

	ret = config_item_set_name(&fi->group.cg_item, "%s", name);
	if (ret) {
		usb_put_function_instance(fi);
		return ERR_PTR(ret);
	}
	if (fi->set_inst_name) {
		ret = fi->set_inst_name(fi, instance_name);
		if (ret) {
			usb_put_function_instance(fi);
			return ERR_PTR(ret);
		}
	}

	gi = container_of(group, struct gadget_info, functions_group);

	mutex_lock(&gi->lock);
	list_add_tail(&fi->cfs_list, &gi->available_func);
	mutex_unlock(&gi->lock);
	return &fi->group;
}

static void function_drop(
		struct config_group *group,
		struct config_item *item)
{
	struct usb_function_instance *fi = to_usb_function_instance(item);
	struct gadget_info *gi;

	gi = container_of(group, struct gadget_info, functions_group);

	mutex_lock(&gi->lock);
	list_del(&fi->cfs_list);
	mutex_unlock(&gi->lock);
	config_item_put(item);
}

static struct configfs_group_operations functions_ops = {
	.make_group     = &function_make,
	.drop_item      = &function_drop,
};

static struct config_item_type functions_type = {
	.ct_group_ops   = &functions_ops,
	.ct_owner       = THIS_MODULE,
};

GS_STRINGS_RW(gadget_config_name, configuration);

static struct configfs_attribute *gadget_config_name_langid_attrs[] = {
	&gadget_config_name_attr_configuration,
	NULL,
};

static void gadget_config_name_attr_release(struct config_item *item)
{
	struct gadget_config_name *cn = to_gadget_config_name(item);

	kfree(cn->configuration);

	list_del(&cn->list);
	kfree(cn);
}

USB_CONFIG_STRING_RW_OPS(gadget_config_name);
USB_CONFIG_STRINGS_LANG(gadget_config_name, config_usb_cfg);

static struct config_group *config_desc_make(
		struct config_group *group,
		const char *name)
{
	struct gadget_info *gi;
	struct config_usb_cfg *cfg;
	char buf[MAX_NAME_LEN];
	char *num_str;
	u8 num;
	int ret;

	gi = container_of(group, struct gadget_info, configs_group);
	ret = snprintf(buf, MAX_NAME_LEN, "%s", name);
	if (ret >= MAX_NAME_LEN)
		return ERR_PTR(-ENAMETOOLONG);

	num_str = strchr(buf, '.');
	if (!num_str) {
		pr_err("Unable to locate . in name.bConfigurationValue\n");
		return ERR_PTR(-EINVAL);
	}

	*num_str = '\0';
	num_str++;

	if (!strlen(buf))
		return ERR_PTR(-EINVAL);

	ret = kstrtou8(num_str, 0, &num);
	if (ret)
		return ERR_PTR(ret);

	cfg = kzalloc(sizeof(*cfg), GFP_KERNEL);
	if (!cfg)
		return ERR_PTR(-ENOMEM);
	cfg->c.label = kstrdup(buf, GFP_KERNEL);
	if (!cfg->c.label) {
		ret = -ENOMEM;
		goto err;
	}
	cfg->c.bConfigurationValue = num;
	cfg->c.MaxPower = CONFIG_USB_GADGET_VBUS_DRAW;
	cfg->c.bmAttributes = USB_CONFIG_ATT_ONE;
	INIT_LIST_HEAD(&cfg->string_list);
	INIT_LIST_HEAD(&cfg->func_list);

	config_group_init_type_name(&cfg->group, name,
				&gadget_config_type);

	config_group_init_type_name(&cfg->strings_group, "strings",
			&gadget_config_name_strings_type);
	configfs_add_default_group(&cfg->strings_group, &cfg->group);

	ret = usb_add_config_only(&gi->cdev, &cfg->c);
	if (ret)
		goto err;

	return &cfg->group;
err:
	kfree(cfg->c.label);
	kfree(cfg);
	return ERR_PTR(ret);
}

static void config_desc_drop(
		struct config_group *group,
		struct config_item *item)
{
	config_item_put(item);
}

static struct configfs_group_operations config_desc_ops = {
	.make_group     = &config_desc_make,
	.drop_item      = &config_desc_drop,
};

static struct config_item_type config_desc_type = {
	.ct_group_ops   = &config_desc_ops,
	.ct_owner       = THIS_MODULE,
};

GS_STRINGS_RW(gadget_strings, manufacturer);
GS_STRINGS_RW(gadget_strings, product);
GS_STRINGS_RW(gadget_strings, serialnumber);

static struct configfs_attribute *gadget_strings_langid_attrs[] = {
	&gadget_strings_attr_manufacturer,
	&gadget_strings_attr_product,
	&gadget_strings_attr_serialnumber,
	NULL,
};

static void gadget_strings_attr_release(struct config_item *item)
{
	struct gadget_strings *gs = to_gadget_strings(item);

	kfree(gs->manufacturer);
	kfree(gs->product);
	kfree(gs->serialnumber);

	list_del(&gs->list);
	kfree(gs);
}

USB_CONFIG_STRING_RW_OPS(gadget_strings);
USB_CONFIG_STRINGS_LANG(gadget_strings, gadget_info);

static inline struct os_desc *to_os_desc(struct config_item *item)
{
	return container_of(to_config_group(item), struct os_desc, group);
}

static inline struct gadget_info *os_desc_item_to_gadget_info(
		struct config_item *item)
{
	return to_gadget_info(to_os_desc(item)->group.cg_item.ci_parent);
}

static ssize_t os_desc_use_show(struct config_item *item, char *page)
{
	return sprintf(page, "%d\n",
			os_desc_item_to_gadget_info(item)->use_os_desc);
}

static ssize_t os_desc_use_store(struct config_item *item, const char *page,
				 size_t len)
{
	struct gadget_info *gi = os_desc_item_to_gadget_info(item);
	int ret;
	bool use;

	mutex_lock(&gi->lock);
	ret = strtobool(page, &use);
	if (!ret) {
		gi->use_os_desc = use;
		ret = len;
	}
	mutex_unlock(&gi->lock);

	return ret;
}

static ssize_t os_desc_b_vendor_code_show(struct config_item *item, char *page)
{
	return sprintf(page, "0x%02x\n",
			os_desc_item_to_gadget_info(item)->b_vendor_code);
}

static ssize_t os_desc_b_vendor_code_store(struct config_item *item,
					   const char *page, size_t len)
{
	struct gadget_info *gi = os_desc_item_to_gadget_info(item);
	int ret;
	u8 b_vendor_code;

	mutex_lock(&gi->lock);
	ret = kstrtou8(page, 0, &b_vendor_code);
	if (!ret) {
		gi->b_vendor_code = b_vendor_code;
		ret = len;
	}
	mutex_unlock(&gi->lock);

	return ret;
}

static ssize_t os_desc_qw_sign_show(struct config_item *item, char *page)
{
	struct gadget_info *gi = os_desc_item_to_gadget_info(item);
	int res;

	res = utf16s_to_utf8s((wchar_t *) gi->qw_sign, OS_STRING_QW_SIGN_LEN,
			      UTF16_LITTLE_ENDIAN, page, PAGE_SIZE - 1);
	page[res++] = '\n';

	return res;
}

static ssize_t os_desc_qw_sign_store(struct config_item *item, const char *page,
				     size_t len)
{
	struct gadget_info *gi = os_desc_item_to_gadget_info(item);
	int res, l;

	l = min((int)len, OS_STRING_QW_SIGN_LEN >> 1);
	if (page[l - 1] == '\n')
		--l;

	mutex_lock(&gi->lock);
	res = utf8s_to_utf16s(page, l,
			      UTF16_LITTLE_ENDIAN, (wchar_t *) gi->qw_sign,
			      OS_STRING_QW_SIGN_LEN);
	if (res > 0)
		res = len;
	mutex_unlock(&gi->lock);

	return res;
}

CONFIGFS_ATTR(os_desc_, use);
CONFIGFS_ATTR(os_desc_, b_vendor_code);
CONFIGFS_ATTR(os_desc_, qw_sign);

static struct configfs_attribute *os_desc_attrs[] = {
	&os_desc_attr_use,
	&os_desc_attr_b_vendor_code,
	&os_desc_attr_qw_sign,
	NULL,
};

static void os_desc_attr_release(struct config_item *item)
{
	struct os_desc *os_desc = to_os_desc(item);
	kfree(os_desc);
}

static int os_desc_link(struct config_item *os_desc_ci,
			struct config_item *usb_cfg_ci)
{
	struct gadget_info *gi = container_of(to_config_group(os_desc_ci),
					struct gadget_info, os_desc_group);
	struct usb_composite_dev *cdev = &gi->cdev;
	struct config_usb_cfg *c_target =
		container_of(to_config_group(usb_cfg_ci),
			     struct config_usb_cfg, group);
	struct usb_configuration *c;
	int ret;

	mutex_lock(&gi->lock);
	list_for_each_entry(c, &cdev->configs, list) {
		if (c == &c_target->c)
			break;
	}
	if (c != &c_target->c) {
		ret = -EINVAL;
		goto out;
	}

	if (cdev->os_desc_config) {
		ret = -EBUSY;
		goto out;
	}

	cdev->os_desc_config = &c_target->c;
	ret = 0;

out:
	mutex_unlock(&gi->lock);
	return ret;
}

static void os_desc_unlink(struct config_item *os_desc_ci,
			  struct config_item *usb_cfg_ci)
{
	struct gadget_info *gi = container_of(to_config_group(os_desc_ci),
					struct gadget_info, os_desc_group);
	struct usb_composite_dev *cdev = &gi->cdev;

	mutex_lock(&gi->lock);
	if (gi->composite.gadget_driver.udc_name)
		unregister_gadget(gi);
	cdev->os_desc_config = NULL;
	WARN_ON(gi->composite.gadget_driver.udc_name);
	mutex_unlock(&gi->lock);
}

static struct configfs_item_operations os_desc_ops = {
	.release                = os_desc_attr_release,
	.allow_link		= os_desc_link,
	.drop_link		= os_desc_unlink,
};

static struct config_item_type os_desc_type = {
	.ct_item_ops	= &os_desc_ops,
	.ct_attrs	= os_desc_attrs,
	.ct_owner	= THIS_MODULE,
};

static inline struct usb_os_desc_ext_prop
*to_usb_os_desc_ext_prop(struct config_item *item)
{
	return container_of(item, struct usb_os_desc_ext_prop, item);
}

static ssize_t ext_prop_type_show(struct config_item *item, char *page)
{
	return sprintf(page, "%d\n", to_usb_os_desc_ext_prop(item)->type);
}

static ssize_t ext_prop_type_store(struct config_item *item,
				   const char *page, size_t len)
{
	struct usb_os_desc_ext_prop *ext_prop = to_usb_os_desc_ext_prop(item);
	struct usb_os_desc *desc = to_usb_os_desc(ext_prop->item.ci_parent);
	u8 type;
	int ret;

	if (desc->opts_mutex)
		mutex_lock(desc->opts_mutex);
	ret = kstrtou8(page, 0, &type);
	if (ret)
		goto end;
	if (type < USB_EXT_PROP_UNICODE || type > USB_EXT_PROP_UNICODE_MULTI) {
		ret = -EINVAL;
		goto end;
	}

	if ((ext_prop->type == USB_EXT_PROP_BINARY ||
	    ext_prop->type == USB_EXT_PROP_LE32 ||
	    ext_prop->type == USB_EXT_PROP_BE32) &&
	    (type == USB_EXT_PROP_UNICODE ||
	    type == USB_EXT_PROP_UNICODE_ENV ||
	    type == USB_EXT_PROP_UNICODE_LINK))
		ext_prop->data_len <<= 1;
	else if ((ext_prop->type == USB_EXT_PROP_UNICODE ||
		   ext_prop->type == USB_EXT_PROP_UNICODE_ENV ||
		   ext_prop->type == USB_EXT_PROP_UNICODE_LINK) &&
		   (type == USB_EXT_PROP_BINARY ||
		   type == USB_EXT_PROP_LE32 ||
		   type == USB_EXT_PROP_BE32))
		ext_prop->data_len >>= 1;
	ext_prop->type = type;
	ret = len;

end:
	if (desc->opts_mutex)
		mutex_unlock(desc->opts_mutex);
	return ret;
}

static ssize_t ext_prop_data_show(struct config_item *item, char *page)
{
	struct usb_os_desc_ext_prop *ext_prop = to_usb_os_desc_ext_prop(item);
	int len = ext_prop->data_len;

	if (ext_prop->type == USB_EXT_PROP_UNICODE ||
	    ext_prop->type == USB_EXT_PROP_UNICODE_ENV ||
	    ext_prop->type == USB_EXT_PROP_UNICODE_LINK)
		len >>= 1;
	memcpy(page, ext_prop->data, len);

	return len;
}

static ssize_t ext_prop_data_store(struct config_item *item,
				   const char *page, size_t len)
{
	struct usb_os_desc_ext_prop *ext_prop = to_usb_os_desc_ext_prop(item);
	struct usb_os_desc *desc = to_usb_os_desc(ext_prop->item.ci_parent);
	char *new_data;
	size_t ret_len = len;

	if (page[len - 1] == '\n' || page[len - 1] == '\0')
		--len;
	new_data = kmemdup(page, len, GFP_KERNEL);
	if (!new_data)
		return -ENOMEM;

	if (desc->opts_mutex)
		mutex_lock(desc->opts_mutex);
	kfree(ext_prop->data);
	ext_prop->data = new_data;
	desc->ext_prop_len -= ext_prop->data_len;
	ext_prop->data_len = len;
	desc->ext_prop_len += ext_prop->data_len;
	if (ext_prop->type == USB_EXT_PROP_UNICODE ||
	    ext_prop->type == USB_EXT_PROP_UNICODE_ENV ||
	    ext_prop->type == USB_EXT_PROP_UNICODE_LINK) {
		desc->ext_prop_len -= ext_prop->data_len;
		ext_prop->data_len <<= 1;
		ext_prop->data_len += 2;
		desc->ext_prop_len += ext_prop->data_len;
	}
	if (desc->opts_mutex)
		mutex_unlock(desc->opts_mutex);
	return ret_len;
}

CONFIGFS_ATTR(ext_prop_, type);
CONFIGFS_ATTR(ext_prop_, data);

static struct configfs_attribute *ext_prop_attrs[] = {
	&ext_prop_attr_type,
	&ext_prop_attr_data,
	NULL,
};

static void usb_os_desc_ext_prop_release(struct config_item *item)
{
	struct usb_os_desc_ext_prop *ext_prop = to_usb_os_desc_ext_prop(item);

	kfree(ext_prop); /* frees a whole chunk */
}

static struct configfs_item_operations ext_prop_ops = {
	.release		= usb_os_desc_ext_prop_release,
};

static struct config_item *ext_prop_make(
		struct config_group *group,
		const char *name)
{
	struct usb_os_desc_ext_prop *ext_prop;
	struct config_item_type *ext_prop_type;
	struct usb_os_desc *desc;
	char *vlabuf;

	vla_group(data_chunk);
	vla_item(data_chunk, struct usb_os_desc_ext_prop, ext_prop, 1);
	vla_item(data_chunk, struct config_item_type, ext_prop_type, 1);

	vlabuf = kzalloc(vla_group_size(data_chunk), GFP_KERNEL);
	if (!vlabuf)
		return ERR_PTR(-ENOMEM);

	ext_prop = vla_ptr(vlabuf, data_chunk, ext_prop);
	ext_prop_type = vla_ptr(vlabuf, data_chunk, ext_prop_type);

	desc = container_of(group, struct usb_os_desc, group);
	ext_prop_type->ct_item_ops = &ext_prop_ops;
	ext_prop_type->ct_attrs = ext_prop_attrs;
	ext_prop_type->ct_owner = desc->owner;

	config_item_init_type_name(&ext_prop->item, name, ext_prop_type);

	ext_prop->name = kstrdup(name, GFP_KERNEL);
	if (!ext_prop->name) {
		kfree(vlabuf);
		return ERR_PTR(-ENOMEM);
	}
	desc->ext_prop_len += 14;
	ext_prop->name_len = 2 * strlen(ext_prop->name) + 2;
	if (desc->opts_mutex)
		mutex_lock(desc->opts_mutex);
	desc->ext_prop_len += ext_prop->name_len;
	list_add_tail(&ext_prop->entry, &desc->ext_prop);
	++desc->ext_prop_count;
	if (desc->opts_mutex)
		mutex_unlock(desc->opts_mutex);

	return &ext_prop->item;
}

static void ext_prop_drop(struct config_group *group, struct config_item *item)
{
	struct usb_os_desc_ext_prop *ext_prop = to_usb_os_desc_ext_prop(item);
	struct usb_os_desc *desc = to_usb_os_desc(&group->cg_item);

	if (desc->opts_mutex)
		mutex_lock(desc->opts_mutex);
	list_del(&ext_prop->entry);
	--desc->ext_prop_count;
	kfree(ext_prop->name);
	desc->ext_prop_len -= (ext_prop->name_len + ext_prop->data_len + 14);
	if (desc->opts_mutex)
		mutex_unlock(desc->opts_mutex);
	config_item_put(item);
}

static struct configfs_group_operations interf_grp_ops = {
	.make_item	= &ext_prop_make,
	.drop_item	= &ext_prop_drop,
};

static ssize_t interf_grp_compatible_id_show(struct config_item *item,
					     char *page)
{
	memcpy(page, to_usb_os_desc(item)->ext_compat_id, 8);
	return 8;
}

static ssize_t interf_grp_compatible_id_store(struct config_item *item,
					      const char *page, size_t len)
{
	struct usb_os_desc *desc = to_usb_os_desc(item);
	int l;

	l = min_t(int, 8, len);
	if (page[l - 1] == '\n')
		--l;
	if (desc->opts_mutex)
		mutex_lock(desc->opts_mutex);
	memcpy(desc->ext_compat_id, page, l);

	if (desc->opts_mutex)
		mutex_unlock(desc->opts_mutex);

	return len;
}

static ssize_t interf_grp_sub_compatible_id_show(struct config_item *item,
						 char *page)
{
	memcpy(page, to_usb_os_desc(item)->ext_compat_id + 8, 8);
	return 8;
}

static ssize_t interf_grp_sub_compatible_id_store(struct config_item *item,
						  const char *page, size_t len)
{
	struct usb_os_desc *desc = to_usb_os_desc(item);
	int l;

	l = min_t(int, 8, len);
	if (page[l - 1] == '\n')
		--l;
	if (desc->opts_mutex)
		mutex_lock(desc->opts_mutex);
	memcpy(desc->ext_compat_id + 8, page, l);

	if (desc->opts_mutex)
		mutex_unlock(desc->opts_mutex);

	return len;
}

CONFIGFS_ATTR(interf_grp_, compatible_id);
CONFIGFS_ATTR(interf_grp_, sub_compatible_id);

static struct configfs_attribute *interf_grp_attrs[] = {
	&interf_grp_attr_compatible_id,
	&interf_grp_attr_sub_compatible_id,
	NULL
};

struct config_group *usb_os_desc_prepare_interf_dir(
		struct config_group *parent,
		int n_interf,
		struct usb_os_desc **desc,
		char **names,
		struct module *owner)
{
	struct config_group *os_desc_group;
	struct config_item_type *os_desc_type, *interface_type;

	vla_group(data_chunk);
	vla_item(data_chunk, struct config_group, os_desc_group, 1);
	vla_item(data_chunk, struct config_item_type, os_desc_type, 1);
	vla_item(data_chunk, struct config_item_type, interface_type, 1);

	char *vlabuf = kzalloc(vla_group_size(data_chunk), GFP_KERNEL);
	if (!vlabuf)
		return ERR_PTR(-ENOMEM);

	os_desc_group = vla_ptr(vlabuf, data_chunk, os_desc_group);
	os_desc_type = vla_ptr(vlabuf, data_chunk, os_desc_type);
	interface_type = vla_ptr(vlabuf, data_chunk, interface_type);

	os_desc_type->ct_owner = owner;
	config_group_init_type_name(os_desc_group, "os_desc", os_desc_type);
	configfs_add_default_group(os_desc_group, parent);

	interface_type->ct_group_ops = &interf_grp_ops;
	interface_type->ct_attrs = interf_grp_attrs;
	interface_type->ct_owner = owner;

	while (n_interf--) {
		struct usb_os_desc *d;

		d = desc[n_interf];
		d->owner = owner;
		config_group_init_type_name(&d->group, "", interface_type);
		config_item_set_name(&d->group.cg_item, "interface.%s",
				     names[n_interf]);
		configfs_add_default_group(&d->group, os_desc_group);
	}

	return os_desc_group;
}
EXPORT_SYMBOL(usb_os_desc_prepare_interf_dir);

static int configfs_do_nothing(struct usb_composite_dev *cdev)
{
	WARN_ON(1);
	return -EINVAL;
}

int composite_dev_prepare(struct usb_composite_driver *composite,
		struct usb_composite_dev *dev);

int composite_os_desc_req_prepare(struct usb_composite_dev *cdev,
				  struct usb_ep *ep0);

static void purge_configs_funcs(struct gadget_info *gi)
{
	struct usb_configuration	*c;

	list_for_each_entry(c, &gi->cdev.configs, list) {
		struct usb_function *f, *tmp;
		struct config_usb_cfg *cfg;

		cfg = container_of(c, struct config_usb_cfg, c);

		list_for_each_entry_safe(f, tmp, &c->functions, list) {

			list_move_tail(&f->list, &cfg->func_list);
			if (f->unbind) {
				dev_dbg(&gi->cdev.gadget->dev,
				         "unbind function '%s'/%p\n",
				         f->name, f);
				f->unbind(c, f);
			}
		}
		c->next_interface_id = 0;
		memset(c->interface, 0, sizeof(c->interface));
		c->superspeed_plus = 0;
		c->superspeed = 0;
		c->highspeed = 0;
		c->fullspeed = 0;
	}
}

static int configfs_composite_bind(struct usb_gadget *gadget,
		struct usb_gadget_driver *gdriver)
{
	struct usb_composite_driver     *composite = to_cdriver(gdriver);
	struct gadget_info		*gi = container_of(composite,
						struct gadget_info, composite);
	struct usb_composite_dev	*cdev = &gi->cdev;
	struct usb_configuration	*c;
	struct usb_string		*s;
	unsigned			i;
	int				ret;

	/* the gi->lock is hold by the caller */
	gi->unbind = 0;
	cdev->gadget = gadget;
	set_gadget_data(gadget, cdev);
	ret = composite_dev_prepare(composite, cdev);
	if (ret)
		return ret;
	/* and now the gadget bind */
	ret = -EINVAL;

	if (list_empty(&gi->cdev.configs)) {
		pr_err("Need at least one configuration in %s.\n",
				gi->composite.name);
		goto err_comp_cleanup;
	}


	list_for_each_entry(c, &gi->cdev.configs, list) {
		struct config_usb_cfg *cfg;

		cfg = container_of(c, struct config_usb_cfg, c);
		if (list_empty(&cfg->func_list)) {
			pr_err("Config %s/%d of %s needs at least one function.\n",
			      c->label, c->bConfigurationValue,
			      gi->composite.name);
			goto err_comp_cleanup;
		}
	}

	/* init all strings */
	if (!list_empty(&gi->string_list)) {
		struct gadget_strings *gs;

		i = 0;
		list_for_each_entry(gs, &gi->string_list, list) {

			gi->gstrings[i] = &gs->stringtab_dev;
			gs->stringtab_dev.strings = gs->strings;
			gs->strings[USB_GADGET_MANUFACTURER_IDX].s =
				gs->manufacturer;
			gs->strings[USB_GADGET_PRODUCT_IDX].s = gs->product;
			gs->strings[USB_GADGET_SERIAL_IDX].s = gs->serialnumber;
			i++;
		}
		gi->gstrings[i] = NULL;
		s = usb_gstrings_attach(&gi->cdev, gi->gstrings,
				USB_GADGET_FIRST_AVAIL_IDX);
		if (IS_ERR(s)) {
			ret = PTR_ERR(s);
			goto err_comp_cleanup;
		}

		gi->cdev.desc.iManufacturer = s[USB_GADGET_MANUFACTURER_IDX].id;
		gi->cdev.desc.iProduct = s[USB_GADGET_PRODUCT_IDX].id;
		gi->cdev.desc.iSerialNumber = s[USB_GADGET_SERIAL_IDX].id;
	}

	if (gi->use_os_desc) {
		cdev->use_os_string = true;
		cdev->b_vendor_code = gi->b_vendor_code;
		memcpy(cdev->qw_sign, gi->qw_sign, OS_STRING_QW_SIGN_LEN);
	}

	if (gadget_is_otg(gadget) && !otg_desc[0]) {
		struct usb_descriptor_header *usb_desc;

		usb_desc = usb_otg_descriptor_alloc(gadget);
		if (!usb_desc) {
			ret = -ENOMEM;
			goto err_comp_cleanup;
		}
		usb_otg_descriptor_init(gadget, usb_desc);
		otg_desc[0] = usb_desc;
		otg_desc[1] = NULL;
	}

	/* Go through all configs, attach all functions */
	list_for_each_entry(c, &gi->cdev.configs, list) {
		struct config_usb_cfg *cfg;
		struct usb_function *f;
		struct usb_function *tmp;
		struct gadget_config_name *cn;

		if (gadget_is_otg(gadget))
			c->descriptors = otg_desc;

		cfg = container_of(c, struct config_usb_cfg, c);
		if (!list_empty(&cfg->string_list)) {
			i = 0;
			list_for_each_entry(cn, &cfg->string_list, list) {
				cfg->gstrings[i] = &cn->stringtab_dev;
				cn->stringtab_dev.strings = &cn->strings;
				cn->strings.s = cn->configuration;
				i++;
			}
			cfg->gstrings[i] = NULL;
			s = usb_gstrings_attach(&gi->cdev, cfg->gstrings, 1);
			if (IS_ERR(s)) {
				ret = PTR_ERR(s);
				goto err_comp_cleanup;
			}
			c->iConfiguration = s[0].id;
		}

		list_for_each_entry_safe(f, tmp, &cfg->func_list, list) {
			list_del(&f->list);
			ret = usb_add_function(c, f);
			if (ret) {
				list_add(&f->list, &cfg->func_list);
				goto err_purge_funcs;
			}
		}
		usb_ep_autoconfig_reset(cdev->gadget);
	}
	if (cdev->use_os_string) {
		ret = composite_os_desc_req_prepare(cdev, gadget->ep0);
		if (ret)
			goto err_purge_funcs;
	}

	usb_ep_autoconfig_reset(cdev->gadget);
	return 0;

err_purge_funcs:
	purge_configs_funcs(gi);
err_comp_cleanup:
	composite_dev_cleanup(cdev);
	return ret;
}

#ifdef CONFIG_USB_CONFIGFS_UEVENT
static void android_work(struct work_struct *data)
{
	struct gadget_info *gi = container_of(data, struct gadget_info, work);
	struct usb_composite_dev *cdev = &gi->cdev;
	char *disconnected[2] = { "USB_STATE=DISCONNECTED", NULL };
	char *connected[2]    = { "USB_STATE=CONNECTED", NULL };
	char *configured[2]   = { "USB_STATE=CONFIGURED", NULL };
	/* 0-connected 1-configured 2-disconnected*/
	bool status[3] = { false, false, false };
	unsigned long flags;
	bool uevent_sent = false;

	spin_lock_irqsave(&cdev->lock, flags);
	if (cdev->config)
		status[1] = true;

	if (gi->connected != gi->sw_connected) {
		if (gi->connected)
			status[0] = true;
		else
			status[2] = true;
		gi->sw_connected = gi->connected;
	}
	spin_unlock_irqrestore(&cdev->lock, flags);

	if (status[0]) {
		kobject_uevent_env(&android_device->kobj,
					KOBJ_CHANGE, connected);
		pr_info("%s: sent uevent %s\n", __func__, connected[0]);
		uevent_sent = true;
	}

	if (status[1]) {
		kobject_uevent_env(&android_device->kobj,
					KOBJ_CHANGE, configured);
		pr_info("%s: sent uevent %s\n", __func__, configured[0]);
		uevent_sent = true;
	}

	if (status[2]) {
		kobject_uevent_env(&android_device->kobj,
					KOBJ_CHANGE, disconnected);
		pr_info("%s: sent uevent %s\n", __func__, disconnected[0]);
		uevent_sent = true;
	}

	if (!uevent_sent) {
		pr_info("%s: did not send uevent (%d %d %p)\n", __func__,
			gi->connected, gi->sw_connected, cdev->config);
	}
}
#endif

static void configfs_composite_unbind(struct usb_gadget *gadget)
{
	struct usb_composite_dev	*cdev;
	struct gadget_info		*gi;
	unsigned long flags;

	/* the gi->lock is hold by the caller */

	cdev = get_gadget_data(gadget);
	/* composite_disconnect() must already have been called
	 * by the underlying peripheral controller driver!
	 * so there's no i/o concurrency that could affect the
	 * state protected by cdev->lock.
	 */
	WARN_ON(cdev->config);
	gi = container_of(cdev, struct gadget_info, cdev);
	spin_lock_irqsave(&gi->spinlock, flags);
	gi->unbind = 1;
	spin_unlock_irqrestore(&gi->spinlock, flags);

	kfree(otg_desc[0]);
	otg_desc[0] = NULL;
	purge_configs_funcs(gi);
	composite_dev_cleanup(cdev);
	usb_ep_autoconfig_reset(cdev->gadget);

	spin_lock_irqsave(&gi->spinlock, flags);
	cdev->gadget = NULL;
	set_gadget_data(gadget, NULL);
	spin_unlock_irqrestore(&gi->spinlock, flags);
}

#ifdef CONFIG_USB_CONFIGFS_UEVENT
static int android_setup(struct usb_gadget *gadget,
			const struct usb_ctrlrequest *c)
{
	struct usb_composite_dev *cdev = get_gadget_data(gadget);
	unsigned long flags;
	struct gadget_info *gi;
	int value = -EOPNOTSUPP;
	struct usb_function_instance *fi;

	if (!cdev)
		return 0;

	gi = container_of(cdev, struct gadget_info, cdev);
	spin_lock_irqsave(&gi->spinlock, flags);
	if (gi->unbind) {
		spin_unlock_irqrestore(&gi->spinlock, flags);
		return 0;
	}
	spin_unlock_irqrestore(&gi->spinlock, flags);

	spin_lock_irqsave(&cdev->lock, flags);
	if (!gi->connected) {
		gi->connected = 1;
		schedule_work(&gi->work);
	}
	spin_unlock_irqrestore(&cdev->lock, flags);
	list_for_each_entry(fi, &gi->available_func, cfs_list) {
		if (fi != NULL && fi->f != NULL && fi->f->setup != NULL) {
			value = fi->f->setup(fi->f, c);
			if (value >= 0)
				break;
		}
	}

	spin_lock_irqsave(&gi->spinlock, flags);
	cdev = get_gadget_data(gadget);
	if (!cdev || gi->unbind) {
		spin_unlock_irqrestore(&gi->spinlock, flags);
		return 0;
	}
#ifdef CONFIG_USB_CONFIGFS_F_ACC
	if (value < 0)
		value = acc_ctrlrequest(cdev, c);
#endif

	if (value < 0)
		value = composite_setup(gadget, c);
	spin_unlock_irqrestore(&gi->spinlock, flags);

	spin_lock_irqsave(&cdev->lock, flags);
	if (c->bRequest == USB_REQ_SET_CONFIGURATION &&
						cdev->config) {
		schedule_work(&gi->work);
	}
	spin_unlock_irqrestore(&cdev->lock, flags);

	return value;
}

static void android_disconnect(struct usb_gadget *gadget)
{
	struct usb_composite_dev        *cdev = get_gadget_data(gadget);
	struct gadget_info *gi;
	unsigned long flags;

	if (!cdev)
		return;

	gi = container_of(cdev, struct gadget_info, cdev);
	spin_lock_irqsave(&gi->spinlock, flags);
	if (!cdev || gi->unbind || !gi->connected) {
		spin_unlock_irqrestore(&gi->spinlock, flags);
		return;
	}

	/* accessory HID support can be active while the
		accessory function is not actually enabled,
		so we need to inform it when we are disconnected.
	*/

#ifdef CONFIG_USB_CONFIGFS_F_ACC
	acc_disconnect();
#endif
	gi->connected = 0;
	schedule_work(&gi->work);
	composite_disconnect(gadget);
	spin_unlock_irqrestore(&gi->spinlock, flags);
}
#endif

static void configfs_composite_suspend(struct usb_gadget *gadget)
{
	struct usb_composite_dev *cdev = get_gadget_data(gadget);
	struct gadget_info *gi;
	unsigned long flags;

	if (!cdev)
		return;

	gi = container_of(cdev, struct gadget_info, cdev);
	spin_lock_irqsave(&gi->spinlock, flags);
	if (!cdev || gi->unbind) {
		spin_unlock_irqrestore(&gi->spinlock, flags);
		return;
	}

	composite_suspend(gadget);
	spin_unlock_irqrestore(&gi->spinlock, flags);
}

static void configfs_composite_resume(struct usb_gadget *gadget)
{
	struct usb_composite_dev *cdev = get_gadget_data(gadget);
	struct gadget_info *gi;
	unsigned long flags;

	if (!cdev)
		return;

	gi = container_of(cdev, struct gadget_info, cdev);
	spin_lock_irqsave(&gi->spinlock, flags);
	if (!cdev || gi->unbind) {
		spin_unlock_irqrestore(&gi->spinlock, flags);
		return;
	}

	composite_resume(gadget);
	spin_unlock_irqrestore(&gi->spinlock, flags);
}

#ifdef CONFIG_USB_CONFIGFS_UEVENT
static int android_setup(struct usb_gadget *gadget,
			const struct usb_ctrlrequest *c)
{
	struct usb_composite_dev *cdev = get_gadget_data(gadget);
	unsigned long flags;
	struct gadget_info *gi = container_of(cdev, struct gadget_info, cdev);
	int value = -EOPNOTSUPP;
	struct usb_function_instance *fi;

	spin_lock_irqsave(&cdev->lock, flags);
	if (!gi->connected) {
		gi->connected = 1;
		schedule_work(&gi->work);
	}
	spin_unlock_irqrestore(&cdev->lock, flags);
	list_for_each_entry(fi, &gi->available_func, cfs_list) {
		if (fi != NULL && fi->f != NULL && fi->f->setup != NULL) {
			value = fi->f->setup(fi->f, c);
			if (value >= 0)
				break;
		}
	}

#ifdef CONFIG_USB_CONFIGFS_F_ACC
	if (value < 0)
		value = acc_ctrlrequest(cdev, c);
#endif

	if (value < 0)
		value = composite_setup(gadget, c);

	spin_lock_irqsave(&cdev->lock, flags);
	if (c->bRequest == USB_REQ_SET_CONFIGURATION &&
						cdev->config) {
		schedule_work(&gi->work);
	}
	spin_unlock_irqrestore(&cdev->lock, flags);

	return value;
}

static void android_disconnect(struct usb_gadget *gadget)
{
	struct usb_composite_dev        *cdev = get_gadget_data(gadget);
	struct gadget_info *gi = container_of(cdev, struct gadget_info, cdev);

	/* FIXME: There's a race between usb_gadget_udc_stop() which is likely
	 * to set the gadget driver to NULL in the udc driver and this drivers
	 * gadget disconnect fn which likely checks for the gadget driver to
	 * be a null ptr. It happens that unbind (doing set_gadget_data(NULL))
	 * is called before the gadget driver is set to NULL and the udc driver
	 * calls disconnect fn which results in cdev being a null ptr.
	 */
	if (cdev == NULL) {
		WARN(1, "%s: gadget driver already disconnected\n", __func__);
		return;
	}

	/* accessory HID support can be active while the
		accessory function is not actually enabled,
		so we need to inform it when we are disconnected.
	*/

#ifdef CONFIG_USB_CONFIGFS_F_ACC
	acc_disconnect();
#endif
	gi->connected = 0;
	schedule_work(&gi->work);
	composite_disconnect(gadget);
}
#endif

static const struct usb_gadget_driver configfs_driver_template = {
	.bind           = configfs_composite_bind,
	.unbind         = configfs_composite_unbind,
#ifdef CONFIG_USB_CONFIGFS_UEVENT
	.setup          = android_setup,
	.reset          = android_disconnect,
	.disconnect     = android_disconnect,
#else
	.setup          = composite_setup,
	.reset          = composite_disconnect,
	.disconnect     = composite_disconnect,
#endif
<<<<<<< HEAD
	.suspend	= composite_suspend,
	.resume		= composite_resume,
=======
	.suspend	= configfs_composite_suspend,
	.resume		= configfs_composite_resume,
>>>>>>> 3d7dd39f

	.max_speed	= USB_SPEED_SUPER,
	.driver = {
		.owner          = THIS_MODULE,
		.name		= "configfs-gadget",
	},
	.match_existing_only = 1,
};

#ifdef CONFIG_USB_CONFIGFS_UEVENT
static ssize_t state_show(struct device *pdev, struct device_attribute *attr,
			char *buf)
{
	struct gadget_info *dev = dev_get_drvdata(pdev);
	struct usb_composite_dev *cdev;
	char *state = "DISCONNECTED";
	unsigned long flags;

	if (!dev)
		goto out;

	cdev = &dev->cdev;

	if (!cdev)
		goto out;

	spin_lock_irqsave(&cdev->lock, flags);
	if (cdev->config)
		state = "CONFIGURED";
	else if (dev->connected)
		state = "CONNECTED";
	spin_unlock_irqrestore(&cdev->lock, flags);
out:
	return sprintf(buf, "%s\n", state);
}

static DEVICE_ATTR(state, S_IRUGO, state_show, NULL);

static struct device_attribute *android_usb_attributes[] = {
	&dev_attr_state,
	NULL
};

static int android_device_create(struct gadget_info *gi)
{
	struct device_attribute **attrs;
	struct device_attribute *attr;

	INIT_WORK(&gi->work, android_work);
	android_device = device_create(android_class, NULL,
				MKDEV(0, 0), NULL, "android0");
	if (IS_ERR(android_device))
		return PTR_ERR(android_device);

	dev_set_drvdata(android_device, gi);

	attrs = android_usb_attributes;
	while ((attr = *attrs++)) {
		int err;

		err = device_create_file(android_device, attr);
		if (err) {
			device_destroy(android_device->class,
				       android_device->devt);
			return err;
		}
	}

	return 0;
}

static void android_device_destroy(void)
{
	struct device_attribute **attrs;
	struct device_attribute *attr;

	attrs = android_usb_attributes;
	while ((attr = *attrs++))
		device_remove_file(android_device, attr);
	device_destroy(android_device->class, android_device->devt);
}
#else
static inline int android_device_create(struct gadget_info *gi)
{
	return 0;
}

static inline void android_device_destroy(void)
{
}
#endif

static struct config_group *gadgets_make(
		struct config_group *group,
		const char *name)
{
	struct gadget_info *gi;

	gi = kzalloc(sizeof(*gi), GFP_KERNEL);
	if (!gi)
		return ERR_PTR(-ENOMEM);

	config_group_init_type_name(&gi->group, name, &gadget_root_type);

	config_group_init_type_name(&gi->functions_group, "functions",
			&functions_type);
	configfs_add_default_group(&gi->functions_group, &gi->group);

	config_group_init_type_name(&gi->configs_group, "configs",
			&config_desc_type);
	configfs_add_default_group(&gi->configs_group, &gi->group);

	config_group_init_type_name(&gi->strings_group, "strings",
			&gadget_strings_strings_type);
	configfs_add_default_group(&gi->strings_group, &gi->group);

	config_group_init_type_name(&gi->os_desc_group, "os_desc",
			&os_desc_type);
	configfs_add_default_group(&gi->os_desc_group, &gi->group);

	gi->composite.bind = configfs_do_nothing;
	gi->composite.unbind = configfs_do_nothing;
	gi->composite.suspend = NULL;
	gi->composite.resume = NULL;
	gi->composite.max_speed = USB_SPEED_SUPER;

	mutex_init(&gi->lock);
	spin_lock_init(&gi->spinlock);
	INIT_LIST_HEAD(&gi->string_list);
	INIT_LIST_HEAD(&gi->available_func);

	composite_init_dev(&gi->cdev);
	gi->cdev.desc.bLength = USB_DT_DEVICE_SIZE;
	gi->cdev.desc.bDescriptorType = USB_DT_DEVICE;
	gi->cdev.desc.bcdDevice = cpu_to_le16(get_default_bcdDevice());

	gi->composite.gadget_driver = configfs_driver_template;

	gi->composite.gadget_driver.function = kstrdup(name, GFP_KERNEL);
	gi->composite.name = gi->composite.gadget_driver.function;

	if (!gi->composite.gadget_driver.function)
		goto err;

	if (android_device_create(gi) < 0)
		goto err;

	return &gi->group;

err:
	kfree(gi);
	return ERR_PTR(-ENOMEM);
}

static void gadgets_drop(struct config_group *group, struct config_item *item)
{
	config_item_put(item);
	android_device_destroy();
}

static struct configfs_group_operations gadgets_ops = {
	.make_group     = &gadgets_make,
	.drop_item      = &gadgets_drop,
};

static struct config_item_type gadgets_type = {
	.ct_group_ops   = &gadgets_ops,
	.ct_owner       = THIS_MODULE,
};

static struct configfs_subsystem gadget_subsys = {
	.su_group = {
		.cg_item = {
			.ci_namebuf = "usb_gadget",
			.ci_type = &gadgets_type,
		},
	},
	.su_mutex = __MUTEX_INITIALIZER(gadget_subsys.su_mutex),
};

void unregister_gadget_item(struct config_item *item)
{
	struct gadget_info *gi = to_gadget_info(item);

	mutex_lock(&gi->lock);
	unregister_gadget(gi);
	mutex_unlock(&gi->lock);
}
EXPORT_SYMBOL_GPL(unregister_gadget_item);

static int __init gadget_cfs_init(void)
{
	int ret;

	config_group_init(&gadget_subsys.su_group);

	ret = configfs_register_subsystem(&gadget_subsys);

#ifdef CONFIG_USB_CONFIGFS_UEVENT
	android_class = class_create(THIS_MODULE, "android_usb");
	if (IS_ERR(android_class))
		return PTR_ERR(android_class);
#endif

	return ret;
}
module_init(gadget_cfs_init);

static void __exit gadget_cfs_exit(void)
{
	configfs_unregister_subsystem(&gadget_subsys);
#ifdef CONFIG_USB_CONFIGFS_UEVENT
	if (!IS_ERR(android_class))
		class_destroy(android_class);
#endif

}
module_exit(gadget_cfs_exit);<|MERGE_RESOLUTION|>--- conflicted
+++ resolved
@@ -91,11 +91,8 @@
 	struct work_struct work;
 	struct device *dev;
 #endif
-<<<<<<< HEAD
-=======
 	spinlock_t spinlock;
 	bool unbind;
->>>>>>> 3d7dd39f
 };
 
 static inline struct gadget_info *to_gadget_info(struct config_item *item)
@@ -1625,79 +1622,6 @@
 	spin_unlock_irqrestore(&gi->spinlock, flags);
 }
 
-#ifdef CONFIG_USB_CONFIGFS_UEVENT
-static int android_setup(struct usb_gadget *gadget,
-			const struct usb_ctrlrequest *c)
-{
-	struct usb_composite_dev *cdev = get_gadget_data(gadget);
-	unsigned long flags;
-	struct gadget_info *gi = container_of(cdev, struct gadget_info, cdev);
-	int value = -EOPNOTSUPP;
-	struct usb_function_instance *fi;
-
-	spin_lock_irqsave(&cdev->lock, flags);
-	if (!gi->connected) {
-		gi->connected = 1;
-		schedule_work(&gi->work);
-	}
-	spin_unlock_irqrestore(&cdev->lock, flags);
-	list_for_each_entry(fi, &gi->available_func, cfs_list) {
-		if (fi != NULL && fi->f != NULL && fi->f->setup != NULL) {
-			value = fi->f->setup(fi->f, c);
-			if (value >= 0)
-				break;
-		}
-	}
-
-#ifdef CONFIG_USB_CONFIGFS_F_ACC
-	if (value < 0)
-		value = acc_ctrlrequest(cdev, c);
-#endif
-
-	if (value < 0)
-		value = composite_setup(gadget, c);
-
-	spin_lock_irqsave(&cdev->lock, flags);
-	if (c->bRequest == USB_REQ_SET_CONFIGURATION &&
-						cdev->config) {
-		schedule_work(&gi->work);
-	}
-	spin_unlock_irqrestore(&cdev->lock, flags);
-
-	return value;
-}
-
-static void android_disconnect(struct usb_gadget *gadget)
-{
-	struct usb_composite_dev        *cdev = get_gadget_data(gadget);
-	struct gadget_info *gi = container_of(cdev, struct gadget_info, cdev);
-
-	/* FIXME: There's a race between usb_gadget_udc_stop() which is likely
-	 * to set the gadget driver to NULL in the udc driver and this drivers
-	 * gadget disconnect fn which likely checks for the gadget driver to
-	 * be a null ptr. It happens that unbind (doing set_gadget_data(NULL))
-	 * is called before the gadget driver is set to NULL and the udc driver
-	 * calls disconnect fn which results in cdev being a null ptr.
-	 */
-	if (cdev == NULL) {
-		WARN(1, "%s: gadget driver already disconnected\n", __func__);
-		return;
-	}
-
-	/* accessory HID support can be active while the
-		accessory function is not actually enabled,
-		so we need to inform it when we are disconnected.
-	*/
-
-#ifdef CONFIG_USB_CONFIGFS_F_ACC
-	acc_disconnect();
-#endif
-	gi->connected = 0;
-	schedule_work(&gi->work);
-	composite_disconnect(gadget);
-}
-#endif
-
 static const struct usb_gadget_driver configfs_driver_template = {
 	.bind           = configfs_composite_bind,
 	.unbind         = configfs_composite_unbind,
@@ -1710,13 +1634,8 @@
 	.reset          = composite_disconnect,
 	.disconnect     = composite_disconnect,
 #endif
-<<<<<<< HEAD
-	.suspend	= composite_suspend,
-	.resume		= composite_resume,
-=======
 	.suspend	= configfs_composite_suspend,
 	.resume		= configfs_composite_resume,
->>>>>>> 3d7dd39f
 
 	.max_speed	= USB_SPEED_SUPER,
 	.driver = {
