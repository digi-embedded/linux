--- conflicted
+++ resolved
@@ -79,25 +79,7 @@
 	.bNumConfigurations =	1,
 };
 
-<<<<<<< HEAD
-static struct usb_otg_descriptor otg_descriptor = {
-	.bLength =		sizeof otg_descriptor,
-	.bDescriptorType =	USB_DT_OTG,
-
-	/* REVISIT SRP-only hardware is possible, although
-	 * it would not be called "OTG" ...
-	 */
-	.bmAttributes =		USB_OTG_SRP | USB_OTG_HNP,
-	.bcdOTG =		cpu_to_le16(0x0200),
-};
-
-static const struct usb_descriptor_header *otg_desc[] = {
-	(struct usb_descriptor_header *) &otg_descriptor,
-	NULL,
-};
-=======
 static const struct usb_descriptor_header *otg_desc[2];
->>>>>>> 9ea9577d
 
 /*-------------------------------------------------------------------------*/
 
