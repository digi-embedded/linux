--- conflicted
+++ resolved
@@ -257,62 +257,4 @@
 
 	return 0;
 }
-<<<<<<< HEAD
-EXPORT_SYMBOL_GPL(usb_free_all_descriptors);
-
-struct usb_descriptor_header *usb_otg_descriptor_alloc(
-				struct usb_gadget *gadget)
-{
-	struct usb_descriptor_header *otg_desc;
-	unsigned length = 0;
-
-	if (gadget->otg_caps && (gadget->otg_caps->otg_rev >= 0x0200))
-		length = sizeof(struct usb_otg20_descriptor);
-	else
-		length = sizeof(struct usb_otg_descriptor);
-
-	otg_desc = kzalloc(length, GFP_KERNEL);
-	return otg_desc;
-}
-EXPORT_SYMBOL_GPL(usb_otg_descriptor_alloc);
-
-int usb_otg_descriptor_init(struct usb_gadget *gadget,
-		struct usb_descriptor_header *otg_desc)
-{
-	struct usb_otg_descriptor *otg1x_desc;
-	struct usb_otg20_descriptor *otg20_desc;
-	struct usb_otg_caps *otg_caps = gadget->otg_caps;
-	u8 otg_attributes = 0;
-
-	if (!otg_desc)
-		return -EINVAL;
-
-	if (otg_caps && otg_caps->otg_rev) {
-		if (otg_caps->hnp_support)
-			otg_attributes |= USB_OTG_HNP;
-		if (otg_caps->srp_support)
-			otg_attributes |= USB_OTG_SRP;
-		if (otg_caps->adp_support && (otg_caps->otg_rev >= 0x0200))
-			otg_attributes |= USB_OTG_ADP;
-	} else {
-		otg_attributes = USB_OTG_SRP | USB_OTG_HNP;
-	}
-
-	if (otg_caps && (otg_caps->otg_rev >= 0x0200)) {
-		otg20_desc = (struct usb_otg20_descriptor *)otg_desc;
-		otg20_desc->bLength = sizeof(struct usb_otg20_descriptor);
-		otg20_desc->bDescriptorType = USB_DT_OTG;
-		otg20_desc->bmAttributes = otg_attributes;
-		otg20_desc->bcdOTG = cpu_to_le16(otg_caps->otg_rev);
-	} else {
-		otg1x_desc = (struct usb_otg_descriptor *)otg_desc;
-		otg1x_desc->bLength = sizeof(struct usb_otg_descriptor);
-		otg1x_desc->bDescriptorType = USB_DT_OTG;
-		otg1x_desc->bmAttributes = otg_attributes;
-	}
-
-	return 0;
-}
-=======
->>>>>>> f2ed3bfc
 EXPORT_SYMBOL_GPL(usb_otg_descriptor_init);