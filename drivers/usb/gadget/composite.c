/*
 * composite.c - infrastructure for Composite USB Gadgets
 *
 * Copyright (C) 2006-2008 David Brownell
 *
 * This program is free software; you can redistribute it and/or modify
 * it under the terms of the GNU General Public License as published by
 * the Free Software Foundation; either version 2 of the License, or
 * (at your option) any later version.
 */

/* #define VERBOSE_DEBUG */

#include <linux/kallsyms.h>
#include <linux/kernel.h>
#include <linux/slab.h>
#include <linux/module.h>
#include <linux/device.h>
#include <linux/utsname.h>

#include <linux/usb/composite.h>
#include <linux/usb/otg.h>
#include <asm/unaligned.h>

#include "u_os_desc.h"

/**
 * struct usb_os_string - represents OS String to be reported by a gadget
 * @bLength: total length of the entire descritor, always 0x12
 * @bDescriptorType: USB_DT_STRING
 * @qwSignature: the OS String proper
 * @bMS_VendorCode: code used by the host for subsequent requests
 * @bPad: not used, must be zero
 */
struct usb_os_string {
	__u8	bLength;
	__u8	bDescriptorType;
	__u8	qwSignature[OS_STRING_QW_SIGN_LEN];
	__u8	bMS_VendorCode;
	__u8	bPad;
} __packed;

/*
 * The code in this file is utility code, used to build a gadget driver
 * from one or more "function" drivers, one or more "configuration"
 * objects, and a "usb_composite_driver" by gluing them together along
 * with the relevant device-wide data.
 */

static struct usb_gadget_strings **get_containers_gs(
		struct usb_gadget_string_container *uc)
{
	return (struct usb_gadget_strings **)uc->stash;
}

/**
 * function_descriptors() - get function descriptors for speed
 * @f: the function
 * @speed: the speed
 *
 * Returns the descriptors or NULL if not set.
 */
static struct usb_descriptor_header **
function_descriptors(struct usb_function *f,
		     enum usb_device_speed speed)
{
	struct usb_descriptor_header **descriptors;

	/*
	 * NOTE: we try to help gadget drivers which might not be setting
	 * max_speed appropriately.
	 */

	switch (speed) {
	case USB_SPEED_SUPER_PLUS:
		descriptors = f->ssp_descriptors;
		if (descriptors)
			break;
		/* FALLTHROUGH */
	case USB_SPEED_SUPER:
		descriptors = f->ss_descriptors;
		if (descriptors)
			break;
		/* FALLTHROUGH */
	case USB_SPEED_HIGH:
		descriptors = f->hs_descriptors;
		if (descriptors)
			break;
		/* FALLTHROUGH */
	default:
		descriptors = f->fs_descriptors;
	}

	/*
	 * if we can't find any descriptors at all, then this gadget deserves to
	 * Oops with a NULL pointer dereference
	 */

	return descriptors;
}

/**
 * next_ep_desc() - advance to the next EP descriptor
 * @t: currect pointer within descriptor array
 *
 * Return: next EP descriptor or NULL
 *
 * Iterate over @t until either EP descriptor found or
 * NULL (that indicates end of list) encountered
 */
static struct usb_descriptor_header**
next_ep_desc(struct usb_descriptor_header **t)
{
	for (; *t; t++) {
		if ((*t)->bDescriptorType == USB_DT_ENDPOINT)
			return t;
	}
	return NULL;
}

/*
 * for_each_ep_desc()- iterate over endpoint descriptors in the
 *		descriptors list
 * @start:	pointer within descriptor array.
 * @ep_desc:	endpoint descriptor to use as the loop cursor
 */
#define for_each_ep_desc(start, ep_desc) \
	for (ep_desc = next_ep_desc(start); \
	      ep_desc; ep_desc = next_ep_desc(ep_desc+1))

/**
 * config_ep_by_speed() - configures the given endpoint
 * according to gadget speed.
 * @g: pointer to the gadget
 * @f: usb function
 * @_ep: the endpoint to configure
 *
 * Return: error code, 0 on success
 *
 * This function chooses the right descriptors for a given
 * endpoint according to gadget speed and saves it in the
 * endpoint desc field. If the endpoint already has a descriptor
 * assigned to it - overwrites it with currently corresponding
 * descriptor. The endpoint maxpacket field is updated according
 * to the chosen descriptor.
 * Note: the supplied function should hold all the descriptors
 * for supported speeds
 */
int config_ep_by_speed(struct usb_gadget *g,
			struct usb_function *f,
			struct usb_ep *_ep)
{
	struct usb_composite_dev	*cdev = get_gadget_data(g);
	struct usb_endpoint_descriptor *chosen_desc = NULL;
	struct usb_descriptor_header **speed_desc = NULL;

	struct usb_ss_ep_comp_descriptor *comp_desc = NULL;
	int want_comp_desc = 0;

	struct usb_descriptor_header **d_spd; /* cursor for speed desc */

	if (!g || !f || !_ep)
		return -EIO;

	/* select desired speed */
	switch (g->speed) {
	case USB_SPEED_SUPER_PLUS:
		if (gadget_is_superspeed_plus(g)) {
			speed_desc = f->ssp_descriptors;
			want_comp_desc = 1;
			break;
		}
		/* else: Fall trough */
	case USB_SPEED_SUPER:
		if (gadget_is_superspeed(g)) {
			speed_desc = f->ss_descriptors;
			want_comp_desc = 1;
			break;
		}
		/* else: Fall trough */
	case USB_SPEED_HIGH:
		if (gadget_is_dualspeed(g)) {
			speed_desc = f->hs_descriptors;
			break;
		}
		/* else: fall through */
	default:
		speed_desc = f->fs_descriptors;
	}
	/* find descriptors */
	for_each_ep_desc(speed_desc, d_spd) {
		chosen_desc = (struct usb_endpoint_descriptor *)*d_spd;
		if (chosen_desc->bEndpointAddress == _ep->address)
			goto ep_found;
	}
	return -EIO;

ep_found:
	/* commit results */
	_ep->maxpacket = usb_endpoint_maxp(chosen_desc) & 0x7ff;
	_ep->desc = chosen_desc;
	_ep->comp_desc = NULL;
	_ep->maxburst = 0;
	_ep->mult = 1;

	if (g->speed == USB_SPEED_HIGH && (usb_endpoint_xfer_isoc(_ep->desc) ||
				usb_endpoint_xfer_int(_ep->desc)))
		_ep->mult = ((usb_endpoint_maxp(_ep->desc) & 0x1800) >> 11) + 1;

	if (!want_comp_desc)
		return 0;

	/*
	 * Companion descriptor should follow EP descriptor
	 * USB 3.0 spec, #9.6.7
	 */
	comp_desc = (struct usb_ss_ep_comp_descriptor *)*(++d_spd);
	if (!comp_desc ||
	    (comp_desc->bDescriptorType != USB_DT_SS_ENDPOINT_COMP))
		return -EIO;
	_ep->comp_desc = comp_desc;
	if (g->speed >= USB_SPEED_SUPER) {
		switch (usb_endpoint_type(_ep->desc)) {
		case USB_ENDPOINT_XFER_ISOC:
			/* mult: bits 1:0 of bmAttributes */
			_ep->mult = (comp_desc->bmAttributes & 0x3) + 1;
		case USB_ENDPOINT_XFER_BULK:
		case USB_ENDPOINT_XFER_INT:
			_ep->maxburst = comp_desc->bMaxBurst + 1;
			break;
		default:
			if (comp_desc->bMaxBurst != 0)
				ERROR(cdev, "ep0 bMaxBurst must be 0\n");
			_ep->maxburst = 1;
			break;
		}
	}
	return 0;
}
EXPORT_SYMBOL_GPL(config_ep_by_speed);

/**
 * usb_add_function() - add a function to a configuration
 * @config: the configuration
 * @function: the function being added
 * Context: single threaded during gadget setup
 *
 * After initialization, each configuration must have one or more
 * functions added to it.  Adding a function involves calling its @bind()
 * method to allocate resources such as interface and string identifiers
 * and endpoints.
 *
 * This function returns the value of the function's bind(), which is
 * zero for success else a negative errno value.
 */
int usb_add_function(struct usb_configuration *config,
		struct usb_function *function)
{
	int	value = -EINVAL;

	DBG(config->cdev, "adding '%s'/%p to config '%s'/%p\n",
			function->name, function,
			config->label, config);

	if (!function->set_alt || !function->disable)
		goto done;

	function->config = config;
	list_add_tail(&function->list, &config->functions);

	if (function->bind_deactivated) {
		value = usb_function_deactivate(function);
		if (value)
			goto done;
	}

	/* REVISIT *require* function->bind? */
	if (function->bind) {
		value = function->bind(config, function);
		if (value < 0) {
			list_del(&function->list);
			function->config = NULL;
		}
	} else
		value = 0;

	/* We allow configurations that don't work at both speeds.
	 * If we run into a lowspeed Linux system, treat it the same
	 * as full speed ... it's the function drivers that will need
	 * to avoid bulk and ISO transfers.
	 */
	if (!config->fullspeed && function->fs_descriptors)
		config->fullspeed = true;
	if (!config->highspeed && function->hs_descriptors)
		config->highspeed = true;
	if (!config->superspeed && function->ss_descriptors)
		config->superspeed = true;
	if (!config->superspeed_plus && function->ssp_descriptors)
		config->superspeed_plus = true;

done:
	if (value)
		DBG(config->cdev, "adding '%s'/%p --> %d\n",
				function->name, function, value);
	return value;
}
EXPORT_SYMBOL_GPL(usb_add_function);

void usb_remove_function(struct usb_configuration *c, struct usb_function *f)
{
	if (f->disable)
		f->disable(f);

	bitmap_zero(f->endpoints, 32);
	list_del(&f->list);
	if (f->unbind)
		f->unbind(c, f);
}
EXPORT_SYMBOL_GPL(usb_remove_function);

/**
 * usb_function_deactivate - prevent function and gadget enumeration
 * @function: the function that isn't yet ready to respond
 *
 * Blocks response of the gadget driver to host enumeration by
 * preventing the data line pullup from being activated.  This is
 * normally called during @bind() processing to change from the
 * initial "ready to respond" state, or when a required resource
 * becomes available.
 *
 * For example, drivers that serve as a passthrough to a userspace
 * daemon can block enumeration unless that daemon (such as an OBEX,
 * MTP, or print server) is ready to handle host requests.
 *
 * Not all systems support software control of their USB peripheral
 * data pullups.
 *
 * Returns zero on success, else negative errno.
 */
int usb_function_deactivate(struct usb_function *function)
{
	struct usb_composite_dev	*cdev = function->config->cdev;
	unsigned long			flags;
	int				status = 0;

	spin_lock_irqsave(&cdev->lock, flags);

	if (cdev->deactivations == 0)
		status = usb_gadget_deactivate(cdev->gadget);
	if (status == 0)
		cdev->deactivations++;

	spin_unlock_irqrestore(&cdev->lock, flags);
	return status;
}
EXPORT_SYMBOL_GPL(usb_function_deactivate);

/**
 * usb_function_activate - allow function and gadget enumeration
 * @function: function on which usb_function_activate() was called
 *
 * Reverses effect of usb_function_deactivate().  If no more functions
 * are delaying their activation, the gadget driver will respond to
 * host enumeration procedures.
 *
 * Returns zero on success, else negative errno.
 */
int usb_function_activate(struct usb_function *function)
{
	struct usb_composite_dev	*cdev = function->config->cdev;
	unsigned long			flags;
	int				status = 0;

	spin_lock_irqsave(&cdev->lock, flags);

	if (WARN_ON(cdev->deactivations == 0))
		status = -EINVAL;
	else {
		cdev->deactivations--;
		if (cdev->deactivations == 0)
			status = usb_gadget_activate(cdev->gadget);
	}

	spin_unlock_irqrestore(&cdev->lock, flags);
	return status;
}
EXPORT_SYMBOL_GPL(usb_function_activate);

/**
 * usb_interface_id() - allocate an unused interface ID
 * @config: configuration associated with the interface
 * @function: function handling the interface
 * Context: single threaded during gadget setup
 *
 * usb_interface_id() is called from usb_function.bind() callbacks to
 * allocate new interface IDs.  The function driver will then store that
 * ID in interface, association, CDC union, and other descriptors.  It
 * will also handle any control requests targeted at that interface,
 * particularly changing its altsetting via set_alt().  There may
 * also be class-specific or vendor-specific requests to handle.
 *
 * All interface identifier should be allocated using this routine, to
 * ensure that for example different functions don't wrongly assign
 * different meanings to the same identifier.  Note that since interface
 * identifiers are configuration-specific, functions used in more than
 * one configuration (or more than once in a given configuration) need
 * multiple versions of the relevant descriptors.
 *
 * Returns the interface ID which was allocated; or -ENODEV if no
 * more interface IDs can be allocated.
 */
int usb_interface_id(struct usb_configuration *config,
		struct usb_function *function)
{
	unsigned id = config->next_interface_id;

	if (id < MAX_CONFIG_INTERFACES) {
		config->interface[id] = function;
		config->next_interface_id = id + 1;
		return id;
	}
	return -ENODEV;
}
EXPORT_SYMBOL_GPL(usb_interface_id);

static u8 encode_bMaxPower(enum usb_device_speed speed,
		struct usb_configuration *c)
{
	unsigned val;

	if (c->MaxPower)
		val = c->MaxPower;
	else
		val = CONFIG_USB_GADGET_VBUS_DRAW;
	if (!val)
		return 0;
	switch (speed) {
	case USB_SPEED_SUPER:
		return DIV_ROUND_UP(val, 8);
	default:
		return DIV_ROUND_UP(val, 2);
	}
}

static int config_buf(struct usb_configuration *config,
		enum usb_device_speed speed, void *buf, u8 type)
{
	struct usb_config_descriptor	*c = buf;
	void				*next = buf + USB_DT_CONFIG_SIZE;
	int				len;
	struct usb_function		*f;
	int				status;

	len = USB_COMP_EP0_BUFSIZ - USB_DT_CONFIG_SIZE;
	/* write the config descriptor */
	c = buf;
	c->bLength = USB_DT_CONFIG_SIZE;
	c->bDescriptorType = type;
	/* wTotalLength is written later */
	c->bNumInterfaces = config->next_interface_id;
	c->bConfigurationValue = config->bConfigurationValue;
	c->iConfiguration = config->iConfiguration;
	c->bmAttributes = USB_CONFIG_ATT_ONE | config->bmAttributes;
	c->bMaxPower = encode_bMaxPower(speed, config);

	/* There may be e.g. OTG descriptors */
	if (config->descriptors) {
		status = usb_descriptor_fillbuf(next, len,
				config->descriptors);
		if (status < 0)
			return status;
		len -= status;
		next += status;
	}

	/* add each function's descriptors */
	list_for_each_entry(f, &config->functions, list) {
		struct usb_descriptor_header **descriptors;

		descriptors = function_descriptors(f, speed);
		if (!descriptors)
			continue;
		status = usb_descriptor_fillbuf(next, len,
			(const struct usb_descriptor_header **) descriptors);
		if (status < 0)
			return status;
		len -= status;
		next += status;
	}

	len = next - buf;
	c->wTotalLength = cpu_to_le16(len);
	return len;
}

static int config_desc(struct usb_composite_dev *cdev, unsigned w_value)
{
	struct usb_gadget		*gadget = cdev->gadget;
	struct usb_configuration	*c;
	struct list_head		*pos;
	u8				type = w_value >> 8;
	enum usb_device_speed		speed = USB_SPEED_UNKNOWN;

	if (gadget->speed >= USB_SPEED_SUPER)
		speed = gadget->speed;
	else if (gadget_is_dualspeed(gadget)) {
		int	hs = 0;
		if (gadget->speed == USB_SPEED_HIGH)
			hs = 1;
		if (type == USB_DT_OTHER_SPEED_CONFIG)
			hs = !hs;
		if (hs)
			speed = USB_SPEED_HIGH;

	}

	/* This is a lookup by config *INDEX* */
	w_value &= 0xff;

	pos = &cdev->configs;
	c = cdev->os_desc_config;
	if (c)
		goto check_config;

	while ((pos = pos->next) !=  &cdev->configs) {
		c = list_entry(pos, typeof(*c), list);

		/* skip OS Descriptors config which is handled separately */
		if (c == cdev->os_desc_config)
			continue;

check_config:
		/* ignore configs that won't work at this speed */
		switch (speed) {
		case USB_SPEED_SUPER_PLUS:
			if (!c->superspeed_plus)
				continue;
			break;
		case USB_SPEED_SUPER:
			if (!c->superspeed)
				continue;
			break;
		case USB_SPEED_HIGH:
			if (!c->highspeed)
				continue;
			break;
		default:
			if (!c->fullspeed)
				continue;
		}

		if (w_value == 0)
			return config_buf(c, speed, cdev->req->buf, type);
		w_value--;
	}
	return -EINVAL;
}

static int count_configs(struct usb_composite_dev *cdev, unsigned type)
{
	struct usb_gadget		*gadget = cdev->gadget;
	struct usb_configuration	*c;
	unsigned			count = 0;
	int				hs = 0;
	int				ss = 0;
	int				ssp = 0;

	if (gadget_is_dualspeed(gadget)) {
		if (gadget->speed == USB_SPEED_HIGH)
			hs = 1;
		if (gadget->speed == USB_SPEED_SUPER)
			ss = 1;
		if (gadget->speed == USB_SPEED_SUPER_PLUS)
			ssp = 1;
		if (type == USB_DT_DEVICE_QUALIFIER)
			hs = !hs;
	}
	list_for_each_entry(c, &cdev->configs, list) {
		/* ignore configs that won't work at this speed */
		if (ssp) {
			if (!c->superspeed_plus)
				continue;
		} else if (ss) {
			if (!c->superspeed)
				continue;
		} else if (hs) {
			if (!c->highspeed)
				continue;
		} else {
			if (!c->fullspeed)
				continue;
		}
		count++;
	}
	return count;
}

/**
 * bos_desc() - prepares the BOS descriptor.
 * @cdev: pointer to usb_composite device to generate the bos
 *	descriptor for
 *
 * This function generates the BOS (Binary Device Object)
 * descriptor and its device capabilities descriptors. The BOS
 * descriptor should be supported by a SuperSpeed device.
 */
static int bos_desc(struct usb_composite_dev *cdev)
{
	struct usb_ext_cap_descriptor	*usb_ext;
	struct usb_ss_cap_descriptor	*ss_cap;
	struct usb_dcd_config_params	dcd_config_params;
	struct usb_bos_descriptor	*bos = cdev->req->buf;

	bos->bLength = USB_DT_BOS_SIZE;
	bos->bDescriptorType = USB_DT_BOS;

	bos->wTotalLength = cpu_to_le16(USB_DT_BOS_SIZE);
	bos->bNumDeviceCaps = 0;

	/*
	 * A SuperSpeed device shall include the USB2.0 extension descriptor
	 * and shall support LPM when operating in USB2.0 HS mode.
	 */
	usb_ext = cdev->req->buf + le16_to_cpu(bos->wTotalLength);
	bos->bNumDeviceCaps++;
	le16_add_cpu(&bos->wTotalLength, USB_DT_USB_EXT_CAP_SIZE);
	usb_ext->bLength = USB_DT_USB_EXT_CAP_SIZE;
	usb_ext->bDescriptorType = USB_DT_DEVICE_CAPABILITY;
	usb_ext->bDevCapabilityType = USB_CAP_TYPE_EXT;
	usb_ext->bmAttributes = cpu_to_le32(USB_LPM_SUPPORT | USB_BESL_SUPPORT);

	/*
	 * The Superspeed USB Capability descriptor shall be implemented by all
	 * SuperSpeed devices.
	 */
	ss_cap = cdev->req->buf + le16_to_cpu(bos->wTotalLength);
	bos->bNumDeviceCaps++;
	le16_add_cpu(&bos->wTotalLength, USB_DT_USB_SS_CAP_SIZE);
	ss_cap->bLength = USB_DT_USB_SS_CAP_SIZE;
	ss_cap->bDescriptorType = USB_DT_DEVICE_CAPABILITY;
	ss_cap->bDevCapabilityType = USB_SS_CAP_TYPE;
	ss_cap->bmAttributes = 0; /* LTM is not supported yet */
	ss_cap->wSpeedSupported = cpu_to_le16(USB_LOW_SPEED_OPERATION |
				USB_FULL_SPEED_OPERATION |
				USB_HIGH_SPEED_OPERATION |
				USB_5GBPS_OPERATION);
	ss_cap->bFunctionalitySupport = USB_LOW_SPEED_OPERATION;

	/* Get Controller configuration */
	if (cdev->gadget->ops->get_config_params)
		cdev->gadget->ops->get_config_params(&dcd_config_params);
	else {
		dcd_config_params.bU1devExitLat = USB_DEFAULT_U1_DEV_EXIT_LAT;
		dcd_config_params.bU2DevExitLat =
			cpu_to_le16(USB_DEFAULT_U2_DEV_EXIT_LAT);
	}
	ss_cap->bU1devExitLat = dcd_config_params.bU1devExitLat;
	ss_cap->bU2DevExitLat = dcd_config_params.bU2DevExitLat;

	/* The SuperSpeedPlus USB Device Capability descriptor */
	if (gadget_is_superspeed_plus(cdev->gadget)) {
		struct usb_ssp_cap_descriptor *ssp_cap;

		ssp_cap = cdev->req->buf + le16_to_cpu(bos->wTotalLength);
		bos->bNumDeviceCaps++;

		/*
		 * Report typical values.
		 */

		le16_add_cpu(&bos->wTotalLength, USB_DT_USB_SSP_CAP_SIZE(1));
		ssp_cap->bLength = USB_DT_USB_SSP_CAP_SIZE(1);
		ssp_cap->bDescriptorType = USB_DT_DEVICE_CAPABILITY;
		ssp_cap->bDevCapabilityType = USB_SSP_CAP_TYPE;
		ssp_cap->bReserved = 0;
		ssp_cap->wReserved = 0;

		/* SSAC = 1 (2 attributes) */
		ssp_cap->bmAttributes = cpu_to_le32(1);

		/* Min RX/TX Lane Count = 1 */
		ssp_cap->wFunctionalitySupport =
			cpu_to_le16((1 << 8) | (1 << 12));

		/*
		 * bmSublinkSpeedAttr[0]:
		 *   ST  = Symmetric, RX
		 *   LSE =  3 (Gbps)
		 *   LP  =  1 (SuperSpeedPlus)
		 *   LSM = 10 (10 Gbps)
		 */
		ssp_cap->bmSublinkSpeedAttr[0] =
			cpu_to_le32((3 << 4) | (1 << 14) | (0xa << 16));
		/*
		 * bmSublinkSpeedAttr[1] =
		 *   ST  = Symmetric, TX
		 *   LSE =  3 (Gbps)
		 *   LP  =  1 (SuperSpeedPlus)
		 *   LSM = 10 (10 Gbps)
		 */
		ssp_cap->bmSublinkSpeedAttr[1] =
			cpu_to_le32((3 << 4) | (1 << 14) |
				    (0xa << 16) | (1 << 7));
	}

	return le16_to_cpu(bos->wTotalLength);
}

static void device_qual(struct usb_composite_dev *cdev)
{
	struct usb_qualifier_descriptor	*qual = cdev->req->buf;

	qual->bLength = sizeof(*qual);
	qual->bDescriptorType = USB_DT_DEVICE_QUALIFIER;
	/* POLICY: same bcdUSB and device type info at both speeds */
	qual->bcdUSB = cdev->desc.bcdUSB;
	qual->bDeviceClass = cdev->desc.bDeviceClass;
	qual->bDeviceSubClass = cdev->desc.bDeviceSubClass;
	qual->bDeviceProtocol = cdev->desc.bDeviceProtocol;
	/* ASSUME same EP0 fifo size at both speeds */
	qual->bMaxPacketSize0 = cdev->gadget->ep0->maxpacket;
	qual->bNumConfigurations = count_configs(cdev, USB_DT_DEVICE_QUALIFIER);
	qual->bRESERVED = 0;
}

/*-------------------------------------------------------------------------*/

static void reset_config(struct usb_composite_dev *cdev)
{
	struct usb_function		*f;

	DBG(cdev, "reset config\n");

	list_for_each_entry(f, &cdev->config->functions, list) {
		if (f->disable)
			f->disable(f);

		bitmap_zero(f->endpoints, 32);
	}
	cdev->config = NULL;
	cdev->delayed_status = 0;
}

static int set_config(struct usb_composite_dev *cdev,
		const struct usb_ctrlrequest *ctrl, unsigned number)
{
	struct usb_gadget	*gadget = cdev->gadget;
	struct usb_configuration *c = NULL;
	int			result = -EINVAL;
	unsigned		power = gadget_is_otg(gadget) ? 8 : 100;
	int			tmp;

	if (number) {
		list_for_each_entry(c, &cdev->configs, list) {
			if (c->bConfigurationValue == number) {
				/*
				 * We disable the FDs of the previous
				 * configuration only if the new configuration
				 * is a valid one
				 */
				if (cdev->config)
					reset_config(cdev);
				result = 0;
				break;
			}
		}
		if (result < 0)
			goto done;
	} else { /* Zero configuration value - need to reset the config */
		if (cdev->config)
			reset_config(cdev);
		result = 0;
	}

	INFO(cdev, "%s config #%d: %s\n",
	     usb_speed_string(gadget->speed),
	     number, c ? c->label : "unconfigured");

	if (!c)
		goto done;

	usb_gadget_set_state(gadget, USB_STATE_CONFIGURED);
	cdev->config = c;

	/* Initialize all interfaces by setting them to altsetting zero. */
	for (tmp = 0; tmp < MAX_CONFIG_INTERFACES; tmp++) {
		struct usb_function	*f = c->interface[tmp];
		struct usb_descriptor_header **descriptors;

		if (!f)
			break;

		/*
		 * Record which endpoints are used by the function. This is used
		 * to dispatch control requests targeted at that endpoint to the
		 * function's setup callback instead of the current
		 * configuration's setup callback.
		 */
		descriptors = function_descriptors(f, gadget->speed);

		for (; *descriptors; ++descriptors) {
			struct usb_endpoint_descriptor *ep;
			int addr;

			if ((*descriptors)->bDescriptorType != USB_DT_ENDPOINT)
				continue;

			ep = (struct usb_endpoint_descriptor *)*descriptors;
			addr = ((ep->bEndpointAddress & 0x80) >> 3)
			     |  (ep->bEndpointAddress & 0x0f);
			set_bit(addr, f->endpoints);
		}

		result = f->set_alt(f, tmp, 0);
		if (result < 0) {
			DBG(cdev, "interface %d (%s/%p) alt 0 --> %d\n",
					tmp, f->name, f, result);

			reset_config(cdev);
			goto done;
		}

		if (result == USB_GADGET_DELAYED_STATUS) {
			DBG(cdev,
			 "%s: interface %d (%s) requested delayed status\n",
					__func__, tmp, f->name);
			cdev->delayed_status++;
			DBG(cdev, "delayed_status count %d\n",
					cdev->delayed_status);
		}
	}

	/* when we return, be sure our power usage is valid */
	power = c->MaxPower ? c->MaxPower : CONFIG_USB_GADGET_VBUS_DRAW;
done:
	usb_gadget_vbus_draw(gadget, power);
	if (result >= 0 && cdev->delayed_status)
		result = USB_GADGET_DELAYED_STATUS;
	return result;
}

int usb_add_config_only(struct usb_composite_dev *cdev,
		struct usb_configuration *config)
{
	struct usb_configuration *c;

	if (!config->bConfigurationValue)
		return -EINVAL;

	/* Prevent duplicate configuration identifiers */
	list_for_each_entry(c, &cdev->configs, list) {
		if (c->bConfigurationValue == config->bConfigurationValue)
			return -EBUSY;
	}

	config->cdev = cdev;
	list_add_tail(&config->list, &cdev->configs);

	INIT_LIST_HEAD(&config->functions);
	config->next_interface_id = 0;
	memset(config->interface, 0, sizeof(config->interface));

	return 0;
}
EXPORT_SYMBOL_GPL(usb_add_config_only);

/**
 * usb_add_config() - add a configuration to a device.
 * @cdev: wraps the USB gadget
 * @config: the configuration, with bConfigurationValue assigned
 * @bind: the configuration's bind function
 * Context: single threaded during gadget setup
 *
 * One of the main tasks of a composite @bind() routine is to
 * add each of the configurations it supports, using this routine.
 *
 * This function returns the value of the configuration's @bind(), which
 * is zero for success else a negative errno value.  Binding configurations
 * assigns global resources including string IDs, and per-configuration
 * resources such as interface IDs and endpoints.
 */
int usb_add_config(struct usb_composite_dev *cdev,
		struct usb_configuration *config,
		int (*bind)(struct usb_configuration *))
{
	int				status = -EINVAL;

	if (!bind)
		goto done;

	DBG(cdev, "adding config #%u '%s'/%p\n",
			config->bConfigurationValue,
			config->label, config);

	status = usb_add_config_only(cdev, config);
	if (status)
		goto done;

	status = bind(config);
	if (status < 0) {
		while (!list_empty(&config->functions)) {
			struct usb_function		*f;

			f = list_first_entry(&config->functions,
					struct usb_function, list);
			list_del(&f->list);
			if (f->unbind) {
				DBG(cdev, "unbind function '%s'/%p\n",
					f->name, f);
				f->unbind(config, f);
				/* may free memory for "f" */
			}
		}
		list_del(&config->list);
		config->cdev = NULL;
	} else {
		unsigned	i;

		DBG(cdev, "cfg %d/%p speeds:%s%s%s%s\n",
			config->bConfigurationValue, config,
			config->superspeed_plus ? " superplus" : "",
			config->superspeed ? " super" : "",
			config->highspeed ? " high" : "",
			config->fullspeed
				? (gadget_is_dualspeed(cdev->gadget)
					? " full"
					: " full/low")
				: "");

		for (i = 0; i < MAX_CONFIG_INTERFACES; i++) {
			struct usb_function	*f = config->interface[i];

			if (!f)
				continue;
			DBG(cdev, "  interface %d = %s/%p\n",
				i, f->name, f);
		}
	}

	/* set_alt(), or next bind(), sets up ep->claimed as needed */
	usb_ep_autoconfig_reset(cdev->gadget);

done:
	if (status)
		DBG(cdev, "added config '%s'/%u --> %d\n", config->label,
				config->bConfigurationValue, status);
	return status;
}
EXPORT_SYMBOL_GPL(usb_add_config);

static void remove_config(struct usb_composite_dev *cdev,
			      struct usb_configuration *config)
{
	while (!list_empty(&config->functions)) {
		struct usb_function		*f;

		f = list_first_entry(&config->functions,
				struct usb_function, list);
		list_del(&f->list);
		if (f->unbind) {
			DBG(cdev, "unbind function '%s'/%p\n", f->name, f);
			f->unbind(config, f);
			/* may free memory for "f" */
		}
	}
	list_del(&config->list);
	if (config->unbind) {
		DBG(cdev, "unbind config '%s'/%p\n", config->label, config);
		config->unbind(config);
			/* may free memory for "c" */
	}
}

/**
 * usb_remove_config() - remove a configuration from a device.
 * @cdev: wraps the USB gadget
 * @config: the configuration
 *
 * Drivers must call usb_gadget_disconnect before calling this function
 * to disconnect the device from the host and make sure the host will not
 * try to enumerate the device while we are changing the config list.
 */
void usb_remove_config(struct usb_composite_dev *cdev,
		      struct usb_configuration *config)
{
	unsigned long flags;

	spin_lock_irqsave(&cdev->lock, flags);

	if (cdev->config == config)
		reset_config(cdev);

	spin_unlock_irqrestore(&cdev->lock, flags);

	remove_config(cdev, config);
}

/*-------------------------------------------------------------------------*/

/* We support strings in multiple languages ... string descriptor zero
 * says which languages are supported.  The typical case will be that
 * only one language (probably English) is used, with i18n handled on
 * the host side.
 */

static void collect_langs(struct usb_gadget_strings **sp, __le16 *buf)
{
	const struct usb_gadget_strings	*s;
	__le16				language;
	__le16				*tmp;

	while (*sp) {
		s = *sp;
		language = cpu_to_le16(s->language);
		for (tmp = buf; *tmp && tmp < &buf[126]; tmp++) {
			if (*tmp == language)
				goto repeat;
		}
		*tmp++ = language;
repeat:
		sp++;
	}
}

static int lookup_string(
	struct usb_gadget_strings	**sp,
	void				*buf,
	u16				language,
	int				id
)
{
	struct usb_gadget_strings	*s;
	int				value;

	while (*sp) {
		s = *sp++;
		if (s->language != language)
			continue;
		value = usb_gadget_get_string(s, id, buf);
		if (value > 0)
			return value;
	}
	return -EINVAL;
}

static int get_string(struct usb_composite_dev *cdev,
		void *buf, u16 language, int id)
{
	struct usb_composite_driver	*composite = cdev->driver;
	struct usb_gadget_string_container *uc;
	struct usb_configuration	*c;
	struct usb_function		*f;
	int				len;

	/* Yes, not only is USB's i18n support probably more than most
	 * folk will ever care about ... also, it's all supported here.
	 * (Except for UTF8 support for Unicode's "Astral Planes".)
	 */

	/* 0 == report all available language codes */
	if (id == 0) {
		struct usb_string_descriptor	*s = buf;
		struct usb_gadget_strings	**sp;

		memset(s, 0, 256);
		s->bDescriptorType = USB_DT_STRING;

		sp = composite->strings;
		if (sp)
			collect_langs(sp, s->wData);

		list_for_each_entry(c, &cdev->configs, list) {
			sp = c->strings;
			if (sp)
				collect_langs(sp, s->wData);

			list_for_each_entry(f, &c->functions, list) {
				sp = f->strings;
				if (sp)
					collect_langs(sp, s->wData);
			}
		}
		list_for_each_entry(uc, &cdev->gstrings, list) {
			struct usb_gadget_strings **sp;

			sp = get_containers_gs(uc);
			collect_langs(sp, s->wData);
		}

		for (len = 0; len <= 126 && s->wData[len]; len++)
			continue;
		if (!len)
			return -EINVAL;

		s->bLength = 2 * (len + 1);
		return s->bLength;
	}

	if (cdev->use_os_string && language == 0 && id == OS_STRING_IDX) {
		struct usb_os_string *b = buf;
		b->bLength = sizeof(*b);
		b->bDescriptorType = USB_DT_STRING;
		compiletime_assert(
			sizeof(b->qwSignature) == sizeof(cdev->qw_sign),
			"qwSignature size must be equal to qw_sign");
		memcpy(&b->qwSignature, cdev->qw_sign, sizeof(b->qwSignature));
		b->bMS_VendorCode = cdev->b_vendor_code;
		b->bPad = 0;
		return sizeof(*b);
	}

	list_for_each_entry(uc, &cdev->gstrings, list) {
		struct usb_gadget_strings **sp;

		sp = get_containers_gs(uc);
		len = lookup_string(sp, buf, language, id);
		if (len > 0)
			return len;
	}

	/* String IDs are device-scoped, so we look up each string
	 * table we're told about.  These lookups are infrequent;
	 * simpler-is-better here.
	 */
	if (composite->strings) {
		len = lookup_string(composite->strings, buf, language, id);
		if (len > 0)
			return len;
	}
	list_for_each_entry(c, &cdev->configs, list) {
		if (c->strings) {
			len = lookup_string(c->strings, buf, language, id);
			if (len > 0)
				return len;
		}
		list_for_each_entry(f, &c->functions, list) {
			if (!f->strings)
				continue;
			len = lookup_string(f->strings, buf, language, id);
			if (len > 0)
				return len;
		}
	}
	return -EINVAL;
}

/**
 * usb_string_id() - allocate an unused string ID
 * @cdev: the device whose string descriptor IDs are being allocated
 * Context: single threaded during gadget setup
 *
 * @usb_string_id() is called from bind() callbacks to allocate
 * string IDs.  Drivers for functions, configurations, or gadgets will
 * then store that ID in the appropriate descriptors and string table.
 *
 * All string identifier should be allocated using this,
 * @usb_string_ids_tab() or @usb_string_ids_n() routine, to ensure
 * that for example different functions don't wrongly assign different
 * meanings to the same identifier.
 */
int usb_string_id(struct usb_composite_dev *cdev)
{
	if (cdev->next_string_id < 254) {
		/* string id 0 is reserved by USB spec for list of
		 * supported languages */
		/* 255 reserved as well? -- mina86 */
		cdev->next_string_id++;
		return cdev->next_string_id;
	}
	return -ENODEV;
}
EXPORT_SYMBOL_GPL(usb_string_id);

/**
 * usb_string_ids() - allocate unused string IDs in batch
 * @cdev: the device whose string descriptor IDs are being allocated
 * @str: an array of usb_string objects to assign numbers to
 * Context: single threaded during gadget setup
 *
 * @usb_string_ids() is called from bind() callbacks to allocate
 * string IDs.  Drivers for functions, configurations, or gadgets will
 * then copy IDs from the string table to the appropriate descriptors
 * and string table for other languages.
 *
 * All string identifier should be allocated using this,
 * @usb_string_id() or @usb_string_ids_n() routine, to ensure that for
 * example different functions don't wrongly assign different meanings
 * to the same identifier.
 */
int usb_string_ids_tab(struct usb_composite_dev *cdev, struct usb_string *str)
{
	int next = cdev->next_string_id;

	for (; str->s; ++str) {
		if (unlikely(next >= 254))
			return -ENODEV;
		str->id = ++next;
	}

	cdev->next_string_id = next;

	return 0;
}
EXPORT_SYMBOL_GPL(usb_string_ids_tab);

static struct usb_gadget_string_container *copy_gadget_strings(
		struct usb_gadget_strings **sp, unsigned n_gstrings,
		unsigned n_strings)
{
	struct usb_gadget_string_container *uc;
	struct usb_gadget_strings **gs_array;
	struct usb_gadget_strings *gs;
	struct usb_string *s;
	unsigned mem;
	unsigned n_gs;
	unsigned n_s;
	void *stash;

	mem = sizeof(*uc);
	mem += sizeof(void *) * (n_gstrings + 1);
	mem += sizeof(struct usb_gadget_strings) * n_gstrings;
	mem += sizeof(struct usb_string) * (n_strings + 1) * (n_gstrings);
	uc = kmalloc(mem, GFP_KERNEL);
	if (!uc)
		return ERR_PTR(-ENOMEM);
	gs_array = get_containers_gs(uc);
	stash = uc->stash;
	stash += sizeof(void *) * (n_gstrings + 1);
	for (n_gs = 0; n_gs < n_gstrings; n_gs++) {
		struct usb_string *org_s;

		gs_array[n_gs] = stash;
		gs = gs_array[n_gs];
		stash += sizeof(struct usb_gadget_strings);
		gs->language = sp[n_gs]->language;
		gs->strings = stash;
		org_s = sp[n_gs]->strings;

		for (n_s = 0; n_s < n_strings; n_s++) {
			s = stash;
			stash += sizeof(struct usb_string);
			if (org_s->s)
				s->s = org_s->s;
			else
				s->s = "";
			org_s++;
		}
		s = stash;
		s->s = NULL;
		stash += sizeof(struct usb_string);

	}
	gs_array[n_gs] = NULL;
	return uc;
}

/**
 * usb_gstrings_attach() - attach gadget strings to a cdev and assign ids
 * @cdev: the device whose string descriptor IDs are being allocated
 * and attached.
 * @sp: an array of usb_gadget_strings to attach.
 * @n_strings: number of entries in each usb_strings array (sp[]->strings)
 *
 * This function will create a deep copy of usb_gadget_strings and usb_string
 * and attach it to the cdev. The actual string (usb_string.s) will not be
 * copied but only a referenced will be made. The struct usb_gadget_strings
 * array may contain multiple languages and should be NULL terminated.
 * The ->language pointer of each struct usb_gadget_strings has to contain the
 * same amount of entries.
 * For instance: sp[0] is en-US, sp[1] is es-ES. It is expected that the first
 * usb_string entry of es-ES contains the translation of the first usb_string
 * entry of en-US. Therefore both entries become the same id assign.
 */
struct usb_string *usb_gstrings_attach(struct usb_composite_dev *cdev,
		struct usb_gadget_strings **sp, unsigned n_strings)
{
	struct usb_gadget_string_container *uc;
	struct usb_gadget_strings **n_gs;
	unsigned n_gstrings = 0;
	unsigned i;
	int ret;

	for (i = 0; sp[i]; i++)
		n_gstrings++;

	if (!n_gstrings)
		return ERR_PTR(-EINVAL);

	uc = copy_gadget_strings(sp, n_gstrings, n_strings);
	if (IS_ERR(uc))
		return ERR_CAST(uc);

	n_gs = get_containers_gs(uc);
	ret = usb_string_ids_tab(cdev, n_gs[0]->strings);
	if (ret)
		goto err;

	for (i = 1; i < n_gstrings; i++) {
		struct usb_string *m_s;
		struct usb_string *s;
		unsigned n;

		m_s = n_gs[0]->strings;
		s = n_gs[i]->strings;
		for (n = 0; n < n_strings; n++) {
			s->id = m_s->id;
			s++;
			m_s++;
		}
	}
	list_add_tail(&uc->list, &cdev->gstrings);
	return n_gs[0]->strings;
err:
	kfree(uc);
	return ERR_PTR(ret);
}
EXPORT_SYMBOL_GPL(usb_gstrings_attach);

/**
 * usb_string_ids_n() - allocate unused string IDs in batch
 * @c: the device whose string descriptor IDs are being allocated
 * @n: number of string IDs to allocate
 * Context: single threaded during gadget setup
 *
 * Returns the first requested ID.  This ID and next @n-1 IDs are now
 * valid IDs.  At least provided that @n is non-zero because if it
 * is, returns last requested ID which is now very useful information.
 *
 * @usb_string_ids_n() is called from bind() callbacks to allocate
 * string IDs.  Drivers for functions, configurations, or gadgets will
 * then store that ID in the appropriate descriptors and string table.
 *
 * All string identifier should be allocated using this,
 * @usb_string_id() or @usb_string_ids_n() routine, to ensure that for
 * example different functions don't wrongly assign different meanings
 * to the same identifier.
 */
int usb_string_ids_n(struct usb_composite_dev *c, unsigned n)
{
	unsigned next = c->next_string_id;
	if (unlikely(n > 254 || (unsigned)next + n > 254))
		return -ENODEV;
	c->next_string_id += n;
	return next + 1;
}
EXPORT_SYMBOL_GPL(usb_string_ids_n);

/*-------------------------------------------------------------------------*/

static void composite_setup_complete(struct usb_ep *ep, struct usb_request *req)
{
	struct usb_composite_dev *cdev;

	if (req->status || req->actual != req->length)
		DBG((struct usb_composite_dev *) ep->driver_data,
				"setup complete --> %d, %d/%d\n",
				req->status, req->actual, req->length);

	/*
	 * REVIST The same ep0 requests are shared with function drivers
	 * so they don't have to maintain the same ->complete() stubs.
	 *
	 * Because of that, we need to check for the validity of ->context
	 * here, even though we know we've set it to something useful.
	 */
	if (!req->context)
		return;

	cdev = req->context;

	if (cdev->req == req)
		cdev->setup_pending = false;
	else if (cdev->os_desc_req == req)
		cdev->os_desc_pending = false;
	else
		WARN(1, "unknown request %p\n", req);
}

static int composite_ep0_queue(struct usb_composite_dev *cdev,
		struct usb_request *req, gfp_t gfp_flags)
{
	int ret;

	ret = usb_ep_queue(cdev->gadget->ep0, req, gfp_flags);
	if (ret == 0) {
		if (cdev->req == req)
			cdev->setup_pending = true;
		else if (cdev->os_desc_req == req)
			cdev->os_desc_pending = true;
		else
			WARN(1, "unknown request %p\n", req);
	}

	return ret;
}

static int count_ext_compat(struct usb_configuration *c)
{
	int i, res;

	res = 0;
	for (i = 0; i < c->next_interface_id; ++i) {
		struct usb_function *f;
		int j;

		f = c->interface[i];
		for (j = 0; j < f->os_desc_n; ++j) {
			struct usb_os_desc *d;

			if (i != f->os_desc_table[j].if_id)
				continue;
			d = f->os_desc_table[j].os_desc;
			if (d && d->ext_compat_id)
				++res;
		}
	}
	BUG_ON(res > 255);
	return res;
}

static void fill_ext_compat(struct usb_configuration *c, u8 *buf)
{
	int i, count;

	count = 16;
	for (i = 0; i < c->next_interface_id; ++i) {
		struct usb_function *f;
		int j;

		f = c->interface[i];
		for (j = 0; j < f->os_desc_n; ++j) {
			struct usb_os_desc *d;

			if (i != f->os_desc_table[j].if_id)
				continue;
			d = f->os_desc_table[j].os_desc;
			if (d && d->ext_compat_id) {
				*buf++ = i;
				*buf++ = 0x01;
				memcpy(buf, d->ext_compat_id, 16);
				buf += 22;
			} else {
				++buf;
				*buf = 0x01;
				buf += 23;
			}
			count += 24;
			if (count >= 4096)
				return;
		}
	}
}

static int count_ext_prop(struct usb_configuration *c, int interface)
{
	struct usb_function *f;
	int j;

	f = c->interface[interface];
	for (j = 0; j < f->os_desc_n; ++j) {
		struct usb_os_desc *d;

		if (interface != f->os_desc_table[j].if_id)
			continue;
		d = f->os_desc_table[j].os_desc;
		if (d && d->ext_compat_id)
			return d->ext_prop_count;
	}
	return 0;
}

static int len_ext_prop(struct usb_configuration *c, int interface)
{
	struct usb_function *f;
	struct usb_os_desc *d;
	int j, res;

	res = 10; /* header length */
	f = c->interface[interface];
	for (j = 0; j < f->os_desc_n; ++j) {
		if (interface != f->os_desc_table[j].if_id)
			continue;
		d = f->os_desc_table[j].os_desc;
		if (d)
			return min(res + d->ext_prop_len, 4096);
	}
	return res;
}

static int fill_ext_prop(struct usb_configuration *c, int interface, u8 *buf)
{
	struct usb_function *f;
	struct usb_os_desc *d;
	struct usb_os_desc_ext_prop *ext_prop;
	int j, count, n, ret;
	u8 *start = buf;

	f = c->interface[interface];
	for (j = 0; j < f->os_desc_n; ++j) {
		if (interface != f->os_desc_table[j].if_id)
			continue;
		d = f->os_desc_table[j].os_desc;
		if (d)
			list_for_each_entry(ext_prop, &d->ext_prop, entry) {
				/* 4kB minus header length */
				n = buf - start;
				if (n >= 4086)
					return 0;

				count = ext_prop->data_len +
					ext_prop->name_len + 14;
				if (count > 4086 - n)
					return -EINVAL;
				usb_ext_prop_put_size(buf, count);
				usb_ext_prop_put_type(buf, ext_prop->type);
				ret = usb_ext_prop_put_name(buf, ext_prop->name,
							    ext_prop->name_len);
				if (ret < 0)
					return ret;
				switch (ext_prop->type) {
				case USB_EXT_PROP_UNICODE:
				case USB_EXT_PROP_UNICODE_ENV:
				case USB_EXT_PROP_UNICODE_LINK:
					usb_ext_prop_put_unicode(buf, ret,
							 ext_prop->data,
							 ext_prop->data_len);
					break;
				case USB_EXT_PROP_BINARY:
					usb_ext_prop_put_binary(buf, ret,
							ext_prop->data,
							ext_prop->data_len);
					break;
				case USB_EXT_PROP_LE32:
					/* not implemented */
				case USB_EXT_PROP_BE32:
					/* not implemented */
				default:
					return -EINVAL;
				}
				buf += count;
			}
	}

	return 0;
}

/*
 * The setup() callback implements all the ep0 functionality that's
 * not handled lower down, in hardware or the hardware driver(like
 * device and endpoint feature flags, and their status).  It's all
 * housekeeping for the gadget function we're implementing.  Most of
 * the work is in config and function specific setup.
 */
int
composite_setup(struct usb_gadget *gadget, const struct usb_ctrlrequest *ctrl)
{
	struct usb_composite_dev	*cdev = get_gadget_data(gadget);
	struct usb_request		*req = cdev->req;
	int				value = -EOPNOTSUPP;
	int				status = 0;
	u16				w_index = le16_to_cpu(ctrl->wIndex);
	u8				intf = w_index & 0xFF;
	u16				w_value = le16_to_cpu(ctrl->wValue);
	u16				w_length = le16_to_cpu(ctrl->wLength);
	struct usb_function		*f = NULL;
	u8				endp;

	/* partial re-init of the response message; the function or the
	 * gadget might need to intercept e.g. a control-OUT completion
	 * when we delegate to it.
	 */
	req->zero = 0;
	req->context = cdev;
	req->complete = composite_setup_complete;
	req->length = 0;
	gadget->ep0->driver_data = cdev;

	/*
	 * Don't let non-standard requests match any of the cases below
	 * by accident.
	 */
	if ((ctrl->bRequestType & USB_TYPE_MASK) != USB_TYPE_STANDARD)
		goto unknown;

	switch (ctrl->bRequest) {

	/* we handle all standard USB descriptors */
	case USB_REQ_GET_DESCRIPTOR:
		if (ctrl->bRequestType != USB_DIR_IN)
			goto unknown;
		switch (w_value >> 8) {

		case USB_DT_DEVICE:
			cdev->desc.bNumConfigurations =
				count_configs(cdev, USB_DT_DEVICE);
			cdev->desc.bMaxPacketSize0 =
				cdev->gadget->ep0->maxpacket;
			if (gadget_is_superspeed(gadget)) {
				if (gadget->speed >= USB_SPEED_SUPER) {
					cdev->desc.bcdUSB = cpu_to_le16(0x0310);
					cdev->desc.bMaxPacketSize0 = 9;
				} else {
					cdev->desc.bcdUSB = cpu_to_le16(0x0210);
				}
			} else {
				cdev->desc.bcdUSB = cpu_to_le16(0x0200);
			}

			value = min(w_length, (u16) sizeof cdev->desc);
			memcpy(req->buf, &cdev->desc, value);
			break;
		case USB_DT_DEVICE_QUALIFIER:
			if (!gadget_is_dualspeed(gadget) ||
			    gadget->speed >= USB_SPEED_SUPER)
				break;
			device_qual(cdev);
			value = min_t(int, w_length,
				sizeof(struct usb_qualifier_descriptor));
			break;
		case USB_DT_OTHER_SPEED_CONFIG:
			if (!gadget_is_dualspeed(gadget) ||
			    gadget->speed >= USB_SPEED_SUPER)
				break;
			/* FALLTHROUGH */
		case USB_DT_CONFIG:
			value = config_desc(cdev, w_value);
			if (value >= 0)
				value = min(w_length, (u16) value);
			break;
		case USB_DT_STRING:
			value = get_string(cdev, req->buf,
					w_index, w_value & 0xff);
			if (value >= 0)
				value = min(w_length, (u16) value);
			break;
		case USB_DT_BOS:
			if (gadget_is_superspeed(gadget)) {
				value = bos_desc(cdev);
				value = min(w_length, (u16) value);
			}
			break;
		case USB_DT_OTG:
			if (gadget_is_otg(gadget)) {
				struct usb_configuration *config;
				int otg_desc_len = 0;

				if (cdev->config)
					config = cdev->config;
				else
					config = list_first_entry(
							&cdev->configs,
						struct usb_configuration, list);
				if (!config)
					goto done;

				if (gadget->otg_caps &&
					(gadget->otg_caps->otg_rev >= 0x0200))
					otg_desc_len += sizeof(
						struct usb_otg20_descriptor);
				else
					otg_desc_len += sizeof(
						struct usb_otg_descriptor);

				value = min_t(int, w_length, otg_desc_len);
				memcpy(req->buf, config->descriptors[0], value);
			}
			break;
		}
		break;

	/* any number of configs can work */
	case USB_REQ_SET_CONFIGURATION:
		if (ctrl->bRequestType != 0)
			goto unknown;
		if (gadget_is_otg(gadget)) {
			if (gadget->a_hnp_support)
				DBG(cdev, "HNP available\n");
			else if (gadget->a_alt_hnp_support)
				DBG(cdev, "HNP on another port\n");
			else
				VDBG(cdev, "HNP inactive\n");
		}
		spin_lock(&cdev->lock);
		value = set_config(cdev, ctrl, w_value);
		spin_unlock(&cdev->lock);
		break;
	case USB_REQ_GET_CONFIGURATION:
		if (ctrl->bRequestType != USB_DIR_IN)
			goto unknown;
		if (cdev->config)
			*(u8 *)req->buf = cdev->config->bConfigurationValue;
		else
			*(u8 *)req->buf = 0;
		value = min(w_length, (u16) 1);
		break;

	/* function drivers must handle get/set altsetting */
	case USB_REQ_SET_INTERFACE:
		if (ctrl->bRequestType != USB_RECIP_INTERFACE)
			goto unknown;
		if (!cdev->config || intf >= MAX_CONFIG_INTERFACES)
			break;
		f = cdev->config->interface[intf];
		if (!f)
			break;

		/*
		 * If there's no get_alt() method, we know only altsetting zero
		 * works. There is no need to check if set_alt() is not NULL
		 * as we check this in usb_add_function().
		 */
		if (w_value && !f->get_alt)
			break;
		value = f->set_alt(f, w_index, w_value);
		if (value == USB_GADGET_DELAYED_STATUS) {
			DBG(cdev,
			 "%s: interface %d (%s) requested delayed status\n",
					__func__, intf, f->name);
			cdev->delayed_status++;
			DBG(cdev, "delayed_status count %d\n",
					cdev->delayed_status);
		}
		break;
	case USB_REQ_GET_INTERFACE:
		if (ctrl->bRequestType != (USB_DIR_IN|USB_RECIP_INTERFACE))
			goto unknown;
		if (!cdev->config || intf >= MAX_CONFIG_INTERFACES)
			break;
		f = cdev->config->interface[intf];
		if (!f)
			break;
		/* lots of interfaces only need altsetting zero... */
		value = f->get_alt ? f->get_alt(f, w_index) : 0;
		if (value < 0)
			break;
		*((u8 *)req->buf) = value;
		value = min(w_length, (u16) 1);
		break;
	case USB_REQ_GET_STATUS:
		if (gadget_is_otg(gadget) && gadget->hnp_polling_support &&
						(w_index == OTG_STS_SELECTOR)) {
			if (ctrl->bRequestType != (USB_DIR_IN |
							USB_RECIP_DEVICE))
				goto unknown;
			*((u8 *)req->buf) = gadget->host_request_flag;
			value = 1;
			break;
		}

		/*
		 * USB 3.0 additions:
		 * Function driver should handle get_status request. If such cb
		 * wasn't supplied we respond with default value = 0
		 * Note: function driver should supply such cb only for the
		 * first interface of the function
		 */
		if (!gadget_is_superspeed(gadget))
			goto unknown;
		if (ctrl->bRequestType != (USB_DIR_IN | USB_RECIP_INTERFACE))
			goto unknown;
		value = 2;	/* This is the length of the get_status reply */
		put_unaligned_le16(0, req->buf);
		if (!cdev->config || intf >= MAX_CONFIG_INTERFACES)
			break;
		f = cdev->config->interface[intf];
		if (!f)
			break;
		status = f->get_status ? f->get_status(f) : 0;
		if (status < 0)
			break;
		put_unaligned_le16(status & 0x0000ffff, req->buf);
		break;
	/*
	 * Function drivers should handle SetFeature/ClearFeature
	 * (FUNCTION_SUSPEND) request. function_suspend cb should be supplied
	 * only for the first interface of the function
	 */
	case USB_REQ_CLEAR_FEATURE:
	case USB_REQ_SET_FEATURE:
		if (!gadget_is_superspeed(gadget))
			goto unknown;
		if (ctrl->bRequestType != (USB_DIR_OUT | USB_RECIP_INTERFACE))
			goto unknown;
		switch (w_value) {
		case USB_INTRF_FUNC_SUSPEND:
			if (!cdev->config || intf >= MAX_CONFIG_INTERFACES)
				break;
			f = cdev->config->interface[intf];
			if (!f)
				break;
			value = 0;
			if (f->func_suspend)
				value = f->func_suspend(f, w_index >> 8);
			if (value < 0) {
				ERROR(cdev,
				      "func_suspend() returned error %d\n",
				      value);
				value = 0;
			}
			break;
		}
		break;
	default:
unknown:
		/*
		 * OS descriptors handling
		 */
		if (cdev->use_os_string && cdev->os_desc_config &&
		    (ctrl->bRequestType & USB_TYPE_VENDOR) &&
		    ctrl->bRequest == cdev->b_vendor_code) {
			struct usb_request		*req;
			struct usb_configuration	*os_desc_cfg;
			u8				*buf;
			int				interface;
			int				count = 0;

			req = cdev->os_desc_req;
			req->context = cdev;
			req->complete = composite_setup_complete;
			buf = req->buf;
			os_desc_cfg = cdev->os_desc_config;
			memset(buf, 0, w_length);
			buf[5] = 0x01;
			switch (ctrl->bRequestType & USB_RECIP_MASK) {
			case USB_RECIP_DEVICE:
				if (w_index != 0x4 || (w_value >> 8))
					break;
				buf[6] = w_index;
				if (w_length == 0x10) {
					/* Number of ext compat interfaces */
					count = count_ext_compat(os_desc_cfg);
					buf[8] = count;
					count *= 24; /* 24 B/ext compat desc */
					count += 16; /* header */
					put_unaligned_le32(count, buf);
					value = w_length;
				} else {
					/* "extended compatibility ID"s */
					count = count_ext_compat(os_desc_cfg);
					buf[8] = count;
					count *= 24; /* 24 B/ext compat desc */
					count += 16; /* header */
					put_unaligned_le32(count, buf);
					buf += 16;
					fill_ext_compat(os_desc_cfg, buf);
					value = w_length;
				}
				break;
			case USB_RECIP_INTERFACE:
				if (w_index != 0x5 || (w_value >> 8))
					break;
				interface = w_value & 0xFF;
				buf[6] = w_index;
				if (w_length == 0x0A) {
					count = count_ext_prop(os_desc_cfg,
						interface);
					put_unaligned_le16(count, buf + 8);
					count = len_ext_prop(os_desc_cfg,
						interface);
					put_unaligned_le32(count, buf);

					value = w_length;
				} else {
					count = count_ext_prop(os_desc_cfg,
						interface);
					put_unaligned_le16(count, buf + 8);
					count = len_ext_prop(os_desc_cfg,
						interface);
					put_unaligned_le32(count, buf);
					buf += 10;
					value = fill_ext_prop(os_desc_cfg,
							      interface, buf);
					if (value < 0)
						return value;

					value = w_length;
				}
				break;
			}

			if (value >= 0) {
				req->length = value;
				req->context = cdev;
				req->zero = value < w_length;
				value = composite_ep0_queue(cdev, req,
							    GFP_ATOMIC);
				if (value < 0) {
					DBG(cdev, "ep_queue --> %d\n", value);
					req->status = 0;
					composite_setup_complete(gadget->ep0,
								 req);
				}
			}
			return value;
		}

		VDBG(cdev,
			"non-core control req%02x.%02x v%04x i%04x l%d\n",
			ctrl->bRequestType, ctrl->bRequest,
			w_value, w_index, w_length);

		/* functions always handle their interfaces and endpoints...
		 * punt other recipients (other, WUSB, ...) to the current
		 * configuration code.
		 */
		if (cdev->config) {
			list_for_each_entry(f, &cdev->config->functions, list)
<<<<<<< HEAD
				if (f->req_match && f->req_match(f, ctrl))
					goto try_fun_setup;
			f = NULL;
		}
=======
				if (f->req_match &&
				    f->req_match(f, ctrl, false))
					goto try_fun_setup;
		} else {
			struct usb_configuration *c;
			list_for_each_entry(c, &cdev->configs, list)
				list_for_each_entry(f, &c->functions, list)
					if (f->req_match &&
					    f->req_match(f, ctrl, true))
						goto try_fun_setup;
		}
		f = NULL;
>>>>>>> f2ed3bfc

		switch (ctrl->bRequestType & USB_RECIP_MASK) {
		case USB_RECIP_INTERFACE:
			if (!cdev->config || intf >= MAX_CONFIG_INTERFACES)
				break;
			f = cdev->config->interface[intf];
			break;

		case USB_RECIP_ENDPOINT:
			if (!cdev->config)
				break;
			endp = ((w_index & 0x80) >> 3) | (w_index & 0x0f);
			list_for_each_entry(f, &cdev->config->functions, list) {
				if (test_bit(endp, f->endpoints))
					break;
			}
			if (&f->list == &cdev->config->functions)
				f = NULL;
			break;
		}
try_fun_setup:
		if (f && f->setup)
			value = f->setup(f, ctrl);
		else {
			struct usb_configuration	*c;

			c = cdev->config;
			if (!c)
				goto done;

			/* try current config's setup */
			if (c->setup) {
				value = c->setup(c, ctrl);
				goto done;
			}

			/* try the only function in the current config */
			if (!list_is_singular(&c->functions))
				goto done;
			f = list_first_entry(&c->functions, struct usb_function,
					     list);
			if (f->setup)
				value = f->setup(f, ctrl);
		}

		goto done;
	}

	/* respond with data transfer before status phase? */
	if (value >= 0 && value != USB_GADGET_DELAYED_STATUS) {
		req->length = value;
		req->context = cdev;
		req->zero = value < w_length;
		value = composite_ep0_queue(cdev, req, GFP_ATOMIC);
		if (value < 0) {
			DBG(cdev, "ep_queue --> %d\n", value);
			req->status = 0;
			composite_setup_complete(gadget->ep0, req);
		}
	} else if (value == USB_GADGET_DELAYED_STATUS && w_length != 0) {
		WARN(cdev,
			"%s: Delayed status not supported for w_length != 0",
			__func__);
	}

done:
	/* device either stalls (value < 0) or reports success */
	return value;
}

void composite_disconnect(struct usb_gadget *gadget)
{
	struct usb_composite_dev	*cdev = get_gadget_data(gadget);
	unsigned long			flags;

	/* REVISIT:  should we have config and device level
	 * disconnect callbacks?
	 */
	spin_lock_irqsave(&cdev->lock, flags);
	if (cdev->config)
		reset_config(cdev);
	if (cdev->driver->disconnect)
		cdev->driver->disconnect(cdev);
	spin_unlock_irqrestore(&cdev->lock, flags);
}

/*-------------------------------------------------------------------------*/

static ssize_t suspended_show(struct device *dev, struct device_attribute *attr,
			      char *buf)
{
	struct usb_gadget *gadget = dev_to_usb_gadget(dev);
	struct usb_composite_dev *cdev = get_gadget_data(gadget);

	return sprintf(buf, "%d\n", cdev->suspended);
}
static DEVICE_ATTR_RO(suspended);

static void __composite_unbind(struct usb_gadget *gadget, bool unbind_driver)
{
	struct usb_composite_dev	*cdev = get_gadget_data(gadget);

	/* composite_disconnect() must already have been called
	 * by the underlying peripheral controller driver!
	 * so there's no i/o concurrency that could affect the
	 * state protected by cdev->lock.
	 */
	WARN_ON(cdev->config);

	while (!list_empty(&cdev->configs)) {
		struct usb_configuration	*c;
		c = list_first_entry(&cdev->configs,
				struct usb_configuration, list);
		remove_config(cdev, c);
	}
	if (cdev->driver->unbind && unbind_driver)
		cdev->driver->unbind(cdev);

	composite_dev_cleanup(cdev);

	kfree(cdev->def_manufacturer);
	kfree(cdev);
	set_gadget_data(gadget, NULL);
}

static void composite_unbind(struct usb_gadget *gadget)
{
	__composite_unbind(gadget, true);
}

static void update_unchanged_dev_desc(struct usb_device_descriptor *new,
		const struct usb_device_descriptor *old)
{
	__le16 idVendor;
	__le16 idProduct;
	__le16 bcdDevice;
	u8 iSerialNumber;
	u8 iManufacturer;
	u8 iProduct;

	/*
	 * these variables may have been set in
	 * usb_composite_overwrite_options()
	 */
	idVendor = new->idVendor;
	idProduct = new->idProduct;
	bcdDevice = new->bcdDevice;
	iSerialNumber = new->iSerialNumber;
	iManufacturer = new->iManufacturer;
	iProduct = new->iProduct;

	*new = *old;
	if (idVendor)
		new->idVendor = idVendor;
	if (idProduct)
		new->idProduct = idProduct;
	if (bcdDevice)
		new->bcdDevice = bcdDevice;
	else
		new->bcdDevice = cpu_to_le16(get_default_bcdDevice());
	if (iSerialNumber)
		new->iSerialNumber = iSerialNumber;
	if (iManufacturer)
		new->iManufacturer = iManufacturer;
	if (iProduct)
		new->iProduct = iProduct;
}

int composite_dev_prepare(struct usb_composite_driver *composite,
		struct usb_composite_dev *cdev)
{
	struct usb_gadget *gadget = cdev->gadget;
	int ret = -ENOMEM;

	/* preallocate control response and buffer */
	cdev->req = usb_ep_alloc_request(gadget->ep0, GFP_KERNEL);
	if (!cdev->req)
		return -ENOMEM;

	cdev->req->buf = kmalloc(USB_COMP_EP0_BUFSIZ, GFP_KERNEL);
	if (!cdev->req->buf)
		goto fail;

	ret = device_create_file(&gadget->dev, &dev_attr_suspended);
	if (ret)
		goto fail_dev;

	cdev->req->complete = composite_setup_complete;
	cdev->req->context = cdev;
	gadget->ep0->driver_data = cdev;

	cdev->driver = composite;

	/*
	 * As per USB compliance update, a device that is actively drawing
	 * more than 100mA from USB must report itself as bus-powered in
	 * the GetStatus(DEVICE) call.
	 */
	if (CONFIG_USB_GADGET_VBUS_DRAW <= USB_SELF_POWER_VBUS_MAX_DRAW)
		usb_gadget_set_selfpowered(gadget);

	/* interface and string IDs start at zero via kzalloc.
	 * we force endpoints to start unassigned; few controller
	 * drivers will zero ep->driver_data.
	 */
	usb_ep_autoconfig_reset(gadget);
	return 0;
fail_dev:
	kfree(cdev->req->buf);
fail:
	usb_ep_free_request(gadget->ep0, cdev->req);
	cdev->req = NULL;
	return ret;
}

int composite_os_desc_req_prepare(struct usb_composite_dev *cdev,
				  struct usb_ep *ep0)
{
	int ret = 0;

	cdev->os_desc_req = usb_ep_alloc_request(ep0, GFP_KERNEL);
	if (!cdev->os_desc_req) {
		ret = -ENOMEM;
		goto end;
	}

	/* OS feature descriptor length <= 4kB */
	cdev->os_desc_req->buf = kmalloc(4096, GFP_KERNEL);
	if (!cdev->os_desc_req->buf) {
		ret = -ENOMEM;
		kfree(cdev->os_desc_req);
		goto end;
	}
	cdev->os_desc_req->context = cdev;
	cdev->os_desc_req->complete = composite_setup_complete;
end:
	return ret;
}

void composite_dev_cleanup(struct usb_composite_dev *cdev)
{
	struct usb_gadget_string_container *uc, *tmp;

	list_for_each_entry_safe(uc, tmp, &cdev->gstrings, list) {
		list_del(&uc->list);
		kfree(uc);
	}
	if (cdev->os_desc_req) {
		if (cdev->os_desc_pending)
			usb_ep_dequeue(cdev->gadget->ep0, cdev->os_desc_req);

		kfree(cdev->os_desc_req->buf);
		usb_ep_free_request(cdev->gadget->ep0, cdev->os_desc_req);
	}
	if (cdev->req) {
		if (cdev->setup_pending)
			usb_ep_dequeue(cdev->gadget->ep0, cdev->req);

		kfree(cdev->req->buf);
		usb_ep_free_request(cdev->gadget->ep0, cdev->req);
	}
	cdev->next_string_id = 0;
	device_remove_file(&cdev->gadget->dev, &dev_attr_suspended);
}

static int composite_bind(struct usb_gadget *gadget,
		struct usb_gadget_driver *gdriver)
{
	struct usb_composite_dev	*cdev;
	struct usb_composite_driver	*composite = to_cdriver(gdriver);
	int				status = -ENOMEM;

	cdev = kzalloc(sizeof *cdev, GFP_KERNEL);
	if (!cdev)
		return status;

	spin_lock_init(&cdev->lock);
	cdev->gadget = gadget;
	set_gadget_data(gadget, cdev);
	INIT_LIST_HEAD(&cdev->configs);
	INIT_LIST_HEAD(&cdev->gstrings);

	status = composite_dev_prepare(composite, cdev);
	if (status)
		goto fail;

	/* composite gadget needs to assign strings for whole device (like
	 * serial number), register function drivers, potentially update
	 * power state and consumption, etc
	 */
	status = composite->bind(cdev);
	if (status < 0)
		goto fail;

	if (cdev->use_os_string) {
		status = composite_os_desc_req_prepare(cdev, gadget->ep0);
		if (status)
			goto fail;
	}

	update_unchanged_dev_desc(&cdev->desc, composite->dev);

	/* has userspace failed to provide a serial number? */
	if (composite->needs_serial && !cdev->desc.iSerialNumber)
		WARNING(cdev, "userspace failed to provide iSerialNumber\n");

	INFO(cdev, "%s ready\n", composite->name);
	return 0;

fail:
	__composite_unbind(gadget, false);
	return status;
}

/*-------------------------------------------------------------------------*/

void composite_suspend(struct usb_gadget *gadget)
{
	struct usb_composite_dev	*cdev = get_gadget_data(gadget);
	struct usb_function		*f;

	/* REVISIT:  should we have config level
	 * suspend/resume callbacks?
	 */
	DBG(cdev, "suspend\n");
	if (cdev->config) {
		list_for_each_entry(f, &cdev->config->functions, list) {
			if (f->suspend)
				f->suspend(f);
		}
	}
	if (cdev->driver->suspend)
		cdev->driver->suspend(cdev);

	cdev->suspended = 1;

	usb_gadget_vbus_draw(gadget, 2);
}

void composite_resume(struct usb_gadget *gadget)
{
	struct usb_composite_dev	*cdev = get_gadget_data(gadget);
	struct usb_function		*f;
	u16				maxpower;

	/* REVISIT:  should we have config level
	 * suspend/resume callbacks?
	 */
	DBG(cdev, "resume\n");
	if (cdev->driver->resume)
		cdev->driver->resume(cdev);
	if (cdev->config) {
		list_for_each_entry(f, &cdev->config->functions, list) {
			if (f->resume)
				f->resume(f);
		}

		maxpower = cdev->config->MaxPower;

		usb_gadget_vbus_draw(gadget, maxpower ?
			maxpower : CONFIG_USB_GADGET_VBUS_DRAW);
	}

	cdev->suspended = 0;
}

/*-------------------------------------------------------------------------*/

static const struct usb_gadget_driver composite_driver_template = {
	.bind		= composite_bind,
	.unbind		= composite_unbind,

	.setup		= composite_setup,
	.reset		= composite_disconnect,
	.disconnect	= composite_disconnect,

	.suspend	= composite_suspend,
	.resume		= composite_resume,

	.driver	= {
		.owner		= THIS_MODULE,
	},
};

/**
 * usb_composite_probe() - register a composite driver
 * @driver: the driver to register
 *
 * Context: single threaded during gadget setup
 *
 * This function is used to register drivers using the composite driver
 * framework.  The return value is zero, or a negative errno value.
 * Those values normally come from the driver's @bind method, which does
 * all the work of setting up the driver to match the hardware.
 *
 * On successful return, the gadget is ready to respond to requests from
 * the host, unless one of its components invokes usb_gadget_disconnect()
 * while it was binding.  That would usually be done in order to wait for
 * some userspace participation.
 */
int usb_composite_probe(struct usb_composite_driver *driver)
{
	struct usb_gadget_driver *gadget_driver;

	if (!driver || !driver->dev || !driver->bind)
		return -EINVAL;

	if (!driver->name)
		driver->name = "composite";

	driver->gadget_driver = composite_driver_template;
	gadget_driver = &driver->gadget_driver;

	gadget_driver->function =  (char *) driver->name;
	gadget_driver->driver.name = driver->name;
	gadget_driver->max_speed = driver->max_speed;

	return usb_gadget_probe_driver(gadget_driver);
}
EXPORT_SYMBOL_GPL(usb_composite_probe);

/**
 * usb_composite_unregister() - unregister a composite driver
 * @driver: the driver to unregister
 *
 * This function is used to unregister drivers using the composite
 * driver framework.
 */
void usb_composite_unregister(struct usb_composite_driver *driver)
{
	usb_gadget_unregister_driver(&driver->gadget_driver);
}
EXPORT_SYMBOL_GPL(usb_composite_unregister);

/**
 * usb_composite_setup_continue() - Continue with the control transfer
 * @cdev: the composite device who's control transfer was kept waiting
 *
 * This function must be called by the USB function driver to continue
 * with the control transfer's data/status stage in case it had requested to
 * delay the data/status stages. A USB function's setup handler (e.g. set_alt())
 * can request the composite framework to delay the setup request's data/status
 * stages by returning USB_GADGET_DELAYED_STATUS.
 */
void usb_composite_setup_continue(struct usb_composite_dev *cdev)
{
	int			value;
	struct usb_request	*req = cdev->req;
	unsigned long		flags;

	DBG(cdev, "%s\n", __func__);
	spin_lock_irqsave(&cdev->lock, flags);

	if (cdev->delayed_status == 0) {
		WARN(cdev, "%s: Unexpected call\n", __func__);

	} else if (--cdev->delayed_status == 0) {
		DBG(cdev, "%s: Completing delayed status\n", __func__);
		req->length = 0;
		req->context = cdev;
		value = composite_ep0_queue(cdev, req, GFP_ATOMIC);
		if (value < 0) {
			DBG(cdev, "ep_queue --> %d\n", value);
			req->status = 0;
			composite_setup_complete(cdev->gadget->ep0, req);
		}
	}

	spin_unlock_irqrestore(&cdev->lock, flags);
}
EXPORT_SYMBOL_GPL(usb_composite_setup_continue);

static char *composite_default_mfr(struct usb_gadget *gadget)
{
	char *mfr;
	int len;

	len = snprintf(NULL, 0, "%s %s with %s", init_utsname()->sysname,
			init_utsname()->release, gadget->name);
	len++;
	mfr = kmalloc(len, GFP_KERNEL);
	if (!mfr)
		return NULL;
	snprintf(mfr, len, "%s %s with %s", init_utsname()->sysname,
			init_utsname()->release, gadget->name);
	return mfr;
}

void usb_composite_overwrite_options(struct usb_composite_dev *cdev,
		struct usb_composite_overwrite *covr)
{
	struct usb_device_descriptor	*desc = &cdev->desc;
	struct usb_gadget_strings	*gstr = cdev->driver->strings[0];
	struct usb_string		*dev_str = gstr->strings;

	if (covr->idVendor)
		desc->idVendor = cpu_to_le16(covr->idVendor);

	if (covr->idProduct)
		desc->idProduct = cpu_to_le16(covr->idProduct);

	if (covr->bcdDevice)
		desc->bcdDevice = cpu_to_le16(covr->bcdDevice);

	if (covr->serial_number) {
		desc->iSerialNumber = dev_str[USB_GADGET_SERIAL_IDX].id;
		dev_str[USB_GADGET_SERIAL_IDX].s = covr->serial_number;
	}
	if (covr->manufacturer) {
		desc->iManufacturer = dev_str[USB_GADGET_MANUFACTURER_IDX].id;
		dev_str[USB_GADGET_MANUFACTURER_IDX].s = covr->manufacturer;

	} else if (!strlen(dev_str[USB_GADGET_MANUFACTURER_IDX].s)) {
		desc->iManufacturer = dev_str[USB_GADGET_MANUFACTURER_IDX].id;
		cdev->def_manufacturer = composite_default_mfr(cdev->gadget);
		dev_str[USB_GADGET_MANUFACTURER_IDX].s = cdev->def_manufacturer;
	}

	if (covr->product) {
		desc->iProduct = dev_str[USB_GADGET_PRODUCT_IDX].id;
		dev_str[USB_GADGET_PRODUCT_IDX].s = covr->product;
	}
}
EXPORT_SYMBOL_GPL(usb_composite_overwrite_options);

MODULE_LICENSE("GPL");
MODULE_AUTHOR("David Brownell");<|MERGE_RESOLUTION|>--- conflicted
+++ resolved
@@ -1905,12 +1905,6 @@
 		 */
 		if (cdev->config) {
 			list_for_each_entry(f, &cdev->config->functions, list)
-<<<<<<< HEAD
-				if (f->req_match && f->req_match(f, ctrl))
-					goto try_fun_setup;
-			f = NULL;
-		}
-=======
 				if (f->req_match &&
 				    f->req_match(f, ctrl, false))
 					goto try_fun_setup;
@@ -1923,7 +1917,6 @@
 						goto try_fun_setup;
 		}
 		f = NULL;
->>>>>>> f2ed3bfc
 
 		switch (ctrl->bRequestType & USB_RECIP_MASK) {
 		case USB_RECIP_INTERFACE:
