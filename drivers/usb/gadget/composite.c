--- conflicted
+++ resolved
@@ -2203,15 +2203,8 @@
 		if (cdev->os_desc_pending)
 			usb_ep_dequeue(cdev->gadget->ep0, cdev->os_desc_req);
 
-<<<<<<< HEAD
-		if (cdev->os_desc_req->buf) {
-			kfree(cdev->os_desc_req->buf);
-			cdev->os_desc_req->buf = NULL;
-		}
-=======
 		kfree(cdev->os_desc_req->buf);
 		cdev->os_desc_req->buf = NULL;
->>>>>>> a41ba30d
 		usb_ep_free_request(cdev->gadget->ep0, cdev->os_desc_req);
 		cdev->os_desc_req = NULL;
 	}
@@ -2219,15 +2212,8 @@
 		if (cdev->setup_pending)
 			usb_ep_dequeue(cdev->gadget->ep0, cdev->req);
 
-<<<<<<< HEAD
-		if (cdev->req->buf) {
-			kfree(cdev->req->buf);
-			cdev->req->buf = NULL;
-		}
-=======
 		kfree(cdev->req->buf);
 		cdev->req->buf = NULL;
->>>>>>> a41ba30d
 		usb_ep_free_request(cdev->gadget->ep0, cdev->req);
 		cdev->req = NULL;
 	}
