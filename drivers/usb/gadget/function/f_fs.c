--- conflicted
+++ resolved
@@ -1117,11 +1117,7 @@
 		req->complete = ffs_epfile_async_io_complete;
 
 		ret = usb_ep_queue(ep->ep, req, GFP_ATOMIC);
-<<<<<<< HEAD
-		if (unlikely(ret)) {
-=======
 		if (ret) {
->>>>>>> c1084c27
 			io_data->req = NULL;
 			usb_ep_free_request(ep->ep, req);
 			goto error_lock;
