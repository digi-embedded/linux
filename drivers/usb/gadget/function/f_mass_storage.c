--- conflicted
+++ resolved
@@ -1158,13 +1158,9 @@
 #endif
 
 #ifdef CONFIG_FSL_UTP
-<<<<<<< HEAD
-	if (utp_get_sense(common->fsg) == 0) {  /* got the sense from the UTP */
-=======
 	if (is_utp_device(common->fsg) &&
 			utp_get_sense(common->fsg) == 0) {
 		/* got the sense from the UTP */
->>>>>>> 423d9423
 		sd = UTP_CTX(common->fsg)->sd;
 		sdinfo = UTP_CTX(common->fsg)->sdinfo;
 		valid = 0;
@@ -1192,12 +1188,8 @@
 	buf[12] = ASC(sd);
 	buf[13] = ASCQ(sd);
 #ifdef CONFIG_FSL_UTP
-<<<<<<< HEAD
-	put_unaligned_be32(UTP_CTX(common->fsg)->sdinfo_h, &buf[8]);
-=======
 	if (is_utp_device(common->fsg))
 		put_unaligned_be32(UTP_CTX(common->fsg)->sdinfo_h, &buf[8]);
->>>>>>> 423d9423
 #endif
 	return 18;
 }
@@ -1693,19 +1685,6 @@
 	} else if (sd != SS_NO_SENSE) {
 		DBG(common, "sending command-failure status\n");
 #ifdef CONFIG_FSL_UTP
-<<<<<<< HEAD
-/*
- * mfgtool host frequently reset bus during transfer
- *  - the response in csw to request sense will be 1 due to UTP change
- *    some storage information
- *  - host will reset the bus if response to request sense is 1
- *  - change the response to 0 if CONFIG_FSL_UTP is defined
- */
-		status = US_BULK_STAT_OK;
-#else
-		status = US_BULK_STAT_FAIL;
-#endif
-=======
 		/*
 		 * mfgtool host frequently reset bus during transfer
 		 *  - the response in csw to request sense will be 1
@@ -1719,7 +1698,6 @@
 #endif
 			status = US_BULK_STAT_FAIL;
 
->>>>>>> 423d9423
 		VDBG(common, "  sense data: SK x%02x, ASC x%02x, ASCQ x%02x;"
 				"  info x%x\n",
 				SK(sd), ASC(sd), ASCQ(sd), sdinfo);
@@ -1911,12 +1889,8 @@
 	common->short_packet_received = 0;
 
 #ifdef CONFIG_FSL_UTP
-<<<<<<< HEAD
-	reply = utp_handle_message(common->fsg, common->cmnd, reply);
-=======
 	if (is_utp_device(common->fsg))
 		reply = utp_handle_message(common->fsg, common->cmnd, reply);
->>>>>>> 423d9423
 
 	if (reply != -EINVAL)
 		return reply;
@@ -2585,7 +2559,6 @@
 	/* Allow the thread to be frozen */
 	set_freezable();
 
-#ifndef CONFIG_FSL_UTP
 	/*
 	 * Arrange for userspace references to be interpreted as kernel
 	 * pointers.  That way we can pass a kernel pointer to a routine
@@ -3130,12 +3103,8 @@
 	fsg->interface_number = i;
 
 #ifdef CONFIG_FSL_UTP
-<<<<<<< HEAD
-	utp_init(fsg);
-=======
 	if (is_utp_device(fsg))
 		utp_init(fsg);
->>>>>>> 423d9423
 #endif
 
 	/* Find all the endpoints we will use */
@@ -3203,12 +3172,8 @@
 	usb_free_all_descriptors(&fsg->function);
 
 #ifdef CONFIG_FSL_UTP
-<<<<<<< HEAD
-	utp_exit(fsg);
-=======
 	if (is_utp_device(common->fsg))
 		utp_exit(fsg);
->>>>>>> 423d9423
 #endif
 
 }
