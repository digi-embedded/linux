--- conflicted
+++ resolved
@@ -507,10 +507,7 @@
 	unsigned	i;
 	u8		*buf = req->buf;
 	int max_packet_size = le16_to_cpu(ep->desc->wMaxPacketSize);
-<<<<<<< HEAD
-=======
 	struct f_sourcesink *ss = ep->driver_data;
->>>>>>> f2ed3bfc
 
 	switch (ss->pattern) {
 	case 0:
