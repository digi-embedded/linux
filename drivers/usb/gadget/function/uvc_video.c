// SPDX-License-Identifier: GPL-2.0+
/*
 *	uvc_video.c  --  USB Video Class Gadget driver
 *
 *	Copyright (C) 2009-2010
 *	    Laurent Pinchart (laurent.pinchart@ideasonboard.com)
 */

#include <linux/kernel.h>
#include <linux/device.h>
#include <linux/errno.h>
#include <linux/usb/ch9.h>
#include <linux/usb/gadget.h>
#include <linux/usb/video.h>
#include <asm/unaligned.h>

#include <media/v4l2-dev.h>

#include "uvc.h"
#include "uvc_queue.h"
#include "uvc_video.h"

/* --------------------------------------------------------------------------
 * Video codecs
 */

static int
uvc_video_encode_header(struct uvc_video *video, struct uvc_buffer *buf,
		u8 *data, int len)
{
	struct uvc_device *uvc = container_of(video, struct uvc_device, video);
	struct usb_composite_dev *cdev = uvc->func.config->cdev;
	struct timespec64 ts = ns_to_timespec64(buf->buf.vb2_buf.timestamp);
	int pos = 2;

	data[1] = UVC_STREAM_EOH | video->fid;

	if (video->queue.buf_used == 0 && ts.tv_sec) {
		/* dwClockFrequency is 48 MHz */
		u32 pts = ((u64)ts.tv_sec * USEC_PER_SEC + ts.tv_nsec / NSEC_PER_USEC) * 48;

		data[1] |= UVC_STREAM_PTS;
		put_unaligned_le32(pts, &data[pos]);
		pos += 4;
	}

	if (cdev->gadget->ops->get_frame) {
		u32 sof, stc;

		sof = usb_gadget_frame_number(cdev->gadget);
		ktime_get_ts64(&ts);
		stc = ((u64)ts.tv_sec * USEC_PER_SEC + ts.tv_nsec / NSEC_PER_USEC) * 48;

		data[1] |= UVC_STREAM_SCR;
		put_unaligned_le32(stc, &data[pos]);
		put_unaligned_le16(sof, &data[pos+4]);
		pos += 6;
	}

	data[0] = pos;

	if (buf->bytesused - video->queue.buf_used <= len - pos)
		data[1] |= UVC_STREAM_EOF;

	return pos;
}

static int
uvc_video_encode_data(struct uvc_video *video, struct uvc_buffer *buf,
		u8 *data, int len)
{
	struct uvc_video_queue *queue = &video->queue;
	unsigned int nbytes;
	void *mem;

	/* Copy video data to the USB buffer. */
	mem = buf->mem + queue->buf_used;
	nbytes = min((unsigned int)len, buf->bytesused - queue->buf_used);

	memcpy(data, mem, nbytes);
	queue->buf_used += nbytes;

	return nbytes;
}

static void
uvc_video_encode_bulk(struct usb_request *req, struct uvc_video *video,
		struct uvc_buffer *buf)
{
	void *mem = req->buf;
	struct uvc_request *ureq = req->context;
	int len = video->req_size;
	int ret;

	/* Add a header at the beginning of the payload. */
	if (video->payload_size == 0) {
		ret = uvc_video_encode_header(video, buf, mem, len);
		video->payload_size += ret;
		mem += ret;
		len -= ret;
	}

	/* Process video data. */
	len = min((int)(video->max_payload_size - video->payload_size), len);
	ret = uvc_video_encode_data(video, buf, mem, len);

	video->payload_size += ret;
	len -= ret;

	req->length = video->req_size - len;
	req->zero = video->payload_size == video->max_payload_size;

	if (buf->bytesused == video->queue.buf_used) {
		video->queue.buf_used = 0;
		buf->state = UVC_BUF_STATE_DONE;
		list_del(&buf->queue);
		video->fid ^= UVC_STREAM_FID;
		ureq->last_buf = buf;

		video->payload_size = 0;
	}

	if (video->payload_size == video->max_payload_size ||
	    video->queue.flags & UVC_QUEUE_DROP_INCOMPLETE ||
	    buf->bytesused == video->queue.buf_used)
		video->payload_size = 0;
}

static void
uvc_video_encode_isoc_sg(struct usb_request *req, struct uvc_video *video,
		struct uvc_buffer *buf)
{
	unsigned int pending = buf->bytesused - video->queue.buf_used;
	struct uvc_request *ureq = req->context;
	struct scatterlist *sg, *iter;
	unsigned int len = video->req_size;
	unsigned int sg_left, part = 0;
	unsigned int i;
	int header_len;

	sg = ureq->sgt.sgl;
	sg_init_table(sg, ureq->sgt.nents);

	/* Init the header. */
	header_len = uvc_video_encode_header(video, buf, ureq->header,
				      video->req_size);
	sg_set_buf(sg, ureq->header, header_len);
	len -= header_len;

	if (pending <= len)
		len = pending;

	req->length = (len == pending) ?
		len + header_len : video->req_size;

	/* Init the pending sgs with payload */
	sg = sg_next(sg);

	for_each_sg(sg, iter, ureq->sgt.nents - 1, i) {
		if (!len || !buf->sg || !buf->sg->length)
			break;

		sg_left = buf->sg->length - buf->offset;
		part = min_t(unsigned int, len, sg_left);

		sg_set_page(iter, sg_page(buf->sg), part, buf->offset);

		if (part == sg_left) {
			buf->offset = 0;
			buf->sg = sg_next(buf->sg);
		} else {
			buf->offset += part;
		}
		len -= part;
	}

	/* Assign the video data with header. */
	req->buf = NULL;
	req->sg	= ureq->sgt.sgl;
	req->num_sgs = i + 1;

	req->length -= len;
	video->queue.buf_used += req->length - header_len;

	if (buf->bytesused == video->queue.buf_used || !buf->sg ||
			video->queue.flags & UVC_QUEUE_DROP_INCOMPLETE) {
		video->queue.buf_used = 0;
		buf->state = UVC_BUF_STATE_DONE;
		buf->offset = 0;
		list_del(&buf->queue);
		video->fid ^= UVC_STREAM_FID;
		ureq->last_buf = buf;
	}
}

static void
uvc_video_encode_isoc(struct usb_request *req, struct uvc_video *video,
		struct uvc_buffer *buf)
{
	void *mem = req->buf;
	struct uvc_request *ureq = req->context;
	int len = video->req_size;
	int ret;

	/* Add the header. */
	ret = uvc_video_encode_header(video, buf, mem, len);
	mem += ret;
	len -= ret;

	/* Process video data. */
	ret = uvc_video_encode_data(video, buf, mem, len);
	len -= ret;

	req->length = video->req_size - len;

	if (buf->bytesused == video->queue.buf_used ||
			video->queue.flags & UVC_QUEUE_DROP_INCOMPLETE) {
		video->queue.buf_used = 0;
		buf->state = UVC_BUF_STATE_DONE;
		list_del(&buf->queue);
		video->fid ^= UVC_STREAM_FID;
		ureq->last_buf = buf;
	}
}

/* --------------------------------------------------------------------------
 * Request handling
 */

static int uvcg_video_ep_queue(struct uvc_video *video, struct usb_request *req)
{
	int ret;

	ret = usb_ep_queue(video->ep, req, GFP_ATOMIC);
	if (ret < 0) {
		uvcg_err(&video->uvc->func, "Failed to queue request (%d).\n",
			 ret);

		/* If the endpoint is disabled the descriptor may be NULL. */
		if (video->ep->desc) {
			/* Isochronous endpoints can't be halted. */
			if (usb_endpoint_xfer_bulk(video->ep->desc))
				usb_ep_set_halt(video->ep);
		}
	}

	return ret;
}

static void
uvc_video_complete(struct usb_ep *ep, struct usb_request *req)
{
	struct uvc_request *ureq = req->context;
	struct uvc_video *video = ureq->video;
	struct uvc_video_queue *queue = &video->queue;
	struct uvc_device *uvc = video->uvc;
	unsigned long flags;

	switch (req->status) {
	case 0:
		break;

	case -EXDEV:
		uvcg_dbg(&video->uvc->func, "VS request missed xfer.\n");
		queue->flags |= UVC_QUEUE_DROP_INCOMPLETE;
		break;

	case -ESHUTDOWN:	/* disconnect from host. */
		uvcg_dbg(&video->uvc->func, "VS request cancelled.\n");
		uvcg_queue_cancel(queue, 1);
		break;

	default:
		uvcg_warn(&video->uvc->func,
			  "VS request completed with status %d.\n",
			  req->status);
		uvcg_queue_cancel(queue, 0);
	}

	if (ureq->last_buf) {
		uvcg_complete_buffer(&video->queue, ureq->last_buf);
		ureq->last_buf = NULL;
	}

	spin_lock_irqsave(&video->req_lock, flags);
	list_add_tail(&req->list, &video->req_free);
	spin_unlock_irqrestore(&video->req_lock, flags);

	if (uvc->state == UVC_STATE_STREAMING)
		queue_work(video->async_wq, &video->pump);
}

static int
uvc_video_free_requests(struct uvc_video *video)
{
	unsigned int i;

	if (video->ureq) {
		for (i = 0; i < video->uvc_num_requests; ++i) {
			sg_free_table(&video->ureq[i].sgt);

			if (video->ureq[i].req) {
				usb_ep_free_request(video->ep, video->ureq[i].req);
				video->ureq[i].req = NULL;
			}

			if (video->ureq[i].req_buffer) {
				kfree(video->ureq[i].req_buffer);
				video->ureq[i].req_buffer = NULL;
			}
		}

		kfree(video->ureq);
		video->ureq = NULL;
	}

	INIT_LIST_HEAD(&video->req_free);
	video->req_size = 0;
	return 0;
}

static int
uvc_video_alloc_requests(struct uvc_video *video)
{
	unsigned int req_size;
	unsigned int i;
	int ret = -ENOMEM;

	BUG_ON(video->req_size);

	req_size = video->ep->maxpacket
		 * max_t(unsigned int, video->ep->maxburst, 1)
		 * (video->ep->mult);

	video->ureq = kcalloc(video->uvc_num_requests, sizeof(struct uvc_request), GFP_KERNEL);
	if (video->ureq == NULL)
		return -ENOMEM;

	for (i = 0; i < video->uvc_num_requests; ++i) {
		video->ureq[i].req_buffer = kmalloc(req_size, GFP_KERNEL);
		if (video->ureq[i].req_buffer == NULL)
			goto error;

		video->ureq[i].req = usb_ep_alloc_request(video->ep, GFP_KERNEL);
		if (video->ureq[i].req == NULL)
			goto error;

		video->ureq[i].req->buf = video->ureq[i].req_buffer;
		video->ureq[i].req->length = 0;
		video->ureq[i].req->complete = uvc_video_complete;
		video->ureq[i].req->context = &video->ureq[i];
		video->ureq[i].video = video;
		video->ureq[i].last_buf = NULL;

		list_add_tail(&video->ureq[i].req->list, &video->req_free);
		/* req_size/PAGE_SIZE + 1 for overruns and + 1 for header */
		sg_alloc_table(&video->ureq[i].sgt,
			       DIV_ROUND_UP(req_size - UVCG_REQUEST_HEADER_LEN,
					    PAGE_SIZE) + 2, GFP_KERNEL);
	}

	video->req_size = req_size;

	return 0;

error:
	uvc_video_free_requests(video);
	return ret;
}

/* --------------------------------------------------------------------------
 * Video streaming
 */

/*
 * uvcg_video_pump - Pump video data into the USB requests
 *
 * This function fills the available USB requests (listed in req_free) with
 * video data from the queued buffers.
 */
static void uvcg_video_pump(struct work_struct *work)
{
	struct uvc_video *video = container_of(work, struct uvc_video, pump);
	struct uvc_video_queue *queue = &video->queue;
	/* video->max_payload_size is only set when using bulk transfer */
	bool is_bulk = video->max_payload_size;
	struct usb_request *req = NULL;
	struct uvc_buffer *buf;
	unsigned long flags;
	bool buf_done;
	int ret;
	bool buf_int;
	/* video->max_payload_size is only set when using bulk transfer */
	bool is_bulk = video->max_payload_size;

	while (video->ep->enabled) {
		/*
		 * Retrieve the first available USB request, protected by the
		 * request lock.
		 */
		spin_lock_irqsave(&video->req_lock, flags);
		if (list_empty(&video->req_free)) {
			spin_unlock_irqrestore(&video->req_lock, flags);
			return;
		}
		req = list_first_entry(&video->req_free, struct usb_request,
					list);
		list_del(&req->list);
		spin_unlock_irqrestore(&video->req_lock, flags);

		/*
		 * Retrieve the first available video buffer and fill the
		 * request, protected by the video queue irqlock.
		 */
		spin_lock_irqsave(&queue->irqlock, flags);
		buf = uvcg_queue_head(queue);

		if (buf != NULL) {
			video->encode(req, video, buf);
<<<<<<< HEAD
			/* Always interrupt for the last request of a video buffer */
			buf_int = buf->state == UVC_BUF_STATE_DONE;
		} else if (!(queue->flags & UVC_QUEUE_DISCONNECTED) && !is_bulk) {
			/*
			 * No video buffer available; the queue is still connected and
			 * we're traferring over ISOC. Queue a 0 length request to
			 * prevent missed ISOC transfers.
			 */
			req->length = 0;
			buf_int = false;
		} else {
			/*
			 * Either queue has been disconnected or no video buffer
			 * available to bulk transfer. Either way, stop processing
=======
			buf_done = buf->state == UVC_BUF_STATE_DONE;
		} else if (!(queue->flags & UVC_QUEUE_DISCONNECTED) && !is_bulk) {
			/*
			 * No video buffer available; the queue is still connected and
			 * we're transferring over ISOC. Queue a 0 length request to
			 * prevent missed ISOC transfers.
			 */
			req->length = 0;
			buf_done = false;
		} else {
			/*
			 * Either the queue has been disconnected or no video buffer
			 * available for bulk transfer. Either way, stop processing
>>>>>>> ccf0a997
			 * further.
			 */
			spin_unlock_irqrestore(&queue->irqlock, flags);
			break;
		}

		/*
		 * With USB3 handling more requests at a higher speed, we can't
		 * afford to generate an interrupt for every request. Decide to
		 * interrupt:
		 *
		 * - When no more requests are available in the free queue, as
		 *   this may be our last chance to refill the endpoint's
		 *   request queue.
		 *
		 * - When this is request is the last request for the video
		 *   buffer, as we want to start sending the next video buffer
		 *   ASAP in case it doesn't get started already in the next
		 *   iteration of this loop.
		 *
		 * - Four times over the length of the requests queue (as
		 *   indicated by video->uvc_num_requests), as a trade-off
		 *   between latency and interrupt load.
		 */
<<<<<<< HEAD
		if (list_empty(&video->req_free) || buf_int ||
=======
		if (list_empty(&video->req_free) || buf_done ||
>>>>>>> ccf0a997
		    !(video->req_int_count %
		       DIV_ROUND_UP(video->uvc_num_requests, 4))) {
			video->req_int_count = 0;
			req->no_interrupt = 0;
		} else {
			req->no_interrupt = 1;
		}

		/* Queue the USB request */
		ret = uvcg_video_ep_queue(video, req);
		spin_unlock_irqrestore(&queue->irqlock, flags);

		if (ret < 0) {
			uvcg_queue_cancel(queue, 0);
			break;
		}

		/* Endpoint now owns the request */
		req = NULL;
		video->req_int_count++;
	}

	if (!req)
		return;

	spin_lock_irqsave(&video->req_lock, flags);
	list_add_tail(&req->list, &video->req_free);
	spin_unlock_irqrestore(&video->req_lock, flags);
	return;
}

/*
 * Enable or disable the video stream.
 */
int uvcg_video_enable(struct uvc_video *video, int enable)
{
	unsigned int i;
	int ret;

	if (video->ep == NULL) {
		uvcg_info(&video->uvc->func,
			  "Video enable failed, device is uninitialized.\n");
		return -ENODEV;
	}

	if (!enable) {
		cancel_work_sync(&video->pump);
		uvcg_queue_cancel(&video->queue, 0);

		for (i = 0; i < video->uvc_num_requests; ++i)
			if (video->ureq && video->ureq[i].req)
				usb_ep_dequeue(video->ep, video->ureq[i].req);

		uvc_video_free_requests(video);
		uvcg_queue_enable(&video->queue, 0);
		return 0;
	}

	if ((ret = uvcg_queue_enable(&video->queue, 1)) < 0)
		return ret;

	if ((ret = uvc_video_alloc_requests(video)) < 0)
		return ret;

	if (video->max_payload_size) {
		video->encode = uvc_video_encode_bulk;
		video->payload_size = 0;
	} else
		video->encode = video->queue.use_sg ?
			uvc_video_encode_isoc_sg : uvc_video_encode_isoc;

	video->req_int_count = 0;

	queue_work(video->async_wq, &video->pump);

	return ret;
}

/*
 * Initialize the UVC video stream.
 */
int uvcg_video_init(struct uvc_video *video, struct uvc_device *uvc)
{
	INIT_LIST_HEAD(&video->req_free);
	spin_lock_init(&video->req_lock);
	INIT_WORK(&video->pump, uvcg_video_pump);

	/* Allocate a work queue for asynchronous video pump handler. */
	video->async_wq = alloc_workqueue("uvcgadget", WQ_UNBOUND | WQ_HIGHPRI, 0);
	if (!video->async_wq)
		return -EINVAL;

	video->uvc = uvc;
	video->fcc = V4L2_PIX_FMT_YUYV;
	video->bpp = 16;
	video->width = 320;
	video->height = 240;
	video->imagesize = 320 * 240 * 2;

	/* Initialize the video buffers queue. */
	uvcg_queue_init(&video->queue, uvc->v4l2_dev.dev->parent,
			V4L2_BUF_TYPE_VIDEO_OUTPUT, &video->mutex);
	return 0;
}<|MERGE_RESOLUTION|>--- conflicted
+++ resolved
@@ -389,9 +389,6 @@
 	unsigned long flags;
 	bool buf_done;
 	int ret;
-	bool buf_int;
-	/* video->max_payload_size is only set when using bulk transfer */
-	bool is_bulk = video->max_payload_size;
 
 	while (video->ep->enabled) {
 		/*
@@ -417,22 +414,6 @@
 
 		if (buf != NULL) {
 			video->encode(req, video, buf);
-<<<<<<< HEAD
-			/* Always interrupt for the last request of a video buffer */
-			buf_int = buf->state == UVC_BUF_STATE_DONE;
-		} else if (!(queue->flags & UVC_QUEUE_DISCONNECTED) && !is_bulk) {
-			/*
-			 * No video buffer available; the queue is still connected and
-			 * we're traferring over ISOC. Queue a 0 length request to
-			 * prevent missed ISOC transfers.
-			 */
-			req->length = 0;
-			buf_int = false;
-		} else {
-			/*
-			 * Either queue has been disconnected or no video buffer
-			 * available to bulk transfer. Either way, stop processing
-=======
 			buf_done = buf->state == UVC_BUF_STATE_DONE;
 		} else if (!(queue->flags & UVC_QUEUE_DISCONNECTED) && !is_bulk) {
 			/*
@@ -446,7 +427,6 @@
 			/*
 			 * Either the queue has been disconnected or no video buffer
 			 * available for bulk transfer. Either way, stop processing
->>>>>>> ccf0a997
 			 * further.
 			 */
 			spin_unlock_irqrestore(&queue->irqlock, flags);
@@ -471,11 +451,7 @@
 		 *   indicated by video->uvc_num_requests), as a trade-off
 		 *   between latency and interrupt load.
 		 */
-<<<<<<< HEAD
-		if (list_empty(&video->req_free) || buf_int ||
-=======
 		if (list_empty(&video->req_free) || buf_done ||
->>>>>>> ccf0a997
 		    !(video->req_int_count %
 		       DIV_ROUND_UP(video->uvc_num_requests, 4))) {
 			video->req_int_count = 0;
