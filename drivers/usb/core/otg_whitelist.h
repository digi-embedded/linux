/*
 * drivers/usb/core/otg_whitelist.h
 *
 * Copyright (C) 2004 Texas Instruments
 *
 * This program is free software; you can redistribute it and/or modify
 * it under the terms of the GNU General Public License as published by
 * the Free Software Foundation; either version 2 of the License, or
 * (at your option) any later version.
 */

/*
 * This OTG and Embedded Host Whitelist is "Targeted Peripheral List".
 * It should mostly use of USB_DEVICE() or USB_DEVICE_VER() entries..
 *
 * YOU _SHOULD_ CHANGE THIS LIST TO MATCH YOUR PRODUCT AND ITS TESTING!
 */

<<<<<<< HEAD
static struct usb_device_id whitelist_table [] = {
=======
static struct usb_device_id whitelist_table[] = {
>>>>>>> f2ed3bfc
/* Add FSL i.mx whitelist, the default list is for USB Compliance Test */
#if defined(CONFIG_USB_EHSET_TEST_FIXTURE)	\
	|| defined(CONFIG_USB_EHSET_TEST_FIXTURE_MODULE)
#define TEST_SE0_NAK_PID			0x0101
#define TEST_J_PID				0x0102
#define TEST_K_PID				0x0103
#define TEST_PACKET_PID				0x0104
#define TEST_HS_HOST_PORT_SUSPEND_RESUME	0x0106
#define TEST_SINGLE_STEP_GET_DEV_DESC		0x0107
#define TEST_SINGLE_STEP_SET_FEATURE		0x0108
#define TEST_OTG_TEST_DEVICE_SUPPORT		0x0200
{ USB_DEVICE(0x1a0a, TEST_SE0_NAK_PID) },
{ USB_DEVICE(0x1a0a, TEST_J_PID) },
{ USB_DEVICE(0x1a0a, TEST_K_PID) },
{ USB_DEVICE(0x1a0a, TEST_PACKET_PID) },
{ USB_DEVICE(0x1a0a, TEST_HS_HOST_PORT_SUSPEND_RESUME) },
{ USB_DEVICE(0x1a0a, TEST_SINGLE_STEP_GET_DEV_DESC) },
{ USB_DEVICE(0x1a0a, TEST_SINGLE_STEP_SET_FEATURE) },
{ USB_DEVICE(0x1a0a, TEST_OTG_TEST_DEVICE_SUPPORT) },
#endif

#define USB_INTERFACE_CLASS_INFO(cl) \
	.match_flags = USB_DEVICE_ID_MATCH_INT_CLASS, \
	.bInterfaceClass = (cl)

{USB_INTERFACE_CLASS_INFO(USB_CLASS_HUB) },
#if defined(CONFIG_USB_STORAGE) || defined(CONFIG_USB_STORAGE_MODULE)
{USB_INTERFACE_CLASS_INFO(USB_CLASS_MASS_STORAGE) },
#endif
#if defined(CONFIG_USB_HID) || defined(CONFIG_USB_HID_MODULE)
{USB_INTERFACE_CLASS_INFO(USB_CLASS_HID) },
#endif

{ }	/* Terminating entry */
};

static bool match_int_class(struct usb_device_id *id, struct usb_device *udev)
{
	struct usb_host_config *c;
	int num_configs, i;

	/* Copy the code from generic.c */
	c = udev->config;
	num_configs = udev->descriptor.bNumConfigurations;
	for (i = 0; i < num_configs; (i++, c++)) {
		struct usb_interface_descriptor	*desc = NULL;

		/* It's possible that a config has no interfaces! */
		if (c->desc.bNumInterfaces > 0)
			desc = &c->intf_cache[0]->altsetting->desc;

		if (desc && (desc->bInterfaceClass == id->bInterfaceClass))
			return true;
	}

	return false;
}

static int is_targeted(struct usb_device *dev)
{
	struct usb_device_id	*id = whitelist_table;

	/* HNP test device is _never_ targeted (see OTG spec 6.6.6) */
	if ((le16_to_cpu(dev->descriptor.idVendor) == 0x1a0a &&
	     le16_to_cpu(dev->descriptor.idProduct) == 0xbadd))
		return 0;

	/* OTG PET device is always targeted (see OTG 2.0 ECN 6.4.2) */
	if ((le16_to_cpu(dev->descriptor.idVendor) == 0x1a0a &&
	     le16_to_cpu(dev->descriptor.idProduct) == 0x0200))
		return 1;

	/* Unknown Device Not Supporting HNP */
	if ((le16_to_cpu(dev->descriptor.idVendor) == 0x1a0a &&
		le16_to_cpu(dev->descriptor.idProduct) == 0x0201)) {
		dev_warn(&dev->dev, "Unsupported Device\n");
		return 0;
	}
	/* Unknown Device Supporting HNP */
	if ((le16_to_cpu(dev->descriptor.idVendor) == 0x1a0a &&
		le16_to_cpu(dev->descriptor.idProduct) == 0x0202)) {
		dev_warn(&dev->dev, "Device no Responding\n");
		return 0;
	}

	/* NOTE: can't use usb_match_id() since interface caches
	 * aren't set up yet. this is cut/paste from that code.
	 */
	for (id = whitelist_table; id->match_flags; id++) {
		if ((id->match_flags & USB_DEVICE_ID_MATCH_VENDOR) &&
		    id->idVendor != le16_to_cpu(dev->descriptor.idVendor))
			continue;

		if ((id->match_flags & USB_DEVICE_ID_MATCH_PRODUCT) &&
		    id->idProduct != le16_to_cpu(dev->descriptor.idProduct))
			continue;

		/* No need to test id->bcdDevice_lo != 0, since 0 is never
		   greater than any unsigned number. */
		if ((id->match_flags & USB_DEVICE_ID_MATCH_DEV_LO) &&
		    (id->bcdDevice_lo > le16_to_cpu(dev->descriptor.bcdDevice)))
			continue;

		if ((id->match_flags & USB_DEVICE_ID_MATCH_DEV_HI) &&
		    (id->bcdDevice_hi < le16_to_cpu(dev->descriptor.bcdDevice)))
			continue;

		if ((id->match_flags & USB_DEVICE_ID_MATCH_DEV_CLASS) &&
		    (id->bDeviceClass != dev->descriptor.bDeviceClass))
			continue;

		if ((id->match_flags & USB_DEVICE_ID_MATCH_DEV_SUBCLASS) &&
		    (id->bDeviceSubClass != dev->descriptor.bDeviceSubClass))
			continue;

		if ((id->match_flags & USB_DEVICE_ID_MATCH_DEV_PROTOCOL) &&
		    (id->bDeviceProtocol != dev->descriptor.bDeviceProtocol))
			continue;

		if ((id->match_flags & USB_DEVICE_ID_MATCH_INT_CLASS) &&
		    (!match_int_class(id, dev)))
			continue;

		return 1;
	}

	/* add other match criteria here ... */


	/* OTG MESSAGE: report errors here, customize to match your product */
	dev_err(&dev->dev, "device v%04x p%04x is not supported\n",
		le16_to_cpu(dev->descriptor.idVendor),
		le16_to_cpu(dev->descriptor.idProduct));

	return 0;
}
<|MERGE_RESOLUTION|>--- conflicted
+++ resolved
@@ -16,11 +16,7 @@
  * YOU _SHOULD_ CHANGE THIS LIST TO MATCH YOUR PRODUCT AND ITS TESTING!
  */
 
-<<<<<<< HEAD
-static struct usb_device_id whitelist_table [] = {
-=======
 static struct usb_device_id whitelist_table[] = {
->>>>>>> f2ed3bfc
 /* Add FSL i.mx whitelist, the default list is for USB Compliance Test */
 #if defined(CONFIG_USB_EHSET_TEST_FIXTURE)	\
 	|| defined(CONFIG_USB_EHSET_TEST_FIXTURE_MODULE)
