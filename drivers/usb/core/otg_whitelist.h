--- conflicted
+++ resolved
@@ -84,14 +84,11 @@
 	     le16_to_cpu(dev->descriptor.idProduct) == 0xbadd))
 		return 0;
 
-<<<<<<< HEAD
-=======
 	/* OTG PET device is always targeted (see OTG 2.0 ECN 6.4.2) */
 	if ((le16_to_cpu(dev->descriptor.idVendor) == 0x1a0a &&
 	     le16_to_cpu(dev->descriptor.idProduct) == 0x0200))
 		return 1;
 
->>>>>>> 33e8bb5d
 	/* Unknown Device Not Supporting HNP */
 	if ((le16_to_cpu(dev->descriptor.idVendor) == 0x1a0a &&
 		le16_to_cpu(dev->descriptor.idProduct) == 0x0201)) {
