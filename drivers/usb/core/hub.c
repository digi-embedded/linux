--- conflicted
+++ resolved
@@ -846,16 +846,6 @@
 		else
 			usb_clear_port_feature(hub->hdev, port1,
 						USB_PORT_FEAT_POWER);
-<<<<<<< HEAD
-
-	if (hub->hdev->bus->is_b_host)
-		/* Wait 50ms for root hub of b host is enough */
-		delay = max(pgood_delay, (unsigned) 50);
-	else
-		/* Wait at least 100 msec for power to become stable */
-		delay = max(pgood_delay, (unsigned) 100);
-=======
->>>>>>> 33e8bb5d
 	if (do_delay)
 		msleep(hub_power_on_good_delay(hub));
 }
@@ -2255,12 +2245,6 @@
 		struct usb_otg_descriptor	*desc = NULL;
 		struct usb_bus			*bus = udev->bus;
 
-		/* Clear otg fsm hnp flags firstly */
-		if (bus->otg_fsm) {
-			bus->otg_fsm->b_hnp_enable = 0;
-			bus->otg_fsm->a_set_b_hnp_en = 0;
-		}
-
 		/* descriptor may appear anywhere in config */
 		if (__usb_get_extra_descriptor (udev->rawdescriptors[0],
 					le16_to_cpu(udev->config[0].desc.wTotalLength),
@@ -4668,11 +4652,7 @@
 	if (udev) {
 		if (hcd->usb_phy && !hdev->parent)
 			usb_phy_notify_disconnect(hcd->usb_phy, udev->speed);
-<<<<<<< HEAD
-		usb_disconnect(&hub->ports[port1 - 1]->child);
-=======
 		usb_disconnect(&port_dev->child);
->>>>>>> 33e8bb5d
 	}
 
 	/* We can forget about a "removed" device when there's a physical
@@ -4828,10 +4808,7 @@
 				spin_lock_irq(&device_state_lock);
 				port_dev->child = NULL;
 				spin_unlock_irq(&device_state_lock);
-<<<<<<< HEAD
-=======
 				mutex_unlock(&usb_port_peer_mutex);
->>>>>>> 33e8bb5d
 			} else {
 				if (hcd->usb_phy && !hdev->parent)
 					usb_phy_notify_connect(hcd->usb_phy,
