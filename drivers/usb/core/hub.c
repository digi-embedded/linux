// SPDX-License-Identifier: GPL-2.0
/*
 * USB hub driver.
 *
 * (C) Copyright 1999 Linus Torvalds
 * (C) Copyright 1999 Johannes Erdfelt
 * (C) Copyright 1999 Gregory P. Smith
 * (C) Copyright 2001 Brad Hards (bhards@bigpond.net.au)
 *
 * Released under the GPLv2 only.
 */

#include <linux/kernel.h>
#include <linux/errno.h>
#include <linux/module.h>
#include <linux/moduleparam.h>
#include <linux/completion.h>
#include <linux/sched/mm.h>
#include <linux/list.h>
#include <linux/slab.h>
#include <linux/kcov.h>
#include <linux/ioctl.h>
#include <linux/usb.h>
#include <linux/usbdevice_fs.h>
#include <linux/usb/hcd.h>
#include <linux/usb/otg.h>
#include <linux/usb/quirks.h>
#include <linux/workqueue.h>
#include <linux/mutex.h>
#include <linux/random.h>
#include <linux/pm_qos.h>
#include <linux/kobject.h>

#include <linux/bitfield.h>
#include <linux/uaccess.h>
#include <asm/byteorder.h>

#include "hub.h"
#include "otg_productlist.h"

#define USB_VENDOR_GENESYS_LOGIC		0x05e3
#define USB_VENDOR_SMSC				0x0424
#define USB_PRODUCT_USB5534B			0x5534
<<<<<<< HEAD
=======
#define USB_VENDOR_CYPRESS			0x04b4
#define USB_PRODUCT_CY7C65632			0x6570
>>>>>>> c1084c27
#define HUB_QUIRK_CHECK_PORT_AUTOSUSPEND	0x01
#define HUB_QUIRK_DISABLE_AUTOSUSPEND		0x02

#define USB_TP_TRANSMISSION_DELAY	40	/* ns */
#define USB_TP_TRANSMISSION_DELAY_MAX	65535	/* ns */
#define USB_PING_RESPONSE_TIME		400	/* ns */

/* Protect struct usb_device->state and ->children members
 * Note: Both are also protected by ->dev.sem, except that ->state can
 * change to USB_STATE_NOTATTACHED even when the semaphore isn't held. */
static DEFINE_SPINLOCK(device_state_lock);

/* workqueue to process hub events */
static struct workqueue_struct *hub_wq;
static void hub_event(struct work_struct *work);

/* synchronize hub-port add/remove and peering operations */
DEFINE_MUTEX(usb_port_peer_mutex);

/* cycle leds on hubs that aren't blinking for attention */
static bool blinkenlights;
module_param(blinkenlights, bool, S_IRUGO);
MODULE_PARM_DESC(blinkenlights, "true to cycle leds on hubs");

/*
 * Device SATA8000 FW1.0 from DATAST0R Technology Corp requires about
 * 10 seconds to send reply for the initial 64-byte descriptor request.
 */
/* define initial 64-byte descriptor request timeout in milliseconds */
static int initial_descriptor_timeout = USB_CTRL_GET_TIMEOUT;
module_param(initial_descriptor_timeout, int, S_IRUGO|S_IWUSR);
MODULE_PARM_DESC(initial_descriptor_timeout,
		"initial 64-byte descriptor request timeout in milliseconds "
		"(default 5000 - 5.0 seconds)");

/*
 * As of 2.6.10 we introduce a new USB device initialization scheme which
 * closely resembles the way Windows works.  Hopefully it will be compatible
 * with a wider range of devices than the old scheme.  However some previously
 * working devices may start giving rise to "device not accepting address"
 * errors; if that happens the user can try the old scheme by adjusting the
 * following module parameters.
 *
 * For maximum flexibility there are two boolean parameters to control the
 * hub driver's behavior.  On the first initialization attempt, if the
 * "old_scheme_first" parameter is set then the old scheme will be used,
 * otherwise the new scheme is used.  If that fails and "use_both_schemes"
 * is set, then the driver will make another attempt, using the other scheme.
 */
static bool old_scheme_first;
module_param(old_scheme_first, bool, S_IRUGO | S_IWUSR);
MODULE_PARM_DESC(old_scheme_first,
		 "start with the old device initialization scheme");

static bool use_both_schemes = true;
module_param(use_both_schemes, bool, S_IRUGO | S_IWUSR);
MODULE_PARM_DESC(use_both_schemes,
		"try the other device initialization scheme if the "
		"first one fails");

/* Mutual exclusion for EHCI CF initialization.  This interferes with
 * port reset on some companion controllers.
 */
DECLARE_RWSEM(ehci_cf_port_reset_rwsem);
EXPORT_SYMBOL_GPL(ehci_cf_port_reset_rwsem);

#define HUB_DEBOUNCE_TIMEOUT	2000
#define HUB_DEBOUNCE_STEP	  25
#define HUB_DEBOUNCE_STABLE	 100

static void hub_release(struct kref *kref);
static int usb_reset_and_verify_device(struct usb_device *udev);
static int hub_port_disable(struct usb_hub *hub, int port1, int set_state);
static bool hub_port_warm_reset_required(struct usb_hub *hub, int port1,
		u16 portstatus);

static inline char *portspeed(struct usb_hub *hub, int portstatus)
{
	if (hub_is_superspeedplus(hub->hdev))
		return "10.0 Gb/s";
	if (hub_is_superspeed(hub->hdev))
		return "5.0 Gb/s";
	if (portstatus & USB_PORT_STAT_HIGH_SPEED)
		return "480 Mb/s";
	else if (portstatus & USB_PORT_STAT_LOW_SPEED)
		return "1.5 Mb/s";
	else
		return "12 Mb/s";
}

/* Note that hdev or one of its children must be locked! */
struct usb_hub *usb_hub_to_struct_hub(struct usb_device *hdev)
{
	if (!hdev || !hdev->actconfig || !hdev->maxchild)
		return NULL;
	return usb_get_intfdata(hdev->actconfig->interface[0]);
}

int usb_device_supports_lpm(struct usb_device *udev)
{
	/* Some devices have trouble with LPM */
	if (udev->quirks & USB_QUIRK_NO_LPM)
		return 0;

	/* USB 2.1 (and greater) devices indicate LPM support through
	 * their USB 2.0 Extended Capabilities BOS descriptor.
	 */
	if (udev->speed == USB_SPEED_HIGH || udev->speed == USB_SPEED_FULL) {
		if (udev->bos->ext_cap &&
			(USB_LPM_SUPPORT &
			 le32_to_cpu(udev->bos->ext_cap->bmAttributes)))
			return 1;
		return 0;
	}

	/*
	 * According to the USB 3.0 spec, all USB 3.0 devices must support LPM.
	 * However, there are some that don't, and they set the U1/U2 exit
	 * latencies to zero.
	 */
	if (!udev->bos->ss_cap) {
		dev_info(&udev->dev, "No LPM exit latency info found, disabling LPM.\n");
		return 0;
	}

	if (udev->bos->ss_cap->bU1devExitLat == 0 &&
			udev->bos->ss_cap->bU2DevExitLat == 0) {
		if (udev->parent)
			dev_info(&udev->dev, "LPM exit latency is zeroed, disabling LPM.\n");
		else
			dev_info(&udev->dev, "We don't know the algorithms for LPM for this host, disabling LPM.\n");
		return 0;
	}

	if (!udev->parent || udev->parent->lpm_capable)
		return 1;
	return 0;
}

/*
 * Set the Maximum Exit Latency (MEL) for the host to wakup up the path from
 * U1/U2, send a PING to the device and receive a PING_RESPONSE.
 * See USB 3.1 section C.1.5.2
 */
static void usb_set_lpm_mel(struct usb_device *udev,
		struct usb3_lpm_parameters *udev_lpm_params,
		unsigned int udev_exit_latency,
		struct usb_hub *hub,
		struct usb3_lpm_parameters *hub_lpm_params,
		unsigned int hub_exit_latency)
{
	unsigned int total_mel;

	/*
	 * tMEL1. time to transition path from host to device into U0.
	 * MEL for parent already contains the delay up to parent, so only add
	 * the exit latency for the last link (pick the slower exit latency),
	 * and the hub header decode latency. See USB 3.1 section C 2.2.1
	 * Store MEL in nanoseconds
	 */
	total_mel = hub_lpm_params->mel +
		max(udev_exit_latency, hub_exit_latency) * 1000 +
		hub->descriptor->u.ss.bHubHdrDecLat * 100;

	/*
	 * tMEL2. Time to submit PING packet. Sum of tTPTransmissionDelay for
	 * each link + wHubDelay for each hub. Add only for last link.
	 * tMEL4, the time for PING_RESPONSE to traverse upstream is similar.
	 * Multiply by 2 to include it as well.
	 */
	total_mel += (__le16_to_cpu(hub->descriptor->u.ss.wHubDelay) +
		      USB_TP_TRANSMISSION_DELAY) * 2;

	/*
	 * tMEL3, tPingResponse. Time taken by device to generate PING_RESPONSE
	 * after receiving PING. Also add 2100ns as stated in USB 3.1 C 1.5.2.4
	 * to cover the delay if the PING_RESPONSE is queued behind a Max Packet
	 * Size DP.
	 * Note these delays should be added only once for the entire path, so
	 * add them to the MEL of the device connected to the roothub.
	 */
	if (!hub->hdev->parent)
		total_mel += USB_PING_RESPONSE_TIME + 2100;

	udev_lpm_params->mel = total_mel;
}

/*
 * Set the maximum Device to Host Exit Latency (PEL) for the device to initiate
 * a transition from either U1 or U2.
 */
static void usb_set_lpm_pel(struct usb_device *udev,
		struct usb3_lpm_parameters *udev_lpm_params,
		unsigned int udev_exit_latency,
		struct usb_hub *hub,
		struct usb3_lpm_parameters *hub_lpm_params,
		unsigned int hub_exit_latency,
		unsigned int port_to_port_exit_latency)
{
	unsigned int first_link_pel;
	unsigned int hub_pel;

	/*
	 * First, the device sends an LFPS to transition the link between the
	 * device and the parent hub into U0.  The exit latency is the bigger of
	 * the device exit latency or the hub exit latency.
	 */
	if (udev_exit_latency > hub_exit_latency)
		first_link_pel = udev_exit_latency * 1000;
	else
		first_link_pel = hub_exit_latency * 1000;

	/*
	 * When the hub starts to receive the LFPS, there is a slight delay for
	 * it to figure out that one of the ports is sending an LFPS.  Then it
	 * will forward the LFPS to its upstream link.  The exit latency is the
	 * delay, plus the PEL that we calculated for this hub.
	 */
	hub_pel = port_to_port_exit_latency * 1000 + hub_lpm_params->pel;

	/*
	 * According to figure C-7 in the USB 3.0 spec, the PEL for this device
	 * is the greater of the two exit latencies.
	 */
	if (first_link_pel > hub_pel)
		udev_lpm_params->pel = first_link_pel;
	else
		udev_lpm_params->pel = hub_pel;
}

/*
 * Set the System Exit Latency (SEL) to indicate the total worst-case time from
 * when a device initiates a transition to U0, until when it will receive the
 * first packet from the host controller.
 *
 * Section C.1.5.1 describes the four components to this:
 *  - t1: device PEL
 *  - t2: time for the ERDY to make it from the device to the host.
 *  - t3: a host-specific delay to process the ERDY.
 *  - t4: time for the packet to make it from the host to the device.
 *
 * t3 is specific to both the xHCI host and the platform the host is integrated
 * into.  The Intel HW folks have said it's negligible, FIXME if a different
 * vendor says otherwise.
 */
static void usb_set_lpm_sel(struct usb_device *udev,
		struct usb3_lpm_parameters *udev_lpm_params)
{
	struct usb_device *parent;
	unsigned int num_hubs;
	unsigned int total_sel;

	/* t1 = device PEL */
	total_sel = udev_lpm_params->pel;
	/* How many external hubs are in between the device & the root port. */
	for (parent = udev->parent, num_hubs = 0; parent->parent;
			parent = parent->parent)
		num_hubs++;
	/* t2 = 2.1us + 250ns * (num_hubs - 1) */
	if (num_hubs > 0)
		total_sel += 2100 + 250 * (num_hubs - 1);

	/* t4 = 250ns * num_hubs */
	total_sel += 250 * num_hubs;

	udev_lpm_params->sel = total_sel;
}

static void usb_set_lpm_parameters(struct usb_device *udev)
{
	struct usb_hub *hub;
	unsigned int port_to_port_delay;
	unsigned int udev_u1_del;
	unsigned int udev_u2_del;
	unsigned int hub_u1_del;
	unsigned int hub_u2_del;

	if (!udev->lpm_capable || udev->speed < USB_SPEED_SUPER)
		return;

	hub = usb_hub_to_struct_hub(udev->parent);
	/* It doesn't take time to transition the roothub into U0, since it
	 * doesn't have an upstream link.
	 */
	if (!hub)
		return;

	udev_u1_del = udev->bos->ss_cap->bU1devExitLat;
	udev_u2_del = le16_to_cpu(udev->bos->ss_cap->bU2DevExitLat);
	hub_u1_del = udev->parent->bos->ss_cap->bU1devExitLat;
	hub_u2_del = le16_to_cpu(udev->parent->bos->ss_cap->bU2DevExitLat);

	usb_set_lpm_mel(udev, &udev->u1_params, udev_u1_del,
			hub, &udev->parent->u1_params, hub_u1_del);

	usb_set_lpm_mel(udev, &udev->u2_params, udev_u2_del,
			hub, &udev->parent->u2_params, hub_u2_del);

	/*
	 * Appendix C, section C.2.2.2, says that there is a slight delay from
	 * when the parent hub notices the downstream port is trying to
	 * transition to U0 to when the hub initiates a U0 transition on its
	 * upstream port.  The section says the delays are tPort2PortU1EL and
	 * tPort2PortU2EL, but it doesn't define what they are.
	 *
	 * The hub chapter, sections 10.4.2.4 and 10.4.2.5 seem to be talking
	 * about the same delays.  Use the maximum delay calculations from those
	 * sections.  For U1, it's tHubPort2PortExitLat, which is 1us max.  For
	 * U2, it's tHubPort2PortExitLat + U2DevExitLat - U1DevExitLat.  I
	 * assume the device exit latencies they are talking about are the hub
	 * exit latencies.
	 *
	 * What do we do if the U2 exit latency is less than the U1 exit
	 * latency?  It's possible, although not likely...
	 */
	port_to_port_delay = 1;

	usb_set_lpm_pel(udev, &udev->u1_params, udev_u1_del,
			hub, &udev->parent->u1_params, hub_u1_del,
			port_to_port_delay);

	if (hub_u2_del > hub_u1_del)
		port_to_port_delay = 1 + hub_u2_del - hub_u1_del;
	else
		port_to_port_delay = 1 + hub_u1_del;

	usb_set_lpm_pel(udev, &udev->u2_params, udev_u2_del,
			hub, &udev->parent->u2_params, hub_u2_del,
			port_to_port_delay);

	/* Now that we've got PEL, calculate SEL. */
	usb_set_lpm_sel(udev, &udev->u1_params);
	usb_set_lpm_sel(udev, &udev->u2_params);
}

/* USB 2.0 spec Section 11.24.4.5 */
static int get_hub_descriptor(struct usb_device *hdev,
		struct usb_hub_descriptor *desc)
{
	int i, ret, size;
	unsigned dtype;

	if (hub_is_superspeed(hdev)) {
		dtype = USB_DT_SS_HUB;
		size = USB_DT_SS_HUB_SIZE;
	} else {
		dtype = USB_DT_HUB;
		size = sizeof(struct usb_hub_descriptor);
	}

	for (i = 0; i < 3; i++) {
		ret = usb_control_msg(hdev, usb_rcvctrlpipe(hdev, 0),
			USB_REQ_GET_DESCRIPTOR, USB_DIR_IN | USB_RT_HUB,
			dtype << 8, 0, desc, size,
			USB_CTRL_GET_TIMEOUT);
		if (hub_is_superspeed(hdev)) {
			if (ret == size)
				return ret;
		} else if (ret >= USB_DT_HUB_NONVAR_SIZE + 2) {
			/* Make sure we have the DeviceRemovable field. */
			size = USB_DT_HUB_NONVAR_SIZE + desc->bNbrPorts / 8 + 1;
			if (ret < size)
				return -EMSGSIZE;
			return ret;
		}
	}
	return -EINVAL;
}

/*
 * USB 2.0 spec Section 11.24.2.1
 */
static int clear_hub_feature(struct usb_device *hdev, int feature)
{
	return usb_control_msg(hdev, usb_sndctrlpipe(hdev, 0),
		USB_REQ_CLEAR_FEATURE, USB_RT_HUB, feature, 0, NULL, 0, 1000);
}

/*
 * USB 2.0 spec Section 11.24.2.2
 */
int usb_clear_port_feature(struct usb_device *hdev, int port1, int feature)
{
	return usb_control_msg(hdev, usb_sndctrlpipe(hdev, 0),
		USB_REQ_CLEAR_FEATURE, USB_RT_PORT, feature, port1,
		NULL, 0, 1000);
}

/*
 * USB 2.0 spec Section 11.24.2.13
 */
static int set_port_feature(struct usb_device *hdev, int port1, int feature)
{
	return usb_control_msg(hdev, usb_sndctrlpipe(hdev, 0),
		USB_REQ_SET_FEATURE, USB_RT_PORT, feature, port1,
		NULL, 0, 1000);
}

static char *to_led_name(int selector)
{
	switch (selector) {
	case HUB_LED_AMBER:
		return "amber";
	case HUB_LED_GREEN:
		return "green";
	case HUB_LED_OFF:
		return "off";
	case HUB_LED_AUTO:
		return "auto";
	default:
		return "??";
	}
}

/*
 * USB 2.0 spec Section 11.24.2.7.1.10 and table 11-7
 * for info about using port indicators
 */
static void set_port_led(struct usb_hub *hub, int port1, int selector)
{
	struct usb_port *port_dev = hub->ports[port1 - 1];
	int status;

	status = set_port_feature(hub->hdev, (selector << 8) | port1,
			USB_PORT_FEAT_INDICATOR);
	dev_dbg(&port_dev->dev, "indicator %s status %d\n",
		to_led_name(selector), status);
}

#define	LED_CYCLE_PERIOD	((2*HZ)/3)

static void led_work(struct work_struct *work)
{
	struct usb_hub		*hub =
		container_of(work, struct usb_hub, leds.work);
	struct usb_device	*hdev = hub->hdev;
	unsigned		i;
	unsigned		changed = 0;
	int			cursor = -1;

	if (hdev->state != USB_STATE_CONFIGURED || hub->quiescing)
		return;

	for (i = 0; i < hdev->maxchild; i++) {
		unsigned	selector, mode;

		/* 30%-50% duty cycle */

		switch (hub->indicator[i]) {
		/* cycle marker */
		case INDICATOR_CYCLE:
			cursor = i;
			selector = HUB_LED_AUTO;
			mode = INDICATOR_AUTO;
			break;
		/* blinking green = sw attention */
		case INDICATOR_GREEN_BLINK:
			selector = HUB_LED_GREEN;
			mode = INDICATOR_GREEN_BLINK_OFF;
			break;
		case INDICATOR_GREEN_BLINK_OFF:
			selector = HUB_LED_OFF;
			mode = INDICATOR_GREEN_BLINK;
			break;
		/* blinking amber = hw attention */
		case INDICATOR_AMBER_BLINK:
			selector = HUB_LED_AMBER;
			mode = INDICATOR_AMBER_BLINK_OFF;
			break;
		case INDICATOR_AMBER_BLINK_OFF:
			selector = HUB_LED_OFF;
			mode = INDICATOR_AMBER_BLINK;
			break;
		/* blink green/amber = reserved */
		case INDICATOR_ALT_BLINK:
			selector = HUB_LED_GREEN;
			mode = INDICATOR_ALT_BLINK_OFF;
			break;
		case INDICATOR_ALT_BLINK_OFF:
			selector = HUB_LED_AMBER;
			mode = INDICATOR_ALT_BLINK;
			break;
		default:
			continue;
		}
		if (selector != HUB_LED_AUTO)
			changed = 1;
		set_port_led(hub, i + 1, selector);
		hub->indicator[i] = mode;
	}
	if (!changed && blinkenlights) {
		cursor++;
		cursor %= hdev->maxchild;
		set_port_led(hub, cursor + 1, HUB_LED_GREEN);
		hub->indicator[cursor] = INDICATOR_CYCLE;
		changed++;
	}
	if (changed)
		queue_delayed_work(system_power_efficient_wq,
				&hub->leds, LED_CYCLE_PERIOD);
}

/* use a short timeout for hub/port status fetches */
#define	USB_STS_TIMEOUT		1000
#define	USB_STS_RETRIES		5

/*
 * USB 2.0 spec Section 11.24.2.6
 */
static int get_hub_status(struct usb_device *hdev,
		struct usb_hub_status *data)
{
	int i, status = -ETIMEDOUT;

	for (i = 0; i < USB_STS_RETRIES &&
			(status == -ETIMEDOUT || status == -EPIPE); i++) {
		status = usb_control_msg(hdev, usb_rcvctrlpipe(hdev, 0),
			USB_REQ_GET_STATUS, USB_DIR_IN | USB_RT_HUB, 0, 0,
			data, sizeof(*data), USB_STS_TIMEOUT);
	}
	return status;
}

/*
 * USB 2.0 spec Section 11.24.2.7
 * USB 3.1 takes into use the wValue and wLength fields, spec Section 10.16.2.6
 */
static int get_port_status(struct usb_device *hdev, int port1,
			   void *data, u16 value, u16 length)
{
	int i, status = -ETIMEDOUT;

	for (i = 0; i < USB_STS_RETRIES &&
			(status == -ETIMEDOUT || status == -EPIPE); i++) {
		status = usb_control_msg(hdev, usb_rcvctrlpipe(hdev, 0),
			USB_REQ_GET_STATUS, USB_DIR_IN | USB_RT_PORT, value,
			port1, data, length, USB_STS_TIMEOUT);
	}
	return status;
}

static int hub_ext_port_status(struct usb_hub *hub, int port1, int type,
			       u16 *status, u16 *change, u32 *ext_status)
{
	int ret;
	int len = 4;

	if (type != HUB_PORT_STATUS)
		len = 8;

	mutex_lock(&hub->status_mutex);
	ret = get_port_status(hub->hdev, port1, &hub->status->port, type, len);
	if (ret < len) {
		if (ret != -ENODEV)
			dev_err(hub->intfdev,
				"%s failed (err = %d)\n", __func__, ret);
		if (ret >= 0)
			ret = -EIO;
	} else {
		*status = le16_to_cpu(hub->status->port.wPortStatus);
		*change = le16_to_cpu(hub->status->port.wPortChange);
		if (type != HUB_PORT_STATUS && ext_status)
			*ext_status = le32_to_cpu(
				hub->status->port.dwExtPortStatus);
		ret = 0;
	}
	mutex_unlock(&hub->status_mutex);
	return ret;
}

static int hub_port_status(struct usb_hub *hub, int port1,
		u16 *status, u16 *change)
{
	return hub_ext_port_status(hub, port1, HUB_PORT_STATUS,
				   status, change, NULL);
}

static void hub_resubmit_irq_urb(struct usb_hub *hub)
{
	unsigned long flags;
	int status;

	spin_lock_irqsave(&hub->irq_urb_lock, flags);

	if (hub->quiescing) {
		spin_unlock_irqrestore(&hub->irq_urb_lock, flags);
		return;
	}

	status = usb_submit_urb(hub->urb, GFP_ATOMIC);
	if (status && status != -ENODEV && status != -EPERM &&
	    status != -ESHUTDOWN) {
		dev_err(hub->intfdev, "resubmit --> %d\n", status);
		mod_timer(&hub->irq_urb_retry, jiffies + HZ);
	}

	spin_unlock_irqrestore(&hub->irq_urb_lock, flags);
}

static void hub_retry_irq_urb(struct timer_list *t)
{
	struct usb_hub *hub = from_timer(hub, t, irq_urb_retry);

	hub_resubmit_irq_urb(hub);
}


static void kick_hub_wq(struct usb_hub *hub)
{
	struct usb_interface *intf;

	if (hub->disconnected || work_pending(&hub->events))
		return;

	/*
	 * Suppress autosuspend until the event is proceed.
	 *
	 * Be careful and make sure that the symmetric operation is
	 * always called. We are here only when there is no pending
	 * work for this hub. Therefore put the interface either when
	 * the new work is called or when it is canceled.
	 */
	intf = to_usb_interface(hub->intfdev);
	usb_autopm_get_interface_no_resume(intf);
	kref_get(&hub->kref);

	if (queue_work(hub_wq, &hub->events))
		return;

	/* the work has already been scheduled */
	usb_autopm_put_interface_async(intf);
	kref_put(&hub->kref, hub_release);
}

void usb_kick_hub_wq(struct usb_device *hdev)
{
	struct usb_hub *hub = usb_hub_to_struct_hub(hdev);

	if (hub)
		kick_hub_wq(hub);
}

/*
 * Let the USB core know that a USB 3.0 device has sent a Function Wake Device
 * Notification, which indicates it had initiated remote wakeup.
 *
 * USB 3.0 hubs do not report the port link state change from U3 to U0 when the
 * device initiates resume, so the USB core will not receive notice of the
 * resume through the normal hub interrupt URB.
 */
void usb_wakeup_notification(struct usb_device *hdev,
		unsigned int portnum)
{
	struct usb_hub *hub;
	struct usb_port *port_dev;

	if (!hdev)
		return;

	hub = usb_hub_to_struct_hub(hdev);
	if (hub) {
		port_dev = hub->ports[portnum - 1];
		if (port_dev && port_dev->child)
			pm_wakeup_event(&port_dev->child->dev, 0);

		set_bit(portnum, hub->wakeup_bits);
		kick_hub_wq(hub);
	}
}
EXPORT_SYMBOL_GPL(usb_wakeup_notification);

/* completion function, fires on port status changes and various faults */
static void hub_irq(struct urb *urb)
{
	struct usb_hub *hub = urb->context;
	int status = urb->status;
	unsigned i;
	unsigned long bits;

	switch (status) {
	case -ENOENT:		/* synchronous unlink */
	case -ECONNRESET:	/* async unlink */
	case -ESHUTDOWN:	/* hardware going away */
		return;

	default:		/* presumably an error */
		/* Cause a hub reset after 10 consecutive errors */
		dev_dbg(hub->intfdev, "transfer --> %d\n", status);
		if ((++hub->nerrors < 10) || hub->error)
			goto resubmit;
		hub->error = status;
		fallthrough;

	/* let hub_wq handle things */
	case 0:			/* we got data:  port status changed */
		bits = 0;
		for (i = 0; i < urb->actual_length; ++i)
			bits |= ((unsigned long) ((*hub->buffer)[i]))
					<< (i*8);
		hub->event_bits[0] = bits;
		break;
	}

	hub->nerrors = 0;

	/* Something happened, let hub_wq figure it out */
	kick_hub_wq(hub);

resubmit:
	hub_resubmit_irq_urb(hub);
}

/* USB 2.0 spec Section 11.24.2.3 */
static inline int
hub_clear_tt_buffer(struct usb_device *hdev, u16 devinfo, u16 tt)
{
	/* Need to clear both directions for control ep */
	if (((devinfo >> 11) & USB_ENDPOINT_XFERTYPE_MASK) ==
			USB_ENDPOINT_XFER_CONTROL) {
		int status = usb_control_msg(hdev, usb_sndctrlpipe(hdev, 0),
				HUB_CLEAR_TT_BUFFER, USB_RT_PORT,
				devinfo ^ 0x8000, tt, NULL, 0, 1000);
		if (status)
			return status;
	}
	return usb_control_msg(hdev, usb_sndctrlpipe(hdev, 0),
			       HUB_CLEAR_TT_BUFFER, USB_RT_PORT, devinfo,
			       tt, NULL, 0, 1000);
}

/*
 * enumeration blocks hub_wq for a long time. we use keventd instead, since
 * long blocking there is the exception, not the rule.  accordingly, HCDs
 * talking to TTs must queue control transfers (not just bulk and iso), so
 * both can talk to the same hub concurrently.
 */
static void hub_tt_work(struct work_struct *work)
{
	struct usb_hub		*hub =
		container_of(work, struct usb_hub, tt.clear_work);
	unsigned long		flags;

	spin_lock_irqsave(&hub->tt.lock, flags);
	while (!list_empty(&hub->tt.clear_list)) {
		struct list_head	*next;
		struct usb_tt_clear	*clear;
		struct usb_device	*hdev = hub->hdev;
		const struct hc_driver	*drv;
		int			status;

		next = hub->tt.clear_list.next;
		clear = list_entry(next, struct usb_tt_clear, clear_list);
		list_del(&clear->clear_list);

		/* drop lock so HCD can concurrently report other TT errors */
		spin_unlock_irqrestore(&hub->tt.lock, flags);
		status = hub_clear_tt_buffer(hdev, clear->devinfo, clear->tt);
		if (status && status != -ENODEV)
			dev_err(&hdev->dev,
				"clear tt %d (%04x) error %d\n",
				clear->tt, clear->devinfo, status);

		/* Tell the HCD, even if the operation failed */
		drv = clear->hcd->driver;
		if (drv->clear_tt_buffer_complete)
			(drv->clear_tt_buffer_complete)(clear->hcd, clear->ep);

		kfree(clear);
		spin_lock_irqsave(&hub->tt.lock, flags);
	}
	spin_unlock_irqrestore(&hub->tt.lock, flags);
}

/**
 * usb_hub_set_port_power - control hub port's power state
 * @hdev: USB device belonging to the usb hub
 * @hub: target hub
 * @port1: port index
 * @set: expected status
 *
 * call this function to control port's power via setting or
 * clearing the port's PORT_POWER feature.
 *
 * Return: 0 if successful. A negative error code otherwise.
 */
int usb_hub_set_port_power(struct usb_device *hdev, struct usb_hub *hub,
			   int port1, bool set)
{
	int ret;

	if (set)
		ret = set_port_feature(hdev, port1, USB_PORT_FEAT_POWER);
	else
		ret = usb_clear_port_feature(hdev, port1, USB_PORT_FEAT_POWER);

	if (ret)
		return ret;

	if (set)
		set_bit(port1, hub->power_bits);
	else
		clear_bit(port1, hub->power_bits);
	return 0;
}

/**
 * usb_hub_clear_tt_buffer - clear control/bulk TT state in high speed hub
 * @urb: an URB associated with the failed or incomplete split transaction
 *
 * High speed HCDs use this to tell the hub driver that some split control or
 * bulk transaction failed in a way that requires clearing internal state of
 * a transaction translator.  This is normally detected (and reported) from
 * interrupt context.
 *
 * It may not be possible for that hub to handle additional full (or low)
 * speed transactions until that state is fully cleared out.
 *
 * Return: 0 if successful. A negative error code otherwise.
 */
int usb_hub_clear_tt_buffer(struct urb *urb)
{
	struct usb_device	*udev = urb->dev;
	int			pipe = urb->pipe;
	struct usb_tt		*tt = udev->tt;
	unsigned long		flags;
	struct usb_tt_clear	*clear;

	/* we've got to cope with an arbitrary number of pending TT clears,
	 * since each TT has "at least two" buffers that can need it (and
	 * there can be many TTs per hub).  even if they're uncommon.
	 */
	clear = kmalloc(sizeof *clear, GFP_ATOMIC);
	if (clear == NULL) {
		dev_err(&udev->dev, "can't save CLEAR_TT_BUFFER state\n");
		/* FIXME recover somehow ... RESET_TT? */
		return -ENOMEM;
	}

	/* info that CLEAR_TT_BUFFER needs */
	clear->tt = tt->multi ? udev->ttport : 1;
	clear->devinfo = usb_pipeendpoint (pipe);
	clear->devinfo |= ((u16)udev->devaddr) << 4;
	clear->devinfo |= usb_pipecontrol(pipe)
			? (USB_ENDPOINT_XFER_CONTROL << 11)
			: (USB_ENDPOINT_XFER_BULK << 11);
	if (usb_pipein(pipe))
		clear->devinfo |= 1 << 15;

	/* info for completion callback */
	clear->hcd = bus_to_hcd(udev->bus);
	clear->ep = urb->ep;

	/* tell keventd to clear state for this TT */
	spin_lock_irqsave(&tt->lock, flags);
	list_add_tail(&clear->clear_list, &tt->clear_list);
	schedule_work(&tt->clear_work);
	spin_unlock_irqrestore(&tt->lock, flags);
	return 0;
}
EXPORT_SYMBOL_GPL(usb_hub_clear_tt_buffer);

static void hub_power_on(struct usb_hub *hub, bool do_delay)
{
	int port1;

	/* Enable power on each port.  Some hubs have reserved values
	 * of LPSM (> 2) in their descriptors, even though they are
	 * USB 2.0 hubs.  Some hubs do not implement port-power switching
	 * but only emulate it.  In all cases, the ports won't work
	 * unless we send these messages to the hub.
	 */
	if (hub_is_port_power_switchable(hub))
		dev_dbg(hub->intfdev, "enabling power on all ports\n");
	else
		dev_dbg(hub->intfdev, "trying to enable port power on "
				"non-switchable hub\n");
	for (port1 = 1; port1 <= hub->hdev->maxchild; port1++)
		if (test_bit(port1, hub->power_bits))
			set_port_feature(hub->hdev, port1, USB_PORT_FEAT_POWER);
		else
			usb_clear_port_feature(hub->hdev, port1,
						USB_PORT_FEAT_POWER);
	if (do_delay)
		msleep(hub_power_on_good_delay(hub));
}

static int hub_hub_status(struct usb_hub *hub,
		u16 *status, u16 *change)
{
	int ret;

	mutex_lock(&hub->status_mutex);
	ret = get_hub_status(hub->hdev, &hub->status->hub);
	if (ret < 0) {
		if (ret != -ENODEV)
			dev_err(hub->intfdev,
				"%s failed (err = %d)\n", __func__, ret);
	} else {
		*status = le16_to_cpu(hub->status->hub.wHubStatus);
		*change = le16_to_cpu(hub->status->hub.wHubChange);
		ret = 0;
	}
	mutex_unlock(&hub->status_mutex);
	return ret;
}

static int hub_set_port_link_state(struct usb_hub *hub, int port1,
			unsigned int link_status)
{
	return set_port_feature(hub->hdev,
			port1 | (link_status << 3),
			USB_PORT_FEAT_LINK_STATE);
}

/*
 * Disable a port and mark a logical connect-change event, so that some
 * time later hub_wq will disconnect() any existing usb_device on the port
 * and will re-enumerate if there actually is a device attached.
 */
static void hub_port_logical_disconnect(struct usb_hub *hub, int port1)
{
	dev_dbg(&hub->ports[port1 - 1]->dev, "logical disconnect\n");
	hub_port_disable(hub, port1, 1);

	/* FIXME let caller ask to power down the port:
	 *  - some devices won't enumerate without a VBUS power cycle
	 *  - SRP saves power that way
	 *  - ... new call, TBD ...
	 * That's easy if this hub can switch power per-port, and
	 * hub_wq reactivates the port later (timer, SRP, etc).
	 * Powerdown must be optional, because of reset/DFU.
	 */

	set_bit(port1, hub->change_bits);
	kick_hub_wq(hub);
}

/**
 * usb_remove_device - disable a device's port on its parent hub
 * @udev: device to be disabled and removed
 * Context: @udev locked, must be able to sleep.
 *
 * After @udev's port has been disabled, hub_wq is notified and it will
 * see that the device has been disconnected.  When the device is
 * physically unplugged and something is plugged in, the events will
 * be received and processed normally.
 *
 * Return: 0 if successful. A negative error code otherwise.
 */
int usb_remove_device(struct usb_device *udev)
{
	struct usb_hub *hub;
	struct usb_interface *intf;
	int ret;

	if (!udev->parent)	/* Can't remove a root hub */
		return -EINVAL;
	hub = usb_hub_to_struct_hub(udev->parent);
	intf = to_usb_interface(hub->intfdev);

	ret = usb_autopm_get_interface(intf);
	if (ret < 0)
		return ret;

	set_bit(udev->portnum, hub->removed_bits);
	hub_port_logical_disconnect(hub, udev->portnum);
	usb_autopm_put_interface(intf);
	return 0;
}

enum hub_activation_type {
	HUB_INIT, HUB_INIT2, HUB_INIT3,		/* INITs must come first */
	HUB_POST_RESET, HUB_RESUME, HUB_RESET_RESUME,
};

static void hub_init_func2(struct work_struct *ws);
static void hub_init_func3(struct work_struct *ws);

static void hub_activate(struct usb_hub *hub, enum hub_activation_type type)
{
	struct usb_device *hdev = hub->hdev;
	struct usb_hcd *hcd;
	int ret;
	int port1;
	int status;
	bool need_debounce_delay = false;
	unsigned delay;

	/* Continue a partial initialization */
	if (type == HUB_INIT2 || type == HUB_INIT3) {
		device_lock(&hdev->dev);

		/* Was the hub disconnected while we were waiting? */
		if (hub->disconnected)
			goto disconnected;
		if (type == HUB_INIT2)
			goto init2;
		goto init3;
	}
	kref_get(&hub->kref);

	/* The superspeed hub except for root hub has to use Hub Depth
	 * value as an offset into the route string to locate the bits
	 * it uses to determine the downstream port number. So hub driver
	 * should send a set hub depth request to superspeed hub after
	 * the superspeed hub is set configuration in initialization or
	 * reset procedure.
	 *
	 * After a resume, port power should still be on.
	 * For any other type of activation, turn it on.
	 */
	if (type != HUB_RESUME) {
		if (hdev->parent && hub_is_superspeed(hdev)) {
			ret = usb_control_msg(hdev, usb_sndctrlpipe(hdev, 0),
					HUB_SET_DEPTH, USB_RT_HUB,
					hdev->level - 1, 0, NULL, 0,
					USB_CTRL_SET_TIMEOUT);
			if (ret < 0)
				dev_err(hub->intfdev,
						"set hub depth failed\n");
		}

		/* Speed up system boot by using a delayed_work for the
		 * hub's initial power-up delays.  This is pretty awkward
		 * and the implementation looks like a home-brewed sort of
		 * setjmp/longjmp, but it saves at least 100 ms for each
		 * root hub (assuming usbcore is compiled into the kernel
		 * rather than as a module).  It adds up.
		 *
		 * This can't be done for HUB_RESUME or HUB_RESET_RESUME
		 * because for those activation types the ports have to be
		 * operational when we return.  In theory this could be done
		 * for HUB_POST_RESET, but it's easier not to.
		 */
		if (type == HUB_INIT) {
			delay = hub_power_on_good_delay(hub);

			hub_power_on(hub, false);
			INIT_DELAYED_WORK(&hub->init_work, hub_init_func2);
			queue_delayed_work(system_power_efficient_wq,
					&hub->init_work,
					msecs_to_jiffies(delay));

			/* Suppress autosuspend until init is done */
			usb_autopm_get_interface_no_resume(
					to_usb_interface(hub->intfdev));
			return;		/* Continues at init2: below */
		} else if (type == HUB_RESET_RESUME) {
			/* The internal host controller state for the hub device
			 * may be gone after a host power loss on system resume.
			 * Update the device's info so the HW knows it's a hub.
			 */
			hcd = bus_to_hcd(hdev->bus);
			if (hcd->driver->update_hub_device) {
				ret = hcd->driver->update_hub_device(hcd, hdev,
						&hub->tt, GFP_NOIO);
				if (ret < 0) {
					dev_err(hub->intfdev,
						"Host not accepting hub info update\n");
					dev_err(hub->intfdev,
						"LS/FS devices and hubs may not work under this hub\n");
				}
			}
			hub_power_on(hub, true);
		} else {
			hub_power_on(hub, true);
		}
	}
 init2:

	/*
	 * Check each port and set hub->change_bits to let hub_wq know
	 * which ports need attention.
	 */
	for (port1 = 1; port1 <= hdev->maxchild; ++port1) {
		struct usb_port *port_dev = hub->ports[port1 - 1];
		struct usb_device *udev = port_dev->child;
		u16 portstatus, portchange;

		portstatus = portchange = 0;
		status = hub_port_status(hub, port1, &portstatus, &portchange);
		if (status)
			goto abort;

		if (udev || (portstatus & USB_PORT_STAT_CONNECTION))
			dev_dbg(&port_dev->dev, "status %04x change %04x\n",
					portstatus, portchange);

		/*
		 * After anything other than HUB_RESUME (i.e., initialization
		 * or any sort of reset), every port should be disabled.
		 * Unconnected ports should likewise be disabled (paranoia),
		 * and so should ports for which we have no usb_device.
		 */
		if ((portstatus & USB_PORT_STAT_ENABLE) && (
				type != HUB_RESUME ||
				!(portstatus & USB_PORT_STAT_CONNECTION) ||
				!udev ||
				udev->state == USB_STATE_NOTATTACHED)) {
			/*
			 * USB3 protocol ports will automatically transition
			 * to Enabled state when detect an USB3.0 device attach.
			 * Do not disable USB3 protocol ports, just pretend
			 * power was lost
			 */
			portstatus &= ~USB_PORT_STAT_ENABLE;
			if (!hub_is_superspeed(hdev))
				usb_clear_port_feature(hdev, port1,
						   USB_PORT_FEAT_ENABLE);
		}

		/* Make sure a warm-reset request is handled by port_event */
		if (type == HUB_RESUME &&
		    hub_port_warm_reset_required(hub, port1, portstatus))
			set_bit(port1, hub->event_bits);

		/*
		 * Add debounce if USB3 link is in polling/link training state.
		 * Link will automatically transition to Enabled state after
		 * link training completes.
		 */
		if (hub_is_superspeed(hdev) &&
		    ((portstatus & USB_PORT_STAT_LINK_STATE) ==
						USB_SS_PORT_LS_POLLING))
			need_debounce_delay = true;

		/* Clear status-change flags; we'll debounce later */
		if (portchange & USB_PORT_STAT_C_CONNECTION) {
			need_debounce_delay = true;
			usb_clear_port_feature(hub->hdev, port1,
					USB_PORT_FEAT_C_CONNECTION);
		}
		if (portchange & USB_PORT_STAT_C_ENABLE) {
			need_debounce_delay = true;
			usb_clear_port_feature(hub->hdev, port1,
					USB_PORT_FEAT_C_ENABLE);
		}
		if (portchange & USB_PORT_STAT_C_RESET) {
			need_debounce_delay = true;
			usb_clear_port_feature(hub->hdev, port1,
					USB_PORT_FEAT_C_RESET);
		}
		if ((portchange & USB_PORT_STAT_C_BH_RESET) &&
				hub_is_superspeed(hub->hdev)) {
			need_debounce_delay = true;
			usb_clear_port_feature(hub->hdev, port1,
					USB_PORT_FEAT_C_BH_PORT_RESET);
		}
		/* We can forget about a "removed" device when there's a
		 * physical disconnect or the connect status changes.
		 */
		if (!(portstatus & USB_PORT_STAT_CONNECTION) ||
				(portchange & USB_PORT_STAT_C_CONNECTION))
			clear_bit(port1, hub->removed_bits);

		if (!udev || udev->state == USB_STATE_NOTATTACHED) {
			/* Tell hub_wq to disconnect the device or
			 * check for a new connection or over current condition.
			 * Based on USB2.0 Spec Section 11.12.5,
			 * C_PORT_OVER_CURRENT could be set while
			 * PORT_OVER_CURRENT is not. So check for any of them.
			 */
			if (udev || (portstatus & USB_PORT_STAT_CONNECTION) ||
			    (portchange & USB_PORT_STAT_C_CONNECTION) ||
			    (portstatus & USB_PORT_STAT_OVERCURRENT) ||
			    (portchange & USB_PORT_STAT_C_OVERCURRENT))
				set_bit(port1, hub->change_bits);

		} else if (portstatus & USB_PORT_STAT_ENABLE) {
			bool port_resumed = (portstatus &
					USB_PORT_STAT_LINK_STATE) ==
				USB_SS_PORT_LS_U0;
			/* The power session apparently survived the resume.
			 * If there was an overcurrent or suspend change
			 * (i.e., remote wakeup request), have hub_wq
			 * take care of it.  Look at the port link state
			 * for USB 3.0 hubs, since they don't have a suspend
			 * change bit, and they don't set the port link change
			 * bit on device-initiated resume.
			 */
			if (portchange || (hub_is_superspeed(hub->hdev) &&
						port_resumed))
				set_bit(port1, hub->change_bits);

		} else if (udev->persist_enabled) {
#ifdef CONFIG_PM
			udev->reset_resume = 1;
#endif
			/* Don't set the change_bits when the device
			 * was powered off.
			 */
			if (test_bit(port1, hub->power_bits))
				set_bit(port1, hub->change_bits);

		} else {
			/* The power session is gone; tell hub_wq */
			usb_set_device_state(udev, USB_STATE_NOTATTACHED);
			set_bit(port1, hub->change_bits);
		}
	}

	/* If no port-status-change flags were set, we don't need any
	 * debouncing.  If flags were set we can try to debounce the
	 * ports all at once right now, instead of letting hub_wq do them
	 * one at a time later on.
	 *
	 * If any port-status changes do occur during this delay, hub_wq
	 * will see them later and handle them normally.
	 */
	if (need_debounce_delay) {
		delay = HUB_DEBOUNCE_STABLE;

		/* Don't do a long sleep inside a workqueue routine */
		if (type == HUB_INIT2) {
			INIT_DELAYED_WORK(&hub->init_work, hub_init_func3);
			queue_delayed_work(system_power_efficient_wq,
					&hub->init_work,
					msecs_to_jiffies(delay));
			device_unlock(&hdev->dev);
			return;		/* Continues at init3: below */
		} else {
			msleep(delay);
		}
	}
 init3:
	hub->quiescing = 0;

	status = usb_submit_urb(hub->urb, GFP_NOIO);
	if (status < 0)
		dev_err(hub->intfdev, "activate --> %d\n", status);
	if (hub->has_indicators && blinkenlights)
		queue_delayed_work(system_power_efficient_wq,
				&hub->leds, LED_CYCLE_PERIOD);

	/* Scan all ports that need attention */
	kick_hub_wq(hub);
 abort:
	if (type == HUB_INIT2 || type == HUB_INIT3) {
		/* Allow autosuspend if it was suppressed */
 disconnected:
		usb_autopm_put_interface_async(to_usb_interface(hub->intfdev));
		device_unlock(&hdev->dev);
	}

	kref_put(&hub->kref, hub_release);
}

/* Implement the continuations for the delays above */
static void hub_init_func2(struct work_struct *ws)
{
	struct usb_hub *hub = container_of(ws, struct usb_hub, init_work.work);

	hub_activate(hub, HUB_INIT2);
}

static void hub_init_func3(struct work_struct *ws)
{
	struct usb_hub *hub = container_of(ws, struct usb_hub, init_work.work);

	hub_activate(hub, HUB_INIT3);
}

enum hub_quiescing_type {
	HUB_DISCONNECT, HUB_PRE_RESET, HUB_SUSPEND
};

static void hub_quiesce(struct usb_hub *hub, enum hub_quiescing_type type)
{
	struct usb_device *hdev = hub->hdev;
	unsigned long flags;
	int i;

	/* hub_wq and related activity won't re-trigger */
	spin_lock_irqsave(&hub->irq_urb_lock, flags);
	hub->quiescing = 1;
	spin_unlock_irqrestore(&hub->irq_urb_lock, flags);

	if (type != HUB_SUSPEND) {
		/* Disconnect all the children */
		for (i = 0; i < hdev->maxchild; ++i) {
			if (hub->ports[i]->child)
				usb_disconnect(&hub->ports[i]->child);
		}
	}

	/* Stop hub_wq and related activity */
	del_timer_sync(&hub->irq_urb_retry);
	usb_kill_urb(hub->urb);
	if (hub->has_indicators)
		cancel_delayed_work_sync(&hub->leds);
	if (hub->tt.hub)
		flush_work(&hub->tt.clear_work);
}

static void hub_pm_barrier_for_all_ports(struct usb_hub *hub)
{
	int i;

	for (i = 0; i < hub->hdev->maxchild; ++i)
		pm_runtime_barrier(&hub->ports[i]->dev);
}

/* caller has locked the hub device */
static int hub_pre_reset(struct usb_interface *intf)
{
	struct usb_hub *hub = usb_get_intfdata(intf);

	hub_quiesce(hub, HUB_PRE_RESET);
	hub->in_reset = 1;
	hub_pm_barrier_for_all_ports(hub);
	return 0;
}

/* caller has locked the hub device */
static int hub_post_reset(struct usb_interface *intf)
{
	struct usb_hub *hub = usb_get_intfdata(intf);

	hub->in_reset = 0;
	hub_pm_barrier_for_all_ports(hub);
	hub_activate(hub, HUB_POST_RESET);
	return 0;
}

static int hub_configure(struct usb_hub *hub,
	struct usb_endpoint_descriptor *endpoint)
{
	struct usb_hcd *hcd;
	struct usb_device *hdev = hub->hdev;
	struct device *hub_dev = hub->intfdev;
	u16 hubstatus, hubchange;
	u16 wHubCharacteristics;
	unsigned int pipe;
	int maxp, ret, i;
	char *message = "out of memory";
	unsigned unit_load;
	unsigned full_load;
	unsigned maxchild;

	hub->buffer = kmalloc(sizeof(*hub->buffer), GFP_KERNEL);
	if (!hub->buffer) {
		ret = -ENOMEM;
		goto fail;
	}

	hub->status = kmalloc(sizeof(*hub->status), GFP_KERNEL);
	if (!hub->status) {
		ret = -ENOMEM;
		goto fail;
	}
	mutex_init(&hub->status_mutex);

	hub->descriptor = kzalloc(sizeof(*hub->descriptor), GFP_KERNEL);
	if (!hub->descriptor) {
		ret = -ENOMEM;
		goto fail;
	}

	/* Request the entire hub descriptor.
	 * hub->descriptor can handle USB_MAXCHILDREN ports,
	 * but a (non-SS) hub can/will return fewer bytes here.
	 */
	ret = get_hub_descriptor(hdev, hub->descriptor);
	if (ret < 0) {
		message = "can't read hub descriptor";
		goto fail;
	}

	maxchild = USB_MAXCHILDREN;
	if (hub_is_superspeed(hdev))
		maxchild = min_t(unsigned, maxchild, USB_SS_MAXPORTS);

	if (hub->descriptor->bNbrPorts > maxchild) {
		message = "hub has too many ports!";
		ret = -ENODEV;
		goto fail;
	} else if (hub->descriptor->bNbrPorts == 0) {
		message = "hub doesn't have any ports!";
		ret = -ENODEV;
		goto fail;
	}

	/*
	 * Accumulate wHubDelay + 40ns for every hub in the tree of devices.
	 * The resulting value will be used for SetIsochDelay() request.
	 */
	if (hub_is_superspeed(hdev) || hub_is_superspeedplus(hdev)) {
		u32 delay = __le16_to_cpu(hub->descriptor->u.ss.wHubDelay);

		if (hdev->parent)
			delay += hdev->parent->hub_delay;

		delay += USB_TP_TRANSMISSION_DELAY;
		hdev->hub_delay = min_t(u32, delay, USB_TP_TRANSMISSION_DELAY_MAX);
	}

	maxchild = hub->descriptor->bNbrPorts;
	dev_info(hub_dev, "%d port%s detected\n", maxchild,
			(maxchild == 1) ? "" : "s");

	hub->ports = kcalloc(maxchild, sizeof(struct usb_port *), GFP_KERNEL);
	if (!hub->ports) {
		ret = -ENOMEM;
		goto fail;
	}

	wHubCharacteristics = le16_to_cpu(hub->descriptor->wHubCharacteristics);
	if (hub_is_superspeed(hdev)) {
		unit_load = 150;
		full_load = 900;
	} else {
		unit_load = 100;
		full_load = 500;
	}

	/* FIXME for USB 3.0, skip for now */
	if ((wHubCharacteristics & HUB_CHAR_COMPOUND) &&
			!(hub_is_superspeed(hdev))) {
		char	portstr[USB_MAXCHILDREN + 1];

		for (i = 0; i < maxchild; i++)
			portstr[i] = hub->descriptor->u.hs.DeviceRemovable
				    [((i + 1) / 8)] & (1 << ((i + 1) % 8))
				? 'F' : 'R';
		portstr[maxchild] = 0;
		dev_dbg(hub_dev, "compound device; port removable status: %s\n", portstr);
	} else
		dev_dbg(hub_dev, "standalone hub\n");

	switch (wHubCharacteristics & HUB_CHAR_LPSM) {
	case HUB_CHAR_COMMON_LPSM:
		dev_dbg(hub_dev, "ganged power switching\n");
		break;
	case HUB_CHAR_INDV_PORT_LPSM:
		dev_dbg(hub_dev, "individual port power switching\n");
		break;
	case HUB_CHAR_NO_LPSM:
	case HUB_CHAR_LPSM:
		dev_dbg(hub_dev, "no power switching (usb 1.0)\n");
		break;
	}

	switch (wHubCharacteristics & HUB_CHAR_OCPM) {
	case HUB_CHAR_COMMON_OCPM:
		dev_dbg(hub_dev, "global over-current protection\n");
		break;
	case HUB_CHAR_INDV_PORT_OCPM:
		dev_dbg(hub_dev, "individual port over-current protection\n");
		break;
	case HUB_CHAR_NO_OCPM:
	case HUB_CHAR_OCPM:
		dev_dbg(hub_dev, "no over-current protection\n");
		break;
	}

	spin_lock_init(&hub->tt.lock);
	INIT_LIST_HEAD(&hub->tt.clear_list);
	INIT_WORK(&hub->tt.clear_work, hub_tt_work);
	switch (hdev->descriptor.bDeviceProtocol) {
	case USB_HUB_PR_FS:
		break;
	case USB_HUB_PR_HS_SINGLE_TT:
		dev_dbg(hub_dev, "Single TT\n");
		hub->tt.hub = hdev;
		break;
	case USB_HUB_PR_HS_MULTI_TT:
		ret = usb_set_interface(hdev, 0, 1);
		if (ret == 0) {
			dev_dbg(hub_dev, "TT per port\n");
			hub->tt.multi = 1;
		} else
			dev_err(hub_dev, "Using single TT (err %d)\n",
				ret);
		hub->tt.hub = hdev;
		break;
	case USB_HUB_PR_SS:
		/* USB 3.0 hubs don't have a TT */
		break;
	default:
		dev_dbg(hub_dev, "Unrecognized hub protocol %d\n",
			hdev->descriptor.bDeviceProtocol);
		break;
	}

	/* Note 8 FS bit times == (8 bits / 12000000 bps) ~= 666ns */
	switch (wHubCharacteristics & HUB_CHAR_TTTT) {
	case HUB_TTTT_8_BITS:
		if (hdev->descriptor.bDeviceProtocol != 0) {
			hub->tt.think_time = 666;
			dev_dbg(hub_dev, "TT requires at most %d "
					"FS bit times (%d ns)\n",
				8, hub->tt.think_time);
		}
		break;
	case HUB_TTTT_16_BITS:
		hub->tt.think_time = 666 * 2;
		dev_dbg(hub_dev, "TT requires at most %d "
				"FS bit times (%d ns)\n",
			16, hub->tt.think_time);
		break;
	case HUB_TTTT_24_BITS:
		hub->tt.think_time = 666 * 3;
		dev_dbg(hub_dev, "TT requires at most %d "
				"FS bit times (%d ns)\n",
			24, hub->tt.think_time);
		break;
	case HUB_TTTT_32_BITS:
		hub->tt.think_time = 666 * 4;
		dev_dbg(hub_dev, "TT requires at most %d "
				"FS bit times (%d ns)\n",
			32, hub->tt.think_time);
		break;
	}

	/* probe() zeroes hub->indicator[] */
	if (wHubCharacteristics & HUB_CHAR_PORTIND) {
		hub->has_indicators = 1;
		dev_dbg(hub_dev, "Port indicators are supported\n");
	}

	dev_dbg(hub_dev, "power on to power good time: %dms\n",
		hub->descriptor->bPwrOn2PwrGood * 2);

	/* power budgeting mostly matters with bus-powered hubs,
	 * and battery-powered root hubs (may provide just 8 mA).
	 */
	ret = usb_get_std_status(hdev, USB_RECIP_DEVICE, 0, &hubstatus);
	if (ret) {
		message = "can't get hub status";
		goto fail;
	}
	hcd = bus_to_hcd(hdev->bus);
	if (hdev == hdev->bus->root_hub) {
		if (hcd->power_budget > 0)
			hdev->bus_mA = hcd->power_budget;
		else
			hdev->bus_mA = full_load * maxchild;
		if (hdev->bus_mA >= full_load)
			hub->mA_per_port = full_load;
		else {
			hub->mA_per_port = hdev->bus_mA;
			hub->limited_power = 1;
		}
	} else if ((hubstatus & (1 << USB_DEVICE_SELF_POWERED)) == 0) {
		int remaining = hdev->bus_mA -
			hub->descriptor->bHubContrCurrent;

		dev_dbg(hub_dev, "hub controller current requirement: %dmA\n",
			hub->descriptor->bHubContrCurrent);
		hub->limited_power = 1;

		if (remaining < maxchild * unit_load)
			dev_warn(hub_dev,
					"insufficient power available "
					"to use all downstream ports\n");
		hub->mA_per_port = unit_load;	/* 7.2.1 */

	} else {	/* Self-powered external hub */
		/* FIXME: What about battery-powered external hubs that
		 * provide less current per port? */
		hub->mA_per_port = full_load;
	}
	if (hub->mA_per_port < full_load)
		dev_dbg(hub_dev, "%umA bus power budget for each child\n",
				hub->mA_per_port);

	ret = hub_hub_status(hub, &hubstatus, &hubchange);
	if (ret < 0) {
		message = "can't get hub status";
		goto fail;
	}

	/* local power status reports aren't always correct */
	if (hdev->actconfig->desc.bmAttributes & USB_CONFIG_ATT_SELFPOWER)
		dev_dbg(hub_dev, "local power source is %s\n",
			(hubstatus & HUB_STATUS_LOCAL_POWER)
			? "lost (inactive)" : "good");

	if ((wHubCharacteristics & HUB_CHAR_OCPM) == 0)
		dev_dbg(hub_dev, "%sover-current condition exists\n",
			(hubstatus & HUB_STATUS_OVERCURRENT) ? "" : "no ");

	/* set up the interrupt endpoint
	 * We use the EP's maxpacket size instead of (PORTS+1+7)/8
	 * bytes as USB2.0[11.12.3] says because some hubs are known
	 * to send more data (and thus cause overflow). For root hubs,
	 * maxpktsize is defined in hcd.c's fake endpoint descriptors
	 * to be big enough for at least USB_MAXCHILDREN ports. */
	pipe = usb_rcvintpipe(hdev, endpoint->bEndpointAddress);
	maxp = usb_maxpacket(hdev, pipe, usb_pipeout(pipe));

	if (maxp > sizeof(*hub->buffer))
		maxp = sizeof(*hub->buffer);

	hub->urb = usb_alloc_urb(0, GFP_KERNEL);
	if (!hub->urb) {
		ret = -ENOMEM;
		goto fail;
	}

	usb_fill_int_urb(hub->urb, hdev, pipe, *hub->buffer, maxp, hub_irq,
		hub, endpoint->bInterval);

	/* maybe cycle the hub leds */
	if (hub->has_indicators && blinkenlights)
		hub->indicator[0] = INDICATOR_CYCLE;

	mutex_lock(&usb_port_peer_mutex);
	for (i = 0; i < maxchild; i++) {
		ret = usb_hub_create_port_device(hub, i + 1);
		if (ret < 0) {
			dev_err(hub->intfdev,
				"couldn't create port%d device.\n", i + 1);
			break;
		}
	}
	hdev->maxchild = i;
	for (i = 0; i < hdev->maxchild; i++) {
		struct usb_port *port_dev = hub->ports[i];

		pm_runtime_put(&port_dev->dev);
	}

	mutex_unlock(&usb_port_peer_mutex);
	if (ret < 0)
		goto fail;

	/* Update the HCD's internal representation of this hub before hub_wq
	 * starts getting port status changes for devices under the hub.
	 */
	if (hcd->driver->update_hub_device) {
		ret = hcd->driver->update_hub_device(hcd, hdev,
				&hub->tt, GFP_KERNEL);
		if (ret < 0) {
			message = "can't update HCD hub info";
			goto fail;
		}
	}

	usb_hub_adjust_deviceremovable(hdev, hub->descriptor);

	hub_activate(hub, HUB_INIT);
	return 0;

fail:
	dev_err(hub_dev, "config failed, %s (err %d)\n",
			message, ret);
	/* hub_disconnect() frees urb and descriptor */
	return ret;
}

static void hub_release(struct kref *kref)
{
	struct usb_hub *hub = container_of(kref, struct usb_hub, kref);

	usb_put_dev(hub->hdev);
	usb_put_intf(to_usb_interface(hub->intfdev));
	kfree(hub);
}

static unsigned highspeed_hubs;

static void hub_disconnect(struct usb_interface *intf)
{
	struct usb_hub *hub = usb_get_intfdata(intf);
	struct usb_device *hdev = interface_to_usbdev(intf);
	int port1;

	/*
	 * Stop adding new hub events. We do not want to block here and thus
	 * will not try to remove any pending work item.
	 */
	hub->disconnected = 1;

	/* Disconnect all children and quiesce the hub */
	hub->error = 0;
	hub_quiesce(hub, HUB_DISCONNECT);

	mutex_lock(&usb_port_peer_mutex);

	/* Avoid races with recursively_mark_NOTATTACHED() */
	spin_lock_irq(&device_state_lock);
	port1 = hdev->maxchild;
	hdev->maxchild = 0;
	usb_set_intfdata(intf, NULL);
	spin_unlock_irq(&device_state_lock);

	for (; port1 > 0; --port1)
		usb_hub_remove_port_device(hub, port1);

	mutex_unlock(&usb_port_peer_mutex);

	if (hub->hdev->speed == USB_SPEED_HIGH)
		highspeed_hubs--;

	usb_free_urb(hub->urb);
	kfree(hub->ports);
	kfree(hub->descriptor);
	kfree(hub->status);
	kfree(hub->buffer);

	pm_suspend_ignore_children(&intf->dev, false);

	if (hub->quirk_disable_autosuspend)
		usb_autopm_put_interface(intf);

	kref_put(&hub->kref, hub_release);
}

static bool hub_descriptor_is_sane(struct usb_host_interface *desc)
{
	/* Some hubs have a subclass of 1, which AFAICT according to the */
	/*  specs is not defined, but it works */
	if (desc->desc.bInterfaceSubClass != 0 &&
	    desc->desc.bInterfaceSubClass != 1)
		return false;

	/* Multiple endpoints? What kind of mutant ninja-hub is this? */
	if (desc->desc.bNumEndpoints != 1)
		return false;

	/* If the first endpoint is not interrupt IN, we'd better punt! */
	if (!usb_endpoint_is_int_in(&desc->endpoint[0].desc))
		return false;

        return true;
}

static int hub_probe(struct usb_interface *intf, const struct usb_device_id *id)
{
	struct usb_host_interface *desc;
	struct usb_device *hdev;
	struct usb_hub *hub;

	desc = intf->cur_altsetting;
	hdev = interface_to_usbdev(intf);

	/*
	 * Set default autosuspend delay as 0 to speedup bus suspend,
	 * based on the below considerations:
	 *
	 * - Unlike other drivers, the hub driver does not rely on the
	 *   autosuspend delay to provide enough time to handle a wakeup
	 *   event, and the submitted status URB is just to check future
	 *   change on hub downstream ports, so it is safe to do it.
	 *
	 * - The patch might cause one or more auto supend/resume for
	 *   below very rare devices when they are plugged into hub
	 *   first time:
	 *
	 *   	devices having trouble initializing, and disconnect
	 *   	themselves from the bus and then reconnect a second
	 *   	or so later
	 *
	 *   	devices just for downloading firmware, and disconnects
	 *   	themselves after completing it
	 *
	 *   For these quite rare devices, their drivers may change the
	 *   autosuspend delay of their parent hub in the probe() to one
	 *   appropriate value to avoid the subtle problem if someone
	 *   does care it.
	 *
	 * - The patch may cause one or more auto suspend/resume on
	 *   hub during running 'lsusb', but it is probably too
	 *   infrequent to worry about.
	 *
	 * - Change autosuspend delay of hub can avoid unnecessary auto
	 *   suspend timer for hub, also may decrease power consumption
	 *   of USB bus.
	 *
	 * - If user has indicated to prevent autosuspend by passing
	 *   usbcore.autosuspend = -1 then keep autosuspend disabled.
	 */
#ifdef CONFIG_PM
	if (hdev->dev.power.autosuspend_delay >= 0)
		pm_runtime_set_autosuspend_delay(&hdev->dev, 0);
#endif

	/*
	 * Hubs have proper suspend/resume support, except for root hubs
	 * where the controller driver doesn't have bus_suspend and
	 * bus_resume methods.
	 */
	if (hdev->parent) {		/* normal device */
		usb_enable_autosuspend(hdev);
	} else {			/* root hub */
		const struct hc_driver *drv = bus_to_hcd(hdev->bus)->driver;

		if (drv->bus_suspend && drv->bus_resume)
			usb_enable_autosuspend(hdev);
	}

	if (hdev->level == MAX_TOPO_LEVEL) {
		dev_err(&intf->dev,
			"Unsupported bus topology: hub nested too deep\n");
		return -E2BIG;
	}

#ifdef	CONFIG_USB_OTG_DISABLE_EXTERNAL_HUB
	if (hdev->parent) {
		dev_warn(&intf->dev, "ignoring external hub\n");
		return -ENODEV;
	}
#endif

	if (!hub_descriptor_is_sane(desc)) {
		dev_err(&intf->dev, "bad descriptor, ignoring hub\n");
		return -EIO;
	}

	/* We found a hub */
	dev_info(&intf->dev, "USB hub found\n");

	hub = kzalloc(sizeof(*hub), GFP_KERNEL);
	if (!hub)
		return -ENOMEM;

	kref_init(&hub->kref);
	hub->intfdev = &intf->dev;
	hub->hdev = hdev;
	INIT_DELAYED_WORK(&hub->leds, led_work);
	INIT_DELAYED_WORK(&hub->init_work, NULL);
	INIT_WORK(&hub->events, hub_event);
	spin_lock_init(&hub->irq_urb_lock);
	timer_setup(&hub->irq_urb_retry, hub_retry_irq_urb, 0);
	usb_get_intf(intf);
	usb_get_dev(hdev);

	usb_set_intfdata(intf, hub);
	intf->needs_remote_wakeup = 1;
	pm_suspend_ignore_children(&intf->dev, true);

	if (hdev->speed == USB_SPEED_HIGH)
		highspeed_hubs++;

	if (id->driver_info & HUB_QUIRK_CHECK_PORT_AUTOSUSPEND)
		hub->quirk_check_port_auto_suspend = 1;

	if (id->driver_info & HUB_QUIRK_DISABLE_AUTOSUSPEND) {
		hub->quirk_disable_autosuspend = 1;
		usb_autopm_get_interface_no_resume(intf);
	}

	if (hub_configure(hub, &desc->endpoint[0].desc) >= 0)
		return 0;

	hub_disconnect(intf);
	return -ENODEV;
}

static int
hub_ioctl(struct usb_interface *intf, unsigned int code, void *user_data)
{
	struct usb_device *hdev = interface_to_usbdev(intf);
	struct usb_hub *hub = usb_hub_to_struct_hub(hdev);

	/* assert ifno == 0 (part of hub spec) */
	switch (code) {
	case USBDEVFS_HUB_PORTINFO: {
		struct usbdevfs_hub_portinfo *info = user_data;
		int i;

		spin_lock_irq(&device_state_lock);
		if (hdev->devnum <= 0)
			info->nports = 0;
		else {
			info->nports = hdev->maxchild;
			for (i = 0; i < info->nports; i++) {
				if (hub->ports[i]->child == NULL)
					info->port[i] = 0;
				else
					info->port[i] =
						hub->ports[i]->child->devnum;
			}
		}
		spin_unlock_irq(&device_state_lock);

		return info->nports + 1;
		}

	default:
		return -ENOSYS;
	}
}

/*
 * Allow user programs to claim ports on a hub.  When a device is attached
 * to one of these "claimed" ports, the program will "own" the device.
 */
static int find_port_owner(struct usb_device *hdev, unsigned port1,
		struct usb_dev_state ***ppowner)
{
	struct usb_hub *hub = usb_hub_to_struct_hub(hdev);

	if (hdev->state == USB_STATE_NOTATTACHED)
		return -ENODEV;
	if (port1 == 0 || port1 > hdev->maxchild)
		return -EINVAL;

	/* Devices not managed by the hub driver
	 * will always have maxchild equal to 0.
	 */
	*ppowner = &(hub->ports[port1 - 1]->port_owner);
	return 0;
}

/* In the following three functions, the caller must hold hdev's lock */
int usb_hub_claim_port(struct usb_device *hdev, unsigned port1,
		       struct usb_dev_state *owner)
{
	int rc;
	struct usb_dev_state **powner;

	rc = find_port_owner(hdev, port1, &powner);
	if (rc)
		return rc;
	if (*powner)
		return -EBUSY;
	*powner = owner;
	return rc;
}
EXPORT_SYMBOL_GPL(usb_hub_claim_port);

int usb_hub_release_port(struct usb_device *hdev, unsigned port1,
			 struct usb_dev_state *owner)
{
	int rc;
	struct usb_dev_state **powner;

	rc = find_port_owner(hdev, port1, &powner);
	if (rc)
		return rc;
	if (*powner != owner)
		return -ENOENT;
	*powner = NULL;
	return rc;
}
EXPORT_SYMBOL_GPL(usb_hub_release_port);

void usb_hub_release_all_ports(struct usb_device *hdev, struct usb_dev_state *owner)
{
	struct usb_hub *hub = usb_hub_to_struct_hub(hdev);
	int n;

	for (n = 0; n < hdev->maxchild; n++) {
		if (hub->ports[n]->port_owner == owner)
			hub->ports[n]->port_owner = NULL;
	}

}

/* The caller must hold udev's lock */
bool usb_device_is_owned(struct usb_device *udev)
{
	struct usb_hub *hub;

	if (udev->state == USB_STATE_NOTATTACHED || !udev->parent)
		return false;
	hub = usb_hub_to_struct_hub(udev->parent);
	return !!hub->ports[udev->portnum - 1]->port_owner;
}

static void recursively_mark_NOTATTACHED(struct usb_device *udev)
{
	struct usb_hub *hub = usb_hub_to_struct_hub(udev);
	int i;

	for (i = 0; i < udev->maxchild; ++i) {
		if (hub->ports[i]->child)
			recursively_mark_NOTATTACHED(hub->ports[i]->child);
	}
	if (udev->state == USB_STATE_SUSPENDED)
		udev->active_duration -= jiffies;
	udev->state = USB_STATE_NOTATTACHED;
}

/**
 * usb_set_device_state - change a device's current state (usbcore, hcds)
 * @udev: pointer to device whose state should be changed
 * @new_state: new state value to be stored
 *
 * udev->state is _not_ fully protected by the device lock.  Although
 * most transitions are made only while holding the lock, the state can
 * can change to USB_STATE_NOTATTACHED at almost any time.  This
 * is so that devices can be marked as disconnected as soon as possible,
 * without having to wait for any semaphores to be released.  As a result,
 * all changes to any device's state must be protected by the
 * device_state_lock spinlock.
 *
 * Once a device has been added to the device tree, all changes to its state
 * should be made using this routine.  The state should _not_ be set directly.
 *
 * If udev->state is already USB_STATE_NOTATTACHED then no change is made.
 * Otherwise udev->state is set to new_state, and if new_state is
 * USB_STATE_NOTATTACHED then all of udev's descendants' states are also set
 * to USB_STATE_NOTATTACHED.
 */
void usb_set_device_state(struct usb_device *udev,
		enum usb_device_state new_state)
{
	unsigned long flags;
	int wakeup = -1;

	spin_lock_irqsave(&device_state_lock, flags);
	if (udev->state == USB_STATE_NOTATTACHED)
		;	/* do nothing */
	else if (new_state != USB_STATE_NOTATTACHED) {

		/* root hub wakeup capabilities are managed out-of-band
		 * and may involve silicon errata ... ignore them here.
		 */
		if (udev->parent) {
			if (udev->state == USB_STATE_SUSPENDED
					|| new_state == USB_STATE_SUSPENDED)
				;	/* No change to wakeup settings */
			else if (new_state == USB_STATE_CONFIGURED)
				wakeup = (udev->quirks &
					USB_QUIRK_IGNORE_REMOTE_WAKEUP) ? 0 :
					udev->actconfig->desc.bmAttributes &
					USB_CONFIG_ATT_WAKEUP;
			else
				wakeup = 0;
		}
		if (udev->state == USB_STATE_SUSPENDED &&
			new_state != USB_STATE_SUSPENDED)
			udev->active_duration -= jiffies;
		else if (new_state == USB_STATE_SUSPENDED &&
				udev->state != USB_STATE_SUSPENDED)
			udev->active_duration += jiffies;
		udev->state = new_state;
	} else
		recursively_mark_NOTATTACHED(udev);
	spin_unlock_irqrestore(&device_state_lock, flags);
	if (wakeup >= 0)
		device_set_wakeup_capable(&udev->dev, wakeup);
}
EXPORT_SYMBOL_GPL(usb_set_device_state);

/*
 * Choose a device number.
 *
 * Device numbers are used as filenames in usbfs.  On USB-1.1 and
 * USB-2.0 buses they are also used as device addresses, however on
 * USB-3.0 buses the address is assigned by the controller hardware
 * and it usually is not the same as the device number.
 *
 * WUSB devices are simple: they have no hubs behind, so the mapping
 * device <-> virtual port number becomes 1:1. Why? to simplify the
 * life of the device connection logic in
 * drivers/usb/wusbcore/devconnect.c. When we do the initial secret
 * handshake we need to assign a temporary address in the unauthorized
 * space. For simplicity we use the first virtual port number found to
 * be free [drivers/usb/wusbcore/devconnect.c:wusbhc_devconnect_ack()]
 * and that becomes it's address [X < 128] or its unauthorized address
 * [X | 0x80].
 *
 * We add 1 as an offset to the one-based USB-stack port number
 * (zero-based wusb virtual port index) for two reasons: (a) dev addr
 * 0 is reserved by USB for default address; (b) Linux's USB stack
 * uses always #1 for the root hub of the controller. So USB stack's
 * port #1, which is wusb virtual-port #0 has address #2.
 *
 * Devices connected under xHCI are not as simple.  The host controller
 * supports virtualization, so the hardware assigns device addresses and
 * the HCD must setup data structures before issuing a set address
 * command to the hardware.
 */
static void choose_devnum(struct usb_device *udev)
{
	int		devnum;
	struct usb_bus	*bus = udev->bus;

	/* be safe when more hub events are proceed in parallel */
	mutex_lock(&bus->devnum_next_mutex);
	if (udev->wusb) {
		devnum = udev->portnum + 1;
		BUG_ON(test_bit(devnum, bus->devmap.devicemap));
	} else {
		/* Try to allocate the next devnum beginning at
		 * bus->devnum_next. */
		devnum = find_next_zero_bit(bus->devmap.devicemap, 128,
					    bus->devnum_next);
		if (devnum >= 128)
			devnum = find_next_zero_bit(bus->devmap.devicemap,
						    128, 1);
		bus->devnum_next = (devnum >= 127 ? 1 : devnum + 1);
	}
	if (devnum < 128) {
		set_bit(devnum, bus->devmap.devicemap);
		udev->devnum = devnum;
	}
	mutex_unlock(&bus->devnum_next_mutex);
}

static void release_devnum(struct usb_device *udev)
{
	if (udev->devnum > 0) {
		clear_bit(udev->devnum, udev->bus->devmap.devicemap);
		udev->devnum = -1;
	}
}

static void update_devnum(struct usb_device *udev, int devnum)
{
	/* The address for a WUSB device is managed by wusbcore. */
	if (!udev->wusb)
		udev->devnum = devnum;
	if (!udev->devaddr)
		udev->devaddr = (u8)devnum;
}

static void hub_free_dev(struct usb_device *udev)
{
	struct usb_hcd *hcd = bus_to_hcd(udev->bus);

	/* Root hubs aren't real devices, so don't free HCD resources */
	if (hcd->driver->free_dev && udev->parent)
		hcd->driver->free_dev(hcd, udev);
}

static void hub_disconnect_children(struct usb_device *udev)
{
	struct usb_hub *hub = usb_hub_to_struct_hub(udev);
	int i;

	/* Free up all the children before we remove this device */
	for (i = 0; i < udev->maxchild; i++) {
		if (hub->ports[i]->child)
			usb_disconnect(&hub->ports[i]->child);
	}
}

/**
 * usb_disconnect - disconnect a device (usbcore-internal)
 * @pdev: pointer to device being disconnected
 *
 * Context: task context, might sleep
 *
 * Something got disconnected. Get rid of it and all of its children.
 *
 * If *pdev is a normal device then the parent hub must already be locked.
 * If *pdev is a root hub then the caller must hold the usb_bus_idr_lock,
 * which protects the set of root hubs as well as the list of buses.
 *
 * Only hub drivers (including virtual root hub drivers for host
 * controllers) should ever call this.
 *
 * This call is synchronous, and may not be used in an interrupt context.
 */
void usb_disconnect(struct usb_device **pdev)
{
	struct usb_port *port_dev = NULL;
	struct usb_device *udev = *pdev;
	struct usb_hub *hub = NULL;
	int port1 = 1;

	/* mark the device as inactive, so any further urb submissions for
	 * this device (and any of its children) will fail immediately.
	 * this quiesces everything except pending urbs.
	 */
	usb_set_device_state(udev, USB_STATE_NOTATTACHED);
	dev_info(&udev->dev, "USB disconnect, device number %d\n",
			udev->devnum);

	/*
	 * Ensure that the pm runtime code knows that the USB device
	 * is in the process of being disconnected.
	 */
	pm_runtime_barrier(&udev->dev);

	usb_lock_device(udev);

	hub_disconnect_children(udev);

	/* deallocate hcd/hardware state ... nuking all pending urbs and
	 * cleaning up all state associated with the current configuration
	 * so that the hardware is now fully quiesced.
	 */
	dev_dbg(&udev->dev, "unregistering device\n");
	usb_disable_device(udev, 0);
	usb_hcd_synchronize_unlinks(udev);

	if (udev->parent) {
		port1 = udev->portnum;
		hub = usb_hub_to_struct_hub(udev->parent);
		port_dev = hub->ports[port1 - 1];

		sysfs_remove_link(&udev->dev.kobj, "port");
		sysfs_remove_link(&port_dev->dev.kobj, "device");

		/*
		 * As usb_port_runtime_resume() de-references udev, make
		 * sure no resumes occur during removal
		 */
		if (!test_and_set_bit(port1, hub->child_usage_bits))
			pm_runtime_get_sync(&port_dev->dev);
	}

	usb_remove_ep_devs(&udev->ep0);
	usb_unlock_device(udev);

	/* Unregister the device.  The device driver is responsible
	 * for de-configuring the device and invoking the remove-device
	 * notifier chain (used by usbfs and possibly others).
	 */
	device_del(&udev->dev);

	/* Free the device number and delete the parent's children[]
	 * (or root_hub) pointer.
	 */
	release_devnum(udev);

	/* Avoid races with recursively_mark_NOTATTACHED() */
	spin_lock_irq(&device_state_lock);
	*pdev = NULL;
	spin_unlock_irq(&device_state_lock);

	if (port_dev && test_and_clear_bit(port1, hub->child_usage_bits))
		pm_runtime_put(&port_dev->dev);

	hub_free_dev(udev);

	put_device(&udev->dev);
}

#ifdef CONFIG_USB_ANNOUNCE_NEW_DEVICES
static void show_string(struct usb_device *udev, char *id, char *string)
{
	if (!string)
		return;
	dev_info(&udev->dev, "%s: %s\n", id, string);
}

static void announce_device(struct usb_device *udev)
{
	u16 bcdDevice = le16_to_cpu(udev->descriptor.bcdDevice);

	dev_info(&udev->dev,
		"New USB device found, idVendor=%04x, idProduct=%04x, bcdDevice=%2x.%02x\n",
		le16_to_cpu(udev->descriptor.idVendor),
		le16_to_cpu(udev->descriptor.idProduct),
		bcdDevice >> 8, bcdDevice & 0xff);
	dev_info(&udev->dev,
		"New USB device strings: Mfr=%d, Product=%d, SerialNumber=%d\n",
		udev->descriptor.iManufacturer,
		udev->descriptor.iProduct,
		udev->descriptor.iSerialNumber);
	show_string(udev, "Product", udev->product);
	show_string(udev, "Manufacturer", udev->manufacturer);
	show_string(udev, "SerialNumber", udev->serial);
}
#else
static inline void announce_device(struct usb_device *udev) { }
#endif


/**
 * usb_enumerate_device_otg - FIXME (usbcore-internal)
 * @udev: newly addressed device (in ADDRESS state)
 *
 * Finish enumeration for On-The-Go devices
 *
 * Return: 0 if successful. A negative error code otherwise.
 */
static int usb_enumerate_device_otg(struct usb_device *udev)
{
	int err = 0;

#ifdef	CONFIG_USB_OTG
	/*
	 * OTG-aware devices on OTG-capable root hubs may be able to use SRP,
	 * to wake us after we've powered off VBUS; and HNP, switching roles
	 * "host" to "peripheral".  The OTG descriptor helps figure this out.
	 */
	if (!udev->bus->is_b_host
			&& udev->config
			&& udev->parent == udev->bus->root_hub) {
		struct usb_otg_descriptor	*desc = NULL;
		struct usb_bus			*bus = udev->bus;
		unsigned			port1 = udev->portnum;

		/* descriptor may appear anywhere in config */
		err = __usb_get_extra_descriptor(udev->rawdescriptors[0],
				le16_to_cpu(udev->config[0].desc.wTotalLength),
				USB_DT_OTG, (void **) &desc, sizeof(*desc));
		if (err || !(desc->bmAttributes & USB_OTG_HNP))
			return 0;

		dev_info(&udev->dev, "Dual-Role OTG device on %sHNP port\n",
					(port1 == bus->otg_port) ? "" : "non-");

		/* enable HNP before suspend, it's simpler */
		if (port1 == bus->otg_port) {
			bus->b_hnp_enable = 1;
			err = usb_control_msg(udev,
				usb_sndctrlpipe(udev, 0),
				USB_REQ_SET_FEATURE, 0,
				USB_DEVICE_B_HNP_ENABLE,
				0, NULL, 0,
				USB_CTRL_SET_TIMEOUT);
			if (err < 0) {
				/*
				 * OTG MESSAGE: report errors here,
				 * customize to match your product.
				 */
				dev_err(&udev->dev, "can't set HNP mode: %d\n",
									err);
				bus->b_hnp_enable = 0;
			}
		} else if (desc->bLength == sizeof
				(struct usb_otg_descriptor)) {
			/* Set a_alt_hnp_support for legacy otg device */
			err = usb_control_msg(udev,
				usb_sndctrlpipe(udev, 0),
				USB_REQ_SET_FEATURE, 0,
				USB_DEVICE_A_ALT_HNP_SUPPORT,
				0, NULL, 0,
				USB_CTRL_SET_TIMEOUT);
			if (err < 0)
				dev_err(&udev->dev,
					"set a_alt_hnp_support failed: %d\n",
					err);
		}
	}
#endif
	return err;
}


/**
 * usb_enumerate_device - Read device configs/intfs/otg (usbcore-internal)
 * @udev: newly addressed device (in ADDRESS state)
 *
 * This is only called by usb_new_device() and usb_authorize_device()
 * and FIXME -- all comments that apply to them apply here wrt to
 * environment.
 *
 * If the device is WUSB and not authorized, we don't attempt to read
 * the string descriptors, as they will be errored out by the device
 * until it has been authorized.
 *
 * Return: 0 if successful. A negative error code otherwise.
 */
static int usb_enumerate_device(struct usb_device *udev)
{
	int err;
	struct usb_hcd *hcd = bus_to_hcd(udev->bus);

	if (udev->config == NULL) {
		err = usb_get_configuration(udev);
		if (err < 0) {
			if (err != -ENODEV)
				dev_err(&udev->dev, "can't read configurations, error %d\n",
						err);
			return err;
		}
	}

	/* read the standard strings and cache them if present */
	udev->product = usb_cache_string(udev, udev->descriptor.iProduct);
	udev->manufacturer = usb_cache_string(udev,
					      udev->descriptor.iManufacturer);
	udev->serial = usb_cache_string(udev, udev->descriptor.iSerialNumber);

	err = usb_enumerate_device_otg(udev);
	if (err < 0)
		return err;

	if (IS_ENABLED(CONFIG_USB_OTG_PRODUCTLIST) && hcd->tpl_support &&
		!is_targeted(udev)) {
		/* Maybe it can talk to us, though we can't talk to it.
		 * (Includes HNP test device.)
		 */
		if (IS_ENABLED(CONFIG_USB_OTG) && (udev->bus->b_hnp_enable
			|| udev->bus->is_b_host)) {
			err = usb_port_suspend(udev, PMSG_AUTO_SUSPEND);
			if (err < 0)
				dev_dbg(&udev->dev, "HNP fail, %d\n", err);
		}
		return -ENOTSUPP;
	}

	usb_detect_interface_quirks(udev);

	return 0;
}

static void set_usb_port_removable(struct usb_device *udev)
{
	struct usb_device *hdev = udev->parent;
	struct usb_hub *hub;
	u8 port = udev->portnum;
	u16 wHubCharacteristics;
	bool removable = true;

	dev_set_removable(&udev->dev, DEVICE_REMOVABLE_UNKNOWN);

	if (!hdev)
		return;

	hub = usb_hub_to_struct_hub(udev->parent);

	/*
	 * If the platform firmware has provided information about a port,
	 * use that to determine whether it's removable.
	 */
	switch (hub->ports[udev->portnum - 1]->connect_type) {
	case USB_PORT_CONNECT_TYPE_HOT_PLUG:
		dev_set_removable(&udev->dev, DEVICE_REMOVABLE);
		return;
	case USB_PORT_CONNECT_TYPE_HARD_WIRED:
	case USB_PORT_NOT_USED:
		dev_set_removable(&udev->dev, DEVICE_FIXED);
		return;
	default:
		break;
	}

	/*
	 * Otherwise, check whether the hub knows whether a port is removable
	 * or not
	 */
	wHubCharacteristics = le16_to_cpu(hub->descriptor->wHubCharacteristics);

	if (!(wHubCharacteristics & HUB_CHAR_COMPOUND))
		return;

	if (hub_is_superspeed(hdev)) {
		if (le16_to_cpu(hub->descriptor->u.ss.DeviceRemovable)
				& (1 << port))
			removable = false;
	} else {
		if (hub->descriptor->u.hs.DeviceRemovable[port / 8] & (1 << (port % 8)))
			removable = false;
	}

	if (removable)
		dev_set_removable(&udev->dev, DEVICE_REMOVABLE);
	else
		dev_set_removable(&udev->dev, DEVICE_FIXED);

}

/**
 * usb_new_device - perform initial device setup (usbcore-internal)
 * @udev: newly addressed device (in ADDRESS state)
 *
 * This is called with devices which have been detected but not fully
 * enumerated.  The device descriptor is available, but not descriptors
 * for any device configuration.  The caller must have locked either
 * the parent hub (if udev is a normal device) or else the
 * usb_bus_idr_lock (if udev is a root hub).  The parent's pointer to
 * udev has already been installed, but udev is not yet visible through
 * sysfs or other filesystem code.
 *
 * This call is synchronous, and may not be used in an interrupt context.
 *
 * Only the hub driver or root-hub registrar should ever call this.
 *
 * Return: Whether the device is configured properly or not. Zero if the
 * interface was registered with the driver core; else a negative errno
 * value.
 *
 */
int usb_new_device(struct usb_device *udev)
{
	int err;

	if (udev->parent) {
		/* Initialize non-root-hub device wakeup to disabled;
		 * device (un)configuration controls wakeup capable
		 * sysfs power/wakeup controls wakeup enabled/disabled
		 */
		device_init_wakeup(&udev->dev, 0);
	}

	/* Tell the runtime-PM framework the device is active */
	pm_runtime_set_active(&udev->dev);
	pm_runtime_get_noresume(&udev->dev);
	pm_runtime_use_autosuspend(&udev->dev);
	pm_runtime_enable(&udev->dev);

	/* By default, forbid autosuspend for all devices.  It will be
	 * allowed for hubs during binding.
	 */
	usb_disable_autosuspend(udev);

	err = usb_enumerate_device(udev);	/* Read descriptors */
	if (err < 0)
		goto fail;
	dev_dbg(&udev->dev, "udev %d, busnum %d, minor = %d\n",
			udev->devnum, udev->bus->busnum,
			(((udev->bus->busnum-1) * 128) + (udev->devnum-1)));
	/* export the usbdev device-node for libusb */
	udev->dev.devt = MKDEV(USB_DEVICE_MAJOR,
			(((udev->bus->busnum-1) * 128) + (udev->devnum-1)));

	/* Tell the world! */
	announce_device(udev);

	if (udev->serial)
		add_device_randomness(udev->serial, strlen(udev->serial));
	if (udev->product)
		add_device_randomness(udev->product, strlen(udev->product));
	if (udev->manufacturer)
		add_device_randomness(udev->manufacturer,
				      strlen(udev->manufacturer));

	device_enable_async_suspend(&udev->dev);

	/* check whether the hub or firmware marks this port as non-removable */
	set_usb_port_removable(udev);

	/* Register the device.  The device driver is responsible
	 * for configuring the device and invoking the add-device
	 * notifier chain (used by usbfs and possibly others).
	 */
	err = device_add(&udev->dev);
	if (err) {
		dev_err(&udev->dev, "can't device_add, error %d\n", err);
		goto fail;
	}

	/* Create link files between child device and usb port device. */
	if (udev->parent) {
		struct usb_hub *hub = usb_hub_to_struct_hub(udev->parent);
		int port1 = udev->portnum;
		struct usb_port	*port_dev = hub->ports[port1 - 1];

		err = sysfs_create_link(&udev->dev.kobj,
				&port_dev->dev.kobj, "port");
		if (err)
			goto fail;

		err = sysfs_create_link(&port_dev->dev.kobj,
				&udev->dev.kobj, "device");
		if (err) {
			sysfs_remove_link(&udev->dev.kobj, "port");
			goto fail;
		}

		if (!test_and_set_bit(port1, hub->child_usage_bits))
			pm_runtime_get_sync(&port_dev->dev);
	}

	(void) usb_create_ep_devs(&udev->dev, &udev->ep0, udev);
	usb_mark_last_busy(udev);
	pm_runtime_put_sync_autosuspend(&udev->dev);
	return err;

fail:
	usb_set_device_state(udev, USB_STATE_NOTATTACHED);
	pm_runtime_disable(&udev->dev);
	pm_runtime_set_suspended(&udev->dev);
	return err;
}


/**
 * usb_deauthorize_device - deauthorize a device (usbcore-internal)
 * @usb_dev: USB device
 *
 * Move the USB device to a very basic state where interfaces are disabled
 * and the device is in fact unconfigured and unusable.
 *
 * We share a lock (that we have) with device_del(), so we need to
 * defer its call.
 *
 * Return: 0.
 */
int usb_deauthorize_device(struct usb_device *usb_dev)
{
	usb_lock_device(usb_dev);
	if (usb_dev->authorized == 0)
		goto out_unauthorized;

	usb_dev->authorized = 0;
	usb_set_configuration(usb_dev, -1);

out_unauthorized:
	usb_unlock_device(usb_dev);
	return 0;
}


int usb_authorize_device(struct usb_device *usb_dev)
{
	int result = 0, c;

	usb_lock_device(usb_dev);
	if (usb_dev->authorized == 1)
		goto out_authorized;

	result = usb_autoresume_device(usb_dev);
	if (result < 0) {
		dev_err(&usb_dev->dev,
			"can't autoresume for authorization: %d\n", result);
		goto error_autoresume;
	}

	if (usb_dev->wusb) {
		result = usb_get_device_descriptor(usb_dev, sizeof(usb_dev->descriptor));
		if (result < 0) {
			dev_err(&usb_dev->dev, "can't re-read device descriptor for "
				"authorization: %d\n", result);
			goto error_device_descriptor;
		}
	}

	usb_dev->authorized = 1;
	/* Choose and set the configuration.  This registers the interfaces
	 * with the driver core and lets interface drivers bind to them.
	 */
	c = usb_choose_configuration(usb_dev);
	if (c >= 0) {
		result = usb_set_configuration(usb_dev, c);
		if (result) {
			dev_err(&usb_dev->dev,
				"can't set config #%d, error %d\n", c, result);
			/* This need not be fatal.  The user can try to
			 * set other configurations. */
		}
	}
	dev_info(&usb_dev->dev, "authorized to connect\n");

error_device_descriptor:
	usb_autosuspend_device(usb_dev);
error_autoresume:
out_authorized:
	usb_unlock_device(usb_dev);	/* complements locktree */
	return result;
}

/**
 * get_port_ssp_rate - Match the extended port status to SSP rate
 * @hdev: The hub device
 * @ext_portstatus: extended port status
 *
 * Match the extended port status speed id to the SuperSpeed Plus sublink speed
 * capability attributes. Base on the number of connected lanes and speed,
 * return the corresponding enum usb_ssp_rate.
 */
static enum usb_ssp_rate get_port_ssp_rate(struct usb_device *hdev,
					   u32 ext_portstatus)
{
	struct usb_ssp_cap_descriptor *ssp_cap = hdev->bos->ssp_cap;
	u32 attr;
	u8 speed_id;
	u8 ssac;
	u8 lanes;
	int i;

	if (!ssp_cap)
		goto out;

	speed_id = ext_portstatus & USB_EXT_PORT_STAT_RX_SPEED_ID;
	lanes = USB_EXT_PORT_RX_LANES(ext_portstatus) + 1;

	ssac = le32_to_cpu(ssp_cap->bmAttributes) &
		USB_SSP_SUBLINK_SPEED_ATTRIBS;

	for (i = 0; i <= ssac; i++) {
		u8 ssid;

		attr = le32_to_cpu(ssp_cap->bmSublinkSpeedAttr[i]);
		ssid = FIELD_GET(USB_SSP_SUBLINK_SPEED_SSID, attr);
		if (speed_id == ssid) {
			u16 mantissa;
			u8 lse;
			u8 type;

			/*
			 * Note: currently asymmetric lane types are only
			 * applicable for SSIC operate in SuperSpeed protocol
			 */
			type = FIELD_GET(USB_SSP_SUBLINK_SPEED_ST, attr);
			if (type == USB_SSP_SUBLINK_SPEED_ST_ASYM_RX ||
			    type == USB_SSP_SUBLINK_SPEED_ST_ASYM_TX)
				goto out;

			if (FIELD_GET(USB_SSP_SUBLINK_SPEED_LP, attr) !=
			    USB_SSP_SUBLINK_SPEED_LP_SSP)
				goto out;

			lse = FIELD_GET(USB_SSP_SUBLINK_SPEED_LSE, attr);
			mantissa = FIELD_GET(USB_SSP_SUBLINK_SPEED_LSM, attr);

			/* Convert to Gbps */
			for (; lse < USB_SSP_SUBLINK_SPEED_LSE_GBPS; lse++)
				mantissa /= 1000;

			if (mantissa >= 10 && lanes == 1)
				return USB_SSP_GEN_2x1;

			if (mantissa >= 10 && lanes == 2)
				return USB_SSP_GEN_2x2;

			if (mantissa >= 5 && lanes == 2)
				return USB_SSP_GEN_1x2;

			goto out;
		}
	}

out:
	return USB_SSP_GEN_UNKNOWN;
}

/* Returns 1 if @hub is a WUSB root hub, 0 otherwise */
static unsigned hub_is_wusb(struct usb_hub *hub)
{
	struct usb_hcd *hcd;
	if (hub->hdev->parent != NULL)  /* not a root hub? */
		return 0;
	hcd = bus_to_hcd(hub->hdev->bus);
	return hcd->wireless;
}


#ifdef CONFIG_USB_FEW_INIT_RETRIES
#define PORT_RESET_TRIES	2
#define SET_ADDRESS_TRIES	1
#define GET_DESCRIPTOR_TRIES	1
#define GET_MAXPACKET0_TRIES	1
#define PORT_INIT_TRIES		4

#else
#define PORT_RESET_TRIES	5
#define SET_ADDRESS_TRIES	2
#define GET_DESCRIPTOR_TRIES	2
<<<<<<< HEAD
#define SET_CONFIG_TRIES	(2 * (use_both_schemes + 1))
#define USE_NEW_SCHEME(i, scheme)	((i) / 2 == (int)(scheme))
=======
#define GET_MAXPACKET0_TRIES	3
#define PORT_INIT_TRIES		4
#endif	/* CONFIG_USB_FEW_INIT_RETRIES */
>>>>>>> c1084c27

#define HUB_ROOT_RESET_TIME	60	/* times are in msec */
#define HUB_SHORT_RESET_TIME	10
#define HUB_BH_RESET_TIME	50
#define HUB_LONG_RESET_TIME	200
#define HUB_RESET_TIMEOUT	800

static bool use_new_scheme(struct usb_device *udev, int retry,
			   struct usb_port *port_dev)
{
	int old_scheme_first_port =
<<<<<<< HEAD
		port_dev->quirks & USB_PORT_QUIRK_OLD_SCHEME;
=======
		(port_dev->quirks & USB_PORT_QUIRK_OLD_SCHEME) ||
		old_scheme_first;
>>>>>>> c1084c27

	/*
	 * "New scheme" enumeration causes an extra state transition to be
	 * exposed to an xhci host and causes USB3 devices to receive control
	 * commands in the default state.  This has been seen to cause
	 * enumeration failures, so disable this enumeration scheme for USB3
	 * devices.
	 */
	if (udev->speed >= USB_SPEED_SUPER)
		return false;

<<<<<<< HEAD
	return USE_NEW_SCHEME(retry, old_scheme_first_port || old_scheme_first);
=======
	/*
	 * If use_both_schemes is set, use the first scheme (whichever
	 * it is) for the larger half of the retries, then use the other
	 * scheme.  Otherwise, use the first scheme for all the retries.
	 */
	if (use_both_schemes && retry >= (PORT_INIT_TRIES + 1) / 2)
		return old_scheme_first_port;	/* Second half */
	return !old_scheme_first_port;		/* First half or all */
>>>>>>> c1084c27
}

/* Is a USB 3.0 port in the Inactive or Compliance Mode state?
 * Port warm reset is required to recover
 */
static bool hub_port_warm_reset_required(struct usb_hub *hub, int port1,
		u16 portstatus)
{
	u16 link_state;

	if (!hub_is_superspeed(hub->hdev))
		return false;

	if (test_bit(port1, hub->warm_reset_bits))
		return true;

	link_state = portstatus & USB_PORT_STAT_LINK_STATE;
	return link_state == USB_SS_PORT_LS_SS_INACTIVE
		|| link_state == USB_SS_PORT_LS_COMP_MOD;
}

static int hub_port_wait_reset(struct usb_hub *hub, int port1,
			struct usb_device *udev, unsigned int delay, bool warm)
{
	int delay_time, ret;
	u16 portstatus;
	u16 portchange;
	u32 ext_portstatus = 0;

	for (delay_time = 0;
			delay_time < HUB_RESET_TIMEOUT;
			delay_time += delay) {
		/* wait to give the device a chance to reset */
		msleep(delay);

		/* read and decode port status */
		if (hub_is_superspeedplus(hub->hdev))
			ret = hub_ext_port_status(hub, port1,
						  HUB_EXT_PORT_STATUS,
						  &portstatus, &portchange,
						  &ext_portstatus);
		else
			ret = hub_port_status(hub, port1, &portstatus,
					      &portchange);
		if (ret < 0)
			return ret;

		/*
		 * The port state is unknown until the reset completes.
		 *
		 * On top of that, some chips may require additional time
		 * to re-establish a connection after the reset is complete,
		 * so also wait for the connection to be re-established.
		 */
		if (!(portstatus & USB_PORT_STAT_RESET) &&
		    (portstatus & USB_PORT_STAT_CONNECTION))
			break;

		/* switch to the long delay after two short delay failures */
		if (delay_time >= 2 * HUB_SHORT_RESET_TIME)
			delay = HUB_LONG_RESET_TIME;

		dev_dbg(&hub->ports[port1 - 1]->dev,
				"not %sreset yet, waiting %dms\n",
				warm ? "warm " : "", delay);
	}

	if ((portstatus & USB_PORT_STAT_RESET))
		return -EBUSY;

	if (hub_port_warm_reset_required(hub, port1, portstatus))
		return -ENOTCONN;

	/* Device went away? */
	if (!(portstatus & USB_PORT_STAT_CONNECTION))
		return -ENOTCONN;

	/* bomb out completely if the connection bounced.  A USB 3.0
	 * connection may bounce if multiple warm resets were issued,
	 * but the device may have successfully re-connected. Ignore it.
	 */
	if (!hub_is_superspeed(hub->hdev) &&
			(portchange & USB_PORT_STAT_C_CONNECTION))
		return -ENOTCONN;

	if (!(portstatus & USB_PORT_STAT_ENABLE))
		return -EBUSY;

	if (!udev)
		return 0;

	if (hub_is_superspeedplus(hub->hdev)) {
		/* extended portstatus Rx and Tx lane count are zero based */
		udev->rx_lanes = USB_EXT_PORT_RX_LANES(ext_portstatus) + 1;
		udev->tx_lanes = USB_EXT_PORT_TX_LANES(ext_portstatus) + 1;
		udev->ssp_rate = get_port_ssp_rate(hub->hdev, ext_portstatus);
	} else {
		udev->rx_lanes = 1;
		udev->tx_lanes = 1;
		udev->ssp_rate = USB_SSP_GEN_UNKNOWN;
	}
	if (hub_is_wusb(hub))
		udev->speed = USB_SPEED_WIRELESS;
	else if (udev->ssp_rate != USB_SSP_GEN_UNKNOWN)
		udev->speed = USB_SPEED_SUPER_PLUS;
	else if (hub_is_superspeed(hub->hdev))
		udev->speed = USB_SPEED_SUPER;
	else if (portstatus & USB_PORT_STAT_HIGH_SPEED)
		udev->speed = USB_SPEED_HIGH;
	else if (portstatus & USB_PORT_STAT_LOW_SPEED)
		udev->speed = USB_SPEED_LOW;
	else
		udev->speed = USB_SPEED_FULL;
	return 0;
}

/* Handle port reset and port warm(BH) reset (for USB3 protocol ports) */
static int hub_port_reset(struct usb_hub *hub, int port1,
			struct usb_device *udev, unsigned int delay, bool warm)
{
	int i, status;
	u16 portchange, portstatus;
	struct usb_port *port_dev = hub->ports[port1 - 1];
	int reset_recovery_time;

	if (!hub_is_superspeed(hub->hdev)) {
		if (warm) {
			dev_err(hub->intfdev, "only USB3 hub support "
						"warm reset\n");
			return -EINVAL;
		}
		/* Block EHCI CF initialization during the port reset.
		 * Some companion controllers don't like it when they mix.
		 */
		down_read(&ehci_cf_port_reset_rwsem);
	} else if (!warm) {
		/*
		 * If the caller hasn't explicitly requested a warm reset,
		 * double check and see if one is needed.
		 */
		if (hub_port_status(hub, port1, &portstatus, &portchange) == 0)
			if (hub_port_warm_reset_required(hub, port1,
							portstatus))
				warm = true;
	}
	clear_bit(port1, hub->warm_reset_bits);

	/* Reset the port */
	for (i = 0; i < PORT_RESET_TRIES; i++) {
		status = set_port_feature(hub->hdev, port1, (warm ?
					USB_PORT_FEAT_BH_PORT_RESET :
					USB_PORT_FEAT_RESET));
		if (status == -ENODEV) {
			;	/* The hub is gone */
		} else if (status) {
			dev_err(&port_dev->dev,
					"cannot %sreset (err = %d)\n",
					warm ? "warm " : "", status);
		} else {
			status = hub_port_wait_reset(hub, port1, udev, delay,
								warm);
			if (status && status != -ENOTCONN && status != -ENODEV)
				dev_dbg(hub->intfdev,
						"port_wait_reset: err = %d\n",
						status);
		}

		/* Check for disconnect or reset */
		if (status == 0 || status == -ENOTCONN || status == -ENODEV) {
			usb_clear_port_feature(hub->hdev, port1,
					USB_PORT_FEAT_C_RESET);

			if (!hub_is_superspeed(hub->hdev))
				goto done;

			usb_clear_port_feature(hub->hdev, port1,
					USB_PORT_FEAT_C_BH_PORT_RESET);
			usb_clear_port_feature(hub->hdev, port1,
					USB_PORT_FEAT_C_PORT_LINK_STATE);

			if (udev)
				usb_clear_port_feature(hub->hdev, port1,
					USB_PORT_FEAT_C_CONNECTION);

			/*
			 * If a USB 3.0 device migrates from reset to an error
			 * state, re-issue the warm reset.
			 */
			if (hub_port_status(hub, port1,
					&portstatus, &portchange) < 0)
				goto done;

			if (!hub_port_warm_reset_required(hub, port1,
					portstatus))
				goto done;

			/*
			 * If the port is in SS.Inactive or Compliance Mode, the
			 * hot or warm reset failed.  Try another warm reset.
			 */
			if (!warm) {
				dev_dbg(&port_dev->dev,
						"hot reset failed, warm reset\n");
				warm = true;
			}
		}

		dev_dbg(&port_dev->dev,
				"not enabled, trying %sreset again...\n",
				warm ? "warm " : "");
		delay = HUB_LONG_RESET_TIME;
	}

	dev_err(&port_dev->dev, "Cannot enable. Maybe the USB cable is bad?\n");

done:
	if (status == 0) {
		if (port_dev->quirks & USB_PORT_QUIRK_FAST_ENUM)
			usleep_range(10000, 12000);
		else {
			/* TRSTRCY = 10 ms; plus some extra */
			reset_recovery_time = 10 + 40;

			/* Hub needs extra delay after resetting its port. */
			if (hub->hdev->quirks & USB_QUIRK_HUB_SLOW_RESET)
				reset_recovery_time += 100;

			msleep(reset_recovery_time);
		}

		if (udev) {
			struct usb_hcd *hcd = bus_to_hcd(udev->bus);

			update_devnum(udev, 0);
			/* The xHC may think the device is already reset,
			 * so ignore the status.
			 */
			if (hcd->driver->reset_device)
				hcd->driver->reset_device(hcd, udev);

			usb_set_device_state(udev, USB_STATE_DEFAULT);
		}
	} else {
		if (udev)
			usb_set_device_state(udev, USB_STATE_NOTATTACHED);
	}

	if (!hub_is_superspeed(hub->hdev))
		up_read(&ehci_cf_port_reset_rwsem);

	return status;
}

/* Check if a port is power on */
static int port_is_power_on(struct usb_hub *hub, unsigned portstatus)
{
	int ret = 0;

	if (hub_is_superspeed(hub->hdev)) {
		if (portstatus & USB_SS_PORT_STAT_POWER)
			ret = 1;
	} else {
		if (portstatus & USB_PORT_STAT_POWER)
			ret = 1;
	}

	return ret;
}

static void usb_lock_port(struct usb_port *port_dev)
		__acquires(&port_dev->status_lock)
{
	mutex_lock(&port_dev->status_lock);
	__acquire(&port_dev->status_lock);
}

static void usb_unlock_port(struct usb_port *port_dev)
		__releases(&port_dev->status_lock)
{
	mutex_unlock(&port_dev->status_lock);
	__release(&port_dev->status_lock);
}

#ifdef	CONFIG_PM

/* Check if a port is suspended(USB2.0 port) or in U3 state(USB3.0 port) */
static int port_is_suspended(struct usb_hub *hub, unsigned portstatus)
{
	int ret = 0;

	if (hub_is_superspeed(hub->hdev)) {
		if ((portstatus & USB_PORT_STAT_LINK_STATE)
				== USB_SS_PORT_LS_U3)
			ret = 1;
	} else {
		if (portstatus & USB_PORT_STAT_SUSPEND)
			ret = 1;
	}

	return ret;
}

/* Determine whether the device on a port is ready for a normal resume,
 * is ready for a reset-resume, or should be disconnected.
 */
static int check_port_resume_type(struct usb_device *udev,
		struct usb_hub *hub, int port1,
		int status, u16 portchange, u16 portstatus)
{
	struct usb_port *port_dev = hub->ports[port1 - 1];
	int retries = 3;

 retry:
	/* Is a warm reset needed to recover the connection? */
	if (status == 0 && udev->reset_resume
		&& hub_port_warm_reset_required(hub, port1, portstatus)) {
		/* pass */;
	}
	/* Is the device still present? */
	else if (status || port_is_suspended(hub, portstatus) ||
			!port_is_power_on(hub, portstatus)) {
		if (status >= 0)
			status = -ENODEV;
	} else if (!(portstatus & USB_PORT_STAT_CONNECTION)) {
		if (retries--) {
			usleep_range(200, 300);
			status = hub_port_status(hub, port1, &portstatus,
							     &portchange);
			goto retry;
		}
		status = -ENODEV;
	}

	/* Can't do a normal resume if the port isn't enabled,
	 * so try a reset-resume instead.
	 */
	else if (!(portstatus & USB_PORT_STAT_ENABLE) && !udev->reset_resume) {
		if (udev->persist_enabled)
			udev->reset_resume = 1;
		else
			status = -ENODEV;
	}

	if (status) {
		dev_dbg(&port_dev->dev, "status %04x.%04x after resume, %d\n",
				portchange, portstatus, status);
	} else if (udev->reset_resume) {

		/* Late port handoff can set status-change bits */
		if (portchange & USB_PORT_STAT_C_CONNECTION)
			usb_clear_port_feature(hub->hdev, port1,
					USB_PORT_FEAT_C_CONNECTION);
		if (portchange & USB_PORT_STAT_C_ENABLE)
			usb_clear_port_feature(hub->hdev, port1,
					USB_PORT_FEAT_C_ENABLE);

		/*
		 * Whatever made this reset-resume necessary may have
		 * turned on the port1 bit in hub->change_bits.  But after
		 * a successful reset-resume we want the bit to be clear;
		 * if it was on it would indicate that something happened
		 * following the reset-resume.
		 */
		clear_bit(port1, hub->change_bits);
	}

	return status;
}

int usb_disable_ltm(struct usb_device *udev)
{
	struct usb_hcd *hcd = bus_to_hcd(udev->bus);

	/* Check if the roothub and device supports LTM. */
	if (!usb_device_supports_ltm(hcd->self.root_hub) ||
			!usb_device_supports_ltm(udev))
		return 0;

	/* Clear Feature LTM Enable can only be sent if the device is
	 * configured.
	 */
	if (!udev->actconfig)
		return 0;

	return usb_control_msg(udev, usb_sndctrlpipe(udev, 0),
			USB_REQ_CLEAR_FEATURE, USB_RECIP_DEVICE,
			USB_DEVICE_LTM_ENABLE, 0, NULL, 0,
			USB_CTRL_SET_TIMEOUT);
}
EXPORT_SYMBOL_GPL(usb_disable_ltm);

void usb_enable_ltm(struct usb_device *udev)
{
	struct usb_hcd *hcd = bus_to_hcd(udev->bus);

	/* Check if the roothub and device supports LTM. */
	if (!usb_device_supports_ltm(hcd->self.root_hub) ||
			!usb_device_supports_ltm(udev))
		return;

	/* Set Feature LTM Enable can only be sent if the device is
	 * configured.
	 */
	if (!udev->actconfig)
		return;

	usb_control_msg(udev, usb_sndctrlpipe(udev, 0),
			USB_REQ_SET_FEATURE, USB_RECIP_DEVICE,
			USB_DEVICE_LTM_ENABLE, 0, NULL, 0,
			USB_CTRL_SET_TIMEOUT);
}
EXPORT_SYMBOL_GPL(usb_enable_ltm);

/*
 * usb_enable_remote_wakeup - enable remote wakeup for a device
 * @udev: target device
 *
 * For USB-2 devices: Set the device's remote wakeup feature.
 *
 * For USB-3 devices: Assume there's only one function on the device and
 * enable remote wake for the first interface.  FIXME if the interface
 * association descriptor shows there's more than one function.
 */
static int usb_enable_remote_wakeup(struct usb_device *udev)
{
	if (udev->speed < USB_SPEED_SUPER)
		return usb_control_msg(udev, usb_sndctrlpipe(udev, 0),
				USB_REQ_SET_FEATURE, USB_RECIP_DEVICE,
				USB_DEVICE_REMOTE_WAKEUP, 0, NULL, 0,
				USB_CTRL_SET_TIMEOUT);
	else
		return usb_control_msg(udev, usb_sndctrlpipe(udev, 0),
				USB_REQ_SET_FEATURE, USB_RECIP_INTERFACE,
				USB_INTRF_FUNC_SUSPEND,
				USB_INTRF_FUNC_SUSPEND_RW |
					USB_INTRF_FUNC_SUSPEND_LP,
				NULL, 0, USB_CTRL_SET_TIMEOUT);
}

/*
 * usb_disable_remote_wakeup - disable remote wakeup for a device
 * @udev: target device
 *
 * For USB-2 devices: Clear the device's remote wakeup feature.
 *
 * For USB-3 devices: Assume there's only one function on the device and
 * disable remote wake for the first interface.  FIXME if the interface
 * association descriptor shows there's more than one function.
 */
static int usb_disable_remote_wakeup(struct usb_device *udev)
{
	if (udev->speed < USB_SPEED_SUPER)
		return usb_control_msg(udev, usb_sndctrlpipe(udev, 0),
				USB_REQ_CLEAR_FEATURE, USB_RECIP_DEVICE,
				USB_DEVICE_REMOTE_WAKEUP, 0, NULL, 0,
				USB_CTRL_SET_TIMEOUT);
	else
		return usb_control_msg(udev, usb_sndctrlpipe(udev, 0),
				USB_REQ_SET_FEATURE, USB_RECIP_INTERFACE,
				USB_INTRF_FUNC_SUSPEND,	0, NULL, 0,
				USB_CTRL_SET_TIMEOUT);
}

/* Count of wakeup-enabled devices at or below udev */
unsigned usb_wakeup_enabled_descendants(struct usb_device *udev)
{
	struct usb_hub *hub = usb_hub_to_struct_hub(udev);

	return udev->do_remote_wakeup +
			(hub ? hub->wakeup_enabled_descendants : 0);
}
EXPORT_SYMBOL_GPL(usb_wakeup_enabled_descendants);

/*
 * usb_port_suspend - suspend a usb device's upstream port
 * @udev: device that's no longer in active use, not a root hub
 * Context: must be able to sleep; device not locked; pm locks held
 *
 * Suspends a USB device that isn't in active use, conserving power.
 * Devices may wake out of a suspend, if anything important happens,
 * using the remote wakeup mechanism.  They may also be taken out of
 * suspend by the host, using usb_port_resume().  It's also routine
 * to disconnect devices while they are suspended.
 *
 * This only affects the USB hardware for a device; its interfaces
 * (and, for hubs, child devices) must already have been suspended.
 *
 * Selective port suspend reduces power; most suspended devices draw
 * less than 500 uA.  It's also used in OTG, along with remote wakeup.
 * All devices below the suspended port are also suspended.
 *
 * Devices leave suspend state when the host wakes them up.  Some devices
 * also support "remote wakeup", where the device can activate the USB
 * tree above them to deliver data, such as a keypress or packet.  In
 * some cases, this wakes the USB host.
 *
 * Suspending OTG devices may trigger HNP, if that's been enabled
 * between a pair of dual-role devices.  That will change roles, such
 * as from A-Host to A-Peripheral or from B-Host back to B-Peripheral.
 *
 * Devices on USB hub ports have only one "suspend" state, corresponding
 * to ACPI D2, "may cause the device to lose some context".
 * State transitions include:
 *
 *   - suspend, resume ... when the VBUS power link stays live
 *   - suspend, disconnect ... VBUS lost
 *
 * Once VBUS drop breaks the circuit, the port it's using has to go through
 * normal re-enumeration procedures, starting with enabling VBUS power.
 * Other than re-initializing the hub (plug/unplug, except for root hubs),
 * Linux (2.6) currently has NO mechanisms to initiate that:  no hub_wq
 * timer, no SRP, no requests through sysfs.
 *
 * If Runtime PM isn't enabled or used, non-SuperSpeed devices may not get
 * suspended until their bus goes into global suspend (i.e., the root
 * hub is suspended).  Nevertheless, we change @udev->state to
 * USB_STATE_SUSPENDED as this is the device's "logical" state.  The actual
 * upstream port setting is stored in @udev->port_is_suspended.
 *
 * Returns 0 on success, else negative errno.
 */
int usb_port_suspend(struct usb_device *udev, pm_message_t msg)
{
	struct usb_hub	*hub = usb_hub_to_struct_hub(udev->parent);
	struct usb_port *port_dev = hub->ports[udev->portnum - 1];
	int		port1 = udev->portnum;
	int		status;
	bool		really_suspend = true;

	usb_lock_port(port_dev);

	/* enable remote wakeup when appropriate; this lets the device
	 * wake up the upstream hub (including maybe the root hub).
	 *
	 * NOTE:  OTG devices may issue remote wakeup (or SRP) even when
	 * we don't explicitly enable it here.
	 */
	if (udev->do_remote_wakeup) {
		status = usb_enable_remote_wakeup(udev);
		if (status) {
			dev_dbg(&udev->dev, "won't remote wakeup, status %d\n",
					status);
			/* bail if autosuspend is requested */
			if (PMSG_IS_AUTO(msg))
				goto err_wakeup;
		}
	}

	/* disable USB2 hardware LPM */
	usb_disable_usb2_hardware_lpm(udev);

	if (usb_disable_ltm(udev)) {
		dev_err(&udev->dev, "Failed to disable LTM before suspend\n");
		status = -ENOMEM;
		if (PMSG_IS_AUTO(msg))
			goto err_ltm;
	}

	/* see 7.1.7.6 */
	if (hub_is_superspeed(hub->hdev))
		status = hub_set_port_link_state(hub, port1, USB_SS_PORT_LS_U3);

	/*
	 * For system suspend, we do not need to enable the suspend feature
	 * on individual USB-2 ports.  The devices will automatically go
	 * into suspend a few ms after the root hub stops sending packets.
	 * The USB 2.0 spec calls this "global suspend".
	 *
	 * However, many USB hubs have a bug: They don't relay wakeup requests
	 * from a downstream port if the port's suspend feature isn't on.
	 * Therefore we will turn on the suspend feature if udev or any of its
	 * descendants is enabled for remote wakeup.
	 */
	else if (PMSG_IS_AUTO(msg) || usb_wakeup_enabled_descendants(udev) > 0)
		status = set_port_feature(hub->hdev, port1,
				USB_PORT_FEAT_SUSPEND);
	else {
		really_suspend = false;
		status = 0;
	}
	if (status) {
		/* Check if the port has been suspended for the timeout case
		 * to prevent the suspended port from incorrect handling.
		 */
		if (status == -ETIMEDOUT) {
			int ret;
			u16 portstatus, portchange;

			portstatus = portchange = 0;
			ret = hub_port_status(hub, port1, &portstatus,
					&portchange);

			dev_dbg(&port_dev->dev,
				"suspend timeout, status %04x\n", portstatus);

			if (ret == 0 && port_is_suspended(hub, portstatus)) {
				status = 0;
				goto suspend_done;
			}
		}

		dev_dbg(&port_dev->dev, "can't suspend, status %d\n", status);

		/* Try to enable USB3 LTM again */
		usb_enable_ltm(udev);
 err_ltm:
		/* Try to enable USB2 hardware LPM again */
		usb_enable_usb2_hardware_lpm(udev);

		if (udev->do_remote_wakeup)
			(void) usb_disable_remote_wakeup(udev);
 err_wakeup:

		/* System sleep transitions should never fail */
		if (!PMSG_IS_AUTO(msg))
			status = 0;
	} else {
 suspend_done:
		dev_dbg(&udev->dev, "usb %ssuspend, wakeup %d\n",
				(PMSG_IS_AUTO(msg) ? "auto-" : ""),
				udev->do_remote_wakeup);
		if (really_suspend) {
			udev->port_is_suspended = 1;

			/* device has up to 10 msec to fully suspend */
			msleep(10);
		}
		usb_set_device_state(udev, USB_STATE_SUSPENDED);
	}

	if (status == 0 && !udev->do_remote_wakeup && udev->persist_enabled
			&& test_and_clear_bit(port1, hub->child_usage_bits))
		pm_runtime_put_sync(&port_dev->dev);

	usb_mark_last_busy(hub->hdev);

	usb_unlock_port(port_dev);
	return status;
}

/*
 * If the USB "suspend" state is in use (rather than "global suspend"),
 * many devices will be individually taken out of suspend state using
 * special "resume" signaling.  This routine kicks in shortly after
 * hardware resume signaling is finished, either because of selective
 * resume (by host) or remote wakeup (by device) ... now see what changed
 * in the tree that's rooted at this device.
 *
 * If @udev->reset_resume is set then the device is reset before the
 * status check is done.
 */
static int finish_port_resume(struct usb_device *udev)
{
	int	status = 0;
	u16	devstatus = 0;

	/* caller owns the udev device lock */
	dev_dbg(&udev->dev, "%s\n",
		udev->reset_resume ? "finish reset-resume" : "finish resume");

	/* usb ch9 identifies four variants of SUSPENDED, based on what
	 * state the device resumes to.  Linux currently won't see the
	 * first two on the host side; they'd be inside hub_port_init()
	 * during many timeouts, but hub_wq can't suspend until later.
	 */
	usb_set_device_state(udev, udev->actconfig
			? USB_STATE_CONFIGURED
			: USB_STATE_ADDRESS);

	/* 10.5.4.5 says not to reset a suspended port if the attached
	 * device is enabled for remote wakeup.  Hence the reset
	 * operation is carried out here, after the port has been
	 * resumed.
	 */
	if (udev->reset_resume) {
		/*
		 * If the device morphs or switches modes when it is reset,
		 * we don't want to perform a reset-resume.  We'll fail the
		 * resume, which will cause a logical disconnect, and then
		 * the device will be rediscovered.
		 */
 retry_reset_resume:
		if (udev->quirks & USB_QUIRK_RESET)
			status = -ENODEV;
		else
			status = usb_reset_and_verify_device(udev);
	}

	/* 10.5.4.5 says be sure devices in the tree are still there.
	 * For now let's assume the device didn't go crazy on resume,
	 * and device drivers will know about any resume quirks.
	 */
	if (status == 0) {
		devstatus = 0;
		status = usb_get_std_status(udev, USB_RECIP_DEVICE, 0, &devstatus);

		/* If a normal resume failed, try doing a reset-resume */
		if (status && !udev->reset_resume && udev->persist_enabled) {
			dev_dbg(&udev->dev, "retry with reset-resume\n");
			udev->reset_resume = 1;
			goto retry_reset_resume;
		}
	}

	if (status) {
		dev_dbg(&udev->dev, "gone after usb resume? status %d\n",
				status);
	/*
	 * There are a few quirky devices which violate the standard
	 * by claiming to have remote wakeup enabled after a reset,
	 * which crash if the feature is cleared, hence check for
	 * udev->reset_resume
	 */
	} else if (udev->actconfig && !udev->reset_resume) {
		if (udev->speed < USB_SPEED_SUPER) {
			if (devstatus & (1 << USB_DEVICE_REMOTE_WAKEUP))
				status = usb_disable_remote_wakeup(udev);
		} else {
			status = usb_get_std_status(udev, USB_RECIP_INTERFACE, 0,
					&devstatus);
			if (!status && devstatus & (USB_INTRF_STAT_FUNC_RW_CAP
					| USB_INTRF_STAT_FUNC_RW))
				status = usb_disable_remote_wakeup(udev);
		}

		if (status)
			dev_dbg(&udev->dev,
				"disable remote wakeup, status %d\n",
				status);
		status = 0;
	}
	return status;
}

/*
 * There are some SS USB devices which take longer time for link training.
 * XHCI specs 4.19.4 says that when Link training is successful, port
 * sets CCS bit to 1. So if SW reads port status before successful link
 * training, then it will not find device to be present.
 * USB Analyzer log with such buggy devices show that in some cases
 * device switch on the RX termination after long delay of host enabling
 * the VBUS. In few other cases it has been seen that device fails to
 * negotiate link training in first attempt. It has been
 * reported till now that few devices take as long as 2000 ms to train
 * the link after host enabling its VBUS and termination. Following
 * routine implements a 2000 ms timeout for link training. If in a case
 * link trains before timeout, loop will exit earlier.
 *
 * There are also some 2.0 hard drive based devices and 3.0 thumb
 * drives that, when plugged into a 2.0 only port, take a long
 * time to set CCS after VBUS enable.
 *
 * FIXME: If a device was connected before suspend, but was removed
 * while system was asleep, then the loop in the following routine will
 * only exit at timeout.
 *
 * This routine should only be called when persist is enabled.
 */
static int wait_for_connected(struct usb_device *udev,
		struct usb_hub *hub, int *port1,
		u16 *portchange, u16 *portstatus)
{
	int status = 0, delay_ms = 0;

	while (delay_ms < 2000) {
		if (status || *portstatus & USB_PORT_STAT_CONNECTION)
			break;
		if (!port_is_power_on(hub, *portstatus)) {
			status = -ENODEV;
			break;
		}
		msleep(20);
		delay_ms += 20;
		status = hub_port_status(hub, *port1, portstatus, portchange);
	}
	dev_dbg(&udev->dev, "Waited %dms for CONNECT\n", delay_ms);
	return status;
}

/*
 * usb_port_resume - re-activate a suspended usb device's upstream port
 * @udev: device to re-activate, not a root hub
 * Context: must be able to sleep; device not locked; pm locks held
 *
 * This will re-activate the suspended device, increasing power usage
 * while letting drivers communicate again with its endpoints.
 * USB resume explicitly guarantees that the power session between
 * the host and the device is the same as it was when the device
 * suspended.
 *
 * If @udev->reset_resume is set then this routine won't check that the
 * port is still enabled.  Furthermore, finish_port_resume() above will
 * reset @udev.  The end result is that a broken power session can be
 * recovered and @udev will appear to persist across a loss of VBUS power.
 *
 * For example, if a host controller doesn't maintain VBUS suspend current
 * during a system sleep or is reset when the system wakes up, all the USB
 * power sessions below it will be broken.  This is especially troublesome
 * for mass-storage devices containing mounted filesystems, since the
 * device will appear to have disconnected and all the memory mappings
 * to it will be lost.  Using the USB_PERSIST facility, the device can be
 * made to appear as if it had not disconnected.
 *
 * This facility can be dangerous.  Although usb_reset_and_verify_device() makes
 * every effort to insure that the same device is present after the
 * reset as before, it cannot provide a 100% guarantee.  Furthermore it's
 * quite possible for a device to remain unaltered but its media to be
 * changed.  If the user replaces a flash memory card while the system is
 * asleep, he will have only himself to blame when the filesystem on the
 * new card is corrupted and the system crashes.
 *
 * Returns 0 on success, else negative errno.
 */
int usb_port_resume(struct usb_device *udev, pm_message_t msg)
{
	struct usb_hub	*hub = usb_hub_to_struct_hub(udev->parent);
	struct usb_port *port_dev = hub->ports[udev->portnum  - 1];
	int		port1 = udev->portnum;
	int		status;
	u16		portchange, portstatus;

	if (!test_and_set_bit(port1, hub->child_usage_bits)) {
		status = pm_runtime_resume_and_get(&port_dev->dev);
		if (status < 0) {
			dev_dbg(&udev->dev, "can't resume usb port, status %d\n",
					status);
			return status;
		}
	}

	usb_lock_port(port_dev);

	/* Skip the initial Clear-Suspend step for a remote wakeup */
	status = hub_port_status(hub, port1, &portstatus, &portchange);
	if (status == 0 && !port_is_suspended(hub, portstatus)) {
		if (portchange & USB_PORT_STAT_C_SUSPEND)
			pm_wakeup_event(&udev->dev, 0);
		goto SuspendCleared;
	}

	/* see 7.1.7.7; affects power usage, but not budgeting */
	if (hub_is_superspeed(hub->hdev))
		status = hub_set_port_link_state(hub, port1, USB_SS_PORT_LS_U0);
	else
		status = usb_clear_port_feature(hub->hdev,
				port1, USB_PORT_FEAT_SUSPEND);
	if (status) {
		dev_dbg(&port_dev->dev, "can't resume, status %d\n", status);
	} else {
		/* drive resume for USB_RESUME_TIMEOUT msec */
		dev_dbg(&udev->dev, "usb %sresume\n",
				(PMSG_IS_AUTO(msg) ? "auto-" : ""));
		msleep(USB_RESUME_TIMEOUT);

		/* Virtual root hubs can trigger on GET_PORT_STATUS to
		 * stop resume signaling.  Then finish the resume
		 * sequence.
		 */
		status = hub_port_status(hub, port1, &portstatus, &portchange);
	}

 SuspendCleared:
	if (status == 0) {
		udev->port_is_suspended = 0;
		if (hub_is_superspeed(hub->hdev)) {
			if (portchange & USB_PORT_STAT_C_LINK_STATE)
				usb_clear_port_feature(hub->hdev, port1,
					USB_PORT_FEAT_C_PORT_LINK_STATE);
		} else {
			if (portchange & USB_PORT_STAT_C_SUSPEND)
				usb_clear_port_feature(hub->hdev, port1,
						USB_PORT_FEAT_C_SUSPEND);
		}

		/* TRSMRCY = 10 msec */
		msleep(10);
	}

	if (udev->persist_enabled)
		status = wait_for_connected(udev, hub, &port1, &portchange,
				&portstatus);

	status = check_port_resume_type(udev,
			hub, port1, status, portchange, portstatus);
	if (status == 0)
		status = finish_port_resume(udev);
	if (status < 0) {
		dev_dbg(&udev->dev, "can't resume, status %d\n", status);
		hub_port_logical_disconnect(hub, port1);
	} else  {
		/* Try to enable USB2 hardware LPM */
		usb_enable_usb2_hardware_lpm(udev);

		/* Try to enable USB3 LTM */
		usb_enable_ltm(udev);
	}

	usb_unlock_port(port_dev);

	return status;
}

int usb_remote_wakeup(struct usb_device *udev)
{
	int	status = 0;

	usb_lock_device(udev);
	if (udev->state == USB_STATE_SUSPENDED) {
		dev_dbg(&udev->dev, "usb %sresume\n", "wakeup-");
		status = usb_autoresume_device(udev);
		if (status == 0) {
			/* Let the drivers do their thing, then... */
			usb_autosuspend_device(udev);
		}
	}
	usb_unlock_device(udev);
	return status;
}

/* Returns 1 if there was a remote wakeup and a connect status change. */
static int hub_handle_remote_wakeup(struct usb_hub *hub, unsigned int port,
		u16 portstatus, u16 portchange)
		__must_hold(&port_dev->status_lock)
{
	struct usb_port *port_dev = hub->ports[port - 1];
	struct usb_device *hdev;
	struct usb_device *udev;
	int connect_change = 0;
	u16 link_state;
	int ret;

	hdev = hub->hdev;
	udev = port_dev->child;
	if (!hub_is_superspeed(hdev)) {
		if (!(portchange & USB_PORT_STAT_C_SUSPEND))
			return 0;
		usb_clear_port_feature(hdev, port, USB_PORT_FEAT_C_SUSPEND);
	} else {
		link_state = portstatus & USB_PORT_STAT_LINK_STATE;
		if (!udev || udev->state != USB_STATE_SUSPENDED ||
				(link_state != USB_SS_PORT_LS_U0 &&
				 link_state != USB_SS_PORT_LS_U1 &&
				 link_state != USB_SS_PORT_LS_U2))
			return 0;
	}

	if (udev) {
		/* TRSMRCY = 10 msec */
		msleep(10);

		usb_unlock_port(port_dev);
		ret = usb_remote_wakeup(udev);
		usb_lock_port(port_dev);
		if (ret < 0)
			connect_change = 1;
	} else {
		ret = -ENODEV;
		hub_port_disable(hub, port, 1);
	}
	dev_dbg(&port_dev->dev, "resume, status %d\n", ret);
	return connect_change;
}

static int check_ports_changed(struct usb_hub *hub)
{
	int port1;

	for (port1 = 1; port1 <= hub->hdev->maxchild; ++port1) {
		u16 portstatus, portchange;
		int status;

		status = hub_port_status(hub, port1, &portstatus, &portchange);
		if (!status && portchange)
			return 1;
	}
	return 0;
}

static int hub_suspend(struct usb_interface *intf, pm_message_t msg)
{
	struct usb_hub		*hub = usb_get_intfdata(intf);
	struct usb_device	*hdev = hub->hdev;
	unsigned		port1;

	/*
	 * Warn if children aren't already suspended.
	 * Also, add up the number of wakeup-enabled descendants.
	 */
	hub->wakeup_enabled_descendants = 0;
	for (port1 = 1; port1 <= hdev->maxchild; port1++) {
		struct usb_port *port_dev = hub->ports[port1 - 1];
		struct usb_device *udev = port_dev->child;

		if (udev && udev->can_submit) {
			dev_warn(&port_dev->dev, "device %s not suspended yet\n",
					dev_name(&udev->dev));
			if (PMSG_IS_AUTO(msg))
				return -EBUSY;
		}
		if (udev)
			hub->wakeup_enabled_descendants +=
					usb_wakeup_enabled_descendants(udev);
	}

	if (hdev->do_remote_wakeup && hub->quirk_check_port_auto_suspend) {
		/* check if there are changes pending on hub ports */
		if (check_ports_changed(hub)) {
			if (PMSG_IS_AUTO(msg))
				return -EBUSY;
			pm_wakeup_event(&hdev->dev, 2000);
		}
	}

	if (hub_is_superspeed(hdev) && hdev->do_remote_wakeup) {
		/* Enable hub to send remote wakeup for all ports. */
		for (port1 = 1; port1 <= hdev->maxchild; port1++) {
			set_port_feature(hdev,
					 port1 |
					 USB_PORT_FEAT_REMOTE_WAKE_CONNECT |
					 USB_PORT_FEAT_REMOTE_WAKE_DISCONNECT |
					 USB_PORT_FEAT_REMOTE_WAKE_OVER_CURRENT,
					 USB_PORT_FEAT_REMOTE_WAKE_MASK);
		}
	}

	dev_dbg(&intf->dev, "%s\n", __func__);

	/* stop hub_wq and related activity */
	hub_quiesce(hub, HUB_SUSPEND);
	return 0;
}

/* Report wakeup requests from the ports of a resuming root hub */
static void report_wakeup_requests(struct usb_hub *hub)
{
	struct usb_device	*hdev = hub->hdev;
	struct usb_device	*udev;
	struct usb_hcd		*hcd;
	unsigned long		resuming_ports;
	int			i;

	if (hdev->parent)
		return;		/* Not a root hub */

	hcd = bus_to_hcd(hdev->bus);
	if (hcd->driver->get_resuming_ports) {

		/*
		 * The get_resuming_ports() method returns a bitmap (origin 0)
		 * of ports which have started wakeup signaling but have not
		 * yet finished resuming.  During system resume we will
		 * resume all the enabled ports, regardless of any wakeup
		 * signals, which means the wakeup requests would be lost.
		 * To prevent this, report them to the PM core here.
		 */
		resuming_ports = hcd->driver->get_resuming_ports(hcd);
		for (i = 0; i < hdev->maxchild; ++i) {
			if (test_bit(i, &resuming_ports)) {
				udev = hub->ports[i]->child;
				if (udev)
					pm_wakeup_event(&udev->dev, 0);
			}
		}
	}
}

static int hub_resume(struct usb_interface *intf)
{
	struct usb_hub *hub = usb_get_intfdata(intf);

	dev_dbg(&intf->dev, "%s\n", __func__);
	hub_activate(hub, HUB_RESUME);

	/*
	 * This should be called only for system resume, not runtime resume.
	 * We can't tell the difference here, so some wakeup requests will be
	 * reported at the wrong time or more than once.  This shouldn't
	 * matter much, so long as they do get reported.
	 */
	report_wakeup_requests(hub);
	return 0;
}

static int hub_reset_resume(struct usb_interface *intf)
{
	struct usb_hub *hub = usb_get_intfdata(intf);

	dev_dbg(&intf->dev, "%s\n", __func__);
	hub_activate(hub, HUB_RESET_RESUME);
	return 0;
}

/**
 * usb_root_hub_lost_power - called by HCD if the root hub lost Vbus power
 * @rhdev: struct usb_device for the root hub
 *
 * The USB host controller driver calls this function when its root hub
 * is resumed and Vbus power has been interrupted or the controller
 * has been reset.  The routine marks @rhdev as having lost power.
 * When the hub driver is resumed it will take notice and carry out
 * power-session recovery for all the "USB-PERSIST"-enabled child devices;
 * the others will be disconnected.
 */
void usb_root_hub_lost_power(struct usb_device *rhdev)
{
	dev_notice(&rhdev->dev, "root hub lost power or was reset\n");
	rhdev->reset_resume = 1;
}
EXPORT_SYMBOL_GPL(usb_root_hub_lost_power);

static const char * const usb3_lpm_names[]  = {
	"U0",
	"U1",
	"U2",
	"U3",
};

/*
 * Send a Set SEL control transfer to the device, prior to enabling
 * device-initiated U1 or U2.  This lets the device know the exit latencies from
 * the time the device initiates a U1 or U2 exit, to the time it will receive a
 * packet from the host.
 *
 * This function will fail if the SEL or PEL values for udev are greater than
 * the maximum allowed values for the link state to be enabled.
 */
static int usb_req_set_sel(struct usb_device *udev, enum usb3_link_state state)
{
	struct usb_set_sel_req *sel_values;
	unsigned long long u1_sel;
	unsigned long long u1_pel;
	unsigned long long u2_sel;
	unsigned long long u2_pel;
	int ret;

	if (udev->state != USB_STATE_CONFIGURED)
		return 0;

	/* Convert SEL and PEL stored in ns to us */
	u1_sel = DIV_ROUND_UP(udev->u1_params.sel, 1000);
	u1_pel = DIV_ROUND_UP(udev->u1_params.pel, 1000);
	u2_sel = DIV_ROUND_UP(udev->u2_params.sel, 1000);
	u2_pel = DIV_ROUND_UP(udev->u2_params.pel, 1000);

	/*
	 * Make sure that the calculated SEL and PEL values for the link
	 * state we're enabling aren't bigger than the max SEL/PEL
	 * value that will fit in the SET SEL control transfer.
	 * Otherwise the device would get an incorrect idea of the exit
	 * latency for the link state, and could start a device-initiated
	 * U1/U2 when the exit latencies are too high.
	 */
	if ((state == USB3_LPM_U1 &&
				(u1_sel > USB3_LPM_MAX_U1_SEL_PEL ||
				 u1_pel > USB3_LPM_MAX_U1_SEL_PEL)) ||
			(state == USB3_LPM_U2 &&
			 (u2_sel > USB3_LPM_MAX_U2_SEL_PEL ||
			  u2_pel > USB3_LPM_MAX_U2_SEL_PEL))) {
		dev_dbg(&udev->dev, "Device-initiated %s disabled due to long SEL %llu us or PEL %llu us\n",
				usb3_lpm_names[state], u1_sel, u1_pel);
		return -EINVAL;
	}

	/*
	 * If we're enabling device-initiated LPM for one link state,
	 * but the other link state has a too high SEL or PEL value,
	 * just set those values to the max in the Set SEL request.
	 */
	if (u1_sel > USB3_LPM_MAX_U1_SEL_PEL)
		u1_sel = USB3_LPM_MAX_U1_SEL_PEL;

	if (u1_pel > USB3_LPM_MAX_U1_SEL_PEL)
		u1_pel = USB3_LPM_MAX_U1_SEL_PEL;

	if (u2_sel > USB3_LPM_MAX_U2_SEL_PEL)
		u2_sel = USB3_LPM_MAX_U2_SEL_PEL;

	if (u2_pel > USB3_LPM_MAX_U2_SEL_PEL)
		u2_pel = USB3_LPM_MAX_U2_SEL_PEL;

	/*
	 * usb_enable_lpm() can be called as part of a failed device reset,
	 * which may be initiated by an error path of a mass storage driver.
	 * Therefore, use GFP_NOIO.
	 */
	sel_values = kmalloc(sizeof *(sel_values), GFP_NOIO);
	if (!sel_values)
		return -ENOMEM;

	sel_values->u1_sel = u1_sel;
	sel_values->u1_pel = u1_pel;
	sel_values->u2_sel = cpu_to_le16(u2_sel);
	sel_values->u2_pel = cpu_to_le16(u2_pel);

	ret = usb_control_msg(udev, usb_sndctrlpipe(udev, 0),
			USB_REQ_SET_SEL,
			USB_RECIP_DEVICE,
			0, 0,
			sel_values, sizeof *(sel_values),
			USB_CTRL_SET_TIMEOUT);
	kfree(sel_values);
	return ret;
}

/*
 * Enable or disable device-initiated U1 or U2 transitions.
 */
static int usb_set_device_initiated_lpm(struct usb_device *udev,
		enum usb3_link_state state, bool enable)
{
	int ret;
	int feature;

	switch (state) {
	case USB3_LPM_U1:
		feature = USB_DEVICE_U1_ENABLE;
		break;
	case USB3_LPM_U2:
		feature = USB_DEVICE_U2_ENABLE;
		break;
	default:
		dev_warn(&udev->dev, "%s: Can't %s non-U1 or U2 state.\n",
				__func__, enable ? "enable" : "disable");
		return -EINVAL;
	}

	if (udev->state != USB_STATE_CONFIGURED) {
		dev_dbg(&udev->dev, "%s: Can't %s %s state "
				"for unconfigured device.\n",
				__func__, enable ? "enable" : "disable",
				usb3_lpm_names[state]);
		return 0;
	}

	if (enable) {
		/*
		 * Now send the control transfer to enable device-initiated LPM
		 * for either U1 or U2.
		 */
		ret = usb_control_msg(udev, usb_sndctrlpipe(udev, 0),
				USB_REQ_SET_FEATURE,
				USB_RECIP_DEVICE,
				feature,
				0, NULL, 0,
				USB_CTRL_SET_TIMEOUT);
	} else {
		ret = usb_control_msg(udev, usb_sndctrlpipe(udev, 0),
				USB_REQ_CLEAR_FEATURE,
				USB_RECIP_DEVICE,
				feature,
				0, NULL, 0,
				USB_CTRL_SET_TIMEOUT);
	}
	if (ret < 0) {
		dev_warn(&udev->dev, "%s of device-initiated %s failed.\n",
				enable ? "Enable" : "Disable",
				usb3_lpm_names[state]);
		return -EBUSY;
	}
	return 0;
}

static int usb_set_lpm_timeout(struct usb_device *udev,
		enum usb3_link_state state, int timeout)
{
	int ret;
	int feature;

	switch (state) {
	case USB3_LPM_U1:
		feature = USB_PORT_FEAT_U1_TIMEOUT;
		break;
	case USB3_LPM_U2:
		feature = USB_PORT_FEAT_U2_TIMEOUT;
		break;
	default:
		dev_warn(&udev->dev, "%s: Can't set timeout for non-U1 or U2 state.\n",
				__func__);
		return -EINVAL;
	}

	if (state == USB3_LPM_U1 && timeout > USB3_LPM_U1_MAX_TIMEOUT &&
			timeout != USB3_LPM_DEVICE_INITIATED) {
		dev_warn(&udev->dev, "Failed to set %s timeout to 0x%x, "
				"which is a reserved value.\n",
				usb3_lpm_names[state], timeout);
		return -EINVAL;
	}

	ret = set_port_feature(udev->parent,
			USB_PORT_LPM_TIMEOUT(timeout) | udev->portnum,
			feature);
	if (ret < 0) {
		dev_warn(&udev->dev, "Failed to set %s timeout to 0x%x,"
				"error code %i\n", usb3_lpm_names[state],
				timeout, ret);
		return -EBUSY;
	}
	if (state == USB3_LPM_U1)
		udev->u1_params.timeout = timeout;
	else
		udev->u2_params.timeout = timeout;
	return 0;
}

/*
 * Don't allow device intiated U1/U2 if the system exit latency + one bus
 * interval is greater than the minimum service interval of any active
 * periodic endpoint. See USB 3.2 section 9.4.9
 */
static bool usb_device_may_initiate_lpm(struct usb_device *udev,
					enum usb3_link_state state)
{
	unsigned int sel;		/* us */
	int i, j;

	if (state == USB3_LPM_U1)
		sel = DIV_ROUND_UP(udev->u1_params.sel, 1000);
	else if (state == USB3_LPM_U2)
		sel = DIV_ROUND_UP(udev->u2_params.sel, 1000);
	else
		return false;

	for (i = 0; i < udev->actconfig->desc.bNumInterfaces; i++) {
		struct usb_interface *intf;
		struct usb_endpoint_descriptor *desc;
		unsigned int interval;

		intf = udev->actconfig->interface[i];
		if (!intf)
			continue;

		for (j = 0; j < intf->cur_altsetting->desc.bNumEndpoints; j++) {
			desc = &intf->cur_altsetting->endpoint[j].desc;

			if (usb_endpoint_xfer_int(desc) ||
			    usb_endpoint_xfer_isoc(desc)) {
				interval = (1 << (desc->bInterval - 1)) * 125;
				if (sel + 125 > interval)
					return false;
			}
		}
	}
	return true;
}

/*
 * Enable the hub-initiated U1/U2 idle timeouts, and enable device-initiated
 * U1/U2 entry.
 *
 * We will attempt to enable U1 or U2, but there are no guarantees that the
 * control transfers to set the hub timeout or enable device-initiated U1/U2
 * will be successful.
 *
 * If the control transfer to enable device-initiated U1/U2 entry fails, then
 * hub-initiated U1/U2 will be disabled.
 *
 * If we cannot set the parent hub U1/U2 timeout, we attempt to let the xHCI
 * driver know about it.  If that call fails, it should be harmless, and just
 * take up more slightly more bus bandwidth for unnecessary U1/U2 exit latency.
 */
static void usb_enable_link_state(struct usb_hcd *hcd, struct usb_device *udev,
		enum usb3_link_state state)
{
	int timeout, ret;
	__u8 u1_mel = udev->bos->ss_cap->bU1devExitLat;
	__le16 u2_mel = udev->bos->ss_cap->bU2DevExitLat;

	/* If the device says it doesn't have *any* exit latency to come out of
	 * U1 or U2, it's probably lying.  Assume it doesn't implement that link
	 * state.
	 */
	if ((state == USB3_LPM_U1 && u1_mel == 0) ||
			(state == USB3_LPM_U2 && u2_mel == 0))
		return;

	/*
	 * First, let the device know about the exit latencies
	 * associated with the link state we're about to enable.
	 */
	ret = usb_req_set_sel(udev, state);
	if (ret < 0) {
		dev_warn(&udev->dev, "Set SEL for device-initiated %s failed.\n",
				usb3_lpm_names[state]);
		return;
	}

	/* We allow the host controller to set the U1/U2 timeout internally
	 * first, so that it can change its schedule to account for the
	 * additional latency to send data to a device in a lower power
	 * link state.
	 */
	timeout = hcd->driver->enable_usb3_lpm_timeout(hcd, udev, state);

	/* xHCI host controller doesn't want to enable this LPM state. */
	if (timeout == 0)
		return;

	if (timeout < 0) {
		dev_warn(&udev->dev, "Could not enable %s link state, "
				"xHCI error %i.\n", usb3_lpm_names[state],
				timeout);
		return;
	}

	if (usb_set_lpm_timeout(udev, state, timeout)) {
		/* If we can't set the parent hub U1/U2 timeout,
		 * device-initiated LPM won't be allowed either, so let the xHCI
		 * host know that this link state won't be enabled.
		 */
		hcd->driver->disable_usb3_lpm_timeout(hcd, udev, state);
		return;
	}

	/* Only a configured device will accept the Set Feature
	 * U1/U2_ENABLE
	 */
	if (udev->actconfig &&
	    usb_device_may_initiate_lpm(udev, state)) {
		if (usb_set_device_initiated_lpm(udev, state, true)) {
			/*
			 * Request to enable device initiated U1/U2 failed,
			 * better to turn off lpm in this case.
			 */
			usb_set_lpm_timeout(udev, state, 0);
			hcd->driver->disable_usb3_lpm_timeout(hcd, udev, state);
			return;
		}
	}

	if (state == USB3_LPM_U1)
		udev->usb3_lpm_u1_enabled = 1;
	else if (state == USB3_LPM_U2)
		udev->usb3_lpm_u2_enabled = 1;
}
/*
 * Disable the hub-initiated U1/U2 idle timeouts, and disable device-initiated
 * U1/U2 entry.
 *
 * If this function returns -EBUSY, the parent hub will still allow U1/U2 entry.
 * If zero is returned, the parent will not allow the link to go into U1/U2.
 *
 * If zero is returned, device-initiated U1/U2 entry may still be enabled, but
 * it won't have an effect on the bus link state because the parent hub will
 * still disallow device-initiated U1/U2 entry.
 *
 * If zero is returned, the xHCI host controller may still think U1/U2 entry is
 * possible.  The result will be slightly more bus bandwidth will be taken up
 * (to account for U1/U2 exit latency), but it should be harmless.
 */
static int usb_disable_link_state(struct usb_hcd *hcd, struct usb_device *udev,
		enum usb3_link_state state)
{
	switch (state) {
	case USB3_LPM_U1:
	case USB3_LPM_U2:
		break;
	default:
		dev_warn(&udev->dev, "%s: Can't disable non-U1 or U2 state.\n",
				__func__);
		return -EINVAL;
	}

	if (usb_set_lpm_timeout(udev, state, 0))
		return -EBUSY;

	usb_set_device_initiated_lpm(udev, state, false);

	if (hcd->driver->disable_usb3_lpm_timeout(hcd, udev, state))
		dev_warn(&udev->dev, "Could not disable xHCI %s timeout, "
				"bus schedule bandwidth may be impacted.\n",
				usb3_lpm_names[state]);

	/* As soon as usb_set_lpm_timeout(0) return 0, hub initiated LPM
	 * is disabled. Hub will disallows link to enter U1/U2 as well,
	 * even device is initiating LPM. Hence LPM is disabled if hub LPM
	 * timeout set to 0, no matter device-initiated LPM is disabled or
	 * not.
	 */
	if (state == USB3_LPM_U1)
		udev->usb3_lpm_u1_enabled = 0;
	else if (state == USB3_LPM_U2)
		udev->usb3_lpm_u2_enabled = 0;

	return 0;
}

/*
 * Disable hub-initiated and device-initiated U1 and U2 entry.
 * Caller must own the bandwidth_mutex.
 *
 * This will call usb_enable_lpm() on failure, which will decrement
 * lpm_disable_count, and will re-enable LPM if lpm_disable_count reaches zero.
 */
int usb_disable_lpm(struct usb_device *udev)
{
	struct usb_hcd *hcd;

	if (!udev || !udev->parent ||
			udev->speed < USB_SPEED_SUPER ||
			!udev->lpm_capable ||
			udev->state < USB_STATE_CONFIGURED)
		return 0;

	hcd = bus_to_hcd(udev->bus);
	if (!hcd || !hcd->driver->disable_usb3_lpm_timeout)
		return 0;

	udev->lpm_disable_count++;
	if ((udev->u1_params.timeout == 0 && udev->u2_params.timeout == 0))
		return 0;

	/* If LPM is enabled, attempt to disable it. */
	if (usb_disable_link_state(hcd, udev, USB3_LPM_U1))
		goto enable_lpm;
	if (usb_disable_link_state(hcd, udev, USB3_LPM_U2))
		goto enable_lpm;

	return 0;

enable_lpm:
	usb_enable_lpm(udev);
	return -EBUSY;
}
EXPORT_SYMBOL_GPL(usb_disable_lpm);

/* Grab the bandwidth_mutex before calling usb_disable_lpm() */
int usb_unlocked_disable_lpm(struct usb_device *udev)
{
	struct usb_hcd *hcd = bus_to_hcd(udev->bus);
	int ret;

	if (!hcd)
		return -EINVAL;

	mutex_lock(hcd->bandwidth_mutex);
	ret = usb_disable_lpm(udev);
	mutex_unlock(hcd->bandwidth_mutex);

	return ret;
}
EXPORT_SYMBOL_GPL(usb_unlocked_disable_lpm);

/*
 * Attempt to enable device-initiated and hub-initiated U1 and U2 entry.  The
 * xHCI host policy may prevent U1 or U2 from being enabled.
 *
 * Other callers may have disabled link PM, so U1 and U2 entry will be disabled
 * until the lpm_disable_count drops to zero.  Caller must own the
 * bandwidth_mutex.
 */
void usb_enable_lpm(struct usb_device *udev)
{
	struct usb_hcd *hcd;
	struct usb_hub *hub;
	struct usb_port *port_dev;

	if (!udev || !udev->parent ||
			udev->speed < USB_SPEED_SUPER ||
			!udev->lpm_capable ||
			udev->state < USB_STATE_CONFIGURED)
		return;

	udev->lpm_disable_count--;
	hcd = bus_to_hcd(udev->bus);
	/* Double check that we can both enable and disable LPM.
	 * Device must be configured to accept set feature U1/U2 timeout.
	 */
	if (!hcd || !hcd->driver->enable_usb3_lpm_timeout ||
			!hcd->driver->disable_usb3_lpm_timeout)
		return;

	if (udev->lpm_disable_count > 0)
		return;

	hub = usb_hub_to_struct_hub(udev->parent);
	if (!hub)
		return;

	port_dev = hub->ports[udev->portnum - 1];

	if (port_dev->usb3_lpm_u1_permit)
		usb_enable_link_state(hcd, udev, USB3_LPM_U1);

	if (port_dev->usb3_lpm_u2_permit)
		usb_enable_link_state(hcd, udev, USB3_LPM_U2);
}
EXPORT_SYMBOL_GPL(usb_enable_lpm);

/* Grab the bandwidth_mutex before calling usb_enable_lpm() */
void usb_unlocked_enable_lpm(struct usb_device *udev)
{
	struct usb_hcd *hcd = bus_to_hcd(udev->bus);

	if (!hcd)
		return;

	mutex_lock(hcd->bandwidth_mutex);
	usb_enable_lpm(udev);
	mutex_unlock(hcd->bandwidth_mutex);
}
EXPORT_SYMBOL_GPL(usb_unlocked_enable_lpm);

/* usb3 devices use U3 for disabled, make sure remote wakeup is disabled */
static void hub_usb3_port_prepare_disable(struct usb_hub *hub,
					  struct usb_port *port_dev)
{
	struct usb_device *udev = port_dev->child;
	int ret;

	if (udev && udev->port_is_suspended && udev->do_remote_wakeup) {
		ret = hub_set_port_link_state(hub, port_dev->portnum,
					      USB_SS_PORT_LS_U0);
		if (!ret) {
			msleep(USB_RESUME_TIMEOUT);
			ret = usb_disable_remote_wakeup(udev);
		}
		if (ret)
			dev_warn(&udev->dev,
				 "Port disable: can't disable remote wake\n");
		udev->do_remote_wakeup = 0;
	}
}

#else	/* CONFIG_PM */

#define hub_suspend		NULL
#define hub_resume		NULL
#define hub_reset_resume	NULL

static inline void hub_usb3_port_prepare_disable(struct usb_hub *hub,
						 struct usb_port *port_dev) { }

int usb_disable_lpm(struct usb_device *udev)
{
	return 0;
}
EXPORT_SYMBOL_GPL(usb_disable_lpm);

void usb_enable_lpm(struct usb_device *udev) { }
EXPORT_SYMBOL_GPL(usb_enable_lpm);

int usb_unlocked_disable_lpm(struct usb_device *udev)
{
	return 0;
}
EXPORT_SYMBOL_GPL(usb_unlocked_disable_lpm);

void usb_unlocked_enable_lpm(struct usb_device *udev) { }
EXPORT_SYMBOL_GPL(usb_unlocked_enable_lpm);

int usb_disable_ltm(struct usb_device *udev)
{
	return 0;
}
EXPORT_SYMBOL_GPL(usb_disable_ltm);

void usb_enable_ltm(struct usb_device *udev) { }
EXPORT_SYMBOL_GPL(usb_enable_ltm);

static int hub_handle_remote_wakeup(struct usb_hub *hub, unsigned int port,
		u16 portstatus, u16 portchange)
{
	return 0;
}

#endif	/* CONFIG_PM */

/*
 * USB-3 does not have a similar link state as USB-2 that will avoid negotiating
 * a connection with a plugged-in cable but will signal the host when the cable
 * is unplugged. Disable remote wake and set link state to U3 for USB-3 devices
 */
static int hub_port_disable(struct usb_hub *hub, int port1, int set_state)
{
	struct usb_port *port_dev = hub->ports[port1 - 1];
	struct usb_device *hdev = hub->hdev;
	int ret = 0;

	if (!hub->error) {
		if (hub_is_superspeed(hub->hdev)) {
			hub_usb3_port_prepare_disable(hub, port_dev);
			ret = hub_set_port_link_state(hub, port_dev->portnum,
						      USB_SS_PORT_LS_U3);
		} else {
			ret = usb_clear_port_feature(hdev, port1,
					USB_PORT_FEAT_ENABLE);
		}
	}
	if (port_dev->child && set_state)
		usb_set_device_state(port_dev->child, USB_STATE_NOTATTACHED);
	if (ret && ret != -ENODEV)
		dev_err(&port_dev->dev, "cannot disable (err = %d)\n", ret);
	return ret;
}

/*
 * usb_port_disable - disable a usb device's upstream port
 * @udev: device to disable
 * Context: @udev locked, must be able to sleep.
 *
 * Disables a USB device that isn't in active use.
 */
int usb_port_disable(struct usb_device *udev)
{
	struct usb_hub *hub = usb_hub_to_struct_hub(udev->parent);

	return hub_port_disable(hub, udev->portnum, 0);
}

/* USB 2.0 spec, 7.1.7.3 / fig 7-29:
 *
 * Between connect detection and reset signaling there must be a delay
 * of 100ms at least for debounce and power-settling.  The corresponding
 * timer shall restart whenever the downstream port detects a disconnect.
 *
 * Apparently there are some bluetooth and irda-dongles and a number of
 * low-speed devices for which this debounce period may last over a second.
 * Not covered by the spec - but easy to deal with.
 *
 * This implementation uses a 1500ms total debounce timeout; if the
 * connection isn't stable by then it returns -ETIMEDOUT.  It checks
 * every 25ms for transient disconnects.  When the port status has been
 * unchanged for 100ms it returns the port status.
 */
int hub_port_debounce(struct usb_hub *hub, int port1, bool must_be_connected)
{
	int ret;
	u16 portchange, portstatus;
	unsigned connection = 0xffff;
	int total_time, stable_time = 0;
	struct usb_port *port_dev = hub->ports[port1 - 1];

	for (total_time = 0; ; total_time += HUB_DEBOUNCE_STEP) {
		ret = hub_port_status(hub, port1, &portstatus, &portchange);
		if (ret < 0)
			return ret;

		if (!(portchange & USB_PORT_STAT_C_CONNECTION) &&
		     (portstatus & USB_PORT_STAT_CONNECTION) == connection) {
			if (!must_be_connected ||
			     (connection == USB_PORT_STAT_CONNECTION))
				stable_time += HUB_DEBOUNCE_STEP;
			if (stable_time >= HUB_DEBOUNCE_STABLE)
				break;
		} else {
			stable_time = 0;
			connection = portstatus & USB_PORT_STAT_CONNECTION;
		}

		if (portchange & USB_PORT_STAT_C_CONNECTION) {
			usb_clear_port_feature(hub->hdev, port1,
					USB_PORT_FEAT_C_CONNECTION);
		}

		if (total_time >= HUB_DEBOUNCE_TIMEOUT)
			break;
		msleep(HUB_DEBOUNCE_STEP);
	}

	dev_dbg(&port_dev->dev, "debounce total %dms stable %dms status 0x%x\n",
			total_time, stable_time, portstatus);

	if (stable_time < HUB_DEBOUNCE_STABLE)
		return -ETIMEDOUT;
	return portstatus;
}

void usb_ep0_reinit(struct usb_device *udev)
{
	usb_disable_endpoint(udev, 0 + USB_DIR_IN, true);
	usb_disable_endpoint(udev, 0 + USB_DIR_OUT, true);
	usb_enable_endpoint(udev, &udev->ep0, true);
}
EXPORT_SYMBOL_GPL(usb_ep0_reinit);

#define usb_sndaddr0pipe()	(PIPE_CONTROL << 30)
#define usb_rcvaddr0pipe()	((PIPE_CONTROL << 30) | USB_DIR_IN)

static int hub_set_address(struct usb_device *udev, int devnum)
{
	int retval;
	struct usb_hcd *hcd = bus_to_hcd(udev->bus);

	/*
	 * The host controller will choose the device address,
	 * instead of the core having chosen it earlier
	 */
	if (!hcd->driver->address_device && devnum <= 1)
		return -EINVAL;
	if (udev->state == USB_STATE_ADDRESS)
		return 0;
	if (udev->state != USB_STATE_DEFAULT)
		return -EINVAL;
	if (hcd->driver->address_device)
		retval = hcd->driver->address_device(hcd, udev);
	else
		retval = usb_control_msg(udev, usb_sndaddr0pipe(),
				USB_REQ_SET_ADDRESS, 0, devnum, 0,
				NULL, 0, USB_CTRL_SET_TIMEOUT);
	if (retval == 0) {
		update_devnum(udev, devnum);
		/* Device now using proper address. */
		usb_set_device_state(udev, USB_STATE_ADDRESS);
		usb_ep0_reinit(udev);
	}
	return retval;
}

/*
 * There are reports of USB 3.0 devices that say they support USB 2.0 Link PM
 * when they're plugged into a USB 2.0 port, but they don't work when LPM is
 * enabled.
 *
 * Only enable USB 2.0 Link PM if the port is internal (hardwired), or the
 * device says it supports the new USB 2.0 Link PM errata by setting the BESL
 * support bit in the BOS descriptor.
 */
static void hub_set_initial_usb2_lpm_policy(struct usb_device *udev)
{
	struct usb_hub *hub = usb_hub_to_struct_hub(udev->parent);
	int connect_type = USB_PORT_CONNECT_TYPE_UNKNOWN;

	if (!udev->usb2_hw_lpm_capable || !udev->bos)
		return;

	if (hub)
		connect_type = hub->ports[udev->portnum - 1]->connect_type;

	if ((udev->bos->ext_cap->bmAttributes & cpu_to_le32(USB_BESL_SUPPORT)) ||
			connect_type == USB_PORT_CONNECT_TYPE_HARD_WIRED) {
		udev->usb2_hw_lpm_allowed = 1;
		usb_enable_usb2_hardware_lpm(udev);
	}
}

static int hub_enable_device(struct usb_device *udev)
{
	struct usb_hcd *hcd = bus_to_hcd(udev->bus);

	if (!hcd->driver->enable_device)
		return 0;
	if (udev->state == USB_STATE_ADDRESS)
		return 0;
	if (udev->state != USB_STATE_DEFAULT)
		return -EINVAL;

	return hcd->driver->enable_device(hcd, udev);
}

/* Reset device, (re)assign address, get device descriptor.
 * Device connection must be stable, no more debouncing needed.
 * Returns device in USB_STATE_ADDRESS, except on error.
 *
 * If this is called for an already-existing device (as part of
 * usb_reset_and_verify_device), the caller must own the device lock and
 * the port lock.  For a newly detected device that is not accessible
 * through any global pointers, it's not necessary to lock the device,
 * but it is still necessary to lock the port.
 */
static int
hub_port_init(struct usb_hub *hub, struct usb_device *udev, int port1,
		int retry_counter)
{
	struct usb_device	*hdev = hub->hdev;
	struct usb_hcd		*hcd = bus_to_hcd(hdev->bus);
	struct usb_port		*port_dev = hub->ports[port1 - 1];
	int			retries, operations, retval, i;
	unsigned		delay = HUB_SHORT_RESET_TIME;
	enum usb_device_speed	oldspeed = udev->speed;
	const char		*speed;
	int			devnum = udev->devnum;
	const char		*driver_name;
	bool			do_new_scheme;

	/* root hub ports have a slightly longer reset period
	 * (from USB 2.0 spec, section 7.1.7.5)
	 */
	if (!hdev->parent) {
		delay = HUB_ROOT_RESET_TIME;
		if (port1 == hdev->bus->otg_port)
			hdev->bus->b_hnp_enable = 0;
	}

	/* Some low speed devices have problems with the quick delay, so */
	/*  be a bit pessimistic with those devices. RHbug #23670 */
	if (oldspeed == USB_SPEED_LOW)
		delay = HUB_LONG_RESET_TIME;

	mutex_lock(hcd->address0_mutex);

	/* Reset the device; full speed may morph to high speed */
	/* FIXME a USB 2.0 device may morph into SuperSpeed on reset. */
	retval = hub_port_reset(hub, port1, udev, delay, false);
	if (retval < 0)		/* error or disconnect */
		goto fail;
	/* success, speed is known */

	retval = -ENODEV;

	/* Don't allow speed changes at reset, except usb 3.0 to faster */
	if (oldspeed != USB_SPEED_UNKNOWN && oldspeed != udev->speed &&
	    !(oldspeed == USB_SPEED_SUPER && udev->speed > oldspeed)) {
		dev_dbg(&udev->dev, "device reset changed speed!\n");
		goto fail;
	}
	oldspeed = udev->speed;

	/* USB 2.0 section 5.5.3 talks about ep0 maxpacket ...
	 * it's fixed size except for full speed devices.
	 * For Wireless USB devices, ep0 max packet is always 512 (tho
	 * reported as 0xff in the device descriptor). WUSB1.0[4.8.1].
	 */
	switch (udev->speed) {
	case USB_SPEED_SUPER_PLUS:
	case USB_SPEED_SUPER:
	case USB_SPEED_WIRELESS:	/* fixed at 512 */
		udev->ep0.desc.wMaxPacketSize = cpu_to_le16(512);
		break;
	case USB_SPEED_HIGH:		/* fixed at 64 */
		udev->ep0.desc.wMaxPacketSize = cpu_to_le16(64);
		break;
	case USB_SPEED_FULL:		/* 8, 16, 32, or 64 */
		/* to determine the ep0 maxpacket size, try to read
		 * the device descriptor to get bMaxPacketSize0 and
		 * then correct our initial guess.
		 */
		udev->ep0.desc.wMaxPacketSize = cpu_to_le16(64);
		break;
	case USB_SPEED_LOW:		/* fixed at 8 */
		udev->ep0.desc.wMaxPacketSize = cpu_to_le16(8);
		break;
	default:
		goto fail;
	}

	if (udev->speed == USB_SPEED_WIRELESS)
		speed = "variable speed Wireless";
	else
		speed = usb_speed_string(udev->speed);

	/*
	 * The controller driver may be NULL if the controller device
	 * is the middle device between platform device and roothub.
	 * This middle device may not need a device driver due to
	 * all hardware control can be at platform device driver, this
	 * platform device is usually a dual-role USB controller device.
	 */
	if (udev->bus->controller->driver)
		driver_name = udev->bus->controller->driver->name;
	else
		driver_name = udev->bus->sysdev->driver->name;

	if (udev->speed < USB_SPEED_SUPER)
		dev_info(&udev->dev,
				"%s %s USB device number %d using %s\n",
				(udev->config) ? "reset" : "new", speed,
				devnum, driver_name);

	/* Set up TT records, if needed  */
	if (hdev->tt) {
		udev->tt = hdev->tt;
		udev->ttport = hdev->ttport;
	} else if (udev->speed != USB_SPEED_HIGH
			&& hdev->speed == USB_SPEED_HIGH) {
		if (!hub->tt.hub) {
			dev_err(&udev->dev, "parent hub has no TT\n");
			retval = -EINVAL;
			goto fail;
		}
		udev->tt = &hub->tt;
		udev->ttport = port1;
	}

	/* Why interleave GET_DESCRIPTOR and SET_ADDRESS this way?
	 * Because device hardware and firmware is sometimes buggy in
	 * this area, and this is how Linux has done it for ages.
	 * Change it cautiously.
	 *
	 * NOTE:  If use_new_scheme() is true we will start by issuing
	 * a 64-byte GET_DESCRIPTOR request.  This is what Windows does,
	 * so it may help with some non-standards-compliant devices.
	 * Otherwise we start with SET_ADDRESS and then try to read the
	 * first 8 bytes of the device descriptor to get the ep0 maxpacket
	 * value.
	 */
	do_new_scheme = use_new_scheme(udev, retry_counter, port_dev);

	for (retries = 0; retries < GET_DESCRIPTOR_TRIES; (++retries, msleep(100))) {
		if (do_new_scheme) {
			struct usb_device_descriptor *buf;
			int r = 0;

			retval = hub_enable_device(udev);
			if (retval < 0) {
				dev_err(&udev->dev,
					"hub failed to enable device, error %d\n",
					retval);
				goto fail;
			}

#define GET_DESCRIPTOR_BUFSIZE	64
			buf = kmalloc(GET_DESCRIPTOR_BUFSIZE, GFP_NOIO);
			if (!buf) {
				retval = -ENOMEM;
				continue;
			}

			/* Retry on all errors; some devices are flakey.
			 * 255 is for WUSB devices, we actually need to use
			 * 512 (WUSB1.0[4.8.1]).
			 */
			for (operations = 0; operations < GET_MAXPACKET0_TRIES;
					++operations) {
				buf->bMaxPacketSize0 = 0;
				r = usb_control_msg(udev, usb_rcvaddr0pipe(),
					USB_REQ_GET_DESCRIPTOR, USB_DIR_IN,
					USB_DT_DEVICE << 8, 0,
					buf, GET_DESCRIPTOR_BUFSIZE,
					initial_descriptor_timeout);
				switch (buf->bMaxPacketSize0) {
				case 8: case 16: case 32: case 64: case 255:
					if (buf->bDescriptorType ==
							USB_DT_DEVICE) {
						r = 0;
						break;
					}
					fallthrough;
				default:
					if (r == 0)
						r = -EPROTO;
					break;
				}
				/*
				 * Some devices time out if they are powered on
				 * when already connected. They need a second
				 * reset. But only on the first attempt,
				 * lest we get into a time out/reset loop
				 */
				if (r == 0 || (r == -ETIMEDOUT &&
						retries == 0 &&
						udev->speed > USB_SPEED_FULL))
					break;
			}
			udev->descriptor.bMaxPacketSize0 =
					buf->bMaxPacketSize0;
			kfree(buf);

			retval = hub_port_reset(hub, port1, udev, delay, false);
			if (retval < 0)		/* error or disconnect */
				goto fail;
			if (oldspeed != udev->speed) {
				dev_dbg(&udev->dev,
					"device reset changed speed!\n");
				retval = -ENODEV;
				goto fail;
			}
			if (r) {
				if (r != -ENODEV)
					dev_err(&udev->dev,
						"device no response, device descriptor read/64, error %d\n",
							r);
				retval = -EMSGSIZE;
				continue;
			}
#undef GET_DESCRIPTOR_BUFSIZE
		}

		/*
		 * If device is WUSB, we already assigned an
		 * unauthorized address in the Connect Ack sequence;
		 * authorization will assign the final address.
		 */
		if (udev->wusb == 0) {
			for (operations = 0; operations < SET_ADDRESS_TRIES; ++operations) {
				retval = hub_set_address(udev, devnum);
				if (retval >= 0)
					break;
				msleep(200);
			}
			if (retval < 0) {
				if (retval != -ENODEV)
					dev_err(&udev->dev, "device not accepting address %d, error %d\n",
							devnum, retval);
				goto fail;
			}
			if (udev->speed >= USB_SPEED_SUPER) {
				devnum = udev->devnum;
				dev_info(&udev->dev,
						"%s SuperSpeed%s%s USB device number %d using %s\n",
						(udev->config) ? "reset" : "new",
					 (udev->speed == USB_SPEED_SUPER_PLUS) ?
							" Plus" : "",
					 (udev->ssp_rate == USB_SSP_GEN_2x2) ?
							" Gen 2x2" :
					 (udev->ssp_rate == USB_SSP_GEN_2x1) ?
							" Gen 2x1" :
					 (udev->ssp_rate == USB_SSP_GEN_1x2) ?
							" Gen 1x2" : "",
					 devnum, driver_name);
			}

			/* cope with hardware quirkiness:
			 *  - let SET_ADDRESS settle, some device hardware wants it
			 *  - read ep0 maxpacket even for high and low speed,
			 */
			msleep(10);
			if (do_new_scheme)
				break;
		}

		retval = usb_get_device_descriptor(udev, 8);
		if (retval < 8) {
			if (retval != -ENODEV)
				dev_err(&udev->dev,
					"device descriptor read/8, error %d\n",
					retval);
			if (retval >= 0)
				retval = -EMSGSIZE;
		} else {
			u32 delay;

			retval = 0;

			delay = udev->parent->hub_delay;
			udev->hub_delay = min_t(u32, delay,
						USB_TP_TRANSMISSION_DELAY_MAX);
			retval = usb_set_isoch_delay(udev);
			if (retval) {
				dev_dbg(&udev->dev,
					"Failed set isoch delay, error %d\n",
					retval);
				retval = 0;
			}
			break;
		}
	}
	if (retval)
		goto fail;

	/*
	 * Some superspeed devices have finished the link training process
	 * and attached to a superspeed hub port, but the device descriptor
	 * got from those devices show they aren't superspeed devices. Warm
	 * reset the port attached by the devices can fix them.
	 */
	if ((udev->speed >= USB_SPEED_SUPER) &&
			(le16_to_cpu(udev->descriptor.bcdUSB) < 0x0300)) {
		dev_err(&udev->dev, "got a wrong device descriptor, "
				"warm reset device\n");
		hub_port_reset(hub, port1, udev,
				HUB_BH_RESET_TIME, true);
		retval = -EINVAL;
		goto fail;
	}

	if (udev->descriptor.bMaxPacketSize0 == 0xff ||
			udev->speed >= USB_SPEED_SUPER)
		i = 512;
	else
		i = udev->descriptor.bMaxPacketSize0;
	if (usb_endpoint_maxp(&udev->ep0.desc) != i) {
		if (udev->speed == USB_SPEED_LOW ||
				!(i == 8 || i == 16 || i == 32 || i == 64)) {
			dev_err(&udev->dev, "Invalid ep0 maxpacket: %d\n", i);
			retval = -EMSGSIZE;
			goto fail;
		}
		if (udev->speed == USB_SPEED_FULL)
			dev_dbg(&udev->dev, "ep0 maxpacket = %d\n", i);
		else
			dev_warn(&udev->dev, "Using ep0 maxpacket: %d\n", i);
		udev->ep0.desc.wMaxPacketSize = cpu_to_le16(i);
		usb_ep0_reinit(udev);
	}

	retval = usb_get_device_descriptor(udev, USB_DT_DEVICE_SIZE);
	if (retval < (signed)sizeof(udev->descriptor)) {
		if (retval != -ENODEV)
			dev_err(&udev->dev, "device descriptor read/all, error %d\n",
					retval);
		if (retval >= 0)
			retval = -ENOMSG;
		goto fail;
	}

	usb_detect_quirks(udev);

	if (udev->wusb == 0 && le16_to_cpu(udev->descriptor.bcdUSB) >= 0x0201) {
		retval = usb_get_bos_descriptor(udev);
		if (!retval) {
			udev->lpm_capable = usb_device_supports_lpm(udev);
			usb_set_lpm_parameters(udev);
		}
	}

	retval = 0;
	/* notify HCD that we have a device connected and addressed */
	if (hcd->driver->update_device)
		hcd->driver->update_device(hcd, udev);
	hub_set_initial_usb2_lpm_policy(udev);
fail:
	if (retval) {
		hub_port_disable(hub, port1, 0);
		update_devnum(udev, devnum);	/* for disconnect processing */
	}
	mutex_unlock(hcd->address0_mutex);
	return retval;
}

static void
check_highspeed(struct usb_hub *hub, struct usb_device *udev, int port1)
{
	struct usb_qualifier_descriptor	*qual;
	int				status;

	if (udev->quirks & USB_QUIRK_DEVICE_QUALIFIER)
		return;

	qual = kmalloc(sizeof *qual, GFP_KERNEL);
	if (qual == NULL)
		return;

	status = usb_get_descriptor(udev, USB_DT_DEVICE_QUALIFIER, 0,
			qual, sizeof *qual);
	if (status == sizeof *qual) {
		dev_info(&udev->dev, "not running at top speed; "
			"connect to a high speed hub\n");
		/* hub LEDs are probably harder to miss than syslog */
		if (hub->has_indicators) {
			hub->indicator[port1-1] = INDICATOR_GREEN_BLINK;
			queue_delayed_work(system_power_efficient_wq,
					&hub->leds, 0);
		}
	}
	kfree(qual);
}

static unsigned
hub_power_remaining(struct usb_hub *hub)
{
	struct usb_device *hdev = hub->hdev;
	int remaining;
	int port1;

	if (!hub->limited_power)
		return 0;

	remaining = hdev->bus_mA - hub->descriptor->bHubContrCurrent;
	for (port1 = 1; port1 <= hdev->maxchild; ++port1) {
		struct usb_port *port_dev = hub->ports[port1 - 1];
		struct usb_device *udev = port_dev->child;
		unsigned unit_load;
		int delta;

		if (!udev)
			continue;
		if (hub_is_superspeed(udev))
			unit_load = 150;
		else
			unit_load = 100;

		/*
		 * Unconfigured devices may not use more than one unit load,
		 * or 8mA for OTG ports
		 */
		if (udev->actconfig)
			delta = usb_get_max_power(udev, udev->actconfig);
		else if (port1 != udev->bus->otg_port || hdev->parent)
			delta = unit_load;
		else
			delta = 8;
		if (delta > hub->mA_per_port)
			dev_warn(&port_dev->dev, "%dmA is over %umA budget!\n",
					delta, hub->mA_per_port);
		remaining -= delta;
	}
	if (remaining < 0) {
		dev_warn(hub->intfdev, "%dmA over power budget!\n",
			-remaining);
		remaining = 0;
	}
	return remaining;
}


static int descriptors_changed(struct usb_device *udev,
		struct usb_device_descriptor *old_device_descriptor,
		struct usb_host_bos *old_bos)
{
	int		changed = 0;
	unsigned	index;
	unsigned	serial_len = 0;
	unsigned	len;
	unsigned	old_length;
	int		length;
	char		*buf;

	if (memcmp(&udev->descriptor, old_device_descriptor,
			sizeof(*old_device_descriptor)) != 0)
		return 1;

	if ((old_bos && !udev->bos) || (!old_bos && udev->bos))
		return 1;
	if (udev->bos) {
		len = le16_to_cpu(udev->bos->desc->wTotalLength);
		if (len != le16_to_cpu(old_bos->desc->wTotalLength))
			return 1;
		if (memcmp(udev->bos->desc, old_bos->desc, len))
			return 1;
	}

	/* Since the idVendor, idProduct, and bcdDevice values in the
	 * device descriptor haven't changed, we will assume the
	 * Manufacturer and Product strings haven't changed either.
	 * But the SerialNumber string could be different (e.g., a
	 * different flash card of the same brand).
	 */
	if (udev->serial)
		serial_len = strlen(udev->serial) + 1;

	len = serial_len;
	for (index = 0; index < udev->descriptor.bNumConfigurations; index++) {
		old_length = le16_to_cpu(udev->config[index].desc.wTotalLength);
		len = max(len, old_length);
	}

	buf = kmalloc(len, GFP_NOIO);
	if (!buf)
		/* assume the worst */
		return 1;

	for (index = 0; index < udev->descriptor.bNumConfigurations; index++) {
		old_length = le16_to_cpu(udev->config[index].desc.wTotalLength);
		length = usb_get_descriptor(udev, USB_DT_CONFIG, index, buf,
				old_length);
		if (length != old_length) {
			dev_dbg(&udev->dev, "config index %d, error %d\n",
					index, length);
			changed = 1;
			break;
		}
		if (memcmp(buf, udev->rawdescriptors[index], old_length)
				!= 0) {
			dev_dbg(&udev->dev, "config index %d changed (#%d)\n",
				index,
				((struct usb_config_descriptor *) buf)->
					bConfigurationValue);
			changed = 1;
			break;
		}
	}

	if (!changed && serial_len) {
		length = usb_string(udev, udev->descriptor.iSerialNumber,
				buf, serial_len);
		if (length + 1 != serial_len) {
			dev_dbg(&udev->dev, "serial string error %d\n",
					length);
			changed = 1;
		} else if (memcmp(buf, udev->serial, length) != 0) {
			dev_dbg(&udev->dev, "serial string changed\n");
			changed = 1;
		}
	}

	kfree(buf);
	return changed;
}

static void hub_port_connect(struct usb_hub *hub, int port1, u16 portstatus,
		u16 portchange)
{
	int status = -ENODEV;
	int i;
	unsigned unit_load;
	struct usb_device *hdev = hub->hdev;
	struct usb_hcd *hcd = bus_to_hcd(hdev->bus);
	struct usb_port *port_dev = hub->ports[port1 - 1];
	struct usb_device *udev = port_dev->child;
	static int unreliable_port = -1;

	/* Disconnect any existing devices under this port */
	if (udev) {
		if (hcd->usb_phy && !hdev->parent)
			usb_phy_notify_disconnect(hcd->usb_phy, udev->speed);
		usb_disconnect(&port_dev->child);
	}

	/* We can forget about a "removed" device when there's a physical
	 * disconnect or the connect status changes.
	 */
	if (!(portstatus & USB_PORT_STAT_CONNECTION) ||
			(portchange & USB_PORT_STAT_C_CONNECTION))
		clear_bit(port1, hub->removed_bits);

	if (portchange & (USB_PORT_STAT_C_CONNECTION |
				USB_PORT_STAT_C_ENABLE)) {
		status = hub_port_debounce_be_stable(hub, port1);
		if (status < 0) {
			if (status != -ENODEV &&
				port1 != unreliable_port &&
				printk_ratelimit())
				dev_err(&port_dev->dev, "connect-debounce failed\n");
			portstatus &= ~USB_PORT_STAT_CONNECTION;
			unreliable_port = port1;
		} else {
			portstatus = status;
		}
	}

	/* Return now if debouncing failed or nothing is connected or
	 * the device was "removed".
	 */
	if (!(portstatus & USB_PORT_STAT_CONNECTION) ||
			test_bit(port1, hub->removed_bits)) {

		/*
		 * maybe switch power back on (e.g. root hub was reset)
		 * but only if the port isn't owned by someone else.
		 */
		if (hub_is_port_power_switchable(hub)
				&& !port_is_power_on(hub, portstatus)
				&& !port_dev->port_owner)
			set_port_feature(hdev, port1, USB_PORT_FEAT_POWER);

		if (portstatus & USB_PORT_STAT_ENABLE)
			goto done;
		return;
	}
	if (hub_is_superspeed(hub->hdev))
		unit_load = 150;
	else
		unit_load = 100;

	status = 0;
	for (i = 0; i < PORT_INIT_TRIES; i++) {

		/* reallocate for each attempt, since references
		 * to the previous one can escape in various ways
		 */
		udev = usb_alloc_dev(hdev, hdev->bus, port1);
		if (!udev) {
			dev_err(&port_dev->dev,
					"couldn't allocate usb_device\n");
			goto done;
		}

		usb_set_device_state(udev, USB_STATE_POWERED);
		udev->bus_mA = hub->mA_per_port;
		udev->level = hdev->level + 1;
		udev->wusb = hub_is_wusb(hub);

		/* Devices connected to SuperSpeed hubs are USB 3.0 or later */
		if (hub_is_superspeed(hub->hdev))
			udev->speed = USB_SPEED_SUPER;
		else
			udev->speed = USB_SPEED_UNKNOWN;

		choose_devnum(udev);
		if (udev->devnum <= 0) {
			status = -ENOTCONN;	/* Don't retry */
			goto loop;
		}

		/* reset (non-USB 3.0 devices) and get descriptor */
		usb_lock_port(port_dev);
		status = hub_port_init(hub, udev, port1, i);
		usb_unlock_port(port_dev);
		if (status < 0)
			goto loop;

		if (udev->quirks & USB_QUIRK_DELAY_INIT)
			msleep(2000);

		/* consecutive bus-powered hubs aren't reliable; they can
		 * violate the voltage drop budget.  if the new child has
		 * a "powered" LED, users should notice we didn't enable it
		 * (without reading syslog), even without per-port LEDs
		 * on the parent.
		 */
		if (udev->descriptor.bDeviceClass == USB_CLASS_HUB
				&& udev->bus_mA <= unit_load) {
			u16	devstat;

			status = usb_get_std_status(udev, USB_RECIP_DEVICE, 0,
					&devstat);
			if (status) {
				dev_dbg(&udev->dev, "get status %d ?\n", status);
				goto loop_disable;
			}
			if ((devstat & (1 << USB_DEVICE_SELF_POWERED)) == 0) {
				dev_err(&udev->dev,
					"can't connect bus-powered hub "
					"to this port\n");
				if (hub->has_indicators) {
					hub->indicator[port1-1] =
						INDICATOR_AMBER_BLINK;
					queue_delayed_work(
						system_power_efficient_wq,
						&hub->leds, 0);
				}
				status = -ENOTCONN;	/* Don't retry */
				goto loop_disable;
			}
		}

		/* check for devices running slower than they could */
		if (le16_to_cpu(udev->descriptor.bcdUSB) >= 0x0200
				&& udev->speed == USB_SPEED_FULL
				&& highspeed_hubs != 0)
			check_highspeed(hub, udev, port1);

		/* Store the parent's children[] pointer.  At this point
		 * udev becomes globally accessible, although presumably
		 * no one will look at it until hdev is unlocked.
		 */
		status = 0;

		mutex_lock(&usb_port_peer_mutex);

		/* We mustn't add new devices if the parent hub has
		 * been disconnected; we would race with the
		 * recursively_mark_NOTATTACHED() routine.
		 */
		spin_lock_irq(&device_state_lock);
		if (hdev->state == USB_STATE_NOTATTACHED)
			status = -ENOTCONN;
		else
			port_dev->child = udev;
		spin_unlock_irq(&device_state_lock);
		mutex_unlock(&usb_port_peer_mutex);

		/* Run it through the hoops (find a driver, etc) */
		if (!status) {
			status = usb_new_device(udev);
			if (status) {
				mutex_lock(&usb_port_peer_mutex);
				spin_lock_irq(&device_state_lock);
				port_dev->child = NULL;
				spin_unlock_irq(&device_state_lock);
				mutex_unlock(&usb_port_peer_mutex);
			} else {
				if (hcd->usb_phy && !hdev->parent)
					usb_phy_notify_connect(hcd->usb_phy,
							udev->speed);
			}
		}

		if (status)
			goto loop_disable;

		status = hub_power_remaining(hub);
		if (status)
			dev_dbg(hub->intfdev, "%dmA power budget left\n", status);

		return;

loop_disable:
		hub_port_disable(hub, port1, 1);
loop:
		usb_ep0_reinit(udev);
		release_devnum(udev);
		hub_free_dev(udev);
		usb_put_dev(udev);
		if ((status == -ENOTCONN) || (status == -ENOTSUPP))
			break;

		/* When halfway through our retry count, power-cycle the port */
		if (i == (PORT_INIT_TRIES - 1) / 2) {
			dev_info(&port_dev->dev, "attempt power cycle\n");
			usb_hub_set_port_power(hdev, hub, port1, false);
			msleep(2 * hub_power_on_good_delay(hub));
			usb_hub_set_port_power(hdev, hub, port1, true);
			msleep(hub_power_on_good_delay(hub));
		}
	}
	if (hub->hdev->parent ||
			!hcd->driver->port_handed_over ||
			!(hcd->driver->port_handed_over)(hcd, port1)) {
		if (status != -ENOTCONN && status != -ENODEV)
			dev_err(&port_dev->dev,
					"unable to enumerate USB device\n");
	}

done:
	hub_port_disable(hub, port1, 1);
	if (hcd->driver->relinquish_port && !hub->hdev->parent) {
		if (status != -ENOTCONN && status != -ENODEV)
			hcd->driver->relinquish_port(hcd, port1);
	}
}

/* Handle physical or logical connection change events.
 * This routine is called when:
 *	a port connection-change occurs;
 *	a port enable-change occurs (often caused by EMI);
 *	usb_reset_and_verify_device() encounters changed descriptors (as from
 *		a firmware download)
 * caller already locked the hub
 */
static void hub_port_connect_change(struct usb_hub *hub, int port1,
					u16 portstatus, u16 portchange)
		__must_hold(&port_dev->status_lock)
{
	struct usb_port *port_dev = hub->ports[port1 - 1];
	struct usb_device *udev = port_dev->child;
	struct usb_device_descriptor descriptor;
	int status = -ENODEV;
	int retval;

	dev_dbg(&port_dev->dev, "status %04x, change %04x, %s\n", portstatus,
			portchange, portspeed(hub, portstatus));

	if (hub->has_indicators) {
		set_port_led(hub, port1, HUB_LED_AUTO);
		hub->indicator[port1-1] = INDICATOR_AUTO;
	}

#ifdef	CONFIG_USB_OTG
	/* during HNP, don't repeat the debounce */
	if (hub->hdev->bus->is_b_host)
		portchange &= ~(USB_PORT_STAT_C_CONNECTION |
				USB_PORT_STAT_C_ENABLE);
#endif

	/* Try to resuscitate an existing device */
	if ((portstatus & USB_PORT_STAT_CONNECTION) && udev &&
			udev->state != USB_STATE_NOTATTACHED) {
		if (portstatus & USB_PORT_STAT_ENABLE) {
			/*
			 * USB-3 connections are initialized automatically by
			 * the hostcontroller hardware. Therefore check for
			 * changed device descriptors before resuscitating the
			 * device.
			 */
			descriptor = udev->descriptor;
			retval = usb_get_device_descriptor(udev,
					sizeof(udev->descriptor));
			if (retval < 0) {
				dev_dbg(&udev->dev,
						"can't read device descriptor %d\n",
						retval);
			} else {
				if (descriptors_changed(udev, &descriptor,
						udev->bos)) {
					dev_dbg(&udev->dev,
							"device descriptor has changed\n");
					/* for disconnect() calls */
					udev->descriptor = descriptor;
				} else {
					status = 0; /* Nothing to do */
				}
			}
#ifdef CONFIG_PM
		} else if (udev->state == USB_STATE_SUSPENDED &&
				udev->persist_enabled) {
			/* For a suspended device, treat this as a
			 * remote wakeup event.
			 */
			usb_unlock_port(port_dev);
			status = usb_remote_wakeup(udev);
			usb_lock_port(port_dev);
#endif
		} else {
			/* Don't resuscitate */;
		}
	}
	clear_bit(port1, hub->change_bits);

	/* successfully revalidated the connection */
	if (status == 0)
		return;

	usb_unlock_port(port_dev);
	hub_port_connect(hub, port1, portstatus, portchange);
	usb_lock_port(port_dev);
}

/* Handle notifying userspace about hub over-current events */
static void port_over_current_notify(struct usb_port *port_dev)
{
	char *envp[3];
	struct device *hub_dev;
	char *port_dev_path;

	sysfs_notify(&port_dev->dev.kobj, NULL, "over_current_count");

	hub_dev = port_dev->dev.parent;

	if (!hub_dev)
		return;

	port_dev_path = kobject_get_path(&port_dev->dev.kobj, GFP_KERNEL);
	if (!port_dev_path)
		return;

	envp[0] = kasprintf(GFP_KERNEL, "OVER_CURRENT_PORT=%s", port_dev_path);
	if (!envp[0])
		goto exit_path;

	envp[1] = kasprintf(GFP_KERNEL, "OVER_CURRENT_COUNT=%u",
			port_dev->over_current_count);
	if (!envp[1])
		goto exit;

	envp[2] = NULL;
	kobject_uevent_env(&hub_dev->kobj, KOBJ_CHANGE, envp);

	kfree(envp[1]);
exit:
	kfree(envp[0]);
exit_path:
	kfree(port_dev_path);
}

static void port_event(struct usb_hub *hub, int port1)
		__must_hold(&port_dev->status_lock)
{
	int connect_change;
	struct usb_port *port_dev = hub->ports[port1 - 1];
	struct usb_device *udev = port_dev->child;
	struct usb_device *hdev = hub->hdev;
	u16 portstatus, portchange;

	connect_change = test_bit(port1, hub->change_bits);
	clear_bit(port1, hub->event_bits);
	clear_bit(port1, hub->wakeup_bits);

	if (hub_port_status(hub, port1, &portstatus, &portchange) < 0)
		return;

	if (portchange & USB_PORT_STAT_C_CONNECTION) {
		usb_clear_port_feature(hdev, port1, USB_PORT_FEAT_C_CONNECTION);
		connect_change = 1;
	}

	if (portchange & USB_PORT_STAT_C_ENABLE) {
		if (!connect_change)
			dev_dbg(&port_dev->dev, "enable change, status %08x\n",
					portstatus);
		usb_clear_port_feature(hdev, port1, USB_PORT_FEAT_C_ENABLE);

		/*
		 * EM interference sometimes causes badly shielded USB devices
		 * to be shutdown by the hub, this hack enables them again.
		 * Works at least with mouse driver.
		 */
		if (!(portstatus & USB_PORT_STAT_ENABLE)
		    && !connect_change && udev) {
			dev_err(&port_dev->dev, "disabled by hub (EMI?), re-enabling...\n");
			connect_change = 1;
		}
	}

	if (portchange & USB_PORT_STAT_C_OVERCURRENT) {
		u16 status = 0, unused;
		port_dev->over_current_count++;
		port_over_current_notify(port_dev);

		dev_dbg(&port_dev->dev, "over-current change #%u\n",
			port_dev->over_current_count);
		usb_clear_port_feature(hdev, port1,
				USB_PORT_FEAT_C_OVER_CURRENT);
		msleep(100);	/* Cool down */
		hub_power_on(hub, true);
		hub_port_status(hub, port1, &status, &unused);
		if (status & USB_PORT_STAT_OVERCURRENT)
			dev_err(&port_dev->dev, "over-current condition\n");
	}

	if (portchange & USB_PORT_STAT_C_RESET) {
		dev_dbg(&port_dev->dev, "reset change\n");
		usb_clear_port_feature(hdev, port1, USB_PORT_FEAT_C_RESET);
	}
	if ((portchange & USB_PORT_STAT_C_BH_RESET)
	    && hub_is_superspeed(hdev)) {
		dev_dbg(&port_dev->dev, "warm reset change\n");
		usb_clear_port_feature(hdev, port1,
				USB_PORT_FEAT_C_BH_PORT_RESET);
	}
	if (portchange & USB_PORT_STAT_C_LINK_STATE) {
		dev_dbg(&port_dev->dev, "link state change\n");
		usb_clear_port_feature(hdev, port1,
				USB_PORT_FEAT_C_PORT_LINK_STATE);
	}
	if (portchange & USB_PORT_STAT_C_CONFIG_ERROR) {
		dev_warn(&port_dev->dev, "config error\n");
		usb_clear_port_feature(hdev, port1,
				USB_PORT_FEAT_C_PORT_CONFIG_ERROR);
	}

	/* skip port actions that require the port to be powered on */
	if (!pm_runtime_active(&port_dev->dev))
		return;

	if (hub_handle_remote_wakeup(hub, port1, portstatus, portchange))
		connect_change = 1;

	/*
	 * Warm reset a USB3 protocol port if it's in
	 * SS.Inactive state.
	 */
	if (hub_port_warm_reset_required(hub, port1, portstatus)) {
		dev_dbg(&port_dev->dev, "do warm reset\n");
		if (!udev || !(portstatus & USB_PORT_STAT_CONNECTION)
				|| udev->state == USB_STATE_NOTATTACHED) {
			if (hub_port_reset(hub, port1, NULL,
					HUB_BH_RESET_TIME, true) < 0)
				hub_port_disable(hub, port1, 1);
		} else {
			usb_unlock_port(port_dev);
			usb_lock_device(udev);
			usb_reset_device(udev);
			usb_unlock_device(udev);
			usb_lock_port(port_dev);
			connect_change = 0;
		}
	}

	if (connect_change)
		hub_port_connect_change(hub, port1, portstatus, portchange);
}

static void hub_event(struct work_struct *work)
{
	struct usb_device *hdev;
	struct usb_interface *intf;
	struct usb_hub *hub;
	struct device *hub_dev;
	u16 hubstatus;
	u16 hubchange;
	int i, ret;

	hub = container_of(work, struct usb_hub, events);
	hdev = hub->hdev;
	hub_dev = hub->intfdev;
	intf = to_usb_interface(hub_dev);

	kcov_remote_start_usb((u64)hdev->bus->busnum);

	dev_dbg(hub_dev, "state %d ports %d chg %04x evt %04x\n",
			hdev->state, hdev->maxchild,
			/* NOTE: expects max 15 ports... */
			(u16) hub->change_bits[0],
			(u16) hub->event_bits[0]);

	/* Lock the device, then check to see if we were
	 * disconnected while waiting for the lock to succeed. */
	usb_lock_device(hdev);
	if (unlikely(hub->disconnected))
		goto out_hdev_lock;

	/* If the hub has died, clean up after it */
	if (hdev->state == USB_STATE_NOTATTACHED) {
		hub->error = -ENODEV;
		hub_quiesce(hub, HUB_DISCONNECT);
		goto out_hdev_lock;
	}

	/* Autoresume */
	ret = usb_autopm_get_interface(intf);
	if (ret) {
		dev_dbg(hub_dev, "Can't autoresume: %d\n", ret);
		goto out_hdev_lock;
	}

	/* If this is an inactive hub, do nothing */
	if (hub->quiescing)
		goto out_autopm;

	if (hub->error) {
		dev_dbg(hub_dev, "resetting for error %d\n", hub->error);

		ret = usb_reset_device(hdev);
		if (ret) {
			dev_dbg(hub_dev, "error resetting hub: %d\n", ret);
			goto out_autopm;
		}

		hub->nerrors = 0;
		hub->error = 0;
	}

	/* deal with port status changes */
	for (i = 1; i <= hdev->maxchild; i++) {
		struct usb_port *port_dev = hub->ports[i - 1];

		if (test_bit(i, hub->event_bits)
				|| test_bit(i, hub->change_bits)
				|| test_bit(i, hub->wakeup_bits)) {
			/*
			 * The get_noresume and barrier ensure that if
			 * the port was in the process of resuming, we
			 * flush that work and keep the port active for
			 * the duration of the port_event().  However,
			 * if the port is runtime pm suspended
			 * (powered-off), we leave it in that state, run
			 * an abbreviated port_event(), and move on.
			 */
			pm_runtime_get_noresume(&port_dev->dev);
			pm_runtime_barrier(&port_dev->dev);
			usb_lock_port(port_dev);
			port_event(hub, i);
			usb_unlock_port(port_dev);
			pm_runtime_put_sync(&port_dev->dev);
		}
	}

	/* deal with hub status changes */
	if (test_and_clear_bit(0, hub->event_bits) == 0)
		;	/* do nothing */
	else if (hub_hub_status(hub, &hubstatus, &hubchange) < 0)
		dev_err(hub_dev, "get_hub_status failed\n");
	else {
		if (hubchange & HUB_CHANGE_LOCAL_POWER) {
			dev_dbg(hub_dev, "power change\n");
			clear_hub_feature(hdev, C_HUB_LOCAL_POWER);
			if (hubstatus & HUB_STATUS_LOCAL_POWER)
				/* FIXME: Is this always true? */
				hub->limited_power = 1;
			else
				hub->limited_power = 0;
		}
		if (hubchange & HUB_CHANGE_OVERCURRENT) {
			u16 status = 0;
			u16 unused;

			dev_dbg(hub_dev, "over-current change\n");
			clear_hub_feature(hdev, C_HUB_OVER_CURRENT);
			msleep(500);	/* Cool down */
			hub_power_on(hub, true);
			hub_hub_status(hub, &status, &unused);
			if (status & HUB_STATUS_OVERCURRENT)
				dev_err(hub_dev, "over-current condition\n");
		}
	}

out_autopm:
	/* Balance the usb_autopm_get_interface() above */
	usb_autopm_put_interface_no_suspend(intf);
out_hdev_lock:
	usb_unlock_device(hdev);

	/* Balance the stuff in kick_hub_wq() and allow autosuspend */
	usb_autopm_put_interface(intf);
	kref_put(&hub->kref, hub_release);

	kcov_remote_stop();
}

static const struct usb_device_id hub_id_table[] = {
    { .match_flags = USB_DEVICE_ID_MATCH_VENDOR
                   | USB_DEVICE_ID_MATCH_PRODUCT
                   | USB_DEVICE_ID_MATCH_INT_CLASS,
      .idVendor = USB_VENDOR_SMSC,
      .idProduct = USB_PRODUCT_USB5534B,
      .bInterfaceClass = USB_CLASS_HUB,
      .driver_info = HUB_QUIRK_DISABLE_AUTOSUSPEND},
    { .match_flags = USB_DEVICE_ID_MATCH_VENDOR
<<<<<<< HEAD
=======
                   | USB_DEVICE_ID_MATCH_PRODUCT,
      .idVendor = USB_VENDOR_CYPRESS,
      .idProduct = USB_PRODUCT_CY7C65632,
      .driver_info = HUB_QUIRK_DISABLE_AUTOSUSPEND},
    { .match_flags = USB_DEVICE_ID_MATCH_VENDOR
>>>>>>> c1084c27
			| USB_DEVICE_ID_MATCH_INT_CLASS,
      .idVendor = USB_VENDOR_GENESYS_LOGIC,
      .bInterfaceClass = USB_CLASS_HUB,
      .driver_info = HUB_QUIRK_CHECK_PORT_AUTOSUSPEND},
    { .match_flags = USB_DEVICE_ID_MATCH_DEV_CLASS,
      .bDeviceClass = USB_CLASS_HUB},
    { .match_flags = USB_DEVICE_ID_MATCH_INT_CLASS,
      .bInterfaceClass = USB_CLASS_HUB},
    { }						/* Terminating entry */
};

MODULE_DEVICE_TABLE(usb, hub_id_table);

static struct usb_driver hub_driver = {
	.name =		"hub",
	.probe =	hub_probe,
	.disconnect =	hub_disconnect,
	.suspend =	hub_suspend,
	.resume =	hub_resume,
	.reset_resume =	hub_reset_resume,
	.pre_reset =	hub_pre_reset,
	.post_reset =	hub_post_reset,
	.unlocked_ioctl = hub_ioctl,
	.id_table =	hub_id_table,
	.supports_autosuspend =	1,
};

int usb_hub_init(void)
{
	if (usb_register(&hub_driver) < 0) {
		printk(KERN_ERR "%s: can't register hub driver\n",
			usbcore_name);
		return -1;
	}

	/*
	 * The workqueue needs to be freezable to avoid interfering with
	 * USB-PERSIST port handover. Otherwise it might see that a full-speed
	 * device was gone before the EHCI controller had handed its port
	 * over to the companion full-speed controller.
	 */
	hub_wq = alloc_workqueue("usb_hub_wq", WQ_FREEZABLE, 0);
	if (hub_wq)
		return 0;

	/* Fall through if kernel_thread failed */
	usb_deregister(&hub_driver);
	pr_err("%s: can't allocate workqueue for usb hub\n", usbcore_name);

	return -1;
}

void usb_hub_cleanup(void)
{
	destroy_workqueue(hub_wq);

	/*
	 * Hub resources are freed for us by usb_deregister. It calls
	 * usb_driver_purge on every device which in turn calls that
	 * devices disconnect function if it is using this driver.
	 * The hub_disconnect function takes care of releasing the
	 * individual hub resources. -greg
	 */
	usb_deregister(&hub_driver);
} /* usb_hub_cleanup() */

/**
 * usb_reset_and_verify_device - perform a USB port reset to reinitialize a device
 * @udev: device to reset (not in SUSPENDED or NOTATTACHED state)
 *
 * WARNING - don't use this routine to reset a composite device
 * (one with multiple interfaces owned by separate drivers)!
 * Use usb_reset_device() instead.
 *
 * Do a port reset, reassign the device's address, and establish its
 * former operating configuration.  If the reset fails, or the device's
 * descriptors change from their values before the reset, or the original
 * configuration and altsettings cannot be restored, a flag will be set
 * telling hub_wq to pretend the device has been disconnected and then
 * re-connected.  All drivers will be unbound, and the device will be
 * re-enumerated and probed all over again.
 *
 * Return: 0 if the reset succeeded, -ENODEV if the device has been
 * flagged for logical disconnection, or some other negative error code
 * if the reset wasn't even attempted.
 *
 * Note:
 * The caller must own the device lock and the port lock, the latter is
 * taken by usb_reset_device().  For example, it's safe to use
 * usb_reset_device() from a driver probe() routine after downloading
 * new firmware.  For calls that might not occur during probe(), drivers
 * should lock the device using usb_lock_device_for_reset().
 *
 * Locking exception: This routine may also be called from within an
 * autoresume handler.  Such usage won't conflict with other tasks
 * holding the device lock because these tasks should always call
 * usb_autopm_resume_device(), thereby preventing any unwanted
 * autoresume.  The autoresume handler is expected to have already
 * acquired the port lock before calling this routine.
 */
static int usb_reset_and_verify_device(struct usb_device *udev)
{
	struct usb_device		*parent_hdev = udev->parent;
	struct usb_hub			*parent_hub;
	struct usb_hcd			*hcd = bus_to_hcd(udev->bus);
	struct usb_device_descriptor	descriptor = udev->descriptor;
	struct usb_host_bos		*bos;
	int				i, j, ret = 0;
	int				port1 = udev->portnum;

	if (udev->state == USB_STATE_NOTATTACHED ||
			udev->state == USB_STATE_SUSPENDED) {
		dev_dbg(&udev->dev, "device reset not allowed in state %d\n",
				udev->state);
		return -EINVAL;
	}

	if (!parent_hdev)
		return -EISDIR;

	parent_hub = usb_hub_to_struct_hub(parent_hdev);

	/* Disable USB2 hardware LPM.
	 * It will be re-enabled by the enumeration process.
	 */
	usb_disable_usb2_hardware_lpm(udev);

	/* Disable LPM while we reset the device and reinstall the alt settings.
	 * Device-initiated LPM, and system exit latency settings are cleared
	 * when the device is reset, so we have to set them up again.
	 */
	ret = usb_unlocked_disable_lpm(udev);
	if (ret) {
		dev_err(&udev->dev, "%s Failed to disable LPM\n", __func__);
		goto re_enumerate_no_bos;
	}

	bos = udev->bos;
	udev->bos = NULL;

	for (i = 0; i < PORT_INIT_TRIES; ++i) {

		/* ep0 maxpacket size may change; let the HCD know about it.
		 * Other endpoints will be handled by re-enumeration. */
		usb_ep0_reinit(udev);
		ret = hub_port_init(parent_hub, udev, port1, i);
		if (ret >= 0 || ret == -ENOTCONN || ret == -ENODEV)
			break;
	}

	if (ret < 0)
		goto re_enumerate;

	/* Device might have changed firmware (DFU or similar) */
	if (descriptors_changed(udev, &descriptor, bos)) {
		dev_info(&udev->dev, "device firmware changed\n");
		udev->descriptor = descriptor;	/* for disconnect() calls */
		goto re_enumerate;
	}

	/* Restore the device's previous configuration */
	if (!udev->actconfig)
		goto done;

	mutex_lock(hcd->bandwidth_mutex);
	ret = usb_hcd_alloc_bandwidth(udev, udev->actconfig, NULL, NULL);
	if (ret < 0) {
		dev_warn(&udev->dev,
				"Busted HC?  Not enough HCD resources for "
				"old configuration.\n");
		mutex_unlock(hcd->bandwidth_mutex);
		goto re_enumerate;
	}
	ret = usb_control_msg(udev, usb_sndctrlpipe(udev, 0),
			USB_REQ_SET_CONFIGURATION, 0,
			udev->actconfig->desc.bConfigurationValue, 0,
			NULL, 0, USB_CTRL_SET_TIMEOUT);
	if (ret < 0) {
		dev_err(&udev->dev,
			"can't restore configuration #%d (error=%d)\n",
			udev->actconfig->desc.bConfigurationValue, ret);
		mutex_unlock(hcd->bandwidth_mutex);
		goto re_enumerate;
	}
	mutex_unlock(hcd->bandwidth_mutex);
	usb_set_device_state(udev, USB_STATE_CONFIGURED);

	/* Put interfaces back into the same altsettings as before.
	 * Don't bother to send the Set-Interface request for interfaces
	 * that were already in altsetting 0; besides being unnecessary,
	 * many devices can't handle it.  Instead just reset the host-side
	 * endpoint state.
	 */
	for (i = 0; i < udev->actconfig->desc.bNumInterfaces; i++) {
		struct usb_host_config *config = udev->actconfig;
		struct usb_interface *intf = config->interface[i];
		struct usb_interface_descriptor *desc;

		desc = &intf->cur_altsetting->desc;
		if (desc->bAlternateSetting == 0) {
			usb_disable_interface(udev, intf, true);
			usb_enable_interface(udev, intf, true);
			ret = 0;
		} else {
			/* Let the bandwidth allocation function know that this
			 * device has been reset, and it will have to use
			 * alternate setting 0 as the current alternate setting.
			 */
			intf->resetting_device = 1;
			ret = usb_set_interface(udev, desc->bInterfaceNumber,
					desc->bAlternateSetting);
			intf->resetting_device = 0;
		}
		if (ret < 0) {
			dev_err(&udev->dev, "failed to restore interface %d "
				"altsetting %d (error=%d)\n",
				desc->bInterfaceNumber,
				desc->bAlternateSetting,
				ret);
			goto re_enumerate;
		}
		/* Resetting also frees any allocated streams */
		for (j = 0; j < intf->cur_altsetting->desc.bNumEndpoints; j++)
			intf->cur_altsetting->endpoint[j].streams = 0;
	}

done:
	/* Now that the alt settings are re-installed, enable LTM and LPM. */
	usb_enable_usb2_hardware_lpm(udev);
	usb_unlocked_enable_lpm(udev);
	usb_enable_ltm(udev);
	usb_release_bos_descriptor(udev);
	udev->bos = bos;
	return 0;

re_enumerate:
	usb_release_bos_descriptor(udev);
	udev->bos = bos;
re_enumerate_no_bos:
	/* LPM state doesn't matter when we're about to destroy the device. */
	hub_port_logical_disconnect(parent_hub, port1);
	return -ENODEV;
}

/**
 * usb_reset_device - warn interface drivers and perform a USB port reset
 * @udev: device to reset (not in NOTATTACHED state)
 *
 * Warns all drivers bound to registered interfaces (using their pre_reset
 * method), performs the port reset, and then lets the drivers know that
 * the reset is over (using their post_reset method).
 *
 * Return: The same as for usb_reset_and_verify_device().
 *
 * Note:
 * The caller must own the device lock.  For example, it's safe to use
 * this from a driver probe() routine after downloading new firmware.
 * For calls that might not occur during probe(), drivers should lock
 * the device using usb_lock_device_for_reset().
 *
 * If an interface is currently being probed or disconnected, we assume
 * its driver knows how to handle resets.  For all other interfaces,
 * if the driver doesn't have pre_reset and post_reset methods then
 * we attempt to unbind it and rebind afterward.
 */
int usb_reset_device(struct usb_device *udev)
{
	int ret;
	int i;
	unsigned int noio_flag;
	struct usb_port *port_dev;
	struct usb_host_config *config = udev->actconfig;
	struct usb_hub *hub = usb_hub_to_struct_hub(udev->parent);

	if (udev->state == USB_STATE_NOTATTACHED) {
		dev_dbg(&udev->dev, "device reset not allowed in state %d\n",
				udev->state);
		return -EINVAL;
	}

	if (!udev->parent) {
		/* this requires hcd-specific logic; see ohci_restart() */
		dev_dbg(&udev->dev, "%s for root hub!\n", __func__);
		return -EISDIR;
	}

	port_dev = hub->ports[udev->portnum - 1];

	/*
	 * Don't allocate memory with GFP_KERNEL in current
	 * context to avoid possible deadlock if usb mass
	 * storage interface or usbnet interface(iSCSI case)
	 * is included in current configuration. The easist
	 * approach is to do it for every device reset,
	 * because the device 'memalloc_noio' flag may have
	 * not been set before reseting the usb device.
	 */
	noio_flag = memalloc_noio_save();

	/* Prevent autosuspend during the reset */
	usb_autoresume_device(udev);

	if (config) {
		for (i = 0; i < config->desc.bNumInterfaces; ++i) {
			struct usb_interface *cintf = config->interface[i];
			struct usb_driver *drv;
			int unbind = 0;

			if (cintf->dev.driver) {
				drv = to_usb_driver(cintf->dev.driver);
				if (drv->pre_reset && drv->post_reset)
					unbind = (drv->pre_reset)(cintf);
				else if (cintf->condition ==
						USB_INTERFACE_BOUND)
					unbind = 1;
				if (unbind)
					usb_forced_unbind_intf(cintf);
			}
		}
	}

	usb_lock_port(port_dev);
	ret = usb_reset_and_verify_device(udev);
	usb_unlock_port(port_dev);

	if (config) {
		for (i = config->desc.bNumInterfaces - 1; i >= 0; --i) {
			struct usb_interface *cintf = config->interface[i];
			struct usb_driver *drv;
			int rebind = cintf->needs_binding;

			if (!rebind && cintf->dev.driver) {
				drv = to_usb_driver(cintf->dev.driver);
				if (drv->post_reset)
					rebind = (drv->post_reset)(cintf);
				else if (cintf->condition ==
						USB_INTERFACE_BOUND)
					rebind = 1;
				if (rebind)
					cintf->needs_binding = 1;
			}
		}

		/* If the reset failed, hub_wq will unbind drivers later */
		if (ret == 0)
			usb_unbind_and_rebind_marked_interfaces(udev);
	}

	usb_autosuspend_device(udev);
	memalloc_noio_restore(noio_flag);
	return ret;
}
EXPORT_SYMBOL_GPL(usb_reset_device);


/**
 * usb_queue_reset_device - Reset a USB device from an atomic context
 * @iface: USB interface belonging to the device to reset
 *
 * This function can be used to reset a USB device from an atomic
 * context, where usb_reset_device() won't work (as it blocks).
 *
 * Doing a reset via this method is functionally equivalent to calling
 * usb_reset_device(), except for the fact that it is delayed to a
 * workqueue. This means that any drivers bound to other interfaces
 * might be unbound, as well as users from usbfs in user space.
 *
 * Corner cases:
 *
 * - Scheduling two resets at the same time from two different drivers
 *   attached to two different interfaces of the same device is
 *   possible; depending on how the driver attached to each interface
 *   handles ->pre_reset(), the second reset might happen or not.
 *
 * - If the reset is delayed so long that the interface is unbound from
 *   its driver, the reset will be skipped.
 *
 * - This function can be called during .probe().  It can also be called
 *   during .disconnect(), but doing so is pointless because the reset
 *   will not occur.  If you really want to reset the device during
 *   .disconnect(), call usb_reset_device() directly -- but watch out
 *   for nested unbinding issues!
 */
void usb_queue_reset_device(struct usb_interface *iface)
{
	if (schedule_work(&iface->reset_ws))
		usb_get_intf(iface);
}
EXPORT_SYMBOL_GPL(usb_queue_reset_device);

/**
 * usb_hub_find_child - Get the pointer of child device
 * attached to the port which is specified by @port1.
 * @hdev: USB device belonging to the usb hub
 * @port1: port num to indicate which port the child device
 *	is attached to.
 *
 * USB drivers call this function to get hub's child device
 * pointer.
 *
 * Return: %NULL if input param is invalid and
 * child's usb_device pointer if non-NULL.
 */
struct usb_device *usb_hub_find_child(struct usb_device *hdev,
		int port1)
{
	struct usb_hub *hub = usb_hub_to_struct_hub(hdev);

	if (port1 < 1 || port1 > hdev->maxchild)
		return NULL;
	return hub->ports[port1 - 1]->child;
}
EXPORT_SYMBOL_GPL(usb_hub_find_child);

void usb_hub_adjust_deviceremovable(struct usb_device *hdev,
		struct usb_hub_descriptor *desc)
{
	struct usb_hub *hub = usb_hub_to_struct_hub(hdev);
	enum usb_port_connect_type connect_type;
	int i;

	if (!hub)
		return;

	if (!hub_is_superspeed(hdev)) {
		for (i = 1; i <= hdev->maxchild; i++) {
			struct usb_port *port_dev = hub->ports[i - 1];

			connect_type = port_dev->connect_type;
			if (connect_type == USB_PORT_CONNECT_TYPE_HARD_WIRED) {
				u8 mask = 1 << (i%8);

				if (!(desc->u.hs.DeviceRemovable[i/8] & mask)) {
					dev_dbg(&port_dev->dev, "DeviceRemovable is changed to 1 according to platform information.\n");
					desc->u.hs.DeviceRemovable[i/8]	|= mask;
				}
			}
		}
	} else {
		u16 port_removable = le16_to_cpu(desc->u.ss.DeviceRemovable);

		for (i = 1; i <= hdev->maxchild; i++) {
			struct usb_port *port_dev = hub->ports[i - 1];

			connect_type = port_dev->connect_type;
			if (connect_type == USB_PORT_CONNECT_TYPE_HARD_WIRED) {
				u16 mask = 1 << i;

				if (!(port_removable & mask)) {
					dev_dbg(&port_dev->dev, "DeviceRemovable is changed to 1 according to platform information.\n");
					port_removable |= mask;
				}
			}
		}

		desc->u.ss.DeviceRemovable = cpu_to_le16(port_removable);
	}
}

#ifdef CONFIG_ACPI
/**
 * usb_get_hub_port_acpi_handle - Get the usb port's acpi handle
 * @hdev: USB device belonging to the usb hub
 * @port1: port num of the port
 *
 * Return: Port's acpi handle if successful, %NULL if params are
 * invalid.
 */
acpi_handle usb_get_hub_port_acpi_handle(struct usb_device *hdev,
	int port1)
{
	struct usb_hub *hub = usb_hub_to_struct_hub(hdev);

	if (!hub)
		return NULL;

	return ACPI_HANDLE(&hub->ports[port1 - 1]->dev);
}
#endif<|MERGE_RESOLUTION|>--- conflicted
+++ resolved
@@ -41,11 +41,8 @@
 #define USB_VENDOR_GENESYS_LOGIC		0x05e3
 #define USB_VENDOR_SMSC				0x0424
 #define USB_PRODUCT_USB5534B			0x5534
-<<<<<<< HEAD
-=======
 #define USB_VENDOR_CYPRESS			0x04b4
 #define USB_PRODUCT_CY7C65632			0x6570
->>>>>>> c1084c27
 #define HUB_QUIRK_CHECK_PORT_AUTOSUSPEND	0x01
 #define HUB_QUIRK_DISABLE_AUTOSUSPEND		0x02
 
@@ -2776,14 +2773,9 @@
 #define PORT_RESET_TRIES	5
 #define SET_ADDRESS_TRIES	2
 #define GET_DESCRIPTOR_TRIES	2
-<<<<<<< HEAD
-#define SET_CONFIG_TRIES	(2 * (use_both_schemes + 1))
-#define USE_NEW_SCHEME(i, scheme)	((i) / 2 == (int)(scheme))
-=======
 #define GET_MAXPACKET0_TRIES	3
 #define PORT_INIT_TRIES		4
 #endif	/* CONFIG_USB_FEW_INIT_RETRIES */
->>>>>>> c1084c27
 
 #define HUB_ROOT_RESET_TIME	60	/* times are in msec */
 #define HUB_SHORT_RESET_TIME	10
@@ -2795,12 +2787,8 @@
 			   struct usb_port *port_dev)
 {
 	int old_scheme_first_port =
-<<<<<<< HEAD
-		port_dev->quirks & USB_PORT_QUIRK_OLD_SCHEME;
-=======
 		(port_dev->quirks & USB_PORT_QUIRK_OLD_SCHEME) ||
 		old_scheme_first;
->>>>>>> c1084c27
 
 	/*
 	 * "New scheme" enumeration causes an extra state transition to be
@@ -2812,9 +2800,6 @@
 	if (udev->speed >= USB_SPEED_SUPER)
 		return false;
 
-<<<<<<< HEAD
-	return USE_NEW_SCHEME(retry, old_scheme_first_port || old_scheme_first);
-=======
 	/*
 	 * If use_both_schemes is set, use the first scheme (whichever
 	 * it is) for the larger half of the retries, then use the other
@@ -2823,7 +2808,6 @@
 	if (use_both_schemes && retry >= (PORT_INIT_TRIES + 1) / 2)
 		return old_scheme_first_port;	/* Second half */
 	return !old_scheme_first_port;		/* First half or all */
->>>>>>> c1084c27
 }
 
 /* Is a USB 3.0 port in the Inactive or Compliance Mode state?
@@ -5784,14 +5768,11 @@
       .bInterfaceClass = USB_CLASS_HUB,
       .driver_info = HUB_QUIRK_DISABLE_AUTOSUSPEND},
     { .match_flags = USB_DEVICE_ID_MATCH_VENDOR
-<<<<<<< HEAD
-=======
                    | USB_DEVICE_ID_MATCH_PRODUCT,
       .idVendor = USB_VENDOR_CYPRESS,
       .idProduct = USB_PRODUCT_CY7C65632,
       .driver_info = HUB_QUIRK_DISABLE_AUTOSUSPEND},
     { .match_flags = USB_DEVICE_ID_MATCH_VENDOR
->>>>>>> c1084c27
 			| USB_DEVICE_ID_MATCH_INT_CLASS,
       .idVendor = USB_VENDOR_GENESYS_LOGIC,
       .bInterfaceClass = USB_CLASS_HUB,
