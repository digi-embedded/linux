#include <linux/usb.h>
#include <linux/usb/ch9.h>
#include <linux/usb/hcd.h>
#include <linux/usb/quirks.h>
#include <linux/module.h>
#include <linux/slab.h>
#include <linux/device.h>
#include <asm/byteorder.h>
#include "usb.h"


#define USB_MAXALTSETTING		128	/* Hard limit */

#define USB_MAXCONFIG			8	/* Arbitrary limit */


static inline const char *plural(int n)
{
	return (n == 1 ? "" : "s");
}

static int find_next_descriptor(unsigned char *buffer, int size,
    int dt1, int dt2, int *num_skipped)
{
	struct usb_descriptor_header *h;
	int n = 0;
	unsigned char *buffer0 = buffer;

	/* Find the next descriptor of type dt1 or dt2 */
	while (size > 0) {
		h = (struct usb_descriptor_header *) buffer;
		if (h->bDescriptorType == dt1 || h->bDescriptorType == dt2)
			break;
		buffer += h->bLength;
		size -= h->bLength;
		++n;
	}

	/* Store the number of descriptors skipped and return the
	 * number of bytes skipped */
	if (num_skipped)
		*num_skipped = n;
	return buffer - buffer0;
}

static void usb_parse_ssp_isoc_endpoint_companion(struct device *ddev,
		int cfgno, int inum, int asnum, struct usb_host_endpoint *ep,
		unsigned char *buffer, int size)
{
	struct usb_ssp_isoc_ep_comp_descriptor *desc;

	/*
	 * The SuperSpeedPlus Isoc endpoint companion descriptor immediately
	 * follows the SuperSpeed Endpoint Companion descriptor
	 */
	desc = (struct usb_ssp_isoc_ep_comp_descriptor *) buffer;
	if (desc->bDescriptorType != USB_DT_SSP_ISOC_ENDPOINT_COMP ||
	    size < USB_DT_SSP_ISOC_EP_COMP_SIZE) {
		dev_warn(ddev, "Invalid SuperSpeedPlus isoc endpoint companion"
			 "for config %d interface %d altsetting %d ep %d.\n",
			 cfgno, inum, asnum, ep->desc.bEndpointAddress);
		return;
	}
	memcpy(&ep->ssp_isoc_ep_comp, desc, USB_DT_SSP_ISOC_EP_COMP_SIZE);
}

static void usb_parse_ss_endpoint_companion(struct device *ddev, int cfgno,
		int inum, int asnum, struct usb_host_endpoint *ep,
		unsigned char *buffer, int size)
{
	struct usb_ss_ep_comp_descriptor *desc;
	int max_tx;

	/* The SuperSpeed endpoint companion descriptor is supposed to
	 * be the first thing immediately following the endpoint descriptor.
	 */
	desc = (struct usb_ss_ep_comp_descriptor *) buffer;

	if (desc->bDescriptorType != USB_DT_SS_ENDPOINT_COMP ||
			size < USB_DT_SS_EP_COMP_SIZE) {
		dev_warn(ddev, "No SuperSpeed endpoint companion for config %d "
				" interface %d altsetting %d ep %d: "
				"using minimum values\n",
				cfgno, inum, asnum, ep->desc.bEndpointAddress);

		/* Fill in some default values.
		 * Leave bmAttributes as zero, which will mean no streams for
		 * bulk, and isoc won't support multiple bursts of packets.
		 * With bursts of only one packet, and a Mult of 1, the max
		 * amount of data moved per endpoint service interval is one
		 * packet.
		 */
		ep->ss_ep_comp.bLength = USB_DT_SS_EP_COMP_SIZE;
		ep->ss_ep_comp.bDescriptorType = USB_DT_SS_ENDPOINT_COMP;
		if (usb_endpoint_xfer_isoc(&ep->desc) ||
				usb_endpoint_xfer_int(&ep->desc))
			ep->ss_ep_comp.wBytesPerInterval =
					ep->desc.wMaxPacketSize;
		return;
	}
	buffer += desc->bLength;
	size -= desc->bLength;
	memcpy(&ep->ss_ep_comp, desc, USB_DT_SS_EP_COMP_SIZE);

	/* Check the various values */
	if (usb_endpoint_xfer_control(&ep->desc) && desc->bMaxBurst != 0) {
		dev_warn(ddev, "Control endpoint with bMaxBurst = %d in "
				"config %d interface %d altsetting %d ep %d: "
				"setting to zero\n", desc->bMaxBurst,
				cfgno, inum, asnum, ep->desc.bEndpointAddress);
		ep->ss_ep_comp.bMaxBurst = 0;
	} else if (desc->bMaxBurst > 15) {
		dev_warn(ddev, "Endpoint with bMaxBurst = %d in "
				"config %d interface %d altsetting %d ep %d: "
				"setting to 15\n", desc->bMaxBurst,
				cfgno, inum, asnum, ep->desc.bEndpointAddress);
		ep->ss_ep_comp.bMaxBurst = 15;
	}

	if ((usb_endpoint_xfer_control(&ep->desc) ||
			usb_endpoint_xfer_int(&ep->desc)) &&
				desc->bmAttributes != 0) {
		dev_warn(ddev, "%s endpoint with bmAttributes = %d in "
				"config %d interface %d altsetting %d ep %d: "
				"setting to zero\n",
				usb_endpoint_xfer_control(&ep->desc) ? "Control" : "Bulk",
				desc->bmAttributes,
				cfgno, inum, asnum, ep->desc.bEndpointAddress);
		ep->ss_ep_comp.bmAttributes = 0;
	} else if (usb_endpoint_xfer_bulk(&ep->desc) &&
			desc->bmAttributes > 16) {
		dev_warn(ddev, "Bulk endpoint with more than 65536 streams in "
				"config %d interface %d altsetting %d ep %d: "
				"setting to max\n",
				cfgno, inum, asnum, ep->desc.bEndpointAddress);
		ep->ss_ep_comp.bmAttributes = 16;
	} else if (usb_endpoint_xfer_isoc(&ep->desc) &&
<<<<<<< HEAD
=======
		   !USB_SS_SSP_ISOC_COMP(desc->bmAttributes) &&
>>>>>>> f2ed3bfc
		   USB_SS_MULT(desc->bmAttributes) > 3) {
		dev_warn(ddev, "Isoc endpoint has Mult of %d in "
				"config %d interface %d altsetting %d ep %d: "
				"setting to 3\n",
				USB_SS_MULT(desc->bmAttributes),
				cfgno, inum, asnum, ep->desc.bEndpointAddress);
		ep->ss_ep_comp.bmAttributes = 2;
	}

	if (usb_endpoint_xfer_isoc(&ep->desc))
		max_tx = (desc->bMaxBurst + 1) *
			(USB_SS_MULT(desc->bmAttributes)) *
			usb_endpoint_maxp(&ep->desc);
	else if (usb_endpoint_xfer_int(&ep->desc))
		max_tx = usb_endpoint_maxp(&ep->desc) *
			(desc->bMaxBurst + 1);
	else
		max_tx = 999999;
	if (le16_to_cpu(desc->wBytesPerInterval) > max_tx) {
		dev_warn(ddev, "%s endpoint with wBytesPerInterval of %d in "
				"config %d interface %d altsetting %d ep %d: "
				"setting to %d\n",
				usb_endpoint_xfer_isoc(&ep->desc) ? "Isoc" : "Int",
				le16_to_cpu(desc->wBytesPerInterval),
				cfgno, inum, asnum, ep->desc.bEndpointAddress,
				max_tx);
		ep->ss_ep_comp.wBytesPerInterval = cpu_to_le16(max_tx);
	}
	/* Parse a possible SuperSpeedPlus isoc ep companion descriptor */
	if (usb_endpoint_xfer_isoc(&ep->desc) &&
	    USB_SS_SSP_ISOC_COMP(desc->bmAttributes))
		usb_parse_ssp_isoc_endpoint_companion(ddev, cfgno, inum, asnum,
							ep, buffer, size);
}

static const unsigned short low_speed_maxpacket_maxes[4] = {
	[USB_ENDPOINT_XFER_CONTROL] = 8,
	[USB_ENDPOINT_XFER_ISOC] = 0,
	[USB_ENDPOINT_XFER_BULK] = 0,
	[USB_ENDPOINT_XFER_INT] = 8,
};
static const unsigned short full_speed_maxpacket_maxes[4] = {
	[USB_ENDPOINT_XFER_CONTROL] = 64,
	[USB_ENDPOINT_XFER_ISOC] = 1023,
	[USB_ENDPOINT_XFER_BULK] = 64,
	[USB_ENDPOINT_XFER_INT] = 64,
};
static const unsigned short high_speed_maxpacket_maxes[4] = {
	[USB_ENDPOINT_XFER_CONTROL] = 64,
	[USB_ENDPOINT_XFER_ISOC] = 1024,
	[USB_ENDPOINT_XFER_BULK] = 512,
	[USB_ENDPOINT_XFER_INT] = 1024,
};
static const unsigned short super_speed_maxpacket_maxes[4] = {
	[USB_ENDPOINT_XFER_CONTROL] = 512,
	[USB_ENDPOINT_XFER_ISOC] = 1024,
	[USB_ENDPOINT_XFER_BULK] = 1024,
	[USB_ENDPOINT_XFER_INT] = 1024,
};

static int usb_parse_endpoint(struct device *ddev, int cfgno, int inum,
    int asnum, struct usb_host_interface *ifp, int num_ep,
    unsigned char *buffer, int size)
{
	unsigned char *buffer0 = buffer;
	struct usb_endpoint_descriptor *d;
	struct usb_host_endpoint *endpoint;
	int n, i, j, retval;
	unsigned int maxp;
	const unsigned short *maxpacket_maxes;

	d = (struct usb_endpoint_descriptor *) buffer;
	buffer += d->bLength;
	size -= d->bLength;

	if (d->bLength >= USB_DT_ENDPOINT_AUDIO_SIZE)
		n = USB_DT_ENDPOINT_AUDIO_SIZE;
	else if (d->bLength >= USB_DT_ENDPOINT_SIZE)
		n = USB_DT_ENDPOINT_SIZE;
	else {
		dev_warn(ddev, "config %d interface %d altsetting %d has an "
		    "invalid endpoint descriptor of length %d, skipping\n",
		    cfgno, inum, asnum, d->bLength);
		goto skip_to_next_endpoint_or_interface_descriptor;
	}

	i = d->bEndpointAddress & ~USB_ENDPOINT_DIR_MASK;
	if (i >= 16 || i == 0) {
		dev_warn(ddev, "config %d interface %d altsetting %d has an "
		    "invalid endpoint with address 0x%X, skipping\n",
		    cfgno, inum, asnum, d->bEndpointAddress);
		goto skip_to_next_endpoint_or_interface_descriptor;
	}

	/* Only store as many endpoints as we have room for */
	if (ifp->desc.bNumEndpoints >= num_ep)
		goto skip_to_next_endpoint_or_interface_descriptor;

	/* Check for duplicate endpoint addresses */
	for (i = 0; i < ifp->desc.bNumEndpoints; ++i) {
		if (ifp->endpoint[i].desc.bEndpointAddress ==
		    d->bEndpointAddress) {
			dev_warn(ddev, "config %d interface %d altsetting %d has a duplicate endpoint with address 0x%X, skipping\n",
			    cfgno, inum, asnum, d->bEndpointAddress);
			goto skip_to_next_endpoint_or_interface_descriptor;
		}
	}

	endpoint = &ifp->endpoint[ifp->desc.bNumEndpoints];
	++ifp->desc.bNumEndpoints;

	memcpy(&endpoint->desc, d, n);
	INIT_LIST_HEAD(&endpoint->urb_list);

	/*
	 * Fix up bInterval values outside the legal range.
	 * Use 10 or 8 ms if no proper value can be guessed.
	 */
	i = 0;		/* i = min, j = max, n = default */
	j = 255;
	if (usb_endpoint_xfer_int(d)) {
		i = 1;
		switch (to_usb_device(ddev)->speed) {
		case USB_SPEED_SUPER_PLUS:
		case USB_SPEED_SUPER:
		case USB_SPEED_HIGH:
			/*
			 * Many device manufacturers are using full-speed
			 * bInterval values in high-speed interrupt endpoint
			 * descriptors. Try to fix those and fall back to an
			 * 8-ms default value otherwise.
			 */
			n = fls(d->bInterval*8);
			if (n == 0)
				n = 7;	/* 8 ms = 2^(7-1) uframes */
			j = 16;

			/*
			 * Adjust bInterval for quirked devices.
			 * This quirk fixes bIntervals reported in
			 * linear microframes.
			 */
			if (to_usb_device(ddev)->quirks &
				USB_QUIRK_LINEAR_UFRAME_INTR_BINTERVAL) {
				n = clamp(fls(d->bInterval), i, j);
				i = j = n;
			}
			break;
		default:		/* USB_SPEED_FULL or _LOW */
			/*
			 * For low-speed, 10 ms is the official minimum.
			 * But some "overclocked" devices might want faster
			 * polling so we'll allow it.
			 */
			n = 10;
			break;
		}
	} else if (usb_endpoint_xfer_isoc(d)) {
		i = 1;
		j = 16;
		switch (to_usb_device(ddev)->speed) {
		case USB_SPEED_HIGH:
			n = 7;		/* 8 ms = 2^(7-1) uframes */
			break;
		default:		/* USB_SPEED_FULL */
			n = 4;		/* 8 ms = 2^(4-1) frames */
			break;
		}
	}
	if (d->bInterval < i || d->bInterval > j) {
		dev_warn(ddev, "config %d interface %d altsetting %d "
		    "endpoint 0x%X has an invalid bInterval %d, "
		    "changing to %d\n",
		    cfgno, inum, asnum,
		    d->bEndpointAddress, d->bInterval, n);
		endpoint->desc.bInterval = n;
	}

	/* Some buggy low-speed devices have Bulk endpoints, which is
	 * explicitly forbidden by the USB spec.  In an attempt to make
	 * them usable, we will try treating them as Interrupt endpoints.
	 */
	if (to_usb_device(ddev)->speed == USB_SPEED_LOW &&
			usb_endpoint_xfer_bulk(d)) {
		dev_warn(ddev, "config %d interface %d altsetting %d "
		    "endpoint 0x%X is Bulk; changing to Interrupt\n",
		    cfgno, inum, asnum, d->bEndpointAddress);
		endpoint->desc.bmAttributes = USB_ENDPOINT_XFER_INT;
		endpoint->desc.bInterval = 1;
		if (usb_endpoint_maxp(&endpoint->desc) > 8)
			endpoint->desc.wMaxPacketSize = cpu_to_le16(8);
	}

	/* Validate the wMaxPacketSize field */
	maxp = usb_endpoint_maxp(&endpoint->desc);

	/* Find the highest legal maxpacket size for this endpoint */
	i = 0;		/* additional transactions per microframe */
	switch (to_usb_device(ddev)->speed) {
	case USB_SPEED_LOW:
		maxpacket_maxes = low_speed_maxpacket_maxes;
		break;
	case USB_SPEED_FULL:
		maxpacket_maxes = full_speed_maxpacket_maxes;
		break;
	case USB_SPEED_HIGH:
		/* Bits 12..11 are allowed only for HS periodic endpoints */
		if (usb_endpoint_xfer_int(d) || usb_endpoint_xfer_isoc(d)) {
			i = maxp & (BIT(12) | BIT(11));
			maxp &= ~i;
		}
		/* fallthrough */
	default:
		maxpacket_maxes = high_speed_maxpacket_maxes;
		break;
	case USB_SPEED_SUPER:
	case USB_SPEED_SUPER_PLUS:
		maxpacket_maxes = super_speed_maxpacket_maxes;
		break;
	}
	j = maxpacket_maxes[usb_endpoint_type(&endpoint->desc)];

	if (maxp > j) {
		dev_warn(ddev, "config %d interface %d altsetting %d endpoint 0x%X has invalid maxpacket %d, setting to %d\n",
		    cfgno, inum, asnum, d->bEndpointAddress, maxp, j);
		maxp = j;
		endpoint->desc.wMaxPacketSize = cpu_to_le16(i | maxp);
	}

	/*
	 * Some buggy high speed devices have bulk endpoints using
	 * maxpacket sizes other than 512.  High speed HCDs may not
	 * be able to handle that particular bug, so let's warn...
	 */
	if (to_usb_device(ddev)->speed == USB_SPEED_HIGH
			&& usb_endpoint_xfer_bulk(d)) {
		if (maxp != 512)
			dev_warn(ddev, "config %d interface %d altsetting %d "
				"bulk endpoint 0x%X has invalid maxpacket %d\n",
				cfgno, inum, asnum, d->bEndpointAddress,
				maxp);
	}

	/* Parse a possible SuperSpeed endpoint companion descriptor */
	if (to_usb_device(ddev)->speed >= USB_SPEED_SUPER)
		usb_parse_ss_endpoint_companion(ddev, cfgno,
				inum, asnum, endpoint, buffer, size);

	/* Skip over any Class Specific or Vendor Specific descriptors;
	 * find the next endpoint or interface descriptor */
	endpoint->extra = buffer;
	i = find_next_descriptor(buffer, size, USB_DT_ENDPOINT,
			USB_DT_INTERFACE, &n);
	endpoint->extralen = i;
	retval = buffer - buffer0 + i;
	if (n > 0)
		dev_dbg(ddev, "skipped %d descriptor%s after %s\n",
		    n, plural(n), "endpoint");
	return retval;

skip_to_next_endpoint_or_interface_descriptor:
	i = find_next_descriptor(buffer, size, USB_DT_ENDPOINT,
	    USB_DT_INTERFACE, NULL);
	return buffer - buffer0 + i;
}

void usb_release_interface_cache(struct kref *ref)
{
	struct usb_interface_cache *intfc = ref_to_usb_interface_cache(ref);
	int j;

	for (j = 0; j < intfc->num_altsetting; j++) {
		struct usb_host_interface *alt = &intfc->altsetting[j];

		kfree(alt->endpoint);
		kfree(alt->string);
	}
	kfree(intfc);
}

static int usb_parse_interface(struct device *ddev, int cfgno,
    struct usb_host_config *config, unsigned char *buffer, int size,
    u8 inums[], u8 nalts[])
{
	unsigned char *buffer0 = buffer;
	struct usb_interface_descriptor	*d;
	int inum, asnum;
	struct usb_interface_cache *intfc;
	struct usb_host_interface *alt;
	int i, n;
	int len, retval;
	int num_ep, num_ep_orig;

	d = (struct usb_interface_descriptor *) buffer;
	buffer += d->bLength;
	size -= d->bLength;

	if (d->bLength < USB_DT_INTERFACE_SIZE)
		goto skip_to_next_interface_descriptor;

	/* Which interface entry is this? */
	intfc = NULL;
	inum = d->bInterfaceNumber;
	for (i = 0; i < config->desc.bNumInterfaces; ++i) {
		if (inums[i] == inum) {
			intfc = config->intf_cache[i];
			break;
		}
	}
	if (!intfc || intfc->num_altsetting >= nalts[i])
		goto skip_to_next_interface_descriptor;

	/* Check for duplicate altsetting entries */
	asnum = d->bAlternateSetting;
	for ((i = 0, alt = &intfc->altsetting[0]);
	      i < intfc->num_altsetting;
	     (++i, ++alt)) {
		if (alt->desc.bAlternateSetting == asnum) {
			dev_warn(ddev, "Duplicate descriptor for config %d "
			    "interface %d altsetting %d, skipping\n",
			    cfgno, inum, asnum);
			goto skip_to_next_interface_descriptor;
		}
	}

	++intfc->num_altsetting;
	memcpy(&alt->desc, d, USB_DT_INTERFACE_SIZE);

	/* Skip over any Class Specific or Vendor Specific descriptors;
	 * find the first endpoint or interface descriptor */
	alt->extra = buffer;
	i = find_next_descriptor(buffer, size, USB_DT_ENDPOINT,
	    USB_DT_INTERFACE, &n);
	alt->extralen = i;
	if (n > 0)
		dev_dbg(ddev, "skipped %d descriptor%s after %s\n",
		    n, plural(n), "interface");
	buffer += i;
	size -= i;

	/* Allocate space for the right(?) number of endpoints */
	num_ep = num_ep_orig = alt->desc.bNumEndpoints;
	alt->desc.bNumEndpoints = 0;		/* Use as a counter */
	if (num_ep > USB_MAXENDPOINTS) {
		dev_warn(ddev, "too many endpoints for config %d interface %d "
		    "altsetting %d: %d, using maximum allowed: %d\n",
		    cfgno, inum, asnum, num_ep, USB_MAXENDPOINTS);
		num_ep = USB_MAXENDPOINTS;
	}

	if (num_ep > 0) {
		/* Can't allocate 0 bytes */
		len = sizeof(struct usb_host_endpoint) * num_ep;
		alt->endpoint = kzalloc(len, GFP_KERNEL);
		if (!alt->endpoint)
			return -ENOMEM;
	}

	/* Parse all the endpoint descriptors */
	n = 0;
	while (size > 0) {
		if (((struct usb_descriptor_header *) buffer)->bDescriptorType
		     == USB_DT_INTERFACE)
			break;
		retval = usb_parse_endpoint(ddev, cfgno, inum, asnum, alt,
		    num_ep, buffer, size);
		if (retval < 0)
			return retval;
		++n;

		buffer += retval;
		size -= retval;
	}

	if (n != num_ep_orig)
		dev_warn(ddev, "config %d interface %d altsetting %d has %d "
		    "endpoint descriptor%s, different from the interface "
		    "descriptor's value: %d\n",
		    cfgno, inum, asnum, n, plural(n), num_ep_orig);
	return buffer - buffer0;

skip_to_next_interface_descriptor:
	i = find_next_descriptor(buffer, size, USB_DT_INTERFACE,
	    USB_DT_INTERFACE, NULL);
	return buffer - buffer0 + i;
}

static int usb_parse_configuration(struct usb_device *dev, int cfgidx,
    struct usb_host_config *config, unsigned char *buffer, int size)
{
	struct device *ddev = &dev->dev;
	unsigned char *buffer0 = buffer;
	int cfgno;
	int nintf, nintf_orig;
	int i, j, n;
	struct usb_interface_cache *intfc;
	unsigned char *buffer2;
	int size2;
	struct usb_descriptor_header *header;
	int len, retval;
	u8 inums[USB_MAXINTERFACES], nalts[USB_MAXINTERFACES];
	unsigned iad_num = 0;

	memcpy(&config->desc, buffer, USB_DT_CONFIG_SIZE);
	if (config->desc.bDescriptorType != USB_DT_CONFIG ||
	    config->desc.bLength < USB_DT_CONFIG_SIZE ||
	    config->desc.bLength > size) {
		dev_err(ddev, "invalid descriptor for config index %d: "
		    "type = 0x%X, length = %d\n", cfgidx,
		    config->desc.bDescriptorType, config->desc.bLength);
		return -EINVAL;
	}
	cfgno = config->desc.bConfigurationValue;

	buffer += config->desc.bLength;
	size -= config->desc.bLength;

	nintf = nintf_orig = config->desc.bNumInterfaces;
	if (nintf > USB_MAXINTERFACES) {
		dev_warn(ddev, "config %d has too many interfaces: %d, "
		    "using maximum allowed: %d\n",
		    cfgno, nintf, USB_MAXINTERFACES);
		nintf = USB_MAXINTERFACES;
	}

	/* Go through the descriptors, checking their length and counting the
	 * number of altsettings for each interface */
	n = 0;
	for ((buffer2 = buffer, size2 = size);
	      size2 > 0;
	     (buffer2 += header->bLength, size2 -= header->bLength)) {

		if (size2 < sizeof(struct usb_descriptor_header)) {
			dev_warn(ddev, "config %d descriptor has %d excess "
			    "byte%s, ignoring\n",
			    cfgno, size2, plural(size2));
			break;
		}

		header = (struct usb_descriptor_header *) buffer2;
		if ((header->bLength > size2) || (header->bLength < 2)) {
			dev_warn(ddev, "config %d has an invalid descriptor "
			    "of length %d, skipping remainder of the config\n",
			    cfgno, header->bLength);
			break;
		}

		if (header->bDescriptorType == USB_DT_INTERFACE) {
			struct usb_interface_descriptor *d;
			int inum;

			d = (struct usb_interface_descriptor *) header;
			if (d->bLength < USB_DT_INTERFACE_SIZE) {
				dev_warn(ddev, "config %d has an invalid "
				    "interface descriptor of length %d, "
				    "skipping\n", cfgno, d->bLength);
				continue;
			}

			inum = d->bInterfaceNumber;

			if ((dev->quirks & USB_QUIRK_HONOR_BNUMINTERFACES) &&
			    n >= nintf_orig) {
				dev_warn(ddev, "config %d has more interface "
				    "descriptors, than it declares in "
				    "bNumInterfaces, ignoring interface "
				    "number: %d\n", cfgno, inum);
				continue;
			}

			if (inum >= nintf_orig)
				dev_warn(ddev, "config %d has an invalid "
				    "interface number: %d but max is %d\n",
				    cfgno, inum, nintf_orig - 1);

			/* Have we already encountered this interface?
			 * Count its altsettings */
			for (i = 0; i < n; ++i) {
				if (inums[i] == inum)
					break;
			}
			if (i < n) {
				if (nalts[i] < 255)
					++nalts[i];
			} else if (n < USB_MAXINTERFACES) {
				inums[n] = inum;
				nalts[n] = 1;
				++n;
			}

		} else if (header->bDescriptorType ==
				USB_DT_INTERFACE_ASSOCIATION) {
			if (iad_num == USB_MAXIADS) {
				dev_warn(ddev, "found more Interface "
					       "Association Descriptors "
					       "than allocated for in "
					       "configuration %d\n", cfgno);
			} else {
				config->intf_assoc[iad_num] =
					(struct usb_interface_assoc_descriptor
					*)header;
				iad_num++;
			}

		} else if (header->bDescriptorType == USB_DT_DEVICE ||
			    header->bDescriptorType == USB_DT_CONFIG)
			dev_warn(ddev, "config %d contains an unexpected "
			    "descriptor of type 0x%X, skipping\n",
			    cfgno, header->bDescriptorType);

	}	/* for ((buffer2 = buffer, size2 = size); ...) */
	size = buffer2 - buffer;
	config->desc.wTotalLength = cpu_to_le16(buffer2 - buffer0);

	if (n != nintf)
		dev_warn(ddev, "config %d has %d interface%s, different from "
		    "the descriptor's value: %d\n",
		    cfgno, n, plural(n), nintf_orig);
	else if (n == 0)
		dev_warn(ddev, "config %d has no interfaces?\n", cfgno);
	config->desc.bNumInterfaces = nintf = n;

	/* Check for missing interface numbers */
	for (i = 0; i < nintf; ++i) {
		for (j = 0; j < nintf; ++j) {
			if (inums[j] == i)
				break;
		}
		if (j >= nintf)
			dev_warn(ddev, "config %d has no interface number "
			    "%d\n", cfgno, i);
	}

	/* Allocate the usb_interface_caches and altsetting arrays */
	for (i = 0; i < nintf; ++i) {
		j = nalts[i];
		if (j > USB_MAXALTSETTING) {
			dev_warn(ddev, "too many alternate settings for "
			    "config %d interface %d: %d, "
			    "using maximum allowed: %d\n",
			    cfgno, inums[i], j, USB_MAXALTSETTING);
			nalts[i] = j = USB_MAXALTSETTING;
		}

		len = sizeof(*intfc) + sizeof(struct usb_host_interface) * j;
		config->intf_cache[i] = intfc = kzalloc(len, GFP_KERNEL);
		if (!intfc)
			return -ENOMEM;
		kref_init(&intfc->ref);
	}

	/* FIXME: parse the BOS descriptor */

	/* Skip over any Class Specific or Vendor Specific descriptors;
	 * find the first interface descriptor */
	config->extra = buffer;
	i = find_next_descriptor(buffer, size, USB_DT_INTERFACE,
	    USB_DT_INTERFACE, &n);
	config->extralen = i;
	if (n > 0)
		dev_dbg(ddev, "skipped %d descriptor%s after %s\n",
		    n, plural(n), "configuration");
	buffer += i;
	size -= i;

	/* Parse all the interface/altsetting descriptors */
	while (size > 0) {
		retval = usb_parse_interface(ddev, cfgno, config,
		    buffer, size, inums, nalts);
		if (retval < 0)
			return retval;

		buffer += retval;
		size -= retval;
	}

	/* Check for missing altsettings */
	for (i = 0; i < nintf; ++i) {
		intfc = config->intf_cache[i];
		for (j = 0; j < intfc->num_altsetting; ++j) {
			for (n = 0; n < intfc->num_altsetting; ++n) {
				if (intfc->altsetting[n].desc.
				    bAlternateSetting == j)
					break;
			}
			if (n >= intfc->num_altsetting)
				dev_warn(ddev, "config %d interface %d has no "
				    "altsetting %d\n", cfgno, inums[i], j);
		}
	}

	return 0;
}

/* hub-only!! ... and only exported for reset/reinit path.
 * otherwise used internally on disconnect/destroy path
 */
void usb_destroy_configuration(struct usb_device *dev)
{
	int c, i;

	if (!dev->config)
		return;

	if (dev->rawdescriptors) {
		for (i = 0; i < dev->descriptor.bNumConfigurations; i++)
			kfree(dev->rawdescriptors[i]);

		kfree(dev->rawdescriptors);
		dev->rawdescriptors = NULL;
	}

	for (c = 0; c < dev->descriptor.bNumConfigurations; c++) {
		struct usb_host_config *cf = &dev->config[c];

		kfree(cf->string);
		for (i = 0; i < cf->desc.bNumInterfaces; i++) {
			if (cf->intf_cache[i])
				kref_put(&cf->intf_cache[i]->ref,
					  usb_release_interface_cache);
		}
	}
	kfree(dev->config);
	dev->config = NULL;
}


/*
 * Get the USB config descriptors, cache and parse'em
 *
 * hub-only!! ... and only in reset path, or usb_new_device()
 * (used by real hubs and virtual root hubs)
 */
int usb_get_configuration(struct usb_device *dev)
{
	struct device *ddev = &dev->dev;
	int ncfg = dev->descriptor.bNumConfigurations;
	int result = 0;
	unsigned int cfgno, length;
	unsigned char *bigbuffer;
	struct usb_config_descriptor *desc;

	cfgno = 0;
	result = -ENOMEM;
	if (ncfg > USB_MAXCONFIG) {
		dev_warn(ddev, "too many configurations: %d, "
		    "using maximum allowed: %d\n", ncfg, USB_MAXCONFIG);
		dev->descriptor.bNumConfigurations = ncfg = USB_MAXCONFIG;
	}

	if (ncfg < 1) {
		dev_err(ddev, "no configurations\n");
		return -EINVAL;
	}

	length = ncfg * sizeof(struct usb_host_config);
	dev->config = kzalloc(length, GFP_KERNEL);
	if (!dev->config)
		goto err2;

	length = ncfg * sizeof(char *);
	dev->rawdescriptors = kzalloc(length, GFP_KERNEL);
	if (!dev->rawdescriptors)
		goto err2;

	desc = kmalloc(USB_DT_CONFIG_SIZE, GFP_KERNEL);
	if (!desc)
		goto err2;

	result = 0;
	for (; cfgno < ncfg; cfgno++) {
		/* We grab just the first descriptor so we know how long
		 * the whole configuration is */
		result = usb_get_descriptor(dev, USB_DT_CONFIG, cfgno,
		    desc, USB_DT_CONFIG_SIZE);
		if (result < 0) {
			dev_err(ddev, "unable to read config index %d "
			    "descriptor/%s: %d\n", cfgno, "start", result);
			if (result != -EPIPE)
				goto err;
			dev_err(ddev, "chopping to %d config(s)\n", cfgno);
			dev->descriptor.bNumConfigurations = cfgno;
			break;
		} else if (result < 4) {
			dev_err(ddev, "config index %d descriptor too short "
			    "(expected %i, got %i)\n", cfgno,
			    USB_DT_CONFIG_SIZE, result);
			result = -EINVAL;
			goto err;
		}
		length = max((int) le16_to_cpu(desc->wTotalLength),
		    USB_DT_CONFIG_SIZE);

		/* Now that we know the length, get the whole thing */
		bigbuffer = kmalloc(length, GFP_KERNEL);
		if (!bigbuffer) {
			result = -ENOMEM;
			goto err;
		}

		if (dev->quirks & USB_QUIRK_DELAY_INIT)
			msleep(100);

		result = usb_get_descriptor(dev, USB_DT_CONFIG, cfgno,
		    bigbuffer, length);
		if (result < 0) {
			dev_err(ddev, "unable to read config index %d "
			    "descriptor/%s\n", cfgno, "all");
			kfree(bigbuffer);
			goto err;
		}
		if (result < length) {
			dev_warn(ddev, "config index %d descriptor too short "
			    "(expected %i, got %i)\n", cfgno, length, result);
			length = result;
		}

		dev->rawdescriptors[cfgno] = bigbuffer;

		result = usb_parse_configuration(dev, cfgno,
		    &dev->config[cfgno], bigbuffer, length);
		if (result < 0) {
			++cfgno;
			goto err;
		}
	}
	result = 0;

err:
	kfree(desc);
	dev->descriptor.bNumConfigurations = cfgno;
err2:
	if (result == -ENOMEM)
		dev_err(ddev, "out of memory\n");
	return result;
}

void usb_release_bos_descriptor(struct usb_device *dev)
{
	if (dev->bos) {
		kfree(dev->bos->desc);
		kfree(dev->bos);
		dev->bos = NULL;
	}
}

/* Get BOS descriptor set */
int usb_get_bos_descriptor(struct usb_device *dev)
{
	struct device *ddev = &dev->dev;
	struct usb_bos_descriptor *bos;
	struct usb_dev_cap_header *cap;
	unsigned char *buffer;
	int length, total_len, num, i;
	int ret;

	bos = kzalloc(sizeof(struct usb_bos_descriptor), GFP_KERNEL);
	if (!bos)
		return -ENOMEM;

	/* Get BOS descriptor */
	ret = usb_get_descriptor(dev, USB_DT_BOS, 0, bos, USB_DT_BOS_SIZE);
	if (ret < USB_DT_BOS_SIZE) {
		dev_err(ddev, "unable to get BOS descriptor\n");
		if (ret >= 0)
			ret = -ENOMSG;
		kfree(bos);
		return ret;
	}

	length = bos->bLength;
	total_len = le16_to_cpu(bos->wTotalLength);
	num = bos->bNumDeviceCaps;
	kfree(bos);
	if (total_len < length)
		return -EINVAL;

	dev->bos = kzalloc(sizeof(struct usb_host_bos), GFP_KERNEL);
	if (!dev->bos)
		return -ENOMEM;

	/* Now let's get the whole BOS descriptor set */
	buffer = kzalloc(total_len, GFP_KERNEL);
	if (!buffer) {
		ret = -ENOMEM;
		goto err;
	}
	dev->bos->desc = (struct usb_bos_descriptor *)buffer;

	ret = usb_get_descriptor(dev, USB_DT_BOS, 0, buffer, total_len);
	if (ret < total_len) {
		dev_err(ddev, "unable to get BOS descriptor set\n");
		if (ret >= 0)
			ret = -ENOMSG;
		goto err;
	}
	total_len -= length;

	for (i = 0; i < num; i++) {
		buffer += length;
		cap = (struct usb_dev_cap_header *)buffer;
		length = cap->bLength;

		if (total_len < length)
			break;
		total_len -= length;

		if (cap->bDescriptorType != USB_DT_DEVICE_CAPABILITY) {
			dev_warn(ddev, "descriptor type invalid, skip\n");
			continue;
		}

		switch (cap->bDevCapabilityType) {
		case USB_CAP_TYPE_WIRELESS_USB:
			/* Wireless USB cap descriptor is handled by wusb */
			break;
		case USB_CAP_TYPE_EXT:
			dev->bos->ext_cap =
				(struct usb_ext_cap_descriptor *)buffer;
			break;
		case USB_SS_CAP_TYPE:
			dev->bos->ss_cap =
				(struct usb_ss_cap_descriptor *)buffer;
			break;
		case USB_SSP_CAP_TYPE:
			dev->bos->ssp_cap =
				(struct usb_ssp_cap_descriptor *)buffer;
			break;
		case CONTAINER_ID_TYPE:
			dev->bos->ss_id =
				(struct usb_ss_container_id_descriptor *)buffer;
			break;
		case USB_PTM_CAP_TYPE:
			dev->bos->ptm_cap =
				(struct usb_ptm_cap_descriptor *)buffer;
		default:
			break;
		}
	}

	return 0;

err:
	usb_release_bos_descriptor(dev);
	return ret;
}<|MERGE_RESOLUTION|>--- conflicted
+++ resolved
@@ -135,10 +135,7 @@
 				cfgno, inum, asnum, ep->desc.bEndpointAddress);
 		ep->ss_ep_comp.bmAttributes = 16;
 	} else if (usb_endpoint_xfer_isoc(&ep->desc) &&
-<<<<<<< HEAD
-=======
 		   !USB_SS_SSP_ISOC_COMP(desc->bmAttributes) &&
->>>>>>> f2ed3bfc
 		   USB_SS_MULT(desc->bmAttributes) > 3) {
 		dev_warn(ddev, "Isoc endpoint has Mult of %d in "
 				"config %d interface %d altsetting %d ep %d: "
