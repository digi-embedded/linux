--- conflicted
+++ resolved
@@ -274,14 +274,11 @@
 	{ USB_DEVICE(0x2040, 0x7200), .driver_info =
 			USB_QUIRK_CONFIG_INTF_STRINGS },
 
-<<<<<<< HEAD
-=======
 	/* Raydium Touchscreen */
 	{ USB_DEVICE(0x2386, 0x3114), .driver_info = USB_QUIRK_NO_LPM },
 
 	{ USB_DEVICE(0x2386, 0x3119), .driver_info = USB_QUIRK_NO_LPM },
 
->>>>>>> ee68d467
 	/* DJI CineSSD */
 	{ USB_DEVICE(0x2ca3, 0x0031), .driver_info = USB_QUIRK_NO_LPM },
 
