// SPDX-License-Identifier: GPL-2.0
/*
 * USB device quirk handling logic and table
 *
 * Copyright (c) 2007 Oliver Neukum
 * Copyright (c) 2007 Greg Kroah-Hartman <gregkh@suse.de>
 */

#include <linux/moduleparam.h>
#include <linux/usb.h>
#include <linux/usb/quirks.h>
#include <linux/usb/hcd.h>
#include "usb.h"

struct quirk_entry {
	u16 vid;
	u16 pid;
	u32 flags;
};

static DEFINE_MUTEX(quirk_mutex);

static struct quirk_entry *quirk_list;
static unsigned int quirk_count;

static char quirks_param[128];

static int quirks_param_set(const char *value, const struct kernel_param *kp)
{
	char *val, *p, *field;
	u16 vid, pid;
	u32 flags;
	size_t i;
	int err;

	val = kstrdup(value, GFP_KERNEL);
	if (!val)
		return -ENOMEM;

	err = param_set_copystring(val, kp);
	if (err) {
		kfree(val);
		return err;
	}

	mutex_lock(&quirk_mutex);

	if (!*val) {
		quirk_count = 0;
		kfree(quirk_list);
		quirk_list = NULL;
		goto unlock;
	}

	for (quirk_count = 1, i = 0; val[i]; i++)
		if (val[i] == ',')
			quirk_count++;

	if (quirk_list) {
		kfree(quirk_list);
		quirk_list = NULL;
	}

	quirk_list = kcalloc(quirk_count, sizeof(struct quirk_entry),
			     GFP_KERNEL);
	if (!quirk_list) {
		quirk_count = 0;
		mutex_unlock(&quirk_mutex);
		kfree(val);
		return -ENOMEM;
	}

	for (i = 0, p = val; p && *p;) {
		/* Each entry consists of VID:PID:flags */
		field = strsep(&p, ":");
		if (!field)
			break;

		if (kstrtou16(field, 16, &vid))
			break;

		field = strsep(&p, ":");
		if (!field)
			break;

		if (kstrtou16(field, 16, &pid))
			break;

		field = strsep(&p, ",");
		if (!field || !*field)
			break;

		/* Collect the flags */
		for (flags = 0; *field; field++) {
			switch (*field) {
			case 'a':
				flags |= USB_QUIRK_STRING_FETCH_255;
				break;
			case 'b':
				flags |= USB_QUIRK_RESET_RESUME;
				break;
			case 'c':
				flags |= USB_QUIRK_NO_SET_INTF;
				break;
			case 'd':
				flags |= USB_QUIRK_CONFIG_INTF_STRINGS;
				break;
			case 'e':
				flags |= USB_QUIRK_RESET;
				break;
			case 'f':
				flags |= USB_QUIRK_HONOR_BNUMINTERFACES;
				break;
			case 'g':
				flags |= USB_QUIRK_DELAY_INIT;
				break;
			case 'h':
				flags |= USB_QUIRK_LINEAR_UFRAME_INTR_BINTERVAL;
				break;
			case 'i':
				flags |= USB_QUIRK_DEVICE_QUALIFIER;
				break;
			case 'j':
				flags |= USB_QUIRK_IGNORE_REMOTE_WAKEUP;
				break;
			case 'k':
				flags |= USB_QUIRK_NO_LPM;
				break;
			case 'l':
				flags |= USB_QUIRK_LINEAR_FRAME_INTR_BINTERVAL;
				break;
			case 'm':
				flags |= USB_QUIRK_DISCONNECT_SUSPEND;
				break;
			case 'n':
				flags |= USB_QUIRK_DELAY_CTRL_MSG;
				break;
			case 'o':
				flags |= USB_QUIRK_HUB_SLOW_RESET;
				break;
			/* Ignore unrecognized flag characters */
			}
		}

		quirk_list[i++] = (struct quirk_entry)
			{ .vid = vid, .pid = pid, .flags = flags };
	}

	if (i < quirk_count)
		quirk_count = i;

unlock:
	mutex_unlock(&quirk_mutex);
	kfree(val);

	return 0;
}

static const struct kernel_param_ops quirks_param_ops = {
	.set = quirks_param_set,
	.get = param_get_string,
};

static struct kparam_string quirks_param_string = {
	.maxlen = sizeof(quirks_param),
	.string = quirks_param,
};

device_param_cb(quirks, &quirks_param_ops, &quirks_param_string, 0644);
MODULE_PARM_DESC(quirks, "Add/modify USB quirks by specifying quirks=vendorID:productID:quirks");

/* Lists of quirky USB devices, split in device quirks and interface quirks.
 * Device quirks are applied at the very beginning of the enumeration process,
 * right after reading the device descriptor. They can thus only match on device
 * information.
 *
 * Interface quirks are applied after reading all the configuration descriptors.
 * They can match on both device and interface information.
 *
 * Note that the DELAY_INIT and HONOR_BNUMINTERFACES quirks do not make sense as
 * interface quirks, as they only influence the enumeration process which is run
 * before processing the interface quirks.
 *
 * Please keep the lists ordered by:
 * 	1) Vendor ID
 * 	2) Product ID
 * 	3) Class ID
 */
static const struct usb_device_id usb_quirk_list[] = {
	/* CBM - Flash disk */
	{ USB_DEVICE(0x0204, 0x6025), .driver_info = USB_QUIRK_RESET_RESUME },

	/* WORLDE Controller KS49 or Prodipe MIDI 49C USB controller */
	{ USB_DEVICE(0x0218, 0x0201), .driver_info =
			USB_QUIRK_CONFIG_INTF_STRINGS },

	/* WORLDE easy key (easykey.25) MIDI controller  */
	{ USB_DEVICE(0x0218, 0x0401), .driver_info =
			USB_QUIRK_CONFIG_INTF_STRINGS },

	/* HP 5300/5370C scanner */
	{ USB_DEVICE(0x03f0, 0x0701), .driver_info =
			USB_QUIRK_STRING_FETCH_255 },

	/* HP v222w 16GB Mini USB Drive */
	{ USB_DEVICE(0x03f0, 0x3f40), .driver_info = USB_QUIRK_DELAY_INIT },

	/* Creative SB Audigy 2 NX */
	{ USB_DEVICE(0x041e, 0x3020), .driver_info = USB_QUIRK_RESET_RESUME },

	/* USB3503 */
	{ USB_DEVICE(0x0424, 0x3503), .driver_info = USB_QUIRK_RESET_RESUME },

	/* Microsoft Wireless Laser Mouse 6000 Receiver */
	{ USB_DEVICE(0x045e, 0x00e1), .driver_info = USB_QUIRK_RESET_RESUME },

	/* Microsoft LifeCam-VX700 v2.0 */
	{ USB_DEVICE(0x045e, 0x0770), .driver_info = USB_QUIRK_RESET_RESUME },

	/* Microsoft Surface Dock Ethernet (RTL8153 GigE) */
	{ USB_DEVICE(0x045e, 0x07c6), .driver_info = USB_QUIRK_NO_LPM },

	/* Cherry Stream G230 2.0 (G85-231) and 3.0 (G85-232) */
	{ USB_DEVICE(0x046a, 0x0023), .driver_info = USB_QUIRK_RESET_RESUME },

	/* Logitech HD Webcam C270 */
	{ USB_DEVICE(0x046d, 0x0825), .driver_info = USB_QUIRK_RESET_RESUME },

	/* Logitech HD Pro Webcams C920, C920-C, C922, C925e and C930e */
	{ USB_DEVICE(0x046d, 0x082d), .driver_info = USB_QUIRK_DELAY_INIT },
	{ USB_DEVICE(0x046d, 0x0841), .driver_info = USB_QUIRK_DELAY_INIT },
	{ USB_DEVICE(0x046d, 0x0843), .driver_info = USB_QUIRK_DELAY_INIT },
	{ USB_DEVICE(0x046d, 0x085b), .driver_info = USB_QUIRK_DELAY_INIT },
	{ USB_DEVICE(0x046d, 0x085c), .driver_info = USB_QUIRK_DELAY_INIT },

	/* Logitech ConferenceCam CC3000e */
	{ USB_DEVICE(0x046d, 0x0847), .driver_info = USB_QUIRK_DELAY_INIT },
	{ USB_DEVICE(0x046d, 0x0848), .driver_info = USB_QUIRK_DELAY_INIT },

	/* Logitech PTZ Pro Camera */
	{ USB_DEVICE(0x046d, 0x0853), .driver_info = USB_QUIRK_DELAY_INIT },

	/* Logitech Screen Share */
	{ USB_DEVICE(0x046d, 0x086c), .driver_info = USB_QUIRK_NO_LPM },

	/* Logitech Quickcam Fusion */
	{ USB_DEVICE(0x046d, 0x08c1), .driver_info = USB_QUIRK_RESET_RESUME },

	/* Logitech Quickcam Orbit MP */
	{ USB_DEVICE(0x046d, 0x08c2), .driver_info = USB_QUIRK_RESET_RESUME },

	/* Logitech Quickcam Pro for Notebook */
	{ USB_DEVICE(0x046d, 0x08c3), .driver_info = USB_QUIRK_RESET_RESUME },

	/* Logitech Quickcam Pro 5000 */
	{ USB_DEVICE(0x046d, 0x08c5), .driver_info = USB_QUIRK_RESET_RESUME },

	/* Logitech Quickcam OEM Dell Notebook */
	{ USB_DEVICE(0x046d, 0x08c6), .driver_info = USB_QUIRK_RESET_RESUME },

	/* Logitech Quickcam OEM Cisco VT Camera II */
	{ USB_DEVICE(0x046d, 0x08c7), .driver_info = USB_QUIRK_RESET_RESUME },

	/* Logitech Harmony 700-series */
	{ USB_DEVICE(0x046d, 0xc122), .driver_info = USB_QUIRK_DELAY_INIT },

	/* Philips PSC805 audio device */
	{ USB_DEVICE(0x0471, 0x0155), .driver_info = USB_QUIRK_RESET_RESUME },

	/* Plantronic Audio 655 DSP */
	{ USB_DEVICE(0x047f, 0xc008), .driver_info = USB_QUIRK_RESET_RESUME },

	/* Plantronic Audio 648 USB */
	{ USB_DEVICE(0x047f, 0xc013), .driver_info = USB_QUIRK_RESET_RESUME },

	/* Artisman Watchdog Dongle */
	{ USB_DEVICE(0x04b4, 0x0526), .driver_info =
			USB_QUIRK_CONFIG_INTF_STRINGS },

	/* Microchip Joss Optical infrared touchboard device */
	{ USB_DEVICE(0x04d8, 0x000c), .driver_info =
			USB_QUIRK_CONFIG_INTF_STRINGS },

	/* CarrolTouch 4000U */
	{ USB_DEVICE(0x04e7, 0x0009), .driver_info = USB_QUIRK_RESET_RESUME },

	/* CarrolTouch 4500U */
	{ USB_DEVICE(0x04e7, 0x0030), .driver_info = USB_QUIRK_RESET_RESUME },

	/* Samsung Android phone modem - ID conflict with SPH-I500 */
	{ USB_DEVICE(0x04e8, 0x6601), .driver_info =
			USB_QUIRK_CONFIG_INTF_STRINGS },

	/* Elan Touchscreen */
	{ USB_DEVICE(0x04f3, 0x0089), .driver_info =
			USB_QUIRK_DEVICE_QUALIFIER },

	{ USB_DEVICE(0x04f3, 0x009b), .driver_info =
			USB_QUIRK_DEVICE_QUALIFIER },

	{ USB_DEVICE(0x04f3, 0x010c), .driver_info =
			USB_QUIRK_DEVICE_QUALIFIER },

	{ USB_DEVICE(0x04f3, 0x0125), .driver_info =
			USB_QUIRK_DEVICE_QUALIFIER },

	{ USB_DEVICE(0x04f3, 0x016f), .driver_info =
			USB_QUIRK_DEVICE_QUALIFIER },

	{ USB_DEVICE(0x04f3, 0x0381), .driver_info =
			USB_QUIRK_NO_LPM },

	{ USB_DEVICE(0x04f3, 0x21b8), .driver_info =
			USB_QUIRK_DEVICE_QUALIFIER },

	/* Roland SC-8820 */
	{ USB_DEVICE(0x0582, 0x0007), .driver_info = USB_QUIRK_RESET_RESUME },

	/* Edirol SD-20 */
	{ USB_DEVICE(0x0582, 0x0027), .driver_info = USB_QUIRK_RESET_RESUME },

	/* Alcor Micro Corp. Hub */
	{ USB_DEVICE(0x058f, 0x9254), .driver_info = USB_QUIRK_RESET_RESUME },

	/* appletouch */
	{ USB_DEVICE(0x05ac, 0x021a), .driver_info = USB_QUIRK_RESET_RESUME },

	/* Genesys Logic hub, internally used by KY-688 USB 3.1 Type-C Hub */
	{ USB_DEVICE(0x05e3, 0x0612), .driver_info = USB_QUIRK_NO_LPM },

	/* ELSA MicroLink 56K */
	{ USB_DEVICE(0x05cc, 0x2267), .driver_info = USB_QUIRK_RESET_RESUME },

	/* Genesys Logic hub, internally used by Moshi USB to Ethernet Adapter */
	{ USB_DEVICE(0x05e3, 0x0616), .driver_info = USB_QUIRK_NO_LPM },

	/* Avision AV600U */
	{ USB_DEVICE(0x0638, 0x0a13), .driver_info =
	  USB_QUIRK_STRING_FETCH_255 },

	/* Saitek Cyborg Gold Joystick */
	{ USB_DEVICE(0x06a3, 0x0006), .driver_info =
			USB_QUIRK_CONFIG_INTF_STRINGS },

	/* Agfa SNAPSCAN 1212U */
	{ USB_DEVICE(0x06bd, 0x0001), .driver_info = USB_QUIRK_RESET_RESUME },

	/* Guillemot Webcam Hercules Dualpix Exchange (2nd ID) */
	{ USB_DEVICE(0x06f8, 0x0804), .driver_info = USB_QUIRK_RESET_RESUME },

	/* Guillemot Webcam Hercules Dualpix Exchange*/
	{ USB_DEVICE(0x06f8, 0x3005), .driver_info = USB_QUIRK_RESET_RESUME },

	/* Guillemot Hercules DJ Console audio card (BZ 208357) */
	{ USB_DEVICE(0x06f8, 0xb000), .driver_info =
			USB_QUIRK_ENDPOINT_IGNORE },

	/* Midiman M-Audio Keystation 88es */
	{ USB_DEVICE(0x0763, 0x0192), .driver_info = USB_QUIRK_RESET_RESUME },

	/* SanDisk Ultra Fit and Ultra Flair */
	{ USB_DEVICE(0x0781, 0x5583), .driver_info = USB_QUIRK_NO_LPM },
	{ USB_DEVICE(0x0781, 0x5591), .driver_info = USB_QUIRK_NO_LPM },

	/* Realforce 87U Keyboard */
	{ USB_DEVICE(0x0853, 0x011b), .driver_info = USB_QUIRK_NO_LPM },

	/* M-Systems Flash Disk Pioneers */
	{ USB_DEVICE(0x08ec, 0x1000), .driver_info = USB_QUIRK_RESET_RESUME },

	/* Baum Vario Ultra */
	{ USB_DEVICE(0x0904, 0x6101), .driver_info =
			USB_QUIRK_LINEAR_FRAME_INTR_BINTERVAL },
	{ USB_DEVICE(0x0904, 0x6102), .driver_info =
			USB_QUIRK_LINEAR_FRAME_INTR_BINTERVAL },
	{ USB_DEVICE(0x0904, 0x6103), .driver_info =
			USB_QUIRK_LINEAR_FRAME_INTR_BINTERVAL },

	/* Sound Devices USBPre2 */
	{ USB_DEVICE(0x0926, 0x0202), .driver_info =
			USB_QUIRK_ENDPOINT_IGNORE },

	/* Sound Devices MixPre-D */
	{ USB_DEVICE(0x0926, 0x0208), .driver_info =
			USB_QUIRK_ENDPOINT_IGNORE },

	/* Keytouch QWERTY Panel keyboard */
	{ USB_DEVICE(0x0926, 0x3333), .driver_info =
			USB_QUIRK_CONFIG_INTF_STRINGS },

	/* Kingston DataTraveler 3.0 */
	{ USB_DEVICE(0x0951, 0x1666), .driver_info = USB_QUIRK_NO_LPM },

	/* NVIDIA Jetson devices in Force Recovery mode */
	{ USB_DEVICE(0x0955, 0x7018), .driver_info = USB_QUIRK_RESET_RESUME },
	{ USB_DEVICE(0x0955, 0x7019), .driver_info = USB_QUIRK_RESET_RESUME },
	{ USB_DEVICE(0x0955, 0x7418), .driver_info = USB_QUIRK_RESET_RESUME },
	{ USB_DEVICE(0x0955, 0x7721), .driver_info = USB_QUIRK_RESET_RESUME },
	{ USB_DEVICE(0x0955, 0x7c18), .driver_info = USB_QUIRK_RESET_RESUME },
	{ USB_DEVICE(0x0955, 0x7e19), .driver_info = USB_QUIRK_RESET_RESUME },
	{ USB_DEVICE(0x0955, 0x7f21), .driver_info = USB_QUIRK_RESET_RESUME },

	/* X-Rite/Gretag-Macbeth Eye-One Pro display colorimeter */
	{ USB_DEVICE(0x0971, 0x2000), .driver_info = USB_QUIRK_NO_SET_INTF },

	/* ELMO L-12F document camera */
	{ USB_DEVICE(0x09a1, 0x0028), .driver_info = USB_QUIRK_DELAY_CTRL_MSG },

	/* Broadcom BCM92035DGROM BT dongle */
	{ USB_DEVICE(0x0a5c, 0x2021), .driver_info = USB_QUIRK_RESET_RESUME },

	/* MAYA44USB sound device */
	{ USB_DEVICE(0x0a92, 0x0091), .driver_info = USB_QUIRK_RESET_RESUME },

	/* ASUS Base Station(T100) */
	{ USB_DEVICE(0x0b05, 0x17e0), .driver_info =
			USB_QUIRK_IGNORE_REMOTE_WAKEUP },

	/* Realtek Semiconductor Corp. Mass Storage Device (Multicard Reader)*/
	{ USB_DEVICE(0x0bda, 0x0151), .driver_info = USB_QUIRK_CONFIG_INTF_STRINGS },

	/* Realtek hub in Dell WD19 (Type-C) */
	{ USB_DEVICE(0x0bda, 0x0487), .driver_info = USB_QUIRK_NO_LPM },

	/* Generic RTL8153 based ethernet adapters */
	{ USB_DEVICE(0x0bda, 0x8153), .driver_info = USB_QUIRK_NO_LPM },

	/* SONiX USB DEVICE Touchpad */
	{ USB_DEVICE(0x0c45, 0x7056), .driver_info =
			USB_QUIRK_IGNORE_REMOTE_WAKEUP },

	/* Action Semiconductor flash disk */
	{ USB_DEVICE(0x10d6, 0x2200), .driver_info =
			USB_QUIRK_STRING_FETCH_255 },

	/* novation SoundControl XL */
	{ USB_DEVICE(0x1235, 0x0061), .driver_info = USB_QUIRK_RESET_RESUME },

	/* Huawei 4G LTE module */
	{ USB_DEVICE(0x12d1, 0x15bb), .driver_info =
			USB_QUIRK_DISCONNECT_SUSPEND },
	{ USB_DEVICE(0x12d1, 0x15c3), .driver_info =
			USB_QUIRK_DISCONNECT_SUSPEND },

	/* SKYMEDI USB_DRIVE */
	{ USB_DEVICE(0x1516, 0x8628), .driver_info = USB_QUIRK_RESET_RESUME },

	/* Razer - Razer Blade Keyboard */
	{ USB_DEVICE(0x1532, 0x0116), .driver_info =
			USB_QUIRK_LINEAR_UFRAME_INTR_BINTERVAL },

<<<<<<< HEAD
=======
	/* Lenovo ThinkPad OneLink+ Dock twin hub controllers (VIA Labs VL812) */
	{ USB_DEVICE(0x17ef, 0x1018), .driver_info = USB_QUIRK_RESET_RESUME },
	{ USB_DEVICE(0x17ef, 0x1019), .driver_info = USB_QUIRK_RESET_RESUME },

>>>>>>> 29549c70
	/* Lenovo USB-C to Ethernet Adapter RTL8153-04 */
	{ USB_DEVICE(0x17ef, 0x720c), .driver_info = USB_QUIRK_NO_LPM },

	/* Lenovo Powered USB-C Travel Hub (4X90S92381, RTL8153 GigE) */
	{ USB_DEVICE(0x17ef, 0x721e), .driver_info = USB_QUIRK_NO_LPM },

	/* Lenovo ThinkCenter A630Z TI024Gen3 usb-audio */
	{ USB_DEVICE(0x17ef, 0xa012), .driver_info =
			USB_QUIRK_DISCONNECT_SUSPEND },

	/* Lenovo ThinkPad USB-C Dock Gen2 Ethernet (RTL8153 GigE) */
	{ USB_DEVICE(0x17ef, 0xa387), .driver_info = USB_QUIRK_NO_LPM },

	/* BUILDWIN Photo Frame */
	{ USB_DEVICE(0x1908, 0x1315), .driver_info =
			USB_QUIRK_HONOR_BNUMINTERFACES },

	/* Protocol and OTG Electrical Test Device */
	{ USB_DEVICE(0x1a0a, 0x0200), .driver_info =
			USB_QUIRK_LINEAR_UFRAME_INTR_BINTERVAL },

	/* Terminus Technology Inc. Hub */
	{ USB_DEVICE(0x1a40, 0x0101), .driver_info = USB_QUIRK_HUB_SLOW_RESET },

	/* Corsair K70 RGB */
	{ USB_DEVICE(0x1b1c, 0x1b13), .driver_info = USB_QUIRK_DELAY_INIT |
	  USB_QUIRK_DELAY_CTRL_MSG },

	/* Corsair Strafe */
	{ USB_DEVICE(0x1b1c, 0x1b15), .driver_info = USB_QUIRK_DELAY_INIT |
	  USB_QUIRK_DELAY_CTRL_MSG },

	/* Corsair Strafe RGB */
	{ USB_DEVICE(0x1b1c, 0x1b20), .driver_info = USB_QUIRK_DELAY_INIT |
	  USB_QUIRK_DELAY_CTRL_MSG },

	/* Corsair K70 LUX RGB */
	{ USB_DEVICE(0x1b1c, 0x1b33), .driver_info = USB_QUIRK_DELAY_INIT },

	/* Corsair K70 LUX */
	{ USB_DEVICE(0x1b1c, 0x1b36), .driver_info = USB_QUIRK_DELAY_INIT },

	/* Corsair K70 RGB RAPDIFIRE */
	{ USB_DEVICE(0x1b1c, 0x1b38), .driver_info = USB_QUIRK_DELAY_INIT |
	  USB_QUIRK_DELAY_CTRL_MSG },

	/* MIDI keyboard WORLDE MINI */
	{ USB_DEVICE(0x1c75, 0x0204), .driver_info =
			USB_QUIRK_CONFIG_INTF_STRINGS },

	/* Acer C120 LED Projector */
	{ USB_DEVICE(0x1de1, 0xc102), .driver_info = USB_QUIRK_NO_LPM },

	/* Blackmagic Design Intensity Shuttle */
	{ USB_DEVICE(0x1edb, 0xbd3b), .driver_info = USB_QUIRK_NO_LPM },

	/* Blackmagic Design UltraStudio SDI */
	{ USB_DEVICE(0x1edb, 0xbd4f), .driver_info = USB_QUIRK_NO_LPM },

	/* Hauppauge HVR-950q */
	{ USB_DEVICE(0x2040, 0x7200), .driver_info =
			USB_QUIRK_CONFIG_INTF_STRINGS },

	/* Raydium Touchscreen */
	{ USB_DEVICE(0x2386, 0x3114), .driver_info = USB_QUIRK_NO_LPM },

	{ USB_DEVICE(0x2386, 0x3119), .driver_info = USB_QUIRK_NO_LPM },

	{ USB_DEVICE(0x2386, 0x350e), .driver_info = USB_QUIRK_NO_LPM },

	/* DJI CineSSD */
	{ USB_DEVICE(0x2ca3, 0x0031), .driver_info = USB_QUIRK_NO_LPM },

	/* DELL USB GEN2 */
	{ USB_DEVICE(0x413c, 0xb062), .driver_info = USB_QUIRK_NO_LPM | USB_QUIRK_RESET_RESUME },

	/* VCOM device */
	{ USB_DEVICE(0x4296, 0x7570), .driver_info = USB_QUIRK_CONFIG_INTF_STRINGS },

	/* INTEL VALUE SSD */
	{ USB_DEVICE(0x8086, 0xf1a5), .driver_info = USB_QUIRK_RESET_RESUME },

	{ }  /* terminating entry must be last */
};

static const struct usb_device_id usb_interface_quirk_list[] = {
	/* Logitech UVC Cameras */
	{ USB_VENDOR_AND_INTERFACE_INFO(0x046d, USB_CLASS_VIDEO, 1, 0),
	  .driver_info = USB_QUIRK_RESET_RESUME },

	{ }  /* terminating entry must be last */
};

static const struct usb_device_id usb_amd_resume_quirk_list[] = {
	/* Lenovo Mouse with Pixart controller */
	{ USB_DEVICE(0x17ef, 0x602e), .driver_info = USB_QUIRK_RESET_RESUME },

	/* Pixart Mouse */
	{ USB_DEVICE(0x093a, 0x2500), .driver_info = USB_QUIRK_RESET_RESUME },
	{ USB_DEVICE(0x093a, 0x2510), .driver_info = USB_QUIRK_RESET_RESUME },
	{ USB_DEVICE(0x093a, 0x2521), .driver_info = USB_QUIRK_RESET_RESUME },
	{ USB_DEVICE(0x03f0, 0x2b4a), .driver_info = USB_QUIRK_RESET_RESUME },

	/* Logitech Optical Mouse M90/M100 */
	{ USB_DEVICE(0x046d, 0xc05a), .driver_info = USB_QUIRK_RESET_RESUME },

	{ }  /* terminating entry must be last */
};

/*
 * Entries for endpoints that should be ignored when parsing configuration
 * descriptors.
 *
 * Matched for devices with USB_QUIRK_ENDPOINT_IGNORE.
 */
static const struct usb_device_id usb_endpoint_ignore[] = {
	{ USB_DEVICE_INTERFACE_NUMBER(0x06f8, 0xb000, 5), .driver_info = 0x01 },
	{ USB_DEVICE_INTERFACE_NUMBER(0x06f8, 0xb000, 5), .driver_info = 0x81 },
	{ USB_DEVICE_INTERFACE_NUMBER(0x0926, 0x0202, 1), .driver_info = 0x85 },
	{ USB_DEVICE_INTERFACE_NUMBER(0x0926, 0x0208, 1), .driver_info = 0x85 },
	{ }
};

bool usb_endpoint_is_ignored(struct usb_device *udev,
			     struct usb_host_interface *intf,
			     struct usb_endpoint_descriptor *epd)
{
	const struct usb_device_id *id;
	unsigned int address;

	for (id = usb_endpoint_ignore; id->match_flags; ++id) {
		if (!usb_match_device(udev, id))
			continue;

		if (!usb_match_one_id_intf(udev, intf, id))
			continue;

		address = id->driver_info;
		if (address == epd->bEndpointAddress)
			return true;
	}

	return false;
}

static bool usb_match_any_interface(struct usb_device *udev,
				    const struct usb_device_id *id)
{
	unsigned int i;

	for (i = 0; i < udev->descriptor.bNumConfigurations; ++i) {
		struct usb_host_config *cfg = &udev->config[i];
		unsigned int j;

		for (j = 0; j < cfg->desc.bNumInterfaces; ++j) {
			struct usb_interface_cache *cache;
			struct usb_host_interface *intf;

			cache = cfg->intf_cache[j];
			if (cache->num_altsetting == 0)
				continue;

			intf = &cache->altsetting[0];
			if (usb_match_one_id_intf(udev, intf, id))
				return true;
		}
	}

	return false;
}

static int usb_amd_resume_quirk(struct usb_device *udev)
{
	struct usb_hcd *hcd;

	hcd = bus_to_hcd(udev->bus);
	/* The device should be attached directly to root hub */
	if (udev->level == 1 && hcd->amd_resume_bug == 1)
		return 1;

	return 0;
}

static u32 usb_detect_static_quirks(struct usb_device *udev,
				    const struct usb_device_id *id)
{
	u32 quirks = 0;

	for (; id->match_flags; id++) {
		if (!usb_match_device(udev, id))
			continue;

		if ((id->match_flags & USB_DEVICE_ID_MATCH_INT_INFO) &&
		    !usb_match_any_interface(udev, id))
			continue;

		quirks |= (u32)(id->driver_info);
	}

	return quirks;
}

static u32 usb_detect_dynamic_quirks(struct usb_device *udev)
{
	u16 vid = le16_to_cpu(udev->descriptor.idVendor);
	u16 pid = le16_to_cpu(udev->descriptor.idProduct);
	int i, flags = 0;

	mutex_lock(&quirk_mutex);

	for (i = 0; i < quirk_count; i++) {
		if (vid == quirk_list[i].vid && pid == quirk_list[i].pid) {
			flags = quirk_list[i].flags;
			break;
		}
	}

	mutex_unlock(&quirk_mutex);

	return flags;
}

/*
 * Detect any quirks the device has, and do any housekeeping for it if needed.
 */
void usb_detect_quirks(struct usb_device *udev)
{
	udev->quirks = usb_detect_static_quirks(udev, usb_quirk_list);

	/*
	 * Pixart-based mice would trigger remote wakeup issue on AMD
	 * Yangtze chipset, so set them as RESET_RESUME flag.
	 */
	if (usb_amd_resume_quirk(udev))
		udev->quirks |= usb_detect_static_quirks(udev,
				usb_amd_resume_quirk_list);

	udev->quirks ^= usb_detect_dynamic_quirks(udev);

	if (udev->quirks)
		dev_dbg(&udev->dev, "USB quirks for this device: %x\n",
			udev->quirks);

#ifdef CONFIG_USB_DEFAULT_PERSIST
	if (!(udev->quirks & USB_QUIRK_RESET))
		udev->persist_enabled = 1;
#else
	/* Hubs are automatically enabled for USB-PERSIST */
	if (udev->descriptor.bDeviceClass == USB_CLASS_HUB)
		udev->persist_enabled = 1;
#endif	/* CONFIG_USB_DEFAULT_PERSIST */
}

void usb_detect_interface_quirks(struct usb_device *udev)
{
	u32 quirks;

	quirks = usb_detect_static_quirks(udev, usb_interface_quirk_list);
	if (quirks == 0)
		return;

	dev_dbg(&udev->dev, "USB interface quirks for this device: %x\n",
		quirks);
	udev->quirks |= quirks;
}

void usb_release_quirk_list(void)
{
	mutex_lock(&quirk_mutex);
	kfree(quirk_list);
	quirk_list = NULL;
	mutex_unlock(&quirk_mutex);
}<|MERGE_RESOLUTION|>--- conflicted
+++ resolved
@@ -449,13 +449,10 @@
 	{ USB_DEVICE(0x1532, 0x0116), .driver_info =
 			USB_QUIRK_LINEAR_UFRAME_INTR_BINTERVAL },
 
-<<<<<<< HEAD
-=======
 	/* Lenovo ThinkPad OneLink+ Dock twin hub controllers (VIA Labs VL812) */
 	{ USB_DEVICE(0x17ef, 0x1018), .driver_info = USB_QUIRK_RESET_RESUME },
 	{ USB_DEVICE(0x17ef, 0x1019), .driver_info = USB_QUIRK_RESET_RESUME },
 
->>>>>>> 29549c70
 	/* Lenovo USB-C to Ethernet Adapter RTL8153-04 */
 	{ USB_DEVICE(0x17ef, 0x720c), .driver_info = USB_QUIRK_NO_LPM },
 
