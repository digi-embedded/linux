--- conflicted
+++ resolved
@@ -705,11 +705,7 @@
 	 * of queueing, no matter how fatal the error
 	 */
 	if (err == -ENODEV) {
-<<<<<<< HEAD
-		cmnd->result = DID_ERROR << 16;
-=======
 		set_host_byte(cmnd, DID_ERROR);
->>>>>>> c1084c27
 		cmnd->scsi_done(cmnd);
 		goto zombie;
 	}
@@ -872,12 +868,9 @@
 	if (devinfo->flags & US_FL_NO_READ_CAPACITY_16)
 		sdev->no_read_capacity_16 = 1;
 
-<<<<<<< HEAD
-=======
 	/* Some disks cannot handle WRITE_SAME */
 	if (devinfo->flags & US_FL_NO_SAME)
 		sdev->no_write_same = 1;
->>>>>>> c1084c27
 	/*
 	 * Some disks return the total number of blocks in response
 	 * to READ CAPACITY rather than the highest block number.
