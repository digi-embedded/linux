// SPDX-License-Identifier: GPL-2.0
/*
 * Power Supply for UCSI
 *
 * Copyright (C) 2020, Intel Corporation
 * Author: K V, Abhilash <abhilash.k.v@intel.com>
 * Author: Heikki Krogerus <heikki.krogerus@linux.intel.com>
 */

#include <linux/property.h>
#include <linux/usb/pd.h>

#include "ucsi.h"

/* Power Supply access to expose source power information */
enum ucsi_psy_online_states {
	UCSI_PSY_OFFLINE = 0,
	UCSI_PSY_FIXED_ONLINE,
	UCSI_PSY_PROG_ONLINE,
};

static enum power_supply_property ucsi_psy_props[] = {
	POWER_SUPPLY_PROP_USB_TYPE,
	POWER_SUPPLY_PROP_ONLINE,
	POWER_SUPPLY_PROP_VOLTAGE_MIN,
	POWER_SUPPLY_PROP_VOLTAGE_MAX,
	POWER_SUPPLY_PROP_VOLTAGE_NOW,
	POWER_SUPPLY_PROP_CURRENT_MAX,
	POWER_SUPPLY_PROP_CURRENT_NOW,
	POWER_SUPPLY_PROP_SCOPE,
};

static int ucsi_psy_get_scope(struct ucsi_connector *con,
			      union power_supply_propval *val)
{
	u8 scope = POWER_SUPPLY_SCOPE_UNKNOWN;
	struct device *dev = con->ucsi->dev;

	device_property_read_u8(dev, "scope", &scope);
<<<<<<< HEAD
=======
	if (scope == POWER_SUPPLY_SCOPE_UNKNOWN) {
		u32 mask = UCSI_CAP_ATTR_POWER_AC_SUPPLY |
			   UCSI_CAP_ATTR_BATTERY_CHARGING;

		if (con->ucsi->cap.attributes & mask)
			scope = POWER_SUPPLY_SCOPE_SYSTEM;
		else
			scope = POWER_SUPPLY_SCOPE_DEVICE;
	}
>>>>>>> ccf0a997
	val->intval = scope;
	return 0;
}

static int ucsi_psy_get_online(struct ucsi_connector *con,
			       union power_supply_propval *val)
{
	val->intval = UCSI_PSY_OFFLINE;
	if (con->status.flags & UCSI_CONSTAT_CONNECTED &&
	    (con->status.flags & UCSI_CONSTAT_PWR_DIR) == TYPEC_SINK)
		val->intval = UCSI_PSY_FIXED_ONLINE;
	return 0;
}

static int ucsi_psy_get_voltage_min(struct ucsi_connector *con,
				    union power_supply_propval *val)
{
	u32 pdo;

	switch (UCSI_CONSTAT_PWR_OPMODE(con->status.flags)) {
	case UCSI_CONSTAT_PWR_OPMODE_PD:
		pdo = con->src_pdos[0];
		val->intval = pdo_fixed_voltage(pdo) * 1000;
		break;
	case UCSI_CONSTAT_PWR_OPMODE_TYPEC3_0:
	case UCSI_CONSTAT_PWR_OPMODE_TYPEC1_5:
	case UCSI_CONSTAT_PWR_OPMODE_BC:
	case UCSI_CONSTAT_PWR_OPMODE_DEFAULT:
		val->intval = UCSI_TYPEC_VSAFE5V * 1000;
		break;
	default:
		val->intval = 0;
		break;
	}
	return 0;
}

static int ucsi_psy_get_voltage_max(struct ucsi_connector *con,
				    union power_supply_propval *val)
{
	u32 pdo;

	switch (UCSI_CONSTAT_PWR_OPMODE(con->status.flags)) {
	case UCSI_CONSTAT_PWR_OPMODE_PD:
		if (con->num_pdos > 0) {
			pdo = con->src_pdos[con->num_pdos - 1];
			val->intval = pdo_fixed_voltage(pdo) * 1000;
		} else {
			val->intval = 0;
		}
		break;
	case UCSI_CONSTAT_PWR_OPMODE_TYPEC3_0:
	case UCSI_CONSTAT_PWR_OPMODE_TYPEC1_5:
	case UCSI_CONSTAT_PWR_OPMODE_BC:
	case UCSI_CONSTAT_PWR_OPMODE_DEFAULT:
		val->intval = UCSI_TYPEC_VSAFE5V * 1000;
		break;
	default:
		val->intval = 0;
		break;
	}
	return 0;
}

static int ucsi_psy_get_voltage_now(struct ucsi_connector *con,
				    union power_supply_propval *val)
{
	int index;
	u32 pdo;

	switch (UCSI_CONSTAT_PWR_OPMODE(con->status.flags)) {
	case UCSI_CONSTAT_PWR_OPMODE_PD:
		index = rdo_index(con->rdo);
		if (index > 0) {
			pdo = con->src_pdos[index - 1];
			val->intval = pdo_fixed_voltage(pdo) * 1000;
		} else {
			val->intval = 0;
		}
		break;
	case UCSI_CONSTAT_PWR_OPMODE_TYPEC3_0:
	case UCSI_CONSTAT_PWR_OPMODE_TYPEC1_5:
	case UCSI_CONSTAT_PWR_OPMODE_BC:
	case UCSI_CONSTAT_PWR_OPMODE_DEFAULT:
		val->intval = UCSI_TYPEC_VSAFE5V * 1000;
		break;
	default:
		val->intval = 0;
		break;
	}
	return 0;
}

static int ucsi_psy_get_current_max(struct ucsi_connector *con,
				    union power_supply_propval *val)
{
	u32 pdo;

	switch (UCSI_CONSTAT_PWR_OPMODE(con->status.flags)) {
	case UCSI_CONSTAT_PWR_OPMODE_PD:
		if (con->num_pdos > 0) {
			pdo = con->src_pdos[con->num_pdos - 1];
			val->intval = pdo_max_current(pdo) * 1000;
		} else {
			val->intval = 0;
		}
		break;
	case UCSI_CONSTAT_PWR_OPMODE_TYPEC1_5:
		val->intval = UCSI_TYPEC_1_5_CURRENT * 1000;
		break;
	case UCSI_CONSTAT_PWR_OPMODE_TYPEC3_0:
		val->intval = UCSI_TYPEC_3_0_CURRENT * 1000;
		break;
	case UCSI_CONSTAT_PWR_OPMODE_BC:
	case UCSI_CONSTAT_PWR_OPMODE_DEFAULT:
	/* UCSI can't tell b/w DCP/CDP or USB2/3x1/3x2 SDP chargers */
	default:
		val->intval = 0;
		break;
	}
	return 0;
}

static int ucsi_psy_get_current_now(struct ucsi_connector *con,
				    union power_supply_propval *val)
{
	u16 flags = con->status.flags;

	if (UCSI_CONSTAT_PWR_OPMODE(flags) == UCSI_CONSTAT_PWR_OPMODE_PD)
		val->intval = rdo_op_current(con->rdo) * 1000;
	else
		val->intval = 0;
	return 0;
}

static int ucsi_psy_get_usb_type(struct ucsi_connector *con,
				 union power_supply_propval *val)
{
	u16 flags = con->status.flags;

	val->intval = POWER_SUPPLY_USB_TYPE_C;
	if (flags & UCSI_CONSTAT_CONNECTED &&
	    UCSI_CONSTAT_PWR_OPMODE(flags) == UCSI_CONSTAT_PWR_OPMODE_PD)
		val->intval = POWER_SUPPLY_USB_TYPE_PD;

	return 0;
}

static int ucsi_psy_get_prop(struct power_supply *psy,
			     enum power_supply_property psp,
			     union power_supply_propval *val)
{
	struct ucsi_connector *con = power_supply_get_drvdata(psy);

	switch (psp) {
	case POWER_SUPPLY_PROP_USB_TYPE:
		return ucsi_psy_get_usb_type(con, val);
	case POWER_SUPPLY_PROP_ONLINE:
		return ucsi_psy_get_online(con, val);
	case POWER_SUPPLY_PROP_VOLTAGE_MIN:
		return ucsi_psy_get_voltage_min(con, val);
	case POWER_SUPPLY_PROP_VOLTAGE_MAX:
		return ucsi_psy_get_voltage_max(con, val);
	case POWER_SUPPLY_PROP_VOLTAGE_NOW:
		return ucsi_psy_get_voltage_now(con, val);
	case POWER_SUPPLY_PROP_CURRENT_MAX:
		return ucsi_psy_get_current_max(con, val);
	case POWER_SUPPLY_PROP_CURRENT_NOW:
		return ucsi_psy_get_current_now(con, val);
	case POWER_SUPPLY_PROP_SCOPE:
		return ucsi_psy_get_scope(con, val);
	default:
		return -EINVAL;
	}
}

static enum power_supply_usb_type ucsi_psy_usb_types[] = {
	POWER_SUPPLY_USB_TYPE_C,
	POWER_SUPPLY_USB_TYPE_PD,
	POWER_SUPPLY_USB_TYPE_PD_PPS,
};

int ucsi_register_port_psy(struct ucsi_connector *con)
{
	struct power_supply_config psy_cfg = {};
	struct device *dev = con->ucsi->dev;
	char *psy_name;

	psy_cfg.drv_data = con;
	psy_cfg.fwnode = dev_fwnode(dev);

	psy_name = devm_kasprintf(dev, GFP_KERNEL, "ucsi-source-psy-%s%d",
				  dev_name(dev), con->num);
	if (!psy_name)
		return -ENOMEM;

	con->psy_desc.name = psy_name;
	con->psy_desc.type = POWER_SUPPLY_TYPE_USB;
	con->psy_desc.usb_types = ucsi_psy_usb_types;
	con->psy_desc.num_usb_types = ARRAY_SIZE(ucsi_psy_usb_types);
	con->psy_desc.properties = ucsi_psy_props;
	con->psy_desc.num_properties = ARRAY_SIZE(ucsi_psy_props);
	con->psy_desc.get_property = ucsi_psy_get_prop;

	con->psy = power_supply_register(dev, &con->psy_desc, &psy_cfg);

	return PTR_ERR_OR_ZERO(con->psy);
}

void ucsi_unregister_port_psy(struct ucsi_connector *con)
{
	if (IS_ERR_OR_NULL(con->psy))
		return;

	power_supply_unregister(con->psy);
	con->psy = NULL;
}

void ucsi_port_psy_changed(struct ucsi_connector *con)
{
	if (IS_ERR_OR_NULL(con->psy))
		return;

	power_supply_changed(con->psy);
}<|MERGE_RESOLUTION|>--- conflicted
+++ resolved
@@ -37,8 +37,6 @@
 	struct device *dev = con->ucsi->dev;
 
 	device_property_read_u8(dev, "scope", &scope);
-<<<<<<< HEAD
-=======
 	if (scope == POWER_SUPPLY_SCOPE_UNKNOWN) {
 		u32 mask = UCSI_CAP_ATTR_POWER_AC_SUPPLY |
 			   UCSI_CAP_ATTR_BATTERY_CHARGING;
@@ -48,7 +46,6 @@
 		else
 			scope = POWER_SUPPLY_SCOPE_DEVICE;
 	}
->>>>>>> ccf0a997
 	val->intval = scope;
 	return 0;
 }
