--- conflicted
+++ resolved
@@ -37,8 +37,6 @@
 #define TCPC_POWER_STATUS_MASK		0x14
 #define TCPC_FAULT_STATUS_MASK		0x15
 #define TCPC_FAULT_STATUS_CLEAR		BIT(7)
-<<<<<<< HEAD
-=======
 
 #define TCPC_EXTENDED_STATUS_MASK		0x16
 #define TCPC_EXTENDED_STATUS_MASK_VSAFE0V	BIT(0)
@@ -46,7 +44,6 @@
 #define TCPC_ALERT_EXTENDED_MASK	0x17
 #define TCPC_SINK_FAST_ROLE_SWAP	BIT(0)
 
->>>>>>> c1084c27
 #define TCPC_CONFIG_STD_OUTPUT		0x18
 
 #define TCPC_TCPC_CTRL			0x19
@@ -80,14 +77,11 @@
 #define TCPC_POWER_CTRL			0x1c
 #define TCPC_POWER_CTRL_VCONN_ENABLE	BIT(0)
 #define TCPC_POWER_CTRL_FORCEDISCH	BIT(2)
-<<<<<<< HEAD
-=======
 #define TCPC_POWER_CTRL_BLEED_DISCHARGE	BIT(3)
 #define TCPC_POWER_CTRL_AUTO_DISCHARGE	BIT(4)
 #define TCPC_DIS_VOLT_ALRM		BIT(5)
 #define TCPC_POWER_CTRL_VBUS_VOLT_MON	BIT(6)
 #define TCPC_FAST_ROLE_SWAP_EN		BIT(7)
->>>>>>> c1084c27
 
 #define TCPC_CC_STATUS			0x1d
 #define TCPC_CC_STATUS_TOGGLING		BIT(5)
