--- conflicted
+++ resolved
@@ -30,14 +30,8 @@
 #include <linux/usb/role.h>
 #include <linux/usb/tcpm.h>
 #include <linux/usb/typec_altmode.h>
-<<<<<<< HEAD
-#include <linux/workqueue.h>
-#include <linux/extcon.h>
-#include <linux/extcon-provider.h>
-=======
 
 #include <uapi/linux/sched/types.h>
->>>>>>> c1084c27
 
 #define FOREACH_STATE(S)			\
 	S(INVALID_STATE),			\
@@ -199,19 +193,12 @@
 	FOREACH_STATE(GENERATE_STRING)
 };
 
-<<<<<<< HEAD
-static const unsigned int tcpm_extcon_cable[] = {
-	EXTCON_USB_HOST,
-	EXTCON_USB,
-	EXTCON_NONE,
-=======
 enum tcpm_ams {
 	FOREACH_AMS(GENERATE_ENUM)
 };
 
 static const char * const tcpm_ams_str[] = {
 	FOREACH_AMS(GENERATE_STRING)
->>>>>>> c1084c27
 };
 
 enum vdm_states {
@@ -309,7 +296,6 @@
 
 struct tcpm_port {
 	struct device *dev;
-	struct extcon_dev *edev;
 
 	struct mutex lock;		/* tcpm state machine lock */
 	struct kthread_worker *wq;
@@ -553,8 +539,6 @@
 	((port)->typec_caps.data == TYPEC_PORT_DFP ? \
 	TYPEC_HOST : TYPEC_DEVICE)
 
-<<<<<<< HEAD
-=======
 #define tcpm_sink_tx_ok(port) \
 	(tcpm_port_is_sink(port) && \
 	((port)->cc1 == TYPEC_CC_RP_3_0 || (port)->cc2 == TYPEC_CC_RP_3_0))
@@ -562,7 +546,6 @@
 #define tcpm_wait_for_discharge(port) \
 	(((port)->auto_vbus_discharge_enabled && !(port)->vbus_vsafe0v) ? PD_T_SAFE_0V : 0)
 
->>>>>>> c1084c27
 static enum tcpm_state tcpm_default_state(struct tcpm_port *port)
 {
 	if (port->port_type == TYPEC_PORT_DRP) {
@@ -957,20 +940,6 @@
 		ret = usb_role_switch_set_role(port->role_sw, usb_role);
 		if (ret)
 			return ret;
-	} else if (port->edev) {
-		if (usb_role == USB_ROLE_NONE) {
-			extcon_set_state_sync(port->edev, EXTCON_USB_HOST,
-					      false);
-			extcon_set_state_sync(port->edev, EXTCON_USB, false);
-		} else if (usb_role == USB_ROLE_DEVICE) {
-			extcon_set_state_sync(port->edev, EXTCON_USB_HOST,
-					      false);
-			extcon_set_state_sync(port->edev, EXTCON_USB, true);
-		} else {
-			extcon_set_state_sync(port->edev, EXTCON_USB, false);
-			extcon_set_state_sync(port->edev, EXTCON_USB_HOST,
-					      true);
-		}
 	}
 
 	return typec_set_mode(port->typec_port, state);
@@ -2765,13 +2734,6 @@
 		tcpm_set_state(port, SOFT_RESET, 0);
 		break;
 	case PD_CTRL_DR_SWAP:
-<<<<<<< HEAD
-		if (port->typec_caps.data != TYPEC_PORT_DRD) {
-			tcpm_queue_message(port, PD_MSG_CTRL_REJECT);
-			break;
-		}
-=======
->>>>>>> c1084c27
 		/*
 		 * XXX
 		 * 6.3.9: If an alternate mode is active, a request to swap
@@ -3601,14 +3563,9 @@
 	if (ret < 0)
 		return ret;
 
-<<<<<<< HEAD
-	ret = tcpm_set_roles(port, true, TYPEC_SOURCE,
-			     tcpm_data_role_for_source(port));
-=======
 	tcpm_enable_auto_vbus_discharge(port, true);
 
 	ret = tcpm_set_roles(port, true, TYPEC_SOURCE, tcpm_data_role_for_source(port));
->>>>>>> c1084c27
 	if (ret < 0)
 		return ret;
 
@@ -3756,14 +3713,9 @@
 	if (ret < 0)
 		return ret;
 
-<<<<<<< HEAD
-	ret = tcpm_set_roles(port, true, TYPEC_SINK,
-			     tcpm_data_role_for_sink(port));
-=======
 	tcpm_enable_auto_vbus_discharge(port, true);
 
 	ret = tcpm_set_roles(port, true, TYPEC_SINK, tcpm_data_role_for_sink(port));
->>>>>>> c1084c27
 	if (ret < 0)
 		return ret;
 
@@ -4450,9 +4402,6 @@
 		tcpm_set_vbus(port, false);
 		tcpm_set_roles(port, port->self_powered, TYPEC_SOURCE,
 			       tcpm_data_role_for_source(port));
-<<<<<<< HEAD
-		tcpm_set_state(port, SRC_HARD_RESET_VBUS_ON, PD_T_SRC_RECOVER);
-=======
 		/*
 		 * If tcpc fails to notify vbus off, TCPM will wait for PD_T_SAFE_0V +
 		 * PD_T_SRC_RECOVER before turning vbus back on.
@@ -4465,7 +4414,6 @@
 		 * The transition to vSafe5V Shall occur within tSrcTurnOn(t4).
 		 */
 		tcpm_set_state(port, SRC_HARD_RESET_VBUS_ON, PD_T_SAFE_0V + PD_T_SRC_RECOVER);
->>>>>>> c1084c27
 		break;
 	case SRC_HARD_RESET_VBUS_ON:
 		tcpm_set_vconn(port, true);
@@ -5081,10 +5029,6 @@
 		 * Ignore CC changes here.
 		 */
 		break;
-<<<<<<< HEAD
-
-=======
->>>>>>> c1084c27
 	default:
 		/*
 		 * While acting as sink and auto vbus discharge is enabled, Allow disconnect
@@ -5161,8 +5105,6 @@
 	case SRC_TRY_DEBOUNCE:
 		/* Do nothing, waiting for sink detection */
 		break;
-<<<<<<< HEAD
-=======
 	case FR_SWAP_SEND:
 	case FR_SWAP_SEND_TIMEOUT:
 	case FR_SWAP_SNK_SRC_TRANSITION_TO_OFF:
@@ -5175,7 +5117,6 @@
 			port->tcpc->frs_sourcing_vbus(port->tcpc);
 		tcpm_set_state(port, FR_SWAP_SNK_SRC_SOURCE_VBUS_APPLIED, 0);
 		break;
->>>>>>> c1084c27
 
 	case PORT_RESET:
 	case PORT_RESET_WAIT_OFF:
@@ -5248,8 +5189,6 @@
 		/* Do nothing, waiting for sink detection */
 		break;
 
-<<<<<<< HEAD
-=======
 	case SRC_STARTUP:
 	case SRC_SEND_CAPABILITIES:
 	case SRC_SEND_CAPABILITIES_TIMEOUT:
@@ -5269,7 +5208,6 @@
 			tcpm_set_state(port, SNK_UNATTACHED, tcpm_wait_for_discharge(port));
 		break;
 
->>>>>>> c1084c27
 	case PORT_RESET:
 		/*
 		 * State set back to default mode once the timer completes.
@@ -5277,8 +5215,6 @@
 		 */
 		break;
 
-<<<<<<< HEAD
-=======
 	case FR_SWAP_SEND:
 	case FR_SWAP_SEND_TIMEOUT:
 	case FR_SWAP_SNK_SRC_TRANSITION_TO_OFF:
@@ -5329,7 +5265,6 @@
 	case PR_SWAP_SNK_SRC_SOURCE_ON:
 		/* Do nothing, vsafe0v is expected during transition */
 		break;
->>>>>>> c1084c27
 	default:
 		if (port->pwr_role == TYPEC_SINK && port->auto_vbus_discharge_enabled)
 			tcpm_set_state(port, SNK_UNATTACHED, 0);
@@ -6415,14 +6350,6 @@
 	mutex_init(&port->lock);
 	mutex_init(&port->swap_lock);
 
-<<<<<<< HEAD
-	port->wq = create_freezable_workqueue(dev_name(dev));
-	if (!port->wq)
-		return ERR_PTR(-ENOMEM);
-	INIT_DELAYED_WORK(&port->state_machine, tcpm_state_machine_work);
-	INIT_DELAYED_WORK(&port->vdm_state_machine, vdm_state_machine_work);
-	INIT_WORK(&port->event_work, tcpm_pd_event_handler);
-=======
 	port->wq = kthread_create_worker(0, dev_name(dev));
 	if (IS_ERR(port->wq))
 		return ERR_CAST(port->wq);
@@ -6441,7 +6368,6 @@
 	port->enable_frs_timer.function = enable_frs_timer_handler;
 	hrtimer_init(&port->send_discover_timer, CLOCK_MONOTONIC, HRTIMER_MODE_REL);
 	port->send_discover_timer.function = send_discover_timer_handler;
->>>>>>> c1084c27
 
 	spin_lock_init(&port->pd_event_lock);
 
@@ -6488,19 +6414,6 @@
 				     &tcpm_altmode_ops, port,
 				     port->port_altmode, ALTMODE_DISCOVERY_MAX);
 
-	port->edev = devm_extcon_dev_allocate(port->dev, tcpm_extcon_cable);
-	if (IS_ERR(port->edev)) {
-		dev_err(port->dev, "failed to allocate extcon dev.\n");
-		err = -ENOMEM;
-		goto out_role_sw_put;
-	}
-
-	err = devm_extcon_dev_register(port->dev, port->edev);
-	if (err) {
-		dev_err(port->dev, "failed to register extcon dev.\n");
-		goto out_role_sw_put;
-	}
-
 	mutex_lock(&port->lock);
 	tcpm_init(port);
 	mutex_unlock(&port->lock);
@@ -6521,15 +6434,10 @@
 {
 	int i;
 
-<<<<<<< HEAD
-	cancel_delayed_work_sync(&port->state_machine);
-	cancel_delayed_work_sync(&port->vdm_state_machine);
-=======
 	hrtimer_cancel(&port->send_discover_timer);
 	hrtimer_cancel(&port->enable_frs_timer);
 	hrtimer_cancel(&port->vdm_state_machine_timer);
 	hrtimer_cancel(&port->state_machine_timer);
->>>>>>> c1084c27
 
 	tcpm_reset_port(port);
 	for (i = 0; i < ARRAY_SIZE(port->port_altmode); i++)
