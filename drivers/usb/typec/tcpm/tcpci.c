// SPDX-License-Identifier: GPL-2.0+
/*
 * Copyright 2015-2017 Google, Inc
 *
 * USB Type-C Port Controller Interface.
 */

#include <linux/delay.h>
#include <linux/kernel.h>
#include <linux/module.h>
#include <linux/i2c.h>
#include <linux/interrupt.h>
#include <linux/irq.h>
#include <linux/property.h>
#include <linux/regmap.h>
#include <linux/usb/pd.h>
#include <linux/usb/tcpci.h>
#include <linux/usb/tcpm.h>
#include <linux/usb/typec.h>

#define	PD_RETRY_COUNT_DEFAULT			3
#define	PD_RETRY_COUNT_3_0_OR_HIGHER		2
#define	AUTO_DISCHARGE_DEFAULT_THRESHOLD_MV	3500
#define	VSINKPD_MIN_IR_DROP_MV			750
#define	VSRC_NEW_MIN_PERCENT			95
#define	VSRC_VALID_MIN_MV			500
#define	VPPS_NEW_MIN_PERCENT			95
#define	VPPS_VALID_MIN_MV			100
#define	VSINKDISCONNECT_PD_MIN_PERCENT		90

struct tcpci {
	struct device *dev;

	struct tcpm_port *port;

	struct regmap *regmap;

	bool controls_vbus;

	struct tcpc_dev tcpc;
	struct tcpci_data *data;
};

struct tcpci_chip {
	struct tcpci *tcpci;
	struct tcpci_data data;
};

struct tcpm_port *tcpci_get_tcpm_port(struct tcpci *tcpci)
{
	return tcpci->port;
}
EXPORT_SYMBOL_GPL(tcpci_get_tcpm_port);

static inline struct tcpci *tcpc_to_tcpci(struct tcpc_dev *tcpc)
{
	return container_of(tcpc, struct tcpci, tcpc);
}

static int tcpci_read16(struct tcpci *tcpci, unsigned int reg, u16 *val)
{
	return regmap_raw_read(tcpci->regmap, reg, val, sizeof(u16));
}

static int tcpci_write16(struct tcpci *tcpci, unsigned int reg, u16 val)
{
	return regmap_raw_write(tcpci->regmap, reg, &val, sizeof(u16));
}

static int tcpci_set_cc(struct tcpc_dev *tcpc, enum typec_cc_status cc)
{
	struct tcpci *tcpci = tcpc_to_tcpci(tcpc);
	bool vconn_pres;
	enum typec_cc_polarity polarity = TYPEC_POLARITY_CC1;
	unsigned int reg;
	int ret;

	ret = regmap_read(tcpci->regmap, TCPC_POWER_STATUS, &reg);
	if (ret < 0)
		return ret;

	vconn_pres = !!(reg & TCPC_POWER_STATUS_VCONN_PRES);
	if (vconn_pres) {
		ret = regmap_read(tcpci->regmap, TCPC_TCPC_CTRL, &reg);
		if (ret < 0)
			return ret;

		if (reg & TCPC_TCPC_CTRL_ORIENTATION)
			polarity = TYPEC_POLARITY_CC2;
	}

	switch (cc) {
	case TYPEC_CC_RA:
		reg = (TCPC_ROLE_CTRL_CC_RA << TCPC_ROLE_CTRL_CC1_SHIFT) |
			(TCPC_ROLE_CTRL_CC_RA << TCPC_ROLE_CTRL_CC2_SHIFT);
		break;
	case TYPEC_CC_RD:
		reg = (TCPC_ROLE_CTRL_CC_RD << TCPC_ROLE_CTRL_CC1_SHIFT) |
			(TCPC_ROLE_CTRL_CC_RD << TCPC_ROLE_CTRL_CC2_SHIFT);
		break;
	case TYPEC_CC_RP_DEF:
		reg = (TCPC_ROLE_CTRL_CC_RP << TCPC_ROLE_CTRL_CC1_SHIFT) |
			(TCPC_ROLE_CTRL_CC_RP << TCPC_ROLE_CTRL_CC2_SHIFT) |
			(TCPC_ROLE_CTRL_RP_VAL_DEF <<
			 TCPC_ROLE_CTRL_RP_VAL_SHIFT);
		break;
	case TYPEC_CC_RP_1_5:
		reg = (TCPC_ROLE_CTRL_CC_RP << TCPC_ROLE_CTRL_CC1_SHIFT) |
			(TCPC_ROLE_CTRL_CC_RP << TCPC_ROLE_CTRL_CC2_SHIFT) |
			(TCPC_ROLE_CTRL_RP_VAL_1_5 <<
			 TCPC_ROLE_CTRL_RP_VAL_SHIFT);
		break;
	case TYPEC_CC_RP_3_0:
		reg = (TCPC_ROLE_CTRL_CC_RP << TCPC_ROLE_CTRL_CC1_SHIFT) |
			(TCPC_ROLE_CTRL_CC_RP << TCPC_ROLE_CTRL_CC2_SHIFT) |
			(TCPC_ROLE_CTRL_RP_VAL_3_0 <<
			 TCPC_ROLE_CTRL_RP_VAL_SHIFT);
		break;
	case TYPEC_CC_OPEN:
	default:
		reg = (TCPC_ROLE_CTRL_CC_OPEN << TCPC_ROLE_CTRL_CC1_SHIFT) |
			(TCPC_ROLE_CTRL_CC_OPEN << TCPC_ROLE_CTRL_CC2_SHIFT);
		break;
	}

	if (vconn_pres) {
		if (polarity == TYPEC_POLARITY_CC2) {
			reg &= ~(TCPC_ROLE_CTRL_CC1_MASK << TCPC_ROLE_CTRL_CC1_SHIFT);
			reg |= (TCPC_ROLE_CTRL_CC_OPEN << TCPC_ROLE_CTRL_CC1_SHIFT);
		} else {
			reg &= ~(TCPC_ROLE_CTRL_CC2_MASK << TCPC_ROLE_CTRL_CC2_SHIFT);
			reg |= (TCPC_ROLE_CTRL_CC_OPEN << TCPC_ROLE_CTRL_CC2_SHIFT);
		}
	}

	ret = regmap_write(tcpci->regmap, TCPC_ROLE_CTRL, reg);
	if (ret < 0)
		return ret;

	return 0;
}

static int tcpci_apply_rc(struct tcpc_dev *tcpc, enum typec_cc_status cc,
			  enum typec_cc_polarity polarity)
{
	struct tcpci *tcpci = tcpc_to_tcpci(tcpc);
	unsigned int reg;
	int ret;

	ret = regmap_read(tcpci->regmap, TCPC_ROLE_CTRL, &reg);
	if (ret < 0)
		return ret;

	/*
	 * APPLY_RC state is when ROLE_CONTROL.CC1 != ROLE_CONTROL.CC2 and vbus autodischarge on
	 * disconnect is disabled. Bail out when ROLE_CONTROL.CC1 != ROLE_CONTROL.CC2.
	 */
	if (((reg & (TCPC_ROLE_CTRL_CC2_MASK << TCPC_ROLE_CTRL_CC2_SHIFT)) >>
	     TCPC_ROLE_CTRL_CC2_SHIFT) !=
	    ((reg & (TCPC_ROLE_CTRL_CC1_MASK << TCPC_ROLE_CTRL_CC1_SHIFT)) >>
	     TCPC_ROLE_CTRL_CC1_SHIFT))
		return 0;

	return regmap_update_bits(tcpci->regmap, TCPC_ROLE_CTRL, polarity == TYPEC_POLARITY_CC1 ?
				  TCPC_ROLE_CTRL_CC2_MASK << TCPC_ROLE_CTRL_CC2_SHIFT :
				  TCPC_ROLE_CTRL_CC1_MASK << TCPC_ROLE_CTRL_CC1_SHIFT,
				  TCPC_ROLE_CTRL_CC_OPEN);
}

static int tcpci_start_toggling(struct tcpc_dev *tcpc,
				enum typec_port_type port_type,
				enum typec_cc_status cc)
{
	int ret;
	struct tcpci *tcpci = tcpc_to_tcpci(tcpc);
	unsigned int reg = TCPC_ROLE_CTRL_DRP;

	/* Handle vendor drp toggling */
	if (tcpci->data->start_drp_toggling) {
		ret = tcpci->data->start_drp_toggling(tcpci, tcpci->data, cc);
		if (ret < 0)
			return ret;
	}

	switch (cc) {
	default:
	case TYPEC_CC_RP_DEF:
		reg |= (TCPC_ROLE_CTRL_RP_VAL_DEF <<
			TCPC_ROLE_CTRL_RP_VAL_SHIFT);
		break;
	case TYPEC_CC_RP_1_5:
		reg |= (TCPC_ROLE_CTRL_RP_VAL_1_5 <<
			TCPC_ROLE_CTRL_RP_VAL_SHIFT);
		break;
	case TYPEC_CC_RP_3_0:
		reg |= (TCPC_ROLE_CTRL_RP_VAL_3_0 <<
			TCPC_ROLE_CTRL_RP_VAL_SHIFT);
		break;
	}

	if (cc == TYPEC_CC_RD)
		reg |= (TCPC_ROLE_CTRL_CC_RD << TCPC_ROLE_CTRL_CC1_SHIFT) |
			   (TCPC_ROLE_CTRL_CC_RD << TCPC_ROLE_CTRL_CC2_SHIFT);
	else
		reg |= (TCPC_ROLE_CTRL_CC_RP << TCPC_ROLE_CTRL_CC1_SHIFT) |
			   (TCPC_ROLE_CTRL_CC_RP << TCPC_ROLE_CTRL_CC2_SHIFT);
	ret = regmap_write(tcpci->regmap, TCPC_ROLE_CTRL, reg);
	if (ret < 0)
		return ret;
	return regmap_write(tcpci->regmap, TCPC_COMMAND,
			    TCPC_CMD_LOOK4CONNECTION);
}

static int tcpci_get_cc(struct tcpc_dev *tcpc,
			enum typec_cc_status *cc1, enum typec_cc_status *cc2)
{
	struct tcpci *tcpci = tcpc_to_tcpci(tcpc);
	unsigned int reg, role_control;
	int ret;

	ret = regmap_read(tcpci->regmap, TCPC_ROLE_CTRL, &role_control);
	if (ret < 0)
		return ret;

	ret = regmap_read(tcpci->regmap, TCPC_CC_STATUS, &reg);
	if (ret < 0)
		return ret;

	*cc1 = tcpci_to_typec_cc((reg >> TCPC_CC_STATUS_CC1_SHIFT) &
				 TCPC_CC_STATUS_CC1_MASK,
				 reg & TCPC_CC_STATUS_TERM ||
				 tcpc_presenting_rd(role_control, CC1));
	*cc2 = tcpci_to_typec_cc((reg >> TCPC_CC_STATUS_CC2_SHIFT) &
				 TCPC_CC_STATUS_CC2_MASK,
				 reg & TCPC_CC_STATUS_TERM ||
				 tcpc_presenting_rd(role_control, CC2));

	return 0;
}

static int tcpci_set_polarity(struct tcpc_dev *tcpc,
			      enum typec_cc_polarity polarity)
{
	struct tcpci *tcpci = tcpc_to_tcpci(tcpc);
	unsigned int reg;
	int ret;
	enum typec_cc_status cc1, cc2;

	/* Obtain Rp setting from role control */
	ret = regmap_read(tcpci->regmap, TCPC_ROLE_CTRL, &reg);
	if (ret < 0)
		return ret;

	ret = tcpci_get_cc(tcpc, &cc1, &cc2);
	if (ret < 0)
		return ret;

	/*
	 * When port has drp toggling enabled, ROLE_CONTROL would only have the initial
	 * terminations for the toggling and does not indicate the final cc
	 * terminations when ConnectionResult is 0 i.e. drp toggling stops and
	 * the connection is resolved. Infer port role from TCPC_CC_STATUS based on the
	 * terminations seen. The port role is then used to set the cc terminations.
	 */
	if (reg & TCPC_ROLE_CTRL_DRP) {
		/* Disable DRP for the OPEN setting to take effect */
		reg = reg & ~TCPC_ROLE_CTRL_DRP;

		if (polarity == TYPEC_POLARITY_CC2) {
			reg &= ~(TCPC_ROLE_CTRL_CC2_MASK << TCPC_ROLE_CTRL_CC2_SHIFT);
			/* Local port is source */
			if (cc2 == TYPEC_CC_RD)
				/* Role control would have the Rp setting when DRP was enabled */
				reg |= TCPC_ROLE_CTRL_CC_RP << TCPC_ROLE_CTRL_CC2_SHIFT;
			else
				reg |= TCPC_ROLE_CTRL_CC_RD << TCPC_ROLE_CTRL_CC2_SHIFT;
		} else {
			reg &= ~(TCPC_ROLE_CTRL_CC1_MASK << TCPC_ROLE_CTRL_CC1_SHIFT);
			/* Local port is source */
			if (cc1 == TYPEC_CC_RD)
				/* Role control would have the Rp setting when DRP was enabled */
				reg |= TCPC_ROLE_CTRL_CC_RP << TCPC_ROLE_CTRL_CC1_SHIFT;
			else
				reg |= TCPC_ROLE_CTRL_CC_RD << TCPC_ROLE_CTRL_CC1_SHIFT;
		}
	}

	if (polarity == TYPEC_POLARITY_CC2)
		reg |= TCPC_ROLE_CTRL_CC_OPEN << TCPC_ROLE_CTRL_CC1_SHIFT;
	else
		reg |= TCPC_ROLE_CTRL_CC_OPEN << TCPC_ROLE_CTRL_CC2_SHIFT;
	ret = regmap_write(tcpci->regmap, TCPC_ROLE_CTRL, reg);
	if (ret < 0)
		return ret;

	return regmap_write(tcpci->regmap, TCPC_TCPC_CTRL,
			   (polarity == TYPEC_POLARITY_CC2) ?
			   TCPC_TCPC_CTRL_ORIENTATION : 0);
}

static void tcpci_set_partner_usb_comm_capable(struct tcpc_dev *tcpc, bool capable)
{
	struct tcpci *tcpci = tcpc_to_tcpci(tcpc);

	if (tcpci->data->set_partner_usb_comm_capable)
		tcpci->data->set_partner_usb_comm_capable(tcpci, tcpci->data, capable);
}

static int tcpci_set_vconn(struct tcpc_dev *tcpc, bool enable)
{
	struct tcpci *tcpci = tcpc_to_tcpci(tcpc);
	int ret;

	/* Handle vendor set vconn */
	if (tcpci->data->set_vconn) {
		ret = tcpci->data->set_vconn(tcpci, tcpci->data, enable);
		if (ret < 0)
			return ret;
	}

	return regmap_update_bits(tcpci->regmap, TCPC_POWER_CTRL,
				TCPC_POWER_CTRL_VCONN_ENABLE,
				enable ? TCPC_POWER_CTRL_VCONN_ENABLE : 0);
}

static int tcpci_enable_auto_vbus_discharge(struct tcpc_dev *dev, bool enable)
{
	struct tcpci *tcpci = tcpc_to_tcpci(dev);
	int ret;

	ret = regmap_update_bits(tcpci->regmap, TCPC_POWER_CTRL, TCPC_POWER_CTRL_AUTO_DISCHARGE,
				 enable ? TCPC_POWER_CTRL_AUTO_DISCHARGE : 0);
	return ret;
}

static int tcpci_set_auto_vbus_discharge_threshold(struct tcpc_dev *dev, enum typec_pwr_opmode mode,
						   bool pps_active, u32 requested_vbus_voltage_mv)
{
	struct tcpci *tcpci = tcpc_to_tcpci(dev);
	unsigned int pwr_ctrl, threshold = 0;
	int ret;

	/*
	 * Indicates that vbus is going to go away due PR_SWAP, hard reset etc.
	 * Do not discharge vbus here.
	 */
	if (requested_vbus_voltage_mv == 0)
		goto write_thresh;

	ret = regmap_read(tcpci->regmap, TCPC_POWER_CTRL, &pwr_ctrl);
	if (ret < 0)
		return ret;

	if (pwr_ctrl & TCPC_FAST_ROLE_SWAP_EN) {
		/* To prevent disconnect when the source is fast role swap is capable. */
		threshold = AUTO_DISCHARGE_DEFAULT_THRESHOLD_MV;
	} else if (mode == TYPEC_PWR_MODE_PD) {
		if (pps_active)
			threshold = ((VPPS_NEW_MIN_PERCENT * requested_vbus_voltage_mv / 100) -
				     VSINKPD_MIN_IR_DROP_MV - VPPS_VALID_MIN_MV) *
				     VSINKDISCONNECT_PD_MIN_PERCENT / 100;
		else
			threshold = ((VSRC_NEW_MIN_PERCENT * requested_vbus_voltage_mv / 100) -
				     VSINKPD_MIN_IR_DROP_MV - VSRC_VALID_MIN_MV) *
				     VSINKDISCONNECT_PD_MIN_PERCENT / 100;
	} else {
		/* 3.5V for non-pd sink */
		threshold = AUTO_DISCHARGE_DEFAULT_THRESHOLD_MV;
	}

	threshold = threshold / TCPC_VBUS_SINK_DISCONNECT_THRESH_LSB_MV;

	if (threshold > TCPC_VBUS_SINK_DISCONNECT_THRESH_MAX)
		return -EINVAL;

write_thresh:
	return tcpci_write16(tcpci, TCPC_VBUS_SINK_DISCONNECT_THRESH, threshold);
}

static int tcpci_enable_frs(struct tcpc_dev *dev, bool enable)
{
	struct tcpci *tcpci = tcpc_to_tcpci(dev);
	int ret;

	/* To prevent disconnect during FRS, set disconnect threshold to 3.5V */
	ret = tcpci_write16(tcpci, TCPC_VBUS_SINK_DISCONNECT_THRESH, enable ? 0 : 0x8c);
	if (ret < 0)
		return ret;

	ret = regmap_update_bits(tcpci->regmap, TCPC_POWER_CTRL, TCPC_FAST_ROLE_SWAP_EN, enable ?
				 TCPC_FAST_ROLE_SWAP_EN : 0);

	return ret;
}

static void tcpci_frs_sourcing_vbus(struct tcpc_dev *dev)
{
	struct tcpci *tcpci = tcpc_to_tcpci(dev);

	if (tcpci->data->frs_sourcing_vbus)
		tcpci->data->frs_sourcing_vbus(tcpci, tcpci->data);
}

static int tcpci_set_bist_data(struct tcpc_dev *tcpc, bool enable)
{
	struct tcpci *tcpci = tcpc_to_tcpci(tcpc);

	return regmap_update_bits(tcpci->regmap, TCPC_TCPC_CTRL, TCPC_TCPC_CTRL_BIST_TM,
				 enable ? TCPC_TCPC_CTRL_BIST_TM : 0);
}

static int tcpci_set_roles(struct tcpc_dev *tcpc, bool attached,
			   enum typec_role role, enum typec_data_role data)
{
	struct tcpci *tcpci = tcpc_to_tcpci(tcpc);
	unsigned int reg;
	int ret;

	reg = PD_REV20 << TCPC_MSG_HDR_INFO_REV_SHIFT;
	if (role == TYPEC_SOURCE)
		reg |= TCPC_MSG_HDR_INFO_PWR_ROLE;
	if (data == TYPEC_HOST)
		reg |= TCPC_MSG_HDR_INFO_DATA_ROLE;
	ret = regmap_write(tcpci->regmap, TCPC_MSG_HDR_INFO, reg);
	if (ret < 0)
		return ret;

	return 0;
}

static int tcpci_set_pd_rx(struct tcpc_dev *tcpc, bool enable)
{
	struct tcpci *tcpci = tcpc_to_tcpci(tcpc);
	unsigned int reg = 0;
	int ret;

	if (enable)
		reg = TCPC_RX_DETECT_SOP | TCPC_RX_DETECT_HARD_RESET;
	ret = regmap_write(tcpci->regmap, TCPC_RX_DETECT, reg);
	if (ret < 0)
		return ret;

	return 0;
}

static int tcpci_get_vbus(struct tcpc_dev *tcpc)
{
	struct tcpci *tcpci = tcpc_to_tcpci(tcpc);
	unsigned int reg;
	int ret;

	ret = regmap_read(tcpci->regmap, TCPC_POWER_STATUS, &reg);
	if (ret < 0)
		return ret;

	return !!(reg & TCPC_POWER_STATUS_VBUS_PRES);
}

static bool tcpci_is_vbus_vsafe0v(struct tcpc_dev *tcpc)
{
	struct tcpci *tcpci = tcpc_to_tcpci(tcpc);
	unsigned int reg;
	int ret;

	ret = regmap_read(tcpci->regmap, TCPC_EXTENDED_STATUS, &reg);
	if (ret < 0)
		return false;

	return !!(reg & TCPC_EXTENDED_STATUS_VSAFE0V);
}

static int tcpci_vbus_force_discharge(struct tcpc_dev *tcpc, bool enable)
{
	struct tcpci *tcpci = tcpc_to_tcpci(tcpc);
	unsigned int reg;
	int ret;

	if (enable)
		regmap_write(tcpci->regmap,
			TCPC_VBUS_VOLTAGE_ALARM_LO_CFG, 0x1c);
	else
		regmap_write(tcpci->regmap,
			TCPC_VBUS_VOLTAGE_ALARM_LO_CFG, 0);

	regmap_read(tcpci->regmap, TCPC_POWER_CTRL, &reg);

	if (enable)
		reg |= TCPC_POWER_CTRL_FORCEDISCH;
	else
		reg &= ~TCPC_POWER_CTRL_FORCEDISCH;
	ret = regmap_write(tcpci->regmap, TCPC_POWER_CTRL, reg);
	if (ret < 0)
		return ret;

	return 0;
}

static int tcpci_set_vbus(struct tcpc_dev *tcpc, bool source, bool sink)
{
	struct tcpci *tcpci = tcpc_to_tcpci(tcpc);
	int ret;

	if (tcpci->data->set_vbus) {
		ret = tcpci->data->set_vbus(tcpci, tcpci->data, source, sink);
		/* Bypass when ret > 0 */
		if (ret != 0)
			return ret < 0 ? ret : 0;
	}

	/* Disable both source and sink first before enabling anything */

	if (!source) {
		ret = regmap_write(tcpci->regmap, TCPC_COMMAND,
				   TCPC_CMD_DISABLE_SRC_VBUS);
		if (ret < 0)
			return ret;
	}

	if (!sink) {
		ret = regmap_write(tcpci->regmap, TCPC_COMMAND,
				   TCPC_CMD_DISABLE_SINK_VBUS);
		if (ret < 0)
			return ret;
	}

	if (!source && !sink)
		tcpci_vbus_force_discharge(tcpc, true);

	if (source) {
		ret = regmap_write(tcpci->regmap, TCPC_COMMAND,
				   TCPC_CMD_SRC_VBUS_DEFAULT);
		if (ret < 0)
			return ret;
	}

	if (sink) {
		ret = regmap_write(tcpci->regmap, TCPC_COMMAND,
				   TCPC_CMD_SINK_VBUS);
		if (ret < 0)
			return ret;
	}

	return 0;
}

static int tcpci_pd_transmit(struct tcpc_dev *tcpc, enum tcpm_transmit_type type,
			     const struct pd_message *msg, unsigned int negotiated_rev)
{
	struct tcpci *tcpci = tcpc_to_tcpci(tcpc);
	u16 header = msg ? le16_to_cpu(msg->header) : 0;
	unsigned int reg, cnt;
	int ret;

	cnt = msg ? pd_header_cnt(header) * 4 : 0;
	/**
	 * TCPCI spec forbids direct access of TCPC_TX_DATA.
	 * But, since some of the chipsets offer this capability,
	 * it's fair to support both.
	 */
	if (tcpci->data->TX_BUF_BYTE_x_hidden) {
		u8 buf[TCPC_TRANSMIT_BUFFER_MAX_LEN] = {0,};
		u8 pos = 0;

		/* Payload + header + TCPC_TX_BYTE_CNT */
		buf[pos++] = cnt + 2;

		if (msg)
			memcpy(&buf[pos], &msg->header, sizeof(msg->header));

		pos += sizeof(header);

		if (cnt > 0)
			memcpy(&buf[pos], msg->payload, cnt);

		pos += cnt;
		ret = regmap_raw_write(tcpci->regmap, TCPC_TX_BYTE_CNT, buf, pos);
		if (ret < 0)
			return ret;
	} else {
		ret = regmap_write(tcpci->regmap, TCPC_TX_BYTE_CNT, cnt + 2);
		if (ret < 0)
			return ret;

		ret = tcpci_write16(tcpci, TCPC_TX_HDR, header);
		if (ret < 0)
			return ret;

		if (cnt > 0) {
			ret = regmap_raw_write(tcpci->regmap, TCPC_TX_DATA, &msg->payload, cnt);
			if (ret < 0)
				return ret;
		}
	}

	/* nRetryCount is 3 in PD2.0 spec where 2 in PD3.0 spec */
	reg = ((negotiated_rev > PD_REV20 ? PD_RETRY_COUNT_3_0_OR_HIGHER : PD_RETRY_COUNT_DEFAULT)
	       << TCPC_TRANSMIT_RETRY_SHIFT) | (type << TCPC_TRANSMIT_TYPE_SHIFT);
	ret = regmap_write(tcpci->regmap, TCPC_TRANSMIT, reg);
	if (ret < 0)
		return ret;

	return 0;
}

static int tcpci_init(struct tcpc_dev *tcpc)
{
	struct tcpci *tcpci = tcpc_to_tcpci(tcpc);
	unsigned long timeout = jiffies + msecs_to_jiffies(2000); /* XXX */
	unsigned int reg;
	int ret;

	while (time_before_eq(jiffies, timeout)) {
		ret = regmap_read(tcpci->regmap, TCPC_POWER_STATUS, &reg);
		if (ret < 0)
			return ret;
		if (!(reg & TCPC_POWER_STATUS_UNINIT))
			break;
		usleep_range(10000, 20000);
	}
	if (time_after(jiffies, timeout))
		return -ETIMEDOUT;

	/* Handle vendor init */
	if (tcpci->data->init) {
		ret = tcpci->data->init(tcpci, tcpci->data);
		if (ret < 0)
			return ret;
	}

	/* Clear all events */
	ret = tcpci_write16(tcpci, TCPC_ALERT, 0xffff);
	if (ret < 0)
		return ret;

	/* Clear fault condition */
	regmap_write(tcpci->regmap, TCPC_FAULT_STATUS, 0x80);

	if (tcpci->controls_vbus)
		reg = TCPC_POWER_STATUS_VBUS_PRES;
	else
		reg = 0;
	ret = regmap_write(tcpci->regmap, TCPC_POWER_STATUS_MASK, reg);
	if (ret < 0)
		return ret;

	/* Enable Vbus detection */
	ret = regmap_write(tcpci->regmap, TCPC_COMMAND,
			   TCPC_CMD_ENABLE_VBUS_DETECT);
	if (ret < 0)
		return ret;

	reg = TCPC_ALERT_TX_SUCCESS | TCPC_ALERT_TX_FAILED |
		TCPC_ALERT_TX_DISCARDED | TCPC_ALERT_RX_STATUS |
		TCPC_ALERT_RX_HARD_RST | TCPC_ALERT_CC_STATUS |
		TCPC_ALERT_V_ALARM_LO | TCPC_ALERT_FAULT;
	if (tcpci->controls_vbus)
		reg |= TCPC_ALERT_POWER_STATUS;
	/* Enable VSAFE0V status interrupt when detecting VSAFE0V is supported */
	if (tcpci->data->vbus_vsafe0v) {
		reg |= TCPC_ALERT_EXTENDED_STATUS;
		ret = regmap_write(tcpci->regmap, TCPC_EXTENDED_STATUS_MASK,
				   TCPC_EXTENDED_STATUS_VSAFE0V);
		if (ret < 0)
			return ret;
	}
	return tcpci_write16(tcpci, TCPC_ALERT_MASK, reg);
}

irqreturn_t tcpci_irq(struct tcpci *tcpci)
{
	u16 status;
	int ret;
	unsigned int raw;

	tcpci_read16(tcpci, TCPC_ALERT, &status);

	/*
	 * Clear alert status for everything except RX_STATUS, which shouldn't
	 * be cleared until we have successfully retrieved message.
	 */
	if (status & ~TCPC_ALERT_RX_STATUS)
		tcpci_write16(tcpci, TCPC_ALERT,
			      status & ~TCPC_ALERT_RX_STATUS);

	if (status & TCPC_ALERT_CC_STATUS)
		tcpm_cc_change(tcpci->port);

	if (status & TCPC_ALERT_POWER_STATUS) {
		/* Read power status to clear the event */
		regmap_read(tcpci->regmap, TCPC_POWER_STATUS, &raw);
		regmap_read(tcpci->regmap, TCPC_POWER_STATUS_MASK, &raw);

		/*
		 * If power status mask has been reset, then the TCPC
		 * has reset.
		 */
		if (raw == 0xff)
			tcpm_tcpc_reset(tcpci->port);
		else
			tcpm_vbus_change(tcpci->port);
	}

	if (status & TCPC_ALERT_V_ALARM_LO)
		tcpci_vbus_force_discharge(&tcpci->tcpc, false);

	if (status & TCPC_ALERT_RX_STATUS) {
		struct pd_message msg;
		unsigned int cnt, payload_cnt;
		u16 header;

		regmap_read(tcpci->regmap, TCPC_RX_BYTE_CNT, &cnt);
		/*
		 * 'cnt' corresponds to READABLE_BYTE_COUNT in section 4.4.14
		 * of the TCPCI spec [Rev 2.0 Ver 1.0 October 2017] and is
		 * defined in table 4-36 as one greater than the number of
		 * bytes received. And that number includes the header. So:
		 */
		if (cnt > 3)
			payload_cnt = cnt - (1 + sizeof(msg.header));
		else
			payload_cnt = 0;

		tcpci_read16(tcpci, TCPC_RX_HDR, &header);
		msg.header = cpu_to_le16(header);

		if (WARN_ON(payload_cnt > sizeof(msg.payload)))
			payload_cnt = sizeof(msg.payload);

		if (payload_cnt > 0)
			regmap_raw_read(tcpci->regmap, TCPC_RX_DATA,
					&msg.payload, payload_cnt);

		/* Read complete, clear RX status alert bit */
		tcpci_write16(tcpci, TCPC_ALERT, TCPC_ALERT_RX_STATUS);

		tcpm_pd_receive(tcpci->port, &msg);
	}

	if (tcpci->data->vbus_vsafe0v && (status & TCPC_ALERT_EXTENDED_STATUS)) {
		ret = regmap_read(tcpci->regmap, TCPC_EXTENDED_STATUS, &raw);
		if (!ret && (raw & TCPC_EXTENDED_STATUS_VSAFE0V))
			tcpm_vbus_change(tcpci->port);
	}

	/* Clear the fault status anyway */
	if (status & TCPC_ALERT_FAULT) {
		regmap_read(tcpci->regmap, TCPC_FAULT_STATUS, &raw);
		regmap_write(tcpci->regmap, TCPC_FAULT_STATUS,
				raw | TCPC_FAULT_STATUS_CLEAR);
	}

	if (status & TCPC_ALERT_RX_HARD_RST)
		tcpm_pd_hard_reset(tcpci->port);

	if (status & TCPC_ALERT_TX_SUCCESS)
		tcpm_pd_transmit_complete(tcpci->port, TCPC_TX_SUCCESS);
	else if (status & TCPC_ALERT_TX_DISCARDED)
		tcpm_pd_transmit_complete(tcpci->port, TCPC_TX_DISCARDED);
	else if (status & TCPC_ALERT_TX_FAILED)
		tcpm_pd_transmit_complete(tcpci->port, TCPC_TX_FAILED);

	return IRQ_HANDLED;
}
EXPORT_SYMBOL_GPL(tcpci_irq);

static irqreturn_t _tcpci_irq(int irq, void *dev_id)
{
	struct tcpci_chip *chip = dev_id;

	return tcpci_irq(chip->tcpci);
}

static const struct regmap_config tcpci_regmap_config = {
	.reg_bits = 8,
	.val_bits = 8,

	.max_register = 0x7F, /* 0x80 .. 0xFF are vendor defined */
};

static int tcpci_parse_config(struct tcpci *tcpci)
{
	tcpci->controls_vbus = true; /* XXX */

	tcpci->tcpc.fwnode = device_get_named_child_node(tcpci->dev,
							 "connector");
	if (!tcpci->tcpc.fwnode) {
		dev_err(tcpci->dev, "Can't find connector node.\n");
		return -EINVAL;
	}

	return 0;
}

struct tcpci *tcpci_register_port(struct device *dev, struct tcpci_data *data)
{
	struct tcpci *tcpci;
	int err;

	tcpci = devm_kzalloc(dev, sizeof(*tcpci), GFP_KERNEL);
	if (!tcpci)
		return ERR_PTR(-ENOMEM);

	tcpci->dev = dev;
	tcpci->data = data;
	tcpci->regmap = data->regmap;

	tcpci->tcpc.init = tcpci_init;
	tcpci->tcpc.get_vbus = tcpci_get_vbus;
	tcpci->tcpc.set_vbus = tcpci_set_vbus;
	tcpci->tcpc.set_cc = tcpci_set_cc;
	tcpci->tcpc.apply_rc = tcpci_apply_rc;
	tcpci->tcpc.get_cc = tcpci_get_cc;
	tcpci->tcpc.set_polarity = tcpci_set_polarity;
	tcpci->tcpc.set_vconn = tcpci_set_vconn;
	tcpci->tcpc.start_toggling = tcpci_start_toggling;

	tcpci->tcpc.set_pd_rx = tcpci_set_pd_rx;
	tcpci->tcpc.set_roles = tcpci_set_roles;
	tcpci->tcpc.pd_transmit = tcpci_pd_transmit;
	tcpci->tcpc.set_bist_data = tcpci_set_bist_data;
	tcpci->tcpc.enable_frs = tcpci_enable_frs;
	tcpci->tcpc.frs_sourcing_vbus = tcpci_frs_sourcing_vbus;
	tcpci->tcpc.set_partner_usb_comm_capable = tcpci_set_partner_usb_comm_capable;

	if (tcpci->data->auto_discharge_disconnect) {
		tcpci->tcpc.enable_auto_vbus_discharge = tcpci_enable_auto_vbus_discharge;
		tcpci->tcpc.set_auto_vbus_discharge_threshold =
			tcpci_set_auto_vbus_discharge_threshold;
		regmap_update_bits(tcpci->regmap, TCPC_POWER_CTRL, TCPC_POWER_CTRL_BLEED_DISCHARGE,
				   TCPC_POWER_CTRL_BLEED_DISCHARGE);
	}

	if (tcpci->data->vbus_vsafe0v)
		tcpci->tcpc.is_vbus_vsafe0v = tcpci_is_vbus_vsafe0v;

	err = tcpci_parse_config(tcpci);
	if (err < 0)
		return ERR_PTR(err);

	tcpci->port = tcpm_register_port(tcpci->dev, &tcpci->tcpc);
	if (IS_ERR(tcpci->port))
		return ERR_CAST(tcpci->port);

	return tcpci;
}
EXPORT_SYMBOL_GPL(tcpci_register_port);

void tcpci_unregister_port(struct tcpci *tcpci)
{
	tcpm_unregister_port(tcpci->port);
}
EXPORT_SYMBOL_GPL(tcpci_unregister_port);

static int tcpci_probe(struct i2c_client *client,
		       const struct i2c_device_id *i2c_id)
{
	struct tcpci_chip *chip;
	int err;
	u16 val = 0;

	chip = devm_kzalloc(&client->dev, sizeof(*chip), GFP_KERNEL);
	if (!chip)
		return -ENOMEM;

	chip->data.regmap = devm_regmap_init_i2c(client, &tcpci_regmap_config);
	if (IS_ERR(chip->data.regmap))
		return PTR_ERR(chip->data.regmap);

	i2c_set_clientdata(client, chip);

	/* Disable chip interrupts before requesting irq */
	err = regmap_raw_write(chip->data.regmap, TCPC_ALERT_MASK, &val,
			       sizeof(u16));
	if (err < 0)
		return err;

	chip->tcpci = tcpci_register_port(&client->dev, &chip->data);
	if (IS_ERR(chip->tcpci))
		return PTR_ERR(chip->tcpci);

	irq_set_status_flags(client->irq, IRQ_DISABLE_UNLAZY);
	err = devm_request_threaded_irq(&client->dev, client->irq, NULL,
					_tcpci_irq,
					IRQF_SHARED | IRQF_ONESHOT | IRQF_TRIGGER_LOW,
					dev_name(&client->dev), chip);
	if (err < 0) {
		tcpci_unregister_port(chip->tcpci);
		return err;
	}

	device_set_wakeup_capable(chip->tcpci->dev, true);

	return 0;
}

static void tcpci_remove(struct i2c_client *client)
{
	struct tcpci_chip *chip = i2c_get_clientdata(client);
	int err;

	/* Disable chip interrupts before unregistering port */
	err = tcpci_write16(chip->tcpci, TCPC_ALERT_MASK, 0);
	if (err < 0)
		dev_warn(&client->dev, "Failed to disable irqs (%pe)\n", ERR_PTR(err));

	tcpci_unregister_port(chip->tcpci);
	irq_clear_status_flags(client->irq, IRQ_DISABLE_UNLAZY);
<<<<<<< HEAD
=======
}

static int __maybe_unused tcpci_suspend(struct device *dev)
{
	struct i2c_client *i2c = to_i2c_client(dev);

	if (device_may_wakeup(dev))
		enable_irq_wake(i2c->irq);
	else
		disable_irq(i2c->irq);

	return 0;
}


static int __maybe_unused tcpci_resume(struct device *dev)
{
	struct i2c_client *i2c = to_i2c_client(dev);

	if (device_may_wakeup(dev))
		disable_irq_wake(i2c->irq);
	else
		enable_irq(i2c->irq);
>>>>>>> 29549c70

	return 0;
}

<<<<<<< HEAD
static int __maybe_unused tcpci_suspend(struct device *dev)
{
	struct i2c_client *i2c = to_i2c_client(dev);

	if (device_may_wakeup(dev))
		enable_irq_wake(i2c->irq);
	else
		disable_irq(i2c->irq);

	return 0;
}


static int __maybe_unused tcpci_resume(struct device *dev)
{
	struct i2c_client *i2c = to_i2c_client(dev);

	if (device_may_wakeup(dev))
		disable_irq_wake(i2c->irq);
	else
		enable_irq(i2c->irq);

	return 0;
}

=======
>>>>>>> 29549c70
static const struct dev_pm_ops tcpci_pm_ops = {
	SET_SYSTEM_SLEEP_PM_OPS(tcpci_suspend, tcpci_resume)
};

static const struct i2c_device_id tcpci_id[] = {
	{ "tcpci", 0 },
	{ }
};
MODULE_DEVICE_TABLE(i2c, tcpci_id);

#ifdef CONFIG_OF
static const struct of_device_id tcpci_of_match[] = {
	{ .compatible = "nxp,ptn5110", },
	{},
};
MODULE_DEVICE_TABLE(of, tcpci_of_match);
#endif

static struct i2c_driver tcpci_i2c_driver = {
	.driver = {
		.name = "tcpci",
		.pm = &tcpci_pm_ops,
		.of_match_table = of_match_ptr(tcpci_of_match),
	},
	.probe = tcpci_probe,
	.remove = tcpci_remove,
	.id_table = tcpci_id,
};
module_i2c_driver(tcpci_i2c_driver);

MODULE_DESCRIPTION("USB Type-C Port Controller Interface driver");
MODULE_LICENSE("GPL");<|MERGE_RESOLUTION|>--- conflicted
+++ resolved
@@ -905,8 +905,6 @@
 
 	tcpci_unregister_port(chip->tcpci);
 	irq_clear_status_flags(client->irq, IRQ_DISABLE_UNLAZY);
-<<<<<<< HEAD
-=======
 }
 
 static int __maybe_unused tcpci_suspend(struct device *dev)
@@ -930,39 +928,10 @@
 		disable_irq_wake(i2c->irq);
 	else
 		enable_irq(i2c->irq);
->>>>>>> 29549c70
-
-	return 0;
-}
-
-<<<<<<< HEAD
-static int __maybe_unused tcpci_suspend(struct device *dev)
-{
-	struct i2c_client *i2c = to_i2c_client(dev);
-
-	if (device_may_wakeup(dev))
-		enable_irq_wake(i2c->irq);
-	else
-		disable_irq(i2c->irq);
-
-	return 0;
-}
-
-
-static int __maybe_unused tcpci_resume(struct device *dev)
-{
-	struct i2c_client *i2c = to_i2c_client(dev);
-
-	if (device_may_wakeup(dev))
-		disable_irq_wake(i2c->irq);
-	else
-		enable_irq(i2c->irq);
-
-	return 0;
-}
-
-=======
->>>>>>> 29549c70
+
+	return 0;
+}
+
 static const struct dev_pm_ops tcpci_pm_ops = {
 	SET_SYSTEM_SLEEP_PM_OPS(tcpci_suspend, tcpci_resume)
 };
