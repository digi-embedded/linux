--- conflicted
+++ resolved
@@ -931,7 +931,6 @@
 
 	tcpci_unregister_port(chip->tcpci);
 	irq_clear_status_flags(client->irq, IRQ_DISABLE_UNLAZY);
-<<<<<<< HEAD
 }
 
 static int __maybe_unused tcpci_suspend(struct device *dev)
@@ -959,35 +958,6 @@
 	return 0;
 }
 
-=======
-}
-
-static int __maybe_unused tcpci_suspend(struct device *dev)
-{
-	struct i2c_client *i2c = to_i2c_client(dev);
-
-	if (device_may_wakeup(dev))
-		enable_irq_wake(i2c->irq);
-	else
-		disable_irq(i2c->irq);
-
-	return 0;
-}
-
-
-static int __maybe_unused tcpci_resume(struct device *dev)
-{
-	struct i2c_client *i2c = to_i2c_client(dev);
-
-	if (device_may_wakeup(dev))
-		disable_irq_wake(i2c->irq);
-	else
-		enable_irq(i2c->irq);
-
-	return 0;
-}
-
->>>>>>> ccf0a997
 static const struct dev_pm_ops tcpci_pm_ops = {
 	SET_SYSTEM_SLEEP_PM_OPS(tcpci_suspend, tcpci_resume)
 };
