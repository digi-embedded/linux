--- conflicted
+++ resolved
@@ -133,7 +133,7 @@
  * Note: ehci-pci driver may try to probe the device first. You have to add an
  * ID to the bypass_pci_id_table in ehci-pci driver to prevent this.
  */
-static DEFINE_PCI_DEVICE_TABLE(ci_hdrc_pci_id_table) = {
+static const struct pci_device_id ci_hdrc_pci_id_table[] = {
 	{
 		PCI_DEVICE(0x153F, 0x1004),
 		.driver_data = (kernel_ulong_t)&pci_platdata,
@@ -150,16 +150,12 @@
 		PCI_VDEVICE(INTEL, 0x0829),
 		.driver_data = (kernel_ulong_t)&penwell_pci_platdata,
 	},
-<<<<<<< HEAD
-	{ 0, 0, 0, 0, 0, 0, 0 /* end: all zeroes */ }
-=======
 	{
 		/* Intel Clovertrail */
 		PCI_VDEVICE(INTEL, 0xe006),
 		.driver_data = (kernel_ulong_t)&penwell_pci_platdata,
 	},
 	{ 0 } /* end: all zeroes */
->>>>>>> 33e8bb5d
 };
 MODULE_DEVICE_TABLE(pci, ci_hdrc_pci_id_table);
 
