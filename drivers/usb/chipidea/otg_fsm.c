--- conflicted
+++ resolved
@@ -1001,7 +1001,6 @@
 		otg_drv_vbus(&ci->fsm, 0);
 
 	sysfs_remove_group(&ci->dev->kobj, &inputs_attr_group);
-<<<<<<< HEAD
 	del_timer_sync(&ci->hnp_polling_timer);
 }
 
@@ -1039,8 +1038,6 @@
 		fsm->b_conn = 0;
 
 	ci_otg_fsm_work(ci);
-=======
->>>>>>> 423d9423
 }
 
 /* Restart OTG fsm if resume from power lost */
@@ -1077,4 +1074,40 @@
 		fsm->b_conn = 0;
 
 	ci_otg_fsm_work(ci);
+}
+
+/* Restart OTG fsm if resume from power lost */
+void ci_hdrc_otg_fsm_restart(struct ci_hdrc *ci)
+{
+	struct otg_fsm *fsm = &ci->fsm;
+	int id_status = fsm->id;
+
+	/* Update fsm if power lost in peripheral state */
+	if (ci->fsm.otg->state == OTG_STATE_B_PERIPHERAL) {
+		fsm->b_sess_vld = 0;
+		otg_statemachine(fsm);
+	}
+
+	hw_write_otgsc(ci, OTGSC_IDIE, OTGSC_IDIE);
+	hw_write_otgsc(ci, OTGSC_AVVIE, OTGSC_AVVIE);
+
+	/* Update fsm variables for restart */
+	fsm->id = hw_read_otgsc(ci, OTGSC_ID) ? 1 : 0;
+	if (fsm->id) {
+		fsm->b_ssend_srp =
+			hw_read_otgsc(ci, OTGSC_BSV) ? 0 : 1;
+		fsm->b_sess_vld =
+			hw_read_otgsc(ci, OTGSC_BSV) ? 1 : 0;
+	} else if (fsm->id != id_status) {
+		/* ID changes to be 0 */
+		fsm->a_bus_drop = 0;
+		fsm->a_bus_req = 1;
+		ci->id_event = true;
+	}
+
+	if (ci_hdrc_host_has_device(ci) &&
+			!hw_read(ci, OP_PORTSC, PORTSC_CCS))
+		fsm->b_conn = 0;
+
+	ci_otg_fsm_work(ci);
 }