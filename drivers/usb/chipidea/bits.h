--- conflicted
+++ resolved
@@ -26,12 +26,8 @@
 #define CIVERSION	      (0x7 << 29)
 
 /* SBUSCFG */
-<<<<<<< HEAD
-#define SBUSCFG_AHBBRST		(BIT(0) | BIT(1) | BIT(2))
-=======
 #define AHBBRST_MASK		0x7
 
->>>>>>> 33e8bb5d
 /* HCCPARAMS */
 #define HCCPARAMS_LEN         BIT(17)
 
@@ -60,10 +56,6 @@
 #define DEVICEADDR_USBADRA    BIT(24)
 #define DEVICEADDR_USBADR     (0x7FUL << 25)
 
-<<<<<<< HEAD
-/* BURSTSIZE */
-#define BURST_BITS		0xffff
-=======
 /* TTCTRL */
 #define TTCTRL_TTHA_MASK	(0x7fUL << 24)
 /* Set non-zero value for internal TT Hub address representation */
@@ -72,7 +64,6 @@
 /* BURSTSIZE */
 #define RX_BURST_MASK		0xff
 #define TX_BURST_MASK		0xff00
->>>>>>> 33e8bb5d
 
 /* PORTSC */
 #define PORTSC_CCS            BIT(0)
