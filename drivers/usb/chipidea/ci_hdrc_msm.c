/* Copyright (c) 2010, Code Aurora Forum. All rights reserved.
 *
 * This program is free software; you can redistribute it and/or modify
 * it under the terms of the GNU General Public License version 2 and
 * only version 2 as published by the Free Software Foundation.
 */

#include <linux/module.h>
#include <linux/platform_device.h>
#include <linux/pm_runtime.h>
#include <linux/usb/msm_hsusb_hw.h>
#include <linux/usb/ulpi.h>
#include <linux/usb/gadget.h>
#include <linux/usb/chipidea.h>

#include "ci.h"

#define MSM_USB_BASE	(ci->hw_bank.abs)

static int ci_hdrc_msm_notify_event(struct ci_hdrc *ci, unsigned event)
{
	struct device *dev = ci->gadget.dev.parent;

	switch (event) {
	case CI_HDRC_CONTROLLER_RESET_EVENT:
		dev_dbg(dev, "CI_HDRC_CONTROLLER_RESET_EVENT received\n");
		writel(0, USB_AHBBURST);
		writel(0, USB_AHBMODE);
		usb_phy_init(ci->usb_phy);
		break;
	case CI_HDRC_CONTROLLER_STOPPED_EVENT:
		dev_dbg(dev, "CI_HDRC_CONTROLLER_STOPPED_EVENT received\n");
		/*
		 * Put the phy in non-driving mode. Otherwise host
		 * may not detect soft-disconnection.
		 */
<<<<<<< HEAD
		val = usb_phy_io_read(ci->usb_phy, ULPI_FUNC_CTRL);
		val &= ~ULPI_FUNC_CTRL_OPMODE_MASK;
		val |= ULPI_FUNC_CTRL_OPMODE_NONDRIVING;
		usb_phy_io_write(ci->usb_phy, val, ULPI_FUNC_CTRL);
=======
>>>>>>> 9ea9577d
		usb_phy_notify_disconnect(ci->usb_phy, USB_SPEED_UNKNOWN);
		break;
	default:
		dev_dbg(dev, "unknown ci_hdrc event\n");
		break;
	}

	return 0;
}

static struct ci_hdrc_platform_data ci_hdrc_msm_platdata = {
	.name			= "ci_hdrc_msm",
	.capoffset		= DEF_CAPOFFSET,
	.flags			= CI_HDRC_REGS_SHARED |
				  CI_HDRC_DISABLE_STREAMING,

	.notify_event		= ci_hdrc_msm_notify_event,
};

static int ci_hdrc_msm_probe(struct platform_device *pdev)
{
	struct platform_device *plat_ci;
	struct usb_phy *phy;

	dev_dbg(&pdev->dev, "ci_hdrc_msm_probe\n");

	/*
	 * OTG(PHY) driver takes care of PHY initialization, clock management,
	 * powering up VBUS, mapping of registers address space and power
	 * management.
	 */
	phy = devm_usb_get_phy_by_phandle(&pdev->dev, "usb-phy", 0);
	if (IS_ERR(phy))
		return PTR_ERR(phy);

	ci_hdrc_msm_platdata.usb_phy = phy;

	plat_ci = ci_hdrc_add_device(&pdev->dev,
				pdev->resource, pdev->num_resources,
				&ci_hdrc_msm_platdata);
	if (IS_ERR(plat_ci)) {
		dev_err(&pdev->dev, "ci_hdrc_add_device failed!\n");
		return PTR_ERR(plat_ci);
	}

	platform_set_drvdata(pdev, plat_ci);

	pm_runtime_no_callbacks(&pdev->dev);
	pm_runtime_enable(&pdev->dev);

	return 0;
}

static int ci_hdrc_msm_remove(struct platform_device *pdev)
{
	struct platform_device *plat_ci = platform_get_drvdata(pdev);

	pm_runtime_disable(&pdev->dev);
	ci_hdrc_remove_device(plat_ci);

	return 0;
}

static const struct of_device_id msm_ci_dt_match[] = {
	{ .compatible = "qcom,ci-hdrc", },
	{ }
};
MODULE_DEVICE_TABLE(of, msm_ci_dt_match);

static struct platform_driver ci_hdrc_msm_driver = {
	.probe = ci_hdrc_msm_probe,
	.remove = ci_hdrc_msm_remove,
	.driver = {
		.name = "msm_hsusb",
		.of_match_table = msm_ci_dt_match,
	},
};

module_platform_driver(ci_hdrc_msm_driver);

MODULE_ALIAS("platform:msm_hsusb");
MODULE_ALIAS("platform:ci13xxx_msm");
MODULE_LICENSE("GPL v2");<|MERGE_RESOLUTION|>--- conflicted
+++ resolved
@@ -34,13 +34,6 @@
 		 * Put the phy in non-driving mode. Otherwise host
 		 * may not detect soft-disconnection.
 		 */
-<<<<<<< HEAD
-		val = usb_phy_io_read(ci->usb_phy, ULPI_FUNC_CTRL);
-		val &= ~ULPI_FUNC_CTRL_OPMODE_MASK;
-		val |= ULPI_FUNC_CTRL_OPMODE_NONDRIVING;
-		usb_phy_io_write(ci->usb_phy, val, ULPI_FUNC_CTRL);
-=======
->>>>>>> 9ea9577d
 		usb_phy_notify_disconnect(ci->usb_phy, USB_SPEED_UNKNOWN);
 		break;
 	default:
