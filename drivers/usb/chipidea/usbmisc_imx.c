--- conflicted
+++ resolved
@@ -1,10 +1,6 @@
 /*
-<<<<<<< HEAD
- * Copyright 2012-2015 Freescale Semiconductor, Inc.
-=======
  * Copyright 2012-2016 Freescale Semiconductor, Inc.
  * Copyright 2017 NXP
->>>>>>> f2ed3bfc
  *
  * The code contained herein is licensed under the GNU General Public
  * License. You may obtain a copy of the GNU General Public License
@@ -63,12 +59,8 @@
 
 #define MX6_BM_NON_BURST_SETTING	BIT(1)
 #define MX6_BM_OVER_CUR_DIS		BIT(7)
-<<<<<<< HEAD
-#define MX6_BM_OVER_CUR_POL		BIT(8)
+#define MX6_BM_OVER_CUR_POLARITY	BIT(8)
 #define MX6_BM_PWR_POL			BIT(9)
-=======
-#define MX6_BM_OVER_CUR_POLARITY	BIT(8)
->>>>>>> f2ed3bfc
 #define MX6_BM_WAKEUP_ENABLE		BIT(10)
 #define MX6_BM_UTMI_ON_CLOCK		BIT(13)
 #define MX6_BM_ID_WAKEUP		BIT(16)
@@ -97,27 +89,6 @@
 
 #define VF610_OVER_CUR_DIS		BIT(7)
 
-<<<<<<< HEAD
-#define ANADIG_ANA_MISC0		0x150
-#define ANADIG_ANA_MISC0_SET		0x154
-#define ANADIG_ANA_MISC0_CLK_DELAY(x)	((x >> 26) & 0x7)
-
-#define ANADIG_USB1_CHRG_DETECT_SET	0x1b4
-#define ANADIG_USB1_CHRG_DETECT_CLR	0x1b8
-#define ANADIG_USB1_CHRG_DETECT_EN_B		BIT(20)
-#define ANADIG_USB1_CHRG_DETECT_CHK_CHRG_B	BIT(19)
-#define ANADIG_USB1_CHRG_DETECT_CHK_CONTACT	BIT(18)
-
-#define ANADIG_USB1_VBUS_DET_STAT	0x1c0
-#define ANADIG_USB1_VBUS_DET_STAT_VBUS_VALID	BIT(3)
-
-#define ANADIG_USB1_CHRG_DET_STAT	0x1d0
-#define ANADIG_USB1_CHRG_DET_STAT_DM_STATE	BIT(2)
-#define ANADIG_USB1_CHRG_DET_STAT_CHRG_DETECTED	BIT(1)
-#define ANADIG_USB1_CHRG_DET_STAT_PLUG_CONTACT	BIT(0)
-
-=======
->>>>>>> f2ed3bfc
 #define MX7D_USBNC_USB_CTRL2		0x4
 #define MX7D_USBNC_USB_CTRL2_OPMODE_OVERRIDE_EN		BIT(8)
 #define MX7D_USBNC_USB_CTRL2_OPMODE_OVERRIDE_MASK	(BIT(7) | BIT(6))
@@ -145,8 +116,6 @@
 #define MX7D_USB_OTG_PHY_STATUS_LINE_STATE1	BIT(1)
 #define MX7D_USB_OTG_PHY_STATUS_LINE_STATE0	BIT(0)
 
-<<<<<<< HEAD
-=======
 #define ANADIG_ANA_MISC0		0x150
 #define ANADIG_ANA_MISC0_SET		0x154
 #define ANADIG_ANA_MISC0_CLK_DELAY(x)	((x >> 26) & 0x7)
@@ -165,7 +134,6 @@
 #define ANADIG_USB1_CHRG_DET_STAT_CHRG_DETECTED	BIT(1)
 #define ANADIG_USB1_CHRG_DET_STAT_PLUG_CONTACT	BIT(0)
 
->>>>>>> f2ed3bfc
 struct usbmisc_ops {
 	/* It's called once when probe a usb device */
 	int (*init)(struct imx_usbmisc_data *data);
@@ -423,18 +391,6 @@
 
 	spin_lock_irqsave(&usbmisc->lock, flags);
 
-<<<<<<< HEAD
-	if (data->disable_oc) {
-		reg = readl(usbmisc->base + data->index * 4);
-		writel(reg | MX6_BM_OVER_CUR_DIS,
-			usbmisc->base + data->index * 4);
-	} else {
-		if (data->oc_pol) {
-			reg = readl(usbmisc->base + data->index * 4);
-			writel(reg | MX6_BM_OVER_CUR_POL,
-			       usbmisc->base + data->index * 4);
-		}
-=======
 	reg = readl(usbmisc->base + data->index * 4);
 	if (data->disable_oc) {
 		reg |= MX6_BM_OVER_CUR_DIS;
@@ -442,42 +398,9 @@
 		/* High active */
 		reg &= ~(MX6_BM_OVER_CUR_DIS | MX6_BM_OVER_CUR_POLARITY);
 	}
+	if (data->pwr_pol)
+		reg |= MX6_BM_PWR_POL,
 	writel(reg, usbmisc->base + data->index * 4);
-
-	/* SoC non-burst setting */
-	reg = readl(usbmisc->base + data->index * 4);
-	writel(reg | MX6_BM_NON_BURST_SETTING,
-			usbmisc->base + data->index * 4);
-
-	/* For HSIC controller */
-	if (data->index == 2 || data->index == 3) {
-		val = readl(usbmisc->base + data->index * 4);
-		writel(val | MX6_BM_UTMI_ON_CLOCK,
-			usbmisc->base + data->index * 4);
-		val = readl(usbmisc->base + MX6_USB_HSIC_CTRL_OFFSET
-			+ (data->index - 2) * 4);
-		val |= MX6_BM_HSIC_EN | MX6_BM_HSIC_CLK_ON;
-		writel(val, usbmisc->base + MX6_USB_HSIC_CTRL_OFFSET
-			+ (data->index - 2) * 4);
-
-		/*
-		 * Need to add delay to wait 24M OSC to be stable,
-		 * It is board specific.
-		 */
-		regmap_read(data->anatop, ANADIG_ANA_MISC0, &val);
-		/* 0 <= data->osc_clkgate_delay <= 7 */
-		if (data->osc_clkgate_delay > ANADIG_ANA_MISC0_CLK_DELAY(val))
-			regmap_write(data->anatop, ANADIG_ANA_MISC0_SET,
-				(data->osc_clkgate_delay) << 26);
->>>>>>> f2ed3bfc
-	}
-	spin_unlock_irqrestore(&usbmisc->lock, flags);
-
-	if (data->pwr_pol) {
-		reg = readl(usbmisc->base + data->index * 4);
-		writel(reg | MX6_BM_PWR_POL,
-		       usbmisc->base + data->index * 4);
-	}
 
 	/* SoC non-burst setting */
 	reg = readl(usbmisc->base + data->index * 4);
@@ -569,8 +492,6 @@
 	return 0;
 }
 
-<<<<<<< HEAD
-=======
 static int usbmisc_imx7d_set_wakeup
 	(struct imx_usbmisc_data *data, bool enabled)
 {
@@ -649,7 +570,6 @@
 }
 
 
->>>>>>> f2ed3bfc
 /***************************************************************************/
 /*                         imx usb charger detecton                        */
 /***************************************************************************/
@@ -807,79 +727,6 @@
 		return 0;
 }
 
-<<<<<<< HEAD
-static int usbmisc_imx7d_set_wakeup
-	(struct imx_usbmisc_data *data, bool enabled)
-{
-	struct imx_usbmisc *usbmisc = dev_get_drvdata(data->dev);
-	unsigned long flags;
-	u32 val;
-	u32 wakeup_setting = MX6_BM_WAKEUP_ENABLE;
-	int ret = 0;
-
-	spin_lock_irqsave(&usbmisc->lock, flags);
-	val = readl(usbmisc->base);
-	if (enabled) {
-		wakeup_setting |= imx6q_finalize_wakeup_setting(data);
-		writel(val | wakeup_setting, usbmisc->base);
-	} else {
-		if (val & MX6_BM_WAKEUP_INTR)
-			dev_dbg(data->dev, "wakeup int\n");
-		wakeup_setting |= MX6_BM_VBUS_WAKEUP | MX6_BM_ID_WAKEUP;
-		writel(val & ~wakeup_setting, usbmisc->base);
-	}
-	spin_unlock_irqrestore(&usbmisc->lock, flags);
-
-	return ret;
-}
-
-static int usbmisc_imx7d_init(struct imx_usbmisc_data *data)
-{
-	struct imx_usbmisc *usbmisc = dev_get_drvdata(data->dev);
-	unsigned long flags;
-	u32 reg;
-
-	if (data->index >= 1)
-		return -EINVAL;
-
-	spin_lock_irqsave(&usbmisc->lock, flags);
-	if (data->disable_oc) {
-		reg = readl(usbmisc->base);
-		writel(reg | MX6_BM_OVER_CUR_DIS, usbmisc->base);
-	}
-
-	reg = readl(usbmisc->base + MX7D_USBNC_USB_CTRL2);
-	reg &= ~MX7D_USB_VBUS_WAKEUP_SOURCE_MASK;
-	writel(reg | MX7D_USB_VBUS_WAKEUP_SOURCE_BVALID,
-		 usbmisc->base + MX7D_USBNC_USB_CTRL2);
-	spin_unlock_irqrestore(&usbmisc->lock, flags);
-
-	usbmisc_imx7d_set_wakeup(data, false);
-
-	return 0;
-}
-
-static int usbmisc_imx7d_power_lost_check(struct imx_usbmisc_data *data)
-{
-	struct imx_usbmisc *usbmisc = dev_get_drvdata(data->dev);
-	unsigned long flags;
-	u32 val;
-
-	spin_lock_irqsave(&usbmisc->lock, flags);
-	val = readl(usbmisc->base);
-	spin_unlock_irqrestore(&usbmisc->lock, flags);
-	/*
-	 * Here use a power on reset value to judge
-	 * if the controller experienced a power lost
-	 */
-	if (val == 0x30001000)
-		return 1;
-	else
-		return 0;
-}
-
-=======
->>>>>>> f2ed3bfc
 static void imx7_disable_charger_detector(struct imx_usbmisc_data *data)
 {
 	struct imx_usbmisc *usbmisc = dev_get_drvdata(data->dev);
@@ -1111,15 +958,12 @@
 	.charger_primary_detection = imx7d_charger_primary_detection,
 	.charger_secondary_detection = imx7d_charger_secondary_detection,
 	.term_select_override = usbmisc_term_select_override,
-<<<<<<< HEAD
-=======
 };
 
 static const struct usbmisc_ops imx7ulp_usbmisc_ops = {
 	.init = usbmisc_imx7d_init,
 	.set_wakeup = usbmisc_imx7d_set_wakeup,
 	.power_lost_check = usbmisc_imx7d_power_lost_check,
->>>>>>> f2ed3bfc
 };
 
 int imx_usbmisc_init(struct imx_usbmisc_data *data)
@@ -1314,13 +1158,10 @@
 		.compatible = "fsl,imx7d-usbmisc",
 		.data = &imx7d_usbmisc_ops,
 	},
-<<<<<<< HEAD
-=======
 	{
 		.compatible = "fsl,imx7ulp-usbmisc",
 		.data = &imx7ulp_usbmisc_ops,
 	},
->>>>>>> f2ed3bfc
 	{ /* sentinel */ }
 };
 MODULE_DEVICE_TABLE(of, usbmisc_imx_dt_ids);
