--- conflicted
+++ resolved
@@ -138,8 +138,6 @@
 
 #define MX6_USB_OTG_WAKEUP_BITS (MX6_BM_WAKEUP_ENABLE | MX6_BM_VBUS_WAKEUP | \
 				 MX6_BM_ID_WAKEUP | MX6SX_BM_DPDM_WAKEUP_EN)
-<<<<<<< HEAD
-=======
 
 /*
  * HSIO Block Control Register
@@ -155,7 +153,6 @@
 					 BLKCTL_OTG_ID_WAKEUP_EN   | \
 					 BLKCTL_OTG_VBUS_WAKEUP_EN | \
 					 BLKCTL_OTG_DPDM_WAKEUP_EN)
->>>>>>> ccf0a997
 
 struct usbmisc_ops {
 	/* It's called once when probe a usb device */
@@ -1035,8 +1032,6 @@
 		return 0;
 }
 
-<<<<<<< HEAD
-=======
 static u32 usbmisc_blkctl_wakeup_setting(struct imx_usbmisc_data *data)
 {
 	u32 wakeup_setting = BLKCTL_WAKEUP_SOURCE;
@@ -1107,7 +1102,6 @@
 	return 0;
 }
 
->>>>>>> ccf0a997
 static const struct usbmisc_ops imx25_usbmisc_ops = {
 	.init = usbmisc_imx25_init,
 	.post = usbmisc_imx25_post,
@@ -1158,8 +1152,6 @@
 	.hsic_set_connect = usbmisc_imx6_hsic_set_connect,
 	.hsic_set_clk = usbmisc_imx6_hsic_set_clk,
 	.power_lost_check = usbmisc_imx7d_power_lost_check,
-<<<<<<< HEAD
-=======
 };
 
 static const struct usbmisc_ops imx95_usbmisc_ops = {
@@ -1168,7 +1160,6 @@
 	.charger_detection = imx7d_charger_detection,
 	.power_lost_check = usbmisc_imx7d_power_lost_check,
 	.vbus_comparator_on = usbmisc_imx7d_vbus_comparator_on,
->>>>>>> ccf0a997
 };
 
 static inline bool is_imx53_usbmisc(struct imx_usbmisc_data *data)
