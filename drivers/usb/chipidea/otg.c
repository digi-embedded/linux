--- conflicted
+++ resolved
@@ -2,10 +2,7 @@
  * otg.c - ChipIdea USB IP core OTG driver
  *
  * Copyright (C) 2013-2016 Freescale Semiconductor, Inc.
-<<<<<<< HEAD
-=======
  * Copyright 2017 NXP
->>>>>>> f2ed3bfc
  *
  * Author: Peter Chen
  *
@@ -185,13 +182,6 @@
 		usb_gadget_vbus_disconnect(&ci->gadget);
 }
 
-<<<<<<< HEAD
-#define CI_VBUS_STABLE_TIMEOUT_MS 5000
-void ci_handle_id_switch(struct ci_hdrc *ci)
-{
-	enum ci_role role = ci_otg_role(ci);
-	int ret = 0;
-=======
 /**
  * When we switch to device mode, the vbus value should be lower
  * than OTGSC_BSV before connecting to host.
@@ -204,7 +194,6 @@
 {
 	unsigned long elapse = jiffies + msecs_to_jiffies(5000);
 	u32 mask = OTGSC_BSV;
->>>>>>> f2ed3bfc
 
 	while (hw_read_otgsc(ci, mask)) {
 		if (time_after(jiffies, elapse)) {
@@ -229,26 +218,14 @@
 		dev_dbg(ci->dev, "switching from %s to %s\n",
 			ci_role(ci)->name, ci->roles[role]->name);
 
-		while (ci_hdrc_host_has_device(ci)) {
-			enable_irq(ci->irq);
-			usleep_range(10000, 15000);
-			disable_irq_nosync(ci->irq);
-		}
-
 		ci_role_stop(ci);
 
 		if (role == CI_ROLE_GADGET)
-<<<<<<< HEAD
-			/* wait vbus lower than OTGSC_BSV */
-			ret = hw_wait_reg(ci, OP_OTGSC, OTGSC_BSV, 0,
-					CI_VBUS_STABLE_TIMEOUT_MS);
-=======
 			/*
 			 * wait vbus lower than OTGSC_BSV before connecting
 			 * to host
 			 */
 			ret = hw_wait_vbus_lower_bsv(ci);
->>>>>>> f2ed3bfc
 		else if (ci->vbus_active)
 			/*
 			 * If the role switch happens(e.g. during
