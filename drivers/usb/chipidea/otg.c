--- conflicted
+++ resolved
@@ -210,10 +210,6 @@
 void ci_handle_id_switch(struct ci_hdrc *ci)
 {
 	enum ci_role role;
-<<<<<<< HEAD
-	int ret = 0;
-=======
->>>>>>> 05f46d3f
 
 	mutex_lock(&ci->mutex);
 	role = ci_otg_role(ci);
@@ -232,31 +228,12 @@
 			 * care vbus on the board, since it will not affect
 			 * external connector status.
 			 */
-			ret = hw_wait_vbus_lower_bsv(ci);
-		else if (ci->vbus_active)
-			/*
-			 * If the role switch happens(e.g. during
-			 * system sleep), and we lose vbus drop
-			 * event, disconnect gadget for it before
-			 * start host.
-			 */
-		       usb_gadget_vbus_disconnect(&ci->gadget);
+			hw_wait_vbus_lower_bsv(ci);
 
 		ci_role_start(ci, role);
-<<<<<<< HEAD
-		/*
-		 * If the role switch happens(e.g. during system
-		 * sleep) and vbus keeps on afterwards, we connect
-		 * gadget as vbus connect event lost.
-		 */
-		if (ret == -ETIMEDOUT)
-			usb_gadget_vbus_connect(&ci->gadget);
-
-=======
 		/* vbus change may have already occurred */
 		if (role == CI_ROLE_GADGET)
 			ci_handle_vbus_change(ci);
->>>>>>> 05f46d3f
 	}
 	mutex_unlock(&ci->mutex);
 }
