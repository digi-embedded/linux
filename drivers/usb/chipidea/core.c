/*
 * core.c - ChipIdea USB IP core family device controller
 *
 * Copyright (C) 2008 Chipidea - MIPS Technologies, Inc. All rights reserved.
 *
 * Author: David Lopo
 *
 * This program is free software; you can redistribute it and/or modify
 * it under the terms of the GNU General Public License version 2 as
 * published by the Free Software Foundation.
 */

/*
 * Description: ChipIdea USB IP core family device controller
 *
 * This driver is composed of several blocks:
 * - HW:     hardware interface
 * - DBG:    debug facilities (optional)
 * - UTIL:   utilities
 * - ISR:    interrupts handling
 * - ENDPT:  endpoint operations (Gadget API)
 * - GADGET: gadget operations (Gadget API)
 * - BUS:    bus glue code, bus abstraction layer
 *
 * Compile Options
 * - STALL_IN:  non-empty bulk-in pipes cannot be halted
 *              if defined mass storage compliance succeeds but with warnings
 *              => case 4: Hi >  Dn
 *              => case 5: Hi >  Di
 *              => case 8: Hi <> Do
 *              if undefined usbtest 13 fails
 * - TRACE:     enable function tracing (depends on DEBUG)
 *
 * Main Features
 * - Chapter 9 & Mass Storage Compliance with Gadget File Storage
 * - Chapter 9 Compliance with Gadget Zero (STALL_IN undefined)
 * - Normal & LPM support
 *
 * USBTEST Report
 * - OK: 0-12, 13 (STALL_IN defined) & 14
 * - Not Supported: 15 & 16 (ISO)
 *
 * TODO List
 * - Suspend & Remote Wakeup
 */
#include <linux/delay.h>
#include <linux/device.h>
#include <linux/dma-mapping.h>
#include <linux/extcon.h>
#include <linux/phy/phy.h>
#include <linux/platform_device.h>
#include <linux/module.h>
#include <linux/idr.h>
#include <linux/interrupt.h>
#include <linux/io.h>
#include <linux/kernel.h>
#include <linux/slab.h>
#include <linux/pm_runtime.h>
#include <linux/usb/ch9.h>
#include <linux/usb/gadget.h>
#include <linux/usb/otg.h>
#include <linux/usb/chipidea.h>
#include <linux/usb/of.h>
#include <linux/of.h>
#include <linux/phy.h>
#include <linux/regulator/consumer.h>
#include <linux/usb/ehci_def.h>

#include "ci.h"
#include "udc.h"
#include "bits.h"
#include "host.h"
#include "otg.h"
#include "otg_fsm.h"

/* Controller register map */
static const u8 ci_regs_nolpm[] = {
	[CAP_CAPLENGTH]		= 0x00U,
	[CAP_HCCPARAMS]		= 0x08U,
	[CAP_DCCPARAMS]		= 0x24U,
	[CAP_TESTMODE]		= 0x38U,
	[OP_USBCMD]		= 0x00U,
	[OP_USBSTS]		= 0x04U,
	[OP_USBINTR]		= 0x08U,
	[OP_DEVICEADDR]		= 0x14U,
	[OP_ENDPTLISTADDR]	= 0x18U,
	[OP_TTCTRL]		= 0x1CU,
	[OP_BURSTSIZE]		= 0x20U,
	[OP_PORTSC]		= 0x44U,
	[OP_DEVLC]		= 0x84U,
	[OP_OTGSC]		= 0x64U,
	[OP_USBMODE]		= 0x68U,
	[OP_ENDPTSETUPSTAT]	= 0x6CU,
	[OP_ENDPTPRIME]		= 0x70U,
	[OP_ENDPTFLUSH]		= 0x74U,
	[OP_ENDPTSTAT]		= 0x78U,
	[OP_ENDPTCOMPLETE]	= 0x7CU,
	[OP_ENDPTCTRL]		= 0x80U,
};

static const u8 ci_regs_lpm[] = {
	[CAP_CAPLENGTH]		= 0x00U,
	[CAP_HCCPARAMS]		= 0x08U,
	[CAP_DCCPARAMS]		= 0x24U,
	[CAP_TESTMODE]		= 0xFCU,
	[OP_USBCMD]		= 0x00U,
	[OP_USBSTS]		= 0x04U,
	[OP_USBINTR]		= 0x08U,
	[OP_DEVICEADDR]		= 0x14U,
	[OP_ENDPTLISTADDR]	= 0x18U,
	[OP_TTCTRL]		= 0x1CU,
	[OP_BURSTSIZE]		= 0x20U,
	[OP_PORTSC]		= 0x44U,
	[OP_DEVLC]		= 0x84U,
	[OP_OTGSC]		= 0xC4U,
	[OP_USBMODE]		= 0xC8U,
	[OP_ENDPTSETUPSTAT]	= 0xD8U,
	[OP_ENDPTPRIME]		= 0xDCU,
	[OP_ENDPTFLUSH]		= 0xE0U,
	[OP_ENDPTSTAT]		= 0xE4U,
	[OP_ENDPTCOMPLETE]	= 0xE8U,
	[OP_ENDPTCTRL]		= 0xECU,
};

static void hw_alloc_regmap(struct ci_hdrc *ci, bool is_lpm)
{
	int i;

	for (i = 0; i < OP_ENDPTCTRL; i++)
		ci->hw_bank.regmap[i] =
			(i <= CAP_LAST ? ci->hw_bank.cap : ci->hw_bank.op) +
			(is_lpm ? ci_regs_lpm[i] : ci_regs_nolpm[i]);

	for (; i <= OP_LAST; i++)
		ci->hw_bank.regmap[i] = ci->hw_bank.op +
			4 * (i - OP_ENDPTCTRL) +
			(is_lpm
			 ? ci_regs_lpm[OP_ENDPTCTRL]
			 : ci_regs_nolpm[OP_ENDPTCTRL]);

}

static enum ci_revision ci_get_revision(struct ci_hdrc *ci)
{
	int ver = hw_read_id_reg(ci, ID_ID, VERSION) >> __ffs(VERSION);
	enum ci_revision rev = CI_REVISION_UNKNOWN;

	if (ver == 0x2) {
		rev = hw_read_id_reg(ci, ID_ID, REVISION)
			>> __ffs(REVISION);
		rev += CI_REVISION_20;
	} else if (ver == 0x0) {
		rev = CI_REVISION_1X;
	}

	return rev;
}

/**
 * hw_read_intr_enable: returns interrupt enable register
 *
 * @ci: the controller
 *
 * This function returns register data
 */
u32 hw_read_intr_enable(struct ci_hdrc *ci)
{
	return hw_read(ci, OP_USBINTR, ~0);
}

/**
 * hw_read_intr_status: returns interrupt status register
 *
 * @ci: the controller
 *
 * This function returns register data
 */
u32 hw_read_intr_status(struct ci_hdrc *ci)
{
	return hw_read(ci, OP_USBSTS, ~0);
}

/**
 * hw_port_test_set: writes port test mode (execute without interruption)
 * @mode: new value
 *
 * This function returns an error code
 */
int hw_port_test_set(struct ci_hdrc *ci, u8 mode)
{
	const u8 TEST_MODE_MAX = 7;

	if (mode > TEST_MODE_MAX)
		return -EINVAL;

	hw_write(ci, OP_PORTSC, PORTSC_PTC, mode << __ffs(PORTSC_PTC));
	return 0;
}

/**
 * hw_port_test_get: reads port test mode value
 *
 * @ci: the controller
 *
 * This function returns port test mode value
 */
u8 hw_port_test_get(struct ci_hdrc *ci)
{
	return hw_read(ci, OP_PORTSC, PORTSC_PTC) >> __ffs(PORTSC_PTC);
}

static void hw_wait_phy_stable(void)
{
	/*
	 * The phy needs some delay to output the stable status from low
	 * power mode. And for OTGSC, the status inputs are debounced
	 * using a 1 ms time constant, so, delay 2ms for controller to get
	 * the stable status, like vbus and id when the phy leaves low power.
	 */
	usleep_range(2000, 2500);
}

/* The PHY enters/leaves low power mode */
static void ci_hdrc_enter_lpm(struct ci_hdrc *ci, bool enable)
{
	enum ci_hw_regs reg = ci->hw_bank.lpm ? OP_DEVLC : OP_PORTSC;
	bool lpm = !!(hw_read(ci, reg, PORTSC_PHCD(ci->hw_bank.lpm)));

	if (enable && !lpm)
		hw_write(ci, reg, PORTSC_PHCD(ci->hw_bank.lpm),
				PORTSC_PHCD(ci->hw_bank.lpm));
	else if (!enable && lpm)
		hw_write(ci, reg, PORTSC_PHCD(ci->hw_bank.lpm),
				0);
}

static int hw_device_init(struct ci_hdrc *ci, void __iomem *base)
{
	u32 reg;

	/* bank is a module variable */
	ci->hw_bank.abs = base;

	ci->hw_bank.cap = ci->hw_bank.abs;
	ci->hw_bank.cap += ci->platdata->capoffset;
	ci->hw_bank.op = ci->hw_bank.cap + (ioread32(ci->hw_bank.cap) & 0xff);

	hw_alloc_regmap(ci, false);
	reg = hw_read(ci, CAP_HCCPARAMS, HCCPARAMS_LEN) >>
		__ffs(HCCPARAMS_LEN);
	ci->hw_bank.lpm  = reg;
	if (reg)
		hw_alloc_regmap(ci, !!reg);
	ci->hw_bank.size = ci->hw_bank.op - ci->hw_bank.abs;
	ci->hw_bank.size += OP_LAST;
	ci->hw_bank.size /= sizeof(u32);

	reg = hw_read(ci, CAP_DCCPARAMS, DCCPARAMS_DEN) >>
		__ffs(DCCPARAMS_DEN);
	ci->hw_ep_max = reg * 2;   /* cache hw ENDPT_MAX */

	if (ci->hw_ep_max > ENDPT_MAX)
		return -ENODEV;

	ci_hdrc_enter_lpm(ci, false);

	/* Disable all interrupts bits */
	hw_write(ci, OP_USBINTR, 0xffffffff, 0);

	/* Clear all interrupts status bits*/
	hw_write(ci, OP_USBSTS, 0xffffffff, 0xffffffff);

	ci->rev = ci_get_revision(ci);

	dev_dbg(ci->dev,
		"ChipIdea HDRC found, revision: %d, lpm: %d; cap: %p op: %p\n",
		ci->rev, ci->hw_bank.lpm, ci->hw_bank.cap, ci->hw_bank.op);

	/* setup lock mode ? */

	/* ENDPTSETUPSTAT is '0' by default */

	/* HCSPARAMS.bf.ppc SHOULD BE zero for device */

	return 0;
}

static void hw_phymode_configure(struct ci_hdrc *ci)
{
	u32 portsc, lpm, sts = 0;

	switch (ci->platdata->phy_mode) {
	case USBPHY_INTERFACE_MODE_UTMI:
		portsc = PORTSC_PTS(PTS_UTMI);
		lpm = DEVLC_PTS(PTS_UTMI);
		break;
	case USBPHY_INTERFACE_MODE_UTMIW:
		portsc = PORTSC_PTS(PTS_UTMI) | PORTSC_PTW;
		lpm = DEVLC_PTS(PTS_UTMI) | DEVLC_PTW;
		break;
	case USBPHY_INTERFACE_MODE_ULPI:
		portsc = PORTSC_PTS(PTS_ULPI);
		lpm = DEVLC_PTS(PTS_ULPI);
		break;
	case USBPHY_INTERFACE_MODE_SERIAL:
		portsc = PORTSC_PTS(PTS_SERIAL);
		lpm = DEVLC_PTS(PTS_SERIAL);
		sts = 1;
		break;
	case USBPHY_INTERFACE_MODE_HSIC:
		portsc = PORTSC_PTS(PTS_HSIC);
		lpm = DEVLC_PTS(PTS_HSIC);
		break;
	default:
		return;
	}

	if (ci->hw_bank.lpm) {
		hw_write(ci, OP_DEVLC, DEVLC_PTS(7) | DEVLC_PTW, lpm);
		if (sts)
			hw_write(ci, OP_DEVLC, DEVLC_STS, DEVLC_STS);
	} else {
		hw_write(ci, OP_PORTSC, PORTSC_PTS(7) | PORTSC_PTW, portsc);
		if (sts)
			hw_write(ci, OP_PORTSC, PORTSC_STS, PORTSC_STS);
	}
}

/**
 * _ci_usb_phy_init: initialize phy taking in account both phy and usb_phy
 * interfaces
 * @ci: the controller
 *
 * This function returns an error code if the phy failed to init
 */
static int _ci_usb_phy_init(struct ci_hdrc *ci)
{
	int ret;

	if (ci->phy) {
		ret = phy_init(ci->phy);
		if (ret)
			return ret;

		ret = phy_power_on(ci->phy);
		if (ret) {
			phy_exit(ci->phy);
			return ret;
		}
	} else {
		ret = usb_phy_init(ci->usb_phy);
	}

	return ret;
}

/**
 * _ci_usb_phy_exit: deinitialize phy taking in account both phy and usb_phy
 * interfaces
 * @ci: the controller
 */
static void ci_usb_phy_exit(struct ci_hdrc *ci)
{
	if (ci->phy) {
		phy_power_off(ci->phy);
		phy_exit(ci->phy);
	} else {
		usb_phy_shutdown(ci->usb_phy);
	}
}

/**
 * ci_usb_phy_init: initialize phy according to different phy type
 * @ci: the controller
 *
 * This function returns an error code if usb_phy_init has failed
 */
static int ci_usb_phy_init(struct ci_hdrc *ci)
{
	int ret;

	switch (ci->platdata->phy_mode) {
	case USBPHY_INTERFACE_MODE_UTMI:
	case USBPHY_INTERFACE_MODE_UTMIW:
	case USBPHY_INTERFACE_MODE_HSIC:
		ret = _ci_usb_phy_init(ci);
		if (!ret)
			hw_wait_phy_stable();
		else
			return ret;
		hw_phymode_configure(ci);
		break;
	case USBPHY_INTERFACE_MODE_ULPI:
	case USBPHY_INTERFACE_MODE_SERIAL:
		hw_phymode_configure(ci);
		ret = _ci_usb_phy_init(ci);
		if (ret)
			return ret;
		break;
	default:
		ret = _ci_usb_phy_init(ci);
		if (!ret)
			hw_wait_phy_stable();
	}

	return ret;
}


/**
 * ci_platform_configure: do controller configure
 * @ci: the controller
 *
 */
void ci_platform_configure(struct ci_hdrc *ci)
{
	bool is_device_mode, is_host_mode;

	is_device_mode = hw_read(ci, OP_USBMODE, USBMODE_CM) == USBMODE_CM_DC;
	is_host_mode = hw_read(ci, OP_USBMODE, USBMODE_CM) == USBMODE_CM_HC;

	if (is_device_mode &&
		(ci->platdata->flags & CI_HDRC_DISABLE_DEVICE_STREAMING))
		hw_write(ci, OP_USBMODE, USBMODE_CI_SDIS, USBMODE_CI_SDIS);

	if (is_host_mode &&
		(ci->platdata->flags & CI_HDRC_DISABLE_HOST_STREAMING))
		hw_write(ci, OP_USBMODE, USBMODE_CI_SDIS, USBMODE_CI_SDIS);

	if (ci->platdata->flags & CI_HDRC_FORCE_FULLSPEED) {
		if (ci->hw_bank.lpm)
			hw_write(ci, OP_DEVLC, DEVLC_PFSC, DEVLC_PFSC);
		else
			hw_write(ci, OP_PORTSC, PORTSC_PFSC, PORTSC_PFSC);
	}

	if (ci->platdata->flags & CI_HDRC_SET_NON_ZERO_TTHA)
		hw_write(ci, OP_TTCTRL, TTCTRL_TTHA_MASK, TTCTRL_TTHA);

	hw_write(ci, OP_USBCMD, 0xff0000, ci->platdata->itc_setting << 16);

	if (ci->platdata->flags & CI_HDRC_OVERRIDE_AHB_BURST)
		hw_write_id_reg(ci, ID_SBUSCFG, AHBBRST_MASK,
			ci->platdata->ahb_burst_config);

	/* override burst size, take effect only when ahb_burst_config is 0 */
	if (!hw_read_id_reg(ci, ID_SBUSCFG, AHBBRST_MASK)) {
		if (ci->platdata->flags & CI_HDRC_OVERRIDE_TX_BURST)
			hw_write(ci, OP_BURSTSIZE, TX_BURST_MASK,
			ci->platdata->tx_burst_size << __ffs(TX_BURST_MASK));

		if (ci->platdata->flags & CI_HDRC_OVERRIDE_RX_BURST)
			hw_write(ci, OP_BURSTSIZE, RX_BURST_MASK,
				ci->platdata->rx_burst_size);
	}
}

/**
 * hw_controller_reset: do controller reset
 * @ci: the controller
  *
 * This function returns an error code
 */
int hw_controller_reset(struct ci_hdrc *ci)
{
	int count = 0;

	hw_write(ci, OP_USBCMD, USBCMD_RST, USBCMD_RST);
	while (hw_read(ci, OP_USBCMD, USBCMD_RST)) {
		udelay(10);
		if (count++ > 1000)
			return -ETIMEDOUT;
	}

	return 0;
}

/**
 * hw_device_reset: resets chip (execute without interruption)
 * @ci: the controller
 *
 * This function returns an error code
 */
int hw_device_reset(struct ci_hdrc *ci)
{
	int ret;

	/* should flush & stop before reset */
	hw_write(ci, OP_ENDPTFLUSH, ~0, ~0);
	hw_write(ci, OP_USBCMD, USBCMD_RS, 0);

	ret = hw_controller_reset(ci);
	if (ret) {
		dev_err(ci->dev, "error resetting controller, ret=%d\n", ret);
		return ret;
	}

	if (ci->platdata->notify_event)
		ci->platdata->notify_event(ci,
			CI_HDRC_CONTROLLER_RESET_EVENT);

	/* USBMODE should be configured step by step */
	hw_write(ci, OP_USBMODE, USBMODE_CM, USBMODE_CM_IDLE);
	hw_write(ci, OP_USBMODE, USBMODE_CM, USBMODE_CM_DC);
	/* HW >= 2.3 */
	hw_write(ci, OP_USBMODE, USBMODE_SLOM, USBMODE_SLOM);

	if (hw_read(ci, OP_USBMODE, USBMODE_CM) != USBMODE_CM_DC) {
		pr_err("cannot enter in %s device mode", ci_role(ci)->name);
		pr_err("lpm = %i", ci->hw_bank.lpm);
		return -ENODEV;
	}

	ci_platform_configure(ci);

	return 0;
}

static irqreturn_t ci_irq(int irq, void *data)
{
	struct ci_hdrc *ci = data;
	irqreturn_t ret = IRQ_NONE;
	u32 otgsc = 0;

	if (ci->in_lpm) {
		/*
		 * If we already have a wakeup irq pending there,
		 * let's just return to wait resume finished firstly.
		 */
		if (ci->wakeup_int)
			return IRQ_HANDLED;

		disable_irq_nosync(irq);
		ci->wakeup_int = true;
		pm_runtime_get(ci->dev);
		return IRQ_HANDLED;
	}

	if (ci->is_otg) {
		otgsc = hw_read_otgsc(ci, ~0);
		if (ci_otg_is_fsm_mode(ci)) {
			ret = ci_otg_fsm_irq(ci);
			if (ret == IRQ_HANDLED)
				return ret;
		}
	}

	/*
	 * Handle id change interrupt, it indicates device/host function
	 * switch.
	 */
	if (ci->is_otg && (otgsc & OTGSC_IDIE) && (otgsc & OTGSC_IDIS)) {
		ci->id_event = true;
		/* Clear ID change irq status */
		hw_write_otgsc(ci, OTGSC_IDIS, OTGSC_IDIS);
		ci_otg_queue_work(ci);
		return IRQ_HANDLED;
	}

	/*
	 * Handle vbus change interrupt, it indicates device connection
	 * and disconnection events.
	 */
	if (ci->is_otg && (otgsc & OTGSC_BSVIE) && (otgsc & OTGSC_BSVIS)) {
		ci->vbus_glitch_check_event = true;
		/* Clear BSV irq */
		hw_write_otgsc(ci, OTGSC_BSVIS, OTGSC_BSVIS);
		ci_otg_queue_work(ci);
		return IRQ_HANDLED;
	}

	/* Handle device/host interrupt */
	if (ci->role != CI_ROLE_END)
		ret = ci_role(ci)->irq(ci);

	return ret;
}

static int ci_cable_notifier(struct notifier_block *nb, unsigned long event,
			     void *ptr)
{
	struct ci_hdrc_cable *cbl = container_of(nb, struct ci_hdrc_cable, nb);
	struct ci_hdrc *ci = cbl->ci;

	cbl->connected = event;
	cbl->changed = true;

	ci_irq(ci->irq, ci);
	return NOTIFY_DONE;
}

static int ci_get_platdata(struct device *dev,
		struct ci_hdrc_platform_data *platdata)
{
	struct extcon_dev *ext_vbus, *ext_id;
	struct ci_hdrc_cable *cable;
	int ret;

	if (!platdata->phy_mode)
		platdata->phy_mode = of_usb_get_phy_mode(dev->of_node);

	if (!platdata->dr_mode)
		platdata->dr_mode = usb_get_dr_mode(dev);

	if (platdata->dr_mode == USB_DR_MODE_UNKNOWN)
		platdata->dr_mode = USB_DR_MODE_OTG;

	if (platdata->dr_mode != USB_DR_MODE_PERIPHERAL) {
		/* Get the vbus regulator */
		platdata->reg_vbus = devm_regulator_get(dev, "vbus");
		if (PTR_ERR(platdata->reg_vbus) == -EPROBE_DEFER) {
			return -EPROBE_DEFER;
		} else if (PTR_ERR(platdata->reg_vbus) == -ENODEV) {
			/* no vbus regulator is needed */
			platdata->reg_vbus = NULL;
		} else if (IS_ERR(platdata->reg_vbus)) {
			dev_err(dev, "Getting regulator error: %ld\n",
				PTR_ERR(platdata->reg_vbus));
			return PTR_ERR(platdata->reg_vbus);
		}
		/* Get TPL support */
		if (!platdata->tpl_support)
			platdata->tpl_support =
				of_usb_host_tpl_support(dev->of_node);
	}

	if (platdata->dr_mode == USB_DR_MODE_OTG) {
		/* We can support HNP and SRP of OTG 2.0 */
		platdata->ci_otg_caps.otg_rev = 0x0200;
		platdata->ci_otg_caps.hnp_support = true;
		platdata->ci_otg_caps.srp_support = true;

		/* Update otg capabilities by DT properties */
		ret = of_usb_update_otg_caps(dev->of_node,
					&platdata->ci_otg_caps);
		if (ret)
			return ret;
	}

	if (usb_get_maximum_speed(dev) == USB_SPEED_FULL)
		platdata->flags |= CI_HDRC_FORCE_FULLSPEED;

	of_property_read_u32(dev->of_node, "phy-clkgate-delay-us",
				     &platdata->phy_clkgate_delay_us);

	platdata->itc_setting = 1;

	of_property_read_u32(dev->of_node, "itc-setting",
					&platdata->itc_setting);

	ret = of_property_read_u32(dev->of_node, "ahb-burst-config",
				&platdata->ahb_burst_config);
	if (!ret) {
		platdata->flags |= CI_HDRC_OVERRIDE_AHB_BURST;
	} else if (ret != -EINVAL) {
		dev_err(dev, "failed to get ahb-burst-config\n");
		return ret;
	}

	ret = of_property_read_u32(dev->of_node, "tx-burst-size-dword",
				&platdata->tx_burst_size);
	if (!ret) {
		platdata->flags |= CI_HDRC_OVERRIDE_TX_BURST;
	} else if (ret != -EINVAL) {
		dev_err(dev, "failed to get tx-burst-size-dword\n");
		return ret;
	}

	ret = of_property_read_u32(dev->of_node, "rx-burst-size-dword",
				&platdata->rx_burst_size);
	if (!ret) {
		platdata->flags |= CI_HDRC_OVERRIDE_RX_BURST;
	} else if (ret != -EINVAL) {
		dev_err(dev, "failed to get rx-burst-size-dword\n");
		return ret;
	}

	if (of_find_property(dev->of_node, "non-zero-ttctrl-ttha", NULL))
		platdata->flags |= CI_HDRC_SET_NON_ZERO_TTHA;

	ext_id = ERR_PTR(-ENODEV);
	ext_vbus = ERR_PTR(-ENODEV);
	if (of_property_read_bool(dev->of_node, "extcon")) {
		/* Each one of them is not mandatory */
		ext_vbus = extcon_get_edev_by_phandle(dev, 0);
		if (IS_ERR(ext_vbus) && PTR_ERR(ext_vbus) != -ENODEV)
			return PTR_ERR(ext_vbus);

		ext_id = extcon_get_edev_by_phandle(dev, 1);
		if (IS_ERR(ext_id) && PTR_ERR(ext_id) != -ENODEV)
			return PTR_ERR(ext_id);
	}

	cable = &platdata->vbus_extcon;
	cable->nb.notifier_call = ci_cable_notifier;
	cable->edev = ext_vbus;

	if (!IS_ERR(ext_vbus)) {
		ret = extcon_get_state(cable->edev, EXTCON_USB);
		if (ret)
			cable->connected = true;
		else
			cable->connected = false;
	}

	cable = &platdata->id_extcon;
	cable->nb.notifier_call = ci_cable_notifier;
	cable->edev = ext_id;

	if (!IS_ERR(ext_id)) {
		ret = extcon_get_state(cable->edev, EXTCON_USB_HOST);
		if (ret)
			cable->connected = true;
		else
			cable->connected = false;
	}
	return 0;
}

static int ci_extcon_register(struct ci_hdrc *ci)
{
	struct ci_hdrc_cable *id, *vbus;
	int ret;

	id = &ci->platdata->id_extcon;
	id->ci = ci;
<<<<<<< HEAD
	if (!IS_ERR(id->edev)) {
=======
	if (!IS_ERR_OR_NULL(id->edev)) {
>>>>>>> 423d9423
		ret = devm_extcon_register_notifier(ci->dev, id->edev,
						EXTCON_USB_HOST, &id->nb);
		if (ret < 0) {
			dev_err(ci->dev, "register ID failed\n");
			return ret;
		}
	}

	vbus = &ci->platdata->vbus_extcon;
	vbus->ci = ci;
<<<<<<< HEAD
	if (!IS_ERR(vbus->edev)) {
=======
	if (!IS_ERR_OR_NULL(vbus->edev)) {
>>>>>>> 423d9423
		ret = devm_extcon_register_notifier(ci->dev, vbus->edev,
						EXTCON_USB, &vbus->nb);
		if (ret < 0) {
			dev_err(ci->dev, "register VBUS failed\n");
			return ret;
		}
	}

	return 0;
}

static DEFINE_IDA(ci_ida);

struct platform_device *ci_hdrc_add_device(struct device *dev,
			struct resource *res, int nres,
			struct ci_hdrc_platform_data *platdata)
{
	struct platform_device *pdev;
	int id, ret;

	ret = ci_get_platdata(dev, platdata);
	if (ret)
		return ERR_PTR(ret);

	id = ida_simple_get(&ci_ida, 0, 0, GFP_KERNEL);
	if (id < 0)
		return ERR_PTR(id);

	pdev = platform_device_alloc("ci_hdrc", id);
	if (!pdev) {
		ret = -ENOMEM;
		goto put_id;
	}

	pdev->dev.parent = dev;

	ret = platform_device_add_resources(pdev, res, nres);
	if (ret)
		goto err;

	ret = platform_device_add_data(pdev, platdata, sizeof(*platdata));
	if (ret)
		goto err;

	ret = platform_device_add(pdev);
	if (ret)
		goto err;

	return pdev;

err:
	platform_device_put(pdev);
put_id:
	ida_simple_remove(&ci_ida, id);
	return ERR_PTR(ret);
}
EXPORT_SYMBOL_GPL(ci_hdrc_add_device);

void ci_hdrc_remove_device(struct platform_device *pdev)
{
	int id = pdev->id;
	platform_device_unregister(pdev);
	ida_simple_remove(&ci_ida, id);
}
EXPORT_SYMBOL_GPL(ci_hdrc_remove_device);

/**
 * ci_hdrc_query_available_role: get runtime available operation mode
 *
 * The glue layer can get current operation mode (host/peripheral/otg)
 * This function should be called after ci core device has created.
 *
 * @pdev: the platform device of ci core.
 *
 * Return USB_DR_MODE_XXX.
 */
enum usb_dr_mode ci_hdrc_query_available_role(struct platform_device *pdev)
{
	struct ci_hdrc *ci = platform_get_drvdata(pdev);

	if (!ci)
		return USB_DR_MODE_UNKNOWN;
	if (ci->roles[CI_ROLE_HOST] && ci->roles[CI_ROLE_GADGET])
		return USB_DR_MODE_OTG;
	else if (ci->roles[CI_ROLE_HOST])
		return USB_DR_MODE_HOST;
	else if (ci->roles[CI_ROLE_GADGET])
		return USB_DR_MODE_PERIPHERAL;
	else
		return USB_DR_MODE_UNKNOWN;
}
EXPORT_SYMBOL_GPL(ci_hdrc_query_available_role);

static inline void ci_role_destroy(struct ci_hdrc *ci)
{
	if (ci->is_otg)
		ci_hdrc_otg_destroy(ci);
	ci_hdrc_gadget_destroy(ci);
	ci_hdrc_host_destroy(ci);
}

static void ci_get_otg_capable(struct ci_hdrc *ci)
{
	if (ci->platdata->flags & CI_HDRC_DUAL_ROLE_NOT_OTG)
		ci->is_otg = false;
	else
		ci->is_otg = (hw_read(ci, CAP_DCCPARAMS,
				DCCPARAMS_DC | DCCPARAMS_HC)
					== (DCCPARAMS_DC | DCCPARAMS_HC));
	if (ci->is_otg) {
		dev_dbg(ci->dev, "It is OTG capable controller\n");
		/* Disable and clear all OTG irq */
		hw_write_otgsc(ci, OTGSC_INT_EN_BITS | OTGSC_INT_STATUS_BITS,
							OTGSC_INT_STATUS_BITS);
	}
}

static enum ci_role ci_get_role(struct ci_hdrc *ci)
{
	if (ci->roles[CI_ROLE_HOST] && ci->roles[CI_ROLE_GADGET]) {
		if (ci->is_otg) {
			hw_write_otgsc(ci, OTGSC_IDIE, OTGSC_IDIE);
			return ci_otg_role(ci);
		} else {
			/*
			 * If the controller is not OTG capable, but support
			 * role switch, the defalt role is gadget, and the
			 * user can switch it through debugfs.
			 */
			return CI_ROLE_GADGET;
		}
	} else {
		return ci->roles[CI_ROLE_HOST]
			? CI_ROLE_HOST
			: CI_ROLE_GADGET;
	}
}

static void ci_start_new_role(struct ci_hdrc *ci)
{
	enum ci_role role = ci_get_role(ci);

	if (ci->role != role) {
		ci_handle_id_switch(ci);
	} else if (role == CI_ROLE_GADGET) {
		if (ci->vbus_active)
			usb_gadget_vbus_disconnect(&ci->gadget);
		ci_handle_vbus_connected(ci);
	}
}

static void ci_power_lost_work(struct work_struct *work)
{
	struct ci_hdrc *ci = container_of(work, struct ci_hdrc,
						power_lost_work);

	pm_runtime_get_sync(ci->dev);
	if (!ci_otg_is_fsm_mode(ci))
		ci_start_new_role(ci);
	else
		ci_hdrc_otg_fsm_restart(ci);
	pm_runtime_put_sync(ci->dev);
	enable_irq(ci->irq);
}

static int ci_hdrc_probe(struct platform_device *pdev)
{
	struct device	*dev = &pdev->dev;
	struct ci_hdrc	*ci;
	struct resource	*res;
	void __iomem	*base;
	int		ret;
	enum usb_dr_mode dr_mode;

	if (!dev_get_platdata(dev)) {
		dev_err(dev, "platform data missing\n");
		return -ENODEV;
	}

	res = platform_get_resource(pdev, IORESOURCE_MEM, 0);
	base = devm_ioremap_resource(dev, res);
	if (IS_ERR(base))
		return PTR_ERR(base);

	ci = devm_kzalloc(dev, sizeof(*ci), GFP_KERNEL);
	if (!ci)
		return -ENOMEM;

	spin_lock_init(&ci->lock);
	ci->dev = dev;
	ci->platdata = dev_get_platdata(dev);
	ci->imx28_write_fix = !!(ci->platdata->flags &
		CI_HDRC_IMX28_WRITE_FIX);
	ci->supports_runtime_pm = !!(ci->platdata->flags &
		CI_HDRC_SUPPORTS_RUNTIME_PM);

	ret = hw_device_init(ci, base);
	if (ret < 0) {
		dev_err(dev, "can't initialize hardware\n");
		return -ENODEV;
	}

	if (ci->platdata->phy) {
		ci->phy = ci->platdata->phy;
	} else if (ci->platdata->usb_phy) {
		ci->usb_phy = ci->platdata->usb_phy;
	} else {
		ci->phy = devm_phy_get(dev->parent, "usb-phy");
		ci->usb_phy = devm_usb_get_phy(dev->parent, USB_PHY_TYPE_USB2);

		/* if both generic PHY and USB PHY layers aren't enabled */
		if (PTR_ERR(ci->phy) == -ENOSYS &&
				PTR_ERR(ci->usb_phy) == -ENXIO)
			return -ENXIO;

		if (IS_ERR(ci->phy) && IS_ERR(ci->usb_phy))
			return -EPROBE_DEFER;

		if (IS_ERR(ci->phy))
			ci->phy = NULL;
		else if (IS_ERR(ci->usb_phy))
			ci->usb_phy = NULL;
	}

	ret = ci_usb_phy_init(ci);
	if (ret) {
		dev_err(dev, "unable to init phy: %d\n", ret);
		return ret;
	}

	ci->hw_bank.phys = res->start;

	ci->irq = platform_get_irq(pdev, 0);
	if (ci->irq < 0) {
		dev_err(dev, "missing IRQ\n");
		ret = ci->irq;
		goto deinit_phy;
	}

	ci_get_otg_capable(ci);

	dr_mode = ci->platdata->dr_mode;
	/* initialize role(s) before the interrupt is requested */
	if (dr_mode == USB_DR_MODE_OTG || dr_mode == USB_DR_MODE_HOST) {
		ret = ci_hdrc_host_init(ci);
		if (ret)
			dev_info(dev, "doesn't support host\n");
	}

	if (dr_mode == USB_DR_MODE_OTG || dr_mode == USB_DR_MODE_PERIPHERAL) {
		ret = ci_hdrc_gadget_init(ci);
		if (ret)
			dev_info(dev, "doesn't support gadget\n");
	}

	if (!ci->roles[CI_ROLE_HOST] && !ci->roles[CI_ROLE_GADGET]) {
		dev_err(dev, "no supported roles\n");
		ret = -ENODEV;
		goto deinit_phy;
	}

	if (ci->is_otg && ci->roles[CI_ROLE_GADGET]) {
		ret = ci_hdrc_otg_init(ci);
		if (ret) {
			dev_err(dev, "init otg fails, ret = %d\n", ret);
			goto stop;
		}
	}

	ci->role = ci_get_role(ci);
	/* only update vbus status for peripheral */
	if (ci->role == CI_ROLE_GADGET)
		ci_handle_vbus_connected(ci);

	if (!ci_otg_is_fsm_mode(ci)) {
		ret = ci_role_start(ci, ci->role);
		if (ret) {
			dev_err(dev, "can't start %s role\n",
						ci_role(ci)->name);
			goto stop;
		}
	}

	platform_set_drvdata(pdev, ci);
	ret = devm_request_irq(dev, ci->irq, ci_irq, IRQF_SHARED,
			ci->platdata->name, ci);
	if (ret)
		goto stop;

	ret = ci_extcon_register(ci);
	if (ret)
		goto stop;

	if (ci->supports_runtime_pm) {
		pm_runtime_set_active(&pdev->dev);
		pm_runtime_enable(&pdev->dev);
		pm_runtime_set_autosuspend_delay(&pdev->dev, 2000);
		pm_runtime_mark_last_busy(ci->dev);
		pm_runtime_use_autosuspend(&pdev->dev);
	}

	if (ci_otg_is_fsm_mode(ci))
		ci_hdrc_otg_fsm_start(ci);

	device_set_wakeup_capable(&pdev->dev, true);

	/* Init workqueue for controller power lost handling */
	INIT_WORK(&ci->power_lost_work, ci_power_lost_work);
	mutex_init(&ci->mutex);

	ret = dbg_create_files(ci);
	if (!ret)
		return 0;

stop:
	ci_role_destroy(ci);
deinit_phy:
	ci_usb_phy_exit(ci);

	return ret;
}

static int ci_hdrc_remove(struct platform_device *pdev)
{
	struct ci_hdrc *ci = platform_get_drvdata(pdev);

	if (ci->supports_runtime_pm) {
		pm_runtime_get_sync(&pdev->dev);
		pm_runtime_disable(&pdev->dev);
		pm_runtime_put_noidle(&pdev->dev);
	}

	dbg_remove_files(ci);
	ci_role_destroy(ci);
	ci_hdrc_enter_lpm(ci, true);
	ci_usb_phy_exit(ci);

	return 0;
}

#ifdef CONFIG_PM
/* Prepare wakeup by SRP before suspend */
static void ci_otg_fsm_suspend_for_srp(struct ci_hdrc *ci)
{
	if ((ci->fsm.otg->state == OTG_STATE_A_IDLE) &&
				!hw_read_otgsc(ci, OTGSC_ID)) {
		hw_write(ci, OP_PORTSC, PORTSC_W1C_BITS | PORTSC_PP,
								PORTSC_PP);
		hw_write(ci, OP_PORTSC, PORTSC_W1C_BITS | PORTSC_WKCN,
								PORTSC_WKCN);
	}
}

/* Handle SRP when wakeup by data pulse */
static void ci_otg_fsm_wakeup_by_srp(struct ci_hdrc *ci)
{
	if ((ci->fsm.otg->state == OTG_STATE_A_IDLE) &&
		(ci->fsm.a_bus_drop == 1) && (ci->fsm.a_bus_req == 0)) {
		if (!hw_read_otgsc(ci, OTGSC_ID))
			otg_add_timer(&ci->fsm, A_DP_END);
		else
			ci->fsm.id = 1;
	}
}

static void ci_controller_suspend(struct ci_hdrc *ci)
{
	disable_irq(ci->irq);
	ci_hdrc_enter_lpm(ci, true);
	if (ci->platdata->phy_clkgate_delay_us)
		usleep_range(ci->platdata->phy_clkgate_delay_us,
			     ci->platdata->phy_clkgate_delay_us + 50);
	usb_phy_set_suspend(ci->usb_phy, 1);
	ci->in_lpm = true;
	enable_irq(ci->irq);
}

/*
 * Handle the wakeup interrupt triggered by extcon connector
 * We need to call ci_irq again for extcon since the first
 * interrupt (wakeup int) only let the controller be out of
 * low power mode, but not handle any interrupts.
 */
static void ci_extcon_wakeup_int(struct ci_hdrc *ci)
{
	struct ci_hdrc_cable *cable_id, *cable_vbus;
	u32 otgsc = hw_read_otgsc(ci, ~0);

	cable_id = &ci->platdata->id_extcon;
	cable_vbus = &ci->platdata->vbus_extcon;

	if (!IS_ERR(cable_id->edev) && ci->is_otg &&
		(otgsc & OTGSC_IDIE) && (otgsc & OTGSC_IDIS))
		ci_irq(ci->irq, ci);

	if (!IS_ERR(cable_vbus->edev) && ci->is_otg &&
		(otgsc & OTGSC_BSVIE) && (otgsc & OTGSC_BSVIS))
		ci_irq(ci->irq, ci);
}

static int ci_controller_resume(struct device *dev)
{
	struct ci_hdrc *ci = dev_get_drvdata(dev);

	dev_dbg(dev, "at %s\n", __func__);

	if (!ci->in_lpm)
		return 0;

	ci_hdrc_enter_lpm(ci, false);
	if (ci->usb_phy) {
		usb_phy_set_suspend(ci->usb_phy, 0);
		usb_phy_set_wakeup(ci->usb_phy, false);
		hw_wait_phy_stable();
	}

	ci->in_lpm = false;
	if (ci->wakeup_int) {
		ci->wakeup_int = false;
		pm_runtime_mark_last_busy(ci->dev);
		pm_runtime_put_autosuspend(ci->dev);
		enable_irq(ci->irq);
		if (ci_otg_is_fsm_mode(ci))
			ci_otg_fsm_wakeup_by_srp(ci);
		ci_extcon_wakeup_int(ci);
	}

	return 0;
}

#ifdef CONFIG_PM_SLEEP
static int ci_suspend(struct device *dev)
{
	struct ci_hdrc *ci = dev_get_drvdata(dev);

	if (ci->wq)
		flush_workqueue(ci->wq);
	/*
	 * Controller needs to be active during suspend, otherwise the core
	 * may run resume when the parent is at suspend if other driver's
	 * suspend fails, it occurs before parent's suspend has not started,
	 * but the core suspend has finished.
	 */
	if (ci->in_lpm)
		pm_runtime_resume(dev);

	if (ci->in_lpm) {
		WARN_ON(1);
		return 0;
	}

	/* Extra routine per role before system suspend */
	if (ci->role != CI_ROLE_END && ci_role(ci)->suspend)
		ci_role(ci)->suspend(ci);

	if (device_may_wakeup(dev)) {
		if (ci_otg_is_fsm_mode(ci))
			ci_otg_fsm_suspend_for_srp(ci);

		usb_phy_set_wakeup(ci->usb_phy, true);
		enable_irq_wake(ci->irq);
	}

	ci_controller_suspend(ci);

	return 0;
}

static int ci_resume(struct device *dev)
{
	struct ci_hdrc *ci = dev_get_drvdata(dev);
	bool power_lost = false;
	u32 sample_reg_val;
	int ret;

	/* Check if controller resume from power lost */
	sample_reg_val = hw_read(ci, OP_ENDPTLISTADDR, ~0);
	if (sample_reg_val == 0)
		power_lost = true;
	else if (sample_reg_val == 0xFFFFFFFF)
		/* Restore value 0 if it was set for power lost check */
		hw_write(ci, OP_ENDPTLISTADDR, ~0, 0);

	if (device_may_wakeup(dev))
		disable_irq_wake(ci->irq);

	ret = ci_controller_resume(dev);
	if (ret)
		return ret;

	if (power_lost) {
		/* shutdown and re-init for phy */
		ci_usb_phy_exit(ci);
		ci_usb_phy_init(ci);
	}

	/* Extra routine per role after system resume */
	if (ci->role != CI_ROLE_END && ci_role(ci)->resume)
		ci_role(ci)->resume(ci, power_lost);

	if (power_lost) {
		disable_irq_nosync(ci->irq);
		schedule_work(&ci->power_lost_work);
	}

	if (ci->supports_runtime_pm) {
		pm_runtime_disable(dev);
		pm_runtime_set_active(dev);
		pm_runtime_enable(dev);
	}

	return ret;
}
#endif /* CONFIG_PM_SLEEP */

static int ci_runtime_suspend(struct device *dev)
{
	struct ci_hdrc *ci = dev_get_drvdata(dev);

	dev_dbg(dev, "at %s\n", __func__);

	if (ci->in_lpm)
		return 0;

	if (ci_otg_is_fsm_mode(ci))
		ci_otg_fsm_suspend_for_srp(ci);

	usb_phy_set_wakeup(ci->usb_phy, true);
	ci_controller_suspend(ci);

	return 0;
}

static int ci_runtime_resume(struct device *dev)
{
	return ci_controller_resume(dev);
}

#endif /* CONFIG_PM */
static const struct dev_pm_ops ci_pm_ops = {
	SET_SYSTEM_SLEEP_PM_OPS(ci_suspend, ci_resume)
	SET_RUNTIME_PM_OPS(ci_runtime_suspend, ci_runtime_resume, NULL)
};

static struct platform_driver ci_hdrc_driver = {
	.probe	= ci_hdrc_probe,
	.remove	= ci_hdrc_remove,
	.driver	= {
		.name	= "ci_hdrc",
		.pm	= &ci_pm_ops,
	},
};

static int __init ci_hdrc_platform_register(void)
{
	ci_hdrc_host_driver_init();
	return platform_driver_register(&ci_hdrc_driver);
}
module_init(ci_hdrc_platform_register);

static void __exit ci_hdrc_platform_unregister(void)
{
	platform_driver_unregister(&ci_hdrc_driver);
}
module_exit(ci_hdrc_platform_unregister);

MODULE_ALIAS("platform:ci_hdrc");
MODULE_LICENSE("GPL v2");
MODULE_AUTHOR("David Lopo <dlopo@chipidea.mips.com>");
MODULE_DESCRIPTION("ChipIdea HDRC Driver");<|MERGE_RESOLUTION|>--- conflicted
+++ resolved
@@ -523,13 +523,6 @@
 	u32 otgsc = 0;
 
 	if (ci->in_lpm) {
-		/*
-		 * If we already have a wakeup irq pending there,
-		 * let's just return to wait resume finished firstly.
-		 */
-		if (ci->wakeup_int)
-			return IRQ_HANDLED;
-
 		disable_irq_nosync(irq);
 		ci->wakeup_int = true;
 		pm_runtime_get(ci->dev);
@@ -724,11 +717,7 @@
 
 	id = &ci->platdata->id_extcon;
 	id->ci = ci;
-<<<<<<< HEAD
-	if (!IS_ERR(id->edev)) {
-=======
 	if (!IS_ERR_OR_NULL(id->edev)) {
->>>>>>> 423d9423
 		ret = devm_extcon_register_notifier(ci->dev, id->edev,
 						EXTCON_USB_HOST, &id->nb);
 		if (ret < 0) {
@@ -739,11 +728,7 @@
 
 	vbus = &ci->platdata->vbus_extcon;
 	vbus->ci = ci;
-<<<<<<< HEAD
-	if (!IS_ERR(vbus->edev)) {
-=======
 	if (!IS_ERR_OR_NULL(vbus->edev)) {
->>>>>>> 423d9423
 		ret = devm_extcon_register_notifier(ci->dev, vbus->edev,
 						EXTCON_USB, &vbus->nb);
 		if (ret < 0) {
