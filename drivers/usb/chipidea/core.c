--- conflicted
+++ resolved
@@ -1304,11 +1304,8 @@
 		if (ci_otg_is_fsm_mode(ci))
 			ci_otg_fsm_wakeup_by_srp(ci);
 		ci_extcon_wakeup_int(ci);
-<<<<<<< HEAD
-=======
 	} else {
 		spin_unlock(&ci->lock);
->>>>>>> ee68d467
 	}
 
 	return 0;
