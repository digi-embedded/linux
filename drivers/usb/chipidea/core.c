--- conflicted
+++ resolved
@@ -894,8 +894,6 @@
 	enable_irq(ci->irq);
 }
 
-<<<<<<< HEAD
-=======
 static ssize_t ci_role_show(struct device *dev, struct device_attribute *attr,
 			  char *buf)
 {
@@ -946,7 +944,6 @@
 	.attrs = ci_attrs,
 };
 
->>>>>>> 05f46d3f
 static int ci_hdrc_probe(struct platform_device *pdev)
 {
 	struct device	*dev = &pdev->dev;
@@ -1100,13 +1097,10 @@
 	if (ret)
 		goto remove_debug;
 
-<<<<<<< HEAD
-=======
 	return 0;
 
 remove_debug:
 	dbg_remove_files(ci);
->>>>>>> 05f46d3f
 stop:
 	ci_role_destroy(ci);
 deinit_phy:
@@ -1126,10 +1120,7 @@
 	}
 
 	dbg_remove_files(ci);
-<<<<<<< HEAD
-=======
 	sysfs_remove_group(&ci->dev->kobj, &ci_attr_group);
->>>>>>> 05f46d3f
 	ci_role_destroy(ci);
 	ci_hdrc_enter_lpm(ci, true);
 	ci_usb_phy_exit(ci);
