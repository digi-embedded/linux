// SPDX-License-Identifier: GPL-2.0
/*
 * core.c - ChipIdea USB IP core family device controller
 *
 * Copyright (C) 2008 Chipidea - MIPS Technologies, Inc. All rights reserved.
 * Copyright (C) 2020 NXP
 *
 * Author: David Lopo
 *	   Peter Chen <peter.chen@nxp.com>
 *
 * Main Features:
 * - Four transfers are supported, usbtest is passed
 * - USB Certification for gadget: CH9 and Mass Storage are passed
 * - Low power mode
 * - USB wakeup
 */
#include <linux/delay.h>
#include <linux/device.h>
#include <linux/dma-mapping.h>
#include <linux/extcon.h>
#include <linux/phy/phy.h>
#include <linux/platform_device.h>
#include <linux/module.h>
#include <linux/idr.h>
#include <linux/interrupt.h>
#include <linux/io.h>
#include <linux/kernel.h>
#include <linux/slab.h>
#include <linux/pm_runtime.h>
#include <linux/pinctrl/consumer.h>
#include <linux/usb/ch9.h>
#include <linux/usb/gadget.h>
#include <linux/usb/otg.h>
#include <linux/usb/chipidea.h>
#include <linux/usb/of.h>
#include <linux/of.h>
#include <linux/regulator/consumer.h>
#include <linux/usb/ehci_def.h>

#include "ci.h"
#include "udc.h"
#include "bits.h"
#include "host.h"
#include "otg.h"
#include "otg_fsm.h"

/* Controller register map */
static const u8 ci_regs_nolpm[] = {
	[CAP_CAPLENGTH]		= 0x00U,
	[CAP_HCCPARAMS]		= 0x08U,
	[CAP_DCCPARAMS]		= 0x24U,
	[CAP_TESTMODE]		= 0x38U,
	[OP_USBCMD]		= 0x00U,
	[OP_USBSTS]		= 0x04U,
	[OP_USBINTR]		= 0x08U,
	[OP_FRINDEX]		= 0x0CU,
	[OP_DEVICEADDR]		= 0x14U,
	[OP_ENDPTLISTADDR]	= 0x18U,
	[OP_TTCTRL]		= 0x1CU,
	[OP_BURSTSIZE]		= 0x20U,
	[OP_ULPI_VIEWPORT]	= 0x30U,
	[OP_PORTSC]		= 0x44U,
	[OP_DEVLC]		= 0x84U,
	[OP_OTGSC]		= 0x64U,
	[OP_USBMODE]		= 0x68U,
	[OP_ENDPTSETUPSTAT]	= 0x6CU,
	[OP_ENDPTPRIME]		= 0x70U,
	[OP_ENDPTFLUSH]		= 0x74U,
	[OP_ENDPTSTAT]		= 0x78U,
	[OP_ENDPTCOMPLETE]	= 0x7CU,
	[OP_ENDPTCTRL]		= 0x80U,
};

static const u8 ci_regs_lpm[] = {
	[CAP_CAPLENGTH]		= 0x00U,
	[CAP_HCCPARAMS]		= 0x08U,
	[CAP_DCCPARAMS]		= 0x24U,
	[CAP_TESTMODE]		= 0xFCU,
	[OP_USBCMD]		= 0x00U,
	[OP_USBSTS]		= 0x04U,
	[OP_USBINTR]		= 0x08U,
	[OP_FRINDEX]		= 0x0CU,
	[OP_DEVICEADDR]		= 0x14U,
	[OP_ENDPTLISTADDR]	= 0x18U,
	[OP_TTCTRL]		= 0x1CU,
	[OP_BURSTSIZE]		= 0x20U,
	[OP_ULPI_VIEWPORT]	= 0x30U,
	[OP_PORTSC]		= 0x44U,
	[OP_DEVLC]		= 0x84U,
	[OP_OTGSC]		= 0xC4U,
	[OP_USBMODE]		= 0xC8U,
	[OP_ENDPTSETUPSTAT]	= 0xD8U,
	[OP_ENDPTPRIME]		= 0xDCU,
	[OP_ENDPTFLUSH]		= 0xE0U,
	[OP_ENDPTSTAT]		= 0xE4U,
	[OP_ENDPTCOMPLETE]	= 0xE8U,
	[OP_ENDPTCTRL]		= 0xECU,
};

static void hw_alloc_regmap(struct ci_hdrc *ci, bool is_lpm)
{
	int i;

	for (i = 0; i < OP_ENDPTCTRL; i++)
		ci->hw_bank.regmap[i] =
			(i <= CAP_LAST ? ci->hw_bank.cap : ci->hw_bank.op) +
			(is_lpm ? ci_regs_lpm[i] : ci_regs_nolpm[i]);

	for (; i <= OP_LAST; i++)
		ci->hw_bank.regmap[i] = ci->hw_bank.op +
			4 * (i - OP_ENDPTCTRL) +
			(is_lpm
			 ? ci_regs_lpm[OP_ENDPTCTRL]
			 : ci_regs_nolpm[OP_ENDPTCTRL]);

}

static enum ci_revision ci_get_revision(struct ci_hdrc *ci)
{
	int ver = hw_read_id_reg(ci, ID_ID, VERSION) >> __ffs(VERSION);
	enum ci_revision rev = CI_REVISION_UNKNOWN;

	if (ver == 0x2) {
		rev = hw_read_id_reg(ci, ID_ID, REVISION)
			>> __ffs(REVISION);
		rev += CI_REVISION_20;
	} else if (ver == 0x0) {
		rev = CI_REVISION_1X;
	}

	return rev;
}

/**
 * hw_read_intr_enable: returns interrupt enable register
 *
 * @ci: the controller
 *
 * This function returns register data
 */
u32 hw_read_intr_enable(struct ci_hdrc *ci)
{
	return hw_read(ci, OP_USBINTR, ~0);
}

/**
 * hw_read_intr_status: returns interrupt status register
 *
 * @ci: the controller
 *
 * This function returns register data
 */
u32 hw_read_intr_status(struct ci_hdrc *ci)
{
	return hw_read(ci, OP_USBSTS, ~0);
}

/**
 * hw_port_test_set: writes port test mode (execute without interruption)
 * @ci: the controller
 * @mode: new value
 *
 * This function returns an error code
 */
int hw_port_test_set(struct ci_hdrc *ci, u8 mode)
{
	const u8 TEST_MODE_MAX = 7;

	if (mode > TEST_MODE_MAX)
		return -EINVAL;

	hw_write(ci, OP_PORTSC, PORTSC_PTC, mode << __ffs(PORTSC_PTC));
	return 0;
}

/**
 * hw_port_test_get: reads port test mode value
 *
 * @ci: the controller
 *
 * This function returns port test mode value
 */
u8 hw_port_test_get(struct ci_hdrc *ci)
{
	return hw_read(ci, OP_PORTSC, PORTSC_PTC) >> __ffs(PORTSC_PTC);
}

static void hw_wait_phy_stable(void)
{
	/*
	 * The phy needs some delay to output the stable status from low
	 * power mode. And for OTGSC, the status inputs are debounced
	 * using a 1 ms time constant, so, delay 2ms for controller to get
	 * the stable status, like vbus and id when the phy leaves low power.
	 */
	usleep_range(2000, 2500);
}

/* The PHY enters/leaves low power mode */
static void ci_hdrc_enter_lpm_common(struct ci_hdrc *ci, bool enable)
{
	enum ci_hw_regs reg = ci->hw_bank.lpm ? OP_DEVLC : OP_PORTSC;
	bool lpm = !!(hw_read(ci, reg, PORTSC_PHCD(ci->hw_bank.lpm)));

	if (enable && !lpm)
		hw_write(ci, reg, PORTSC_PHCD(ci->hw_bank.lpm),
				PORTSC_PHCD(ci->hw_bank.lpm));
	else if (!enable && lpm)
		hw_write(ci, reg, PORTSC_PHCD(ci->hw_bank.lpm),
				0);
}

void ci_hdrc_enter_lpm(struct ci_hdrc *ci, bool enable)
{
	return ci->platdata->enter_lpm(ci, enable);
}

static int hw_device_init(struct ci_hdrc *ci, void __iomem *base)
{
	u32 reg;

	/* bank is a module variable */
	ci->hw_bank.abs = base;

	ci->hw_bank.cap = ci->hw_bank.abs;
	ci->hw_bank.cap += ci->platdata->capoffset;
	ci->hw_bank.op = ci->hw_bank.cap + (ioread32(ci->hw_bank.cap) & 0xff);

	hw_alloc_regmap(ci, false);
	reg = hw_read(ci, CAP_HCCPARAMS, HCCPARAMS_LEN) >>
		__ffs(HCCPARAMS_LEN);
	ci->hw_bank.lpm  = reg;
	if (reg)
		hw_alloc_regmap(ci, !!reg);
	ci->hw_bank.size = ci->hw_bank.op - ci->hw_bank.abs;
	ci->hw_bank.size += OP_LAST;
	ci->hw_bank.size /= sizeof(u32);

	reg = hw_read(ci, CAP_DCCPARAMS, DCCPARAMS_DEN) >>
		__ffs(DCCPARAMS_DEN);
	ci->hw_ep_max = reg * 2;   /* cache hw ENDPT_MAX */

	if (ci->hw_ep_max > ENDPT_MAX)
		return -ENODEV;

	ci_hdrc_enter_lpm(ci, false);

	/* Disable all interrupts bits */
	hw_write(ci, OP_USBINTR, 0xffffffff, 0);

	/* Clear all interrupts status bits*/
	hw_write(ci, OP_USBSTS, 0xffffffff, 0xffffffff);

	ci->rev = ci_get_revision(ci);

	dev_dbg(ci->dev,
		"revision: %d, lpm: %d; cap: %px op: %px\n",
		ci->rev, ci->hw_bank.lpm, ci->hw_bank.cap, ci->hw_bank.op);

	/* setup lock mode ? */

	/* ENDPTSETUPSTAT is '0' by default */

	/* HCSPARAMS.bf.ppc SHOULD BE zero for device */

	return 0;
}

void hw_phymode_configure(struct ci_hdrc *ci)
{
	u32 portsc, lpm, sts = 0;

	switch (ci->platdata->phy_mode) {
	case USBPHY_INTERFACE_MODE_UTMI:
		portsc = PORTSC_PTS(PTS_UTMI);
		lpm = DEVLC_PTS(PTS_UTMI);
		break;
	case USBPHY_INTERFACE_MODE_UTMIW:
		portsc = PORTSC_PTS(PTS_UTMI) | PORTSC_PTW;
		lpm = DEVLC_PTS(PTS_UTMI) | DEVLC_PTW;
		break;
	case USBPHY_INTERFACE_MODE_ULPI:
		portsc = PORTSC_PTS(PTS_ULPI);
		lpm = DEVLC_PTS(PTS_ULPI);
		break;
	case USBPHY_INTERFACE_MODE_SERIAL:
		portsc = PORTSC_PTS(PTS_SERIAL);
		lpm = DEVLC_PTS(PTS_SERIAL);
		sts = 1;
		break;
	case USBPHY_INTERFACE_MODE_HSIC:
		portsc = PORTSC_PTS(PTS_HSIC);
		lpm = DEVLC_PTS(PTS_HSIC);
		break;
	default:
		return;
	}

	if (ci->hw_bank.lpm) {
		hw_write(ci, OP_DEVLC, DEVLC_PTS(7) | DEVLC_PTW, lpm);
		if (sts)
			hw_write(ci, OP_DEVLC, DEVLC_STS, DEVLC_STS);
	} else {
		hw_write(ci, OP_PORTSC, PORTSC_PTS(7) | PORTSC_PTW, portsc);
		if (sts)
			hw_write(ci, OP_PORTSC, PORTSC_STS, PORTSC_STS);
	}
}
EXPORT_SYMBOL_GPL(hw_phymode_configure);

/**
 * _ci_usb_phy_init: initialize phy taking in account both phy and usb_phy
 * interfaces
 * @ci: the controller
 *
 * This function returns an error code if the phy failed to init
 */
static int _ci_usb_phy_init(struct ci_hdrc *ci)
{
	int ret;

	if (ci->phy) {
		ret = phy_init(ci->phy);
		if (ret)
			return ret;

		ret = phy_power_on(ci->phy);
		if (ret) {
			phy_exit(ci->phy);
			return ret;
		}
	} else {
		ret = usb_phy_init(ci->usb_phy);
	}

	return ret;
}

/**
 * ci_usb_phy_exit: deinitialize phy taking in account both phy and usb_phy
 * interfaces
 * @ci: the controller
 */
static void ci_usb_phy_exit(struct ci_hdrc *ci)
{
	if (ci->platdata->flags & CI_HDRC_OVERRIDE_PHY_CONTROL)
		return;

	if (ci->phy) {
		phy_power_off(ci->phy);
		phy_exit(ci->phy);
	} else {
		usb_phy_shutdown(ci->usb_phy);
	}
}

/**
 * ci_usb_phy_init: initialize phy according to different phy type
 * @ci: the controller
 *
 * This function returns an error code if usb_phy_init has failed
 */
static int ci_usb_phy_init(struct ci_hdrc *ci)
{
	int ret;

	if (ci->platdata->flags & CI_HDRC_OVERRIDE_PHY_CONTROL)
		return 0;

	switch (ci->platdata->phy_mode) {
	case USBPHY_INTERFACE_MODE_UTMI:
	case USBPHY_INTERFACE_MODE_UTMIW:
	case USBPHY_INTERFACE_MODE_HSIC:
		ret = _ci_usb_phy_init(ci);
		if (!ret)
			hw_wait_phy_stable();
		else
			return ret;
		hw_phymode_configure(ci);
		break;
	case USBPHY_INTERFACE_MODE_ULPI:
	case USBPHY_INTERFACE_MODE_SERIAL:
		hw_phymode_configure(ci);
		ret = _ci_usb_phy_init(ci);
		if (ret)
			return ret;
		break;
	default:
		ret = _ci_usb_phy_init(ci);
		if (!ret)
			hw_wait_phy_stable();
	}

	return ret;
}


/**
 * ci_platform_configure: do controller configure
 * @ci: the controller
 *
 */
void ci_platform_configure(struct ci_hdrc *ci)
{
	bool is_device_mode, is_host_mode;

	is_device_mode = hw_read(ci, OP_USBMODE, USBMODE_CM) == USBMODE_CM_DC;
	is_host_mode = hw_read(ci, OP_USBMODE, USBMODE_CM) == USBMODE_CM_HC;

	if (is_device_mode) {
		phy_set_mode(ci->phy, PHY_MODE_USB_DEVICE);

		if (ci->platdata->flags & CI_HDRC_DISABLE_DEVICE_STREAMING)
			hw_write(ci, OP_USBMODE, USBMODE_CI_SDIS,
				 USBMODE_CI_SDIS);
	}

	if (is_host_mode) {
		phy_set_mode(ci->phy, PHY_MODE_USB_HOST);

		if (ci->platdata->flags & CI_HDRC_DISABLE_HOST_STREAMING)
			hw_write(ci, OP_USBMODE, USBMODE_CI_SDIS,
				 USBMODE_CI_SDIS);
	}

	if (ci->platdata->flags & CI_HDRC_FORCE_FULLSPEED) {
		if (ci->hw_bank.lpm)
			hw_write(ci, OP_DEVLC, DEVLC_PFSC, DEVLC_PFSC);
		else
			hw_write(ci, OP_PORTSC, PORTSC_PFSC, PORTSC_PFSC);
	}

	if (ci->platdata->flags & CI_HDRC_SET_NON_ZERO_TTHA)
		hw_write(ci, OP_TTCTRL, TTCTRL_TTHA_MASK, TTCTRL_TTHA);

	hw_write(ci, OP_USBCMD, 0xff0000, ci->platdata->itc_setting << 16);

	if (ci->platdata->flags & CI_HDRC_OVERRIDE_AHB_BURST)
		hw_write_id_reg(ci, ID_SBUSCFG, AHBBRST_MASK,
			ci->platdata->ahb_burst_config);

	/* override burst size, take effect only when ahb_burst_config is 0 */
	if (!hw_read_id_reg(ci, ID_SBUSCFG, AHBBRST_MASK)) {
		if (ci->platdata->flags & CI_HDRC_OVERRIDE_TX_BURST)
			hw_write(ci, OP_BURSTSIZE, TX_BURST_MASK,
			ci->platdata->tx_burst_size << __ffs(TX_BURST_MASK));

		if (ci->platdata->flags & CI_HDRC_OVERRIDE_RX_BURST)
			hw_write(ci, OP_BURSTSIZE, RX_BURST_MASK,
				ci->platdata->rx_burst_size);
	}
}

/**
 * hw_controller_reset: do controller reset
 * @ci: the controller
  *
 * This function returns an error code
 */
int hw_controller_reset(struct ci_hdrc *ci)
{
	int count = 0;

	hw_write(ci, OP_USBCMD, USBCMD_RST, USBCMD_RST);
	while (hw_read(ci, OP_USBCMD, USBCMD_RST)) {
		udelay(10);
		if (count++ > 1000)
			return -ETIMEDOUT;
	}

	return 0;
}

/**
 * hw_device_reset: resets chip (execute without interruption)
 * @ci: the controller
 *
 * This function returns an error code
 */
int hw_device_reset(struct ci_hdrc *ci)
{
	int ret;

	/* should flush & stop before reset */
	hw_write(ci, OP_ENDPTFLUSH, ~0, ~0);
	hw_write(ci, OP_USBCMD, USBCMD_RS, 0);

	ret = hw_controller_reset(ci);
	if (ret) {
		dev_err(ci->dev, "error resetting controller, ret=%d\n", ret);
		return ret;
	}

	if (ci->platdata->notify_event) {
		ret = ci->platdata->notify_event(ci,
			CI_HDRC_CONTROLLER_RESET_EVENT);
		if (ret)
			return ret;
	}

	/* USBMODE should be configured step by step */
	hw_write(ci, OP_USBMODE, USBMODE_CM, USBMODE_CM_IDLE);
	hw_write(ci, OP_USBMODE, USBMODE_CM, USBMODE_CM_DC);
	/* HW >= 2.3 */
	hw_write(ci, OP_USBMODE, USBMODE_SLOM, USBMODE_SLOM);

	if (hw_read(ci, OP_USBMODE, USBMODE_CM) != USBMODE_CM_DC) {
		dev_err(ci->dev, "cannot enter in %s device mode\n",
			ci_role(ci)->name);
		dev_err(ci->dev, "lpm = %i\n", ci->hw_bank.lpm);
		return -ENODEV;
	}

	ci_platform_configure(ci);

	return 0;
}

static irqreturn_t ci_irq_handler(int irq, void *data)
{
	struct ci_hdrc *ci = data;
	irqreturn_t ret = IRQ_NONE;
	u32 otgsc = 0;

	if (ci->in_lpm) {
		/*
		 * If we already have a wakeup irq pending there,
		 * let's just return to wait resume finished firstly.
		 */
		if (ci->wakeup_int)
			return IRQ_HANDLED;

		disable_irq_nosync(irq);
		ci->wakeup_int = true;
		pm_runtime_get(ci->dev);
		return IRQ_HANDLED;
	}

	if (ci->is_otg) {
		otgsc = hw_read_otgsc(ci, ~0);
		if (ci_otg_is_fsm_mode(ci)) {
			ret = ci_otg_fsm_irq(ci);
			if (ret == IRQ_HANDLED)
				return ret;
		}
	}

	/*
	 * Handle id change interrupt, it indicates device/host function
	 * switch.
	 */
	if (ci->is_otg && (otgsc & OTGSC_IDIE) && (otgsc & OTGSC_IDIS)) {
		ci->id_event = true;
		/* Clear ID change irq status */
		hw_write_otgsc(ci, OTGSC_IDIS, OTGSC_IDIS);
		ci_otg_queue_work(ci);
		return IRQ_HANDLED;
	}

	/*
	 * Handle vbus change interrupt, it indicates device connection
	 * and disconnection events.
	 */
	if (ci->is_otg && (otgsc & OTGSC_BSVIE) && (otgsc & OTGSC_BSVIS)) {
		ci->b_sess_valid_event = true;
		/* Clear BSV irq */
		hw_write_otgsc(ci, OTGSC_BSVIS, OTGSC_BSVIS);
		ci_otg_queue_work(ci);
		return IRQ_HANDLED;
	}

	/* Handle device/host interrupt */
	if (ci->role != CI_ROLE_END)
		ret = ci_role(ci)->irq(ci);

	return ret;
}

static void ci_irq(struct ci_hdrc *ci)
{
	unsigned long flags;

	local_irq_save(flags);
	ci_irq_handler(ci->irq, ci);
	local_irq_restore(flags);
}

static int ci_cable_notifier(struct notifier_block *nb, unsigned long event,
			     void *ptr)
{
	struct ci_hdrc_cable *cbl = container_of(nb, struct ci_hdrc_cable, nb);
	struct ci_hdrc *ci = cbl->ci;

	cbl->connected = event;
	cbl->changed = true;

	ci_irq(ci);
	return NOTIFY_DONE;
}

static enum usb_role ci_usb_role_switch_get(struct usb_role_switch *sw)
{
	struct ci_hdrc *ci = usb_role_switch_get_drvdata(sw);
	enum usb_role role;
	unsigned long flags;

	spin_lock_irqsave(&ci->lock, flags);
	role = ci_role_to_usb_role(ci);
	spin_unlock_irqrestore(&ci->lock, flags);

	return role;
}

static int ci_usb_role_switch_set(struct usb_role_switch *sw,
				  enum usb_role role)
{
	struct ci_hdrc *ci = usb_role_switch_get_drvdata(sw);
	struct ci_hdrc_cable *cable = NULL;
	enum usb_role current_role = ci_role_to_usb_role(ci);
	enum ci_role ci_role = usb_role_to_ci_role(role);
	unsigned long flags;

	if ((ci_role != CI_ROLE_END && !ci->roles[ci_role]) ||
	    (current_role == role))
		return 0;

	pm_runtime_get_sync(ci->dev);
	/* Stop current role */
	spin_lock_irqsave(&ci->lock, flags);
	if (current_role == USB_ROLE_DEVICE)
		cable = &ci->platdata->vbus_extcon;
	else if (current_role == USB_ROLE_HOST)
		cable = &ci->platdata->id_extcon;

	if (cable) {
		cable->changed = true;
		cable->connected = false;
		ci_irq(ci);
		spin_unlock_irqrestore(&ci->lock, flags);
		if (ci->wq && role != USB_ROLE_NONE)
			flush_workqueue(ci->wq);
		spin_lock_irqsave(&ci->lock, flags);
	}

	cable = NULL;

	/* Start target role */
	if (role == USB_ROLE_DEVICE)
		cable = &ci->platdata->vbus_extcon;
	else if (role == USB_ROLE_HOST)
		cable = &ci->platdata->id_extcon;

	if (cable) {
		cable->changed = true;
		cable->connected = true;
		ci_irq(ci);
	}
	spin_unlock_irqrestore(&ci->lock, flags);
	pm_runtime_put_sync(ci->dev);

	return 0;
}

static struct usb_role_switch_desc ci_role_switch = {
	.set = ci_usb_role_switch_set,
	.get = ci_usb_role_switch_get,
	.allow_userspace_control = true,
};

static int ci_get_platdata(struct device *dev,
		struct ci_hdrc_platform_data *platdata)
{
	struct extcon_dev *ext_vbus, *ext_id;
	struct ci_hdrc_cable *cable;
	int ret;

	if (!platdata->phy_mode)
		platdata->phy_mode = of_usb_get_phy_mode(dev->of_node);

	if (!platdata->dr_mode)
		platdata->dr_mode = usb_get_dr_mode(dev);

	if (platdata->dr_mode == USB_DR_MODE_UNKNOWN)
		platdata->dr_mode = USB_DR_MODE_OTG;

	if (platdata->dr_mode != USB_DR_MODE_PERIPHERAL) {
		/* Get the vbus regulator */
		platdata->reg_vbus = devm_regulator_get_optional(dev, "vbus");
		if (PTR_ERR(platdata->reg_vbus) == -EPROBE_DEFER) {
			return -EPROBE_DEFER;
		} else if (PTR_ERR(platdata->reg_vbus) == -ENODEV) {
			/* no vbus regulator is needed */
			platdata->reg_vbus = NULL;
		} else if (IS_ERR(platdata->reg_vbus)) {
			dev_err(dev, "Getting regulator error: %ld\n",
				PTR_ERR(platdata->reg_vbus));
			return PTR_ERR(platdata->reg_vbus);
		}
		/* Get TPL support */
		if (!platdata->tpl_support)
			platdata->tpl_support =
				of_usb_host_tpl_support(dev->of_node);
	}

	if (platdata->dr_mode == USB_DR_MODE_OTG) {
		/* We can support HNP and SRP of OTG 2.0 */
		platdata->ci_otg_caps.otg_rev = 0x0200;
		platdata->ci_otg_caps.hnp_support = true;
		platdata->ci_otg_caps.srp_support = true;

		/* Update otg capabilities by DT properties */
		ret = of_usb_update_otg_caps(dev->of_node,
					&platdata->ci_otg_caps);
		if (ret)
			return ret;
	}

	if (usb_get_maximum_speed(dev) == USB_SPEED_FULL)
		platdata->flags |= CI_HDRC_FORCE_FULLSPEED;

	of_property_read_u32(dev->of_node, "phy-clkgate-delay-us",
				     &platdata->phy_clkgate_delay_us);

	platdata->itc_setting = 1;

	of_property_read_u32(dev->of_node, "itc-setting",
					&platdata->itc_setting);

	ret = of_property_read_u32(dev->of_node, "ahb-burst-config",
				&platdata->ahb_burst_config);
	if (!ret) {
		platdata->flags |= CI_HDRC_OVERRIDE_AHB_BURST;
	} else if (ret != -EINVAL) {
		dev_err(dev, "failed to get ahb-burst-config\n");
		return ret;
	}

	ret = of_property_read_u32(dev->of_node, "tx-burst-size-dword",
				&platdata->tx_burst_size);
	if (!ret) {
		platdata->flags |= CI_HDRC_OVERRIDE_TX_BURST;
	} else if (ret != -EINVAL) {
		dev_err(dev, "failed to get tx-burst-size-dword\n");
		return ret;
	}

	ret = of_property_read_u32(dev->of_node, "rx-burst-size-dword",
				&platdata->rx_burst_size);
	if (!ret) {
		platdata->flags |= CI_HDRC_OVERRIDE_RX_BURST;
	} else if (ret != -EINVAL) {
		dev_err(dev, "failed to get rx-burst-size-dword\n");
		return ret;
	}

	if (of_find_property(dev->of_node, "non-zero-ttctrl-ttha", NULL))
		platdata->flags |= CI_HDRC_SET_NON_ZERO_TTHA;

	ext_id = ERR_PTR(-ENODEV);
	ext_vbus = ERR_PTR(-ENODEV);
	if (of_property_read_bool(dev->of_node, "extcon")) {
		/* Each one of them is not mandatory */
		ext_vbus = extcon_get_edev_by_phandle(dev, 0);
		if (IS_ERR(ext_vbus) && PTR_ERR(ext_vbus) != -ENODEV)
			return PTR_ERR(ext_vbus);

		ext_id = extcon_get_edev_by_phandle(dev, 1);
		if (IS_ERR(ext_id) && PTR_ERR(ext_id) != -ENODEV)
			return PTR_ERR(ext_id);
	}

	cable = &platdata->vbus_extcon;
	cable->nb.notifier_call = ci_cable_notifier;
	cable->edev = ext_vbus;

	if (!IS_ERR(ext_vbus)) {
		ret = extcon_get_state(cable->edev, EXTCON_USB);
		if (ret)
			cable->connected = true;
		else
			cable->connected = false;
	}

	cable = &platdata->id_extcon;
	cable->nb.notifier_call = ci_cable_notifier;
	cable->edev = ext_id;

	if (!IS_ERR(ext_id)) {
		ret = extcon_get_state(cable->edev, EXTCON_USB_HOST);
		if (ret)
			cable->connected = true;
		else
			cable->connected = false;
	}

	if (device_property_read_bool(dev, "usb-role-switch"))
		ci_role_switch.fwnode = dev->fwnode;

	platdata->pctl = devm_pinctrl_get(dev);
	if (!IS_ERR(platdata->pctl)) {
		struct pinctrl_state *p;

		p = pinctrl_lookup_state(platdata->pctl, "default");
		if (!IS_ERR(p))
			platdata->pins_default = p;

		p = pinctrl_lookup_state(platdata->pctl, "host");
		if (!IS_ERR(p))
			platdata->pins_host = p;

		p = pinctrl_lookup_state(platdata->pctl, "device");
		if (!IS_ERR(p))
			platdata->pins_device = p;
	}

	if (!platdata->enter_lpm)
		platdata->enter_lpm = ci_hdrc_enter_lpm_common;

	return 0;
}

static int ci_extcon_register(struct ci_hdrc *ci)
{
	struct ci_hdrc_cable *id, *vbus;
	int ret;

	id = &ci->platdata->id_extcon;
	id->ci = ci;
	if (!IS_ERR_OR_NULL(id->edev)) {
		ret = devm_extcon_register_notifier(ci->dev, id->edev,
						EXTCON_USB_HOST, &id->nb);
		if (ret < 0) {
			dev_err(ci->dev, "register ID failed\n");
			return ret;
		}
	}

	vbus = &ci->platdata->vbus_extcon;
	vbus->ci = ci;
	if (!IS_ERR_OR_NULL(vbus->edev)) {
		ret = devm_extcon_register_notifier(ci->dev, vbus->edev,
						EXTCON_USB, &vbus->nb);
		if (ret < 0) {
			dev_err(ci->dev, "register VBUS failed\n");
			return ret;
		}
	}

	return 0;
}

static DEFINE_IDA(ci_ida);

struct platform_device *ci_hdrc_add_device(struct device *dev,
			struct resource *res, int nres,
			struct ci_hdrc_platform_data *platdata)
{
	struct platform_device *pdev;
	int id, ret;

	ret = ci_get_platdata(dev, platdata);
	if (ret)
		return ERR_PTR(ret);

	id = ida_simple_get(&ci_ida, 0, 0, GFP_KERNEL);
	if (id < 0)
		return ERR_PTR(id);

	pdev = platform_device_alloc("ci_hdrc", id);
	if (!pdev) {
		ret = -ENOMEM;
		goto put_id;
	}

	pdev->dev.parent = dev;
	device_set_of_node_from_dev(&pdev->dev, dev);

	ret = platform_device_add_resources(pdev, res, nres);
	if (ret)
		goto err;

	ret = platform_device_add_data(pdev, platdata, sizeof(*platdata));
	if (ret)
		goto err;

	ret = platform_device_add(pdev);
	if (ret)
		goto err;

	return pdev;

err:
	platform_device_put(pdev);
put_id:
	ida_simple_remove(&ci_ida, id);
	return ERR_PTR(ret);
}
EXPORT_SYMBOL_GPL(ci_hdrc_add_device);

void ci_hdrc_remove_device(struct platform_device *pdev)
{
	int id = pdev->id;
	platform_device_unregister(pdev);
	ida_simple_remove(&ci_ida, id);
}
EXPORT_SYMBOL_GPL(ci_hdrc_remove_device);

/**
 * ci_hdrc_query_available_role: get runtime available operation mode
 *
 * The glue layer can get current operation mode (host/peripheral/otg)
 * This function should be called after ci core device has created.
 *
 * @pdev: the platform device of ci core.
 *
 * Return runtime usb_dr_mode.
 */
enum usb_dr_mode ci_hdrc_query_available_role(struct platform_device *pdev)
{
	struct ci_hdrc *ci = platform_get_drvdata(pdev);

	if (!ci)
		return USB_DR_MODE_UNKNOWN;
	if (ci->roles[CI_ROLE_HOST] && ci->roles[CI_ROLE_GADGET])
		return USB_DR_MODE_OTG;
	else if (ci->roles[CI_ROLE_HOST])
		return USB_DR_MODE_HOST;
	else if (ci->roles[CI_ROLE_GADGET])
		return USB_DR_MODE_PERIPHERAL;
	else
		return USB_DR_MODE_UNKNOWN;
}
EXPORT_SYMBOL_GPL(ci_hdrc_query_available_role);

static inline void ci_role_destroy(struct ci_hdrc *ci)
{
	ci_hdrc_gadget_destroy(ci);
	ci_hdrc_host_destroy(ci);
	if (ci->is_otg && ci->roles[CI_ROLE_GADGET])
		ci_hdrc_otg_destroy(ci);
}

static void ci_get_otg_capable(struct ci_hdrc *ci)
{
	if (ci->platdata->flags & CI_HDRC_DUAL_ROLE_NOT_OTG)
		ci->is_otg = false;
	else
		ci->is_otg = (hw_read(ci, CAP_DCCPARAMS,
				DCCPARAMS_DC | DCCPARAMS_HC)
					== (DCCPARAMS_DC | DCCPARAMS_HC));
	if (ci->is_otg) {
		dev_dbg(ci->dev, "It is OTG capable controller\n");
		/* Disable and clear all OTG irq */
		hw_write_otgsc(ci, OTGSC_INT_EN_BITS | OTGSC_INT_STATUS_BITS,
							OTGSC_INT_STATUS_BITS);
	}
}

static ssize_t role_show(struct device *dev, struct device_attribute *attr,
			  char *buf)
{
	struct ci_hdrc *ci = dev_get_drvdata(dev);

	if (ci->role != CI_ROLE_END)
		return sprintf(buf, "%s\n", ci_role(ci)->name);

	return 0;
}

static ssize_t role_store(struct device *dev,
		struct device_attribute *attr, const char *buf, size_t n)
{
	struct ci_hdrc *ci = dev_get_drvdata(dev);
	enum ci_role role;
	int ret;

	if (!(ci->roles[CI_ROLE_HOST] && ci->roles[CI_ROLE_GADGET])) {
		dev_warn(dev, "Current configuration is not dual-role, quit\n");
		return -EPERM;
	}

	for (role = CI_ROLE_HOST; role < CI_ROLE_END; role++)
		if (!strncmp(buf, ci->roles[role]->name,
			     strlen(ci->roles[role]->name)))
			break;

	if (role == CI_ROLE_END)
		return -EINVAL;

	if (role == ci->role)
		return n;

	pm_runtime_get_sync(dev);
	disable_irq(ci->irq);
	ci_role_stop(ci);
	ret = ci_role_start(ci, role);
	if (!ret && ci->role == CI_ROLE_GADGET)
		ci_handle_vbus_change(ci);
	enable_irq(ci->irq);
	pm_runtime_put_sync(dev);

	return (ret == 0) ? n : ret;
}
static DEVICE_ATTR_RW(role);

static struct attribute *ci_attrs[] = {
	&dev_attr_role.attr,
	NULL,
};
ATTRIBUTE_GROUPS(ci);

static enum ci_role ci_get_role(struct ci_hdrc *ci)
{
	if (ci->roles[CI_ROLE_HOST] && ci->roles[CI_ROLE_GADGET]) {
		if (ci->is_otg) {
			hw_write_otgsc(ci, OTGSC_IDIE, OTGSC_IDIE);
			return ci_otg_role(ci);
		} else {
			/*
			 * If the controller is not OTG capable, but support
			 * role switch, the defalt role is gadget, and the
			 * user can switch it through debugfs.
			 */
			return CI_ROLE_GADGET;
		}
	} else {
		return ci->roles[CI_ROLE_HOST]
			? CI_ROLE_HOST
			: CI_ROLE_GADGET;
	}
}

static void ci_start_new_role(struct ci_hdrc *ci)
{
	enum ci_role role = ci_get_role(ci);

	if (ci->role != role) {
		ci_handle_id_switch(ci);
	} else if (role == CI_ROLE_GADGET) {
		if (ci->vbus_active)
			usb_gadget_vbus_disconnect(&ci->gadget);
		if (hw_read_otgsc(ci, OTGSC_BSV))
			usb_gadget_vbus_connect(&ci->gadget);
	}
}

static void ci_power_lost_work(struct work_struct *work)
{
	struct ci_hdrc *ci = container_of(work, struct ci_hdrc,
						power_lost_work);

	disable_irq_nosync(ci->irq);
	pm_runtime_get_sync(ci->dev);
	if (!ci_otg_is_fsm_mode(ci))
		ci_start_new_role(ci);
	pm_runtime_put_sync(ci->dev);
	enable_irq(ci->irq);
}

static int ci_hdrc_probe(struct platform_device *pdev)
{
	struct device	*dev = &pdev->dev;
	struct ci_hdrc	*ci;
	struct resource	*res;
	void __iomem	*base;
	int		ret;
	enum usb_dr_mode dr_mode;

	if (!dev_get_platdata(dev)) {
		dev_err(dev, "platform data missing\n");
		return -ENODEV;
	}

	res = platform_get_resource(pdev, IORESOURCE_MEM, 0);
	base = devm_ioremap_resource(dev, res);
	if (IS_ERR(base))
		return PTR_ERR(base);

	ci = devm_kzalloc(dev, sizeof(*ci), GFP_KERNEL);
	if (!ci)
		return -ENOMEM;

	spin_lock_init(&ci->lock);
	ci->dev = dev;
	ci->platdata = dev_get_platdata(dev);
	ci->imx28_write_fix = !!(ci->platdata->flags &
		CI_HDRC_IMX28_WRITE_FIX);
	ci->supports_runtime_pm = !!(ci->platdata->flags &
		CI_HDRC_SUPPORTS_RUNTIME_PM);
	platform_set_drvdata(pdev, ci);

	ret = hw_device_init(ci, base);
	if (ret < 0) {
		dev_err(dev, "can't initialize hardware\n");
		return -ENODEV;
	}

	ret = ci_ulpi_init(ci);
	if (ret)
		return ret;

	if (ci->platdata->phy) {
		ci->phy = ci->platdata->phy;
	} else if (ci->platdata->usb_phy) {
		ci->usb_phy = ci->platdata->usb_phy;
	} else {
		/* Look for a generic PHY first */
		ci->phy = devm_phy_get(dev->parent, "usb-phy");

		if (PTR_ERR(ci->phy) == -EPROBE_DEFER) {
			ret = -EPROBE_DEFER;
			goto ulpi_exit;
		} else if (IS_ERR(ci->phy)) {
			ci->phy = NULL;
		}

		/* Look for a legacy USB PHY from device-tree next */
		if (!ci->phy) {
			ci->usb_phy = devm_usb_get_phy_by_phandle(dev->parent,
								  "phys", 0);

			if (PTR_ERR(ci->usb_phy) == -EPROBE_DEFER) {
				ret = -EPROBE_DEFER;
				goto ulpi_exit;
			} else if (IS_ERR(ci->usb_phy)) {
				ci->usb_phy = NULL;
			}
		}

		/* Look for any registered legacy USB PHY as last resort */
		if (!ci->phy && !ci->usb_phy) {
			ci->usb_phy = devm_usb_get_phy(dev->parent,
						       USB_PHY_TYPE_USB2);

			if (PTR_ERR(ci->usb_phy) == -EPROBE_DEFER) {
				ret = -EPROBE_DEFER;
				goto ulpi_exit;
			} else if (IS_ERR(ci->usb_phy)) {
				ci->usb_phy = NULL;
			}
		}

		/* No USB PHY was found in the end */
		if (!ci->phy && !ci->usb_phy) {
			ret = -ENXIO;
			goto ulpi_exit;
		}
	}

	ret = ci_usb_phy_init(ci);
	if (ret) {
		dev_err(dev, "unable to init phy: %d\n", ret);
		return ret;
	}

	ci->hw_bank.phys = res->start;

	ci->irq = platform_get_irq(pdev, 0);
	if (ci->irq < 0) {
		ret = ci->irq;
		goto deinit_phy;
	}

	ci_get_otg_capable(ci);

	dr_mode = ci->platdata->dr_mode;
	/* initialize role(s) before the interrupt is requested */
	if (dr_mode == USB_DR_MODE_OTG || dr_mode == USB_DR_MODE_HOST) {
		ret = ci_hdrc_host_init(ci);
		if (ret) {
			if (ret == -ENXIO)
				dev_info(dev, "doesn't support host\n");
			else
				goto deinit_phy;
		}
	}

	if (dr_mode == USB_DR_MODE_OTG || dr_mode == USB_DR_MODE_PERIPHERAL) {
		ret = ci_hdrc_gadget_init(ci);
		if (ret) {
			if (ret == -ENXIO)
				dev_info(dev, "doesn't support gadget\n");
			else
				goto deinit_host;
		}
	}

	if (!ci->roles[CI_ROLE_HOST] && !ci->roles[CI_ROLE_GADGET]) {
		dev_err(dev, "no supported roles\n");
		ret = -ENODEV;
		goto deinit_gadget;
	}

	if (ci->is_otg && ci->roles[CI_ROLE_GADGET]) {
		ret = ci_hdrc_otg_init(ci);
		if (ret) {
			dev_err(dev, "init otg fails, ret = %d\n", ret);
			goto deinit_gadget;
		}
	}

	if (ci_role_switch.fwnode) {
		ci_role_switch.driver_data = ci;
		ci->role_switch = usb_role_switch_register(dev,
					&ci_role_switch);
		if (IS_ERR(ci->role_switch)) {
			ret = PTR_ERR(ci->role_switch);
			goto deinit_otg;
		}
	}

	ci->role = ci_get_role(ci);
	if (!ci_otg_is_fsm_mode(ci)) {
		/* only update vbus status for peripheral */
		if (ci->role == CI_ROLE_GADGET) {
			/* Pull down DP for possible charger detection */
			hw_write(ci, OP_USBCMD, USBCMD_RS, 0);
			ci_handle_vbus_change(ci);
		}

		ret = ci_role_start(ci, ci->role);
		if (ret) {
			dev_err(dev, "can't start %s role\n",
						ci_role(ci)->name);
			goto stop;
		}
	}

	ret = devm_request_irq(dev, ci->irq, ci_irq_handler, IRQF_SHARED,
			ci->platdata->name, ci);
	if (ret)
		goto stop;

	ret = ci_extcon_register(ci);
	if (ret)
		goto stop;

	if (ci->supports_runtime_pm) {
		pm_runtime_set_active(&pdev->dev);
		pm_runtime_enable(&pdev->dev);
		pm_runtime_set_autosuspend_delay(&pdev->dev, 2000);
		pm_runtime_mark_last_busy(ci->dev);
		pm_runtime_use_autosuspend(&pdev->dev);
	}

	if (ci_otg_is_fsm_mode(ci))
		ci_hdrc_otg_fsm_start(ci);

	/* Init workqueue for controller power lost handling */
	ci->power_lost_wq = create_freezable_workqueue("ci_power_lost");
	if (!ci->power_lost_wq) {
		dev_err(ci->dev, "can't create power_lost workqueue\n");
		goto remove_debug;
	}

	INIT_WORK(&ci->power_lost_work, ci_power_lost_work);
	device_set_wakeup_capable(&pdev->dev, true);
	dbg_create_files(ci);
	mutex_init(&ci->mutex);

	return 0;

remove_debug:
	dbg_remove_files(ci);
stop:
	if (ci->role_switch)
		usb_role_switch_unregister(ci->role_switch);
deinit_otg:
	if (ci->is_otg && ci->roles[CI_ROLE_GADGET])
		ci_hdrc_otg_destroy(ci);
deinit_gadget:
	ci_hdrc_gadget_destroy(ci);
deinit_host:
	ci_hdrc_host_destroy(ci);
deinit_phy:
	ci_usb_phy_exit(ci);
ulpi_exit:
	ci_ulpi_exit(ci);

	return ret;
}

static int ci_hdrc_remove(struct platform_device *pdev)
{
	struct ci_hdrc *ci = platform_get_drvdata(pdev);

	if (ci->role_switch)
		usb_role_switch_unregister(ci->role_switch);

	if (ci->supports_runtime_pm) {
		pm_runtime_get_sync(&pdev->dev);
		pm_runtime_disable(&pdev->dev);
		pm_runtime_put_noidle(&pdev->dev);
	}

	flush_workqueue(ci->power_lost_wq);
	destroy_workqueue(ci->power_lost_wq);
	dbg_remove_files(ci);
	ci_role_destroy(ci);
	ci_hdrc_enter_lpm(ci, true);
	ci_usb_phy_exit(ci);
	ci_ulpi_exit(ci);

	return 0;
}

#ifdef CONFIG_PM
/* Prepare wakeup by SRP before suspend */
static void ci_otg_fsm_suspend_for_srp(struct ci_hdrc *ci)
{
	if ((ci->fsm.otg->state == OTG_STATE_A_IDLE) &&
				!hw_read_otgsc(ci, OTGSC_ID)) {
		hw_write(ci, OP_PORTSC, PORTSC_W1C_BITS | PORTSC_PP,
								PORTSC_PP);
		hw_write(ci, OP_PORTSC, PORTSC_W1C_BITS | PORTSC_WKCN,
								PORTSC_WKCN);
	}
}

/* Handle SRP when wakeup by data pulse */
static void ci_otg_fsm_wakeup_by_srp(struct ci_hdrc *ci)
{
	if ((ci->fsm.otg->state == OTG_STATE_A_IDLE) &&
		(ci->fsm.a_bus_drop == 1) && (ci->fsm.a_bus_req == 0)) {
		if (!hw_read_otgsc(ci, OTGSC_ID)) {
			ci->fsm.a_srp_det = 1;
			ci->fsm.a_bus_drop = 0;
		} else {
			ci->fsm.id = 1;
		}
		ci_otg_queue_work(ci);
	}
}

static void ci_controller_suspend(struct ci_hdrc *ci)
{
	disable_irq(ci->irq);
	ci_hdrc_enter_lpm(ci, true);
	if (ci->platdata->phy_clkgate_delay_us)
		usleep_range(ci->platdata->phy_clkgate_delay_us,
			     ci->platdata->phy_clkgate_delay_us + 50);
	usb_phy_set_suspend(ci->usb_phy, 1);
	ci->in_lpm = true;
	enable_irq(ci->irq);
}

/*
 * Handle the wakeup interrupt triggered by extcon connector
 * We need to call ci_irq again for extcon since the first
 * interrupt (wakeup int) only let the controller be out of
 * low power mode, but not handle any interrupts.
 */
static void ci_extcon_wakeup_int(struct ci_hdrc *ci)
{
	struct ci_hdrc_cable *cable_id, *cable_vbus;
	u32 otgsc = hw_read_otgsc(ci, ~0);

	cable_id = &ci->platdata->id_extcon;
	cable_vbus = &ci->platdata->vbus_extcon;

<<<<<<< HEAD
	if ((!IS_ERR(cable_id->edev) || !IS_ERR(ci->role_switch))
		&& ci->is_otg && (otgsc & OTGSC_IDIE)
		&& (otgsc & OTGSC_IDIS))
		ci_irq(ci);

	if ((!IS_ERR(cable_vbus->edev) || !IS_ERR(ci->role_switch))
		&& ci->is_otg && (otgsc & OTGSC_BSVIE)
		&& (otgsc & OTGSC_BSVIS))
=======
	if ((!IS_ERR(cable_id->edev) || ci->role_switch)
		&& ci->is_otg &&
		(otgsc & OTGSC_IDIE) && (otgsc & OTGSC_IDIS))
		ci_irq(ci);

	if ((!IS_ERR(cable_vbus->edev) || ci->role_switch)
		&& ci->is_otg &&
		(otgsc & OTGSC_BSVIE) && (otgsc & OTGSC_BSVIS))
>>>>>>> 29549c70
		ci_irq(ci);
}

static int ci_controller_resume(struct device *dev)
{
	struct ci_hdrc *ci = dev_get_drvdata(dev);
	int ret;

	dev_dbg(dev, "at %s\n", __func__);

	if (!ci->in_lpm)
		return 0;

	ci_hdrc_enter_lpm(ci, false);

	ret = ci_ulpi_resume(ci);
	if (ret)
		return ret;

	if (ci->usb_phy) {
		usb_phy_set_suspend(ci->usb_phy, 0);
		usb_phy_set_wakeup(ci->usb_phy, false);
		hw_wait_phy_stable();
	}

	ci->in_lpm = false;
	if (ci->wakeup_int) {
		ci->wakeup_int = false;
		pm_runtime_mark_last_busy(ci->dev);
		pm_runtime_put_autosuspend(ci->dev);
		enable_irq(ci->irq);
		if (ci_otg_is_fsm_mode(ci))
			ci_otg_fsm_wakeup_by_srp(ci);
		ci_extcon_wakeup_int(ci);
	}

	return 0;
}

#ifdef CONFIG_PM_SLEEP
static int ci_suspend(struct device *dev)
{
	struct ci_hdrc *ci = dev_get_drvdata(dev);

	flush_workqueue(ci->power_lost_wq);
	if (ci->wq)
		flush_workqueue(ci->wq);
	/*
	 * Controller needs to be active during suspend, otherwise the core
	 * may run resume when the parent is at suspend if other driver's
	 * suspend fails, it occurs before parent's suspend has not started,
	 * but the core suspend has finished.
	 */
	if (ci->in_lpm)
		pm_runtime_resume(dev);

	if (ci->in_lpm) {
		WARN_ON(1);
		return 0;
	}

	/* Extra routine per role before system suspend */
	if (ci->role != CI_ROLE_END && ci_role(ci)->suspend)
		ci_role(ci)->suspend(ci);

	if (device_may_wakeup(dev)) {
		if (ci_otg_is_fsm_mode(ci))
			ci_otg_fsm_suspend_for_srp(ci);

		usb_phy_set_wakeup(ci->usb_phy, true);
		enable_irq_wake(ci->irq);
	}

	ci_controller_suspend(ci);

	return 0;
}

static int ci_resume(struct device *dev)
{
	struct ci_hdrc *ci = dev_get_drvdata(dev);
	int ret;
	bool power_lost = false;
	u32 sample_reg_val;

	/* Check if controller resume from power lost */
	sample_reg_val = hw_read(ci, OP_ENDPTLISTADDR, ~0);
	if (sample_reg_val == 0)
		power_lost = true;
	else if (sample_reg_val == 0xFFFFFFFF)
		/* Restore value 0 if it was set for power lost check */
		hw_write(ci, OP_ENDPTLISTADDR, ~0, 0);

	if (device_may_wakeup(dev))
		disable_irq_wake(ci->irq);

	ret = ci_controller_resume(dev);
	if (ret)
		return ret;

	if (power_lost) {
		/* shutdown and re-init for phy */
		ci_usb_phy_exit(ci);
		ci_usb_phy_init(ci);
	}

	/* Extra routine per role after system resume */
	if (ci->role != CI_ROLE_END && ci_role(ci)->resume)
		ci_role(ci)->resume(ci, power_lost);

	if (power_lost)
		queue_work(ci->power_lost_wq, &ci->power_lost_work);

	if (ci->supports_runtime_pm) {
		pm_runtime_disable(dev);
		pm_runtime_set_active(dev);
		pm_runtime_enable(dev);
	}

	return ret;
}
#endif /* CONFIG_PM_SLEEP */

static int ci_runtime_suspend(struct device *dev)
{
	struct ci_hdrc *ci = dev_get_drvdata(dev);

	dev_dbg(dev, "at %s\n", __func__);

	if (ci->in_lpm)
		return 0;

	if (ci_otg_is_fsm_mode(ci))
		ci_otg_fsm_suspend_for_srp(ci);

	usb_phy_set_wakeup(ci->usb_phy, true);
	ci_controller_suspend(ci);

	return 0;
}

static int ci_runtime_resume(struct device *dev)
{
	return ci_controller_resume(dev);
}

#endif /* CONFIG_PM */
static const struct dev_pm_ops ci_pm_ops = {
	SET_SYSTEM_SLEEP_PM_OPS(ci_suspend, ci_resume)
	SET_RUNTIME_PM_OPS(ci_runtime_suspend, ci_runtime_resume, NULL)
};

static struct platform_driver ci_hdrc_driver = {
	.probe	= ci_hdrc_probe,
	.remove	= ci_hdrc_remove,
	.driver	= {
		.name	= "ci_hdrc",
		.pm	= &ci_pm_ops,
		.dev_groups = ci_groups,
	},
};

static int __init ci_hdrc_platform_register(void)
{
	ci_hdrc_host_driver_init();
	return platform_driver_register(&ci_hdrc_driver);
}
module_init(ci_hdrc_platform_register);

static void __exit ci_hdrc_platform_unregister(void)
{
	platform_driver_unregister(&ci_hdrc_driver);
}
module_exit(ci_hdrc_platform_unregister);

MODULE_ALIAS("platform:ci_hdrc");
MODULE_LICENSE("GPL v2");
MODULE_AUTHOR("David Lopo <dlopo@chipidea.mips.com>");
MODULE_DESCRIPTION("ChipIdea HDRC Driver");<|MERGE_RESOLUTION|>--- conflicted
+++ resolved
@@ -1358,16 +1358,6 @@
 	cable_id = &ci->platdata->id_extcon;
 	cable_vbus = &ci->platdata->vbus_extcon;
 
-<<<<<<< HEAD
-	if ((!IS_ERR(cable_id->edev) || !IS_ERR(ci->role_switch))
-		&& ci->is_otg && (otgsc & OTGSC_IDIE)
-		&& (otgsc & OTGSC_IDIS))
-		ci_irq(ci);
-
-	if ((!IS_ERR(cable_vbus->edev) || !IS_ERR(ci->role_switch))
-		&& ci->is_otg && (otgsc & OTGSC_BSVIE)
-		&& (otgsc & OTGSC_BSVIS))
-=======
 	if ((!IS_ERR(cable_id->edev) || ci->role_switch)
 		&& ci->is_otg &&
 		(otgsc & OTGSC_IDIE) && (otgsc & OTGSC_IDIS))
@@ -1376,7 +1366,6 @@
 	if ((!IS_ERR(cable_vbus->edev) || ci->role_switch)
 		&& ci->is_otg &&
 		(otgsc & OTGSC_BSVIE) && (otgsc & OTGSC_BSVIS))
->>>>>>> 29549c70
 		ci_irq(ci);
 }
 
