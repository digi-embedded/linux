--- conflicted
+++ resolved
@@ -834,16 +834,10 @@
 
 static inline void ci_role_destroy(struct ci_hdrc *ci)
 {
-<<<<<<< HEAD
-	if (ci->is_otg)
-=======
 	ci_hdrc_gadget_destroy(ci);
 	ci_hdrc_host_destroy(ci);
 	if (ci->is_otg && ci->roles[CI_ROLE_GADGET])
->>>>>>> 0cff8946
 		ci_hdrc_otg_destroy(ci);
-	ci_hdrc_gadget_destroy(ci);
-	ci_hdrc_host_destroy(ci);
 }
 
 static void ci_get_otg_capable(struct ci_hdrc *ci)
