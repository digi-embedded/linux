/*
 * core.c - ChipIdea USB IP core family device controller
 *
 * Copyright (C) 2008 Chipidea - MIPS Technologies, Inc. All rights reserved.
 *
 * Author: David Lopo
 *
 * This program is free software; you can redistribute it and/or modify
 * it under the terms of the GNU General Public License version 2 as
 * published by the Free Software Foundation.
 */

/*
 * Description: ChipIdea USB IP core family device controller
 *
 * This driver is composed of several blocks:
 * - HW:     hardware interface
 * - DBG:    debug facilities (optional)
 * - UTIL:   utilities
 * - ISR:    interrupts handling
 * - ENDPT:  endpoint operations (Gadget API)
 * - GADGET: gadget operations (Gadget API)
 * - BUS:    bus glue code, bus abstraction layer
 *
 * Compile Options
 * - CONFIG_USB_CHIPIDEA_DEBUG: enable debug facilities
 * - STALL_IN:  non-empty bulk-in pipes cannot be halted
 *              if defined mass storage compliance succeeds but with warnings
 *              => case 4: Hi >  Dn
 *              => case 5: Hi >  Di
 *              => case 8: Hi <> Do
 *              if undefined usbtest 13 fails
 * - TRACE:     enable function tracing (depends on DEBUG)
 *
 * Main Features
 * - Chapter 9 & Mass Storage Compliance with Gadget File Storage
 * - Chapter 9 Compliance with Gadget Zero (STALL_IN undefined)
 * - Normal & LPM support
 *
 * USBTEST Report
 * - OK: 0-12, 13 (STALL_IN defined) & 14
 * - Not Supported: 15 & 16 (ISO)
 *
 * TODO List
 * - Suspend & Remote Wakeup
 */
#include <linux/delay.h>
#include <linux/device.h>
#include <linux/dma-mapping.h>
#include <linux/phy/phy.h>
#include <linux/platform_device.h>
#include <linux/module.h>
#include <linux/idr.h>
#include <linux/interrupt.h>
#include <linux/io.h>
#include <linux/kernel.h>
#include <linux/slab.h>
#include <linux/pm_runtime.h>
#include <linux/usb/ch9.h>
#include <linux/usb/gadget.h>
#include <linux/usb/otg.h>
#include <linux/usb/chipidea.h>
#include <linux/usb/of.h>
#include <linux/of.h>
#include <linux/phy.h>
#include <linux/regulator/consumer.h>

#include "ci.h"
#include "udc.h"
#include "bits.h"
#include "host.h"
#include "debug.h"
#include "otg.h"
#include "otg_fsm.h"

/* Controller register map */
static const u8 ci_regs_nolpm[] = {
	[CAP_CAPLENGTH]		= 0x00U,
	[CAP_HCCPARAMS]		= 0x08U,
	[CAP_DCCPARAMS]		= 0x24U,
	[CAP_TESTMODE]		= 0x38U,
	[OP_USBCMD]		= 0x00U,
	[OP_USBSTS]		= 0x04U,
	[OP_USBINTR]		= 0x08U,
	[OP_DEVICEADDR]		= 0x14U,
	[OP_ENDPTLISTADDR]	= 0x18U,
	[OP_BURSTSIZE]		= 0x20U,
	[OP_PORTSC]		= 0x44U,
	[OP_DEVLC]		= 0x84U,
	[OP_OTGSC]		= 0x64U,
	[OP_USBMODE]		= 0x68U,
	[OP_ENDPTSETUPSTAT]	= 0x6CU,
	[OP_ENDPTPRIME]		= 0x70U,
	[OP_ENDPTFLUSH]		= 0x74U,
	[OP_ENDPTSTAT]		= 0x78U,
	[OP_ENDPTCOMPLETE]	= 0x7CU,
	[OP_ENDPTCTRL]		= 0x80U,
};

static const u8 ci_regs_lpm[] = {
	[CAP_CAPLENGTH]		= 0x00U,
	[CAP_HCCPARAMS]		= 0x08U,
	[CAP_DCCPARAMS]		= 0x24U,
	[CAP_TESTMODE]		= 0xFCU,
	[OP_USBCMD]		= 0x00U,
	[OP_USBSTS]		= 0x04U,
	[OP_USBINTR]		= 0x08U,
	[OP_DEVICEADDR]		= 0x14U,
	[OP_ENDPTLISTADDR]	= 0x18U,
	[OP_BURSTSIZE]		= 0x20U,
	[OP_PORTSC]		= 0x44U,
	[OP_DEVLC]		= 0x84U,
	[OP_OTGSC]		= 0xC4U,
	[OP_USBMODE]		= 0xC8U,
	[OP_ENDPTSETUPSTAT]	= 0xD8U,
	[OP_ENDPTPRIME]		= 0xDCU,
	[OP_ENDPTFLUSH]		= 0xE0U,
	[OP_ENDPTSTAT]		= 0xE4U,
	[OP_ENDPTCOMPLETE]	= 0xE8U,
	[OP_ENDPTCTRL]		= 0xECU,
};

static int hw_alloc_regmap(struct ci_hdrc *ci, bool is_lpm)
{
	int i;

	for (i = 0; i < OP_ENDPTCTRL; i++)
		ci->hw_bank.regmap[i] =
			(i <= CAP_LAST ? ci->hw_bank.cap : ci->hw_bank.op) +
			(is_lpm ? ci_regs_lpm[i] : ci_regs_nolpm[i]);

	for (; i <= OP_LAST; i++)
		ci->hw_bank.regmap[i] = ci->hw_bank.op +
			4 * (i - OP_ENDPTCTRL) +
			(is_lpm
			 ? ci_regs_lpm[OP_ENDPTCTRL]
			 : ci_regs_nolpm[OP_ENDPTCTRL]);

	return 0;
}

static enum ci_revision ci_get_revision(struct ci_hdrc *ci)
{
	int ver = hw_read_id_reg(ci, ID_ID, VERSION) >> __ffs(VERSION);
	enum ci_revision rev = CI_REVISION_UNKNOWN;

	if (ver == 0x2) {
		rev = hw_read_id_reg(ci, ID_ID, REVISION)
			>> __ffs(REVISION);
		rev += CI_REVISION_20;
	} else if (ver == 0x0) {
		rev = CI_REVISION_1X;
	}

	return rev;
}

/**
 * hw_read_intr_enable: returns interrupt enable register
 *
 * @ci: the controller
 *
 * This function returns register data
 */
u32 hw_read_intr_enable(struct ci_hdrc *ci)
{
	return hw_read(ci, OP_USBINTR, ~0);
}

/**
 * hw_read_intr_status: returns interrupt status register
 *
 * @ci: the controller
 *
 * This function returns register data
 */
u32 hw_read_intr_status(struct ci_hdrc *ci)
{
	return hw_read(ci, OP_USBSTS, ~0);
}

/**
 * hw_port_test_set: writes port test mode (execute without interruption)
 * @mode: new value
 *
 * This function returns an error code
 */
int hw_port_test_set(struct ci_hdrc *ci, u8 mode)
{
	const u8 TEST_MODE_MAX = 7;

	if (mode > TEST_MODE_MAX)
		return -EINVAL;

	hw_write(ci, OP_PORTSC, PORTSC_PTC, mode << __ffs(PORTSC_PTC));
	return 0;
}

/**
 * hw_port_test_get: reads port test mode value
 *
 * @ci: the controller
 *
 * This function returns port test mode value
 */
u8 hw_port_test_get(struct ci_hdrc *ci)
{
	return hw_read(ci, OP_PORTSC, PORTSC_PTC) >> __ffs(PORTSC_PTC);
}

static void hw_wait_phy_stable(void)
{
	/*
	 * The phy needs some delay to output the stable status from low
	 * power mode. And for OTGSC, the status inputs are debounced
	 * using a 1 ms time constant, so, delay 2ms for controller to get
	 * the stable status, like vbus and id when the phy leaves low power.
	 */
	usleep_range(2000, 2500);
}

/* The PHY enters/leaves low power mode */
static void ci_hdrc_enter_lpm(struct ci_hdrc *ci, bool enable)
{
	enum ci_hw_regs reg = ci->hw_bank.lpm ? OP_DEVLC : OP_PORTSC;
	bool lpm = !!(hw_read(ci, reg, PORTSC_PHCD(ci->hw_bank.lpm)));

	if (enable && !lpm)
		hw_write(ci, reg, PORTSC_PHCD(ci->hw_bank.lpm),
				PORTSC_PHCD(ci->hw_bank.lpm));
	else if (!enable && lpm)
		hw_write(ci, reg, PORTSC_PHCD(ci->hw_bank.lpm),
				0);
}

static int hw_device_init(struct ci_hdrc *ci, void __iomem *base)
{
	u32 reg;

	/* bank is a module variable */
	ci->hw_bank.abs = base;

	ci->hw_bank.cap = ci->hw_bank.abs;
	ci->hw_bank.cap += ci->platdata->capoffset;
	ci->hw_bank.op = ci->hw_bank.cap + (ioread32(ci->hw_bank.cap) & 0xff);

	hw_alloc_regmap(ci, false);
	reg = hw_read(ci, CAP_HCCPARAMS, HCCPARAMS_LEN) >>
		__ffs(HCCPARAMS_LEN);
	ci->hw_bank.lpm  = reg;
	if (reg)
		hw_alloc_regmap(ci, !!reg);
	ci->hw_bank.size = ci->hw_bank.op - ci->hw_bank.abs;
	ci->hw_bank.size += OP_LAST;
	ci->hw_bank.size /= sizeof(u32);

	reg = hw_read(ci, CAP_DCCPARAMS, DCCPARAMS_DEN) >>
		__ffs(DCCPARAMS_DEN);
	ci->hw_ep_max = reg * 2;   /* cache hw ENDPT_MAX */

	if (ci->hw_ep_max > ENDPT_MAX)
		return -ENODEV;

	ci_hdrc_enter_lpm(ci, false);

	/* Disable all interrupts bits */
	hw_write(ci, OP_USBINTR, 0xffffffff, 0);

	/* Clear all interrupts status bits*/
	hw_write(ci, OP_USBSTS, 0xffffffff, 0xffffffff);

	ci->rev = ci_get_revision(ci);

	dev_dbg(ci->dev,
		"ChipIdea HDRC found, revision: %d, lpm: %d; cap: %p op: %p\n",
		ci->rev, ci->hw_bank.lpm, ci->hw_bank.cap, ci->hw_bank.op);

	/* setup lock mode ? */

	/* ENDPTSETUPSTAT is '0' by default */

	/* HCSPARAMS.bf.ppc SHOULD BE zero for device */

	return 0;
}

static void hw_phymode_configure(struct ci_hdrc *ci)
{
	u32 portsc, lpm, sts = 0;

	switch (ci->platdata->phy_mode) {
	case USBPHY_INTERFACE_MODE_UTMI:
		portsc = PORTSC_PTS(PTS_UTMI);
		lpm = DEVLC_PTS(PTS_UTMI);
		break;
	case USBPHY_INTERFACE_MODE_UTMIW:
		portsc = PORTSC_PTS(PTS_UTMI) | PORTSC_PTW;
		lpm = DEVLC_PTS(PTS_UTMI) | DEVLC_PTW;
		break;
	case USBPHY_INTERFACE_MODE_ULPI:
		portsc = PORTSC_PTS(PTS_ULPI);
		lpm = DEVLC_PTS(PTS_ULPI);
		break;
	case USBPHY_INTERFACE_MODE_SERIAL:
		portsc = PORTSC_PTS(PTS_SERIAL);
		lpm = DEVLC_PTS(PTS_SERIAL);
		sts = 1;
		break;
	case USBPHY_INTERFACE_MODE_HSIC:
		portsc = PORTSC_PTS(PTS_HSIC);
		lpm = DEVLC_PTS(PTS_HSIC);
		break;
	default:
		return;
	}

	if (ci->hw_bank.lpm) {
		hw_write(ci, OP_DEVLC, DEVLC_PTS(7) | DEVLC_PTW, lpm);
		if (sts)
			hw_write(ci, OP_DEVLC, DEVLC_STS, DEVLC_STS);
	} else {
		hw_write(ci, OP_PORTSC, PORTSC_PTS(7) | PORTSC_PTW, portsc);
		if (sts)
			hw_write(ci, OP_PORTSC, PORTSC_STS, PORTSC_STS);
	}
}

/**
 * _ci_usb_phy_init: initialize phy taking in account both phy and usb_phy
 * interfaces
 * @ci: the controller
 *
 * This function returns an error code if the phy failed to init
 */
static int _ci_usb_phy_init(struct ci_hdrc *ci)
{
	int ret;

	if (ci->phy) {
		ret = phy_init(ci->phy);
		if (ret)
			return ret;

		ret = phy_power_on(ci->phy);
		if (ret) {
			phy_exit(ci->phy);
			return ret;
		}
	} else {
		ret = usb_phy_init(ci->usb_phy);
	}

	return ret;
}

/**
 * _ci_usb_phy_exit: deinitialize phy taking in account both phy and usb_phy
 * interfaces
 * @ci: the controller
 */
static void ci_usb_phy_exit(struct ci_hdrc *ci)
{
	if (ci->phy) {
		phy_power_off(ci->phy);
		phy_exit(ci->phy);
	} else {
		usb_phy_shutdown(ci->usb_phy);
	}
}

/**
 * ci_usb_phy_init: initialize phy according to different phy type
 * @ci: the controller
 *
 * This function returns an error code if usb_phy_init has failed
 */
static int ci_usb_phy_init(struct ci_hdrc *ci)
{
	int ret;

	switch (ci->platdata->phy_mode) {
	case USBPHY_INTERFACE_MODE_UTMI:
	case USBPHY_INTERFACE_MODE_UTMIW:
	case USBPHY_INTERFACE_MODE_HSIC:
		ret = _ci_usb_phy_init(ci);
		if (!ret)
			hw_wait_phy_stable();
		else
			return ret;
		hw_phymode_configure(ci);
		break;
	case USBPHY_INTERFACE_MODE_ULPI:
	case USBPHY_INTERFACE_MODE_SERIAL:
		hw_phymode_configure(ci);
		ret = _ci_usb_phy_init(ci);
		if (ret)
			return ret;
		break;
	default:
		ret = _ci_usb_phy_init(ci);
		if (!ret)
			hw_wait_phy_stable();
	}

	return ret;
}

/**
 * hw_controller_reset: do controller reset
 * @ci: the controller
  *
 * This function returns an error code
 */
int hw_controller_reset(struct ci_hdrc *ci)
<<<<<<< HEAD
{
	int count = 0;

	hw_write(ci, OP_USBCMD, USBCMD_RST, USBCMD_RST);
	while (hw_read(ci, OP_USBCMD, USBCMD_RST)) {
		udelay(10);
		if (count++ > 1000)
			return -ETIMEDOUT;
	}

	return 0;
}

/**
 * ci_hrdc_ahb_config: override default AHB configuration
 * @ci: the controller
 */
void ci_hdrc_ahb_config(struct ci_hdrc *ci)
{
	u32 value;
	u8 ahb_burst;

	/* AHB configuration */
	if (ci->platdata->flags & CI_HDRC_OVERRIDE_AHB_BURST) {
		value = ioread32(ci->hw_bank.abs + ID_SBUSCFG);
		value &= ~SBUSCFG_AHBBRST;
		value |= ci->platdata->ahbburst_config & SBUSCFG_AHBBRST;
		iowrite32(value, ci->hw_bank.abs + ID_SBUSCFG);
	}

	ahb_burst = ioread32(ci->hw_bank.abs + ID_SBUSCFG) & SBUSCFG_AHBBRST;

	/* Change RX/TX burst size */
	if (ahb_burst == 0 &&
			ci->platdata->flags & CI_HDRC_OVERRIDE_BURST_LENGTH)
		hw_write(ci, OP_BURSTSIZE, BURST_BITS,
				ci->platdata->burst_length & BURST_BITS);
}

/**
 * hw_device_reset: resets chip (execute without interruption)
 * @ci: the controller
 *
 * This function returns an error code
 */
int hw_device_reset(struct ci_hdrc *ci)
{
=======
{
	int count = 0;

	hw_write(ci, OP_USBCMD, USBCMD_RST, USBCMD_RST);
	while (hw_read(ci, OP_USBCMD, USBCMD_RST)) {
		udelay(10);
		if (count++ > 1000)
			return -ETIMEDOUT;
	}

	return 0;
}

/**
 * ci_hrdc_ahb_config: override default AHB configuration
 * @ci: the controller
 */
void ci_hdrc_ahb_config(struct ci_hdrc *ci)
{
	u32 value;
	u8 ahb_burst;

	/* AHB configuration */
	if (ci->platdata->flags & CI_HDRC_OVERRIDE_AHB_BURST) {
		value = ioread32(ci->hw_bank.abs + ID_SBUSCFG);
		value &= ~SBUSCFG_AHBBRST;
		value |= ci->platdata->ahbburst_config & SBUSCFG_AHBBRST;
		iowrite32(value, ci->hw_bank.abs + ID_SBUSCFG);
	}

	ahb_burst = ioread32(ci->hw_bank.abs + ID_SBUSCFG) & SBUSCFG_AHBBRST;

	/* Change RX/TX burst size */
	if (ahb_burst == 0 &&
			ci->platdata->flags & CI_HDRC_OVERRIDE_BURST_LENGTH)
		hw_write(ci, OP_BURSTSIZE, BURST_BITS,
				ci->platdata->burst_length & BURST_BITS);
}

/**
 * hw_device_reset: resets chip (execute without interruption)
 * @ci: the controller
 *
 * This function returns an error code
 */
int hw_device_reset(struct ci_hdrc *ci)
{
>>>>>>> 9ea9577d
	int ret;

	/* should flush & stop before reset */
	hw_write(ci, OP_ENDPTFLUSH, ~0, ~0);
	hw_write(ci, OP_USBCMD, USBCMD_RS, 0);

	ret = hw_controller_reset(ci);
	if (ret) {
		dev_err(ci->dev, "error resetting controller, ret=%d\n", ret);
		return ret;
	}

	if (ci->platdata->notify_event)
		ci->platdata->notify_event(ci,
			CI_HDRC_CONTROLLER_RESET_EVENT);

	if (ci->platdata->flags & CI_HDRC_DISABLE_DEVICE_STREAMING)
		hw_write(ci, OP_USBMODE, USBMODE_CI_SDIS, USBMODE_CI_SDIS);

	if (ci->platdata->flags & CI_HDRC_FORCE_FULLSPEED) {
		if (ci->hw_bank.lpm)
			hw_write(ci, OP_DEVLC, DEVLC_PFSC, DEVLC_PFSC);
		else
			hw_write(ci, OP_PORTSC, PORTSC_PFSC, PORTSC_PFSC);
	}

	/* USBMODE should be configured step by step */
	hw_write(ci, OP_USBMODE, USBMODE_CM, USBMODE_CM_IDLE);
	hw_write(ci, OP_USBMODE, USBMODE_CM, USBMODE_CM_DC);
	/* HW >= 2.3 */
	hw_write(ci, OP_USBMODE, USBMODE_SLOM, USBMODE_SLOM);

	ci_hdrc_ahb_config(ci);
	/*
	 * Set interrupt interval for device mode as 0 (immediately),
	 * ehci core will set it to 1 (1 Micro-frame) by default for host mode.
	 */
	hw_write(ci, OP_USBCMD, 0xff0000, 0);

	if (hw_read(ci, OP_USBMODE, USBMODE_CM) != USBMODE_CM_DC) {
		pr_err("cannot enter in %s device mode", ci_role(ci)->name);
		pr_err("lpm = %i", ci->hw_bank.lpm);
		return -ENODEV;
	}

	return 0;
}

/**
 * hw_wait_reg: wait the register value
 *
 * Sometimes, it needs to wait register value before going on.
 * Eg, when switch to device mode, the vbus value should be lower
 * than OTGSC_BSV before connects to host.
 *
 * @ci: the controller
 * @reg: register index
 * @mask: mast bit
 * @value: the bit value to wait
 * @timeout_ms: timeout in millisecond
 *
 * This function returns an error code if timeout
 */
int hw_wait_reg(struct ci_hdrc *ci, enum ci_hw_regs reg, u32 mask,
				u32 value, unsigned int timeout_ms)
{
	unsigned long elapse = jiffies + msecs_to_jiffies(timeout_ms);

	while (hw_read(ci, reg, mask) != value) {
		if (time_after(jiffies, elapse)) {
			dev_err(ci->dev, "timeout waiting for %08x in %d\n",
					mask, reg);
			return -ETIMEDOUT;
		}
		msleep(20);
	}

	return 0;
}

static irqreturn_t ci_irq(int irq, void *data)
{
	struct ci_hdrc *ci = data;
	irqreturn_t ret = IRQ_NONE;
	u32 otgsc = 0;

	if (ci->in_lpm) {
		disable_irq_nosync(irq);
		ci->wakeup_int = true;
		pm_runtime_get(ci->dev);
		return IRQ_HANDLED;
	}

	if (ci->is_otg) {
		otgsc = hw_read_otgsc(ci, ~0);
		if (ci_otg_is_fsm_mode(ci)) {
			ret = ci_otg_fsm_irq(ci);
			if (ret == IRQ_HANDLED)
				return ret;
		}
	}

	/*
	 * Handle id change interrupt, it indicates device/host function
	 * switch.
	 */
	if (ci->is_otg && (otgsc & OTGSC_IDIE) && (otgsc & OTGSC_IDIS)) {
		ci->id_event = true;
		/* Clear ID change irq status */
		hw_write_otgsc(ci, OTGSC_IDIS, OTGSC_IDIS);
		ci_otg_queue_work(ci);
		return IRQ_HANDLED;
	}

	/*
	 * Handle vbus change interrupt, it indicates device connection
	 * and disconnection events.
	 */
	if (ci->is_otg && (otgsc & OTGSC_BSVIE) && (otgsc & OTGSC_BSVIS)) {
		ci->vbus_glitch_check_event = true;
		/* Clear BSV irq */
		hw_write_otgsc(ci, OTGSC_BSVIS, OTGSC_BSVIS);
		ci_otg_queue_work(ci);
		return IRQ_HANDLED;
	}

	/* Handle device/host interrupt */
	if (ci->role != CI_ROLE_END)
		ret = ci_role(ci)->irq(ci);

	return ret;
}

static int ci_get_platdata(struct device *dev,
		struct ci_hdrc_platform_data *platdata)
{
	if (!platdata->phy_mode)
		platdata->phy_mode = of_usb_get_phy_mode(dev->of_node);

	if (!platdata->dr_mode)
		platdata->dr_mode = of_usb_get_dr_mode(dev->of_node);

	if (platdata->dr_mode == USB_DR_MODE_UNKNOWN)
		platdata->dr_mode = USB_DR_MODE_OTG;

	if (platdata->dr_mode != USB_DR_MODE_PERIPHERAL) {
		/* Get the vbus regulator */
		platdata->reg_vbus = devm_regulator_get(dev, "vbus");
		if (PTR_ERR(platdata->reg_vbus) == -EPROBE_DEFER) {
			return -EPROBE_DEFER;
		} else if (PTR_ERR(platdata->reg_vbus) == -ENODEV) {
			/* no vbus regulator is needed */
			platdata->reg_vbus = NULL;
		} else if (IS_ERR(platdata->reg_vbus)) {
			dev_err(dev, "Getting regulator error: %ld\n",
				PTR_ERR(platdata->reg_vbus));
			return PTR_ERR(platdata->reg_vbus);
		}
		/* Get TPL support */
		if (!platdata->tpl_support)
			platdata->tpl_support =
				of_usb_host_tpl_support(dev->of_node);
<<<<<<< HEAD
=======
	}

	if (platdata->dr_mode == USB_DR_MODE_OTG) {
		/* We can support HNP and SRP */
		platdata->ci_otg_caps.hnp_support = true;
		platdata->ci_otg_caps.srp_support = true;
		/* Update otg capabilities by DT properties */
		of_usb_set_otg_caps(dev->of_node, &platdata->ci_otg_caps);
>>>>>>> 9ea9577d
	}

	if (of_usb_get_maximum_speed(dev->of_node) == USB_SPEED_FULL)
		platdata->flags |= CI_HDRC_FORCE_FULLSPEED;

<<<<<<< HEAD
=======
	if (of_find_property(dev->of_node, "phy-clkgate-delay-us", NULL))
		of_property_read_u32(dev->of_node, "phy-clkgate-delay-us",
					&platdata->phy_clkgate_delay_us);

>>>>>>> 9ea9577d
	return 0;
}

static DEFINE_IDA(ci_ida);

struct platform_device *ci_hdrc_add_device(struct device *dev,
			struct resource *res, int nres,
			struct ci_hdrc_platform_data *platdata)
{
	struct platform_device *pdev;
	int id, ret;

	ret = ci_get_platdata(dev, platdata);
	if (ret)
		return ERR_PTR(ret);

	id = ida_simple_get(&ci_ida, 0, 0, GFP_KERNEL);
	if (id < 0)
		return ERR_PTR(id);

	pdev = platform_device_alloc("ci_hdrc", id);
	if (!pdev) {
		ret = -ENOMEM;
		goto put_id;
	}

	pdev->dev.parent = dev;
	pdev->dev.dma_mask = dev->dma_mask;
	pdev->dev.dma_parms = dev->dma_parms;
	dma_set_coherent_mask(&pdev->dev, dev->coherent_dma_mask);

	ret = platform_device_add_resources(pdev, res, nres);
	if (ret)
		goto err;

	ret = platform_device_add_data(pdev, platdata, sizeof(*platdata));
	if (ret)
		goto err;

	ret = platform_device_add(pdev);
	if (ret)
		goto err;

	return pdev;

err:
	platform_device_put(pdev);
put_id:
	ida_simple_remove(&ci_ida, id);
	return ERR_PTR(ret);
}
EXPORT_SYMBOL_GPL(ci_hdrc_add_device);

void ci_hdrc_remove_device(struct platform_device *pdev)
{
	int id = pdev->id;
	platform_device_unregister(pdev);
	ida_simple_remove(&ci_ida, id);
}
EXPORT_SYMBOL_GPL(ci_hdrc_remove_device);

/**
 * ci_hdrc_query_available_role: get runtime available operation mode
 *
 * The glue layer can get current operation mode (host/peripheral/otg)
 * This function should be called after ci core device has created.
 *
 * @pdev: the platform device of ci core.
 *
 * Return USB_DR_MODE_XXX.
 */
enum usb_dr_mode ci_hdrc_query_available_role(struct platform_device *pdev)
{
	struct ci_hdrc *ci = platform_get_drvdata(pdev);

	if (!ci)
		return USB_DR_MODE_UNKNOWN;
	if (ci->roles[CI_ROLE_HOST] && ci->roles[CI_ROLE_GADGET])
		return USB_DR_MODE_OTG;
	else if (ci->roles[CI_ROLE_HOST])
		return USB_DR_MODE_HOST;
	else if (ci->roles[CI_ROLE_GADGET])
		return USB_DR_MODE_PERIPHERAL;
	else
		return USB_DR_MODE_UNKNOWN;
}
EXPORT_SYMBOL_GPL(ci_hdrc_query_available_role);

static inline void ci_role_destroy(struct ci_hdrc *ci)
{
	if (ci->is_otg)
		ci_hdrc_otg_destroy(ci);
	ci_hdrc_gadget_destroy(ci);
	ci_hdrc_host_destroy(ci);
}

static void ci_get_otg_capable(struct ci_hdrc *ci)
{
	if (ci->platdata->flags & CI_HDRC_DUAL_ROLE_NOT_OTG)
		ci->is_otg = false;
	else
		ci->is_otg = (hw_read(ci, CAP_DCCPARAMS,
				DCCPARAMS_DC | DCCPARAMS_HC)
					== (DCCPARAMS_DC | DCCPARAMS_HC));
	if (ci->is_otg) {
		dev_dbg(ci->dev, "It is OTG capable controller\n");
		/* Disable and clear all OTG irq */
		hw_write_otgsc(ci, OTGSC_INT_EN_BITS | OTGSC_INT_STATUS_BITS,
							OTGSC_INT_STATUS_BITS);
	}
}

static enum ci_role ci_get_role(struct ci_hdrc *ci)
{
	if (ci->roles[CI_ROLE_HOST] && ci->roles[CI_ROLE_GADGET]) {
		if (ci->is_otg) {
			hw_write_otgsc(ci, OTGSC_IDIE, OTGSC_IDIE);
			return ci_otg_role(ci);
		} else {
			/*
			 * If the controller is not OTG capable, but support
			 * role switch, the defalt role is gadget, and the
			 * user can switch it through debugfs.
			 */
			return CI_ROLE_GADGET;
		}
	} else {
		return ci->roles[CI_ROLE_HOST]
			? CI_ROLE_HOST
			: CI_ROLE_GADGET;
	}
}

static void ci_start_new_role(struct ci_hdrc *ci)
{
	enum ci_role role = ci_get_role(ci);

	if (ci->role != role)
		ci_handle_id_switch(ci);
<<<<<<< HEAD

	if (role == CI_ROLE_GADGET)
		ci_handle_vbus_connected(ci);
}

=======

	if (role == CI_ROLE_GADGET)
		ci_handle_vbus_connected(ci);
}

>>>>>>> 9ea9577d
static void ci_power_lost_work(struct work_struct *work)
{
	struct ci_hdrc *ci = container_of(work, struct ci_hdrc,
						power_lost_work);

	pm_runtime_get_sync(ci->dev);
	if (!ci_otg_is_fsm_mode(ci))
		ci_start_new_role(ci);
	else
		ci_hdrc_otg_fsm_restart(ci);
	pm_runtime_put_sync(ci->dev);
	enable_irq(ci->irq);
}

static int ci_hdrc_probe(struct platform_device *pdev)
{
	struct device	*dev = &pdev->dev;
	struct ci_hdrc	*ci;
	struct resource	*res;
	void __iomem	*base;
	int		ret;
	enum usb_dr_mode dr_mode;

	if (!dev_get_platdata(dev)) {
		dev_err(dev, "platform data missing\n");
		return -ENODEV;
	}

	res = platform_get_resource(pdev, IORESOURCE_MEM, 0);
	base = devm_ioremap_resource(dev, res);
	if (IS_ERR(base))
		return PTR_ERR(base);

	ci = devm_kzalloc(dev, sizeof(*ci), GFP_KERNEL);
	if (!ci)
		return -ENOMEM;

	ci->dev = dev;
	ci->platdata = dev_get_platdata(dev);
	ci->imx28_write_fix = !!(ci->platdata->flags &
		CI_HDRC_IMX28_WRITE_FIX);
	ci->supports_runtime_pm = !!(ci->platdata->flags &
		CI_HDRC_SUPPORTS_RUNTIME_PM);

	ret = hw_device_init(ci, base);
	if (ret < 0) {
		dev_err(dev, "can't initialize hardware\n");
		return -ENODEV;
	}

	if (ci->platdata->phy) {
		ci->phy = ci->platdata->phy;
	} else if (ci->platdata->usb_phy) {
		ci->usb_phy = ci->platdata->usb_phy;
	} else {
		ci->phy = devm_phy_get(dev->parent, "usb-phy");
		ci->usb_phy = devm_usb_get_phy(dev->parent, USB_PHY_TYPE_USB2);

		/* if both generic PHY and USB PHY layers aren't enabled */
		if (PTR_ERR(ci->phy) == -ENOSYS &&
				PTR_ERR(ci->usb_phy) == -ENXIO)
			return -ENXIO;

		if (IS_ERR(ci->phy) && IS_ERR(ci->usb_phy))
			return -EPROBE_DEFER;

		if (IS_ERR(ci->phy))
			ci->phy = NULL;
		else if (IS_ERR(ci->usb_phy))
			ci->usb_phy = NULL;
	}

	ret = ci_usb_phy_init(ci);
	if (ret) {
		dev_err(dev, "unable to init phy: %d\n", ret);
		return ret;
	}

	ci->hw_bank.phys = res->start;

	ci->irq = platform_get_irq(pdev, 0);
	if (ci->irq < 0) {
		dev_err(dev, "missing IRQ\n");
		ret = ci->irq;
		goto deinit_phy;
	}

	ci_get_otg_capable(ci);

	dr_mode = ci->platdata->dr_mode;
	/* initialize role(s) before the interrupt is requested */
	if (dr_mode == USB_DR_MODE_OTG || dr_mode == USB_DR_MODE_HOST) {
		ret = ci_hdrc_host_init(ci);
		if (ret)
			dev_info(dev, "doesn't support host\n");
	}

	if (dr_mode == USB_DR_MODE_OTG || dr_mode == USB_DR_MODE_PERIPHERAL) {
		ret = ci_hdrc_gadget_init(ci);
		if (ret)
			dev_info(dev, "doesn't support gadget\n");
	}

	if (!ci->roles[CI_ROLE_HOST] && !ci->roles[CI_ROLE_GADGET]) {
		dev_err(dev, "no supported roles\n");
		ret = -ENODEV;
		goto deinit_phy;
	}

	if (ci->is_otg && ci->roles[CI_ROLE_GADGET]) {
		ret = ci_hdrc_otg_init(ci);
		if (ret) {
			dev_err(dev, "init otg fails, ret = %d\n", ret);
			goto stop;
		}
	}

	ci->role = ci_get_role(ci);
	/* only update vbus status for peripheral */
	if (ci->role == CI_ROLE_GADGET)
		ci_handle_vbus_connected(ci);

	if (!ci_otg_is_fsm_mode(ci)) {
		ret = ci_role_start(ci, ci->role);
		if (ret) {
			dev_err(dev, "can't start %s role\n",
						ci_role(ci)->name);
			goto stop;
		}
	}

	platform_set_drvdata(pdev, ci);
	ret = devm_request_irq(dev, ci->irq, ci_irq, IRQF_SHARED,
			ci->platdata->name, ci);
	if (ret)
		goto stop;

	if (ci->supports_runtime_pm) {
		pm_runtime_set_active(&pdev->dev);
		pm_runtime_enable(&pdev->dev);
		pm_runtime_set_autosuspend_delay(&pdev->dev, 2000);
		pm_runtime_mark_last_busy(ci->dev);
		pm_runtime_use_autosuspend(&pdev->dev);
	}

	if (ci_otg_is_fsm_mode(ci))
		ci_hdrc_otg_fsm_start(ci);

	device_set_wakeup_capable(&pdev->dev, true);

	/* Init workqueue for controller power lost handling */
	INIT_WORK(&ci->power_lost_work, ci_power_lost_work);

	ret = dbg_create_files(ci);
	if (!ret)
		return 0;

stop:
	ci_role_destroy(ci);
deinit_phy:
	ci_usb_phy_exit(ci);

	return ret;
}

static int ci_hdrc_remove(struct platform_device *pdev)
{
	struct ci_hdrc *ci = platform_get_drvdata(pdev);

	if (ci->supports_runtime_pm) {
		pm_runtime_get_sync(&pdev->dev);
		pm_runtime_disable(&pdev->dev);
		pm_runtime_put_noidle(&pdev->dev);
	}

	dbg_remove_files(ci);
	ci_role_destroy(ci);
	ci_hdrc_enter_lpm(ci, true);
	ci_usb_phy_exit(ci);
<<<<<<< HEAD

	return 0;
}

#ifdef CONFIG_PM
/* Prepare wakeup by SRP before suspend */
static void ci_otg_fsm_suspend_for_srp(struct ci_hdrc *ci)
{
	if ((ci->fsm.otg->state == OTG_STATE_A_IDLE) &&
				!hw_read_otgsc(ci, OTGSC_ID)) {
		hw_write(ci, OP_PORTSC, PORTSC_W1C_BITS | PORTSC_PP,
								PORTSC_PP);
		hw_write(ci, OP_PORTSC, PORTSC_W1C_BITS | PORTSC_WKCN,
								PORTSC_WKCN);
	}
}

/* Handle SRP when wakeup by data pulse */
static void ci_otg_fsm_wakeup_by_srp(struct ci_hdrc *ci)
{
	/*
	 * if a_idle wakeup by data pulse,
	 * handle it like normal SRP
	 */
	if ((ci->fsm.otg->state == OTG_STATE_A_IDLE) &&
		(ci->fsm.a_bus_drop == 1) && (ci->fsm.a_bus_req == 0)) {
		if (!hw_read_otgsc(ci, OTGSC_ID))
			otg_add_timer(&ci->fsm, A_DP_END);
		else
			ci->fsm.id = 1;
	}
}

static void ci_controller_suspend(struct ci_hdrc *ci)
{
	disable_irq(ci->irq);
	ci_hdrc_enter_lpm(ci, true);
	usb_phy_set_suspend(ci->usb_phy, 1);
	ci->in_lpm = true;
	enable_irq(ci->irq);
}

static int ci_controller_resume(struct device *dev)
{
	struct ci_hdrc *ci = dev_get_drvdata(dev);

	dev_dbg(dev, "at %s\n", __func__);

	if (!ci->in_lpm) {
		WARN_ON(1);
		return 0;
	}

	ci_hdrc_enter_lpm(ci, false);
	if (ci->usb_phy) {
		usb_phy_set_suspend(ci->usb_phy, 0);
		usb_phy_set_wakeup(ci->usb_phy, false);
		hw_wait_phy_stable();
	}

	ci->in_lpm = false;
	if (ci->wakeup_int) {
		ci->wakeup_int = false;
		pm_runtime_mark_last_busy(ci->dev);
		pm_runtime_put_autosuspend(ci->dev);
		enable_irq(ci->irq);
		if (ci_otg_is_fsm_mode(ci))
			ci_otg_fsm_wakeup_by_srp(ci);
	}
=======
>>>>>>> 9ea9577d

	return 0;
}

<<<<<<< HEAD
=======
#ifdef CONFIG_PM
/* Prepare wakeup by SRP before suspend */
static void ci_otg_fsm_suspend_for_srp(struct ci_hdrc *ci)
{
	if ((ci->fsm.otg->state == OTG_STATE_A_IDLE) &&
				!hw_read_otgsc(ci, OTGSC_ID)) {
		hw_write(ci, OP_PORTSC, PORTSC_W1C_BITS | PORTSC_PP,
								PORTSC_PP);
		hw_write(ci, OP_PORTSC, PORTSC_W1C_BITS | PORTSC_WKCN,
								PORTSC_WKCN);
	}
}

/* Handle SRP when wakeup by data pulse */
static void ci_otg_fsm_wakeup_by_srp(struct ci_hdrc *ci)
{
	/*
	 * if a_idle wakeup by data pulse,
	 * handle it like normal SRP
	 */
	if ((ci->fsm.otg->state == OTG_STATE_A_IDLE) &&
		(ci->fsm.a_bus_drop == 1) && (ci->fsm.a_bus_req == 0)) {
		if (!hw_read_otgsc(ci, OTGSC_ID))
			otg_add_timer(&ci->fsm, A_DP_END);
		else
			ci->fsm.id = 1;
	}
}

static void ci_controller_suspend(struct ci_hdrc *ci)
{
	disable_irq(ci->irq);
	ci_hdrc_enter_lpm(ci, true);
	if (ci->platdata->phy_clkgate_delay_us)
		usleep_range(ci->platdata->phy_clkgate_delay_us,
				ci->platdata->phy_clkgate_delay_us + 50);
	usb_phy_set_suspend(ci->usb_phy, 1);
	ci->in_lpm = true;
	enable_irq(ci->irq);
}

static int ci_controller_resume(struct device *dev)
{
	struct ci_hdrc *ci = dev_get_drvdata(dev);

	dev_dbg(dev, "at %s\n", __func__);

	if (!ci->in_lpm) {
		WARN_ON(1);
		return 0;
	}

	ci_hdrc_enter_lpm(ci, false);
	if (ci->usb_phy) {
		usb_phy_set_suspend(ci->usb_phy, 0);
		usb_phy_set_wakeup(ci->usb_phy, false);
		hw_wait_phy_stable();
	}

	ci->in_lpm = false;
	if (ci->wakeup_int) {
		ci->wakeup_int = false;
		pm_runtime_mark_last_busy(ci->dev);
		pm_runtime_put_autosuspend(ci->dev);
		enable_irq(ci->irq);
		if (ci_otg_is_fsm_mode(ci))
			ci_otg_fsm_wakeup_by_srp(ci);
	}

	return 0;
}

>>>>>>> 9ea9577d
#ifdef CONFIG_PM_SLEEP
static int ci_suspend(struct device *dev)
{
	struct ci_hdrc *ci = dev_get_drvdata(dev);

	if (ci->wq)
		flush_workqueue(ci->wq);
	/*
	 * Controller needs to be active during suspend, otherwise the core
	 * may run resume when the parent is at suspend if other driver's
	 * suspend fails, it occurs before parent's suspend has not started,
	 * but the core suspend has finished.
	 */
	if (ci->in_lpm)
		pm_runtime_resume(dev);

	if (ci->in_lpm) {
		WARN_ON(1);
		return 0;
	}

	/* Extra routine per role before system suspend */
	if (ci->role != CI_ROLE_END && ci_role(ci)->suspend)
		ci_role(ci)->suspend(ci);

	if (device_may_wakeup(dev)) {
		if (ci_otg_is_fsm_mode(ci))
			ci_otg_fsm_suspend_for_srp(ci);
		usb_phy_set_wakeup(ci->usb_phy, true);
		enable_irq_wake(ci->irq);
	}

	ci_controller_suspend(ci);

	return 0;
}

static int ci_resume(struct device *dev)
{
	struct ci_hdrc *ci = dev_get_drvdata(dev);
	bool power_lost = false;
	u32 sample_reg_val;
	int ret;

	/* Check if controller resume from power lost */
	sample_reg_val = hw_read(ci, OP_ENDPTLISTADDR, ~0);
	if (sample_reg_val == 0)
		power_lost = true;
	else if (sample_reg_val == 0xFFFFFFFF)
		/* Restore value 0 if it was set for power lost check */
		hw_write(ci, OP_ENDPTLISTADDR, ~0, 0);

	if (device_may_wakeup(dev))
		disable_irq_wake(ci->irq);

	ret = ci_controller_resume(dev);
	if (ret)
		return ret;

	if (power_lost) {
		/* shutdown and re-init for phy */
		ci_usb_phy_exit(ci);
		ci_usb_phy_init(ci);
	}

	/* Extra routine per role after system resume */
	if (ci->role != CI_ROLE_END && ci_role(ci)->resume)
		ci_role(ci)->resume(ci, power_lost);

	if (power_lost) {
		disable_irq_nosync(ci->irq);
		schedule_work(&ci->power_lost_work);
	}

	if (ci->supports_runtime_pm) {
		pm_runtime_disable(dev);
		pm_runtime_set_active(dev);
		pm_runtime_enable(dev);
	}

	return ret;
}
#endif /* CONFIG_PM_SLEEP */

#ifdef CONFIG_PM_RUNTIME
static int ci_runtime_suspend(struct device *dev)
{
	struct ci_hdrc *ci = dev_get_drvdata(dev);

	dev_dbg(dev, "at %s\n", __func__);

	if (ci->in_lpm) {
		WARN_ON(1);
		return 0;
	}

	if (ci_otg_is_fsm_mode(ci))
		ci_otg_fsm_suspend_for_srp(ci);

	usb_phy_set_wakeup(ci->usb_phy, true);
	ci_controller_suspend(ci);

	return 0;
}

static int ci_runtime_resume(struct device *dev)
{
	return ci_controller_resume(dev);
}
#endif /* CONFIG_PM_RUNTIME */

#endif /* CONFIG_PM */
static const struct dev_pm_ops ci_pm_ops = {
	SET_SYSTEM_SLEEP_PM_OPS(ci_suspend, ci_resume)
	SET_RUNTIME_PM_OPS(ci_runtime_suspend, ci_runtime_resume, NULL)
};

static struct platform_driver ci_hdrc_driver = {
	.probe	= ci_hdrc_probe,
	.remove	= ci_hdrc_remove,
	.driver	= {
		.name	= "ci_hdrc",
		.pm	= &ci_pm_ops,
		.owner	= THIS_MODULE,
	},
};

module_platform_driver(ci_hdrc_driver);

MODULE_ALIAS("platform:ci_hdrc");
MODULE_LICENSE("GPL v2");
MODULE_AUTHOR("David Lopo <dlopo@chipidea.mips.com>");
MODULE_DESCRIPTION("ChipIdea HDRC Driver");<|MERGE_RESOLUTION|>--- conflicted
+++ resolved
@@ -412,7 +412,6 @@
  * This function returns an error code
  */
 int hw_controller_reset(struct ci_hdrc *ci)
-<<<<<<< HEAD
 {
 	int count = 0;
 
@@ -460,55 +459,6 @@
  */
 int hw_device_reset(struct ci_hdrc *ci)
 {
-=======
-{
-	int count = 0;
-
-	hw_write(ci, OP_USBCMD, USBCMD_RST, USBCMD_RST);
-	while (hw_read(ci, OP_USBCMD, USBCMD_RST)) {
-		udelay(10);
-		if (count++ > 1000)
-			return -ETIMEDOUT;
-	}
-
-	return 0;
-}
-
-/**
- * ci_hrdc_ahb_config: override default AHB configuration
- * @ci: the controller
- */
-void ci_hdrc_ahb_config(struct ci_hdrc *ci)
-{
-	u32 value;
-	u8 ahb_burst;
-
-	/* AHB configuration */
-	if (ci->platdata->flags & CI_HDRC_OVERRIDE_AHB_BURST) {
-		value = ioread32(ci->hw_bank.abs + ID_SBUSCFG);
-		value &= ~SBUSCFG_AHBBRST;
-		value |= ci->platdata->ahbburst_config & SBUSCFG_AHBBRST;
-		iowrite32(value, ci->hw_bank.abs + ID_SBUSCFG);
-	}
-
-	ahb_burst = ioread32(ci->hw_bank.abs + ID_SBUSCFG) & SBUSCFG_AHBBRST;
-
-	/* Change RX/TX burst size */
-	if (ahb_burst == 0 &&
-			ci->platdata->flags & CI_HDRC_OVERRIDE_BURST_LENGTH)
-		hw_write(ci, OP_BURSTSIZE, BURST_BITS,
-				ci->platdata->burst_length & BURST_BITS);
-}
-
-/**
- * hw_device_reset: resets chip (execute without interruption)
- * @ci: the controller
- *
- * This function returns an error code
- */
-int hw_device_reset(struct ci_hdrc *ci)
-{
->>>>>>> 9ea9577d
 	int ret;
 
 	/* should flush & stop before reset */
@@ -671,8 +621,6 @@
 		if (!platdata->tpl_support)
 			platdata->tpl_support =
 				of_usb_host_tpl_support(dev->of_node);
-<<<<<<< HEAD
-=======
 	}
 
 	if (platdata->dr_mode == USB_DR_MODE_OTG) {
@@ -681,19 +629,15 @@
 		platdata->ci_otg_caps.srp_support = true;
 		/* Update otg capabilities by DT properties */
 		of_usb_set_otg_caps(dev->of_node, &platdata->ci_otg_caps);
->>>>>>> 9ea9577d
 	}
 
 	if (of_usb_get_maximum_speed(dev->of_node) == USB_SPEED_FULL)
 		platdata->flags |= CI_HDRC_FORCE_FULLSPEED;
 
-<<<<<<< HEAD
-=======
 	if (of_find_property(dev->of_node, "phy-clkgate-delay-us", NULL))
 		of_property_read_u32(dev->of_node, "phy-clkgate-delay-us",
 					&platdata->phy_clkgate_delay_us);
 
->>>>>>> 9ea9577d
 	return 0;
 }
 
@@ -833,19 +777,11 @@
 
 	if (ci->role != role)
 		ci_handle_id_switch(ci);
-<<<<<<< HEAD
 
 	if (role == CI_ROLE_GADGET)
 		ci_handle_vbus_connected(ci);
 }
 
-=======
-
-	if (role == CI_ROLE_GADGET)
-		ci_handle_vbus_connected(ci);
-}
-
->>>>>>> 9ea9577d
 static void ci_power_lost_work(struct work_struct *work)
 {
 	struct ci_hdrc *ci = container_of(work, struct ci_hdrc,
@@ -1025,7 +961,6 @@
 	ci_role_destroy(ci);
 	ci_hdrc_enter_lpm(ci, true);
 	ci_usb_phy_exit(ci);
-<<<<<<< HEAD
 
 	return 0;
 }
@@ -1063,6 +998,9 @@
 {
 	disable_irq(ci->irq);
 	ci_hdrc_enter_lpm(ci, true);
+	if (ci->platdata->phy_clkgate_delay_us)
+		usleep_range(ci->platdata->phy_clkgate_delay_us,
+				ci->platdata->phy_clkgate_delay_us + 50);
 	usb_phy_set_suspend(ci->usb_phy, 1);
 	ci->in_lpm = true;
 	enable_irq(ci->irq);
@@ -1095,87 +1033,10 @@
 		if (ci_otg_is_fsm_mode(ci))
 			ci_otg_fsm_wakeup_by_srp(ci);
 	}
-=======
->>>>>>> 9ea9577d
 
 	return 0;
 }
 
-<<<<<<< HEAD
-=======
-#ifdef CONFIG_PM
-/* Prepare wakeup by SRP before suspend */
-static void ci_otg_fsm_suspend_for_srp(struct ci_hdrc *ci)
-{
-	if ((ci->fsm.otg->state == OTG_STATE_A_IDLE) &&
-				!hw_read_otgsc(ci, OTGSC_ID)) {
-		hw_write(ci, OP_PORTSC, PORTSC_W1C_BITS | PORTSC_PP,
-								PORTSC_PP);
-		hw_write(ci, OP_PORTSC, PORTSC_W1C_BITS | PORTSC_WKCN,
-								PORTSC_WKCN);
-	}
-}
-
-/* Handle SRP when wakeup by data pulse */
-static void ci_otg_fsm_wakeup_by_srp(struct ci_hdrc *ci)
-{
-	/*
-	 * if a_idle wakeup by data pulse,
-	 * handle it like normal SRP
-	 */
-	if ((ci->fsm.otg->state == OTG_STATE_A_IDLE) &&
-		(ci->fsm.a_bus_drop == 1) && (ci->fsm.a_bus_req == 0)) {
-		if (!hw_read_otgsc(ci, OTGSC_ID))
-			otg_add_timer(&ci->fsm, A_DP_END);
-		else
-			ci->fsm.id = 1;
-	}
-}
-
-static void ci_controller_suspend(struct ci_hdrc *ci)
-{
-	disable_irq(ci->irq);
-	ci_hdrc_enter_lpm(ci, true);
-	if (ci->platdata->phy_clkgate_delay_us)
-		usleep_range(ci->platdata->phy_clkgate_delay_us,
-				ci->platdata->phy_clkgate_delay_us + 50);
-	usb_phy_set_suspend(ci->usb_phy, 1);
-	ci->in_lpm = true;
-	enable_irq(ci->irq);
-}
-
-static int ci_controller_resume(struct device *dev)
-{
-	struct ci_hdrc *ci = dev_get_drvdata(dev);
-
-	dev_dbg(dev, "at %s\n", __func__);
-
-	if (!ci->in_lpm) {
-		WARN_ON(1);
-		return 0;
-	}
-
-	ci_hdrc_enter_lpm(ci, false);
-	if (ci->usb_phy) {
-		usb_phy_set_suspend(ci->usb_phy, 0);
-		usb_phy_set_wakeup(ci->usb_phy, false);
-		hw_wait_phy_stable();
-	}
-
-	ci->in_lpm = false;
-	if (ci->wakeup_int) {
-		ci->wakeup_int = false;
-		pm_runtime_mark_last_busy(ci->dev);
-		pm_runtime_put_autosuspend(ci->dev);
-		enable_irq(ci->irq);
-		if (ci_otg_is_fsm_mode(ci))
-			ci_otg_fsm_wakeup_by_srp(ci);
-	}
-
-	return 0;
-}
-
->>>>>>> 9ea9577d
 #ifdef CONFIG_PM_SLEEP
 static int ci_suspend(struct device *dev)
 {
