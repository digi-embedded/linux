// SPDX-License-Identifier: GPL-2.0
/*
 * core.c - ChipIdea USB IP core family device controller
 *
 * Copyright (C) 2008 Chipidea - MIPS Technologies, Inc. All rights reserved.
 * Copyright (C) 2020 NXP
 *
 * Author: David Lopo
 *	   Peter Chen <peter.chen@nxp.com>
 *
 * Main Features:
 * - Four transfers are supported, usbtest is passed
 * - USB Certification for gadget: CH9 and Mass Storage are passed
 * - Low power mode
 * - USB wakeup
 */
#include <linux/delay.h>
#include <linux/device.h>
#include <linux/dma-mapping.h>
#include <linux/extcon.h>
#include <linux/phy/phy.h>
#include <linux/platform_device.h>
#include <linux/module.h>
#include <linux/idr.h>
#include <linux/interrupt.h>
#include <linux/io.h>
#include <linux/kernel.h>
#include <linux/slab.h>
#include <linux/pm_runtime.h>
#include <linux/pinctrl/consumer.h>
#include <linux/usb/ch9.h>
#include <linux/usb/gadget.h>
#include <linux/usb/otg.h>
#include <linux/usb/chipidea.h>
#include <linux/usb/of.h>
#include <linux/of.h>
#include <linux/regulator/consumer.h>
#include <linux/usb/ehci_def.h>

#include "ci.h"
#include "udc.h"
#include "bits.h"
#include "host.h"
#include "otg.h"
#include "otg_fsm.h"

/* Controller register map */
static const u8 ci_regs_nolpm[] = {
	[CAP_CAPLENGTH]		= 0x00U,
	[CAP_HCCPARAMS]		= 0x08U,
	[CAP_DCCPARAMS]		= 0x24U,
	[CAP_TESTMODE]		= 0x38U,
	[OP_USBCMD]		= 0x00U,
	[OP_USBSTS]		= 0x04U,
	[OP_USBINTR]		= 0x08U,
	[OP_FRINDEX]		= 0x0CU,
	[OP_DEVICEADDR]		= 0x14U,
	[OP_ENDPTLISTADDR]	= 0x18U,
	[OP_TTCTRL]		= 0x1CU,
	[OP_BURSTSIZE]		= 0x20U,
	[OP_ULPI_VIEWPORT]	= 0x30U,
	[OP_PORTSC]		= 0x44U,
	[OP_DEVLC]		= 0x84U,
	[OP_OTGSC]		= 0x64U,
	[OP_USBMODE]		= 0x68U,
	[OP_ENDPTSETUPSTAT]	= 0x6CU,
	[OP_ENDPTPRIME]		= 0x70U,
	[OP_ENDPTFLUSH]		= 0x74U,
	[OP_ENDPTSTAT]		= 0x78U,
	[OP_ENDPTCOMPLETE]	= 0x7CU,
	[OP_ENDPTCTRL]		= 0x80U,
};

static const u8 ci_regs_lpm[] = {
	[CAP_CAPLENGTH]		= 0x00U,
	[CAP_HCCPARAMS]		= 0x08U,
	[CAP_DCCPARAMS]		= 0x24U,
	[CAP_TESTMODE]		= 0xFCU,
	[OP_USBCMD]		= 0x00U,
	[OP_USBSTS]		= 0x04U,
	[OP_USBINTR]		= 0x08U,
	[OP_FRINDEX]		= 0x0CU,
	[OP_DEVICEADDR]		= 0x14U,
	[OP_ENDPTLISTADDR]	= 0x18U,
	[OP_TTCTRL]		= 0x1CU,
	[OP_BURSTSIZE]		= 0x20U,
	[OP_ULPI_VIEWPORT]	= 0x30U,
	[OP_PORTSC]		= 0x44U,
	[OP_DEVLC]		= 0x84U,
	[OP_OTGSC]		= 0xC4U,
	[OP_USBMODE]		= 0xC8U,
	[OP_ENDPTSETUPSTAT]	= 0xD8U,
	[OP_ENDPTPRIME]		= 0xDCU,
	[OP_ENDPTFLUSH]		= 0xE0U,
	[OP_ENDPTSTAT]		= 0xE4U,
	[OP_ENDPTCOMPLETE]	= 0xE8U,
	[OP_ENDPTCTRL]		= 0xECU,
};

static void hw_alloc_regmap(struct ci_hdrc *ci, bool is_lpm)
{
	int i;

	for (i = 0; i < OP_ENDPTCTRL; i++)
		ci->hw_bank.regmap[i] =
			(i <= CAP_LAST ? ci->hw_bank.cap : ci->hw_bank.op) +
			(is_lpm ? ci_regs_lpm[i] : ci_regs_nolpm[i]);

	for (; i <= OP_LAST; i++)
		ci->hw_bank.regmap[i] = ci->hw_bank.op +
			4 * (i - OP_ENDPTCTRL) +
			(is_lpm
			 ? ci_regs_lpm[OP_ENDPTCTRL]
			 : ci_regs_nolpm[OP_ENDPTCTRL]);

}

static enum ci_revision ci_get_revision(struct ci_hdrc *ci)
{
	int ver = hw_read_id_reg(ci, ID_ID, VERSION) >> __ffs(VERSION);
	enum ci_revision rev = CI_REVISION_UNKNOWN;

	if (ver == 0x2) {
		rev = hw_read_id_reg(ci, ID_ID, REVISION)
			>> __ffs(REVISION);
		rev += CI_REVISION_20;
	} else if (ver == 0x0) {
		rev = CI_REVISION_1X;
	}

	return rev;
}

/**
 * hw_read_intr_enable: returns interrupt enable register
 *
 * @ci: the controller
 *
 * This function returns register data
 */
u32 hw_read_intr_enable(struct ci_hdrc *ci)
{
	return hw_read(ci, OP_USBINTR, ~0);
}

/**
 * hw_read_intr_status: returns interrupt status register
 *
 * @ci: the controller
 *
 * This function returns register data
 */
u32 hw_read_intr_status(struct ci_hdrc *ci)
{
	return hw_read(ci, OP_USBSTS, ~0);
}

/**
 * hw_port_test_set: writes port test mode (execute without interruption)
 * @ci: the controller
 * @mode: new value
 *
 * This function returns an error code
 */
int hw_port_test_set(struct ci_hdrc *ci, u8 mode)
{
	const u8 TEST_MODE_MAX = 7;

	if (mode > TEST_MODE_MAX)
		return -EINVAL;

	hw_write(ci, OP_PORTSC, PORTSC_PTC, mode << __ffs(PORTSC_PTC));
	return 0;
}

/**
 * hw_port_test_get: reads port test mode value
 *
 * @ci: the controller
 *
 * This function returns port test mode value
 */
u8 hw_port_test_get(struct ci_hdrc *ci)
{
	return hw_read(ci, OP_PORTSC, PORTSC_PTC) >> __ffs(PORTSC_PTC);
}

static void hw_wait_phy_stable(void)
{
	/*
	 * The phy needs some delay to output the stable status from low
	 * power mode. And for OTGSC, the status inputs are debounced
	 * using a 1 ms time constant, so, delay 2ms for controller to get
	 * the stable status, like vbus and id when the phy leaves low power.
	 */
	usleep_range(2000, 2500);
}

/* The PHY enters/leaves low power mode */
static void ci_hdrc_enter_lpm_common(struct ci_hdrc *ci, bool enable)
{
	enum ci_hw_regs reg = ci->hw_bank.lpm ? OP_DEVLC : OP_PORTSC;
	bool lpm = !!(hw_read(ci, reg, PORTSC_PHCD(ci->hw_bank.lpm)));

	if (enable && !lpm)
		hw_write(ci, reg, PORTSC_PHCD(ci->hw_bank.lpm),
				PORTSC_PHCD(ci->hw_bank.lpm));
	else if (!enable && lpm)
		hw_write(ci, reg, PORTSC_PHCD(ci->hw_bank.lpm),
				0);
}

void ci_hdrc_enter_lpm(struct ci_hdrc *ci, bool enable)
{
	return ci->platdata->enter_lpm(ci, enable);
}

static int hw_device_init(struct ci_hdrc *ci, void __iomem *base)
{
	u32 reg;

	/* bank is a module variable */
	ci->hw_bank.abs = base;

	ci->hw_bank.cap = ci->hw_bank.abs;
	ci->hw_bank.cap += ci->platdata->capoffset;
	ci->hw_bank.op = ci->hw_bank.cap + (ioread32(ci->hw_bank.cap) & 0xff);

	hw_alloc_regmap(ci, false);
	reg = hw_read(ci, CAP_HCCPARAMS, HCCPARAMS_LEN) >>
		__ffs(HCCPARAMS_LEN);
	ci->hw_bank.lpm  = reg;
	if (reg)
		hw_alloc_regmap(ci, !!reg);
	ci->hw_bank.size = ci->hw_bank.op - ci->hw_bank.abs;
	ci->hw_bank.size += OP_LAST;
	ci->hw_bank.size /= sizeof(u32);

	reg = hw_read(ci, CAP_DCCPARAMS, DCCPARAMS_DEN) >>
		__ffs(DCCPARAMS_DEN);
	ci->hw_ep_max = reg * 2;   /* cache hw ENDPT_MAX */

	if (ci->hw_ep_max > ENDPT_MAX)
		return -ENODEV;

	ci_hdrc_enter_lpm(ci, false);

	/* Disable all interrupts bits */
	hw_write(ci, OP_USBINTR, 0xffffffff, 0);

	/* Clear all interrupts status bits*/
	hw_write(ci, OP_USBSTS, 0xffffffff, 0xffffffff);

	ci->rev = ci_get_revision(ci);

	dev_dbg(ci->dev,
		"revision: %d, lpm: %d; cap: %px op: %px\n",
		ci->rev, ci->hw_bank.lpm, ci->hw_bank.cap, ci->hw_bank.op);

	/* setup lock mode ? */

	/* ENDPTSETUPSTAT is '0' by default */

	/* HCSPARAMS.bf.ppc SHOULD BE zero for device */

	return 0;
}

void hw_phymode_configure(struct ci_hdrc *ci)
{
	u32 portsc, lpm, sts = 0;

	switch (ci->platdata->phy_mode) {
	case USBPHY_INTERFACE_MODE_UTMI:
		portsc = PORTSC_PTS(PTS_UTMI);
		lpm = DEVLC_PTS(PTS_UTMI);
		break;
	case USBPHY_INTERFACE_MODE_UTMIW:
		portsc = PORTSC_PTS(PTS_UTMI) | PORTSC_PTW;
		lpm = DEVLC_PTS(PTS_UTMI) | DEVLC_PTW;
		break;
	case USBPHY_INTERFACE_MODE_ULPI:
		portsc = PORTSC_PTS(PTS_ULPI);
		lpm = DEVLC_PTS(PTS_ULPI);
		break;
	case USBPHY_INTERFACE_MODE_SERIAL:
		portsc = PORTSC_PTS(PTS_SERIAL);
		lpm = DEVLC_PTS(PTS_SERIAL);
		sts = 1;
		break;
	case USBPHY_INTERFACE_MODE_HSIC:
		portsc = PORTSC_PTS(PTS_HSIC);
		lpm = DEVLC_PTS(PTS_HSIC);
		break;
	default:
		return;
	}

	if (ci->hw_bank.lpm) {
		hw_write(ci, OP_DEVLC, DEVLC_PTS(7) | DEVLC_PTW, lpm);
		if (sts)
			hw_write(ci, OP_DEVLC, DEVLC_STS, DEVLC_STS);
	} else {
		hw_write(ci, OP_PORTSC, PORTSC_PTS(7) | PORTSC_PTW, portsc);
		if (sts)
			hw_write(ci, OP_PORTSC, PORTSC_STS, PORTSC_STS);
	}
}
EXPORT_SYMBOL_GPL(hw_phymode_configure);

/**
 * _ci_usb_phy_init: initialize phy taking in account both phy and usb_phy
 * interfaces
 * @ci: the controller
 *
 * This function returns an error code if the phy failed to init
 */
static int _ci_usb_phy_init(struct ci_hdrc *ci)
{
	int ret;

	if (ci->phy) {
		ret = phy_init(ci->phy);
		if (ret)
			return ret;

		ret = phy_power_on(ci->phy);
		if (ret) {
			phy_exit(ci->phy);
			return ret;
		}
	} else {
		ret = usb_phy_init(ci->usb_phy);
	}

	return ret;
}

/**
 * ci_usb_phy_exit: deinitialize phy taking in account both phy and usb_phy
 * interfaces
 * @ci: the controller
 */
static void ci_usb_phy_exit(struct ci_hdrc *ci)
{
	if (ci->platdata->flags & CI_HDRC_OVERRIDE_PHY_CONTROL)
		return;

	if (ci->phy) {
		phy_power_off(ci->phy);
		phy_exit(ci->phy);
	} else {
		usb_phy_shutdown(ci->usb_phy);
	}
}

/**
 * ci_usb_phy_init: initialize phy according to different phy type
 * @ci: the controller
 *
 * This function returns an error code if usb_phy_init has failed
 */
static int ci_usb_phy_init(struct ci_hdrc *ci)
{
	int ret;

	if (ci->platdata->flags & CI_HDRC_OVERRIDE_PHY_CONTROL)
		return 0;

	switch (ci->platdata->phy_mode) {
	case USBPHY_INTERFACE_MODE_UTMI:
	case USBPHY_INTERFACE_MODE_UTMIW:
	case USBPHY_INTERFACE_MODE_HSIC:
		ret = _ci_usb_phy_init(ci);
		if (!ret)
			hw_wait_phy_stable();
		else
			return ret;
		hw_phymode_configure(ci);
		break;
	case USBPHY_INTERFACE_MODE_ULPI:
	case USBPHY_INTERFACE_MODE_SERIAL:
		hw_phymode_configure(ci);
		ret = _ci_usb_phy_init(ci);
		if (ret)
			return ret;
		break;
	default:
		ret = _ci_usb_phy_init(ci);
		if (!ret)
			hw_wait_phy_stable();
	}

	return ret;
}


/**
 * ci_platform_configure: do controller configure
 * @ci: the controller
 *
 */
void ci_platform_configure(struct ci_hdrc *ci)
{
	bool is_device_mode, is_host_mode;

	is_device_mode = hw_read(ci, OP_USBMODE, USBMODE_CM) == USBMODE_CM_DC;
	is_host_mode = hw_read(ci, OP_USBMODE, USBMODE_CM) == USBMODE_CM_HC;

	if (is_device_mode) {
		phy_set_mode(ci->phy, PHY_MODE_USB_DEVICE);

		if (ci->platdata->flags & CI_HDRC_DISABLE_DEVICE_STREAMING)
			hw_write(ci, OP_USBMODE, USBMODE_CI_SDIS,
				 USBMODE_CI_SDIS);
	}

	if (is_host_mode) {
		phy_set_mode(ci->phy, PHY_MODE_USB_HOST);

		if (ci->platdata->flags & CI_HDRC_DISABLE_HOST_STREAMING)
			hw_write(ci, OP_USBMODE, USBMODE_CI_SDIS,
				 USBMODE_CI_SDIS);
	}

	if (ci->platdata->flags & CI_HDRC_FORCE_FULLSPEED) {
		if (ci->hw_bank.lpm)
			hw_write(ci, OP_DEVLC, DEVLC_PFSC, DEVLC_PFSC);
		else
			hw_write(ci, OP_PORTSC, PORTSC_PFSC, PORTSC_PFSC);
	}

	if (ci->platdata->flags & CI_HDRC_SET_NON_ZERO_TTHA)
		hw_write(ci, OP_TTCTRL, TTCTRL_TTHA_MASK, TTCTRL_TTHA);

	hw_write(ci, OP_USBCMD, 0xff0000, ci->platdata->itc_setting << 16);

	if (ci->platdata->flags & CI_HDRC_OVERRIDE_AHB_BURST)
		hw_write_id_reg(ci, ID_SBUSCFG, AHBBRST_MASK,
			ci->platdata->ahb_burst_config);

	/* override burst size, take effect only when ahb_burst_config is 0 */
	if (!hw_read_id_reg(ci, ID_SBUSCFG, AHBBRST_MASK)) {
		if (ci->platdata->flags & CI_HDRC_OVERRIDE_TX_BURST)
			hw_write(ci, OP_BURSTSIZE, TX_BURST_MASK,
			ci->platdata->tx_burst_size << __ffs(TX_BURST_MASK));

		if (ci->platdata->flags & CI_HDRC_OVERRIDE_RX_BURST)
			hw_write(ci, OP_BURSTSIZE, RX_BURST_MASK,
				ci->platdata->rx_burst_size);
	}
}

/**
 * hw_controller_reset: do controller reset
 * @ci: the controller
  *
 * This function returns an error code
 */
int hw_controller_reset(struct ci_hdrc *ci)
{
	int count = 0;

	hw_write(ci, OP_USBCMD, USBCMD_RST, USBCMD_RST);
	while (hw_read(ci, OP_USBCMD, USBCMD_RST)) {
		udelay(10);
		if (count++ > 1000)
			return -ETIMEDOUT;
	}

	return 0;
}

/**
 * hw_device_reset: resets chip (execute without interruption)
 * @ci: the controller
 *
 * This function returns an error code
 */
int hw_device_reset(struct ci_hdrc *ci)
{
	int ret;

	/* should flush & stop before reset */
	hw_write(ci, OP_ENDPTFLUSH, ~0, ~0);
	hw_write(ci, OP_USBCMD, USBCMD_RS, 0);

	ret = hw_controller_reset(ci);
	if (ret) {
		dev_err(ci->dev, "error resetting controller, ret=%d\n", ret);
		return ret;
	}

	if (ci->platdata->notify_event) {
		ret = ci->platdata->notify_event(ci,
			CI_HDRC_CONTROLLER_RESET_EVENT);
		if (ret)
			return ret;
	}

	/* USBMODE should be configured step by step */
	hw_write(ci, OP_USBMODE, USBMODE_CM, USBMODE_CM_IDLE);
	hw_write(ci, OP_USBMODE, USBMODE_CM, USBMODE_CM_DC);
	/* HW >= 2.3 */
	hw_write(ci, OP_USBMODE, USBMODE_SLOM, USBMODE_SLOM);

	if (hw_read(ci, OP_USBMODE, USBMODE_CM) != USBMODE_CM_DC) {
		dev_err(ci->dev, "cannot enter in %s device mode\n",
			ci_role(ci)->name);
		dev_err(ci->dev, "lpm = %i\n", ci->hw_bank.lpm);
		return -ENODEV;
	}

	ci_platform_configure(ci);

	return 0;
}

static irqreturn_t ci_irq_handler(int irq, void *data)
{
	struct ci_hdrc *ci = data;
	irqreturn_t ret = IRQ_NONE;
	u32 otgsc = 0;

	if (ci->in_lpm) {
		/*
		 * If we already have a wakeup irq pending there,
		 * let's just return to wait resume finished firstly.
		 */
		if (ci->wakeup_int)
			return IRQ_HANDLED;

		disable_irq_nosync(irq);
		ci->wakeup_int = true;
		pm_runtime_get(ci->dev);
		return IRQ_HANDLED;
	}

	if (ci->is_otg) {
		otgsc = hw_read_otgsc(ci, ~0);
		if (ci_otg_is_fsm_mode(ci)) {
			ret = ci_otg_fsm_irq(ci);
			if (ret == IRQ_HANDLED)
				return ret;
		}
	}

	/*
	 * Handle id change interrupt, it indicates device/host function
	 * switch.
	 */
	if (ci->is_otg && (otgsc & OTGSC_IDIE) && (otgsc & OTGSC_IDIS)) {
		ci->id_event = true;
		/* Clear ID change irq status */
		hw_write_otgsc(ci, OTGSC_IDIS, OTGSC_IDIS);
		ci_otg_queue_work(ci);
		return IRQ_HANDLED;
	}

	/*
	 * Handle vbus change interrupt, it indicates device connection
	 * and disconnection events.
	 */
	if (ci->is_otg && (otgsc & OTGSC_BSVIE) && (otgsc & OTGSC_BSVIS)) {
		ci->b_sess_valid_event = true;
		/* Clear BSV irq */
		hw_write_otgsc(ci, OTGSC_BSVIS, OTGSC_BSVIS);
		ci_otg_queue_work(ci);
		return IRQ_HANDLED;
	}

	/* Handle device/host interrupt */
	if (ci->role != CI_ROLE_END)
		ret = ci_role(ci)->irq(ci);

	return ret;
}

static void ci_irq(struct ci_hdrc *ci)
{
	unsigned long flags;

	local_irq_save(flags);
	ci_irq_handler(ci->irq, ci);
	local_irq_restore(flags);
}

static int ci_cable_notifier(struct notifier_block *nb, unsigned long event,
			     void *ptr)
{
	struct ci_hdrc_cable *cbl = container_of(nb, struct ci_hdrc_cable, nb);
	struct ci_hdrc *ci = cbl->ci;

	cbl->connected = event;
	cbl->changed = true;

	ci_irq(ci);
	return NOTIFY_DONE;
}

static enum usb_role ci_usb_role_switch_get(struct usb_role_switch *sw)
{
	struct ci_hdrc *ci = usb_role_switch_get_drvdata(sw);
	enum usb_role role;
	unsigned long flags;

	spin_lock_irqsave(&ci->lock, flags);
	role = ci_role_to_usb_role(ci);
	spin_unlock_irqrestore(&ci->lock, flags);

	return role;
}

static int ci_usb_role_switch_set(struct usb_role_switch *sw,
				  enum usb_role role)
{
	struct ci_hdrc *ci = usb_role_switch_get_drvdata(sw);
	struct ci_hdrc_cable *cable = NULL;
	enum usb_role current_role = ci_role_to_usb_role(ci);
	enum ci_role ci_role = usb_role_to_ci_role(role);
	unsigned long flags;

	if ((ci_role != CI_ROLE_END && !ci->roles[ci_role]) ||
	    (current_role == role))
		return 0;

	pm_runtime_get_sync(ci->dev);
	/* Stop current role */
	spin_lock_irqsave(&ci->lock, flags);
	if (current_role == USB_ROLE_DEVICE)
		cable = &ci->platdata->vbus_extcon;
	else if (current_role == USB_ROLE_HOST)
		cable = &ci->platdata->id_extcon;

	if (cable) {
		cable->changed = true;
		cable->connected = false;
		ci_irq(ci);
		spin_unlock_irqrestore(&ci->lock, flags);
		if (ci->wq && role != USB_ROLE_NONE)
			flush_workqueue(ci->wq);
		spin_lock_irqsave(&ci->lock, flags);
	}

	cable = NULL;

	/* Start target role */
	if (role == USB_ROLE_DEVICE)
		cable = &ci->platdata->vbus_extcon;
	else if (role == USB_ROLE_HOST)
		cable = &ci->platdata->id_extcon;

	if (cable) {
		cable->changed = true;
		cable->connected = true;
		ci_irq(ci);
	}
	spin_unlock_irqrestore(&ci->lock, flags);
	pm_runtime_put_sync(ci->dev);

	return 0;
}

static enum ci_role ci_get_role(struct ci_hdrc *ci)
{
	enum ci_role role;

	if (ci->roles[CI_ROLE_HOST] && ci->roles[CI_ROLE_GADGET]) {
		if (ci->is_otg) {
			role = ci_otg_role(ci);
			hw_write_otgsc(ci, OTGSC_IDIE, OTGSC_IDIE);
		} else {
			/*
			 * If the controller is not OTG capable, but support
			 * role switch, the defalt role is gadget, and the
			 * user can switch it through debugfs.
			 */
			role = CI_ROLE_GADGET;
		}
	} else {
		role = ci->roles[CI_ROLE_HOST] ? CI_ROLE_HOST
					: CI_ROLE_GADGET;
	}

	return role;
}

static struct usb_role_switch_desc ci_role_switch = {
	.set = ci_usb_role_switch_set,
	.get = ci_usb_role_switch_get,
	.allow_userspace_control = true,
};

static int ci_get_platdata(struct device *dev,
		struct ci_hdrc_platform_data *platdata)
{
	struct extcon_dev *ext_vbus, *ext_id;
	struct ci_hdrc_cable *cable;
	int ret;

	if (!platdata->phy_mode)
		platdata->phy_mode = of_usb_get_phy_mode(dev->of_node);

	if (!platdata->dr_mode)
		platdata->dr_mode = usb_get_dr_mode(dev);

	if (platdata->dr_mode == USB_DR_MODE_UNKNOWN)
		platdata->dr_mode = USB_DR_MODE_OTG;

	if (platdata->dr_mode != USB_DR_MODE_PERIPHERAL) {
		/* Get the vbus regulator */
		platdata->reg_vbus = devm_regulator_get_optional(dev, "vbus");
		if (PTR_ERR(platdata->reg_vbus) == -EPROBE_DEFER) {
			return -EPROBE_DEFER;
		} else if (PTR_ERR(platdata->reg_vbus) == -ENODEV) {
			/* no vbus regulator is needed */
			platdata->reg_vbus = NULL;
		} else if (IS_ERR(platdata->reg_vbus)) {
			dev_err(dev, "Getting regulator error: %ld\n",
				PTR_ERR(platdata->reg_vbus));
			return PTR_ERR(platdata->reg_vbus);
		}
		/* Get TPL support */
		if (!platdata->tpl_support)
			platdata->tpl_support =
				of_usb_host_tpl_support(dev->of_node);
	}

	if (platdata->dr_mode == USB_DR_MODE_OTG) {
		/* We can support HNP and SRP of OTG 2.0 */
		platdata->ci_otg_caps.otg_rev = 0x0200;
		platdata->ci_otg_caps.hnp_support = true;
		platdata->ci_otg_caps.srp_support = true;

		/* Update otg capabilities by DT properties */
		ret = of_usb_update_otg_caps(dev->of_node,
					&platdata->ci_otg_caps);
		if (ret)
			return ret;
	}

	if (usb_get_maximum_speed(dev) == USB_SPEED_FULL)
		platdata->flags |= CI_HDRC_FORCE_FULLSPEED;

	of_property_read_u32(dev->of_node, "phy-clkgate-delay-us",
				     &platdata->phy_clkgate_delay_us);

	platdata->itc_setting = 1;

	of_property_read_u32(dev->of_node, "itc-setting",
					&platdata->itc_setting);

	ret = of_property_read_u32(dev->of_node, "ahb-burst-config",
				&platdata->ahb_burst_config);
	if (!ret) {
		platdata->flags |= CI_HDRC_OVERRIDE_AHB_BURST;
	} else if (ret != -EINVAL) {
		dev_err(dev, "failed to get ahb-burst-config\n");
		return ret;
	}

	ret = of_property_read_u32(dev->of_node, "tx-burst-size-dword",
				&platdata->tx_burst_size);
	if (!ret) {
		platdata->flags |= CI_HDRC_OVERRIDE_TX_BURST;
	} else if (ret != -EINVAL) {
		dev_err(dev, "failed to get tx-burst-size-dword\n");
		return ret;
	}

	ret = of_property_read_u32(dev->of_node, "rx-burst-size-dword",
				&platdata->rx_burst_size);
	if (!ret) {
		platdata->flags |= CI_HDRC_OVERRIDE_RX_BURST;
	} else if (ret != -EINVAL) {
		dev_err(dev, "failed to get rx-burst-size-dword\n");
		return ret;
	}

	if (of_property_read_bool(dev->of_node, "non-zero-ttctrl-ttha"))
		platdata->flags |= CI_HDRC_SET_NON_ZERO_TTHA;

	ext_id = ERR_PTR(-ENODEV);
	ext_vbus = ERR_PTR(-ENODEV);
	if (of_property_read_bool(dev->of_node, "extcon")) {
		/* Each one of them is not mandatory */
		ext_vbus = extcon_get_edev_by_phandle(dev, 0);
		if (IS_ERR(ext_vbus) && PTR_ERR(ext_vbus) != -ENODEV)
			return PTR_ERR(ext_vbus);

		ext_id = extcon_get_edev_by_phandle(dev, 1);
		if (IS_ERR(ext_id) && PTR_ERR(ext_id) != -ENODEV)
			return PTR_ERR(ext_id);
	}

	cable = &platdata->vbus_extcon;
	cable->nb.notifier_call = ci_cable_notifier;
	cable->edev = ext_vbus;

	if (!IS_ERR(ext_vbus)) {
		ret = extcon_get_state(cable->edev, EXTCON_USB);
		if (ret)
			cable->connected = true;
		else
			cable->connected = false;
	}

	cable = &platdata->id_extcon;
	cable->nb.notifier_call = ci_cable_notifier;
	cable->edev = ext_id;

	if (!IS_ERR(ext_id)) {
		ret = extcon_get_state(cable->edev, EXTCON_USB_HOST);
		if (ret)
			cable->connected = true;
		else
			cable->connected = false;
	}

	if (device_property_read_bool(dev, "usb-role-switch"))
		ci_role_switch.fwnode = dev->fwnode;

	platdata->pctl = devm_pinctrl_get(dev);
	if (!IS_ERR(platdata->pctl)) {
		struct pinctrl_state *p;

		p = pinctrl_lookup_state(platdata->pctl, "default");
		if (!IS_ERR(p))
			platdata->pins_default = p;

		p = pinctrl_lookup_state(platdata->pctl, "host");
		if (!IS_ERR(p))
			platdata->pins_host = p;

		p = pinctrl_lookup_state(platdata->pctl, "device");
		if (!IS_ERR(p))
			platdata->pins_device = p;
	}

	if (!platdata->enter_lpm)
		platdata->enter_lpm = ci_hdrc_enter_lpm_common;

	return 0;
}

static int ci_extcon_register(struct ci_hdrc *ci)
{
	struct ci_hdrc_cable *id, *vbus;
	int ret;

	id = &ci->platdata->id_extcon;
	id->ci = ci;
	if (!IS_ERR_OR_NULL(id->edev)) {
		ret = devm_extcon_register_notifier(ci->dev, id->edev,
						EXTCON_USB_HOST, &id->nb);
		if (ret < 0) {
			dev_err(ci->dev, "register ID failed\n");
			return ret;
		}
	}

	vbus = &ci->platdata->vbus_extcon;
	vbus->ci = ci;
	if (!IS_ERR_OR_NULL(vbus->edev)) {
		ret = devm_extcon_register_notifier(ci->dev, vbus->edev,
						EXTCON_USB, &vbus->nb);
		if (ret < 0) {
			dev_err(ci->dev, "register VBUS failed\n");
			return ret;
		}
	}

	return 0;
}

static void ci_power_lost_work(struct work_struct *work)
{
	struct ci_hdrc *ci = container_of(work, struct ci_hdrc, power_lost_work);
	enum ci_role role;

	disable_irq_nosync(ci->irq);
	pm_runtime_get_sync(ci->dev);
	if (!ci_otg_is_fsm_mode(ci)) {
		role = ci_get_role(ci);

		if (ci->role != role) {
			ci_handle_id_switch(ci);
		} else if (role == CI_ROLE_GADGET) {
			if (ci->is_otg && hw_read_otgsc(ci, OTGSC_BSV))
				usb_gadget_vbus_connect(&ci->gadget);
		}
	}
	pm_runtime_put_sync(ci->dev);
	enable_irq(ci->irq);
}

static DEFINE_IDA(ci_ida);

struct platform_device *ci_hdrc_add_device(struct device *dev,
			struct resource *res, int nres,
			struct ci_hdrc_platform_data *platdata)
{
	struct platform_device *pdev;
	int id, ret;

	ret = ci_get_platdata(dev, platdata);
	if (ret)
		return ERR_PTR(ret);

	id = ida_simple_get(&ci_ida, 0, 0, GFP_KERNEL);
	if (id < 0)
		return ERR_PTR(id);

	pdev = platform_device_alloc("ci_hdrc", id);
	if (!pdev) {
		ret = -ENOMEM;
		goto put_id;
	}

	pdev->dev.parent = dev;
	device_set_of_node_from_dev(&pdev->dev, dev);

	ret = platform_device_add_resources(pdev, res, nres);
	if (ret)
		goto err;

	ret = platform_device_add_data(pdev, platdata, sizeof(*platdata));
	if (ret)
		goto err;

	ret = platform_device_add(pdev);
	if (ret)
		goto err;

	return pdev;

err:
	platform_device_put(pdev);
put_id:
	ida_simple_remove(&ci_ida, id);
	return ERR_PTR(ret);
}
EXPORT_SYMBOL_GPL(ci_hdrc_add_device);

void ci_hdrc_remove_device(struct platform_device *pdev)
{
	int id = pdev->id;
	platform_device_unregister(pdev);
	ida_simple_remove(&ci_ida, id);
}
EXPORT_SYMBOL_GPL(ci_hdrc_remove_device);

/**
 * ci_hdrc_query_available_role: get runtime available operation mode
 *
 * The glue layer can get current operation mode (host/peripheral/otg)
 * This function should be called after ci core device has created.
 *
 * @pdev: the platform device of ci core.
 *
 * Return runtime usb_dr_mode.
 */
enum usb_dr_mode ci_hdrc_query_available_role(struct platform_device *pdev)
{
	struct ci_hdrc *ci = platform_get_drvdata(pdev);

	if (!ci)
		return USB_DR_MODE_UNKNOWN;
	if (ci->roles[CI_ROLE_HOST] && ci->roles[CI_ROLE_GADGET])
		return USB_DR_MODE_OTG;
	else if (ci->roles[CI_ROLE_HOST])
		return USB_DR_MODE_HOST;
	else if (ci->roles[CI_ROLE_GADGET])
		return USB_DR_MODE_PERIPHERAL;
	else
		return USB_DR_MODE_UNKNOWN;
}
EXPORT_SYMBOL_GPL(ci_hdrc_query_available_role);

static inline void ci_role_destroy(struct ci_hdrc *ci)
{
	ci_hdrc_gadget_destroy(ci);
	ci_hdrc_host_destroy(ci);
	if (ci->is_otg && ci->roles[CI_ROLE_GADGET])
		ci_hdrc_otg_destroy(ci);
}

static void ci_get_otg_capable(struct ci_hdrc *ci)
{
	if (ci->platdata->flags & CI_HDRC_DUAL_ROLE_NOT_OTG)
		ci->is_otg = false;
	else
		ci->is_otg = (hw_read(ci, CAP_DCCPARAMS,
				DCCPARAMS_DC | DCCPARAMS_HC)
					== (DCCPARAMS_DC | DCCPARAMS_HC));
	if (ci->is_otg) {
		dev_dbg(ci->dev, "It is OTG capable controller\n");
		/* Disable and clear all OTG irq */
		hw_write_otgsc(ci, OTGSC_INT_EN_BITS | OTGSC_INT_STATUS_BITS,
							OTGSC_INT_STATUS_BITS);
	}
}

static ssize_t role_show(struct device *dev, struct device_attribute *attr,
			  char *buf)
{
	struct ci_hdrc *ci = dev_get_drvdata(dev);

	if (ci->role != CI_ROLE_END)
		return sprintf(buf, "%s\n", ci_role(ci)->name);

	return 0;
}

static ssize_t role_store(struct device *dev,
		struct device_attribute *attr, const char *buf, size_t n)
{
	struct ci_hdrc *ci = dev_get_drvdata(dev);
	enum ci_role role;
	int ret;

	if (!(ci->roles[CI_ROLE_HOST] && ci->roles[CI_ROLE_GADGET])) {
		dev_warn(dev, "Current configuration is not dual-role, quit\n");
		return -EPERM;
	}

	for (role = CI_ROLE_HOST; role < CI_ROLE_END; role++)
		if (!strncmp(buf, ci->roles[role]->name,
			     strlen(ci->roles[role]->name)))
			break;

	if (role == CI_ROLE_END)
		return -EINVAL;

	mutex_lock(&ci->mutex);

	if (role == ci->role) {
		mutex_unlock(&ci->mutex);
		return n;
	}

	pm_runtime_get_sync(dev);
	disable_irq(ci->irq);
	ci_role_stop(ci);
	ret = ci_role_start(ci, role);
	if (!ret && ci->role == CI_ROLE_GADGET)
		ci_handle_vbus_change(ci);
	enable_irq(ci->irq);
	pm_runtime_put_sync(dev);
	mutex_unlock(&ci->mutex);

	return (ret == 0) ? n : ret;
}
static DEVICE_ATTR_RW(role);

static struct attribute *ci_attrs[] = {
	&dev_attr_role.attr,
	NULL,
};
ATTRIBUTE_GROUPS(ci);

static enum ci_role ci_get_role(struct ci_hdrc *ci)
{
	if (ci->roles[CI_ROLE_HOST] && ci->roles[CI_ROLE_GADGET]) {
		if (ci->is_otg) {
			hw_write_otgsc(ci, OTGSC_IDIE, OTGSC_IDIE);
			return ci_otg_role(ci);
		} else {
			/*
			 * If the controller is not OTG capable, but support
			 * role switch, the defalt role is gadget, and the
			 * user can switch it through debugfs.
			 */
			return CI_ROLE_GADGET;
		}
	} else {
		return ci->roles[CI_ROLE_HOST]
			? CI_ROLE_HOST
			: CI_ROLE_GADGET;
	}
}

static void ci_start_new_role(struct ci_hdrc *ci)
{
	enum ci_role role = ci_get_role(ci);

	if (ci->role != role) {
		ci_handle_id_switch(ci);
	} else if (role == CI_ROLE_GADGET) {
		if (ci->vbus_active)
			usb_gadget_vbus_disconnect(&ci->gadget);
		if (hw_read_otgsc(ci, OTGSC_BSV))
			usb_gadget_vbus_connect(&ci->gadget);
	}
}

static void ci_power_lost_work(struct work_struct *work)
{
	struct ci_hdrc *ci = container_of(work, struct ci_hdrc,
						power_lost_work);

	disable_irq_nosync(ci->irq);
	pm_runtime_get_sync(ci->dev);
	if (!ci_otg_is_fsm_mode(ci))
		ci_start_new_role(ci);
	pm_runtime_put_sync(ci->dev);
	enable_irq(ci->irq);
}

static int ci_hdrc_probe(struct platform_device *pdev)
{
	struct device	*dev = &pdev->dev;
	struct ci_hdrc	*ci;
	struct resource	*res;
	void __iomem	*base;
	int		ret;
	enum usb_dr_mode dr_mode;

	if (!dev_get_platdata(dev)) {
		dev_err(dev, "platform data missing\n");
		return -ENODEV;
	}

	base = devm_platform_get_and_ioremap_resource(pdev, 0, &res);
	if (IS_ERR(base))
		return PTR_ERR(base);

	ci = devm_kzalloc(dev, sizeof(*ci), GFP_KERNEL);
	if (!ci)
		return -ENOMEM;

	spin_lock_init(&ci->lock);
	mutex_init(&ci->mutex);
<<<<<<< HEAD
=======
	INIT_WORK(&ci->power_lost_work, ci_power_lost_work);

>>>>>>> ccf0a997
	ci->dev = dev;
	ci->platdata = dev_get_platdata(dev);
	ci->imx28_write_fix = !!(ci->platdata->flags &
		CI_HDRC_IMX28_WRITE_FIX);
	ci->supports_runtime_pm = !!(ci->platdata->flags &
		CI_HDRC_SUPPORTS_RUNTIME_PM);
	ci->has_portsc_pec_bug = !!(ci->platdata->flags &
		CI_HDRC_HAS_PORTSC_PEC_MISSED);
	platform_set_drvdata(pdev, ci);

	ret = hw_device_init(ci, base);
	if (ret < 0) {
		dev_err(dev, "can't initialize hardware\n");
		return -ENODEV;
	}

	ret = ci_ulpi_init(ci);
	if (ret)
		return ret;

	if (ci->platdata->phy) {
		ci->phy = ci->platdata->phy;
	} else if (ci->platdata->usb_phy) {
		ci->usb_phy = ci->platdata->usb_phy;
	} else {
		/* Look for a generic PHY first */
		ci->phy = devm_phy_get(dev->parent, "usb-phy");

		if (PTR_ERR(ci->phy) == -EPROBE_DEFER) {
			ret = -EPROBE_DEFER;
			goto ulpi_exit;
		} else if (IS_ERR(ci->phy)) {
			ci->phy = NULL;
		}

		/* Look for a legacy USB PHY from device-tree next */
		if (!ci->phy) {
			ci->usb_phy = devm_usb_get_phy_by_phandle(dev->parent,
								  "phys", 0);

			if (PTR_ERR(ci->usb_phy) == -EPROBE_DEFER) {
				ret = -EPROBE_DEFER;
				goto ulpi_exit;
			} else if (IS_ERR(ci->usb_phy)) {
				ci->usb_phy = NULL;
			}
		}

		/* Look for any registered legacy USB PHY as last resort */
		if (!ci->phy && !ci->usb_phy) {
			ci->usb_phy = devm_usb_get_phy(dev->parent,
						       USB_PHY_TYPE_USB2);

			if (PTR_ERR(ci->usb_phy) == -EPROBE_DEFER) {
				ret = -EPROBE_DEFER;
				goto ulpi_exit;
			} else if (IS_ERR(ci->usb_phy)) {
				ci->usb_phy = NULL;
			}
		}

		/* No USB PHY was found in the end */
		if (!ci->phy && !ci->usb_phy) {
			ret = -ENXIO;
			goto ulpi_exit;
		}
	}

	ret = ci_usb_phy_init(ci);
	if (ret) {
		dev_err(dev, "unable to init phy: %d\n", ret);
		goto ulpi_exit;
	}

	ci->hw_bank.phys = res->start;

	ci->irq = platform_get_irq(pdev, 0);
	if (ci->irq < 0) {
		ret = ci->irq;
		goto deinit_phy;
	}

	ci_get_otg_capable(ci);

	dr_mode = ci->platdata->dr_mode;
	/* initialize role(s) before the interrupt is requested */
	if (dr_mode == USB_DR_MODE_OTG || dr_mode == USB_DR_MODE_HOST) {
		ret = ci_hdrc_host_init(ci);
		if (ret) {
			if (ret == -ENXIO)
				dev_info(dev, "doesn't support host\n");
			else
				goto deinit_phy;
		}
	}

	if (dr_mode == USB_DR_MODE_OTG || dr_mode == USB_DR_MODE_PERIPHERAL) {
		ret = ci_hdrc_gadget_init(ci);
		if (ret) {
			if (ret == -ENXIO)
				dev_info(dev, "doesn't support gadget\n");
			else
				goto deinit_host;
		}
	}

	if (!ci->roles[CI_ROLE_HOST] && !ci->roles[CI_ROLE_GADGET]) {
		dev_err(dev, "no supported roles\n");
		ret = -ENODEV;
		goto deinit_gadget;
	}

	if (ci->is_otg && ci->roles[CI_ROLE_GADGET]) {
		ret = ci_hdrc_otg_init(ci);
		if (ret) {
			dev_err(dev, "init otg fails, ret = %d\n", ret);
			goto deinit_gadget;
		}
	}

	if (ci_role_switch.fwnode) {
		ci_role_switch.driver_data = ci;
		ci->role_switch = usb_role_switch_register(dev,
					&ci_role_switch);
		if (IS_ERR(ci->role_switch)) {
			ret = PTR_ERR(ci->role_switch);
			goto deinit_otg;
		}
	}

	ci->role = ci_get_role(ci);
	if (!ci_otg_is_fsm_mode(ci)) {
		/* only update vbus status for peripheral */
		if (ci->role == CI_ROLE_GADGET) {
			/* Pull down DP for possible charger detection */
			hw_write(ci, OP_USBCMD, USBCMD_RS, 0);
			ci_handle_vbus_change(ci);
		}

		ret = ci_role_start(ci, ci->role);
		if (ret) {
			dev_err(dev, "can't start %s role\n",
						ci_role(ci)->name);
			goto stop;
		}
	}

	ret = devm_request_irq(dev, ci->irq, ci_irq_handler, IRQF_SHARED,
			ci->platdata->name, ci);
	if (ret)
		goto stop;

	ret = ci_extcon_register(ci);
	if (ret)
		goto stop;

	if (ci->supports_runtime_pm) {
		pm_runtime_set_active(&pdev->dev);
		pm_runtime_enable(&pdev->dev);
		pm_runtime_set_autosuspend_delay(&pdev->dev, 2000);
		pm_runtime_mark_last_busy(ci->dev);
		pm_runtime_use_autosuspend(&pdev->dev);
	}

	if (ci_otg_is_fsm_mode(ci))
		ci_hdrc_otg_fsm_start(ci);

	/* Init workqueue for controller power lost handling */
	ci->power_lost_wq = create_freezable_workqueue("ci_power_lost");
	if (!ci->power_lost_wq) {
		dev_err(ci->dev, "can't create power_lost workqueue\n");
		goto remove_debug;
	}

	INIT_WORK(&ci->power_lost_work, ci_power_lost_work);
	device_set_wakeup_capable(&pdev->dev, true);
	dbg_create_files(ci);

	return 0;

remove_debug:
	dbg_remove_files(ci);
stop:
	if (ci->role_switch)
		usb_role_switch_unregister(ci->role_switch);
deinit_otg:
	if (ci->is_otg && ci->roles[CI_ROLE_GADGET])
		ci_hdrc_otg_destroy(ci);
deinit_gadget:
	ci_hdrc_gadget_destroy(ci);
deinit_host:
	ci_hdrc_host_destroy(ci);
deinit_phy:
	ci_usb_phy_exit(ci);
ulpi_exit:
	ci_ulpi_exit(ci);

	return ret;
}

static void ci_hdrc_remove(struct platform_device *pdev)
{
	struct ci_hdrc *ci = platform_get_drvdata(pdev);

	if (ci->role_switch)
		usb_role_switch_unregister(ci->role_switch);

	if (ci->supports_runtime_pm) {
		pm_runtime_get_sync(&pdev->dev);
		pm_runtime_disable(&pdev->dev);
		pm_runtime_put_noidle(&pdev->dev);
	}

	flush_workqueue(ci->power_lost_wq);
	destroy_workqueue(ci->power_lost_wq);
	dbg_remove_files(ci);
	ci_role_destroy(ci);
	ci_hdrc_enter_lpm(ci, true);
	ci_usb_phy_exit(ci);
	ci_ulpi_exit(ci);
}

#ifdef CONFIG_PM
/* Prepare wakeup by SRP before suspend */
static void ci_otg_fsm_suspend_for_srp(struct ci_hdrc *ci)
{
	if ((ci->fsm.otg->state == OTG_STATE_A_IDLE) &&
				!hw_read_otgsc(ci, OTGSC_ID)) {
		hw_write(ci, OP_PORTSC, PORTSC_W1C_BITS | PORTSC_PP,
								PORTSC_PP);
		hw_write(ci, OP_PORTSC, PORTSC_W1C_BITS | PORTSC_WKCN,
								PORTSC_WKCN);
	}
}

/* Handle SRP when wakeup by data pulse */
static void ci_otg_fsm_wakeup_by_srp(struct ci_hdrc *ci)
{
	if ((ci->fsm.otg->state == OTG_STATE_A_IDLE) &&
		(ci->fsm.a_bus_drop == 1) && (ci->fsm.a_bus_req == 0)) {
		if (!hw_read_otgsc(ci, OTGSC_ID)) {
			ci->fsm.a_srp_det = 1;
			ci->fsm.a_bus_drop = 0;
		} else {
			ci->fsm.id = 1;
		}
		ci_otg_queue_work(ci);
	}
}

static void ci_controller_suspend(struct ci_hdrc *ci)
{
	disable_irq(ci->irq);
	ci_hdrc_enter_lpm(ci, true);
	if (ci->platdata->phy_clkgate_delay_us)
		usleep_range(ci->platdata->phy_clkgate_delay_us,
			     ci->platdata->phy_clkgate_delay_us + 50);
	usb_phy_set_suspend(ci->usb_phy, 1);
	ci->in_lpm = true;
	enable_irq(ci->irq);
}

/*
 * Handle the wakeup interrupt triggered by extcon connector
 * We need to call ci_irq again for extcon since the first
 * interrupt (wakeup int) only let the controller be out of
 * low power mode, but not handle any interrupts.
 */
static void ci_extcon_wakeup_int(struct ci_hdrc *ci)
{
	struct ci_hdrc_cable *cable_id, *cable_vbus;
	u32 otgsc = hw_read_otgsc(ci, ~0);

	cable_id = &ci->platdata->id_extcon;
	cable_vbus = &ci->platdata->vbus_extcon;

	if ((!IS_ERR(cable_id->edev) || ci->role_switch)
		&& ci->is_otg &&
		(otgsc & OTGSC_IDIE) && (otgsc & OTGSC_IDIS))
		ci_irq(ci);

	if ((!IS_ERR(cable_vbus->edev) || ci->role_switch)
		&& ci->is_otg &&
		(otgsc & OTGSC_BSVIE) && (otgsc & OTGSC_BSVIS))
		ci_irq(ci);
}

static int ci_controller_resume(struct device *dev)
{
	struct ci_hdrc *ci = dev_get_drvdata(dev);
	int ret;

	dev_dbg(dev, "at %s\n", __func__);

	if (!ci->in_lpm)
		return 0;

	ci_hdrc_enter_lpm(ci, false);

	ret = ci_ulpi_resume(ci);
	if (ret)
		return ret;

	if (ci->usb_phy) {
		usb_phy_set_suspend(ci->usb_phy, 0);
		usb_phy_set_wakeup(ci->usb_phy, false);
		hw_wait_phy_stable();
	}

	ci->in_lpm = false;
	if (ci->wakeup_int) {
		ci->wakeup_int = false;
		pm_runtime_mark_last_busy(ci->dev);
		pm_runtime_put_autosuspend(ci->dev);
		enable_irq(ci->irq);
		if (ci_otg_is_fsm_mode(ci))
			ci_otg_fsm_wakeup_by_srp(ci);
		ci_extcon_wakeup_int(ci);
	}

	return 0;
}

#ifdef CONFIG_PM_SLEEP
static int ci_suspend(struct device *dev)
{
	struct ci_hdrc *ci = dev_get_drvdata(dev);

	flush_workqueue(ci->power_lost_wq);
	if (ci->wq)
		flush_workqueue(ci->wq);
	/*
	 * Controller needs to be active during suspend, otherwise the core
	 * may run resume when the parent is at suspend if other driver's
	 * suspend fails, it occurs before parent's suspend has not started,
	 * but the core suspend has finished.
	 */
	if (ci->in_lpm)
		pm_runtime_resume(dev);

	if (ci->in_lpm) {
		WARN_ON(1);
		return 0;
	}

	/* Extra routine per role before system suspend */
	if (ci->role != CI_ROLE_END && ci_role(ci)->suspend)
		ci_role(ci)->suspend(ci);

	if (device_may_wakeup(dev)) {
		if (ci_otg_is_fsm_mode(ci))
			ci_otg_fsm_suspend_for_srp(ci);

		usb_phy_set_wakeup(ci->usb_phy, true);
		enable_irq_wake(ci->irq);
	}

	ci_controller_suspend(ci);

	return 0;
}

static int ci_resume(struct device *dev)
{
	struct ci_hdrc *ci = dev_get_drvdata(dev);
	bool power_lost;
	int ret;
	bool power_lost = false;
	u32 sample_reg_val;

	/* Check if controller resume from power lost */
	sample_reg_val = hw_read(ci, OP_ENDPTLISTADDR, ~0);
	if (sample_reg_val == 0)
		power_lost = true;
	else if (sample_reg_val == 0xFFFFFFFF)
		/* Restore value 0 if it was set for power lost check */
		hw_write(ci, OP_ENDPTLISTADDR, ~0, 0);

	/* Since ASYNCLISTADDR (host mode) and ENDPTLISTADDR (device
	 * mode) share the same register address. We can check if
	 * controller resume from power lost based on this address
	 * due to this register will be reset after power lost.
	 */
	power_lost = !hw_read(ci, OP_ENDPTLISTADDR, ~0);

	if (device_may_wakeup(dev))
		disable_irq_wake(ci->irq);

	ret = ci_controller_resume(dev);
	if (ret)
		return ret;

	if (power_lost) {
		/* shutdown and re-init for phy */
		ci_usb_phy_exit(ci);
		ci_usb_phy_init(ci);
	}

	/* Extra routine per role after system resume */
	if (ci->role != CI_ROLE_END && ci_role(ci)->resume)
		ci_role(ci)->resume(ci, power_lost);

	if (power_lost)
<<<<<<< HEAD
		queue_work(ci->power_lost_wq, &ci->power_lost_work);
=======
		queue_work(system_freezable_wq, &ci->power_lost_work);
>>>>>>> ccf0a997

	if (ci->supports_runtime_pm) {
		pm_runtime_disable(dev);
		pm_runtime_set_active(dev);
		pm_runtime_enable(dev);
	}

	return ret;
}
#endif /* CONFIG_PM_SLEEP */

static int ci_runtime_suspend(struct device *dev)
{
	struct ci_hdrc *ci = dev_get_drvdata(dev);

	dev_dbg(dev, "at %s\n", __func__);

	if (ci->in_lpm)
		return 0;

	if (ci_otg_is_fsm_mode(ci))
		ci_otg_fsm_suspend_for_srp(ci);

	usb_phy_set_wakeup(ci->usb_phy, true);
	ci_controller_suspend(ci);

	return 0;
}

static int ci_runtime_resume(struct device *dev)
{
	return ci_controller_resume(dev);
}

#endif /* CONFIG_PM */
static const struct dev_pm_ops ci_pm_ops = {
	SET_SYSTEM_SLEEP_PM_OPS(ci_suspend, ci_resume)
	SET_RUNTIME_PM_OPS(ci_runtime_suspend, ci_runtime_resume, NULL)
};

static struct platform_driver ci_hdrc_driver = {
	.probe	= ci_hdrc_probe,
	.remove_new = ci_hdrc_remove,
	.driver	= {
		.name	= "ci_hdrc",
		.pm	= &ci_pm_ops,
		.dev_groups = ci_groups,
	},
};

static int __init ci_hdrc_platform_register(void)
{
	ci_hdrc_host_driver_init();
	return platform_driver_register(&ci_hdrc_driver);
}
module_init(ci_hdrc_platform_register);

static void __exit ci_hdrc_platform_unregister(void)
{
	platform_driver_unregister(&ci_hdrc_driver);
}
module_exit(ci_hdrc_platform_unregister);

MODULE_ALIAS("platform:ci_hdrc");
MODULE_LICENSE("GPL v2");
MODULE_AUTHOR("David Lopo <dlopo@chipidea.mips.com>");
MODULE_DESCRIPTION("ChipIdea HDRC Driver");<|MERGE_RESOLUTION|>--- conflicted
+++ resolved
@@ -457,7 +457,7 @@
   *
  * This function returns an error code
  */
-int hw_controller_reset(struct ci_hdrc *ci)
+static int hw_controller_reset(struct ci_hdrc *ci)
 {
 	int count = 0;
 
@@ -1059,54 +1059,6 @@
 };
 ATTRIBUTE_GROUPS(ci);
 
-static enum ci_role ci_get_role(struct ci_hdrc *ci)
-{
-	if (ci->roles[CI_ROLE_HOST] && ci->roles[CI_ROLE_GADGET]) {
-		if (ci->is_otg) {
-			hw_write_otgsc(ci, OTGSC_IDIE, OTGSC_IDIE);
-			return ci_otg_role(ci);
-		} else {
-			/*
-			 * If the controller is not OTG capable, but support
-			 * role switch, the defalt role is gadget, and the
-			 * user can switch it through debugfs.
-			 */
-			return CI_ROLE_GADGET;
-		}
-	} else {
-		return ci->roles[CI_ROLE_HOST]
-			? CI_ROLE_HOST
-			: CI_ROLE_GADGET;
-	}
-}
-
-static void ci_start_new_role(struct ci_hdrc *ci)
-{
-	enum ci_role role = ci_get_role(ci);
-
-	if (ci->role != role) {
-		ci_handle_id_switch(ci);
-	} else if (role == CI_ROLE_GADGET) {
-		if (ci->vbus_active)
-			usb_gadget_vbus_disconnect(&ci->gadget);
-		if (hw_read_otgsc(ci, OTGSC_BSV))
-			usb_gadget_vbus_connect(&ci->gadget);
-	}
-}
-
-static void ci_power_lost_work(struct work_struct *work)
-{
-	struct ci_hdrc *ci = container_of(work, struct ci_hdrc,
-						power_lost_work);
-
-	disable_irq_nosync(ci->irq);
-	pm_runtime_get_sync(ci->dev);
-	if (!ci_otg_is_fsm_mode(ci))
-		ci_start_new_role(ci);
-	pm_runtime_put_sync(ci->dev);
-	enable_irq(ci->irq);
-}
-
 static int ci_hdrc_probe(struct platform_device *pdev)
 {
 	struct device	*dev = &pdev->dev;
@@ -1131,11 +1083,8 @@
 
 	spin_lock_init(&ci->lock);
 	mutex_init(&ci->mutex);
-<<<<<<< HEAD
-=======
 	INIT_WORK(&ci->power_lost_work, ci_power_lost_work);
 
->>>>>>> ccf0a997
 	ci->dev = dev;
 	ci->platdata = dev_get_platdata(dev);
 	ci->imx28_write_fix = !!(ci->platdata->flags &
@@ -1303,21 +1252,11 @@
 	if (ci_otg_is_fsm_mode(ci))
 		ci_hdrc_otg_fsm_start(ci);
 
-	/* Init workqueue for controller power lost handling */
-	ci->power_lost_wq = create_freezable_workqueue("ci_power_lost");
-	if (!ci->power_lost_wq) {
-		dev_err(ci->dev, "can't create power_lost workqueue\n");
-		goto remove_debug;
-	}
-
-	INIT_WORK(&ci->power_lost_work, ci_power_lost_work);
 	device_set_wakeup_capable(&pdev->dev, true);
 	dbg_create_files(ci);
 
 	return 0;
 
-remove_debug:
-	dbg_remove_files(ci);
 stop:
 	if (ci->role_switch)
 		usb_role_switch_unregister(ci->role_switch);
@@ -1349,8 +1288,6 @@
 		pm_runtime_put_noidle(&pdev->dev);
 	}
 
-	flush_workqueue(ci->power_lost_wq);
-	destroy_workqueue(ci->power_lost_wq);
 	dbg_remove_files(ci);
 	ci_role_destroy(ci);
 	ci_hdrc_enter_lpm(ci, true);
@@ -1464,7 +1401,6 @@
 {
 	struct ci_hdrc *ci = dev_get_drvdata(dev);
 
-	flush_workqueue(ci->power_lost_wq);
 	if (ci->wq)
 		flush_workqueue(ci->wq);
 	/*
@@ -1503,16 +1439,6 @@
 	struct ci_hdrc *ci = dev_get_drvdata(dev);
 	bool power_lost;
 	int ret;
-	bool power_lost = false;
-	u32 sample_reg_val;
-
-	/* Check if controller resume from power lost */
-	sample_reg_val = hw_read(ci, OP_ENDPTLISTADDR, ~0);
-	if (sample_reg_val == 0)
-		power_lost = true;
-	else if (sample_reg_val == 0xFFFFFFFF)
-		/* Restore value 0 if it was set for power lost check */
-		hw_write(ci, OP_ENDPTLISTADDR, ~0, 0);
 
 	/* Since ASYNCLISTADDR (host mode) and ENDPTLISTADDR (device
 	 * mode) share the same register address. We can check if
@@ -1539,11 +1465,7 @@
 		ci_role(ci)->resume(ci, power_lost);
 
 	if (power_lost)
-<<<<<<< HEAD
-		queue_work(ci->power_lost_wq, &ci->power_lost_work);
-=======
 		queue_work(system_freezable_wq, &ci->power_lost_work);
->>>>>>> ccf0a997
 
 	if (ci->supports_runtime_pm) {
 		pm_runtime_disable(dev);
