/*
 * Copyright 2012-2015 Freescale Semiconductor, Inc.
 * Copyright (C) 2012 Marek Vasut <marex@denx.de>
 * on behalf of DENX Software Engineering GmbH
 *
 * The code contained herein is licensed under the GNU General Public
 * License. You may obtain a copy of the GNU General Public License
 * Version 2 or later at the following locations:
 *
 * http://www.opensource.org/licenses/gpl-license.html
 * http://www.gnu.org/copyleft/gpl.html
 */

#include <linux/module.h>
#include <linux/of_platform.h>
#include <linux/of_gpio.h>
#include <linux/platform_device.h>
#include <linux/pm_runtime.h>
#include <linux/dma-mapping.h>
#include <linux/usb/chipidea.h>
#include <linux/clk.h>
#include <linux/of_device.h>
#include <linux/regmap.h>
#include <linux/mfd/syscon.h>
<<<<<<< HEAD
#include <linux/power/imx6_usb_charger.h>
#include <linux/busfreq-imx6.h>
=======
#include <linux/busfreq-imx.h>
>>>>>>> 9ea9577d
#include <linux/regulator/consumer.h>

#include "ci.h"
#include "ci_hdrc_imx.h"

struct ci_hdrc_imx_platform_flag {
	unsigned int flags;
	bool runtime_pm;
	u32 ahbburst_config;
	u32 burst_length;
};

static const struct ci_hdrc_imx_platform_flag imx27_usb_data = {
};

static const struct ci_hdrc_imx_platform_flag imx28_usb_data = {
	.flags = CI_HDRC_IMX28_WRITE_FIX |
		CI_HDRC_IMX_EHCI_QUIRK |
		CI_HDRC_DISABLE_STREAMING,
};

static const struct ci_hdrc_imx_platform_flag imx6q_usb_data = {
	.flags = CI_HDRC_SUPPORTS_RUNTIME_PM |
		CI_HDRC_IMX_EHCI_QUIRK |
		CI_HDRC_DISABLE_STREAMING |
		CI_HDRC_OVERRIDE_AHB_BURST |
		CI_HDRC_OVERRIDE_BURST_LENGTH |
		CI_HDRC_IMX_VBUS_EARLY_ON,
	.ahbburst_config = 0, /*bit0 - bit2 at $BASE + 0x90 */
	.burst_length = 0x1010, /*bit0 - bit15 at $BASE + 0x160 */
};

static const struct ci_hdrc_imx_platform_flag imx6sl_usb_data = {
	.flags = CI_HDRC_SUPPORTS_RUNTIME_PM |
		CI_HDRC_IMX_EHCI_QUIRK |
		CI_HDRC_DISABLE_HOST_STREAMING |
		CI_HDRC_OVERRIDE_AHB_BURST |
		CI_HDRC_OVERRIDE_BURST_LENGTH |
		CI_HDRC_IMX_VBUS_EARLY_ON,
	.ahbburst_config = 0,
	.burst_length = 0x1010,
};

static const struct ci_hdrc_imx_platform_flag imx6sx_usb_data = {
	.flags = CI_HDRC_SUPPORTS_RUNTIME_PM |
		CI_HDRC_IMX_EHCI_QUIRK |
		CI_HDRC_DISABLE_HOST_STREAMING |
		CI_HDRC_OVERRIDE_AHB_BURST |
		CI_HDRC_OVERRIDE_BURST_LENGTH |
		CI_HDRC_IMX_VBUS_EARLY_ON,
	.ahbburst_config = 0,
	.burst_length = 0x1010,
<<<<<<< HEAD
=======
};

static const struct ci_hdrc_imx_platform_flag imx6ul_usb_data = {
	.flags = CI_HDRC_SUPPORTS_RUNTIME_PM |
		CI_HDRC_IMX_EHCI_QUIRK |
		CI_HDRC_OVERRIDE_AHB_BURST |
		CI_HDRC_OVERRIDE_BURST_LENGTH |
		CI_HDRC_IMX_VBUS_EARLY_ON,
	.ahbburst_config = 0,
	.burst_length = 0x1010,
};

static const struct ci_hdrc_imx_platform_flag imx7d_usb_data = {
	.flags = CI_HDRC_SUPPORTS_RUNTIME_PM |
		CI_HDRC_OVERRIDE_AHB_BURST |
		CI_HDRC_OVERRIDE_BURST_LENGTH,
	.ahbburst_config = 0,
	.burst_length = 0x1010,
>>>>>>> 9ea9577d
};

static const struct of_device_id ci_hdrc_imx_dt_ids[] = {
	{ .compatible = "fsl,imx28-usb", .data = &imx28_usb_data},
	{ .compatible = "fsl,imx27-usb", .data = &imx27_usb_data},
	{ .compatible = "fsl,imx6q-usb", .data = &imx6q_usb_data},
	{ .compatible = "fsl,imx6sl-usb", .data = &imx6sl_usb_data},
	{ .compatible = "fsl,imx6sx-usb", .data = &imx6sx_usb_data},
<<<<<<< HEAD
=======
	{ .compatible = "fsl,imx6ul-usb", .data = &imx6ul_usb_data},
	{ .compatible = "fsl,imx7d-usb", .data = &imx7d_usb_data},
>>>>>>> 9ea9577d
	{ /* sentinel */ }
};
MODULE_DEVICE_TABLE(of, ci_hdrc_imx_dt_ids);

struct ci_hdrc_imx_data {
	struct usb_phy *phy;
	struct platform_device *ci_pdev;
	struct clk *clk;
	struct imx_usbmisc_data *usbmisc_data;
	bool supports_runtime_pm;
	bool in_lpm;
<<<<<<< HEAD
	bool imx6_usb_charger_detection;
=======
	bool imx_usb_charger_detection;
>>>>>>> 9ea9577d
	struct usb_charger charger;
	struct regmap *anatop;
	struct pinctrl *pinctrl;
	struct pinctrl_state *pinctrl_hsic_active;
	struct regulator *hsic_pad_regulator;
	const struct ci_hdrc_imx_platform_flag *data;
};

<<<<<<< HEAD
=======
static char *imx_usb_charger_supplied_to[] = {
	"imx_usb_charger",
};

static enum power_supply_property imx_usb_charger_power_props[] = {
	POWER_SUPPLY_PROP_PRESENT,	/* Charger detected */
	POWER_SUPPLY_PROP_ONLINE,	/* VBUS online */
	POWER_SUPPLY_PROP_CURRENT_MAX,	/* Maximum current in mA */
};

>>>>>>> 9ea9577d
static inline bool is_imx6q_con(struct ci_hdrc_imx_data *imx_data)
{
	return imx_data->data == &imx6q_usb_data;
}

static inline bool is_imx6sl_con(struct ci_hdrc_imx_data *imx_data)
{
	return imx_data->data == &imx6sl_usb_data;
}

static inline bool is_imx6sx_con(struct ci_hdrc_imx_data *imx_data)
{
	return imx_data->data == &imx6sx_usb_data;
}

<<<<<<< HEAD
static inline bool imx_has_hsic_con(struct ci_hdrc_imx_data *imx_data)
{
	return is_imx6q_con(imx_data) ||  is_imx6sl_con(imx_data)
		|| is_imx6sx_con(imx_data);
=======
static inline bool is_imx7d_con(struct ci_hdrc_imx_data *imx_data)
{
	return imx_data->data == &imx7d_usb_data;
}

static inline bool imx_has_hsic_con(struct ci_hdrc_imx_data *imx_data)
{
	return is_imx6q_con(imx_data) ||  is_imx6sl_con(imx_data)
		|| is_imx6sx_con(imx_data) || is_imx7d_con(imx_data);
>>>>>>> 9ea9577d
}

/* Common functions shared by usbmisc drivers */

static struct imx_usbmisc_data *usbmisc_get_init_data(struct device *dev)
{
	struct platform_device *misc_pdev;
	struct device_node *np = dev->of_node;
	struct of_phandle_args args;
	struct imx_usbmisc_data *data;
	int ret;

	/*
	 * In case the fsl,usbmisc property is not present this device doesn't
	 * need usbmisc. Return NULL (which is no error here)
	 */
	if (!of_get_property(np, "fsl,usbmisc", NULL))
		return NULL;

	data = devm_kzalloc(dev, sizeof(*data), GFP_KERNEL);
	if (!data)
		return ERR_PTR(-ENOMEM);

	ret = of_parse_phandle_with_args(np, "fsl,usbmisc", "#index-cells",
					0, &args);
	if (ret) {
		dev_err(dev, "Failed to parse property fsl,usbmisc, errno %d\n",
			ret);
		return ERR_PTR(ret);
	}

	data->index = args.args[0];

	misc_pdev = of_find_device_by_node(args.np);
	of_node_put(args.np);

	if (!misc_pdev)
		return ERR_PTR(-EPROBE_DEFER);

	data->dev = &misc_pdev->dev;

	if (of_find_property(np, "disable-over-current", NULL))
		data->disable_oc = 1;

	if (of_find_property(np, "fsl,over-current-polarity-active-low", NULL))
		data->oc_pol = 1;

	if (of_find_property(np, "fsl,power-line-polarity-active-high", NULL))
		data->pwr_pol = 1;

	if (of_find_property(np, "external-vbus-divider", NULL))
		data->evdo = 1;

	if (of_find_property(np, "osc-clkgate-delay", NULL)) {
		ret = of_property_read_u32(np, "osc-clkgate-delay",
			&data->osc_clkgate_delay);
		if (ret) {
			dev_err(dev,
				"failed to get osc-clkgate-delay value\n");
			return ERR_PTR(ret);
		}
		/*
		 * 0 <= osc_clkgate_delay <=7
		 * - 0x0 (default) is 0.5ms,
		 * - 0x1-0x7: 1-7ms
		 */
		if (data->osc_clkgate_delay > 7) {
			dev_err(dev,
				"value of osc-clkgate-delay is incorrect\n");
			return ERR_PTR(-EINVAL);
		}
	}

	return data;
}

/* End of common functions shared by usbmisc drivers*/

static int ci_hdrc_imx_notify_event(struct ci_hdrc *ci, unsigned event)
{
	struct device *dev = ci->dev->parent;
	struct ci_hdrc_imx_data *data = dev_get_drvdata(dev);
	int ret = 0;

	switch (event) {
	case CI_HDRC_CONTROLLER_VBUS_EVENT:
		if (data->usbmisc_data && ci->vbus_active) {
<<<<<<< HEAD
			if (data->imx6_usb_charger_detection) {
				ret = imx6_usb_vbus_connect(&data->charger);
=======
			if (data->imx_usb_charger_detection) {
				ret = imx_usbmisc_charger_detection(
					data->usbmisc_data, true);
>>>>>>> 9ea9577d
				if (!ret && data->charger.psy.type !=
							POWER_SUPPLY_TYPE_USB)
					ret = CI_HDRC_NOTIFY_RET_DEFER_EVENT;
			}
		} else if (data->usbmisc_data && !ci->vbus_active) {
<<<<<<< HEAD
			if (data->imx6_usb_charger_detection)
				ret = imx6_usb_vbus_disconnect(&data->charger);
		}
		break;
	case CI_HDRC_CONTROLLER_CHARGER_POST_EVENT:
		if (!data->imx6_usb_charger_detection)
			return ret;
		imx6_usb_charger_detect_post(&data->charger);
=======
			if (data->imx_usb_charger_detection)
				ret = imx_usbmisc_charger_detection(
					data->usbmisc_data, false);
		}
		break;
	case CI_HDRC_CONTROLLER_CHARGER_POST_EVENT:
		if (!data->imx_usb_charger_detection)
			return ret;
		imx_usbmisc_charger_secondary_detection(data->usbmisc_data);
>>>>>>> 9ea9577d
		break;
	case CI_HDRC_IMX_HSIC_ACTIVE_EVENT:
		if (!IS_ERR(data->pinctrl) &&
			!IS_ERR(data->pinctrl_hsic_active)) {
			ret = pinctrl_select_state(data->pinctrl,
					data->pinctrl_hsic_active);
			if (ret)
				dev_err(dev,
					"hsic_active select failed, err=%d\n",
					ret);
			return ret;
		}
		break;
	case CI_HDRC_IMX_HSIC_SUSPEND_EVENT:
		if (data->usbmisc_data) {
			ret = imx_usbmisc_hsic_set_connect(data->usbmisc_data);
			if (ret)
				dev_err(dev,
					"hsic_set_connect failed, err=%d\n",
					ret);
			return ret;
		}
		break;
<<<<<<< HEAD
=======
	case CI_HDRC_IMX_ADP_PROBE_ENABLE:
		if (data->usbmisc_data)
			imx_usbmisc_adp_probe_enable(data->usbmisc_data);
		break;
	case CI_HDRC_IMX_ADP_PROBE_START:
		if (data->usbmisc_data)
			imx_usbmisc_adp_probe_start(data->usbmisc_data);
		break;
	case CI_HDRC_IMX_ADP_SENSE_ENABLE:
		if (data->usbmisc_data)
			imx_usbmisc_adp_sense_enable(data->usbmisc_data);
		break;
	case CI_HDRC_IMX_ADP_IS_PROBE_INT:
		if (data->usbmisc_data)
			return imx_usbmisc_adp_is_probe_int(data->usbmisc_data);
	case CI_HDRC_IMX_ADP_IS_SENSE_INT:
		if (data->usbmisc_data)
			return imx_usbmisc_adp_is_sense_int(data->usbmisc_data);
	case CI_HDRC_IMX_ADP_SENSE_CONNECTION:
		if (data->usbmisc_data)
			return imx_usbmisc_adp_sense_connection(
						data->usbmisc_data);
	case CI_HDRC_IMX_ADP_ATTACH_EVENT:
		if (data->usbmisc_data)
			return imx_usbmisc_adp_attach_event(data->usbmisc_data);
	case CI_HDRC_IMX_TERM_SELECT_OVERRIDE_FS:
		if (data->usbmisc_data)
			return imx_usbmisc_term_select_override(
					data->usbmisc_data, true, 1);
	case CI_HDRC_IMX_TERM_SELECT_OVERRIDE_OFF:
		if (data->usbmisc_data)
			return imx_usbmisc_term_select_override(
					data->usbmisc_data, false, 0);
>>>>>>> 9ea9577d
	default:
		dev_dbg(dev, "unknown event\n");
	}

	return ret;
}

<<<<<<< HEAD
=======
static int imx_usb_charger_get_property(struct power_supply *psy,
				enum power_supply_property psp,
				union power_supply_propval *val)
{
	struct usb_charger *charger =
		container_of(psy, struct usb_charger, psy);

	switch (psp) {
	case POWER_SUPPLY_PROP_PRESENT:
		val->intval = charger->present;
		break;
	case POWER_SUPPLY_PROP_ONLINE:
		val->intval = charger->online;
		break;
	case POWER_SUPPLY_PROP_CURRENT_MAX:
		val->intval = charger->max_current;
		break;
	default:
		return -EINVAL;
	}
	return 0;
}
/*
 * imx_usb_register_charger - register a USB charger
 * @charger: the charger to be initialized
 * @name: name for the power supply

 * Registers a power supply for the charger. The USB Controller
 * driver will call this after filling struct usb_charger.
 */
static int imx_usb_register_charger(struct usb_charger *charger,
		const char *name)
{
	struct power_supply	*psy = &charger->psy;

	if (!charger->dev)
		return -EINVAL;

	if (name)
		psy->name = name;
	else
		psy->name = "imx_usb_charger";

	charger->bc = BATTERY_CHARGING_SPEC_1_2;
	mutex_init(&charger->lock);

	psy->type		= POWER_SUPPLY_TYPE_MAINS;
	psy->properties		= imx_usb_charger_power_props;
	psy->num_properties	= ARRAY_SIZE(imx_usb_charger_power_props);
	psy->get_property	= imx_usb_charger_get_property;
	psy->supplied_to	= imx_usb_charger_supplied_to;
	psy->num_supplicants	= sizeof(imx_usb_charger_supplied_to)
		/ sizeof(char *);

	return power_supply_register(charger->dev, psy);
}

>>>>>>> 9ea9577d
static int ci_hdrc_imx_probe(struct platform_device *pdev)
{
	struct ci_hdrc_imx_data *data;
	struct ci_hdrc_platform_data pdata = {
		.name		= dev_name(&pdev->dev),
		.capoffset	= DEF_CAPOFFSET,
		.notify_event = ci_hdrc_imx_notify_event,
	};
	int ret;
	const struct of_device_id *of_id =
			of_match_device(ci_hdrc_imx_dt_ids, &pdev->dev);
	const struct ci_hdrc_imx_platform_flag *imx_platform_flag = of_id->data;
	struct device_node *np = pdev->dev.of_node;
	struct pinctrl_state *pinctrl_hsic_idle;

	data = devm_kzalloc(&pdev->dev, sizeof(*data), GFP_KERNEL);
	if (!data)
		return -ENOMEM;

	platform_set_drvdata(pdev, data);

	data->data = imx_platform_flag;
	data->usbmisc_data = usbmisc_get_init_data(&pdev->dev);
	if (IS_ERR(data->usbmisc_data))
		return PTR_ERR(data->usbmisc_data);

	data->pinctrl = devm_pinctrl_get(&pdev->dev);
	if (IS_ERR(data->pinctrl)) {
		dev_dbg(&pdev->dev, "pinctrl get failed, err=%ld\n",
						PTR_ERR(data->pinctrl));
	} else {
		pinctrl_hsic_idle = pinctrl_lookup_state(data->pinctrl, "idle");
		if (IS_ERR(pinctrl_hsic_idle)) {
			dev_dbg(&pdev->dev,
				"pinctrl_hsic_idle lookup failed, err=%ld\n",
						PTR_ERR(pinctrl_hsic_idle));
		} else {
			ret = pinctrl_select_state(data->pinctrl,
						pinctrl_hsic_idle);
			if (ret) {
				dev_err(&pdev->dev,
					"hsic_idle select failed, err=%d\n",
									ret);
				return ret;
			}
		}

		data->pinctrl_hsic_active = pinctrl_lookup_state(data->pinctrl,
								"active");
		if (IS_ERR(data->pinctrl_hsic_active))
			dev_dbg(&pdev->dev,
				"pinctrl_hsic_active lookup failed, err=%ld\n",
					PTR_ERR(data->pinctrl_hsic_active));
	}

	data->clk = devm_clk_get(&pdev->dev, NULL);
	if (IS_ERR(data->clk)) {
		dev_err(&pdev->dev,
			"Failed to get clock, err=%ld\n", PTR_ERR(data->clk));
		return PTR_ERR(data->clk);
	}

	request_bus_freq(BUS_FREQ_HIGH);
	ret = clk_prepare_enable(data->clk);
	if (ret) {
		release_bus_freq(BUS_FREQ_HIGH);
		dev_err(&pdev->dev,
			"Failed to prepare or enable clock, err=%d\n", ret);
		return ret;
	}

	data->phy = devm_usb_get_phy_by_phandle(&pdev->dev, "fsl,usbphy", 0);
	if (IS_ERR(data->phy)) {
		ret = PTR_ERR(data->phy);
		/* Return -EINVAL if no usbphy is available */
		if (ret == -ENODEV)
			ret = -EINVAL;
		goto err_clk;
	}

	pdata.usb_phy = data->phy;
	pdata.flags |= imx_platform_flag->flags;
	if (pdata.flags & CI_HDRC_SUPPORTS_RUNTIME_PM)
		data->supports_runtime_pm = true;

	ret = dma_coerce_mask_and_coherent(&pdev->dev, DMA_BIT_MASK(32));
	if (ret)
		goto err_clk;

<<<<<<< HEAD
	if (!data->usbmisc_data) {
		dev_err(&pdev->dev, "No usbmisc data\n");
		goto err_clk;
	}

=======
>>>>>>> 9ea9577d
	if (data->usbmisc_data->index > 1 && (imx_has_hsic_con(data))) {
		pdata.flags |= CI_HDRC_IMX_IS_HSIC;
		data->hsic_pad_regulator = devm_regulator_get(&pdev->dev,
									"pad");
		if (PTR_ERR(data->hsic_pad_regulator) == -EPROBE_DEFER) {
			ret = -EPROBE_DEFER;
			goto err_clk;
		} else if (PTR_ERR(data->hsic_pad_regulator) == -ENODEV) {
			/* no pad regualator is needed */
			data->hsic_pad_regulator = NULL;
		} else if (IS_ERR(data->hsic_pad_regulator)) {
			dev_err(&pdev->dev,
				"Get hsic pad regulator error: %ld\n",
					PTR_ERR(data->hsic_pad_regulator));
			ret = PTR_ERR(data->hsic_pad_regulator);
			goto err_clk;
		}

		if (data->hsic_pad_regulator) {
			ret = regulator_enable(data->hsic_pad_regulator);
			if (ret) {
				dev_err(&pdev->dev,
					"Fail to enable hsic pad regulator\n");
				goto err_clk;
			}
		}
<<<<<<< HEAD
	}

	if (of_find_property(np, "imx6-usb-charger-detection", NULL))
		data->imx6_usb_charger_detection = true;

	if (of_find_property(np, "fsl,anatop", NULL)) {
		data->anatop = syscon_regmap_lookup_by_phandle(np,
							"fsl,anatop");
		if (IS_ERR(data->anatop)) {
			dev_dbg(&pdev->dev,
				"failed to find regmap for anatop\n");
			ret = PTR_ERR(data->anatop);
			goto disable_hsic_regulator;
		}
		if (data->usbmisc_data)
			data->usbmisc_data->anatop = data->anatop;
		if (data->imx6_usb_charger_detection) {
			data->charger.anatop = data->anatop;
			data->charger.dev = &pdev->dev;
			ret = imx6_usb_create_charger(&data->charger,
						"imx6_usb_charger");
			if (ret && ret != -ENODEV)
				goto disable_hsic_regulator;
			if (!ret)
				dev_dbg(&pdev->dev,
					"USB Charger is created\n");
		}
	}

	ret = imx_usbmisc_init(data->usbmisc_data);
	if (ret) {
		dev_err(&pdev->dev, "usbmisc init failed, ret=%d\n", ret);
		goto remove_charger;
	}

=======
	}

	if (of_find_property(np, "fsl,anatop", NULL)) {
		data->anatop = syscon_regmap_lookup_by_phandle(np,
							"fsl,anatop");
		if (IS_ERR(data->anatop)) {
			dev_dbg(&pdev->dev,
				"failed to find regmap for anatop\n");
			ret = PTR_ERR(data->anatop);
			goto disable_hsic_regulator;
		}
		if (data->usbmisc_data)
			data->usbmisc_data->anatop = data->anatop;
	}

	if (of_find_property(np, "imx-usb-charger-detection", NULL)) {
		data->imx_usb_charger_detection = true;
		data->charger.dev = &pdev->dev;
		data->usbmisc_data->charger = &data->charger;
		ret = imx_usb_register_charger(&data->charger,
						"imx_usb_charger");
		if (ret && ret != -ENODEV)
			goto disable_hsic_regulator;
		if (!ret)
			dev_dbg(&pdev->dev,
					"USB Charger is created\n");
	}

	ret = imx_usbmisc_init(data->usbmisc_data);
	if (ret) {
		dev_err(&pdev->dev, "usbmisc init failed, ret=%d\n", ret);
		goto remove_charger;
	}

>>>>>>> 9ea9577d
	if (imx_platform_flag->flags & CI_HDRC_OVERRIDE_AHB_BURST)
		pdata.ahbburst_config = imx_platform_flag->ahbburst_config;

	if (imx_platform_flag->flags & CI_HDRC_OVERRIDE_BURST_LENGTH)
		pdata.burst_length = imx_platform_flag->burst_length;

	data->ci_pdev = ci_hdrc_add_device(&pdev->dev,
				pdev->resource, pdev->num_resources,
				&pdata);
	if (IS_ERR(data->ci_pdev)) {
		ret = PTR_ERR(data->ci_pdev);
		dev_err(&pdev->dev,
			"Can't register ci_hdrc platform device, err=%d\n",
			ret);
		goto remove_charger;
	}

	ret = imx_usbmisc_init_post(data->usbmisc_data);
	if (ret) {
		dev_err(&pdev->dev, "usbmisc post failed, ret=%d\n", ret);
		goto disable_device;
	}

	ret = imx_usbmisc_set_wakeup(data->usbmisc_data, false);
	if (ret) {
		dev_err(&pdev->dev, "usbmisc set_wakeup failed, ret=%d\n", ret);
		goto disable_device;
	}

	/* usbmisc needs to know dr mode to choose wakeup setting */
	data->usbmisc_data->available_role =
				ci_hdrc_query_available_role(data->ci_pdev);
<<<<<<< HEAD

	if (data->supports_runtime_pm) {
		pm_runtime_set_active(&pdev->dev);
		pm_runtime_enable(&pdev->dev);
	}

=======

	if (data->supports_runtime_pm) {
		pm_runtime_set_active(&pdev->dev);
		pm_runtime_enable(&pdev->dev);
	}

>>>>>>> 9ea9577d
	device_set_wakeup_capable(&pdev->dev, true);

	return 0;

disable_device:
	ci_hdrc_remove_device(data->ci_pdev);
remove_charger:
<<<<<<< HEAD
	if (data->imx6_usb_charger_detection)
		imx6_usb_remove_charger(&data->charger);
=======
	if (data->imx_usb_charger_detection)
		power_supply_unregister(&data->charger.psy);
>>>>>>> 9ea9577d
disable_hsic_regulator:
	if (data->hsic_pad_regulator)
		ret = regulator_disable(data->hsic_pad_regulator);
err_clk:
	clk_disable_unprepare(data->clk);
	release_bus_freq(BUS_FREQ_HIGH);
	return ret;
}

static int ci_hdrc_imx_remove(struct platform_device *pdev)
{
	struct ci_hdrc_imx_data *data = platform_get_drvdata(pdev);

	if (data->supports_runtime_pm) {
		pm_runtime_get_sync(&pdev->dev);
		pm_runtime_disable(&pdev->dev);
		pm_runtime_put_noidle(&pdev->dev);
	}
	ci_hdrc_remove_device(data->ci_pdev);
	clk_disable_unprepare(data->clk);
	release_bus_freq(BUS_FREQ_HIGH);
<<<<<<< HEAD
	if (data->imx6_usb_charger_detection)
		imx6_usb_remove_charger(&data->charger);
=======
	if (data->imx_usb_charger_detection)
		power_supply_unregister(&data->charger.psy);
>>>>>>> 9ea9577d
	if (data->hsic_pad_regulator)
		regulator_disable(data->hsic_pad_regulator);

	return 0;
}

#ifdef CONFIG_PM
static int imx_controller_suspend(struct device *dev)
{
	struct ci_hdrc_imx_data *data = dev_get_drvdata(dev);
	int ret;

	dev_dbg(dev, "at %s\n", __func__);

	if (data->usbmisc_data) {
		ret = imx_usbmisc_hsic_set_clk(data->usbmisc_data, false);
		if (ret) {
			dev_err(dev,
				"usbmisc hsic_set_clk failed, ret=%d\n", ret);
			return ret;
		}
	}

	clk_disable_unprepare(data->clk);
	release_bus_freq(BUS_FREQ_HIGH);
	data->in_lpm = true;
<<<<<<< HEAD

	return 0;
}

static int imx_controller_resume(struct device *dev)
{
	struct ci_hdrc_imx_data *data = dev_get_drvdata(dev);
	int ret = 0;

	dev_dbg(dev, "at %s\n", __func__);

	if (!data->in_lpm) {
		WARN_ON(1);
		return 0;
	}

	request_bus_freq(BUS_FREQ_HIGH);
	ret = clk_prepare_enable(data->clk);
	if (ret) {
		release_bus_freq(BUS_FREQ_HIGH);
		return ret;
	}

	data->in_lpm = false;

	ret = imx_usbmisc_power_lost_check(data->usbmisc_data);
	/* re-init if resume from power lost */
	if (ret > 0) {
		ret = imx_usbmisc_init(data->usbmisc_data);
		if (ret) {
			dev_err(dev, "usbmisc init failed, ret=%d\n", ret);
			goto clk_disable;
		}
	}

	ret = imx_usbmisc_set_wakeup(data->usbmisc_data, false);
	if (ret) {
		dev_err(dev, "usbmisc set_wakeup failed, ret=%d\n", ret);
		goto clk_disable;
	}

	ret = imx_usbmisc_hsic_set_clk(data->usbmisc_data, true);
	if (ret) {
		dev_err(dev, "usbmisc hsic_set_clk failed, ret=%d\n", ret);
		goto hsic_set_clk_fail;
	}
=======
>>>>>>> 9ea9577d

	return 0;

hsic_set_clk_fail:
	imx_usbmisc_set_wakeup(data->usbmisc_data, true);
clk_disable:
	clk_disable_unprepare(data->clk);
	release_bus_freq(BUS_FREQ_HIGH);

	return ret;
}

#ifdef CONFIG_PM_SLEEP
static int ci_hdrc_imx_suspend(struct device *dev)
{
	int ret;

	struct ci_hdrc_imx_data *data = dev_get_drvdata(dev);

	if (data->in_lpm)
		/* The core's suspend doesn't run */
		return 0;

	if (device_may_wakeup(dev)) {
		ret = imx_usbmisc_set_wakeup(data->usbmisc_data, true);
		if (ret) {
			dev_err(dev, "usbmisc set_wakeup failed, ret=%d\n",
					ret);
			return ret;
		}
	}

	return imx_controller_suspend(dev);
}

static int ci_hdrc_imx_resume(struct device *dev)
{
	struct ci_hdrc_imx_data *data = dev_get_drvdata(dev);
	int ret;

	ret = imx_controller_resume(dev);
	if (!ret && data->supports_runtime_pm) {
		pm_runtime_disable(dev);
		pm_runtime_set_active(dev);
		pm_runtime_enable(dev);
	}

	return ret;
}
#endif /* CONFIG_PM_SLEEP */

#ifdef CONFIG_PM_RUNTIME
static int ci_hdrc_imx_runtime_suspend(struct device *dev)
{
	struct ci_hdrc_imx_data *data = dev_get_drvdata(dev);
	int ret;

	if (data->in_lpm) {
		WARN_ON(1);
		return 0;
	}

	ret = imx_usbmisc_set_wakeup(data->usbmisc_data, true);
	if (ret) {
		dev_err(dev, "usbmisc set_wakeup failed, ret=%d\n", ret);
		return ret;
	}

	return imx_controller_suspend(dev);
}

<<<<<<< HEAD
=======
static int imx_controller_resume(struct device *dev)
{
	struct ci_hdrc_imx_data *data = dev_get_drvdata(dev);
	int ret = 0;

	dev_dbg(dev, "at %s\n", __func__);

	if (!data->in_lpm) {
		WARN_ON(1);
		return 0;
	}

	request_bus_freq(BUS_FREQ_HIGH);
	ret = clk_prepare_enable(data->clk);
	if (ret) {
		release_bus_freq(BUS_FREQ_HIGH);
		return ret;
	}

	data->in_lpm = false;

	ret = imx_usbmisc_power_lost_check(data->usbmisc_data);
	/* re-init if resume from power lost */
	if (ret > 0) {
		ret = imx_usbmisc_init(data->usbmisc_data);
		if (ret) {
			dev_err(dev, "usbmisc init failed, ret=%d\n", ret);
			goto clk_disable;
		}
	}

	ret = imx_usbmisc_set_wakeup(data->usbmisc_data, false);
	if (ret) {
		dev_err(dev, "usbmisc set_wakeup failed, ret=%d\n", ret);
		goto clk_disable;
	}

	ret = imx_usbmisc_hsic_set_clk(data->usbmisc_data, true);
	if (ret) {
		dev_err(dev, "usbmisc hsic_set_clk failed, ret=%d\n", ret);
		goto hsic_set_clk_fail;
	}

	return 0;

hsic_set_clk_fail:
	imx_usbmisc_set_wakeup(data->usbmisc_data, true);
clk_disable:
	clk_disable_unprepare(data->clk);
	release_bus_freq(BUS_FREQ_HIGH);

	return ret;
}

#ifdef CONFIG_PM_SLEEP
static int ci_hdrc_imx_suspend(struct device *dev)
{
	int ret;

	struct ci_hdrc_imx_data *data = dev_get_drvdata(dev);

	if (data->in_lpm)
		/* The core's suspend doesn't run */
		return 0;

	if (device_may_wakeup(dev)) {
		ret = imx_usbmisc_set_wakeup(data->usbmisc_data, true);
		if (ret) {
			dev_err(dev, "usbmisc set_wakeup failed, ret=%d\n",
					ret);
			return ret;
		}
	}

	return imx_controller_suspend(dev);
}

static int ci_hdrc_imx_resume(struct device *dev)
{
	struct ci_hdrc_imx_data *data = dev_get_drvdata(dev);
	int ret;

	ret = imx_controller_resume(dev);
	if (!ret && data->supports_runtime_pm) {
		pm_runtime_disable(dev);
		pm_runtime_set_active(dev);
		pm_runtime_enable(dev);
	}

	return ret;
}
#endif /* CONFIG_PM_SLEEP */

#ifdef CONFIG_PM_RUNTIME
static int ci_hdrc_imx_runtime_suspend(struct device *dev)
{
	struct ci_hdrc_imx_data *data = dev_get_drvdata(dev);
	int ret;

	if (data->in_lpm) {
		WARN_ON(1);
		return 0;
	}

	ret = imx_usbmisc_set_wakeup(data->usbmisc_data, true);
	if (ret) {
		dev_err(dev, "usbmisc set_wakeup failed, ret=%d\n", ret);
		return ret;
	}

	return imx_controller_suspend(dev);
}

>>>>>>> 9ea9577d
static int ci_hdrc_imx_runtime_resume(struct device *dev)
{
	return imx_controller_resume(dev);
}
#endif /* CONFIG_PM_RUNTIME */

#endif /* CONFIG_PM */

static const struct dev_pm_ops ci_hdrc_imx_pm_ops = {
	SET_SYSTEM_SLEEP_PM_OPS(ci_hdrc_imx_suspend, ci_hdrc_imx_resume)
	SET_RUNTIME_PM_OPS(ci_hdrc_imx_runtime_suspend,
			ci_hdrc_imx_runtime_resume, NULL)
};
static struct platform_driver ci_hdrc_imx_driver = {
	.probe = ci_hdrc_imx_probe,
	.remove = ci_hdrc_imx_remove,
	.driver = {
		.name = "imx_usb",
		.owner = THIS_MODULE,
		.of_match_table = ci_hdrc_imx_dt_ids,
		.pm = &ci_hdrc_imx_pm_ops,
	 },
};

module_platform_driver(ci_hdrc_imx_driver);

MODULE_ALIAS("platform:imx-usb");
MODULE_LICENSE("GPL v2");
MODULE_DESCRIPTION("CI HDRC i.MX USB binding");
MODULE_AUTHOR("Marek Vasut <marex@denx.de>");
MODULE_AUTHOR("Richard Zhao <richard.zhao@freescale.com>");<|MERGE_RESOLUTION|>--- conflicted
+++ resolved
@@ -22,12 +22,7 @@
 #include <linux/of_device.h>
 #include <linux/regmap.h>
 #include <linux/mfd/syscon.h>
-<<<<<<< HEAD
-#include <linux/power/imx6_usb_charger.h>
-#include <linux/busfreq-imx6.h>
-=======
 #include <linux/busfreq-imx.h>
->>>>>>> 9ea9577d
 #include <linux/regulator/consumer.h>
 
 #include "ci.h"
@@ -80,8 +75,6 @@
 		CI_HDRC_IMX_VBUS_EARLY_ON,
 	.ahbburst_config = 0,
 	.burst_length = 0x1010,
-<<<<<<< HEAD
-=======
 };
 
 static const struct ci_hdrc_imx_platform_flag imx6ul_usb_data = {
@@ -100,7 +93,6 @@
 		CI_HDRC_OVERRIDE_BURST_LENGTH,
 	.ahbburst_config = 0,
 	.burst_length = 0x1010,
->>>>>>> 9ea9577d
 };
 
 static const struct of_device_id ci_hdrc_imx_dt_ids[] = {
@@ -109,11 +101,8 @@
 	{ .compatible = "fsl,imx6q-usb", .data = &imx6q_usb_data},
 	{ .compatible = "fsl,imx6sl-usb", .data = &imx6sl_usb_data},
 	{ .compatible = "fsl,imx6sx-usb", .data = &imx6sx_usb_data},
-<<<<<<< HEAD
-=======
 	{ .compatible = "fsl,imx6ul-usb", .data = &imx6ul_usb_data},
 	{ .compatible = "fsl,imx7d-usb", .data = &imx7d_usb_data},
->>>>>>> 9ea9577d
 	{ /* sentinel */ }
 };
 MODULE_DEVICE_TABLE(of, ci_hdrc_imx_dt_ids);
@@ -125,11 +114,7 @@
 	struct imx_usbmisc_data *usbmisc_data;
 	bool supports_runtime_pm;
 	bool in_lpm;
-<<<<<<< HEAD
-	bool imx6_usb_charger_detection;
-=======
 	bool imx_usb_charger_detection;
->>>>>>> 9ea9577d
 	struct usb_charger charger;
 	struct regmap *anatop;
 	struct pinctrl *pinctrl;
@@ -138,8 +123,6 @@
 	const struct ci_hdrc_imx_platform_flag *data;
 };
 
-<<<<<<< HEAD
-=======
 static char *imx_usb_charger_supplied_to[] = {
 	"imx_usb_charger",
 };
@@ -150,7 +133,6 @@
 	POWER_SUPPLY_PROP_CURRENT_MAX,	/* Maximum current in mA */
 };
 
->>>>>>> 9ea9577d
 static inline bool is_imx6q_con(struct ci_hdrc_imx_data *imx_data)
 {
 	return imx_data->data == &imx6q_usb_data;
@@ -166,12 +148,6 @@
 	return imx_data->data == &imx6sx_usb_data;
 }
 
-<<<<<<< HEAD
-static inline bool imx_has_hsic_con(struct ci_hdrc_imx_data *imx_data)
-{
-	return is_imx6q_con(imx_data) ||  is_imx6sl_con(imx_data)
-		|| is_imx6sx_con(imx_data);
-=======
 static inline bool is_imx7d_con(struct ci_hdrc_imx_data *imx_data)
 {
 	return imx_data->data == &imx7d_usb_data;
@@ -181,7 +157,6 @@
 {
 	return is_imx6q_con(imx_data) ||  is_imx6sl_con(imx_data)
 		|| is_imx6sx_con(imx_data) || is_imx7d_con(imx_data);
->>>>>>> 9ea9577d
 }
 
 /* Common functions shared by usbmisc drivers */
@@ -225,12 +200,6 @@
 
 	if (of_find_property(np, "disable-over-current", NULL))
 		data->disable_oc = 1;
-
-	if (of_find_property(np, "fsl,over-current-polarity-active-low", NULL))
-		data->oc_pol = 1;
-
-	if (of_find_property(np, "fsl,power-line-polarity-active-high", NULL))
-		data->pwr_pol = 1;
 
 	if (of_find_property(np, "external-vbus-divider", NULL))
 		data->evdo = 1;
@@ -269,29 +238,14 @@
 	switch (event) {
 	case CI_HDRC_CONTROLLER_VBUS_EVENT:
 		if (data->usbmisc_data && ci->vbus_active) {
-<<<<<<< HEAD
-			if (data->imx6_usb_charger_detection) {
-				ret = imx6_usb_vbus_connect(&data->charger);
-=======
 			if (data->imx_usb_charger_detection) {
 				ret = imx_usbmisc_charger_detection(
 					data->usbmisc_data, true);
->>>>>>> 9ea9577d
 				if (!ret && data->charger.psy.type !=
 							POWER_SUPPLY_TYPE_USB)
 					ret = CI_HDRC_NOTIFY_RET_DEFER_EVENT;
 			}
 		} else if (data->usbmisc_data && !ci->vbus_active) {
-<<<<<<< HEAD
-			if (data->imx6_usb_charger_detection)
-				ret = imx6_usb_vbus_disconnect(&data->charger);
-		}
-		break;
-	case CI_HDRC_CONTROLLER_CHARGER_POST_EVENT:
-		if (!data->imx6_usb_charger_detection)
-			return ret;
-		imx6_usb_charger_detect_post(&data->charger);
-=======
 			if (data->imx_usb_charger_detection)
 				ret = imx_usbmisc_charger_detection(
 					data->usbmisc_data, false);
@@ -301,7 +255,6 @@
 		if (!data->imx_usb_charger_detection)
 			return ret;
 		imx_usbmisc_charger_secondary_detection(data->usbmisc_data);
->>>>>>> 9ea9577d
 		break;
 	case CI_HDRC_IMX_HSIC_ACTIVE_EVENT:
 		if (!IS_ERR(data->pinctrl) &&
@@ -325,8 +278,6 @@
 			return ret;
 		}
 		break;
-<<<<<<< HEAD
-=======
 	case CI_HDRC_IMX_ADP_PROBE_ENABLE:
 		if (data->usbmisc_data)
 			imx_usbmisc_adp_probe_enable(data->usbmisc_data);
@@ -360,7 +311,6 @@
 		if (data->usbmisc_data)
 			return imx_usbmisc_term_select_override(
 					data->usbmisc_data, false, 0);
->>>>>>> 9ea9577d
 	default:
 		dev_dbg(dev, "unknown event\n");
 	}
@@ -368,8 +318,6 @@
 	return ret;
 }
 
-<<<<<<< HEAD
-=======
 static int imx_usb_charger_get_property(struct power_supply *psy,
 				enum power_supply_property psp,
 				union power_supply_propval *val)
@@ -427,7 +375,6 @@
 	return power_supply_register(charger->dev, psy);
 }
 
->>>>>>> 9ea9577d
 static int ci_hdrc_imx_probe(struct platform_device *pdev)
 {
 	struct ci_hdrc_imx_data *data;
@@ -517,14 +464,6 @@
 	if (ret)
 		goto err_clk;
 
-<<<<<<< HEAD
-	if (!data->usbmisc_data) {
-		dev_err(&pdev->dev, "No usbmisc data\n");
-		goto err_clk;
-	}
-
-=======
->>>>>>> 9ea9577d
 	if (data->usbmisc_data->index > 1 && (imx_has_hsic_con(data))) {
 		pdata.flags |= CI_HDRC_IMX_IS_HSIC;
 		data->hsic_pad_regulator = devm_regulator_get(&pdev->dev,
@@ -551,43 +490,6 @@
 				goto err_clk;
 			}
 		}
-<<<<<<< HEAD
-	}
-
-	if (of_find_property(np, "imx6-usb-charger-detection", NULL))
-		data->imx6_usb_charger_detection = true;
-
-	if (of_find_property(np, "fsl,anatop", NULL)) {
-		data->anatop = syscon_regmap_lookup_by_phandle(np,
-							"fsl,anatop");
-		if (IS_ERR(data->anatop)) {
-			dev_dbg(&pdev->dev,
-				"failed to find regmap for anatop\n");
-			ret = PTR_ERR(data->anatop);
-			goto disable_hsic_regulator;
-		}
-		if (data->usbmisc_data)
-			data->usbmisc_data->anatop = data->anatop;
-		if (data->imx6_usb_charger_detection) {
-			data->charger.anatop = data->anatop;
-			data->charger.dev = &pdev->dev;
-			ret = imx6_usb_create_charger(&data->charger,
-						"imx6_usb_charger");
-			if (ret && ret != -ENODEV)
-				goto disable_hsic_regulator;
-			if (!ret)
-				dev_dbg(&pdev->dev,
-					"USB Charger is created\n");
-		}
-	}
-
-	ret = imx_usbmisc_init(data->usbmisc_data);
-	if (ret) {
-		dev_err(&pdev->dev, "usbmisc init failed, ret=%d\n", ret);
-		goto remove_charger;
-	}
-
-=======
 	}
 
 	if (of_find_property(np, "fsl,anatop", NULL)) {
@@ -622,7 +524,6 @@
 		goto remove_charger;
 	}
 
->>>>>>> 9ea9577d
 	if (imx_platform_flag->flags & CI_HDRC_OVERRIDE_AHB_BURST)
 		pdata.ahbburst_config = imx_platform_flag->ahbburst_config;
 
@@ -655,21 +556,12 @@
 	/* usbmisc needs to know dr mode to choose wakeup setting */
 	data->usbmisc_data->available_role =
 				ci_hdrc_query_available_role(data->ci_pdev);
-<<<<<<< HEAD
 
 	if (data->supports_runtime_pm) {
 		pm_runtime_set_active(&pdev->dev);
 		pm_runtime_enable(&pdev->dev);
 	}
 
-=======
-
-	if (data->supports_runtime_pm) {
-		pm_runtime_set_active(&pdev->dev);
-		pm_runtime_enable(&pdev->dev);
-	}
-
->>>>>>> 9ea9577d
 	device_set_wakeup_capable(&pdev->dev, true);
 
 	return 0;
@@ -677,13 +569,8 @@
 disable_device:
 	ci_hdrc_remove_device(data->ci_pdev);
 remove_charger:
-<<<<<<< HEAD
-	if (data->imx6_usb_charger_detection)
-		imx6_usb_remove_charger(&data->charger);
-=======
 	if (data->imx_usb_charger_detection)
 		power_supply_unregister(&data->charger.psy);
->>>>>>> 9ea9577d
 disable_hsic_regulator:
 	if (data->hsic_pad_regulator)
 		ret = regulator_disable(data->hsic_pad_regulator);
@@ -705,13 +592,8 @@
 	ci_hdrc_remove_device(data->ci_pdev);
 	clk_disable_unprepare(data->clk);
 	release_bus_freq(BUS_FREQ_HIGH);
-<<<<<<< HEAD
-	if (data->imx6_usb_charger_detection)
-		imx6_usb_remove_charger(&data->charger);
-=======
 	if (data->imx_usb_charger_detection)
 		power_supply_unregister(&data->charger.psy);
->>>>>>> 9ea9577d
 	if (data->hsic_pad_regulator)
 		regulator_disable(data->hsic_pad_regulator);
 
@@ -738,7 +620,6 @@
 	clk_disable_unprepare(data->clk);
 	release_bus_freq(BUS_FREQ_HIGH);
 	data->in_lpm = true;
-<<<<<<< HEAD
 
 	return 0;
 }
@@ -785,8 +666,6 @@
 		dev_err(dev, "usbmisc hsic_set_clk failed, ret=%d\n", ret);
 		goto hsic_set_clk_fail;
 	}
-=======
->>>>>>> 9ea9577d
 
 	return 0;
 
@@ -858,122 +737,6 @@
 	return imx_controller_suspend(dev);
 }
 
-<<<<<<< HEAD
-=======
-static int imx_controller_resume(struct device *dev)
-{
-	struct ci_hdrc_imx_data *data = dev_get_drvdata(dev);
-	int ret = 0;
-
-	dev_dbg(dev, "at %s\n", __func__);
-
-	if (!data->in_lpm) {
-		WARN_ON(1);
-		return 0;
-	}
-
-	request_bus_freq(BUS_FREQ_HIGH);
-	ret = clk_prepare_enable(data->clk);
-	if (ret) {
-		release_bus_freq(BUS_FREQ_HIGH);
-		return ret;
-	}
-
-	data->in_lpm = false;
-
-	ret = imx_usbmisc_power_lost_check(data->usbmisc_data);
-	/* re-init if resume from power lost */
-	if (ret > 0) {
-		ret = imx_usbmisc_init(data->usbmisc_data);
-		if (ret) {
-			dev_err(dev, "usbmisc init failed, ret=%d\n", ret);
-			goto clk_disable;
-		}
-	}
-
-	ret = imx_usbmisc_set_wakeup(data->usbmisc_data, false);
-	if (ret) {
-		dev_err(dev, "usbmisc set_wakeup failed, ret=%d\n", ret);
-		goto clk_disable;
-	}
-
-	ret = imx_usbmisc_hsic_set_clk(data->usbmisc_data, true);
-	if (ret) {
-		dev_err(dev, "usbmisc hsic_set_clk failed, ret=%d\n", ret);
-		goto hsic_set_clk_fail;
-	}
-
-	return 0;
-
-hsic_set_clk_fail:
-	imx_usbmisc_set_wakeup(data->usbmisc_data, true);
-clk_disable:
-	clk_disable_unprepare(data->clk);
-	release_bus_freq(BUS_FREQ_HIGH);
-
-	return ret;
-}
-
-#ifdef CONFIG_PM_SLEEP
-static int ci_hdrc_imx_suspend(struct device *dev)
-{
-	int ret;
-
-	struct ci_hdrc_imx_data *data = dev_get_drvdata(dev);
-
-	if (data->in_lpm)
-		/* The core's suspend doesn't run */
-		return 0;
-
-	if (device_may_wakeup(dev)) {
-		ret = imx_usbmisc_set_wakeup(data->usbmisc_data, true);
-		if (ret) {
-			dev_err(dev, "usbmisc set_wakeup failed, ret=%d\n",
-					ret);
-			return ret;
-		}
-	}
-
-	return imx_controller_suspend(dev);
-}
-
-static int ci_hdrc_imx_resume(struct device *dev)
-{
-	struct ci_hdrc_imx_data *data = dev_get_drvdata(dev);
-	int ret;
-
-	ret = imx_controller_resume(dev);
-	if (!ret && data->supports_runtime_pm) {
-		pm_runtime_disable(dev);
-		pm_runtime_set_active(dev);
-		pm_runtime_enable(dev);
-	}
-
-	return ret;
-}
-#endif /* CONFIG_PM_SLEEP */
-
-#ifdef CONFIG_PM_RUNTIME
-static int ci_hdrc_imx_runtime_suspend(struct device *dev)
-{
-	struct ci_hdrc_imx_data *data = dev_get_drvdata(dev);
-	int ret;
-
-	if (data->in_lpm) {
-		WARN_ON(1);
-		return 0;
-	}
-
-	ret = imx_usbmisc_set_wakeup(data->usbmisc_data, true);
-	if (ret) {
-		dev_err(dev, "usbmisc set_wakeup failed, ret=%d\n", ret);
-		return ret;
-	}
-
-	return imx_controller_suspend(dev);
-}
-
->>>>>>> 9ea9577d
 static int ci_hdrc_imx_runtime_resume(struct device *dev)
 {
 	return imx_controller_resume(dev);
