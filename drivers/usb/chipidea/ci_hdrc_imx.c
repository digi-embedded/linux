--- conflicted
+++ resolved
@@ -24,10 +24,7 @@
 #include <linux/mfd/syscon.h>
 #include <linux/regulator/consumer.h>
 #include <linux/busfreq-imx.h>
-<<<<<<< HEAD
-=======
 #include <linux/pm_qos.h>
->>>>>>> f2ed3bfc
 
 #include "ci.h"
 #include "ci_hdrc_imx.h"
@@ -76,16 +73,8 @@
 
 static const struct ci_hdrc_imx_platform_flag imx6ul_usb_data = {
 	.flags = CI_HDRC_SUPPORTS_RUNTIME_PM |
-<<<<<<< HEAD
 		CI_HDRC_TURN_VBUS_EARLY_ON |
 		CI_HDRC_IMX_EHCI_QUIRK,
-};
-
-static const struct ci_hdrc_imx_platform_flag imx7d_usb_data = {
-	.flags = CI_HDRC_SUPPORTS_RUNTIME_PM,
-=======
-		CI_HDRC_TURN_VBUS_EARLY_ON,
->>>>>>> f2ed3bfc
 };
 
 static const struct ci_hdrc_imx_platform_flag imx7d_usb_data = {
@@ -107,10 +96,7 @@
 	{ .compatible = "fsl,imx6sx-usb", .data = &imx6sx_usb_data},
 	{ .compatible = "fsl,imx6ul-usb", .data = &imx6ul_usb_data},
 	{ .compatible = "fsl,imx7d-usb", .data = &imx7d_usb_data},
-<<<<<<< HEAD
-=======
 	{ .compatible = "fsl,imx7ulp-usb", .data = &imx7ulp_usb_data},
->>>>>>> f2ed3bfc
 	{ /* sentinel */ }
 };
 MODULE_DEVICE_TABLE(of, ci_hdrc_imx_dt_ids);
@@ -135,7 +121,7 @@
 	struct clk *clk_ahb;
 	struct clk *clk_per;
 	/* --------------------------------- */
-<<<<<<< HEAD
+	struct pm_qos_request pm_qos_req;
 };
 
 static char *imx_usb_charger_supplied_to[] = {
@@ -148,21 +134,6 @@
 	POWER_SUPPLY_PROP_CURRENT_MAX,	/* Maximum current in mA */
 };
 
-=======
-	struct pm_qos_request pm_qos_req;
-};
-
-static char *imx_usb_charger_supplied_to[] = {
-	"imx_usb_charger",
-};
-
-static enum power_supply_property imx_usb_charger_power_props[] = {
-	POWER_SUPPLY_PROP_PRESENT,	/* Charger detected */
-	POWER_SUPPLY_PROP_ONLINE,	/* VBUS online */
-	POWER_SUPPLY_PROP_CURRENT_MAX,	/* Maximum current in mA */
-};
-
->>>>>>> f2ed3bfc
 static inline bool is_imx6q_con(struct ci_hdrc_imx_data *imx_data)
 {
 	return imx_data->data == &imx6q_usb_data;
@@ -231,16 +202,11 @@
 	if (of_find_property(np, "disable-over-current", NULL))
 		data->disable_oc = 1;
 
-<<<<<<< HEAD
-	if (of_find_property(np, "fsl,over-current-polarity-active-low", NULL))
-		data->oc_pol = 1;
+	if (of_find_property(np, "over-current-active-high", NULL))
+		data->oc_polarity = 1;
 
 	if (of_find_property(np, "fsl,power-line-polarity-active-high", NULL))
 		data->pwr_pol = 1;
-=======
-	if (of_find_property(np, "over-current-active-high", NULL))
-		data->oc_polarity = 1;
->>>>>>> f2ed3bfc
 
 	if (of_find_property(np, "external-vbus-divider", NULL))
 		data->evdo = 1;
@@ -505,25 +471,12 @@
 		.notify_event	= ci_hdrc_imx_notify_event,
 	};
 	int ret;
-<<<<<<< HEAD
 	const struct of_device_id *of_id =
 			of_match_device(ci_hdrc_imx_dt_ids, &pdev->dev);
 	const struct ci_hdrc_imx_platform_flag *imx_platform_flag = of_id->data;
 	struct device_node *np = pdev->dev.of_node;
 	struct pinctrl_state *pinctrl_hsic_idle;
 	unsigned int reset_gpio;
-=======
-	const struct of_device_id *of_id;
-	const struct ci_hdrc_imx_platform_flag *imx_platform_flag;
-	struct device_node *np = pdev->dev.of_node;
-	struct pinctrl_state *pinctrl_hsic_idle;
-
-	of_id = of_match_device(ci_hdrc_imx_dt_ids, &pdev->dev);
-	if (!of_id)
-		return -ENODEV;
-
-	imx_platform_flag = of_id->data;
->>>>>>> f2ed3bfc
 
 	data = devm_kzalloc(&pdev->dev, sizeof(*data), GFP_KERNEL);
 	if (!data)
@@ -532,10 +485,7 @@
 	platform_set_drvdata(pdev, data);
 
 	data->data = imx_platform_flag;
-<<<<<<< HEAD
-=======
 	pdata.flags |= imx_platform_flag->flags;
->>>>>>> f2ed3bfc
 	data->usbmisc_data = usbmisc_get_init_data(&pdev->dev);
 	if (IS_ERR(data->usbmisc_data))
 		return PTR_ERR(data->usbmisc_data);
@@ -569,7 +519,6 @@
 					PTR_ERR(data->pinctrl_hsic_active));
 	}
 
-<<<<<<< HEAD
 	reset_gpio = of_get_named_gpio(np, "fsl,reset-gpio", 0);
 	if(gpio_is_valid(reset_gpio)) {
 		if (gpio_request_one(reset_gpio, GPIOF_OUT_INIT_LOW,
@@ -582,7 +531,7 @@
 			gpio_free(reset_gpio);
 		}
 	}
-=======
+
 	ret = imx_get_clks(&pdev->dev);
 	if (ret)
 		return ret;
@@ -592,16 +541,6 @@
 		pm_qos_add_request(&data->pm_qos_req,
 			PM_QOS_CPU_DMA_LATENCY, 0);
 
-	ret = imx_prepare_enable_clks(&pdev->dev);
-	if (ret)
-		goto err_bus_freq;
->>>>>>> f2ed3bfc
-
-	ret = imx_get_clks(&pdev->dev);
-	if (ret)
-		return ret;
-
-	request_bus_freq(BUS_FREQ_HIGH);
 	ret = imx_prepare_enable_clks(&pdev->dev);
 	if (ret)
 		goto err_bus_freq;
@@ -619,60 +558,9 @@
 	if (pdata.flags & CI_HDRC_SUPPORTS_RUNTIME_PM)
 		data->supports_runtime_pm = true;
 
-	if (data->usbmisc_data && data->usbmisc_data->index > 1
-	    && (imx_has_hsic_con(data))) {
-		pdata.flags |= CI_HDRC_IMX_IS_HSIC;
-		data->hsic_pad_regulator = devm_regulator_get(&pdev->dev,
-									"pad");
-		if (PTR_ERR(data->hsic_pad_regulator) == -EPROBE_DEFER) {
-			ret = -EPROBE_DEFER;
-			goto err_clk;
-		} else if (PTR_ERR(data->hsic_pad_regulator) == -ENODEV) {
-			/* no pad regualator is needed */
-			data->hsic_pad_regulator = NULL;
-		} else if (IS_ERR(data->hsic_pad_regulator)) {
-			dev_err(&pdev->dev,
-				"Get hsic pad regulator error: %ld\n",
-					PTR_ERR(data->hsic_pad_regulator));
-			ret = PTR_ERR(data->hsic_pad_regulator);
-			goto err_clk;
-		}
-
-		if (data->hsic_pad_regulator) {
-			ret = regulator_enable(data->hsic_pad_regulator);
-			if (ret) {
-				dev_err(&pdev->dev,
-					"Fail to enable hsic pad regulator\n");
-				goto err_clk;
-			}
-		}
-	}
-
-	if (of_find_property(np, "fsl,anatop", NULL) && data->usbmisc_data) {
-		data->anatop = syscon_regmap_lookup_by_phandle(np,
-							"fsl,anatop");
-		if (IS_ERR(data->anatop)) {
-			dev_dbg(&pdev->dev,
-				"failed to find regmap for anatop\n");
-			ret = PTR_ERR(data->anatop);
-			goto disable_hsic_regulator;
-		}
-		data->usbmisc_data->anatop = data->anatop;
-	}
-
-	if (of_find_property(np, "imx-usb-charger-detection", NULL) &&
-							data->usbmisc_data) {
-		data->imx_usb_charger_detection = true;
-		data->charger.dev = &pdev->dev;
-		data->usbmisc_data->charger = &data->charger;
-		ret = imx_usb_register_charger(&data->charger,
-						"imx_usb_charger");
-		if (ret && ret != -ENODEV)
-			goto disable_hsic_regulator;
-		if (!ret)
-			dev_dbg(&pdev->dev,
-					"USB Charger is created\n");
-	}
+	ret = dma_coerce_mask_and_coherent(&pdev->dev, DMA_BIT_MASK(32));
+	if (ret)
+		goto err_clk;
 
 	if (data->usbmisc_data && data->usbmisc_data->index > 1 &&
 					(imx_has_hsic_con(data))) {
@@ -740,15 +628,9 @@
 				&pdata);
 	if (IS_ERR(data->ci_pdev)) {
 		ret = PTR_ERR(data->ci_pdev);
-<<<<<<< HEAD
 		dev_err(&pdev->dev,
 			"Can't register ci_hdrc platform device, err=%d\n",
 			ret);
-=======
-		if (ret != -EPROBE_DEFER)
-			dev_err(&pdev->dev,
-				"ci_hdrc_add_device failed, err=%d\n", ret);
->>>>>>> f2ed3bfc
 		goto disable_hsic_regulator;
 	}
 
@@ -786,11 +668,8 @@
 err_clk:
 	imx_disable_unprepare_clks(&pdev->dev);
 err_bus_freq:
-<<<<<<< HEAD
-=======
 	if (pdata.flags & CI_HDRC_PMQOS)
 		pm_qos_remove_request(&data->pm_qos_req);
->>>>>>> f2ed3bfc
 	release_bus_freq(BUS_FREQ_HIGH);
 	return ret;
 }
@@ -806,21 +685,13 @@
 	}
 	ci_hdrc_remove_device(data->ci_pdev);
 	imx_disable_unprepare_clks(&pdev->dev);
-<<<<<<< HEAD
-=======
 	if (data->data->flags & CI_HDRC_PMQOS)
 		pm_qos_remove_request(&data->pm_qos_req);
->>>>>>> f2ed3bfc
 	release_bus_freq(BUS_FREQ_HIGH);
 	if (data->hsic_pad_regulator)
 		regulator_disable(data->hsic_pad_regulator);
 
 	return 0;
-}
-
-static void ci_hdrc_imx_shutdown(struct platform_device *pdev)
-{
-	ci_hdrc_imx_remove(pdev);
 }
 
 #ifdef CONFIG_PM
@@ -841,11 +712,8 @@
 	}
 
 	imx_disable_unprepare_clks(dev);
-<<<<<<< HEAD
-=======
 	if (data->data->flags & CI_HDRC_PMQOS)
 		pm_qos_remove_request(&data->pm_qos_req);
->>>>>>> f2ed3bfc
 	release_bus_freq(BUS_FREQ_HIGH);
 	data->in_lpm = true;
 
@@ -865,12 +733,9 @@
 	}
 
 	request_bus_freq(BUS_FREQ_HIGH);
-<<<<<<< HEAD
-=======
 	if (data->data->flags & CI_HDRC_PMQOS)
 		pm_qos_add_request(&data->pm_qos_req,
 			PM_QOS_CPU_DMA_LATENCY, 0);
->>>>>>> f2ed3bfc
 	ret = imx_prepare_enable_clks(dev);
 	if (ret)
 		goto err_bus_freq;
@@ -905,13 +770,10 @@
 	imx_usbmisc_set_wakeup(data->usbmisc_data, true);
 clk_disable:
 	imx_disable_unprepare_clks(dev);
-<<<<<<< HEAD
-=======
 err_bus_freq:
 	if (data->data->flags & CI_HDRC_PMQOS)
 		pm_qos_remove_request(&data->pm_qos_req);
 	release_bus_freq(BUS_FREQ_HIGH);
->>>>>>> f2ed3bfc
 	return ret;
 }
 
@@ -988,7 +850,6 @@
 static struct platform_driver ci_hdrc_imx_driver = {
 	.probe = ci_hdrc_imx_probe,
 	.remove = ci_hdrc_imx_remove,
-	.shutdown = ci_hdrc_imx_shutdown,
 	.driver = {
 		.name = "imx_usb",
 		.of_match_table = ci_hdrc_imx_dt_ids,
