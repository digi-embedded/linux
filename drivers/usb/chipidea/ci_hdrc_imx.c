/*
 * Copyright 2012-2016 Freescale Semiconductor, Inc.
<<<<<<< HEAD
=======
 * Copyright 2017 NXP
>>>>>>> 423d9423
 * Copyright (C) 2012 Marek Vasut <marex@denx.de>
 * on behalf of DENX Software Engineering GmbH
 *
 * The code contained herein is licensed under the GNU General Public
 * License. You may obtain a copy of the GNU General Public License
 * Version 2 or later at the following locations:
 *
 * http://www.opensource.org/licenses/gpl-license.html
 * http://www.gnu.org/copyleft/gpl.html
 */

#include <linux/module.h>
#include <linux/of_platform.h>
#include <linux/of_gpio.h>
#include <linux/platform_device.h>
#include <linux/pm_runtime.h>
#include <linux/dma-mapping.h>
#include <linux/usb/chipidea.h>
#include <linux/clk.h>
#include <linux/of_device.h>
#include <linux/regmap.h>
#include <linux/mfd/syscon.h>
#include <linux/regulator/consumer.h>
#include <linux/busfreq-imx.h>
#include <linux/pm_qos.h>
<<<<<<< HEAD
=======
#include <linux/usb/of.h>
>>>>>>> 423d9423

#include "ci.h"
#include "ci_hdrc_imx.h"

struct ci_hdrc_imx_platform_flag {
	unsigned int flags;
	bool runtime_pm;
};

static const struct ci_hdrc_imx_platform_flag imx23_usb_data = {
	.flags = CI_HDRC_TURN_VBUS_EARLY_ON |
		CI_HDRC_DISABLE_STREAMING,
};

static const struct ci_hdrc_imx_platform_flag imx27_usb_data = {
		CI_HDRC_DISABLE_STREAMING,
};

static const struct ci_hdrc_imx_platform_flag imx28_usb_data = {
	.flags = CI_HDRC_IMX28_WRITE_FIX |
		CI_HDRC_TURN_VBUS_EARLY_ON |
		CI_HDRC_DISABLE_STREAMING |
		CI_HDRC_IMX_EHCI_QUIRK,
};

static const struct ci_hdrc_imx_platform_flag imx6q_usb_data = {
	.flags = CI_HDRC_SUPPORTS_RUNTIME_PM |
		CI_HDRC_TURN_VBUS_EARLY_ON |
		CI_HDRC_DISABLE_STREAMING |
		CI_HDRC_IMX_EHCI_QUIRK,
};

static const struct ci_hdrc_imx_platform_flag imx6sl_usb_data = {
	.flags = CI_HDRC_SUPPORTS_RUNTIME_PM |
		CI_HDRC_TURN_VBUS_EARLY_ON |
		CI_HDRC_DISABLE_HOST_STREAMING |
		CI_HDRC_IMX_EHCI_QUIRK,
};

static const struct ci_hdrc_imx_platform_flag imx6sx_usb_data = {
	.flags = CI_HDRC_SUPPORTS_RUNTIME_PM |
		CI_HDRC_TURN_VBUS_EARLY_ON |
		CI_HDRC_DISABLE_HOST_STREAMING |
		CI_HDRC_IMX_EHCI_QUIRK,
};

static const struct ci_hdrc_imx_platform_flag imx6ul_usb_data = {
	.flags = CI_HDRC_SUPPORTS_RUNTIME_PM |
		CI_HDRC_TURN_VBUS_EARLY_ON |
		CI_HDRC_IMX_EHCI_QUIRK,
};

static const struct ci_hdrc_imx_platform_flag imx7d_usb_data = {
	.flags = CI_HDRC_SUPPORTS_RUNTIME_PM,
};

static const struct ci_hdrc_imx_platform_flag imx7ulp_usb_data = {
	.flags = CI_HDRC_SUPPORTS_RUNTIME_PM |
		CI_HDRC_IMX_EHCI_QUIRK |
		CI_HDRC_PMQOS,
};

<<<<<<< HEAD
=======
static const struct ci_hdrc_imx_platform_flag imx8qm_usb_data = {
	.flags = CI_HDRC_SUPPORTS_RUNTIME_PM,
};

>>>>>>> 423d9423
static const struct of_device_id ci_hdrc_imx_dt_ids[] = {
	{ .compatible = "fsl,imx23-usb", .data = &imx23_usb_data},
	{ .compatible = "fsl,imx28-usb", .data = &imx28_usb_data},
	{ .compatible = "fsl,imx27-usb", .data = &imx27_usb_data},
	{ .compatible = "fsl,imx6q-usb", .data = &imx6q_usb_data},
	{ .compatible = "fsl,imx6sl-usb", .data = &imx6sl_usb_data},
	{ .compatible = "fsl,imx6sx-usb", .data = &imx6sx_usb_data},
	{ .compatible = "fsl,imx6ul-usb", .data = &imx6ul_usb_data},
	{ .compatible = "fsl,imx7d-usb", .data = &imx7d_usb_data},
	{ .compatible = "fsl,imx7ulp-usb", .data = &imx7ulp_usb_data},
<<<<<<< HEAD
=======
	{ .compatible = "fsl,imx8qm-usb", .data = &imx8qm_usb_data},
>>>>>>> 423d9423
	{ /* sentinel */ }
};
MODULE_DEVICE_TABLE(of, ci_hdrc_imx_dt_ids);

struct ci_hdrc_imx_data {
	struct usb_phy *phy;
	struct platform_device *ci_pdev;
	struct clk *clk;
	struct imx_usbmisc_data *usbmisc_data;
	bool supports_runtime_pm;
	bool in_lpm;
	bool imx_usb_charger_detection;
	struct usb_charger charger;
	struct regmap *anatop;
	struct pinctrl *pinctrl;
	struct pinctrl_state *pinctrl_hsic_active;
	struct regulator *hsic_pad_regulator;
	const struct ci_hdrc_imx_platform_flag *data;
	/* SoC before i.mx6 (except imx23/imx28) needs three clks */
	bool need_three_clks;
	struct clk *clk_ipg;
	struct clk *clk_ahb;
	struct clk *clk_per;
	/* --------------------------------- */
	struct pm_qos_request pm_qos_req;
};

static char *imx_usb_charger_supplied_to[] = {
	"imx_usb_charger",
<<<<<<< HEAD
=======
};

static enum power_supply_property imx_usb_charger_power_props[] = {
	POWER_SUPPLY_PROP_PRESENT,	/* Charger detected */
	POWER_SUPPLY_PROP_ONLINE,	/* VBUS online */
	POWER_SUPPLY_PROP_CURRENT_MAX,	/* Maximum current in mA */
>>>>>>> 423d9423
};

static enum power_supply_property imx_usb_charger_power_props[] = {
	POWER_SUPPLY_PROP_PRESENT,	/* Charger detected */
	POWER_SUPPLY_PROP_ONLINE,	/* VBUS online */
	POWER_SUPPLY_PROP_CURRENT_MAX,	/* Maximum current in mA */
};

static inline bool is_imx6q_con(struct ci_hdrc_imx_data *imx_data)
{
	return imx_data->data == &imx6q_usb_data;
}

static inline bool is_imx6sl_con(struct ci_hdrc_imx_data *imx_data)
{
	return imx_data->data == &imx6sl_usb_data;
}

static inline bool is_imx6sx_con(struct ci_hdrc_imx_data *imx_data)
{
	return imx_data->data == &imx6sx_usb_data;
}

static inline bool is_imx7d_con(struct ci_hdrc_imx_data *imx_data)
{
	return imx_data->data == &imx7d_usb_data;
}

static inline bool imx_has_hsic_con(struct ci_hdrc_imx_data *imx_data)
{
	return is_imx6q_con(imx_data) ||  is_imx6sl_con(imx_data)
		|| is_imx6sx_con(imx_data) || is_imx7d_con(imx_data);
}

/* Common functions shared by usbmisc drivers */

static struct imx_usbmisc_data *usbmisc_get_init_data(struct device *dev)
{
	struct platform_device *misc_pdev;
	struct device_node *np = dev->of_node;
	struct of_phandle_args args;
	struct imx_usbmisc_data *data;
	int ret;

	/*
	 * In case the fsl,usbmisc property is not present this device doesn't
	 * need usbmisc. Return NULL (which is no error here)
	 */
	if (!of_get_property(np, "fsl,usbmisc", NULL))
		return NULL;

	data = devm_kzalloc(dev, sizeof(*data), GFP_KERNEL);
	if (!data)
		return ERR_PTR(-ENOMEM);

	ret = of_parse_phandle_with_args(np, "fsl,usbmisc", "#index-cells",
					0, &args);
	if (ret) {
		dev_err(dev, "Failed to parse property fsl,usbmisc, errno %d\n",
			ret);
		return ERR_PTR(ret);
	}

	data->index = args.args[0];

	misc_pdev = of_find_device_by_node(args.np);
	of_node_put(args.np);

	if (!misc_pdev || !platform_get_drvdata(misc_pdev))
		return ERR_PTR(-EPROBE_DEFER);

	data->dev = &misc_pdev->dev;

	if (of_find_property(np, "disable-over-current", NULL))
		data->disable_oc = 1;

	if (of_find_property(np, "over-current-active-high", NULL))
		data->oc_polarity = 1;

<<<<<<< HEAD
	if (of_find_property(np, "digi,power-line-active-high", NULL))
=======
	if (of_find_property(np, "power-polarity-active-high", NULL))
>>>>>>> 423d9423
		data->pwr_polarity = 1;

	if (of_find_property(np, "external-vbus-divider", NULL))
		data->evdo = 1;

	if (of_find_property(np, "osc-clkgate-delay", NULL)) {
		ret = of_property_read_u32(np, "osc-clkgate-delay",
			&data->osc_clkgate_delay);
		if (ret) {
			dev_err(dev,
				"failed to get osc-clkgate-delay value\n");
			return ERR_PTR(ret);
		}
		/*
		 * 0 <= osc_clkgate_delay <=7
		 * - 0x0 (default) is 0.5ms,
		 * - 0x1-0x7: 1-7ms
		 */
		if (data->osc_clkgate_delay > 7) {
			dev_err(dev,
				"value of osc-clkgate-delay is incorrect\n");
			return ERR_PTR(-EINVAL);
		}
	}

	return data;
}

/* End of common functions shared by usbmisc drivers*/
static int imx_get_clks(struct device *dev)
{
	struct ci_hdrc_imx_data *data = dev_get_drvdata(dev);
	int ret = 0;

	data->clk_ipg = devm_clk_get(dev, "ipg");
	if (IS_ERR(data->clk_ipg)) {
		/* If the platform only needs one clocks */
		data->clk = devm_clk_get(dev, NULL);
		if (IS_ERR(data->clk)) {
			ret = PTR_ERR(data->clk);
			dev_err(dev,
				"Failed to get clks, err=%ld,%ld\n",
				PTR_ERR(data->clk), PTR_ERR(data->clk_ipg));
			return ret;
		}
		return ret;
	}

	data->clk_ahb = devm_clk_get(dev, "ahb");
	if (IS_ERR(data->clk_ahb)) {
		ret = PTR_ERR(data->clk_ahb);
		dev_err(dev,
			"Failed to get ahb clock, err=%d\n", ret);
		return ret;
	}

	data->clk_per = devm_clk_get(dev, "per");
	if (IS_ERR(data->clk_per)) {
		ret = PTR_ERR(data->clk_per);
		dev_err(dev,
			"Failed to get per clock, err=%d\n", ret);
		return ret;
	}

	data->need_three_clks = true;
	return ret;
}

static int imx_prepare_enable_clks(struct device *dev)
{
	struct ci_hdrc_imx_data *data = dev_get_drvdata(dev);
	int ret = 0;

	if (data->need_three_clks) {
		ret = clk_prepare_enable(data->clk_ipg);
		if (ret) {
			dev_err(dev,
				"Failed to prepare/enable ipg clk, err=%d\n",
				ret);
			return ret;
		}

		ret = clk_prepare_enable(data->clk_ahb);
		if (ret) {
			dev_err(dev,
				"Failed to prepare/enable ahb clk, err=%d\n",
				ret);
			clk_disable_unprepare(data->clk_ipg);
			return ret;
		}

		ret = clk_prepare_enable(data->clk_per);
		if (ret) {
			dev_err(dev,
				"Failed to prepare/enable per clk, err=%d\n",
				ret);
			clk_disable_unprepare(data->clk_ahb);
			clk_disable_unprepare(data->clk_ipg);
			return ret;
		}
	} else {
		ret = clk_prepare_enable(data->clk);
		if (ret) {
			dev_err(dev,
				"Failed to prepare/enable clk, err=%d\n",
				ret);
			return ret;
		}
	}

	return ret;
}

static void imx_disable_unprepare_clks(struct device *dev)
{
	struct ci_hdrc_imx_data *data = dev_get_drvdata(dev);

	if (data->need_three_clks) {
		clk_disable_unprepare(data->clk_per);
		clk_disable_unprepare(data->clk_ahb);
		clk_disable_unprepare(data->clk_ipg);
	} else {
		clk_disable_unprepare(data->clk);
	}
}

static int ci_hdrc_imx_notify_event(struct ci_hdrc *ci, unsigned event)
{
	struct device *dev = ci->dev->parent;
	struct ci_hdrc_imx_data *data = dev_get_drvdata(dev);
	int ret = 0;

	switch (event) {
	case CI_HDRC_CONTROLLER_VBUS_EVENT:
		if (data->usbmisc_data && ci->vbus_active) {
			if (data->imx_usb_charger_detection) {
				ret = imx_usbmisc_charger_detection(
					data->usbmisc_data, true);
				if (!ret && data->charger.psy_desc.type !=
							POWER_SUPPLY_TYPE_USB)
					ret = CI_HDRC_NOTIFY_RET_DEFER_EVENT;
			}
		} else if (data->usbmisc_data && !ci->vbus_active) {
			if (data->imx_usb_charger_detection)
				ret = imx_usbmisc_charger_detection(
					data->usbmisc_data, false);
		}
		break;
	case CI_HDRC_CONTROLLER_CHARGER_POST_EVENT:
		if (!data->imx_usb_charger_detection)
			return ret;
		imx_usbmisc_charger_secondary_detection(data->usbmisc_data);
		break;
	case CI_HDRC_IMX_HSIC_ACTIVE_EVENT:
		if (!IS_ERR(data->pinctrl) &&
			!IS_ERR(data->pinctrl_hsic_active)) {
			ret = pinctrl_select_state(data->pinctrl,
					data->pinctrl_hsic_active);
			if (ret)
				dev_err(dev,
					"hsic_active select failed, err=%d\n",
					ret);
			return ret;
		}
		break;
	case CI_HDRC_IMX_HSIC_SUSPEND_EVENT:
		if (data->usbmisc_data) {
			ret = imx_usbmisc_hsic_set_connect(data->usbmisc_data);
			if (ret)
				dev_err(dev,
					"hsic_set_connect failed, err=%d\n",
					ret);
			return ret;
		}
		break;
	case CI_HDRC_IMX_TERM_SELECT_OVERRIDE_FS:
		if (data->usbmisc_data)
			return imx_usbmisc_term_select_override(
					data->usbmisc_data, true, 1);
		break;
	case CI_HDRC_IMX_TERM_SELECT_OVERRIDE_OFF:
		if (data->usbmisc_data)
			return imx_usbmisc_term_select_override(
					data->usbmisc_data, false, 0);
		break;
	default:
		dev_dbg(dev, "unknown event\n");
	}

	return ret;
}

static int imx_usb_charger_get_property(struct power_supply *psy,
				enum power_supply_property psp,
				union power_supply_propval *val)
{
	struct usb_charger *charger =
		container_of(psy->desc, struct usb_charger, psy_desc);

	switch (psp) {
	case POWER_SUPPLY_PROP_PRESENT:
		val->intval = charger->present;
		break;
	case POWER_SUPPLY_PROP_ONLINE:
		val->intval = charger->online;
		break;
	case POWER_SUPPLY_PROP_CURRENT_MAX:
		val->intval = charger->max_current;
		break;
	default:
		return -EINVAL;
	}
	return 0;
}

/*
 * imx_usb_register_charger - register a USB charger
 * @charger: the charger to be initialized
 * @name: name for the power supply

 * Registers a power supply for the charger. The USB Controller
 * driver will call this after filling struct usb_charger.
 */
static int imx_usb_register_charger(struct usb_charger *charger,
		const char *name)
{
	struct power_supply_desc	*desc = &charger->psy_desc;

	if (!charger->dev)
		return -EINVAL;

	if (name)
		desc->name = name;
	else
		desc->name = "imx_usb_charger";

	charger->bc = BATTERY_CHARGING_SPEC_1_2;
	mutex_init(&charger->lock);

	desc->type		= POWER_SUPPLY_TYPE_MAINS;
	desc->properties	= imx_usb_charger_power_props;
	desc->num_properties	= ARRAY_SIZE(imx_usb_charger_power_props);
	desc->get_property	= imx_usb_charger_get_property;

	charger->psy = devm_power_supply_register(charger->dev,
						&charger->psy_desc, NULL);
	if (IS_ERR(charger->psy))
		return PTR_ERR(charger->psy);

	charger->psy->supplied_to	= imx_usb_charger_supplied_to;
	charger->psy->num_supplicants	= sizeof(imx_usb_charger_supplied_to)
					/ sizeof(char *);

	return 0;
}

static int ci_hdrc_imx_probe(struct platform_device *pdev)
{
	struct ci_hdrc_imx_data *data;
	struct ci_hdrc_platform_data pdata = {
		.name		= dev_name(&pdev->dev),
		.capoffset	= DEF_CAPOFFSET,
		.notify_event	= ci_hdrc_imx_notify_event,
	};
	int ret;
<<<<<<< HEAD
	const struct of_device_id *of_id =
			of_match_device(ci_hdrc_imx_dt_ids, &pdev->dev);
	const struct ci_hdrc_imx_platform_flag *imx_platform_flag = of_id->data;
	struct device_node *np = pdev->dev.of_node;
	struct pinctrl_state *pinctrl_hsic_idle;
	unsigned int reset_gpio;
=======
	const struct of_device_id *of_id;
	const struct ci_hdrc_imx_platform_flag *imx_platform_flag;
	struct device *dev = &pdev->dev;
	struct device_node *np = dev->of_node;
	struct pinctrl_state *pinctrl_hsic_idle;

	of_id = of_match_device(ci_hdrc_imx_dt_ids, dev);
	if (!of_id)
		return -ENODEV;

	imx_platform_flag = of_id->data;
>>>>>>> 423d9423

	data = devm_kzalloc(dev, sizeof(*data), GFP_KERNEL);
	if (!data)
		return -ENOMEM;

	platform_set_drvdata(pdev, data);

	data->data = imx_platform_flag;
	pdata.flags |= imx_platform_flag->flags;
<<<<<<< HEAD
	data->usbmisc_data = usbmisc_get_init_data(&pdev->dev);
	if (IS_ERR(data->usbmisc_data))
		return PTR_ERR(data->usbmisc_data);

	data->pinctrl = devm_pinctrl_get(&pdev->dev);
	if (IS_ERR(data->pinctrl)) {
		dev_dbg(&pdev->dev, "pinctrl get failed, err=%ld\n",
=======
	data->usbmisc_data = usbmisc_get_init_data(dev);
	if (IS_ERR(data->usbmisc_data))
		return PTR_ERR(data->usbmisc_data);

	data->pinctrl = devm_pinctrl_get(dev);
	if (IS_ERR(data->pinctrl)) {
		dev_dbg(dev, "pinctrl get failed, err=%ld\n",
>>>>>>> 423d9423
						PTR_ERR(data->pinctrl));
	} else {
		pinctrl_hsic_idle = pinctrl_lookup_state(data->pinctrl, "idle");
		if (IS_ERR(pinctrl_hsic_idle)) {
<<<<<<< HEAD
			dev_dbg(&pdev->dev,
=======
			dev_dbg(dev,
>>>>>>> 423d9423
				"pinctrl_hsic_idle lookup failed, err=%ld\n",
						PTR_ERR(pinctrl_hsic_idle));
		} else {
			ret = pinctrl_select_state(data->pinctrl,
						pinctrl_hsic_idle);
			if (ret) {
<<<<<<< HEAD
				dev_err(&pdev->dev,
=======
				dev_err(dev,
>>>>>>> 423d9423
					"hsic_idle select failed, err=%d\n",
									ret);
				return ret;
			}
		}

		data->pinctrl_hsic_active = pinctrl_lookup_state(data->pinctrl,
								"active");
		if (IS_ERR(data->pinctrl_hsic_active))
<<<<<<< HEAD
			dev_dbg(&pdev->dev,
=======
			dev_dbg(dev,
>>>>>>> 423d9423
				"pinctrl_hsic_active lookup failed, err=%ld\n",
					PTR_ERR(data->pinctrl_hsic_active));
	}

<<<<<<< HEAD
	reset_gpio = of_get_named_gpio(np, "fsl,reset-gpio", 0);
	if(gpio_is_valid(reset_gpio)) {
		if (gpio_request_one(reset_gpio, GPIOF_OUT_INIT_LOW,
			"usb_host_reset") >= 0) {
			if( gpio_direction_output(reset_gpio, 0) >= 0)
					gpio_set_value_cansleep(reset_gpio, 1);
			else
				dev_warn(&pdev->dev,
					"%d: gpio direction failed",reset_gpio);
			gpio_free(reset_gpio);
		}
	}

	ret = imx_get_clks(&pdev->dev);
=======
	ret = imx_get_clks(dev);
>>>>>>> 423d9423
	if (ret)
		return ret;

	request_bus_freq(BUS_FREQ_HIGH);
	if (pdata.flags & CI_HDRC_PMQOS)
		pm_qos_add_request(&data->pm_qos_req,
			PM_QOS_CPU_DMA_LATENCY, 0);

<<<<<<< HEAD
	ret = imx_prepare_enable_clks(&pdev->dev);
=======
	ret = imx_prepare_enable_clks(dev);
>>>>>>> 423d9423
	if (ret)
		goto err_bus_freq;

	data->phy = devm_usb_get_phy_by_phandle(dev, "fsl,usbphy", 0);
	if (IS_ERR(data->phy)) {
		ret = PTR_ERR(data->phy);
		/* Return -EINVAL if no usbphy is available */
		if (ret == -ENODEV)
			ret = -EINVAL;
		goto err_clk;
	}

	pdata.usb_phy = data->phy;
	if (pdata.flags & CI_HDRC_SUPPORTS_RUNTIME_PM)
		data->supports_runtime_pm = true;

<<<<<<< HEAD
	ret = dma_coerce_mask_and_coherent(&pdev->dev, DMA_BIT_MASK(32));
	if (ret)
		goto err_clk;

	if (data->usbmisc_data && data->usbmisc_data->index > 1 &&
					(imx_has_hsic_con(data))) {
		pdata.flags |= CI_HDRC_IMX_IS_HSIC;
		data->hsic_pad_regulator = devm_regulator_get(&pdev->dev,
									"pad");
=======
	if (of_find_property(np, "ci-disable-lpm", NULL)) {
		data->supports_runtime_pm = false;
		pdata.flags &= ~CI_HDRC_SUPPORTS_RUNTIME_PM;
	}

	if (of_usb_get_phy_mode(dev->of_node) == USBPHY_INTERFACE_MODE_HSIC) {
		pdata.flags |= CI_HDRC_IMX_IS_HSIC;
		data->usbmisc_data->hsic = 1;
		data->hsic_pad_regulator = devm_regulator_get(dev, "pad");
>>>>>>> 423d9423
		if (PTR_ERR(data->hsic_pad_regulator) == -EPROBE_DEFER) {
			ret = -EPROBE_DEFER;
			goto err_clk;
		} else if (PTR_ERR(data->hsic_pad_regulator) == -ENODEV) {
			/* no pad regualator is needed */
			data->hsic_pad_regulator = NULL;
		} else if (IS_ERR(data->hsic_pad_regulator)) {
<<<<<<< HEAD
			dev_err(&pdev->dev,
				"Get hsic pad regulator error: %ld\n",
=======
			dev_err(dev, "Get hsic pad regulator error: %ld\n",
>>>>>>> 423d9423
					PTR_ERR(data->hsic_pad_regulator));
			ret = PTR_ERR(data->hsic_pad_regulator);
			goto err_clk;
		}

		if (data->hsic_pad_regulator) {
			ret = regulator_enable(data->hsic_pad_regulator);
			if (ret) {
<<<<<<< HEAD
				dev_err(&pdev->dev,
=======
				dev_err(dev,
>>>>>>> 423d9423
					"Fail to enable hsic pad regulator\n");
				goto err_clk;
			}
		}
	}

	if (of_find_property(np, "fsl,anatop", NULL) && data->usbmisc_data) {
		data->anatop = syscon_regmap_lookup_by_phandle(np,
							"fsl,anatop");
		if (IS_ERR(data->anatop)) {
<<<<<<< HEAD
			dev_dbg(&pdev->dev,
				"failed to find regmap for anatop\n");
=======
			dev_dbg(dev, "failed to find regmap for anatop\n");
>>>>>>> 423d9423
			ret = PTR_ERR(data->anatop);
			goto disable_hsic_regulator;
		}
		data->usbmisc_data->anatop = data->anatop;
	}

	if (of_find_property(np, "imx-usb-charger-detection", NULL) &&
							data->usbmisc_data) {
		data->imx_usb_charger_detection = true;
<<<<<<< HEAD
		data->charger.dev = &pdev->dev;
=======
		data->charger.dev = dev;
>>>>>>> 423d9423
		data->usbmisc_data->charger = &data->charger;
		ret = imx_usb_register_charger(&data->charger,
						"imx_usb_charger");
		if (ret && ret != -ENODEV)
			goto disable_hsic_regulator;
		if (!ret)
<<<<<<< HEAD
			dev_dbg(&pdev->dev,
					"USB Charger is created\n");
=======
			dev_dbg(dev, "USB Charger is created\n");
>>>>>>> 423d9423
	}

	ret = imx_usbmisc_init(data->usbmisc_data);
	if (ret) {
<<<<<<< HEAD
		dev_err(&pdev->dev, "usbmisc init failed, ret=%d\n", ret);
=======
		dev_err(dev, "usbmisc init failed, ret=%d\n", ret);
>>>>>>> 423d9423
		goto disable_hsic_regulator;
	}

	data->ci_pdev = ci_hdrc_add_device(dev,
				pdev->resource, pdev->num_resources,
				&pdata);
	if (IS_ERR(data->ci_pdev)) {
		ret = PTR_ERR(data->ci_pdev);
<<<<<<< HEAD
		dev_err(&pdev->dev,
			"Can't register ci_hdrc platform device, err=%d\n",
			ret);
=======
		if (ret != -EPROBE_DEFER)
			dev_err(dev,
				"ci_hdrc_add_device failed, err=%d\n", ret);
>>>>>>> 423d9423
		goto disable_hsic_regulator;
	}

	ret = imx_usbmisc_init_post(data->usbmisc_data);
	if (ret) {
		dev_err(dev, "usbmisc post failed, ret=%d\n", ret);
		goto disable_device;
	}

	ret = imx_usbmisc_set_wakeup(data->usbmisc_data, false);
	if (ret) {
<<<<<<< HEAD
		dev_err(&pdev->dev, "usbmisc set_wakeup failed, ret=%d\n", ret);
=======
		dev_err(dev, "usbmisc set_wakeup failed, ret=%d\n", ret);
>>>>>>> 423d9423
		goto disable_device;
	}

	/* usbmisc needs to know dr mode to choose wakeup setting */
	if (data->usbmisc_data)
		data->usbmisc_data->available_role =
			ci_hdrc_query_available_role(data->ci_pdev);

	if (data->supports_runtime_pm) {
		pm_runtime_set_active(dev);
		pm_runtime_enable(dev);
	}

	device_set_wakeup_capable(dev, true);

	return 0;

disable_device:
	ci_hdrc_remove_device(data->ci_pdev);
disable_hsic_regulator:
	if (data->hsic_pad_regulator)
		ret = regulator_disable(data->hsic_pad_regulator);
err_clk:
	imx_disable_unprepare_clks(&pdev->dev);
err_bus_freq:
	if (pdata.flags & CI_HDRC_PMQOS)
		pm_qos_remove_request(&data->pm_qos_req);
	release_bus_freq(BUS_FREQ_HIGH);
	return ret;
}

static int ci_hdrc_imx_remove(struct platform_device *pdev)
{
	struct ci_hdrc_imx_data *data = platform_get_drvdata(pdev);

	if (data->supports_runtime_pm) {
		pm_runtime_get_sync(&pdev->dev);
		pm_runtime_disable(&pdev->dev);
		pm_runtime_put_noidle(&pdev->dev);
	}
	ci_hdrc_remove_device(data->ci_pdev);
	imx_disable_unprepare_clks(&pdev->dev);
	if (data->data->flags & CI_HDRC_PMQOS)
		pm_qos_remove_request(&data->pm_qos_req);
	release_bus_freq(BUS_FREQ_HIGH);
	if (data->hsic_pad_regulator)
		regulator_disable(data->hsic_pad_regulator);

	return 0;
}

#ifdef CONFIG_PM
static int imx_controller_suspend(struct device *dev)
{
	struct ci_hdrc_imx_data *data = dev_get_drvdata(dev);
	int ret;

	dev_dbg(dev, "at %s\n", __func__);

	if (data->usbmisc_data) {
		ret = imx_usbmisc_hsic_set_clk(data->usbmisc_data, false);
		if (ret) {
			dev_err(dev,
				"usbmisc hsic_set_clk failed, ret=%d\n", ret);
			return ret;
		}
	}

	imx_disable_unprepare_clks(dev);
	if (data->data->flags & CI_HDRC_PMQOS)
		pm_qos_remove_request(&data->pm_qos_req);
	release_bus_freq(BUS_FREQ_HIGH);
	data->in_lpm = true;

	return 0;
}

static int imx_controller_resume(struct device *dev)
{
	struct ci_hdrc_imx_data *data = dev_get_drvdata(dev);
	int ret = 0;

	dev_dbg(dev, "at %s\n", __func__);

	if (!data->in_lpm)
		return 0;

	request_bus_freq(BUS_FREQ_HIGH);
	if (data->data->flags & CI_HDRC_PMQOS)
		pm_qos_add_request(&data->pm_qos_req,
			PM_QOS_CPU_DMA_LATENCY, 0);
	ret = imx_prepare_enable_clks(dev);
	if (ret)
		goto err_bus_freq;

	data->in_lpm = false;

	ret = imx_usbmisc_power_lost_check(data->usbmisc_data);
	/* re-init if resume from power lost */
	if (ret > 0) {
		ret = imx_usbmisc_init(data->usbmisc_data);
		if (ret) {
			dev_err(dev, "usbmisc init failed, ret=%d\n", ret);
			goto clk_disable;
		}
	}

	ret = imx_usbmisc_set_wakeup(data->usbmisc_data, false);
	if (ret) {
		dev_err(dev, "usbmisc set_wakeup failed, ret=%d\n", ret);
		goto clk_disable;
	}

	ret = imx_usbmisc_hsic_set_clk(data->usbmisc_data, true);
	if (ret) {
		dev_err(dev, "usbmisc hsic_set_clk failed, ret=%d\n", ret);
		goto hsic_set_clk_fail;
	}

	return 0;

hsic_set_clk_fail:
	imx_usbmisc_set_wakeup(data->usbmisc_data, true);
clk_disable:
	imx_disable_unprepare_clks(dev);
err_bus_freq:
	if (data->data->flags & CI_HDRC_PMQOS)
		pm_qos_remove_request(&data->pm_qos_req);
	release_bus_freq(BUS_FREQ_HIGH);
	return ret;
}

#ifdef CONFIG_PM_SLEEP
static int ci_hdrc_imx_suspend(struct device *dev)
{
	int ret;

	struct ci_hdrc_imx_data *data = dev_get_drvdata(dev);

	if (data->in_lpm)
		/* The core's suspend doesn't run */
		return 0;

	if (device_may_wakeup(dev)) {
		ret = imx_usbmisc_set_wakeup(data->usbmisc_data, true);
		if (ret) {
			dev_err(dev, "usbmisc set_wakeup failed, ret=%d\n",
					ret);
			return ret;
		}
	}

	return imx_controller_suspend(dev);
}

static int ci_hdrc_imx_resume(struct device *dev)
{
	struct ci_hdrc_imx_data *data = dev_get_drvdata(dev);
	int ret;

	ret = imx_controller_resume(dev);
	if (!ret && data->supports_runtime_pm) {
		pm_runtime_disable(dev);
		pm_runtime_set_active(dev);
		pm_runtime_enable(dev);
	}

	return ret;
}
#endif /* CONFIG_PM_SLEEP */

static int ci_hdrc_imx_runtime_suspend(struct device *dev)
{
	struct ci_hdrc_imx_data *data = dev_get_drvdata(dev);
	int ret;

	if (data->in_lpm)
		return 0;

	ret = imx_usbmisc_set_wakeup(data->usbmisc_data, true);
	if (ret) {
		dev_err(dev, "usbmisc set_wakeup failed, ret=%d\n", ret);
		return ret;
	}

	return imx_controller_suspend(dev);
}

static int ci_hdrc_imx_runtime_resume(struct device *dev)
{
	return imx_controller_resume(dev);
}

#endif /* CONFIG_PM */

static const struct dev_pm_ops ci_hdrc_imx_pm_ops = {
	SET_SYSTEM_SLEEP_PM_OPS(ci_hdrc_imx_suspend, ci_hdrc_imx_resume)
	SET_RUNTIME_PM_OPS(ci_hdrc_imx_runtime_suspend,
			ci_hdrc_imx_runtime_resume, NULL)
};
static struct platform_driver ci_hdrc_imx_driver = {
	.probe = ci_hdrc_imx_probe,
	.remove = ci_hdrc_imx_remove,
	.driver = {
		.name = "imx_usb",
		.of_match_table = ci_hdrc_imx_dt_ids,
		.pm = &ci_hdrc_imx_pm_ops,
	 },
};

module_platform_driver(ci_hdrc_imx_driver);

MODULE_ALIAS("platform:imx-usb");
MODULE_LICENSE("GPL v2");
MODULE_DESCRIPTION("CI HDRC i.MX USB binding");
MODULE_AUTHOR("Marek Vasut <marex@denx.de>");
MODULE_AUTHOR("Richard Zhao <richard.zhao@freescale.com>");<|MERGE_RESOLUTION|>--- conflicted
+++ resolved
@@ -1,9 +1,6 @@
 /*
  * Copyright 2012-2016 Freescale Semiconductor, Inc.
-<<<<<<< HEAD
-=======
  * Copyright 2017 NXP
->>>>>>> 423d9423
  * Copyright (C) 2012 Marek Vasut <marex@denx.de>
  * on behalf of DENX Software Engineering GmbH
  *
@@ -29,10 +26,7 @@
 #include <linux/regulator/consumer.h>
 #include <linux/busfreq-imx.h>
 #include <linux/pm_qos.h>
-<<<<<<< HEAD
-=======
 #include <linux/usb/of.h>
->>>>>>> 423d9423
 
 #include "ci.h"
 #include "ci_hdrc_imx.h"
@@ -81,8 +75,7 @@
 
 static const struct ci_hdrc_imx_platform_flag imx6ul_usb_data = {
 	.flags = CI_HDRC_SUPPORTS_RUNTIME_PM |
-		CI_HDRC_TURN_VBUS_EARLY_ON |
-		CI_HDRC_IMX_EHCI_QUIRK,
+		CI_HDRC_TURN_VBUS_EARLY_ON,
 };
 
 static const struct ci_hdrc_imx_platform_flag imx7d_usb_data = {
@@ -95,13 +88,10 @@
 		CI_HDRC_PMQOS,
 };
 
-<<<<<<< HEAD
-=======
 static const struct ci_hdrc_imx_platform_flag imx8qm_usb_data = {
 	.flags = CI_HDRC_SUPPORTS_RUNTIME_PM,
 };
 
->>>>>>> 423d9423
 static const struct of_device_id ci_hdrc_imx_dt_ids[] = {
 	{ .compatible = "fsl,imx23-usb", .data = &imx23_usb_data},
 	{ .compatible = "fsl,imx28-usb", .data = &imx28_usb_data},
@@ -112,10 +102,7 @@
 	{ .compatible = "fsl,imx6ul-usb", .data = &imx6ul_usb_data},
 	{ .compatible = "fsl,imx7d-usb", .data = &imx7d_usb_data},
 	{ .compatible = "fsl,imx7ulp-usb", .data = &imx7ulp_usb_data},
-<<<<<<< HEAD
-=======
 	{ .compatible = "fsl,imx8qm-usb", .data = &imx8qm_usb_data},
->>>>>>> 423d9423
 	{ /* sentinel */ }
 };
 MODULE_DEVICE_TABLE(of, ci_hdrc_imx_dt_ids);
@@ -145,48 +132,13 @@
 
 static char *imx_usb_charger_supplied_to[] = {
 	"imx_usb_charger",
-<<<<<<< HEAD
-=======
 };
 
 static enum power_supply_property imx_usb_charger_power_props[] = {
 	POWER_SUPPLY_PROP_PRESENT,	/* Charger detected */
 	POWER_SUPPLY_PROP_ONLINE,	/* VBUS online */
 	POWER_SUPPLY_PROP_CURRENT_MAX,	/* Maximum current in mA */
->>>>>>> 423d9423
-};
-
-static enum power_supply_property imx_usb_charger_power_props[] = {
-	POWER_SUPPLY_PROP_PRESENT,	/* Charger detected */
-	POWER_SUPPLY_PROP_ONLINE,	/* VBUS online */
-	POWER_SUPPLY_PROP_CURRENT_MAX,	/* Maximum current in mA */
-};
-
-static inline bool is_imx6q_con(struct ci_hdrc_imx_data *imx_data)
-{
-	return imx_data->data == &imx6q_usb_data;
-}
-
-static inline bool is_imx6sl_con(struct ci_hdrc_imx_data *imx_data)
-{
-	return imx_data->data == &imx6sl_usb_data;
-}
-
-static inline bool is_imx6sx_con(struct ci_hdrc_imx_data *imx_data)
-{
-	return imx_data->data == &imx6sx_usb_data;
-}
-
-static inline bool is_imx7d_con(struct ci_hdrc_imx_data *imx_data)
-{
-	return imx_data->data == &imx7d_usb_data;
-}
-
-static inline bool imx_has_hsic_con(struct ci_hdrc_imx_data *imx_data)
-{
-	return is_imx6q_con(imx_data) ||  is_imx6sl_con(imx_data)
-		|| is_imx6sx_con(imx_data) || is_imx7d_con(imx_data);
-}
+};
 
 /* Common functions shared by usbmisc drivers */
 
@@ -233,11 +185,7 @@
 	if (of_find_property(np, "over-current-active-high", NULL))
 		data->oc_polarity = 1;
 
-<<<<<<< HEAD
-	if (of_find_property(np, "digi,power-line-active-high", NULL))
-=======
 	if (of_find_property(np, "power-polarity-active-high", NULL))
->>>>>>> 423d9423
 		data->pwr_polarity = 1;
 
 	if (of_find_property(np, "external-vbus-divider", NULL))
@@ -503,26 +451,18 @@
 		.notify_event	= ci_hdrc_imx_notify_event,
 	};
 	int ret;
-<<<<<<< HEAD
-	const struct of_device_id *of_id =
-			of_match_device(ci_hdrc_imx_dt_ids, &pdev->dev);
-	const struct ci_hdrc_imx_platform_flag *imx_platform_flag = of_id->data;
-	struct device_node *np = pdev->dev.of_node;
-	struct pinctrl_state *pinctrl_hsic_idle;
-	unsigned int reset_gpio;
-=======
 	const struct of_device_id *of_id;
 	const struct ci_hdrc_imx_platform_flag *imx_platform_flag;
 	struct device *dev = &pdev->dev;
 	struct device_node *np = dev->of_node;
 	struct pinctrl_state *pinctrl_hsic_idle;
+	unsigned int reset_gpio;
 
 	of_id = of_match_device(ci_hdrc_imx_dt_ids, dev);
 	if (!of_id)
 		return -ENODEV;
 
 	imx_platform_flag = of_id->data;
->>>>>>> 423d9423
 
 	data = devm_kzalloc(dev, sizeof(*data), GFP_KERNEL);
 	if (!data)
@@ -532,15 +472,6 @@
 
 	data->data = imx_platform_flag;
 	pdata.flags |= imx_platform_flag->flags;
-<<<<<<< HEAD
-	data->usbmisc_data = usbmisc_get_init_data(&pdev->dev);
-	if (IS_ERR(data->usbmisc_data))
-		return PTR_ERR(data->usbmisc_data);
-
-	data->pinctrl = devm_pinctrl_get(&pdev->dev);
-	if (IS_ERR(data->pinctrl)) {
-		dev_dbg(&pdev->dev, "pinctrl get failed, err=%ld\n",
-=======
 	data->usbmisc_data = usbmisc_get_init_data(dev);
 	if (IS_ERR(data->usbmisc_data))
 		return PTR_ERR(data->usbmisc_data);
@@ -548,27 +479,18 @@
 	data->pinctrl = devm_pinctrl_get(dev);
 	if (IS_ERR(data->pinctrl)) {
 		dev_dbg(dev, "pinctrl get failed, err=%ld\n",
->>>>>>> 423d9423
 						PTR_ERR(data->pinctrl));
 	} else {
 		pinctrl_hsic_idle = pinctrl_lookup_state(data->pinctrl, "idle");
 		if (IS_ERR(pinctrl_hsic_idle)) {
-<<<<<<< HEAD
-			dev_dbg(&pdev->dev,
-=======
 			dev_dbg(dev,
->>>>>>> 423d9423
 				"pinctrl_hsic_idle lookup failed, err=%ld\n",
 						PTR_ERR(pinctrl_hsic_idle));
 		} else {
 			ret = pinctrl_select_state(data->pinctrl,
 						pinctrl_hsic_idle);
 			if (ret) {
-<<<<<<< HEAD
-				dev_err(&pdev->dev,
-=======
 				dev_err(dev,
->>>>>>> 423d9423
 					"hsic_idle select failed, err=%d\n",
 									ret);
 				return ret;
@@ -578,16 +500,11 @@
 		data->pinctrl_hsic_active = pinctrl_lookup_state(data->pinctrl,
 								"active");
 		if (IS_ERR(data->pinctrl_hsic_active))
-<<<<<<< HEAD
-			dev_dbg(&pdev->dev,
-=======
 			dev_dbg(dev,
->>>>>>> 423d9423
 				"pinctrl_hsic_active lookup failed, err=%ld\n",
 					PTR_ERR(data->pinctrl_hsic_active));
 	}
 
-<<<<<<< HEAD
 	reset_gpio = of_get_named_gpio(np, "fsl,reset-gpio", 0);
 	if(gpio_is_valid(reset_gpio)) {
 		if (gpio_request_one(reset_gpio, GPIOF_OUT_INIT_LOW,
@@ -595,16 +512,13 @@
 			if( gpio_direction_output(reset_gpio, 0) >= 0)
 					gpio_set_value_cansleep(reset_gpio, 1);
 			else
-				dev_warn(&pdev->dev,
-					"%d: gpio direction failed",reset_gpio);
+				dev_warn(dev,
+					"%d: gpio direction failed", reset_gpio);
 			gpio_free(reset_gpio);
 		}
 	}
 
-	ret = imx_get_clks(&pdev->dev);
-=======
 	ret = imx_get_clks(dev);
->>>>>>> 423d9423
 	if (ret)
 		return ret;
 
@@ -613,11 +527,7 @@
 		pm_qos_add_request(&data->pm_qos_req,
 			PM_QOS_CPU_DMA_LATENCY, 0);
 
-<<<<<<< HEAD
-	ret = imx_prepare_enable_clks(&pdev->dev);
-=======
 	ret = imx_prepare_enable_clks(dev);
->>>>>>> 423d9423
 	if (ret)
 		goto err_bus_freq;
 
@@ -634,17 +544,6 @@
 	if (pdata.flags & CI_HDRC_SUPPORTS_RUNTIME_PM)
 		data->supports_runtime_pm = true;
 
-<<<<<<< HEAD
-	ret = dma_coerce_mask_and_coherent(&pdev->dev, DMA_BIT_MASK(32));
-	if (ret)
-		goto err_clk;
-
-	if (data->usbmisc_data && data->usbmisc_data->index > 1 &&
-					(imx_has_hsic_con(data))) {
-		pdata.flags |= CI_HDRC_IMX_IS_HSIC;
-		data->hsic_pad_regulator = devm_regulator_get(&pdev->dev,
-									"pad");
-=======
 	if (of_find_property(np, "ci-disable-lpm", NULL)) {
 		data->supports_runtime_pm = false;
 		pdata.flags &= ~CI_HDRC_SUPPORTS_RUNTIME_PM;
@@ -654,7 +553,6 @@
 		pdata.flags |= CI_HDRC_IMX_IS_HSIC;
 		data->usbmisc_data->hsic = 1;
 		data->hsic_pad_regulator = devm_regulator_get(dev, "pad");
->>>>>>> 423d9423
 		if (PTR_ERR(data->hsic_pad_regulator) == -EPROBE_DEFER) {
 			ret = -EPROBE_DEFER;
 			goto err_clk;
@@ -662,12 +560,7 @@
 			/* no pad regualator is needed */
 			data->hsic_pad_regulator = NULL;
 		} else if (IS_ERR(data->hsic_pad_regulator)) {
-<<<<<<< HEAD
-			dev_err(&pdev->dev,
-				"Get hsic pad regulator error: %ld\n",
-=======
 			dev_err(dev, "Get hsic pad regulator error: %ld\n",
->>>>>>> 423d9423
 					PTR_ERR(data->hsic_pad_regulator));
 			ret = PTR_ERR(data->hsic_pad_regulator);
 			goto err_clk;
@@ -676,11 +569,7 @@
 		if (data->hsic_pad_regulator) {
 			ret = regulator_enable(data->hsic_pad_regulator);
 			if (ret) {
-<<<<<<< HEAD
-				dev_err(&pdev->dev,
-=======
 				dev_err(dev,
->>>>>>> 423d9423
 					"Fail to enable hsic pad regulator\n");
 				goto err_clk;
 			}
@@ -691,12 +580,7 @@
 		data->anatop = syscon_regmap_lookup_by_phandle(np,
 							"fsl,anatop");
 		if (IS_ERR(data->anatop)) {
-<<<<<<< HEAD
-			dev_dbg(&pdev->dev,
-				"failed to find regmap for anatop\n");
-=======
 			dev_dbg(dev, "failed to find regmap for anatop\n");
->>>>>>> 423d9423
 			ret = PTR_ERR(data->anatop);
 			goto disable_hsic_regulator;
 		}
@@ -706,32 +590,19 @@
 	if (of_find_property(np, "imx-usb-charger-detection", NULL) &&
 							data->usbmisc_data) {
 		data->imx_usb_charger_detection = true;
-<<<<<<< HEAD
-		data->charger.dev = &pdev->dev;
-=======
 		data->charger.dev = dev;
->>>>>>> 423d9423
 		data->usbmisc_data->charger = &data->charger;
 		ret = imx_usb_register_charger(&data->charger,
 						"imx_usb_charger");
 		if (ret && ret != -ENODEV)
 			goto disable_hsic_regulator;
 		if (!ret)
-<<<<<<< HEAD
-			dev_dbg(&pdev->dev,
-					"USB Charger is created\n");
-=======
 			dev_dbg(dev, "USB Charger is created\n");
->>>>>>> 423d9423
 	}
 
 	ret = imx_usbmisc_init(data->usbmisc_data);
 	if (ret) {
-<<<<<<< HEAD
-		dev_err(&pdev->dev, "usbmisc init failed, ret=%d\n", ret);
-=======
 		dev_err(dev, "usbmisc init failed, ret=%d\n", ret);
->>>>>>> 423d9423
 		goto disable_hsic_regulator;
 	}
 
@@ -740,15 +611,9 @@
 				&pdata);
 	if (IS_ERR(data->ci_pdev)) {
 		ret = PTR_ERR(data->ci_pdev);
-<<<<<<< HEAD
-		dev_err(&pdev->dev,
-			"Can't register ci_hdrc platform device, err=%d\n",
-			ret);
-=======
 		if (ret != -EPROBE_DEFER)
 			dev_err(dev,
 				"ci_hdrc_add_device failed, err=%d\n", ret);
->>>>>>> 423d9423
 		goto disable_hsic_regulator;
 	}
 
@@ -760,11 +625,7 @@
 
 	ret = imx_usbmisc_set_wakeup(data->usbmisc_data, false);
 	if (ret) {
-<<<<<<< HEAD
-		dev_err(&pdev->dev, "usbmisc set_wakeup failed, ret=%d\n", ret);
-=======
 		dev_err(dev, "usbmisc set_wakeup failed, ret=%d\n", ret);
->>>>>>> 423d9423
 		goto disable_device;
 	}
 
@@ -816,6 +677,11 @@
 	return 0;
 }
 
+static void ci_hdrc_imx_shutdown(struct platform_device *pdev)
+{
+	ci_hdrc_imx_remove(pdev);
+}
+
 #ifdef CONFIG_PM
 static int imx_controller_suspend(struct device *dev)
 {
@@ -968,6 +834,7 @@
 static struct platform_driver ci_hdrc_imx_driver = {
 	.probe = ci_hdrc_imx_probe,
 	.remove = ci_hdrc_imx_remove,
+	.shutdown = ci_hdrc_imx_shutdown,
 	.driver = {
 		.name = "imx_usb",
 		.of_match_table = ci_hdrc_imx_dt_ids,
