/*
 * Copyright (C) 2014-2015 Freescale Semiconductor, Inc.
 *
 * Author: Jun Li
 *
 * This program is free software; you can redistribute it and/or modify
 * it under the terms of the GNU General Public License version 2 as
 * published by the Free Software Foundation.
 */

#ifndef __DRIVERS_USB_CHIPIDEA_OTG_FSM_H
#define __DRIVERS_USB_CHIPIDEA_OTG_FSM_H

#include <linux/usb/otg-fsm.h>

/*
 *  A-DEVICE timing  constants
 */

/* Wait for VBUS Rise  */
#define TA_WAIT_VRISE        (100)	/* a_wait_vrise: section 7.1.2
					 * a_wait_vrise_tmr: section 7.4.5.1
					 * TA_VBUS_RISE <= 100ms, section 4.4
					 * Table 4-1: Electrical Characteristics
					 * ->DC Electrical Timing
					 */
/* Wait for VBUS Fall  */
#define TA_WAIT_VFALL        (500)	/* a_wait_vfall: section 7.1.7
					 * a_wait_vfall_tmr: section: 7.4.5.2
					 */
/* Wait for B-Connect */
#define TA_WAIT_BCON         (10000)	/* a_wait_bcon: section 7.1.3
					 * TA_WAIT_BCON: should be between 1100
					 * and 30000 ms, section 5.5, Table 5-1
					 */
/* A-Idle to B-Disconnect */
#define TA_AIDL_BDIS         (5000)	/* a_suspend min 200 ms, section 5.2.1
					 * TA_AIDL_BDIS: section 5.5, Table 5-1
					 */
/* B-Idle to A-Disconnect */
#define TA_BIDL_ADIS         (160)	/* TA_BIDL_ADIS: section 5.2.1
					 * 155ms ~ 200 ms
					 */

#define TA_DP_END             (200)
#define TA_TST_MAINT         (9900)	/* OTG test device session maintain
					 * timer, 9.9s~10.1s
					 */

/*
 * B-device timing constants
 */

/* Data-Line Pulse Time*/
#define TB_DATA_PLS          (10)	/* b_srp_init,continue 5~10ms
					 * section:5.1.3
					 */
/* SRP Fail Time  */
#define TB_SRP_FAIL          (6000)	/* b_srp_init,fail time 5~6s
					 * section:5.1.6
					 */
/* A-SE0 to B-Reset  */
#define TB_ASE0_BRST         (155)	/* minimum 155 ms, section:5.3.1 */
/* SE0 Time Before SRP */
#define TB_SE0_SRP           (1000)	/* b_idle,minimum 1s, section:5.1.2 */
/* SSEND time before SRP */
#define TB_SSEND_SRP         (1500)	/* minimum 1.5 sec, section:5.1.2 */

#define TB_AIDL_BDIS         (20)	/* 4ms ~ 150ms, section 5.2.1 */
<<<<<<< HEAD

=======
>>>>>>> f2ed3bfc
#define TB_SRP_REQD          (2000)	/* For otg_srp_reqd to start data
					 * pulse after A(PET) turn off v-bus
					 */

#define TB_TST_SUSP          (20)	/* B-dev hand host role back to A-dev
					 * via suspend bus after set config.
					 * max: 100ms
					 */

<<<<<<< HEAD
#define T_HOST_REQ_POLL      (1500)	/* HNP polling interval 1s~2s */

#ifdef CONFIG_USB_OTG_FSM
=======
#if IS_ENABLED(CONFIG_USB_OTG_FSM)
>>>>>>> f2ed3bfc

int ci_hdrc_otg_fsm_init(struct ci_hdrc *ci);
int ci_otg_fsm_work(struct ci_hdrc *ci);
irqreturn_t ci_otg_fsm_irq(struct ci_hdrc *ci);
void ci_hdrc_otg_fsm_start(struct ci_hdrc *ci);
void ci_hdrc_otg_fsm_remove(struct ci_hdrc *ci);
void ci_hdrc_otg_fsm_restart(struct ci_hdrc *ci);

#else

static inline int ci_hdrc_otg_fsm_init(struct ci_hdrc *ci)
{
	return 0;
}

static inline int ci_otg_fsm_work(struct ci_hdrc *ci)
{
	return -ENXIO;
}

static inline irqreturn_t ci_otg_fsm_irq(struct ci_hdrc *ci)
{
	return IRQ_NONE;
}

static inline void ci_hdrc_otg_fsm_start(struct ci_hdrc *ci)
{

}

static inline void ci_hdrc_otg_fsm_remove(struct ci_hdrc *ci)
{

}

static inline void ci_hdrc_otg_fsm_restart(struct ci_hdrc *ci)
{

}

#endif

#endif /* __DRIVERS_USB_CHIPIDEA_OTG_FSM_H */<|MERGE_RESOLUTION|>--- conflicted
+++ resolved
@@ -67,10 +67,6 @@
 #define TB_SSEND_SRP         (1500)	/* minimum 1.5 sec, section:5.1.2 */
 
 #define TB_AIDL_BDIS         (20)	/* 4ms ~ 150ms, section 5.2.1 */
-<<<<<<< HEAD
-
-=======
->>>>>>> f2ed3bfc
 #define TB_SRP_REQD          (2000)	/* For otg_srp_reqd to start data
 					 * pulse after A(PET) turn off v-bus
 					 */
@@ -80,13 +76,7 @@
 					 * max: 100ms
 					 */
 
-<<<<<<< HEAD
-#define T_HOST_REQ_POLL      (1500)	/* HNP polling interval 1s~2s */
-
-#ifdef CONFIG_USB_OTG_FSM
-=======
 #if IS_ENABLED(CONFIG_USB_OTG_FSM)
->>>>>>> f2ed3bfc
 
 int ci_hdrc_otg_fsm_init(struct ci_hdrc *ci);
 int ci_otg_fsm_work(struct ci_hdrc *ci);
