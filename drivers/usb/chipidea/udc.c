--- conflicted
+++ resolved
@@ -720,15 +720,6 @@
 	if (ci_otg_is_fsm_mode(ci)) {
 		ci->fsm.otg_srp_reqd = 0;
 		ci->fsm.otg_hnp_reqd = 0;
-<<<<<<< HEAD
-	}
-
-	spin_unlock(&ci->lock);
-	if (ci->gadget.speed != USB_SPEED_UNKNOWN) {
-		if (ci->driver)
-			ci->driver->disconnect(&ci->gadget);
-=======
->>>>>>> 33e8bb5d
 	}
 
 	spin_unlock(&ci->lock);
@@ -746,8 +737,6 @@
 	ci->status = usb_ep_alloc_request(&ci->ep0in->ep, GFP_ATOMIC);
 	if (ci->status == NULL)
 		retval = -ENOMEM;
-
-	usb_gadget_set_state(&ci->gadget, USB_STATE_DEFAULT);
 
 done:
 	spin_lock(&ci->lock);
@@ -1157,8 +1146,6 @@
 				if (ci_otg_is_fsm_mode(ci))
 					err = otg_a_alt_hnp_support(ci);
 				break;
-<<<<<<< HEAD
-=======
 			case USB_DEVICE_A_HNP_SUPPORT:
 				if (ci_otg_is_fsm_mode(ci)) {
 					ci->gadget.a_hnp_support = 1;
@@ -1166,7 +1153,6 @@
 							ci);
 				}
 				break;
->>>>>>> 33e8bb5d
 			default:
 				goto delegate;
 			}
@@ -1444,15 +1430,12 @@
 	spin_lock_irqsave(hwep->lock, flags);
 	if (hwep->ci->gadget.speed != USB_SPEED_UNKNOWN)
 		hw_ep_flush(hwep->ci, hwep->num, hwep->dir);
-<<<<<<< HEAD
-=======
 
 	list_for_each_entry_safe(node, tmpnode, &hwreq->tds, td) {
 		dma_pool_free(hwep->td_pool, node->ptr, node->dma);
 		list_del(&node->td);
 		kfree(node);
 	}
->>>>>>> 33e8bb5d
 
 	/* pop request */
 	list_del_init(&hwreq->queue);
@@ -1490,10 +1473,6 @@
 
 	spin_lock_irqsave(hwep->lock, flags);
 
-	if (hwep->ci->gadget.speed == USB_SPEED_UNKNOWN) {
-		spin_unlock_irqrestore(hwep->lock, flags);
-		return 0;
-	}
 #ifndef STALL_IN
 	/* g_file_storage MS compliant but g_zero fails chapter 9 compliance */
 	if (value && hwep->type == USB_ENDPOINT_XFER_BULK && hwep->dir == TX &&
@@ -1799,22 +1778,6 @@
 	return retval;
 }
 
-static void ci_udc_stop_for_otg_fsm(struct ci_hdrc *ci)
-{
-	if (!ci_otg_is_fsm_mode(ci))
-		return;
-
-	mutex_lock(&ci->fsm.lock);
-	if (ci->fsm.otg->state == OTG_STATE_A_PERIPHERAL) {
-		ci->fsm.a_bidl_adis_tmout = 1;
-		ci_hdrc_otg_fsm_start(ci);
-	} else if (ci->fsm.otg->state == OTG_STATE_B_PERIPHERAL) {
-		ci->fsm.protocol = PROTO_UNDEF;
-		ci->fsm.otg->state = OTG_STATE_UNDEFINED;
-	}
-	mutex_unlock(&ci->fsm.lock);
-}
-
 /**
  * ci_udc_stop: unregister a gadget driver
  */
@@ -1839,7 +1802,6 @@
 	ci->driver = NULL;
 	spin_unlock_irqrestore(&ci->lock, flags);
 
-	ci_udc_stop_for_otg_fsm(ci);
 	return 0;
 }
 
@@ -1926,17 +1888,10 @@
 	ci->gadget.speed        = USB_SPEED_UNKNOWN;
 	ci->gadget.max_speed    = USB_SPEED_HIGH;
 	ci->gadget.name         = ci->platdata->name;
-<<<<<<< HEAD
-	ci->gadget.otg_caps	= &ci->platdata->ci_otg_caps;
-
-	if (otg_caps->hnp_support || otg_caps->srp_support ||
-					otg_caps->adp_support)
-=======
 	ci->gadget.otg_caps	= otg_caps;
 
 	if (ci->is_otg && (otg_caps->hnp_support || otg_caps->srp_support ||
 						otg_caps->adp_support))
->>>>>>> 33e8bb5d
 		ci->gadget.is_otg = 1;
 
 	INIT_LIST_HEAD(&ci->gadget.ep_list);
@@ -2004,19 +1959,11 @@
 
 	if (is_active)
 		pm_runtime_get_sync(ci->dev);
-<<<<<<< HEAD
 
 	if (ci->platdata->notify_event) {
 		if (is_active)
 			hw_write(ci, OP_USBCMD, USBCMD_RS, 0);
 
-=======
-
-	if (ci->platdata->notify_event) {
-		if (is_active)
-			hw_write(ci, OP_USBCMD, USBCMD_RS, 0);
-
->>>>>>> 33e8bb5d
 		ret = ci->platdata->notify_event(ci,
 				CI_HDRC_CONTROLLER_VBUS_EVENT);
 		if (ret == CI_HDRC_NOTIFY_RET_DEFER_EVENT) {
@@ -2048,13 +1995,9 @@
 		hw_device_reset(ci);
 		hw_device_state(ci, ci->ep0out->qh.dma);
 		usb_gadget_set_state(gadget, USB_STATE_POWERED);
-<<<<<<< HEAD
-	} else {
-=======
 		usb_udc_vbus_handler(gadget, true);
 	} else {
 		usb_udc_vbus_handler(gadget, false);
->>>>>>> 33e8bb5d
 		if (ci->driver)
 			ci->driver->disconnect(gadget);
 		hw_device_state(ci, 0);
@@ -2113,13 +2056,6 @@
 /* Power lost with device mode */
 static void udc_resume_from_power_lost(struct ci_hdrc *ci)
 {
-<<<<<<< HEAD
-	/* Force disconnect if power lost with vbus on */
-	if (!ci_otg_is_fsm_mode(ci) && ci->vbus_active)
-		usb_gadget_vbus_disconnect(&ci->gadget);
-
-=======
->>>>>>> 33e8bb5d
 	if (ci->is_otg)
 		hw_write_otgsc(ci, OTGSC_BSVIS | OTGSC_BSVIE,
 					OTGSC_BSVIS | OTGSC_BSVIE);
