/*
 * udc.c - ChipIdea UDC driver
 *
 * Copyright (C) 2008 Chipidea - MIPS Technologies, Inc. All rights reserved.
 *
 * Author: David Lopo
 *
 * This program is free software; you can redistribute it and/or modify
 * it under the terms of the GNU General Public License version 2 as
 * published by the Free Software Foundation.
 */

#include <linux/delay.h>
#include <linux/device.h>
#include <linux/dmapool.h>
#include <linux/err.h>
#include <linux/irqreturn.h>
#include <linux/kernel.h>
#include <linux/slab.h>
#include <linux/pm_runtime.h>
#include <linux/usb/ch9.h>
#include <linux/usb/gadget.h>
#include <linux/usb/otg-fsm.h>
#include <linux/usb/chipidea.h>

#include "ci.h"
#include "udc.h"
#include "bits.h"
#include "otg.h"
#include "otg_fsm.h"

/* control endpoint description */
static const struct usb_endpoint_descriptor
ctrl_endpt_out_desc = {
	.bLength         = USB_DT_ENDPOINT_SIZE,
	.bDescriptorType = USB_DT_ENDPOINT,

	.bEndpointAddress = USB_DIR_OUT,
	.bmAttributes    = USB_ENDPOINT_XFER_CONTROL,
	.wMaxPacketSize  = cpu_to_le16(CTRL_PAYLOAD_MAX),
};

static const struct usb_endpoint_descriptor
ctrl_endpt_in_desc = {
	.bLength         = USB_DT_ENDPOINT_SIZE,
	.bDescriptorType = USB_DT_ENDPOINT,

	.bEndpointAddress = USB_DIR_IN,
	.bmAttributes    = USB_ENDPOINT_XFER_CONTROL,
	.wMaxPacketSize  = cpu_to_le16(CTRL_PAYLOAD_MAX),
};

/**
 * hw_ep_bit: calculates the bit number
 * @num: endpoint number
 * @dir: endpoint direction
 *
 * This function returns bit number
 */
static inline int hw_ep_bit(int num, int dir)
{
	return num + ((dir == TX) ? 16 : 0);
}

static inline int ep_to_bit(struct ci_hdrc *ci, int n)
{
	int fill = 16 - ci->hw_ep_max / 2;

	if (n >= ci->hw_ep_max / 2)
		n += fill;

	return n;
}

/**
 * hw_device_state: enables/disables interrupts (execute without interruption)
 * @dma: 0 => disable, !0 => enable and set dma engine
 *
 * This function returns an error code
 */
static int hw_device_state(struct ci_hdrc *ci, u32 dma)
{
	if (dma) {
		hw_write(ci, OP_ENDPTLISTADDR, ~0, dma);
		/* interrupt, error, port change, reset, sleep/suspend */
		hw_write(ci, OP_USBINTR, ~0,
			     USBi_UI|USBi_UEI|USBi_PCI|USBi_URI|USBi_SLI);
	} else {
		hw_write(ci, OP_USBINTR, ~0, 0);
	}
	return 0;
}

/**
 * hw_ep_flush: flush endpoint fifo (execute without interruption)
 * @num: endpoint number
 * @dir: endpoint direction
 *
 * This function returns an error code
 */
static int hw_ep_flush(struct ci_hdrc *ci, int num, int dir)
{
	int n = hw_ep_bit(num, dir);

	do {
		/* flush any pending transfer */
		hw_write(ci, OP_ENDPTFLUSH, ~0, BIT(n));
		while (hw_read(ci, OP_ENDPTFLUSH, BIT(n)))
			cpu_relax();
	} while (hw_read(ci, OP_ENDPTSTAT, BIT(n)));

	return 0;
}

/**
 * hw_ep_disable: disables endpoint (execute without interruption)
 * @num: endpoint number
 * @dir: endpoint direction
 *
 * This function returns an error code
 */
static int hw_ep_disable(struct ci_hdrc *ci, int num, int dir)
{
	hw_write(ci, OP_ENDPTCTRL + num,
		 (dir == TX) ? ENDPTCTRL_TXE : ENDPTCTRL_RXE, 0);
	return 0;
}

/**
 * hw_ep_enable: enables endpoint (execute without interruption)
 * @num:  endpoint number
 * @dir:  endpoint direction
 * @type: endpoint type
 *
 * This function returns an error code
 */
static int hw_ep_enable(struct ci_hdrc *ci, int num, int dir, int type)
{
	u32 mask, data;

	if (dir == TX) {
		mask  = ENDPTCTRL_TXT;  /* type    */
		data  = type << __ffs(mask);

		mask |= ENDPTCTRL_TXS;  /* unstall */
		mask |= ENDPTCTRL_TXR;  /* reset data toggle */
		data |= ENDPTCTRL_TXR;
		mask |= ENDPTCTRL_TXE;  /* enable  */
		data |= ENDPTCTRL_TXE;
	} else {
		mask  = ENDPTCTRL_RXT;  /* type    */
		data  = type << __ffs(mask);

		mask |= ENDPTCTRL_RXS;  /* unstall */
		mask |= ENDPTCTRL_RXR;  /* reset data toggle */
		data |= ENDPTCTRL_RXR;
		mask |= ENDPTCTRL_RXE;  /* enable  */
		data |= ENDPTCTRL_RXE;
	}
	hw_write(ci, OP_ENDPTCTRL + num, mask, data);
	return 0;
}

/**
 * hw_ep_get_halt: return endpoint halt status
 * @num: endpoint number
 * @dir: endpoint direction
 *
 * This function returns 1 if endpoint halted
 */
static int hw_ep_get_halt(struct ci_hdrc *ci, int num, int dir)
{
	u32 mask = (dir == TX) ? ENDPTCTRL_TXS : ENDPTCTRL_RXS;

	return hw_read(ci, OP_ENDPTCTRL + num, mask) ? 1 : 0;
}

/**
 * hw_ep_prime: primes endpoint (execute without interruption)
 * @num:     endpoint number
 * @dir:     endpoint direction
 * @is_ctrl: true if control endpoint
 *
 * This function returns an error code
 */
static int hw_ep_prime(struct ci_hdrc *ci, int num, int dir, int is_ctrl)
{
	int n = hw_ep_bit(num, dir);

	/* Synchronize before ep prime */
	wmb();

	if (is_ctrl && dir == RX && hw_read(ci, OP_ENDPTSETUPSTAT, BIT(num)))
		return -EAGAIN;

	hw_write(ci, OP_ENDPTPRIME, ~0, BIT(n));

	while (hw_read(ci, OP_ENDPTPRIME, BIT(n)))
		cpu_relax();
	if (is_ctrl && dir == RX && hw_read(ci, OP_ENDPTSETUPSTAT, BIT(num)))
		return -EAGAIN;

	/* status shoult be tested according with manual but it doesn't work */
	return 0;
}

/**
 * hw_ep_set_halt: configures ep halt & resets data toggle after clear (execute
 *                 without interruption)
 * @num:   endpoint number
 * @dir:   endpoint direction
 * @value: true => stall, false => unstall
 *
 * This function returns an error code
 */
static int hw_ep_set_halt(struct ci_hdrc *ci, int num, int dir, int value)
{
	if (value != 0 && value != 1)
		return -EINVAL;

	do {
		enum ci_hw_regs reg = OP_ENDPTCTRL + num;
		u32 mask_xs = (dir == TX) ? ENDPTCTRL_TXS : ENDPTCTRL_RXS;
		u32 mask_xr = (dir == TX) ? ENDPTCTRL_TXR : ENDPTCTRL_RXR;

		/* data toggle - reserved for EP0 but it's in ESS */
		hw_write(ci, reg, mask_xs|mask_xr,
			  value ? mask_xs : mask_xr);
	} while (value != hw_ep_get_halt(ci, num, dir));

	return 0;
}

/**
 * hw_is_port_high_speed: test if port is high speed
 *
 * This function returns true if high speed port
 */
static int hw_port_is_high_speed(struct ci_hdrc *ci)
{
	return ci->hw_bank.lpm ? hw_read(ci, OP_DEVLC, DEVLC_PSPD) :
		hw_read(ci, OP_PORTSC, PORTSC_HSP);
}

/**
 * hw_test_and_clear_complete: test & clear complete status (execute without
 *                             interruption)
 * @n: endpoint number
 *
 * This function returns complete status
 */
static int hw_test_and_clear_complete(struct ci_hdrc *ci, int n)
{
	n = ep_to_bit(ci, n);
	return hw_test_and_clear(ci, OP_ENDPTCOMPLETE, BIT(n));
}

/**
 * hw_test_and_clear_intr_active: test & clear active interrupts (execute
 *                                without interruption)
 *
 * This function returns active interrutps
 */
static u32 hw_test_and_clear_intr_active(struct ci_hdrc *ci)
{
	u32 reg = hw_read_intr_status(ci) & hw_read_intr_enable(ci);

	hw_write(ci, OP_USBSTS, ~0, reg);
	return reg;
}

/**
 * hw_test_and_clear_setup_guard: test & clear setup guard (execute without
 *                                interruption)
 *
 * This function returns guard value
 */
static int hw_test_and_clear_setup_guard(struct ci_hdrc *ci)
{
	return hw_test_and_write(ci, OP_USBCMD, USBCMD_SUTW, 0);
}

/**
 * hw_test_and_set_setup_guard: test & set setup guard (execute without
 *                              interruption)
 *
 * This function returns guard value
 */
static int hw_test_and_set_setup_guard(struct ci_hdrc *ci)
{
	return hw_test_and_write(ci, OP_USBCMD, USBCMD_SUTW, USBCMD_SUTW);
}

/**
 * hw_usb_set_address: configures USB address (execute without interruption)
 * @value: new USB address
 *
 * This function explicitly sets the address, without the "USBADRA" (advance)
 * feature, which is not supported by older versions of the controller.
 */
static void hw_usb_set_address(struct ci_hdrc *ci, u8 value)
{
	hw_write(ci, OP_DEVICEADDR, DEVICEADDR_USBADR,
		 value << __ffs(DEVICEADDR_USBADR));
}

/**
 * hw_usb_reset: restart device after a bus reset (execute without
 *               interruption)
 *
 * This function returns an error code
 */
static int hw_usb_reset(struct ci_hdrc *ci)
{
	hw_usb_set_address(ci, 0);

	/* ESS flushes only at end?!? */
	hw_write(ci, OP_ENDPTFLUSH,    ~0, ~0);

	/* clear setup token semaphores */
	hw_write(ci, OP_ENDPTSETUPSTAT, 0,  0);

	/* clear complete status */
	hw_write(ci, OP_ENDPTCOMPLETE,  0,  0);

	/* wait until all bits cleared */
	while (hw_read(ci, OP_ENDPTPRIME, ~0))
		udelay(10);             /* not RTOS friendly */

	/* reset all endpoints ? */

	/* reset internal status and wait for further instructions
	   no need to verify the port reset status (ESS does it) */

	return 0;
}

/******************************************************************************
 * UTIL block
 *****************************************************************************/

static int add_td_to_list(struct ci_hw_ep *hwep, struct ci_hw_req *hwreq,
			  unsigned length)
{
	int i;
	u32 temp;
	struct td_node *lastnode, *node = kzalloc(sizeof(struct td_node),
						  GFP_ATOMIC);

	if (node == NULL)
		return -ENOMEM;

	node->ptr = dma_pool_zalloc(hwep->td_pool, GFP_ATOMIC, &node->dma);
	if (node->ptr == NULL) {
		kfree(node);
		return -ENOMEM;
	}

	node->ptr->token = cpu_to_le32(length << __ffs(TD_TOTAL_BYTES));
	node->ptr->token &= cpu_to_le32(TD_TOTAL_BYTES);
	node->ptr->token |= cpu_to_le32(TD_STATUS_ACTIVE);
	if (hwep->type == USB_ENDPOINT_XFER_ISOC && hwep->dir == TX) {
		u32 mul = hwreq->req.length / hwep->ep.maxpacket;

		if (hwreq->req.length == 0
				|| hwreq->req.length % hwep->ep.maxpacket)
			mul++;
		node->ptr->token |= mul << __ffs(TD_MULTO);
	}

	temp = (u32) (hwreq->req.dma + hwreq->req.actual);
	if (length) {
		node->ptr->page[0] = cpu_to_le32(temp);
		for (i = 1; i < TD_PAGE_COUNT; i++) {
			u32 page = temp + i * CI_HDRC_PAGE_SIZE;
			page &= ~TD_RESERVED_MASK;
			node->ptr->page[i] = cpu_to_le32(page);
		}
	}

	hwreq->req.actual += length;

	if (!list_empty(&hwreq->tds)) {
		/* get the last entry */
		lastnode = list_entry(hwreq->tds.prev,
				struct td_node, td);
		lastnode->ptr->next = cpu_to_le32(node->dma);
	}

	INIT_LIST_HEAD(&node->td);
	list_add_tail(&node->td, &hwreq->tds);

	return 0;
}

/**
 * _usb_addr: calculates endpoint address from direction & number
 * @ep:  endpoint
 */
static inline u8 _usb_addr(struct ci_hw_ep *ep)
{
	return ((ep->dir == TX) ? USB_ENDPOINT_DIR_MASK : 0) | ep->num;
}

/**
 * _hardware_enqueue: configures a request at hardware level
 * @hwep:   endpoint
 * @hwreq:  request
 *
 * This function returns an error code
 */
static int _hardware_enqueue(struct ci_hw_ep *hwep, struct ci_hw_req *hwreq)
{
	struct ci_hdrc *ci = hwep->ci;
	int ret = 0;
	unsigned rest = hwreq->req.length;
	int pages = TD_PAGE_COUNT;
	struct td_node *firstnode, *lastnode;

	/* don't queue twice */
	if (hwreq->req.status == -EALREADY)
		return -EALREADY;

	hwreq->req.status = -EALREADY;

	ret = usb_gadget_map_request(&ci->gadget, &hwreq->req, hwep->dir);
	if (ret)
		return ret;

	/*
	 * The first buffer could be not page aligned.
	 * In that case we have to span into one extra td.
	 */
	if (hwreq->req.dma % PAGE_SIZE)
		pages--;

	if (rest == 0) {
		ret = add_td_to_list(hwep, hwreq, 0);
		if (ret < 0)
			goto done;
	}

	while (rest > 0) {
		unsigned count = min(hwreq->req.length - hwreq->req.actual,
					(unsigned)(pages * CI_HDRC_PAGE_SIZE));
		ret = add_td_to_list(hwep, hwreq, count);
		if (ret < 0)
			goto done;

		rest -= count;
	}

	if (hwreq->req.zero && hwreq->req.length && hwep->dir == TX
	    && (hwreq->req.length % hwep->ep.maxpacket == 0)) {
		ret = add_td_to_list(hwep, hwreq, 0);
		if (ret < 0)
			goto done;
	}

	firstnode = list_first_entry(&hwreq->tds, struct td_node, td);

	lastnode = list_entry(hwreq->tds.prev,
		struct td_node, td);

	lastnode->ptr->next = cpu_to_le32(TD_TERMINATE);
	if (!hwreq->req.no_interrupt)
		lastnode->ptr->token |= cpu_to_le32(TD_IOC);
	wmb();

	hwreq->req.actual = 0;
	if (!list_empty(&hwep->qh.queue)) {
		struct ci_hw_req *hwreqprev;
		int n = hw_ep_bit(hwep->num, hwep->dir);
		int tmp_stat;
		struct td_node *prevlastnode;
		u32 next = firstnode->dma & TD_ADDR_MASK;

		hwreqprev = list_entry(hwep->qh.queue.prev,
				struct ci_hw_req, queue);
		prevlastnode = list_entry(hwreqprev->tds.prev,
				struct td_node, td);

		prevlastnode->ptr->next = cpu_to_le32(next);
		wmb();
		if (hw_read(ci, OP_ENDPTPRIME, BIT(n)))
			goto done;
		do {
			hw_write(ci, OP_USBCMD, USBCMD_ATDTW, USBCMD_ATDTW);
			tmp_stat = hw_read(ci, OP_ENDPTSTAT, BIT(n));
		} while (!hw_read(ci, OP_USBCMD, USBCMD_ATDTW));
		hw_write(ci, OP_USBCMD, USBCMD_ATDTW, 0);
		if (tmp_stat)
			goto done;
	}

	/*  QH configuration */
	hwep->qh.ptr->td.next = cpu_to_le32(firstnode->dma);
	hwep->qh.ptr->td.token &=
		cpu_to_le32(~(TD_STATUS_HALTED|TD_STATUS_ACTIVE));

	if (hwep->type == USB_ENDPOINT_XFER_ISOC && hwep->dir == RX) {
		u32 mul = hwreq->req.length / hwep->ep.maxpacket;

		if (hwreq->req.length == 0
				|| hwreq->req.length % hwep->ep.maxpacket)
			mul++;
		hwep->qh.ptr->cap |= mul << __ffs(QH_MULT);
	}

	ret = hw_ep_prime(ci, hwep->num, hwep->dir,
			   hwep->type == USB_ENDPOINT_XFER_CONTROL);
done:
	return ret;
}

/*
 * free_pending_td: remove a pending request for the endpoint
 * @hwep: endpoint
 */
static void free_pending_td(struct ci_hw_ep *hwep)
{
	struct td_node *pending = hwep->pending_td;

	dma_pool_free(hwep->td_pool, pending->ptr, pending->dma);
	hwep->pending_td = NULL;
	kfree(pending);
}

static int reprime_dtd(struct ci_hdrc *ci, struct ci_hw_ep *hwep,
					   struct td_node *node)
{
	hwep->qh.ptr->td.next = node->dma;
	hwep->qh.ptr->td.token &=
		cpu_to_le32(~(TD_STATUS_HALTED | TD_STATUS_ACTIVE));

	return hw_ep_prime(ci, hwep->num, hwep->dir,
				hwep->type == USB_ENDPOINT_XFER_CONTROL);
}

/**
 * _hardware_dequeue: handles a request at hardware level
 * @gadget: gadget
 * @hwep:   endpoint
 *
 * This function returns an error code
 */
static int _hardware_dequeue(struct ci_hw_ep *hwep, struct ci_hw_req *hwreq)
{
	u32 tmptoken;
	struct td_node *node, *tmpnode;
	unsigned remaining_length;
	unsigned actual = hwreq->req.length;
	struct ci_hdrc *ci = hwep->ci;

	if (hwreq->req.status != -EALREADY)
		return -EINVAL;

	hwreq->req.status = 0;

	list_for_each_entry_safe(node, tmpnode, &hwreq->tds, td) {
		tmptoken = le32_to_cpu(node->ptr->token);
		if ((TD_STATUS_ACTIVE & tmptoken) != 0) {
			int n = hw_ep_bit(hwep->num, hwep->dir);

			if (ci->rev == CI_REVISION_24)
				if (!hw_read(ci, OP_ENDPTSTAT, BIT(n)))
					reprime_dtd(ci, hwep, node);
			hwreq->req.status = -EALREADY;
			return -EBUSY;
		}

		remaining_length = (tmptoken & TD_TOTAL_BYTES);
		remaining_length >>= __ffs(TD_TOTAL_BYTES);
		actual -= remaining_length;

		hwreq->req.status = tmptoken & TD_STATUS;
		if ((TD_STATUS_HALTED & hwreq->req.status)) {
			hwreq->req.status = -EPIPE;
			break;
		} else if ((TD_STATUS_DT_ERR & hwreq->req.status)) {
			hwreq->req.status = -EPROTO;
			break;
		} else if ((TD_STATUS_TR_ERR & hwreq->req.status)) {
			hwreq->req.status = -EILSEQ;
			break;
		}

		if (remaining_length) {
			if (hwep->dir == TX) {
				hwreq->req.status = -EPROTO;
				break;
			}
		}
		/*
		 * As the hardware could still address the freed td
		 * which will run the udc unusable, the cleanup of the
		 * td has to be delayed by one.
		 */
		if (hwep->pending_td)
			free_pending_td(hwep);

		hwep->pending_td = node;
		list_del_init(&node->td);
	}

	usb_gadget_unmap_request(&hwep->ci->gadget, &hwreq->req, hwep->dir);

	hwreq->req.actual += actual;

	if (hwreq->req.status)
		return hwreq->req.status;

	return hwreq->req.actual;
}

/**
 * _ep_nuke: dequeues all endpoint requests
 * @hwep: endpoint
 *
 * This function returns an error code
 * Caller must hold lock
 */
static int _ep_nuke(struct ci_hw_ep *hwep)
__releases(hwep->lock)
__acquires(hwep->lock)
{
	struct td_node *node, *tmpnode;
	if (hwep == NULL)
		return -EINVAL;

	hw_ep_flush(hwep->ci, hwep->num, hwep->dir);

	while (!list_empty(&hwep->qh.queue)) {

		/* pop oldest request */
		struct ci_hw_req *hwreq = list_entry(hwep->qh.queue.next,
						     struct ci_hw_req, queue);

		list_for_each_entry_safe(node, tmpnode, &hwreq->tds, td) {
			dma_pool_free(hwep->td_pool, node->ptr, node->dma);
			list_del_init(&node->td);
			node->ptr = NULL;
			kfree(node);
		}

		list_del_init(&hwreq->queue);
		hwreq->req.status = -ESHUTDOWN;

		if (hwreq->req.complete != NULL) {
			spin_unlock(hwep->lock);
			usb_gadget_giveback_request(&hwep->ep, &hwreq->req);
			spin_lock(hwep->lock);
		}
	}

	if (hwep->pending_td)
		free_pending_td(hwep);

	return 0;
}

static int _ep_set_halt(struct usb_ep *ep, int value, bool check_transfer)
{
	struct ci_hw_ep *hwep = container_of(ep, struct ci_hw_ep, ep);
	int direction, retval = 0;
	unsigned long flags;

	if (ep == NULL || hwep->ep.desc == NULL)
		return -EINVAL;

	if (usb_endpoint_xfer_isoc(hwep->ep.desc))
		return -EOPNOTSUPP;

	spin_lock_irqsave(hwep->lock, flags);

	if (value && hwep->dir == TX && check_transfer &&
		!list_empty(&hwep->qh.queue) &&
			!usb_endpoint_xfer_control(hwep->ep.desc)) {
		spin_unlock_irqrestore(hwep->lock, flags);
		return -EAGAIN;
	}

	direction = hwep->dir;
	do {
		retval |= hw_ep_set_halt(hwep->ci, hwep->num, hwep->dir, value);

		if (!value)
			hwep->wedge = 0;

		if (hwep->type == USB_ENDPOINT_XFER_CONTROL)
			hwep->dir = (hwep->dir == TX) ? RX : TX;

	} while (hwep->dir != direction);

	spin_unlock_irqrestore(hwep->lock, flags);
	return retval;
}


/**
 * _gadget_stop_activity: stops all USB activity, flushes & disables all endpts
 * @gadget: gadget
 *
 * This function returns an error code
 */
static int _gadget_stop_activity(struct usb_gadget *gadget)
{
	struct usb_ep *ep;
	struct ci_hdrc    *ci = container_of(gadget, struct ci_hdrc, gadget);
	unsigned long flags;

	/* flush all endpoints */
	gadget_for_each_ep(ep, gadget) {
		usb_ep_fifo_flush(ep);
	}
	usb_ep_fifo_flush(&ci->ep0out->ep);
	usb_ep_fifo_flush(&ci->ep0in->ep);

	/* make sure to disable all endpoints */
	gadget_for_each_ep(ep, gadget) {
		usb_ep_disable(ep);
	}

	if (ci->status != NULL) {
		usb_ep_free_request(&ci->ep0in->ep, ci->status);
		ci->status = NULL;
	}

	spin_lock_irqsave(&ci->lock, flags);
	ci->gadget.speed = USB_SPEED_UNKNOWN;
	ci->remote_wakeup = 0;
	ci->suspended = 0;
	spin_unlock_irqrestore(&ci->lock, flags);

	return 0;
}

/******************************************************************************
 * ISR block
 *****************************************************************************/
/**
 * isr_reset_handler: USB reset interrupt handler
 * @ci: UDC device
 *
 * This function resets USB engine after a bus reset occurred
 */
static void isr_reset_handler(struct ci_hdrc *ci)
__releases(ci->lock)
__acquires(ci->lock)
{
	int retval;

	if (ci_otg_is_fsm_mode(ci)) {
		ci->fsm.otg_srp_reqd = 0;
		ci->fsm.otg_hnp_reqd = 0;
	}

	spin_unlock(&ci->lock);
	if (ci->gadget.speed != USB_SPEED_UNKNOWN)
		usb_gadget_udc_reset(&ci->gadget, ci->driver);

	retval = _gadget_stop_activity(&ci->gadget);
	if (retval)
		goto done;

	retval = hw_usb_reset(ci);
	if (retval)
		goto done;

	ci->status = usb_ep_alloc_request(&ci->ep0in->ep, GFP_ATOMIC);
	if (ci->status == NULL)
		retval = -ENOMEM;

done:
	spin_lock(&ci->lock);

	if (retval)
		dev_err(ci->dev, "error: %i\n", retval);
}

/**
 * isr_get_status_complete: get_status request complete function
 * @ep:  endpoint
 * @req: request handled
 *
 * Caller must release lock
 */
static void isr_get_status_complete(struct usb_ep *ep, struct usb_request *req)
{
	if (ep == NULL || req == NULL)
		return;

	kfree(req->buf);
	usb_ep_free_request(ep, req);
}

/**
 * _ep_queue: queues (submits) an I/O request to an endpoint
 * @ep:        endpoint
 * @req:       request
 * @gfp_flags: GFP flags (not used)
 *
 * Caller must hold lock
 * This function returns an error code
 */
static int _ep_queue(struct usb_ep *ep, struct usb_request *req,
		    gfp_t __maybe_unused gfp_flags)
{
	struct ci_hw_ep  *hwep  = container_of(ep,  struct ci_hw_ep, ep);
	struct ci_hw_req *hwreq = container_of(req, struct ci_hw_req, req);
	struct ci_hdrc *ci = hwep->ci;
	int retval = 0;

	if (ep == NULL || req == NULL || hwep->ep.desc == NULL)
		return -EINVAL;

	if (hwep->type == USB_ENDPOINT_XFER_CONTROL) {
		if (req->length)
			hwep = (ci->ep0_dir == RX) ?
			       ci->ep0out : ci->ep0in;
		if (!list_empty(&hwep->qh.queue)) {
			_ep_nuke(hwep);
			dev_warn(hwep->ci->dev, "endpoint ctrl %X nuked\n",
				 _usb_addr(hwep));
		}
	}

	if (usb_endpoint_xfer_isoc(hwep->ep.desc) &&
	    hwreq->req.length > (1 + hwep->ep.mult) * hwep->ep.maxpacket) {
		dev_err(hwep->ci->dev, "request length too big for isochronous\n");
		return -EMSGSIZE;
	}

	/* first nuke then test link, e.g. previous status has not sent */
	if (!list_empty(&hwreq->queue)) {
		dev_err(hwep->ci->dev, "request already in queue\n");
		return -EBUSY;
	}

	/* push request */
	hwreq->req.status = -EINPROGRESS;
	hwreq->req.actual = 0;

	retval = _hardware_enqueue(hwep, hwreq);

	if (retval == -EALREADY)
		retval = 0;
	if (!retval)
		list_add_tail(&hwreq->queue, &hwep->qh.queue);

	return retval;
}

/**
 * isr_get_status_response: get_status request response
 * @ci: ci struct
 * @setup: setup request packet
 *
 * This function returns an error code
 */
static int isr_get_status_response(struct ci_hdrc *ci,
				   struct usb_ctrlrequest *setup)
__releases(hwep->lock)
__acquires(hwep->lock)
{
	struct ci_hw_ep *hwep = ci->ep0in;
	struct usb_request *req = NULL;
	gfp_t gfp_flags = GFP_ATOMIC;
	int dir, num, retval;

	if (hwep == NULL || setup == NULL)
		return -EINVAL;

	spin_unlock(hwep->lock);
	req = usb_ep_alloc_request(&hwep->ep, gfp_flags);
	spin_lock(hwep->lock);
	if (req == NULL)
		return -ENOMEM;

	req->complete = isr_get_status_complete;
	if (setup->wIndex == OTG_STS_SELECTOR)
		req->length = 1;
	else
		req->length = 2;
	req->buf      = kzalloc(req->length, gfp_flags);
	if (req->buf == NULL) {
		retval = -ENOMEM;
		goto err_free_req;
	}

	if ((setup->bRequestType & USB_RECIP_MASK) == USB_RECIP_DEVICE) {
		if ((setup->wIndex == OTG_STS_SELECTOR) &&
					ci_otg_is_fsm_mode(ci)) {
			if (ci->gadget.host_request_flag)
				*(u8 *)req->buf = HOST_REQUEST_FLAG;
			else
				*(u8 *)req->buf = 0;
		} else {
			*(u16 *)req->buf = (ci->remote_wakeup << 1) |
				ci->gadget.is_selfpowered;
		}
	} else if ((setup->bRequestType & USB_RECIP_MASK) \
		   == USB_RECIP_ENDPOINT) {
		dir = (le16_to_cpu(setup->wIndex) & USB_ENDPOINT_DIR_MASK) ?
			TX : RX;
		num =  le16_to_cpu(setup->wIndex) & USB_ENDPOINT_NUMBER_MASK;
		*(u16 *)req->buf = hw_ep_get_halt(ci, num, dir);
	}
	/* else do nothing; reserved for future use */

	retval = _ep_queue(&hwep->ep, req, gfp_flags);
	if (retval)
		goto err_free_buf;

	return 0;

 err_free_buf:
	kfree(req->buf);
 err_free_req:
	spin_unlock(hwep->lock);
	usb_ep_free_request(&hwep->ep, req);
	spin_lock(hwep->lock);
	return retval;
}

/**
 * isr_setup_status_complete: setup_status request complete function
 * @ep:  endpoint
 * @req: request handled
 *
 * Caller must release lock. Put the port in test mode if test mode
 * feature is selected.
 */
static void
isr_setup_status_complete(struct usb_ep *ep, struct usb_request *req)
{
	struct ci_hdrc *ci = req->context;
	unsigned long flags;

	if (ci->setaddr) {
		hw_usb_set_address(ci, ci->address);
		ci->setaddr = false;
		if (ci->address)
			usb_gadget_set_state(&ci->gadget, USB_STATE_ADDRESS);
	}

	spin_lock_irqsave(&ci->lock, flags);
	if (ci->test_mode)
		hw_port_test_set(ci, ci->test_mode);
	spin_unlock_irqrestore(&ci->lock, flags);
}

/**
 * isr_setup_status_phase: queues the status phase of a setup transation
 * @ci: ci struct
 *
 * This function returns an error code
 */
static int isr_setup_status_phase(struct ci_hdrc *ci)
{
	int retval;
	struct ci_hw_ep *hwep;

	/*
	 * Unexpected USB controller behavior, caused by bad signal integrity
	 * or ground reference problems, can lead to isr_setup_status_phase
	 * being called with ci->status equal to NULL.
	 * If this situation occurs, you should review your USB hardware design.
	 */
	if (WARN_ON_ONCE(!ci->status))
		return -EPIPE;

	hwep = (ci->ep0_dir == TX) ? ci->ep0out : ci->ep0in;
	ci->status->context = ci;
	ci->status->complete = isr_setup_status_complete;

	retval = _ep_queue(&hwep->ep, ci->status, GFP_ATOMIC);

	return retval;
}

/**
 * isr_tr_complete_low: transaction complete low level handler
 * @hwep: endpoint
 *
 * This function returns an error code
 * Caller must hold lock
 */
static int isr_tr_complete_low(struct ci_hw_ep *hwep)
__releases(hwep->lock)
__acquires(hwep->lock)
{
	struct ci_hw_req *hwreq, *hwreqtemp;
	struct ci_hw_ep *hweptemp = hwep;
	int retval = 0;

	list_for_each_entry_safe(hwreq, hwreqtemp, &hwep->qh.queue,
			queue) {
		retval = _hardware_dequeue(hwep, hwreq);
		if (retval < 0)
			break;
		list_del_init(&hwreq->queue);
		if (hwreq->req.complete != NULL) {
			spin_unlock(hwep->lock);
			if ((hwep->type == USB_ENDPOINT_XFER_CONTROL) &&
					hwreq->req.length)
				hweptemp = hwep->ci->ep0in;
			usb_gadget_giveback_request(&hweptemp->ep, &hwreq->req);
			spin_lock(hwep->lock);
		}
	}

	if (retval == -EBUSY)
		retval = 0;

	return retval;
}

static int otg_a_alt_hnp_support(struct ci_hdrc *ci)
{
	dev_warn(&ci->gadget.dev,
		"connect the device to an alternate port if you want HNP\n");
	return isr_setup_status_phase(ci);
}

static int otg_srp_reqd(struct ci_hdrc *ci)
{
	if (ci_otg_is_fsm_mode(ci)) {
		ci->fsm.otg_srp_reqd = 1;
		return isr_setup_status_phase(ci);
	} else {
		return -ENOTSUPP;
	}
}

static int otg_hnp_reqd(struct ci_hdrc *ci)
{
	if (ci_otg_is_fsm_mode(ci)) {
		ci->fsm.otg_hnp_reqd = 1;
		ci->fsm.b_bus_req = 1;
		ci->gadget.host_request_flag = 1;
		return isr_setup_status_phase(ci);
	} else {
		return -ENOTSUPP;
	}
}

/**
 * isr_setup_packet_handler: setup packet handler
 * @ci: UDC descriptor
 *
 * This function handles setup packet 
 */
static void isr_setup_packet_handler(struct ci_hdrc *ci)
__releases(ci->lock)
__acquires(ci->lock)
{
	struct ci_hw_ep *hwep = &ci->ci_hw_ep[0];
	struct usb_ctrlrequest req;
	int type, num, dir, err = -EINVAL;
	u8 tmode = 0;

	/*
	 * Flush data and handshake transactions of previous
	 * setup packet.
	 */
	_ep_nuke(ci->ep0out);
	_ep_nuke(ci->ep0in);

	/* read_setup_packet */
	do {
		hw_test_and_set_setup_guard(ci);
		memcpy(&req, &hwep->qh.ptr->setup, sizeof(req));
	} while (!hw_test_and_clear_setup_guard(ci));

	type = req.bRequestType;

	ci->ep0_dir = (type & USB_DIR_IN) ? TX : RX;

	switch (req.bRequest) {
	case USB_REQ_CLEAR_FEATURE:
		if (type == (USB_DIR_OUT|USB_RECIP_ENDPOINT) &&
				le16_to_cpu(req.wValue) ==
				USB_ENDPOINT_HALT) {
			if (req.wLength != 0)
				break;
			num  = le16_to_cpu(req.wIndex);
			dir = (num & USB_ENDPOINT_DIR_MASK) ? TX : RX;
			num &= USB_ENDPOINT_NUMBER_MASK;
			if (dir == TX)
				num += ci->hw_ep_max / 2;
			if (!ci->ci_hw_ep[num].wedge) {
				spin_unlock(&ci->lock);
				err = usb_ep_clear_halt(
					&ci->ci_hw_ep[num].ep);
				spin_lock(&ci->lock);
				if (err)
					break;
			}
			err = isr_setup_status_phase(ci);
		} else if (type == (USB_DIR_OUT|USB_RECIP_DEVICE) &&
				le16_to_cpu(req.wValue) ==
				USB_DEVICE_REMOTE_WAKEUP) {
			if (req.wLength != 0)
				break;
			ci->remote_wakeup = 0;
			err = isr_setup_status_phase(ci);
		} else {
			goto delegate;
		}
		break;
	case USB_REQ_GET_STATUS:
		if ((type != (USB_DIR_IN|USB_RECIP_DEVICE) ||
			le16_to_cpu(req.wIndex) == OTG_STS_SELECTOR) &&
		    type != (USB_DIR_IN|USB_RECIP_ENDPOINT) &&
		    type != (USB_DIR_IN|USB_RECIP_INTERFACE))
			goto delegate;
		if ((le16_to_cpu(req.wLength) != 2 &&
			le16_to_cpu(req.wLength) != 1) ||
				le16_to_cpu(req.wValue) != 0)
			break;
		err = isr_get_status_response(ci, &req);
		break;
	case USB_REQ_SET_ADDRESS:
		if (type != (USB_DIR_OUT|USB_RECIP_DEVICE))
			goto delegate;
		if (le16_to_cpu(req.wLength) != 0 ||
		    le16_to_cpu(req.wIndex)  != 0)
			break;
		ci->address = (u8)le16_to_cpu(req.wValue);
		ci->setaddr = true;
		err = isr_setup_status_phase(ci);
		break;
	case USB_REQ_SET_FEATURE:
		if (type == (USB_DIR_OUT|USB_RECIP_ENDPOINT) &&
				le16_to_cpu(req.wValue) ==
				USB_ENDPOINT_HALT) {
			if (req.wLength != 0)
				break;
			num  = le16_to_cpu(req.wIndex);
			dir = (num & USB_ENDPOINT_DIR_MASK) ? TX : RX;
			num &= USB_ENDPOINT_NUMBER_MASK;
			if (dir == TX)
				num += ci->hw_ep_max / 2;

			spin_unlock(&ci->lock);
			err = _ep_set_halt(&ci->ci_hw_ep[num].ep, 1, false);
			spin_lock(&ci->lock);
			if (!err)
				isr_setup_status_phase(ci);
		} else if (type == (USB_DIR_OUT|USB_RECIP_DEVICE)) {
			if (req.wLength != 0)
				break;
			switch (le16_to_cpu(req.wValue)) {
			case USB_DEVICE_REMOTE_WAKEUP:
				ci->remote_wakeup = 1;
				err = isr_setup_status_phase(ci);
				break;
			case USB_DEVICE_TEST_MODE:
				tmode = le16_to_cpu(req.wIndex) >> 8;
				switch (tmode) {
				case TEST_J:
				case TEST_K:
				case TEST_SE0_NAK:
				case TEST_PACKET:
				case TEST_FORCE_EN:
					ci->test_mode = tmode;
					err = isr_setup_status_phase(
							ci);
					break;
				case TEST_OTG_SRP_REQD:
					err = otg_srp_reqd(ci);
					break;
				case TEST_OTG_HNP_REQD:
					err = otg_hnp_reqd(ci);
					break;
				default:
					break;
				}
				break;
			case USB_DEVICE_B_HNP_ENABLE:
				if (ci_otg_is_fsm_mode(ci)) {
					ci->gadget.b_hnp_enable = 1;
					err = isr_setup_status_phase(
							ci);
				}
				break;
			case USB_DEVICE_A_ALT_HNP_SUPPORT:
				if (ci_otg_is_fsm_mode(ci))
					err = otg_a_alt_hnp_support(ci);
				break;
			case USB_DEVICE_A_HNP_SUPPORT:
				if (ci_otg_is_fsm_mode(ci)) {
					ci->gadget.a_hnp_support = 1;
					err = isr_setup_status_phase(
							ci);
				}
				break;
			default:
				goto delegate;
			}
		} else {
			goto delegate;
		}
		break;
	default:
delegate:
		if (req.wLength == 0)   /* no data phase */
			ci->ep0_dir = TX;

		spin_unlock(&ci->lock);
		err = ci->driver->setup(&ci->gadget, &req);
		spin_lock(&ci->lock);
		break;
	}

	if (err < 0) {
		spin_unlock(&ci->lock);
		if (_ep_set_halt(&hwep->ep, 1, false))
			dev_err(ci->dev, "error: _ep_set_halt\n");
		spin_lock(&ci->lock);
	}
}

/**
 * isr_tr_complete_handler: transaction complete interrupt handler
 * @ci: UDC descriptor
 *
 * This function handles traffic events
 */
static void isr_tr_complete_handler(struct ci_hdrc *ci)
__releases(ci->lock)
__acquires(ci->lock)
{
	unsigned i;
	int err;

	for (i = 0; i < ci->hw_ep_max; i++) {
		struct ci_hw_ep *hwep  = &ci->ci_hw_ep[i];

		if (hwep->ep.desc == NULL)
			continue;   /* not configured */

		if (hw_test_and_clear_complete(ci, i)) {
			err = isr_tr_complete_low(hwep);
			if (hwep->type == USB_ENDPOINT_XFER_CONTROL) {
				if (err > 0)   /* needs status phase */
					err = isr_setup_status_phase(ci);
				if (err < 0) {
					spin_unlock(&ci->lock);
					if (_ep_set_halt(&hwep->ep, 1, false))
						dev_err(ci->dev,
						"error: _ep_set_halt\n");
					spin_lock(&ci->lock);
				}
			}
		}

		/* Only handle setup packet below */
		if (i == 0 &&
			hw_test_and_clear(ci, OP_ENDPTSETUPSTAT, BIT(0)))
			isr_setup_packet_handler(ci);
	}
}

/******************************************************************************
 * ENDPT block
 *****************************************************************************/
/**
 * ep_enable: configure endpoint, making it usable
 *
 * Check usb_ep_enable() at "usb_gadget.h" for details
 */
static int ep_enable(struct usb_ep *ep,
		     const struct usb_endpoint_descriptor *desc)
{
	struct ci_hw_ep *hwep = container_of(ep, struct ci_hw_ep, ep);
	int retval = 0;
	unsigned long flags;
	u32 cap = 0;

	if (ep == NULL || desc == NULL)
		return -EINVAL;

	spin_lock_irqsave(hwep->lock, flags);

	/* only internal SW should enable ctrl endpts */

	if (!list_empty(&hwep->qh.queue)) {
		dev_warn(hwep->ci->dev, "enabling a non-empty endpoint!\n");
		spin_unlock_irqrestore(hwep->lock, flags);
		return -EBUSY;
	}

	hwep->ep.desc = desc;

	hwep->dir  = usb_endpoint_dir_in(desc) ? TX : RX;
	hwep->num  = usb_endpoint_num(desc);
	hwep->type = usb_endpoint_type(desc);

	hwep->ep.maxpacket = usb_endpoint_maxp(desc) & 0x07ff;
	hwep->ep.mult = QH_ISO_MULT(usb_endpoint_maxp(desc));

	if (hwep->type == USB_ENDPOINT_XFER_CONTROL)
		cap |= QH_IOS;

	cap |= QH_ZLT;
	cap |= (hwep->ep.maxpacket << __ffs(QH_MAX_PKT)) & QH_MAX_PKT;
	/*
	 * For ISO-TX, we set mult at QH as the largest value, and use
	 * MultO at TD as real mult value.
	 */
	if (hwep->type == USB_ENDPOINT_XFER_ISOC && hwep->dir == TX)
		cap |= 3 << __ffs(QH_MULT);

	hwep->qh.ptr->cap = cpu_to_le32(cap);

	hwep->qh.ptr->td.next |= cpu_to_le32(TD_TERMINATE);   /* needed? */

	if (hwep->num != 0 && hwep->type == USB_ENDPOINT_XFER_CONTROL) {
		dev_err(hwep->ci->dev, "Set control xfer at non-ep0\n");
		retval = -EINVAL;
	}

	/*
	 * Enable endpoints in the HW other than ep0 as ep0
	 * is always enabled
	 */
	if (hwep->num)
		retval |= hw_ep_enable(hwep->ci, hwep->num, hwep->dir,
				       hwep->type);

	spin_unlock_irqrestore(hwep->lock, flags);
	return retval;
}

/**
 * ep_disable: endpoint is no longer usable
 *
 * Check usb_ep_disable() at "usb_gadget.h" for details
 */
static int ep_disable(struct usb_ep *ep)
{
	struct ci_hw_ep *hwep = container_of(ep, struct ci_hw_ep, ep);
	int direction, retval = 0;
	unsigned long flags;

	if (ep == NULL)
		return -EINVAL;
	else if (hwep->ep.desc == NULL)
		return -EBUSY;

	spin_lock_irqsave(hwep->lock, flags);
	if (hwep->ci->gadget.speed == USB_SPEED_UNKNOWN) {
		spin_unlock_irqrestore(hwep->lock, flags);
		return 0;
	}

	/* only internal SW should disable ctrl endpts */

	direction = hwep->dir;
	do {
		retval |= _ep_nuke(hwep);
		retval |= hw_ep_disable(hwep->ci, hwep->num, hwep->dir);

		if (hwep->type == USB_ENDPOINT_XFER_CONTROL)
			hwep->dir = (hwep->dir == TX) ? RX : TX;

	} while (hwep->dir != direction);

	hwep->ep.desc = NULL;

	spin_unlock_irqrestore(hwep->lock, flags);
	return retval;
}

/**
 * ep_alloc_request: allocate a request object to use with this endpoint
 *
 * Check usb_ep_alloc_request() at "usb_gadget.h" for details
 */
static struct usb_request *ep_alloc_request(struct usb_ep *ep, gfp_t gfp_flags)
{
	struct ci_hw_req *hwreq = NULL;

	if (ep == NULL)
		return NULL;

	hwreq = kzalloc(sizeof(struct ci_hw_req), gfp_flags);
	if (hwreq != NULL) {
		INIT_LIST_HEAD(&hwreq->queue);
		INIT_LIST_HEAD(&hwreq->tds);
	}

	return (hwreq == NULL) ? NULL : &hwreq->req;
}

/**
 * ep_free_request: frees a request object
 *
 * Check usb_ep_free_request() at "usb_gadget.h" for details
 */
static void ep_free_request(struct usb_ep *ep, struct usb_request *req)
{
	struct ci_hw_ep  *hwep  = container_of(ep,  struct ci_hw_ep, ep);
	struct ci_hw_req *hwreq = container_of(req, struct ci_hw_req, req);
	struct td_node *node, *tmpnode;
	unsigned long flags;

	if (ep == NULL || req == NULL) {
		return;
	} else if (!list_empty(&hwreq->queue)) {
		dev_err(hwep->ci->dev, "freeing queued request\n");
		return;
	}

	spin_lock_irqsave(hwep->lock, flags);

	list_for_each_entry_safe(node, tmpnode, &hwreq->tds, td) {
		dma_pool_free(hwep->td_pool, node->ptr, node->dma);
		list_del_init(&node->td);
		node->ptr = NULL;
		kfree(node);
	}

	kfree(hwreq);

	spin_unlock_irqrestore(hwep->lock, flags);
}

/**
 * ep_queue: queues (submits) an I/O request to an endpoint
 *
 * Check usb_ep_queue()* at usb_gadget.h" for details
 */
static int ep_queue(struct usb_ep *ep, struct usb_request *req,
		    gfp_t __maybe_unused gfp_flags)
{
	struct ci_hw_ep  *hwep  = container_of(ep,  struct ci_hw_ep, ep);
	int retval = 0;
	unsigned long flags;

	if (ep == NULL || req == NULL || hwep->ep.desc == NULL)
		return -EINVAL;

	spin_lock_irqsave(hwep->lock, flags);
	if (hwep->ci->gadget.speed == USB_SPEED_UNKNOWN) {
		spin_unlock_irqrestore(hwep->lock, flags);
		return 0;
	}
	retval = _ep_queue(ep, req, gfp_flags);
	spin_unlock_irqrestore(hwep->lock, flags);
	return retval;
}

/**
 * ep_dequeue: dequeues (cancels, unlinks) an I/O request from an endpoint
 *
 * Check usb_ep_dequeue() at "usb_gadget.h" for details
 */
static int ep_dequeue(struct usb_ep *ep, struct usb_request *req)
{
	struct ci_hw_ep  *hwep  = container_of(ep,  struct ci_hw_ep, ep);
	struct ci_hw_req *hwreq = container_of(req, struct ci_hw_req, req);
	unsigned long flags;
	struct td_node *node, *tmpnode;

	if (ep == NULL || req == NULL || hwreq->req.status != -EALREADY ||
		hwep->ep.desc == NULL || list_empty(&hwreq->queue) ||
		list_empty(&hwep->qh.queue))
		return -EINVAL;

	spin_lock_irqsave(hwep->lock, flags);
	if (hwep->ci->gadget.speed != USB_SPEED_UNKNOWN)
		hw_ep_flush(hwep->ci, hwep->num, hwep->dir);

	list_for_each_entry_safe(node, tmpnode, &hwreq->tds, td) {
		dma_pool_free(hwep->td_pool, node->ptr, node->dma);
		list_del(&node->td);
		kfree(node);
	}

	/* pop request */
	list_del_init(&hwreq->queue);

	usb_gadget_unmap_request(&hwep->ci->gadget, req, hwep->dir);

	req->status = -ECONNRESET;

	if (hwreq->req.complete != NULL) {
		spin_unlock(hwep->lock);
		usb_gadget_giveback_request(&hwep->ep, &hwreq->req);
		spin_lock(hwep->lock);
	}

	spin_unlock_irqrestore(hwep->lock, flags);
	return 0;
}

/**
 * ep_set_halt: sets the endpoint halt feature
 *
 * Check usb_ep_set_halt() at "usb_gadget.h" for details
 */
static int ep_set_halt(struct usb_ep *ep, int value)
{
	return _ep_set_halt(ep, value, true);
}

/**
 * ep_set_wedge: sets the halt feature and ignores clear requests
 *
 * Check usb_ep_set_wedge() at "usb_gadget.h" for details
 */
static int ep_set_wedge(struct usb_ep *ep)
{
	struct ci_hw_ep *hwep = container_of(ep, struct ci_hw_ep, ep);
	unsigned long flags;

	if (ep == NULL || hwep->ep.desc == NULL)
		return -EINVAL;

	spin_lock_irqsave(hwep->lock, flags);
	hwep->wedge = 1;
	spin_unlock_irqrestore(hwep->lock, flags);

	return usb_ep_set_halt(ep);
}

/**
 * ep_fifo_flush: flushes contents of a fifo
 *
 * Check usb_ep_fifo_flush() at "usb_gadget.h" for details
 */
static void ep_fifo_flush(struct usb_ep *ep)
{
	struct ci_hw_ep *hwep = container_of(ep, struct ci_hw_ep, ep);
	unsigned long flags;

	if (ep == NULL) {
		dev_err(hwep->ci->dev, "%02X: -EINVAL\n", _usb_addr(hwep));
		return;
	}

	spin_lock_irqsave(hwep->lock, flags);
	if (hwep->ci->gadget.speed == USB_SPEED_UNKNOWN) {
		spin_unlock_irqrestore(hwep->lock, flags);
		return;
	}

	hw_ep_flush(hwep->ci, hwep->num, hwep->dir);

	spin_unlock_irqrestore(hwep->lock, flags);
}

/**
 * Endpoint-specific part of the API to the USB controller hardware
 * Check "usb_gadget.h" for details
 */
static const struct usb_ep_ops usb_ep_ops = {
	.enable	       = ep_enable,
	.disable       = ep_disable,
	.alloc_request = ep_alloc_request,
	.free_request  = ep_free_request,
	.queue	       = ep_queue,
	.dequeue       = ep_dequeue,
	.set_halt      = ep_set_halt,
	.set_wedge     = ep_set_wedge,
	.fifo_flush    = ep_fifo_flush,
};

/******************************************************************************
 * GADGET block
 *****************************************************************************/
static int ci_udc_vbus_session(struct usb_gadget *_gadget, int is_active)
{
	struct ci_hdrc *ci = container_of(_gadget, struct ci_hdrc, gadget);
	unsigned long flags;
	int gadget_ready = 0;

	spin_lock_irqsave(&ci->lock, flags);
	ci->vbus_active = is_active;
	if (ci->driver)
		gadget_ready = 1;
	spin_unlock_irqrestore(&ci->lock, flags);

	/* Charger Detection */
	ci_usb_charger_connect(ci, is_active);

<<<<<<< HEAD
	if (gadget_ready)
		ci_hdrc_gadget_connect(_gadget, is_active);
=======
	if (ci->usb_phy) {
		if (is_active)
			usb_phy_set_event(ci->usb_phy, USB_EVENT_VBUS);
		else
			usb_phy_set_event(ci->usb_phy, USB_EVENT_NONE);
	}
>>>>>>> f2ed3bfc

	if (gadget_ready)
		ci_hdrc_gadget_connect(_gadget, is_active);

	return 0;
}

static int ci_udc_wakeup(struct usb_gadget *_gadget)
{
	struct ci_hdrc *ci = container_of(_gadget, struct ci_hdrc, gadget);
	unsigned long flags;
	int ret = 0;

	spin_lock_irqsave(&ci->lock, flags);
	if (ci->gadget.speed == USB_SPEED_UNKNOWN) {
		spin_unlock_irqrestore(&ci->lock, flags);
		return 0;
	}
	if (!ci->remote_wakeup) {
		ret = -EOPNOTSUPP;
		goto out;
	}
	if (!hw_read(ci, OP_PORTSC, PORTSC_SUSP)) {
		ret = -EINVAL;
		goto out;
	}
	hw_write(ci, OP_PORTSC, PORTSC_FPR, PORTSC_FPR);
out:
	spin_unlock_irqrestore(&ci->lock, flags);
	return ret;
}

static int ci_udc_vbus_draw(struct usb_gadget *_gadget, unsigned ma)
{
	struct ci_hdrc *ci = container_of(_gadget, struct ci_hdrc, gadget);

	if (ci->usb_phy)
		return usb_phy_set_power(ci->usb_phy, ma);
	return -ENOTSUPP;
}

static int ci_udc_selfpowered(struct usb_gadget *_gadget, int is_on)
{
	struct ci_hdrc *ci = container_of(_gadget, struct ci_hdrc, gadget);
	struct ci_hw_ep *hwep = ci->ep0in;
	unsigned long flags;

	spin_lock_irqsave(hwep->lock, flags);
	_gadget->is_selfpowered = (is_on != 0);
	spin_unlock_irqrestore(hwep->lock, flags);

	return 0;
}

/* Change Data+ pullup status
 * this func is used by usb_gadget_connect/disconnet
 */
static int ci_udc_pullup(struct usb_gadget *_gadget, int is_on)
{
	struct ci_hdrc *ci = container_of(_gadget, struct ci_hdrc, gadget);

	/*
	 * Data+ pullup controlled by OTG state machine in OTG fsm mode;
	 * and don't touch Data+ in host mode for dual role config.
	 */
	if (ci_otg_is_fsm_mode(ci) || ci->role == CI_ROLE_HOST)
		return 0;

	pm_runtime_get_sync(&ci->gadget.dev);
	if (is_on)
		hw_write(ci, OP_USBCMD, USBCMD_RS, USBCMD_RS);
	else
		hw_write(ci, OP_USBCMD, USBCMD_RS, 0);
	pm_runtime_put_sync(&ci->gadget.dev);

	return 0;
}

static int ci_udc_start(struct usb_gadget *gadget,
			 struct usb_gadget_driver *driver);
static int ci_udc_stop(struct usb_gadget *gadget);
/**
 * Device operations part of the API to the USB controller hardware,
 * which don't involve endpoints (or i/o)
 * Check  "usb_gadget.h" for details
 */
static const struct usb_gadget_ops usb_gadget_ops = {
	.vbus_session	= ci_udc_vbus_session,
	.wakeup		= ci_udc_wakeup,
	.set_selfpowered	= ci_udc_selfpowered,
	.pullup		= ci_udc_pullup,
	.vbus_draw	= ci_udc_vbus_draw,
	.udc_start	= ci_udc_start,
	.udc_stop	= ci_udc_stop,
};

static int init_eps(struct ci_hdrc *ci)
{
	int retval = 0, i, j;

	for (i = 0; i < ci->hw_ep_max/2; i++)
		for (j = RX; j <= TX; j++) {
			int k = i + j * ci->hw_ep_max/2;
			struct ci_hw_ep *hwep = &ci->ci_hw_ep[k];

			scnprintf(hwep->name, sizeof(hwep->name), "ep%i%s", i,
					(j == TX)  ? "in" : "out");

			hwep->ci          = ci;
			hwep->lock         = &ci->lock;
			hwep->td_pool      = ci->td_pool;

			hwep->ep.name      = hwep->name;
			hwep->ep.ops       = &usb_ep_ops;

			if (i == 0) {
				hwep->ep.caps.type_control = true;
			} else {
				hwep->ep.caps.type_iso = true;
				hwep->ep.caps.type_bulk = true;
				hwep->ep.caps.type_int = true;
			}

			if (j == TX)
				hwep->ep.caps.dir_in = true;
			else
				hwep->ep.caps.dir_out = true;

			/*
			 * for ep0: maxP defined in desc, for other
			 * eps, maxP is set by epautoconfig() called
			 * by gadget layer
			 */
			usb_ep_set_maxpacket_limit(&hwep->ep, (unsigned short)~0);

			INIT_LIST_HEAD(&hwep->qh.queue);
			hwep->qh.ptr = dma_pool_zalloc(ci->qh_pool, GFP_KERNEL,
						       &hwep->qh.dma);
			if (hwep->qh.ptr == NULL)
				retval = -ENOMEM;

			/*
			 * set up shorthands for ep0 out and in endpoints,
			 * don't add to gadget's ep_list
			 */
			if (i == 0) {
				if (j == RX)
					ci->ep0out = hwep;
				else
					ci->ep0in = hwep;

				usb_ep_set_maxpacket_limit(&hwep->ep, CTRL_PAYLOAD_MAX);
				continue;
			}

			list_add_tail(&hwep->ep.ep_list, &ci->gadget.ep_list);
		}

	return retval;
}

static void destroy_eps(struct ci_hdrc *ci)
{
	int i;

	for (i = 0; i < ci->hw_ep_max; i++) {
		struct ci_hw_ep *hwep = &ci->ci_hw_ep[i];

		if (hwep->pending_td)
			free_pending_td(hwep);
		dma_pool_free(ci->qh_pool, hwep->qh.ptr, hwep->qh.dma);
	}
}

/**
 * ci_udc_start: register a gadget driver
 * @gadget: our gadget
 * @driver: the driver being registered
 *
 * Interrupts are enabled here.
 */
static int ci_udc_start(struct usb_gadget *gadget,
			 struct usb_gadget_driver *driver)
{
	struct ci_hdrc *ci = container_of(gadget, struct ci_hdrc, gadget);
	int retval = -ENOMEM;

	if (driver->disconnect == NULL)
		return -EINVAL;


	ci->ep0out->ep.desc = &ctrl_endpt_out_desc;
	retval = usb_ep_enable(&ci->ep0out->ep);
	if (retval)
		return retval;

	ci->ep0in->ep.desc = &ctrl_endpt_in_desc;
	retval = usb_ep_enable(&ci->ep0in->ep);
	if (retval)
		return retval;

	ci->driver = driver;

	/* Start otg fsm for B-device */
	if (ci_otg_is_fsm_mode(ci)) {
		if (ci->fsm.id)
			ci_hdrc_otg_fsm_start(ci);
		return retval;
	}

	if (ci->vbus_active)
		ci_hdrc_gadget_connect(&ci->gadget, 1);

	return retval;
}

static void ci_udc_stop_for_otg_fsm(struct ci_hdrc *ci)
{
	if (!ci_otg_is_fsm_mode(ci))
		return;

	mutex_lock(&ci->fsm.lock);
	if (ci->fsm.otg->state == OTG_STATE_A_PERIPHERAL) {
		ci->fsm.a_bidl_adis_tmout = 1;
		ci_hdrc_otg_fsm_start(ci);
	} else if (ci->fsm.otg->state == OTG_STATE_B_PERIPHERAL) {
		ci->fsm.protocol = PROTO_UNDEF;
		ci->fsm.otg->state = OTG_STATE_UNDEFINED;
	}
	mutex_unlock(&ci->fsm.lock);
}

/**
 * ci_udc_stop: unregister a gadget driver
 */
static int ci_udc_stop(struct usb_gadget *gadget)
{
	struct ci_hdrc *ci = container_of(gadget, struct ci_hdrc, gadget);
	unsigned long flags;

	spin_lock_irqsave(&ci->lock, flags);

	if (ci->vbus_active) {
		hw_device_state(ci, 0);
		if (ci->platdata->notify_event)
			ci->platdata->notify_event(ci,
			CI_HDRC_CONTROLLER_STOPPED_EVENT);
		spin_unlock_irqrestore(&ci->lock, flags);
		_gadget_stop_activity(&ci->gadget);
		spin_lock_irqsave(&ci->lock, flags);
		pm_runtime_put(&ci->gadget.dev);
	}

	ci->driver = NULL;
	spin_unlock_irqrestore(&ci->lock, flags);

	ci_udc_stop_for_otg_fsm(ci);
	return 0;
}

/******************************************************************************
 * BUS block
 *****************************************************************************/
/**
 * udc_irq: ci interrupt handler
 *
 * This function returns IRQ_HANDLED if the IRQ has been handled
 * It locks access to registers
 */
static irqreturn_t udc_irq(struct ci_hdrc *ci)
{
	irqreturn_t retval;
	u32 intr;

	if (ci == NULL)
		return IRQ_HANDLED;

	spin_lock(&ci->lock);

	if (ci->platdata->flags & CI_HDRC_REGS_SHARED) {
		if (hw_read(ci, OP_USBMODE, USBMODE_CM) !=
				USBMODE_CM_DC) {
			spin_unlock(&ci->lock);
			return IRQ_NONE;
		}
	}
	intr = hw_test_and_clear_intr_active(ci);

	if (intr) {
		/* order defines priority - do NOT change it */
		if (USBi_URI & intr)
			isr_reset_handler(ci);

		if (USBi_PCI & intr) {
			ci->gadget.speed = hw_port_is_high_speed(ci) ?
				USB_SPEED_HIGH : USB_SPEED_FULL;
			if (ci->usb_phy)
				usb_phy_set_event(ci->usb_phy,
					USB_EVENT_ENUMERATED);
			if (ci->suspended) {
				if (ci->driver->resume) {
					spin_unlock(&ci->lock);
					ci->driver->resume(&ci->gadget);
					spin_lock(&ci->lock);
				}
				ci->suspended = 0;
				usb_gadget_set_state(&ci->gadget,
						ci->resume_state);
			}
		}

		if (USBi_UI  & intr)
			isr_tr_complete_handler(ci);

		if ((USBi_SLI & intr) && !(ci->suspended)) {
			ci->suspended = 1;
			ci->resume_state = ci->gadget.state;
			if (ci->gadget.speed != USB_SPEED_UNKNOWN &&
			    ci->driver->suspend) {
				spin_unlock(&ci->lock);
				ci->driver->suspend(&ci->gadget);
				spin_lock(&ci->lock);
			}
			usb_gadget_set_state(&ci->gadget,
					USB_STATE_SUSPENDED);
		}
		retval = IRQ_HANDLED;
	} else {
		retval = IRQ_NONE;
	}
	spin_unlock(&ci->lock);

	return retval;
}

/**
 * udc_start: initialize gadget role
 * @ci: chipidea controller
 */
static int udc_start(struct ci_hdrc *ci)
{
	struct device *dev = ci->dev;
	struct usb_otg_caps *otg_caps = &ci->platdata->ci_otg_caps;
	int retval = 0;

	ci->gadget.ops          = &usb_gadget_ops;
	ci->gadget.speed        = USB_SPEED_UNKNOWN;
	ci->gadget.max_speed    = USB_SPEED_HIGH;
	ci->gadget.name         = ci->platdata->name;
	ci->gadget.otg_caps	= otg_caps;

	if (ci->is_otg && (otg_caps->hnp_support || otg_caps->srp_support ||
						otg_caps->adp_support))
		ci->gadget.is_otg = 1;

	INIT_LIST_HEAD(&ci->gadget.ep_list);

	/* alloc resources */
	ci->qh_pool = dma_pool_create("ci_hw_qh", dev,
				       sizeof(struct ci_hw_qh),
				       64, CI_HDRC_PAGE_SIZE);
	if (ci->qh_pool == NULL)
		return -ENOMEM;

	ci->td_pool = dma_pool_create("ci_hw_td", dev,
				       sizeof(struct ci_hw_td),
				       64, CI_HDRC_PAGE_SIZE);
	if (ci->td_pool == NULL) {
		retval = -ENOMEM;
		goto free_qh_pool;
	}

	retval = init_eps(ci);
	if (retval)
		goto free_pools;

	ci->gadget.ep0 = &ci->ep0in->ep;

	retval = usb_add_gadget_udc(dev, &ci->gadget);
	if (retval)
		goto destroy_eps;

	pm_runtime_no_callbacks(&ci->gadget.dev);
	pm_runtime_enable(&ci->gadget.dev);

	return retval;

destroy_eps:
	destroy_eps(ci);
free_pools:
	dma_pool_destroy(ci->td_pool);
free_qh_pool:
	dma_pool_destroy(ci->qh_pool);
	return retval;
}

/**
 * ci_hdrc_gadget_destroy: parent remove must call this to remove UDC
 *
 * No interrupts active, the IRQ has been released
 */
void ci_hdrc_gadget_destroy(struct ci_hdrc *ci)
{
	if (!ci->roles[CI_ROLE_GADGET])
		return;

	usb_del_gadget_udc(&ci->gadget);

	destroy_eps(ci);

	dma_pool_destroy(ci->td_pool);
	dma_pool_destroy(ci->qh_pool);
}

int ci_usb_charger_connect(struct ci_hdrc *ci, int is_active)
{
	int ret = 0;

	if (is_active)
		pm_runtime_get_sync(ci->dev);

	if (ci->platdata->notify_event) {
		if (is_active)
			hw_write(ci, OP_USBCMD, USBCMD_RS, 0);

		ret = ci->platdata->notify_event(ci,
				CI_HDRC_CONTROLLER_VBUS_EVENT);
		if (ret == CI_HDRC_NOTIFY_RET_DEFER_EVENT) {
			hw_device_reset(ci);
			/* Pull up dp */
			hw_write(ci, OP_USBCMD, USBCMD_RS, USBCMD_RS);
			ci->platdata->notify_event(ci,
				CI_HDRC_CONTROLLER_CHARGER_POST_EVENT);
			/* Pull down dp */
			hw_write(ci, OP_USBCMD, USBCMD_RS, 0);
		}
	}

	if (!is_active)
		pm_runtime_put_sync(ci->dev);

	return ret;
}

/**
 * ci_hdrc_gadget_connect: caller make sure gadget driver is binded
 */
void ci_hdrc_gadget_connect(struct usb_gadget *gadget, int is_active)
{
	struct ci_hdrc *ci = container_of(gadget, struct ci_hdrc, gadget);

	if (is_active) {
		pm_runtime_get_sync(&gadget->dev);
		hw_device_reset(ci);
		hw_device_state(ci, ci->ep0out->qh.dma);
		usb_gadget_set_state(gadget, USB_STATE_POWERED);
		usb_udc_vbus_handler(gadget, true);
	} else {
		usb_udc_vbus_handler(gadget, false);
		if (ci->driver)
			ci->driver->disconnect(gadget);
		hw_device_state(ci, 0);
		if (ci->platdata->notify_event)
			ci->platdata->notify_event(ci,
			CI_HDRC_CONTROLLER_STOPPED_EVENT);
		_gadget_stop_activity(gadget);
		pm_runtime_put_sync(&gadget->dev);
		usb_gadget_set_state(gadget, USB_STATE_NOTATTACHED);
	}
}

static int udc_id_switch_for_device(struct ci_hdrc *ci)
{
	if (!ci->is_otg)
		return 0;

	/*
	 * Clear and enable BSV irq for A-device switch to B-device
	 * (in otg fsm mode, means A_IDLE->B_DILE) due to ID change.
	 */
	if (!ci_otg_is_fsm_mode(ci) ||
			ci->fsm.otg->state == OTG_STATE_A_IDLE)
		hw_write_otgsc(ci, OTGSC_BSVIS | OTGSC_BSVIE,
					OTGSC_BSVIS | OTGSC_BSVIE);

	return 0;
}

static void udc_id_switch_for_host(struct ci_hdrc *ci)
{
	if (!ci->is_otg)
		return;

	/*
	 * Clear and disbale BSV irq for B-device switch to A-device
	 * (in otg fsm mode, means B_IDLE->A_IDLE) due to ID change.
	 */
	if (!ci_otg_is_fsm_mode(ci) ||
			ci->fsm.otg->state == OTG_STATE_B_IDLE ||
			ci->fsm.otg->state == OTG_STATE_UNDEFINED)
		hw_write_otgsc(ci, OTGSC_BSVIE | OTGSC_BSVIS, OTGSC_BSVIS);
}

static void udc_suspend_for_power_lost(struct ci_hdrc *ci)
{
	/*
	 * Set OP_ENDPTLISTADDR to be non-zero for
	 * checking if controller resume from power lost
	 * in non-host mode.
	 */
	if (hw_read(ci, OP_ENDPTLISTADDR, ~0) == 0)
		hw_write(ci, OP_ENDPTLISTADDR, ~0, ~0);
}

/* Power lost with device mode */
static void udc_resume_from_power_lost(struct ci_hdrc *ci)
{
	if (ci->is_otg)
		hw_write_otgsc(ci, OTGSC_BSVIS | OTGSC_BSVIE,
					OTGSC_BSVIS | OTGSC_BSVIE);
}

static void udc_suspend(struct ci_hdrc *ci)
{
	udc_suspend_for_power_lost(ci);

	if (ci->driver && ci->vbus_active &&
			(ci->gadget.state != USB_STATE_SUSPENDED))
		usb_gadget_disconnect(&ci->gadget);
}

static void udc_resume(struct ci_hdrc *ci, bool power_lost)
{
	if (power_lost) {
		udc_resume_from_power_lost(ci);
	} else {
		if (ci->driver && ci->vbus_active)
			usb_gadget_connect(&ci->gadget);
	}
}

/**
 * ci_hdrc_gadget_init - initialize device related bits
 * ci: the controller
 *
 * This function initializes the gadget, if the device is "device capable".
 */
int ci_hdrc_gadget_init(struct ci_hdrc *ci)
{
	struct ci_role_driver *rdrv;

	if (!hw_read(ci, CAP_DCCPARAMS, DCCPARAMS_DC))
		return -ENXIO;

	rdrv = devm_kzalloc(ci->dev, sizeof(*rdrv), GFP_KERNEL);
	if (!rdrv)
		return -ENOMEM;

	rdrv->start	= udc_id_switch_for_device;
	rdrv->stop	= udc_id_switch_for_host;
	rdrv->irq	= udc_irq;
	rdrv->suspend	= udc_suspend;
	rdrv->resume	= udc_resume;
	rdrv->name	= "gadget";
	ci->roles[CI_ROLE_GADGET] = rdrv;

	return udc_start(ci);
}<|MERGE_RESOLUTION|>--- conflicted
+++ resolved
@@ -1587,17 +1587,12 @@
 	/* Charger Detection */
 	ci_usb_charger_connect(ci, is_active);
 
-<<<<<<< HEAD
-	if (gadget_ready)
-		ci_hdrc_gadget_connect(_gadget, is_active);
-=======
 	if (ci->usb_phy) {
 		if (is_active)
 			usb_phy_set_event(ci->usb_phy, USB_EVENT_VBUS);
 		else
 			usb_phy_set_event(ci->usb_phy, USB_EVENT_NONE);
 	}
->>>>>>> f2ed3bfc
 
 	if (gadget_ready)
 		ci_hdrc_gadget_connect(_gadget, is_active);
