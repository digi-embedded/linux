--- conflicted
+++ resolved
@@ -221,8 +221,6 @@
 	ktime_t				hr_timeouts[NUM_OTG_FSM_TIMERS];
 	unsigned			enabled_otg_timer_bits;
 	enum otg_fsm_timer		next_otg_timer;
-	struct timer_list		hnp_polling_timer;
-	struct work_struct		hnp_polling_work;
 	struct work_struct		work;
 	struct workqueue_struct		*wq;
 
@@ -271,10 +269,7 @@
 	u32				pm_portsc;
 	u32				pm_usbmode;
 	struct work_struct		power_lost_work;
-<<<<<<< HEAD
-=======
 	struct mutex			mutex;
->>>>>>> f2ed3bfc
 };
 
 static inline struct ci_role_driver *ci_role(struct ci_hdrc *ci)
@@ -475,13 +470,5 @@
 
 int dbg_create_files(struct ci_hdrc *ci);
 
-<<<<<<< HEAD
-void ci_platform_configure(struct ci_hdrc *ci);
-int hw_controller_reset(struct ci_hdrc *ci);
-
-int dbg_create_files(struct ci_hdrc *ci);
-
-=======
->>>>>>> f2ed3bfc
 void dbg_remove_files(struct ci_hdrc *ci);
 #endif	/* __DRIVERS_USB_CHIPIDEA_CI_H */