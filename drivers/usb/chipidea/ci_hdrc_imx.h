--- conflicted
+++ resolved
@@ -46,14 +46,9 @@
 
 	unsigned int disable_oc:1; /* over current detect disabled */
 	unsigned int oc_polarity:1; /* over current polarity if oc enabled */
-<<<<<<< HEAD
-	unsigned int pwr_polarity:1; /* power line polarity is active high */
-	unsigned int evdo:1; /* set external vbus divider option */
-=======
 	unsigned int pwr_polarity:1; /* polarity of enable vbus from pmic */
 	unsigned int evdo:1; /* set external vbus divider option */
 	unsigned int hsic:1; /* HSIC controlller */
->>>>>>> 423d9423
 	/*
 	 * Specifies the delay between powering up the xtal 24MHz clock
 	 * and release the clock to the digital logic inside the analog block
