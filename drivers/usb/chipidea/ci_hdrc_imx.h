--- conflicted
+++ resolved
@@ -22,21 +22,12 @@
 	unsigned int evdo:1; /* set external vbus divider option */
 	unsigned int ulpi:1; /* connected to an ULPI phy */
 	unsigned int hsic:1; /* HSIC controlller */
-<<<<<<< HEAD
-	enum usb_dr_mode available_role;
-	unsigned int ext_id:1; /* ID from exteranl event */
-	unsigned int ext_vbus:1; /* Vbus from exteranl event */
-	int emp_curr_control;
-	int dc_vol_level_adjust;
-	struct usb_phy *usb_phy;
-=======
 	unsigned int ext_id:1; /* ID from exteranl event */
 	unsigned int ext_vbus:1; /* Vbus from exteranl event */
 	struct usb_phy *usb_phy;
 	enum usb_dr_mode available_role; /* runtime usb dr mode */
 	int emp_curr_control;
 	int dc_vol_level_adjust;
->>>>>>> c1084c27
 };
 
 int imx_usbmisc_init(struct imx_usbmisc_data *data);
