--- conflicted
+++ resolved
@@ -45,12 +45,8 @@
 	struct usb_charger *charger;
 
 	unsigned int disable_oc:1; /* over current detect disabled */
-<<<<<<< HEAD
-	unsigned int oc_pol:1; /* overcurrent polarity is active low */
+	unsigned int oc_polarity:1; /* over current polarity if oc enabled */
 	unsigned int pwr_pol:1; /* power line polarity is active high */
-=======
-	unsigned int oc_polarity:1; /* over current polarity if oc enabled */
->>>>>>> f2ed3bfc
 	unsigned int evdo:1; /* set external vbus divider option */
 	/*
 	 * Specifies the delay between powering up the xtal 24MHz clock
