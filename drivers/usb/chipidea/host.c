--- conflicted
+++ resolved
@@ -100,21 +100,15 @@
 {
 	struct device *dev = hcd->self.controller;
 	struct ci_hdrc *ci = dev_get_drvdata(dev);
-<<<<<<< HEAD
-=======
 	struct ehci_hcd *ehci = hcd_to_ehci(hcd);
->>>>>>> f2ed3bfc
 	int ret;
 
 	ret = ehci_setup(hcd);
 	if (ret)
 		return ret;
 
-<<<<<<< HEAD
-=======
 	ehci->need_io_watchdog = 0;
 
->>>>>>> f2ed3bfc
 	ci_platform_configure(ci);
 
 	return ret;
@@ -389,9 +383,9 @@
 				regulator_disable(ci->platdata->reg_vbus);
 		if (hcd->self.is_b_host)
 			hcd->self.is_b_host = 0;
-<<<<<<< HEAD
 	}
 	ci->hcd = NULL;
+	ci->otg.host = NULL;
 }
 
 bool ci_hdrc_host_has_device(struct ci_hdrc *ci)
@@ -409,28 +403,6 @@
 	return false;
 }
 
-=======
-	}
-	ci->hcd = NULL;
-	ci->otg.host = NULL;
-}
-
-bool ci_hdrc_host_has_device(struct ci_hdrc *ci)
-{
-	struct usb_device *roothub;
-	int i;
-
-	if ((ci->role == CI_ROLE_HOST) && ci->hcd) {
-		roothub = ci->hcd->self.root_hub;
-		for (i = 0; i < roothub->maxchild; ++i) {
-			if (usb_hub_find_child(roothub, (i + 1)))
-				return true;
-		}
-	}
-	return false;
-}
-
->>>>>>> f2ed3bfc
 static void ci_hdrc_host_save_for_power_lost(struct ci_hdrc *ci)
 {
 	struct ehci_hcd *ehci;
@@ -459,15 +431,12 @@
 	struct ehci_hcd *ehci;
 	unsigned long   flags;
 	u32 tmp;
-<<<<<<< HEAD
-=======
 	int step_ms;
 	/*
 	 * If the vbus is off during system suspend, most of devices will pull
 	 * DP up within 200ms when they see vbus, set 1000ms for safety.
 	 */
 	int timeout_ms = 1000;
->>>>>>> f2ed3bfc
 
 	if (!ci->hcd)
 		return;
@@ -495,8 +464,6 @@
 	tmp |= CMD_RUN;
 	ehci_writel(ehci, tmp, &ehci->regs->command);
 	spin_unlock_irqrestore(&ehci->lock, flags);
-<<<<<<< HEAD
-=======
 
 	if (!(ci->pm_portsc & PORTSC_CCS))
 		return;
@@ -506,34 +473,23 @@
 			break;
 		msleep(25);
 	}
->>>>>>> f2ed3bfc
 }
 
 static void ci_hdrc_host_suspend(struct ci_hdrc *ci)
 {
-<<<<<<< HEAD
 #ifdef CONFIG_PM
 	if (ci_hdrc_host_has_device(ci))
 		imx_gpc_mf_request_on(ci->irq, 1);
 #endif
-=======
-	if (ci_hdrc_host_has_device(ci))
-		imx_gpc_mf_request_on(ci->irq, 1);
->>>>>>> f2ed3bfc
 
 	ci_hdrc_host_save_for_power_lost(ci);
 }
 
 static void ci_hdrc_host_resume(struct ci_hdrc *ci, bool power_lost)
 {
-<<<<<<< HEAD
 #ifdef CONFIG_PM
 	imx_gpc_mf_request_on(ci->irq, 0);
 #endif
-=======
-	imx_gpc_mf_request_on(ci->irq, 0);
-
->>>>>>> f2ed3bfc
 	if (power_lost)
 		ci_hdrc_host_restore_from_power_lost(ci);
 }
