--- conflicted
+++ resolved
@@ -26,10 +26,7 @@
 #include <linux/usb/chipidea.h>
 #include <linux/regulator/consumer.h>
 #include <linux/imx_gpc.h>
-<<<<<<< HEAD
-=======
 #include <linux/platform_device.h>
->>>>>>> 9ea9577d
 
 #include "../host/ehci.h"
 
@@ -37,12 +34,8 @@
 #include "bits.h"
 #include "host.h"
 
-<<<<<<< HEAD
-static struct hc_driver __read_mostly ci_ehci_hc_driver;
-=======
 #define MAX_CI_NUM	8
 static struct hc_driver __read_mostly ci_ehci_hc_driver[MAX_CI_NUM];
->>>>>>> 9ea9577d
 static int (*orig_bus_suspend)(struct usb_hcd *hcd);
 static int (*orig_bus_resume)(struct usb_hcd *hcd);
 static int (*orig_hub_control)(struct usb_hcd *hcd,
@@ -130,8 +123,6 @@
 	return 0;
 }
 
-<<<<<<< HEAD
-=======
 #ifdef CONFIG_USB_OTG
 
 static int ci_start_port_reset(struct usb_hcd *hcd, unsigned port)
@@ -164,7 +155,6 @@
 
 #endif
 
->>>>>>> 9ea9577d
 /* The below code is based on tegra ehci driver */
 static int ci_imx_ehci_hub_control(
 	struct usb_hcd	*hcd,
@@ -372,7 +362,8 @@
 		if (ci->platdata->reg_vbus && !ci_otg_is_fsm_mode(ci) &&
 			(ci->platdata->flags & CI_HDRC_IMX_VBUS_EARLY_ON))
 				regulator_disable(ci->platdata->reg_vbus);
-<<<<<<< HEAD
+		if (hcd->self.is_b_host)
+			hcd->self.is_b_host = 0;
 	}
 	ci->hcd = NULL;
 }
@@ -453,113 +444,16 @@
 
 static void ci_hdrc_host_suspend(struct ci_hdrc *ci)
 {
-#ifdef CONFIG_PM_RUNTIME
 	if (ci_hdrc_host_has_device(ci))
 		imx_gpc_mf_request_on(ci->irq, 1);
-#endif
 
 	ci_hdrc_host_save_for_power_lost(ci);
 }
 
 static void ci_hdrc_host_resume(struct ci_hdrc *ci, bool power_lost)
 {
-#ifdef CONFIG_PM_RUNTIME
 	imx_gpc_mf_request_on(ci->irq, 0);
-#endif
-=======
-		if (hcd->self.is_b_host)
-			hcd->self.is_b_host = 0;
-	}
-	ci->hcd = NULL;
-}
-
-bool ci_hdrc_host_has_device(struct ci_hdrc *ci)
-{
-	struct usb_device *roothub;
-	int i;
-
-	if ((ci->role == CI_ROLE_HOST) && ci->hcd) {
-		roothub = ci->hcd->self.root_hub;
-		for (i = 0; i < roothub->maxchild; ++i) {
-			if (usb_hub_find_child(roothub, (i + 1)))
-				return true;
-		}
-	}
-	return false;
-}
-
-static void ci_hdrc_host_save_for_power_lost(struct ci_hdrc *ci)
-{
-	struct ehci_hcd *ehci;
-
-	if (!ci->hcd)
-		return;
-
-	ehci = hcd_to_ehci(ci->hcd);
-	/* save EHCI registers */
-	ci->pm_usbmode = ehci_readl(ehci, &ehci->regs->usbmode);
-	ci->pm_command = ehci_readl(ehci, &ehci->regs->command);
-	ci->pm_command &= ~CMD_RUN;
-	ci->pm_status  = ehci_readl(ehci, &ehci->regs->status);
-	ci->pm_intr_enable  = ehci_readl(ehci, &ehci->regs->intr_enable);
-	ci->pm_frame_index  = ehci_readl(ehci, &ehci->regs->frame_index);
-	ci->pm_segment  = ehci_readl(ehci, &ehci->regs->segment);
-	ci->pm_frame_list  = ehci_readl(ehci, &ehci->regs->frame_list);
-	ci->pm_async_next  = ehci_readl(ehci, &ehci->regs->async_next);
-	ci->pm_configured_flag  =
-			ehci_readl(ehci, &ehci->regs->configured_flag);
-	ci->pm_portsc = ehci_readl(ehci, &ehci->regs->port_status[0]);
-}
-
-static void ci_hdrc_host_restore_from_power_lost(struct ci_hdrc *ci)
-{
-	struct ehci_hcd *ehci;
-	unsigned long   flags;
-	u32 tmp;
-
-	if (!ci->hcd)
-		return;
-
-	hw_controller_reset(ci);
-
-	ehci = hcd_to_ehci(ci->hcd);
-	spin_lock_irqsave(&ehci->lock, flags);
-	/* Restore EHCI registers */
-	ehci_writel(ehci, ci->pm_usbmode, &ehci->regs->usbmode);
-	ehci_writel(ehci, ci->pm_portsc, &ehci->regs->port_status[0]);
-	ehci_writel(ehci, ci->pm_command, &ehci->regs->command);
-	ehci_writel(ehci, ci->pm_intr_enable, &ehci->regs->intr_enable);
-	ehci_writel(ehci, ci->pm_frame_index, &ehci->regs->frame_index);
-	ehci_writel(ehci, ci->pm_segment, &ehci->regs->segment);
-	ehci_writel(ehci, ci->pm_frame_list, &ehci->regs->frame_list);
-	ehci_writel(ehci, ci->pm_async_next, &ehci->regs->async_next);
-	ehci_writel(ehci, ci->pm_configured_flag,
-					&ehci->regs->configured_flag);
-	/* Restore the PHY's connect notifier setting */
-	if (ci->pm_portsc & PORTSC_HSP)
-		usb_phy_notify_connect(ci->usb_phy, USB_SPEED_HIGH);
-
-	ci_hdrc_ahb_config(ci);
-
-	tmp = ehci_readl(ehci, &ehci->regs->command);
-	tmp |= CMD_RUN;
-	ehci_writel(ehci, tmp, &ehci->regs->command);
-	spin_unlock_irqrestore(&ehci->lock, flags);
-}
-
-static void ci_hdrc_host_suspend(struct ci_hdrc *ci)
-{
-	if (ci_hdrc_host_has_device(ci))
-		imx_gpc_mf_request_on(ci->irq, 1);
-
-	ci_hdrc_host_save_for_power_lost(ci);
-}
-
-static void ci_hdrc_host_resume(struct ci_hdrc *ci, bool power_lost)
-{
-	imx_gpc_mf_request_on(ci->irq, 0);
-
->>>>>>> 9ea9577d
+
 	if (power_lost)
 		ci_hdrc_host_restore_from_power_lost(ci);
 }
@@ -639,71 +533,6 @@
 	return 0;
 }
 
-static int ci_ehci_bus_suspend(struct usb_hcd *hcd)
-{
-	struct ehci_hcd *ehci = hcd_to_ehci(hcd);
-	int port;
-	u32 tmp;
-	struct device *dev = hcd->self.controller;
-	struct ci_hdrc *ci = dev_get_drvdata(dev);
-
-	int ret = orig_bus_suspend(hcd);
-
-	if (ret)
-		return ret;
-
-	port = HCS_N_PORTS(ehci->hcs_params);
-	while (port--) {
-		u32 __iomem *reg = &ehci->regs->port_status[port];
-		u32 portsc = ehci_readl(ehci, reg);
-
-		if (portsc & PORT_CONNECT) {
-			/*
-			 * For chipidea, the resume signal will be ended
-			 * automatically, so for remote wakeup case, the
-			 * usbcmd.rs may not be set before the resume has
-			 * ended if other resume paths consumes too much
-			 * time (~24ms), in that case, the SOF will not
-			 * send out within 3ms after resume ends, then the
-			 * high speed device will enter full speed mode.
-			 */
-
-			tmp = ehci_readl(ehci, &ehci->regs->command);
-			tmp |= CMD_RUN;
-			ehci_writel(ehci, tmp, &ehci->regs->command);
-			/*
-			 * It needs a short delay between set RS bit and PHCD.
-			 */
-			usleep_range(150, 200);
-
-			/*
-			 * If a transaction is in progress, there may be a delay in
-			 * suspending the port. Poll until the port is suspended.
-			 */
-			if (ehci_handshake(ehci, reg, PORT_SUSPEND,
-							PORT_SUSPEND, 5000))
-				ehci_err(ehci, "timeout waiting for SUSPEND\n");
-
-			if (ci->platdata->flags & CI_HDRC_IMX_IS_HSIC)
-				ci_ehci_override_wakeup_flag(ehci, reg,
-					PORT_WKDISC_E | PORT_WKCONN_E, false);
-
-			if (hcd->usb_phy && test_bit(port, &ehci->bus_suspended)
-				&& (ehci_port_speed(ehci, portsc) ==
-					USB_PORT_STAT_HIGH_SPEED))
-				/*
-				 * notify the USB PHY, it is for global
-				 * suspend case.
-				 */
-				usb_phy_notify_suspend(hcd->usb_phy,
-					USB_SPEED_HIGH);
-			break;
-		}
-	}
-
-	return 0;
-}
-
 int ci_hdrc_host_init(struct ci_hdrc *ci)
 {
 	struct ci_role_driver *rdrv;
@@ -725,18 +554,6 @@
 	rdrv->name	= "host";
 	ci->roles[CI_ROLE_HOST] = rdrv;
 
-<<<<<<< HEAD
-	ehci_init_driver(&ci_ehci_hc_driver, &ehci_ci_overrides);
-	orig_bus_suspend = ci_ehci_hc_driver.bus_suspend;
-	orig_bus_resume = ci_ehci_hc_driver.bus_resume;
-	orig_hub_control = ci_ehci_hc_driver.hub_control;
-
-	ci_ehci_hc_driver.bus_suspend = ci_ehci_bus_suspend;
-	if (ci->platdata->flags & CI_HDRC_IMX_EHCI_QUIRK) {
-		ci_ehci_hc_driver.bus_resume = ci_imx_ehci_bus_resume;
-		ci_ehci_hc_driver.hub_control = ci_imx_ehci_hub_control;
-	}
-=======
 	ehci_init_driver(ci_ehci_driver, &ehci_ci_overrides);
 	orig_bus_suspend = ci_ehci_driver->bus_suspend;
 	orig_bus_resume = ci_ehci_driver->bus_resume;
@@ -748,7 +565,6 @@
 		ci_ehci_driver->hub_control = ci_imx_ehci_hub_control;
 	}
 	ci_ehci_driver->start_port_reset = ci_start_port_reset;
->>>>>>> 9ea9577d
 
 	return 0;
 }