// SPDX-License-Identifier: GPL-2.0
/*
 * mtu3_core.c - hardware access layer and gadget init/exit of
 *                     MediaTek usb3 Dual-Role Controller Driver
 *
 * Copyright (C) 2016 MediaTek Inc.
 *
 * Author: Chunfeng Yun <chunfeng.yun@mediatek.com>
 */

#include <linux/dma-mapping.h>
#include <linux/kernel.h>
#include <linux/module.h>
#include <linux/of_address.h>
#include <linux/of_irq.h>
#include <linux/platform_device.h>

#include "mtu3.h"
#include "mtu3_dr.h"
#include "mtu3_debug.h"
#include "mtu3_trace.h"

static int ep_fifo_alloc(struct mtu3_ep *mep, u32 seg_size)
{
	struct mtu3_fifo_info *fifo = mep->fifo;
	u32 num_bits = DIV_ROUND_UP(seg_size, MTU3_EP_FIFO_UNIT);
	u32 start_bit;

	/* ensure that @mep->fifo_seg_size is power of two */
	num_bits = roundup_pow_of_two(num_bits);
	if (num_bits > fifo->limit)
		return -EINVAL;

	mep->fifo_seg_size = num_bits * MTU3_EP_FIFO_UNIT;
	num_bits = num_bits * (mep->slot + 1);
	start_bit = bitmap_find_next_zero_area(fifo->bitmap,
			fifo->limit, 0, num_bits, 0);
	if (start_bit >= fifo->limit)
		return -EOVERFLOW;

	bitmap_set(fifo->bitmap, start_bit, num_bits);
	mep->fifo_size = num_bits * MTU3_EP_FIFO_UNIT;
	mep->fifo_addr = fifo->base + MTU3_EP_FIFO_UNIT * start_bit;

	dev_dbg(mep->mtu->dev, "%s fifo:%#x/%#x, start_bit: %d\n",
		__func__, mep->fifo_seg_size, mep->fifo_size, start_bit);

	return mep->fifo_addr;
}

static void ep_fifo_free(struct mtu3_ep *mep)
{
	struct mtu3_fifo_info *fifo = mep->fifo;
	u32 addr = mep->fifo_addr;
	u32 bits = mep->fifo_size / MTU3_EP_FIFO_UNIT;
	u32 start_bit;

	if (unlikely(addr < fifo->base || bits > fifo->limit))
		return;

	start_bit = (addr - fifo->base) / MTU3_EP_FIFO_UNIT;
	bitmap_clear(fifo->bitmap, start_bit, bits);
	mep->fifo_size = 0;
	mep->fifo_seg_size = 0;

	dev_dbg(mep->mtu->dev, "%s size:%#x/%#x, start_bit: %d\n",
		__func__, mep->fifo_seg_size, mep->fifo_size, start_bit);
}

/* enable/disable U3D SS function */
static inline void mtu3_ss_func_set(struct mtu3 *mtu, bool enable)
{
	/* If usb3_en==0, LTSSM will go to SS.Disable state */
	if (enable)
		mtu3_setbits(mtu->mac_base, U3D_USB3_CONFIG, USB3_EN);
	else
		mtu3_clrbits(mtu->mac_base, U3D_USB3_CONFIG, USB3_EN);

	dev_dbg(mtu->dev, "USB3_EN = %d\n", !!enable);
}

/* set/clear U3D HS device soft connect */
static inline void mtu3_hs_softconn_set(struct mtu3 *mtu, bool enable)
{
	if (enable) {
		mtu3_setbits(mtu->mac_base, U3D_POWER_MANAGEMENT,
			SOFT_CONN | SUSPENDM_ENABLE);
	} else {
		mtu3_clrbits(mtu->mac_base, U3D_POWER_MANAGEMENT,
			SOFT_CONN | SUSPENDM_ENABLE);
	}
	dev_dbg(mtu->dev, "SOFTCONN = %d\n", !!enable);
}

/* only port0 of U2/U3 supports device mode */
static int mtu3_device_enable(struct mtu3 *mtu)
{
	void __iomem *ibase = mtu->ippc_base;
	u32 check_clk = 0;

	mtu3_clrbits(ibase, U3D_SSUSB_IP_PW_CTRL2, SSUSB_IP_DEV_PDN);

	if (mtu->is_u3_ip) {
		check_clk = SSUSB_U3_MAC_RST_B_STS;
		mtu3_clrbits(ibase, SSUSB_U3_CTRL(0),
			(SSUSB_U3_PORT_DIS | SSUSB_U3_PORT_PDN |
			SSUSB_U3_PORT_HOST_SEL));
	}
	mtu3_clrbits(ibase, SSUSB_U2_CTRL(0),
		(SSUSB_U2_PORT_DIS | SSUSB_U2_PORT_PDN |
		SSUSB_U2_PORT_HOST_SEL));

	if (mtu->ssusb->dr_mode == USB_DR_MODE_OTG) {
		mtu3_setbits(ibase, SSUSB_U2_CTRL(0), SSUSB_U2_PORT_OTG_SEL);
		if (mtu->is_u3_ip)
			mtu3_setbits(ibase, SSUSB_U3_CTRL(0),
				     SSUSB_U3_PORT_DUAL_MODE);
	}

	return ssusb_check_clocks(mtu->ssusb, check_clk);
}

static void mtu3_device_disable(struct mtu3 *mtu)
{
	void __iomem *ibase = mtu->ippc_base;

	if (mtu->is_u3_ip)
		mtu3_setbits(ibase, SSUSB_U3_CTRL(0),
			(SSUSB_U3_PORT_DIS | SSUSB_U3_PORT_PDN));

	mtu3_setbits(ibase, SSUSB_U2_CTRL(0),
		SSUSB_U2_PORT_DIS | SSUSB_U2_PORT_PDN);

	if (mtu->ssusb->dr_mode == USB_DR_MODE_OTG) {
		mtu3_clrbits(ibase, SSUSB_U2_CTRL(0), SSUSB_U2_PORT_OTG_SEL);
		if (mtu->is_u3_ip)
			mtu3_clrbits(ibase, SSUSB_U3_CTRL(0),
				     SSUSB_U3_PORT_DUAL_MODE);
	}
<<<<<<< HEAD
=======

	mtu3_setbits(ibase, U3D_SSUSB_IP_PW_CTRL2, SSUSB_IP_DEV_PDN);
}

static void mtu3_dev_power_on(struct mtu3 *mtu)
{
	void __iomem *ibase = mtu->ippc_base;

	mtu3_clrbits(ibase, U3D_SSUSB_IP_PW_CTRL2, SSUSB_IP_DEV_PDN);
	if (mtu->is_u3_ip)
		mtu3_clrbits(ibase, SSUSB_U3_CTRL(0), SSUSB_U3_PORT_PDN);

	mtu3_clrbits(ibase, SSUSB_U2_CTRL(0), SSUSB_U2_PORT_PDN);
}

static void mtu3_dev_power_down(struct mtu3 *mtu)
{
	void __iomem *ibase = mtu->ippc_base;
>>>>>>> c1084c27

	if (mtu->is_u3_ip)
		mtu3_setbits(ibase, SSUSB_U3_CTRL(0), SSUSB_U3_PORT_PDN);

	mtu3_setbits(ibase, SSUSB_U2_CTRL(0), SSUSB_U2_PORT_PDN);
	mtu3_setbits(ibase, U3D_SSUSB_IP_PW_CTRL2, SSUSB_IP_DEV_PDN);
}

/* reset U3D's device module. */
static void mtu3_device_reset(struct mtu3 *mtu)
{
	void __iomem *ibase = mtu->ippc_base;

	mtu3_setbits(ibase, U3D_SSUSB_DEV_RST_CTRL, SSUSB_DEV_SW_RST);
	udelay(1);
	mtu3_clrbits(ibase, U3D_SSUSB_DEV_RST_CTRL, SSUSB_DEV_SW_RST);
}

static void mtu3_intr_status_clear(struct mtu3 *mtu)
{
	void __iomem *mbase = mtu->mac_base;

	/* Clear EP0 and Tx/Rx EPn interrupts status */
	mtu3_writel(mbase, U3D_EPISR, ~0x0);
	/* Clear U2 USB common interrupts status */
	mtu3_writel(mbase, U3D_COMMON_USB_INTR, ~0x0);
	/* Clear U3 LTSSM interrupts status */
	mtu3_writel(mbase, U3D_LTSSM_INTR, ~0x0);
	/* Clear speed change interrupt status */
	mtu3_writel(mbase, U3D_DEV_LINK_INTR, ~0x0);
	/* Clear QMU interrupt status */
	mtu3_writel(mbase, U3D_QISAR0, ~0x0);
}

/* disable all interrupts */
static void mtu3_intr_disable(struct mtu3 *mtu)
{
	/* Disable level 1 interrupts */
	mtu3_writel(mtu->mac_base, U3D_LV1IECR, ~0x0);
	/* Disable endpoint interrupts */
	mtu3_writel(mtu->mac_base, U3D_EPIECR, ~0x0);
	mtu3_intr_status_clear(mtu);
}

/* enable system global interrupt */
static void mtu3_intr_enable(struct mtu3 *mtu)
{
	void __iomem *mbase = mtu->mac_base;
	u32 value;

	/*Enable level 1 interrupts (BMU, QMU, MAC3, DMA, MAC2, EPCTL) */
	value = BMU_INTR | QMU_INTR | MAC3_INTR | MAC2_INTR | EP_CTRL_INTR;
	mtu3_writel(mbase, U3D_LV1IESR, value);

	/* Enable U2 common USB interrupts */
	value = SUSPEND_INTR | RESUME_INTR | RESET_INTR;
	mtu3_writel(mbase, U3D_COMMON_USB_INTR_ENABLE, value);

	if (mtu->is_u3_ip) {
		/* Enable U3 LTSSM interrupts */
		value = HOT_RST_INTR | WARM_RST_INTR |
			ENTER_U3_INTR | EXIT_U3_INTR;
		mtu3_writel(mbase, U3D_LTSSM_INTR_ENABLE, value);
	}

	/* Enable QMU interrupts. */
	value = TXQ_CSERR_INT | TXQ_LENERR_INT | RXQ_CSERR_INT |
			RXQ_LENERR_INT | RXQ_ZLPERR_INT;
	mtu3_writel(mbase, U3D_QIESR1, value);

	/* Enable speed change interrupt */
	mtu3_writel(mbase, U3D_DEV_LINK_INTR_ENABLE, SSUSB_DEV_SPEED_CHG_INTR);
}

static void mtu3_set_speed(struct mtu3 *mtu, enum usb_device_speed speed)
{
	void __iomem *mbase = mtu->mac_base;

	if (speed > mtu->max_speed)
		speed = mtu->max_speed;

	switch (speed) {
	case USB_SPEED_FULL:
		/* disable U3 SS function */
		mtu3_clrbits(mbase, U3D_USB3_CONFIG, USB3_EN);
		/* disable HS function */
		mtu3_clrbits(mbase, U3D_POWER_MANAGEMENT, HS_ENABLE);
		break;
	case USB_SPEED_HIGH:
		mtu3_clrbits(mbase, U3D_USB3_CONFIG, USB3_EN);
		/* HS/FS detected by HW */
		mtu3_setbits(mbase, U3D_POWER_MANAGEMENT, HS_ENABLE);
		break;
	case USB_SPEED_SUPER:
		mtu3_setbits(mbase, U3D_POWER_MANAGEMENT, HS_ENABLE);
		mtu3_clrbits(mtu->ippc_base, SSUSB_U3_CTRL(0),
			     SSUSB_U3_PORT_SSP_SPEED);
		break;
	case USB_SPEED_SUPER_PLUS:
		mtu3_setbits(mbase, U3D_POWER_MANAGEMENT, HS_ENABLE);
		mtu3_setbits(mtu->ippc_base, SSUSB_U3_CTRL(0),
			     SSUSB_U3_PORT_SSP_SPEED);
		break;
	default:
		dev_err(mtu->dev, "invalid speed: %s\n",
			usb_speed_string(speed));
		return;
	}

	mtu->speed = speed;
	dev_dbg(mtu->dev, "set speed: %s\n", usb_speed_string(speed));
}

/* CSR registers will be reset to default value if port is disabled */
static void mtu3_csr_init(struct mtu3 *mtu)
{
	void __iomem *mbase = mtu->mac_base;

	if (mtu->is_u3_ip) {
		/* disable LGO_U1/U2 by default */
		mtu3_clrbits(mbase, U3D_LINK_POWER_CONTROL,
				SW_U1_REQUEST_ENABLE | SW_U2_REQUEST_ENABLE);
		/* enable accept LGO_U1/U2 link command from host */
		mtu3_setbits(mbase, U3D_LINK_POWER_CONTROL,
				SW_U1_ACCEPT_ENABLE | SW_U2_ACCEPT_ENABLE);
		/* device responses to u3_exit from host automatically */
		mtu3_clrbits(mbase, U3D_LTSSM_CTRL, SOFT_U3_EXIT_EN);
		/* automatically build U2 link when U3 detect fail */
		mtu3_setbits(mbase, U3D_USB2_TEST_MODE, U2U3_AUTO_SWITCH);
		/* auto clear SOFT_CONN when clear USB3_EN if work as HS */
		mtu3_setbits(mbase, U3D_U3U2_SWITCH_CTRL, SOFTCON_CLR_AUTO_EN);
	}

	/* delay about 0.1us from detecting reset to send chirp-K */
	mtu3_clrbits(mbase, U3D_LINK_RESET_INFO, WTCHRP_MSK);
	/* enable automatical HWRW from L1 */
	mtu3_setbits(mbase, U3D_POWER_MANAGEMENT, LPM_HRWE);
}

/* reset: u2 - data toggle, u3 - SeqN, flow control status etc */
static void mtu3_ep_reset(struct mtu3_ep *mep)
{
	struct mtu3 *mtu = mep->mtu;
	u32 rst_bit = EP_RST(mep->is_in, mep->epnum);

	mtu3_setbits(mtu->mac_base, U3D_EP_RST, rst_bit);
	mtu3_clrbits(mtu->mac_base, U3D_EP_RST, rst_bit);
}

/* set/clear the stall and toggle bits for non-ep0 */
void mtu3_ep_stall_set(struct mtu3_ep *mep, bool set)
{
	struct mtu3 *mtu = mep->mtu;
	void __iomem *mbase = mtu->mac_base;
	u8 epnum = mep->epnum;
	u32 csr;

	if (mep->is_in) {	/* TX */
		csr = mtu3_readl(mbase, MU3D_EP_TXCR0(epnum)) & TX_W1C_BITS;
		if (set)
			csr |= TX_SENDSTALL;
		else
			csr = (csr & (~TX_SENDSTALL)) | TX_SENTSTALL;
		mtu3_writel(mbase, MU3D_EP_TXCR0(epnum), csr);
	} else {	/* RX */
		csr = mtu3_readl(mbase, MU3D_EP_RXCR0(epnum)) & RX_W1C_BITS;
		if (set)
			csr |= RX_SENDSTALL;
		else
			csr = (csr & (~RX_SENDSTALL)) | RX_SENTSTALL;
		mtu3_writel(mbase, MU3D_EP_RXCR0(epnum), csr);
	}

	if (!set) {
		mtu3_ep_reset(mep);
		mep->flags &= ~MTU3_EP_STALL;
	} else {
		mep->flags |= MTU3_EP_STALL;
	}

	dev_dbg(mtu->dev, "%s: %s\n", mep->name,
		set ? "SEND STALL" : "CLEAR STALL, with EP RESET");
}

void mtu3_dev_on_off(struct mtu3 *mtu, int is_on)
{
	if (mtu->is_u3_ip && mtu->speed >= USB_SPEED_SUPER)
		mtu3_ss_func_set(mtu, is_on);
	else
		mtu3_hs_softconn_set(mtu, is_on);

	dev_info(mtu->dev, "gadget (%s) pullup D%s\n",
		usb_speed_string(mtu->speed), is_on ? "+" : "-");
}

void mtu3_start(struct mtu3 *mtu)
{
	void __iomem *mbase = mtu->mac_base;

	dev_dbg(mtu->dev, "%s devctl 0x%x\n", __func__,
		mtu3_readl(mbase, U3D_DEVICE_CONTROL));

	mtu3_dev_power_on(mtu);
	mtu3_csr_init(mtu);
	mtu3_set_speed(mtu, mtu->speed);

	/* Initialize the default interrupts */
	mtu3_intr_enable(mtu);
	mtu->is_active = 1;

	if (mtu->softconnect)
		mtu3_dev_on_off(mtu, 1);
}

void mtu3_stop(struct mtu3 *mtu)
{
	dev_dbg(mtu->dev, "%s\n", __func__);

	mtu3_intr_disable(mtu);

	if (mtu->softconnect)
		mtu3_dev_on_off(mtu, 0);

	mtu->is_active = 0;
	mtu3_dev_power_down(mtu);
}

static void mtu3_dev_suspend(struct mtu3 *mtu)
{
	if (!mtu->is_active)
		return;

	mtu3_intr_disable(mtu);
	mtu3_dev_power_down(mtu);
}

static void mtu3_dev_resume(struct mtu3 *mtu)
{
	if (!mtu->is_active)
		return;

	mtu3_dev_power_on(mtu);
	mtu3_intr_enable(mtu);
}

/* for non-ep0 */
int mtu3_config_ep(struct mtu3 *mtu, struct mtu3_ep *mep,
			int interval, int burst, int mult)
{
	void __iomem *mbase = mtu->mac_base;
	bool gen2cp = mtu->gen2cp;
	int epnum = mep->epnum;
	u32 csr0, csr1, csr2;
	int fifo_sgsz, fifo_addr;
	int num_pkts;

	fifo_addr = ep_fifo_alloc(mep, mep->maxp);
	if (fifo_addr < 0) {
		dev_err(mtu->dev, "alloc ep fifo failed(%d)\n", mep->maxp);
		return -ENOMEM;
	}
	fifo_sgsz = ilog2(mep->fifo_seg_size);
	dev_dbg(mtu->dev, "%s fifosz: %x(%x/%x)\n", __func__, fifo_sgsz,
		mep->fifo_seg_size, mep->fifo_size);

	if (mep->is_in) {
		csr0 = TX_TXMAXPKTSZ(mep->maxp);
		csr0 |= TX_DMAREQEN;

		num_pkts = (burst + 1) * (mult + 1) - 1;
		csr1 = TX_SS_BURST(burst) | TX_SLOT(mep->slot);
		csr1 |= TX_MAX_PKT(gen2cp, num_pkts) | TX_MULT(gen2cp, mult);

		csr2 = TX_FIFOADDR(fifo_addr >> 4);
		csr2 |= TX_FIFOSEGSIZE(fifo_sgsz);

		switch (mep->type) {
		case USB_ENDPOINT_XFER_BULK:
			csr1 |= TX_TYPE(TYPE_BULK);
			break;
		case USB_ENDPOINT_XFER_ISOC:
			csr1 |= TX_TYPE(TYPE_ISO);
			csr2 |= TX_BINTERVAL(interval);
			break;
		case USB_ENDPOINT_XFER_INT:
			csr1 |= TX_TYPE(TYPE_INT);
			csr2 |= TX_BINTERVAL(interval);
			break;
		}

		/* Enable QMU Done interrupt */
		mtu3_setbits(mbase, U3D_QIESR0, QMU_TX_DONE_INT(epnum));

		mtu3_writel(mbase, MU3D_EP_TXCR0(epnum), csr0);
		mtu3_writel(mbase, MU3D_EP_TXCR1(epnum), csr1);
		mtu3_writel(mbase, MU3D_EP_TXCR2(epnum), csr2);

		dev_dbg(mtu->dev, "U3D_TX%d CSR0:%#x, CSR1:%#x, CSR2:%#x\n",
			epnum, mtu3_readl(mbase, MU3D_EP_TXCR0(epnum)),
			mtu3_readl(mbase, MU3D_EP_TXCR1(epnum)),
			mtu3_readl(mbase, MU3D_EP_TXCR2(epnum)));
	} else {
		csr0 = RX_RXMAXPKTSZ(mep->maxp);
		csr0 |= RX_DMAREQEN;

		num_pkts = (burst + 1) * (mult + 1) - 1;
		csr1 = RX_SS_BURST(burst) | RX_SLOT(mep->slot);
		csr1 |= RX_MAX_PKT(gen2cp, num_pkts) | RX_MULT(gen2cp, mult);

		csr2 = RX_FIFOADDR(fifo_addr >> 4);
		csr2 |= RX_FIFOSEGSIZE(fifo_sgsz);

		switch (mep->type) {
		case USB_ENDPOINT_XFER_BULK:
			csr1 |= RX_TYPE(TYPE_BULK);
			break;
		case USB_ENDPOINT_XFER_ISOC:
			csr1 |= RX_TYPE(TYPE_ISO);
			csr2 |= RX_BINTERVAL(interval);
			break;
		case USB_ENDPOINT_XFER_INT:
			csr1 |= RX_TYPE(TYPE_INT);
			csr2 |= RX_BINTERVAL(interval);
			break;
		}

		/*Enable QMU Done interrupt */
		mtu3_setbits(mbase, U3D_QIESR0, QMU_RX_DONE_INT(epnum));

		mtu3_writel(mbase, MU3D_EP_RXCR0(epnum), csr0);
		mtu3_writel(mbase, MU3D_EP_RXCR1(epnum), csr1);
		mtu3_writel(mbase, MU3D_EP_RXCR2(epnum), csr2);

		dev_dbg(mtu->dev, "U3D_RX%d CSR0:%#x, CSR1:%#x, CSR2:%#x\n",
			epnum, mtu3_readl(mbase, MU3D_EP_RXCR0(epnum)),
			mtu3_readl(mbase, MU3D_EP_RXCR1(epnum)),
			mtu3_readl(mbase, MU3D_EP_RXCR2(epnum)));
	}

	dev_dbg(mtu->dev, "csr0:%#x, csr1:%#x, csr2:%#x\n", csr0, csr1, csr2);
	dev_dbg(mtu->dev, "%s: %s, fifo-addr:%#x, fifo-size:%#x(%#x/%#x)\n",
		__func__, mep->name, mep->fifo_addr, mep->fifo_size,
		fifo_sgsz, mep->fifo_seg_size);

	return 0;
}

/* for non-ep0 */
void mtu3_deconfig_ep(struct mtu3 *mtu, struct mtu3_ep *mep)
{
	void __iomem *mbase = mtu->mac_base;
	int epnum = mep->epnum;

	if (mep->is_in) {
		mtu3_writel(mbase, MU3D_EP_TXCR0(epnum), 0);
		mtu3_writel(mbase, MU3D_EP_TXCR1(epnum), 0);
		mtu3_writel(mbase, MU3D_EP_TXCR2(epnum), 0);
		mtu3_setbits(mbase, U3D_QIECR0, QMU_TX_DONE_INT(epnum));
	} else {
		mtu3_writel(mbase, MU3D_EP_RXCR0(epnum), 0);
		mtu3_writel(mbase, MU3D_EP_RXCR1(epnum), 0);
		mtu3_writel(mbase, MU3D_EP_RXCR2(epnum), 0);
		mtu3_setbits(mbase, U3D_QIECR0, QMU_RX_DONE_INT(epnum));
	}

	mtu3_ep_reset(mep);
	ep_fifo_free(mep);

	dev_dbg(mtu->dev, "%s: %s\n", __func__, mep->name);
}

/*
 * Two scenarios:
 * 1. when device IP supports SS, the fifo of EP0, TX EPs, RX EPs
 *	are separated;
 * 2. when supports only HS, the fifo is shared for all EPs, and
 *	the capability registers of @EPNTXFFSZ or @EPNRXFFSZ indicate
 *	the total fifo size of non-ep0, and ep0's is fixed to 64B,
 *	so the total fifo size is 64B + @EPNTXFFSZ;
 *	Due to the first 64B should be reserved for EP0, non-ep0's fifo
 *	starts from offset 64 and are divided into two equal parts for
 *	TX or RX EPs for simplification.
 */
static void get_ep_fifo_config(struct mtu3 *mtu)
{
	struct mtu3_fifo_info *tx_fifo;
	struct mtu3_fifo_info *rx_fifo;
	u32 fifosize;

	if (mtu->is_u3_ip) {
		fifosize = mtu3_readl(mtu->mac_base, U3D_CAP_EPNTXFFSZ);
		tx_fifo = &mtu->tx_fifo;
		tx_fifo->base = 0;
		tx_fifo->limit = fifosize / MTU3_EP_FIFO_UNIT;
		bitmap_zero(tx_fifo->bitmap, MTU3_FIFO_BIT_SIZE);

		fifosize = mtu3_readl(mtu->mac_base, U3D_CAP_EPNRXFFSZ);
		rx_fifo = &mtu->rx_fifo;
		rx_fifo->base = 0;
		rx_fifo->limit = fifosize / MTU3_EP_FIFO_UNIT;
		bitmap_zero(rx_fifo->bitmap, MTU3_FIFO_BIT_SIZE);
		mtu->slot = MTU3_U3_IP_SLOT_DEFAULT;
	} else {
		fifosize = mtu3_readl(mtu->mac_base, U3D_CAP_EPNTXFFSZ);
		tx_fifo = &mtu->tx_fifo;
		tx_fifo->base = MTU3_U2_IP_EP0_FIFO_SIZE;
		tx_fifo->limit = (fifosize / MTU3_EP_FIFO_UNIT) >> 1;
		bitmap_zero(tx_fifo->bitmap, MTU3_FIFO_BIT_SIZE);

		rx_fifo = &mtu->rx_fifo;
		rx_fifo->base =
			tx_fifo->base + tx_fifo->limit * MTU3_EP_FIFO_UNIT;
		rx_fifo->limit = tx_fifo->limit;
		bitmap_zero(rx_fifo->bitmap, MTU3_FIFO_BIT_SIZE);
		mtu->slot = MTU3_U2_IP_SLOT_DEFAULT;
	}

	dev_dbg(mtu->dev, "%s, TX: base-%d, limit-%d; RX: base-%d, limit-%d\n",
		__func__, tx_fifo->base, tx_fifo->limit,
		rx_fifo->base, rx_fifo->limit);
}

static void mtu3_ep0_setup(struct mtu3 *mtu)
{
	u32 maxpacket = mtu->g.ep0->maxpacket;
	u32 csr;

	dev_dbg(mtu->dev, "%s maxpacket: %d\n", __func__, maxpacket);

	csr = mtu3_readl(mtu->mac_base, U3D_EP0CSR);
	csr &= ~EP0_MAXPKTSZ_MSK;
	csr |= EP0_MAXPKTSZ(maxpacket);
	csr &= EP0_W1C_BITS;
	mtu3_writel(mtu->mac_base, U3D_EP0CSR, csr);

	/* Enable EP0 interrupt */
	mtu3_writel(mtu->mac_base, U3D_EPIESR, EP0ISR | SETUPENDISR);
}

static int mtu3_mem_alloc(struct mtu3 *mtu)
{
	void __iomem *mbase = mtu->mac_base;
	struct mtu3_ep *ep_array;
	int in_ep_num, out_ep_num;
	u32 cap_epinfo;
	int ret;
	int i;

	cap_epinfo = mtu3_readl(mbase, U3D_CAP_EPINFO);
	in_ep_num = CAP_TX_EP_NUM(cap_epinfo);
	out_ep_num = CAP_RX_EP_NUM(cap_epinfo);

	dev_info(mtu->dev, "fifosz/epnum: Tx=%#x/%d, Rx=%#x/%d\n",
		 mtu3_readl(mbase, U3D_CAP_EPNTXFFSZ), in_ep_num,
		 mtu3_readl(mbase, U3D_CAP_EPNRXFFSZ), out_ep_num);

	/* one for ep0, another is reserved */
	mtu->num_eps = min(in_ep_num, out_ep_num) + 1;
	ep_array = kcalloc(mtu->num_eps * 2, sizeof(*ep_array), GFP_KERNEL);
	if (ep_array == NULL)
		return -ENOMEM;

	mtu->ep_array = ep_array;
	mtu->in_eps = ep_array;
	mtu->out_eps = &ep_array[mtu->num_eps];
	/* ep0 uses in_eps[0], out_eps[0] is reserved */
	mtu->ep0 = mtu->in_eps;
	mtu->ep0->mtu = mtu;
	mtu->ep0->epnum = 0;

	for (i = 1; i < mtu->num_eps; i++) {
		struct mtu3_ep *mep = mtu->in_eps + i;

		mep->fifo = &mtu->tx_fifo;
		mep = mtu->out_eps + i;
		mep->fifo = &mtu->rx_fifo;
	}

	get_ep_fifo_config(mtu);

	ret = mtu3_qmu_init(mtu);
	if (ret)
		kfree(mtu->ep_array);

	return ret;
}

static void mtu3_mem_free(struct mtu3 *mtu)
{
	mtu3_qmu_exit(mtu);
	kfree(mtu->ep_array);
}

static void mtu3_regs_init(struct mtu3 *mtu)
{
	void __iomem *mbase = mtu->mac_base;

	/* be sure interrupts are disabled before registration of ISR */
	mtu3_intr_disable(mtu);

	mtu3_csr_init(mtu);

	/* U2/U3 detected by HW */
	mtu3_writel(mbase, U3D_DEVICE_CONF, 0);
	/* vbus detected by HW */
	mtu3_clrbits(mbase, U3D_MISC_CTRL, VBUS_FRC_EN | VBUS_ON);
	/* use new QMU format when HW version >= 0x1003 */
	if (mtu->gen2cp)
		mtu3_writel(mbase, U3D_QFCR, ~0x0);
}

static irqreturn_t mtu3_link_isr(struct mtu3 *mtu)
{
	void __iomem *mbase = mtu->mac_base;
	enum usb_device_speed udev_speed;
	u32 maxpkt = 64;
	u32 link;
	u32 speed;

	link = mtu3_readl(mbase, U3D_DEV_LINK_INTR);
	link &= mtu3_readl(mbase, U3D_DEV_LINK_INTR_ENABLE);
	mtu3_writel(mbase, U3D_DEV_LINK_INTR, link); /* W1C */
	dev_dbg(mtu->dev, "=== LINK[%x] ===\n", link);

	if (!(link & SSUSB_DEV_SPEED_CHG_INTR))
		return IRQ_NONE;

	speed = SSUSB_DEV_SPEED(mtu3_readl(mbase, U3D_DEVICE_CONF));

	switch (speed) {
	case MTU3_SPEED_FULL:
		udev_speed = USB_SPEED_FULL;
		/*BESLCK = 4 < BESLCK_U3 = 10 < BESLDCK = 15 */
		mtu3_writel(mbase, U3D_USB20_LPM_PARAMETER, LPM_BESLDCK(0xf)
				| LPM_BESLCK(4) | LPM_BESLCK_U3(0xa));
		mtu3_setbits(mbase, U3D_POWER_MANAGEMENT,
				LPM_BESL_STALL | LPM_BESLD_STALL);
		break;
	case MTU3_SPEED_HIGH:
		udev_speed = USB_SPEED_HIGH;
		/*BESLCK = 4 < BESLCK_U3 = 10 < BESLDCK = 15 */
		mtu3_writel(mbase, U3D_USB20_LPM_PARAMETER, LPM_BESLDCK(0xf)
				| LPM_BESLCK(4) | LPM_BESLCK_U3(0xa));
		mtu3_setbits(mbase, U3D_POWER_MANAGEMENT,
				LPM_BESL_STALL | LPM_BESLD_STALL);
		break;
	case MTU3_SPEED_SUPER:
		udev_speed = USB_SPEED_SUPER;
		maxpkt = 512;
		break;
	case MTU3_SPEED_SUPER_PLUS:
		udev_speed = USB_SPEED_SUPER_PLUS;
		maxpkt = 512;
		break;
	default:
		udev_speed = USB_SPEED_UNKNOWN;
		break;
	}
	dev_dbg(mtu->dev, "%s: %s\n", __func__, usb_speed_string(udev_speed));
	mtu3_dbg_trace(mtu->dev, "link speed %s",
		       usb_speed_string(udev_speed));

	mtu->g.speed = udev_speed;
	mtu->g.ep0->maxpacket = maxpkt;
	mtu->ep0_state = MU3D_EP0_STATE_SETUP;
	mtu->connected = !!(udev_speed != USB_SPEED_UNKNOWN);

	if (udev_speed == USB_SPEED_UNKNOWN) {
		mtu3_gadget_disconnect(mtu);
		pm_runtime_put(mtu->dev);
	} else {
		pm_runtime_get(mtu->dev);
		mtu3_ep0_setup(mtu);
	}

	return IRQ_HANDLED;
}

static irqreturn_t mtu3_u3_ltssm_isr(struct mtu3 *mtu)
{
	void __iomem *mbase = mtu->mac_base;
	u32 ltssm;

	ltssm = mtu3_readl(mbase, U3D_LTSSM_INTR);
	ltssm &= mtu3_readl(mbase, U3D_LTSSM_INTR_ENABLE);
	mtu3_writel(mbase, U3D_LTSSM_INTR, ltssm); /* W1C */
	dev_dbg(mtu->dev, "=== LTSSM[%x] ===\n", ltssm);
	trace_mtu3_u3_ltssm_isr(ltssm);

	if (ltssm & (HOT_RST_INTR | WARM_RST_INTR))
		mtu3_gadget_reset(mtu);

	if (ltssm & VBUS_FALL_INTR) {
		mtu3_ss_func_set(mtu, false);
		mtu3_gadget_reset(mtu);
	}

	if (ltssm & VBUS_RISE_INTR)
		mtu3_ss_func_set(mtu, true);

	if (ltssm & EXIT_U3_INTR)
		mtu3_gadget_resume(mtu);

	if (ltssm & ENTER_U3_INTR)
		mtu3_gadget_suspend(mtu);

	return IRQ_HANDLED;
}

static irqreturn_t mtu3_u2_common_isr(struct mtu3 *mtu)
{
	void __iomem *mbase = mtu->mac_base;
	u32 u2comm;

	u2comm = mtu3_readl(mbase, U3D_COMMON_USB_INTR);
	u2comm &= mtu3_readl(mbase, U3D_COMMON_USB_INTR_ENABLE);
	mtu3_writel(mbase, U3D_COMMON_USB_INTR, u2comm); /* W1C */
	dev_dbg(mtu->dev, "=== U2COMM[%x] ===\n", u2comm);
	trace_mtu3_u2_common_isr(u2comm);

	if (u2comm & SUSPEND_INTR)
		mtu3_gadget_suspend(mtu);

	if (u2comm & RESUME_INTR)
		mtu3_gadget_resume(mtu);

	if (u2comm & RESET_INTR)
		mtu3_gadget_reset(mtu);

	return IRQ_HANDLED;
}

static irqreturn_t mtu3_irq(int irq, void *data)
{
	struct mtu3 *mtu = (struct mtu3 *)data;
	unsigned long flags;
	u32 level1;

	spin_lock_irqsave(&mtu->lock, flags);

	/* U3D_LV1ISR is RU */
	level1 = mtu3_readl(mtu->mac_base, U3D_LV1ISR);
	level1 &= mtu3_readl(mtu->mac_base, U3D_LV1IER);

	if (level1 & EP_CTRL_INTR)
		mtu3_link_isr(mtu);

	if (level1 & MAC2_INTR)
		mtu3_u2_common_isr(mtu);

	if (level1 & MAC3_INTR)
		mtu3_u3_ltssm_isr(mtu);

	if (level1 & BMU_INTR)
		mtu3_ep0_isr(mtu);

	if (level1 & QMU_INTR)
		mtu3_qmu_isr(mtu);

	spin_unlock_irqrestore(&mtu->lock, flags);

	return IRQ_HANDLED;
}

static void mtu3_check_params(struct mtu3 *mtu)
{
	/* check the max_speed parameter */
	switch (mtu->max_speed) {
	case USB_SPEED_FULL:
	case USB_SPEED_HIGH:
	case USB_SPEED_SUPER:
	case USB_SPEED_SUPER_PLUS:
		break;
	default:
		dev_err(mtu->dev, "invalid max_speed: %s\n",
			usb_speed_string(mtu->max_speed));
		fallthrough;
	case USB_SPEED_UNKNOWN:
		/* default as SSP */
		mtu->max_speed = USB_SPEED_SUPER_PLUS;
		break;
	}

	if (!mtu->is_u3_ip && (mtu->max_speed > USB_SPEED_HIGH))
		mtu->max_speed = USB_SPEED_HIGH;

	mtu->speed = mtu->max_speed;

	dev_info(mtu->dev, "max_speed: %s\n",
		 usb_speed_string(mtu->max_speed));
}

static int mtu3_hw_init(struct mtu3 *mtu)
{
	u32 value;
	int ret;

	value = mtu3_readl(mtu->ippc_base, U3D_SSUSB_IP_TRUNK_VERS);
	mtu->hw_version = IP_TRUNK_VERS(value);
	mtu->gen2cp = !!(mtu->hw_version >= MTU3_TRUNK_VERS_1003);

	value = mtu3_readl(mtu->ippc_base, U3D_SSUSB_IP_DEV_CAP);
	mtu->is_u3_ip = !!SSUSB_IP_DEV_U3_PORT_NUM(value);

	dev_info(mtu->dev, "IP version 0x%x(%s IP)\n", mtu->hw_version,
		mtu->is_u3_ip ? "U3" : "U2");

	mtu3_check_params(mtu);

	mtu3_device_reset(mtu);

	ret = mtu3_device_enable(mtu);
	if (ret) {
		dev_err(mtu->dev, "device enable failed %d\n", ret);
		return ret;
	}

	ret = mtu3_mem_alloc(mtu);
	if (ret)
		return -ENOMEM;

	mtu3_regs_init(mtu);

	return 0;
}

static void mtu3_hw_exit(struct mtu3 *mtu)
{
	mtu3_device_disable(mtu);
	mtu3_mem_free(mtu);
}

/*
 * we set 32-bit DMA mask by default, here check whether the controller
 * supports 36-bit DMA or not, if it does, set 36-bit DMA mask.
 */
static int mtu3_set_dma_mask(struct mtu3 *mtu)
{
	struct device *dev = mtu->dev;
	bool is_36bit = false;
	int ret = 0;
	u32 value;

	value = mtu3_readl(mtu->mac_base, U3D_MISC_CTRL);
	if (value & DMA_ADDR_36BIT) {
		is_36bit = true;
		ret = dma_set_mask_and_coherent(dev, DMA_BIT_MASK(36));
		/* If set 36-bit DMA mask fails, fall back to 32-bit DMA mask */
		if (ret) {
			is_36bit = false;
			ret = dma_set_mask_and_coherent(dev, DMA_BIT_MASK(32));
		}
	}
	dev_info(dev, "dma mask: %s bits\n", is_36bit ? "36" : "32");

	return ret;
}

int ssusb_gadget_init(struct ssusb_mtk *ssusb)
{
	struct device *dev = ssusb->dev;
	struct platform_device *pdev = to_platform_device(dev);
	struct mtu3 *mtu = NULL;
	int ret = -ENOMEM;

	mtu = devm_kzalloc(dev, sizeof(struct mtu3), GFP_KERNEL);
	if (mtu == NULL)
		return -ENOMEM;

	mtu->irq = platform_get_irq_byname_optional(pdev, "device");
	if (mtu->irq < 0) {
		if (mtu->irq == -EPROBE_DEFER)
			return mtu->irq;

		/* for backward compatibility */
		mtu->irq = platform_get_irq(pdev, 0);
		if (mtu->irq < 0)
			return mtu->irq;
	}
	dev_info(dev, "irq %d\n", mtu->irq);

	mtu->mac_base = devm_platform_ioremap_resource_byname(pdev, "mac");
	if (IS_ERR(mtu->mac_base)) {
		dev_err(dev, "error mapping memory for dev mac\n");
		return PTR_ERR(mtu->mac_base);
	}

	spin_lock_init(&mtu->lock);
	mtu->dev = dev;
	mtu->ippc_base = ssusb->ippc_base;
	ssusb->mac_base	= mtu->mac_base;
	ssusb->u3d = mtu;
	mtu->ssusb = ssusb;
	mtu->max_speed = usb_get_maximum_speed(dev);

	dev_dbg(dev, "mac_base=0x%p, ippc_base=0x%p\n",
		mtu->mac_base, mtu->ippc_base);

	ret = mtu3_hw_init(mtu);
	if (ret) {
		dev_err(dev, "mtu3 hw init failed:%d\n", ret);
		return ret;
	}

	ret = mtu3_set_dma_mask(mtu);
	if (ret) {
		dev_err(dev, "mtu3 set dma_mask failed:%d\n", ret);
		goto dma_mask_err;
	}

	ret = devm_request_irq(dev, mtu->irq, mtu3_irq, 0, dev_name(dev), mtu);
	if (ret) {
		dev_err(dev, "request irq %d failed!\n", mtu->irq);
		goto irq_err;
	}

	device_init_wakeup(dev, true);

	/* power down device IP for power saving by default */
	mtu3_stop(mtu);

	ret = mtu3_gadget_setup(mtu);
	if (ret) {
		dev_err(dev, "mtu3 gadget init failed:%d\n", ret);
		goto gadget_err;
	}

	ssusb_dev_debugfs_init(ssusb);

	dev_dbg(dev, " %s() done...\n", __func__);

	return 0;

gadget_err:
	device_init_wakeup(dev, false);

dma_mask_err:
irq_err:
	mtu3_hw_exit(mtu);
	ssusb->u3d = NULL;
	dev_err(dev, " %s() fail...\n", __func__);

	return ret;
}

void ssusb_gadget_exit(struct ssusb_mtk *ssusb)
{
	struct mtu3 *mtu = ssusb->u3d;

	mtu3_gadget_cleanup(mtu);
	device_init_wakeup(ssusb->dev, false);
	mtu3_hw_exit(mtu);
}

bool ssusb_gadget_ip_sleep_check(struct ssusb_mtk *ssusb)
{
	struct mtu3 *mtu = ssusb->u3d;

	/* host only, should wait for ip sleep */
	if (!mtu)
		return true;

	/* device is started and pullup D+, ip can sleep */
	if (mtu->is_active && mtu->softconnect)
		return true;

	/* ip can't sleep if not pullup D+ when support device mode */
	return false;
}

int ssusb_gadget_suspend(struct ssusb_mtk *ssusb, pm_message_t msg)
{
	struct mtu3 *mtu = ssusb->u3d;

	if (!mtu->gadget_driver)
		return 0;

	if (mtu->connected)
		return -EBUSY;

	mtu3_dev_suspend(mtu);
	synchronize_irq(mtu->irq);

	return 0;
}

int ssusb_gadget_resume(struct ssusb_mtk *ssusb, pm_message_t msg)
{
	struct mtu3 *mtu = ssusb->u3d;

	if (!mtu->gadget_driver)
		return 0;

	mtu3_dev_resume(mtu);

	return 0;
}<|MERGE_RESOLUTION|>--- conflicted
+++ resolved
@@ -137,8 +137,6 @@
 			mtu3_clrbits(ibase, SSUSB_U3_CTRL(0),
 				     SSUSB_U3_PORT_DUAL_MODE);
 	}
-<<<<<<< HEAD
-=======
 
 	mtu3_setbits(ibase, U3D_SSUSB_IP_PW_CTRL2, SSUSB_IP_DEV_PDN);
 }
@@ -157,7 +155,6 @@
 static void mtu3_dev_power_down(struct mtu3 *mtu)
 {
 	void __iomem *ibase = mtu->ippc_base;
->>>>>>> c1084c27
 
 	if (mtu->is_u3_ip)
 		mtu3_setbits(ibase, SSUSB_U3_CTRL(0), SSUSB_U3_PORT_PDN);
