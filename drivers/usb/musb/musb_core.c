/*
 * MUSB OTG driver core code
 *
 * Copyright 2005 Mentor Graphics Corporation
 * Copyright (C) 2005-2006 by Texas Instruments
 * Copyright (C) 2006-2007 Nokia Corporation
 *
 * This program is free software; you can redistribute it and/or
 * modify it under the terms of the GNU General Public License
 * version 2 as published by the Free Software Foundation.
 *
 * This program is distributed in the hope that it will be useful, but
 * WITHOUT ANY WARRANTY; without even the implied warranty of
 * MERCHANTABILITY or FITNESS FOR A PARTICULAR PURPOSE.  See the GNU
 * General Public License for more details.
 *
 * You should have received a copy of the GNU General Public License
 * along with this program; if not, write to the Free Software
 * Foundation, Inc., 51 Franklin St, Fifth Floor, Boston, MA
 * 02110-1301 USA
 *
 * THIS SOFTWARE IS PROVIDED "AS IS" AND ANY EXPRESS OR IMPLIED
 * WARRANTIES, INCLUDING, BUT NOT LIMITED TO, THE IMPLIED WARRANTIES OF
 * MERCHANTABILITY AND FITNESS FOR A PARTICULAR PURPOSE ARE DISCLAIMED.  IN
 * NO EVENT SHALL THE AUTHORS BE LIABLE FOR ANY DIRECT, INDIRECT,
 * INCIDENTAL, SPECIAL, EXEMPLARY, OR CONSEQUENTIAL DAMAGES (INCLUDING, BUT
 * NOT LIMITED TO, PROCUREMENT OF SUBSTITUTE GOODS OR SERVICES; LOSS OF
 * USE, DATA, OR PROFITS; OR BUSINESS INTERRUPTION) HOWEVER CAUSED AND ON
 * ANY THEORY OF LIABILITY, WHETHER IN CONTRACT, STRICT LIABILITY, OR TORT
 * (INCLUDING NEGLIGENCE OR OTHERWISE) ARISING IN ANY WAY OUT OF THE USE OF
 * THIS SOFTWARE, EVEN IF ADVISED OF THE POSSIBILITY OF SUCH DAMAGE.
 *
 */

/*
 * Inventra (Multipoint) Dual-Role Controller Driver for Linux.
 *
 * This consists of a Host Controller Driver (HCD) and a peripheral
 * controller driver implementing the "Gadget" API; OTG support is
 * in the works.  These are normal Linux-USB controller drivers which
 * use IRQs and have no dedicated thread.
 *
 * This version of the driver has only been used with products from
 * Texas Instruments.  Those products integrate the Inventra logic
 * with other DMA, IRQ, and bus modules, as well as other logic that
 * needs to be reflected in this driver.
 *
 *
 * NOTE:  the original Mentor code here was pretty much a collection
 * of mechanisms that don't seem to have been fully integrated/working
 * for *any* Linux kernel version.  This version aims at Linux 2.6.now,
 * Key open issues include:
 *
 *  - Lack of host-side transaction scheduling, for all transfer types.
 *    The hardware doesn't do it; instead, software must.
 *
 *    This is not an issue for OTG devices that don't support external
 *    hubs, but for more "normal" USB hosts it's a user issue that the
 *    "multipoint" support doesn't scale in the expected ways.  That
 *    includes DaVinci EVM in a common non-OTG mode.
 *
 *      * Control and bulk use dedicated endpoints, and there's as
 *        yet no mechanism to either (a) reclaim the hardware when
 *        peripherals are NAKing, which gets complicated with bulk
 *        endpoints, or (b) use more than a single bulk endpoint in
 *        each direction.
 *
 *        RESULT:  one device may be perceived as blocking another one.
 *
 *      * Interrupt and isochronous will dynamically allocate endpoint
 *        hardware, but (a) there's no record keeping for bandwidth;
 *        (b) in the common case that few endpoints are available, there
 *        is no mechanism to reuse endpoints to talk to multiple devices.
 *
 *        RESULT:  At one extreme, bandwidth can be overcommitted in
 *        some hardware configurations, no faults will be reported.
 *        At the other extreme, the bandwidth capabilities which do
 *        exist tend to be severely undercommitted.  You can't yet hook
 *        up both a keyboard and a mouse to an external USB hub.
 */

/*
 * This gets many kinds of configuration information:
 *	- Kconfig for everything user-configurable
 *	- platform_device for addressing, irq, and platform_data
 *	- platform_data is mostly for board-specific information
 *	  (plus recentrly, SOC or family details)
 *
 * Most of the conditional compilation will (someday) vanish.
 */

#include <linux/module.h>
#include <linux/kernel.h>
#include <linux/sched.h>
#include <linux/slab.h>
#include <linux/list.h>
#include <linux/kobject.h>
#include <linux/prefetch.h>
#include <linux/platform_device.h>
#include <linux/io.h>
#include <linux/dma-mapping.h>
#include <linux/usb.h>

#include "musb_core.h"

#define TA_WAIT_BCON(m) max_t(int, (m)->a_wait_bcon, OTG_TIME_A_WAIT_BCON)


#define DRIVER_AUTHOR "Mentor Graphics, Texas Instruments, Nokia"
#define DRIVER_DESC "Inventra Dual-Role USB Controller Driver"

#define MUSB_VERSION "6.0"

#define DRIVER_INFO DRIVER_DESC ", v" MUSB_VERSION

#define MUSB_DRIVER_NAME "musb-hdrc"
const char musb_driver_name[] = MUSB_DRIVER_NAME;

MODULE_DESCRIPTION(DRIVER_INFO);
MODULE_AUTHOR(DRIVER_AUTHOR);
MODULE_LICENSE("GPL");
MODULE_ALIAS("platform:" MUSB_DRIVER_NAME);


/*-------------------------------------------------------------------------*/

static inline struct musb *dev_to_musb(struct device *dev)
{
	return dev_get_drvdata(dev);
}

/*-------------------------------------------------------------------------*/

#ifndef CONFIG_BLACKFIN
static int musb_ulpi_read(struct usb_phy *phy, u32 offset)
{
	void __iomem *addr = phy->io_priv;
	int	i = 0;
	u8	r;
	u8	power;
	int	ret;

	pm_runtime_get_sync(phy->io_dev);

	/* Make sure the transceiver is not in low power mode */
	power = musb_readb(addr, MUSB_POWER);
	power &= ~MUSB_POWER_SUSPENDM;
	musb_writeb(addr, MUSB_POWER, power);

	/* REVISIT: musbhdrc_ulpi_an.pdf recommends setting the
	 * ULPICarKitControlDisableUTMI after clearing POWER_SUSPENDM.
	 */

	musb_writeb(addr, MUSB_ULPI_REG_ADDR, (u8)offset);
	musb_writeb(addr, MUSB_ULPI_REG_CONTROL,
			MUSB_ULPI_REG_REQ | MUSB_ULPI_RDN_WR);

	while (!(musb_readb(addr, MUSB_ULPI_REG_CONTROL)
				& MUSB_ULPI_REG_CMPLT)) {
		i++;
		if (i == 10000) {
			ret = -ETIMEDOUT;
			goto out;
		}

	}
	r = musb_readb(addr, MUSB_ULPI_REG_CONTROL);
	r &= ~MUSB_ULPI_REG_CMPLT;
	musb_writeb(addr, MUSB_ULPI_REG_CONTROL, r);

	ret = musb_readb(addr, MUSB_ULPI_REG_DATA);

out:
	pm_runtime_put(phy->io_dev);

	return ret;
}

static int musb_ulpi_write(struct usb_phy *phy, u32 offset, u32 data)
{
	void __iomem *addr = phy->io_priv;
	int	i = 0;
	u8	r = 0;
	u8	power;
	int	ret = 0;

	pm_runtime_get_sync(phy->io_dev);

	/* Make sure the transceiver is not in low power mode */
	power = musb_readb(addr, MUSB_POWER);
	power &= ~MUSB_POWER_SUSPENDM;
	musb_writeb(addr, MUSB_POWER, power);

	musb_writeb(addr, MUSB_ULPI_REG_ADDR, (u8)offset);
	musb_writeb(addr, MUSB_ULPI_REG_DATA, (u8)data);
	musb_writeb(addr, MUSB_ULPI_REG_CONTROL, MUSB_ULPI_REG_REQ);

	while (!(musb_readb(addr, MUSB_ULPI_REG_CONTROL)
				& MUSB_ULPI_REG_CMPLT)) {
		i++;
		if (i == 10000) {
			ret = -ETIMEDOUT;
			goto out;
		}
	}

	r = musb_readb(addr, MUSB_ULPI_REG_CONTROL);
	r &= ~MUSB_ULPI_REG_CMPLT;
	musb_writeb(addr, MUSB_ULPI_REG_CONTROL, r);

out:
	pm_runtime_put(phy->io_dev);

	return ret;
}
#else
#define musb_ulpi_read		NULL
#define musb_ulpi_write		NULL
#endif

static struct usb_phy_io_ops musb_ulpi_access = {
	.read = musb_ulpi_read,
	.write = musb_ulpi_write,
};

/*-------------------------------------------------------------------------*/

static u32 musb_default_fifo_offset(u8 epnum)
{
	return 0x20 + (epnum * 4);
}

/* "flat" mapping: each endpoint has its own i/o address */
static void musb_flat_ep_select(void __iomem *mbase, u8 epnum)
{
}

static u32 musb_flat_ep_offset(u8 epnum, u16 offset)
{
	return 0x100 + (0x10 * epnum) + offset;
}

/* "indexed" mapping: INDEX register controls register bank select */
static void musb_indexed_ep_select(void __iomem *mbase, u8 epnum)
{
	musb_writeb(mbase, MUSB_INDEX, epnum);
}

static u32 musb_indexed_ep_offset(u8 epnum, u16 offset)
{
	return 0x10 + offset;
}

static u8 musb_default_readb(const void __iomem *addr, unsigned offset)
{
	return __raw_readb(addr + offset);
}

static void musb_default_writeb(void __iomem *addr, unsigned offset, u8 data)
{
	__raw_writeb(data, addr + offset);
}

static u16 musb_default_readw(const void __iomem *addr, unsigned offset)
{
	return __raw_readw(addr + offset);
}

static void musb_default_writew(void __iomem *addr, unsigned offset, u16 data)
{
	__raw_writew(data, addr + offset);
}

static u32 musb_default_readl(const void __iomem *addr, unsigned offset)
{
	return __raw_readl(addr + offset);
}

static void musb_default_writel(void __iomem *addr, unsigned offset, u32 data)
{
	__raw_writel(data, addr + offset);
}

/*
 * Load an endpoint's FIFO
 */
static void musb_default_write_fifo(struct musb_hw_ep *hw_ep, u16 len,
				    const u8 *src)
{
	struct musb *musb = hw_ep->musb;
	void __iomem *fifo = hw_ep->fifo;

	if (unlikely(len == 0))
		return;

	prefetch((u8 *)src);

	dev_dbg(musb->controller, "%cX ep%d fifo %p count %d buf %p\n",
			'T', hw_ep->epnum, fifo, len, src);

	/* we can't assume unaligned reads work */
	if (likely((0x01 & (unsigned long) src) == 0)) {
		u16	index = 0;

		/* best case is 32bit-aligned source address */
		if ((0x02 & (unsigned long) src) == 0) {
			if (len >= 4) {
				iowrite32_rep(fifo, src + index, len >> 2);
				index += len & ~0x03;
			}
			if (len & 0x02) {
				musb_writew(fifo, 0, *(u16 *)&src[index]);
				index += 2;
			}
		} else {
			if (len >= 2) {
				iowrite16_rep(fifo, src + index, len >> 1);
				index += len & ~0x01;
			}
		}
		if (len & 0x01)
			musb_writeb(fifo, 0, src[index]);
	} else  {
		/* byte aligned */
		iowrite8_rep(fifo, src, len);
	}
}

/*
 * Unload an endpoint's FIFO
 */
static void musb_default_read_fifo(struct musb_hw_ep *hw_ep, u16 len, u8 *dst)
{
	struct musb *musb = hw_ep->musb;
	void __iomem *fifo = hw_ep->fifo;

	if (unlikely(len == 0))
		return;

	dev_dbg(musb->controller, "%cX ep%d fifo %p count %d buf %p\n",
			'R', hw_ep->epnum, fifo, len, dst);

	/* we can't assume unaligned writes work */
	if (likely((0x01 & (unsigned long) dst) == 0)) {
		u16	index = 0;

		/* best case is 32bit-aligned destination address */
		if ((0x02 & (unsigned long) dst) == 0) {
			if (len >= 4) {
				ioread32_rep(fifo, dst, len >> 2);
				index = len & ~0x03;
			}
			if (len & 0x02) {
				*(u16 *)&dst[index] = musb_readw(fifo, 0);
				index += 2;
			}
		} else {
			if (len >= 2) {
				ioread16_rep(fifo, dst, len >> 1);
				index = len & ~0x01;
			}
		}
		if (len & 0x01)
			dst[index] = musb_readb(fifo, 0);
	} else  {
		/* byte aligned */
		ioread8_rep(fifo, dst, len);
	}
}

/*
 * Old style IO functions
 */
u8 (*musb_readb)(const void __iomem *addr, unsigned offset);
EXPORT_SYMBOL_GPL(musb_readb);

void (*musb_writeb)(void __iomem *addr, unsigned offset, u8 data);
EXPORT_SYMBOL_GPL(musb_writeb);

u16 (*musb_readw)(const void __iomem *addr, unsigned offset);
EXPORT_SYMBOL_GPL(musb_readw);

void (*musb_writew)(void __iomem *addr, unsigned offset, u16 data);
EXPORT_SYMBOL_GPL(musb_writew);

u32 (*musb_readl)(const void __iomem *addr, unsigned offset);
EXPORT_SYMBOL_GPL(musb_readl);

void (*musb_writel)(void __iomem *addr, unsigned offset, u32 data);
EXPORT_SYMBOL_GPL(musb_writel);

/*
 * New style IO functions
 */
void musb_read_fifo(struct musb_hw_ep *hw_ep, u16 len, u8 *dst)
{
	return hw_ep->musb->io.read_fifo(hw_ep, len, dst);
}

void musb_write_fifo(struct musb_hw_ep *hw_ep, u16 len, const u8 *src)
{
	return hw_ep->musb->io.write_fifo(hw_ep, len, src);
}

/*-------------------------------------------------------------------------*/

/* for high speed test mode; see USB 2.0 spec 7.1.20 */
static const u8 musb_test_packet[53] = {
	/* implicit SYNC then DATA0 to start */

	/* JKJKJKJK x9 */
	0x00, 0x00, 0x00, 0x00, 0x00, 0x00, 0x00, 0x00, 0x00,
	/* JJKKJJKK x8 */
	0xaa, 0xaa, 0xaa, 0xaa, 0xaa, 0xaa, 0xaa, 0xaa,
	/* JJJJKKKK x8 */
	0xee, 0xee, 0xee, 0xee, 0xee, 0xee, 0xee, 0xee,
	/* JJJJJJJKKKKKKK x8 */
	0xfe, 0xff, 0xff, 0xff, 0xff, 0xff, 0xff, 0xff, 0xff, 0xff, 0xff, 0xff,
	/* JJJJJJJK x8 */
	0x7f, 0xbf, 0xdf, 0xef, 0xf7, 0xfb, 0xfd,
	/* JKKKKKKK x10, JK */
	0xfc, 0x7e, 0xbf, 0xdf, 0xef, 0xf7, 0xfb, 0xfd, 0x7e

	/* implicit CRC16 then EOP to end */
};

void musb_load_testpacket(struct musb *musb)
{
	void __iomem	*regs = musb->endpoints[0].regs;

	musb_ep_select(musb->mregs, 0);
	musb_write_fifo(musb->control_ep,
			sizeof(musb_test_packet), musb_test_packet);
	musb_writew(regs, MUSB_CSR0, MUSB_CSR0_TXPKTRDY);
}

/*-------------------------------------------------------------------------*/

/*
 * Handles OTG hnp timeouts, such as b_ase0_brst
 */
static void musb_otg_timer_func(unsigned long data)
{
	struct musb	*musb = (struct musb *)data;
	unsigned long	flags;

	spin_lock_irqsave(&musb->lock, flags);
	switch (musb->xceiv->otg->state) {
	case OTG_STATE_B_WAIT_ACON:
		dev_dbg(musb->controller, "HNP: b_wait_acon timeout; back to b_peripheral\n");
		musb_g_disconnect(musb);
		musb->xceiv->otg->state = OTG_STATE_B_PERIPHERAL;
		musb->is_active = 0;
		break;
	case OTG_STATE_A_SUSPEND:
	case OTG_STATE_A_WAIT_BCON:
		dev_dbg(musb->controller, "HNP: %s timeout\n",
			usb_otg_state_string(musb->xceiv->otg->state));
		musb_platform_set_vbus(musb, 0);
		musb->xceiv->otg->state = OTG_STATE_A_WAIT_VFALL;
		break;
	default:
		dev_dbg(musb->controller, "HNP: Unhandled mode %s\n",
			usb_otg_state_string(musb->xceiv->otg->state));
	}
	spin_unlock_irqrestore(&musb->lock, flags);
}

/*
 * Stops the HNP transition. Caller must take care of locking.
 */
void musb_hnp_stop(struct musb *musb)
{
	struct usb_hcd	*hcd = musb->hcd;
	void __iomem	*mbase = musb->mregs;
	u8	reg;

	dev_dbg(musb->controller, "HNP: stop from %s\n",
			usb_otg_state_string(musb->xceiv->otg->state));

	switch (musb->xceiv->otg->state) {
	case OTG_STATE_A_PERIPHERAL:
		musb_g_disconnect(musb);
		dev_dbg(musb->controller, "HNP: back to %s\n",
			usb_otg_state_string(musb->xceiv->otg->state));
		break;
	case OTG_STATE_B_HOST:
		dev_dbg(musb->controller, "HNP: Disabling HR\n");
		if (hcd)
			hcd->self.is_b_host = 0;
		musb->xceiv->otg->state = OTG_STATE_B_PERIPHERAL;
		MUSB_DEV_MODE(musb);
		reg = musb_readb(mbase, MUSB_POWER);
		reg |= MUSB_POWER_SUSPENDM;
		musb_writeb(mbase, MUSB_POWER, reg);
		/* REVISIT: Start SESSION_REQUEST here? */
		break;
	default:
		dev_dbg(musb->controller, "HNP: Stopping in unknown state %s\n",
			usb_otg_state_string(musb->xceiv->otg->state));
	}

	/*
	 * When returning to A state after HNP, avoid hub_port_rebounce(),
	 * which cause occasional OPT A "Did not receive reset after connect"
	 * errors.
	 */
	musb->port1_status &= ~(USB_PORT_STAT_C_CONNECTION << 16);
}

static void musb_recover_from_babble(struct musb *musb);

/*
 * Interrupt Service Routine to record USB "global" interrupts.
 * Since these do not happen often and signify things of
 * paramount importance, it seems OK to check them individually;
 * the order of the tests is specified in the manual
 *
 * @param musb instance pointer
 * @param int_usb register contents
 * @param devctl
 * @param power
 */

static irqreturn_t musb_stage0_irq(struct musb *musb, u8 int_usb,
				u8 devctl)
{
	irqreturn_t handled = IRQ_NONE;

	dev_dbg(musb->controller, "<== DevCtl=%02x, int_usb=0x%x\n", devctl,
		int_usb);

	/* in host mode, the peripheral may issue remote wakeup.
	 * in peripheral mode, the host may resume the link.
	 * spurious RESUME irqs happen too, paired with SUSPEND.
	 */
	if (int_usb & MUSB_INTR_RESUME) {
		handled = IRQ_HANDLED;
<<<<<<< HEAD
		dev_dbg(musb->controller, "RESUME (%s)\n", usb_otg_state_string(musb->xceiv->otg->state));

		if (devctl & MUSB_DEVCTL_HM) {
			void __iomem *mbase = musb->mregs;
			u8 power;

=======
		dev_dbg(musb->controller, "RESUME (%s)\n",
				usb_otg_state_string(musb->xceiv->otg->state));

		if (devctl & MUSB_DEVCTL_HM) {
>>>>>>> 33e8bb5d
			switch (musb->xceiv->otg->state) {
			case OTG_STATE_A_SUSPEND:
				/* remote wakeup?  later, GetPortStatus
				 * will stop RESUME signaling
				 */

				musb->port1_status |=
						(USB_PORT_STAT_C_SUSPEND << 16)
						| MUSB_PORT_STAT_RESUME;
				musb->rh_timer = jiffies
					+ msecs_to_jiffies(USB_RESUME_TIMEOUT);
				musb->need_finish_resume = 1;

				musb->xceiv->otg->state = OTG_STATE_A_HOST;
				musb->is_active = 1;
				musb_host_resume_root_hub(musb);
				break;
			case OTG_STATE_B_WAIT_ACON:
				musb->xceiv->otg->state = OTG_STATE_B_PERIPHERAL;
				musb->is_active = 1;
				MUSB_DEV_MODE(musb);
				break;
			default:
				WARNING("bogus %s RESUME (%s)\n",
					"host",
					usb_otg_state_string(musb->xceiv->otg->state));
			}
		} else {
			switch (musb->xceiv->otg->state) {
			case OTG_STATE_A_SUSPEND:
				/* possibly DISCONNECT is upcoming */
				musb->xceiv->otg->state = OTG_STATE_A_HOST;
				musb_host_resume_root_hub(musb);
				break;
			case OTG_STATE_B_WAIT_ACON:
			case OTG_STATE_B_PERIPHERAL:
				/* disconnect while suspended?  we may
				 * not get a disconnect irq...
				 */
				if ((devctl & MUSB_DEVCTL_VBUS)
						!= (3 << MUSB_DEVCTL_VBUS_SHIFT)
						) {
					musb->int_usb |= MUSB_INTR_DISCONNECT;
					musb->int_usb &= ~MUSB_INTR_SUSPEND;
					break;
				}
				musb_g_resume(musb);
				break;
			case OTG_STATE_B_IDLE:
				musb->int_usb &= ~MUSB_INTR_SUSPEND;
				break;
			default:
				WARNING("bogus %s RESUME (%s)\n",
					"peripheral",
					usb_otg_state_string(musb->xceiv->otg->state));
			}
		}
	}

	/* see manual for the order of the tests */
	if (int_usb & MUSB_INTR_SESSREQ) {
		void __iomem *mbase = musb->mregs;

		if ((devctl & MUSB_DEVCTL_VBUS) == MUSB_DEVCTL_VBUS
				&& (devctl & MUSB_DEVCTL_BDEVICE)) {
			dev_dbg(musb->controller, "SessReq while on B state\n");
			return IRQ_HANDLED;
		}

		dev_dbg(musb->controller, "SESSION_REQUEST (%s)\n",
			usb_otg_state_string(musb->xceiv->otg->state));

		/* IRQ arrives from ID pin sense or (later, if VBUS power
		 * is removed) SRP.  responses are time critical:
		 *  - turn on VBUS (with silicon-specific mechanism)
		 *  - go through A_WAIT_VRISE
		 *  - ... to A_WAIT_BCON.
		 * a_wait_vrise_tmout triggers VBUS_ERROR transitions
		 */
		musb_writeb(mbase, MUSB_DEVCTL, MUSB_DEVCTL_SESSION);
		musb->ep0_stage = MUSB_EP0_START;
		musb->xceiv->otg->state = OTG_STATE_A_IDLE;
		MUSB_HST_MODE(musb);
		musb_platform_set_vbus(musb, 1);

		handled = IRQ_HANDLED;
	}

	if (int_usb & MUSB_INTR_VBUSERROR) {
		int	ignore = 0;

		/* During connection as an A-Device, we may see a short
		 * current spikes causing voltage drop, because of cable
		 * and peripheral capacitance combined with vbus draw.
		 * (So: less common with truly self-powered devices, where
		 * vbus doesn't act like a power supply.)
		 *
		 * Such spikes are short; usually less than ~500 usec, max
		 * of ~2 msec.  That is, they're not sustained overcurrent
		 * errors, though they're reported using VBUSERROR irqs.
		 *
		 * Workarounds:  (a) hardware: use self powered devices.
		 * (b) software:  ignore non-repeated VBUS errors.
		 *
		 * REVISIT:  do delays from lots of DEBUG_KERNEL checks
		 * make trouble here, keeping VBUS < 4.4V ?
		 */
		switch (musb->xceiv->otg->state) {
		case OTG_STATE_A_HOST:
			/* recovery is dicey once we've gotten past the
			 * initial stages of enumeration, but if VBUS
			 * stayed ok at the other end of the link, and
			 * another reset is due (at least for high speed,
			 * to redo the chirp etc), it might work OK...
			 */
		case OTG_STATE_A_WAIT_BCON:
		case OTG_STATE_A_WAIT_VRISE:
			if (musb->vbuserr_retry) {
				void __iomem *mbase = musb->mregs;

				musb->vbuserr_retry--;
				ignore = 1;
				devctl |= MUSB_DEVCTL_SESSION;
				musb_writeb(mbase, MUSB_DEVCTL, devctl);
			} else {
				musb->port1_status |=
					  USB_PORT_STAT_OVERCURRENT
					| (USB_PORT_STAT_C_OVERCURRENT << 16);
			}
			break;
		default:
			break;
		}

		dev_printk(ignore ? KERN_DEBUG : KERN_ERR, musb->controller,
				"VBUS_ERROR in %s (%02x, %s), retry #%d, port1 %08x\n",
				usb_otg_state_string(musb->xceiv->otg->state),
				devctl,
				({ char *s;
				switch (devctl & MUSB_DEVCTL_VBUS) {
				case 0 << MUSB_DEVCTL_VBUS_SHIFT:
					s = "<SessEnd"; break;
				case 1 << MUSB_DEVCTL_VBUS_SHIFT:
					s = "<AValid"; break;
				case 2 << MUSB_DEVCTL_VBUS_SHIFT:
					s = "<VBusValid"; break;
				/* case 3 << MUSB_DEVCTL_VBUS_SHIFT: */
				default:
					s = "VALID"; break;
				} s; }),
				VBUSERR_RETRY_COUNT - musb->vbuserr_retry,
				musb->port1_status);

		/* go through A_WAIT_VFALL then start a new session */
		if (!ignore)
			musb_platform_set_vbus(musb, 0);
		handled = IRQ_HANDLED;
	}

	if (int_usb & MUSB_INTR_SUSPEND) {
		dev_dbg(musb->controller, "SUSPEND (%s) devctl %02x\n",
			usb_otg_state_string(musb->xceiv->otg->state), devctl);
		handled = IRQ_HANDLED;

		switch (musb->xceiv->otg->state) {
		case OTG_STATE_A_PERIPHERAL:
			/* We also come here if the cable is removed, since
			 * this silicon doesn't report ID-no-longer-grounded.
			 *
			 * We depend on T(a_wait_bcon) to shut us down, and
			 * hope users don't do anything dicey during this
			 * undesired detour through A_WAIT_BCON.
			 */
			musb_hnp_stop(musb);
			musb_host_resume_root_hub(musb);
			musb_root_disconnect(musb);
			musb_platform_try_idle(musb, jiffies
					+ msecs_to_jiffies(musb->a_wait_bcon
						? : OTG_TIME_A_WAIT_BCON));

			break;
		case OTG_STATE_B_IDLE:
			if (!musb->is_active)
				break;
		case OTG_STATE_B_PERIPHERAL:
			musb_g_suspend(musb);
			musb->is_active = musb->g.b_hnp_enable;
			if (musb->is_active) {
				musb->xceiv->otg->state = OTG_STATE_B_WAIT_ACON;
				dev_dbg(musb->controller, "HNP: Setting timer for b_ase0_brst\n");
				mod_timer(&musb->otg_timer, jiffies
					+ msecs_to_jiffies(
							OTG_TIME_B_ASE0_BRST));
			}
			break;
		case OTG_STATE_A_WAIT_BCON:
			if (musb->a_wait_bcon != 0)
				musb_platform_try_idle(musb, jiffies
					+ msecs_to_jiffies(musb->a_wait_bcon));
			break;
		case OTG_STATE_A_HOST:
			musb->xceiv->otg->state = OTG_STATE_A_SUSPEND;
			musb->is_active = musb->hcd->self.b_hnp_enable;
			break;
		case OTG_STATE_B_HOST:
			/* Transition to B_PERIPHERAL, see 6.8.2.6 p 44 */
			dev_dbg(musb->controller, "REVISIT: SUSPEND as B_HOST\n");
			break;
		default:
			/* "should not happen" */
			musb->is_active = 0;
			break;
		}
	}

	if (int_usb & MUSB_INTR_CONNECT) {
		struct usb_hcd *hcd = musb->hcd;

		handled = IRQ_HANDLED;
		musb->is_active = 1;

		musb->ep0_stage = MUSB_EP0_START;

		musb->intrtxe = musb->epmask;
		musb_writew(musb->mregs, MUSB_INTRTXE, musb->intrtxe);
		musb->intrrxe = musb->epmask & 0xfffe;
		musb_writew(musb->mregs, MUSB_INTRRXE, musb->intrrxe);
		musb_writeb(musb->mregs, MUSB_INTRUSBE, 0xf7);
		musb->port1_status &= ~(USB_PORT_STAT_LOW_SPEED
					|USB_PORT_STAT_HIGH_SPEED
					|USB_PORT_STAT_ENABLE
					);
		musb->port1_status |= USB_PORT_STAT_CONNECTION
					|(USB_PORT_STAT_C_CONNECTION << 16);

		/* high vs full speed is just a guess until after reset */
		if (devctl & MUSB_DEVCTL_LSDEV)
			musb->port1_status |= USB_PORT_STAT_LOW_SPEED;

		/* indicate new connection to OTG machine */
		switch (musb->xceiv->otg->state) {
		case OTG_STATE_B_PERIPHERAL:
			if (int_usb & MUSB_INTR_SUSPEND) {
				dev_dbg(musb->controller, "HNP: SUSPEND+CONNECT, now b_host\n");
				int_usb &= ~MUSB_INTR_SUSPEND;
				goto b_host;
			} else
				dev_dbg(musb->controller, "CONNECT as b_peripheral???\n");
			break;
		case OTG_STATE_B_WAIT_ACON:
			dev_dbg(musb->controller, "HNP: CONNECT, now b_host\n");
b_host:
			musb->xceiv->otg->state = OTG_STATE_B_HOST;
			if (musb->hcd)
				musb->hcd->self.is_b_host = 1;
			del_timer(&musb->otg_timer);
			break;
		default:
			if ((devctl & MUSB_DEVCTL_VBUS)
					== (3 << MUSB_DEVCTL_VBUS_SHIFT)) {
				musb->xceiv->otg->state = OTG_STATE_A_HOST;
				if (hcd)
					hcd->self.is_b_host = 0;
			}
			break;
		}

		musb_host_poke_root_hub(musb);

		dev_dbg(musb->controller, "CONNECT (%s) devctl %02x\n",
				usb_otg_state_string(musb->xceiv->otg->state), devctl);
	}

	if (int_usb & MUSB_INTR_DISCONNECT) {
		dev_dbg(musb->controller, "DISCONNECT (%s) as %s, devctl %02x\n",
				usb_otg_state_string(musb->xceiv->otg->state),
				MUSB_MODE(musb), devctl);
		handled = IRQ_HANDLED;

		switch (musb->xceiv->otg->state) {
		case OTG_STATE_A_HOST:
		case OTG_STATE_A_SUSPEND:
			musb_host_resume_root_hub(musb);
			musb_root_disconnect(musb);
			if (musb->a_wait_bcon != 0)
				musb_platform_try_idle(musb, jiffies
					+ msecs_to_jiffies(musb->a_wait_bcon));
			break;
		case OTG_STATE_B_HOST:
			/* REVISIT this behaves for "real disconnect"
			 * cases; make sure the other transitions from
			 * from B_HOST act right too.  The B_HOST code
			 * in hnp_stop() is currently not used...
			 */
			musb_root_disconnect(musb);
			if (musb->hcd)
				musb->hcd->self.is_b_host = 0;
			musb->xceiv->otg->state = OTG_STATE_B_PERIPHERAL;
			MUSB_DEV_MODE(musb);
			musb_g_disconnect(musb);
			break;
		case OTG_STATE_A_PERIPHERAL:
			musb_hnp_stop(musb);
			musb_root_disconnect(musb);
			/* FALLTHROUGH */
		case OTG_STATE_B_WAIT_ACON:
			/* FALLTHROUGH */
		case OTG_STATE_B_PERIPHERAL:
		case OTG_STATE_B_IDLE:
			musb_g_disconnect(musb);
			break;
		default:
			WARNING("unhandled DISCONNECT transition (%s)\n",
				usb_otg_state_string(musb->xceiv->otg->state));
			break;
		}
	}

	/* mentor saves a bit: bus reset and babble share the same irq.
	 * only host sees babble; only peripheral sees bus reset.
	 */
	if (int_usb & MUSB_INTR_RESET) {
		handled = IRQ_HANDLED;
		if (devctl & MUSB_DEVCTL_HM) {
			/*
			 * When BABBLE happens what we can depends on which
			 * platform MUSB is running, because some platforms
			 * implemented proprietary means for 'recovering' from
			 * Babble conditions. One such platform is AM335x. In
			 * most cases, however, the only thing we can do is
			 * drop the session.
			 */
			dev_err(musb->controller, "Babble\n");

			if (is_host_active(musb))
				musb_recover_from_babble(musb);
		} else {
			dev_dbg(musb->controller, "BUS RESET as %s\n",
				usb_otg_state_string(musb->xceiv->otg->state));
			switch (musb->xceiv->otg->state) {
			case OTG_STATE_A_SUSPEND:
				musb_g_reset(musb);
				/* FALLTHROUGH */
			case OTG_STATE_A_WAIT_BCON:	/* OPT TD.4.7-900ms */
				/* never use invalid T(a_wait_bcon) */
				dev_dbg(musb->controller, "HNP: in %s, %d msec timeout\n",
					usb_otg_state_string(musb->xceiv->otg->state),
					TA_WAIT_BCON(musb));
				mod_timer(&musb->otg_timer, jiffies
					+ msecs_to_jiffies(TA_WAIT_BCON(musb)));
				break;
			case OTG_STATE_A_PERIPHERAL:
				del_timer(&musb->otg_timer);
				musb_g_reset(musb);
				break;
			case OTG_STATE_B_WAIT_ACON:
				dev_dbg(musb->controller, "HNP: RESET (%s), to b_peripheral\n",
					usb_otg_state_string(musb->xceiv->otg->state));
				musb->xceiv->otg->state = OTG_STATE_B_PERIPHERAL;
				musb_g_reset(musb);
				break;
			case OTG_STATE_B_IDLE:
				musb->xceiv->otg->state = OTG_STATE_B_PERIPHERAL;
				/* FALLTHROUGH */
			case OTG_STATE_B_PERIPHERAL:
				musb_g_reset(musb);
				break;
			default:
				dev_dbg(musb->controller, "Unhandled BUS RESET as %s\n",
					usb_otg_state_string(musb->xceiv->otg->state));
			}
		}
	}

#if 0
/* REVISIT ... this would be for multiplexing periodic endpoints, or
 * supporting transfer phasing to prevent exceeding ISO bandwidth
 * limits of a given frame or microframe.
 *
 * It's not needed for peripheral side, which dedicates endpoints;
 * though it _might_ use SOF irqs for other purposes.
 *
 * And it's not currently needed for host side, which also dedicates
 * endpoints, relies on TX/RX interval registers, and isn't claimed
 * to support ISO transfers yet.
 */
	if (int_usb & MUSB_INTR_SOF) {
		void __iomem *mbase = musb->mregs;
		struct musb_hw_ep	*ep;
		u8 epnum;
		u16 frame;

		dev_dbg(musb->controller, "START_OF_FRAME\n");
		handled = IRQ_HANDLED;

		/* start any periodic Tx transfers waiting for current frame */
		frame = musb_readw(mbase, MUSB_FRAME);
		ep = musb->endpoints;
		for (epnum = 1; (epnum < musb->nr_endpoints)
					&& (musb->epmask >= (1 << epnum));
				epnum++, ep++) {
			/*
			 * FIXME handle framecounter wraps (12 bits)
			 * eliminate duplicated StartUrb logic
			 */
			if (ep->dwWaitFrame >= frame) {
				ep->dwWaitFrame = 0;
				pr_debug("SOF --> periodic TX%s on %d\n",
					ep->tx_channel ? " DMA" : "",
					epnum);
				if (!ep->tx_channel)
					musb_h_tx_start(musb, epnum);
				else
					cppi_hostdma_start(musb, epnum);
			}
		}		/* end of for loop */
	}
#endif

	schedule_work(&musb->irq_work);

	return handled;
}

/*-------------------------------------------------------------------------*/

static void musb_disable_interrupts(struct musb *musb)
{
	void __iomem	*mbase = musb->mregs;
	u16	temp;

	/* disable interrupts */
	musb_writeb(mbase, MUSB_INTRUSBE, 0);
	musb->intrtxe = 0;
	musb_writew(mbase, MUSB_INTRTXE, 0);
	musb->intrrxe = 0;
	musb_writew(mbase, MUSB_INTRRXE, 0);

	/*  flush pending interrupts */
	temp = musb_readb(mbase, MUSB_INTRUSB);
	temp = musb_readw(mbase, MUSB_INTRTX);
	temp = musb_readw(mbase, MUSB_INTRRX);
}

static void musb_enable_interrupts(struct musb *musb)
{
	void __iomem    *regs = musb->mregs;

	/*  Set INT enable registers, enable interrupts */
	musb->intrtxe = musb->epmask;
	musb_writew(regs, MUSB_INTRTXE, musb->intrtxe);
	musb->intrrxe = musb->epmask & 0xfffe;
	musb_writew(regs, MUSB_INTRRXE, musb->intrrxe);
	musb_writeb(regs, MUSB_INTRUSBE, 0xf7);

}

static void musb_generic_disable(struct musb *musb)
{
	void __iomem	*mbase = musb->mregs;

	musb_disable_interrupts(musb);

	/* off */
	musb_writeb(mbase, MUSB_DEVCTL, 0);
}

/*
 * Program the HDRC to start (enable interrupts, dma, etc.).
 */
void musb_start(struct musb *musb)
{
	void __iomem    *regs = musb->mregs;
	u8              devctl = musb_readb(regs, MUSB_DEVCTL);

	dev_dbg(musb->controller, "<== devctl %02x\n", devctl);

	musb_enable_interrupts(musb);
	musb_writeb(regs, MUSB_TESTMODE, 0);

	/* put into basic highspeed mode and start session */
	musb_writeb(regs, MUSB_POWER, MUSB_POWER_ISOUPDATE
			| MUSB_POWER_HSENAB
			/* ENSUSPEND wedges tusb */
			/* | MUSB_POWER_ENSUSPEND */
		   );

	musb->is_active = 0;
	devctl = musb_readb(regs, MUSB_DEVCTL);
	devctl &= ~MUSB_DEVCTL_SESSION;

	/* session started after:
	 * (a) ID-grounded irq, host mode;
	 * (b) vbus present/connect IRQ, peripheral mode;
	 * (c) peripheral initiates, using SRP
	 */
	if (musb->port_mode != MUSB_PORT_MODE_HOST &&
			(devctl & MUSB_DEVCTL_VBUS) == MUSB_DEVCTL_VBUS) {
		musb->is_active = 1;
	} else {
		devctl |= MUSB_DEVCTL_SESSION;
	}

	musb_platform_enable(musb);
	musb_writeb(regs, MUSB_DEVCTL, devctl);
}

/*
 * Make the HDRC stop (disable interrupts, etc.);
 * reversible by musb_start
 * called on gadget driver unregister
 * with controller locked, irqs blocked
 * acts as a NOP unless some role activated the hardware
 */
void musb_stop(struct musb *musb)
{
	/* stop IRQs, timers, ... */
	musb_platform_disable(musb);
	musb_generic_disable(musb);
	dev_dbg(musb->controller, "HDRC disabled\n");

	/* FIXME
	 *  - mark host and/or peripheral drivers unusable/inactive
	 *  - disable DMA (and enable it in HdrcStart)
	 *  - make sure we can musb_start() after musb_stop(); with
	 *    OTG mode, gadget driver module rmmod/modprobe cycles that
	 *  - ...
	 */
	musb_platform_try_idle(musb, 0);
}

static void musb_shutdown(struct platform_device *pdev)
{
	struct musb	*musb = dev_to_musb(&pdev->dev);
	unsigned long	flags;

	pm_runtime_get_sync(musb->controller);

	musb_host_cleanup(musb);
	musb_gadget_cleanup(musb);

	spin_lock_irqsave(&musb->lock, flags);
	musb_platform_disable(musb);
	musb_generic_disable(musb);
	spin_unlock_irqrestore(&musb->lock, flags);

	musb_writeb(musb->mregs, MUSB_DEVCTL, 0);
	musb_platform_exit(musb);

	pm_runtime_put(musb->controller);
	/* FIXME power down */
}


/*-------------------------------------------------------------------------*/

/*
 * The silicon either has hard-wired endpoint configurations, or else
 * "dynamic fifo" sizing.  The driver has support for both, though at this
 * writing only the dynamic sizing is very well tested.   Since we switched
 * away from compile-time hardware parameters, we can no longer rely on
 * dead code elimination to leave only the relevant one in the object file.
 *
 * We don't currently use dynamic fifo setup capability to do anything
 * more than selecting one of a bunch of predefined configurations.
 */
static ushort fifo_mode;

/* "modprobe ... fifo_mode=1" etc */
module_param(fifo_mode, ushort, 0);
MODULE_PARM_DESC(fifo_mode, "initial endpoint configuration");

/*
 * tables defining fifo_mode values.  define more if you like.
 * for host side, make sure both halves of ep1 are set up.
 */

/* mode 0 - fits in 2KB */
static struct musb_fifo_cfg mode_0_cfg[] = {
{ .hw_ep_num = 1, .style = FIFO_TX,   .maxpacket = 512, },
{ .hw_ep_num = 1, .style = FIFO_RX,   .maxpacket = 512, },
{ .hw_ep_num = 2, .style = FIFO_RXTX, .maxpacket = 512, },
{ .hw_ep_num = 3, .style = FIFO_RXTX, .maxpacket = 256, },
{ .hw_ep_num = 4, .style = FIFO_RXTX, .maxpacket = 256, },
};

/* mode 1 - fits in 4KB */
static struct musb_fifo_cfg mode_1_cfg[] = {
{ .hw_ep_num = 1, .style = FIFO_TX,   .maxpacket = 512, .mode = BUF_DOUBLE, },
{ .hw_ep_num = 1, .style = FIFO_RX,   .maxpacket = 512, .mode = BUF_DOUBLE, },
{ .hw_ep_num = 2, .style = FIFO_RXTX, .maxpacket = 512, .mode = BUF_DOUBLE, },
{ .hw_ep_num = 3, .style = FIFO_RXTX, .maxpacket = 256, },
{ .hw_ep_num = 4, .style = FIFO_RXTX, .maxpacket = 256, },
};

/* mode 2 - fits in 4KB */
static struct musb_fifo_cfg mode_2_cfg[] = {
{ .hw_ep_num = 1, .style = FIFO_TX,   .maxpacket = 512, },
{ .hw_ep_num = 1, .style = FIFO_RX,   .maxpacket = 512, },
{ .hw_ep_num = 2, .style = FIFO_TX,   .maxpacket = 512, },
{ .hw_ep_num = 2, .style = FIFO_RX,   .maxpacket = 512, },
{ .hw_ep_num = 3, .style = FIFO_RXTX, .maxpacket = 256, },
{ .hw_ep_num = 4, .style = FIFO_RXTX, .maxpacket = 256, },
};

/* mode 3 - fits in 4KB */
static struct musb_fifo_cfg mode_3_cfg[] = {
{ .hw_ep_num = 1, .style = FIFO_TX,   .maxpacket = 512, .mode = BUF_DOUBLE, },
{ .hw_ep_num = 1, .style = FIFO_RX,   .maxpacket = 512, .mode = BUF_DOUBLE, },
{ .hw_ep_num = 2, .style = FIFO_TX,   .maxpacket = 512, },
{ .hw_ep_num = 2, .style = FIFO_RX,   .maxpacket = 512, },
{ .hw_ep_num = 3, .style = FIFO_RXTX, .maxpacket = 256, },
{ .hw_ep_num = 4, .style = FIFO_RXTX, .maxpacket = 256, },
};

/* mode 4 - fits in 16KB */
static struct musb_fifo_cfg mode_4_cfg[] = {
{ .hw_ep_num =  1, .style = FIFO_TX,   .maxpacket = 512, },
{ .hw_ep_num =  1, .style = FIFO_RX,   .maxpacket = 512, },
{ .hw_ep_num =  2, .style = FIFO_TX,   .maxpacket = 512, },
{ .hw_ep_num =  2, .style = FIFO_RX,   .maxpacket = 512, },
{ .hw_ep_num =  3, .style = FIFO_TX,   .maxpacket = 512, },
{ .hw_ep_num =  3, .style = FIFO_RX,   .maxpacket = 512, },
{ .hw_ep_num =  4, .style = FIFO_TX,   .maxpacket = 512, },
{ .hw_ep_num =  4, .style = FIFO_RX,   .maxpacket = 512, },
{ .hw_ep_num =  5, .style = FIFO_TX,   .maxpacket = 512, },
{ .hw_ep_num =  5, .style = FIFO_RX,   .maxpacket = 512, },
{ .hw_ep_num =  6, .style = FIFO_TX,   .maxpacket = 512, },
{ .hw_ep_num =  6, .style = FIFO_RX,   .maxpacket = 512, },
{ .hw_ep_num =  7, .style = FIFO_TX,   .maxpacket = 512, },
{ .hw_ep_num =  7, .style = FIFO_RX,   .maxpacket = 512, },
{ .hw_ep_num =  8, .style = FIFO_TX,   .maxpacket = 512, },
{ .hw_ep_num =  8, .style = FIFO_RX,   .maxpacket = 512, },
{ .hw_ep_num =  9, .style = FIFO_TX,   .maxpacket = 512, },
{ .hw_ep_num =  9, .style = FIFO_RX,   .maxpacket = 512, },
{ .hw_ep_num = 10, .style = FIFO_TX,   .maxpacket = 256, },
{ .hw_ep_num = 10, .style = FIFO_RX,   .maxpacket = 64, },
{ .hw_ep_num = 11, .style = FIFO_TX,   .maxpacket = 256, },
{ .hw_ep_num = 11, .style = FIFO_RX,   .maxpacket = 64, },
{ .hw_ep_num = 12, .style = FIFO_TX,   .maxpacket = 256, },
{ .hw_ep_num = 12, .style = FIFO_RX,   .maxpacket = 64, },
{ .hw_ep_num = 13, .style = FIFO_RXTX, .maxpacket = 4096, },
{ .hw_ep_num = 14, .style = FIFO_RXTX, .maxpacket = 1024, },
{ .hw_ep_num = 15, .style = FIFO_RXTX, .maxpacket = 1024, },
};

/* mode 5 - fits in 8KB */
static struct musb_fifo_cfg mode_5_cfg[] = {
{ .hw_ep_num =  1, .style = FIFO_TX,   .maxpacket = 512, },
{ .hw_ep_num =  1, .style = FIFO_RX,   .maxpacket = 512, },
{ .hw_ep_num =  2, .style = FIFO_TX,   .maxpacket = 512, },
{ .hw_ep_num =  2, .style = FIFO_RX,   .maxpacket = 512, },
{ .hw_ep_num =  3, .style = FIFO_TX,   .maxpacket = 512, },
{ .hw_ep_num =  3, .style = FIFO_RX,   .maxpacket = 512, },
{ .hw_ep_num =  4, .style = FIFO_TX,   .maxpacket = 512, },
{ .hw_ep_num =  4, .style = FIFO_RX,   .maxpacket = 512, },
{ .hw_ep_num =  5, .style = FIFO_TX,   .maxpacket = 512, },
{ .hw_ep_num =  5, .style = FIFO_RX,   .maxpacket = 512, },
{ .hw_ep_num =  6, .style = FIFO_TX,   .maxpacket = 32, },
{ .hw_ep_num =  6, .style = FIFO_RX,   .maxpacket = 32, },
{ .hw_ep_num =  7, .style = FIFO_TX,   .maxpacket = 32, },
{ .hw_ep_num =  7, .style = FIFO_RX,   .maxpacket = 32, },
{ .hw_ep_num =  8, .style = FIFO_TX,   .maxpacket = 32, },
{ .hw_ep_num =  8, .style = FIFO_RX,   .maxpacket = 32, },
{ .hw_ep_num =  9, .style = FIFO_TX,   .maxpacket = 32, },
{ .hw_ep_num =  9, .style = FIFO_RX,   .maxpacket = 32, },
{ .hw_ep_num = 10, .style = FIFO_TX,   .maxpacket = 32, },
{ .hw_ep_num = 10, .style = FIFO_RX,   .maxpacket = 32, },
{ .hw_ep_num = 11, .style = FIFO_TX,   .maxpacket = 32, },
{ .hw_ep_num = 11, .style = FIFO_RX,   .maxpacket = 32, },
{ .hw_ep_num = 12, .style = FIFO_TX,   .maxpacket = 32, },
{ .hw_ep_num = 12, .style = FIFO_RX,   .maxpacket = 32, },
{ .hw_ep_num = 13, .style = FIFO_RXTX, .maxpacket = 512, },
{ .hw_ep_num = 14, .style = FIFO_RXTX, .maxpacket = 1024, },
{ .hw_ep_num = 15, .style = FIFO_RXTX, .maxpacket = 1024, },
};

/*
 * configure a fifo; for non-shared endpoints, this may be called
 * once for a tx fifo and once for an rx fifo.
 *
 * returns negative errno or offset for next fifo.
 */
static int
fifo_setup(struct musb *musb, struct musb_hw_ep  *hw_ep,
		const struct musb_fifo_cfg *cfg, u16 offset)
{
	void __iomem	*mbase = musb->mregs;
	int	size = 0;
	u16	maxpacket = cfg->maxpacket;
	u16	c_off = offset >> 3;
	u8	c_size;

	/* expect hw_ep has already been zero-initialized */

	size = ffs(max(maxpacket, (u16) 8)) - 1;
	maxpacket = 1 << size;

	c_size = size - 3;
	if (cfg->mode == BUF_DOUBLE) {
		if ((offset + (maxpacket << 1)) >
				(1 << (musb->config->ram_bits + 2)))
			return -EMSGSIZE;
		c_size |= MUSB_FIFOSZ_DPB;
	} else {
		if ((offset + maxpacket) > (1 << (musb->config->ram_bits + 2)))
			return -EMSGSIZE;
	}

	/* configure the FIFO */
	musb_writeb(mbase, MUSB_INDEX, hw_ep->epnum);

	/* EP0 reserved endpoint for control, bidirectional;
	 * EP1 reserved for bulk, two unidirectional halves.
	 */
	if (hw_ep->epnum == 1)
		musb->bulk_ep = hw_ep;
	/* REVISIT error check:  be sure ep0 can both rx and tx ... */
	switch (cfg->style) {
	case FIFO_TX:
		musb_write_txfifosz(mbase, c_size);
		musb_write_txfifoadd(mbase, c_off);
		hw_ep->tx_double_buffered = !!(c_size & MUSB_FIFOSZ_DPB);
		hw_ep->max_packet_sz_tx = maxpacket;
		break;
	case FIFO_RX:
		musb_write_rxfifosz(mbase, c_size);
		musb_write_rxfifoadd(mbase, c_off);
		hw_ep->rx_double_buffered = !!(c_size & MUSB_FIFOSZ_DPB);
		hw_ep->max_packet_sz_rx = maxpacket;
		break;
	case FIFO_RXTX:
		musb_write_txfifosz(mbase, c_size);
		musb_write_txfifoadd(mbase, c_off);
		hw_ep->rx_double_buffered = !!(c_size & MUSB_FIFOSZ_DPB);
		hw_ep->max_packet_sz_rx = maxpacket;

		musb_write_rxfifosz(mbase, c_size);
		musb_write_rxfifoadd(mbase, c_off);
		hw_ep->tx_double_buffered = hw_ep->rx_double_buffered;
		hw_ep->max_packet_sz_tx = maxpacket;

		hw_ep->is_shared_fifo = true;
		break;
	}

	/* NOTE rx and tx endpoint irqs aren't managed separately,
	 * which happens to be ok
	 */
	musb->epmask |= (1 << hw_ep->epnum);

	return offset + (maxpacket << ((c_size & MUSB_FIFOSZ_DPB) ? 1 : 0));
}

static struct musb_fifo_cfg ep0_cfg = {
	.style = FIFO_RXTX, .maxpacket = 64,
};

static int ep_config_from_table(struct musb *musb)
{
	const struct musb_fifo_cfg	*cfg;
	unsigned		i, n;
	int			offset;
	struct musb_hw_ep	*hw_ep = musb->endpoints;

	if (musb->config->fifo_cfg) {
		cfg = musb->config->fifo_cfg;
		n = musb->config->fifo_cfg_size;
		goto done;
	}

	switch (fifo_mode) {
	default:
		fifo_mode = 0;
		/* FALLTHROUGH */
	case 0:
		cfg = mode_0_cfg;
		n = ARRAY_SIZE(mode_0_cfg);
		break;
	case 1:
		cfg = mode_1_cfg;
		n = ARRAY_SIZE(mode_1_cfg);
		break;
	case 2:
		cfg = mode_2_cfg;
		n = ARRAY_SIZE(mode_2_cfg);
		break;
	case 3:
		cfg = mode_3_cfg;
		n = ARRAY_SIZE(mode_3_cfg);
		break;
	case 4:
		cfg = mode_4_cfg;
		n = ARRAY_SIZE(mode_4_cfg);
		break;
	case 5:
		cfg = mode_5_cfg;
		n = ARRAY_SIZE(mode_5_cfg);
		break;
	}

	printk(KERN_DEBUG "%s: setup fifo_mode %d\n",
			musb_driver_name, fifo_mode);


done:
	offset = fifo_setup(musb, hw_ep, &ep0_cfg, 0);
	/* assert(offset > 0) */

	/* NOTE:  for RTL versions >= 1.400 EPINFO and RAMINFO would
	 * be better than static musb->config->num_eps and DYN_FIFO_SIZE...
	 */

	for (i = 0; i < n; i++) {
		u8	epn = cfg->hw_ep_num;

		if (epn >= musb->config->num_eps) {
			pr_debug("%s: invalid ep %d\n",
					musb_driver_name, epn);
			return -EINVAL;
		}
		offset = fifo_setup(musb, hw_ep + epn, cfg++, offset);
		if (offset < 0) {
			pr_debug("%s: mem overrun, ep %d\n",
					musb_driver_name, epn);
			return offset;
		}
		epn++;
		musb->nr_endpoints = max(epn, musb->nr_endpoints);
	}

	printk(KERN_DEBUG "%s: %d/%d max ep, %d/%d memory\n",
			musb_driver_name,
			n + 1, musb->config->num_eps * 2 - 1,
			offset, (1 << (musb->config->ram_bits + 2)));

	if (!musb->bulk_ep) {
		pr_debug("%s: missing bulk\n", musb_driver_name);
		return -EINVAL;
	}

	return 0;
}


/*
 * ep_config_from_hw - when MUSB_C_DYNFIFO_DEF is false
 * @param musb the controller
 */
static int ep_config_from_hw(struct musb *musb)
{
	u8 epnum = 0;
	struct musb_hw_ep *hw_ep;
	void __iomem *mbase = musb->mregs;
	int ret = 0;

	dev_dbg(musb->controller, "<== static silicon ep config\n");

	/* FIXME pick up ep0 maxpacket size */

	for (epnum = 1; epnum < musb->config->num_eps; epnum++) {
		musb_ep_select(mbase, epnum);
		hw_ep = musb->endpoints + epnum;

		ret = musb_read_fifosize(musb, hw_ep, epnum);
		if (ret < 0)
			break;

		/* FIXME set up hw_ep->{rx,tx}_double_buffered */

		/* pick an RX/TX endpoint for bulk */
		if (hw_ep->max_packet_sz_tx < 512
				|| hw_ep->max_packet_sz_rx < 512)
			continue;

		/* REVISIT:  this algorithm is lazy, we should at least
		 * try to pick a double buffered endpoint.
		 */
		if (musb->bulk_ep)
			continue;
		musb->bulk_ep = hw_ep;
	}

	if (!musb->bulk_ep) {
		pr_debug("%s: missing bulk\n", musb_driver_name);
		return -EINVAL;
	}

	return 0;
}

enum { MUSB_CONTROLLER_MHDRC, MUSB_CONTROLLER_HDRC, };

/* Initialize MUSB (M)HDRC part of the USB hardware subsystem;
 * configure endpoints, or take their config from silicon
 */
static int musb_core_init(u16 musb_type, struct musb *musb)
{
	u8 reg;
	char *type;
	char aInfo[90], aRevision[32], aDate[12];
	void __iomem	*mbase = musb->mregs;
	int		status = 0;
	int		i;

	/* log core options (read using indexed model) */
	reg = musb_read_configdata(mbase);

	strcpy(aInfo, (reg & MUSB_CONFIGDATA_UTMIDW) ? "UTMI-16" : "UTMI-8");
	if (reg & MUSB_CONFIGDATA_DYNFIFO) {
		strcat(aInfo, ", dyn FIFOs");
		musb->dyn_fifo = true;
	}
	if (reg & MUSB_CONFIGDATA_MPRXE) {
		strcat(aInfo, ", bulk combine");
		musb->bulk_combine = true;
	}
	if (reg & MUSB_CONFIGDATA_MPTXE) {
		strcat(aInfo, ", bulk split");
		musb->bulk_split = true;
	}
	if (reg & MUSB_CONFIGDATA_HBRXE) {
		strcat(aInfo, ", HB-ISO Rx");
		musb->hb_iso_rx = true;
	}
	if (reg & MUSB_CONFIGDATA_HBTXE) {
		strcat(aInfo, ", HB-ISO Tx");
		musb->hb_iso_tx = true;
	}
	if (reg & MUSB_CONFIGDATA_SOFTCONE)
		strcat(aInfo, ", SoftConn");

	printk(KERN_DEBUG "%s: ConfigData=0x%02x (%s)\n",
			musb_driver_name, reg, aInfo);

	aDate[0] = 0;
	if (MUSB_CONTROLLER_MHDRC == musb_type) {
		musb->is_multipoint = 1;
		type = "M";
	} else {
		musb->is_multipoint = 0;
		type = "";
#ifndef	CONFIG_USB_OTG_BLACKLIST_HUB
		printk(KERN_ERR
			"%s: kernel must blacklist external hubs\n",
			musb_driver_name);
#endif
	}

	/* log release info */
	musb->hwvers = musb_read_hwvers(mbase);
	snprintf(aRevision, 32, "%d.%d%s", MUSB_HWVERS_MAJOR(musb->hwvers),
		MUSB_HWVERS_MINOR(musb->hwvers),
		(musb->hwvers & MUSB_HWVERS_RC) ? "RC" : "");
	printk(KERN_DEBUG "%s: %sHDRC RTL version %s %s\n",
			musb_driver_name, type, aRevision, aDate);

	/* configure ep0 */
	musb_configure_ep0(musb);

	/* discover endpoint configuration */
	musb->nr_endpoints = 1;
	musb->epmask = 1;

	if (musb->dyn_fifo)
		status = ep_config_from_table(musb);
	else
		status = ep_config_from_hw(musb);

	if (status < 0)
		return status;

	/* finish init, and print endpoint config */
	for (i = 0; i < musb->nr_endpoints; i++) {
		struct musb_hw_ep	*hw_ep = musb->endpoints + i;

		hw_ep->fifo = musb->io.fifo_offset(i) + mbase;
#if IS_ENABLED(CONFIG_USB_MUSB_TUSB6010)
		if (musb->io.quirks & MUSB_IN_TUSB) {
			hw_ep->fifo_async = musb->async + 0x400 +
				musb->io.fifo_offset(i);
			hw_ep->fifo_sync = musb->sync + 0x400 +
				musb->io.fifo_offset(i);
			hw_ep->fifo_sync_va =
				musb->sync_va + 0x400 + musb->io.fifo_offset(i);

			if (i == 0)
				hw_ep->conf = mbase - 0x400 + TUSB_EP0_CONF;
			else
				hw_ep->conf = mbase + 0x400 +
					(((i - 1) & 0xf) << 2);
		}
#endif

		hw_ep->regs = musb->io.ep_offset(i, 0) + mbase;
		hw_ep->target_regs = musb_read_target_reg_base(i, mbase);
		hw_ep->rx_reinit = 1;
		hw_ep->tx_reinit = 1;

		if (hw_ep->max_packet_sz_tx) {
			dev_dbg(musb->controller,
				"%s: hw_ep %d%s, %smax %d\n",
				musb_driver_name, i,
				hw_ep->is_shared_fifo ? "shared" : "tx",
				hw_ep->tx_double_buffered
					? "doublebuffer, " : "",
				hw_ep->max_packet_sz_tx);
		}
		if (hw_ep->max_packet_sz_rx && !hw_ep->is_shared_fifo) {
			dev_dbg(musb->controller,
				"%s: hw_ep %d%s, %smax %d\n",
				musb_driver_name, i,
				"rx",
				hw_ep->rx_double_buffered
					? "doublebuffer, " : "",
				hw_ep->max_packet_sz_rx);
		}
		if (!(hw_ep->max_packet_sz_tx || hw_ep->max_packet_sz_rx))
			dev_dbg(musb->controller, "hw_ep %d not configured\n", i);
	}

	return 0;
}

/*-------------------------------------------------------------------------*/

/*
 * handle all the irqs defined by the HDRC core. for now we expect:  other
 * irq sources (phy, dma, etc) will be handled first, musb->int_* values
 * will be assigned, and the irq will already have been acked.
 *
 * called in irq context with spinlock held, irqs blocked
 */
irqreturn_t musb_interrupt(struct musb *musb)
{
	irqreturn_t	retval = IRQ_NONE;
	unsigned long	status;
	unsigned long	epnum;
	u8		devctl;

	if (!musb->int_usb && !musb->int_tx && !musb->int_rx)
		return IRQ_NONE;

	devctl = musb_readb(musb->mregs, MUSB_DEVCTL);

	dev_dbg(musb->controller, "** IRQ %s usb%04x tx%04x rx%04x\n",
		is_host_active(musb) ? "host" : "peripheral",
		musb->int_usb, musb->int_tx, musb->int_rx);

	/**
	 * According to Mentor Graphics' documentation, flowchart on page 98,
	 * IRQ should be handled as follows:
	 *
	 * . Resume IRQ
	 * . Session Request IRQ
	 * . VBUS Error IRQ
	 * . Suspend IRQ
	 * . Connect IRQ
	 * . Disconnect IRQ
	 * . Reset/Babble IRQ
	 * . SOF IRQ (we're not using this one)
	 * . Endpoint 0 IRQ
	 * . TX Endpoints
	 * . RX Endpoints
	 *
	 * We will be following that flowchart in order to avoid any problems
	 * that might arise with internal Finite State Machine.
	 */

	if (musb->int_usb)
		retval |= musb_stage0_irq(musb, musb->int_usb, devctl);

	if (musb->int_tx & 1) {
		if (is_host_active(musb))
			retval |= musb_h_ep0_irq(musb);
		else
			retval |= musb_g_ep0_irq(musb);

		/* we have just handled endpoint 0 IRQ, clear it */
		musb->int_tx &= ~BIT(0);
	}

	status = musb->int_tx;

	for_each_set_bit(epnum, &status, 16) {
		retval = IRQ_HANDLED;
		if (is_host_active(musb))
			musb_host_tx(musb, epnum);
		else
			musb_g_tx(musb, epnum);
	}

	status = musb->int_rx;

	for_each_set_bit(epnum, &status, 16) {
		retval = IRQ_HANDLED;
		if (is_host_active(musb))
			musb_host_rx(musb, epnum);
		else
			musb_g_rx(musb, epnum);
	}

	return retval;
}
EXPORT_SYMBOL_GPL(musb_interrupt);

#ifndef CONFIG_MUSB_PIO_ONLY
static bool use_dma = 1;

/* "modprobe ... use_dma=0" etc */
module_param(use_dma, bool, 0);
MODULE_PARM_DESC(use_dma, "enable/disable use of DMA");

void musb_dma_completion(struct musb *musb, u8 epnum, u8 transmit)
{
	/* called with controller lock already held */

	if (!epnum) {
#ifndef CONFIG_USB_TUSB_OMAP_DMA
		if (!is_cppi_enabled()) {
			/* endpoint 0 */
			if (is_host_active(musb))
				musb_h_ep0_irq(musb);
			else
				musb_g_ep0_irq(musb);
		}
#endif
	} else {
		/* endpoints 1..15 */
		if (transmit) {
			if (is_host_active(musb))
				musb_host_tx(musb, epnum);
			else
				musb_g_tx(musb, epnum);
		} else {
			/* receive */
			if (is_host_active(musb))
				musb_host_rx(musb, epnum);
			else
				musb_g_rx(musb, epnum);
		}
	}
}
EXPORT_SYMBOL_GPL(musb_dma_completion);

#else
#define use_dma			0
#endif

/*-------------------------------------------------------------------------*/

static ssize_t
musb_mode_show(struct device *dev, struct device_attribute *attr, char *buf)
{
	struct musb *musb = dev_to_musb(dev);
	unsigned long flags;
	int ret = -EINVAL;

	spin_lock_irqsave(&musb->lock, flags);
	ret = sprintf(buf, "%s\n", usb_otg_state_string(musb->xceiv->otg->state));
	spin_unlock_irqrestore(&musb->lock, flags);

	return ret;
}

static ssize_t
musb_mode_store(struct device *dev, struct device_attribute *attr,
		const char *buf, size_t n)
{
	struct musb	*musb = dev_to_musb(dev);
	unsigned long	flags;
	int		status;

	spin_lock_irqsave(&musb->lock, flags);
	if (sysfs_streq(buf, "host"))
		status = musb_platform_set_mode(musb, MUSB_HOST);
	else if (sysfs_streq(buf, "peripheral"))
		status = musb_platform_set_mode(musb, MUSB_PERIPHERAL);
	else if (sysfs_streq(buf, "otg"))
		status = musb_platform_set_mode(musb, MUSB_OTG);
	else
		status = -EINVAL;
	spin_unlock_irqrestore(&musb->lock, flags);

	return (status == 0) ? n : status;
}
static DEVICE_ATTR(mode, 0644, musb_mode_show, musb_mode_store);

static ssize_t
musb_vbus_store(struct device *dev, struct device_attribute *attr,
		const char *buf, size_t n)
{
	struct musb	*musb = dev_to_musb(dev);
	unsigned long	flags;
	unsigned long	val;

	if (sscanf(buf, "%lu", &val) < 1) {
		dev_err(dev, "Invalid VBUS timeout ms value\n");
		return -EINVAL;
	}

	spin_lock_irqsave(&musb->lock, flags);
	/* force T(a_wait_bcon) to be zero/unlimited *OR* valid */
	musb->a_wait_bcon = val ? max_t(int, val, OTG_TIME_A_WAIT_BCON) : 0 ;
	if (musb->xceiv->otg->state == OTG_STATE_A_WAIT_BCON)
		musb->is_active = 0;
	musb_platform_try_idle(musb, jiffies + msecs_to_jiffies(val));
	spin_unlock_irqrestore(&musb->lock, flags);

	return n;
}

static ssize_t
musb_vbus_show(struct device *dev, struct device_attribute *attr, char *buf)
{
	struct musb	*musb = dev_to_musb(dev);
	unsigned long	flags;
	unsigned long	val;
	int		vbus;

	spin_lock_irqsave(&musb->lock, flags);
	val = musb->a_wait_bcon;
	/* FIXME get_vbus_status() is normally #defined as false...
	 * and is effectively TUSB-specific.
	 */
	vbus = musb_platform_get_vbus_status(musb);
	spin_unlock_irqrestore(&musb->lock, flags);

	return sprintf(buf, "Vbus %s, timeout %lu msec\n",
			vbus ? "on" : "off", val);
}
static DEVICE_ATTR(vbus, 0644, musb_vbus_show, musb_vbus_store);

/* Gadget drivers can't know that a host is connected so they might want
 * to start SRP, but users can.  This allows userspace to trigger SRP.
 */
static ssize_t
musb_srp_store(struct device *dev, struct device_attribute *attr,
		const char *buf, size_t n)
{
	struct musb	*musb = dev_to_musb(dev);
	unsigned short	srp;

	if (sscanf(buf, "%hu", &srp) != 1
			|| (srp != 1)) {
		dev_err(dev, "SRP: Value must be 1\n");
		return -EINVAL;
	}

	if (srp == 1)
		musb_g_wakeup(musb);

	return n;
}
static DEVICE_ATTR(srp, 0644, NULL, musb_srp_store);

static struct attribute *musb_attributes[] = {
	&dev_attr_mode.attr,
	&dev_attr_vbus.attr,
	&dev_attr_srp.attr,
	NULL
};

static const struct attribute_group musb_attr_group = {
	.attrs = musb_attributes,
};

/* Only used to provide driver mode change events */
static void musb_irq_work(struct work_struct *data)
{
	struct musb *musb = container_of(data, struct musb, irq_work);

	if (musb->xceiv->otg->state != musb->xceiv_old_state) {
		musb->xceiv_old_state = musb->xceiv->otg->state;
		sysfs_notify(&musb->controller->kobj, NULL, "mode");
	}
}

static void musb_recover_from_babble(struct musb *musb)
{
	int ret;
	u8 devctl;

	musb_disable_interrupts(musb);

	/*
	 * wait at least 320 cycles of 60MHz clock. That's 5.3us, we will give
	 * it some slack and wait for 10us.
	 */
	udelay(10);

	ret  = musb_platform_recover(musb);
	if (ret) {
		musb_enable_interrupts(musb);
		return;
	}

	/* drop session bit */
	devctl = musb_readb(musb->mregs, MUSB_DEVCTL);
	devctl &= ~MUSB_DEVCTL_SESSION;
	musb_writeb(musb->mregs, MUSB_DEVCTL, devctl);

	/* tell usbcore about it */
	musb_root_disconnect(musb);

	/*
	 * When a babble condition occurs, the musb controller
	 * removes the session bit and the endpoint config is lost.
	 */
	if (musb->dyn_fifo)
		ret = ep_config_from_table(musb);
	else
		ret = ep_config_from_hw(musb);

	/* restart session */
	if (ret == 0)
		musb_start(musb);
}

/* --------------------------------------------------------------------------
 * Init support
 */

static struct musb *allocate_instance(struct device *dev,
		struct musb_hdrc_config *config, void __iomem *mbase)
{
	struct musb		*musb;
	struct musb_hw_ep	*ep;
	int			epnum;
	int			ret;

	musb = devm_kzalloc(dev, sizeof(*musb), GFP_KERNEL);
	if (!musb)
		return NULL;

	INIT_LIST_HEAD(&musb->control);
	INIT_LIST_HEAD(&musb->in_bulk);
	INIT_LIST_HEAD(&musb->out_bulk);

	musb->vbuserr_retry = VBUSERR_RETRY_COUNT;
	musb->a_wait_bcon = OTG_TIME_A_WAIT_BCON;
	musb->mregs = mbase;
	musb->ctrl_base = mbase;
	musb->nIrq = -ENODEV;
	musb->config = config;
	BUG_ON(musb->config->num_eps > MUSB_C_NUM_EPS);
	for (epnum = 0, ep = musb->endpoints;
			epnum < musb->config->num_eps;
			epnum++, ep++) {
		ep->musb = musb;
		ep->epnum = epnum;
	}

	musb->controller = dev;

	ret = musb_host_alloc(musb);
	if (ret < 0)
		goto err_free;

	dev_set_drvdata(dev, musb);

	return musb;

err_free:
	return NULL;
}

static void musb_free(struct musb *musb)
{
	/* this has multiple entry modes. it handles fault cleanup after
	 * probe(), where things may be partially set up, as well as rmmod
	 * cleanup after everything's been de-activated.
	 */

#ifdef CONFIG_SYSFS
	sysfs_remove_group(&musb->controller->kobj, &musb_attr_group);
#endif

	if (musb->nIrq >= 0) {
		if (musb->irq_wake)
			disable_irq_wake(musb->nIrq);
		free_irq(musb->nIrq, musb);
	}

	musb_host_free(musb);
}

static void musb_deassert_reset(struct work_struct *work)
{
	struct musb *musb;
	unsigned long flags;

	musb = container_of(work, struct musb, deassert_reset_work.work);

	spin_lock_irqsave(&musb->lock, flags);

	if (musb->port1_status & USB_PORT_STAT_RESET)
		musb_port_reset(musb, false);

	spin_unlock_irqrestore(&musb->lock, flags);
}

/*
 * Perform generic per-controller initialization.
 *
 * @dev: the controller (already clocked, etc)
 * @nIrq: IRQ number
 * @ctrl: virtual address of controller registers,
 *	not yet corrected for platform-specific offsets
 */
static int
musb_init_controller(struct device *dev, int nIrq, void __iomem *ctrl)
{
	int			status;
	struct musb		*musb;
	struct musb_hdrc_platform_data *plat = dev_get_platdata(dev);

	/* The driver might handle more features than the board; OK.
	 * Fail when the board needs a feature that's not enabled.
	 */
	if (!plat) {
		dev_dbg(dev, "no platform_data?\n");
		status = -ENODEV;
		goto fail0;
	}

	/* allocate */
	musb = allocate_instance(dev, plat->config, ctrl);
	if (!musb) {
		status = -ENOMEM;
		goto fail0;
	}

	spin_lock_init(&musb->lock);
	musb->board_set_power = plat->set_power;
	musb->min_power = plat->min_power;
	musb->ops = plat->platform_ops;
	musb->port_mode = plat->mode;

	/*
	 * Initialize the default IO functions. At least omap2430 needs
	 * these early. We initialize the platform specific IO functions
	 * later on.
	 */
	musb_readb = musb_default_readb;
	musb_writeb = musb_default_writeb;
	musb_readw = musb_default_readw;
	musb_writew = musb_default_writew;
	musb_readl = musb_default_readl;
	musb_writel = musb_default_writel;

	/* We need musb_read/write functions initialized for PM */
	pm_runtime_use_autosuspend(musb->controller);
	pm_runtime_set_autosuspend_delay(musb->controller, 200);
	pm_runtime_irq_safe(musb->controller);
	pm_runtime_enable(musb->controller);

	/* The musb_platform_init() call:
	 *   - adjusts musb->mregs
	 *   - sets the musb->isr
	 *   - may initialize an integrated transceiver
	 *   - initializes musb->xceiv, usually by otg_get_phy()
	 *   - stops powering VBUS
	 *
	 * There are various transceiver configurations.  Blackfin,
	 * DaVinci, TUSB60x0, and others integrate them.  OMAP3 uses
	 * external/discrete ones in various flavors (twl4030 family,
	 * isp1504, non-OTG, etc) mostly hooking up through ULPI.
	 */
	status = musb_platform_init(musb);
	if (status < 0)
		goto fail1;

	if (!musb->isr) {
		status = -ENODEV;
		goto fail2;
	}

	if (musb->ops->quirks)
		musb->io.quirks = musb->ops->quirks;

	/* Most devices use indexed offset or flat offset */
	if (musb->io.quirks & MUSB_INDEXED_EP) {
		musb->io.ep_offset = musb_indexed_ep_offset;
		musb->io.ep_select = musb_indexed_ep_select;
	} else {
		musb->io.ep_offset = musb_flat_ep_offset;
		musb->io.ep_select = musb_flat_ep_select;
	}

	/* At least tusb6010 has its own offsets */
	if (musb->ops->ep_offset)
		musb->io.ep_offset = musb->ops->ep_offset;
	if (musb->ops->ep_select)
		musb->io.ep_select = musb->ops->ep_select;

	if (musb->ops->fifo_mode)
		fifo_mode = musb->ops->fifo_mode;
	else
		fifo_mode = 4;

	if (musb->ops->fifo_offset)
		musb->io.fifo_offset = musb->ops->fifo_offset;
	else
		musb->io.fifo_offset = musb_default_fifo_offset;

	if (musb->ops->readb)
		musb_readb = musb->ops->readb;
	if (musb->ops->writeb)
		musb_writeb = musb->ops->writeb;
	if (musb->ops->readw)
		musb_readw = musb->ops->readw;
	if (musb->ops->writew)
		musb_writew = musb->ops->writew;
	if (musb->ops->readl)
		musb_readl = musb->ops->readl;
	if (musb->ops->writel)
		musb_writel = musb->ops->writel;

	if (musb->ops->read_fifo)
		musb->io.read_fifo = musb->ops->read_fifo;
	else
		musb->io.read_fifo = musb_default_read_fifo;

	if (musb->ops->write_fifo)
		musb->io.write_fifo = musb->ops->write_fifo;
	else
		musb->io.write_fifo = musb_default_write_fifo;

	if (!musb->xceiv->io_ops) {
		musb->xceiv->io_dev = musb->controller;
		musb->xceiv->io_priv = musb->mregs;
		musb->xceiv->io_ops = &musb_ulpi_access;
	}

	pm_runtime_get_sync(musb->controller);

	if (use_dma && dev->dma_mask) {
		musb->dma_controller = dma_controller_create(musb, musb->mregs);
		if (IS_ERR(musb->dma_controller)) {
			status = PTR_ERR(musb->dma_controller);
			goto fail2_5;
		}
	}

	/* be sure interrupts are disabled before connecting ISR */
	musb_platform_disable(musb);
	musb_generic_disable(musb);

	/* Init IRQ workqueue before request_irq */
	INIT_WORK(&musb->irq_work, musb_irq_work);
	INIT_DELAYED_WORK(&musb->deassert_reset_work, musb_deassert_reset);
	INIT_DELAYED_WORK(&musb->finish_resume_work, musb_host_finish_resume);

	/* setup musb parts of the core (especially endpoints) */
	status = musb_core_init(plat->config->multipoint
			? MUSB_CONTROLLER_MHDRC
			: MUSB_CONTROLLER_HDRC, musb);
	if (status < 0)
		goto fail3;

	setup_timer(&musb->otg_timer, musb_otg_timer_func, (unsigned long) musb);

	/* attach to the IRQ */
	if (request_irq(nIrq, musb->isr, 0, dev_name(dev), musb)) {
		dev_err(dev, "request_irq %d failed!\n", nIrq);
		status = -ENODEV;
		goto fail3;
	}
	musb->nIrq = nIrq;
	/* FIXME this handles wakeup irqs wrong */
	if (enable_irq_wake(nIrq) == 0) {
		musb->irq_wake = 1;
		device_init_wakeup(dev, 1);
	} else {
		musb->irq_wake = 0;
	}

	/* program PHY to use external vBus if required */
	if (plat->extvbus) {
		u8 busctl = musb_read_ulpi_buscontrol(musb->mregs);
		busctl |= MUSB_ULPI_USE_EXTVBUS;
		musb_write_ulpi_buscontrol(musb->mregs, busctl);
	}

	if (musb->xceiv->otg->default_a) {
		MUSB_HST_MODE(musb);
		musb->xceiv->otg->state = OTG_STATE_A_IDLE;
	} else {
		MUSB_DEV_MODE(musb);
		musb->xceiv->otg->state = OTG_STATE_B_IDLE;
	}

	switch (musb->port_mode) {
	case MUSB_PORT_MODE_HOST:
		status = musb_host_setup(musb, plat->power);
		if (status < 0)
			goto fail3;
		status = musb_platform_set_mode(musb, MUSB_HOST);
		break;
	case MUSB_PORT_MODE_GADGET:
		status = musb_gadget_setup(musb);
		if (status < 0)
			goto fail3;
		status = musb_platform_set_mode(musb, MUSB_PERIPHERAL);
		break;
	case MUSB_PORT_MODE_DUAL_ROLE:
		status = musb_host_setup(musb, plat->power);
		if (status < 0)
			goto fail3;
		status = musb_gadget_setup(musb);
		if (status) {
			musb_host_cleanup(musb);
			goto fail3;
		}
		status = musb_platform_set_mode(musb, MUSB_OTG);
		break;
	default:
		dev_err(dev, "unsupported port mode %d\n", musb->port_mode);
		break;
	}

	if (status < 0)
		goto fail3;

	status = musb_init_debugfs(musb);
	if (status < 0)
		goto fail4;

	status = sysfs_create_group(&musb->controller->kobj, &musb_attr_group);
	if (status)
		goto fail5;

	pm_runtime_put(musb->controller);

	return 0;

fail5:
	musb_exit_debugfs(musb);

fail4:
	musb_gadget_cleanup(musb);
	musb_host_cleanup(musb);

fail3:
	cancel_work_sync(&musb->irq_work);
	cancel_delayed_work_sync(&musb->finish_resume_work);
	cancel_delayed_work_sync(&musb->deassert_reset_work);
	if (musb->dma_controller)
		dma_controller_destroy(musb->dma_controller);
fail2_5:
	pm_runtime_put_sync(musb->controller);

fail2:
	if (musb->irq_wake)
		device_init_wakeup(dev, 0);
	musb_platform_exit(musb);

fail1:
	pm_runtime_disable(musb->controller);
	dev_err(musb->controller,
		"musb_init_controller failed with status %d\n", status);

	musb_free(musb);

fail0:

	return status;

}

/*-------------------------------------------------------------------------*/

/* all implementations (PCI bridge to FPGA, VLYNQ, etc) should just
 * bridge to a platform device; this driver then suffices.
 */
static int musb_probe(struct platform_device *pdev)
{
	struct device	*dev = &pdev->dev;
	int		irq = platform_get_irq_byname(pdev, "mc");
	struct resource	*iomem;
	void __iomem	*base;

	if (irq <= 0)
		return -ENODEV;

	iomem = platform_get_resource(pdev, IORESOURCE_MEM, 0);
	base = devm_ioremap_resource(dev, iomem);
	if (IS_ERR(base))
		return PTR_ERR(base);

	return musb_init_controller(dev, irq, base);
}

static int musb_remove(struct platform_device *pdev)
{
	struct device	*dev = &pdev->dev;
	struct musb	*musb = dev_to_musb(dev);

	/* this gets called on rmmod.
	 *  - Host mode: host may still be active
	 *  - Peripheral mode: peripheral is deactivated (or never-activated)
	 *  - OTG mode: both roles are deactivated (or never-activated)
	 */
	musb_exit_debugfs(musb);
	musb_shutdown(pdev);

	if (musb->dma_controller)
		dma_controller_destroy(musb->dma_controller);

	cancel_work_sync(&musb->irq_work);
	cancel_delayed_work_sync(&musb->finish_resume_work);
	cancel_delayed_work_sync(&musb->deassert_reset_work);
	musb_free(musb);
	device_init_wakeup(dev, 0);
	return 0;
}

#ifdef	CONFIG_PM

static void musb_save_context(struct musb *musb)
{
	int i;
	void __iomem *musb_base = musb->mregs;
	void __iomem *epio;

	musb->context.frame = musb_readw(musb_base, MUSB_FRAME);
	musb->context.testmode = musb_readb(musb_base, MUSB_TESTMODE);
	musb->context.busctl = musb_read_ulpi_buscontrol(musb->mregs);
	musb->context.power = musb_readb(musb_base, MUSB_POWER);
	musb->context.intrusbe = musb_readb(musb_base, MUSB_INTRUSBE);
	musb->context.index = musb_readb(musb_base, MUSB_INDEX);
	musb->context.devctl = musb_readb(musb_base, MUSB_DEVCTL);

	for (i = 0; i < musb->config->num_eps; ++i) {
		struct musb_hw_ep	*hw_ep;

		hw_ep = &musb->endpoints[i];
		if (!hw_ep)
			continue;

		epio = hw_ep->regs;
		if (!epio)
			continue;

		musb_writeb(musb_base, MUSB_INDEX, i);
		musb->context.index_regs[i].txmaxp =
			musb_readw(epio, MUSB_TXMAXP);
		musb->context.index_regs[i].txcsr =
			musb_readw(epio, MUSB_TXCSR);
		musb->context.index_regs[i].rxmaxp =
			musb_readw(epio, MUSB_RXMAXP);
		musb->context.index_regs[i].rxcsr =
			musb_readw(epio, MUSB_RXCSR);

		if (musb->dyn_fifo) {
			musb->context.index_regs[i].txfifoadd =
					musb_read_txfifoadd(musb_base);
			musb->context.index_regs[i].rxfifoadd =
					musb_read_rxfifoadd(musb_base);
			musb->context.index_regs[i].txfifosz =
					musb_read_txfifosz(musb_base);
			musb->context.index_regs[i].rxfifosz =
					musb_read_rxfifosz(musb_base);
		}

		musb->context.index_regs[i].txtype =
			musb_readb(epio, MUSB_TXTYPE);
		musb->context.index_regs[i].txinterval =
			musb_readb(epio, MUSB_TXINTERVAL);
		musb->context.index_regs[i].rxtype =
			musb_readb(epio, MUSB_RXTYPE);
		musb->context.index_regs[i].rxinterval =
			musb_readb(epio, MUSB_RXINTERVAL);

		musb->context.index_regs[i].txfunaddr =
			musb_read_txfunaddr(musb_base, i);
		musb->context.index_regs[i].txhubaddr =
			musb_read_txhubaddr(musb_base, i);
		musb->context.index_regs[i].txhubport =
			musb_read_txhubport(musb_base, i);

		musb->context.index_regs[i].rxfunaddr =
			musb_read_rxfunaddr(musb_base, i);
		musb->context.index_regs[i].rxhubaddr =
			musb_read_rxhubaddr(musb_base, i);
		musb->context.index_regs[i].rxhubport =
			musb_read_rxhubport(musb_base, i);
	}
}

static void musb_restore_context(struct musb *musb)
{
	int i;
	void __iomem *musb_base = musb->mregs;
	void __iomem *ep_target_regs;
	void __iomem *epio;
	u8 power;

	musb_writew(musb_base, MUSB_FRAME, musb->context.frame);
	musb_writeb(musb_base, MUSB_TESTMODE, musb->context.testmode);
	musb_write_ulpi_buscontrol(musb->mregs, musb->context.busctl);

	/* Don't affect SUSPENDM/RESUME bits in POWER reg */
	power = musb_readb(musb_base, MUSB_POWER);
	power &= MUSB_POWER_SUSPENDM | MUSB_POWER_RESUME;
	musb->context.power &= ~(MUSB_POWER_SUSPENDM | MUSB_POWER_RESUME);
	power |= musb->context.power;
	musb_writeb(musb_base, MUSB_POWER, power);

	musb_writew(musb_base, MUSB_INTRTXE, musb->intrtxe);
	musb_writew(musb_base, MUSB_INTRRXE, musb->intrrxe);
	musb_writeb(musb_base, MUSB_INTRUSBE, musb->context.intrusbe);
	musb_writeb(musb_base, MUSB_DEVCTL, musb->context.devctl);

	for (i = 0; i < musb->config->num_eps; ++i) {
		struct musb_hw_ep	*hw_ep;

		hw_ep = &musb->endpoints[i];
		if (!hw_ep)
			continue;

		epio = hw_ep->regs;
		if (!epio)
			continue;

		musb_writeb(musb_base, MUSB_INDEX, i);
		musb_writew(epio, MUSB_TXMAXP,
			musb->context.index_regs[i].txmaxp);
		musb_writew(epio, MUSB_TXCSR,
			musb->context.index_regs[i].txcsr);
		musb_writew(epio, MUSB_RXMAXP,
			musb->context.index_regs[i].rxmaxp);
		musb_writew(epio, MUSB_RXCSR,
			musb->context.index_regs[i].rxcsr);

		if (musb->dyn_fifo) {
			musb_write_txfifosz(musb_base,
				musb->context.index_regs[i].txfifosz);
			musb_write_rxfifosz(musb_base,
				musb->context.index_regs[i].rxfifosz);
			musb_write_txfifoadd(musb_base,
				musb->context.index_regs[i].txfifoadd);
			musb_write_rxfifoadd(musb_base,
				musb->context.index_regs[i].rxfifoadd);
		}

		musb_writeb(epio, MUSB_TXTYPE,
				musb->context.index_regs[i].txtype);
		musb_writeb(epio, MUSB_TXINTERVAL,
				musb->context.index_regs[i].txinterval);
		musb_writeb(epio, MUSB_RXTYPE,
				musb->context.index_regs[i].rxtype);
		musb_writeb(epio, MUSB_RXINTERVAL,

				musb->context.index_regs[i].rxinterval);
		musb_write_txfunaddr(musb_base, i,
				musb->context.index_regs[i].txfunaddr);
		musb_write_txhubaddr(musb_base, i,
				musb->context.index_regs[i].txhubaddr);
		musb_write_txhubport(musb_base, i,
				musb->context.index_regs[i].txhubport);

		ep_target_regs =
			musb_read_target_reg_base(i, musb_base);

		musb_write_rxfunaddr(ep_target_regs,
				musb->context.index_regs[i].rxfunaddr);
		musb_write_rxhubaddr(ep_target_regs,
				musb->context.index_regs[i].rxhubaddr);
		musb_write_rxhubport(ep_target_regs,
				musb->context.index_regs[i].rxhubport);
	}
	musb_writeb(musb_base, MUSB_INDEX, musb->context.index);
}

static int musb_suspend(struct device *dev)
{
	struct musb	*musb = dev_to_musb(dev);
	unsigned long	flags;

	spin_lock_irqsave(&musb->lock, flags);

	if (is_peripheral_active(musb)) {
		/* FIXME force disconnect unless we know USB will wake
		 * the system up quickly enough to respond ...
		 */
	} else if (is_host_active(musb)) {
		/* we know all the children are suspended; sometimes
		 * they will even be wakeup-enabled.
		 */
	}

	musb_save_context(musb);

	spin_unlock_irqrestore(&musb->lock, flags);
	return 0;
}

static int musb_resume(struct device *dev)
{
	struct musb	*musb = dev_to_musb(dev);
	u8		devctl;
	u8		mask;

	/*
	 * For static cmos like DaVinci, register values were preserved
	 * unless for some reason the whole soc powered down or the USB
	 * module got reset through the PSC (vs just being disabled).
	 *
	 * For the DSPS glue layer though, a full register restore has to
	 * be done. As it shouldn't harm other platforms, we do it
	 * unconditionally.
	 */

	musb_restore_context(musb);

	devctl = musb_readb(musb->mregs, MUSB_DEVCTL);
	mask = MUSB_DEVCTL_BDEVICE | MUSB_DEVCTL_FSDEV | MUSB_DEVCTL_LSDEV;
	if ((devctl & mask) != (musb->context.devctl & mask))
		musb->port1_status = 0;
	if (musb->need_finish_resume) {
		musb->need_finish_resume = 0;
		schedule_delayed_work(&musb->finish_resume_work,
				      msecs_to_jiffies(USB_RESUME_TIMEOUT));
	}

	/*
	 * The USB HUB code expects the device to be in RPM_ACTIVE once it came
	 * out of suspend
	 */
	pm_runtime_disable(dev);
	pm_runtime_set_active(dev);
	pm_runtime_enable(dev);
	return 0;
}

static int musb_runtime_suspend(struct device *dev)
{
	struct musb	*musb = dev_to_musb(dev);

	musb_save_context(musb);

	return 0;
}

static int musb_runtime_resume(struct device *dev)
{
	struct musb	*musb = dev_to_musb(dev);
	static int	first = 1;

	/*
	 * When pm_runtime_get_sync called for the first time in driver
	 * init,  some of the structure is still not initialized which is
	 * used in restore function. But clock needs to be
	 * enabled before any register access, so
	 * pm_runtime_get_sync has to be called.
	 * Also context restore without save does not make
	 * any sense
	 */
	if (!first)
		musb_restore_context(musb);
	first = 0;

	if (musb->need_finish_resume) {
		musb->need_finish_resume = 0;
		schedule_delayed_work(&musb->finish_resume_work,
				msecs_to_jiffies(USB_RESUME_TIMEOUT));
	}

	return 0;
}

static const struct dev_pm_ops musb_dev_pm_ops = {
	.suspend	= musb_suspend,
	.resume		= musb_resume,
	.runtime_suspend = musb_runtime_suspend,
	.runtime_resume = musb_runtime_resume,
};

#define MUSB_DEV_PM_OPS (&musb_dev_pm_ops)
#else
#define	MUSB_DEV_PM_OPS	NULL
#endif

static struct platform_driver musb_driver = {
	.driver = {
		.name		= (char *)musb_driver_name,
		.bus		= &platform_bus_type,
		.pm		= MUSB_DEV_PM_OPS,
	},
	.probe		= musb_probe,
	.remove		= musb_remove,
	.shutdown	= musb_shutdown,
};

module_platform_driver(musb_driver);<|MERGE_RESOLUTION|>--- conflicted
+++ resolved
@@ -536,19 +536,10 @@
 	 */
 	if (int_usb & MUSB_INTR_RESUME) {
 		handled = IRQ_HANDLED;
-<<<<<<< HEAD
-		dev_dbg(musb->controller, "RESUME (%s)\n", usb_otg_state_string(musb->xceiv->otg->state));
-
-		if (devctl & MUSB_DEVCTL_HM) {
-			void __iomem *mbase = musb->mregs;
-			u8 power;
-
-=======
 		dev_dbg(musb->controller, "RESUME (%s)\n",
 				usb_otg_state_string(musb->xceiv->otg->state));
 
 		if (devctl & MUSB_DEVCTL_HM) {
->>>>>>> 33e8bb5d
 			switch (musb->xceiv->otg->state) {
 			case OTG_STATE_A_SUSPEND:
 				/* remote wakeup?  later, GetPortStatus
