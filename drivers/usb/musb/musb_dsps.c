/*
 * Texas Instruments DSPS platforms "glue layer"
 *
 * Copyright (C) 2012, by Texas Instruments
 *
 * Based on the am35x "glue layer" code.
 *
 * This file is part of the Inventra Controller Driver for Linux.
 *
 * The Inventra Controller Driver for Linux is free software; you
 * can redistribute it and/or modify it under the terms of the GNU
 * General Public License version 2 as published by the Free Software
 * Foundation.
 *
 * The Inventra Controller Driver for Linux is distributed in
 * the hope that it will be useful, but WITHOUT ANY WARRANTY;
 * without even the implied warranty of MERCHANTABILITY or
 * FITNESS FOR A PARTICULAR PURPOSE.  See the GNU General Public
 * License for more details.
 *
 * You should have received a copy of the GNU General Public License
 * along with The Inventra Controller Driver for Linux ; if not,
 * write to the Free Software Foundation, Inc., 59 Temple Place,
 * Suite 330, Boston, MA  02111-1307  USA
 *
 * musb_dsps.c will be a common file for all the TI DSPS platforms
 * such as dm64x, dm36x, dm35x, da8x, am35x and ti81x.
 * For now only ti81x is using this and in future davinci.c, am35x.c
 * da8xx.c would be merged to this file after testing.
 */

#include <linux/io.h>
#include <linux/err.h>
#include <linux/platform_device.h>
#include <linux/dma-mapping.h>
#include <linux/pm_runtime.h>
#include <linux/module.h>
#include <linux/usb/usb_phy_generic.h>
#include <linux/platform_data/usb-omap.h>
#include <linux/sizes.h>

#include <linux/of.h>
#include <linux/of_device.h>
#include <linux/of_address.h>
#include <linux/of_irq.h>
#include <linux/usb/of.h>

#include <linux/debugfs.h>

#include "musb_core.h"

static const struct of_device_id musb_dsps_of_match[];

/**
 * DSPS musb wrapper register offset.
 * FIXME: This should be expanded to have all the wrapper registers from TI DSPS
 * musb ips.
 */
struct dsps_musb_wrapper {
	u16	revision;
	u16	control;
	u16	status;
	u16	epintr_set;
	u16	epintr_clear;
	u16	epintr_status;
	u16	coreintr_set;
	u16	coreintr_clear;
	u16	coreintr_status;
	u16	phy_utmi;
	u16	mode;
	u16	tx_mode;
	u16	rx_mode;

	/* bit positions for control */
	unsigned	reset:5;

	/* bit positions for interrupt */
	unsigned	usb_shift:5;
	u32		usb_mask;
	u32		usb_bitmap;
	unsigned	drvvbus:5;

	unsigned	txep_shift:5;
	u32		txep_mask;
	u32		txep_bitmap;

	unsigned	rxep_shift:5;
	u32		rxep_mask;
	u32		rxep_bitmap;

	/* bit positions for phy_utmi */
	unsigned	otg_disable:5;

	/* bit positions for mode */
	unsigned	iddig:5;
	unsigned	iddig_mux:5;
	/* miscellaneous stuff */
	unsigned	poll_timeout;
};

/*
 * register shadow for suspend
 */
struct dsps_context {
	u32 control;
	u32 epintr;
	u32 coreintr;
	u32 phy_utmi;
	u32 mode;
	u32 tx_mode;
	u32 rx_mode;
};

/**
 * DSPS glue structure.
 */
struct dsps_glue {
	struct device *dev;
	struct platform_device *musb;	/* child musb pdev */
	const struct dsps_musb_wrapper *wrp; /* wrapper register offsets */
	struct timer_list timer;	/* otg_workaround timer */
	unsigned long last_timer;    /* last timer data for each instance */
	bool sw_babble_enabled;

	struct dsps_context context;
	struct debugfs_regset32 regset;
	struct dentry *dbgfs_root;
};

static const struct debugfs_reg32 dsps_musb_regs[] = {
	{ "revision",		0x00 },
	{ "control",		0x14 },
	{ "status",		0x18 },
	{ "eoi",		0x24 },
	{ "intr0_stat",		0x30 },
	{ "intr1_stat",		0x34 },
	{ "intr0_set",		0x38 },
	{ "intr1_set",		0x3c },
	{ "txmode",		0x70 },
	{ "rxmode",		0x74 },
	{ "autoreq",		0xd0 },
	{ "srpfixtime",		0xd4 },
	{ "tdown",		0xd8 },
	{ "phy_utmi",		0xe0 },
	{ "mode",		0xe8 },
};

/**
 * dsps_musb_enable - enable interrupts
 */
static void dsps_musb_enable(struct musb *musb)
{
	struct device *dev = musb->controller;
	struct platform_device *pdev = to_platform_device(dev->parent);
	struct dsps_glue *glue = platform_get_drvdata(pdev);
	const struct dsps_musb_wrapper *wrp = glue->wrp;
	void __iomem *reg_base = musb->ctrl_base;
	u32 epmask, coremask;

	/* Workaround: setup IRQs through both register sets. */
	epmask = ((musb->epmask & wrp->txep_mask) << wrp->txep_shift) |
	       ((musb->epmask & wrp->rxep_mask) << wrp->rxep_shift);
	coremask = (wrp->usb_bitmap & ~MUSB_INTR_SOF);

<<<<<<< HEAD
	dsps_writel(reg_base, wrp->epintr_set, epmask);
	dsps_writel(reg_base, wrp->coreintr_set, coremask);
=======
	musb_writel(reg_base, wrp->epintr_set, epmask);
	musb_writel(reg_base, wrp->coreintr_set, coremask);
>>>>>>> f2ed3bfc
	/* start polling for ID change in dual-role idle mode */
	if (musb->xceiv->otg->state == OTG_STATE_B_IDLE &&
			musb->port_mode == MUSB_PORT_MODE_DUAL_ROLE)
		mod_timer(&glue->timer, jiffies +
				msecs_to_jiffies(wrp->poll_timeout));
<<<<<<< HEAD
	dsps_musb_try_idle(musb, 0);
=======
>>>>>>> f2ed3bfc
}

/**
 * dsps_musb_disable - disable HDRC and flush interrupts
 */
static void dsps_musb_disable(struct musb *musb)
{
	struct device *dev = musb->controller;
	struct platform_device *pdev = to_platform_device(dev->parent);
	struct dsps_glue *glue = platform_get_drvdata(pdev);
	const struct dsps_musb_wrapper *wrp = glue->wrp;
	void __iomem *reg_base = musb->ctrl_base;

	musb_writel(reg_base, wrp->coreintr_clear, wrp->usb_bitmap);
	musb_writel(reg_base, wrp->epintr_clear,
			 wrp->txep_bitmap | wrp->rxep_bitmap);
	del_timer_sync(&glue->timer);
	musb_writeb(musb->mregs, MUSB_DEVCTL, 0);
}

/* Caller must take musb->lock */
static int dsps_check_status(struct musb *musb, void *unused)
{
	void __iomem *mregs = musb->mregs;
	struct device *dev = musb->controller;
	struct dsps_glue *glue = dev_get_drvdata(dev->parent);
	const struct dsps_musb_wrapper *wrp = glue->wrp;
	u8 devctl;
	int skip_session = 0;

	/*
	 * We poll because DSPS IP's won't expose several OTG-critical
	 * status change events (from the transceiver) otherwise.
	 */
	devctl = musb_readb(mregs, MUSB_DEVCTL);
	dev_dbg(musb->controller, "Poll devctl %02x (%s)\n", devctl,
				usb_otg_state_string(musb->xceiv->otg->state));

	switch (musb->xceiv->otg->state) {
	case OTG_STATE_A_WAIT_VRISE:
		mod_timer(&glue->timer, jiffies +
				msecs_to_jiffies(wrp->poll_timeout));
		break;
	case OTG_STATE_A_WAIT_BCON:
		musb_writeb(musb->mregs, MUSB_DEVCTL, 0);
		skip_session = 1;
		/* fall */

	case OTG_STATE_A_IDLE:
	case OTG_STATE_B_IDLE:
		if (devctl & MUSB_DEVCTL_BDEVICE) {
			musb->xceiv->otg->state = OTG_STATE_B_IDLE;
			MUSB_DEV_MODE(musb);
		} else {
			musb->xceiv->otg->state = OTG_STATE_A_IDLE;
			MUSB_HST_MODE(musb);
		}
		if (!(devctl & MUSB_DEVCTL_SESSION) && !skip_session)
			musb_writeb(mregs, MUSB_DEVCTL, MUSB_DEVCTL_SESSION);
		mod_timer(&glue->timer, jiffies +
				msecs_to_jiffies(wrp->poll_timeout));
		break;
	case OTG_STATE_A_WAIT_VFALL:
		musb->xceiv->otg->state = OTG_STATE_A_WAIT_VRISE;
		musb_writel(musb->ctrl_base, wrp->coreintr_set,
			    MUSB_INTR_VBUSERROR << wrp->usb_shift);
		break;
	default:
		break;
	}

	return 0;
}

static void otg_timer(unsigned long _musb)
{
	struct musb *musb = (void *)_musb;
	struct device *dev = musb->controller;
	unsigned long flags;
	int err;

	err = pm_runtime_get(dev);
	if ((err != -EINPROGRESS) && err < 0) {
		dev_err(dev, "Poll could not pm_runtime_get: %i\n", err);
		pm_runtime_put_noidle(dev);

		return;
	}

	spin_lock_irqsave(&musb->lock, flags);
	err = musb_queue_resume_work(musb, dsps_check_status, NULL);
	if (err < 0)
		dev_err(dev, "%s resume work: %i\n", __func__, err);
	spin_unlock_irqrestore(&musb->lock, flags);
	pm_runtime_mark_last_busy(dev);
	pm_runtime_put_autosuspend(dev);
}

void dsps_musb_clear_ep_rxintr(struct musb *musb, int epnum)
{
	u32 epintr;
	struct dsps_glue *glue = dev_get_drvdata(musb->controller->parent);
	const struct dsps_musb_wrapper *wrp = glue->wrp;

	/* musb->lock might already been held */
	epintr = (1 << epnum) << wrp->rxep_shift;
	musb_writel(musb->ctrl_base, wrp->epintr_status, epintr);
}

static irqreturn_t dsps_interrupt(int irq, void *hci)
{
	struct musb  *musb = hci;
	void __iomem *reg_base = musb->ctrl_base;
	struct device *dev = musb->controller;
	struct dsps_glue *glue = dev_get_drvdata(dev->parent);
	const struct dsps_musb_wrapper *wrp = glue->wrp;
	unsigned long flags;
	irqreturn_t ret = IRQ_NONE;
	u32 epintr, usbintr;

	spin_lock_irqsave(&musb->lock, flags);

	/* Get endpoint interrupts */
	epintr = musb_readl(reg_base, wrp->epintr_status);
	musb->int_rx = (epintr & wrp->rxep_bitmap) >> wrp->rxep_shift;
	musb->int_tx = (epintr & wrp->txep_bitmap) >> wrp->txep_shift;

	if (epintr)
		musb_writel(reg_base, wrp->epintr_status, epintr);

	/* Get usb core interrupts */
	usbintr = musb_readl(reg_base, wrp->coreintr_status);
	if (!usbintr && !epintr)
		goto out;

	musb->int_usb =	(usbintr & wrp->usb_bitmap) >> wrp->usb_shift;
	if (usbintr)
		musb_writel(reg_base, wrp->coreintr_status, usbintr);

	dev_dbg(musb->controller, "usbintr (%x) epintr(%x)\n",
			usbintr, epintr);

	if (usbintr & ((1 << wrp->drvvbus) << wrp->usb_shift)) {
		int drvvbus = musb_readl(reg_base, wrp->status);
		void __iomem *mregs = musb->mregs;
		u8 devctl = musb_readb(mregs, MUSB_DEVCTL);
		int err;

		err = musb->int_usb & MUSB_INTR_VBUSERROR;
		if (err) {
			/*
			 * The Mentor core doesn't debounce VBUS as needed
			 * to cope with device connect current spikes. This
			 * means it's not uncommon for bus-powered devices
			 * to get VBUS errors during enumeration.
			 *
			 * This is a workaround, but newer RTL from Mentor
			 * seems to allow a better one: "re"-starting sessions
			 * without waiting for VBUS to stop registering in
			 * devctl.
			 */
			musb->int_usb &= ~MUSB_INTR_VBUSERROR;
			musb->xceiv->otg->state = OTG_STATE_A_WAIT_VFALL;
			mod_timer(&glue->timer, jiffies +
					msecs_to_jiffies(wrp->poll_timeout));
			WARNING("VBUS error workaround (delay coming)\n");
		} else if (drvvbus) {
			MUSB_HST_MODE(musb);
			musb->xceiv->otg->default_a = 1;
			musb->xceiv->otg->state = OTG_STATE_A_WAIT_VRISE;
			mod_timer(&glue->timer, jiffies +
				  msecs_to_jiffies(wrp->poll_timeout));
		} else {
			musb->is_active = 0;
			MUSB_DEV_MODE(musb);
			musb->xceiv->otg->default_a = 0;
			musb->xceiv->otg->state = OTG_STATE_B_IDLE;
		}

		/* NOTE: this must complete power-on within 100 ms. */
		dev_dbg(musb->controller, "VBUS %s (%s)%s, devctl %02x\n",
				drvvbus ? "on" : "off",
				usb_otg_state_string(musb->xceiv->otg->state),
				err ? " ERROR" : "",
				devctl);
		ret = IRQ_HANDLED;
	}

	if (musb->int_tx || musb->int_rx || musb->int_usb)
		ret |= musb_interrupt(musb);

	/* Poll for ID change and connect */
	switch (musb->xceiv->otg->state) {
	case OTG_STATE_B_IDLE:
	case OTG_STATE_A_WAIT_BCON:
		mod_timer(&glue->timer, jiffies +
				msecs_to_jiffies(wrp->poll_timeout));
		break;
	default:
		break;
	}

out:
	spin_unlock_irqrestore(&musb->lock, flags);

	return ret;
}

static int dsps_musb_dbg_init(struct musb *musb, struct dsps_glue *glue)
{
	struct dentry *root;
	struct dentry *file;
	char buf[128];

	sprintf(buf, "%s.dsps", dev_name(musb->controller));
	root = debugfs_create_dir(buf, NULL);
	if (!root)
		return -ENOMEM;
	glue->dbgfs_root = root;

	glue->regset.regs = dsps_musb_regs;
	glue->regset.nregs = ARRAY_SIZE(dsps_musb_regs);
	glue->regset.base = musb->ctrl_base;

	file = debugfs_create_regset32("regdump", S_IRUGO, root, &glue->regset);
	if (!file) {
		debugfs_remove_recursive(root);
		return -ENOMEM;
	}
	return 0;
}

static int dsps_musb_init(struct musb *musb)
{
	struct device *dev = musb->controller;
	struct dsps_glue *glue = dev_get_drvdata(dev->parent);
	struct platform_device *parent = to_platform_device(dev->parent);
	const struct dsps_musb_wrapper *wrp = glue->wrp;
	void __iomem *reg_base;
	struct resource *r;
	u32 rev, val;
	int ret;

	r = platform_get_resource_byname(parent, IORESOURCE_MEM, "control");
	reg_base = devm_ioremap_resource(dev, r);
	if (IS_ERR(reg_base))
		return PTR_ERR(reg_base);
	musb->ctrl_base = reg_base;

	/* NOP driver needs change if supporting dual instance */
	musb->xceiv = devm_usb_get_phy_by_phandle(dev->parent, "phys", 0);
	if (IS_ERR(musb->xceiv))
		return PTR_ERR(musb->xceiv);

	musb->phy = devm_phy_get(dev->parent, "usb2-phy");

	/* Returns zero if e.g. not clocked */
	rev = musb_readl(reg_base, wrp->revision);
	if (!rev)
		return -ENODEV;

	usb_phy_init(musb->xceiv);
	if (IS_ERR(musb->phy))  {
		musb->phy = NULL;
	} else {
		ret = phy_init(musb->phy);
		if (ret < 0)
			return ret;
		ret = phy_power_on(musb->phy);
		if (ret) {
			phy_exit(musb->phy);
			return ret;
		}
	}

	setup_timer(&glue->timer, otg_timer, (unsigned long) musb);

	/* Reset the musb */
	musb_writel(reg_base, wrp->control, (1 << wrp->reset));

	musb->isr = dsps_interrupt;

	/* reset the otgdisable bit, needed for host mode to work */
	val = musb_readl(reg_base, wrp->phy_utmi);
	val &= ~(1 << wrp->otg_disable);
	musb_writel(musb->ctrl_base, wrp->phy_utmi, val);

	/*
	 *  Check whether the dsps version has babble control enabled.
	 * In latest silicon revision the babble control logic is enabled.
	 * If MUSB_BABBLE_CTL returns 0x4 then we have the babble control
	 * logic enabled.
	 */
	val = musb_readb(musb->mregs, MUSB_BABBLE_CTL);
	if (val & MUSB_BABBLE_RCV_DISABLE) {
		glue->sw_babble_enabled = true;
		val |= MUSB_BABBLE_SW_SESSION_CTRL;
		musb_writeb(musb->mregs, MUSB_BABBLE_CTL, val);
	}

	mod_timer(&glue->timer, jiffies +
		  msecs_to_jiffies(glue->wrp->poll_timeout));

	return dsps_musb_dbg_init(musb, glue);
}

static int dsps_musb_exit(struct musb *musb)
{
	struct device *dev = musb->controller;
	struct dsps_glue *glue = dev_get_drvdata(dev->parent);

	del_timer_sync(&glue->timer);
	usb_phy_shutdown(musb->xceiv);
	phy_power_off(musb->phy);
	phy_exit(musb->phy);
	debugfs_remove_recursive(glue->dbgfs_root);

	return 0;
}

static int dsps_musb_set_mode(struct musb *musb, u8 mode)
{
	struct device *dev = musb->controller;
	struct dsps_glue *glue = dev_get_drvdata(dev->parent);
	const struct dsps_musb_wrapper *wrp = glue->wrp;
	void __iomem *ctrl_base = musb->ctrl_base;
	u32 reg;

	reg = musb_readl(ctrl_base, wrp->mode);

	switch (mode) {
	case MUSB_HOST:
		reg &= ~(1 << wrp->iddig);

		/*
		 * if we're setting mode to host-only or device-only, we're
		 * going to ignore whatever the PHY sends us and just force
		 * ID pin status by SW
		 */
		reg |= (1 << wrp->iddig_mux);

		musb_writel(ctrl_base, wrp->mode, reg);
		musb_writel(ctrl_base, wrp->phy_utmi, 0x02);
		break;
	case MUSB_PERIPHERAL:
		reg |= (1 << wrp->iddig);

		/*
		 * if we're setting mode to host-only or device-only, we're
		 * going to ignore whatever the PHY sends us and just force
		 * ID pin status by SW
		 */
		reg |= (1 << wrp->iddig_mux);

		musb_writel(ctrl_base, wrp->mode, reg);
		break;
	case MUSB_OTG:
		musb_writel(ctrl_base, wrp->phy_utmi, 0x02);
		break;
	default:
		dev_err(glue->dev, "unsupported mode %d\n", mode);
		return -EINVAL;
	}

	return 0;
}

static bool dsps_sw_babble_control(struct musb *musb)
{
	u8 babble_ctl;
	bool session_restart =  false;

	babble_ctl = musb_readb(musb->mregs, MUSB_BABBLE_CTL);
	dev_dbg(musb->controller, "babble: MUSB_BABBLE_CTL value %x\n",
		babble_ctl);
	/*
	 * check line monitor flag to check whether babble is
	 * due to noise
	 */
	dev_dbg(musb->controller, "STUCK_J is %s\n",
		babble_ctl & MUSB_BABBLE_STUCK_J ? "set" : "reset");

	if (babble_ctl & MUSB_BABBLE_STUCK_J) {
		int timeout = 10;

		/*
		 * babble is due to noise, then set transmit idle (d7 bit)
		 * to resume normal operation
		 */
		babble_ctl = musb_readb(musb->mregs, MUSB_BABBLE_CTL);
		babble_ctl |= MUSB_BABBLE_FORCE_TXIDLE;
		musb_writeb(musb->mregs, MUSB_BABBLE_CTL, babble_ctl);

		/* wait till line monitor flag cleared */
		dev_dbg(musb->controller, "Set TXIDLE, wait J to clear\n");
		do {
			babble_ctl = musb_readb(musb->mregs, MUSB_BABBLE_CTL);
			udelay(1);
		} while ((babble_ctl & MUSB_BABBLE_STUCK_J) && timeout--);

		/* check whether stuck_at_j bit cleared */
		if (babble_ctl & MUSB_BABBLE_STUCK_J) {
			/*
			 * real babble condition has occurred
			 * restart the controller to start the
			 * session again
			 */
			dev_dbg(musb->controller, "J not cleared, misc (%x)\n",
				babble_ctl);
			session_restart = true;
		}
	} else {
		session_restart = true;
	}

	return session_restart;
}

static int dsps_musb_recover(struct musb *musb)
{
	struct device *dev = musb->controller;
	struct dsps_glue *glue = dev_get_drvdata(dev->parent);
	int session_restart = 0;

	if (glue->sw_babble_enabled)
		session_restart = dsps_sw_babble_control(musb);
	else
		session_restart = 1;

	return session_restart ? 0 : -EPIPE;
}

/* Similar to am35x, dm81xx support only 32-bit read operation */
static void dsps_read_fifo32(struct musb_hw_ep *hw_ep, u16 len, u8 *dst)
{
	void __iomem *fifo = hw_ep->fifo;

	if (len >= 4) {
		ioread32_rep(fifo, dst, len >> 2);
		dst += len & ~0x03;
		len &= 0x03;
	}

	/* Read any remaining 1 to 3 bytes */
	if (len > 0) {
		u32 val = musb_readl(fifo, 0);
		memcpy(dst, &val, len);
	}
}

static struct musb_platform_ops dsps_ops = {
	.quirks		= MUSB_DMA_CPPI41 | MUSB_INDEXED_EP,
	.init		= dsps_musb_init,
	.exit		= dsps_musb_exit,

#ifdef CONFIG_USB_TI_CPPI41_DMA
	.dma_init	= cppi41_dma_controller_create,
	.dma_exit	= cppi41_dma_controller_destroy,
#endif
	.enable		= dsps_musb_enable,
	.disable	= dsps_musb_disable,

	.set_mode	= dsps_musb_set_mode,
	.recover	= dsps_musb_recover,
	.clear_ep_rxintr = dsps_musb_clear_ep_rxintr,
};

static u64 musb_dmamask = DMA_BIT_MASK(32);

static int get_int_prop(struct device_node *dn, const char *s)
{
	int ret;
	u32 val;

	ret = of_property_read_u32(dn, s, &val);
	if (ret)
		return 0;
	return val;
}

static int get_musb_port_mode(struct device *dev)
{
	enum usb_dr_mode mode;

	mode = usb_get_dr_mode(dev);
	switch (mode) {
	case USB_DR_MODE_HOST:
		return MUSB_PORT_MODE_HOST;

	case USB_DR_MODE_PERIPHERAL:
		return MUSB_PORT_MODE_GADGET;

	case USB_DR_MODE_UNKNOWN:
	case USB_DR_MODE_OTG:
	default:
		return MUSB_PORT_MODE_DUAL_ROLE;
	}
}

static int dsps_create_musb_pdev(struct dsps_glue *glue,
		struct platform_device *parent)
{
	struct musb_hdrc_platform_data pdata;
	struct resource	resources[2];
	struct resource	*res;
	struct device *dev = &parent->dev;
	struct musb_hdrc_config	*config;
	struct platform_device *musb;
	struct device_node *dn = parent->dev.of_node;
	int ret, val;

	memset(resources, 0, sizeof(resources));
	res = platform_get_resource_byname(parent, IORESOURCE_MEM, "mc");
	if (!res) {
		dev_err(dev, "failed to get memory.\n");
		return -EINVAL;
	}
	resources[0] = *res;

	res = platform_get_resource_byname(parent, IORESOURCE_IRQ, "mc");
	if (!res) {
		dev_err(dev, "failed to get irq.\n");
		return -EINVAL;
	}
	resources[1] = *res;

	/* allocate the child platform device */
	musb = platform_device_alloc("musb-hdrc", PLATFORM_DEVID_AUTO);
	if (!musb) {
		dev_err(dev, "failed to allocate musb device\n");
		return -ENOMEM;
	}

	musb->dev.parent		= dev;
	musb->dev.dma_mask		= &musb_dmamask;
	musb->dev.coherent_dma_mask	= musb_dmamask;

	glue->musb = musb;

	ret = platform_device_add_resources(musb, resources,
			ARRAY_SIZE(resources));
	if (ret) {
		dev_err(dev, "failed to add resources\n");
		goto err;
	}

	config = devm_kzalloc(&parent->dev, sizeof(*config), GFP_KERNEL);
	if (!config) {
		ret = -ENOMEM;
		goto err;
	}
	pdata.config = config;
	pdata.platform_ops = &dsps_ops;

	config->num_eps = get_int_prop(dn, "mentor,num-eps");
	config->ram_bits = get_int_prop(dn, "mentor,ram-bits");
	config->host_port_deassert_reset_at_resume = 1;
	pdata.mode = get_musb_port_mode(dev);
	/* DT keeps this entry in mA, musb expects it as per USB spec */
	pdata.power = get_int_prop(dn, "mentor,power") / 2;

	ret = of_property_read_u32(dn, "mentor,multipoint", &val);
	if (!ret && val)
		config->multipoint = true;

	config->maximum_speed = usb_get_maximum_speed(&parent->dev);
	switch (config->maximum_speed) {
	case USB_SPEED_LOW:
	case USB_SPEED_FULL:
		break;
	case USB_SPEED_SUPER:
		dev_warn(dev, "ignore incorrect maximum_speed "
				"(super-speed) setting in dts");
		/* fall through */
	default:
		config->maximum_speed = USB_SPEED_HIGH;
	}

	ret = platform_device_add_data(musb, &pdata, sizeof(pdata));
	if (ret) {
		dev_err(dev, "failed to add platform_data\n");
		goto err;
	}

	ret = platform_device_add(musb);
	if (ret) {
		dev_err(dev, "failed to register musb device\n");
		goto err;
	}
	return 0;

err:
	platform_device_put(musb);
	return ret;
}

static int dsps_probe(struct platform_device *pdev)
{
	const struct of_device_id *match;
	const struct dsps_musb_wrapper *wrp;
	struct dsps_glue *glue;
	int ret;

	if (!strcmp(pdev->name, "musb-hdrc"))
		return -ENODEV;

	match = of_match_node(musb_dsps_of_match, pdev->dev.of_node);
	if (!match) {
		dev_err(&pdev->dev, "fail to get matching of_match struct\n");
		return -EINVAL;
	}
	wrp = match->data;

	if (of_device_is_compatible(pdev->dev.of_node, "ti,musb-dm816"))
		dsps_ops.read_fifo = dsps_read_fifo32;

	/* allocate glue */
	glue = devm_kzalloc(&pdev->dev, sizeof(*glue), GFP_KERNEL);
	if (!glue)
		return -ENOMEM;

	glue->dev = &pdev->dev;
	glue->wrp = wrp;

	platform_set_drvdata(pdev, glue);
	pm_runtime_enable(&pdev->dev);
	ret = dsps_create_musb_pdev(glue, pdev);
	if (ret)
		goto err;

	return 0;

err:
	pm_runtime_disable(&pdev->dev);
	return ret;
}

static int dsps_remove(struct platform_device *pdev)
{
	struct dsps_glue *glue = platform_get_drvdata(pdev);

	platform_device_unregister(glue->musb);

	pm_runtime_disable(&pdev->dev);

	return 0;
}

static const struct dsps_musb_wrapper am33xx_driver_data = {
	.revision		= 0x00,
	.control		= 0x14,
	.status			= 0x18,
	.epintr_set		= 0x38,
	.epintr_clear		= 0x40,
	.epintr_status		= 0x30,
	.coreintr_set		= 0x3c,
	.coreintr_clear		= 0x44,
	.coreintr_status	= 0x34,
	.phy_utmi		= 0xe0,
	.mode			= 0xe8,
	.tx_mode		= 0x70,
	.rx_mode		= 0x74,
	.reset			= 0,
	.otg_disable		= 21,
	.iddig			= 8,
	.iddig_mux		= 7,
	.usb_shift		= 0,
	.usb_mask		= 0x1ff,
	.usb_bitmap		= (0x1ff << 0),
	.drvvbus		= 8,
	.txep_shift		= 0,
	.txep_mask		= 0xffff,
	.txep_bitmap		= (0xffff << 0),
	.rxep_shift		= 16,
	.rxep_mask		= 0xfffe,
	.rxep_bitmap		= (0xfffe << 16),
	.poll_timeout		= 2000, /* ms */
};

static const struct of_device_id musb_dsps_of_match[] = {
	{ .compatible = "ti,musb-am33xx",
		.data = &am33xx_driver_data, },
	{ .compatible = "ti,musb-dm816",
		.data = &am33xx_driver_data, },
	{  },
};
MODULE_DEVICE_TABLE(of, musb_dsps_of_match);

#ifdef CONFIG_PM_SLEEP
static int dsps_suspend(struct device *dev)
{
	struct dsps_glue *glue = dev_get_drvdata(dev);
	const struct dsps_musb_wrapper *wrp = glue->wrp;
	struct musb *musb = platform_get_drvdata(glue->musb);
	void __iomem *mbase;

	del_timer_sync(&glue->timer);

	if (!musb)
		/* This can happen if the musb device is in -EPROBE_DEFER */
		return 0;

	mbase = musb->ctrl_base;
	glue->context.control = musb_readl(mbase, wrp->control);
	glue->context.epintr = musb_readl(mbase, wrp->epintr_set);
	glue->context.coreintr = musb_readl(mbase, wrp->coreintr_set);
	glue->context.phy_utmi = musb_readl(mbase, wrp->phy_utmi);
	glue->context.mode = musb_readl(mbase, wrp->mode);
	glue->context.tx_mode = musb_readl(mbase, wrp->tx_mode);
	glue->context.rx_mode = musb_readl(mbase, wrp->rx_mode);

	return 0;
}

static int dsps_resume(struct device *dev)
{
	struct dsps_glue *glue = dev_get_drvdata(dev);
	const struct dsps_musb_wrapper *wrp = glue->wrp;
	struct musb *musb = platform_get_drvdata(glue->musb);
	void __iomem *mbase;

	if (!musb)
		return 0;

	mbase = musb->ctrl_base;
	musb_writel(mbase, wrp->control, glue->context.control);
	musb_writel(mbase, wrp->epintr_set, glue->context.epintr);
	musb_writel(mbase, wrp->coreintr_set, glue->context.coreintr);
	musb_writel(mbase, wrp->phy_utmi, glue->context.phy_utmi);
	musb_writel(mbase, wrp->mode, glue->context.mode);
	musb_writel(mbase, wrp->tx_mode, glue->context.tx_mode);
	musb_writel(mbase, wrp->rx_mode, glue->context.rx_mode);
	if (musb->xceiv->otg->state == OTG_STATE_B_IDLE &&
	    musb->port_mode == MUSB_PORT_MODE_DUAL_ROLE)
		mod_timer(&glue->timer, jiffies +
				msecs_to_jiffies(wrp->poll_timeout));

	return 0;
}
#endif

static SIMPLE_DEV_PM_OPS(dsps_pm_ops, dsps_suspend, dsps_resume);

static struct platform_driver dsps_usbss_driver = {
	.probe		= dsps_probe,
	.remove         = dsps_remove,
	.driver         = {
		.name   = "musb-dsps",
		.pm	= &dsps_pm_ops,
		.of_match_table	= musb_dsps_of_match,
	},
};

MODULE_DESCRIPTION("TI DSPS MUSB Glue Layer");
MODULE_AUTHOR("Ravi B <ravibabu@ti.com>");
MODULE_AUTHOR("Ajay Kumar Gupta <ajay.gupta@ti.com>");
MODULE_LICENSE("GPL v2");

module_platform_driver(dsps_usbss_driver);<|MERGE_RESOLUTION|>--- conflicted
+++ resolved
@@ -162,22 +162,13 @@
 	       ((musb->epmask & wrp->rxep_mask) << wrp->rxep_shift);
 	coremask = (wrp->usb_bitmap & ~MUSB_INTR_SOF);
 
-<<<<<<< HEAD
-	dsps_writel(reg_base, wrp->epintr_set, epmask);
-	dsps_writel(reg_base, wrp->coreintr_set, coremask);
-=======
 	musb_writel(reg_base, wrp->epintr_set, epmask);
 	musb_writel(reg_base, wrp->coreintr_set, coremask);
->>>>>>> f2ed3bfc
 	/* start polling for ID change in dual-role idle mode */
 	if (musb->xceiv->otg->state == OTG_STATE_B_IDLE &&
 			musb->port_mode == MUSB_PORT_MODE_DUAL_ROLE)
 		mod_timer(&glue->timer, jiffies +
 				msecs_to_jiffies(wrp->poll_timeout));
-<<<<<<< HEAD
-	dsps_musb_try_idle(musb, 0);
-=======
->>>>>>> f2ed3bfc
 }
 
 /**
