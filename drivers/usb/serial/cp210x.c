--- conflicted
+++ resolved
@@ -195,11 +195,8 @@
 	{ USB_DEVICE(0x16DC, 0x0015) }, /* W-IE-NE-R Plein & Baus GmbH CML Control, Monitoring and Data Logger */
 	{ USB_DEVICE(0x17A8, 0x0001) }, /* Kamstrup Optical Eye/3-wire */
 	{ USB_DEVICE(0x17A8, 0x0005) }, /* Kamstrup M-Bus Master MultiPort 250D */
-<<<<<<< HEAD
-=======
 	{ USB_DEVICE(0x17A8, 0x0011) }, /* Kamstrup 444 MHz RF sniffer */
 	{ USB_DEVICE(0x17A8, 0x0013) }, /* Kamstrup 870 MHz RF sniffer */
->>>>>>> 29549c70
 	{ USB_DEVICE(0x17A8, 0x0101) }, /* Kamstrup 868 MHz wM-Bus C-Mode Meter Reader (Int Ant) */
 	{ USB_DEVICE(0x17A8, 0x0102) }, /* Kamstrup 868 MHz wM-Bus C-Mode Meter Reader (Ext Ant) */
 	{ USB_DEVICE(0x17F4, 0xAAAA) }, /* Wavesense Jazz blood glucose meter */
