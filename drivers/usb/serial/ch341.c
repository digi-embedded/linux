// SPDX-License-Identifier: GPL-2.0
/*
 * Copyright 2007, Frank A Kingswood <frank@kingswood-consulting.co.uk>
 * Copyright 2007, Werner Cornelius <werner@cornelius-consult.de>
 * Copyright 2009, Boris Hajduk <boris@hajduk.org>
 *
 * ch341.c implements a serial port driver for the Winchiphead CH341.
 *
 * The CH341 device can be used to implement an RS232 asynchronous
 * serial port, an IEEE-1284 parallel printer port or a memory-like
 * interface. In all cases the CH341 supports an I2C interface as well.
 * This driver only supports the asynchronous serial interface.
 */

#include <linux/kernel.h>
#include <linux/tty.h>
#include <linux/module.h>
#include <linux/slab.h>
#include <linux/usb.h>
#include <linux/usb/serial.h>
#include <linux/serial.h>
#include <asm/unaligned.h>

#define DEFAULT_BAUD_RATE 9600
#define DEFAULT_TIMEOUT   1000

/* flags for IO-Bits */
#define CH341_BIT_RTS (1 << 6)
#define CH341_BIT_DTR (1 << 5)

/******************************/
/* interrupt pipe definitions */
/******************************/
/* always 4 interrupt bytes */
/* first irq byte normally 0x08 */
/* second irq byte base 0x7d + below */
/* third irq byte base 0x94 + below */
/* fourth irq byte normally 0xee */

/* second interrupt byte */
#define CH341_MULT_STAT 0x04 /* multiple status since last interrupt event */

/* status returned in third interrupt answer byte, inverted in data
   from irq */
#define CH341_BIT_CTS 0x01
#define CH341_BIT_DSR 0x02
#define CH341_BIT_RI  0x04
#define CH341_BIT_DCD 0x08
#define CH341_BITS_MODEM_STAT 0x0f /* all bits */

/* Break support - the information used to implement this was gleaned from
 * the Net/FreeBSD uchcom.c driver by Takanori Watanabe.  Domo arigato.
 */

#define CH341_REQ_READ_VERSION 0x5F
#define CH341_REQ_WRITE_REG    0x9A
#define CH341_REQ_READ_REG     0x95
#define CH341_REQ_SERIAL_INIT  0xA1
#define CH341_REQ_MODEM_CTRL   0xA4

#define CH341_REG_BREAK        0x05
#define CH341_REG_PRESCALER    0x12
#define CH341_REG_DIVISOR      0x13
#define CH341_REG_LCR          0x18
#define CH341_REG_LCR2         0x25

#define CH341_NBREAK_BITS      0x01

#define CH341_LCR_ENABLE_RX    0x80
#define CH341_LCR_ENABLE_TX    0x40
#define CH341_LCR_MARK_SPACE   0x20
#define CH341_LCR_PAR_EVEN     0x10
#define CH341_LCR_ENABLE_PAR   0x08
#define CH341_LCR_STOP_BITS_2  0x04
#define CH341_LCR_CS8          0x03
#define CH341_LCR_CS7          0x02
#define CH341_LCR_CS6          0x01
#define CH341_LCR_CS5          0x00

#define CH341_QUIRK_LIMITED_PRESCALER	BIT(0)
#define CH341_QUIRK_SIMULATE_BREAK	BIT(1)

static const struct usb_device_id id_table[] = {
<<<<<<< HEAD
	{ USB_DEVICE(0x4348, 0x5523) },
	{ USB_DEVICE(0x1a86, 0x7522) },
	{ USB_DEVICE(0x1a86, 0x7523) },
=======
	{ USB_DEVICE(0x1a86, 0x5512) },
>>>>>>> c1084c27
	{ USB_DEVICE(0x1a86, 0x5523) },
	{ USB_DEVICE(0x1a86, 0x7522) },
	{ USB_DEVICE(0x1a86, 0x7523) },
	{ USB_DEVICE(0x4348, 0x5523) },
	{ USB_DEVICE(0x9986, 0x7523) },
	{ },
};
MODULE_DEVICE_TABLE(usb, id_table);

struct ch341_private {
	spinlock_t lock; /* access lock */
	unsigned baud_rate; /* set baud rate */
	u8 mcr;
	u8 msr;
	u8 lcr;
	unsigned long quirks;
<<<<<<< HEAD
=======
	unsigned long break_end;
>>>>>>> c1084c27
};

static void ch341_set_termios(struct tty_struct *tty,
			      struct usb_serial_port *port,
			      struct ktermios *old_termios);

static int ch341_control_out(struct usb_device *dev, u8 request,
			     u16 value, u16 index)
{
	int r;

	dev_dbg(&dev->dev, "%s - (%02x,%04x,%04x)\n", __func__,
		request, value, index);

	r = usb_control_msg(dev, usb_sndctrlpipe(dev, 0), request,
			    USB_TYPE_VENDOR | USB_RECIP_DEVICE | USB_DIR_OUT,
			    value, index, NULL, 0, DEFAULT_TIMEOUT);
	if (r < 0)
		dev_err(&dev->dev, "failed to send control message: %d\n", r);

	return r;
}

static int ch341_control_in(struct usb_device *dev,
			    u8 request, u16 value, u16 index,
			    char *buf, unsigned bufsize)
{
	int r;

	dev_dbg(&dev->dev, "%s - (%02x,%04x,%04x,%u)\n", __func__,
		request, value, index, bufsize);

	r = usb_control_msg(dev, usb_rcvctrlpipe(dev, 0), request,
			    USB_TYPE_VENDOR | USB_RECIP_DEVICE | USB_DIR_IN,
			    value, index, buf, bufsize, DEFAULT_TIMEOUT);
	if (r < (int)bufsize) {
		if (r >= 0) {
			dev_err(&dev->dev,
				"short control message received (%d < %u)\n",
				r, bufsize);
			r = -EIO;
		}

		dev_err(&dev->dev, "failed to receive control message: %d\n",
			r);
		return r;
	}

	return 0;
}

#define CH341_CLKRATE		48000000
#define CH341_CLK_DIV(ps, fact)	(1 << (12 - 3 * (ps) - (fact)))
#define CH341_MIN_RATE(ps)	(CH341_CLKRATE / (CH341_CLK_DIV((ps), 1) * 512))

static const speed_t ch341_min_rates[] = {
	CH341_MIN_RATE(0),
	CH341_MIN_RATE(1),
	CH341_MIN_RATE(2),
	CH341_MIN_RATE(3),
};

/* Supported range is 46 to 3000000 bps. */
#define CH341_MIN_BPS	DIV_ROUND_UP(CH341_CLKRATE, CH341_CLK_DIV(0, 0) * 256)
#define CH341_MAX_BPS	(CH341_CLKRATE / (CH341_CLK_DIV(3, 0) * 2))

/*
 * The device line speed is given by the following equation:
 *
 *	baudrate = 48000000 / (2^(12 - 3 * ps - fact) * div), where
 *
 *		0 <= ps <= 3,
 *		0 <= fact <= 1,
 *		2 <= div <= 256 if fact = 0, or
 *		9 <= div <= 256 if fact = 1
 */
static int ch341_get_divisor(struct ch341_private *priv, speed_t speed)
{
	unsigned int fact, div, clk_div;
	bool force_fact0 = false;
	int ps;

	/*
	 * Clamp to supported range, this makes the (ps < 0) and (div < 2)
	 * sanity checks below redundant.
	 */
	speed = clamp_val(speed, CH341_MIN_BPS, CH341_MAX_BPS);

	/*
	 * Start with highest possible base clock (fact = 1) that will give a
	 * divisor strictly less than 512.
	 */
	fact = 1;
	for (ps = 3; ps >= 0; ps--) {
		if (speed > ch341_min_rates[ps])
			break;
	}

	if (ps < 0)
		return -EINVAL;

	/* Determine corresponding divisor, rounding down. */
	clk_div = CH341_CLK_DIV(ps, fact);
	div = CH341_CLKRATE / (clk_div * speed);

	/* Some devices require a lower base clock if ps < 3. */
	if (ps < 3 && (priv->quirks & CH341_QUIRK_LIMITED_PRESCALER))
		force_fact0 = true;

	/* Halve base clock (fact = 0) if required. */
	if (div < 9 || div > 255 || force_fact0) {
		div /= 2;
		clk_div *= 2;
		fact = 0;
	}

	if (div < 2)
		return -EINVAL;

	/*
	 * Pick next divisor if resulting rate is closer to the requested one,
	 * scale up to avoid rounding errors on low rates.
	 */
	if (16 * CH341_CLKRATE / (clk_div * div) - 16 * speed >=
			16 * speed - 16 * CH341_CLKRATE / (clk_div * (div + 1)))
		div++;

	/*
	 * Prefer lower base clock (fact = 0) if even divisor.
	 *
	 * Note that this makes the receiver more tolerant to errors.
	 */
	if (fact == 1 && div % 2 == 0) {
		div /= 2;
		fact = 0;
	}

	return (0x100 - div) << 8 | fact << 2 | ps;
}

static int ch341_set_baudrate_lcr(struct usb_device *dev,
				  struct ch341_private *priv,
				  speed_t baud_rate, u8 lcr)
{
	int val;
	int r;

	if (!baud_rate)
		return -EINVAL;

	val = ch341_get_divisor(priv, baud_rate);
	if (val < 0)
		return -EINVAL;

	/*
	 * CH341A buffers data until a full endpoint-size packet (32 bytes)
	 * has been received unless bit 7 is set.
	 */
	val |= BIT(7);

	r = ch341_control_out(dev, CH341_REQ_WRITE_REG,
			      CH341_REG_DIVISOR << 8 | CH341_REG_PRESCALER,
			      val);
	if (r)
		return r;

	/*
	 * Chip versions before version 0x30 as read using
	 * CH341_REQ_READ_VERSION used separate registers for line control
	 * (stop bits, parity and word length). Version 0x30 and above use
	 * CH341_REG_LCR only and CH341_REG_LCR2 is always set to zero.
	 */
	r = ch341_control_out(dev, CH341_REQ_WRITE_REG,
			      CH341_REG_LCR2 << 8 | CH341_REG_LCR, lcr);
	if (r)
		return r;

	return r;
}

static int ch341_set_handshake(struct usb_device *dev, u8 control)
{
	return ch341_control_out(dev, CH341_REQ_MODEM_CTRL, ~control, 0);
}

static int ch341_get_status(struct usb_device *dev, struct ch341_private *priv)
{
	const unsigned int size = 2;
	char *buffer;
	int r;
	unsigned long flags;

	buffer = kmalloc(size, GFP_KERNEL);
	if (!buffer)
		return -ENOMEM;

	r = ch341_control_in(dev, CH341_REQ_READ_REG, 0x0706, 0, buffer, size);
	if (r < 0)
		goto out;

	spin_lock_irqsave(&priv->lock, flags);
	priv->msr = (~(*buffer)) & CH341_BITS_MODEM_STAT;
	spin_unlock_irqrestore(&priv->lock, flags);

out:	kfree(buffer);
	return r;
}

/* -------------------------------------------------------------------------- */

static int ch341_configure(struct usb_device *dev, struct ch341_private *priv)
{
	const unsigned int size = 2;
	char *buffer;
	int r;

	buffer = kmalloc(size, GFP_KERNEL);
	if (!buffer)
		return -ENOMEM;

	/* expect two bytes 0x27 0x00 */
	r = ch341_control_in(dev, CH341_REQ_READ_VERSION, 0, 0, buffer, size);
	if (r < 0)
		goto out;
	dev_dbg(&dev->dev, "Chip version: 0x%02x\n", buffer[0]);

	r = ch341_control_out(dev, CH341_REQ_SERIAL_INIT, 0, 0);
	if (r < 0)
		goto out;

	r = ch341_set_baudrate_lcr(dev, priv, priv->baud_rate, priv->lcr);
	if (r < 0)
		goto out;

	r = ch341_set_handshake(dev, priv->mcr);

out:	kfree(buffer);
	return r;
}

static int ch341_detect_quirks(struct usb_serial_port *port)
{
	struct ch341_private *priv = usb_get_serial_port_data(port);
	struct usb_device *udev = port->serial->dev;
	const unsigned int size = 2;
	unsigned long quirks = 0;
	char *buffer;
	int r;

	buffer = kmalloc(size, GFP_KERNEL);
	if (!buffer)
		return -ENOMEM;

	/*
	 * A subset of CH34x devices does not support all features. The
	 * prescaler is limited and there is no support for sending a RS232
	 * break condition. A read failure when trying to set up the latter is
	 * used to detect these devices.
	 */
	r = usb_control_msg(udev, usb_rcvctrlpipe(udev, 0), CH341_REQ_READ_REG,
			    USB_TYPE_VENDOR | USB_RECIP_DEVICE | USB_DIR_IN,
			    CH341_REG_BREAK, 0, buffer, size, DEFAULT_TIMEOUT);
	if (r == -EPIPE) {
<<<<<<< HEAD
		dev_dbg(&port->dev, "break control not supported\n");
=======
		dev_info(&port->dev, "break control not supported, using simulated break\n");
		quirks = CH341_QUIRK_LIMITED_PRESCALER | CH341_QUIRK_SIMULATE_BREAK;
>>>>>>> c1084c27
		r = 0;
		goto out;
	}

	if (r != size) {
		if (r >= 0)
			r = -EIO;
		dev_err(&port->dev, "failed to read break control: %d\n", r);
		goto out;
	}

	r = 0;
out:
	kfree(buffer);

	if (quirks) {
		dev_dbg(&port->dev, "enabling quirk flags: 0x%02lx\n", quirks);
		priv->quirks |= quirks;
	}

	return r;
}

static int ch341_port_probe(struct usb_serial_port *port)
{
	struct ch341_private *priv;
	int r;

	priv = kzalloc(sizeof(struct ch341_private), GFP_KERNEL);
	if (!priv)
		return -ENOMEM;

	spin_lock_init(&priv->lock);
	priv->baud_rate = DEFAULT_BAUD_RATE;
	/*
	 * Some CH340 devices appear unable to change the initial LCR
	 * settings, so set a sane 8N1 default.
	 */
	priv->lcr = CH341_LCR_ENABLE_RX | CH341_LCR_ENABLE_TX | CH341_LCR_CS8;

	r = ch341_configure(port->serial->dev, priv);
	if (r < 0)
		goto error;

	usb_set_serial_port_data(port, priv);

	r = ch341_detect_quirks(port);
	if (r < 0)
		goto error;

	return 0;

error:	kfree(priv);
	return r;
}

static void ch341_port_remove(struct usb_serial_port *port)
{
	struct ch341_private *priv;

	priv = usb_get_serial_port_data(port);
	kfree(priv);
}

static int ch341_carrier_raised(struct usb_serial_port *port)
{
	struct ch341_private *priv = usb_get_serial_port_data(port);
	if (priv->msr & CH341_BIT_DCD)
		return 1;
	return 0;
}

static void ch341_dtr_rts(struct usb_serial_port *port, int on)
{
	struct ch341_private *priv = usb_get_serial_port_data(port);
	unsigned long flags;

	/* drop DTR and RTS */
	spin_lock_irqsave(&priv->lock, flags);
	if (on)
		priv->mcr |= CH341_BIT_RTS | CH341_BIT_DTR;
	else
		priv->mcr &= ~(CH341_BIT_RTS | CH341_BIT_DTR);
	spin_unlock_irqrestore(&priv->lock, flags);
	ch341_set_handshake(port->serial->dev, priv->mcr);
}

static void ch341_close(struct usb_serial_port *port)
{
	usb_serial_generic_close(port);
	usb_kill_urb(port->interrupt_in_urb);
}


/* open this device, set default parameters */
static int ch341_open(struct tty_struct *tty, struct usb_serial_port *port)
{
	struct ch341_private *priv = usb_get_serial_port_data(port);
	int r;

	if (tty)
		ch341_set_termios(tty, port, NULL);

	dev_dbg(&port->dev, "%s - submitting interrupt urb\n", __func__);
	r = usb_submit_urb(port->interrupt_in_urb, GFP_KERNEL);
	if (r) {
		dev_err(&port->dev, "%s - failed to submit interrupt urb: %d\n",
			__func__, r);
		return r;
	}

	r = ch341_get_status(port->serial->dev, priv);
	if (r < 0) {
		dev_err(&port->dev, "failed to read modem status: %d\n", r);
		goto err_kill_interrupt_urb;
	}

	r = usb_serial_generic_open(tty, port);
	if (r)
		goto err_kill_interrupt_urb;

	return 0;

err_kill_interrupt_urb:
	usb_kill_urb(port->interrupt_in_urb);

	return r;
}

/* Old_termios contains the original termios settings and
 * tty->termios contains the new setting to be used.
 */
static void ch341_set_termios(struct tty_struct *tty,
		struct usb_serial_port *port, struct ktermios *old_termios)
{
	struct ch341_private *priv = usb_get_serial_port_data(port);
	unsigned baud_rate;
	unsigned long flags;
	u8 lcr;
	int r;

	/* redundant changes may cause the chip to lose bytes */
	if (old_termios && !tty_termios_hw_change(&tty->termios, old_termios))
		return;

	baud_rate = tty_get_baud_rate(tty);

	lcr = CH341_LCR_ENABLE_RX | CH341_LCR_ENABLE_TX;

	switch (C_CSIZE(tty)) {
	case CS5:
		lcr |= CH341_LCR_CS5;
		break;
	case CS6:
		lcr |= CH341_LCR_CS6;
		break;
	case CS7:
		lcr |= CH341_LCR_CS7;
		break;
	case CS8:
		lcr |= CH341_LCR_CS8;
		break;
	}

	if (C_PARENB(tty)) {
		lcr |= CH341_LCR_ENABLE_PAR;
		if (C_PARODD(tty) == 0)
			lcr |= CH341_LCR_PAR_EVEN;
		if (C_CMSPAR(tty))
			lcr |= CH341_LCR_MARK_SPACE;
	}

	if (C_CSTOPB(tty))
		lcr |= CH341_LCR_STOP_BITS_2;

	if (baud_rate) {
		priv->baud_rate = baud_rate;

		r = ch341_set_baudrate_lcr(port->serial->dev, priv,
					   priv->baud_rate, lcr);
		if (r < 0 && old_termios) {
			priv->baud_rate = tty_termios_baud_rate(old_termios);
			tty_termios_copy_hw(&tty->termios, old_termios);
		} else if (r == 0) {
			priv->lcr = lcr;
		}
	}

	spin_lock_irqsave(&priv->lock, flags);
	if (C_BAUD(tty) == B0)
		priv->mcr &= ~(CH341_BIT_DTR | CH341_BIT_RTS);
	else if (old_termios && (old_termios->c_cflag & CBAUD) == B0)
		priv->mcr |= (CH341_BIT_DTR | CH341_BIT_RTS);
	spin_unlock_irqrestore(&priv->lock, flags);

	ch341_set_handshake(port->serial->dev, priv->mcr);
}

/*
 * A subset of all CH34x devices don't support a real break condition and
 * reading CH341_REG_BREAK fails (see also ch341_detect_quirks). This function
 * simulates a break condition by lowering the baud rate to the minimum
 * supported by the hardware upon enabling the break condition and sending
 * a NUL byte.
 *
 * Incoming data is corrupted while the break condition is being simulated.
 *
 * Normally the duration of the break condition can be controlled individually
 * by userspace using TIOCSBRK and TIOCCBRK or by passing an argument to
 * TCSBRKP. Due to how the simulation is implemented the duration can't be
 * controlled. The duration is always about (1s / 46bd * 9bit) = 196ms.
 */
static void ch341_simulate_break(struct tty_struct *tty, int break_state)
{
	struct usb_serial_port *port = tty->driver_data;
	struct ch341_private *priv = usb_get_serial_port_data(port);
	unsigned long now, delay;
	int r;

	if (break_state != 0) {
		dev_dbg(&port->dev, "enter break state requested\n");

		r = ch341_set_baudrate_lcr(port->serial->dev, priv,
				CH341_MIN_BPS,
				CH341_LCR_ENABLE_RX | CH341_LCR_ENABLE_TX | CH341_LCR_CS8);
		if (r < 0) {
			dev_err(&port->dev,
				"failed to change baud rate to %u: %d\n",
				CH341_MIN_BPS, r);
			goto restore;
		}

		r = tty_put_char(tty, '\0');
		if (r < 0) {
			dev_err(&port->dev,
				"failed to write NUL byte for simulated break condition: %d\n",
				r);
			goto restore;
		}

		/*
		 * Compute expected transmission duration including safety
		 * margin. The original baud rate is only restored after the
		 * computed point in time.
		 *
		 * 11 bits = 1 start, 8 data, 1 stop, 1 margin
		 */
		priv->break_end = jiffies + (11 * HZ / CH341_MIN_BPS);

		return;
	}

	dev_dbg(&port->dev, "leave break state requested\n");

	now = jiffies;

	if (time_before(now, priv->break_end)) {
		/* Wait until NUL byte is written */
		delay = priv->break_end - now;
		dev_dbg(&port->dev,
			"wait %d ms while transmitting NUL byte at %u baud\n",
			jiffies_to_msecs(delay), CH341_MIN_BPS);
		schedule_timeout_interruptible(delay);
	}

restore:
	/* Restore original baud rate */
	r = ch341_set_baudrate_lcr(port->serial->dev, priv, priv->baud_rate,
				   priv->lcr);
	if (r < 0)
		dev_err(&port->dev,
			"restoring original baud rate of %u failed: %d\n",
			priv->baud_rate, r);
}

static void ch341_break_ctl(struct tty_struct *tty, int break_state)
{
	const uint16_t ch341_break_reg =
			((uint16_t) CH341_REG_LCR << 8) | CH341_REG_BREAK;
	struct usb_serial_port *port = tty->driver_data;
	struct ch341_private *priv = usb_get_serial_port_data(port);
	int r;
	uint16_t reg_contents;
	uint8_t *break_reg;

	if (priv->quirks & CH341_QUIRK_SIMULATE_BREAK) {
		ch341_simulate_break(tty, break_state);
		return;
	}

	break_reg = kmalloc(2, GFP_KERNEL);
	if (!break_reg)
		return;

	r = ch341_control_in(port->serial->dev, CH341_REQ_READ_REG,
			ch341_break_reg, 0, break_reg, 2);
	if (r < 0) {
		dev_err(&port->dev, "%s - USB control read error (%d)\n",
				__func__, r);
		goto out;
	}
	dev_dbg(&port->dev, "%s - initial ch341 break register contents - reg1: %x, reg2: %x\n",
		__func__, break_reg[0], break_reg[1]);
	if (break_state != 0) {
		dev_dbg(&port->dev, "%s - Enter break state requested\n", __func__);
		break_reg[0] &= ~CH341_NBREAK_BITS;
		break_reg[1] &= ~CH341_LCR_ENABLE_TX;
	} else {
		dev_dbg(&port->dev, "%s - Leave break state requested\n", __func__);
		break_reg[0] |= CH341_NBREAK_BITS;
		break_reg[1] |= CH341_LCR_ENABLE_TX;
	}
	dev_dbg(&port->dev, "%s - New ch341 break register contents - reg1: %x, reg2: %x\n",
		__func__, break_reg[0], break_reg[1]);
	reg_contents = get_unaligned_le16(break_reg);
	r = ch341_control_out(port->serial->dev, CH341_REQ_WRITE_REG,
			ch341_break_reg, reg_contents);
	if (r < 0)
		dev_err(&port->dev, "%s - USB control write error (%d)\n",
				__func__, r);
out:
	kfree(break_reg);
}

static int ch341_tiocmset(struct tty_struct *tty,
			  unsigned int set, unsigned int clear)
{
	struct usb_serial_port *port = tty->driver_data;
	struct ch341_private *priv = usb_get_serial_port_data(port);
	unsigned long flags;
	u8 control;

	spin_lock_irqsave(&priv->lock, flags);
	if (set & TIOCM_RTS)
		priv->mcr |= CH341_BIT_RTS;
	if (set & TIOCM_DTR)
		priv->mcr |= CH341_BIT_DTR;
	if (clear & TIOCM_RTS)
		priv->mcr &= ~CH341_BIT_RTS;
	if (clear & TIOCM_DTR)
		priv->mcr &= ~CH341_BIT_DTR;
	control = priv->mcr;
	spin_unlock_irqrestore(&priv->lock, flags);

	return ch341_set_handshake(port->serial->dev, control);
}

static void ch341_update_status(struct usb_serial_port *port,
					unsigned char *data, size_t len)
{
	struct ch341_private *priv = usb_get_serial_port_data(port);
	struct tty_struct *tty;
	unsigned long flags;
	u8 status;
	u8 delta;

	if (len < 4)
		return;

	status = ~data[2] & CH341_BITS_MODEM_STAT;

	spin_lock_irqsave(&priv->lock, flags);
	delta = status ^ priv->msr;
	priv->msr = status;
	spin_unlock_irqrestore(&priv->lock, flags);

	if (data[1] & CH341_MULT_STAT)
		dev_dbg(&port->dev, "%s - multiple status change\n", __func__);

	if (!delta)
		return;

	if (delta & CH341_BIT_CTS)
		port->icount.cts++;
	if (delta & CH341_BIT_DSR)
		port->icount.dsr++;
	if (delta & CH341_BIT_RI)
		port->icount.rng++;
	if (delta & CH341_BIT_DCD) {
		port->icount.dcd++;
		tty = tty_port_tty_get(&port->port);
		if (tty) {
			usb_serial_handle_dcd_change(port, tty,
						status & CH341_BIT_DCD);
			tty_kref_put(tty);
		}
	}

	wake_up_interruptible(&port->port.delta_msr_wait);
}

static void ch341_read_int_callback(struct urb *urb)
{
	struct usb_serial_port *port = urb->context;
	unsigned char *data = urb->transfer_buffer;
	unsigned int len = urb->actual_length;
	int status;

	switch (urb->status) {
	case 0:
		/* success */
		break;
	case -ECONNRESET:
	case -ENOENT:
	case -ESHUTDOWN:
		/* this urb is terminated, clean up */
		dev_dbg(&urb->dev->dev, "%s - urb shutting down: %d\n",
			__func__, urb->status);
		return;
	default:
		dev_dbg(&urb->dev->dev, "%s - nonzero urb status: %d\n",
			__func__, urb->status);
		goto exit;
	}

	usb_serial_debug_data(&port->dev, __func__, len, data);
	ch341_update_status(port, data, len);
exit:
	status = usb_submit_urb(urb, GFP_ATOMIC);
	if (status) {
		dev_err(&urb->dev->dev, "%s - usb_submit_urb failed: %d\n",
			__func__, status);
	}
}

static int ch341_tiocmget(struct tty_struct *tty)
{
	struct usb_serial_port *port = tty->driver_data;
	struct ch341_private *priv = usb_get_serial_port_data(port);
	unsigned long flags;
	u8 mcr;
	u8 status;
	unsigned int result;

	spin_lock_irqsave(&priv->lock, flags);
	mcr = priv->mcr;
	status = priv->msr;
	spin_unlock_irqrestore(&priv->lock, flags);

	result = ((mcr & CH341_BIT_DTR)		? TIOCM_DTR : 0)
		  | ((mcr & CH341_BIT_RTS)	? TIOCM_RTS : 0)
		  | ((status & CH341_BIT_CTS)	? TIOCM_CTS : 0)
		  | ((status & CH341_BIT_DSR)	? TIOCM_DSR : 0)
		  | ((status & CH341_BIT_RI)	? TIOCM_RI  : 0)
		  | ((status & CH341_BIT_DCD)	? TIOCM_CD  : 0);

	dev_dbg(&port->dev, "%s - result = %x\n", __func__, result);

	return result;
}

static int ch341_reset_resume(struct usb_serial *serial)
{
	struct usb_serial_port *port = serial->port[0];
	struct ch341_private *priv;
	int ret;

	priv = usb_get_serial_port_data(port);
	if (!priv)
		return 0;

	/* reconfigure ch341 serial port after bus-reset */
	ch341_configure(serial->dev, priv);

	if (tty_port_initialized(&port->port)) {
		ret = usb_submit_urb(port->interrupt_in_urb, GFP_NOIO);
		if (ret) {
			dev_err(&port->dev, "failed to submit interrupt urb: %d\n",
				ret);
			return ret;
		}

		ret = ch341_get_status(port->serial->dev, priv);
		if (ret < 0) {
			dev_err(&port->dev, "failed to read modem status: %d\n",
				ret);
		}
	}

	return usb_serial_generic_resume(serial);
}

static struct usb_serial_driver ch341_device = {
	.driver = {
		.owner	= THIS_MODULE,
		.name	= "ch341-uart",
	},
	.id_table          = id_table,
	.num_ports         = 1,
	.open              = ch341_open,
	.dtr_rts	   = ch341_dtr_rts,
	.carrier_raised	   = ch341_carrier_raised,
	.close             = ch341_close,
	.set_termios       = ch341_set_termios,
	.break_ctl         = ch341_break_ctl,
	.tiocmget          = ch341_tiocmget,
	.tiocmset          = ch341_tiocmset,
	.tiocmiwait        = usb_serial_generic_tiocmiwait,
	.read_int_callback = ch341_read_int_callback,
	.port_probe        = ch341_port_probe,
	.port_remove       = ch341_port_remove,
	.reset_resume      = ch341_reset_resume,
};

static struct usb_serial_driver * const serial_drivers[] = {
	&ch341_device, NULL
};

module_usb_serial_driver(serial_drivers, id_table);

MODULE_LICENSE("GPL v2");<|MERGE_RESOLUTION|>--- conflicted
+++ resolved
@@ -81,13 +81,7 @@
 #define CH341_QUIRK_SIMULATE_BREAK	BIT(1)
 
 static const struct usb_device_id id_table[] = {
-<<<<<<< HEAD
-	{ USB_DEVICE(0x4348, 0x5523) },
-	{ USB_DEVICE(0x1a86, 0x7522) },
-	{ USB_DEVICE(0x1a86, 0x7523) },
-=======
 	{ USB_DEVICE(0x1a86, 0x5512) },
->>>>>>> c1084c27
 	{ USB_DEVICE(0x1a86, 0x5523) },
 	{ USB_DEVICE(0x1a86, 0x7522) },
 	{ USB_DEVICE(0x1a86, 0x7523) },
@@ -104,10 +98,7 @@
 	u8 msr;
 	u8 lcr;
 	unsigned long quirks;
-<<<<<<< HEAD
-=======
 	unsigned long break_end;
->>>>>>> c1084c27
 };
 
 static void ch341_set_termios(struct tty_struct *tty,
@@ -371,12 +362,8 @@
 			    USB_TYPE_VENDOR | USB_RECIP_DEVICE | USB_DIR_IN,
 			    CH341_REG_BREAK, 0, buffer, size, DEFAULT_TIMEOUT);
 	if (r == -EPIPE) {
-<<<<<<< HEAD
-		dev_dbg(&port->dev, "break control not supported\n");
-=======
 		dev_info(&port->dev, "break control not supported, using simulated break\n");
 		quirks = CH341_QUIRK_LIMITED_PRESCALER | CH341_QUIRK_SIMULATE_BREAK;
->>>>>>> c1084c27
 		r = 0;
 		goto out;
 	}
