/*
 * TI 3410/5052 USB Serial Driver
 *
 * Copyright (C) 2004 Texas Instruments
 *
 * This driver is based on the Linux io_ti driver, which is
 *   Copyright (C) 2000-2002 Inside Out Networks
 *   Copyright (C) 2001-2002 Greg Kroah-Hartman
 *
 * This program is free software; you can redistribute it and/or modify
 * it under the terms of the GNU General Public License as published by
 * the Free Software Foundation; either version 2 of the License, or
 * (at your option) any later version.
 *
 * For questions or problems with this driver, contact Texas Instruments
 * technical support, or Al Borchers <alborchers@steinerpoint.com>, or
 * Peter Berger <pberger@brimson.com>.
 */

#include <linux/kernel.h>
#include <linux/errno.h>
#include <linux/firmware.h>
#include <linux/slab.h>
#include <linux/tty.h>
#include <linux/tty_driver.h>
#include <linux/tty_flip.h>
#include <linux/module.h>
#include <linux/spinlock.h>
#include <linux/ioctl.h>
#include <linux/serial.h>
#include <linux/kfifo.h>
#include <linux/mutex.h>
#include <linux/uaccess.h>
#include <linux/usb.h>
#include <linux/usb/serial.h>

/* Configuration ids */
#define TI_BOOT_CONFIG			1
#define TI_ACTIVE_CONFIG		2

/* Vendor and product ids */
#define TI_VENDOR_ID			0x0451
#define IBM_VENDOR_ID			0x04b3
#define TI_3410_PRODUCT_ID		0x3410
#define IBM_4543_PRODUCT_ID		0x4543
#define IBM_454B_PRODUCT_ID		0x454b
#define IBM_454C_PRODUCT_ID		0x454c
#define TI_3410_EZ430_ID		0xF430  /* TI ez430 development tool */
#define TI_5052_BOOT_PRODUCT_ID		0x5052	/* no EEPROM, no firmware */
#define TI_5152_BOOT_PRODUCT_ID		0x5152	/* no EEPROM, no firmware */
#define TI_5052_EEPROM_PRODUCT_ID	0x505A	/* EEPROM, no firmware */
#define TI_5052_FIRMWARE_PRODUCT_ID	0x505F	/* firmware is running */
#define FRI2_PRODUCT_ID			0x5053  /* Fish River Island II */

/* Multi-Tech vendor and product ids */
#define MTS_VENDOR_ID			0x06E0
#define MTS_GSM_NO_FW_PRODUCT_ID	0xF108
#define MTS_CDMA_NO_FW_PRODUCT_ID	0xF109
#define MTS_CDMA_PRODUCT_ID		0xF110
#define MTS_GSM_PRODUCT_ID		0xF111
#define MTS_EDGE_PRODUCT_ID		0xF112
#define MTS_MT9234MU_PRODUCT_ID		0xF114
#define MTS_MT9234ZBA_PRODUCT_ID	0xF115
#define MTS_MT9234ZBAOLD_PRODUCT_ID	0x0319

/* Abbott Diabetics vendor and product ids */
#define ABBOTT_VENDOR_ID		0x1a61
#define ABBOTT_STEREO_PLUG_ID		0x3410
#define ABBOTT_PRODUCT_ID		ABBOTT_STEREO_PLUG_ID
#define ABBOTT_STRIP_PORT_ID		0x3420

/* Honeywell vendor and product IDs */
#define HONEYWELL_VENDOR_ID		0x10ac
#define HONEYWELL_HGI80_PRODUCT_ID	0x0102  /* Honeywell HGI80 */

/* Moxa UPORT 11x0 vendor and product IDs */
#define MXU1_VENDOR_ID				0x110a
#define MXU1_1110_PRODUCT_ID			0x1110
#define MXU1_1130_PRODUCT_ID			0x1130
#define MXU1_1150_PRODUCT_ID			0x1150
#define MXU1_1151_PRODUCT_ID			0x1151
#define MXU1_1131_PRODUCT_ID			0x1131

/* Commands */
#define TI_GET_VERSION			0x01
#define TI_GET_PORT_STATUS		0x02
#define TI_GET_PORT_DEV_INFO		0x03
#define TI_GET_CONFIG			0x04
#define TI_SET_CONFIG			0x05
#define TI_OPEN_PORT			0x06
#define TI_CLOSE_PORT			0x07
#define TI_START_PORT			0x08
#define TI_STOP_PORT			0x09
#define TI_TEST_PORT			0x0A
#define TI_PURGE_PORT			0x0B
#define TI_RESET_EXT_DEVICE		0x0C
#define TI_WRITE_DATA			0x80
#define TI_READ_DATA			0x81
#define TI_REQ_TYPE_CLASS		0x82

/* Module identifiers */
#define TI_I2C_PORT			0x01
#define TI_IEEE1284_PORT		0x02
#define TI_UART1_PORT			0x03
#define TI_UART2_PORT			0x04
#define TI_RAM_PORT			0x05

/* Modem status */
#define TI_MSR_DELTA_CTS		0x01
#define TI_MSR_DELTA_DSR		0x02
#define TI_MSR_DELTA_RI			0x04
#define TI_MSR_DELTA_CD			0x08
#define TI_MSR_CTS			0x10
#define TI_MSR_DSR			0x20
#define TI_MSR_RI			0x40
#define TI_MSR_CD			0x80
#define TI_MSR_DELTA_MASK		0x0F
#define TI_MSR_MASK			0xF0

/* Line status */
#define TI_LSR_OVERRUN_ERROR		0x01
#define TI_LSR_PARITY_ERROR		0x02
#define TI_LSR_FRAMING_ERROR		0x04
#define TI_LSR_BREAK			0x08
#define TI_LSR_ERROR			0x0F
#define TI_LSR_RX_FULL			0x10
#define TI_LSR_TX_EMPTY			0x20

/* Line control */
#define TI_LCR_BREAK			0x40

/* Modem control */
#define TI_MCR_LOOP			0x04
#define TI_MCR_DTR			0x10
#define TI_MCR_RTS			0x20

/* Mask settings */
#define TI_UART_ENABLE_RTS_IN		0x0001
#define TI_UART_DISABLE_RTS		0x0002
#define TI_UART_ENABLE_PARITY_CHECKING	0x0008
#define TI_UART_ENABLE_DSR_OUT		0x0010
#define TI_UART_ENABLE_CTS_OUT		0x0020
#define TI_UART_ENABLE_X_OUT		0x0040
#define TI_UART_ENABLE_XA_OUT		0x0080
#define TI_UART_ENABLE_X_IN		0x0100
#define TI_UART_ENABLE_DTR_IN		0x0800
#define TI_UART_DISABLE_DTR		0x1000
#define TI_UART_ENABLE_MS_INTS		0x2000
#define TI_UART_ENABLE_AUTO_START_DMA	0x4000

/* Parity */
#define TI_UART_NO_PARITY		0x00
#define TI_UART_ODD_PARITY		0x01
#define TI_UART_EVEN_PARITY		0x02
#define TI_UART_MARK_PARITY		0x03
#define TI_UART_SPACE_PARITY		0x04

/* Stop bits */
#define TI_UART_1_STOP_BITS		0x00
#define TI_UART_1_5_STOP_BITS		0x01
#define TI_UART_2_STOP_BITS		0x02

/* Bits per character */
#define TI_UART_5_DATA_BITS		0x00
#define TI_UART_6_DATA_BITS		0x01
#define TI_UART_7_DATA_BITS		0x02
#define TI_UART_8_DATA_BITS		0x03

/* 232/485 modes */
#define TI_UART_232			0x00
#define TI_UART_485_RECEIVER_DISABLED	0x01
#define TI_UART_485_RECEIVER_ENABLED	0x02

/* Pipe transfer mode and timeout */
#define TI_PIPE_MODE_CONTINUOUS		0x01
#define TI_PIPE_MODE_MASK		0x03
#define TI_PIPE_TIMEOUT_MASK		0x7C
#define TI_PIPE_TIMEOUT_ENABLE		0x80

/* Config struct */
struct ti_uart_config {
	__be16	wBaudRate;
	__be16	wFlags;
	u8	bDataBits;
	u8	bParity;
	u8	bStopBits;
	char	cXon;
	char	cXoff;
	u8	bUartMode;
} __packed;

/* Get port status */
struct ti_port_status {
	u8 bCmdCode;
	u8 bModuleId;
	u8 bErrorCode;
	u8 bMSR;
	u8 bLSR;
} __packed;

/* Purge modes */
#define TI_PURGE_OUTPUT			0x00
#define TI_PURGE_INPUT			0x80

/* Read/Write data */
#define TI_RW_DATA_ADDR_SFR		0x10
#define TI_RW_DATA_ADDR_IDATA		0x20
#define TI_RW_DATA_ADDR_XDATA		0x30
#define TI_RW_DATA_ADDR_CODE		0x40
#define TI_RW_DATA_ADDR_GPIO		0x50
#define TI_RW_DATA_ADDR_I2C		0x60
#define TI_RW_DATA_ADDR_FLASH		0x70
#define TI_RW_DATA_ADDR_DSP		0x80

#define TI_RW_DATA_UNSPECIFIED		0x00
#define TI_RW_DATA_BYTE			0x01
#define TI_RW_DATA_WORD			0x02
#define TI_RW_DATA_DOUBLE_WORD		0x04

struct ti_write_data_bytes {
	u8	bAddrType;
	u8	bDataType;
	u8	bDataCounter;
	__be16	wBaseAddrHi;
	__be16	wBaseAddrLo;
	u8	bData[0];
} __packed;

struct ti_read_data_request {
	__u8	bAddrType;
	__u8	bDataType;
	__u8	bDataCounter;
	__be16	wBaseAddrHi;
	__be16	wBaseAddrLo;
} __packed;

struct ti_read_data_bytes {
	__u8	bCmdCode;
	__u8	bModuleId;
	__u8	bErrorCode;
	__u8	bData[0];
} __packed;

/* Interrupt struct */
struct ti_interrupt {
	__u8	bICode;
	__u8	bIInfo;
} __packed;

/* Interrupt codes */
#define TI_CODE_HARDWARE_ERROR		0xFF
#define TI_CODE_DATA_ERROR		0x03
#define TI_CODE_MODEM_STATUS		0x04

/* Download firmware max packet size */
#define TI_DOWNLOAD_MAX_PACKET_SIZE	64

/* Firmware image header */
struct ti_firmware_header {
	__le16	wLength;
	u8	bCheckSum;
} __packed;

/* UART addresses */
#define TI_UART1_BASE_ADDR		0xFFA0	/* UART 1 base address */
#define TI_UART2_BASE_ADDR		0xFFB0	/* UART 2 base address */
#define TI_UART_OFFSET_LCR		0x0002	/* UART MCR register offset */
#define TI_UART_OFFSET_MCR		0x0004	/* UART MCR register offset */

#define TI_DRIVER_AUTHOR	"Al Borchers <alborchers@steinerpoint.com>"
#define TI_DRIVER_DESC		"TI USB 3410/5052 Serial Driver"

#define TI_FIRMWARE_BUF_SIZE	16284

#define TI_TRANSFER_TIMEOUT	2

#define TI_DEFAULT_CLOSING_WAIT	4000		/* in .01 secs */

/* read urb states */
#define TI_READ_URB_RUNNING	0
#define TI_READ_URB_STOPPING	1
#define TI_READ_URB_STOPPED	2

#define TI_EXTRA_VID_PID_COUNT	5

struct ti_port {
	int			tp_is_open;
	u8			tp_msr;
	u8			tp_shadow_mcr;
	u8			tp_uart_mode;	/* 232 or 485 modes */
	unsigned int		tp_uart_base_addr;
	struct ti_device	*tp_tdev;
	struct usb_serial_port	*tp_port;
	spinlock_t		tp_lock;
	int			tp_read_urb_state;
	int			tp_write_urb_in_use;
};

struct ti_device {
	struct mutex		td_open_close_lock;
	int			td_open_port_count;
	struct usb_serial	*td_serial;
	int			td_is_3410;
	bool			td_rs485_only;
};

static int ti_startup(struct usb_serial *serial);
static void ti_release(struct usb_serial *serial);
static int ti_port_probe(struct usb_serial_port *port);
static int ti_port_remove(struct usb_serial_port *port);
static int ti_open(struct tty_struct *tty, struct usb_serial_port *port);
static void ti_close(struct usb_serial_port *port);
static int ti_write(struct tty_struct *tty, struct usb_serial_port *port,
		const unsigned char *data, int count);
static int ti_write_room(struct tty_struct *tty);
static int ti_chars_in_buffer(struct tty_struct *tty);
static bool ti_tx_empty(struct usb_serial_port *port);
static void ti_throttle(struct tty_struct *tty);
static void ti_unthrottle(struct tty_struct *tty);
static int ti_ioctl(struct tty_struct *tty,
		unsigned int cmd, unsigned long arg);
static void ti_set_termios(struct tty_struct *tty,
		struct usb_serial_port *port, struct ktermios *old_termios);
static int ti_tiocmget(struct tty_struct *tty);
static int ti_tiocmset(struct tty_struct *tty,
		unsigned int set, unsigned int clear);
static void ti_break(struct tty_struct *tty, int break_state);
static void ti_interrupt_callback(struct urb *urb);
static void ti_bulk_in_callback(struct urb *urb);
static void ti_bulk_out_callback(struct urb *urb);

static void ti_recv(struct usb_serial_port *port, unsigned char *data,
		int length);
static void ti_send(struct ti_port *tport);
static int ti_set_mcr(struct ti_port *tport, unsigned int mcr);
static int ti_get_lsr(struct ti_port *tport, u8 *lsr);
static int ti_get_serial_info(struct ti_port *tport,
	struct serial_struct __user *ret_arg);
static int ti_set_serial_info(struct tty_struct *tty, struct ti_port *tport,
	struct serial_struct __user *new_arg);
static void ti_handle_new_msr(struct ti_port *tport, u8 msr);

static void ti_stop_read(struct ti_port *tport, struct tty_struct *tty);
static int ti_restart_read(struct ti_port *tport, struct tty_struct *tty);

static int ti_command_out_sync(struct ti_device *tdev, __u8 command,
	__u16 moduleid, __u16 value, __u8 *data, int size);
static int ti_command_in_sync(struct ti_device *tdev, __u8 command,
	__u16 moduleid, __u16 value, __u8 *data, int size);

static int ti_write_byte(struct usb_serial_port *port, struct ti_device *tdev,
			 unsigned long addr, u8 mask, u8 byte);

static int ti_download_firmware(struct ti_device *tdev);

static int closing_wait = TI_DEFAULT_CLOSING_WAIT;

static const struct usb_device_id ti_id_table_3410[] = {
	{ USB_DEVICE(TI_VENDOR_ID, TI_3410_PRODUCT_ID) },
	{ USB_DEVICE(TI_VENDOR_ID, TI_3410_EZ430_ID) },
	{ USB_DEVICE(MTS_VENDOR_ID, MTS_GSM_NO_FW_PRODUCT_ID) },
	{ USB_DEVICE(MTS_VENDOR_ID, MTS_CDMA_NO_FW_PRODUCT_ID) },
	{ USB_DEVICE(MTS_VENDOR_ID, MTS_CDMA_PRODUCT_ID) },
	{ USB_DEVICE(MTS_VENDOR_ID, MTS_GSM_PRODUCT_ID) },
	{ USB_DEVICE(MTS_VENDOR_ID, MTS_EDGE_PRODUCT_ID) },
	{ USB_DEVICE(MTS_VENDOR_ID, MTS_MT9234MU_PRODUCT_ID) },
	{ USB_DEVICE(MTS_VENDOR_ID, MTS_MT9234ZBA_PRODUCT_ID) },
	{ USB_DEVICE(MTS_VENDOR_ID, MTS_MT9234ZBAOLD_PRODUCT_ID) },
	{ USB_DEVICE(IBM_VENDOR_ID, IBM_4543_PRODUCT_ID) },
	{ USB_DEVICE(IBM_VENDOR_ID, IBM_454B_PRODUCT_ID) },
	{ USB_DEVICE(IBM_VENDOR_ID, IBM_454C_PRODUCT_ID) },
	{ USB_DEVICE(ABBOTT_VENDOR_ID, ABBOTT_STEREO_PLUG_ID) },
	{ USB_DEVICE(ABBOTT_VENDOR_ID, ABBOTT_STRIP_PORT_ID) },
	{ USB_DEVICE(TI_VENDOR_ID, FRI2_PRODUCT_ID) },
	{ USB_DEVICE(HONEYWELL_VENDOR_ID, HONEYWELL_HGI80_PRODUCT_ID) },
<<<<<<< HEAD
=======
	{ USB_DEVICE(MXU1_VENDOR_ID, MXU1_1110_PRODUCT_ID) },
	{ USB_DEVICE(MXU1_VENDOR_ID, MXU1_1130_PRODUCT_ID) },
	{ USB_DEVICE(MXU1_VENDOR_ID, MXU1_1131_PRODUCT_ID) },
	{ USB_DEVICE(MXU1_VENDOR_ID, MXU1_1150_PRODUCT_ID) },
	{ USB_DEVICE(MXU1_VENDOR_ID, MXU1_1151_PRODUCT_ID) },
>>>>>>> f2ed3bfc
	{ }	/* terminator */
};

static const struct usb_device_id ti_id_table_5052[] = {
	{ USB_DEVICE(TI_VENDOR_ID, TI_5052_BOOT_PRODUCT_ID) },
	{ USB_DEVICE(TI_VENDOR_ID, TI_5152_BOOT_PRODUCT_ID) },
	{ USB_DEVICE(TI_VENDOR_ID, TI_5052_EEPROM_PRODUCT_ID) },
	{ USB_DEVICE(TI_VENDOR_ID, TI_5052_FIRMWARE_PRODUCT_ID) },
	{ }
};

static const struct usb_device_id ti_id_table_combined[] = {
	{ USB_DEVICE(TI_VENDOR_ID, TI_3410_PRODUCT_ID) },
	{ USB_DEVICE(TI_VENDOR_ID, TI_3410_EZ430_ID) },
	{ USB_DEVICE(MTS_VENDOR_ID, MTS_GSM_NO_FW_PRODUCT_ID) },
	{ USB_DEVICE(MTS_VENDOR_ID, MTS_CDMA_NO_FW_PRODUCT_ID) },
	{ USB_DEVICE(MTS_VENDOR_ID, MTS_CDMA_PRODUCT_ID) },
	{ USB_DEVICE(MTS_VENDOR_ID, MTS_GSM_PRODUCT_ID) },
	{ USB_DEVICE(MTS_VENDOR_ID, MTS_EDGE_PRODUCT_ID) },
	{ USB_DEVICE(MTS_VENDOR_ID, MTS_MT9234MU_PRODUCT_ID) },
	{ USB_DEVICE(MTS_VENDOR_ID, MTS_MT9234ZBA_PRODUCT_ID) },
	{ USB_DEVICE(MTS_VENDOR_ID, MTS_MT9234ZBAOLD_PRODUCT_ID) },
	{ USB_DEVICE(TI_VENDOR_ID, TI_5052_BOOT_PRODUCT_ID) },
	{ USB_DEVICE(TI_VENDOR_ID, TI_5152_BOOT_PRODUCT_ID) },
	{ USB_DEVICE(TI_VENDOR_ID, TI_5052_EEPROM_PRODUCT_ID) },
	{ USB_DEVICE(TI_VENDOR_ID, TI_5052_FIRMWARE_PRODUCT_ID) },
	{ USB_DEVICE(IBM_VENDOR_ID, IBM_4543_PRODUCT_ID) },
	{ USB_DEVICE(IBM_VENDOR_ID, IBM_454B_PRODUCT_ID) },
	{ USB_DEVICE(IBM_VENDOR_ID, IBM_454C_PRODUCT_ID) },
	{ USB_DEVICE(ABBOTT_VENDOR_ID, ABBOTT_PRODUCT_ID) },
	{ USB_DEVICE(ABBOTT_VENDOR_ID, ABBOTT_STRIP_PORT_ID) },
	{ USB_DEVICE(TI_VENDOR_ID, FRI2_PRODUCT_ID) },
	{ USB_DEVICE(HONEYWELL_VENDOR_ID, HONEYWELL_HGI80_PRODUCT_ID) },
<<<<<<< HEAD
=======
	{ USB_DEVICE(MXU1_VENDOR_ID, MXU1_1110_PRODUCT_ID) },
	{ USB_DEVICE(MXU1_VENDOR_ID, MXU1_1130_PRODUCT_ID) },
	{ USB_DEVICE(MXU1_VENDOR_ID, MXU1_1131_PRODUCT_ID) },
	{ USB_DEVICE(MXU1_VENDOR_ID, MXU1_1150_PRODUCT_ID) },
	{ USB_DEVICE(MXU1_VENDOR_ID, MXU1_1151_PRODUCT_ID) },
>>>>>>> f2ed3bfc
	{ }	/* terminator */
};

static struct usb_serial_driver ti_1port_device = {
	.driver = {
		.owner		= THIS_MODULE,
		.name		= "ti_usb_3410_5052_1",
	},
	.description		= "TI USB 3410 1 port adapter",
	.id_table		= ti_id_table_3410,
	.num_ports		= 1,
	.attach			= ti_startup,
	.release		= ti_release,
	.port_probe		= ti_port_probe,
	.port_remove		= ti_port_remove,
	.open			= ti_open,
	.close			= ti_close,
	.write			= ti_write,
	.write_room		= ti_write_room,
	.chars_in_buffer	= ti_chars_in_buffer,
	.tx_empty		= ti_tx_empty,
	.throttle		= ti_throttle,
	.unthrottle		= ti_unthrottle,
	.ioctl			= ti_ioctl,
	.set_termios		= ti_set_termios,
	.tiocmget		= ti_tiocmget,
	.tiocmset		= ti_tiocmset,
	.tiocmiwait		= usb_serial_generic_tiocmiwait,
	.get_icount		= usb_serial_generic_get_icount,
	.break_ctl		= ti_break,
	.read_int_callback	= ti_interrupt_callback,
	.read_bulk_callback	= ti_bulk_in_callback,
	.write_bulk_callback	= ti_bulk_out_callback,
};

static struct usb_serial_driver ti_2port_device = {
	.driver = {
		.owner		= THIS_MODULE,
		.name		= "ti_usb_3410_5052_2",
	},
	.description		= "TI USB 5052 2 port adapter",
	.id_table		= ti_id_table_5052,
	.num_ports		= 2,
	.attach			= ti_startup,
	.release		= ti_release,
	.port_probe		= ti_port_probe,
	.port_remove		= ti_port_remove,
	.open			= ti_open,
	.close			= ti_close,
	.write			= ti_write,
	.write_room		= ti_write_room,
	.chars_in_buffer	= ti_chars_in_buffer,
	.tx_empty		= ti_tx_empty,
	.throttle		= ti_throttle,
	.unthrottle		= ti_unthrottle,
	.ioctl			= ti_ioctl,
	.set_termios		= ti_set_termios,
	.tiocmget		= ti_tiocmget,
	.tiocmset		= ti_tiocmset,
	.tiocmiwait		= usb_serial_generic_tiocmiwait,
	.get_icount		= usb_serial_generic_get_icount,
	.break_ctl		= ti_break,
	.read_int_callback	= ti_interrupt_callback,
	.read_bulk_callback	= ti_bulk_in_callback,
	.write_bulk_callback	= ti_bulk_out_callback,
};

static struct usb_serial_driver * const serial_drivers[] = {
	&ti_1port_device, &ti_2port_device, NULL
};

MODULE_AUTHOR(TI_DRIVER_AUTHOR);
MODULE_DESCRIPTION(TI_DRIVER_DESC);
MODULE_LICENSE("GPL");

MODULE_FIRMWARE("ti_3410.fw");
MODULE_FIRMWARE("ti_5052.fw");
MODULE_FIRMWARE("mts_cdma.fw");
MODULE_FIRMWARE("mts_gsm.fw");
MODULE_FIRMWARE("mts_edge.fw");
MODULE_FIRMWARE("mts_mt9234mu.fw");
MODULE_FIRMWARE("mts_mt9234zba.fw");
MODULE_FIRMWARE("moxa/moxa-1110.fw");
MODULE_FIRMWARE("moxa/moxa-1130.fw");
MODULE_FIRMWARE("moxa/moxa-1131.fw");
MODULE_FIRMWARE("moxa/moxa-1150.fw");
MODULE_FIRMWARE("moxa/moxa-1151.fw");

module_param(closing_wait, int, S_IRUGO | S_IWUSR);
MODULE_PARM_DESC(closing_wait,
    "Maximum wait for data to drain in close, in .01 secs, default is 4000");

MODULE_DEVICE_TABLE(usb, ti_id_table_combined);

module_usb_serial_driver(serial_drivers, ti_id_table_combined);

static int ti_startup(struct usb_serial *serial)
{
	struct ti_device *tdev;
	struct usb_device *dev = serial->dev;
	struct usb_host_interface *cur_altsetting;
	int num_endpoints;
	u16 vid, pid;
	int status;

	dev_dbg(&dev->dev,
		"%s - product 0x%4X, num configurations %d, configuration value %d\n",
		__func__, le16_to_cpu(dev->descriptor.idProduct),
		dev->descriptor.bNumConfigurations,
		dev->actconfig->desc.bConfigurationValue);

	tdev = kzalloc(sizeof(struct ti_device), GFP_KERNEL);
	if (!tdev)
		return -ENOMEM;

	mutex_init(&tdev->td_open_close_lock);
	tdev->td_serial = serial;
	usb_set_serial_data(serial, tdev);

	/* determine device type */
	if (serial->type == &ti_1port_device)
		tdev->td_is_3410 = 1;
	dev_dbg(&dev->dev, "%s - device type is %s\n", __func__,
		tdev->td_is_3410 ? "3410" : "5052");

	vid = le16_to_cpu(dev->descriptor.idVendor);
	pid = le16_to_cpu(dev->descriptor.idProduct);
	if (vid == MXU1_VENDOR_ID) {
		switch (pid) {
		case MXU1_1130_PRODUCT_ID:
		case MXU1_1131_PRODUCT_ID:
			tdev->td_rs485_only = true;
			break;
		}
	}

	cur_altsetting = serial->interface->cur_altsetting;
	num_endpoints = cur_altsetting->desc.bNumEndpoints;

	/* if we have only 1 configuration and 1 endpoint, download firmware */
	if (dev->descriptor.bNumConfigurations == 1 && num_endpoints == 1) {
		status = ti_download_firmware(tdev);

		if (status != 0)
			goto free_tdev;

		/* 3410 must be reset, 5052 resets itself */
		if (tdev->td_is_3410) {
			msleep_interruptible(100);
			usb_reset_device(dev);
		}

		status = -ENODEV;
		goto free_tdev;
	}

	/* the second configuration must be set */
	if (dev->actconfig->desc.bConfigurationValue == TI_BOOT_CONFIG) {
		status = usb_driver_set_configuration(dev, TI_ACTIVE_CONFIG);
		status = status ? status : -ENODEV;
		goto free_tdev;
	}

	if (serial->num_bulk_in < serial->num_ports ||
			serial->num_bulk_out < serial->num_ports) {
		dev_err(&serial->interface->dev, "missing endpoints\n");
		status = -ENODEV;
		goto free_tdev;
	}

	return 0;

free_tdev:
	kfree(tdev);
	usb_set_serial_data(serial, NULL);
	return status;
}


static void ti_release(struct usb_serial *serial)
{
	struct ti_device *tdev = usb_get_serial_data(serial);

	kfree(tdev);
}

static int ti_port_probe(struct usb_serial_port *port)
{
	struct ti_port *tport;

	tport = kzalloc(sizeof(*tport), GFP_KERNEL);
	if (!tport)
		return -ENOMEM;

	spin_lock_init(&tport->tp_lock);
	if (port == port->serial->port[0])
		tport->tp_uart_base_addr = TI_UART1_BASE_ADDR;
	else
		tport->tp_uart_base_addr = TI_UART2_BASE_ADDR;
	port->port.closing_wait = msecs_to_jiffies(10 * closing_wait);
	tport->tp_port = port;
	tport->tp_tdev = usb_get_serial_data(port->serial);

	if (tport->tp_tdev->td_rs485_only)
		tport->tp_uart_mode = TI_UART_485_RECEIVER_DISABLED;
	else
		tport->tp_uart_mode = TI_UART_232;

	usb_set_serial_port_data(port, tport);

	port->port.drain_delay = 3;

	return 0;
}

static int ti_port_remove(struct usb_serial_port *port)
{
	struct ti_port *tport;

	tport = usb_get_serial_port_data(port);
	kfree(tport);

	return 0;
}

static int ti_open(struct tty_struct *tty, struct usb_serial_port *port)
{
	struct ti_port *tport = usb_get_serial_port_data(port);
	struct ti_device *tdev;
	struct usb_device *dev;
	struct urb *urb;
	int port_number;
	int status;
	u16 open_settings;

	open_settings = (TI_PIPE_MODE_CONTINUOUS |
			 TI_PIPE_TIMEOUT_ENABLE |
			 (TI_TRANSFER_TIMEOUT << 2));

	dev = port->serial->dev;
	tdev = tport->tp_tdev;

	/* only one open on any port on a device at a time */
	if (mutex_lock_interruptible(&tdev->td_open_close_lock))
		return -ERESTARTSYS;

	port_number = port->port_number;

	tport->tp_msr = 0;
	tport->tp_shadow_mcr |= (TI_MCR_RTS | TI_MCR_DTR);

	/* start interrupt urb the first time a port is opened on this device */
	if (tdev->td_open_port_count == 0) {
		dev_dbg(&port->dev, "%s - start interrupt in urb\n", __func__);
		urb = tdev->td_serial->port[0]->interrupt_in_urb;
		if (!urb) {
			dev_err(&port->dev, "%s - no interrupt urb\n", __func__);
			status = -EINVAL;
			goto release_lock;
		}
		urb->context = tdev;
		status = usb_submit_urb(urb, GFP_KERNEL);
		if (status) {
			dev_err(&port->dev, "%s - submit interrupt urb failed, %d\n", __func__, status);
			goto release_lock;
		}
	}

	if (tty)
		ti_set_termios(tty, port, &tty->termios);

	status = ti_command_out_sync(tdev, TI_OPEN_PORT,
		(__u8)(TI_UART1_PORT + port_number), open_settings, NULL, 0);
	if (status) {
		dev_err(&port->dev, "%s - cannot send open command, %d\n",
			__func__, status);
		goto unlink_int_urb;
	}

	status = ti_command_out_sync(tdev, TI_START_PORT,
		(__u8)(TI_UART1_PORT + port_number), 0, NULL, 0);
	if (status) {
		dev_err(&port->dev, "%s - cannot send start command, %d\n",
							__func__, status);
		goto unlink_int_urb;
	}

	status = ti_command_out_sync(tdev, TI_PURGE_PORT,
		(__u8)(TI_UART1_PORT + port_number), TI_PURGE_INPUT, NULL, 0);
	if (status) {
		dev_err(&port->dev, "%s - cannot clear input buffers, %d\n",
							__func__, status);
		goto unlink_int_urb;
	}
	status = ti_command_out_sync(tdev, TI_PURGE_PORT,
		(__u8)(TI_UART1_PORT + port_number), TI_PURGE_OUTPUT, NULL, 0);
	if (status) {
		dev_err(&port->dev, "%s - cannot clear output buffers, %d\n",
							__func__, status);
		goto unlink_int_urb;
	}

	/* reset the data toggle on the bulk endpoints to work around bug in
	 * host controllers where things get out of sync some times */
	usb_clear_halt(dev, port->write_urb->pipe);
	usb_clear_halt(dev, port->read_urb->pipe);

	if (tty)
		ti_set_termios(tty, port, &tty->termios);

	status = ti_command_out_sync(tdev, TI_OPEN_PORT,
		(__u8)(TI_UART1_PORT + port_number), open_settings, NULL, 0);
	if (status) {
		dev_err(&port->dev, "%s - cannot send open command (2), %d\n",
							__func__, status);
		goto unlink_int_urb;
	}

	status = ti_command_out_sync(tdev, TI_START_PORT,
		(__u8)(TI_UART1_PORT + port_number), 0, NULL, 0);
	if (status) {
		dev_err(&port->dev, "%s - cannot send start command (2), %d\n",
							__func__, status);
		goto unlink_int_urb;
	}

	/* start read urb */
	urb = port->read_urb;
	if (!urb) {
		dev_err(&port->dev, "%s - no read urb\n", __func__);
		status = -EINVAL;
		goto unlink_int_urb;
	}
	tport->tp_read_urb_state = TI_READ_URB_RUNNING;
	urb->context = tport;
	status = usb_submit_urb(urb, GFP_KERNEL);
	if (status) {
		dev_err(&port->dev, "%s - submit read urb failed, %d\n",
							__func__, status);
		goto unlink_int_urb;
	}

	tport->tp_is_open = 1;
	++tdev->td_open_port_count;

	goto release_lock;

unlink_int_urb:
	if (tdev->td_open_port_count == 0)
		usb_kill_urb(port->serial->port[0]->interrupt_in_urb);
release_lock:
	mutex_unlock(&tdev->td_open_close_lock);
	return status;
}


static void ti_close(struct usb_serial_port *port)
{
	struct ti_device *tdev;
	struct ti_port *tport;
	int port_number;
	int status;
	int do_unlock;
	unsigned long flags;

	tdev = usb_get_serial_data(port->serial);
	tport = usb_get_serial_port_data(port);

	tport->tp_is_open = 0;

	usb_kill_urb(port->read_urb);
	usb_kill_urb(port->write_urb);
	tport->tp_write_urb_in_use = 0;
	spin_lock_irqsave(&tport->tp_lock, flags);
	kfifo_reset_out(&port->write_fifo);
	spin_unlock_irqrestore(&tport->tp_lock, flags);

	port_number = port->port_number;

	status = ti_command_out_sync(tdev, TI_CLOSE_PORT,
		     (__u8)(TI_UART1_PORT + port_number), 0, NULL, 0);
	if (status)
		dev_err(&port->dev,
			"%s - cannot send close port command, %d\n"
							, __func__, status);

	/* if mutex_lock is interrupted, continue anyway */
	do_unlock = !mutex_lock_interruptible(&tdev->td_open_close_lock);
	--tport->tp_tdev->td_open_port_count;
	if (tport->tp_tdev->td_open_port_count <= 0) {
		/* last port is closed, shut down interrupt urb */
		usb_kill_urb(port->serial->port[0]->interrupt_in_urb);
		tport->tp_tdev->td_open_port_count = 0;
	}
	if (do_unlock)
		mutex_unlock(&tdev->td_open_close_lock);
}


static int ti_write(struct tty_struct *tty, struct usb_serial_port *port,
			const unsigned char *data, int count)
{
	struct ti_port *tport = usb_get_serial_port_data(port);

	if (count == 0) {
		return 0;
	}

	if (!tport->tp_is_open)
		return -ENODEV;

	count = kfifo_in_locked(&port->write_fifo, data, count,
							&tport->tp_lock);
	ti_send(tport);

	return count;
}


static int ti_write_room(struct tty_struct *tty)
{
	struct usb_serial_port *port = tty->driver_data;
	struct ti_port *tport = usb_get_serial_port_data(port);
	int room = 0;
	unsigned long flags;

	spin_lock_irqsave(&tport->tp_lock, flags);
	room = kfifo_avail(&port->write_fifo);
	spin_unlock_irqrestore(&tport->tp_lock, flags);

	dev_dbg(&port->dev, "%s - returns %d\n", __func__, room);
	return room;
}


static int ti_chars_in_buffer(struct tty_struct *tty)
{
	struct usb_serial_port *port = tty->driver_data;
	struct ti_port *tport = usb_get_serial_port_data(port);
	int chars = 0;
	unsigned long flags;

	spin_lock_irqsave(&tport->tp_lock, flags);
	chars = kfifo_len(&port->write_fifo);
	spin_unlock_irqrestore(&tport->tp_lock, flags);

	dev_dbg(&port->dev, "%s - returns %d\n", __func__, chars);
	return chars;
}

static bool ti_tx_empty(struct usb_serial_port *port)
{
	struct ti_port *tport = usb_get_serial_port_data(port);
	int ret;
	u8 lsr;

	ret = ti_get_lsr(tport, &lsr);
	if (!ret && !(lsr & TI_LSR_TX_EMPTY))
		return false;

	return true;
}

static void ti_throttle(struct tty_struct *tty)
{
	struct usb_serial_port *port = tty->driver_data;
	struct ti_port *tport = usb_get_serial_port_data(port);

	if (I_IXOFF(tty) || C_CRTSCTS(tty))
		ti_stop_read(tport, tty);

}


static void ti_unthrottle(struct tty_struct *tty)
{
	struct usb_serial_port *port = tty->driver_data;
	struct ti_port *tport = usb_get_serial_port_data(port);
	int status;

	if (I_IXOFF(tty) || C_CRTSCTS(tty)) {
		status = ti_restart_read(tport, tty);
		if (status)
			dev_err(&port->dev, "%s - cannot restart read, %d\n",
							__func__, status);
	}
}

static int ti_ioctl(struct tty_struct *tty,
	unsigned int cmd, unsigned long arg)
{
	struct usb_serial_port *port = tty->driver_data;
	struct ti_port *tport = usb_get_serial_port_data(port);

	switch (cmd) {
	case TIOCGSERIAL:
		return ti_get_serial_info(tport,
				(struct serial_struct __user *)arg);
	case TIOCSSERIAL:
		return ti_set_serial_info(tty, tport,
				(struct serial_struct __user *)arg);
	}
	return -ENOIOCTLCMD;
}


static void ti_set_termios(struct tty_struct *tty,
		struct usb_serial_port *port, struct ktermios *old_termios)
{
	struct ti_port *tport = usb_get_serial_port_data(port);
	struct ti_uart_config *config;
	tcflag_t cflag, iflag;
	int baud;
	int status;
	int port_number = port->port_number;
	unsigned int mcr;
	u16 wbaudrate;
	u16 wflags = 0;

	cflag = tty->termios.c_cflag;
	iflag = tty->termios.c_iflag;

	dev_dbg(&port->dev, "%s - cflag %08x, iflag %08x\n", __func__, cflag, iflag);
	dev_dbg(&port->dev, "%s - old clfag %08x, old iflag %08x\n", __func__,
		old_termios->c_cflag, old_termios->c_iflag);

	config = kmalloc(sizeof(*config), GFP_KERNEL);
	if (!config)
		return;

	/* these flags must be set */
	wflags |= TI_UART_ENABLE_MS_INTS;
	wflags |= TI_UART_ENABLE_AUTO_START_DMA;
	config->bUartMode = tport->tp_uart_mode;

	switch (C_CSIZE(tty)) {
	case CS5:
		    config->bDataBits = TI_UART_5_DATA_BITS;
		    break;
	case CS6:
		    config->bDataBits = TI_UART_6_DATA_BITS;
		    break;
	case CS7:
		    config->bDataBits = TI_UART_7_DATA_BITS;
		    break;
	default:
	case CS8:
		    config->bDataBits = TI_UART_8_DATA_BITS;
		    break;
	}

	/* CMSPAR isn't supported by this driver */
	tty->termios.c_cflag &= ~CMSPAR;

	if (C_PARENB(tty)) {
		if (C_PARODD(tty)) {
			wflags |= TI_UART_ENABLE_PARITY_CHECKING;
			config->bParity = TI_UART_ODD_PARITY;
		} else {
			wflags |= TI_UART_ENABLE_PARITY_CHECKING;
			config->bParity = TI_UART_EVEN_PARITY;
		}
	} else {
		wflags &= ~TI_UART_ENABLE_PARITY_CHECKING;
		config->bParity = TI_UART_NO_PARITY;
	}

	if (C_CSTOPB(tty))
		config->bStopBits = TI_UART_2_STOP_BITS;
	else
		config->bStopBits = TI_UART_1_STOP_BITS;

	if (C_CRTSCTS(tty)) {
		/* RTS flow control must be off to drop RTS for baud rate B0 */
		if ((C_BAUD(tty)) != B0)
			wflags |= TI_UART_ENABLE_RTS_IN;
		wflags |= TI_UART_ENABLE_CTS_OUT;
	} else {
		ti_restart_read(tport, tty);
	}

	if (I_IXOFF(tty) || I_IXON(tty)) {
		config->cXon  = START_CHAR(tty);
		config->cXoff = STOP_CHAR(tty);

		if (I_IXOFF(tty))
			wflags |= TI_UART_ENABLE_X_IN;
		else
			ti_restart_read(tport, tty);

		if (I_IXON(tty))
			wflags |= TI_UART_ENABLE_X_OUT;
	}

	baud = tty_get_baud_rate(tty);
	if (!baud)
		baud = 9600;
	if (tport->tp_tdev->td_is_3410)
		wbaudrate = (923077 + baud/2) / baud;
	else
		wbaudrate = (461538 + baud/2) / baud;

	/* FIXME: Should calculate resulting baud here and report it back */
	if ((C_BAUD(tty)) != B0)
		tty_encode_baud_rate(tty, baud, baud);

	dev_dbg(&port->dev,
		"%s - BaudRate=%d, wBaudRate=%d, wFlags=0x%04X, bDataBits=%d, bParity=%d, bStopBits=%d, cXon=%d, cXoff=%d, bUartMode=%d\n",
		__func__, baud, wbaudrate, wflags,
		config->bDataBits, config->bParity, config->bStopBits,
		config->cXon, config->cXoff, config->bUartMode);

	config->wBaudRate = cpu_to_be16(wbaudrate);
	config->wFlags = cpu_to_be16(wflags);

	status = ti_command_out_sync(tport->tp_tdev, TI_SET_CONFIG,
		(__u8)(TI_UART1_PORT + port_number), 0, (__u8 *)config,
		sizeof(*config));
	if (status)
		dev_err(&port->dev, "%s - cannot set config on port %d, %d\n",
					__func__, port_number, status);

	/* SET_CONFIG asserts RTS and DTR, reset them correctly */
	mcr = tport->tp_shadow_mcr;
	/* if baud rate is B0, clear RTS and DTR */
	if (C_BAUD(tty) == B0)
		mcr &= ~(TI_MCR_DTR | TI_MCR_RTS);
	status = ti_set_mcr(tport, mcr);
	if (status)
		dev_err(&port->dev,
			"%s - cannot set modem control on port %d, %d\n",
						__func__, port_number, status);

	kfree(config);
}


static int ti_tiocmget(struct tty_struct *tty)
{
	struct usb_serial_port *port = tty->driver_data;
	struct ti_port *tport = usb_get_serial_port_data(port);
	unsigned int result;
	unsigned int msr;
	unsigned int mcr;
	unsigned long flags;

	spin_lock_irqsave(&tport->tp_lock, flags);
	msr = tport->tp_msr;
	mcr = tport->tp_shadow_mcr;
	spin_unlock_irqrestore(&tport->tp_lock, flags);

	result = ((mcr & TI_MCR_DTR) ? TIOCM_DTR : 0)
		| ((mcr & TI_MCR_RTS) ? TIOCM_RTS : 0)
		| ((mcr & TI_MCR_LOOP) ? TIOCM_LOOP : 0)
		| ((msr & TI_MSR_CTS) ? TIOCM_CTS : 0)
		| ((msr & TI_MSR_CD) ? TIOCM_CAR : 0)
		| ((msr & TI_MSR_RI) ? TIOCM_RI : 0)
		| ((msr & TI_MSR_DSR) ? TIOCM_DSR : 0);

	dev_dbg(&port->dev, "%s - 0x%04X\n", __func__, result);

	return result;
}


static int ti_tiocmset(struct tty_struct *tty,
				unsigned int set, unsigned int clear)
{
	struct usb_serial_port *port = tty->driver_data;
	struct ti_port *tport = usb_get_serial_port_data(port);
	unsigned int mcr;
	unsigned long flags;

	spin_lock_irqsave(&tport->tp_lock, flags);
	mcr = tport->tp_shadow_mcr;

	if (set & TIOCM_RTS)
		mcr |= TI_MCR_RTS;
	if (set & TIOCM_DTR)
		mcr |= TI_MCR_DTR;
	if (set & TIOCM_LOOP)
		mcr |= TI_MCR_LOOP;

	if (clear & TIOCM_RTS)
		mcr &= ~TI_MCR_RTS;
	if (clear & TIOCM_DTR)
		mcr &= ~TI_MCR_DTR;
	if (clear & TIOCM_LOOP)
		mcr &= ~TI_MCR_LOOP;
	spin_unlock_irqrestore(&tport->tp_lock, flags);

	return ti_set_mcr(tport, mcr);
}


static void ti_break(struct tty_struct *tty, int break_state)
{
	struct usb_serial_port *port = tty->driver_data;
	struct ti_port *tport = usb_get_serial_port_data(port);
	int status;

	dev_dbg(&port->dev, "%s - state = %d\n", __func__, break_state);

	status = ti_write_byte(port, tport->tp_tdev,
		tport->tp_uart_base_addr + TI_UART_OFFSET_LCR,
		TI_LCR_BREAK, break_state == -1 ? TI_LCR_BREAK : 0);

	if (status)
		dev_dbg(&port->dev, "%s - error setting break, %d\n", __func__, status);
}

static int ti_get_port_from_code(unsigned char code)
{
	return (code >> 4) - 3;
}

static int ti_get_func_from_code(unsigned char code)
{
	return code & 0x0f;
}

static void ti_interrupt_callback(struct urb *urb)
{
	struct ti_device *tdev = urb->context;
	struct usb_serial_port *port;
	struct usb_serial *serial = tdev->td_serial;
	struct ti_port *tport;
	struct device *dev = &urb->dev->dev;
	unsigned char *data = urb->transfer_buffer;
	int length = urb->actual_length;
	int port_number;
	int function;
	int status = urb->status;
	int retval;
	u8 msr;

	switch (status) {
	case 0:
		break;
	case -ECONNRESET:
	case -ENOENT:
	case -ESHUTDOWN:
		dev_dbg(dev, "%s - urb shutting down, %d\n", __func__, status);
		return;
	default:
		dev_err(dev, "%s - nonzero urb status, %d\n", __func__, status);
		goto exit;
	}

	if (length != 2) {
		dev_dbg(dev, "%s - bad packet size, %d\n", __func__, length);
		goto exit;
	}

	if (data[0] == TI_CODE_HARDWARE_ERROR) {
		dev_err(dev, "%s - hardware error, %d\n", __func__, data[1]);
		goto exit;
	}

	port_number = ti_get_port_from_code(data[0]);
	function = ti_get_func_from_code(data[0]);

	dev_dbg(dev, "%s - port_number %d, function %d, data 0x%02X\n",
		__func__, port_number, function, data[1]);

	if (port_number >= serial->num_ports) {
		dev_err(dev, "%s - bad port number, %d\n",
						__func__, port_number);
		goto exit;
	}

	port = serial->port[port_number];

	tport = usb_get_serial_port_data(port);
	if (!tport)
		goto exit;

	switch (function) {
	case TI_CODE_DATA_ERROR:
		dev_err(dev, "%s - DATA ERROR, port %d, data 0x%02X\n",
			__func__, port_number, data[1]);
		break;

	case TI_CODE_MODEM_STATUS:
		msr = data[1];
		dev_dbg(dev, "%s - port %d, msr 0x%02X\n", __func__, port_number, msr);
		ti_handle_new_msr(tport, msr);
		break;

	default:
		dev_err(dev, "%s - unknown interrupt code, 0x%02X\n",
							__func__, data[1]);
		break;
	}

exit:
	retval = usb_submit_urb(urb, GFP_ATOMIC);
	if (retval)
		dev_err(dev, "%s - resubmit interrupt urb failed, %d\n",
			__func__, retval);
}


static void ti_bulk_in_callback(struct urb *urb)
{
	struct ti_port *tport = urb->context;
	struct usb_serial_port *port = tport->tp_port;
	struct device *dev = &urb->dev->dev;
	int status = urb->status;
	int retval = 0;

	switch (status) {
	case 0:
		break;
	case -ECONNRESET:
	case -ENOENT:
	case -ESHUTDOWN:
		dev_dbg(dev, "%s - urb shutting down, %d\n", __func__, status);
		return;
	default:
		dev_err(dev, "%s - nonzero urb status, %d\n",
			__func__, status);
	}

	if (status == -EPIPE)
		goto exit;

	if (status) {
		dev_err(dev, "%s - stopping read!\n", __func__);
		return;
	}

	if (urb->actual_length) {
		usb_serial_debug_data(dev, __func__, urb->actual_length,
				      urb->transfer_buffer);

		if (!tport->tp_is_open)
			dev_dbg(dev, "%s - port closed, dropping data\n",
				__func__);
		else
			ti_recv(port, urb->transfer_buffer, urb->actual_length);
		spin_lock(&tport->tp_lock);
		port->icount.rx += urb->actual_length;
		spin_unlock(&tport->tp_lock);
	}

exit:
	/* continue to read unless stopping */
	spin_lock(&tport->tp_lock);
	if (tport->tp_read_urb_state == TI_READ_URB_RUNNING)
		retval = usb_submit_urb(urb, GFP_ATOMIC);
	else if (tport->tp_read_urb_state == TI_READ_URB_STOPPING)
		tport->tp_read_urb_state = TI_READ_URB_STOPPED;

	spin_unlock(&tport->tp_lock);
	if (retval)
		dev_err(dev, "%s - resubmit read urb failed, %d\n",
			__func__, retval);
}


static void ti_bulk_out_callback(struct urb *urb)
{
	struct ti_port *tport = urb->context;
	struct usb_serial_port *port = tport->tp_port;
	int status = urb->status;

	tport->tp_write_urb_in_use = 0;

	switch (status) {
	case 0:
		break;
	case -ECONNRESET:
	case -ENOENT:
	case -ESHUTDOWN:
		dev_dbg(&port->dev, "%s - urb shutting down, %d\n", __func__, status);
		return;
	default:
		dev_err_console(port, "%s - nonzero urb status, %d\n",
			__func__, status);
	}

	/* send any buffered data */
	ti_send(tport);
}


static void ti_recv(struct usb_serial_port *port, unsigned char *data,
		int length)
{
	int cnt;

	do {
		cnt = tty_insert_flip_string(&port->port, data, length);
		if (cnt < length) {
			dev_err(&port->dev, "%s - dropping data, %d bytes lost\n",
						__func__, length - cnt);
			if (cnt == 0)
				break;
		}
		tty_flip_buffer_push(&port->port);
		data += cnt;
		length -= cnt;
	} while (length > 0);
}


static void ti_send(struct ti_port *tport)
{
	int count, result;
	struct usb_serial_port *port = tport->tp_port;
	unsigned long flags;

	spin_lock_irqsave(&tport->tp_lock, flags);

	if (tport->tp_write_urb_in_use)
		goto unlock;

	count = kfifo_out(&port->write_fifo,
				port->write_urb->transfer_buffer,
				port->bulk_out_size);

	if (count == 0)
		goto unlock;

	tport->tp_write_urb_in_use = 1;

	spin_unlock_irqrestore(&tport->tp_lock, flags);

	usb_serial_debug_data(&port->dev, __func__, count,
			      port->write_urb->transfer_buffer);

	usb_fill_bulk_urb(port->write_urb, port->serial->dev,
			   usb_sndbulkpipe(port->serial->dev,
					    port->bulk_out_endpointAddress),
			   port->write_urb->transfer_buffer, count,
			   ti_bulk_out_callback, tport);

	result = usb_submit_urb(port->write_urb, GFP_ATOMIC);
	if (result) {
		dev_err_console(port, "%s - submit write urb failed, %d\n",
							__func__, result);
		tport->tp_write_urb_in_use = 0;
		/* TODO: reschedule ti_send */
	} else {
		spin_lock_irqsave(&tport->tp_lock, flags);
		port->icount.tx += count;
		spin_unlock_irqrestore(&tport->tp_lock, flags);
	}

	/* more room in the buffer for new writes, wakeup */
	tty_port_tty_wakeup(&port->port);

	return;
unlock:
	spin_unlock_irqrestore(&tport->tp_lock, flags);
	return;
}


static int ti_set_mcr(struct ti_port *tport, unsigned int mcr)
{
	unsigned long flags;
	int status;

	status = ti_write_byte(tport->tp_port, tport->tp_tdev,
		tport->tp_uart_base_addr + TI_UART_OFFSET_MCR,
		TI_MCR_RTS | TI_MCR_DTR | TI_MCR_LOOP, mcr);

	spin_lock_irqsave(&tport->tp_lock, flags);
	if (!status)
		tport->tp_shadow_mcr = mcr;
	spin_unlock_irqrestore(&tport->tp_lock, flags);

	return status;
}


static int ti_get_lsr(struct ti_port *tport, u8 *lsr)
{
	int size, status;
	struct ti_device *tdev = tport->tp_tdev;
	struct usb_serial_port *port = tport->tp_port;
	int port_number = port->port_number;
	struct ti_port_status *data;

	size = sizeof(struct ti_port_status);
	data = kmalloc(size, GFP_KERNEL);
	if (!data)
		return -ENOMEM;

	status = ti_command_in_sync(tdev, TI_GET_PORT_STATUS,
		(__u8)(TI_UART1_PORT+port_number), 0, (__u8 *)data, size);
	if (status) {
		dev_err(&port->dev,
			"%s - get port status command failed, %d\n",
							__func__, status);
		goto free_data;
	}

	dev_dbg(&port->dev, "%s - lsr 0x%02X\n", __func__, data->bLSR);

	*lsr = data->bLSR;

free_data:
	kfree(data);
	return status;
}


static int ti_get_serial_info(struct ti_port *tport,
	struct serial_struct __user *ret_arg)
{
	struct usb_serial_port *port = tport->tp_port;
	struct serial_struct ret_serial;
	unsigned cwait;

	if (!ret_arg)
		return -EFAULT;

	cwait = port->port.closing_wait;
	if (cwait != ASYNC_CLOSING_WAIT_NONE)
		cwait = jiffies_to_msecs(cwait) / 10;

	memset(&ret_serial, 0, sizeof(ret_serial));

	ret_serial.type = PORT_16550A;
	ret_serial.line = port->minor;
	ret_serial.port = port->port_number;
	ret_serial.xmit_fifo_size = kfifo_size(&port->write_fifo);
	ret_serial.baud_base = tport->tp_tdev->td_is_3410 ? 921600 : 460800;
	ret_serial.closing_wait = cwait;

	if (copy_to_user(ret_arg, &ret_serial, sizeof(*ret_arg)))
		return -EFAULT;

	return 0;
}


static int ti_set_serial_info(struct tty_struct *tty, struct ti_port *tport,
	struct serial_struct __user *new_arg)
{
	struct serial_struct new_serial;
	unsigned cwait;

	if (copy_from_user(&new_serial, new_arg, sizeof(new_serial)))
		return -EFAULT;

	cwait = new_serial.closing_wait;
	if (cwait != ASYNC_CLOSING_WAIT_NONE)
		cwait = msecs_to_jiffies(10 * new_serial.closing_wait);

	tport->tp_port->port.closing_wait = cwait;

	return 0;
}


static void ti_handle_new_msr(struct ti_port *tport, u8 msr)
{
	struct async_icount *icount;
	struct tty_struct *tty;
	unsigned long flags;

	dev_dbg(&tport->tp_port->dev, "%s - msr 0x%02X\n", __func__, msr);

	if (msr & TI_MSR_DELTA_MASK) {
		spin_lock_irqsave(&tport->tp_lock, flags);
		icount = &tport->tp_port->icount;
		if (msr & TI_MSR_DELTA_CTS)
			icount->cts++;
		if (msr & TI_MSR_DELTA_DSR)
			icount->dsr++;
		if (msr & TI_MSR_DELTA_CD)
			icount->dcd++;
		if (msr & TI_MSR_DELTA_RI)
			icount->rng++;
		wake_up_interruptible(&tport->tp_port->port.delta_msr_wait);
		spin_unlock_irqrestore(&tport->tp_lock, flags);
	}

	tport->tp_msr = msr & TI_MSR_MASK;

	/* handle CTS flow control */
	tty = tty_port_tty_get(&tport->tp_port->port);
	if (tty && C_CRTSCTS(tty)) {
		if (msr & TI_MSR_CTS)
			tty_wakeup(tty);
	}
	tty_kref_put(tty);
}


static void ti_stop_read(struct ti_port *tport, struct tty_struct *tty)
{
	unsigned long flags;

	spin_lock_irqsave(&tport->tp_lock, flags);

	if (tport->tp_read_urb_state == TI_READ_URB_RUNNING)
		tport->tp_read_urb_state = TI_READ_URB_STOPPING;

	spin_unlock_irqrestore(&tport->tp_lock, flags);
}


static int ti_restart_read(struct ti_port *tport, struct tty_struct *tty)
{
	struct urb *urb;
	int status = 0;
	unsigned long flags;

	spin_lock_irqsave(&tport->tp_lock, flags);

	if (tport->tp_read_urb_state == TI_READ_URB_STOPPED) {
		tport->tp_read_urb_state = TI_READ_URB_RUNNING;
		urb = tport->tp_port->read_urb;
		spin_unlock_irqrestore(&tport->tp_lock, flags);
		urb->context = tport;
		status = usb_submit_urb(urb, GFP_KERNEL);
	} else  {
		tport->tp_read_urb_state = TI_READ_URB_RUNNING;
		spin_unlock_irqrestore(&tport->tp_lock, flags);
	}

	return status;
}


static int ti_command_out_sync(struct ti_device *tdev, __u8 command,
	__u16 moduleid, __u16 value, __u8 *data, int size)
{
	int status;

	status = usb_control_msg(tdev->td_serial->dev,
		usb_sndctrlpipe(tdev->td_serial->dev, 0), command,
		(USB_TYPE_VENDOR | USB_RECIP_DEVICE | USB_DIR_OUT),
		value, moduleid, data, size, 1000);

	if (status == size)
		status = 0;

	if (status > 0)
		status = -ECOMM;

	return status;
}


static int ti_command_in_sync(struct ti_device *tdev, __u8 command,
	__u16 moduleid, __u16 value, __u8 *data, int size)
{
	int status;

	status = usb_control_msg(tdev->td_serial->dev,
		usb_rcvctrlpipe(tdev->td_serial->dev, 0), command,
		(USB_TYPE_VENDOR | USB_RECIP_DEVICE | USB_DIR_IN),
		value, moduleid, data, size, 1000);

	if (status == size)
		status = 0;

	if (status > 0)
		status = -ECOMM;

	return status;
}


static int ti_write_byte(struct usb_serial_port *port,
			 struct ti_device *tdev, unsigned long addr,
			 u8 mask, u8 byte)
{
	int status;
	unsigned int size;
	struct ti_write_data_bytes *data;

	dev_dbg(&port->dev, "%s - addr 0x%08lX, mask 0x%02X, byte 0x%02X\n", __func__,
		addr, mask, byte);

	size = sizeof(struct ti_write_data_bytes) + 2;
	data = kmalloc(size, GFP_KERNEL);
	if (!data)
		return -ENOMEM;

	data->bAddrType = TI_RW_DATA_ADDR_XDATA;
	data->bDataType = TI_RW_DATA_BYTE;
	data->bDataCounter = 1;
	data->wBaseAddrHi = cpu_to_be16(addr>>16);
	data->wBaseAddrLo = cpu_to_be16(addr);
	data->bData[0] = mask;
	data->bData[1] = byte;

	status = ti_command_out_sync(tdev, TI_WRITE_DATA, TI_RAM_PORT, 0,
		(__u8 *)data, size);

	if (status < 0)
		dev_err(&port->dev, "%s - failed, %d\n", __func__, status);

	kfree(data);

	return status;
}

static int ti_do_download(struct usb_device *dev, int pipe,
						u8 *buffer, int size)
{
	int pos;
	u8 cs = 0;
	int done;
	struct ti_firmware_header *header;
	int status = 0;
	int len;

	for (pos = sizeof(struct ti_firmware_header); pos < size; pos++)
		cs = (u8)(cs + buffer[pos]);

	header = (struct ti_firmware_header *)buffer;
	header->wLength = cpu_to_le16(size - sizeof(*header));
	header->bCheckSum = cs;

	dev_dbg(&dev->dev, "%s - downloading firmware\n", __func__);
	for (pos = 0; pos < size; pos += done) {
		len = min(size - pos, TI_DOWNLOAD_MAX_PACKET_SIZE);
		status = usb_bulk_msg(dev, pipe, buffer + pos, len,
								&done, 1000);
		if (status)
			break;
	}
	return status;
}

static int ti_download_firmware(struct ti_device *tdev)
{
	int status;
	int buffer_size;
	u8 *buffer;
	struct usb_device *dev = tdev->td_serial->dev;
	unsigned int pipe = usb_sndbulkpipe(dev,
		tdev->td_serial->port[0]->bulk_out_endpointAddress);
	const struct firmware *fw_p;
	char buf[32];

	if (le16_to_cpu(dev->descriptor.idVendor) == MXU1_VENDOR_ID) {
		snprintf(buf,
			sizeof(buf),
			"moxa/moxa-%04x.fw",
			le16_to_cpu(dev->descriptor.idProduct));

		status = request_firmware(&fw_p, buf, &dev->dev);
		goto check_firmware;
	}

	/* try ID specific firmware first, then try generic firmware */
	sprintf(buf, "ti_usb-v%04x-p%04x.fw",
			le16_to_cpu(dev->descriptor.idVendor),
			le16_to_cpu(dev->descriptor.idProduct));
	status = request_firmware(&fw_p, buf, &dev->dev);

	if (status != 0) {
		buf[0] = '\0';
		if (le16_to_cpu(dev->descriptor.idVendor) == MTS_VENDOR_ID) {
			switch (le16_to_cpu(dev->descriptor.idProduct)) {
			case MTS_CDMA_PRODUCT_ID:
				strcpy(buf, "mts_cdma.fw");
				break;
			case MTS_GSM_PRODUCT_ID:
				strcpy(buf, "mts_gsm.fw");
				break;
			case MTS_EDGE_PRODUCT_ID:
				strcpy(buf, "mts_edge.fw");
				break;
			case MTS_MT9234MU_PRODUCT_ID:
				strcpy(buf, "mts_mt9234mu.fw");
				break;
			case MTS_MT9234ZBA_PRODUCT_ID:
				strcpy(buf, "mts_mt9234zba.fw");
				break;
			case MTS_MT9234ZBAOLD_PRODUCT_ID:
				strcpy(buf, "mts_mt9234zba.fw");
				break;			}
		}
		if (buf[0] == '\0') {
			if (tdev->td_is_3410)
				strcpy(buf, "ti_3410.fw");
			else
				strcpy(buf, "ti_5052.fw");
		}
		status = request_firmware(&fw_p, buf, &dev->dev);
	}

check_firmware:
	if (status) {
		dev_err(&dev->dev, "%s - firmware not found\n", __func__);
		return -ENOENT;
	}
	if (fw_p->size > TI_FIRMWARE_BUF_SIZE) {
		dev_err(&dev->dev, "%s - firmware too large %zu\n", __func__, fw_p->size);
		release_firmware(fw_p);
		return -ENOENT;
	}

	buffer_size = TI_FIRMWARE_BUF_SIZE + sizeof(struct ti_firmware_header);
	buffer = kmalloc(buffer_size, GFP_KERNEL);
	if (buffer) {
		memcpy(buffer, fw_p->data, fw_p->size);
		memset(buffer + fw_p->size, 0xff, buffer_size - fw_p->size);
		status = ti_do_download(dev, pipe, buffer, fw_p->size);
		kfree(buffer);
	} else {
		status = -ENOMEM;
	}
	release_firmware(fw_p);
	if (status) {
		dev_err(&dev->dev, "%s - error downloading firmware, %d\n",
							__func__, status);
		return status;
	}

	dev_dbg(&dev->dev, "%s - download successful\n", __func__);

	return 0;
}<|MERGE_RESOLUTION|>--- conflicted
+++ resolved
@@ -373,14 +373,11 @@
 	{ USB_DEVICE(ABBOTT_VENDOR_ID, ABBOTT_STRIP_PORT_ID) },
 	{ USB_DEVICE(TI_VENDOR_ID, FRI2_PRODUCT_ID) },
 	{ USB_DEVICE(HONEYWELL_VENDOR_ID, HONEYWELL_HGI80_PRODUCT_ID) },
-<<<<<<< HEAD
-=======
 	{ USB_DEVICE(MXU1_VENDOR_ID, MXU1_1110_PRODUCT_ID) },
 	{ USB_DEVICE(MXU1_VENDOR_ID, MXU1_1130_PRODUCT_ID) },
 	{ USB_DEVICE(MXU1_VENDOR_ID, MXU1_1131_PRODUCT_ID) },
 	{ USB_DEVICE(MXU1_VENDOR_ID, MXU1_1150_PRODUCT_ID) },
 	{ USB_DEVICE(MXU1_VENDOR_ID, MXU1_1151_PRODUCT_ID) },
->>>>>>> f2ed3bfc
 	{ }	/* terminator */
 };
 
@@ -414,14 +411,11 @@
 	{ USB_DEVICE(ABBOTT_VENDOR_ID, ABBOTT_STRIP_PORT_ID) },
 	{ USB_DEVICE(TI_VENDOR_ID, FRI2_PRODUCT_ID) },
 	{ USB_DEVICE(HONEYWELL_VENDOR_ID, HONEYWELL_HGI80_PRODUCT_ID) },
-<<<<<<< HEAD
-=======
 	{ USB_DEVICE(MXU1_VENDOR_ID, MXU1_1110_PRODUCT_ID) },
 	{ USB_DEVICE(MXU1_VENDOR_ID, MXU1_1130_PRODUCT_ID) },
 	{ USB_DEVICE(MXU1_VENDOR_ID, MXU1_1131_PRODUCT_ID) },
 	{ USB_DEVICE(MXU1_VENDOR_ID, MXU1_1150_PRODUCT_ID) },
 	{ USB_DEVICE(MXU1_VENDOR_ID, MXU1_1151_PRODUCT_ID) },
->>>>>>> f2ed3bfc
 	{ }	/* terminator */
 };
 
