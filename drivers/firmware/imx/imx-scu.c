// SPDX-License-Identifier: GPL-2.0+
/*
 * Copyright 2018 NXP
 *  Author: Dong Aisheng <aisheng.dong@nxp.com>
 *
 * Implementation of the SCU IPC functions using MUs (client side).
 *
 */

#include <linux/arm-smccc.h>
#include <linux/err.h>
#include <linux/firmware/imx/ipc.h>
#include <linux/firmware/imx/sci.h>
#include <linux/interrupt.h>
#include <linux/irq.h>
#include <linux/kernel.h>
#include <linux/mailbox_client.h>
#include <linux/module.h>
#include <linux/mutex.h>
#include <linux/of_platform.h>
#include <linux/platform_device.h>

#include <xen/xen.h>

#define FSL_HVC_SC                      0xC6000000
#define SCU_MU_CHAN_NUM		8
#define MAX_RX_TIMEOUT		(msecs_to_jiffies(3000))

struct imx_sc_chan {
	struct imx_sc_ipc *sc_ipc;

	struct mbox_client cl;
	struct mbox_chan *ch;
	int idx;
	struct completion tx_done;
	u8 rx_pos;
};

struct imx_sc_ipc {
	/* SCU uses 4 Tx and 4 Rx channels */
	struct imx_sc_chan chans[SCU_MU_CHAN_NUM];
	struct device *dev;
	struct mutex lock;
	struct completion done;

	/* temporarily store the SCU msg */
	u32 *msg;
	u8 rx_size;
	u8 count;
};

/*
 * This type is used to indicate error response for most functions.
 */
enum imx_sc_error_codes {
	IMX_SC_ERR_NONE = 0,	/* Success */
	IMX_SC_ERR_VERSION = 1,	/* Incompatible API version */
	IMX_SC_ERR_CONFIG = 2,	/* Configuration error */
	IMX_SC_ERR_PARM = 3,	/* Bad parameter */
	IMX_SC_ERR_NOACCESS = 4,	/* Permission error (no access) */
	IMX_SC_ERR_LOCKED = 5,	/* Permission error (locked) */
	IMX_SC_ERR_UNAVAILABLE = 6,	/* Unavailable (out of resources) */
	IMX_SC_ERR_NOTFOUND = 7,	/* Not found */
	IMX_SC_ERR_NOPOWER = 8,	/* No power */
	IMX_SC_ERR_IPC = 9,		/* Generic IPC error */
	IMX_SC_ERR_BUSY = 10,	/* Resource is currently busy/active */
	IMX_SC_ERR_FAIL = 11,	/* General I/O failure */
	IMX_SC_ERR_LAST
};

static int imx_sc_linux_errmap[IMX_SC_ERR_LAST] = {
	0,	 /* IMX_SC_ERR_NONE */
	-EINVAL, /* IMX_SC_ERR_VERSION */
	-EINVAL, /* IMX_SC_ERR_CONFIG */
	-EINVAL, /* IMX_SC_ERR_PARM */
	-EACCES, /* IMX_SC_ERR_NOACCESS */
	-EACCES, /* IMX_SC_ERR_LOCKED */
	-ERANGE, /* IMX_SC_ERR_UNAVAILABLE */
	-EEXIST, /* IMX_SC_ERR_NOTFOUND */
	-EPERM,	 /* IMX_SC_ERR_NOPOWER */
	-EPIPE,	 /* IMX_SC_ERR_IPC */
	-EBUSY,	 /* IMX_SC_ERR_BUSY */
	-EIO,	 /* IMX_SC_ERR_FAIL */
};

static struct imx_sc_ipc *imx_sc_ipc_handle;

static inline int imx_sc_to_linux_errno(int errno)
{
	if (errno >= IMX_SC_ERR_NONE && errno < IMX_SC_ERR_LAST)
		return imx_sc_linux_errmap[errno];
	return -EIO;
}

/*
 * Get the default handle used by SCU
 */
int imx_scu_get_handle(struct imx_sc_ipc **ipc)
{
	if (!imx_sc_ipc_handle)
		return -EPROBE_DEFER;

	*ipc = imx_sc_ipc_handle;
	return 0;
}
EXPORT_SYMBOL(imx_scu_get_handle);

/* Callback called when the word of a message is ack-ed, eg read by SCU */
static void imx_scu_tx_done(struct mbox_client *cl, void *mssg, int r)
{
	struct imx_sc_chan *sc_chan = container_of(cl, struct imx_sc_chan, cl);

	complete(&sc_chan->tx_done);
}

static void imx_scu_rx_callback(struct mbox_client *c, void *msg)
{
	struct imx_sc_chan *sc_chan = container_of(c, struct imx_sc_chan, cl);
	struct imx_sc_ipc *sc_ipc = sc_chan->sc_ipc;
	struct imx_sc_rpc_msg *hdr;
	u32 *data = msg;

	if (!sc_ipc->msg) {
		dev_warn(sc_ipc->dev, "unexpected rx idx %d 0x%08x, ignore!\n",
				sc_chan->idx, *data);
		return;
	}

	if (sc_chan->rx_pos == 0) {
		hdr = msg;
		sc_ipc->rx_size = hdr->size;
		dev_dbg(sc_ipc->dev, "msg rx size %u\n", sc_ipc->rx_size);
	}

	sc_ipc->msg[sc_chan->rx_pos] = *data;
	sc_chan->rx_pos += 4;
	sc_ipc->count++;

	dev_dbg(sc_ipc->dev, "mu %u msg %u 0x%x\n", sc_chan->idx,
		sc_ipc->count, *data);

	if (sc_ipc->count == sc_ipc->rx_size)
		complete(&sc_ipc->done);
}

static void imx_scu_big_rx_callback(struct mbox_client *c, void *msg)
{
	struct imx_sc_chan *sc_chan = container_of(c, struct imx_sc_chan, cl);
	struct imx_sc_ipc *sc_ipc = sc_chan->sc_ipc;
	struct imx_sc_rpc_msg *hdr;
	u32 *data = msg;

<<<<<<< HEAD
=======
	if (sc_chan->rx_pos == 0) {
		hdr = msg;
		sc_ipc->rx_size = hdr->size;
		dev_dbg(sc_ipc->dev, "msg rx size %u\n", sc_ipc->rx_size);
	}

	sc_ipc->msg[sc_chan->rx_pos] = *data;
	sc_chan->rx_pos += 4;
	sc_ipc->count++;

	dev_dbg(sc_ipc->dev, "mu %u msg %u 0x%x\n", sc_chan->idx,
		sc_ipc->count, *data);

	if (sc_ipc->count == sc_ipc->rx_size)
		complete(&sc_ipc->done);
}

static void imx_scu_big_rx_callback(struct mbox_client *c, void *msg)
{
	struct imx_sc_chan *sc_chan = container_of(c, struct imx_sc_chan, cl);
	struct imx_sc_ipc *sc_ipc = sc_chan->sc_ipc;
	struct imx_sc_rpc_msg *hdr;
	u32 *data = msg;

>>>>>>> ea790475
	if (sc_ipc->count == 0) {
		hdr = msg;
		sc_ipc->rx_size = hdr->size;
		dev_dbg(sc_ipc->dev, "msg rx size %u\n", sc_ipc->rx_size);
	}

	sc_ipc->msg[sc_ipc->count] = *data;
	sc_ipc->count++;

	dev_dbg(sc_ipc->dev, "mu %u msg %u 0x%x\n", sc_chan->idx,
		sc_ipc->count, *data);

	if (sc_ipc->count == sc_ipc->rx_size)
		complete(&sc_ipc->done);
}

static int imx_scu_ipc_write(struct imx_sc_ipc *sc_ipc, void *msg)
{
	struct imx_sc_rpc_msg hdr = *(struct imx_sc_rpc_msg *)msg;
	struct imx_sc_chan *sc_chan;
	u32 *data = msg;
	int ret;
	int i;

	/* Check size */
	if (hdr.size > IMX_SC_RPC_MAX_MSG)
		return -EINVAL;

	dev_dbg(sc_ipc->dev, "RPC SVC %u FUNC %u SIZE %u\n", hdr.svc,
		hdr.func, hdr.size);

	for (i = 0; i < hdr.size; i++) {
		sc_chan = &sc_ipc->chans[i % 4];

		/*
		 * SCU requires that all messages words are written
		 * sequentially but linux MU driver implements multiple
		 * independent channels for each register so ordering between
		 * different channels must be ensured by SCU API interface.
		 *
		 * Wait for tx_done before every send to ensure that no
		 * queueing happens at the mailbox channel level.
		 */
		wait_for_completion(&sc_chan->tx_done);
		reinit_completion(&sc_chan->tx_done);

		ret = mbox_send_message(sc_chan->ch, &data[i]);
		if (ret < 0)
			return ret;
	}

	return 0;
}

/*
 * RPC command/response
 */
int imx_scu_call_rpc(struct imx_sc_ipc *sc_ipc, void *msg, bool have_resp)
{
	struct imx_sc_rpc_msg *hdr;
	struct arm_smccc_res res;
	int ret;
	int i;

	if (WARN_ON(!sc_ipc || !msg))
		return -EINVAL;

	mutex_lock(&sc_ipc->lock);

	for (i = 4; i < 8; i++) {
		struct imx_sc_chan *sc_chan = &sc_ipc->chans[i];

		sc_chan->rx_pos = sc_chan->idx;
	}

	reinit_completion(&sc_ipc->done);

	if (have_resp)
		sc_ipc->msg = msg;
	sc_ipc->count = 0;
	sc_ipc->rx_size = 0;

	if (xen_initial_domain()) {
		arm_smccc_hvc(FSL_HVC_SC, (uint64_t)msg, !have_resp, 0, 0, 0,
			      0, 0, &res);
		if (res.a0)
			printk("Error FSL_HVC_SC %ld\n", res.a0);

		ret = res.a0;

	} else {
		ret = imx_scu_ipc_write(sc_ipc, msg);
		if (ret < 0) {
			dev_err(sc_ipc->dev, "RPC send msg failed: %d\n", ret);
			goto out;
		}

		if (have_resp) {
			if (!wait_for_completion_timeout(&sc_ipc->done,
							 MAX_RX_TIMEOUT)) {
				dev_err(sc_ipc->dev, "RPC send msg timeout\n");
				mutex_unlock(&sc_ipc->lock);
				return -ETIMEDOUT;
			}

			/* response status is stored in hdr->func field */
			hdr = msg;
			ret = hdr->func;
		}
	}

out:
	sc_ipc->msg = NULL;
	mutex_unlock(&sc_ipc->lock);

	dev_dbg(sc_ipc->dev, "RPC SVC done\n");

	return imx_sc_to_linux_errno(ret);
}
EXPORT_SYMBOL(imx_scu_call_rpc);

int imx_scu_call_big_rpc(struct imx_sc_ipc *sc_ipc, void *msg, bool have_resp)
{
	struct imx_sc_rpc_msg *hdr;
	struct arm_smccc_res res;
	int ret;
	int i;

	if (WARN_ON(!sc_ipc || !msg))
		return -EINVAL;

	mutex_lock(&sc_ipc->lock);
	for (i = 4; i < 8; i++) {
		struct mbox_client *cl = &sc_ipc->chans[i].cl;

		cl->rx_callback = imx_scu_big_rx_callback;
	}

	reinit_completion(&sc_ipc->done);

	sc_ipc->msg = msg;
	sc_ipc->count = 0;
	sc_ipc->rx_size = 0;
	if (xen_initial_domain()) {
		arm_smccc_hvc(FSL_HVC_SC, (uint64_t)msg, !have_resp, 0, 0, 0,
			      0, 0, &res);
		if (res.a0)
			printk("Error FSL_HVC_SC %ld\n", res.a0);

		ret = res.a0;

	} else {
		ret = imx_scu_ipc_write(sc_ipc, msg);
		if (ret < 0) {
			dev_err(sc_ipc->dev, "RPC send msg failed: %d\n", ret);
			goto out;
		}

		if (have_resp) {
			if (!wait_for_completion_timeout(&sc_ipc->done,
							 MAX_RX_TIMEOUT)) {
				dev_err(sc_ipc->dev, "RPC send msg timeout\n");
				mutex_unlock(&sc_ipc->lock);
				return -ETIMEDOUT;
			}

			/* response status is stored in hdr->func field */
			hdr = msg;
			ret = hdr->func;
		}
	}

out:
	for (i = 4; i < 8; i++) {
		struct mbox_client *cl = &sc_ipc->chans[i].cl;

		cl->rx_callback = imx_scu_rx_callback;
	}
	mutex_unlock(&sc_ipc->lock);

	dev_dbg(sc_ipc->dev, "RPC SVC done\n");

	return imx_sc_to_linux_errno(ret);
}
EXPORT_SYMBOL(imx_scu_call_big_rpc);

static int imx_scu_probe(struct platform_device *pdev)
{
	struct device *dev = &pdev->dev;
	struct imx_sc_ipc *sc_ipc;
	struct imx_sc_chan *sc_chan;
	struct mbox_client *cl;
	char *chan_name;
	int ret;
	int i;

	sc_ipc = devm_kzalloc(dev, sizeof(*sc_ipc), GFP_KERNEL);
	if (!sc_ipc)
		return -ENOMEM;

	for (i = 0; i < SCU_MU_CHAN_NUM; i++) {
		if (i < 4)
			chan_name = kasprintf(GFP_KERNEL, "tx%d", i);
		else
			chan_name = kasprintf(GFP_KERNEL, "rx%d", i - 4);

		if (!chan_name)
			return -ENOMEM;

		sc_chan = &sc_ipc->chans[i];
		cl = &sc_chan->cl;
		cl->dev = dev;
		cl->tx_block = false;
		cl->knows_txdone = true;
		cl->rx_callback = imx_scu_rx_callback;

		/* Initial tx_done completion as "done" */
		cl->tx_done = imx_scu_tx_done;
		init_completion(&sc_chan->tx_done);
		complete(&sc_chan->tx_done);

		sc_chan->sc_ipc = sc_ipc;
		sc_chan->idx = i % 4;
		sc_chan->ch = mbox_request_channel_byname(cl, chan_name);
		if (IS_ERR(sc_chan->ch)) {
			ret = PTR_ERR(sc_chan->ch);
			if (ret != -EPROBE_DEFER)
				dev_err(dev, "Failed to request mbox chan %s ret %d\n",
					chan_name, ret);
			kfree(chan_name);
			return ret;
		}

		dev_dbg(dev, "request mbox chan %s\n", chan_name);
		/* chan_name is not used anymore by framework */
		kfree(chan_name);
	}

	sc_ipc->dev = dev;
	mutex_init(&sc_ipc->lock);
	init_completion(&sc_ipc->done);

	imx_sc_ipc_handle = sc_ipc;

	ret = imx_scu_enable_general_irq_channel(dev);
	if (ret)
		dev_warn(dev,
			"failed to enable general irq channel: %d\n", ret);

	dev_info(dev, "NXP i.MX SCU Initialized\n");

	return devm_of_platform_populate(dev);
}

static const struct of_device_id imx_scu_match[] = {
	{ .compatible = "fsl,imx-scu", },
	{ /* Sentinel */ }
};

static struct platform_driver imx_scu_driver = {
	.driver = {
		.name = "imx-scu",
		.of_match_table = imx_scu_match,
	},
	.probe = imx_scu_probe,
};

static int __init imx_scu_driver_init(void)
{
	return platform_driver_register(&imx_scu_driver);
}
subsys_initcall_sync(imx_scu_driver_init);

MODULE_AUTHOR("Dong Aisheng <aisheng.dong@nxp.com>");
MODULE_DESCRIPTION("IMX SCU firmware protocol driver");
MODULE_LICENSE("GPL v2");<|MERGE_RESOLUTION|>--- conflicted
+++ resolved
@@ -42,6 +42,7 @@
 	struct device *dev;
 	struct mutex lock;
 	struct completion done;
+	bool fast_ipc;
 
 	/* temporarily store the SCU msg */
 	u32 *msg;
@@ -119,6 +120,7 @@
 	struct imx_sc_ipc *sc_ipc = sc_chan->sc_ipc;
 	struct imx_sc_rpc_msg *hdr;
 	u32 *data = msg;
+	int i;
 
 	if (!sc_ipc->msg) {
 		dev_warn(sc_ipc->dev, "unexpected rx idx %d 0x%08x, ignore!\n",
@@ -126,6 +128,19 @@
 		return;
 	}
 
+	if (sc_ipc->fast_ipc) {
+		hdr = msg;
+		sc_ipc->rx_size = hdr->size;
+		sc_ipc->msg[0] = *data++;
+
+		for (i = 1; i < sc_ipc->rx_size; i++)
+			sc_ipc->msg[i] = *data++;
+
+		complete(&sc_ipc->done);
+
+		return;
+	}
+
 	if (sc_chan->rx_pos == 0) {
 		hdr = msg;
 		sc_ipc->rx_size = hdr->size;
@@ -150,33 +165,6 @@
 	struct imx_sc_rpc_msg *hdr;
 	u32 *data = msg;
 
-<<<<<<< HEAD
-=======
-	if (sc_chan->rx_pos == 0) {
-		hdr = msg;
-		sc_ipc->rx_size = hdr->size;
-		dev_dbg(sc_ipc->dev, "msg rx size %u\n", sc_ipc->rx_size);
-	}
-
-	sc_ipc->msg[sc_chan->rx_pos] = *data;
-	sc_chan->rx_pos += 4;
-	sc_ipc->count++;
-
-	dev_dbg(sc_ipc->dev, "mu %u msg %u 0x%x\n", sc_chan->idx,
-		sc_ipc->count, *data);
-
-	if (sc_ipc->count == sc_ipc->rx_size)
-		complete(&sc_ipc->done);
-}
-
-static void imx_scu_big_rx_callback(struct mbox_client *c, void *msg)
-{
-	struct imx_sc_chan *sc_chan = container_of(c, struct imx_sc_chan, cl);
-	struct imx_sc_ipc *sc_ipc = sc_chan->sc_ipc;
-	struct imx_sc_rpc_msg *hdr;
-	u32 *data = msg;
-
->>>>>>> ea790475
 	if (sc_ipc->count == 0) {
 		hdr = msg;
 		sc_ipc->rx_size = hdr->size;
@@ -199,6 +187,7 @@
 	struct imx_sc_chan *sc_chan;
 	u32 *data = msg;
 	int ret;
+	int size;
 	int i;
 
 	/* Check size */
@@ -208,7 +197,8 @@
 	dev_dbg(sc_ipc->dev, "RPC SVC %u FUNC %u SIZE %u\n", hdr.svc,
 		hdr.func, hdr.size);
 
-	for (i = 0; i < hdr.size; i++) {
+	size = sc_ipc->fast_ipc ? 1 : hdr.size;
+	for (i = 0; i < size; i++) {
 		sc_chan = &sc_ipc->chans[i % 4];
 
 		/*
@@ -220,8 +210,10 @@
 		 * Wait for tx_done before every send to ensure that no
 		 * queueing happens at the mailbox channel level.
 		 */
-		wait_for_completion(&sc_chan->tx_done);
-		reinit_completion(&sc_chan->tx_done);
+		if (!sc_ipc->fast_ipc) {
+			wait_for_completion(&sc_chan->tx_done);
+			reinit_completion(&sc_chan->tx_done);
+		}
 
 		ret = mbox_send_message(sc_chan->ch, &data[i]);
 		if (ret < 0)
@@ -370,6 +362,8 @@
 	struct imx_sc_chan *sc_chan;
 	struct mbox_client *cl;
 	char *chan_name;
+	struct of_phandle_args args;
+	int num_channel;
 	int ret;
 	int i;
 
@@ -377,11 +371,20 @@
 	if (!sc_ipc)
 		return -ENOMEM;
 
-	for (i = 0; i < SCU_MU_CHAN_NUM; i++) {
-		if (i < 4)
+	ret = of_parse_phandle_with_args(pdev->dev.of_node, "mboxes",
+					 "#mbox-cells", 0, &args);
+	if (ret)
+		return ret;
+
+	sc_ipc->fast_ipc = of_device_is_compatible(args.np, "fsl,imx8-mu-scu");
+
+	num_channel = sc_ipc->fast_ipc ? 2 : SCU_MU_CHAN_NUM;
+	for (i = 0; i < num_channel; i++) {
+		if (i < num_channel / 2)
 			chan_name = kasprintf(GFP_KERNEL, "tx%d", i);
 		else
-			chan_name = kasprintf(GFP_KERNEL, "rx%d", i - 4);
+			chan_name = kasprintf(GFP_KERNEL, "rx%d",
+					      i - num_channel / 2);
 
 		if (!chan_name)
 			return -ENOMEM;
@@ -393,20 +396,21 @@
 		cl->knows_txdone = true;
 		cl->rx_callback = imx_scu_rx_callback;
 
-		/* Initial tx_done completion as "done" */
-		cl->tx_done = imx_scu_tx_done;
-		init_completion(&sc_chan->tx_done);
-		complete(&sc_chan->tx_done);
+		if (!sc_ipc->fast_ipc) {
+			/* Initial tx_done completion as "done" */
+			cl->tx_done = imx_scu_tx_done;
+			init_completion(&sc_chan->tx_done);
+			complete(&sc_chan->tx_done);
+		}
 
 		sc_chan->sc_ipc = sc_ipc;
-		sc_chan->idx = i % 4;
+		sc_chan->idx = i % (num_channel / 2);
 		sc_chan->ch = mbox_request_channel_byname(cl, chan_name);
 		if (IS_ERR(sc_chan->ch)) {
 			ret = PTR_ERR(sc_chan->ch);
 			if (ret != -EPROBE_DEFER)
 				dev_err(dev, "Failed to request mbox chan %s ret %d\n",
 					chan_name, ret);
-			kfree(chan_name);
 			return ret;
 		}
 
