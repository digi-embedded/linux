--- conflicted
+++ resolved
@@ -33,10 +33,6 @@
 	struct mbox_chan *ch;
 	int idx;
 	struct completion tx_done;
-<<<<<<< HEAD
-	u8 rx_pos;
-=======
->>>>>>> c1084c27
 };
 
 struct imx_sc_ipc {
@@ -124,8 +120,6 @@
 	struct imx_sc_rpc_msg *hdr;
 	u32 *data = msg;
 	int i;
-<<<<<<< HEAD
-=======
 
 	if (!sc_ipc->msg) {
 		dev_warn(sc_ipc->dev, "unexpected rx idx %d 0x%08x, ignore!\n",
@@ -145,64 +139,23 @@
 
 		return;
 	}
->>>>>>> c1084c27
-
-	if (!sc_ipc->msg) {
-		dev_warn(sc_ipc->dev, "unexpected rx idx %d 0x%08x, ignore!\n",
-				sc_chan->idx, *data);
-		return;
-	}
-
-	if (sc_ipc->fast_ipc) {
-		hdr = msg;
-		sc_ipc->rx_size = hdr->size;
-		sc_ipc->msg[0] = *data++;
-
-		for (i = 1; i < sc_ipc->rx_size; i++)
-			sc_ipc->msg[i] = *data++;
-
-		complete(&sc_ipc->done);
-
-		return;
-	}
-
-	if (sc_chan->rx_pos == 0) {
+
+	if (sc_chan->idx == 0) {
 		hdr = msg;
 		sc_ipc->rx_size = hdr->size;
 		dev_dbg(sc_ipc->dev, "msg rx size %u\n", sc_ipc->rx_size);
-	}
-
-	sc_ipc->msg[sc_chan->rx_pos] = *data;
-	sc_chan->rx_pos += 4;
+		if (sc_ipc->rx_size > 4)
+			dev_warn(sc_ipc->dev, "RPC does not support receiving over 4 words: %u\n",
+				 sc_ipc->rx_size);
+	}
+
+	sc_ipc->msg[sc_chan->idx] = *data;
 	sc_ipc->count++;
 
 	dev_dbg(sc_ipc->dev, "mu %u msg %u 0x%x\n", sc_chan->idx,
 		sc_ipc->count, *data);
 
-	if (sc_ipc->count == sc_ipc->rx_size)
-		complete(&sc_ipc->done);
-}
-
-static void imx_scu_big_rx_callback(struct mbox_client *c, void *msg)
-{
-	struct imx_sc_chan *sc_chan = container_of(c, struct imx_sc_chan, cl);
-	struct imx_sc_ipc *sc_ipc = sc_chan->sc_ipc;
-	struct imx_sc_rpc_msg *hdr;
-	u32 *data = msg;
-
-	if (sc_ipc->count == 0) {
-		hdr = msg;
-		sc_ipc->rx_size = hdr->size;
-		dev_dbg(sc_ipc->dev, "msg rx size %u\n", sc_ipc->rx_size);
-	}
-
-	sc_ipc->msg[sc_ipc->count] = *data;
-	sc_ipc->count++;
-
-	dev_dbg(sc_ipc->dev, "mu %u msg %u 0x%x\n", sc_chan->idx,
-		sc_ipc->count, *data);
-
-	if (sc_ipc->count == sc_ipc->rx_size)
+	if ((sc_ipc->rx_size != 0) && (sc_ipc->count == sc_ipc->rx_size))
 		complete(&sc_ipc->done);
 }
 
@@ -257,28 +210,13 @@
 	struct imx_sc_rpc_msg *hdr;
 	struct arm_smccc_res res;
 	int ret;
-	int i;
 
 	if (WARN_ON(!sc_ipc || !msg))
 		return -EINVAL;
 
 	mutex_lock(&sc_ipc->lock);
-
-	for (i = 4; i < 8; i++) {
-		struct imx_sc_chan *sc_chan = &sc_ipc->chans[i];
-
-		sc_chan->rx_pos = sc_chan->idx;
-	}
-
 	reinit_completion(&sc_ipc->done);
 
-<<<<<<< HEAD
-	if (have_resp)
-		sc_ipc->msg = msg;
-	sc_ipc->count = 0;
-	sc_ipc->rx_size = 0;
-
-=======
 	if (have_resp) {
 		sc_ipc->msg = msg;
 		saved_svc = ((struct imx_sc_rpc_msg *)msg)->svc;
@@ -286,7 +224,6 @@
 	}
 	sc_ipc->count = 0;
 	sc_ipc->rx_size = 0;
->>>>>>> c1084c27
 	if (xen_initial_domain()) {
 		arm_smccc_hvc(FSL_HVC_SC, (uint64_t)msg, !have_resp, 0, 0, 0,
 			      0, 0, &res);
@@ -313,8 +250,6 @@
 			/* response status is stored in hdr->func field */
 			hdr = msg;
 			ret = hdr->func;
-<<<<<<< HEAD
-=======
 
 			/*
 			 * Some special SCU firmware APIs do NOT have return value
@@ -326,7 +261,6 @@
 				(saved_func == IMX_SC_MISC_FUNC_UNIQUE_ID ||
 				 saved_func == IMX_SC_MISC_FUNC_GET_BUTTON_STATUS))
 				ret = 0;
->>>>>>> c1084c27
 		}
 	}
 
@@ -339,71 +273,6 @@
 	return imx_sc_to_linux_errno(ret);
 }
 EXPORT_SYMBOL(imx_scu_call_rpc);
-
-int imx_scu_call_big_rpc(struct imx_sc_ipc *sc_ipc, void *msg, bool have_resp)
-{
-	struct imx_sc_rpc_msg *hdr;
-	struct arm_smccc_res res;
-	int ret;
-	int i;
-
-	if (WARN_ON(!sc_ipc || !msg))
-		return -EINVAL;
-
-	mutex_lock(&sc_ipc->lock);
-	for (i = 4; i < 8; i++) {
-		struct mbox_client *cl = &sc_ipc->chans[i].cl;
-
-		cl->rx_callback = imx_scu_big_rx_callback;
-	}
-
-	reinit_completion(&sc_ipc->done);
-
-	sc_ipc->msg = msg;
-	sc_ipc->count = 0;
-	sc_ipc->rx_size = 0;
-	if (xen_initial_domain()) {
-		arm_smccc_hvc(FSL_HVC_SC, (uint64_t)msg, !have_resp, 0, 0, 0,
-			      0, 0, &res);
-		if (res.a0)
-			printk("Error FSL_HVC_SC %ld\n", res.a0);
-
-		ret = res.a0;
-
-	} else {
-		ret = imx_scu_ipc_write(sc_ipc, msg);
-		if (ret < 0) {
-			dev_err(sc_ipc->dev, "RPC send msg failed: %d\n", ret);
-			goto out;
-		}
-
-		if (have_resp) {
-			if (!wait_for_completion_timeout(&sc_ipc->done,
-							 MAX_RX_TIMEOUT)) {
-				dev_err(sc_ipc->dev, "RPC send msg timeout\n");
-				mutex_unlock(&sc_ipc->lock);
-				return -ETIMEDOUT;
-			}
-
-			/* response status is stored in hdr->func field */
-			hdr = msg;
-			ret = hdr->func;
-		}
-	}
-
-out:
-	for (i = 4; i < 8; i++) {
-		struct mbox_client *cl = &sc_ipc->chans[i].cl;
-
-		cl->rx_callback = imx_scu_rx_callback;
-	}
-	mutex_unlock(&sc_ipc->lock);
-
-	dev_dbg(sc_ipc->dev, "RPC SVC done\n");
-
-	return imx_sc_to_linux_errno(ret);
-}
-EXPORT_SYMBOL(imx_scu_call_big_rpc);
 
 static int imx_scu_probe(struct platform_device *pdev)
 {
