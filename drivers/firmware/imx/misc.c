// SPDX-License-Identifier: GPL-2.0+
/*
 * Copyright (C) 2016 Freescale Semiconductor, Inc.
 * Copyright 2017~2018 NXP
 *  Author: Dong Aisheng <aisheng.dong@nxp.com>
 *
 * File containing client-side RPC functions for the MISC service. These
 * function are ported to clients that communicate to the SC.
 *
 */

#include <linux/firmware/imx/svc/misc.h>

struct imx_sc_msg_req_misc_set_ctrl {
	struct imx_sc_rpc_msg hdr;
	u32 ctrl;
	u32 val;
	u16 resource;
} __packed __aligned(4);
<<<<<<< HEAD
=======


struct imx_sc_msg_req_misc_set_dma_group {
	struct imx_sc_rpc_msg hdr;
	u16 resource;
	u8 val;
} __packed __aligned(4);
>>>>>>> c1084c27

struct imx_sc_msg_req_cpu_start {
	struct imx_sc_rpc_msg hdr;
	u32 address_hi;
	u32 address_lo;
	u16 resource;
	u8 enable;
} __packed __aligned(4);

struct imx_sc_msg_req_misc_get_ctrl {
	struct imx_sc_rpc_msg hdr;
	u32 ctrl;
	u16 resource;
} __packed __aligned(4);

struct imx_sc_msg_resp_misc_get_ctrl {
	struct imx_sc_rpc_msg hdr;
	u32 val;
} __packed __aligned(4);

/*
 * This function sets a miscellaneous control value.
 *
 * @param[in]     ipc         IPC handle
 * @param[in]     resource    resource the control is associated with
 * @param[in]     ctrl        control to change
 * @param[in]     val         value to apply to the control
 *
 * @return Returns 0 for success and < 0 for errors.
 */

int imx_sc_misc_set_control(struct imx_sc_ipc *ipc, u32 resource,
			    u32 ctrl, u32 val)
{
	struct imx_sc_msg_req_misc_set_ctrl msg;
	struct imx_sc_rpc_msg *hdr = &msg.hdr;

	hdr->ver = IMX_SC_RPC_VERSION;
	hdr->svc = (uint8_t)IMX_SC_RPC_SVC_MISC;
	hdr->func = (uint8_t)IMX_SC_MISC_FUNC_SET_CONTROL;
	hdr->size = 4;

	msg.ctrl = ctrl;
	msg.val = val;
	msg.resource = resource;

	return imx_scu_call_rpc(ipc, &msg, true);
}
EXPORT_SYMBOL(imx_sc_misc_set_control);

int imx_sc_misc_set_dma_group(struct imx_sc_ipc *ipc, u32 resource,
			    u32 val)
{
	struct imx_sc_msg_req_misc_set_dma_group msg;
	struct imx_sc_rpc_msg *hdr = &msg.hdr;

	hdr->ver = IMX_SC_RPC_VERSION;
	hdr->svc = (uint8_t)IMX_SC_RPC_SVC_MISC;
	hdr->func = (uint8_t)IMX_SC_MISC_FUNC_SET_DMA_GROUP;
	hdr->size = 2;

	msg.val = val;
	msg.resource = resource;

	return imx_scu_call_rpc(ipc, &msg, true);
}
EXPORT_SYMBOL(imx_sc_misc_set_dma_group);

/*
 * This function gets a miscellaneous control value.
 *
 * @param[in]     ipc         IPC handle
 * @param[in]     resource    resource the control is associated with
 * @param[in]     ctrl        control to get
 * @param[out]    val         pointer to return the control value
 *
 * @return Returns 0 for success and < 0 for errors.
 */

int imx_sc_misc_get_control(struct imx_sc_ipc *ipc, u32 resource,
			    u32 ctrl, u32 *val)
{
	struct imx_sc_msg_req_misc_get_ctrl msg;
	struct imx_sc_msg_resp_misc_get_ctrl *resp;
	struct imx_sc_rpc_msg *hdr = &msg.hdr;
	int ret;

	hdr->ver = IMX_SC_RPC_VERSION;
	hdr->svc = (uint8_t)IMX_SC_RPC_SVC_MISC;
	hdr->func = (uint8_t)IMX_SC_MISC_FUNC_GET_CONTROL;
	hdr->size = 3;

	msg.ctrl = ctrl;
	msg.resource = resource;

	ret = imx_scu_call_rpc(ipc, &msg, true);
	if (ret)
		return ret;

	resp = (struct imx_sc_msg_resp_misc_get_ctrl *)&msg;
	if (val != NULL)
		*val = resp->val;

	return 0;
}
EXPORT_SYMBOL(imx_sc_misc_get_control);

/*
 * This function starts/stops a CPU identified by @resource
 *
 * @param[in]     ipc         IPC handle
 * @param[in]     resource    resource the control is associated with
 * @param[in]     enable      true for start, false for stop
 * @param[in]     phys_addr   initial instruction address to be executed
 *
 * @return Returns 0 for success and < 0 for errors.
 */
int imx_sc_pm_cpu_start(struct imx_sc_ipc *ipc, u32 resource,
			bool enable, u64 phys_addr)
{
	struct imx_sc_msg_req_cpu_start msg;
	struct imx_sc_rpc_msg *hdr = &msg.hdr;

	hdr->ver = IMX_SC_RPC_VERSION;
	hdr->svc = IMX_SC_RPC_SVC_PM;
	hdr->func = IMX_SC_PM_FUNC_CPU_START;
	hdr->size = 4;

	msg.address_hi = phys_addr >> 32;
	msg.address_lo = phys_addr;
	msg.resource = resource;
	msg.enable = enable;

	return imx_scu_call_rpc(ipc, &msg, true);
}
EXPORT_SYMBOL(imx_sc_pm_cpu_start);<|MERGE_RESOLUTION|>--- conflicted
+++ resolved
@@ -17,8 +17,6 @@
 	u32 val;
 	u16 resource;
 } __packed __aligned(4);
-<<<<<<< HEAD
-=======
 
 
 struct imx_sc_msg_req_misc_set_dma_group {
@@ -26,7 +24,6 @@
 	u16 resource;
 	u8 val;
 } __packed __aligned(4);
->>>>>>> c1084c27
 
 struct imx_sc_msg_req_cpu_start {
 	struct imx_sc_rpc_msg hdr;
