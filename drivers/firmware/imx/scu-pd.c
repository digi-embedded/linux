// SPDX-License-Identifier: GPL-2.0+
/*
 * Copyright (C) 2016 Freescale Semiconductor, Inc.
 * Copyright 2017-2018,2020 NXP
 *	Dong Aisheng <aisheng.dong@nxp.com>
 *
 * Implementation of the SCU based Power Domains
 *
 * NOTE: a better implementation suggested by Ulf Hansson is using a
 * single global power domain and implement the ->attach|detach_dev()
 * callback for the genpd and use the regular of_genpd_add_provider_simple().
 * From within the ->attach_dev(), we could get the OF node for
 * the device that is being attached and then parse the power-domain
 * cell containing the "resource id" and store that in the per device
 * struct generic_pm_domain_data (we have void pointer there for
 * storing these kind of things).
 *
 * Additionally, we need to implement the ->stop() and ->start()
 * callbacks of genpd, which is where you "power on/off" devices,
 * rather than using the above ->power_on|off() callbacks.
 *
 * However, there're two known issues:
 * 1. The ->attach_dev() of power domain infrastructure still does
 *    not support multi domains case as the struct device *dev passed
 *    in is a virtual PD device, it does not help for parsing the real
 *    device resource id from device tree, so it's unware of which
 *    real sub power domain of device should be attached.
 *
 *    The framework needs some proper extension to support multi power
 *    domain cases.
 *
 * 2. It also breaks most of current drivers as the driver probe sequence
 *    behavior changed if removing ->power_on|off() callback and use
 *    ->start() and ->stop() instead. genpd_dev_pm_attach will only power
 *    up the domain and attach device, but will not call .start() which
 *    relies on device runtime pm. That means the device power is still
 *    not up before running driver probe function. For SCU enabled
 *    platforms, all device drivers accessing registers/clock without power
 *    domain enabled will trigger a HW access error. That means we need fix
 *    most drivers probe sequence with proper runtime pm.
 *
 * In summary, we need fix above two issue before being able to switch to
 * the "single global power domain" way.
 *
 */

#include <linux/arm-smccc.h>
#include <dt-bindings/firmware/imx/rsrc.h>
#include <linux/console.h>
#include <linux/firmware/imx/sci.h>
#include <linux/firmware/imx/svc/rm.h>
#include <linux/io.h>
#include <linux/irqchip/arm-gic-v3.h>
#include <linux/module.h>
#include <linux/of.h>
#include <linux/of_address.h>
#include <linux/of_platform.h>
#include <linux/platform_device.h>
#include <linux/pm.h>
#include <linux/pm_domain.h>
#include <linux/slab.h>
#include <linux/syscore_ops.h>

#define IMX_WU_MAX_IRQS	(((IMX_SC_R_LAST + 31) / 32 ) * 32 )

#define IMX_SIP_WAKEUP_SRC              0xc2000009
#define IMX_SIP_WAKEUP_SRC_SCU          0x1
#define IMX_SIP_WAKEUP_SRC_IRQSTEER     0x2

static u32 wu[IMX_WU_MAX_IRQS];
static int wu_num;
static void __iomem *gic_dist_base;

/* SCU Power Mode Protocol definition */
struct imx_sc_msg_req_set_resource_power_mode {
	struct imx_sc_rpc_msg hdr;
	u16 resource;
	u8 mode;
} __packed __aligned(4);

#define IMX_SCU_PD_NAME_SIZE 20
struct imx_sc_pm_domain {
	struct generic_pm_domain pd;
	char name[IMX_SCU_PD_NAME_SIZE];
	u32 rsrc;
};

struct imx_sc_pd_range {
	char *name;
	u32 rsrc;
	u8 num;

	/* add domain index */
	bool postfix;
	u8 start_from;
};

struct imx_sc_pd_soc {
	const struct imx_sc_pd_range *pd_ranges;
	u8 num_ranges;
};

int imx_con_rsrc;

static const struct imx_sc_pd_range imx8qxp_scu_pd_ranges[] = {
	/* LSIO SS */
	{ "pwm", IMX_SC_R_PWM_0, 8, true, 0 },
	{ "gpio", IMX_SC_R_GPIO_0, 8, true, 0 },
	{ "gpt", IMX_SC_R_GPT_0, 5, true, 0 },
	{ "kpp", IMX_SC_R_KPP, 1, false, 0 },
	{ "fspi", IMX_SC_R_FSPI_0, 2, true, 0 },
	{ "mu_a", IMX_SC_R_MU_0A, 14, true, 0 },
	{ "mu_b", IMX_SC_R_MU_13B, 1, true, 13 },

	/* CONN SS */
	{ "usb", IMX_SC_R_USB_0, 2, true, 0 },
	{ "usb0phy", IMX_SC_R_USB_0_PHY, 1, false, 0 },
	{ "usb1phy", IMX_SC_R_USB_1_PHY, 1, false, 0},
	{ "usb2", IMX_SC_R_USB_2, 1, false, 0 },
	{ "usb2phy", IMX_SC_R_USB_2_PHY, 1, false, 0 },
	{ "sdhc", IMX_SC_R_SDHC_0, 3, true, 0 },
	{ "enet", IMX_SC_R_ENET_0, 2, true, 0 },
	{ "nand", IMX_SC_R_NAND, 1, false, 0 },
	{ "mlb", IMX_SC_R_MLB_0, 1, true, 0 },

	/* AUDIO SS */
	{ "audio-pll0", IMX_SC_R_AUDIO_PLL_0, 1, false, 0 },
	{ "audio-pll1", IMX_SC_R_AUDIO_PLL_1, 1, false, 0 },
	{ "audio-clk-0", IMX_SC_R_AUDIO_CLK_0, 1, false, 0 },
	{ "audio-clk-1", IMX_SC_R_AUDIO_CLK_1, 1, false, 0 },
	{ "mclk-out-0", IMX_SC_R_MCLK_OUT_0, 1, false, 0 },
	{ "mclk-out-1", IMX_SC_R_MCLK_OUT_1, 1, false, 0 },
	{ "dma0-ch", IMX_SC_R_DMA_0_CH0, 32, true, 0 },
	{ "dma1-ch", IMX_SC_R_DMA_1_CH0, 16, true, 0 },
	{ "dma2-ch-0", IMX_SC_R_DMA_2_CH0, 5, true, 0 },
	{ "dma2-ch-1", IMX_SC_R_DMA_2_CH5, 27, true, 0 },
	{ "dma3-ch", IMX_SC_R_DMA_3_CH0, 32, true, 0 },
	{ "asrc0", IMX_SC_R_ASRC_0, 1, false, 0 },
	{ "asrc1", IMX_SC_R_ASRC_1, 1, false, 0 },
	{ "esai0", IMX_SC_R_ESAI_0, 1, false, 0 },
	{ "esai1", IMX_SC_R_ESAI_1, 1, false, 0 },
	{ "spdif0", IMX_SC_R_SPDIF_0, 1, false, 0 },
	{ "spdif1", IMX_SC_R_SPDIF_1, 1, false, 0 },
	{ "sai", IMX_SC_R_SAI_0, 3, true, 0 },
	{ "sai3", IMX_SC_R_SAI_3, 1, false, 0 },
	{ "sai4", IMX_SC_R_SAI_4, 1, false, 0 },
	{ "sai5", IMX_SC_R_SAI_5, 1, false, 0 },
	{ "sai6", IMX_SC_R_SAI_6, 1, false, 0 },
	{ "sai7", IMX_SC_R_SAI_7, 1, false, 0 },
	{ "amix", IMX_SC_R_AMIX, 1, false, 0 },
	{ "mqs0", IMX_SC_R_MQS_0, 1, false, 0 },
	{ "dsp", IMX_SC_R_DSP, 1, false, 0 },
	{ "dsp-ram", IMX_SC_R_DSP_RAM, 1, false, 0 },

	/* DMA SS */
	{ "can", IMX_SC_R_CAN_0, 3, true, 0 },
	{ "ftm", IMX_SC_R_FTM_0, 2, true, 0 },
	{ "lpi2c", IMX_SC_R_I2C_0, 4, true, 0 },
	{ "adc", IMX_SC_R_ADC_0, 1, true, 0 },
	{ "lcd", IMX_SC_R_LCD_0, 1, true, 0 },
	{ "lcd0-pwm", IMX_SC_R_LCD_0_PWM_0, 1, true, 0 },
	{ "lpuart", IMX_SC_R_UART_0, 4, true, 0 },
	{ "sim", IMX_SC_R_EMVSIM_0, 2, true, 0 },
	{ "lpspi", IMX_SC_R_SPI_0, 4, true, 0 },
	{ "irqstr_dsp", IMX_SC_R_IRQSTR_DSP, 1, false, 0 },

	/* VPU SS */
	{ "vpu", IMX_SC_R_VPU, 1, false, 0 },
	{ "vpu-pid", IMX_SC_R_VPU_PID0, 8, true, 0 },
	{ "vpu-dec0", IMX_SC_R_VPU_DEC_0, 1, false, 0 },
	{ "vpu-enc0", IMX_SC_R_VPU_ENC_0, 1, false, 0 },
	{ "vpu-enc1", IMX_SC_R_VPU_ENC_1, 1, false, 0 },
<<<<<<< HEAD
	{ "vpu-mu0", IMX_SC_R_VPU_MU_0, 1, false, 0 },
	{ "vpu-mu1", IMX_SC_R_VPU_MU_1, 1, false, 0 },
	{ "vpu-mu2", IMX_SC_R_VPU_MU_2, 1, false, 0 },
=======
	{ "vpu-ts0", IMX_SC_R_VPU_TS_0, 1, false, 0 },
	{ "vpu-mu0", IMX_SC_R_VPU_MU_0, 1, false, 0 },
	{ "vpu-mu1", IMX_SC_R_VPU_MU_1, 1, false, 0 },
	{ "vpu-mu2", IMX_SC_R_VPU_MU_2, 1, false, 0 },
	{ "vpu-mu3", IMX_SC_R_VPU_MU_3, 1, false, 0 },
>>>>>>> f69558f3

	/* GPU SS */
	{ "gpu0-pid", IMX_SC_R_GPU_0_PID0, 4, true, 0 },
	{ "gpu1-pid", IMX_SC_R_GPU_1_PID0, 4, true, 0 },


	/* HSIO SS */
	{ "pcie-a", IMX_SC_R_PCIE_A, 1, false, 0 },
	{ "serdes-0", IMX_SC_R_SERDES_0, 1, false, 0 },
	{ "pcie-b", IMX_SC_R_PCIE_B, 1, false, 0 },
	{ "serdes-1", IMX_SC_R_SERDES_1, 1, false, 0 },
	{ "sata-0", IMX_SC_R_SATA_0, 1, false, 0 },
	{ "hsio-gpio", IMX_SC_R_HSIO_GPIO, 1, false, 0 },

	/* MIPI SS */
	{ "mipi0", IMX_SC_R_MIPI_0, 1, false, 0 },
	{ "mipi0-pwm0", IMX_SC_R_MIPI_0_PWM_0, 1, false, 0 },
	{ "mipi0-i2c", IMX_SC_R_MIPI_0_I2C_0, 2, true, 0 },

	{ "mipi1", IMX_SC_R_MIPI_1, 1, 0 },
	{ "mipi1-pwm0", IMX_SC_R_MIPI_1_PWM_0, 1, 0 },
	{ "mipi1-i2c", IMX_SC_R_MIPI_1_I2C_0, 2, 1 },

	/* LVDS SS */
	{ "lvds0", IMX_SC_R_LVDS_0, 1, false, 0 },
	{ "lvds0-i2c0", IMX_SC_R_LVDS_0_I2C_0, 1, false, 0 },
	{ "lvds0-pwm0", IMX_SC_R_LVDS_0_PWM_0, 1, false, 0 },

	{ "lvds1", IMX_SC_R_LVDS_1, 1, false, 0 },
	{ "lvds1-i2c0", IMX_SC_R_LVDS_1_I2C_0, 1, false, 0 },
	{ "lvds1-pwm0", IMX_SC_R_LVDS_1_PWM_0, 1, false, 0 },

	{ "mipi1", IMX_SC_R_MIPI_1, 1, 0 },
	{ "mipi1-pwm0", IMX_SC_R_MIPI_1_PWM_0, 1, 0 },
	{ "mipi1-i2c", IMX_SC_R_MIPI_1_I2C_0, 2, 1 },
	{ "lvds1", IMX_SC_R_LVDS_1, 1, 0 },

	/* DC SS */
	{ "dc0", IMX_SC_R_DC_0, 1, false, 0 },
	{ "dc0-pll", IMX_SC_R_DC_0_PLL_0, 2, true, 0 },
	{ "dc0-video", IMX_SC_R_DC_0_VIDEO0, 2, true, 0 },

	{ "dc1", IMX_SC_R_DC_1, 1, false, 0 },
	{ "dc1-pll", IMX_SC_R_DC_1_PLL_0, 2, true, 0 },
	{ "dc1-video", IMX_SC_R_DC_1_VIDEO0, 2, true, 0 },

	/* CM40 SS */
	{ "cm40_i2c", IMX_SC_R_M4_0_I2C, 1, false, 0 },
	{ "cm40_intmux", IMX_SC_R_M4_0_INTMUX, 1, false, 0 },
<<<<<<< HEAD
=======
	{ "cm40_pid", IMX_SC_R_M4_0_PID0, 5, true, 0},
	{ "cm40_mu1a", IMX_SC_R_M4_0_MU_1A, 1, false, 0},
>>>>>>> f69558f3

	/* CM41 SS */
	{ "cm41_i2c", IMX_SC_R_M4_1_I2C, 1, false, 0 },
	{ "cm41_intmux", IMX_SC_R_M4_1_INTMUX, 1, false, 0 },
<<<<<<< HEAD
=======
	{ "cm41_pid", IMX_SC_R_M4_1_PID0, 5, true, 0},
	{ "cm41_mu1a", IMX_SC_R_M4_1_MU_1A, 1, false, 0},
>>>>>>> f69558f3

	/* IMAGE SS */
	{ "img-pdma", IMX_SC_R_ISI_CH0, 8, true, 0 },
	{ "img-csi0", IMX_SC_R_CSI_0, 1, false, 0 },
	{ "img-csi0-i2c0", IMX_SC_R_CSI_0_I2C_0, 1, false, 0 },
	{ "img-csi0-pwm0", IMX_SC_R_CSI_0_PWM_0, 1, false, 0 },
	{ "img-csi1", IMX_SC_R_CSI_1, 1, false, 0 },
	{ "img-csi1-i2c0", IMX_SC_R_CSI_1_I2C_0, 1, false, 0 },
	{ "img-csi1-pwm0", IMX_SC_R_CSI_1_PWM_0, 1, false, 0 },
	{ "img-parallel", IMX_SC_R_PI_0, 1, false, 0 },
	{ "img-parallel-i2c0", IMX_SC_R_PI_0_I2C_0, 1, false, 0 },
	{ "img-parallel-pwm0", IMX_SC_R_PI_0_PWM_0, 2, true, 0 },
	{ "img-parallel-pll", IMX_SC_R_PI_0_PLL, 1, false, 0 },
	{ "img-jpegdec-mp", IMX_SC_R_MJPEG_DEC_MP, 1, false, 0 },
	{ "img-jpegdec-s0", IMX_SC_R_MJPEG_DEC_S0, 4, true, 0 },
	{ "img-jpegenc-mp", IMX_SC_R_MJPEG_ENC_MP, 1, false, 0 },
	{ "img-jpegenc-s0", IMX_SC_R_MJPEG_ENC_S0, 4, true, 0 },

	/* HDMI TX SS */
	{ "hdmi-tx", IMX_SC_R_HDMI, 1, false, 0},
	{ "hdmi-tx-i2s", IMX_SC_R_HDMI_I2S, 1, false, 0},
	{ "hdmi-tx-i2c0", IMX_SC_R_HDMI_I2C_0, 1, false, 0},
	{ "hdmi-tx-pll0", IMX_SC_R_HDMI_PLL_0, 1, false, 0},
	{ "hdmi-tx-pll1", IMX_SC_R_HDMI_PLL_1, 1, false, 0},

	/* SECURITY SS */
	{ "sec-jr", IMX_SC_R_CAAM_JR2, 2, true, 2},

	/* BOARD SS */
	{ "board", IMX_SC_R_BOARD_R0, 8, true, 0},

	/* SECO SS */
	{ "seco_mu", IMX_SC_R_SECO_MU_2, 3, true, 2},

<<<<<<< HEAD
=======
	/* V2X SS */
	{ "v2x_mu", IMX_SC_R_V2X_MU_0, 2, true, 0},
	{ "v2x_mu", IMX_SC_R_V2X_MU_2, 1, true, 2},
	{ "v2x_mu", IMX_SC_R_V2X_MU_3, 2, true, 3},

>>>>>>> f69558f3
	/* DB SS */
	{ "perf", IMX_SC_R_PERF, 1, false, 0},
};

static const struct imx_sc_pd_soc imx8qxp_scu_pd = {
	.pd_ranges = imx8qxp_scu_pd_ranges,
	.num_ranges = ARRAY_SIZE(imx8qxp_scu_pd_ranges),
};

static struct imx_sc_ipc *pm_ipc_handle;

static inline struct imx_sc_pm_domain *
to_imx_sc_pd(struct generic_pm_domain *genpd)
{
	return container_of(genpd, struct imx_sc_pm_domain, pd);
}

static int imx_pm_domains_suspend(void)
{
	struct arm_smccc_res res;
	u32 offset;
	int i;

	for (i = 0; i < wu_num; i++) {
		offset = GICD_ISENABLER + ((wu[i] + 32) / 32) * 4;
		if (BIT(wu[i] % 32) & readl_relaxed(gic_dist_base + offset)) {
			arm_smccc_smc(IMX_SIP_WAKEUP_SRC,
				      IMX_SIP_WAKEUP_SRC_IRQSTEER,
				      0, 0, 0, 0, 0, 0, &res);
			return 0;
		}
	}

	arm_smccc_smc(IMX_SIP_WAKEUP_SRC,
		      IMX_SIP_WAKEUP_SRC_SCU,
		      0, 0, 0, 0, 0, 0, &res);

	return 0;
}

struct syscore_ops imx_pm_domains_syscore_ops = {
	.suspend = imx_pm_domains_suspend,
};

static void imx_sc_pd_enable_irqsteer_wakeup(struct device_node *np)
{
	struct device_node *gic_node;
	unsigned int i;

	wu_num = of_property_count_u32_elems(np, "wakeup-irq");
	if (wu_num <= 0) {
		pr_warn("no irqsteer wakeup source supported!\n");
		return;
	}

	gic_node = of_find_compatible_node(NULL, NULL, "arm,gic-v3");
	WARN_ON(!gic_node);

	gic_dist_base = of_iomap(gic_node, 0);
	WARN_ON(!gic_dist_base);

	for (i = 0; i < wu_num; i++)
		WARN_ON(of_property_read_u32_index(np, "wakeup-irq", i, &wu[i]));

	register_syscore_ops(&imx_pm_domains_syscore_ops);
}

static void imx_sc_pd_get_console_rsrc(void)
{
	struct of_phandle_args specs;
	int ret;

	if (!of_stdout)
		return;

	ret = of_parse_phandle_with_args(of_stdout, "power-domains",
					 "#power-domain-cells",
					 0, &specs);
	if (ret)
		return;

	imx_con_rsrc = specs.args[0];
}

static int imx_sc_pd_power(struct generic_pm_domain *domain, bool power_on)
{
	struct imx_sc_msg_req_set_resource_power_mode msg;
	struct imx_sc_rpc_msg *hdr = &msg.hdr;
	struct imx_sc_pm_domain *pd;
	int ret;

	pd = to_imx_sc_pd(domain);

	hdr->ver = IMX_SC_RPC_VERSION;
	hdr->svc = IMX_SC_RPC_SVC_PM;
	hdr->func = IMX_SC_PM_FUNC_SET_RESOURCE_POWER_MODE;
	hdr->size = 2;

	msg.resource = pd->rsrc;
	msg.mode = power_on ? IMX_SC_PM_PW_MODE_ON : pd->pd.state_idx ?
		   IMX_SC_PM_PW_MODE_OFF : IMX_SC_PM_PW_MODE_LP;

	/* keep uart console power on for no_console_suspend */
        if (imx_con_rsrc == pd->rsrc && !console_suspend_enabled && !power_on)
                return 0;

	ret = imx_scu_call_rpc(pm_ipc_handle, &msg, true);
	if (ret)
		dev_err(&domain->dev, "failed to power %s resource %d ret %d\n",
			power_on ? "up" : "off", pd->rsrc, ret);

	return ret;
}

static int imx_sc_pd_power_on(struct generic_pm_domain *domain)
{
	return imx_sc_pd_power(domain, true);
}

static int imx_sc_pd_power_off(struct generic_pm_domain *domain)
{
	return imx_sc_pd_power(domain, false);
}

static struct generic_pm_domain *imx_scu_pd_xlate(struct of_phandle_args *spec,
						  void *data)
{
	struct generic_pm_domain *domain = ERR_PTR(-ENOENT);
	struct genpd_onecell_data *pd_data = data;
	unsigned int i;

	for (i = 0; i < pd_data->num_domains; i++) {
		struct imx_sc_pm_domain *sc_pd;

		sc_pd = to_imx_sc_pd(pd_data->domains[i]);
		if (sc_pd->rsrc == spec->args[0]) {
			domain = &sc_pd->pd;
			break;
		}
	}

	return domain;
}

static struct imx_sc_pm_domain *
imx_scu_add_pm_domain(struct device *dev, int idx,
		      const struct imx_sc_pd_range *pd_ranges)
{
	struct imx_sc_pm_domain *sc_pd;
	struct genpd_power_state *states;
	bool is_off = true;
	int ret;

	if (!imx_sc_rm_is_resource_owned(pm_ipc_handle, pd_ranges->rsrc + idx))
		return NULL;

	sc_pd = devm_kzalloc(dev, sizeof(*sc_pd), GFP_KERNEL);
	if (!sc_pd)
		return ERR_PTR(-ENOMEM);

	states = devm_kcalloc(dev, 2, sizeof(*states), GFP_KERNEL);
	if (!states) {
		devm_kfree(dev, sc_pd);
		return ERR_PTR(-ENOMEM);
	}

	sc_pd->rsrc = pd_ranges->rsrc + idx;
	sc_pd->pd.power_off = imx_sc_pd_power_off;
	sc_pd->pd.power_on = imx_sc_pd_power_on;
	sc_pd->pd.flags |= GENPD_FLAG_ACTIVE_WAKEUP;
	states[0].power_off_latency_ns = 25000;
	states[0].power_on_latency_ns =  25000;
	states[1].power_off_latency_ns = 2500000;
	states[1].power_on_latency_ns =  2500000;

	sc_pd->pd.states = states;
	sc_pd->pd.state_count = 2;

	if (pd_ranges->postfix)
		snprintf(sc_pd->name, sizeof(sc_pd->name),
			 "%s%i", pd_ranges->name, pd_ranges->start_from + idx);
	else
		snprintf(sc_pd->name, sizeof(sc_pd->name),
			 "%s", pd_ranges->name);

	sc_pd->pd.name = sc_pd->name;
	if (imx_con_rsrc == sc_pd->rsrc) {
		sc_pd->pd.flags |= GENPD_FLAG_RPM_ALWAYS_ON;
		is_off = false;
	}

	if (sc_pd->rsrc >= IMX_SC_R_LAST) {
		dev_warn(dev, "invalid pd %s rsrc id %d found",
			 sc_pd->name, sc_pd->rsrc);

		devm_kfree(dev, sc_pd);
		devm_kfree(dev, states);
		return NULL;
	}

	ret = pm_genpd_init(&sc_pd->pd, NULL, is_off);
	if (ret) {
		dev_warn(dev, "failed to init pd %s rsrc id %d",
			 sc_pd->name, sc_pd->rsrc);
		devm_kfree(dev, sc_pd);
		devm_kfree(dev, states);
		return NULL;
	}

	return sc_pd;
}

static int imx_scu_init_pm_domains(struct device *dev,
				    const struct imx_sc_pd_soc *pd_soc)
{
	const struct imx_sc_pd_range *pd_ranges = pd_soc->pd_ranges;
	struct generic_pm_domain **domains;
	struct genpd_onecell_data *pd_data;
	struct imx_sc_pm_domain *sc_pd;
	u32 count = 0;
	int i, j;

	for (i = 0; i < pd_soc->num_ranges; i++)
		count += pd_ranges[i].num;

	domains = devm_kcalloc(dev, count, sizeof(*domains), GFP_KERNEL);
	if (!domains)
		return -ENOMEM;

	pd_data = devm_kzalloc(dev, sizeof(*pd_data), GFP_KERNEL);
	if (!pd_data)
		return -ENOMEM;

	count = 0;
	for (i = 0; i < pd_soc->num_ranges; i++) {
		for (j = 0; j < pd_ranges[i].num; j++) {
			sc_pd = imx_scu_add_pm_domain(dev, j, &pd_ranges[i]);
			if (IS_ERR_OR_NULL(sc_pd))
				continue;

			domains[count++] = &sc_pd->pd;
			dev_dbg(dev, "added power domain %s\n", sc_pd->pd.name);
		}
	}

	pd_data->domains = domains;
	pd_data->num_domains = count;
	pd_data->xlate = imx_scu_pd_xlate;

	of_genpd_add_provider_onecell(dev->of_node, pd_data);

	return 0;
}

static int imx_sc_pd_probe(struct platform_device *pdev)
{
	const struct imx_sc_pd_soc *pd_soc;
	int ret;

	ret = imx_scu_get_handle(&pm_ipc_handle);
	if (ret)
		return ret;

	pd_soc = of_device_get_match_data(&pdev->dev);
	if (!pd_soc)
		return -ENODEV;

	imx_sc_pd_get_console_rsrc();
	imx_sc_pd_enable_irqsteer_wakeup(pdev->dev.of_node);

	return imx_scu_init_pm_domains(&pdev->dev, pd_soc);
}

static const struct of_device_id imx_sc_pd_match[] = {
	{ .compatible = "fsl,imx8qxp-scu-pd", &imx8qxp_scu_pd},
	{ .compatible = "fsl,scu-pd", &imx8qxp_scu_pd},
	{ /* sentinel */ }
};

static struct platform_driver imx_sc_pd_driver = {
	.driver = {
		.name = "imx-scu-pd",
		.of_match_table = imx_sc_pd_match,
	},
	.probe = imx_sc_pd_probe,
};

static int __init imx_sc_pd_driver_init(void)
{
	return platform_driver_register(&imx_sc_pd_driver);
}
subsys_initcall(imx_sc_pd_driver_init);

MODULE_AUTHOR("Dong Aisheng <aisheng.dong@nxp.com>");
MODULE_DESCRIPTION("IMX SCU Power Domain driver");
MODULE_LICENSE("GPL v2");<|MERGE_RESOLUTION|>--- conflicted
+++ resolved
@@ -170,17 +170,11 @@
 	{ "vpu-dec0", IMX_SC_R_VPU_DEC_0, 1, false, 0 },
 	{ "vpu-enc0", IMX_SC_R_VPU_ENC_0, 1, false, 0 },
 	{ "vpu-enc1", IMX_SC_R_VPU_ENC_1, 1, false, 0 },
-<<<<<<< HEAD
-	{ "vpu-mu0", IMX_SC_R_VPU_MU_0, 1, false, 0 },
-	{ "vpu-mu1", IMX_SC_R_VPU_MU_1, 1, false, 0 },
-	{ "vpu-mu2", IMX_SC_R_VPU_MU_2, 1, false, 0 },
-=======
 	{ "vpu-ts0", IMX_SC_R_VPU_TS_0, 1, false, 0 },
 	{ "vpu-mu0", IMX_SC_R_VPU_MU_0, 1, false, 0 },
 	{ "vpu-mu1", IMX_SC_R_VPU_MU_1, 1, false, 0 },
 	{ "vpu-mu2", IMX_SC_R_VPU_MU_2, 1, false, 0 },
 	{ "vpu-mu3", IMX_SC_R_VPU_MU_3, 1, false, 0 },
->>>>>>> f69558f3
 
 	/* GPU SS */
 	{ "gpu0-pid", IMX_SC_R_GPU_0_PID0, 4, true, 0 },
@@ -230,20 +224,14 @@
 	/* CM40 SS */
 	{ "cm40_i2c", IMX_SC_R_M4_0_I2C, 1, false, 0 },
 	{ "cm40_intmux", IMX_SC_R_M4_0_INTMUX, 1, false, 0 },
-<<<<<<< HEAD
-=======
 	{ "cm40_pid", IMX_SC_R_M4_0_PID0, 5, true, 0},
 	{ "cm40_mu1a", IMX_SC_R_M4_0_MU_1A, 1, false, 0},
->>>>>>> f69558f3
 
 	/* CM41 SS */
 	{ "cm41_i2c", IMX_SC_R_M4_1_I2C, 1, false, 0 },
 	{ "cm41_intmux", IMX_SC_R_M4_1_INTMUX, 1, false, 0 },
-<<<<<<< HEAD
-=======
 	{ "cm41_pid", IMX_SC_R_M4_1_PID0, 5, true, 0},
 	{ "cm41_mu1a", IMX_SC_R_M4_1_MU_1A, 1, false, 0},
->>>>>>> f69558f3
 
 	/* IMAGE SS */
 	{ "img-pdma", IMX_SC_R_ISI_CH0, 8, true, 0 },
@@ -278,14 +266,11 @@
 	/* SECO SS */
 	{ "seco_mu", IMX_SC_R_SECO_MU_2, 3, true, 2},
 
-<<<<<<< HEAD
-=======
 	/* V2X SS */
 	{ "v2x_mu", IMX_SC_R_V2X_MU_0, 2, true, 0},
 	{ "v2x_mu", IMX_SC_R_V2X_MU_2, 1, true, 2},
 	{ "v2x_mu", IMX_SC_R_V2X_MU_3, 2, true, 3},
 
->>>>>>> f69558f3
 	/* DB SS */
 	{ "perf", IMX_SC_R_PERF, 1, false, 0},
 };
