/* SPDX-License-Identifier: GPL-2.0 */

#ifndef _DRIVERS_FIRMWARE_EFI_EFISTUB_H
#define _DRIVERS_FIRMWARE_EFI_EFISTUB_H

#include <linux/compiler.h>
#include <linux/efi.h>
#include <linux/kernel.h>
#include <linux/kern_levels.h>
#include <linux/types.h>
#include <asm/efi.h>

/*
 * __init annotations should not be used in the EFI stub, since the code is
 * either included in the decompressor (x86, ARM) where they have no effect,
 * or the whole stub is __init annotated at the section level (arm64), by
 * renaming the sections, in which case the __init annotation will be
 * redundant, and will result in section names like .init.init.text, and our
 * linker script does not expect that.
 */
#undef __init

/*
 * Allow the platform to override the allocation granularity: this allows
 * systems that have the capability to run with a larger page size to deal
 * with the allocations for initrd and fdt more efficiently.
 */
#ifndef EFI_ALLOC_ALIGN
#define EFI_ALLOC_ALIGN		EFI_PAGE_SIZE
#endif

#ifndef EFI_ALLOC_LIMIT
#define EFI_ALLOC_LIMIT		ULONG_MAX
#endif

extern bool efi_no5lvl;
extern bool efi_nochunk;
extern bool efi_nokaslr;
extern int efi_loglevel;
extern bool efi_novamap;

extern const efi_system_table_t *efi_system_table;

typedef union efi_dxe_services_table efi_dxe_services_table_t;
extern const efi_dxe_services_table_t *efi_dxe_table;

efi_status_t __efiapi efi_pe_entry(efi_handle_t handle,
				   efi_system_table_t *sys_table_arg);

#ifndef ARCH_HAS_EFISTUB_WRAPPERS

#define efi_is_native()			(true)
#define efi_table_attr(inst, attr)	(inst)->attr
#define efi_fn_call(inst, func, ...)	(inst)->func(__VA_ARGS__)

#endif

#define efi_call_proto(inst, func, ...) ({			\
	__typeof__(inst) __inst = (inst);			\
	efi_fn_call(__inst, func, __inst, ##__VA_ARGS__);	\
})
#define efi_bs_call(func, ...) \
	efi_fn_call(efi_table_attr(efi_system_table, boottime), func, ##__VA_ARGS__)
#define efi_rt_call(func, ...) \
	efi_fn_call(efi_table_attr(efi_system_table, runtime), func, ##__VA_ARGS__)
#define efi_dxe_call(func, ...) \
	efi_fn_call(efi_dxe_table, func, ##__VA_ARGS__)

#define efi_info(fmt, ...) \
	efi_printk(KERN_INFO fmt, ##__VA_ARGS__)
#define efi_warn(fmt, ...) \
	efi_printk(KERN_WARNING "WARNING: " fmt, ##__VA_ARGS__)
#define efi_err(fmt, ...) \
	efi_printk(KERN_ERR "ERROR: " fmt, ##__VA_ARGS__)
#define efi_debug(fmt, ...) \
	efi_printk(KERN_DEBUG "DEBUG: " fmt, ##__VA_ARGS__)

#define efi_printk_once(fmt, ...) 		\
({						\
	static bool __print_once;		\
	bool __ret_print_once = !__print_once;	\
						\
	if (!__print_once) {			\
		__print_once = true;		\
		efi_printk(fmt, ##__VA_ARGS__);	\
	}					\
	__ret_print_once;			\
})

#define efi_info_once(fmt, ...) \
	efi_printk_once(KERN_INFO fmt, ##__VA_ARGS__)
#define efi_warn_once(fmt, ...) \
	efi_printk_once(KERN_WARNING "WARNING: " fmt, ##__VA_ARGS__)
#define efi_err_once(fmt, ...) \
	efi_printk_once(KERN_ERR "ERROR: " fmt, ##__VA_ARGS__)
#define efi_debug_once(fmt, ...) \
	efi_printk_once(KERN_DEBUG "DEBUG: " fmt, ##__VA_ARGS__)

/* Helper macros for the usual case of using simple C variables: */
#ifndef fdt_setprop_inplace_var
#define fdt_setprop_inplace_var(fdt, node_offset, name, var) \
	fdt_setprop_inplace((fdt), (node_offset), (name), &(var), sizeof(var))
#endif

#ifndef fdt_setprop_var
#define fdt_setprop_var(fdt, node_offset, name, var) \
	fdt_setprop((fdt), (node_offset), (name), &(var), sizeof(var))
#endif

#define get_efi_var(name, vendor, ...)				\
	efi_rt_call(get_variable, (efi_char16_t *)(name),	\
		    (efi_guid_t *)(vendor), __VA_ARGS__)

#define set_efi_var(name, vendor, ...)				\
	efi_rt_call(set_variable, (efi_char16_t *)(name),	\
		    (efi_guid_t *)(vendor), __VA_ARGS__)

#define efi_get_handle_at(array, idx)					\
	(efi_is_native() ? (array)[idx] 				\
		: (efi_handle_t)(unsigned long)((u32 *)(array))[idx])

#define efi_get_handle_num(size)					\
	((size) / (efi_is_native() ? sizeof(efi_handle_t) : sizeof(u32)))

#define for_each_efi_handle(handle, array, size, i)			\
	for (i = 0;							\
	     i < efi_get_handle_num(size) &&				\
		((handle = efi_get_handle_at((array), i)) || true);	\
	     i++)

static inline
void efi_set_u64_split(u64 data, u32 *lo, u32 *hi)
{
	*lo = lower_32_bits(data);
	*hi = upper_32_bits(data);
}

/*
 * Allocation types for calls to boottime->allocate_pages.
 */
#define EFI_ALLOCATE_ANY_PAGES		0
#define EFI_ALLOCATE_MAX_ADDRESS	1
#define EFI_ALLOCATE_ADDRESS		2
#define EFI_MAX_ALLOCATE_TYPE		3

/*
 * The type of search to perform when calling boottime->locate_handle
 */
#define EFI_LOCATE_ALL_HANDLES			0
#define EFI_LOCATE_BY_REGISTER_NOTIFY		1
#define EFI_LOCATE_BY_PROTOCOL			2

/*
 * boottime->stall takes the time period in microseconds
 */
#define EFI_USEC_PER_SEC		1000000

/*
 * boottime->set_timer takes the time in 100ns units
 */
#define EFI_100NSEC_PER_USEC	((u64)10)

/*
 * An efi_boot_memmap is used by efi_get_memory_map() to return the
 * EFI memory map in a dynamically allocated buffer.
 *
 * The buffer allocated for the EFI memory map includes extra room for
 * a minimum of EFI_MMAP_NR_SLACK_SLOTS additional EFI memory descriptors.
 * This facilitates the reuse of the EFI memory map buffer when a second
 * call to ExitBootServices() is needed because of intervening changes to
 * the EFI memory map. Other related structures, e.g. x86 e820ext, need
 * to factor in this headroom requirement as well.
 */
#define EFI_MMAP_NR_SLACK_SLOTS	8

typedef struct efi_generic_dev_path efi_device_path_protocol_t;

union efi_device_path_to_text_protocol {
	struct {
		efi_char16_t *(__efiapi *convert_device_node_to_text)(
					const efi_device_path_protocol_t *,
					bool, bool);
		efi_char16_t *(__efiapi *convert_device_path_to_text)(
					const efi_device_path_protocol_t *,
					bool, bool);
	};
	struct {
		u32 convert_device_node_to_text;
		u32 convert_device_path_to_text;
	} mixed_mode;
};

typedef union efi_device_path_to_text_protocol efi_device_path_to_text_protocol_t;

union efi_device_path_from_text_protocol {
	struct {
		efi_device_path_protocol_t *
			(__efiapi *convert_text_to_device_node)(const efi_char16_t *);
		efi_device_path_protocol_t *
			(__efiapi *convert_text_to_device_path)(const efi_char16_t *);
	};
	struct {
		u32 convert_text_to_device_node;
		u32 convert_text_to_device_path;
	} mixed_mode;
};

typedef union efi_device_path_from_text_protocol efi_device_path_from_text_protocol_t;

typedef void *efi_event_t;
/* Note that notifications won't work in mixed mode */
typedef void (__efiapi *efi_event_notify_t)(efi_event_t, void *);

#define EFI_EVT_TIMER		0x80000000U
#define EFI_EVT_RUNTIME		0x40000000U
#define EFI_EVT_NOTIFY_WAIT	0x00000100U
#define EFI_EVT_NOTIFY_SIGNAL	0x00000200U

/**
 * efi_set_event_at() - add event to events array
 *
 * @events:	array of UEFI events
 * @ids:	index where to put the event in the array
 * @event:	event to add to the aray
 *
 * boottime->wait_for_event() takes an array of events as input.
 * Provide a helper to set it up correctly for mixed mode.
 */
static inline
void efi_set_event_at(efi_event_t *events, size_t idx, efi_event_t event)
{
	if (efi_is_native())
		events[idx] = event;
	else
		((u32 *)events)[idx] = (u32)(unsigned long)event;
}

#define EFI_TPL_APPLICATION	4
#define EFI_TPL_CALLBACK	8
#define EFI_TPL_NOTIFY		16
#define EFI_TPL_HIGH_LEVEL	31

typedef enum {
	EfiTimerCancel,
	EfiTimerPeriodic,
	EfiTimerRelative
} EFI_TIMER_DELAY;

/*
 * EFI Boot Services table
 */
union efi_boot_services {
	struct {
		efi_table_hdr_t hdr;
		void *raise_tpl;
		void *restore_tpl;
		efi_status_t (__efiapi *allocate_pages)(int, int, unsigned long,
							efi_physical_addr_t *);
		efi_status_t (__efiapi *free_pages)(efi_physical_addr_t,
						    unsigned long);
		efi_status_t (__efiapi *get_memory_map)(unsigned long *, void *,
							unsigned long *,
							unsigned long *, u32 *);
		efi_status_t (__efiapi *allocate_pool)(int, unsigned long,
						       void **);
		efi_status_t (__efiapi *free_pool)(void *);
		efi_status_t (__efiapi *create_event)(u32, unsigned long,
						      efi_event_notify_t, void *,
						      efi_event_t *);
		efi_status_t (__efiapi *set_timer)(efi_event_t,
						  EFI_TIMER_DELAY, u64);
		efi_status_t (__efiapi *wait_for_event)(unsigned long,
							efi_event_t *,
							unsigned long *);
		void *signal_event;
		efi_status_t (__efiapi *close_event)(efi_event_t);
		void *check_event;
		void *install_protocol_interface;
		void *reinstall_protocol_interface;
		void *uninstall_protocol_interface;
		efi_status_t (__efiapi *handle_protocol)(efi_handle_t,
							 efi_guid_t *, void **);
		void *__reserved;
		void *register_protocol_notify;
		efi_status_t (__efiapi *locate_handle)(int, efi_guid_t *,
						       void *, unsigned long *,
						       efi_handle_t *);
		efi_status_t (__efiapi *locate_device_path)(efi_guid_t *,
							    efi_device_path_protocol_t **,
							    efi_handle_t *);
		efi_status_t (__efiapi *install_configuration_table)(efi_guid_t *,
								     void *);
		efi_status_t (__efiapi *load_image)(bool, efi_handle_t,
						    efi_device_path_protocol_t *,
						    void *, unsigned long,
						    efi_handle_t *);
		efi_status_t (__efiapi *start_image)(efi_handle_t, unsigned long *,
						     efi_char16_t **);
		efi_status_t __noreturn (__efiapi *exit)(efi_handle_t,
							 efi_status_t,
							 unsigned long,
							 efi_char16_t *);
		efi_status_t (__efiapi *unload_image)(efi_handle_t);
		efi_status_t (__efiapi *exit_boot_services)(efi_handle_t,
							    unsigned long);
		void *get_next_monotonic_count;
		efi_status_t (__efiapi *stall)(unsigned long);
		void *set_watchdog_timer;
		void *connect_controller;
		efi_status_t (__efiapi *disconnect_controller)(efi_handle_t,
							       efi_handle_t,
							       efi_handle_t);
		void *open_protocol;
		void *close_protocol;
		void *open_protocol_information;
		void *protocols_per_handle;
		void *locate_handle_buffer;
		efi_status_t (__efiapi *locate_protocol)(efi_guid_t *, void *,
							 void **);
		efi_status_t (__efiapi *install_multiple_protocol_interfaces)(efi_handle_t *, ...);
		efi_status_t (__efiapi *uninstall_multiple_protocol_interfaces)(efi_handle_t, ...);
		void *calculate_crc32;
		void (__efiapi *copy_mem)(void *, const void *, unsigned long);
		void (__efiapi *set_mem)(void *, unsigned long, unsigned char);
		void *create_event_ex;
	};
	struct {
		efi_table_hdr_t hdr;
		u32 raise_tpl;
		u32 restore_tpl;
		u32 allocate_pages;
		u32 free_pages;
		u32 get_memory_map;
		u32 allocate_pool;
		u32 free_pool;
		u32 create_event;
		u32 set_timer;
		u32 wait_for_event;
		u32 signal_event;
		u32 close_event;
		u32 check_event;
		u32 install_protocol_interface;
		u32 reinstall_protocol_interface;
		u32 uninstall_protocol_interface;
		u32 handle_protocol;
		u32 __reserved;
		u32 register_protocol_notify;
		u32 locate_handle;
		u32 locate_device_path;
		u32 install_configuration_table;
		u32 load_image;
		u32 start_image;
		u32 exit;
		u32 unload_image;
		u32 exit_boot_services;
		u32 get_next_monotonic_count;
		u32 stall;
		u32 set_watchdog_timer;
		u32 connect_controller;
		u32 disconnect_controller;
		u32 open_protocol;
		u32 close_protocol;
		u32 open_protocol_information;
		u32 protocols_per_handle;
		u32 locate_handle_buffer;
		u32 locate_protocol;
		u32 install_multiple_protocol_interfaces;
		u32 uninstall_multiple_protocol_interfaces;
		u32 calculate_crc32;
		u32 copy_mem;
		u32 set_mem;
		u32 create_event_ex;
	} mixed_mode;
};

typedef enum {
	EfiGcdMemoryTypeNonExistent,
	EfiGcdMemoryTypeReserved,
	EfiGcdMemoryTypeSystemMemory,
	EfiGcdMemoryTypeMemoryMappedIo,
	EfiGcdMemoryTypePersistent,
	EfiGcdMemoryTypeMoreReliable,
	EfiGcdMemoryTypeMaximum
} efi_gcd_memory_type_t;

typedef struct {
	efi_physical_addr_t base_address;
	u64 length;
	u64 capabilities;
	u64 attributes;
	efi_gcd_memory_type_t gcd_memory_type;
	void *image_handle;
	void *device_handle;
} efi_gcd_memory_space_desc_t;

/*
 * EFI DXE Services table
 */
union efi_dxe_services_table {
	struct {
		efi_table_hdr_t hdr;
		void *add_memory_space;
		void *allocate_memory_space;
		void *free_memory_space;
		void *remove_memory_space;
		efi_status_t (__efiapi *get_memory_space_descriptor)(efi_physical_addr_t,
								     efi_gcd_memory_space_desc_t *);
		efi_status_t (__efiapi *set_memory_space_attributes)(efi_physical_addr_t,
								     u64, u64);
		void *get_memory_space_map;
		void *add_io_space;
		void *allocate_io_space;
		void *free_io_space;
		void *remove_io_space;
		void *get_io_space_descriptor;
		void *get_io_space_map;
		void *dispatch;
		void *schedule;
		void *trust;
		void *process_firmware_volume;
		void *set_memory_space_capabilities;
	};
	struct {
		efi_table_hdr_t hdr;
		u32 add_memory_space;
		u32 allocate_memory_space;
		u32 free_memory_space;
		u32 remove_memory_space;
		u32 get_memory_space_descriptor;
		u32 set_memory_space_attributes;
		u32 get_memory_space_map;
		u32 add_io_space;
		u32 allocate_io_space;
		u32 free_io_space;
		u32 remove_io_space;
		u32 get_io_space_descriptor;
		u32 get_io_space_map;
		u32 dispatch;
		u32 schedule;
		u32 trust;
		u32 process_firmware_volume;
		u32 set_memory_space_capabilities;
	} mixed_mode;
};

typedef union efi_memory_attribute_protocol efi_memory_attribute_protocol_t;

union efi_memory_attribute_protocol {
	struct {
		efi_status_t (__efiapi *get_memory_attributes)(
			efi_memory_attribute_protocol_t *, efi_physical_addr_t, u64, u64 *);

		efi_status_t (__efiapi *set_memory_attributes)(
			efi_memory_attribute_protocol_t *, efi_physical_addr_t, u64, u64);

		efi_status_t (__efiapi *clear_memory_attributes)(
			efi_memory_attribute_protocol_t *, efi_physical_addr_t, u64, u64);
	};
	struct {
		u32 get_memory_attributes;
		u32 set_memory_attributes;
		u32 clear_memory_attributes;
	} mixed_mode;
};

typedef union efi_uga_draw_protocol efi_uga_draw_protocol_t;

union efi_uga_draw_protocol {
	struct {
		efi_status_t (__efiapi *get_mode)(efi_uga_draw_protocol_t *,
						  u32*, u32*, u32*, u32*);
		void *set_mode;
		void *blt;
	};
	struct {
		u32 get_mode;
		u32 set_mode;
		u32 blt;
	} mixed_mode;
};

typedef struct {
	u16 scan_code;
	efi_char16_t unicode_char;
} efi_input_key_t;

union efi_simple_text_input_protocol {
	struct {
		void *reset;
		efi_status_t (__efiapi *read_keystroke)(efi_simple_text_input_protocol_t *,
							efi_input_key_t *);
		efi_event_t wait_for_key;
	};
	struct {
		u32 reset;
		u32 read_keystroke;
		u32 wait_for_key;
	} mixed_mode;
};

efi_status_t efi_wait_for_key(unsigned long usec, efi_input_key_t *key);

union efi_simple_text_output_protocol {
	struct {
		void *reset;
		efi_status_t (__efiapi *output_string)(efi_simple_text_output_protocol_t *,
						       efi_char16_t *);
		void *test_string;
	};
	struct {
		u32 reset;
		u32 output_string;
		u32 test_string;
	} mixed_mode;
};

#define PIXEL_RGB_RESERVED_8BIT_PER_COLOR		0
#define PIXEL_BGR_RESERVED_8BIT_PER_COLOR		1
#define PIXEL_BIT_MASK					2
#define PIXEL_BLT_ONLY					3
#define PIXEL_FORMAT_MAX				4

typedef struct {
	u32 red_mask;
	u32 green_mask;
	u32 blue_mask;
	u32 reserved_mask;
} efi_pixel_bitmask_t;

typedef struct {
	u32 version;
	u32 horizontal_resolution;
	u32 vertical_resolution;
	int pixel_format;
	efi_pixel_bitmask_t pixel_information;
	u32 pixels_per_scan_line;
} efi_graphics_output_mode_info_t;

typedef union efi_graphics_output_protocol_mode efi_graphics_output_protocol_mode_t;

union efi_graphics_output_protocol_mode {
	struct {
		u32 max_mode;
		u32 mode;
		efi_graphics_output_mode_info_t *info;
		unsigned long size_of_info;
		efi_physical_addr_t frame_buffer_base;
		unsigned long frame_buffer_size;
	};
	struct {
		u32 max_mode;
		u32 mode;
		u32 info;
		u32 size_of_info;
		u64 frame_buffer_base;
		u32 frame_buffer_size;
	} mixed_mode;
};

typedef union efi_graphics_output_protocol efi_graphics_output_protocol_t;

union efi_graphics_output_protocol {
	struct {
		efi_status_t (__efiapi *query_mode)(efi_graphics_output_protocol_t *,
						    u32, unsigned long *,
						    efi_graphics_output_mode_info_t **);
		efi_status_t (__efiapi *set_mode)  (efi_graphics_output_protocol_t *, u32);
		void *blt;
		efi_graphics_output_protocol_mode_t *mode;
	};
	struct {
		u32 query_mode;
		u32 set_mode;
		u32 blt;
		u32 mode;
	} mixed_mode;
};

typedef union {
	struct {
		u32			revision;
		efi_handle_t		parent_handle;
		efi_system_table_t	*system_table;
		efi_handle_t		device_handle;
		void			*file_path;
		void			*reserved;
		u32			load_options_size;
		void			*load_options;
		void			*image_base;
		__aligned_u64		image_size;
		unsigned int		image_code_type;
		unsigned int		image_data_type;
		efi_status_t		(__efiapi *unload)(efi_handle_t image_handle);
	};
	struct {
		u32		revision;
		u32		parent_handle;
		u32		system_table;
		u32		device_handle;
		u32		file_path;
		u32		reserved;
		u32		load_options_size;
		u32		load_options;
		u32		image_base;
		__aligned_u64	image_size;
		u32		image_code_type;
		u32		image_data_type;
		u32		unload;
	} mixed_mode;
} efi_loaded_image_t;

typedef struct {
	u64			size;
	u64			file_size;
	u64			phys_size;
	efi_time_t		create_time;
	efi_time_t		last_access_time;
	efi_time_t		modification_time;
	__aligned_u64		attribute;
	efi_char16_t		filename[];
} efi_file_info_t;

typedef union efi_file_protocol efi_file_protocol_t;

union efi_file_protocol {
	struct {
		u64		revision;
		efi_status_t	(__efiapi *open)	(efi_file_protocol_t *,
							 efi_file_protocol_t **,
							 efi_char16_t *, u64,
							 u64);
		efi_status_t	(__efiapi *close)	(efi_file_protocol_t *);
		efi_status_t	(__efiapi *delete)	(efi_file_protocol_t *);
		efi_status_t	(__efiapi *read)	(efi_file_protocol_t *,
							 unsigned long *,
							 void *);
		efi_status_t	(__efiapi *write)	(efi_file_protocol_t *,
							 unsigned long, void *);
		efi_status_t	(__efiapi *get_position)(efi_file_protocol_t *,
							 u64 *);
		efi_status_t	(__efiapi *set_position)(efi_file_protocol_t *,
							 u64);
		efi_status_t	(__efiapi *get_info)	(efi_file_protocol_t *,
							 efi_guid_t *,
							 unsigned long *,
							 void *);
		efi_status_t	(__efiapi *set_info)	(efi_file_protocol_t *,
							 efi_guid_t *,
							 unsigned long,
							 void *);
		efi_status_t	(__efiapi *flush)	(efi_file_protocol_t *);
	};
	struct {
		u64 revision;
		u32 open;
		u32 close;
		u32 delete;
		u32 read;
		u32 write;
		u32 get_position;
		u32 set_position;
		u32 get_info;
		u32 set_info;
		u32 flush;
	} mixed_mode;
};

typedef union efi_simple_file_system_protocol efi_simple_file_system_protocol_t;

union efi_simple_file_system_protocol {
	struct {
		u64		revision;
		efi_status_t	(__efiapi *open_volume)(efi_simple_file_system_protocol_t *,
							efi_file_protocol_t **);
	};
	struct {
		u64 revision;
		u32 open_volume;
	} mixed_mode;
};

#define EFI_FILE_MODE_READ	0x0000000000000001
#define EFI_FILE_MODE_WRITE	0x0000000000000002
#define EFI_FILE_MODE_CREATE	0x8000000000000000

typedef enum {
	EfiPciIoWidthUint8,
	EfiPciIoWidthUint16,
	EfiPciIoWidthUint32,
	EfiPciIoWidthUint64,
	EfiPciIoWidthFifoUint8,
	EfiPciIoWidthFifoUint16,
	EfiPciIoWidthFifoUint32,
	EfiPciIoWidthFifoUint64,
	EfiPciIoWidthFillUint8,
	EfiPciIoWidthFillUint16,
	EfiPciIoWidthFillUint32,
	EfiPciIoWidthFillUint64,
	EfiPciIoWidthMaximum
} EFI_PCI_IO_PROTOCOL_WIDTH;

typedef enum {
	EfiPciIoAttributeOperationGet,
	EfiPciIoAttributeOperationSet,
	EfiPciIoAttributeOperationEnable,
	EfiPciIoAttributeOperationDisable,
	EfiPciIoAttributeOperationSupported,
    EfiPciIoAttributeOperationMaximum
} EFI_PCI_IO_PROTOCOL_ATTRIBUTE_OPERATION;

typedef struct {
	u32 read;
	u32 write;
} efi_pci_io_protocol_access_32_t;

typedef union efi_pci_io_protocol efi_pci_io_protocol_t;

typedef
efi_status_t (__efiapi *efi_pci_io_protocol_cfg_t)(efi_pci_io_protocol_t *,
						   EFI_PCI_IO_PROTOCOL_WIDTH,
						   u32 offset,
						   unsigned long count,
						   void *buffer);

typedef struct {
	void *read;
	void *write;
} efi_pci_io_protocol_access_t;

typedef struct {
	efi_pci_io_protocol_cfg_t read;
	efi_pci_io_protocol_cfg_t write;
} efi_pci_io_protocol_config_access_t;

union efi_pci_io_protocol {
	struct {
		void *poll_mem;
		void *poll_io;
		efi_pci_io_protocol_access_t mem;
		efi_pci_io_protocol_access_t io;
		efi_pci_io_protocol_config_access_t pci;
		void *copy_mem;
		void *map;
		void *unmap;
		void *allocate_buffer;
		void *free_buffer;
		void *flush;
		efi_status_t (__efiapi *get_location)(efi_pci_io_protocol_t *,
						      unsigned long *segment_nr,
						      unsigned long *bus_nr,
						      unsigned long *device_nr,
						      unsigned long *func_nr);
		void *attributes;
		void *get_bar_attributes;
		void *set_bar_attributes;
		uint64_t romsize;
		void *romimage;
	};
	struct {
		u32 poll_mem;
		u32 poll_io;
		efi_pci_io_protocol_access_32_t mem;
		efi_pci_io_protocol_access_32_t io;
		efi_pci_io_protocol_access_32_t pci;
		u32 copy_mem;
		u32 map;
		u32 unmap;
		u32 allocate_buffer;
		u32 free_buffer;
		u32 flush;
		u32 get_location;
		u32 attributes;
		u32 get_bar_attributes;
		u32 set_bar_attributes;
		u64 romsize;
		u32 romimage;
	} mixed_mode;
};

#define EFI_PCI_IO_ATTRIBUTE_ISA_MOTHERBOARD_IO 0x0001
#define EFI_PCI_IO_ATTRIBUTE_ISA_IO 0x0002
#define EFI_PCI_IO_ATTRIBUTE_VGA_PALETTE_IO 0x0004
#define EFI_PCI_IO_ATTRIBUTE_VGA_MEMORY 0x0008
#define EFI_PCI_IO_ATTRIBUTE_VGA_IO 0x0010
#define EFI_PCI_IO_ATTRIBUTE_IDE_PRIMARY_IO 0x0020
#define EFI_PCI_IO_ATTRIBUTE_IDE_SECONDARY_IO 0x0040
#define EFI_PCI_IO_ATTRIBUTE_MEMORY_WRITE_COMBINE 0x0080
#define EFI_PCI_IO_ATTRIBUTE_IO 0x0100
#define EFI_PCI_IO_ATTRIBUTE_MEMORY 0x0200
#define EFI_PCI_IO_ATTRIBUTE_BUS_MASTER 0x0400
#define EFI_PCI_IO_ATTRIBUTE_MEMORY_CACHED 0x0800
#define EFI_PCI_IO_ATTRIBUTE_MEMORY_DISABLE 0x1000
#define EFI_PCI_IO_ATTRIBUTE_EMBEDDED_DEVICE 0x2000
#define EFI_PCI_IO_ATTRIBUTE_EMBEDDED_ROM 0x4000
#define EFI_PCI_IO_ATTRIBUTE_DUAL_ADDRESS_CYCLE 0x8000
#define EFI_PCI_IO_ATTRIBUTE_ISA_IO_16 0x10000
#define EFI_PCI_IO_ATTRIBUTE_VGA_PALETTE_IO_16 0x20000
#define EFI_PCI_IO_ATTRIBUTE_VGA_IO_16 0x40000

struct efi_dev_path;

typedef union apple_properties_protocol apple_properties_protocol_t;

union apple_properties_protocol {
	struct {
		unsigned long version;
		efi_status_t (__efiapi *get)(apple_properties_protocol_t *,
					     struct efi_dev_path *,
					     efi_char16_t *, void *, u32 *);
		efi_status_t (__efiapi *set)(apple_properties_protocol_t *,
					     struct efi_dev_path *,
					     efi_char16_t *, void *, u32);
		efi_status_t (__efiapi *del)(apple_properties_protocol_t *,
					     struct efi_dev_path *,
					     efi_char16_t *);
		efi_status_t (__efiapi *get_all)(apple_properties_protocol_t *,
						 void *buffer, u32 *);
	};
	struct {
		u32 version;
		u32 get;
		u32 set;
		u32 del;
		u32 get_all;
	} mixed_mode;
};

typedef u32 efi_tcg2_event_log_format;

#define INITRD_EVENT_TAG_ID 0x8F3B22ECU
#define LOAD_OPTIONS_EVENT_TAG_ID 0x8F3B22EDU
#define EV_EVENT_TAG 0x00000006U
#define EFI_TCG2_EVENT_HEADER_VERSION	0x1

struct efi_tcg2_event {
	u32		event_size;
	struct {
		u32	header_size;
		u16	header_version;
		u32	pcr_index;
		u32	event_type;
	} __packed event_header;
	/* u8[] event follows here */
} __packed;

struct efi_tcg2_tagged_event {
	u32 tagged_event_id;
	u32 tagged_event_data_size;
	/* u8  tagged event data follows here */
} __packed;

typedef struct efi_tcg2_event efi_tcg2_event_t;
typedef struct efi_tcg2_tagged_event efi_tcg2_tagged_event_t;
typedef union efi_tcg2_protocol efi_tcg2_protocol_t;

union efi_tcg2_protocol {
	struct {
		void *get_capability;
		efi_status_t (__efiapi *get_event_log)(efi_tcg2_protocol_t *,
						       efi_tcg2_event_log_format,
						       efi_physical_addr_t *,
						       efi_physical_addr_t *,
						       efi_bool_t *);
		efi_status_t (__efiapi *hash_log_extend_event)(efi_tcg2_protocol_t *,
							       u64,
							       efi_physical_addr_t,
							       u64,
							       const efi_tcg2_event_t *);
		void *submit_command;
		void *get_active_pcr_banks;
		void *set_active_pcr_banks;
		void *get_result_of_set_active_pcr_banks;
	};
	struct {
		u32 get_capability;
		u32 get_event_log;
		u32 hash_log_extend_event;
		u32 submit_command;
		u32 get_active_pcr_banks;
		u32 set_active_pcr_banks;
		u32 get_result_of_set_active_pcr_banks;
	} mixed_mode;
};

struct riscv_efi_boot_protocol {
	u64 revision;

	efi_status_t (__efiapi *get_boot_hartid)(struct riscv_efi_boot_protocol *,
						 unsigned long *boot_hartid);
};

typedef union efi_load_file_protocol efi_load_file_protocol_t;
typedef union efi_load_file_protocol efi_load_file2_protocol_t;

union efi_load_file_protocol {
	struct {
		efi_status_t (__efiapi *load_file)(efi_load_file_protocol_t *,
						   efi_device_path_protocol_t *,
						   bool, unsigned long *, void *);
	};
	struct {
		u32 load_file;
	} mixed_mode;
};

typedef struct {
	u32 attributes;
	u16 file_path_list_length;
	u8 variable_data[];
	// efi_char16_t description[];
	// efi_device_path_protocol_t file_path_list[];
	// u8 optional_data[];
} __packed efi_load_option_t;

#define EFI_LOAD_OPTION_ACTIVE		0x0001U
#define EFI_LOAD_OPTION_FORCE_RECONNECT	0x0002U
#define EFI_LOAD_OPTION_HIDDEN		0x0008U
#define EFI_LOAD_OPTION_CATEGORY	0x1f00U
#define   EFI_LOAD_OPTION_CATEGORY_BOOT	0x0000U
#define   EFI_LOAD_OPTION_CATEGORY_APP	0x0100U

#define EFI_LOAD_OPTION_BOOT_MASK \
	(EFI_LOAD_OPTION_ACTIVE|EFI_LOAD_OPTION_HIDDEN|EFI_LOAD_OPTION_CATEGORY)
#define EFI_LOAD_OPTION_MASK (EFI_LOAD_OPTION_FORCE_RECONNECT|EFI_LOAD_OPTION_BOOT_MASK)

typedef struct {
	u32 attributes;
	u16 file_path_list_length;
	const efi_char16_t *description;
	const efi_device_path_protocol_t *file_path_list;
	u32 optional_data_size;
	const void *optional_data;
} efi_load_option_unpacked_t;

void efi_pci_disable_bridge_busmaster(void);

typedef efi_status_t (*efi_exit_boot_map_processing)(
	struct efi_boot_memmap *map,
	void *priv);

efi_status_t efi_exit_boot_services(void *handle, void *priv,
				    efi_exit_boot_map_processing priv_func);

efi_status_t efi_boot_kernel(void *handle, efi_loaded_image_t *image,
			     unsigned long kernel_addr, char *cmdline_ptr);

void *get_fdt(unsigned long *fdt_size);

efi_status_t efi_alloc_virtmap(efi_memory_desc_t **virtmap,
			       unsigned long *desc_size, u32 *desc_ver);
void efi_get_virtmap(efi_memory_desc_t *memory_map, unsigned long map_size,
		     unsigned long desc_size, efi_memory_desc_t *runtime_map,
		     int *count);

efi_status_t efi_get_random_bytes(unsigned long size, u8 *out);

efi_status_t efi_random_alloc(unsigned long size, unsigned long align,
			      unsigned long *addr, unsigned long random_seed,
			      int memory_type, unsigned long alloc_limit);

efi_status_t efi_random_get_seed(void);

efi_status_t efi_random_get_seed(void);

efi_status_t check_platform_features(void);

void *get_efi_config_table(efi_guid_t guid);

/* NOTE: These functions do not print a trailing newline after the string */
void efi_char16_puts(efi_char16_t *);
void efi_puts(const char *str);

__printf(1, 2) int efi_printk(char const *fmt, ...);

void efi_free(unsigned long size, unsigned long addr);

void efi_apply_loadoptions_quirk(const void **load_options, u32 *load_options_size);

char *efi_convert_cmdline(efi_loaded_image_t *image, int *cmd_line_len);

efi_status_t efi_get_memory_map(struct efi_boot_memmap **map,
				bool install_cfg_tbl);

efi_status_t efi_allocate_pages(unsigned long size, unsigned long *addr,
				unsigned long max);

efi_status_t efi_allocate_pages_aligned(unsigned long size, unsigned long *addr,
					unsigned long max, unsigned long align,
					int memory_type);

efi_status_t efi_low_alloc_above(unsigned long size, unsigned long align,
				 unsigned long *addr, unsigned long min);

efi_status_t efi_relocate_kernel(unsigned long *image_addr,
				 unsigned long image_size,
				 unsigned long alloc_size,
				 unsigned long preferred_addr,
				 unsigned long alignment,
				 unsigned long min_addr);

efi_status_t efi_parse_options(char const *cmdline);

void efi_parse_option_graphics(char *option);

efi_status_t efi_setup_gop(struct screen_info *si, efi_guid_t *proto,
			   unsigned long size);

efi_status_t handle_cmdline_files(efi_loaded_image_t *image,
				  const efi_char16_t *optstr,
				  int optstr_size,
				  unsigned long soft_limit,
				  unsigned long hard_limit,
				  unsigned long *load_addr,
				  unsigned long *load_size);


static inline efi_status_t efi_load_dtb(efi_loaded_image_t *image,
					unsigned long *load_addr,
					unsigned long *load_size)
{
	return handle_cmdline_files(image, L"dtb=", sizeof(L"dtb=") - 2,
				    ULONG_MAX, ULONG_MAX, load_addr, load_size);
}

efi_status_t efi_load_initrd(efi_loaded_image_t *image,
			     unsigned long soft_limit,
			     unsigned long hard_limit,
			     const struct linux_efi_initrd **out);
/*
 * This function handles the architcture specific differences between arm and
 * arm64 regarding where the kernel image must be loaded and any memory that
 * must be reserved. On failure it is required to free all
 * all allocations it has made.
 */
efi_status_t handle_kernel_image(unsigned long *image_addr,
				 unsigned long *image_size,
				 unsigned long *reserve_addr,
				 unsigned long *reserve_size,
				 efi_loaded_image_t *image,
				 efi_handle_t image_handle);

/* shared entrypoint between the normal stub and the zboot stub */
efi_status_t efi_stub_common(efi_handle_t handle,
			     efi_loaded_image_t *image,
			     unsigned long image_addr,
			     char *cmdline_ptr);

efi_status_t efi_handle_cmdline(efi_loaded_image_t *image, char **cmdline_ptr);

asmlinkage void __noreturn efi_enter_kernel(unsigned long entrypoint,
					    unsigned long fdt_addr,
					    unsigned long fdt_size);

void efi_handle_post_ebs_state(void);

enum efi_secureboot_mode efi_get_secureboot(void);

#ifdef CONFIG_RESET_ATTACK_MITIGATION
void efi_enable_reset_attack_mitigation(void);
#else
static inline void
efi_enable_reset_attack_mitigation(void) { }
#endif

void efi_retrieve_tpm2_eventlog(void);

struct screen_info *alloc_screen_info(void);
struct screen_info *__alloc_screen_info(void);
void free_screen_info(struct screen_info *si);

void efi_cache_sync_image(unsigned long image_base,
			  unsigned long alloc_size);

struct efi_smbios_record {
	u8	type;
	u8	length;
	u16	handle;
};

const struct efi_smbios_record *efi_get_smbios_record(u8 type);

struct efi_smbios_type1_record {
	struct efi_smbios_record	header;

	u8				manufacturer;
	u8				product_name;
	u8				version;
	u8				serial_number;
	efi_guid_t			uuid;
	u8				wakeup_type;
	u8				sku_number;
	u8				family;
};

struct efi_smbios_type4_record {
	struct efi_smbios_record	header;

	u8				socket;
	u8				processor_type;
	u8				processor_family;
	u8				processor_manufacturer;
	u8				processor_id[8];
	u8				processor_version;
	u8				voltage;
	u16				external_clock;
	u16				max_speed;
	u16				current_speed;
	u8				status;
	u8				processor_upgrade;
	u16				l1_cache_handle;
	u16				l2_cache_handle;
	u16				l3_cache_handle;
	u8				serial_number;
	u8				asset_tag;
	u8				part_number;
	u8				core_count;
	u8				enabled_core_count;
	u8				thread_count;
	u16				processor_characteristics;
	u16				processor_family2;
	u16				core_count2;
	u16				enabled_core_count2;
	u16				thread_count2;
	u16				thread_enabled;
};

#define efi_get_smbios_string(__record, __type, __name) ({		\
<<<<<<< HEAD
	int size = sizeof(struct efi_smbios_type ## __type ## _record);	\
	int off = offsetof(struct efi_smbios_type ## __type ## _record,	\
			   __name);					\
	__efi_get_smbios_string((__record), __type, off, size);		\
})

const u8 *__efi_get_smbios_string(const struct efi_smbios_record *record,
				  u8 type, int offset, int recsize);
=======
	int off = offsetof(struct efi_smbios_type ## __type ## _record,	\
			   __name);					\
	__efi_get_smbios_string((__record), __type, off);		\
})

const u8 *__efi_get_smbios_string(const struct efi_smbios_record *record,
				  u8 type, int offset);

void efi_remap_image(unsigned long image_base, unsigned alloc_size,
		     unsigned long code_size);
efi_status_t efi_kaslr_relocate_kernel(unsigned long *image_addr,
				       unsigned long *reserve_addr,
				       unsigned long *reserve_size,
				       unsigned long kernel_size,
				       unsigned long kernel_codesize,
				       unsigned long kernel_memsize,
				       u32 phys_seed);
u32 efi_kaslr_get_phys_seed(efi_handle_t image_handle);

asmlinkage efi_status_t __efiapi
efi_zboot_entry(efi_handle_t handle, efi_system_table_t *systab);

efi_status_t allocate_unaccepted_bitmap(__u32 nr_desc,
					struct efi_boot_memmap *map);
void process_unaccepted_memory(u64 start, u64 end);
void accept_memory(phys_addr_t start, phys_addr_t end);
void arch_accept_memory(phys_addr_t start, phys_addr_t end);
>>>>>>> ccf0a997

#endif<|MERGE_RESOLUTION|>--- conflicted
+++ resolved
@@ -960,8 +960,6 @@
 
 efi_status_t efi_random_get_seed(void);
 
-efi_status_t efi_random_get_seed(void);
-
 efi_status_t check_platform_features(void);
 
 void *get_efi_config_table(efi_guid_t guid);
@@ -1125,16 +1123,6 @@
 };
 
 #define efi_get_smbios_string(__record, __type, __name) ({		\
-<<<<<<< HEAD
-	int size = sizeof(struct efi_smbios_type ## __type ## _record);	\
-	int off = offsetof(struct efi_smbios_type ## __type ## _record,	\
-			   __name);					\
-	__efi_get_smbios_string((__record), __type, off, size);		\
-})
-
-const u8 *__efi_get_smbios_string(const struct efi_smbios_record *record,
-				  u8 type, int offset, int recsize);
-=======
 	int off = offsetof(struct efi_smbios_type ## __type ## _record,	\
 			   __name);					\
 	__efi_get_smbios_string((__record), __type, off);		\
@@ -1162,6 +1150,5 @@
 void process_unaccepted_memory(u64 start, u64 end);
 void accept_memory(phys_addr_t start, phys_addr_t end);
 void arch_accept_memory(phys_addr_t start, phys_addr_t end);
->>>>>>> ccf0a997
 
 #endif