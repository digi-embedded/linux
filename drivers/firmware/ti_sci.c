--- conflicted
+++ resolved
@@ -3441,10 +3441,7 @@
 	.driver = {
 		   .name = "ti-sci",
 		   .of_match_table = of_match_ptr(ti_sci_of_match),
-<<<<<<< HEAD
-=======
 		   .suppress_bind_attrs = true,
->>>>>>> ccf0a997
 	},
 };
 module_platform_driver(ti_sci_driver);
