--- conflicted
+++ resolved
@@ -688,12 +688,8 @@
 static inline void
 lnet_peer_set_alive(lnet_peer_t *lp)
 {
-<<<<<<< HEAD
-	lp->lp_last_alive = lp->lp_last_query = jiffies;
-=======
 	lp->lp_last_query = jiffies;
 	lp->lp_last_alive = jiffies;
->>>>>>> f2ed3bfc
 	if (!lp->lp_alive)
 		lnet_notify_locked(lp, 0, 1, lp->lp_last_alive);
 }
