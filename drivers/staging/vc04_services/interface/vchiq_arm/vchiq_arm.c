// SPDX-License-Identifier: GPL-2.0 OR BSD-3-Clause
/*
 * Copyright (c) 2014 Raspberry Pi (Trading) Ltd. All rights reserved.
 * Copyright (c) 2010-2012 Broadcom. All rights reserved.
 */

#include <linux/kernel.h>
#include <linux/module.h>
#include <linux/sched/signal.h>
#include <linux/types.h>
#include <linux/errno.h>
#include <linux/cdev.h>
#include <linux/fs.h>
#include <linux/device.h>
#include <linux/mm.h>
#include <linux/highmem.h>
#include <linux/pagemap.h>
#include <linux/bug.h>
#include <linux/completion.h>
#include <linux/list.h>
#include <linux/of.h>
#include <linux/platform_device.h>
#include <linux/compat.h>
#include <linux/dma-mapping.h>
#include <linux/rcupdate.h>
#include <linux/delay.h>
#include <linux/slab.h>
#include <linux/interrupt.h>
#include <linux/io.h>
#include <linux/uaccess.h>
#include <soc/bcm2835/raspberrypi-firmware.h>

#include "vchiq_core.h"
#include "vchiq_ioctl.h"
#include "vchiq_arm.h"
#include "vchiq_debugfs.h"
#include "vchiq_connected.h"
#include "vchiq_pagelist.h"

#define DEVICE_NAME "vchiq"

#define TOTAL_SLOTS (VCHIQ_SLOT_ZERO_SLOTS + 2 * 32)

#define MAX_FRAGMENTS (VCHIQ_NUM_CURRENT_BULKS * 2)

#define VCHIQ_PLATFORM_FRAGMENTS_OFFSET_IDX 0
#define VCHIQ_PLATFORM_FRAGMENTS_COUNT_IDX  1

#define BELL0	0x00
#define BELL2	0x08

#define ARM_DS_ACTIVE	BIT(2)

/* Override the default prefix, which would be vchiq_arm (from the filename) */
#undef MODULE_PARAM_PREFIX
#define MODULE_PARAM_PREFIX DEVICE_NAME "."

#define KEEPALIVE_VER 1
#define KEEPALIVE_VER_MIN KEEPALIVE_VER

/* Run time control of log level, based on KERN_XXX level. */
int vchiq_arm_log_level = VCHIQ_LOG_DEFAULT;
int vchiq_susp_log_level = VCHIQ_LOG_ERROR;

DEFINE_SPINLOCK(msg_queue_spinlock);
struct vchiq_state g_state;

static struct platform_device *bcm2835_camera;
static struct platform_device *bcm2835_audio;

static struct vchiq_drvdata bcm2835_drvdata = {
	.cache_line_size = 32,
};

static struct vchiq_drvdata bcm2836_drvdata = {
	.cache_line_size = 64,
};

struct vchiq_2835_state {
	int inited;
	struct vchiq_arm_state arm_state;
};

struct vchiq_pagelist_info {
	struct pagelist *pagelist;
	size_t pagelist_buffer_size;
	dma_addr_t dma_addr;
	enum dma_data_direction dma_dir;
	unsigned int num_pages;
	unsigned int pages_need_release;
	struct page **pages;
	struct scatterlist *scatterlist;
	unsigned int scatterlist_mapped;
};

static void __iomem *g_regs;
/* This value is the size of the L2 cache lines as understood by the
 * VPU firmware, which determines the required alignment of the
 * offsets/sizes in pagelists.
 *
 * Modern VPU firmware looks for a DT "cache-line-size" property in
 * the VCHIQ node and will overwrite it with the actual L2 cache size,
 * which the kernel must then respect.  That property was rejected
 * upstream, so we have to use the VPU firmware's compatibility value
 * of 32.
 */
static unsigned int g_cache_line_size = 32;
static unsigned int g_fragments_size;
static char *g_fragments_base;
static char *g_free_fragments;
static struct semaphore g_free_fragments_sema;
static struct device *g_dev;

static DEFINE_SEMAPHORE(g_free_fragments_mutex);

static enum vchiq_status
vchiq_blocking_bulk_transfer(unsigned int handle, void *data,
	unsigned int size, enum vchiq_bulk_dir dir);

static irqreturn_t
vchiq_doorbell_irq(int irq, void *dev_id)
{
	struct vchiq_state *state = dev_id;
	irqreturn_t ret = IRQ_NONE;
	unsigned int status;

	/* Read (and clear) the doorbell */
	status = readl(g_regs + BELL0);

	if (status & ARM_DS_ACTIVE) {  /* Was the doorbell rung? */
		remote_event_pollall(state);
		ret = IRQ_HANDLED;
	}

	return ret;
}

static void
cleanup_pagelistinfo(struct vchiq_pagelist_info *pagelistinfo)
{
	if (pagelistinfo->scatterlist_mapped) {
		dma_unmap_sg(g_dev, pagelistinfo->scatterlist,
			     pagelistinfo->num_pages, pagelistinfo->dma_dir);
	}

	if (pagelistinfo->pages_need_release)
		unpin_user_pages(pagelistinfo->pages, pagelistinfo->num_pages);

	dma_free_coherent(g_dev, pagelistinfo->pagelist_buffer_size,
			  pagelistinfo->pagelist, pagelistinfo->dma_addr);
}

/* There is a potential problem with partial cache lines (pages?)
 * at the ends of the block when reading. If the CPU accessed anything in
 * the same line (page?) then it may have pulled old data into the cache,
 * obscuring the new data underneath. We can solve this by transferring the
 * partial cache lines separately, and allowing the ARM to copy into the
 * cached area.
 */

static struct vchiq_pagelist_info *
create_pagelist(char *buf, char __user *ubuf,
		size_t count, unsigned short type)
{
	struct pagelist *pagelist;
	struct vchiq_pagelist_info *pagelistinfo;
	struct page **pages;
	u32 *addrs;
	unsigned int num_pages, offset, i, k;
	int actual_pages;
	size_t pagelist_size;
	struct scatterlist *scatterlist, *sg;
	int dma_buffers;
	dma_addr_t dma_addr;

	if (count >= INT_MAX - PAGE_SIZE)
		return NULL;

	if (buf)
		offset = (uintptr_t)buf & (PAGE_SIZE - 1);
	else
		offset = (uintptr_t)ubuf & (PAGE_SIZE - 1);
	num_pages = DIV_ROUND_UP(count + offset, PAGE_SIZE);

	if ((size_t)num_pages > (SIZE_MAX - sizeof(struct pagelist) -
			 sizeof(struct vchiq_pagelist_info)) /
			(sizeof(u32) + sizeof(pages[0]) +
			 sizeof(struct scatterlist)))
		return NULL;

	pagelist_size = sizeof(struct pagelist) +
			(num_pages * sizeof(u32)) +
			(num_pages * sizeof(pages[0]) +
			(num_pages * sizeof(struct scatterlist))) +
			sizeof(struct vchiq_pagelist_info);

	/* Allocate enough storage to hold the page pointers and the page
	 * list
	 */
	pagelist = dma_alloc_coherent(g_dev, pagelist_size, &dma_addr,
				      GFP_KERNEL);

	vchiq_log_trace(vchiq_arm_log_level, "%s - %pK", __func__, pagelist);

	if (!pagelist)
		return NULL;

	addrs		= pagelist->addrs;
	pages		= (struct page **)(addrs + num_pages);
	scatterlist	= (struct scatterlist *)(pages + num_pages);
	pagelistinfo	= (struct vchiq_pagelist_info *)
			  (scatterlist + num_pages);

	pagelist->length = count;
	pagelist->type = type;
	pagelist->offset = offset;

	/* Populate the fields of the pagelistinfo structure */
	pagelistinfo->pagelist = pagelist;
	pagelistinfo->pagelist_buffer_size = pagelist_size;
	pagelistinfo->dma_addr = dma_addr;
	pagelistinfo->dma_dir =  (type == PAGELIST_WRITE) ?
				  DMA_TO_DEVICE : DMA_FROM_DEVICE;
	pagelistinfo->num_pages = num_pages;
	pagelistinfo->pages_need_release = 0;
	pagelistinfo->pages = pages;
	pagelistinfo->scatterlist = scatterlist;
	pagelistinfo->scatterlist_mapped = 0;

	if (buf) {
		unsigned long length = count;
		unsigned int off = offset;

		for (actual_pages = 0; actual_pages < num_pages;
		     actual_pages++) {
			struct page *pg =
				vmalloc_to_page((buf +
						 (actual_pages * PAGE_SIZE)));
			size_t bytes = PAGE_SIZE - off;

			if (!pg) {
				cleanup_pagelistinfo(pagelistinfo);
				return NULL;
			}

			if (bytes > length)
				bytes = length;
			pages[actual_pages] = pg;
			length -= bytes;
			off = 0;
		}
		/* do not try and release vmalloc pages */
	} else {
		actual_pages = pin_user_pages_fast(
					  (unsigned long)ubuf & PAGE_MASK,
					  num_pages,
					  type == PAGELIST_READ,
					  pages);

		if (actual_pages != num_pages) {
			vchiq_log_info(vchiq_arm_log_level,
				       "%s - only %d/%d pages locked",
				       __func__, actual_pages, num_pages);

			/* This is probably due to the process being killed */
			if (actual_pages > 0)
				unpin_user_pages(pages, actual_pages);
			cleanup_pagelistinfo(pagelistinfo);
			return NULL;
		}
		 /* release user pages */
		pagelistinfo->pages_need_release = 1;
	}

	/*
	 * Initialize the scatterlist so that the magic cookie
	 *  is filled if debugging is enabled
	 */
	sg_init_table(scatterlist, num_pages);
	/* Now set the pages for each scatterlist */
	for (i = 0; i < num_pages; i++)	{
		unsigned int len = PAGE_SIZE - offset;

		if (len > count)
			len = count;
		sg_set_page(scatterlist + i, pages[i], len, offset);
		offset = 0;
		count -= len;
	}

	dma_buffers = dma_map_sg(g_dev,
				 scatterlist,
				 num_pages,
				 pagelistinfo->dma_dir);

	if (dma_buffers == 0) {
		cleanup_pagelistinfo(pagelistinfo);
		return NULL;
	}

	pagelistinfo->scatterlist_mapped = 1;

	/* Combine adjacent blocks for performance */
	k = 0;
	for_each_sg(scatterlist, sg, dma_buffers, i) {
		u32 len = sg_dma_len(sg);
		u32 addr = sg_dma_address(sg);

		/* Note: addrs is the address + page_count - 1
		 * The firmware expects blocks after the first to be page-
		 * aligned and a multiple of the page size
		 */
		WARN_ON(len == 0);
		WARN_ON(i && (i != (dma_buffers - 1)) && (len & ~PAGE_MASK));
		WARN_ON(i && (addr & ~PAGE_MASK));
		if (k > 0 &&
		    ((addrs[k - 1] & PAGE_MASK) +
		     (((addrs[k - 1] & ~PAGE_MASK) + 1) << PAGE_SHIFT))
		    == (addr & PAGE_MASK))
			addrs[k - 1] += ((len + PAGE_SIZE - 1) >> PAGE_SHIFT);
		else
			addrs[k++] = (addr & PAGE_MASK) |
				(((len + PAGE_SIZE - 1) >> PAGE_SHIFT) - 1);
	}

	/* Partial cache lines (fragments) require special measures */
	if ((type == PAGELIST_READ) &&
		((pagelist->offset & (g_cache_line_size - 1)) ||
		((pagelist->offset + pagelist->length) &
		(g_cache_line_size - 1)))) {
		char *fragments;

		if (down_interruptible(&g_free_fragments_sema)) {
			cleanup_pagelistinfo(pagelistinfo);
			return NULL;
		}

		WARN_ON(!g_free_fragments);

		down(&g_free_fragments_mutex);
		fragments = g_free_fragments;
		WARN_ON(!fragments);
		g_free_fragments = *(char **) g_free_fragments;
		up(&g_free_fragments_mutex);
		pagelist->type = PAGELIST_READ_WITH_FRAGMENTS +
			(fragments - g_fragments_base) / g_fragments_size;
	}

	return pagelistinfo;
}

static void
free_pagelist(struct vchiq_pagelist_info *pagelistinfo,
	      int actual)
{
	struct pagelist *pagelist = pagelistinfo->pagelist;
	struct page **pages = pagelistinfo->pages;
	unsigned int num_pages = pagelistinfo->num_pages;

	vchiq_log_trace(vchiq_arm_log_level, "%s - %pK, %d",
			__func__, pagelistinfo->pagelist, actual);

	/*
	 * NOTE: dma_unmap_sg must be called before the
	 * cpu can touch any of the data/pages.
	 */
	dma_unmap_sg(g_dev, pagelistinfo->scatterlist,
		     pagelistinfo->num_pages, pagelistinfo->dma_dir);
	pagelistinfo->scatterlist_mapped = 0;

	/* Deal with any partial cache lines (fragments) */
	if (pagelist->type >= PAGELIST_READ_WITH_FRAGMENTS) {
		char *fragments = g_fragments_base +
			(pagelist->type - PAGELIST_READ_WITH_FRAGMENTS) *
			g_fragments_size;
		int head_bytes, tail_bytes;

		head_bytes = (g_cache_line_size - pagelist->offset) &
			(g_cache_line_size - 1);
		tail_bytes = (pagelist->offset + actual) &
			(g_cache_line_size - 1);

		if ((actual >= 0) && (head_bytes != 0)) {
			if (head_bytes > actual)
				head_bytes = actual;

			memcpy((char *)kmap(pages[0]) +
				pagelist->offset,
				fragments,
				head_bytes);
			kunmap(pages[0]);
		}
		if ((actual >= 0) && (head_bytes < actual) &&
			(tail_bytes != 0)) {
			memcpy((char *)kmap(pages[num_pages - 1]) +
				((pagelist->offset + actual) &
				(PAGE_SIZE - 1) & ~(g_cache_line_size - 1)),
				fragments + g_cache_line_size,
				tail_bytes);
			kunmap(pages[num_pages - 1]);
		}

		down(&g_free_fragments_mutex);
		*(char **)fragments = g_free_fragments;
		g_free_fragments = fragments;
		up(&g_free_fragments_mutex);
		up(&g_free_fragments_sema);
	}

	/* Need to mark all the pages dirty. */
	if (pagelist->type != PAGELIST_WRITE &&
	    pagelistinfo->pages_need_release) {
		unsigned int i;

		for (i = 0; i < num_pages; i++)
			set_page_dirty(pages[i]);
	}

	cleanup_pagelistinfo(pagelistinfo);
}

int vchiq_platform_init(struct platform_device *pdev, struct vchiq_state *state)
{
	struct device *dev = &pdev->dev;
	struct vchiq_drvdata *drvdata = platform_get_drvdata(pdev);
	struct rpi_firmware *fw = drvdata->fw;
	struct vchiq_slot_zero *vchiq_slot_zero;
	void *slot_mem;
	dma_addr_t slot_phys;
	u32 channelbase;
	int slot_mem_size, frag_mem_size;
	int err, irq, i;

	/*
	 * VCHI messages between the CPU and firmware use
	 * 32-bit bus addresses.
	 */
	err = dma_set_mask_and_coherent(dev, DMA_BIT_MASK(32));

	if (err < 0)
		return err;

	g_cache_line_size = drvdata->cache_line_size;
	g_fragments_size = 2 * g_cache_line_size;

	/* Allocate space for the channels in coherent memory */
	slot_mem_size = PAGE_ALIGN(TOTAL_SLOTS * VCHIQ_SLOT_SIZE);
	frag_mem_size = PAGE_ALIGN(g_fragments_size * MAX_FRAGMENTS);

	slot_mem = dmam_alloc_coherent(dev, slot_mem_size + frag_mem_size,
				       &slot_phys, GFP_KERNEL);
	if (!slot_mem) {
		dev_err(dev, "could not allocate DMA memory\n");
		return -ENOMEM;
	}

	WARN_ON(((unsigned long)slot_mem & (PAGE_SIZE - 1)) != 0);

	vchiq_slot_zero = vchiq_init_slots(slot_mem, slot_mem_size);
	if (!vchiq_slot_zero)
		return -EINVAL;

	vchiq_slot_zero->platform_data[VCHIQ_PLATFORM_FRAGMENTS_OFFSET_IDX] =
		(int)slot_phys + slot_mem_size;
	vchiq_slot_zero->platform_data[VCHIQ_PLATFORM_FRAGMENTS_COUNT_IDX] =
		MAX_FRAGMENTS;

	g_fragments_base = (char *)slot_mem + slot_mem_size;

	g_free_fragments = g_fragments_base;
	for (i = 0; i < (MAX_FRAGMENTS - 1); i++) {
		*(char **)&g_fragments_base[i*g_fragments_size] =
			&g_fragments_base[(i + 1)*g_fragments_size];
	}
	*(char **)&g_fragments_base[i * g_fragments_size] = NULL;
	sema_init(&g_free_fragments_sema, MAX_FRAGMENTS);

	err = vchiq_init_state(state, vchiq_slot_zero);
	if (err)
		return err;

	g_regs = devm_platform_ioremap_resource(pdev, 0);
	if (IS_ERR(g_regs))
		return PTR_ERR(g_regs);

	irq = platform_get_irq(pdev, 0);
	if (irq <= 0)
		return irq;

	err = devm_request_irq(dev, irq, vchiq_doorbell_irq, IRQF_IRQPOLL,
			       "VCHIQ doorbell", state);
	if (err) {
		dev_err(dev, "failed to register irq=%d\n", irq);
		return err;
	}

	/* Send the base address of the slots to VideoCore */
	channelbase = slot_phys;
	err = rpi_firmware_property(fw, RPI_FIRMWARE_VCHIQ_INIT,
				    &channelbase, sizeof(channelbase));
	if (err || channelbase) {
		dev_err(dev, "failed to set channelbase\n");
		return err ? : -ENXIO;
	}

	g_dev = dev;
	vchiq_log_info(vchiq_arm_log_level,
		"vchiq_init - done (slots %pK, phys %pad)",
		vchiq_slot_zero, &slot_phys);

	vchiq_call_connected_callbacks();

	return 0;
}

int
vchiq_platform_init_state(struct vchiq_state *state)
{
	struct vchiq_2835_state *platform_state;

	state->platform_state = kzalloc(sizeof(*platform_state), GFP_KERNEL);
	if (!state->platform_state)
		return -ENOMEM;

	platform_state = (struct vchiq_2835_state *)state->platform_state;

	platform_state->inited = 1;
	vchiq_arm_init_state(state, &platform_state->arm_state);

	return 0;
}

struct vchiq_arm_state*
vchiq_platform_get_arm_state(struct vchiq_state *state)
{
	struct vchiq_2835_state *platform_state;

	platform_state   = (struct vchiq_2835_state *)state->platform_state;

	WARN_ON_ONCE(!platform_state->inited);

	return &platform_state->arm_state;
}

void
remote_event_signal(struct remote_event *event)
{
	wmb();

	event->fired = 1;

	dsb(sy);         /* data barrier operation */

	if (event->armed)
		writel(0, g_regs + BELL2); /* trigger vc interrupt */
}

int
vchiq_prepare_bulk_data(struct vchiq_bulk *bulk, void *offset,
			void __user *uoffset, int size, int dir)
{
	struct vchiq_pagelist_info *pagelistinfo;

	pagelistinfo = create_pagelist(offset, uoffset, size,
				       (dir == VCHIQ_BULK_RECEIVE)
				       ? PAGELIST_READ
				       : PAGELIST_WRITE);

	if (!pagelistinfo)
		return -ENOMEM;

	bulk->data = pagelistinfo->dma_addr;

	/*
	 * Store the pagelistinfo address in remote_data,
	 * which isn't used by the slave.
	 */
	bulk->remote_data = pagelistinfo;

	return 0;
}

void
vchiq_complete_bulk(struct vchiq_bulk *bulk)
{
	if (bulk && bulk->remote_data && bulk->actual)
		free_pagelist((struct vchiq_pagelist_info *)bulk->remote_data,
			      bulk->actual);
}

int vchiq_dump_platform_state(void *dump_context)
{
	char buf[80];
	int len;

	len = snprintf(buf, sizeof(buf),
		"  Platform: 2835 (VC master)");
	return vchiq_dump(dump_context, buf, len + 1);
}

#define VCHIQ_INIT_RETRIES 10
int vchiq_initialise(struct vchiq_instance **instance_out)
{
	struct vchiq_state *state;
	struct vchiq_instance *instance = NULL;
	int i, ret;

	/*
	 * VideoCore may not be ready due to boot up timing.
	 * It may never be ready if kernel and firmware are mismatched,so don't
	 * block forever.
	 */
	for (i = 0; i < VCHIQ_INIT_RETRIES; i++) {
		state = vchiq_get_state();
		if (state)
			break;
		usleep_range(500, 600);
	}
	if (i == VCHIQ_INIT_RETRIES) {
		vchiq_log_error(vchiq_core_log_level,
			"%s: videocore not initialized\n", __func__);
		ret = -ENOTCONN;
		goto failed;
	} else if (i > 0) {
		vchiq_log_warning(vchiq_core_log_level,
			"%s: videocore initialized after %d retries\n",
			__func__, i);
	}

	instance = kzalloc(sizeof(*instance), GFP_KERNEL);
	if (!instance) {
		vchiq_log_error(vchiq_core_log_level,
			"%s: error allocating vchiq instance\n", __func__);
		ret = -ENOMEM;
		goto failed;
	}

	instance->connected = 0;
	instance->state = state;
	mutex_init(&instance->bulk_waiter_list_mutex);
	INIT_LIST_HEAD(&instance->bulk_waiter_list);

	*instance_out = instance;

	ret = 0;

failed:
	vchiq_log_trace(vchiq_core_log_level,
		"%s(%p): returning %d", __func__, instance, ret);

	return ret;
}
EXPORT_SYMBOL(vchiq_initialise);

void free_bulk_waiter(struct vchiq_instance *instance)
{
	struct bulk_waiter_node *waiter, *next;

	list_for_each_entry_safe(waiter, next,
				 &instance->bulk_waiter_list, list) {
		list_del(&waiter->list);
		vchiq_log_info(vchiq_arm_log_level,
				"bulk_waiter - cleaned up %pK for pid %d",
				waiter, waiter->pid);
		kfree(waiter);
	}
}

enum vchiq_status vchiq_shutdown(struct vchiq_instance *instance)
{
	enum vchiq_status status = VCHIQ_SUCCESS;
	struct vchiq_state *state = instance->state;

	if (mutex_lock_killable(&state->mutex))
		return VCHIQ_RETRY;

	/* Remove all services */
	vchiq_shutdown_internal(state, instance);

	mutex_unlock(&state->mutex);

	vchiq_log_trace(vchiq_core_log_level,
		"%s(%p): returning %d", __func__, instance, status);

	free_bulk_waiter(instance);
	kfree(instance);

	return status;
}
EXPORT_SYMBOL(vchiq_shutdown);

static int vchiq_is_connected(struct vchiq_instance *instance)
{
	return instance->connected;
}

enum vchiq_status vchiq_connect(struct vchiq_instance *instance)
{
	enum vchiq_status status;
	struct vchiq_state *state = instance->state;

	if (mutex_lock_killable(&state->mutex)) {
		vchiq_log_trace(vchiq_core_log_level,
			"%s: call to mutex_lock failed", __func__);
		status = VCHIQ_RETRY;
		goto failed;
	}
	status = vchiq_connect_internal(state, instance);

	if (status == VCHIQ_SUCCESS)
		instance->connected = 1;

	mutex_unlock(&state->mutex);

failed:
	vchiq_log_trace(vchiq_core_log_level,
		"%s(%p): returning %d", __func__, instance, status);

	return status;
}
EXPORT_SYMBOL(vchiq_connect);

static enum vchiq_status
vchiq_add_service(struct vchiq_instance *instance,
		  const struct vchiq_service_params_kernel *params,
		  unsigned int *phandle)
{
	enum vchiq_status status;
	struct vchiq_state *state = instance->state;
	struct vchiq_service *service = NULL;
	int srvstate;

	*phandle = VCHIQ_SERVICE_HANDLE_INVALID;

	srvstate = vchiq_is_connected(instance)
		? VCHIQ_SRVSTATE_LISTENING
		: VCHIQ_SRVSTATE_HIDDEN;

	service = vchiq_add_service_internal(
		state,
		params,
		srvstate,
		instance,
		NULL);

	if (service) {
		*phandle = service->handle;
		status = VCHIQ_SUCCESS;
	} else {
		status = VCHIQ_ERROR;
	}

	vchiq_log_trace(vchiq_core_log_level,
		"%s(%p): returning %d", __func__, instance, status);

	return status;
}

enum vchiq_status
vchiq_open_service(struct vchiq_instance *instance,
		   const struct vchiq_service_params_kernel *params,
		   unsigned int *phandle)
{
	enum vchiq_status   status = VCHIQ_ERROR;
	struct vchiq_state   *state = instance->state;
	struct vchiq_service *service = NULL;

	*phandle = VCHIQ_SERVICE_HANDLE_INVALID;

	if (!vchiq_is_connected(instance))
		goto failed;

	service = vchiq_add_service_internal(state,
		params,
		VCHIQ_SRVSTATE_OPENING,
		instance,
		NULL);

	if (service) {
		*phandle = service->handle;
		status = vchiq_open_service_internal(service, current->pid);
		if (status != VCHIQ_SUCCESS) {
			vchiq_remove_service(service->handle);
			*phandle = VCHIQ_SERVICE_HANDLE_INVALID;
		}
	}

failed:
	vchiq_log_trace(vchiq_core_log_level,
		"%s(%p): returning %d", __func__, instance, status);

	return status;
}
EXPORT_SYMBOL(vchiq_open_service);

enum vchiq_status
vchiq_bulk_transmit(unsigned int handle, const void *data, unsigned int size,
		    void *userdata, enum vchiq_bulk_mode mode)
{
	enum vchiq_status status;

	while (1) {
		switch (mode) {
		case VCHIQ_BULK_MODE_NOCALLBACK:
		case VCHIQ_BULK_MODE_CALLBACK:
			status = vchiq_bulk_transfer(handle,
						     (void *)data, NULL,
						     size, userdata, mode,
						     VCHIQ_BULK_TRANSMIT);
			break;
		case VCHIQ_BULK_MODE_BLOCKING:
			status = vchiq_blocking_bulk_transfer(handle,
				(void *)data, size, VCHIQ_BULK_TRANSMIT);
			break;
		default:
			return VCHIQ_ERROR;
		}

		/*
		 * vchiq_*_bulk_transfer() may return VCHIQ_RETRY, so we need
		 * to implement a retry mechanism since this function is
		 * supposed to block until queued
		 */
		if (status != VCHIQ_RETRY)
			break;

		msleep(1);
	}

	return status;
}
EXPORT_SYMBOL(vchiq_bulk_transmit);

enum vchiq_status vchiq_bulk_receive(unsigned int handle, void *data,
				     unsigned int size, void *userdata,
				     enum vchiq_bulk_mode mode)
{
	enum vchiq_status status;

	while (1) {
		switch (mode) {
		case VCHIQ_BULK_MODE_NOCALLBACK:
		case VCHIQ_BULK_MODE_CALLBACK:
			status = vchiq_bulk_transfer(handle, data, NULL,
						     size, userdata,
						     mode, VCHIQ_BULK_RECEIVE);
			break;
		case VCHIQ_BULK_MODE_BLOCKING:
			status = vchiq_blocking_bulk_transfer(handle,
				(void *)data, size, VCHIQ_BULK_RECEIVE);
			break;
		default:
			return VCHIQ_ERROR;
		}

		/*
		 * vchiq_*_bulk_transfer() may return VCHIQ_RETRY, so we need
		 * to implement a retry mechanism since this function is
		 * supposed to block until queued
		 */
		if (status != VCHIQ_RETRY)
			break;

		msleep(1);
	}

	return status;
}
EXPORT_SYMBOL(vchiq_bulk_receive);

static enum vchiq_status
vchiq_blocking_bulk_transfer(unsigned int handle, void *data, unsigned int size,
			     enum vchiq_bulk_dir dir)
{
	struct vchiq_instance *instance;
	struct vchiq_service *service;
	enum vchiq_status status;
	struct bulk_waiter_node *waiter = NULL;
	bool found = false;

	service = find_service_by_handle(handle);
	if (!service)
		return VCHIQ_ERROR;

	instance = service->instance;

	vchiq_service_put(service);

	mutex_lock(&instance->bulk_waiter_list_mutex);
	list_for_each_entry(waiter, &instance->bulk_waiter_list, list) {
		if (waiter->pid == current->pid) {
			list_del(&waiter->list);
			found = true;
			break;
		}
	}
	mutex_unlock(&instance->bulk_waiter_list_mutex);

	if (found) {
		struct vchiq_bulk *bulk = waiter->bulk_waiter.bulk;

		if (bulk) {
			/* This thread has an outstanding bulk transfer. */
			/* FIXME: why compare a dma address to a pointer? */
			if ((bulk->data != (dma_addr_t)(uintptr_t)data) ||
				(bulk->size != size)) {
				/*
				 * This is not a retry of the previous one.
				 * Cancel the signal when the transfer completes.
				 */
				spin_lock(&bulk_waiter_spinlock);
				bulk->userdata = NULL;
				spin_unlock(&bulk_waiter_spinlock);
			}
		}
	} else {
		waiter = kzalloc(sizeof(*waiter), GFP_KERNEL);
		if (!waiter) {
			vchiq_log_error(vchiq_core_log_level,
				"%s - out of memory", __func__);
			return VCHIQ_ERROR;
		}
	}

	status = vchiq_bulk_transfer(handle, data, NULL, size,
				     &waiter->bulk_waiter,
				     VCHIQ_BULK_MODE_BLOCKING, dir);
	if ((status != VCHIQ_RETRY) || fatal_signal_pending(current) ||
		!waiter->bulk_waiter.bulk) {
		struct vchiq_bulk *bulk = waiter->bulk_waiter.bulk;

		if (bulk) {
			/* Cancel the signal when the transfer completes. */
			spin_lock(&bulk_waiter_spinlock);
			bulk->userdata = NULL;
			spin_unlock(&bulk_waiter_spinlock);
		}
		kfree(waiter);
	} else {
		waiter->pid = current->pid;
		mutex_lock(&instance->bulk_waiter_list_mutex);
		list_add(&waiter->list, &instance->bulk_waiter_list);
		mutex_unlock(&instance->bulk_waiter_list_mutex);
		vchiq_log_info(vchiq_arm_log_level,
				"saved bulk_waiter %pK for pid %d",
				waiter, current->pid);
	}

	return status;
}

static enum vchiq_status
add_completion(struct vchiq_instance *instance, enum vchiq_reason reason,
	       struct vchiq_header *header, struct user_service *user_service,
	       void *bulk_userdata)
{
	struct vchiq_completion_data_kernel *completion;
	int insert;

	DEBUG_INITIALISE(g_state.local)

	insert = instance->completion_insert;
	while ((insert - instance->completion_remove) >= MAX_COMPLETIONS) {
		/* Out of space - wait for the client */
		DEBUG_TRACE(SERVICE_CALLBACK_LINE);
		vchiq_log_trace(vchiq_arm_log_level,
			"%s - completion queue full", __func__);
		DEBUG_COUNT(COMPLETION_QUEUE_FULL_COUNT);
		if (wait_for_completion_interruptible(
					&instance->remove_event)) {
			vchiq_log_info(vchiq_arm_log_level,
				"service_callback interrupted");
			return VCHIQ_RETRY;
		} else if (instance->closing) {
			vchiq_log_info(vchiq_arm_log_level,
				"service_callback closing");
			return VCHIQ_SUCCESS;
		}
		DEBUG_TRACE(SERVICE_CALLBACK_LINE);
	}

	completion = &instance->completions[insert & (MAX_COMPLETIONS - 1)];

	completion->header = header;
	completion->reason = reason;
	/* N.B. service_userdata is updated while processing AWAIT_COMPLETION */
	completion->service_userdata = user_service->service;
	completion->bulk_userdata = bulk_userdata;

	if (reason == VCHIQ_SERVICE_CLOSED) {
		/*
		 * Take an extra reference, to be held until
		 * this CLOSED notification is delivered.
		 */
		vchiq_service_get(user_service->service);
		if (instance->use_close_delivered)
			user_service->close_pending = 1;
	}

	/*
	 * A write barrier is needed here to ensure that the entire completion
	 * record is written out before the insert point.
	 */
	wmb();

	if (reason == VCHIQ_MESSAGE_AVAILABLE)
		user_service->message_available_pos = insert;

	insert++;
	instance->completion_insert = insert;

	complete(&instance->insert_event);

	return VCHIQ_SUCCESS;
}

enum vchiq_status
service_callback(enum vchiq_reason reason, struct vchiq_header *header,
		 unsigned int handle, void *bulk_userdata)
{
	/*
	 * How do we ensure the callback goes to the right client?
	 * The service_user data points to a user_service record
	 * containing the original callback and the user state structure, which
	 * contains a circular buffer for completion records.
	 */
	struct user_service *user_service;
	struct vchiq_service *service;
	struct vchiq_instance *instance;
	bool skip_completion = false;

	DEBUG_INITIALISE(g_state.local)

	DEBUG_TRACE(SERVICE_CALLBACK_LINE);

	service = handle_to_service(handle);
	if (WARN_ON(!service))
		return VCHIQ_SUCCESS;

	user_service = (struct user_service *)service->base.userdata;
	instance = user_service->instance;

	if (!instance || instance->closing)
		return VCHIQ_SUCCESS;

	vchiq_log_trace(vchiq_arm_log_level,
		"%s - service %lx(%d,%p), reason %d, header %lx, instance %lx, bulk_userdata %lx",
		__func__, (unsigned long)user_service,
		service->localport, user_service->userdata,
		reason, (unsigned long)header,
		(unsigned long)instance, (unsigned long)bulk_userdata);

	if (header && user_service->is_vchi) {
		spin_lock(&msg_queue_spinlock);
		while (user_service->msg_insert ==
			(user_service->msg_remove + MSG_QUEUE_SIZE)) {
			spin_unlock(&msg_queue_spinlock);
			DEBUG_TRACE(SERVICE_CALLBACK_LINE);
			DEBUG_COUNT(MSG_QUEUE_FULL_COUNT);
			vchiq_log_trace(vchiq_arm_log_level,
				"service_callback - msg queue full");
			/*
			 * If there is no MESSAGE_AVAILABLE in the completion
			 * queue, add one
			 */
			if ((user_service->message_available_pos -
				instance->completion_remove) < 0) {
				enum vchiq_status status;

				vchiq_log_info(vchiq_arm_log_level,
					"Inserting extra MESSAGE_AVAILABLE");
				DEBUG_TRACE(SERVICE_CALLBACK_LINE);
				status = add_completion(instance, reason,
					NULL, user_service, bulk_userdata);
				if (status != VCHIQ_SUCCESS) {
					DEBUG_TRACE(SERVICE_CALLBACK_LINE);
					return status;
				}
			}

			DEBUG_TRACE(SERVICE_CALLBACK_LINE);
			if (wait_for_completion_interruptible(
						&user_service->remove_event)) {
				vchiq_log_info(vchiq_arm_log_level,
					"%s interrupted", __func__);
				DEBUG_TRACE(SERVICE_CALLBACK_LINE);
				return VCHIQ_RETRY;
			} else if (instance->closing) {
				vchiq_log_info(vchiq_arm_log_level,
					"%s closing", __func__);
				DEBUG_TRACE(SERVICE_CALLBACK_LINE);
				return VCHIQ_ERROR;
			}
			DEBUG_TRACE(SERVICE_CALLBACK_LINE);
			spin_lock(&msg_queue_spinlock);
		}

		user_service->msg_queue[user_service->msg_insert &
			(MSG_QUEUE_SIZE - 1)] = header;
		user_service->msg_insert++;

		/*
		 * If there is a thread waiting in DEQUEUE_MESSAGE, or if
		 * there is a MESSAGE_AVAILABLE in the completion queue then
		 * bypass the completion queue.
		 */
		if (((user_service->message_available_pos -
			instance->completion_remove) >= 0) ||
			user_service->dequeue_pending) {
			user_service->dequeue_pending = 0;
			skip_completion = true;
		}

		spin_unlock(&msg_queue_spinlock);
		complete(&user_service->insert_event);

		header = NULL;
	}
	DEBUG_TRACE(SERVICE_CALLBACK_LINE);

	if (skip_completion)
		return VCHIQ_SUCCESS;

	return add_completion(instance, reason, header, user_service,
		bulk_userdata);
}

int vchiq_dump(void *dump_context, const char *str, int len)
{
	struct dump_context *context = (struct dump_context *)dump_context;
	int copy_bytes;

	if (context->actual >= context->space)
		return 0;

	if (context->offset > 0) {
		int skip_bytes = min_t(int, len, context->offset);

		str += skip_bytes;
		len -= skip_bytes;
		context->offset -= skip_bytes;
		if (context->offset > 0)
			return 0;
	}
	copy_bytes = min_t(int, len, context->space - context->actual);
	if (copy_bytes == 0)
		return 0;
	if (copy_to_user(context->buf + context->actual, str,
			 copy_bytes))
		return -EFAULT;
	context->actual += copy_bytes;
	len -= copy_bytes;

	/*
	 * If the terminating NUL is included in the length, then it
	 * marks the end of a line and should be replaced with a
	 * carriage return.
	 */
	if ((len == 0) && (str[copy_bytes - 1] == '\0')) {
		char cr = '\n';

		if (copy_to_user(context->buf + context->actual - 1,
				 &cr, 1))
			return -EFAULT;
	}
	return 0;
}

int vchiq_dump_platform_instances(void *dump_context)
{
	struct vchiq_state *state = vchiq_get_state();
	char buf[80];
	int len;
	int i;

	/*
	 * There is no list of instances, so instead scan all services,
	 * marking those that have been dumped.
	 */

	rcu_read_lock();
	for (i = 0; i < state->unused_service; i++) {
		struct vchiq_service *service;
		struct vchiq_instance *instance;

		service = rcu_dereference(state->services[i]);
		if (!service || service->base.callback != service_callback)
			continue;

		instance = service->instance;
		if (instance)
			instance->mark = 0;
	}
	rcu_read_unlock();

	for (i = 0; i < state->unused_service; i++) {
		struct vchiq_service *service;
		struct vchiq_instance *instance;
		int err;

		rcu_read_lock();
		service = rcu_dereference(state->services[i]);
		if (!service || service->base.callback != service_callback) {
			rcu_read_unlock();
			continue;
		}

		instance = service->instance;
		if (!instance || instance->mark) {
			rcu_read_unlock();
			continue;
		}
		rcu_read_unlock();

		len = snprintf(buf, sizeof(buf),
			       "Instance %pK: pid %d,%s completions %d/%d",
			       instance, instance->pid,
			       instance->connected ? " connected, " :
			       "",
			       instance->completion_insert -
			       instance->completion_remove,
			       MAX_COMPLETIONS);
		err = vchiq_dump(dump_context, buf, len + 1);
		if (err)
			return err;
		instance->mark = 1;
	}
	return 0;
}

int vchiq_dump_platform_service_state(void *dump_context,
				      struct vchiq_service *service)
{
	struct user_service *user_service =
			(struct user_service *)service->base.userdata;
	char buf[80];
	int len;

	len = scnprintf(buf, sizeof(buf), "  instance %pK", service->instance);

	if ((service->base.callback == service_callback) &&
		user_service->is_vchi) {
		len += scnprintf(buf + len, sizeof(buf) - len,
			", %d/%d messages",
			user_service->msg_insert - user_service->msg_remove,
			MSG_QUEUE_SIZE);

		if (user_service->dequeue_pending)
			len += scnprintf(buf + len, sizeof(buf) - len,
				" (dequeue pending)");
	}

	return vchiq_dump(dump_context, buf, len + 1);
}

struct vchiq_state *
vchiq_get_state(void)
{

	if (!g_state.remote)
		pr_err("%s: g_state.remote == NULL\n", __func__);
	else if (g_state.remote->initialised != 1)
		pr_notice("%s: g_state.remote->initialised != 1 (%d)\n",
			  __func__, g_state.remote->initialised);

	return (g_state.remote &&
		(g_state.remote->initialised == 1)) ? &g_state : NULL;
}

/*
 * Autosuspend related functionality
 */

static enum vchiq_status
vchiq_keepalive_vchiq_callback(enum vchiq_reason reason,
			       struct vchiq_header *header,
			       unsigned int service_user, void *bulk_user)
{
	vchiq_log_error(vchiq_susp_log_level,
		"%s callback reason %d", __func__, reason);
	return 0;
}

static int
vchiq_keepalive_thread_func(void *v)
{
	struct vchiq_state *state = (struct vchiq_state *)v;
	struct vchiq_arm_state *arm_state = vchiq_platform_get_arm_state(state);

	enum vchiq_status status;
	struct vchiq_instance *instance;
	unsigned int ka_handle;
	int ret;

	struct vchiq_service_params_kernel params = {
		.fourcc      = VCHIQ_MAKE_FOURCC('K', 'E', 'E', 'P'),
		.callback    = vchiq_keepalive_vchiq_callback,
		.version     = KEEPALIVE_VER,
		.version_min = KEEPALIVE_VER_MIN
	};

	ret = vchiq_initialise(&instance);
	if (ret) {
		vchiq_log_error(vchiq_susp_log_level,
			"%s vchiq_initialise failed %d", __func__, ret);
		goto exit;
	}

	status = vchiq_connect(instance);
	if (status != VCHIQ_SUCCESS) {
		vchiq_log_error(vchiq_susp_log_level,
			"%s vchiq_connect failed %d", __func__, status);
		goto shutdown;
	}

	status = vchiq_add_service(instance, &params, &ka_handle);
	if (status != VCHIQ_SUCCESS) {
		vchiq_log_error(vchiq_susp_log_level,
			"%s vchiq_open_service failed %d", __func__, status);
		goto shutdown;
	}

	while (1) {
		long rc = 0, uc = 0;

		if (wait_for_completion_interruptible(&arm_state->ka_evt)) {
			vchiq_log_error(vchiq_susp_log_level,
				"%s interrupted", __func__);
			flush_signals(current);
			continue;
		}

		/*
		 * read and clear counters.  Do release_count then use_count to
		 * prevent getting more releases than uses
		 */
		rc = atomic_xchg(&arm_state->ka_release_count, 0);
		uc = atomic_xchg(&arm_state->ka_use_count, 0);

		/*
		 * Call use/release service the requisite number of times.
		 * Process use before release so use counts don't go negative
		 */
		while (uc--) {
			atomic_inc(&arm_state->ka_use_ack_count);
			status = vchiq_use_service(ka_handle);
			if (status != VCHIQ_SUCCESS) {
				vchiq_log_error(vchiq_susp_log_level,
					"%s vchiq_use_service error %d",
					__func__, status);
			}
		}
		while (rc--) {
			status = vchiq_release_service(ka_handle);
			if (status != VCHIQ_SUCCESS) {
				vchiq_log_error(vchiq_susp_log_level,
					"%s vchiq_release_service error %d",
					__func__, status);
			}
		}
	}

shutdown:
	vchiq_shutdown(instance);
exit:
	return 0;
}

void
vchiq_arm_init_state(struct vchiq_state *state,
		     struct vchiq_arm_state *arm_state)
{
	if (arm_state) {
		rwlock_init(&arm_state->susp_res_lock);

		init_completion(&arm_state->ka_evt);
		atomic_set(&arm_state->ka_use_count, 0);
		atomic_set(&arm_state->ka_use_ack_count, 0);
		atomic_set(&arm_state->ka_release_count, 0);

		arm_state->state = state;
		arm_state->first_connect = 0;

	}
}

int
vchiq_use_internal(struct vchiq_state *state, struct vchiq_service *service,
		   enum USE_TYPE_E use_type)
{
	struct vchiq_arm_state *arm_state = vchiq_platform_get_arm_state(state);
	int ret = 0;
	char entity[16];
	int *entity_uc;
	int local_uc;

	if (!arm_state) {
		ret = -EINVAL;
		goto out;
	}

	if (use_type == USE_TYPE_VCHIQ) {
		sprintf(entity, "VCHIQ:   ");
		entity_uc = &arm_state->peer_use_count;
	} else if (service) {
		sprintf(entity, "%c%c%c%c:%03d",
			VCHIQ_FOURCC_AS_4CHARS(service->base.fourcc),
			service->client_id);
		entity_uc = &service->service_use_count;
	} else {
		vchiq_log_error(vchiq_susp_log_level, "%s null service ptr", __func__);
		ret = -EINVAL;
		goto out;
	}

	write_lock_bh(&arm_state->susp_res_lock);
	local_uc = ++arm_state->videocore_use_count;
	++(*entity_uc);

	vchiq_log_trace(vchiq_susp_log_level,
		"%s %s count %d, state count %d",
		__func__, entity, *entity_uc, local_uc);

	write_unlock_bh(&arm_state->susp_res_lock);

	if (!ret) {
		enum vchiq_status status = VCHIQ_SUCCESS;
		long ack_cnt = atomic_xchg(&arm_state->ka_use_ack_count, 0);

		while (ack_cnt && (status == VCHIQ_SUCCESS)) {
			/* Send the use notify to videocore */
			status = vchiq_send_remote_use_active(state);
			if (status == VCHIQ_SUCCESS)
				ack_cnt--;
			else
				atomic_add(ack_cnt,
					&arm_state->ka_use_ack_count);
		}
	}

out:
	vchiq_log_trace(vchiq_susp_log_level, "%s exit %d", __func__, ret);
	return ret;
}

int
vchiq_release_internal(struct vchiq_state *state, struct vchiq_service *service)
{
	struct vchiq_arm_state *arm_state = vchiq_platform_get_arm_state(state);
	int ret = 0;
	char entity[16];
	int *entity_uc;

	if (!arm_state) {
		ret = -EINVAL;
		goto out;
	}

	if (service) {
		sprintf(entity, "%c%c%c%c:%03d",
			VCHIQ_FOURCC_AS_4CHARS(service->base.fourcc),
			service->client_id);
		entity_uc = &service->service_use_count;
	} else {
		sprintf(entity, "PEER:   ");
		entity_uc = &arm_state->peer_use_count;
	}

	write_lock_bh(&arm_state->susp_res_lock);
	if (!arm_state->videocore_use_count || !(*entity_uc)) {
		/* Don't use BUG_ON - don't allow user thread to crash kernel */
		WARN_ON(!arm_state->videocore_use_count);
		WARN_ON(!(*entity_uc));
		ret = -EINVAL;
		goto unlock;
	}
	--arm_state->videocore_use_count;
	--(*entity_uc);

	vchiq_log_trace(vchiq_susp_log_level,
		"%s %s count %d, state count %d",
		__func__, entity, *entity_uc,
		arm_state->videocore_use_count);

unlock:
	write_unlock_bh(&arm_state->susp_res_lock);

out:
	vchiq_log_trace(vchiq_susp_log_level, "%s exit %d", __func__, ret);
	return ret;
}

void
vchiq_on_remote_use(struct vchiq_state *state)
{
	struct vchiq_arm_state *arm_state = vchiq_platform_get_arm_state(state);

	atomic_inc(&arm_state->ka_use_count);
	complete(&arm_state->ka_evt);
}

void
vchiq_on_remote_release(struct vchiq_state *state)
{
	struct vchiq_arm_state *arm_state = vchiq_platform_get_arm_state(state);

	atomic_inc(&arm_state->ka_release_count);
	complete(&arm_state->ka_evt);
}

int
vchiq_use_service_internal(struct vchiq_service *service)
{
	return vchiq_use_internal(service->state, service, USE_TYPE_SERVICE);
}

int
vchiq_release_service_internal(struct vchiq_service *service)
{
	return vchiq_release_internal(service->state, service);
}

struct vchiq_debugfs_node *
vchiq_instance_get_debugfs_node(struct vchiq_instance *instance)
{
	return &instance->debugfs_node;
}

int
vchiq_instance_get_use_count(struct vchiq_instance *instance)
{
	struct vchiq_service *service;
	int use_count = 0, i;

	i = 0;
	rcu_read_lock();
	while ((service = __next_service_by_instance(instance->state,
						     instance, &i)))
		use_count += service->service_use_count;
	rcu_read_unlock();
	return use_count;
}

int
vchiq_instance_get_pid(struct vchiq_instance *instance)
{
	return instance->pid;
}

int
vchiq_instance_get_trace(struct vchiq_instance *instance)
{
	return instance->trace;
}

void
vchiq_instance_set_trace(struct vchiq_instance *instance, int trace)
{
	struct vchiq_service *service;
	int i;

	i = 0;
	rcu_read_lock();
	while ((service = __next_service_by_instance(instance->state,
						     instance, &i)))
		service->trace = trace;
	rcu_read_unlock();
	instance->trace = (trace != 0);
}

enum vchiq_status
vchiq_use_service(unsigned int handle)
{
	enum vchiq_status ret = VCHIQ_ERROR;
	struct vchiq_service *service = find_service_by_handle(handle);

	if (service) {
		ret = vchiq_use_internal(service->state, service,
				USE_TYPE_SERVICE);
		vchiq_service_put(service);
	}
	return ret;
}
EXPORT_SYMBOL(vchiq_use_service);

enum vchiq_status
vchiq_release_service(unsigned int handle)
{
	enum vchiq_status ret = VCHIQ_ERROR;
	struct vchiq_service *service = find_service_by_handle(handle);

	if (service) {
		ret = vchiq_release_internal(service->state, service);
		vchiq_service_put(service);
	}
	return ret;
}
EXPORT_SYMBOL(vchiq_release_service);

struct service_data_struct {
	int fourcc;
	int clientid;
	int use_count;
};

void
vchiq_dump_service_use_state(struct vchiq_state *state)
{
	struct vchiq_arm_state *arm_state = vchiq_platform_get_arm_state(state);
	struct service_data_struct *service_data;
	int i, found = 0;
	/*
	 * If there's more than 64 services, only dump ones with
	 * non-zero counts
	 */
	int only_nonzero = 0;
	static const char *nz = "<-- preventing suspend";

	int peer_count;
	int vc_use_count;
	int active_services;

	if (!arm_state)
		return;

	service_data = kmalloc_array(MAX_SERVICES, sizeof(*service_data),
				     GFP_KERNEL);
	if (!service_data)
		return;

	read_lock_bh(&arm_state->susp_res_lock);
	peer_count = arm_state->peer_use_count;
	vc_use_count = arm_state->videocore_use_count;
	active_services = state->unused_service;
	if (active_services > MAX_SERVICES)
		only_nonzero = 1;

	rcu_read_lock();
	for (i = 0; i < active_services; i++) {
		struct vchiq_service *service_ptr =
			rcu_dereference(state->services[i]);

		if (!service_ptr)
			continue;

		if (only_nonzero && !service_ptr->service_use_count)
			continue;

		if (service_ptr->srvstate == VCHIQ_SRVSTATE_FREE)
			continue;

		service_data[found].fourcc = service_ptr->base.fourcc;
		service_data[found].clientid = service_ptr->client_id;
		service_data[found].use_count = service_ptr->service_use_count;
		found++;
		if (found >= MAX_SERVICES)
			break;
	}
	rcu_read_unlock();

	read_unlock_bh(&arm_state->susp_res_lock);

	if (only_nonzero)
		vchiq_log_warning(vchiq_susp_log_level, "Too many active "
			"services (%d).  Only dumping up to first %d services "
			"with non-zero use-count", active_services, found);

	for (i = 0; i < found; i++) {
		vchiq_log_warning(vchiq_susp_log_level,
			"----- %c%c%c%c:%d service count %d %s",
			VCHIQ_FOURCC_AS_4CHARS(service_data[i].fourcc),
			service_data[i].clientid,
			service_data[i].use_count,
			service_data[i].use_count ? nz : "");
	}
	vchiq_log_warning(vchiq_susp_log_level,
		"----- VCHIQ use count count %d", peer_count);
	vchiq_log_warning(vchiq_susp_log_level,
		"--- Overall vchiq instance use count %d", vc_use_count);

	kfree(service_data);
}

enum vchiq_status
vchiq_check_service(struct vchiq_service *service)
{
	struct vchiq_arm_state *arm_state;
	enum vchiq_status ret = VCHIQ_ERROR;

	if (!service || !service->state)
		goto out;

	arm_state = vchiq_platform_get_arm_state(service->state);

	read_lock_bh(&arm_state->susp_res_lock);
	if (service->service_use_count)
		ret = VCHIQ_SUCCESS;
	read_unlock_bh(&arm_state->susp_res_lock);

	if (ret == VCHIQ_ERROR) {
		vchiq_log_error(vchiq_susp_log_level,
			"%s ERROR - %c%c%c%c:%d service count %d, state count %d", __func__,
			VCHIQ_FOURCC_AS_4CHARS(service->base.fourcc),
			service->client_id, service->service_use_count,
			arm_state->videocore_use_count);
		vchiq_dump_service_use_state(service->state);
	}
out:
	return ret;
}

void vchiq_platform_conn_state_changed(struct vchiq_state *state,
				       enum vchiq_connstate oldstate,
				       enum vchiq_connstate newstate)
{
	struct vchiq_arm_state *arm_state = vchiq_platform_get_arm_state(state);
	char threadname[16];

	vchiq_log_info(vchiq_susp_log_level, "%d: %s->%s", state->id,
		get_conn_state_name(oldstate), get_conn_state_name(newstate));
	if (state->conn_state != VCHIQ_CONNSTATE_CONNECTED)
		return;

	write_lock_bh(&arm_state->susp_res_lock);
	if (arm_state->first_connect) {
		write_unlock_bh(&arm_state->susp_res_lock);
		return;
	}

	arm_state->first_connect = 1;
	write_unlock_bh(&arm_state->susp_res_lock);
	snprintf(threadname, sizeof(threadname), "vchiq-keep/%d",
		 state->id);
	arm_state->ka_thread = kthread_create(&vchiq_keepalive_thread_func,
					      (void *)state,
					      threadname);
	if (IS_ERR(arm_state->ka_thread)) {
		vchiq_log_error(vchiq_susp_log_level,
				"vchiq: FATAL: couldn't create thread %s",
				threadname);
	} else {
		wake_up_process(arm_state->ka_thread);
	}
}

static const struct of_device_id vchiq_of_match[] = {
	{ .compatible = "brcm,bcm2835-vchiq", .data = &bcm2835_drvdata },
	{ .compatible = "brcm,bcm2836-vchiq", .data = &bcm2836_drvdata },
	{},
};
MODULE_DEVICE_TABLE(of, vchiq_of_match);

static struct platform_device *
vchiq_register_child(struct platform_device *pdev, const char *name)
{
	struct platform_device_info pdevinfo;
	struct platform_device *child;

	memset(&pdevinfo, 0, sizeof(pdevinfo));

	pdevinfo.parent = &pdev->dev;
	pdevinfo.name = name;
	pdevinfo.id = PLATFORM_DEVID_NONE;
	pdevinfo.dma_mask = DMA_BIT_MASK(32);

	child = platform_device_register_full(&pdevinfo);
	if (IS_ERR(child)) {
		dev_warn(&pdev->dev, "%s not registered\n", name);
		child = NULL;
	}

	return child;
}

static int vchiq_probe(struct platform_device *pdev)
{
	struct device_node *fw_node;
	const struct of_device_id *of_id;
	struct vchiq_drvdata *drvdata;
	int err;

	of_id = of_match_node(vchiq_of_match, pdev->dev.of_node);
	drvdata = (struct vchiq_drvdata *)of_id->data;
	if (!drvdata)
		return -EINVAL;

	fw_node = of_find_compatible_node(NULL, NULL,
					  "raspberrypi,bcm2835-firmware");
	if (!fw_node) {
		dev_err(&pdev->dev, "Missing firmware node\n");
		return -ENOENT;
	}

	drvdata->fw = devm_rpi_firmware_get(&pdev->dev, fw_node);
	of_node_put(fw_node);
	if (!drvdata->fw)
		return -EPROBE_DEFER;

	platform_set_drvdata(pdev, drvdata);

	err = vchiq_platform_init(pdev, &g_state);
	if (err)
		goto failed_platform_init;

	vchiq_debugfs_init();

	vchiq_log_info(vchiq_arm_log_level,
		       "vchiq: platform initialised - version %d (min %d)",
		       VCHIQ_VERSION, VCHIQ_VERSION_MIN);

	/*
	 * Simply exit on error since the function handles cleanup in
	 * cases of failure.
	 */
	err = vchiq_register_chrdev(&pdev->dev);
	if (err) {
		vchiq_log_warning(vchiq_arm_log_level,
				  "Failed to initialize vchiq cdev");
		goto error_exit;
	}

	bcm2835_camera = vchiq_register_child(pdev, "bcm2835-camera");
	bcm2835_audio = vchiq_register_child(pdev, "bcm2835_audio");

	return 0;

failed_platform_init:
	vchiq_log_warning(vchiq_arm_log_level, "could not initialize vchiq platform");
error_exit:
	return err;
}

static int vchiq_remove(struct platform_device *pdev)
{
	platform_device_unregister(bcm2835_audio);
	platform_device_unregister(bcm2835_camera);
	vchiq_debugfs_deinit();
	vchiq_deregister_chrdev();

	return 0;
}

static struct platform_driver vchiq_driver = {
	.driver = {
		.name = "bcm2835_vchiq",
		.of_match_table = vchiq_of_match,
	},
	.probe = vchiq_probe,
	.remove = vchiq_remove,
};

static int __init vchiq_driver_init(void)
{
	int ret;

	ret = platform_driver_register(&vchiq_driver);
	if (ret)
		pr_err("Failed to register vchiq driver\n");
<<<<<<< HEAD
		goto region_unregister;
	}

	return 0;

region_unregister:
	unregister_chrdev_region(vchiq_devid, 1);

class_destroy:
	class_destroy(vchiq_class);
=======
>>>>>>> c1084c27

	return ret;
}
module_init(vchiq_driver_init);

static void __exit vchiq_driver_exit(void)
{
	platform_driver_unregister(&vchiq_driver);
}
module_exit(vchiq_driver_exit);

MODULE_LICENSE("Dual BSD/GPL");
MODULE_DESCRIPTION("Videocore VCHIQ driver");
MODULE_AUTHOR("Broadcom Corporation");<|MERGE_RESOLUTION|>--- conflicted
+++ resolved
@@ -1856,19 +1856,6 @@
 	ret = platform_driver_register(&vchiq_driver);
 	if (ret)
 		pr_err("Failed to register vchiq driver\n");
-<<<<<<< HEAD
-		goto region_unregister;
-	}
-
-	return 0;
-
-region_unregister:
-	unregister_chrdev_region(vchiq_devid, 1);
-
-class_destroy:
-	class_destroy(vchiq_class);
-=======
->>>>>>> c1084c27
 
 	return ret;
 }
