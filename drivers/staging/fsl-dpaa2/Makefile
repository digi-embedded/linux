# SPDX-License-Identifier: GPL-2.0
#
# Freescale DataPath Acceleration Architecture Gen2 (DPAA2) drivers
#

<<<<<<< HEAD
obj-$(CONFIG_FSL_DPAA2_ETHSW)		+= ethsw/
obj-$(CONFIG_FSL_DPAA2_MAC)		+= mac/
=======
>>>>>>> c1084c27
obj-$(CONFIG_FSL_DPAA2_EVB)		+= evb/<|MERGE_RESOLUTION|>--- conflicted
+++ resolved
@@ -3,9 +3,4 @@
 # Freescale DataPath Acceleration Architecture Gen2 (DPAA2) drivers
 #
 
-<<<<<<< HEAD
-obj-$(CONFIG_FSL_DPAA2_ETHSW)		+= ethsw/
-obj-$(CONFIG_FSL_DPAA2_MAC)		+= mac/
-=======
->>>>>>> c1084c27
 obj-$(CONFIG_FSL_DPAA2_EVB)		+= evb/