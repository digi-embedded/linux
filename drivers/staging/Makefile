--- conflicted
+++ resolved
@@ -31,8 +31,5 @@
 obj-$(CONFIG_XIL_AXIS_FIFO)	+= axis-fifo/
 obj-$(CONFIG_FIELDBUS_DEV)     += fieldbus/
 obj-$(CONFIG_QLGE)		+= qlge/
-<<<<<<< HEAD
 obj-$(CONFIG_FSL_PPFE)		+= fsl_ppfe/
-=======
-obj-$(CONFIG_ETHOSU)		+= ethosu/
->>>>>>> 8076f963
+obj-$(CONFIG_ETHOSU)		+= ethosu/