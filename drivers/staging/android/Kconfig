--- conflicted
+++ resolved
@@ -23,10 +23,6 @@
 	  a 'cuttlefish' Android image inside QEmu. The driver interacts with
 	  a QEmu ivshmem device. If built as a module, it will be called vsoc.
 
-<<<<<<< HEAD
-
-=======
->>>>>>> ee68d467
 source "drivers/staging/android/fiq_debugger/Kconfig"
 
 endif # if ANDROID
