--- conflicted
+++ resolved
@@ -468,14 +468,11 @@
 
 int ion_query_heaps(struct ion_client *client, struct ion_heap_query *query);
 
-<<<<<<< HEAD
+int ion_share_dma_buf_fd_nolock(struct ion_client *client,
+				struct ion_handle *handle);
 int ion_handle_put_wrap(struct ion_handle *handle);
 struct ion_handle *ion_handle_get_by_id_wrap(struct ion_client *client,
 					       int id);
 struct device *ion_device_get_by_client(struct ion_client *client);
-=======
-int ion_share_dma_buf_fd_nolock(struct ion_client *client,
-				struct ion_handle *handle);
->>>>>>> b24c9962
 
 #endif /* _ION_PRIV_H */