--- conflicted
+++ resolved
@@ -46,10 +46,7 @@
 	tristate "Ion for imx platform"
 	depends on ION
 	select VIDEOBUF2_DMA_CONTIG
-<<<<<<< HEAD
-=======
 	select ION_OF
->>>>>>> 05f46d3f
 	help
 	  Choose this option if you wish to use ion on imx platform.
 
@@ -63,8 +60,6 @@
 	  extensions
 
 	  If using Ion and devicetree, you should say Y here
-<<<<<<< HEAD
-=======
 
 config ION_UNMAPPED_HEAP
 	bool "unmapped heap support in ION"
@@ -98,5 +93,4 @@
 	default 0
 	help
 	  Allows one the statically define an unmapped heap from the
-	  ION dummy driver to exercice unamped heaps buffer managment.
->>>>>>> 05f46d3f
+	  ION dummy driver to exercice unamped heaps buffer managment.