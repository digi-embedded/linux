--- conflicted
+++ resolved
@@ -252,17 +252,8 @@
 	*num_planes = fmt->memplanes;
 
 	for (i = 0; i < fmt->memplanes; i++) {
-<<<<<<< HEAD
-		unsigned int size = (wh * fmt->depth[i]) / 8;
-
-		if (i == 1 && (fmt->fourcc == V4L2_PIX_FMT_NV12 ||
-			       fmt->fourcc == V4L2_PIX_FMT_NV12M))
-			size >>= 1;
-		sizes[i] = max_t(u32, size, dst_f->sizeimage[i]);
-=======
 		alloc_devs[i] = &isi_cap->pdev->dev;
 		sizes[i] = format->plane_fmt[i].sizeimage;
->>>>>>> 36363d86
 	}
 
 	dev_dbg(&isi_cap->pdev->dev, "%s, buf_n=%d, size=%d\n",
