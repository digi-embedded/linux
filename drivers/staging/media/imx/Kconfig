--- conflicted
+++ resolved
@@ -18,11 +18,7 @@
 config VIDEO_IMX_CAPTURE
 	tristate "i.MX V4L2 media core driver"
 	depends on ARCH_MXC || COMPILE_TEST
-<<<<<<< HEAD
 	depends on MEDIA_CONTROLLER && VIDEO_DEV
-=======
-	depends on MEDIA_CONTROLLER && VIDEO_V4L2
->>>>>>> 9333714f
 	depends on VIDEO_V4L2_SUBDEV_API
 	depends on HAS_DMA
 	select VIDEOBUF2_DMA_CONTIG
@@ -34,7 +30,6 @@
 if VIDEO_IMX_CAPTURE
 menu "i.MX8QXP/QM Camera ISI/MIPI Features support"
 
-<<<<<<< HEAD
 config IMX8_MIPI_CSI2
 	tristate "IMX8 MIPI CSI2 Controller"
 	depends on VIDEO_DEV && VIDEO_V4L2_SUBDEV_API
@@ -78,6 +73,13 @@
 	depends on IMX8_ISI_HW
 	default y
 
+config GMSL_MAX9286
+	tristate "GMSL MAX8286"
+	depends on VIDEO_DEV && VIDEO_V4L2_SUBDEV_API
+	default y
+	help
+	  Enable support for video4linux camera sensor driver for GMSL MAX9286
+
 source "drivers/staging/media/imx/hdmirx/Kconfig"
 
 endmenu
@@ -89,15 +91,4 @@
        default y
        help
          Enable support for video4linux MIPI CSI2 DWC driver for
-         i.MX93 platform.
-=======
-config GMSL_MAX9286
-	tristate "GMSL MAX8286"
-	depends on VIDEO_DEV && VIDEO_V4L2_SUBDEV_API
-	default y
-	help
-	  Enable support for video4linux camera sensor driver for GMSL MAX9286
-
-endmenu
-endif  #VIDEO_IMX_CAPTURE
->>>>>>> 9333714f
+         i.MX93 platform.