--- conflicted
+++ resolved
@@ -55,16 +55,6 @@
 	  This media device is a virtual device which used to manage
 	  all modules in image subsystem of imx8qxp/qm platform.
 
-<<<<<<< HEAD
-config IMX8_ISI_CORE
-	bool "IMX8 Image Sensor Interface Core Driver"
-	depends on VIDEO_V4L2 && VIDEO_V4L2_SUBDEV_API
-	default y
-
-config IMX8_ISI_CAPTURE
-	bool "IMX8 Image Sensor Interface Capture Device Driver"
-	depends on IMX8_ISI_CORE
-=======
 config IMX8_ISI_HW
 	tristate "IMX8 Image Sensor Interface hardware driver"
 	depends on VIDEO_V4L2 && VIDEO_V4L2_SUBDEV_API
@@ -83,20 +73,13 @@
 	tristate "IMX8 Image Sensor Interface Capture Device Driver"
 	depends on VIDEO_V4L2 && VIDEO_V4L2_SUBDEV_API
 	depends on IMX8_ISI_HW
->>>>>>> ea790475
 	select VIDEOBUF2_DMA_CONTIG
 	default y
 
 config IMX8_ISI_M2M
-<<<<<<< HEAD
-	bool "IMX8 Image Sensor Interface Memory to Memory Device Driver"
-	select V4L2_MEM2MEM_DEV
-	depends on IMX8_ISI_CORE
-=======
 	tristate "IMX8 Image Sensor Interface Memory to Memory Device Driver"
 	select V4L2_MEM2MEM_DEV
 	depends on IMX8_ISI_HW
->>>>>>> ea790475
 	default y
 
 config IMX8_MIPI_CSI2
