--- conflicted
+++ resolved
@@ -423,11 +423,7 @@
 	padapter = context;
 	pxmitpriv = &padapter->xmitpriv;
 
-<<<<<<< HEAD
-	rtw_sprintf(thread_name, 20, "RTWHALXT-" ADPT_FMT, ADPT_ARG(padapter));
-=======
 	rtw_sprintf(thread_name, 20, "RTWHALXT-%s", ADPT_ARG(padapter));
->>>>>>> c1084c27
 	thread_enter(thread_name);
 
 	do {
