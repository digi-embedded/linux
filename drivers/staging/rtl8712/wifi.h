/* SPDX-License-Identifier: GPL-2.0 */
/******************************************************************************
 *
 * Copyright(c) 2007 - 2010 Realtek Corporation. All rights reserved.
 *
 * Modifications for inclusion into the Linux staging tree are
 * Copyright(c) 2010 Larry Finger. All rights reserved.
 *
 * Contact information:
 * WLAN FAE <wlanfae@realtek.com>
 * Larry Finger <Larry.Finger@lwfinger.net>
 *
 ******************************************************************************/
#ifndef _WIFI_H_
#define _WIFI_H_

#include <linux/compiler.h>
#include <linux/ieee80211.h>

#define WLAN_HDR_A3_LEN		24
#define WLAN_HDR_A3_QOS_LEN	26

enum WIFI_FRAME_TYPE {
	WIFI_QOS_DATA_TYPE	= (BIT(7) | BIT(3)),	/*!< QoS Data */
};

#define SetToDs(pbuf) ({ \
	*(__le16 *)(pbuf) |= cpu_to_le16(IEEE80211_FCTL_TODS); \
})

#define GetToDs(pbuf)	(((*(__le16 *)(pbuf)) & cpu_to_le16(IEEE80211_FCTL_TODS)) != 0)

#define ClearToDs(pbuf)	({ \
	*(__le16 *)(pbuf) &= (~cpu_to_le16(IEEE80211_FCTL_TODS)); \
})

#define SetFrDs(pbuf) ({ \
	*(__le16 *)(pbuf) |= cpu_to_le16(IEEE80211_FCTL_FROMDS); \
})

#define GetFrDs(pbuf)	(((*(__le16 *)(pbuf)) & cpu_to_le16(IEEE80211_FCTL_FROMDS)) != 0)

#define ClearFrDs(pbuf)	({ \
	*(__le16 *)(pbuf) &= (~cpu_to_le16(IEEE80211_FCTL_FROMDS)); \
})

static inline unsigned char get_tofr_ds(unsigned char *pframe)
{
	return ((GetToDs(pframe) << 1) | GetFrDs(pframe));
}

#define SetMFrag(pbuf) ({ \
	*(__le16 *)(pbuf) |= cpu_to_le16(IEEE80211_FCTL_MOREFRAGS); \
})

#define GetMFrag(pbuf)	(((*(__le16 *)(pbuf)) & cpu_to_le16(IEEE80211_FCTL_MOREFRAGS)) != 0)

#define ClearMFrag(pbuf) ({ \
	*(__le16 *)(pbuf) &= (~cpu_to_le16(IEEE80211_FCTL_MOREFRAGS)); \
})

#define SetRetry(pbuf) ({ \
	*(__le16 *)(pbuf) |= cpu_to_le16(IEEE80211_FCTL_RETRY); \
})

#define GetRetry(pbuf)	(((*(__le16 *)(pbuf)) & cpu_to_le16(IEEE80211_FCTL_RETRY)) != 0)

#define ClearRetry(pbuf) ({ \
	*(__le16 *)(pbuf) &= (~cpu_to_le16(IEEE80211_FCTL_RETRY)); \
})

#define SetPwrMgt(pbuf) ({ \
	*(__le16 *)(pbuf) |= cpu_to_le16(IEEE80211_FCTL_PM); \
})

#define GetPwrMgt(pbuf)	(((*(__le16 *)(pbuf)) & \
			cpu_to_le16(IEEE80211_FCTL_PM)) != 0)

#define ClearPwrMgt(pbuf) ({ \
	*(__le16 *)(pbuf) &= (~cpu_to_le16(IEEE80211_FCTL_PM)); \
})

#define SetMData(pbuf) ({ \
	*(__le16 *)(pbuf) |= cpu_to_le16(IEEE80211_FCTL_MOREDATA); \
})

#define GetMData(pbuf)	(((*(__le16 *)(pbuf)) & \
			cpu_to_le16(IEEE80211_FCTL_MOREDATA)) != 0)

#define ClearMData(pbuf) ({ \
	*(__le16 *)(pbuf) &= (~cpu_to_le16(IEEE80211_FCTL_MOREDATA)); \
})

#define SetPrivacy(pbuf) ({ \
	*(__le16 *)(pbuf) |= cpu_to_le16(IEEE80211_FCTL_PROTECTED); \
})

#define GetPrivacy(pbuf)	(((*(__le16 *)(pbuf)) & \
				cpu_to_le16(IEEE80211_FCTL_PROTECTED)) != 0)

#define GetOrder(pbuf)	(((*(__le16 *)(pbuf)) & \
			cpu_to_le16(IEEE80211_FCTL_ORDER)) != 0)

#define GetFrameType(pbuf)	(le16_to_cpu(*(__le16 *)(pbuf)) & \
				(BIT(3) | BIT(2)))

#define SetFrameType(pbuf, type)	\
	do {	\
		*(__le16 *)(pbuf) &= cpu_to_le16(~(BIT(3) | \
		BIT(2))); \
		*(__le16 *)(pbuf) |= cpu_to_le16(type); \
	} while (0)

#define GetFrameSubType(pbuf)	(le16_to_cpu(*(__le16 *)(pbuf)) & \
				(BIT(7) | BIT(6) | BIT(5) | BIT(4) | BIT(3) | \
				BIT(2)))

#define SetFrameSubType(pbuf, type) \
	do {    \
		*(__le16 *)(pbuf) &= cpu_to_le16(~(BIT(7) | BIT(6) | \
		BIT(5) | BIT(4) | BIT(3) | BIT(2))); \
		*(__le16 *)(pbuf) |= cpu_to_le16(type); \
	} while (0)

#define GetSequence(pbuf)	(le16_to_cpu(*(__le16 *)\
				((addr_t)(pbuf) + 22)) >> 4)

#define GetFragNum(pbuf)	(le16_to_cpu(*(__le16 *)((addr_t)\
				(pbuf) + 22)) & 0x0f)

#define SetSeqNum(pbuf, num) ({ \
	*(__le16 *)((addr_t)(pbuf) + 22) = \
	cpu_to_le16((le16_to_cpu(*(__le16 *)((addr_t)(pbuf) + 22)) & \
	0x000f) | (0xfff0 & (num << 4))); \
})

#define SetPriority(pbuf, tid) ({ \
	*(__le16 *)(pbuf) |= cpu_to_le16(tid & 0xf); \
})

#define GetPriority(pbuf)	((le16_to_cpu(*(__le16 *)(pbuf))) & 0xf)

#define SetAckpolicy(pbuf, ack) ({ \
	*(__le16 *)(pbuf) |= cpu_to_le16((ack & 3) << 5); \
})

#define GetAckpolicy(pbuf) (((le16_to_cpu(*(__le16 *)pbuf)) >> 5) & 0x3)

#define GetAMsdu(pbuf) (((le16_to_cpu(*(__le16 *)pbuf)) >> 7) & 0x1)

#define GetAddr1Ptr(pbuf)	((unsigned char *)((addr_t)(pbuf) + 4))

#define GetAddr2Ptr(pbuf)	((unsigned char *)((addr_t)(pbuf) + 10))

#define GetAddr3Ptr(pbuf)	((unsigned char *)((addr_t)(pbuf) + 16))

#define GetAddr4Ptr(pbuf)	((unsigned char *)((addr_t)(pbuf) + 24))

static inline unsigned char *get_hdr_bssid(unsigned char *pframe)
{
	unsigned char	*sa;
	unsigned int	to_fr_ds = (GetToDs(pframe) << 1) | GetFrDs(pframe);

	switch (to_fr_ds) {
	case 0x00:	/* ToDs=0, FromDs=0 */
		sa = GetAddr3Ptr(pframe);
		break;
	case 0x01:	/* ToDs=0, FromDs=1 */
		sa = GetAddr2Ptr(pframe);
		break;
	case 0x02:	/* ToDs=1, FromDs=0 */
		sa = GetAddr1Ptr(pframe);
		break;
	default:	/* ToDs=1, FromDs=1 */
		sa = NULL;
		break;
	}
	return sa;
}

/* ---------------------------------------------------------------------------
 *			Below is the fixed elements...
 * ---------------------------------------------------------------------------
 */
#define _BEACON_ITERVAL_		2
#define _CAPABILITY_			2
#define _TIMESTAMP_				8


/*-----------------------------------------------------------------------------
 *			Below is the definition for WMM
 *------------------------------------------------------------------------------
 */
#define _WMM_IE_Length_				7  /* for WMM STA */
<<<<<<< HEAD
#define _WMM_Para_Element_Length_		24

/*-----------------------------------------------------------------------------
 *			Below is the definition for 802.11n
 *------------------------------------------------------------------------------
 */

/* block-ack parameters */
#define IEEE80211_ADDBA_PARAM_POLICY_MASK 0x0002
#define IEEE80211_ADDBA_PARAM_TID_MASK 0x003C
#define IEEE80211_ADDBA_PARAM_BUF_SIZE_MASK 0xFFC0
#define IEEE80211_DELBA_PARAM_TID_MASK 0xF000
#define IEEE80211_DELBA_PARAM_INITIATOR_MASK 0x0800

#define SetOrderBit(pbuf) ({ \
	*(__le16 *)(pbuf) |= cpu_to_le16(_ORDER_); \
})

#define GetOrderBit(pbuf)	(((*(__le16 *)(pbuf)) & \
				le16_to_cpu(_ORDER_)) != 0)

/**
 * struct ieee80211_bar - HT Block Ack Request
 *
 * This structure refers to "HT BlockAckReq" as
 * described in 802.11n draft section 7.2.1.7.1
 */
struct ieee80211_bar {
	__le16 frame_control;
	__le16 duration;
	unsigned char ra[6];
	unsigned char ta[6];
	__le16 control;
	__le16 start_seq_num;
} __packed;

/* 802.11 BAR control masks */
#define IEEE80211_BAR_CTRL_ACK_POLICY_NORMAL     0x0000
#define IEEE80211_BAR_CTRL_CBMTID_COMPRESSED_BA  0x0004

/*
 * struct ieee80211_ht_cap - HT capabilities
 *
 * This structure refers to "HT capabilities element" as
 * described in 802.11n draft section 7.3.2.52
 */

struct ieee80211_ht_cap {
	__le16	cap_info;
	unsigned char	ampdu_params_info;
	unsigned char	supp_mcs_set[16];
	__le16	extended_ht_cap_info;
	__le32	tx_BF_cap_info;
	unsigned char	       antenna_selection_info;
} __packed;

/**
 * struct ieee80211_ht_cap - HT additional information
 *
 * This structure refers to "HT information element" as
 * described in 802.11n draft section 7.3.2.53
 */
struct ieee80211_ht_addt_info {
	unsigned char	control_chan;
	unsigned char		ht_param;
	__le16	operation_mode;
	__le16	stbc_param;
	unsigned char		basic_set[16];
} __packed;

/* 802.11n HT capabilities masks */
#define IEEE80211_HT_CAP_SUP_WIDTH		0x0002
#define IEEE80211_HT_CAP_SM_PS			0x000C
#define IEEE80211_HT_CAP_GRN_FLD		0x0010
#define IEEE80211_HT_CAP_SGI_20			0x0020
#define IEEE80211_HT_CAP_SGI_40			0x0040
#define IEEE80211_HT_CAP_TX_STBC			0x0080
#define IEEE80211_HT_CAP_DELAY_BA		0x0400
#define IEEE80211_HT_CAP_MAX_AMSDU		0x0800
#define IEEE80211_HT_CAP_DSSSCCK40		0x1000
/* 802.11n HT capability AMPDU settings */
#define IEEE80211_HT_CAP_AMPDU_FACTOR		0x03
#define IEEE80211_HT_CAP_AMPDU_DENSITY		0x1C
/* 802.11n HT capability MSC set */
#define IEEE80211_SUPP_MCS_SET_UEQM		4
#define IEEE80211_HT_CAP_MAX_STREAMS		4
#define IEEE80211_SUPP_MCS_SET_LEN		10
/* maximum streams the spec allows */
#define IEEE80211_HT_CAP_MCS_TX_DEFINED		0x01
#define IEEE80211_HT_CAP_MCS_TX_RX_DIFF		0x02
#define IEEE80211_HT_CAP_MCS_TX_STREAMS		0x0C
#define IEEE80211_HT_CAP_MCS_TX_UEQM		0x10
/* 802.11n HT IE masks */
#define IEEE80211_HT_IE_CHA_SEC_OFFSET		0x03
#define IEEE80211_HT_IE_CHA_SEC_NONE		0x00
#define IEEE80211_HT_IE_CHA_SEC_ABOVE		0x01
#define IEEE80211_HT_IE_CHA_SEC_BELOW		0x03
#define IEEE80211_HT_IE_CHA_WIDTH		0x04
#define IEEE80211_HT_IE_HT_PROTECTION		0x0003
#define IEEE80211_HT_IE_NON_GF_STA_PRSNT	0x0004
#define IEEE80211_HT_IE_NON_HT_STA_PRSNT	0x0010

/*
 * A-PMDU buffer sizes
 * According to IEEE802.11n spec size varies from 8K to 64K (in powers of 2)
 */
#define IEEE80211_MIN_AMPDU_BUF 0x8

/* Spatial Multiplexing Power Save Modes */
#define WLAN_HT_CAP_SM_PS_STATIC		0
#define WLAN_HT_CAP_SM_PS_DYNAMIC	1
#define WLAN_HT_CAP_SM_PS_INVALID	2
#define WLAN_HT_CAP_SM_PS_DISABLED	3
=======
>>>>>>> c1084c27

#endif /* _WIFI_H_ */
<|MERGE_RESOLUTION|>--- conflicted
+++ resolved
@@ -192,121 +192,5 @@
  *------------------------------------------------------------------------------
  */
 #define _WMM_IE_Length_				7  /* for WMM STA */
-<<<<<<< HEAD
-#define _WMM_Para_Element_Length_		24
-
-/*-----------------------------------------------------------------------------
- *			Below is the definition for 802.11n
- *------------------------------------------------------------------------------
- */
-
-/* block-ack parameters */
-#define IEEE80211_ADDBA_PARAM_POLICY_MASK 0x0002
-#define IEEE80211_ADDBA_PARAM_TID_MASK 0x003C
-#define IEEE80211_ADDBA_PARAM_BUF_SIZE_MASK 0xFFC0
-#define IEEE80211_DELBA_PARAM_TID_MASK 0xF000
-#define IEEE80211_DELBA_PARAM_INITIATOR_MASK 0x0800
-
-#define SetOrderBit(pbuf) ({ \
-	*(__le16 *)(pbuf) |= cpu_to_le16(_ORDER_); \
-})
-
-#define GetOrderBit(pbuf)	(((*(__le16 *)(pbuf)) & \
-				le16_to_cpu(_ORDER_)) != 0)
-
-/**
- * struct ieee80211_bar - HT Block Ack Request
- *
- * This structure refers to "HT BlockAckReq" as
- * described in 802.11n draft section 7.2.1.7.1
- */
-struct ieee80211_bar {
-	__le16 frame_control;
-	__le16 duration;
-	unsigned char ra[6];
-	unsigned char ta[6];
-	__le16 control;
-	__le16 start_seq_num;
-} __packed;
-
-/* 802.11 BAR control masks */
-#define IEEE80211_BAR_CTRL_ACK_POLICY_NORMAL     0x0000
-#define IEEE80211_BAR_CTRL_CBMTID_COMPRESSED_BA  0x0004
-
-/*
- * struct ieee80211_ht_cap - HT capabilities
- *
- * This structure refers to "HT capabilities element" as
- * described in 802.11n draft section 7.3.2.52
- */
-
-struct ieee80211_ht_cap {
-	__le16	cap_info;
-	unsigned char	ampdu_params_info;
-	unsigned char	supp_mcs_set[16];
-	__le16	extended_ht_cap_info;
-	__le32	tx_BF_cap_info;
-	unsigned char	       antenna_selection_info;
-} __packed;
-
-/**
- * struct ieee80211_ht_cap - HT additional information
- *
- * This structure refers to "HT information element" as
- * described in 802.11n draft section 7.3.2.53
- */
-struct ieee80211_ht_addt_info {
-	unsigned char	control_chan;
-	unsigned char		ht_param;
-	__le16	operation_mode;
-	__le16	stbc_param;
-	unsigned char		basic_set[16];
-} __packed;
-
-/* 802.11n HT capabilities masks */
-#define IEEE80211_HT_CAP_SUP_WIDTH		0x0002
-#define IEEE80211_HT_CAP_SM_PS			0x000C
-#define IEEE80211_HT_CAP_GRN_FLD		0x0010
-#define IEEE80211_HT_CAP_SGI_20			0x0020
-#define IEEE80211_HT_CAP_SGI_40			0x0040
-#define IEEE80211_HT_CAP_TX_STBC			0x0080
-#define IEEE80211_HT_CAP_DELAY_BA		0x0400
-#define IEEE80211_HT_CAP_MAX_AMSDU		0x0800
-#define IEEE80211_HT_CAP_DSSSCCK40		0x1000
-/* 802.11n HT capability AMPDU settings */
-#define IEEE80211_HT_CAP_AMPDU_FACTOR		0x03
-#define IEEE80211_HT_CAP_AMPDU_DENSITY		0x1C
-/* 802.11n HT capability MSC set */
-#define IEEE80211_SUPP_MCS_SET_UEQM		4
-#define IEEE80211_HT_CAP_MAX_STREAMS		4
-#define IEEE80211_SUPP_MCS_SET_LEN		10
-/* maximum streams the spec allows */
-#define IEEE80211_HT_CAP_MCS_TX_DEFINED		0x01
-#define IEEE80211_HT_CAP_MCS_TX_RX_DIFF		0x02
-#define IEEE80211_HT_CAP_MCS_TX_STREAMS		0x0C
-#define IEEE80211_HT_CAP_MCS_TX_UEQM		0x10
-/* 802.11n HT IE masks */
-#define IEEE80211_HT_IE_CHA_SEC_OFFSET		0x03
-#define IEEE80211_HT_IE_CHA_SEC_NONE		0x00
-#define IEEE80211_HT_IE_CHA_SEC_ABOVE		0x01
-#define IEEE80211_HT_IE_CHA_SEC_BELOW		0x03
-#define IEEE80211_HT_IE_CHA_WIDTH		0x04
-#define IEEE80211_HT_IE_HT_PROTECTION		0x0003
-#define IEEE80211_HT_IE_NON_GF_STA_PRSNT	0x0004
-#define IEEE80211_HT_IE_NON_HT_STA_PRSNT	0x0010
-
-/*
- * A-PMDU buffer sizes
- * According to IEEE802.11n spec size varies from 8K to 64K (in powers of 2)
- */
-#define IEEE80211_MIN_AMPDU_BUF 0x8
-
-/* Spatial Multiplexing Power Save Modes */
-#define WLAN_HT_CAP_SM_PS_STATIC		0
-#define WLAN_HT_CAP_SM_PS_DYNAMIC	1
-#define WLAN_HT_CAP_SM_PS_INVALID	2
-#define WLAN_HT_CAP_SM_PS_DISABLED	3
-=======
->>>>>>> c1084c27
 
 #endif /* _WIFI_H_ */
