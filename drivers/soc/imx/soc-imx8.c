--- conflicted
+++ resolved
@@ -334,7 +334,7 @@
 
 	return 0;
 }
-<<<<<<< HEAD
+
 EXPORT_SYMBOL_GPL(check_m4_enabled);
 
 int imx8mp_get_ldo_trim(int ldo)
@@ -342,9 +342,6 @@
 	return ldo_trim[ldo];
 }
 EXPORT_SYMBOL_GPL(imx8mp_get_ldo_trim);
-=======
-
-EXPORT_SYMBOL_GPL(check_m4_enabled);
 
 static int digi_board_version = -EINVAL;
 
@@ -396,5 +393,4 @@
 
 	return digi_som_hv;
 }
-EXPORT_SYMBOL(digi_get_som_hv);
->>>>>>> 4780fab7
+EXPORT_SYMBOL(digi_get_som_hv);