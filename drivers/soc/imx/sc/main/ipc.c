/*
 * Copyright (C) 2016 Freescale Semiconductor, Inc.
 * Copyright 2017-2018 NXP
 *
 * SPDX-License-Identifier:     GPL-2.0+
 */

/* Includes */
#include <linux/arm-smccc.h>
#include <linux/err.h>
#include <linux/kernel.h>
#include <linux/of.h>
#include <linux/of_irq.h>
#include <linux/of_address.h>
#include <linux/of_device.h>
#include <linux/of_fdt.h>
#include <linux/interrupt.h>
#include <linux/irq.h>
#include <linux/mx8_mu.h>
#include <linux/syscore_ops.h>

#include <soc/imx/fsl_hvc.h>
#include <soc/imx8/sc/svc/irq/api.h>
#include <soc/imx8/sc/ipc.h>
#include <soc/imx8/sc/sci.h>

#include "rpc.h"

/* Local Defines */
#define MU_SIZE 0x10000

/* Local Types */
unsigned int scu_mu_id;
static void __iomem *mu_base_virtaddr;
static struct delayed_work scu_mu_work;
static sc_ipc_t mu_ipcHandle;

/* Local functions */

/* Local variables */
static uint32_t gIPCport;
static bool scu_mu_init;

DEFINE_MUTEX(scu_mu_mutex);

static BLOCKING_NOTIFIER_HEAD(SCU_notifier_chain);

EXPORT_SYMBOL(sc_pm_set_resource_power_mode);
EXPORT_SYMBOL(sc_pm_get_resource_power_mode);
EXPORT_SYMBOL(sc_pm_cpu_start);
EXPORT_SYMBOL(sc_misc_set_control);
EXPORT_SYMBOL(sc_pm_clock_enable);
EXPORT_SYMBOL(sc_pm_set_clock_rate);
/*--------------------------------------------------------------------------*/
/* RPC command/response                                                     */
/*--------------------------------------------------------------------------*/
void sc_call_rpc(sc_ipc_t handle, sc_rpc_msg_t *msg, sc_bool_t no_resp)
{
	struct arm_smccc_res res;

	if (in_interrupt()) {
		pr_warn("Cannot make SC IPC calls from an interrupt context\n");
		dump_stack();
		return;
	}
	mutex_lock(&scu_mu_mutex);

	if (xen_initial_domain()) {
		arm_smccc_hvc(FSL_HVC_SC, (uint64_t)msg, no_resp, 0, 0, 0, 0,
			      0, &res);
		if (res.a0)
			printk("Error FSL_HVC_SC %ld\n", res.a0);
	} else {
		sc_ipc_write(handle, msg);
<<<<<<< HEAD
		if (!no_resp)
			sc_ipc_read(handle, msg);
=======
		if (!no_resp) {
			timeout = wait_for_completion_timeout(&rx_completion, HZ * 3);
			if (!timeout) {
				memset(rx_msg, 0, sizeof(*rx_msg));
				pr_err("Timeout for IPC response!\n");
				mutex_unlock(&scu_mu_mutex);
				return;
			}
		}
>>>>>>> 3d7dd39f
	}

	mutex_unlock(&scu_mu_mutex);
}
EXPORT_SYMBOL(sc_call_rpc);

/*--------------------------------------------------------------------------*/
/* Get MU base address for specified IPC channel                            */
/*--------------------------------------------------------------------------*/
static uint32_t *sc_ipc_get_mu_base(uint32_t id)
{
	uint32_t *base;

	/* Check parameters */
	if (id >= SC_NUM_IPC)
		base = NULL;
	else
		base = (uint32_t *) (mu_base_virtaddr + (id * MU_SIZE));

	return base;
}

/*--------------------------------------------------------------------------*/
/* Get the MU ID used by Linux                                              */
/*--------------------------------------------------------------------------*/
int sc_ipc_getMuID(uint32_t *mu_id)
{
	if (scu_mu_init) {
		*mu_id = scu_mu_id;
		return SC_ERR_NONE;
	}
	return SC_ERR_UNAVAILABLE;
}

EXPORT_SYMBOL(sc_ipc_getMuID);

/*--------------------------------------------------------------------------*/
/* Open an IPC channel                                                      */
/*--------------------------------------------------------------------------*/
sc_err_t sc_ipc_requestInt(sc_ipc_t *handle, uint32_t id)
{
	return SC_ERR_NONE;
}

/*--------------------------------------------------------------------------*/
/* Open an IPC channel                                                      */
/*--------------------------------------------------------------------------*/
sc_err_t sc_ipc_open(sc_ipc_t *handle, uint32_t id)
{
	uint32_t *base;

	mutex_lock(&scu_mu_mutex);

	if (!scu_mu_init) {
		mutex_unlock(&scu_mu_mutex);
		return SC_ERR_UNAVAILABLE;
	}
	/* Get MU base associated with IPC channel */
	base = sc_ipc_get_mu_base(id);

	if (base == NULL) {
		mutex_unlock(&scu_mu_mutex);
		return SC_ERR_IPC;
	}

	*handle = (sc_ipc_t) task_pid_vnr(current);

	mutex_unlock(&scu_mu_mutex);

	return SC_ERR_NONE;
}
EXPORT_SYMBOL(sc_ipc_open);
/*--------------------------------------------------------------------------*/
/* Close an IPC channel                                                     */
/*--------------------------------------------------------------------------*/
void sc_ipc_close(sc_ipc_t handle)
{
	uint32_t *base;

	mutex_lock(&scu_mu_mutex);

	if (!scu_mu_init) {
		mutex_unlock(&scu_mu_mutex);
		return;
	}

	/* Get MU base associated with IPC channel */
	base = sc_ipc_get_mu_base(gIPCport);

	/* TBD ***** What needs to be done here? */
	mutex_unlock(&scu_mu_mutex);
}
EXPORT_SYMBOL(sc_ipc_close);

/*!
 * This function reads a message from an IPC channel.
 *
 * @param[in]     ipc         id of channel read from
 * @param[out]    data        pointer to message buffer to read
 *
 * This function will block if no message is available to be read.
 */
void sc_ipc_read(sc_ipc_t handle, void *data)
{
	uint32_t *base;
	uint8_t count = 0;
	sc_rpc_msg_t *msg = (sc_rpc_msg_t *) data;

	/* Get MU base associated with IPC channel */
	base = sc_ipc_get_mu_base(gIPCport);

	if ((base == NULL) || (msg == NULL))
		return;

	/* Read first word */
	MU_ReceiveMsg(base, 0, (uint32_t *) msg);
	count++;

	/* Check size */
	if (msg->size > SC_RPC_MAX_MSG) {
		*((uint32_t *) msg) = 0;
		return;
	}

	/* Read remaining words */
	while (count < msg->size) {
		MU_ReceiveMsg(base, count % MU_RR_COUNT,
				  &(msg->DATA.u32[count - 1]));
		count++;
	}
}

/*!
 * This function writes a message to an IPC channel.
 *
 * @param[in]     ipc         id of channel to write to
 * @param[in]     data        pointer to message buffer to write
 *
 * This function will block if the outgoing buffer is full.
 */
void sc_ipc_write(sc_ipc_t handle, const void *data)
{
	uint32_t *base;
	uint8_t count = 0, msg_size;
	sc_rpc_msg_t *msg = (sc_rpc_msg_t *) data;

	/* Get MU base associated with IPC channel */
	base = sc_ipc_get_mu_base(gIPCport);

	if ((base == NULL) || (msg == NULL))
		return;

	/* Check size */
	if (msg->size > SC_RPC_MAX_MSG)
		return;

	/* Load msg->size before send because it's overwritten by reply. */
	msg_size = msg->size;

	/* Write first word */
	MU_SendMessage(base, 0, *((uint32_t *) msg));
	count++;

	/* Write remaining words */
	while (count < msg_size) {
		MU_SendMessage(base, count % MU_TR_COUNT, msg->DATA.u32[count - 1]);
		count++;
	}
}

int register_scu_notifier(struct notifier_block *nb)
{
	return blocking_notifier_chain_register(&SCU_notifier_chain, nb);
}

EXPORT_SYMBOL(register_scu_notifier);

int unregister_scu_notifier(struct notifier_block *nb)
{
	return blocking_notifier_chain_unregister(&SCU_notifier_chain, nb);
}

EXPORT_SYMBOL(unregister_scu_notifier);

static int SCU_notifier_call_chain(unsigned long status, sc_irq_group_t *group)
{
	return blocking_notifier_call_chain(&SCU_notifier_chain, status,
						(void *)group);
}

static void scu_mu_work_handler(struct work_struct *work)
{
	uint32_t irq_status;
	sc_err_t sciErr;
	sc_irq_group_t i;

	/* Walk all groups interrupt callback, callback will judge if it's
	 * the right group for itself, return directly if not.
	 */
	for (i = 0; i < SC_IRQ_NUM_GROUP; i++) {
		sciErr = sc_irq_status(mu_ipcHandle, SC_R_MU_1A, i,
					&irq_status);
		/* no irq? */
		if (!irq_status)
			continue;

		SCU_notifier_call_chain(irq_status, &i);
	}
}

irqreturn_t imx8_scu_mu_isr(int irq, void *param)
{
	u32 irqs;

<<<<<<< HEAD
=======
	irqs = (readl_relaxed(mu_base_virtaddr + 0x20) & (0xf << 24));
	if (irqs) {
		memset(rx_msg, 0, sizeof(*rx_msg));
		sc_ipc_read(mu_ipcHandle, rx_msg);
		complete(&rx_completion);
	}

>>>>>>> 3d7dd39f
	irqs = (readl_relaxed(mu_base_virtaddr + 0x20) & (0xf << 28));
	if (irqs) {
		/* Clear the General Interrupt */
		writel_relaxed(irqs, mu_base_virtaddr + 0x20);
		/* Setup a bottom-half to handle the irq work. */
		schedule_delayed_work(&scu_mu_work, 0);
	}
	return IRQ_HANDLED;
}
EXPORT_SYMBOL(imx8_scu_mu_isr);

/* Enablement of the SC interrupts */
int imx8_mu_enable_sc_irqs(u32 grp_temp, u32 grp_rtc, u32 grp_wake, u32 grp_wdog)
{
	sc_err_t sciErr;

	/* Request for the MCA interrupt. */
	if (grp_temp & SC_IRQ_TEMP_MCA) {
		sciErr = sc_irq_enable(mu_ipcHandle, SC_R_MU_1A, SC_IRQ_GROUP_TEMP,
				       SC_IRQ_TEMP_MCA, true);
		if (sciErr)
			pr_info("Cannot request MCA interrupt\n");
	}

	/* Request for the high temp interrupt. */
	if (grp_temp & SC_IRQ_TEMP_PMIC0_HIGH) {
		sciErr = sc_irq_enable(mu_ipcHandle, SC_R_MU_1A, SC_IRQ_GROUP_TEMP,
				       SC_IRQ_TEMP_PMIC0_HIGH, true);
		if (sciErr)
			pr_info("Cannot request PMIC0_TEMP interrupt\n");
	}

	/* Request for the high temp interrupt. */
	if (grp_temp & SC_IRQ_TEMP_PMIC1_HIGH) {
		sciErr = sc_irq_enable(mu_ipcHandle, SC_R_MU_1A, SC_IRQ_GROUP_TEMP,
				       SC_IRQ_TEMP_PMIC1_HIGH, true);
		if (sciErr)
			pr_info("Cannot request PMIC1_TEMP interrupt\n");
	}

	/* Request for the rtc alarm interrupt. */
	if (grp_rtc & SC_IRQ_RTC) {
		sciErr = sc_irq_enable(mu_ipcHandle, SC_R_MU_1A, SC_IRQ_GROUP_RTC,
				       SC_IRQ_RTC, true);
		if (sciErr)
			pr_info("Cannot request ALARM_RTC interrupt\n");
	}

	/* Request for the ON/OFF interrupt. */
	if (grp_wake & SC_IRQ_BUTTON) {
		sciErr = sc_irq_enable(mu_ipcHandle, SC_R_MU_1A, SC_IRQ_GROUP_WAKE,
				       SC_IRQ_BUTTON, true);
		if (sciErr)
			pr_info("Cannot request ON/OFF interrupt\n");
	}

	/* Request for the watchdog interrupt. */
	if (grp_wdog & SC_IRQ_WDOG) {
		sciErr = sc_irq_enable(mu_ipcHandle, SC_R_MU_1A, SC_IRQ_GROUP_WDOG,
				       SC_IRQ_WDOG, true);
		if (sciErr)
			pr_info("Cannot request WDOG interrupt\n");
	}

	pr_info("*****Initialized MU irqs\n");
	return 0;
}
EXPORT_SYMBOL(imx8_mu_enable_sc_irqs);

static void imx8_mu_resume(void)
{
	int i;

	MU_Init(mu_base_virtaddr);
	for (i = 0; i < MU_RR_COUNT; i++)
		MU_EnableGeneralInt(mu_base_virtaddr, i);
}

struct syscore_ops imx8_mu_syscore_ops = {
	.resume = imx8_mu_resume,
};

/*Initialization of the MU code. */
int __init imx8_mu_init(void)
{
	struct device_node *np;
	bool skip_irq_req;
	int irq;
	int err;
	sc_err_t sciErr;

	/*
	 * Get the address of MU to be used for communication with the SCU
	 */
	np = of_find_compatible_node(NULL, NULL, "fsl,imx8-mu");
	if (!np) {
		pr_info("Cannot find MU entry in device tree\n");
		return 0;
	}
	mu_base_virtaddr = of_iomap(np, 0);
	WARN_ON(!mu_base_virtaddr);

	err = of_property_read_u32_index(np, "fsl,scu_ap_mu_id", 0, &scu_mu_id);
	if (err)
		pr_info("imx8_mu_init: Cannot get mu_id err = %d\n", err);

	skip_irq_req = of_property_read_bool(np, "digi,skip-irq-req");

	if (!skip_irq_req) {
		irq = of_irq_get(np, 0);

		if (irq <= 0) {
			/* SCU works just fine without irq */
			pr_warn("imx8_mu_init: no irq: %d\n", irq);
		} else {
			err = request_irq(irq, imx8_scu_mu_isr,
				  	IRQF_EARLY_RESUME, "imx8_mu_isr", NULL);
			if (err) {
				pr_err("imx8_mu_init: request_irq %d failed: %d\n",
					irq, err);
				return err;
			}

			err = irq_set_irq_wake(irq, 1);
			if (err)
				pr_err("imx8mu_init: set_irq_wake failed: %d\n", err);
		}
	}

	if (!scu_mu_init) {
		uint32_t i;

		INIT_DELAYED_WORK(&scu_mu_work, scu_mu_work_handler);

		/* Init MU */
		MU_Init(mu_base_virtaddr);

#if 1
		/* Enable all RX interrupts */
		for (i = 0; i < MU_RR_COUNT; i++)
			MU_EnableGeneralInt(mu_base_virtaddr, i);
#endif
		gIPCport = scu_mu_id;
		scu_mu_init = true;
	}

	sciErr = sc_ipc_open(&mu_ipcHandle, scu_mu_id);
	if (sciErr != SC_ERR_NONE) {
		pr_info("Cannot open MU channel to SCU\n");
		return sciErr;
	};

	if (!skip_irq_req) {
		err = imx8_mu_enable_sc_irqs(SC_IRQ_TEMP_PMIC0_HIGH |
					     SC_IRQ_TEMP_PMIC1_HIGH,
					     SC_IRQ_RTC,
					     SC_IRQ_BUTTON,
					     SC_IRQ_WDOG);
		if (err) {
			pr_info("imx8_mu_init: failed to enable SC irqs, err = %d\n",
				err);
		}
	}

	register_syscore_ops(&imx8_mu_syscore_ops);

	pr_info("*****Initialized MU\n");
	return scu_mu_id;
}

early_initcall(imx8_mu_init);<|MERGE_RESOLUTION|>--- conflicted
+++ resolved
@@ -72,20 +72,8 @@
 			printk("Error FSL_HVC_SC %ld\n", res.a0);
 	} else {
 		sc_ipc_write(handle, msg);
-<<<<<<< HEAD
 		if (!no_resp)
 			sc_ipc_read(handle, msg);
-=======
-		if (!no_resp) {
-			timeout = wait_for_completion_timeout(&rx_completion, HZ * 3);
-			if (!timeout) {
-				memset(rx_msg, 0, sizeof(*rx_msg));
-				pr_err("Timeout for IPC response!\n");
-				mutex_unlock(&scu_mu_mutex);
-				return;
-			}
-		}
->>>>>>> 3d7dd39f
 	}
 
 	mutex_unlock(&scu_mu_mutex);
@@ -300,16 +288,6 @@
 {
 	u32 irqs;
 
-<<<<<<< HEAD
-=======
-	irqs = (readl_relaxed(mu_base_virtaddr + 0x20) & (0xf << 24));
-	if (irqs) {
-		memset(rx_msg, 0, sizeof(*rx_msg));
-		sc_ipc_read(mu_ipcHandle, rx_msg);
-		complete(&rx_completion);
-	}
-
->>>>>>> 3d7dd39f
 	irqs = (readl_relaxed(mu_base_virtaddr + 0x20) & (0xf << 28));
 	if (irqs) {
 		/* Clear the General Interrupt */
