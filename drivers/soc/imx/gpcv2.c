--- conflicted
+++ resolved
@@ -13,18 +13,17 @@
 #include <linux/of_device.h>
 #include <linux/platform_device.h>
 #include <linux/pm_domain.h>
+#include <linux/pm_runtime.h>
 #include <linux/regmap.h>
 #include <linux/regulator/consumer.h>
+#include <linux/reset.h>
 #include <linux/sizes.h>
 #include <soc/imx/gpcv2.h>
 #include <dt-bindings/power/imx7-power.h>
 #include <dt-bindings/power/imx8mq-power.h>
-<<<<<<< HEAD
-=======
 #include <dt-bindings/power/imx8mm-power.h>
 #include <dt-bindings/power/imx8mn-power.h>
 #include <dt-bindings/power/imx8mp-power.h>
->>>>>>> 29549c70
 
 #define GPC_LPCR_A_CORE_BSC			0x000
 
@@ -51,8 +50,6 @@
 #define IMX8M_PCIE1_A53_DOMAIN			BIT(3)
 #define IMX8M_MIPI_A53_DOMAIN			BIT(2)
 
-<<<<<<< HEAD
-=======
 #define IMX8MM_VPUH1_A53_DOMAIN			BIT(15)
 #define IMX8MM_VPUG2_A53_DOMAIN			BIT(14)
 #define IMX8MM_VPUG1_A53_DOMAIN			BIT(13)
@@ -95,7 +92,6 @@
 #define IMX8MP_GPC_PU_PGC_SW_PUP_REQ	0x0d8
 #define IMX8MP_GPC_PU_PGC_SW_PDN_REQ	0x0e4
 
->>>>>>> 29549c70
 #define GPC_PU_PGC_SW_PUP_REQ		0x0f8
 #define GPC_PU_PGC_SW_PDN_REQ		0x104
 
@@ -119,8 +115,6 @@
 #define IMX8M_PCIE1_SW_Pxx_REQ			BIT(1)
 #define IMX8M_MIPI_SW_Pxx_REQ			BIT(0)
 
-<<<<<<< HEAD
-=======
 #define IMX8MM_VPUH1_SW_Pxx_REQ			BIT(13)
 #define IMX8MM_VPUG2_SW_Pxx_REQ			BIT(12)
 #define IMX8MM_VPUG1_SW_Pxx_REQ			BIT(11)
@@ -161,18 +155,18 @@
 #define IMX8MP_PCIE_PHY_SW_Pxx_REQ		BIT(1)
 #define IMX8MP_MIPI_PHY1_SW_Pxx_REQ		BIT(0)
 
->>>>>>> 29549c70
 #define GPC_M4_PU_PDN_FLG		0x1bc
 
 #define IMX8MP_GPC_PU_PWRHSK		0x190
 #define GPC_PU_PWRHSK			0x1fc
 
+#define IMX8M_GPU_HSK_PWRDNACKN			BIT(26)
+#define IMX8M_VPU_HSK_PWRDNACKN			BIT(25)
+#define IMX8M_DISP_HSK_PWRDNACKN		BIT(24)
 #define IMX8M_GPU_HSK_PWRDNREQN			BIT(6)
 #define IMX8M_VPU_HSK_PWRDNREQN			BIT(5)
 #define IMX8M_DISP_HSK_PWRDNREQN		BIT(4)
 
-<<<<<<< HEAD
-=======
 #define IMX8MM_GPUMIX_HSK_PWRDNACKN		BIT(29)
 #define IMX8MM_GPU_HSK_PWRDNACKN		(BIT(27) | BIT(28))
 #define IMX8MM_VPUMIX_HSK_PWRDNACKN		BIT(26)
@@ -206,7 +200,6 @@
 #define IMX8MP_MLMIX_PWRDNREQN			(BIT(7) | BIT(8))
 #define IMX8MP_AUDIOMIX_PWRDNREQN		(BIT(4) | BIT(15))
 
->>>>>>> 29549c70
 /*
  * The PGC offset values in Reference Manual
  * (Rev. 1, 01/2018 and the older ones) GPC chapter's
@@ -229,8 +222,6 @@
 #define IMX8M_PGC_MIPI_CSI2		28
 #define IMX8M_PGC_PCIE2			29
 
-<<<<<<< HEAD
-=======
 #define IMX8MM_PGC_MIPI			16
 #define IMX8MM_PGC_PCIE			17
 #define IMX8MM_PGC_OTG1			18
@@ -273,15 +264,11 @@
 #define IMX8MP_PGC_MEDIA_ISP_DWP	30
 #define IMX8MP_PGC_DDRMIX		31
 
->>>>>>> 29549c70
 #define GPC_PGC_CTRL(n)			(0x800 + (n) * 0x40)
 #define GPC_PGC_SR(n)			(GPC_PGC_CTRL(n) + 0xc)
 
 #define GPC_PGC_CTRL_PCR		BIT(0)
 
-<<<<<<< HEAD
-#define GPC_CLK_MAX		6
-=======
 struct imx_pgc_regs {
 	u16 map;
 	u16 pup;
@@ -297,7 +284,6 @@
 	u32 mode;
 	u32 extctrl;
 };
->>>>>>> 29549c70
 
 struct imx_pgc_domain {
 	struct generic_pm_domain genpd;
@@ -305,7 +291,8 @@
 	struct regmap *noc_regmap;
 	const struct imx_pgc_regs *regs;
 	struct regulator *regulator;
-	struct clk *clk[GPC_CLK_MAX];
+	struct reset_control *reset;
+	struct clk_bulk_data *clks;
 	int num_clks;
 
 	unsigned long pgc;
@@ -313,7 +300,8 @@
 	const struct {
 		u32 pxx;
 		u32 map;
-		u32 hsk;
+		u32 hskreq;
+		u32 hskack;
 	} bits;
 
 	const int voltage;
@@ -332,29 +320,9 @@
 	const struct imx_pgc_regs *pgc_regs;
 };
 
-static int imx_gpc_pu_pgc_sw_pxx_req(struct generic_pm_domain *genpd,
-				      bool on)
+static inline struct imx_pgc_domain *
+to_imx_pgc_domain(struct generic_pm_domain *genpd)
 {
-<<<<<<< HEAD
-	struct imx_pgc_domain *domain = container_of(genpd,
-						      struct imx_pgc_domain,
-						      genpd);
-	unsigned int offset = on ?
-		GPC_PU_PGC_SW_PUP_REQ : GPC_PU_PGC_SW_PDN_REQ;
-	const bool enable_power_control = !on;
-	const bool has_regulator = !IS_ERR(domain->regulator);
-	int i, ret = 0;
-	u32 pxx_req;
-
-	regmap_update_bits(domain->regmap, GPC_PGC_CPU_MAPPING,
-			   domain->bits.map, domain->bits.map);
-
-	if (has_regulator && on) {
-		ret = regulator_enable(domain->regulator);
-		if (ret) {
-			dev_err(domain->dev, "failed to enable regulator\n");
-			goto unmap;
-=======
 	return container_of(genpd, struct imx_pgc_domain, genpd);
 }
 
@@ -397,44 +365,12 @@
 				"failed to enable regulator: %pe\n",
 				ERR_PTR(ret));
 			goto out_put_pm;
->>>>>>> 29549c70
 		}
 	}
 
 	reset_control_assert(domain->reset);
 
 	/* Enable reset clocks for all devices in the domain */
-<<<<<<< HEAD
-	for (i = 0; i < domain->num_clks; i++)
-		clk_prepare_enable(domain->clk[i]);
-
-	if (enable_power_control)
-		regmap_update_bits(domain->regmap, GPC_PGC_CTRL(domain->pgc),
-				   GPC_PGC_CTRL_PCR, GPC_PGC_CTRL_PCR);
-
-	if (domain->bits.hsk)
-		regmap_update_bits(domain->regmap, GPC_PU_PWRHSK,
-				   domain->bits.hsk, on ? domain->bits.hsk : 0);
-
-	regmap_update_bits(domain->regmap, offset,
-			   domain->bits.pxx, domain->bits.pxx);
-
-	/*
-	 * As per "5.5.9.4 Example Code 4" in IMX7DRM.pdf wait
-	 * for PUP_REQ/PDN_REQ bit to be cleared
-	 */
-	ret = regmap_read_poll_timeout(domain->regmap, offset, pxx_req,
-				       !(pxx_req & domain->bits.pxx),
-				       0, USEC_PER_MSEC);
-	if (ret) {
-		dev_err(domain->dev, "failed to command PGC\n");
-		/*
-		 * If we were in a process of enabling a
-		 * domain and failed we might as well disable
-		 * the regulator we just enabled. And if it
-		 * was the opposite situation and we failed to
-		 * power down -- keep the regulator on
-=======
 	ret = clk_bulk_prepare_enable(domain->num_clks, domain->clks);
 	if (ret) {
 		dev_err(domain->dev, "failed to enable reset clocks\n");
@@ -493,30 +429,9 @@
 		 * that driver will set the BUS clk-en bit and handshake will be triggered
 		 * automatically there. Just add a delay and suppose the handshake finish
 		 * after that.
->>>>>>> 29549c70
 		 */
-		on = !on;
 	}
 
-<<<<<<< HEAD
-	if (enable_power_control)
-		regmap_update_bits(domain->regmap, GPC_PGC_CTRL(domain->pgc),
-				   GPC_PGC_CTRL_PCR, 0);
-
-	/* Disable reset clocks for all devices in the domain */
-	for (i = 0; i < domain->num_clks; i++)
-		clk_disable_unprepare(domain->clk[i]);
-
-	if (has_regulator && !on) {
-		int err;
-
-		err = regulator_disable(domain->regulator);
-		if (err)
-			dev_err(domain->dev,
-				"failed to disable regulator: %d\n", err);
-		/* Preserve earlier error code */
-		ret = ret ?: err;
-=======
 	/* Disable reset clocks for all devices in the domain */
 	if (!domain->keep_clocks)
 		clk_bulk_disable_unprepare(domain->num_clks, domain->clks);
@@ -603,20 +518,8 @@
 				ERR_PTR(ret));
 			return ret;
 		}
->>>>>>> 29549c70
 	}
-unmap:
-	regmap_update_bits(domain->regmap, GPC_PGC_CPU_MAPPING,
-			   domain->bits.map, 0);
-	return ret;
-}
-
-<<<<<<< HEAD
-static int imx_gpc_pu_pgc_sw_pup_req(struct generic_pm_domain *genpd)
-{
-	return imx_gpc_pu_pgc_sw_pxx_req(genpd, true);
-}
-=======
+
 	pm_runtime_put_sync_suspend(domain->dev);
 
 	return 0;
@@ -624,11 +527,8 @@
 out_clk_disable:
 	if (!domain->keep_clocks)
 		clk_bulk_disable_unprepare(domain->num_clks, domain->clks);
->>>>>>> 29549c70
-
-static int imx_gpc_pu_pgc_sw_pdn_req(struct generic_pm_domain *genpd)
-{
-	return imx_gpc_pu_pgc_sw_pxx_req(genpd, false);
+
+	return ret;
 }
 
 static const struct imx_pgc_domain imx7_pgc_domains[] = {
@@ -762,7 +662,8 @@
 		.bits  = {
 			.pxx = IMX8M_GPU_SW_Pxx_REQ,
 			.map = IMX8M_GPU_A53_DOMAIN,
-			.hsk = IMX8M_GPU_HSK_PWRDNREQN,
+			.hskreq = IMX8M_GPU_HSK_PWRDNREQN,
+			.hskack = IMX8M_GPU_HSK_PWRDNACKN,
 		},
 		.pgc   = BIT(IMX8M_PGC_GPU),
 	},
@@ -774,7 +675,8 @@
 		.bits  = {
 			.pxx = IMX8M_VPU_SW_Pxx_REQ,
 			.map = IMX8M_VPU_A53_DOMAIN,
-			.hsk = IMX8M_VPU_HSK_PWRDNREQN,
+			.hskreq = IMX8M_VPU_HSK_PWRDNREQN,
+			.hskack = IMX8M_VPU_HSK_PWRDNACKN,
 		},
 		.pgc   = BIT(IMX8M_PGC_VPU),
 		.keep_clocks = true,
@@ -787,7 +689,8 @@
 		.bits  = {
 			.pxx = IMX8M_DISP_SW_Pxx_REQ,
 			.map = IMX8M_DISP_A53_DOMAIN,
-			.hsk = IMX8M_DISP_HSK_PWRDNREQN,
+			.hskreq = IMX8M_DISP_HSK_PWRDNREQN,
+			.hskack = IMX8M_DISP_HSK_PWRDNACKN,
 		},
 		.pgc   = BIT(IMX8M_PGC_DISP),
 	},
@@ -865,31 +768,6 @@
 	.pgc_regs = &imx7_pgc_regs,
 };
 
-<<<<<<< HEAD
-static int imx_pgc_get_clocks(struct imx_pgc_domain *domain)
-{
-	int i, ret;
-
-	for (i = 0; ; i++) {
-		struct clk *clk = of_clk_get(domain->dev->of_node, i);
-		if (IS_ERR(clk))
-			break;
-		if (i >= GPC_CLK_MAX) {
-			dev_err(domain->dev, "more than %d clocks\n",
-				GPC_CLK_MAX);
-			ret = -EINVAL;
-			goto clk_err;
-		}
-		domain->clk[i] = clk;
-	}
-	domain->num_clks = i;
-
-	return 0;
-
-clk_err:
-	while (i--)
-		clk_put(domain->clk[i]);
-=======
 static const struct imx_pgc_domain imx8mm_pgc_domains[] = {
 	[IMX8MM_POWER_DOMAIN_HSIOMIX] = {
 		.genpd = {
@@ -1513,27 +1391,33 @@
 		.pgc   = BIT(IMX8MN_PGC_MIPI),
 	},
 };
->>>>>>> 29549c70
-
-	return ret;
-}
-
-static void imx_pgc_put_clocks(struct imx_pgc_domain *domain)
-{
-	int i;
-
-<<<<<<< HEAD
-	for (i = domain->num_clks - 1; i >= 0; i--)
-		clk_put(domain->clk[i]);
-}
-=======
+
+static const struct regmap_range imx8mn_yes_ranges[] = {
+	regmap_reg_range(GPC_LPCR_A_CORE_BSC,
+			 GPC_PU_PWRHSK),
+	regmap_reg_range(GPC_PGC_CTRL(IMX8MN_PGC_MIPI),
+			 GPC_PGC_SR(IMX8MN_PGC_MIPI)),
+	regmap_reg_range(GPC_PGC_CTRL(IMX8MN_PGC_OTG1),
+			 GPC_PGC_SR(IMX8MN_PGC_OTG1)),
+	regmap_reg_range(GPC_PGC_CTRL(IMX8MN_PGC_DDR1),
+			 GPC_PGC_SR(IMX8MN_PGC_DDR1)),
+	regmap_reg_range(GPC_PGC_CTRL(IMX8MN_PGC_GPUMIX),
+			 GPC_PGC_SR(IMX8MN_PGC_GPUMIX)),
+	regmap_reg_range(GPC_PGC_CTRL(IMX8MN_PGC_DISPMIX),
+			 GPC_PGC_SR(IMX8MN_PGC_DISPMIX)),
+};
+
+static const struct regmap_access_table imx8mn_access_table = {
+	.yes_ranges	= imx8mn_yes_ranges,
+	.n_yes_ranges	= ARRAY_SIZE(imx8mn_yes_ranges),
+};
+
 static const struct imx_pgc_domain_data imx8mn_pgc_domain_data = {
 	.domains = imx8mn_pgc_domains,
 	.domains_num = ARRAY_SIZE(imx8mn_pgc_domains),
 	.reg_access_table = &imx8mn_access_table,
 	.pgc_regs = &imx7_pgc_regs,
 };
->>>>>>> 29549c70
 
 static int imx_pgc_domain_probe(struct platform_device *pdev)
 {
@@ -1552,11 +1436,6 @@
 				      domain->voltage, domain->voltage);
 	}
 
-<<<<<<< HEAD
-	ret = imx_pgc_get_clocks(domain);
-	if (ret)
-		return dev_err_probe(domain->dev, ret, "Failed to get domain's clocks\n");
-=======
 	domain->num_clks = devm_clk_bulk_get_all(domain->dev, &domain->clks);
 	if (domain->num_clks < 0)
 		return dev_err_probe(domain->dev, domain->num_clks,
@@ -1572,13 +1451,11 @@
 	if (domain->bits.map)
 		regmap_update_bits(domain->regmap, domain->regs->map,
 				   domain->bits.map, domain->bits.map);
->>>>>>> 29549c70
 
 	ret = pm_genpd_init(&domain->genpd, NULL, true);
 	if (ret) {
 		dev_err(domain->dev, "Failed to init power domain\n");
-		imx_pgc_put_clocks(domain);
-		return ret;
+		goto out_domain_unmap;
 	}
 
 	if (IS_ENABLED(CONFIG_LOCKDEP) &&
@@ -1589,12 +1466,9 @@
 					   &domain->genpd);
 	if (ret) {
 		dev_err(domain->dev, "Failed to add genpd provider\n");
-		pm_genpd_remove(&domain->genpd);
-		imx_pgc_put_clocks(domain);
+		goto out_genpd_remove;
 	}
 
-<<<<<<< HEAD
-=======
 	return 0;
 
 out_genpd_remove:
@@ -1605,7 +1479,6 @@
 				   domain->bits.map, 0);
 	pm_runtime_disable(domain->dev);
 
->>>>>>> 29549c70
 	return ret;
 }
 
@@ -1615,16 +1488,12 @@
 
 	of_genpd_del_provider(domain->dev->of_node);
 	pm_genpd_remove(&domain->genpd);
-<<<<<<< HEAD
-	imx_pgc_put_clocks(domain);
-=======
 
 	if (domain->bits.map)
 		regmap_update_bits(domain->regmap, domain->regs->map,
 				   domain->bits.map, 0);
 
 	pm_runtime_disable(domain->dev);
->>>>>>> 29549c70
 
 	return 0;
 }
@@ -1755,10 +1624,6 @@
 
 		domain = pd_pdev->dev.platform_data;
 		domain->regmap = regmap;
-<<<<<<< HEAD
-		domain->genpd.power_on  = imx_gpc_pu_pgc_sw_pup_req;
-		domain->genpd.power_off = imx_gpc_pu_pgc_sw_pdn_req;
-=======
 		domain->regs = domain_data->pgc_regs;
 		for (i = 0; i < DOMAIN_MAX_NOC; i++)
 			domain->noc_data[i] = domain_data->domains[domain_index].noc_data[i];
@@ -1770,7 +1635,6 @@
 
 		domain->genpd.power_on  = imx_pgc_power_up;
 		domain->genpd.power_off = imx_pgc_power_down;
->>>>>>> 29549c70
 
 		pd_pdev->dev.parent = dev;
 		pd_pdev->dev.of_node = np;
@@ -1788,12 +1652,9 @@
 
 static const struct of_device_id imx_gpcv2_dt_ids[] = {
 	{ .compatible = "fsl,imx7d-gpc", .data = &imx7_pgc_domain_data, },
-<<<<<<< HEAD
-=======
 	{ .compatible = "fsl,imx8mm-gpc", .data = &imx8mm_pgc_domain_data, },
 	{ .compatible = "fsl,imx8mn-gpc", .data = &imx8mn_pgc_domain_data, },
 	{ .compatible = "fsl,imx8mp-gpc", .data = &imx8mp_pgc_domain_data, },
->>>>>>> 29549c70
 	{ .compatible = "fsl,imx8mq-gpc", .data = &imx8m_pgc_domain_data, },
 	{ }
 };
