// SPDX-License-Identifier: GPL-2.0
/*
 * Copyright (c) 2017-2019, The Linux Foundation. All rights reserved.
 *
 */

#include <linux/bitfield.h>
#include <linux/bitmap.h>
#include <linux/bitops.h>
#include <linux/device.h>
#include <linux/io.h>
#include <linux/kernel.h>
#include <linux/module.h>
#include <linux/mutex.h>
#include <linux/of.h>
#include <linux/regmap.h>
#include <linux/sizes.h>
#include <linux/slab.h>
#include <linux/soc/qcom/llcc-qcom.h>

#define ACTIVATE                      BIT(0)
#define DEACTIVATE                    BIT(1)
#define ACT_CLEAR                     BIT(0)
#define ACT_COMPLETE                  BIT(4)
#define ACT_CTRL_OPCODE_ACTIVATE      BIT(0)
#define ACT_CTRL_OPCODE_DEACTIVATE    BIT(1)
#define ACT_CTRL_ACT_TRIG             BIT(0)
#define ACT_CTRL_OPCODE_SHIFT         0x01
#define ATTR1_PROBE_TARGET_WAYS_SHIFT 0x02
#define ATTR1_FIXED_SIZE_SHIFT        0x03
#define ATTR1_PRIORITY_SHIFT          0x04
#define ATTR1_MAX_CAP_SHIFT           0x10
#define ATTR0_RES_WAYS_MASK           GENMASK(15, 0)
#define ATTR0_BONUS_WAYS_MASK         GENMASK(31, 16)
#define ATTR0_BONUS_WAYS_SHIFT        0x10
#define LLCC_STATUS_READ_DELAY        100

#define CACHE_LINE_SIZE_SHIFT         6

#define LLCC_LB_CNT_MASK              GENMASK(31, 28)
#define LLCC_LB_CNT_SHIFT             28

#define MAX_CAP_TO_BYTES(n)           (n * SZ_1K)
#define LLCC_TRP_ACT_CTRLn(n)         (n * SZ_4K)
#define LLCC_TRP_ACT_CLEARn(n)        (8 + n * SZ_4K)
#define LLCC_TRP_STATUSn(n)           (4 + n * SZ_4K)
#define LLCC_TRP_ATTR0_CFGn(n)        (0x21000 + SZ_8 * n)
#define LLCC_TRP_ATTR1_CFGn(n)        (0x21004 + SZ_8 * n)
#define LLCC_TRP_ATTR2_CFGn(n)        (0x21100 + SZ_8 * n)

#define LLCC_TRP_SCID_DIS_CAP_ALLOC   0x21f00
#define LLCC_TRP_PCB_ACT              0x21f04
#define LLCC_TRP_ALGO_CFG1	      0x21f0c
#define LLCC_TRP_ALGO_CFG2	      0x21f10
#define LLCC_TRP_ALGO_CFG3	      0x21f14
#define LLCC_TRP_ALGO_CFG4	      0x21f18
#define LLCC_TRP_ALGO_CFG5	      0x21f1c
#define LLCC_TRP_WRSC_EN              0x21f20
#define LLCC_TRP_ALGO_CFG6	      0x21f24
#define LLCC_TRP_ALGO_CFG7	      0x21f28
#define LLCC_TRP_WRSC_CACHEABLE_EN    0x21f2c
<<<<<<< HEAD
=======
#define LLCC_TRP_ALGO_CFG8	      0x21f30
>>>>>>> ccf0a997

#define LLCC_VERSION_2_0_0_0          0x02000000
#define LLCC_VERSION_2_1_0_0          0x02010000
#define LLCC_VERSION_4_1_0_0          0x04010000

/**
 * struct llcc_slice_config - Data associated with the llcc slice
 * @usecase_id: Unique id for the client's use case
 * @slice_id: llcc slice id for each client
 * @max_cap: The maximum capacity of the cache slice provided in KB
 * @priority: Priority of the client used to select victim line for replacement
 * @fixed_size: Boolean indicating if the slice has a fixed capacity
 * @bonus_ways: Bonus ways are additional ways to be used for any slice,
 *		if client ends up using more than reserved cache ways. Bonus
 *		ways are allocated only if they are not reserved for some
 *		other client.
 * @res_ways: Reserved ways for the cache slice, the reserved ways cannot
 *		be used by any other client than the one its assigned to.
 * @cache_mode: Each slice operates as a cache, this controls the mode of the
 *             slice: normal or TCM(Tightly Coupled Memory)
 * @probe_target_ways: Determines what ways to probe for access hit. When
 *                    configured to 1 only bonus and reserved ways are probed.
 *                    When configured to 0 all ways in llcc are probed.
 * @dis_cap_alloc: Disable capacity based allocation for a client
 * @retain_on_pc: If this bit is set and client has maintained active vote
 *               then the ways assigned to this client are not flushed on power
 *               collapse.
 * @activate_on_init: Activate the slice immediately after it is programmed
 * @write_scid_en: Bit enables write cache support for a given scid.
 * @write_scid_cacheable_en: Enables write cache cacheable support for a
 *			     given scid (not supported on v2 or older hardware).
 */
struct llcc_slice_config {
	u32 usecase_id;
	u32 slice_id;
	u32 max_cap;
	u32 priority;
	bool fixed_size;
	u32 bonus_ways;
	u32 res_ways;
	u32 cache_mode;
	u32 probe_target_ways;
	bool dis_cap_alloc;
	bool retain_on_pc;
	bool activate_on_init;
	bool write_scid_en;
	bool write_scid_cacheable_en;
	bool stale_en;
	bool stale_cap_en;
	bool mru_uncap_en;
	bool mru_rollover;
	bool alloc_oneway_en;
	bool ovcap_en;
	bool ovcap_prio;
	bool vict_prio;
};

struct qcom_llcc_config {
	const struct llcc_slice_config *sct_data;
	const u32 *reg_offset;
	const struct llcc_edac_reg_offset *edac_reg_offset;
	int size;
	bool need_llcc_cfg;
	bool no_edac;
};

enum llcc_reg_offset {
	LLCC_COMMON_HW_INFO,
	LLCC_COMMON_STATUS0,
};

static const struct llcc_slice_config sc7180_data[] =  {
	{ LLCC_CPUSS,    1,  256, 1, 0, 0xf, 0x0, 0, 0, 0, 1, 1 },
	{ LLCC_MDM,      8,  128, 1, 0, 0xf, 0x0, 0, 0, 0, 1, 0 },
	{ LLCC_GPUHTW,   11, 128, 1, 0, 0xf, 0x0, 0, 0, 0, 1, 0 },
	{ LLCC_GPU,      12, 128, 1, 0, 0xf, 0x0, 0, 0, 0, 1, 0 },
};

static const struct llcc_slice_config sc7280_data[] =  {
	{ LLCC_CPUSS,    1,  768, 1, 0, 0x3f, 0x0, 0, 0, 0, 1, 1, 0},
	{ LLCC_MDMHPGRW, 7,  512, 2, 1, 0x3f, 0x0, 0, 0, 0, 1, 0, 0},
	{ LLCC_CMPT,     10, 768, 1, 1, 0x3f, 0x0, 0, 0, 0, 1, 0, 0},
	{ LLCC_GPUHTW,   11, 256, 1, 1, 0x3f, 0x0, 0, 0, 0, 1, 0, 0},
	{ LLCC_GPU,      12, 512, 1, 0, 0x3f, 0x0, 0, 0, 0, 1, 0, 0},
	{ LLCC_MMUHWT,   13, 256, 1, 1, 0x3f, 0x0, 0, 0, 0, 0, 1, 0},
	{ LLCC_MDMPNG,   21, 768, 0, 1, 0x3f, 0x0, 0, 0, 0, 1, 0, 0},
	{ LLCC_WLHW,     24, 256, 1, 1, 0x3f, 0x0, 0, 0, 0, 1, 0, 0},
	{ LLCC_MODPE,    29, 64,  1, 1, 0x3f, 0x0, 0, 0, 0, 1, 0, 0},
};

static const struct llcc_slice_config sc8180x_data[] = {
	{ LLCC_CPUSS,    1, 6144,  1, 1, 0xfff, 0x0,   0, 0, 0, 1, 1 },
	{ LLCC_VIDSC0,   2, 512,   2, 1, 0xfff, 0x0,   0, 0, 0, 1, 0 },
	{ LLCC_VIDSC1,   3, 512,   2, 1, 0xfff, 0x0,   0, 0, 0, 1, 0 },
	{ LLCC_AUDIO,    6, 1024,  1, 1, 0xfff, 0x0,   0, 0, 0, 1, 0 },
	{ LLCC_MDMHPGRW, 7, 3072,  1, 1, 0x3ff, 0xc00, 0, 0, 0, 1, 0 },
	{ LLCC_MDM,      8, 3072,  1, 1, 0xfff, 0x0,   0, 0, 0, 1, 0 },
	{ LLCC_MODHW,    9, 1024,  1, 1, 0xfff, 0x0,   0, 0, 0, 1, 0 },
	{ LLCC_CMPT,     10, 6144, 1, 1, 0xfff, 0x0,   0, 0, 0, 1, 0 },
	{ LLCC_GPUHTW,   11, 1024, 1, 1, 0xfff, 0x0,   0, 0, 0, 1, 0 },
	{ LLCC_GPU,      12, 5120, 1, 1, 0xfff, 0x0,   0, 0, 0, 1, 0 },
	{ LLCC_MMUHWT,   13, 1024, 1, 1, 0xfff, 0x0,   0, 0, 0, 0, 1 },
	{ LLCC_CMPTDMA,  15, 6144, 1, 1, 0xfff, 0x0,   0, 0, 0, 1, 0 },
	{ LLCC_DISP,     16, 6144, 1, 1, 0xfff, 0x0,   0, 0, 0, 1, 0 },
	{ LLCC_VIDFW,    17, 1024, 1, 1, 0xfff, 0x0,   0, 0, 0, 1, 0 },
	{ LLCC_MDMHPFX,  20, 1024, 2, 1, 0xfff, 0x0,   0, 0, 0, 1, 0 },
	{ LLCC_MDMPNG,   21, 1024, 0, 1, 0xc,   0x0,   0, 0, 0, 1, 0 },
	{ LLCC_AUDHW,    22, 1024, 1, 1, 0xfff, 0x0,   0, 0, 0, 1, 0 },
	{ LLCC_NPU,      23, 6144, 1, 1, 0xfff, 0x0,   0, 0, 0, 1, 0 },
	{ LLCC_WLHW,     24, 6144, 1, 1, 0xfff, 0x0,   0, 0, 0, 1, 0 },
	{ LLCC_MODPE,    29, 512,  1, 1, 0xc,   0x0,   0, 0, 0, 1, 0 },
	{ LLCC_APTCM,    30, 512,  3, 1, 0x0,   0x1,   1, 0, 0, 1, 0 },
	{ LLCC_WRCACHE,  31, 128,  1, 1, 0xfff, 0x0,   0, 0, 0, 0, 0 },
};

static const struct llcc_slice_config sc8280xp_data[] = {
	{ LLCC_CPUSS,    1,  6144, 1, 1, 0xfff, 0x0, 0, 0, 0, 1, 1, 0 },
	{ LLCC_VIDSC0,   2,  512,  3, 1, 0xfff, 0x0, 0, 0, 0, 1, 0, 0 },
	{ LLCC_AUDIO,    6,  1024, 1, 1, 0xfff, 0x0, 0, 0, 0, 0, 0, 0 },
	{ LLCC_CMPT,     10, 6144, 1, 1, 0xfff, 0x0, 0, 0, 0, 0, 0, 0 },
	{ LLCC_GPUHTW,   11, 1024, 1, 1, 0xfff, 0x0, 0, 0, 0, 1, 0, 0 },
	{ LLCC_GPU,      12, 4096, 1, 1, 0xfff, 0x0, 0, 0, 0, 1, 0, 1 },
	{ LLCC_MMUHWT,   13, 1024, 1, 1, 0xfff, 0x0, 0, 0, 0, 0, 1, 0 },
	{ LLCC_DISP,     16, 6144, 1, 1, 0xfff, 0x0, 0, 0, 0, 1, 0, 0 },
	{ LLCC_AUDHW,    22, 2048, 1, 1, 0xfff, 0x0, 0, 0, 0, 1, 0, 0 },
	{ LLCC_DRE,      26, 1024, 1, 1, 0xfff, 0x0, 0, 0, 0, 1, 0, 0 },
	{ LLCC_CVP,      28, 512,  3, 1, 0xfff, 0x0, 0, 0, 0, 1, 0, 0 },
	{ LLCC_APTCM,    30, 1024, 3, 1, 0x0,   0x1, 1, 0, 0, 1, 0, 0 },
	{ LLCC_WRCACHE,  31, 1024, 1, 1, 0xfff, 0x0, 0, 0, 0, 0, 1, 0 },
	{ LLCC_CVPFW,    17, 512,  1, 0, 0xfff, 0x0, 0, 0, 0, 1, 0, 0 },
	{ LLCC_CPUSS1,   3, 2048, 1, 1, 0xfff, 0x0, 0, 0, 0, 1, 0, 0 },
	{ LLCC_CPUHWT,   5, 512,  1, 1, 0xfff, 0x0, 0, 0, 0, 0, 1, 0 },
};

static const struct llcc_slice_config sdm845_data[] =  {
	{ LLCC_CPUSS,    1,  2816, 1, 0, 0xffc, 0x2,   0, 0, 1, 1, 1 },
	{ LLCC_VIDSC0,   2,  512,  2, 1, 0x0,   0x0f0, 0, 0, 1, 1, 0 },
	{ LLCC_VIDSC1,   3,  512,  2, 1, 0x0,   0x0f0, 0, 0, 1, 1, 0 },
	{ LLCC_ROTATOR,  4,  563,  2, 1, 0x0,   0x00e, 2, 0, 1, 1, 0 },
	{ LLCC_VOICE,    5,  2816, 1, 0, 0xffc, 0x2,   0, 0, 1, 1, 0 },
	{ LLCC_AUDIO,    6,  2816, 1, 0, 0xffc, 0x2,   0, 0, 1, 1, 0 },
	{ LLCC_MDMHPGRW, 7,  1024, 2, 0, 0xfc,  0xf00, 0, 0, 1, 1, 0 },
	{ LLCC_MDM,      8,  2816, 1, 0, 0xffc, 0x2,   0, 0, 1, 1, 0 },
	{ LLCC_CMPT,     10, 2816, 1, 0, 0xffc, 0x2,   0, 0, 1, 1, 0 },
	{ LLCC_GPUHTW,   11, 512,  1, 1, 0xc,   0x0,   0, 0, 1, 1, 0 },
	{ LLCC_GPU,      12, 2304, 1, 0, 0xff0, 0x2,   0, 0, 1, 1, 0 },
	{ LLCC_MMUHWT,   13, 256,  2, 0, 0x0,   0x1,   0, 0, 1, 0, 1 },
	{ LLCC_CMPTDMA,  15, 2816, 1, 0, 0xffc, 0x2,   0, 0, 1, 1, 0 },
	{ LLCC_DISP,     16, 2816, 1, 0, 0xffc, 0x2,   0, 0, 1, 1, 0 },
	{ LLCC_VIDFW,    17, 2816, 1, 0, 0xffc, 0x2,   0, 0, 1, 1, 0 },
	{ LLCC_MDMHPFX,  20, 1024, 2, 1, 0x0,   0xf00, 0, 0, 1, 1, 0 },
	{ LLCC_MDMPNG,   21, 1024, 0, 1, 0x1e,  0x0,   0, 0, 1, 1, 0 },
	{ LLCC_AUDHW,    22, 1024, 1, 1, 0xffc, 0x2,   0, 0, 1, 1, 0 },
};

static const struct llcc_slice_config sm6350_data[] =  {
	{ LLCC_CPUSS,    1,  768, 1, 0, 0xFFF, 0x0, 0, 0, 0, 0, 1, 1 },
	{ LLCC_MDM,      8,  512, 2, 0, 0xFFF, 0x0, 0, 0, 0, 0, 1, 0 },
	{ LLCC_GPUHTW,   11, 256, 1, 0, 0xFFF, 0x0, 0, 0, 0, 0, 1, 0 },
	{ LLCC_GPU,      12, 512, 1, 0, 0xFFF, 0x0, 0, 0, 0, 0, 1, 0 },
	{ LLCC_MDMPNG,   21, 768, 0, 1, 0xFFF, 0x0, 0, 0, 0, 0, 1, 0 },
	{ LLCC_NPU,      23, 768, 1, 0, 0xFFF, 0x0, 0, 0, 0, 0, 1, 0 },
	{ LLCC_MODPE,    29,  64, 1, 1, 0xFFF, 0x0, 0, 0, 0, 0, 1, 0 },
};

static const struct llcc_slice_config sm7150_data[] =  {
	{ LLCC_CPUSS,    1,  512, 1, 0, 0xF, 0x0, 0, 0, 0, 1, 1 },
	{ LLCC_MDM,      8,  128, 2, 0, 0xF, 0x0, 0, 0, 0, 1, 0 },
	{ LLCC_GPUHTW,   11, 256, 1, 1, 0xF, 0x0, 0, 0, 0, 1, 0 },
	{ LLCC_GPU,      12, 256, 1, 1, 0xF, 0x0, 0, 0, 0, 1, 0 },
	{ LLCC_NPU,      23, 512, 1, 0, 0xF, 0x0, 0, 0, 0, 1, 0 },
};

static const struct llcc_slice_config sm8150_data[] =  {
	{  LLCC_CPUSS,    1, 3072, 1, 1, 0xFFF, 0x0,   0, 0, 0, 1, 1 },
	{  LLCC_VIDSC0,   2, 512,  2, 1, 0xFFF, 0x0,   0, 0, 0, 1, 0 },
	{  LLCC_VIDSC1,   3, 512,  2, 1, 0xFFF, 0x0,   0, 0, 0, 1, 0 },
	{  LLCC_AUDIO,    6, 1024, 1, 1, 0xFFF, 0x0,   0, 0, 0, 1, 0 },
	{  LLCC_MDMHPGRW, 7, 3072, 1, 0, 0xFF,  0xF00, 0, 0, 0, 1, 0 },
	{  LLCC_MDM,      8, 3072, 1, 1, 0xFFF, 0x0,   0, 0, 0, 1, 0 },
	{  LLCC_MODHW,    9, 1024, 1, 1, 0xFFF, 0x0,   0, 0, 0, 1, 0 },
	{  LLCC_CMPT,    10, 3072, 1, 1, 0xFFF, 0x0,   0, 0, 0, 1, 0 },
	{  LLCC_GPUHTW , 11, 512,  1, 1, 0xFFF, 0x0,   0, 0, 0, 1, 0 },
	{  LLCC_GPU,     12, 2560, 1, 1, 0xFFF, 0x0,   0, 0, 0, 1, 0 },
	{  LLCC_MMUHWT,  13, 1024, 1, 1, 0xFFF, 0x0,   0, 0, 0, 0, 1 },
	{  LLCC_CMPTDMA, 15, 3072, 1, 1, 0xFFF, 0x0,   0, 0, 0, 1, 0 },
	{  LLCC_DISP,    16, 3072, 1, 1, 0xFFF, 0x0,   0, 0, 0, 1, 0 },
	{  LLCC_MDMHPFX, 20, 1024, 2, 1, 0xFFF, 0x0,   0, 0, 0, 1, 0 },
	{  LLCC_MDMHPFX, 21, 1024, 0, 1, 0xF,   0x0,   0, 0, 0, 1, 0 },
	{  LLCC_AUDHW,   22, 1024, 1, 1, 0xFFF, 0x0,   0, 0, 0, 1, 0 },
	{  LLCC_NPU,     23, 3072, 1, 1, 0xFFF, 0x0,   0, 0, 0, 1, 0 },
	{  LLCC_WLHW,    24, 3072, 1, 1, 0xFFF, 0x0,   0, 0, 0, 1, 0 },
	{  LLCC_MODPE,   29, 256,  1, 1, 0xF,   0x0,   0, 0, 0, 1, 0 },
	{  LLCC_APTCM,   30, 256,  3, 1, 0x0,   0x1,   1, 0, 0, 1, 0 },
	{  LLCC_WRCACHE, 31, 128,  1, 1, 0xFFF, 0x0,   0, 0, 0, 0, 0 },
};

static const struct llcc_slice_config sm8250_data[] =  {
	{ LLCC_CPUSS,    1, 3072, 1, 1, 0xfff, 0x0, 0, 0, 0, 1, 1, 0 },
	{ LLCC_VIDSC0,   2, 512,  3, 1, 0xfff, 0x0, 0, 0, 0, 1, 0, 0 },
	{ LLCC_AUDIO,    6, 1024, 1, 0, 0xfff, 0x0, 0, 0, 0, 0, 0, 0 },
	{ LLCC_CMPT,    10, 1024, 1, 0, 0xfff, 0x0, 0, 0, 0, 0, 0, 0 },
	{ LLCC_GPUHTW,  11, 1024, 1, 1, 0xfff, 0x0, 0, 0, 0, 1, 0, 0 },
	{ LLCC_GPU,     12, 1024, 1, 0, 0xfff, 0x0, 0, 0, 0, 1, 0, 1 },
	{ LLCC_MMUHWT,  13, 1024, 1, 1, 0xfff, 0x0, 0, 0, 0, 0, 1, 0 },
	{ LLCC_CMPTDMA, 15, 1024, 1, 0, 0xfff, 0x0, 0, 0, 0, 1, 0, 0 },
	{ LLCC_DISP,    16, 3072, 1, 1, 0xfff, 0x0, 0, 0, 0, 1, 0, 0 },
	{ LLCC_VIDFW,   17, 512,  1, 0, 0xfff, 0x0, 0, 0, 0, 1, 0, 0 },
	{ LLCC_AUDHW,   22, 1024, 1, 1, 0xfff, 0x0, 0, 0, 0, 1, 0, 0 },
	{ LLCC_NPU,     23, 3072, 1, 1, 0xfff, 0x0, 0, 0, 0, 1, 0, 0 },
	{ LLCC_WLHW,    24, 1024, 1, 0, 0xfff, 0x0, 0, 0, 0, 1, 0, 0 },
	{ LLCC_CVP,     28, 256,  3, 1, 0xfff, 0x0, 0, 0, 0, 1, 0, 0 },
	{ LLCC_APTCM,   30, 128,  3, 0, 0x0,   0x3, 1, 0, 0, 1, 0, 0 },
	{ LLCC_WRCACHE, 31, 256,  1, 1, 0xfff, 0x0, 0, 0, 0, 0, 1, 0 },
};

static const struct llcc_slice_config sm8350_data[] =  {
	{ LLCC_CPUSS,    1, 3072,  1, 1, 0xfff, 0x0, 0, 0, 0, 0, 1, 1 },
	{ LLCC_VIDSC0,   2, 512,   3, 1, 0xfff, 0x0, 0, 0, 0, 0, 1, 0 },
	{ LLCC_AUDIO,    6, 1024,  1, 1, 0xfff, 0x0, 0, 0, 0, 0, 0, 0 },
	{ LLCC_MDMHPGRW, 7, 1024,  3, 0, 0xfff, 0x0, 0, 0, 0, 0, 1, 0 },
	{ LLCC_MODHW,    9, 1024,  1, 1, 0xfff, 0x0, 0, 0, 0, 0, 1, 0 },
	{ LLCC_CMPT,     10, 3072, 1, 1, 0xfff, 0x0, 0, 0, 0, 0, 1, 0 },
	{ LLCC_GPUHTW,   11, 1024, 1, 1, 0xfff, 0x0, 0, 0, 0, 0, 1, 0 },
	{ LLCC_GPU,      12, 1024, 1, 0, 0xfff, 0x0, 0, 0, 0, 1, 1, 0 },
	{ LLCC_MMUHWT,   13, 1024, 1, 1, 0xfff, 0x0, 0, 0, 0, 0, 0, 1 },
	{ LLCC_DISP,     16, 3072, 2, 1, 0xfff, 0x0, 0, 0, 0, 0, 1, 0 },
	{ LLCC_MDMPNG,   21, 1024, 0, 1, 0xf,   0x0, 0, 0, 0, 0, 1, 0 },
	{ LLCC_AUDHW,    22, 1024, 1, 1, 0xfff, 0x0, 0, 0, 0, 0, 1, 0 },
	{ LLCC_CVP,      28, 512,  3, 1, 0xfff, 0x0, 0, 0, 0, 0, 1, 0 },
	{ LLCC_MODPE,    29, 256,  1, 1, 0xf,   0x0, 0, 0, 0, 0, 1, 0 },
	{ LLCC_APTCM,    30, 1024, 3, 1, 0x0,   0x1, 1, 0, 0, 0, 1, 0 },
	{ LLCC_WRCACHE,  31, 512,  1, 1, 0xfff, 0x0, 0, 0, 0, 0, 0, 1 },
	{ LLCC_CVPFW,    17, 512,  1, 0, 0xfff, 0x0, 0, 0, 0, 0, 1, 0 },
	{ LLCC_CPUSS1,   3, 1024,  1, 1, 0xfff, 0x0, 0, 0, 0, 0, 1, 0 },
	{ LLCC_CPUHWT,   5, 512,   1, 1, 0xfff, 0x0, 0, 0, 0, 0, 0, 1 },
};

static const struct llcc_slice_config sm8450_data[] =  {
	{LLCC_CPUSS,     1, 3072, 1, 0, 0xFFFF, 0x0,   0, 0, 0, 1, 1, 0, 0 },
	{LLCC_VIDSC0,    2,  512, 3, 1, 0xFFFF, 0x0,   0, 0, 0, 1, 0, 0, 0 },
	{LLCC_AUDIO,     6, 1024, 1, 1, 0xFFFF, 0x0,   0, 0, 0, 0, 0, 0, 0 },
	{LLCC_MDMHPGRW,  7, 1024, 3, 0, 0xFFFF, 0x0,   0, 0, 0, 1, 0, 0, 0 },
	{LLCC_MODHW,     9, 1024, 1, 1, 0xFFFF, 0x0,   0, 0, 0, 1, 0, 0, 0 },
	{LLCC_CMPT,     10, 4096, 1, 1, 0xFFFF, 0x0,   0, 0, 0, 1, 0, 0, 0 },
	{LLCC_GPUHTW,   11,  512, 1, 1, 0xFFFF, 0x0,   0, 0, 0, 1, 0, 0, 0 },
	{LLCC_GPU,      12, 2048, 1, 1, 0xFFFF, 0x0,   0, 0, 0, 1, 0, 1, 0 },
	{LLCC_MMUHWT,   13,  768, 1, 1, 0xFFFF, 0x0,   0, 0, 0, 0, 1, 0, 0 },
	{LLCC_DISP,     16, 4096, 2, 1, 0xFFFF, 0x0,   0, 0, 0, 1, 0, 0, 0 },
	{LLCC_MDMPNG,   21, 1024, 1, 1, 0xF000, 0x0,   0, 0, 0, 1, 0, 0, 0 },
	{LLCC_AUDHW,    22, 1024, 1, 1, 0xFFFF, 0x0,   0, 0, 0, 0, 0, 0, 0 },
	{LLCC_CVP,      28,  256, 3, 1, 0xFFFF, 0x0,   0, 0, 0, 1, 0, 0, 0 },
	{LLCC_MODPE,    29,   64, 1, 1, 0xF000, 0x0,   0, 0, 0, 1, 0, 0, 0 },
	{LLCC_APTCM,    30, 1024, 3, 1, 0x0,    0xF0,  1, 0, 0, 1, 0, 0, 0 },
	{LLCC_WRCACHE,  31,  512, 1, 1, 0xFFFF, 0x0,   0, 0, 0, 0, 1, 0, 0 },
	{LLCC_CVPFW,    17,  512, 1, 1, 0xFFFF, 0x0,   0, 0, 0, 1, 0, 0, 0 },
	{LLCC_CPUSS1,    3, 1024, 1, 1, 0xFFFF, 0x0,   0, 0, 0, 1, 0, 0, 0 },
	{LLCC_CAMEXP0,   4,  256, 3, 1, 0xFFFF, 0x0,   0, 0, 0, 1, 0, 0, 0 },
	{LLCC_CPUMTE,   23,  256, 1, 1, 0x0FFF, 0x0,   0, 0, 0, 0, 1, 0, 0 },
	{LLCC_CPUHWT,    5,  512, 1, 1, 0xFFFF, 0x0,   0, 0, 0, 1, 1, 0, 0 },
	{LLCC_CAMEXP1,  27,  256, 3, 1, 0xFFFF, 0x0,   0, 0, 0, 1, 0, 0, 0 },
	{LLCC_AENPU,     8, 2048, 1, 1, 0xFFFF, 0x0,   0, 0, 0, 0, 0, 0, 0 },
};

static const struct llcc_slice_config sm8550_data[] =  {
	{LLCC_CPUSS,     1, 5120, 1, 0, 0xFFFFFF, 0x0,   0, 0, 0, 0, 1, 1, 0, 0, 0, 0, 0, 0, 0, 0, 0, },
	{LLCC_VIDSC0,    2,  512, 4, 1, 0xFFFFFF, 0x0,   0, 0, 0, 0, 0, 0, 0, 0, 0, 0, 0, 0, 0, 0, 0, },
	{LLCC_AUDIO,     6, 1024, 1, 1, 0xFFFFFF, 0x0,   0, 0, 0, 0, 0, 0, 0, 0, 0, 0, 0, 0, 0, 0, 0, },
	{LLCC_MDMHPGRW, 25, 1024, 4, 0, 0xFFFFFF, 0x0,   0, 0, 0, 0, 0, 0, 0, 0, 0, 0, 0, 0, 0, 0, 0, },
	{LLCC_MODHW,    26, 1024, 1, 1, 0xFFFFFF, 0x0,   0, 0, 0, 0, 0, 0, 0, 0, 0, 0, 0, 0, 0, 0, 0, },
	{LLCC_CMPT,     10, 4096, 1, 1, 0xFFFFFF, 0x0,   0, 0, 0, 0, 0, 0, 0, 0, 0, 0, 0, 0, 0, 0, 0, },
	{LLCC_GPUHTW,   11,  512, 1, 1, 0xFFFFFF, 0x0,   0, 0, 0, 0, 0, 0, 0, 0, 0, 0, 0, 0, 0, 0, 0, },
	{LLCC_GPU,       9, 3096, 1, 0, 0xFFFFFF, 0x0,   0, 0, 0, 0, 0, 1, 1, 0, 0, 0, 0, 0, 0, 0, 0, },
	{LLCC_MMUHWT,   18,  768, 1, 1, 0xFFFFFF, 0x0,   0, 0, 0, 0, 1, 0, 0, 0, 0, 0, 0, 0, 0, 0, 0, },
	{LLCC_DISP,     16, 6144, 1, 1, 0xFFFFFF, 0x0,   2, 0, 0, 0, 0, 0, 0, 0, 0, 0, 0, 0, 0, 0, 0, },
	{LLCC_MDMPNG,   27, 1024, 0, 1, 0xF00000, 0x0,   0, 0, 0, 0, 0, 0, 0, 0, 0, 0, 0, 0, 0, 0, 0, },
	{LLCC_AUDHW,    22, 1024, 1, 1, 0xFFFFFF, 0x0,   0, 0, 0, 0, 0, 0, 0, 0, 0, 0, 0, 0, 0, 0, 0, },
	{LLCC_CVP,       8,  256, 4, 1, 0xFFFFFF, 0x0,   0, 0, 0, 0, 0, 0, 0, 0, 0, 0, 0, 0, 0, 0, 0, },
	{LLCC_MODPE,    29,   64, 1, 1, 0xF00000, 0x0,   0, 0, 0, 0, 0, 0, 0, 0, 0, 0, 0, 1, 0, 0, 1, },
	{LLCC_WRCACHE,  31,  512, 1, 1, 0xFFFFFF, 0x0,   0, 0, 0, 0, 1, 0, 0, 0, 0, 0, 0, 0, 0, 0, 0, },
	{LLCC_CAMEXP0,   4,  256, 4, 1,      0xF, 0x0,   0, 0, 0, 0, 0, 0, 0, 0, 0, 0, 0, 0, 0, 0, 0, },
	{LLCC_CPUHWT,    5,  512, 1, 1, 0xFFFFFF, 0x0,   0, 0, 0, 0, 1, 0, 0, 0, 0, 0, 0, 0, 0, 0, 0, },
	{LLCC_CAMEXP1,   7, 3200, 3, 1, 0xFFFFF0, 0x0,   2, 0, 0, 0, 0, 0, 0, 0, 0, 0, 0, 0, 0, 0, 0, },
	{LLCC_CMPTHCP,  17,  256, 4, 1, 0xFFFFFF, 0x0,   0, 0, 0, 0, 0, 0, 0, 0, 0, 0, 0, 0, 0, 0, 0, },
	{LLCC_LCPDARE,  30,  128, 4, 1, 0xFFFFFF, 0x0,   0, 0, 0, 0, 1, 0, 0, 0, 0, 0, 0, 1, 0, 0, 1, },
	{LLCC_AENPU,     3, 3072, 1, 1, 0xFE01FF, 0x0,   2, 0, 0, 0, 0, 0, 0, 0, 0, 0, 0, 0, 0, 0, 0, },
	{LLCC_ISLAND1,  12, 1792, 7, 1,   0xFE00, 0x0,   0, 0, 0, 0, 0, 0, 0, 0, 0, 0, 0, 0, 0, 0, 0, },
	{LLCC_ISLAND4,  15,  256, 7, 1,  0x10000, 0x0,   0, 0, 0, 0, 0, 0, 0, 0, 0, 0, 0, 0, 0, 0, 0, },
	{LLCC_CAMEXP2,  19, 3200, 3, 1, 0xFFFFF0, 0x0,   2, 0, 0, 0, 0, 0, 0, 0, 0, 0, 0, 0, 0, 0, 0, },
	{LLCC_CAMEXP3,  20, 3200, 2, 1, 0xFFFFF0, 0x0,   2, 0, 0, 0, 0, 0, 0, 0, 0, 0, 0, 0, 0, 0, 0, },
	{LLCC_CAMEXP4,  21, 3200, 2, 1, 0xFFFFF0, 0x0,   2, 0, 0, 0, 0, 0, 0, 0, 0, 0, 0, 0, 0, 0, 0, },
	{LLCC_DISP_WB,  23, 1024, 4, 1, 0xFFFFFF, 0x0,   0, 0, 0, 0, 0, 0, 0, 0, 0, 0, 0, 0, 0, 0, 0, },
	{LLCC_DISP_1,   24, 6144, 1, 1, 0xFFFFFF, 0x0,   2, 0, 0, 0, 0, 0, 0, 0, 0, 0, 0, 0, 0, 0, 0, },
	{LLCC_VIDVSP,   28,  256, 4, 1, 0xFFFFFF, 0x0,   0, 0, 0, 0, 0, 0, 0, 0, 0, 0, 0, 0, 0, 0, 0, },
};

static const struct llcc_edac_reg_offset llcc_v1_edac_reg_offset = {
	.trp_ecc_error_status0 = 0x20344,
	.trp_ecc_error_status1 = 0x20348,
	.trp_ecc_sb_err_syn0 = 0x2304c,
	.trp_ecc_db_err_syn0 = 0x20370,
	.trp_ecc_error_cntr_clear = 0x20440,
	.trp_interrupt_0_status = 0x20480,
	.trp_interrupt_0_clear = 0x20484,
	.trp_interrupt_0_enable = 0x20488,

	/* LLCC Common registers */
	.cmn_status0 = 0x3000c,
	.cmn_interrupt_0_enable = 0x3001c,
	.cmn_interrupt_2_enable = 0x3003c,

	/* LLCC DRP registers */
	.drp_ecc_error_cfg = 0x40000,
	.drp_ecc_error_cntr_clear = 0x40004,
	.drp_interrupt_status = 0x41000,
	.drp_interrupt_clear = 0x41008,
	.drp_interrupt_enable = 0x4100c,
	.drp_ecc_error_status0 = 0x42044,
	.drp_ecc_error_status1 = 0x42048,
	.drp_ecc_sb_err_syn0 = 0x4204c,
	.drp_ecc_db_err_syn0 = 0x42070,
};

static const struct llcc_edac_reg_offset llcc_v2_1_edac_reg_offset = {
	.trp_ecc_error_status0 = 0x20344,
	.trp_ecc_error_status1 = 0x20348,
	.trp_ecc_sb_err_syn0 = 0x2034c,
	.trp_ecc_db_err_syn0 = 0x20370,
	.trp_ecc_error_cntr_clear = 0x20440,
	.trp_interrupt_0_status = 0x20480,
	.trp_interrupt_0_clear = 0x20484,
	.trp_interrupt_0_enable = 0x20488,

	/* LLCC Common registers */
	.cmn_status0 = 0x3400c,
	.cmn_interrupt_0_enable = 0x3401c,
	.cmn_interrupt_2_enable = 0x3403c,

	/* LLCC DRP registers */
	.drp_ecc_error_cfg = 0x50000,
	.drp_ecc_error_cntr_clear = 0x50004,
	.drp_interrupt_status = 0x50020,
	.drp_interrupt_clear = 0x50028,
	.drp_interrupt_enable = 0x5002c,
	.drp_ecc_error_status0 = 0x520f4,
	.drp_ecc_error_status1 = 0x520f8,
	.drp_ecc_sb_err_syn0 = 0x520fc,
	.drp_ecc_db_err_syn0 = 0x52120,
};

/* LLCC register offset starting from v1.0.0 */
static const u32 llcc_v1_reg_offset[] = {
	[LLCC_COMMON_HW_INFO]	= 0x00030000,
	[LLCC_COMMON_STATUS0]	= 0x0003000c,
};

/* LLCC register offset starting from v2.0.1 */
static const u32 llcc_v2_1_reg_offset[] = {
	[LLCC_COMMON_HW_INFO]	= 0x00034000,
	[LLCC_COMMON_STATUS0]	= 0x0003400c,
};

static const struct qcom_llcc_config sc7180_cfg = {
	.sct_data	= sc7180_data,
	.size		= ARRAY_SIZE(sc7180_data),
	.need_llcc_cfg	= true,
	.reg_offset	= llcc_v1_reg_offset,
	.edac_reg_offset = &llcc_v1_edac_reg_offset,
};

static const struct qcom_llcc_config sc7280_cfg = {
	.sct_data	= sc7280_data,
	.size		= ARRAY_SIZE(sc7280_data),
	.need_llcc_cfg	= true,
	.reg_offset	= llcc_v1_reg_offset,
	.edac_reg_offset = &llcc_v1_edac_reg_offset,
};

static const struct qcom_llcc_config sc8180x_cfg = {
	.sct_data	= sc8180x_data,
	.size		= ARRAY_SIZE(sc8180x_data),
	.need_llcc_cfg	= true,
	.reg_offset	= llcc_v1_reg_offset,
	.edac_reg_offset = &llcc_v1_edac_reg_offset,
};

static const struct qcom_llcc_config sc8280xp_cfg = {
	.sct_data	= sc8280xp_data,
	.size		= ARRAY_SIZE(sc8280xp_data),
	.need_llcc_cfg	= true,
	.reg_offset	= llcc_v1_reg_offset,
	.edac_reg_offset = &llcc_v1_edac_reg_offset,
};

static const struct qcom_llcc_config sdm845_cfg = {
	.sct_data	= sdm845_data,
	.size		= ARRAY_SIZE(sdm845_data),
	.need_llcc_cfg	= false,
	.reg_offset	= llcc_v1_reg_offset,
	.edac_reg_offset = &llcc_v1_edac_reg_offset,
	.no_edac	= true,
};

static const struct qcom_llcc_config sm6350_cfg = {
	.sct_data	= sm6350_data,
	.size		= ARRAY_SIZE(sm6350_data),
	.need_llcc_cfg	= true,
	.reg_offset	= llcc_v1_reg_offset,
	.edac_reg_offset = &llcc_v1_edac_reg_offset,
};

static const struct qcom_llcc_config sm7150_cfg = {
	.sct_data       = sm7150_data,
	.size           = ARRAY_SIZE(sm7150_data),
	.need_llcc_cfg	= true,
	.reg_offset	= llcc_v1_reg_offset,
	.edac_reg_offset = &llcc_v1_edac_reg_offset,
};

static const struct qcom_llcc_config sm8150_cfg = {
	.sct_data       = sm8150_data,
	.size           = ARRAY_SIZE(sm8150_data),
	.need_llcc_cfg	= true,
	.reg_offset	= llcc_v1_reg_offset,
	.edac_reg_offset = &llcc_v1_edac_reg_offset,
};

static const struct qcom_llcc_config sm8250_cfg = {
	.sct_data       = sm8250_data,
	.size           = ARRAY_SIZE(sm8250_data),
	.need_llcc_cfg	= true,
	.reg_offset	= llcc_v1_reg_offset,
	.edac_reg_offset = &llcc_v1_edac_reg_offset,
};

static const struct qcom_llcc_config sm8350_cfg = {
	.sct_data       = sm8350_data,
	.size           = ARRAY_SIZE(sm8350_data),
	.need_llcc_cfg	= true,
	.reg_offset	= llcc_v1_reg_offset,
	.edac_reg_offset = &llcc_v1_edac_reg_offset,
};

static const struct qcom_llcc_config sm8450_cfg = {
	.sct_data       = sm8450_data,
	.size           = ARRAY_SIZE(sm8450_data),
	.need_llcc_cfg	= true,
	.reg_offset	= llcc_v2_1_reg_offset,
	.edac_reg_offset = &llcc_v2_1_edac_reg_offset,
};

static const struct qcom_llcc_config sm8550_cfg = {
	.sct_data       = sm8550_data,
	.size           = ARRAY_SIZE(sm8550_data),
	.need_llcc_cfg	= true,
	.reg_offset	= llcc_v2_1_reg_offset,
	.edac_reg_offset = &llcc_v2_1_edac_reg_offset,
};

static struct llcc_drv_data *drv_data = (void *) -EPROBE_DEFER;

/**
 * llcc_slice_getd - get llcc slice descriptor
 * @uid: usecase_id for the client
 *
 * A pointer to llcc slice descriptor will be returned on success
 * and error pointer is returned on failure
 */
struct llcc_slice_desc *llcc_slice_getd(u32 uid)
{
	const struct llcc_slice_config *cfg;
	struct llcc_slice_desc *desc;
	u32 sz, count;

	if (IS_ERR(drv_data))
		return ERR_CAST(drv_data);

	cfg = drv_data->cfg;
	sz = drv_data->cfg_size;

	for (count = 0; cfg && count < sz; count++, cfg++)
		if (cfg->usecase_id == uid)
			break;

	if (count == sz || !cfg)
		return ERR_PTR(-ENODEV);

	desc = kzalloc(sizeof(*desc), GFP_KERNEL);
	if (!desc)
		return ERR_PTR(-ENOMEM);

	desc->slice_id = cfg->slice_id;
	desc->slice_size = cfg->max_cap;

	return desc;
}
EXPORT_SYMBOL_GPL(llcc_slice_getd);

/**
 * llcc_slice_putd - llcc slice descritpor
 * @desc: Pointer to llcc slice descriptor
 */
void llcc_slice_putd(struct llcc_slice_desc *desc)
{
	if (!IS_ERR_OR_NULL(desc))
		kfree(desc);
}
EXPORT_SYMBOL_GPL(llcc_slice_putd);

static int llcc_update_act_ctrl(u32 sid,
				u32 act_ctrl_reg_val, u32 status)
{
	u32 act_ctrl_reg;
	u32 act_clear_reg;
	u32 status_reg;
	u32 slice_status;
	int ret;

	if (IS_ERR(drv_data))
		return PTR_ERR(drv_data);

	act_ctrl_reg = LLCC_TRP_ACT_CTRLn(sid);
	act_clear_reg = LLCC_TRP_ACT_CLEARn(sid);
	status_reg = LLCC_TRP_STATUSn(sid);

	/* Set the ACTIVE trigger */
	act_ctrl_reg_val |= ACT_CTRL_ACT_TRIG;
	ret = regmap_write(drv_data->bcast_regmap, act_ctrl_reg,
				act_ctrl_reg_val);
	if (ret)
		return ret;

	/* Clear the ACTIVE trigger */
	act_ctrl_reg_val &= ~ACT_CTRL_ACT_TRIG;
	ret = regmap_write(drv_data->bcast_regmap, act_ctrl_reg,
				act_ctrl_reg_val);
	if (ret)
		return ret;

	if (drv_data->version >= LLCC_VERSION_4_1_0_0) {
		ret = regmap_read_poll_timeout(drv_data->bcast_regmap, status_reg,
				      slice_status, (slice_status & ACT_COMPLETE),
				      0, LLCC_STATUS_READ_DELAY);
		if (ret)
			return ret;
	}

	ret = regmap_read_poll_timeout(drv_data->bcast_regmap, status_reg,
				      slice_status, !(slice_status & status),
				      0, LLCC_STATUS_READ_DELAY);

	if (drv_data->version >= LLCC_VERSION_4_1_0_0)
		ret = regmap_write(drv_data->bcast_regmap, act_clear_reg,
					ACT_CLEAR);

	return ret;
}

/**
 * llcc_slice_activate - Activate the llcc slice
 * @desc: Pointer to llcc slice descriptor
 *
 * A value of zero will be returned on success and a negative errno will
 * be returned in error cases
 */
int llcc_slice_activate(struct llcc_slice_desc *desc)
{
	int ret;
	u32 act_ctrl_val;

	if (IS_ERR(drv_data))
		return PTR_ERR(drv_data);

	if (IS_ERR_OR_NULL(desc))
		return -EINVAL;

	mutex_lock(&drv_data->lock);
	if (test_bit(desc->slice_id, drv_data->bitmap)) {
		mutex_unlock(&drv_data->lock);
		return 0;
	}

	act_ctrl_val = ACT_CTRL_OPCODE_ACTIVATE << ACT_CTRL_OPCODE_SHIFT;

	ret = llcc_update_act_ctrl(desc->slice_id, act_ctrl_val,
				  DEACTIVATE);
	if (ret) {
		mutex_unlock(&drv_data->lock);
		return ret;
	}

	__set_bit(desc->slice_id, drv_data->bitmap);
	mutex_unlock(&drv_data->lock);

	return ret;
}
EXPORT_SYMBOL_GPL(llcc_slice_activate);

/**
 * llcc_slice_deactivate - Deactivate the llcc slice
 * @desc: Pointer to llcc slice descriptor
 *
 * A value of zero will be returned on success and a negative errno will
 * be returned in error cases
 */
int llcc_slice_deactivate(struct llcc_slice_desc *desc)
{
	u32 act_ctrl_val;
	int ret;

	if (IS_ERR(drv_data))
		return PTR_ERR(drv_data);

	if (IS_ERR_OR_NULL(desc))
		return -EINVAL;

	mutex_lock(&drv_data->lock);
	if (!test_bit(desc->slice_id, drv_data->bitmap)) {
		mutex_unlock(&drv_data->lock);
		return 0;
	}
	act_ctrl_val = ACT_CTRL_OPCODE_DEACTIVATE << ACT_CTRL_OPCODE_SHIFT;

	ret = llcc_update_act_ctrl(desc->slice_id, act_ctrl_val,
				  ACTIVATE);
	if (ret) {
		mutex_unlock(&drv_data->lock);
		return ret;
	}

	__clear_bit(desc->slice_id, drv_data->bitmap);
	mutex_unlock(&drv_data->lock);

	return ret;
}
EXPORT_SYMBOL_GPL(llcc_slice_deactivate);

/**
 * llcc_get_slice_id - return the slice id
 * @desc: Pointer to llcc slice descriptor
 */
int llcc_get_slice_id(struct llcc_slice_desc *desc)
{
	if (IS_ERR_OR_NULL(desc))
		return -EINVAL;

	return desc->slice_id;
}
EXPORT_SYMBOL_GPL(llcc_get_slice_id);

/**
 * llcc_get_slice_size - return the slice id
 * @desc: Pointer to llcc slice descriptor
 */
size_t llcc_get_slice_size(struct llcc_slice_desc *desc)
{
	if (IS_ERR_OR_NULL(desc))
		return 0;

	return desc->slice_size;
}
EXPORT_SYMBOL_GPL(llcc_get_slice_size);

static int _qcom_llcc_cfg_program(const struct llcc_slice_config *config,
				  const struct qcom_llcc_config *cfg)
{
	int ret;
	u32 attr2_cfg;
	u32 attr1_cfg;
	u32 attr0_cfg;
	u32 attr2_val;
	u32 attr1_val;
	u32 attr0_val;
	u32 max_cap_cacheline;
	struct llcc_slice_desc desc;

	attr1_val = config->cache_mode;
	attr1_val |= config->probe_target_ways << ATTR1_PROBE_TARGET_WAYS_SHIFT;
	attr1_val |= config->fixed_size << ATTR1_FIXED_SIZE_SHIFT;
	attr1_val |= config->priority << ATTR1_PRIORITY_SHIFT;

	max_cap_cacheline = MAX_CAP_TO_BYTES(config->max_cap);

	/*
	 * LLCC instances can vary for each target.
	 * The SW writes to broadcast register which gets propagated
	 * to each llcc instance (llcc0,.. llccN).
	 * Since the size of the memory is divided equally amongst the
	 * llcc instances, we need to configure the max cap accordingly.
	 */
	max_cap_cacheline = max_cap_cacheline / drv_data->num_banks;
	max_cap_cacheline >>= CACHE_LINE_SIZE_SHIFT;
	attr1_val |= max_cap_cacheline << ATTR1_MAX_CAP_SHIFT;

	attr1_cfg = LLCC_TRP_ATTR1_CFGn(config->slice_id);

	ret = regmap_write(drv_data->bcast_regmap, attr1_cfg, attr1_val);
	if (ret)
		return ret;

	if (drv_data->version >= LLCC_VERSION_4_1_0_0) {
		attr2_cfg = LLCC_TRP_ATTR2_CFGn(config->slice_id);
		attr0_val = config->res_ways;
		attr2_val = config->bonus_ways;
	} else {
		attr0_val = config->res_ways & ATTR0_RES_WAYS_MASK;
		attr0_val |= config->bonus_ways << ATTR0_BONUS_WAYS_SHIFT;
	}

	attr0_cfg = LLCC_TRP_ATTR0_CFGn(config->slice_id);

	ret = regmap_write(drv_data->bcast_regmap, attr0_cfg, attr0_val);
	if (ret)
		return ret;

	if (drv_data->version >= LLCC_VERSION_4_1_0_0) {
		ret = regmap_write(drv_data->bcast_regmap, attr2_cfg, attr2_val);
		if (ret)
			return ret;
	}

	if (cfg->need_llcc_cfg) {
		u32 disable_cap_alloc, retain_pc;

		disable_cap_alloc = config->dis_cap_alloc << config->slice_id;
		ret = regmap_write(drv_data->bcast_regmap,
				LLCC_TRP_SCID_DIS_CAP_ALLOC, disable_cap_alloc);
		if (ret)
			return ret;

		if (drv_data->version < LLCC_VERSION_4_1_0_0) {
			retain_pc = config->retain_on_pc << config->slice_id;
			ret = regmap_write(drv_data->bcast_regmap,
					LLCC_TRP_PCB_ACT, retain_pc);
			if (ret)
				return ret;
		}
	}

	if (drv_data->version >= LLCC_VERSION_2_0_0_0) {
		u32 wren;

		wren = config->write_scid_en << config->slice_id;
		ret = regmap_update_bits(drv_data->bcast_regmap, LLCC_TRP_WRSC_EN,
					 BIT(config->slice_id), wren);
		if (ret)
			return ret;
	}

	if (drv_data->version >= LLCC_VERSION_2_1_0_0) {
		u32 wr_cache_en;

		wr_cache_en = config->write_scid_cacheable_en << config->slice_id;
		ret = regmap_update_bits(drv_data->bcast_regmap, LLCC_TRP_WRSC_CACHEABLE_EN,
					 BIT(config->slice_id), wr_cache_en);
		if (ret)
			return ret;
	}

	if (drv_data->version >= LLCC_VERSION_4_1_0_0) {
		u32 stale_en;
		u32 stale_cap_en;
		u32 mru_uncap_en;
		u32 mru_rollover;
		u32 alloc_oneway_en;
		u32 ovcap_en;
		u32 ovcap_prio;
		u32 vict_prio;

		stale_en = config->stale_en << config->slice_id;
		ret = regmap_update_bits(drv_data->bcast_regmap, LLCC_TRP_ALGO_CFG1,
					 BIT(config->slice_id), stale_en);
		if (ret)
			return ret;

		stale_cap_en = config->stale_cap_en << config->slice_id;
		ret = regmap_update_bits(drv_data->bcast_regmap, LLCC_TRP_ALGO_CFG2,
					 BIT(config->slice_id), stale_cap_en);
		if (ret)
			return ret;

		mru_uncap_en = config->mru_uncap_en << config->slice_id;
		ret = regmap_update_bits(drv_data->bcast_regmap, LLCC_TRP_ALGO_CFG3,
					 BIT(config->slice_id), mru_uncap_en);
		if (ret)
			return ret;

		mru_rollover = config->mru_rollover << config->slice_id;
		ret = regmap_update_bits(drv_data->bcast_regmap, LLCC_TRP_ALGO_CFG4,
					 BIT(config->slice_id), mru_rollover);
		if (ret)
			return ret;

		alloc_oneway_en = config->alloc_oneway_en << config->slice_id;
		ret = regmap_update_bits(drv_data->bcast_regmap, LLCC_TRP_ALGO_CFG5,
					 BIT(config->slice_id), alloc_oneway_en);
		if (ret)
			return ret;

		ovcap_en = config->ovcap_en << config->slice_id;
		ret = regmap_update_bits(drv_data->bcast_regmap, LLCC_TRP_ALGO_CFG6,
					 BIT(config->slice_id), ovcap_en);
		if (ret)
			return ret;

		ovcap_prio = config->ovcap_prio << config->slice_id;
		ret = regmap_update_bits(drv_data->bcast_regmap, LLCC_TRP_ALGO_CFG7,
					 BIT(config->slice_id), ovcap_prio);
		if (ret)
			return ret;

		vict_prio = config->vict_prio << config->slice_id;
		ret = regmap_update_bits(drv_data->bcast_regmap, LLCC_TRP_ALGO_CFG8,
					 BIT(config->slice_id), vict_prio);
		if (ret)
			return ret;
	}

	if (config->activate_on_init) {
		desc.slice_id = config->slice_id;
		ret = llcc_slice_activate(&desc);
	}

	return ret;
}

static int qcom_llcc_cfg_program(struct platform_device *pdev,
				 const struct qcom_llcc_config *cfg)
{
	int i;
	u32 sz;
	int ret = 0;
	const struct llcc_slice_config *llcc_table;

	sz = drv_data->cfg_size;
	llcc_table = drv_data->cfg;

	for (i = 0; i < sz; i++) {
		ret = _qcom_llcc_cfg_program(&llcc_table[i], cfg);
		if (ret)
			return ret;
	}

	return ret;
}

static int qcom_llcc_remove(struct platform_device *pdev)
{
	/* Set the global pointer to a error code to avoid referencing it */
	drv_data = ERR_PTR(-ENODEV);
	return 0;
}

static struct regmap *qcom_llcc_init_mmio(struct platform_device *pdev, u8 index,
					  const char *name)
{
	void __iomem *base;
	struct regmap_config llcc_regmap_config = {
		.reg_bits = 32,
		.reg_stride = 4,
		.val_bits = 32,
		.fast_io = true,
	};

	base = devm_platform_ioremap_resource(pdev, index);
	if (IS_ERR(base))
		return ERR_CAST(base);

	llcc_regmap_config.name = name;
	return devm_regmap_init_mmio(&pdev->dev, base, &llcc_regmap_config);
}

static int qcom_llcc_probe(struct platform_device *pdev)
{
	u32 num_banks;
	struct device *dev = &pdev->dev;
	int ret, i;
	struct platform_device *llcc_edac;
	const struct qcom_llcc_config *cfg;
	const struct llcc_slice_config *llcc_cfg;
	u32 sz;
	u32 version;
	struct regmap *regmap;
<<<<<<< HEAD
=======

	if (!IS_ERR(drv_data))
		return -EBUSY;
>>>>>>> ccf0a997

	drv_data = devm_kzalloc(dev, sizeof(*drv_data), GFP_KERNEL);
	if (!drv_data) {
		ret = -ENOMEM;
		goto err;
	}

	/* Initialize the first LLCC bank regmap */
	regmap = qcom_llcc_init_mmio(pdev, 0, "llcc0_base");
	if (IS_ERR(regmap)) {
		ret = PTR_ERR(regmap);
<<<<<<< HEAD
		goto err;
	}

	cfg = of_device_get_match_data(&pdev->dev);

	ret = regmap_read(regmap, cfg->reg_offset[LLCC_COMMON_STATUS0], &num_banks);
	if (ret)
		goto err;

	num_banks &= LLCC_LB_CNT_MASK;
	num_banks >>= LLCC_LB_CNT_SHIFT;
	drv_data->num_banks = num_banks;

	drv_data->regmaps = devm_kcalloc(dev, num_banks, sizeof(*drv_data->regmaps), GFP_KERNEL);
	if (!drv_data->regmaps) {
		ret = -ENOMEM;
		goto err;
	}

=======
		goto err;
	}

	cfg = of_device_get_match_data(&pdev->dev);

	ret = regmap_read(regmap, cfg->reg_offset[LLCC_COMMON_STATUS0], &num_banks);
	if (ret)
		goto err;

	num_banks &= LLCC_LB_CNT_MASK;
	num_banks >>= LLCC_LB_CNT_SHIFT;
	drv_data->num_banks = num_banks;

	drv_data->regmaps = devm_kcalloc(dev, num_banks, sizeof(*drv_data->regmaps), GFP_KERNEL);
	if (!drv_data->regmaps) {
		ret = -ENOMEM;
		goto err;
	}

>>>>>>> ccf0a997
	drv_data->regmaps[0] = regmap;

	/* Initialize rest of LLCC bank regmaps */
	for (i = 1; i < num_banks; i++) {
		char *base = kasprintf(GFP_KERNEL, "llcc%d_base", i);

		drv_data->regmaps[i] = qcom_llcc_init_mmio(pdev, i, base);
		if (IS_ERR(drv_data->regmaps[i])) {
			ret = PTR_ERR(drv_data->regmaps[i]);
			kfree(base);
			goto err;
		}

		kfree(base);
	}

	drv_data->bcast_regmap = qcom_llcc_init_mmio(pdev, i, "llcc_broadcast_base");
	if (IS_ERR(drv_data->bcast_regmap)) {
		ret = PTR_ERR(drv_data->bcast_regmap);
		goto err;
	}

	/* Extract version of the IP */
	ret = regmap_read(drv_data->bcast_regmap, cfg->reg_offset[LLCC_COMMON_HW_INFO],
			  &version);
	if (ret)
		goto err;

	drv_data->version = version;

	llcc_cfg = cfg->sct_data;
	sz = cfg->size;

	for (i = 0; i < sz; i++)
		if (llcc_cfg[i].slice_id > drv_data->max_slices)
			drv_data->max_slices = llcc_cfg[i].slice_id;

	drv_data->bitmap = devm_bitmap_zalloc(dev, drv_data->max_slices,
					      GFP_KERNEL);
	if (!drv_data->bitmap) {
		ret = -ENOMEM;
		goto err;
	}

	drv_data->cfg = llcc_cfg;
	drv_data->cfg_size = sz;
	drv_data->edac_reg_offset = cfg->edac_reg_offset;
	mutex_init(&drv_data->lock);
	platform_set_drvdata(pdev, drv_data);

	ret = qcom_llcc_cfg_program(pdev, cfg);
	if (ret)
		goto err;

	drv_data->ecc_irq = platform_get_irq_optional(pdev, 0);

	/*
	 * On some platforms, the access to EDAC registers will be locked by
	 * the bootloader. So probing the EDAC driver will result in a crash.
	 * Hence, disable the creation of EDAC platform device for the
	 * problematic platforms.
	 */
	if (!cfg->no_edac) {
		llcc_edac = platform_device_register_data(&pdev->dev,
						"qcom_llcc_edac", -1, drv_data,
						sizeof(*drv_data));
		if (IS_ERR(llcc_edac))
			dev_err(dev, "Failed to register llcc edac driver\n");
	}

	return 0;
err:
	drv_data = ERR_PTR(-ENODEV);
	return ret;
}

static const struct of_device_id qcom_llcc_of_match[] = {
	{ .compatible = "qcom,sc7180-llcc", .data = &sc7180_cfg },
	{ .compatible = "qcom,sc7280-llcc", .data = &sc7280_cfg },
	{ .compatible = "qcom,sc8180x-llcc", .data = &sc8180x_cfg },
	{ .compatible = "qcom,sc8280xp-llcc", .data = &sc8280xp_cfg },
	{ .compatible = "qcom,sdm845-llcc", .data = &sdm845_cfg },
	{ .compatible = "qcom,sm6350-llcc", .data = &sm6350_cfg },
	{ .compatible = "qcom,sm7150-llcc", .data = &sm7150_cfg },
	{ .compatible = "qcom,sm8150-llcc", .data = &sm8150_cfg },
	{ .compatible = "qcom,sm8250-llcc", .data = &sm8250_cfg },
	{ .compatible = "qcom,sm8350-llcc", .data = &sm8350_cfg },
	{ .compatible = "qcom,sm8450-llcc", .data = &sm8450_cfg },
	{ .compatible = "qcom,sm8550-llcc", .data = &sm8550_cfg },
	{ }
};
MODULE_DEVICE_TABLE(of, qcom_llcc_of_match);

static struct platform_driver qcom_llcc_driver = {
	.driver = {
		.name = "qcom-llcc",
		.of_match_table = qcom_llcc_of_match,
	},
	.probe = qcom_llcc_probe,
	.remove = qcom_llcc_remove,
};
module_platform_driver(qcom_llcc_driver);

MODULE_DESCRIPTION("Qualcomm Last Level Cache Controller");
MODULE_LICENSE("GPL v2");<|MERGE_RESOLUTION|>--- conflicted
+++ resolved
@@ -59,10 +59,7 @@
 #define LLCC_TRP_ALGO_CFG6	      0x21f24
 #define LLCC_TRP_ALGO_CFG7	      0x21f28
 #define LLCC_TRP_WRSC_CACHEABLE_EN    0x21f2c
-<<<<<<< HEAD
-=======
 #define LLCC_TRP_ALGO_CFG8	      0x21f30
->>>>>>> ccf0a997
 
 #define LLCC_VERSION_2_0_0_0          0x02000000
 #define LLCC_VERSION_2_1_0_0          0x02010000
@@ -946,12 +943,9 @@
 	u32 sz;
 	u32 version;
 	struct regmap *regmap;
-<<<<<<< HEAD
-=======
 
 	if (!IS_ERR(drv_data))
 		return -EBUSY;
->>>>>>> ccf0a997
 
 	drv_data = devm_kzalloc(dev, sizeof(*drv_data), GFP_KERNEL);
 	if (!drv_data) {
@@ -963,7 +957,6 @@
 	regmap = qcom_llcc_init_mmio(pdev, 0, "llcc0_base");
 	if (IS_ERR(regmap)) {
 		ret = PTR_ERR(regmap);
-<<<<<<< HEAD
 		goto err;
 	}
 
@@ -983,27 +976,6 @@
 		goto err;
 	}
 
-=======
-		goto err;
-	}
-
-	cfg = of_device_get_match_data(&pdev->dev);
-
-	ret = regmap_read(regmap, cfg->reg_offset[LLCC_COMMON_STATUS0], &num_banks);
-	if (ret)
-		goto err;
-
-	num_banks &= LLCC_LB_CNT_MASK;
-	num_banks >>= LLCC_LB_CNT_SHIFT;
-	drv_data->num_banks = num_banks;
-
-	drv_data->regmaps = devm_kcalloc(dev, num_banks, sizeof(*drv_data->regmaps), GFP_KERNEL);
-	if (!drv_data->regmaps) {
-		ret = -ENOMEM;
-		goto err;
-	}
-
->>>>>>> ccf0a997
 	drv_data->regmaps[0] = regmap;
 
 	/* Initialize rest of LLCC bank regmaps */
