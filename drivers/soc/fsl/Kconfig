# SPDX-License-Identifier: GPL-2.0-only
#
# NXP/Freescale QorIQ series SOC drivers
#

menu "NXP/Freescale QorIQ SoC drivers"

source "drivers/soc/fsl/qbman/Kconfig"
source "drivers/soc/fsl/qe/Kconfig"

config FSL_GUTS
	bool
	select SOC_BUS
	help
	  The global utilities block controls power management, I/O device
	  enabling, power-onreset(POR) configuration monitoring, alternate
	  function selection for multiplexed signals,and clock control.
	  This driver is to manage and access global utilities block.
	  Initially only reading SVR and registering soc device are supported.
	  Other guts accesses, such as reading RCW, should eventually be moved
	  into this driver as well.

config FSL_MC_DPIO
        tristate "QorIQ DPAA2 DPIO driver"
        depends on FSL_MC_BUS
        select SOC_BUS
        help
	  Driver for the DPAA2 DPIO object.  A DPIO provides queue and
	  buffer management facilities for software to interact with
	  other DPAA2 objects. This driver does not expose the DPIO
	  objects individually, but groups them under a service layer
	  API.

config FSL_SLEEP_FSM
	bool
	help
	  This driver configures a hardware FSM (Finite State Machine) for deep sleep.
	  The FSM is used to finish clean-ups at the last stage of system entering deep
	  sleep, and also wakes up system when a wake up event happens.

config DPAA2_CONSOLE
	tristate "QorIQ DPAA2 console driver"
	depends on OF && (ARCH_LAYERSCAPE || COMPILE_TEST)
	default y
	help
	  Console driver for DPAA2 platforms. Exports 2 char devices,
	  /dev/dpaa2_mc_console and /dev/dpaa2_aiop_console,
	  which can be used to dump the Management Complex and AIOP
	  firmware logs.

<<<<<<< HEAD
=======
config FSL_RCPM
	bool "Freescale RCPM support"
	depends on PM_SLEEP && (ARM || ARM64)
	help
	  The NXP QorIQ Processors based on ARM Core have RCPM module
	  (Run Control and Power Management), which performs all device-level
	  tasks associated with power management, such as wakeup source control.
	  Note that currently this driver will not support PowerPC based
	  QorIQ processor.

>>>>>>> c1084c27
config FSL_QIXIS
	tristate "QIXIS system controller driver"
	depends on OF
	select REGMAP_I2C
	select REGMAP_MMIO
	default n
	help
	  Say y here to enable QIXIS system controller api. The qixis driver
	  provides FPGA functions to control system.

<<<<<<< HEAD
config FSL_RCPM
	bool "Freescale RCPM support"
	depends on PM_SLEEP && (ARM || ARM64)
	help
	  The NXP QorIQ Processors based on ARM Core have RCPM module
	  (Run Control and Power Management), which performs all device-level
	  tasks associated with power management, such as wakeup source control.
	  Note that currently this driver will not support PowerPC based
	  QorIQ processor.
=======
>>>>>>> c1084c27
endmenu<|MERGE_RESOLUTION|>--- conflicted
+++ resolved
@@ -48,8 +48,6 @@
 	  which can be used to dump the Management Complex and AIOP
 	  firmware logs.
 
-<<<<<<< HEAD
-=======
 config FSL_RCPM
 	bool "Freescale RCPM support"
 	depends on PM_SLEEP && (ARM || ARM64)
@@ -60,7 +58,6 @@
 	  Note that currently this driver will not support PowerPC based
 	  QorIQ processor.
 
->>>>>>> c1084c27
 config FSL_QIXIS
 	tristate "QIXIS system controller driver"
 	depends on OF
@@ -71,16 +68,4 @@
 	  Say y here to enable QIXIS system controller api. The qixis driver
 	  provides FPGA functions to control system.
 
-<<<<<<< HEAD
-config FSL_RCPM
-	bool "Freescale RCPM support"
-	depends on PM_SLEEP && (ARM || ARM64)
-	help
-	  The NXP QorIQ Processors based on ARM Core have RCPM module
-	  (Run Control and Power Management), which performs all device-level
-	  tasks associated with power management, such as wakeup source control.
-	  Note that currently this driver will not support PowerPC based
-	  QorIQ processor.
-=======
->>>>>>> c1084c27
 endmenu