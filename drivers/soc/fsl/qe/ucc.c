// SPDX-License-Identifier: GPL-2.0-or-later
/*
 * arch/powerpc/sysdev/qe_lib/ucc.c
 *
 * QE UCC API Set - UCC specific routines implementations.
 *
 * Copyright (C) 2006 Freescale Semiconductor, Inc. All rights reserved.
 *
 * Authors: 	Shlomi Gridish <gridish@freescale.com>
 * 		Li Yang <leoli@freescale.com>
 */
#include <linux/kernel.h>
#include <linux/errno.h>
#include <linux/stddef.h>
#include <linux/spinlock.h>
#include <linux/export.h>

#include <asm/io.h>
#include <soc/fsl/qe/immap_qe.h>
#include <soc/fsl/qe/qe.h>
#include <soc/fsl/qe/ucc.h>

#define UCC_TDM_NUM 8
#define RX_SYNC_SHIFT_BASE 30
#define TX_SYNC_SHIFT_BASE 14
#define RX_CLK_SHIFT_BASE 28
#define TX_CLK_SHIFT_BASE 12

int ucc_set_qe_mux_mii_mng(unsigned int ucc_num)
{
	unsigned long flags;

	if (ucc_num > UCC_MAX_NUM - 1)
		return -EINVAL;

	spin_lock_irqsave(&cmxgcr_lock, flags);
<<<<<<< HEAD
	qe_clrsetbits32(&qe_immr->qmx.cmxgcr, QE_CMXGCR_MII_ENET_MNG,
		ucc_num << QE_CMXGCR_MII_ENET_MNG_SHIFT);
=======
	qe_clrsetbits_be32(&qe_immr->qmx.cmxgcr, QE_CMXGCR_MII_ENET_MNG,
			   ucc_num << QE_CMXGCR_MII_ENET_MNG_SHIFT);
>>>>>>> c1084c27
	spin_unlock_irqrestore(&cmxgcr_lock, flags);

	return 0;
}
EXPORT_SYMBOL(ucc_set_qe_mux_mii_mng);

/* Configure the UCC to either Slow or Fast.
 *
 * A given UCC can be figured to support either "slow" devices (e.g. UART)
 * or "fast" devices (e.g. Ethernet).
 *
 * 'ucc_num' is the UCC number, from 0 - 7.
 *
 * This function also sets the UCC_GUEMR_SET_RESERVED3 bit because that bit
 * must always be set to 1.
 */
int ucc_set_type(unsigned int ucc_num, enum ucc_speed_type speed)
{
	u8 __iomem *guemr;

	/* The GUEMR register is at the same location for both slow and fast
	   devices, so we just use uccX.slow.guemr. */
	switch (ucc_num) {
	case 0: guemr = &qe_immr->ucc1.slow.guemr;
		break;
	case 1: guemr = &qe_immr->ucc2.slow.guemr;
		break;
	case 2: guemr = &qe_immr->ucc3.slow.guemr;
		break;
	case 3: guemr = &qe_immr->ucc4.slow.guemr;
		break;
	case 4: guemr = &qe_immr->ucc5.slow.guemr;
		break;
	case 5: guemr = &qe_immr->ucc6.slow.guemr;
		break;
	case 6: guemr = &qe_immr->ucc7.slow.guemr;
		break;
	case 7: guemr = &qe_immr->ucc8.slow.guemr;
		break;
	default:
		return -EINVAL;
	}

<<<<<<< HEAD
	qe_clrsetbits8(guemr, UCC_GUEMR_MODE_MASK,
		UCC_GUEMR_SET_RESERVED3 | speed);
=======
	qe_clrsetbits_8(guemr, UCC_GUEMR_MODE_MASK,
			UCC_GUEMR_SET_RESERVED3 | speed);
>>>>>>> c1084c27

	return 0;
}

static void get_cmxucr_reg(unsigned int ucc_num, __be32 __iomem **cmxucr,
	unsigned int *reg_num, unsigned int *shift)
{
	unsigned int cmx = ((ucc_num & 1) << 1) + (ucc_num > 3);

	*reg_num = cmx + 1;
	*cmxucr = &qe_immr->qmx.cmxucr[cmx];
	*shift = 16 - 8 * (ucc_num & 2);
}

int ucc_mux_set_grant_tsa_bkpt(unsigned int ucc_num, int set, u32 mask)
{
	__be32 __iomem *cmxucr;
	unsigned int reg_num;
	unsigned int shift;

	/* check if the UCC number is in range. */
	if (ucc_num > UCC_MAX_NUM - 1)
		return -EINVAL;

	get_cmxucr_reg(ucc_num, &cmxucr, &reg_num, &shift);

	if (set)
<<<<<<< HEAD
		qe_setbits32(cmxucr, mask << shift);
	else
		qe_clrbits32(cmxucr, mask << shift);
=======
		qe_setbits_be32(cmxucr, mask << shift);
	else
		qe_clrbits_be32(cmxucr, mask << shift);
>>>>>>> c1084c27

	return 0;
}

int ucc_set_qe_mux_rxtx(unsigned int ucc_num, enum qe_clock clock,
	enum comm_dir mode)
{
	__be32 __iomem *cmxucr;
	unsigned int reg_num;
	unsigned int shift;
	u32 clock_bits = 0;

	/* check if the UCC number is in range. */
	if (ucc_num > UCC_MAX_NUM - 1)
		return -EINVAL;

	/* The communications direction must be RX or TX */
	if (!((mode == COMM_DIR_RX) || (mode == COMM_DIR_TX)))
		return -EINVAL;

	get_cmxucr_reg(ucc_num, &cmxucr, &reg_num, &shift);

	switch (reg_num) {
	case 1:
		switch (clock) {
		case QE_BRG1:	clock_bits = 1; break;
		case QE_BRG2:	clock_bits = 2; break;
		case QE_BRG7:	clock_bits = 3; break;
		case QE_BRG8:	clock_bits = 4; break;
		case QE_CLK9:	clock_bits = 5; break;
		case QE_CLK10:	clock_bits = 6; break;
		case QE_CLK11:	clock_bits = 7; break;
		case QE_CLK12:	clock_bits = 8; break;
		case QE_CLK15:	clock_bits = 9; break;
		case QE_CLK16:	clock_bits = 10; break;
		default: break;
		}
		break;
	case 2:
		switch (clock) {
		case QE_BRG5:	clock_bits = 1; break;
		case QE_BRG6:	clock_bits = 2; break;
		case QE_BRG7:	clock_bits = 3; break;
		case QE_BRG8:	clock_bits = 4; break;
		case QE_CLK13:	clock_bits = 5; break;
		case QE_CLK14:	clock_bits = 6; break;
		case QE_CLK19:	clock_bits = 7; break;
		case QE_CLK20:	clock_bits = 8; break;
		case QE_CLK15:	clock_bits = 9; break;
		case QE_CLK16:	clock_bits = 10; break;
		default: break;
		}
		break;
	case 3:
		switch (clock) {
		case QE_BRG9:	clock_bits = 1; break;
		case QE_BRG10:	clock_bits = 2; break;
		case QE_BRG15:	clock_bits = 3; break;
		case QE_BRG16:	clock_bits = 4; break;
		case QE_CLK3:	clock_bits = 5; break;
		case QE_CLK4:	clock_bits = 6; break;
		case QE_CLK17:	clock_bits = 7; break;
		case QE_CLK18:	clock_bits = 8; break;
		case QE_CLK7:	clock_bits = 9; break;
		case QE_CLK8:	clock_bits = 10; break;
		case QE_CLK16:	clock_bits = 11; break;
		default: break;
		}
		break;
	case 4:
		switch (clock) {
		case QE_BRG13:	clock_bits = 1; break;
		case QE_BRG14:	clock_bits = 2; break;
		case QE_BRG15:	clock_bits = 3; break;
		case QE_BRG16:	clock_bits = 4; break;
		case QE_CLK5:	clock_bits = 5; break;
		case QE_CLK6:	clock_bits = 6; break;
		case QE_CLK21:	clock_bits = 7; break;
		case QE_CLK22:	clock_bits = 8; break;
		case QE_CLK7:	clock_bits = 9; break;
		case QE_CLK8:	clock_bits = 10; break;
		case QE_CLK16:	clock_bits = 11; break;
		default: break;
		}
		break;
	default: break;
	}

	/* Check for invalid combination of clock and UCC number */
	if (!clock_bits)
		return -ENOENT;

	if (mode == COMM_DIR_RX)
		shift += 4;

<<<<<<< HEAD
	qe_clrsetbits32(cmxucr, QE_CMXUCR_TX_CLK_SRC_MASK << shift,
		clock_bits << shift);
=======
	qe_clrsetbits_be32(cmxucr, QE_CMXUCR_TX_CLK_SRC_MASK << shift,
			   clock_bits << shift);
>>>>>>> c1084c27

	return 0;
}

static int ucc_get_tdm_common_clk(u32 tdm_num, enum qe_clock clock)
{
	int clock_bits = -EINVAL;

	/*
	 * for TDM[0, 1, 2, 3], TX and RX use  common
	 * clock source BRG3,4 and CLK1,2
	 * for TDM[4, 5, 6, 7], TX and RX use  common
	 * clock source BRG12,13 and CLK23,24
	 */
	switch (tdm_num) {
	case 0:
	case 1:
	case 2:
	case 3:
		switch (clock) {
		case QE_BRG3:
			clock_bits = 1;
			break;
		case QE_BRG4:
			clock_bits = 2;
			break;
		case QE_CLK1:
			clock_bits = 4;
			break;
		case QE_CLK2:
			clock_bits = 5;
			break;
		default:
			break;
		}
		break;
	case 4:
	case 5:
	case 6:
	case 7:
		switch (clock) {
		case QE_BRG12:
			clock_bits = 1;
			break;
		case QE_BRG13:
			clock_bits = 2;
			break;
		case QE_CLK23:
			clock_bits = 4;
			break;
		case QE_CLK24:
			clock_bits = 5;
			break;
		default:
			break;
		}
		break;
	default:
		break;
	}

	return clock_bits;
}

static int ucc_get_tdm_rx_clk(u32 tdm_num, enum qe_clock clock)
{
	int clock_bits = -EINVAL;

	switch (tdm_num) {
	case 0:
		switch (clock) {
		case QE_CLK3:
			clock_bits = 6;
			break;
		case QE_CLK8:
			clock_bits = 7;
			break;
		default:
			break;
		}
		break;
	case 1:
		switch (clock) {
		case QE_CLK5:
			clock_bits = 6;
			break;
		case QE_CLK10:
			clock_bits = 7;
			break;
		default:
			break;
		}
		break;
	case 2:
		switch (clock) {
		case QE_CLK7:
			clock_bits = 6;
			break;
		case QE_CLK12:
			clock_bits = 7;
			break;
		default:
			break;
		}
		break;
	case 3:
		switch (clock) {
		case QE_CLK9:
			clock_bits = 6;
			break;
		case QE_CLK14:
			clock_bits = 7;
			break;
		default:
			break;
		}
		break;
	case 4:
		switch (clock) {
		case QE_CLK11:
			clock_bits = 6;
			break;
		case QE_CLK16:
			clock_bits = 7;
			break;
		default:
			break;
		}
		break;
	case 5:
		switch (clock) {
		case QE_CLK13:
			clock_bits = 6;
			break;
		case QE_CLK18:
			clock_bits = 7;
			break;
		default:
			break;
		}
		break;
	case 6:
		switch (clock) {
		case QE_CLK15:
			clock_bits = 6;
			break;
		case QE_CLK20:
			clock_bits = 7;
			break;
		default:
			break;
		}
		break;
	case 7:
		switch (clock) {
		case QE_CLK17:
			clock_bits = 6;
			break;
		case QE_CLK22:
			clock_bits = 7;
			break;
		default:
			break;
		}
		break;
	}

	return clock_bits;
}

static int ucc_get_tdm_tx_clk(u32 tdm_num, enum qe_clock clock)
{
	int clock_bits = -EINVAL;

	switch (tdm_num) {
	case 0:
		switch (clock) {
		case QE_CLK4:
			clock_bits = 6;
			break;
		case QE_CLK9:
			clock_bits = 7;
			break;
		default:
			break;
		}
		break;
	case 1:
		switch (clock) {
		case QE_CLK6:
			clock_bits = 6;
			break;
		case QE_CLK11:
			clock_bits = 7;
			break;
		default:
			break;
		}
		break;
	case 2:
		switch (clock) {
		case QE_CLK8:
			clock_bits = 6;
			break;
		case QE_CLK13:
			clock_bits = 7;
			break;
		default:
			break;
		}
		break;
	case 3:
		switch (clock) {
		case QE_CLK10:
			clock_bits = 6;
			break;
		case QE_CLK15:
			clock_bits = 7;
			break;
		default:
			break;
		}
		break;
	case 4:
		switch (clock) {
		case QE_CLK12:
			clock_bits = 6;
			break;
		case QE_CLK17:
			clock_bits = 7;
			break;
		default:
			break;
		}
		break;
	case 5:
		switch (clock) {
		case QE_CLK14:
			clock_bits = 6;
			break;
		case QE_CLK19:
			clock_bits = 7;
			break;
		default:
			break;
		}
		break;
	case 6:
		switch (clock) {
		case QE_CLK16:
			clock_bits = 6;
			break;
		case QE_CLK21:
			clock_bits = 7;
			break;
		default:
			break;
		}
		break;
	case 7:
		switch (clock) {
		case QE_CLK18:
			clock_bits = 6;
			break;
		case QE_CLK3:
			clock_bits = 7;
			break;
		default:
			break;
		}
		break;
	}

	return clock_bits;
}

/* tdm_num: TDM A-H port num is 0-7 */
static int ucc_get_tdm_rxtx_clk(enum comm_dir mode, u32 tdm_num,
				enum qe_clock clock)
{
	int clock_bits;

	clock_bits = ucc_get_tdm_common_clk(tdm_num, clock);
	if (clock_bits > 0)
		return clock_bits;
	if (mode == COMM_DIR_RX)
		clock_bits = ucc_get_tdm_rx_clk(tdm_num, clock);
	if (mode == COMM_DIR_TX)
		clock_bits = ucc_get_tdm_tx_clk(tdm_num, clock);
	return clock_bits;
}

static u32 ucc_get_tdm_clk_shift(enum comm_dir mode, u32 tdm_num)
{
	u32 shift;

	shift = (mode == COMM_DIR_RX) ? RX_CLK_SHIFT_BASE : TX_CLK_SHIFT_BASE;
	if (tdm_num < 4)
		shift -= tdm_num * 4;
	else
		shift -= (tdm_num - 4) * 4;

	return shift;
}

int ucc_set_tdm_rxtx_clk(u32 tdm_num, enum qe_clock clock,
			 enum comm_dir mode)
{
	int clock_bits;
	u32 shift;
	struct qe_mux __iomem *qe_mux_reg;
	__be32 __iomem *cmxs1cr;

	qe_mux_reg = &qe_immr->qmx;

	if (tdm_num > 7)
		return -EINVAL;

	/* The communications direction must be RX or TX */
	if (mode != COMM_DIR_RX && mode != COMM_DIR_TX)
		return -EINVAL;

	clock_bits = ucc_get_tdm_rxtx_clk(mode, tdm_num, clock);
	if (clock_bits < 0)
		return -EINVAL;

	shift = ucc_get_tdm_clk_shift(mode, tdm_num);

	cmxs1cr = (tdm_num < 4) ? &qe_mux_reg->cmxsi1cr_l :
				  &qe_mux_reg->cmxsi1cr_h;

	qe_clrsetbits_be32(cmxs1cr, QE_CMXUCR_TX_CLK_SRC_MASK << shift,
			   clock_bits << shift);

	return 0;
}

static int ucc_get_tdm_sync_source(u32 tdm_num, enum qe_clock clock,
				   enum comm_dir mode)
{
	int source = -EINVAL;

	if (mode == COMM_DIR_RX && clock == QE_RSYNC_PIN) {
		source = 0;
		return source;
	}
	if (mode == COMM_DIR_TX && clock == QE_TSYNC_PIN) {
		source = 0;
		return source;
	}

	switch (tdm_num) {
	case 0:
	case 1:
		switch (clock) {
		case QE_BRG9:
			source = 1;
			break;
		case QE_BRG10:
			source = 2;
			break;
		default:
			break;
		}
		break;
	case 2:
	case 3:
		switch (clock) {
		case QE_BRG9:
			source = 1;
			break;
		case QE_BRG11:
			source = 2;
			break;
		default:
			break;
		}
		break;
	case 4:
	case 5:
		switch (clock) {
		case QE_BRG13:
			source = 1;
			break;
		case QE_BRG14:
			source = 2;
			break;
		default:
			break;
		}
		break;
	case 6:
	case 7:
		switch (clock) {
		case QE_BRG13:
			source = 1;
			break;
		case QE_BRG15:
			source = 2;
			break;
		default:
			break;
		}
		break;
	}

	return source;
}

static u32 ucc_get_tdm_sync_shift(enum comm_dir mode, u32 tdm_num)
{
	u32 shift;

	shift = (mode == COMM_DIR_RX) ? RX_SYNC_SHIFT_BASE : TX_SYNC_SHIFT_BASE;
	shift -= tdm_num * 2;

	return shift;
}

int ucc_set_tdm_rxtx_sync(u32 tdm_num, enum qe_clock clock,
			  enum comm_dir mode)
{
	int source;
	u32 shift;
	struct qe_mux __iomem *qe_mux_reg;

	qe_mux_reg = &qe_immr->qmx;

	if (tdm_num >= UCC_TDM_NUM)
		return -EINVAL;

	/* The communications direction must be RX or TX */
	if (mode != COMM_DIR_RX && mode != COMM_DIR_TX)
		return -EINVAL;

	source = ucc_get_tdm_sync_source(tdm_num, clock, mode);
	if (source < 0)
		return -EINVAL;

	shift = ucc_get_tdm_sync_shift(mode, tdm_num);

	qe_clrsetbits_be32(&qe_mux_reg->cmxsi1syr,
			   QE_CMXUCR_TX_CLK_SRC_MASK << shift,
			   source << shift);

	return 0;
}<|MERGE_RESOLUTION|>--- conflicted
+++ resolved
@@ -34,13 +34,8 @@
 		return -EINVAL;
 
 	spin_lock_irqsave(&cmxgcr_lock, flags);
-<<<<<<< HEAD
-	qe_clrsetbits32(&qe_immr->qmx.cmxgcr, QE_CMXGCR_MII_ENET_MNG,
-		ucc_num << QE_CMXGCR_MII_ENET_MNG_SHIFT);
-=======
 	qe_clrsetbits_be32(&qe_immr->qmx.cmxgcr, QE_CMXGCR_MII_ENET_MNG,
 			   ucc_num << QE_CMXGCR_MII_ENET_MNG_SHIFT);
->>>>>>> c1084c27
 	spin_unlock_irqrestore(&cmxgcr_lock, flags);
 
 	return 0;
@@ -84,13 +79,8 @@
 		return -EINVAL;
 	}
 
-<<<<<<< HEAD
-	qe_clrsetbits8(guemr, UCC_GUEMR_MODE_MASK,
-		UCC_GUEMR_SET_RESERVED3 | speed);
-=======
 	qe_clrsetbits_8(guemr, UCC_GUEMR_MODE_MASK,
 			UCC_GUEMR_SET_RESERVED3 | speed);
->>>>>>> c1084c27
 
 	return 0;
 }
@@ -118,15 +108,9 @@
 	get_cmxucr_reg(ucc_num, &cmxucr, &reg_num, &shift);
 
 	if (set)
-<<<<<<< HEAD
-		qe_setbits32(cmxucr, mask << shift);
-	else
-		qe_clrbits32(cmxucr, mask << shift);
-=======
 		qe_setbits_be32(cmxucr, mask << shift);
 	else
 		qe_clrbits_be32(cmxucr, mask << shift);
->>>>>>> c1084c27
 
 	return 0;
 }
@@ -222,13 +206,8 @@
 	if (mode == COMM_DIR_RX)
 		shift += 4;
 
-<<<<<<< HEAD
-	qe_clrsetbits32(cmxucr, QE_CMXUCR_TX_CLK_SRC_MASK << shift,
-		clock_bits << shift);
-=======
 	qe_clrsetbits_be32(cmxucr, QE_CMXUCR_TX_CLK_SRC_MASK << shift,
 			   clock_bits << shift);
->>>>>>> c1084c27
 
 	return 0;
 }
