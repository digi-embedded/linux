# SPDX-License-Identifier: GPL-2.0-only
#
# Makefile for the Linux Kernel SOC fsl specific device drivers
#

obj-$(CONFIG_FSL_DPAA)                 += qbman/
obj-$(CONFIG_QUICC_ENGINE)		+= qe/
obj-$(CONFIG_CPM)			+= qe/
<<<<<<< HEAD
=======
obj-$(CONFIG_FSL_RCPM)			+= rcpm.o
>>>>>>> c1084c27
obj-$(CONFIG_FSL_QIXIS) 		+= qixis_ctrl.o
obj-$(CONFIG_FSL_GUTS)			+= guts.o
obj-$(CONFIG_FSL_MC_DPIO) 		+= dpio/
obj-$(CONFIG_DPAA2_CONSOLE)		+= dpaa2-console.o
<<<<<<< HEAD
obj-$(CONFIG_FSL_RCPM)			+= rcpm.o
=======
>>>>>>> c1084c27
obj-$(CONFIG_FSL_SLEEP_FSM)		+= sleep_fsm.o<|MERGE_RESOLUTION|>--- conflicted
+++ resolved
@@ -6,16 +6,9 @@
 obj-$(CONFIG_FSL_DPAA)                 += qbman/
 obj-$(CONFIG_QUICC_ENGINE)		+= qe/
 obj-$(CONFIG_CPM)			+= qe/
-<<<<<<< HEAD
-=======
 obj-$(CONFIG_FSL_RCPM)			+= rcpm.o
->>>>>>> c1084c27
 obj-$(CONFIG_FSL_QIXIS) 		+= qixis_ctrl.o
 obj-$(CONFIG_FSL_GUTS)			+= guts.o
 obj-$(CONFIG_FSL_MC_DPIO) 		+= dpio/
 obj-$(CONFIG_DPAA2_CONSOLE)		+= dpaa2-console.o
-<<<<<<< HEAD
-obj-$(CONFIG_FSL_RCPM)			+= rcpm.o
-=======
->>>>>>> c1084c27
 obj-$(CONFIG_FSL_SLEEP_FSM)		+= sleep_fsm.o