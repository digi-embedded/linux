--- conflicted
+++ resolved
@@ -29,11 +29,7 @@
 
 #define PROT_NORMAL_NS		(PTE_TYPE_PAGE | PTE_AF | PTE_PXN | PTE_UXN | PTE_DIRTY | PTE_WRITE | PTE_ATTRINDX(MT_NORMAL))
 
-<<<<<<< HEAD
-#define ioremap_cache_ns(addr, size)	__ioremap((addr), (size), __pgprot(PROT_NORMAL_NS))
-=======
 #define ioremap_cache_ns(addr, size)	ioremap_prot((addr), (size), PROT_NORMAL_NS)
->>>>>>> 29549c70
 
 
 struct dpio_priv {
