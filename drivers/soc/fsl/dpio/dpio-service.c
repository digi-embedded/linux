// SPDX-License-Identifier: (GPL-2.0+ OR BSD-3-Clause)
/*
 * Copyright 2014-2016 Freescale Semiconductor Inc.
 * Copyright 2016-2019 NXP
 *
 */
#include <linux/types.h>
#include <linux/fsl/mc.h>
#include <soc/fsl/dpaa2-io.h>
#include <linux/init.h>
#include <linux/module.h>
#include <linux/platform_device.h>
#include <linux/interrupt.h>
#include <linux/dma-mapping.h>
#include <linux/dim.h>
#include <linux/slab.h>

#include "dpio.h"
#include "qbman-portal.h"

struct dpaa2_io {
	struct dpaa2_io_desc dpio_desc;
	struct qbman_swp_desc swp_desc;
	struct qbman_swp *swp;
	struct list_head node;
	/* protect against multiple management commands */
	spinlock_t lock_mgmt_cmd;
	/* protect notifications list */
	spinlock_t lock_notifications;
	struct list_head notifications;
	struct device *dev;

	/* Net DIM */
	struct dim rx_dim;
	/* protect against concurrent Net DIM updates */
	spinlock_t dim_lock;
	u16 event_ctr;
	u64 bytes;
	u64 frames;
};

struct dpaa2_io_store {
	unsigned int max;
	dma_addr_t paddr;
	struct dpaa2_dq *vaddr;
	void *alloced_addr;    /* unaligned value from kmalloc() */
	unsigned int idx;      /* position of the next-to-be-returned entry */
	struct qbman_swp *swp; /* portal used to issue VDQCR */
	struct device *dev;    /* device used for DMA mapping */
};

/* keep a per cpu array of DPIOs for fast access */
static struct dpaa2_io *dpio_by_cpu[NR_CPUS];
static struct list_head dpio_list = LIST_HEAD_INIT(dpio_list);
static DEFINE_SPINLOCK(dpio_list_lock);

static inline struct dpaa2_io *service_select_by_cpu(struct dpaa2_io *d,
						     int cpu)
{
	if (d)
		return d;

	if (cpu != DPAA2_IO_ANY_CPU && cpu >= num_possible_cpus())
		return NULL;

	/*
	 * If cpu == -1, choose the current cpu, with no guarantees about
	 * potentially being migrated away.
	 */
	if (cpu < 0)
		cpu = raw_smp_processor_id();

	/* If a specific cpu was requested, pick it up immediately */
	return dpio_by_cpu[cpu];
}

static inline struct dpaa2_io *service_select(struct dpaa2_io *d)
{
	if (d)
		return d;

	d = service_select_by_cpu(d, -1);
	if (d)
		return d;

	spin_lock(&dpio_list_lock);
	d = list_entry(dpio_list.next, struct dpaa2_io, node);
	list_del(&d->node);
	list_add_tail(&d->node, &dpio_list);
	spin_unlock(&dpio_list_lock);

	return d;
}

/**
 * dpaa2_io_service_select() - return a dpaa2_io service affined to this cpu
 * @cpu: the cpu id
 *
 * Return the affine dpaa2_io service, or NULL if there is no service affined
 * to the specified cpu. If DPAA2_IO_ANY_CPU is used, return the next available
 * service.
 */
struct dpaa2_io *dpaa2_io_service_select(int cpu)
{
	if (cpu == DPAA2_IO_ANY_CPU)
		return service_select(NULL);

	return service_select_by_cpu(NULL, cpu);
}
EXPORT_SYMBOL_GPL(dpaa2_io_service_select);

static void dpaa2_io_dim_work(struct work_struct *w)
{
	struct dim *dim = container_of(w, struct dim, work);
	struct dim_cq_moder moder =
		net_dim_get_rx_moderation(dim->mode, dim->profile_ix);
	struct dpaa2_io *d = container_of(dim, struct dpaa2_io, rx_dim);

	dpaa2_io_set_irq_coalescing(d, moder.usec);
	dim->state = DIM_START_MEASURE;
}

/**
 * dpaa2_io_create() - create a dpaa2_io object.
 * @desc: the dpaa2_io descriptor
 * @dev: the actual DPIO device
 *
 * Activates a "struct dpaa2_io" corresponding to the given config of an actual
 * DPIO object.
 *
 * Return a valid dpaa2_io object for success, or NULL for failure.
 */
struct dpaa2_io *dpaa2_io_create(const struct dpaa2_io_desc *desc,
				 struct device *dev)
{
	struct dpaa2_io *obj = kmalloc(sizeof(*obj), GFP_KERNEL);
	u32 qman_256_cycles_per_ns;

	if (!obj)
		return NULL;

	/* check if CPU is out of range (-1 means any cpu) */
	if (desc->cpu != DPAA2_IO_ANY_CPU && desc->cpu >= num_possible_cpus()) {
		kfree(obj);
		return NULL;
	}

	obj->dpio_desc = *desc;
	obj->swp_desc.cena_bar = obj->dpio_desc.regs_cena;
	obj->swp_desc.cinh_bar = obj->dpio_desc.regs_cinh;
	obj->swp_desc.qman_clk = obj->dpio_desc.qman_clk;
	obj->swp_desc.qman_version = obj->dpio_desc.qman_version;

	/* Compute how many 256 QBMAN cycles fit into one ns. This is because
	 * the interrupt timeout period register needs to be specified in QBMAN
	 * clock cycles in increments of 256.
	 */
	qman_256_cycles_per_ns = 256000 / (obj->swp_desc.qman_clk / 1000000);
	obj->swp_desc.qman_256_cycles_per_ns = qman_256_cycles_per_ns;
	obj->swp = qbman_swp_init(&obj->swp_desc);

	if (!obj->swp) {
		kfree(obj);
		return NULL;
	}

	INIT_LIST_HEAD(&obj->node);
	spin_lock_init(&obj->lock_mgmt_cmd);
	spin_lock_init(&obj->lock_notifications);
	spin_lock_init(&obj->dim_lock);
	INIT_LIST_HEAD(&obj->notifications);

	/* For now only enable DQRR interrupts */
	qbman_swp_interrupt_set_trigger(obj->swp,
					QBMAN_SWP_INTERRUPT_DQRI);
	qbman_swp_interrupt_clear_status(obj->swp, 0xffffffff);
	if (obj->dpio_desc.receives_notifications)
		qbman_swp_push_set(obj->swp, 0, 1);

	spin_lock(&dpio_list_lock);
	list_add_tail(&obj->node, &dpio_list);
	if (desc->cpu >= 0 && !dpio_by_cpu[desc->cpu])
		dpio_by_cpu[desc->cpu] = obj;
	spin_unlock(&dpio_list_lock);

	obj->dev = dev;

	memset(&obj->rx_dim, 0, sizeof(obj->rx_dim));
	INIT_WORK(&obj->rx_dim.work, dpaa2_io_dim_work);
	obj->event_ctr = 0;
	obj->bytes = 0;
	obj->frames = 0;

	return obj;
}

/**
 * dpaa2_io_down() - release the dpaa2_io object.
 * @d: the dpaa2_io object to be released.
 *
 * The "struct dpaa2_io" type can represent an individual DPIO object (as
 * described by "struct dpaa2_io_desc") or an instance of a "DPIO service",
 * which can be used to group/encapsulate multiple DPIO objects. In all cases,
 * each handle obtained should be released using this function.
 */
void dpaa2_io_down(struct dpaa2_io *d)
{
	spin_lock(&dpio_list_lock);
	dpio_by_cpu[d->dpio_desc.cpu] = NULL;
	list_del(&d->node);
	spin_unlock(&dpio_list_lock);

	kfree(d);
}

#define DPAA_POLL_MAX 32

/**
 * dpaa2_io_irq() - ISR for DPIO interrupts
 *
 * @obj: the given DPIO object.
 *
 * Return IRQ_HANDLED for success or IRQ_NONE if there
 * were no pending interrupts.
 */
irqreturn_t dpaa2_io_irq(struct dpaa2_io *obj)
{
	const struct dpaa2_dq *dq;
	int max = 0;
	struct qbman_swp *swp;
	u32 status;

	obj->event_ctr++;

	swp = obj->swp;
	status = qbman_swp_interrupt_read_status(swp);
	if (!status)
		return IRQ_NONE;

	dq = qbman_swp_dqrr_next(swp);
	while (dq) {
		if (qbman_result_is_SCN(dq)) {
			struct dpaa2_io_notification_ctx *ctx;
			u64 q64;

			q64 = qbman_result_SCN_ctx(dq);
			ctx = (void *)(uintptr_t)q64;
			ctx->cb(ctx);
		} else {
			pr_crit("fsl-mc-dpio: Unrecognised/ignored DQRR entry\n");
		}
		qbman_swp_dqrr_consume(swp, dq);
		++max;
		if (max > DPAA_POLL_MAX)
			goto done;
		dq = qbman_swp_dqrr_next(swp);
	}
done:
	qbman_swp_interrupt_clear_status(swp, status);
	qbman_swp_interrupt_set_inhibit(swp, 0);
	return IRQ_HANDLED;
}

/**
 * dpaa2_io_get_cpu() - get the cpu associated with a given DPIO object
 *
 * @d: the given DPIO object.
 *
 * Return the cpu associated with the DPIO object
 */
int dpaa2_io_get_cpu(struct dpaa2_io *d)
{
	return d->dpio_desc.cpu;
}
EXPORT_SYMBOL(dpaa2_io_get_cpu);

/**
 * dpaa2_io_service_register() - Prepare for servicing of FQDAN or CDAN
 *                               notifications on the given DPIO service.
 * @d:   the given DPIO service.
 * @ctx: the notification context.
 * @dev: the device that requests the register
 *
 * The caller should make the MC command to attach a DPAA2 object to
 * a DPIO after this function completes successfully.  In that way:
 *    (a) The DPIO service is "ready" to handle a notification arrival
 *        (which might happen before the "attach" command to MC has
 *        returned control of execution back to the caller)
 *    (b) The DPIO service can provide back to the caller the 'dpio_id' and
 *        'qman64' parameters that it should pass along in the MC command
 *        in order for the object to be configured to produce the right
 *        notification fields to the DPIO service.
 *
 * Return 0 for success, or -ENODEV for failure.
 */
int dpaa2_io_service_register(struct dpaa2_io *d,
			      struct dpaa2_io_notification_ctx *ctx,
			      struct device *dev)
{
	struct device_link *link;
	unsigned long irqflags;

	d = service_select_by_cpu(d, ctx->desired_cpu);
	if (!d)
		return -ENODEV;

	link = device_link_add(dev, d->dev, DL_FLAG_AUTOREMOVE_CONSUMER);
	if (!link)
		return -EINVAL;

	ctx->dpio_id = d->dpio_desc.dpio_id;
	ctx->qman64 = (u64)(uintptr_t)ctx;
	ctx->dpio_private = d;
	spin_lock_irqsave(&d->lock_notifications, irqflags);
	list_add(&ctx->node, &d->notifications);
	spin_unlock_irqrestore(&d->lock_notifications, irqflags);

	/* Enable the generation of CDAN notifications */
	if (ctx->is_cdan)
		return qbman_swp_CDAN_set_context_enable(d->swp,
							 (u16)ctx->id,
							 ctx->qman64);
	return 0;
}
EXPORT_SYMBOL_GPL(dpaa2_io_service_register);

/**
 * dpaa2_io_service_deregister - The opposite of 'register'.
 * @service: the given DPIO service.
 * @ctx: the notification context.
 * @dev: the device that requests to be deregistered
 *
 * This function should be called only after sending the MC command to
 * to detach the notification-producing device from the DPIO.
 */
void dpaa2_io_service_deregister(struct dpaa2_io *service,
				 struct dpaa2_io_notification_ctx *ctx,
				 struct device *dev)
{
	struct dpaa2_io *d = ctx->dpio_private;
	unsigned long irqflags;

	if (ctx->is_cdan)
		qbman_swp_CDAN_disable(d->swp, (u16)ctx->id);

	spin_lock_irqsave(&d->lock_notifications, irqflags);
	list_del(&ctx->node);
	spin_unlock_irqrestore(&d->lock_notifications, irqflags);

}
EXPORT_SYMBOL_GPL(dpaa2_io_service_deregister);

/**
 * dpaa2_io_service_rearm() - Rearm the notification for the given DPIO service.
 * @d: the given DPIO service.
 * @ctx: the notification context.
 *
 * Once a FQDAN/CDAN has been produced, the corresponding FQ/channel is
 * considered "disarmed". Ie. the user can issue pull dequeue operations on that
 * traffic source for as long as it likes. Eventually it may wish to "rearm"
 * that source to allow it to produce another FQDAN/CDAN, that's what this
 * function achieves.
 *
 * Return 0 for success.
 */
int dpaa2_io_service_rearm(struct dpaa2_io *d,
			   struct dpaa2_io_notification_ctx *ctx)
{
	unsigned long irqflags;
	int err;

	d = service_select_by_cpu(d, ctx->desired_cpu);
	if (!unlikely(d))
		return -ENODEV;

	spin_lock_irqsave(&d->lock_mgmt_cmd, irqflags);
	if (ctx->is_cdan)
		err = qbman_swp_CDAN_enable(d->swp, (u16)ctx->id);
	else
		err = qbman_swp_fq_schedule(d->swp, ctx->id);
	spin_unlock_irqrestore(&d->lock_mgmt_cmd, irqflags);

	return err;
}
EXPORT_SYMBOL_GPL(dpaa2_io_service_rearm);

/**
 * dpaa2_io_service_pull_fq() - pull dequeue functions from a fq.
 * @d: the given DPIO service.
 * @fqid: the given frame queue id.
 * @s: the dpaa2_io_store object for the result.
 *
 * Return 0 for success, or error code for failure.
 */
int dpaa2_io_service_pull_fq(struct dpaa2_io *d, u32 fqid,
			     struct dpaa2_io_store *s)
{
	struct qbman_pull_desc pd;
	int err;

	qbman_pull_desc_clear(&pd);
	qbman_pull_desc_set_storage(&pd, s->vaddr, s->paddr, 1);
	qbman_pull_desc_set_numframes(&pd, (u8)s->max);
	qbman_pull_desc_set_fq(&pd, fqid);

	d = service_select(d);
	if (!d)
		return -ENODEV;
	s->swp = d->swp;
	err = qbman_swp_pull(d->swp, &pd);
	if (err)
		s->swp = NULL;

	return err;
}
EXPORT_SYMBOL(dpaa2_io_service_pull_fq);

/**
 * dpaa2_io_service_pull_channel() - pull dequeue functions from a channel.
 * @d: the given DPIO service.
 * @channelid: the given channel id.
 * @s: the dpaa2_io_store object for the result.
 *
 * Return 0 for success, or error code for failure.
 */
int dpaa2_io_service_pull_channel(struct dpaa2_io *d, u32 channelid,
				  struct dpaa2_io_store *s)
{
	struct qbman_pull_desc pd;
	int err;

	qbman_pull_desc_clear(&pd);
	qbman_pull_desc_set_storage(&pd, s->vaddr, s->paddr, 1);
	qbman_pull_desc_set_numframes(&pd, (u8)s->max);
	qbman_pull_desc_set_channel(&pd, channelid, qbman_pull_type_prio);

	d = service_select(d);
	if (!d)
		return -ENODEV;

	s->swp = d->swp;
	err = qbman_swp_pull(d->swp, &pd);
	if (err)
		s->swp = NULL;

	return err;
}
EXPORT_SYMBOL_GPL(dpaa2_io_service_pull_channel);

/**
 * dpaa2_io_service_enqueue_fq() - Enqueue a frame to a frame queue.
 * @d: the given DPIO service.
 * @fqid: the given frame queue id.
 * @fd: the frame descriptor which is enqueued.
 *
 * Return 0 for successful enqueue, -EBUSY if the enqueue ring is not ready,
 * or -ENODEV if there is no dpio service.
 */
int dpaa2_io_service_enqueue_fq(struct dpaa2_io *d,
				u32 fqid,
				const struct dpaa2_fd *fd)
{
	struct qbman_eq_desc ed;

	d = service_select(d);
	if (!d)
		return -ENODEV;

	qbman_eq_desc_clear(&ed);
	qbman_eq_desc_set_no_orp(&ed, 0);
	qbman_eq_desc_set_fq(&ed, fqid);

	return qbman_swp_enqueue(d->swp, &ed, fd);
}
EXPORT_SYMBOL(dpaa2_io_service_enqueue_fq);

/**
 * dpaa2_io_service_enqueue_multiple_fq() - Enqueue multiple frames
 * to a frame queue using one fqid.
 * @d: the given DPIO service.
 * @fqid: the given frame queue id.
 * @fd: the frame descriptor which is enqueued.
 * @nb: number of frames to be enqueud
 *
 * Return 0 for successful enqueue, -EBUSY if the enqueue ring is not ready,
 * or -ENODEV if there is no dpio service.
 */
int dpaa2_io_service_enqueue_multiple_fq(struct dpaa2_io *d,
				u32 fqid,
				const struct dpaa2_fd *fd,
				int nb)
{
	struct qbman_eq_desc ed;

	d = service_select(d);
	if (!d)
		return -ENODEV;

	qbman_eq_desc_clear(&ed);
	qbman_eq_desc_set_no_orp(&ed, 0);
	qbman_eq_desc_set_fq(&ed, fqid);

	return qbman_swp_enqueue_multiple(d->swp, &ed, fd, NULL, nb);
}
EXPORT_SYMBOL(dpaa2_io_service_enqueue_multiple_fq);

/**
 * dpaa2_io_service_enqueue_multiple_desc_fq() - Enqueue multiple frames
 * to different frame queue using a list of fqids.
 * @d: the given DPIO service.
 * @fqid: the given list of frame queue ids.
 * @fd: the frame descriptor which is enqueued.
 * @nb: number of frames to be enqueud
 *
 * Return 0 for successful enqueue, -EBUSY if the enqueue ring is not ready,
 * or -ENODEV if there is no dpio service.
 */
int dpaa2_io_service_enqueue_multiple_desc_fq(struct dpaa2_io *d,
				u32 *fqid,
				const struct dpaa2_fd *fd,
				int nb)
{
	struct qbman_eq_desc *ed;
	int i, ret;

	ed = kcalloc(sizeof(struct qbman_eq_desc), 32, GFP_KERNEL);
	if (!ed)
		return -ENOMEM;

	d = service_select(d);
	if (!d) {
		ret = -ENODEV;
		goto out;
	}

	for (i = 0; i < nb; i++) {
		qbman_eq_desc_clear(&ed[i]);
		qbman_eq_desc_set_no_orp(&ed[i], 0);
		qbman_eq_desc_set_fq(&ed[i], fqid[i]);
	}

	ret = qbman_swp_enqueue_multiple_desc(d->swp, &ed[0], fd, nb);
out:
	kfree(ed);
	return ret;
}
EXPORT_SYMBOL(dpaa2_io_service_enqueue_multiple_desc_fq);

/**
 * dpaa2_io_service_enqueue_qd() - Enqueue a frame to a QD.
 * @d: the given DPIO service.
 * @qdid: the given queuing destination id.
 * @prio: the given queuing priority.
 * @qdbin: the given queuing destination bin.
 * @fd: the frame descriptor which is enqueued.
 *
 * Return 0 for successful enqueue, or -EBUSY if the enqueue ring is not ready,
 * or -ENODEV if there is no dpio service.
 */
int dpaa2_io_service_enqueue_qd(struct dpaa2_io *d,
				u32 qdid, u8 prio, u16 qdbin,
				const struct dpaa2_fd *fd)
{
	struct qbman_eq_desc ed;

	d = service_select(d);
	if (!d)
		return -ENODEV;

	qbman_eq_desc_clear(&ed);
	qbman_eq_desc_set_no_orp(&ed, 0);
	qbman_eq_desc_set_qd(&ed, qdid, qdbin, prio);

	return qbman_swp_enqueue(d->swp, &ed, fd);
}
EXPORT_SYMBOL_GPL(dpaa2_io_service_enqueue_qd);

/**
 * dpaa2_io_service_release() - Release buffers to a buffer pool.
 * @d: the given DPIO object.
 * @bpid: the buffer pool id.
 * @buffers: the buffers to be released.
 * @num_buffers: the number of the buffers to be released.
 *
 * Return 0 for success, and negative error code for failure.
 */
int dpaa2_io_service_release(struct dpaa2_io *d,
			     u16 bpid,
			     const u64 *buffers,
			     unsigned int num_buffers)
{
	struct qbman_release_desc rd;

	d = service_select(d);
	if (!d)
		return -ENODEV;

	qbman_release_desc_clear(&rd);
	qbman_release_desc_set_bpid(&rd, bpid);

	return qbman_swp_release(d->swp, &rd, buffers, num_buffers);
}
EXPORT_SYMBOL_GPL(dpaa2_io_service_release);

/**
 * dpaa2_io_service_acquire() - Acquire buffers from a buffer pool.
 * @d: the given DPIO object.
 * @bpid: the buffer pool id.
 * @buffers: the buffer addresses for acquired buffers.
 * @num_buffers: the expected number of the buffers to acquire.
 *
 * Return a negative error code if the command failed, otherwise it returns
 * the number of buffers acquired, which may be less than the number requested.
 * Eg. if the buffer pool is empty, this will return zero.
 */
int dpaa2_io_service_acquire(struct dpaa2_io *d,
			     u16 bpid,
			     u64 *buffers,
			     unsigned int num_buffers)
{
	unsigned long irqflags;
	int err;

	d = service_select(d);
	if (!d)
		return -ENODEV;

	spin_lock_irqsave(&d->lock_mgmt_cmd, irqflags);
	err = qbman_swp_acquire(d->swp, bpid, buffers, num_buffers);
	spin_unlock_irqrestore(&d->lock_mgmt_cmd, irqflags);

	return err;
}
EXPORT_SYMBOL_GPL(dpaa2_io_service_acquire);

/*
 * 'Stores' are reusable memory blocks for holding dequeue results, and to
 * assist with parsing those results.
 */

/**
 * dpaa2_io_store_create() - Create the dma memory storage for dequeue result.
 * @max_frames: the maximum number of dequeued result for frames, must be <= 32.
 * @dev:        the device to allow mapping/unmapping the DMAable region.
 *
 * The size of the storage is "max_frames*sizeof(struct dpaa2_dq)".
 * The 'dpaa2_io_store' returned is a DPIO service managed object.
 *
 * Return pointer to dpaa2_io_store struct for successfully created storage
 * memory, or NULL on error.
 */
struct dpaa2_io_store *dpaa2_io_store_create(unsigned int max_frames,
					     struct device *dev)
{
	struct dpaa2_io_store *ret;
	size_t size;

	if (!max_frames || (max_frames > 32))
		return NULL;

	ret = kmalloc(sizeof(*ret), GFP_KERNEL);
	if (!ret)
		return NULL;

	ret->max = max_frames;
	size = max_frames * sizeof(struct dpaa2_dq) + 64;
	ret->alloced_addr = kzalloc(size, GFP_KERNEL);
	if (!ret->alloced_addr) {
		kfree(ret);
		return NULL;
	}

	ret->vaddr = PTR_ALIGN(ret->alloced_addr, 64);
	ret->paddr = dma_map_single(dev, ret->vaddr,
				    sizeof(struct dpaa2_dq) * max_frames,
				    DMA_FROM_DEVICE);
	if (dma_mapping_error(dev, ret->paddr)) {
		kfree(ret->alloced_addr);
		kfree(ret);
		return NULL;
	}

	ret->idx = 0;
	ret->dev = dev;

	return ret;
}
EXPORT_SYMBOL_GPL(dpaa2_io_store_create);

/**
 * dpaa2_io_store_destroy() - Frees the dma memory storage for dequeue
 *                            result.
 * @s: the storage memory to be destroyed.
 */
void dpaa2_io_store_destroy(struct dpaa2_io_store *s)
{
	dma_unmap_single(s->dev, s->paddr, sizeof(struct dpaa2_dq) * s->max,
			 DMA_FROM_DEVICE);
	kfree(s->alloced_addr);
	kfree(s);
}
EXPORT_SYMBOL_GPL(dpaa2_io_store_destroy);

/**
 * dpaa2_io_store_next() - Determine when the next dequeue result is available.
 * @s: the dpaa2_io_store object.
 * @is_last: indicate whether this is the last frame in the pull command.
 *
 * When an object driver performs dequeues to a dpaa2_io_store, this function
 * can be used to determine when the next frame result is available. Once
 * this function returns non-NULL, a subsequent call to it will try to find
 * the next dequeue result.
 *
 * Note that if a pull-dequeue has a NULL result because the target FQ/channel
 * was empty, then this function will also return NULL (rather than expecting
 * the caller to always check for this. As such, "is_last" can be used to
 * differentiate between "end-of-empty-dequeue" and "still-waiting".
 *
 * Return dequeue result for a valid dequeue result, or NULL for empty dequeue.
 */
struct dpaa2_dq *dpaa2_io_store_next(struct dpaa2_io_store *s, int *is_last)
{
	int match;
	struct dpaa2_dq *ret = &s->vaddr[s->idx];

	match = qbman_result_has_new_result(s->swp, ret);
	if (!match) {
		*is_last = 0;
		return NULL;
	}

	s->idx++;

	if (dpaa2_dq_is_pull_complete(ret)) {
		*is_last = 1;
		s->idx = 0;
		/*
		 * If we get an empty dequeue result to terminate a zero-results
		 * vdqcr, return NULL to the caller rather than expecting him to
		 * check non-NULL results every time.
		 */
		if (!(dpaa2_dq_flags(ret) & DPAA2_DQ_STAT_VALIDFRAME))
			ret = NULL;
	} else {
		prefetch(&s->vaddr[s->idx]);
		*is_last = 0;
	}

	return ret;
}
EXPORT_SYMBOL_GPL(dpaa2_io_store_next);

/**
 * dpaa2_io_query_fq_count() - Get the frame and byte count for a given fq.
 * @d: the given DPIO object.
 * @fqid: the id of frame queue to be queried.
 * @fcnt: the queried frame count.
 * @bcnt: the queried byte count.
 *
 * Knowing the FQ count at run-time can be useful in debugging situations.
 * The instantaneous frame- and byte-count are hereby returned.
 *
 * Return 0 for a successful query, and negative error code if query fails.
 */
int dpaa2_io_query_fq_count(struct dpaa2_io *d, u32 fqid,
			    u32 *fcnt, u32 *bcnt)
{
	struct qbman_fq_query_np_rslt state;
	struct qbman_swp *swp;
	unsigned long irqflags;
	int ret;

	d = service_select(d);
	if (!d)
		return -ENODEV;

	swp = d->swp;
	spin_lock_irqsave(&d->lock_mgmt_cmd, irqflags);
	ret = qbman_fq_query_state(swp, fqid, &state);
	spin_unlock_irqrestore(&d->lock_mgmt_cmd, irqflags);
	if (ret)
		return ret;
	*fcnt = qbman_fq_state_frame_count(&state);
	*bcnt = qbman_fq_state_byte_count(&state);

	return 0;
}
EXPORT_SYMBOL_GPL(dpaa2_io_query_fq_count);

/**
 * dpaa2_io_query_bp_count() - Query the number of buffers currently in a
 * buffer pool.
 * @d: the given DPIO object.
 * @bpid: the index of buffer pool to be queried.
 * @num: the queried number of buffers in the buffer pool.
 *
 * Return 0 for a successful query, and negative error code if query fails.
 */
int dpaa2_io_query_bp_count(struct dpaa2_io *d, u16 bpid, u32 *num)
{
	struct qbman_bp_query_rslt state;
	struct qbman_swp *swp;
	unsigned long irqflags;
	int ret;

	d = service_select(d);
	if (!d)
		return -ENODEV;

	swp = d->swp;
	spin_lock_irqsave(&d->lock_mgmt_cmd, irqflags);
	ret = qbman_bp_query(swp, bpid, &state);
	spin_unlock_irqrestore(&d->lock_mgmt_cmd, irqflags);
	if (ret)
		return ret;
	*num = qbman_bp_info_num_free_bufs(&state);
	return 0;
}
EXPORT_SYMBOL_GPL(dpaa2_io_query_bp_count);

/**
<<<<<<< HEAD
=======
 * dpaa2_io_set_irq_coalescing() - Set new IRQ coalescing values
 * @d: the given DPIO object
 * @irq_holdoff: interrupt holdoff (timeout) period in us
 *
 * Return 0 for success, or negative error code on error.
 */
int dpaa2_io_set_irq_coalescing(struct dpaa2_io *d, u32 irq_holdoff)
{
	struct qbman_swp *swp = d->swp;

	return qbman_swp_set_irq_coalescing(swp, swp->dqrr.dqrr_size - 1,
					    irq_holdoff);
}
EXPORT_SYMBOL(dpaa2_io_set_irq_coalescing);

/**
 * dpaa2_io_get_irq_coalescing() - Get the current IRQ coalescing parameters
 * @d: the given DPIO object
 * @irq_holdoff: interrupt holdoff (timeout) period in us
 */
void dpaa2_io_get_irq_coalescing(struct dpaa2_io *d, u32 *irq_holdoff)
{
	struct qbman_swp *swp = d->swp;

	qbman_swp_get_irq_coalescing(swp, NULL, irq_holdoff);
}
EXPORT_SYMBOL(dpaa2_io_get_irq_coalescing);

/**
 * dpaa2_io_set_adaptive_coalescing() - Enable/disable adaptive coalescing
 * @d: the given DPIO object
 * @use_adaptive_rx_coalesce: adaptive coalescing state
 */
void dpaa2_io_set_adaptive_coalescing(struct dpaa2_io *d,
				      int use_adaptive_rx_coalesce)
{
	d->swp->use_adaptive_rx_coalesce = use_adaptive_rx_coalesce;
}
EXPORT_SYMBOL(dpaa2_io_set_adaptive_coalescing);

/**
 * dpaa2_io_get_adaptive_coalescing() - Query adaptive coalescing state
 * @d: the given DPIO object
 *
 * Return 1 when adaptive coalescing is enabled on the DPIO object and 0
 * otherwise.
 */
int dpaa2_io_get_adaptive_coalescing(struct dpaa2_io *d)
{
	return d->swp->use_adaptive_rx_coalesce;
}
EXPORT_SYMBOL(dpaa2_io_get_adaptive_coalescing);

/**
 * dpaa2_io_update_net_dim() - Update Net DIM
 * @d: the given DPIO object
 * @frames: how many frames have been dequeued by the user since the last call
 * @bytes: how many bytes have been dequeued by the user since the last call
 */
void dpaa2_io_update_net_dim(struct dpaa2_io *d, __u64 frames, __u64 bytes)
{
	struct dim_sample dim_sample = {};

	if (!d->swp->use_adaptive_rx_coalesce)
		return;

	spin_lock(&d->dim_lock);

	d->bytes += bytes;
	d->frames += frames;

	dim_update_sample(d->event_ctr, d->frames, d->bytes, &dim_sample);
	net_dim(&d->rx_dim, dim_sample);

	spin_unlock(&d->dim_lock);
}
EXPORT_SYMBOL(dpaa2_io_update_net_dim);

/**
>>>>>>> 29549c70
 * dpaa2_io_service_enqueue_orp_fq() - Enqueue a frame to a frame queue with
 * order restoration
 * @d: the given DPIO service.
 * @fqid: the given frame queue id.
 * @fd: the frame descriptor which is enqueued.
 * @orpid: the order restoration point ID
 * @seqnum: the order sequence number
 * @last: must be set for the final frame if seqnum is shared (spilt frame)
 *
 * Performs an enqueue to a frame queue using the specified order restoration
 * point. The QMan device will ensure the order of frames placed on the
 * queue will be ordered as per the sequence number.
 *
 * In the case a frame is split it is possible to enqueue using the same
 * sequence number more than once. The final frame in a shared sequence number
 * most be indicated by setting last = 1. For non shared sequence numbers
 * last = 1 must always be set.
 *
 * Return 0 for successful enqueue, or -EBUSY if the enqueue ring is not ready,
 * or -ENODEV if there is no dpio service.
 */
int dpaa2_io_service_enqueue_orp_fq(struct dpaa2_io *d, u32 fqid,
				    const struct dpaa2_fd *fd, u16 orpid,
				    u16 seqnum, int last)
{
	struct qbman_eq_desc ed;

	d = service_select(d);
	if (!d)
		return -ENODEV;
	qbman_eq_desc_clear(&ed);
	qbman_eq_desc_set_orp(&ed, 0, orpid, seqnum, !last);
	qbman_eq_desc_set_fq(&ed, fqid);
	return qbman_swp_enqueue(d->swp, &ed, fd);
}
EXPORT_SYMBOL(dpaa2_io_service_enqueue_orp_fq);

/**
 * dpaa2_io_service_enqueue_orp_qd() - Enqueue a frame to a queueing destination
 * with order restoration
 * @d: the given DPIO service.
 * @qdid: the given queuing destination id.
 * @fd: the frame descriptor which is enqueued.
 * @orpid: the order restoration point ID
 * @seqnum: the order sequence number
 * @last: must be set for the final frame if seqnum is shared (spilt frame)
 *
 * Performs an enqueue to a frame queue using the specified order restoration
 * point. The QMan device will ensure the order of frames placed on the
 * queue will be ordered as per the sequence number.
 *
 * In the case a frame is split it is possible to enqueue using the same
 * sequence number more than once. The final frame in a shared sequence number
 * most be indicated by setting last = 1. For non shared sequence numbers
 * last = 1 must always be set.
 *
 * Return 0 for successful enqueue, or -EBUSY if the enqueue ring is not ready,
 * or -ENODEV if there is no dpio service.
 */
int dpaa2_io_service_enqueue_orp_qd(struct dpaa2_io *d, u32 qdid, u8 prio,
				    u16 qdbin, const struct dpaa2_fd *fd,
				    u16 orpid, u16 seqnum, int last)
{
	struct qbman_eq_desc ed;

	d = service_select(d);
	if (!d)
		return -ENODEV;
	qbman_eq_desc_clear(&ed);
	qbman_eq_desc_set_orp(&ed, 0, orpid, seqnum, !last);
	qbman_eq_desc_set_qd(&ed, qdid, qdbin, prio);
	return qbman_swp_enqueue(d->swp, &ed, fd);
}
EXPORT_SYMBOL_GPL(dpaa2_io_service_enqueue_orp_qd);

/**
 * dpaa2_io_service_orp_seqnum_drop() - Remove a sequence number from
 * an order restoration list
 * @d: the given DPIO service.
 * @orpid: Order restoration point to remove a sequence number from
 * @seqnum: Sequence number to remove
 *
 * Removes a frames sequence number from an order restoration point without
 * enqueing the frame. Used to indicate that the order restoration hardware
 * should not expect to see this sequence number. Typically used to indicate
 * a frame was terminated or dropped from a flow.
 *
 * Return 0 for successful enqueue, or -EBUSY if the enqueue ring is not ready,
 * or -ENODEV if there is no dpio service.
 */
int dpaa2_io_service_orp_seqnum_drop(struct dpaa2_io *d, u16 orpid, u16 seqnum)
{
	struct qbman_eq_desc ed;
	struct dpaa2_fd fd;
	unsigned long irqflags;
	int ret;

	d = service_select(d);
	if (!d)
		return -ENODEV;

	if ((d->swp->desc->qman_version & QMAN_REV_MASK) >= QMAN_REV_5000) {
		spin_lock_irqsave(&d->lock_mgmt_cmd, irqflags);
		ret = qbman_orp_drop(d->swp, orpid, seqnum);
		spin_unlock_irqrestore(&d->lock_mgmt_cmd, irqflags);
		return ret;
	}

	qbman_eq_desc_clear(&ed);
	qbman_eq_desc_set_orp_hole(&ed, orpid, seqnum);
	return qbman_swp_enqueue(d->swp, &ed, &fd);
}
<<<<<<< HEAD
EXPORT_SYMBOL_GPL(dpaa2_io_service_orp_seqnum_drop);

/**
 * dpaa2_io_set_irq_coalescing() - Set new IRQ coalescing values
 * @d: the given DPIO object
 * @irq_holdoff: interrupt holdoff (timeout) period in us
 *
 * Return 0 for success, or negative error code on error.
 */
int dpaa2_io_set_irq_coalescing(struct dpaa2_io *d, u32 irq_holdoff)
{
	struct qbman_swp *swp = d->swp;

	return qbman_swp_set_irq_coalescing(swp, swp->dqrr.dqrr_size - 1,
					    irq_holdoff);
}
EXPORT_SYMBOL(dpaa2_io_set_irq_coalescing);

/**
 * dpaa2_io_get_irq_coalescing() - Get the current IRQ coalescing parameters
 * @d: the given DPIO object
 * @irq_holdoff: interrupt holdoff (timeout) period in us
 */
void dpaa2_io_get_irq_coalescing(struct dpaa2_io *d, u32 *irq_holdoff)
{
	struct qbman_swp *swp = d->swp;

	qbman_swp_get_irq_coalescing(swp, NULL, irq_holdoff);
}
EXPORT_SYMBOL(dpaa2_io_get_irq_coalescing);

/**
 * dpaa2_io_set_adaptive_coalescing() - Enable/disable adaptive coalescing
 * @d: the given DPIO object
 * @use_adaptive_rx_coalesce: adaptive coalescing state
 */
void dpaa2_io_set_adaptive_coalescing(struct dpaa2_io *d,
				      int use_adaptive_rx_coalesce)
{
	d->swp->use_adaptive_rx_coalesce = use_adaptive_rx_coalesce;
}
EXPORT_SYMBOL(dpaa2_io_set_adaptive_coalescing);

/**
 * dpaa2_io_get_adaptive_coalescing() - Query adaptive coalescing state
 * @d: the given DPIO object
 *
 * Return 1 when adaptive coalescing is enabled on the DPIO object and 0
 * otherwise.
 */
int dpaa2_io_get_adaptive_coalescing(struct dpaa2_io *d)
{
	return d->swp->use_adaptive_rx_coalesce;
}
EXPORT_SYMBOL(dpaa2_io_get_adaptive_coalescing);

/**
 * dpaa2_io_update_net_dim() - Update Net DIM
 * @d: the given DPIO object
 * @frames: how many frames have been dequeued by the user since the last call
 * @bytes: how many bytes have been dequeued by the user since the last call
 */
void dpaa2_io_update_net_dim(struct dpaa2_io *d, __u64 frames, __u64 bytes)
{
	struct dim_sample dim_sample = {};

	if (!d->swp->use_adaptive_rx_coalesce)
		return;

	spin_lock(&d->dim_lock);

	d->bytes += bytes;
	d->frames += frames;

	dim_update_sample(d->event_ctr, d->frames, d->bytes, &dim_sample);
	net_dim(&d->rx_dim, dim_sample);

	spin_unlock(&d->dim_lock);
}
EXPORT_SYMBOL(dpaa2_io_update_net_dim);
=======
EXPORT_SYMBOL_GPL(dpaa2_io_service_orp_seqnum_drop);
>>>>>>> 29549c70
<|MERGE_RESOLUTION|>--- conflicted
+++ resolved
@@ -819,8 +819,6 @@
 EXPORT_SYMBOL_GPL(dpaa2_io_query_bp_count);
 
 /**
-<<<<<<< HEAD
-=======
  * dpaa2_io_set_irq_coalescing() - Set new IRQ coalescing values
  * @d: the given DPIO object
  * @irq_holdoff: interrupt holdoff (timeout) period in us
@@ -900,7 +898,6 @@
 EXPORT_SYMBOL(dpaa2_io_update_net_dim);
 
 /**
->>>>>>> 29549c70
  * dpaa2_io_service_enqueue_orp_fq() - Enqueue a frame to a frame queue with
  * order restoration
  * @d: the given DPIO service.
@@ -1013,87 +1010,4 @@
 	qbman_eq_desc_set_orp_hole(&ed, orpid, seqnum);
 	return qbman_swp_enqueue(d->swp, &ed, &fd);
 }
-<<<<<<< HEAD
-EXPORT_SYMBOL_GPL(dpaa2_io_service_orp_seqnum_drop);
-
-/**
- * dpaa2_io_set_irq_coalescing() - Set new IRQ coalescing values
- * @d: the given DPIO object
- * @irq_holdoff: interrupt holdoff (timeout) period in us
- *
- * Return 0 for success, or negative error code on error.
- */
-int dpaa2_io_set_irq_coalescing(struct dpaa2_io *d, u32 irq_holdoff)
-{
-	struct qbman_swp *swp = d->swp;
-
-	return qbman_swp_set_irq_coalescing(swp, swp->dqrr.dqrr_size - 1,
-					    irq_holdoff);
-}
-EXPORT_SYMBOL(dpaa2_io_set_irq_coalescing);
-
-/**
- * dpaa2_io_get_irq_coalescing() - Get the current IRQ coalescing parameters
- * @d: the given DPIO object
- * @irq_holdoff: interrupt holdoff (timeout) period in us
- */
-void dpaa2_io_get_irq_coalescing(struct dpaa2_io *d, u32 *irq_holdoff)
-{
-	struct qbman_swp *swp = d->swp;
-
-	qbman_swp_get_irq_coalescing(swp, NULL, irq_holdoff);
-}
-EXPORT_SYMBOL(dpaa2_io_get_irq_coalescing);
-
-/**
- * dpaa2_io_set_adaptive_coalescing() - Enable/disable adaptive coalescing
- * @d: the given DPIO object
- * @use_adaptive_rx_coalesce: adaptive coalescing state
- */
-void dpaa2_io_set_adaptive_coalescing(struct dpaa2_io *d,
-				      int use_adaptive_rx_coalesce)
-{
-	d->swp->use_adaptive_rx_coalesce = use_adaptive_rx_coalesce;
-}
-EXPORT_SYMBOL(dpaa2_io_set_adaptive_coalescing);
-
-/**
- * dpaa2_io_get_adaptive_coalescing() - Query adaptive coalescing state
- * @d: the given DPIO object
- *
- * Return 1 when adaptive coalescing is enabled on the DPIO object and 0
- * otherwise.
- */
-int dpaa2_io_get_adaptive_coalescing(struct dpaa2_io *d)
-{
-	return d->swp->use_adaptive_rx_coalesce;
-}
-EXPORT_SYMBOL(dpaa2_io_get_adaptive_coalescing);
-
-/**
- * dpaa2_io_update_net_dim() - Update Net DIM
- * @d: the given DPIO object
- * @frames: how many frames have been dequeued by the user since the last call
- * @bytes: how many bytes have been dequeued by the user since the last call
- */
-void dpaa2_io_update_net_dim(struct dpaa2_io *d, __u64 frames, __u64 bytes)
-{
-	struct dim_sample dim_sample = {};
-
-	if (!d->swp->use_adaptive_rx_coalesce)
-		return;
-
-	spin_lock(&d->dim_lock);
-
-	d->bytes += bytes;
-	d->frames += frames;
-
-	dim_update_sample(d->event_ctr, d->frames, d->bytes, &dim_sample);
-	net_dim(&d->rx_dim, dim_sample);
-
-	spin_unlock(&d->dim_lock);
-}
-EXPORT_SYMBOL(dpaa2_io_update_net_dim);
-=======
-EXPORT_SYMBOL_GPL(dpaa2_io_service_orp_seqnum_drop);
->>>>>>> 29549c70
+EXPORT_SYMBOL_GPL(dpaa2_io_service_orp_seqnum_drop);