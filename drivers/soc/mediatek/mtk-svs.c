--- conflicted
+++ resolved
@@ -621,8 +621,6 @@
 	return ret;
 }
 
-<<<<<<< HEAD
-=======
 static void svs_bank_disable_and_restore_default_volts(struct svs_platform *svsp,
 						       struct svs_bank *svsb)
 {
@@ -642,7 +640,6 @@
 	svs_adjust_pm_opp_volts(svsb);
 }
 
->>>>>>> ccf0a997
 #ifdef CONFIG_DEBUG_FS
 static int svs_dump_debug_show(struct seq_file *m, void *p)
 {
@@ -1518,20 +1515,7 @@
 out_of_init02:
 	for (idx = 0; idx < svsp->bank_max; idx++) {
 		svsb = &svsp->banks[idx];
-<<<<<<< HEAD
-
-		spin_lock_irqsave(&svs_lock, flags);
-		svsp->pbank = svsb;
-		svs_switch_bank(svsp);
-		svs_writel_relaxed(svsp, SVSB_PTPEN_OFF, SVSEN);
-		svs_writel_relaxed(svsp, SVSB_INTSTS_VAL_CLEAN, INTSTS);
-		spin_unlock_irqrestore(&svs_lock, flags);
-
-		svsb->phase = SVSB_PHASE_ERROR;
-		svs_adjust_pm_opp_volts(svsb);
-=======
 		svs_bank_disable_and_restore_default_volts(svsp, svsb);
->>>>>>> ccf0a997
 	}
 
 	return ret;
@@ -2367,11 +2351,7 @@
 	svsp_irq = platform_get_irq(pdev, 0);
 	if (svsp_irq < 0) {
 		ret = svsp_irq;
-<<<<<<< HEAD
-		goto svs_probe_free_resource;
-=======
 		goto svs_probe_free_tefuse;
->>>>>>> ccf0a997
 	}
 
 	svsp->main_clk = devm_clk_get(svsp->dev, "main");
@@ -2396,11 +2376,7 @@
 	}
 
 	ret = devm_request_threaded_irq(svsp->dev, svsp_irq, NULL, svs_isr,
-<<<<<<< HEAD
-					IRQF_ONESHOT, svsp->name, svsp);
-=======
 					IRQF_ONESHOT, svsp_data->name, svsp);
->>>>>>> ccf0a997
 	if (ret) {
 		dev_err(svsp->dev, "register irq(%d) failed: %d\n",
 			svsp_irq, ret);
