// SPDX-License-Identifier: GPL-2.0-only
/*
 * Copyright (c) 2013-2014, NVIDIA CORPORATION.  All rights reserved.
 */

#include <linux/device.h>
#include <linux/clk.h>
#include <linux/err.h>
#include <linux/io.h>
#include <linux/kernel.h>
#include <linux/nvmem-consumer.h>
#include <linux/of_device.h>
#include <linux/of_address.h>
#include <linux/platform_device.h>
#include <linux/pm_runtime.h>
#include <linux/random.h>

#include <soc/tegra/fuse.h>

#include "fuse.h"

#define FUSE_BEGIN	0x100

/* Tegra30 and later */
#define FUSE_VENDOR_CODE	0x100
#define FUSE_FAB_CODE		0x104
#define FUSE_LOT_CODE_0		0x108
#define FUSE_LOT_CODE_1		0x10c
#define FUSE_WAFER_ID		0x110
#define FUSE_X_COORDINATE	0x114
#define FUSE_Y_COORDINATE	0x118

#define FUSE_HAS_REVISION_INFO	BIT(0)

#if defined(CONFIG_ARCH_TEGRA_3x_SOC) || \
    defined(CONFIG_ARCH_TEGRA_114_SOC) || \
    defined(CONFIG_ARCH_TEGRA_124_SOC) || \
    defined(CONFIG_ARCH_TEGRA_132_SOC) || \
    defined(CONFIG_ARCH_TEGRA_210_SOC) || \
    defined(CONFIG_ARCH_TEGRA_186_SOC) || \
<<<<<<< HEAD
    defined(CONFIG_ARCH_TEGRA_194_SOC)
=======
    defined(CONFIG_ARCH_TEGRA_194_SOC) || \
    defined(CONFIG_ARCH_TEGRA_234_SOC)
>>>>>>> c1084c27
static u32 tegra30_fuse_read_early(struct tegra_fuse *fuse, unsigned int offset)
{
	if (WARN_ON(!fuse->base))
		return 0;

	return readl_relaxed(fuse->base + FUSE_BEGIN + offset);
}

static u32 tegra30_fuse_read(struct tegra_fuse *fuse, unsigned int offset)
{
	u32 value;
	int err;

	err = pm_runtime_resume_and_get(fuse->dev);
	if (err)
		return 0;

	value = readl_relaxed(fuse->base + FUSE_BEGIN + offset);

	pm_runtime_put(fuse->dev);

	return value;
}

static void __init tegra30_fuse_add_randomness(void)
{
	u32 randomness[12];

	randomness[0] = tegra_sku_info.sku_id;
	randomness[1] = tegra_read_straps();
	randomness[2] = tegra_read_chipid();
	randomness[3] = tegra_sku_info.cpu_process_id << 16;
	randomness[3] |= tegra_sku_info.soc_process_id;
	randomness[4] = tegra_sku_info.cpu_speedo_id << 16;
	randomness[4] |= tegra_sku_info.soc_speedo_id;
	randomness[5] = tegra_fuse_read_early(FUSE_VENDOR_CODE);
	randomness[6] = tegra_fuse_read_early(FUSE_FAB_CODE);
	randomness[7] = tegra_fuse_read_early(FUSE_LOT_CODE_0);
	randomness[8] = tegra_fuse_read_early(FUSE_LOT_CODE_1);
	randomness[9] = tegra_fuse_read_early(FUSE_WAFER_ID);
	randomness[10] = tegra_fuse_read_early(FUSE_X_COORDINATE);
	randomness[11] = tegra_fuse_read_early(FUSE_Y_COORDINATE);

	add_device_randomness(randomness, sizeof(randomness));
}

static void __init tegra30_fuse_init(struct tegra_fuse *fuse)
{
	fuse->read_early = tegra30_fuse_read_early;
	fuse->read = tegra30_fuse_read;

	tegra_init_revision();

	if (fuse->soc->speedo_init)
		fuse->soc->speedo_init(&tegra_sku_info);

	tegra30_fuse_add_randomness();
}
#endif

#ifdef CONFIG_ARCH_TEGRA_3x_SOC
static const struct tegra_fuse_info tegra30_fuse_info = {
	.read = tegra30_fuse_read,
	.size = 0x2a4,
	.spare = 0x144,
};

const struct tegra_fuse_soc tegra30_fuse_soc = {
	.init = tegra30_fuse_init,
	.speedo_init = tegra30_init_speedo_data,
	.info = &tegra30_fuse_info,
	.soc_attr_group = &tegra_soc_attr_group,
	.clk_suspend_on = false,
};
#endif

#ifdef CONFIG_ARCH_TEGRA_114_SOC
static const struct tegra_fuse_info tegra114_fuse_info = {
	.read = tegra30_fuse_read,
	.size = 0x2a0,
	.spare = 0x180,
};

const struct tegra_fuse_soc tegra114_fuse_soc = {
	.init = tegra30_fuse_init,
	.speedo_init = tegra114_init_speedo_data,
	.info = &tegra114_fuse_info,
	.soc_attr_group = &tegra_soc_attr_group,
	.clk_suspend_on = false,
};
#endif

#if defined(CONFIG_ARCH_TEGRA_124_SOC) || defined(CONFIG_ARCH_TEGRA_132_SOC)
static const struct nvmem_cell_lookup tegra124_fuse_lookups[] = {
	{
		.nvmem_name = "fuse",
		.cell_name = "xusb-pad-calibration",
		.dev_id = "7009f000.padctl",
		.con_id = "calibration",
	}, {
		.nvmem_name = "fuse",
		.cell_name = "sata-calibration",
		.dev_id = "70020000.sata",
		.con_id = "calibration",
	}, {
		.nvmem_name = "fuse",
		.cell_name = "tsensor-common",
		.dev_id = "700e2000.thermal-sensor",
		.con_id = "common",
	}, {
		.nvmem_name = "fuse",
		.cell_name = "tsensor-realignment",
		.dev_id = "700e2000.thermal-sensor",
		.con_id = "realignment",
	}, {
		.nvmem_name = "fuse",
		.cell_name = "tsensor-cpu0",
		.dev_id = "700e2000.thermal-sensor",
		.con_id = "cpu0",
	}, {
		.nvmem_name = "fuse",
		.cell_name = "tsensor-cpu1",
		.dev_id = "700e2000.thermal-sensor",
		.con_id = "cpu1",
	}, {
		.nvmem_name = "fuse",
		.cell_name = "tsensor-cpu2",
		.dev_id = "700e2000.thermal-sensor",
		.con_id = "cpu2",
	}, {
		.nvmem_name = "fuse",
		.cell_name = "tsensor-cpu3",
		.dev_id = "700e2000.thermal-sensor",
		.con_id = "cpu3",
	}, {
		.nvmem_name = "fuse",
		.cell_name = "tsensor-mem0",
		.dev_id = "700e2000.thermal-sensor",
		.con_id = "mem0",
	}, {
		.nvmem_name = "fuse",
		.cell_name = "tsensor-mem1",
		.dev_id = "700e2000.thermal-sensor",
		.con_id = "mem1",
	}, {
		.nvmem_name = "fuse",
		.cell_name = "tsensor-gpu",
		.dev_id = "700e2000.thermal-sensor",
		.con_id = "gpu",
	}, {
		.nvmem_name = "fuse",
		.cell_name = "tsensor-pllx",
		.dev_id = "700e2000.thermal-sensor",
		.con_id = "pllx",
	},
};

static const struct tegra_fuse_info tegra124_fuse_info = {
	.read = tegra30_fuse_read,
	.size = 0x300,
	.spare = 0x200,
};

const struct tegra_fuse_soc tegra124_fuse_soc = {
	.init = tegra30_fuse_init,
	.speedo_init = tegra124_init_speedo_data,
	.info = &tegra124_fuse_info,
	.lookups = tegra124_fuse_lookups,
	.num_lookups = ARRAY_SIZE(tegra124_fuse_lookups),
	.soc_attr_group = &tegra_soc_attr_group,
	.clk_suspend_on = true,
};
#endif

#if defined(CONFIG_ARCH_TEGRA_210_SOC)
static const struct nvmem_cell_lookup tegra210_fuse_lookups[] = {
	{
		.nvmem_name = "fuse",
		.cell_name = "tsensor-cpu1",
		.dev_id = "700e2000.thermal-sensor",
		.con_id = "cpu1",
	}, {
		.nvmem_name = "fuse",
		.cell_name = "tsensor-cpu2",
		.dev_id = "700e2000.thermal-sensor",
		.con_id = "cpu2",
	}, {
		.nvmem_name = "fuse",
		.cell_name = "tsensor-cpu0",
		.dev_id = "700e2000.thermal-sensor",
		.con_id = "cpu0",
	}, {
		.nvmem_name = "fuse",
		.cell_name = "xusb-pad-calibration",
		.dev_id = "7009f000.padctl",
		.con_id = "calibration",
	}, {
		.nvmem_name = "fuse",
		.cell_name = "tsensor-cpu3",
		.dev_id = "700e2000.thermal-sensor",
		.con_id = "cpu3",
	}, {
		.nvmem_name = "fuse",
		.cell_name = "sata-calibration",
		.dev_id = "70020000.sata",
		.con_id = "calibration",
	}, {
		.nvmem_name = "fuse",
		.cell_name = "tsensor-gpu",
		.dev_id = "700e2000.thermal-sensor",
		.con_id = "gpu",
	}, {
		.nvmem_name = "fuse",
		.cell_name = "tsensor-mem0",
		.dev_id = "700e2000.thermal-sensor",
		.con_id = "mem0",
	}, {
		.nvmem_name = "fuse",
		.cell_name = "tsensor-mem1",
		.dev_id = "700e2000.thermal-sensor",
		.con_id = "mem1",
	}, {
		.nvmem_name = "fuse",
		.cell_name = "tsensor-pllx",
		.dev_id = "700e2000.thermal-sensor",
		.con_id = "pllx",
	}, {
		.nvmem_name = "fuse",
		.cell_name = "tsensor-common",
		.dev_id = "700e2000.thermal-sensor",
		.con_id = "common",
	}, {
		.nvmem_name = "fuse",
		.cell_name = "gpu-calibration",
		.dev_id = "57000000.gpu",
		.con_id = "calibration",
	}, {
		.nvmem_name = "fuse",
		.cell_name = "xusb-pad-calibration-ext",
		.dev_id = "7009f000.padctl",
		.con_id = "calibration-ext",
	},
};

static const struct tegra_fuse_info tegra210_fuse_info = {
	.read = tegra30_fuse_read,
	.size = 0x300,
	.spare = 0x280,
};

const struct tegra_fuse_soc tegra210_fuse_soc = {
	.init = tegra30_fuse_init,
	.speedo_init = tegra210_init_speedo_data,
	.info = &tegra210_fuse_info,
	.lookups = tegra210_fuse_lookups,
	.num_lookups = ARRAY_SIZE(tegra210_fuse_lookups),
	.soc_attr_group = &tegra_soc_attr_group,
	.clk_suspend_on = false,
};
#endif

#if defined(CONFIG_ARCH_TEGRA_186_SOC)
static const struct nvmem_cell_lookup tegra186_fuse_lookups[] = {
	{
		.nvmem_name = "fuse",
		.cell_name = "xusb-pad-calibration",
		.dev_id = "3520000.padctl",
		.con_id = "calibration",
	}, {
		.nvmem_name = "fuse",
		.cell_name = "xusb-pad-calibration-ext",
		.dev_id = "3520000.padctl",
		.con_id = "calibration-ext",
	},
};

static const struct tegra_fuse_info tegra186_fuse_info = {
	.read = tegra30_fuse_read,
	.size = 0x300,
	.spare = 0x280,
};

const struct tegra_fuse_soc tegra186_fuse_soc = {
	.init = tegra30_fuse_init,
	.info = &tegra186_fuse_info,
	.lookups = tegra186_fuse_lookups,
	.num_lookups = ARRAY_SIZE(tegra186_fuse_lookups),
	.soc_attr_group = &tegra_soc_attr_group,
	.clk_suspend_on = false,
};
#endif

#if defined(CONFIG_ARCH_TEGRA_194_SOC)
static const struct nvmem_cell_lookup tegra194_fuse_lookups[] = {
	{
		.nvmem_name = "fuse",
		.cell_name = "xusb-pad-calibration",
		.dev_id = "3520000.padctl",
		.con_id = "calibration",
	}, {
		.nvmem_name = "fuse",
		.cell_name = "xusb-pad-calibration-ext",
		.dev_id = "3520000.padctl",
		.con_id = "calibration-ext",
	},
};

static const struct tegra_fuse_info tegra194_fuse_info = {
	.read = tegra30_fuse_read,
	.size = 0x300,
	.spare = 0x280,
};

const struct tegra_fuse_soc tegra194_fuse_soc = {
	.init = tegra30_fuse_init,
	.info = &tegra194_fuse_info,
	.lookups = tegra194_fuse_lookups,
	.num_lookups = ARRAY_SIZE(tegra194_fuse_lookups),
	.soc_attr_group = &tegra194_soc_attr_group,
	.clk_suspend_on = false,
};
#endif

#if defined(CONFIG_ARCH_TEGRA_234_SOC)
static const struct nvmem_cell_lookup tegra234_fuse_lookups[] = {
	{
		.nvmem_name = "fuse",
		.cell_name = "xusb-pad-calibration",
		.dev_id = "3520000.padctl",
		.con_id = "calibration",
	}, {
		.nvmem_name = "fuse",
		.cell_name = "xusb-pad-calibration-ext",
		.dev_id = "3520000.padctl",
		.con_id = "calibration-ext",
	},
};

static const struct tegra_fuse_info tegra234_fuse_info = {
	.read = tegra30_fuse_read,
	.size = 0x300,
	.spare = 0x280,
};

const struct tegra_fuse_soc tegra234_fuse_soc = {
	.init = tegra30_fuse_init,
	.info = &tegra234_fuse_info,
	.lookups = tegra234_fuse_lookups,
	.num_lookups = ARRAY_SIZE(tegra234_fuse_lookups),
	.soc_attr_group = &tegra194_soc_attr_group,
	.clk_suspend_on = false,
};
#endif<|MERGE_RESOLUTION|>--- conflicted
+++ resolved
@@ -38,12 +38,8 @@
     defined(CONFIG_ARCH_TEGRA_132_SOC) || \
     defined(CONFIG_ARCH_TEGRA_210_SOC) || \
     defined(CONFIG_ARCH_TEGRA_186_SOC) || \
-<<<<<<< HEAD
-    defined(CONFIG_ARCH_TEGRA_194_SOC)
-=======
     defined(CONFIG_ARCH_TEGRA_194_SOC) || \
     defined(CONFIG_ARCH_TEGRA_234_SOC)
->>>>>>> c1084c27
 static u32 tegra30_fuse_read_early(struct tegra_fuse *fuse, unsigned int offset)
 {
 	if (WARN_ON(!fuse->base))
