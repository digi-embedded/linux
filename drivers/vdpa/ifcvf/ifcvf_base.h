/* SPDX-License-Identifier: GPL-2.0-only */
/*
 * Intel IFC VF NIC driver for virtio dataplane offloading
 *
 * Copyright (C) 2020 Intel Corporation.
 *
 * Author: Zhu Lingshan <lingshan.zhu@intel.com>
 *
 */

#ifndef _IFCVF_H_
#define _IFCVF_H_

#include <linux/pci.h>
#include <linux/pci_regs.h>
#include <linux/vdpa.h>
#include <linux/virtio_pci_modern.h>
#include <uapi/linux/virtio_net.h>
#include <uapi/linux/virtio_blk.h>
#include <uapi/linux/virtio_config.h>
#include <uapi/linux/virtio_pci.h>

#define N3000_DEVICE_ID		0x1041
#define N3000_SUBSYS_DEVICE_ID	0x001A

/* Max 8 data queue pairs(16 queues) and one control vq for now. */
#define IFCVF_MAX_QUEUES	17

#define IFCVF_QUEUE_ALIGNMENT	PAGE_SIZE
#define IFCVF_QUEUE_MAX		32768
#define IFCVF_PCI_MAX_RESOURCE	6

#define IFCVF_LM_CFG_SIZE		0x40
#define IFCVF_LM_RING_STATE_OFFSET	0x20
#define IFCVF_LM_BAR			4

#define IFCVF_ERR(pdev, fmt, ...)	dev_err(&pdev->dev, fmt, ##__VA_ARGS__)
#define IFCVF_DBG(pdev, fmt, ...)	dev_dbg(&pdev->dev, fmt, ##__VA_ARGS__)
#define IFCVF_INFO(pdev, fmt, ...)	dev_info(&pdev->dev, fmt, ##__VA_ARGS__)

#define ifcvf_private_to_vf(adapter) \
	(&((struct ifcvf_adapter *)adapter)->vf)

/* all vqs and config interrupt has its own vector */
#define MSIX_VECTOR_PER_VQ_AND_CONFIG		1
/* all vqs share a vector, and config interrupt has a separate vector */
#define MSIX_VECTOR_SHARED_VQ_AND_CONFIG	2
/* all vqs and config interrupt share a vector */
#define MSIX_VECTOR_DEV_SHARED			3

struct vring_info {
	u64 desc;
	u64 avail;
	u64 used;
	u16 size;
	u16 last_avail_idx;
	bool ready;
	void __iomem *notify_addr;
	phys_addr_t notify_pa;
	u32 irq;
	struct vdpa_callback cb;
	char msix_name[256];
};

struct ifcvf_hw {
	u8 __iomem *isr;
	/* Live migration */
	u8 __iomem *lm_cfg;
	/* Notification bar number */
	u8 notify_bar;
	u8 msix_vector_status;
	/* virtio-net or virtio-blk device config size */
	u32 config_size;
	/* Notificaiton bar address */
	void __iomem *notify_base;
	phys_addr_t notify_base_pa;
	u32 notify_off_multiplier;
	u32 dev_type;
	u64 req_features;
	u64 hw_features;
	struct virtio_pci_common_cfg __iomem *common_cfg;
	void __iomem *dev_cfg;
	struct vring_info vring[IFCVF_MAX_QUEUES];
	void __iomem * const *base;
	char config_msix_name[256];
	struct vdpa_callback config_cb;
<<<<<<< HEAD
	unsigned int config_irq;
	/* virtio-net or virtio-blk device config size */
	u32 config_size;
=======
	int config_irq;
	int vqs_reused_irq;
	u16 nr_vring;
	/* VIRTIO_PCI_CAP_DEVICE_CFG size */
	u32 cap_dev_config_size;
>>>>>>> 29549c70
};

struct ifcvf_adapter {
	struct vdpa_device vdpa;
	struct pci_dev *pdev;
	struct ifcvf_hw vf;
};

struct ifcvf_vring_lm_cfg {
	u32 idx_addr[2];
	u8 reserved[IFCVF_LM_CFG_SIZE - 8];
};

struct ifcvf_lm_cfg {
	u8 reserved[IFCVF_LM_RING_STATE_OFFSET];
	struct ifcvf_vring_lm_cfg vring_lm_cfg[IFCVF_MAX_QUEUES];
};

struct ifcvf_vdpa_mgmt_dev {
	struct vdpa_mgmt_dev mdev;
	struct ifcvf_adapter *adapter;
	struct pci_dev *pdev;
};

int ifcvf_init_hw(struct ifcvf_hw *hw, struct pci_dev *dev);
int ifcvf_start_hw(struct ifcvf_hw *hw);
void ifcvf_stop_hw(struct ifcvf_hw *hw);
void ifcvf_notify_queue(struct ifcvf_hw *hw, u16 qid);
void ifcvf_read_dev_config(struct ifcvf_hw *hw, u64 offset,
			   void *dst, int length);
void ifcvf_write_dev_config(struct ifcvf_hw *hw, u64 offset,
			    const void *src, int length);
u8 ifcvf_get_status(struct ifcvf_hw *hw);
void ifcvf_set_status(struct ifcvf_hw *hw, u8 status);
void io_write64_twopart(u64 val, u32 *lo, u32 *hi);
void ifcvf_reset(struct ifcvf_hw *hw);
u64 ifcvf_get_features(struct ifcvf_hw *hw);
u64 ifcvf_get_hw_features(struct ifcvf_hw *hw);
int ifcvf_verify_min_features(struct ifcvf_hw *hw, u64 features);
u16 ifcvf_get_vq_state(struct ifcvf_hw *hw, u16 qid);
int ifcvf_set_vq_state(struct ifcvf_hw *hw, u16 qid, u16 num);
struct ifcvf_adapter *vf_to_adapter(struct ifcvf_hw *hw);
int ifcvf_probed_virtio_net(struct ifcvf_hw *hw);
u32 ifcvf_get_config_size(struct ifcvf_hw *hw);
<<<<<<< HEAD
=======
u16 ifcvf_set_vq_vector(struct ifcvf_hw *hw, u16 qid, int vector);
u16 ifcvf_set_config_vector(struct ifcvf_hw *hw, int vector);
>>>>>>> 29549c70
#endif /* _IFCVF_H_ */<|MERGE_RESOLUTION|>--- conflicted
+++ resolved
@@ -84,17 +84,11 @@
 	void __iomem * const *base;
 	char config_msix_name[256];
 	struct vdpa_callback config_cb;
-<<<<<<< HEAD
-	unsigned int config_irq;
-	/* virtio-net or virtio-blk device config size */
-	u32 config_size;
-=======
 	int config_irq;
 	int vqs_reused_irq;
 	u16 nr_vring;
 	/* VIRTIO_PCI_CAP_DEVICE_CFG size */
 	u32 cap_dev_config_size;
->>>>>>> 29549c70
 };
 
 struct ifcvf_adapter {
@@ -139,9 +133,6 @@
 struct ifcvf_adapter *vf_to_adapter(struct ifcvf_hw *hw);
 int ifcvf_probed_virtio_net(struct ifcvf_hw *hw);
 u32 ifcvf_get_config_size(struct ifcvf_hw *hw);
-<<<<<<< HEAD
-=======
 u16 ifcvf_set_vq_vector(struct ifcvf_hw *hw, u16 qid, int vector);
 u16 ifcvf_set_config_vector(struct ifcvf_hw *hw, int vector);
->>>>>>> 29549c70
 #endif /* _IFCVF_H_ */