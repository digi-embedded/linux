// SPDX-License-Identifier: GPL-2.0-only
/*
 * vDPA bus.
 *
 * Copyright (c) 2020, Red Hat. All rights reserved.
 *     Author: Jason Wang <jasowang@redhat.com>
 *
 */

#include <linux/module.h>
#include <linux/idr.h>
#include <linux/slab.h>
#include <linux/vdpa.h>
#include <uapi/linux/vdpa.h>
#include <net/genetlink.h>
#include <linux/mod_devicetable.h>
#include <linux/virtio_ids.h>

static LIST_HEAD(mdev_head);
/* A global mutex that protects vdpa management device and device level operations. */
static DECLARE_RWSEM(vdpa_dev_lock);
static DEFINE_IDA(vdpa_index_ida);

void vdpa_set_status(struct vdpa_device *vdev, u8 status)
{
	down_write(&vdev->cf_lock);
	vdev->config->set_status(vdev, status);
	up_write(&vdev->cf_lock);
}
EXPORT_SYMBOL(vdpa_set_status);

static struct genl_family vdpa_nl_family;

static int vdpa_dev_probe(struct device *d)
{
	struct vdpa_device *vdev = dev_to_vdpa(d);
	struct vdpa_driver *drv = drv_to_vdpa(vdev->dev.driver);
	const struct vdpa_config_ops *ops = vdev->config;
	u32 max_num, min_num = 1;
	int ret = 0;

	max_num = ops->get_vq_num_max(vdev);
	if (ops->get_vq_num_min)
		min_num = ops->get_vq_num_min(vdev);
	if (max_num < min_num)
		return -EINVAL;

	if (drv && drv->probe)
		ret = drv->probe(vdev);

	return ret;
}

static void vdpa_dev_remove(struct device *d)
{
	struct vdpa_device *vdev = dev_to_vdpa(d);
	struct vdpa_driver *drv = drv_to_vdpa(vdev->dev.driver);

	if (drv && drv->remove)
		drv->remove(vdev);
}

static int vdpa_dev_match(struct device *dev, struct device_driver *drv)
{
	struct vdpa_device *vdev = dev_to_vdpa(dev);

	/* Check override first, and if set, only use the named driver */
	if (vdev->driver_override)
		return strcmp(vdev->driver_override, drv->name) == 0;

	/* Currently devices must be supported by all vDPA bus drivers */
	return 1;
}

static ssize_t driver_override_store(struct device *dev,
				     struct device_attribute *attr,
				     const char *buf, size_t count)
{
	struct vdpa_device *vdev = dev_to_vdpa(dev);
	int ret;

	ret = driver_set_override(dev, &vdev->driver_override, buf, count);
	if (ret)
		return ret;

	return count;
}

static ssize_t driver_override_show(struct device *dev,
				    struct device_attribute *attr, char *buf)
{
	struct vdpa_device *vdev = dev_to_vdpa(dev);
	ssize_t len;

	device_lock(dev);
	len = snprintf(buf, PAGE_SIZE, "%s\n", vdev->driver_override);
	device_unlock(dev);

	return len;
}
static DEVICE_ATTR_RW(driver_override);

static struct attribute *vdpa_dev_attrs[] = {
	&dev_attr_driver_override.attr,
	NULL,
};

static const struct attribute_group vdpa_dev_group = {
	.attrs  = vdpa_dev_attrs,
};
__ATTRIBUTE_GROUPS(vdpa_dev);

static struct bus_type vdpa_bus = {
	.name  = "vdpa",
	.dev_groups = vdpa_dev_groups,
	.match = vdpa_dev_match,
	.probe = vdpa_dev_probe,
	.remove = vdpa_dev_remove,
};

static void vdpa_release_dev(struct device *d)
{
	struct vdpa_device *vdev = dev_to_vdpa(d);
	const struct vdpa_config_ops *ops = vdev->config;

	if (ops->free)
		ops->free(vdev);

	ida_simple_remove(&vdpa_index_ida, vdev->index);
	kfree(vdev->driver_override);
	kfree(vdev);
}

/**
 * __vdpa_alloc_device - allocate and initilaize a vDPA device
 * This allows driver to some prepartion after device is
 * initialized but before registered.
 * @parent: the parent device
 * @config: the bus operations that is supported by this device
 * @ngroups: number of groups supported by this device
 * @nas: number of address spaces supported by this device
 * @size: size of the parent structure that contains private data
 * @name: name of the vdpa device; optional.
 * @use_va: indicate whether virtual address must be used by this device
 *
 * Driver should use vdpa_alloc_device() wrapper macro instead of
 * using this directly.
 *
 * Return: Returns an error when parent/config/dma_dev is not set or fail to get
 *	   ida.
 */
struct vdpa_device *__vdpa_alloc_device(struct device *parent,
					const struct vdpa_config_ops *config,
					unsigned int ngroups, unsigned int nas,
					size_t size, const char *name,
					bool use_va)
{
	struct vdpa_device *vdev;
	int err = -EINVAL;

	if (!config)
		goto err;

	if (!!config->dma_map != !!config->dma_unmap)
		goto err;

	/* It should only work for the device that use on-chip IOMMU */
	if (use_va && !(config->dma_map || config->set_map))
		goto err;

	err = -ENOMEM;
	vdev = kzalloc(size, GFP_KERNEL);
	if (!vdev)
		goto err;

	err = ida_alloc(&vdpa_index_ida, GFP_KERNEL);
	if (err < 0)
		goto err_ida;

	vdev->dev.bus = &vdpa_bus;
	vdev->dev.parent = parent;
	vdev->dev.release = vdpa_release_dev;
	vdev->index = err;
	vdev->config = config;
	vdev->features_valid = false;
	vdev->use_va = use_va;
	vdev->ngroups = ngroups;
	vdev->nas = nas;

	if (name)
		err = dev_set_name(&vdev->dev, "%s", name);
	else
		err = dev_set_name(&vdev->dev, "vdpa%u", vdev->index);
	if (err)
		goto err_name;

	init_rwsem(&vdev->cf_lock);
	device_initialize(&vdev->dev);

	return vdev;

err_name:
	ida_simple_remove(&vdpa_index_ida, vdev->index);
err_ida:
	kfree(vdev);
err:
	return ERR_PTR(err);
}
EXPORT_SYMBOL_GPL(__vdpa_alloc_device);

static int vdpa_name_match(struct device *dev, const void *data)
{
	struct vdpa_device *vdev = container_of(dev, struct vdpa_device, dev);

	return (strcmp(dev_name(&vdev->dev), data) == 0);
}

static int __vdpa_register_device(struct vdpa_device *vdev, u32 nvqs)
{
	struct device *dev;

	vdev->nvqs = nvqs;

	lockdep_assert_held(&vdpa_dev_lock);
	dev = bus_find_device(&vdpa_bus, NULL, dev_name(&vdev->dev), vdpa_name_match);
	if (dev) {
		put_device(dev);
		return -EEXIST;
	}
	return device_add(&vdev->dev);
}

/**
 * _vdpa_register_device - register a vDPA device with vdpa lock held
 * Caller must have a succeed call of vdpa_alloc_device() before.
 * Caller must invoke this routine in the management device dev_add()
 * callback after setting up valid mgmtdev for this vdpa device.
 * @vdev: the vdpa device to be registered to vDPA bus
 * @nvqs: number of virtqueues supported by this device
 *
 * Return: Returns an error when fail to add device to vDPA bus
 */
int _vdpa_register_device(struct vdpa_device *vdev, u32 nvqs)
{
	if (!vdev->mdev)
		return -EINVAL;

	return __vdpa_register_device(vdev, nvqs);
}
EXPORT_SYMBOL_GPL(_vdpa_register_device);

/**
 * vdpa_register_device - register a vDPA device
 * Callers must have a succeed call of vdpa_alloc_device() before.
 * @vdev: the vdpa device to be registered to vDPA bus
 * @nvqs: number of virtqueues supported by this device
 *
 * Return: Returns an error when fail to add to vDPA bus
 */
int vdpa_register_device(struct vdpa_device *vdev, u32 nvqs)
{
	int err;

	down_write(&vdpa_dev_lock);
	err = __vdpa_register_device(vdev, nvqs);
	up_write(&vdpa_dev_lock);
	return err;
}
EXPORT_SYMBOL_GPL(vdpa_register_device);

/**
 * _vdpa_unregister_device - unregister a vDPA device
 * Caller must invoke this routine as part of management device dev_del()
 * callback.
 * @vdev: the vdpa device to be unregisted from vDPA bus
 */
void _vdpa_unregister_device(struct vdpa_device *vdev)
{
	lockdep_assert_held(&vdpa_dev_lock);
	WARN_ON(!vdev->mdev);
	device_unregister(&vdev->dev);
}
EXPORT_SYMBOL_GPL(_vdpa_unregister_device);

/**
 * vdpa_unregister_device - unregister a vDPA device
 * @vdev: the vdpa device to be unregisted from vDPA bus
 */
void vdpa_unregister_device(struct vdpa_device *vdev)
{
	down_write(&vdpa_dev_lock);
	device_unregister(&vdev->dev);
	up_write(&vdpa_dev_lock);
}
EXPORT_SYMBOL_GPL(vdpa_unregister_device);

/**
 * __vdpa_register_driver - register a vDPA device driver
 * @drv: the vdpa device driver to be registered
 * @owner: module owner of the driver
 *
 * Return: Returns an err when fail to do the registration
 */
int __vdpa_register_driver(struct vdpa_driver *drv, struct module *owner)
{
	drv->driver.bus = &vdpa_bus;
	drv->driver.owner = owner;

	return driver_register(&drv->driver);
}
EXPORT_SYMBOL_GPL(__vdpa_register_driver);

/**
 * vdpa_unregister_driver - unregister a vDPA device driver
 * @drv: the vdpa device driver to be unregistered
 */
void vdpa_unregister_driver(struct vdpa_driver *drv)
{
	driver_unregister(&drv->driver);
}
EXPORT_SYMBOL_GPL(vdpa_unregister_driver);

/**
 * vdpa_mgmtdev_register - register a vdpa management device
 *
 * @mdev: Pointer to vdpa management device
 * vdpa_mgmtdev_register() register a vdpa management device which supports
 * vdpa device management.
 * Return: Returns 0 on success or failure when required callback ops are not
 *         initialized.
 */
int vdpa_mgmtdev_register(struct vdpa_mgmt_dev *mdev)
{
	if (!mdev->device || !mdev->ops || !mdev->ops->dev_add || !mdev->ops->dev_del)
		return -EINVAL;

	INIT_LIST_HEAD(&mdev->list);
	down_write(&vdpa_dev_lock);
	list_add_tail(&mdev->list, &mdev_head);
	up_write(&vdpa_dev_lock);
	return 0;
}
EXPORT_SYMBOL_GPL(vdpa_mgmtdev_register);

static int vdpa_match_remove(struct device *dev, void *data)
{
	struct vdpa_device *vdev = container_of(dev, struct vdpa_device, dev);
	struct vdpa_mgmt_dev *mdev = vdev->mdev;

	if (mdev == data)
		mdev->ops->dev_del(mdev, vdev);
	return 0;
}

void vdpa_mgmtdev_unregister(struct vdpa_mgmt_dev *mdev)
{
	down_write(&vdpa_dev_lock);

	list_del(&mdev->list);

	/* Filter out all the entries belong to this management device and delete it. */
	bus_for_each_dev(&vdpa_bus, NULL, mdev, vdpa_match_remove);

	up_write(&vdpa_dev_lock);
}
EXPORT_SYMBOL_GPL(vdpa_mgmtdev_unregister);

static void vdpa_get_config_unlocked(struct vdpa_device *vdev,
				     unsigned int offset,
				     void *buf, unsigned int len)
{
	const struct vdpa_config_ops *ops = vdev->config;

	/*
	 * Config accesses aren't supposed to trigger before features are set.
	 * If it does happen we assume a legacy guest.
	 */
	if (!vdev->features_valid)
		vdpa_set_features_unlocked(vdev, 0);
	ops->get_config(vdev, offset, buf, len);
}

/**
 * vdpa_get_config - Get one or more device configuration fields.
 * @vdev: vdpa device to operate on
 * @offset: starting byte offset of the field
 * @buf: buffer pointer to read to
 * @len: length of the configuration fields in bytes
 */
void vdpa_get_config(struct vdpa_device *vdev, unsigned int offset,
		     void *buf, unsigned int len)
{
	down_read(&vdev->cf_lock);
	vdpa_get_config_unlocked(vdev, offset, buf, len);
	up_read(&vdev->cf_lock);
}
EXPORT_SYMBOL_GPL(vdpa_get_config);

/**
 * vdpa_set_config - Set one or more device configuration fields.
 * @vdev: vdpa device to operate on
 * @offset: starting byte offset of the field
 * @buf: buffer pointer to read from
 * @length: length of the configuration fields in bytes
 */
void vdpa_set_config(struct vdpa_device *vdev, unsigned int offset,
		     const void *buf, unsigned int length)
{
	down_write(&vdev->cf_lock);
	vdev->config->set_config(vdev, offset, buf, length);
	up_write(&vdev->cf_lock);
}
EXPORT_SYMBOL_GPL(vdpa_set_config);

static bool mgmtdev_handle_match(const struct vdpa_mgmt_dev *mdev,
				 const char *busname, const char *devname)
{
	/* Bus name is optional for simulated management device, so ignore the
	 * device with bus if bus attribute is provided.
	 */
	if ((busname && !mdev->device->bus) || (!busname && mdev->device->bus))
		return false;

	if (!busname && strcmp(dev_name(mdev->device), devname) == 0)
		return true;

	if (busname && (strcmp(mdev->device->bus->name, busname) == 0) &&
	    (strcmp(dev_name(mdev->device), devname) == 0))
		return true;

	return false;
}

static struct vdpa_mgmt_dev *vdpa_mgmtdev_get_from_attr(struct nlattr **attrs)
{
	struct vdpa_mgmt_dev *mdev;
	const char *busname = NULL;
	const char *devname;

	if (!attrs[VDPA_ATTR_MGMTDEV_DEV_NAME])
		return ERR_PTR(-EINVAL);
	devname = nla_data(attrs[VDPA_ATTR_MGMTDEV_DEV_NAME]);
	if (attrs[VDPA_ATTR_MGMTDEV_BUS_NAME])
		busname = nla_data(attrs[VDPA_ATTR_MGMTDEV_BUS_NAME]);

	list_for_each_entry(mdev, &mdev_head, list) {
		if (mgmtdev_handle_match(mdev, busname, devname))
			return mdev;
	}
	return ERR_PTR(-ENODEV);
}

static int vdpa_nl_mgmtdev_handle_fill(struct sk_buff *msg, const struct vdpa_mgmt_dev *mdev)
{
	if (mdev->device->bus &&
	    nla_put_string(msg, VDPA_ATTR_MGMTDEV_BUS_NAME, mdev->device->bus->name))
		return -EMSGSIZE;
	if (nla_put_string(msg, VDPA_ATTR_MGMTDEV_DEV_NAME, dev_name(mdev->device)))
		return -EMSGSIZE;
	return 0;
}

static int vdpa_mgmtdev_fill(const struct vdpa_mgmt_dev *mdev, struct sk_buff *msg,
			     u32 portid, u32 seq, int flags)
{
	u64 supported_classes = 0;
	void *hdr;
	int i = 0;
	int err;

	hdr = genlmsg_put(msg, portid, seq, &vdpa_nl_family, flags, VDPA_CMD_MGMTDEV_NEW);
	if (!hdr)
		return -EMSGSIZE;
	err = vdpa_nl_mgmtdev_handle_fill(msg, mdev);
	if (err)
		goto msg_err;

	while (mdev->id_table[i].device) {
		if (mdev->id_table[i].device <= 63)
			supported_classes |= BIT_ULL(mdev->id_table[i].device);
		i++;
	}

	if (nla_put_u64_64bit(msg, VDPA_ATTR_MGMTDEV_SUPPORTED_CLASSES,
			      supported_classes, VDPA_ATTR_UNSPEC)) {
		err = -EMSGSIZE;
		goto msg_err;
	}
	if (nla_put_u32(msg, VDPA_ATTR_DEV_MGMTDEV_MAX_VQS,
			mdev->max_supported_vqs)) {
		err = -EMSGSIZE;
		goto msg_err;
	}
	if (nla_put_u64_64bit(msg, VDPA_ATTR_DEV_SUPPORTED_FEATURES,
			      mdev->supported_features, VDPA_ATTR_PAD)) {
		err = -EMSGSIZE;
		goto msg_err;
	}

	genlmsg_end(msg, hdr);
	return 0;

msg_err:
	genlmsg_cancel(msg, hdr);
	return err;
}

static int vdpa_nl_cmd_mgmtdev_get_doit(struct sk_buff *skb, struct genl_info *info)
{
	struct vdpa_mgmt_dev *mdev;
	struct sk_buff *msg;
	int err;

	msg = nlmsg_new(NLMSG_DEFAULT_SIZE, GFP_KERNEL);
	if (!msg)
		return -ENOMEM;

	down_read(&vdpa_dev_lock);
	mdev = vdpa_mgmtdev_get_from_attr(info->attrs);
	if (IS_ERR(mdev)) {
		up_read(&vdpa_dev_lock);
		NL_SET_ERR_MSG_MOD(info->extack, "Fail to find the specified mgmt device");
		err = PTR_ERR(mdev);
		goto out;
	}

	err = vdpa_mgmtdev_fill(mdev, msg, info->snd_portid, info->snd_seq, 0);
	up_read(&vdpa_dev_lock);
	if (err)
		goto out;
	err = genlmsg_reply(msg, info);
	return err;

out:
	nlmsg_free(msg);
	return err;
}

static int
vdpa_nl_cmd_mgmtdev_get_dumpit(struct sk_buff *msg, struct netlink_callback *cb)
{
	struct vdpa_mgmt_dev *mdev;
	int start = cb->args[0];
	int idx = 0;
	int err;

	down_read(&vdpa_dev_lock);
	list_for_each_entry(mdev, &mdev_head, list) {
		if (idx < start) {
			idx++;
			continue;
		}
		err = vdpa_mgmtdev_fill(mdev, msg, NETLINK_CB(cb->skb).portid,
					cb->nlh->nlmsg_seq, NLM_F_MULTI);
		if (err)
			goto out;
		idx++;
	}
out:
	up_read(&vdpa_dev_lock);
	cb->args[0] = idx;
	return msg->len;
}

#define VDPA_DEV_NET_ATTRS_MASK (BIT_ULL(VDPA_ATTR_DEV_NET_CFG_MACADDR) | \
				 BIT_ULL(VDPA_ATTR_DEV_NET_CFG_MTU)     | \
				 BIT_ULL(VDPA_ATTR_DEV_NET_CFG_MAX_VQP))

static int vdpa_nl_cmd_dev_add_set_doit(struct sk_buff *skb, struct genl_info *info)
{
	struct vdpa_dev_set_config config = {};
	struct nlattr **nl_attrs = info->attrs;
	struct vdpa_mgmt_dev *mdev;
	const u8 *macaddr;
	const char *name;
	int err = 0;

	if (!info->attrs[VDPA_ATTR_DEV_NAME])
		return -EINVAL;

	name = nla_data(info->attrs[VDPA_ATTR_DEV_NAME]);

	if (nl_attrs[VDPA_ATTR_DEV_NET_CFG_MACADDR]) {
		macaddr = nla_data(nl_attrs[VDPA_ATTR_DEV_NET_CFG_MACADDR]);
		memcpy(config.net.mac, macaddr, sizeof(config.net.mac));
		config.mask |= BIT_ULL(VDPA_ATTR_DEV_NET_CFG_MACADDR);
	}
	if (nl_attrs[VDPA_ATTR_DEV_NET_CFG_MTU]) {
		config.net.mtu =
			nla_get_u16(nl_attrs[VDPA_ATTR_DEV_NET_CFG_MTU]);
		config.mask |= BIT_ULL(VDPA_ATTR_DEV_NET_CFG_MTU);
	}
	if (nl_attrs[VDPA_ATTR_DEV_NET_CFG_MAX_VQP]) {
		config.net.max_vq_pairs =
			nla_get_u16(nl_attrs[VDPA_ATTR_DEV_NET_CFG_MAX_VQP]);
		if (!config.net.max_vq_pairs) {
			NL_SET_ERR_MSG_MOD(info->extack,
					   "At least one pair of VQs is required");
			return -EINVAL;
		}
		config.mask |= BIT_ULL(VDPA_ATTR_DEV_NET_CFG_MAX_VQP);
	}
	if (nl_attrs[VDPA_ATTR_DEV_FEATURES]) {
		config.device_features =
			nla_get_u64(nl_attrs[VDPA_ATTR_DEV_FEATURES]);
		config.mask |= BIT_ULL(VDPA_ATTR_DEV_FEATURES);
	}

	/* Skip checking capability if user didn't prefer to configure any
	 * device networking attributes. It is likely that user might have used
	 * a device specific method to configure such attributes or using device
	 * default attributes.
	 */
	if ((config.mask & VDPA_DEV_NET_ATTRS_MASK) &&
	    !netlink_capable(skb, CAP_NET_ADMIN))
		return -EPERM;

	down_write(&vdpa_dev_lock);
	mdev = vdpa_mgmtdev_get_from_attr(info->attrs);
	if (IS_ERR(mdev)) {
		NL_SET_ERR_MSG_MOD(info->extack, "Fail to find the specified management device");
		err = PTR_ERR(mdev);
		goto err;
	}
	if ((config.mask & mdev->config_attr_mask) != config.mask) {
		NL_SET_ERR_MSG_MOD(info->extack,
				   "All provided attributes are not supported");
		err = -EOPNOTSUPP;
		goto err;
	}

	err = mdev->ops->dev_add(mdev, name, &config);
err:
	up_write(&vdpa_dev_lock);
	return err;
}

static int vdpa_nl_cmd_dev_del_set_doit(struct sk_buff *skb, struct genl_info *info)
{
	struct vdpa_mgmt_dev *mdev;
	struct vdpa_device *vdev;
	struct device *dev;
	const char *name;
	int err = 0;

	if (!info->attrs[VDPA_ATTR_DEV_NAME])
		return -EINVAL;
	name = nla_data(info->attrs[VDPA_ATTR_DEV_NAME]);

	down_write(&vdpa_dev_lock);
	dev = bus_find_device(&vdpa_bus, NULL, name, vdpa_name_match);
	if (!dev) {
		NL_SET_ERR_MSG_MOD(info->extack, "device not found");
		err = -ENODEV;
		goto dev_err;
	}
	vdev = container_of(dev, struct vdpa_device, dev);
	if (!vdev->mdev) {
		NL_SET_ERR_MSG_MOD(info->extack, "Only user created device can be deleted by user");
		err = -EINVAL;
		goto mdev_err;
	}
	mdev = vdev->mdev;
	mdev->ops->dev_del(mdev, vdev);
mdev_err:
	put_device(dev);
dev_err:
	up_write(&vdpa_dev_lock);
	return err;
}

static int
vdpa_dev_fill(struct vdpa_device *vdev, struct sk_buff *msg, u32 portid, u32 seq,
	      int flags, struct netlink_ext_ack *extack)
{
	u16 max_vq_size;
	u16 min_vq_size = 1;
	u32 device_id;
	u32 vendor_id;
	void *hdr;
	int err;

	hdr = genlmsg_put(msg, portid, seq, &vdpa_nl_family, flags, VDPA_CMD_DEV_NEW);
	if (!hdr)
		return -EMSGSIZE;

	err = vdpa_nl_mgmtdev_handle_fill(msg, vdev->mdev);
	if (err)
		goto msg_err;

	device_id = vdev->config->get_device_id(vdev);
	vendor_id = vdev->config->get_vendor_id(vdev);
	max_vq_size = vdev->config->get_vq_num_max(vdev);
	if (vdev->config->get_vq_num_min)
		min_vq_size = vdev->config->get_vq_num_min(vdev);

	err = -EMSGSIZE;
	if (nla_put_string(msg, VDPA_ATTR_DEV_NAME, dev_name(&vdev->dev)))
		goto msg_err;
	if (nla_put_u32(msg, VDPA_ATTR_DEV_ID, device_id))
		goto msg_err;
	if (nla_put_u32(msg, VDPA_ATTR_DEV_VENDOR_ID, vendor_id))
		goto msg_err;
	if (nla_put_u32(msg, VDPA_ATTR_DEV_MAX_VQS, vdev->nvqs))
		goto msg_err;
	if (nla_put_u16(msg, VDPA_ATTR_DEV_MAX_VQ_SIZE, max_vq_size))
		goto msg_err;
	if (nla_put_u16(msg, VDPA_ATTR_DEV_MIN_VQ_SIZE, min_vq_size))
		goto msg_err;

	genlmsg_end(msg, hdr);
	return 0;

msg_err:
	genlmsg_cancel(msg, hdr);
	return err;
}

static int vdpa_nl_cmd_dev_get_doit(struct sk_buff *skb, struct genl_info *info)
{
	struct vdpa_device *vdev;
	struct sk_buff *msg;
	const char *devname;
	struct device *dev;
	int err;

	if (!info->attrs[VDPA_ATTR_DEV_NAME])
		return -EINVAL;
	devname = nla_data(info->attrs[VDPA_ATTR_DEV_NAME]);
	msg = nlmsg_new(NLMSG_DEFAULT_SIZE, GFP_KERNEL);
	if (!msg)
		return -ENOMEM;

	down_read(&vdpa_dev_lock);
	dev = bus_find_device(&vdpa_bus, NULL, devname, vdpa_name_match);
	if (!dev) {
		NL_SET_ERR_MSG_MOD(info->extack, "device not found");
		err = -ENODEV;
		goto err;
	}
	vdev = container_of(dev, struct vdpa_device, dev);
	if (!vdev->mdev) {
		err = -EINVAL;
		goto mdev_err;
	}
	err = vdpa_dev_fill(vdev, msg, info->snd_portid, info->snd_seq, 0, info->extack);
	if (err)
		goto mdev_err;

	err = genlmsg_reply(msg, info);
	put_device(dev);
<<<<<<< HEAD
	mutex_unlock(&vdpa_dev_mutex);
=======
	up_read(&vdpa_dev_lock);
>>>>>>> 29549c70
	return err;

mdev_err:
	put_device(dev);
err:
<<<<<<< HEAD
	mutex_unlock(&vdpa_dev_mutex);
=======
	up_read(&vdpa_dev_lock);
>>>>>>> 29549c70
	nlmsg_free(msg);
	return err;
}

struct vdpa_dev_dump_info {
	struct sk_buff *msg;
	struct netlink_callback *cb;
	int start_idx;
	int idx;
};

static int vdpa_dev_dump(struct device *dev, void *data)
{
	struct vdpa_device *vdev = container_of(dev, struct vdpa_device, dev);
	struct vdpa_dev_dump_info *info = data;
	int err;

	if (!vdev->mdev)
		return 0;
	if (info->idx < info->start_idx) {
		info->idx++;
		return 0;
	}
	err = vdpa_dev_fill(vdev, info->msg, NETLINK_CB(info->cb->skb).portid,
			    info->cb->nlh->nlmsg_seq, NLM_F_MULTI, info->cb->extack);
	if (err)
		return err;

	info->idx++;
	return 0;
}

static int vdpa_nl_cmd_dev_get_dumpit(struct sk_buff *msg, struct netlink_callback *cb)
{
	struct vdpa_dev_dump_info info;

	info.msg = msg;
	info.cb = cb;
	info.start_idx = cb->args[0];
	info.idx = 0;

	down_read(&vdpa_dev_lock);
	bus_for_each_dev(&vdpa_bus, NULL, &info, vdpa_dev_dump);
	up_read(&vdpa_dev_lock);
	cb->args[0] = info.idx;
	return msg->len;
}

static int vdpa_dev_net_mq_config_fill(struct sk_buff *msg, u64 features,
				       const struct virtio_net_config *config)
{
	u16 val_u16;

	if ((features & BIT_ULL(VIRTIO_NET_F_MQ)) == 0 &&
	    (features & BIT_ULL(VIRTIO_NET_F_RSS)) == 0)
		return 0;

	val_u16 = __virtio16_to_cpu(true, config->max_virtqueue_pairs);

	return nla_put_u16(msg, VDPA_ATTR_DEV_NET_CFG_MAX_VQP, val_u16);
}

static int vdpa_dev_net_mtu_config_fill(struct sk_buff *msg, u64 features,
					const struct virtio_net_config *config)
{
	u16 val_u16;

	if ((features & BIT_ULL(VIRTIO_NET_F_MTU)) == 0)
		return 0;

	val_u16 = __virtio16_to_cpu(true, config->mtu);

	return nla_put_u16(msg, VDPA_ATTR_DEV_NET_CFG_MTU, val_u16);
}

static int vdpa_dev_net_mac_config_fill(struct sk_buff *msg, u64 features,
					const struct virtio_net_config *config)
{
	if ((features & BIT_ULL(VIRTIO_NET_F_MAC)) == 0)
		return 0;

	return  nla_put(msg, VDPA_ATTR_DEV_NET_CFG_MACADDR,
			sizeof(config->mac), config->mac);
}

static int vdpa_dev_net_config_fill(struct vdpa_device *vdev, struct sk_buff *msg)
{
	struct virtio_net_config config = {};
	u64 features_device;
	u16 val_u16;

	vdev->config->get_config(vdev, 0, &config, sizeof(config));

	val_u16 = __virtio16_to_cpu(true, config.status);
	if (nla_put_u16(msg, VDPA_ATTR_DEV_NET_STATUS, val_u16))
		return -EMSGSIZE;

	features_device = vdev->config->get_device_features(vdev);

	if (nla_put_u64_64bit(msg, VDPA_ATTR_VDPA_DEV_SUPPORTED_FEATURES, features_device,
			      VDPA_ATTR_PAD))
		return -EMSGSIZE;

	if (vdpa_dev_net_mtu_config_fill(msg, features_device, &config))
		return -EMSGSIZE;

	if (vdpa_dev_net_mac_config_fill(msg, features_device, &config))
		return -EMSGSIZE;

	return vdpa_dev_net_mq_config_fill(msg, features_device, &config);
}

static int
vdpa_dev_config_fill(struct vdpa_device *vdev, struct sk_buff *msg, u32 portid, u32 seq,
		     int flags, struct netlink_ext_ack *extack)
{
	u64 features_driver;
	u8 status = 0;
	u32 device_id;
	void *hdr;
	int err;

	down_read(&vdev->cf_lock);
	hdr = genlmsg_put(msg, portid, seq, &vdpa_nl_family, flags,
			  VDPA_CMD_DEV_CONFIG_GET);
	if (!hdr) {
		err = -EMSGSIZE;
		goto out;
	}

	if (nla_put_string(msg, VDPA_ATTR_DEV_NAME, dev_name(&vdev->dev))) {
		err = -EMSGSIZE;
		goto msg_err;
	}

	device_id = vdev->config->get_device_id(vdev);
	if (nla_put_u32(msg, VDPA_ATTR_DEV_ID, device_id)) {
		err = -EMSGSIZE;
		goto msg_err;
	}

	/* only read driver features after the feature negotiation is done */
	status = vdev->config->get_status(vdev);
	if (status & VIRTIO_CONFIG_S_FEATURES_OK) {
		features_driver = vdev->config->get_driver_features(vdev);
		if (nla_put_u64_64bit(msg, VDPA_ATTR_DEV_NEGOTIATED_FEATURES, features_driver,
				      VDPA_ATTR_PAD)) {
			err = -EMSGSIZE;
			goto msg_err;
		}
	}

	switch (device_id) {
	case VIRTIO_ID_NET:
		err = vdpa_dev_net_config_fill(vdev, msg);
		break;
	default:
		err = -EOPNOTSUPP;
		break;
	}
	if (err)
		goto msg_err;

	up_read(&vdev->cf_lock);
	genlmsg_end(msg, hdr);
	return 0;

msg_err:
	genlmsg_cancel(msg, hdr);
out:
	up_read(&vdev->cf_lock);
	return err;
}

static int vdpa_fill_stats_rec(struct vdpa_device *vdev, struct sk_buff *msg,
			       struct genl_info *info, u32 index)
{
	struct virtio_net_config config = {};
	u64 features;
	u16 max_vqp;
	u8 status;
	int err;

	status = vdev->config->get_status(vdev);
	if (!(status & VIRTIO_CONFIG_S_FEATURES_OK)) {
		NL_SET_ERR_MSG_MOD(info->extack, "feature negotiation not complete");
		return -EAGAIN;
	}
	vdpa_get_config_unlocked(vdev, 0, &config, sizeof(config));

	max_vqp = __virtio16_to_cpu(true, config.max_virtqueue_pairs);
	if (nla_put_u16(msg, VDPA_ATTR_DEV_NET_CFG_MAX_VQP, max_vqp))
		return -EMSGSIZE;

	features = vdev->config->get_driver_features(vdev);
	if (nla_put_u64_64bit(msg, VDPA_ATTR_DEV_NEGOTIATED_FEATURES,
			      features, VDPA_ATTR_PAD))
		return -EMSGSIZE;

	if (nla_put_u32(msg, VDPA_ATTR_DEV_QUEUE_INDEX, index))
		return -EMSGSIZE;

	err = vdev->config->get_vendor_vq_stats(vdev, index, msg, info->extack);
	if (err)
		return err;

	return 0;
}

static int vendor_stats_fill(struct vdpa_device *vdev, struct sk_buff *msg,
			     struct genl_info *info, u32 index)
{
	int err;

	down_read(&vdev->cf_lock);
	if (!vdev->config->get_vendor_vq_stats) {
		err = -EOPNOTSUPP;
		goto out;
	}

	err = vdpa_fill_stats_rec(vdev, msg, info, index);
out:
	up_read(&vdev->cf_lock);
	return err;
}

static int vdpa_dev_vendor_stats_fill(struct vdpa_device *vdev,
				      struct sk_buff *msg,
				      struct genl_info *info, u32 index)
{
	u32 device_id;
	void *hdr;
	int err;
	u32 portid = info->snd_portid;
	u32 seq = info->snd_seq;
	u32 flags = 0;

	hdr = genlmsg_put(msg, portid, seq, &vdpa_nl_family, flags,
			  VDPA_CMD_DEV_VSTATS_GET);
	if (!hdr)
		return -EMSGSIZE;

	if (nla_put_string(msg, VDPA_ATTR_DEV_NAME, dev_name(&vdev->dev))) {
		err = -EMSGSIZE;
		goto undo_msg;
	}

	device_id = vdev->config->get_device_id(vdev);
	if (nla_put_u32(msg, VDPA_ATTR_DEV_ID, device_id)) {
		err = -EMSGSIZE;
		goto undo_msg;
	}

	switch (device_id) {
	case VIRTIO_ID_NET:
		if (index > VIRTIO_NET_CTRL_MQ_VQ_PAIRS_MAX) {
			NL_SET_ERR_MSG_MOD(info->extack, "queue index excceeds max value");
			err = -ERANGE;
			break;
		}

		err = vendor_stats_fill(vdev, msg, info, index);
		break;
	default:
		err = -EOPNOTSUPP;
		break;
	}
	genlmsg_end(msg, hdr);

	return err;

undo_msg:
	genlmsg_cancel(msg, hdr);
	return err;
}

static int vdpa_nl_cmd_dev_config_get_doit(struct sk_buff *skb, struct genl_info *info)
{
	struct vdpa_device *vdev;
	struct sk_buff *msg;
	const char *devname;
	struct device *dev;
	int err;

	if (!info->attrs[VDPA_ATTR_DEV_NAME])
		return -EINVAL;
	devname = nla_data(info->attrs[VDPA_ATTR_DEV_NAME]);
	msg = nlmsg_new(NLMSG_DEFAULT_SIZE, GFP_KERNEL);
	if (!msg)
		return -ENOMEM;

	down_read(&vdpa_dev_lock);
	dev = bus_find_device(&vdpa_bus, NULL, devname, vdpa_name_match);
	if (!dev) {
		NL_SET_ERR_MSG_MOD(info->extack, "device not found");
		err = -ENODEV;
		goto dev_err;
	}
	vdev = container_of(dev, struct vdpa_device, dev);
	if (!vdev->mdev) {
		NL_SET_ERR_MSG_MOD(info->extack, "unmanaged vdpa device");
		err = -EINVAL;
		goto mdev_err;
	}
	err = vdpa_dev_config_fill(vdev, msg, info->snd_portid, info->snd_seq,
				   0, info->extack);
	if (!err)
		err = genlmsg_reply(msg, info);

mdev_err:
	put_device(dev);
dev_err:
	up_read(&vdpa_dev_lock);
	if (err)
		nlmsg_free(msg);
	return err;
}

static int vdpa_dev_config_dump(struct device *dev, void *data)
{
	struct vdpa_device *vdev = container_of(dev, struct vdpa_device, dev);
	struct vdpa_dev_dump_info *info = data;
	int err;

	if (!vdev->mdev)
		return 0;
	if (info->idx < info->start_idx) {
		info->idx++;
		return 0;
	}
	err = vdpa_dev_config_fill(vdev, info->msg, NETLINK_CB(info->cb->skb).portid,
				   info->cb->nlh->nlmsg_seq, NLM_F_MULTI,
				   info->cb->extack);
	if (err)
		return err;

	info->idx++;
	return 0;
}

static int
vdpa_nl_cmd_dev_config_get_dumpit(struct sk_buff *msg, struct netlink_callback *cb)
{
	struct vdpa_dev_dump_info info;

	info.msg = msg;
	info.cb = cb;
	info.start_idx = cb->args[0];
	info.idx = 0;

	down_read(&vdpa_dev_lock);
	bus_for_each_dev(&vdpa_bus, NULL, &info, vdpa_dev_config_dump);
	up_read(&vdpa_dev_lock);
	cb->args[0] = info.idx;
	return msg->len;
}

static int vdpa_nl_cmd_dev_stats_get_doit(struct sk_buff *skb,
					  struct genl_info *info)
{
	struct vdpa_device *vdev;
	struct sk_buff *msg;
	const char *devname;
	struct device *dev;
	u32 index;
	int err;

	if (!info->attrs[VDPA_ATTR_DEV_NAME])
		return -EINVAL;

	if (!info->attrs[VDPA_ATTR_DEV_QUEUE_INDEX])
		return -EINVAL;

	devname = nla_data(info->attrs[VDPA_ATTR_DEV_NAME]);
	msg = nlmsg_new(NLMSG_DEFAULT_SIZE, GFP_KERNEL);
	if (!msg)
		return -ENOMEM;

	index = nla_get_u32(info->attrs[VDPA_ATTR_DEV_QUEUE_INDEX]);
	down_read(&vdpa_dev_lock);
	dev = bus_find_device(&vdpa_bus, NULL, devname, vdpa_name_match);
	if (!dev) {
		NL_SET_ERR_MSG_MOD(info->extack, "device not found");
		err = -ENODEV;
		goto dev_err;
	}
	vdev = container_of(dev, struct vdpa_device, dev);
	if (!vdev->mdev) {
		NL_SET_ERR_MSG_MOD(info->extack, "unmanaged vdpa device");
		err = -EINVAL;
		goto mdev_err;
	}
	err = vdpa_dev_vendor_stats_fill(vdev, msg, info, index);
	if (err)
		goto mdev_err;

	err = genlmsg_reply(msg, info);

	put_device(dev);
	up_read(&vdpa_dev_lock);

	return err;

mdev_err:
	put_device(dev);
dev_err:
	nlmsg_free(msg);
	up_read(&vdpa_dev_lock);
	return err;
}

static const struct nla_policy vdpa_nl_policy[VDPA_ATTR_MAX + 1] = {
	[VDPA_ATTR_MGMTDEV_BUS_NAME] = { .type = NLA_NUL_STRING },
	[VDPA_ATTR_MGMTDEV_DEV_NAME] = { .type = NLA_STRING },
	[VDPA_ATTR_DEV_NAME] = { .type = NLA_STRING },
	[VDPA_ATTR_DEV_NET_CFG_MACADDR] = NLA_POLICY_ETH_ADDR,
	/* virtio spec 1.1 section 5.1.4.1 for valid MTU range */
	[VDPA_ATTR_DEV_NET_CFG_MTU] = NLA_POLICY_MIN(NLA_U16, 68),
};

static const struct genl_ops vdpa_nl_ops[] = {
	{
		.cmd = VDPA_CMD_MGMTDEV_GET,
		.validate = GENL_DONT_VALIDATE_STRICT | GENL_DONT_VALIDATE_DUMP,
		.doit = vdpa_nl_cmd_mgmtdev_get_doit,
		.dumpit = vdpa_nl_cmd_mgmtdev_get_dumpit,
	},
	{
		.cmd = VDPA_CMD_DEV_NEW,
		.validate = GENL_DONT_VALIDATE_STRICT | GENL_DONT_VALIDATE_DUMP,
		.doit = vdpa_nl_cmd_dev_add_set_doit,
		.flags = GENL_ADMIN_PERM,
	},
	{
		.cmd = VDPA_CMD_DEV_DEL,
		.validate = GENL_DONT_VALIDATE_STRICT | GENL_DONT_VALIDATE_DUMP,
		.doit = vdpa_nl_cmd_dev_del_set_doit,
		.flags = GENL_ADMIN_PERM,
	},
	{
		.cmd = VDPA_CMD_DEV_GET,
		.validate = GENL_DONT_VALIDATE_STRICT | GENL_DONT_VALIDATE_DUMP,
		.doit = vdpa_nl_cmd_dev_get_doit,
		.dumpit = vdpa_nl_cmd_dev_get_dumpit,
	},
	{
		.cmd = VDPA_CMD_DEV_CONFIG_GET,
		.validate = GENL_DONT_VALIDATE_STRICT | GENL_DONT_VALIDATE_DUMP,
		.doit = vdpa_nl_cmd_dev_config_get_doit,
		.dumpit = vdpa_nl_cmd_dev_config_get_dumpit,
	},
	{
		.cmd = VDPA_CMD_DEV_VSTATS_GET,
		.validate = GENL_DONT_VALIDATE_STRICT | GENL_DONT_VALIDATE_DUMP,
		.doit = vdpa_nl_cmd_dev_stats_get_doit,
		.flags = GENL_ADMIN_PERM,
	},
};

static struct genl_family vdpa_nl_family __ro_after_init = {
	.name = VDPA_GENL_NAME,
	.version = VDPA_GENL_VERSION,
	.maxattr = VDPA_ATTR_MAX,
	.policy = vdpa_nl_policy,
	.netnsok = false,
	.module = THIS_MODULE,
	.ops = vdpa_nl_ops,
	.n_ops = ARRAY_SIZE(vdpa_nl_ops),
	.resv_start_op = VDPA_CMD_DEV_VSTATS_GET + 1,
};

static int vdpa_init(void)
{
	int err;

	err = bus_register(&vdpa_bus);
	if (err)
		return err;
	err = genl_register_family(&vdpa_nl_family);
	if (err)
		goto err;
	return 0;

err:
	bus_unregister(&vdpa_bus);
	return err;
}

static void __exit vdpa_exit(void)
{
	genl_unregister_family(&vdpa_nl_family);
	bus_unregister(&vdpa_bus);
	ida_destroy(&vdpa_index_ida);
}
core_initcall(vdpa_init);
module_exit(vdpa_exit);

MODULE_AUTHOR("Jason Wang <jasowang@redhat.com>");
MODULE_LICENSE("GPL v2");<|MERGE_RESOLUTION|>--- conflicted
+++ resolved
@@ -749,21 +749,13 @@
 
 	err = genlmsg_reply(msg, info);
 	put_device(dev);
-<<<<<<< HEAD
-	mutex_unlock(&vdpa_dev_mutex);
-=======
 	up_read(&vdpa_dev_lock);
->>>>>>> 29549c70
 	return err;
 
 mdev_err:
 	put_device(dev);
 err:
-<<<<<<< HEAD
-	mutex_unlock(&vdpa_dev_mutex);
-=======
 	up_read(&vdpa_dev_lock);
->>>>>>> 29549c70
 	nlmsg_free(msg);
 	return err;
 }
