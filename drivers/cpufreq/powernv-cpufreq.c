--- conflicted
+++ resolved
@@ -1047,17 +1047,12 @@
 	unsigned int *chip;
 	unsigned int cpu, i;
 	unsigned int prev_chip_id = UINT_MAX;
-<<<<<<< HEAD
-=======
 	cpumask_t *chip_cpu_mask;
->>>>>>> c1084c27
 	int ret = 0;
 
 	chip = kcalloc(num_possible_cpus(), sizeof(*chip), GFP_KERNEL);
 	if (!chip)
 		return -ENOMEM;
-<<<<<<< HEAD
-=======
 
 	/* Allocate a chip cpu mask large enough to fit mask for all chips */
 	chip_cpu_mask = kcalloc(MAX_NR_CHIPS, sizeof(cpumask_t), GFP_KERNEL);
@@ -1065,7 +1060,6 @@
 		ret = -ENOMEM;
 		goto free_and_return;
 	}
->>>>>>> c1084c27
 
 	for_each_possible_cpu(cpu) {
 		unsigned int id = cpu_to_chip_id(cpu);
@@ -1080,11 +1074,7 @@
 	chips = kcalloc(nr_chips, sizeof(struct chip), GFP_KERNEL);
 	if (!chips) {
 		ret = -ENOMEM;
-<<<<<<< HEAD
-		goto free_and_return;
-=======
 		goto out_free_chip_cpu_mask;
->>>>>>> c1084c27
 	}
 
 	for (i = 0; i < nr_chips; i++) {
@@ -1095,11 +1085,8 @@
 			per_cpu(chip_info, cpu) =  &chips[i];
 	}
 
-<<<<<<< HEAD
-=======
 out_free_chip_cpu_mask:
 	kfree(chip_cpu_mask);
->>>>>>> c1084c27
 free_and_return:
 	kfree(chip);
 	return ret;
