--- conflicted
+++ resolved
@@ -532,28 +532,8 @@
 	pr_debug("CPU%d: HWP_CAP highest = %d\n", cpu->cpu, cpu->pstate.turbo_pstate);
 	pr_debug("CPU%d: HWP-to-frequency scaling factor: %d\n", cpu->cpu, scaling);
 
-<<<<<<< HEAD
-	/*
-	 * If the product of the HWP performance scaling factor and the HWP_CAP
-	 * highest performance is greater than the maximum turbo frequency
-	 * corresponding to the pstate_funcs.get_turbo() return value, the
-	 * scaling factor is too high, so recompute it to make the HWP_CAP
-	 * highest performance correspond to the maximum turbo frequency.
-	 */
-	cpu->pstate.turbo_freq = cpu->pstate.turbo_pstate * scaling;
-	if (turbo_freq < cpu->pstate.turbo_freq) {
-		cpu->pstate.turbo_freq = turbo_freq;
-		scaling = DIV_ROUND_UP(turbo_freq, cpu->pstate.turbo_pstate);
-		cpu->pstate.scaling = scaling;
-
-		pr_debug("CPU%d: refined HWP-to-frequency scaling factor: %d\n",
-			 cpu->cpu, scaling);
-	}
-
-=======
 	cpu->pstate.turbo_freq = rounddown(cpu->pstate.turbo_pstate * scaling,
 					   perf_ctl_scaling);
->>>>>>> 29549c70
 	cpu->pstate.max_freq = rounddown(cpu->pstate.max_pstate * scaling,
 					 perf_ctl_scaling);
 
@@ -2407,10 +2387,7 @@
 	X86_MATCH(BROADWELL_X,		core_funcs),
 	X86_MATCH(SKYLAKE_X,		core_funcs),
 	X86_MATCH(ICELAKE_X,		core_funcs),
-<<<<<<< HEAD
-=======
 	X86_MATCH(SAPPHIRERAPIDS_X,	core_funcs),
->>>>>>> 29549c70
 	{}
 };
 
