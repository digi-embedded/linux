menu "CPU Frequency scaling"

config CPU_FREQ
	bool "CPU Frequency scaling"
	select SRCU
	help
	  CPU Frequency scaling allows you to change the clock speed of 
	  CPUs on the fly. This is a nice method to save power, because 
	  the lower the CPU clock speed, the less power the CPU consumes.

	  Note that this driver doesn't automatically change the CPU
	  clock speed, you need to either enable a dynamic cpufreq governor
	  (see below) after boot, or use a userspace tool.

	  For details, take a look at <file:Documentation/cpu-freq>.

	  If in doubt, say N.

if CPU_FREQ

config CPU_FREQ_GOV_ATTR_SET
	bool

config CPU_FREQ_GOV_COMMON
	select CPU_FREQ_GOV_ATTR_SET
	select IRQ_WORK
	bool

config CPU_FREQ_BOOST_SW
	bool
	depends on THERMAL

config CPU_FREQ_STAT
	bool "CPU frequency transition statistics"
	help
	  Export CPU frequency statistics information through sysfs.

	  If in doubt, say N.

config CPU_FREQ_STAT_DETAILS
	bool "CPU frequency transition statistics details"
	depends on CPU_FREQ_STAT
	help
	  Show detailed CPU frequency transition table in sysfs.

	  If in doubt, say N.

choice
	prompt "Default CPUFreq governor"
	default CPU_FREQ_DEFAULT_GOV_USERSPACE if ARM_SA1100_CPUFREQ || ARM_SA1110_CPUFREQ
	default CPU_FREQ_DEFAULT_GOV_PERFORMANCE
	help
	  This option sets which CPUFreq governor shall be loaded at
	  startup. If in doubt, select 'performance'.

config CPU_FREQ_DEFAULT_GOV_PERFORMANCE
	bool "performance"
	select CPU_FREQ_GOV_PERFORMANCE
	help
	  Use the CPUFreq governor 'performance' as default. This sets
	  the frequency statically to the highest frequency supported by
	  the CPU.

config CPU_FREQ_DEFAULT_GOV_POWERSAVE
	bool "powersave"
	select CPU_FREQ_GOV_POWERSAVE
	help
	  Use the CPUFreq governor 'powersave' as default. This sets
	  the frequency statically to the lowest frequency supported by
	  the CPU.

config CPU_FREQ_DEFAULT_GOV_USERSPACE
	bool "userspace"
	select CPU_FREQ_GOV_USERSPACE
	help
	  Use the CPUFreq governor 'userspace' as default. This allows
	  you to set the CPU frequency manually or when a userspace 
	  program shall be able to set the CPU dynamically without having
	  to enable the userspace governor manually.

config CPU_FREQ_DEFAULT_GOV_ONDEMAND
	bool "ondemand"
	select CPU_FREQ_GOV_ONDEMAND
	select CPU_FREQ_GOV_PERFORMANCE
	help
	  Use the CPUFreq governor 'ondemand' as default. This allows
	  you to get a full dynamic frequency capable system by simply
	  loading your cpufreq low-level hardware driver.
	  Be aware that not all cpufreq drivers support the ondemand
	  governor. If unsure have a look at the help section of the
	  driver. Fallback governor will be the performance governor.

config CPU_FREQ_DEFAULT_GOV_CONSERVATIVE
	bool "conservative"
	select CPU_FREQ_GOV_CONSERVATIVE
	select CPU_FREQ_GOV_PERFORMANCE
	help
	  Use the CPUFreq governor 'conservative' as default. This allows
	  you to get a full dynamic frequency capable system by simply
	  loading your cpufreq low-level hardware driver.
	  Be aware that not all cpufreq drivers support the conservative
	  governor. If unsure have a look at the help section of the
	  driver. Fallback governor will be the performance governor.

<<<<<<< HEAD
config CPU_FREQ_DEFAULT_GOV_INTERACTIVE
	bool "interactive"
	select CPU_FREQ_GOV_INTERACTIVE
=======
config CPU_FREQ_DEFAULT_GOV_SCHEDUTIL
	bool "schedutil"
	depends on SMP
	select CPU_FREQ_GOV_SCHEDUTIL
	select CPU_FREQ_GOV_PERFORMANCE
	help
	  Use the 'schedutil' CPUFreq governor by default. If unsure,
	  have a look at the help section of that governor. The fallback
	  governor will be 'performance'.

config CPU_FREQ_DEFAULT_GOV_INTERACTIVE
	bool "interactive"
	select CPU_FREQ_GOV_INTERACTIVE
	select CPU_FREQ_GOV_PERFORMANCE
>>>>>>> f2ed3bfc
	help
	  Use the CPUFreq governor 'interactive' as default. This allows
	  you to get a full dynamic cpu frequency capable system by simply
	  loading your cpufreq low-level hardware driver, using the
	  'interactive' governor for latency-sensitive workloads.

endchoice

config CPU_FREQ_GOV_PERFORMANCE
	tristate "'performance' governor"
	help
	  This cpufreq governor sets the frequency statically to the
	  highest available CPU frequency.

	  To compile this driver as a module, choose M here: the
	  module will be called cpufreq_performance.

	  If in doubt, say Y.

config CPU_FREQ_GOV_POWERSAVE
	tristate "'powersave' governor"
	help
	  This cpufreq governor sets the frequency statically to the
	  lowest available CPU frequency.

	  To compile this driver as a module, choose M here: the
	  module will be called cpufreq_powersave.

	  If in doubt, say Y.

config CPU_FREQ_GOV_USERSPACE
	tristate "'userspace' governor for userspace frequency scaling"
	help
	  Enable this cpufreq governor when you either want to set the
	  CPU frequency manually or when a userspace program shall
	  be able to set the CPU dynamically, like on LART 
	  <http://www.lartmaker.nl/>.

	  To compile this driver as a module, choose M here: the
	  module will be called cpufreq_userspace.

	  For details, take a look at <file:Documentation/cpu-freq/>.

	  If in doubt, say Y.

config CPU_FREQ_GOV_ONDEMAND
	tristate "'ondemand' cpufreq policy governor"
	select CPU_FREQ_GOV_COMMON
	help
	  'ondemand' - This driver adds a dynamic cpufreq policy governor.
	  The governor does a periodic polling and 
	  changes frequency based on the CPU utilization.
	  The support for this governor depends on CPU capability to
	  do fast frequency switching (i.e, very low latency frequency
	  transitions). 

	  To compile this driver as a module, choose M here: the
	  module will be called cpufreq_ondemand.

	  For details, take a look at linux/Documentation/cpu-freq.

	  If in doubt, say N.

config CPU_FREQ_GOV_INTERACTIVE
	tristate "'interactive' cpufreq policy governor"
	help
	  'interactive' - This driver adds a dynamic cpufreq policy governor
	  designed for latency-sensitive workloads.

	  This governor attempts to reduce the latency of clock
	  increases so that the system is more responsive to
	  interactive workloads.

	  To compile this driver as a module, choose M here: the
	  module will be called cpufreq_interactive.

	  For details, take a look at linux/Documentation/cpu-freq.

	  If in doubt, say N.

config CPU_FREQ_GOV_CONSERVATIVE
	tristate "'conservative' cpufreq governor"
	depends on CPU_FREQ
	select CPU_FREQ_GOV_COMMON
	help
	  'conservative' - this driver is rather similar to the 'ondemand'
	  governor both in its source code and its purpose, the difference is
	  its optimisation for better suitability in a battery powered
	  environment.  The frequency is gracefully increased and decreased
	  rather than jumping to 100% when speed is required.

	  If you have a desktop machine then you should really be considering
	  the 'ondemand' governor instead, however if you are using a laptop,
	  PDA or even an AMD64 based computer (due to the unacceptable
	  step-by-step latency issues between the minimum and maximum frequency
	  transitions in the CPU) you will probably want to use this governor.

	  To compile this driver as a module, choose M here: the
	  module will be called cpufreq_conservative.

	  For details, take a look at linux/Documentation/cpu-freq.

	  If in doubt, say N.

config CPU_FREQ_GOV_SCHEDUTIL
	bool "'schedutil' cpufreq policy governor"
	depends on CPU_FREQ && SMP
	select CPU_FREQ_GOV_ATTR_SET
	select IRQ_WORK
	help
	  This governor makes decisions based on the utilization data provided
	  by the scheduler.  It sets the CPU frequency to be proportional to
	  the utilization/capacity ratio coming from the scheduler.  If the
	  utilization is frequency-invariant, the new frequency is also
	  proportional to the maximum available frequency.  If that is not the
	  case, it is proportional to the current frequency of the CPU.  The
	  frequency tipping point is at utilization/capacity equal to 80% in
	  both cases.

	  If in doubt, say N.

config CPU_FREQ_GOV_INTERACTIVE
	tristate "'interactive' cpufreq policy governor"
	depends on CPU_FREQ
	select CPU_FREQ_GOV_ATTR_SET
	select IRQ_WORK
	help
	  'interactive' - This driver adds a dynamic cpufreq policy governor
	  designed for latency-sensitive workloads.

	  This governor attempts to reduce the latency of clock
	  increases so that the system is more responsive to
	  interactive workloads.

	  To compile this driver as a module, choose M here: the
	  module will be called cpufreq_interactive.

	  For details, take a look at linux/Documentation/cpu-freq.

	  If in doubt, say N.

comment "CPU frequency scaling drivers"

config CPUFREQ_DT
	tristate "Generic DT based cpufreq driver"
	depends on HAVE_CLK && OF
	# if CPU_THERMAL is on and THERMAL=m, CPUFREQ_DT cannot be =y:
	depends on !CPU_THERMAL || THERMAL
	select CPUFREQ_DT_PLATDEV
	select PM_OPP
	help
	  This adds a generic DT based cpufreq driver for frequency management.
	  It supports both uniprocessor (UP) and symmetric multiprocessor (SMP)
	  systems.

	  If in doubt, say N.

config CPUFREQ_DT_PLATDEV
	bool
	help
	  This adds a generic DT based cpufreq platdev driver for frequency
	  management.  This creates a 'cpufreq-dt' platform device, on the
	  supported platforms.

	  If in doubt, say N.

if X86
source "drivers/cpufreq/Kconfig.x86"
endif

if ARM || ARM64
source "drivers/cpufreq/Kconfig.arm"
endif

if PPC32 || PPC64
source "drivers/cpufreq/Kconfig.powerpc"
endif

if AVR32
config AVR32_AT32AP_CPUFREQ
	bool "CPU frequency driver for AT32AP"
	depends on PLATFORM_AT32AP
	default n
	help
	  This enables the CPU frequency driver for AT32AP processors.
	  If in doubt, say N.
endif

if IA64
config IA64_ACPI_CPUFREQ
	tristate "ACPI Processor P-States driver"
	depends on ACPI_PROCESSOR
	help
	This driver adds a CPUFreq driver which utilizes the ACPI
	Processor Performance States.

	For details, take a look at <file:Documentation/cpu-freq/>.

	If in doubt, say N.
endif

if MIPS
config LOONGSON2_CPUFREQ
	tristate "Loongson2 CPUFreq Driver"
	help
	  This option adds a CPUFreq driver for loongson processors which
	  support software configurable cpu frequency.

	  Loongson2F and it's successors support this feature.

	  For details, take a look at <file:Documentation/cpu-freq/>.

	  If in doubt, say N.

config LOONGSON1_CPUFREQ
	tristate "Loongson1 CPUFreq Driver"
	help
	  This option adds a CPUFreq driver for loongson1 processors which
	  support software configurable cpu frequency.

	  For details, take a look at <file:Documentation/cpu-freq/>.

	  If in doubt, say N.
endif

if SPARC64
config SPARC_US3_CPUFREQ
	tristate "UltraSPARC-III CPU Frequency driver"
	help
	  This adds the CPUFreq driver for UltraSPARC-III processors.

	  For details, take a look at <file:Documentation/cpu-freq>.

	  If in doubt, say N.

config SPARC_US2E_CPUFREQ
	tristate "UltraSPARC-IIe CPU Frequency driver"
	help
	  This adds the CPUFreq driver for UltraSPARC-IIe processors.

	  For details, take a look at <file:Documentation/cpu-freq>.

	  If in doubt, say N.
endif

if SUPERH
config SH_CPU_FREQ
	tristate "SuperH CPU Frequency driver"
	help
	  This adds the cpufreq driver for SuperH. Any CPU that supports
	  clock rate rounding through the clock framework can use this
	  driver. While it will make the kernel slightly larger, this is
	  harmless for CPUs that don't support rate rounding. The driver
	  will also generate a notice in the boot log before disabling
	  itself if the CPU in question is not capable of rate rounding.

	  For details, take a look at <file:Documentation/cpu-freq>.

	  If unsure, say N.
endif

config QORIQ_CPUFREQ
	tristate "CPU frequency scaling driver for Freescale QorIQ SoCs"
	depends on OF && COMMON_CLK && (PPC_E500MC || ARM)
	depends on !CPU_THERMAL || THERMAL
	select CLK_QORIQ
	help
	  This adds the CPUFreq driver support for Freescale QorIQ SoCs
	  which are capable of changing the CPU's frequency dynamically.

endif
endmenu<|MERGE_RESOLUTION|>--- conflicted
+++ resolved
@@ -102,11 +102,6 @@
 	  governor. If unsure have a look at the help section of the
 	  driver. Fallback governor will be the performance governor.
 
-<<<<<<< HEAD
-config CPU_FREQ_DEFAULT_GOV_INTERACTIVE
-	bool "interactive"
-	select CPU_FREQ_GOV_INTERACTIVE
-=======
 config CPU_FREQ_DEFAULT_GOV_SCHEDUTIL
 	bool "schedutil"
 	depends on SMP
@@ -121,7 +116,6 @@
 	bool "interactive"
 	select CPU_FREQ_GOV_INTERACTIVE
 	select CPU_FREQ_GOV_PERFORMANCE
->>>>>>> f2ed3bfc
 	help
 	  Use the CPUFreq governor 'interactive' as default. This allows
 	  you to get a full dynamic cpu frequency capable system by simply
@@ -180,23 +174,6 @@
 
 	  To compile this driver as a module, choose M here: the
 	  module will be called cpufreq_ondemand.
-
-	  For details, take a look at linux/Documentation/cpu-freq.
-
-	  If in doubt, say N.
-
-config CPU_FREQ_GOV_INTERACTIVE
-	tristate "'interactive' cpufreq policy governor"
-	help
-	  'interactive' - This driver adds a dynamic cpufreq policy governor
-	  designed for latency-sensitive workloads.
-
-	  This governor attempts to reduce the latency of clock
-	  increases so that the system is more responsive to
-	  interactive workloads.
-
-	  To compile this driver as a module, choose M here: the
-	  module will be called cpufreq_interactive.
 
 	  For details, take a look at linux/Documentation/cpu-freq.
 
