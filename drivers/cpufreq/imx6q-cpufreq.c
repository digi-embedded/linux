--- conflicted
+++ resolved
@@ -1,10 +1,6 @@
 /*
-<<<<<<< HEAD
- * Copyright (C) 2013-2016 Freescale Semiconductor, Inc.
-=======
  * Copyright (C) 2013-2015 Freescale Semiconductor, Inc.
  * Copyright (C) 2017 NXP
->>>>>>> f2ed3bfc
  *
  * This program is free software; you can redistribute it and/or modify
  * it under the terms of the GNU General Public License version 2 as
@@ -36,11 +32,7 @@
 
 struct regulator *arm_reg;
 static struct regulator *pu_reg;
-<<<<<<< HEAD
-static struct regulator *soc_reg;
-=======
 struct regulator *soc_reg;
->>>>>>> f2ed3bfc
 static struct regulator *dc_reg;
 
 static struct clk *arm_clk;
@@ -49,21 +41,12 @@
 static struct clk *step_clk;
 static struct clk *pll2_pfd2_396m_clk;
 
-<<<<<<< HEAD
-static struct clk *pll1_bypass;
-static struct clk *pll1_bypass_src;
-static struct clk *pll1;
-static struct clk *secondary_sel;
-static struct clk *pll2_bus;
-static struct clk *osc;
-=======
 /* clk used by i.MX6UL */
 static struct clk *pll1_bypass;
 static struct clk *pll1_bypass_src;
 static struct clk *pll1;
 static struct clk *pll2_bus_clk;
 static struct clk *secondary_sel_clk;
->>>>>>> f2ed3bfc
 
 static struct device *cpu_dev;
 static bool free_opp;
@@ -153,40 +136,15 @@
 
 	/*
 	 * The setpoints are selected per PLL/PDF frequencies, so we need to
-	 * reprogram PLL for frequency scaling. The procedure of reprogramming
+	 * reprogram PLL for frequency scaling.  The procedure of reprogramming
 	 * PLL1 is as below.
 	 * For i.MX6UL, it has a secondary clk mux, the cpu frequency change
-<<<<<<< HEAD
-	 * flow is slightly different from other I.MX6 SOC.
-	 *
-	 * The cpu frequency change flow for i.MX6(except i.MX6UL) is as below:
-=======
 	 * flow is slightly different from other i.MX6 OSC.
 	 * The cpu frequeny change flow for i.MX6(except i.MX6UL) is as below:
->>>>>>> f2ed3bfc
 	 *  - Enable pll2_pfd2_396m_clk and reparent pll1_sw_clk to it
 	 *  - Reprogram pll1_sys_clk and reparent pll1_sw_clk back to it
 	 *  - Disable pll2_pfd2_396m_clk
 	 */
-<<<<<<< HEAD
-	if (!IS_ERR(secondary_sel)) {
-
-		/* When changing pll1_sw source to pll1_sys, cpu may run at higher
-		 * than 528MHz, this will lead to the system unstable if the voltage
-		 * is lower than the voltage of 528MHz. So lower the cpu frequency to
-		 * one half before changing cpu frequency.
-		 */
-		clk_set_rate(arm_clk, (old_freq >> 1) * 1000);
-		clk_set_parent(pll1_sw_clk, pll1_sys_clk);
-		clk_set_parent(step_clk, osc);
-		if (freq_hz > clk_get_rate(pll2_pfd2_396m_clk))
-			clk_set_parent(secondary_sel, pll2_bus);
-		else
-			clk_set_parent(secondary_sel, pll2_pfd2_396m_clk);
-		clk_set_parent(step_clk, secondary_sel);
-		clk_set_parent(pll1_sw_clk, step_clk);
-		if (freq_hz > clk_get_rate(pll2_bus)) {
-=======
 	if (of_machine_is_compatible("fsl,imx6ul") ||
 	    of_machine_is_compatible("fsl,imx6ull")) {
 		/*
@@ -205,7 +163,6 @@
 		clk_set_parent(step_clk, secondary_sel_clk);
 		clk_set_parent(pll1_sw_clk, step_clk);
 		if (freq_hz > clk_get_rate(pll2_bus_clk)) {
->>>>>>> f2ed3bfc
 			clk_set_rate(pll1, new_freq * 1000);
 			clk_set_parent(pll1_sw_clk, pll1_sys_clk);
 		}
@@ -213,14 +170,6 @@
 		clk_set_parent(step_clk, pll2_pfd2_396m_clk);
 		clk_set_parent(pll1_sw_clk, step_clk);
 		if (freq_hz > clk_get_rate(pll2_pfd2_396m_clk)) {
-<<<<<<< HEAD
-			clk_set_rate(pll1, new_freq * 1000);
-
-			/* Ensure pll1_bypass is set back to pll1. */
-			clk_set_parent(pll1_bypass, pll1);
-			clk_set_parent(pll1_sw_clk, pll1_sys_clk);
-		} else
-=======
 			/* Ensure that pll1_bypass is set back to
 			 * pll1. We have to do this first so that the
 			 * change rate done to pll1_sys_clk done below
@@ -230,16 +179,12 @@
 			clk_set_rate(pll1_sys_clk, new_freq * 1000);
 			clk_set_parent(pll1_sw_clk, pll1_sys_clk);
 		} else {
->>>>>>> f2ed3bfc
 			/*
 			 * Need to ensure that PLL1 is bypassed and enabled
 			 * before ARM-PODF is set.
 			 */
 			clk_set_parent(pll1_bypass, pll1_bypass_src);
-<<<<<<< HEAD
-=======
-		}
->>>>>>> f2ed3bfc
+		}
 	}
 
 	/* Ensure the arm clock divider is what we expect */
@@ -386,16 +331,6 @@
 		return -ENOENT;
 	}
 
-<<<<<<< HEAD
-	arm_clk = devm_clk_get(cpu_dev, "arm");
-	pll1_sys_clk = devm_clk_get(cpu_dev, "pll1_sys");
-	pll1_sw_clk = devm_clk_get(cpu_dev, "pll1_sw");
-	step_clk = devm_clk_get(cpu_dev, "step");
-	pll2_pfd2_396m_clk = devm_clk_get(cpu_dev, "pll2_pfd2_396m");
-	pll1 = devm_clk_get(cpu_dev, "pll1");
-	pll1_bypass = devm_clk_get(cpu_dev, "pll1_bypass");
-	pll1_bypass_src = devm_clk_get(cpu_dev, "pll1_bypass_src");
-=======
 	arm_clk = clk_get(cpu_dev, "arm");
 	pll1_sys_clk = clk_get(cpu_dev, "pll1_sys");
 	pll1_sw_clk = clk_get(cpu_dev, "pll1_sw");
@@ -404,36 +339,14 @@
 	pll1 = clk_get(cpu_dev, "pll1");
 	pll1_bypass = clk_get(cpu_dev, "pll1_bypass");
 	pll1_bypass_src = clk_get(cpu_dev, "pll1_bypass_src");
->>>>>>> f2ed3bfc
 	if (IS_ERR(arm_clk) || IS_ERR(pll1_sys_clk) || IS_ERR(pll1_sw_clk) ||
 	    IS_ERR(step_clk) || IS_ERR(pll2_pfd2_396m_clk) || IS_ERR(pll1) ||
 	    IS_ERR(pll1_bypass) || IS_ERR(pll1_bypass_src)) {
 		dev_err(cpu_dev, "failed to get clocks\n");
 		ret = -ENOENT;
-		goto put_node;
-	}
-
-<<<<<<< HEAD
-	/* below clks are just for i.MX6UL */
-	pll2_bus = devm_clk_get(cpu_dev, "pll2_bus");
-	secondary_sel = devm_clk_get(cpu_dev, "secondary_sel");
-	osc = devm_clk_get(cpu_dev, "osc");
-
-	vpu_axi_podf = devm_clk_get(cpu_dev, "vpu_axi_podf");
-	if (!IS_ERR(vpu_axi_podf))
-		vpu_axi_rate = clk_get_rate(vpu_axi_podf);
-
-	arm_reg = devm_regulator_get_optional(cpu_dev, "arm");
-	pu_reg = devm_regulator_get_optional(cpu_dev, "pu");
-	soc_reg = devm_regulator_get(cpu_dev, "soc");
-	if (IS_ERR(arm_reg) || IS_ERR(soc_reg)) {
-		dev_err(cpu_dev, "failed to get regulators\n");
-		ret = -ENOENT;
-		goto put_node;
-	}
-
-	dc_reg = devm_regulator_get_optional(cpu_dev, "dc");
-=======
+		goto put_clk;
+	}
+
 	if (of_machine_is_compatible("fsl,imx6ul") ||
 	    of_machine_is_compatible("fsl,imx6ull")) {
 		pll2_bus_clk = clk_get(cpu_dev, "pll2_bus");
@@ -464,7 +377,6 @@
 	}
 
 	dc_reg = regulator_get_optional(cpu_dev, "dc");
->>>>>>> f2ed3bfc
 
 	/*
 	 * soc_reg sync  with arm_reg if arm shares the same regulator
@@ -490,7 +402,7 @@
 		ret = dev_pm_opp_of_add_table(cpu_dev);
 		if (ret < 0) {
 			dev_err(cpu_dev, "failed to init OPP table: %d\n", ret);
-			goto put_node;
+			goto put_reg;
 		}
 
 		/* Because we have added the OPPs here, we must free them */
@@ -507,7 +419,7 @@
 	ret = dev_pm_opp_init_cpufreq_table(cpu_dev, &freq_table);
 	if (ret) {
 		dev_err(cpu_dev, "failed to init cpufreq table: %d\n", ret);
-		goto out_free_opp;
+		goto put_reg;
 	}
 
 	/*
@@ -625,10 +537,6 @@
 	dev_pm_opp_free_cpufreq_table(cpu_dev, &freq_table);
 out_free_opp:
 	if (free_opp)
-<<<<<<< HEAD
-		of_free_opp_table(cpu_dev);
-put_node:
-=======
 		dev_pm_opp_of_remove_table(cpu_dev);
 put_reg:
 	if (!IS_ERR(arm_reg))
@@ -660,7 +568,6 @@
 		clk_put(pll2_bus_clk);
 	if (!IS_ERR(secondary_sel_clk))
 		clk_put(secondary_sel_clk);
->>>>>>> f2ed3bfc
 	of_node_put(np);
 	return ret;
 }
@@ -671,9 +578,6 @@
 	kfree(imx6_soc_volt);
 	dev_pm_opp_free_cpufreq_table(cpu_dev, &freq_table);
 	if (free_opp)
-<<<<<<< HEAD
-		of_free_opp_table(cpu_dev);
-=======
 		dev_pm_opp_of_remove_table(cpu_dev);
 	regulator_put(arm_reg);
 	if (!IS_ERR(pu_reg))
@@ -691,7 +595,6 @@
 	clk_put(pll2_pfd2_396m_clk);
 	clk_put(pll2_bus_clk);
 	clk_put(secondary_sel_clk);
->>>>>>> f2ed3bfc
 
 	return 0;
 }
