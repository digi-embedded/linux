--- conflicted
+++ resolved
@@ -159,10 +159,7 @@
 	{ .compatible = "qcom,sm6115", },
 	{ .compatible = "qcom,sm6350", },
 	{ .compatible = "qcom,sm6375", },
-<<<<<<< HEAD
-=======
 	{ .compatible = "qcom,sm7225", },
->>>>>>> ccf0a997
 	{ .compatible = "qcom,sm8150", },
 	{ .compatible = "qcom,sm8250", },
 	{ .compatible = "qcom,sm8350", },
