--- conflicted
+++ resolved
@@ -49,12 +49,6 @@
 
 static void *hv_panic_page;
 
-<<<<<<< HEAD
-/*
- * Boolean to control whether to report panic messages over Hyper-V.
- *
- * It can be set via /proc/sys/kernel/hyperv/record_panic_msg
-=======
 static long __percpu *vmbus_evt;
 
 /* Values parsed from ACPI DSDT */
@@ -65,7 +59,6 @@
  * Boolean to control whether to report panic messages over Hyper-V.
  *
  * It can be set via /proc/sys/kernel/hyperv_record_panic_msg
->>>>>>> c1084c27
  */
 static int sysctl_record_panic_msg = 1;
 
@@ -100,13 +93,10 @@
 	struct die_args *die = args;
 	struct pt_regs *regs = die->regs;
 
-<<<<<<< HEAD
-=======
 	/* Don't notify Hyper-V if the die event is other than oops */
 	if (val != DIE_OOPS)
 		return NOTIFY_DONE;
 
->>>>>>> c1084c27
 	/*
 	 * Hyper-V should be notified only once about a panic.  If we will be
 	 * doing hyperv_report_panic_msg() later with kmsg data, don't do
@@ -1137,14 +1127,6 @@
 		goto msg_handled;
 	}
 
-<<<<<<< HEAD
-	entry = &channel_message_table[hdr->msgtype];
-
-	if (!entry->message_handler)
-		goto msg_handled;
-
-=======
->>>>>>> c1084c27
 	if (entry->handler_type	== VMHT_BLOCKING) {
 		ctx = kmalloc(sizeof(*ctx) + payload_size, GFP_ATOMIC);
 		if (ctx == NULL)
@@ -1180,12 +1162,7 @@
 			 * work queue: the RESCIND handler can not start to
 			 * run before the OFFER handler finishes.
 			 */
-<<<<<<< HEAD
-			schedule_work_on(VMBUS_CONNECT_CPU,
-					 &ctx->work);
-=======
 			schedule_work(&ctx->work);
->>>>>>> c1084c27
 			break;
 
 		case CHANNELMSG_OFFERCHANNEL:
@@ -1212,14 +1189,7 @@
 			 * works by the time these works will start execution.
 			 */
 			atomic_inc(&vmbus_connection.offer_in_progress);
-<<<<<<< HEAD
-			queue_work_on(VMBUS_CONNECT_CPU,
-				      vmbus_connection.work_queue,
-				      &ctx->work);
-			break;
-=======
 			fallthrough;
->>>>>>> c1084c27
 
 		default:
 			queue_work(vmbus_connection.work_queue, &ctx->work);
@@ -1264,13 +1234,7 @@
 
 	INIT_WORK(&ctx->work, vmbus_onmessage_work);
 
-<<<<<<< HEAD
-	queue_work_on(VMBUS_CONNECT_CPU,
-		      vmbus_connection.work_queue,
-		      &ctx->work);
-=======
 	queue_work(vmbus_connection.work_queue, &ctx->work);
->>>>>>> c1084c27
 }
 #endif /* CONFIG_PM_SLEEP */
 
@@ -1420,15 +1384,12 @@
 	add_interrupt_randomness(vmbus_interrupt, 0);
 }
 
-<<<<<<< HEAD
-=======
 static irqreturn_t vmbus_percpu_isr(int irq, void *dev_id)
 {
 	vmbus_isr();
 	return IRQ_HANDLED;
 }
 
->>>>>>> c1084c27
 /*
  * Callback from kmsg_dump. Grab as much as possible from the end of the kmsg
  * buffer and call into Hyper-V to transfer the data.
@@ -1601,28 +1562,9 @@
 		 * Register for panic kmsg callback only if the right
 		 * capability is supported by the hypervisor.
 		 */
-<<<<<<< HEAD
-		hv_get_crash_ctl(hyperv_crash_ctl);
-		if (hyperv_crash_ctl & HV_CRASH_CTL_CRASH_NOTIFY_MSG) {
-			hv_panic_page = (void *)get_zeroed_page(GFP_KERNEL);
-			if (hv_panic_page) {
-				ret = kmsg_dump_register(&hv_kmsg_dumper);
-				if (ret) {
-					pr_err("Hyper-V: kmsg dump register "
-						"error 0x%x\n", ret);
-					hv_free_hyperv_page(
-					    (unsigned long)hv_panic_page);
-					hv_panic_page = NULL;
-				}
-			} else
-				pr_err("Hyper-V: panic message page memory "
-					"allocation failed");
-		}
-=======
 		hyperv_crash_ctl = hv_get_register(HV_REGISTER_CRASH_CTL);
 		if (hyperv_crash_ctl & HV_CRASH_CTL_CRASH_NOTIFY_MSG)
 			hv_kmsg_dump_register();
->>>>>>> c1084c27
 
 		register_die_notifier(&hyperv_die_block);
 	}
@@ -2698,10 +2640,6 @@
 	cpu = smp_processor_id();
 	hv_stimer_cleanup(cpu);
 	hv_synic_disable_regs(cpu);
-<<<<<<< HEAD
-	hyperv_cleanup();
-=======
->>>>>>> c1084c27
 };
 
 static int hv_synic_suspend(void)
