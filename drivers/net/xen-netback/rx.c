/*
 * Copyright (c) 2016 Citrix Systems Inc.
 * Copyright (c) 2002-2005, K A Fraser
 *
 * This program is free software; you can redistribute it and/or
 * modify it under the terms of the GNU General Public License version 2
 * as published by the Free Software Foundation; or, when distributed
 * separately from the Linux kernel or incorporated into other
 * software packages, subject to the following license:
 *
 * Permission is hereby granted, free of charge, to any person obtaining a copy
 * of this source file (the "Software"), to deal in the Software without
 * restriction, including without limitation the rights to use, copy, modify,
 * merge, publish, distribute, sublicense, and/or sell copies of the Software,
 * and to permit persons to whom the Software is furnished to do so, subject to
 * the following conditions:
 *
 * The above copyright notice and this permission notice shall be included in
 * all copies or substantial portions of the Software.
 *
 * THE SOFTWARE IS PROVIDED "AS IS", WITHOUT WARRANTY OF ANY KIND, EXPRESS OR
 * IMPLIED, INCLUDING BUT NOT LIMITED TO THE WARRANTIES OF MERCHANTABILITY,
 * FITNESS FOR A PARTICULAR PURPOSE AND NONINFRINGEMENT. IN NO EVENT SHALL THE
 * AUTHORS OR COPYRIGHT HOLDERS BE LIABLE FOR ANY CLAIM, DAMAGES OR OTHER
 * LIABILITY, WHETHER IN AN ACTION OF CONTRACT, TORT OR OTHERWISE, ARISING
 * FROM, OUT OF OR IN CONNECTION WITH THE SOFTWARE OR THE USE OR OTHER DEALINGS
 * IN THE SOFTWARE.
 */
#include "common.h"

#include <linux/kthread.h>

#include <xen/xen.h>
#include <xen/events.h>

/*
 * Update the needed ring page slots for the first SKB queued.
 * Note that any call sequence outside the RX thread calling this function
 * needs to wake up the RX thread via a call of xenvif_kick_thread()
 * afterwards in order to avoid a race with putting the thread to sleep.
 */
static void xenvif_update_needed_slots(struct xenvif_queue *queue,
				       const struct sk_buff *skb)
{
	unsigned int needed = 0;

	if (skb) {
		needed = DIV_ROUND_UP(skb->len, XEN_PAGE_SIZE);
		if (skb_is_gso(skb))
			needed++;
		if (skb->sw_hash)
			needed++;
	}

	WRITE_ONCE(queue->rx_slots_needed, needed);
}

static bool xenvif_rx_ring_slots_available(struct xenvif_queue *queue)
{
	RING_IDX prod, cons;
	unsigned int needed;

	needed = READ_ONCE(queue->rx_slots_needed);
	if (!needed)
		return false;

	do {
		prod = queue->rx.sring->req_prod;
		cons = queue->rx.req_cons;

		if (prod - cons >= needed)
			return true;

		queue->rx.sring->req_event = prod + 1;

		/* Make sure event is visible before we check prod
		 * again.
		 */
		mb();
	} while (queue->rx.sring->req_prod != prod);

	return false;
}

bool xenvif_rx_queue_tail(struct xenvif_queue *queue, struct sk_buff *skb)
{
	unsigned long flags;
	bool ret = true;

	spin_lock_irqsave(&queue->rx_queue.lock, flags);

	if (queue->rx_queue_len >= queue->rx_queue_max) {
		struct net_device *dev = queue->vif->dev;

		netif_tx_stop_queue(netdev_get_tx_queue(dev, queue->id));
<<<<<<< HEAD
		kfree_skb(skb);
		queue->vif->dev->stats.rx_dropped++;
=======
		ret = false;
>>>>>>> 29549c70
	} else {
		if (skb_queue_empty(&queue->rx_queue))
			xenvif_update_needed_slots(queue, skb);

		__skb_queue_tail(&queue->rx_queue, skb);

		queue->rx_queue_len += skb->len;
	}

	spin_unlock_irqrestore(&queue->rx_queue.lock, flags);

	return ret;
}

static struct sk_buff *xenvif_rx_dequeue(struct xenvif_queue *queue)
{
	struct sk_buff *skb;

	spin_lock_irq(&queue->rx_queue.lock);

	skb = __skb_dequeue(&queue->rx_queue);
	if (skb) {
		xenvif_update_needed_slots(queue, skb_peek(&queue->rx_queue));

		queue->rx_queue_len -= skb->len;
		if (queue->rx_queue_len < queue->rx_queue_max) {
			struct netdev_queue *txq;

			txq = netdev_get_tx_queue(queue->vif->dev, queue->id);
			netif_tx_wake_queue(txq);
		}
	}

	spin_unlock_irq(&queue->rx_queue.lock);

	return skb;
}

static void xenvif_rx_queue_purge(struct xenvif_queue *queue)
{
	struct sk_buff *skb;

	while ((skb = xenvif_rx_dequeue(queue)) != NULL)
		kfree_skb(skb);
}

static void xenvif_rx_queue_drop_expired(struct xenvif_queue *queue)
{
	struct sk_buff *skb;

	for (;;) {
		skb = skb_peek(&queue->rx_queue);
		if (!skb)
			break;
		if (time_before(jiffies, XENVIF_RX_CB(skb)->expires))
			break;
		xenvif_rx_dequeue(queue);
		kfree_skb(skb);
		queue->vif->dev->stats.rx_dropped++;
	}
}

static void xenvif_rx_copy_flush(struct xenvif_queue *queue)
{
	unsigned int i;
	int notify;

	gnttab_batch_copy(queue->rx_copy.op, queue->rx_copy.num);

	for (i = 0; i < queue->rx_copy.num; i++) {
		struct gnttab_copy *op;

		op = &queue->rx_copy.op[i];

		/* If the copy failed, overwrite the status field in
		 * the corresponding response.
		 */
		if (unlikely(op->status != GNTST_okay)) {
			struct xen_netif_rx_response *rsp;

			rsp = RING_GET_RESPONSE(&queue->rx,
						queue->rx_copy.idx[i]);
			rsp->status = op->status;
		}
	}

	queue->rx_copy.num = 0;

	/* Push responses for all completed packets. */
	RING_PUSH_RESPONSES_AND_CHECK_NOTIFY(&queue->rx, notify);
	if (notify)
		notify_remote_via_irq(queue->rx_irq);

	__skb_queue_purge(queue->rx_copy.completed);
}

static void xenvif_rx_copy_add(struct xenvif_queue *queue,
			       struct xen_netif_rx_request *req,
			       unsigned int offset, void *data, size_t len)
{
	struct gnttab_copy *op;
	struct page *page;
	struct xen_page_foreign *foreign;

	if (queue->rx_copy.num == COPY_BATCH_SIZE)
		xenvif_rx_copy_flush(queue);

	op = &queue->rx_copy.op[queue->rx_copy.num];

	page = virt_to_page(data);

	op->flags = GNTCOPY_dest_gref;

	foreign = xen_page_foreign(page);
	if (foreign) {
		op->source.domid = foreign->domid;
		op->source.u.ref = foreign->gref;
		op->flags |= GNTCOPY_source_gref;
	} else {
		op->source.u.gmfn = virt_to_gfn(data);
		op->source.domid  = DOMID_SELF;
	}

	op->source.offset = xen_offset_in_page(data);
	op->dest.u.ref    = req->gref;
	op->dest.domid    = queue->vif->domid;
	op->dest.offset   = offset;
	op->len           = len;

	queue->rx_copy.idx[queue->rx_copy.num] = queue->rx.req_cons;
	queue->rx_copy.num++;
}

static unsigned int xenvif_gso_type(struct sk_buff *skb)
{
	if (skb_is_gso(skb)) {
		if (skb_shinfo(skb)->gso_type & SKB_GSO_TCPV4)
			return XEN_NETIF_GSO_TYPE_TCPV4;
		else
			return XEN_NETIF_GSO_TYPE_TCPV6;
	}
	return XEN_NETIF_GSO_TYPE_NONE;
}

struct xenvif_pkt_state {
	struct sk_buff *skb;
	size_t remaining_len;
	struct sk_buff *frag_iter;
	int frag; /* frag == -1 => frag_iter->head */
	unsigned int frag_offset;
	struct xen_netif_extra_info extras[XEN_NETIF_EXTRA_TYPE_MAX - 1];
	unsigned int extra_count;
	unsigned int slot;
};

static void xenvif_rx_next_skb(struct xenvif_queue *queue,
			       struct xenvif_pkt_state *pkt)
{
	struct sk_buff *skb;
	unsigned int gso_type;

	skb = xenvif_rx_dequeue(queue);

	queue->stats.tx_bytes += skb->len;
	queue->stats.tx_packets++;

	/* Reset packet state. */
	memset(pkt, 0, sizeof(struct xenvif_pkt_state));

	pkt->skb = skb;
	pkt->frag_iter = skb;
	pkt->remaining_len = skb->len;
	pkt->frag = -1;

	gso_type = xenvif_gso_type(skb);
	if ((1 << gso_type) & queue->vif->gso_mask) {
		struct xen_netif_extra_info *extra;

		extra = &pkt->extras[XEN_NETIF_EXTRA_TYPE_GSO - 1];

		extra->u.gso.type = gso_type;
		extra->u.gso.size = skb_shinfo(skb)->gso_size;
		extra->u.gso.pad = 0;
		extra->u.gso.features = 0;
		extra->type = XEN_NETIF_EXTRA_TYPE_GSO;
		extra->flags = 0;

		pkt->extra_count++;
	}

	if (queue->vif->xdp_headroom) {
		struct xen_netif_extra_info *extra;

		extra = &pkt->extras[XEN_NETIF_EXTRA_TYPE_XDP - 1];

		memset(extra, 0, sizeof(struct xen_netif_extra_info));
		extra->u.xdp.headroom = queue->vif->xdp_headroom;
		extra->type = XEN_NETIF_EXTRA_TYPE_XDP;
		extra->flags = 0;

		pkt->extra_count++;
	}

	if (skb->sw_hash) {
		struct xen_netif_extra_info *extra;

		extra = &pkt->extras[XEN_NETIF_EXTRA_TYPE_HASH - 1];

		extra->u.hash.algorithm =
			XEN_NETIF_CTRL_HASH_ALGORITHM_TOEPLITZ;

		if (skb->l4_hash)
			extra->u.hash.type =
				skb->protocol == htons(ETH_P_IP) ?
				_XEN_NETIF_CTRL_HASH_TYPE_IPV4_TCP :
				_XEN_NETIF_CTRL_HASH_TYPE_IPV6_TCP;
		else
			extra->u.hash.type =
				skb->protocol == htons(ETH_P_IP) ?
				_XEN_NETIF_CTRL_HASH_TYPE_IPV4 :
				_XEN_NETIF_CTRL_HASH_TYPE_IPV6;

		*(uint32_t *)extra->u.hash.value = skb_get_hash_raw(skb);

		extra->type = XEN_NETIF_EXTRA_TYPE_HASH;
		extra->flags = 0;

		pkt->extra_count++;
	}
}

static void xenvif_rx_complete(struct xenvif_queue *queue,
			       struct xenvif_pkt_state *pkt)
{
	/* All responses are ready to be pushed. */
	queue->rx.rsp_prod_pvt = queue->rx.req_cons;

	__skb_queue_tail(queue->rx_copy.completed, pkt->skb);
}

static void xenvif_rx_next_frag(struct xenvif_pkt_state *pkt)
{
	struct sk_buff *frag_iter = pkt->frag_iter;
	unsigned int nr_frags = skb_shinfo(frag_iter)->nr_frags;

	pkt->frag++;
	pkt->frag_offset = 0;

	if (pkt->frag >= nr_frags) {
		if (frag_iter == pkt->skb)
			pkt->frag_iter = skb_shinfo(frag_iter)->frag_list;
		else
			pkt->frag_iter = frag_iter->next;

		pkt->frag = -1;
	}
}

static void xenvif_rx_next_chunk(struct xenvif_queue *queue,
				 struct xenvif_pkt_state *pkt,
				 unsigned int offset, void **data,
				 size_t *len)
{
	struct sk_buff *frag_iter = pkt->frag_iter;
	void *frag_data;
	size_t frag_len, chunk_len;

	BUG_ON(!frag_iter);

	if (pkt->frag == -1) {
		frag_data = frag_iter->data;
		frag_len = skb_headlen(frag_iter);
	} else {
		skb_frag_t *frag = &skb_shinfo(frag_iter)->frags[pkt->frag];

		frag_data = skb_frag_address(frag);
		frag_len = skb_frag_size(frag);
	}

	frag_data += pkt->frag_offset;
	frag_len -= pkt->frag_offset;

	chunk_len = min_t(size_t, frag_len, XEN_PAGE_SIZE - offset);
	chunk_len = min_t(size_t, chunk_len, XEN_PAGE_SIZE -
					     xen_offset_in_page(frag_data));

	pkt->frag_offset += chunk_len;

	/* Advance to next frag? */
	if (frag_len == chunk_len)
		xenvif_rx_next_frag(pkt);

	*data = frag_data;
	*len = chunk_len;
}

static void xenvif_rx_data_slot(struct xenvif_queue *queue,
				struct xenvif_pkt_state *pkt,
				struct xen_netif_rx_request *req,
				struct xen_netif_rx_response *rsp)
{
	unsigned int offset = queue->vif->xdp_headroom;
	unsigned int flags;

	do {
		size_t len;
		void *data;

		xenvif_rx_next_chunk(queue, pkt, offset, &data, &len);
		xenvif_rx_copy_add(queue, req, offset, data, len);

		offset += len;
		pkt->remaining_len -= len;

	} while (offset < XEN_PAGE_SIZE && pkt->remaining_len > 0);

	if (pkt->remaining_len > 0)
		flags = XEN_NETRXF_more_data;
	else
		flags = 0;

	if (pkt->slot == 0) {
		struct sk_buff *skb = pkt->skb;

		if (skb->ip_summed == CHECKSUM_PARTIAL)
			flags |= XEN_NETRXF_csum_blank |
				 XEN_NETRXF_data_validated;
		else if (skb->ip_summed == CHECKSUM_UNNECESSARY)
			flags |= XEN_NETRXF_data_validated;

		if (pkt->extra_count != 0)
			flags |= XEN_NETRXF_extra_info;
	}

	rsp->offset = 0;
	rsp->flags = flags;
	rsp->id = req->id;
	rsp->status = (s16)offset;
}

static void xenvif_rx_extra_slot(struct xenvif_queue *queue,
				 struct xenvif_pkt_state *pkt,
				 struct xen_netif_rx_request *req,
				 struct xen_netif_rx_response *rsp)
{
	struct xen_netif_extra_info *extra = (void *)rsp;
	unsigned int i;

	pkt->extra_count--;

	for (i = 0; i < ARRAY_SIZE(pkt->extras); i++) {
		if (pkt->extras[i].type) {
			*extra = pkt->extras[i];

			if (pkt->extra_count != 0)
				extra->flags |= XEN_NETIF_EXTRA_FLAG_MORE;

			pkt->extras[i].type = 0;
			return;
		}
	}
	BUG();
}

static void xenvif_rx_skb(struct xenvif_queue *queue)
{
	struct xenvif_pkt_state pkt;

	xenvif_rx_next_skb(queue, &pkt);

	queue->last_rx_time = jiffies;

	do {
		struct xen_netif_rx_request *req;
		struct xen_netif_rx_response *rsp;

		req = RING_GET_REQUEST(&queue->rx, queue->rx.req_cons);
		rsp = RING_GET_RESPONSE(&queue->rx, queue->rx.req_cons);

		/* Extras must go after the first data slot */
		if (pkt.slot != 0 && pkt.extra_count != 0)
			xenvif_rx_extra_slot(queue, &pkt, req, rsp);
		else
			xenvif_rx_data_slot(queue, &pkt, req, rsp);

		queue->rx.req_cons++;
		pkt.slot++;
	} while (pkt.remaining_len > 0 || pkt.extra_count != 0);

	xenvif_rx_complete(queue, &pkt);
}

#define RX_BATCH_SIZE 64

static void xenvif_rx_action(struct xenvif_queue *queue)
{
	struct sk_buff_head completed_skbs;
	unsigned int work_done = 0;

	__skb_queue_head_init(&completed_skbs);
	queue->rx_copy.completed = &completed_skbs;

	while (xenvif_rx_ring_slots_available(queue) &&
	       !skb_queue_empty(&queue->rx_queue) &&
	       work_done < RX_BATCH_SIZE) {
		xenvif_rx_skb(queue);
		work_done++;
	}

	/* Flush any pending copies and complete all skbs. */
	xenvif_rx_copy_flush(queue);
}

static RING_IDX xenvif_rx_queue_slots(const struct xenvif_queue *queue)
{
	RING_IDX prod, cons;

	prod = queue->rx.sring->req_prod;
	cons = queue->rx.req_cons;

	return prod - cons;
}

static bool xenvif_rx_queue_stalled(const struct xenvif_queue *queue)
{
	unsigned int needed = READ_ONCE(queue->rx_slots_needed);

	return !queue->stalled &&
		xenvif_rx_queue_slots(queue) < needed &&
		time_after(jiffies,
			   queue->last_rx_time + queue->vif->stall_timeout);
}

static bool xenvif_rx_queue_ready(struct xenvif_queue *queue)
{
	unsigned int needed = READ_ONCE(queue->rx_slots_needed);

	return queue->stalled && xenvif_rx_queue_slots(queue) >= needed;
}

bool xenvif_have_rx_work(struct xenvif_queue *queue, bool test_kthread)
{
	return xenvif_rx_ring_slots_available(queue) ||
		(queue->vif->stall_timeout &&
		 (xenvif_rx_queue_stalled(queue) ||
		  xenvif_rx_queue_ready(queue))) ||
		(test_kthread && kthread_should_stop()) ||
		queue->vif->disabled;
}

static long xenvif_rx_queue_timeout(struct xenvif_queue *queue)
{
	struct sk_buff *skb;
	long timeout;

	skb = skb_peek(&queue->rx_queue);
	if (!skb)
		return MAX_SCHEDULE_TIMEOUT;

	timeout = XENVIF_RX_CB(skb)->expires - jiffies;
	return timeout < 0 ? 0 : timeout;
}

/* Wait until the guest Rx thread has work.
 *
 * The timeout needs to be adjusted based on the current head of the
 * queue (and not just the head at the beginning).  In particular, if
 * the queue is initially empty an infinite timeout is used and this
 * needs to be reduced when a skb is queued.
 *
 * This cannot be done with wait_event_timeout() because it only
 * calculates the timeout once.
 */
static void xenvif_wait_for_rx_work(struct xenvif_queue *queue)
{
	DEFINE_WAIT(wait);

	if (xenvif_have_rx_work(queue, true))
		return;

	for (;;) {
		long ret;

		prepare_to_wait(&queue->wq, &wait, TASK_INTERRUPTIBLE);
		if (xenvif_have_rx_work(queue, true))
			break;
		if (atomic_fetch_andnot(NETBK_RX_EOI | NETBK_COMMON_EOI,
					&queue->eoi_pending) &
		    (NETBK_RX_EOI | NETBK_COMMON_EOI))
			xen_irq_lateeoi(queue->rx_irq, 0);

		ret = schedule_timeout(xenvif_rx_queue_timeout(queue));
		if (!ret)
			break;
	}
	finish_wait(&queue->wq, &wait);
}

static void xenvif_queue_carrier_off(struct xenvif_queue *queue)
{
	struct xenvif *vif = queue->vif;

	queue->stalled = true;

	/* At least one queue has stalled? Disable the carrier. */
	spin_lock(&vif->lock);
	if (vif->stalled_queues++ == 0) {
		netdev_info(vif->dev, "Guest Rx stalled");
		netif_carrier_off(vif->dev);
	}
	spin_unlock(&vif->lock);
}

static void xenvif_queue_carrier_on(struct xenvif_queue *queue)
{
	struct xenvif *vif = queue->vif;

	queue->last_rx_time = jiffies; /* Reset Rx stall detection. */
	queue->stalled = false;

	/* All queues are ready? Enable the carrier. */
	spin_lock(&vif->lock);
	if (--vif->stalled_queues == 0) {
		netdev_info(vif->dev, "Guest Rx ready");
		netif_carrier_on(vif->dev);
	}
	spin_unlock(&vif->lock);
}

int xenvif_kthread_guest_rx(void *data)
{
	struct xenvif_queue *queue = data;
	struct xenvif *vif = queue->vif;

	if (!vif->stall_timeout)
		xenvif_queue_carrier_on(queue);

	for (;;) {
		xenvif_wait_for_rx_work(queue);

		if (kthread_should_stop())
			break;

		/* This frontend is found to be rogue, disable it in
		 * kthread context. Currently this is only set when
		 * netback finds out frontend sends malformed packet,
		 * but we cannot disable the interface in softirq
		 * context so we defer it here, if this thread is
		 * associated with queue 0.
		 */
		if (unlikely(vif->disabled && queue->id == 0)) {
			xenvif_carrier_off(vif);
			break;
		}

		if (!skb_queue_empty(&queue->rx_queue))
			xenvif_rx_action(queue);

		/* If the guest hasn't provided any Rx slots for a
		 * while it's probably not responsive, drop the
		 * carrier so packets are dropped earlier.
		 */
		if (vif->stall_timeout) {
			if (xenvif_rx_queue_stalled(queue))
				xenvif_queue_carrier_off(queue);
			else if (xenvif_rx_queue_ready(queue))
				xenvif_queue_carrier_on(queue);
		}

		/* Queued packets may have foreign pages from other
		 * domains.  These cannot be queued indefinitely as
		 * this would starve guests of grant refs and transmit
		 * slots.
		 */
		xenvif_rx_queue_drop_expired(queue);

		cond_resched();
	}

	/* Bin any remaining skbs */
	xenvif_rx_queue_purge(queue);

	return 0;
}<|MERGE_RESOLUTION|>--- conflicted
+++ resolved
@@ -93,12 +93,7 @@
 		struct net_device *dev = queue->vif->dev;
 
 		netif_tx_stop_queue(netdev_get_tx_queue(dev, queue->id));
-<<<<<<< HEAD
-		kfree_skb(skb);
-		queue->vif->dev->stats.rx_dropped++;
-=======
 		ret = false;
->>>>>>> 29549c70
 	} else {
 		if (skb_queue_empty(&queue->rx_queue))
 			xenvif_update_needed_slots(queue, skb);
