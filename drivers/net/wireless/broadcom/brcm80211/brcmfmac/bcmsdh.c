--- conflicted
+++ resolved
@@ -1160,13 +1160,9 @@
 	struct sdio_func *func;
 	struct brcmf_bus *bus_if;
 	struct brcmf_sdio_dev *sdiodev;
-<<<<<<< HEAD
-	mmc_pm_flag_t sdio_flags;
-=======
 	mmc_pm_flag_t pm_caps, sdio_flags;
 	struct brcmf_cfg80211_info *config;
 	int retry = BRCMF_PM_WAIT_MAXRETRY;
->>>>>>> 5d06c7f6
 	int ret = 0;
 
 	func = container_of(dev, struct sdio_func, dev);
