--- conflicted
+++ resolved
@@ -54,13 +54,10 @@
 #define DEFAULT_F2_WATERMARK    0x8
 #define CY_4373_F2_WATERMARK    0x40
 #define CY_43012_F2_WATERMARK    0x60
-<<<<<<< HEAD
-=======
 #define CY_43455_F2_WATERMARK	0x60
 #define CY_43455_MES_WATERMARK	0x50
 #define CY_43455_MESBUSYCTRL	(CY_43455_MES_WATERMARK | \
 				 SBSDIO_MESBUSYCTRL_ENAB)
->>>>>>> 4f6282ba
 #define CY_4339_F2_WATERMARK	48
 #define CY_4339_MES_WATERMARK	80
 #define CY_4339_MESBUSYCTRL	(CY_4339_MES_WATERMARK | SBSDIO_MESBUSYCTRL_ENAB)
@@ -2575,11 +2572,7 @@
 	err = brcmf_fil_iovar_data_get(ifp, "ulp_sdioctrl", &sdiodev->shm_ulp,
 				       sizeof(sdiodev->shm_ulp));
 	if (err)
-<<<<<<< HEAD
-		brcmf_err("ulp_sdioctrl iovar returned err = %d\n", err);
-=======
 		brcmf_dbg(TRACE, "ulp_sdioctrl iovar returned err = %d\n", err);
->>>>>>> 4f6282ba
 
 	sdiodev->ulp = false;
 
@@ -4311,8 +4304,6 @@
 			brcmf_sdiod_regwb(sdiodev,
 					  SBSDIO_DEVICE_CTL, devctl, &err);
 			break;
-<<<<<<< HEAD
-=======
 		case SDIO_DEVICE_ID_BROADCOM_43455:
 			brcmf_dbg(INFO, "set F2 watermark to 0x%x*4 bytes for 43455\n",
 				  CY_43455_F2_WATERMARK);
@@ -4326,7 +4317,6 @@
 			brcmf_sdiod_regwb(sdiodev, SBSDIO_FUNC1_MESBUSYCTRL,
 					  CY_43455_MESBUSYCTRL, &err);
 			break;
->>>>>>> 4f6282ba
 		case SDIO_DEVICE_ID_BROADCOM_4339:
 			brcmf_sdiod_regwb(sdiodev,
 					  SBSDIO_WATERMARK,
