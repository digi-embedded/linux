// SPDX-License-Identifier: ISC
/*
 * Copyright (c) 2010 Broadcom Corporation
 */

/* Toplevel file. Relies on dhd_linux.c to send commands to the dongle. */

#include <linux/kernel.h>
#include <linux/etherdevice.h>
#include <linux/module.h>
#include <linux/vmalloc.h>
#include <linux/bitfield.h>
#include <net/cfg80211.h>
#include <net/netlink.h>
#include <uapi/linux/if_arp.h>

#include <brcmu_utils.h>
#include <defs.h>
#include <brcmu_wifi.h>
#include "core.h"
#include "debug.h"
#include "tracepoint.h"
#include "fwil_types.h"
#include "p2p.h"
#include "btcoex.h"
#include "pno.h"
#include "fwsignal.h"
#include "cfg80211.h"
#include "feature.h"
#include "fwil.h"
#include "proto.h"
#include "vendor.h"
#include "vendor_ifx.h"
#include "bus.h"
#include "common.h"

#define BRCMF_SCAN_IE_LEN_MAX		2048

#define WPA_OUI				"\x00\x50\xF2"	/* WPA OUI */
#define WPA_OUI_TYPE			1
#define RSN_OUI				"\x00\x0F\xAC"	/* RSN OUI */
#define	WME_OUI_TYPE			2
#define WPS_OUI_TYPE			4
#define WFA_OUI_TYPE_MBO_OCE		0x16

#define VS_IE_FIXED_HDR_LEN		6
#define WPA_IE_VERSION_LEN		2
#define WPA_IE_MIN_OUI_LEN		4
#define WPA_IE_SUITE_COUNT_LEN		2

#define WPA_CIPHER_NONE			0	/* None */
#define WPA_CIPHER_WEP_40		1	/* WEP (40-bit) */
#define WPA_CIPHER_TKIP			2	/* TKIP: default for WPA */
#define WPA_CIPHER_AES_CCM		4	/* AES (CCM) */
#define WPA_CIPHER_WEP_104		5	/* WEP (104-bit) */

#define RSN_AKM_NONE			0	/* None (IBSS) */
#define RSN_AKM_UNSPECIFIED		1	/* Over 802.1x */
#define RSN_AKM_PSK			2	/* Pre-shared Key */
#define RSN_AKM_SHA256_1X		5	/* SHA256, 802.1X */
#define RSN_AKM_SHA256_PSK		6	/* SHA256, Pre-shared Key */
#define RSN_AKM_SAE			8	/* SAE */
#define RSN_CAP_LEN			2	/* Length of RSN capabilities */
#define RSN_CAP_PTK_REPLAY_CNTR_MASK	(BIT(2) | BIT(3))
#define RSN_CAP_MFPR_MASK		BIT(6)
#define RSN_CAP_MFPC_MASK		BIT(7)
#define RSN_PMKID_COUNT_LEN		2

#define DPP_AKM_SUITE_TYPE		2
#define WLAN_AKM_SUITE_DPP		SUITE(WLAN_OUI_WFA, DPP_AKM_SUITE_TYPE)

#define VNDR_IE_CMD_LEN			4	/* length of the set command
						 * string :"add", "del" (+ NUL)
						 */
#define VNDR_IE_COUNT_OFFSET		4
#define VNDR_IE_PKTFLAG_OFFSET		8
#define VNDR_IE_VSIE_OFFSET		12
#define VNDR_IE_HDR_SIZE		12
#define VNDR_IE_PARSE_LIMIT		5

#define	DOT11_MGMT_HDR_LEN		24	/* d11 management header len */
#define	DOT11_BCN_PRB_FIXED_LEN		12	/* beacon/probe fixed length */

#define BRCMF_SCAN_JOIN_ACTIVE_DWELL_TIME_MS		320
#define BRCMF_SCAN_JOIN_PASSIVE_DWELL_TIME_MS		400
#define BRCMF_SCAN_JOIN_ACTIVE_DWELL_TIME_MS_6E		80
#define BRCMF_SCAN_JOIN_PASSIVE_DWELL_TIME_MS_6E	130
#define BRCMF_SCAN_JOIN_PROBE_INTERVAL_MS	20

#define BRCMF_SCAN_CHANNEL_TIME		40
#define BRCMF_SCAN_UNASSOC_TIME		40
#define BRCMF_SCAN_PASSIVE_TIME		120

#define BRCMF_ND_INFO_TIMEOUT		msecs_to_jiffies(2000)

#define MGMT_AUTH_FRAME_DWELL_TIME	4000
#define MGMT_AUTH_FRAME_WAIT_TIME	(MGMT_AUTH_FRAME_DWELL_TIME + 100)

/* Dump obss definitions */
#define ACS_MSRMNT_DELAY		80
#define CHAN_NOISE_DUMMY		(-80)
#define OBSS_TOKEN_IDX			15
#define IBSS_TOKEN_IDX			15
#define TX_TOKEN_IDX			14
#define CTG_TOKEN_IDX			13
#define PKT_TOKEN_IDX			15
#define IDLE_TOKEN_IDX			12

#define BRCMF_ASSOC_PARAMS_FIXED_SIZE \
	(sizeof(struct brcmf_assoc_params_le) - sizeof(u16))

<<<<<<< HEAD
#define BRCMF_MAX_CHANSPEC_LIST \
	(BRCMF_DCMD_MEDLEN / sizeof(__le32) - 1)
=======
#define BSS_MEMBERSHIP_SELECTOR_SAE_H2E_ONLY 123
#define BSS_MEMBERSHIP_SELECTOR_SET 0x80
#define SAE_H2E_ONLY_ENABLE (BSS_MEMBERSHIP_SELECTOR_SAE_H2E_ONLY | \
				BSS_MEMBERSHIP_SELECTOR_SET)

struct brcmf_dump_survey {
	u32 obss;
	u32 ibss;
	u32 no_ctg;
	u32 no_pckt;
	u32 tx;
	u32 idle;
};

struct cca_stats_n_flags {
	u32 msrmnt_time; /* Time for Measurement (msec) */
	u32 msrmnt_done; /* flag set when measurement complete */
	char buf[1];
};

struct cca_msrmnt_query {
	u32 msrmnt_query;
	u32 time_req;
};

/* algo bit vector */
#define KEY_ALGO_MASK(_algo)	(1 << (_algo))
/* version of the wl_wsec_info structure */
#define WL_WSEC_INFO_VERSION 0x01

/* start enum value for BSS properties */
#define WL_WSEC_INFO_BSS_BASE 0x0100
#define WL_WSEC_INFO_BSS_ALGOS (WL_WSEC_INFO_BSS_BASE + 6)
>>>>>>> 6667913c

static bool check_vif_up(struct brcmf_cfg80211_vif *vif)
{
	if (!test_bit(BRCMF_VIF_STATUS_READY, &vif->sme_state)) {
		brcmf_dbg(INFO, "device is not ready : status (%lu)\n",
			  vif->sme_state);
		return false;
	}
	return true;
}

#define RATE_TO_BASE100KBPS(rate)   (((rate) * 10) / 2)
#define RATETAB_ENT(_rateid, _flags) \
	{                                                               \
		.bitrate        = RATE_TO_BASE100KBPS(_rateid),     \
		.hw_value       = (_rateid),                            \
		.flags          = (_flags),                             \
	}

static struct ieee80211_rate __wl_rates[] = {
	RATETAB_ENT(BRCM_RATE_1M, 0),
	RATETAB_ENT(BRCM_RATE_2M, IEEE80211_RATE_SHORT_PREAMBLE),
	RATETAB_ENT(BRCM_RATE_5M5, IEEE80211_RATE_SHORT_PREAMBLE),
	RATETAB_ENT(BRCM_RATE_11M, IEEE80211_RATE_SHORT_PREAMBLE),
	RATETAB_ENT(BRCM_RATE_6M, 0),
	RATETAB_ENT(BRCM_RATE_9M, 0),
	RATETAB_ENT(BRCM_RATE_12M, 0),
	RATETAB_ENT(BRCM_RATE_18M, 0),
	RATETAB_ENT(BRCM_RATE_24M, 0),
	RATETAB_ENT(BRCM_RATE_36M, 0),
	RATETAB_ENT(BRCM_RATE_48M, 0),
	RATETAB_ENT(BRCM_RATE_54M, 0),
};

#define wl_g_rates		(__wl_rates + 0)
#define wl_g_rates_size		ARRAY_SIZE(__wl_rates)
#define wl_a_rates		(__wl_rates + 4)
#define wl_a_rates_size		(wl_g_rates_size - 4)

#define CHAN2G(_channel, _freq) {				\
	.band			= NL80211_BAND_2GHZ,		\
	.center_freq		= (_freq),			\
	.hw_value		= (_channel),			\
	.max_antenna_gain	= 0,				\
	.max_power		= 30,				\
}

#define CHAN5G(_channel) {					\
	.band			= NL80211_BAND_5GHZ,		\
	.center_freq		= 5000 + (5 * (_channel)),	\
	.hw_value		= (_channel),			\
	.max_antenna_gain	= 0,				\
	.max_power		= 30,				\
}

#define CHAN6G(_channel) {				\
	.band			= NL80211_BAND_6GHZ,		\
	.center_freq		= 5950 + (5 * (_channel)),	\
	.hw_value		= (_channel),			\
	.max_antenna_gain	= 0,				\
	.max_power		= 30,				\
}

static struct ieee80211_channel __wl_2ghz_channels[] = {
	CHAN2G(1, 2412), CHAN2G(2, 2417), CHAN2G(3, 2422), CHAN2G(4, 2427),
	CHAN2G(5, 2432), CHAN2G(6, 2437), CHAN2G(7, 2442), CHAN2G(8, 2447),
	CHAN2G(9, 2452), CHAN2G(10, 2457), CHAN2G(11, 2462), CHAN2G(12, 2467),
	CHAN2G(13, 2472), CHAN2G(14, 2484)
};

static struct ieee80211_channel __wl_5ghz_channels[] = {
	CHAN5G(34), CHAN5G(36), CHAN5G(38), CHAN5G(40), CHAN5G(42),
	CHAN5G(44), CHAN5G(46), CHAN5G(48), CHAN5G(52), CHAN5G(56),
	CHAN5G(60), CHAN5G(64), CHAN5G(100), CHAN5G(104), CHAN5G(108),
	CHAN5G(112), CHAN5G(116), CHAN5G(120), CHAN5G(124), CHAN5G(128),
	CHAN5G(132), CHAN5G(136), CHAN5G(140), CHAN5G(144), CHAN5G(149),
	CHAN5G(153), CHAN5G(157), CHAN5G(161), CHAN5G(165)
};

static struct ieee80211_channel __wl_6ghz_channels[] = {
	CHAN6G(1), CHAN6G(5), CHAN6G(9), CHAN6G(13), CHAN6G(17),
	CHAN6G(21), CHAN6G(25), CHAN6G(29), CHAN6G(33), CHAN6G(37),
	CHAN6G(41), CHAN6G(45), CHAN6G(49), CHAN6G(53),	CHAN6G(57),
	CHAN6G(61), CHAN6G(65), CHAN6G(69), CHAN6G(73), CHAN6G(77),
	CHAN6G(81), CHAN6G(85), CHAN6G(89), CHAN6G(93), CHAN6G(97),
	CHAN6G(101), CHAN6G(105), CHAN6G(109), CHAN6G(113), CHAN6G(117),
	CHAN6G(121), CHAN6G(125), CHAN6G(129), CHAN6G(133), CHAN6G(137),
	CHAN6G(141), CHAN6G(145), CHAN6G(149), CHAN6G(153), CHAN6G(157),
	CHAN6G(161), CHAN6G(165), CHAN6G(169), CHAN6G(173), CHAN6G(177),
	CHAN6G(181), CHAN6G(185), CHAN6G(189), CHAN6G(193), CHAN6G(197),
	CHAN6G(201), CHAN6G(205), CHAN6G(209), CHAN6G(213), CHAN6G(217),
	CHAN6G(221), CHAN6G(225), CHAN6G(229), CHAN6G(233)
};

struct ieee80211_sband_iftype_data sdata[NUM_NL80211_BANDS];

/* Band templates duplicated per wiphy. The channel info
 * above is added to the band during setup.
 */
static const struct ieee80211_supported_band __wl_band_2ghz = {
	.band = NL80211_BAND_2GHZ,
	.bitrates = wl_g_rates,
	.n_bitrates = wl_g_rates_size,
};

static const struct ieee80211_supported_band __wl_band_5ghz = {
	.band = NL80211_BAND_5GHZ,
	.bitrates = wl_a_rates,
	.n_bitrates = wl_a_rates_size,
};

static struct ieee80211_supported_band __wl_band_6ghz = {
	.band = NL80211_BAND_6GHZ,
	.bitrates = wl_a_rates,
	.n_bitrates = wl_a_rates_size,
};

/* This is to override regulatory domains defined in cfg80211 module (reg.c)
 * By default world regulatory domain defined in reg.c puts the flags
 * NL80211_RRF_NO_IR for 5GHz channels (for * 36..48 and 149..165).
 * With respect to these flags, wpa_supplicant doesn't * start p2p
 * operations on 5GHz channels. All the changes in world regulatory
 * domain are to be done here.
 */
static const struct ieee80211_regdomain brcmf_regdom = {
	.n_reg_rules = 5,
	.alpha2 =  "99",
	.reg_rules = {
		/* IEEE 802.11b/g, channels 1..11 */
		REG_RULE(2412-10, 2472+10, 40, 6, 20, 0),
		/* If any */
		/* IEEE 802.11 channel 14 - Only JP enables
		 * this and for 802.11b only
		 */
		REG_RULE(2484-10, 2484+10, 20, 6, 20, 0),
		/* IEEE 802.11a, channel 36..64 */
		REG_RULE(5150-10, 5350+10, 160, 6, 20, 0),
		/* IEEE 802.11a, channel 100..165 */
		REG_RULE(5470-10, 5850+10, 160, 6, 20, 0),
		/* IEEE 802.11ax, 6E */
		REG_RULE(5935-10, 7115+10, 160, 6, 20, 0),
	}
};

/* Note: brcmf_cipher_suites is an array of int defining which cipher suites
 * are supported. A pointer to this array and the number of entries is passed
 * on to upper layers. AES_CMAC defines whether or not the driver supports MFP.
 * So the cipher suite AES_CMAC has to be the last one in the array, and when
 * device does not support MFP then the number of suites will be decreased by 4
 */
static const u32 brcmf_cipher_suites[] = {
	WLAN_CIPHER_SUITE_WEP40,
	WLAN_CIPHER_SUITE_WEP104,
	WLAN_CIPHER_SUITE_TKIP,
	WLAN_CIPHER_SUITE_CCMP,
	WLAN_CIPHER_SUITE_CCMP_256,
	WLAN_CIPHER_SUITE_GCMP,
	WLAN_CIPHER_SUITE_GCMP_256,
	/* Keep as last entry: */
	WLAN_CIPHER_SUITE_AES_CMAC,
	WLAN_CIPHER_SUITE_BIP_CMAC_256,
	WLAN_CIPHER_SUITE_BIP_GMAC_128,
	WLAN_CIPHER_SUITE_BIP_GMAC_256
};

/* Vendor specific ie. id = 221, oui and type defines exact ie */
struct brcmf_vs_tlv {
	u8 id;
	u8 len;
	u8 oui[3];
	u8 oui_type;
};

struct parsed_vndr_ie_info {
	u8 *ie_ptr;
	u32 ie_len;	/* total length including id & length field */
	struct brcmf_vs_tlv vndrie;
};

struct parsed_vndr_ies {
	u32 count;
	struct parsed_vndr_ie_info ie_info[VNDR_IE_PARSE_LIMIT];
};

struct brcmf_ext_tlv {
	u8 id;
	u8 len;
	u8 ext_id;
};

struct parsed_ext_ie_info {
	u8 *ie_ptr;
	u32 ie_len;	/* total length including id & length field */
	struct brcmf_ext_tlv ie_data;
};

struct parsed_extension_ies {
	u32 count;
	struct parsed_ext_ie_info ie_info[VNDR_IE_PARSE_LIMIT];
};

struct dot11_assoc_resp {
	u16	capability;	/* capability information */
	u16	status;		/* status code */
	u16	aid;		/* association ID */
};

#define WLC_E_IF_ROLE_STA		0	/* Infra STA */
#define WLC_E_IF_ROLE_AP		1	/* Access Point */

#define WL_INTERFACE_CREATE_VER_1		1
#define WL_INTERFACE_CREATE_VER_2		2
#define WL_INTERFACE_CREATE_VER_3		3
#define WL_INTERFACE_CREATE_VER_MAX		WL_INTERFACE_CREATE_VER_3

#define WL_INTERFACE_MAC_DONT_USE	0x0
#define WL_INTERFACE_MAC_USE		0x2

#define WL_INTERFACE_CREATE_STA		0x0
#define WL_INTERFACE_CREATE_AP		0x1

struct wl_interface_create_v1 {
	u16	ver;			/* structure version */
	u32	flags;			/* flags for operation */
	u8	mac_addr[ETH_ALEN];	/* MAC address */
	u32	wlc_index;		/* optional for wlc index */
};

struct wl_interface_create_v2 {
	u16	ver;			/* structure version */
	u8	pad1[2];
	u32	flags;			/* flags for operation */
	u8	mac_addr[ETH_ALEN];	/* MAC address */
	u8	iftype;			/* type of interface created */
	u8	pad2;
	u32	wlc_index;		/* optional for wlc index */
};

struct wl_interface_create_v3 {
	u16 ver;			/* structure version */
	u16 len;			/* length of structure + data */
	u16 fixed_len;			/* length of structure */
	u8 iftype;			/* type of interface created */
	u8 wlc_index;			/* optional for wlc index */
	u32 flags;			/* flags for operation */
	u8 mac_addr[ETH_ALEN];		/* MAC address */
	u8 bssid[ETH_ALEN];		/* optional for BSSID */
	u8 if_index;			/* interface index request */
	u8 pad[3];
	u8 data[];			/* Optional for specific data */
};

/* tlv used to return wl_wsec_info properties */
struct wl_wsec_info_tlv {
	u16 type;
	u16 len;	/* data length */
	u8 data[1];	/* data follows */
};

/* input/output data type for wsec_info iovar */
struct wl_wsec_info {
	u8 version; /* structure version */
	u8 pad[2];
	u8 num_tlvs;
	struct wl_wsec_info_tlv tlvs[1]; /* tlv data follows */
};

static int brcmf_setup_wiphybands(struct brcmf_cfg80211_info *cfg);
static bool
wl_cfgoce_has_ie(const u8 *ie, const u8 **tlvs, u32 *tlvs_len,
		 const u8 *oui, u32 oui_len, u8 type);

/* Check whether the given IE looks like WFA OCE IE. */
#define wl_cfgoce_is_oce_ie(ie, tlvs, len)	\
	wl_cfgoce_has_ie(ie, tlvs, len,		\
			 (const u8 *)WFA_OUI, TLV_OUI_LEN, WFA_OUI_TYPE_MBO_OCE)

static s32
wl_set_wsec_info_algos(struct brcmf_if *ifp, u32 algos, u32 mask)
{
	struct brcmf_pub *drvr = ifp->drvr;
	s32 err = 0;
	struct wl_wsec_info *wsec_info;
	struct bcm_xtlv *wsec_info_tlv;
	u16 tlv_data_len;
	u8 tlv_data[8];
	u32 param_len;
	u8 *buf;

	brcmf_dbg(TRACE, "Enter\n");

	buf = kzalloc(sizeof(struct wl_wsec_info) + sizeof(tlv_data), GFP_KERNEL);
	if (!buf) {
		bphy_err(drvr, "unable to allocate.\n");
		return -ENOMEM;
	}

	wsec_info = (struct wl_wsec_info *)buf;
	wsec_info->version = WL_WSEC_INFO_VERSION;
	wsec_info_tlv = (struct bcm_xtlv *)(buf + offsetof(struct wl_wsec_info, tlvs));

	wsec_info->num_tlvs++;
	tlv_data_len = sizeof(tlv_data);
	memcpy(tlv_data, &algos, sizeof(algos));
	memcpy(tlv_data + sizeof(algos), &mask, sizeof(mask));

	wsec_info_tlv->id = cpu_to_le16(WL_WSEC_INFO_BSS_ALGOS);
	wsec_info_tlv->len = cpu_to_le16(tlv_data_len);
	memcpy(wsec_info_tlv->data, tlv_data, tlv_data_len);

	param_len = offsetof(struct wl_wsec_info, tlvs) +
		    offsetof(struct wl_wsec_info_tlv, data) + tlv_data_len;

	err = brcmf_fil_bsscfg_data_set(ifp, "wsec_info", buf, param_len);
	if (err)
		brcmf_err("set wsec_info_error:%d\n", err);

	kfree(buf);
	return err;
}

/* Is any of the tlvs the expected entry? If
 * not update the tlvs buffer pointer/length.
 */
static bool
wl_cfgoce_has_ie(const u8 *ie, const u8 **tlvs, u32 *tlvs_len,
		 const u8 *oui, u32 oui_len, u8 type)
{
	/* If the contents match the OUI and the type */
	if (ie[TLV_LEN_OFF] >= oui_len + 1 &&
	    !memcmp(&ie[TLV_BODY_OFF], oui, oui_len) &&
	    type == ie[TLV_BODY_OFF + oui_len]) {
		return true;
	}

	if (!tlvs)
		return false;
	/* point to the next ie */
	ie += ie[TLV_LEN_OFF] + TLV_HDR_LEN;
	/* calculate the length of the rest of the buffer */
	*tlvs_len -= (int)(ie - *tlvs);
	/* update the pointer to the start of the buffer */
	*tlvs = ie;

	return false;
}

static u8 nl80211_band_to_fwil(enum nl80211_band band)
{
	switch (band) {
	case NL80211_BAND_2GHZ:
		return WLC_BAND_2G;
	case NL80211_BAND_5GHZ:
		return WLC_BAND_5G;
	case NL80211_BAND_6GHZ:
		return WLC_BAND_6G;
	default:
		WARN_ON(1);
		break;
	}
	return 0;
}

static u16 chandef_to_chanspec(struct brcmu_d11inf *d11inf,
			       struct cfg80211_chan_def *ch)
{
	struct brcmu_chan ch_inf;
	s32 primary_offset;

	brcmf_dbg(TRACE, "chandef: control %d center %d width %d\n",
		  ch->chan->center_freq, ch->center_freq1, ch->width);
	ch_inf.chnum = ieee80211_frequency_to_channel(ch->center_freq1);
	primary_offset = ch->chan->center_freq - ch->center_freq1;
	switch (ch->width) {
	case NL80211_CHAN_WIDTH_20:
	case NL80211_CHAN_WIDTH_20_NOHT:
		ch_inf.bw = BRCMU_CHAN_BW_20;
		WARN_ON(primary_offset != 0);
		break;
	case NL80211_CHAN_WIDTH_40:
		ch_inf.bw = BRCMU_CHAN_BW_40;
		if (primary_offset > 0)
			ch_inf.sb = BRCMU_CHAN_SB_U;
		else
			ch_inf.sb = BRCMU_CHAN_SB_L;
		break;
	case NL80211_CHAN_WIDTH_80:
		ch_inf.bw = BRCMU_CHAN_BW_80;
		if (primary_offset == -30)
			ch_inf.sb = BRCMU_CHAN_SB_LL;
		else if (primary_offset == -10)
			ch_inf.sb = BRCMU_CHAN_SB_LU;
		else if (primary_offset == 10)
			ch_inf.sb = BRCMU_CHAN_SB_UL;
		else
			ch_inf.sb = BRCMU_CHAN_SB_UU;
		break;
	case NL80211_CHAN_WIDTH_160:
		ch_inf.bw = BRCMU_CHAN_BW_160;
		if (primary_offset == -70)
			ch_inf.sb = BRCMU_CHAN_SB_LLL;
		else if (primary_offset == -50)
			ch_inf.sb = BRCMU_CHAN_SB_LLU;
		else if (primary_offset == -30)
			ch_inf.sb = BRCMU_CHAN_SB_LUL;
		else if (primary_offset == -10)
			ch_inf.sb = BRCMU_CHAN_SB_LUU;
		else if (primary_offset == 10)
			ch_inf.sb = BRCMU_CHAN_SB_ULL;
		else if (primary_offset == 30)
			ch_inf.sb = BRCMU_CHAN_SB_ULU;
		else if (primary_offset == 50)
			ch_inf.sb = BRCMU_CHAN_SB_UUL;
		else
			ch_inf.sb = BRCMU_CHAN_SB_UUU;
		break;
	case NL80211_CHAN_WIDTH_80P80:
	case NL80211_CHAN_WIDTH_5:
	case NL80211_CHAN_WIDTH_10:
	default:
		WARN_ON_ONCE(1);
	}
	switch (ch->chan->band) {
	case NL80211_BAND_2GHZ:
		ch_inf.band = BRCMU_CHAN_BAND_2G;
		break;
	case NL80211_BAND_5GHZ:
		ch_inf.band = BRCMU_CHAN_BAND_5G;
		break;
	case NL80211_BAND_6GHZ:
		ch_inf.band = BRCMU_CHAN_BAND_6G;
		break;
	case NL80211_BAND_60GHZ:
	default:
		WARN_ON_ONCE(1);
	}
	d11inf->encchspec(&ch_inf);

	brcmf_dbg(TRACE, "chanspec: 0x%x\n", ch_inf.chspec);
	return ch_inf.chspec;
}

u16 channel_to_chanspec(struct brcmu_d11inf *d11inf,
			struct ieee80211_channel *ch)
{
	struct brcmu_chan ch_inf;

	switch (ch->band) {
	case NL80211_BAND_2GHZ:
		ch_inf.band = BRCMU_CHAN_BAND_2G;
		break;
	case NL80211_BAND_5GHZ:
		ch_inf.band = BRCMU_CHAN_BAND_5G;
		break;
	case NL80211_BAND_6GHZ:
		ch_inf.band = BRCMU_CHAN_BAND_6G;
		break;
	case NL80211_BAND_60GHZ:
	default:
		WARN_ON_ONCE(1);
	}
	ch_inf.chnum = ieee80211_frequency_to_channel(ch->center_freq);
	ch_inf.bw = BRCMU_CHAN_BW_20;
	d11inf->encchspec(&ch_inf);

	return ch_inf.chspec;
}

/* Traverse a string of 1-byte tag/1-byte length/variable-length value
 * triples, returning a pointer to the substring whose first element
 * matches tag
 */
static const struct brcmf_tlv *
brcmf_parse_tlvs(const void *buf, int buflen, uint key)
{
	const struct brcmf_tlv *elt = buf;
	int totlen = buflen;

	/* find tagged parameter */
	while (totlen >= TLV_HDR_LEN) {
		int len = elt->len;

		/* validate remaining totlen */
		if ((elt->id == key) && (totlen >= (len + TLV_HDR_LEN)))
			return elt;

		elt = (struct brcmf_tlv *)((u8 *)elt + (len + TLV_HDR_LEN));
		totlen -= (len + TLV_HDR_LEN);
	}

	return NULL;
}

/* Is any of the tlvs the expected entry? If
 * not update the tlvs buffer pointer/length.
 */
static bool
brcmf_tlv_has_ie(const u8 *ie, const u8 **tlvs, u32 *tlvs_len,
		 const u8 *oui, u32 oui_len, u8 type)
{
	/* If the contents match the OUI and the type */
	if (ie[TLV_LEN_OFF] >= oui_len + 1 &&
	    !memcmp(&ie[TLV_BODY_OFF], oui, oui_len) &&
	    type == ie[TLV_BODY_OFF + oui_len]) {
		return true;
	}

	if (tlvs == NULL)
		return false;
	/* point to the next ie */
	ie += ie[TLV_LEN_OFF] + TLV_HDR_LEN;
	/* calculate the length of the rest of the buffer */
	*tlvs_len -= (int)(ie - *tlvs);
	/* update the pointer to the start of the buffer */
	*tlvs = ie;

	return false;
}

static struct brcmf_vs_tlv *
brcmf_find_wpaie(const u8 *parse, u32 len)
{
	const struct brcmf_tlv *ie;

	while ((ie = brcmf_parse_tlvs(parse, len, WLAN_EID_VENDOR_SPECIFIC))) {
		if (brcmf_tlv_has_ie((const u8 *)ie, &parse, &len,
				     WPA_OUI, TLV_OUI_LEN, WPA_OUI_TYPE))
			return (struct brcmf_vs_tlv *)ie;
	}
	return NULL;
}

static struct brcmf_vs_tlv *
brcmf_find_wpsie(const u8 *parse, u32 len)
{
	const struct brcmf_tlv *ie;

	while ((ie = brcmf_parse_tlvs(parse, len, WLAN_EID_VENDOR_SPECIFIC))) {
		if (brcmf_tlv_has_ie((u8 *)ie, &parse, &len,
				     WPA_OUI, TLV_OUI_LEN, WPS_OUI_TYPE))
			return (struct brcmf_vs_tlv *)ie;
	}
	return NULL;
}

static int brcmf_vif_change_validate(struct brcmf_cfg80211_info *cfg,
				     struct brcmf_cfg80211_vif *vif,
				     enum nl80211_iftype new_type)
{
	struct brcmf_cfg80211_vif *pos;
	bool check_combos = false;
	int ret = 0;
	struct iface_combination_params params = {
		.num_different_channels = 1,
	};

	list_for_each_entry(pos, &cfg->vif_list, list)
		if (pos == vif) {
			params.iftype_num[new_type]++;
		} else {
			/* concurrent interfaces so need check combinations */
			check_combos = true;
			params.iftype_num[pos->wdev.iftype]++;
		}

	if (check_combos)
		ret = cfg80211_check_combinations(cfg->wiphy, &params);

	return ret;
}

static int brcmf_vif_add_validate(struct brcmf_cfg80211_info *cfg,
				  enum nl80211_iftype new_type)
{
	struct brcmf_cfg80211_vif *pos;
	struct iface_combination_params params = {
		.num_different_channels = 1,
	};

	list_for_each_entry(pos, &cfg->vif_list, list)
		params.iftype_num[pos->wdev.iftype]++;

	params.iftype_num[new_type]++;
	return cfg80211_check_combinations(cfg->wiphy, &params);
}

static void convert_key_from_CPU(struct brcmf_wsec_key *key,
				 struct brcmf_wsec_key_le *key_le)
{
	key_le->index = cpu_to_le32(key->index);
	key_le->len = cpu_to_le32(key->len);
	key_le->algo = cpu_to_le32(key->algo);
	key_le->flags = cpu_to_le32(key->flags);
	key_le->rxiv.hi = cpu_to_le32(key->rxiv.hi);
	key_le->rxiv.lo = cpu_to_le16(key->rxiv.lo);
	key_le->iv_initialized = cpu_to_le32(key->iv_initialized);
	memcpy(key_le->data, key->data, sizeof(key->data));
	memcpy(key_le->ea, key->ea, sizeof(key->ea));
}

static int
send_key_to_dongle(struct brcmf_if *ifp, struct brcmf_wsec_key *key)
{
	struct brcmf_pub *drvr = ifp->drvr;
	int err;
	struct brcmf_wsec_key_le key_le;

	convert_key_from_CPU(key, &key_le);

	brcmf_netdev_wait_pend8021x(ifp);

	err = brcmf_fil_bsscfg_data_set(ifp, "wsec_key", &key_le,
					sizeof(key_le));

	if (err)
		bphy_err(drvr, "wsec_key error (%d)\n", err);
	return err;
}

void
brcmf_cfg80211_update_proto_addr_mode(struct wireless_dev *wdev)
{
	struct brcmf_cfg80211_vif *vif;
	struct brcmf_if *ifp;

	vif = container_of(wdev, struct brcmf_cfg80211_vif, wdev);
	ifp = vif->ifp;

	if ((wdev->iftype == NL80211_IFTYPE_ADHOC) ||
	    (wdev->iftype == NL80211_IFTYPE_AP) ||
	    (wdev->iftype == NL80211_IFTYPE_P2P_GO))
		brcmf_proto_configure_addr_mode(ifp->drvr, ifp->ifidx,
						ADDR_DIRECT);
	else
		brcmf_proto_configure_addr_mode(ifp->drvr, ifp->ifidx,
						ADDR_INDIRECT);
}

static int brcmf_get_first_free_bsscfgidx(struct brcmf_pub *drvr)
{
	int bsscfgidx;

	for (bsscfgidx = 0; bsscfgidx < BRCMF_MAX_IFS; bsscfgidx++) {
		/* bsscfgidx 1 is reserved for legacy P2P */
		if (bsscfgidx == 1)
			continue;
		if (!drvr->iflist[bsscfgidx])
			return bsscfgidx;
	}

	return -ENOMEM;
}

static void brcmf_set_vif_sta_macaddr(struct brcmf_if *ifp, u8 *mac_addr)
{
	u8 mac_idx = ifp->drvr->sta_mac_idx;

	/* set difference MAC address with locally administered bit */
	memcpy(mac_addr, ifp->mac_addr, ETH_ALEN);
	mac_addr[0] |= 0x02;
	mac_addr[3] ^= mac_idx ? 0xC0 : 0xA0;
	mac_idx++;
	mac_idx = mac_idx % 2;
	ifp->drvr->sta_mac_idx = mac_idx;
}

static int brcmf_cfg80211_request_sta_if(struct brcmf_if *ifp, u8 *macaddr)
{
	struct wl_interface_create_v1 iface_v1;
	struct wl_interface_create_v2 iface_v2;
	struct wl_interface_create_v3 iface_v3;
	u32 iface_create_ver;
	int err;

	/* interface_create version 1 */
	memset(&iface_v1, 0, sizeof(iface_v1));
	iface_v1.ver = WL_INTERFACE_CREATE_VER_1;
	iface_v1.flags = WL_INTERFACE_CREATE_STA |
			 WL_INTERFACE_MAC_USE;
	if (!is_zero_ether_addr(macaddr))
		memcpy(iface_v1.mac_addr, macaddr, ETH_ALEN);
	else
		brcmf_set_vif_sta_macaddr(ifp, iface_v1.mac_addr);

	err = brcmf_fil_iovar_data_get(ifp, "interface_create",
				       &iface_v1,
				       sizeof(iface_v1));
	if (err) {
		brcmf_dbg(INFO, "failed to create interface(v1), err=%d\n",
			   err);
	} else {
		brcmf_dbg(INFO, "interface created(v1)\n");
		return 0;
	}

	/* interface_create version 2 */
	memset(&iface_v2, 0, sizeof(iface_v2));
	iface_v2.ver = WL_INTERFACE_CREATE_VER_2;
	iface_v2.flags = WL_INTERFACE_MAC_USE;
	iface_v2.iftype = WL_INTERFACE_CREATE_STA;
	if (!is_zero_ether_addr(macaddr))
		memcpy(iface_v2.mac_addr, macaddr, ETH_ALEN);
	else
		brcmf_set_vif_sta_macaddr(ifp, iface_v2.mac_addr);

	err = brcmf_fil_iovar_data_get(ifp, "interface_create",
				       &iface_v2,
				       sizeof(iface_v2));
	if (err) {
		brcmf_dbg(INFO, "failed to create interface(v2), err=%d\n",
			   err);
	} else {
		brcmf_dbg(INFO, "interface created(v2)\n");
		return 0;
	}

	/* interface_create version 3+ */
	/* get supported version from firmware side */
	iface_create_ver = 0;
	err = brcmf_fil_bsscfg_int_get(ifp, "interface_create",
				       &iface_create_ver);
	if (err) {
		brcmf_err("fail to get supported version, err=%d\n", err);
		return -EOPNOTSUPP;
	}

	switch (iface_create_ver) {
	case WL_INTERFACE_CREATE_VER_3:
		memset(&iface_v3, 0, sizeof(iface_v3));
		iface_v3.ver = WL_INTERFACE_CREATE_VER_3;
		iface_v3.flags = WL_INTERFACE_MAC_USE;
		iface_v3.iftype = WL_INTERFACE_CREATE_STA;
		if (!is_zero_ether_addr(macaddr))
			memcpy(iface_v3.mac_addr, macaddr, ETH_ALEN);
		else
			brcmf_set_vif_sta_macaddr(ifp, iface_v3.mac_addr);

		err = brcmf_fil_iovar_data_get(ifp, "interface_create",
					       &iface_v3,
					       sizeof(iface_v3));

		if (!err)
			brcmf_dbg(INFO, "interface created(v3)\n");
		break;
	default:
		brcmf_err("not support interface create(v%d)\n",
			  iface_create_ver);
		err = -EOPNOTSUPP;
		break;
	}

	if (err) {
		brcmf_info("station interface creation failed (%d)\n",
			   err);
		return -EIO;
	}

	return 0;
}

static int brcmf_cfg80211_request_ap_if(struct brcmf_if *ifp)
{
	struct wl_interface_create_v1 iface_v1;
	struct wl_interface_create_v2 iface_v2;
	struct wl_interface_create_v3 iface_v3;
	u32 iface_create_ver;
	struct brcmf_pub *drvr = ifp->drvr;
	struct brcmf_mbss_ssid_le mbss_ssid_le;
	int bsscfgidx;
	int err;

	/* interface_create version 1 */
	memset(&iface_v1, 0, sizeof(iface_v1));
	iface_v1.ver = WL_INTERFACE_CREATE_VER_1;
	iface_v1.flags = WL_INTERFACE_CREATE_AP |
			 WL_INTERFACE_MAC_USE;

	brcmf_set_vif_sta_macaddr(ifp, iface_v1.mac_addr);

	err = brcmf_fil_iovar_data_get(ifp, "interface_create",
				       &iface_v1,
				       sizeof(iface_v1));
	if (err) {
		brcmf_dbg(INFO, "failed to create interface(v1), err=%d\n",
			   err);
	} else {
		brcmf_dbg(INFO, "interface created(v1)\n");
		return 0;
	}

	/* interface_create version 2 */
	memset(&iface_v2, 0, sizeof(iface_v2));
	iface_v2.ver = WL_INTERFACE_CREATE_VER_2;
	iface_v2.flags = WL_INTERFACE_MAC_USE;
	iface_v2.iftype = WL_INTERFACE_CREATE_AP;

	brcmf_set_vif_sta_macaddr(ifp, iface_v2.mac_addr);

	err = brcmf_fil_iovar_data_get(ifp, "interface_create",
				       &iface_v2,
				       sizeof(iface_v2));
	if (err) {
		brcmf_dbg(INFO, "failed to create interface(v2), err=%d\n",
			   err);
	} else {
		brcmf_dbg(INFO, "interface created(v2)\n");
		return 0;
	}

	/* interface_create version 3+ */
	/* get supported version from firmware side */
	iface_create_ver = 0;
	err = brcmf_fil_bsscfg_int_get(ifp, "interface_create",
				       &iface_create_ver);
	if (err) {
		brcmf_err("fail to get supported version, err=%d\n", err);
		return -EOPNOTSUPP;
	}

	switch (iface_create_ver) {
	case WL_INTERFACE_CREATE_VER_3:
		memset(&iface_v3, 0, sizeof(iface_v3));
		iface_v3.ver = WL_INTERFACE_CREATE_VER_3;
		iface_v3.flags = WL_INTERFACE_MAC_USE;
		iface_v3.iftype = WL_INTERFACE_CREATE_AP;
		brcmf_set_vif_sta_macaddr(ifp, iface_v3.mac_addr);

		err = brcmf_fil_iovar_data_get(ifp, "interface_create",
					       &iface_v3,
					       sizeof(iface_v3));

		if (!err)
			brcmf_dbg(INFO, "interface created(v3)\n");
		break;
	default:
		brcmf_err("not support interface create(v%d)\n",
			  iface_create_ver);
		err = -EOPNOTSUPP;
		break;
	}

	if (err) {
		brcmf_info("Does not support interface_create (%d)\n",
			   err);
		memset(&mbss_ssid_le, 0, sizeof(mbss_ssid_le));
		bsscfgidx = brcmf_get_first_free_bsscfgidx(ifp->drvr);
		if (bsscfgidx < 0)
			return bsscfgidx;

		mbss_ssid_le.bsscfgidx = cpu_to_le32(bsscfgidx);
		mbss_ssid_le.SSID_len = cpu_to_le32(5);
		sprintf(mbss_ssid_le.SSID, "ssid%d", bsscfgidx);

		err = brcmf_fil_bsscfg_data_set(ifp, "bsscfg:ssid", &mbss_ssid_le,
						sizeof(mbss_ssid_le));

		if (err < 0)
			bphy_err(drvr, "setting ssid failed %d\n", err);
	}

	return err;
}

/**
 * brcmf_ap_add_vif() - create a new AP or STA virtual interface
 *
 * @wiphy: wiphy device of new interface.
 * @name: name of the new interface.
 * @params: contains mac address for AP or STA device.
 */
static
struct wireless_dev *brcmf_apsta_add_vif(struct wiphy *wiphy, const char *name,
					 struct vif_params *params,
					 enum nl80211_iftype type)
{
	struct brcmf_cfg80211_info *cfg = wiphy_to_cfg(wiphy);
	struct brcmf_if *ifp = netdev_priv(cfg_to_ndev(cfg));
	struct brcmf_pub *drvr = cfg->pub;
	struct brcmf_cfg80211_vif *vif;
	int err;

	if (type != NL80211_IFTYPE_STATION && type != NL80211_IFTYPE_AP)
		return ERR_PTR(-EINVAL);

	if (brcmf_cfg80211_vif_event_armed(cfg))
		return ERR_PTR(-EBUSY);

	brcmf_dbg(INFO, "Adding vif \"%s\"\n", name);

	vif = brcmf_alloc_vif(cfg, type);
	if (IS_ERR(vif))
		return (struct wireless_dev *)vif;

	brcmf_cfg80211_arm_vif_event(cfg, vif);

	if (type == NL80211_IFTYPE_STATION)
		err = brcmf_cfg80211_request_sta_if(ifp, params->macaddr);
	else
		err = brcmf_cfg80211_request_ap_if(ifp);
	if (err) {
		brcmf_cfg80211_arm_vif_event(cfg, NULL);
		goto fail;
	}

	/* wait for firmware event */
	err = brcmf_cfg80211_wait_vif_event(cfg, BRCMF_E_IF_ADD,
					    BRCMF_VIF_EVENT_TIMEOUT);
	brcmf_cfg80211_arm_vif_event(cfg, NULL);
	if (!err) {
		bphy_err(drvr, "timeout occurred\n");
		err = -EIO;
		goto fail;
	}

	/* interface created in firmware */
	ifp = vif->ifp;
	if (!ifp) {
		bphy_err(drvr, "no if pointer provided\n");
		err = -ENOENT;
		goto fail;
	}

	strncpy(ifp->ndev->name, name, sizeof(ifp->ndev->name) - 1);
	err = brcmf_net_attach(ifp, true);
	if (err) {
		bphy_err(drvr, "Registering netdevice failed\n");
		free_netdev(ifp->ndev);
		goto fail;
	}

	return &ifp->vif->wdev;

fail:
	brcmf_free_vif(vif);
	return ERR_PTR(err);
}

static bool brcmf_is_apmode(struct brcmf_cfg80211_vif *vif)
{
	enum nl80211_iftype iftype;

	iftype = vif->wdev.iftype;
	return iftype == NL80211_IFTYPE_AP || iftype == NL80211_IFTYPE_P2P_GO;
}

static bool brcmf_is_ibssmode(struct brcmf_cfg80211_vif *vif)
{
	return vif->wdev.iftype == NL80211_IFTYPE_ADHOC;
}

/**
 * brcmf_mon_add_vif() - create monitor mode virtual interface
 *
 * @wiphy: wiphy device of new interface.
 * @name: name of the new interface.
 */
static struct wireless_dev *brcmf_mon_add_vif(struct wiphy *wiphy,
					      const char *name)
{
	struct brcmf_cfg80211_info *cfg = wiphy_to_cfg(wiphy);
	struct brcmf_cfg80211_vif *vif;
	struct net_device *ndev;
	struct brcmf_if *ifp;
	int err;

	if (cfg->pub->mon_if) {
		err = -EEXIST;
		goto err_out;
	}

	vif = brcmf_alloc_vif(cfg, NL80211_IFTYPE_MONITOR);
	if (IS_ERR(vif)) {
		err = PTR_ERR(vif);
		goto err_out;
	}

	ndev = alloc_netdev(sizeof(*ifp), name, NET_NAME_UNKNOWN, ether_setup);
	if (!ndev) {
		err = -ENOMEM;
		goto err_free_vif;
	}
	ndev->type = ARPHRD_IEEE80211_RADIOTAP;
	ndev->ieee80211_ptr = &vif->wdev;
	ndev->needs_free_netdev = true;
	ndev->priv_destructor = brcmf_cfg80211_free_netdev;
	SET_NETDEV_DEV(ndev, wiphy_dev(cfg->wiphy));

	ifp = netdev_priv(ndev);
	ifp->vif = vif;
	ifp->ndev = ndev;
	ifp->drvr = cfg->pub;

	vif->ifp = ifp;
	vif->wdev.netdev = ndev;

	err = brcmf_net_mon_attach(ifp);
	if (err) {
		brcmf_err("Failed to attach %s device\n", ndev->name);
		free_netdev(ndev);
		goto err_free_vif;
	}

	cfg->pub->mon_if = ifp;

	return &vif->wdev;

err_free_vif:
	brcmf_free_vif(vif);
err_out:
	return ERR_PTR(err);
}

static int brcmf_mon_del_vif(struct wiphy *wiphy, struct wireless_dev *wdev)
{
	struct brcmf_cfg80211_info *cfg = wiphy_to_cfg(wiphy);
	struct net_device *ndev = wdev->netdev;

	ndev->netdev_ops->ndo_stop(ndev);

	brcmf_net_detach(ndev, true);

	cfg->pub->mon_if = NULL;

	return 0;
}

static struct wireless_dev *brcmf_cfg80211_add_iface(struct wiphy *wiphy,
						     const char *name,
						     unsigned char name_assign_type,
						     enum nl80211_iftype type,
						     struct vif_params *params)
{
	struct brcmf_cfg80211_info *cfg = wiphy_to_cfg(wiphy);
	struct brcmf_pub *drvr = cfg->pub;
	struct wireless_dev *wdev;
	int err;

	brcmf_dbg(TRACE, "enter: %s type %d\n", name, type);
	err = brcmf_vif_add_validate(wiphy_to_cfg(wiphy), type);
	if (err) {
		bphy_err(drvr, "iface validation failed: err=%d\n", err);
		return ERR_PTR(err);
	}
	switch (type) {
	case NL80211_IFTYPE_ADHOC:
	case NL80211_IFTYPE_AP_VLAN:
	case NL80211_IFTYPE_WDS:
	case NL80211_IFTYPE_MESH_POINT:
		return ERR_PTR(-EOPNOTSUPP);
	case NL80211_IFTYPE_MONITOR:
		return brcmf_mon_add_vif(wiphy, name);
	case NL80211_IFTYPE_STATION:
	case NL80211_IFTYPE_AP:
		wdev = brcmf_apsta_add_vif(wiphy, name, params, type);
		break;
	case NL80211_IFTYPE_P2P_CLIENT:
	case NL80211_IFTYPE_P2P_GO:
	case NL80211_IFTYPE_P2P_DEVICE:
		wdev = brcmf_p2p_add_vif(wiphy, name, name_assign_type, type, params);
		break;
	case NL80211_IFTYPE_UNSPECIFIED:
	default:
		return ERR_PTR(-EINVAL);
	}

	if (IS_ERR(wdev))
		bphy_err(drvr, "add iface %s type %d failed: err=%d\n", name,
			 type, (int)PTR_ERR(wdev));
	else
		brcmf_cfg80211_update_proto_addr_mode(wdev);

	return wdev;
}

static void brcmf_scan_config_mpc(struct brcmf_if *ifp, int mpc)
{
	if (brcmf_feat_is_quirk_enabled(ifp, BRCMF_FEAT_QUIRK_NEED_MPC))
		brcmf_set_mpc(ifp, mpc);
}

void brcmf_set_mpc(struct brcmf_if *ifp, int mpc)
{
	struct brcmf_pub *drvr = ifp->drvr;
	s32 err = 0;

	ifp->drvr->req_mpc = mpc;
	if (check_vif_up(ifp->vif)) {
		err = brcmf_fil_iovar_int_set(ifp,
					      "mpc",
					      ifp->drvr->req_mpc);
		if (err) {
			bphy_err(drvr, "fail to set mpc\n");
			return;
		}
		brcmf_dbg(INFO, "MPC : %d\n", mpc);
	}
}

bool brcmf_is_apmode_operating(struct wiphy *wiphy)
{
	struct brcmf_cfg80211_info *cfg = wiphy_to_cfg(wiphy);
	struct brcmf_cfg80211_vif *vif;
	bool ret = false;

	list_for_each_entry(vif, &cfg->vif_list, list) {
		if (brcmf_is_apmode(vif) &&
		    test_bit(BRCMF_VIF_STATUS_AP_CREATED, &vif->sme_state))
			ret = true;
	}

	return ret;
}

s32 brcmf_notify_escan_complete(struct brcmf_cfg80211_info *cfg,
				struct brcmf_if *ifp, bool aborted,
				bool fw_abort)
{
	struct brcmf_pub *drvr = cfg->pub;
	struct brcmf_scan_params_le params_le;
	struct cfg80211_scan_request *scan_request;
	u64 reqid;
	u32 bucket;
	s32 err = 0;

	brcmf_dbg(SCAN, "Enter\n");

	/* clear scan request, because the FW abort can cause a second call */
	/* to this functon and might cause a double cfg80211_scan_done      */
	scan_request = cfg->scan_request;
	cfg->scan_request = NULL;

	if (timer_pending(&cfg->escan_timeout))
		del_timer_sync(&cfg->escan_timeout);

	if (fw_abort) {
		/* Do a scan abort to stop the driver's scan engine */
		brcmf_dbg(SCAN, "ABORT scan in firmware\n");
		memset(&params_le, 0, sizeof(params_le));
		eth_broadcast_addr(params_le.bssid);
		params_le.bss_type = DOT11_BSSTYPE_ANY;
		params_le.scan_type = 0;
		params_le.channel_num = cpu_to_le32(1);
		params_le.nprobes = cpu_to_le32(1);
		params_le.active_time = cpu_to_le32(-1);
		params_le.passive_time = cpu_to_le32(-1);
		params_le.home_time = cpu_to_le32(-1);
		/* Scan is aborted by setting channel_list[0] to -1 */
		params_le.channel_list[0] = cpu_to_le16(-1);
		/* E-Scan (or anyother type) can be aborted by SCAN */
		err = brcmf_fil_cmd_data_set(ifp, BRCMF_C_SCAN,
					     &params_le, sizeof(params_le));
		if (err)
			bphy_err(drvr, "Scan abort failed\n");
	}

	brcmf_scan_config_mpc(ifp, 1);

	/*
	 * e-scan can be initiated internally
	 * which takes precedence.
	 */
	if (cfg->int_escan_map) {
		brcmf_dbg(SCAN, "scheduled scan completed (%x)\n",
			  cfg->int_escan_map);
		while (cfg->int_escan_map) {
			bucket = __ffs(cfg->int_escan_map);
			cfg->int_escan_map &= ~BIT(bucket);
			reqid = brcmf_pno_find_reqid_by_bucket(cfg->pno,
							       bucket);
			if (!aborted) {
				brcmf_dbg(SCAN, "report results: reqid=%llu\n",
					  reqid);
				cfg80211_sched_scan_results(cfg_to_wiphy(cfg),
							    reqid);
			}
		}
	} else if (scan_request) {
		struct cfg80211_scan_info info = {
			.aborted = aborted,
		};

		brcmf_dbg(SCAN, "ESCAN Completed scan: %s\n",
			  aborted ? "Aborted" : "Done");
		cfg80211_scan_done(scan_request, &info);
	}
	if (!test_and_clear_bit(BRCMF_SCAN_STATUS_BUSY, &cfg->scan_status))
		brcmf_dbg(SCAN, "Scan complete, probably P2P scan\n");

	return err;
}

static int brcmf_cfg80211_del_apsta_iface(struct wiphy *wiphy,
					  struct wireless_dev *wdev)
{
	struct brcmf_cfg80211_info *cfg = wiphy_to_cfg(wiphy);
	struct net_device *ndev = wdev->netdev;
	struct brcmf_if *ifp = netdev_priv(ndev);
	struct brcmf_pub *drvr = cfg->pub;
	int ret;
	int err;

	brcmf_cfg80211_arm_vif_event(cfg, ifp->vif);

	err = brcmf_fil_bsscfg_data_set(ifp, "interface_remove", NULL, 0);
	if (err) {
		bphy_err(drvr, "interface_remove failed %d\n", err);
		goto err_unarm;
	}

	/* wait for firmware event */
	ret = brcmf_cfg80211_wait_vif_event(cfg, BRCMF_E_IF_DEL,
					    BRCMF_VIF_EVENT_TIMEOUT);
	if (!ret) {
		bphy_err(drvr, "timeout occurred\n");
		err = -EIO;
		goto err_unarm;
	}

	brcmf_remove_interface(ifp, true);

err_unarm:
	brcmf_cfg80211_arm_vif_event(cfg, NULL);
	return err;
}

static
int brcmf_cfg80211_del_iface(struct wiphy *wiphy, struct wireless_dev *wdev)
{
	struct brcmf_cfg80211_info *cfg = wiphy_to_cfg(wiphy);
	struct net_device *ndev = wdev->netdev;

	if (ndev && ndev == cfg_to_ndev(cfg))
		return -ENOTSUPP;

	/* vif event pending in firmware */
	if (brcmf_cfg80211_vif_event_armed(cfg))
		return -EBUSY;

	if (ndev) {
		if (test_bit(BRCMF_SCAN_STATUS_BUSY, &cfg->scan_status) &&
		    cfg->escan_info.ifp == netdev_priv(ndev))
			brcmf_notify_escan_complete(cfg, netdev_priv(ndev),
						    true, true);

		brcmf_fil_iovar_int_set(netdev_priv(ndev), "mpc", 1);
	}

	switch (wdev->iftype) {
	case NL80211_IFTYPE_ADHOC:
	case NL80211_IFTYPE_AP_VLAN:
	case NL80211_IFTYPE_WDS:
	case NL80211_IFTYPE_MESH_POINT:
		return -EOPNOTSUPP;
	case NL80211_IFTYPE_MONITOR:
		return brcmf_mon_del_vif(wiphy, wdev);
	case NL80211_IFTYPE_STATION:
	case NL80211_IFTYPE_AP:
		return brcmf_cfg80211_del_apsta_iface(wiphy, wdev);
	case NL80211_IFTYPE_P2P_CLIENT:
	case NL80211_IFTYPE_P2P_GO:
	case NL80211_IFTYPE_P2P_DEVICE:
		return brcmf_p2p_del_vif(wiphy, wdev);
	case NL80211_IFTYPE_UNSPECIFIED:
	default:
		return -EINVAL;
	}
	return -EOPNOTSUPP;
}

static s32
brcmf_cfg80211_change_iface(struct wiphy *wiphy, struct net_device *ndev,
			 enum nl80211_iftype type,
			 struct vif_params *params)
{
	struct brcmf_cfg80211_info *cfg = wiphy_to_cfg(wiphy);
	struct brcmf_if *ifp = netdev_priv(ndev);
	struct brcmf_cfg80211_vif *vif = ifp->vif;
	struct brcmf_pub *drvr = cfg->pub;
	s32 infra = 0;
	s32 ap = 0;
	s32 err = 0;

	brcmf_dbg(TRACE, "Enter, bsscfgidx=%d, type=%d\n", ifp->bsscfgidx,
		  type);

	/* WAR: There are a number of p2p interface related problems which
	 * need to be handled initially (before doing the validate).
	 * wpa_supplicant tends to do iface changes on p2p device/client/go
	 * which are not always possible/allowed. However we need to return
	 * OK otherwise the wpa_supplicant wont start. The situation differs
	 * on configuration and setup (p2pon=1 module param). The first check
	 * is to see if the request is a change to station for p2p iface.
	 */
	if ((type == NL80211_IFTYPE_STATION) &&
	    ((vif->wdev.iftype == NL80211_IFTYPE_P2P_CLIENT) ||
	     (vif->wdev.iftype == NL80211_IFTYPE_P2P_GO) ||
	     (vif->wdev.iftype == NL80211_IFTYPE_P2P_DEVICE))) {
		brcmf_dbg(TRACE, "Ignoring cmd for p2p if\n");
		/* Now depending on whether module param p2pon=1 was used the
		 * response needs to be either 0 or EOPNOTSUPP. The reason is
		 * that if p2pon=1 is used, but a newer supplicant is used then
		 * we should return an error, as this combination wont work.
		 * In other situations 0 is returned and supplicant will start
		 * normally. It will give a trace in cfg80211, but it is the
		 * only way to get it working. Unfortunately this will result
		 * in situation where we wont support new supplicant in
		 * combination with module param p2pon=1, but that is the way
		 * it is. If the user tries this then unloading of driver might
		 * fail/lock.
		 */
		if (cfg->p2p.p2pdev_dynamically)
			return -EOPNOTSUPP;
		else
			return 0;
	}
	err = brcmf_vif_change_validate(wiphy_to_cfg(wiphy), vif, type);
	if (err) {
		bphy_err(drvr, "iface validation failed: err=%d\n", err);
		return err;
	}
	switch (type) {
	case NL80211_IFTYPE_MONITOR:
	case NL80211_IFTYPE_WDS:
		bphy_err(drvr, "type (%d) : currently we do not support this type\n",
			 type);
		return -EOPNOTSUPP;
	case NL80211_IFTYPE_ADHOC:
		infra = 0;
		break;
	case NL80211_IFTYPE_STATION:
		infra = 1;
		break;
	case NL80211_IFTYPE_AP:
	case NL80211_IFTYPE_P2P_GO:
		ap = 1;
		break;
	default:
		err = -EINVAL;
		goto done;
	}

	if (ap) {
		if (type == NL80211_IFTYPE_P2P_GO) {
			brcmf_dbg(INFO, "IF Type = P2P GO\n");
			err = brcmf_p2p_ifchange(cfg, BRCMF_FIL_P2P_IF_GO);
		}
		if (!err) {
			brcmf_dbg(INFO, "IF Type = AP\n");
		}
	} else {
		err = brcmf_fil_cmd_int_set(ifp, BRCMF_C_SET_INFRA, infra);
		if (err) {
			bphy_err(drvr, "WLC_SET_INFRA error (%d)\n", err);
			err = -EAGAIN;
			goto done;
		}
		brcmf_dbg(INFO, "IF Type = %s\n", brcmf_is_ibssmode(vif) ?
			  "Adhoc" : "Infra");
	}
	ndev->ieee80211_ptr->iftype = type;

	brcmf_cfg80211_update_proto_addr_mode(&vif->wdev);
	brcmf_setup_wiphybands(cfg);

done:
	brcmf_dbg(TRACE, "Exit\n");

	return err;
}

static void brcmf_escan_prep(struct brcmf_cfg80211_info *cfg,
			     struct brcmf_scan_params_le *params_le,
			     struct cfg80211_scan_request *request)
{
	u32 n_ssids;
	u32 n_channels;
	s32 i;
	s32 offset;
	u16 chanspec;
	char *ptr;
	struct brcmf_ssid_le ssid_le;

	eth_broadcast_addr(params_le->bssid);
	params_le->bss_type = DOT11_BSSTYPE_ANY;
	params_le->scan_type = BRCMF_SCANTYPE_ACTIVE;
	params_le->channel_num = 0;
	params_le->nprobes = cpu_to_le32(-1);
	params_le->active_time = cpu_to_le32(-1);
	params_le->passive_time = cpu_to_le32(-1);
	params_le->home_time = cpu_to_le32(-1);
	memset(&params_le->ssid_le, 0, sizeof(params_le->ssid_le));

	n_ssids = request->n_ssids;
	n_channels = request->n_channels;

	/* Copy channel array if applicable */
	brcmf_dbg(SCAN, "### List of channelspecs to scan ### %d\n",
		  n_channels);
	if (n_channels > 0) {
		for (i = 0; i < n_channels; i++) {
			chanspec = channel_to_chanspec(&cfg->d11inf,
						       request->channels[i]);
			brcmf_dbg(SCAN, "Chan : %d, Channel spec: %x\n",
				  request->channels[i]->hw_value, chanspec);
			params_le->channel_list[i] = cpu_to_le16(chanspec);
		}
	} else {
		brcmf_dbg(SCAN, "Scanning all channels\n");
	}
	/* Copy ssid array if applicable */
	brcmf_dbg(SCAN, "### List of SSIDs to scan ### %d\n", n_ssids);
	if (n_ssids > 0) {
		offset = offsetof(struct brcmf_scan_params_le, channel_list) +
				n_channels * sizeof(u16);
		offset = roundup(offset, sizeof(u32));
		ptr = (char *)params_le + offset;
		for (i = 0; i < n_ssids; i++) {
			memset(&ssid_le, 0, sizeof(ssid_le));
			ssid_le.SSID_len =
					cpu_to_le32(request->ssids[i].ssid_len);
			memcpy(ssid_le.SSID, request->ssids[i].ssid,
			       request->ssids[i].ssid_len);
			if (!ssid_le.SSID_len)
				brcmf_dbg(SCAN, "%d: Broadcast scan\n", i);
			else
				brcmf_dbg(SCAN, "%d: scan for  %.32s size=%d\n",
					  i, ssid_le.SSID, ssid_le.SSID_len);
			memcpy(ptr, &ssid_le, sizeof(ssid_le));
			ptr += sizeof(ssid_le);
		}
	} else {
		brcmf_dbg(SCAN, "Performing passive scan\n");
		params_le->scan_type = BRCMF_SCANTYPE_PASSIVE;
	}
	/* Adding mask to channel numbers */
	params_le->channel_num =
		cpu_to_le32((n_ssids << BRCMF_SCAN_PARAMS_NSSID_SHIFT) |
			(n_channels & BRCMF_SCAN_PARAMS_COUNT_MASK));
}

static s32
brcmf_run_escan(struct brcmf_cfg80211_info *cfg, struct brcmf_if *ifp,
		struct cfg80211_scan_request *request)
{
	struct brcmf_pub *drvr = cfg->pub;
	s32 params_size = BRCMF_SCAN_PARAMS_FIXED_SIZE +
			  offsetof(struct brcmf_escan_params_le, params_le);
	struct brcmf_escan_params_le *params;
	s32 err = 0;

	brcmf_dbg(SCAN, "E-SCAN START\n");

	if (request != NULL) {
		/* Allocate space for populating ssids in struct */
		params_size += sizeof(u32) * ((request->n_channels + 1) / 2);

		/* Allocate space for populating ssids in struct */
		params_size += sizeof(struct brcmf_ssid_le) * request->n_ssids;
	}

	params = kzalloc(params_size, GFP_KERNEL);
	if (!params) {
		err = -ENOMEM;
		goto exit;
	}
	BUG_ON(params_size + sizeof("escan") >= BRCMF_DCMD_MEDLEN);
	brcmf_escan_prep(cfg, &params->params_le, request);
	params->version = cpu_to_le32(BRCMF_ESCAN_REQ_VERSION);
	params->action = cpu_to_le16(WL_ESCAN_ACTION_START);
	params->sync_id = cpu_to_le16(0x1234);

	err = brcmf_fil_iovar_data_set(ifp, "escan", params, params_size);
	if (err) {
		if (err == -EBUSY)
			brcmf_dbg(INFO, "system busy : escan canceled\n");
		else
			bphy_err(drvr, "error (%d)\n", err);
	}

	kfree(params);
exit:
	return err;
}

static s32
brcmf_do_escan(struct brcmf_if *ifp, struct cfg80211_scan_request *request)
{
	struct brcmf_cfg80211_info *cfg = ifp->drvr->config;
	s32 err;
	struct brcmf_scan_results *results;
	struct escan_info *escan = &cfg->escan_info;

	brcmf_dbg(SCAN, "Enter\n");
	escan->ifp = ifp;
	escan->wiphy = cfg->wiphy;
	escan->escan_state = WL_ESCAN_STATE_SCANNING;

	brcmf_scan_config_mpc(ifp, 0);
	results = (struct brcmf_scan_results *)cfg->escan_info.escan_buf;
	results->version = 0;
	results->count = 0;
	results->buflen = WL_ESCAN_RESULTS_FIXED_SIZE;

	err = escan->run(cfg, ifp, request);
	if (err)
		brcmf_scan_config_mpc(ifp, 1);
	return err;
}

static s32
brcmf_cfg80211_scan(struct wiphy *wiphy, struct cfg80211_scan_request *request)
{
	struct brcmf_cfg80211_info *cfg = wiphy_to_cfg(wiphy);
	struct brcmf_pub *drvr = cfg->pub;
	struct brcmf_cfg80211_vif *vif;
	s32 err = 0;

	brcmf_dbg(TRACE, "Enter\n");
	vif = container_of(request->wdev, struct brcmf_cfg80211_vif, wdev);
	if (!check_vif_up(vif))
		return -EIO;

	if (test_bit(BRCMF_SCAN_STATUS_BUSY, &cfg->scan_status)) {
		bphy_err(drvr, "Scanning already: status (%lu)\n",
			 cfg->scan_status);
		return -EAGAIN;
	}
	if (test_bit(BRCMF_SCAN_STATUS_ABORT, &cfg->scan_status)) {
		bphy_err(drvr, "Scanning being aborted: status (%lu)\n",
			 cfg->scan_status);
		return -EAGAIN;
	}
	if (test_bit(BRCMF_SCAN_STATUS_SUPPRESS, &cfg->scan_status)) {
		bphy_err(drvr, "Scanning suppressed: status (%lu)\n",
			 cfg->scan_status);
		return -EAGAIN;
	}
	if (test_bit(BRCMF_VIF_STATUS_CONNECTING, &vif->sme_state)) {
		bphy_err(drvr, "Connecting: status (%lu)\n", vif->sme_state);
		return -EAGAIN;
	}

	/* If scan req comes for p2p0, send it over primary I/F */
	if (vif == cfg->p2p.bss_idx[P2PAPI_BSSCFG_DEVICE].vif)
		vif = cfg->p2p.bss_idx[P2PAPI_BSSCFG_PRIMARY].vif;

	brcmf_dbg(SCAN, "START ESCAN\n");

	cfg->scan_request = request;
	set_bit(BRCMF_SCAN_STATUS_BUSY, &cfg->scan_status);

	cfg->escan_info.run = brcmf_run_escan;
	err = brcmf_p2p_scan_prep(wiphy, request, vif);
	if (err)
		goto scan_out;

	err = brcmf_do_escan(vif->ifp, request);
	if (err)
		goto scan_out;

	/* Arm scan timeout timer */
	mod_timer(&cfg->escan_timeout,
		  jiffies + msecs_to_jiffies(BRCMF_ESCAN_TIMER_INTERVAL_MS));

	return 0;

scan_out:
	bphy_err(drvr, "scan error (%d)\n", err);
	clear_bit(BRCMF_SCAN_STATUS_BUSY, &cfg->scan_status);
	cfg->scan_request = NULL;
	return err;
}

static s32 brcmf_set_rts(struct net_device *ndev, u32 rts_threshold)
{
	struct brcmf_if *ifp = netdev_priv(ndev);
	struct brcmf_pub *drvr = ifp->drvr;
	s32 err = 0;

	err = brcmf_fil_iovar_int_set(ifp, "rtsthresh", rts_threshold);
	if (err)
		bphy_err(drvr, "Error (%d)\n", err);

	return err;
}

static s32 brcmf_set_frag(struct net_device *ndev, u32 frag_threshold)
{
	struct brcmf_if *ifp = netdev_priv(ndev);
	struct brcmf_pub *drvr = ifp->drvr;
	s32 err = 0;

	err = brcmf_fil_iovar_int_set(ifp, "fragthresh",
				      frag_threshold);
	if (err)
		bphy_err(drvr, "Error (%d)\n", err);

	return err;
}

static s32 brcmf_set_retry(struct net_device *ndev, u32 retry, bool l)
{
	struct brcmf_if *ifp = netdev_priv(ndev);
	struct brcmf_pub *drvr = ifp->drvr;
	s32 err = 0;
	u32 cmd = (l ? BRCMF_C_SET_LRL : BRCMF_C_SET_SRL);

	err = brcmf_fil_cmd_int_set(ifp, cmd, retry);
	if (err) {
		bphy_err(drvr, "cmd (%d) , error (%d)\n", cmd, err);
		return err;
	}
	return err;
}

static s32 brcmf_cfg80211_set_wiphy_params(struct wiphy *wiphy, u32 changed)
{
	struct brcmf_cfg80211_info *cfg = wiphy_to_cfg(wiphy);
	struct net_device *ndev = cfg_to_ndev(cfg);
	struct brcmf_if *ifp = netdev_priv(ndev);
	s32 err = 0;

	brcmf_dbg(TRACE, "Enter\n");
	if (!check_vif_up(ifp->vif))
		return -EIO;

	if (changed & WIPHY_PARAM_RTS_THRESHOLD &&
	    (cfg->conf->rts_threshold != wiphy->rts_threshold)) {
		cfg->conf->rts_threshold = wiphy->rts_threshold;
		err = brcmf_set_rts(ndev, cfg->conf->rts_threshold);
		if (!err)
			goto done;
	}
	if (changed & WIPHY_PARAM_FRAG_THRESHOLD &&
	    (cfg->conf->frag_threshold != wiphy->frag_threshold)) {
		cfg->conf->frag_threshold = wiphy->frag_threshold;
		err = brcmf_set_frag(ndev, cfg->conf->frag_threshold);
		if (!err)
			goto done;
	}
	if (changed & WIPHY_PARAM_RETRY_LONG
	    && (cfg->conf->retry_long != wiphy->retry_long)) {
		cfg->conf->retry_long = wiphy->retry_long;
		err = brcmf_set_retry(ndev, cfg->conf->retry_long, true);
		if (!err)
			goto done;
	}
	if (changed & WIPHY_PARAM_RETRY_SHORT
	    && (cfg->conf->retry_short != wiphy->retry_short)) {
		cfg->conf->retry_short = wiphy->retry_short;
		err = brcmf_set_retry(ndev, cfg->conf->retry_short, false);
		if (!err)
			goto done;
	}

done:
	brcmf_dbg(TRACE, "Exit\n");
	return err;
}

static void brcmf_init_prof(struct brcmf_cfg80211_profile *prof)
{
	memset(prof, 0, sizeof(*prof));
}

static u16 brcmf_map_fw_linkdown_reason(const struct brcmf_event_msg *e)
{
	u16 reason;

	switch (e->event_code) {
	case BRCMF_E_DEAUTH:
	case BRCMF_E_DEAUTH_IND:
	case BRCMF_E_DISASSOC_IND:
		reason = e->reason;
		break;
	case BRCMF_E_LINK:
	default:
		reason = 0;
		break;
	}
	return reason;
}

static int brcmf_set_pmk(struct brcmf_if *ifp, const u8 *pmk_data, u16 pmk_len)
{
	struct brcmf_pub *drvr = ifp->drvr;
	struct brcmf_wsec_pmk_le pmk;
	int err;

	memset(&pmk, 0, sizeof(pmk));

	/* pass pmk directly */
	pmk.key_len = cpu_to_le16(pmk_len);
	pmk.flags = cpu_to_le16(0);
	memcpy(pmk.key, pmk_data, pmk_len);

	/* store psk in firmware */
	err = brcmf_fil_cmd_data_set(ifp, BRCMF_C_SET_WSEC_PMK,
				     &pmk, sizeof(pmk));
	if (err < 0)
		bphy_err(drvr, "failed to change PSK in firmware (len=%u)\n",
			 pmk_len);

	return err;
}

static int brcmf_set_sae_password(struct brcmf_if *ifp, const u8 *pwd_data,
				  u16 pwd_len)
{
	struct brcmf_pub *drvr = ifp->drvr;
	struct brcmf_wsec_sae_pwd_le sae_pwd;
	int err;

	if (pwd_len > BRCMF_WSEC_MAX_SAE_PASSWORD_LEN) {
		bphy_err(drvr, "sae_password must be less than %d\n",
			 BRCMF_WSEC_MAX_SAE_PASSWORD_LEN);
		return -EINVAL;
	}

	sae_pwd.key_len = cpu_to_le16(pwd_len);
	memcpy(sae_pwd.key, pwd_data, pwd_len);

	err = brcmf_fil_iovar_data_set(ifp, "sae_password", &sae_pwd,
				       sizeof(sae_pwd));
	if (err < 0)
		bphy_err(drvr, "failed to set SAE password in firmware (len=%u)\n",
			 pwd_len);

	return err;
}

static void brcmf_link_down(struct brcmf_cfg80211_vif *vif, u16 reason,
			    bool locally_generated)
{
	struct brcmf_cfg80211_info *cfg = wiphy_to_cfg(vif->wdev.wiphy);
	struct brcmf_pub *drvr = cfg->pub;
	bool bus_up = drvr->bus_if->state == BRCMF_BUS_UP;
	s32 err = 0;

	brcmf_dbg(TRACE, "Enter\n");

	if (test_and_clear_bit(BRCMF_VIF_STATUS_CONNECTED, &vif->sme_state)) {
		if (bus_up) {
			brcmf_dbg(INFO, "Call WLC_DISASSOC to stop excess roaming\n");
			err = brcmf_fil_cmd_data_set(vif->ifp,
						     BRCMF_C_DISASSOC, NULL, 0);
			if (err)
				bphy_err(drvr, "WLC_DISASSOC failed (%d)\n",
					 err);
		}

		if ((vif->wdev.iftype == NL80211_IFTYPE_STATION) ||
		    (vif->wdev.iftype == NL80211_IFTYPE_P2P_CLIENT))
			cfg80211_disconnected(vif->wdev.netdev, reason, NULL, 0,
					      locally_generated, GFP_KERNEL);
	}
	clear_bit(BRCMF_VIF_STATUS_CONNECTING, &vif->sme_state);
	clear_bit(BRCMF_VIF_STATUS_EAP_SUCCESS, &vif->sme_state);
	clear_bit(BRCMF_VIF_STATUS_ASSOC_SUCCESS, &vif->sme_state);
	clear_bit(BRCMF_SCAN_STATUS_SUPPRESS, &cfg->scan_status);
	brcmf_btcoex_set_mode(vif, BRCMF_BTCOEX_ENABLED, 0);
	if (vif->profile.use_fwsup != BRCMF_PROFILE_FWSUP_NONE) {
		if (bus_up)
			brcmf_set_pmk(vif->ifp, NULL, 0);
		vif->profile.use_fwsup = BRCMF_PROFILE_FWSUP_NONE;
	}
	brcmf_dbg(TRACE, "Exit\n");
}

static s32
brcmf_cfg80211_join_ibss(struct wiphy *wiphy, struct net_device *ndev,
		      struct cfg80211_ibss_params *params)
{
	struct brcmf_cfg80211_info *cfg = wiphy_to_cfg(wiphy);
	struct brcmf_if *ifp = netdev_priv(ndev);
	struct brcmf_cfg80211_profile *profile = &ifp->vif->profile;
	struct brcmf_pub *drvr = cfg->pub;
	struct brcmf_join_params join_params;
	size_t join_params_size = 0;
	s32 err = 0;
	s32 wsec = 0;
	s32 bcnprd;
	u16 chanspec;
	u32 ssid_len;

	brcmf_dbg(TRACE, "Enter\n");
	if (!check_vif_up(ifp->vif))
		return -EIO;

	if (params->ssid)
		brcmf_dbg(CONN, "SSID: %s\n", params->ssid);
	else {
		brcmf_dbg(CONN, "SSID: NULL, Not supported\n");
		return -EOPNOTSUPP;
	}

	set_bit(BRCMF_VIF_STATUS_CONNECTING, &ifp->vif->sme_state);

	if (params->bssid)
		brcmf_dbg(CONN, "BSSID: %pM\n", params->bssid);
	else
		brcmf_dbg(CONN, "No BSSID specified\n");

	if (params->chandef.chan)
		brcmf_dbg(CONN, "channel: %d\n",
			  params->chandef.chan->center_freq);
	else
		brcmf_dbg(CONN, "no channel specified\n");

	if (params->channel_fixed)
		brcmf_dbg(CONN, "fixed channel required\n");
	else
		brcmf_dbg(CONN, "no fixed channel required\n");

	if (params->ie && params->ie_len)
		brcmf_dbg(CONN, "ie len: %d\n", params->ie_len);
	else
		brcmf_dbg(CONN, "no ie specified\n");

	if (params->beacon_interval)
		brcmf_dbg(CONN, "beacon interval: %d\n",
			  params->beacon_interval);
	else
		brcmf_dbg(CONN, "no beacon interval specified\n");

	if (params->basic_rates)
		brcmf_dbg(CONN, "basic rates: %08X\n", params->basic_rates);
	else
		brcmf_dbg(CONN, "no basic rates specified\n");

	if (params->privacy)
		brcmf_dbg(CONN, "privacy required\n");
	else
		brcmf_dbg(CONN, "no privacy required\n");

	/* Configure Privacy for starter */
	if (params->privacy)
		wsec |= WEP_ENABLED;

	err = brcmf_fil_iovar_int_set(ifp, "wsec", wsec);
	if (err) {
		bphy_err(drvr, "wsec failed (%d)\n", err);
		goto done;
	}

	/* Configure Beacon Interval for starter */
	if (params->beacon_interval)
		bcnprd = params->beacon_interval;
	else
		bcnprd = 100;

	err = brcmf_fil_cmd_int_set(ifp, BRCMF_C_SET_BCNPRD, bcnprd);
	if (err) {
		bphy_err(drvr, "WLC_SET_BCNPRD failed (%d)\n", err);
		goto done;
	}

	/* Configure required join parameter */
	memset(&join_params, 0, sizeof(struct brcmf_join_params));

	/* SSID */
	ssid_len = min_t(u32, params->ssid_len, IEEE80211_MAX_SSID_LEN);
	memcpy(join_params.ssid_le.SSID, params->ssid, ssid_len);
	join_params.ssid_le.SSID_len = cpu_to_le32(ssid_len);
	join_params_size = sizeof(join_params.ssid_le);

	/* BSSID */
	if (params->bssid) {
		memcpy(join_params.params_le.bssid, params->bssid, ETH_ALEN);
		join_params_size += BRCMF_ASSOC_PARAMS_FIXED_SIZE;
		memcpy(profile->bssid, params->bssid, ETH_ALEN);
	} else {
		eth_broadcast_addr(join_params.params_le.bssid);
		eth_zero_addr(profile->bssid);
	}

	/* Channel */
	if (params->chandef.chan) {
		u32 target_channel;

		cfg->channel =
			ieee80211_frequency_to_channel(
				params->chandef.chan->center_freq);
		if (params->channel_fixed) {
			/* adding chanspec */
			chanspec = chandef_to_chanspec(&cfg->d11inf,
						       &params->chandef);
			join_params.params_le.chanspec_list[0] =
				cpu_to_le16(chanspec);
			join_params.params_le.chanspec_num = cpu_to_le32(1);
			join_params_size += sizeof(join_params.params_le);
		}

		/* set channel for starter */
		target_channel = cfg->channel;
		err = brcmf_fil_cmd_int_set(ifp, BRCMF_C_SET_CHANNEL,
					    target_channel);
		if (err) {
			bphy_err(drvr, "WLC_SET_CHANNEL failed (%d)\n", err);
			goto done;
		}
	} else
		cfg->channel = 0;

	cfg->ibss_starter = false;


	err = brcmf_fil_cmd_data_set(ifp, BRCMF_C_SET_SSID,
				     &join_params, join_params_size);
	if (err) {
		bphy_err(drvr, "WLC_SET_SSID failed (%d)\n", err);
		goto done;
	}

done:
	if (err)
		clear_bit(BRCMF_VIF_STATUS_CONNECTING, &ifp->vif->sme_state);
	brcmf_dbg(TRACE, "Exit\n");
	return err;
}

static s32
brcmf_cfg80211_leave_ibss(struct wiphy *wiphy, struct net_device *ndev)
{
	struct brcmf_if *ifp = netdev_priv(ndev);

	brcmf_dbg(TRACE, "Enter\n");
	if (!check_vif_up(ifp->vif)) {
		/* When driver is being unloaded, it can end up here. If an
		 * error is returned then later on a debug trace in the wireless
		 * core module will be printed. To avoid this 0 is returned.
		 */
		return 0;
	}

	brcmf_link_down(ifp->vif, WLAN_REASON_DEAUTH_LEAVING, true);
	brcmf_net_setcarrier(ifp, false);

	brcmf_dbg(TRACE, "Exit\n");

	return 0;
}

static s32 brcmf_set_wpa_version(struct net_device *ndev,
				 struct cfg80211_connect_params *sme)
{
	struct brcmf_if *ifp = netdev_priv(ndev);
	struct brcmf_cfg80211_profile *profile = ndev_to_prof(ndev);
	struct brcmf_pub *drvr = ifp->drvr;
	struct brcmf_cfg80211_security *sec;
	s32 val = 0;
	s32 err = 0;

	if (sme->crypto.wpa_versions & NL80211_WPA_VERSION_1) {
		val = WPA_AUTH_PSK | WPA_AUTH_UNSPECIFIED;
	} else if (sme->crypto.wpa_versions & NL80211_WPA_VERSION_2) {
		if (sme->crypto.akm_suites[0] == WLAN_AKM_SUITE_SAE)
			val = WPA3_AUTH_SAE_PSK;
		else if (sme->crypto.akm_suites[0] == WLAN_AKM_SUITE_OWE)
			val = WPA3_AUTH_OWE;
		else
			val = WPA2_AUTH_PSK | WPA2_AUTH_UNSPECIFIED;
	} else if (sme->crypto.wpa_versions & NL80211_WPA_VERSION_3) {
		val = WPA3_AUTH_SAE_PSK;
	} else {
		val = WPA_AUTH_DISABLED;
	}
	brcmf_dbg(CONN, "setting wpa_auth to 0x%0x\n", val);
	err = brcmf_fil_bsscfg_int_set(ifp, "wpa_auth", val);
	if (err) {
		bphy_err(drvr, "set wpa_auth failed (%d)\n", err);
		return err;
	}
	sec = &profile->sec;
	sec->wpa_versions = sme->crypto.wpa_versions;
	return err;
}

static s32 brcmf_set_auth_type(struct net_device *ndev,
			       struct cfg80211_connect_params *sme)
{
	struct brcmf_if *ifp = netdev_priv(ndev);
	struct brcmf_cfg80211_profile *profile = ndev_to_prof(ndev);
	struct brcmf_pub *drvr = ifp->drvr;
	struct brcmf_cfg80211_security *sec;
	s32 val = 0;
	s32 err = 0;

	switch (sme->auth_type) {
	case NL80211_AUTHTYPE_OPEN_SYSTEM:
		val = 0;
		brcmf_dbg(CONN, "open system\n");
		break;
	case NL80211_AUTHTYPE_SHARED_KEY:
		val = 1;
		brcmf_dbg(CONN, "shared key\n");
		break;
	case NL80211_AUTHTYPE_SAE:
		val = 3;
		brcmf_dbg(CONN, "SAE authentication\n");
		break;
	default:
		val = 2;
		brcmf_dbg(CONN, "automatic, auth type (%d)\n", sme->auth_type);
		break;
	}

	err = brcmf_fil_bsscfg_int_set(ifp, "auth", val);
	if (err) {
		bphy_err(drvr, "set auth failed (%d)\n", err);
		return err;
	}
	sec = &profile->sec;
	sec->auth_type = sme->auth_type;
	return err;
}

static s32
brcmf_set_wsec_mode(struct net_device *ndev,
		    struct cfg80211_connect_params *sme)
{
	struct brcmf_if *ifp = netdev_priv(ndev);
	struct brcmf_cfg80211_profile *profile = ndev_to_prof(ndev);
	struct brcmf_pub *drvr = ifp->drvr;
	struct brcmf_cfg80211_security *sec;
	s32 pval = 0;
	s32 gval = 0;
	s32 wsec;
	s32 err = 0;
	u32 algos = 0, mask = 0;


	if (sme->crypto.n_ciphers_pairwise) {
		switch (sme->crypto.ciphers_pairwise[0]) {
		case WLAN_CIPHER_SUITE_WEP40:
		case WLAN_CIPHER_SUITE_WEP104:
			pval = WEP_ENABLED;
			break;
		case WLAN_CIPHER_SUITE_TKIP:
			pval = TKIP_ENABLED;
			break;
		case WLAN_CIPHER_SUITE_CCMP:
			pval = AES_ENABLED;
			break;
		case WLAN_CIPHER_SUITE_AES_CMAC:
			pval = AES_ENABLED;
			break;
		case WLAN_CIPHER_SUITE_GCMP_256:
			if (!brcmf_feat_is_enabled(ifp, BRCMF_FEAT_GCMP)) {
				brcmf_err("the low layer not support GCMP\n");
				return -EOPNOTSUPP;
			}
			pval = AES_ENABLED;
			algos = KEY_ALGO_MASK(CRYPTO_ALGO_AES_GCM256);
			mask = algos | KEY_ALGO_MASK(CRYPTO_ALGO_AES_CCM);
			break;
		default:
			bphy_err(drvr, "invalid cipher pairwise (%d)\n",
				 sme->crypto.ciphers_pairwise[0]);
			return -EINVAL;
		}
	}
	if (sme->crypto.cipher_group) {
		switch (sme->crypto.cipher_group) {
		case WLAN_CIPHER_SUITE_WEP40:
		case WLAN_CIPHER_SUITE_WEP104:
			gval = WEP_ENABLED;
			break;
		case WLAN_CIPHER_SUITE_TKIP:
			gval = TKIP_ENABLED;
			break;
		case WLAN_CIPHER_SUITE_CCMP:
			gval = AES_ENABLED;
			break;
		case WLAN_CIPHER_SUITE_AES_CMAC:
			gval = AES_ENABLED;
			break;
		case WLAN_CIPHER_SUITE_GCMP_256:
			if (!brcmf_feat_is_enabled(ifp, BRCMF_FEAT_GCMP)) {
				brcmf_err("the low layer not support GCMP\n");
				return -EOPNOTSUPP;
			}
			gval = AES_ENABLED;
			algos = KEY_ALGO_MASK(CRYPTO_ALGO_AES_GCM256);
			mask = algos | KEY_ALGO_MASK(CRYPTO_ALGO_AES_CCM);
			break;
		default:
			bphy_err(drvr, "invalid cipher group (%d)\n",
				 sme->crypto.cipher_group);
			return -EINVAL;
		}
	}

	brcmf_dbg(CONN, "pval (%d) gval (%d)\n", pval, gval);
	brcmf_dbg(CONN, "algos (0x%x) mask (0x%x)\n", algos, mask);
	/* In case of privacy, but no security and WPS then simulate */
	/* setting AES. WPS-2.0 allows no security                   */
	if (brcmf_find_wpsie(sme->ie, sme->ie_len) && !pval && !gval &&
	    sme->privacy)
		pval = AES_ENABLED;

	wsec = pval | gval;
	err = brcmf_fil_bsscfg_int_set(ifp, "wsec", wsec);
	if (err) {
		bphy_err(drvr, "error (%d)\n", err);
		return err;
	}

	if (brcmf_feat_is_enabled(ifp, BRCMF_FEAT_GCMP)) {
		brcmf_dbg(CONN,
			  "set_wsec_info algos (0x%x) mask (0x%x)\n",
			  algos, mask);
		err = wl_set_wsec_info_algos(ifp, algos, mask);
		if (err) {
			brcmf_err("set wsec_info error (%d)\n", err);
			return err;
		}
	}

	sec = &profile->sec;
	sec->cipher_pairwise = sme->crypto.ciphers_pairwise[0];
	sec->cipher_group = sme->crypto.cipher_group;

	return err;
}

static s32
brcmf_set_key_mgmt(struct net_device *ndev, struct cfg80211_connect_params *sme)
{
	struct brcmf_if *ifp = netdev_priv(ndev);
	struct brcmf_cfg80211_profile *profile = &ifp->vif->profile;
	struct brcmf_pub *drvr = ifp->drvr;
	s32 val;
	s32 err;
	s32 okc_enable;
	const struct brcmf_tlv *rsn_ie;
	const u8 *ie;
	u32 ie_len;
	u32 offset;
	u16 rsn_cap;
	u32 mfp;
	u16 count;
	u16 pmkid_count;
	const u8 *group_mgmt_cs = NULL;

	profile->use_fwsup = BRCMF_PROFILE_FWSUP_NONE;
	profile->is_ft = false;
	profile->is_okc = false;

	if (!sme->crypto.n_akm_suites)
		return 0;

	err = brcmf_fil_bsscfg_int_get(netdev_priv(ndev), "wpa_auth", &val);
	if (err) {
		bphy_err(drvr, "could not get wpa_auth (%d)\n", err);
		return err;
	}
	if (val & (WPA_AUTH_PSK | WPA_AUTH_UNSPECIFIED)) {
		switch (sme->crypto.akm_suites[0]) {
		case WLAN_AKM_SUITE_8021X:
			val = WPA_AUTH_UNSPECIFIED;
			if (sme->want_1x)
				profile->use_fwsup = BRCMF_PROFILE_FWSUP_1X;
			else
				profile->use_fwsup = BRCMF_PROFILE_FWSUP_ROAM;
			break;
		case WLAN_AKM_SUITE_PSK:
			val = WPA_AUTH_PSK;
			break;
		default:
			bphy_err(drvr, "invalid cipher group (%d)\n",
				 sme->crypto.cipher_group);
			return -EINVAL;
		}
	} else if (val & (WPA2_AUTH_PSK | WPA2_AUTH_UNSPECIFIED)) {
		switch (sme->crypto.akm_suites[0]) {
		case WLAN_AKM_SUITE_8021X:
			val = WPA2_AUTH_UNSPECIFIED;
			if (sme->want_1x)
				profile->use_fwsup = BRCMF_PROFILE_FWSUP_1X;
			else
				profile->use_fwsup = BRCMF_PROFILE_FWSUP_ROAM;
			break;
		case WLAN_AKM_SUITE_8021X_SHA256:
			val = WPA2_AUTH_1X_SHA256;
			if (sme->want_1x)
				profile->use_fwsup = BRCMF_PROFILE_FWSUP_1X;
			else
				profile->use_fwsup = BRCMF_PROFILE_FWSUP_ROAM;
			break;
		case WLAN_AKM_SUITE_PSK_SHA256:
			val = WPA2_AUTH_PSK_SHA256;
			break;
		case WLAN_AKM_SUITE_PSK:
			val = WPA2_AUTH_PSK;
			break;
		case WLAN_AKM_SUITE_FT_8021X:
			val = WPA2_AUTH_UNSPECIFIED | WPA2_AUTH_FT;
			profile->is_ft = true;
			if (sme->want_1x)
				profile->use_fwsup = BRCMF_PROFILE_FWSUP_1X;
			else
				profile->use_fwsup = BRCMF_PROFILE_FWSUP_ROAM;
			break;
		case WLAN_AKM_SUITE_FT_PSK:
			val = WPA2_AUTH_PSK | WPA2_AUTH_FT;
			profile->is_ft = true;
			profile->use_fwsup = BRCMF_PROFILE_FWSUP_ROAM;
			break;
		case WLAN_AKM_SUITE_DPP:
			val = WFA_AUTH_DPP;
			profile->use_fwsup = BRCMF_PROFILE_FWSUP_NONE;
			break;
		case WLAN_AKM_SUITE_OWE:
			val = WPA3_AUTH_OWE;
			profile->use_fwsup = BRCMF_PROFILE_FWSUP_ROAM;
			break;
		case WLAN_AKM_SUITE_8021X_SUITE_B_192:
			val = WPA3_AUTH_1X_SUITE_B_SHA384;
			if (sme->want_1x)
				profile->use_fwsup = BRCMF_PROFILE_FWSUP_1X;
			else
				profile->use_fwsup = BRCMF_PROFILE_FWSUP_ROAM;
			break;
		default:
			bphy_err(drvr, "invalid cipher group (%d)\n",
				 sme->crypto.cipher_group);
			return -EINVAL;
		}
	} else if (val & WPA3_AUTH_SAE_PSK) {
		switch (sme->crypto.akm_suites[0]) {
		case WLAN_AKM_SUITE_SAE:
			val = WPA3_AUTH_SAE_PSK;
			if (sme->crypto.sae_pwd) {
				brcmf_dbg(INFO, "using SAE offload\n");
				profile->use_fwsup = BRCMF_PROFILE_FWSUP_SAE;
			} else if (brcmf_feat_is_enabled(ifp, BRCMF_FEAT_FWSUP) &&
				brcmf_feat_is_enabled(ifp, BRCMF_FEAT_SAE_EXT)) {
				brcmf_dbg(INFO, "using EXTSAE with PSK offload\n");
				profile->use_fwsup = BRCMF_PROFILE_FWSUP_PSK;
			}
			break;
		case WLAN_AKM_SUITE_FT_OVER_SAE:
			val = WPA3_AUTH_SAE_PSK | WPA2_AUTH_FT;
			profile->is_ft = true;
			if (sme->crypto.sae_pwd) {
				brcmf_dbg(INFO, "using SAE offload\n");
				profile->use_fwsup = BRCMF_PROFILE_FWSUP_SAE;
			}
			break;
		default:
			bphy_err(drvr, "invalid cipher group (%d)\n",
				 sme->crypto.cipher_group);
			return -EINVAL;
		}
	}

	if ((profile->use_fwsup == BRCMF_PROFILE_FWSUP_1X) ||
	    (profile->use_fwsup == BRCMF_PROFILE_FWSUP_ROAM)) {
		brcmf_dbg(INFO, "using 1X offload\n");
		err = brcmf_fil_bsscfg_int_get(netdev_priv(ndev), "okc_enable",
					       &okc_enable);
		if (err) {
			bphy_err(drvr, "get okc_enable failed (%d)\n", err);
		} else {
			brcmf_dbg(INFO, "get okc_enable (%d)\n", okc_enable);
			profile->is_okc = okc_enable;
		}
	} else if (profile->use_fwsup != BRCMF_PROFILE_FWSUP_SAE &&
			(val == WPA3_AUTH_SAE_PSK)) {
		brcmf_dbg(INFO, "not using SAE offload\n");
		err = brcmf_fil_bsscfg_int_get(netdev_priv(ndev), "okc_enable",
					       &okc_enable);
		if (err) {
			bphy_err(drvr, "get okc_enable failed (%d)\n", err);
		} else {
			brcmf_dbg(INFO, "get okc_enable (%d)\n", okc_enable);
			profile->is_okc = okc_enable;
		}
	}

	if (!brcmf_feat_is_enabled(ifp, BRCMF_FEAT_MFP))
		goto skip_mfp_config;
	/* The MFP mode (1 or 2) needs to be determined, parse IEs. The
	 * IE will not be verified, just a quick search for MFP config
	 */
	rsn_ie = brcmf_parse_tlvs((const u8 *)sme->ie, sme->ie_len,
				  WLAN_EID_RSN);
	if (!rsn_ie)
		goto skip_mfp_config;
	ie = (const u8 *)rsn_ie;
	ie_len = rsn_ie->len + TLV_HDR_LEN;
	/* Skip unicast suite */
	offset = TLV_HDR_LEN + WPA_IE_VERSION_LEN + WPA_IE_MIN_OUI_LEN;
	if (offset + WPA_IE_SUITE_COUNT_LEN >= ie_len)
		goto skip_mfp_config;
	/* Skip multicast suite */
	count = ie[offset] + (ie[offset + 1] << 8);
	offset += WPA_IE_SUITE_COUNT_LEN + (count * WPA_IE_MIN_OUI_LEN);
	if (offset + WPA_IE_SUITE_COUNT_LEN >= ie_len)
		goto skip_mfp_config;
	/* Skip auth key management suite(s) */
	count = ie[offset] + (ie[offset + 1] << 8);
	offset += WPA_IE_SUITE_COUNT_LEN + (count * WPA_IE_MIN_OUI_LEN);
	if (offset + WPA_IE_SUITE_COUNT_LEN > ie_len)
		goto skip_mfp_config;
	/* Ready to read capabilities */
	mfp = BRCMF_MFP_NONE;
	rsn_cap = ie[offset] + (ie[offset + 1] << 8);
	if (rsn_cap & RSN_CAP_MFPR_MASK)
		mfp = BRCMF_MFP_REQUIRED;
	else if (rsn_cap & RSN_CAP_MFPC_MASK)
		mfp = BRCMF_MFP_CAPABLE;

	/* In case of dpp, very low tput is observed if MFPC is set in
	 * firmmare. Firmware needs to ensure that MFPC is not set when
	 * MFPR was requested from fmac. However since this change being
	 * specific to DPP, fmac needs to set wpa_auth prior to mfp, so
	 * that firmware can use this info to prevent MFPC being set in
	 * case of dpp.
	 */
	if (val == WFA_AUTH_DPP) {
		brcmf_dbg(CONN, "setting wpa_auth to 0x%0x\n", val);
		err = brcmf_fil_bsscfg_int_set(netdev_priv(ndev), "wpa_auth", val);
		if (err) {
			bphy_err(drvr, "could not set wpa_auth (%d)\n", err);
			return err;
		}
	}
	brcmf_fil_bsscfg_int_set(netdev_priv(ndev), "mfp", mfp);

	offset += RSN_CAP_LEN;
	if (mfp && (ie_len - offset >= RSN_PMKID_COUNT_LEN)) {
		pmkid_count = ie[offset] + (ie[offset + 1] << 8);
		offset += RSN_PMKID_COUNT_LEN + (pmkid_count * WLAN_PMKID_LEN);
		if (ie_len - offset >= WPA_IE_MIN_OUI_LEN) {
			group_mgmt_cs = &ie[offset];
			if (memcmp(group_mgmt_cs, RSN_OUI, TLV_OUI_LEN) == 0) {
				brcmf_fil_bsscfg_data_set(ifp, "bip",
							  (void *)group_mgmt_cs,
							  WPA_IE_MIN_OUI_LEN);
			}
		}
	}

skip_mfp_config:
	if (val != WFA_AUTH_DPP) {
		brcmf_dbg(CONN, "setting wpa_auth to 0x%0x\n", val);
		err = brcmf_fil_bsscfg_int_set(netdev_priv(ndev), "wpa_auth", val);
		if (err) {
			bphy_err(drvr, "could not set wpa_auth (%d)\n", err);
			return err;
		}
	}

	return err;
}

static s32
brcmf_set_sharedkey(struct net_device *ndev,
		    struct cfg80211_connect_params *sme)
{
	struct brcmf_if *ifp = netdev_priv(ndev);
	struct brcmf_pub *drvr = ifp->drvr;
	struct brcmf_cfg80211_profile *profile = ndev_to_prof(ndev);
	struct brcmf_cfg80211_security *sec;
	struct brcmf_wsec_key key;
	s32 val;
	s32 err = 0;

	brcmf_dbg(CONN, "key len (%d)\n", sme->key_len);

	if (sme->key_len == 0)
		return 0;

	sec = &profile->sec;
	brcmf_dbg(CONN, "wpa_versions 0x%x cipher_pairwise 0x%x\n",
		  sec->wpa_versions, sec->cipher_pairwise);

	if (sec->wpa_versions & (NL80211_WPA_VERSION_1 | NL80211_WPA_VERSION_2 |
				 NL80211_WPA_VERSION_3))
		return 0;

	if (!(sec->cipher_pairwise &
	    (WLAN_CIPHER_SUITE_WEP40 | WLAN_CIPHER_SUITE_WEP104)))
		return 0;

	memset(&key, 0, sizeof(key));
	key.len = (u32) sme->key_len;
	key.index = (u32) sme->key_idx;
	if (key.len > sizeof(key.data)) {
		bphy_err(drvr, "Too long key length (%u)\n", key.len);
		return -EINVAL;
	}
	memcpy(key.data, sme->key, key.len);
	key.flags = BRCMF_PRIMARY_KEY;
	switch (sec->cipher_pairwise) {
	case WLAN_CIPHER_SUITE_WEP40:
		key.algo = CRYPTO_ALGO_WEP1;
		break;
	case WLAN_CIPHER_SUITE_WEP104:
		key.algo = CRYPTO_ALGO_WEP128;
		break;
	default:
		bphy_err(drvr, "Invalid algorithm (%d)\n",
			 sme->crypto.ciphers_pairwise[0]);
		return -EINVAL;
	}
	/* Set the new key/index */
	brcmf_dbg(CONN, "key length (%d) key index (%d) algo (%d)\n",
		  key.len, key.index, key.algo);
	brcmf_dbg(CONN, "key \"%s\"\n", key.data);
	err = send_key_to_dongle(ifp, &key);
	if (err)
		return err;

	if (sec->auth_type == NL80211_AUTHTYPE_SHARED_KEY) {
		brcmf_dbg(CONN, "set auth_type to shared key\n");
		val = WL_AUTH_SHARED_KEY;	/* shared key */
		err = brcmf_fil_bsscfg_int_set(ifp, "auth", val);
		if (err)
			bphy_err(drvr, "set auth failed (%d)\n", err);
	}
	return err;
}

static
enum nl80211_auth_type brcmf_war_auth_type(struct brcmf_if *ifp,
					   enum nl80211_auth_type type)
{
	if (type == NL80211_AUTHTYPE_AUTOMATIC &&
	    brcmf_feat_is_quirk_enabled(ifp, BRCMF_FEAT_QUIRK_AUTO_AUTH)) {
		brcmf_dbg(CONN, "WAR: use OPEN instead of AUTO\n");
		type = NL80211_AUTHTYPE_OPEN_SYSTEM;
	}
	return type;
}

static void brcmf_set_join_pref(struct brcmf_if *ifp,
				struct cfg80211_bss_selection *bss_select)
{
	struct brcmf_pub *drvr = ifp->drvr;
	struct brcmf_join_pref_params join_pref_params[2];
	enum nl80211_band band;
	int err, i = 0;

	join_pref_params[i].len = 2;
	join_pref_params[i].rssi_gain = 0;

	if (bss_select->behaviour != NL80211_BSS_SELECT_ATTR_BAND_PREF)
		brcmf_fil_cmd_int_set(ifp, BRCMF_C_SET_ASSOC_PREFER, WLC_BAND_AUTO);

	switch (bss_select->behaviour) {
	case __NL80211_BSS_SELECT_ATTR_INVALID:
		brcmf_c_set_joinpref_default(ifp);
		return;
	case NL80211_BSS_SELECT_ATTR_BAND_PREF:
		join_pref_params[i].type = BRCMF_JOIN_PREF_BAND;
		band = bss_select->param.band_pref;
		join_pref_params[i].band = nl80211_band_to_fwil(band);
		i++;
		break;
	case NL80211_BSS_SELECT_ATTR_RSSI_ADJUST:
		join_pref_params[i].type = BRCMF_JOIN_PREF_RSSI_DELTA;
		band = bss_select->param.adjust.band;
		join_pref_params[i].band = nl80211_band_to_fwil(band);
		join_pref_params[i].rssi_gain = bss_select->param.adjust.delta;
		i++;
		break;
	case NL80211_BSS_SELECT_ATTR_RSSI:
	default:
		break;
	}
	join_pref_params[i].type = BRCMF_JOIN_PREF_RSSI;
	join_pref_params[i].len = 2;
	join_pref_params[i].rssi_gain = 0;
	join_pref_params[i].band = 0;
	err = brcmf_fil_iovar_data_set(ifp, "join_pref", join_pref_params,
				       sizeof(join_pref_params));
	if (err)
		bphy_err(drvr, "Set join_pref error (%d)\n", err);
}

static bool
wl_cfg80211_is_oce_ap(struct brcmf_if *ifp,
		      struct wiphy *wiphy, const u8 *bssid_hint)
{
	struct brcmf_pub *drvr = ifp->drvr;
	const struct brcmf_tlv *ie;
	const struct cfg80211_bss_ies *ies;
	struct cfg80211_bss *bss;
	const u8 *parse = NULL;
	u32 len;

	bss = cfg80211_get_bss(wiphy, NULL, bssid_hint, 0, 0,
			       IEEE80211_BSS_TYPE_ANY, IEEE80211_PRIVACY_ANY);
	if (!bss) {
		bphy_err(drvr, "Unable to find AP in the cache");
		return false;
	}

	if (rcu_access_pointer(bss->ies)) {
		ies = rcu_access_pointer(bss->ies);
		parse = ies->data;
		len = ies->len;
	} else {
		bphy_err(drvr, "ies is NULL");
		return false;
	}

	while ((ie = brcmf_parse_tlvs(parse, len, WLAN_EID_VENDOR_SPECIFIC))) {
		if (wl_cfgoce_is_oce_ie((const u8 *)ie,
					(u8 const **)&parse, &len) == true) {
			return true;
		}
	}
	brcmf_dbg(TRACE, "OCE IE NOT found");
	return false;
}

static s32
brcmf_cfg80211_connect(struct wiphy *wiphy, struct net_device *ndev,
		       struct cfg80211_connect_params *sme)
{
	struct brcmf_cfg80211_info *cfg = wiphy_to_cfg(wiphy);
	struct brcmf_if *ifp = netdev_priv(ndev);
	struct brcmf_cfg80211_profile *profile = &ifp->vif->profile;
	struct ieee80211_channel *chan = sme->channel;
	struct brcmf_pub *drvr = ifp->drvr;
	struct brcmf_join_params join_params;
	size_t join_params_size;
	const struct brcmf_tlv *rsn_ie;
	const struct brcmf_vs_tlv *wpa_ie;
	const void *ie;
	u32 ie_len;
	struct brcmf_ext_join_params_le *ext_join_params;
	u16 chanspec;
	s32 err = 0;
	u32 ssid_len;
	bool skip_hints = ifp->drvr->settings->fw_ap_select;

	brcmf_dbg(TRACE, "Enter\n");
	if (!check_vif_up(ifp->vif))
		return -EIO;

	if (!sme->ssid) {
		bphy_err(drvr, "Invalid ssid\n");
		return -EOPNOTSUPP;
	}

	/* override bssid_hint for oce networks */
	skip_hints = (skip_hints &&
			wl_cfg80211_is_oce_ap(ifp, wiphy, sme->bssid_hint));
	if (skip_hints) {
		/* Let fw choose the best AP */
		brcmf_dbg(TRACE, "Skipping bssid & channel hint\n");
	} else {
		if (sme->channel_hint)
			chan = sme->channel_hint;

		if (sme->bssid_hint)
			sme->bssid = sme->bssid_hint;
	}

	if (ifp->vif == cfg->p2p.bss_idx[P2PAPI_BSSCFG_PRIMARY].vif) {
		/* A normal (non P2P) connection request setup. */
		ie = NULL;
		ie_len = 0;
		/* find the WPA_IE */
		wpa_ie = brcmf_find_wpaie((u8 *)sme->ie, sme->ie_len);
		if (wpa_ie) {
			ie = wpa_ie;
			ie_len = wpa_ie->len + TLV_HDR_LEN;
		} else {
			/* find the RSN_IE */
			rsn_ie = brcmf_parse_tlvs((const u8 *)sme->ie,
						  sme->ie_len,
						  WLAN_EID_RSN);
			if (rsn_ie) {
				ie = rsn_ie;
				ie_len = rsn_ie->len + TLV_HDR_LEN;
			}
		}
		brcmf_fil_iovar_data_set(ifp, "wpaie", ie, ie_len);
	}

	err = brcmf_vif_set_mgmt_ie(ifp->vif, BRCMF_VNDR_IE_ASSOCREQ_FLAG,
				    sme->ie, sme->ie_len);
	if (err)
		bphy_err(drvr, "Set Assoc REQ IE Failed\n");
	else
		brcmf_dbg(TRACE, "Applied Vndr IEs for Assoc request\n");

	set_bit(BRCMF_VIF_STATUS_CONNECTING, &ifp->vif->sme_state);

	if (chan) {
		cfg->channel =
			ieee80211_frequency_to_channel(chan->center_freq);
		chanspec = channel_to_chanspec(&cfg->d11inf, chan);
		brcmf_dbg(CONN, "channel=%d, center_req=%d, chanspec=0x%04x\n",
			  cfg->channel, chan->center_freq, chanspec);
	} else {
		cfg->channel = 0;
		chanspec = 0;
	}

	brcmf_dbg(INFO, "ie (%p), ie_len (%zd)\n", sme->ie, sme->ie_len);

	err = brcmf_set_wpa_version(ndev, sme);
	if (err) {
		bphy_err(drvr, "wl_set_wpa_version failed (%d)\n", err);
		goto done;
	}

	sme->auth_type = brcmf_war_auth_type(ifp, sme->auth_type);
	err = brcmf_set_auth_type(ndev, sme);
	if (err) {
		bphy_err(drvr, "wl_set_auth_type failed (%d)\n", err);
		goto done;
	}

	err = brcmf_set_wsec_mode(ndev, sme);
	if (err) {
		bphy_err(drvr, "wl_set_set_cipher failed (%d)\n", err);
		goto done;
	}

	err = brcmf_set_key_mgmt(ndev, sme);
	if (err) {
		bphy_err(drvr, "wl_set_key_mgmt failed (%d)\n", err);
		goto done;
	}

	err = brcmf_set_sharedkey(ndev, sme);
	if (err) {
		bphy_err(drvr, "brcmf_set_sharedkey failed (%d)\n", err);
		goto done;
	}

	if (brcmf_feat_is_enabled(ifp, BRCMF_FEAT_FWSUP)) {
		if (sme->crypto.psk) {
			if ((profile->use_fwsup != BRCMF_PROFILE_FWSUP_SAE) &&
				(profile->use_fwsup != BRCMF_PROFILE_FWSUP_PSK)) {
				if (WARN_ON(profile->use_fwsup !=
					BRCMF_PROFILE_FWSUP_NONE)) {
					err = -EINVAL;
					goto done;
				}
				brcmf_dbg(INFO, "using PSK offload\n");
				profile->use_fwsup = BRCMF_PROFILE_FWSUP_PSK;
			}
		}

		if (profile->use_fwsup != BRCMF_PROFILE_FWSUP_NONE) {
			/* enable firmware supplicant for this interface */
			err = brcmf_fil_iovar_int_set(ifp, "sup_wpa", 1);
			if (err < 0) {
				bphy_err(drvr, "failed to enable fw supplicant\n");
				goto done;
			}
		} else {
			err = brcmf_fil_iovar_int_set(ifp, "sup_wpa", 0);
		}

		if ((profile->use_fwsup == BRCMF_PROFILE_FWSUP_PSK) &&
			sme->crypto.psk)
			err = brcmf_set_pmk(ifp, sme->crypto.psk,
					    BRCMF_WSEC_MAX_PSK_LEN);
		else if (profile->use_fwsup == BRCMF_PROFILE_FWSUP_SAE) {
			/* clean up user-space RSNE */
			if (brcmf_fil_iovar_data_set(ifp, "wpaie", NULL, 0)) {
				bphy_err(drvr, "failed to clean up user-space RSNE\n");
				goto done;
			}
			err = brcmf_set_sae_password(ifp, sme->crypto.sae_pwd,
						     sme->crypto.sae_pwd_len);
			if (!err && sme->crypto.psk)
				err = brcmf_set_pmk(ifp, sme->crypto.psk,
						    BRCMF_WSEC_MAX_PSK_LEN);
		}
		if (err)
			goto done;
	}
	/* Join with specific BSSID and cached SSID
	 * If SSID is zero join based on BSSID only
	 */
	join_params_size = offsetof(struct brcmf_ext_join_params_le, assoc_le) +
		offsetof(struct brcmf_assoc_params_le, chanspec_list);
	if (cfg->channel)
		join_params_size += sizeof(u16);
	ext_join_params = kzalloc(join_params_size, GFP_KERNEL);
	if (ext_join_params == NULL) {
		err = -ENOMEM;
		goto done;
	}
	ssid_len = min_t(u32, sme->ssid_len, IEEE80211_MAX_SSID_LEN);
	ext_join_params->ssid_le.SSID_len = cpu_to_le32(ssid_len);
	memcpy(&ext_join_params->ssid_le.SSID, sme->ssid, ssid_len);
	if (ssid_len < IEEE80211_MAX_SSID_LEN)
		brcmf_dbg(CONN, "SSID \"%s\", len (%d)\n",
			  ext_join_params->ssid_le.SSID, ssid_len);

	/* Set up join scan parameters */
	ext_join_params->scan_le.scan_type = -1;
	ext_join_params->scan_le.home_time = cpu_to_le32(-1);

	if (sme->bssid)
		memcpy(&ext_join_params->assoc_le.bssid, sme->bssid, ETH_ALEN);
	else
		eth_broadcast_addr(ext_join_params->assoc_le.bssid);

	if (cfg->channel) {
		ext_join_params->assoc_le.chanspec_num = cpu_to_le32(1);
		ext_join_params->assoc_le.chanspec_list[0] =
			cpu_to_le16(chanspec);

		/* Increase dwell time to receive probe response or detect
		 * beacon from target AP at a noisy air only during connect
		 * command.
		 */
		if (BRCMU_CHSPEC_IS6G(chanspec)) {
			ext_join_params->scan_le.active_time =
				cpu_to_le32(BRCMF_SCAN_JOIN_ACTIVE_DWELL_TIME_MS_6E);
			ext_join_params->scan_le.passive_time =
				cpu_to_le32(BRCMF_SCAN_JOIN_PASSIVE_DWELL_TIME_MS_6E);
		} else {
			ext_join_params->scan_le.active_time =
				cpu_to_le32(BRCMF_SCAN_JOIN_ACTIVE_DWELL_TIME_MS);
			ext_join_params->scan_le.passive_time =
				cpu_to_le32(BRCMF_SCAN_JOIN_PASSIVE_DWELL_TIME_MS);
		}

		/* To sync with presence period of VSDB GO send probe request
		 * more frequently. Probe request will be stopped when it gets
		 * probe response from target AP/GO.
		 */
		ext_join_params->scan_le.nprobes =
			cpu_to_le32(BRCMF_SCAN_JOIN_ACTIVE_DWELL_TIME_MS /
				    BRCMF_SCAN_JOIN_PROBE_INTERVAL_MS);
	} else {
		ext_join_params->scan_le.active_time = cpu_to_le32(-1);
		ext_join_params->scan_le.passive_time = cpu_to_le32(-1);
		ext_join_params->scan_le.nprobes = cpu_to_le32(-1);
	}

	brcmf_set_join_pref(ifp, &sme->bss_select);

	/* The internal supplicant judges to use assoc or reassoc itself.
	 * it is not necessary to specify REASSOC
	 */
	if ((sme->prev_bssid) && !brcmf_feat_is_enabled(ifp, BRCMF_FEAT_FWSUP)) {
		brcmf_dbg(CONN, "Trying to REASSOC\n");
		join_params_size = sizeof(ext_join_params->assoc_le);
		err = brcmf_fil_cmd_data_set(ifp, BRCMF_C_REASSOC,
					     &ext_join_params->assoc_le, join_params_size);
	} else {
		err  = brcmf_fil_bsscfg_data_set(ifp, "join", ext_join_params,
						 join_params_size);
	}
	kfree(ext_join_params);
	if (!err)
		/* This is it. join command worked, we are done */
		goto done;

	/* join command failed, fallback to set ssid */
	memset(&join_params, 0, sizeof(join_params));
	join_params_size = sizeof(join_params.ssid_le);

	memcpy(&join_params.ssid_le.SSID, sme->ssid, ssid_len);
	join_params.ssid_le.SSID_len = cpu_to_le32(ssid_len);

	if (sme->bssid)
		memcpy(join_params.params_le.bssid, sme->bssid, ETH_ALEN);
	else
		eth_broadcast_addr(join_params.params_le.bssid);

	if (cfg->channel) {
		join_params.params_le.chanspec_list[0] = cpu_to_le16(chanspec);
		join_params.params_le.chanspec_num = cpu_to_le32(1);
		join_params_size += sizeof(join_params.params_le);
	}
	err = brcmf_fil_cmd_data_set(ifp, BRCMF_C_SET_SSID,
				     &join_params, join_params_size);
	if (err)
		bphy_err(drvr, "BRCMF_C_SET_SSID failed (%d)\n", err);

done:
	if (err)
		clear_bit(BRCMF_VIF_STATUS_CONNECTING, &ifp->vif->sme_state);
	brcmf_dbg(TRACE, "Exit\n");
	return err;
}

static s32
brcmf_cfg80211_disconnect(struct wiphy *wiphy, struct net_device *ndev,
		       u16 reason_code)
{
	struct brcmf_cfg80211_info *cfg = wiphy_to_cfg(wiphy);
	struct brcmf_if *ifp = netdev_priv(ndev);
	struct brcmf_cfg80211_profile *profile = &ifp->vif->profile;
	struct brcmf_pub *drvr = cfg->pub;
	struct brcmf_scb_val_le scbval;
	s32 err = 0;

	brcmf_dbg(TRACE, "Enter. Reason code = %d\n", reason_code);
	if (!check_vif_up(ifp->vif))
		return -EIO;

	clear_bit(BRCMF_VIF_STATUS_CONNECTED, &ifp->vif->sme_state);
	clear_bit(BRCMF_VIF_STATUS_CONNECTING, &ifp->vif->sme_state);
	clear_bit(BRCMF_VIF_STATUS_EAP_SUCCESS, &ifp->vif->sme_state);
	clear_bit(BRCMF_VIF_STATUS_ASSOC_SUCCESS, &ifp->vif->sme_state);
	cfg80211_disconnected(ndev, reason_code, NULL, 0, true, GFP_KERNEL);

	memcpy(&scbval.ea, &profile->bssid, ETH_ALEN);
	scbval.val = cpu_to_le32(reason_code);
	err = brcmf_fil_cmd_data_set(ifp, BRCMF_C_DISASSOC,
				     &scbval, sizeof(scbval));
	if (err)
		bphy_err(drvr, "error (%d)\n", err);

	brcmf_dbg(TRACE, "Exit\n");
	return err;
}

static s32
brcmf_cfg80211_set_tx_power(struct wiphy *wiphy, struct wireless_dev *wdev,
			    enum nl80211_tx_power_setting type, s32 mbm)
{
	struct brcmf_cfg80211_info *cfg = wiphy_to_cfg(wiphy);
	struct net_device *ndev = cfg_to_ndev(cfg);
	struct brcmf_if *ifp = netdev_priv(ndev);
	struct brcmf_pub *drvr = cfg->pub;
	s32 err;
	s32 disable;
	u32 qdbm = 127;

	brcmf_dbg(TRACE, "Enter %d %d\n", type, mbm);
	if (!check_vif_up(ifp->vif))
		return -EIO;

	switch (type) {
	case NL80211_TX_POWER_AUTOMATIC:
		break;
	case NL80211_TX_POWER_LIMITED:
	case NL80211_TX_POWER_FIXED:
		if (mbm < 0) {
			bphy_err(drvr, "TX_POWER_FIXED - dbm is negative\n");
			err = -EINVAL;
			goto done;
		}
		qdbm =  MBM_TO_DBM(4 * mbm);
		if (qdbm > 127)
			qdbm = 127;
		qdbm |= WL_TXPWR_OVERRIDE;
		break;
	default:
		bphy_err(drvr, "Unsupported type %d\n", type);
		err = -EINVAL;
		goto done;
	}
	/* Make sure radio is off or on as far as software is concerned */
	disable = WL_RADIO_SW_DISABLE << 16;
	err = brcmf_fil_cmd_int_set(ifp, BRCMF_C_SET_RADIO, disable);
	if (err)
		bphy_err(drvr, "WLC_SET_RADIO error (%d)\n", err);

	err = brcmf_fil_iovar_int_set(ifp, "qtxpower", qdbm);
	if (err)
		bphy_err(drvr, "qtxpower error (%d)\n", err);

done:
	brcmf_dbg(TRACE, "Exit %d (qdbm)\n", qdbm & ~WL_TXPWR_OVERRIDE);
	return err;
}

static s32
brcmf_cfg80211_get_tx_power(struct wiphy *wiphy, struct wireless_dev *wdev,
			    s32 *dbm)
{
	struct brcmf_cfg80211_info *cfg = wiphy_to_cfg(wiphy);
	struct brcmf_cfg80211_vif *vif = wdev_to_vif(wdev);
	struct brcmf_pub *drvr = cfg->pub;
	s32 qdbm = 0;
	s32 err;

	brcmf_dbg(TRACE, "Enter\n");
	if (!check_vif_up(vif))
		return -EIO;

	err = brcmf_fil_iovar_int_get(vif->ifp, "qtxpower", &qdbm);
	if (err) {
		bphy_err(drvr, "error (%d)\n", err);
		goto done;
	}
	*dbm = (qdbm & ~WL_TXPWR_OVERRIDE) / 4;

done:
	brcmf_dbg(TRACE, "Exit (0x%x %d)\n", qdbm, *dbm);
	return err;
}

static s32
brcmf_cfg80211_config_default_key(struct wiphy *wiphy, struct net_device *ndev,
				  u8 key_idx, bool unicast, bool multicast)
{
	struct brcmf_if *ifp = netdev_priv(ndev);
	struct brcmf_pub *drvr = ifp->drvr;
	u32 index;
	u32 wsec;
	s32 err = 0;

	brcmf_dbg(TRACE, "Enter\n");
	brcmf_dbg(CONN, "key index (%d)\n", key_idx);
	if (!check_vif_up(ifp->vif))
		return -EIO;

	err = brcmf_fil_bsscfg_int_get(ifp, "wsec", &wsec);
	if (err) {
		bphy_err(drvr, "WLC_GET_WSEC error (%d)\n", err);
		goto done;
	}

	if (wsec & WEP_ENABLED) {
		/* Just select a new current key */
		index = key_idx;
		err = brcmf_fil_cmd_int_set(ifp,
					    BRCMF_C_SET_KEY_PRIMARY, index);
		if (err)
			bphy_err(drvr, "error (%d)\n", err);
	}
done:
	brcmf_dbg(TRACE, "Exit\n");
	return err;
}

static s32
brcmf_cfg80211_del_key(struct wiphy *wiphy, struct net_device *ndev,
		       u8 key_idx, bool pairwise, const u8 *mac_addr)
{
	struct brcmf_if *ifp = netdev_priv(ndev);
	struct brcmf_wsec_key *key;
	s32 err;

	brcmf_dbg(TRACE, "Enter\n");
	brcmf_dbg(CONN, "key index (%d)\n", key_idx);

	if (!check_vif_up(ifp->vif))
		return -EIO;

	if (key_idx >= BRCMF_MAX_DEFAULT_KEYS) {
		/* we ignore this key index in this case */
		return -EINVAL;
	}

	key = &ifp->vif->profile.key[key_idx];

	if (key->algo == CRYPTO_ALGO_OFF) {
		brcmf_dbg(CONN, "Ignore clearing of (never configured) key\n");
		return -EINVAL;
	}

	memset(key, 0, sizeof(*key));
	key->index = (u32)key_idx;
	key->flags = BRCMF_PRIMARY_KEY;

	/* Clear the key/index */
	err = send_key_to_dongle(ifp, key);

	brcmf_dbg(TRACE, "Exit\n");
	return err;
}

static s32
brcmf_cfg80211_add_key(struct wiphy *wiphy, struct net_device *ndev,
		       u8 key_idx, bool pairwise, const u8 *mac_addr,
		       struct key_params *params)
{
	struct brcmf_cfg80211_info *cfg = wiphy_to_cfg(wiphy);
	struct brcmf_if *ifp = netdev_priv(ndev);
	struct brcmf_pub *drvr = cfg->pub;
	struct brcmf_wsec_key *key;
	s32 val;
	s32 wsec;
	s32 err;
	u8 keybuf[8];
	bool ext_key;
	u32 algos = 0, mask = 0;

	brcmf_dbg(TRACE, "Enter\n");
	brcmf_dbg(CONN, "key index (%d)\n", key_idx);
	if (!check_vif_up(ifp->vif))
		return -EIO;

	if (key_idx >= BRCMF_MAX_DEFAULT_KEYS) {
		/* we ignore this key index in this case */
		bphy_err(drvr, "invalid key index (%d)\n", key_idx);
		return -EINVAL;
	}

	if (params->key_len == 0)
		return brcmf_cfg80211_del_key(wiphy, ndev, key_idx, pairwise,
					      mac_addr);

	if (params->key_len > sizeof(key->data)) {
		bphy_err(drvr, "Too long key length (%u)\n", params->key_len);
		return -EINVAL;
	}

	ext_key = false;
	if (mac_addr && (params->cipher != WLAN_CIPHER_SUITE_WEP40) &&
	    (params->cipher != WLAN_CIPHER_SUITE_WEP104)) {
		brcmf_dbg(TRACE, "Ext key, mac %pM", mac_addr);
		ext_key = true;
	}

	key = &ifp->vif->profile.key[key_idx];
	memset(key, 0, sizeof(*key));
	if ((ext_key) && (!is_multicast_ether_addr(mac_addr)))
		memcpy((char *)&key->ea, (void *)mac_addr, ETH_ALEN);
	key->len = params->key_len;
	key->index = key_idx;
	memcpy(key->data, params->key, key->len);
	if (!ext_key)
		key->flags = BRCMF_PRIMARY_KEY;

	if (params->seq && params->seq_len == 6) {
		/* rx iv */
		u8 *ivptr;

		ivptr = (u8 *)params->seq;
		key->rxiv.hi = (ivptr[5] << 24) | (ivptr[4] << 16) |
			(ivptr[3] << 8) | ivptr[2];
		key->rxiv.lo = (ivptr[1] << 8) | ivptr[0];
		key->iv_initialized = true;
	}

	switch (params->cipher) {
	case WLAN_CIPHER_SUITE_WEP40:
		key->algo = CRYPTO_ALGO_WEP1;
		val = WEP_ENABLED;
		brcmf_dbg(CONN, "WLAN_CIPHER_SUITE_WEP40\n");
		break;
	case WLAN_CIPHER_SUITE_WEP104:
		key->algo = CRYPTO_ALGO_WEP128;
		val = WEP_ENABLED;
		brcmf_dbg(CONN, "WLAN_CIPHER_SUITE_WEP104\n");
		break;
	case WLAN_CIPHER_SUITE_TKIP:
		if (!brcmf_is_apmode(ifp->vif)) {
			brcmf_dbg(CONN, "Swapping RX/TX MIC key\n");
			memcpy(keybuf, &key->data[24], sizeof(keybuf));
			memcpy(&key->data[24], &key->data[16], sizeof(keybuf));
			memcpy(&key->data[16], keybuf, sizeof(keybuf));
		}
		key->algo = CRYPTO_ALGO_TKIP;
		val = TKIP_ENABLED;
		brcmf_dbg(CONN, "WLAN_CIPHER_SUITE_TKIP\n");
		break;
	case WLAN_CIPHER_SUITE_AES_CMAC:
		key->algo = CRYPTO_ALGO_AES_CCM;
		val = AES_ENABLED;
		brcmf_dbg(CONN, "WLAN_CIPHER_SUITE_AES_CMAC\n");
		break;
	case WLAN_CIPHER_SUITE_CCMP:
		key->algo = CRYPTO_ALGO_AES_CCM;
		val = AES_ENABLED;
		brcmf_dbg(CONN, "WLAN_CIPHER_SUITE_CCMP\n");
		break;
	case WLAN_CIPHER_SUITE_GCMP_256:
		if (!brcmf_feat_is_enabled(ifp, BRCMF_FEAT_GCMP)) {
			brcmf_err("the low layer not support GCMP\n");
			err = -EOPNOTSUPP;
			goto done;
		}
		key->algo = CRYPTO_ALGO_AES_GCM256;
		val = AES_ENABLED;
		brcmf_dbg(CONN, "WLAN_CIPHER_SUITE_GCMP_256\n");
		algos = KEY_ALGO_MASK(CRYPTO_ALGO_AES_GCM256);
		mask = algos | KEY_ALGO_MASK(CRYPTO_ALGO_AES_CCM);
		break;
	case WLAN_CIPHER_SUITE_BIP_GMAC_256:
		if (!brcmf_feat_is_enabled(ifp, BRCMF_FEAT_GCMP)) {
			brcmf_err("the low layer not support GCMP\n");
			err = -EOPNOTSUPP;
			goto done;
		}
		key->algo = CRYPTO_ALGO_BIP_GMAC256;
		val = AES_ENABLED;
		algos = KEY_ALGO_MASK(CRYPTO_ALGO_BIP_GMAC256);
		mask = algos | KEY_ALGO_MASK(CRYPTO_ALGO_AES_CCM);
		brcmf_dbg(CONN, "WLAN_CIPHER_SUITE_BIP_GMAC_256\n");
		break;
	default:
		bphy_err(drvr, "Invalid cipher (0x%x)\n", params->cipher);
		err = -EINVAL;
		goto done;
	}

	err = send_key_to_dongle(ifp, key);
	if (ext_key || err)
		goto done;

	err = brcmf_fil_bsscfg_int_get(ifp, "wsec", &wsec);
	if (err) {
		bphy_err(drvr, "get wsec error (%d)\n", err);
		goto done;
	}
	wsec |= val;
	err = brcmf_fil_bsscfg_int_set(ifp, "wsec", wsec);
	if (err) {
		bphy_err(drvr, "set wsec error (%d)\n", err);
		goto done;
	}

	if (brcmf_feat_is_enabled(ifp, BRCMF_FEAT_GCMP)) {
		brcmf_dbg(CONN,
			  "set_wsdec_info algos (0x%x) mask (0x%x)\n",
			  algos, mask);
		err = wl_set_wsec_info_algos(ifp, algos, mask);
		if (err) {
			brcmf_err("set wsec_info error (%d)\n", err);
			return err;
		}
	}

done:
	brcmf_dbg(TRACE, "Exit\n");
	return err;
}

static s32
brcmf_cfg80211_get_key(struct wiphy *wiphy, struct net_device *ndev, u8 key_idx,
		       bool pairwise, const u8 *mac_addr, void *cookie,
		       void (*callback)(void *cookie,
					struct key_params *params))
{
	struct brcmf_cfg80211_info *cfg = wiphy_to_cfg(wiphy);
	struct key_params params;
	struct brcmf_if *ifp = netdev_priv(ndev);
	struct brcmf_cfg80211_profile *profile = &ifp->vif->profile;
	struct brcmf_pub *drvr = cfg->pub;
	struct brcmf_cfg80211_security *sec;
	s32 wsec;
	s32 err = 0;

	brcmf_dbg(TRACE, "Enter\n");
	brcmf_dbg(CONN, "key index (%d)\n", key_idx);
	if (!check_vif_up(ifp->vif))
		return -EIO;

	memset(&params, 0, sizeof(params));

	err = brcmf_fil_bsscfg_int_get(ifp, "wsec", &wsec);
	if (err) {
		bphy_err(drvr, "WLC_GET_WSEC error (%d)\n", err);
		/* Ignore this error, may happen during DISASSOC */
		err = -EAGAIN;
		goto done;
	}
	if (wsec & WEP_ENABLED) {
		sec = &profile->sec;
		if (sec->cipher_pairwise & WLAN_CIPHER_SUITE_WEP40) {
			params.cipher = WLAN_CIPHER_SUITE_WEP40;
			brcmf_dbg(CONN, "WLAN_CIPHER_SUITE_WEP40\n");
		} else if (sec->cipher_pairwise & WLAN_CIPHER_SUITE_WEP104) {
			params.cipher = WLAN_CIPHER_SUITE_WEP104;
			brcmf_dbg(CONN, "WLAN_CIPHER_SUITE_WEP104\n");
		}
	} else if (wsec & TKIP_ENABLED) {
		params.cipher = WLAN_CIPHER_SUITE_TKIP;
		brcmf_dbg(CONN, "WLAN_CIPHER_SUITE_TKIP\n");
	} else if (wsec & AES_ENABLED) {
		params.cipher = WLAN_CIPHER_SUITE_AES_CMAC;
		brcmf_dbg(CONN, "WLAN_CIPHER_SUITE_AES_CMAC\n");
	} else  {
		bphy_err(drvr, "Invalid algo (0x%x)\n", wsec);
		err = -EINVAL;
		goto done;
	}
	callback(cookie, &params);

done:
	brcmf_dbg(TRACE, "Exit\n");
	return err;
}

static s32
brcmf_cfg80211_config_default_mgmt_key(struct wiphy *wiphy,
				       struct net_device *ndev, u8 key_idx)
{
	struct brcmf_if *ifp = netdev_priv(ndev);

	brcmf_dbg(TRACE, "Enter key_idx %d\n", key_idx);

	if (brcmf_feat_is_enabled(ifp, BRCMF_FEAT_MFP))
		return 0;

	brcmf_dbg(INFO, "Not supported\n");

	return -EOPNOTSUPP;
}

static void
brcmf_cfg80211_reconfigure_wep(struct brcmf_if *ifp)
{
	struct brcmf_pub *drvr = ifp->drvr;
	s32 err;
	u8 key_idx;
	struct brcmf_wsec_key *key;
	s32 wsec;

	for (key_idx = 0; key_idx < BRCMF_MAX_DEFAULT_KEYS; key_idx++) {
		key = &ifp->vif->profile.key[key_idx];
		if ((key->algo == CRYPTO_ALGO_WEP1) ||
		    (key->algo == CRYPTO_ALGO_WEP128))
			break;
	}
	if (key_idx == BRCMF_MAX_DEFAULT_KEYS)
		return;

	err = send_key_to_dongle(ifp, key);
	if (err) {
		bphy_err(drvr, "Setting WEP key failed (%d)\n", err);
		return;
	}
	err = brcmf_fil_bsscfg_int_get(ifp, "wsec", &wsec);
	if (err) {
		bphy_err(drvr, "get wsec error (%d)\n", err);
		return;
	}
	wsec |= WEP_ENABLED;
	err = brcmf_fil_bsscfg_int_set(ifp, "wsec", wsec);
	if (err)
		bphy_err(drvr, "set wsec error (%d)\n", err);
}

static void brcmf_convert_sta_flags(u32 fw_sta_flags, struct station_info *si)
{
	struct nl80211_sta_flag_update *sfu;

	brcmf_dbg(TRACE, "flags %08x\n", fw_sta_flags);
	si->filled |= BIT_ULL(NL80211_STA_INFO_STA_FLAGS);
	sfu = &si->sta_flags;
	sfu->mask = BIT(NL80211_STA_FLAG_WME) |
		    BIT(NL80211_STA_FLAG_AUTHENTICATED) |
		    BIT(NL80211_STA_FLAG_ASSOCIATED) |
		    BIT(NL80211_STA_FLAG_AUTHORIZED);
	if (fw_sta_flags & BRCMF_STA_WME)
		sfu->set |= BIT(NL80211_STA_FLAG_WME);
	if (fw_sta_flags & BRCMF_STA_AUTHE)
		sfu->set |= BIT(NL80211_STA_FLAG_AUTHENTICATED);
	if (fw_sta_flags & BRCMF_STA_ASSOC)
		sfu->set |= BIT(NL80211_STA_FLAG_ASSOCIATED);
	if (fw_sta_flags & BRCMF_STA_AUTHO)
		sfu->set |= BIT(NL80211_STA_FLAG_AUTHORIZED);
}

static void brcmf_fill_bss_param(struct brcmf_if *ifp, struct station_info *si)
{
	struct brcmf_pub *drvr = ifp->drvr;
	struct {
		__le32 len;
		struct brcmf_bss_info_le bss_le;
	} *buf;
	u16 capability;
	int err;

	buf = kzalloc(WL_BSS_INFO_MAX, GFP_KERNEL);
	if (!buf)
		return;

	buf->len = cpu_to_le32(WL_BSS_INFO_MAX);
	err = brcmf_fil_cmd_data_get(ifp, BRCMF_C_GET_BSS_INFO, buf,
				     WL_BSS_INFO_MAX);
	if (err) {
		bphy_err(drvr, "Failed to get bss info (%d)\n", err);
		goto out_kfree;
	}
	si->filled |= BIT_ULL(NL80211_STA_INFO_BSS_PARAM);
	si->bss_param.beacon_interval = le16_to_cpu(buf->bss_le.beacon_period);
	si->bss_param.dtim_period = buf->bss_le.dtim_period;
	capability = le16_to_cpu(buf->bss_le.capability);
	if (capability & IEEE80211_HT_STBC_PARAM_DUAL_CTS_PROT)
		si->bss_param.flags |= BSS_PARAM_FLAGS_CTS_PROT;
	if (capability & WLAN_CAPABILITY_SHORT_PREAMBLE)
		si->bss_param.flags |= BSS_PARAM_FLAGS_SHORT_PREAMBLE;
	if (capability & WLAN_CAPABILITY_SHORT_SLOT_TIME)
		si->bss_param.flags |= BSS_PARAM_FLAGS_SHORT_SLOT_TIME;

out_kfree:
	kfree(buf);
}

static s32
brcmf_cfg80211_get_station_ibss(struct brcmf_if *ifp,
				struct station_info *sinfo)
{
	struct brcmf_pub *drvr = ifp->drvr;
	struct brcmf_scb_val_le scbval;
	struct brcmf_pktcnt_le pktcnt;
	s32 err;
	u32 rate;
	u32 rssi;

	/* Get the current tx rate */
	err = brcmf_fil_cmd_int_get(ifp, BRCMF_C_GET_RATE, &rate);
	if (err < 0) {
		bphy_err(drvr, "BRCMF_C_GET_RATE error (%d)\n", err);
		return err;
	}
	sinfo->filled |= BIT_ULL(NL80211_STA_INFO_TX_BITRATE);
	sinfo->txrate.legacy = rate * 5;

	memset(&scbval, 0, sizeof(scbval));
	err = brcmf_fil_cmd_data_get(ifp, BRCMF_C_GET_RSSI, &scbval,
				     sizeof(scbval));
	if (err) {
		bphy_err(drvr, "BRCMF_C_GET_RSSI error (%d)\n", err);
		return err;
	}
	rssi = le32_to_cpu(scbval.val);
	sinfo->filled |= BIT_ULL(NL80211_STA_INFO_SIGNAL);
	sinfo->signal = rssi;

	err = brcmf_fil_cmd_data_get(ifp, BRCMF_C_GET_GET_PKTCNTS, &pktcnt,
				     sizeof(pktcnt));
	if (err) {
		bphy_err(drvr, "BRCMF_C_GET_GET_PKTCNTS error (%d)\n", err);
		return err;
	}
	sinfo->filled |= BIT_ULL(NL80211_STA_INFO_RX_PACKETS) |
			 BIT_ULL(NL80211_STA_INFO_RX_DROP_MISC) |
			 BIT_ULL(NL80211_STA_INFO_TX_PACKETS) |
			 BIT_ULL(NL80211_STA_INFO_TX_FAILED);
	sinfo->rx_packets = le32_to_cpu(pktcnt.rx_good_pkt);
	sinfo->rx_dropped_misc = le32_to_cpu(pktcnt.rx_bad_pkt);
	sinfo->tx_packets = le32_to_cpu(pktcnt.tx_good_pkt);
	sinfo->tx_failed  = le32_to_cpu(pktcnt.tx_bad_pkt);

	return 0;
}

static s32
brcmf_cfg80211_get_station(struct wiphy *wiphy, struct net_device *ndev,
			   const u8 *mac, struct station_info *sinfo)
{
	struct brcmf_cfg80211_info *cfg = wiphy_to_cfg(wiphy);
	struct brcmf_if *ifp = netdev_priv(ndev);
	struct brcmf_pub *drvr = cfg->pub;
	struct brcmf_scb_val_le scb_val;
	s32 err = 0;
	struct brcmf_sta_info_le sta_info_le;
	u32 sta_flags;
	u32 is_tdls_peer;
	s32 total_rssi_avg = 0;
	s32 total_rssi = 0;
	s32 count_rssi = 0;
	int rssi;
	u32 i;

	brcmf_dbg(TRACE, "Enter, MAC %pM\n", mac);
	if (!check_vif_up(ifp->vif))
		return -EIO;

	if (brcmf_is_ibssmode(ifp->vif))
		return brcmf_cfg80211_get_station_ibss(ifp, sinfo);

	memset(&sta_info_le, 0, sizeof(sta_info_le));
	memcpy(&sta_info_le, mac, ETH_ALEN);
	err = brcmf_fil_iovar_data_get(ifp, "tdls_sta_info",
				       &sta_info_le,
				       sizeof(sta_info_le));
	is_tdls_peer = !err;
	if (err) {
		err = brcmf_fil_iovar_data_get(ifp, "sta_info",
					       &sta_info_le,
					       sizeof(sta_info_le));
		if (err < 0) {
			bphy_err(drvr, "GET STA INFO failed, %d\n", err);
			goto done;
		}
	}
	brcmf_dbg(TRACE, "version %d\n", le16_to_cpu(sta_info_le.ver));
	sinfo->filled = BIT_ULL(NL80211_STA_INFO_INACTIVE_TIME);
	sinfo->inactive_time = le32_to_cpu(sta_info_le.idle) * 1000;
	sta_flags = le32_to_cpu(sta_info_le.flags);
	brcmf_convert_sta_flags(sta_flags, sinfo);
	sinfo->sta_flags.mask |= BIT(NL80211_STA_FLAG_TDLS_PEER);
	if (is_tdls_peer)
		sinfo->sta_flags.set |= BIT(NL80211_STA_FLAG_TDLS_PEER);
	else
		sinfo->sta_flags.set &= ~BIT(NL80211_STA_FLAG_TDLS_PEER);
	if (sta_flags & BRCMF_STA_ASSOC) {
		sinfo->filled |= BIT_ULL(NL80211_STA_INFO_CONNECTED_TIME);
		sinfo->connected_time = le32_to_cpu(sta_info_le.in);
		brcmf_fill_bss_param(ifp, sinfo);
	}
	if (sta_flags & BRCMF_STA_SCBSTATS) {
		sinfo->filled |= BIT_ULL(NL80211_STA_INFO_TX_FAILED);
		sinfo->tx_failed = le32_to_cpu(sta_info_le.tx_failures);
		sinfo->filled |= BIT_ULL(NL80211_STA_INFO_TX_PACKETS);
		sinfo->tx_packets = le32_to_cpu(sta_info_le.tx_pkts);
		sinfo->tx_packets += le32_to_cpu(sta_info_le.tx_mcast_pkts);
		sinfo->filled |= BIT_ULL(NL80211_STA_INFO_RX_PACKETS);
		sinfo->rx_packets = le32_to_cpu(sta_info_le.rx_ucast_pkts);
		sinfo->rx_packets += le32_to_cpu(sta_info_le.rx_mcast_pkts);
		if (sinfo->tx_packets) {
			sinfo->filled |= BIT_ULL(NL80211_STA_INFO_TX_BITRATE);
			sinfo->txrate.legacy =
				le32_to_cpu(sta_info_le.tx_rate) / 100;
		}
		if (sinfo->rx_packets) {
			sinfo->filled |= BIT_ULL(NL80211_STA_INFO_RX_BITRATE);
			sinfo->rxrate.legacy =
				le32_to_cpu(sta_info_le.rx_rate) / 100;
		}
		if (le16_to_cpu(sta_info_le.ver) >= 4) {
			sinfo->filled |= BIT_ULL(NL80211_STA_INFO_TX_BYTES);
			sinfo->tx_bytes = le64_to_cpu(sta_info_le.tx_tot_bytes);
			sinfo->filled |= BIT_ULL(NL80211_STA_INFO_RX_BYTES);
			sinfo->rx_bytes = le64_to_cpu(sta_info_le.rx_tot_bytes);
		}
		for (i = 0; i < BRCMF_ANT_MAX; i++) {
			if (sta_info_le.rssi[i] == 0 ||
			    sta_info_le.rx_lastpkt_rssi[i] == 0)
				continue;
			sinfo->chains |= BIT(count_rssi);
			sinfo->chain_signal[count_rssi] =
				sta_info_le.rx_lastpkt_rssi[i];
			sinfo->chain_signal_avg[count_rssi] =
				sta_info_le.rssi[i];
			total_rssi += sta_info_le.rx_lastpkt_rssi[i];
			total_rssi_avg += sta_info_le.rssi[i];
			count_rssi++;
		}
		if (count_rssi) {
			sinfo->filled |= BIT_ULL(NL80211_STA_INFO_SIGNAL);
			sinfo->filled |= BIT_ULL(NL80211_STA_INFO_SIGNAL_AVG);
			sinfo->filled |= BIT_ULL(NL80211_STA_INFO_CHAIN_SIGNAL);
			sinfo->filled |=
				BIT_ULL(NL80211_STA_INFO_CHAIN_SIGNAL_AVG);
			sinfo->signal = total_rssi / count_rssi;
			sinfo->signal_avg = total_rssi_avg / count_rssi;
		} else if (test_bit(BRCMF_VIF_STATUS_CONNECTED,
			&ifp->vif->sme_state)) {
			memset(&scb_val, 0, sizeof(scb_val));
			err = brcmf_fil_cmd_data_get(ifp, BRCMF_C_GET_RSSI,
						     &scb_val, sizeof(scb_val));
			if (err) {
				bphy_err(drvr, "Could not get rssi (%d)\n",
					 err);
				goto done;
			} else {
				rssi = le32_to_cpu(scb_val.val);
				sinfo->filled |= BIT_ULL(NL80211_STA_INFO_SIGNAL);
				sinfo->signal = rssi;
				brcmf_dbg(CONN, "RSSI %d dBm\n", rssi);
			}
		}
	}
done:
	brcmf_dbg(TRACE, "Exit\n");
	return err;
}

static int
brcmf_cfg80211_dump_station(struct wiphy *wiphy, struct net_device *ndev,
			    int idx, u8 *mac, struct station_info *sinfo)
{
	struct brcmf_cfg80211_info *cfg = wiphy_to_cfg(wiphy);
	struct brcmf_if *ifp = netdev_priv(ndev);
	struct brcmf_pub *drvr = cfg->pub;
	s32 err;

	brcmf_dbg(TRACE, "Enter, idx %d\n", idx);

	if (idx == 0) {
		cfg->assoclist.count = cpu_to_le32(BRCMF_MAX_ASSOCLIST);
		err = brcmf_fil_cmd_data_get(ifp, BRCMF_C_GET_ASSOCLIST,
					     &cfg->assoclist,
					     sizeof(cfg->assoclist));
		if (err) {
			/* GET_ASSOCLIST unsupported by firmware of older chips */
			if (err == -EBADE)
				bphy_info_once(drvr, "BRCMF_C_GET_ASSOCLIST unsupported\n");
			else
				bphy_err(drvr, "BRCMF_C_GET_ASSOCLIST failed, err=%d\n",
					 err);

			cfg->assoclist.count = 0;
			return -EOPNOTSUPP;
		}
	}
	if (idx < le32_to_cpu(cfg->assoclist.count)) {
		memcpy(mac, cfg->assoclist.mac[idx], ETH_ALEN);
		return brcmf_cfg80211_get_station(wiphy, ndev, mac, sinfo);
	}
	return -ENOENT;
}

static s32
brcmf_cfg80211_set_power_mgmt(struct wiphy *wiphy, struct net_device *ndev,
			   bool enabled, s32 timeout)
{
	s32 pm;
	s32 err = 0;
	struct brcmf_cfg80211_info *cfg = wiphy_to_cfg(wiphy);
	struct brcmf_if *ifp = netdev_priv(ndev);
	struct brcmf_pub *drvr = cfg->pub;

	brcmf_dbg(TRACE, "Enter\n");

	/*
	 * Powersave enable/disable request is coming from the
	 * cfg80211 even before the interface is up. In that
	 * scenario, driver will be storing the power save
	 * preference in cfg struct to apply this to
	 * FW later while initializing the dongle
	 */
	cfg->pwr_save = enabled;
	if (!check_vif_up(ifp->vif)) {

		brcmf_dbg(INFO, "Device is not ready, storing the value in cfg_info struct\n");
		goto done;
	}

	pm = enabled ? ifp->drvr->settings->default_pm : PM_OFF;
	/* Do not enable the power save after assoc if it is a p2p interface */
	if (ifp->vif->wdev.iftype == NL80211_IFTYPE_P2P_CLIENT) {
		brcmf_dbg(INFO, "Do not enable power save for P2P clients\n");
		pm = PM_OFF;
	}

	brcmf_dbg(INFO, "power save %s\n", (pm ? "enabled" : "disabled"));

	err = brcmf_fil_cmd_int_set(ifp, BRCMF_C_SET_PM, pm);
	if (err) {
		if (err == -ENODEV)
			bphy_err(drvr, "net_device is not ready yet\n");
		else
			bphy_err(drvr, "error (%d)\n", err);
	}

done:
	brcmf_dbg(TRACE, "Exit\n");
	return err;
}

static s32 brcmf_inform_single_bss(struct brcmf_cfg80211_info *cfg,
				   struct brcmf_bss_info_le *bi)
{
	struct wiphy *wiphy = cfg_to_wiphy(cfg);
	struct brcmf_pub *drvr = cfg->pub;
	struct cfg80211_bss *bss;
	enum nl80211_band band;
	struct brcmu_chan ch;
	u16 channel;
	u32 freq;
	u16 notify_capability;
	u16 notify_interval;
	u8 *notify_ie;
	size_t notify_ielen;
	struct cfg80211_inform_bss bss_data = {};
	const struct brcmf_tlv *ssid = NULL;

	if (le32_to_cpu(bi->length) > WL_BSS_INFO_MAX) {
		bphy_err(drvr, "Bss info is larger than buffer. Discarding\n");
		return -EINVAL;
	}

	ch.chspec = le16_to_cpu(bi->chanspec);
	cfg->d11inf.decchspec(&ch);
	if (!bi->ctl_ch)
		bi->ctl_ch = ch.control_ch_num;

	channel = bi->ctl_ch;
	band = BRCMU_CHAN_BAND_TO_NL80211(ch.band);
	freq = ieee80211_channel_to_frequency(channel, band);
	if (!freq)
		return -EINVAL;

	bss_data.chan = ieee80211_get_channel(wiphy, freq);
	if (!bss_data.chan)
		return -EINVAL;

	bss_data.scan_width = NL80211_BSS_CHAN_WIDTH_20;
	bss_data.boottime_ns = ktime_to_ns(ktime_get_boottime());

	notify_capability = le16_to_cpu(bi->capability);
	notify_interval = le16_to_cpu(bi->beacon_period);
	notify_ie = (u8 *)bi + le16_to_cpu(bi->ie_offset);
	notify_ielen = le32_to_cpu(bi->ie_length);
	bss_data.signal = (s16)le16_to_cpu(bi->RSSI) * 100;

	ssid = brcmf_parse_tlvs(notify_ie, notify_ielen, WLAN_EID_SSID);
	if (ssid && ssid->data[0] == '\0' && ssid->len == bi->SSID_len) {
		/* Update SSID for hidden AP */
		memcpy((u8 *)ssid->data, bi->SSID, bi->SSID_len);
	}

	brcmf_dbg(CONN, "bssid: %pM\n", bi->BSSID);
	brcmf_dbg(CONN, "Channel: %d(%d)\n", channel, freq);
	brcmf_dbg(CONN, "Capability: %X\n", notify_capability);
	brcmf_dbg(CONN, "Beacon interval: %d\n", notify_interval);
	brcmf_dbg(CONN, "Signal: %d\n", bss_data.signal);

	bss = cfg80211_inform_bss_data(wiphy, &bss_data,
				       CFG80211_BSS_FTYPE_UNKNOWN,
				       (const u8 *)bi->BSSID,
				       0, notify_capability,
				       notify_interval, notify_ie,
				       notify_ielen, GFP_KERNEL);

	if (!bss)
		return -ENOMEM;

	cfg80211_put_bss(wiphy, bss);

	return 0;
}

static struct brcmf_bss_info_le *
next_bss_le(struct brcmf_scan_results *list, struct brcmf_bss_info_le *bss)
{
	if (bss == NULL)
		return list->bss_info_le;
	return (struct brcmf_bss_info_le *)((unsigned long)bss +
					    le32_to_cpu(bss->length));
}

static s32 brcmf_inform_bss(struct brcmf_cfg80211_info *cfg)
{
	struct brcmf_pub *drvr = cfg->pub;
	struct brcmf_scan_results *bss_list;
	struct brcmf_bss_info_le *bi = NULL;	/* must be initialized */
	s32 err = 0;
	int i;

	bss_list = (struct brcmf_scan_results *)cfg->escan_info.escan_buf;
	if (bss_list->count != 0 &&
	    bss_list->version != BRCMF_BSS_INFO_VERSION) {
		bphy_err(drvr, "Version %d != WL_BSS_INFO_VERSION\n",
			 bss_list->version);
		return -EOPNOTSUPP;
	}
	brcmf_dbg(SCAN, "scanned AP count (%d)\n", bss_list->count);
	for (i = 0; i < bss_list->count; i++) {
		bi = next_bss_le(bss_list, bi);
		err = brcmf_inform_single_bss(cfg, bi);
		if (err)
			break;
	}
	return err;
}

static s32 brcmf_inform_ibss(struct brcmf_cfg80211_info *cfg,
			     struct net_device *ndev, const u8 *bssid)
{
	struct wiphy *wiphy = cfg_to_wiphy(cfg);
	struct brcmf_pub *drvr = cfg->pub;
	struct ieee80211_channel *notify_channel;
	struct brcmf_bss_info_le *bi = NULL;
	struct ieee80211_supported_band *band;
	struct cfg80211_bss *bss;
	struct brcmu_chan ch;
	u8 *buf = NULL;
	s32 err = 0;
	u32 freq;
	u16 notify_capability;
	u16 notify_interval;
	u8 *notify_ie;
	size_t notify_ielen;
	s32 notify_signal;

	brcmf_dbg(TRACE, "Enter\n");

	buf = kzalloc(WL_BSS_INFO_MAX, GFP_KERNEL);
	if (buf == NULL) {
		err = -ENOMEM;
		goto cleanup;
	}

	*(__le32 *)buf = cpu_to_le32(WL_BSS_INFO_MAX);

	err = brcmf_fil_cmd_data_get(netdev_priv(ndev), BRCMF_C_GET_BSS_INFO,
				     buf, WL_BSS_INFO_MAX);
	if (err) {
		bphy_err(drvr, "WLC_GET_BSS_INFO failed: %d\n", err);
		goto cleanup;
	}

	bi = (struct brcmf_bss_info_le *)(buf + 4);

	ch.chspec = le16_to_cpu(bi->chanspec);
	cfg->d11inf.decchspec(&ch);

	band = wiphy->bands[BRCMU_CHAN_BAND_TO_NL80211(ch.band)];
	freq = ieee80211_channel_to_frequency(ch.control_ch_num, band->band);
	if (!freq) {
		err = -EINVAL;
		goto cleanup;
	}
	cfg->channel = freq;
	notify_channel = ieee80211_get_channel(wiphy, freq);
	if (!notify_channel) {
		err = -EINVAL;
		goto cleanup;
	}

	notify_capability = le16_to_cpu(bi->capability);
	notify_interval = le16_to_cpu(bi->beacon_period);
	notify_ie = (u8 *)bi + le16_to_cpu(bi->ie_offset);
	notify_ielen = le32_to_cpu(bi->ie_length);
	notify_signal = (s16)le16_to_cpu(bi->RSSI) * 100;

	brcmf_dbg(CONN, "channel: %d(%d)\n", ch.control_ch_num, freq);
	brcmf_dbg(CONN, "capability: %X\n", notify_capability);
	brcmf_dbg(CONN, "beacon interval: %d\n", notify_interval);
	brcmf_dbg(CONN, "signal: %d\n", notify_signal);

	bss = cfg80211_inform_bss(wiphy, notify_channel,
				  CFG80211_BSS_FTYPE_UNKNOWN, bssid, 0,
				  notify_capability, notify_interval,
				  notify_ie, notify_ielen, notify_signal,
				  GFP_KERNEL);

	if (!bss) {
		err = -ENOMEM;
		goto cleanup;
	}

	cfg80211_put_bss(wiphy, bss);

cleanup:

	kfree(buf);

	brcmf_dbg(TRACE, "Exit\n");

	return err;
}

static s32 brcmf_update_bss_info(struct brcmf_cfg80211_info *cfg,
				 struct brcmf_if *ifp)
{
	struct brcmf_pub *drvr = cfg->pub;
	struct brcmf_bss_info_le *bi = NULL;
	s32 err = 0;

	brcmf_dbg(TRACE, "Enter\n");
	if (brcmf_is_ibssmode(ifp->vif))
		return err;

	*(__le32 *)cfg->extra_buf = cpu_to_le32(WL_EXTRA_BUF_MAX);
	err = brcmf_fil_cmd_data_get(ifp, BRCMF_C_GET_BSS_INFO,
				     cfg->extra_buf, WL_EXTRA_BUF_MAX);
	if (err) {
		bphy_err(drvr, "Could not get bss info %d\n", err);
		goto update_bss_info_out;
	}
	bi = (struct brcmf_bss_info_le *)(cfg->extra_buf + 4);
	err = brcmf_inform_single_bss(cfg, bi);

update_bss_info_out:
	brcmf_dbg(TRACE, "Exit");
	return err;
}

void brcmf_abort_scanning(struct brcmf_cfg80211_info *cfg)
{
	struct escan_info *escan = &cfg->escan_info;

	set_bit(BRCMF_SCAN_STATUS_ABORT, &cfg->scan_status);
	if (cfg->int_escan_map || cfg->scan_request) {
		escan->escan_state = WL_ESCAN_STATE_IDLE;
		brcmf_notify_escan_complete(cfg, escan->ifp, true, true);
	}
	clear_bit(BRCMF_SCAN_STATUS_BUSY, &cfg->scan_status);
	clear_bit(BRCMF_SCAN_STATUS_ABORT, &cfg->scan_status);
}

static void brcmf_cfg80211_escan_timeout_worker(struct work_struct *work)
{
	struct brcmf_cfg80211_info *cfg =
			container_of(work, struct brcmf_cfg80211_info,
				     escan_timeout_work);

	brcmf_inform_bss(cfg);
	brcmf_notify_escan_complete(cfg, cfg->escan_info.ifp, true, true);
}

static void brcmf_escan_timeout(struct timer_list *t)
{
	struct brcmf_cfg80211_info *cfg =
			from_timer(cfg, t, escan_timeout);
	struct brcmf_pub *drvr = cfg->pub;

	if (cfg->int_escan_map || cfg->scan_request) {
		bphy_err(drvr, "timer expired\n");
		schedule_work(&cfg->escan_timeout_work);
	}
}

static s32
brcmf_compare_update_same_bss(struct brcmf_cfg80211_info *cfg,
			      struct brcmf_bss_info_le *bss,
			      struct brcmf_bss_info_le *bss_info_le)
{
	struct brcmu_chan ch_bss, ch_bss_info_le;

	ch_bss.chspec = le16_to_cpu(bss->chanspec);
	cfg->d11inf.decchspec(&ch_bss);
	ch_bss_info_le.chspec = le16_to_cpu(bss_info_le->chanspec);
	cfg->d11inf.decchspec(&ch_bss_info_le);

	if (!memcmp(&bss_info_le->BSSID, &bss->BSSID, ETH_ALEN) &&
		ch_bss.band == ch_bss_info_le.band &&
		bss_info_le->SSID_len == bss->SSID_len &&
		!memcmp(bss_info_le->SSID, bss->SSID, bss_info_le->SSID_len)) {
		if ((bss->flags & BRCMF_BSS_RSSI_ON_CHANNEL) ==
			(bss_info_le->flags & BRCMF_BSS_RSSI_ON_CHANNEL)) {
			s16 bss_rssi = le16_to_cpu(bss->RSSI);
			s16 bss_info_rssi = le16_to_cpu(bss_info_le->RSSI);

			/* preserve max RSSI if the measurements are
			* both on-channel or both off-channel
			*/
			if (bss_info_rssi > bss_rssi)
				bss->RSSI = bss_info_le->RSSI;
		} else if ((bss->flags & BRCMF_BSS_RSSI_ON_CHANNEL) &&
			(bss_info_le->flags & BRCMF_BSS_RSSI_ON_CHANNEL) == 0) {
			/* preserve the on-channel rssi measurement
			* if the new measurement is off channel
			*/
			bss->RSSI = bss_info_le->RSSI;
			bss->flags |= BRCMF_BSS_RSSI_ON_CHANNEL;
		}
		return 1;
	}
	return 0;
}

static s32
brcmf_cfg80211_escan_handler(struct brcmf_if *ifp,
			     const struct brcmf_event_msg *e, void *data)
{
	struct brcmf_pub *drvr = ifp->drvr;
	struct brcmf_cfg80211_info *cfg = drvr->config;
	s32 status;
	struct brcmf_escan_result_le *escan_result_le;
	u32 escan_buflen;
	struct brcmf_bss_info_le *bss_info_le;
	struct brcmf_bss_info_le *bss = NULL;
	u32 bi_length;
	struct brcmf_scan_results *list;
	u32 i;
	bool aborted;

	status = e->status;

	if (status == BRCMF_E_STATUS_ABORT)
		goto exit;

	if (!test_bit(BRCMF_SCAN_STATUS_BUSY, &cfg->scan_status)) {
		bphy_err(drvr, "scan not ready, bsscfgidx=%d\n",
			 ifp->bsscfgidx);
		return -EPERM;
	}

	if (status == BRCMF_E_STATUS_PARTIAL) {
		brcmf_dbg(SCAN, "ESCAN Partial result\n");
		if (e->datalen < sizeof(*escan_result_le)) {
			bphy_err(drvr, "invalid event data length\n");
			goto exit;
		}
		escan_result_le = (struct brcmf_escan_result_le *) data;
		if (!escan_result_le) {
			bphy_err(drvr, "Invalid escan result (NULL pointer)\n");
			goto exit;
		}
		escan_buflen = le32_to_cpu(escan_result_le->buflen);
		if (escan_buflen > BRCMF_ESCAN_BUF_SIZE ||
		    escan_buflen > e->datalen ||
		    escan_buflen < sizeof(*escan_result_le)) {
			bphy_err(drvr, "Invalid escan buffer length: %d\n",
				 escan_buflen);
			goto exit;
		}
		if (le16_to_cpu(escan_result_le->bss_count) != 1) {
			bphy_err(drvr, "Invalid bss_count %d: ignoring\n",
				 escan_result_le->bss_count);
			goto exit;
		}
		bss_info_le = &escan_result_le->bss_info_le;

		if (brcmf_p2p_scan_finding_common_channel(cfg, bss_info_le))
			goto exit;

		if (!cfg->int_escan_map && !cfg->scan_request) {
			brcmf_dbg(SCAN, "result without cfg80211 request\n");
			goto exit;
		}

		bi_length = le32_to_cpu(bss_info_le->length);
		if (bi_length != escan_buflen -	WL_ESCAN_RESULTS_FIXED_SIZE) {
			bphy_err(drvr, "Ignoring invalid bss_info length: %d\n",
				 bi_length);
			goto exit;
		}

		if (!(cfg_to_wiphy(cfg)->interface_modes &
					BIT(NL80211_IFTYPE_ADHOC))) {
			if (le16_to_cpu(bss_info_le->capability) &
						WLAN_CAPABILITY_IBSS) {
				bphy_err(drvr, "Ignoring IBSS result\n");
				goto exit;
			}
		}

		list = (struct brcmf_scan_results *)
				cfg->escan_info.escan_buf;
		if (bi_length > BRCMF_ESCAN_BUF_SIZE - list->buflen) {
			bphy_err(drvr, "Buffer is too small: ignoring\n");
			goto exit;
		}

		for (i = 0; i < list->count; i++) {
			bss = bss ? (struct brcmf_bss_info_le *)
				((unsigned char *)bss +
				le32_to_cpu(bss->length)) : list->bss_info_le;
			if (brcmf_compare_update_same_bss(cfg, bss,
							  bss_info_le))
				goto exit;
		}
		memcpy(&cfg->escan_info.escan_buf[list->buflen], bss_info_le,
		       bi_length);
		list->version = le32_to_cpu(bss_info_le->version);
		list->buflen += bi_length;
		list->count++;
	} else {
		cfg->escan_info.escan_state = WL_ESCAN_STATE_IDLE;
		if (brcmf_p2p_scan_finding_common_channel(cfg, NULL))
			goto exit;
		if (cfg->int_escan_map || cfg->scan_request) {
			brcmf_inform_bss(cfg);
			aborted = status != BRCMF_E_STATUS_SUCCESS;
			brcmf_notify_escan_complete(cfg, ifp, aborted, false);
		} else
			brcmf_dbg(SCAN, "Ignored scan complete result 0x%x\n",
				  status);
	}
exit:
	return 0;
}

static void brcmf_init_escan(struct brcmf_cfg80211_info *cfg)
{
	brcmf_fweh_register(cfg->pub, BRCMF_E_ESCAN_RESULT,
			    brcmf_cfg80211_escan_handler);
	cfg->escan_info.escan_state = WL_ESCAN_STATE_IDLE;
	/* Init scan_timeout timer */
	timer_setup(&cfg->escan_timeout, brcmf_escan_timeout, 0);
	INIT_WORK(&cfg->escan_timeout_work,
		  brcmf_cfg80211_escan_timeout_worker);
}

static struct cfg80211_scan_request *
brcmf_alloc_internal_escan_request(struct wiphy *wiphy, u32 n_netinfo) {
	struct cfg80211_scan_request *req;
	size_t req_size;
	size_t size_sanity = ~0;

	if (n_netinfo > ((size_sanity - sizeof(*req)) /
			(sizeof(req->channels[0]) + sizeof(*req->ssids)))) {
		brcmf_err("requesting a huge count:%d\n", n_netinfo);
		return NULL;
	}

	req_size = sizeof(*req) +
		   n_netinfo * sizeof(req->channels[0]) +
		   n_netinfo * sizeof(*req->ssids);

	req = kzalloc(req_size, GFP_KERNEL);
	if (req) {
		req->wiphy = wiphy;
		req->ssids = (void *)(&req->channels[0]) +
			     n_netinfo * sizeof(req->channels[0]);
	}
	return req;
}

static int brcmf_internal_escan_add_info(struct cfg80211_scan_request *req,
					 u8 *ssid, u8 ssid_len, u8 channel)
{
	struct ieee80211_channel *chan;
	enum nl80211_band band;
	int freq, i;

	if (channel <= CH_MAX_2G_CHANNEL)
		band = NL80211_BAND_2GHZ;
	else
		band = NL80211_BAND_5GHZ;

	freq = ieee80211_channel_to_frequency(channel, band);
	if (!freq)
		return -EINVAL;

	chan = ieee80211_get_channel(req->wiphy, freq);
	if (!chan)
		return -EINVAL;

	for (i = 0; i < req->n_channels; i++) {
		if (req->channels[i] == chan)
			break;
	}
	if (i == req->n_channels)
		req->channels[req->n_channels++] = chan;

	for (i = 0; i < req->n_ssids; i++) {
		if (req->ssids[i].ssid_len == ssid_len &&
		    !memcmp(req->ssids[i].ssid, ssid, ssid_len))
			break;
	}
	if (i == req->n_ssids) {
		memcpy(req->ssids[req->n_ssids].ssid, ssid, ssid_len);
		req->ssids[req->n_ssids++].ssid_len = ssid_len;
	}
	return 0;
}

static int brcmf_start_internal_escan(struct brcmf_if *ifp, u32 fwmap,
				      struct cfg80211_scan_request *request)
{
	struct brcmf_cfg80211_info *cfg = ifp->drvr->config;
	int err;

	if (test_bit(BRCMF_SCAN_STATUS_BUSY, &cfg->scan_status)) {
		if (cfg->int_escan_map)
			brcmf_dbg(SCAN, "aborting internal scan: map=%u\n",
				  cfg->int_escan_map);
		/* Abort any on-going scan */
		brcmf_abort_scanning(cfg);
	}

	brcmf_dbg(SCAN, "start internal scan: map=%u\n", fwmap);
	set_bit(BRCMF_SCAN_STATUS_BUSY, &cfg->scan_status);
	cfg->escan_info.run = brcmf_run_escan;
	err = brcmf_do_escan(ifp, request);
	if (err) {
		clear_bit(BRCMF_SCAN_STATUS_BUSY, &cfg->scan_status);
		return err;
	}
	cfg->int_escan_map = fwmap;
	return 0;
}

static struct brcmf_pno_net_info_le *
brcmf_get_netinfo_array(struct brcmf_pno_scanresults_le *pfn_v1)
{
	struct brcmf_pno_scanresults_v2_le *pfn_v2;
	struct brcmf_pno_net_info_le *netinfo;

	switch (pfn_v1->version) {
	default:
		WARN_ON(1);
		fallthrough;
	case cpu_to_le32(1):
		netinfo = (struct brcmf_pno_net_info_le *)(pfn_v1 + 1);
		break;
	case cpu_to_le32(2):
		pfn_v2 = (struct brcmf_pno_scanresults_v2_le *)pfn_v1;
		netinfo = (struct brcmf_pno_net_info_le *)(pfn_v2 + 1);
		break;
	}

	return netinfo;
}

/* PFN result doesn't have all the info which are required by the supplicant
 * (For e.g IEs) Do a target Escan so that sched scan results are reported
 * via wl_inform_single_bss in the required format. Escan does require the
 * scan request in the form of cfg80211_scan_request. For timebeing, create
 * cfg80211_scan_request one out of the received PNO event.
 */
static s32
brcmf_notify_sched_scan_results(struct brcmf_if *ifp,
				const struct brcmf_event_msg *e, void *data)
{
	struct brcmf_pub *drvr = ifp->drvr;
	struct brcmf_cfg80211_info *cfg = drvr->config;
	struct brcmf_pno_net_info_le *netinfo, *netinfo_start;
	struct cfg80211_scan_request *request = NULL;
	struct wiphy *wiphy = cfg_to_wiphy(cfg);
	int i, err = 0;
	struct brcmf_pno_scanresults_le *pfn_result;
	u32 bucket_map;
	u32 result_count;
	u32 status;
	u32 datalen;

	brcmf_dbg(SCAN, "Enter\n");

	if (e->datalen < (sizeof(*pfn_result) + sizeof(*netinfo))) {
		brcmf_dbg(SCAN, "Event data to small. Ignore\n");
		return 0;
	}

	if (e->event_code == BRCMF_E_PFN_NET_LOST) {
		brcmf_dbg(SCAN, "PFN NET LOST event. Do Nothing\n");
		return 0;
	}

	pfn_result = (struct brcmf_pno_scanresults_le *)data;
	result_count = le32_to_cpu(pfn_result->count);
	status = le32_to_cpu(pfn_result->status);

	/* PFN event is limited to fit 512 bytes so we may get
	 * multiple NET_FOUND events. For now place a warning here.
	 */
	WARN_ON(status != BRCMF_PNO_SCAN_COMPLETE);
	brcmf_dbg(SCAN, "PFN NET FOUND event. count: %d\n", result_count);
	if (!result_count) {
		bphy_err(drvr, "FALSE PNO Event. (pfn_count == 0)\n");
		goto out_err;
	}

	netinfo_start = brcmf_get_netinfo_array(pfn_result);
	/* To make sure e->datalen is big enough */
	if (e->datalen >= ((void *)netinfo_start - (void *)pfn_result)) {
		u32 cnt_sanity = ~0;

		datalen = e->datalen - ((void *)netinfo_start - (void *)pfn_result);
		if (datalen < result_count * sizeof(*netinfo) ||
		    (result_count > cnt_sanity / sizeof(*netinfo))) {
			brcmf_err("insufficient event data\n");
			goto out_err;
		}
	} else {
		brcmf_err("insufficient event data\n");
		goto out_err;
	}

	request = brcmf_alloc_internal_escan_request(wiphy,
						     result_count);
	if (!request) {
		err = -ENOMEM;
		goto out_err;
	}

	bucket_map = 0;
	for (i = 0; i < result_count; i++) {
		netinfo = &netinfo_start[i];

		if (netinfo->SSID_len > IEEE80211_MAX_SSID_LEN)
			netinfo->SSID_len = IEEE80211_MAX_SSID_LEN;
		brcmf_dbg(SCAN, "SSID:%.32s Channel:%d\n",
			  netinfo->SSID, netinfo->channel);
		bucket_map |= brcmf_pno_get_bucket_map(cfg->pno, netinfo);
		err = brcmf_internal_escan_add_info(request,
						    netinfo->SSID,
						    netinfo->SSID_len,
						    netinfo->channel);
		if (err)
			goto out_err;
	}

	if (!bucket_map)
		goto free_req;

	err = brcmf_start_internal_escan(ifp, bucket_map, request);
	if (!err)
		goto free_req;

out_err:
	cfg80211_sched_scan_stopped(wiphy, 0);
free_req:
	kfree(request);
	return err;
}

static int
brcmf_cfg80211_sched_scan_start(struct wiphy *wiphy,
				struct net_device *ndev,
				struct cfg80211_sched_scan_request *req)
{
	struct brcmf_cfg80211_info *cfg = wiphy_to_cfg(wiphy);
	struct brcmf_if *ifp = netdev_priv(ndev);
	struct brcmf_pub *drvr = cfg->pub;

	brcmf_dbg(SCAN, "Enter: n_match_sets=%d n_ssids=%d\n",
		  req->n_match_sets, req->n_ssids);

	if (test_bit(BRCMF_SCAN_STATUS_SUPPRESS, &cfg->scan_status)) {
		bphy_err(drvr, "Scanning suppressed: status=%lu\n",
			 cfg->scan_status);
		return -EAGAIN;
	}

	if (req->n_match_sets <= 0) {
		brcmf_dbg(SCAN, "invalid number of matchsets specified: %d\n",
			  req->n_match_sets);
		return -EINVAL;
	}

	return brcmf_pno_start_sched_scan(ifp, req);
}

static int brcmf_cfg80211_sched_scan_stop(struct wiphy *wiphy,
					  struct net_device *ndev, u64 reqid)
{
	struct brcmf_cfg80211_info *cfg = wiphy_to_cfg(wiphy);
	struct brcmf_if *ifp = netdev_priv(ndev);

	brcmf_dbg(SCAN, "enter\n");
	brcmf_pno_stop_sched_scan(ifp, reqid);
	if (cfg->int_escan_map)
		brcmf_notify_escan_complete(cfg, ifp, true, true);
	return 0;
}

static __always_inline void brcmf_delay(u32 ms)
{
	if (ms < 1000 / HZ) {
		cond_resched();
		mdelay(ms);
	} else {
		msleep(ms);
	}
}

static s32 brcmf_config_wowl_pattern(struct brcmf_if *ifp, u8 cmd[4],
				     u8 *pattern, u32 patternsize, u8 *mask,
				     u32 packet_offset)
{
	struct brcmf_fil_wowl_pattern_le *filter;
	u32 masksize;
	u32 patternoffset;
	u8 *buf;
	u32 bufsize;
	s32 ret;

	masksize = (patternsize + 7) / 8;
	patternoffset = sizeof(*filter) - sizeof(filter->cmd) + masksize;

	bufsize = sizeof(*filter) + patternsize + masksize;
	buf = kzalloc(bufsize, GFP_KERNEL);
	if (!buf)
		return -ENOMEM;
	filter = (struct brcmf_fil_wowl_pattern_le *)buf;

	memcpy(filter->cmd, cmd, 4);
	filter->masksize = cpu_to_le32(masksize);
	filter->offset = cpu_to_le32(packet_offset);
	filter->patternoffset = cpu_to_le32(patternoffset);
	filter->patternsize = cpu_to_le32(patternsize);
	filter->type = cpu_to_le32(BRCMF_WOWL_PATTERN_TYPE_BITMAP);

	if ((mask) && (masksize))
		memcpy(buf + sizeof(*filter), mask, masksize);
	if ((pattern) && (patternsize))
		memcpy(buf + sizeof(*filter) + masksize, pattern, patternsize);

	ret = brcmf_fil_iovar_data_set(ifp, "wowl_pattern", buf, bufsize);

	kfree(buf);
	return ret;
}

static s32
brcmf_wowl_nd_results(struct brcmf_if *ifp, const struct brcmf_event_msg *e,
		      void *data)
{
	struct brcmf_pub *drvr = ifp->drvr;
	struct brcmf_cfg80211_info *cfg = drvr->config;
	struct brcmf_pno_scanresults_le *pfn_result;
	struct brcmf_pno_net_info_le *netinfo;

	brcmf_dbg(SCAN, "Enter\n");

	if (e->datalen < (sizeof(*pfn_result) + sizeof(*netinfo))) {
		brcmf_dbg(SCAN, "Event data to small. Ignore\n");
		return 0;
	}

	pfn_result = (struct brcmf_pno_scanresults_le *)data;

	if (e->event_code == BRCMF_E_PFN_NET_LOST) {
		brcmf_dbg(SCAN, "PFN NET LOST event. Ignore\n");
		return 0;
	}

	if (le32_to_cpu(pfn_result->count) < 1) {
		bphy_err(drvr, "Invalid result count, expected 1 (%d)\n",
			 le32_to_cpu(pfn_result->count));
		return -EINVAL;
	}

	netinfo = brcmf_get_netinfo_array(pfn_result);
	if (netinfo->SSID_len > IEEE80211_MAX_SSID_LEN)
		netinfo->SSID_len = IEEE80211_MAX_SSID_LEN;
	memcpy(cfg->wowl.nd->ssid.ssid, netinfo->SSID, netinfo->SSID_len);
	cfg->wowl.nd->ssid.ssid_len = netinfo->SSID_len;
	cfg->wowl.nd->n_channels = 1;
	cfg->wowl.nd->channels[0] =
		ieee80211_channel_to_frequency(netinfo->channel,
			netinfo->channel <= CH_MAX_2G_CHANNEL ?
					NL80211_BAND_2GHZ : NL80211_BAND_5GHZ);
	cfg->wowl.nd_info->n_matches = 1;
	cfg->wowl.nd_info->matches[0] = cfg->wowl.nd;

	/* Inform (the resume task) that the net detect information was recvd */
	cfg->wowl.nd_data_completed = true;
	wake_up(&cfg->wowl.nd_data_wait);

	return 0;
}

#ifdef CONFIG_PM

static void brcmf_report_wowl_wakeind(struct wiphy *wiphy, struct brcmf_if *ifp)
{
	struct brcmf_cfg80211_info *cfg = wiphy_to_cfg(wiphy);
	struct brcmf_pub *drvr = cfg->pub;
	struct brcmf_wowl_wakeind_le wake_ind_le;
	struct cfg80211_wowlan_wakeup wakeup_data;
	struct cfg80211_wowlan_wakeup *wakeup;
	u32 wakeind;
	s32 err;
	int timeout;

	err = brcmf_fil_iovar_data_get(ifp, "wowl_wakeind", &wake_ind_le,
				       sizeof(wake_ind_le));
	if (err) {
		bphy_err(drvr, "Get wowl_wakeind failed, err = %d\n", err);
		return;
	}

	wakeind = le32_to_cpu(wake_ind_le.ucode_wakeind);
	if (wakeind & (BRCMF_WOWL_MAGIC | BRCMF_WOWL_DIS | BRCMF_WOWL_BCN |
		       BRCMF_WOWL_RETR | BRCMF_WOWL_NET |
		       BRCMF_WOWL_PFN_FOUND)) {
		wakeup = &wakeup_data;
		memset(&wakeup_data, 0, sizeof(wakeup_data));
		wakeup_data.pattern_idx = -1;

		if (wakeind & BRCMF_WOWL_MAGIC) {
			brcmf_dbg(INFO, "WOWL Wake indicator: BRCMF_WOWL_MAGIC\n");
			wakeup_data.magic_pkt = true;
		}
		if (wakeind & BRCMF_WOWL_DIS) {
			brcmf_dbg(INFO, "WOWL Wake indicator: BRCMF_WOWL_DIS\n");
			wakeup_data.disconnect = true;
		}
		if (wakeind & BRCMF_WOWL_BCN) {
			brcmf_dbg(INFO, "WOWL Wake indicator: BRCMF_WOWL_BCN\n");
			wakeup_data.disconnect = true;
		}
		if (wakeind & BRCMF_WOWL_RETR) {
			brcmf_dbg(INFO, "WOWL Wake indicator: BRCMF_WOWL_RETR\n");
			wakeup_data.disconnect = true;
		}
		if (wakeind & BRCMF_WOWL_NET) {
			brcmf_dbg(INFO, "WOWL Wake indicator: BRCMF_WOWL_NET\n");
			/* For now always map to pattern 0, no API to get
			 * correct information available at the moment.
			 */
			wakeup_data.pattern_idx = 0;
		}
		if (wakeind & BRCMF_WOWL_PFN_FOUND) {
			brcmf_dbg(INFO, "WOWL Wake indicator: BRCMF_WOWL_PFN_FOUND\n");
			timeout = wait_event_timeout(cfg->wowl.nd_data_wait,
				cfg->wowl.nd_data_completed,
				BRCMF_ND_INFO_TIMEOUT);
			if (!timeout)
				bphy_err(drvr, "No result for wowl net detect\n");
			else
				wakeup_data.net_detect = cfg->wowl.nd_info;
		}
		if (wakeind & BRCMF_WOWL_GTK_FAILURE) {
			brcmf_dbg(INFO, "WOWL Wake indicator: BRCMF_WOWL_GTK_FAILURE\n");
			wakeup_data.gtk_rekey_failure = true;
		}
	} else {
		wakeup = NULL;
	}
	cfg80211_report_wowlan_wakeup(&ifp->vif->wdev, wakeup, GFP_KERNEL);
}

#else

static void brcmf_report_wowl_wakeind(struct wiphy *wiphy, struct brcmf_if *ifp)
{
}

#endif /* CONFIG_PM */

static s32 brcmf_cfg80211_resume(struct wiphy *wiphy)
{
	struct brcmf_cfg80211_info *cfg = wiphy_to_cfg(wiphy);
	struct net_device *ndev = cfg_to_ndev(cfg);
	struct brcmf_if *ifp = netdev_priv(ndev);
	struct brcmf_pub *drvr = ifp->drvr;
	struct brcmf_bus *bus_if = drvr->bus_if;
	struct brcmf_cfg80211_info *config = drvr->config;
	int retry = BRCMF_PM_WAIT_MAXRETRY;
	s32 power_mode;

	power_mode = cfg->pwr_save ? ifp->drvr->settings->default_pm : PM_OFF;

	brcmf_dbg(TRACE, "Enter\n");

	config->pm_state = BRCMF_CFG80211_PM_STATE_RESUMING;

	if (cfg->wowl.active) {
		/* wait for bus resumed */
		while (retry && bus_if->state != BRCMF_BUS_UP) {
			usleep_range(10000, 20000);
			retry--;
		}
		if (!retry && bus_if->state != BRCMF_BUS_UP)
			brcmf_err("timed out wait for bus resume\n");

		brcmf_report_wowl_wakeind(wiphy, ifp);
		brcmf_fil_iovar_int_set(ifp, "wowl_clear", 0);
		brcmf_config_wowl_pattern(ifp, "clr", NULL, 0, NULL, 0);
		if (!brcmf_feat_is_enabled(ifp, BRCMF_FEAT_WOWL_ARP_ND))
			brcmf_configure_arp_nd_offload(ifp, true);
		brcmf_fil_cmd_int_set(ifp, BRCMF_C_SET_PM,
				      power_mode);
		cfg->wowl.active = false;
		if (cfg->wowl.nd_enabled) {
			brcmf_cfg80211_sched_scan_stop(cfg->wiphy, ifp->ndev, 0);
			brcmf_fweh_unregister(cfg->pub, BRCMF_E_PFN_NET_FOUND);
			brcmf_fweh_register(cfg->pub, BRCMF_E_PFN_NET_FOUND,
					    brcmf_notify_sched_scan_results);
			cfg->wowl.nd_enabled = false;
		}

		/* disable packet filters */
		brcmf_pktfilter_enable(ifp->ndev, false);

	}
	config->pm_state = BRCMF_CFG80211_PM_STATE_RESUMED;
	return 0;
}

static void brcmf_configure_wowl(struct brcmf_cfg80211_info *cfg,
				 struct brcmf_if *ifp,
				 struct cfg80211_wowlan *wowl)
{
	u32 wowl_config;
	struct brcmf_wowl_wakeind_le wowl_wakeind;
	u32 i;

	brcmf_dbg(TRACE, "Suspend, wowl config.\n");

	if (!brcmf_feat_is_enabled(ifp, BRCMF_FEAT_WOWL_ARP_ND))
		brcmf_configure_arp_nd_offload(ifp, false);
	brcmf_fil_cmd_int_set(ifp, BRCMF_C_SET_PM, PM_MAX);

	wowl_config = 0;
	if (wowl->disconnect)
		wowl_config = BRCMF_WOWL_DIS | BRCMF_WOWL_BCN | BRCMF_WOWL_RETR;
	if (wowl->magic_pkt)
		wowl_config |= BRCMF_WOWL_MAGIC;
	if ((wowl->patterns) && (wowl->n_patterns)) {
		wowl_config |= BRCMF_WOWL_NET;
		for (i = 0; i < wowl->n_patterns; i++) {
			brcmf_config_wowl_pattern(ifp, "add",
				(u8 *)wowl->patterns[i].pattern,
				wowl->patterns[i].pattern_len,
				(u8 *)wowl->patterns[i].mask,
				wowl->patterns[i].pkt_offset);
		}
	}
	if (wowl->nd_config) {
		brcmf_cfg80211_sched_scan_start(cfg->wiphy, ifp->ndev,
						wowl->nd_config);
		wowl_config |= BRCMF_WOWL_PFN_FOUND;

		cfg->wowl.nd_data_completed = false;
		cfg->wowl.nd_enabled = true;
		/* Now reroute the event for PFN to the wowl function. */
		brcmf_fweh_unregister(cfg->pub, BRCMF_E_PFN_NET_FOUND);
		brcmf_fweh_register(cfg->pub, BRCMF_E_PFN_NET_FOUND,
				    brcmf_wowl_nd_results);
	}
	if (wowl->gtk_rekey_failure)
		wowl_config |= BRCMF_WOWL_GTK_FAILURE;
	if (!test_bit(BRCMF_VIF_STATUS_CONNECTED, &ifp->vif->sme_state))
		wowl_config |= BRCMF_WOWL_UNASSOC;

	memcpy(&wowl_wakeind, "clear", 6);
	brcmf_fil_iovar_data_set(ifp, "wowl_wakeind", &wowl_wakeind,
				 sizeof(wowl_wakeind));
	brcmf_fil_iovar_int_set(ifp, "wowl", wowl_config);
	brcmf_fil_iovar_int_set(ifp, "wowl_activate", 1);
	brcmf_bus_wowl_config(cfg->pub->bus_if, true);
	cfg->wowl.active = true;

	/* enable packet filters */
	brcmf_pktfilter_enable(ifp->ndev, true);
}

static s32 brcmf_cfg80211_suspend(struct wiphy *wiphy,
				  struct cfg80211_wowlan *wowl)
{
	struct brcmf_cfg80211_info *cfg = wiphy_to_cfg(wiphy);
	struct net_device *ndev = cfg_to_ndev(cfg);
	struct brcmf_if *ifp = netdev_priv(ndev);
	struct brcmf_cfg80211_vif *vif;
	struct brcmf_cfg80211_info *config = ifp->drvr->config;

	brcmf_dbg(TRACE, "Enter\n");

	config->pm_state = BRCMF_CFG80211_PM_STATE_SUSPENDING;

	/* if the primary net_device is not READY there is nothing
	 * we can do but pray resume goes smoothly.
	 */
	if (!check_vif_up(ifp->vif))
		goto exit;

	/* Stop scheduled scan */
	if (brcmf_feat_is_enabled(ifp, BRCMF_FEAT_PNO))
		brcmf_cfg80211_sched_scan_stop(wiphy, ndev, 0);

	/* end any scanning */
	if (test_bit(BRCMF_SCAN_STATUS_BUSY, &cfg->scan_status))
		brcmf_abort_scanning(cfg);

	if (!wowl || !test_bit(BRCMF_VIF_STATUS_CONNECTED,
			       &ifp->vif->sme_state)) {
		brcmf_bus_wowl_config(cfg->pub->bus_if, false);
		list_for_each_entry(vif, &cfg->vif_list, list) {
			if (!test_bit(BRCMF_VIF_STATUS_READY, &vif->sme_state))
				continue;
			/* While going to suspend if associated with AP
			 * disassociate from AP to save power while system is
			 * in suspended state
			 */
			brcmf_link_down(vif, WLAN_REASON_UNSPECIFIED, true);
			/* Make sure WPA_Supplicant receives all the event
			 * generated due to DISASSOC call to the fw to keep
			 * the state fw and WPA_Supplicant state consistent
			 */
			brcmf_delay(500);
		}
		/* Configure MPC */
		brcmf_set_mpc(ifp, 1);

	} else {
		if (brcmf_feat_is_enabled(ifp, BRCMF_FEAT_WOWL))
			/* Configure WOWL parameters */
			brcmf_configure_wowl(cfg, ifp, wowl);
	}

exit:
	/* set cfg80211 pm state to cfg80211 suspended state */
	config->pm_state = BRCMF_CFG80211_PM_STATE_SUSPENDED;

	/* clear any scanning activity */
	cfg->scan_status = 0;

	brcmf_dbg(TRACE, "Exit\n");
	return 0;
}

static __used s32
brcmf_update_pmklist(struct brcmf_cfg80211_info *cfg, struct brcmf_if *ifp)
{
	struct brcmf_pmk_list_le *pmk_list;
	int i;
	u32 npmk;
	s32 err;

	pmk_list = &cfg->pmk_list;
	npmk = le32_to_cpu(pmk_list->npmk);

	brcmf_dbg(CONN, "No of elements %d\n", npmk);
	for (i = 0; i < npmk; i++)
		brcmf_dbg(CONN, "PMK[%d]: %pM\n", i, &pmk_list->pmk[i].bssid);

	err = brcmf_fil_iovar_data_set(ifp, "pmkid_info", pmk_list,
				       sizeof(*pmk_list));

	return err;
}

static s32
brcmf_cfg80211_set_pmksa(struct wiphy *wiphy, struct net_device *ndev,
			 struct cfg80211_pmksa *pmksa)
{
	struct brcmf_cfg80211_info *cfg = wiphy_to_cfg(wiphy);
	struct brcmf_if *ifp = netdev_priv(ndev);
	struct brcmf_pmksa *pmk = &cfg->pmk_list.pmk[0];
	struct brcmf_pub *drvr = cfg->pub;
	s32 err;
	u32 npmk, i;

	brcmf_dbg(TRACE, "Enter\n");
	if (!check_vif_up(ifp->vif))
		return -EIO;

	npmk = le32_to_cpu(cfg->pmk_list.npmk);
	for (i = 0; i < npmk; i++)
		if (!memcmp(pmksa->bssid, pmk[i].bssid, ETH_ALEN))
			break;
	if (i < BRCMF_MAXPMKID) {
		memcpy(pmk[i].bssid, pmksa->bssid, ETH_ALEN);
		memcpy(pmk[i].pmkid, pmksa->pmkid, WLAN_PMKID_LEN);
		if (i == npmk) {
			npmk++;
			cfg->pmk_list.npmk = cpu_to_le32(npmk);
		}
	} else {
		bphy_err(drvr, "Too many PMKSA entries cached %d\n", npmk);
		return -EINVAL;
	}

	brcmf_dbg(CONN, "set_pmksa - PMK bssid: %pM =\n", pmk[i].bssid);
	brcmf_dbg(CONN, "%*ph\n", WLAN_PMKID_LEN, pmk[i].pmkid);

	err = brcmf_update_pmklist(cfg, ifp);

	if (pmksa->pmk_len && pmksa->pmk_len < BRCMF_WSEC_PMK_LEN_SUITEB_192) {
		/* external supplicant stores SUITEB-192 PMK */
		if (ifp->vif->profile.is_okc) {
			err = brcmf_fil_iovar_data_set(ifp, "okc_info_pmk", pmksa->pmk,
						       pmksa->pmk_len);
			if (err < 0)
				bphy_err(drvr, "okc_info_pmk iovar failed: ret=%d\n", err);
		} else {
			brcmf_set_pmk(ifp, pmksa->pmk, pmksa->pmk_len);
		}
	}

	brcmf_dbg(TRACE, "Exit\n");
	return err;
}

static s32
brcmf_cfg80211_del_pmksa(struct wiphy *wiphy, struct net_device *ndev,
			 struct cfg80211_pmksa *pmksa)
{
	struct brcmf_cfg80211_info *cfg = wiphy_to_cfg(wiphy);
	struct brcmf_if *ifp = netdev_priv(ndev);
	struct brcmf_pmksa *pmk = &cfg->pmk_list.pmk[0];
	struct brcmf_pub *drvr = cfg->pub;
	s32 err;
	u32 npmk, i;

	brcmf_dbg(TRACE, "Enter\n");
	if (!check_vif_up(ifp->vif))
		return -EIO;

	brcmf_dbg(CONN, "del_pmksa - PMK bssid = %pM\n", pmksa->bssid);

	npmk = le32_to_cpu(cfg->pmk_list.npmk);
	for (i = 0; i < npmk; i++)
		if (!memcmp(pmksa->bssid, pmk[i].bssid, ETH_ALEN))
			break;

	if ((npmk > 0) && (i < npmk)) {
		for (; i < (npmk - 1); i++) {
			memcpy(&pmk[i].bssid, &pmk[i + 1].bssid, ETH_ALEN);
			memcpy(&pmk[i].pmkid, &pmk[i + 1].pmkid,
			       WLAN_PMKID_LEN);
		}
		memset(&pmk[i], 0, sizeof(*pmk));
		cfg->pmk_list.npmk = cpu_to_le32(npmk - 1);
	} else {
		bphy_err(drvr, "Cache entry not found\n");
		return -EINVAL;
	}

	err = brcmf_update_pmklist(cfg, ifp);

	brcmf_dbg(TRACE, "Exit\n");
	return err;

}

static s32
brcmf_cfg80211_flush_pmksa(struct wiphy *wiphy, struct net_device *ndev)
{
	struct brcmf_cfg80211_info *cfg = wiphy_to_cfg(wiphy);
	struct brcmf_if *ifp = netdev_priv(ndev);
	s32 err;

	brcmf_dbg(TRACE, "Enter\n");
	if (!check_vif_up(ifp->vif))
		return -EIO;

	memset(&cfg->pmk_list, 0, sizeof(cfg->pmk_list));
	err = brcmf_update_pmklist(cfg, ifp);

	brcmf_dbg(TRACE, "Exit\n");
	return err;

}

static s32 brcmf_configure_opensecurity(struct brcmf_if *ifp)
{
	struct brcmf_pub *drvr = ifp->drvr;
	s32 err;
	s32 wpa_val;

	/* set auth */
	err = brcmf_fil_bsscfg_int_set(ifp, "auth", 0);
	if (err < 0) {
		bphy_err(drvr, "auth error %d\n", err);
		return err;
	}
	/* set wsec */
	err = brcmf_fil_bsscfg_int_set(ifp, "wsec", 0);
	if (err < 0) {
		bphy_err(drvr, "wsec error %d\n", err);
		return err;
	}
	/* set upper-layer auth */
	if (brcmf_is_ibssmode(ifp->vif))
		wpa_val = WPA_AUTH_NONE;
	else
		wpa_val = WPA_AUTH_DISABLED;
	err = brcmf_fil_bsscfg_int_set(ifp, "wpa_auth", wpa_val);
	if (err < 0) {
		bphy_err(drvr, "wpa_auth error %d\n", err);
		return err;
	}

	return 0;
}

static bool brcmf_valid_wpa_oui(u8 *oui, bool is_rsn_ie)
{
	if (is_rsn_ie)
		return (memcmp(oui, RSN_OUI, TLV_OUI_LEN) == 0);

	return (memcmp(oui, WPA_OUI, TLV_OUI_LEN) == 0);
}

static bool brcmf_valid_dpp_suite(u8 *oui)
{
	return (memcmp(oui, WFA_OUI, TLV_OUI_LEN) == 0 &&
		*(oui + TLV_OUI_LEN) == DPP_AKM_SUITE_TYPE);
}

static s32
brcmf_configure_wpaie(struct brcmf_if *ifp,
		      const struct brcmf_vs_tlv *wpa_ie,
		      bool is_rsn_ie)
{
	struct brcmf_pub *drvr = ifp->drvr;
	u32 auth = 0; /* d11 open authentication */
	u16 count;
	s32 err = 0;
	s32 len;
	u32 i;
	u32 wsec;
	u32 pval = 0;
	u32 gval = 0;
	u32 wpa_auth = 0;
	u32 offset;
	u8 *data;
	u16 rsn_cap;
	u32 wme_bss_disable;
	u32 mfp;

	brcmf_dbg(TRACE, "Enter\n");
	if (wpa_ie == NULL)
		goto exit;

	len = wpa_ie->len + TLV_HDR_LEN;
	data = (u8 *)wpa_ie;
	offset = TLV_HDR_LEN;
	if (!is_rsn_ie)
		offset += VS_IE_FIXED_HDR_LEN;
	else
		offset += WPA_IE_VERSION_LEN;

	/* check for multicast cipher suite */
	if (offset + WPA_IE_MIN_OUI_LEN > len) {
		err = -EINVAL;
		bphy_err(drvr, "no multicast cipher suite\n");
		goto exit;
	}

	if (!brcmf_valid_wpa_oui(&data[offset], is_rsn_ie)) {
		err = -EINVAL;
		bphy_err(drvr, "ivalid OUI\n");
		goto exit;
	}
	offset += TLV_OUI_LEN;

	/* pick up multicast cipher */
	switch (data[offset]) {
	case WPA_CIPHER_NONE:
		gval = 0;
		break;
	case WPA_CIPHER_WEP_40:
	case WPA_CIPHER_WEP_104:
		gval = WEP_ENABLED;
		break;
	case WPA_CIPHER_TKIP:
		gval = TKIP_ENABLED;
		break;
	case WPA_CIPHER_AES_CCM:
		gval = AES_ENABLED;
		break;
	default:
		err = -EINVAL;
		bphy_err(drvr, "Invalid multi cast cipher info\n");
		goto exit;
	}

	offset++;
	/* walk thru unicast cipher list and pick up what we recognize */
	count = data[offset] + (data[offset + 1] << 8);
	offset += WPA_IE_SUITE_COUNT_LEN;
	/* Check for unicast suite(s) */
	if (offset + (WPA_IE_MIN_OUI_LEN * count) > len) {
		err = -EINVAL;
		bphy_err(drvr, "no unicast cipher suite\n");
		goto exit;
	}
	for (i = 0; i < count; i++) {
		if (!brcmf_valid_wpa_oui(&data[offset], is_rsn_ie)) {
			err = -EINVAL;
			bphy_err(drvr, "ivalid OUI\n");
			goto exit;
		}
		offset += TLV_OUI_LEN;
		switch (data[offset]) {
		case WPA_CIPHER_NONE:
			break;
		case WPA_CIPHER_WEP_40:
		case WPA_CIPHER_WEP_104:
			pval |= WEP_ENABLED;
			break;
		case WPA_CIPHER_TKIP:
			pval |= TKIP_ENABLED;
			break;
		case WPA_CIPHER_AES_CCM:
			pval |= AES_ENABLED;
			break;
		default:
			bphy_err(drvr, "Invalid unicast security info\n");
		}
		offset++;
	}
	/* walk thru auth management suite list and pick up what we recognize */
	count = data[offset] + (data[offset + 1] << 8);
	offset += WPA_IE_SUITE_COUNT_LEN;
	/* Check for auth key management suite(s) */
	if (offset + (WPA_IE_MIN_OUI_LEN * count) > len) {
		err = -EINVAL;
		bphy_err(drvr, "no auth key mgmt suite\n");
		goto exit;
	}
	for (i = 0; i < count; i++) {
		if (brcmf_valid_dpp_suite(&data[offset])) {
			wpa_auth |= WFA_AUTH_DPP;
			offset += TLV_OUI_LEN;
		} else if (brcmf_valid_wpa_oui(&data[offset], is_rsn_ie)) {
			offset += TLV_OUI_LEN;
			switch (data[offset]) {
			case RSN_AKM_NONE:
				brcmf_dbg(TRACE, "RSN_AKM_NONE\n");
				wpa_auth |= WPA_AUTH_NONE;
				break;
			case RSN_AKM_UNSPECIFIED:
				brcmf_dbg(TRACE, "RSN_AKM_UNSPECIFIED\n");
				is_rsn_ie ?
					(wpa_auth |= WPA2_AUTH_UNSPECIFIED) :
					(wpa_auth |= WPA_AUTH_UNSPECIFIED);
				break;
			case RSN_AKM_PSK:
				brcmf_dbg(TRACE, "RSN_AKM_PSK\n");
				is_rsn_ie ? (wpa_auth |= WPA2_AUTH_PSK) :
					    (wpa_auth |= WPA_AUTH_PSK);
				break;
			case RSN_AKM_SHA256_PSK:
				brcmf_dbg(TRACE, "RSN_AKM_MFP_PSK\n");
				wpa_auth |= WPA2_AUTH_PSK_SHA256;
				break;
			case RSN_AKM_SHA256_1X:
				brcmf_dbg(TRACE, "RSN_AKM_MFP_1X\n");
				wpa_auth |= WPA2_AUTH_1X_SHA256;
				break;
			case RSN_AKM_SAE:
				brcmf_dbg(TRACE, "RSN_AKM_SAE\n");
				wpa_auth |= WPA3_AUTH_SAE_PSK;
				break;
			default:
				bphy_err(drvr, "Invalid key mgmt info\n");
			}
		} else {
			err = -EINVAL;
			bphy_err(drvr, "ivalid OUI\n");
			goto exit;
		}
		offset++;
	}

	mfp = BRCMF_MFP_NONE;
	if (is_rsn_ie) {
		wme_bss_disable = 1;
		if ((offset + RSN_CAP_LEN) <= len) {
			rsn_cap = data[offset] + (data[offset + 1] << 8);
			if (rsn_cap & RSN_CAP_PTK_REPLAY_CNTR_MASK)
				wme_bss_disable = 0;
			if (rsn_cap & RSN_CAP_MFPR_MASK) {
				brcmf_dbg(TRACE, "MFP Required\n");
				mfp = BRCMF_MFP_REQUIRED;
				/* Firmware only supports mfp required in
				 * combination with WPA2_AUTH_PSK_SHA256,
				 * WPA2_AUTH_1X_SHA256, or WPA3_AUTH_SAE_PSK.
				 */
				if (!(wpa_auth & (WPA2_AUTH_PSK_SHA256 |
						  WPA2_AUTH_1X_SHA256 |
						  WFA_AUTH_DPP |
						  WPA3_AUTH_SAE_PSK))) {
					err = -EINVAL;
					goto exit;
				}

				/* Firmware has requirement that WPA2_AUTH_PSK/
				 * WPA2_AUTH_UNSPECIFIED be set, if SHA256 OUI
				 * is to be included in the rsn ie.
				 */
				if (wpa_auth & WPA2_AUTH_PSK_SHA256)
					wpa_auth |= WPA2_AUTH_PSK;
				else if (wpa_auth & WPA2_AUTH_1X_SHA256)
					wpa_auth |= WPA2_AUTH_UNSPECIFIED;
			} else if (rsn_cap & RSN_CAP_MFPC_MASK) {
				brcmf_dbg(TRACE, "MFP Capable\n");
				mfp = BRCMF_MFP_CAPABLE;
			}
		}
		offset += RSN_CAP_LEN;
		/* set wme_bss_disable to sync RSN Capabilities */
		err = brcmf_fil_bsscfg_int_set(ifp, "wme_bss_disable",
					       wme_bss_disable);
		if (err < 0) {
			bphy_err(drvr, "wme_bss_disable error %d\n", err);
			goto exit;
		}

		/* Skip PMKID cnt as it is know to be 0 for AP. */
		offset += RSN_PMKID_COUNT_LEN;

		/* See if there is BIP wpa suite left for MFP */
		if (brcmf_feat_is_enabled(ifp, BRCMF_FEAT_MFP) &&
		    ((offset + WPA_IE_MIN_OUI_LEN) <= len)) {
			err = brcmf_fil_bsscfg_data_set(ifp, "bip",
							&data[offset],
							WPA_IE_MIN_OUI_LEN);
			if (err < 0) {
				bphy_err(drvr, "bip error %d\n", err);
				goto exit;
			}
		}
	}
	/* FOR WPS , set SES_OW_ENABLED */
	wsec = (pval | gval | SES_OW_ENABLED);

	/* set auth */
	err = brcmf_fil_bsscfg_int_set(ifp, "auth", auth);
	if (err < 0) {
		bphy_err(drvr, "auth error %d\n", err);
		goto exit;
	}
	/* set wsec */
	err = brcmf_fil_bsscfg_int_set(ifp, "wsec", wsec);
	if (err < 0) {
		bphy_err(drvr, "wsec error %d\n", err);
		goto exit;
	}
	/* Configure MFP, this needs to go after wsec otherwise the wsec command
	 * will overwrite the values set by MFP
	 */
	if (brcmf_feat_is_enabled(ifp, BRCMF_FEAT_MFP)) {
		err = brcmf_fil_bsscfg_int_set(ifp, "mfp", mfp);
		if (err < 0) {
			bphy_err(drvr, "mfp error %d\n", err);
			goto exit;
		}
	}
	/* set upper-layer auth */
	err = brcmf_fil_bsscfg_int_set(ifp, "wpa_auth", wpa_auth);
	if (err < 0) {
		bphy_err(drvr, "wpa_auth error %d\n", err);
		goto exit;
	}

exit:
	return err;
}

static s32
brcmf_parse_vndr_ies(const u8 *vndr_ie_buf, u32 vndr_ie_len,
		     struct parsed_vndr_ies *vndr_ies)
{
	struct brcmf_vs_tlv *vndrie;
	struct brcmf_tlv *ie;
	struct parsed_vndr_ie_info *parsed_info;
	s32 remaining_len;

	remaining_len = (s32)vndr_ie_len;
	memset(vndr_ies, 0, sizeof(*vndr_ies));

	ie = (struct brcmf_tlv *)vndr_ie_buf;
	while (ie) {
		if (ie->id != WLAN_EID_VENDOR_SPECIFIC)
			goto next;
		vndrie = (struct brcmf_vs_tlv *)ie;
		/* len should be bigger than OUI length + one */
		if (vndrie->len < (VS_IE_FIXED_HDR_LEN - TLV_HDR_LEN + 1)) {
			brcmf_err("invalid vndr ie. length is too small %d\n",
				  vndrie->len);
			goto next;
		}
		/* if wpa or wme ie, do not add ie */
		if (!memcmp(vndrie->oui, (u8 *)WPA_OUI, TLV_OUI_LEN) &&
		    ((vndrie->oui_type == WPA_OUI_TYPE) ||
		    (vndrie->oui_type == WME_OUI_TYPE))) {
			brcmf_dbg(TRACE, "Found WPA/WME oui. Do not add it\n");
			goto next;
		}

		parsed_info = &vndr_ies->ie_info[vndr_ies->count];

		/* save vndr ie information */
		parsed_info->ie_ptr = (char *)vndrie;
		parsed_info->ie_len = vndrie->len + TLV_HDR_LEN;
		memcpy(&parsed_info->vndrie, vndrie, sizeof(*vndrie));

		vndr_ies->count++;

		brcmf_dbg(TRACE, "** OUI %3ph, type 0x%02x\n",
			  parsed_info->vndrie.oui,
			  parsed_info->vndrie.oui_type);

		if (vndr_ies->count >= VNDR_IE_PARSE_LIMIT)
			break;
next:
		remaining_len -= (ie->len + TLV_HDR_LEN);
		if (remaining_len <= TLV_HDR_LEN)
			ie = NULL;
		else
			ie = (struct brcmf_tlv *)(((u8 *)ie) + ie->len +
				TLV_HDR_LEN);
	}
	return 0;
}

static u32
brcmf_vndr_ie(u8 *iebuf, s32 pktflag, u8 *ie_ptr, u32 ie_len, s8 *add_del_cmd)
{
	strscpy(iebuf, add_del_cmd, VNDR_IE_CMD_LEN);

	put_unaligned_le32(1, &iebuf[VNDR_IE_COUNT_OFFSET]);

	put_unaligned_le32(pktflag, &iebuf[VNDR_IE_PKTFLAG_OFFSET]);

	memcpy(&iebuf[VNDR_IE_VSIE_OFFSET], ie_ptr, ie_len);

	return ie_len + VNDR_IE_HDR_SIZE;
}

static s32
brcmf_parse_extension_ies(const u8 *extension_ie_buf, u32 extension_ie_len,
			  struct parsed_extension_ies *extension_ies)
{
	struct brcmf_ext_tlv *ext_ie;
	struct brcmf_tlv *ie;
	struct parsed_ext_ie_info *parsed_info;
	s32 remaining_len;

	remaining_len = (s32)extension_ie_len;
	memset(extension_ies, 0, sizeof(*extension_ies));

	ie = (struct brcmf_tlv *)extension_ie_buf;
	while (ie) {
		if (ie->id != WLAN_EID_EXTENSION)
			goto next;
		ext_ie = (struct brcmf_ext_tlv *)ie;

		/* len should be bigger than ext_id + one data */
		if (ext_ie->len < 2) {
			brcmf_err("invalid ext_ie ie. length is too small %d\n",
				  ext_ie->len);
			goto next;
		}

		/* skip parsing the HE capab & oper IE from upper layer
		 * to avoid sending it to the FW, as these IEs will be
		 * added by the FW based on the MAC & PHY capab if HE
		 * is enabled.
		 */
		if (ext_ie->id == WLAN_EID_EXT_HE_CAPABILITY ||
		    ext_ie->id == WLAN_EID_EXT_HE_OPERATION)
			goto next;

		parsed_info = &extension_ies->ie_info[extension_ies->count];

		parsed_info->ie_ptr = (char *)ext_ie;
		parsed_info->ie_len = ext_ie->len + TLV_HDR_LEN;
		memcpy(&parsed_info->ie_data, ext_ie, sizeof(*ext_ie));

		extension_ies->count++;

		brcmf_dbg(TRACE, "** EXT_IE %d, len 0x%02x EXT_ID: %d\n",
			  parsed_info->ie_data.id,
			  parsed_info->ie_data.len,
			  parsed_info->ie_data.ext_id);

		/* temperory parsing at most 5 EXT_ID, will review it.*/
		if (extension_ies->count >= VNDR_IE_PARSE_LIMIT)
			break;
next:
		remaining_len -= (ie->len + TLV_HDR_LEN);
		if (remaining_len <= TLV_HDR_LEN)
			ie = NULL;
		else
			ie = (struct brcmf_tlv *)(((u8 *)ie) + ie->len +
				TLV_HDR_LEN);
	}
	return 0;
}

s32 brcmf_vif_set_mgmt_ie(struct brcmf_cfg80211_vif *vif, s32 pktflag,
			  const u8 *vndr_ie_buf, u32 vndr_ie_len)
{
	struct brcmf_pub *drvr;
	struct brcmf_if *ifp;
	struct vif_saved_ie *saved_ie;
	s32 err = 0;
	u8  *iovar_ie_buf;
	u8  *curr_ie_buf;
	u8  *mgmt_ie_buf = NULL;
	int mgmt_ie_buf_len;
	u32 *mgmt_ie_len;
	u32 del_add_ie_buf_len = 0;
	u32 total_ie_buf_len = 0;
	u32 parsed_ie_buf_len = 0;
	struct parsed_vndr_ies old_vndr_ies;
	struct parsed_vndr_ies new_vndr_ies;
	struct parsed_vndr_ie_info *vndrie_info;
	s32 i;
	u8 *ptr;
	int remained_buf_len;
	struct parsed_extension_ies new_ext_ies;
	struct parsed_extension_ies old_ext_ies;
	struct parsed_ext_ie_info *extie_info;

	if (!vif)
		return -ENODEV;
	ifp = vif->ifp;
	drvr = ifp->drvr;
	saved_ie = &vif->saved_ie;

	brcmf_dbg(TRACE, "bsscfgidx %d, pktflag : 0x%02X\n", ifp->bsscfgidx,
		  pktflag);
	iovar_ie_buf = kzalloc(WL_EXTRA_BUF_MAX, GFP_KERNEL);
	if (!iovar_ie_buf)
		return -ENOMEM;
	curr_ie_buf = iovar_ie_buf;
	switch (pktflag) {
	case BRCMF_VNDR_IE_PRBREQ_FLAG:
		mgmt_ie_buf = saved_ie->probe_req_ie;
		mgmt_ie_len = &saved_ie->probe_req_ie_len;
		mgmt_ie_buf_len = sizeof(saved_ie->probe_req_ie);
		break;
	case BRCMF_VNDR_IE_PRBRSP_FLAG:
		mgmt_ie_buf = saved_ie->probe_res_ie;
		mgmt_ie_len = &saved_ie->probe_res_ie_len;
		mgmt_ie_buf_len = sizeof(saved_ie->probe_res_ie);
		break;
	case BRCMF_VNDR_IE_BEACON_FLAG:
		mgmt_ie_buf = saved_ie->beacon_ie;
		mgmt_ie_len = &saved_ie->beacon_ie_len;
		mgmt_ie_buf_len = sizeof(saved_ie->beacon_ie);
		break;
	case BRCMF_VNDR_IE_ASSOCREQ_FLAG:
		mgmt_ie_buf = saved_ie->assoc_req_ie;
		mgmt_ie_len = &saved_ie->assoc_req_ie_len;
		mgmt_ie_buf_len = sizeof(saved_ie->assoc_req_ie);
		break;
	case BRCMF_VNDR_IE_ASSOCRSP_FLAG:
		mgmt_ie_buf = saved_ie->assoc_res_ie;
		mgmt_ie_len = &saved_ie->assoc_res_ie_len;
		mgmt_ie_buf_len = sizeof(saved_ie->assoc_res_ie);
		break;
	default:
		err = -EPERM;
		bphy_err(drvr, "not suitable type\n");
		goto exit;
	}

	if (vndr_ie_len > mgmt_ie_buf_len) {
		err = -ENOMEM;
		bphy_err(drvr, "extra IE size too big\n");
		goto exit;
	}

	/* parse and save new vndr_ie in curr_ie_buff before comparing it */
	if (vndr_ie_buf && vndr_ie_len && curr_ie_buf) {
		ptr = curr_ie_buf;
		brcmf_parse_vndr_ies(vndr_ie_buf, vndr_ie_len, &new_vndr_ies);
		for (i = 0; i < new_vndr_ies.count; i++) {
			vndrie_info = &new_vndr_ies.ie_info[i];
			memcpy(ptr + parsed_ie_buf_len, vndrie_info->ie_ptr,
			       vndrie_info->ie_len);
			parsed_ie_buf_len += vndrie_info->ie_len;
		}
		brcmf_parse_extension_ies(vndr_ie_buf, vndr_ie_len, &new_ext_ies);
		for (i = 0; i < new_ext_ies.count; i++) {
			extie_info = &new_ext_ies.ie_info[i];
			memcpy(ptr + parsed_ie_buf_len, extie_info->ie_ptr,
			       extie_info->ie_len);
			parsed_ie_buf_len += extie_info->ie_len;
		}
	}

	if (mgmt_ie_buf && *mgmt_ie_len) {
		if (parsed_ie_buf_len && (parsed_ie_buf_len == *mgmt_ie_len) &&
		    (memcmp(mgmt_ie_buf, curr_ie_buf,
			    parsed_ie_buf_len) == 0)) {
			brcmf_dbg(TRACE, "Previous mgmt IE equals to current IE\n");
			goto exit;
		}

		/* parse old vndr_ie */
		brcmf_parse_vndr_ies(mgmt_ie_buf, *mgmt_ie_len, &old_vndr_ies);
		/* parse old ext_ie */
		brcmf_parse_extension_ies(mgmt_ie_buf, *mgmt_ie_len, &old_ext_ies);

		/* make a command to delete old ie */
		for (i = 0; i < old_vndr_ies.count; i++) {
			vndrie_info = &old_vndr_ies.ie_info[i];

			brcmf_dbg(TRACE, "DEL ID : %d, Len: %d , OUI:%3ph\n",
				  vndrie_info->vndrie.id,
				  vndrie_info->vndrie.len,
				  vndrie_info->vndrie.oui);

			del_add_ie_buf_len = brcmf_vndr_ie(curr_ie_buf, pktflag,
							   vndrie_info->ie_ptr,
							   vndrie_info->ie_len,
							   "del");
			curr_ie_buf += del_add_ie_buf_len;
			total_ie_buf_len += del_add_ie_buf_len;
		}
		/* make a command to delete old extension ie */
		for (i = 0; i < old_ext_ies.count; i++) {
			extie_info = &old_ext_ies.ie_info[i];

			brcmf_dbg(TRACE, "DEL EXT_IE : %d, Len: %d , ext_id:%d\n",
				  extie_info->ie_data.id,
				  extie_info->ie_data.len,
				  extie_info->ie_data.ext_id);

			del_add_ie_buf_len = brcmf_vndr_ie(curr_ie_buf,
							   pktflag | BRCMF_VNDR_IE_CUSTOM_FLAG,
							   extie_info->ie_ptr,
							   extie_info->ie_len,
							   "del");
			curr_ie_buf += del_add_ie_buf_len;
			total_ie_buf_len += del_add_ie_buf_len;
		}
	}

	*mgmt_ie_len = 0;
	/* Add if there is any extra IE */
	if (mgmt_ie_buf && parsed_ie_buf_len) {
		ptr = mgmt_ie_buf;

		remained_buf_len = mgmt_ie_buf_len;

		/* make a command to add new ie */
		for (i = 0; i < new_vndr_ies.count; i++) {
			vndrie_info = &new_vndr_ies.ie_info[i];

			/* verify remained buf size before copy data */
			if (remained_buf_len < (vndrie_info->vndrie.len +
							VNDR_IE_VSIE_OFFSET)) {
				bphy_err(drvr, "no space in mgmt_ie_buf: len left %d",
					 remained_buf_len);
				break;
			}
			remained_buf_len -= (vndrie_info->ie_len +
					     VNDR_IE_VSIE_OFFSET);

			brcmf_dbg(TRACE, "ADDED ID : %d, Len: %d, OUI:%3ph\n",
				  vndrie_info->vndrie.id,
				  vndrie_info->vndrie.len,
				  vndrie_info->vndrie.oui);

			del_add_ie_buf_len = brcmf_vndr_ie(curr_ie_buf, pktflag,
							   vndrie_info->ie_ptr,
							   vndrie_info->ie_len,
							   "add");

			/* save the parsed IE in wl struct */
			memcpy(ptr + (*mgmt_ie_len), vndrie_info->ie_ptr,
			       vndrie_info->ie_len);
			*mgmt_ie_len += vndrie_info->ie_len;

			curr_ie_buf += del_add_ie_buf_len;
			total_ie_buf_len += del_add_ie_buf_len;
		}
		/* make a command to add new EXT ie */
		for (i = 0; i < new_ext_ies.count; i++) {
			extie_info = &new_ext_ies.ie_info[i];

			/* verify remained buf size before copy data */
			if (remained_buf_len < (extie_info->ie_data.len +
							VNDR_IE_VSIE_OFFSET)) {
				bphy_err(drvr, "no space in mgmt_ie_buf: len left %d",
					 remained_buf_len);
				break;
			}
			remained_buf_len -= (extie_info->ie_len +
					     VNDR_IE_VSIE_OFFSET);

			brcmf_dbg(TRACE, "ADDED EXT ID : %d, Len: %d, OUI:%d\n",
				  extie_info->ie_data.id,
				  extie_info->ie_data.len,
				  extie_info->ie_data.ext_id);

			del_add_ie_buf_len = brcmf_vndr_ie(curr_ie_buf,
							   pktflag | BRCMF_VNDR_IE_CUSTOM_FLAG,
							   extie_info->ie_ptr,
							   extie_info->ie_len,
							   "add");

			/* save the parsed IE in wl struct */
			memcpy(ptr + (*mgmt_ie_len), extie_info->ie_ptr,
			       extie_info->ie_len);
			*mgmt_ie_len += extie_info->ie_len;

			curr_ie_buf += del_add_ie_buf_len;
			total_ie_buf_len += del_add_ie_buf_len;
		}
	}
	if (total_ie_buf_len) {
		err  = brcmf_fil_bsscfg_data_set(ifp, "vndr_ie", iovar_ie_buf,
						 total_ie_buf_len);
		if (err)
			bphy_err(drvr, "vndr ie set error : %d\n", err);
	}

exit:
	kfree(iovar_ie_buf);
	return err;
}

s32 brcmf_vif_clear_mgmt_ies(struct brcmf_cfg80211_vif *vif)
{
	s32 pktflags[] = {
		BRCMF_VNDR_IE_PRBREQ_FLAG,
		BRCMF_VNDR_IE_PRBRSP_FLAG,
		BRCMF_VNDR_IE_BEACON_FLAG
	};
	int i;

	for (i = 0; i < ARRAY_SIZE(pktflags); i++)
		brcmf_vif_set_mgmt_ie(vif, pktflags[i], NULL, 0);

	memset(&vif->saved_ie, 0, sizeof(vif->saved_ie));
	return 0;
}

static s32
brcmf_config_ap_mgmt_ie(struct brcmf_cfg80211_vif *vif,
			struct cfg80211_beacon_data *beacon)
{
	struct brcmf_pub *drvr = vif->ifp->drvr;
	s32 err;

	/* Set Beacon IEs to FW */
	err = brcmf_vif_set_mgmt_ie(vif, BRCMF_VNDR_IE_BEACON_FLAG,
				    beacon->tail, beacon->tail_len);
	if (err) {
		bphy_err(drvr, "Set Beacon IE Failed\n");
		return err;
	}
	brcmf_dbg(TRACE, "Applied Vndr IEs for Beacon\n");

	/* Set Probe Response IEs to FW */
	err = brcmf_vif_set_mgmt_ie(vif, BRCMF_VNDR_IE_PRBRSP_FLAG,
				    beacon->proberesp_ies,
				    beacon->proberesp_ies_len);
	if (err)
		bphy_err(drvr, "Set Probe Resp IE Failed\n");
	else
		brcmf_dbg(TRACE, "Applied Vndr IEs for Probe Resp\n");

	/* Set Assoc Response IEs to FW */
	err = brcmf_vif_set_mgmt_ie(vif, BRCMF_VNDR_IE_ASSOCRSP_FLAG,
				    beacon->assocresp_ies,
				    beacon->assocresp_ies_len);
	if (err)
		brcmf_err("Set Assoc Resp IE Failed\n");
	else
		brcmf_dbg(TRACE, "Applied Vndr IEs for Assoc Resp\n");

	return err;
}

static s32
brcmf_parse_configure_sae_pwe(struct brcmf_if *ifp,
			      struct cfg80211_ap_settings *settings)
{
	s32 err = 0;
	const struct brcmf_tlv *rsnx_ie;
	const struct brcmf_tlv *ext_rate_ie;
	const struct brcmf_tlv *supp_rate_ie;
	u8 ie_len, i;
	bool support_sae_h2e = false, must_sae_h2e = false;

	if (brcmf_feat_is_enabled(ifp, BRCMF_FEAT_SAE_EXT)) {
		rsnx_ie = brcmf_parse_tlvs((u8 *)settings->beacon.tail,
					   settings->beacon.tail_len,
					   WLAN_EID_RSNX);
		if (rsnx_ie) {
			ie_len = rsnx_ie->len;
			if (ie_len) {
				if (rsnx_ie->data[0] & WLAN_RSNX_CAPA_SAE_H2E)
					support_sae_h2e = true;
			}
			brcmf_dbg(INFO, "found RSNX IE, support_sae_h2e:%d\n",
				  support_sae_h2e);
		}

		/* found rsnx_ie with SAE_H2E, check the bss selector to know if it is a H2E only */
		if (support_sae_h2e) {
			supp_rate_ie = brcmf_parse_tlvs((u8 *)settings->beacon.head,
							settings->beacon.head_len,
							WLAN_EID_SUPP_RATES);
			ext_rate_ie = brcmf_parse_tlvs((u8 *)settings->beacon.tail,
						       settings->beacon.tail_len,
						       WLAN_EID_EXT_SUPP_RATES);
			if (ext_rate_ie) {
				ie_len = ext_rate_ie->len;
				for (i = 0; i < ie_len; i++) {
					if (ext_rate_ie->data[i] == SAE_H2E_ONLY_ENABLE) {
						must_sae_h2e = true;
						break;
					}
				}
			}

			/* if we cannot found H2E only selector in ext_supp_rate ie.
			 * traversal supp_rate ie to make sure it really doesn't exist.
			 */
			if (!must_sae_h2e && supp_rate_ie) {
				ie_len = supp_rate_ie->len;
				for (i = 0; i < ie_len; i++) {
					if (supp_rate_ie->data[i] == SAE_H2E_ONLY_ENABLE) {
						must_sae_h2e = true;
						break;
					}
				}
			}
			brcmf_dbg(INFO, "must_sae_h2e:%d\n", must_sae_h2e);
		}

		if (must_sae_h2e) /* support SAE H2E only */
			err = brcmf_fil_iovar_int_set(ifp, "extsae_pwe", 1);
		else if (support_sae_h2e) /* support SAE P&H and H2E both */
			err = brcmf_fil_iovar_int_set(ifp, "extsae_pwe", 2);
		else /* support SAE P&H only */
			err = brcmf_fil_iovar_int_set(ifp, "extsae_pwe", 0);
	}

	return err;
}

static s32
brcmf_parse_configure_security(struct brcmf_if *ifp,
			       struct cfg80211_ap_settings *settings,
			       enum nl80211_iftype dev_role)
{
	const struct brcmf_tlv *rsn_ie;
	const struct brcmf_vs_tlv *wpa_ie;
	s32 err = 0;

	/* find the RSN_IE */
	rsn_ie = brcmf_parse_tlvs((u8 *)settings->beacon.tail,
				  settings->beacon.tail_len, WLAN_EID_RSN);

	/* find the WPA_IE */
	wpa_ie = brcmf_find_wpaie((u8 *)settings->beacon.tail,
				  settings->beacon.tail_len);

	if (wpa_ie || rsn_ie) {
		brcmf_dbg(TRACE, "WPA(2) IE is found\n");
		if (wpa_ie) {
			/* WPA IE */
			err = brcmf_configure_wpaie(ifp, wpa_ie, false);
			if (err < 0)
				return err;
		} else {
			struct brcmf_vs_tlv *tmp_ie;

			tmp_ie = (struct brcmf_vs_tlv *)rsn_ie;

			/* RSN IE */
			err = brcmf_configure_wpaie(ifp, tmp_ie, true);
			if (err < 0)
				return err;

			err = brcmf_parse_configure_sae_pwe(ifp, settings);
			if (err < 0)
				return err;
		}
	} else {
		brcmf_dbg(TRACE, "No WPA(2) IEs found\n");
		brcmf_configure_opensecurity(ifp);
	}

	return err;
}

static s32
brcmf_cfg80211_start_ap(struct wiphy *wiphy, struct net_device *ndev,
			struct cfg80211_ap_settings *settings)
{
	s32 ie_offset;
	struct brcmf_cfg80211_info *cfg = wiphy_to_cfg(wiphy);
	struct brcmf_if *ifp = netdev_priv(ndev);
	struct brcmf_pub *drvr = cfg->pub;
	struct brcmf_cfg80211_profile *profile = &ifp->vif->profile;
	struct cfg80211_crypto_settings *crypto = &settings->crypto;
	const struct brcmf_tlv *ssid_ie;
	const struct brcmf_tlv *country_ie;
	struct brcmf_ssid_le ssid_le;
	s32 err = -EPERM;
	struct brcmf_join_params join_params;
	enum nl80211_iftype dev_role;
	struct brcmf_fil_bss_enable_le bss_enable;
	u16 chanspec = chandef_to_chanspec(&cfg->d11inf, &settings->chandef);
	bool mbss;
	int is_11d;
	bool supports_11d;
	struct bcm_xtlv *he_tlv;

	brcmf_dbg(TRACE, "ctrlchn=%d, center=%d, bw=%d, beacon_interval=%d, dtim_period=%d,\n",
		  settings->chandef.chan->hw_value,
		  settings->chandef.center_freq1, settings->chandef.width,
		  settings->beacon_interval, settings->dtim_period);
	brcmf_dbg(TRACE, "ssid=%s(%zu), auth_type=%d, inactivity_timeout=%d\n",
		  settings->ssid, settings->ssid_len, settings->auth_type,
		  settings->inactivity_timeout);
	dev_role = ifp->vif->wdev.iftype;
	mbss = ifp->vif->mbss;
	brcmf_dbg(TRACE, "mbss %s\n", mbss ? "enabled" : "disabled");

	/* store current 11d setting */
	if (brcmf_fil_cmd_int_get(ifp, BRCMF_C_GET_REGULATORY,
				  &ifp->vif->is_11d)) {
		is_11d = supports_11d = false;
	} else {
		country_ie = brcmf_parse_tlvs((u8 *)settings->beacon.tail,
					      settings->beacon.tail_len,
					      WLAN_EID_COUNTRY);
		is_11d = country_ie ? 1 : 0;
		supports_11d = true;
	}

	memset(&ssid_le, 0, sizeof(ssid_le));
	if (settings->ssid == NULL || settings->ssid_len == 0) {
		ie_offset = DOT11_MGMT_HDR_LEN + DOT11_BCN_PRB_FIXED_LEN;
		ssid_ie = brcmf_parse_tlvs(
				(u8 *)&settings->beacon.head[ie_offset],
				settings->beacon.head_len - ie_offset,
				WLAN_EID_SSID);
		if (!ssid_ie || ssid_ie->len > IEEE80211_MAX_SSID_LEN)
			return -EINVAL;

		memcpy(ssid_le.SSID, ssid_ie->data, ssid_ie->len);
		ssid_le.SSID_len = cpu_to_le32(ssid_ie->len);
		brcmf_dbg(TRACE, "SSID is (%s) in Head\n", ssid_le.SSID);
	} else {
		memcpy(ssid_le.SSID, settings->ssid, settings->ssid_len);
		ssid_le.SSID_len = cpu_to_le32((u32)settings->ssid_len);
	}

	if (!mbss) {
		brcmf_set_mpc(ifp, 0);
		brcmf_configure_arp_nd_offload(ifp, false);
	}

	/* Parameters shared by all radio interfaces */
	if (!mbss) {
		if ((supports_11d) && (is_11d != ifp->vif->is_11d)) {
			err = brcmf_fil_cmd_int_set(ifp, BRCMF_C_SET_REGULATORY,
						    is_11d);
			if (err < 0) {
				bphy_err(drvr, "Regulatory Set Error, %d\n",
					 err);
				goto exit;
			}
		}
		if (settings->beacon_interval) {
			err = brcmf_fil_cmd_int_set(ifp, BRCMF_C_SET_BCNPRD,
						    settings->beacon_interval);
			if (err < 0) {
				bphy_err(drvr, "Beacon Interval Set Error, %d\n",
					 err);
				goto exit;
			}
		}
		if (settings->dtim_period) {
			err = brcmf_fil_cmd_int_set(ifp, BRCMF_C_SET_DTIMPRD,
						    settings->dtim_period);
			if (err < 0) {
				bphy_err(drvr, "DTIM Interval Set Error, %d\n",
					 err);
				goto exit;
			}
		}

		if ((dev_role == NL80211_IFTYPE_AP) &&
		    ((ifp->ifidx == 0) ||
		     (!brcmf_feat_is_enabled(ifp, BRCMF_FEAT_RSDB) &&
		      !brcmf_feat_is_enabled(ifp, BRCMF_FEAT_MCHAN)))) {
			err = brcmf_fil_cmd_int_set(ifp, BRCMF_C_DOWN, 1);
			if (err < 0) {
				bphy_err(drvr, "BRCMF_C_DOWN error %d\n",
					 err);
				goto exit;
			}
			brcmf_fil_iovar_int_set(ifp, "apsta", 0);
		}

		err = brcmf_fil_cmd_int_set(ifp, BRCMF_C_SET_INFRA, 1);
		if (err < 0) {
			bphy_err(drvr, "SET INFRA error %d\n", err);
			goto exit;
		}
	} else if (WARN_ON(supports_11d && (is_11d != ifp->vif->is_11d))) {
		/* Multiple-BSS should use same 11d configuration */
		err = -EINVAL;
		goto exit;
	}
	ifp->isap = false;
	/* Interface specific setup */
	if (dev_role == NL80211_IFTYPE_AP) {
		if ((brcmf_feat_is_enabled(ifp, BRCMF_FEAT_MBSS)) && (!mbss))
			brcmf_fil_iovar_int_set(ifp, "mbss", 1);

		err = brcmf_fil_cmd_int_set(ifp, BRCMF_C_SET_AP, 1);
		if (err < 0) {
			bphy_err(drvr, "setting AP mode failed %d\n",
				 err);
			goto exit;
		}

		/* Firmware 10.x requires setting channel after enabling
		 * AP and before bringing interface up.
		 */
		err = brcmf_fil_iovar_int_set(ifp, "chanspec", chanspec);
		if (err < 0) {
			bphy_err(drvr, "Set Channel failed: chspec=%d, %d\n",
				 chanspec, err);
			goto exit;
		}

		err = brcmf_fil_cmd_int_set(ifp, BRCMF_C_UP, 1);
		if (err < 0) {
			bphy_err(drvr, "BRCMF_C_UP error (%d)\n", err);
			goto exit;
		}

		if (crypto->psk) {
			brcmf_dbg(INFO, "using PSK offload\n");
			profile->use_fwauth |= BIT(BRCMF_PROFILE_FWAUTH_PSK);
			err = brcmf_set_pmk(ifp, crypto->psk,
					    BRCMF_WSEC_MAX_PSK_LEN);
			if (err < 0)
				goto exit;
		}
		if (crypto->sae_pwd) {
			brcmf_dbg(INFO, "using SAE offload\n");
			profile->use_fwauth |= BIT(BRCMF_PROFILE_FWAUTH_SAE);
			err = brcmf_set_sae_password(ifp, crypto->sae_pwd,
						     crypto->sae_pwd_len);
			if (err < 0)
				goto exit;
		}
		if (profile->use_fwauth == 0)
			profile->use_fwauth = BIT(BRCMF_PROFILE_FWAUTH_NONE);

		err = brcmf_parse_configure_security(ifp, settings,
						     NL80211_IFTYPE_AP);
		if (err < 0) {
			bphy_err(drvr, "brcmf_parse_configure_security error\n");
			goto exit;
		}

		/* On DOWN the firmware removes the WEP keys, reconfigure
		 * them if they were set.
		 */
		brcmf_cfg80211_reconfigure_wep(ifp);

		memset(&join_params, 0, sizeof(join_params));
		/* join parameters starts with ssid */
		memcpy(&join_params.ssid_le, &ssid_le, sizeof(ssid_le));
		/* create softap */
		err = brcmf_fil_cmd_data_set(ifp, BRCMF_C_SET_SSID,
					     &join_params, sizeof(join_params));
		if (err < 0) {
			bphy_err(drvr, "SET SSID error (%d)\n", err);
			goto exit;
		}

		err = brcmf_fil_iovar_int_set(ifp, "closednet",
					      settings->hidden_ssid);
		if (err) {
			bphy_err(drvr, "%s closednet error (%d)\n",
				 settings->hidden_ssid ?
				 "enabled" : "disabled",
				 err);
			goto exit;
		}
		ifp->isap = true;
		brcmf_dbg(TRACE, "AP mode configuration complete\n");
	} else if (dev_role == NL80211_IFTYPE_P2P_GO) {
		err = brcmf_fil_iovar_int_set(ifp, "chanspec", chanspec);
		if (err < 0) {
			bphy_err(drvr, "Set Channel failed: chspec=%d, %d\n",
				 chanspec, err);
			goto exit;
		}

		err = brcmf_parse_configure_security(ifp, settings,
						     NL80211_IFTYPE_P2P_GO);
		if (err < 0) {
			brcmf_err("brcmf_parse_configure_security error\n");
			goto exit;
		}

		err = brcmf_fil_bsscfg_data_set(ifp, "ssid", &ssid_le,
						sizeof(ssid_le));
		if (err < 0) {
			bphy_err(drvr, "setting ssid failed %d\n", err);
			goto exit;
		}
		bss_enable.bsscfgidx = cpu_to_le32(ifp->bsscfgidx);
		bss_enable.enable = cpu_to_le32(1);
		err = brcmf_fil_iovar_data_set(ifp, "bss", &bss_enable,
					       sizeof(bss_enable));
		if (err < 0) {
			bphy_err(drvr, "bss_enable config failed %d\n", err);
			goto exit;
		}

		ifp->isap = true;
		brcmf_dbg(TRACE, "GO mode configuration complete\n");
	} else {
		WARN_ON(1);
	}
	/* Set he_bss_color in hostapd */
	if (settings->he_bss_color.enabled) {
		u8 param[8] = {0};

		he_tlv = (struct bcm_xtlv *)param;
		he_tlv->id = cpu_to_le16(IFX_HE_CMD_BSSCOLOR);
		he_tlv->len = cpu_to_le16(1);
		memcpy(he_tlv->data, &settings->he_bss_color.color, sizeof(u8));
		err = brcmf_fil_iovar_data_set(ifp, "he", param, sizeof(param));

		if (err)
			brcmf_err("set he bss_color error:%d\n", err);
	}

	brcmf_config_ap_mgmt_ie(ifp->vif, &settings->beacon);
	set_bit(BRCMF_VIF_STATUS_AP_CREATED, &ifp->vif->sme_state);
	brcmf_net_setcarrier(ifp, true);

exit:
	if ((err) && (!mbss)) {
		brcmf_set_mpc(ifp, 1);
		brcmf_configure_arp_nd_offload(ifp, true);
	} else {
		cfg->num_softap++;
		brcmf_dbg(TRACE, "Num of SoftAP %u\n", cfg->num_softap);
	}
	return err;
}

static int brcmf_cfg80211_stop_ap(struct wiphy *wiphy, struct net_device *ndev)
{
	struct brcmf_cfg80211_info *cfg = wiphy_to_cfg(wiphy);
	struct brcmf_if *ifp = netdev_priv(ndev);
	struct brcmf_pub *drvr = cfg->pub;
	struct brcmf_cfg80211_profile *profile = &ifp->vif->profile;
	s32 err;
	struct brcmf_fil_bss_enable_le bss_enable;
	struct brcmf_join_params join_params;
	s32 apsta = 0;

	brcmf_dbg(TRACE, "Enter\n");

	if (ifp->vif->wdev.iftype == NL80211_IFTYPE_AP) {
		/* Due to most likely deauths outstanding we sleep */
		/* first to make sure they get processed by fw. */
		msleep(400);

		if (profile->use_fwauth != BIT(BRCMF_PROFILE_FWAUTH_NONE)) {
			if (profile->use_fwauth & BIT(BRCMF_PROFILE_FWAUTH_PSK))
				brcmf_set_pmk(ifp, NULL, 0);
			if (profile->use_fwauth & BIT(BRCMF_PROFILE_FWAUTH_SAE))
				brcmf_set_sae_password(ifp, NULL, 0);
			profile->use_fwauth = BIT(BRCMF_PROFILE_FWAUTH_NONE);
		}

		cfg->num_softap--;

		/* Clear bss configuration and SSID */
		bss_enable.bsscfgidx = cpu_to_le32(ifp->bsscfgidx);
		bss_enable.enable = cpu_to_le32(0);
		err = brcmf_fil_iovar_data_set(ifp, "bss", &bss_enable,
					       sizeof(bss_enable));
		if (err < 0)
			brcmf_err("bss_enable config failed %d\n", err);

		memset(&join_params, 0, sizeof(join_params));
		err = brcmf_fil_cmd_data_set(ifp, BRCMF_C_SET_SSID,
					     &join_params, sizeof(join_params));
		if (err < 0)
			bphy_err(drvr, "SET SSID error (%d)\n", err);

		if (cfg->num_softap) {
			brcmf_dbg(TRACE, "Num of SoftAP %u\n", cfg->num_softap);
			return 0;
		}

		/* First BSS doesn't get a full reset */
		if (ifp->bsscfgidx == 0)
			brcmf_fil_iovar_int_set(ifp, "closednet", 0);

		err = brcmf_fil_iovar_int_get(ifp, "apsta", &apsta);
		if (err < 0)
			brcmf_err("wl apsta failed (%d)\n", err);

		if (!apsta) {
			err = brcmf_fil_cmd_int_set(ifp, BRCMF_C_DOWN, 1);
			if (err < 0)
				bphy_err(drvr, "BRCMF_C_DOWN error %d\n", err);
			err = brcmf_fil_cmd_int_set(ifp, BRCMF_C_SET_AP, 0);
			if (err < 0)
				bphy_err(drvr, "Set AP mode error %d\n", err);
		}
		if (brcmf_feat_is_enabled(ifp, BRCMF_FEAT_MBSS))
			brcmf_fil_iovar_int_set(ifp, "mbss", 0);
		brcmf_fil_cmd_int_set(ifp, BRCMF_C_SET_REGULATORY,
				      ifp->vif->is_11d);
		/* Bring device back up so it can be used again */
		err = brcmf_fil_cmd_int_set(ifp, BRCMF_C_UP, 1);
		if (err < 0)
			bphy_err(drvr, "BRCMF_C_UP error %d\n", err);

		brcmf_vif_clear_mgmt_ies(ifp->vif);
	} else {
		bss_enable.bsscfgidx = cpu_to_le32(ifp->bsscfgidx);
		bss_enable.enable = cpu_to_le32(0);
		err = brcmf_fil_iovar_data_set(ifp, "bss", &bss_enable,
					       sizeof(bss_enable));
		if (err < 0)
			bphy_err(drvr, "bss_enable config failed %d\n", err);
	}
	brcmf_set_mpc(ifp, 1);
	clear_bit(BRCMF_VIF_STATUS_AP_CREATED, &ifp->vif->sme_state);
	brcmf_configure_arp_nd_offload(ifp, true);
	brcmf_net_setcarrier(ifp, false);

	return err;
}

static s32
brcmf_cfg80211_change_beacon(struct wiphy *wiphy, struct net_device *ndev,
			     struct cfg80211_beacon_data *info)
{
	struct brcmf_if *ifp = netdev_priv(ndev);
	s32 err;

	brcmf_dbg(TRACE, "Enter\n");

	err = brcmf_config_ap_mgmt_ie(ifp->vif, info);

	return err;
}

static int
brcmf_cfg80211_del_station(struct wiphy *wiphy, struct net_device *ndev,
			   struct station_del_parameters *params)
{
	struct brcmf_cfg80211_info *cfg = wiphy_to_cfg(wiphy);
	struct brcmf_pub *drvr = cfg->pub;
	struct brcmf_scb_val_le scbval;
	struct brcmf_if *ifp = netdev_priv(ndev);
	s32 err;

	if (!params->mac)
		return -EFAULT;

	brcmf_dbg(TRACE, "Enter %pM\n", params->mac);

	if (ifp->vif == cfg->p2p.bss_idx[P2PAPI_BSSCFG_DEVICE].vif)
		ifp = cfg->p2p.bss_idx[P2PAPI_BSSCFG_PRIMARY].vif->ifp;
	if (!check_vif_up(ifp->vif))
		return -EIO;

	memcpy(&scbval.ea, params->mac, ETH_ALEN);
	scbval.val = cpu_to_le32(params->reason_code);
	err = brcmf_fil_cmd_data_set(ifp, BRCMF_C_SCB_DEAUTHENTICATE_FOR_REASON,
				     &scbval, sizeof(scbval));
	if (err)
		bphy_err(drvr, "SCB_DEAUTHENTICATE_FOR_REASON failed %d\n",
			 err);

	brcmf_dbg(TRACE, "Exit\n");
	return err;
}

static int
brcmf_cfg80211_change_station(struct wiphy *wiphy, struct net_device *ndev,
			      const u8 *mac, struct station_parameters *params)
{
	struct brcmf_cfg80211_info *cfg = wiphy_to_cfg(wiphy);
	struct brcmf_pub *drvr = cfg->pub;
	struct brcmf_if *ifp = netdev_priv(ndev);
	s32 err;

	brcmf_dbg(TRACE, "Enter, MAC %pM, mask 0x%04x set 0x%04x\n", mac,
		  params->sta_flags_mask, params->sta_flags_set);

	/* Ignore all 00 MAC */
	if (is_zero_ether_addr(mac))
		return 0;

	if (!(params->sta_flags_mask & BIT(NL80211_STA_FLAG_AUTHORIZED)))
		return 0;

	if (params->sta_flags_set & BIT(NL80211_STA_FLAG_AUTHORIZED))
		err = brcmf_fil_cmd_data_set(ifp, BRCMF_C_SET_SCB_AUTHORIZE,
					     (void *)mac, ETH_ALEN);
	else
		err = brcmf_fil_cmd_data_set(ifp, BRCMF_C_SET_SCB_DEAUTHORIZE,
					     (void *)mac, ETH_ALEN);
	if (err < 0)
		bphy_err(drvr, "Setting SCB (de-)authorize failed, %d\n", err);

	return err;
}

static void
brcmf_cfg80211_update_mgmt_frame_registrations(struct wiphy *wiphy,
					       struct wireless_dev *wdev,
					       struct mgmt_frame_regs *upd)
{
	struct brcmf_cfg80211_vif *vif;

	vif = container_of(wdev, struct brcmf_cfg80211_vif, wdev);

	vif->mgmt_rx_reg = upd->interface_stypes;
}


static int
brcmf_cfg80211_mgmt_tx(struct wiphy *wiphy, struct wireless_dev *wdev,
		       struct cfg80211_mgmt_tx_params *params, u64 *cookie)
{
	struct brcmf_cfg80211_info *cfg = wiphy_to_cfg(wiphy);
	struct ieee80211_channel *chan = params->chan;
	struct brcmf_pub *drvr = cfg->pub;
	const u8 *buf = params->buf;
	size_t len = params->len;
	const struct ieee80211_mgmt *mgmt;
	struct brcmf_cfg80211_vif *vif;
	s32 err = 0;
	s32 ie_offset;
	s32 ie_len;
	struct brcmf_fil_action_frame_le *action_frame;
	struct brcmf_fil_af_params_le *af_params;
	bool ack = false;
	s32 chan_nr;
	u32 freq;
	struct brcmf_mf_params_le *mf_params;
	u32 mf_params_len;
	s32 timeout;
	u32 hw_channel;

	brcmf_dbg(TRACE, "Enter\n");

	*cookie = 0;

	mgmt = (const struct ieee80211_mgmt *)buf;

	if (!ieee80211_is_mgmt(mgmt->frame_control)) {
		bphy_err(drvr, "Driver only allows MGMT packet type\n");
		return -EPERM;
	}

	vif = container_of(wdev, struct brcmf_cfg80211_vif, wdev);

	if (ieee80211_is_probe_resp(mgmt->frame_control)) {
		/* Right now the only reason to get a probe response */
		/* is for p2p listen response or for p2p GO from     */
		/* wpa_supplicant. Unfortunately the probe is send   */
		/* on primary ndev, while dongle wants it on the p2p */
		/* vif. Since this is only reason for a probe        */
		/* response to be sent, the vif is taken from cfg.   */
		/* If ever desired to send proberesp for non p2p     */
		/* response then data should be checked for          */
		/* "DIRECT-". Note in future supplicant will take    */
		/* dedicated p2p wdev to do this and then this 'hack'*/
		/* is not needed anymore.                            */
		ie_offset =  DOT11_MGMT_HDR_LEN +
			     DOT11_BCN_PRB_FIXED_LEN;
		ie_len = len - ie_offset;
		if (vif == cfg->p2p.bss_idx[P2PAPI_BSSCFG_PRIMARY].vif)
			vif = cfg->p2p.bss_idx[P2PAPI_BSSCFG_DEVICE].vif;
		err = brcmf_vif_set_mgmt_ie(vif,
					    BRCMF_VNDR_IE_PRBRSP_FLAG,
					    &buf[ie_offset],
					    ie_len);
		cfg80211_mgmt_tx_status(wdev, *cookie, buf, len, true,
					GFP_KERNEL);
	} else if (ieee80211_is_action(mgmt->frame_control)) {
		if (len > BRCMF_FIL_ACTION_FRAME_SIZE + DOT11_MGMT_HDR_LEN) {
			bphy_err(drvr, "invalid action frame length\n");
			err = -EINVAL;
			goto exit;
		}
		af_params = kzalloc(sizeof(*af_params), GFP_KERNEL);
		if (af_params == NULL) {
			bphy_err(drvr, "unable to allocate frame\n");
			err = -ENOMEM;
			goto exit;
		}
		action_frame = &af_params->action_frame;
		/* Add the packet Id */
		action_frame->packet_id = cpu_to_le32(*cookie);
		/* Add BSSID */
		memcpy(&action_frame->da[0], &mgmt->da[0], ETH_ALEN);
		memcpy(&af_params->bssid[0], &mgmt->bssid[0], ETH_ALEN);
		/* Add the length exepted for 802.11 header  */
		action_frame->len = cpu_to_le16(len - DOT11_MGMT_HDR_LEN);
		/* Add the channel. Use the one specified as parameter if any or
		 * the current one (got from the firmware) otherwise
		 */
		if (chan) {
			freq = chan->center_freq;
			chan_nr = ieee80211_frequency_to_channel(freq);
			af_params->channel = cpu_to_le32(chan_nr);
		} else {
			brcmf_fil_cmd_int_get(vif->ifp, BRCMF_C_GET_CHANNEL,
					      &hw_channel);
			af_params->channel = hw_channel;
		}

		af_params->dwell_time = cpu_to_le32(params->wait);
		memcpy(action_frame->data, &buf[DOT11_MGMT_HDR_LEN],
		       le16_to_cpu(action_frame->len));

		brcmf_dbg(TRACE, "Action frame, cookie=%lld, len=%d, ch=%d\n",
			  *cookie, le16_to_cpu(action_frame->len), af_params->channel);

		ack = brcmf_p2p_send_action_frame(cfg, cfg_to_ndev(cfg),
						  af_params, vif, chan);

		cfg80211_mgmt_tx_status(wdev, *cookie, buf, len, ack,
					GFP_KERNEL);
		kfree(af_params);
	} else if (ieee80211_is_auth(mgmt->frame_control)) {
		reinit_completion(&vif->mgmt_tx);
		clear_bit(BRCMF_MGMT_TX_ACK, &vif->mgmt_tx_status);
		clear_bit(BRCMF_MGMT_TX_NOACK, &vif->mgmt_tx_status);
		clear_bit(BRCMF_MGMT_TX_OFF_CHAN_COMPLETED,
			  &vif->mgmt_tx_status);

		mf_params_len = offsetof(struct brcmf_mf_params_le, data) +
				(len - DOT11_MGMT_HDR_LEN);
		mf_params = kzalloc(mf_params_len, GFP_KERNEL);
		if (!mf_params) {
			err = -ENOMEM;
			goto exit;
		}

		mf_params->dwell_time = cpu_to_le32(MGMT_AUTH_FRAME_DWELL_TIME);
		mf_params->len = cpu_to_le16(len - DOT11_MGMT_HDR_LEN);
		mf_params->frame_control = mgmt->frame_control;

		if (chan) {
			freq = chan->center_freq;
			chan_nr = ieee80211_frequency_to_channel(freq);
			mf_params->channel = cpu_to_le32(chan_nr);
		} else {
			brcmf_fil_cmd_int_get(vif->ifp, BRCMF_C_GET_CHANNEL,
					      &hw_channel);
			mf_params->channel = hw_channel;
		}

		memcpy(&mf_params->da[0], &mgmt->da[0], ETH_ALEN);
		memcpy(&mf_params->bssid[0], &mgmt->bssid[0], ETH_ALEN);
		mf_params->packet_id = cpu_to_le32(*cookie);
		memcpy(mf_params->data, &buf[DOT11_MGMT_HDR_LEN],
		       le16_to_cpu(mf_params->len));

		brcmf_dbg(TRACE, "Auth frame, cookie=%d, fc=%04x, len=%d, channel=%d\n",
			  le32_to_cpu(mf_params->packet_id),
			  le16_to_cpu(mf_params->frame_control),
			  le16_to_cpu(mf_params->len),
			  le32_to_cpu(mf_params->channel));

		vif->mgmt_tx_id = le32_to_cpu(mf_params->packet_id);
		set_bit(BRCMF_MGMT_TX_SEND_FRAME, &vif->mgmt_tx_status);

		err = brcmf_fil_bsscfg_data_set(vif->ifp, "mgmt_frame",
						mf_params, mf_params_len);
		if (err) {
			bphy_err(drvr, "Failed to send Auth frame: err=%d\n",
				 err);
			goto tx_status;
		}

		timeout =
			wait_for_completion_timeout(&vif->mgmt_tx,
						    MGMT_AUTH_FRAME_WAIT_TIME);
		if (test_bit(BRCMF_MGMT_TX_ACK, &vif->mgmt_tx_status)) {
			brcmf_dbg(TRACE, "TX Auth frame operation is success\n");
			ack = true;
		} else {
			bphy_err(drvr, "TX Auth frame operation is failed: status=%ld)\n",
				 vif->mgmt_tx_status);
		}

tx_status:
		cfg80211_mgmt_tx_status(wdev, *cookie, buf, len, ack,
					GFP_KERNEL);
		kfree(mf_params);

	} else {
		brcmf_dbg(TRACE, "Unhandled, fc=%04x!!\n", mgmt->frame_control);
		brcmf_dbg_hex_dump(true, buf, len, "payload, len=%zu\n", len);
	}

exit:
	return err;
}

static int brcmf_cfg80211_set_cqm_rssi_range_config(struct wiphy *wiphy,
						    struct net_device *ndev,
						    s32 rssi_low, s32 rssi_high)
{
	struct brcmf_cfg80211_vif *vif;
	struct brcmf_if *ifp;
	int err = 0;

	brcmf_dbg(TRACE, "low=%d high=%d", rssi_low, rssi_high);

	ifp = netdev_priv(ndev);
	vif = ifp->vif;

	if (rssi_low != vif->cqm_rssi_low || rssi_high != vif->cqm_rssi_high) {
		/* The firmware will send an event when the RSSI is less than or
		 * equal to a configured level and the previous RSSI event was
		 * less than or equal to a different level. Set a third level
		 * so that we also detect the transition from rssi <= rssi_high
		 * to rssi > rssi_high.
		 */
		struct brcmf_rssi_event_le config = {
			.rate_limit_msec = cpu_to_le32(0),
			.rssi_level_num = 3,
			.rssi_levels = {
				clamp_val(rssi_low, S8_MIN, S8_MAX - 2),
				clamp_val(rssi_high, S8_MIN + 1, S8_MAX - 1),
				S8_MAX,
			},
		};

		err = brcmf_fil_iovar_data_set(ifp, "rssi_event", &config,
					       sizeof(config));
		if (err) {
			err = -EINVAL;
		} else {
			vif->cqm_rssi_low = rssi_low;
			vif->cqm_rssi_high = rssi_high;
		}
	}

	return err;
}

static int
brcmf_cfg80211_cancel_remain_on_channel(struct wiphy *wiphy,
					struct wireless_dev *wdev,
					u64 cookie)
{
	struct brcmf_cfg80211_info *cfg = wiphy_to_cfg(wiphy);
	struct brcmf_pub *drvr = cfg->pub;
	struct brcmf_cfg80211_vif *vif;
	int err = 0;

	brcmf_dbg(TRACE, "Enter p2p listen cancel\n");

	vif = cfg->p2p.bss_idx[P2PAPI_BSSCFG_DEVICE].vif;
	if (vif == NULL) {
		bphy_err(drvr, "No p2p device available for probe response\n");
		err = -ENODEV;
		goto exit;
	}
	brcmf_p2p_cancel_remain_on_channel(vif->ifp);
exit:
	return err;
}

static int brcmf_cfg80211_get_channel(struct wiphy *wiphy,
				      struct wireless_dev *wdev,
				      struct cfg80211_chan_def *chandef)
{
	struct brcmf_cfg80211_info *cfg = wiphy_to_cfg(wiphy);
	struct net_device *ndev = wdev->netdev;
	struct brcmf_pub *drvr = cfg->pub;
	struct brcmu_chan ch;
	enum nl80211_band band = 0;
	enum nl80211_chan_width width = 0;
	u32 chanspec;
	int freq, err;

	if (!ndev || drvr->bus_if->state != BRCMF_BUS_UP)
		return -ENODEV;

	err = brcmf_fil_iovar_int_get(netdev_priv(ndev), "chanspec", &chanspec);
	if (err) {
		bphy_err(drvr, "chanspec failed (%d)\n", err);
		return err;
	}

	ch.chspec = chanspec;
	cfg->d11inf.decchspec(&ch);
	band = BRCMU_CHAN_BAND_TO_NL80211(ch.band);

	switch (ch.bw) {
	case BRCMU_CHAN_BW_80:
		width = NL80211_CHAN_WIDTH_80;
		break;
	case BRCMU_CHAN_BW_40:
		width = NL80211_CHAN_WIDTH_40;
		break;
	case BRCMU_CHAN_BW_20:
		width = NL80211_CHAN_WIDTH_20;
		break;
	case BRCMU_CHAN_BW_80P80:
		width = NL80211_CHAN_WIDTH_80P80;
		break;
	case BRCMU_CHAN_BW_160:
		width = NL80211_CHAN_WIDTH_160;
		break;
	}

	freq = ieee80211_channel_to_frequency(ch.control_ch_num, band);
	if (!freq)
		return -EINVAL;
	chandef->chan = ieee80211_get_channel(wiphy, freq);
	if (!chandef->chan)
		return -EINVAL;
	chandef->width = width;
	chandef->center_freq1 = ieee80211_channel_to_frequency(ch.chnum, band);
	chandef->center_freq2 = 0;

	return 0;
}

static int brcmf_cfg80211_crit_proto_start(struct wiphy *wiphy,
					   struct wireless_dev *wdev,
					   enum nl80211_crit_proto_id proto,
					   u16 duration)
{
	struct brcmf_cfg80211_info *cfg = wiphy_to_cfg(wiphy);
	struct brcmf_cfg80211_vif *vif;

	vif = container_of(wdev, struct brcmf_cfg80211_vif, wdev);

	/* only DHCP support for now */
	if (proto != NL80211_CRIT_PROTO_DHCP)
		return -EINVAL;

	/* suppress and abort scanning */
	set_bit(BRCMF_SCAN_STATUS_SUPPRESS, &cfg->scan_status);
	brcmf_abort_scanning(cfg);

	return brcmf_btcoex_set_mode(vif, BRCMF_BTCOEX_DISABLED, duration);
}

static void brcmf_cfg80211_crit_proto_stop(struct wiphy *wiphy,
					   struct wireless_dev *wdev)
{
	struct brcmf_cfg80211_info *cfg = wiphy_to_cfg(wiphy);
	struct brcmf_cfg80211_vif *vif;

	vif = container_of(wdev, struct brcmf_cfg80211_vif, wdev);

	brcmf_btcoex_set_mode(vif, BRCMF_BTCOEX_ENABLED, 0);
	clear_bit(BRCMF_SCAN_STATUS_SUPPRESS, &cfg->scan_status);
}

static s32
brcmf_notify_tdls_peer_event(struct brcmf_if *ifp,
			     const struct brcmf_event_msg *e, void *data)
{
	switch (e->reason) {
	case BRCMF_E_REASON_TDLS_PEER_DISCOVERED:
		brcmf_dbg(TRACE, "TDLS Peer Discovered\n");
		break;
	case BRCMF_E_REASON_TDLS_PEER_CONNECTED:
		brcmf_dbg(TRACE, "TDLS Peer Connected\n");
		brcmf_proto_add_tdls_peer(ifp->drvr, ifp->ifidx, (u8 *)e->addr);
		break;
	case BRCMF_E_REASON_TDLS_PEER_DISCONNECTED:
		brcmf_dbg(TRACE, "TDLS Peer Disconnected\n");
		brcmf_proto_delete_peer(ifp->drvr, ifp->ifidx, (u8 *)e->addr);
		break;
	}

	return 0;
}

static int brcmf_convert_nl80211_tdls_oper(enum nl80211_tdls_operation oper)
{
	int ret;

	switch (oper) {
	case NL80211_TDLS_DISCOVERY_REQ:
		ret = BRCMF_TDLS_MANUAL_EP_DISCOVERY;
		break;
	case NL80211_TDLS_SETUP:
		ret = BRCMF_TDLS_MANUAL_EP_CREATE;
		break;
	case NL80211_TDLS_TEARDOWN:
		ret = BRCMF_TDLS_MANUAL_EP_DELETE;
		break;
	default:
		brcmf_err("unsupported operation: %d\n", oper);
		ret = -EOPNOTSUPP;
	}
	return ret;
}

static int brcmf_cfg80211_tdls_oper(struct wiphy *wiphy,
				    struct net_device *ndev, const u8 *peer,
				    enum nl80211_tdls_operation oper)
{
	struct brcmf_cfg80211_info *cfg = wiphy_to_cfg(wiphy);
	struct brcmf_pub *drvr = cfg->pub;
	struct brcmf_if *ifp;
	struct brcmf_tdls_iovar_le info;
	int ret = 0;

	ret = brcmf_convert_nl80211_tdls_oper(oper);
	if (ret < 0)
		return ret;

	ifp = netdev_priv(ndev);
	memset(&info, 0, sizeof(info));
	info.mode = (u8)ret;
	if (peer)
		memcpy(info.ea, peer, ETH_ALEN);

	ret = brcmf_fil_iovar_data_set(ifp, "tdls_endpoint",
				       &info, sizeof(info));
	if (ret < 0)
		bphy_err(drvr, "tdls_endpoint iovar failed: ret=%d\n", ret);

	return ret;
}

static int
brcmf_cfg80211_update_conn_params(struct wiphy *wiphy,
				  struct net_device *ndev,
				  struct cfg80211_connect_params *sme,
				  u32 changed)
{
	struct brcmf_cfg80211_info *cfg = wiphy_to_cfg(wiphy);
	struct brcmf_pub *drvr = cfg->pub;
	struct brcmf_if *ifp;
	int err;

	if (!(changed & UPDATE_ASSOC_IES))
		return 0;

	ifp = netdev_priv(ndev);
	err = brcmf_vif_set_mgmt_ie(ifp->vif, BRCMF_VNDR_IE_ASSOCREQ_FLAG,
				    sme->ie, sme->ie_len);
	if (err)
		bphy_err(drvr, "Set Assoc REQ IE Failed\n");
	else
		brcmf_dbg(TRACE, "Applied Vndr IEs for Assoc request\n");

	return err;
}

#ifdef CONFIG_PM
static int
brcmf_cfg80211_set_rekey_data(struct wiphy *wiphy, struct net_device *ndev,
			      struct cfg80211_gtk_rekey_data *gtk)
{
	struct brcmf_cfg80211_info *cfg = wiphy_to_cfg(wiphy);
	struct brcmf_pub *drvr = cfg->pub;
	struct brcmf_if *ifp = netdev_priv(ndev);
	struct brcmf_gtk_keyinfo_le gtk_le;
	int ret;

	brcmf_dbg(TRACE, "Enter, bssidx=%d\n", ifp->bsscfgidx);

	memcpy(gtk_le.kck, gtk->kck, sizeof(gtk_le.kck));
	memcpy(gtk_le.kek, gtk->kek, sizeof(gtk_le.kek));
	memcpy(gtk_le.replay_counter, gtk->replay_ctr,
	       sizeof(gtk_le.replay_counter));

	ret = brcmf_fil_iovar_data_set(ifp, "gtk_key_info", &gtk_le,
				       sizeof(gtk_le));
	if (ret < 0)
		bphy_err(drvr, "gtk_key_info iovar failed: ret=%d\n", ret);

	return ret;
}
#endif

static int brcmf_cfg80211_set_pmk(struct wiphy *wiphy, struct net_device *dev,
				  const struct cfg80211_pmk_conf *conf)
{
	struct brcmf_if *ifp;
	struct brcmf_pub *drvr;
	int ret;

	brcmf_dbg(TRACE, "enter\n");

	/* expect using firmware supplicant for 1X */
	ifp = netdev_priv(dev);
	drvr = ifp->drvr;
	if (WARN_ON((ifp->vif->profile.use_fwsup != BRCMF_PROFILE_FWSUP_1X) &&
			(ifp->vif->profile.use_fwsup != BRCMF_PROFILE_FWSUP_ROAM) &&
			(ifp->vif->profile.is_ft != true) &&
			(ifp->vif->profile.is_okc != true)))
		return -EINVAL;

	if (conf->pmk_len > BRCMF_WSEC_MAX_PSK_LEN)
		return -ERANGE;

	if (ifp->vif->profile.is_okc) {
		ret = brcmf_fil_iovar_data_set(ifp, "okc_info_pmk", conf->pmk,
					       conf->pmk_len);
		if (ret < 0)
			bphy_err(drvr, "okc_info_pmk iovar failed: ret=%d\n", ret);
	}

	return brcmf_set_pmk(ifp, conf->pmk, conf->pmk_len);
}

static int brcmf_cfg80211_del_pmk(struct wiphy *wiphy, struct net_device *dev,
				  const u8 *aa)
{
	struct brcmf_if *ifp;

	brcmf_dbg(TRACE, "enter\n");
	ifp = netdev_priv(dev);
	if (WARN_ON(ifp->vif->profile.use_fwsup != BRCMF_PROFILE_FWSUP_1X))
		return -EINVAL;

	return brcmf_set_pmk(ifp, NULL, 0);
}

static int
brcmf_cfg80211_change_bss(struct wiphy *wiphy, struct net_device *dev,
			  struct bss_parameters *params)
{
	struct brcmf_if *ifp;
	int ret = 0;
	u32 ap_isolate, val;

	brcmf_dbg(TRACE, "Enter\n");
	ifp = netdev_priv(dev);
	if (params->ap_isolate >= 0) {
		ap_isolate = (u32)params->ap_isolate;
		ret = brcmf_fil_iovar_int_set(ifp, "ap_isolate", ap_isolate);
		if (ret < 0)
			brcmf_err("ap_isolate iovar failed: ret=%d\n", ret);
	}

	/* Get ap_isolate value from firmware to detemine whether fmac */
	/* driver supports packet forwarding. */
	if (brcmf_fil_iovar_int_get(ifp, "ap_isolate", &val) == 0) {
		ifp->fmac_pkt_fwd_en =
			((params->ap_isolate == 0) && (val == 1)) ?
			true : false;
	} else {
		brcmf_err("get ap_isolate iovar failed: ret=%d\n", ret);
		ifp->fmac_pkt_fwd_en = false;
	}

	return ret;
}

static int
brcmf_cfg80211_external_auth(struct wiphy *wiphy, struct net_device *dev,
			     struct cfg80211_external_auth_params *params)
{
	struct brcmf_if *ifp;
	struct brcmf_pub *drvr;
	struct brcmf_auth_req_status_le auth_status;
	int ret = 0;

	brcmf_dbg(TRACE, "Enter\n");

	ifp = netdev_priv(dev);
	drvr = ifp->drvr;
	if (params->status == WLAN_STATUS_SUCCESS) {
		auth_status.flags = cpu_to_le16(BRCMF_EXTAUTH_SUCCESS);
	} else {
		bphy_err(drvr, "External authentication failed: status=%d\n",
			 params->status);
		auth_status.flags = cpu_to_le16(BRCMF_EXTAUTH_FAIL);
	}

	memcpy(auth_status.peer_mac, params->bssid, ETH_ALEN);
	auth_status.ssid_len = cpu_to_le32(min_t(u8, params->ssid.ssid_len,
						 IEEE80211_MAX_SSID_LEN));
	memcpy(auth_status.ssid, params->ssid.ssid, auth_status.ssid_len);
	memset(auth_status.pmkid, 0, WLAN_PMKID_LEN);
	if (params->pmkid)
		memcpy(auth_status.pmkid, params->pmkid, WLAN_PMKID_LEN);

	ret = brcmf_fil_iovar_data_set(ifp, "auth_status", &auth_status,
				       sizeof(auth_status));
	if (ret < 0)
		bphy_err(drvr, "auth_status iovar failed: ret=%d\n", ret);

	return ret;
}

static int
brcmf_cfg80211_set_bitrate(struct wiphy *wiphy, struct net_device *ndev,
			   const u8 *addr, const struct cfg80211_bitrate_mask *mask)
{
	struct brcmf_if *ifp;
	u32 he[2] = {0, 0};
	u32 rspec = 0;
	s32 ret = TIME_OK;
	uint hegi;
	u16 mcs_mask;
	u8 band, mcs = 0;

	ifp = netdev_priv(ndev);
	ret = brcmf_fil_iovar_data_get(ifp, "he", he, sizeof(he));
	if (unlikely(ret)) {
		brcmf_dbg(INFO, "error reading he (%d)\n", ret);
		return -EOPNOTSUPP;
	}

	if (!he[0]) {
		brcmf_dbg(INFO, "Only HE supported\n");
		return -EOPNOTSUPP;
	}

	for (band = 0; band < NUM_NL80211_BANDS; band++) {
		if (band != NL80211_BAND_2GHZ && band != NL80211_BAND_5GHZ &&
		    band != NL80211_BAND_6GHZ) {
			continue;
		}

		/* Skip setting HE rates if legacy rate set is called from userspace.
		 * Also if any one of 2.4, 5 or 6GHz is being called then other two will have
		 * an invalid he mask of 0xFFF so skip setting he rates for other two bands.
		 */
		if (!mask->control[band].he_mcs[0] || mask->control[band].he_mcs[0] == 0xFFF)
			continue;

		mcs_mask = mask->control[band].he_mcs[0];
		mcs_mask = (mcs_mask ^ ((mcs_mask - 1) & mcs_mask));
		if (mcs_mask != mask->control[band].he_mcs[0])
			continue;

		while (mcs_mask) {
			mcs++;
			mcs_mask >>= 1;
		}

		rspec = WL_RSPEC_ENCODE_HE;     /* 11ax HE */
		rspec |= (WL_RSPEC_HE_NSS_UNSPECIFIED << WL_RSPEC_HE_NSS_SHIFT) | (mcs - 1);
		/* set the other rspec fields */
		hegi = mask->control[band].he_gi;
		rspec |= ((hegi != 0xFF) ? HE_GI_TO_RSPEC(hegi) : 0);

		if (band == NL80211_BAND_2GHZ)
			ret = brcmf_fil_iovar_data_set(ifp, "2g_rate", (char *)&rspec, 4);

		if (band == NL80211_BAND_5GHZ)
			ret = brcmf_fil_iovar_data_set(ifp, "5g_rate", (char *)&rspec, 4);

		if (band == NL80211_BAND_6GHZ)
			ret = brcmf_fil_iovar_data_set(ifp, "6g_rate", (char *)&rspec, 4);

		if (unlikely(ret)) {
			brcmf_dbg(INFO, "%s: set rate failed, retcode = %d\n",
				  __func__, ret);
			return ret;
		}
	}
	return ret;
}

static int
brcmf_cfg80211_set_cqm_rssi_config(struct wiphy *wiphy, struct net_device *dev,
				   s32 rssi_thold, u32 rssi_hyst)
{
	struct brcmf_cfg80211_info *cfg = wiphy_to_cfg(wiphy);
	struct brcmf_if *ifp;
	struct wl_rssi_event rssi;
	int err = 0;

	ifp = netdev_priv(dev);
	if (rssi_thold == cfg->cqm_info.rssi_threshold)
		return err;

	if (rssi_thold == 0) {
		rssi.rate_limit_msec = cpu_to_le32(0);
		rssi.num_rssi_levels = 0;
		rssi.version = WL_RSSI_EVENT_IFX_VERSION;
	} else {
		rssi.rate_limit_msec = cpu_to_le32(0);
		rssi.num_rssi_levels = 3;
		rssi.rssi_levels[0] = S8_MIN;
		rssi.rssi_levels[1] = rssi_thold;
		rssi.rssi_levels[2] = S8_MAX;
		rssi.version = WL_RSSI_EVENT_IFX_VERSION;
	}

	err = brcmf_fil_iovar_data_set(ifp, "rssi_event", &rssi, sizeof(rssi));
	if (err < 0) {
		brcmf_err("set rssi_event iovar failed (%d)\n", err);
	} else {
		cfg->cqm_info.enable = rssi_thold ? 1 : 0;
		cfg->cqm_info.rssi_threshold = rssi_thold;
	}

	brcmf_dbg(TRACE, "enable = %d, rssi_threshold = %d\n",
		cfg->cqm_info.enable, cfg->cqm_info.rssi_threshold);
	return err;
}

static struct cfg80211_ops brcmf_cfg80211_ops = {
	.add_virtual_intf = brcmf_cfg80211_add_iface,
	.del_virtual_intf = brcmf_cfg80211_del_iface,
	.change_virtual_intf = brcmf_cfg80211_change_iface,
	.scan = brcmf_cfg80211_scan,
	.set_wiphy_params = brcmf_cfg80211_set_wiphy_params,
	.join_ibss = brcmf_cfg80211_join_ibss,
	.leave_ibss = brcmf_cfg80211_leave_ibss,
	.get_station = brcmf_cfg80211_get_station,
	.dump_station = brcmf_cfg80211_dump_station,
	.set_tx_power = brcmf_cfg80211_set_tx_power,
	.get_tx_power = brcmf_cfg80211_get_tx_power,
	.add_key = brcmf_cfg80211_add_key,
	.del_key = brcmf_cfg80211_del_key,
	.get_key = brcmf_cfg80211_get_key,
	.set_default_key = brcmf_cfg80211_config_default_key,
	.set_default_mgmt_key = brcmf_cfg80211_config_default_mgmt_key,
	.set_power_mgmt = brcmf_cfg80211_set_power_mgmt,
	.connect = brcmf_cfg80211_connect,
	.disconnect = brcmf_cfg80211_disconnect,
	.suspend = brcmf_cfg80211_suspend,
	.resume = brcmf_cfg80211_resume,
	.set_pmksa = brcmf_cfg80211_set_pmksa,
	.del_pmksa = brcmf_cfg80211_del_pmksa,
	.flush_pmksa = brcmf_cfg80211_flush_pmksa,
	.start_ap = brcmf_cfg80211_start_ap,
	.stop_ap = brcmf_cfg80211_stop_ap,
	.change_beacon = brcmf_cfg80211_change_beacon,
	.set_bitrate_mask = brcmf_cfg80211_set_bitrate,
	.del_station = brcmf_cfg80211_del_station,
	.change_station = brcmf_cfg80211_change_station,
	.sched_scan_start = brcmf_cfg80211_sched_scan_start,
	.sched_scan_stop = brcmf_cfg80211_sched_scan_stop,
	.update_mgmt_frame_registrations =
		brcmf_cfg80211_update_mgmt_frame_registrations,
	.mgmt_tx = brcmf_cfg80211_mgmt_tx,
	.set_cqm_rssi_range_config = brcmf_cfg80211_set_cqm_rssi_range_config,
	.remain_on_channel = brcmf_p2p_remain_on_channel,
	.cancel_remain_on_channel = brcmf_cfg80211_cancel_remain_on_channel,
	.get_channel = brcmf_cfg80211_get_channel,
	.start_p2p_device = brcmf_p2p_start_device,
	.stop_p2p_device = brcmf_p2p_stop_device,
	.crit_proto_start = brcmf_cfg80211_crit_proto_start,
	.crit_proto_stop = brcmf_cfg80211_crit_proto_stop,
	.tdls_oper = brcmf_cfg80211_tdls_oper,
	.update_connect_params = brcmf_cfg80211_update_conn_params,
	.set_pmk = brcmf_cfg80211_set_pmk,
	.del_pmk = brcmf_cfg80211_del_pmk,
	.change_bss = brcmf_cfg80211_change_bss,
	.external_auth = brcmf_cfg80211_external_auth,
	.set_cqm_rssi_config = brcmf_cfg80211_set_cqm_rssi_config,
};

struct cfg80211_ops *brcmf_cfg80211_get_ops(struct brcmf_mp_device *settings)
{
	struct cfg80211_ops *ops;

	ops = kmemdup(&brcmf_cfg80211_ops, sizeof(brcmf_cfg80211_ops),
		       GFP_KERNEL);

	if (ops && settings->roamoff)
		ops->update_connect_params = NULL;

	return ops;
}

struct brcmf_cfg80211_vif *brcmf_alloc_vif(struct brcmf_cfg80211_info *cfg,
					   enum nl80211_iftype type)
{
	struct brcmf_cfg80211_vif *vif_walk;
	struct brcmf_cfg80211_vif *vif;
	bool mbss;
	struct brcmf_if *ifp = brcmf_get_ifp(cfg->pub, 0);

	brcmf_dbg(TRACE, "allocating virtual interface (size=%zu)\n",
		  sizeof(*vif));
	vif = kzalloc(sizeof(*vif), GFP_KERNEL);
	if (!vif)
		return ERR_PTR(-ENOMEM);

	vif->wdev.wiphy = cfg->wiphy;
	vif->wdev.iftype = type;

	brcmf_init_prof(&vif->profile);

	if (type == NL80211_IFTYPE_AP &&
	    brcmf_feat_is_enabled(ifp, BRCMF_FEAT_MBSS)) {
		mbss = false;
		list_for_each_entry(vif_walk, &cfg->vif_list, list) {
			if (vif_walk->wdev.iftype == NL80211_IFTYPE_AP) {
				mbss = true;
				break;
			}
		}
		vif->mbss = mbss;
	}

	init_completion(&vif->mgmt_tx);
	list_add_tail(&vif->list, &cfg->vif_list);
	return vif;
}

void brcmf_free_vif(struct brcmf_cfg80211_vif *vif)
{
	list_del(&vif->list);
	kfree(vif);
}

void brcmf_cfg80211_free_netdev(struct net_device *ndev)
{
	struct brcmf_cfg80211_vif *vif;
	struct brcmf_if *ifp;

	ifp = netdev_priv(ndev);
	vif = ifp->vif;

	if (vif) {
		brcmf_free_vif(vif);
		ifp->vif = NULL;
	}
}

static bool brcmf_is_linkup(struct brcmf_cfg80211_vif *vif,
			    const struct brcmf_event_msg *e)
{
	u32 event = e->event_code;
	u32 status = e->status;

	if ((vif->profile.use_fwsup == BRCMF_PROFILE_FWSUP_PSK ||
	     vif->profile.use_fwsup == BRCMF_PROFILE_FWSUP_SAE) &&
	    event == BRCMF_E_PSK_SUP &&
	    status == BRCMF_E_STATUS_FWSUP_COMPLETED)
		set_bit(BRCMF_VIF_STATUS_EAP_SUCCESS, &vif->sme_state);
	if (event == BRCMF_E_SET_SSID && status == BRCMF_E_STATUS_SUCCESS) {
		brcmf_dbg(CONN, "Processing set ssid\n");
		memcpy(vif->profile.bssid, e->addr, ETH_ALEN);
		if (vif->profile.use_fwsup != BRCMF_PROFILE_FWSUP_PSK &&
		    vif->profile.use_fwsup != BRCMF_PROFILE_FWSUP_SAE)
			return true;

		set_bit(BRCMF_VIF_STATUS_ASSOC_SUCCESS, &vif->sme_state);
	}

	if (test_bit(BRCMF_VIF_STATUS_EAP_SUCCESS, &vif->sme_state) &&
	    test_bit(BRCMF_VIF_STATUS_ASSOC_SUCCESS, &vif->sme_state)) {
		clear_bit(BRCMF_VIF_STATUS_EAP_SUCCESS, &vif->sme_state);
		clear_bit(BRCMF_VIF_STATUS_ASSOC_SUCCESS, &vif->sme_state);
		return true;
	}
	return false;
}

static bool brcmf_is_linkdown(struct brcmf_cfg80211_vif *vif,
			    const struct brcmf_event_msg *e)
{
	u32 event = e->event_code;
	u16 flags = e->flags;

	if ((event == BRCMF_E_DEAUTH) || (event == BRCMF_E_DEAUTH_IND) ||
	    (event == BRCMF_E_DISASSOC_IND) ||
	    ((event == BRCMF_E_LINK) && (!(flags & BRCMF_EVENT_MSG_LINK)))) {
		brcmf_dbg(CONN, "Processing link down\n");
		clear_bit(BRCMF_VIF_STATUS_EAP_SUCCESS, &vif->sme_state);
		clear_bit(BRCMF_VIF_STATUS_ASSOC_SUCCESS, &vif->sme_state);
		return true;
	}
	return false;
}

static bool brcmf_is_nonetwork(struct brcmf_cfg80211_info *cfg,
			       const struct brcmf_event_msg *e)
{
	u32 event = e->event_code;
	u32 status = e->status;

	if (event == BRCMF_E_LINK && status == BRCMF_E_STATUS_NO_NETWORKS) {
		brcmf_dbg(CONN, "Processing Link %s & no network found\n",
			  e->flags & BRCMF_EVENT_MSG_LINK ? "up" : "down");
		return true;
	}

	if (event == BRCMF_E_SET_SSID && status != BRCMF_E_STATUS_SUCCESS) {
		brcmf_dbg(CONN, "Processing connecting & no network found\n");
		return true;
	}

	if (event == BRCMF_E_PSK_SUP &&
	    status != BRCMF_E_STATUS_FWSUP_COMPLETED) {
		brcmf_dbg(CONN, "Processing failed supplicant state: %u\n",
			  status);
		return true;
	}

	return false;
}

static void brcmf_clear_assoc_ies(struct brcmf_cfg80211_info *cfg)
{
	struct brcmf_cfg80211_connect_info *conn_info = cfg_to_conn(cfg);

	kfree(conn_info->req_ie);
	conn_info->req_ie = NULL;
	conn_info->req_ie_len = 0;
	kfree(conn_info->resp_ie);
	conn_info->resp_ie = NULL;
	conn_info->resp_ie_len = 0;
}

u8 brcmf_map_prio_to_prec(void *config, u8 prio)
{
	struct brcmf_cfg80211_info *cfg = (struct brcmf_cfg80211_info *)config;

	if (!cfg)
		return (prio == PRIO_8021D_NONE || prio == PRIO_8021D_BE) ?
		       (prio ^ 2) : prio;

	/* For those AC(s) with ACM flag set to 1, convert its 4-level priority
	 * to an 8-level precedence which is the same as BE's
	 */
	if (prio > PRIO_8021D_EE &&
	    cfg->ac_priority[prio] == cfg->ac_priority[PRIO_8021D_BE])
		return cfg->ac_priority[prio] * 2;

	/* Conversion of 4-level priority to 8-level precedence */
	if (prio == PRIO_8021D_BE || prio == PRIO_8021D_BK ||
	    prio == PRIO_8021D_CL || prio == PRIO_8021D_VO)
		return cfg->ac_priority[prio] * 2;
	else
		return cfg->ac_priority[prio] * 2 + 1;
}

u8 brcmf_map_prio_to_aci(void *config, u8 prio)
{
	/* Prio here refers to the 802.1d priority in range of 0 to 7.
	 * ACI here refers to the WLAN AC Index in range of 0 to 3.
	 * This function will return ACI corresponding to input prio.
	 */
	struct brcmf_cfg80211_info *cfg = (struct brcmf_cfg80211_info *)config;

	if (cfg)
		return cfg->ac_priority[prio];

	return prio;
}

static void brcmf_init_wmm_prio(u8 *priority)
{
	/* Initialize AC priority array to default
	 * 802.1d priority as per following table:
	 * 802.1d prio 0,3 maps to BE
	 * 802.1d prio 1,2 maps to BK
	 * 802.1d prio 4,5 maps to VI
	 * 802.1d prio 6,7 maps to VO
	 */
	priority[0] = BRCMF_FWS_FIFO_AC_BE;
	priority[3] = BRCMF_FWS_FIFO_AC_BE;
	priority[1] = BRCMF_FWS_FIFO_AC_BK;
	priority[2] = BRCMF_FWS_FIFO_AC_BK;
	priority[4] = BRCMF_FWS_FIFO_AC_VI;
	priority[5] = BRCMF_FWS_FIFO_AC_VI;
	priority[6] = BRCMF_FWS_FIFO_AC_VO;
	priority[7] = BRCMF_FWS_FIFO_AC_VO;
}

static void brcmf_wifi_prioritize_acparams(const
	struct brcmf_cfg80211_edcf_acparam *acp, u8 *priority)
{
	u8 aci;
	u8 aifsn;
	u8 ecwmin;
	u8 ecwmax;
	u8 acm;
	u8 ranking_basis[EDCF_AC_COUNT];
	u8 aci_prio[EDCF_AC_COUNT]; /* AC_BE, AC_BK, AC_VI, AC_VO */
	u8 index;

	for (aci = 0; aci < EDCF_AC_COUNT; aci++, acp++) {
		aifsn  = acp->ACI & EDCF_AIFSN_MASK;
		acm = (acp->ACI & EDCF_ACM_MASK) ? 1 : 0;
		ecwmin = acp->ECW & EDCF_ECWMIN_MASK;
		ecwmax = (acp->ECW & EDCF_ECWMAX_MASK) >> EDCF_ECWMAX_SHIFT;
		brcmf_dbg(CONN, "ACI %d aifsn %d acm %d ecwmin %d ecwmax %d\n",
			  aci, aifsn, acm, ecwmin, ecwmax);
		/* Default AC_VO will be the lowest ranking value */
		ranking_basis[aci] = aifsn + ecwmin + ecwmax;
		/* Initialise priority starting at 0 (AC_BE) */
		aci_prio[aci] = 0;

		/* If ACM is set, STA can't use this AC as per 802.11.
		 * Change the ranking to BE
		 */
		if (aci != AC_BE && aci != AC_BK && acm == 1)
			ranking_basis[aci] = ranking_basis[AC_BE];
	}

	/* Ranking method which works for AC priority
	 * swapping when values for cwmin, cwmax and aifsn are varied
	 * Compare each aci_prio against each other aci_prio
	 */
	for (aci = 0; aci < EDCF_AC_COUNT; aci++) {
		for (index = 0; index < EDCF_AC_COUNT; index++) {
			if (index != aci) {
				/* Smaller ranking value has higher priority,
				 * so increment priority for each ACI which has
				 * a higher ranking value
				 */
				if (ranking_basis[aci] < ranking_basis[index])
					aci_prio[aci]++;
			}
		}
	}

	/* By now, aci_prio[] will be in range of 0 to 3.
	 * Use ACI prio to get the new priority value for
	 * each 802.1d traffic type, in this range.
	 */
	if (!(aci_prio[AC_BE] == aci_prio[AC_BK] &&
	      aci_prio[AC_BK] == aci_prio[AC_VI] &&
	      aci_prio[AC_VI] == aci_prio[AC_VO])) {
		/* 802.1d 0,3 maps to BE */
		priority[0] = aci_prio[AC_BE];
		priority[3] = aci_prio[AC_BE];

		/* 802.1d 1,2 maps to BK */
		priority[1] = aci_prio[AC_BK];
		priority[2] = aci_prio[AC_BK];

		/* 802.1d 4,5 maps to VO */
		priority[4] = aci_prio[AC_VI];
		priority[5] = aci_prio[AC_VI];

		/* 802.1d 6,7 maps to VO */
		priority[6] = aci_prio[AC_VO];
		priority[7] = aci_prio[AC_VO];
	} else {
		/* Initialize to default priority */
		brcmf_init_wmm_prio(priority);
	}

	brcmf_dbg(CONN, "Adj prio BE 0->%d, BK 1->%d, BK 2->%d, BE 3->%d\n",
		  priority[0], priority[1], priority[2], priority[3]);

	brcmf_dbg(CONN, "Adj prio VI 4->%d, VI 5->%d, VO 6->%d, VO 7->%d\n",
		  priority[4], priority[5], priority[6], priority[7]);
}

static s32 brcmf_get_assoc_ies(struct brcmf_cfg80211_info *cfg,
			       struct brcmf_if *ifp)
{
	struct brcmf_pub *drvr = cfg->pub;
	struct brcmf_cfg80211_assoc_ielen_le *assoc_info;
	struct brcmf_cfg80211_connect_info *conn_info = cfg_to_conn(cfg);
	struct brcmf_cfg80211_edcf_acparam edcf_acparam_info[EDCF_AC_COUNT];
	u32 req_len;
	u32 resp_len;
	s32 err = 0;

	brcmf_clear_assoc_ies(cfg);

	err = brcmf_fil_iovar_data_get(ifp, "assoc_info",
				       cfg->extra_buf, WL_ASSOC_INFO_MAX);
	if (err) {
		bphy_err(drvr, "could not get assoc info (%d)\n", err);
		return err;
	}
	assoc_info =
		(struct brcmf_cfg80211_assoc_ielen_le *)cfg->extra_buf;
	req_len = le32_to_cpu(assoc_info->req_len);
	resp_len = le32_to_cpu(assoc_info->resp_len);
	if (req_len > WL_EXTRA_BUF_MAX || resp_len > WL_EXTRA_BUF_MAX) {
		bphy_err(drvr, "invalid lengths in assoc info: req %u resp %u\n",
			 req_len, resp_len);
		return -EINVAL;
	}
	if (req_len) {
		err = brcmf_fil_iovar_data_get(ifp, "assoc_req_ies",
					       cfg->extra_buf,
					       WL_ASSOC_INFO_MAX);
		if (err) {
			bphy_err(drvr, "could not get assoc req (%d)\n", err);
			return err;
		}
		conn_info->req_ie_len = req_len;
		conn_info->req_ie =
		    kmemdup(cfg->extra_buf, conn_info->req_ie_len,
			    GFP_KERNEL);
		if (!conn_info->req_ie)
			conn_info->req_ie_len = 0;
	} else {
		conn_info->req_ie_len = 0;
		conn_info->req_ie = NULL;
	}

	/* resp_len is the total length of assoc resp
	 * which includes 6 bytes of aid/status code/capabilities.
	 * the assoc_resp_ie length should minus the 6 bytes which starts from rate_ie.
	 */
	if (resp_len) {
		err = brcmf_fil_iovar_data_get(ifp, "assoc_resp_ies",
					       cfg->extra_buf,
					       WL_ASSOC_INFO_MAX);
		if (err) {
			bphy_err(drvr, "could not get assoc resp (%d)\n", err);
			return err;
		}
		conn_info->resp_ie_len = resp_len - sizeof(struct dot11_assoc_resp);
		conn_info->resp_ie =
		    kmemdup(cfg->extra_buf, conn_info->resp_ie_len,
			    GFP_KERNEL);
		if (!conn_info->resp_ie)
			conn_info->resp_ie_len = 0;

		err = brcmf_fil_iovar_data_get(ifp, "wme_ac_sta",
					       edcf_acparam_info,
					       sizeof(edcf_acparam_info));
		if (err) {
			brcmf_err("could not get wme_ac_sta (%d)\n", err);
			return err;
		}

		brcmf_wifi_prioritize_acparams(edcf_acparam_info,
					       cfg->ac_priority);
	} else {
		conn_info->resp_ie_len = 0;
		conn_info->resp_ie = NULL;
	}
	brcmf_dbg(CONN, "req len (%d) resp len (%d)\n",
		  conn_info->req_ie_len, conn_info->resp_ie_len);

	return err;
}

static bool
brcmf_has_pmkid(const u8 *parse, u32 len)
{
	const struct brcmf_tlv *rsn_ie;
	const u8 *ie;
	u32 ie_len;
	u32 offset;
	u16 count;

	rsn_ie = brcmf_parse_tlvs(parse, len, WLAN_EID_RSN);
	if (!rsn_ie)
		goto done;
	ie = (const u8 *)rsn_ie;
	ie_len = rsn_ie->len + TLV_HDR_LEN;
	/* Skip group data cipher suite */
	offset = TLV_HDR_LEN + WPA_IE_VERSION_LEN + WPA_IE_MIN_OUI_LEN;
	if (offset + WPA_IE_SUITE_COUNT_LEN >= ie_len)
		goto done;
	/* Skip pairwise cipher suite(s) */
	count = ie[offset] + (ie[offset + 1] << 8);
	offset += WPA_IE_SUITE_COUNT_LEN + (count * WPA_IE_MIN_OUI_LEN);
	if (offset + WPA_IE_SUITE_COUNT_LEN >= ie_len)
		goto done;
	/* Skip auth key management suite(s) */
	count = ie[offset] + (ie[offset + 1] << 8);
	offset += WPA_IE_SUITE_COUNT_LEN + (count * WPA_IE_MIN_OUI_LEN);
	if (offset + RSN_CAP_LEN >= ie_len)
		goto done;
	/* Skip rsn capabilities */
	offset += RSN_CAP_LEN;
	if (offset + RSN_PMKID_COUNT_LEN > ie_len)
		goto done;
	/* Extract PMKID count */
	count = ie[offset] + (ie[offset + 1] << 8);
	if (count)
		return true;

done:
	return false;
}

static s32
brcmf_bss_roaming_done(struct brcmf_cfg80211_info *cfg,
		       struct net_device *ndev,
		       const struct brcmf_event_msg *e)
{
	struct brcmf_if *ifp = netdev_priv(ndev);
	struct brcmf_cfg80211_profile *profile = &ifp->vif->profile;
	struct brcmf_cfg80211_connect_info *conn_info = cfg_to_conn(cfg);
	struct wiphy *wiphy = cfg_to_wiphy(cfg);
	struct ieee80211_channel *notify_channel = NULL;
	struct ieee80211_supported_band *band;
	struct brcmf_bss_info_le *bi;
	struct brcmu_chan ch;
	struct cfg80211_roam_info roam_info = {};
	u32 freq;
	s32 err = 0;
	u8 *buf;

	brcmf_dbg(TRACE, "Enter\n");

	brcmf_get_assoc_ies(cfg, ifp);
	memcpy(profile->bssid, e->addr, ETH_ALEN);
	brcmf_update_bss_info(cfg, ifp);

	buf = kzalloc(WL_BSS_INFO_MAX, GFP_KERNEL);
	if (buf == NULL) {
		err = -ENOMEM;
		goto done;
	}

	/* data sent to dongle has to be little endian */
	*(__le32 *)buf = cpu_to_le32(WL_BSS_INFO_MAX);
	err = brcmf_fil_cmd_data_get(ifp, BRCMF_C_GET_BSS_INFO,
				     buf, WL_BSS_INFO_MAX);

	if (err)
		goto done;

	bi = (struct brcmf_bss_info_le *)(buf + 4);
	ch.chspec = le16_to_cpu(bi->chanspec);
	cfg->d11inf.decchspec(&ch);

	band = wiphy->bands[BRCMU_CHAN_BAND_TO_NL80211(ch.band)];
	freq = ieee80211_channel_to_frequency(ch.control_ch_num, band->band);
	if (!freq)
		err = -EINVAL;
	notify_channel = ieee80211_get_channel(wiphy, freq);
	if (!notify_channel)
		err = -EINVAL;

done:
	kfree(buf);

	roam_info.channel = notify_channel;
	roam_info.bssid = profile->bssid;
	roam_info.req_ie = conn_info->req_ie;
	roam_info.req_ie_len = conn_info->req_ie_len;
	roam_info.resp_ie = conn_info->resp_ie;
	roam_info.resp_ie_len = conn_info->resp_ie_len;

	if ((profile->use_fwsup == BRCMF_PROFILE_FWSUP_1X ||
	    profile->use_fwsup == BRCMF_PROFILE_FWSUP_ROAM) &&
	    (brcmf_has_pmkid(roam_info.req_ie, roam_info.req_ie_len) ||
	     profile->is_ft || profile->is_okc))
		roam_info.authorized = true;

	cfg80211_roamed(ndev, &roam_info, GFP_KERNEL);
	brcmf_dbg(CONN, "Report roaming result\n");

	clear_bit(BRCMF_VIF_STATUS_CONNECTING, &ifp->vif->sme_state);
	set_bit(BRCMF_VIF_STATUS_CONNECTED, &ifp->vif->sme_state);
	brcmf_dbg(TRACE, "Exit\n");
	return err;
}

static s32
brcmf_bss_connect_done(struct brcmf_cfg80211_info *cfg,
		       struct net_device *ndev, const struct brcmf_event_msg *e,
		       bool completed)
{
	struct brcmf_if *ifp = netdev_priv(ndev);
	struct brcmf_cfg80211_profile *profile = &ifp->vif->profile;
	struct brcmf_cfg80211_connect_info *conn_info = cfg_to_conn(cfg);
	struct cfg80211_connect_resp_params conn_params;

	brcmf_dbg(TRACE, "Enter\n");

	if (test_and_clear_bit(BRCMF_VIF_STATUS_CONNECTING,
			       &ifp->vif->sme_state)) {
		memset(&conn_params, 0, sizeof(conn_params));
		if (completed) {
			brcmf_get_assoc_ies(cfg, ifp);
			brcmf_update_bss_info(cfg, ifp);
			set_bit(BRCMF_VIF_STATUS_CONNECTED,
				&ifp->vif->sme_state);
			conn_params.status = WLAN_STATUS_SUCCESS;
		} else {
			clear_bit(BRCMF_VIF_STATUS_EAP_SUCCESS,
				  &ifp->vif->sme_state);
			clear_bit(BRCMF_VIF_STATUS_ASSOC_SUCCESS,
				  &ifp->vif->sme_state);
			conn_params.status = WLAN_STATUS_AUTH_TIMEOUT;
		}
		conn_params.bssid = profile->bssid;
		conn_params.req_ie = conn_info->req_ie;
		conn_params.req_ie_len = conn_info->req_ie_len;
		conn_params.resp_ie = conn_info->resp_ie;
		conn_params.resp_ie_len = conn_info->resp_ie_len;

		if (profile->use_fwsup == BRCMF_PROFILE_FWSUP_1X &&
		    brcmf_has_pmkid(conn_params.req_ie, conn_params.req_ie_len))
			conn_params.authorized = true;

		cfg80211_connect_done(ndev, &conn_params, GFP_KERNEL);
		brcmf_dbg(CONN, "Report connect result - connection %s\n",
			  completed ? "succeeded" : "failed");
	}
	brcmf_dbg(TRACE, "Exit\n");
	return 0;
}

static s32
brcmf_notify_connect_status_ap(struct brcmf_cfg80211_info *cfg,
			       struct net_device *ndev,
			       const struct brcmf_event_msg *e, void *data)
{
	struct brcmf_pub *drvr = cfg->pub;
	static int generation;
	u32 event = e->event_code;
	u32 reason = e->reason;
	struct station_info *sinfo;

	brcmf_dbg(CONN, "event %s (%u), reason %d\n",
		  brcmf_fweh_event_name(event), event, reason);
	if (event == BRCMF_E_LINK && reason == BRCMF_E_REASON_LINK_BSSCFG_DIS &&
	    ndev != cfg_to_ndev(cfg)) {
		brcmf_dbg(CONN, "AP mode link down\n");
		complete(&cfg->vif_disabled);
		return 0;
	}

	if (((event == BRCMF_E_ASSOC_IND) || (event == BRCMF_E_REASSOC_IND)) &&
	    (reason == BRCMF_E_STATUS_SUCCESS)) {
		if (!data) {
			bphy_err(drvr, "No IEs present in ASSOC/REASSOC_IND\n");
			return -EINVAL;
		}

		sinfo = kzalloc(sizeof(*sinfo), GFP_KERNEL);
		if (!sinfo)
			return -ENOMEM;

		sinfo->assoc_req_ies = data;
		sinfo->assoc_req_ies_len = e->datalen;
		generation++;
		sinfo->generation = generation;
		cfg80211_new_sta(ndev, e->addr, sinfo, GFP_KERNEL);

		kfree(sinfo);
	} else if ((event == BRCMF_E_DISASSOC_IND) ||
		   (event == BRCMF_E_DEAUTH_IND) ||
		   (event == BRCMF_E_DEAUTH)) {
		cfg80211_del_sta(ndev, e->addr, GFP_KERNEL);
	}
	return 0;
}

static s32
brcmf_notify_connect_status(struct brcmf_if *ifp,
			    const struct brcmf_event_msg *e, void *data)
{
	struct brcmf_cfg80211_info *cfg = ifp->drvr->config;
	struct net_device *ndev = ifp->ndev;
	struct brcmf_cfg80211_profile *profile = &ifp->vif->profile;
	struct ieee80211_channel *chan;
	s32 err = 0;

	if ((e->event_code == BRCMF_E_DEAUTH) ||
	    (e->event_code == BRCMF_E_DEAUTH_IND) ||
	    (e->event_code == BRCMF_E_DISASSOC_IND) ||
	    ((e->event_code == BRCMF_E_LINK) && (!e->flags))) {
		brcmf_proto_delete_peer(ifp->drvr, ifp->ifidx, (u8 *)e->addr);
	}

	if (brcmf_is_apmode(ifp->vif)) {
		if (e->event_code == BRCMF_E_ASSOC_IND ||
		    e->event_code == BRCMF_E_REASSOC_IND) {
			brcmf_findadd_sta(ifp, e->addr);
		} else if ((e->event_code == BRCMF_E_DISASSOC_IND) ||
				(e->event_code == BRCMF_E_DEAUTH_IND) ||
				(e->event_code == BRCMF_E_DEAUTH)) {
			brcmf_del_sta(ifp, e->addr);
		}
		err = brcmf_notify_connect_status_ap(cfg, ndev, e, data);
	} else if (brcmf_is_linkup(ifp->vif, e)) {
		brcmf_dbg(CONN, "Linkup\n");
		if (brcmf_is_ibssmode(ifp->vif)) {
			brcmf_inform_ibss(cfg, ndev, e->addr);
			chan = ieee80211_get_channel(cfg->wiphy, cfg->channel);
			memcpy(profile->bssid, e->addr, ETH_ALEN);
			cfg80211_ibss_joined(ndev, e->addr, chan, GFP_KERNEL);
			clear_bit(BRCMF_VIF_STATUS_CONNECTING,
				  &ifp->vif->sme_state);
			set_bit(BRCMF_VIF_STATUS_CONNECTED,
				&ifp->vif->sme_state);
		} else
			brcmf_bss_connect_done(cfg, ndev, e, true);
		brcmf_net_setcarrier(ifp, true);
	} else if (brcmf_is_linkdown(ifp->vif, e)) {
		brcmf_dbg(CONN, "Linkdown\n");
		if (!brcmf_is_ibssmode(ifp->vif) &&
		    (test_bit(BRCMF_VIF_STATUS_CONNECTED,
			      &ifp->vif->sme_state) ||
		     test_bit(BRCMF_VIF_STATUS_CONNECTING,
			      &ifp->vif->sme_state))) {
			if (test_bit(BRCMF_VIF_STATUS_CONNECTED,
				     &ifp->vif->sme_state) &&
			    memcmp(profile->bssid, e->addr, ETH_ALEN))
				return err;

			brcmf_bss_connect_done(cfg, ndev, e, false);
			brcmf_link_down(ifp->vif,
					brcmf_map_fw_linkdown_reason(e),
					e->event_code &
					(BRCMF_E_DEAUTH_IND |
					BRCMF_E_DISASSOC_IND)
					? false : true);
			brcmf_init_prof(ndev_to_prof(ndev));
			if (ndev != cfg_to_ndev(cfg))
				complete(&cfg->vif_disabled);
			brcmf_net_setcarrier(ifp, false);
		}
	} else if (brcmf_is_nonetwork(cfg, e)) {
		if (brcmf_is_ibssmode(ifp->vif))
			clear_bit(BRCMF_VIF_STATUS_CONNECTING,
				  &ifp->vif->sme_state);
		else
			brcmf_bss_connect_done(cfg, ndev, e, false);
	}

	return err;
}

static s32
brcmf_notify_roaming_status(struct brcmf_if *ifp,
			    const struct brcmf_event_msg *e, void *data)
{
	struct brcmf_cfg80211_info *cfg = ifp->drvr->config;
	u32 event = e->event_code;
	u32 status = e->status;

	if (event == BRCMF_E_ROAM && status == BRCMF_E_STATUS_SUCCESS) {
		if (test_bit(BRCMF_VIF_STATUS_CONNECTED,
			     &ifp->vif->sme_state)) {
			brcmf_bss_roaming_done(cfg, ifp->ndev, e);
		} else {
			brcmf_bss_connect_done(cfg, ifp->ndev, e, true);
			brcmf_net_setcarrier(ifp, true);
		}
	}

	return 0;
}

static s32
brcmf_notify_mic_status(struct brcmf_if *ifp,
			const struct brcmf_event_msg *e, void *data)
{
	u16 flags = e->flags;
	enum nl80211_key_type key_type;

	if (flags & BRCMF_EVENT_MSG_GROUP)
		key_type = NL80211_KEYTYPE_GROUP;
	else
		key_type = NL80211_KEYTYPE_PAIRWISE;

	cfg80211_michael_mic_failure(ifp->ndev, (u8 *)&e->addr, key_type, -1,
				     NULL, GFP_KERNEL);

	return 0;
}

static s32 brcmf_notify_rssi(struct brcmf_if *ifp,
			     const struct brcmf_event_msg *e, void *data)
{
	struct brcmf_cfg80211_vif *vif = ifp->vif;
	struct brcmf_rssi_be *info = data;
	s32 rssi, snr = 0, noise = 0;
	s32 low, high, last;

	if (e->datalen >= sizeof(*info)) {
		rssi = be32_to_cpu(info->rssi);
		snr = be32_to_cpu(info->snr);
		noise = be32_to_cpu(info->noise);
	} else if (e->datalen >= sizeof(rssi)) {
		rssi = be32_to_cpu(*(__be32 *)data);
	} else {
		brcmf_err("insufficient RSSI event data\n");
		return 0;
	}

	low = vif->cqm_rssi_low;
	high = vif->cqm_rssi_high;
	last = vif->cqm_rssi_last;

	brcmf_dbg(TRACE, "rssi=%d snr=%d noise=%d low=%d high=%d last=%d\n",
		  rssi, snr, noise, low, high, last);

	vif->cqm_rssi_last = rssi;

	if (rssi <= low || rssi == 0) {
		brcmf_dbg(INFO, "LOW rssi=%d\n", rssi);
		cfg80211_cqm_rssi_notify(ifp->ndev,
					 NL80211_CQM_RSSI_THRESHOLD_EVENT_LOW,
					 rssi, GFP_KERNEL);
	} else if (rssi > high) {
		brcmf_dbg(INFO, "HIGH rssi=%d\n", rssi);
		cfg80211_cqm_rssi_notify(ifp->ndev,
					 NL80211_CQM_RSSI_THRESHOLD_EVENT_HIGH,
					 rssi, GFP_KERNEL);
	}

	return 0;
}

static s32 brcmf_notify_vif_event(struct brcmf_if *ifp,
				  const struct brcmf_event_msg *e, void *data)
{
	struct brcmf_cfg80211_info *cfg = ifp->drvr->config;
	struct brcmf_if_event *ifevent = (struct brcmf_if_event *)data;
	struct brcmf_cfg80211_vif_event *event = &cfg->vif_event;
	struct brcmf_cfg80211_vif *vif;
	enum nl80211_iftype iftype = NL80211_IFTYPE_UNSPECIFIED;
	bool vif_pend = false;
	int err;

	brcmf_dbg(TRACE, "Enter: action %u flags %u ifidx %u bsscfgidx %u\n",
		  ifevent->action, ifevent->flags, ifevent->ifidx,
		  ifevent->bsscfgidx);

	spin_lock(&event->vif_event_lock);
	event->action = ifevent->action;
	vif = event->vif;

	switch (ifevent->action) {
	case BRCMF_E_IF_ADD:
		/* waiting process may have timed out */
		if (!vif) {
			/* handle IF_ADD event from firmware */
			spin_unlock(&event->vif_event_lock);
			vif_pend = true;
			if (ifevent->role == WLC_E_IF_ROLE_STA)
				iftype = NL80211_IFTYPE_STATION;
			else if (ifevent->role == WLC_E_IF_ROLE_AP)
				iftype = NL80211_IFTYPE_AP;
			else
				vif_pend = false;

			if (vif_pend) {
				vif = brcmf_alloc_vif(cfg, iftype);
				if (IS_ERR(vif)) {
					brcmf_err("Role:%d failed to alloc vif\n",
						  ifevent->role);
					return PTR_ERR(vif);
				}
			} else {
				brcmf_err("Invalid Role:%d\n", ifevent->role);
				return -EBADF;
			}
		}

		ifp->vif = vif;
		vif->ifp = ifp;
		if (ifp->ndev) {
			vif->wdev.netdev = ifp->ndev;
			ifp->ndev->ieee80211_ptr = &vif->wdev;
			SET_NETDEV_DEV(ifp->ndev, wiphy_dev(cfg->wiphy));
		}

		if (vif_pend) {
			err = brcmf_net_attach(ifp, false);
			if (err) {
				brcmf_err("netdevice register failed with err:%d\n",
					  err);
				brcmf_free_vif(vif);
				free_netdev(ifp->ndev);
			}
			return err;
		}

		spin_unlock(&event->vif_event_lock);
		wake_up(&event->vif_wq);
		return 0;

	case BRCMF_E_IF_DEL:
		spin_unlock(&event->vif_event_lock);
		/* event may not be upon user request */
		if (brcmf_cfg80211_vif_event_armed(cfg))
			wake_up(&event->vif_wq);
		return 0;

	case BRCMF_E_IF_CHANGE:
		spin_unlock(&event->vif_event_lock);
		wake_up(&event->vif_wq);
		return 0;

	default:
		spin_unlock(&event->vif_event_lock);
		break;
	}
	return -EINVAL;
}

static s32
brcmf_notify_ext_auth_request(struct brcmf_if *ifp,
			      const struct brcmf_event_msg *e, void *data)
{
	struct brcmf_pub *drvr = ifp->drvr;
	struct cfg80211_external_auth_params params;
	struct brcmf_auth_req_status_le *auth_req =
		(struct brcmf_auth_req_status_le *)data;
	s32 err = 0;

	brcmf_dbg(INFO, "Enter: event %s (%d) received\n",
		  brcmf_fweh_event_name(e->event_code), e->event_code);

	if (e->datalen < sizeof(*auth_req)) {
		bphy_err(drvr, "Event %s (%d) data too small. Ignore\n",
			 brcmf_fweh_event_name(e->event_code), e->event_code);
		return -EINVAL;
	}

	memset(&params, 0, sizeof(params));
	params.action = NL80211_EXTERNAL_AUTH_START;
	params.key_mgmt_suite = ntohl(WLAN_AKM_SUITE_SAE);
	params.status = WLAN_STATUS_SUCCESS;
	params.ssid.ssid_len = min_t(u32, 32, le32_to_cpu(auth_req->ssid_len));
	memcpy(params.ssid.ssid, auth_req->ssid, params.ssid.ssid_len);
	memcpy(params.bssid, auth_req->peer_mac, ETH_ALEN);

	err = cfg80211_external_auth_request(ifp->ndev, &params, GFP_ATOMIC);
	if (err)
		bphy_err(drvr, "Ext Auth request to supplicant failed (%d)\n",
			 err);

	return err;
}

static s32
brcmf_notify_auth_frame_rx(struct brcmf_if *ifp,
			   const struct brcmf_event_msg *e, void *data)
{
	struct brcmf_pub *drvr = ifp->drvr;
	struct brcmf_cfg80211_info *cfg = drvr->config;
	struct wireless_dev *wdev;
	u32 mgmt_frame_len = e->datalen - sizeof(struct brcmf_rx_mgmt_data);
	struct brcmf_rx_mgmt_data *rxframe = (struct brcmf_rx_mgmt_data *)data;
	u8 *frame = (u8 *)(rxframe + 1);
	struct brcmu_chan ch;
	struct ieee80211_mgmt *mgmt_frame;
	s32 freq;

	brcmf_dbg(INFO, "Enter: event %s (%d) received\n",
		  brcmf_fweh_event_name(e->event_code), e->event_code);

	if (e->datalen < sizeof(*rxframe)) {
		bphy_err(drvr, "Event %s (%d) data too small. Ignore\n",
			 brcmf_fweh_event_name(e->event_code), e->event_code);
		return -EINVAL;
	}

	wdev = &ifp->vif->wdev;
	WARN_ON(!wdev);

	ch.chspec = be16_to_cpu(rxframe->chanspec);
	cfg->d11inf.decchspec(&ch);

	mgmt_frame = kzalloc(mgmt_frame_len, GFP_KERNEL);
	if (!mgmt_frame)
		return -ENOMEM;

	mgmt_frame->frame_control = cpu_to_le16(IEEE80211_STYPE_AUTH);
	memcpy(mgmt_frame->da, ifp->mac_addr, ETH_ALEN);
	memcpy(mgmt_frame->sa, e->addr, ETH_ALEN);
	brcmf_fil_cmd_data_get(ifp, BRCMF_C_GET_BSSID, mgmt_frame->bssid,
			       ETH_ALEN);
	frame += offsetof(struct ieee80211_mgmt, u);
	memcpy(&mgmt_frame->u, frame,
	       mgmt_frame_len - offsetof(struct ieee80211_mgmt, u));

	freq = ieee80211_channel_to_frequency(ch.control_ch_num,
			BRCMU_CHAN_BAND_TO_NL80211(ch.band));

	cfg80211_rx_mgmt(wdev, freq, 0, (u8 *)mgmt_frame, mgmt_frame_len,
			 NL80211_RXMGMT_FLAG_EXTERNAL_AUTH);
	kfree(mgmt_frame);
	return 0;
}

static s32
brcmf_notify_mgmt_tx_status(struct brcmf_if *ifp,
			    const struct brcmf_event_msg *e, void *data)
{
	struct brcmf_cfg80211_vif *vif = ifp->vif;
	u32 *packet_id = (u32 *)data;

	brcmf_dbg(INFO, "Enter: event %s (%d), status=%d\n",
		  brcmf_fweh_event_name(e->event_code), e->event_code,
		  e->status);

	if (!test_bit(BRCMF_MGMT_TX_SEND_FRAME, &vif->mgmt_tx_status) ||
	    (*packet_id != vif->mgmt_tx_id))
		return 0;

	if (e->event_code == BRCMF_E_MGMT_FRAME_TXSTATUS) {
		if (e->status == BRCMF_E_STATUS_SUCCESS)
			set_bit(BRCMF_MGMT_TX_ACK, &vif->mgmt_tx_status);
		else
			set_bit(BRCMF_MGMT_TX_NOACK, &vif->mgmt_tx_status);
	} else {
		set_bit(BRCMF_MGMT_TX_OFF_CHAN_COMPLETED, &vif->mgmt_tx_status);
	}

	complete(&vif->mgmt_tx);
	return 0;
}

static s32
brcmf_notify_rssi_change_ind(struct brcmf_if *ifp,
			     const struct brcmf_event_msg *e, void *data)
{
	struct brcmf_cfg80211_info *cfg = ifp->drvr->config;
	struct wl_event_data_rssi *value = (struct wl_event_data_rssi *)data;
	s32 rssi = 0;

	brcmf_dbg(INFO, "Enter: event %s (%d), status=%d\n",
		  brcmf_fweh_event_name(e->event_code), e->event_code,
		  e->status);

	if (!cfg->cqm_info.enable)
		return 0;

	rssi = ntohl(value->rssi);
	brcmf_dbg(TRACE, "rssi: %d, threshold: %d, send event(%s)\n",
		  rssi, cfg->cqm_info.rssi_threshold,
		  rssi > cfg->cqm_info.rssi_threshold ? "HIGH" : "LOW");
	cfg80211_cqm_rssi_notify(cfg_to_ndev(cfg),
				 (rssi > cfg->cqm_info.rssi_threshold ?
					NL80211_CQM_RSSI_THRESHOLD_EVENT_HIGH :
					NL80211_CQM_RSSI_THRESHOLD_EVENT_LOW),
				 rssi, GFP_KERNEL);

	return 0;
}

static s32
brcmf_notify_beacon_loss(struct brcmf_if *ifp,
			 const struct brcmf_event_msg *e, void *data)
{
	struct brcmf_cfg80211_info *cfg = ifp->drvr->config;
	struct brcmf_cfg80211_profile *profile = &ifp->vif->profile;
	struct cfg80211_bss *bss;

	brcmf_dbg(INFO, "Enter: event %s (%d), status=%d\n",
		  brcmf_fweh_event_name(e->event_code), e->event_code,
		  e->status);

	if (!ifp->drvr->settings->roamoff)
		return 0;

	/* On beacon loss event, Supplicant triggers new scan request
	 * with NL80211_SCAN_FLAG_FLUSH Flag set, but lost AP bss entry
	 * still remained as it is held by cfg as associated. Unlinking this
	 * current BSS from cfg cached bss list on beacon loss event here,
	 * would allow supplicant to receive new scanned entries
	 * without current bss and select new bss to trigger roam.
	 */
	bss = cfg80211_get_bss(cfg->wiphy, NULL, profile->bssid, 0, 0,
			       IEEE80211_BSS_TYPE_ANY, IEEE80211_PRIVACY_ANY);
	if (bss) {
		cfg80211_unlink_bss(cfg->wiphy, bss);
		cfg80211_put_bss(cfg->wiphy, bss);
	}

	cfg80211_cqm_beacon_loss_notify(cfg_to_ndev(cfg), GFP_KERNEL);

	return 0;
}

int brcmf_notify_twt(struct brcmf_if *ifp,
		     const struct brcmf_event_msg *e,
		     void *data)
{
	brcmf_dbg(TRACE, "Enter\n");
	return 0;
}

static void brcmf_init_conf(struct brcmf_cfg80211_conf *conf)
{
	conf->frag_threshold = (u32)-1;
	conf->rts_threshold = (u32)-1;
	conf->retry_short = (u32)-1;
	conf->retry_long = (u32)-1;
}

static void brcmf_register_event_handlers(struct brcmf_cfg80211_info *cfg)
{
	struct brcmf_if *ifp = netdev_priv(cfg_to_ndev(cfg));
	struct wl_rssi_event rssi_event = {};
	int err = 0;

	/* get supported version from firmware side */
	err = brcmf_fil_iovar_data_get(ifp, "rssi_event", &rssi_event,
				       sizeof(rssi_event));
	if (err)
		brcmf_err("fail to get supported rssi_event version, err=%d\n", err);

	brcmf_fweh_register(cfg->pub, BRCMF_E_LINK,
			    brcmf_notify_connect_status);
	brcmf_fweh_register(cfg->pub, BRCMF_E_DEAUTH_IND,
			    brcmf_notify_connect_status);
	brcmf_fweh_register(cfg->pub, BRCMF_E_DEAUTH,
			    brcmf_notify_connect_status);
	brcmf_fweh_register(cfg->pub, BRCMF_E_DISASSOC_IND,
			    brcmf_notify_connect_status);
	brcmf_fweh_register(cfg->pub, BRCMF_E_ASSOC_IND,
			    brcmf_notify_connect_status);
	brcmf_fweh_register(cfg->pub, BRCMF_E_REASSOC_IND,
			    brcmf_notify_connect_status);
	brcmf_fweh_register(cfg->pub, BRCMF_E_ROAM,
			    brcmf_notify_roaming_status);
	brcmf_fweh_register(cfg->pub, BRCMF_E_MIC_ERROR,
			    brcmf_notify_mic_status);
	brcmf_fweh_register(cfg->pub, BRCMF_E_SET_SSID,
			    brcmf_notify_connect_status);
	brcmf_fweh_register(cfg->pub, BRCMF_E_PFN_NET_FOUND,
			    brcmf_notify_sched_scan_results);
	brcmf_fweh_register(cfg->pub, BRCMF_E_IF,
			    brcmf_notify_vif_event);
	brcmf_fweh_register(cfg->pub, BRCMF_E_P2P_PROBEREQ_MSG,
			    brcmf_p2p_notify_rx_mgmt_p2p_probereq);
	brcmf_fweh_register(cfg->pub, BRCMF_E_P2P_DISC_LISTEN_COMPLETE,
			    brcmf_p2p_notify_listen_complete);
	brcmf_fweh_register(cfg->pub, BRCMF_E_ACTION_FRAME_RX,
			    brcmf_p2p_notify_action_frame_rx);
	brcmf_fweh_register(cfg->pub, BRCMF_E_ACTION_FRAME_COMPLETE,
			    brcmf_p2p_notify_action_tx_complete);
	brcmf_fweh_register(cfg->pub, BRCMF_E_ACTION_FRAME_OFF_CHAN_COMPLETE,
			    brcmf_p2p_notify_action_tx_complete);
	brcmf_fweh_register(cfg->pub, BRCMF_E_PSK_SUP,
			    brcmf_notify_connect_status);
	if (rssi_event.version == WL_RSSI_EVENT_IFX_VERSION)
		brcmf_fweh_register(cfg->pub, BRCMF_E_RSSI,
				    brcmf_notify_rssi_change_ind);
	else
		brcmf_fweh_register(cfg->pub, BRCMF_E_RSSI,
				    brcmf_notify_rssi);
	brcmf_fweh_register(cfg->pub, BRCMF_E_EXT_AUTH_REQ,
			    brcmf_notify_ext_auth_request);
	brcmf_fweh_register(cfg->pub, BRCMF_E_EXT_AUTH_FRAME_RX,
			    brcmf_notify_auth_frame_rx);
	brcmf_fweh_register(cfg->pub, BRCMF_E_MGMT_FRAME_TXSTATUS,
			    brcmf_notify_mgmt_tx_status);
	brcmf_fweh_register(cfg->pub, BRCMF_E_MGMT_FRAME_OFF_CHAN_COMPLETE,
			    brcmf_notify_mgmt_tx_status);
	brcmf_fweh_register(cfg->pub, BRCMF_E_BCNLOST_MSG,
			    brcmf_notify_beacon_loss);
	brcmf_fweh_register(cfg->pub, BRCMF_E_TWT_SETUP,
			    brcmf_notify_twt);
}

static void brcmf_deinit_priv_mem(struct brcmf_cfg80211_info *cfg)
{
	kfree(cfg->conf);
	cfg->conf = NULL;
	kfree(cfg->extra_buf);
	cfg->extra_buf = NULL;
	kfree(cfg->wowl.nd);
	cfg->wowl.nd = NULL;
	kfree(cfg->wowl.nd_info);
	cfg->wowl.nd_info = NULL;
	kfree(cfg->escan_info.escan_buf);
	cfg->escan_info.escan_buf = NULL;
}

static s32 brcmf_init_priv_mem(struct brcmf_cfg80211_info *cfg)
{
	cfg->conf = kzalloc(sizeof(*cfg->conf), GFP_KERNEL);
	if (!cfg->conf)
		goto init_priv_mem_out;
	cfg->extra_buf = kzalloc(WL_EXTRA_BUF_MAX, GFP_KERNEL);
	if (!cfg->extra_buf)
		goto init_priv_mem_out;
	cfg->wowl.nd = kzalloc(sizeof(*cfg->wowl.nd) + sizeof(u32), GFP_KERNEL);
	if (!cfg->wowl.nd)
		goto init_priv_mem_out;
	cfg->wowl.nd_info = kzalloc(sizeof(*cfg->wowl.nd_info) +
				    sizeof(struct cfg80211_wowlan_nd_match *),
				    GFP_KERNEL);
	if (!cfg->wowl.nd_info)
		goto init_priv_mem_out;
	cfg->escan_info.escan_buf = kzalloc(BRCMF_ESCAN_BUF_SIZE, GFP_KERNEL);
	if (!cfg->escan_info.escan_buf)
		goto init_priv_mem_out;

	return 0;

init_priv_mem_out:
	brcmf_deinit_priv_mem(cfg);

	return -ENOMEM;
}

static s32 wl_init_priv(struct brcmf_cfg80211_info *cfg)
{
	s32 err = 0;

	cfg->scan_request = NULL;
	cfg->pwr_save = true;
	cfg->dongle_up = false;		/* dongle is not up yet */
	err = brcmf_init_priv_mem(cfg);
	if (err)
		return err;
	brcmf_register_event_handlers(cfg);
	mutex_init(&cfg->usr_sync);
	brcmf_init_escan(cfg);
	brcmf_init_conf(cfg->conf);
	brcmf_init_wmm_prio(cfg->ac_priority);
	init_completion(&cfg->vif_disabled);
	return err;
}

static void wl_deinit_priv(struct brcmf_cfg80211_info *cfg)
{
	cfg->dongle_up = false;	/* dongle down */
	brcmf_abort_scanning(cfg);
	brcmf_deinit_priv_mem(cfg);
	brcmf_clear_assoc_ies(cfg);
}

static void init_vif_event(struct brcmf_cfg80211_vif_event *event)
{
	init_waitqueue_head(&event->vif_wq);
	spin_lock_init(&event->vif_event_lock);
}

static s32 brcmf_dongle_roam(struct brcmf_if *ifp)
{
	struct brcmf_pub *drvr = ifp->drvr;
	s32 err;
	u32 bcn_timeout;
	__le32 roamtrigger[2];
	__le32 roam_delta[2];

	/* Configure beacon timeout value based upon roaming setting */
	if (ifp->drvr->settings->roamoff)
		bcn_timeout = BRCMF_DEFAULT_BCN_TIMEOUT_ROAM_OFF;
	else
		bcn_timeout = BRCMF_DEFAULT_BCN_TIMEOUT_ROAM_ON;
	err = brcmf_fil_iovar_int_set(ifp, "bcn_timeout", bcn_timeout);
	if (err) {
		bphy_err(drvr, "bcn_timeout error (%d)\n", err);
		goto roam_setup_done;
	}

	/* Enable/Disable built-in roaming to allow supplicant to take care of
	 * roaming.
	 */
	brcmf_dbg(INFO, "Internal Roaming = %s\n",
		  ifp->drvr->settings->roamoff ? "Off" : "On");
	err = brcmf_fil_iovar_int_set(ifp, "roam_off",
				      ifp->drvr->settings->roamoff);
	if (err) {
		bphy_err(drvr, "roam_off error (%d)\n", err);
		goto roam_setup_done;
	}

	roamtrigger[0] = cpu_to_le32(WL_ROAM_TRIGGER_LEVEL);
	roamtrigger[1] = cpu_to_le32(BRCM_BAND_ALL);
	err = brcmf_fil_cmd_data_set(ifp, BRCMF_C_SET_ROAM_TRIGGER,
				     (void *)roamtrigger, sizeof(roamtrigger));
	if (err)
		bphy_err(drvr, "WLC_SET_ROAM_TRIGGER error (%d)\n", err);

	roam_delta[0] = cpu_to_le32(WL_ROAM_DELTA);
	roam_delta[1] = cpu_to_le32(BRCM_BAND_ALL);
	err = brcmf_fil_cmd_data_set(ifp, BRCMF_C_SET_ROAM_DELTA,
				     (void *)roam_delta, sizeof(roam_delta));
	if (err)
		bphy_err(drvr, "WLC_SET_ROAM_DELTA error (%d)\n", err);

	return 0;

roam_setup_done:
	return err;
}

static s32
brcmf_dongle_scantime(struct brcmf_if *ifp)
{
	struct brcmf_pub *drvr = ifp->drvr;
	s32 err = 0;

	err = brcmf_fil_cmd_int_set(ifp, BRCMF_C_SET_SCAN_CHANNEL_TIME,
				    BRCMF_SCAN_CHANNEL_TIME);
	if (err) {
		bphy_err(drvr, "Scan assoc time error (%d)\n", err);
		goto dongle_scantime_out;
	}
	err = brcmf_fil_cmd_int_set(ifp, BRCMF_C_SET_SCAN_UNASSOC_TIME,
				    BRCMF_SCAN_UNASSOC_TIME);
	if (err) {
		bphy_err(drvr, "Scan unassoc time error (%d)\n", err);
		goto dongle_scantime_out;
	}

	err = brcmf_fil_cmd_int_set(ifp, BRCMF_C_SET_SCAN_PASSIVE_TIME,
				    BRCMF_SCAN_PASSIVE_TIME);
	if (err) {
		bphy_err(drvr, "Scan passive time error (%d)\n", err);
		goto dongle_scantime_out;
	}

dongle_scantime_out:
	return err;
}

static void brcmf_update_bw40_channel_flag(struct ieee80211_channel *channel,
					   struct brcmu_chan *ch)
{
	u32 ht40_flag;

	ht40_flag = channel->flags & IEEE80211_CHAN_NO_HT40;
	if (ch->sb == BRCMU_CHAN_SB_U) {
		if (ht40_flag == IEEE80211_CHAN_NO_HT40)
			channel->flags &= ~IEEE80211_CHAN_NO_HT40;
		channel->flags |= IEEE80211_CHAN_NO_HT40PLUS;
	} else {
		/* It should be one of
		 * IEEE80211_CHAN_NO_HT40 or
		 * IEEE80211_CHAN_NO_HT40PLUS
		 */
		channel->flags &= ~IEEE80211_CHAN_NO_HT40;
		if (ht40_flag == IEEE80211_CHAN_NO_HT40)
			channel->flags |= IEEE80211_CHAN_NO_HT40MINUS;
	}
}

static int brcmf_construct_chaninfo(struct brcmf_cfg80211_info *cfg,
				    u32 bw_cap[])
{
	struct wiphy *wiphy = cfg_to_wiphy(cfg);
	struct brcmf_pub *drvr = cfg->pub;
	struct brcmf_if *ifp = brcmf_get_ifp(drvr, 0);
	struct ieee80211_supported_band *band;
	struct ieee80211_channel *channel, *cur, *next;
	struct brcmf_chanspec_list *list;
	struct brcmu_chan ch;
	int err;
	u8 *pbuf;
	u32 i, j;
	u32 total;
	u32 chaninfo, n_2g = 0, n_5g = 0, n_6g = 0;
	pbuf = kzalloc(BRCMF_DCMD_MEDLEN, GFP_KERNEL);

	if (pbuf == NULL)
		return -ENOMEM;

	list = (struct brcmf_chanspec_list *)pbuf;

	err = brcmf_fil_iovar_data_get(ifp, "chanspecs", pbuf,
				       BRCMF_DCMD_MEDLEN);
	if (err) {
		bphy_err(drvr, "get chanspecs error (%d)\n", err);
		goto fail_pbuf;
	}

	band = wiphy->bands[NL80211_BAND_2GHZ];
	if (band)
		for (i = 0; i < band->n_channels; i++)
			band->channels[i].flags = IEEE80211_CHAN_DISABLED;
	band = wiphy->bands[NL80211_BAND_5GHZ];
	if (band)
		for (i = 0; i < band->n_channels; i++)
			band->channels[i].flags = IEEE80211_CHAN_DISABLED;
	band = wiphy->bands[NL80211_BAND_6GHZ];
	if (band)
		for (i = 0; i < band->n_channels; i++)
			band->channels[i].flags = IEEE80211_CHAN_DISABLED;

	total = le32_to_cpu(list->count);
	if (total > BRCMF_MAX_CHANSPEC_LIST) {
		bphy_err(drvr, "Invalid count of channel Spec. (%u)\n",
			 total);
		err = -EINVAL;
		goto fail_pbuf;
	}

	for (i = 0; i < total; i++) {
		ch.chspec = (u16)le32_to_cpu(list->element[i]);
		cfg->d11inf.decchspec(&ch);

		if (ch.band == BRCMU_CHAN_BAND_2G) {
			band = wiphy->bands[NL80211_BAND_2GHZ];
		} else if (ch.band == BRCMU_CHAN_BAND_5G) {
			band = wiphy->bands[NL80211_BAND_5GHZ];
		} else if ((ch.band == BRCMU_CHAN_BAND_6G)) {
			if (brcmf_feat_is_6ghz_enabled(ifp)) {
				band = wiphy->bands[NL80211_BAND_6GHZ];
			} else {
				brcmf_dbg(INFO, "Disabled channel Spec. 0x%x.\n",
					  ch.chspec);
				continue;
			}
		} else {
			bphy_err(drvr, "Invalid channel Spec. 0x%x.\n",
				 ch.chspec);
			continue;
		}
		if (!band)
			continue;
		if (!(bw_cap[band->band] & WLC_BW_40MHZ_BIT) &&
		    ch.bw == BRCMU_CHAN_BW_40)
			continue;
		if (!(bw_cap[band->band] & WLC_BW_80MHZ_BIT) &&
		    ch.bw == BRCMU_CHAN_BW_80)
			continue;

		channel = NULL;
		for (j = 0; j < band->n_channels; j++) {
			if (band->channels[j].hw_value == ch.control_ch_num) {
				channel = &band->channels[j];
				break;
			}
		}
		if (!channel) {
			/* It seems firmware supports some channel we never
			 * considered. Something new in IEEE standard?
			 */
			bphy_err(drvr, "Ignoring unexpected firmware channel %d\n",
				 ch.control_ch_num);
			continue;
		}

		if (channel->orig_flags & IEEE80211_CHAN_DISABLED)
			continue;

		/* assuming the chanspecs order is HT20,
		 * HT40 upper, HT40 lower, and VHT80.
		 */
		switch (ch.bw) {
		case BRCMU_CHAN_BW_160:
			channel->flags &= ~IEEE80211_CHAN_NO_160MHZ;
			break;
		case BRCMU_CHAN_BW_80:
			channel->flags &= ~IEEE80211_CHAN_NO_80MHZ;
			break;
		case BRCMU_CHAN_BW_40:
			brcmf_update_bw40_channel_flag(channel, &ch);
			break;
		default:
			wiphy_warn(wiphy, "Firmware reported unsupported bandwidth %d\n",
				   ch.bw);
			fallthrough;
		case BRCMU_CHAN_BW_20:
			/* enable the channel and disable other bandwidths
			 * for now as mentioned order assure they are enabled
			 * for subsequent chanspecs.
			 */
			channel->flags = IEEE80211_CHAN_NO_HT40 |
					 IEEE80211_CHAN_NO_80MHZ |
					 IEEE80211_CHAN_NO_160MHZ;
			ch.bw = BRCMU_CHAN_BW_20;
			cfg->d11inf.encchspec(&ch);
			chaninfo = ch.chspec;
			err = brcmf_fil_bsscfg_int_get(ifp, "per_chan_info",
						       &chaninfo);
			if (!err) {
				if (chaninfo & WL_CHAN_RADAR)
					channel->flags |=
						(IEEE80211_CHAN_RADAR |
						 IEEE80211_CHAN_NO_IR);
				if (chaninfo & WL_CHAN_PASSIVE)
					channel->flags |=
						IEEE80211_CHAN_NO_IR;
			}
		}
	}

	/* Remove disabled channels to avoid unexpected restore. */
	band = wiphy->bands[NL80211_BAND_2GHZ];
	if (band) {
		n_2g = band->n_channels;
		for (i = 0; i < n_2g;) {
			cur = &band->channels[i];
			if (cur->flags == IEEE80211_CHAN_DISABLED) {
				for (j = i; j < n_2g - 1; j++) {
					cur = &band->channels[j];
					next = &band->channels[j + 1];
					memcpy(cur, next, sizeof(*cur));
				}
				n_2g--;
			} else
				i++;
		}
		wiphy->bands[NL80211_BAND_2GHZ]->n_channels = n_2g;
	}
	band = wiphy->bands[NL80211_BAND_5GHZ];
	if (band) {
		n_5g = band->n_channels;
		for (i = 0; i < n_5g;) {
			cur = &band->channels[i];
			if (cur->flags == IEEE80211_CHAN_DISABLED) {
				for (j = i; j < n_5g - 1; j++) {
					cur = &band->channels[j];
					next = &band->channels[j + 1];
					memcpy(cur, next, sizeof(*cur));
				}
				n_5g--;
			} else
				i++;
		}
		wiphy->bands[NL80211_BAND_5GHZ]->n_channels = n_5g;
	}
	band = wiphy->bands[NL80211_BAND_6GHZ];
	if (band) {
		n_6g = band->n_channels;
		for (i = 0; i < n_6g;) {
			cur = &band->channels[i];
			if (cur->flags == IEEE80211_CHAN_DISABLED) {
				for (j = i; j < n_6g - 1; j++) {
					cur = &band->channels[j];
					next = &band->channels[j + 1];
					memcpy(cur, next, sizeof(*cur));
				}
				n_6g--;
			} else
				i++;
		}
		wiphy->bands[NL80211_BAND_6GHZ]->n_channels = n_6g;
	}

fail_pbuf:
	kfree(pbuf);
	return err;
}

static int brcmf_enable_bw40_2g(struct brcmf_cfg80211_info *cfg)
{
	struct brcmf_pub *drvr = cfg->pub;
	struct brcmf_if *ifp = brcmf_get_ifp(drvr, 0);
	struct ieee80211_supported_band *band;
	struct brcmf_fil_bwcap_le band_bwcap;
	struct brcmf_chanspec_list *list;
	u8 *pbuf;
	u32 val;
	int err;
	struct brcmu_chan ch;
	u32 num_chan;
	int i, j;

	/* verify support for bw_cap command */
	val = WLC_BAND_5G;
	err = brcmf_fil_iovar_int_get(ifp, "bw_cap", &val);

	if (!err) {
		/* only set 2G bandwidth using bw_cap command */
		band_bwcap.band = cpu_to_le32(WLC_BAND_2G);
		band_bwcap.bw_cap = cpu_to_le32(WLC_BW_CAP_40MHZ);
		err = brcmf_fil_iovar_data_set(ifp, "bw_cap", &band_bwcap,
					       sizeof(band_bwcap));
	} else {
		brcmf_dbg(INFO, "fallback to mimo_bw_cap\n");
		val = WLC_N_BW_40ALL;
		err = brcmf_fil_iovar_int_set(ifp, "mimo_bw_cap", val);
	}

	if (!err) {
		/* update channel info in 2G band */
		pbuf = kzalloc(BRCMF_DCMD_MEDLEN, GFP_KERNEL);

		if (pbuf == NULL)
			return -ENOMEM;

		ch.band = BRCMU_CHAN_BAND_2G;
		ch.bw = BRCMU_CHAN_BW_40;
		ch.sb = BRCMU_CHAN_SB_NONE;
		ch.chnum = 0;
		cfg->d11inf.encchspec(&ch);

		/* pass encoded chanspec in query */
		*(__le16 *)pbuf = cpu_to_le16(ch.chspec);

		err = brcmf_fil_iovar_data_get(ifp, "chanspecs", pbuf,
					       BRCMF_DCMD_MEDLEN);
		if (err) {
			bphy_err(drvr, "get chanspecs error (%d)\n", err);
			kfree(pbuf);
			return err;
		}

		band = cfg_to_wiphy(cfg)->bands[NL80211_BAND_2GHZ];
		list = (struct brcmf_chanspec_list *)pbuf;
		num_chan = le32_to_cpu(list->count);
		if (num_chan > BRCMF_MAX_CHANSPEC_LIST) {
			bphy_err(drvr, "Invalid count of channel Spec. (%u)\n",
				 num_chan);
			kfree(pbuf);
			return -EINVAL;
		}

		for (i = 0; i < num_chan; i++) {
			ch.chspec = (u16)le32_to_cpu(list->element[i]);
			cfg->d11inf.decchspec(&ch);
			if (WARN_ON(ch.band != BRCMU_CHAN_BAND_2G))
				continue;
			if (WARN_ON(ch.bw != BRCMU_CHAN_BW_40))
				continue;
			for (j = 0; j < band->n_channels; j++) {
				if (band->channels[j].hw_value == ch.control_ch_num)
					break;
			}
			if (WARN_ON(j == band->n_channels))
				continue;

			brcmf_update_bw40_channel_flag(&band->channels[j], &ch);
		}
		kfree(pbuf);
	}
	return err;
}

static void brcmf_get_bwcap(struct brcmf_if *ifp, u32 bw_cap[])
{
	struct brcmf_pub *drvr = ifp->drvr;
	u32 band, mimo_bwcap;
	int err;

	band = WLC_BAND_2G;
	err = brcmf_fil_iovar_int_get(ifp, "bw_cap", &band);
	if (!err) {
		bw_cap[NL80211_BAND_2GHZ] = band;
		band = WLC_BAND_5G;
		err = brcmf_fil_iovar_int_get(ifp, "bw_cap", &band);
		if (!err) {
			bw_cap[NL80211_BAND_5GHZ] = band;

			if (!brcmf_feat_is_6ghz_enabled(ifp))
				return;

			band = WLC_BAND_6G;
			err = brcmf_fil_iovar_int_get(ifp, "bw_cap", &band);
			if (!err) {
				bw_cap[NL80211_BAND_6GHZ] = band;
				return;
			}
			return;
		}
		WARN_ON(1);
		return;
	}
	brcmf_dbg(INFO, "fallback to mimo_bw_cap info\n");
	mimo_bwcap = 0;
	err = brcmf_fil_iovar_int_get(ifp, "mimo_bw_cap", &mimo_bwcap);
	if (err)
		/* assume 20MHz if firmware does not give a clue */
		mimo_bwcap = WLC_N_BW_20ALL;

	switch (mimo_bwcap) {
	case WLC_N_BW_40ALL:
		bw_cap[NL80211_BAND_2GHZ] |= WLC_BW_40MHZ_BIT;
		fallthrough;
	case WLC_N_BW_20IN2G_40IN5G:
		bw_cap[NL80211_BAND_5GHZ] |= WLC_BW_40MHZ_BIT;
		fallthrough;
	case WLC_N_BW_20ALL:
		bw_cap[NL80211_BAND_2GHZ] |= WLC_BW_20MHZ_BIT;
		bw_cap[NL80211_BAND_5GHZ] |= WLC_BW_20MHZ_BIT;
		break;
	default:
		bphy_err(drvr, "invalid mimo_bw_cap value\n");
	}
}

static void brcmf_update_ht_cap(struct ieee80211_supported_band *band,
				u32 bw_cap[2], u32 nchain)
{
	/* not allowed in 6G band */
	if (band->band == NL80211_BAND_6GHZ)
		return;

	band->ht_cap.ht_supported = true;
	if (bw_cap[band->band] & WLC_BW_40MHZ_BIT) {
		band->ht_cap.cap |= IEEE80211_HT_CAP_SGI_40;
		band->ht_cap.cap |= IEEE80211_HT_CAP_SUP_WIDTH_20_40;
	}
	band->ht_cap.cap |= IEEE80211_HT_CAP_SGI_20;
	band->ht_cap.cap |= IEEE80211_HT_CAP_DSSSCCK40;
	band->ht_cap.ampdu_factor = IEEE80211_HT_MAX_AMPDU_64K;
	band->ht_cap.ampdu_density = IEEE80211_HT_MPDU_DENSITY_16;
	memset(band->ht_cap.mcs.rx_mask, 0xff, nchain);
	band->ht_cap.mcs.tx_params = IEEE80211_HT_MCS_TX_DEFINED;
}

static __le16 brcmf_get_mcs_map(u32 nchain, enum ieee80211_vht_mcs_support supp)
{
	u16 mcs_map;
	int i;

	for (i = 0, mcs_map = 0xFFFF; i < nchain; i++)
		mcs_map = (mcs_map << 2) | supp;

	return cpu_to_le16(mcs_map);
}

static void brcmf_update_vht_cap(struct ieee80211_supported_band *band,
				 u32 bw_cap[2], u32 nchain, u32 txstreams,
				 u32 txbf_bfe_cap, u32 txbf_bfr_cap)
{
	__le16 mcs_map;

	/* not allowed in 2.4G & 6G band */
	if (band->band == NL80211_BAND_2GHZ || band->band == NL80211_BAND_6GHZ)
		return;

	band->vht_cap.vht_supported = true;
	/* 80MHz is mandatory */
	band->vht_cap.cap |= IEEE80211_VHT_CAP_SHORT_GI_80;
	if (bw_cap[band->band] & WLC_BW_160MHZ_BIT) {
		band->vht_cap.cap |= IEEE80211_VHT_CAP_SUPP_CHAN_WIDTH_160MHZ;
		band->vht_cap.cap |= IEEE80211_VHT_CAP_SHORT_GI_160;
	}
	/* all support 256-QAM */
	mcs_map = brcmf_get_mcs_map(nchain, IEEE80211_VHT_MCS_SUPPORT_0_9);
	band->vht_cap.vht_mcs.rx_mcs_map = mcs_map;
	band->vht_cap.vht_mcs.tx_mcs_map = mcs_map;

	/* Beamforming support information */
	if (txbf_bfe_cap & BRCMF_TXBF_SU_BFE_CAP)
		band->vht_cap.cap |= IEEE80211_VHT_CAP_SU_BEAMFORMEE_CAPABLE;
	if (txbf_bfe_cap & BRCMF_TXBF_MU_BFE_CAP)
		band->vht_cap.cap |= IEEE80211_VHT_CAP_MU_BEAMFORMEE_CAPABLE;
	if (txbf_bfr_cap & BRCMF_TXBF_SU_BFR_CAP)
		band->vht_cap.cap |= IEEE80211_VHT_CAP_SU_BEAMFORMER_CAPABLE;
	if (txbf_bfr_cap & BRCMF_TXBF_MU_BFR_CAP)
		band->vht_cap.cap |= IEEE80211_VHT_CAP_MU_BEAMFORMER_CAPABLE;

	if ((txbf_bfe_cap || txbf_bfr_cap) && (txstreams > 1)) {
		band->vht_cap.cap |=
			(2 << IEEE80211_VHT_CAP_BEAMFORMEE_STS_SHIFT);
		band->vht_cap.cap |= ((txstreams - 1) <<
				IEEE80211_VHT_CAP_SOUNDING_DIMENSIONS_SHIFT);
		band->vht_cap.cap |=
			IEEE80211_VHT_CAP_VHT_LINK_ADAPTATION_VHT_MRQ_MFB;
	}
}

static void brcmf_update_he_cap(struct ieee80211_supported_band *band,
				struct ieee80211_sband_iftype_data *data)
{
	int idx = 1;
	struct ieee80211_sta_he_cap *he_cap = &data->he_cap;
	struct ieee80211_he_cap_elem *he_cap_elem = &he_cap->he_cap_elem;
	struct ieee80211_he_mcs_nss_supp *he_mcs = &he_cap->he_mcs_nss_supp;
	struct ieee80211_he_6ghz_capa *he_6ghz_capa = &data->he_6ghz_capa;

	if (data == NULL) {
		brcmf_dbg(INFO, "failed to allco mem\n");
		return;
	}

	data->types_mask = BIT(NL80211_IFTYPE_STATION) | BIT(NL80211_IFTYPE_AP);
	he_cap->has_he = true;

	/* HE MAC Capabilities Information */
	he_cap_elem->mac_cap_info[0] = IEEE80211_HE_MAC_CAP0_HTC_HE |
				       IEEE80211_HE_MAC_CAP0_TWT_REQ |
				       IEEE80211_HE_MAC_CAP0_TWT_RES;

	he_cap_elem->mac_cap_info[1] = IEEE80211_HE_MAC_CAP1_TF_MAC_PAD_DUR_8US |
				       IEEE80211_HE_MAC_CAP1_TF_MAC_PAD_DUR_16US;

	he_cap_elem->mac_cap_info[2] = IEEE80211_HE_MAC_CAP2_BSR |
				       IEEE80211_HE_MAC_CAP2_BCAST_TWT;

	he_cap_elem->mac_cap_info[3] = IEEE80211_HE_MAC_CAP3_OMI_CONTROL |
				       IEEE80211_HE_MAC_CAP3_MAX_AMPDU_LEN_EXP_EXT_1 |
				       IEEE80211_HE_MAC_CAP3_FLEX_TWT_SCHED;

	he_cap_elem->mac_cap_info[4] = IEEE80211_HE_MAC_CAP4_AMSDU_IN_AMPDU;


	/* HE PHY Capabilities Information */
	he_cap_elem->phy_cap_info[0] = IEEE80211_HE_PHY_CAP0_CHANNEL_WIDTH_SET_40MHZ_IN_2G |
				       IEEE80211_HE_PHY_CAP0_CHANNEL_WIDTH_SET_40MHZ_80MHZ_IN_5G;

	he_cap_elem->phy_cap_info[1] = IEEE80211_HE_PHY_CAP1_LDPC_CODING_IN_PAYLOAD;

	he_cap_elem->phy_cap_info[2] = IEEE80211_HE_PHY_CAP2_NDP_4x_LTF_AND_3_2US |
				       IEEE80211_HE_PHY_CAP2_UL_MU_FULL_MU_MIMO |
				       IEEE80211_HE_PHY_CAP2_UL_MU_PARTIAL_MU_MIMO;

	he_cap_elem->phy_cap_info[3] = IEEE80211_HE_PHY_CAP3_DCM_MAX_CONST_TX_QPSK |
				       IEEE80211_HE_PHY_CAP3_DCM_MAX_TX_NSS_2 |
				       IEEE80211_HE_PHY_CAP3_DCM_MAX_CONST_RX_16_QAM;

	he_cap_elem->phy_cap_info[4] = IEEE80211_HE_PHY_CAP4_SU_BEAMFORMEE |
				       IEEE80211_HE_PHY_CAP4_BEAMFORMEE_MAX_STS_UNDER_80MHZ_8;

	he_cap_elem->phy_cap_info[5] = IEEE80211_HE_PHY_CAP5_NG16_SU_FEEDBACK |
				       IEEE80211_HE_PHY_CAP5_NG16_MU_FEEDBACK;

	he_cap_elem->phy_cap_info[6] = IEEE80211_HE_PHY_CAP6_CODEBOOK_SIZE_42_SU |
				       IEEE80211_HE_PHY_CAP6_CODEBOOK_SIZE_75_MU |
				       IEEE80211_HE_PHY_CAP6_TRIG_SU_BEAMFORMING_FB |
				       IEEE80211_HE_PHY_CAP6_TRIG_MU_BEAMFORMING_PARTIAL_BW_FB |
				       IEEE80211_HE_PHY_CAP6_TRIG_CQI_FB |
				       IEEE80211_HE_PHY_CAP6_PARTIAL_BW_EXT_RANGE |
				       IEEE80211_HE_PHY_CAP6_PPE_THRESHOLD_PRESENT;

	he_cap_elem->phy_cap_info[7] = IEEE80211_HE_PHY_CAP7_HE_SU_MU_PPDU_4XLTF_AND_08_US_GI |
				       IEEE80211_HE_PHY_CAP7_MAX_NC_1;

	he_cap_elem->phy_cap_info[8] = IEEE80211_HE_PHY_CAP8_HE_ER_SU_PPDU_4XLTF_AND_08_US_GI |
				       IEEE80211_HE_PHY_CAP8_20MHZ_IN_40MHZ_HE_PPDU_IN_2G;

	he_cap_elem->phy_cap_info[9] = IEEE80211_HE_PHY_CAP9_RX_1024_QAM_LESS_THAN_242_TONE_RU |
				       IEEE80211_HE_PHY_CAP9_RX_FULL_BW_SU_USING_MU_WITH_COMP_SIGB |
				       IEEE80211_HE_PHY_CAP9_RX_FULL_BW_SU_USING_MU_WITH_NON_COMP_SIGB;

	/* HE Supported MCS and NSS Set */
	he_mcs->rx_mcs_80 = cpu_to_le16(0xfffa);
	he_mcs->tx_mcs_80 = cpu_to_le16(0xfffa);
	/* HE 6 GHz band capabilities */
	if (band->band == NL80211_BAND_6GHZ) {
		u16 capa = 0;

		capa = FIELD_PREP(IEEE80211_HE_6GHZ_CAP_MIN_MPDU_START,
				   IEEE80211_HT_MPDU_DENSITY_8) |
			FIELD_PREP(IEEE80211_HE_6GHZ_CAP_MAX_AMPDU_LEN_EXP,
				   IEEE80211_VHT_MAX_AMPDU_1024K) |
			FIELD_PREP(IEEE80211_HE_6GHZ_CAP_MAX_MPDU_LEN,
				   IEEE80211_VHT_CAP_MAX_MPDU_LENGTH_11454);
		he_6ghz_capa->capa = cpu_to_le16(capa);
	}
	band->n_iftype_data = idx;
	band->iftype_data = data;
}

static int brcmf_setup_wiphybands(struct brcmf_cfg80211_info *cfg)
{
	struct brcmf_pub *drvr = cfg->pub;
	struct brcmf_if *ifp = brcmf_get_ifp(drvr, 0);
	struct wiphy *wiphy = cfg_to_wiphy(cfg);
	u32 nmode = 0;
	u32 vhtmode = 0;
	u32 bw_cap[4] = { WLC_BW_20MHZ_BIT,  /* 2GHz  */
			  WLC_BW_20MHZ_BIT,  /* 5GHz  */
			  0,                 /* 60GHz */
			  0 };		     /* 6GHz  */
	u32 rxchain;
	u32 nchain;
	int err;
	s32 i;
	struct ieee80211_supported_band *band;
	u32 txstreams = 0;
	u32 txbf_bfe_cap = 0;
	u32 txbf_bfr_cap = 0;
	u32 he[2] = {0, 0};

	(void)brcmf_fil_iovar_int_get(ifp, "vhtmode", &vhtmode);
	err = brcmf_fil_iovar_int_get(ifp, "nmode", &nmode);
	if (err) {
		bphy_err(drvr, "nmode error (%d)\n", err);
	} else {
		brcmf_get_bwcap(ifp, bw_cap);
	}
	(void)brcmf_fil_iovar_data_get(ifp, "he", he, sizeof(he));

	brcmf_dbg(INFO, "nmode=%d, vhtmode=%d, he=%d, bw_cap=(%d, %d, %d)\n",
		  nmode, vhtmode, he[0], bw_cap[NL80211_BAND_2GHZ],
		  bw_cap[NL80211_BAND_5GHZ], bw_cap[NL80211_BAND_6GHZ]);

	err = brcmf_fil_iovar_int_get(ifp, "rxchain", &rxchain);
	if (err) {
		/* rxchain unsupported by firmware of older chips */
		if (err == -EBADE)
			bphy_info_once(drvr, "rxchain unsupported\n");
		else
			bphy_err(drvr, "rxchain error (%d)\n", err);

		nchain = 1;
	} else {
		for (nchain = 0; rxchain; nchain++)
			rxchain = rxchain & (rxchain - 1);
	}
	brcmf_dbg(INFO, "nchain=%d\n", nchain);

	err = brcmf_construct_chaninfo(cfg, bw_cap);
	if (err) {
		bphy_err(drvr, "brcmf_construct_chaninfo failed (%d)\n", err);
		return err;
	}

	if (vhtmode) {
		(void)brcmf_fil_iovar_int_get(ifp, "txstreams", &txstreams);
		(void)brcmf_fil_iovar_int_get(ifp, "txbf_bfe_cap",
					      &txbf_bfe_cap);
		(void)brcmf_fil_iovar_int_get(ifp, "txbf_bfr_cap",
					      &txbf_bfr_cap);
	}

	for (i = 0; i < ARRAY_SIZE(wiphy->bands); i++) {
		band = wiphy->bands[i];
		if (band == NULL)
			continue;

		if ((band->band == NL80211_BAND_6GHZ) &&
		    !brcmf_feat_is_6ghz_enabled(ifp))
			continue;

		if (nmode)
			brcmf_update_ht_cap(band, bw_cap, nchain);
		if (vhtmode)
			brcmf_update_vht_cap(band, bw_cap, nchain, txstreams,
					     txbf_bfe_cap, txbf_bfr_cap);
		if (he[0])
			brcmf_update_he_cap(band, &sdata[band->band]);
	}

	return 0;
}

static const struct ieee80211_txrx_stypes
brcmf_txrx_stypes[NUM_NL80211_IFTYPES] = {
	[NL80211_IFTYPE_STATION] = {
		.tx = 0xffff,
		.rx = BIT(IEEE80211_STYPE_ACTION >> 4) |
		      BIT(IEEE80211_STYPE_AUTH >> 4) |
		      BIT(IEEE80211_STYPE_PROBE_REQ >> 4)
	},
	[NL80211_IFTYPE_P2P_CLIENT] = {
		.tx = 0xffff,
		.rx = BIT(IEEE80211_STYPE_ACTION >> 4) |
		      BIT(IEEE80211_STYPE_PROBE_REQ >> 4)
	},
	[NL80211_IFTYPE_P2P_GO] = {
		.tx = 0xffff,
		.rx = BIT(IEEE80211_STYPE_ASSOC_REQ >> 4) |
		      BIT(IEEE80211_STYPE_REASSOC_REQ >> 4) |
		      BIT(IEEE80211_STYPE_PROBE_REQ >> 4) |
		      BIT(IEEE80211_STYPE_DISASSOC >> 4) |
		      BIT(IEEE80211_STYPE_AUTH >> 4) |
		      BIT(IEEE80211_STYPE_DEAUTH >> 4) |
		      BIT(IEEE80211_STYPE_ACTION >> 4)
	},
	[NL80211_IFTYPE_P2P_DEVICE] = {
		.tx = 0xffff,
		.rx = BIT(IEEE80211_STYPE_ACTION >> 4) |
		      BIT(IEEE80211_STYPE_PROBE_REQ >> 4)
	},
	[NL80211_IFTYPE_AP] = {
		.tx = 0xffff,
		.rx = BIT(IEEE80211_STYPE_ASSOC_REQ >> 4) |
		      BIT(IEEE80211_STYPE_REASSOC_REQ >> 4) |
		      BIT(IEEE80211_STYPE_PROBE_REQ >> 4) |
		      BIT(IEEE80211_STYPE_DISASSOC >> 4) |
		      BIT(IEEE80211_STYPE_AUTH >> 4) |
		      BIT(IEEE80211_STYPE_DEAUTH >> 4) |
		      BIT(IEEE80211_STYPE_ACTION >> 4)
	}
};

/**
 * brcmf_setup_ifmodes() - determine interface modes and combinations.
 *
 * @wiphy: wiphy object.
 * @ifp: interface object needed for feat module api.
 *
 * The interface modes and combinations are determined dynamically here
 * based on firmware functionality.
 *
 * no p2p and no mbss:
 *
 *	#STA <= 1, #AP <= 1, channels = 1, 2 total
 *
 * no p2p and mbss:
 *
 *	#STA <= 1, #AP <= 1, channels = 1, 2 total
 *	#AP <= 4, matching BI, channels = 1, 4 total
 *
 * no p2p and rsdb:
 *	#STA <= 1, #AP <= 2, channels = 2, 4 total
 *
 * p2p, no mchan, and mbss:
 *
 *	#STA <= 1, #P2P-DEV <= 1, #{P2P-CL, P2P-GO} <= 1, channels = 1, 3 total
 *	#STA <= 1, #P2P-DEV <= 1, #AP <= 1, #P2P-CL <= 1, channels = 1, 4 total
 *	#AP <= 4, matching BI, channels = 1, 4 total
 *
 * p2p, mchan, and mbss:
 *
 *	#STA <= 2, #P2P-DEV <= 1, #{P2P-CL, P2P-GO} <= 1, channels = 2, 3 total
 *	#STA <= 1, #P2P-DEV <= 1, #AP <= 1, #P2P-CL <= 1, channels = 1, 4 total
 *	#AP <= 4, matching BI, channels = 1, 4 total
 *
 * p2p, rsdb, and no mbss:
 *	#STA <= 1, #P2P-DEV <= 1, #{P2P-CL, P2P-GO} <= 2, AP <= 2,
 *	 channels = 2, 4 total
 */
static int brcmf_setup_ifmodes(struct wiphy *wiphy, struct brcmf_if *ifp)
{
	struct ieee80211_iface_combination *combo = NULL;
	struct ieee80211_iface_limit *c0_limits = NULL;
	struct ieee80211_iface_limit *p2p_limits = NULL;
	struct ieee80211_iface_limit *mbss_limits = NULL;
	bool mon_flag, mbss, p2p, rsdb, mchan;
	int i, c, n_combos, n_limits;

	mon_flag = brcmf_feat_is_enabled(ifp, BRCMF_FEAT_MONITOR_FLAG);
	mbss = brcmf_feat_is_enabled(ifp, BRCMF_FEAT_MBSS);
	p2p = brcmf_feat_is_enabled(ifp, BRCMF_FEAT_P2P);
	rsdb = brcmf_feat_is_enabled(ifp, BRCMF_FEAT_RSDB);
	mchan = brcmf_feat_is_enabled(ifp, BRCMF_FEAT_MCHAN);

	n_combos = 1 + !!(p2p && !rsdb) + !!mbss;
	combo = kcalloc(n_combos, sizeof(*combo), GFP_KERNEL);
	if (!combo)
		goto err;

	wiphy->interface_modes = BIT(NL80211_IFTYPE_STATION) |
				 BIT(NL80211_IFTYPE_ADHOC) |
				 BIT(NL80211_IFTYPE_AP);
	if (mon_flag)
		wiphy->interface_modes |= BIT(NL80211_IFTYPE_MONITOR);
	if (p2p)
		wiphy->interface_modes |= BIT(NL80211_IFTYPE_P2P_CLIENT) |
					  BIT(NL80211_IFTYPE_P2P_GO) |
					  BIT(NL80211_IFTYPE_P2P_DEVICE);

	c = 0;
	i = 0;
	n_limits = 1 + mon_flag + (p2p ? 2 : 0) + (rsdb || !p2p);
	c0_limits = kcalloc(n_limits, sizeof(*c0_limits), GFP_KERNEL);
	if (!c0_limits)
		goto err;

	combo[c].num_different_channels = 1 + (rsdb || (p2p && mchan));
	c0_limits[i].max = 1 + (p2p && mchan);
	c0_limits[i++].types = BIT(NL80211_IFTYPE_STATION);
	if (mon_flag) {
		c0_limits[i].max = 1;
		c0_limits[i++].types = BIT(NL80211_IFTYPE_MONITOR);
	}
	if (p2p) {
		c0_limits[i].max = 1;
		c0_limits[i++].types = BIT(NL80211_IFTYPE_P2P_DEVICE);
		c0_limits[i].max = 1 + rsdb;
		c0_limits[i++].types = BIT(NL80211_IFTYPE_P2P_CLIENT) |
				       BIT(NL80211_IFTYPE_P2P_GO);
	}
	if (p2p && rsdb) {
		c0_limits[i].max = 2;
		c0_limits[i++].types = BIT(NL80211_IFTYPE_AP);
		combo[c].max_interfaces = 4;
	} else if (p2p) {
		combo[c].max_interfaces = i;
	} else if (rsdb) {
		c0_limits[i].max = 2;
		c0_limits[i++].types = BIT(NL80211_IFTYPE_AP);
		combo[c].max_interfaces = 3;
	} else {
		c0_limits[i].max = 1;
		c0_limits[i++].types = BIT(NL80211_IFTYPE_AP);
		combo[c].max_interfaces = i;
	}
	combo[c].n_limits = i;
	combo[c].limits = c0_limits;

	if (p2p && !rsdb) {
		c++;
		i = 0;
		p2p_limits = kcalloc(4, sizeof(*p2p_limits), GFP_KERNEL);
		if (!p2p_limits)
			goto err;
		p2p_limits[i].max = 1;
		p2p_limits[i++].types = BIT(NL80211_IFTYPE_STATION);
		p2p_limits[i].max = 1;
		p2p_limits[i++].types = BIT(NL80211_IFTYPE_AP);
		p2p_limits[i].max = 1;
		p2p_limits[i++].types = BIT(NL80211_IFTYPE_P2P_CLIENT);
		p2p_limits[i].max = 1;
		p2p_limits[i++].types = BIT(NL80211_IFTYPE_P2P_DEVICE);
		combo[c].num_different_channels = 1;
		combo[c].max_interfaces = i;
		combo[c].n_limits = i;
		combo[c].limits = p2p_limits;
	}

	if (mbss) {
		c++;
		i = 0;
		n_limits = 1 + mon_flag;
		mbss_limits = kcalloc(n_limits, sizeof(*mbss_limits),
				      GFP_KERNEL);
		if (!mbss_limits)
			goto err;
		mbss_limits[i].max = 4;
		mbss_limits[i++].types = BIT(NL80211_IFTYPE_AP);
		if (mon_flag) {
			mbss_limits[i].max = 1;
			mbss_limits[i++].types = BIT(NL80211_IFTYPE_MONITOR);
		}
		combo[c].beacon_int_infra_match = true;
		combo[c].num_different_channels = 1;
		combo[c].max_interfaces = 4 + mon_flag;
		combo[c].n_limits = i;
		combo[c].limits = mbss_limits;
	}

	wiphy->n_iface_combinations = n_combos;
	wiphy->iface_combinations = combo;
	return 0;

err:
	kfree(c0_limits);
	kfree(p2p_limits);
	kfree(mbss_limits);
	kfree(combo);
	return -ENOMEM;
}

#ifdef CONFIG_PM
static const struct wiphy_wowlan_support brcmf_wowlan_support = {
	.flags = WIPHY_WOWLAN_MAGIC_PKT | WIPHY_WOWLAN_DISCONNECT,
	.n_patterns = BRCMF_WOWL_MAXPATTERNS,
	.pattern_max_len = BRCMF_WOWL_MAXPATTERNSIZE,
	.pattern_min_len = 1,
	.max_pkt_offset = 1500,
};
#endif

static void brcmf_wiphy_wowl_params(struct wiphy *wiphy, struct brcmf_if *ifp)
{
#ifdef CONFIG_PM
	struct brcmf_cfg80211_info *cfg = wiphy_to_cfg(wiphy);
	struct brcmf_pub *drvr = cfg->pub;
	struct wiphy_wowlan_support *wowl;
	struct cfg80211_wowlan *brcmf_wowlan_config = NULL;

	wowl = kmemdup(&brcmf_wowlan_support, sizeof(brcmf_wowlan_support),
		       GFP_KERNEL);
	if (!wowl) {
		bphy_err(drvr, "only support basic wowlan features\n");
		wiphy->wowlan = &brcmf_wowlan_support;
		return;
	}

	if (brcmf_feat_is_enabled(ifp, BRCMF_FEAT_PNO)) {
		if (brcmf_feat_is_enabled(ifp, BRCMF_FEAT_WOWL_ND)) {
			wowl->flags |= WIPHY_WOWLAN_NET_DETECT;
			wowl->max_nd_match_sets = BRCMF_PNO_MAX_PFN_COUNT;
			init_waitqueue_head(&cfg->wowl.nd_data_wait);
		}
	}
	if (brcmf_feat_is_enabled(ifp, BRCMF_FEAT_WOWL_GTK)) {
		wowl->flags |= WIPHY_WOWLAN_SUPPORTS_GTK_REKEY;
		wowl->flags |= WIPHY_WOWLAN_GTK_REKEY_FAILURE;
	}

	wiphy->wowlan = wowl;

	/* wowlan_config structure report for kernels */
	brcmf_wowlan_config = kzalloc(sizeof(*brcmf_wowlan_config),
				      GFP_KERNEL);
	if (brcmf_wowlan_config) {
		brcmf_wowlan_config->any = false;
		brcmf_wowlan_config->disconnect = true;
		brcmf_wowlan_config->eap_identity_req = true;
		brcmf_wowlan_config->four_way_handshake = true;
		brcmf_wowlan_config->rfkill_release = false;
		brcmf_wowlan_config->patterns = NULL;
		brcmf_wowlan_config->n_patterns = 0;
		brcmf_wowlan_config->tcp = NULL;
		if (brcmf_feat_is_enabled(ifp, BRCMF_FEAT_WOWL_GTK))
			brcmf_wowlan_config->gtk_rekey_failure = true;
		else
			brcmf_wowlan_config->gtk_rekey_failure = false;
	} else {
		brcmf_err("Can not allocate memory for brcm_wowlan_config\n");
	}
	wiphy->wowlan_config = brcmf_wowlan_config;
#endif
}

static int brcmf_setup_wiphy(struct wiphy *wiphy, struct brcmf_if *ifp)
{
	struct brcmf_pub *drvr = ifp->drvr;
	struct brcmf_cfg80211_info *cfg = wiphy_to_cfg(wiphy);
	const struct ieee80211_iface_combination *combo;
	struct ieee80211_supported_band *band;
	u16 max_interfaces = 0;
	bool gscan;
	__le32 bandlist[4];
	u32 n_bands;
	int err, i;

	wiphy->max_scan_ssids = WL_NUM_SCAN_MAX;
	wiphy->max_scan_ie_len = BRCMF_SCAN_IE_LEN_MAX;
	wiphy->max_num_pmkids = BRCMF_MAXPMKID;

	err = brcmf_setup_ifmodes(wiphy, ifp);
	if (err)
		return err;

	for (i = 0, combo = wiphy->iface_combinations;
	     i < wiphy->n_iface_combinations; i++, combo++) {
		max_interfaces = max(max_interfaces, combo->max_interfaces);
	}

	for (i = 0; i < max_interfaces && i < ARRAY_SIZE(drvr->addresses);
	     i++) {
		u8 *addr = drvr->addresses[i].addr;

		memcpy(addr, drvr->mac, ETH_ALEN);
		if (i) {
			addr[0] |= BIT(1);
			addr[ETH_ALEN - 1] ^= i;
		}
	}
	wiphy->addresses = drvr->addresses;
	wiphy->n_addresses = i;

	wiphy->signal_type = CFG80211_SIGNAL_TYPE_MBM;
	wiphy->cipher_suites = brcmf_cipher_suites;
	wiphy->n_cipher_suites = ARRAY_SIZE(brcmf_cipher_suites);
	if (!brcmf_feat_is_enabled(ifp, BRCMF_FEAT_MFP))
		wiphy->n_cipher_suites -= 4;
	wiphy->bss_select_support = BIT(NL80211_BSS_SELECT_ATTR_RSSI) |
				    BIT(NL80211_BSS_SELECT_ATTR_BAND_PREF) |
				    BIT(NL80211_BSS_SELECT_ATTR_RSSI_ADJUST);

	wiphy->flags |= WIPHY_FLAG_NETNS_OK |
			WIPHY_FLAG_PS_ON_BY_DEFAULT |
			WIPHY_FLAG_HAVE_AP_SME |
			WIPHY_FLAG_OFFCHAN_TX |
			WIPHY_FLAG_HAS_REMAIN_ON_CHANNEL;
	if (brcmf_feat_is_enabled(ifp, BRCMF_FEAT_TDLS))
		wiphy->flags |= WIPHY_FLAG_SUPPORTS_TDLS;
	if (!ifp->drvr->settings->roamoff)
		wiphy->flags |= WIPHY_FLAG_SUPPORTS_FW_ROAM;
	if (brcmf_feat_is_enabled(ifp, BRCMF_FEAT_FWSUP)) {
		wiphy_ext_feature_set(wiphy,
				      NL80211_EXT_FEATURE_4WAY_HANDSHAKE_STA_PSK);
		wiphy_ext_feature_set(wiphy,
				      NL80211_EXT_FEATURE_4WAY_HANDSHAKE_STA_1X);
		if (brcmf_feat_is_enabled(ifp, BRCMF_FEAT_SAE))
			wiphy_ext_feature_set(wiphy,
					      NL80211_EXT_FEATURE_SAE_OFFLOAD);
	}
	if (brcmf_feat_is_enabled(ifp, BRCMF_FEAT_FWAUTH)) {
		wiphy_ext_feature_set(wiphy,
				      NL80211_EXT_FEATURE_4WAY_HANDSHAKE_AP_PSK);
		if (brcmf_feat_is_enabled(ifp, BRCMF_FEAT_SAE))
			wiphy_ext_feature_set(wiphy,
					      NL80211_EXT_FEATURE_SAE_OFFLOAD_AP);
	}
	if (brcmf_feat_is_enabled(ifp, BRCMF_FEAT_SAE_EXT)) {
		wiphy->features |= NL80211_FEATURE_SAE;
		wiphy_ext_feature_set(wiphy,
				      NL80211_EXT_FEATURE_AP_PMKSA_CACHING);
	}
	if (brcmf_feat_is_enabled(ifp, BRCMF_FEAT_FBT) ||
	    brcmf_feat_is_enabled(ifp, BRCMF_FEAT_OKC))
		wiphy_ext_feature_set(wiphy,
					NL80211_EXT_FEATURE_ROAM_OFFLOAD);
	wiphy_ext_feature_set(wiphy, NL80211_EXT_FEATURE_CQM_RSSI_LIST);

	wiphy->mgmt_stypes = brcmf_txrx_stypes;
	wiphy->max_remain_on_channel_duration = 5000;
	if (brcmf_feat_is_enabled(ifp, BRCMF_FEAT_PNO)) {
		gscan = brcmf_feat_is_enabled(ifp, BRCMF_FEAT_GSCAN);
		brcmf_pno_wiphy_params(wiphy, gscan);
	}
	/* vendor commands/events support */
	wiphy->vendor_commands = brcmf_vendor_cmds;
	wiphy->n_vendor_commands = get_brcmf_num_vndr_cmds();
	wiphy->vendor_events = brcmf_vendor_events;
	wiphy->n_vendor_events = BRCMF_VNDR_EVTS_LAST;
	brcmf_fweh_register(cfg->pub, BRCMF_E_PHY_TEMP,
			    brcmf_wiphy_phy_temp_evt_handler);

	brcmf_wiphy_wowl_params(wiphy, ifp);
	err = brcmf_fil_cmd_data_get(ifp, BRCMF_C_GET_BANDLIST, &bandlist,
				     sizeof(bandlist));
	if (err) {
		bphy_err(drvr, "could not obtain band info: err=%d\n", err);
		return err;
	}
	/* first entry in bandlist is number of bands */
	n_bands = le32_to_cpu(bandlist[0]);
	for (i = 1; i <= n_bands && i < ARRAY_SIZE(bandlist); i++) {
		if (bandlist[i] == cpu_to_le32(WLC_BAND_2G)) {
			band = kmemdup(&__wl_band_2ghz, sizeof(__wl_band_2ghz),
				       GFP_KERNEL);
			if (!band)
				return -ENOMEM;

			band->channels = kmemdup(&__wl_2ghz_channels,
						 sizeof(__wl_2ghz_channels),
						 GFP_KERNEL);
			if (!band->channels) {
				kfree(band);
				return -ENOMEM;
			}

			band->n_channels = ARRAY_SIZE(__wl_2ghz_channels);
			wiphy->bands[NL80211_BAND_2GHZ] = band;
		}
		if (bandlist[i] == cpu_to_le32(WLC_BAND_5G)) {
			band = kmemdup(&__wl_band_5ghz, sizeof(__wl_band_5ghz),
				       GFP_KERNEL);
			if (!band)
				return -ENOMEM;

			band->channels = kmemdup(&__wl_5ghz_channels,
						 sizeof(__wl_5ghz_channels),
						 GFP_KERNEL);
			if (!band->channels) {
				kfree(band);
				return -ENOMEM;
			}

			band->n_channels = ARRAY_SIZE(__wl_5ghz_channels);
			wiphy->bands[NL80211_BAND_5GHZ] = band;
		}
		if (bandlist[i] == cpu_to_le32(WLC_BAND_6G) &&
		    brcmf_feat_is_6ghz_enabled(ifp)) {
			band = kmemdup(&__wl_band_6ghz, sizeof(__wl_band_6ghz),
					   GFP_KERNEL);
			if (!band)
				return -ENOMEM;

			band->channels = kmemdup(&__wl_6ghz_channels,
						 sizeof(__wl_6ghz_channels),
						 GFP_KERNEL);
			if (!band->channels) {
				kfree(band);
				return -ENOMEM;
			}

			band->n_channels = ARRAY_SIZE(__wl_6ghz_channels);
			wiphy->bands[NL80211_BAND_6GHZ] = band;
		}
	}

	if (wiphy->bands[NL80211_BAND_5GHZ] &&
	    brcmf_feat_is_enabled(ifp, BRCMF_FEAT_DOT11H))
		wiphy_ext_feature_set(wiphy,
				      NL80211_EXT_FEATURE_DFS_OFFLOAD);

	wiphy_ext_feature_set(wiphy, NL80211_EXT_FEATURE_CQM_RSSI_LIST);

	wiphy_read_of_freq_limits(wiphy);
	return 0;
}

static s32 brcmf_config_dongle(struct brcmf_cfg80211_info *cfg)
{
	struct brcmf_pub *drvr = cfg->pub;
	struct net_device *ndev;
	struct wireless_dev *wdev;
	struct brcmf_if *ifp;
	s32 power_mode;
	s32 eap_restrict;
	s32 err = 0;

	if (cfg->dongle_up)
		return err;

	ndev = cfg_to_ndev(cfg);
	wdev = ndev->ieee80211_ptr;
	ifp = netdev_priv(ndev);

	/* make sure RF is ready for work */
	brcmf_fil_cmd_int_set(ifp, BRCMF_C_UP, 0);

	brcmf_dongle_scantime(ifp);

	power_mode = cfg->pwr_save ? ifp->drvr->settings->default_pm : PM_OFF;
	err = brcmf_fil_cmd_int_set(ifp, BRCMF_C_SET_PM, power_mode);
	if (err)
		goto default_conf_out;
	brcmf_dbg(INFO, "power save set to %s\n",
		  (power_mode ? "enabled" : "disabled"));

	err = brcmf_dongle_roam(ifp);
	if (err)
		goto default_conf_out;

	eap_restrict = ifp->drvr->settings->eap_restrict;
	if (eap_restrict) {
		err = brcmf_fil_iovar_int_set(ifp, "eap_restrict",
					      eap_restrict);
		if (err)
			brcmf_info("eap_restrict error (%d)\n", err);
	}
	err = brcmf_cfg80211_change_iface(wdev->wiphy, ndev, wdev->iftype,
					  NULL);
	if (err)
		goto default_conf_out;

	brcmf_configure_arp_nd_offload(ifp, true);

	err = brcmf_fil_cmd_int_set(ifp, BRCMF_C_SET_FAKEFRAG, 1);
	if (err) {
		bphy_err(drvr, "failed to set frameburst mode\n");
		goto default_conf_out;
	}

	cfg->dongle_up = true;
default_conf_out:

	return err;

}

static s32 __brcmf_cfg80211_up(struct brcmf_if *ifp)
{
	set_bit(BRCMF_VIF_STATUS_READY, &ifp->vif->sme_state);

	return brcmf_config_dongle(ifp->drvr->config);
}

static s32 __brcmf_cfg80211_down(struct brcmf_if *ifp)
{
	struct brcmf_cfg80211_info *cfg = ifp->drvr->config;

	/*
	 * While going down, if associated with AP disassociate
	 * from AP to save power
	 */
	if (check_vif_up(ifp->vif)) {
		brcmf_link_down(ifp->vif, WLAN_REASON_UNSPECIFIED, true);

		/* Make sure WPA_Supplicant receives all the event
		   generated due to DISASSOC call to the fw to keep
		   the state fw and WPA_Supplicant state consistent
		 */
		brcmf_delay(500);
		cfg->dongle_up = false;
	}

	brcmf_abort_scanning(cfg);
	clear_bit(BRCMF_VIF_STATUS_READY, &ifp->vif->sme_state);

	return 0;
}

s32 brcmf_cfg80211_up(struct net_device *ndev)
{
	struct brcmf_if *ifp = netdev_priv(ndev);
	struct brcmf_cfg80211_info *cfg = ifp->drvr->config;
	s32 err = 0;

	mutex_lock(&cfg->usr_sync);
	err = __brcmf_cfg80211_up(ifp);
	mutex_unlock(&cfg->usr_sync);

	return err;
}

s32 brcmf_cfg80211_down(struct net_device *ndev)
{
	struct brcmf_if *ifp = netdev_priv(ndev);
	struct brcmf_cfg80211_info *cfg = ifp->drvr->config;
	s32 err = 0;

	mutex_lock(&cfg->usr_sync);
	err = __brcmf_cfg80211_down(ifp);
	mutex_unlock(&cfg->usr_sync);

	return err;
}

enum nl80211_iftype brcmf_cfg80211_get_iftype(struct brcmf_if *ifp)
{
	struct wireless_dev *wdev = &ifp->vif->wdev;

	return wdev->iftype;
}

bool brcmf_get_vif_state_any(struct brcmf_cfg80211_info *cfg,
			     unsigned long state)
{
	struct brcmf_cfg80211_vif *vif;

	list_for_each_entry(vif, &cfg->vif_list, list) {
		if (test_bit(state, &vif->sme_state))
			return true;
	}
	return false;
}

static inline bool vif_event_equals(struct brcmf_cfg80211_vif_event *event,
				    u8 action)
{
	u8 evt_action;

	spin_lock(&event->vif_event_lock);
	evt_action = event->action;
	spin_unlock(&event->vif_event_lock);
	return evt_action == action;
}

void brcmf_cfg80211_arm_vif_event(struct brcmf_cfg80211_info *cfg,
				  struct brcmf_cfg80211_vif *vif)
{
	struct brcmf_cfg80211_vif_event *event = &cfg->vif_event;

	spin_lock(&event->vif_event_lock);
	event->vif = vif;
	event->action = 0;
	spin_unlock(&event->vif_event_lock);
}

bool brcmf_cfg80211_vif_event_armed(struct brcmf_cfg80211_info *cfg)
{
	struct brcmf_cfg80211_vif_event *event = &cfg->vif_event;
	bool armed;

	spin_lock(&event->vif_event_lock);
	armed = event->vif != NULL;
	spin_unlock(&event->vif_event_lock);

	return armed;
}

int brcmf_cfg80211_wait_vif_event(struct brcmf_cfg80211_info *cfg,
				  u8 action, ulong timeout)
{
	struct brcmf_cfg80211_vif_event *event = &cfg->vif_event;

	return wait_event_timeout(event->vif_wq,
				  vif_event_equals(event, action), timeout);
}

static s32 brcmf_translate_country_code(struct brcmf_pub *drvr, char alpha2[2],
					struct brcmf_fil_country_le *ccreq)
{
	struct brcmfmac_pd_cc *country_codes;
	struct brcmfmac_pd_cc_entry *cc;
	s32 found_index;
	int i;

	country_codes = drvr->settings->country_codes;
	if (!country_codes) {
		brcmf_dbg(TRACE, "No country codes configured for device\n");
		return -EINVAL;
	}

	if ((alpha2[0] == ccreq->country_abbrev[0]) &&
	    (alpha2[1] == ccreq->country_abbrev[1])) {
		brcmf_dbg(TRACE, "Country code already set\n");
		return -EAGAIN;
	}

	found_index = -1;
	for (i = 0; i < country_codes->table_size; i++) {
		cc = &country_codes->table[i];
		if ((cc->iso3166[0] == '\0') && (found_index == -1))
			found_index = i;
		if ((cc->iso3166[0] == alpha2[0]) &&
		    (cc->iso3166[1] == alpha2[1])) {
			found_index = i;
			break;
		}
	}
	if (found_index == -1) {
		brcmf_dbg(TRACE, "No country code match found\n");
		return -EINVAL;
	}
	memset(ccreq, 0, sizeof(*ccreq));
	ccreq->rev = cpu_to_le32(country_codes->table[found_index].rev);
	memcpy(ccreq->ccode, country_codes->table[found_index].cc,
	       BRCMF_COUNTRY_BUF_SZ);
	ccreq->country_abbrev[0] = alpha2[0];
	ccreq->country_abbrev[1] = alpha2[1];
	ccreq->country_abbrev[2] = 0;

	return 0;
}

static int
brcmf_parse_dump_obss(char *buf, struct brcmf_dump_survey *survey)
{
	int i;
	char *token;
	char delim[] = "\n ";
	unsigned long val;
	int err = 0;

	token = strsep(&buf, delim);
	while (token) {
		if (!strcmp(token, "OBSS")) {
			for (i = 0; i < OBSS_TOKEN_IDX; i++)
				token = strsep(&buf, delim);
			err = kstrtoul(token, 10, &val);
			survey->obss = val;
		}

		if (!strcmp(token, "IBSS")) {
			for (i = 0; i < IBSS_TOKEN_IDX; i++)
				token = strsep(&buf, delim);
			err = kstrtoul(token, 10, &val);
			survey->ibss = val;
		}

		if (!strcmp(token, "TXDur")) {
			for (i = 0; i < TX_TOKEN_IDX; i++)
				token = strsep(&buf, delim);
			err = kstrtoul(token, 10, &val);
			survey->tx = val;
		}

		if (!strcmp(token, "Category")) {
			for (i = 0; i < CTG_TOKEN_IDX; i++)
				token = strsep(&buf, delim);
			err = kstrtoul(token, 10, &val);
			survey->no_ctg = val;
		}

		if (!strcmp(token, "Packet")) {
			for (i = 0; i < PKT_TOKEN_IDX; i++)
				token = strsep(&buf, delim);
			err = kstrtoul(token, 10, &val);
			survey->no_pckt = val;
		}

		if (!strcmp(token, "Opp(time):")) {
			for (i = 0; i < IDLE_TOKEN_IDX; i++)
				token = strsep(&buf, delim);
			err = kstrtoul(token, 10, &val);
			survey->idle = val;
		}

		token = strsep(&buf, delim);

		if (err)
			return err;
	}

	return 0;
}

static int
brcmf_dump_obss(struct brcmf_if *ifp, struct cca_msrmnt_query req,
		struct brcmf_dump_survey *survey)
{
	struct cca_stats_n_flags *results;
	char *buf;
	int err;

	buf = kzalloc(sizeof(char) * BRCMF_DCMD_MEDLEN, GFP_KERNEL);
	if (!buf)
		return -ENOMEM;

	memcpy(buf, &req, sizeof(struct cca_msrmnt_query));
	err = brcmf_fil_iovar_data_get(ifp, "dump_obss",
				       buf, BRCMF_DCMD_MEDLEN);
	if (err) {
		brcmf_err("dump_obss error (%d)\n", err);
		err = -EINVAL;
		goto exit;
	}
	results = (struct cca_stats_n_flags *)(buf);

	if (req.msrmnt_query)
		brcmf_parse_dump_obss(results->buf, survey);

exit:
	kfree(buf);
	return err;
}

static s32
cfg80211_set_channel(struct wiphy *wiphy, struct net_device *dev,
		     struct ieee80211_channel *chan,
		     enum nl80211_channel_type channel_type)
{
	u16 chspec = 0;
	int err = 0;
	struct brcmf_cfg80211_info *cfg = wiphy_to_cfg(wiphy);
	struct brcmf_if *ifp = netdev_priv(cfg_to_ndev(cfg));

	/* set_channel */
	chspec = channel_to_chanspec(&cfg->d11inf, chan);
	if (chspec != INVCHANSPEC) {
		err = brcmf_fil_iovar_int_set(ifp, "chanspec", chspec);
		if (err)
			err = -EINVAL;
	} else {
		brcmf_err("failed to convert host chanspec to fw chanspec\n");
		err = -EINVAL;
	}

	return err;
}

static int
brcmf_cfg80211_dump_survey(struct wiphy *wiphy, struct net_device *ndev,
			   int idx, struct survey_info *info)
{
	struct brcmf_cfg80211_info *cfg = wiphy_to_cfg(wiphy);
	struct brcmf_if *ifp = netdev_priv(cfg_to_ndev(cfg));
	struct brcmf_dump_survey *survey;
	struct ieee80211_supported_band *band;
	struct ieee80211_channel *chan;
	struct cca_msrmnt_query req;
	u32 noise;
	int err;

	brcmf_dbg(TRACE, "Enter: channel idx=%d\n", idx);

	if (!brcmf_is_apmode(ifp->vif))
		return -ENOENT;

	/* Do not run survey when VIF in CONNECTING / CONNECTED states */
	if ((test_bit(BRCMF_VIF_STATUS_CONNECTING, &ifp->vif->sme_state)) ||
	    (test_bit(BRCMF_VIF_STATUS_CONNECTED, &ifp->vif->sme_state))) {
		return -EBUSY;
	}

	band = wiphy->bands[NL80211_BAND_2GHZ];
	if (band && idx >= band->n_channels) {
		idx -= band->n_channels;
		band = NULL;
	}

	if (!band || idx >= band->n_channels) {
		band = wiphy->bands[NL80211_BAND_5GHZ];
		if (idx >= band->n_channels)
			return -ENOENT;
	}

	/* Setting current channel to the requested channel */
	chan = &band->channels[idx];
	err = cfg80211_set_channel(wiphy, ndev, chan, NL80211_CHAN_HT20);
	if (err) {
		info->channel = chan;
		info->filled = 0;
		return 0;
	}

	survey = kzalloc(sizeof(*survey), GFP_KERNEL);
	if (!survey)
		return -ENOMEM;

	/* Disable mpc */
	brcmf_set_mpc(ifp, 0);

	/* Set interface up, explicitly. */
	err = brcmf_fil_cmd_int_set(ifp, BRCMF_C_UP, 1);
	if (err) {
		brcmf_err("set interface up failed, err = %d\n", err);
		goto exit;
	}

	/* Get noise value */
	err = brcmf_fil_cmd_int_get(ifp, BRCMF_C_GET_PHY_NOISE, &noise);
	if (err) {
		brcmf_err("Get Phy Noise failed, use dummy value\n");
		noise = CHAN_NOISE_DUMMY;
	}


	/* Start Measurement for obss stats on current channel */
	req.msrmnt_query = 0;
	req.time_req = ACS_MSRMNT_DELAY;
	err = brcmf_dump_obss(ifp, req, survey);
	if (err)
		goto exit;

	/* Add 10 ms for IOVAR completion */
	msleep(ACS_MSRMNT_DELAY + 10);

	/* Issue IOVAR to collect measurement results */
	req.msrmnt_query = 1;
	err = brcmf_dump_obss(ifp, req, survey);
	if (err)
		goto exit;

	info->channel = chan;
	info->noise = noise;
	info->time = ACS_MSRMNT_DELAY;
	info->time_busy = ACS_MSRMNT_DELAY - survey->idle;
	info->time_rx = survey->obss + survey->ibss + survey->no_ctg +
		survey->no_pckt;
	info->time_tx = survey->tx;
	info->filled = SURVEY_INFO_NOISE_DBM | SURVEY_INFO_TIME |
		SURVEY_INFO_TIME_BUSY | SURVEY_INFO_TIME_RX |
		SURVEY_INFO_TIME_TX;

	brcmf_dbg(INFO, "OBSS dump: channel %d: survey duration %d\n",
		  ieee80211_frequency_to_channel(chan->center_freq),
		  ACS_MSRMNT_DELAY);
	brcmf_dbg(INFO, "noise(%d) busy(%llu) rx(%llu) tx(%llu)\n",
		  info->noise, info->time_busy, info->time_rx, info->time_tx);

exit:
	if (!brcmf_is_apmode(ifp->vif))
		brcmf_set_mpc(ifp, 1);
	kfree(survey);
	return err;
}

static void brcmf_cfg80211_reg_notifier(struct wiphy *wiphy,
					struct regulatory_request *req)
{
	struct brcmf_cfg80211_info *cfg = wiphy_to_cfg(wiphy);
	struct brcmf_if *ifp = brcmf_get_ifp(cfg->pub, 0);
	struct brcmf_pub *drvr = cfg->pub;
	struct brcmf_fil_country_le ccreq;
	s32 err;
	int i;

	/* The country code gets set to "00" by default at boot, ignore */
	if (req->alpha2[0] == '0' && req->alpha2[1] == '0')
		return;

	/* ignore non-ISO3166 country codes */
	for (i = 0; i < 2; i++)
		if (req->alpha2[i] < 'A' || req->alpha2[i] > 'Z') {
			bphy_err(drvr, "not an ISO3166 code (0x%02x 0x%02x)\n",
				 req->alpha2[0], req->alpha2[1]);
			return;
		}

	brcmf_dbg(TRACE, "Enter: initiator=%d, alpha=%c%c\n", req->initiator,
		  req->alpha2[0], req->alpha2[1]);

	err = brcmf_fil_iovar_data_get(ifp, "country", &ccreq, sizeof(ccreq));
	if (err) {
		bphy_err(drvr, "Country code iovar returned err = %d\n", err);
		return;
	}

	err = brcmf_translate_country_code(ifp->drvr, req->alpha2, &ccreq);
	if (err)
		return;

	err = brcmf_fil_iovar_data_set(ifp, "country", &ccreq, sizeof(ccreq));
	if (err) {
		bphy_err(drvr, "Firmware rejected country setting\n");
		return;
	}
	brcmf_setup_wiphybands(cfg);
}

static void brcmf_free_wiphy(struct wiphy *wiphy)
{
	int i;

	if (!wiphy)
		return;

	if (wiphy->iface_combinations) {
		for (i = 0; i < wiphy->n_iface_combinations; i++)
			kfree(wiphy->iface_combinations[i].limits);
	}
	kfree(wiphy->iface_combinations);
	if (wiphy->bands[NL80211_BAND_2GHZ]) {
		kfree(wiphy->bands[NL80211_BAND_2GHZ]->channels);
		kfree(wiphy->bands[NL80211_BAND_2GHZ]);
	}
	if (wiphy->bands[NL80211_BAND_5GHZ]) {
		kfree(wiphy->bands[NL80211_BAND_5GHZ]->channels);
		kfree(wiphy->bands[NL80211_BAND_5GHZ]);
	}
	if (wiphy->bands[NL80211_BAND_6GHZ]) {
		kfree(wiphy->bands[NL80211_BAND_6GHZ]->channels);
		kfree(wiphy->bands[NL80211_BAND_6GHZ]);
	}

#if IS_ENABLED(CONFIG_PM)
	if (wiphy->wowlan != &brcmf_wowlan_support)
		kfree(wiphy->wowlan);
#endif
}

struct brcmf_cfg80211_info *brcmf_cfg80211_attach(struct brcmf_pub *drvr,
						  struct cfg80211_ops *ops,
						  bool p2pdev_forced)
{
	struct wiphy *wiphy = drvr->wiphy;
	struct net_device *ndev = brcmf_get_ifp(drvr, 0)->ndev;
	struct brcmf_cfg80211_info *cfg;
	struct brcmf_cfg80211_vif *vif;
	struct brcmf_if *ifp;
	s32 err = 0;
	s32 io_type;
	u16 *cap = NULL;

	if (!ndev) {
		bphy_err(drvr, "ndev is invalid\n");
		return NULL;
	}

	cfg = kzalloc(sizeof(*cfg), GFP_KERNEL);
	if (!cfg) {
		bphy_err(drvr, "Could not allocate wiphy device\n");
		return NULL;
	}

	cfg->wiphy = wiphy;
	cfg->pub = drvr;
	cfg->pm_state = BRCMF_CFG80211_PM_STATE_RESUMED;
	cfg->num_softap = 0;
	init_vif_event(&cfg->vif_event);
	INIT_LIST_HEAD(&cfg->vif_list);

	vif = brcmf_alloc_vif(cfg, NL80211_IFTYPE_STATION);
	if (IS_ERR(vif))
		goto wiphy_out;

	ifp = netdev_priv(ndev);
	vif->ifp = ifp;
	vif->wdev.netdev = ndev;
	ndev->ieee80211_ptr = &vif->wdev;
	SET_NETDEV_DEV(ndev, wiphy_dev(cfg->wiphy));

	err = wl_init_priv(cfg);
	if (err) {
		bphy_err(drvr, "Failed to init iwm_priv (%d)\n", err);
		brcmf_free_vif(vif);
		goto wiphy_out;
	}
	ifp->vif = vif;

	/* determine d11 io type before wiphy setup */
	err = brcmf_fil_cmd_int_get(ifp, BRCMF_C_GET_VERSION, &io_type);
	if (err) {
		bphy_err(drvr, "Failed to get D11 version (%d)\n", err);
		goto priv_out;
	}
	cfg->d11inf.io_type = (u8)io_type;
	brcmu_d11_attach(&cfg->d11inf);

	/* regulatory notifer below needs access to cfg so
	 * assign it now.
	 */
	drvr->config = cfg;

	err = brcmf_setup_wiphy(wiphy, ifp);
	if (err < 0)
		goto priv_out;

	brcmf_dbg(INFO, "Registering custom regulatory\n");
	wiphy->reg_notifier = brcmf_cfg80211_reg_notifier;
	wiphy->regulatory_flags |= REGULATORY_CUSTOM_REG;
	wiphy_apply_custom_regulatory(wiphy, &brcmf_regdom);

	/* firmware defaults to 40MHz disabled in 2G band. We signal
	 * cfg80211 here that we do and have it decide we can enable
	 * it. But first check if device does support 2G operation.
	 */
	if (wiphy->bands[NL80211_BAND_2GHZ]) {
		cap = &wiphy->bands[NL80211_BAND_2GHZ]->ht_cap.cap;
		*cap |= IEEE80211_HT_CAP_SUP_WIDTH_20_40;
	}
#ifdef CONFIG_PM
	if (brcmf_feat_is_enabled(ifp, BRCMF_FEAT_WOWL_GTK))
		ops->set_rekey_data = brcmf_cfg80211_set_rekey_data;
#endif
	if (brcmf_feat_is_enabled(ifp, BRCMF_FEAT_DUMP_OBSS))
		ops->dump_survey = brcmf_cfg80211_dump_survey;
	else
		ops->dump_survey = NULL;

	err = brcmf_setup_wiphybands(cfg);
	if (err) {
		bphy_err(drvr, "Setting wiphy bands failed (%d)\n", err);
		goto wiphy_unreg_out;
	}

	err = wiphy_register(wiphy);
	if (err < 0) {
		bphy_err(drvr, "Could not register wiphy device (%d)\n", err);
		goto priv_out;
	}

	/* If cfg80211 didn't disable 40MHz HT CAP in wiphy_register(),
	 * setup 40MHz in 2GHz band and enable OBSS scanning.
	 */
	if (cap && (*cap & IEEE80211_HT_CAP_SUP_WIDTH_20_40)) {
		err = brcmf_enable_bw40_2g(cfg);
		if (!err)
			err = brcmf_fil_iovar_int_set(ifp, "obss_coex",
						      BRCMF_OBSS_COEX_AUTO);
		else
			*cap &= ~IEEE80211_HT_CAP_SUP_WIDTH_20_40;
	}

	err = brcmf_fweh_activate_events(ifp);
	if (err) {
		bphy_err(drvr, "FWEH activation failed (%d)\n", err);
		goto wiphy_unreg_out;
	}

	err = brcmf_p2p_attach(cfg, p2pdev_forced);
	if (err) {
		bphy_err(drvr, "P2P initialisation failed (%d)\n", err);
		goto wiphy_unreg_out;
	}
	err = brcmf_btcoex_attach(cfg);
	if (err) {
		bphy_err(drvr, "BT-coex initialisation failed (%d)\n", err);
		brcmf_p2p_detach(&cfg->p2p);
		goto wiphy_unreg_out;
	}
	err = brcmf_pno_attach(cfg);
	if (err) {
		bphy_err(drvr, "PNO initialisation failed (%d)\n", err);
		brcmf_btcoex_detach(cfg);
		brcmf_p2p_detach(&cfg->p2p);
		goto wiphy_unreg_out;
	}

	if (brcmf_feat_is_enabled(ifp, BRCMF_FEAT_TDLS)) {
		err = brcmf_fil_iovar_int_set(ifp, "tdls_enable", 1);
		if (err) {
			brcmf_dbg(INFO, "TDLS not enabled (%d)\n", err);
			wiphy->flags &= ~WIPHY_FLAG_SUPPORTS_TDLS;
		} else {
			brcmf_fweh_register(cfg->pub, BRCMF_E_TDLS_PEER_EVENT,
					    brcmf_notify_tdls_peer_event);
		}
	}

	/* (re-) activate FWEH event handling */
	err = brcmf_fweh_activate_events(ifp);
	if (err) {
		bphy_err(drvr, "FWEH activation failed (%d)\n", err);
		goto detach;
	}

	/* Fill in some of the advertised nl80211 supported features */
	if (brcmf_feat_is_enabled(ifp, BRCMF_FEAT_SCAN_RANDOM_MAC)) {
		wiphy->features |= NL80211_FEATURE_SCHED_SCAN_RANDOM_MAC_ADDR;
#ifdef CONFIG_PM
		if (wiphy->wowlan &&
		    wiphy->wowlan->flags & WIPHY_WOWLAN_NET_DETECT)
			wiphy->features |= NL80211_FEATURE_ND_RANDOM_MAC_ADDR;
#endif
	}

	return cfg;

detach:
	brcmf_pno_detach(cfg);
	brcmf_btcoex_detach(cfg);
	brcmf_p2p_detach(&cfg->p2p);
wiphy_unreg_out:
	wiphy_unregister(cfg->wiphy);
priv_out:
	wl_deinit_priv(cfg);
	brcmf_free_vif(vif);
	ifp->vif = NULL;
wiphy_out:
	brcmf_free_wiphy(wiphy);
	kfree(cfg);
	return NULL;
}

void brcmf_cfg80211_detach(struct brcmf_cfg80211_info *cfg)
{
	if (!cfg)
		return;

	brcmf_pno_detach(cfg);
	brcmf_btcoex_detach(cfg);
	wiphy_unregister(cfg->wiphy);
	wl_deinit_priv(cfg);
	brcmf_free_wiphy(cfg->wiphy);
	kfree(cfg);
}<|MERGE_RESOLUTION|>--- conflicted
+++ resolved
@@ -109,10 +109,9 @@
 #define BRCMF_ASSOC_PARAMS_FIXED_SIZE \
 	(sizeof(struct brcmf_assoc_params_le) - sizeof(u16))
 
-<<<<<<< HEAD
 #define BRCMF_MAX_CHANSPEC_LIST \
 	(BRCMF_DCMD_MEDLEN / sizeof(__le32) - 1)
-=======
+
 #define BSS_MEMBERSHIP_SELECTOR_SAE_H2E_ONLY 123
 #define BSS_MEMBERSHIP_SELECTOR_SET 0x80
 #define SAE_H2E_ONLY_ENABLE (BSS_MEMBERSHIP_SELECTOR_SAE_H2E_ONLY | \
@@ -146,7 +145,6 @@
 /* start enum value for BSS properties */
 #define WL_WSEC_INFO_BSS_BASE 0x0100
 #define WL_WSEC_INFO_BSS_ALGOS (WL_WSEC_INFO_BSS_BASE + 6)
->>>>>>> 6667913c
 
 static bool check_vif_up(struct brcmf_cfg80211_vif *vif)
 {
