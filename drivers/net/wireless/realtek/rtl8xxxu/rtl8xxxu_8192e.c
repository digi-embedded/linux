--- conflicted
+++ resolved
@@ -1686,8 +1686,6 @@
 	 * Fix transmission failure of rtl8192e.
 	 */
 	rtl8xxxu_write8(priv, REG_TXPAUSE, 0x00);
-<<<<<<< HEAD
-=======
 }
 
 static s8 rtl8192e_cck_rssi(struct rtl8xxxu_priv *priv, struct rtl8723au_phy_stats *phy_stats)
@@ -1734,7 +1732,6 @@
 	rtl8xxxu_write8(priv, REG_LEDCFG1, ledcfg);
 
 	return 0;
->>>>>>> ccf0a997
 }
 
 struct rtl8xxxu_fileops rtl8192eu_fops = {
@@ -1770,11 +1767,8 @@
 	.has_s0s1 = 0,
 	.gen2_thermal_meter = 1,
 	.needs_full_init = 1,
-<<<<<<< HEAD
-=======
 	.supports_ap = 1,
 	.max_macid_num = 128,
->>>>>>> ccf0a997
 	.adda_1t_init = 0x0fc01616,
 	.adda_1t_path_on = 0x0fc01616,
 	.adda_2t_path_on_a = 0x0fc01616,
