// SPDX-License-Identifier: GPL-2.0 OR BSD-3-Clause
/* Copyright(c) 2018-2019  Realtek Corporation
 */

#include "main.h"
#include "coex.h"
#include "fw.h"
#include "ps.h"
#include "debug.h"
#include "reg.h"
#include "phy.h"

static u8 rtw_coex_next_rssi_state(struct rtw_dev *rtwdev, u8 pre_state,
				   u8 rssi, u8 rssi_thresh)
{
	struct rtw_chip_info *chip = rtwdev->chip;
	u8 tol = chip->rssi_tolerance;
	u8 next_state;

	if (pre_state == COEX_RSSI_STATE_LOW ||
	    pre_state == COEX_RSSI_STATE_STAY_LOW) {
		if (rssi >= (rssi_thresh + tol))
			next_state = COEX_RSSI_STATE_HIGH;
		else
			next_state = COEX_RSSI_STATE_STAY_LOW;
	} else {
		if (rssi < rssi_thresh)
			next_state = COEX_RSSI_STATE_LOW;
		else
			next_state = COEX_RSSI_STATE_STAY_HIGH;
	}

	return next_state;
}

static void rtw_coex_limited_tx(struct rtw_dev *rtwdev,
				bool tx_limit_en, bool ampdu_limit_en)
{
	struct rtw_chip_info *chip = rtwdev->chip;
	struct rtw_coex *coex = &rtwdev->coex;
	struct rtw_coex_stat *coex_stat = &coex->stat;
	u8 num_of_active_port = 1;

	if (!chip->scbd_support)
		return;

	/* force max tx retry limit = 8 */
	if (coex_stat->wl_tx_limit_en == tx_limit_en &&
	    coex_stat->wl_ampdu_limit_en == ampdu_limit_en)
		return;

	if (!coex_stat->wl_tx_limit_en) {
		coex_stat->darfrc = rtw_read32(rtwdev, REG_DARFRC);
		coex_stat->darfrch = rtw_read32(rtwdev, REG_DARFRCH);
		coex_stat->retry_limit = rtw_read16(rtwdev, REG_RETRY_LIMIT);
	}

	if (!coex_stat->wl_ampdu_limit_en)
		coex_stat->ampdu_max_time =
				rtw_read8(rtwdev, REG_AMPDU_MAX_TIME_V1);

	coex_stat->wl_tx_limit_en = tx_limit_en;
	coex_stat->wl_ampdu_limit_en = ampdu_limit_en;

	if (tx_limit_en) {
		/* set BT polluted packet on for tx rate adaptive,
		 * not including tx retry broken by PTA
		 */
		rtw_write8_set(rtwdev, REG_TX_HANG_CTRL, BIT_EN_GNT_BT_AWAKE);

		/* set queue life time to avoid can't reach tx retry limit
		 * if tx is always broken by GNT_BT
		 */
		if (num_of_active_port <= 1)
			rtw_write8_set(rtwdev, REG_LIFETIME_EN, 0xf);
		rtw_write16(rtwdev, REG_RETRY_LIMIT, 0x0808);

		/* auto rate fallback step within 8 retries */
		rtw_write32(rtwdev, REG_DARFRC, 0x1000000);
		rtw_write32(rtwdev, REG_DARFRCH, 0x4030201);
	} else {
		rtw_write8_clr(rtwdev, REG_TX_HANG_CTRL, BIT_EN_GNT_BT_AWAKE);
		rtw_write8_clr(rtwdev, REG_LIFETIME_EN, 0xf);

		rtw_write16(rtwdev, REG_RETRY_LIMIT, coex_stat->retry_limit);
		rtw_write32(rtwdev, REG_DARFRC, coex_stat->darfrc);
		rtw_write32(rtwdev, REG_DARFRCH, coex_stat->darfrch);
	}

	if (ampdu_limit_en)
		rtw_write8(rtwdev, REG_AMPDU_MAX_TIME_V1, 0x20);
	else
		rtw_write8(rtwdev, REG_AMPDU_MAX_TIME_V1,
			   coex_stat->ampdu_max_time);
}

static void rtw_coex_limited_wl(struct rtw_dev *rtwdev)
{
	struct rtw_coex *coex = &rtwdev->coex;
	struct rtw_coex_dm *coex_dm = &coex->dm;
	bool tx_limit = false;
	bool tx_agg_ctrl = false;

	if (!coex->under_5g && coex_dm->bt_status != COEX_BTSTATUS_NCON_IDLE) {
		tx_limit = true;
		tx_agg_ctrl = true;
	}

	rtw_coex_limited_tx(rtwdev, tx_limit, tx_agg_ctrl);
}

static bool rtw_coex_freerun_check(struct rtw_dev *rtwdev)
{
	struct rtw_coex *coex = &rtwdev->coex;
	struct rtw_coex_dm *coex_dm = &coex->dm;
	struct rtw_coex_stat *coex_stat = &coex->stat;
	struct rtw_efuse *efuse = &rtwdev->efuse;
	u8 bt_rssi;
	u8 ant_distance = 10;

	if (coex_stat->bt_disabled)
		return false;

	if (efuse->share_ant || ant_distance <= 5 || !coex_stat->wl_gl_busy)
		return false;

	if (ant_distance >= 40 || coex_stat->bt_hid_pair_num >= 2)
		return true;

	/* ant_distance = 5 ~ 40  */
	if (COEX_RSSI_HIGH(coex_dm->wl_rssi_state[1]) &&
	    COEX_RSSI_HIGH(coex_dm->bt_rssi_state[0]))
		return true;

	if (coex_stat->wl_tput_dir == COEX_WL_TPUT_TX)
		bt_rssi = coex_dm->bt_rssi_state[0];
	else
		bt_rssi = coex_dm->bt_rssi_state[1];

	if (COEX_RSSI_HIGH(coex_dm->wl_rssi_state[3]) &&
	    COEX_RSSI_HIGH(bt_rssi) &&
	    coex_stat->cnt_wl[COEX_CNT_WL_SCANAP] <= 5)
		return true;

	return false;
}

static void rtw_coex_wl_slot_extend(struct rtw_dev *rtwdev, bool enable)
{
	struct rtw_coex *coex = &rtwdev->coex;
	struct rtw_coex_stat *coex_stat = &coex->stat;
	u8 para[6] = {0};

	para[0] = COEX_H2C69_WL_LEAKAP;
	para[1] = PARA1_H2C69_DIS_5MS;

	if (enable)
		para[1] = PARA1_H2C69_EN_5MS;
	else
		coex_stat->cnt_wl[COEX_CNT_WL_5MS_NOEXTEND] = 0;

	coex_stat->wl_slot_extend = enable;
	rtw_fw_bt_wifi_control(rtwdev, para[0], &para[1]);
}

static void rtw_coex_wl_ccklock_action(struct rtw_dev *rtwdev)
{
	struct rtw_coex *coex = &rtwdev->coex;
	struct rtw_coex_stat *coex_stat = &coex->stat;

	if (coex->manual_control || coex->stop_dm)
		return;


	if (coex_stat->tdma_timer_base == 3 && coex_stat->wl_slot_extend) {
		rtw_dbg(rtwdev, RTW_DBG_COEX,
			"[BTCoex], set h2c 0x69 opcode 12 to turn off 5ms WL slot extend!!\n");
		rtw_coex_wl_slot_extend(rtwdev, false);
		return;
	}

	if (coex_stat->wl_slot_extend && coex_stat->wl_force_lps_ctrl &&
	    !coex_stat->wl_cck_lock_ever) {
		if (coex_stat->wl_fw_dbg_info[7] <= 5)
			coex_stat->cnt_wl[COEX_CNT_WL_5MS_NOEXTEND]++;
		else
			coex_stat->cnt_wl[COEX_CNT_WL_5MS_NOEXTEND] = 0;

		rtw_dbg(rtwdev, RTW_DBG_COEX,
			"[BTCoex], 5ms WL slot extend cnt = %d!!\n",
			coex_stat->cnt_wl[COEX_CNT_WL_5MS_NOEXTEND]);

		if (coex_stat->cnt_wl[COEX_CNT_WL_5MS_NOEXTEND] == 7) {
			rtw_dbg(rtwdev, RTW_DBG_COEX,
				"[BTCoex], set h2c 0x69 opcode 12 to turn off 5ms WL slot extend!!\n");
			rtw_coex_wl_slot_extend(rtwdev, false);
		}
	} else if (!coex_stat->wl_slot_extend && coex_stat->wl_cck_lock) {
		rtw_dbg(rtwdev, RTW_DBG_COEX,
			"[BTCoex], set h2c 0x69 opcode 12 to turn on 5ms WL slot extend!!\n");

		rtw_coex_wl_slot_extend(rtwdev, true);
	}
}

static void rtw_coex_wl_ccklock_detect(struct rtw_dev *rtwdev)
{
	struct rtw_coex *coex = &rtwdev->coex;
	struct rtw_coex_stat *coex_stat = &coex->stat;
	struct rtw_coex_dm *coex_dm = &coex->dm;

	bool is_cck_lock_rate = false;

	if (coex_dm->bt_status == COEX_BTSTATUS_INQ_PAGE ||
	    coex_stat->bt_setup_link) {
		coex_stat->wl_cck_lock = false;
		coex_stat->wl_cck_lock_pre = false;
		return;
	}

	if (coex_stat->wl_rx_rate <= COEX_CCK_2 ||
	    coex_stat->wl_rts_rx_rate <= COEX_CCK_2)
		is_cck_lock_rate = true;

	if (coex_stat->wl_connected && coex_stat->wl_gl_busy &&
	    COEX_RSSI_HIGH(coex_dm->wl_rssi_state[3]) &&
	    (coex_dm->bt_status == COEX_BTSTATUS_ACL_BUSY ||
	     coex_dm->bt_status == COEX_BTSTATUS_ACL_SCO_BUSY ||
	     coex_dm->bt_status == COEX_BTSTATUS_SCO_BUSY)) {
		if (is_cck_lock_rate) {
			coex_stat->wl_cck_lock = true;

			rtw_dbg(rtwdev, RTW_DBG_COEX,
				"[BTCoex], cck locking...\n");

		} else {
			coex_stat->wl_cck_lock = false;

			rtw_dbg(rtwdev, RTW_DBG_COEX,
				"[BTCoex], cck unlock...\n");
		}
	} else {
		coex_stat->wl_cck_lock = false;
	}

	/* CCK lock identification */
	if (coex_stat->wl_cck_lock && !coex_stat->wl_cck_lock_pre)
		ieee80211_queue_delayed_work(rtwdev->hw, &coex->wl_ccklock_work,
					     3 * HZ);

	coex_stat->wl_cck_lock_pre = coex_stat->wl_cck_lock;
}

static void rtw_coex_wl_noisy_detect(struct rtw_dev *rtwdev)
{
	struct rtw_coex *coex = &rtwdev->coex;
	struct rtw_coex_stat *coex_stat = &coex->stat;
	struct rtw_dm_info *dm_info = &rtwdev->dm_info;
	u32 cnt_cck;
	bool wl_cck_lock = false;

	/* wifi noisy environment identification */
	cnt_cck = dm_info->cck_ok_cnt + dm_info->cck_err_cnt;

	if (!coex_stat->wl_gl_busy && !wl_cck_lock) {
		if (cnt_cck > 250) {
			if (coex_stat->cnt_wl[COEX_CNT_WL_NOISY2] < 5)
				coex_stat->cnt_wl[COEX_CNT_WL_NOISY2]++;

			if (coex_stat->cnt_wl[COEX_CNT_WL_NOISY2] == 5) {
				coex_stat->cnt_wl[COEX_CNT_WL_NOISY0] = 0;
				coex_stat->cnt_wl[COEX_CNT_WL_NOISY1] = 0;
			}
		} else if (cnt_cck < 100) {
			if (coex_stat->cnt_wl[COEX_CNT_WL_NOISY0] < 5)
				coex_stat->cnt_wl[COEX_CNT_WL_NOISY0]++;

			if (coex_stat->cnt_wl[COEX_CNT_WL_NOISY0] == 5) {
				coex_stat->cnt_wl[COEX_CNT_WL_NOISY1] = 0;
				coex_stat->cnt_wl[COEX_CNT_WL_NOISY2] = 0;
			}
		} else {
			if (coex_stat->cnt_wl[COEX_CNT_WL_NOISY1] < 5)
				coex_stat->cnt_wl[COEX_CNT_WL_NOISY1]++;

			if (coex_stat->cnt_wl[COEX_CNT_WL_NOISY1] == 5) {
				coex_stat->cnt_wl[COEX_CNT_WL_NOISY0] = 0;
				coex_stat->cnt_wl[COEX_CNT_WL_NOISY2] = 0;
			}
		}

		if (coex_stat->cnt_wl[COEX_CNT_WL_NOISY2] == 5)
			coex_stat->wl_noisy_level = 2;
		else if (coex_stat->cnt_wl[COEX_CNT_WL_NOISY1] == 5)
			coex_stat->wl_noisy_level = 1;
		else
			coex_stat->wl_noisy_level = 0;

		rtw_dbg(rtwdev, RTW_DBG_COEX, "[BTCoex], wl_noisy_level = %d\n",
			coex_stat->wl_noisy_level);
	}
}

static void rtw_coex_tdma_timer_base(struct rtw_dev *rtwdev, u8 type)
{
	struct rtw_coex *coex = &rtwdev->coex;
	struct rtw_coex_stat *coex_stat = &coex->stat;
	u8 para[2] = {0};
	u8 times;
	u16 tbtt_interval = coex_stat->wl_beacon_interval;

	if (coex_stat->tdma_timer_base == type)
		return;

	coex_stat->tdma_timer_base = type;

	para[0] = COEX_H2C69_TDMA_SLOT;

	rtw_dbg(rtwdev, RTW_DBG_COEX, "[BTCoex], tbtt_interval = %d\n",
		tbtt_interval);

	if (type == TDMA_TIMER_TYPE_4SLOT && tbtt_interval < 120) {
		para[1] = PARA1_H2C69_TDMA_4SLOT; /* 4-slot */
	} else if (tbtt_interval < 80 && tbtt_interval > 0) {
		times = 100 / tbtt_interval;
		if (100 % tbtt_interval != 0)
			times++;

		para[1] = FIELD_PREP(PARA1_H2C69_TBTT_TIMES, times);
	} else if (tbtt_interval >= 180) {
		times = tbtt_interval / 100;
		if (tbtt_interval % 100 <= 80)
			times--;

		para[1] = FIELD_PREP(PARA1_H2C69_TBTT_TIMES, times) |
			  FIELD_PREP(PARA1_H2C69_TBTT_DIV100, 1);
	} else {
		para[1] = PARA1_H2C69_TDMA_2SLOT;
	}

	rtw_fw_bt_wifi_control(rtwdev, para[0], &para[1]);

	rtw_dbg(rtwdev, RTW_DBG_COEX, "[BTCoex], %s(): h2c_0x69 = 0x%x\n",
		__func__, para[1]);

	/* no 5ms_wl_slot_extend for 4-slot mode  */
	if (coex_stat->tdma_timer_base == 3)
		rtw_coex_wl_ccklock_action(rtwdev);
}

static void rtw_coex_set_wl_pri_mask(struct rtw_dev *rtwdev, u8 bitmap,
				     u8 data)
{
	u32 addr;

	addr = REG_BT_COEX_TABLE_H + (bitmap / 8);
	bitmap = bitmap % 8;

	rtw_write8_mask(rtwdev, addr, BIT(bitmap), data);
}

void rtw_coex_write_scbd(struct rtw_dev *rtwdev, u16 bitpos, bool set)
{
	struct rtw_chip_info *chip = rtwdev->chip;
	struct rtw_coex *coex = &rtwdev->coex;
	struct rtw_coex_stat *coex_stat = &coex->stat;
	u16 val = 0x2;

	if (!chip->scbd_support)
		return;

	val |= coex_stat->score_board;

	/* for 8822b, scbd[10] is CQDDR on
	 * for 8822c, scbd[10] is no fix 2M
	 */
	if (!chip->new_scbd10_def && (bitpos & COEX_SCBD_FIX2M)) {
		if (set)
			val &= ~COEX_SCBD_FIX2M;
		else
			val |= COEX_SCBD_FIX2M;
	} else {
		if (set)
			val |= bitpos;
		else
			val &= ~bitpos;
	}

	if (val != coex_stat->score_board) {
		coex_stat->score_board = val;
		val |= BIT_BT_INT_EN;
		rtw_write16(rtwdev, REG_WIFI_BT_INFO, val);
	}
}
EXPORT_SYMBOL(rtw_coex_write_scbd);

static u16 rtw_coex_read_scbd(struct rtw_dev *rtwdev)
{
	struct rtw_chip_info *chip = rtwdev->chip;

	if (!chip->scbd_support)
		return 0;

	return (rtw_read16(rtwdev, REG_WIFI_BT_INFO)) & ~(BIT_BT_INT_EN);
}

static void rtw_coex_check_rfk(struct rtw_dev *rtwdev)
{
	struct rtw_chip_info *chip = rtwdev->chip;
	struct rtw_coex *coex = &rtwdev->coex;
	struct rtw_coex_stat *coex_stat = &coex->stat;
	struct rtw_coex_rfe *coex_rfe = &coex->rfe;
	u8 cnt = 0;
	u32 wait_cnt;
	bool btk, wlk;

	if (coex_rfe->wlg_at_btg && chip->scbd_support &&
	    coex_stat->bt_iqk_state != 0xff) {
		rtw_dbg(rtwdev, RTW_DBG_COEX,
			"[BTCoex], (Before Ant Setup) Delay by IQK\n");

		wait_cnt = COEX_RFK_TIMEOUT / COEX_MIN_DELAY;
		do {
			/* BT RFK */
			btk = !!(rtw_coex_read_scbd(rtwdev) & COEX_SCBD_BT_RFK);

			/* WL RFK */
			wlk = !!(rtw_read8(rtwdev, REG_ARFR4) & BIT_WL_RFK);

			if (!btk && !wlk)
				break;

			rtw_dbg(rtwdev, RTW_DBG_COEX,
				"[BTCoex], (Before Ant Setup) wlk = %d, btk = %d\n",
				wlk, btk);

			mdelay(COEX_MIN_DELAY);
		} while (++cnt < wait_cnt);

		if (cnt >= wait_cnt)
			coex_stat->bt_iqk_state = 0xff;
	}
}

static void rtw_coex_query_bt_info(struct rtw_dev *rtwdev)
{
	struct rtw_coex *coex = &rtwdev->coex;
	struct rtw_coex_stat *coex_stat = &coex->stat;

	if (coex_stat->bt_disabled)
		return;

	rtw_dbg(rtwdev, RTW_DBG_COEX, "[BTCoex], %s()\n", __func__);

	rtw_fw_query_bt_info(rtwdev);
}

static void rtw_coex_gnt_workaround(struct rtw_dev *rtwdev, bool force, u8 mode)
{
	rtw_coex_set_gnt_fix(rtwdev);
}

static void rtw_coex_monitor_bt_enable(struct rtw_dev *rtwdev)
{
	struct rtw_chip_info *chip = rtwdev->chip;
	struct rtw_coex *coex = &rtwdev->coex;
	struct rtw_coex_stat *coex_stat = &coex->stat;
	struct rtw_coex_dm *coex_dm = &coex->dm;
	bool bt_disabled = false;
	u16 score_board;

	if (chip->scbd_support) {
		score_board = rtw_coex_read_scbd(rtwdev);
		bt_disabled = !(score_board & COEX_SCBD_ONOFF);
	}

	if (coex_stat->bt_disabled != bt_disabled) {
		rtw_dbg(rtwdev, RTW_DBG_COEX,
			"[BTCoex], BT state changed (%d) -> (%d)\n",
			coex_stat->bt_disabled, bt_disabled);

		coex_stat->bt_disabled = bt_disabled;
		coex_stat->bt_ble_scan_type = 0;
		coex_dm->cur_bt_lna_lvl = 0;

		if (!coex_stat->bt_disabled) {
			coex_stat->bt_reenable = true;
			ieee80211_queue_delayed_work(rtwdev->hw,
						     &coex->bt_reenable_work,
						     15 * HZ);
		} else {
			coex_stat->bt_mailbox_reply = false;
			coex_stat->bt_reenable = false;
		}
	}
}

static void rtw_coex_update_wl_link_info(struct rtw_dev *rtwdev, u8 reason)
{
	struct rtw_coex *coex = &rtwdev->coex;
	struct rtw_coex_stat *coex_stat = &coex->stat;
	struct rtw_coex_dm *coex_dm = &coex->dm;
	struct rtw_chip_info *chip = rtwdev->chip;
	struct rtw_traffic_stats *stats = &rtwdev->stats;
	bool is_5G = false;
	bool wl_busy = false;
	bool scan = false, link = false;
	int i;
	u8 rssi_state;
	u8 rssi_step;
	u8 rssi;

	scan = test_bit(RTW_FLAG_SCANNING, rtwdev->flags);
	coex_stat->wl_connected = !!rtwdev->sta_cnt;

	wl_busy = test_bit(RTW_FLAG_BUSY_TRAFFIC, rtwdev->flags);
	if (wl_busy != coex_stat->wl_gl_busy) {
		if (wl_busy)
			coex_stat->wl_gl_busy = true;
		else
			ieee80211_queue_delayed_work(rtwdev->hw,
						     &coex->wl_remain_work,
						     12 * HZ);
	}

	if (stats->tx_throughput > stats->rx_throughput)
		coex_stat->wl_tput_dir = COEX_WL_TPUT_TX;
	else
		coex_stat->wl_tput_dir = COEX_WL_TPUT_RX;

	if (scan || link || reason == COEX_RSN_2GCONSTART ||
	    reason == COEX_RSN_2GSCANSTART || reason == COEX_RSN_2GSWITCHBAND)
		coex_stat->wl_linkscan_proc = true;
	else
		coex_stat->wl_linkscan_proc = false;

	rtw_coex_wl_noisy_detect(rtwdev);

	for (i = 0; i < 4; i++) {
		rssi_state = coex_dm->wl_rssi_state[i];
		rssi_step = chip->wl_rssi_step[i];
		rssi = rtwdev->dm_info.min_rssi;
		rssi_state = rtw_coex_next_rssi_state(rtwdev, rssi_state,
						      rssi, rssi_step);
		coex_dm->wl_rssi_state[i] = rssi_state;
	}

	if (coex_stat->wl_linkscan_proc || coex_stat->wl_hi_pri_task1 ||
	    coex_stat->wl_hi_pri_task2 || coex_stat->wl_gl_busy)
		rtw_coex_write_scbd(rtwdev, COEX_SCBD_SCAN, true);
	else
		rtw_coex_write_scbd(rtwdev, COEX_SCBD_SCAN, false);

	switch (reason) {
	case COEX_RSN_5GSCANSTART:
	case COEX_RSN_5GSWITCHBAND:
	case COEX_RSN_5GCONSTART:

		is_5G = true;
		break;
	case COEX_RSN_2GSCANSTART:
	case COEX_RSN_2GSWITCHBAND:
	case COEX_RSN_2GCONSTART:

		is_5G = false;
		break;
	default:
		if (rtwdev->hal.current_band_type == RTW_BAND_5G)
			is_5G = true;
		else
			is_5G = false;
		break;
	}

	coex->under_5g = is_5G;
}

static inline u8 *get_payload_from_coex_resp(struct sk_buff *resp)
{
	struct rtw_c2h_cmd *c2h;
	u32 pkt_offset;

	pkt_offset = *((u32 *)resp->cb);
	c2h = (struct rtw_c2h_cmd *)(resp->data + pkt_offset);

	return c2h->payload;
}

void rtw_coex_info_response(struct rtw_dev *rtwdev, struct sk_buff *skb)
{
	struct rtw_coex *coex = &rtwdev->coex;
	u8 *payload = get_payload_from_coex_resp(skb);

	if (payload[0] != COEX_RESP_ACK_BY_WL_FW) {
		dev_kfree_skb_any(skb);
		return;
	}

	skb_queue_tail(&coex->queue, skb);
	wake_up(&coex->wait);
}

static struct sk_buff *rtw_coex_info_request(struct rtw_dev *rtwdev,
					     struct rtw_coex_info_req *req)
{
	struct rtw_coex *coex = &rtwdev->coex;
	struct sk_buff *skb_resp = NULL;

	mutex_lock(&coex->mutex);

	rtw_fw_query_bt_mp_info(rtwdev, req);

	if (!wait_event_timeout(coex->wait, !skb_queue_empty(&coex->queue),
				COEX_REQUEST_TIMEOUT)) {
		rtw_err(rtwdev, "coex request time out\n");
		goto out;
	}

	skb_resp = skb_dequeue(&coex->queue);
	if (!skb_resp) {
		rtw_err(rtwdev, "failed to get coex info response\n");
		goto out;
	}

out:
	mutex_unlock(&coex->mutex);
	return skb_resp;
}

static bool rtw_coex_get_bt_scan_type(struct rtw_dev *rtwdev, u8 *scan_type)
{
	struct rtw_coex_info_req req = {0};
	struct sk_buff *skb;
	u8 *payload;

	req.op_code = BT_MP_INFO_OP_SCAN_TYPE;
	skb = rtw_coex_info_request(rtwdev, &req);
	if (!skb)
		return false;

	payload = get_payload_from_coex_resp(skb);
	*scan_type = GET_COEX_RESP_BT_SCAN_TYPE(payload);
	dev_kfree_skb_any(skb);
	return true;
}

static bool rtw_coex_set_lna_constrain_level(struct rtw_dev *rtwdev,
					     u8 lna_constrain_level)
{
	struct rtw_coex_info_req req = {0};
	struct sk_buff *skb;

	req.op_code = BT_MP_INFO_OP_LNA_CONSTRAINT;
	req.para1 = lna_constrain_level;
	skb = rtw_coex_info_request(rtwdev, &req);
	if (!skb)
		return false;

	dev_kfree_skb_any(skb);
	return true;
}

#define case_BTSTATUS(src) \
	case COEX_BTSTATUS_##src: return #src

static const char *rtw_coex_get_bt_status_string(u8 bt_status)
{
	switch (bt_status) {
	case_BTSTATUS(NCON_IDLE);
	case_BTSTATUS(CON_IDLE);
	case_BTSTATUS(INQ_PAGE);
	case_BTSTATUS(ACL_BUSY);
	case_BTSTATUS(SCO_BUSY);
	case_BTSTATUS(ACL_SCO_BUSY);
	default:
		return "Unknown";
	}
}

static void rtw_coex_update_bt_link_info(struct rtw_dev *rtwdev)
{
	struct rtw_coex *coex = &rtwdev->coex;
	struct rtw_coex_stat *coex_stat = &coex->stat;
	struct rtw_coex_dm *coex_dm = &coex->dm;
	struct rtw_chip_info *chip = rtwdev->chip;
	u8 i;
	u8 rssi_state;
	u8 rssi_step;
	u8 rssi;

	/* update wl/bt rssi by btinfo */
	for (i = 0; i < COEX_RSSI_STEP; i++) {
		rssi_state = coex_dm->bt_rssi_state[i];
		rssi_step = chip->bt_rssi_step[i];
		rssi = coex_stat->bt_rssi;
		rssi_state = rtw_coex_next_rssi_state(rtwdev, rssi_state, rssi,
						      rssi_step);
		coex_dm->bt_rssi_state[i] = rssi_state;
	}

	if (coex_stat->bt_ble_scan_en &&
	    coex_stat->cnt_bt[COEX_CNT_BT_INFOUPDATE] % 3 == 0) {
		u8 scan_type;

		if (rtw_coex_get_bt_scan_type(rtwdev, &scan_type)) {
			coex_stat->bt_ble_scan_type = scan_type;
			if ((coex_stat->bt_ble_scan_type & 0x1) == 0x1)
				coex_stat->bt_init_scan = true;
			else
				coex_stat->bt_init_scan = false;
		}
	}

	coex_stat->bt_profile_num = 0;

	/* set link exist status */
	if (!(coex_stat->bt_info_lb2 & COEX_INFO_CONNECTION)) {
		coex_stat->bt_link_exist = false;
		coex_stat->bt_pan_exist = false;
		coex_stat->bt_a2dp_exist = false;
		coex_stat->bt_hid_exist = false;
		coex_stat->bt_hfp_exist = false;
	} else {
		/* connection exists */
		coex_stat->bt_link_exist = true;
		if (coex_stat->bt_info_lb2 & COEX_INFO_FTP) {
			coex_stat->bt_pan_exist = true;
			coex_stat->bt_profile_num++;
		} else {
			coex_stat->bt_pan_exist = false;
		}

		if (coex_stat->bt_info_lb2 & COEX_INFO_A2DP) {
			coex_stat->bt_a2dp_exist = true;
			coex_stat->bt_profile_num++;
		} else {
			coex_stat->bt_a2dp_exist = false;
		}

		if (coex_stat->bt_info_lb2 & COEX_INFO_HID) {
			coex_stat->bt_hid_exist = true;
			coex_stat->bt_profile_num++;
		} else {
			coex_stat->bt_hid_exist = false;
		}

		if (coex_stat->bt_info_lb2 & COEX_INFO_SCO_ESCO) {
			coex_stat->bt_hfp_exist = true;
			coex_stat->bt_profile_num++;
		} else {
			coex_stat->bt_hfp_exist = false;
		}
	}

	if (coex_stat->bt_info_lb2 & COEX_INFO_INQ_PAGE) {
		coex_dm->bt_status = COEX_BTSTATUS_INQ_PAGE;
	} else if (!(coex_stat->bt_info_lb2 & COEX_INFO_CONNECTION)) {
		coex_dm->bt_status = COEX_BTSTATUS_NCON_IDLE;
		coex_stat->bt_multi_link_remain = false;
	} else if (coex_stat->bt_info_lb2 == COEX_INFO_CONNECTION) {
		coex_dm->bt_status = COEX_BTSTATUS_CON_IDLE;
	} else if ((coex_stat->bt_info_lb2 & COEX_INFO_SCO_ESCO) ||
		   (coex_stat->bt_info_lb2 & COEX_INFO_SCO_BUSY)) {
		if (coex_stat->bt_info_lb2 & COEX_INFO_ACL_BUSY)
			coex_dm->bt_status = COEX_BTSTATUS_ACL_SCO_BUSY;
		else
			coex_dm->bt_status = COEX_BTSTATUS_SCO_BUSY;
	} else if (coex_stat->bt_info_lb2 & COEX_INFO_ACL_BUSY) {
		coex_dm->bt_status = COEX_BTSTATUS_ACL_BUSY;
	} else {
		coex_dm->bt_status = COEX_BTSTATUS_MAX;
	}

	coex_stat->cnt_bt[COEX_CNT_BT_INFOUPDATE]++;

	rtw_dbg(rtwdev, RTW_DBG_COEX, "[BTCoex], %s(), %s!!!\n", __func__,
		rtw_coex_get_bt_status_string(coex_dm->bt_status));
}

static void rtw_coex_update_wl_ch_info(struct rtw_dev *rtwdev, u8 type)
{
	struct rtw_chip_info *chip = rtwdev->chip;
	struct rtw_coex_dm *coex_dm = &rtwdev->coex.dm;
	u8 link = 0;
	u8 center_chan = 0;
	u8 bw;
	int i;

	bw = rtwdev->hal.current_band_width;

	if (type != COEX_MEDIA_DISCONNECT)
		center_chan = rtwdev->hal.current_channel;

	if (center_chan == 0) {
		link = 0;
		center_chan = 0;
		bw = 0;
	} else if (center_chan <= 14) {
		link = 0x1;

		if (bw == RTW_CHANNEL_WIDTH_40)
			bw = chip->bt_afh_span_bw40;
		else
			bw = chip->bt_afh_span_bw20;
	} else if (chip->afh_5g_num > 1) {
		for (i = 0; i < chip->afh_5g_num; i++) {
			if (center_chan == chip->afh_5g[i].wl_5g_ch) {
				link = 0x3;
				center_chan = chip->afh_5g[i].bt_skip_ch;
				bw = chip->afh_5g[i].bt_skip_span;
				break;
			}
		}
	}

	coex_dm->wl_ch_info[0] = link;
	coex_dm->wl_ch_info[1] = center_chan;
	coex_dm->wl_ch_info[2] = bw;

	rtw_fw_wl_ch_info(rtwdev, link, center_chan, bw);
	rtw_dbg(rtwdev, RTW_DBG_COEX,
		"[BTCoex], %s: para[0:2] = 0x%x 0x%x 0x%x\n", __func__, link,
		center_chan, bw);
}

static void rtw_coex_set_bt_tx_power(struct rtw_dev *rtwdev, u8 bt_pwr_dec_lvl)
{
	struct rtw_coex *coex = &rtwdev->coex;
	struct rtw_coex_dm *coex_dm = &coex->dm;

	if (bt_pwr_dec_lvl == coex_dm->cur_bt_pwr_lvl)
		return;

	coex_dm->cur_bt_pwr_lvl = bt_pwr_dec_lvl;

	rtw_fw_force_bt_tx_power(rtwdev, bt_pwr_dec_lvl);
}

static void rtw_coex_set_bt_rx_gain(struct rtw_dev *rtwdev, u8 bt_lna_lvl)
{
	struct rtw_coex *coex = &rtwdev->coex;
	struct rtw_coex_dm *coex_dm = &coex->dm;

	if (bt_lna_lvl == coex_dm->cur_bt_lna_lvl)
		return;

	coex_dm->cur_bt_lna_lvl = bt_lna_lvl;

	/* notify BT rx gain table changed */
	if (bt_lna_lvl < 7) {
		rtw_coex_set_lna_constrain_level(rtwdev, bt_lna_lvl);
		rtw_coex_write_scbd(rtwdev, COEX_SCBD_RXGAIN, true);
	} else {
		rtw_coex_write_scbd(rtwdev, COEX_SCBD_RXGAIN, false);
	}
	rtw_dbg(rtwdev, RTW_DBG_COEX, "[BTCoex], %s(): bt_rx_LNA_level = %d\n",
		__func__, bt_lna_lvl);
}

static void rtw_coex_set_rf_para(struct rtw_dev *rtwdev,
				 struct coex_rf_para para)
{
	struct rtw_coex *coex = &rtwdev->coex;
	struct rtw_coex_stat *coex_stat = &coex->stat;
	u8 offset = 0;

	if (coex->freerun && coex_stat->cnt_wl[COEX_CNT_WL_SCANAP] <= 5)
		offset = 3;

	rtw_coex_set_wl_tx_power(rtwdev, para.wl_pwr_dec_lvl);
	rtw_coex_set_bt_tx_power(rtwdev, para.bt_pwr_dec_lvl + offset);
	rtw_coex_set_wl_rx_gain(rtwdev, para.wl_low_gain_en);
	rtw_coex_set_bt_rx_gain(rtwdev, para.bt_lna_lvl);
}

u32 rtw_coex_read_indirect_reg(struct rtw_dev *rtwdev, u16 addr)
{
	u32 val;

	if (!ltecoex_read_reg(rtwdev, addr, &val)) {
		rtw_err(rtwdev, "failed to read indirect register\n");
		return 0;
	}

	return val;
}
EXPORT_SYMBOL(rtw_coex_read_indirect_reg);

void rtw_coex_write_indirect_reg(struct rtw_dev *rtwdev, u16 addr,
				 u32 mask, u32 val)
{
	u32 shift = __ffs(mask);
	u32 tmp;

	tmp = rtw_coex_read_indirect_reg(rtwdev, addr);
	tmp = (tmp & (~mask)) | ((val << shift) & mask);

	if (!ltecoex_reg_write(rtwdev, addr, tmp))
		rtw_err(rtwdev, "failed to write indirect register\n");
}
EXPORT_SYMBOL(rtw_coex_write_indirect_reg);

static void rtw_coex_coex_ctrl_owner(struct rtw_dev *rtwdev, bool wifi_control)
{
	struct rtw_chip_info *chip = rtwdev->chip;
	const struct rtw_hw_reg *btg_reg = chip->btg_reg;

	if (wifi_control) {
		rtw_write8_set(rtwdev, REG_SYS_SDIO_CTRL + 3,
			       BIT_LTE_MUX_CTRL_PATH >> 24);
		if (btg_reg)
			rtw_write8_set(rtwdev, btg_reg->addr, btg_reg->mask);
	} else {
		rtw_write8_clr(rtwdev, REG_SYS_SDIO_CTRL + 3,
			       BIT_LTE_MUX_CTRL_PATH >> 24);
		if (btg_reg)
			rtw_write8_clr(rtwdev, btg_reg->addr, btg_reg->mask);
	}
}

static void rtw_coex_set_gnt_bt(struct rtw_dev *rtwdev, u8 state)
{
	rtw_coex_write_indirect_reg(rtwdev, LTE_COEX_CTRL, 0xc000, state);
	rtw_coex_write_indirect_reg(rtwdev, LTE_COEX_CTRL, 0x0c00, state);
}

static void rtw_coex_set_gnt_wl(struct rtw_dev *rtwdev, u8 state)
{
	rtw_coex_write_indirect_reg(rtwdev, LTE_COEX_CTRL, 0x3000, state);
	rtw_coex_write_indirect_reg(rtwdev, LTE_COEX_CTRL, 0x0300, state);
}

static void rtw_btc_wltoggle_table_a(struct rtw_dev *rtwdev, bool force,
				     u8 table_case)
{
	struct rtw_chip_info *chip = rtwdev->chip;
	struct rtw_efuse *efuse = &rtwdev->efuse;
	u8 h2c_para[6] = {0};
	u32 table_wl = 0x5a5a5a5a;

	h2c_para[0] = COEX_H2C69_TOGGLE_TABLE_A;
	/* no definition */
	h2c_para[1] = 0x1;

	if (efuse->share_ant) {
		if (table_case < chip->table_sant_num)
			table_wl = chip->table_sant[table_case].wl;
	} else {
		if (table_case < chip->table_nsant_num)
			table_wl = chip->table_nsant[table_case].wl;
	}

	/* tell WL FW WL slot toggle table-A*/
	h2c_para[2] = (u8)u32_get_bits(table_wl, GENMASK(7, 0));
	h2c_para[3] = (u8)u32_get_bits(table_wl, GENMASK(15, 8));
	h2c_para[4] = (u8)u32_get_bits(table_wl, GENMASK(23, 16));
	h2c_para[5] = (u8)u32_get_bits(table_wl, GENMASK(31, 24));

	rtw_fw_bt_wifi_control(rtwdev, h2c_para[0], &h2c_para[1]);

	rtw_dbg(rtwdev, RTW_DBG_COEX,
		"[BTCoex], %s(): H2C = [%02x %02x %02x %02x %02x %02x]\n",
		__func__, h2c_para[0], h2c_para[1], h2c_para[2],
		h2c_para[3], h2c_para[4], h2c_para[5]);
}

#define COEX_WL_SLOT_TOGLLE 0x5a5a5aaa
static void rtw_btc_wltoggle_table_b(struct rtw_dev *rtwdev, bool force,
				     u8 interval, u32 table)
{
	struct rtw_coex *coex = &rtwdev->coex;
	struct rtw_coex_stat *coex_stat = &coex->stat;
	u8 cur_h2c_para[6] = {0};
	u8 i;

	cur_h2c_para[0] = COEX_H2C69_TOGGLE_TABLE_B;
	cur_h2c_para[1] = interval;
	cur_h2c_para[2] = (u8)u32_get_bits(table, GENMASK(7, 0));
	cur_h2c_para[3] = (u8)u32_get_bits(table, GENMASK(15, 8));
	cur_h2c_para[4] = (u8)u32_get_bits(table, GENMASK(23, 16));
	cur_h2c_para[5] = (u8)u32_get_bits(table, GENMASK(31, 24));

	coex_stat->wl_toggle_interval = interval;

	for (i = 0; i <= 5; i++)
		coex_stat->wl_toggle_para[i] = cur_h2c_para[i];

	rtw_fw_bt_wifi_control(rtwdev, cur_h2c_para[0], &cur_h2c_para[1]);

	rtw_dbg(rtwdev, RTW_DBG_COEX,
		"[BTCoex], %s(): H2C = [%02x %02x %02x %02x %02x %02x]\n",
		__func__, cur_h2c_para[0], cur_h2c_para[1], cur_h2c_para[2],
		cur_h2c_para[3], cur_h2c_para[4], cur_h2c_para[5]);
}

static void rtw_coex_set_table(struct rtw_dev *rtwdev, bool force, u32 table0,
			       u32 table1)
{
#define DEF_BRK_TABLE_VAL 0xf0ffffff
	struct rtw_coex *coex = &rtwdev->coex;
	struct rtw_coex_dm *coex_dm = &coex->dm;

	/* If last tdma is wl slot toggle, force write table*/
	if (!force && coex_dm->reason != COEX_RSN_LPS) {
		if (table0 == rtw_read32(rtwdev, REG_BT_COEX_TABLE0) &&
		    table1 == rtw_read32(rtwdev, REG_BT_COEX_TABLE1))
			return;
	}
	rtw_write32(rtwdev, REG_BT_COEX_TABLE0, table0);
	rtw_write32(rtwdev, REG_BT_COEX_TABLE1, table1);
	rtw_write32(rtwdev, REG_BT_COEX_BRK_TABLE, DEF_BRK_TABLE_VAL);

	rtw_dbg(rtwdev, RTW_DBG_COEX,
		"[BTCoex], %s(): 0x6c0 = %x, 0x6c4 = %x\n", __func__, table0,
		table1);
}

static void rtw_coex_table(struct rtw_dev *rtwdev, bool force, u8 type)
{
	struct rtw_coex *coex = &rtwdev->coex;
	struct rtw_coex_dm *coex_dm = &coex->dm;
	struct rtw_chip_info *chip = rtwdev->chip;
	struct rtw_efuse *efuse = &rtwdev->efuse;
	struct rtw_coex_stat *coex_stat = &coex->stat;

	coex_dm->cur_table = type;

	rtw_dbg(rtwdev, RTW_DBG_COEX, "[BTCoex], Coex_Table - %d\n", type);

	if (efuse->share_ant) {
		if (type < chip->table_sant_num)
			rtw_coex_set_table(rtwdev, force,
					   chip->table_sant[type].bt,
					   chip->table_sant[type].wl);
	} else {
		type = type - 100;
		if (type < chip->table_nsant_num)
			rtw_coex_set_table(rtwdev, force,
					   chip->table_nsant[type].bt,
					   chip->table_nsant[type].wl);
	}
	if (coex_stat->wl_slot_toggle_change)
		rtw_btc_wltoggle_table_a(rtwdev, true, type);
}

static void rtw_coex_ignore_wlan_act(struct rtw_dev *rtwdev, bool enable)
{
	struct rtw_coex *coex = &rtwdev->coex;

	if (coex->manual_control || coex->stop_dm)
		return;

	rtw_fw_bt_ignore_wlan_action(rtwdev, enable);
}

static void rtw_coex_power_save_state(struct rtw_dev *rtwdev, u8 ps_type,
				      u8 lps_val, u8 rpwm_val)
{
	struct rtw_coex *coex = &rtwdev->coex;
	struct rtw_coex_stat *coex_stat = &coex->stat;
	u8 lps_mode = 0x0;

	lps_mode = rtwdev->lps_conf.mode;

	switch (ps_type) {
	case COEX_PS_WIFI_NATIVE:
		/* recover to original 32k low power setting */
		coex_stat->wl_force_lps_ctrl = false;
		rtw_dbg(rtwdev, RTW_DBG_COEX,
			"[BTCoex], %s(): COEX_PS_WIFI_NATIVE\n", __func__);
		rtw_leave_lps(rtwdev);
		break;
	case COEX_PS_LPS_OFF:
		coex_stat->wl_force_lps_ctrl = true;
		if (lps_mode)
			rtw_fw_coex_tdma_type(rtwdev, 0, 0, 0, 0, 0);

		rtw_leave_lps(rtwdev);
		rtw_dbg(rtwdev, RTW_DBG_COEX,
			"[BTCoex], %s(): COEX_PS_LPS_OFF\n", __func__);
		break;
	default:
		break;
	}
}

static void rtw_coex_set_tdma(struct rtw_dev *rtwdev, u8 byte1, u8 byte2,
			      u8 byte3, u8 byte4, u8 byte5)
{
	struct rtw_coex *coex = &rtwdev->coex;
	struct rtw_coex_dm *coex_dm = &coex->dm;
	struct rtw_chip_info *chip = rtwdev->chip;
	struct rtw_coex_stat *coex_stat = &coex->stat;
	u8 ps_type = COEX_PS_WIFI_NATIVE;
	bool ap_enable = false;

	if (ap_enable && (byte1 & BIT(4) && !(byte1 & BIT(5)))) {
		rtw_dbg(rtwdev, RTW_DBG_COEX, "[BTCoex], %s(): AP mode\n",
			__func__);

		byte1 &= ~BIT(4);
		byte1 |= BIT(5);

		byte5 |= BIT(5);
		byte5 &= ~BIT(6);

		ps_type = COEX_PS_WIFI_NATIVE;
		rtw_coex_power_save_state(rtwdev, ps_type, 0x0, 0x0);
	} else if (byte1 & BIT(4) && !(byte1 & BIT(5))) {
		rtw_dbg(rtwdev, RTW_DBG_COEX,
			"[BTCoex], %s(): Force LPS (byte1 = 0x%x)\n", __func__,
			byte1);

		if (chip->pstdma_type == COEX_PSTDMA_FORCE_LPSOFF)
			ps_type = COEX_PS_LPS_OFF;
		else
			ps_type = COEX_PS_LPS_ON;
		rtw_coex_power_save_state(rtwdev, ps_type, 0x50, 0x4);
	} else {
		rtw_dbg(rtwdev, RTW_DBG_COEX,
			"[BTCoex], %s(): native power save (byte1 = 0x%x)\n",
			__func__, byte1);

		ps_type = COEX_PS_WIFI_NATIVE;
		rtw_coex_power_save_state(rtwdev, ps_type, 0x0, 0x0);
	}

	coex_dm->ps_tdma_para[0] = byte1;
	coex_dm->ps_tdma_para[1] = byte2;
	coex_dm->ps_tdma_para[2] = byte3;
	coex_dm->ps_tdma_para[3] = byte4;
	coex_dm->ps_tdma_para[4] = byte5;

	rtw_fw_coex_tdma_type(rtwdev, byte1, byte2, byte3, byte4, byte5);

	if (byte1 & BIT(2)) {
		coex_stat->wl_slot_toggle = true;
		coex_stat->wl_slot_toggle_change = false;
	} else {
		coex_stat->wl_slot_toggle_change = coex_stat->wl_slot_toggle;
		coex_stat->wl_slot_toggle = false;
	}
}

static void rtw_coex_tdma(struct rtw_dev *rtwdev, bool force, u32 tcase)
{
	struct rtw_coex *coex = &rtwdev->coex;
	struct rtw_coex_dm *coex_dm = &coex->dm;
	struct rtw_coex_stat *coex_stat = &coex->stat;
	struct rtw_chip_info *chip = rtwdev->chip;
	struct rtw_efuse *efuse = &rtwdev->efuse;
	u8 n, type;
	bool turn_on;
	bool wl_busy = false;

	if (tcase & TDMA_4SLOT) /* 4-slot (50ms) mode */
		rtw_coex_tdma_timer_base(rtwdev, TDMA_TIMER_TYPE_4SLOT);
	else
		rtw_coex_tdma_timer_base(rtwdev, TDMA_TIMER_TYPE_2SLOT);

	type = (u8)(tcase & 0xff);

	turn_on = (type == 0 || type == 100) ? false : true;

	if (!force && turn_on == coex_dm->cur_ps_tdma_on &&
	    type == coex_dm->cur_ps_tdma) {
		rtw_dbg(rtwdev, RTW_DBG_COEX,
			"[BTCoex], Skip TDMA because no change TDMA(%s, %d)\n",
			(coex_dm->cur_ps_tdma_on ? "on" : "off"),
			coex_dm->cur_ps_tdma);

		return;
	}
	wl_busy = test_bit(RTW_FLAG_BUSY_TRAFFIC, rtwdev->flags);

	if ((coex_stat->bt_a2dp_exist &&
	     (coex_stat->bt_inq_remain || coex_stat->bt_multi_link)) ||
	    !wl_busy)
		rtw_coex_write_scbd(rtwdev, COEX_SCBD_TDMA, false);
	else
		rtw_coex_write_scbd(rtwdev, COEX_SCBD_TDMA, true);

	/* update pre state */
	coex_dm->cur_ps_tdma_on = turn_on;
	coex_dm->cur_ps_tdma = type;

	if (efuse->share_ant) {
		if (type < chip->tdma_sant_num)
			rtw_coex_set_tdma(rtwdev,
					  chip->tdma_sant[type].para[0],
					  chip->tdma_sant[type].para[1],
					  chip->tdma_sant[type].para[2],
					  chip->tdma_sant[type].para[3],
					  chip->tdma_sant[type].para[4]);
	} else {
		n = type - 100;
		if (n < chip->tdma_nsant_num)
			rtw_coex_set_tdma(rtwdev,
					  chip->tdma_nsant[n].para[0],
					  chip->tdma_nsant[n].para[1],
					  chip->tdma_nsant[n].para[2],
					  chip->tdma_nsant[n].para[3],
					  chip->tdma_nsant[n].para[4]);
	}


	rtw_dbg(rtwdev, RTW_DBG_COEX, "[BTCoex], coex tdma type(%s, %d)\n",
		turn_on ? "on" : "off", type);
}

static void rtw_coex_set_ant_path(struct rtw_dev *rtwdev, bool force, u8 phase)
{
	struct rtw_coex *coex = &rtwdev->coex;
	struct rtw_coex_stat *coex_stat = &coex->stat;
	struct rtw_coex_rfe *coex_rfe = &coex->rfe;
	struct rtw_coex_dm *coex_dm = &coex->dm;
	u8 ctrl_type = COEX_SWITCH_CTRL_MAX;
	u8 pos_type = COEX_SWITCH_TO_MAX;

	if (!force && coex_dm->cur_ant_pos_type == phase)
		return;

	coex_dm->cur_ant_pos_type = phase;

	/* avoid switch coex_ctrl_owner during BT IQK */
	rtw_coex_check_rfk(rtwdev);

	rtw_dbg(rtwdev, RTW_DBG_COEX,
		"[BTCoex],  coex_stat->bt_disabled = 0x%x\n",
		coex_stat->bt_disabled);

	switch (phase) {
	case COEX_SET_ANT_POWERON:
		rtw_dbg(rtwdev, RTW_DBG_COEX,
			"[BTCoex], %s() - PHASE_COEX_POWERON\n", __func__);
		/* set path control owner to BT at power-on */
		if (coex_stat->bt_disabled)
			rtw_coex_coex_ctrl_owner(rtwdev, true);
		else
			rtw_coex_coex_ctrl_owner(rtwdev, false);

		ctrl_type = COEX_SWITCH_CTRL_BY_BBSW;
		pos_type = COEX_SWITCH_TO_BT;
		break;
	case COEX_SET_ANT_INIT:
		rtw_dbg(rtwdev, RTW_DBG_COEX,
			"[BTCoex], %s() - PHASE_COEX_INIT\n", __func__);
		if (coex_stat->bt_disabled) {
			/* set GNT_BT to SW low */
			rtw_coex_set_gnt_bt(rtwdev, COEX_GNT_SET_SW_LOW);

			/* set GNT_WL to SW high */
			rtw_coex_set_gnt_wl(rtwdev, COEX_GNT_SET_SW_HIGH);
		} else {
			/* set GNT_BT to SW high */
			rtw_coex_set_gnt_bt(rtwdev, COEX_GNT_SET_SW_HIGH);

			/* set GNT_WL to SW low */
			rtw_coex_set_gnt_wl(rtwdev, COEX_GNT_SET_SW_LOW);
		}

		/* set path control owner to wl at initial step */
		rtw_coex_coex_ctrl_owner(rtwdev, true);

		ctrl_type = COEX_SWITCH_CTRL_BY_BBSW;
		pos_type = COEX_SWITCH_TO_BT;
		break;
	case COEX_SET_ANT_WONLY:
		rtw_dbg(rtwdev, RTW_DBG_COEX,
			"[BTCoex], %s() - PHASE_WLANONLY_INIT\n", __func__);
		/* set GNT_BT to SW Low */
		rtw_coex_set_gnt_bt(rtwdev, COEX_GNT_SET_SW_LOW);

		/* set GNT_WL to SW high */
		rtw_coex_set_gnt_wl(rtwdev, COEX_GNT_SET_SW_HIGH);

		/* set path control owner to wl at initial step */
		rtw_coex_coex_ctrl_owner(rtwdev, true);

		ctrl_type = COEX_SWITCH_CTRL_BY_BBSW;
		pos_type = COEX_SWITCH_TO_WLG;
		break;
	case COEX_SET_ANT_WOFF:
		rtw_dbg(rtwdev, RTW_DBG_COEX,
			"[BTCoex], %s() - PHASE_WLAN_OFF\n", __func__);
		/* set path control owner to BT */
		rtw_coex_coex_ctrl_owner(rtwdev, false);

		ctrl_type = COEX_SWITCH_CTRL_BY_BT;
		pos_type = COEX_SWITCH_TO_NOCARE;
		break;
	case COEX_SET_ANT_2G:
		rtw_dbg(rtwdev, RTW_DBG_COEX,
			"[BTCoex], %s() - PHASE_2G_RUNTIME\n", __func__);
		/* set GNT_BT to PTA */
		rtw_coex_set_gnt_bt(rtwdev, COEX_GNT_SET_HW_PTA);

		/* set GNT_WL to PTA */
		rtw_coex_set_gnt_wl(rtwdev, COEX_GNT_SET_HW_PTA);

		/* set path control owner to wl at runtime step */
		rtw_coex_coex_ctrl_owner(rtwdev, true);

		ctrl_type = COEX_SWITCH_CTRL_BY_PTA;
		pos_type = COEX_SWITCH_TO_NOCARE;
		break;
	case COEX_SET_ANT_5G:
		rtw_dbg(rtwdev, RTW_DBG_COEX,
			"[BTCoex], %s() - PHASE_5G_RUNTIME\n", __func__);

		/* set GNT_BT to HW PTA */
		rtw_coex_set_gnt_bt(rtwdev, COEX_GNT_SET_HW_PTA);

		/* set GNT_WL to SW high */
		rtw_coex_set_gnt_wl(rtwdev, COEX_GNT_SET_SW_HIGH);

		/* set path control owner to wl at runtime step */
		rtw_coex_coex_ctrl_owner(rtwdev, true);

		ctrl_type = COEX_SWITCH_CTRL_BY_BBSW;
		pos_type = COEX_SWITCH_TO_WLA;
		break;
	case COEX_SET_ANT_2G_FREERUN:
		rtw_dbg(rtwdev, RTW_DBG_COEX,
			"[BTCoex], %s() - PHASE_2G_FREERUN\n", __func__);

		/* set GNT_BT to HW PTA */
		rtw_coex_set_gnt_bt(rtwdev, COEX_GNT_SET_HW_PTA);

		/* Set GNT_WL to SW high */
		rtw_coex_set_gnt_wl(rtwdev, COEX_GNT_SET_SW_HIGH);

		/* set path control owner to wl at runtime step */
		rtw_coex_coex_ctrl_owner(rtwdev, true);

		ctrl_type = COEX_SWITCH_CTRL_BY_BBSW;
		pos_type = COEX_SWITCH_TO_WLG_BT;
		break;
	case COEX_SET_ANT_2G_WLBT:
		rtw_dbg(rtwdev, RTW_DBG_COEX,
			"[BTCoex], %s() - PHASE_2G_WLBT\n", __func__);
		/* set GNT_BT to HW PTA */
		rtw_coex_set_gnt_bt(rtwdev, COEX_GNT_SET_HW_PTA);

		/* Set GNT_WL to HW PTA */
		rtw_coex_set_gnt_wl(rtwdev, COEX_GNT_SET_HW_PTA);

		/* set path control owner to wl at runtime step */
		rtw_coex_coex_ctrl_owner(rtwdev, true);

		ctrl_type = COEX_SWITCH_CTRL_BY_BBSW;
		pos_type = COEX_SWITCH_TO_WLG_BT;
		break;
	default:
		WARN(1, "unknown phase when setting antenna path\n");
		return;
	}

	if (ctrl_type < COEX_SWITCH_CTRL_MAX && pos_type < COEX_SWITCH_TO_MAX &&
	    coex_rfe->ant_switch_exist)
		rtw_coex_set_ant_switch(rtwdev, ctrl_type, pos_type);
}

#define case_ALGO(src) \
	case COEX_ALGO_##src: return #src

static const char *rtw_coex_get_algo_string(u8 algo)
{
	switch (algo) {
	case_ALGO(NOPROFILE);
	case_ALGO(HFP);
	case_ALGO(HID);
	case_ALGO(A2DP);
	case_ALGO(PAN);
	case_ALGO(A2DP_HID);
	case_ALGO(A2DP_PAN);
	case_ALGO(PAN_HID);
	case_ALGO(A2DP_PAN_HID);
	default:
		return "Unknown";
	}
}

#define case_BT_PROFILE(src) \
	case BPM_##src: return #src

static const char *rtw_coex_get_bt_profile_string(u8 bt_profile)
{
	switch (bt_profile) {
	case_BT_PROFILE(NOPROFILE);
	case_BT_PROFILE(HFP);
	case_BT_PROFILE(HID);
	case_BT_PROFILE(A2DP);
	case_BT_PROFILE(PAN);
	case_BT_PROFILE(HID_HFP);
	case_BT_PROFILE(A2DP_HFP);
	case_BT_PROFILE(A2DP_HID);
	case_BT_PROFILE(A2DP_HID_HFP);
	case_BT_PROFILE(PAN_HFP);
	case_BT_PROFILE(PAN_HID);
	case_BT_PROFILE(PAN_HID_HFP);
	case_BT_PROFILE(PAN_A2DP);
	case_BT_PROFILE(PAN_A2DP_HFP);
	case_BT_PROFILE(PAN_A2DP_HID);
	case_BT_PROFILE(PAN_A2DP_HID_HFP);
	default:
		return "Unknown";
	}
}

static u8 rtw_coex_algorithm(struct rtw_dev *rtwdev)
{
	struct rtw_coex *coex = &rtwdev->coex;
	struct rtw_coex_stat *coex_stat = &coex->stat;
	u8 algorithm = COEX_ALGO_NOPROFILE;
	u8 profile_map = 0;

	if (coex_stat->bt_hfp_exist)
		profile_map |= BPM_HFP;
	if (coex_stat->bt_hid_exist)
		profile_map |= BPM_HID;
	if (coex_stat->bt_a2dp_exist)
		profile_map |= BPM_A2DP;
	if (coex_stat->bt_pan_exist)
		profile_map |= BPM_PAN;

	switch (profile_map) {
	case BPM_HFP:
		algorithm = COEX_ALGO_HFP;
		break;
	case           BPM_HID:
	case BPM_HFP + BPM_HID:
		algorithm = COEX_ALGO_HID;
		break;
	case BPM_HFP           + BPM_A2DP:
	case           BPM_HID + BPM_A2DP:
	case BPM_HFP + BPM_HID + BPM_A2DP:
		algorithm = COEX_ALGO_A2DP_HID;
		break;
	case BPM_HFP                      + BPM_PAN:
	case           BPM_HID            + BPM_PAN:
	case BPM_HFP + BPM_HID            + BPM_PAN:
		algorithm = COEX_ALGO_PAN_HID;
		break;
	case BPM_HFP           + BPM_A2DP + BPM_PAN:
	case           BPM_HID + BPM_A2DP + BPM_PAN:
	case BPM_HFP + BPM_HID + BPM_A2DP + BPM_PAN:
		algorithm = COEX_ALGO_A2DP_PAN_HID;
		break;
	case                                BPM_PAN:
		algorithm = COEX_ALGO_PAN;
		break;
	case                     BPM_A2DP + BPM_PAN:
		algorithm = COEX_ALGO_A2DP_PAN;
		break;
	case                     BPM_A2DP:
		if (coex_stat->bt_multi_link) {
			if (coex_stat->bt_hid_pair_num > 0)
				algorithm = COEX_ALGO_A2DP_HID;
			else
				algorithm = COEX_ALGO_A2DP_PAN;
		} else {
			algorithm = COEX_ALGO_A2DP;
		}
		break;
	default:
		algorithm = COEX_ALGO_NOPROFILE;
		break;
	}

	rtw_dbg(rtwdev, RTW_DBG_COEX,
		"[BTCoex], BT Profile = %s => Algorithm = %s\n",
		rtw_coex_get_bt_profile_string(profile_map),
		rtw_coex_get_algo_string(algorithm));
	return algorithm;
}

static void rtw_coex_action_coex_all_off(struct rtw_dev *rtwdev)
{
	struct rtw_efuse *efuse = &rtwdev->efuse;
	struct rtw_chip_info *chip = rtwdev->chip;
	u8 table_case, tdma_case;

	rtw_dbg(rtwdev, RTW_DBG_COEX, "[BTCoex], %s()\n", __func__);
	rtw_coex_set_rf_para(rtwdev, chip->wl_rf_para_rx[0]);

	if (efuse->share_ant) {
		/* Shared-Ant */
		table_case = 2;
		tdma_case = 0;
	} else {
		/* Non-Shared-Ant */
		table_case = 100;
		tdma_case = 100;
	}

	rtw_coex_table(rtwdev, false, table_case);
	rtw_coex_tdma(rtwdev, false, tdma_case);
}

static void rtw_coex_action_freerun(struct rtw_dev *rtwdev)
{
	struct rtw_coex *coex = &rtwdev->coex;
	struct rtw_coex_stat *coex_stat = &coex->stat;
	struct rtw_coex_dm *coex_dm = &coex->dm;
	struct rtw_efuse *efuse = &rtwdev->efuse;
	struct rtw_chip_info *chip = rtwdev->chip;
	u8 level = 0;
	bool bt_afh_loss = true;

	rtw_dbg(rtwdev, RTW_DBG_COEX, "[BTCoex], %s()\n", __func__);

	if (efuse->share_ant)
		return;

	coex->freerun = true;

	if (bt_afh_loss)
		rtw_coex_update_wl_ch_info(rtwdev, COEX_MEDIA_CONNECT);

	rtw_coex_set_ant_path(rtwdev, false, COEX_SET_ANT_2G_FREERUN);

	rtw_coex_write_scbd(rtwdev, COEX_SCBD_FIX2M, false);

	if (COEX_RSSI_HIGH(coex_dm->wl_rssi_state[0]))
		level = 2;
	else if (COEX_RSSI_HIGH(coex_dm->wl_rssi_state[1]))
		level = 3;
	else if (COEX_RSSI_HIGH(coex_dm->wl_rssi_state[2]))
		level = 4;
	else
		level = 5;

	if (level > chip->wl_rf_para_num - 1)
		level = chip->wl_rf_para_num - 1;

	if (coex_stat->wl_tput_dir == COEX_WL_TPUT_TX)
		rtw_coex_set_rf_para(rtwdev, chip->wl_rf_para_tx[level]);
	else
		rtw_coex_set_rf_para(rtwdev, chip->wl_rf_para_rx[level]);

	rtw_coex_table(rtwdev, false, 100);
	rtw_coex_tdma(rtwdev, false, 100);
}

static void rtw_coex_action_rf4ce(struct rtw_dev *rtwdev)
{
	struct rtw_efuse *efuse = &rtwdev->efuse;
	struct rtw_chip_info *chip = rtwdev->chip;
	u8 table_case, tdma_case;

	rtw_dbg(rtwdev, RTW_DBG_COEX, "[BTCoex], %s()\n", __func__);

	rtw_coex_set_ant_path(rtwdev, false, COEX_SET_ANT_2G);
	rtw_coex_set_rf_para(rtwdev, chip->wl_rf_para_rx[0]);

	if (efuse->share_ant) {
		/* Shared-Ant */
		table_case = 9;
		tdma_case = 16;
	} else {
		/* Non-Shared-Ant */
		table_case = 100;
		tdma_case = 100;
	}

	rtw_coex_table(rtwdev, false, table_case);
	rtw_coex_tdma(rtwdev, false, tdma_case);
}

static void rtw_coex_action_bt_whql_test(struct rtw_dev *rtwdev)
{
	struct rtw_efuse *efuse = &rtwdev->efuse;
	struct rtw_chip_info *chip = rtwdev->chip;
	u8 table_case, tdma_case;

	rtw_dbg(rtwdev, RTW_DBG_COEX, "[BTCoex], %s()\n", __func__);

	rtw_coex_set_ant_path(rtwdev, false, COEX_SET_ANT_2G);
	rtw_coex_set_rf_para(rtwdev, chip->wl_rf_para_rx[0]);

	if (efuse->share_ant) {
		/* Shared-Ant */
		table_case = 2;
		tdma_case = 0;
	} else {
		/* Non-Shared-Ant */
		table_case = 100;
		tdma_case = 100;
	}

	rtw_coex_table(rtwdev, false, table_case);
	rtw_coex_tdma(rtwdev, false, tdma_case);
}

static void rtw_coex_action_bt_relink(struct rtw_dev *rtwdev)
{
	struct rtw_coex *coex = &rtwdev->coex;
	struct rtw_coex_stat *coex_stat = &coex->stat;
	struct rtw_efuse *efuse = &rtwdev->efuse;
	struct rtw_chip_info *chip = rtwdev->chip;
	u8 table_case, tdma_case;
	u32 slot_type = 0;

	rtw_dbg(rtwdev, RTW_DBG_COEX, "[BTCoex], %s()\n", __func__);

	rtw_coex_set_ant_path(rtwdev, false, COEX_SET_ANT_2G);
	rtw_coex_set_rf_para(rtwdev, chip->wl_rf_para_rx[0]);

	if (efuse->share_ant) { /* Shared-Ant */
		if (coex_stat->wl_gl_busy) {
			table_case = 26;
			if (coex_stat->bt_hid_exist &&
			    coex_stat->bt_profile_num == 1) {
				slot_type = TDMA_4SLOT;
				tdma_case = 20;
			} else {
				tdma_case = 20;
			}
		} else {
			table_case = 1;
			tdma_case = 0;
		}
	} else { /* Non-Shared-Ant */
		if (coex_stat->wl_gl_busy)
			table_case = 115;
		else
			table_case = 100;
		tdma_case = 100;
	}

	rtw_coex_table(rtwdev, false, table_case);
	rtw_coex_tdma(rtwdev, false, tdma_case | slot_type);
}

static void rtw_coex_action_bt_idle(struct rtw_dev *rtwdev)
{
	struct rtw_coex *coex = &rtwdev->coex;
	struct rtw_coex_stat *coex_stat = &coex->stat;
	struct rtw_coex_dm *coex_dm = &coex->dm;
	struct rtw_efuse *efuse = &rtwdev->efuse;
	struct rtw_chip_info *chip = rtwdev->chip;
	struct rtw_coex_rfe *coex_rfe = &coex->rfe;
	u8 table_case = 0xff, tdma_case = 0xff;

	rtw_dbg(rtwdev, RTW_DBG_COEX, "[BTCoex], %s()\n", __func__);
	rtw_coex_set_rf_para(rtwdev, chip->wl_rf_para_rx[0]);

	if (coex_rfe->ant_switch_with_bt &&
	    coex_dm->bt_status == COEX_BTSTATUS_NCON_IDLE) {
		if (efuse->share_ant &&
		    COEX_RSSI_HIGH(coex_dm->wl_rssi_state[3]) &&
		    coex_stat->wl_gl_busy) {
			table_case = 0;
			tdma_case = 0;
		} else if (!efuse->share_ant) {
			table_case = 100;
			tdma_case = 100;
		}
	}

	if (table_case != 0xff && tdma_case != 0xff) {
		rtw_coex_set_ant_path(rtwdev, false, COEX_SET_ANT_2G_FREERUN);
		goto exit;
	}

	rtw_coex_set_ant_path(rtwdev, false, COEX_SET_ANT_2G);

	if (efuse->share_ant) {
		/* Shared-Ant */
		if (!coex_stat->wl_gl_busy) {
			table_case = 10;
			tdma_case = 3;
		} else if (coex_dm->bt_status == COEX_BTSTATUS_NCON_IDLE) {
			table_case = 11;

			if (coex_stat->lo_pri_rx + coex_stat->lo_pri_tx > 250)
				tdma_case = 17;
			else
				tdma_case = 7;
		} else {
			table_case = 12;
			tdma_case = 7;
		}
	} else {
		/* Non-Shared-Ant */
		if (!coex_stat->wl_gl_busy) {
			table_case = 112;
			tdma_case = 104;
		} else if ((coex_stat->bt_ble_scan_type & 0x2) &&
			   coex_dm->bt_status == COEX_BTSTATUS_NCON_IDLE) {
			table_case = 114;
			tdma_case = 103;
		} else {
			table_case = 112;
			tdma_case = 103;
		}
	}

exit:
	rtw_coex_table(rtwdev, false, table_case);
	rtw_coex_tdma(rtwdev, false, tdma_case);
}

static void rtw_coex_action_bt_inquiry(struct rtw_dev *rtwdev)
{
	struct rtw_coex *coex = &rtwdev->coex;
	struct rtw_coex_stat *coex_stat = &coex->stat;
	struct rtw_efuse *efuse = &rtwdev->efuse;
	struct rtw_chip_info *chip = rtwdev->chip;
	bool wl_hi_pri = false;
	u8 table_case, tdma_case;
	u32 slot_type = 0;

	rtw_dbg(rtwdev, RTW_DBG_COEX, "[BTCoex], %s()\n", __func__);
	rtw_coex_set_ant_path(rtwdev, false, COEX_SET_ANT_2G);
	rtw_coex_set_rf_para(rtwdev, chip->wl_rf_para_rx[0]);

	if (coex_stat->wl_linkscan_proc || coex_stat->wl_hi_pri_task1 ||
	    coex_stat->wl_hi_pri_task2)
		wl_hi_pri = true;

	if (efuse->share_ant) {
		/* Shared-Ant */
		if (wl_hi_pri) {
			rtw_dbg(rtwdev, RTW_DBG_COEX,
				"[BTCoex], bt inq/page +  wifi hi-pri task\n");
			table_case = 15;
<<<<<<< HEAD
			if (coex_stat->bt_a2dp_exist &&
			    !coex_stat->bt_pan_exist) {
				slot_type = TDMA_4SLOT;
				tdma_case = 11;
			} else if (coex_stat->wl_hi_pri_task1) {
=======

			if (coex_stat->bt_profile_num > 0)
				tdma_case = 10;
			else if (coex_stat->wl_hi_pri_task1)
>>>>>>> c1084c27
				tdma_case = 6;
			} else if (!coex_stat->bt_page) {
				tdma_case = 8;
			} else {
				tdma_case = 9;
<<<<<<< HEAD
=======
		} else if (coex_stat->wl_gl_busy) {
			rtw_dbg(rtwdev, RTW_DBG_COEX,
				"[BTCoex], bt inq/page + wifi busy\n");
			if (coex_stat->bt_profile_num == 0) {
				table_case = 12;
				tdma_case = 18;
			} else if (coex_stat->bt_profile_num == 1 &&
				   !coex_stat->bt_a2dp_exist) {
				slot_type = TDMA_4SLOT;
				table_case = 12;
				tdma_case = 20;
			} else {
				slot_type = TDMA_4SLOT;
				table_case = 12;
				tdma_case = 26;
>>>>>>> c1084c27
			}
		} else if (coex_stat->wl_connected) {
			rtw_dbg(rtwdev, RTW_DBG_COEX,
				"[BTCoex], bt inq/page + wifi connected\n");
			table_case = 9;
			tdma_case = 27;
		} else {
			rtw_dbg(rtwdev, RTW_DBG_COEX,
				"[BTCoex], bt inq/page + wifi not-connected\n");
			table_case = 1;
			tdma_case = 0;
		}
	} else {
		/* Non_Shared-Ant */
		if (wl_hi_pri) {
			rtw_dbg(rtwdev, RTW_DBG_COEX,
				"[BTCoex], bt inq/page +  wifi hi-pri task\n");
			table_case = 114;

			if (coex_stat->bt_profile_num > 0)
				tdma_case = 110;
			else if (coex_stat->wl_hi_pri_task1)
				tdma_case = 106;
			else if (!coex_stat->bt_page)
				tdma_case = 108;
			else
				tdma_case = 109;
		}  else if (coex_stat->wl_gl_busy) {
			rtw_dbg(rtwdev, RTW_DBG_COEX,
				"[BTCoex], bt inq/page + wifi busy\n");
			table_case = 114;
			tdma_case = 121;
		} else if (coex_stat->wl_connected) {
			rtw_dbg(rtwdev, RTW_DBG_COEX,
				"[BTCoex], bt inq/page +  wifi connected\n");
			table_case = 101;
			tdma_case = 100;
		} else {
			rtw_dbg(rtwdev, RTW_DBG_COEX,
				"[BTCoex], bt inq/page +  wifi not-connected\n");
			table_case = 101;
			tdma_case = 100;
		}
	}

	rtw_dbg(rtwdev, RTW_DBG_COEX, "[BTCoex], wifi hi(%d), bt page(%d)\n",
		wl_hi_pri, coex_stat->bt_page);

<<<<<<< HEAD
	rtw_coex_set_ant_path(rtwdev, false, COEX_SET_ANT_2G);
	rtw_coex_set_rf_para(rtwdev, chip->wl_rf_para_rx[0]);
	rtw_coex_table(rtwdev, table_case);
=======
	rtw_coex_table(rtwdev, false, table_case);
>>>>>>> c1084c27
	rtw_coex_tdma(rtwdev, false, tdma_case | slot_type);
}

static void rtw_coex_action_bt_hfp(struct rtw_dev *rtwdev)
{
	struct rtw_coex *coex = &rtwdev->coex;
	struct rtw_coex_stat *coex_stat = &coex->stat;
	struct rtw_efuse *efuse = &rtwdev->efuse;
	struct rtw_chip_info *chip = rtwdev->chip;
	u8 table_case, tdma_case;

	rtw_dbg(rtwdev, RTW_DBG_COEX, "[BTCoex], %s()\n", __func__);
	rtw_coex_set_ant_path(rtwdev, false, COEX_SET_ANT_2G);
	rtw_coex_set_rf_para(rtwdev, chip->wl_rf_para_rx[0]);

	if (efuse->share_ant) {
		/* Shared-Ant */
		if (coex_stat->bt_multi_link) {
			table_case = 10;
			tdma_case = 17;
		} else {
			table_case = 10;
			tdma_case = 5;
		}
	} else {
		/* Non-Shared-Ant */
		if (coex_stat->bt_multi_link) {
			table_case = 112;
			tdma_case = 117;
		} else {
			table_case = 105;
			tdma_case = 100;
		}
	}

	rtw_coex_table(rtwdev, false, table_case);
	rtw_coex_tdma(rtwdev, false, tdma_case);
}

static void rtw_coex_action_bt_hid(struct rtw_dev *rtwdev)
{
	struct rtw_coex *coex = &rtwdev->coex;
	struct rtw_coex_stat *coex_stat = &coex->stat;
	struct rtw_efuse *efuse = &rtwdev->efuse;
	struct rtw_chip_info *chip = rtwdev->chip;
	u8 table_case, tdma_case;
	u32 slot_type = 0;
	bool bt_multi_link_remain = false, is_toggle_table = false;

	rtw_dbg(rtwdev, RTW_DBG_COEX, "[BTCoex], %s()\n", __func__);
	rtw_coex_set_ant_path(rtwdev, false, COEX_SET_ANT_2G);
	rtw_coex_set_rf_para(rtwdev, chip->wl_rf_para_rx[0]);

	if (efuse->share_ant) {
		/* Shared-Ant */
		if (coex_stat->bt_ble_exist) {
			/* RCU */
			if (coex_stat->cnt_wl[COEX_CNT_WL_SCANAP] > 5) {
				table_case = 26;
				tdma_case = 2;
			} else {
				table_case = 27;
				tdma_case = 9;
			}
		} else {
			/* Legacy HID  */
			if (coex_stat->bt_profile_num == 1 &&
			    (coex_stat->bt_multi_link ||
			    (coex_stat->lo_pri_rx +
			     coex_stat->lo_pri_tx > 360) ||
			     coex_stat->bt_slave ||
			     bt_multi_link_remain)) {
				slot_type = TDMA_4SLOT;
				table_case = 12;
				tdma_case = 20;
			} else if (coex_stat->bt_a2dp_active) {
				table_case = 9;
				tdma_case = 18;
			} else if (coex_stat->bt_418_hid_exist &&
				   coex_stat->wl_gl_busy) {
				is_toggle_table = true;
				slot_type = TDMA_4SLOT;
				table_case = 9;
				tdma_case = 24;
			} else if (coex_stat->bt_ble_hid_exist &&
				   coex_stat->wl_gl_busy) {
				table_case = 32;
				tdma_case = 9;
			} else {
				table_case = 9;
				tdma_case = 9;
			}
		}
	} else {
		/* Non-Shared-Ant */
		if (coex_stat->bt_ble_exist) {
			/* BLE */
			if (coex_stat->cnt_wl[COEX_CNT_WL_SCANAP] > 5) {
				table_case = 121;
				tdma_case = 102;
			} else {
				table_case = 122;
				tdma_case = 109;
			}
		} else if (coex_stat->bt_a2dp_active) {
			table_case = 113;
			tdma_case = 118;
		} else {
			table_case = 113;
			tdma_case = 104;
		}
	}

	rtw_coex_table(rtwdev, false, table_case);
	if (is_toggle_table) {
		rtw_btc_wltoggle_table_a(rtwdev, true, table_case);
		rtw_btc_wltoggle_table_b(rtwdev, false, 1, COEX_WL_SLOT_TOGLLE);
	}

	rtw_coex_tdma(rtwdev, false, tdma_case | slot_type);
}

static void rtw_coex_action_bt_a2dp(struct rtw_dev *rtwdev)
{
	struct rtw_coex *coex = &rtwdev->coex;
	struct rtw_coex_stat *coex_stat = &coex->stat;
	struct rtw_coex_dm *coex_dm = &coex->dm;
	struct rtw_efuse *efuse = &rtwdev->efuse;
	struct rtw_chip_info *chip = rtwdev->chip;
	u8 table_case, tdma_case;
	u32 slot_type = 0;

	rtw_dbg(rtwdev, RTW_DBG_COEX, "[BTCoex], %s()\n", __func__);

	rtw_coex_set_ant_path(rtwdev, false, COEX_SET_ANT_2G);
	rtw_coex_set_rf_para(rtwdev, chip->wl_rf_para_rx[0]);

	slot_type = TDMA_4SLOT;

	if (efuse->share_ant) {
		/* Shared-Ant */
		slot_type = TDMA_4SLOT;

		if (coex_stat->wl_gl_busy && coex_stat->wl_noisy_level == 0)
			table_case = 12;
		else
			table_case = 9;

<<<<<<< HEAD
		if (coex_stat->wl_gl_busy)
			tdma_case = 13;
		else
=======
		if (coex_stat->wl_connecting || !coex_stat->wl_gl_busy)
>>>>>>> c1084c27
			tdma_case = 14;
		else
			tdma_case = 13;
	} else {
		/* Non-Shared-Ant */
		table_case = 112;

		if (COEX_RSSI_HIGH(coex_dm->wl_rssi_state[1]))
			tdma_case = 112;
		else
			tdma_case = 113;
	}

	rtw_coex_table(rtwdev, false, table_case);
	rtw_coex_tdma(rtwdev, false, tdma_case | slot_type);
}

static void rtw_coex_action_bt_a2dpsink(struct rtw_dev *rtwdev)
{
	struct rtw_coex *coex = &rtwdev->coex;
	struct rtw_coex_stat *coex_stat = &coex->stat;
	struct rtw_efuse *efuse = &rtwdev->efuse;
	struct rtw_chip_info *chip = rtwdev->chip;
	u8 table_case, tdma_case;
	bool ap_enable = false;

	rtw_dbg(rtwdev, RTW_DBG_COEX, "[BTCoex], %s()\n", __func__);

	rtw_coex_set_ant_path(rtwdev, false, COEX_SET_ANT_2G);
	rtw_coex_set_rf_para(rtwdev, chip->wl_rf_para_rx[0]);

	if (efuse->share_ant) { /* Shared-Ant */
		if (ap_enable) {
			table_case = 2;
			tdma_case = 0;
		} else if (coex_stat->wl_gl_busy) {
			table_case = 28;
			tdma_case = 20;
		} else {
			table_case = 28;
			tdma_case = 26;
		}
	} else { /* Non-Shared-Ant */
		if (ap_enable) {
			table_case = 100;
			tdma_case = 100;
		} else {
			table_case = 119;
			tdma_case = 120;
		}
	}

	rtw_coex_table(rtwdev, false, table_case);
	rtw_coex_tdma(rtwdev, false, tdma_case);
}

static void rtw_coex_action_bt_pan(struct rtw_dev *rtwdev)
{
	struct rtw_coex *coex = &rtwdev->coex;
	struct rtw_coex_stat *coex_stat = &coex->stat;
	struct rtw_efuse *efuse = &rtwdev->efuse;
	struct rtw_chip_info *chip = rtwdev->chip;
	u8 table_case, tdma_case;

	rtw_dbg(rtwdev, RTW_DBG_COEX, "[BTCoex], %s()\n", __func__);
	rtw_coex_set_ant_path(rtwdev, false, COEX_SET_ANT_2G);
	rtw_coex_set_rf_para(rtwdev, chip->wl_rf_para_rx[0]);

	if (efuse->share_ant) {
		/* Shared-Ant */
		if (coex_stat->wl_gl_busy && coex_stat->wl_noisy_level == 0)
			table_case = 14;
		else
			table_case = 10;

		if (coex_stat->wl_gl_busy)
			tdma_case = 17;
		else
			tdma_case = 20;
	} else {
		/* Non-Shared-Ant */
		table_case = 112;

		if (coex_stat->wl_gl_busy)
			tdma_case = 117;
		else
			tdma_case = 119;
	}

	rtw_coex_table(rtwdev, false, table_case);
	rtw_coex_tdma(rtwdev, false, tdma_case);
}

static void rtw_coex_action_bt_a2dp_hid(struct rtw_dev *rtwdev)
{
	struct rtw_coex *coex = &rtwdev->coex;
	struct rtw_coex_stat *coex_stat = &coex->stat;
	struct rtw_coex_dm *coex_dm = &coex->dm;
	struct rtw_efuse *efuse = &rtwdev->efuse;
	struct rtw_chip_info *chip = rtwdev->chip;
	u8 table_case, tdma_case, interval = 0;
	u32 slot_type = 0;
	bool is_toggle_table = false;

	slot_type = TDMA_4SLOT;

	rtw_dbg(rtwdev, RTW_DBG_COEX, "[BTCoex], %s()\n", __func__);
	rtw_coex_set_ant_path(rtwdev, false, COEX_SET_ANT_2G);
	rtw_coex_set_rf_para(rtwdev, chip->wl_rf_para_rx[0]);

	if (efuse->share_ant) {
		/* Shared-Ant */
<<<<<<< HEAD
		slot_type = TDMA_4SLOT;

		if (coex_stat->bt_ble_exist)
			table_case = 26;
		else
			table_case = 9;

		if (coex_stat->wl_gl_busy) {
			tdma_case = 13;
=======
		if (coex_stat->bt_ble_exist) {
			table_case = 26; /* for RCU */
		} else if (coex_stat->bt_418_hid_exist) {
			table_case = 9;
			interval = 1;
>>>>>>> c1084c27
		} else {
			table_case = 9;
		}

		if (coex_stat->wl_connecting || !coex_stat->wl_gl_busy) {
			tdma_case = 14;
		} else if (coex_stat->bt_418_hid_exist) {
			is_toggle_table = true;
			tdma_case = 23;
		} else {
			tdma_case = 13;
		}
	} else {
		/* Non-Shared-Ant */
		if (coex_stat->bt_ble_exist)
			table_case = 121;
		else
			table_case = 113;

		if (COEX_RSSI_HIGH(coex_dm->wl_rssi_state[1]))
			tdma_case = 112;
		else
			tdma_case = 113;
	}

	rtw_coex_table(rtwdev, false, table_case);
	if (is_toggle_table) {
		rtw_btc_wltoggle_table_a(rtwdev, true, table_case);
		rtw_btc_wltoggle_table_b(rtwdev, false, interval, COEX_WL_SLOT_TOGLLE);
	}
	rtw_coex_tdma(rtwdev, false, tdma_case | slot_type);
}

static void rtw_coex_action_bt_a2dp_pan(struct rtw_dev *rtwdev)
{
	struct rtw_coex *coex = &rtwdev->coex;
	struct rtw_coex_stat *coex_stat = &coex->stat;
	struct rtw_efuse *efuse = &rtwdev->efuse;
	struct rtw_chip_info *chip = rtwdev->chip;
	u8 table_case, tdma_case;
	bool wl_cpt_test = false, bt_cpt_test = false;

	rtw_dbg(rtwdev, RTW_DBG_COEX, "[BTCoex], %s()\n", __func__);

	rtw_coex_set_ant_path(rtwdev, false, COEX_SET_ANT_2G);
	rtw_coex_set_rf_para(rtwdev, chip->wl_rf_para_rx[0]);
	if (efuse->share_ant) {
		/* Shared-Ant */
		if (wl_cpt_test) {
			if (coex_stat->wl_gl_busy) {
				table_case = 20;
				tdma_case = 17;
			} else {
				table_case = 10;
				tdma_case = 15;
			}
		} else if (bt_cpt_test) {
			table_case = 26;
			tdma_case = 26;
		} else {
			if (coex_stat->wl_gl_busy &&
			    coex_stat->wl_noisy_level == 0)
				table_case = 14;
			else
				table_case = 10;

			if (coex_stat->wl_gl_busy)
				tdma_case = 15;
			else
				tdma_case = 20;
		}
	} else {
		/* Non-Shared-Ant */
		table_case = 112;

		if (coex_stat->wl_gl_busy)
			tdma_case = 115;
		else
			tdma_case = 120;
	}

	if (wl_cpt_test)
		rtw_coex_set_rf_para(rtwdev, chip->wl_rf_para_rx[1]);
	else
		rtw_coex_set_rf_para(rtwdev, chip->wl_rf_para_rx[0]);

	rtw_coex_table(rtwdev, false, table_case);
	rtw_coex_tdma(rtwdev, false, tdma_case);
}

static void rtw_coex_action_bt_pan_hid(struct rtw_dev *rtwdev)
{
	struct rtw_coex *coex = &rtwdev->coex;
	struct rtw_coex_stat *coex_stat = &coex->stat;
	struct rtw_efuse *efuse = &rtwdev->efuse;
	struct rtw_chip_info *chip = rtwdev->chip;
	u8 table_case, tdma_case;

	rtw_dbg(rtwdev, RTW_DBG_COEX, "[BTCoex], %s()\n", __func__);

	rtw_coex_set_ant_path(rtwdev, false, COEX_SET_ANT_2G);
	rtw_coex_set_rf_para(rtwdev, chip->wl_rf_para_rx[0]);

	if (efuse->share_ant) {
		/* Shared-Ant */
		table_case = 9;

		if (coex_stat->wl_gl_busy)
			tdma_case = 18;
		else
			tdma_case = 19;
	} else {
		/* Non-Shared-Ant */
		table_case = 113;

		if (coex_stat->wl_gl_busy)
			tdma_case = 117;
		else
			tdma_case = 119;
	}

	rtw_coex_table(rtwdev, false, table_case);
	rtw_coex_tdma(rtwdev, false, tdma_case);
}

static void rtw_coex_action_bt_a2dp_pan_hid(struct rtw_dev *rtwdev)
{
	struct rtw_coex *coex = &rtwdev->coex;
	struct rtw_coex_stat *coex_stat = &coex->stat;
	struct rtw_efuse *efuse = &rtwdev->efuse;
	struct rtw_chip_info *chip = rtwdev->chip;
	u8 table_case, tdma_case;

	rtw_dbg(rtwdev, RTW_DBG_COEX, "[BTCoex], %s()\n", __func__);
	rtw_coex_set_ant_path(rtwdev, false, COEX_SET_ANT_2G);
	rtw_coex_set_rf_para(rtwdev, chip->wl_rf_para_rx[0]);

	if (efuse->share_ant) {
		/* Shared-Ant */
		table_case = 10;

		if (coex_stat->wl_gl_busy)
			tdma_case = 15;
		else
			tdma_case = 20;
	} else {
		/* Non-Shared-Ant */
		table_case = 113;

		if (coex_stat->wl_gl_busy)
			tdma_case = 115;
		else
			tdma_case = 120;
	}

	rtw_coex_table(rtwdev, false, table_case);
	rtw_coex_tdma(rtwdev, false, tdma_case);
}

static void rtw_coex_action_wl_under5g(struct rtw_dev *rtwdev)
{
	struct rtw_efuse *efuse = &rtwdev->efuse;
	struct rtw_chip_info *chip = rtwdev->chip;
	u8 table_case, tdma_case;

	rtw_dbg(rtwdev, RTW_DBG_COEX, "[BTCoex], %s()\n", __func__);

	rtw_coex_set_ant_path(rtwdev, true, COEX_SET_ANT_5G);
	rtw_coex_set_rf_para(rtwdev, chip->wl_rf_para_rx[0]);

	rtw_coex_write_scbd(rtwdev, COEX_SCBD_FIX2M, false);

	if (efuse->share_ant) {
		/* Shared-Ant */
		table_case = 0;
		tdma_case = 0;
	} else {
		/* Non-Shared-Ant */
		table_case = 100;
		tdma_case = 100;
	}

	rtw_coex_table(rtwdev, false, table_case);
	rtw_coex_tdma(rtwdev, false, tdma_case);
}

static void rtw_coex_action_wl_only(struct rtw_dev *rtwdev)
{
	struct rtw_efuse *efuse = &rtwdev->efuse;
	struct rtw_chip_info *chip = rtwdev->chip;
	u8 table_case, tdma_case;

	rtw_dbg(rtwdev, RTW_DBG_COEX, "[BTCoex], %s()\n", __func__);
	rtw_coex_set_ant_path(rtwdev, false, COEX_SET_ANT_2G);
	rtw_coex_set_rf_para(rtwdev, chip->wl_rf_para_rx[0]);

	if (efuse->share_ant) {
		/* Shared-Ant */
		table_case = 2;
		tdma_case = 0;
	} else {
		/* Non-Shared-Ant */
		table_case = 100;
		tdma_case = 100;
	}

	rtw_coex_table(rtwdev, false, table_case);
	rtw_coex_tdma(rtwdev, false, tdma_case);
}

static void rtw_coex_action_wl_native_lps(struct rtw_dev *rtwdev)
{
	struct rtw_coex *coex = &rtwdev->coex;
	struct rtw_efuse *efuse = &rtwdev->efuse;
	struct rtw_chip_info *chip = rtwdev->chip;
	u8 table_case, tdma_case;

	if (coex->under_5g)
		return;

	rtw_dbg(rtwdev, RTW_DBG_COEX, "[BTCoex], %s()\n", __func__);

	rtw_coex_set_ant_path(rtwdev, false, COEX_SET_ANT_2G);
	rtw_coex_set_rf_para(rtwdev, chip->wl_rf_para_rx[0]);

	if (efuse->share_ant) {
		/* Shared-Ant */
		table_case = 28;
		tdma_case = 0;
	} else {
		/* Non-Shared-Ant */
		table_case = 100;
		tdma_case = 100;
	}

	rtw_coex_table(rtwdev, false, table_case);
	rtw_coex_tdma(rtwdev, false, tdma_case);
}

static void rtw_coex_action_wl_linkscan(struct rtw_dev *rtwdev)
{
	struct rtw_coex *coex = &rtwdev->coex;
	struct rtw_coex_stat *coex_stat = &coex->stat;
	struct rtw_efuse *efuse = &rtwdev->efuse;
	struct rtw_chip_info *chip = rtwdev->chip;
	u8 table_case, tdma_case;
	u32 slot_type = 0;

	rtw_dbg(rtwdev, RTW_DBG_COEX, "[BTCoex], %s()\n", __func__);
	rtw_coex_set_ant_path(rtwdev, false, COEX_SET_ANT_2G);
	rtw_coex_set_rf_para(rtwdev, chip->wl_rf_para_rx[0]);

	if (efuse->share_ant) { /* Shared-Ant */
		if (coex_stat->bt_a2dp_exist) {
			slot_type = TDMA_4SLOT;
<<<<<<< HEAD
			table_case = 9;
=======
>>>>>>> c1084c27
			tdma_case = 11;
			if (coex_stat->wl_gl_busy)
				table_case = 26;
			else
				table_case = 9;
		} else {
			table_case = 9;
			tdma_case = 7;
		}
	} else { /* Non-Shared-Ant */
		if (coex_stat->bt_a2dp_exist) {
			slot_type = TDMA_4SLOT;
			table_case = 112;
			tdma_case = 111;
		} else {
			table_case = 112;
			tdma_case = 107;
		}
	}

<<<<<<< HEAD
	rtw_coex_set_ant_path(rtwdev, true, COEX_SET_ANT_2G);
	rtw_coex_set_rf_para(rtwdev, chip->wl_rf_para_rx[0]);
	rtw_coex_table(rtwdev, table_case);
=======
	rtw_coex_table(rtwdev, false, table_case);
>>>>>>> c1084c27
	rtw_coex_tdma(rtwdev, false, tdma_case | slot_type);
}

static void rtw_coex_action_wl_not_connected(struct rtw_dev *rtwdev)
{
	struct rtw_efuse *efuse = &rtwdev->efuse;
	struct rtw_chip_info *chip = rtwdev->chip;
	u8 table_case, tdma_case;

	rtw_dbg(rtwdev, RTW_DBG_COEX, "[BTCoex], %s()\n", __func__);
	rtw_coex_set_ant_path(rtwdev, false, COEX_SET_ANT_2G);
	rtw_coex_set_rf_para(rtwdev, chip->wl_rf_para_rx[0]);

	if (efuse->share_ant) {
		/* Shared-Ant */
		table_case = 1;
		tdma_case = 0;
	} else {
		/* Non-Shared-Ant */
		table_case = 100;
		tdma_case = 100;
	}

	rtw_coex_table(rtwdev, false, table_case);
	rtw_coex_tdma(rtwdev, false, tdma_case);
}

static void rtw_coex_action_wl_connected(struct rtw_dev *rtwdev)
{
	struct rtw_coex *coex = &rtwdev->coex;
	struct rtw_coex_stat *coex_stat = &coex->stat;
	u8 algorithm;

	rtw_dbg(rtwdev, RTW_DBG_COEX, "[BTCoex], %s()\n", __func__);

	algorithm = rtw_coex_algorithm(rtwdev);

	switch (algorithm) {
	case COEX_ALGO_HFP:
		rtw_coex_action_bt_hfp(rtwdev);
		break;
	case COEX_ALGO_HID:
		if (rtw_coex_freerun_check(rtwdev))
			rtw_coex_action_freerun(rtwdev);
		else
			rtw_coex_action_bt_hid(rtwdev);
		break;
	case COEX_ALGO_A2DP:
		if (rtw_coex_freerun_check(rtwdev))
			rtw_coex_action_freerun(rtwdev);
		else if (coex_stat->bt_a2dp_sink)
			rtw_coex_action_bt_a2dpsink(rtwdev);
		else
			rtw_coex_action_bt_a2dp(rtwdev);
		break;
	case COEX_ALGO_PAN:
		rtw_coex_action_bt_pan(rtwdev);
		break;
	case COEX_ALGO_A2DP_HID:
		if (rtw_coex_freerun_check(rtwdev))
			rtw_coex_action_freerun(rtwdev);
		else
			rtw_coex_action_bt_a2dp_hid(rtwdev);
		break;
	case COEX_ALGO_A2DP_PAN:
		rtw_coex_action_bt_a2dp_pan(rtwdev);
		break;
	case COEX_ALGO_PAN_HID:
		rtw_coex_action_bt_pan_hid(rtwdev);
		break;
	case COEX_ALGO_A2DP_PAN_HID:
		rtw_coex_action_bt_a2dp_pan_hid(rtwdev);
		break;
	default:
	case COEX_ALGO_NOPROFILE:
		rtw_coex_action_bt_idle(rtwdev);
		break;
	}
}

static void rtw_coex_run_coex(struct rtw_dev *rtwdev, u8 reason)
{
	struct rtw_coex *coex = &rtwdev->coex;
	struct rtw_coex_dm *coex_dm = &coex->dm;
	struct rtw_coex_stat *coex_stat = &coex->stat;
	bool rf4ce_en = false;

	lockdep_assert_held(&rtwdev->mutex);

	if (!test_bit(RTW_FLAG_RUNNING, rtwdev->flags))
		return;

	coex_dm->reason = reason;

	rtw_dbg(rtwdev, RTW_DBG_COEX, "[BTCoex], %s(): reason = %d\n", __func__,
		reason);

	/* update wifi_link_info_ext variable */
	rtw_coex_update_wl_link_info(rtwdev, reason);

	rtw_coex_monitor_bt_enable(rtwdev);

	if (coex->manual_control) {
		rtw_dbg(rtwdev, RTW_DBG_COEX,
			"[BTCoex], return for Manual CTRL!!\n");
		return;
	}

	if (coex->stop_dm) {
		rtw_dbg(rtwdev, RTW_DBG_COEX,
			"[BTCoex], return for Stop Coex DM!!\n");
		return;
	}

	if (coex_stat->wl_under_ips) {
		rtw_dbg(rtwdev, RTW_DBG_COEX,
			"[BTCoex], return for wifi is under IPS!!\n");
		return;
	}

	if (coex->freeze && coex_dm->reason == COEX_RSN_BTINFO &&
<<<<<<< HEAD
	    !coex_stat->bt_setup_link)
=======
	    !coex_stat->bt_setup_link) {
		rtw_dbg(rtwdev, RTW_DBG_COEX,
			"[BTCoex], return for coex_freeze!!\n");
>>>>>>> c1084c27
		return;
	}

	coex_stat->cnt_wl[COEX_CNT_WL_COEXRUN]++;
	coex->freerun = false;

	/* Pure-5G Coex Process */
	if (coex->under_5g) {
		coex_stat->wl_coex_mode = COEX_WLINK_5G;
		rtw_coex_action_wl_under5g(rtwdev);
		goto exit;
	}

	rtw_dbg(rtwdev, RTW_DBG_COEX, "[BTCoex], WiFi is single-port 2G!!\n");
	coex_stat->wl_coex_mode = COEX_WLINK_2G1PORT;

	if (coex_stat->bt_disabled) {
		if (coex_stat->wl_connected && rf4ce_en)
			rtw_coex_action_rf4ce(rtwdev);
		else if (!coex_stat->wl_connected)
			rtw_coex_action_wl_not_connected(rtwdev);
		else
			rtw_coex_action_wl_only(rtwdev);
		goto exit;
	}

	if (coex_stat->wl_under_lps && !coex_stat->wl_force_lps_ctrl) {
		rtw_coex_action_wl_native_lps(rtwdev);
		goto exit;
	}

	if (coex_stat->bt_whck_test) {
		rtw_coex_action_bt_whql_test(rtwdev);
		goto exit;
	}

	if (coex_stat->bt_setup_link) {
		rtw_coex_action_bt_relink(rtwdev);
		goto exit;
	}

	if (coex_stat->bt_inq_page) {
		rtw_coex_action_bt_inquiry(rtwdev);
		goto exit;
	}

	if ((coex_dm->bt_status == COEX_BTSTATUS_NCON_IDLE ||
	     coex_dm->bt_status == COEX_BTSTATUS_CON_IDLE) &&
	     coex_stat->wl_connected) {
		rtw_coex_action_bt_idle(rtwdev);
		goto exit;
	}

	if (coex_stat->wl_linkscan_proc && !coex->freerun) {
		rtw_coex_action_wl_linkscan(rtwdev);
		goto exit;
	}

	if (coex_stat->wl_connected) {
		rtw_coex_action_wl_connected(rtwdev);
		goto exit;
	} else {
		rtw_coex_action_wl_not_connected(rtwdev);
		goto exit;
	}

exit:
	rtw_coex_gnt_workaround(rtwdev, false, coex_stat->wl_coex_mode);
	rtw_coex_limited_wl(rtwdev);
}

static void rtw_coex_init_coex_var(struct rtw_dev *rtwdev)
{
	struct rtw_coex *coex = &rtwdev->coex;
	struct rtw_coex_stat *coex_stat = &coex->stat;
	struct rtw_coex_dm *coex_dm = &coex->dm;
	u8 i;

	memset(coex_dm, 0, sizeof(*coex_dm));
	memset(coex_stat, 0, sizeof(*coex_stat));

	for (i = 0; i < COEX_CNT_WL_MAX; i++)
		coex_stat->cnt_wl[i] = 0;

	for (i = 0; i < COEX_CNT_BT_MAX; i++)
		coex_stat->cnt_bt[i] = 0;

	for (i = 0; i < ARRAY_SIZE(coex_dm->bt_rssi_state); i++)
		coex_dm->bt_rssi_state[i] = COEX_RSSI_STATE_LOW;

	for (i = 0; i < ARRAY_SIZE(coex_dm->wl_rssi_state); i++)
		coex_dm->wl_rssi_state[i] = COEX_RSSI_STATE_LOW;

	coex_stat->wl_coex_mode = COEX_WLINK_MAX;
	coex_stat->wl_rx_rate = DESC_RATE5_5M;
	coex_stat->wl_rts_rx_rate = DESC_RATE5_5M;
}

static void __rtw_coex_init_hw_config(struct rtw_dev *rtwdev, bool wifi_only)
{
	struct rtw_coex *coex = &rtwdev->coex;
	struct rtw_coex_stat *coex_stat = &coex->stat;

	rtw_dbg(rtwdev, RTW_DBG_COEX, "[BTCoex], %s()\n", __func__);

	rtw_coex_init_coex_var(rtwdev);

	coex_stat->kt_ver = u8_get_bits(rtw_read8(rtwdev, 0xf1), GENMASK(7, 4));

	rtw_coex_monitor_bt_enable(rtwdev);
	rtw_coex_wl_slot_extend(rtwdev, coex_stat->wl_slot_extend);

	rtw_write8_set(rtwdev, REG_BCN_CTRL, BIT_EN_BCN_FUNCTION);

	rtw_coex_set_rfe_type(rtwdev);
	rtw_coex_set_init(rtwdev);

	/* set Tx response = Hi-Pri (ex: Transmitting ACK,BA,CTS) */
	rtw_coex_set_wl_pri_mask(rtwdev, COEX_WLPRI_TX_RSP, 1);

	/* set Tx beacon = Hi-Pri */
	rtw_coex_set_wl_pri_mask(rtwdev, COEX_WLPRI_TX_BEACON, 1);

	/* set Tx beacon queue = Hi-Pri */
	rtw_coex_set_wl_pri_mask(rtwdev, COEX_WLPRI_TX_BEACONQ, 1);

	/* antenna config */
	if (coex->wl_rf_off) {
		rtw_coex_set_ant_path(rtwdev, true, COEX_SET_ANT_WOFF);
		rtw_coex_write_scbd(rtwdev, COEX_SCBD_ALL, false);
		coex->stop_dm = true;

		rtw_dbg(rtwdev, RTW_DBG_COEX, "[BTCoex], %s(): RF Off\n",
			__func__);
	} else if (wifi_only) {
		rtw_coex_set_ant_path(rtwdev, true, COEX_SET_ANT_WONLY);
		rtw_coex_write_scbd(rtwdev, COEX_SCBD_ACTIVE | COEX_SCBD_ONOFF,
				    true);
		coex->stop_dm = true;
	} else {
		rtw_coex_set_ant_path(rtwdev, true, COEX_SET_ANT_INIT);
		rtw_coex_write_scbd(rtwdev, COEX_SCBD_ACTIVE | COEX_SCBD_ONOFF,
				    true);
		coex->stop_dm = false;
		coex->freeze = true;
	}

	/* PTA parameter */
	rtw_coex_table(rtwdev, true, 1);
	rtw_coex_tdma(rtwdev, true, 0);
	rtw_coex_query_bt_info(rtwdev);
}

void rtw_coex_power_on_setting(struct rtw_dev *rtwdev)
{
	struct rtw_coex *coex = &rtwdev->coex;
	u8 table_case = 1;

	rtw_dbg(rtwdev, RTW_DBG_COEX, "[BTCoex], %s()\n", __func__);

	coex->stop_dm = true;
	coex->wl_rf_off = false;

	/* enable BB, we can write 0x948 */
	rtw_write8_set(rtwdev, REG_SYS_FUNC_EN,
		       BIT_FEN_BB_GLB_RST | BIT_FEN_BB_RSTB);

	rtw_coex_monitor_bt_enable(rtwdev);
	rtw_coex_set_rfe_type(rtwdev);

	/* set antenna path to BT */
	rtw_coex_set_ant_path(rtwdev, true, COEX_SET_ANT_POWERON);

	rtw_coex_table(rtwdev, true, table_case);
	/* red x issue */
	rtw_write8(rtwdev, 0xff1a, 0x0);
	rtw_coex_set_gnt_debug(rtwdev);
}

void rtw_coex_power_off_setting(struct rtw_dev *rtwdev)
{
	rtw_write16(rtwdev, REG_WIFI_BT_INFO, BIT_BT_INT_EN);
}

void rtw_coex_init_hw_config(struct rtw_dev *rtwdev, bool wifi_only)
{
	__rtw_coex_init_hw_config(rtwdev, wifi_only);
}

void rtw_coex_ips_notify(struct rtw_dev *rtwdev, u8 type)
{
	struct rtw_coex *coex = &rtwdev->coex;
	struct rtw_coex_stat *coex_stat = &coex->stat;

	if (coex->manual_control || coex->stop_dm)
		return;

	if (type == COEX_IPS_ENTER) {
		rtw_dbg(rtwdev, RTW_DBG_COEX, "[BTCoex], IPS ENTER notify\n");

		coex_stat->wl_under_ips = true;

		/* for lps off */
		rtw_coex_write_scbd(rtwdev, COEX_SCBD_ALL, false);

		rtw_coex_set_ant_path(rtwdev, true, COEX_SET_ANT_WOFF);
		rtw_coex_action_coex_all_off(rtwdev);
	} else if (type == COEX_IPS_LEAVE) {
		rtw_dbg(rtwdev, RTW_DBG_COEX, "[BTCoex], IPS LEAVE notify\n");

		rtw_coex_write_scbd(rtwdev, COEX_SCBD_ACTIVE | COEX_SCBD_ONOFF, true);
		/* run init hw config (exclude wifi only) */
		__rtw_coex_init_hw_config(rtwdev, false);

		coex_stat->wl_under_ips = false;
	}
}

void rtw_coex_lps_notify(struct rtw_dev *rtwdev, u8 type)
{
	struct rtw_coex *coex = &rtwdev->coex;
	struct rtw_coex_stat *coex_stat = &coex->stat;

	if (coex->manual_control || coex->stop_dm)
		return;

	if (type == COEX_LPS_ENABLE) {
		rtw_dbg(rtwdev, RTW_DBG_COEX, "[BTCoex], LPS ENABLE notify\n");

		coex_stat->wl_under_lps = true;

		if (coex_stat->wl_force_lps_ctrl) {
			/* for ps-tdma */
			rtw_coex_write_scbd(rtwdev, COEX_SCBD_ACTIVE, true);
		} else {
			/* for native ps */
			rtw_coex_write_scbd(rtwdev, COEX_SCBD_ACTIVE, false);
			rtw_coex_write_scbd(rtwdev, COEX_SCBD_WLBUSY, false);

			rtw_coex_run_coex(rtwdev, COEX_RSN_LPS);
		}
	} else if (type == COEX_LPS_DISABLE) {
		rtw_dbg(rtwdev, RTW_DBG_COEX, "[BTCoex], LPS DISABLE notify\n");

		coex_stat->wl_under_lps = false;

		/* for lps off */
		rtw_coex_write_scbd(rtwdev, COEX_SCBD_ACTIVE, true);

		if (!coex_stat->wl_force_lps_ctrl)
			rtw_coex_query_bt_info(rtwdev);

		rtw_coex_run_coex(rtwdev, COEX_RSN_LPS);
	}
}

void rtw_coex_scan_notify(struct rtw_dev *rtwdev, u8 type)
{
	struct rtw_coex *coex = &rtwdev->coex;
	struct rtw_coex_stat *coex_stat = &coex->stat;

	if (coex->manual_control || coex->stop_dm)
		return;

	coex->freeze = false;
	rtw_coex_write_scbd(rtwdev, COEX_SCBD_ACTIVE | COEX_SCBD_ONOFF, true);

	if (type == COEX_SCAN_START_5G) {
		rtw_dbg(rtwdev, RTW_DBG_COEX,
			"[BTCoex], SCAN START notify (5G)\n");

		rtw_coex_set_ant_path(rtwdev, true, COEX_SET_ANT_5G);
		rtw_coex_run_coex(rtwdev, COEX_RSN_5GSCANSTART);
	} else if ((type == COEX_SCAN_START_2G) || (type == COEX_SCAN_START)) {
		rtw_dbg(rtwdev, RTW_DBG_COEX,
			"[BTCoex], SCAN START notify (2G)\n");

		coex_stat->wl_hi_pri_task2 = true;

		/* Force antenna setup for no scan result issue */
		rtw_coex_set_ant_path(rtwdev, true, COEX_SET_ANT_2G);
		rtw_coex_run_coex(rtwdev, COEX_RSN_2GSCANSTART);
	} else {
		coex_stat->cnt_wl[COEX_CNT_WL_SCANAP] = 30; /* To do */

		rtw_dbg(rtwdev, RTW_DBG_COEX,
			"[BTCoex], SCAN FINISH notify (Scan-AP = %d)\n",
			coex_stat->cnt_wl[COEX_CNT_WL_SCANAP]);

		coex_stat->wl_hi_pri_task2 = false;
		rtw_coex_run_coex(rtwdev, COEX_RSN_SCANFINISH);
	}
}

void rtw_coex_switchband_notify(struct rtw_dev *rtwdev, u8 type)
{
	struct rtw_coex *coex = &rtwdev->coex;

	if (coex->manual_control || coex->stop_dm)
		return;

	if (type == COEX_SWITCH_TO_5G) {
		rtw_dbg(rtwdev, RTW_DBG_COEX, "[BTCoex], %s(): TO_5G\n",
			__func__);
	} else if (type == COEX_SWITCH_TO_24G_NOFORSCAN) {
		rtw_dbg(rtwdev, RTW_DBG_COEX,
			"[BTCoex], %s(): TO_24G_NOFORSCAN\n", __func__);
	} else {
		rtw_dbg(rtwdev, RTW_DBG_COEX, "[BTCoex], %s(): TO_2G\n",
			__func__);
	}

	if (type == COEX_SWITCH_TO_5G)
		rtw_coex_run_coex(rtwdev, COEX_RSN_5GSWITCHBAND);
	else if (type == COEX_SWITCH_TO_24G_NOFORSCAN)
		rtw_coex_run_coex(rtwdev, COEX_RSN_2GSWITCHBAND);
	else
		rtw_coex_scan_notify(rtwdev, COEX_SCAN_START_2G);
}

void rtw_coex_connect_notify(struct rtw_dev *rtwdev, u8 type)
{
	struct rtw_coex *coex = &rtwdev->coex;
	struct rtw_coex_stat *coex_stat = &coex->stat;

	if (coex->manual_control || coex->stop_dm)
		return;

	rtw_coex_write_scbd(rtwdev, COEX_SCBD_ACTIVE | COEX_SCBD_ONOFF, true);

	if (type == COEX_ASSOCIATE_5G_START) {
		rtw_dbg(rtwdev, RTW_DBG_COEX, "[BTCoex], %s(): 5G start\n",
			__func__);

		rtw_coex_set_ant_path(rtwdev, true, COEX_SET_ANT_5G);
		rtw_coex_run_coex(rtwdev, COEX_RSN_5GCONSTART);
	} else if (type == COEX_ASSOCIATE_5G_FINISH) {
		rtw_dbg(rtwdev, RTW_DBG_COEX, "[BTCoex], %s(): 5G finish\n",
			__func__);

		rtw_coex_set_ant_path(rtwdev, true, COEX_SET_ANT_5G);
		rtw_coex_run_coex(rtwdev, COEX_RSN_5GCONFINISH);
	} else if (type == COEX_ASSOCIATE_START) {
		coex_stat->wl_hi_pri_task1 = true;
		coex_stat->wl_connecting = true;
		coex_stat->cnt_wl[COEX_CNT_WL_CONNPKT] = 2;
		coex_stat->wl_connecting = true;
		ieee80211_queue_delayed_work(rtwdev->hw,
					     &coex->wl_connecting_work, 2 * HZ);

		rtw_dbg(rtwdev, RTW_DBG_COEX, "[BTCoex], %s(): 2G start\n",
			__func__);
		/* Force antenna setup for no scan result issue */
		rtw_coex_set_ant_path(rtwdev, true, COEX_SET_ANT_2G);

		rtw_coex_run_coex(rtwdev, COEX_RSN_2GCONSTART);

		/* To keep TDMA case during connect process,
		 * to avoid changed by Btinfo and runcoexmechanism
		 */
		coex->freeze = true;
		ieee80211_queue_delayed_work(rtwdev->hw, &coex->defreeze_work,
					     5 * HZ);
	} else {
		coex_stat->wl_hi_pri_task1 = false;
		coex->freeze = false;
		coex_stat->wl_connecting = false;

		rtw_dbg(rtwdev, RTW_DBG_COEX, "[BTCoex], %s(): 2G finish\n",
			__func__);
		rtw_coex_run_coex(rtwdev, COEX_RSN_2GCONFINISH);
	}
}

void rtw_coex_media_status_notify(struct rtw_dev *rtwdev, u8 type)
{
	struct rtw_coex *coex = &rtwdev->coex;
	struct rtw_coex_stat *coex_stat = &coex->stat;

	if (coex->manual_control || coex->stop_dm)
		return;

	if (type == COEX_MEDIA_CONNECT_5G) {
		rtw_dbg(rtwdev, RTW_DBG_COEX, "[BTCoex], %s(): 5G\n", __func__);

		rtw_coex_write_scbd(rtwdev, COEX_SCBD_ACTIVE, true);

		rtw_coex_set_ant_path(rtwdev, true, COEX_SET_ANT_5G);
		rtw_coex_run_coex(rtwdev, COEX_RSN_5GMEDIA);
	} else if (type == COEX_MEDIA_CONNECT) {
		rtw_dbg(rtwdev, RTW_DBG_COEX, "[BTCoex], %s(): 2G\n", __func__);

		coex_stat->wl_connecting = false;

		rtw_coex_write_scbd(rtwdev, COEX_SCBD_ACTIVE, true);

		/* Force antenna setup for no scan result issue */
		rtw_coex_set_ant_path(rtwdev, true, COEX_SET_ANT_2G);

		/* Set CCK Rx high Pri */
		rtw_coex_set_wl_pri_mask(rtwdev, COEX_WLPRI_RX_CCK, 1);
		rtw_coex_run_coex(rtwdev, COEX_RSN_2GMEDIA);
	} else {
		rtw_dbg(rtwdev, RTW_DBG_COEX, "[BTCoex], %s(): disconnect!!\n",
			__func__);
		rtw_coex_set_wl_pri_mask(rtwdev, COEX_WLPRI_RX_CCK, 0);
		rtw_coex_run_coex(rtwdev, COEX_RSN_MEDIADISCON);
	}

	rtw_coex_update_wl_ch_info(rtwdev, type);
}

void rtw_coex_bt_info_notify(struct rtw_dev *rtwdev, u8 *buf, u8 length)
{
	struct rtw_coex *coex = &rtwdev->coex;
	struct rtw_coex_stat *coex_stat = &coex->stat;
	struct rtw_chip_info *chip = rtwdev->chip;
	struct rtw_coex_dm *coex_dm = &coex->dm;
	u32 bt_relink_time;
	u8 i, rsp_source = 0, type;
	bool inq_page = false;

	rsp_source = buf[0] & 0xf;
	if (rsp_source >= COEX_BTINFO_SRC_MAX)
		return;
	coex_stat->cnt_bt_info_c2h[rsp_source]++;

	if (rsp_source == COEX_BTINFO_SRC_BT_IQK) {
		coex_stat->bt_iqk_state = buf[1];
		if (coex_stat->bt_iqk_state == 0)
			coex_stat->cnt_bt[COEX_CNT_BT_IQK]++;
		else if (coex_stat->bt_iqk_state == 2)
			coex_stat->cnt_bt[COEX_CNT_BT_IQKFAIL]++;

		rtw_dbg(rtwdev, RTW_DBG_COEX,
			"[BTCoex], BT IQK by bt_info, data0 = 0x%02x\n",
			buf[1]);

		return;
	}

	if (rsp_source == COEX_BTINFO_SRC_BT_SCBD) {
		rtw_dbg(rtwdev, RTW_DBG_COEX,
			"[BTCoex], BT Scoreboard change notify by WL FW c2h, 0xaa = 0x%02x, 0xab = 0x%02x\n",
			buf[1], buf[2]);

		rtw_coex_monitor_bt_enable(rtwdev);
		if (coex_stat->bt_disabled != coex_stat->bt_disabled_pre) {
			coex_stat->bt_disabled_pre = coex_stat->bt_disabled;
			rtw_coex_run_coex(rtwdev, COEX_RSN_BTINFO);
		}
		return;
	}

	if (rsp_source == COEX_BTINFO_SRC_H2C60) {
		rtw_dbg(rtwdev, RTW_DBG_COEX,
			"[BTCoex], H2C 0x60 content replied by WL FW: H2C_0x60 = [%02x %02x %02x %02x %02x]\n",
			buf[1], buf[2], buf[3], buf[4], buf[5]);

		for (i = 1; i <= COEX_WL_TDMA_PARA_LENGTH; i++)
			coex_dm->fw_tdma_para[i - 1] = buf[i];
		return;
	}

	if (rsp_source == COEX_BTINFO_SRC_WL_FW) {
		rtw_dbg(rtwdev, RTW_DBG_COEX,
			"[BTCoex], bt_info reply by WL FW\n");

		rtw_coex_update_bt_link_info(rtwdev);
		return;
	}

	if (rsp_source == COEX_BTINFO_SRC_BT_RSP ||
	    rsp_source == COEX_BTINFO_SRC_BT_ACT) {
		if (coex_stat->bt_disabled) {
			coex_stat->bt_disabled = false;
			coex_stat->bt_reenable = true;
			ieee80211_queue_delayed_work(rtwdev->hw,
						     &coex->bt_reenable_work,
						     15 * HZ);
			rtw_dbg(rtwdev, RTW_DBG_COEX,
				"[BTCoex], BT enable detected by bt_info\n");
		}
	}

	if (length != COEX_BTINFO_LENGTH) {
		rtw_dbg(rtwdev, RTW_DBG_COEX,
			"[BTCoex], Bt_info length = %d invalid!!\n", length);

		return;
	}

	rtw_dbg(rtwdev, RTW_DBG_COEX,
		"[BTCoex], Bt_info[%d], len=%d, data=[%02x %02x %02x %02x %02x %02x]\n",
		buf[0], length, buf[1], buf[2], buf[3], buf[4], buf[5], buf[6]);

	for (i = 0; i < COEX_BTINFO_LENGTH; i++)
		coex_stat->bt_info_c2h[rsp_source][i] = buf[i];

	/* get the same info from bt, skip it */
	if (coex_stat->bt_info_c2h[rsp_source][1] == coex_stat->bt_info_lb2 &&
	    coex_stat->bt_info_c2h[rsp_source][2] == coex_stat->bt_info_lb3 &&
	    coex_stat->bt_info_c2h[rsp_source][3] == coex_stat->bt_info_hb0 &&
	    coex_stat->bt_info_c2h[rsp_source][4] == coex_stat->bt_info_hb1 &&
	    coex_stat->bt_info_c2h[rsp_source][5] == coex_stat->bt_info_hb2 &&
	    coex_stat->bt_info_c2h[rsp_source][6] == coex_stat->bt_info_hb3) {
		rtw_dbg(rtwdev, RTW_DBG_COEX,
			"[BTCoex], Return because Btinfo duplicate!!\n");
		return;
	}

	coex_stat->bt_info_lb2 = coex_stat->bt_info_c2h[rsp_source][1];
	coex_stat->bt_info_lb3 = coex_stat->bt_info_c2h[rsp_source][2];
	coex_stat->bt_info_hb0 = coex_stat->bt_info_c2h[rsp_source][3];
	coex_stat->bt_info_hb1 = coex_stat->bt_info_c2h[rsp_source][4];
	coex_stat->bt_info_hb2 = coex_stat->bt_info_c2h[rsp_source][5];
	coex_stat->bt_info_hb3 = coex_stat->bt_info_c2h[rsp_source][6];

	/* 0xff means BT is under WHCK test */
	coex_stat->bt_whck_test = (coex_stat->bt_info_lb2 == 0xff);

	inq_page = ((coex_stat->bt_info_lb2 & BIT(2)) == BIT(2));

	if (inq_page != coex_stat->bt_inq_page) {
		cancel_delayed_work_sync(&coex->bt_remain_work);
		coex_stat->bt_inq_page = inq_page;

		if (inq_page)
			coex_stat->bt_inq_remain = true;
		else
			ieee80211_queue_delayed_work(rtwdev->hw,
						     &coex->bt_remain_work,
						     4 * HZ);
	}
	coex_stat->bt_acl_busy = ((coex_stat->bt_info_lb2 & BIT(3)) == BIT(3));
	if (chip->ble_hid_profile_support) {
		if (coex_stat->bt_info_lb2 & BIT(5)) {
			if (coex_stat->bt_info_hb1 & BIT(0)) {
				/*BLE HID*/
				coex_stat->bt_ble_hid_exist = true;
			} else {
				coex_stat->bt_ble_hid_exist = false;
			}
			coex_stat->bt_ble_exist = false;
		} else if (coex_stat->bt_info_hb1 & BIT(0)) {
			/*RCU*/
			coex_stat->bt_ble_hid_exist = false;
			coex_stat->bt_ble_exist = true;
		} else {
			coex_stat->bt_ble_hid_exist = false;
			coex_stat->bt_ble_exist = false;
		}
	} else {
		if (coex_stat->bt_info_hb1 & BIT(0)) {
			if (coex_stat->bt_hid_slot == 1 &&
			    coex_stat->hi_pri_rx + 100 < coex_stat->hi_pri_tx &&
			    coex_stat->hi_pri_rx < 100) {
				coex_stat->bt_ble_hid_exist = true;
				coex_stat->bt_ble_exist = false;
			} else {
				coex_stat->bt_ble_hid_exist = false;
				coex_stat->bt_ble_exist = true;
			}
		} else {
			coex_stat->bt_ble_hid_exist = false;
			coex_stat->bt_ble_exist = false;
		}
	}

	coex_stat->cnt_bt[COEX_CNT_BT_RETRY] = coex_stat->bt_info_lb3 & 0xf;
	if (coex_stat->cnt_bt[COEX_CNT_BT_RETRY] >= 1)
		coex_stat->cnt_bt[COEX_CNT_BT_POPEVENT]++;

	coex_stat->bt_fix_2M = ((coex_stat->bt_info_lb3 & BIT(4)) == BIT(4));
	coex_stat->bt_inq = ((coex_stat->bt_info_lb3 & BIT(5)) == BIT(5));
	if (coex_stat->bt_inq)
		coex_stat->cnt_bt[COEX_CNT_BT_INQ]++;

	coex_stat->bt_page = ((coex_stat->bt_info_lb3 & BIT(7)) == BIT(7));
	if (coex_stat->bt_page)
		coex_stat->cnt_bt[COEX_CNT_BT_PAGE]++;

	/* unit: % (value-100 to translate to unit: dBm in coex info) */
	if (chip->bt_rssi_type == COEX_BTRSSI_RATIO) {
		coex_stat->bt_rssi = coex_stat->bt_info_hb0 * 2 + 10;
	} else {
		if (coex_stat->bt_info_hb0 <= 127)
			coex_stat->bt_rssi = 100;
		else if (256 - coex_stat->bt_info_hb0 <= 100)
			coex_stat->bt_rssi = 100 - (256 - coex_stat->bt_info_hb0);
		else
			coex_stat->bt_rssi = 0;
	}

	if (coex_stat->bt_info_hb1 & BIT(1))
		coex_stat->cnt_bt[COEX_CNT_BT_REINIT]++;

	if (coex_stat->bt_info_hb1 & BIT(2)) {
		coex_stat->cnt_bt[COEX_CNT_BT_SETUPLINK]++;
		coex_stat->bt_setup_link = true;
		if (coex_stat->bt_reenable)
			bt_relink_time = 6 * HZ;
		else
			bt_relink_time = 1 * HZ;

		ieee80211_queue_delayed_work(rtwdev->hw,
					     &coex->bt_relink_work,
					     bt_relink_time);

		rtw_dbg(rtwdev, RTW_DBG_COEX,
			"[BTCoex], Re-Link start in BT info!!\n");
	}

	if (coex_stat->bt_info_hb1 & BIT(3))
		coex_stat->cnt_bt[COEX_CNT_BT_IGNWLANACT]++;

	coex_stat->bt_ble_voice = ((coex_stat->bt_info_hb1 & BIT(4)) == BIT(4));
	coex_stat->bt_ble_scan_en = ((coex_stat->bt_info_hb1 & BIT(5)) == BIT(5));
	if (coex_stat->bt_info_hb1 & BIT(6))
		coex_stat->cnt_bt[COEX_CNT_BT_ROLESWITCH]++;

	coex_stat->bt_multi_link = ((coex_stat->bt_info_hb1 & BIT(7)) == BIT(7));
	/* for multi_link = 0 but bt pkt remain exist */
	/* Use PS-TDMA to protect WL RX */
	if (!coex_stat->bt_multi_link && coex_stat->bt_multi_link_pre) {
		coex_stat->bt_multi_link_remain = true;
		ieee80211_queue_delayed_work(rtwdev->hw,
					     &coex->bt_multi_link_remain_work,
					     3 * HZ);
	}
	coex_stat->bt_multi_link_pre = coex_stat->bt_multi_link;

	/* resend wifi info to bt, it is reset and lost the info */
	if (coex_stat->bt_info_hb1 & BIT(1)) {
		rtw_dbg(rtwdev, RTW_DBG_COEX,
			"[BTCoex], BT Re-init, send wifi BW & Chnl to BT!!\n");

		if (coex_stat->wl_connected)
			type = COEX_MEDIA_CONNECT;
		else
			type = COEX_MEDIA_DISCONNECT;
		rtw_coex_update_wl_ch_info(rtwdev, type);
	}

	/* if ignore_wlan_act && not set_up_link */
	if ((coex_stat->bt_info_hb1 & BIT(3)) &&
	    (!(coex_stat->bt_info_hb1 & BIT(2)))) {
		rtw_dbg(rtwdev, RTW_DBG_COEX,
			"[BTCoex], BT ext info bit3 check, set BT NOT to ignore Wlan active!!\n");
		rtw_coex_ignore_wlan_act(rtwdev, false);
	}

	coex_stat->bt_opp_exist = ((coex_stat->bt_info_hb2 & BIT(0)) == BIT(0));
	if (coex_stat->bt_info_hb2 & BIT(1))
		coex_stat->cnt_bt[COEX_CNT_BT_AFHUPDATE]++;

	coex_stat->bt_a2dp_active = (coex_stat->bt_info_hb2 & BIT(2)) == BIT(2);
	coex_stat->bt_slave = ((coex_stat->bt_info_hb2 & BIT(3)) == BIT(3));
	coex_stat->bt_hid_slot = (coex_stat->bt_info_hb2 & 0x30) >> 4;
	coex_stat->bt_hid_pair_num = (coex_stat->bt_info_hb2 & 0xc0) >> 6;
	if (coex_stat->bt_hid_pair_num > 0 && coex_stat->bt_hid_slot >= 2)
		coex_stat->bt_418_hid_exist = true;
	else if (coex_stat->bt_hid_pair_num == 0 || coex_stat->bt_hid_slot == 1)
		coex_stat->bt_418_hid_exist = false;

	if ((coex_stat->bt_info_lb2 & 0x49) == 0x49)
		coex_stat->bt_a2dp_bitpool = (coex_stat->bt_info_hb3 & 0x7f);
	else
		coex_stat->bt_a2dp_bitpool = 0;

	coex_stat->bt_a2dp_sink = ((coex_stat->bt_info_hb3 & BIT(7)) == BIT(7));

	rtw_coex_update_bt_link_info(rtwdev);
	rtw_coex_run_coex(rtwdev, COEX_RSN_BTINFO);
}

void rtw_coex_wl_fwdbginfo_notify(struct rtw_dev *rtwdev, u8 *buf, u8 length)
{
	struct rtw_coex *coex = &rtwdev->coex;
	struct rtw_coex_stat *coex_stat = &coex->stat;
	u8 val;
	int i;

	rtw_dbg(rtwdev, RTW_DBG_COEX,
		"[BTCoex], WiFi Fw Dbg info = %8ph (len = %d)\n",
		buf, length);
	if (WARN(length < 8, "invalid wl info c2h length\n"))
		return;

	if (buf[0] != 0x08)
		return;

	for (i = 1; i < 8; i++) {
		val = coex_stat->wl_fw_dbg_info_pre[i];
		if (buf[i] >= val)
			coex_stat->wl_fw_dbg_info[i] = buf[i] - val;
		else
			coex_stat->wl_fw_dbg_info[i] = 255 - val + buf[i];

		coex_stat->wl_fw_dbg_info_pre[i] = buf[i];
	}

	coex_stat->cnt_wl[COEX_CNT_WL_FW_NOTIFY]++;
	rtw_coex_wl_ccklock_action(rtwdev);
	rtw_coex_wl_ccklock_detect(rtwdev);
}

void rtw_coex_wl_status_change_notify(struct rtw_dev *rtwdev, u32 type)
{
	rtw_coex_run_coex(rtwdev, COEX_RSN_WLSTATUS);
}

void rtw_coex_bt_relink_work(struct work_struct *work)
{
	struct rtw_dev *rtwdev = container_of(work, struct rtw_dev,
					      coex.bt_relink_work.work);
	struct rtw_coex_stat *coex_stat = &rtwdev->coex.stat;

	mutex_lock(&rtwdev->mutex);
	coex_stat->bt_setup_link = false;
	rtw_coex_run_coex(rtwdev, COEX_RSN_WLSTATUS);
	mutex_unlock(&rtwdev->mutex);
}

void rtw_coex_bt_reenable_work(struct work_struct *work)
{
	struct rtw_dev *rtwdev = container_of(work, struct rtw_dev,
					      coex.bt_reenable_work.work);
	struct rtw_coex_stat *coex_stat = &rtwdev->coex.stat;

	mutex_lock(&rtwdev->mutex);
	coex_stat->bt_reenable = false;
	mutex_unlock(&rtwdev->mutex);
}

void rtw_coex_defreeze_work(struct work_struct *work)
{
	struct rtw_dev *rtwdev = container_of(work, struct rtw_dev,
					      coex.defreeze_work.work);
	struct rtw_coex *coex = &rtwdev->coex;
	struct rtw_coex_stat *coex_stat = &rtwdev->coex.stat;

	mutex_lock(&rtwdev->mutex);
	coex->freeze = false;
	coex_stat->wl_hi_pri_task1 = false;
	rtw_coex_run_coex(rtwdev, COEX_RSN_WLSTATUS);
	mutex_unlock(&rtwdev->mutex);
}

void rtw_coex_wl_remain_work(struct work_struct *work)
{
	struct rtw_dev *rtwdev = container_of(work, struct rtw_dev,
					      coex.wl_remain_work.work);
	struct rtw_coex_stat *coex_stat = &rtwdev->coex.stat;

	mutex_lock(&rtwdev->mutex);
	coex_stat->wl_gl_busy = test_bit(RTW_FLAG_BUSY_TRAFFIC, rtwdev->flags);
	rtw_coex_run_coex(rtwdev, COEX_RSN_WLSTATUS);
	mutex_unlock(&rtwdev->mutex);
}

void rtw_coex_bt_remain_work(struct work_struct *work)
{
	struct rtw_dev *rtwdev = container_of(work, struct rtw_dev,
					      coex.bt_remain_work.work);
	struct rtw_coex_stat *coex_stat = &rtwdev->coex.stat;

	mutex_lock(&rtwdev->mutex);
	coex_stat->bt_inq_remain = coex_stat->bt_inq_page;
	rtw_coex_run_coex(rtwdev, COEX_RSN_BTSTATUS);
	mutex_unlock(&rtwdev->mutex);
}

void rtw_coex_wl_connecting_work(struct work_struct *work)
{
	struct rtw_dev *rtwdev = container_of(work, struct rtw_dev,
					      coex.wl_connecting_work.work);
	struct rtw_coex_stat *coex_stat = &rtwdev->coex.stat;

	mutex_lock(&rtwdev->mutex);
	coex_stat->wl_connecting = false;
	rtw_dbg(rtwdev, RTW_DBG_COEX, "[BTCoex], WL connecting stop!!\n");
	rtw_coex_run_coex(rtwdev, COEX_RSN_WLSTATUS);
	mutex_unlock(&rtwdev->mutex);
}

void rtw_coex_bt_multi_link_remain_work(struct work_struct *work)
{
	struct rtw_dev *rtwdev = container_of(work, struct rtw_dev,
		coex.bt_multi_link_remain_work.work);
	struct rtw_coex_stat *coex_stat = &rtwdev->coex.stat;

	mutex_lock(&rtwdev->mutex);
	coex_stat->bt_multi_link_remain = false;
	mutex_unlock(&rtwdev->mutex);
}

void rtw_coex_wl_ccklock_work(struct work_struct *work)
{
	struct rtw_dev *rtwdev = container_of(work, struct rtw_dev,
					      coex.wl_ccklock_work.work);
	struct rtw_coex_stat *coex_stat = &rtwdev->coex.stat;

	mutex_lock(&rtwdev->mutex);
	coex_stat->wl_cck_lock = false;
	mutex_unlock(&rtwdev->mutex);
}

#ifdef CONFIG_RTW88_DEBUGFS
#define INFO_SIZE	80

#define case_BTINFO(src) \
	case COEX_BTINFO_SRC_##src: return #src

static const char *rtw_coex_get_bt_info_src_string(u8 bt_info_src)
{
	switch (bt_info_src) {
	case_BTINFO(WL_FW);
	case_BTINFO(BT_RSP);
	case_BTINFO(BT_ACT);
	default:
		return "Unknown";
	}
}

#define case_RSN(src) \
	case COEX_RSN_##src: return #src

static const char *rtw_coex_get_reason_string(u8 reason)
{
	switch (reason) {
	case_RSN(2GSCANSTART);
	case_RSN(5GSCANSTART);
	case_RSN(SCANFINISH);
	case_RSN(2GSWITCHBAND);
	case_RSN(5GSWITCHBAND);
	case_RSN(2GCONSTART);
	case_RSN(5GCONSTART);
	case_RSN(2GCONFINISH);
	case_RSN(5GCONFINISH);
	case_RSN(2GMEDIA);
	case_RSN(5GMEDIA);
	case_RSN(MEDIADISCON);
	case_RSN(BTINFO);
	case_RSN(LPS);
	case_RSN(WLSTATUS);
	default:
		return "Unknown";
	}
}

static u8 rtw_coex_get_table_index(struct rtw_dev *rtwdev, u32 wl_reg_6c0,
				   u32 wl_reg_6c4)
{
	struct rtw_chip_info *chip = rtwdev->chip;
	struct rtw_efuse *efuse = &rtwdev->efuse;
	u8 ans = 0xFF;
	u8 n, i;
	u32 load_bt_val;
	u32 load_wl_val;
	bool share_ant = efuse->share_ant;

	if (share_ant)
		n = chip->table_sant_num;
	else
		n = chip->table_nsant_num;

	for (i = 0; i < n; i++) {
		if (share_ant) {
			load_bt_val = chip->table_sant[i].bt;
			load_wl_val = chip->table_sant[i].wl;
		} else {
			load_bt_val = chip->table_nsant[i].bt;
			load_wl_val = chip->table_nsant[i].wl;
		}

		if (wl_reg_6c0 == load_bt_val &&
		    wl_reg_6c4 == load_wl_val) {
			ans = i;
			if (!share_ant)
				ans += 100;
			break;
		}
	}

	return ans;
}

static u8 rtw_coex_get_tdma_index(struct rtw_dev *rtwdev, u8 *tdma_para)
{
	struct rtw_efuse *efuse = &rtwdev->efuse;
	struct rtw_chip_info *chip = rtwdev->chip;
	u8 ans = 0xFF;
	u8 n, i, j;
	u8 load_cur_tab_val;
	bool valid = false;
	bool share_ant = efuse->share_ant;

	if (share_ant)
		n = chip->tdma_sant_num;
	else
		n = chip->tdma_nsant_num;

	for (i = 0; i < n; i++) {
		valid = false;
		for (j = 0; j < 5; j++) {
			if (share_ant)
				load_cur_tab_val = chip->tdma_sant[i].para[j];
			else
				load_cur_tab_val = chip->tdma_nsant[i].para[j];

			if (*(tdma_para + j) != load_cur_tab_val)
				break;

			if (j == 4)
				valid = true;
		}
		if (valid) {
			ans = i;
			break;
		}
	}

	return ans;
}

static int rtw_coex_addr_info(struct rtw_dev *rtwdev,
			      const struct rtw_reg_domain *reg,
			      char addr_info[], int n)
{
	const char *rf_prefix = "";
	const char *sep = n == 0 ? "" : "/ ";
	int ffs, fls;
	int max_fls;

	if (INFO_SIZE - n <= 0)
		return 0;

	switch (reg->domain) {
	case RTW_REG_DOMAIN_MAC32:
		max_fls = 31;
		break;
	case RTW_REG_DOMAIN_MAC16:
		max_fls = 15;
		break;
	case RTW_REG_DOMAIN_MAC8:
		max_fls = 7;
		break;
	case RTW_REG_DOMAIN_RF_A:
	case RTW_REG_DOMAIN_RF_B:
		rf_prefix = "RF_";
		max_fls = 19;
		break;
	default:
		return 0;
	}

	ffs = __ffs(reg->mask);
	fls = __fls(reg->mask);

	if (ffs == 0 && fls == max_fls)
		return scnprintf(addr_info + n, INFO_SIZE - n, "%s%s%x",
				 sep, rf_prefix, reg->addr);
	else if (ffs == fls)
		return scnprintf(addr_info + n, INFO_SIZE - n, "%s%s%x[%d]",
				 sep, rf_prefix, reg->addr, ffs);
	else
		return scnprintf(addr_info + n, INFO_SIZE - n, "%s%s%x[%d:%d]",
				 sep, rf_prefix, reg->addr, fls, ffs);
}

static int rtw_coex_val_info(struct rtw_dev *rtwdev,
			     const struct rtw_reg_domain *reg,
			     char val_info[], int n)
{
	const char *sep = n == 0 ? "" : "/ ";
	u8 rf_path;

	if (INFO_SIZE - n <= 0)
		return 0;

	switch (reg->domain) {
	case RTW_REG_DOMAIN_MAC32:
		return scnprintf(val_info + n, INFO_SIZE - n, "%s0x%x", sep,
				 rtw_read32_mask(rtwdev, reg->addr, reg->mask));
	case RTW_REG_DOMAIN_MAC16:
		return scnprintf(val_info + n, INFO_SIZE - n, "%s0x%x", sep,
				 rtw_read16_mask(rtwdev, reg->addr, reg->mask));
	case RTW_REG_DOMAIN_MAC8:
		return scnprintf(val_info + n, INFO_SIZE - n, "%s0x%x", sep,
				 rtw_read8_mask(rtwdev, reg->addr, reg->mask));
	case RTW_REG_DOMAIN_RF_A:
		rf_path = RF_PATH_A;
		break;
	case RTW_REG_DOMAIN_RF_B:
		rf_path = RF_PATH_B;
		break;
	default:
		return 0;
	}

	/* only RF go through here */
	return scnprintf(val_info + n, INFO_SIZE - n, "%s0x%x", sep,
			 rtw_read_rf(rtwdev, rf_path, reg->addr, reg->mask));
}

static void rtw_coex_set_coexinfo_hw(struct rtw_dev *rtwdev, struct seq_file *m)
{
	struct rtw_chip_info *chip = rtwdev->chip;
	const struct rtw_reg_domain *reg;
	char addr_info[INFO_SIZE];
	int n_addr = 0;
	char val_info[INFO_SIZE];
	int n_val = 0;
	int i;

	for (i = 0; i < chip->coex_info_hw_regs_num; i++) {
		reg = &chip->coex_info_hw_regs[i];

		n_addr += rtw_coex_addr_info(rtwdev, reg, addr_info, n_addr);
		n_val += rtw_coex_val_info(rtwdev, reg, val_info, n_val);

		if (reg->domain == RTW_REG_DOMAIN_NL) {
			seq_printf(m, "%-40s = %s\n", addr_info, val_info);
			n_addr = 0;
			n_val = 0;
		}
	}

	if (n_addr != 0 && n_val != 0)
		seq_printf(m, "%-40s = %s\n", addr_info, val_info);
}

static bool rtw_coex_get_bt_reg(struct rtw_dev *rtwdev,
				u8 type, u16 addr, u16 *val)
{
	struct rtw_coex_info_req req = {0};
	struct sk_buff *skb;
	__le16 le_addr;
	u8 *payload;

	le_addr = cpu_to_le16(addr);
	req.op_code = BT_MP_INFO_OP_READ_REG;
	req.para1 = type;
	req.para2 = le16_get_bits(le_addr, GENMASK(7, 0));
	req.para3 = le16_get_bits(le_addr, GENMASK(15, 8));
	skb = rtw_coex_info_request(rtwdev, &req);
	if (!skb) {
		*val = 0xeaea;
		return false;
	}

	payload = get_payload_from_coex_resp(skb);
	*val = GET_COEX_RESP_BT_REG_VAL(payload);
	dev_kfree_skb_any(skb);

	return true;
}

static bool rtw_coex_get_bt_patch_version(struct rtw_dev *rtwdev,
					  u32 *patch_version)
{
	struct rtw_coex_info_req req = {0};
	struct sk_buff *skb;
	u8 *payload;

	req.op_code = BT_MP_INFO_OP_PATCH_VER;
	skb = rtw_coex_info_request(rtwdev, &req);
	if (!skb)
		return false;

	payload = get_payload_from_coex_resp(skb);
	*patch_version = GET_COEX_RESP_BT_PATCH_VER(payload);
	dev_kfree_skb_any(skb);

	return true;
}

static bool rtw_coex_get_bt_supported_version(struct rtw_dev *rtwdev,
					      u32 *supported_version)
{
	struct rtw_coex_info_req req = {0};
	struct sk_buff *skb;
	u8 *payload;

	req.op_code = BT_MP_INFO_OP_SUPP_VER;
	skb = rtw_coex_info_request(rtwdev, &req);
	if (!skb)
		return false;

	payload = get_payload_from_coex_resp(skb);
	*supported_version = GET_COEX_RESP_BT_SUPP_VER(payload);
	dev_kfree_skb_any(skb);

	return true;
}

static bool rtw_coex_get_bt_supported_feature(struct rtw_dev *rtwdev,
					      u32 *supported_feature)
{
	struct rtw_coex_info_req req = {0};
	struct sk_buff *skb;
	u8 *payload;

	req.op_code = BT_MP_INFO_OP_SUPP_FEAT;
	skb = rtw_coex_info_request(rtwdev, &req);
	if (!skb)
		return false;

	payload = get_payload_from_coex_resp(skb);
	*supported_feature = GET_COEX_RESP_BT_SUPP_FEAT(payload);
	dev_kfree_skb_any(skb);

	return true;
}

struct rtw_coex_sta_stat_iter_data {
	struct rtw_vif *rtwvif;
	struct seq_file *file;
};

static void rtw_coex_sta_stat_iter(void *data, struct ieee80211_sta *sta)
{
	struct rtw_coex_sta_stat_iter_data *sta_iter_data = data;
	struct rtw_vif *rtwvif = sta_iter_data->rtwvif;
	struct rtw_sta_info *si = (struct rtw_sta_info *)sta->drv_priv;
	struct seq_file *m = sta_iter_data->file;
	struct ieee80211_vif *vif = rtwvif_to_vif(rtwvif);
	u8 rssi;

	if (si->vif != vif)
		return;

	rssi = ewma_rssi_read(&si->avg_rssi);
	seq_printf(m, "\tPeer %3d\n", si->mac_id);
	seq_printf(m, "\t\t%-24s = %d\n", "RSSI", rssi);
	seq_printf(m, "\t\t%-24s = %d\n", "BW mode", si->bw_mode);
}

struct rtw_coex_vif_stat_iter_data {
	struct rtw_dev *rtwdev;
	struct seq_file *file;
};

static void rtw_coex_vif_stat_iter(void *data, u8 *mac,
				   struct ieee80211_vif *vif)
{
	struct rtw_coex_vif_stat_iter_data *vif_iter_data = data;
	struct rtw_coex_sta_stat_iter_data sta_iter_data;
	struct rtw_dev *rtwdev = vif_iter_data->rtwdev;
	struct rtw_vif *rtwvif = (struct rtw_vif *)vif->drv_priv;
	struct seq_file *m = vif_iter_data->file;
	struct ieee80211_bss_conf *bss_conf = &vif->bss_conf;

	seq_printf(m, "Iface on Port (%d)\n", rtwvif->port);
	seq_printf(m, "\t%-32s = %d\n",
		   "Beacon interval", bss_conf->beacon_int);
	seq_printf(m, "\t%-32s = %d\n",
		   "Network Type", rtwvif->net_type);

	sta_iter_data.rtwvif = rtwvif;
	sta_iter_data.file = m;
	rtw_iterate_stas_atomic(rtwdev, rtw_coex_sta_stat_iter,
				&sta_iter_data);
}

#define case_WLINK(src) \
	case COEX_WLINK_##src: return #src

static const char *rtw_coex_get_wl_coex_mode(u8 coex_wl_link_mode)
{
	switch (coex_wl_link_mode) {
	case_WLINK(2G1PORT);
	case_WLINK(5G);
	default:
		return "Unknown";
	}
}

void rtw_coex_display_coex_info(struct rtw_dev *rtwdev, struct seq_file *m)
{
	struct rtw_chip_info *chip = rtwdev->chip;
	struct rtw_dm_info *dm_info = &rtwdev->dm_info;
	struct rtw_coex *coex = &rtwdev->coex;
	struct rtw_coex_stat *coex_stat = &coex->stat;
	struct rtw_coex_dm *coex_dm = &coex->dm;
	struct rtw_hal *hal = &rtwdev->hal;
	struct rtw_efuse *efuse = &rtwdev->efuse;
	struct rtw_fw_state *fw = &rtwdev->fw;
	struct rtw_coex_vif_stat_iter_data vif_iter_data;
	u8 reason = coex_dm->reason;
	u8 sys_lte;
	u16 score_board_WB, score_board_BW;
	u32 wl_reg_6c0, wl_reg_6c4, wl_reg_6c8, wl_reg_778, wl_reg_6cc;
	u32 lte_coex, bt_coex;
	u32 bt_hi_pri, bt_lo_pri;
	int i;

	score_board_BW = rtw_coex_read_scbd(rtwdev);
	score_board_WB = coex_stat->score_board;
	wl_reg_6c0 = rtw_read32(rtwdev, REG_BT_COEX_TABLE0);
	wl_reg_6c4 = rtw_read32(rtwdev, REG_BT_COEX_TABLE1);
	wl_reg_6c8 = rtw_read32(rtwdev, REG_BT_COEX_BRK_TABLE);
	wl_reg_6cc = rtw_read32(rtwdev, REG_BT_COEX_TABLE_H);
	wl_reg_778 = rtw_read8(rtwdev, REG_BT_STAT_CTRL);

	bt_hi_pri = rtw_read32(rtwdev, REG_BT_ACT_STATISTICS);
	bt_lo_pri = rtw_read32(rtwdev, REG_BT_ACT_STATISTICS_1);
	rtw_write8(rtwdev, REG_BT_COEX_ENH_INTR_CTRL,
		   BIT_R_GRANTALL_WLMASK | BIT_STATIS_BT_EN);

	coex_stat->hi_pri_tx = FIELD_GET(MASKLWORD, bt_hi_pri);
	coex_stat->hi_pri_rx = FIELD_GET(MASKHWORD, bt_hi_pri);

	coex_stat->lo_pri_tx = FIELD_GET(MASKLWORD, bt_lo_pri);
	coex_stat->lo_pri_rx = FIELD_GET(MASKHWORD, bt_lo_pri);

	sys_lte = rtw_read8(rtwdev, 0x73);
	lte_coex = rtw_coex_read_indirect_reg(rtwdev, 0x38);
	bt_coex = rtw_coex_read_indirect_reg(rtwdev, 0x54);

	if (!coex_stat->bt_disabled && !coex_stat->bt_mailbox_reply) {
		rtw_coex_get_bt_supported_version(rtwdev,
				&coex_stat->bt_supported_version);
		rtw_coex_get_bt_patch_version(rtwdev, &coex_stat->patch_ver);
		rtw_coex_get_bt_supported_feature(rtwdev,
				&coex_stat->bt_supported_feature);
		rtw_coex_get_bt_reg(rtwdev, 3, 0xae, &coex_stat->bt_reg_vendor_ae);
		rtw_coex_get_bt_reg(rtwdev, 3, 0xac, &coex_stat->bt_reg_vendor_ac);

		if (coex_stat->patch_ver != 0)
			coex_stat->bt_mailbox_reply = true;
	}

	rtw_dbg(rtwdev, RTW_DBG_COEX, "[BTCoex], %s()\n", __func__);
	seq_printf(m, "**********************************************\n");
	seq_printf(m, "\t\tBT Coexist info %x\n", chip->id);
	seq_printf(m, "**********************************************\n");

	if (coex->manual_control) {
		seq_puts(m, "============[Under Manual Control]============\n");
		seq_puts(m, "==========================================\n");

	} else if (coex->stop_dm) {
		seq_puts(m, "============[Coex is STOPPED]============\n");
		seq_puts(m, "==========================================\n");

	} else if (coex->freeze) {
		seq_puts(m, "============[coex_freeze]============\n");
		seq_puts(m, "==========================================\n");
	}

	seq_printf(m, "%-40s = %s/ %d\n",
		   "Mech/ RFE",
		   efuse->share_ant ? "Shared" : "Non-Shared",
		   efuse->rfe_option);
	seq_printf(m, "%-40s = %08x/ 0x%02x/ 0x%08x %s\n",
		   "Coex Ver/ BT Dez/ BT Rpt",
		   chip->coex_para_ver, chip->bt_desired_ver,
		   coex_stat->bt_supported_version,
		   coex_stat->bt_disabled ? "(BT disabled)" :
		   coex_stat->bt_supported_version >= chip->bt_desired_ver ?
		   "(Match)" : "(Mismatch)");
	seq_printf(m, "%-40s = %s/ %u/ %d\n",
		   "Role/ RoleSwCnt/ IgnWL/ Feature",
		   coex_stat->bt_slave ? "Slave" : "Master",
		   coex_stat->cnt_bt[COEX_CNT_BT_ROLESWITCH],
		   coex_dm->ignore_wl_act);
	seq_printf(m, "%-40s = %u.%u/ 0x%x/ 0x%x/ %c\n",
		   "WL FW/ BT FW/ BT FW Desired/ KT",
		   fw->version, fw->sub_version,
		   coex_stat->patch_ver,
		   chip->wl_fw_desired_ver, coex_stat->kt_ver + 65);
	seq_printf(m, "%-40s = %u/ %u/ %u/ ch-(%u)\n",
		   "AFH Map",
		   coex_dm->wl_ch_info[0], coex_dm->wl_ch_info[1],
		   coex_dm->wl_ch_info[2], hal->current_channel);

	rtw_debugfs_get_simple_phy_info(m);
	seq_printf(m, "**********************************************\n");
	seq_printf(m, "\t\tBT Status\n");
	seq_printf(m, "**********************************************\n");
	seq_printf(m, "%-40s = %s/ %ddBm/ %u/ %u\n",
		   "BT status/ rssi/ retry/ pop",
		   coex_dm->bt_status == COEX_BTSTATUS_NCON_IDLE ? "non-conn" :
		   coex_dm->bt_status == COEX_BTSTATUS_CON_IDLE ? "conn-idle" : "busy",
		   coex_stat->bt_rssi - 100,
		   coex_stat->cnt_bt[COEX_CNT_BT_RETRY],
		   coex_stat->cnt_bt[COEX_CNT_BT_POPEVENT]);
	seq_printf(m, "%-40s = %s%s%s%s%s (multi-link %d)\n",
		   "Profiles",
		   coex_stat->bt_a2dp_exist ? (coex_stat->bt_a2dp_sink ?
					       "A2DP sink," : "A2DP,") : "",
		   coex_stat->bt_hfp_exist ? "HFP," : "",
		   coex_stat->bt_hid_exist ?
		   (coex_stat->bt_ble_exist ? "HID(RCU)," :
		    coex_stat->bt_hid_slot >= 2 ? "HID(4/18)" :
		    coex_stat->bt_ble_hid_exist ? "HID(BLE)" :
		    "HID(2/18),") : "",
		   coex_stat->bt_pan_exist ? coex_stat->bt_opp_exist ?
		   "OPP," : "PAN," : "",
		   coex_stat->bt_ble_voice ? "Voice," : "",
		   coex_stat->bt_multi_link);
	seq_printf(m, "%-40s = %u/ %u/ %u/ 0x%08x\n",
		   "Reinit/ Relink/ IgnWl/ Feature",
		   coex_stat->cnt_bt[COEX_CNT_BT_REINIT],
		   coex_stat->cnt_bt[COEX_CNT_BT_SETUPLINK],
		   coex_stat->cnt_bt[COEX_CNT_BT_IGNWLANACT],
		   coex_stat->bt_supported_feature);
	seq_printf(m, "%-40s = %u/ %u/ %u/ %u\n",
		   "Page/ Inq/ iqk/ iqk fail",
		   coex_stat->cnt_bt[COEX_CNT_BT_PAGE],
		   coex_stat->cnt_bt[COEX_CNT_BT_INQ],
		   coex_stat->cnt_bt[COEX_CNT_BT_IQK],
		   coex_stat->cnt_bt[COEX_CNT_BT_IQKFAIL]);
	seq_printf(m, "%-40s = 0x%04x/ 0x%04x/ 0x%04x/ 0x%04x\n",
		   "0xae/ 0xac/ score board (W->B)/ (B->W)",
		   coex_stat->bt_reg_vendor_ae,
		   coex_stat->bt_reg_vendor_ac,
		   score_board_WB, score_board_BW);
	seq_printf(m, "%-40s = %u/%u, %u/%u\n",
		   "Hi-Pri TX/RX, Lo-Pri TX/RX",
		   coex_stat->hi_pri_tx, coex_stat->hi_pri_rx,
		   coex_stat->lo_pri_tx, coex_stat->lo_pri_rx);
	for (i = 0; i < COEX_BTINFO_SRC_BT_IQK; i++)
		seq_printf(m, "%-40s = %7ph\n",
			   rtw_coex_get_bt_info_src_string(i),
			   coex_stat->bt_info_c2h[i]);

	seq_printf(m, "**********************************************\n");
	seq_printf(m, "\t\tWiFi Status\n");
	seq_printf(m, "**********************************************\n");
	seq_printf(m, "%-40s = %d\n",
		   "Scanning", test_bit(RTW_FLAG_SCANNING, rtwdev->flags));
	seq_printf(m, "%-40s = %u/ TX %d Mbps/ RX %d Mbps\n",
		   "G_busy/ TX/ RX",
		   coex_stat->wl_gl_busy,
		   rtwdev->stats.tx_throughput, rtwdev->stats.rx_throughput);
	seq_printf(m, "%-40s = %u/ %u/ %u\n",
		   "IPS/ Low Power/ PS mode",
		   test_bit(RTW_FLAG_INACTIVE_PS, rtwdev->flags),
		   test_bit(RTW_FLAG_LEISURE_PS_DEEP, rtwdev->flags),
		   rtwdev->lps_conf.mode);

	vif_iter_data.rtwdev = rtwdev;
	vif_iter_data.file = m;
	rtw_iterate_vifs_atomic(rtwdev, rtw_coex_vif_stat_iter, &vif_iter_data);

	if (coex->manual_control) {
		seq_printf(m, "**********************************************\n");
		seq_printf(m, "\t\tMechanism (Under Manual)\n");
		seq_printf(m, "**********************************************\n");
		seq_printf(m, "%-40s = %5ph (%d)\n",
			   "TDMA Now",
			   coex_dm->fw_tdma_para,
			   rtw_coex_get_tdma_index(rtwdev,
						   &coex_dm->fw_tdma_para[0]));
	} else {
		seq_printf(m, "**********************************************\n");
		seq_printf(m, "\t\tMechanism\n");
		seq_printf(m, "**********************************************\n");
		seq_printf(m, "%-40s = %5ph (case-%d)\n",
			   "TDMA",
			   coex_dm->ps_tdma_para, coex_dm->cur_ps_tdma);
	}
	seq_printf(m, "%-40s = %s/ %s/ %d\n",
		   "Coex Mode/Free Run/Timer base",
		   rtw_coex_get_wl_coex_mode(coex_stat->wl_coex_mode),
		   coex->freerun ? "Yes" : "No",
		   coex_stat->tdma_timer_base);
	seq_printf(m, "%-40s = %d(%d)/ 0x%08x/ 0x%08x/ 0x%08x\n",
		   "Table/ 0x6c0/ 0x6c4/ 0x6c8",
		   coex_dm->cur_table,
		   rtw_coex_get_table_index(rtwdev, wl_reg_6c0, wl_reg_6c4),
		   wl_reg_6c0, wl_reg_6c4, wl_reg_6c8);
	seq_printf(m, "%-40s = 0x%08x/ 0x%08x/ %d/ reason (%s)\n",
		   "0x778/ 0x6cc/ Run Count/ Reason",
		   wl_reg_778, wl_reg_6cc,
		   coex_stat->cnt_wl[COEX_CNT_WL_COEXRUN],
		   rtw_coex_get_reason_string(reason));
	seq_printf(m, "%-40s = %3ph\n",
		   "AFH Map to BT",
		   coex_dm->wl_ch_info);
	seq_printf(m, "%-40s = %s/ %d\n",
		   "AntDiv/ BtCtrlLPS/ g_busy",
		   coex_stat->wl_force_lps_ctrl ? "On" : "Off",
		   coex_stat->wl_gl_busy);
	seq_printf(m, "%-40s = %u/ %u/ %u/ %u/ %u\n",
		   "Null All/ Retry/ Ack/ BT Empty/ BT Late",
		   coex_stat->wl_fw_dbg_info[1], coex_stat->wl_fw_dbg_info[2],
		   coex_stat->wl_fw_dbg_info[3], coex_stat->wl_fw_dbg_info[4],
		   coex_stat->wl_fw_dbg_info[5]);
	seq_printf(m, "%-40s = %u/ %u/ %s/ %u\n",
		   "Cnt TDMA Toggle/ Lk 5ms/ Lk 5ms on/ FW",
		   coex_stat->wl_fw_dbg_info[6],
		   coex_stat->wl_fw_dbg_info[7],
		   coex_stat->wl_slot_extend ? "Yes" : "No",
		   coex_stat->cnt_wl[COEX_CNT_WL_FW_NOTIFY]);
	seq_printf(m, "%-40s = %d/ %d/ %s/ %d\n",
		   "WL_TxPw/ BT_TxPw/ WL_Rx/ BT_LNA_Lvl",
		   coex_dm->cur_wl_pwr_lvl,
		   coex_dm->cur_bt_pwr_lvl,
		   coex_dm->cur_wl_rx_low_gain_en ? "On" : "Off",
		   coex_dm->cur_bt_lna_lvl);

	seq_printf(m, "**********************************************\n");
	seq_printf(m, "\t\tHW setting\n");
	seq_printf(m, "**********************************************\n");
	seq_printf(m, "%-40s = %s/ %s\n",
		   "LTE Coex/ Path Owner",
		   lte_coex & BIT(7) ? "ON" : "OFF",
		   sys_lte & BIT(2) ? "WL" : "BT");
	seq_printf(m, "%-40s = RF:%s_BB:%s/ RF:%s_BB:%s/ %s\n",
		   "GNT_WL_CTRL/ GNT_BT_CTRL/ Dbg",
		   lte_coex & BIT(12) ? "SW" : "HW",
		   lte_coex & BIT(8) ? "SW" : "HW",
		   lte_coex & BIT(14) ? "SW" : "HW",
		   lte_coex & BIT(10) ? "SW" : "HW",
		   sys_lte & BIT(3) ? "On" : "Off");
	seq_printf(m, "%-40s = %lu/ %lu\n",
		   "GNT_WL/ GNT_BT",
		   (bt_coex & BIT(2)) >> 2, (bt_coex & BIT(3)) >> 3);
	seq_printf(m, "%-40s = %u/ %u/ %u/ %u\n",
		   "CRC OK CCK/ OFDM/ HT/ VHT",
		   dm_info->cck_ok_cnt, dm_info->ofdm_ok_cnt,
		   dm_info->ht_ok_cnt, dm_info->vht_ok_cnt);
	seq_printf(m, "%-40s = %u/ %u/ %u/ %u\n",
		   "CRC ERR CCK/ OFDM/ HT/ VHT",
		   dm_info->cck_err_cnt, dm_info->ofdm_err_cnt,
		   dm_info->ht_err_cnt, dm_info->vht_err_cnt);
	seq_printf(m, "%-40s = %s/ %s/ %s/ %u\n",
		   "HiPr/ Locking/ Locked/ Noisy",
		   coex_stat->wl_hi_pri_task1 ? "Y" : "N",
		   coex_stat->wl_cck_lock ? "Y" : "N",
		   coex_stat->wl_cck_lock_ever ? "Y" : "N",
		   coex_stat->wl_noisy_level);

	rtw_coex_set_coexinfo_hw(rtwdev, m);
	seq_printf(m, "%-40s = %d/ %d/ %d/ %d\n",
		   "EVM A/ EVM B/ SNR A/ SNR B",
		   -dm_info->rx_evm_dbm[RF_PATH_A],
		   -dm_info->rx_evm_dbm[RF_PATH_B],
		   -dm_info->rx_snr[RF_PATH_A],
		   -dm_info->rx_snr[RF_PATH_B]);
	seq_printf(m, "%-40s = %d/ %d/ %d/ %d\n",
		   "CCK-CCA/CCK-FA/OFDM-CCA/OFDM-FA",
		   dm_info->cck_cca_cnt, dm_info->cck_fa_cnt,
		   dm_info->ofdm_cca_cnt, dm_info->ofdm_fa_cnt);
	seq_printf(m, "%-40s = %d/ %d/ %d/ %d\n", "CRC OK CCK/11g/11n/11ac",
		   dm_info->cck_ok_cnt, dm_info->ofdm_ok_cnt,
		   dm_info->ht_ok_cnt, dm_info->vht_ok_cnt);
	seq_printf(m, "%-40s = %d/ %d/ %d/ %d\n", "CRC Err CCK/11g/11n/11ac",
		   dm_info->cck_err_cnt, dm_info->ofdm_err_cnt,
		   dm_info->ht_err_cnt, dm_info->vht_err_cnt);

}
#endif /* CONFIG_RTW88_DEBUGFS */<|MERGE_RESOLUTION|>--- conflicted
+++ resolved
@@ -1726,25 +1726,15 @@
 			rtw_dbg(rtwdev, RTW_DBG_COEX,
 				"[BTCoex], bt inq/page +  wifi hi-pri task\n");
 			table_case = 15;
-<<<<<<< HEAD
-			if (coex_stat->bt_a2dp_exist &&
-			    !coex_stat->bt_pan_exist) {
-				slot_type = TDMA_4SLOT;
-				tdma_case = 11;
-			} else if (coex_stat->wl_hi_pri_task1) {
-=======
 
 			if (coex_stat->bt_profile_num > 0)
 				tdma_case = 10;
 			else if (coex_stat->wl_hi_pri_task1)
->>>>>>> c1084c27
 				tdma_case = 6;
-			} else if (!coex_stat->bt_page) {
+			else if (!coex_stat->bt_page)
 				tdma_case = 8;
-			} else {
+			else
 				tdma_case = 9;
-<<<<<<< HEAD
-=======
 		} else if (coex_stat->wl_gl_busy) {
 			rtw_dbg(rtwdev, RTW_DBG_COEX,
 				"[BTCoex], bt inq/page + wifi busy\n");
@@ -1760,7 +1750,6 @@
 				slot_type = TDMA_4SLOT;
 				table_case = 12;
 				tdma_case = 26;
->>>>>>> c1084c27
 			}
 		} else if (coex_stat->wl_connected) {
 			rtw_dbg(rtwdev, RTW_DBG_COEX,
@@ -1809,13 +1798,7 @@
 	rtw_dbg(rtwdev, RTW_DBG_COEX, "[BTCoex], wifi hi(%d), bt page(%d)\n",
 		wl_hi_pri, coex_stat->bt_page);
 
-<<<<<<< HEAD
-	rtw_coex_set_ant_path(rtwdev, false, COEX_SET_ANT_2G);
-	rtw_coex_set_rf_para(rtwdev, chip->wl_rf_para_rx[0]);
-	rtw_coex_table(rtwdev, table_case);
-=======
 	rtw_coex_table(rtwdev, false, table_case);
->>>>>>> c1084c27
 	rtw_coex_tdma(rtwdev, false, tdma_case | slot_type);
 }
 
@@ -1957,20 +1940,12 @@
 
 	if (efuse->share_ant) {
 		/* Shared-Ant */
-		slot_type = TDMA_4SLOT;
-
 		if (coex_stat->wl_gl_busy && coex_stat->wl_noisy_level == 0)
 			table_case = 12;
 		else
 			table_case = 9;
 
-<<<<<<< HEAD
-		if (coex_stat->wl_gl_busy)
-			tdma_case = 13;
-		else
-=======
 		if (coex_stat->wl_connecting || !coex_stat->wl_gl_busy)
->>>>>>> c1084c27
 			tdma_case = 14;
 		else
 			tdma_case = 13;
@@ -2083,23 +2058,11 @@
 
 	if (efuse->share_ant) {
 		/* Shared-Ant */
-<<<<<<< HEAD
-		slot_type = TDMA_4SLOT;
-
-		if (coex_stat->bt_ble_exist)
-			table_case = 26;
-		else
-			table_case = 9;
-
-		if (coex_stat->wl_gl_busy) {
-			tdma_case = 13;
-=======
 		if (coex_stat->bt_ble_exist) {
 			table_case = 26; /* for RCU */
 		} else if (coex_stat->bt_418_hid_exist) {
 			table_case = 9;
 			interval = 1;
->>>>>>> c1084c27
 		} else {
 			table_case = 9;
 		}
@@ -2355,10 +2318,6 @@
 	if (efuse->share_ant) { /* Shared-Ant */
 		if (coex_stat->bt_a2dp_exist) {
 			slot_type = TDMA_4SLOT;
-<<<<<<< HEAD
-			table_case = 9;
-=======
->>>>>>> c1084c27
 			tdma_case = 11;
 			if (coex_stat->wl_gl_busy)
 				table_case = 26;
@@ -2379,13 +2338,7 @@
 		}
 	}
 
-<<<<<<< HEAD
-	rtw_coex_set_ant_path(rtwdev, true, COEX_SET_ANT_2G);
-	rtw_coex_set_rf_para(rtwdev, chip->wl_rf_para_rx[0]);
-	rtw_coex_table(rtwdev, table_case);
-=======
 	rtw_coex_table(rtwdev, false, table_case);
->>>>>>> c1084c27
 	rtw_coex_tdma(rtwdev, false, tdma_case | slot_type);
 }
 
@@ -2507,13 +2460,9 @@
 	}
 
 	if (coex->freeze && coex_dm->reason == COEX_RSN_BTINFO &&
-<<<<<<< HEAD
-	    !coex_stat->bt_setup_link)
-=======
 	    !coex_stat->bt_setup_link) {
 		rtw_dbg(rtwdev, RTW_DBG_COEX,
 			"[BTCoex], return for coex_freeze!!\n");
->>>>>>> c1084c27
 		return;
 	}
 
