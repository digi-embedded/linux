--- conflicted
+++ resolved
@@ -1412,11 +1412,7 @@
 		 * And iter->len will be added with size of tx_desc_sz.
 		 */
 		if (rsvd_pkt->add_txdesc)
-<<<<<<< HEAD
-			rtw_fill_rsvd_page_desc(rtwdev, iter);
-=======
 			rtw_fill_rsvd_page_desc(rtwdev, iter, rsvd_pkt->type);
->>>>>>> c1084c27
 
 		rsvd_pkt->skb = iter;
 		rsvd_pkt->page = total_page;
@@ -1430,12 +1426,8 @@
 		 * is smaller than the actual size of the whole rsvd_page
 		 */
 		if (total_page == 0) {
-<<<<<<< HEAD
-			if (rsvd_pkt->type != RSVD_BEACON) {
-=======
 			if (rsvd_pkt->type != RSVD_BEACON &&
 			    rsvd_pkt->type != RSVD_DUMMY) {
->>>>>>> c1084c27
 				rtw_err(rtwdev, "first page should be a beacon\n");
 				goto release_skb;
 			}
@@ -1463,11 +1455,7 @@
 	 * And that rsvd_pkt does not require tx_desc because when it goes
 	 * through TX path, the TX path will generate one for it.
 	 */
-<<<<<<< HEAD
-	list_for_each_entry(rsvd_pkt, &rtwdev->rsvd_page_list, list) {
-=======
 	list_for_each_entry(rsvd_pkt, &rtwdev->rsvd_page_list, build_list) {
->>>>>>> c1084c27
 		rtw_rsvd_page_list_to_buf(rtwdev, page_size, page_margin,
 					  page, buf, rsvd_pkt);
 		if (page == 0)
@@ -1477,10 +1465,7 @@
 			page += rtw_len_to_page(rsvd_pkt->skb->len, page_size);
 
 		kfree_skb(rsvd_pkt->skb);
-<<<<<<< HEAD
-=======
 		rsvd_pkt->skb = NULL;
->>>>>>> c1084c27
 	}
 
 	return buf;
@@ -1553,11 +1538,7 @@
 	 * the beacon again to replace the TX desc header, and we will get
 	 * a correct tx_desc for the beacon in the rsvd page.
 	 */
-<<<<<<< HEAD
-	ret = rtw_download_beacon(rtwdev, vif);
-=======
 	ret = rtw_download_beacon(rtwdev);
->>>>>>> c1084c27
 	if (ret) {
 		rtw_err(rtwdev, "failed to download beacon\n");
 		goto free;
