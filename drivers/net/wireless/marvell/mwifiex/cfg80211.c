// SPDX-License-Identifier: GPL-2.0-only
/*
 * NXP Wireless LAN device driver: CFG80211
 *
 * Copyright 2011-2020 NXP
 */

#include "cfg80211.h"
#include "main.h"
#include "11n.h"
#include "wmm.h"

static char *reg_alpha2;
module_param(reg_alpha2, charp, 0);

static const struct ieee80211_iface_limit mwifiex_ap_sta_limits[] = {
	{
		.max = MWIFIEX_MAX_BSS_NUM,
		.types = BIT(NL80211_IFTYPE_STATION) |
				   BIT(NL80211_IFTYPE_P2P_GO) |
				   BIT(NL80211_IFTYPE_P2P_CLIENT) |
				   BIT(NL80211_IFTYPE_AP),
	},
};

static const struct ieee80211_iface_combination
mwifiex_iface_comb_ap_sta = {
	.limits = mwifiex_ap_sta_limits,
	.num_different_channels = 1,
	.n_limits = ARRAY_SIZE(mwifiex_ap_sta_limits),
	.max_interfaces = MWIFIEX_MAX_BSS_NUM,
	.beacon_int_infra_match = true,
	.radar_detect_widths =	BIT(NL80211_CHAN_WIDTH_20_NOHT) |
				BIT(NL80211_CHAN_WIDTH_20) |
				BIT(NL80211_CHAN_WIDTH_40),
};

static const struct ieee80211_iface_combination
mwifiex_iface_comb_ap_sta_vht = {
	.limits = mwifiex_ap_sta_limits,
	.num_different_channels = 1,
	.n_limits = ARRAY_SIZE(mwifiex_ap_sta_limits),
	.max_interfaces = MWIFIEX_MAX_BSS_NUM,
	.beacon_int_infra_match = true,
	.radar_detect_widths =	BIT(NL80211_CHAN_WIDTH_20_NOHT) |
				BIT(NL80211_CHAN_WIDTH_20) |
				BIT(NL80211_CHAN_WIDTH_40) |
				BIT(NL80211_CHAN_WIDTH_80),
};

static const struct
ieee80211_iface_combination mwifiex_iface_comb_ap_sta_drcs = {
	.limits = mwifiex_ap_sta_limits,
	.num_different_channels = 2,
	.n_limits = ARRAY_SIZE(mwifiex_ap_sta_limits),
	.max_interfaces = MWIFIEX_MAX_BSS_NUM,
	.beacon_int_infra_match = true,
};

/*
 * This function maps the nl802.11 channel type into driver channel type.
 *
 * The mapping is as follows -
 *      NL80211_CHAN_NO_HT     -> IEEE80211_HT_PARAM_CHA_SEC_NONE
 *      NL80211_CHAN_HT20      -> IEEE80211_HT_PARAM_CHA_SEC_NONE
 *      NL80211_CHAN_HT40PLUS  -> IEEE80211_HT_PARAM_CHA_SEC_ABOVE
 *      NL80211_CHAN_HT40MINUS -> IEEE80211_HT_PARAM_CHA_SEC_BELOW
 *      Others                 -> IEEE80211_HT_PARAM_CHA_SEC_NONE
 */
u8 mwifiex_chan_type_to_sec_chan_offset(enum nl80211_channel_type chan_type)
{
	switch (chan_type) {
	case NL80211_CHAN_NO_HT:
	case NL80211_CHAN_HT20:
		return IEEE80211_HT_PARAM_CHA_SEC_NONE;
	case NL80211_CHAN_HT40PLUS:
		return IEEE80211_HT_PARAM_CHA_SEC_ABOVE;
	case NL80211_CHAN_HT40MINUS:
		return IEEE80211_HT_PARAM_CHA_SEC_BELOW;
	default:
		return IEEE80211_HT_PARAM_CHA_SEC_NONE;
	}
}

/* This function maps IEEE HT secondary channel type to NL80211 channel type
 */
u8 mwifiex_get_chan_type(struct mwifiex_private *priv)
{
	struct mwifiex_channel_band channel_band;
	int ret;

	ret = mwifiex_get_chan_info(priv, &channel_band);

	if (!ret) {
		switch (channel_band.band_config.chan_width) {
		case CHAN_BW_20MHZ:
			if (IS_11N_ENABLED(priv))
				return NL80211_CHAN_HT20;
			else
				return NL80211_CHAN_NO_HT;
		case CHAN_BW_40MHZ:
			if (channel_band.band_config.chan2_offset ==
			    SEC_CHAN_ABOVE)
				return NL80211_CHAN_HT40PLUS;
			else
				return NL80211_CHAN_HT40MINUS;
		default:
			return NL80211_CHAN_HT20;
		}
	}

	return NL80211_CHAN_HT20;
}

/*
 * This function checks whether WEP is set.
 */
static int
mwifiex_is_alg_wep(u32 cipher)
{
	switch (cipher) {
	case WLAN_CIPHER_SUITE_WEP40:
	case WLAN_CIPHER_SUITE_WEP104:
		return 1;
	default:
		break;
	}

	return 0;
}

/*
 * This function retrieves the private structure from kernel wiphy structure.
 */
static void *mwifiex_cfg80211_get_adapter(struct wiphy *wiphy)
{
	return (void *) (*(unsigned long *) wiphy_priv(wiphy));
}

/*
 * CFG802.11 operation handler to delete a network key.
 */
static int
mwifiex_cfg80211_del_key(struct wiphy *wiphy, struct net_device *netdev,
			 int link_id, u8 key_index, bool pairwise,
			 const u8 *mac_addr)
{
	struct mwifiex_private *priv = mwifiex_netdev_get_priv(netdev);
	static const u8 bc_mac[] = {0xff, 0xff, 0xff, 0xff, 0xff, 0xff};
	const u8 *peer_mac = pairwise ? mac_addr : bc_mac;

	if (mwifiex_set_encode(priv, NULL, NULL, 0, key_index, peer_mac, 1)) {
		mwifiex_dbg(priv->adapter, ERROR, "deleting the crypto keys\n");
		return -EFAULT;
	}

	mwifiex_dbg(priv->adapter, INFO, "info: crypto keys deleted\n");
	return 0;
}

/*
 * This function forms an skb for management frame.
 */
static int
mwifiex_form_mgmt_frame(struct sk_buff *skb, const u8 *buf, size_t len)
{
	u8 addr[ETH_ALEN] = {0xFF, 0xFF, 0xFF, 0xFF, 0xFF, 0xFF};
	u16 pkt_len;
	u32 tx_control = 0, pkt_type = PKT_TYPE_MGMT;

	pkt_len = len + ETH_ALEN;

	skb_reserve(skb, MWIFIEX_MIN_DATA_HEADER_LEN +
		    MWIFIEX_MGMT_FRAME_HEADER_SIZE + sizeof(pkt_len));
	memcpy(skb_push(skb, sizeof(pkt_len)), &pkt_len, sizeof(pkt_len));

	memcpy(skb_push(skb, sizeof(tx_control)),
	       &tx_control, sizeof(tx_control));

	memcpy(skb_push(skb, sizeof(pkt_type)), &pkt_type, sizeof(pkt_type));

	/* Add packet data and address4 */
	skb_put_data(skb, buf, sizeof(struct ieee80211_hdr_3addr));
	skb_put_data(skb, addr, ETH_ALEN);
	skb_put_data(skb, buf + sizeof(struct ieee80211_hdr_3addr),
		     len - sizeof(struct ieee80211_hdr_3addr));

	skb->priority = LOW_PRIO_TID;
	__net_timestamp(skb);

	return 0;
}

/*
 * CFG802.11 operation handler to transmit a management frame.
 */
static int
mwifiex_cfg80211_mgmt_tx(struct wiphy *wiphy, struct wireless_dev *wdev,
			 struct cfg80211_mgmt_tx_params *params, u64 *cookie)
{
	const u8 *buf = params->buf;
	size_t len = params->len;
	struct sk_buff *skb;
	u16 pkt_len;
	const struct ieee80211_mgmt *mgmt;
	struct mwifiex_txinfo *tx_info;
	struct mwifiex_private *priv = mwifiex_netdev_get_priv(wdev->netdev);

	if (!buf || !len) {
		mwifiex_dbg(priv->adapter, ERROR, "invalid buffer and length\n");
		return -EFAULT;
	}

	mgmt = (const struct ieee80211_mgmt *)buf;
	if (GET_BSS_ROLE(priv) != MWIFIEX_BSS_ROLE_STA &&
	    ieee80211_is_probe_resp(mgmt->frame_control)) {
		/* Since we support offload probe resp, we need to skip probe
		 * resp in AP or GO mode */
		mwifiex_dbg(priv->adapter, INFO,
			    "info: skip to send probe resp in AP or GO mode\n");
		return 0;
	}

	pkt_len = len + ETH_ALEN;
	skb = dev_alloc_skb(MWIFIEX_MIN_DATA_HEADER_LEN +
			    MWIFIEX_MGMT_FRAME_HEADER_SIZE +
			    pkt_len + sizeof(pkt_len));

	if (!skb) {
		mwifiex_dbg(priv->adapter, ERROR,
			    "allocate skb failed for management frame\n");
		return -ENOMEM;
	}

	tx_info = MWIFIEX_SKB_TXCB(skb);
	memset(tx_info, 0, sizeof(*tx_info));
	tx_info->bss_num = priv->bss_num;
	tx_info->bss_type = priv->bss_type;
	tx_info->pkt_len = pkt_len;

	mwifiex_form_mgmt_frame(skb, buf, len);
	*cookie = get_random_u32() | 1;

	if (ieee80211_is_action(mgmt->frame_control))
		skb = mwifiex_clone_skb_for_tx_status(priv,
						      skb,
				MWIFIEX_BUF_FLAG_ACTION_TX_STATUS, cookie);
	else
		cfg80211_mgmt_tx_status(wdev, *cookie, buf, len, true,
					GFP_ATOMIC);

	mwifiex_queue_tx_pkt(priv, skb);

	mwifiex_dbg(priv->adapter, INFO, "info: management frame transmitted\n");
	return 0;
}

/*
 * CFG802.11 operation handler to register a mgmt frame.
 */
static void
mwifiex_cfg80211_update_mgmt_frame_registrations(struct wiphy *wiphy,
						 struct wireless_dev *wdev,
						 struct mgmt_frame_regs *upd)
{
	struct mwifiex_private *priv = mwifiex_netdev_get_priv(wdev->netdev);
	u32 mask = upd->interface_stypes;

	if (mask != priv->mgmt_frame_mask) {
		priv->mgmt_frame_mask = mask;
		mwifiex_send_cmd(priv, HostCmd_CMD_MGMT_FRAME_REG,
				 HostCmd_ACT_GEN_SET, 0,
				 &priv->mgmt_frame_mask, false);
		mwifiex_dbg(priv->adapter, INFO, "info: mgmt frame registered\n");
	}
}

/*
 * CFG802.11 operation handler to remain on channel.
 */
static int
mwifiex_cfg80211_remain_on_channel(struct wiphy *wiphy,
				   struct wireless_dev *wdev,
				   struct ieee80211_channel *chan,
				   unsigned int duration, u64 *cookie)
{
	struct mwifiex_private *priv = mwifiex_netdev_get_priv(wdev->netdev);
	int ret;

	if (!chan || !cookie) {
		mwifiex_dbg(priv->adapter, ERROR, "Invalid parameter for ROC\n");
		return -EINVAL;
	}

	if (priv->roc_cfg.cookie) {
		mwifiex_dbg(priv->adapter, INFO,
			    "info: ongoing ROC, cookie = 0x%llx\n",
			    priv->roc_cfg.cookie);
		return -EBUSY;
	}

	ret = mwifiex_remain_on_chan_cfg(priv, HostCmd_ACT_GEN_SET, chan,
					 duration);

	if (!ret) {
		*cookie = get_random_u32() | 1;
		priv->roc_cfg.cookie = *cookie;
		priv->roc_cfg.chan = *chan;

		cfg80211_ready_on_channel(wdev, *cookie, chan,
					  duration, GFP_ATOMIC);

		mwifiex_dbg(priv->adapter, INFO,
			    "info: ROC, cookie = 0x%llx\n", *cookie);
	}

	return ret;
}

/*
 * CFG802.11 operation handler to cancel remain on channel.
 */
static int
mwifiex_cfg80211_cancel_remain_on_channel(struct wiphy *wiphy,
					  struct wireless_dev *wdev, u64 cookie)
{
	struct mwifiex_private *priv = mwifiex_netdev_get_priv(wdev->netdev);
	int ret;

	if (cookie != priv->roc_cfg.cookie)
		return -ENOENT;

	ret = mwifiex_remain_on_chan_cfg(priv, HostCmd_ACT_GEN_REMOVE,
					 &priv->roc_cfg.chan, 0);

	if (!ret) {
		cfg80211_remain_on_channel_expired(wdev, cookie,
						   &priv->roc_cfg.chan,
						   GFP_ATOMIC);

		memset(&priv->roc_cfg, 0, sizeof(struct mwifiex_roc_cfg));

		mwifiex_dbg(priv->adapter, INFO,
			    "info: cancel ROC, cookie = 0x%llx\n", cookie);
	}

	return ret;
}

/*
 * CFG802.11 operation handler to set Tx power.
 */
static int
mwifiex_cfg80211_set_tx_power(struct wiphy *wiphy,
			      struct wireless_dev *wdev,
			      enum nl80211_tx_power_setting type,
			      int mbm)
{
	struct mwifiex_adapter *adapter = mwifiex_cfg80211_get_adapter(wiphy);
	struct mwifiex_private *priv;
	struct mwifiex_power_cfg power_cfg;
	int dbm = MBM_TO_DBM(mbm);

	switch (type) {
	case NL80211_TX_POWER_FIXED:
		power_cfg.is_power_auto = 0;
		power_cfg.is_power_fixed = 1;
		power_cfg.power_level = dbm;
		break;
	case NL80211_TX_POWER_LIMITED:
		power_cfg.is_power_auto = 0;
		power_cfg.is_power_fixed = 0;
		power_cfg.power_level = dbm;
		break;
	case NL80211_TX_POWER_AUTOMATIC:
		power_cfg.is_power_auto = 1;
		break;
	}

	priv = mwifiex_get_priv(adapter, MWIFIEX_BSS_ROLE_ANY);

	return mwifiex_set_tx_power(priv, &power_cfg);
}

/*
 * CFG802.11 operation handler to get Tx power.
 */
static int
mwifiex_cfg80211_get_tx_power(struct wiphy *wiphy,
			      struct wireless_dev *wdev,
			      int *dbm)
{
	struct mwifiex_adapter *adapter = mwifiex_cfg80211_get_adapter(wiphy);
	struct mwifiex_private *priv = mwifiex_get_priv(adapter,
							MWIFIEX_BSS_ROLE_ANY);
	int ret = mwifiex_send_cmd(priv, HostCmd_CMD_RF_TX_PWR,
				   HostCmd_ACT_GEN_GET, 0, NULL, true);

	if (ret < 0)
		return ret;

	/* tx_power_level is set in HostCmd_CMD_RF_TX_PWR command handler */
	*dbm = priv->tx_power_level;

	return 0;
}

/*
 * CFG802.11 operation handler to set Power Save option.
 *
 * The timeout value, if provided, is currently ignored.
 */
static int
mwifiex_cfg80211_set_power_mgmt(struct wiphy *wiphy,
				struct net_device *dev,
				bool enabled, int timeout)
{
	struct mwifiex_private *priv = mwifiex_netdev_get_priv(dev);
	u32 ps_mode;

	if (timeout)
		mwifiex_dbg(priv->adapter, INFO,
			    "info: ignore timeout value for IEEE Power Save\n");

	ps_mode = enabled;

	return mwifiex_drv_set_power(priv, &ps_mode);
}

/*
 * CFG802.11 operation handler to set the default network key.
 */
static int
mwifiex_cfg80211_set_default_key(struct wiphy *wiphy, struct net_device *netdev,
				 int link_id, u8 key_index, bool unicast,
				 bool multicast)
{
	struct mwifiex_private *priv = mwifiex_netdev_get_priv(netdev);

	/* Return if WEP key not configured */
	if (!priv->sec_info.wep_enabled)
		return 0;

	if (priv->bss_type == MWIFIEX_BSS_TYPE_UAP) {
		priv->wep_key_curr_index = key_index;
	} else if (mwifiex_set_encode(priv, NULL, NULL, 0, key_index,
				      NULL, 0)) {
		mwifiex_dbg(priv->adapter, ERROR, "set default Tx key index\n");
		return -EFAULT;
	}

	return 0;
}

/*
 * CFG802.11 operation handler to add a network key.
 */
static int
mwifiex_cfg80211_add_key(struct wiphy *wiphy, struct net_device *netdev,
			 int link_id, u8 key_index, bool pairwise,
			 const u8 *mac_addr, struct key_params *params)
{
	struct mwifiex_private *priv = mwifiex_netdev_get_priv(netdev);
	struct mwifiex_wep_key *wep_key;
	static const u8 bc_mac[] = {0xff, 0xff, 0xff, 0xff, 0xff, 0xff};
	const u8 *peer_mac = pairwise ? mac_addr : bc_mac;

	if (GET_BSS_ROLE(priv) == MWIFIEX_BSS_ROLE_UAP &&
	    (params->cipher == WLAN_CIPHER_SUITE_WEP40 ||
	     params->cipher == WLAN_CIPHER_SUITE_WEP104)) {
		if (params->key && params->key_len) {
			wep_key = &priv->wep_key[key_index];
			memset(wep_key, 0, sizeof(struct mwifiex_wep_key));
			memcpy(wep_key->key_material, params->key,
			       params->key_len);
			wep_key->key_index = key_index;
			wep_key->key_length = params->key_len;
			priv->sec_info.wep_enabled = 1;
		}
		return 0;
	}

	if (mwifiex_set_encode(priv, params, params->key, params->key_len,
			       key_index, peer_mac, 0)) {
		mwifiex_dbg(priv->adapter, ERROR, "crypto keys added\n");
		return -EFAULT;
	}

	return 0;
}

/*
 * CFG802.11 operation handler to set default mgmt key.
 */
static int
mwifiex_cfg80211_set_default_mgmt_key(struct wiphy *wiphy,
				      struct net_device *netdev,
				      int link_id,
				      u8 key_index)
{
	struct mwifiex_private *priv = mwifiex_netdev_get_priv(netdev);
	struct mwifiex_ds_encrypt_key encrypt_key;

	wiphy_dbg(wiphy, "set default mgmt key, key index=%d\n", key_index);

	memset(&encrypt_key, 0, sizeof(struct mwifiex_ds_encrypt_key));
	encrypt_key.key_len = WLAN_KEY_LEN_CCMP;
	encrypt_key.key_index = key_index;
	encrypt_key.is_igtk_def_key = true;
	eth_broadcast_addr(encrypt_key.mac_addr);

	if (mwifiex_send_cmd(priv, HostCmd_CMD_802_11_KEY_MATERIAL,
			     HostCmd_ACT_GEN_SET, true, &encrypt_key, true)) {
		mwifiex_dbg(priv->adapter, ERROR,
			    "Sending KEY_MATERIAL command failed\n");
		return -1;
	}

	return 0;
}

/*
 * This function sends domain information to the firmware.
 *
 * The following information are passed to the firmware -
 *      - Country codes
 *      - Sub bands (first channel, number of channels, maximum Tx power)
 */
int mwifiex_send_domain_info_cmd_fw(struct wiphy *wiphy)
{
	u8 no_of_triplet = 0;
	struct ieee80211_country_ie_triplet *t;
	u8 no_of_parsed_chan = 0;
	u8 first_chan = 0, next_chan = 0, max_pwr = 0;
	u8 i, flag = 0;
	enum nl80211_band band;
	struct ieee80211_supported_band *sband;
	struct ieee80211_channel *ch;
	struct mwifiex_adapter *adapter = mwifiex_cfg80211_get_adapter(wiphy);
	struct mwifiex_private *priv;
	struct mwifiex_802_11d_domain_reg *domain_info = &adapter->domain_reg;

	/* Set country code */
	domain_info->country_code[0] = adapter->country_code[0];
	domain_info->country_code[1] = adapter->country_code[1];
	domain_info->country_code[2] = ' ';

	band = mwifiex_band_to_radio_type(adapter->config_bands);
	if (!wiphy->bands[band]) {
		mwifiex_dbg(adapter, ERROR,
			    "11D: setting domain info in FW\n");
		return -1;
	}

	sband = wiphy->bands[band];

	for (i = 0; i < sband->n_channels ; i++) {
		ch = &sband->channels[i];
		if (ch->flags & IEEE80211_CHAN_DISABLED)
			continue;

		if (!flag) {
			flag = 1;
			first_chan = (u32) ch->hw_value;
			next_chan = first_chan;
			max_pwr = ch->max_power;
			no_of_parsed_chan = 1;
			continue;
		}

		if (ch->hw_value == next_chan + 1 &&
		    ch->max_power == max_pwr) {
			next_chan++;
			no_of_parsed_chan++;
		} else {
			t = &domain_info->triplet[no_of_triplet];
			t->chans.first_channel = first_chan;
			t->chans.num_channels = no_of_parsed_chan;
			t->chans.max_power = max_pwr;
			no_of_triplet++;
			first_chan = (u32) ch->hw_value;
			next_chan = first_chan;
			max_pwr = ch->max_power;
			no_of_parsed_chan = 1;
		}
	}

	if (flag) {
		t = &domain_info->triplet[no_of_triplet];
		t->chans.first_channel = first_chan;
		t->chans.num_channels = no_of_parsed_chan;
		t->chans.max_power = max_pwr;
		no_of_triplet++;
	}

	domain_info->no_of_triplet = no_of_triplet;

	priv = mwifiex_get_priv(adapter, MWIFIEX_BSS_ROLE_ANY);

	if (mwifiex_send_cmd(priv, HostCmd_CMD_802_11D_DOMAIN_INFO,
			     HostCmd_ACT_GEN_SET, 0, NULL, false)) {
		mwifiex_dbg(adapter, INFO,
			    "11D: setting domain info in FW\n");
		return -1;
	}

	return 0;
}

static void mwifiex_reg_apply_radar_flags(struct wiphy *wiphy)
{
	struct ieee80211_supported_band *sband;
	struct ieee80211_channel *chan;
	unsigned int i;

	if (!wiphy->bands[NL80211_BAND_5GHZ])
		return;
	sband = wiphy->bands[NL80211_BAND_5GHZ];

	for (i = 0; i < sband->n_channels; i++) {
		chan = &sband->channels[i];
		if ((!(chan->flags & IEEE80211_CHAN_DISABLED)) &&
		    (chan->flags & IEEE80211_CHAN_RADAR))
			chan->flags |= IEEE80211_CHAN_NO_IR;
	}
}

/*
 * CFG802.11 regulatory domain callback function.
 *
 * This function is called when the regulatory domain is changed due to the
 * following reasons -
 *      - Set by driver
 *      - Set by system core
 *      - Set by user
 *      - Set bt Country IE
 */
static void mwifiex_reg_notifier(struct wiphy *wiphy,
				 struct regulatory_request *request)
{
	struct mwifiex_adapter *adapter = mwifiex_cfg80211_get_adapter(wiphy);
	struct mwifiex_private *priv = mwifiex_get_priv(adapter,
							MWIFIEX_BSS_ROLE_ANY);
	mwifiex_dbg(adapter, INFO,
		    "info: cfg80211 regulatory domain callback for %c%c\n",
		    request->alpha2[0], request->alpha2[1]);
	mwifiex_reg_apply_radar_flags(wiphy);

	switch (request->initiator) {
	case NL80211_REGDOM_SET_BY_DRIVER:
	case NL80211_REGDOM_SET_BY_CORE:
	case NL80211_REGDOM_SET_BY_USER:
	case NL80211_REGDOM_SET_BY_COUNTRY_IE:
		break;
	default:
		mwifiex_dbg(adapter, ERROR,
			    "unknown regdom initiator: %d\n",
			    request->initiator);
		return;
	}

	/* Don't send world or same regdom info to firmware */
	if (strncmp(request->alpha2, "00", 2) &&
	    strncmp(request->alpha2, adapter->country_code,
		    sizeof(request->alpha2))) {
		memcpy(adapter->country_code, request->alpha2,
		       sizeof(request->alpha2));
		mwifiex_send_domain_info_cmd_fw(wiphy);
		mwifiex_dnld_txpwr_table(priv);
	}
}

/*
 * This function sets the fragmentation threshold.
 *
 * The fragmentation threshold value must lie between MWIFIEX_FRAG_MIN_VALUE
 * and MWIFIEX_FRAG_MAX_VALUE.
 */
static int
mwifiex_set_frag(struct mwifiex_private *priv, u32 frag_thr)
{
	if (frag_thr < MWIFIEX_FRAG_MIN_VALUE ||
	    frag_thr > MWIFIEX_FRAG_MAX_VALUE)
		frag_thr = MWIFIEX_FRAG_MAX_VALUE;

	return mwifiex_send_cmd(priv, HostCmd_CMD_802_11_SNMP_MIB,
				HostCmd_ACT_GEN_SET, FRAG_THRESH_I,
				&frag_thr, true);
}

/*
 * This function sets the RTS threshold.

 * The rts value must lie between MWIFIEX_RTS_MIN_VALUE
 * and MWIFIEX_RTS_MAX_VALUE.
 */
static int
mwifiex_set_rts(struct mwifiex_private *priv, u32 rts_thr)
{
	if (rts_thr < MWIFIEX_RTS_MIN_VALUE || rts_thr > MWIFIEX_RTS_MAX_VALUE)
		rts_thr = MWIFIEX_RTS_MAX_VALUE;

	return mwifiex_send_cmd(priv, HostCmd_CMD_802_11_SNMP_MIB,
				HostCmd_ACT_GEN_SET, RTS_THRESH_I,
				&rts_thr, true);
}

/*
 * CFG802.11 operation handler to set wiphy parameters.
 *
 * This function can be used to set the RTS threshold and the
 * Fragmentation threshold of the driver.
 */
static int
mwifiex_cfg80211_set_wiphy_params(struct wiphy *wiphy, u32 changed)
{
	struct mwifiex_adapter *adapter = mwifiex_cfg80211_get_adapter(wiphy);
	struct mwifiex_private *priv;
	struct mwifiex_uap_bss_param *bss_cfg;
	int ret;

	priv = mwifiex_get_priv(adapter, MWIFIEX_BSS_ROLE_ANY);

	switch (priv->bss_role) {
	case MWIFIEX_BSS_ROLE_UAP:
		if (priv->bss_started) {
			mwifiex_dbg(adapter, ERROR,
				    "cannot change wiphy params when bss started");
			return -EINVAL;
		}

		bss_cfg = kzalloc(sizeof(*bss_cfg), GFP_KERNEL);
		if (!bss_cfg)
			return -ENOMEM;

		mwifiex_set_sys_config_invalid_data(bss_cfg);

		if (changed & WIPHY_PARAM_RTS_THRESHOLD)
			bss_cfg->rts_threshold = wiphy->rts_threshold;
		if (changed & WIPHY_PARAM_FRAG_THRESHOLD)
			bss_cfg->frag_threshold = wiphy->frag_threshold;
		if (changed & WIPHY_PARAM_RETRY_LONG)
			bss_cfg->retry_limit = wiphy->retry_long;

		ret = mwifiex_send_cmd(priv, HostCmd_CMD_UAP_SYS_CONFIG,
				       HostCmd_ACT_GEN_SET,
				       UAP_BSS_PARAMS_I, bss_cfg,
				       false);

		kfree(bss_cfg);
		if (ret) {
			mwifiex_dbg(adapter, ERROR,
				    "Failed to set wiphy phy params\n");
			return ret;
		}
		break;

	case MWIFIEX_BSS_ROLE_STA:
		if (priv->media_connected) {
			mwifiex_dbg(adapter, ERROR,
				    "cannot change wiphy params when connected");
			return -EINVAL;
		}
		if (changed & WIPHY_PARAM_RTS_THRESHOLD) {
			ret = mwifiex_set_rts(priv,
					      wiphy->rts_threshold);
			if (ret)
				return ret;
		}
		if (changed & WIPHY_PARAM_FRAG_THRESHOLD) {
			ret = mwifiex_set_frag(priv,
					       wiphy->frag_threshold);
			if (ret)
				return ret;
		}
		break;
	}

	return 0;
}

static int
mwifiex_cfg80211_deinit_p2p(struct mwifiex_private *priv)
{
	u16 mode = P2P_MODE_DISABLE;

	if (mwifiex_send_cmd(priv, HostCmd_CMD_P2P_MODE_CFG,
			     HostCmd_ACT_GEN_SET, 0, &mode, true))
		return -1;

	return 0;
}

/*
 * This function initializes the functionalities for P2P client.
 * The P2P client initialization sequence is:
 * disable -> device -> client
 */
static int
mwifiex_cfg80211_init_p2p_client(struct mwifiex_private *priv)
{
	u16 mode;

	if (mwifiex_cfg80211_deinit_p2p(priv))
		return -1;

	mode = P2P_MODE_DEVICE;
	if (mwifiex_send_cmd(priv, HostCmd_CMD_P2P_MODE_CFG,
			     HostCmd_ACT_GEN_SET, 0, &mode, true))
		return -1;

	mode = P2P_MODE_CLIENT;
	if (mwifiex_send_cmd(priv, HostCmd_CMD_P2P_MODE_CFG,
			     HostCmd_ACT_GEN_SET, 0, &mode, true))
		return -1;

	return 0;
}

/*
 * This function initializes the functionalities for P2P GO.
 * The P2P GO initialization sequence is:
 * disable -> device -> GO
 */
static int
mwifiex_cfg80211_init_p2p_go(struct mwifiex_private *priv)
{
	u16 mode;

	if (mwifiex_cfg80211_deinit_p2p(priv))
		return -1;

	mode = P2P_MODE_DEVICE;
	if (mwifiex_send_cmd(priv, HostCmd_CMD_P2P_MODE_CFG,
			     HostCmd_ACT_GEN_SET, 0, &mode, true))
		return -1;

	mode = P2P_MODE_GO;
	if (mwifiex_send_cmd(priv, HostCmd_CMD_P2P_MODE_CFG,
			     HostCmd_ACT_GEN_SET, 0, &mode, true))
		return -1;

	return 0;
}

static int mwifiex_deinit_priv_params(struct mwifiex_private *priv)
{
	struct mwifiex_adapter *adapter = priv->adapter;
	unsigned long flags;

	priv->mgmt_frame_mask = 0;
	if (mwifiex_send_cmd(priv, HostCmd_CMD_MGMT_FRAME_REG,
			     HostCmd_ACT_GEN_SET, 0,
			     &priv->mgmt_frame_mask, false)) {
		mwifiex_dbg(adapter, ERROR,
			    "could not unregister mgmt frame rx\n");
		return -1;
	}

	mwifiex_deauthenticate(priv, NULL);

	spin_lock_irqsave(&adapter->main_proc_lock, flags);
	adapter->main_locked = true;
	if (adapter->mwifiex_processing) {
		spin_unlock_irqrestore(&adapter->main_proc_lock, flags);
		flush_workqueue(adapter->workqueue);
	} else {
		spin_unlock_irqrestore(&adapter->main_proc_lock, flags);
	}

	spin_lock_bh(&adapter->rx_proc_lock);
	adapter->rx_locked = true;
	if (adapter->rx_processing) {
		spin_unlock_bh(&adapter->rx_proc_lock);
		flush_workqueue(adapter->rx_workqueue);
	} else {
	spin_unlock_bh(&adapter->rx_proc_lock);
	}

	mwifiex_free_priv(priv);
	priv->wdev.iftype = NL80211_IFTYPE_UNSPECIFIED;
	priv->bss_mode = NL80211_IFTYPE_UNSPECIFIED;
	priv->sec_info.authentication_mode = NL80211_AUTHTYPE_OPEN_SYSTEM;

	return 0;
}

static int
mwifiex_init_new_priv_params(struct mwifiex_private *priv,
			     struct net_device *dev,
			     enum nl80211_iftype type)
{
	struct mwifiex_adapter *adapter = priv->adapter;
	unsigned long flags;

	mwifiex_init_priv(priv);

	priv->bss_mode = type;
	priv->wdev.iftype = type;

	mwifiex_init_priv_params(priv, priv->netdev);
	priv->bss_started = 0;

	switch (type) {
	case NL80211_IFTYPE_STATION:
	case NL80211_IFTYPE_ADHOC:
		priv->bss_role = MWIFIEX_BSS_ROLE_STA;
		priv->bss_type = MWIFIEX_BSS_TYPE_STA;
		break;
	case NL80211_IFTYPE_P2P_CLIENT:
		priv->bss_role = MWIFIEX_BSS_ROLE_STA;
		priv->bss_type = MWIFIEX_BSS_TYPE_P2P;
		break;
	case NL80211_IFTYPE_P2P_GO:
		priv->bss_role = MWIFIEX_BSS_ROLE_UAP;
		priv->bss_type = MWIFIEX_BSS_TYPE_P2P;
		break;
	case NL80211_IFTYPE_AP:
		priv->bss_role = MWIFIEX_BSS_ROLE_UAP;
		priv->bss_type = MWIFIEX_BSS_TYPE_UAP;
		break;
	default:
		mwifiex_dbg(adapter, ERROR,
			    "%s: changing to %d not supported\n",
			    dev->name, type);
		return -EOPNOTSUPP;
	}

	spin_lock_irqsave(&adapter->main_proc_lock, flags);
	adapter->main_locked = false;
	spin_unlock_irqrestore(&adapter->main_proc_lock, flags);

	spin_lock_bh(&adapter->rx_proc_lock);
	adapter->rx_locked = false;
	spin_unlock_bh(&adapter->rx_proc_lock);

	mwifiex_set_mac_address(priv, dev, false, NULL);

	return 0;
}

static bool
is_vif_type_change_allowed(struct mwifiex_adapter *adapter,
			   enum nl80211_iftype old_iftype,
			   enum nl80211_iftype new_iftype)
{
	switch (old_iftype) {
	case NL80211_IFTYPE_ADHOC:
		switch (new_iftype) {
		case NL80211_IFTYPE_STATION:
			return true;
		case NL80211_IFTYPE_P2P_CLIENT:
		case NL80211_IFTYPE_P2P_GO:
			return adapter->curr_iface_comb.p2p_intf !=
			       adapter->iface_limit.p2p_intf;
		case NL80211_IFTYPE_AP:
			return adapter->curr_iface_comb.uap_intf !=
			       adapter->iface_limit.uap_intf;
		default:
			return false;
		}

	case NL80211_IFTYPE_STATION:
		switch (new_iftype) {
		case NL80211_IFTYPE_ADHOC:
			return true;
		case NL80211_IFTYPE_P2P_CLIENT:
		case NL80211_IFTYPE_P2P_GO:
			return adapter->curr_iface_comb.p2p_intf !=
			       adapter->iface_limit.p2p_intf;
		case NL80211_IFTYPE_AP:
			return adapter->curr_iface_comb.uap_intf !=
			       adapter->iface_limit.uap_intf;
		default:
			return false;
		}

	case NL80211_IFTYPE_AP:
		switch (new_iftype) {
		case NL80211_IFTYPE_ADHOC:
		case NL80211_IFTYPE_STATION:
			return adapter->curr_iface_comb.sta_intf !=
			       adapter->iface_limit.sta_intf;
		case NL80211_IFTYPE_P2P_CLIENT:
		case NL80211_IFTYPE_P2P_GO:
			return adapter->curr_iface_comb.p2p_intf !=
			       adapter->iface_limit.p2p_intf;
		default:
			return false;
		}

	case NL80211_IFTYPE_P2P_CLIENT:
		switch (new_iftype) {
		case NL80211_IFTYPE_ADHOC:
		case NL80211_IFTYPE_STATION:
			return true;
		case NL80211_IFTYPE_P2P_GO:
			return true;
		case NL80211_IFTYPE_AP:
			return adapter->curr_iface_comb.uap_intf !=
			       adapter->iface_limit.uap_intf;
		default:
			return false;
		}

	case NL80211_IFTYPE_P2P_GO:
		switch (new_iftype) {
		case NL80211_IFTYPE_ADHOC:
		case NL80211_IFTYPE_STATION:
			return true;
		case NL80211_IFTYPE_P2P_CLIENT:
			return true;
		case NL80211_IFTYPE_AP:
			return adapter->curr_iface_comb.uap_intf !=
			       adapter->iface_limit.uap_intf;
		default:
			return false;
		}

	default:
		break;
	}

	return false;
}

static void
update_vif_type_counter(struct mwifiex_adapter *adapter,
			enum nl80211_iftype iftype,
			int change)
{
	switch (iftype) {
	case NL80211_IFTYPE_UNSPECIFIED:
	case NL80211_IFTYPE_ADHOC:
	case NL80211_IFTYPE_STATION:
		adapter->curr_iface_comb.sta_intf += change;
		break;
	case NL80211_IFTYPE_AP:
		adapter->curr_iface_comb.uap_intf += change;
		break;
	case NL80211_IFTYPE_P2P_CLIENT:
	case NL80211_IFTYPE_P2P_GO:
		adapter->curr_iface_comb.p2p_intf += change;
		break;
	default:
		mwifiex_dbg(adapter, ERROR,
			    "%s: Unsupported iftype passed: %d\n",
			    __func__, iftype);
		break;
	}
}

static int
mwifiex_change_vif_to_p2p(struct net_device *dev,
			  enum nl80211_iftype curr_iftype,
			  enum nl80211_iftype type,
			  struct vif_params *params)
{
	struct mwifiex_private *priv;
	struct mwifiex_adapter *adapter;

	priv = mwifiex_netdev_get_priv(dev);

	if (!priv)
		return -1;

	adapter = priv->adapter;

	mwifiex_dbg(adapter, INFO,
		    "%s: changing role to p2p\n", dev->name);

	if (mwifiex_deinit_priv_params(priv))
		return -1;
	if (mwifiex_init_new_priv_params(priv, dev, type))
		return -1;

	update_vif_type_counter(adapter, curr_iftype, -1);
	update_vif_type_counter(adapter, type, +1);
	dev->ieee80211_ptr->iftype = type;

	switch (type) {
	case NL80211_IFTYPE_P2P_CLIENT:
		if (mwifiex_cfg80211_init_p2p_client(priv))
			return -EFAULT;
		break;
	case NL80211_IFTYPE_P2P_GO:
		if (mwifiex_cfg80211_init_p2p_go(priv))
			return -EFAULT;
		break;
	default:
		mwifiex_dbg(adapter, ERROR,
			    "%s: changing to %d not supported\n",
			    dev->name, type);
		return -EOPNOTSUPP;
	}

	if (mwifiex_send_cmd(priv, HostCmd_CMD_SET_BSS_MODE,
			     HostCmd_ACT_GEN_SET, 0, NULL, true))
		return -1;

	if (mwifiex_sta_init_cmd(priv, false, false))
		return -1;

	return 0;
}

static int
mwifiex_change_vif_to_sta_adhoc(struct net_device *dev,
				enum nl80211_iftype curr_iftype,
				enum nl80211_iftype type,
				struct vif_params *params)
{
	struct mwifiex_private *priv;
	struct mwifiex_adapter *adapter;

	priv = mwifiex_netdev_get_priv(dev);

	if (!priv)
		return -1;

	adapter = priv->adapter;

	if (type == NL80211_IFTYPE_STATION)
		mwifiex_dbg(adapter, INFO,
			    "%s: changing role to station\n", dev->name);
	else
		mwifiex_dbg(adapter, INFO,
			    "%s: changing role to adhoc\n", dev->name);

	if (mwifiex_deinit_priv_params(priv))
		return -1;
	if (mwifiex_init_new_priv_params(priv, dev, type))
		return -1;

	update_vif_type_counter(adapter, curr_iftype, -1);
	update_vif_type_counter(adapter, type, +1);
	dev->ieee80211_ptr->iftype = type;

	if (mwifiex_send_cmd(priv, HostCmd_CMD_SET_BSS_MODE,
			     HostCmd_ACT_GEN_SET, 0, NULL, true))
		return -1;
	if (mwifiex_sta_init_cmd(priv, false, false))
		return -1;

	return 0;
}

static int
mwifiex_change_vif_to_ap(struct net_device *dev,
			 enum nl80211_iftype curr_iftype,
			 enum nl80211_iftype type,
			 struct vif_params *params)
{
	struct mwifiex_private *priv;
	struct mwifiex_adapter *adapter;

	priv = mwifiex_netdev_get_priv(dev);

	if (!priv)
		return -1;

	adapter = priv->adapter;

	mwifiex_dbg(adapter, INFO,
		    "%s: changing role to AP\n", dev->name);

	if (mwifiex_deinit_priv_params(priv))
		return -1;
	if (mwifiex_init_new_priv_params(priv, dev, type))
		return -1;

	update_vif_type_counter(adapter, curr_iftype, -1);
	update_vif_type_counter(adapter, type, +1);
	dev->ieee80211_ptr->iftype = type;

	if (mwifiex_send_cmd(priv, HostCmd_CMD_SET_BSS_MODE,
			     HostCmd_ACT_GEN_SET, 0, NULL, true))
		return -1;
	if (mwifiex_sta_init_cmd(priv, false, false))
		return -1;

	return 0;
}
/*
 * CFG802.11 operation handler to change interface type.
 */
static int
mwifiex_cfg80211_change_virtual_intf(struct wiphy *wiphy,
				     struct net_device *dev,
				     enum nl80211_iftype type,
				     struct vif_params *params)
{
	struct mwifiex_private *priv = mwifiex_netdev_get_priv(dev);
	enum nl80211_iftype curr_iftype = dev->ieee80211_ptr->iftype;

	if (priv->scan_request) {
		mwifiex_dbg(priv->adapter, ERROR,
			    "change virtual interface: scan in process\n");
		return -EBUSY;
	}

	if (type == NL80211_IFTYPE_UNSPECIFIED) {
		mwifiex_dbg(priv->adapter, INFO,
			    "%s: no new type specified, keeping old type %d\n",
			    dev->name, curr_iftype);
		return 0;
	}

	if (curr_iftype == type) {
		mwifiex_dbg(priv->adapter, INFO,
			    "%s: interface already is of type %d\n",
			    dev->name, curr_iftype);
		return 0;
	}

	if (!is_vif_type_change_allowed(priv->adapter, curr_iftype, type)) {
		mwifiex_dbg(priv->adapter, ERROR,
			    "%s: change from type %d to %d is not allowed\n",
			    dev->name, curr_iftype, type);
		return -EOPNOTSUPP;
	}

	switch (curr_iftype) {
	case NL80211_IFTYPE_ADHOC:
		switch (type) {
		case NL80211_IFTYPE_STATION:
			priv->bss_mode = type;
			priv->sec_info.authentication_mode =
						   NL80211_AUTHTYPE_OPEN_SYSTEM;
			dev->ieee80211_ptr->iftype = type;
			mwifiex_deauthenticate(priv, NULL);
			return mwifiex_send_cmd(priv, HostCmd_CMD_SET_BSS_MODE,
						HostCmd_ACT_GEN_SET, 0, NULL,
						true);
		case NL80211_IFTYPE_P2P_CLIENT:
		case NL80211_IFTYPE_P2P_GO:
			return mwifiex_change_vif_to_p2p(dev, curr_iftype,
							 type, params);
		case NL80211_IFTYPE_AP:
			return mwifiex_change_vif_to_ap(dev, curr_iftype, type,
							params);
		default:
			goto errnotsupp;
		}

	case NL80211_IFTYPE_STATION:
		switch (type) {
		case NL80211_IFTYPE_ADHOC:
			priv->bss_mode = type;
			priv->sec_info.authentication_mode =
						   NL80211_AUTHTYPE_OPEN_SYSTEM;
			dev->ieee80211_ptr->iftype = type;
			mwifiex_deauthenticate(priv, NULL);
			return mwifiex_send_cmd(priv, HostCmd_CMD_SET_BSS_MODE,
						HostCmd_ACT_GEN_SET, 0, NULL,
						true);
		case NL80211_IFTYPE_P2P_CLIENT:
		case NL80211_IFTYPE_P2P_GO:
			return mwifiex_change_vif_to_p2p(dev, curr_iftype,
							 type, params);
		case NL80211_IFTYPE_AP:
			return mwifiex_change_vif_to_ap(dev, curr_iftype, type,
							params);
		default:
			goto errnotsupp;
		}

	case NL80211_IFTYPE_AP:
		switch (type) {
		case NL80211_IFTYPE_ADHOC:
		case NL80211_IFTYPE_STATION:
			return mwifiex_change_vif_to_sta_adhoc(dev, curr_iftype,
							       type, params);
			break;
		case NL80211_IFTYPE_P2P_CLIENT:
		case NL80211_IFTYPE_P2P_GO:
			return mwifiex_change_vif_to_p2p(dev, curr_iftype,
							 type, params);
		default:
			goto errnotsupp;
		}

	case NL80211_IFTYPE_P2P_CLIENT:
<<<<<<< HEAD
	case NL80211_IFTYPE_P2P_GO:
=======
>>>>>>> 29549c70
		if (mwifiex_cfg80211_deinit_p2p(priv))
			return -EFAULT;

		switch (type) {
		case NL80211_IFTYPE_ADHOC:
		case NL80211_IFTYPE_STATION:
			return mwifiex_change_vif_to_sta_adhoc(dev, curr_iftype,
							       type, params);
<<<<<<< HEAD
=======
		case NL80211_IFTYPE_P2P_GO:
			return mwifiex_change_vif_to_p2p(dev, curr_iftype,
							 type, params);
>>>>>>> 29549c70
		case NL80211_IFTYPE_AP:
			return mwifiex_change_vif_to_ap(dev, curr_iftype, type,
							params);
		default:
			goto errnotsupp;
		}

	case NL80211_IFTYPE_P2P_GO:
		if (mwifiex_cfg80211_deinit_p2p(priv))
			return -EFAULT;

		switch (type) {
		case NL80211_IFTYPE_ADHOC:
		case NL80211_IFTYPE_STATION:
			return mwifiex_change_vif_to_sta_adhoc(dev, curr_iftype,
							       type, params);
		case NL80211_IFTYPE_P2P_CLIENT:
			return mwifiex_change_vif_to_p2p(dev, curr_iftype,
							 type, params);
		case NL80211_IFTYPE_AP:
			return mwifiex_change_vif_to_ap(dev, curr_iftype, type,
							params);
		default:
			goto errnotsupp;
		}

	default:
		goto errnotsupp;
	}


	return 0;

errnotsupp:
	mwifiex_dbg(priv->adapter, ERROR,
		    "unsupported interface type transition: %d to %d\n",
		    curr_iftype, type);
	return -EOPNOTSUPP;
}

static void
mwifiex_parse_htinfo(struct mwifiex_private *priv, u8 rateinfo, u8 htinfo,
		     struct rate_info *rate)
{
	struct mwifiex_adapter *adapter = priv->adapter;

	if (adapter->is_hw_11ac_capable) {
		/* bit[1-0]: 00=LG 01=HT 10=VHT */
		if (htinfo & BIT(0)) {
			/* HT */
			rate->mcs = rateinfo;
			rate->flags |= RATE_INFO_FLAGS_MCS;
		}
		if (htinfo & BIT(1)) {
			/* VHT */
			rate->mcs = rateinfo & 0x0F;
			rate->flags |= RATE_INFO_FLAGS_VHT_MCS;
		}

		if (htinfo & (BIT(1) | BIT(0))) {
			/* HT or VHT */
			switch (htinfo & (BIT(3) | BIT(2))) {
			case 0:
				rate->bw = RATE_INFO_BW_20;
				break;
			case (BIT(2)):
				rate->bw = RATE_INFO_BW_40;
				break;
			case (BIT(3)):
				rate->bw = RATE_INFO_BW_80;
				break;
			case (BIT(3) | BIT(2)):
				rate->bw = RATE_INFO_BW_160;
				break;
			}

			if (htinfo & BIT(4))
				rate->flags |= RATE_INFO_FLAGS_SHORT_GI;

			if ((rateinfo >> 4) == 1)
				rate->nss = 2;
			else
				rate->nss = 1;
		}
	} else {
		/*
		 * Bit 0 in htinfo indicates that current rate is 11n. Valid
		 * MCS index values for us are 0 to 15.
		 */
		if ((htinfo & BIT(0)) && (rateinfo < 16)) {
			rate->mcs = rateinfo;
			rate->flags |= RATE_INFO_FLAGS_MCS;
			rate->bw = RATE_INFO_BW_20;
			if (htinfo & BIT(1))
				rate->bw = RATE_INFO_BW_40;
			if (htinfo & BIT(2))
				rate->flags |= RATE_INFO_FLAGS_SHORT_GI;
		}
	}

	/* Decode legacy rates for non-HT. */
	if (!(htinfo & (BIT(0) | BIT(1)))) {
		/* Bitrates in multiples of 100kb/s. */
		static const int legacy_rates[] = {
			[0] = 10,
			[1] = 20,
			[2] = 55,
			[3] = 110,
			[4] = 60, /* MWIFIEX_RATE_INDEX_OFDM0 */
			[5] = 60,
			[6] = 90,
			[7] = 120,
			[8] = 180,
			[9] = 240,
			[10] = 360,
			[11] = 480,
			[12] = 540,
		};
		if (rateinfo < ARRAY_SIZE(legacy_rates))
			rate->legacy = legacy_rates[rateinfo];
	}
}

/*
 * This function dumps the station information on a buffer.
 *
 * The following information are shown -
 *      - Total bytes transmitted
 *      - Total bytes received
 *      - Total packets transmitted
 *      - Total packets received
 *      - Signal quality level
 *      - Transmission rate
 */
static int
mwifiex_dump_station_info(struct mwifiex_private *priv,
			  struct mwifiex_sta_node *node,
			  struct station_info *sinfo)
{
	u32 rate;

	sinfo->filled = BIT_ULL(NL80211_STA_INFO_RX_BYTES) | BIT_ULL(NL80211_STA_INFO_TX_BYTES) |
			BIT_ULL(NL80211_STA_INFO_RX_PACKETS) | BIT_ULL(NL80211_STA_INFO_TX_PACKETS) |
			BIT_ULL(NL80211_STA_INFO_TX_BITRATE) |
			BIT_ULL(NL80211_STA_INFO_SIGNAL) | BIT_ULL(NL80211_STA_INFO_SIGNAL_AVG);

	if (GET_BSS_ROLE(priv) == MWIFIEX_BSS_ROLE_UAP) {
		if (!node)
			return -ENOENT;

		sinfo->filled |= BIT_ULL(NL80211_STA_INFO_INACTIVE_TIME) |
				BIT_ULL(NL80211_STA_INFO_TX_FAILED);
		sinfo->inactive_time =
			jiffies_to_msecs(jiffies - node->stats.last_rx);

		sinfo->signal = node->stats.rssi;
		sinfo->signal_avg = node->stats.rssi;
		sinfo->rx_bytes = node->stats.rx_bytes;
		sinfo->tx_bytes = node->stats.tx_bytes;
		sinfo->rx_packets = node->stats.rx_packets;
		sinfo->tx_packets = node->stats.tx_packets;
		sinfo->tx_failed = node->stats.tx_failed;

		mwifiex_parse_htinfo(priv, priv->tx_rate,
				     node->stats.last_tx_htinfo,
				     &sinfo->txrate);
		sinfo->txrate.legacy = node->stats.last_tx_rate * 5;

		return 0;
	}

	/* Get signal information from the firmware */
	if (mwifiex_send_cmd(priv, HostCmd_CMD_RSSI_INFO,
			     HostCmd_ACT_GEN_GET, 0, NULL, true)) {
		mwifiex_dbg(priv->adapter, ERROR,
			    "failed to get signal information\n");
		return -EFAULT;
	}

	if (mwifiex_drv_get_data_rate(priv, &rate)) {
		mwifiex_dbg(priv->adapter, ERROR,
			    "getting data rate error\n");
		return -EFAULT;
	}

	/* Get DTIM period information from firmware */
	mwifiex_send_cmd(priv, HostCmd_CMD_802_11_SNMP_MIB,
			 HostCmd_ACT_GEN_GET, DTIM_PERIOD_I,
			 &priv->dtim_period, true);

	mwifiex_parse_htinfo(priv, priv->tx_rate, priv->tx_htinfo,
			     &sinfo->txrate);

	sinfo->signal_avg = priv->bcn_rssi_avg;
	sinfo->rx_bytes = priv->stats.rx_bytes;
	sinfo->tx_bytes = priv->stats.tx_bytes;
	sinfo->rx_packets = priv->stats.rx_packets;
	sinfo->tx_packets = priv->stats.tx_packets;
	sinfo->signal = priv->bcn_rssi_avg;
	/* bit rate is in 500 kb/s units. Convert it to 100kb/s units */
	sinfo->txrate.legacy = rate * 5;

	sinfo->filled |= BIT(NL80211_STA_INFO_RX_BITRATE);
	mwifiex_parse_htinfo(priv, priv->rxpd_rate, priv->rxpd_htinfo,
			     &sinfo->rxrate);

	if (priv->bss_mode == NL80211_IFTYPE_STATION) {
		sinfo->filled |= BIT_ULL(NL80211_STA_INFO_BSS_PARAM);
		sinfo->bss_param.flags = 0;
		if (priv->curr_bss_params.bss_descriptor.cap_info_bitmap &
						WLAN_CAPABILITY_SHORT_PREAMBLE)
			sinfo->bss_param.flags |=
					BSS_PARAM_FLAGS_SHORT_PREAMBLE;
		if (priv->curr_bss_params.bss_descriptor.cap_info_bitmap &
						WLAN_CAPABILITY_SHORT_SLOT_TIME)
			sinfo->bss_param.flags |=
					BSS_PARAM_FLAGS_SHORT_SLOT_TIME;
		sinfo->bss_param.dtim_period = priv->dtim_period;
		sinfo->bss_param.beacon_interval =
			priv->curr_bss_params.bss_descriptor.beacon_period;
	}

	return 0;
}

/*
 * CFG802.11 operation handler to get station information.
 *
 * This function only works in connected mode, and dumps the
 * requested station information, if available.
 */
static int
mwifiex_cfg80211_get_station(struct wiphy *wiphy, struct net_device *dev,
			     const u8 *mac, struct station_info *sinfo)
{
	struct mwifiex_private *priv = mwifiex_netdev_get_priv(dev);

	if (!priv->media_connected)
		return -ENOENT;
	if (memcmp(mac, priv->cfg_bssid, ETH_ALEN))
		return -ENOENT;

	return mwifiex_dump_station_info(priv, NULL, sinfo);
}

/*
 * CFG802.11 operation handler to dump station information.
 */
static int
mwifiex_cfg80211_dump_station(struct wiphy *wiphy, struct net_device *dev,
			      int idx, u8 *mac, struct station_info *sinfo)
{
	struct mwifiex_private *priv = mwifiex_netdev_get_priv(dev);
	struct mwifiex_sta_node *node;
	int i;

	if ((GET_BSS_ROLE(priv) == MWIFIEX_BSS_ROLE_STA) &&
	    priv->media_connected && idx == 0) {
		ether_addr_copy(mac, priv->cfg_bssid);
		return mwifiex_dump_station_info(priv, NULL, sinfo);
	} else if (GET_BSS_ROLE(priv) == MWIFIEX_BSS_ROLE_UAP) {
		mwifiex_send_cmd(priv, HOST_CMD_APCMD_STA_LIST,
				 HostCmd_ACT_GEN_GET, 0, NULL, true);

		i = 0;
		list_for_each_entry(node, &priv->sta_list, list) {
			if (i++ != idx)
				continue;
			ether_addr_copy(mac, node->mac_addr);
			return mwifiex_dump_station_info(priv, node, sinfo);
		}
	}

	return -ENOENT;
}

static int
mwifiex_cfg80211_dump_survey(struct wiphy *wiphy, struct net_device *dev,
			     int idx, struct survey_info *survey)
{
	struct mwifiex_private *priv = mwifiex_netdev_get_priv(dev);
	struct mwifiex_chan_stats *pchan_stats = priv->adapter->chan_stats;
	enum nl80211_band band;

	mwifiex_dbg(priv->adapter, DUMP, "dump_survey idx=%d\n", idx);

	memset(survey, 0, sizeof(struct survey_info));

	if ((GET_BSS_ROLE(priv) == MWIFIEX_BSS_ROLE_STA) &&
	    priv->media_connected && idx == 0) {
			u8 curr_bss_band = priv->curr_bss_params.band;
			u32 chan = priv->curr_bss_params.bss_descriptor.channel;

			band = mwifiex_band_to_radio_type(curr_bss_band);
			survey->channel = ieee80211_get_channel(wiphy,
				ieee80211_channel_to_frequency(chan, band));

			if (priv->bcn_nf_last) {
				survey->filled = SURVEY_INFO_NOISE_DBM;
				survey->noise = priv->bcn_nf_last;
			}
			return 0;
	}

	if (idx >= priv->adapter->num_in_chan_stats)
		return -ENOENT;

	if (!pchan_stats[idx].cca_scan_dur)
		return 0;

	band = pchan_stats[idx].bandcfg;
	survey->channel = ieee80211_get_channel(wiphy,
	    ieee80211_channel_to_frequency(pchan_stats[idx].chan_num, band));
	survey->filled = SURVEY_INFO_NOISE_DBM |
			 SURVEY_INFO_TIME |
			 SURVEY_INFO_TIME_BUSY;
	survey->noise = pchan_stats[idx].noise;
	survey->time = pchan_stats[idx].cca_scan_dur;
	survey->time_busy = pchan_stats[idx].cca_busy_dur;

	return 0;
}

/* Supported rates to be advertised to the cfg80211 */
static struct ieee80211_rate mwifiex_rates[] = {
	{.bitrate = 10, .hw_value = 2, },
	{.bitrate = 20, .hw_value = 4, },
	{.bitrate = 55, .hw_value = 11, },
	{.bitrate = 110, .hw_value = 22, },
	{.bitrate = 60, .hw_value = 12, },
	{.bitrate = 90, .hw_value = 18, },
	{.bitrate = 120, .hw_value = 24, },
	{.bitrate = 180, .hw_value = 36, },
	{.bitrate = 240, .hw_value = 48, },
	{.bitrate = 360, .hw_value = 72, },
	{.bitrate = 480, .hw_value = 96, },
	{.bitrate = 540, .hw_value = 108, },
};

/* Channel definitions to be advertised to cfg80211 */
static struct ieee80211_channel mwifiex_channels_2ghz[] = {
	{.center_freq = 2412, .hw_value = 1, },
	{.center_freq = 2417, .hw_value = 2, },
	{.center_freq = 2422, .hw_value = 3, },
	{.center_freq = 2427, .hw_value = 4, },
	{.center_freq = 2432, .hw_value = 5, },
	{.center_freq = 2437, .hw_value = 6, },
	{.center_freq = 2442, .hw_value = 7, },
	{.center_freq = 2447, .hw_value = 8, },
	{.center_freq = 2452, .hw_value = 9, },
	{.center_freq = 2457, .hw_value = 10, },
	{.center_freq = 2462, .hw_value = 11, },
	{.center_freq = 2467, .hw_value = 12, },
	{.center_freq = 2472, .hw_value = 13, },
	{.center_freq = 2484, .hw_value = 14, },
};

static struct ieee80211_supported_band mwifiex_band_2ghz = {
	.channels = mwifiex_channels_2ghz,
	.n_channels = ARRAY_SIZE(mwifiex_channels_2ghz),
	.bitrates = mwifiex_rates,
	.n_bitrates = ARRAY_SIZE(mwifiex_rates),
};

static struct ieee80211_channel mwifiex_channels_5ghz[] = {
	{.center_freq = 5040, .hw_value = 8, },
	{.center_freq = 5060, .hw_value = 12, },
	{.center_freq = 5080, .hw_value = 16, },
	{.center_freq = 5170, .hw_value = 34, },
	{.center_freq = 5190, .hw_value = 38, },
	{.center_freq = 5210, .hw_value = 42, },
	{.center_freq = 5230, .hw_value = 46, },
	{.center_freq = 5180, .hw_value = 36, },
	{.center_freq = 5200, .hw_value = 40, },
	{.center_freq = 5220, .hw_value = 44, },
	{.center_freq = 5240, .hw_value = 48, },
	{.center_freq = 5260, .hw_value = 52, },
	{.center_freq = 5280, .hw_value = 56, },
	{.center_freq = 5300, .hw_value = 60, },
	{.center_freq = 5320, .hw_value = 64, },
	{.center_freq = 5500, .hw_value = 100, },
	{.center_freq = 5520, .hw_value = 104, },
	{.center_freq = 5540, .hw_value = 108, },
	{.center_freq = 5560, .hw_value = 112, },
	{.center_freq = 5580, .hw_value = 116, },
	{.center_freq = 5600, .hw_value = 120, },
	{.center_freq = 5620, .hw_value = 124, },
	{.center_freq = 5640, .hw_value = 128, },
	{.center_freq = 5660, .hw_value = 132, },
	{.center_freq = 5680, .hw_value = 136, },
	{.center_freq = 5700, .hw_value = 140, },
	{.center_freq = 5745, .hw_value = 149, },
	{.center_freq = 5765, .hw_value = 153, },
	{.center_freq = 5785, .hw_value = 157, },
	{.center_freq = 5805, .hw_value = 161, },
	{.center_freq = 5825, .hw_value = 165, },
};

static struct ieee80211_supported_band mwifiex_band_5ghz = {
	.channels = mwifiex_channels_5ghz,
	.n_channels = ARRAY_SIZE(mwifiex_channels_5ghz),
	.bitrates = mwifiex_rates + 4,
	.n_bitrates = ARRAY_SIZE(mwifiex_rates) - 4,
};


/* Supported crypto cipher suits to be advertised to cfg80211 */
static const u32 mwifiex_cipher_suites[] = {
	WLAN_CIPHER_SUITE_WEP40,
	WLAN_CIPHER_SUITE_WEP104,
	WLAN_CIPHER_SUITE_TKIP,
	WLAN_CIPHER_SUITE_CCMP,
	WLAN_CIPHER_SUITE_SMS4,
	WLAN_CIPHER_SUITE_AES_CMAC,
};

/* Supported mgmt frame types to be advertised to cfg80211 */
static const struct ieee80211_txrx_stypes
mwifiex_mgmt_stypes[NUM_NL80211_IFTYPES] = {
	[NL80211_IFTYPE_STATION] = {
		.tx = BIT(IEEE80211_STYPE_ACTION >> 4) |
		      BIT(IEEE80211_STYPE_PROBE_RESP >> 4),
		.rx = BIT(IEEE80211_STYPE_ACTION >> 4) |
		      BIT(IEEE80211_STYPE_PROBE_REQ >> 4),
	},
	[NL80211_IFTYPE_AP] = {
		.tx = BIT(IEEE80211_STYPE_ACTION >> 4) |
		      BIT(IEEE80211_STYPE_PROBE_RESP >> 4),
		.rx = BIT(IEEE80211_STYPE_ACTION >> 4) |
		      BIT(IEEE80211_STYPE_PROBE_REQ >> 4),
	},
	[NL80211_IFTYPE_P2P_CLIENT] = {
		.tx = BIT(IEEE80211_STYPE_ACTION >> 4) |
		      BIT(IEEE80211_STYPE_PROBE_RESP >> 4),
		.rx = BIT(IEEE80211_STYPE_ACTION >> 4) |
		      BIT(IEEE80211_STYPE_PROBE_REQ >> 4),
	},
	[NL80211_IFTYPE_P2P_GO] = {
		.tx = BIT(IEEE80211_STYPE_ACTION >> 4) |
		      BIT(IEEE80211_STYPE_PROBE_RESP >> 4),
		.rx = BIT(IEEE80211_STYPE_ACTION >> 4) |
		      BIT(IEEE80211_STYPE_PROBE_REQ >> 4),
	},
};

/*
 * CFG802.11 operation handler for setting bit rates.
 *
 * Function configures data rates to firmware using bitrate mask
 * provided by cfg80211.
 */
static int
mwifiex_cfg80211_set_bitrate_mask(struct wiphy *wiphy,
				  struct net_device *dev,
				  unsigned int link_id,
				  const u8 *peer,
				  const struct cfg80211_bitrate_mask *mask)
{
	struct mwifiex_private *priv = mwifiex_netdev_get_priv(dev);
	u16 bitmap_rates[MAX_BITMAP_RATES_SIZE];
	enum nl80211_band band;
	struct mwifiex_adapter *adapter = priv->adapter;

	if (!priv->media_connected) {
		mwifiex_dbg(adapter, ERROR,
			    "Can not set Tx data rate in disconnected state\n");
		return -EINVAL;
	}

	band = mwifiex_band_to_radio_type(priv->curr_bss_params.band);

	memset(bitmap_rates, 0, sizeof(bitmap_rates));

	/* Fill HR/DSSS rates. */
	if (band == NL80211_BAND_2GHZ)
		bitmap_rates[0] = mask->control[band].legacy & 0x000f;

	/* Fill OFDM rates */
	if (band == NL80211_BAND_2GHZ)
		bitmap_rates[1] = (mask->control[band].legacy & 0x0ff0) >> 4;
	else
		bitmap_rates[1] = mask->control[band].legacy;

	/* Fill HT MCS rates */
	bitmap_rates[2] = mask->control[band].ht_mcs[0];
	if (adapter->hw_dev_mcs_support == HT_STREAM_2X2)
		bitmap_rates[2] |= mask->control[band].ht_mcs[1] << 8;

       /* Fill VHT MCS rates */
	if (adapter->fw_api_ver == MWIFIEX_FW_V15) {
		bitmap_rates[10] = mask->control[band].vht_mcs[0];
		if (adapter->hw_dev_mcs_support == HT_STREAM_2X2)
			bitmap_rates[11] = mask->control[band].vht_mcs[1];
	}

	return mwifiex_send_cmd(priv, HostCmd_CMD_TX_RATE_CFG,
				HostCmd_ACT_GEN_SET, 0, bitmap_rates, true);
}

/*
 * CFG802.11 operation handler for connection quality monitoring.
 *
 * This function subscribes/unsubscribes HIGH_RSSI and LOW_RSSI
 * events to FW.
 */
static int mwifiex_cfg80211_set_cqm_rssi_config(struct wiphy *wiphy,
						struct net_device *dev,
						s32 rssi_thold, u32 rssi_hyst)
{
	struct mwifiex_private *priv = mwifiex_netdev_get_priv(dev);
	struct mwifiex_ds_misc_subsc_evt subsc_evt;

	priv->cqm_rssi_thold = rssi_thold;
	priv->cqm_rssi_hyst = rssi_hyst;

	memset(&subsc_evt, 0x00, sizeof(struct mwifiex_ds_misc_subsc_evt));
	subsc_evt.events = BITMASK_BCN_RSSI_LOW | BITMASK_BCN_RSSI_HIGH;

	/* Subscribe/unsubscribe low and high rssi events */
	if (rssi_thold && rssi_hyst) {
		subsc_evt.action = HostCmd_ACT_BITWISE_SET;
		subsc_evt.bcn_l_rssi_cfg.abs_value = abs(rssi_thold);
		subsc_evt.bcn_h_rssi_cfg.abs_value = abs(rssi_thold);
		subsc_evt.bcn_l_rssi_cfg.evt_freq = 1;
		subsc_evt.bcn_h_rssi_cfg.evt_freq = 1;
		return mwifiex_send_cmd(priv,
					HostCmd_CMD_802_11_SUBSCRIBE_EVENT,
					0, 0, &subsc_evt, true);
	} else {
		subsc_evt.action = HostCmd_ACT_BITWISE_CLR;
		return mwifiex_send_cmd(priv,
					HostCmd_CMD_802_11_SUBSCRIBE_EVENT,
					0, 0, &subsc_evt, true);
	}

	return 0;
}

/* cfg80211 operation handler for change_beacon.
 * Function retrieves and sets modified management IEs to FW.
 */
static int mwifiex_cfg80211_change_beacon(struct wiphy *wiphy,
					  struct net_device *dev,
					  struct cfg80211_beacon_data *data)
{
	struct mwifiex_private *priv = mwifiex_netdev_get_priv(dev);
	struct mwifiex_adapter *adapter = priv->adapter;

	mwifiex_cancel_scan(adapter);

	if (GET_BSS_ROLE(priv) != MWIFIEX_BSS_ROLE_UAP) {
		mwifiex_dbg(priv->adapter, ERROR,
			    "%s: bss_type mismatched\n", __func__);
		return -EINVAL;
	}

	if (!priv->bss_started) {
		mwifiex_dbg(priv->adapter, ERROR,
			    "%s: bss not started\n", __func__);
		return -EINVAL;
	}

	if (mwifiex_set_mgmt_ies(priv, data)) {
		mwifiex_dbg(priv->adapter, ERROR,
			    "%s: setting mgmt ies failed\n", __func__);
		return -EFAULT;
	}

	return 0;
}

/* cfg80211 operation handler for del_station.
 * Function deauthenticates station which value is provided in mac parameter.
 * If mac is NULL/broadcast, all stations in associated station list are
 * deauthenticated. If bss is not started or there are no stations in
 * associated stations list, no action is taken.
 */
static int
mwifiex_cfg80211_del_station(struct wiphy *wiphy, struct net_device *dev,
			     struct station_del_parameters *params)
{
	struct mwifiex_private *priv = mwifiex_netdev_get_priv(dev);
	struct mwifiex_sta_node *sta_node;
	u8 deauth_mac[ETH_ALEN];

	if (!priv->bss_started && priv->wdev.cac_started) {
		mwifiex_dbg(priv->adapter, INFO, "%s: abort CAC!\n", __func__);
		mwifiex_abort_cac(priv);
	}

	if (list_empty(&priv->sta_list) || !priv->bss_started)
		return 0;

	if (!params->mac || is_broadcast_ether_addr(params->mac))
		return 0;

	mwifiex_dbg(priv->adapter, INFO, "%s: mac address %pM\n",
		    __func__, params->mac);

	eth_zero_addr(deauth_mac);

	spin_lock_bh(&priv->sta_list_spinlock);
	sta_node = mwifiex_get_sta_entry(priv, params->mac);
	if (sta_node)
		ether_addr_copy(deauth_mac, params->mac);
	spin_unlock_bh(&priv->sta_list_spinlock);

	if (is_valid_ether_addr(deauth_mac)) {
		if (mwifiex_send_cmd(priv, HostCmd_CMD_UAP_STA_DEAUTH,
				     HostCmd_ACT_GEN_SET, 0,
				     deauth_mac, true))
			return -1;
	}

	return 0;
}

static int
mwifiex_cfg80211_set_antenna(struct wiphy *wiphy, u32 tx_ant, u32 rx_ant)
{
	struct mwifiex_adapter *adapter = mwifiex_cfg80211_get_adapter(wiphy);
	struct mwifiex_private *priv = mwifiex_get_priv(adapter,
							MWIFIEX_BSS_ROLE_ANY);
	struct mwifiex_ds_ant_cfg ant_cfg;

	if (!tx_ant || !rx_ant)
		return -EOPNOTSUPP;

	if (adapter->hw_dev_mcs_support != HT_STREAM_2X2) {
		/* Not a MIMO chip. User should provide specific antenna number
		 * for Tx/Rx path or enable all antennas for diversity
		 */
		if (tx_ant != rx_ant)
			return -EOPNOTSUPP;

		if ((tx_ant & (tx_ant - 1)) &&
		    (tx_ant != BIT(adapter->number_of_antenna) - 1))
			return -EOPNOTSUPP;

		if ((tx_ant == BIT(adapter->number_of_antenna) - 1) &&
		    (priv->adapter->number_of_antenna > 1)) {
			tx_ant = RF_ANTENNA_AUTO;
			rx_ant = RF_ANTENNA_AUTO;
		}
	} else {
		struct ieee80211_sta_ht_cap *ht_info;
		int rx_mcs_supp;
		enum nl80211_band band;

		if ((tx_ant == 0x1 && rx_ant == 0x1)) {
			adapter->user_dev_mcs_support = HT_STREAM_1X1;
			if (adapter->is_hw_11ac_capable)
				adapter->usr_dot_11ac_mcs_support =
						MWIFIEX_11AC_MCS_MAP_1X1;
		} else {
			adapter->user_dev_mcs_support = HT_STREAM_2X2;
			if (adapter->is_hw_11ac_capable)
				adapter->usr_dot_11ac_mcs_support =
						MWIFIEX_11AC_MCS_MAP_2X2;
		}

		for (band = 0; band < NUM_NL80211_BANDS; band++) {
			if (!adapter->wiphy->bands[band])
				continue;

			ht_info = &adapter->wiphy->bands[band]->ht_cap;
			rx_mcs_supp =
				GET_RXMCSSUPP(adapter->user_dev_mcs_support);
			memset(&ht_info->mcs, 0, adapter->number_of_antenna);
			memset(&ht_info->mcs, 0xff, rx_mcs_supp);
		}
	}

	ant_cfg.tx_ant = tx_ant;
	ant_cfg.rx_ant = rx_ant;

	return mwifiex_send_cmd(priv, HostCmd_CMD_RF_ANTENNA,
				HostCmd_ACT_GEN_SET, 0, &ant_cfg, true);
}

static int
mwifiex_cfg80211_get_antenna(struct wiphy *wiphy, u32 *tx_ant, u32 *rx_ant)
{
	struct mwifiex_adapter *adapter = mwifiex_cfg80211_get_adapter(wiphy);
	struct mwifiex_private *priv = mwifiex_get_priv(adapter,
							MWIFIEX_BSS_ROLE_ANY);
	mwifiex_send_cmd(priv, HostCmd_CMD_RF_ANTENNA,
			 HostCmd_ACT_GEN_GET, 0, NULL, true);

	*tx_ant = priv->tx_ant;
	*rx_ant = priv->rx_ant;

	return 0;
}

/* cfg80211 operation handler for stop ap.
 * Function stops BSS running at uAP interface.
 */
static int mwifiex_cfg80211_stop_ap(struct wiphy *wiphy, struct net_device *dev,
				    unsigned int link_id)
{
	struct mwifiex_private *priv = mwifiex_netdev_get_priv(dev);

	mwifiex_abort_cac(priv);

	if (mwifiex_del_mgmt_ies(priv))
		mwifiex_dbg(priv->adapter, ERROR,
			    "Failed to delete mgmt IEs!\n");

	priv->ap_11n_enabled = 0;
	memset(&priv->bss_cfg, 0, sizeof(priv->bss_cfg));

	if (mwifiex_send_cmd(priv, HostCmd_CMD_UAP_BSS_STOP,
			     HostCmd_ACT_GEN_SET, 0, NULL, true)) {
		mwifiex_dbg(priv->adapter, ERROR,
			    "Failed to stop the BSS\n");
		return -1;
	}

	if (mwifiex_send_cmd(priv, HOST_CMD_APCMD_SYS_RESET,
			     HostCmd_ACT_GEN_SET, 0, NULL, true)) {
		mwifiex_dbg(priv->adapter, ERROR,
			    "Failed to reset BSS\n");
		return -1;
	}

	if (netif_carrier_ok(priv->netdev))
		netif_carrier_off(priv->netdev);
	mwifiex_stop_net_dev_queue(priv->netdev, priv->adapter);

	return 0;
}

/* cfg80211 operation handler for start_ap.
 * Function sets beacon period, DTIM period, SSID and security into
 * AP config structure.
 * AP is configured with these settings and BSS is started.
 */
static int mwifiex_cfg80211_start_ap(struct wiphy *wiphy,
				     struct net_device *dev,
				     struct cfg80211_ap_settings *params)
{
	struct mwifiex_uap_bss_param *bss_cfg;
	struct mwifiex_private *priv = mwifiex_netdev_get_priv(dev);

	if (GET_BSS_ROLE(priv) != MWIFIEX_BSS_ROLE_UAP)
		return -1;

	bss_cfg = kzalloc(sizeof(struct mwifiex_uap_bss_param), GFP_KERNEL);
	if (!bss_cfg)
		return -ENOMEM;

	mwifiex_set_sys_config_invalid_data(bss_cfg);

	if (params->beacon_interval)
		bss_cfg->beacon_period = params->beacon_interval;
	if (params->dtim_period)
		bss_cfg->dtim_period = params->dtim_period;

	if (params->ssid && params->ssid_len) {
		memcpy(bss_cfg->ssid.ssid, params->ssid, params->ssid_len);
		bss_cfg->ssid.ssid_len = params->ssid_len;
	}
	if (params->inactivity_timeout > 0) {
		/* sta_ao_timer/ps_sta_ao_timer is in unit of 100ms */
		bss_cfg->sta_ao_timer = 10 * params->inactivity_timeout;
		bss_cfg->ps_sta_ao_timer = 10 * params->inactivity_timeout;
	}

	switch (params->hidden_ssid) {
	case NL80211_HIDDEN_SSID_NOT_IN_USE:
		bss_cfg->bcast_ssid_ctl = 1;
		break;
	case NL80211_HIDDEN_SSID_ZERO_LEN:
		bss_cfg->bcast_ssid_ctl = 0;
		break;
	case NL80211_HIDDEN_SSID_ZERO_CONTENTS:
		bss_cfg->bcast_ssid_ctl = 2;
		break;
	default:
		kfree(bss_cfg);
		return -EINVAL;
	}

	mwifiex_uap_set_channel(priv, bss_cfg, params->chandef);
	mwifiex_set_uap_rates(bss_cfg, params);

	if (mwifiex_set_secure_params(priv, bss_cfg, params)) {
		mwifiex_dbg(priv->adapter, ERROR,
			    "Failed to parse security parameters!\n");
		goto out;
	}

	mwifiex_set_ht_params(priv, bss_cfg, params);

	if (priv->adapter->is_hw_11ac_capable) {
		mwifiex_set_vht_params(priv, bss_cfg, params);
		mwifiex_set_vht_width(priv, params->chandef.width,
				      priv->ap_11ac_enabled);
	}

	if (priv->ap_11ac_enabled)
		mwifiex_set_11ac_ba_params(priv);
	else
		mwifiex_set_ba_params(priv);

	mwifiex_set_wmm_params(priv, bss_cfg, params);

	if (mwifiex_is_11h_active(priv))
		mwifiex_set_tpc_params(priv, bss_cfg, params);

	if (mwifiex_is_11h_active(priv) &&
	    !cfg80211_chandef_dfs_required(wiphy, &params->chandef,
					   priv->bss_mode)) {
		mwifiex_dbg(priv->adapter, INFO,
			    "Disable 11h extensions in FW\n");
		if (mwifiex_11h_activate(priv, false)) {
			mwifiex_dbg(priv->adapter, ERROR,
				    "Failed to disable 11h extensions!!");
			goto out;
		}
		priv->state_11h.is_11h_active = false;
	}

	mwifiex_config_uap_11d(priv, &params->beacon);

	if (mwifiex_config_start_uap(priv, bss_cfg)) {
		mwifiex_dbg(priv->adapter, ERROR,
			    "Failed to start AP\n");
		goto out;
	}

	if (mwifiex_set_mgmt_ies(priv, &params->beacon))
		goto out;

	if (!netif_carrier_ok(priv->netdev))
		netif_carrier_on(priv->netdev);
	mwifiex_wake_up_net_dev_queue(priv->netdev, priv->adapter);

	memcpy(&priv->bss_cfg, bss_cfg, sizeof(priv->bss_cfg));
	kfree(bss_cfg);
	return 0;

out:
	kfree(bss_cfg);
	return -1;
}

/*
 * CFG802.11 operation handler for disconnection request.
 *
 * This function does not work when there is already a disconnection
 * procedure going on.
 */
static int
mwifiex_cfg80211_disconnect(struct wiphy *wiphy, struct net_device *dev,
			    u16 reason_code)
{
	struct mwifiex_private *priv = mwifiex_netdev_get_priv(dev);

	if (!mwifiex_stop_bg_scan(priv))
		cfg80211_sched_scan_stopped_locked(priv->wdev.wiphy, 0);

	if (mwifiex_deauthenticate(priv, NULL))
		return -EFAULT;

	eth_zero_addr(priv->cfg_bssid);
	priv->hs2_enabled = false;

	return 0;
}

/*
 * This function informs the CFG802.11 subsystem of a new IBSS.
 *
 * The following information are sent to the CFG802.11 subsystem
 * to register the new IBSS. If we do not register the new IBSS,
 * a kernel panic will result.
 *      - SSID
 *      - SSID length
 *      - BSSID
 *      - Channel
 */
static int mwifiex_cfg80211_inform_ibss_bss(struct mwifiex_private *priv)
{
	struct ieee80211_channel *chan;
	struct mwifiex_bss_info bss_info;
	struct cfg80211_bss *bss;
	int ie_len;
	u8 ie_buf[IEEE80211_MAX_SSID_LEN + sizeof(struct ieee_types_header)];
	enum nl80211_band band;

	if (mwifiex_get_bss_info(priv, &bss_info))
		return -1;

	ie_buf[0] = WLAN_EID_SSID;
	ie_buf[1] = bss_info.ssid.ssid_len;

	memcpy(&ie_buf[sizeof(struct ieee_types_header)],
	       &bss_info.ssid.ssid, bss_info.ssid.ssid_len);
	ie_len = ie_buf[1] + sizeof(struct ieee_types_header);

	band = mwifiex_band_to_radio_type(priv->curr_bss_params.band);
	chan = ieee80211_get_channel(priv->wdev.wiphy,
			ieee80211_channel_to_frequency(bss_info.bss_chan,
						       band));

	bss = cfg80211_inform_bss(priv->wdev.wiphy, chan,
				  CFG80211_BSS_FTYPE_UNKNOWN,
				  bss_info.bssid, 0, WLAN_CAPABILITY_IBSS,
				  0, ie_buf, ie_len, 0, GFP_KERNEL);
	if (bss) {
		cfg80211_put_bss(priv->wdev.wiphy, bss);
		ether_addr_copy(priv->cfg_bssid, bss_info.bssid);
	}

	return 0;
}

/*
 * This function connects with a BSS.
 *
 * This function handles both Infra and Ad-Hoc modes. It also performs
 * validity checking on the provided parameters, disconnects from the
 * current BSS (if any), sets up the association/scan parameters,
 * including security settings, and performs specific SSID scan before
 * trying to connect.
 *
 * For Infra mode, the function returns failure if the specified SSID
 * is not found in scan table. However, for Ad-Hoc mode, it can create
 * the IBSS if it does not exist. On successful completion in either case,
 * the function notifies the CFG802.11 subsystem of the new BSS connection.
 */
static int
mwifiex_cfg80211_assoc(struct mwifiex_private *priv, size_t ssid_len,
		       const u8 *ssid, const u8 *bssid, int mode,
		       struct ieee80211_channel *channel,
		       struct cfg80211_connect_params *sme, bool privacy,
		       struct cfg80211_bss **sel_bss)
{
	struct cfg80211_ssid req_ssid;
	int ret, auth_type = 0;
	struct cfg80211_bss *bss = NULL;
	u8 is_scanning_required = 0;

	memset(&req_ssid, 0, sizeof(struct cfg80211_ssid));

	req_ssid.ssid_len = ssid_len;
	if (ssid_len > IEEE80211_MAX_SSID_LEN) {
		mwifiex_dbg(priv->adapter, ERROR, "invalid SSID - aborting\n");
		return -EINVAL;
	}

	memcpy(req_ssid.ssid, ssid, ssid_len);
	if (!req_ssid.ssid_len || req_ssid.ssid[0] < 0x20) {
		mwifiex_dbg(priv->adapter, ERROR, "invalid SSID - aborting\n");
		return -EINVAL;
	}

	/* As this is new association, clear locally stored
	 * keys and security related flags */
	priv->sec_info.wpa_enabled = false;
	priv->sec_info.wpa2_enabled = false;
	priv->wep_key_curr_index = 0;
	priv->sec_info.encryption_mode = 0;
	priv->sec_info.is_authtype_auto = 0;
	ret = mwifiex_set_encode(priv, NULL, NULL, 0, 0, NULL, 1);

	if (mode == NL80211_IFTYPE_ADHOC) {
		u16 enable = true;

		/* set ibss coalescing_status */
		ret = mwifiex_send_cmd(
				priv,
				HostCmd_CMD_802_11_IBSS_COALESCING_STATUS,
				HostCmd_ACT_GEN_SET, 0, &enable, true);
		if (ret)
			return ret;

		/* "privacy" is set only for ad-hoc mode */
		if (privacy) {
			/*
			 * Keep WLAN_CIPHER_SUITE_WEP104 for now so that
			 * the firmware can find a matching network from the
			 * scan. The cfg80211 does not give us the encryption
			 * mode at this stage so just setting it to WEP here.
			 */
			priv->sec_info.encryption_mode =
					WLAN_CIPHER_SUITE_WEP104;
			priv->sec_info.authentication_mode =
					NL80211_AUTHTYPE_OPEN_SYSTEM;
		}

		goto done;
	}

	/* Now handle infra mode. "sme" is valid for infra mode only */
	if (sme->auth_type == NL80211_AUTHTYPE_AUTOMATIC) {
		auth_type = NL80211_AUTHTYPE_OPEN_SYSTEM;
		priv->sec_info.is_authtype_auto = 1;
	} else {
		auth_type = sme->auth_type;
	}

	if (sme->crypto.n_ciphers_pairwise) {
		priv->sec_info.encryption_mode =
						sme->crypto.ciphers_pairwise[0];
		priv->sec_info.authentication_mode = auth_type;
	}

	if (sme->crypto.cipher_group) {
		priv->sec_info.encryption_mode = sme->crypto.cipher_group;
		priv->sec_info.authentication_mode = auth_type;
	}
	if (sme->ie)
		ret = mwifiex_set_gen_ie(priv, sme->ie, sme->ie_len);

	if (sme->key) {
		if (mwifiex_is_alg_wep(priv->sec_info.encryption_mode)) {
			mwifiex_dbg(priv->adapter, INFO,
				    "info: setting wep encryption\t"
				    "with key len %d\n", sme->key_len);
			priv->wep_key_curr_index = sme->key_idx;
			ret = mwifiex_set_encode(priv, NULL, sme->key,
						 sme->key_len, sme->key_idx,
						 NULL, 0);
		}
	}
done:
	/*
	 * Scan entries are valid for some time (15 sec). So we can save one
	 * active scan time if we just try cfg80211_get_bss first. If it fails
	 * then request scan and cfg80211_get_bss() again for final output.
	 */
	while (1) {
		if (is_scanning_required) {
			/* Do specific SSID scanning */
			if (mwifiex_request_scan(priv, &req_ssid)) {
				mwifiex_dbg(priv->adapter, ERROR, "scan error\n");
				return -EFAULT;
			}
		}

		/* Find the BSS we want using available scan results */
		if (mode == NL80211_IFTYPE_ADHOC)
			bss = cfg80211_get_bss(priv->wdev.wiphy, channel,
					       bssid, ssid, ssid_len,
					       IEEE80211_BSS_TYPE_IBSS,
					       IEEE80211_PRIVACY_ANY);
		else
			bss = cfg80211_get_bss(priv->wdev.wiphy, channel,
					       bssid, ssid, ssid_len,
					       IEEE80211_BSS_TYPE_ESS,
					       IEEE80211_PRIVACY_ANY);

		if (!bss) {
			if (is_scanning_required) {
				mwifiex_dbg(priv->adapter, MSG,
					    "assoc: requested bss not found in scan results\n");
				break;
			}
			is_scanning_required = 1;
		} else {
			mwifiex_dbg(priv->adapter, MSG,
				    "info: trying to associate to bssid %pM\n",
				    bss->bssid);
			memcpy(&priv->cfg_bssid, bss->bssid, ETH_ALEN);
			break;
		}
	}

	if (bss)
		cfg80211_ref_bss(priv->adapter->wiphy, bss);

	ret = mwifiex_bss_start(priv, bss, &req_ssid);
	if (ret)
		goto cleanup;

	if (mode == NL80211_IFTYPE_ADHOC) {
		/* Inform the BSS information to kernel, otherwise
		 * kernel will give a panic after successful assoc */
		if (mwifiex_cfg80211_inform_ibss_bss(priv)) {
			ret = -EFAULT;
			goto cleanup;
		}
	}

	/* Pass the selected BSS entry to caller. */
	if (sel_bss) {
		*sel_bss = bss;
		bss = NULL;
	}

cleanup:
	if (bss)
		cfg80211_put_bss(priv->adapter->wiphy, bss);
	return ret;
}

/*
 * CFG802.11 operation handler for association request.
 *
 * This function does not work when the current mode is set to Ad-Hoc, or
 * when there is already an association procedure going on. The given BSS
 * information is used to associate.
 */
static int
mwifiex_cfg80211_connect(struct wiphy *wiphy, struct net_device *dev,
			 struct cfg80211_connect_params *sme)
{
	struct mwifiex_private *priv = mwifiex_netdev_get_priv(dev);
	struct mwifiex_adapter *adapter = priv->adapter;
	struct cfg80211_bss *bss = NULL;
	int ret;

	if (GET_BSS_ROLE(priv) != MWIFIEX_BSS_ROLE_STA) {
		mwifiex_dbg(adapter, ERROR,
			    "%s: reject infra assoc request in non-STA role\n",
			    dev->name);
		return -EINVAL;
	}

	if (priv->wdev.connected) {
		mwifiex_dbg(adapter, ERROR,
			    "%s: already connected\n", dev->name);
		return -EALREADY;
	}

	if (priv->scan_block)
		priv->scan_block = false;

	if (test_bit(MWIFIEX_SURPRISE_REMOVED, &adapter->work_flags) ||
	    test_bit(MWIFIEX_IS_CMD_TIMEDOUT, &adapter->work_flags)) {
		mwifiex_dbg(adapter, ERROR,
			    "%s: Ignore connection.\t"
			    "Card removed or FW in bad state\n",
			    dev->name);
		return -EFAULT;
	}

	mwifiex_dbg(adapter, INFO,
		    "info: Trying to associate to bssid %pM\n", sme->bssid);

	if (!mwifiex_stop_bg_scan(priv))
		cfg80211_sched_scan_stopped_locked(priv->wdev.wiphy, 0);

	ret = mwifiex_cfg80211_assoc(priv, sme->ssid_len, sme->ssid, sme->bssid,
				     priv->bss_mode, sme->channel, sme, 0,
				     &bss);
	if (!ret) {
		cfg80211_connect_bss(priv->netdev, priv->cfg_bssid, bss, NULL,
				     0, NULL, 0, WLAN_STATUS_SUCCESS,
				     GFP_KERNEL, NL80211_TIMEOUT_UNSPECIFIED);
		mwifiex_dbg(priv->adapter, MSG,
			    "info: associated to bssid %pM successfully\n",
			    priv->cfg_bssid);
		if (ISSUPP_TDLS_ENABLED(priv->adapter->fw_cap_info) &&
		    priv->adapter->auto_tdls &&
		    priv->bss_type == MWIFIEX_BSS_TYPE_STA)
			mwifiex_setup_auto_tdls_timer(priv);
	} else {
		mwifiex_dbg(priv->adapter, ERROR,
			    "info: association to bssid %pM failed\n",
			    priv->cfg_bssid);
		eth_zero_addr(priv->cfg_bssid);

		if (ret > 0)
			cfg80211_connect_result(priv->netdev, priv->cfg_bssid,
						NULL, 0, NULL, 0, ret,
						GFP_KERNEL);
		else
			cfg80211_connect_result(priv->netdev, priv->cfg_bssid,
						NULL, 0, NULL, 0,
						WLAN_STATUS_UNSPECIFIED_FAILURE,
						GFP_KERNEL);
	}

	return 0;
}

/*
 * This function sets following parameters for ibss network.
 *  -  channel
 *  -  start band
 *  -  11n flag
 *  -  secondary channel offset
 */
static int mwifiex_set_ibss_params(struct mwifiex_private *priv,
				   struct cfg80211_ibss_params *params)
{
	struct mwifiex_adapter *adapter = priv->adapter;
	int index = 0, i;
	u8 config_bands = 0;

	if (params->chandef.chan->band == NL80211_BAND_2GHZ) {
		if (!params->basic_rates) {
			config_bands = BAND_B | BAND_G;
		} else {
			for (i = 0; i < mwifiex_band_2ghz.n_bitrates; i++) {
				/*
				 * Rates below 6 Mbps in the table are CCK
				 * rates; 802.11b and from 6 they are OFDM;
				 * 802.11G
				 */
				if (mwifiex_rates[i].bitrate == 60) {
					index = 1 << i;
					break;
				}
			}

			if (params->basic_rates < index) {
				config_bands = BAND_B;
			} else {
				config_bands = BAND_G;
				if (params->basic_rates % index)
					config_bands |= BAND_B;
			}
		}

		if (cfg80211_get_chandef_type(&params->chandef) !=
						NL80211_CHAN_NO_HT)
			config_bands |= BAND_G | BAND_GN;
	} else {
		if (cfg80211_get_chandef_type(&params->chandef) ==
						NL80211_CHAN_NO_HT)
			config_bands = BAND_A;
		else
			config_bands = BAND_AN | BAND_A;
	}

	if (!((config_bands | adapter->fw_bands) & ~adapter->fw_bands)) {
		adapter->config_bands = config_bands;
		adapter->adhoc_start_band = config_bands;

		if ((config_bands & BAND_GN) || (config_bands & BAND_AN))
			adapter->adhoc_11n_enabled = true;
		else
			adapter->adhoc_11n_enabled = false;
	}

	adapter->sec_chan_offset =
		mwifiex_chan_type_to_sec_chan_offset(
			cfg80211_get_chandef_type(&params->chandef));
	priv->adhoc_channel = ieee80211_frequency_to_channel(
				params->chandef.chan->center_freq);

	mwifiex_dbg(adapter, INFO,
		    "info: set ibss band %d, chan %d, chan offset %d\n",
		    config_bands, priv->adhoc_channel,
		    adapter->sec_chan_offset);

	return 0;
}

/*
 * CFG802.11 operation handler to join an IBSS.
 *
 * This function does not work in any mode other than Ad-Hoc, or if
 * a join operation is already in progress.
 */
static int
mwifiex_cfg80211_join_ibss(struct wiphy *wiphy, struct net_device *dev,
			   struct cfg80211_ibss_params *params)
{
	struct mwifiex_private *priv = mwifiex_netdev_get_priv(dev);
	int ret = 0;

	if (priv->bss_mode != NL80211_IFTYPE_ADHOC) {
		mwifiex_dbg(priv->adapter, ERROR,
			    "request to join ibss received\t"
			    "when station is not in ibss mode\n");
		goto done;
	}

	mwifiex_dbg(priv->adapter, MSG, "info: trying to join to bssid %pM\n",
		    params->bssid);

	mwifiex_set_ibss_params(priv, params);

	ret = mwifiex_cfg80211_assoc(priv, params->ssid_len, params->ssid,
				     params->bssid, priv->bss_mode,
				     params->chandef.chan, NULL,
				     params->privacy, NULL);
done:
	if (!ret) {
		cfg80211_ibss_joined(priv->netdev, priv->cfg_bssid,
				     params->chandef.chan, GFP_KERNEL);
		mwifiex_dbg(priv->adapter, MSG,
			    "info: joined/created adhoc network with bssid\t"
			    "%pM successfully\n", priv->cfg_bssid);
	} else {
		mwifiex_dbg(priv->adapter, ERROR,
			    "info: failed creating/joining adhoc network\n");
	}

	return ret;
}

/*
 * CFG802.11 operation handler to leave an IBSS.
 *
 * This function does not work if a leave operation is
 * already in progress.
 */
static int
mwifiex_cfg80211_leave_ibss(struct wiphy *wiphy, struct net_device *dev)
{
	struct mwifiex_private *priv = mwifiex_netdev_get_priv(dev);

	mwifiex_dbg(priv->adapter, MSG, "info: disconnecting from essid %pM\n",
		    priv->cfg_bssid);
	if (mwifiex_deauthenticate(priv, NULL))
		return -EFAULT;

	eth_zero_addr(priv->cfg_bssid);

	return 0;
}

/*
 * CFG802.11 operation handler for scan request.
 *
 * This function issues a scan request to the firmware based upon
 * the user specified scan configuration. On successful completion,
 * it also informs the results.
 */
static int
mwifiex_cfg80211_scan(struct wiphy *wiphy,
		      struct cfg80211_scan_request *request)
{
	struct net_device *dev = request->wdev->netdev;
	struct mwifiex_private *priv = mwifiex_netdev_get_priv(dev);
	int i, offset, ret;
	struct ieee80211_channel *chan;
	struct ieee_types_header *ie;
	struct mwifiex_user_scan_cfg *user_scan_cfg;
	u8 mac_addr[ETH_ALEN];

	mwifiex_dbg(priv->adapter, CMD,
		    "info: received scan request on %s\n", dev->name);

	/* Block scan request if scan operation or scan cleanup when interface
	 * is disabled is in process
	 */
	if (priv->scan_request || priv->scan_aborting) {
		mwifiex_dbg(priv->adapter, WARN,
			    "cmd: Scan already in process..\n");
		return -EBUSY;
	}

	if (!priv->wdev.connected && priv->scan_block)
		priv->scan_block = false;

	if (!mwifiex_stop_bg_scan(priv))
		cfg80211_sched_scan_stopped_locked(priv->wdev.wiphy, 0);

	user_scan_cfg = kzalloc(sizeof(*user_scan_cfg), GFP_KERNEL);
	if (!user_scan_cfg)
		return -ENOMEM;

	priv->scan_request = request;

	if (request->flags & NL80211_SCAN_FLAG_RANDOM_ADDR) {
		get_random_mask_addr(mac_addr, request->mac_addr,
				     request->mac_addr_mask);
		ether_addr_copy(request->mac_addr, mac_addr);
		ether_addr_copy(user_scan_cfg->random_mac, mac_addr);
	}

	user_scan_cfg->num_ssids = request->n_ssids;
	user_scan_cfg->ssid_list = request->ssids;

	if (request->ie && request->ie_len) {
		offset = 0;
		for (i = 0; i < MWIFIEX_MAX_VSIE_NUM; i++) {
			if (priv->vs_ie[i].mask != MWIFIEX_VSIE_MASK_CLEAR)
				continue;
			priv->vs_ie[i].mask = MWIFIEX_VSIE_MASK_SCAN;
			ie = (struct ieee_types_header *)(request->ie + offset);
			memcpy(&priv->vs_ie[i].ie, ie, sizeof(*ie) + ie->len);
			offset += sizeof(*ie) + ie->len;

			if (offset >= request->ie_len)
				break;
		}
	}

	for (i = 0; i < min_t(u32, request->n_channels,
			      MWIFIEX_USER_SCAN_CHAN_MAX); i++) {
		chan = request->channels[i];
		user_scan_cfg->chan_list[i].chan_number = chan->hw_value;
		user_scan_cfg->chan_list[i].radio_type = chan->band;

		if ((chan->flags & IEEE80211_CHAN_NO_IR) || !request->n_ssids)
			user_scan_cfg->chan_list[i].scan_type =
						MWIFIEX_SCAN_TYPE_PASSIVE;
		else
			user_scan_cfg->chan_list[i].scan_type =
						MWIFIEX_SCAN_TYPE_ACTIVE;

		user_scan_cfg->chan_list[i].scan_time = 0;
	}

	if (priv->adapter->scan_chan_gap_enabled &&
	    mwifiex_is_any_intf_active(priv))
		user_scan_cfg->scan_chan_gap =
					      priv->adapter->scan_chan_gap_time;

	ret = mwifiex_scan_networks(priv, user_scan_cfg);
	kfree(user_scan_cfg);
	if (ret) {
		mwifiex_dbg(priv->adapter, ERROR,
			    "scan failed: %d\n", ret);
		priv->scan_aborting = false;
		priv->scan_request = NULL;
		return ret;
	}

	if (request->ie && request->ie_len) {
		for (i = 0; i < MWIFIEX_MAX_VSIE_NUM; i++) {
			if (priv->vs_ie[i].mask == MWIFIEX_VSIE_MASK_SCAN) {
				priv->vs_ie[i].mask = MWIFIEX_VSIE_MASK_CLEAR;
				memset(&priv->vs_ie[i].ie, 0,
				       MWIFIEX_MAX_VSIE_LEN);
			}
		}
	}
	return 0;
}

/* CFG802.11 operation handler for sched_scan_start.
 *
 * This function issues a bgscan config request to the firmware based upon
 * the user specified sched_scan configuration. On successful completion,
 * firmware will generate BGSCAN_REPORT event, driver should issue bgscan
 * query command to get sched_scan results from firmware.
 */
static int
mwifiex_cfg80211_sched_scan_start(struct wiphy *wiphy,
				  struct net_device *dev,
				  struct cfg80211_sched_scan_request *request)
{
	struct mwifiex_private *priv = mwifiex_netdev_get_priv(dev);
	int i, offset;
	struct ieee80211_channel *chan;
	struct mwifiex_bg_scan_cfg *bgscan_cfg;
	struct ieee_types_header *ie;

	if (!request || (!request->n_ssids && !request->n_match_sets)) {
		wiphy_err(wiphy, "%s : Invalid Sched_scan parameters",
			  __func__);
		return -EINVAL;
	}

	wiphy_info(wiphy, "sched_scan start : n_ssids=%d n_match_sets=%d ",
		   request->n_ssids, request->n_match_sets);
	wiphy_info(wiphy, "n_channels=%d interval=%d ie_len=%d\n",
		   request->n_channels, request->scan_plans->interval,
		   (int)request->ie_len);

	bgscan_cfg = kzalloc(sizeof(*bgscan_cfg), GFP_KERNEL);
	if (!bgscan_cfg)
		return -ENOMEM;

	if (priv->scan_request || priv->scan_aborting)
		bgscan_cfg->start_later = true;

	bgscan_cfg->num_ssids = request->n_match_sets;
	bgscan_cfg->ssid_list = request->match_sets;

	if (request->ie && request->ie_len) {
		offset = 0;
		for (i = 0; i < MWIFIEX_MAX_VSIE_NUM; i++) {
			if (priv->vs_ie[i].mask != MWIFIEX_VSIE_MASK_CLEAR)
				continue;
			priv->vs_ie[i].mask = MWIFIEX_VSIE_MASK_BGSCAN;
			ie = (struct ieee_types_header *)(request->ie + offset);
			memcpy(&priv->vs_ie[i].ie, ie, sizeof(*ie) + ie->len);
			offset += sizeof(*ie) + ie->len;

			if (offset >= request->ie_len)
				break;
		}
	}

	for (i = 0; i < min_t(u32, request->n_channels,
			      MWIFIEX_BG_SCAN_CHAN_MAX); i++) {
		chan = request->channels[i];
		bgscan_cfg->chan_list[i].chan_number = chan->hw_value;
		bgscan_cfg->chan_list[i].radio_type = chan->band;

		if ((chan->flags & IEEE80211_CHAN_NO_IR) || !request->n_ssids)
			bgscan_cfg->chan_list[i].scan_type =
						MWIFIEX_SCAN_TYPE_PASSIVE;
		else
			bgscan_cfg->chan_list[i].scan_type =
						MWIFIEX_SCAN_TYPE_ACTIVE;

		bgscan_cfg->chan_list[i].scan_time = 0;
	}

	bgscan_cfg->chan_per_scan = min_t(u32, request->n_channels,
					  MWIFIEX_BG_SCAN_CHAN_MAX);

	/* Use at least 15 second for per scan cycle */
	bgscan_cfg->scan_interval = (request->scan_plans->interval >
				     MWIFIEX_BGSCAN_INTERVAL) ?
				request->scan_plans->interval :
				MWIFIEX_BGSCAN_INTERVAL;

	bgscan_cfg->repeat_count = MWIFIEX_BGSCAN_REPEAT_COUNT;
	bgscan_cfg->report_condition = MWIFIEX_BGSCAN_SSID_MATCH |
				MWIFIEX_BGSCAN_WAIT_ALL_CHAN_DONE;
	bgscan_cfg->bss_type = MWIFIEX_BSS_MODE_INFRA;
	bgscan_cfg->action = MWIFIEX_BGSCAN_ACT_SET;
	bgscan_cfg->enable = true;
	if (request->min_rssi_thold != NL80211_SCAN_RSSI_THOLD_OFF) {
		bgscan_cfg->report_condition |= MWIFIEX_BGSCAN_SSID_RSSI_MATCH;
		bgscan_cfg->rssi_threshold = request->min_rssi_thold;
	}

	if (mwifiex_send_cmd(priv, HostCmd_CMD_802_11_BG_SCAN_CONFIG,
			     HostCmd_ACT_GEN_SET, 0, bgscan_cfg, true)) {
		kfree(bgscan_cfg);
		return -EFAULT;
	}

	priv->sched_scanning = true;

	kfree(bgscan_cfg);
	return 0;
}

/* CFG802.11 operation handler for sched_scan_stop.
 *
 * This function issues a bgscan config command to disable
 * previous bgscan configuration in the firmware
 */
static int mwifiex_cfg80211_sched_scan_stop(struct wiphy *wiphy,
					    struct net_device *dev, u64 reqid)
{
	struct mwifiex_private *priv = mwifiex_netdev_get_priv(dev);

	wiphy_info(wiphy, "sched scan stop!");
	mwifiex_stop_bg_scan(priv);

	return 0;
}

static void mwifiex_setup_vht_caps(struct ieee80211_sta_vht_cap *vht_info,
				   struct mwifiex_private *priv)
{
	struct mwifiex_adapter *adapter = priv->adapter;

	vht_info->vht_supported = true;

	vht_info->cap = adapter->hw_dot_11ac_dev_cap;
	/* Update MCS support for VHT */
	vht_info->vht_mcs.rx_mcs_map = cpu_to_le16(
				adapter->hw_dot_11ac_mcs_support & 0xFFFF);
	vht_info->vht_mcs.rx_highest = 0;
	vht_info->vht_mcs.tx_mcs_map = cpu_to_le16(
				adapter->hw_dot_11ac_mcs_support >> 16);
	vht_info->vht_mcs.tx_highest = 0;
}

/*
 * This function sets up the CFG802.11 specific HT capability fields
 * with default values.
 *
 * The following default values are set -
 *      - HT Supported = True
 *      - Maximum AMPDU length factor = IEEE80211_HT_MAX_AMPDU_64K
 *      - Minimum AMPDU spacing = IEEE80211_HT_MPDU_DENSITY_NONE
 *      - HT Capabilities supported by firmware
 *      - MCS information, Rx mask = 0xff
 *      - MCD information, Tx parameters = IEEE80211_HT_MCS_TX_DEFINED (0x01)
 */
static void
mwifiex_setup_ht_caps(struct ieee80211_sta_ht_cap *ht_info,
		      struct mwifiex_private *priv)
{
	int rx_mcs_supp;
	struct ieee80211_mcs_info mcs_set;
	u8 *mcs = (u8 *)&mcs_set;
	struct mwifiex_adapter *adapter = priv->adapter;

	ht_info->ht_supported = true;
	ht_info->ampdu_factor = IEEE80211_HT_MAX_AMPDU_64K;
	ht_info->ampdu_density = IEEE80211_HT_MPDU_DENSITY_NONE;

	memset(&ht_info->mcs, 0, sizeof(ht_info->mcs));

	/* Fill HT capability information */
	if (ISSUPP_CHANWIDTH40(adapter->hw_dot_11n_dev_cap))
		ht_info->cap |= IEEE80211_HT_CAP_SUP_WIDTH_20_40;
	else
		ht_info->cap &= ~IEEE80211_HT_CAP_SUP_WIDTH_20_40;

	if (ISSUPP_SHORTGI20(adapter->hw_dot_11n_dev_cap))
		ht_info->cap |= IEEE80211_HT_CAP_SGI_20;
	else
		ht_info->cap &= ~IEEE80211_HT_CAP_SGI_20;

	if (ISSUPP_SHORTGI40(adapter->hw_dot_11n_dev_cap))
		ht_info->cap |= IEEE80211_HT_CAP_SGI_40;
	else
		ht_info->cap &= ~IEEE80211_HT_CAP_SGI_40;

	if (adapter->user_dev_mcs_support == HT_STREAM_2X2)
		ht_info->cap |= 2 << IEEE80211_HT_CAP_RX_STBC_SHIFT;
	else
		ht_info->cap |= 1 << IEEE80211_HT_CAP_RX_STBC_SHIFT;

	if (ISSUPP_TXSTBC(adapter->hw_dot_11n_dev_cap))
		ht_info->cap |= IEEE80211_HT_CAP_TX_STBC;
	else
		ht_info->cap &= ~IEEE80211_HT_CAP_TX_STBC;

	if (ISSUPP_GREENFIELD(adapter->hw_dot_11n_dev_cap))
		ht_info->cap |= IEEE80211_HT_CAP_GRN_FLD;
	else
		ht_info->cap &= ~IEEE80211_HT_CAP_GRN_FLD;

	if (ISENABLED_40MHZ_INTOLERANT(adapter->hw_dot_11n_dev_cap))
		ht_info->cap |= IEEE80211_HT_CAP_40MHZ_INTOLERANT;
	else
		ht_info->cap &= ~IEEE80211_HT_CAP_40MHZ_INTOLERANT;

	if (ISSUPP_RXLDPC(adapter->hw_dot_11n_dev_cap))
		ht_info->cap |= IEEE80211_HT_CAP_LDPC_CODING;
	else
		ht_info->cap &= ~IEEE80211_HT_CAP_LDPC_CODING;

	ht_info->cap &= ~IEEE80211_HT_CAP_MAX_AMSDU;
	ht_info->cap |= IEEE80211_HT_CAP_SM_PS;

	rx_mcs_supp = GET_RXMCSSUPP(adapter->user_dev_mcs_support);
	/* Set MCS for 1x1/2x2 */
	memset(mcs, 0xff, rx_mcs_supp);
	/* Clear all the other values */
	memset(&mcs[rx_mcs_supp], 0,
	       sizeof(struct ieee80211_mcs_info) - rx_mcs_supp);
	if (priv->bss_mode == NL80211_IFTYPE_STATION ||
	    ISSUPP_CHANWIDTH40(adapter->hw_dot_11n_dev_cap))
		/* Set MCS32 for infra mode or ad-hoc mode with 40MHz support */
		SETHT_MCS32(mcs_set.rx_mask);

	memcpy((u8 *) &ht_info->mcs, mcs, sizeof(struct ieee80211_mcs_info));

	ht_info->mcs.tx_params = IEEE80211_HT_MCS_TX_DEFINED;
}

/*
 *  create a new virtual interface with the given name and name assign type
 */
struct wireless_dev *mwifiex_add_virtual_intf(struct wiphy *wiphy,
					      const char *name,
					      unsigned char name_assign_type,
					      enum nl80211_iftype type,
					      struct vif_params *params)
{
	struct mwifiex_adapter *adapter = mwifiex_cfg80211_get_adapter(wiphy);
	struct mwifiex_private *priv;
	struct net_device *dev;
	void *mdev_priv;
	int ret;

	if (!adapter)
		return ERR_PTR(-EFAULT);

	switch (type) {
	case NL80211_IFTYPE_UNSPECIFIED:
	case NL80211_IFTYPE_STATION:
	case NL80211_IFTYPE_ADHOC:
		if (adapter->curr_iface_comb.sta_intf ==
		    adapter->iface_limit.sta_intf) {
			mwifiex_dbg(adapter, ERROR,
				    "cannot create multiple sta/adhoc ifaces\n");
			return ERR_PTR(-EINVAL);
		}

		priv = mwifiex_get_unused_priv_by_bss_type(
						adapter, MWIFIEX_BSS_TYPE_STA);
		if (!priv) {
			mwifiex_dbg(adapter, ERROR,
				    "could not get free private struct\n");
			return ERR_PTR(-EFAULT);
		}

		priv->wdev.wiphy = wiphy;
		priv->wdev.iftype = NL80211_IFTYPE_STATION;

		if (type == NL80211_IFTYPE_UNSPECIFIED)
			priv->bss_mode = NL80211_IFTYPE_STATION;
		else
			priv->bss_mode = type;

		priv->bss_type = MWIFIEX_BSS_TYPE_STA;
		priv->frame_type = MWIFIEX_DATA_FRAME_TYPE_ETH_II;
		priv->bss_priority = 0;
		priv->bss_role = MWIFIEX_BSS_ROLE_STA;

		break;
	case NL80211_IFTYPE_AP:
		if (adapter->curr_iface_comb.uap_intf ==
		    adapter->iface_limit.uap_intf) {
			mwifiex_dbg(adapter, ERROR,
				    "cannot create multiple AP ifaces\n");
			return ERR_PTR(-EINVAL);
		}

		priv = mwifiex_get_unused_priv_by_bss_type(
						adapter, MWIFIEX_BSS_TYPE_UAP);
		if (!priv) {
			mwifiex_dbg(adapter, ERROR,
				    "could not get free private struct\n");
			return ERR_PTR(-EFAULT);
		}

		priv->wdev.wiphy = wiphy;
		priv->wdev.iftype = NL80211_IFTYPE_AP;

		priv->bss_type = MWIFIEX_BSS_TYPE_UAP;
		priv->frame_type = MWIFIEX_DATA_FRAME_TYPE_ETH_II;
		priv->bss_priority = 0;
		priv->bss_role = MWIFIEX_BSS_ROLE_UAP;
		priv->bss_started = 0;
		priv->bss_mode = type;

		break;
	case NL80211_IFTYPE_P2P_CLIENT:
		if (adapter->curr_iface_comb.p2p_intf ==
		    adapter->iface_limit.p2p_intf) {
			mwifiex_dbg(adapter, ERROR,
				    "cannot create multiple P2P ifaces\n");
			return ERR_PTR(-EINVAL);
		}

		priv = mwifiex_get_unused_priv_by_bss_type(
						adapter, MWIFIEX_BSS_TYPE_P2P);
		if (!priv) {
			mwifiex_dbg(adapter, ERROR,
				    "could not get free private struct\n");
			return ERR_PTR(-EFAULT);
		}

		priv->wdev.wiphy = wiphy;
		/* At start-up, wpa_supplicant tries to change the interface
		 * to NL80211_IFTYPE_STATION if it is not managed mode.
		 */
		priv->wdev.iftype = NL80211_IFTYPE_P2P_CLIENT;
		priv->bss_mode = NL80211_IFTYPE_P2P_CLIENT;

		/* Setting bss_type to P2P tells firmware that this interface
		 * is receiving P2P peers found during find phase and doing
		 * action frame handshake.
		 */
		priv->bss_type = MWIFIEX_BSS_TYPE_P2P;

		priv->frame_type = MWIFIEX_DATA_FRAME_TYPE_ETH_II;
		priv->bss_priority = 0;
		priv->bss_role = MWIFIEX_BSS_ROLE_STA;
		priv->bss_started = 0;

		if (mwifiex_cfg80211_init_p2p_client(priv)) {
			memset(&priv->wdev, 0, sizeof(priv->wdev));
			priv->wdev.iftype = NL80211_IFTYPE_UNSPECIFIED;
			return ERR_PTR(-EFAULT);
		}

		break;
	default:
		mwifiex_dbg(adapter, ERROR, "type not supported\n");
		return ERR_PTR(-EINVAL);
	}

	dev = alloc_netdev_mqs(sizeof(struct mwifiex_private *), name,
			       name_assign_type, ether_setup,
			       IEEE80211_NUM_ACS, 1);
	if (!dev) {
		mwifiex_dbg(adapter, ERROR,
			    "no memory available for netdevice\n");
		ret = -ENOMEM;
		goto err_alloc_netdev;
	}

	mwifiex_init_priv_params(priv, dev);

	priv->netdev = dev;

	if (!adapter->mfg_mode) {
		mwifiex_set_mac_address(priv, dev, false, NULL);

		ret = mwifiex_send_cmd(priv, HostCmd_CMD_SET_BSS_MODE,
				       HostCmd_ACT_GEN_SET, 0, NULL, true);
		if (ret)
			goto err_set_bss_mode;

		ret = mwifiex_sta_init_cmd(priv, false, false);
		if (ret)
			goto err_sta_init;
	}

	mwifiex_setup_ht_caps(&wiphy->bands[NL80211_BAND_2GHZ]->ht_cap, priv);
	if (adapter->is_hw_11ac_capable)
		mwifiex_setup_vht_caps(
			&wiphy->bands[NL80211_BAND_2GHZ]->vht_cap, priv);

	if (adapter->config_bands & BAND_A)
		mwifiex_setup_ht_caps(
			&wiphy->bands[NL80211_BAND_5GHZ]->ht_cap, priv);

	if ((adapter->config_bands & BAND_A) && adapter->is_hw_11ac_capable)
		mwifiex_setup_vht_caps(
			&wiphy->bands[NL80211_BAND_5GHZ]->vht_cap, priv);

	dev_net_set(dev, wiphy_net(wiphy));
	dev->ieee80211_ptr = &priv->wdev;
	dev->ieee80211_ptr->iftype = priv->bss_mode;
	SET_NETDEV_DEV(dev, wiphy_dev(wiphy));

	dev->flags |= IFF_BROADCAST | IFF_MULTICAST;
	dev->watchdog_timeo = MWIFIEX_DEFAULT_WATCHDOG_TIMEOUT;
	dev->needed_headroom = MWIFIEX_MIN_DATA_HEADER_LEN;
	dev->ethtool_ops = &mwifiex_ethtool_ops;

	mdev_priv = netdev_priv(dev);
	*((unsigned long *) mdev_priv) = (unsigned long) priv;

	SET_NETDEV_DEV(dev, adapter->dev);

	priv->dfs_cac_workqueue = alloc_workqueue("MWIFIEX_DFS_CAC%s",
						  WQ_HIGHPRI |
						  WQ_MEM_RECLAIM |
						  WQ_UNBOUND, 1, name);
	if (!priv->dfs_cac_workqueue) {
		mwifiex_dbg(adapter, ERROR, "cannot alloc DFS CAC queue\n");
		ret = -ENOMEM;
		goto err_alloc_cac;
	}

	INIT_DELAYED_WORK(&priv->dfs_cac_work, mwifiex_dfs_cac_work_queue);

	priv->dfs_chan_sw_workqueue = alloc_workqueue("MWIFIEX_DFS_CHSW%s",
						      WQ_HIGHPRI | WQ_UNBOUND |
						      WQ_MEM_RECLAIM, 1, name);
	if (!priv->dfs_chan_sw_workqueue) {
		mwifiex_dbg(adapter, ERROR, "cannot alloc DFS channel sw queue\n");
		ret = -ENOMEM;
		goto err_alloc_chsw;
	}

	INIT_DELAYED_WORK(&priv->dfs_chan_sw_work,
			  mwifiex_dfs_chan_sw_work_queue);

	mutex_init(&priv->async_mutex);

	/* Register network device */
	if (cfg80211_register_netdevice(dev)) {
		mwifiex_dbg(adapter, ERROR, "cannot register network device\n");
		ret = -EFAULT;
		goto err_reg_netdev;
	}

	mwifiex_dbg(adapter, INFO,
		    "info: %s: Marvell 802.11 Adapter\n", dev->name);

#ifdef CONFIG_DEBUG_FS
	mwifiex_dev_debugfs_init(priv);
#endif

	update_vif_type_counter(adapter, type, +1);

	return &priv->wdev;

err_reg_netdev:
	destroy_workqueue(priv->dfs_chan_sw_workqueue);
	priv->dfs_chan_sw_workqueue = NULL;
err_alloc_chsw:
	destroy_workqueue(priv->dfs_cac_workqueue);
	priv->dfs_cac_workqueue = NULL;
err_alloc_cac:
	free_netdev(dev);
	priv->netdev = NULL;
err_sta_init:
err_set_bss_mode:
err_alloc_netdev:
	memset(&priv->wdev, 0, sizeof(priv->wdev));
	priv->wdev.iftype = NL80211_IFTYPE_UNSPECIFIED;
	priv->bss_mode = NL80211_IFTYPE_UNSPECIFIED;
	return ERR_PTR(ret);
}
EXPORT_SYMBOL_GPL(mwifiex_add_virtual_intf);

/*
 * del_virtual_intf: remove the virtual interface determined by dev
 */
int mwifiex_del_virtual_intf(struct wiphy *wiphy, struct wireless_dev *wdev)
{
	struct mwifiex_private *priv = mwifiex_netdev_get_priv(wdev->netdev);
	struct mwifiex_adapter *adapter = priv->adapter;
	struct sk_buff *skb, *tmp;

#ifdef CONFIG_DEBUG_FS
	mwifiex_dev_debugfs_remove(priv);
#endif

	if (priv->sched_scanning)
		priv->sched_scanning = false;

	mwifiex_stop_net_dev_queue(priv->netdev, adapter);

	skb_queue_walk_safe(&priv->bypass_txq, skb, tmp) {
		skb_unlink(skb, &priv->bypass_txq);
		mwifiex_write_data_complete(priv->adapter, skb, 0, -1);
	}

	if (netif_carrier_ok(priv->netdev))
		netif_carrier_off(priv->netdev);

	if (wdev->netdev->reg_state == NETREG_REGISTERED)
		cfg80211_unregister_netdevice(wdev->netdev);

	if (priv->dfs_cac_workqueue) {
		destroy_workqueue(priv->dfs_cac_workqueue);
		priv->dfs_cac_workqueue = NULL;
	}

	if (priv->dfs_chan_sw_workqueue) {
		destroy_workqueue(priv->dfs_chan_sw_workqueue);
		priv->dfs_chan_sw_workqueue = NULL;
	}
	/* Clear the priv in adapter */
	priv->netdev = NULL;

	update_vif_type_counter(adapter, priv->bss_mode, -1);

	priv->bss_mode = NL80211_IFTYPE_UNSPECIFIED;

	if (GET_BSS_ROLE(priv) == MWIFIEX_BSS_ROLE_STA ||
	    GET_BSS_ROLE(priv) == MWIFIEX_BSS_ROLE_UAP)
		kfree(priv->hist_data);

	return 0;
}
EXPORT_SYMBOL_GPL(mwifiex_del_virtual_intf);

static bool
mwifiex_is_pattern_supported(struct cfg80211_pkt_pattern *pat, s8 *byte_seq,
			     u8 max_byte_seq)
{
	int j, k, valid_byte_cnt = 0;
	bool dont_care_byte = false;

	for (j = 0; j < DIV_ROUND_UP(pat->pattern_len, 8); j++) {
		for (k = 0; k < 8; k++) {
			if (pat->mask[j] & 1 << k) {
				memcpy(byte_seq + valid_byte_cnt,
				       &pat->pattern[j * 8 + k], 1);
				valid_byte_cnt++;
				if (dont_care_byte)
					return false;
			} else {
				if (valid_byte_cnt)
					dont_care_byte = true;
			}

			/* wildcard bytes record as the offset
			 * before the valid byte
			 */
			if (!valid_byte_cnt && !dont_care_byte)
				pat->pkt_offset++;

			if (valid_byte_cnt > max_byte_seq)
				return false;
		}
	}

	byte_seq[max_byte_seq] = valid_byte_cnt;

	return true;
}

#ifdef CONFIG_PM
static void mwifiex_set_auto_arp_mef_entry(struct mwifiex_private *priv,
					   struct mwifiex_mef_entry *mef_entry)
{
	int i, filt_num = 0, num_ipv4 = 0;
	struct in_device *in_dev;
	struct in_ifaddr *ifa;
	__be32 ips[MWIFIEX_MAX_SUPPORTED_IPADDR];
	struct mwifiex_adapter *adapter = priv->adapter;

	mef_entry->mode = MEF_MODE_HOST_SLEEP;
	mef_entry->action = MEF_ACTION_AUTO_ARP;

	/* Enable ARP offload feature */
	memset(ips, 0, sizeof(ips));
	for (i = 0; i < MWIFIEX_MAX_BSS_NUM; i++) {
		if (adapter->priv[i]->netdev) {
			in_dev = __in_dev_get_rtnl(adapter->priv[i]->netdev);
			if (!in_dev)
				continue;
			ifa = rtnl_dereference(in_dev->ifa_list);
			if (!ifa || !ifa->ifa_local)
				continue;
			ips[i] = ifa->ifa_local;
			num_ipv4++;
		}
	}

	for (i = 0; i < num_ipv4; i++) {
		if (!ips[i])
			continue;
		mef_entry->filter[filt_num].repeat = 1;
		memcpy(mef_entry->filter[filt_num].byte_seq,
		       (u8 *)&ips[i], sizeof(ips[i]));
		mef_entry->filter[filt_num].
			byte_seq[MWIFIEX_MEF_MAX_BYTESEQ] =
			sizeof(ips[i]);
		mef_entry->filter[filt_num].offset = 46;
		mef_entry->filter[filt_num].filt_type = TYPE_EQ;
		if (filt_num) {
			mef_entry->filter[filt_num].filt_action =
				TYPE_OR;
		}
		filt_num++;
	}

	mef_entry->filter[filt_num].repeat = 1;
	mef_entry->filter[filt_num].byte_seq[0] = 0x08;
	mef_entry->filter[filt_num].byte_seq[1] = 0x06;
	mef_entry->filter[filt_num].byte_seq[MWIFIEX_MEF_MAX_BYTESEQ] = 2;
	mef_entry->filter[filt_num].offset = 20;
	mef_entry->filter[filt_num].filt_type = TYPE_EQ;
	mef_entry->filter[filt_num].filt_action = TYPE_AND;
}

static int mwifiex_set_wowlan_mef_entry(struct mwifiex_private *priv,
					struct mwifiex_ds_mef_cfg *mef_cfg,
					struct mwifiex_mef_entry *mef_entry,
					struct cfg80211_wowlan *wowlan)
{
	int i, filt_num = 0, ret = 0;
	bool first_pat = true;
	u8 byte_seq[MWIFIEX_MEF_MAX_BYTESEQ + 1];
	static const u8 ipv4_mc_mac[] = {0x33, 0x33};
	static const u8 ipv6_mc_mac[] = {0x01, 0x00, 0x5e};

	mef_entry->mode = MEF_MODE_HOST_SLEEP;
	mef_entry->action = MEF_ACTION_ALLOW_AND_WAKEUP_HOST;

	for (i = 0; i < wowlan->n_patterns; i++) {
		memset(byte_seq, 0, sizeof(byte_seq));
		if (!mwifiex_is_pattern_supported(&wowlan->patterns[i],
					byte_seq,
					MWIFIEX_MEF_MAX_BYTESEQ)) {
			mwifiex_dbg(priv->adapter, ERROR,
				    "Pattern not supported\n");
			return -EOPNOTSUPP;
		}

		if (!wowlan->patterns[i].pkt_offset) {
			if (!(byte_seq[0] & 0x01) &&
			    (byte_seq[MWIFIEX_MEF_MAX_BYTESEQ] == 1)) {
				mef_cfg->criteria |= MWIFIEX_CRITERIA_UNICAST;
				continue;
			} else if (is_broadcast_ether_addr(byte_seq)) {
				mef_cfg->criteria |= MWIFIEX_CRITERIA_BROADCAST;
				continue;
			} else if ((!memcmp(byte_seq, ipv4_mc_mac, 2) &&
				    (byte_seq[MWIFIEX_MEF_MAX_BYTESEQ] == 2)) ||
				   (!memcmp(byte_seq, ipv6_mc_mac, 3) &&
				    (byte_seq[MWIFIEX_MEF_MAX_BYTESEQ] == 3))) {
				mef_cfg->criteria |= MWIFIEX_CRITERIA_MULTICAST;
				continue;
			}
		}
		mef_entry->filter[filt_num].repeat = 1;
		mef_entry->filter[filt_num].offset =
			wowlan->patterns[i].pkt_offset;
		memcpy(mef_entry->filter[filt_num].byte_seq, byte_seq,
				sizeof(byte_seq));
		mef_entry->filter[filt_num].filt_type = TYPE_EQ;

		if (first_pat) {
			first_pat = false;
			mwifiex_dbg(priv->adapter, INFO, "Wake on patterns\n");
		} else {
			mef_entry->filter[filt_num].filt_action = TYPE_AND;
		}

		filt_num++;
	}

	if (wowlan->magic_pkt) {
		mef_cfg->criteria |= MWIFIEX_CRITERIA_UNICAST;
		mef_entry->filter[filt_num].repeat = 16;
		memcpy(mef_entry->filter[filt_num].byte_seq, priv->curr_addr,
				ETH_ALEN);
		mef_entry->filter[filt_num].byte_seq[MWIFIEX_MEF_MAX_BYTESEQ] =
			ETH_ALEN;
		mef_entry->filter[filt_num].offset = 28;
		mef_entry->filter[filt_num].filt_type = TYPE_EQ;
		if (filt_num)
			mef_entry->filter[filt_num].filt_action = TYPE_OR;

		filt_num++;
		mef_entry->filter[filt_num].repeat = 16;
		memcpy(mef_entry->filter[filt_num].byte_seq, priv->curr_addr,
				ETH_ALEN);
		mef_entry->filter[filt_num].byte_seq[MWIFIEX_MEF_MAX_BYTESEQ] =
			ETH_ALEN;
		mef_entry->filter[filt_num].offset = 56;
		mef_entry->filter[filt_num].filt_type = TYPE_EQ;
		mef_entry->filter[filt_num].filt_action = TYPE_OR;
		mwifiex_dbg(priv->adapter, INFO, "Wake on magic packet\n");
	}
	return ret;
}

static int mwifiex_set_mef_filter(struct mwifiex_private *priv,
				  struct cfg80211_wowlan *wowlan)
{
	int ret = 0, num_entries = 1;
	struct mwifiex_ds_mef_cfg mef_cfg;
	struct mwifiex_mef_entry *mef_entry;

	if (wowlan->n_patterns || wowlan->magic_pkt)
		num_entries++;

	mef_entry = kcalloc(num_entries, sizeof(*mef_entry), GFP_KERNEL);
	if (!mef_entry)
		return -ENOMEM;

	memset(&mef_cfg, 0, sizeof(mef_cfg));
	mef_cfg.criteria |= MWIFIEX_CRITERIA_BROADCAST |
		MWIFIEX_CRITERIA_UNICAST;
	mef_cfg.num_entries = num_entries;
	mef_cfg.mef_entry = mef_entry;

	mwifiex_set_auto_arp_mef_entry(priv, &mef_entry[0]);

	if (wowlan->n_patterns || wowlan->magic_pkt) {
		ret = mwifiex_set_wowlan_mef_entry(priv, &mef_cfg,
						   &mef_entry[1], wowlan);
		if (ret)
			goto err;
	}

	if (!mef_cfg.criteria)
		mef_cfg.criteria = MWIFIEX_CRITERIA_BROADCAST |
			MWIFIEX_CRITERIA_UNICAST |
			MWIFIEX_CRITERIA_MULTICAST;

	ret = mwifiex_send_cmd(priv, HostCmd_CMD_MEF_CFG,
			HostCmd_ACT_GEN_SET, 0,
			&mef_cfg, true);

err:
	kfree(mef_entry);
	return ret;
}

static int mwifiex_cfg80211_suspend(struct wiphy *wiphy,
				    struct cfg80211_wowlan *wowlan)
{
	struct mwifiex_adapter *adapter = mwifiex_cfg80211_get_adapter(wiphy);
	struct mwifiex_ds_hs_cfg hs_cfg;
	int i, ret = 0, retry_num = 10;
	struct mwifiex_private *priv;
	struct mwifiex_private *sta_priv =
			mwifiex_get_priv(adapter, MWIFIEX_BSS_ROLE_STA);

	sta_priv->scan_aborting = true;
	for (i = 0; i < adapter->priv_num; i++) {
		priv = adapter->priv[i];
		mwifiex_abort_cac(priv);
	}

	mwifiex_cancel_all_pending_cmd(adapter);

	for (i = 0; i < adapter->priv_num; i++) {
		priv = adapter->priv[i];
		if (priv && priv->netdev)
			netif_device_detach(priv->netdev);
	}

	for (i = 0; i < retry_num; i++) {
		if (!mwifiex_wmm_lists_empty(adapter) ||
		    !mwifiex_bypass_txlist_empty(adapter) ||
		    !skb_queue_empty(&adapter->tx_data_q))
			usleep_range(10000, 15000);
		else
			break;
	}

	if (!wowlan) {
		mwifiex_dbg(adapter, INFO,
			    "None of the WOWLAN triggers enabled\n");
		ret = 0;
		goto done;
	}

	if (!sta_priv->media_connected && !wowlan->nd_config) {
		mwifiex_dbg(adapter, ERROR,
			    "Can not configure WOWLAN in disconnected state\n");
		ret = 0;
		goto done;
	}

	ret = mwifiex_set_mef_filter(sta_priv, wowlan);
	if (ret) {
		mwifiex_dbg(adapter, ERROR, "Failed to set MEF filter\n");
		goto done;
	}

	memset(&hs_cfg, 0, sizeof(hs_cfg));
	hs_cfg.conditions = le32_to_cpu(adapter->hs_cfg.conditions);

	if (wowlan->nd_config) {
		mwifiex_dbg(adapter, INFO, "Wake on net detect\n");
		hs_cfg.conditions |= HS_CFG_COND_MAC_EVENT;
		mwifiex_cfg80211_sched_scan_start(wiphy, sta_priv->netdev,
						  wowlan->nd_config);
	}

	if (wowlan->disconnect) {
		hs_cfg.conditions |= HS_CFG_COND_MAC_EVENT;
		mwifiex_dbg(sta_priv->adapter, INFO, "Wake on device disconnect\n");
	}

	hs_cfg.is_invoke_hostcmd = false;
	hs_cfg.gpio = adapter->hs_cfg.gpio;
	hs_cfg.gap = adapter->hs_cfg.gap;
	ret = mwifiex_set_hs_params(sta_priv, HostCmd_ACT_GEN_SET,
				    MWIFIEX_SYNC_CMD, &hs_cfg);
	if (ret)
		mwifiex_dbg(adapter, ERROR, "Failed to set HS params\n");

done:
	sta_priv->scan_aborting = false;
	return ret;
}

static int mwifiex_cfg80211_resume(struct wiphy *wiphy)
{
	struct mwifiex_adapter *adapter = mwifiex_cfg80211_get_adapter(wiphy);
	struct mwifiex_private *priv;
	struct mwifiex_ds_wakeup_reason wakeup_reason;
	struct cfg80211_wowlan_wakeup wakeup_report;
	int i;
	bool report_wakeup_reason = true;

	for (i = 0; i < adapter->priv_num; i++) {
		priv = adapter->priv[i];
		if (priv && priv->netdev)
			netif_device_attach(priv->netdev);
	}

	if (!wiphy->wowlan_config)
		goto done;

	priv = mwifiex_get_priv(adapter, MWIFIEX_BSS_ROLE_STA);
	mwifiex_get_wakeup_reason(priv, HostCmd_ACT_GEN_GET, MWIFIEX_SYNC_CMD,
				  &wakeup_reason);
	memset(&wakeup_report, 0, sizeof(struct cfg80211_wowlan_wakeup));

	wakeup_report.pattern_idx = -1;

	switch (wakeup_reason.hs_wakeup_reason) {
	case NO_HSWAKEUP_REASON:
		break;
	case BCAST_DATA_MATCHED:
		break;
	case MCAST_DATA_MATCHED:
		break;
	case UCAST_DATA_MATCHED:
		break;
	case MASKTABLE_EVENT_MATCHED:
		break;
	case NON_MASKABLE_EVENT_MATCHED:
		if (wiphy->wowlan_config->disconnect)
			wakeup_report.disconnect = true;
		if (wiphy->wowlan_config->nd_config)
			wakeup_report.net_detect = adapter->nd_info;
		break;
	case NON_MASKABLE_CONDITION_MATCHED:
		break;
	case MAGIC_PATTERN_MATCHED:
		if (wiphy->wowlan_config->magic_pkt)
			wakeup_report.magic_pkt = true;
		if (wiphy->wowlan_config->n_patterns)
			wakeup_report.pattern_idx = 1;
		break;
	case GTK_REKEY_FAILURE:
		if (wiphy->wowlan_config->gtk_rekey_failure)
			wakeup_report.gtk_rekey_failure = true;
		break;
	default:
		report_wakeup_reason = false;
		break;
	}

	if (report_wakeup_reason)
		cfg80211_report_wowlan_wakeup(&priv->wdev, &wakeup_report,
					      GFP_KERNEL);

done:
	if (adapter->nd_info) {
		for (i = 0 ; i < adapter->nd_info->n_matches ; i++)
			kfree(adapter->nd_info->matches[i]);
		kfree(adapter->nd_info);
		adapter->nd_info = NULL;
	}

	return 0;
}

static void mwifiex_cfg80211_set_wakeup(struct wiphy *wiphy,
				       bool enabled)
{
	struct mwifiex_adapter *adapter = mwifiex_cfg80211_get_adapter(wiphy);

	device_set_wakeup_enable(adapter->dev, enabled);
}

static int mwifiex_set_rekey_data(struct wiphy *wiphy, struct net_device *dev,
				  struct cfg80211_gtk_rekey_data *data)
{
	struct mwifiex_private *priv = mwifiex_netdev_get_priv(dev);

	if (!ISSUPP_FIRMWARE_SUPPLICANT(priv->adapter->fw_cap_info))
		return -EOPNOTSUPP;

	return mwifiex_send_cmd(priv, HostCmd_CMD_GTK_REKEY_OFFLOAD_CFG,
				HostCmd_ACT_GEN_SET, 0, data, true);
}

#endif

static int mwifiex_get_coalesce_pkt_type(u8 *byte_seq)
{
	static const u8 ipv4_mc_mac[] = {0x33, 0x33};
	static const u8 ipv6_mc_mac[] = {0x01, 0x00, 0x5e};
	static const u8 bc_mac[] = {0xff, 0xff, 0xff, 0xff};

	if ((byte_seq[0] & 0x01) &&
	    (byte_seq[MWIFIEX_COALESCE_MAX_BYTESEQ] == 1))
		return PACKET_TYPE_UNICAST;
	else if (!memcmp(byte_seq, bc_mac, 4))
		return PACKET_TYPE_BROADCAST;
	else if ((!memcmp(byte_seq, ipv4_mc_mac, 2) &&
		  byte_seq[MWIFIEX_COALESCE_MAX_BYTESEQ] == 2) ||
		 (!memcmp(byte_seq, ipv6_mc_mac, 3) &&
		  byte_seq[MWIFIEX_COALESCE_MAX_BYTESEQ] == 3))
		return PACKET_TYPE_MULTICAST;

	return 0;
}

static int
mwifiex_fill_coalesce_rule_info(struct mwifiex_private *priv,
				struct cfg80211_coalesce_rules *crule,
				struct mwifiex_coalesce_rule *mrule)
{
	u8 byte_seq[MWIFIEX_COALESCE_MAX_BYTESEQ + 1];
	struct filt_field_param *param;
	int i;

	mrule->max_coalescing_delay = crule->delay;

	param = mrule->params;

	for (i = 0; i < crule->n_patterns; i++) {
		memset(byte_seq, 0, sizeof(byte_seq));
		if (!mwifiex_is_pattern_supported(&crule->patterns[i],
						  byte_seq,
						MWIFIEX_COALESCE_MAX_BYTESEQ)) {
			mwifiex_dbg(priv->adapter, ERROR,
				    "Pattern not supported\n");
			return -EOPNOTSUPP;
		}

		if (!crule->patterns[i].pkt_offset) {
			u8 pkt_type;

			pkt_type = mwifiex_get_coalesce_pkt_type(byte_seq);
			if (pkt_type && mrule->pkt_type) {
				mwifiex_dbg(priv->adapter, ERROR,
					    "Multiple packet types not allowed\n");
				return -EOPNOTSUPP;
			} else if (pkt_type) {
				mrule->pkt_type = pkt_type;
				continue;
			}
		}

		if (crule->condition == NL80211_COALESCE_CONDITION_MATCH)
			param->operation = RECV_FILTER_MATCH_TYPE_EQ;
		else
			param->operation = RECV_FILTER_MATCH_TYPE_NE;

		param->operand_len = byte_seq[MWIFIEX_COALESCE_MAX_BYTESEQ];
		memcpy(param->operand_byte_stream, byte_seq,
		       param->operand_len);
		param->offset = crule->patterns[i].pkt_offset;
		param++;

		mrule->num_of_fields++;
	}

	if (!mrule->pkt_type) {
		mwifiex_dbg(priv->adapter, ERROR,
			    "Packet type can not be determined\n");
		return -EOPNOTSUPP;
	}

	return 0;
}

static int mwifiex_cfg80211_set_coalesce(struct wiphy *wiphy,
					 struct cfg80211_coalesce *coalesce)
{
	struct mwifiex_adapter *adapter = mwifiex_cfg80211_get_adapter(wiphy);
	int i, ret;
	struct mwifiex_ds_coalesce_cfg coalesce_cfg;
	struct mwifiex_private *priv =
			mwifiex_get_priv(adapter, MWIFIEX_BSS_ROLE_STA);

	memset(&coalesce_cfg, 0, sizeof(coalesce_cfg));
	if (!coalesce) {
		mwifiex_dbg(adapter, WARN,
			    "Disable coalesce and reset all previous rules\n");
		return mwifiex_send_cmd(priv, HostCmd_CMD_COALESCE_CFG,
					HostCmd_ACT_GEN_SET, 0,
					&coalesce_cfg, true);
	}

	coalesce_cfg.num_of_rules = coalesce->n_rules;
	for (i = 0; i < coalesce->n_rules; i++) {
		ret = mwifiex_fill_coalesce_rule_info(priv, &coalesce->rules[i],
						      &coalesce_cfg.rule[i]);
		if (ret) {
			mwifiex_dbg(adapter, ERROR,
				    "Recheck the patterns provided for rule %d\n",
				i + 1);
			return ret;
		}
	}

	return mwifiex_send_cmd(priv, HostCmd_CMD_COALESCE_CFG,
				HostCmd_ACT_GEN_SET, 0, &coalesce_cfg, true);
}

/* cfg80211 ops handler for tdls_mgmt.
 * Function prepares TDLS action frame packets and forwards them to FW
 */
static int
mwifiex_cfg80211_tdls_mgmt(struct wiphy *wiphy, struct net_device *dev,
			   const u8 *peer, u8 action_code, u8 dialog_token,
			   u16 status_code, u32 peer_capability,
			   bool initiator, const u8 *extra_ies,
			   size_t extra_ies_len)
{
	struct mwifiex_private *priv = mwifiex_netdev_get_priv(dev);
	int ret;

	if (!(wiphy->flags & WIPHY_FLAG_SUPPORTS_TDLS))
		return -EOPNOTSUPP;

	/* make sure we are in station mode and connected */
	if (!(priv->bss_type == MWIFIEX_BSS_TYPE_STA && priv->media_connected))
		return -EOPNOTSUPP;

	switch (action_code) {
	case WLAN_TDLS_SETUP_REQUEST:
		mwifiex_dbg(priv->adapter, MSG,
			    "Send TDLS Setup Request to %pM status_code=%d\n",
			    peer, status_code);
		mwifiex_add_auto_tdls_peer(priv, peer);
		ret = mwifiex_send_tdls_data_frame(priv, peer, action_code,
						   dialog_token, status_code,
						   extra_ies, extra_ies_len);
		break;
	case WLAN_TDLS_SETUP_RESPONSE:
		mwifiex_add_auto_tdls_peer(priv, peer);
		mwifiex_dbg(priv->adapter, MSG,
			    "Send TDLS Setup Response to %pM status_code=%d\n",
			    peer, status_code);
		ret = mwifiex_send_tdls_data_frame(priv, peer, action_code,
						   dialog_token, status_code,
						   extra_ies, extra_ies_len);
		break;
	case WLAN_TDLS_SETUP_CONFIRM:
		mwifiex_dbg(priv->adapter, MSG,
			    "Send TDLS Confirm to %pM status_code=%d\n", peer,
			    status_code);
		ret = mwifiex_send_tdls_data_frame(priv, peer, action_code,
						   dialog_token, status_code,
						   extra_ies, extra_ies_len);
		break;
	case WLAN_TDLS_TEARDOWN:
		mwifiex_dbg(priv->adapter, MSG,
			    "Send TDLS Tear down to %pM\n", peer);
		ret = mwifiex_send_tdls_data_frame(priv, peer, action_code,
						   dialog_token, status_code,
						   extra_ies, extra_ies_len);
		break;
	case WLAN_TDLS_DISCOVERY_REQUEST:
		mwifiex_dbg(priv->adapter, MSG,
			    "Send TDLS Discovery Request to %pM\n", peer);
		ret = mwifiex_send_tdls_data_frame(priv, peer, action_code,
						   dialog_token, status_code,
						   extra_ies, extra_ies_len);
		break;
	case WLAN_PUB_ACTION_TDLS_DISCOVER_RES:
		mwifiex_dbg(priv->adapter, MSG,
			    "Send TDLS Discovery Response to %pM\n", peer);
		ret = mwifiex_send_tdls_action_frame(priv, peer, action_code,
						   dialog_token, status_code,
						   extra_ies, extra_ies_len);
		break;
	default:
		mwifiex_dbg(priv->adapter, ERROR,
			    "Unknown TDLS mgmt/action frame %pM\n", peer);
		ret = -EINVAL;
		break;
	}

	return ret;
}

static int
mwifiex_cfg80211_tdls_oper(struct wiphy *wiphy, struct net_device *dev,
			   const u8 *peer, enum nl80211_tdls_operation action)
{
	struct mwifiex_private *priv = mwifiex_netdev_get_priv(dev);

	if (!(wiphy->flags & WIPHY_FLAG_SUPPORTS_TDLS) ||
	    !(wiphy->flags & WIPHY_FLAG_TDLS_EXTERNAL_SETUP))
		return -EOPNOTSUPP;

	/* make sure we are in station mode and connected */
	if (!(priv->bss_type == MWIFIEX_BSS_TYPE_STA && priv->media_connected))
		return -EOPNOTSUPP;

	mwifiex_dbg(priv->adapter, MSG,
		    "TDLS peer=%pM, oper=%d\n", peer, action);

	switch (action) {
	case NL80211_TDLS_ENABLE_LINK:
		action = MWIFIEX_TDLS_ENABLE_LINK;
		break;
	case NL80211_TDLS_DISABLE_LINK:
		action = MWIFIEX_TDLS_DISABLE_LINK;
		break;
	case NL80211_TDLS_TEARDOWN:
		/* shouldn't happen!*/
		mwifiex_dbg(priv->adapter, ERROR,
			    "tdls_oper: teardown from driver not supported\n");
		return -EINVAL;
	case NL80211_TDLS_SETUP:
		/* shouldn't happen!*/
		mwifiex_dbg(priv->adapter, ERROR,
			    "tdls_oper: setup from driver not supported\n");
		return -EINVAL;
	case NL80211_TDLS_DISCOVERY_REQ:
		/* shouldn't happen!*/
		mwifiex_dbg(priv->adapter, ERROR,
			    "tdls_oper: discovery from driver not supported\n");
		return -EINVAL;
	default:
		mwifiex_dbg(priv->adapter, ERROR,
			    "tdls_oper: operation not supported\n");
		return -EOPNOTSUPP;
	}

	return mwifiex_tdls_oper(priv, peer, action);
}

static int
mwifiex_cfg80211_tdls_chan_switch(struct wiphy *wiphy, struct net_device *dev,
				  const u8 *addr, u8 oper_class,
				  struct cfg80211_chan_def *chandef)
{
	struct mwifiex_sta_node *sta_ptr;
	u16 chan;
	u8 second_chan_offset, band;
	struct mwifiex_private *priv = mwifiex_netdev_get_priv(dev);

	spin_lock_bh(&priv->sta_list_spinlock);
	sta_ptr = mwifiex_get_sta_entry(priv, addr);
	if (!sta_ptr) {
		spin_unlock_bh(&priv->sta_list_spinlock);
		wiphy_err(wiphy, "%s: Invalid TDLS peer %pM\n",
			  __func__, addr);
		return -ENOENT;
	}

	if (!(sta_ptr->tdls_cap.extcap.ext_capab[3] &
	      WLAN_EXT_CAPA4_TDLS_CHAN_SWITCH)) {
		spin_unlock_bh(&priv->sta_list_spinlock);
		wiphy_err(wiphy, "%pM do not support tdls cs\n", addr);
		return -ENOENT;
	}

	if (sta_ptr->tdls_status == TDLS_CHAN_SWITCHING ||
	    sta_ptr->tdls_status == TDLS_IN_OFF_CHAN) {
		spin_unlock_bh(&priv->sta_list_spinlock);
		wiphy_err(wiphy, "channel switch is running, abort request\n");
		return -EALREADY;
	}
	spin_unlock_bh(&priv->sta_list_spinlock);

	chan = chandef->chan->hw_value;
	second_chan_offset = mwifiex_get_sec_chan_offset(chan);
	band = chandef->chan->band;
	mwifiex_start_tdls_cs(priv, addr, chan, second_chan_offset, band);

	return 0;
}

static void
mwifiex_cfg80211_tdls_cancel_chan_switch(struct wiphy *wiphy,
					 struct net_device *dev,
					 const u8 *addr)
{
	struct mwifiex_sta_node *sta_ptr;
	struct mwifiex_private *priv = mwifiex_netdev_get_priv(dev);

	spin_lock_bh(&priv->sta_list_spinlock);
	sta_ptr = mwifiex_get_sta_entry(priv, addr);
	if (!sta_ptr) {
		spin_unlock_bh(&priv->sta_list_spinlock);
		wiphy_err(wiphy, "%s: Invalid TDLS peer %pM\n",
			  __func__, addr);
	} else if (!(sta_ptr->tdls_status == TDLS_CHAN_SWITCHING ||
		     sta_ptr->tdls_status == TDLS_IN_BASE_CHAN ||
		     sta_ptr->tdls_status == TDLS_IN_OFF_CHAN)) {
		spin_unlock_bh(&priv->sta_list_spinlock);
		wiphy_err(wiphy, "tdls chan switch not initialize by %pM\n",
			  addr);
	} else {
		spin_unlock_bh(&priv->sta_list_spinlock);
		mwifiex_stop_tdls_cs(priv, addr);
	}
}

static int
mwifiex_cfg80211_add_station(struct wiphy *wiphy, struct net_device *dev,
			     const u8 *mac, struct station_parameters *params)
{
	struct mwifiex_private *priv = mwifiex_netdev_get_priv(dev);

	if (!(params->sta_flags_set & BIT(NL80211_STA_FLAG_TDLS_PEER)))
		return -EOPNOTSUPP;

	/* make sure we are in station mode and connected */
	if ((priv->bss_type != MWIFIEX_BSS_TYPE_STA) || !priv->media_connected)
		return -EOPNOTSUPP;

	return mwifiex_tdls_oper(priv, mac, MWIFIEX_TDLS_CREATE_LINK);
}

static int
mwifiex_cfg80211_channel_switch(struct wiphy *wiphy, struct net_device *dev,
				struct cfg80211_csa_settings *params)
{
	struct ieee_types_header *chsw_ie;
	struct ieee80211_channel_sw_ie *channel_sw;
	int chsw_msec;
	struct mwifiex_private *priv = mwifiex_netdev_get_priv(dev);

	if (priv->adapter->scan_processing) {
		mwifiex_dbg(priv->adapter, ERROR,
			    "radar detection: scan in process...\n");
		return -EBUSY;
	}

	if (priv->wdev.cac_started)
		return -EBUSY;

	if (cfg80211_chandef_identical(&params->chandef,
				       &priv->dfs_chandef))
		return -EINVAL;

	chsw_ie = (void *)cfg80211_find_ie(WLAN_EID_CHANNEL_SWITCH,
					   params->beacon_csa.tail,
					   params->beacon_csa.tail_len);
	if (!chsw_ie) {
		mwifiex_dbg(priv->adapter, ERROR,
			    "Could not parse channel switch announcement IE\n");
		return -EINVAL;
	}

	channel_sw = (void *)(chsw_ie + 1);
	if (channel_sw->mode) {
		if (netif_carrier_ok(priv->netdev))
			netif_carrier_off(priv->netdev);
		mwifiex_stop_net_dev_queue(priv->netdev, priv->adapter);
	}

	if (mwifiex_del_mgmt_ies(priv))
		mwifiex_dbg(priv->adapter, ERROR,
			    "Failed to delete mgmt IEs!\n");

	if (mwifiex_set_mgmt_ies(priv, &params->beacon_csa)) {
		mwifiex_dbg(priv->adapter, ERROR,
			    "%s: setting mgmt ies failed\n", __func__);
		return -EFAULT;
	}

	memcpy(&priv->dfs_chandef, &params->chandef, sizeof(priv->dfs_chandef));
	memcpy(&priv->beacon_after, &params->beacon_after,
	       sizeof(priv->beacon_after));

	chsw_msec = max(channel_sw->count * priv->bss_cfg.beacon_period, 100);
	queue_delayed_work(priv->dfs_chan_sw_workqueue, &priv->dfs_chan_sw_work,
			   msecs_to_jiffies(chsw_msec));
	return 0;
}

static int mwifiex_cfg80211_get_channel(struct wiphy *wiphy,
					struct wireless_dev *wdev,
					unsigned int link_id,
					struct cfg80211_chan_def *chandef)
{
	struct mwifiex_private *priv = mwifiex_netdev_get_priv(wdev->netdev);
	struct mwifiex_bssdescriptor *curr_bss;
	struct ieee80211_channel *chan;
	enum nl80211_channel_type chan_type;
	enum nl80211_band band;
	int freq;
	int ret = -ENODATA;

	if (GET_BSS_ROLE(priv) == MWIFIEX_BSS_ROLE_UAP &&
	    cfg80211_chandef_valid(&priv->bss_chandef)) {
		*chandef = priv->bss_chandef;
		ret = 0;
	} else if (priv->media_connected) {
		curr_bss = &priv->curr_bss_params.bss_descriptor;
		band = mwifiex_band_to_radio_type(priv->curr_bss_params.band);
		freq = ieee80211_channel_to_frequency(curr_bss->channel, band);
		chan = ieee80211_get_channel(wiphy, freq);

		if (priv->ht_param_present) {
			chan_type = mwifiex_get_chan_type(priv);
			cfg80211_chandef_create(chandef, chan, chan_type);
		} else {
			cfg80211_chandef_create(chandef, chan,
						NL80211_CHAN_NO_HT);
		}
		ret = 0;
	}

	return ret;
}

#ifdef CONFIG_NL80211_TESTMODE

enum mwifiex_tm_attr {
	__MWIFIEX_TM_ATTR_INVALID	= 0,
	MWIFIEX_TM_ATTR_CMD		= 1,
	MWIFIEX_TM_ATTR_DATA		= 2,

	/* keep last */
	__MWIFIEX_TM_ATTR_AFTER_LAST,
	MWIFIEX_TM_ATTR_MAX		= __MWIFIEX_TM_ATTR_AFTER_LAST - 1,
};

static const struct nla_policy mwifiex_tm_policy[MWIFIEX_TM_ATTR_MAX + 1] = {
	[MWIFIEX_TM_ATTR_CMD]		= { .type = NLA_U32 },
	[MWIFIEX_TM_ATTR_DATA]		= { .type = NLA_BINARY,
					    .len = MWIFIEX_SIZE_OF_CMD_BUFFER },
};

enum mwifiex_tm_command {
	MWIFIEX_TM_CMD_HOSTCMD	= 0,
};

static int mwifiex_tm_cmd(struct wiphy *wiphy, struct wireless_dev *wdev,
			  void *data, int len)
{
	struct mwifiex_private *priv = mwifiex_netdev_get_priv(wdev->netdev);
	struct mwifiex_ds_misc_cmd *hostcmd;
	struct nlattr *tb[MWIFIEX_TM_ATTR_MAX + 1];
	struct sk_buff *skb;
	int err;

	if (!priv)
		return -EINVAL;

	err = nla_parse_deprecated(tb, MWIFIEX_TM_ATTR_MAX, data, len,
				   mwifiex_tm_policy, NULL);
	if (err)
		return err;

	if (!tb[MWIFIEX_TM_ATTR_CMD])
		return -EINVAL;

	switch (nla_get_u32(tb[MWIFIEX_TM_ATTR_CMD])) {
	case MWIFIEX_TM_CMD_HOSTCMD:
		if (!tb[MWIFIEX_TM_ATTR_DATA])
			return -EINVAL;

		hostcmd = kzalloc(sizeof(*hostcmd), GFP_KERNEL);
		if (!hostcmd)
			return -ENOMEM;

		hostcmd->len = nla_len(tb[MWIFIEX_TM_ATTR_DATA]);
		memcpy(hostcmd->cmd, nla_data(tb[MWIFIEX_TM_ATTR_DATA]),
		       hostcmd->len);

		if (mwifiex_send_cmd(priv, 0, 0, 0, hostcmd, true)) {
			dev_err(priv->adapter->dev, "Failed to process hostcmd\n");
			kfree(hostcmd);
			return -EFAULT;
		}

		/* process hostcmd response*/
		skb = cfg80211_testmode_alloc_reply_skb(wiphy, hostcmd->len);
		if (!skb) {
			kfree(hostcmd);
			return -ENOMEM;
		}
		err = nla_put(skb, MWIFIEX_TM_ATTR_DATA,
			      hostcmd->len, hostcmd->cmd);
		if (err) {
			kfree(hostcmd);
			kfree_skb(skb);
			return -EMSGSIZE;
		}

		err = cfg80211_testmode_reply(skb);
		kfree(hostcmd);
		return err;
	default:
		return -EOPNOTSUPP;
	}
}
#endif

static int
mwifiex_cfg80211_start_radar_detection(struct wiphy *wiphy,
				       struct net_device *dev,
				       struct cfg80211_chan_def *chandef,
				       u32 cac_time_ms)
{
	struct mwifiex_private *priv = mwifiex_netdev_get_priv(dev);
	struct mwifiex_radar_params radar_params;

	if (priv->adapter->scan_processing) {
		mwifiex_dbg(priv->adapter, ERROR,
			    "radar detection: scan already in process...\n");
		return -EBUSY;
	}

	if (!mwifiex_is_11h_active(priv)) {
		mwifiex_dbg(priv->adapter, INFO,
			    "Enable 11h extensions in FW\n");
		if (mwifiex_11h_activate(priv, true)) {
			mwifiex_dbg(priv->adapter, ERROR,
				    "Failed to activate 11h extensions!!");
			return -1;
		}
		priv->state_11h.is_11h_active = true;
	}

	memset(&radar_params, 0, sizeof(struct mwifiex_radar_params));
	radar_params.chandef = chandef;
	radar_params.cac_time_ms = cac_time_ms;

	memcpy(&priv->dfs_chandef, chandef, sizeof(priv->dfs_chandef));

	if (mwifiex_send_cmd(priv, HostCmd_CMD_CHAN_REPORT_REQUEST,
			     HostCmd_ACT_GEN_SET, 0, &radar_params, true))
		return -1;

	queue_delayed_work(priv->dfs_cac_workqueue, &priv->dfs_cac_work,
			   msecs_to_jiffies(cac_time_ms));
	return 0;
}

static int
mwifiex_cfg80211_change_station(struct wiphy *wiphy, struct net_device *dev,
				const u8 *mac,
				struct station_parameters *params)
{
	int ret;
	struct mwifiex_private *priv = mwifiex_netdev_get_priv(dev);

	/* we support change_station handler only for TDLS peers*/
	if (!(params->sta_flags_set & BIT(NL80211_STA_FLAG_TDLS_PEER)))
		return -EOPNOTSUPP;

	/* make sure we are in station mode and connected */
	if ((priv->bss_type != MWIFIEX_BSS_TYPE_STA) || !priv->media_connected)
		return -EOPNOTSUPP;

	priv->sta_params = params;

	ret = mwifiex_tdls_oper(priv, mac, MWIFIEX_TDLS_CONFIG_LINK);
	priv->sta_params = NULL;

	return ret;
}

/* station cfg80211 operations */
static struct cfg80211_ops mwifiex_cfg80211_ops = {
	.add_virtual_intf = mwifiex_add_virtual_intf,
	.del_virtual_intf = mwifiex_del_virtual_intf,
	.change_virtual_intf = mwifiex_cfg80211_change_virtual_intf,
	.scan = mwifiex_cfg80211_scan,
	.connect = mwifiex_cfg80211_connect,
	.disconnect = mwifiex_cfg80211_disconnect,
	.get_station = mwifiex_cfg80211_get_station,
	.dump_station = mwifiex_cfg80211_dump_station,
	.dump_survey = mwifiex_cfg80211_dump_survey,
	.set_wiphy_params = mwifiex_cfg80211_set_wiphy_params,
	.join_ibss = mwifiex_cfg80211_join_ibss,
	.leave_ibss = mwifiex_cfg80211_leave_ibss,
	.add_key = mwifiex_cfg80211_add_key,
	.del_key = mwifiex_cfg80211_del_key,
	.set_default_mgmt_key = mwifiex_cfg80211_set_default_mgmt_key,
	.mgmt_tx = mwifiex_cfg80211_mgmt_tx,
	.update_mgmt_frame_registrations =
		mwifiex_cfg80211_update_mgmt_frame_registrations,
	.remain_on_channel = mwifiex_cfg80211_remain_on_channel,
	.cancel_remain_on_channel = mwifiex_cfg80211_cancel_remain_on_channel,
	.set_default_key = mwifiex_cfg80211_set_default_key,
	.set_power_mgmt = mwifiex_cfg80211_set_power_mgmt,
	.set_tx_power = mwifiex_cfg80211_set_tx_power,
	.get_tx_power = mwifiex_cfg80211_get_tx_power,
	.set_bitrate_mask = mwifiex_cfg80211_set_bitrate_mask,
	.start_ap = mwifiex_cfg80211_start_ap,
	.stop_ap = mwifiex_cfg80211_stop_ap,
	.change_beacon = mwifiex_cfg80211_change_beacon,
	.set_cqm_rssi_config = mwifiex_cfg80211_set_cqm_rssi_config,
	.set_antenna = mwifiex_cfg80211_set_antenna,
	.get_antenna = mwifiex_cfg80211_get_antenna,
	.del_station = mwifiex_cfg80211_del_station,
	.sched_scan_start = mwifiex_cfg80211_sched_scan_start,
	.sched_scan_stop = mwifiex_cfg80211_sched_scan_stop,
#ifdef CONFIG_PM
	.suspend = mwifiex_cfg80211_suspend,
	.resume = mwifiex_cfg80211_resume,
	.set_wakeup = mwifiex_cfg80211_set_wakeup,
	.set_rekey_data = mwifiex_set_rekey_data,
#endif
	.set_coalesce = mwifiex_cfg80211_set_coalesce,
	.tdls_mgmt = mwifiex_cfg80211_tdls_mgmt,
	.tdls_oper = mwifiex_cfg80211_tdls_oper,
	.tdls_channel_switch = mwifiex_cfg80211_tdls_chan_switch,
	.tdls_cancel_channel_switch = mwifiex_cfg80211_tdls_cancel_chan_switch,
	.add_station = mwifiex_cfg80211_add_station,
	.change_station = mwifiex_cfg80211_change_station,
	CFG80211_TESTMODE_CMD(mwifiex_tm_cmd)
	.get_channel = mwifiex_cfg80211_get_channel,
	.start_radar_detection = mwifiex_cfg80211_start_radar_detection,
	.channel_switch = mwifiex_cfg80211_channel_switch,
};

#ifdef CONFIG_PM
static const struct wiphy_wowlan_support mwifiex_wowlan_support = {
	.flags = WIPHY_WOWLAN_MAGIC_PKT | WIPHY_WOWLAN_DISCONNECT |
		WIPHY_WOWLAN_NET_DETECT | WIPHY_WOWLAN_SUPPORTS_GTK_REKEY |
		WIPHY_WOWLAN_GTK_REKEY_FAILURE,
	.n_patterns = MWIFIEX_MEF_MAX_FILTERS,
	.pattern_min_len = 1,
	.pattern_max_len = MWIFIEX_MAX_PATTERN_LEN,
	.max_pkt_offset = MWIFIEX_MAX_OFFSET_LEN,
	.max_nd_match_sets = MWIFIEX_MAX_ND_MATCH_SETS,
};

static const struct wiphy_wowlan_support mwifiex_wowlan_support_no_gtk = {
	.flags = WIPHY_WOWLAN_MAGIC_PKT | WIPHY_WOWLAN_DISCONNECT |
		 WIPHY_WOWLAN_NET_DETECT,
	.n_patterns = MWIFIEX_MEF_MAX_FILTERS,
	.pattern_min_len = 1,
	.pattern_max_len = MWIFIEX_MAX_PATTERN_LEN,
	.max_pkt_offset = MWIFIEX_MAX_OFFSET_LEN,
	.max_nd_match_sets = MWIFIEX_MAX_ND_MATCH_SETS,
};
#endif

static bool mwifiex_is_valid_alpha2(const char *alpha2)
{
	if (!alpha2 || strlen(alpha2) != 2)
		return false;

	if (isalpha(alpha2[0]) && isalpha(alpha2[1]))
		return true;

	return false;
}

static const struct wiphy_coalesce_support mwifiex_coalesce_support = {
	.n_rules = MWIFIEX_COALESCE_MAX_RULES,
	.max_delay = MWIFIEX_MAX_COALESCING_DELAY,
	.n_patterns = MWIFIEX_COALESCE_MAX_FILTERS,
	.pattern_min_len = 1,
	.pattern_max_len = MWIFIEX_MAX_PATTERN_LEN,
	.max_pkt_offset = MWIFIEX_MAX_OFFSET_LEN,
};

int mwifiex_init_channel_scan_gap(struct mwifiex_adapter *adapter)
{
	u32 n_channels_bg, n_channels_a = 0;

	n_channels_bg = mwifiex_band_2ghz.n_channels;

	if (adapter->config_bands & BAND_A)
		n_channels_a = mwifiex_band_5ghz.n_channels;

	/* allocate twice the number total channels, since the driver issues an
	 * additional active scan request for hidden SSIDs on passive channels.
	 */
	adapter->num_in_chan_stats = 2 * (n_channels_bg + n_channels_a);
	adapter->chan_stats = vmalloc(array_size(sizeof(*adapter->chan_stats),
						 adapter->num_in_chan_stats));

	if (!adapter->chan_stats)
		return -ENOMEM;

	return 0;
}

/*
 * This function registers the device with CFG802.11 subsystem.
 *
 * The function creates the wireless device/wiphy, populates it with
 * default parameters and handler function pointers, and finally
 * registers the device.
 */

int mwifiex_register_cfg80211(struct mwifiex_adapter *adapter)
{
	int ret;
	void *wdev_priv;
	struct wiphy *wiphy;
	struct mwifiex_private *priv = adapter->priv[MWIFIEX_BSS_TYPE_STA];
	u8 *country_code;
	u32 thr, retry;

	/* create a new wiphy for use with cfg80211 */
	wiphy = wiphy_new(&mwifiex_cfg80211_ops,
			  sizeof(struct mwifiex_adapter *));
	if (!wiphy) {
		mwifiex_dbg(adapter, ERROR,
			    "%s: creating new wiphy\n", __func__);
		return -ENOMEM;
	}
	wiphy->max_scan_ssids = MWIFIEX_MAX_SSID_LIST_LENGTH;
	wiphy->max_scan_ie_len = MWIFIEX_MAX_VSIE_LEN;
	wiphy->mgmt_stypes = mwifiex_mgmt_stypes;
	wiphy->max_remain_on_channel_duration = 5000;
	wiphy->interface_modes = BIT(NL80211_IFTYPE_STATION) |
				 BIT(NL80211_IFTYPE_P2P_CLIENT) |
				 BIT(NL80211_IFTYPE_P2P_GO) |
				 BIT(NL80211_IFTYPE_AP);

	if (ISSUPP_ADHOC_ENABLED(adapter->fw_cap_info))
		wiphy->interface_modes |= BIT(NL80211_IFTYPE_ADHOC);

	wiphy->bands[NL80211_BAND_2GHZ] = &mwifiex_band_2ghz;
	if (adapter->config_bands & BAND_A)
		wiphy->bands[NL80211_BAND_5GHZ] = &mwifiex_band_5ghz;
	else
		wiphy->bands[NL80211_BAND_5GHZ] = NULL;

	if (adapter->drcs_enabled && ISSUPP_DRCS_ENABLED(adapter->fw_cap_info))
		wiphy->iface_combinations = &mwifiex_iface_comb_ap_sta_drcs;
	else if (adapter->is_hw_11ac_capable)
		wiphy->iface_combinations = &mwifiex_iface_comb_ap_sta_vht;
	else
		wiphy->iface_combinations = &mwifiex_iface_comb_ap_sta;
	wiphy->n_iface_combinations = 1;

	if (adapter->max_sta_conn > adapter->max_p2p_conn)
		wiphy->max_ap_assoc_sta = adapter->max_sta_conn;
	else
		wiphy->max_ap_assoc_sta = adapter->max_p2p_conn;

	/* Initialize cipher suits */
	wiphy->cipher_suites = mwifiex_cipher_suites;
	wiphy->n_cipher_suites = ARRAY_SIZE(mwifiex_cipher_suites);

	if (adapter->regd) {
		wiphy->regulatory_flags |= REGULATORY_CUSTOM_REG |
					   REGULATORY_DISABLE_BEACON_HINTS |
					   REGULATORY_COUNTRY_IE_IGNORE;
		wiphy_apply_custom_regulatory(wiphy, adapter->regd);
	}

	ether_addr_copy(wiphy->perm_addr, adapter->perm_addr);
	wiphy->signal_type = CFG80211_SIGNAL_TYPE_MBM;
	wiphy->flags |= WIPHY_FLAG_HAVE_AP_SME |
			WIPHY_FLAG_AP_PROBE_RESP_OFFLOAD |
			WIPHY_FLAG_AP_UAPSD |
			WIPHY_FLAG_HAS_REMAIN_ON_CHANNEL |
			WIPHY_FLAG_HAS_CHANNEL_SWITCH |
			WIPHY_FLAG_PS_ON_BY_DEFAULT;

	if (ISSUPP_TDLS_ENABLED(adapter->fw_cap_info))
		wiphy->flags |= WIPHY_FLAG_SUPPORTS_TDLS |
				WIPHY_FLAG_TDLS_EXTERNAL_SETUP;

#ifdef CONFIG_PM
	if (ISSUPP_FIRMWARE_SUPPLICANT(priv->adapter->fw_cap_info))
		wiphy->wowlan = &mwifiex_wowlan_support;
	else
		wiphy->wowlan = &mwifiex_wowlan_support_no_gtk;
#endif

	wiphy->coalesce = &mwifiex_coalesce_support;

	wiphy->probe_resp_offload = NL80211_PROBE_RESP_OFFLOAD_SUPPORT_WPS |
				    NL80211_PROBE_RESP_OFFLOAD_SUPPORT_WPS2 |
				    NL80211_PROBE_RESP_OFFLOAD_SUPPORT_P2P;

	wiphy->max_sched_scan_reqs = 1;
	wiphy->max_sched_scan_ssids = MWIFIEX_MAX_SSID_LIST_LENGTH;
	wiphy->max_sched_scan_ie_len = MWIFIEX_MAX_VSIE_LEN;
	wiphy->max_match_sets = MWIFIEX_MAX_SSID_LIST_LENGTH;

	wiphy->available_antennas_tx = BIT(adapter->number_of_antenna) - 1;
	wiphy->available_antennas_rx = BIT(adapter->number_of_antenna) - 1;

	wiphy->features |= NL80211_FEATURE_INACTIVITY_TIMER |
			   NL80211_FEATURE_LOW_PRIORITY_SCAN |
			   NL80211_FEATURE_NEED_OBSS_SCAN;

	if (ISSUPP_ADHOC_ENABLED(adapter->fw_cap_info))
		wiphy->features |= NL80211_FEATURE_HT_IBSS;

	if (ISSUPP_RANDOM_MAC(adapter->fw_cap_info))
		wiphy->features |= NL80211_FEATURE_SCAN_RANDOM_MAC_ADDR |
				   NL80211_FEATURE_SCHED_SCAN_RANDOM_MAC_ADDR |
				   NL80211_FEATURE_ND_RANDOM_MAC_ADDR;

	if (ISSUPP_TDLS_ENABLED(adapter->fw_cap_info))
		wiphy->features |= NL80211_FEATURE_TDLS_CHANNEL_SWITCH;

	if (adapter->fw_api_ver == MWIFIEX_FW_V15)
		wiphy->features |= NL80211_FEATURE_SK_TX_STATUS;

	/* Reserve space for mwifiex specific private data for BSS */
	wiphy->bss_priv_size = sizeof(struct mwifiex_bss_priv);

	wiphy->reg_notifier = mwifiex_reg_notifier;

	/* Set struct mwifiex_adapter pointer in wiphy_priv */
	wdev_priv = wiphy_priv(wiphy);
	*(unsigned long *)wdev_priv = (unsigned long)adapter;

	set_wiphy_dev(wiphy, priv->adapter->dev);

	ret = wiphy_register(wiphy);
	if (ret < 0) {
		mwifiex_dbg(adapter, ERROR,
			    "%s: wiphy_register failed: %d\n", __func__, ret);
		wiphy_free(wiphy);
		return ret;
	}

	if (!adapter->regd) {
		if (reg_alpha2 && mwifiex_is_valid_alpha2(reg_alpha2)) {
			mwifiex_dbg(adapter, INFO,
				    "driver hint alpha2: %2.2s\n", reg_alpha2);
			regulatory_hint(wiphy, reg_alpha2);
		} else {
			if (adapter->region_code == 0x00) {
				mwifiex_dbg(adapter, WARN,
					    "Ignore world regulatory domain\n");
			} else {
				wiphy->regulatory_flags |=
					REGULATORY_DISABLE_BEACON_HINTS |
					REGULATORY_COUNTRY_IE_IGNORE;
				country_code =
					mwifiex_11d_code_2_region(
						adapter->region_code);
				if (country_code &&
				    regulatory_hint(wiphy, country_code))
					mwifiex_dbg(priv->adapter, ERROR,
						    "regulatory_hint() failed\n");
			}
		}
	}

	mwifiex_send_cmd(priv, HostCmd_CMD_802_11_SNMP_MIB,
			 HostCmd_ACT_GEN_GET, FRAG_THRESH_I, &thr, true);
	wiphy->frag_threshold = thr;
	mwifiex_send_cmd(priv, HostCmd_CMD_802_11_SNMP_MIB,
			 HostCmd_ACT_GEN_GET, RTS_THRESH_I, &thr, true);
	wiphy->rts_threshold = thr;
	mwifiex_send_cmd(priv, HostCmd_CMD_802_11_SNMP_MIB,
			 HostCmd_ACT_GEN_GET, SHORT_RETRY_LIM_I, &retry, true);
	wiphy->retry_short = (u8) retry;
	mwifiex_send_cmd(priv, HostCmd_CMD_802_11_SNMP_MIB,
			 HostCmd_ACT_GEN_GET, LONG_RETRY_LIM_I, &retry, true);
	wiphy->retry_long = (u8) retry;

	adapter->wiphy = wiphy;
	return ret;
}<|MERGE_RESOLUTION|>--- conflicted
+++ resolved
@@ -1281,10 +1281,6 @@
 		}
 
 	case NL80211_IFTYPE_P2P_CLIENT:
-<<<<<<< HEAD
-	case NL80211_IFTYPE_P2P_GO:
-=======
->>>>>>> 29549c70
 		if (mwifiex_cfg80211_deinit_p2p(priv))
 			return -EFAULT;
 
@@ -1293,12 +1289,9 @@
 		case NL80211_IFTYPE_STATION:
 			return mwifiex_change_vif_to_sta_adhoc(dev, curr_iftype,
 							       type, params);
-<<<<<<< HEAD
-=======
 		case NL80211_IFTYPE_P2P_GO:
 			return mwifiex_change_vif_to_p2p(dev, curr_iftype,
 							 type, params);
->>>>>>> 29549c70
 		case NL80211_IFTYPE_AP:
 			return mwifiex_change_vif_to_ap(dev, curr_iftype, type,
 							params);
