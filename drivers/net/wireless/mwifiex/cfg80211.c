/*
 * Marvell Wireless LAN device driver: CFG80211
 *
 * Copyright (C) 2011, Marvell International Ltd.
 *
 * This software file (the "File") is distributed by Marvell International
 * Ltd. under the terms of the GNU General Public License Version 2, June 1991
 * (the "License").  You may use, redistribute and/or modify this File in
 * accordance with the terms and conditions of the License, a copy of which
 * is available by writing to the Free Software Foundation, Inc.,
 * 51 Franklin Street, Fifth Floor, Boston, MA 02110-1301 USA or on the
 * worldwide web at http://www.gnu.org/licenses/old-licenses/gpl-2.0.txt.
 *
 * THE FILE IS DISTRIBUTED AS-IS, WITHOUT WARRANTY OF ANY KIND, AND THE
 * IMPLIED WARRANTIES OF MERCHANTABILITY OR FITNESS FOR A PARTICULAR PURPOSE
 * ARE EXPRESSLY DISCLAIMED.  The License provides additional details about
 * this warranty disclaimer.
 */

#include "cfg80211.h"
#include "main.h"

static const struct ieee80211_iface_limit mwifiex_ap_sta_limits[] = {
	{
		.max = 1, .types = BIT(NL80211_IFTYPE_STATION),
	},
	{
		.max = 1, .types = BIT(NL80211_IFTYPE_AP),
	},
};

static const struct ieee80211_iface_combination mwifiex_iface_comb_ap_sta = {
	.limits = mwifiex_ap_sta_limits,
	.num_different_channels = 1,
	.n_limits = ARRAY_SIZE(mwifiex_ap_sta_limits),
	.max_interfaces = MWIFIEX_MAX_BSS_NUM,
	.beacon_int_infra_match = true,
};

/*
 * This function maps the nl802.11 channel type into driver channel type.
 *
 * The mapping is as follows -
 *      NL80211_CHAN_NO_HT     -> IEEE80211_HT_PARAM_CHA_SEC_NONE
 *      NL80211_CHAN_HT20      -> IEEE80211_HT_PARAM_CHA_SEC_NONE
 *      NL80211_CHAN_HT40PLUS  -> IEEE80211_HT_PARAM_CHA_SEC_ABOVE
 *      NL80211_CHAN_HT40MINUS -> IEEE80211_HT_PARAM_CHA_SEC_BELOW
 *      Others                 -> IEEE80211_HT_PARAM_CHA_SEC_NONE
 */
static u8
mwifiex_chan_type_to_sec_chan_offset(enum nl80211_channel_type chan_type)
{
	switch (chan_type) {
	case NL80211_CHAN_NO_HT:
	case NL80211_CHAN_HT20:
		return IEEE80211_HT_PARAM_CHA_SEC_NONE;
	case NL80211_CHAN_HT40PLUS:
		return IEEE80211_HT_PARAM_CHA_SEC_ABOVE;
	case NL80211_CHAN_HT40MINUS:
		return IEEE80211_HT_PARAM_CHA_SEC_BELOW;
	default:
		return IEEE80211_HT_PARAM_CHA_SEC_NONE;
	}
}

/*
 * This function checks whether WEP is set.
 */
static int
mwifiex_is_alg_wep(u32 cipher)
{
	switch (cipher) {
	case WLAN_CIPHER_SUITE_WEP40:
	case WLAN_CIPHER_SUITE_WEP104:
		return 1;
	default:
		break;
	}

	return 0;
}

/*
 * This function retrieves the private structure from kernel wiphy structure.
 */
static void *mwifiex_cfg80211_get_adapter(struct wiphy *wiphy)
{
	return (void *) (*(unsigned long *) wiphy_priv(wiphy));
}

/*
 * CFG802.11 operation handler to delete a network key.
 */
static int
mwifiex_cfg80211_del_key(struct wiphy *wiphy, struct net_device *netdev,
			 u8 key_index, bool pairwise, const u8 *mac_addr)
{
	struct mwifiex_private *priv = mwifiex_netdev_get_priv(netdev);
	const u8 bc_mac[] = {0xff, 0xff, 0xff, 0xff, 0xff, 0xff};
	const u8 *peer_mac = pairwise ? mac_addr : bc_mac;

	if (mwifiex_set_encode(priv, NULL, 0, key_index, peer_mac, 1)) {
		wiphy_err(wiphy, "deleting the crypto keys\n");
		return -EFAULT;
	}

	wiphy_dbg(wiphy, "info: crypto keys deleted\n");
	return 0;
}

/*
 * CFG802.11 operation handler to set Tx power.
 */
static int
mwifiex_cfg80211_set_tx_power(struct wiphy *wiphy,
			      enum nl80211_tx_power_setting type,
			      int mbm)
{
	struct mwifiex_adapter *adapter = mwifiex_cfg80211_get_adapter(wiphy);
	struct mwifiex_private *priv;
	struct mwifiex_power_cfg power_cfg;
	int dbm = MBM_TO_DBM(mbm);

	if (type == NL80211_TX_POWER_FIXED) {
		power_cfg.is_power_auto = 0;
		power_cfg.power_level = dbm;
	} else {
		power_cfg.is_power_auto = 1;
	}

	priv = mwifiex_get_priv(adapter, MWIFIEX_BSS_ROLE_ANY);

	return mwifiex_set_tx_power(priv, &power_cfg);
}

/*
 * CFG802.11 operation handler to set Power Save option.
 *
 * The timeout value, if provided, is currently ignored.
 */
static int
mwifiex_cfg80211_set_power_mgmt(struct wiphy *wiphy,
				struct net_device *dev,
				bool enabled, int timeout)
{
	struct mwifiex_private *priv = mwifiex_netdev_get_priv(dev);
	u32 ps_mode;

	if (timeout)
		wiphy_dbg(wiphy,
			  "info: ignore timeout value for IEEE Power Save\n");

	ps_mode = enabled;

	return mwifiex_drv_set_power(priv, &ps_mode);
}

/*
 * CFG802.11 operation handler to set the default network key.
 */
static int
mwifiex_cfg80211_set_default_key(struct wiphy *wiphy, struct net_device *netdev,
				 u8 key_index, bool unicast,
				 bool multicast)
{
	struct mwifiex_private *priv = mwifiex_netdev_get_priv(netdev);

	/* Return if WEP key not configured */
	if (!priv->sec_info.wep_enabled)
		return 0;

	if (priv->bss_type == MWIFIEX_BSS_TYPE_UAP) {
		priv->wep_key_curr_index = key_index;
	} else if (mwifiex_set_encode(priv, NULL, 0, key_index, NULL, 0)) {
		wiphy_err(wiphy, "set default Tx key index\n");
		return -EFAULT;
	}

	return 0;
}

/*
 * CFG802.11 operation handler to add a network key.
 */
static int
mwifiex_cfg80211_add_key(struct wiphy *wiphy, struct net_device *netdev,
			 u8 key_index, bool pairwise, const u8 *mac_addr,
			 struct key_params *params)
{
	struct mwifiex_private *priv = mwifiex_netdev_get_priv(netdev);
	struct mwifiex_wep_key *wep_key;
	const u8 bc_mac[] = {0xff, 0xff, 0xff, 0xff, 0xff, 0xff};
	const u8 *peer_mac = pairwise ? mac_addr : bc_mac;

	if (GET_BSS_ROLE(priv) == MWIFIEX_BSS_ROLE_UAP &&
	    (params->cipher == WLAN_CIPHER_SUITE_WEP40 ||
	     params->cipher == WLAN_CIPHER_SUITE_WEP104)) {
		if (params->key && params->key_len) {
			wep_key = &priv->wep_key[key_index];
			memset(wep_key, 0, sizeof(struct mwifiex_wep_key));
			memcpy(wep_key->key_material, params->key,
			       params->key_len);
			wep_key->key_index = key_index;
			wep_key->key_length = params->key_len;
			priv->sec_info.wep_enabled = 1;
		}
		return 0;
	}

	if (mwifiex_set_encode(priv, params->key, params->key_len,
			       key_index, peer_mac, 0)) {
		wiphy_err(wiphy, "crypto keys added\n");
		return -EFAULT;
	}

	return 0;
}

/*
 * This function sends domain information to the firmware.
 *
 * The following information are passed to the firmware -
 *      - Country codes
 *      - Sub bands (first channel, number of channels, maximum Tx power)
 */
static int mwifiex_send_domain_info_cmd_fw(struct wiphy *wiphy)
{
	u8 no_of_triplet = 0;
	struct ieee80211_country_ie_triplet *t;
	u8 no_of_parsed_chan = 0;
	u8 first_chan = 0, next_chan = 0, max_pwr = 0;
	u8 i, flag = 0;
	enum ieee80211_band band;
	struct ieee80211_supported_band *sband;
	struct ieee80211_channel *ch;
	struct mwifiex_adapter *adapter = mwifiex_cfg80211_get_adapter(wiphy);
	struct mwifiex_private *priv;
	struct mwifiex_802_11d_domain_reg *domain_info = &adapter->domain_reg;

	/* Set country code */
	domain_info->country_code[0] = adapter->country_code[0];
	domain_info->country_code[1] = adapter->country_code[1];
	domain_info->country_code[2] = ' ';

	band = mwifiex_band_to_radio_type(adapter->config_bands);
	if (!wiphy->bands[band]) {
		wiphy_err(wiphy, "11D: setting domain info in FW\n");
		return -1;
	}

	sband = wiphy->bands[band];

	for (i = 0; i < sband->n_channels ; i++) {
		ch = &sband->channels[i];
		if (ch->flags & IEEE80211_CHAN_DISABLED)
			continue;

		if (!flag) {
			flag = 1;
			first_chan = (u32) ch->hw_value;
			next_chan = first_chan;
			max_pwr = ch->max_reg_power;
			no_of_parsed_chan = 1;
			continue;
		}

		if (ch->hw_value == next_chan + 1 &&
		    ch->max_reg_power == max_pwr) {
			next_chan++;
			no_of_parsed_chan++;
		} else {
			t = &domain_info->triplet[no_of_triplet];
			t->chans.first_channel = first_chan;
			t->chans.num_channels = no_of_parsed_chan;
			t->chans.max_power = max_pwr;
			no_of_triplet++;
			first_chan = (u32) ch->hw_value;
			next_chan = first_chan;
			max_pwr = ch->max_reg_power;
			no_of_parsed_chan = 1;
		}
	}

	if (flag) {
		t = &domain_info->triplet[no_of_triplet];
		t->chans.first_channel = first_chan;
		t->chans.num_channels = no_of_parsed_chan;
		t->chans.max_power = max_pwr;
		no_of_triplet++;
	}

	domain_info->no_of_triplet = no_of_triplet;

	priv = mwifiex_get_priv(adapter, MWIFIEX_BSS_ROLE_ANY);

	if (mwifiex_send_cmd_async(priv, HostCmd_CMD_802_11D_DOMAIN_INFO,
				   HostCmd_ACT_GEN_SET, 0, NULL)) {
		wiphy_err(wiphy, "11D: setting domain info in FW\n");
		return -1;
	}

	return 0;
}

/*
 * CFG802.11 regulatory domain callback function.
 *
 * This function is called when the regulatory domain is changed due to the
 * following reasons -
 *      - Set by driver
 *      - Set by system core
 *      - Set by user
 *      - Set bt Country IE
 */
static int mwifiex_reg_notifier(struct wiphy *wiphy,
				struct regulatory_request *request)
{
	struct mwifiex_adapter *adapter = mwifiex_cfg80211_get_adapter(wiphy);

	wiphy_dbg(wiphy, "info: cfg80211 regulatory domain callback for %c%c\n",
		  request->alpha2[0], request->alpha2[1]);

	memcpy(adapter->country_code, request->alpha2, sizeof(request->alpha2));

	switch (request->initiator) {
	case NL80211_REGDOM_SET_BY_DRIVER:
	case NL80211_REGDOM_SET_BY_CORE:
	case NL80211_REGDOM_SET_BY_USER:
		break;
		/* Todo: apply driver specific changes in channel flags based
		   on the request initiator if necessary. */
	case NL80211_REGDOM_SET_BY_COUNTRY_IE:
		break;
	}
	mwifiex_send_domain_info_cmd_fw(wiphy);

	return 0;
}

/*
 * This function sets the fragmentation threshold.
 *
 * The fragmentation threshold value must lie between MWIFIEX_FRAG_MIN_VALUE
 * and MWIFIEX_FRAG_MAX_VALUE.
 */
static int
mwifiex_set_frag(struct mwifiex_private *priv, u32 frag_thr)
{
	if (frag_thr < MWIFIEX_FRAG_MIN_VALUE ||
	    frag_thr > MWIFIEX_FRAG_MAX_VALUE)
		frag_thr = MWIFIEX_FRAG_MAX_VALUE;

	return mwifiex_send_cmd_sync(priv, HostCmd_CMD_802_11_SNMP_MIB,
				     HostCmd_ACT_GEN_SET, FRAG_THRESH_I,
				     &frag_thr);
}

/*
 * This function sets the RTS threshold.

 * The rts value must lie between MWIFIEX_RTS_MIN_VALUE
 * and MWIFIEX_RTS_MAX_VALUE.
 */
static int
mwifiex_set_rts(struct mwifiex_private *priv, u32 rts_thr)
{
	if (rts_thr < MWIFIEX_RTS_MIN_VALUE || rts_thr > MWIFIEX_RTS_MAX_VALUE)
		rts_thr = MWIFIEX_RTS_MAX_VALUE;

	return mwifiex_send_cmd_sync(priv, HostCmd_CMD_802_11_SNMP_MIB,
				    HostCmd_ACT_GEN_SET, RTS_THRESH_I,
				    &rts_thr);
}

/*
 * CFG802.11 operation handler to set wiphy parameters.
 *
 * This function can be used to set the RTS threshold and the
 * Fragmentation threshold of the driver.
 */
static int
mwifiex_cfg80211_set_wiphy_params(struct wiphy *wiphy, u32 changed)
{
	struct mwifiex_adapter *adapter = mwifiex_cfg80211_get_adapter(wiphy);
	struct mwifiex_private *priv;
	struct mwifiex_uap_bss_param *bss_cfg;
	int ret, bss_started, i;

	for (i = 0; i < adapter->priv_num; i++) {
		priv = adapter->priv[i];

		switch (priv->bss_role) {
		case MWIFIEX_BSS_ROLE_UAP:
			bss_cfg = kzalloc(sizeof(struct mwifiex_uap_bss_param),
					  GFP_KERNEL);
			if (!bss_cfg)
				return -ENOMEM;

			mwifiex_set_sys_config_invalid_data(bss_cfg);

			if (changed & WIPHY_PARAM_RTS_THRESHOLD)
				bss_cfg->rts_threshold = wiphy->rts_threshold;
			if (changed & WIPHY_PARAM_FRAG_THRESHOLD)
				bss_cfg->frag_threshold = wiphy->frag_threshold;
			if (changed & WIPHY_PARAM_RETRY_LONG)
				bss_cfg->retry_limit = wiphy->retry_long;

			bss_started = priv->bss_started;

			ret = mwifiex_send_cmd_sync(priv,
						    HostCmd_CMD_UAP_BSS_STOP,
						    HostCmd_ACT_GEN_SET, 0,
						    NULL);
			if (ret) {
				wiphy_err(wiphy, "Failed to stop the BSS\n");
				kfree(bss_cfg);
				return ret;
			}

			ret = mwifiex_send_cmd_async(priv,
						     HostCmd_CMD_UAP_SYS_CONFIG,
						     HostCmd_ACT_GEN_SET,
						     UAP_BSS_PARAMS_I, bss_cfg);

			kfree(bss_cfg);

			if (ret) {
				wiphy_err(wiphy, "Failed to set bss config\n");
				return ret;
			}

			if (!bss_started)
				break;

			ret = mwifiex_send_cmd_async(priv,
						     HostCmd_CMD_UAP_BSS_START,
						     HostCmd_ACT_GEN_SET, 0,
						     NULL);
			if (ret) {
				wiphy_err(wiphy, "Failed to start BSS\n");
				return ret;
			}

			break;
		case MWIFIEX_BSS_ROLE_STA:
			if (changed & WIPHY_PARAM_RTS_THRESHOLD) {
				ret = mwifiex_set_rts(priv,
						      wiphy->rts_threshold);
				if (ret)
					return ret;
			}
			if (changed & WIPHY_PARAM_FRAG_THRESHOLD) {
				ret = mwifiex_set_frag(priv,
						       wiphy->frag_threshold);
				if (ret)
					return ret;
			}
			break;
		}
	}

	return 0;
}

/*
 * CFG802.11 operation handler to change interface type.
 */
static int
mwifiex_cfg80211_change_virtual_intf(struct wiphy *wiphy,
				     struct net_device *dev,
				     enum nl80211_iftype type, u32 *flags,
				     struct vif_params *params)
{
	int ret;
	struct mwifiex_private *priv = mwifiex_netdev_get_priv(dev);

	switch (dev->ieee80211_ptr->iftype) {
	case NL80211_IFTYPE_ADHOC:
		switch (type) {
		case NL80211_IFTYPE_STATION:
			break;
		case NL80211_IFTYPE_UNSPECIFIED:
			wiphy_warn(wiphy, "%s: kept type as IBSS\n", dev->name);
		case NL80211_IFTYPE_ADHOC:	/* This shouldn't happen */
			return 0;
		case NL80211_IFTYPE_AP:
		default:
			wiphy_err(wiphy, "%s: changing to %d not supported\n",
				  dev->name, type);
			return -EOPNOTSUPP;
		}
		break;
	case NL80211_IFTYPE_STATION:
		switch (type) {
		case NL80211_IFTYPE_ADHOC:
			break;
		case NL80211_IFTYPE_UNSPECIFIED:
			wiphy_warn(wiphy, "%s: kept type as STA\n", dev->name);
		case NL80211_IFTYPE_STATION:	/* This shouldn't happen */
			return 0;
		case NL80211_IFTYPE_AP:
		default:
			wiphy_err(wiphy, "%s: changing to %d not supported\n",
				  dev->name, type);
			return -EOPNOTSUPP;
		}
		break;
	case NL80211_IFTYPE_AP:
		switch (type) {
		case NL80211_IFTYPE_UNSPECIFIED:
			wiphy_warn(wiphy, "%s: kept type as AP\n", dev->name);
		case NL80211_IFTYPE_AP:		/* This shouldn't happen */
			return 0;
		case NL80211_IFTYPE_ADHOC:
		case NL80211_IFTYPE_STATION:
		default:
			wiphy_err(wiphy, "%s: changing to %d not supported\n",
				  dev->name, type);
			return -EOPNOTSUPP;
		}
		break;
	default:
		wiphy_err(wiphy, "%s: unknown iftype: %d\n",
			  dev->name, dev->ieee80211_ptr->iftype);
		return -EOPNOTSUPP;
	}

	dev->ieee80211_ptr->iftype = type;
	priv->bss_mode = type;
	mwifiex_deauthenticate(priv, NULL);

	priv->sec_info.authentication_mode = NL80211_AUTHTYPE_OPEN_SYSTEM;

	ret = mwifiex_send_cmd_sync(priv, HostCmd_CMD_SET_BSS_MODE,
				    HostCmd_ACT_GEN_SET, 0, NULL);

	return ret;
}

/*
 * This function dumps the station information on a buffer.
 *
 * The following information are shown -
 *      - Total bytes transmitted
 *      - Total bytes received
 *      - Total packets transmitted
 *      - Total packets received
 *      - Signal quality level
 *      - Transmission rate
 */
static int
mwifiex_dump_station_info(struct mwifiex_private *priv,
			  struct station_info *sinfo)
{
	u32 rate;

	sinfo->filled = STATION_INFO_RX_BYTES | STATION_INFO_TX_BYTES |
			STATION_INFO_RX_PACKETS | STATION_INFO_TX_PACKETS |
			STATION_INFO_TX_BITRATE |
			STATION_INFO_SIGNAL | STATION_INFO_SIGNAL_AVG;

	/* Get signal information from the firmware */
	if (mwifiex_send_cmd_sync(priv, HostCmd_CMD_RSSI_INFO,
				  HostCmd_ACT_GEN_GET, 0, NULL)) {
		dev_err(priv->adapter->dev, "failed to get signal information\n");
		return -EFAULT;
	}

	if (mwifiex_drv_get_data_rate(priv, &rate)) {
		dev_err(priv->adapter->dev, "getting data rate\n");
		return -EFAULT;
	}

	/* Get DTIM period information from firmware */
	mwifiex_send_cmd_sync(priv, HostCmd_CMD_802_11_SNMP_MIB,
			      HostCmd_ACT_GEN_GET, DTIM_PERIOD_I,
			      &priv->dtim_period);

	/*
	 * Bit 0 in tx_htinfo indicates that current Tx rate is 11n rate. Valid
	 * MCS index values for us are 0 to 15.
	 */
	if ((priv->tx_htinfo & BIT(0)) && (priv->tx_rate < 16)) {
		sinfo->txrate.mcs = priv->tx_rate;
		sinfo->txrate.flags |= RATE_INFO_FLAGS_MCS;
		/* 40MHz rate */
		if (priv->tx_htinfo & BIT(1))
			sinfo->txrate.flags |= RATE_INFO_FLAGS_40_MHZ_WIDTH;
		/* SGI enabled */
		if (priv->tx_htinfo & BIT(2))
			sinfo->txrate.flags |= RATE_INFO_FLAGS_SHORT_GI;
	}

	sinfo->signal_avg = priv->bcn_rssi_avg;
	sinfo->rx_bytes = priv->stats.rx_bytes;
	sinfo->tx_bytes = priv->stats.tx_bytes;
	sinfo->rx_packets = priv->stats.rx_packets;
	sinfo->tx_packets = priv->stats.tx_packets;
	sinfo->signal = priv->bcn_rssi_avg;
	/* bit rate is in 500 kb/s units. Convert it to 100kb/s units */
	sinfo->txrate.legacy = rate * 5;

	if (priv->bss_mode == NL80211_IFTYPE_STATION) {
		sinfo->filled |= STATION_INFO_BSS_PARAM;
		sinfo->bss_param.flags = 0;
		if (priv->curr_bss_params.bss_descriptor.cap_info_bitmap &
						WLAN_CAPABILITY_SHORT_PREAMBLE)
			sinfo->bss_param.flags |=
					BSS_PARAM_FLAGS_SHORT_PREAMBLE;
		if (priv->curr_bss_params.bss_descriptor.cap_info_bitmap &
						WLAN_CAPABILITY_SHORT_SLOT_TIME)
			sinfo->bss_param.flags |=
					BSS_PARAM_FLAGS_SHORT_SLOT_TIME;
		sinfo->bss_param.dtim_period = priv->dtim_period;
		sinfo->bss_param.beacon_interval =
			priv->curr_bss_params.bss_descriptor.beacon_period;
	}

	return 0;
}

/*
 * CFG802.11 operation handler to get station information.
 *
 * This function only works in connected mode, and dumps the
 * requested station information, if available.
 */
static int
mwifiex_cfg80211_get_station(struct wiphy *wiphy, struct net_device *dev,
			     u8 *mac, struct station_info *sinfo)
{
	struct mwifiex_private *priv = mwifiex_netdev_get_priv(dev);

	if (!priv->media_connected)
		return -ENOENT;
	if (memcmp(mac, priv->cfg_bssid, ETH_ALEN))
		return -ENOENT;

	return mwifiex_dump_station_info(priv, sinfo);
}

/*
 * CFG802.11 operation handler to dump station information.
 */
static int
mwifiex_cfg80211_dump_station(struct wiphy *wiphy, struct net_device *dev,
			      int idx, u8 *mac, struct station_info *sinfo)
{
	struct mwifiex_private *priv = mwifiex_netdev_get_priv(dev);

	if (!priv->media_connected || idx)
		return -ENOENT;

	memcpy(mac, priv->cfg_bssid, ETH_ALEN);

	return mwifiex_dump_station_info(priv, sinfo);
}

/* Supported rates to be advertised to the cfg80211 */

static struct ieee80211_rate mwifiex_rates[] = {
	{.bitrate = 10, .hw_value = 2, },
	{.bitrate = 20, .hw_value = 4, },
	{.bitrate = 55, .hw_value = 11, },
	{.bitrate = 110, .hw_value = 22, },
	{.bitrate = 60, .hw_value = 12, },
	{.bitrate = 90, .hw_value = 18, },
	{.bitrate = 120, .hw_value = 24, },
	{.bitrate = 180, .hw_value = 36, },
	{.bitrate = 240, .hw_value = 48, },
	{.bitrate = 360, .hw_value = 72, },
	{.bitrate = 480, .hw_value = 96, },
	{.bitrate = 540, .hw_value = 108, },
};

/* Channel definitions to be advertised to cfg80211 */

static struct ieee80211_channel mwifiex_channels_2ghz[] = {
	{.center_freq = 2412, .hw_value = 1, },
	{.center_freq = 2417, .hw_value = 2, },
	{.center_freq = 2422, .hw_value = 3, },
	{.center_freq = 2427, .hw_value = 4, },
	{.center_freq = 2432, .hw_value = 5, },
	{.center_freq = 2437, .hw_value = 6, },
	{.center_freq = 2442, .hw_value = 7, },
	{.center_freq = 2447, .hw_value = 8, },
	{.center_freq = 2452, .hw_value = 9, },
	{.center_freq = 2457, .hw_value = 10, },
	{.center_freq = 2462, .hw_value = 11, },
	{.center_freq = 2467, .hw_value = 12, },
	{.center_freq = 2472, .hw_value = 13, },
	{.center_freq = 2484, .hw_value = 14, },
};

static struct ieee80211_supported_band mwifiex_band_2ghz = {
	.channels = mwifiex_channels_2ghz,
	.n_channels = ARRAY_SIZE(mwifiex_channels_2ghz),
	.bitrates = mwifiex_rates,
	.n_bitrates = ARRAY_SIZE(mwifiex_rates),
};

static struct ieee80211_channel mwifiex_channels_5ghz[] = {
	{.center_freq = 5040, .hw_value = 8, },
	{.center_freq = 5060, .hw_value = 12, },
	{.center_freq = 5080, .hw_value = 16, },
	{.center_freq = 5170, .hw_value = 34, },
	{.center_freq = 5190, .hw_value = 38, },
	{.center_freq = 5210, .hw_value = 42, },
	{.center_freq = 5230, .hw_value = 46, },
	{.center_freq = 5180, .hw_value = 36, },
	{.center_freq = 5200, .hw_value = 40, },
	{.center_freq = 5220, .hw_value = 44, },
	{.center_freq = 5240, .hw_value = 48, },
	{.center_freq = 5260, .hw_value = 52, },
	{.center_freq = 5280, .hw_value = 56, },
	{.center_freq = 5300, .hw_value = 60, },
	{.center_freq = 5320, .hw_value = 64, },
	{.center_freq = 5500, .hw_value = 100, },
	{.center_freq = 5520, .hw_value = 104, },
	{.center_freq = 5540, .hw_value = 108, },
	{.center_freq = 5560, .hw_value = 112, },
	{.center_freq = 5580, .hw_value = 116, },
	{.center_freq = 5600, .hw_value = 120, },
	{.center_freq = 5620, .hw_value = 124, },
	{.center_freq = 5640, .hw_value = 128, },
	{.center_freq = 5660, .hw_value = 132, },
	{.center_freq = 5680, .hw_value = 136, },
	{.center_freq = 5700, .hw_value = 140, },
	{.center_freq = 5745, .hw_value = 149, },
	{.center_freq = 5765, .hw_value = 153, },
	{.center_freq = 5785, .hw_value = 157, },
	{.center_freq = 5805, .hw_value = 161, },
	{.center_freq = 5825, .hw_value = 165, },
};

static struct ieee80211_supported_band mwifiex_band_5ghz = {
	.channels = mwifiex_channels_5ghz,
	.n_channels = ARRAY_SIZE(mwifiex_channels_5ghz),
	.bitrates = mwifiex_rates + 4,
	.n_bitrates = ARRAY_SIZE(mwifiex_rates) - 4,
};


/* Supported crypto cipher suits to be advertised to cfg80211 */

static const u32 mwifiex_cipher_suites[] = {
	WLAN_CIPHER_SUITE_WEP40,
	WLAN_CIPHER_SUITE_WEP104,
	WLAN_CIPHER_SUITE_TKIP,
	WLAN_CIPHER_SUITE_CCMP,
};

/*
 * CFG802.11 operation handler for setting bit rates.
 *
 * Function configures data rates to firmware using bitrate mask
 * provided by cfg80211.
 */
static int mwifiex_cfg80211_set_bitrate_mask(struct wiphy *wiphy,
				struct net_device *dev,
				const u8 *peer,
				const struct cfg80211_bitrate_mask *mask)
{
	struct mwifiex_private *priv = mwifiex_netdev_get_priv(dev);
	u16 bitmap_rates[MAX_BITMAP_RATES_SIZE];
	enum ieee80211_band band;

	if (!priv->media_connected) {
		dev_err(priv->adapter->dev,
			"Can not set Tx data rate in disconnected state\n");
		return -EINVAL;
	}

	band = mwifiex_band_to_radio_type(priv->curr_bss_params.band);

	memset(bitmap_rates, 0, sizeof(bitmap_rates));

	/* Fill HR/DSSS rates. */
	if (band == IEEE80211_BAND_2GHZ)
		bitmap_rates[0] = mask->control[band].legacy & 0x000f;

	/* Fill OFDM rates */
	if (band == IEEE80211_BAND_2GHZ)
		bitmap_rates[1] = (mask->control[band].legacy & 0x0ff0) >> 4;
	else
		bitmap_rates[1] = mask->control[band].legacy;

	/* Fill MCS rates */
	bitmap_rates[2] = mask->control[band].mcs[0];
	if (priv->adapter->hw_dev_mcs_support == HT_STREAM_2X2)
		bitmap_rates[2] |= mask->control[band].mcs[1] << 8;

	return mwifiex_send_cmd_sync(priv, HostCmd_CMD_TX_RATE_CFG,
				     HostCmd_ACT_GEN_SET, 0, bitmap_rates);
}

/*
 * CFG802.11 operation handler for connection quality monitoring.
 *
 * This function subscribes/unsubscribes HIGH_RSSI and LOW_RSSI
 * events to FW.
 */
static int mwifiex_cfg80211_set_cqm_rssi_config(struct wiphy *wiphy,
						struct net_device *dev,
						s32 rssi_thold, u32 rssi_hyst)
{
	struct mwifiex_private *priv = mwifiex_netdev_get_priv(dev);
	struct mwifiex_ds_misc_subsc_evt subsc_evt;

	priv->cqm_rssi_thold = rssi_thold;
	priv->cqm_rssi_hyst = rssi_hyst;

	memset(&subsc_evt, 0x00, sizeof(struct mwifiex_ds_misc_subsc_evt));
	subsc_evt.events = BITMASK_BCN_RSSI_LOW | BITMASK_BCN_RSSI_HIGH;

	/* Subscribe/unsubscribe low and high rssi events */
	if (rssi_thold && rssi_hyst) {
		subsc_evt.action = HostCmd_ACT_BITWISE_SET;
		subsc_evt.bcn_l_rssi_cfg.abs_value = abs(rssi_thold);
		subsc_evt.bcn_h_rssi_cfg.abs_value = abs(rssi_thold);
		subsc_evt.bcn_l_rssi_cfg.evt_freq = 1;
		subsc_evt.bcn_h_rssi_cfg.evt_freq = 1;
		return mwifiex_send_cmd_sync(priv,
					     HostCmd_CMD_802_11_SUBSCRIBE_EVENT,
					     0, 0, &subsc_evt);
	} else {
		subsc_evt.action = HostCmd_ACT_BITWISE_CLR;
		return mwifiex_send_cmd_sync(priv,
					     HostCmd_CMD_802_11_SUBSCRIBE_EVENT,
					     0, 0, &subsc_evt);
	}

	return 0;
}

/* cfg80211 operation handler for change_beacon.
 * Function retrieves and sets modified management IEs to FW.
 */
static int mwifiex_cfg80211_change_beacon(struct wiphy *wiphy,
					  struct net_device *dev,
					  struct cfg80211_beacon_data *data)
{
	struct mwifiex_private *priv = mwifiex_netdev_get_priv(dev);

	if (priv->bss_type != MWIFIEX_BSS_TYPE_UAP) {
		wiphy_err(wiphy, "%s: bss_type mismatched\n", __func__);
		return -EINVAL;
	}

	if (!priv->bss_started) {
		wiphy_err(wiphy, "%s: bss not started\n", __func__);
		return -EINVAL;
	}

	if (mwifiex_set_mgmt_ies(priv, data)) {
		wiphy_err(wiphy, "%s: setting mgmt ies failed\n", __func__);
		return -EFAULT;
	}

	return 0;
}

static int
mwifiex_cfg80211_set_antenna(struct wiphy *wiphy, u32 tx_ant, u32 rx_ant)
{
	struct mwifiex_adapter *adapter = mwifiex_cfg80211_get_adapter(wiphy);
	struct mwifiex_private *priv = mwifiex_get_priv(adapter,
							MWIFIEX_BSS_ROLE_ANY);
	struct mwifiex_ds_ant_cfg ant_cfg;

	if (!tx_ant || !rx_ant)
		return -EOPNOTSUPP;

	if (adapter->hw_dev_mcs_support != HT_STREAM_2X2) {
		/* Not a MIMO chip. User should provide specific antenna number
		 * for Tx/Rx path or enable all antennas for diversity
		 */
		if (tx_ant != rx_ant)
			return -EOPNOTSUPP;

		if ((tx_ant & (tx_ant - 1)) &&
		    (tx_ant != BIT(adapter->number_of_antenna) - 1))
			return -EOPNOTSUPP;

		if ((tx_ant == BIT(adapter->number_of_antenna) - 1) &&
		    (priv->adapter->number_of_antenna > 1)) {
			tx_ant = RF_ANTENNA_AUTO;
			rx_ant = RF_ANTENNA_AUTO;
		}
	}

	ant_cfg.tx_ant = tx_ant;
	ant_cfg.rx_ant = rx_ant;

	return mwifiex_send_cmd_sync(priv, HostCmd_CMD_RF_ANTENNA,
				     HostCmd_ACT_GEN_SET, 0, &ant_cfg);
}

/* cfg80211 operation handler for stop ap.
 * Function stops BSS running at uAP interface.
 */
static int mwifiex_cfg80211_stop_ap(struct wiphy *wiphy, struct net_device *dev)
{
	struct mwifiex_private *priv = mwifiex_netdev_get_priv(dev);

	if (mwifiex_del_mgmt_ies(priv))
		wiphy_err(wiphy, "Failed to delete mgmt IEs!\n");

	if (mwifiex_send_cmd_sync(priv, HostCmd_CMD_UAP_BSS_STOP,
				  HostCmd_ACT_GEN_SET, 0, NULL)) {
		wiphy_err(wiphy, "Failed to stop the BSS\n");
		return -1;
	}

	return 0;
}

/* cfg80211 operation handler for start_ap.
 * Function sets beacon period, DTIM period, SSID and security into
 * AP config structure.
 * AP is configured with these settings and BSS is started.
 */
static int mwifiex_cfg80211_start_ap(struct wiphy *wiphy,
				     struct net_device *dev,
				     struct cfg80211_ap_settings *params)
{
	struct mwifiex_uap_bss_param *bss_cfg;
	struct mwifiex_private *priv = mwifiex_netdev_get_priv(dev);
	u8 config_bands = 0;

	if (priv->bss_type != MWIFIEX_BSS_TYPE_UAP)
		return -1;
	if (mwifiex_set_mgmt_ies(priv, &params->beacon))
		return -1;

	bss_cfg = kzalloc(sizeof(struct mwifiex_uap_bss_param), GFP_KERNEL);
	if (!bss_cfg)
		return -ENOMEM;

	mwifiex_set_sys_config_invalid_data(bss_cfg);

	if (params->beacon_interval)
		bss_cfg->beacon_period = params->beacon_interval;
	if (params->dtim_period)
		bss_cfg->dtim_period = params->dtim_period;

	if (params->ssid && params->ssid_len) {
		memcpy(bss_cfg->ssid.ssid, params->ssid, params->ssid_len);
		bss_cfg->ssid.ssid_len = params->ssid_len;
	}

	switch (params->hidden_ssid) {
	case NL80211_HIDDEN_SSID_NOT_IN_USE:
		bss_cfg->bcast_ssid_ctl = 1;
		break;
	case NL80211_HIDDEN_SSID_ZERO_LEN:
		bss_cfg->bcast_ssid_ctl = 0;
		break;
	case NL80211_HIDDEN_SSID_ZERO_CONTENTS:
		/* firmware doesn't support this type of hidden SSID */
	default:
<<<<<<< HEAD
		return -EINVAL;
	}

=======
		kfree(bss_cfg);
		return -EINVAL;
	}

	bss_cfg->channel =
	    (u8)ieee80211_frequency_to_channel(params->channel->center_freq);
	bss_cfg->band_cfg = BAND_CONFIG_MANUAL;

	/* Set appropriate bands */
	if (params->channel->band == IEEE80211_BAND_2GHZ) {
		if (params->channel_type == NL80211_CHAN_NO_HT)
			config_bands = BAND_B | BAND_G;
		else
			config_bands = BAND_B | BAND_G | BAND_GN;
	} else {
		if (params->channel_type == NL80211_CHAN_NO_HT)
			config_bands = BAND_A;
		else
			config_bands = BAND_AN | BAND_A;
	}

	if (!((config_bands | priv->adapter->fw_bands) &
	      ~priv->adapter->fw_bands))
		priv->adapter->config_bands = config_bands;

	mwifiex_send_domain_info_cmd_fw(wiphy);

>>>>>>> 0d7614f0
	if (mwifiex_set_secure_params(priv, bss_cfg, params)) {
		kfree(bss_cfg);
		wiphy_err(wiphy, "Failed to parse secuirty parameters!\n");
		return -1;
	}

	mwifiex_set_ht_params(priv, bss_cfg, params);

	if (mwifiex_send_cmd_sync(priv, HostCmd_CMD_UAP_BSS_STOP,
				  HostCmd_ACT_GEN_SET, 0, NULL)) {
		wiphy_err(wiphy, "Failed to stop the BSS\n");
		kfree(bss_cfg);
		return -1;
	}

	if (mwifiex_send_cmd_async(priv, HostCmd_CMD_UAP_SYS_CONFIG,
				   HostCmd_ACT_GEN_SET,
				   UAP_BSS_PARAMS_I, bss_cfg)) {
		wiphy_err(wiphy, "Failed to set the SSID\n");
		kfree(bss_cfg);
		return -1;
	}

	kfree(bss_cfg);

	if (mwifiex_send_cmd_async(priv, HostCmd_CMD_UAP_BSS_START,
				   HostCmd_ACT_GEN_SET, 0, NULL)) {
		wiphy_err(wiphy, "Failed to start the BSS\n");
		return -1;
	}

	if (priv->sec_info.wep_enabled)
		priv->curr_pkt_filter |= HostCmd_ACT_MAC_WEP_ENABLE;
	else
		priv->curr_pkt_filter &= ~HostCmd_ACT_MAC_WEP_ENABLE;

	if (mwifiex_send_cmd_sync(priv, HostCmd_CMD_MAC_CONTROL,
				  HostCmd_ACT_GEN_SET, 0,
				  &priv->curr_pkt_filter))
		return -1;

	return 0;
}

/*
 * CFG802.11 operation handler for disconnection request.
 *
 * This function does not work when there is already a disconnection
 * procedure going on.
 */
static int
mwifiex_cfg80211_disconnect(struct wiphy *wiphy, struct net_device *dev,
			    u16 reason_code)
{
	struct mwifiex_private *priv = mwifiex_netdev_get_priv(dev);

	if (mwifiex_deauthenticate(priv, NULL))
		return -EFAULT;

	wiphy_dbg(wiphy, "info: successfully disconnected from %pM:"
		" reason code %d\n", priv->cfg_bssid, reason_code);

	memset(priv->cfg_bssid, 0, ETH_ALEN);

	return 0;
}

/*
 * This function informs the CFG802.11 subsystem of a new IBSS.
 *
 * The following information are sent to the CFG802.11 subsystem
 * to register the new IBSS. If we do not register the new IBSS,
 * a kernel panic will result.
 *      - SSID
 *      - SSID length
 *      - BSSID
 *      - Channel
 */
static int mwifiex_cfg80211_inform_ibss_bss(struct mwifiex_private *priv)
{
	struct ieee80211_channel *chan;
	struct mwifiex_bss_info bss_info;
	struct cfg80211_bss *bss;
	int ie_len;
	u8 ie_buf[IEEE80211_MAX_SSID_LEN + sizeof(struct ieee_types_header)];
	enum ieee80211_band band;

	if (mwifiex_get_bss_info(priv, &bss_info))
		return -1;

	ie_buf[0] = WLAN_EID_SSID;
	ie_buf[1] = bss_info.ssid.ssid_len;

	memcpy(&ie_buf[sizeof(struct ieee_types_header)],
	       &bss_info.ssid.ssid, bss_info.ssid.ssid_len);
	ie_len = ie_buf[1] + sizeof(struct ieee_types_header);

	band = mwifiex_band_to_radio_type(priv->curr_bss_params.band);
	chan = __ieee80211_get_channel(priv->wdev->wiphy,
			ieee80211_channel_to_frequency(bss_info.bss_chan,
						       band));

	bss = cfg80211_inform_bss(priv->wdev->wiphy, chan,
				  bss_info.bssid, 0, WLAN_CAPABILITY_IBSS,
				  0, ie_buf, ie_len, 0, GFP_KERNEL);
	cfg80211_put_bss(bss);
	memcpy(priv->cfg_bssid, bss_info.bssid, ETH_ALEN);

	return 0;
}

/*
 * This function connects with a BSS.
 *
 * This function handles both Infra and Ad-Hoc modes. It also performs
 * validity checking on the provided parameters, disconnects from the
 * current BSS (if any), sets up the association/scan parameters,
 * including security settings, and performs specific SSID scan before
 * trying to connect.
 *
 * For Infra mode, the function returns failure if the specified SSID
 * is not found in scan table. However, for Ad-Hoc mode, it can create
 * the IBSS if it does not exist. On successful completion in either case,
 * the function notifies the CFG802.11 subsystem of the new BSS connection.
 */
static int
mwifiex_cfg80211_assoc(struct mwifiex_private *priv, size_t ssid_len, u8 *ssid,
		       u8 *bssid, int mode, struct ieee80211_channel *channel,
		       struct cfg80211_connect_params *sme, bool privacy)
{
	struct cfg80211_ssid req_ssid;
	int ret, auth_type = 0;
	struct cfg80211_bss *bss = NULL;
	u8 is_scanning_required = 0, config_bands = 0;

	memset(&req_ssid, 0, sizeof(struct cfg80211_ssid));

	req_ssid.ssid_len = ssid_len;
	if (ssid_len > IEEE80211_MAX_SSID_LEN) {
		dev_err(priv->adapter->dev, "invalid SSID - aborting\n");
		return -EINVAL;
	}

	memcpy(req_ssid.ssid, ssid, ssid_len);
	if (!req_ssid.ssid_len || req_ssid.ssid[0] < 0x20) {
		dev_err(priv->adapter->dev, "invalid SSID - aborting\n");
		return -EINVAL;
	}

	/* disconnect before try to associate */
	mwifiex_deauthenticate(priv, NULL);

	if (channel) {
		if (mode == NL80211_IFTYPE_STATION) {
			if (channel->band == IEEE80211_BAND_2GHZ)
				config_bands = BAND_B | BAND_G | BAND_GN;
			else
				config_bands = BAND_A | BAND_AN;

			if (!((config_bands | priv->adapter->fw_bands) &
			      ~priv->adapter->fw_bands))
				priv->adapter->config_bands = config_bands;
		}
		mwifiex_send_domain_info_cmd_fw(priv->wdev->wiphy);
	}

	/* As this is new association, clear locally stored
	 * keys and security related flags */
	priv->sec_info.wpa_enabled = false;
	priv->sec_info.wpa2_enabled = false;
	priv->wep_key_curr_index = 0;
	priv->sec_info.encryption_mode = 0;
	priv->sec_info.is_authtype_auto = 0;
	ret = mwifiex_set_encode(priv, NULL, 0, 0, NULL, 1);

	if (mode == NL80211_IFTYPE_ADHOC) {
		/* "privacy" is set only for ad-hoc mode */
		if (privacy) {
			/*
			 * Keep WLAN_CIPHER_SUITE_WEP104 for now so that
			 * the firmware can find a matching network from the
			 * scan. The cfg80211 does not give us the encryption
			 * mode at this stage so just setting it to WEP here.
			 */
			priv->sec_info.encryption_mode =
					WLAN_CIPHER_SUITE_WEP104;
			priv->sec_info.authentication_mode =
					NL80211_AUTHTYPE_OPEN_SYSTEM;
		}

		goto done;
	}

	/* Now handle infra mode. "sme" is valid for infra mode only */
	if (sme->auth_type == NL80211_AUTHTYPE_AUTOMATIC) {
		auth_type = NL80211_AUTHTYPE_OPEN_SYSTEM;
		priv->sec_info.is_authtype_auto = 1;
	} else {
		auth_type = sme->auth_type;
	}

	if (sme->crypto.n_ciphers_pairwise) {
		priv->sec_info.encryption_mode =
						sme->crypto.ciphers_pairwise[0];
		priv->sec_info.authentication_mode = auth_type;
	}

	if (sme->crypto.cipher_group) {
		priv->sec_info.encryption_mode = sme->crypto.cipher_group;
		priv->sec_info.authentication_mode = auth_type;
	}
	if (sme->ie)
		ret = mwifiex_set_gen_ie(priv, sme->ie, sme->ie_len);

	if (sme->key) {
		if (mwifiex_is_alg_wep(priv->sec_info.encryption_mode)) {
			dev_dbg(priv->adapter->dev,
				"info: setting wep encryption"
				" with key len %d\n", sme->key_len);
			priv->wep_key_curr_index = sme->key_idx;
			ret = mwifiex_set_encode(priv, sme->key, sme->key_len,
						 sme->key_idx, NULL, 0);
		}
	}
done:
	/*
	 * Scan entries are valid for some time (15 sec). So we can save one
	 * active scan time if we just try cfg80211_get_bss first. If it fails
	 * then request scan and cfg80211_get_bss() again for final output.
	 */
	while (1) {
		if (is_scanning_required) {
			/* Do specific SSID scanning */
			if (mwifiex_request_scan(priv, &req_ssid)) {
				dev_err(priv->adapter->dev, "scan error\n");
				return -EFAULT;
			}
		}

		/* Find the BSS we want using available scan results */
		if (mode == NL80211_IFTYPE_ADHOC)
			bss = cfg80211_get_bss(priv->wdev->wiphy, channel,
					       bssid, ssid, ssid_len,
					       WLAN_CAPABILITY_IBSS,
					       WLAN_CAPABILITY_IBSS);
		else
			bss = cfg80211_get_bss(priv->wdev->wiphy, channel,
					       bssid, ssid, ssid_len,
					       WLAN_CAPABILITY_ESS,
					       WLAN_CAPABILITY_ESS);

		if (!bss) {
			if (is_scanning_required) {
				dev_warn(priv->adapter->dev,
					 "assoc: requested bss not found in scan results\n");
				break;
			}
			is_scanning_required = 1;
		} else {
			dev_dbg(priv->adapter->dev,
				"info: trying to associate to '%s' bssid %pM\n",
				(char *) req_ssid.ssid, bss->bssid);
			memcpy(&priv->cfg_bssid, bss->bssid, ETH_ALEN);
			break;
		}
	}

	if (mwifiex_bss_start(priv, bss, &req_ssid))
		return -EFAULT;

	if (mode == NL80211_IFTYPE_ADHOC) {
		/* Inform the BSS information to kernel, otherwise
		 * kernel will give a panic after successful assoc */
		if (mwifiex_cfg80211_inform_ibss_bss(priv))
			return -EFAULT;
	}

	return ret;
}

/*
 * CFG802.11 operation handler for association request.
 *
 * This function does not work when the current mode is set to Ad-Hoc, or
 * when there is already an association procedure going on. The given BSS
 * information is used to associate.
 */
static int
mwifiex_cfg80211_connect(struct wiphy *wiphy, struct net_device *dev,
			 struct cfg80211_connect_params *sme)
{
	struct mwifiex_private *priv = mwifiex_netdev_get_priv(dev);
	int ret = 0;

	if (priv->bss_mode == NL80211_IFTYPE_ADHOC) {
		wiphy_err(wiphy, "received infra assoc request "
				"when station is in ibss mode\n");
		goto done;
	}

	if (priv->bss_mode == NL80211_IFTYPE_AP) {
		wiphy_err(wiphy, "skip association request for AP interface\n");
		goto done;
	}

	wiphy_dbg(wiphy, "info: Trying to associate to %s and bssid %pM\n",
		  (char *) sme->ssid, sme->bssid);

	ret = mwifiex_cfg80211_assoc(priv, sme->ssid_len, sme->ssid, sme->bssid,
				     priv->bss_mode, sme->channel, sme, 0);
done:
	if (!ret) {
		cfg80211_connect_result(priv->netdev, priv->cfg_bssid, NULL, 0,
					NULL, 0, WLAN_STATUS_SUCCESS,
					GFP_KERNEL);
		dev_dbg(priv->adapter->dev,
			"info: associated to bssid %pM successfully\n",
			priv->cfg_bssid);
	} else {
		dev_dbg(priv->adapter->dev,
			"info: association to bssid %pM failed\n",
			priv->cfg_bssid);
		memset(priv->cfg_bssid, 0, ETH_ALEN);
	}

	return ret;
}

/*
 * This function sets following parameters for ibss network.
 *  -  channel
 *  -  start band
 *  -  11n flag
 *  -  secondary channel offset
 */
static int mwifiex_set_ibss_params(struct mwifiex_private *priv,
				   struct cfg80211_ibss_params *params)
{
	struct wiphy *wiphy = priv->wdev->wiphy;
	struct mwifiex_adapter *adapter = priv->adapter;
	int index = 0, i;
	u8 config_bands = 0;

	if (params->channel->band == IEEE80211_BAND_2GHZ) {
		if (!params->basic_rates) {
			config_bands = BAND_B | BAND_G;
		} else {
			for (i = 0; i < mwifiex_band_2ghz.n_bitrates; i++) {
				/*
				 * Rates below 6 Mbps in the table are CCK
				 * rates; 802.11b and from 6 they are OFDM;
				 * 802.11G
				 */
				if (mwifiex_rates[i].bitrate == 60) {
					index = 1 << i;
					break;
				}
			}

			if (params->basic_rates < index) {
				config_bands = BAND_B;
			} else {
				config_bands = BAND_G;
				if (params->basic_rates % index)
					config_bands |= BAND_B;
			}
		}

		if (params->channel_type != NL80211_CHAN_NO_HT)
			config_bands |= BAND_GN;
	} else {
		if (params->channel_type == NL80211_CHAN_NO_HT)
			config_bands = BAND_A;
		else
			config_bands = BAND_AN | BAND_A;
	}

	if (!((config_bands | adapter->fw_bands) & ~adapter->fw_bands)) {
		adapter->config_bands = config_bands;
		adapter->adhoc_start_band = config_bands;

		if ((config_bands & BAND_GN) || (config_bands & BAND_AN))
			adapter->adhoc_11n_enabled = true;
		else
			adapter->adhoc_11n_enabled = false;
	}

	adapter->sec_chan_offset =
		mwifiex_chan_type_to_sec_chan_offset(params->channel_type);
	priv->adhoc_channel =
		ieee80211_frequency_to_channel(params->channel->center_freq);

	wiphy_dbg(wiphy, "info: set ibss band %d, chan %d, chan offset %d\n",
		  config_bands, priv->adhoc_channel, adapter->sec_chan_offset);

	return 0;
}

/*
 * CFG802.11 operation handler to join an IBSS.
 *
 * This function does not work in any mode other than Ad-Hoc, or if
 * a join operation is already in progress.
 */
static int
mwifiex_cfg80211_join_ibss(struct wiphy *wiphy, struct net_device *dev,
			   struct cfg80211_ibss_params *params)
{
	struct mwifiex_private *priv = mwifiex_netdev_get_priv(dev);
	int ret = 0;

	if (priv->bss_mode != NL80211_IFTYPE_ADHOC) {
		wiphy_err(wiphy, "request to join ibss received "
				"when station is not in ibss mode\n");
		goto done;
	}

	wiphy_dbg(wiphy, "info: trying to join to %s and bssid %pM\n",
		  (char *) params->ssid, params->bssid);

	mwifiex_set_ibss_params(priv, params);

	ret = mwifiex_cfg80211_assoc(priv, params->ssid_len, params->ssid,
				     params->bssid, priv->bss_mode,
				     params->channel, NULL, params->privacy);
done:
	if (!ret) {
		cfg80211_ibss_joined(priv->netdev, priv->cfg_bssid, GFP_KERNEL);
		dev_dbg(priv->adapter->dev,
			"info: joined/created adhoc network with bssid"
			" %pM successfully\n", priv->cfg_bssid);
	} else {
		dev_dbg(priv->adapter->dev,
			"info: failed creating/joining adhoc network\n");
	}

	return ret;
}

/*
 * CFG802.11 operation handler to leave an IBSS.
 *
 * This function does not work if a leave operation is
 * already in progress.
 */
static int
mwifiex_cfg80211_leave_ibss(struct wiphy *wiphy, struct net_device *dev)
{
	struct mwifiex_private *priv = mwifiex_netdev_get_priv(dev);

	wiphy_dbg(wiphy, "info: disconnecting from essid %pM\n",
		  priv->cfg_bssid);
	if (mwifiex_deauthenticate(priv, NULL))
		return -EFAULT;

	memset(priv->cfg_bssid, 0, ETH_ALEN);

	return 0;
}

/*
 * CFG802.11 operation handler for scan request.
 *
 * This function issues a scan request to the firmware based upon
 * the user specified scan configuration. On successfull completion,
 * it also informs the results.
 */
static int
mwifiex_cfg80211_scan(struct wiphy *wiphy,
		      struct cfg80211_scan_request *request)
{
	struct net_device *dev = request->wdev->netdev;
	struct mwifiex_private *priv = mwifiex_netdev_get_priv(dev);
	int i;
	struct ieee80211_channel *chan;

	wiphy_dbg(wiphy, "info: received scan request on %s\n", dev->name);

	priv->scan_request = request;

	priv->user_scan_cfg = kzalloc(sizeof(struct mwifiex_user_scan_cfg),
				      GFP_KERNEL);
	if (!priv->user_scan_cfg) {
		dev_err(priv->adapter->dev, "failed to alloc scan_req\n");
		return -ENOMEM;
	}

	priv->user_scan_cfg->num_ssids = request->n_ssids;
	priv->user_scan_cfg->ssid_list = request->ssids;

	if (request->ie && request->ie_len) {
		for (i = 0; i < MWIFIEX_MAX_VSIE_NUM; i++) {
			if (priv->vs_ie[i].mask != MWIFIEX_VSIE_MASK_CLEAR)
				continue;
			priv->vs_ie[i].mask = MWIFIEX_VSIE_MASK_SCAN;
			memcpy(&priv->vs_ie[i].ie, request->ie,
			       request->ie_len);
			break;
		}
	}

	for (i = 0; i < request->n_channels; i++) {
		chan = request->channels[i];
		priv->user_scan_cfg->chan_list[i].chan_number = chan->hw_value;
		priv->user_scan_cfg->chan_list[i].radio_type = chan->band;

		if (chan->flags & IEEE80211_CHAN_PASSIVE_SCAN)
			priv->user_scan_cfg->chan_list[i].scan_type =
						MWIFIEX_SCAN_TYPE_PASSIVE;
		else
			priv->user_scan_cfg->chan_list[i].scan_type =
						MWIFIEX_SCAN_TYPE_ACTIVE;

		priv->user_scan_cfg->chan_list[i].scan_time = 0;
	}
	if (mwifiex_scan_networks(priv, priv->user_scan_cfg))
		return -EFAULT;

	if (request->ie && request->ie_len) {
		for (i = 0; i < MWIFIEX_MAX_VSIE_NUM; i++) {
			if (priv->vs_ie[i].mask == MWIFIEX_VSIE_MASK_SCAN) {
				priv->vs_ie[i].mask = MWIFIEX_VSIE_MASK_CLEAR;
				memset(&priv->vs_ie[i].ie, 0,
				       MWIFIEX_MAX_VSIE_LEN);
			}
		}
	}
	return 0;
}

/*
 * This function sets up the CFG802.11 specific HT capability fields
 * with default values.
 *
 * The following default values are set -
 *      - HT Supported = True
 *      - Maximum AMPDU length factor = IEEE80211_HT_MAX_AMPDU_64K
 *      - Minimum AMPDU spacing = IEEE80211_HT_MPDU_DENSITY_NONE
 *      - HT Capabilities supported by firmware
 *      - MCS information, Rx mask = 0xff
 *      - MCD information, Tx parameters = IEEE80211_HT_MCS_TX_DEFINED (0x01)
 */
static void
mwifiex_setup_ht_caps(struct ieee80211_sta_ht_cap *ht_info,
		      struct mwifiex_private *priv)
{
	int rx_mcs_supp;
	struct ieee80211_mcs_info mcs_set;
	u8 *mcs = (u8 *)&mcs_set;
	struct mwifiex_adapter *adapter = priv->adapter;

	ht_info->ht_supported = true;
	ht_info->ampdu_factor = IEEE80211_HT_MAX_AMPDU_64K;
	ht_info->ampdu_density = IEEE80211_HT_MPDU_DENSITY_NONE;

	memset(&ht_info->mcs, 0, sizeof(ht_info->mcs));

	/* Fill HT capability information */
	if (ISSUPP_CHANWIDTH40(adapter->hw_dot_11n_dev_cap))
		ht_info->cap |= IEEE80211_HT_CAP_SUP_WIDTH_20_40;
	else
		ht_info->cap &= ~IEEE80211_HT_CAP_SUP_WIDTH_20_40;

	if (ISSUPP_SHORTGI20(adapter->hw_dot_11n_dev_cap))
		ht_info->cap |= IEEE80211_HT_CAP_SGI_20;
	else
		ht_info->cap &= ~IEEE80211_HT_CAP_SGI_20;

	if (ISSUPP_SHORTGI40(adapter->hw_dot_11n_dev_cap))
		ht_info->cap |= IEEE80211_HT_CAP_SGI_40;
	else
		ht_info->cap &= ~IEEE80211_HT_CAP_SGI_40;

	if (ISSUPP_RXSTBC(adapter->hw_dot_11n_dev_cap))
		ht_info->cap |= 1 << IEEE80211_HT_CAP_RX_STBC_SHIFT;
	else
		ht_info->cap &= ~(3 << IEEE80211_HT_CAP_RX_STBC_SHIFT);

	if (ISSUPP_TXSTBC(adapter->hw_dot_11n_dev_cap))
		ht_info->cap |= IEEE80211_HT_CAP_TX_STBC;
	else
		ht_info->cap &= ~IEEE80211_HT_CAP_TX_STBC;

	ht_info->cap &= ~IEEE80211_HT_CAP_MAX_AMSDU;
	ht_info->cap |= IEEE80211_HT_CAP_SM_PS;

	rx_mcs_supp = GET_RXMCSSUPP(adapter->hw_dev_mcs_support);
	/* Set MCS for 1x1 */
	memset(mcs, 0xff, rx_mcs_supp);
	/* Clear all the other values */
	memset(&mcs[rx_mcs_supp], 0,
	       sizeof(struct ieee80211_mcs_info) - rx_mcs_supp);
	if (priv->bss_mode == NL80211_IFTYPE_STATION ||
	    ISSUPP_CHANWIDTH40(adapter->hw_dot_11n_dev_cap))
		/* Set MCS32 for infra mode or ad-hoc mode with 40MHz support */
		SETHT_MCS32(mcs_set.rx_mask);

	memcpy((u8 *) &ht_info->mcs, mcs, sizeof(struct ieee80211_mcs_info));

	ht_info->mcs.tx_params = IEEE80211_HT_MCS_TX_DEFINED;
}

/*
 *  create a new virtual interface with the given name
 */
struct wireless_dev *mwifiex_add_virtual_intf(struct wiphy *wiphy,
					      char *name,
					      enum nl80211_iftype type,
					      u32 *flags,
					      struct vif_params *params)
{
	struct mwifiex_adapter *adapter = mwifiex_cfg80211_get_adapter(wiphy);
	struct mwifiex_private *priv;
	struct net_device *dev;
	void *mdev_priv;
	struct wireless_dev *wdev;

	if (!adapter)
		return ERR_PTR(-EFAULT);

	switch (type) {
	case NL80211_IFTYPE_UNSPECIFIED:
	case NL80211_IFTYPE_STATION:
	case NL80211_IFTYPE_ADHOC:
		priv = adapter->priv[MWIFIEX_BSS_TYPE_STA];
		if (priv->bss_mode) {
			wiphy_err(wiphy,
				  "cannot create multiple sta/adhoc ifaces\n");
			return ERR_PTR(-EINVAL);
		}

		wdev = kzalloc(sizeof(struct wireless_dev), GFP_KERNEL);
		if (!wdev)
			return ERR_PTR(-ENOMEM);

		wdev->wiphy = wiphy;
		priv->wdev = wdev;
		wdev->iftype = NL80211_IFTYPE_STATION;

		if (type == NL80211_IFTYPE_UNSPECIFIED)
			priv->bss_mode = NL80211_IFTYPE_STATION;
		else
			priv->bss_mode = type;

		priv->bss_type = MWIFIEX_BSS_TYPE_STA;
		priv->frame_type = MWIFIEX_DATA_FRAME_TYPE_ETH_II;
		priv->bss_priority = MWIFIEX_BSS_ROLE_STA;
		priv->bss_role = MWIFIEX_BSS_ROLE_STA;
		priv->bss_num = 0;

		break;
	case NL80211_IFTYPE_AP:
		priv = adapter->priv[MWIFIEX_BSS_TYPE_UAP];

		if (priv->bss_mode) {
			wiphy_err(wiphy, "Can't create multiple AP interfaces");
			return ERR_PTR(-EINVAL);
		}

		wdev = kzalloc(sizeof(struct wireless_dev), GFP_KERNEL);
		if (!wdev)
			return ERR_PTR(-ENOMEM);

		priv->wdev = wdev;
		wdev->wiphy = wiphy;
		wdev->iftype = NL80211_IFTYPE_AP;

		priv->bss_type = MWIFIEX_BSS_TYPE_UAP;
		priv->frame_type = MWIFIEX_DATA_FRAME_TYPE_ETH_II;
		priv->bss_priority = MWIFIEX_BSS_ROLE_UAP;
		priv->bss_role = MWIFIEX_BSS_ROLE_UAP;
		priv->bss_started = 0;
		priv->bss_num = 0;
		priv->bss_mode = type;

		break;
	default:
		wiphy_err(wiphy, "type not supported\n");
		return ERR_PTR(-EINVAL);
	}

	dev = alloc_netdev_mq(sizeof(struct mwifiex_private *), name,
			      ether_setup, 1);
	if (!dev) {
		wiphy_err(wiphy, "no memory available for netdevice\n");
		priv->bss_mode = NL80211_IFTYPE_UNSPECIFIED;
		return ERR_PTR(-ENOMEM);
	}

	mwifiex_init_priv_params(priv, dev);
	priv->netdev = dev;

	mwifiex_setup_ht_caps(&wiphy->bands[IEEE80211_BAND_2GHZ]->ht_cap, priv);

	if (adapter->config_bands & BAND_A)
		mwifiex_setup_ht_caps(
			&wiphy->bands[IEEE80211_BAND_5GHZ]->ht_cap, priv);

	dev_net_set(dev, wiphy_net(wiphy));
	dev->ieee80211_ptr = priv->wdev;
	dev->ieee80211_ptr->iftype = priv->bss_mode;
	memcpy(dev->dev_addr, wiphy->perm_addr, ETH_ALEN);
	memcpy(dev->perm_addr, wiphy->perm_addr, ETH_ALEN);
	SET_NETDEV_DEV(dev, wiphy_dev(wiphy));

	dev->flags |= IFF_BROADCAST | IFF_MULTICAST;
	dev->watchdog_timeo = MWIFIEX_DEFAULT_WATCHDOG_TIMEOUT;
	dev->hard_header_len += MWIFIEX_MIN_DATA_HEADER_LEN;

	mdev_priv = netdev_priv(dev);
	*((unsigned long *) mdev_priv) = (unsigned long) priv;

	SET_NETDEV_DEV(dev, adapter->dev);

	/* Register network device */
	if (register_netdevice(dev)) {
		wiphy_err(wiphy, "cannot register virtual network device\n");
		free_netdev(dev);
		priv->bss_mode = NL80211_IFTYPE_UNSPECIFIED;
		return ERR_PTR(-EFAULT);
	}

	sema_init(&priv->async_sem, 1);
	priv->scan_pending_on_block = false;

	dev_dbg(adapter->dev, "info: %s: Marvell 802.11 Adapter\n", dev->name);

#ifdef CONFIG_DEBUG_FS
	mwifiex_dev_debugfs_init(priv);
#endif
	return wdev;
}
EXPORT_SYMBOL_GPL(mwifiex_add_virtual_intf);

/*
 * del_virtual_intf: remove the virtual interface determined by dev
 */
int mwifiex_del_virtual_intf(struct wiphy *wiphy, struct wireless_dev *wdev)
{
	struct mwifiex_private *priv = mwifiex_netdev_get_priv(wdev->netdev);

#ifdef CONFIG_DEBUG_FS
	mwifiex_dev_debugfs_remove(priv);
#endif

	if (!netif_queue_stopped(priv->netdev))
		netif_stop_queue(priv->netdev);

	if (netif_carrier_ok(priv->netdev))
		netif_carrier_off(priv->netdev);

	if (wdev->netdev->reg_state == NETREG_REGISTERED)
		unregister_netdevice(wdev->netdev);

	if (wdev->netdev->reg_state == NETREG_UNREGISTERED)
		free_netdev(wdev->netdev);

	/* Clear the priv in adapter */
	priv->netdev = NULL;

	priv->media_connected = false;

	priv->bss_mode = NL80211_IFTYPE_UNSPECIFIED;

	return 0;
}
EXPORT_SYMBOL_GPL(mwifiex_del_virtual_intf);

/* station cfg80211 operations */
static struct cfg80211_ops mwifiex_cfg80211_ops = {
	.add_virtual_intf = mwifiex_add_virtual_intf,
	.del_virtual_intf = mwifiex_del_virtual_intf,
	.change_virtual_intf = mwifiex_cfg80211_change_virtual_intf,
	.scan = mwifiex_cfg80211_scan,
	.connect = mwifiex_cfg80211_connect,
	.disconnect = mwifiex_cfg80211_disconnect,
	.get_station = mwifiex_cfg80211_get_station,
	.dump_station = mwifiex_cfg80211_dump_station,
	.set_wiphy_params = mwifiex_cfg80211_set_wiphy_params,
	.join_ibss = mwifiex_cfg80211_join_ibss,
	.leave_ibss = mwifiex_cfg80211_leave_ibss,
	.add_key = mwifiex_cfg80211_add_key,
	.del_key = mwifiex_cfg80211_del_key,
	.set_default_key = mwifiex_cfg80211_set_default_key,
	.set_power_mgmt = mwifiex_cfg80211_set_power_mgmt,
	.set_tx_power = mwifiex_cfg80211_set_tx_power,
	.set_bitrate_mask = mwifiex_cfg80211_set_bitrate_mask,
	.start_ap = mwifiex_cfg80211_start_ap,
	.stop_ap = mwifiex_cfg80211_stop_ap,
	.change_beacon = mwifiex_cfg80211_change_beacon,
	.set_cqm_rssi_config = mwifiex_cfg80211_set_cqm_rssi_config,
	.set_antenna = mwifiex_cfg80211_set_antenna,
};

/*
 * This function registers the device with CFG802.11 subsystem.
 *
 * The function creates the wireless device/wiphy, populates it with
 * default parameters and handler function pointers, and finally
 * registers the device.
 */

int mwifiex_register_cfg80211(struct mwifiex_adapter *adapter)
{
	int ret;
	void *wdev_priv;
	struct wiphy *wiphy;
	struct mwifiex_private *priv = adapter->priv[MWIFIEX_BSS_TYPE_STA];
	u8 *country_code;

	/* create a new wiphy for use with cfg80211 */
	wiphy = wiphy_new(&mwifiex_cfg80211_ops,
			  sizeof(struct mwifiex_adapter *));
	if (!wiphy) {
		dev_err(adapter->dev, "%s: creating new wiphy\n", __func__);
		return -ENOMEM;
	}
	wiphy->max_scan_ssids = MWIFIEX_MAX_SSID_LIST_LENGTH;
	wiphy->max_scan_ie_len = MWIFIEX_MAX_VSIE_LEN;
	wiphy->interface_modes = BIT(NL80211_IFTYPE_STATION) |
				 BIT(NL80211_IFTYPE_ADHOC) |
				 BIT(NL80211_IFTYPE_AP);

	wiphy->bands[IEEE80211_BAND_2GHZ] = &mwifiex_band_2ghz;
	if (adapter->config_bands & BAND_A)
		wiphy->bands[IEEE80211_BAND_5GHZ] = &mwifiex_band_5ghz;
	else
		wiphy->bands[IEEE80211_BAND_5GHZ] = NULL;

	wiphy->iface_combinations = &mwifiex_iface_comb_ap_sta;
	wiphy->n_iface_combinations = 1;

	/* Initialize cipher suits */
	wiphy->cipher_suites = mwifiex_cipher_suites;
	wiphy->n_cipher_suites = ARRAY_SIZE(mwifiex_cipher_suites);

	memcpy(wiphy->perm_addr, priv->curr_addr, ETH_ALEN);
	wiphy->signal_type = CFG80211_SIGNAL_TYPE_MBM;
	wiphy->flags |= WIPHY_FLAG_HAVE_AP_SME |
			WIPHY_FLAG_AP_PROBE_RESP_OFFLOAD;

	wiphy->probe_resp_offload = NL80211_PROBE_RESP_OFFLOAD_SUPPORT_WPS |
				    NL80211_PROBE_RESP_OFFLOAD_SUPPORT_WPS2;

	wiphy->available_antennas_tx = BIT(adapter->number_of_antenna) - 1;
	wiphy->available_antennas_rx = BIT(adapter->number_of_antenna) - 1;

	wiphy->features = NL80211_FEATURE_HT_IBSS;

	/* Reserve space for mwifiex specific private data for BSS */
	wiphy->bss_priv_size = sizeof(struct mwifiex_bss_priv);

	wiphy->reg_notifier = mwifiex_reg_notifier;

	/* Set struct mwifiex_adapter pointer in wiphy_priv */
	wdev_priv = wiphy_priv(wiphy);
	*(unsigned long *)wdev_priv = (unsigned long)adapter;

	set_wiphy_dev(wiphy, priv->adapter->dev);

	ret = wiphy_register(wiphy);
	if (ret < 0) {
		dev_err(adapter->dev,
			"%s: wiphy_register failed: %d\n", __func__, ret);
		wiphy_free(wiphy);
		return ret;
	}
	country_code = mwifiex_11d_code_2_region(priv->adapter->region_code);
	if (country_code && regulatory_hint(wiphy, country_code))
		dev_err(adapter->dev, "regulatory_hint() failed\n");

	adapter->wiphy = wiphy;
	return ret;
}<|MERGE_RESOLUTION|>--- conflicted
+++ resolved
@@ -959,11 +959,6 @@
 	case NL80211_HIDDEN_SSID_ZERO_CONTENTS:
 		/* firmware doesn't support this type of hidden SSID */
 	default:
-<<<<<<< HEAD
-		return -EINVAL;
-	}
-
-=======
 		kfree(bss_cfg);
 		return -EINVAL;
 	}
@@ -991,7 +986,6 @@
 
 	mwifiex_send_domain_info_cmd_fw(wiphy);
 
->>>>>>> 0d7614f0
 	if (mwifiex_set_secure_params(priv, bss_cfg, params)) {
 		kfree(bss_cfg);
 		wiphy_err(wiphy, "Failed to parse secuirty parameters!\n");
