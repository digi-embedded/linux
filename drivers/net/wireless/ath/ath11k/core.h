--- conflicted
+++ resolved
@@ -955,8 +955,6 @@
 		u32 subsystem_device;
 	} id;
 
-<<<<<<< HEAD
-=======
 	struct {
 		struct {
 			const struct ath11k_msi_config *config;
@@ -969,7 +967,6 @@
 		const struct ath11k_pci_ops *ops;
 	} pci;
 
->>>>>>> 29549c70
 	/* must be last */
 	u8 drv_priv[] __aligned(sizeof(void *));
 };
