/*
 * Copyright (c) 2005-2011 Atheros Communications Inc.
 * Copyright (c) 2011-2013 Qualcomm Atheros, Inc.
 *
 * Permission to use, copy, modify, and/or distribute this software for any
 * purpose with or without fee is hereby granted, provided that the above
 * copyright notice and this permission notice appear in all copies.
 *
 * THE SOFTWARE IS PROVIDED "AS IS" AND THE AUTHOR DISCLAIMS ALL WARRANTIES
 * WITH REGARD TO THIS SOFTWARE INCLUDING ALL IMPLIED WARRANTIES OF
 * MERCHANTABILITY AND FITNESS. IN NO EVENT SHALL THE AUTHOR BE LIABLE FOR
 * ANY SPECIAL, DIRECT, INDIRECT, OR CONSEQUENTIAL DAMAGES OR ANY DAMAGES
 * WHATSOEVER RESULTING FROM LOSS OF USE, DATA OR PROFITS, WHETHER IN AN
 * ACTION OF CONTRACT, NEGLIGENCE OR OTHER TORTIOUS ACTION, ARISING OUT OF
 * OR IN CONNECTION WITH THE USE OR PERFORMANCE OF THIS SOFTWARE.
 */

#include <linux/pci.h>
#include <linux/module.h>
#include <linux/interrupt.h>
#include <linux/spinlock.h>
#include <linux/bitops.h>

#include "core.h"
#include "debug.h"

#include "targaddrs.h"
#include "bmi.h"

#include "hif.h"
#include "htc.h"

#include "ce.h"
#include "pci.h"

enum ath10k_pci_reset_mode {
	ATH10K_PCI_RESET_AUTO = 0,
	ATH10K_PCI_RESET_WARM_ONLY = 1,
};

static unsigned int ath10k_pci_irq_mode = ATH10K_PCI_IRQ_AUTO;
static unsigned int ath10k_pci_reset_mode = ATH10K_PCI_RESET_AUTO;

module_param_named(irq_mode, ath10k_pci_irq_mode, uint, 0644);
MODULE_PARM_DESC(irq_mode, "0: auto, 1: legacy, 2: msi (default: 0)");

module_param_named(reset_mode, ath10k_pci_reset_mode, uint, 0644);
MODULE_PARM_DESC(reset_mode, "0: auto, 1: warm only (default: 0)");

/* how long wait to wait for target to initialise, in ms */
#define ATH10K_PCI_TARGET_WAIT 3000
#define ATH10K_PCI_NUM_WARM_RESET_ATTEMPTS 3

static const struct pci_device_id ath10k_pci_id_table[] = {
	{ PCI_VDEVICE(ATHEROS, QCA988X_2_0_DEVICE_ID) }, /* PCI-E QCA988X V2 */
	{ PCI_VDEVICE(ATHEROS, QCA6164_2_1_DEVICE_ID) }, /* PCI-E QCA6164 V2.1 */
	{ PCI_VDEVICE(ATHEROS, QCA6174_2_1_DEVICE_ID) }, /* PCI-E QCA6174 V2.1 */
	{ PCI_VDEVICE(ATHEROS, QCA99X0_2_0_DEVICE_ID) }, /* PCI-E QCA99X0 V2 */
	{ PCI_VDEVICE(ATHEROS, QCA9888_2_0_DEVICE_ID) }, /* PCI-E QCA9888 V2 */
	{ PCI_VDEVICE(ATHEROS, QCA9984_1_0_DEVICE_ID) }, /* PCI-E QCA9984 V1 */
	{ PCI_VDEVICE(ATHEROS, QCA9377_1_0_DEVICE_ID) }, /* PCI-E QCA9377 V1 */
	{ PCI_VDEVICE(ATHEROS, QCA9887_1_0_DEVICE_ID) }, /* PCI-E QCA9887 */
	{0}
};

static const struct ath10k_pci_supp_chip ath10k_pci_supp_chips[] = {
	/* QCA988X pre 2.0 chips are not supported because they need some nasty
	 * hacks. ath10k doesn't have them and these devices crash horribly
	 * because of that.
	 */
	{ QCA988X_2_0_DEVICE_ID, QCA988X_HW_2_0_CHIP_ID_REV },

	{ QCA6164_2_1_DEVICE_ID, QCA6174_HW_2_1_CHIP_ID_REV },
	{ QCA6164_2_1_DEVICE_ID, QCA6174_HW_2_2_CHIP_ID_REV },
	{ QCA6164_2_1_DEVICE_ID, QCA6174_HW_3_0_CHIP_ID_REV },
	{ QCA6164_2_1_DEVICE_ID, QCA6174_HW_3_1_CHIP_ID_REV },
	{ QCA6164_2_1_DEVICE_ID, QCA6174_HW_3_2_CHIP_ID_REV },

	{ QCA6174_2_1_DEVICE_ID, QCA6174_HW_2_1_CHIP_ID_REV },
	{ QCA6174_2_1_DEVICE_ID, QCA6174_HW_2_2_CHIP_ID_REV },
	{ QCA6174_2_1_DEVICE_ID, QCA6174_HW_3_0_CHIP_ID_REV },
	{ QCA6174_2_1_DEVICE_ID, QCA6174_HW_3_1_CHIP_ID_REV },
	{ QCA6174_2_1_DEVICE_ID, QCA6174_HW_3_2_CHIP_ID_REV },

	{ QCA99X0_2_0_DEVICE_ID, QCA99X0_HW_2_0_CHIP_ID_REV },

	{ QCA9984_1_0_DEVICE_ID, QCA9984_HW_1_0_CHIP_ID_REV },

	{ QCA9888_2_0_DEVICE_ID, QCA9888_HW_2_0_CHIP_ID_REV },

	{ QCA9377_1_0_DEVICE_ID, QCA9377_HW_1_0_CHIP_ID_REV },
	{ QCA9377_1_0_DEVICE_ID, QCA9377_HW_1_1_CHIP_ID_REV },

	{ QCA9887_1_0_DEVICE_ID, QCA9887_HW_1_0_CHIP_ID_REV },
};

static void ath10k_pci_buffer_cleanup(struct ath10k *ar);
static int ath10k_pci_cold_reset(struct ath10k *ar);
static int ath10k_pci_safe_chip_reset(struct ath10k *ar);
static int ath10k_pci_init_irq(struct ath10k *ar);
static int ath10k_pci_deinit_irq(struct ath10k *ar);
static int ath10k_pci_request_irq(struct ath10k *ar);
static void ath10k_pci_free_irq(struct ath10k *ar);
static int ath10k_pci_bmi_wait(struct ath10k_ce_pipe *tx_pipe,
			       struct ath10k_ce_pipe *rx_pipe,
			       struct bmi_xfer *xfer);
static int ath10k_pci_qca99x0_chip_reset(struct ath10k *ar);
static void ath10k_pci_htc_tx_cb(struct ath10k_ce_pipe *ce_state);
static void ath10k_pci_htc_rx_cb(struct ath10k_ce_pipe *ce_state);
static void ath10k_pci_htt_tx_cb(struct ath10k_ce_pipe *ce_state);
static void ath10k_pci_htt_rx_cb(struct ath10k_ce_pipe *ce_state);
static void ath10k_pci_htt_htc_rx_cb(struct ath10k_ce_pipe *ce_state);
static void ath10k_pci_pktlog_rx_cb(struct ath10k_ce_pipe *ce_state);

static struct ce_attr host_ce_config_wlan[] = {
	/* CE0: host->target HTC control and raw streams */
	{
		.flags = CE_ATTR_FLAGS,
		.src_nentries = 16,
		.src_sz_max = 256,
		.dest_nentries = 0,
		.send_cb = ath10k_pci_htc_tx_cb,
	},

	/* CE1: target->host HTT + HTC control */
	{
		.flags = CE_ATTR_FLAGS,
		.src_nentries = 0,
		.src_sz_max = 2048,
		.dest_nentries = 512,
		.recv_cb = ath10k_pci_htt_htc_rx_cb,
	},

	/* CE2: target->host WMI */
	{
		.flags = CE_ATTR_FLAGS,
		.src_nentries = 0,
		.src_sz_max = 2048,
		.dest_nentries = 128,
		.recv_cb = ath10k_pci_htc_rx_cb,
	},

	/* CE3: host->target WMI */
	{
		.flags = CE_ATTR_FLAGS,
		.src_nentries = 32,
		.src_sz_max = 2048,
		.dest_nentries = 0,
		.send_cb = ath10k_pci_htc_tx_cb,
	},

	/* CE4: host->target HTT */
	{
		.flags = CE_ATTR_FLAGS | CE_ATTR_DIS_INTR,
		.src_nentries = CE_HTT_H2T_MSG_SRC_NENTRIES,
		.src_sz_max = 256,
		.dest_nentries = 0,
		.send_cb = ath10k_pci_htt_tx_cb,
	},

	/* CE5: target->host HTT (HIF->HTT) */
	{
		.flags = CE_ATTR_FLAGS,
		.src_nentries = 0,
		.src_sz_max = 512,
		.dest_nentries = 512,
		.recv_cb = ath10k_pci_htt_rx_cb,
	},

	/* CE6: target autonomous hif_memcpy */
	{
		.flags = CE_ATTR_FLAGS,
		.src_nentries = 0,
		.src_sz_max = 0,
		.dest_nentries = 0,
	},

	/* CE7: ce_diag, the Diagnostic Window */
	{
		.flags = CE_ATTR_FLAGS,
		.src_nentries = 2,
		.src_sz_max = DIAG_TRANSFER_LIMIT,
		.dest_nentries = 2,
	},

	/* CE8: target->host pktlog */
	{
		.flags = CE_ATTR_FLAGS,
		.src_nentries = 0,
		.src_sz_max = 2048,
		.dest_nentries = 128,
		.recv_cb = ath10k_pci_pktlog_rx_cb,
	},

	/* CE9 target autonomous qcache memcpy */
	{
		.flags = CE_ATTR_FLAGS,
		.src_nentries = 0,
		.src_sz_max = 0,
		.dest_nentries = 0,
	},

	/* CE10: target autonomous hif memcpy */
	{
		.flags = CE_ATTR_FLAGS,
		.src_nentries = 0,
		.src_sz_max = 0,
		.dest_nentries = 0,
	},

	/* CE11: target autonomous hif memcpy */
	{
		.flags = CE_ATTR_FLAGS,
		.src_nentries = 0,
		.src_sz_max = 0,
		.dest_nentries = 0,
	},
};

/* Target firmware's Copy Engine configuration. */
static struct ce_pipe_config target_ce_config_wlan[] = {
	/* CE0: host->target HTC control and raw streams */
	{
		.pipenum = __cpu_to_le32(0),
		.pipedir = __cpu_to_le32(PIPEDIR_OUT),
		.nentries = __cpu_to_le32(32),
		.nbytes_max = __cpu_to_le32(256),
		.flags = __cpu_to_le32(CE_ATTR_FLAGS),
		.reserved = __cpu_to_le32(0),
	},

	/* CE1: target->host HTT + HTC control */
	{
		.pipenum = __cpu_to_le32(1),
		.pipedir = __cpu_to_le32(PIPEDIR_IN),
		.nentries = __cpu_to_le32(32),
		.nbytes_max = __cpu_to_le32(2048),
		.flags = __cpu_to_le32(CE_ATTR_FLAGS),
		.reserved = __cpu_to_le32(0),
	},

	/* CE2: target->host WMI */
	{
		.pipenum = __cpu_to_le32(2),
		.pipedir = __cpu_to_le32(PIPEDIR_IN),
		.nentries = __cpu_to_le32(64),
		.nbytes_max = __cpu_to_le32(2048),
		.flags = __cpu_to_le32(CE_ATTR_FLAGS),
		.reserved = __cpu_to_le32(0),
	},

	/* CE3: host->target WMI */
	{
		.pipenum = __cpu_to_le32(3),
		.pipedir = __cpu_to_le32(PIPEDIR_OUT),
		.nentries = __cpu_to_le32(32),
		.nbytes_max = __cpu_to_le32(2048),
		.flags = __cpu_to_le32(CE_ATTR_FLAGS),
		.reserved = __cpu_to_le32(0),
	},

	/* CE4: host->target HTT */
	{
		.pipenum = __cpu_to_le32(4),
		.pipedir = __cpu_to_le32(PIPEDIR_OUT),
		.nentries = __cpu_to_le32(256),
		.nbytes_max = __cpu_to_le32(256),
		.flags = __cpu_to_le32(CE_ATTR_FLAGS),
		.reserved = __cpu_to_le32(0),
	},

	/* NB: 50% of src nentries, since tx has 2 frags */

	/* CE5: target->host HTT (HIF->HTT) */
	{
		.pipenum = __cpu_to_le32(5),
		.pipedir = __cpu_to_le32(PIPEDIR_IN),
		.nentries = __cpu_to_le32(32),
		.nbytes_max = __cpu_to_le32(512),
		.flags = __cpu_to_le32(CE_ATTR_FLAGS),
		.reserved = __cpu_to_le32(0),
	},

	/* CE6: Reserved for target autonomous hif_memcpy */
	{
		.pipenum = __cpu_to_le32(6),
		.pipedir = __cpu_to_le32(PIPEDIR_INOUT),
		.nentries = __cpu_to_le32(32),
		.nbytes_max = __cpu_to_le32(4096),
		.flags = __cpu_to_le32(CE_ATTR_FLAGS),
		.reserved = __cpu_to_le32(0),
	},

	/* CE7 used only by Host */
	{
		.pipenum = __cpu_to_le32(7),
		.pipedir = __cpu_to_le32(PIPEDIR_INOUT),
		.nentries = __cpu_to_le32(0),
		.nbytes_max = __cpu_to_le32(0),
		.flags = __cpu_to_le32(0),
		.reserved = __cpu_to_le32(0),
	},

	/* CE8 target->host packtlog */
	{
		.pipenum = __cpu_to_le32(8),
		.pipedir = __cpu_to_le32(PIPEDIR_IN),
		.nentries = __cpu_to_le32(64),
		.nbytes_max = __cpu_to_le32(2048),
		.flags = __cpu_to_le32(CE_ATTR_FLAGS | CE_ATTR_DIS_INTR),
		.reserved = __cpu_to_le32(0),
	},

	/* CE9 target autonomous qcache memcpy */
	{
		.pipenum = __cpu_to_le32(9),
		.pipedir = __cpu_to_le32(PIPEDIR_INOUT),
		.nentries = __cpu_to_le32(32),
		.nbytes_max = __cpu_to_le32(2048),
		.flags = __cpu_to_le32(CE_ATTR_FLAGS | CE_ATTR_DIS_INTR),
		.reserved = __cpu_to_le32(0),
	},

	/* It not necessary to send target wlan configuration for CE10 & CE11
	 * as these CEs are not actively used in target.
	 */
};

/*
 * Map from service/endpoint to Copy Engine.
 * This table is derived from the CE_PCI TABLE, above.
 * It is passed to the Target at startup for use by firmware.
 */
static struct service_to_pipe target_service_to_ce_map_wlan[] = {
	{
		__cpu_to_le32(ATH10K_HTC_SVC_ID_WMI_DATA_VO),
		__cpu_to_le32(PIPEDIR_OUT),	/* out = UL = host -> target */
		__cpu_to_le32(3),
	},
	{
		__cpu_to_le32(ATH10K_HTC_SVC_ID_WMI_DATA_VO),
		__cpu_to_le32(PIPEDIR_IN),	/* in = DL = target -> host */
		__cpu_to_le32(2),
	},
	{
		__cpu_to_le32(ATH10K_HTC_SVC_ID_WMI_DATA_BK),
		__cpu_to_le32(PIPEDIR_OUT),	/* out = UL = host -> target */
		__cpu_to_le32(3),
	},
	{
		__cpu_to_le32(ATH10K_HTC_SVC_ID_WMI_DATA_BK),
		__cpu_to_le32(PIPEDIR_IN),	/* in = DL = target -> host */
		__cpu_to_le32(2),
	},
	{
		__cpu_to_le32(ATH10K_HTC_SVC_ID_WMI_DATA_BE),
		__cpu_to_le32(PIPEDIR_OUT),	/* out = UL = host -> target */
		__cpu_to_le32(3),
	},
	{
		__cpu_to_le32(ATH10K_HTC_SVC_ID_WMI_DATA_BE),
		__cpu_to_le32(PIPEDIR_IN),	/* in = DL = target -> host */
		__cpu_to_le32(2),
	},
	{
		__cpu_to_le32(ATH10K_HTC_SVC_ID_WMI_DATA_VI),
		__cpu_to_le32(PIPEDIR_OUT),	/* out = UL = host -> target */
		__cpu_to_le32(3),
	},
	{
		__cpu_to_le32(ATH10K_HTC_SVC_ID_WMI_DATA_VI),
		__cpu_to_le32(PIPEDIR_IN),	/* in = DL = target -> host */
		__cpu_to_le32(2),
	},
	{
		__cpu_to_le32(ATH10K_HTC_SVC_ID_WMI_CONTROL),
		__cpu_to_le32(PIPEDIR_OUT),	/* out = UL = host -> target */
		__cpu_to_le32(3),
	},
	{
		__cpu_to_le32(ATH10K_HTC_SVC_ID_WMI_CONTROL),
		__cpu_to_le32(PIPEDIR_IN),	/* in = DL = target -> host */
		__cpu_to_le32(2),
	},
	{
		__cpu_to_le32(ATH10K_HTC_SVC_ID_RSVD_CTRL),
		__cpu_to_le32(PIPEDIR_OUT),	/* out = UL = host -> target */
		__cpu_to_le32(0),
	},
	{
		__cpu_to_le32(ATH10K_HTC_SVC_ID_RSVD_CTRL),
		__cpu_to_le32(PIPEDIR_IN),	/* in = DL = target -> host */
		__cpu_to_le32(1),
	},
	{ /* not used */
		__cpu_to_le32(ATH10K_HTC_SVC_ID_TEST_RAW_STREAMS),
		__cpu_to_le32(PIPEDIR_OUT),	/* out = UL = host -> target */
		__cpu_to_le32(0),
	},
	{ /* not used */
		__cpu_to_le32(ATH10K_HTC_SVC_ID_TEST_RAW_STREAMS),
		__cpu_to_le32(PIPEDIR_IN),	/* in = DL = target -> host */
		__cpu_to_le32(1),
	},
	{
		__cpu_to_le32(ATH10K_HTC_SVC_ID_HTT_DATA_MSG),
		__cpu_to_le32(PIPEDIR_OUT),	/* out = UL = host -> target */
		__cpu_to_le32(4),
	},
	{
		__cpu_to_le32(ATH10K_HTC_SVC_ID_HTT_DATA_MSG),
		__cpu_to_le32(PIPEDIR_IN),	/* in = DL = target -> host */
		__cpu_to_le32(5),
	},

	/* (Additions here) */

	{ /* must be last */
		__cpu_to_le32(0),
		__cpu_to_le32(0),
		__cpu_to_le32(0),
	},
};

static bool ath10k_pci_is_awake(struct ath10k *ar)
{
	struct ath10k_pci *ar_pci = ath10k_pci_priv(ar);
	u32 val = ioread32(ar_pci->mem + PCIE_LOCAL_BASE_ADDRESS +
			   RTC_STATE_ADDRESS);

	return RTC_STATE_V_GET(val) == RTC_STATE_V_ON;
}

static void __ath10k_pci_wake(struct ath10k *ar)
{
	struct ath10k_pci *ar_pci = ath10k_pci_priv(ar);

	lockdep_assert_held(&ar_pci->ps_lock);

	ath10k_dbg(ar, ATH10K_DBG_PCI_PS, "pci ps wake reg refcount %lu awake %d\n",
		   ar_pci->ps_wake_refcount, ar_pci->ps_awake);

	iowrite32(PCIE_SOC_WAKE_V_MASK,
		  ar_pci->mem + PCIE_LOCAL_BASE_ADDRESS +
		  PCIE_SOC_WAKE_ADDRESS);
}

static void __ath10k_pci_sleep(struct ath10k *ar)
{
	struct ath10k_pci *ar_pci = ath10k_pci_priv(ar);

	lockdep_assert_held(&ar_pci->ps_lock);

	ath10k_dbg(ar, ATH10K_DBG_PCI_PS, "pci ps sleep reg refcount %lu awake %d\n",
		   ar_pci->ps_wake_refcount, ar_pci->ps_awake);

	iowrite32(PCIE_SOC_WAKE_RESET,
		  ar_pci->mem + PCIE_LOCAL_BASE_ADDRESS +
		  PCIE_SOC_WAKE_ADDRESS);
	ar_pci->ps_awake = false;
}

static int ath10k_pci_wake_wait(struct ath10k *ar)
{
	int tot_delay = 0;
	int curr_delay = 5;

	while (tot_delay < PCIE_WAKE_TIMEOUT) {
		if (ath10k_pci_is_awake(ar)) {
			if (tot_delay > PCIE_WAKE_LATE_US)
				ath10k_warn(ar, "device wakeup took %d ms which is unusally long, otherwise it works normally.\n",
					    tot_delay / 1000);
			return 0;
		}

		udelay(curr_delay);
		tot_delay += curr_delay;

		if (curr_delay < 50)
			curr_delay += 5;
	}

	return -ETIMEDOUT;
}

static int ath10k_pci_force_wake(struct ath10k *ar)
{
	struct ath10k_pci *ar_pci = ath10k_pci_priv(ar);
	unsigned long flags;
	int ret = 0;

	if (ar_pci->pci_ps)
		return ret;

	spin_lock_irqsave(&ar_pci->ps_lock, flags);

	if (!ar_pci->ps_awake) {
		iowrite32(PCIE_SOC_WAKE_V_MASK,
			  ar_pci->mem + PCIE_LOCAL_BASE_ADDRESS +
			  PCIE_SOC_WAKE_ADDRESS);

		ret = ath10k_pci_wake_wait(ar);
		if (ret == 0)
			ar_pci->ps_awake = true;
	}

	spin_unlock_irqrestore(&ar_pci->ps_lock, flags);

	return ret;
}

static void ath10k_pci_force_sleep(struct ath10k *ar)
{
	struct ath10k_pci *ar_pci = ath10k_pci_priv(ar);
	unsigned long flags;

	spin_lock_irqsave(&ar_pci->ps_lock, flags);

	iowrite32(PCIE_SOC_WAKE_RESET,
		  ar_pci->mem + PCIE_LOCAL_BASE_ADDRESS +
		  PCIE_SOC_WAKE_ADDRESS);
	ar_pci->ps_awake = false;

	spin_unlock_irqrestore(&ar_pci->ps_lock, flags);
}

static int ath10k_pci_wake(struct ath10k *ar)
{
	struct ath10k_pci *ar_pci = ath10k_pci_priv(ar);
	unsigned long flags;
	int ret = 0;

	if (ar_pci->pci_ps == 0)
		return ret;

	spin_lock_irqsave(&ar_pci->ps_lock, flags);

	ath10k_dbg(ar, ATH10K_DBG_PCI_PS, "pci ps wake refcount %lu awake %d\n",
		   ar_pci->ps_wake_refcount, ar_pci->ps_awake);

	/* This function can be called very frequently. To avoid excessive
	 * CPU stalls for MMIO reads use a cache var to hold the device state.
	 */
	if (!ar_pci->ps_awake) {
		__ath10k_pci_wake(ar);

		ret = ath10k_pci_wake_wait(ar);
		if (ret == 0)
			ar_pci->ps_awake = true;
	}

	if (ret == 0) {
		ar_pci->ps_wake_refcount++;
		WARN_ON(ar_pci->ps_wake_refcount == 0);
	}

	spin_unlock_irqrestore(&ar_pci->ps_lock, flags);

	return ret;
}

static void ath10k_pci_sleep(struct ath10k *ar)
{
	struct ath10k_pci *ar_pci = ath10k_pci_priv(ar);
	unsigned long flags;

	if (ar_pci->pci_ps == 0)
		return;

	spin_lock_irqsave(&ar_pci->ps_lock, flags);

	ath10k_dbg(ar, ATH10K_DBG_PCI_PS, "pci ps sleep refcount %lu awake %d\n",
		   ar_pci->ps_wake_refcount, ar_pci->ps_awake);

	if (WARN_ON(ar_pci->ps_wake_refcount == 0))
		goto skip;

	ar_pci->ps_wake_refcount--;

	mod_timer(&ar_pci->ps_timer, jiffies +
		  msecs_to_jiffies(ATH10K_PCI_SLEEP_GRACE_PERIOD_MSEC));

skip:
	spin_unlock_irqrestore(&ar_pci->ps_lock, flags);
}

static void ath10k_pci_ps_timer(unsigned long ptr)
{
	struct ath10k *ar = (void *)ptr;
	struct ath10k_pci *ar_pci = ath10k_pci_priv(ar);
	unsigned long flags;

	spin_lock_irqsave(&ar_pci->ps_lock, flags);

	ath10k_dbg(ar, ATH10K_DBG_PCI_PS, "pci ps timer refcount %lu awake %d\n",
		   ar_pci->ps_wake_refcount, ar_pci->ps_awake);

	if (ar_pci->ps_wake_refcount > 0)
		goto skip;

	__ath10k_pci_sleep(ar);

skip:
	spin_unlock_irqrestore(&ar_pci->ps_lock, flags);
}

static void ath10k_pci_sleep_sync(struct ath10k *ar)
{
	struct ath10k_pci *ar_pci = ath10k_pci_priv(ar);
	unsigned long flags;

	if (ar_pci->pci_ps == 0) {
		ath10k_pci_force_sleep(ar);
		return;
	}

	del_timer_sync(&ar_pci->ps_timer);

	spin_lock_irqsave(&ar_pci->ps_lock, flags);
	WARN_ON(ar_pci->ps_wake_refcount > 0);
	__ath10k_pci_sleep(ar);
	spin_unlock_irqrestore(&ar_pci->ps_lock, flags);
}

static void ath10k_bus_pci_write32(struct ath10k *ar, u32 offset, u32 value)
{
	struct ath10k_pci *ar_pci = ath10k_pci_priv(ar);
	int ret;

	if (unlikely(offset + sizeof(value) > ar_pci->mem_len)) {
		ath10k_warn(ar, "refusing to write mmio out of bounds at 0x%08x - 0x%08zx (max 0x%08zx)\n",
			    offset, offset + sizeof(value), ar_pci->mem_len);
		return;
	}

	ret = ath10k_pci_wake(ar);
	if (ret) {
		ath10k_warn(ar, "failed to wake target for write32 of 0x%08x at 0x%08x: %d\n",
			    value, offset, ret);
		return;
	}

	iowrite32(value, ar_pci->mem + offset);
	ath10k_pci_sleep(ar);
}

static u32 ath10k_bus_pci_read32(struct ath10k *ar, u32 offset)
{
	struct ath10k_pci *ar_pci = ath10k_pci_priv(ar);
	u32 val;
	int ret;

	if (unlikely(offset + sizeof(val) > ar_pci->mem_len)) {
		ath10k_warn(ar, "refusing to read mmio out of bounds at 0x%08x - 0x%08zx (max 0x%08zx)\n",
			    offset, offset + sizeof(val), ar_pci->mem_len);
		return 0;
	}

	ret = ath10k_pci_wake(ar);
	if (ret) {
		ath10k_warn(ar, "failed to wake target for read32 at 0x%08x: %d\n",
			    offset, ret);
		return 0xffffffff;
	}

	val = ioread32(ar_pci->mem + offset);
	ath10k_pci_sleep(ar);

	return val;
}

inline void ath10k_pci_write32(struct ath10k *ar, u32 offset, u32 value)
{
	struct ath10k_pci *ar_pci = ath10k_pci_priv(ar);

	ar_pci->bus_ops->write32(ar, offset, value);
}

inline u32 ath10k_pci_read32(struct ath10k *ar, u32 offset)
{
	struct ath10k_pci *ar_pci = ath10k_pci_priv(ar);

	return ar_pci->bus_ops->read32(ar, offset);
}

u32 ath10k_pci_soc_read32(struct ath10k *ar, u32 addr)
{
	return ath10k_pci_read32(ar, RTC_SOC_BASE_ADDRESS + addr);
}

void ath10k_pci_soc_write32(struct ath10k *ar, u32 addr, u32 val)
{
	ath10k_pci_write32(ar, RTC_SOC_BASE_ADDRESS + addr, val);
}

u32 ath10k_pci_reg_read32(struct ath10k *ar, u32 addr)
{
	return ath10k_pci_read32(ar, PCIE_LOCAL_BASE_ADDRESS + addr);
}

void ath10k_pci_reg_write32(struct ath10k *ar, u32 addr, u32 val)
{
	ath10k_pci_write32(ar, PCIE_LOCAL_BASE_ADDRESS + addr, val);
}

bool ath10k_pci_irq_pending(struct ath10k *ar)
{
	u32 cause;

	/* Check if the shared legacy irq is for us */
	cause = ath10k_pci_read32(ar, SOC_CORE_BASE_ADDRESS +
				  PCIE_INTR_CAUSE_ADDRESS);
	if (cause & (PCIE_INTR_FIRMWARE_MASK | PCIE_INTR_CE_MASK_ALL))
		return true;

	return false;
}

void ath10k_pci_disable_and_clear_legacy_irq(struct ath10k *ar)
{
	/* IMPORTANT: INTR_CLR register has to be set after
	 * INTR_ENABLE is set to 0, otherwise interrupt can not be
	 * really cleared. */
	ath10k_pci_write32(ar, SOC_CORE_BASE_ADDRESS + PCIE_INTR_ENABLE_ADDRESS,
			   0);
	ath10k_pci_write32(ar, SOC_CORE_BASE_ADDRESS + PCIE_INTR_CLR_ADDRESS,
			   PCIE_INTR_FIRMWARE_MASK | PCIE_INTR_CE_MASK_ALL);

	/* IMPORTANT: this extra read transaction is required to
	 * flush the posted write buffer. */
	(void)ath10k_pci_read32(ar, SOC_CORE_BASE_ADDRESS +
				PCIE_INTR_ENABLE_ADDRESS);
}

void ath10k_pci_enable_legacy_irq(struct ath10k *ar)
{
	ath10k_pci_write32(ar, SOC_CORE_BASE_ADDRESS +
			   PCIE_INTR_ENABLE_ADDRESS,
			   PCIE_INTR_FIRMWARE_MASK | PCIE_INTR_CE_MASK_ALL);

	/* IMPORTANT: this extra read transaction is required to
	 * flush the posted write buffer. */
	(void)ath10k_pci_read32(ar, SOC_CORE_BASE_ADDRESS +
				PCIE_INTR_ENABLE_ADDRESS);
}

static inline const char *ath10k_pci_get_irq_method(struct ath10k *ar)
{
	struct ath10k_pci *ar_pci = ath10k_pci_priv(ar);

	if (ar_pci->oper_irq_mode == ATH10K_PCI_IRQ_MSI)
		return "msi";

	return "legacy";
}

static int __ath10k_pci_rx_post_buf(struct ath10k_pci_pipe *pipe)
{
	struct ath10k *ar = pipe->hif_ce_state;
	struct ath10k_pci *ar_pci = ath10k_pci_priv(ar);
	struct ath10k_ce_pipe *ce_pipe = pipe->ce_hdl;
	struct sk_buff *skb;
	dma_addr_t paddr;
	int ret;

	skb = dev_alloc_skb(pipe->buf_sz);
	if (!skb)
		return -ENOMEM;

	WARN_ONCE((unsigned long)skb->data & 3, "unaligned skb");

	paddr = dma_map_single(ar->dev, skb->data,
			       skb->len + skb_tailroom(skb),
			       DMA_FROM_DEVICE);
	if (unlikely(dma_mapping_error(ar->dev, paddr))) {
		ath10k_warn(ar, "failed to dma map pci rx buf\n");
		dev_kfree_skb_any(skb);
		return -EIO;
	}

	ATH10K_SKB_RXCB(skb)->paddr = paddr;

	spin_lock_bh(&ar_pci->ce_lock);
	ret = __ath10k_ce_rx_post_buf(ce_pipe, skb, paddr);
	spin_unlock_bh(&ar_pci->ce_lock);
	if (ret) {
		dma_unmap_single(ar->dev, paddr, skb->len + skb_tailroom(skb),
				 DMA_FROM_DEVICE);
		dev_kfree_skb_any(skb);
		return ret;
	}

	return 0;
}

static void ath10k_pci_rx_post_pipe(struct ath10k_pci_pipe *pipe)
{
	struct ath10k *ar = pipe->hif_ce_state;
	struct ath10k_pci *ar_pci = ath10k_pci_priv(ar);
	struct ath10k_ce_pipe *ce_pipe = pipe->ce_hdl;
	int ret, num;

	if (pipe->buf_sz == 0)
		return;

	if (!ce_pipe->dest_ring)
		return;

	spin_lock_bh(&ar_pci->ce_lock);
	num = __ath10k_ce_rx_num_free_bufs(ce_pipe);
	spin_unlock_bh(&ar_pci->ce_lock);

	while (num >= 0) {
		ret = __ath10k_pci_rx_post_buf(pipe);
		if (ret) {
			if (ret == -ENOSPC)
				break;
			ath10k_warn(ar, "failed to post pci rx buf: %d\n", ret);
			mod_timer(&ar_pci->rx_post_retry, jiffies +
				  ATH10K_PCI_RX_POST_RETRY_MS);
			break;
		}
		num--;
	}
}

void ath10k_pci_rx_post(struct ath10k *ar)
{
	struct ath10k_pci *ar_pci = ath10k_pci_priv(ar);
	int i;

	for (i = 0; i < CE_COUNT; i++)
		ath10k_pci_rx_post_pipe(&ar_pci->pipe_info[i]);
}

void ath10k_pci_rx_replenish_retry(unsigned long ptr)
{
	struct ath10k *ar = (void *)ptr;

	ath10k_pci_rx_post(ar);
}

static u32 ath10k_pci_targ_cpu_to_ce_addr(struct ath10k *ar, u32 addr)
{
	u32 val = 0;

	switch (ar->hw_rev) {
	case ATH10K_HW_QCA988X:
	case ATH10K_HW_QCA9887:
	case ATH10K_HW_QCA6174:
	case ATH10K_HW_QCA9377:
		val = (ath10k_pci_read32(ar, SOC_CORE_BASE_ADDRESS +
					  CORE_CTRL_ADDRESS) &
		       0x7ff) << 21;
		break;
	case ATH10K_HW_QCA9888:
	case ATH10K_HW_QCA99X0:
	case ATH10K_HW_QCA9984:
	case ATH10K_HW_QCA4019:
		val = ath10k_pci_read32(ar, PCIE_BAR_REG_ADDRESS);
		break;
	}

	val |= 0x100000 | (addr & 0xfffff);
	return val;
}

/*
 * Diagnostic read/write access is provided for startup/config/debug usage.
 * Caller must guarantee proper alignment, when applicable, and single user
 * at any moment.
 */
static int ath10k_pci_diag_read_mem(struct ath10k *ar, u32 address, void *data,
				    int nbytes)
{
	struct ath10k_pci *ar_pci = ath10k_pci_priv(ar);
	int ret = 0;
	u32 *buf;
	unsigned int completed_nbytes, alloc_nbytes, remaining_bytes;
	struct ath10k_ce_pipe *ce_diag;
	/* Host buffer address in CE space */
	u32 ce_data;
	dma_addr_t ce_data_base = 0;
	void *data_buf = NULL;
	int i;

	spin_lock_bh(&ar_pci->ce_lock);

	ce_diag = ar_pci->ce_diag;

	/*
	 * Allocate a temporary bounce buffer to hold caller's data
	 * to be DMA'ed from Target. This guarantees
	 *   1) 4-byte alignment
	 *   2) Buffer in DMA-able space
	 */
	alloc_nbytes = min_t(unsigned int, nbytes, DIAG_TRANSFER_LIMIT);

	data_buf = (unsigned char *)dma_alloc_coherent(ar->dev,
						       alloc_nbytes,
						       &ce_data_base,
						       GFP_ATOMIC);

	if (!data_buf) {
		ret = -ENOMEM;
		goto done;
	}
	memset(data_buf, 0, alloc_nbytes);

	remaining_bytes = nbytes;
	ce_data = ce_data_base;
	while (remaining_bytes) {
		nbytes = min_t(unsigned int, remaining_bytes,
			       DIAG_TRANSFER_LIMIT);

		ret = __ath10k_ce_rx_post_buf(ce_diag, &ce_data, ce_data);
		if (ret != 0)
			goto done;

		/* Request CE to send from Target(!) address to Host buffer */
		/*
		 * The address supplied by the caller is in the
		 * Target CPU virtual address space.
		 *
		 * In order to use this address with the diagnostic CE,
		 * convert it from Target CPU virtual address space
		 * to CE address space
		 */
		address = ath10k_pci_targ_cpu_to_ce_addr(ar, address);

		ret = ath10k_ce_send_nolock(ce_diag, NULL, (u32)address, nbytes, 0,
					    0);
		if (ret)
			goto done;

		i = 0;
		while (ath10k_ce_completed_send_next_nolock(ce_diag,
							    NULL) != 0) {
			mdelay(1);
			if (i++ > DIAG_ACCESS_CE_TIMEOUT_MS) {
				ret = -EBUSY;
				goto done;
			}
		}

		i = 0;
		while (ath10k_ce_completed_recv_next_nolock(ce_diag,
							    (void **)&buf,
							    &completed_nbytes)
								!= 0) {
			mdelay(1);

			if (i++ > DIAG_ACCESS_CE_TIMEOUT_MS) {
				ret = -EBUSY;
				goto done;
			}
		}

		if (nbytes != completed_nbytes) {
			ret = -EIO;
			goto done;
		}

		if (*buf != ce_data) {
			ret = -EIO;
			goto done;
		}

		remaining_bytes -= nbytes;

		if (ret) {
			ath10k_warn(ar, "failed to read diag value at 0x%x: %d\n",
				    address, ret);
			break;
		}
		memcpy(data, data_buf, nbytes);

		address += nbytes;
		data += nbytes;
	}

done:

	if (data_buf)
		dma_free_coherent(ar->dev, alloc_nbytes, data_buf,
				  ce_data_base);

	spin_unlock_bh(&ar_pci->ce_lock);

	return ret;
}

static int ath10k_pci_diag_read32(struct ath10k *ar, u32 address, u32 *value)
{
	__le32 val = 0;
	int ret;

	ret = ath10k_pci_diag_read_mem(ar, address, &val, sizeof(val));
	*value = __le32_to_cpu(val);

	return ret;
}

static int __ath10k_pci_diag_read_hi(struct ath10k *ar, void *dest,
				     u32 src, u32 len)
{
	u32 host_addr, addr;
	int ret;

	host_addr = host_interest_item_address(src);

	ret = ath10k_pci_diag_read32(ar, host_addr, &addr);
	if (ret != 0) {
		ath10k_warn(ar, "failed to get memcpy hi address for firmware address %d: %d\n",
			    src, ret);
		return ret;
	}

	ret = ath10k_pci_diag_read_mem(ar, addr, dest, len);
	if (ret != 0) {
		ath10k_warn(ar, "failed to memcpy firmware memory from %d (%d B): %d\n",
			    addr, len, ret);
		return ret;
	}

	return 0;
}

#define ath10k_pci_diag_read_hi(ar, dest, src, len)		\
	__ath10k_pci_diag_read_hi(ar, dest, HI_ITEM(src), len)

int ath10k_pci_diag_write_mem(struct ath10k *ar, u32 address,
			      const void *data, int nbytes)
{
	struct ath10k_pci *ar_pci = ath10k_pci_priv(ar);
	int ret = 0;
	u32 *buf;
	unsigned int completed_nbytes, orig_nbytes, remaining_bytes;
	struct ath10k_ce_pipe *ce_diag;
	void *data_buf = NULL;
	u32 ce_data;	/* Host buffer address in CE space */
	dma_addr_t ce_data_base = 0;
	int i;

	spin_lock_bh(&ar_pci->ce_lock);

	ce_diag = ar_pci->ce_diag;

	/*
	 * Allocate a temporary bounce buffer to hold caller's data
	 * to be DMA'ed to Target. This guarantees
	 *   1) 4-byte alignment
	 *   2) Buffer in DMA-able space
	 */
	orig_nbytes = nbytes;
	data_buf = (unsigned char *)dma_alloc_coherent(ar->dev,
						       orig_nbytes,
						       &ce_data_base,
						       GFP_ATOMIC);
	if (!data_buf) {
		ret = -ENOMEM;
		goto done;
	}

	/* Copy caller's data to allocated DMA buf */
	memcpy(data_buf, data, orig_nbytes);

	/*
	 * The address supplied by the caller is in the
	 * Target CPU virtual address space.
	 *
	 * In order to use this address with the diagnostic CE,
	 * convert it from
	 *    Target CPU virtual address space
	 * to
	 *    CE address space
	 */
	address = ath10k_pci_targ_cpu_to_ce_addr(ar, address);

	remaining_bytes = orig_nbytes;
	ce_data = ce_data_base;
	while (remaining_bytes) {
		/* FIXME: check cast */
		nbytes = min_t(int, remaining_bytes, DIAG_TRANSFER_LIMIT);

		/* Set up to receive directly into Target(!) address */
		ret = __ath10k_ce_rx_post_buf(ce_diag, &address, address);
		if (ret != 0)
			goto done;

		/*
		 * Request CE to send caller-supplied data that
		 * was copied to bounce buffer to Target(!) address.
		 */
		ret = ath10k_ce_send_nolock(ce_diag, NULL, (u32)ce_data,
					    nbytes, 0, 0);
		if (ret != 0)
			goto done;

		i = 0;
		while (ath10k_ce_completed_send_next_nolock(ce_diag,
							    NULL) != 0) {
			mdelay(1);

			if (i++ > DIAG_ACCESS_CE_TIMEOUT_MS) {
				ret = -EBUSY;
				goto done;
			}
		}

		i = 0;
		while (ath10k_ce_completed_recv_next_nolock(ce_diag,
							    (void **)&buf,
							    &completed_nbytes)
								!= 0) {
			mdelay(1);

			if (i++ > DIAG_ACCESS_CE_TIMEOUT_MS) {
				ret = -EBUSY;
				goto done;
			}
		}

		if (nbytes != completed_nbytes) {
			ret = -EIO;
			goto done;
		}

		if (*buf != address) {
			ret = -EIO;
			goto done;
		}

		remaining_bytes -= nbytes;
		address += nbytes;
		ce_data += nbytes;
	}

done:
	if (data_buf) {
		dma_free_coherent(ar->dev, orig_nbytes, data_buf,
				  ce_data_base);
	}

	if (ret != 0)
		ath10k_warn(ar, "failed to write diag value at 0x%x: %d\n",
			    address, ret);

	spin_unlock_bh(&ar_pci->ce_lock);

	return ret;
}

static int ath10k_pci_diag_write32(struct ath10k *ar, u32 address, u32 value)
{
	__le32 val = __cpu_to_le32(value);

	return ath10k_pci_diag_write_mem(ar, address, &val, sizeof(val));
}

/* Called by lower (CE) layer when a send to Target completes. */
static void ath10k_pci_htc_tx_cb(struct ath10k_ce_pipe *ce_state)
{
	struct ath10k *ar = ce_state->ar;
	struct sk_buff_head list;
	struct sk_buff *skb;

	__skb_queue_head_init(&list);
	while (ath10k_ce_completed_send_next(ce_state, (void **)&skb) == 0) {
		/* no need to call tx completion for NULL pointers */
		if (skb == NULL)
			continue;

		__skb_queue_tail(&list, skb);
	}

	while ((skb = __skb_dequeue(&list)))
		ath10k_htc_tx_completion_handler(ar, skb);
}

static void ath10k_pci_process_rx_cb(struct ath10k_ce_pipe *ce_state,
				     void (*callback)(struct ath10k *ar,
						      struct sk_buff *skb))
{
	struct ath10k *ar = ce_state->ar;
	struct ath10k_pci *ar_pci = ath10k_pci_priv(ar);
	struct ath10k_pci_pipe *pipe_info =  &ar_pci->pipe_info[ce_state->id];
	struct sk_buff *skb;
	struct sk_buff_head list;
	void *transfer_context;
	unsigned int nbytes, max_nbytes;

	__skb_queue_head_init(&list);
	while (ath10k_ce_completed_recv_next(ce_state, &transfer_context,
					     &nbytes) == 0) {
		skb = transfer_context;
		max_nbytes = skb->len + skb_tailroom(skb);
		dma_unmap_single(ar->dev, ATH10K_SKB_RXCB(skb)->paddr,
				 max_nbytes, DMA_FROM_DEVICE);

		if (unlikely(max_nbytes < nbytes)) {
			ath10k_warn(ar, "rxed more than expected (nbytes %d, max %d)",
				    nbytes, max_nbytes);
			dev_kfree_skb_any(skb);
			continue;
		}

		skb_put(skb, nbytes);
		__skb_queue_tail(&list, skb);
	}

	while ((skb = __skb_dequeue(&list))) {
		ath10k_dbg(ar, ATH10K_DBG_PCI, "pci rx ce pipe %d len %d\n",
			   ce_state->id, skb->len);
		ath10k_dbg_dump(ar, ATH10K_DBG_PCI_DUMP, NULL, "pci rx: ",
				skb->data, skb->len);

		callback(ar, skb);
	}

	ath10k_pci_rx_post_pipe(pipe_info);
}

static void ath10k_pci_process_htt_rx_cb(struct ath10k_ce_pipe *ce_state,
					 void (*callback)(struct ath10k *ar,
							  struct sk_buff *skb))
{
	struct ath10k *ar = ce_state->ar;
	struct ath10k_pci *ar_pci = ath10k_pci_priv(ar);
	struct ath10k_pci_pipe *pipe_info =  &ar_pci->pipe_info[ce_state->id];
	struct ath10k_ce_pipe *ce_pipe = pipe_info->ce_hdl;
	struct sk_buff *skb;
	struct sk_buff_head list;
	void *transfer_context;
	unsigned int nbytes, max_nbytes, nentries;
	int orig_len;

	/* No need to aquire ce_lock for CE5, since this is the only place CE5
	 * is processed other than init and deinit. Before releasing CE5
	 * buffers, interrupts are disabled. Thus CE5 access is serialized.
	 */
	__skb_queue_head_init(&list);
	while (ath10k_ce_completed_recv_next_nolock(ce_state, &transfer_context,
						    &nbytes) == 0) {
		skb = transfer_context;
		max_nbytes = skb->len + skb_tailroom(skb);

		if (unlikely(max_nbytes < nbytes)) {
			ath10k_warn(ar, "rxed more than expected (nbytes %d, max %d)",
				    nbytes, max_nbytes);
			continue;
		}

		dma_sync_single_for_cpu(ar->dev, ATH10K_SKB_RXCB(skb)->paddr,
					max_nbytes, DMA_FROM_DEVICE);
		skb_put(skb, nbytes);
		__skb_queue_tail(&list, skb);
	}

	nentries = skb_queue_len(&list);
	while ((skb = __skb_dequeue(&list))) {
		ath10k_dbg(ar, ATH10K_DBG_PCI, "pci rx ce pipe %d len %d\n",
			   ce_state->id, skb->len);
		ath10k_dbg_dump(ar, ATH10K_DBG_PCI_DUMP, NULL, "pci rx: ",
				skb->data, skb->len);

		orig_len = skb->len;
		callback(ar, skb);
		skb_push(skb, orig_len - skb->len);
		skb_reset_tail_pointer(skb);
		skb_trim(skb, 0);

		/*let device gain the buffer again*/
		dma_sync_single_for_device(ar->dev, ATH10K_SKB_RXCB(skb)->paddr,
					   skb->len + skb_tailroom(skb),
					   DMA_FROM_DEVICE);
	}
	ath10k_ce_rx_update_write_idx(ce_pipe, nentries);
}

/* Called by lower (CE) layer when data is received from the Target. */
static void ath10k_pci_htc_rx_cb(struct ath10k_ce_pipe *ce_state)
{
	ath10k_pci_process_rx_cb(ce_state, ath10k_htc_rx_completion_handler);
}

static void ath10k_pci_htt_htc_rx_cb(struct ath10k_ce_pipe *ce_state)
{
	/* CE4 polling needs to be done whenever CE pipe which transports
	 * HTT Rx (target->host) is processed.
	 */
	ath10k_ce_per_engine_service(ce_state->ar, 4);

	ath10k_pci_process_rx_cb(ce_state, ath10k_htc_rx_completion_handler);
}

/* Called by lower (CE) layer when data is received from the Target.
 * Only 10.4 firmware uses separate CE to transfer pktlog data.
 */
static void ath10k_pci_pktlog_rx_cb(struct ath10k_ce_pipe *ce_state)
{
	ath10k_pci_process_rx_cb(ce_state,
				 ath10k_htt_rx_pktlog_completion_handler);
}

/* Called by lower (CE) layer when a send to HTT Target completes. */
static void ath10k_pci_htt_tx_cb(struct ath10k_ce_pipe *ce_state)
{
	struct ath10k *ar = ce_state->ar;
	struct sk_buff *skb;

	while (ath10k_ce_completed_send_next(ce_state, (void **)&skb) == 0) {
		/* no need to call tx completion for NULL pointers */
		if (!skb)
			continue;

		dma_unmap_single(ar->dev, ATH10K_SKB_CB(skb)->paddr,
				 skb->len, DMA_TO_DEVICE);
		ath10k_htt_hif_tx_complete(ar, skb);
	}
}

static void ath10k_pci_htt_rx_deliver(struct ath10k *ar, struct sk_buff *skb)
{
	skb_pull(skb, sizeof(struct ath10k_htc_hdr));
	ath10k_htt_t2h_msg_handler(ar, skb);
}

/* Called by lower (CE) layer when HTT data is received from the Target. */
static void ath10k_pci_htt_rx_cb(struct ath10k_ce_pipe *ce_state)
{
	/* CE4 polling needs to be done whenever CE pipe which transports
	 * HTT Rx (target->host) is processed.
	 */
	ath10k_ce_per_engine_service(ce_state->ar, 4);

	ath10k_pci_process_htt_rx_cb(ce_state, ath10k_pci_htt_rx_deliver);
}

int ath10k_pci_hif_tx_sg(struct ath10k *ar, u8 pipe_id,
			 struct ath10k_hif_sg_item *items, int n_items)
{
	struct ath10k_pci *ar_pci = ath10k_pci_priv(ar);
	struct ath10k_pci_pipe *pci_pipe = &ar_pci->pipe_info[pipe_id];
	struct ath10k_ce_pipe *ce_pipe = pci_pipe->ce_hdl;
	struct ath10k_ce_ring *src_ring = ce_pipe->src_ring;
	unsigned int nentries_mask;
	unsigned int sw_index;
	unsigned int write_index;
	int err, i = 0;

	spin_lock_bh(&ar_pci->ce_lock);

	nentries_mask = src_ring->nentries_mask;
	sw_index = src_ring->sw_index;
	write_index = src_ring->write_index;

	if (unlikely(CE_RING_DELTA(nentries_mask,
				   write_index, sw_index - 1) < n_items)) {
		err = -ENOBUFS;
		goto err;
	}

	for (i = 0; i < n_items - 1; i++) {
		ath10k_dbg(ar, ATH10K_DBG_PCI,
			   "pci tx item %d paddr 0x%08x len %d n_items %d\n",
			   i, items[i].paddr, items[i].len, n_items);
		ath10k_dbg_dump(ar, ATH10K_DBG_PCI_DUMP, NULL, "pci tx data: ",
				items[i].vaddr, items[i].len);

		err = ath10k_ce_send_nolock(ce_pipe,
					    items[i].transfer_context,
					    items[i].paddr,
					    items[i].len,
					    items[i].transfer_id,
					    CE_SEND_FLAG_GATHER);
		if (err)
			goto err;
	}

	/* `i` is equal to `n_items -1` after for() */

	ath10k_dbg(ar, ATH10K_DBG_PCI,
		   "pci tx item %d paddr 0x%08x len %d n_items %d\n",
		   i, items[i].paddr, items[i].len, n_items);
	ath10k_dbg_dump(ar, ATH10K_DBG_PCI_DUMP, NULL, "pci tx data: ",
			items[i].vaddr, items[i].len);

	err = ath10k_ce_send_nolock(ce_pipe,
				    items[i].transfer_context,
				    items[i].paddr,
				    items[i].len,
				    items[i].transfer_id,
				    0);
	if (err)
		goto err;

	spin_unlock_bh(&ar_pci->ce_lock);
	return 0;

err:
	for (; i > 0; i--)
		__ath10k_ce_send_revert(ce_pipe);

	spin_unlock_bh(&ar_pci->ce_lock);
	return err;
}

int ath10k_pci_hif_diag_read(struct ath10k *ar, u32 address, void *buf,
			     size_t buf_len)
{
	return ath10k_pci_diag_read_mem(ar, address, buf, buf_len);
}

u16 ath10k_pci_hif_get_free_queue_number(struct ath10k *ar, u8 pipe)
{
	struct ath10k_pci *ar_pci = ath10k_pci_priv(ar);

	ath10k_dbg(ar, ATH10K_DBG_PCI, "pci hif get free queue number\n");

	return ath10k_ce_num_free_src_entries(ar_pci->pipe_info[pipe].ce_hdl);
}

static void ath10k_pci_dump_registers(struct ath10k *ar,
				      struct ath10k_fw_crash_data *crash_data)
{
	__le32 reg_dump_values[REG_DUMP_COUNT_QCA988X] = {};
	int i, ret;

	lockdep_assert_held(&ar->data_lock);

	ret = ath10k_pci_diag_read_hi(ar, &reg_dump_values[0],
				      hi_failure_state,
				      REG_DUMP_COUNT_QCA988X * sizeof(__le32));
	if (ret) {
		ath10k_err(ar, "failed to read firmware dump area: %d\n", ret);
		return;
	}

	BUILD_BUG_ON(REG_DUMP_COUNT_QCA988X % 4);

	ath10k_err(ar, "firmware register dump:\n");
	for (i = 0; i < REG_DUMP_COUNT_QCA988X; i += 4)
		ath10k_err(ar, "[%02d]: 0x%08X 0x%08X 0x%08X 0x%08X\n",
			   i,
			   __le32_to_cpu(reg_dump_values[i]),
			   __le32_to_cpu(reg_dump_values[i + 1]),
			   __le32_to_cpu(reg_dump_values[i + 2]),
			   __le32_to_cpu(reg_dump_values[i + 3]));

	if (!crash_data)
		return;

	for (i = 0; i < REG_DUMP_COUNT_QCA988X; i++)
		crash_data->registers[i] = reg_dump_values[i];
}

static void ath10k_pci_fw_crashed_dump(struct ath10k *ar)
{
	struct ath10k_fw_crash_data *crash_data;
	char uuid[50];

	spin_lock_bh(&ar->data_lock);

	ar->stats.fw_crash_counter++;

	crash_data = ath10k_debug_get_new_fw_crash_data(ar);

	if (crash_data)
		scnprintf(uuid, sizeof(uuid), "%pUl", &crash_data->uuid);
	else
		scnprintf(uuid, sizeof(uuid), "n/a");

	ath10k_err(ar, "firmware crashed! (uuid %s)\n", uuid);
	ath10k_print_driver_info(ar);
	ath10k_pci_dump_registers(ar, crash_data);

	spin_unlock_bh(&ar->data_lock);

	queue_work(ar->workqueue, &ar->restart_work);
}

void ath10k_pci_hif_send_complete_check(struct ath10k *ar, u8 pipe,
					int force)
{
	ath10k_dbg(ar, ATH10K_DBG_PCI, "pci hif send complete check\n");

	if (!force) {
		int resources;
		/*
		 * Decide whether to actually poll for completions, or just
		 * wait for a later chance.
		 * If there seem to be plenty of resources left, then just wait
		 * since checking involves reading a CE register, which is a
		 * relatively expensive operation.
		 */
		resources = ath10k_pci_hif_get_free_queue_number(ar, pipe);

		/*
		 * If at least 50% of the total resources are still available,
		 * don't bother checking again yet.
		 */
		if (resources > (host_ce_config_wlan[pipe].src_nentries >> 1))
			return;
	}
	ath10k_ce_per_engine_service(ar, pipe);
}

static void ath10k_pci_rx_retry_sync(struct ath10k *ar)
{
	struct ath10k_pci *ar_pci = ath10k_pci_priv(ar);

	del_timer_sync(&ar_pci->rx_post_retry);
}

int ath10k_pci_hif_map_service_to_pipe(struct ath10k *ar, u16 service_id,
				       u8 *ul_pipe, u8 *dl_pipe)
{
	const struct service_to_pipe *entry;
	bool ul_set = false, dl_set = false;
	int i;

	ath10k_dbg(ar, ATH10K_DBG_PCI, "pci hif map service\n");

	for (i = 0; i < ARRAY_SIZE(target_service_to_ce_map_wlan); i++) {
		entry = &target_service_to_ce_map_wlan[i];

		if (__le32_to_cpu(entry->service_id) != service_id)
			continue;

		switch (__le32_to_cpu(entry->pipedir)) {
		case PIPEDIR_NONE:
			break;
		case PIPEDIR_IN:
			WARN_ON(dl_set);
			*dl_pipe = __le32_to_cpu(entry->pipenum);
			dl_set = true;
			break;
		case PIPEDIR_OUT:
			WARN_ON(ul_set);
			*ul_pipe = __le32_to_cpu(entry->pipenum);
			ul_set = true;
			break;
		case PIPEDIR_INOUT:
			WARN_ON(dl_set);
			WARN_ON(ul_set);
			*dl_pipe = __le32_to_cpu(entry->pipenum);
			*ul_pipe = __le32_to_cpu(entry->pipenum);
			dl_set = true;
			ul_set = true;
			break;
		}
	}

	if (WARN_ON(!ul_set || !dl_set))
		return -ENOENT;

	return 0;
}

void ath10k_pci_hif_get_default_pipe(struct ath10k *ar,
				     u8 *ul_pipe, u8 *dl_pipe)
{
	ath10k_dbg(ar, ATH10K_DBG_PCI, "pci hif get default pipe\n");

	(void)ath10k_pci_hif_map_service_to_pipe(ar,
						 ATH10K_HTC_SVC_ID_RSVD_CTRL,
						 ul_pipe, dl_pipe);
}

void ath10k_pci_irq_msi_fw_mask(struct ath10k *ar)
{
	u32 val;

	switch (ar->hw_rev) {
	case ATH10K_HW_QCA988X:
	case ATH10K_HW_QCA9887:
	case ATH10K_HW_QCA6174:
	case ATH10K_HW_QCA9377:
		val = ath10k_pci_read32(ar, SOC_CORE_BASE_ADDRESS +
					CORE_CTRL_ADDRESS);
		val &= ~CORE_CTRL_PCIE_REG_31_MASK;
		ath10k_pci_write32(ar, SOC_CORE_BASE_ADDRESS +
				   CORE_CTRL_ADDRESS, val);
		break;
	case ATH10K_HW_QCA99X0:
	case ATH10K_HW_QCA9984:
	case ATH10K_HW_QCA9888:
	case ATH10K_HW_QCA4019:
		/* TODO: Find appropriate register configuration for QCA99X0
		 *  to mask irq/MSI.
		 */
		 break;
	}
}

static void ath10k_pci_irq_msi_fw_unmask(struct ath10k *ar)
{
	u32 val;

	switch (ar->hw_rev) {
	case ATH10K_HW_QCA988X:
	case ATH10K_HW_QCA9887:
	case ATH10K_HW_QCA6174:
	case ATH10K_HW_QCA9377:
		val = ath10k_pci_read32(ar, SOC_CORE_BASE_ADDRESS +
					CORE_CTRL_ADDRESS);
		val |= CORE_CTRL_PCIE_REG_31_MASK;
		ath10k_pci_write32(ar, SOC_CORE_BASE_ADDRESS +
				   CORE_CTRL_ADDRESS, val);
		break;
	case ATH10K_HW_QCA99X0:
	case ATH10K_HW_QCA9984:
	case ATH10K_HW_QCA9888:
	case ATH10K_HW_QCA4019:
		/* TODO: Find appropriate register configuration for QCA99X0
		 *  to unmask irq/MSI.
		 */
		break;
	}
}

static void ath10k_pci_irq_disable(struct ath10k *ar)
{
	ath10k_ce_disable_interrupts(ar);
	ath10k_pci_disable_and_clear_legacy_irq(ar);
	ath10k_pci_irq_msi_fw_mask(ar);
}

static void ath10k_pci_irq_sync(struct ath10k *ar)
{
	struct ath10k_pci *ar_pci = ath10k_pci_priv(ar);

	synchronize_irq(ar_pci->pdev->irq);
}

static void ath10k_pci_irq_enable(struct ath10k *ar)
{
	ath10k_ce_enable_interrupts(ar);
	ath10k_pci_enable_legacy_irq(ar);
	ath10k_pci_irq_msi_fw_unmask(ar);
}

static int ath10k_pci_hif_start(struct ath10k *ar)
{
	struct ath10k_pci *ar_pci = ath10k_pci_priv(ar);

	ath10k_dbg(ar, ATH10K_DBG_BOOT, "boot hif start\n");

	ath10k_pci_irq_enable(ar);
	ath10k_pci_rx_post(ar);

	pcie_capability_write_word(ar_pci->pdev, PCI_EXP_LNKCTL,
				   ar_pci->link_ctl);

	return 0;
}

static void ath10k_pci_rx_pipe_cleanup(struct ath10k_pci_pipe *pci_pipe)
{
	struct ath10k *ar;
	struct ath10k_ce_pipe *ce_pipe;
	struct ath10k_ce_ring *ce_ring;
	struct sk_buff *skb;
	int i;

	ar = pci_pipe->hif_ce_state;
	ce_pipe = pci_pipe->ce_hdl;
	ce_ring = ce_pipe->dest_ring;

	if (!ce_ring)
		return;

	if (!pci_pipe->buf_sz)
		return;

	for (i = 0; i < ce_ring->nentries; i++) {
		skb = ce_ring->per_transfer_context[i];
		if (!skb)
			continue;

		ce_ring->per_transfer_context[i] = NULL;

		dma_unmap_single(ar->dev, ATH10K_SKB_RXCB(skb)->paddr,
				 skb->len + skb_tailroom(skb),
				 DMA_FROM_DEVICE);
		dev_kfree_skb_any(skb);
	}
}

static void ath10k_pci_tx_pipe_cleanup(struct ath10k_pci_pipe *pci_pipe)
{
	struct ath10k *ar;
	struct ath10k_ce_pipe *ce_pipe;
	struct ath10k_ce_ring *ce_ring;
	struct sk_buff *skb;
	int i;

	ar = pci_pipe->hif_ce_state;
	ce_pipe = pci_pipe->ce_hdl;
	ce_ring = ce_pipe->src_ring;

	if (!ce_ring)
		return;

	if (!pci_pipe->buf_sz)
		return;

	for (i = 0; i < ce_ring->nentries; i++) {
		skb = ce_ring->per_transfer_context[i];
		if (!skb)
			continue;

		ce_ring->per_transfer_context[i] = NULL;

		ath10k_htc_tx_completion_handler(ar, skb);
	}
}

/*
 * Cleanup residual buffers for device shutdown:
 *    buffers that were enqueued for receive
 *    buffers that were to be sent
 * Note: Buffers that had completed but which were
 * not yet processed are on a completion queue. They
 * are handled when the completion thread shuts down.
 */
static void ath10k_pci_buffer_cleanup(struct ath10k *ar)
{
	struct ath10k_pci *ar_pci = ath10k_pci_priv(ar);
	int pipe_num;

	for (pipe_num = 0; pipe_num < CE_COUNT; pipe_num++) {
		struct ath10k_pci_pipe *pipe_info;

		pipe_info = &ar_pci->pipe_info[pipe_num];
		ath10k_pci_rx_pipe_cleanup(pipe_info);
		ath10k_pci_tx_pipe_cleanup(pipe_info);
	}
}

void ath10k_pci_ce_deinit(struct ath10k *ar)
{
	int i;

	for (i = 0; i < CE_COUNT; i++)
		ath10k_ce_deinit_pipe(ar, i);
}

void ath10k_pci_flush(struct ath10k *ar)
{
	ath10k_pci_rx_retry_sync(ar);
	ath10k_pci_buffer_cleanup(ar);
}

static void ath10k_pci_hif_stop(struct ath10k *ar)
{
	struct ath10k_pci *ar_pci = ath10k_pci_priv(ar);
	unsigned long flags;

	ath10k_dbg(ar, ATH10K_DBG_BOOT, "boot hif stop\n");

	/* Most likely the device has HTT Rx ring configured. The only way to
	 * prevent the device from accessing (and possible corrupting) host
	 * memory is to reset the chip now.
	 *
	 * There's also no known way of masking MSI interrupts on the device.
	 * For ranged MSI the CE-related interrupts can be masked. However
	 * regardless how many MSI interrupts are assigned the first one
	 * is always used for firmware indications (crashes) and cannot be
	 * masked. To prevent the device from asserting the interrupt reset it
	 * before proceeding with cleanup.
	 */
	ath10k_pci_safe_chip_reset(ar);

	ath10k_pci_irq_disable(ar);
	ath10k_pci_irq_sync(ar);
	ath10k_pci_flush(ar);
	napi_synchronize(&ar->napi);
	napi_disable(&ar->napi);

	spin_lock_irqsave(&ar_pci->ps_lock, flags);
	WARN_ON(ar_pci->ps_wake_refcount > 0);
	spin_unlock_irqrestore(&ar_pci->ps_lock, flags);
}

int ath10k_pci_hif_exchange_bmi_msg(struct ath10k *ar,
				    void *req, u32 req_len,
				    void *resp, u32 *resp_len)
{
	struct ath10k_pci *ar_pci = ath10k_pci_priv(ar);
	struct ath10k_pci_pipe *pci_tx = &ar_pci->pipe_info[BMI_CE_NUM_TO_TARG];
	struct ath10k_pci_pipe *pci_rx = &ar_pci->pipe_info[BMI_CE_NUM_TO_HOST];
	struct ath10k_ce_pipe *ce_tx = pci_tx->ce_hdl;
	struct ath10k_ce_pipe *ce_rx = pci_rx->ce_hdl;
	dma_addr_t req_paddr = 0;
	dma_addr_t resp_paddr = 0;
	struct bmi_xfer xfer = {};
	void *treq, *tresp = NULL;
	int ret = 0;

	might_sleep();

	if (resp && !resp_len)
		return -EINVAL;

	if (resp && resp_len && *resp_len == 0)
		return -EINVAL;

	treq = kmemdup(req, req_len, GFP_KERNEL);
	if (!treq)
		return -ENOMEM;

	req_paddr = dma_map_single(ar->dev, treq, req_len, DMA_TO_DEVICE);
	ret = dma_mapping_error(ar->dev, req_paddr);
	if (ret) {
		ret = -EIO;
		goto err_dma;
	}

	if (resp && resp_len) {
		tresp = kzalloc(*resp_len, GFP_KERNEL);
		if (!tresp) {
			ret = -ENOMEM;
			goto err_req;
		}

		resp_paddr = dma_map_single(ar->dev, tresp, *resp_len,
					    DMA_FROM_DEVICE);
		ret = dma_mapping_error(ar->dev, resp_paddr);
		if (ret) {
<<<<<<< HEAD
			ret = EIO;
=======
			ret = -EIO;
>>>>>>> f2ed3bfc
			goto err_req;
		}

		xfer.wait_for_resp = true;
		xfer.resp_len = 0;

		ath10k_ce_rx_post_buf(ce_rx, &xfer, resp_paddr);
	}

	ret = ath10k_ce_send(ce_tx, &xfer, req_paddr, req_len, -1, 0);
	if (ret)
		goto err_resp;

	ret = ath10k_pci_bmi_wait(ce_tx, ce_rx, &xfer);
	if (ret) {
		u32 unused_buffer;
		unsigned int unused_nbytes;
		unsigned int unused_id;

		ath10k_ce_cancel_send_next(ce_tx, NULL, &unused_buffer,
					   &unused_nbytes, &unused_id);
	} else {
		/* non-zero means we did not time out */
		ret = 0;
	}

err_resp:
	if (resp) {
		u32 unused_buffer;

		ath10k_ce_revoke_recv_next(ce_rx, NULL, &unused_buffer);
		dma_unmap_single(ar->dev, resp_paddr,
				 *resp_len, DMA_FROM_DEVICE);
	}
err_req:
	dma_unmap_single(ar->dev, req_paddr, req_len, DMA_TO_DEVICE);

	if (ret == 0 && resp_len) {
		*resp_len = min(*resp_len, xfer.resp_len);
		memcpy(resp, tresp, xfer.resp_len);
	}
err_dma:
	kfree(treq);
	kfree(tresp);

	return ret;
}

static void ath10k_pci_bmi_send_done(struct ath10k_ce_pipe *ce_state)
{
	struct bmi_xfer *xfer;

	if (ath10k_ce_completed_send_next(ce_state, (void **)&xfer))
		return;

	xfer->tx_done = true;
}

static void ath10k_pci_bmi_recv_data(struct ath10k_ce_pipe *ce_state)
{
	struct ath10k *ar = ce_state->ar;
	struct bmi_xfer *xfer;
	unsigned int nbytes;

	if (ath10k_ce_completed_recv_next(ce_state, (void **)&xfer,
					  &nbytes))
		return;

	if (WARN_ON_ONCE(!xfer))
		return;

	if (!xfer->wait_for_resp) {
		ath10k_warn(ar, "unexpected: BMI data received; ignoring\n");
		return;
	}

	xfer->resp_len = nbytes;
	xfer->rx_done = true;
}

static int ath10k_pci_bmi_wait(struct ath10k_ce_pipe *tx_pipe,
			       struct ath10k_ce_pipe *rx_pipe,
			       struct bmi_xfer *xfer)
{
	unsigned long timeout = jiffies + BMI_COMMUNICATION_TIMEOUT_HZ;

	while (time_before_eq(jiffies, timeout)) {
		ath10k_pci_bmi_send_done(tx_pipe);
		ath10k_pci_bmi_recv_data(rx_pipe);

		if (xfer->tx_done && (xfer->rx_done == xfer->wait_for_resp))
			return 0;

		schedule();
	}

	return -ETIMEDOUT;
}

/*
 * Send an interrupt to the device to wake up the Target CPU
 * so it has an opportunity to notice any changed state.
 */
static int ath10k_pci_wake_target_cpu(struct ath10k *ar)
{
	u32 addr, val;

	addr = SOC_CORE_BASE_ADDRESS | CORE_CTRL_ADDRESS;
	val = ath10k_pci_read32(ar, addr);
	val |= CORE_CTRL_CPU_INTR_MASK;
	ath10k_pci_write32(ar, addr, val);

	return 0;
}

static int ath10k_pci_get_num_banks(struct ath10k *ar)
{
	struct ath10k_pci *ar_pci = ath10k_pci_priv(ar);

	switch (ar_pci->pdev->device) {
	case QCA988X_2_0_DEVICE_ID:
	case QCA99X0_2_0_DEVICE_ID:
	case QCA9888_2_0_DEVICE_ID:
	case QCA9984_1_0_DEVICE_ID:
	case QCA9887_1_0_DEVICE_ID:
		return 1;
	case QCA6164_2_1_DEVICE_ID:
	case QCA6174_2_1_DEVICE_ID:
		switch (MS(ar->chip_id, SOC_CHIP_ID_REV)) {
		case QCA6174_HW_1_0_CHIP_ID_REV:
		case QCA6174_HW_1_1_CHIP_ID_REV:
		case QCA6174_HW_2_1_CHIP_ID_REV:
		case QCA6174_HW_2_2_CHIP_ID_REV:
			return 3;
		case QCA6174_HW_1_3_CHIP_ID_REV:
			return 2;
		case QCA6174_HW_3_0_CHIP_ID_REV:
		case QCA6174_HW_3_1_CHIP_ID_REV:
		case QCA6174_HW_3_2_CHIP_ID_REV:
			return 9;
		}
		break;
	case QCA9377_1_0_DEVICE_ID:
		return 2;
	}

	ath10k_warn(ar, "unknown number of banks, assuming 1\n");
	return 1;
}

static int ath10k_bus_get_num_banks(struct ath10k *ar)
{
	struct ath10k_pci *ar_pci = ath10k_pci_priv(ar);

	return ar_pci->bus_ops->get_num_banks(ar);
}

int ath10k_pci_init_config(struct ath10k *ar)
{
	u32 interconnect_targ_addr;
	u32 pcie_state_targ_addr = 0;
	u32 pipe_cfg_targ_addr = 0;
	u32 svc_to_pipe_map = 0;
	u32 pcie_config_flags = 0;
	u32 ealloc_value;
	u32 ealloc_targ_addr;
	u32 flag2_value;
	u32 flag2_targ_addr;
	int ret = 0;

	/* Download to Target the CE Config and the service-to-CE map */
	interconnect_targ_addr =
		host_interest_item_address(HI_ITEM(hi_interconnect_state));

	/* Supply Target-side CE configuration */
	ret = ath10k_pci_diag_read32(ar, interconnect_targ_addr,
				     &pcie_state_targ_addr);
	if (ret != 0) {
		ath10k_err(ar, "Failed to get pcie state addr: %d\n", ret);
		return ret;
	}

	if (pcie_state_targ_addr == 0) {
		ret = -EIO;
		ath10k_err(ar, "Invalid pcie state addr\n");
		return ret;
	}

	ret = ath10k_pci_diag_read32(ar, (pcie_state_targ_addr +
					  offsetof(struct pcie_state,
						   pipe_cfg_addr)),
				     &pipe_cfg_targ_addr);
	if (ret != 0) {
		ath10k_err(ar, "Failed to get pipe cfg addr: %d\n", ret);
		return ret;
	}

	if (pipe_cfg_targ_addr == 0) {
		ret = -EIO;
		ath10k_err(ar, "Invalid pipe cfg addr\n");
		return ret;
	}

	ret = ath10k_pci_diag_write_mem(ar, pipe_cfg_targ_addr,
					target_ce_config_wlan,
					sizeof(struct ce_pipe_config) *
					NUM_TARGET_CE_CONFIG_WLAN);

	if (ret != 0) {
		ath10k_err(ar, "Failed to write pipe cfg: %d\n", ret);
		return ret;
	}

	ret = ath10k_pci_diag_read32(ar, (pcie_state_targ_addr +
					  offsetof(struct pcie_state,
						   svc_to_pipe_map)),
				     &svc_to_pipe_map);
	if (ret != 0) {
		ath10k_err(ar, "Failed to get svc/pipe map: %d\n", ret);
		return ret;
	}

	if (svc_to_pipe_map == 0) {
		ret = -EIO;
		ath10k_err(ar, "Invalid svc_to_pipe map\n");
		return ret;
	}

	ret = ath10k_pci_diag_write_mem(ar, svc_to_pipe_map,
					target_service_to_ce_map_wlan,
					sizeof(target_service_to_ce_map_wlan));
	if (ret != 0) {
		ath10k_err(ar, "Failed to write svc/pipe map: %d\n", ret);
		return ret;
	}

	ret = ath10k_pci_diag_read32(ar, (pcie_state_targ_addr +
					  offsetof(struct pcie_state,
						   config_flags)),
				     &pcie_config_flags);
	if (ret != 0) {
		ath10k_err(ar, "Failed to get pcie config_flags: %d\n", ret);
		return ret;
	}

	pcie_config_flags &= ~PCIE_CONFIG_FLAG_ENABLE_L1;

	ret = ath10k_pci_diag_write32(ar, (pcie_state_targ_addr +
					   offsetof(struct pcie_state,
						    config_flags)),
				      pcie_config_flags);
	if (ret != 0) {
		ath10k_err(ar, "Failed to write pcie config_flags: %d\n", ret);
		return ret;
	}

	/* configure early allocation */
	ealloc_targ_addr = host_interest_item_address(HI_ITEM(hi_early_alloc));

	ret = ath10k_pci_diag_read32(ar, ealloc_targ_addr, &ealloc_value);
	if (ret != 0) {
		ath10k_err(ar, "Faile to get early alloc val: %d\n", ret);
		return ret;
	}

	/* first bank is switched to IRAM */
	ealloc_value |= ((HI_EARLY_ALLOC_MAGIC << HI_EARLY_ALLOC_MAGIC_SHIFT) &
			 HI_EARLY_ALLOC_MAGIC_MASK);
	ealloc_value |= ((ath10k_bus_get_num_banks(ar) <<
			  HI_EARLY_ALLOC_IRAM_BANKS_SHIFT) &
			 HI_EARLY_ALLOC_IRAM_BANKS_MASK);

	ret = ath10k_pci_diag_write32(ar, ealloc_targ_addr, ealloc_value);
	if (ret != 0) {
		ath10k_err(ar, "Failed to set early alloc val: %d\n", ret);
		return ret;
	}

	/* Tell Target to proceed with initialization */
	flag2_targ_addr = host_interest_item_address(HI_ITEM(hi_option_flag2));

	ret = ath10k_pci_diag_read32(ar, flag2_targ_addr, &flag2_value);
	if (ret != 0) {
		ath10k_err(ar, "Failed to get option val: %d\n", ret);
		return ret;
	}

	flag2_value |= HI_OPTION_EARLY_CFG_DONE;

	ret = ath10k_pci_diag_write32(ar, flag2_targ_addr, flag2_value);
	if (ret != 0) {
		ath10k_err(ar, "Failed to set option val: %d\n", ret);
		return ret;
	}

	return 0;
}

static void ath10k_pci_override_ce_config(struct ath10k *ar)
{
	struct ce_attr *attr;
	struct ce_pipe_config *config;

	/* For QCA6174 we're overriding the Copy Engine 5 configuration,
	 * since it is currently used for other feature.
	 */

	/* Override Host's Copy Engine 5 configuration */
	attr = &host_ce_config_wlan[5];
	attr->src_sz_max = 0;
	attr->dest_nentries = 0;

	/* Override Target firmware's Copy Engine configuration */
	config = &target_ce_config_wlan[5];
	config->pipedir = __cpu_to_le32(PIPEDIR_OUT);
	config->nbytes_max = __cpu_to_le32(2048);

	/* Map from service/endpoint to Copy Engine */
	target_service_to_ce_map_wlan[15].pipenum = __cpu_to_le32(1);
}

int ath10k_pci_alloc_pipes(struct ath10k *ar)
{
	struct ath10k_pci *ar_pci = ath10k_pci_priv(ar);
	struct ath10k_pci_pipe *pipe;
	int i, ret;

	for (i = 0; i < CE_COUNT; i++) {
		pipe = &ar_pci->pipe_info[i];
		pipe->ce_hdl = &ar_pci->ce_states[i];
		pipe->pipe_num = i;
		pipe->hif_ce_state = ar;

		ret = ath10k_ce_alloc_pipe(ar, i, &host_ce_config_wlan[i]);
		if (ret) {
			ath10k_err(ar, "failed to allocate copy engine pipe %d: %d\n",
				   i, ret);
			return ret;
		}

		/* Last CE is Diagnostic Window */
		if (i == CE_DIAG_PIPE) {
			ar_pci->ce_diag = pipe->ce_hdl;
			continue;
		}

		pipe->buf_sz = (size_t)(host_ce_config_wlan[i].src_sz_max);
	}

	return 0;
}

void ath10k_pci_free_pipes(struct ath10k *ar)
{
	int i;

	for (i = 0; i < CE_COUNT; i++)
		ath10k_ce_free_pipe(ar, i);
}

int ath10k_pci_init_pipes(struct ath10k *ar)
{
	int i, ret;

	for (i = 0; i < CE_COUNT; i++) {
		ret = ath10k_ce_init_pipe(ar, i, &host_ce_config_wlan[i]);
		if (ret) {
			ath10k_err(ar, "failed to initialize copy engine pipe %d: %d\n",
				   i, ret);
			return ret;
		}
	}

	return 0;
}

static bool ath10k_pci_has_fw_crashed(struct ath10k *ar)
{
	return ath10k_pci_read32(ar, FW_INDICATOR_ADDRESS) &
	       FW_IND_EVENT_PENDING;
}

static void ath10k_pci_fw_crashed_clear(struct ath10k *ar)
{
	u32 val;

	val = ath10k_pci_read32(ar, FW_INDICATOR_ADDRESS);
	val &= ~FW_IND_EVENT_PENDING;
	ath10k_pci_write32(ar, FW_INDICATOR_ADDRESS, val);
}

static bool ath10k_pci_has_device_gone(struct ath10k *ar)
{
	u32 val;

	val = ath10k_pci_read32(ar, FW_INDICATOR_ADDRESS);
	return (val == 0xffffffff);
}

/* this function effectively clears target memory controller assert line */
static void ath10k_pci_warm_reset_si0(struct ath10k *ar)
{
	u32 val;

	val = ath10k_pci_soc_read32(ar, SOC_RESET_CONTROL_ADDRESS);
	ath10k_pci_soc_write32(ar, SOC_RESET_CONTROL_ADDRESS,
			       val | SOC_RESET_CONTROL_SI0_RST_MASK);
	val = ath10k_pci_soc_read32(ar, SOC_RESET_CONTROL_ADDRESS);

	msleep(10);

	val = ath10k_pci_soc_read32(ar, SOC_RESET_CONTROL_ADDRESS);
	ath10k_pci_soc_write32(ar, SOC_RESET_CONTROL_ADDRESS,
			       val & ~SOC_RESET_CONTROL_SI0_RST_MASK);
	val = ath10k_pci_soc_read32(ar, SOC_RESET_CONTROL_ADDRESS);

	msleep(10);
}

static void ath10k_pci_warm_reset_cpu(struct ath10k *ar)
{
	u32 val;

	ath10k_pci_write32(ar, FW_INDICATOR_ADDRESS, 0);

	val = ath10k_pci_read32(ar, RTC_SOC_BASE_ADDRESS +
				SOC_RESET_CONTROL_ADDRESS);
	ath10k_pci_write32(ar, RTC_SOC_BASE_ADDRESS + SOC_RESET_CONTROL_ADDRESS,
			   val | SOC_RESET_CONTROL_CPU_WARM_RST_MASK);
}

static void ath10k_pci_warm_reset_ce(struct ath10k *ar)
{
	u32 val;

	val = ath10k_pci_read32(ar, RTC_SOC_BASE_ADDRESS +
				SOC_RESET_CONTROL_ADDRESS);

	ath10k_pci_write32(ar, RTC_SOC_BASE_ADDRESS + SOC_RESET_CONTROL_ADDRESS,
			   val | SOC_RESET_CONTROL_CE_RST_MASK);
	msleep(10);
	ath10k_pci_write32(ar, RTC_SOC_BASE_ADDRESS + SOC_RESET_CONTROL_ADDRESS,
			   val & ~SOC_RESET_CONTROL_CE_RST_MASK);
}

static void ath10k_pci_warm_reset_clear_lf(struct ath10k *ar)
{
	u32 val;

	val = ath10k_pci_read32(ar, RTC_SOC_BASE_ADDRESS +
				SOC_LF_TIMER_CONTROL0_ADDRESS);
	ath10k_pci_write32(ar, RTC_SOC_BASE_ADDRESS +
			   SOC_LF_TIMER_CONTROL0_ADDRESS,
			   val & ~SOC_LF_TIMER_CONTROL0_ENABLE_MASK);
}

static int ath10k_pci_warm_reset(struct ath10k *ar)
{
	int ret;

	ath10k_dbg(ar, ATH10K_DBG_BOOT, "boot warm reset\n");

	spin_lock_bh(&ar->data_lock);
	ar->stats.fw_warm_reset_counter++;
	spin_unlock_bh(&ar->data_lock);

	ath10k_pci_irq_disable(ar);

	/* Make sure the target CPU is not doing anything dangerous, e.g. if it
	 * were to access copy engine while host performs copy engine reset
	 * then it is possible for the device to confuse pci-e controller to
	 * the point of bringing host system to a complete stop (i.e. hang).
	 */
	ath10k_pci_warm_reset_si0(ar);
	ath10k_pci_warm_reset_cpu(ar);
	ath10k_pci_init_pipes(ar);
	ath10k_pci_wait_for_target_init(ar);

	ath10k_pci_warm_reset_clear_lf(ar);
	ath10k_pci_warm_reset_ce(ar);
	ath10k_pci_warm_reset_cpu(ar);
	ath10k_pci_init_pipes(ar);

	ret = ath10k_pci_wait_for_target_init(ar);
	if (ret) {
		ath10k_warn(ar, "failed to wait for target init: %d\n", ret);
		return ret;
	}

	ath10k_dbg(ar, ATH10K_DBG_BOOT, "boot warm reset complete\n");

	return 0;
}

static int ath10k_pci_qca99x0_soft_chip_reset(struct ath10k *ar)
{
	ath10k_pci_irq_disable(ar);
	return ath10k_pci_qca99x0_chip_reset(ar);
}

static int ath10k_pci_safe_chip_reset(struct ath10k *ar)
{
	struct ath10k_pci *ar_pci = ath10k_pci_priv(ar);

	if (!ar_pci->pci_soft_reset)
		return -ENOTSUPP;

	return ar_pci->pci_soft_reset(ar);
}

static int ath10k_pci_qca988x_chip_reset(struct ath10k *ar)
{
	int i, ret;
	u32 val;

	ath10k_dbg(ar, ATH10K_DBG_BOOT, "boot 988x chip reset\n");

	/* Some hardware revisions (e.g. CUS223v2) has issues with cold reset.
	 * It is thus preferred to use warm reset which is safer but may not be
	 * able to recover the device from all possible fail scenarios.
	 *
	 * Warm reset doesn't always work on first try so attempt it a few
	 * times before giving up.
	 */
	for (i = 0; i < ATH10K_PCI_NUM_WARM_RESET_ATTEMPTS; i++) {
		ret = ath10k_pci_warm_reset(ar);
		if (ret) {
			ath10k_warn(ar, "failed to warm reset attempt %d of %d: %d\n",
				    i + 1, ATH10K_PCI_NUM_WARM_RESET_ATTEMPTS,
				    ret);
			continue;
		}

		/* FIXME: Sometimes copy engine doesn't recover after warm
		 * reset. In most cases this needs cold reset. In some of these
		 * cases the device is in such a state that a cold reset may
		 * lock up the host.
		 *
		 * Reading any host interest register via copy engine is
		 * sufficient to verify if device is capable of booting
		 * firmware blob.
		 */
		ret = ath10k_pci_init_pipes(ar);
		if (ret) {
			ath10k_warn(ar, "failed to init copy engine: %d\n",
				    ret);
			continue;
		}

		ret = ath10k_pci_diag_read32(ar, QCA988X_HOST_INTEREST_ADDRESS,
					     &val);
		if (ret) {
			ath10k_warn(ar, "failed to poke copy engine: %d\n",
				    ret);
			continue;
		}

		ath10k_dbg(ar, ATH10K_DBG_BOOT, "boot chip reset complete (warm)\n");
		return 0;
	}

	if (ath10k_pci_reset_mode == ATH10K_PCI_RESET_WARM_ONLY) {
		ath10k_warn(ar, "refusing cold reset as requested\n");
		return -EPERM;
	}

	ret = ath10k_pci_cold_reset(ar);
	if (ret) {
		ath10k_warn(ar, "failed to cold reset: %d\n", ret);
		return ret;
	}

	ret = ath10k_pci_wait_for_target_init(ar);
	if (ret) {
		ath10k_warn(ar, "failed to wait for target after cold reset: %d\n",
			    ret);
		return ret;
	}

	ath10k_dbg(ar, ATH10K_DBG_BOOT, "boot qca988x chip reset complete (cold)\n");

	return 0;
}

static int ath10k_pci_qca6174_chip_reset(struct ath10k *ar)
{
	int ret;

	ath10k_dbg(ar, ATH10K_DBG_BOOT, "boot qca6174 chip reset\n");

	/* FIXME: QCA6174 requires cold + warm reset to work. */

	ret = ath10k_pci_cold_reset(ar);
	if (ret) {
		ath10k_warn(ar, "failed to cold reset: %d\n", ret);
		return ret;
	}

	ret = ath10k_pci_wait_for_target_init(ar);
	if (ret) {
		ath10k_warn(ar, "failed to wait for target after cold reset: %d\n",
			    ret);
		return ret;
	}

	ret = ath10k_pci_warm_reset(ar);
	if (ret) {
		ath10k_warn(ar, "failed to warm reset: %d\n", ret);
		return ret;
	}

	ath10k_dbg(ar, ATH10K_DBG_BOOT, "boot qca6174 chip reset complete (cold)\n");

	return 0;
}

static int ath10k_pci_qca99x0_chip_reset(struct ath10k *ar)
{
	int ret;

	ath10k_dbg(ar, ATH10K_DBG_BOOT, "boot qca99x0 chip reset\n");

	ret = ath10k_pci_cold_reset(ar);
	if (ret) {
		ath10k_warn(ar, "failed to cold reset: %d\n", ret);
		return ret;
	}

	ret = ath10k_pci_wait_for_target_init(ar);
	if (ret) {
		ath10k_warn(ar, "failed to wait for target after cold reset: %d\n",
			    ret);
		return ret;
	}

	ath10k_dbg(ar, ATH10K_DBG_BOOT, "boot qca99x0 chip reset complete (cold)\n");

	return 0;
}

static int ath10k_pci_chip_reset(struct ath10k *ar)
{
	struct ath10k_pci *ar_pci = ath10k_pci_priv(ar);

	if (WARN_ON(!ar_pci->pci_hard_reset))
		return -ENOTSUPP;

	return ar_pci->pci_hard_reset(ar);
}

static int ath10k_pci_hif_power_up(struct ath10k *ar)
{
	struct ath10k_pci *ar_pci = ath10k_pci_priv(ar);
	int ret;

	ath10k_dbg(ar, ATH10K_DBG_BOOT, "boot hif power up\n");

	pcie_capability_read_word(ar_pci->pdev, PCI_EXP_LNKCTL,
				  &ar_pci->link_ctl);
	pcie_capability_write_word(ar_pci->pdev, PCI_EXP_LNKCTL,
				   ar_pci->link_ctl & ~PCI_EXP_LNKCTL_ASPMC);

	/*
	 * Bring the target up cleanly.
	 *
	 * The target may be in an undefined state with an AUX-powered Target
	 * and a Host in WoW mode. If the Host crashes, loses power, or is
	 * restarted (without unloading the driver) then the Target is left
	 * (aux) powered and running. On a subsequent driver load, the Target
	 * is in an unexpected state. We try to catch that here in order to
	 * reset the Target and retry the probe.
	 */
	ret = ath10k_pci_chip_reset(ar);
	if (ret) {
		if (ath10k_pci_has_fw_crashed(ar)) {
			ath10k_warn(ar, "firmware crashed during chip reset\n");
			ath10k_pci_fw_crashed_clear(ar);
			ath10k_pci_fw_crashed_dump(ar);
		}

		ath10k_err(ar, "failed to reset chip: %d\n", ret);
		goto err_sleep;
	}

	ret = ath10k_pci_init_pipes(ar);
	if (ret) {
		ath10k_err(ar, "failed to initialize CE: %d\n", ret);
		goto err_sleep;
	}

	ret = ath10k_pci_init_config(ar);
	if (ret) {
		ath10k_err(ar, "failed to setup init config: %d\n", ret);
		goto err_ce;
	}

	ret = ath10k_pci_wake_target_cpu(ar);
	if (ret) {
		ath10k_err(ar, "could not wake up target CPU: %d\n", ret);
		goto err_ce;
	}
	napi_enable(&ar->napi);

	return 0;

err_ce:
	ath10k_pci_ce_deinit(ar);

err_sleep:
	return ret;
}

void ath10k_pci_hif_power_down(struct ath10k *ar)
{
	ath10k_dbg(ar, ATH10K_DBG_BOOT, "boot hif power down\n");

	/* Currently hif_power_up performs effectively a reset and hif_stop
	 * resets the chip as well so there's no point in resetting here.
	 */
}

#ifdef CONFIG_PM

static int ath10k_pci_hif_suspend(struct ath10k *ar)
{
	/* The grace timer can still be counting down and ar->ps_awake be true.
	 * It is known that the device may be asleep after resuming regardless
	 * of the SoC powersave state before suspending. Hence make sure the
	 * device is asleep before proceeding.
	 */
	ath10k_pci_sleep_sync(ar);

	return 0;
}

static int ath10k_pci_hif_resume(struct ath10k *ar)
{
	struct ath10k_pci *ar_pci = ath10k_pci_priv(ar);
	struct pci_dev *pdev = ar_pci->pdev;
	u32 val;
	int ret = 0;

	ret = ath10k_pci_force_wake(ar);
	if (ret) {
		ath10k_err(ar, "failed to wake up target: %d\n", ret);
		return ret;
	}

	/* Suspend/Resume resets the PCI configuration space, so we have to
	 * re-disable the RETRY_TIMEOUT register (0x41) to keep PCI Tx retries
	 * from interfering with C3 CPU state. pci_restore_state won't help
	 * here since it only restores the first 64 bytes pci config header.
	 */
	pci_read_config_dword(pdev, 0x40, &val);
	if ((val & 0x0000ff00) != 0)
		pci_write_config_dword(pdev, 0x40, val & 0xffff00ff);

	return ret;
}
#endif

static bool ath10k_pci_validate_cal(void *data, size_t size)
{
	__le16 *cal_words = data;
	u16 checksum = 0;
	size_t i;

	if (size % 2 != 0)
		return false;

	for (i = 0; i < size / 2; i++)
		checksum ^= le16_to_cpu(cal_words[i]);

	return checksum == 0xffff;
}

static void ath10k_pci_enable_eeprom(struct ath10k *ar)
{
	/* Enable SI clock */
	ath10k_pci_soc_write32(ar, CLOCK_CONTROL_OFFSET, 0x0);

	/* Configure GPIOs for I2C operation */
	ath10k_pci_write32(ar,
			   GPIO_BASE_ADDRESS + GPIO_PIN0_OFFSET +
			   4 * QCA9887_1_0_I2C_SDA_GPIO_PIN,
			   SM(QCA9887_1_0_I2C_SDA_PIN_CONFIG,
			      GPIO_PIN0_CONFIG) |
			   SM(1, GPIO_PIN0_PAD_PULL));

	ath10k_pci_write32(ar,
			   GPIO_BASE_ADDRESS + GPIO_PIN0_OFFSET +
			   4 * QCA9887_1_0_SI_CLK_GPIO_PIN,
			   SM(QCA9887_1_0_SI_CLK_PIN_CONFIG, GPIO_PIN0_CONFIG) |
			   SM(1, GPIO_PIN0_PAD_PULL));

	ath10k_pci_write32(ar,
			   GPIO_BASE_ADDRESS +
			   QCA9887_1_0_GPIO_ENABLE_W1TS_LOW_ADDRESS,
			   1u << QCA9887_1_0_SI_CLK_GPIO_PIN);

	/* In Swift ASIC - EEPROM clock will be (110MHz/512) = 214KHz */
	ath10k_pci_write32(ar,
			   SI_BASE_ADDRESS + SI_CONFIG_OFFSET,
			   SM(1, SI_CONFIG_ERR_INT) |
			   SM(1, SI_CONFIG_BIDIR_OD_DATA) |
			   SM(1, SI_CONFIG_I2C) |
			   SM(1, SI_CONFIG_POS_SAMPLE) |
			   SM(1, SI_CONFIG_INACTIVE_DATA) |
			   SM(1, SI_CONFIG_INACTIVE_CLK) |
			   SM(8, SI_CONFIG_DIVIDER));
}

static int ath10k_pci_read_eeprom(struct ath10k *ar, u16 addr, u8 *out)
{
	u32 reg;
	int wait_limit;

	/* set device select byte and for the read operation */
	reg = QCA9887_EEPROM_SELECT_READ |
	      SM(addr, QCA9887_EEPROM_ADDR_LO) |
	      SM(addr >> 8, QCA9887_EEPROM_ADDR_HI);
	ath10k_pci_write32(ar, SI_BASE_ADDRESS + SI_TX_DATA0_OFFSET, reg);

	/* write transmit data, transfer length, and START bit */
	ath10k_pci_write32(ar, SI_BASE_ADDRESS + SI_CS_OFFSET,
			   SM(1, SI_CS_START) | SM(1, SI_CS_RX_CNT) |
			   SM(4, SI_CS_TX_CNT));

	/* wait max 1 sec */
	wait_limit = 100000;

	/* wait for SI_CS_DONE_INT */
	do {
		reg = ath10k_pci_read32(ar, SI_BASE_ADDRESS + SI_CS_OFFSET);
		if (MS(reg, SI_CS_DONE_INT))
			break;

		wait_limit--;
		udelay(10);
	} while (wait_limit > 0);

	if (!MS(reg, SI_CS_DONE_INT)) {
		ath10k_err(ar, "timeout while reading device EEPROM at %04x\n",
			   addr);
		return -ETIMEDOUT;
	}

	/* clear SI_CS_DONE_INT */
	ath10k_pci_write32(ar, SI_BASE_ADDRESS + SI_CS_OFFSET, reg);

	if (MS(reg, SI_CS_DONE_ERR)) {
		ath10k_err(ar, "failed to read device EEPROM at %04x\n", addr);
		return -EIO;
	}

	/* extract receive data */
	reg = ath10k_pci_read32(ar, SI_BASE_ADDRESS + SI_RX_DATA0_OFFSET);
	*out = reg;

	return 0;
}

static int ath10k_pci_hif_fetch_cal_eeprom(struct ath10k *ar, void **data,
					   size_t *data_len)
{
	u8 *caldata = NULL;
	size_t calsize, i;
	int ret;

	if (!QCA_REV_9887(ar))
		return -EOPNOTSUPP;

	calsize = ar->hw_params.cal_data_len;
	caldata = kmalloc(calsize, GFP_KERNEL);
	if (!caldata)
		return -ENOMEM;

	ath10k_pci_enable_eeprom(ar);

	for (i = 0; i < calsize; i++) {
		ret = ath10k_pci_read_eeprom(ar, i, &caldata[i]);
		if (ret)
			goto err_free;
	}

	if (!ath10k_pci_validate_cal(caldata, calsize))
		goto err_free;

	*data = caldata;
	*data_len = calsize;

	return 0;

err_free:
	kfree(caldata);

	return -EINVAL;
}

static const struct ath10k_hif_ops ath10k_pci_hif_ops = {
	.tx_sg			= ath10k_pci_hif_tx_sg,
	.diag_read		= ath10k_pci_hif_diag_read,
	.diag_write		= ath10k_pci_diag_write_mem,
	.exchange_bmi_msg	= ath10k_pci_hif_exchange_bmi_msg,
	.start			= ath10k_pci_hif_start,
	.stop			= ath10k_pci_hif_stop,
	.map_service_to_pipe	= ath10k_pci_hif_map_service_to_pipe,
	.get_default_pipe	= ath10k_pci_hif_get_default_pipe,
	.send_complete_check	= ath10k_pci_hif_send_complete_check,
	.get_free_queue_number	= ath10k_pci_hif_get_free_queue_number,
	.power_up		= ath10k_pci_hif_power_up,
	.power_down		= ath10k_pci_hif_power_down,
	.read32			= ath10k_pci_read32,
	.write32		= ath10k_pci_write32,
#ifdef CONFIG_PM
	.suspend		= ath10k_pci_hif_suspend,
	.resume			= ath10k_pci_hif_resume,
#endif
	.fetch_cal_eeprom	= ath10k_pci_hif_fetch_cal_eeprom,
};

/*
 * Top-level interrupt handler for all PCI interrupts from a Target.
 * When a block of MSI interrupts is allocated, this top-level handler
 * is not used; instead, we directly call the correct sub-handler.
 */
static irqreturn_t ath10k_pci_interrupt_handler(int irq, void *arg)
{
	struct ath10k *ar = arg;
	struct ath10k_pci *ar_pci = ath10k_pci_priv(ar);
	int ret;

	if (ath10k_pci_has_device_gone(ar))
		return IRQ_NONE;

	ret = ath10k_pci_force_wake(ar);
	if (ret) {
		ath10k_warn(ar, "failed to wake device up on irq: %d\n", ret);
		return IRQ_NONE;
	}

	if ((ar_pci->oper_irq_mode == ATH10K_PCI_IRQ_LEGACY) &&
	    !ath10k_pci_irq_pending(ar))
		return IRQ_NONE;

	ath10k_pci_disable_and_clear_legacy_irq(ar);
	ath10k_pci_irq_msi_fw_mask(ar);
	napi_schedule(&ar->napi);

	return IRQ_HANDLED;
}

static int ath10k_pci_napi_poll(struct napi_struct *ctx, int budget)
{
	struct ath10k *ar = container_of(ctx, struct ath10k, napi);
	int done = 0;

	if (ath10k_pci_has_fw_crashed(ar)) {
		ath10k_pci_fw_crashed_clear(ar);
		ath10k_pci_fw_crashed_dump(ar);
		napi_complete(ctx);
		return done;
	}

	ath10k_ce_per_engine_service_any(ar);

	done = ath10k_htt_txrx_compl_task(ar, budget);

	if (done < budget) {
		napi_complete(ctx);
		/* In case of MSI, it is possible that interrupts are received
		 * while NAPI poll is inprogress. So pending interrupts that are
		 * received after processing all copy engine pipes by NAPI poll
		 * will not be handled again. This is causing failure to
		 * complete boot sequence in x86 platform. So before enabling
		 * interrupts safer to check for pending interrupts for
		 * immediate servicing.
		 */
		if (CE_INTERRUPT_SUMMARY(ar)) {
			napi_reschedule(ctx);
			goto out;
		}
		ath10k_pci_enable_legacy_irq(ar);
		ath10k_pci_irq_msi_fw_unmask(ar);
	}

out:
	return done;
}

static int ath10k_pci_request_irq_msi(struct ath10k *ar)
{
	struct ath10k_pci *ar_pci = ath10k_pci_priv(ar);
	int ret;

	ret = request_irq(ar_pci->pdev->irq,
			  ath10k_pci_interrupt_handler,
			  IRQF_SHARED, "ath10k_pci", ar);
	if (ret) {
		ath10k_warn(ar, "failed to request MSI irq %d: %d\n",
			    ar_pci->pdev->irq, ret);
		return ret;
	}

	return 0;
}

static int ath10k_pci_request_irq_legacy(struct ath10k *ar)
{
	struct ath10k_pci *ar_pci = ath10k_pci_priv(ar);
	int ret;

	ret = request_irq(ar_pci->pdev->irq,
			  ath10k_pci_interrupt_handler,
			  IRQF_SHARED, "ath10k_pci", ar);
	if (ret) {
		ath10k_warn(ar, "failed to request legacy irq %d: %d\n",
			    ar_pci->pdev->irq, ret);
		return ret;
	}

	return 0;
}

static int ath10k_pci_request_irq(struct ath10k *ar)
{
	struct ath10k_pci *ar_pci = ath10k_pci_priv(ar);

	switch (ar_pci->oper_irq_mode) {
	case ATH10K_PCI_IRQ_LEGACY:
		return ath10k_pci_request_irq_legacy(ar);
	case ATH10K_PCI_IRQ_MSI:
		return ath10k_pci_request_irq_msi(ar);
	default:
		return -EINVAL;
	}
}

static void ath10k_pci_free_irq(struct ath10k *ar)
{
	struct ath10k_pci *ar_pci = ath10k_pci_priv(ar);

	free_irq(ar_pci->pdev->irq, ar);
}

void ath10k_pci_init_napi(struct ath10k *ar)
{
	netif_napi_add(&ar->napi_dev, &ar->napi, ath10k_pci_napi_poll,
		       ATH10K_NAPI_BUDGET);
}

static int ath10k_pci_init_irq(struct ath10k *ar)
{
	struct ath10k_pci *ar_pci = ath10k_pci_priv(ar);
	int ret;

	ath10k_pci_init_napi(ar);

	if (ath10k_pci_irq_mode != ATH10K_PCI_IRQ_AUTO)
		ath10k_info(ar, "limiting irq mode to: %d\n",
			    ath10k_pci_irq_mode);

	/* Try MSI */
	if (ath10k_pci_irq_mode != ATH10K_PCI_IRQ_LEGACY) {
		ar_pci->oper_irq_mode = ATH10K_PCI_IRQ_MSI;
		ret = pci_enable_msi(ar_pci->pdev);
		if (ret == 0)
			return 0;

		/* fall-through */
	}

	/* Try legacy irq
	 *
	 * A potential race occurs here: The CORE_BASE write
	 * depends on target correctly decoding AXI address but
	 * host won't know when target writes BAR to CORE_CTRL.
	 * This write might get lost if target has NOT written BAR.
	 * For now, fix the race by repeating the write in below
	 * synchronization checking. */
	ar_pci->oper_irq_mode = ATH10K_PCI_IRQ_LEGACY;

	ath10k_pci_write32(ar, SOC_CORE_BASE_ADDRESS + PCIE_INTR_ENABLE_ADDRESS,
			   PCIE_INTR_FIRMWARE_MASK | PCIE_INTR_CE_MASK_ALL);

	return 0;
}

static void ath10k_pci_deinit_irq_legacy(struct ath10k *ar)
{
	ath10k_pci_write32(ar, SOC_CORE_BASE_ADDRESS + PCIE_INTR_ENABLE_ADDRESS,
			   0);
}

static int ath10k_pci_deinit_irq(struct ath10k *ar)
{
	struct ath10k_pci *ar_pci = ath10k_pci_priv(ar);

	switch (ar_pci->oper_irq_mode) {
	case ATH10K_PCI_IRQ_LEGACY:
		ath10k_pci_deinit_irq_legacy(ar);
		break;
	default:
		pci_disable_msi(ar_pci->pdev);
		break;
	}

	return 0;
}

int ath10k_pci_wait_for_target_init(struct ath10k *ar)
{
	struct ath10k_pci *ar_pci = ath10k_pci_priv(ar);
	unsigned long timeout;
	u32 val;

	ath10k_dbg(ar, ATH10K_DBG_BOOT, "boot waiting target to initialise\n");

	timeout = jiffies + msecs_to_jiffies(ATH10K_PCI_TARGET_WAIT);

	do {
		val = ath10k_pci_read32(ar, FW_INDICATOR_ADDRESS);

		ath10k_dbg(ar, ATH10K_DBG_BOOT, "boot target indicator %x\n",
			   val);

		/* target should never return this */
		if (val == 0xffffffff)
			continue;

		/* the device has crashed so don't bother trying anymore */
		if (val & FW_IND_EVENT_PENDING)
			break;

		if (val & FW_IND_INITIALIZED)
			break;

		if (ar_pci->oper_irq_mode == ATH10K_PCI_IRQ_LEGACY)
			/* Fix potential race by repeating CORE_BASE writes */
			ath10k_pci_enable_legacy_irq(ar);

		mdelay(10);
	} while (time_before(jiffies, timeout));

	ath10k_pci_disable_and_clear_legacy_irq(ar);
	ath10k_pci_irq_msi_fw_mask(ar);

	if (val == 0xffffffff) {
		ath10k_err(ar, "failed to read device register, device is gone\n");
		return -EIO;
	}

	if (val & FW_IND_EVENT_PENDING) {
		ath10k_warn(ar, "device has crashed during init\n");
		return -ECOMM;
	}

	if (!(val & FW_IND_INITIALIZED)) {
		ath10k_err(ar, "failed to receive initialized event from target: %08x\n",
			   val);
		return -ETIMEDOUT;
	}

	ath10k_dbg(ar, ATH10K_DBG_BOOT, "boot target initialised\n");
	return 0;
}

static int ath10k_pci_cold_reset(struct ath10k *ar)
{
	u32 val;

	ath10k_dbg(ar, ATH10K_DBG_BOOT, "boot cold reset\n");

	spin_lock_bh(&ar->data_lock);

	ar->stats.fw_cold_reset_counter++;

	spin_unlock_bh(&ar->data_lock);

	/* Put Target, including PCIe, into RESET. */
	val = ath10k_pci_reg_read32(ar, SOC_GLOBAL_RESET_ADDRESS);
	val |= 1;
	ath10k_pci_reg_write32(ar, SOC_GLOBAL_RESET_ADDRESS, val);

	/* After writing into SOC_GLOBAL_RESET to put device into
	 * reset and pulling out of reset pcie may not be stable
	 * for any immediate pcie register access and cause bus error,
	 * add delay before any pcie access request to fix this issue.
	 */
	msleep(20);

	/* Pull Target, including PCIe, out of RESET. */
	val &= ~1;
	ath10k_pci_reg_write32(ar, SOC_GLOBAL_RESET_ADDRESS, val);

	msleep(20);

	ath10k_dbg(ar, ATH10K_DBG_BOOT, "boot cold reset complete\n");

	return 0;
}

static int ath10k_pci_claim(struct ath10k *ar)
{
	struct ath10k_pci *ar_pci = ath10k_pci_priv(ar);
	struct pci_dev *pdev = ar_pci->pdev;
	int ret;

	pci_set_drvdata(pdev, ar);

	ret = pci_enable_device(pdev);
	if (ret) {
		ath10k_err(ar, "failed to enable pci device: %d\n", ret);
		return ret;
	}

	ret = pci_request_region(pdev, BAR_NUM, "ath");
	if (ret) {
		ath10k_err(ar, "failed to request region BAR%d: %d\n", BAR_NUM,
			   ret);
		goto err_device;
	}

	/* Target expects 32 bit DMA. Enforce it. */
	ret = pci_set_dma_mask(pdev, DMA_BIT_MASK(32));
	if (ret) {
		ath10k_err(ar, "failed to set dma mask to 32-bit: %d\n", ret);
		goto err_region;
	}

	ret = pci_set_consistent_dma_mask(pdev, DMA_BIT_MASK(32));
	if (ret) {
		ath10k_err(ar, "failed to set consistent dma mask to 32-bit: %d\n",
			   ret);
		goto err_region;
	}

	pci_set_master(pdev);

	/* Arrange for access to Target SoC registers. */
	ar_pci->mem_len = pci_resource_len(pdev, BAR_NUM);
	ar_pci->mem = pci_iomap(pdev, BAR_NUM, 0);
	if (!ar_pci->mem) {
		ath10k_err(ar, "failed to iomap BAR%d\n", BAR_NUM);
		ret = -EIO;
		goto err_master;
	}

	ath10k_dbg(ar, ATH10K_DBG_BOOT, "boot pci_mem 0x%pK\n", ar_pci->mem);
	return 0;

err_master:
	pci_clear_master(pdev);

err_region:
	pci_release_region(pdev, BAR_NUM);

err_device:
	pci_disable_device(pdev);

	return ret;
}

static void ath10k_pci_release(struct ath10k *ar)
{
	struct ath10k_pci *ar_pci = ath10k_pci_priv(ar);
	struct pci_dev *pdev = ar_pci->pdev;

	pci_iounmap(pdev, ar_pci->mem);
	pci_release_region(pdev, BAR_NUM);
	pci_clear_master(pdev);
	pci_disable_device(pdev);
}

static bool ath10k_pci_chip_is_supported(u32 dev_id, u32 chip_id)
{
	const struct ath10k_pci_supp_chip *supp_chip;
	int i;
	u32 rev_id = MS(chip_id, SOC_CHIP_ID_REV);

	for (i = 0; i < ARRAY_SIZE(ath10k_pci_supp_chips); i++) {
		supp_chip = &ath10k_pci_supp_chips[i];

		if (supp_chip->dev_id == dev_id &&
		    supp_chip->rev_id == rev_id)
			return true;
	}

	return false;
}

int ath10k_pci_setup_resource(struct ath10k *ar)
{
	struct ath10k_pci *ar_pci = ath10k_pci_priv(ar);
	int ret;

	spin_lock_init(&ar_pci->ce_lock);
	spin_lock_init(&ar_pci->ps_lock);

	setup_timer(&ar_pci->rx_post_retry, ath10k_pci_rx_replenish_retry,
		    (unsigned long)ar);

	if (QCA_REV_6174(ar))
		ath10k_pci_override_ce_config(ar);

	ret = ath10k_pci_alloc_pipes(ar);
	if (ret) {
		ath10k_err(ar, "failed to allocate copy engine pipes: %d\n",
			   ret);
		return ret;
	}

	return 0;
}

void ath10k_pci_release_resource(struct ath10k *ar)
{
	ath10k_pci_rx_retry_sync(ar);
	netif_napi_del(&ar->napi);
	ath10k_pci_ce_deinit(ar);
	ath10k_pci_free_pipes(ar);
}

static const struct ath10k_bus_ops ath10k_pci_bus_ops = {
	.read32		= ath10k_bus_pci_read32,
	.write32	= ath10k_bus_pci_write32,
	.get_num_banks	= ath10k_pci_get_num_banks,
};

static int ath10k_pci_probe(struct pci_dev *pdev,
			    const struct pci_device_id *pci_dev)
{
	int ret = 0;
	struct ath10k *ar;
	struct ath10k_pci *ar_pci;
	enum ath10k_hw_rev hw_rev;
	u32 chip_id;
	bool pci_ps;
	int (*pci_soft_reset)(struct ath10k *ar);
	int (*pci_hard_reset)(struct ath10k *ar);

	switch (pci_dev->device) {
	case QCA988X_2_0_DEVICE_ID:
		hw_rev = ATH10K_HW_QCA988X;
		pci_ps = false;
		pci_soft_reset = ath10k_pci_warm_reset;
		pci_hard_reset = ath10k_pci_qca988x_chip_reset;
		break;
	case QCA9887_1_0_DEVICE_ID:
		hw_rev = ATH10K_HW_QCA9887;
		pci_ps = false;
		pci_soft_reset = ath10k_pci_warm_reset;
		pci_hard_reset = ath10k_pci_qca988x_chip_reset;
		break;
	case QCA6164_2_1_DEVICE_ID:
	case QCA6174_2_1_DEVICE_ID:
		hw_rev = ATH10K_HW_QCA6174;
		pci_ps = true;
		pci_soft_reset = ath10k_pci_warm_reset;
		pci_hard_reset = ath10k_pci_qca6174_chip_reset;
		break;
	case QCA99X0_2_0_DEVICE_ID:
		hw_rev = ATH10K_HW_QCA99X0;
		pci_ps = false;
		pci_soft_reset = ath10k_pci_qca99x0_soft_chip_reset;
		pci_hard_reset = ath10k_pci_qca99x0_chip_reset;
		break;
	case QCA9984_1_0_DEVICE_ID:
		hw_rev = ATH10K_HW_QCA9984;
		pci_ps = false;
		pci_soft_reset = ath10k_pci_qca99x0_soft_chip_reset;
		pci_hard_reset = ath10k_pci_qca99x0_chip_reset;
		break;
	case QCA9888_2_0_DEVICE_ID:
		hw_rev = ATH10K_HW_QCA9888;
		pci_ps = false;
		pci_soft_reset = ath10k_pci_qca99x0_soft_chip_reset;
		pci_hard_reset = ath10k_pci_qca99x0_chip_reset;
		break;
	case QCA9377_1_0_DEVICE_ID:
		hw_rev = ATH10K_HW_QCA9377;
		pci_ps = true;
		pci_soft_reset = NULL;
		pci_hard_reset = ath10k_pci_qca6174_chip_reset;
		break;
	default:
		WARN_ON(1);
		return -ENOTSUPP;
	}

	ar = ath10k_core_create(sizeof(*ar_pci), &pdev->dev, ATH10K_BUS_PCI,
				hw_rev, &ath10k_pci_hif_ops);
	if (!ar) {
		dev_err(&pdev->dev, "failed to allocate core\n");
		return -ENOMEM;
	}

	ath10k_dbg(ar, ATH10K_DBG_BOOT, "pci probe %04x:%04x %04x:%04x\n",
		   pdev->vendor, pdev->device,
		   pdev->subsystem_vendor, pdev->subsystem_device);

	ar_pci = ath10k_pci_priv(ar);
	ar_pci->pdev = pdev;
	ar_pci->dev = &pdev->dev;
	ar_pci->ar = ar;
	ar->dev_id = pci_dev->device;
	ar_pci->pci_ps = pci_ps;
	ar_pci->bus_ops = &ath10k_pci_bus_ops;
	ar_pci->pci_soft_reset = pci_soft_reset;
	ar_pci->pci_hard_reset = pci_hard_reset;

	ar->id.vendor = pdev->vendor;
	ar->id.device = pdev->device;
	ar->id.subsystem_vendor = pdev->subsystem_vendor;
	ar->id.subsystem_device = pdev->subsystem_device;

	setup_timer(&ar_pci->ps_timer, ath10k_pci_ps_timer,
		    (unsigned long)ar);

	ret = ath10k_pci_setup_resource(ar);
	if (ret) {
		ath10k_err(ar, "failed to setup resource: %d\n", ret);
		goto err_core_destroy;
	}

	ret = ath10k_pci_claim(ar);
	if (ret) {
		ath10k_err(ar, "failed to claim device: %d\n", ret);
		goto err_free_pipes;
	}

	ret = ath10k_pci_force_wake(ar);
	if (ret) {
		ath10k_warn(ar, "failed to wake up device : %d\n", ret);
		goto err_sleep;
	}

	ath10k_pci_ce_deinit(ar);
	ath10k_pci_irq_disable(ar);

	ret = ath10k_pci_init_irq(ar);
	if (ret) {
		ath10k_err(ar, "failed to init irqs: %d\n", ret);
		goto err_sleep;
	}

	ath10k_info(ar, "pci irq %s oper_irq_mode %d irq_mode %d reset_mode %d\n",
		    ath10k_pci_get_irq_method(ar), ar_pci->oper_irq_mode,
		    ath10k_pci_irq_mode, ath10k_pci_reset_mode);

	ret = ath10k_pci_request_irq(ar);
	if (ret) {
		ath10k_warn(ar, "failed to request irqs: %d\n", ret);
		goto err_deinit_irq;
	}

	ret = ath10k_pci_chip_reset(ar);
	if (ret) {
		ath10k_err(ar, "failed to reset chip: %d\n", ret);
		goto err_free_irq;
	}

	chip_id = ath10k_pci_soc_read32(ar, SOC_CHIP_ID_ADDRESS);
	if (chip_id == 0xffffffff) {
		ath10k_err(ar, "failed to get chip id\n");
		goto err_free_irq;
	}

	if (!ath10k_pci_chip_is_supported(pdev->device, chip_id)) {
		ath10k_err(ar, "device %04x with chip_id %08x isn't supported\n",
			   pdev->device, chip_id);
		goto err_free_irq;
	}

	ret = ath10k_core_register(ar, chip_id);
	if (ret) {
		ath10k_err(ar, "failed to register driver core: %d\n", ret);
		goto err_free_irq;
	}

	return 0;

err_free_irq:
	ath10k_pci_free_irq(ar);
	ath10k_pci_rx_retry_sync(ar);

err_deinit_irq:
	ath10k_pci_deinit_irq(ar);

err_sleep:
	ath10k_pci_sleep_sync(ar);
	ath10k_pci_release(ar);

err_free_pipes:
	ath10k_pci_free_pipes(ar);

err_core_destroy:
	ath10k_core_destroy(ar);

	return ret;
}

static void ath10k_pci_remove(struct pci_dev *pdev)
{
	struct ath10k *ar = pci_get_drvdata(pdev);
	struct ath10k_pci *ar_pci;

	ath10k_dbg(ar, ATH10K_DBG_PCI, "pci remove\n");

	if (!ar)
		return;

	ar_pci = ath10k_pci_priv(ar);

	if (!ar_pci)
		return;

	ath10k_core_unregister(ar);
	ath10k_pci_free_irq(ar);
	ath10k_pci_deinit_irq(ar);
	ath10k_pci_release_resource(ar);
	ath10k_pci_sleep_sync(ar);
	ath10k_pci_release(ar);
	ath10k_core_destroy(ar);
}

MODULE_DEVICE_TABLE(pci, ath10k_pci_id_table);

static struct pci_driver ath10k_pci_driver = {
	.name = "ath10k_pci",
	.id_table = ath10k_pci_id_table,
	.probe = ath10k_pci_probe,
	.remove = ath10k_pci_remove,
};

static int __init ath10k_pci_init(void)
{
	int ret;

	ret = pci_register_driver(&ath10k_pci_driver);
	if (ret)
		printk(KERN_ERR "failed to register ath10k pci driver: %d\n",
		       ret);

	ret = ath10k_ahb_init();
	if (ret)
		printk(KERN_ERR "ahb init failed: %d\n", ret);

	return ret;
}
module_init(ath10k_pci_init);

static void __exit ath10k_pci_exit(void)
{
	pci_unregister_driver(&ath10k_pci_driver);
	ath10k_ahb_exit();
}

module_exit(ath10k_pci_exit);

MODULE_AUTHOR("Qualcomm Atheros");
MODULE_DESCRIPTION("Driver support for Qualcomm Atheros 802.11ac WLAN PCIe/AHB devices");
MODULE_LICENSE("Dual BSD/GPL");

/* QCA988x 2.0 firmware files */
MODULE_FIRMWARE(QCA988X_HW_2_0_FW_DIR "/" ATH10K_FW_API2_FILE);
MODULE_FIRMWARE(QCA988X_HW_2_0_FW_DIR "/" ATH10K_FW_API3_FILE);
MODULE_FIRMWARE(QCA988X_HW_2_0_FW_DIR "/" ATH10K_FW_API4_FILE);
MODULE_FIRMWARE(QCA988X_HW_2_0_FW_DIR "/" ATH10K_FW_API5_FILE);
MODULE_FIRMWARE(QCA988X_HW_2_0_FW_DIR "/" QCA988X_HW_2_0_BOARD_DATA_FILE);
MODULE_FIRMWARE(QCA988X_HW_2_0_FW_DIR "/" ATH10K_BOARD_API2_FILE);

/* QCA9887 1.0 firmware files */
MODULE_FIRMWARE(QCA9887_HW_1_0_FW_DIR "/" ATH10K_FW_API5_FILE);
MODULE_FIRMWARE(QCA9887_HW_1_0_FW_DIR "/" QCA9887_HW_1_0_BOARD_DATA_FILE);
MODULE_FIRMWARE(QCA9887_HW_1_0_FW_DIR "/" ATH10K_BOARD_API2_FILE);

/* QCA6174 2.1 firmware files */
MODULE_FIRMWARE(QCA6174_HW_2_1_FW_DIR "/" ATH10K_FW_API4_FILE);
MODULE_FIRMWARE(QCA6174_HW_2_1_FW_DIR "/" ATH10K_FW_API5_FILE);
MODULE_FIRMWARE(QCA6174_HW_2_1_FW_DIR "/" QCA6174_HW_2_1_BOARD_DATA_FILE);
MODULE_FIRMWARE(QCA6174_HW_2_1_FW_DIR "/" ATH10K_BOARD_API2_FILE);

/* QCA6174 3.1 firmware files */
MODULE_FIRMWARE(QCA6174_HW_3_0_FW_DIR "/" ATH10K_FW_API4_FILE);
MODULE_FIRMWARE(QCA6174_HW_3_0_FW_DIR "/" ATH10K_FW_API5_FILE);
MODULE_FIRMWARE(QCA6174_HW_3_0_FW_DIR "/" QCA6174_HW_3_0_BOARD_DATA_FILE);
MODULE_FIRMWARE(QCA6174_HW_3_0_FW_DIR "/" ATH10K_BOARD_API2_FILE);

/* QCA9377 1.0 firmware files */
MODULE_FIRMWARE(QCA9377_HW_1_0_FW_DIR "/" ATH10K_FW_API5_FILE);
MODULE_FIRMWARE(QCA9377_HW_1_0_FW_DIR "/" QCA9377_HW_1_0_BOARD_DATA_FILE);<|MERGE_RESOLUTION|>--- conflicted
+++ resolved
@@ -1829,11 +1829,7 @@
 					    DMA_FROM_DEVICE);
 		ret = dma_mapping_error(ar->dev, resp_paddr);
 		if (ret) {
-<<<<<<< HEAD
-			ret = EIO;
-=======
 			ret = -EIO;
->>>>>>> f2ed3bfc
 			goto err_req;
 		}
 
