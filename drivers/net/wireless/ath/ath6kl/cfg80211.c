--- conflicted
+++ resolved
@@ -847,12 +847,6 @@
 
 	up(&ar->sem);
 
-<<<<<<< HEAD
-	vif->sme_state = SME_DISCONNECTED;
-	cfg80211_disconnected(vif->ndev, 0, NULL, 0, GFP_KERNEL);
-
-=======
->>>>>>> f2ed3bfc
 	return 0;
 }
 
@@ -3866,20 +3860,6 @@
 };
 #endif
 
-static const struct ieee80211_iface_limit if_limits[] = {
-	{ .max = 2, .types = BIT(NL80211_IFTYPE_STATION) },
-	{ .max = 1, .types = BIT(NL80211_IFTYPE_AP) },
-};
-
-static const struct ieee80211_iface_combination if_comb[] = {
-	{
-		.limits = if_limits,
-		.n_limits = ARRAY_SIZE(if_limits),
-		.max_interfaces = 2,
-		.num_different_channels = 1,
-	},
-};
-
 int ath6kl_cfg80211_init(struct ath6kl *ar)
 {
 	struct wiphy *wiphy = ar->wiphy;
@@ -3901,17 +3881,7 @@
 					  BIT(NL80211_IFTYPE_P2P_CLIENT);
 	}
 
-<<<<<<< HEAD
-	/* AP+STA mode is only supported in firmware API 4 or greater */
-	if (ar->fw_api >= 4) {
-		wiphy->iface_combinations = if_comb;
-		wiphy->n_iface_combinations = ARRAY_SIZE(if_comb);
-	}
-
-	if (config_enabled(CONFIG_ATH6KL_REGDOMAIN) &&
-=======
 	if (IS_ENABLED(CONFIG_ATH6KL_REGDOMAIN) &&
->>>>>>> f2ed3bfc
 	    test_bit(ATH6KL_FW_CAPABILITY_REGDOMAIN, ar->fw_capabilities)) {
 		wiphy->reg_notifier = ath6kl_cfg80211_reg_notify;
 		ar->wiphy->features |= NL80211_FEATURE_CELL_BASE_REG_HINTS;
