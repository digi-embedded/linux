/*
 * Copyright (c) 2004-2011 Atheros Communications Inc.
 * Copyright (c) 2011-2012 Qualcomm Atheros, Inc.
 *
 * Permission to use, copy, modify, and/or distribute this software for any
 * purpose with or without fee is hereby granted, provided that the above
 * copyright notice and this permission notice appear in all copies.
 *
 * THE SOFTWARE IS PROVIDED "AS IS" AND THE AUTHOR DISCLAIMS ALL WARRANTIES
 * WITH REGARD TO THIS SOFTWARE INCLUDING ALL IMPLIED WARRANTIES OF
 * MERCHANTABILITY AND FITNESS. IN NO EVENT SHALL THE AUTHOR BE LIABLE FOR
 * ANY SPECIAL, DIRECT, INDIRECT, OR CONSEQUENTIAL DAMAGES OR ANY DAMAGES
 * WHATSOEVER RESULTING FROM LOSS OF USE, DATA OR PROFITS, WHETHER IN AN
 * ACTION OF CONTRACT, NEGLIGENCE OR OTHER TORTIOUS ACTION, ARISING OUT OF
 * OR IN CONNECTION WITH THE USE OR PERFORMANCE OF THIS SOFTWARE.
 */

#include "core.h"

#include <linux/module.h>
#include <linux/moduleparam.h>
#include <linux/export.h>
#include <linux/of.h>
#include <linux/vmalloc.h>

#include "debug.h"
#include "hif-ops.h"
#include "htc-ops.h"
#include "cfg80211.h"

unsigned int debug_mask;
static unsigned int suspend_mode;
static unsigned int wow_mode;
static unsigned int uart_debug;
<<<<<<< HEAD
static unsigned int ath6kl_p2p = EINVAL;
=======
static unsigned int uart_rate = 115200;
static unsigned int ath6kl_p2p;
>>>>>>> f2ed3bfc
static unsigned int testmode;
static unsigned int recovery_enable;
static unsigned int heart_beat_poll;
static unsigned int softmac_enable = EINVAL;
static unsigned short locally_administered_bit;
static unsigned short reg_domain = EINVAL;

module_param(debug_mask, uint, 0644);
module_param(suspend_mode, uint, 0644);
module_param(wow_mode, uint, 0644);
module_param(uart_debug, uint, 0644);
module_param(uart_rate, uint, 0644);
module_param(ath6kl_p2p, uint, 0644);
module_param(testmode, uint, 0644);
module_param(recovery_enable, uint, 0644);
module_param(heart_beat_poll, uint, 0644);
module_param(softmac_enable, uint, 0644);
module_param(locally_administered_bit, ushort, 0644);
module_param(reg_domain, ushort, 0644);
MODULE_PARM_DESC(recovery_enable, "Enable recovery from firmware error");
MODULE_PARM_DESC(heart_beat_poll,
		 "Enable fw error detection periodic polling in msecs - Also set recovery_enable for this to be effective");


void ath6kl_core_tx_complete(struct ath6kl *ar, struct sk_buff *skb)
{
	ath6kl_htc_tx_complete(ar, skb);
}
EXPORT_SYMBOL(ath6kl_core_tx_complete);

void ath6kl_core_rx_complete(struct ath6kl *ar, struct sk_buff *skb, u8 pipe)
{
	ath6kl_htc_rx_complete(ar, skb, pipe);
}
EXPORT_SYMBOL(ath6kl_core_rx_complete);

int ath6kl_core_init(struct ath6kl *ar, enum ath6kl_htc_type htc_type)
{
	struct ath6kl_bmi_target_info targ_info;
	struct wireless_dev *wdev;
	int ret = 0, i;
#ifdef CONFIG_OF
	struct device_node *node;
#endif

	switch (htc_type) {
	case ATH6KL_HTC_TYPE_MBOX:
		ath6kl_htc_mbox_attach(ar);
		break;
	case ATH6KL_HTC_TYPE_PIPE:
		ath6kl_htc_pipe_attach(ar);
		break;
	default:
		WARN_ON(1);
		return -ENOMEM;
	}

	ar->ath6kl_wq = create_singlethread_workqueue("ath6kl");
	if (!ar->ath6kl_wq)
		return -ENOMEM;

	ret = ath6kl_bmi_init(ar);
	if (ret)
		goto err_wq;

	/*
	 * Turn on power to get hardware (target) version and leave power
	 * on delibrately as we will boot the hardware anyway within few
	 * seconds.
	 */
	ret = ath6kl_hif_power_on(ar);
	if (ret)
		goto err_bmi_cleanup;

	ret = ath6kl_bmi_get_target_info(ar, &targ_info);
	if (ret)
		goto err_power_off;

	ar->version.target_ver = le32_to_cpu(targ_info.version);
	ar->target_type = le32_to_cpu(targ_info.type);
	ar->wiphy->hw_version = le32_to_cpu(targ_info.version);

	ret = ath6kl_init_hw_params(ar);
	if (ret)
		goto err_power_off;

	ar->htc_target = ath6kl_htc_create(ar);

	if (!ar->htc_target) {
		ret = -ENOMEM;
		goto err_power_off;
	}

	ar->testmode = testmode;
#ifdef CONFIG_OF
	if (softmac_enable == EINVAL) {
		node = of_find_compatible_node(NULL, NULL, "atheros,ath6kl");
		if (node)
			softmac_enable =
			    of_property_read_bool(node,
						  "ath6kl-softmac-enable");
	}
#endif
	ar->softmac_enable = (softmac_enable == EINVAL) ? 0 : !!softmac_enable;

	ret = ath6kl_init_fetch_firmwares(ar);
	if (ret)
		goto err_htc_cleanup;
	ath6kl_mangle_mac_address(ar, locally_administered_bit);

	/* FIXME: we should free all firmwares in the error cases below */

	/*
	 * Backwards compatibility support for older ar6004 firmware images
	 * which do not set these feature flags.
	 */
	if (ar->target_type == TARGET_TYPE_AR6004 &&
	    ar->fw_api <= 4) {
		__set_bit(ATH6KL_FW_CAPABILITY_64BIT_RATES,
			  ar->fw_capabilities);
		__set_bit(ATH6KL_FW_CAPABILITY_AP_INACTIVITY_MINS,
			  ar->fw_capabilities);

		if (ar->hw.id == AR6004_HW_1_3_VERSION)
			__set_bit(ATH6KL_FW_CAPABILITY_MAP_LP_ENDPOINT,
				  ar->fw_capabilities);
	}

#ifdef CONFIG_OF
	/*
	 * The firmware used in the ccimx6 SoM has builtin support for the
	 * inactivity timeout, but that capability is not flagged in the binary
	 * file. That is needed by the ccimx6 when working in AP mode, otherwise
	 * the supplicant/hostapd will handle it internally and, because it is
	 * not properly done, it will disconnect the clients after the inactivity
	 * timeout (300 seconds by default).
	 *
	 * To avoid that, we set here the capability in the firmware bit-stream.
	 */
	node = of_find_compatible_node(NULL, NULL, "digi,ccimx6");
	if (node)
		__set_bit(ATH6KL_FW_CAPABILITY_INACTIVITY_TIMEOUT,
			  ar->fw_capabilities);
#endif
	/* Indicate that WMI is enabled (although not ready yet) */
	set_bit(WMI_ENABLED, &ar->flag);
	ar->wmi = ath6kl_wmi_init(ar);
	if (!ar->wmi) {
		ath6kl_err("failed to initialize wmi\n");
		ret = -EIO;
		goto err_htc_cleanup;
	}

	ath6kl_dbg(ATH6KL_DBG_TRC, "%s: got wmi @ 0x%p.\n", __func__, ar->wmi);

	/* setup access class priority mappings */
	ar->ac_stream_pri_map[WMM_AC_BK] = 0; /* lowest  */
	ar->ac_stream_pri_map[WMM_AC_BE] = 1;
	ar->ac_stream_pri_map[WMM_AC_VI] = 2;
	ar->ac_stream_pri_map[WMM_AC_VO] = 3; /* highest */

	/* allocate some buffers that handle larger AMSDU frames */
	ath6kl_refill_amsdu_rxbufs(ar, ATH6KL_MAX_AMSDU_RX_BUFFERS);

	ath6kl_cookie_init(ar);

	ar->conf_flags = ATH6KL_CONF_IGNORE_ERP_BARKER |
			 ATH6KL_CONF_ENABLE_11N | ATH6KL_CONF_ENABLE_TX_BURST;

	if (suspend_mode &&
	    suspend_mode >= WLAN_POWER_STATE_CUT_PWR &&
	    suspend_mode <= WLAN_POWER_STATE_WOW)
		ar->suspend_mode = suspend_mode;
	else
		ar->suspend_mode = 0;

	if (suspend_mode == WLAN_POWER_STATE_WOW &&
	    (wow_mode == WLAN_POWER_STATE_CUT_PWR ||
	     wow_mode == WLAN_POWER_STATE_DEEP_SLEEP))
		ar->wow_suspend_mode = wow_mode;
	else
		ar->wow_suspend_mode = 0;

	if (uart_debug)
		ar->conf_flags |= ATH6KL_CONF_UART_DEBUG;
	ar->hw.uarttx_rate = uart_rate;

	set_bit(FIRST_BOOT, &ar->flag);

	ath6kl_debug_init(ar);

	ret = ath6kl_init_hw_start(ar);
	if (ret) {
		ath6kl_err("Failed to start hardware: %d\n", ret);
		goto err_rxbuf_cleanup;
	}

	/* give our connected endpoints some buffers */
	ath6kl_rx_refill(ar->htc_target, ar->ctrl_ep);
	ath6kl_rx_refill(ar->htc_target, ar->ac2ep_map[WMM_AC_BE]);

	ret = ath6kl_cfg80211_init(ar);
	if (ret)
		goto err_rxbuf_cleanup;

	ret = ath6kl_debug_init_fs(ar);
	if (ret) {
		wiphy_unregister(ar->wiphy);
		goto err_rxbuf_cleanup;
	}

	for (i = 0; i < ar->vif_max; i++)
		ar->avail_idx_map |= BIT(i);

	rtnl_lock();

	/* Add an initial station interface */
	wdev = ath6kl_interface_add(ar, "wlan%d", NET_NAME_ENUM,
				    NL80211_IFTYPE_STATION, 0, INFRA_NETWORK);

	rtnl_unlock();

	if (!wdev) {
		ath6kl_err("Failed to instantiate a network device\n");
		ret = -ENOMEM;
		wiphy_unregister(ar->wiphy);
		goto err_rxbuf_cleanup;
	}

	ath6kl_dbg(ATH6KL_DBG_TRC, "%s: name=%s dev=0x%p, ar=0x%p\n",
		   __func__, wdev->netdev->name, wdev->netdev, ar);

	ar->fw_recovery.enable = !!recovery_enable;
	if (!ar->fw_recovery.enable)
		return ret;

	if (heart_beat_poll &&
	    test_bit(ATH6KL_FW_CAPABILITY_HEART_BEAT_POLL,
		     ar->fw_capabilities))
		ar->fw_recovery.hb_poll = heart_beat_poll;

	ath6kl_recovery_init(ar);

	return ret;

err_rxbuf_cleanup:
	ath6kl_debug_cleanup(ar);
	ath6kl_htc_flush_rx_buf(ar->htc_target);
	ath6kl_cleanup_amsdu_rxbufs(ar);
	ath6kl_wmi_shutdown(ar->wmi);
	clear_bit(WMI_ENABLED, &ar->flag);
	ar->wmi = NULL;
err_htc_cleanup:
	ath6kl_htc_cleanup(ar->htc_target);
err_power_off:
	ath6kl_hif_power_off(ar);
err_bmi_cleanup:
	ath6kl_bmi_cleanup(ar);
err_wq:
	destroy_workqueue(ar->ath6kl_wq);

	return ret;
}
EXPORT_SYMBOL(ath6kl_core_init);

struct ath6kl *ath6kl_core_create(struct device *dev)
{
	struct ath6kl *ar;
	u8 ctr;

	ar = ath6kl_cfg80211_create();
	if (!ar)
		return NULL;

#ifdef CONFIG_OF
	if (ath6kl_p2p == EINVAL) {
		struct device_node *node;

		node = of_find_compatible_node(NULL, NULL, "atheros,ath6kl");
		if (node)
			ath6kl_p2p =
			    of_property_read_bool(node, "ath6kl-p2p-enable");
	}

	if (reg_domain == EINVAL) {
		struct device_node *node;

		node = of_find_compatible_node(NULL, NULL, "atheros,ath6kl");
		if (node)
			of_property_read_u16(node, "ath6kl-reg-domain",
					&reg_domain);
	}

	if (!debug_mask) {
		struct device_node *node;

		node = of_find_compatible_node(NULL, NULL, "atheros,ath6kl");
		if (node)
			of_property_read_u32(node, "ath6kl-debug-mask",
					&debug_mask);
	}
#endif
	ar->reg_domain = (reg_domain == EINVAL) ? 0xffff : reg_domain;
	ar->p2p = (ath6kl_p2p == EINVAL) ? 0 : !!ath6kl_p2p;
	ar->dev = dev;

	ar->vif_max = 1;

	ar->max_norm_iface = 1;

	spin_lock_init(&ar->lock);
	spin_lock_init(&ar->mcastpsq_lock);
	spin_lock_init(&ar->list_lock);

	init_waitqueue_head(&ar->event_wq);
	sema_init(&ar->sem, 1);

	INIT_LIST_HEAD(&ar->amsdu_rx_buffer_queue);
	INIT_LIST_HEAD(&ar->vif_list);

	clear_bit(WMI_ENABLED, &ar->flag);
	clear_bit(SKIP_SCAN, &ar->flag);
	clear_bit(DESTROY_IN_PROGRESS, &ar->flag);

	ar->tx_pwr = 0;
	ar->intra_bss = 1;
	ar->lrssi_roam_threshold = DEF_LRSSI_ROAM_THRESHOLD;

	ar->state = ATH6KL_STATE_OFF;

	memset((u8 *)ar->sta_list, 0,
	       AP_MAX_NUM_STA * sizeof(struct ath6kl_sta));

	/* Init the PS queues */
	for (ctr = 0; ctr < AP_MAX_NUM_STA; ctr++) {
		spin_lock_init(&ar->sta_list[ctr].psq_lock);
		skb_queue_head_init(&ar->sta_list[ctr].psq);
		skb_queue_head_init(&ar->sta_list[ctr].apsdq);
		ar->sta_list[ctr].mgmt_psq_len = 0;
		INIT_LIST_HEAD(&ar->sta_list[ctr].mgmt_psq);
		ar->sta_list[ctr].aggr_conn =
			kzalloc(sizeof(struct aggr_info_conn), GFP_KERNEL);
		if (!ar->sta_list[ctr].aggr_conn) {
			ath6kl_err("Failed to allocate memory for sta aggregation information\n");
			ath6kl_core_destroy(ar);
			return NULL;
		}
	}

	skb_queue_head_init(&ar->mcastpsq);

	memcpy(ar->ap_country_code, DEF_AP_COUNTRY_CODE, 3);

	return ar;
}
EXPORT_SYMBOL(ath6kl_core_create);

void ath6kl_core_cleanup(struct ath6kl *ar)
{
	ath6kl_hif_power_off(ar);

	ath6kl_recovery_cleanup(ar);

	destroy_workqueue(ar->ath6kl_wq);

	if (ar->htc_target)
		ath6kl_htc_cleanup(ar->htc_target);

	ath6kl_cookie_cleanup(ar);

	ath6kl_cleanup_amsdu_rxbufs(ar);

	ath6kl_bmi_cleanup(ar);

	ath6kl_debug_cleanup(ar);

	kfree(ar->fw_board);
	kfree(ar->fw_otp);
	vfree(ar->fw);
	kfree(ar->fw_patch);
	kfree(ar->fw_testscript);

	ath6kl_cfg80211_cleanup(ar);
}
EXPORT_SYMBOL(ath6kl_core_cleanup);

void ath6kl_core_destroy(struct ath6kl *ar)
{
	ath6kl_cfg80211_destroy(ar);
}
EXPORT_SYMBOL(ath6kl_core_destroy);

MODULE_AUTHOR("Qualcomm Atheros");
MODULE_DESCRIPTION("Core module for AR600x SDIO and USB devices.");
MODULE_LICENSE("Dual BSD/GPL");<|MERGE_RESOLUTION|>--- conflicted
+++ resolved
@@ -32,12 +32,8 @@
 static unsigned int suspend_mode;
 static unsigned int wow_mode;
 static unsigned int uart_debug;
-<<<<<<< HEAD
+static unsigned int uart_rate = 115200;
 static unsigned int ath6kl_p2p = EINVAL;
-=======
-static unsigned int uart_rate = 115200;
-static unsigned int ath6kl_p2p;
->>>>>>> f2ed3bfc
 static unsigned int testmode;
 static unsigned int recovery_enable;
 static unsigned int heart_beat_poll;
