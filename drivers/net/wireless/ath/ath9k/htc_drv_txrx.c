/*
 * Copyright (c) 2010-2011 Atheros Communications Inc.
 *
 * Permission to use, copy, modify, and/or distribute this software for any
 * purpose with or without fee is hereby granted, provided that the above
 * copyright notice and this permission notice appear in all copies.
 *
 * THE SOFTWARE IS PROVIDED "AS IS" AND THE AUTHOR DISCLAIMS ALL WARRANTIES
 * WITH REGARD TO THIS SOFTWARE INCLUDING ALL IMPLIED WARRANTIES OF
 * MERCHANTABILITY AND FITNESS. IN NO EVENT SHALL THE AUTHOR BE LIABLE FOR
 * ANY SPECIAL, DIRECT, INDIRECT, OR CONSEQUENTIAL DAMAGES OR ANY DAMAGES
 * WHATSOEVER RESULTING FROM LOSS OF USE, DATA OR PROFITS, WHETHER IN AN
 * ACTION OF CONTRACT, NEGLIGENCE OR OTHER TORTIOUS ACTION, ARISING OUT OF
 * OR IN CONNECTION WITH THE USE OR PERFORMANCE OF THIS SOFTWARE.
 */

#include "htc.h"

/******/
/* TX */
/******/

static const int subtype_txq_to_hwq[] = {
	[IEEE80211_AC_BE] = ATH_TXQ_AC_BE,
	[IEEE80211_AC_BK] = ATH_TXQ_AC_BK,
	[IEEE80211_AC_VI] = ATH_TXQ_AC_VI,
	[IEEE80211_AC_VO] = ATH_TXQ_AC_VO,
};

#define ATH9K_HTC_INIT_TXQ(subtype) do {			\
		qi.tqi_subtype = subtype_txq_to_hwq[subtype];	\
		qi.tqi_aifs = ATH9K_TXQ_USEDEFAULT;		\
		qi.tqi_cwmin = ATH9K_TXQ_USEDEFAULT;		\
		qi.tqi_cwmax = ATH9K_TXQ_USEDEFAULT;		\
		qi.tqi_physCompBuf = 0;				\
		qi.tqi_qflags = TXQ_FLAG_TXEOLINT_ENABLE |	\
			TXQ_FLAG_TXDESCINT_ENABLE;		\
	} while (0)

int get_hw_qnum(u16 queue, int *hwq_map)
{
	switch (queue) {
	case 0:
		return hwq_map[IEEE80211_AC_VO];
	case 1:
		return hwq_map[IEEE80211_AC_VI];
	case 2:
		return hwq_map[IEEE80211_AC_BE];
	case 3:
		return hwq_map[IEEE80211_AC_BK];
	default:
		return hwq_map[IEEE80211_AC_BE];
	}
}

void ath9k_htc_check_stop_queues(struct ath9k_htc_priv *priv)
{
	spin_lock_bh(&priv->tx.tx_lock);
	priv->tx.queued_cnt++;
	if ((priv->tx.queued_cnt >= ATH9K_HTC_TX_THRESHOLD) &&
	    !(priv->tx.flags & ATH9K_HTC_OP_TX_QUEUES_STOP)) {
		priv->tx.flags |= ATH9K_HTC_OP_TX_QUEUES_STOP;
		ieee80211_stop_queues(priv->hw);
	}
	spin_unlock_bh(&priv->tx.tx_lock);
}

void ath9k_htc_check_wake_queues(struct ath9k_htc_priv *priv)
{
	spin_lock_bh(&priv->tx.tx_lock);
	if ((priv->tx.queued_cnt < ATH9K_HTC_TX_THRESHOLD) &&
	    (priv->tx.flags & ATH9K_HTC_OP_TX_QUEUES_STOP)) {
		priv->tx.flags &= ~ATH9K_HTC_OP_TX_QUEUES_STOP;
		ieee80211_wake_queues(priv->hw);
	}
	spin_unlock_bh(&priv->tx.tx_lock);
}

int ath9k_htc_tx_get_slot(struct ath9k_htc_priv *priv)
{
	int slot;

	spin_lock_bh(&priv->tx.tx_lock);
	slot = find_first_zero_bit(priv->tx.tx_slot, MAX_TX_BUF_NUM);
	if (slot >= MAX_TX_BUF_NUM) {
		spin_unlock_bh(&priv->tx.tx_lock);
		return -ENOBUFS;
	}
	__set_bit(slot, priv->tx.tx_slot);
	spin_unlock_bh(&priv->tx.tx_lock);

	return slot;
}

void ath9k_htc_tx_clear_slot(struct ath9k_htc_priv *priv, int slot)
{
	spin_lock_bh(&priv->tx.tx_lock);
	__clear_bit(slot, priv->tx.tx_slot);
	spin_unlock_bh(&priv->tx.tx_lock);
}

static inline enum htc_endpoint_id get_htc_epid(struct ath9k_htc_priv *priv,
						u16 qnum)
{
	enum htc_endpoint_id epid;

	switch (qnum) {
	case 0:
		TX_QSTAT_INC(IEEE80211_AC_VO);
		epid = priv->data_vo_ep;
		break;
	case 1:
		TX_QSTAT_INC(IEEE80211_AC_VI);
		epid = priv->data_vi_ep;
		break;
	case 2:
		TX_QSTAT_INC(IEEE80211_AC_BE);
		epid = priv->data_be_ep;
		break;
	case 3:
	default:
		TX_QSTAT_INC(IEEE80211_AC_BK);
		epid = priv->data_bk_ep;
		break;
	}

	return epid;
}

static inline struct sk_buff_head*
get_htc_epid_queue(struct ath9k_htc_priv *priv, u8 epid)
{
	struct ath_common *common = ath9k_hw_common(priv->ah);
	struct sk_buff_head *epid_queue = NULL;

	if (epid == priv->mgmt_ep)
		epid_queue = &priv->tx.mgmt_ep_queue;
	else if (epid == priv->cab_ep)
		epid_queue = &priv->tx.cab_ep_queue;
	else if (epid == priv->data_be_ep)
		epid_queue = &priv->tx.data_be_queue;
	else if (epid == priv->data_bk_ep)
		epid_queue = &priv->tx.data_bk_queue;
	else if (epid == priv->data_vi_ep)
		epid_queue = &priv->tx.data_vi_queue;
	else if (epid == priv->data_vo_ep)
		epid_queue = &priv->tx.data_vo_queue;
	else
		ath_err(common, "Invalid EPID: %d\n", epid);

	return epid_queue;
}

/*
 * Removes the driver header and returns the TX slot number
 */
static inline int strip_drv_header(struct ath9k_htc_priv *priv,
				   struct sk_buff *skb)
{
	struct ath_common *common = ath9k_hw_common(priv->ah);
	struct ath9k_htc_tx_ctl *tx_ctl;
	int slot;

	tx_ctl = HTC_SKB_CB(skb);

	if (tx_ctl->epid == priv->mgmt_ep) {
		struct tx_mgmt_hdr *tx_mhdr =
			(struct tx_mgmt_hdr *)skb->data;
		slot = tx_mhdr->cookie;
		skb_pull(skb, sizeof(struct tx_mgmt_hdr));
	} else if ((tx_ctl->epid == priv->data_bk_ep) ||
		   (tx_ctl->epid == priv->data_be_ep) ||
		   (tx_ctl->epid == priv->data_vi_ep) ||
		   (tx_ctl->epid == priv->data_vo_ep) ||
		   (tx_ctl->epid == priv->cab_ep)) {
		struct tx_frame_hdr *tx_fhdr =
			(struct tx_frame_hdr *)skb->data;
		slot = tx_fhdr->cookie;
		skb_pull(skb, sizeof(struct tx_frame_hdr));
	} else {
		ath_err(common, "Unsupported EPID: %d\n", tx_ctl->epid);
		slot = -EINVAL;
	}

	return slot;
}

int ath_htc_txq_update(struct ath9k_htc_priv *priv, int qnum,
		       struct ath9k_tx_queue_info *qinfo)
{
	struct ath_hw *ah = priv->ah;
	int error = 0;
	struct ath9k_tx_queue_info qi;

	ath9k_hw_get_txq_props(ah, qnum, &qi);

	qi.tqi_aifs = qinfo->tqi_aifs;
	qi.tqi_cwmin = qinfo->tqi_cwmin / 2; /* XXX */
	qi.tqi_cwmax = qinfo->tqi_cwmax;
	qi.tqi_burstTime = qinfo->tqi_burstTime;
	qi.tqi_readyTime = qinfo->tqi_readyTime;

	if (!ath9k_hw_set_txq_props(ah, qnum, &qi)) {
		ath_err(ath9k_hw_common(ah),
			"Unable to update hardware queue %u!\n", qnum);
		error = -EIO;
	} else {
		ath9k_hw_resettxqueue(ah, qnum);
	}

	return error;
}

static void ath9k_htc_tx_mgmt(struct ath9k_htc_priv *priv,
			      struct ath9k_htc_vif *avp,
			      struct sk_buff *skb,
			      u8 sta_idx, u8 vif_idx, u8 slot)
{
	struct ieee80211_tx_info *tx_info = IEEE80211_SKB_CB(skb);
	struct ieee80211_mgmt *mgmt;
	struct ieee80211_hdr *hdr;
	struct tx_mgmt_hdr mgmt_hdr;
	struct ath9k_htc_tx_ctl *tx_ctl;
	u8 *tx_fhdr;

	tx_ctl = HTC_SKB_CB(skb);
	hdr = (struct ieee80211_hdr *) skb->data;

	memset(tx_ctl, 0, sizeof(*tx_ctl));
	memset(&mgmt_hdr, 0, sizeof(struct tx_mgmt_hdr));

	/*
	 * Set the TSF adjust value for probe response
	 * frame also.
	 */
	if (avp && unlikely(ieee80211_is_probe_resp(hdr->frame_control))) {
		mgmt = (struct ieee80211_mgmt *)skb->data;
		mgmt->u.probe_resp.timestamp = avp->tsfadjust;
	}

	tx_ctl->type = ATH9K_HTC_MGMT;

	mgmt_hdr.node_idx = sta_idx;
	mgmt_hdr.vif_idx = vif_idx;
	mgmt_hdr.tidno = 0;
	mgmt_hdr.flags = 0;
	mgmt_hdr.cookie = slot;

	mgmt_hdr.key_type = ath9k_cmn_get_hw_crypto_keytype(skb);
	if (mgmt_hdr.key_type == ATH9K_KEY_TYPE_CLEAR)
		mgmt_hdr.keyix = (u8) ATH9K_TXKEYIX_INVALID;
	else
		mgmt_hdr.keyix = tx_info->control.hw_key->hw_key_idx;

	tx_fhdr = skb_push(skb, sizeof(mgmt_hdr));
	memcpy(tx_fhdr, (u8 *) &mgmt_hdr, sizeof(mgmt_hdr));
	tx_ctl->epid = priv->mgmt_ep;
}

static void ath9k_htc_tx_data(struct ath9k_htc_priv *priv,
			      struct ieee80211_vif *vif,
			      struct sk_buff *skb,
			      u8 sta_idx, u8 vif_idx, u8 slot,
			      bool is_cab)
{
	struct ieee80211_tx_info *tx_info = IEEE80211_SKB_CB(skb);
	struct ieee80211_hdr *hdr;
	struct ath9k_htc_tx_ctl *tx_ctl;
	struct tx_frame_hdr tx_hdr;
	u32 flags = 0;
	u8 *qc, *tx_fhdr;
	u16 qnum;

	tx_ctl = HTC_SKB_CB(skb);
	hdr = (struct ieee80211_hdr *) skb->data;

	memset(tx_ctl, 0, sizeof(*tx_ctl));
	memset(&tx_hdr, 0, sizeof(struct tx_frame_hdr));

	tx_hdr.node_idx = sta_idx;
	tx_hdr.vif_idx = vif_idx;
	tx_hdr.cookie = slot;

	/*
	 * This is a bit redundant but it helps to get
	 * the per-packet index quickly when draining the
	 * TX queue in the HIF layer. Otherwise we would
	 * have to parse the packet contents ...
	 */
	tx_ctl->sta_idx = sta_idx;

	if (tx_info->flags & IEEE80211_TX_CTL_AMPDU) {
		tx_ctl->type = ATH9K_HTC_AMPDU;
		tx_hdr.data_type = ATH9K_HTC_AMPDU;
	} else {
		tx_ctl->type = ATH9K_HTC_NORMAL;
		tx_hdr.data_type = ATH9K_HTC_NORMAL;
	}

	/* Transmit all frames that should not be reordered relative
	 * to each other using the same priority. For other QoS data
	 * frames extract the priority from the header.
	 */
	if (!(tx_info->control.flags & IEEE80211_TX_CTRL_DONT_REORDER) &&
	    ieee80211_is_data_qos(hdr->frame_control)) {
		qc = ieee80211_get_qos_ctl(hdr);
		tx_hdr.tidno = qc[0] & IEEE80211_QOS_CTL_TID_MASK;
	}

	/* Check for RTS protection */
	if (priv->hw->wiphy->rts_threshold != (u32) -1)
		if (skb->len > priv->hw->wiphy->rts_threshold)
			flags |= ATH9K_HTC_TX_RTSCTS;

	/* CTS-to-self */
	if (!(flags & ATH9K_HTC_TX_RTSCTS) &&
	    (vif && vif->bss_conf.use_cts_prot))
		flags |= ATH9K_HTC_TX_CTSONLY;

	tx_hdr.flags = cpu_to_be32(flags);
	tx_hdr.key_type = ath9k_cmn_get_hw_crypto_keytype(skb);
	if (tx_hdr.key_type == ATH9K_KEY_TYPE_CLEAR)
		tx_hdr.keyix = (u8) ATH9K_TXKEYIX_INVALID;
	else
		tx_hdr.keyix = tx_info->control.hw_key->hw_key_idx;

	tx_fhdr = skb_push(skb, sizeof(tx_hdr));
	memcpy(tx_fhdr, (u8 *) &tx_hdr, sizeof(tx_hdr));

	if (is_cab) {
		CAB_STAT_INC;
		tx_ctl->epid = priv->cab_ep;
		return;
	}

	qnum = skb_get_queue_mapping(skb);
	tx_ctl->epid = get_htc_epid(priv, qnum);
}

int ath9k_htc_tx_start(struct ath9k_htc_priv *priv,
		       struct ieee80211_sta *sta,
		       struct sk_buff *skb,
		       u8 slot, bool is_cab)
{
	struct ieee80211_hdr *hdr;
	struct ieee80211_tx_info *tx_info = IEEE80211_SKB_CB(skb);
	struct ieee80211_vif *vif = tx_info->control.vif;
	struct ath9k_htc_sta *ista;
	struct ath9k_htc_vif *avp = NULL;
	u8 sta_idx, vif_idx;

	hdr = (struct ieee80211_hdr *) skb->data;

	/*
	 * Find out on which interface this packet has to be
	 * sent out.
	 */
	if (vif) {
		avp = (struct ath9k_htc_vif *) vif->drv_priv;
		vif_idx = avp->index;
	} else {
		if (!priv->ah->is_monitoring) {
			ath_dbg(ath9k_hw_common(priv->ah), XMIT,
				"VIF is null, but no monitor interface !\n");
			return -EINVAL;
		}

		vif_idx = priv->mon_vif_idx;
	}

	/*
	 * Find out which station this packet is destined for.
	 */
	if (sta) {
		ista = (struct ath9k_htc_sta *) sta->drv_priv;
		sta_idx = ista->index;
	} else {
		sta_idx = priv->vif_sta_pos[vif_idx];
	}

	if (ieee80211_is_data(hdr->frame_control))
		ath9k_htc_tx_data(priv, vif, skb,
				  sta_idx, vif_idx, slot, is_cab);
	else
		ath9k_htc_tx_mgmt(priv, avp, skb,
				  sta_idx, vif_idx, slot);


	return htc_send(priv->htc, skb);
}

static inline bool __ath9k_htc_check_tx_aggr(struct ath9k_htc_priv *priv,
					     struct ath9k_htc_sta *ista, u8 tid)
{
	bool ret = false;

	spin_lock_bh(&priv->tx.tx_lock);
	if ((tid < ATH9K_HTC_MAX_TID) && (ista->tid_state[tid] == AGGR_STOP))
		ret = true;
	spin_unlock_bh(&priv->tx.tx_lock);

	return ret;
}

static void ath9k_htc_check_tx_aggr(struct ath9k_htc_priv *priv,
				    struct ieee80211_vif *vif,
				    struct sk_buff *skb)
{
	struct ieee80211_sta *sta;
	struct ieee80211_hdr *hdr;
	__le16 fc;

	hdr = (struct ieee80211_hdr *) skb->data;
	fc = hdr->frame_control;

	rcu_read_lock();

	sta = ieee80211_find_sta(vif, hdr->addr1);
	if (!sta) {
		rcu_read_unlock();
		return;
	}

	if (sta && conf_is_ht(&priv->hw->conf) &&
	    !(skb->protocol == cpu_to_be16(ETH_P_PAE))) {
		if (ieee80211_is_data_qos(fc)) {
			u8 *qc, tid;
			struct ath9k_htc_sta *ista;

			qc = ieee80211_get_qos_ctl(hdr);
			tid = qc[0] & 0xf;
			ista = (struct ath9k_htc_sta *)sta->drv_priv;
			if (__ath9k_htc_check_tx_aggr(priv, ista, tid)) {
				ieee80211_start_tx_ba_session(sta, tid, 0);
				spin_lock_bh(&priv->tx.tx_lock);
				ista->tid_state[tid] = AGGR_PROGRESS;
				spin_unlock_bh(&priv->tx.tx_lock);
			}
		}
	}

	rcu_read_unlock();
}

static void ath9k_htc_tx_process(struct ath9k_htc_priv *priv,
				 struct sk_buff *skb,
				 struct __wmi_event_txstatus *txs)
{
	struct ieee80211_vif *vif;
	struct ath9k_htc_tx_ctl *tx_ctl;
	struct ieee80211_tx_info *tx_info;
	struct ieee80211_tx_rate *rate;
	struct ieee80211_conf *cur_conf = &priv->hw->conf;
	bool txok;
	int slot;
	int hdrlen, padsize;

	slot = strip_drv_header(priv, skb);
	if (slot < 0) {
		dev_kfree_skb_any(skb);
		return;
	}

	tx_ctl = HTC_SKB_CB(skb);
	txok = tx_ctl->txok;
	tx_info = IEEE80211_SKB_CB(skb);
	vif = tx_info->control.vif;
	rate = &tx_info->status.rates[0];

	memset(&tx_info->status, 0, sizeof(tx_info->status));

	/*
	 * URB submission failed for this frame, it never reached
	 * the target.
	 */
	if (!txok || !vif || !txs)
		goto send_mac80211;

	if (txs->ts_flags & ATH9K_HTC_TXSTAT_ACK) {
		tx_info->flags |= IEEE80211_TX_STAT_ACK;
		if (tx_info->flags & IEEE80211_TX_CTL_AMPDU)
			tx_info->flags |= IEEE80211_TX_STAT_AMPDU;
	}

	if (txs->ts_flags & ATH9K_HTC_TXSTAT_FILT)
		tx_info->flags |= IEEE80211_TX_STAT_TX_FILTERED;

	if (txs->ts_flags & ATH9K_HTC_TXSTAT_RTC_CTS)
		rate->flags |= IEEE80211_TX_RC_USE_RTS_CTS;

	rate->count = 1;
	rate->idx = MS(txs->ts_rate, ATH9K_HTC_TXSTAT_RATE);

	if (txs->ts_flags & ATH9K_HTC_TXSTAT_MCS) {
		rate->flags |= IEEE80211_TX_RC_MCS;

		if (txs->ts_flags & ATH9K_HTC_TXSTAT_CW40)
			rate->flags |= IEEE80211_TX_RC_40_MHZ_WIDTH;
		if (txs->ts_flags & ATH9K_HTC_TXSTAT_SGI)
			rate->flags |= IEEE80211_TX_RC_SHORT_GI;
	} else {
		if (cur_conf->chandef.chan->band == NL80211_BAND_5GHZ)
			rate->idx += 4; /* No CCK rates */
	}

	ath9k_htc_check_tx_aggr(priv, vif, skb);

send_mac80211:
	spin_lock_bh(&priv->tx.tx_lock);
	if (WARN_ON(--priv->tx.queued_cnt < 0))
		priv->tx.queued_cnt = 0;
	spin_unlock_bh(&priv->tx.tx_lock);

	ath9k_htc_tx_clear_slot(priv, slot);

	/* Remove padding before handing frame back to mac80211 */
	hdrlen = ieee80211_get_hdrlen_from_skb(skb);

	padsize = hdrlen & 3;
	if (padsize && skb->len > hdrlen + padsize) {
		memmove(skb->data + padsize, skb->data, hdrlen);
		skb_pull(skb, padsize);
	}

	/* Send status to mac80211 */
	ieee80211_tx_status(priv->hw, skb);
}

static inline void ath9k_htc_tx_drainq(struct ath9k_htc_priv *priv,
				       struct sk_buff_head *queue)
{
	struct sk_buff *skb;

	while ((skb = skb_dequeue(queue)) != NULL) {
		ath9k_htc_tx_process(priv, skb, NULL);
	}
}

void ath9k_htc_tx_drain(struct ath9k_htc_priv *priv)
{
	struct ath9k_htc_tx_event *event, *tmp;

	spin_lock_bh(&priv->tx.tx_lock);
	priv->tx.flags |= ATH9K_HTC_OP_TX_DRAIN;
	spin_unlock_bh(&priv->tx.tx_lock);

	/*
	 * Ensure that all pending TX frames are flushed,
	 * and that the TX completion/failed tasklets is killed.
	 */
	htc_stop(priv->htc);
	tasklet_kill(&priv->wmi->wmi_event_tasklet);
	tasklet_kill(&priv->tx_failed_tasklet);

	ath9k_htc_tx_drainq(priv, &priv->tx.mgmt_ep_queue);
	ath9k_htc_tx_drainq(priv, &priv->tx.cab_ep_queue);
	ath9k_htc_tx_drainq(priv, &priv->tx.data_be_queue);
	ath9k_htc_tx_drainq(priv, &priv->tx.data_bk_queue);
	ath9k_htc_tx_drainq(priv, &priv->tx.data_vi_queue);
	ath9k_htc_tx_drainq(priv, &priv->tx.data_vo_queue);
	ath9k_htc_tx_drainq(priv, &priv->tx.tx_failed);

	/*
	 * The TX cleanup timer has already been killed.
	 */
	spin_lock_bh(&priv->wmi->event_lock);
	list_for_each_entry_safe(event, tmp, &priv->wmi->pending_tx_events, list) {
		list_del(&event->list);
		kfree(event);
	}
	spin_unlock_bh(&priv->wmi->event_lock);

	spin_lock_bh(&priv->tx.tx_lock);
	priv->tx.flags &= ~ATH9K_HTC_OP_TX_DRAIN;
	spin_unlock_bh(&priv->tx.tx_lock);
}

void ath9k_tx_failed_tasklet(struct tasklet_struct *t)
{
	struct ath9k_htc_priv *priv = from_tasklet(priv, t, tx_failed_tasklet);

	spin_lock(&priv->tx.tx_lock);
	if (priv->tx.flags & ATH9K_HTC_OP_TX_DRAIN) {
		spin_unlock(&priv->tx.tx_lock);
		return;
	}
	spin_unlock(&priv->tx.tx_lock);

	ath9k_htc_tx_drainq(priv, &priv->tx.tx_failed);
}

static inline bool check_cookie(struct ath9k_htc_priv *priv,
				struct sk_buff *skb,
				u8 cookie, u8 epid)
{
	u8 fcookie = 0;

	if (epid == priv->mgmt_ep) {
		struct tx_mgmt_hdr *hdr;
		hdr = (struct tx_mgmt_hdr *) skb->data;
		fcookie = hdr->cookie;
	} else if ((epid == priv->data_bk_ep) ||
		   (epid == priv->data_be_ep) ||
		   (epid == priv->data_vi_ep) ||
		   (epid == priv->data_vo_ep) ||
		   (epid == priv->cab_ep)) {
		struct tx_frame_hdr *hdr;
		hdr = (struct tx_frame_hdr *) skb->data;
		fcookie = hdr->cookie;
	}

	if (fcookie == cookie)
		return true;

	return false;
}

static struct sk_buff* ath9k_htc_tx_get_packet(struct ath9k_htc_priv *priv,
					       struct __wmi_event_txstatus *txs)
{
	struct ath_common *common = ath9k_hw_common(priv->ah);
	struct sk_buff_head *epid_queue;
	struct sk_buff *skb, *tmp;
	unsigned long flags;
	u8 epid = MS(txs->ts_rate, ATH9K_HTC_TXSTAT_EPID);

	epid_queue = get_htc_epid_queue(priv, epid);
	if (!epid_queue)
		return NULL;

	spin_lock_irqsave(&epid_queue->lock, flags);
	skb_queue_walk_safe(epid_queue, skb, tmp) {
		if (check_cookie(priv, skb, txs->cookie, epid)) {
			__skb_unlink(skb, epid_queue);
			spin_unlock_irqrestore(&epid_queue->lock, flags);
			return skb;
		}
	}
	spin_unlock_irqrestore(&epid_queue->lock, flags);

	ath_dbg(common, XMIT, "No matching packet for cookie: %d, epid: %d\n",
		txs->cookie, epid);

	return NULL;
}

void ath9k_htc_txstatus(struct ath9k_htc_priv *priv, void *wmi_event)
{
	struct wmi_event_txstatus *txs = wmi_event;
	struct __wmi_event_txstatus *__txs;
	struct sk_buff *skb;
	struct ath9k_htc_tx_event *tx_pend;
	int i;

	for (i = 0; i < txs->cnt; i++) {
		WARN_ON(txs->cnt > HTC_MAX_TX_STATUS);

		__txs = &txs->txstatus[i];

		skb = ath9k_htc_tx_get_packet(priv, __txs);
		if (!skb) {
			/*
			 * Store this event, so that the TX cleanup
			 * routine can check later for the needed packet.
			 */
			tx_pend = kzalloc(sizeof(struct ath9k_htc_tx_event),
					  GFP_ATOMIC);
			if (!tx_pend)
				continue;

			memcpy(&tx_pend->txs, __txs,
			       sizeof(struct __wmi_event_txstatus));

			spin_lock(&priv->wmi->event_lock);
			list_add_tail(&tx_pend->list,
				      &priv->wmi->pending_tx_events);
			spin_unlock(&priv->wmi->event_lock);

			continue;
		}

		ath9k_htc_tx_process(priv, skb, __txs);
	}

	/* Wake TX queues if needed */
	ath9k_htc_check_wake_queues(priv);
}

void ath9k_htc_txep(void *drv_priv, struct sk_buff *skb,
		    enum htc_endpoint_id ep_id, bool txok)
{
	struct ath9k_htc_priv *priv = drv_priv;
	struct ath9k_htc_tx_ctl *tx_ctl;
	struct sk_buff_head *epid_queue;

	tx_ctl = HTC_SKB_CB(skb);
	tx_ctl->txok = txok;
	tx_ctl->timestamp = jiffies;

	if (!txok) {
		skb_queue_tail(&priv->tx.tx_failed, skb);
		tasklet_schedule(&priv->tx_failed_tasklet);
		return;
	}

	epid_queue = get_htc_epid_queue(priv, ep_id);
	if (!epid_queue) {
		dev_kfree_skb_any(skb);
		return;
	}

	skb_queue_tail(epid_queue, skb);
}

static inline bool check_packet(struct ath9k_htc_priv *priv, struct sk_buff *skb)
{
	struct ath_common *common = ath9k_hw_common(priv->ah);
	struct ath9k_htc_tx_ctl *tx_ctl;

	tx_ctl = HTC_SKB_CB(skb);

	if (time_after(jiffies,
		       tx_ctl->timestamp +
		       msecs_to_jiffies(ATH9K_HTC_TX_TIMEOUT_INTERVAL))) {
		ath_dbg(common, XMIT, "Dropping a packet due to TX timeout\n");
		return true;
	}

	return false;
}

static void ath9k_htc_tx_cleanup_queue(struct ath9k_htc_priv *priv,
				       struct sk_buff_head *epid_queue)
{
	bool process = false;
	unsigned long flags;
	struct sk_buff *skb, *tmp;
	struct sk_buff_head queue;

	skb_queue_head_init(&queue);

	spin_lock_irqsave(&epid_queue->lock, flags);
	skb_queue_walk_safe(epid_queue, skb, tmp) {
		if (check_packet(priv, skb)) {
			__skb_unlink(skb, epid_queue);
			__skb_queue_tail(&queue, skb);
			process = true;
		}
	}
	spin_unlock_irqrestore(&epid_queue->lock, flags);

	if (process) {
		skb_queue_walk_safe(&queue, skb, tmp) {
			__skb_unlink(skb, &queue);
			ath9k_htc_tx_process(priv, skb, NULL);
		}
	}
}

void ath9k_htc_tx_cleanup_timer(struct timer_list *t)
{
	struct ath9k_htc_priv *priv = from_timer(priv, t, tx.cleanup_timer);
	struct ath_common *common = ath9k_hw_common(priv->ah);
	struct ath9k_htc_tx_event *event, *tmp;
	struct sk_buff *skb;

	spin_lock(&priv->wmi->event_lock);
	list_for_each_entry_safe(event, tmp, &priv->wmi->pending_tx_events, list) {

		skb = ath9k_htc_tx_get_packet(priv, &event->txs);
		if (skb) {
			ath_dbg(common, XMIT,
				"Found packet for cookie: %d, epid: %d\n",
				event->txs.cookie,
				MS(event->txs.ts_rate, ATH9K_HTC_TXSTAT_EPID));

			ath9k_htc_tx_process(priv, skb, &event->txs);
			list_del(&event->list);
			kfree(event);
			continue;
		}

		if (++event->count >= ATH9K_HTC_TX_TIMEOUT_COUNT) {
			list_del(&event->list);
			kfree(event);
		}
	}
	spin_unlock(&priv->wmi->event_lock);

	/*
	 * Check if status-pending packets have to be cleaned up.
	 */
	ath9k_htc_tx_cleanup_queue(priv, &priv->tx.mgmt_ep_queue);
	ath9k_htc_tx_cleanup_queue(priv, &priv->tx.cab_ep_queue);
	ath9k_htc_tx_cleanup_queue(priv, &priv->tx.data_be_queue);
	ath9k_htc_tx_cleanup_queue(priv, &priv->tx.data_bk_queue);
	ath9k_htc_tx_cleanup_queue(priv, &priv->tx.data_vi_queue);
	ath9k_htc_tx_cleanup_queue(priv, &priv->tx.data_vo_queue);

	/* Wake TX queues if needed */
	ath9k_htc_check_wake_queues(priv);

	mod_timer(&priv->tx.cleanup_timer,
		  jiffies + msecs_to_jiffies(ATH9K_HTC_TX_CLEANUP_INTERVAL));
}

int ath9k_tx_init(struct ath9k_htc_priv *priv)
{
	skb_queue_head_init(&priv->tx.mgmt_ep_queue);
	skb_queue_head_init(&priv->tx.cab_ep_queue);
	skb_queue_head_init(&priv->tx.data_be_queue);
	skb_queue_head_init(&priv->tx.data_bk_queue);
	skb_queue_head_init(&priv->tx.data_vi_queue);
	skb_queue_head_init(&priv->tx.data_vo_queue);
	skb_queue_head_init(&priv->tx.tx_failed);
	return 0;
}

void ath9k_tx_cleanup(struct ath9k_htc_priv *priv)
{

}

bool ath9k_htc_txq_setup(struct ath9k_htc_priv *priv, int subtype)
{
	struct ath_hw *ah = priv->ah;
	struct ath_common *common = ath9k_hw_common(ah);
	struct ath9k_tx_queue_info qi;
	int qnum;

	memset(&qi, 0, sizeof(qi));
	ATH9K_HTC_INIT_TXQ(subtype);

	qnum = ath9k_hw_setuptxqueue(priv->ah, ATH9K_TX_QUEUE_DATA, &qi);
	if (qnum == -1)
		return false;

	if (qnum >= ARRAY_SIZE(priv->hwq_map)) {
		ath_err(common, "qnum %u out of range, max %zu!\n",
			qnum, ARRAY_SIZE(priv->hwq_map));
		ath9k_hw_releasetxqueue(ah, qnum);
		return false;
	}

	priv->hwq_map[subtype] = qnum;
	return true;
}

int ath9k_htc_cabq_setup(struct ath9k_htc_priv *priv)
{
	struct ath9k_tx_queue_info qi;

	memset(&qi, 0, sizeof(qi));
	ATH9K_HTC_INIT_TXQ(0);

	return ath9k_hw_setuptxqueue(priv->ah, ATH9K_TX_QUEUE_CAB, &qi);
}

/******/
/* RX */
/******/

/*
 * Calculate the RX filter to be set in the HW.
 */
u32 ath9k_htc_calcrxfilter(struct ath9k_htc_priv *priv)
{
#define	RX_FILTER_PRESERVE (ATH9K_RX_FILTER_PHYERR | ATH9K_RX_FILTER_PHYRADAR)

	struct ath_hw *ah = priv->ah;
	u32 rfilt;

	rfilt = (ath9k_hw_getrxfilter(ah) & RX_FILTER_PRESERVE)
		| ATH9K_RX_FILTER_UCAST | ATH9K_RX_FILTER_BCAST
		| ATH9K_RX_FILTER_MCAST;

	if (priv->rxfilter & FIF_PROBE_REQ)
		rfilt |= ATH9K_RX_FILTER_PROBEREQ;

	if (ah->is_monitoring)
		rfilt |= ATH9K_RX_FILTER_PROM;

	if (priv->rxfilter & FIF_CONTROL)
		rfilt |= ATH9K_RX_FILTER_CONTROL;

	if ((ah->opmode == NL80211_IFTYPE_STATION) &&
	    (priv->nvifs <= 1) &&
	    !(priv->rxfilter & FIF_BCN_PRBRESP_PROMISC))
		rfilt |= ATH9K_RX_FILTER_MYBEACON;
	else
		rfilt |= ATH9K_RX_FILTER_BEACON;

	if (conf_is_ht(&priv->hw->conf)) {
		rfilt |= ATH9K_RX_FILTER_COMP_BAR;
		rfilt |= ATH9K_RX_FILTER_UNCOMP_BA_BAR;
	}

	if (priv->rxfilter & FIF_PSPOLL)
		rfilt |= ATH9K_RX_FILTER_PSPOLL;

	if (priv->nvifs > 1 ||
	    priv->rxfilter & (FIF_OTHER_BSS | FIF_MCAST_ACTION))
		rfilt |= ATH9K_RX_FILTER_MCAST_BCAST_ALL;

	return rfilt;

#undef RX_FILTER_PRESERVE
}

/*
 * Recv initialization for opmode change.
 */
static void ath9k_htc_opmode_init(struct ath9k_htc_priv *priv)
{
	struct ath_hw *ah = priv->ah;
	u32 rfilt, mfilt[2];

	/* configure rx filter */
	rfilt = ath9k_htc_calcrxfilter(priv);
	ath9k_hw_setrxfilter(ah, rfilt);

	/* calculate and install multicast filter */
	mfilt[0] = mfilt[1] = ~0;
	ath9k_hw_setmcastfilter(ah, mfilt[0], mfilt[1]);
}

void ath9k_host_rx_init(struct ath9k_htc_priv *priv)
{
	struct ath_common *common = ath9k_hw_common(priv->ah);
	ath9k_hw_rxena(priv->ah);
	ath9k_htc_opmode_init(priv);
	ath9k_hw_startpcureceive(priv->ah, test_bit(ATH_OP_SCANNING, &common->op_flags));
}

static inline void convert_htc_flag(struct ath_rx_status *rx_stats,
				   struct ath_htc_rx_status *rxstatus)
{
	rx_stats->enc_flags = 0;
	rx_stats->bw = RATE_INFO_BW_20;
	if (rxstatus->rs_flags & ATH9K_RX_2040)
		rx_stats->bw = RATE_INFO_BW_40;
	if (rxstatus->rs_flags & ATH9K_RX_GI)
		rx_stats->enc_flags |= RX_ENC_FLAG_SHORT_GI;
}

static void rx_status_htc_to_ath(struct ath_rx_status *rx_stats,
				 struct ath_htc_rx_status *rxstatus)
{
	rx_stats->rs_datalen	= be16_to_cpu(rxstatus->rs_datalen);
	rx_stats->rs_status	= rxstatus->rs_status;
	rx_stats->rs_phyerr	= rxstatus->rs_phyerr;
	rx_stats->rs_rssi	= rxstatus->rs_rssi;
	rx_stats->rs_keyix	= rxstatus->rs_keyix;
	rx_stats->rs_rate	= rxstatus->rs_rate;
	rx_stats->rs_antenna	= rxstatus->rs_antenna;
	rx_stats->rs_more	= rxstatus->rs_more;

	memcpy(rx_stats->rs_rssi_ctl, rxstatus->rs_rssi_ctl,
		sizeof(rx_stats->rs_rssi_ctl));
	memcpy(rx_stats->rs_rssi_ext, rxstatus->rs_rssi_ext,
		sizeof(rx_stats->rs_rssi_ext));

	rx_stats->rs_isaggr	= rxstatus->rs_isaggr;
	rx_stats->rs_moreaggr	= rxstatus->rs_moreaggr;
	rx_stats->rs_num_delims	= rxstatus->rs_num_delims;
	convert_htc_flag(rx_stats, rxstatus);
}

static bool ath9k_rx_prepare(struct ath9k_htc_priv *priv,
			     struct ath9k_htc_rxbuf *rxbuf,
			     struct ieee80211_rx_status *rx_status)

{
	struct ieee80211_hdr *hdr;
	struct ieee80211_hw *hw = priv->hw;
	struct sk_buff *skb = rxbuf->skb;
	struct ath_common *common = ath9k_hw_common(priv->ah);
	struct ath_hw *ah = common->ah;
	struct ath_htc_rx_status *rxstatus;
	struct ath_rx_status rx_stats;
	bool decrypt_error = false;
<<<<<<< HEAD
	__be16 rs_datalen;
=======
	u16 rs_datalen;
>>>>>>> c1084c27
	bool is_phyerr;

	if (skb->len < HTC_RX_FRAME_HEADER_SIZE) {
		ath_err(common, "Corrupted RX frame, dropping (len: %d)\n",
			skb->len);
		goto rx_next;
	}

	rxstatus = (struct ath_htc_rx_status *)skb->data;

	rs_datalen = be16_to_cpu(rxstatus->rs_datalen);
	if (unlikely(rs_datalen -
	    (skb->len - HTC_RX_FRAME_HEADER_SIZE) != 0)) {
		ath_err(common,
			"Corrupted RX data len, dropping (dlen: %d, skblen: %d)\n",
			rs_datalen, skb->len);
		goto rx_next;
	}

	is_phyerr = rxstatus->rs_status & ATH9K_RXERR_PHY;
	/*
	 * Discard zero-length packets and packets smaller than an ACK
	 * which are not PHY_ERROR (short radar pulses have a length of 3)
	 */
	if (unlikely(!rs_datalen || (rs_datalen < 10 && !is_phyerr))) {
		ath_dbg(common, ANY,
			"Short RX data len, dropping (dlen: %d)\n",
			rs_datalen);
		goto rx_next;
	}

	/* Get the RX status information */

	memset(rx_status, 0, sizeof(struct ieee80211_rx_status));

	/* Copy everything from ath_htc_rx_status (HTC_RX_FRAME_HEADER).
	 * After this, we can drop this part of skb. */
	rx_status_htc_to_ath(&rx_stats, rxstatus);
	ath9k_htc_err_stat_rx(priv, &rx_stats);
	rx_status->mactime = be64_to_cpu(rxstatus->rs_tstamp);
	skb_pull(skb, HTC_RX_FRAME_HEADER_SIZE);

	/*
	 * everything but the rate is checked here, the rate check is done
	 * separately to avoid doing two lookups for a rate for each frame.
	 */
	hdr = (struct ieee80211_hdr *)skb->data;

	/*
	 * Process PHY errors and return so that the packet
	 * can be dropped.
	 */
	if (unlikely(is_phyerr)) {
		/* TODO: Not using DFS processing now. */
		if (ath_cmn_process_fft(&priv->spec_priv, hdr,
				    &rx_stats, rx_status->mactime)) {
			/* TODO: Code to collect spectral scan statistics */
		}
		goto rx_next;
	}

	if (!ath9k_cmn_rx_accept(common, hdr, rx_status, &rx_stats,
			&decrypt_error, priv->rxfilter))
		goto rx_next;

	ath9k_cmn_rx_skb_postprocess(common, skb, &rx_stats,
				     rx_status, decrypt_error);

	if (ath9k_cmn_process_rate(common, hw, &rx_stats, rx_status))
		goto rx_next;

	rx_stats.is_mybeacon = ath_is_mybeacon(common, hdr);
	ath9k_cmn_process_rssi(common, hw, &rx_stats, rx_status);

	rx_status->band = ah->curchan->chan->band;
	rx_status->freq = ah->curchan->chan->center_freq;
	rx_status->antenna = rx_stats.rs_antenna;
	rx_status->flag |= RX_FLAG_MACTIME_END;

	return true;
rx_next:
	return false;
}

/*
 * FIXME: Handle FLUSH later on.
 */
void ath9k_rx_tasklet(struct tasklet_struct *t)
{
	struct ath9k_htc_priv *priv = from_tasklet(priv, t, rx_tasklet);
	struct ath9k_htc_rxbuf *rxbuf = NULL, *tmp_buf = NULL;
	struct ieee80211_rx_status rx_status;
	struct sk_buff *skb;
	unsigned long flags;
	struct ieee80211_hdr *hdr;

	do {
		spin_lock_irqsave(&priv->rx.rxbuflock, flags);
		list_for_each_entry(tmp_buf, &priv->rx.rxbuf, list) {
			if (tmp_buf->in_process) {
				rxbuf = tmp_buf;
				break;
			}
		}

		if (rxbuf == NULL) {
			spin_unlock_irqrestore(&priv->rx.rxbuflock, flags);
			break;
		}

		if (!rxbuf->skb)
			goto requeue;

		if (!ath9k_rx_prepare(priv, rxbuf, &rx_status)) {
			dev_kfree_skb_any(rxbuf->skb);
			goto requeue;
		}

		memcpy(IEEE80211_SKB_RXCB(rxbuf->skb), &rx_status,
		       sizeof(struct ieee80211_rx_status));
		skb = rxbuf->skb;
		hdr = (struct ieee80211_hdr *) skb->data;

		if (ieee80211_is_beacon(hdr->frame_control) && priv->ps_enabled)
				ieee80211_queue_work(priv->hw, &priv->ps_work);

		spin_unlock_irqrestore(&priv->rx.rxbuflock, flags);

		ieee80211_rx(priv->hw, skb);

		spin_lock_irqsave(&priv->rx.rxbuflock, flags);
requeue:
		rxbuf->in_process = false;
		rxbuf->skb = NULL;
		list_move_tail(&rxbuf->list, &priv->rx.rxbuf);
		rxbuf = NULL;
		spin_unlock_irqrestore(&priv->rx.rxbuflock, flags);
	} while (1);

}

void ath9k_htc_rxep(void *drv_priv, struct sk_buff *skb,
		    enum htc_endpoint_id ep_id)
{
	struct ath9k_htc_priv *priv = drv_priv;
	struct ath_hw *ah = priv->ah;
	struct ath_common *common = ath9k_hw_common(ah);
	struct ath9k_htc_rxbuf *rxbuf = NULL, *tmp_buf = NULL;
	unsigned long flags;

	spin_lock_irqsave(&priv->rx.rxbuflock, flags);
	list_for_each_entry(tmp_buf, &priv->rx.rxbuf, list) {
		if (!tmp_buf->in_process) {
			rxbuf = tmp_buf;
			break;
		}
	}
	spin_unlock_irqrestore(&priv->rx.rxbuflock, flags);

	if (rxbuf == NULL) {
		ath_dbg(common, ANY, "No free RX buffer\n");
		goto err;
	}

	spin_lock_irqsave(&priv->rx.rxbuflock, flags);
	rxbuf->skb = skb;
	rxbuf->in_process = true;
	spin_unlock_irqrestore(&priv->rx.rxbuflock, flags);

	tasklet_schedule(&priv->rx_tasklet);
	return;
err:
	dev_kfree_skb_any(skb);
}

/* FIXME: Locking for cleanup/init */

void ath9k_rx_cleanup(struct ath9k_htc_priv *priv)
{
	struct ath9k_htc_rxbuf *rxbuf, *tbuf;

	list_for_each_entry_safe(rxbuf, tbuf, &priv->rx.rxbuf, list) {
		list_del(&rxbuf->list);
		if (rxbuf->skb)
			dev_kfree_skb_any(rxbuf->skb);
		kfree(rxbuf);
	}
}

int ath9k_rx_init(struct ath9k_htc_priv *priv)
{
	int i = 0;

	INIT_LIST_HEAD(&priv->rx.rxbuf);
	spin_lock_init(&priv->rx.rxbuflock);

	for (i = 0; i < ATH9K_HTC_RXBUF; i++) {
		struct ath9k_htc_rxbuf *rxbuf =
			kzalloc(sizeof(struct ath9k_htc_rxbuf), GFP_KERNEL);
		if (rxbuf == NULL)
			goto err;

		list_add_tail(&rxbuf->list, &priv->rx.rxbuf);
	}

	return 0;

err:
	ath9k_rx_cleanup(priv);
	return -ENOMEM;
}<|MERGE_RESOLUTION|>--- conflicted
+++ resolved
@@ -979,11 +979,7 @@
 	struct ath_htc_rx_status *rxstatus;
 	struct ath_rx_status rx_stats;
 	bool decrypt_error = false;
-<<<<<<< HEAD
-	__be16 rs_datalen;
-=======
 	u16 rs_datalen;
->>>>>>> c1084c27
 	bool is_phyerr;
 
 	if (skb->len < HTC_RX_FRAME_HEADER_SIZE) {
