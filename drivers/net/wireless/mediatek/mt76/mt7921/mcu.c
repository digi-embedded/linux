--- conflicted
+++ resolved
@@ -37,13 +37,8 @@
 int mt7921_mcu_parse_response(struct mt76_dev *mdev, int cmd,
 			      struct sk_buff *skb, int seq)
 {
-<<<<<<< HEAD
-	struct mt7921_mcu_rxd *rxd;
-	int mcu_cmd = cmd & MCU_CMD_MASK;
-=======
 	int mcu_cmd = FIELD_GET(__MCU_CMD_FIELD_ID, cmd);
 	struct mt76_connac2_mcu_rxd *rxd;
->>>>>>> 29549c70
 	int ret = 0;
 
 	if (!skb) {
@@ -81,13 +76,7 @@
 		/* skip invalid event */
 		if (mcu_cmd != event->cid)
 			ret = -EAGAIN;
-<<<<<<< HEAD
-		break;
-	}
-	case MCU_CMD_REG_READ: {
-=======
 	} else if (cmd == MCU_CE_QUERY(REG_READ)) {
->>>>>>> 29549c70
 		struct mt7921_mcu_reg_event *event;
 
 		skb_pull(skb, sizeof(*rxd));
@@ -152,84 +141,12 @@
 
 void mt7921_mcu_set_suspend_iter(void *priv, u8 *mac, struct ieee80211_vif *vif)
 {
-<<<<<<< HEAD
-	struct ieee80211_supported_band *sband;
-	u16 flags = 0, rate_idx;
-	u8 txmode = FIELD_GET(MT_WTBL_RATE_TX_MODE, r);
-	u8 gi = 0;
-	u8 bw = 0;
-	bool cck = false;
-
-	memset(rate, 0, sizeof(*rate));
-	rate->mcs = FIELD_GET(MT_WTBL_RATE_MCS, r);
-	rate->nss = FIELD_GET(MT_WTBL_RATE_NSS, r) + 1;
-
-	switch (peer->bw) {
-	case IEEE80211_STA_RX_BW_160:
-		gi = peer->g16;
-		break;
-	case IEEE80211_STA_RX_BW_80:
-		gi = peer->g8;
-		break;
-	case IEEE80211_STA_RX_BW_40:
-		gi = peer->g4;
-		break;
-	default:
-		gi = peer->g2;
-		break;
-	}
-
-	gi = txmode >= MT_PHY_TYPE_HE_SU ?
-		FIELD_GET(MT_WTBL_RATE_HE_GI, gi) :
-		FIELD_GET(MT_WTBL_RATE_GI, gi);
-
-	switch (txmode) {
-	case MT_PHY_TYPE_CCK:
-		cck = true;
-		fallthrough;
-	case MT_PHY_TYPE_OFDM:
-		if (mphy->chandef.chan->band == NL80211_BAND_5GHZ)
-			sband = &mphy->sband_5g.sband;
-		else
-			sband = &mphy->sband_2g.sband;
-
-		rate_idx = FIELD_GET(MT_TX_RATE_IDX, r);
-		rate_idx = mt76_get_rate(mphy->dev, sband, rate_idx,
-					 cck);
-		rate->legacy = sband->bitrates[rate_idx].bitrate;
-		break;
-	case MT_PHY_TYPE_HT:
-	case MT_PHY_TYPE_HT_GF:
-		flags |= RATE_INFO_FLAGS_MCS;
-
-		if (gi)
-			flags |= RATE_INFO_FLAGS_SHORT_GI;
-		break;
-	case MT_PHY_TYPE_VHT:
-		flags |= RATE_INFO_FLAGS_VHT_MCS;
-
-		if (gi)
-			flags |= RATE_INFO_FLAGS_SHORT_GI;
-		break;
-	case MT_PHY_TYPE_HE_SU:
-	case MT_PHY_TYPE_HE_EXT_SU:
-	case MT_PHY_TYPE_HE_TB:
-	case MT_PHY_TYPE_HE_MU:
-		rate->he_gi = gi;
-		rate->he_dcm = FIELD_GET(MT_RA_RATE_DCM_EN, r);
-
-		flags |= RATE_INFO_FLAGS_HE_MCS;
-		break;
-	default:
-		break;
-=======
 	if (IS_ENABLED(CONFIG_IPV6)) {
 		struct mt76_phy *phy = priv;
 
 		mt7921_mcu_set_ipv6_ns_filter(phy->dev, vif,
 					      !test_bit(MT76_STATE_RUNNING,
 					      &phy->state));
->>>>>>> 29549c70
 	}
 
 	mt76_connac_mcu_set_suspend_iter(priv, mac, vif);
@@ -345,39 +262,7 @@
 	skb_pull(skb, sizeof(struct mt76_connac2_mcu_rxd));
 	event = (struct mt7921_mcu_tx_done_event *)skb->data;
 
-<<<<<<< HEAD
-	spin_lock_bh(&dev->sta_poll_lock);
-	list_splice_init(&mphy->stats_list, &list);
-
-	while (!list_empty(&list)) {
-		msta = list_first_entry(&list, struct mt7921_sta, stats_list);
-		list_del_init(&msta->stats_list);
-
-		if (msta->wcid.idx != event->wlan_idx)
-			continue;
-
-		spin_unlock_bh(&dev->sta_poll_lock);
-
-		sta = wcid_to_sta(&msta->wcid);
-
-		/* peer config based on IEEE SPEC */
-		memset(&peer, 0x0, sizeof(peer));
-		peer.bw = event->bw;
-		peer.g2 = !!(sta->ht_cap.cap & IEEE80211_HT_CAP_SGI_20);
-		peer.g4 = !!(sta->ht_cap.cap & IEEE80211_HT_CAP_SGI_40);
-		peer.g8 = !!(sta->vht_cap.cap & IEEE80211_VHT_CAP_SHORT_GI_80);
-		peer.g16 = !!(sta->vht_cap.cap & IEEE80211_VHT_CAP_SHORT_GI_160);
-		mt7921_mcu_tx_rate_parse(mphy->mt76, &peer,
-					 &msta->stats.tx_rate,
-					 le16_to_cpu(event->tx_rate));
-
-		spin_lock_bh(&dev->sta_poll_lock);
-		break;
-	}
-	spin_unlock_bh(&dev->sta_poll_lock);
-=======
 	mt7921_mac_add_txs(dev, event->txs);
->>>>>>> 29549c70
 }
 
 static void
@@ -447,98 +332,6 @@
 }
 
 /** starec & wtbl **/
-<<<<<<< HEAD
-static int
-mt7921_mcu_sta_key_tlv(struct mt7921_sta *msta, struct sk_buff *skb,
-		       struct ieee80211_key_conf *key, enum set_key_cmd cmd)
-{
-	struct mt7921_sta_key_conf *bip = &msta->bip;
-	struct sta_rec_sec *sec;
-	struct tlv *tlv;
-	u32 len = sizeof(*sec);
-
-	tlv = mt76_connac_mcu_add_tlv(skb, STA_REC_KEY_V2, sizeof(*sec));
-
-	sec = (struct sta_rec_sec *)tlv;
-	sec->add = cmd;
-
-	if (cmd == SET_KEY) {
-		struct sec_key *sec_key;
-		u8 cipher;
-
-		cipher = mt7921_mcu_get_cipher(key->cipher);
-		if (cipher == MCU_CIPHER_NONE)
-			return -EOPNOTSUPP;
-
-		sec_key = &sec->key[0];
-		sec_key->cipher_len = sizeof(*sec_key);
-
-		if (cipher == MCU_CIPHER_BIP_CMAC_128) {
-			sec_key->cipher_id = MCU_CIPHER_AES_CCMP;
-			sec_key->key_id = bip->keyidx;
-			sec_key->key_len = 16;
-			memcpy(sec_key->key, bip->key, 16);
-
-			sec_key = &sec->key[1];
-			sec_key->cipher_id = MCU_CIPHER_BIP_CMAC_128;
-			sec_key->cipher_len = sizeof(*sec_key);
-			sec_key->key_len = 16;
-			memcpy(sec_key->key, key->key, 16);
-
-			sec->n_cipher = 2;
-		} else {
-			sec_key->cipher_id = cipher;
-			sec_key->key_id = key->keyidx;
-			sec_key->key_len = key->keylen;
-			memcpy(sec_key->key, key->key, key->keylen);
-
-			if (cipher == MCU_CIPHER_TKIP) {
-				/* Rx/Tx MIC keys are swapped */
-				memcpy(sec_key->key + 16, key->key + 24, 8);
-				memcpy(sec_key->key + 24, key->key + 16, 8);
-			}
-
-			/* store key_conf for BIP batch update */
-			if (cipher == MCU_CIPHER_AES_CCMP) {
-				memcpy(bip->key, key->key, key->keylen);
-				bip->keyidx = key->keyidx;
-			}
-
-			len -= sizeof(*sec_key);
-			sec->n_cipher = 1;
-		}
-	} else {
-		len -= sizeof(sec->key);
-		sec->n_cipher = 0;
-	}
-	sec->len = cpu_to_le16(len);
-
-	return 0;
-}
-
-int mt7921_mcu_add_key(struct mt7921_dev *dev, struct ieee80211_vif *vif,
-		       struct mt7921_sta *msta, struct ieee80211_key_conf *key,
-		       enum set_key_cmd cmd)
-{
-	struct mt7921_vif *mvif = (struct mt7921_vif *)vif->drv_priv;
-	struct sk_buff *skb;
-	int ret;
-
-	skb = mt76_connac_mcu_alloc_sta_req(&dev->mt76, &mvif->mt76,
-					    &msta->wcid);
-	if (IS_ERR(skb))
-		return PTR_ERR(skb);
-
-	ret = mt7921_mcu_sta_key_tlv(msta, skb, key, cmd);
-	if (ret)
-		return ret;
-
-	return mt76_mcu_skb_send_msg(&dev->mt76, skb,
-				     MCU_UNI_CMD_STA_REC_UPDATE, true);
-}
-
-=======
->>>>>>> 29549c70
 int mt7921_mcu_uni_tx_ba(struct mt7921_dev *dev,
 			 struct ieee80211_ampdu_params *params,
 			 bool enable)
@@ -641,26 +434,8 @@
 		offset += len;
 	}
 
-<<<<<<< HEAD
-	ret = mt76_connac_mcu_start_patch(&dev->mt76);
-	if (ret)
-		dev_err(dev->mt76.dev, "Failed to start patch\n");
-
-out:
-	sem = mt76_connac_mcu_patch_sem_ctrl(&dev->mt76, false);
-	switch (sem) {
-	case PATCH_REL_SEM_SUCCESS:
-		break;
-	default:
-		ret = -EAGAIN;
-		dev_err(dev->mt76.dev, "Failed to release patch semaphore\n");
-		break;
-	}
-	release_firmware(fw);
-=======
 	if (!clc_base)
 		goto out;
->>>>>>> 29549c70
 
 	for (offset = 0; offset < len; offset += le32_to_cpu(clc->len)) {
 		clc = (const struct mt7921_clc *)(clc_base + offset);
@@ -1009,11 +784,7 @@
 				 &bcnft_req, sizeof(bcnft_req), true);
 }
 
-<<<<<<< HEAD
-static int
-=======
 int
->>>>>>> 29549c70
 mt7921_mcu_set_bss_pm(struct mt7921_dev *dev, struct ieee80211_vif *vif,
 		      bool enable)
 {
@@ -1075,48 +846,6 @@
 	return mt76_connac_mcu_sta_cmd(&dev->mphy, &info);
 }
 
-<<<<<<< HEAD
-int __mt7921e_mcu_drv_pmctrl(struct mt7921_dev *dev)
-{
-	int i, err = 0;
-
-	for (i = 0; i < MT7921_DRV_OWN_RETRY_COUNT; i++) {
-		mt76_wr(dev, MT_CONN_ON_LPCTL, PCIE_LPCR_HOST_CLR_OWN);
-		if (mt76_poll_msec(dev, MT_CONN_ON_LPCTL,
-				   PCIE_LPCR_HOST_OWN_SYNC, 0, 50))
-			break;
-	}
-
-	if (i == MT7921_DRV_OWN_RETRY_COUNT) {
-		dev_err(dev->mt76.dev, "driver own failed\n");
-		err = -EIO;
-	}
-
-	return err;
-}
-
-int __mt7921_mcu_drv_pmctrl(struct mt7921_dev *dev)
-{
-	struct mt76_phy *mphy = &dev->mt76.phy;
-	struct mt76_connac_pm *pm = &dev->pm;
-	int err;
-
-	err = __mt7921e_mcu_drv_pmctrl(dev);
-	if (err < 0)
-		goto out;
-
-	mt7921_wpdma_reinit_cond(dev);
-	clear_bit(MT76_STATE_PM, &mphy->state);
-
-	pm->stats.last_wake_event = jiffies;
-	pm->stats.doze_time += pm->stats.last_wake_event -
-			       pm->stats.last_doze_event;
-out:
-	return err;
-}
-
-=======
->>>>>>> 29549c70
 int mt7921_mcu_drv_pmctrl(struct mt7921_dev *dev)
 {
 	struct mt76_phy *mphy = &dev->mt76.phy;
@@ -1165,10 +894,6 @@
 				 struct ieee80211_vif *vif,
 				 bool enable)
 {
-<<<<<<< HEAD
-	struct ieee80211_hw *hw = mt76_hw(dev);
-=======
->>>>>>> 29549c70
 	int err;
 
 	if (enable) {
@@ -1176,11 +901,6 @@
 		if (err)
 			return err;
 
-<<<<<<< HEAD
-		vif->driver_flags |= IEEE80211_VIF_BEACON_FILTER;
-		ieee80211_hw_set(hw, CONNECTION_MONITOR);
-=======
->>>>>>> 29549c70
 		mt76_set(dev, MT_WF_RFCR(0), MT_WF_RFCR_DROP_OTHER_BEACON);
 
 		return 0;
@@ -1190,11 +910,6 @@
 	if (err)
 		return err;
 
-<<<<<<< HEAD
-	vif->driver_flags &= ~IEEE80211_VIF_BEACON_FILTER;
-	__clear_bit(IEEE80211_HW_CONNECTION_MONITOR, hw->flags);
-=======
->>>>>>> 29549c70
 	mt76_clear(dev, MT_WF_RFCR(0), MT_WF_RFCR_DROP_OTHER_BEACON);
 
 	return 0;
