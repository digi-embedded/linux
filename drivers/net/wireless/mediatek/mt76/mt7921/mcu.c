// SPDX-License-Identifier: ISC
/* Copyright (C) 2020 MediaTek Inc. */

#include <linux/fs.h>
#include <linux/firmware.h>
#include "mt7921.h"
#include "mcu.h"
#include "../mt76_connac2_mac.h"
#include "../mt792x_trace.h"

#define MT_STA_BFER			BIT(0)
#define MT_STA_BFEE			BIT(1)

static bool mt7921_disable_clc;
module_param_named(disable_clc, mt7921_disable_clc, bool, 0644);
MODULE_PARM_DESC(disable_clc, "disable CLC support");

int mt7921_mcu_parse_response(struct mt76_dev *mdev, int cmd,
			      struct sk_buff *skb, int seq)
{
	int mcu_cmd = FIELD_GET(__MCU_CMD_FIELD_ID, cmd);
	struct mt76_connac2_mcu_rxd *rxd;
	int ret = 0;

	if (!skb) {
		dev_err(mdev->dev, "Message %08x (seq %d) timeout\n",
			cmd, seq);
		mt792x_reset(mdev);

		return -ETIMEDOUT;
	}

	rxd = (struct mt76_connac2_mcu_rxd *)skb->data;
	if (seq != rxd->seq)
		return -EAGAIN;

	if (cmd == MCU_CMD(PATCH_SEM_CONTROL) ||
	    cmd == MCU_CMD(PATCH_FINISH_REQ)) {
		skb_pull(skb, sizeof(*rxd) - 4);
		ret = *skb->data;
	} else if (cmd == MCU_EXT_CMD(THERMAL_CTRL)) {
		skb_pull(skb, sizeof(*rxd) + 4);
		ret = le32_to_cpu(*(__le32 *)skb->data);
	} else if (cmd == MCU_UNI_CMD(DEV_INFO_UPDATE) ||
		   cmd == MCU_UNI_CMD(BSS_INFO_UPDATE) ||
		   cmd == MCU_UNI_CMD(STA_REC_UPDATE) ||
		   cmd == MCU_UNI_CMD(HIF_CTRL) ||
		   cmd == MCU_UNI_CMD(OFFLOAD) ||
		   cmd == MCU_UNI_CMD(SUSPEND)) {
		struct mt76_connac_mcu_uni_event *event;

		skb_pull(skb, sizeof(*rxd));
		event = (struct mt76_connac_mcu_uni_event *)skb->data;
		ret = le32_to_cpu(event->status);
		/* skip invalid event */
		if (mcu_cmd != event->cid)
			ret = -EAGAIN;
	} else if (cmd == MCU_CE_QUERY(REG_READ)) {
		struct mt76_connac_mcu_reg_event *event;

		skb_pull(skb, sizeof(*rxd));
		event = (struct mt76_connac_mcu_reg_event *)skb->data;
		ret = (int)le32_to_cpu(event->val);
	} else {
		skb_pull(skb, sizeof(struct mt76_connac2_mcu_rxd));
	}

	return ret;
}
EXPORT_SYMBOL_GPL(mt7921_mcu_parse_response);

static int mt7921_mcu_read_eeprom(struct mt792x_dev *dev, u32 offset, u8 *val)
{
	struct mt7921_mcu_eeprom_info *res, req = {
		.addr = cpu_to_le32(round_down(offset,
				    MT7921_EEPROM_BLOCK_SIZE)),
	};
	struct sk_buff *skb;
	int ret;

	ret = mt76_mcu_send_and_get_msg(&dev->mt76, MCU_EXT_QUERY(EFUSE_ACCESS),
					&req, sizeof(req), true, &skb);
	if (ret)
		return ret;

	res = (struct mt7921_mcu_eeprom_info *)skb->data;
	*val = res->data[offset % MT7921_EEPROM_BLOCK_SIZE];
	dev_kfree_skb(skb);

	return 0;
}

#ifdef CONFIG_PM

static int
mt7921_mcu_set_ipv6_ns_filter(struct mt76_dev *dev,
			      struct ieee80211_vif *vif, bool suspend)
{
	struct mt792x_vif *mvif = (struct mt792x_vif *)vif->drv_priv;
	struct {
		struct {
			u8 bss_idx;
			u8 pad[3];
		} __packed hdr;
		struct mt76_connac_arpns_tlv arpns;
	} req = {
		.hdr = {
			.bss_idx = mvif->mt76.idx,
		},
		.arpns = {
			.tag = cpu_to_le16(UNI_OFFLOAD_OFFLOAD_ND),
			.len = cpu_to_le16(sizeof(struct mt76_connac_arpns_tlv)),
			.mode = suspend,
		},
	};

	return mt76_mcu_send_msg(dev, MCU_UNI_CMD_OFFLOAD, &req, sizeof(req),
				 true);
}

void mt7921_mcu_set_suspend_iter(void *priv, u8 *mac, struct ieee80211_vif *vif)
{
	if (IS_ENABLED(CONFIG_IPV6)) {
		struct mt76_phy *phy = priv;

		mt7921_mcu_set_ipv6_ns_filter(phy->dev, vif,
					      !test_bit(MT76_STATE_RUNNING,
					      &phy->state));
	}

	mt76_connac_mcu_set_suspend_iter(priv, mac, vif);
}

#endif /* CONFIG_PM */

static void
mt7921_mcu_uni_roc_event(struct mt792x_dev *dev, struct sk_buff *skb)
{
	struct mt7921_roc_grant_tlv *grant;
	struct mt76_connac2_mcu_rxd *rxd;
	int duration;

	rxd = (struct mt76_connac2_mcu_rxd *)skb->data;
	grant = (struct mt7921_roc_grant_tlv *)(rxd->tlv + 4);

	/* should never happen */
	WARN_ON_ONCE((le16_to_cpu(grant->tag) != UNI_EVENT_ROC_GRANT));

	if (grant->reqtype == MT7921_ROC_REQ_ROC)
		ieee80211_ready_on_channel(dev->mt76.phy.hw);

	dev->phy.roc_grant = true;
	wake_up(&dev->phy.roc_wait);
	duration = le32_to_cpu(grant->max_interval);
	mod_timer(&dev->phy.roc_timer,
		  jiffies + msecs_to_jiffies(duration));
}

static void
mt7921_mcu_scan_event(struct mt792x_dev *dev, struct sk_buff *skb)
{
	struct mt76_phy *mphy = &dev->mt76.phy;
	struct mt792x_phy *phy = (struct mt792x_phy *)mphy->priv;

	spin_lock_bh(&dev->mt76.lock);
	__skb_queue_tail(&phy->scan_event_list, skb);
	spin_unlock_bh(&dev->mt76.lock);

	ieee80211_queue_delayed_work(mphy->hw, &phy->scan_work,
				     MT792x_HW_SCAN_TIMEOUT);
}

static void
mt7921_mcu_connection_loss_iter(void *priv, u8 *mac,
				struct ieee80211_vif *vif)
{
	struct mt76_vif *mvif = (struct mt76_vif *)vif->drv_priv;
	struct mt76_connac_beacon_loss_event *event = priv;

	if (mvif->idx != event->bss_idx)
		return;

	if (!(vif->driver_flags & IEEE80211_VIF_BEACON_FILTER) ||
	    vif->type != NL80211_IFTYPE_STATION)
		return;

	ieee80211_connection_loss(vif);
}

static void
mt7921_mcu_connection_loss_event(struct mt792x_dev *dev, struct sk_buff *skb)
{
	struct mt76_connac_beacon_loss_event *event;
	struct mt76_phy *mphy = &dev->mt76.phy;

	skb_pull(skb, sizeof(struct mt76_connac2_mcu_rxd));
	event = (struct mt76_connac_beacon_loss_event *)skb->data;

	ieee80211_iterate_active_interfaces_atomic(mphy->hw,
					IEEE80211_IFACE_ITER_RESUME_ALL,
					mt7921_mcu_connection_loss_iter, event);
}

static void
mt7921_mcu_debug_msg_event(struct mt792x_dev *dev, struct sk_buff *skb)
{
	struct mt7921_debug_msg {
		__le16 id;
		u8 type;
		u8 flag;
		__le32 value;
		__le16 len;
		u8 content[512];
	} __packed * msg;

	skb_pull(skb, sizeof(struct mt76_connac2_mcu_rxd));
	msg = (struct mt7921_debug_msg *)skb->data;

	if (msg->type == 3) { /* fw log */
		u16 len = min_t(u16, le16_to_cpu(msg->len), 512);
		int i;

		for (i = 0 ; i < len; i++) {
			if (!msg->content[i])
				msg->content[i] = ' ';
		}
		wiphy_info(mt76_hw(dev)->wiphy, "%.*s", len, msg->content);
	}
}

static void
mt7921_mcu_low_power_event(struct mt792x_dev *dev, struct sk_buff *skb)
{
	struct mt7921_mcu_lp_event {
		u8 state;
		u8 reserved[3];
	} __packed * event;

	skb_pull(skb, sizeof(struct mt76_connac2_mcu_rxd));
	event = (struct mt7921_mcu_lp_event *)skb->data;

	trace_lp_event(dev, event->state);
}

static void
mt7921_mcu_tx_done_event(struct mt792x_dev *dev, struct sk_buff *skb)
{
	struct mt7921_mcu_tx_done_event *event;

	skb_pull(skb, sizeof(struct mt76_connac2_mcu_rxd));
	event = (struct mt7921_mcu_tx_done_event *)skb->data;

	mt7921_mac_add_txs(dev, event->txs);
}

static void
mt7921_mcu_rx_unsolicited_event(struct mt792x_dev *dev, struct sk_buff *skb)
{
	struct mt76_connac2_mcu_rxd *rxd;

	rxd = (struct mt76_connac2_mcu_rxd *)skb->data;
	switch (rxd->eid) {
	case MCU_EVENT_BSS_BEACON_LOSS:
		mt7921_mcu_connection_loss_event(dev, skb);
		break;
	case MCU_EVENT_SCHED_SCAN_DONE:
	case MCU_EVENT_SCAN_DONE:
		mt7921_mcu_scan_event(dev, skb);
		return;
	case MCU_EVENT_DBG_MSG:
		mt7921_mcu_debug_msg_event(dev, skb);
		break;
	case MCU_EVENT_COREDUMP:
		dev->fw_assert = true;
		mt76_connac_mcu_coredump_event(&dev->mt76, skb,
					       &dev->coredump);
		return;
	case MCU_EVENT_LP_INFO:
		mt7921_mcu_low_power_event(dev, skb);
		break;
	case MCU_EVENT_TX_DONE:
		mt7921_mcu_tx_done_event(dev, skb);
		break;
	default:
		break;
	}
	dev_kfree_skb(skb);
}

static void
mt7921_mcu_uni_rx_unsolicited_event(struct mt792x_dev *dev,
				    struct sk_buff *skb)
{
	struct mt76_connac2_mcu_rxd *rxd;

	rxd = (struct mt76_connac2_mcu_rxd *)skb->data;

	switch (rxd->eid) {
	case MCU_UNI_EVENT_ROC:
		mt7921_mcu_uni_roc_event(dev, skb);
		break;
	default:
		break;
	}
	dev_kfree_skb(skb);
}

void mt7921_mcu_rx_event(struct mt792x_dev *dev, struct sk_buff *skb)
{
	struct mt76_connac2_mcu_rxd *rxd;

	if (skb_linearize(skb))
		return;

	rxd = (struct mt76_connac2_mcu_rxd *)skb->data;

	if (rxd->option & MCU_UNI_CMD_UNSOLICITED_EVENT) {
		mt7921_mcu_uni_rx_unsolicited_event(dev, skb);
		return;
	}

	if (rxd->eid == 0x6) {
		mt76_mcu_rx_event(&dev->mt76, skb);
		return;
	}

	if (rxd->ext_eid == MCU_EXT_EVENT_RATE_REPORT ||
	    rxd->eid == MCU_EVENT_BSS_BEACON_LOSS ||
	    rxd->eid == MCU_EVENT_SCHED_SCAN_DONE ||
	    rxd->eid == MCU_EVENT_SCAN_DONE ||
	    rxd->eid == MCU_EVENT_TX_DONE ||
	    rxd->eid == MCU_EVENT_DBG_MSG ||
	    rxd->eid == MCU_EVENT_COREDUMP ||
	    rxd->eid == MCU_EVENT_LP_INFO ||
	    !rxd->seq)
		mt7921_mcu_rx_unsolicited_event(dev, skb);
	else
		mt76_mcu_rx_event(&dev->mt76, skb);
}

/** starec & wtbl **/
int mt7921_mcu_uni_tx_ba(struct mt792x_dev *dev,
			 struct ieee80211_ampdu_params *params,
			 bool enable)
{
	struct mt792x_sta *msta = (struct mt792x_sta *)params->sta->drv_priv;

	if (enable && !params->amsdu)
		msta->wcid.amsdu = false;

	return mt76_connac_mcu_sta_ba(&dev->mt76, &msta->vif->mt76, params,
				      MCU_UNI_CMD(STA_REC_UPDATE),
				      enable, true);
}

int mt7921_mcu_uni_rx_ba(struct mt792x_dev *dev,
			 struct ieee80211_ampdu_params *params,
			 bool enable)
{
	struct mt792x_sta *msta = (struct mt792x_sta *)params->sta->drv_priv;

	return mt76_connac_mcu_sta_ba(&dev->mt76, &msta->vif->mt76, params,
				      MCU_UNI_CMD(STA_REC_UPDATE),
				      enable, false);
}

static int mt7921_load_clc(struct mt792x_dev *dev, const char *fw_name)
{
	const struct mt76_connac2_fw_trailer *hdr;
	const struct mt76_connac2_fw_region *region;
	const struct mt7921_clc *clc;
	struct mt76_dev *mdev = &dev->mt76;
	struct mt792x_phy *phy = &dev->phy;
	const struct firmware *fw;
	int ret, i, len, offset = 0;
	u8 *clc_base = NULL, hw_encap = 0;

	if (mt7921_disable_clc ||
	    mt76_is_usb(&dev->mt76))
		return 0;

	if (mt76_is_mmio(&dev->mt76)) {
		ret = mt7921_mcu_read_eeprom(dev, MT_EE_HW_TYPE, &hw_encap);
		if (ret)
			return ret;
		hw_encap = u8_get_bits(hw_encap, MT_EE_HW_TYPE_ENCAP);
	}

	ret = request_firmware(&fw, fw_name, mdev->dev);
	if (ret)
		return ret;

	if (!fw || !fw->data || fw->size < sizeof(*hdr)) {
		dev_err(mdev->dev, "Invalid firmware\n");
		ret = -EINVAL;
		goto out;
	}

	hdr = (const void *)(fw->data + fw->size - sizeof(*hdr));
	for (i = 0; i < hdr->n_region; i++) {
		region = (const void *)((const u8 *)hdr -
					(hdr->n_region - i) * sizeof(*region));
		len = le32_to_cpu(region->len);

		/* check if we have valid buffer size */
		if (offset + len > fw->size) {
			dev_err(mdev->dev, "Invalid firmware region\n");
			ret = -EINVAL;
			goto out;
		}

		if ((region->feature_set & FW_FEATURE_NON_DL) &&
		    region->type == FW_TYPE_CLC) {
			clc_base = (u8 *)(fw->data + offset);
			break;
		}
		offset += len;
	}

	if (!clc_base)
		goto out;

	for (offset = 0; offset < len; offset += le32_to_cpu(clc->len)) {
		clc = (const struct mt7921_clc *)(clc_base + offset);

		/* do not init buf again if chip reset triggered */
		if (phy->clc[clc->idx])
			continue;

		/* header content sanity */
		if (clc->idx == MT7921_CLC_POWER &&
		    u8_get_bits(clc->type, MT_EE_HW_TYPE_ENCAP) != hw_encap)
			continue;

		phy->clc[clc->idx] = devm_kmemdup(mdev->dev, clc,
						  le32_to_cpu(clc->len),
						  GFP_KERNEL);

		if (!phy->clc[clc->idx]) {
			ret = -ENOMEM;
			goto out;
		}
	}
	ret = mt7921_mcu_set_clc(dev, "00", ENVIRON_INDOOR);
out:
	release_firmware(fw);

	return ret;
}

<<<<<<< HEAD
static int mt7921_load_firmware(struct mt7921_dev *dev)
{
	int ret;

	ret = mt76_connac2_load_patch(&dev->mt76, mt7921_patch_name(dev));
	if (ret)
		return ret;

	if (mt76_is_sdio(&dev->mt76)) {
		/* activate again */
		ret = __mt7921_mcu_fw_pmctrl(dev);
		if (!ret)
			ret = __mt7921_mcu_drv_pmctrl(dev);
	}

	ret = mt76_connac2_load_ram(&dev->mt76, mt7921_ram_name(dev), NULL);
	if (ret)
		return ret;

	if (!mt76_poll_msec(dev, MT_CONN_ON_MISC, MT_TOP_MISC2_FW_N9_RDY,
			    MT_TOP_MISC2_FW_N9_RDY, 1500)) {
		dev_err(dev->mt76.dev, "Timeout for initializing firmware\n");

		return -EIO;
	}

#ifdef CONFIG_PM
	dev->mt76.hw->wiphy->wowlan = &mt76_connac_wowlan_support;
#endif /* CONFIG_PM */

	dev_dbg(dev->mt76.dev, "Firmware init done\n");

	return 0;
}

int mt7921_mcu_fw_log_2_host(struct mt7921_dev *dev, u8 ctrl)
=======
int mt7921_mcu_fw_log_2_host(struct mt792x_dev *dev, u8 ctrl)
>>>>>>> ccf0a997
{
	struct {
		u8 ctrl_val;
		u8 pad[3];
	} data = {
		.ctrl_val = ctrl
	};

	return mt76_mcu_send_msg(&dev->mt76, MCU_CE_CMD(FWLOG_2_HOST),
				 &data, sizeof(data), false);
}

int mt7921_run_firmware(struct mt792x_dev *dev)
{
	int err;

	err = mt792x_load_firmware(dev);
	if (err)
		return err;

	err = mt76_connac_mcu_get_nic_capability(&dev->mphy);
	if (err)
		return err;

	set_bit(MT76_STATE_MCU_RUNNING, &dev->mphy.state);
	err = mt7921_load_clc(dev, mt792x_ram_name(dev));
	if (err)
		return err;

	return mt7921_mcu_fw_log_2_host(dev, 1);
}
EXPORT_SYMBOL_GPL(mt7921_run_firmware);

int mt7921_mcu_set_tx(struct mt792x_dev *dev, struct ieee80211_vif *vif)
{
	struct mt792x_vif *mvif = (struct mt792x_vif *)vif->drv_priv;
	struct edca {
		__le16 cw_min;
		__le16 cw_max;
		__le16 txop;
		__le16 aifs;
		u8 guardtime;
		u8 acm;
	} __packed;
	struct mt7921_mcu_tx {
		struct edca edca[IEEE80211_NUM_ACS];
		u8 bss_idx;
		u8 qos;
		u8 wmm_idx;
		u8 pad;
	} __packed req = {
		.bss_idx = mvif->mt76.idx,
		.qos = vif->bss_conf.qos,
		.wmm_idx = mvif->mt76.wmm_idx,
	};
	struct mu_edca {
		u8 cw_min;
		u8 cw_max;
		u8 aifsn;
		u8 acm;
		u8 timer;
		u8 padding[3];
	};
	struct mt7921_mcu_mu_tx {
		u8 ver;
		u8 pad0;
		__le16 len;
		u8 bss_idx;
		u8 qos;
		u8 wmm_idx;
		u8 pad1;
		struct mu_edca edca[IEEE80211_NUM_ACS];
		u8 pad3[32];
	} __packed req_mu = {
		.bss_idx = mvif->mt76.idx,
		.qos = vif->bss_conf.qos,
		.wmm_idx = mvif->mt76.wmm_idx,
	};
	static const int to_aci[] = { 1, 0, 2, 3 };
	int ac, ret;

	for (ac = 0; ac < IEEE80211_NUM_ACS; ac++) {
		struct ieee80211_tx_queue_params *q = &mvif->queue_params[ac];
		struct edca *e = &req.edca[to_aci[ac]];

		e->aifs = cpu_to_le16(q->aifs);
		e->txop = cpu_to_le16(q->txop);

		if (q->cw_min)
			e->cw_min = cpu_to_le16(q->cw_min);
		else
			e->cw_min = cpu_to_le16(5);

		if (q->cw_max)
			e->cw_max = cpu_to_le16(q->cw_max);
		else
			e->cw_max = cpu_to_le16(10);
	}

	ret = mt76_mcu_send_msg(&dev->mt76, MCU_CE_CMD(SET_EDCA_PARMS), &req,
				sizeof(req), false);
	if (ret)
		return ret;

	if (!vif->bss_conf.he_support)
		return 0;

	for (ac = 0; ac < IEEE80211_NUM_ACS; ac++) {
		struct ieee80211_he_mu_edca_param_ac_rec *q;
		struct mu_edca *e;

		if (!mvif->queue_params[ac].mu_edca)
			break;

		q = &mvif->queue_params[ac].mu_edca_param_rec;
		e = &(req_mu.edca[to_aci[ac]]);

		e->cw_min = q->ecw_min_max & 0xf;
		e->cw_max = (q->ecw_min_max & 0xf0) >> 4;
		e->aifsn = q->aifsn;
		e->timer = q->mu_edca_timer;
	}

	return mt76_mcu_send_msg(&dev->mt76, MCU_CE_CMD(SET_MU_EDCA_PARMS),
				 &req_mu, sizeof(req_mu), false);
}

int mt7921_mcu_set_roc(struct mt792x_phy *phy, struct mt792x_vif *vif,
		       struct ieee80211_channel *chan, int duration,
		       enum mt7921_roc_req type, u8 token_id)
{
	int center_ch = ieee80211_frequency_to_channel(chan->center_freq);
	struct mt792x_dev *dev = phy->dev;
	struct {
		struct {
			u8 rsv[4];
		} __packed hdr;
		struct roc_acquire_tlv {
			__le16 tag;
			__le16 len;
			u8 bss_idx;
			u8 tokenid;
			u8 control_channel;
			u8 sco;
			u8 band;
			u8 bw;
			u8 center_chan;
			u8 center_chan2;
			u8 bw_from_ap;
			u8 center_chan_from_ap;
			u8 center_chan2_from_ap;
			u8 reqtype;
			__le32 maxinterval;
			u8 dbdcband;
			u8 rsv[3];
		} __packed roc;
	} __packed req = {
		.roc = {
			.tag = cpu_to_le16(UNI_ROC_ACQUIRE),
			.len = cpu_to_le16(sizeof(struct roc_acquire_tlv)),
			.tokenid = token_id,
			.reqtype = type,
			.maxinterval = cpu_to_le32(duration),
			.bss_idx = vif->mt76.idx,
			.control_channel = chan->hw_value,
			.bw = CMD_CBW_20MHZ,
			.bw_from_ap = CMD_CBW_20MHZ,
			.center_chan = center_ch,
			.center_chan_from_ap = center_ch,
			.dbdcband = 0xff, /* auto */
		},
	};

	if (chan->hw_value < center_ch)
		req.roc.sco = 1; /* SCA */
	else if (chan->hw_value > center_ch)
		req.roc.sco = 3; /* SCB */

	switch (chan->band) {
	case NL80211_BAND_6GHZ:
		req.roc.band = 3;
		break;
	case NL80211_BAND_5GHZ:
		req.roc.band = 2;
		break;
	default:
		req.roc.band = 1;
		break;
	}

	return mt76_mcu_send_msg(&dev->mt76, MCU_UNI_CMD(ROC),
				 &req, sizeof(req), false);
}

int mt7921_mcu_abort_roc(struct mt792x_phy *phy, struct mt792x_vif *vif,
			 u8 token_id)
{
	struct mt792x_dev *dev = phy->dev;
	struct {
		struct {
			u8 rsv[4];
		} __packed hdr;
		struct roc_abort_tlv {
			__le16 tag;
			__le16 len;
			u8 bss_idx;
			u8 tokenid;
			u8 dbdcband;
			u8 rsv[5];
		} __packed abort;
	} __packed req = {
		.abort = {
			.tag = cpu_to_le16(UNI_ROC_ABORT),
			.len = cpu_to_le16(sizeof(struct roc_abort_tlv)),
			.tokenid = token_id,
			.bss_idx = vif->mt76.idx,
			.dbdcband = 0xff, /* auto*/
		},
	};

	return mt76_mcu_send_msg(&dev->mt76, MCU_UNI_CMD(ROC),
				 &req, sizeof(req), false);
}

int mt7921_mcu_set_chan_info(struct mt792x_phy *phy, int cmd)
{
	struct mt792x_dev *dev = phy->dev;
	struct cfg80211_chan_def *chandef = &phy->mt76->chandef;
	int freq1 = chandef->center_freq1;
	struct {
		u8 control_ch;
		u8 center_ch;
		u8 bw;
		u8 tx_streams_num;
		u8 rx_streams;	/* mask or num */
		u8 switch_reason;
		u8 band_idx;
		u8 center_ch2;	/* for 80+80 only */
		__le16 cac_case;
		u8 channel_band;
		u8 rsv0;
		__le32 outband_freq;
		u8 txpower_drop;
		u8 ap_bw;
		u8 ap_center_ch;
		u8 rsv1[57];
	} __packed req = {
		.control_ch = chandef->chan->hw_value,
		.center_ch = ieee80211_frequency_to_channel(freq1),
		.bw = mt76_connac_chan_bw(chandef),
		.tx_streams_num = hweight8(phy->mt76->antenna_mask),
		.rx_streams = phy->mt76->antenna_mask,
		.band_idx = phy != &dev->phy,
	};

	if (chandef->chan->band == NL80211_BAND_6GHZ)
		req.channel_band = 2;
	else
		req.channel_band = chandef->chan->band;

	if (cmd == MCU_EXT_CMD(SET_RX_PATH) ||
	    dev->mt76.hw->conf.flags & IEEE80211_CONF_MONITOR)
		req.switch_reason = CH_SWITCH_NORMAL;
	else if (dev->mt76.hw->conf.flags & IEEE80211_CONF_OFFCHANNEL)
		req.switch_reason = CH_SWITCH_SCAN_BYPASS_DPD;
	else if (!cfg80211_reg_can_beacon(dev->mt76.hw->wiphy, chandef,
					  NL80211_IFTYPE_AP))
		req.switch_reason = CH_SWITCH_DFS;
	else
		req.switch_reason = CH_SWITCH_NORMAL;

	if (cmd == MCU_EXT_CMD(CHANNEL_SWITCH))
		req.rx_streams = hweight8(req.rx_streams);

	if (chandef->width == NL80211_CHAN_WIDTH_80P80) {
		int freq2 = chandef->center_freq2;

		req.center_ch2 = ieee80211_frequency_to_channel(freq2);
	}

	return mt76_mcu_send_msg(&dev->mt76, cmd, &req, sizeof(req), true);
}

int mt7921_mcu_set_eeprom(struct mt792x_dev *dev)
{
	struct req_hdr {
		u8 buffer_mode;
		u8 format;
		__le16 len;
	} __packed req = {
		.buffer_mode = EE_MODE_EFUSE,
		.format = EE_FORMAT_WHOLE,
	};

	return mt76_mcu_send_msg(&dev->mt76, MCU_EXT_CMD(EFUSE_BUFFER_MODE),
				 &req, sizeof(req), true);
}
EXPORT_SYMBOL_GPL(mt7921_mcu_set_eeprom);

int mt7921_mcu_uni_bss_ps(struct mt792x_dev *dev, struct ieee80211_vif *vif)
{
	struct mt792x_vif *mvif = (struct mt792x_vif *)vif->drv_priv;
	struct {
		struct {
			u8 bss_idx;
			u8 pad[3];
		} __packed hdr;
		struct ps_tlv {
			__le16 tag;
			__le16 len;
			u8 ps_state; /* 0: device awake
				      * 1: static power save
				      * 2: dynamic power saving
				      * 3: enter TWT power saving
				      * 4: leave TWT power saving
				      */
			u8 pad[3];
		} __packed ps;
	} __packed ps_req = {
		.hdr = {
			.bss_idx = mvif->mt76.idx,
		},
		.ps = {
			.tag = cpu_to_le16(UNI_BSS_INFO_PS),
			.len = cpu_to_le16(sizeof(struct ps_tlv)),
			.ps_state = vif->cfg.ps ? 2 : 0,
		},
	};

	if (vif->type != NL80211_IFTYPE_STATION)
		return -EOPNOTSUPP;

	return mt76_mcu_send_msg(&dev->mt76, MCU_UNI_CMD(BSS_INFO_UPDATE),
				 &ps_req, sizeof(ps_req), true);
}

static int
mt7921_mcu_uni_bss_bcnft(struct mt792x_dev *dev, struct ieee80211_vif *vif,
			 bool enable)
{
	struct mt792x_vif *mvif = (struct mt792x_vif *)vif->drv_priv;
	struct {
		struct {
			u8 bss_idx;
			u8 pad[3];
		} __packed hdr;
		struct bcnft_tlv {
			__le16 tag;
			__le16 len;
			__le16 bcn_interval;
			u8 dtim_period;
			u8 pad;
		} __packed bcnft;
	} __packed bcnft_req = {
		.hdr = {
			.bss_idx = mvif->mt76.idx,
		},
		.bcnft = {
			.tag = cpu_to_le16(UNI_BSS_INFO_BCNFT),
			.len = cpu_to_le16(sizeof(struct bcnft_tlv)),
			.bcn_interval = cpu_to_le16(vif->bss_conf.beacon_int),
			.dtim_period = vif->bss_conf.dtim_period,
		},
	};

	if (vif->type != NL80211_IFTYPE_STATION)
		return 0;

	return mt76_mcu_send_msg(&dev->mt76, MCU_UNI_CMD(BSS_INFO_UPDATE),
				 &bcnft_req, sizeof(bcnft_req), true);
}

int
mt7921_mcu_set_bss_pm(struct mt792x_dev *dev, struct ieee80211_vif *vif,
		      bool enable)
{
	struct mt792x_vif *mvif = (struct mt792x_vif *)vif->drv_priv;
	struct {
		u8 bss_idx;
		u8 dtim_period;
		__le16 aid;
		__le16 bcn_interval;
		__le16 atim_window;
		u8 uapsd;
		u8 bmc_delivered_ac;
		u8 bmc_triggered_ac;
		u8 pad;
	} req = {
		.bss_idx = mvif->mt76.idx,
		.aid = cpu_to_le16(vif->cfg.aid),
		.dtim_period = vif->bss_conf.dtim_period,
		.bcn_interval = cpu_to_le16(vif->bss_conf.beacon_int),
	};
	struct {
		u8 bss_idx;
		u8 pad[3];
	} req_hdr = {
		.bss_idx = mvif->mt76.idx,
	};
	int err;

	err = mt76_mcu_send_msg(&dev->mt76, MCU_CE_CMD(SET_BSS_ABORT),
				&req_hdr, sizeof(req_hdr), false);
	if (err < 0 || !enable)
		return err;

	return mt76_mcu_send_msg(&dev->mt76, MCU_CE_CMD(SET_BSS_CONNECTED),
				 &req, sizeof(req), false);
}

int mt7921_mcu_sta_update(struct mt792x_dev *dev, struct ieee80211_sta *sta,
			  struct ieee80211_vif *vif, bool enable,
			  enum mt76_sta_info_state state)
{
	struct mt792x_vif *mvif = (struct mt792x_vif *)vif->drv_priv;
	int rssi = -ewma_rssi_read(&mvif->rssi);
	struct mt76_sta_cmd_info info = {
		.sta = sta,
		.vif = vif,
		.enable = enable,
		.cmd = MCU_UNI_CMD(STA_REC_UPDATE),
		.state = state,
		.offload_fw = true,
		.rcpi = to_rcpi(rssi),
	};
	struct mt792x_sta *msta;

	msta = sta ? (struct mt792x_sta *)sta->drv_priv : NULL;
	info.wcid = msta ? &msta->wcid : &mvif->sta.wcid;
	info.newly = msta ? state != MT76_STA_INFO_STATE_ASSOC : true;

	return mt76_connac_mcu_sta_cmd(&dev->mphy, &info);
}

int mt7921_mcu_set_beacon_filter(struct mt792x_dev *dev,
				 struct ieee80211_vif *vif,
				 bool enable)
{
#define MT7921_FIF_BIT_CLR		BIT(1)
#define MT7921_FIF_BIT_SET		BIT(0)
	int err;

	if (enable) {
		err = mt7921_mcu_uni_bss_bcnft(dev, vif, true);
		if (err)
			return err;

		err = mt7921_mcu_set_rxfilter(dev, 0,
					      MT7921_FIF_BIT_SET,
					      MT_WF_RFCR_DROP_OTHER_BEACON);
		if (err)
			return err;

		return 0;
	}

	err = mt7921_mcu_set_bss_pm(dev, vif, false);
	if (err)
		return err;

	err = mt7921_mcu_set_rxfilter(dev, 0,
				      MT7921_FIF_BIT_CLR,
				      MT_WF_RFCR_DROP_OTHER_BEACON);
	if (err)
		return err;

	return 0;
}

int mt7921_get_txpwr_info(struct mt792x_dev *dev, struct mt7921_txpwr *txpwr)
{
	struct mt7921_txpwr_event *event;
	struct mt7921_txpwr_req req = {
		.dbdc_idx = 0,
	};
	struct sk_buff *skb;
	int ret;

	ret = mt76_mcu_send_and_get_msg(&dev->mt76, MCU_CE_CMD(GET_TXPWR),
					&req, sizeof(req), true, &skb);
	if (ret)
		return ret;

	event = (struct mt7921_txpwr_event *)skb->data;
	WARN_ON(skb->len != le16_to_cpu(event->len));
	memcpy(txpwr, &event->txpwr, sizeof(event->txpwr));

	dev_kfree_skb(skb);

	return 0;
}

int mt7921_mcu_set_sniffer(struct mt792x_dev *dev, struct ieee80211_vif *vif,
			   bool enable)
{
	struct mt76_vif *mvif = (struct mt76_vif *)vif->drv_priv;
	struct {
		struct {
			u8 band_idx;
			u8 pad[3];
		} __packed hdr;
		struct sniffer_enable_tlv {
			__le16 tag;
			__le16 len;
			u8 enable;
			u8 pad[3];
		} __packed enable;
	} req = {
		.hdr = {
			.band_idx = mvif->band_idx,
		},
		.enable = {
			.tag = cpu_to_le16(0),
			.len = cpu_to_le16(sizeof(struct sniffer_enable_tlv)),
			.enable = enable,
		},
	};

	return mt76_mcu_send_msg(&dev->mt76, MCU_UNI_CMD(SNIFFER), &req, sizeof(req),
				 true);
}

int mt7921_mcu_config_sniffer(struct mt792x_vif *vif,
			      struct ieee80211_chanctx_conf *ctx)
{
	struct cfg80211_chan_def *chandef = &ctx->def;
	int freq1 = chandef->center_freq1, freq2 = chandef->center_freq2;
	const u8 ch_band[] = {
		[NL80211_BAND_2GHZ] = 1,
		[NL80211_BAND_5GHZ] = 2,
		[NL80211_BAND_6GHZ] = 3,
	};
	const u8 ch_width[] = {
		[NL80211_CHAN_WIDTH_20_NOHT] = 0,
		[NL80211_CHAN_WIDTH_20] = 0,
		[NL80211_CHAN_WIDTH_40] = 0,
		[NL80211_CHAN_WIDTH_80] = 1,
		[NL80211_CHAN_WIDTH_160] = 2,
		[NL80211_CHAN_WIDTH_80P80] = 3,
		[NL80211_CHAN_WIDTH_5] = 4,
		[NL80211_CHAN_WIDTH_10] = 5,
		[NL80211_CHAN_WIDTH_320] = 6,
	};
	struct {
		struct {
			u8 band_idx;
			u8 pad[3];
		} __packed hdr;
		struct config_tlv {
			__le16 tag;
			__le16 len;
			u16 aid;
			u8 ch_band;
			u8 bw;
			u8 control_ch;
			u8 sco;
			u8 center_ch;
			u8 center_ch2;
			u8 drop_err;
			u8 pad[3];
		} __packed tlv;
	} __packed req = {
		.hdr = {
			.band_idx = vif->mt76.band_idx,
		},
		.tlv = {
			.tag = cpu_to_le16(1),
			.len = cpu_to_le16(sizeof(req.tlv)),
			.control_ch = chandef->chan->hw_value,
			.center_ch = ieee80211_frequency_to_channel(freq1),
			.drop_err = 1,
		},
	};
	if (chandef->chan->band < ARRAY_SIZE(ch_band))
		req.tlv.ch_band = ch_band[chandef->chan->band];
	if (chandef->width < ARRAY_SIZE(ch_width))
		req.tlv.bw = ch_width[chandef->width];

	if (freq2)
		req.tlv.center_ch2 = ieee80211_frequency_to_channel(freq2);

	if (req.tlv.control_ch < req.tlv.center_ch)
		req.tlv.sco = 1; /* SCA */
	else if (req.tlv.control_ch > req.tlv.center_ch)
		req.tlv.sco = 3; /* SCB */

	return mt76_mcu_send_msg(vif->phy->mt76->dev, MCU_UNI_CMD(SNIFFER),
				 &req, sizeof(req), true);
}

int
mt7921_mcu_uni_add_beacon_offload(struct mt792x_dev *dev,
				  struct ieee80211_hw *hw,
				  struct ieee80211_vif *vif,
				  bool enable)
{
	struct mt792x_vif *mvif = (struct mt792x_vif *)vif->drv_priv;
	struct mt76_wcid *wcid = &dev->mt76.global_wcid;
	struct ieee80211_mutable_offsets offs;
	struct {
		struct req_hdr {
			u8 bss_idx;
			u8 pad[3];
		} __packed hdr;
		struct bcn_content_tlv {
			__le16 tag;
			__le16 len;
			__le16 tim_ie_pos;
			__le16 csa_ie_pos;
			__le16 bcc_ie_pos;
			/* 0: disable beacon offload
			 * 1: enable beacon offload
			 * 2: update probe respond offload
			 */
			u8 enable;
			/* 0: legacy format (TXD + payload)
			 * 1: only cap field IE
			 */
			u8 type;
			__le16 pkt_len;
			u8 pkt[512];
		} __packed beacon_tlv;
	} req = {
		.hdr = {
			.bss_idx = mvif->mt76.idx,
		},
		.beacon_tlv = {
			.tag = cpu_to_le16(UNI_BSS_INFO_BCN_CONTENT),
			.len = cpu_to_le16(sizeof(struct bcn_content_tlv)),
			.enable = enable,
		},
	};
	struct sk_buff *skb;

	/* support enable/update process only
	 * disable flow would be handled in bss stop handler automatically
	 */
	if (!enable)
		return -EOPNOTSUPP;

	skb = ieee80211_beacon_get_template(mt76_hw(dev), vif, &offs, 0);
	if (!skb)
		return -EINVAL;

	if (skb->len > 512 - MT_TXD_SIZE) {
		dev_err(dev->mt76.dev, "beacon size limit exceed\n");
		dev_kfree_skb(skb);
		return -EINVAL;
	}

	mt76_connac2_mac_write_txwi(&dev->mt76, (__le32 *)(req.beacon_tlv.pkt),
				    skb, wcid, NULL, 0, 0, BSS_CHANGED_BEACON);
	memcpy(req.beacon_tlv.pkt + MT_TXD_SIZE, skb->data, skb->len);
	req.beacon_tlv.pkt_len = cpu_to_le16(MT_TXD_SIZE + skb->len);
	req.beacon_tlv.tim_ie_pos = cpu_to_le16(MT_TXD_SIZE + offs.tim_offset);

	if (offs.cntdwn_counter_offs[0]) {
		u16 csa_offs;

		csa_offs = MT_TXD_SIZE + offs.cntdwn_counter_offs[0] - 4;
		req.beacon_tlv.csa_ie_pos = cpu_to_le16(csa_offs);
	}
	dev_kfree_skb(skb);

	return mt76_mcu_send_msg(&dev->mt76, MCU_UNI_CMD(BSS_INFO_UPDATE),
				 &req, sizeof(req), true);
}

static
int __mt7921_mcu_set_clc(struct mt792x_dev *dev, u8 *alpha2,
			 enum environment_cap env_cap,
			 struct mt7921_clc *clc,
			 u8 idx)
{
	struct sk_buff *skb;
	struct {
		u8 ver;
		u8 pad0;
		__le16 len;
		u8 idx;
		u8 env;
		u8 acpi_conf;
		u8 pad1;
		u8 alpha2[2];
		u8 type[2];
		u8 rsvd[64];
	} __packed req = {
		.idx = idx,
		.env = env_cap,
		.acpi_conf = mt792x_acpi_get_flags(&dev->phy),
	};
	int ret, valid_cnt = 0;
	u8 i, *pos;

	if (!clc)
		return 0;

	pos = clc->data;
	for (i = 0; i < clc->nr_country; i++) {
		struct mt7921_clc_rule *rule = (struct mt7921_clc_rule *)pos;
		u16 len = le16_to_cpu(rule->len);

		pos += len + sizeof(*rule);
		if (rule->alpha2[0] != alpha2[0] ||
		    rule->alpha2[1] != alpha2[1])
			continue;

		memcpy(req.alpha2, rule->alpha2, 2);
		memcpy(req.type, rule->type, 2);

		req.len = cpu_to_le16(sizeof(req) + len);
		skb = __mt76_mcu_msg_alloc(&dev->mt76, &req,
					   le16_to_cpu(req.len),
					   sizeof(req), GFP_KERNEL);
		if (!skb)
			return -ENOMEM;
		skb_put_data(skb, rule->data, len);

		ret = mt76_mcu_skb_send_msg(&dev->mt76, skb,
					    MCU_CE_CMD(SET_CLC), false);
		if (ret < 0)
			return ret;
		valid_cnt++;
	}

	if (!valid_cnt)
		return -ENOENT;

	return 0;
}

int mt7921_mcu_set_clc(struct mt792x_dev *dev, u8 *alpha2,
		       enum environment_cap env_cap)
{
	struct mt792x_phy *phy = (struct mt792x_phy *)&dev->phy;
	int i, ret;

	/* submit all clc config */
	for (i = 0; i < ARRAY_SIZE(phy->clc); i++) {
		ret = __mt7921_mcu_set_clc(dev, alpha2, env_cap,
					   phy->clc[i], i);

		/* If no country found, set "00" as default */
		if (ret == -ENOENT)
			ret = __mt7921_mcu_set_clc(dev, "00",
						   ENVIRON_INDOOR,
						   phy->clc[i], i);
		if (ret < 0)
			return ret;
	}
	return 0;
}

int mt7921_mcu_get_temperature(struct mt792x_phy *phy)
{
	struct mt792x_dev *dev = phy->dev;
	struct {
		u8 ctrl_id;
		u8 action;
		u8 band_idx;
		u8 rsv[5];
	} req = {
		.ctrl_id = THERMAL_SENSOR_TEMP_QUERY,
		.band_idx = phy->mt76->band_idx,
	};

	return mt76_mcu_send_msg(&dev->mt76, MCU_EXT_CMD(THERMAL_CTRL), &req,
				 sizeof(req), true);
}

int mt7921_mcu_set_rxfilter(struct mt792x_dev *dev, u32 fif,
			    u8 bit_op, u32 bit_map)
{
	struct {
		u8 rsv[4];
		u8 mode;
		u8 rsv2[3];
		__le32 fif;
		__le32 bit_map; /* bit_* for bitmap update */
		u8 bit_op;
		u8 pad[51];
	} __packed data = {
		.mode = fif ? 1 : 2,
		.fif = cpu_to_le32(fif),
		.bit_map = cpu_to_le32(bit_map),
		.bit_op = bit_op,
	};

	return mt76_mcu_send_msg(&dev->mt76, MCU_CE_CMD(SET_RX_FILTER),
				 &data, sizeof(data), false);
}<|MERGE_RESOLUTION|>--- conflicted
+++ resolved
@@ -448,46 +448,7 @@
 	return ret;
 }
 
-<<<<<<< HEAD
-static int mt7921_load_firmware(struct mt7921_dev *dev)
-{
-	int ret;
-
-	ret = mt76_connac2_load_patch(&dev->mt76, mt7921_patch_name(dev));
-	if (ret)
-		return ret;
-
-	if (mt76_is_sdio(&dev->mt76)) {
-		/* activate again */
-		ret = __mt7921_mcu_fw_pmctrl(dev);
-		if (!ret)
-			ret = __mt7921_mcu_drv_pmctrl(dev);
-	}
-
-	ret = mt76_connac2_load_ram(&dev->mt76, mt7921_ram_name(dev), NULL);
-	if (ret)
-		return ret;
-
-	if (!mt76_poll_msec(dev, MT_CONN_ON_MISC, MT_TOP_MISC2_FW_N9_RDY,
-			    MT_TOP_MISC2_FW_N9_RDY, 1500)) {
-		dev_err(dev->mt76.dev, "Timeout for initializing firmware\n");
-
-		return -EIO;
-	}
-
-#ifdef CONFIG_PM
-	dev->mt76.hw->wiphy->wowlan = &mt76_connac_wowlan_support;
-#endif /* CONFIG_PM */
-
-	dev_dbg(dev->mt76.dev, "Firmware init done\n");
-
-	return 0;
-}
-
-int mt7921_mcu_fw_log_2_host(struct mt7921_dev *dev, u8 ctrl)
-=======
 int mt7921_mcu_fw_log_2_host(struct mt792x_dev *dev, u8 ctrl)
->>>>>>> ccf0a997
 {
 	struct {
 		u8 ctrl_val;
