// SPDX-License-Identifier: GPL-2.0 OR BSD-3-Clause
/*
 * Copyright (C) 2012-2014, 2018-2021 Intel Corporation
 * Copyright (C) 2013-2015 Intel Mobile Communications GmbH
 * Copyright (C) 2015-2017 Intel Deutschland GmbH
 */
#include <linux/etherdevice.h>
#include <linux/skbuff.h>
#include "iwl-trans.h"
#include "mvm.h"
#include "fw-api.h"

static void *iwl_mvm_skb_get_hdr(struct sk_buff *skb)
{
	struct ieee80211_rx_status *rx_status = IEEE80211_SKB_RXCB(skb);
	u8 *data = skb->data;

	/* Alignment concerns */
	BUILD_BUG_ON(sizeof(struct ieee80211_radiotap_he) % 4);
	BUILD_BUG_ON(sizeof(struct ieee80211_radiotap_he_mu) % 4);
	BUILD_BUG_ON(sizeof(struct ieee80211_radiotap_lsig) % 4);
	BUILD_BUG_ON(sizeof(struct ieee80211_vendor_radiotap) % 4);

	if (rx_status->flag & RX_FLAG_RADIOTAP_HE)
		data += sizeof(struct ieee80211_radiotap_he);
	if (rx_status->flag & RX_FLAG_RADIOTAP_HE_MU)
		data += sizeof(struct ieee80211_radiotap_he_mu);
	if (rx_status->flag & RX_FLAG_RADIOTAP_LSIG)
		data += sizeof(struct ieee80211_radiotap_lsig);
	if (rx_status->flag & RX_FLAG_RADIOTAP_VENDOR_DATA) {
		struct ieee80211_vendor_radiotap *radiotap = (void *)data;

		data += sizeof(*radiotap) + radiotap->len + radiotap->pad;
	}

	return data;
}

static inline int iwl_mvm_check_pn(struct iwl_mvm *mvm, struct sk_buff *skb,
				   int queue, struct ieee80211_sta *sta)
{
	struct iwl_mvm_sta *mvmsta;
	struct ieee80211_hdr *hdr = iwl_mvm_skb_get_hdr(skb);
	struct ieee80211_rx_status *stats = IEEE80211_SKB_RXCB(skb);
	struct iwl_mvm_key_pn *ptk_pn;
	int res;
	u8 tid, keyidx;
	u8 pn[IEEE80211_CCMP_PN_LEN];
	u8 *extiv;

	/* do PN checking */

	/* multicast and non-data only arrives on default queue */
	if (!ieee80211_is_data(hdr->frame_control) ||
	    is_multicast_ether_addr(hdr->addr1))
		return 0;

	/* do not check PN for open AP */
	if (!(stats->flag & RX_FLAG_DECRYPTED))
		return 0;

	/*
	 * avoid checking for default queue - we don't want to replicate
	 * all the logic that's necessary for checking the PN on fragmented
	 * frames, leave that to mac80211
	 */
	if (queue == 0)
		return 0;

	/* if we are here - this for sure is either CCMP or GCMP */
	if (IS_ERR_OR_NULL(sta)) {
		IWL_DEBUG_DROP(mvm,
			       "expected hw-decrypted unicast frame for station\n");
		return -1;
	}

	mvmsta = iwl_mvm_sta_from_mac80211(sta);

	extiv = (u8 *)hdr + ieee80211_hdrlen(hdr->frame_control);
	keyidx = extiv[3] >> 6;

	ptk_pn = rcu_dereference(mvmsta->ptk_pn[keyidx]);
	if (!ptk_pn)
		return -1;

	if (ieee80211_is_data_qos(hdr->frame_control))
		tid = ieee80211_get_tid(hdr);
	else
		tid = 0;

	/* we don't use HCCA/802.11 QoS TSPECs, so drop such frames */
	if (tid >= IWL_MAX_TID_COUNT)
		return -1;

	/* load pn */
	pn[0] = extiv[7];
	pn[1] = extiv[6];
	pn[2] = extiv[5];
	pn[3] = extiv[4];
	pn[4] = extiv[1];
	pn[5] = extiv[0];

	res = memcmp(pn, ptk_pn->q[queue].pn[tid], IEEE80211_CCMP_PN_LEN);
	if (res < 0)
		return -1;
	if (!res && !(stats->flag & RX_FLAG_ALLOW_SAME_PN))
		return -1;

	memcpy(ptk_pn->q[queue].pn[tid], pn, IEEE80211_CCMP_PN_LEN);
	stats->flag |= RX_FLAG_PN_VALIDATED;

	return 0;
}

/* iwl_mvm_create_skb Adds the rxb to a new skb */
static int iwl_mvm_create_skb(struct iwl_mvm *mvm, struct sk_buff *skb,
			      struct ieee80211_hdr *hdr, u16 len, u8 crypt_len,
			      struct iwl_rx_cmd_buffer *rxb)
{
	struct iwl_rx_packet *pkt = rxb_addr(rxb);
	struct iwl_rx_mpdu_desc *desc = (void *)pkt->data;
	unsigned int headlen, fraglen, pad_len = 0;
	unsigned int hdrlen = ieee80211_hdrlen(hdr->frame_control);

	if (desc->mac_flags2 & IWL_RX_MPDU_MFLG2_PAD) {
		len -= 2;
		pad_len = 2;
	}

	/* If frame is small enough to fit in skb->head, pull it completely.
	 * If not, only pull ieee80211_hdr (including crypto if present, and
	 * an additional 8 bytes for SNAP/ethertype, see below) so that
	 * splice() or TCP coalesce are more efficient.
	 *
	 * Since, in addition, ieee80211_data_to_8023() always pull in at
	 * least 8 bytes (possibly more for mesh) we can do the same here
	 * to save the cost of doing it later. That still doesn't pull in
	 * the actual IP header since the typical case has a SNAP header.
	 * If the latter changes (there are efforts in the standards group
	 * to do so) we should revisit this and ieee80211_data_to_8023().
	 */
	headlen = (len <= skb_tailroom(skb)) ? len :
					       hdrlen + crypt_len + 8;

	/* The firmware may align the packet to DWORD.
	 * The padding is inserted after the IV.
	 * After copying the header + IV skip the padding if
	 * present before copying packet data.
	 */
	hdrlen += crypt_len;

	if (WARN_ONCE(headlen < hdrlen,
		      "invalid packet lengths (hdrlen=%d, len=%d, crypt_len=%d)\n",
		      hdrlen, len, crypt_len)) {
		/*
		 * We warn and trace because we want to be able to see
		 * it in trace-cmd as well.
		 */
		IWL_DEBUG_RX(mvm,
			     "invalid packet lengths (hdrlen=%d, len=%d, crypt_len=%d)\n",
			     hdrlen, len, crypt_len);
		return -EINVAL;
	}

	skb_put_data(skb, hdr, hdrlen);
	skb_put_data(skb, (u8 *)hdr + hdrlen + pad_len, headlen - hdrlen);

	/*
	 * If we did CHECKSUM_COMPLETE, the hardware only does it right for
	 * certain cases and starts the checksum after the SNAP. Check if
	 * this is the case - it's easier to just bail out to CHECKSUM_NONE
	 * in the cases the hardware didn't handle, since it's rare to see
	 * such packets, even though the hardware did calculate the checksum
	 * in this case, just starting after the MAC header instead.
	 */
	if (skb->ip_summed == CHECKSUM_COMPLETE) {
		struct {
			u8 hdr[6];
			__be16 type;
		} __packed *shdr = (void *)((u8 *)hdr + hdrlen + pad_len);

		if (unlikely(headlen - hdrlen < sizeof(*shdr) ||
			     !ether_addr_equal(shdr->hdr, rfc1042_header) ||
			     (shdr->type != htons(ETH_P_IP) &&
			      shdr->type != htons(ETH_P_ARP) &&
			      shdr->type != htons(ETH_P_IPV6) &&
			      shdr->type != htons(ETH_P_8021Q) &&
			      shdr->type != htons(ETH_P_PAE) &&
			      shdr->type != htons(ETH_P_TDLS))))
			skb->ip_summed = CHECKSUM_NONE;
	}

	fraglen = len - headlen;

	if (fraglen) {
		int offset = (void *)hdr + headlen + pad_len -
			     rxb_addr(rxb) + rxb_offset(rxb);

		skb_add_rx_frag(skb, 0, rxb_steal_page(rxb), offset,
				fraglen, rxb->truesize);
	}

	return 0;
}

static void iwl_mvm_add_rtap_sniffer_config(struct iwl_mvm *mvm,
					    struct sk_buff *skb)
{
	struct ieee80211_rx_status *rx_status = IEEE80211_SKB_RXCB(skb);
	struct ieee80211_vendor_radiotap *radiotap;
	const int size = sizeof(*radiotap) + sizeof(__le16);

	if (!mvm->cur_aid)
		return;

	/* ensure alignment */
	BUILD_BUG_ON((size + 2) % 4);

	radiotap = skb_put(skb, size + 2);
	radiotap->align = 1;
	/* Intel OUI */
	radiotap->oui[0] = 0xf6;
	radiotap->oui[1] = 0x54;
	radiotap->oui[2] = 0x25;
	/* radiotap sniffer config sub-namespace */
	radiotap->subns = 1;
	radiotap->present = 0x1;
	radiotap->len = size - sizeof(*radiotap);
	radiotap->pad = 2;

	/* fill the data now */
	memcpy(radiotap->data, &mvm->cur_aid, sizeof(mvm->cur_aid));
	/* and clear the padding */
	memset(radiotap->data + sizeof(__le16), 0, radiotap->pad);

	rx_status->flag |= RX_FLAG_RADIOTAP_VENDOR_DATA;
}

/* iwl_mvm_pass_packet_to_mac80211 - passes the packet for mac80211 */
static void iwl_mvm_pass_packet_to_mac80211(struct iwl_mvm *mvm,
					    struct napi_struct *napi,
					    struct sk_buff *skb, int queue,
					    struct ieee80211_sta *sta,
					    bool csi)
{
	if (iwl_mvm_check_pn(mvm, skb, queue, sta))
		kfree_skb(skb);
	else
		ieee80211_rx_napi(mvm->hw, sta, skb, napi);
}

static void iwl_mvm_get_signal_strength(struct iwl_mvm *mvm,
					struct ieee80211_rx_status *rx_status,
					u32 rate_n_flags, int energy_a,
					int energy_b)
{
	int max_energy;
	u32 rate_flags = rate_n_flags;

	energy_a = energy_a ? -energy_a : S8_MIN;
	energy_b = energy_b ? -energy_b : S8_MIN;
	max_energy = max(energy_a, energy_b);

	IWL_DEBUG_STATS(mvm, "energy In A %d B %d, and max %d\n",
			energy_a, energy_b, max_energy);

	rx_status->signal = max_energy;
	rx_status->chains =
		(rate_flags & RATE_MCS_ANT_AB_MSK) >> RATE_MCS_ANT_POS;
	rx_status->chain_signal[0] = energy_a;
	rx_status->chain_signal[1] = energy_b;
	rx_status->chain_signal[2] = S8_MIN;
}

static int iwl_mvm_rx_mgmt_prot(struct ieee80211_sta *sta,
				struct ieee80211_hdr *hdr,
				struct iwl_rx_mpdu_desc *desc,
				u32 status)
{
	struct iwl_mvm_sta *mvmsta;
	struct iwl_mvm_vif *mvmvif;
	u8 keyid;
	struct ieee80211_key_conf *key;
	u32 len = le16_to_cpu(desc->mpdu_len);
	const u8 *frame = (void *)hdr;

	if ((status & IWL_RX_MPDU_STATUS_SEC_MASK) == IWL_RX_MPDU_STATUS_SEC_NONE)
		return 0;

	/*
	 * For non-beacon, we don't really care. But beacons may
	 * be filtered out, and we thus need the firmware's replay
	 * detection, otherwise beacons the firmware previously
	 * filtered could be replayed, or something like that, and
	 * it can filter a lot - though usually only if nothing has
	 * changed.
	 */
	if (!ieee80211_is_beacon(hdr->frame_control))
		return 0;

	/* key mismatch - will also report !MIC_OK but we shouldn't count it */
	if (!(status & IWL_RX_MPDU_STATUS_KEY_VALID))
		return -1;

	/* good cases */
	if (likely(status & IWL_RX_MPDU_STATUS_MIC_OK &&
		   !(status & IWL_RX_MPDU_STATUS_REPLAY_ERROR)))
		return 0;

	if (!sta)
		return -1;

	mvmsta = iwl_mvm_sta_from_mac80211(sta);

	mvmvif = iwl_mvm_vif_from_mac80211(mvmsta->vif);

	/*
	 * both keys will have the same cipher and MIC length, use
	 * whichever one is available
	 */
	key = rcu_dereference(mvmvif->bcn_prot.keys[0]);
	if (!key) {
		key = rcu_dereference(mvmvif->bcn_prot.keys[1]);
		if (!key)
			return -1;
	}

	if (len < key->icv_len + IEEE80211_GMAC_PN_LEN + 2)
		return -1;

	/* get the real key ID */
	keyid = frame[len - key->icv_len - IEEE80211_GMAC_PN_LEN - 2];
	/* and if that's the other key, look it up */
	if (keyid != key->keyidx) {
		/*
		 * shouldn't happen since firmware checked, but be safe
		 * in case the MIC length is wrong too, for example
		 */
		if (keyid != 6 && keyid != 7)
			return -1;
		key = rcu_dereference(mvmvif->bcn_prot.keys[keyid - 6]);
		if (!key)
			return -1;
	}

	/* Report status to mac80211 */
	if (!(status & IWL_RX_MPDU_STATUS_MIC_OK))
		ieee80211_key_mic_failure(key);
	else if (status & IWL_RX_MPDU_STATUS_REPLAY_ERROR)
		ieee80211_key_replay(key);

	return -1;
}

static int iwl_mvm_rx_crypto(struct iwl_mvm *mvm, struct ieee80211_sta *sta,
			     struct ieee80211_hdr *hdr,
			     struct ieee80211_rx_status *stats, u16 phy_info,
			     struct iwl_rx_mpdu_desc *desc,
			     u32 pkt_flags, int queue, u8 *crypt_len)
{
	u32 status = le32_to_cpu(desc->status);

	/*
	 * Drop UNKNOWN frames in aggregation, unless in monitor mode
	 * (where we don't have the keys).
	 * We limit this to aggregation because in TKIP this is a valid
	 * scenario, since we may not have the (correct) TTAK (phase 1
	 * key) in the firmware.
	 */
	if (phy_info & IWL_RX_MPDU_PHY_AMPDU &&
	    (status & IWL_RX_MPDU_STATUS_SEC_MASK) ==
	    IWL_RX_MPDU_STATUS_SEC_UNKNOWN && !mvm->monitor_on)
		return -1;

	if (unlikely(ieee80211_is_mgmt(hdr->frame_control) &&
		     !ieee80211_has_protected(hdr->frame_control)))
		return iwl_mvm_rx_mgmt_prot(sta, hdr, desc, status);

	if (!ieee80211_has_protected(hdr->frame_control) ||
	    (status & IWL_RX_MPDU_STATUS_SEC_MASK) ==
	    IWL_RX_MPDU_STATUS_SEC_NONE)
		return 0;

	/* TODO: handle packets encrypted with unknown alg */

	switch (status & IWL_RX_MPDU_STATUS_SEC_MASK) {
	case IWL_RX_MPDU_STATUS_SEC_CCM:
	case IWL_RX_MPDU_STATUS_SEC_GCM:
		BUILD_BUG_ON(IEEE80211_CCMP_PN_LEN != IEEE80211_GCMP_PN_LEN);
		/* alg is CCM: check MIC only */
		if (!(status & IWL_RX_MPDU_STATUS_MIC_OK))
			return -1;

		stats->flag |= RX_FLAG_DECRYPTED;
		if (pkt_flags & FH_RSCSR_RADA_EN)
			stats->flag |= RX_FLAG_MIC_STRIPPED;
		*crypt_len = IEEE80211_CCMP_HDR_LEN;
		return 0;
	case IWL_RX_MPDU_STATUS_SEC_TKIP:
		/* Don't drop the frame and decrypt it in SW */
		if (!fw_has_api(&mvm->fw->ucode_capa,
				IWL_UCODE_TLV_API_DEPRECATE_TTAK) &&
		    !(status & IWL_RX_MPDU_RES_STATUS_TTAK_OK))
			return 0;

		if (mvm->trans->trans_cfg->gen2 &&
		    !(status & RX_MPDU_RES_STATUS_MIC_OK))
			stats->flag |= RX_FLAG_MMIC_ERROR;

		*crypt_len = IEEE80211_TKIP_IV_LEN;
		fallthrough;
	case IWL_RX_MPDU_STATUS_SEC_WEP:
		if (!(status & IWL_RX_MPDU_STATUS_ICV_OK))
			return -1;

		stats->flag |= RX_FLAG_DECRYPTED;
		if ((status & IWL_RX_MPDU_STATUS_SEC_MASK) ==
				IWL_RX_MPDU_STATUS_SEC_WEP)
			*crypt_len = IEEE80211_WEP_IV_LEN;

		if (pkt_flags & FH_RSCSR_RADA_EN) {
			stats->flag |= RX_FLAG_ICV_STRIPPED;
			if (mvm->trans->trans_cfg->gen2)
				stats->flag |= RX_FLAG_MMIC_STRIPPED;
		}

		return 0;
	case IWL_RX_MPDU_STATUS_SEC_EXT_ENC:
		if (!(status & IWL_RX_MPDU_STATUS_MIC_OK))
			return -1;
		stats->flag |= RX_FLAG_DECRYPTED;
		return 0;
	case RX_MPDU_RES_STATUS_SEC_CMAC_GMAC_ENC:
		break;
	default:
		/*
		 * Sometimes we can get frames that were not decrypted
		 * because the firmware didn't have the keys yet. This can
		 * happen after connection where we can get multicast frames
		 * before the GTK is installed.
		 * Silently drop those frames.
		 * Also drop un-decrypted frames in monitor mode.
		 */
		if (!is_multicast_ether_addr(hdr->addr1) &&
		    !mvm->monitor_on && net_ratelimit())
			IWL_ERR(mvm, "Unhandled alg: 0x%x\n", status);
	}

	return 0;
}

static void iwl_mvm_rx_csum(struct iwl_mvm *mvm,
			    struct ieee80211_sta *sta,
			    struct sk_buff *skb,
			    struct iwl_rx_packet *pkt)
{
	struct iwl_rx_mpdu_desc *desc = (void *)pkt->data;

	if (mvm->trans->trans_cfg->device_family >= IWL_DEVICE_FAMILY_AX210) {
		if (pkt->len_n_flags & cpu_to_le32(FH_RSCSR_RPA_EN)) {
			u16 hwsum = be16_to_cpu(desc->v3.raw_xsum);

			skb->ip_summed = CHECKSUM_COMPLETE;
			skb->csum = csum_unfold(~(__force __sum16)hwsum);
		}
	} else {
		struct iwl_mvm_sta *mvmsta = iwl_mvm_sta_from_mac80211(sta);
		struct iwl_mvm_vif *mvmvif;
		u16 flags = le16_to_cpu(desc->l3l4_flags);
		u8 l3_prot = (u8)((flags & IWL_RX_L3L4_L3_PROTO_MASK) >>
				  IWL_RX_L3_PROTO_POS);

		mvmvif = iwl_mvm_vif_from_mac80211(mvmsta->vif);

		if (mvmvif->features & NETIF_F_RXCSUM &&
		    flags & IWL_RX_L3L4_TCP_UDP_CSUM_OK &&
		    (flags & IWL_RX_L3L4_IP_HDR_CSUM_OK ||
		     l3_prot == IWL_RX_L3_TYPE_IPV6 ||
		     l3_prot == IWL_RX_L3_TYPE_IPV6_FRAG))
			skb->ip_summed = CHECKSUM_UNNECESSARY;
	}
}

/*
 * returns true if a packet is a duplicate and should be dropped.
 * Updates AMSDU PN tracking info
 */
static bool iwl_mvm_is_dup(struct ieee80211_sta *sta, int queue,
			   struct ieee80211_rx_status *rx_status,
			   struct ieee80211_hdr *hdr,
			   struct iwl_rx_mpdu_desc *desc)
{
	struct iwl_mvm_sta *mvm_sta;
	struct iwl_mvm_rxq_dup_data *dup_data;
	u8 tid, sub_frame_idx;

	if (WARN_ON(IS_ERR_OR_NULL(sta)))
		return false;

	mvm_sta = iwl_mvm_sta_from_mac80211(sta);
	dup_data = &mvm_sta->dup_data[queue];

	/*
	 * Drop duplicate 802.11 retransmissions
	 * (IEEE 802.11-2012: 9.3.2.10 "Duplicate detection and recovery")
	 */
	if (ieee80211_is_ctl(hdr->frame_control) ||
	    ieee80211_is_qos_nullfunc(hdr->frame_control) ||
	    is_multicast_ether_addr(hdr->addr1)) {
		rx_status->flag |= RX_FLAG_DUP_VALIDATED;
		return false;
	}

	if (ieee80211_is_data_qos(hdr->frame_control))
		/* frame has qos control */
		tid = ieee80211_get_tid(hdr);
	else
		tid = IWL_MAX_TID_COUNT;

	/* If this wasn't a part of an A-MSDU the sub-frame index will be 0 */
	sub_frame_idx = desc->amsdu_info &
		IWL_RX_MPDU_AMSDU_SUBFRAME_IDX_MASK;

	if (unlikely(ieee80211_has_retry(hdr->frame_control) &&
		     dup_data->last_seq[tid] == hdr->seq_ctrl &&
		     dup_data->last_sub_frame[tid] >= sub_frame_idx))
		return true;

	/* Allow same PN as the first subframe for following sub frames */
	if (dup_data->last_seq[tid] == hdr->seq_ctrl &&
	    sub_frame_idx > dup_data->last_sub_frame[tid] &&
	    desc->mac_flags2 & IWL_RX_MPDU_MFLG2_AMSDU)
		rx_status->flag |= RX_FLAG_ALLOW_SAME_PN;

	dup_data->last_seq[tid] = hdr->seq_ctrl;
	dup_data->last_sub_frame[tid] = sub_frame_idx;

	rx_status->flag |= RX_FLAG_DUP_VALIDATED;

	return false;
}

/*
 * Returns true if sn2 - buffer_size < sn1 < sn2.
 * To be used only in order to compare reorder buffer head with NSSN.
 * We fully trust NSSN unless it is behind us due to reorder timeout.
 * Reorder timeout can only bring us up to buffer_size SNs ahead of NSSN.
 */
static bool iwl_mvm_is_sn_less(u16 sn1, u16 sn2, u16 buffer_size)
{
	return ieee80211_sn_less(sn1, sn2) &&
	       !ieee80211_sn_less(sn1, sn2 - buffer_size);
}

static void iwl_mvm_sync_nssn(struct iwl_mvm *mvm, u8 baid, u16 nssn)
{
	if (IWL_MVM_USE_NSSN_SYNC) {
<<<<<<< HEAD
		struct iwl_mvm_rss_sync_notif notif = {
			.metadata.type = IWL_MVM_RXQ_NSSN_SYNC,
			.metadata.sync = 0,
			.nssn_sync.baid = baid,
			.nssn_sync.nssn = nssn,
		};

		iwl_mvm_sync_rx_queues_internal(mvm, (void *)&notif,
						sizeof(notif));
=======
		struct iwl_mvm_nssn_sync_data notif = {
			.baid = baid,
			.nssn = nssn,
		};

		iwl_mvm_sync_rx_queues_internal(mvm, IWL_MVM_RXQ_NSSN_SYNC, false,
						&notif, sizeof(notif));
>>>>>>> c1084c27
	}
}

#define RX_REORDER_BUF_TIMEOUT_MQ (HZ / 10)

enum iwl_mvm_release_flags {
	IWL_MVM_RELEASE_SEND_RSS_SYNC = BIT(0),
	IWL_MVM_RELEASE_FROM_RSS_SYNC = BIT(1),
};

static void iwl_mvm_release_frames(struct iwl_mvm *mvm,
				   struct ieee80211_sta *sta,
				   struct napi_struct *napi,
				   struct iwl_mvm_baid_data *baid_data,
				   struct iwl_mvm_reorder_buffer *reorder_buf,
				   u16 nssn, u32 flags)
{
	struct iwl_mvm_reorder_buf_entry *entries =
		&baid_data->entries[reorder_buf->queue *
				    baid_data->entries_per_queue];
	u16 ssn = reorder_buf->head_sn;

	lockdep_assert_held(&reorder_buf->lock);

	/*
	 * We keep the NSSN not too far behind, if we are sync'ing it and it
	 * is more than 2048 ahead of us, it must be behind us. Discard it.
	 * This can happen if the queue that hit the 0 / 2048 seqno was lagging
	 * behind and this queue already processed packets. The next if
	 * would have caught cases where this queue would have processed less
	 * than 64 packets, but it may have processed more than 64 packets.
	 */
	if ((flags & IWL_MVM_RELEASE_FROM_RSS_SYNC) &&
	    ieee80211_sn_less(nssn, ssn))
		goto set_timer;

	/* ignore nssn smaller than head sn - this can happen due to timeout */
	if (iwl_mvm_is_sn_less(nssn, ssn, reorder_buf->buf_size))
		goto set_timer;

	while (iwl_mvm_is_sn_less(ssn, nssn, reorder_buf->buf_size)) {
		int index = ssn % reorder_buf->buf_size;
		struct sk_buff_head *skb_list = &entries[index].e.frames;
		struct sk_buff *skb;

		ssn = ieee80211_sn_inc(ssn);
		if ((flags & IWL_MVM_RELEASE_SEND_RSS_SYNC) &&
		    (ssn == 2048 || ssn == 0))
			iwl_mvm_sync_nssn(mvm, baid_data->baid, ssn);

		/*
		 * Empty the list. Will have more than one frame for A-MSDU.
		 * Empty list is valid as well since nssn indicates frames were
		 * received.
		 */
		while ((skb = __skb_dequeue(skb_list))) {
			iwl_mvm_pass_packet_to_mac80211(mvm, napi, skb,
							reorder_buf->queue,
							sta, false);
			reorder_buf->num_stored--;
		}
	}
	reorder_buf->head_sn = nssn;

set_timer:
	if (reorder_buf->num_stored && !reorder_buf->removed) {
		u16 index = reorder_buf->head_sn % reorder_buf->buf_size;

		while (skb_queue_empty(&entries[index].e.frames))
			index = (index + 1) % reorder_buf->buf_size;
		/* modify timer to match next frame's expiration time */
		mod_timer(&reorder_buf->reorder_timer,
			  entries[index].e.reorder_time + 1 +
			  RX_REORDER_BUF_TIMEOUT_MQ);
	} else {
		del_timer(&reorder_buf->reorder_timer);
	}
}

void iwl_mvm_reorder_timer_expired(struct timer_list *t)
{
	struct iwl_mvm_reorder_buffer *buf = from_timer(buf, t, reorder_timer);
	struct iwl_mvm_baid_data *baid_data =
		iwl_mvm_baid_data_from_reorder_buf(buf);
	struct iwl_mvm_reorder_buf_entry *entries =
		&baid_data->entries[buf->queue * baid_data->entries_per_queue];
	int i;
	u16 sn = 0, index = 0;
	bool expired = false;
	bool cont = false;

	spin_lock(&buf->lock);

	if (!buf->num_stored || buf->removed) {
		spin_unlock(&buf->lock);
		return;
	}

	for (i = 0; i < buf->buf_size ; i++) {
		index = (buf->head_sn + i) % buf->buf_size;

		if (skb_queue_empty(&entries[index].e.frames)) {
			/*
			 * If there is a hole and the next frame didn't expire
			 * we want to break and not advance SN
			 */
			cont = false;
			continue;
		}
		if (!cont &&
		    !time_after(jiffies, entries[index].e.reorder_time +
					 RX_REORDER_BUF_TIMEOUT_MQ))
			break;

		expired = true;
		/* continue until next hole after this expired frames */
		cont = true;
		sn = ieee80211_sn_add(buf->head_sn, i + 1);
	}

	if (expired) {
		struct ieee80211_sta *sta;
		struct iwl_mvm_sta *mvmsta;
		u8 sta_id = baid_data->sta_id;

		rcu_read_lock();
		sta = rcu_dereference(buf->mvm->fw_id_to_mac_id[sta_id]);
		mvmsta = iwl_mvm_sta_from_mac80211(sta);

		/* SN is set to the last expired frame + 1 */
		IWL_DEBUG_HT(buf->mvm,
			     "Releasing expired frames for sta %u, sn %d\n",
			     sta_id, sn);
		iwl_mvm_event_frame_timeout_callback(buf->mvm, mvmsta->vif,
						     sta, baid_data->tid);
		iwl_mvm_release_frames(buf->mvm, sta, NULL, baid_data,
				       buf, sn, IWL_MVM_RELEASE_SEND_RSS_SYNC);
		rcu_read_unlock();
	} else {
		/*
		 * If no frame expired and there are stored frames, index is now
		 * pointing to the first unexpired frame - modify timer
		 * accordingly to this frame.
		 */
		mod_timer(&buf->reorder_timer,
			  entries[index].e.reorder_time +
			  1 + RX_REORDER_BUF_TIMEOUT_MQ);
	}
	spin_unlock(&buf->lock);
}

static void iwl_mvm_del_ba(struct iwl_mvm *mvm, int queue,
			   struct iwl_mvm_delba_data *data)
{
	struct iwl_mvm_baid_data *ba_data;
	struct ieee80211_sta *sta;
	struct iwl_mvm_reorder_buffer *reorder_buf;
	u8 baid = data->baid;

	if (WARN_ONCE(baid >= IWL_MAX_BAID, "invalid BAID: %x\n", baid))
		return;

	rcu_read_lock();

	ba_data = rcu_dereference(mvm->baid_map[baid]);
	if (WARN_ON_ONCE(!ba_data))
		goto out;

	sta = rcu_dereference(mvm->fw_id_to_mac_id[ba_data->sta_id]);
	if (WARN_ON_ONCE(IS_ERR_OR_NULL(sta)))
		goto out;

	reorder_buf = &ba_data->reorder_buf[queue];

	/* release all frames that are in the reorder buffer to the stack */
	spin_lock_bh(&reorder_buf->lock);
	iwl_mvm_release_frames(mvm, sta, NULL, ba_data, reorder_buf,
			       ieee80211_sn_add(reorder_buf->head_sn,
						reorder_buf->buf_size),
			       0);
	spin_unlock_bh(&reorder_buf->lock);
	del_timer_sync(&reorder_buf->reorder_timer);

out:
	rcu_read_unlock();
}

static void iwl_mvm_release_frames_from_notif(struct iwl_mvm *mvm,
					      struct napi_struct *napi,
					      u8 baid, u16 nssn, int queue,
					      u32 flags)
{
	struct ieee80211_sta *sta;
	struct iwl_mvm_reorder_buffer *reorder_buf;
	struct iwl_mvm_baid_data *ba_data;

	IWL_DEBUG_HT(mvm, "Frame release notification for BAID %u, NSSN %d\n",
		     baid, nssn);

	if (WARN_ON_ONCE(baid == IWL_RX_REORDER_DATA_INVALID_BAID ||
			 baid >= ARRAY_SIZE(mvm->baid_map)))
		return;

	rcu_read_lock();

	ba_data = rcu_dereference(mvm->baid_map[baid]);
	if (WARN_ON_ONCE(!ba_data))
		goto out;

	sta = rcu_dereference(mvm->fw_id_to_mac_id[ba_data->sta_id]);
	if (WARN_ON_ONCE(IS_ERR_OR_NULL(sta)))
		goto out;

	reorder_buf = &ba_data->reorder_buf[queue];

	spin_lock_bh(&reorder_buf->lock);
	iwl_mvm_release_frames(mvm, sta, napi, ba_data,
			       reorder_buf, nssn, flags);
	spin_unlock_bh(&reorder_buf->lock);

out:
	rcu_read_unlock();
}

static void iwl_mvm_nssn_sync(struct iwl_mvm *mvm,
			      struct napi_struct *napi, int queue,
			      const struct iwl_mvm_nssn_sync_data *data)
{
	iwl_mvm_release_frames_from_notif(mvm, napi, data->baid,
					  data->nssn, queue,
					  IWL_MVM_RELEASE_FROM_RSS_SYNC);
}

void iwl_mvm_rx_queue_notif(struct iwl_mvm *mvm, struct napi_struct *napi,
			    struct iwl_rx_cmd_buffer *rxb, int queue)
{
	struct iwl_rx_packet *pkt = rxb_addr(rxb);
	struct iwl_rxq_sync_notification *notif;
	struct iwl_mvm_internal_rxq_notif *internal_notif;
	u32 len = iwl_rx_packet_payload_len(pkt);

	notif = (void *)pkt->data;
	internal_notif = (void *)notif->payload;

	if (WARN_ONCE(len < sizeof(*notif) + sizeof(*internal_notif),
		      "invalid notification size %d (%d)",
		      len, (int)(sizeof(*notif) + sizeof(*internal_notif))))
		return;
	len -= sizeof(*notif) + sizeof(*internal_notif);

	if (internal_notif->sync &&
	    mvm->queue_sync_cookie != internal_notif->cookie) {
		WARN_ONCE(1, "Received expired RX queue sync message\n");
		return;
	}

	switch (internal_notif->type) {
	case IWL_MVM_RXQ_EMPTY:
		WARN_ONCE(len, "invalid empty notification size %d", len);
		break;
	case IWL_MVM_RXQ_NOTIF_DEL_BA:
		if (WARN_ONCE(len != sizeof(struct iwl_mvm_delba_data),
			      "invalid delba notification size %d (%d)",
			      len, (int)sizeof(struct iwl_mvm_delba_data)))
			break;
		iwl_mvm_del_ba(mvm, queue, (void *)internal_notif->data);
		break;
	case IWL_MVM_RXQ_NSSN_SYNC:
		if (WARN_ONCE(len != sizeof(struct iwl_mvm_nssn_sync_data),
			      "invalid nssn sync notification size %d (%d)",
			      len, (int)sizeof(struct iwl_mvm_nssn_sync_data)))
			break;
		iwl_mvm_nssn_sync(mvm, napi, queue,
				  (void *)internal_notif->data);
		break;
	default:
		WARN_ONCE(1, "Invalid identifier %d", internal_notif->type);
	}

	if (internal_notif->sync) {
		WARN_ONCE(!test_and_clear_bit(queue, &mvm->queue_sync_state),
			  "queue sync: queue %d responded a second time!\n",
			  queue);
		if (READ_ONCE(mvm->queue_sync_state) == 0)
			wake_up(&mvm->rx_sync_waitq);
	}
}

static void iwl_mvm_oldsn_workaround(struct iwl_mvm *mvm,
				     struct ieee80211_sta *sta, int tid,
				     struct iwl_mvm_reorder_buffer *buffer,
				     u32 reorder, u32 gp2, int queue)
{
	struct iwl_mvm_sta *mvmsta = iwl_mvm_sta_from_mac80211(sta);

	if (gp2 != buffer->consec_oldsn_ampdu_gp2) {
		/* we have a new (A-)MPDU ... */

		/*
		 * reset counter to 0 if we didn't have any oldsn in
		 * the last A-MPDU (as detected by GP2 being identical)
		 */
		if (!buffer->consec_oldsn_prev_drop)
			buffer->consec_oldsn_drops = 0;

		/* either way, update our tracking state */
		buffer->consec_oldsn_ampdu_gp2 = gp2;
	} else if (buffer->consec_oldsn_prev_drop) {
		/*
		 * tracking state didn't change, and we had an old SN
		 * indication before - do nothing in this case, we
		 * already noted this one down and are waiting for the
		 * next A-MPDU (by GP2)
		 */
		return;
	}

	/* return unless this MPDU has old SN */
	if (!(reorder & IWL_RX_MPDU_REORDER_BA_OLD_SN))
		return;

	/* update state */
	buffer->consec_oldsn_prev_drop = 1;
	buffer->consec_oldsn_drops++;

	/* if limit is reached, send del BA and reset state */
	if (buffer->consec_oldsn_drops == IWL_MVM_AMPDU_CONSEC_DROPS_DELBA) {
		IWL_WARN(mvm,
			 "reached %d old SN frames from %pM on queue %d, stopping BA session on TID %d\n",
			 IWL_MVM_AMPDU_CONSEC_DROPS_DELBA,
			 sta->addr, queue, tid);
		ieee80211_stop_rx_ba_session(mvmsta->vif, BIT(tid), sta->addr);
		buffer->consec_oldsn_prev_drop = 0;
		buffer->consec_oldsn_drops = 0;
	}
}

/*
 * Returns true if the MPDU was buffered\dropped, false if it should be passed
 * to upper layer.
 */
static bool iwl_mvm_reorder(struct iwl_mvm *mvm,
			    struct napi_struct *napi,
			    int queue,
			    struct ieee80211_sta *sta,
			    struct sk_buff *skb,
			    struct iwl_rx_mpdu_desc *desc)
{
	struct ieee80211_rx_status *rx_status = IEEE80211_SKB_RXCB(skb);
	struct ieee80211_hdr *hdr = iwl_mvm_skb_get_hdr(skb);
	struct iwl_mvm_sta *mvm_sta;
	struct iwl_mvm_baid_data *baid_data;
	struct iwl_mvm_reorder_buffer *buffer;
	struct sk_buff *tail;
	u32 reorder = le32_to_cpu(desc->reorder_data);
	bool amsdu = desc->mac_flags2 & IWL_RX_MPDU_MFLG2_AMSDU;
	bool last_subframe =
		desc->amsdu_info & IWL_RX_MPDU_AMSDU_LAST_SUBFRAME;
	u8 tid = ieee80211_get_tid(hdr);
	u8 sub_frame_idx = desc->amsdu_info &
			   IWL_RX_MPDU_AMSDU_SUBFRAME_IDX_MASK;
	struct iwl_mvm_reorder_buf_entry *entries;
	int index;
	u16 nssn, sn;
	u8 baid;

	baid = (reorder & IWL_RX_MPDU_REORDER_BAID_MASK) >>
		IWL_RX_MPDU_REORDER_BAID_SHIFT;

	/*
	 * This also covers the case of receiving a Block Ack Request
	 * outside a BA session; we'll pass it to mac80211 and that
	 * then sends a delBA action frame.
	 * This also covers pure monitor mode, in which case we won't
	 * have any BA sessions.
	 */
	if (baid == IWL_RX_REORDER_DATA_INVALID_BAID)
		return false;

	/* no sta yet */
	if (WARN_ONCE(IS_ERR_OR_NULL(sta),
		      "Got valid BAID without a valid station assigned\n"))
		return false;

	mvm_sta = iwl_mvm_sta_from_mac80211(sta);

	/* not a data packet or a bar */
	if (!ieee80211_is_back_req(hdr->frame_control) &&
	    (!ieee80211_is_data_qos(hdr->frame_control) ||
	     is_multicast_ether_addr(hdr->addr1)))
		return false;

	if (unlikely(!ieee80211_is_data_present(hdr->frame_control)))
		return false;

	baid_data = rcu_dereference(mvm->baid_map[baid]);
	if (!baid_data) {
		IWL_DEBUG_RX(mvm,
			     "Got valid BAID but no baid allocated, bypass the re-ordering buffer. Baid %d reorder 0x%x\n",
			      baid, reorder);
		return false;
	}

	if (WARN(tid != baid_data->tid || mvm_sta->sta_id != baid_data->sta_id,
		 "baid 0x%x is mapped to sta:%d tid:%d, but was received for sta:%d tid:%d\n",
		 baid, baid_data->sta_id, baid_data->tid, mvm_sta->sta_id,
		 tid))
		return false;

	nssn = reorder & IWL_RX_MPDU_REORDER_NSSN_MASK;
	sn = (reorder & IWL_RX_MPDU_REORDER_SN_MASK) >>
		IWL_RX_MPDU_REORDER_SN_SHIFT;

	buffer = &baid_data->reorder_buf[queue];
	entries = &baid_data->entries[queue * baid_data->entries_per_queue];

	spin_lock_bh(&buffer->lock);

	if (!buffer->valid) {
		if (reorder & IWL_RX_MPDU_REORDER_BA_OLD_SN) {
			spin_unlock_bh(&buffer->lock);
			return false;
		}
		buffer->valid = true;
	}

	if (ieee80211_is_back_req(hdr->frame_control)) {
		iwl_mvm_release_frames(mvm, sta, napi, baid_data,
				       buffer, nssn, 0);
		goto drop;
	}

	/*
	 * If there was a significant jump in the nssn - adjust.
	 * If the SN is smaller than the NSSN it might need to first go into
	 * the reorder buffer, in which case we just release up to it and the
	 * rest of the function will take care of storing it and releasing up to
	 * the nssn.
	 * This should not happen. This queue has been lagging and it should
	 * have been updated by a IWL_MVM_RXQ_NSSN_SYNC notification. Be nice
	 * and update the other queues.
	 */
	if (!iwl_mvm_is_sn_less(nssn, buffer->head_sn + buffer->buf_size,
				buffer->buf_size) ||
	    !ieee80211_sn_less(sn, buffer->head_sn + buffer->buf_size)) {
		u16 min_sn = ieee80211_sn_less(sn, nssn) ? sn : nssn;

		iwl_mvm_release_frames(mvm, sta, napi, baid_data, buffer,
				       min_sn, IWL_MVM_RELEASE_SEND_RSS_SYNC);
	}

	iwl_mvm_oldsn_workaround(mvm, sta, tid, buffer, reorder,
				 rx_status->device_timestamp, queue);

	/* drop any oudated packets */
	if (ieee80211_sn_less(sn, buffer->head_sn))
		goto drop;

	/* release immediately if allowed by nssn and no stored frames */
	if (!buffer->num_stored && ieee80211_sn_less(sn, nssn)) {
		if (iwl_mvm_is_sn_less(buffer->head_sn, nssn,
				       buffer->buf_size) &&
		   (!amsdu || last_subframe)) {
			/*
			 * If we crossed the 2048 or 0 SN, notify all the
			 * queues. This is done in order to avoid having a
			 * head_sn that lags behind for too long. When that
			 * happens, we can get to a situation where the head_sn
			 * is within the interval [nssn - buf_size : nssn]
			 * which will make us think that the nssn is a packet
			 * that we already freed because of the reordering
			 * buffer and we will ignore it. So maintain the
			 * head_sn somewhat updated across all the queues:
			 * when it crosses 0 and 2048.
			 */
			if (sn == 2048 || sn == 0)
				iwl_mvm_sync_nssn(mvm, baid, sn);
			buffer->head_sn = nssn;
		}
		/* No need to update AMSDU last SN - we are moving the head */
		spin_unlock_bh(&buffer->lock);
		return false;
	}

	/*
	 * release immediately if there are no stored frames, and the sn is
	 * equal to the head.
	 * This can happen due to reorder timer, where NSSN is behind head_sn.
	 * When we released everything, and we got the next frame in the
	 * sequence, according to the NSSN we can't release immediately,
	 * while technically there is no hole and we can move forward.
	 */
	if (!buffer->num_stored && sn == buffer->head_sn) {
		if (!amsdu || last_subframe) {
			if (sn == 2048 || sn == 0)
				iwl_mvm_sync_nssn(mvm, baid, sn);
			buffer->head_sn = ieee80211_sn_inc(buffer->head_sn);
		}
		/* No need to update AMSDU last SN - we are moving the head */
		spin_unlock_bh(&buffer->lock);
		return false;
	}

	index = sn % buffer->buf_size;

	/*
	 * Check if we already stored this frame
	 * As AMSDU is either received or not as whole, logic is simple:
	 * If we have frames in that position in the buffer and the last frame
	 * originated from AMSDU had a different SN then it is a retransmission.
	 * If it is the same SN then if the subframe index is incrementing it
	 * is the same AMSDU - otherwise it is a retransmission.
	 */
	tail = skb_peek_tail(&entries[index].e.frames);
	if (tail && !amsdu)
		goto drop;
	else if (tail && (sn != buffer->last_amsdu ||
			  buffer->last_sub_index >= sub_frame_idx))
		goto drop;

	/* put in reorder buffer */
	__skb_queue_tail(&entries[index].e.frames, skb);
	buffer->num_stored++;
	entries[index].e.reorder_time = jiffies;

	if (amsdu) {
		buffer->last_amsdu = sn;
		buffer->last_sub_index = sub_frame_idx;
	}

	/*
	 * We cannot trust NSSN for AMSDU sub-frames that are not the last.
	 * The reason is that NSSN advances on the first sub-frame, and may
	 * cause the reorder buffer to advance before all the sub-frames arrive.
	 * Example: reorder buffer contains SN 0 & 2, and we receive AMSDU with
	 * SN 1. NSSN for first sub frame will be 3 with the result of driver
	 * releasing SN 0,1, 2. When sub-frame 1 arrives - reorder buffer is
	 * already ahead and it will be dropped.
	 * If the last sub-frame is not on this queue - we will get frame
	 * release notification with up to date NSSN.
	 */
	if (!amsdu || last_subframe)
		iwl_mvm_release_frames(mvm, sta, napi, baid_data,
				       buffer, nssn,
				       IWL_MVM_RELEASE_SEND_RSS_SYNC);

	spin_unlock_bh(&buffer->lock);
	return true;

drop:
	kfree_skb(skb);
	spin_unlock_bh(&buffer->lock);
	return true;
}

static void iwl_mvm_agg_rx_received(struct iwl_mvm *mvm,
				    u32 reorder_data, u8 baid)
{
	unsigned long now = jiffies;
	unsigned long timeout;
	struct iwl_mvm_baid_data *data;

	rcu_read_lock();

	data = rcu_dereference(mvm->baid_map[baid]);
	if (!data) {
		IWL_DEBUG_RX(mvm,
			     "Got valid BAID but no baid allocated, bypass the re-ordering buffer. Baid %d reorder 0x%x\n",
			      baid, reorder_data);
		goto out;
	}

	if (!data->timeout)
		goto out;

	timeout = data->timeout;
	/*
	 * Do not update last rx all the time to avoid cache bouncing
	 * between the rx queues.
	 * Update it every timeout. Worst case is the session will
	 * expire after ~ 2 * timeout, which doesn't matter that much.
	 */
	if (time_before(data->last_rx + TU_TO_JIFFIES(timeout), now))
		/* Update is atomic */
		data->last_rx = now;

out:
	rcu_read_unlock();
}

static void iwl_mvm_flip_address(u8 *addr)
{
	int i;
	u8 mac_addr[ETH_ALEN];

	for (i = 0; i < ETH_ALEN; i++)
		mac_addr[i] = addr[ETH_ALEN - i - 1];
	ether_addr_copy(addr, mac_addr);
}

struct iwl_mvm_rx_phy_data {
	enum iwl_rx_phy_info_type info_type;
	__le32 d0, d1, d2, d3;
	__le16 d4;
};

static void iwl_mvm_decode_he_mu_ext(struct iwl_mvm *mvm,
				     struct iwl_mvm_rx_phy_data *phy_data,
				     u32 rate_n_flags,
				     struct ieee80211_radiotap_he_mu *he_mu)
{
	u32 phy_data2 = le32_to_cpu(phy_data->d2);
	u32 phy_data3 = le32_to_cpu(phy_data->d3);
	u16 phy_data4 = le16_to_cpu(phy_data->d4);

	if (FIELD_GET(IWL_RX_PHY_DATA4_HE_MU_EXT_CH1_CRC_OK, phy_data4)) {
		he_mu->flags1 |=
			cpu_to_le16(IEEE80211_RADIOTAP_HE_MU_FLAGS1_CH1_RU_KNOWN |
				    IEEE80211_RADIOTAP_HE_MU_FLAGS1_CH1_CTR_26T_RU_KNOWN);

		he_mu->flags1 |=
			le16_encode_bits(FIELD_GET(IWL_RX_PHY_DATA4_HE_MU_EXT_CH1_CTR_RU,
						   phy_data4),
					 IEEE80211_RADIOTAP_HE_MU_FLAGS1_CH1_CTR_26T_RU);

		he_mu->ru_ch1[0] = FIELD_GET(IWL_RX_PHY_DATA2_HE_MU_EXT_CH1_RU0,
					     phy_data2);
		he_mu->ru_ch1[1] = FIELD_GET(IWL_RX_PHY_DATA3_HE_MU_EXT_CH1_RU1,
					     phy_data3);
		he_mu->ru_ch1[2] = FIELD_GET(IWL_RX_PHY_DATA2_HE_MU_EXT_CH1_RU2,
					     phy_data2);
		he_mu->ru_ch1[3] = FIELD_GET(IWL_RX_PHY_DATA3_HE_MU_EXT_CH1_RU3,
					     phy_data3);
	}

	if (FIELD_GET(IWL_RX_PHY_DATA4_HE_MU_EXT_CH2_CRC_OK, phy_data4) &&
	    (rate_n_flags & RATE_MCS_CHAN_WIDTH_MSK) != RATE_MCS_CHAN_WIDTH_20) {
		he_mu->flags1 |=
			cpu_to_le16(IEEE80211_RADIOTAP_HE_MU_FLAGS1_CH2_RU_KNOWN |
				    IEEE80211_RADIOTAP_HE_MU_FLAGS1_CH2_CTR_26T_RU_KNOWN);

		he_mu->flags2 |=
			le16_encode_bits(FIELD_GET(IWL_RX_PHY_DATA4_HE_MU_EXT_CH2_CTR_RU,
						   phy_data4),
					 IEEE80211_RADIOTAP_HE_MU_FLAGS2_CH2_CTR_26T_RU);

		he_mu->ru_ch2[0] = FIELD_GET(IWL_RX_PHY_DATA2_HE_MU_EXT_CH2_RU0,
					     phy_data2);
		he_mu->ru_ch2[1] = FIELD_GET(IWL_RX_PHY_DATA3_HE_MU_EXT_CH2_RU1,
					     phy_data3);
		he_mu->ru_ch2[2] = FIELD_GET(IWL_RX_PHY_DATA2_HE_MU_EXT_CH2_RU2,
					     phy_data2);
		he_mu->ru_ch2[3] = FIELD_GET(IWL_RX_PHY_DATA3_HE_MU_EXT_CH2_RU3,
					     phy_data3);
	}
}

static void
iwl_mvm_decode_he_phy_ru_alloc(struct iwl_mvm_rx_phy_data *phy_data,
			       u32 rate_n_flags,
			       struct ieee80211_radiotap_he *he,
			       struct ieee80211_radiotap_he_mu *he_mu,
			       struct ieee80211_rx_status *rx_status)
{
	/*
	 * Unfortunately, we have to leave the mac80211 data
	 * incorrect for the case that we receive an HE-MU
	 * transmission and *don't* have the HE phy data (due
	 * to the bits being used for TSF). This shouldn't
	 * happen though as management frames where we need
	 * the TSF/timers are not be transmitted in HE-MU.
	 */
	u8 ru = le32_get_bits(phy_data->d1, IWL_RX_PHY_DATA1_HE_RU_ALLOC_MASK);
	u32 he_type = rate_n_flags & RATE_MCS_HE_TYPE_MSK;
	u8 offs = 0;

	rx_status->bw = RATE_INFO_BW_HE_RU;

	he->data1 |= cpu_to_le16(IEEE80211_RADIOTAP_HE_DATA1_BW_RU_ALLOC_KNOWN);

	switch (ru) {
	case 0 ... 36:
		rx_status->he_ru = NL80211_RATE_INFO_HE_RU_ALLOC_26;
		offs = ru;
		break;
	case 37 ... 52:
		rx_status->he_ru = NL80211_RATE_INFO_HE_RU_ALLOC_52;
		offs = ru - 37;
		break;
	case 53 ... 60:
		rx_status->he_ru = NL80211_RATE_INFO_HE_RU_ALLOC_106;
		offs = ru - 53;
		break;
	case 61 ... 64:
		rx_status->he_ru = NL80211_RATE_INFO_HE_RU_ALLOC_242;
		offs = ru - 61;
		break;
	case 65 ... 66:
		rx_status->he_ru = NL80211_RATE_INFO_HE_RU_ALLOC_484;
		offs = ru - 65;
		break;
	case 67:
		rx_status->he_ru = NL80211_RATE_INFO_HE_RU_ALLOC_996;
		break;
	case 68:
		rx_status->he_ru = NL80211_RATE_INFO_HE_RU_ALLOC_2x996;
		break;
	}
	he->data2 |= le16_encode_bits(offs,
				      IEEE80211_RADIOTAP_HE_DATA2_RU_OFFSET);
	he->data2 |= cpu_to_le16(IEEE80211_RADIOTAP_HE_DATA2_PRISEC_80_KNOWN |
				 IEEE80211_RADIOTAP_HE_DATA2_RU_OFFSET_KNOWN);
	if (phy_data->d1 & cpu_to_le32(IWL_RX_PHY_DATA1_HE_RU_ALLOC_SEC80))
		he->data2 |=
			cpu_to_le16(IEEE80211_RADIOTAP_HE_DATA2_PRISEC_80_SEC);

#define CHECK_BW(bw) \
	BUILD_BUG_ON(IEEE80211_RADIOTAP_HE_MU_FLAGS2_BW_FROM_SIG_A_BW_ ## bw ## MHZ != \
		     RATE_MCS_CHAN_WIDTH_##bw >> RATE_MCS_CHAN_WIDTH_POS); \
	BUILD_BUG_ON(IEEE80211_RADIOTAP_HE_DATA6_TB_PPDU_BW_ ## bw ## MHZ != \
		     RATE_MCS_CHAN_WIDTH_##bw >> RATE_MCS_CHAN_WIDTH_POS)
	CHECK_BW(20);
	CHECK_BW(40);
	CHECK_BW(80);
	CHECK_BW(160);

	if (he_mu)
		he_mu->flags2 |=
			le16_encode_bits(FIELD_GET(RATE_MCS_CHAN_WIDTH_MSK,
						   rate_n_flags),
					 IEEE80211_RADIOTAP_HE_MU_FLAGS2_BW_FROM_SIG_A_BW);
	else if (he_type == RATE_MCS_HE_TYPE_TRIG)
		he->data6 |=
			cpu_to_le16(IEEE80211_RADIOTAP_HE_DATA6_TB_PPDU_BW_KNOWN) |
			le16_encode_bits(FIELD_GET(RATE_MCS_CHAN_WIDTH_MSK,
						   rate_n_flags),
					 IEEE80211_RADIOTAP_HE_DATA6_TB_PPDU_BW);
}

static void iwl_mvm_decode_he_phy_data(struct iwl_mvm *mvm,
				       struct iwl_mvm_rx_phy_data *phy_data,
				       struct ieee80211_radiotap_he *he,
				       struct ieee80211_radiotap_he_mu *he_mu,
				       struct ieee80211_rx_status *rx_status,
				       u32 rate_n_flags, int queue)
{
	switch (phy_data->info_type) {
	case IWL_RX_PHY_INFO_TYPE_NONE:
	case IWL_RX_PHY_INFO_TYPE_CCK:
	case IWL_RX_PHY_INFO_TYPE_OFDM_LGCY:
	case IWL_RX_PHY_INFO_TYPE_HT:
	case IWL_RX_PHY_INFO_TYPE_VHT_SU:
	case IWL_RX_PHY_INFO_TYPE_VHT_MU:
		return;
	case IWL_RX_PHY_INFO_TYPE_HE_TB_EXT:
		he->data1 |= cpu_to_le16(IEEE80211_RADIOTAP_HE_DATA1_SPTL_REUSE_KNOWN |
					 IEEE80211_RADIOTAP_HE_DATA1_SPTL_REUSE2_KNOWN |
					 IEEE80211_RADIOTAP_HE_DATA1_SPTL_REUSE3_KNOWN |
					 IEEE80211_RADIOTAP_HE_DATA1_SPTL_REUSE4_KNOWN);
		he->data4 |= le16_encode_bits(le32_get_bits(phy_data->d2,
							    IWL_RX_PHY_DATA2_HE_TB_EXT_SPTL_REUSE1),
					      IEEE80211_RADIOTAP_HE_DATA4_TB_SPTL_REUSE1);
		he->data4 |= le16_encode_bits(le32_get_bits(phy_data->d2,
							    IWL_RX_PHY_DATA2_HE_TB_EXT_SPTL_REUSE2),
					      IEEE80211_RADIOTAP_HE_DATA4_TB_SPTL_REUSE2);
		he->data4 |= le16_encode_bits(le32_get_bits(phy_data->d2,
							    IWL_RX_PHY_DATA2_HE_TB_EXT_SPTL_REUSE3),
					      IEEE80211_RADIOTAP_HE_DATA4_TB_SPTL_REUSE3);
		he->data4 |= le16_encode_bits(le32_get_bits(phy_data->d2,
							    IWL_RX_PHY_DATA2_HE_TB_EXT_SPTL_REUSE4),
					      IEEE80211_RADIOTAP_HE_DATA4_TB_SPTL_REUSE4);
		fallthrough;
	case IWL_RX_PHY_INFO_TYPE_HE_SU:
	case IWL_RX_PHY_INFO_TYPE_HE_MU:
	case IWL_RX_PHY_INFO_TYPE_HE_MU_EXT:
	case IWL_RX_PHY_INFO_TYPE_HE_TB:
		/* HE common */
		he->data1 |= cpu_to_le16(IEEE80211_RADIOTAP_HE_DATA1_LDPC_XSYMSEG_KNOWN |
					 IEEE80211_RADIOTAP_HE_DATA1_DOPPLER_KNOWN |
					 IEEE80211_RADIOTAP_HE_DATA1_BSS_COLOR_KNOWN);
		he->data2 |= cpu_to_le16(IEEE80211_RADIOTAP_HE_DATA2_PRE_FEC_PAD_KNOWN |
					 IEEE80211_RADIOTAP_HE_DATA2_PE_DISAMBIG_KNOWN |
					 IEEE80211_RADIOTAP_HE_DATA2_TXOP_KNOWN |
					 IEEE80211_RADIOTAP_HE_DATA2_NUM_LTF_SYMS_KNOWN);
		he->data3 |= le16_encode_bits(le32_get_bits(phy_data->d0,
							    IWL_RX_PHY_DATA0_HE_BSS_COLOR_MASK),
					      IEEE80211_RADIOTAP_HE_DATA3_BSS_COLOR);
		if (phy_data->info_type != IWL_RX_PHY_INFO_TYPE_HE_TB &&
		    phy_data->info_type != IWL_RX_PHY_INFO_TYPE_HE_TB_EXT) {
			he->data1 |= cpu_to_le16(IEEE80211_RADIOTAP_HE_DATA1_UL_DL_KNOWN);
			he->data3 |= le16_encode_bits(le32_get_bits(phy_data->d0,
							    IWL_RX_PHY_DATA0_HE_UPLINK),
						      IEEE80211_RADIOTAP_HE_DATA3_UL_DL);
		}
		he->data3 |= le16_encode_bits(le32_get_bits(phy_data->d0,
							    IWL_RX_PHY_DATA0_HE_LDPC_EXT_SYM),
					      IEEE80211_RADIOTAP_HE_DATA3_LDPC_XSYMSEG);
		he->data5 |= le16_encode_bits(le32_get_bits(phy_data->d0,
							    IWL_RX_PHY_DATA0_HE_PRE_FEC_PAD_MASK),
					      IEEE80211_RADIOTAP_HE_DATA5_PRE_FEC_PAD);
		he->data5 |= le16_encode_bits(le32_get_bits(phy_data->d0,
							    IWL_RX_PHY_DATA0_HE_PE_DISAMBIG),
					      IEEE80211_RADIOTAP_HE_DATA5_PE_DISAMBIG);
		he->data5 |= le16_encode_bits(le32_get_bits(phy_data->d1,
							    IWL_RX_PHY_DATA1_HE_LTF_NUM_MASK),
					      IEEE80211_RADIOTAP_HE_DATA5_NUM_LTF_SYMS);
		he->data6 |= le16_encode_bits(le32_get_bits(phy_data->d0,
							    IWL_RX_PHY_DATA0_HE_TXOP_DUR_MASK),
					      IEEE80211_RADIOTAP_HE_DATA6_TXOP);
		he->data6 |= le16_encode_bits(le32_get_bits(phy_data->d0,
							    IWL_RX_PHY_DATA0_HE_DOPPLER),
					      IEEE80211_RADIOTAP_HE_DATA6_DOPPLER);
		break;
	}

	switch (phy_data->info_type) {
	case IWL_RX_PHY_INFO_TYPE_HE_MU_EXT:
	case IWL_RX_PHY_INFO_TYPE_HE_MU:
	case IWL_RX_PHY_INFO_TYPE_HE_SU:
		he->data1 |= cpu_to_le16(IEEE80211_RADIOTAP_HE_DATA1_SPTL_REUSE_KNOWN);
		he->data4 |= le16_encode_bits(le32_get_bits(phy_data->d0,
							    IWL_RX_PHY_DATA0_HE_SPATIAL_REUSE_MASK),
					      IEEE80211_RADIOTAP_HE_DATA4_SU_MU_SPTL_REUSE);
		break;
	default:
		/* nothing here */
		break;
	}

	switch (phy_data->info_type) {
	case IWL_RX_PHY_INFO_TYPE_HE_MU_EXT:
		he_mu->flags1 |=
			le16_encode_bits(le16_get_bits(phy_data->d4,
						       IWL_RX_PHY_DATA4_HE_MU_EXT_SIGB_DCM),
					 IEEE80211_RADIOTAP_HE_MU_FLAGS1_SIG_B_DCM);
		he_mu->flags1 |=
			le16_encode_bits(le16_get_bits(phy_data->d4,
						       IWL_RX_PHY_DATA4_HE_MU_EXT_SIGB_MCS_MASK),
					 IEEE80211_RADIOTAP_HE_MU_FLAGS1_SIG_B_MCS);
		he_mu->flags2 |=
			le16_encode_bits(le16_get_bits(phy_data->d4,
						       IWL_RX_PHY_DATA4_HE_MU_EXT_PREAMBLE_PUNC_TYPE_MASK),
					 IEEE80211_RADIOTAP_HE_MU_FLAGS2_PUNC_FROM_SIG_A_BW);
		iwl_mvm_decode_he_mu_ext(mvm, phy_data, rate_n_flags, he_mu);
		fallthrough;
	case IWL_RX_PHY_INFO_TYPE_HE_MU:
		he_mu->flags2 |=
			le16_encode_bits(le32_get_bits(phy_data->d1,
						       IWL_RX_PHY_DATA1_HE_MU_SIBG_SYM_OR_USER_NUM_MASK),
					 IEEE80211_RADIOTAP_HE_MU_FLAGS2_SIG_B_SYMS_USERS);
		he_mu->flags2 |=
			le16_encode_bits(le32_get_bits(phy_data->d1,
						       IWL_RX_PHY_DATA1_HE_MU_SIGB_COMPRESSION),
					 IEEE80211_RADIOTAP_HE_MU_FLAGS2_SIG_B_COMP);
		fallthrough;
	case IWL_RX_PHY_INFO_TYPE_HE_TB:
	case IWL_RX_PHY_INFO_TYPE_HE_TB_EXT:
		iwl_mvm_decode_he_phy_ru_alloc(phy_data, rate_n_flags,
					       he, he_mu, rx_status);
		break;
	case IWL_RX_PHY_INFO_TYPE_HE_SU:
		he->data1 |= cpu_to_le16(IEEE80211_RADIOTAP_HE_DATA1_BEAM_CHANGE_KNOWN);
		he->data3 |= le16_encode_bits(le32_get_bits(phy_data->d0,
							    IWL_RX_PHY_DATA0_HE_BEAM_CHNG),
					      IEEE80211_RADIOTAP_HE_DATA3_BEAM_CHANGE);
		break;
	default:
		/* nothing */
		break;
	}
}

static void iwl_mvm_rx_he(struct iwl_mvm *mvm, struct sk_buff *skb,
			  struct iwl_mvm_rx_phy_data *phy_data,
			  u32 rate_n_flags, u16 phy_info, int queue)
{
	struct ieee80211_rx_status *rx_status = IEEE80211_SKB_RXCB(skb);
	struct ieee80211_radiotap_he *he = NULL;
	struct ieee80211_radiotap_he_mu *he_mu = NULL;
	u32 he_type = rate_n_flags & RATE_MCS_HE_TYPE_MSK;
	u8 stbc, ltf;
	static const struct ieee80211_radiotap_he known = {
		.data1 = cpu_to_le16(IEEE80211_RADIOTAP_HE_DATA1_DATA_MCS_KNOWN |
				     IEEE80211_RADIOTAP_HE_DATA1_DATA_DCM_KNOWN |
				     IEEE80211_RADIOTAP_HE_DATA1_STBC_KNOWN |
				     IEEE80211_RADIOTAP_HE_DATA1_CODING_KNOWN),
		.data2 = cpu_to_le16(IEEE80211_RADIOTAP_HE_DATA2_GI_KNOWN |
				     IEEE80211_RADIOTAP_HE_DATA2_TXBF_KNOWN),
	};
	static const struct ieee80211_radiotap_he_mu mu_known = {
		.flags1 = cpu_to_le16(IEEE80211_RADIOTAP_HE_MU_FLAGS1_SIG_B_MCS_KNOWN |
				      IEEE80211_RADIOTAP_HE_MU_FLAGS1_SIG_B_DCM_KNOWN |
				      IEEE80211_RADIOTAP_HE_MU_FLAGS1_SIG_B_SYMS_USERS_KNOWN |
				      IEEE80211_RADIOTAP_HE_MU_FLAGS1_SIG_B_COMP_KNOWN),
		.flags2 = cpu_to_le16(IEEE80211_RADIOTAP_HE_MU_FLAGS2_PUNC_FROM_SIG_A_BW_KNOWN |
				      IEEE80211_RADIOTAP_HE_MU_FLAGS2_BW_FROM_SIG_A_BW_KNOWN),
	};

	he = skb_put_data(skb, &known, sizeof(known));
	rx_status->flag |= RX_FLAG_RADIOTAP_HE;

	if (phy_data->info_type == IWL_RX_PHY_INFO_TYPE_HE_MU ||
	    phy_data->info_type == IWL_RX_PHY_INFO_TYPE_HE_MU_EXT) {
		he_mu = skb_put_data(skb, &mu_known, sizeof(mu_known));
		rx_status->flag |= RX_FLAG_RADIOTAP_HE_MU;
	}

	/* report the AMPDU-EOF bit on single frames */
	if (!queue && !(phy_info & IWL_RX_MPDU_PHY_AMPDU)) {
		rx_status->flag |= RX_FLAG_AMPDU_DETAILS;
		rx_status->flag |= RX_FLAG_AMPDU_EOF_BIT_KNOWN;
		if (phy_data->d0 & cpu_to_le32(IWL_RX_PHY_DATA0_HE_DELIM_EOF))
			rx_status->flag |= RX_FLAG_AMPDU_EOF_BIT;
	}

	if (phy_info & IWL_RX_MPDU_PHY_TSF_OVERLOAD)
		iwl_mvm_decode_he_phy_data(mvm, phy_data, he, he_mu, rx_status,
					   rate_n_flags, queue);

	/* update aggregation data for monitor sake on default queue */
	if (!queue && (phy_info & IWL_RX_MPDU_PHY_TSF_OVERLOAD) &&
	    (phy_info & IWL_RX_MPDU_PHY_AMPDU)) {
		bool toggle_bit = phy_info & IWL_RX_MPDU_PHY_AMPDU_TOGGLE;

		/* toggle is switched whenever new aggregation starts */
		if (toggle_bit != mvm->ampdu_toggle) {
			rx_status->flag |= RX_FLAG_AMPDU_EOF_BIT_KNOWN;
			if (phy_data->d0 & cpu_to_le32(IWL_RX_PHY_DATA0_HE_DELIM_EOF))
				rx_status->flag |= RX_FLAG_AMPDU_EOF_BIT;
		}
	}

	if (he_type == RATE_MCS_HE_TYPE_EXT_SU &&
	    rate_n_flags & RATE_MCS_HE_106T_MSK) {
		rx_status->bw = RATE_INFO_BW_HE_RU;
		rx_status->he_ru = NL80211_RATE_INFO_HE_RU_ALLOC_106;
	}

	/* actually data is filled in mac80211 */
	if (he_type == RATE_MCS_HE_TYPE_SU ||
	    he_type == RATE_MCS_HE_TYPE_EXT_SU)
		he->data1 |=
			cpu_to_le16(IEEE80211_RADIOTAP_HE_DATA1_BW_RU_ALLOC_KNOWN);

	stbc = (rate_n_flags & RATE_MCS_STBC_MSK) >> RATE_MCS_STBC_POS;
	rx_status->nss =
		((rate_n_flags & RATE_VHT_MCS_NSS_MSK) >>
					RATE_VHT_MCS_NSS_POS) + 1;
	rx_status->rate_idx = rate_n_flags & RATE_VHT_MCS_RATE_CODE_MSK;
	rx_status->encoding = RX_ENC_HE;
	rx_status->enc_flags |= stbc << RX_ENC_FLAG_STBC_SHIFT;
	if (rate_n_flags & RATE_MCS_BF_MSK)
		rx_status->enc_flags |= RX_ENC_FLAG_BF;

	rx_status->he_dcm =
		!!(rate_n_flags & RATE_HE_DUAL_CARRIER_MODE_MSK);

#define CHECK_TYPE(F)							\
	BUILD_BUG_ON(IEEE80211_RADIOTAP_HE_DATA1_FORMAT_ ## F !=	\
		     (RATE_MCS_HE_TYPE_ ## F >> RATE_MCS_HE_TYPE_POS))

	CHECK_TYPE(SU);
	CHECK_TYPE(EXT_SU);
	CHECK_TYPE(MU);
	CHECK_TYPE(TRIG);

	he->data1 |= cpu_to_le16(he_type >> RATE_MCS_HE_TYPE_POS);

	if (rate_n_flags & RATE_MCS_BF_MSK)
		he->data5 |= cpu_to_le16(IEEE80211_RADIOTAP_HE_DATA5_TXBF);

	switch ((rate_n_flags & RATE_MCS_HE_GI_LTF_MSK) >>
		RATE_MCS_HE_GI_LTF_POS) {
	case 0:
		if (he_type == RATE_MCS_HE_TYPE_TRIG)
			rx_status->he_gi = NL80211_RATE_INFO_HE_GI_1_6;
		else
			rx_status->he_gi = NL80211_RATE_INFO_HE_GI_0_8;
		if (he_type == RATE_MCS_HE_TYPE_MU)
			ltf = IEEE80211_RADIOTAP_HE_DATA5_LTF_SIZE_4X;
		else
			ltf = IEEE80211_RADIOTAP_HE_DATA5_LTF_SIZE_1X;
		break;
	case 1:
		if (he_type == RATE_MCS_HE_TYPE_TRIG)
			rx_status->he_gi = NL80211_RATE_INFO_HE_GI_1_6;
		else
			rx_status->he_gi = NL80211_RATE_INFO_HE_GI_0_8;
		ltf = IEEE80211_RADIOTAP_HE_DATA5_LTF_SIZE_2X;
		break;
	case 2:
		if (he_type == RATE_MCS_HE_TYPE_TRIG) {
			rx_status->he_gi = NL80211_RATE_INFO_HE_GI_3_2;
			ltf = IEEE80211_RADIOTAP_HE_DATA5_LTF_SIZE_4X;
		} else {
			rx_status->he_gi = NL80211_RATE_INFO_HE_GI_1_6;
			ltf = IEEE80211_RADIOTAP_HE_DATA5_LTF_SIZE_2X;
		}
		break;
	case 3:
		if ((he_type == RATE_MCS_HE_TYPE_SU ||
		     he_type == RATE_MCS_HE_TYPE_EXT_SU) &&
		    rate_n_flags & RATE_MCS_SGI_MSK)
			rx_status->he_gi = NL80211_RATE_INFO_HE_GI_0_8;
		else
			rx_status->he_gi = NL80211_RATE_INFO_HE_GI_3_2;
		ltf = IEEE80211_RADIOTAP_HE_DATA5_LTF_SIZE_4X;
		break;
	}

	he->data5 |= le16_encode_bits(ltf,
				      IEEE80211_RADIOTAP_HE_DATA5_LTF_SIZE);
}

static void iwl_mvm_decode_lsig(struct sk_buff *skb,
				struct iwl_mvm_rx_phy_data *phy_data)
{
	struct ieee80211_rx_status *rx_status = IEEE80211_SKB_RXCB(skb);
	struct ieee80211_radiotap_lsig *lsig;

	switch (phy_data->info_type) {
	case IWL_RX_PHY_INFO_TYPE_HT:
	case IWL_RX_PHY_INFO_TYPE_VHT_SU:
	case IWL_RX_PHY_INFO_TYPE_VHT_MU:
	case IWL_RX_PHY_INFO_TYPE_HE_TB_EXT:
	case IWL_RX_PHY_INFO_TYPE_HE_SU:
	case IWL_RX_PHY_INFO_TYPE_HE_MU:
	case IWL_RX_PHY_INFO_TYPE_HE_MU_EXT:
	case IWL_RX_PHY_INFO_TYPE_HE_TB:
		lsig = skb_put(skb, sizeof(*lsig));
		lsig->data1 = cpu_to_le16(IEEE80211_RADIOTAP_LSIG_DATA1_LENGTH_KNOWN);
		lsig->data2 = le16_encode_bits(le32_get_bits(phy_data->d1,
							     IWL_RX_PHY_DATA1_LSIG_LEN_MASK),
					       IEEE80211_RADIOTAP_LSIG_DATA2_LENGTH);
		rx_status->flag |= RX_FLAG_RADIOTAP_LSIG;
		break;
	default:
		break;
	}
}

static inline u8 iwl_mvm_nl80211_band_from_rx_msdu(u8 phy_band)
{
	switch (phy_band) {
	case PHY_BAND_24:
		return NL80211_BAND_2GHZ;
	case PHY_BAND_5:
		return NL80211_BAND_5GHZ;
	case PHY_BAND_6:
		return NL80211_BAND_6GHZ;
	default:
		WARN_ONCE(1, "Unsupported phy band (%u)\n", phy_band);
		return NL80211_BAND_5GHZ;
	}
}

struct iwl_rx_sta_csa {
	bool all_sta_unblocked;
	struct ieee80211_vif *vif;
};

static void iwl_mvm_rx_get_sta_block_tx(void *data, struct ieee80211_sta *sta)
{
	struct iwl_mvm_sta *mvmsta = iwl_mvm_sta_from_mac80211(sta);
	struct iwl_rx_sta_csa *rx_sta_csa = data;

	if (mvmsta->vif != rx_sta_csa->vif)
		return;

	if (mvmsta->disable_tx)
		rx_sta_csa->all_sta_unblocked = false;
}

void iwl_mvm_rx_mpdu_mq(struct iwl_mvm *mvm, struct napi_struct *napi,
			struct iwl_rx_cmd_buffer *rxb, int queue)
{
	struct ieee80211_rx_status *rx_status;
	struct iwl_rx_packet *pkt = rxb_addr(rxb);
	struct iwl_rx_mpdu_desc *desc = (void *)pkt->data;
	struct ieee80211_hdr *hdr;
	u32 len;
	u32 pkt_len = iwl_rx_packet_payload_len(pkt);
	u32 rate_n_flags, gp2_on_air_rise;
	u16 phy_info;
	struct ieee80211_sta *sta = NULL;
	struct sk_buff *skb;
	u8 crypt_len = 0, channel, energy_a, energy_b;
	size_t desc_size;
	struct iwl_mvm_rx_phy_data phy_data = {
		.info_type = IWL_RX_PHY_INFO_TYPE_NONE,
	};
	bool csi = false;

	if (unlikely(test_bit(IWL_MVM_STATUS_IN_HW_RESTART, &mvm->status)))
		return;

	if (mvm->trans->trans_cfg->device_family >= IWL_DEVICE_FAMILY_AX210)
		desc_size = sizeof(*desc);
	else
		desc_size = IWL_RX_DESC_SIZE_V1;

	if (unlikely(pkt_len < desc_size)) {
		IWL_DEBUG_DROP(mvm, "Bad REPLY_RX_MPDU_CMD size\n");
		return;
	}

	if (mvm->trans->trans_cfg->device_family >= IWL_DEVICE_FAMILY_AX210) {
		rate_n_flags = le32_to_cpu(desc->v3.rate_n_flags);
		channel = desc->v3.channel;
		gp2_on_air_rise = le32_to_cpu(desc->v3.gp2_on_air_rise);
		energy_a = desc->v3.energy_a;
		energy_b = desc->v3.energy_b;

		phy_data.d0 = desc->v3.phy_data0;
		phy_data.d1 = desc->v3.phy_data1;
		phy_data.d2 = desc->v3.phy_data2;
		phy_data.d3 = desc->v3.phy_data3;
	} else {
		rate_n_flags = le32_to_cpu(desc->v1.rate_n_flags);
		channel = desc->v1.channel;
		gp2_on_air_rise = le32_to_cpu(desc->v1.gp2_on_air_rise);
		energy_a = desc->v1.energy_a;
		energy_b = desc->v1.energy_b;

		phy_data.d0 = desc->v1.phy_data0;
		phy_data.d1 = desc->v1.phy_data1;
		phy_data.d2 = desc->v1.phy_data2;
		phy_data.d3 = desc->v1.phy_data3;
	}

	len = le16_to_cpu(desc->mpdu_len);

	if (unlikely(len + desc_size > pkt_len)) {
		IWL_DEBUG_DROP(mvm, "FW lied about packet len\n");
		return;
	}

	phy_info = le16_to_cpu(desc->phy_info);
	phy_data.d4 = desc->phy_data4;

	if (phy_info & IWL_RX_MPDU_PHY_TSF_OVERLOAD)
		phy_data.info_type =
			le32_get_bits(phy_data.d1,
				      IWL_RX_PHY_DATA1_INFO_TYPE_MASK);

	hdr = (void *)(pkt->data + desc_size);
	/* Dont use dev_alloc_skb(), we'll have enough headroom once
	 * ieee80211_hdr pulled.
	 */
	skb = alloc_skb(128, GFP_ATOMIC);
	if (!skb) {
		IWL_ERR(mvm, "alloc_skb failed\n");
		return;
	}

	if (desc->mac_flags2 & IWL_RX_MPDU_MFLG2_PAD) {
		/*
		 * If the device inserted padding it means that (it thought)
		 * the 802.11 header wasn't a multiple of 4 bytes long. In
		 * this case, reserve two bytes at the start of the SKB to
		 * align the payload properly in case we end up copying it.
		 */
		skb_reserve(skb, 2);
	}

	rx_status = IEEE80211_SKB_RXCB(skb);

	/* This may be overridden by iwl_mvm_rx_he() to HE_RU */
	switch (rate_n_flags & RATE_MCS_CHAN_WIDTH_MSK) {
	case RATE_MCS_CHAN_WIDTH_20:
		break;
	case RATE_MCS_CHAN_WIDTH_40:
		rx_status->bw = RATE_INFO_BW_40;
		break;
	case RATE_MCS_CHAN_WIDTH_80:
		rx_status->bw = RATE_INFO_BW_80;
		break;
	case RATE_MCS_CHAN_WIDTH_160:
		rx_status->bw = RATE_INFO_BW_160;
		break;
	}

	if (rate_n_flags & RATE_MCS_HE_MSK)
		iwl_mvm_rx_he(mvm, skb, &phy_data, rate_n_flags,
			      phy_info, queue);

	iwl_mvm_decode_lsig(skb, &phy_data);

	/*
	 * Keep packets with CRC errors (and with overrun) for monitor mode
	 * (otherwise the firmware discards them) but mark them as bad.
	 */
	if (!(desc->status & cpu_to_le32(IWL_RX_MPDU_STATUS_CRC_OK)) ||
	    !(desc->status & cpu_to_le32(IWL_RX_MPDU_STATUS_OVERRUN_OK))) {
		IWL_DEBUG_RX(mvm, "Bad CRC or FIFO: 0x%08X.\n",
			     le32_to_cpu(desc->status));
		rx_status->flag |= RX_FLAG_FAILED_FCS_CRC;
	}
	/* set the preamble flag if appropriate */
	if (rate_n_flags & RATE_MCS_CCK_MSK &&
	    phy_info & IWL_RX_MPDU_PHY_SHORT_PREAMBLE)
		rx_status->enc_flags |= RX_ENC_FLAG_SHORTPRE;

	if (likely(!(phy_info & IWL_RX_MPDU_PHY_TSF_OVERLOAD))) {
		u64 tsf_on_air_rise;

		if (mvm->trans->trans_cfg->device_family >=
		    IWL_DEVICE_FAMILY_AX210)
			tsf_on_air_rise = le64_to_cpu(desc->v3.tsf_on_air_rise);
		else
			tsf_on_air_rise = le64_to_cpu(desc->v1.tsf_on_air_rise);

		rx_status->mactime = tsf_on_air_rise;
		/* TSF as indicated by the firmware is at INA time */
		rx_status->flag |= RX_FLAG_MACTIME_PLCP_START;
	}

	rx_status->device_timestamp = gp2_on_air_rise;
	if (iwl_mvm_is_band_in_rx_supported(mvm)) {
		u8 band = BAND_IN_RX_STATUS(desc->mac_phy_idx);

		rx_status->band = iwl_mvm_nl80211_band_from_rx_msdu(band);
	} else {
		rx_status->band = channel > 14 ? NL80211_BAND_5GHZ :
			NL80211_BAND_2GHZ;
	}
	rx_status->freq = ieee80211_channel_to_frequency(channel,
							 rx_status->band);
	iwl_mvm_get_signal_strength(mvm, rx_status, rate_n_flags, energy_a,
				    energy_b);

	/* update aggregation data for monitor sake on default queue */
	if (!queue && (phy_info & IWL_RX_MPDU_PHY_AMPDU)) {
		bool toggle_bit = phy_info & IWL_RX_MPDU_PHY_AMPDU_TOGGLE;

		rx_status->flag |= RX_FLAG_AMPDU_DETAILS;
		/*
		 * Toggle is switched whenever new aggregation starts. Make
		 * sure ampdu_reference is never 0 so we can later use it to
		 * see if the frame was really part of an A-MPDU or not.
		 */
		if (toggle_bit != mvm->ampdu_toggle) {
			mvm->ampdu_ref++;
			if (mvm->ampdu_ref == 0)
				mvm->ampdu_ref++;
			mvm->ampdu_toggle = toggle_bit;
		}
		rx_status->ampdu_reference = mvm->ampdu_ref;
	}

	if (unlikely(mvm->monitor_on))
		iwl_mvm_add_rtap_sniffer_config(mvm, skb);

	rcu_read_lock();

	if (desc->status & cpu_to_le32(IWL_RX_MPDU_STATUS_SRC_STA_FOUND)) {
		u8 id = le32_get_bits(desc->status, IWL_RX_MPDU_STATUS_STA_ID);

		if (!WARN_ON_ONCE(id >= mvm->fw->ucode_capa.num_stations)) {
			sta = rcu_dereference(mvm->fw_id_to_mac_id[id]);
			if (IS_ERR(sta))
				sta = NULL;
		}
	} else if (!is_multicast_ether_addr(hdr->addr2)) {
		/*
		 * This is fine since we prevent two stations with the same
		 * address from being added.
		 */
		sta = ieee80211_find_sta_by_ifaddr(mvm->hw, hdr->addr2, NULL);
	}

	if (iwl_mvm_rx_crypto(mvm, sta, hdr, rx_status, phy_info, desc,
			      le32_to_cpu(pkt->len_n_flags), queue,
			      &crypt_len)) {
		kfree_skb(skb);
		goto out;
	}

	if (sta) {
		struct iwl_mvm_sta *mvmsta = iwl_mvm_sta_from_mac80211(sta);
		struct ieee80211_vif *tx_blocked_vif =
			rcu_dereference(mvm->csa_tx_blocked_vif);
		u8 baid = (u8)((le32_to_cpu(desc->reorder_data) &
			       IWL_RX_MPDU_REORDER_BAID_MASK) >>
			       IWL_RX_MPDU_REORDER_BAID_SHIFT);
		struct iwl_fw_dbg_trigger_tlv *trig;
		struct ieee80211_vif *vif = mvmsta->vif;

		if (!mvm->tcm.paused && len >= sizeof(*hdr) &&
		    !is_multicast_ether_addr(hdr->addr1) &&
		    ieee80211_is_data(hdr->frame_control) &&
		    time_after(jiffies, mvm->tcm.ts + MVM_TCM_PERIOD))
			schedule_delayed_work(&mvm->tcm.work, 0);

		/*
		 * We have tx blocked stations (with CS bit). If we heard
		 * frames from a blocked station on a new channel we can
		 * TX to it again.
		 */
		if (unlikely(tx_blocked_vif) && tx_blocked_vif == vif) {
			struct iwl_mvm_vif *mvmvif =
				iwl_mvm_vif_from_mac80211(tx_blocked_vif);
			struct iwl_rx_sta_csa rx_sta_csa = {
				.all_sta_unblocked = true,
				.vif = tx_blocked_vif,
			};

			if (mvmvif->csa_target_freq == rx_status->freq)
				iwl_mvm_sta_modify_disable_tx_ap(mvm, sta,
								 false);
			ieee80211_iterate_stations_atomic(mvm->hw,
							  iwl_mvm_rx_get_sta_block_tx,
							  &rx_sta_csa);

			if (rx_sta_csa.all_sta_unblocked) {
				RCU_INIT_POINTER(mvm->csa_tx_blocked_vif, NULL);
				/* Unblock BCAST / MCAST station */
				iwl_mvm_modify_all_sta_disable_tx(mvm, mvmvif, false);
				cancel_delayed_work_sync(&mvm->cs_tx_unblock_dwork);
			}
		}

		rs_update_last_rssi(mvm, mvmsta, rx_status);

		trig = iwl_fw_dbg_trigger_on(&mvm->fwrt,
					     ieee80211_vif_to_wdev(vif),
					     FW_DBG_TRIGGER_RSSI);

		if (trig && ieee80211_is_beacon(hdr->frame_control)) {
			struct iwl_fw_dbg_trigger_low_rssi *rssi_trig;
			s32 rssi;

			rssi_trig = (void *)trig->data;
			rssi = le32_to_cpu(rssi_trig->rssi);

			if (rx_status->signal < rssi)
				iwl_fw_dbg_collect_trig(&mvm->fwrt, trig,
							NULL);
		}

		if (ieee80211_is_data(hdr->frame_control))
			iwl_mvm_rx_csum(mvm, sta, skb, pkt);

		if (iwl_mvm_is_dup(sta, queue, rx_status, hdr, desc)) {
			kfree_skb(skb);
			goto out;
		}

		/*
		 * Our hardware de-aggregates AMSDUs but copies the mac header
		 * as it to the de-aggregated MPDUs. We need to turn off the
		 * AMSDU bit in the QoS control ourselves.
		 * In addition, HW reverses addr3 and addr4 - reverse it back.
		 */
		if ((desc->mac_flags2 & IWL_RX_MPDU_MFLG2_AMSDU) &&
		    !WARN_ON(!ieee80211_is_data_qos(hdr->frame_control))) {
			u8 *qc = ieee80211_get_qos_ctl(hdr);

			*qc &= ~IEEE80211_QOS_CTL_A_MSDU_PRESENT;

			if (mvm->trans->trans_cfg->device_family ==
			    IWL_DEVICE_FAMILY_9000) {
				iwl_mvm_flip_address(hdr->addr3);

				if (ieee80211_has_a4(hdr->frame_control))
					iwl_mvm_flip_address(hdr->addr4);
			}
		}
		if (baid != IWL_RX_REORDER_DATA_INVALID_BAID) {
			u32 reorder_data = le32_to_cpu(desc->reorder_data);

			iwl_mvm_agg_rx_received(mvm, reorder_data, baid);
		}
	}

	if (!(rate_n_flags & RATE_MCS_CCK_MSK) &&
	    rate_n_flags & RATE_MCS_SGI_MSK)
		rx_status->enc_flags |= RX_ENC_FLAG_SHORT_GI;
	if (rate_n_flags & RATE_HT_MCS_GF_MSK)
		rx_status->enc_flags |= RX_ENC_FLAG_HT_GF;
	if (rate_n_flags & RATE_MCS_LDPC_MSK)
		rx_status->enc_flags |= RX_ENC_FLAG_LDPC;
	if (rate_n_flags & RATE_MCS_HT_MSK) {
		u8 stbc = (rate_n_flags & RATE_MCS_STBC_MSK) >>
				RATE_MCS_STBC_POS;
		rx_status->encoding = RX_ENC_HT;
		rx_status->rate_idx = rate_n_flags & RATE_HT_MCS_INDEX_MSK;
		rx_status->enc_flags |= stbc << RX_ENC_FLAG_STBC_SHIFT;
	} else if (rate_n_flags & RATE_MCS_VHT_MSK) {
		u8 stbc = (rate_n_flags & RATE_MCS_STBC_MSK) >>
				RATE_MCS_STBC_POS;
		rx_status->nss =
			((rate_n_flags & RATE_VHT_MCS_NSS_MSK) >>
						RATE_VHT_MCS_NSS_POS) + 1;
		rx_status->rate_idx = rate_n_flags & RATE_VHT_MCS_RATE_CODE_MSK;
		rx_status->encoding = RX_ENC_VHT;
		rx_status->enc_flags |= stbc << RX_ENC_FLAG_STBC_SHIFT;
		if (rate_n_flags & RATE_MCS_BF_MSK)
			rx_status->enc_flags |= RX_ENC_FLAG_BF;
	} else if (!(rate_n_flags & RATE_MCS_HE_MSK)) {
		int rate = iwl_mvm_legacy_rate_to_mac80211_idx(rate_n_flags,
							       rx_status->band);

		if (WARN(rate < 0 || rate > 0xFF,
			 "Invalid rate flags 0x%x, band %d,\n",
			 rate_n_flags, rx_status->band)) {
			kfree_skb(skb);
			goto out;
		}
		rx_status->rate_idx = rate;
	}

	/* management stuff on default queue */
	if (!queue) {
		if (unlikely((ieee80211_is_beacon(hdr->frame_control) ||
			      ieee80211_is_probe_resp(hdr->frame_control)) &&
			     mvm->sched_scan_pass_all ==
			     SCHED_SCAN_PASS_ALL_ENABLED))
			mvm->sched_scan_pass_all = SCHED_SCAN_PASS_ALL_FOUND;

		if (unlikely(ieee80211_is_beacon(hdr->frame_control) ||
			     ieee80211_is_probe_resp(hdr->frame_control)))
			rx_status->boottime_ns = ktime_get_boottime_ns();
	}

	if (iwl_mvm_create_skb(mvm, skb, hdr, len, crypt_len, rxb)) {
		kfree_skb(skb);
		goto out;
	}

	if (!iwl_mvm_reorder(mvm, napi, queue, sta, skb, desc))
		iwl_mvm_pass_packet_to_mac80211(mvm, napi, skb, queue,
						sta, csi);
out:
	rcu_read_unlock();
}

void iwl_mvm_rx_monitor_no_data(struct iwl_mvm *mvm, struct napi_struct *napi,
				struct iwl_rx_cmd_buffer *rxb, int queue)
{
	struct ieee80211_rx_status *rx_status;
	struct iwl_rx_packet *pkt = rxb_addr(rxb);
	struct iwl_rx_no_data *desc = (void *)pkt->data;
	u32 rate_n_flags = le32_to_cpu(desc->rate);
	u32 gp2_on_air_rise = le32_to_cpu(desc->on_air_rise_time);
	u32 rssi = le32_to_cpu(desc->rssi);
	u32 info_type = le32_to_cpu(desc->info) & RX_NO_DATA_INFO_TYPE_MSK;
	u16 phy_info = IWL_RX_MPDU_PHY_TSF_OVERLOAD;
	struct ieee80211_sta *sta = NULL;
	struct sk_buff *skb;
	u8 channel, energy_a, energy_b;
	struct iwl_mvm_rx_phy_data phy_data = {
		.info_type = le32_get_bits(desc->phy_info[1],
					   IWL_RX_PHY_DATA1_INFO_TYPE_MASK),
		.d0 = desc->phy_info[0],
		.d1 = desc->phy_info[1],
	};

	if (unlikely(iwl_rx_packet_payload_len(pkt) < sizeof(*desc)))
		return;

	if (unlikely(test_bit(IWL_MVM_STATUS_IN_HW_RESTART, &mvm->status)))
		return;

	energy_a = (rssi & RX_NO_DATA_CHAIN_A_MSK) >> RX_NO_DATA_CHAIN_A_POS;
	energy_b = (rssi & RX_NO_DATA_CHAIN_B_MSK) >> RX_NO_DATA_CHAIN_B_POS;
	channel = (rssi & RX_NO_DATA_CHANNEL_MSK) >> RX_NO_DATA_CHANNEL_POS;

	/* Dont use dev_alloc_skb(), we'll have enough headroom once
	 * ieee80211_hdr pulled.
	 */
	skb = alloc_skb(128, GFP_ATOMIC);
	if (!skb) {
		IWL_ERR(mvm, "alloc_skb failed\n");
		return;
	}

	rx_status = IEEE80211_SKB_RXCB(skb);

	/* 0-length PSDU */
	rx_status->flag |= RX_FLAG_NO_PSDU;

	switch (info_type) {
	case RX_NO_DATA_INFO_TYPE_NDP:
		rx_status->zero_length_psdu_type =
			IEEE80211_RADIOTAP_ZERO_LEN_PSDU_SOUNDING;
		break;
	case RX_NO_DATA_INFO_TYPE_MU_UNMATCHED:
	case RX_NO_DATA_INFO_TYPE_HE_TB_UNMATCHED:
		rx_status->zero_length_psdu_type =
			IEEE80211_RADIOTAP_ZERO_LEN_PSDU_NOT_CAPTURED;
		break;
	default:
		rx_status->zero_length_psdu_type =
			IEEE80211_RADIOTAP_ZERO_LEN_PSDU_VENDOR;
		break;
	}

	/* This may be overridden by iwl_mvm_rx_he() to HE_RU */
	switch (rate_n_flags & RATE_MCS_CHAN_WIDTH_MSK) {
	case RATE_MCS_CHAN_WIDTH_20:
		break;
	case RATE_MCS_CHAN_WIDTH_40:
		rx_status->bw = RATE_INFO_BW_40;
		break;
	case RATE_MCS_CHAN_WIDTH_80:
		rx_status->bw = RATE_INFO_BW_80;
		break;
	case RATE_MCS_CHAN_WIDTH_160:
		rx_status->bw = RATE_INFO_BW_160;
		break;
	}

	if (rate_n_flags & RATE_MCS_HE_MSK)
		iwl_mvm_rx_he(mvm, skb, &phy_data, rate_n_flags,
			      phy_info, queue);

	iwl_mvm_decode_lsig(skb, &phy_data);

	rx_status->device_timestamp = gp2_on_air_rise;
	rx_status->band = channel > 14 ? NL80211_BAND_5GHZ :
		NL80211_BAND_2GHZ;
	rx_status->freq = ieee80211_channel_to_frequency(channel,
							 rx_status->band);
	iwl_mvm_get_signal_strength(mvm, rx_status, rate_n_flags, energy_a,
				    energy_b);

	rcu_read_lock();

	if (!(rate_n_flags & RATE_MCS_CCK_MSK) &&
	    rate_n_flags & RATE_MCS_SGI_MSK)
		rx_status->enc_flags |= RX_ENC_FLAG_SHORT_GI;
	if (rate_n_flags & RATE_HT_MCS_GF_MSK)
		rx_status->enc_flags |= RX_ENC_FLAG_HT_GF;
	if (rate_n_flags & RATE_MCS_LDPC_MSK)
		rx_status->enc_flags |= RX_ENC_FLAG_LDPC;
	if (rate_n_flags & RATE_MCS_HT_MSK) {
		u8 stbc = (rate_n_flags & RATE_MCS_STBC_MSK) >>
				RATE_MCS_STBC_POS;
		rx_status->encoding = RX_ENC_HT;
		rx_status->rate_idx = rate_n_flags & RATE_HT_MCS_INDEX_MSK;
		rx_status->enc_flags |= stbc << RX_ENC_FLAG_STBC_SHIFT;
	} else if (rate_n_flags & RATE_MCS_VHT_MSK) {
		u8 stbc = (rate_n_flags & RATE_MCS_STBC_MSK) >>
				RATE_MCS_STBC_POS;
		rx_status->rate_idx = rate_n_flags & RATE_VHT_MCS_RATE_CODE_MSK;
		rx_status->encoding = RX_ENC_VHT;
		rx_status->enc_flags |= stbc << RX_ENC_FLAG_STBC_SHIFT;
		if (rate_n_flags & RATE_MCS_BF_MSK)
			rx_status->enc_flags |= RX_ENC_FLAG_BF;
		/*
		 * take the nss from the rx_vec since the rate_n_flags has
		 * only 2 bits for the nss which gives a max of 4 ss but
		 * there may be up to 8 spatial streams
		 */
		rx_status->nss =
			le32_get_bits(desc->rx_vec[0],
				      RX_NO_DATA_RX_VEC0_VHT_NSTS_MSK) + 1;
	} else if (rate_n_flags & RATE_MCS_HE_MSK) {
		rx_status->nss =
			le32_get_bits(desc->rx_vec[0],
				      RX_NO_DATA_RX_VEC0_HE_NSTS_MSK) + 1;
	} else {
		int rate = iwl_mvm_legacy_rate_to_mac80211_idx(rate_n_flags,
							       rx_status->band);

		if (WARN(rate < 0 || rate > 0xFF,
			 "Invalid rate flags 0x%x, band %d,\n",
			 rate_n_flags, rx_status->band)) {
			kfree_skb(skb);
			goto out;
		}
		rx_status->rate_idx = rate;
	}

	ieee80211_rx_napi(mvm->hw, sta, skb, napi);
out:
	rcu_read_unlock();
}

void iwl_mvm_rx_frame_release(struct iwl_mvm *mvm, struct napi_struct *napi,
			      struct iwl_rx_cmd_buffer *rxb, int queue)
{
	struct iwl_rx_packet *pkt = rxb_addr(rxb);
	struct iwl_frame_release *release = (void *)pkt->data;

	if (unlikely(iwl_rx_packet_payload_len(pkt) < sizeof(*release)))
		return;

	iwl_mvm_release_frames_from_notif(mvm, napi, release->baid,
					  le16_to_cpu(release->nssn),
					  queue, 0);
}

void iwl_mvm_rx_bar_frame_release(struct iwl_mvm *mvm, struct napi_struct *napi,
				  struct iwl_rx_cmd_buffer *rxb, int queue)
{
	struct iwl_rx_packet *pkt = rxb_addr(rxb);
	struct iwl_bar_frame_release *release = (void *)pkt->data;
	unsigned int baid = le32_get_bits(release->ba_info,
					  IWL_BAR_FRAME_RELEASE_BAID_MASK);
	unsigned int nssn = le32_get_bits(release->ba_info,
					  IWL_BAR_FRAME_RELEASE_NSSN_MASK);
	unsigned int sta_id = le32_get_bits(release->sta_tid,
					    IWL_BAR_FRAME_RELEASE_STA_MASK);
	unsigned int tid = le32_get_bits(release->sta_tid,
					 IWL_BAR_FRAME_RELEASE_TID_MASK);
	struct iwl_mvm_baid_data *baid_data;

	if (unlikely(iwl_rx_packet_payload_len(pkt) < sizeof(*release)))
		return;

	if (WARN_ON_ONCE(baid == IWL_RX_REORDER_DATA_INVALID_BAID ||
			 baid >= ARRAY_SIZE(mvm->baid_map)))
		return;

	rcu_read_lock();
	baid_data = rcu_dereference(mvm->baid_map[baid]);
	if (!baid_data) {
		IWL_DEBUG_RX(mvm,
			     "Got valid BAID %d but not allocated, invalid BAR release!\n",
			      baid);
		goto out;
	}

	if (WARN(tid != baid_data->tid || sta_id != baid_data->sta_id,
		 "baid 0x%x is mapped to sta:%d tid:%d, but BAR release received for sta:%d tid:%d\n",
		 baid, baid_data->sta_id, baid_data->tid, sta_id,
		 tid))
		goto out;

	iwl_mvm_release_frames_from_notif(mvm, napi, baid, nssn, queue, 0);
out:
	rcu_read_unlock();
}<|MERGE_RESOLUTION|>--- conflicted
+++ resolved
@@ -555,17 +555,6 @@
 static void iwl_mvm_sync_nssn(struct iwl_mvm *mvm, u8 baid, u16 nssn)
 {
 	if (IWL_MVM_USE_NSSN_SYNC) {
-<<<<<<< HEAD
-		struct iwl_mvm_rss_sync_notif notif = {
-			.metadata.type = IWL_MVM_RXQ_NSSN_SYNC,
-			.metadata.sync = 0,
-			.nssn_sync.baid = baid,
-			.nssn_sync.nssn = nssn,
-		};
-
-		iwl_mvm_sync_rx_queues_internal(mvm, (void *)&notif,
-						sizeof(notif));
-=======
 		struct iwl_mvm_nssn_sync_data notif = {
 			.baid = baid,
 			.nssn = nssn,
@@ -573,7 +562,6 @@
 
 		iwl_mvm_sync_rx_queues_internal(mvm, IWL_MVM_RXQ_NSSN_SYNC, false,
 						&notif, sizeof(notif));
->>>>>>> c1084c27
 	}
 }
 
