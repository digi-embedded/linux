// SPDX-License-Identifier: GPL-2.0 OR BSD-3-Clause
/*
 * Copyright (C) 2012-2014, 2018-2021 Intel Corporation
 * Copyright (C) 2013-2015 Intel Mobile Communications GmbH
 * Copyright (C) 2016-2017 Intel Deutschland GmbH
 */
#include <net/mac80211.h>
#include <linux/netdevice.h>
#include <linux/dmi.h>

#include "iwl-trans.h"
#include "iwl-op-mode.h"
#include "fw/img.h"
#include "iwl-debug.h"
#include "iwl-csr.h" /* for iwl_mvm_rx_card_state_notif */
#include "iwl-io.h" /* for iwl_mvm_rx_card_state_notif */
#include "iwl-prph.h"
#include "fw/acpi.h"
#include "fw/pnvm.h"

#include "mvm.h"
#include "fw/dbg.h"
#include "iwl-phy-db.h"
#include "iwl-modparams.h"
#include "iwl-nvm-parse.h"

#define MVM_UCODE_ALIVE_TIMEOUT	(HZ)
#define MVM_UCODE_CALIB_TIMEOUT	(2 * HZ)

#define UCODE_VALID_OK	cpu_to_le32(0x1)

#define IWL_PPAG_MASK 3
#define IWL_PPAG_ETSI_MASK BIT(0)

struct iwl_mvm_alive_data {
	bool valid;
	u32 scd_base_addr;
};

static int iwl_send_tx_ant_cfg(struct iwl_mvm *mvm, u8 valid_tx_ant)
{
	struct iwl_tx_ant_cfg_cmd tx_ant_cmd = {
		.valid = cpu_to_le32(valid_tx_ant),
	};

	IWL_DEBUG_FW(mvm, "select valid tx ant: %u\n", valid_tx_ant);
	return iwl_mvm_send_cmd_pdu(mvm, TX_ANT_CONFIGURATION_CMD, 0,
				    sizeof(tx_ant_cmd), &tx_ant_cmd);
}

static int iwl_send_rss_cfg_cmd(struct iwl_mvm *mvm)
{
	int i;
	struct iwl_rss_config_cmd cmd = {
		.flags = cpu_to_le32(IWL_RSS_ENABLE),
		.hash_mask = BIT(IWL_RSS_HASH_TYPE_IPV4_TCP) |
			     BIT(IWL_RSS_HASH_TYPE_IPV4_UDP) |
			     BIT(IWL_RSS_HASH_TYPE_IPV4_PAYLOAD) |
			     BIT(IWL_RSS_HASH_TYPE_IPV6_TCP) |
			     BIT(IWL_RSS_HASH_TYPE_IPV6_UDP) |
			     BIT(IWL_RSS_HASH_TYPE_IPV6_PAYLOAD),
	};

	if (mvm->trans->num_rx_queues == 1)
		return 0;

	/* Do not direct RSS traffic to Q 0 which is our fallback queue */
	for (i = 0; i < ARRAY_SIZE(cmd.indirection_table); i++)
		cmd.indirection_table[i] =
			1 + (i % (mvm->trans->num_rx_queues - 1));
	netdev_rss_key_fill(cmd.secret_key, sizeof(cmd.secret_key));

	return iwl_mvm_send_cmd_pdu(mvm, RSS_CONFIG_CMD, 0, sizeof(cmd), &cmd);
}

static int iwl_mvm_send_dqa_cmd(struct iwl_mvm *mvm)
{
	struct iwl_dqa_enable_cmd dqa_cmd = {
		.cmd_queue = cpu_to_le32(IWL_MVM_DQA_CMD_QUEUE),
	};
	u32 cmd_id = iwl_cmd_id(DQA_ENABLE_CMD, DATA_PATH_GROUP, 0);
	int ret;

	ret = iwl_mvm_send_cmd_pdu(mvm, cmd_id, 0, sizeof(dqa_cmd), &dqa_cmd);
	if (ret)
		IWL_ERR(mvm, "Failed to send DQA enabling command: %d\n", ret);
	else
		IWL_DEBUG_FW(mvm, "Working in DQA mode\n");

	return ret;
}

void iwl_mvm_mfu_assert_dump_notif(struct iwl_mvm *mvm,
				   struct iwl_rx_cmd_buffer *rxb)
{
	struct iwl_rx_packet *pkt = rxb_addr(rxb);
	struct iwl_mfu_assert_dump_notif *mfu_dump_notif = (void *)pkt->data;
	__le32 *dump_data = mfu_dump_notif->data;
	int n_words = le32_to_cpu(mfu_dump_notif->data_size) / sizeof(__le32);
	int i;

	if (mfu_dump_notif->index_num == 0)
		IWL_INFO(mvm, "MFUART assert id 0x%x occurred\n",
			 le32_to_cpu(mfu_dump_notif->assert_id));

	for (i = 0; i < n_words; i++)
		IWL_DEBUG_INFO(mvm,
			       "MFUART assert dump, dword %u: 0x%08x\n",
			       le16_to_cpu(mfu_dump_notif->index_num) *
			       n_words + i,
			       le32_to_cpu(dump_data[i]));
}

static bool iwl_alive_fn(struct iwl_notif_wait_data *notif_wait,
			 struct iwl_rx_packet *pkt, void *data)
{
	unsigned int pkt_len = iwl_rx_packet_payload_len(pkt);
	struct iwl_mvm *mvm =
		container_of(notif_wait, struct iwl_mvm, notif_wait);
	struct iwl_mvm_alive_data *alive_data = data;
	struct iwl_umac_alive *umac;
	struct iwl_lmac_alive *lmac1;
	struct iwl_lmac_alive *lmac2 = NULL;
	u16 status;
	u32 lmac_error_event_table, umac_error_table;

	/*
	 * For v5 and above, we can check the version, for older
	 * versions we need to check the size.
	 */
	if (iwl_fw_lookup_notif_ver(mvm->fw, LEGACY_GROUP,
				    UCODE_ALIVE_NTFY, 0) == 5) {
		struct iwl_alive_ntf_v5 *palive;

		if (pkt_len < sizeof(*palive))
			return false;

		palive = (void *)pkt->data;
		umac = &palive->umac_data;
		lmac1 = &palive->lmac_data[0];
		lmac2 = &palive->lmac_data[1];
		status = le16_to_cpu(palive->status);

		mvm->trans->sku_id[0] = le32_to_cpu(palive->sku_id.data[0]);
		mvm->trans->sku_id[1] = le32_to_cpu(palive->sku_id.data[1]);
		mvm->trans->sku_id[2] = le32_to_cpu(palive->sku_id.data[2]);

		IWL_DEBUG_FW(mvm, "Got sku_id: 0x0%x 0x0%x 0x0%x\n",
			     mvm->trans->sku_id[0],
			     mvm->trans->sku_id[1],
			     mvm->trans->sku_id[2]);
	} else if (iwl_rx_packet_payload_len(pkt) == sizeof(struct iwl_alive_ntf_v4)) {
		struct iwl_alive_ntf_v4 *palive;

		if (pkt_len < sizeof(*palive))
			return false;

		palive = (void *)pkt->data;
		umac = &palive->umac_data;
		lmac1 = &palive->lmac_data[0];
		lmac2 = &palive->lmac_data[1];
		status = le16_to_cpu(palive->status);
	} else if (iwl_rx_packet_payload_len(pkt) ==
		   sizeof(struct iwl_alive_ntf_v3)) {
		struct iwl_alive_ntf_v3 *palive3;

		if (pkt_len < sizeof(*palive3))
			return false;

		palive3 = (void *)pkt->data;
		umac = &palive3->umac_data;
		lmac1 = &palive3->lmac_data;
		status = le16_to_cpu(palive3->status);
	} else {
		WARN(1, "unsupported alive notification (size %d)\n",
		     iwl_rx_packet_payload_len(pkt));
		/* get timeout later */
		return false;
	}

	lmac_error_event_table =
		le32_to_cpu(lmac1->dbg_ptrs.error_event_table_ptr);
	iwl_fw_lmac1_set_alive_err_table(mvm->trans, lmac_error_event_table);

	if (lmac2)
		mvm->trans->dbg.lmac_error_event_table[1] =
			le32_to_cpu(lmac2->dbg_ptrs.error_event_table_ptr);

	umac_error_table = le32_to_cpu(umac->dbg_ptrs.error_info_addr) &
							~FW_ADDR_CACHE_CONTROL;

	if (umac_error_table) {
		if (umac_error_table >=
		    mvm->trans->cfg->min_umac_error_event_table) {
			iwl_fw_umac_set_alive_err_table(mvm->trans,
							umac_error_table);
		} else {
			IWL_ERR(mvm,
				"Not valid error log pointer 0x%08X for %s uCode\n",
				umac_error_table,
				(mvm->fwrt.cur_fw_img == IWL_UCODE_INIT) ?
				"Init" : "RT");
		}
	}

	alive_data->scd_base_addr = le32_to_cpu(lmac1->dbg_ptrs.scd_base_ptr);
	alive_data->valid = status == IWL_ALIVE_STATUS_OK;

	IWL_DEBUG_FW(mvm,
		     "Alive ucode status 0x%04x revision 0x%01X 0x%01X\n",
		     status, lmac1->ver_type, lmac1->ver_subtype);

	if (lmac2)
		IWL_DEBUG_FW(mvm, "Alive ucode CDB\n");

	IWL_DEBUG_FW(mvm,
		     "UMAC version: Major - 0x%x, Minor - 0x%x\n",
		     le32_to_cpu(umac->umac_major),
		     le32_to_cpu(umac->umac_minor));

	iwl_fwrt_update_fw_versions(&mvm->fwrt, lmac1, umac);

	return true;
}

static bool iwl_wait_init_complete(struct iwl_notif_wait_data *notif_wait,
				   struct iwl_rx_packet *pkt, void *data)
{
	WARN_ON(pkt->hdr.cmd != INIT_COMPLETE_NOTIF);

	return true;
}

static bool iwl_wait_phy_db_entry(struct iwl_notif_wait_data *notif_wait,
				  struct iwl_rx_packet *pkt, void *data)
{
	struct iwl_phy_db *phy_db = data;

	if (pkt->hdr.cmd != CALIB_RES_NOTIF_PHY_DB) {
		WARN_ON(pkt->hdr.cmd != INIT_COMPLETE_NOTIF);
		return true;
	}

	WARN_ON(iwl_phy_db_set_section(phy_db, pkt));

	return false;
}

static int iwl_mvm_load_ucode_wait_alive(struct iwl_mvm *mvm,
					 enum iwl_ucode_type ucode_type)
{
	struct iwl_notification_wait alive_wait;
	struct iwl_mvm_alive_data alive_data = {};
	const struct fw_img *fw;
	int ret;
	enum iwl_ucode_type old_type = mvm->fwrt.cur_fw_img;
	static const u16 alive_cmd[] = { UCODE_ALIVE_NTFY };
	bool run_in_rfkill =
		ucode_type == IWL_UCODE_INIT || iwl_mvm_has_unified_ucode(mvm);

	if (ucode_type == IWL_UCODE_REGULAR &&
	    iwl_fw_dbg_conf_usniffer(mvm->fw, FW_DBG_START_FROM_ALIVE) &&
	    !(fw_has_capa(&mvm->fw->ucode_capa,
			  IWL_UCODE_TLV_CAPA_USNIFFER_UNIFIED)))
		fw = iwl_get_ucode_image(mvm->fw, IWL_UCODE_REGULAR_USNIFFER);
	else
		fw = iwl_get_ucode_image(mvm->fw, ucode_type);
	if (WARN_ON(!fw))
		return -EINVAL;
	iwl_fw_set_current_image(&mvm->fwrt, ucode_type);
	clear_bit(IWL_MVM_STATUS_FIRMWARE_RUNNING, &mvm->status);

	iwl_init_notification_wait(&mvm->notif_wait, &alive_wait,
				   alive_cmd, ARRAY_SIZE(alive_cmd),
				   iwl_alive_fn, &alive_data);

	/*
	 * We want to load the INIT firmware even in RFKILL
	 * For the unified firmware case, the ucode_type is not
	 * INIT, but we still need to run it.
	 */
	ret = iwl_trans_start_fw(mvm->trans, fw, run_in_rfkill);
	if (ret) {
		iwl_fw_set_current_image(&mvm->fwrt, old_type);
		iwl_remove_notification(&mvm->notif_wait, &alive_wait);
		return ret;
	}

	/*
	 * Some things may run in the background now, but we
	 * just wait for the ALIVE notification here.
	 */
	ret = iwl_wait_notification(&mvm->notif_wait, &alive_wait,
				    MVM_UCODE_ALIVE_TIMEOUT);
	if (ret) {
		struct iwl_trans *trans = mvm->trans;

		if (trans->trans_cfg->device_family >=
					IWL_DEVICE_FAMILY_22000) {
			IWL_ERR(mvm,
				"SecBoot CPU1 Status: 0x%x, CPU2 Status: 0x%x\n",
				iwl_read_umac_prph(trans, UMAG_SB_CPU_1_STATUS),
				iwl_read_umac_prph(trans,
						   UMAG_SB_CPU_2_STATUS));
			IWL_ERR(mvm, "UMAC PC: 0x%x\n",
				iwl_read_umac_prph(trans,
						   UREG_UMAC_CURRENT_PC));
			IWL_ERR(mvm, "LMAC PC: 0x%x\n",
				iwl_read_umac_prph(trans,
						   UREG_LMAC1_CURRENT_PC));
			if (iwl_mvm_is_cdb_supported(mvm))
				IWL_ERR(mvm, "LMAC2 PC: 0x%x\n",
					iwl_read_umac_prph(trans,
						UREG_LMAC2_CURRENT_PC));
		} else if (trans->trans_cfg->device_family >=
			   IWL_DEVICE_FAMILY_8000) {
			IWL_ERR(mvm,
				"SecBoot CPU1 Status: 0x%x, CPU2 Status: 0x%x\n",
				iwl_read_prph(trans, SB_CPU_1_STATUS),
				iwl_read_prph(trans, SB_CPU_2_STATUS));
		}

		if (ret == -ETIMEDOUT)
			iwl_fw_dbg_error_collect(&mvm->fwrt,
						 FW_DBG_TRIGGER_ALIVE_TIMEOUT);

		iwl_fw_set_current_image(&mvm->fwrt, old_type);
		return ret;
	}

	if (!alive_data.valid) {
		IWL_ERR(mvm, "Loaded ucode is not valid!\n");
		iwl_fw_set_current_image(&mvm->fwrt, old_type);
		return -EIO;
	}

	ret = iwl_pnvm_load(mvm->trans, &mvm->notif_wait);
	if (ret) {
		IWL_ERR(mvm, "Timeout waiting for PNVM load!\n");
		iwl_fw_set_current_image(&mvm->fwrt, old_type);
		return ret;
	}

	iwl_trans_fw_alive(mvm->trans, alive_data.scd_base_addr);

	/*
	 * Note: all the queues are enabled as part of the interface
	 * initialization, but in firmware restart scenarios they
	 * could be stopped, so wake them up. In firmware restart,
	 * mac80211 will have the queues stopped as well until the
	 * reconfiguration completes. During normal startup, they
	 * will be empty.
	 */

	memset(&mvm->queue_info, 0, sizeof(mvm->queue_info));
	/*
	 * Set a 'fake' TID for the command queue, since we use the
	 * hweight() of the tid_bitmap as a refcount now. Not that
	 * we ever even consider the command queue as one we might
	 * want to reuse, but be safe nevertheless.
	 */
	mvm->queue_info[IWL_MVM_DQA_CMD_QUEUE].tid_bitmap =
		BIT(IWL_MAX_TID_COUNT + 2);

	set_bit(IWL_MVM_STATUS_FIRMWARE_RUNNING, &mvm->status);
#ifdef CONFIG_IWLWIFI_DEBUGFS
	iwl_fw_set_dbg_rec_on(&mvm->fwrt);
#endif

	/*
	 * All the BSSes in the BSS table include the GP2 in the system
	 * at the beacon Rx time, this is of course no longer relevant
	 * since we are resetting the firmware.
	 * Purge all the BSS table.
	 */
	cfg80211_bss_flush(mvm->hw->wiphy);

	return 0;
}

static int iwl_run_unified_mvm_ucode(struct iwl_mvm *mvm)
{
	struct iwl_notification_wait init_wait;
	struct iwl_nvm_access_complete_cmd nvm_complete = {};
	struct iwl_init_extended_cfg_cmd init_cfg = {
		.init_flags = cpu_to_le32(BIT(IWL_INIT_NVM)),
	};
	static const u16 init_complete[] = {
		INIT_COMPLETE_NOTIF,
	};
	int ret;

	if (mvm->trans->cfg->tx_with_siso_diversity)
		init_cfg.init_flags |= cpu_to_le32(BIT(IWL_INIT_PHY));

	lockdep_assert_held(&mvm->mutex);

	mvm->rfkill_safe_init_done = false;

	iwl_init_notification_wait(&mvm->notif_wait,
				   &init_wait,
				   init_complete,
				   ARRAY_SIZE(init_complete),
				   iwl_wait_init_complete,
				   NULL);

	iwl_dbg_tlv_time_point(&mvm->fwrt, IWL_FW_INI_TIME_POINT_EARLY, NULL);

	/* Will also start the device */
	ret = iwl_mvm_load_ucode_wait_alive(mvm, IWL_UCODE_REGULAR);
	if (ret) {
		IWL_ERR(mvm, "Failed to start RT ucode: %d\n", ret);
		goto error;
	}
	iwl_dbg_tlv_time_point(&mvm->fwrt, IWL_FW_INI_TIME_POINT_AFTER_ALIVE,
			       NULL);

	/* Send init config command to mark that we are sending NVM access
	 * commands
	 */
	ret = iwl_mvm_send_cmd_pdu(mvm, WIDE_ID(SYSTEM_GROUP,
						INIT_EXTENDED_CFG_CMD),
				   CMD_SEND_IN_RFKILL,
				   sizeof(init_cfg), &init_cfg);
	if (ret) {
		IWL_ERR(mvm, "Failed to run init config command: %d\n",
			ret);
		goto error;
	}

	/* Load NVM to NIC if needed */
	if (mvm->nvm_file_name) {
		ret = iwl_read_external_nvm(mvm->trans, mvm->nvm_file_name,
					    mvm->nvm_sections);
		if (ret)
			goto error;
		ret = iwl_mvm_load_nvm_to_nic(mvm);
		if (ret)
			goto error;
	}

	if (IWL_MVM_PARSE_NVM && !mvm->nvm_data) {
		ret = iwl_nvm_init(mvm);
		if (ret) {
			IWL_ERR(mvm, "Failed to read NVM: %d\n", ret);
			goto error;
		}
	}

	ret = iwl_mvm_send_cmd_pdu(mvm, WIDE_ID(REGULATORY_AND_NVM_GROUP,
						NVM_ACCESS_COMPLETE),
				   CMD_SEND_IN_RFKILL,
				   sizeof(nvm_complete), &nvm_complete);
	if (ret) {
		IWL_ERR(mvm, "Failed to run complete NVM access: %d\n",
			ret);
		goto error;
	}

	/* We wait for the INIT complete notification */
	ret = iwl_wait_notification(&mvm->notif_wait, &init_wait,
				    MVM_UCODE_ALIVE_TIMEOUT);
	if (ret)
		return ret;

	/* Read the NVM only at driver load time, no need to do this twice */
	if (!IWL_MVM_PARSE_NVM && !mvm->nvm_data) {
		mvm->nvm_data = iwl_get_nvm(mvm->trans, mvm->fw);
		if (IS_ERR(mvm->nvm_data)) {
			ret = PTR_ERR(mvm->nvm_data);
			mvm->nvm_data = NULL;
			IWL_ERR(mvm, "Failed to read NVM: %d\n", ret);
			return ret;
		}
	}

	mvm->rfkill_safe_init_done = true;

	return 0;

error:
	iwl_remove_notification(&mvm->notif_wait, &init_wait);
	return ret;
}

#ifdef CONFIG_ACPI
static void iwl_mvm_phy_filter_init(struct iwl_mvm *mvm,
				    struct iwl_phy_specific_cfg *phy_filters)
{
	/*
	 * TODO: read specific phy config from BIOS
	 * ACPI table for this feature has not been defined yet,
	 * so for now we use hardcoded values.
	 */

	if (IWL_MVM_PHY_FILTER_CHAIN_A) {
		phy_filters->filter_cfg_chain_a =
			cpu_to_le32(IWL_MVM_PHY_FILTER_CHAIN_A);
	}
	if (IWL_MVM_PHY_FILTER_CHAIN_B) {
		phy_filters->filter_cfg_chain_b =
			cpu_to_le32(IWL_MVM_PHY_FILTER_CHAIN_B);
	}
	if (IWL_MVM_PHY_FILTER_CHAIN_C) {
		phy_filters->filter_cfg_chain_c =
			cpu_to_le32(IWL_MVM_PHY_FILTER_CHAIN_C);
	}
	if (IWL_MVM_PHY_FILTER_CHAIN_D) {
		phy_filters->filter_cfg_chain_d =
			cpu_to_le32(IWL_MVM_PHY_FILTER_CHAIN_D);
	}
}

#else /* CONFIG_ACPI */

static void iwl_mvm_phy_filter_init(struct iwl_mvm *mvm,
				    struct iwl_phy_specific_cfg *phy_filters)
{
}
#endif /* CONFIG_ACPI */

static int iwl_send_phy_cfg_cmd(struct iwl_mvm *mvm)
{
	struct iwl_phy_cfg_cmd_v3 phy_cfg_cmd;
	enum iwl_ucode_type ucode_type = mvm->fwrt.cur_fw_img;
	struct iwl_phy_specific_cfg phy_filters = {};
	u8 cmd_ver;
	size_t cmd_size;

	if (iwl_mvm_has_unified_ucode(mvm) &&
	    !mvm->trans->cfg->tx_with_siso_diversity)
		return 0;

	if (mvm->trans->cfg->tx_with_siso_diversity) {
		/*
		 * TODO: currently we don't set the antenna but letting the NIC
		 * to decide which antenna to use. This should come from BIOS.
		 */
		phy_cfg_cmd.phy_cfg =
			cpu_to_le32(FW_PHY_CFG_CHAIN_SAD_ENABLED);
	}

	if (iwl_mvm_has_unified_ucode(mvm) &&
	    !mvm->trans->cfg->tx_with_siso_diversity) {
		return 0;
	} else if (mvm->trans->cfg->tx_with_siso_diversity) {
		/*
		 * TODO: currently we don't set the antenna but letting the NIC
		 * to decide which antenna to use. This should come from BIOS.
		 */
		phy_cfg_cmd.phy_cfg =
			cpu_to_le32(FW_PHY_CFG_CHAIN_SAD_ENABLED);
	}

	/* Set parameters */
	phy_cfg_cmd.phy_cfg = cpu_to_le32(iwl_mvm_get_phy_config(mvm));

	/* set flags extra PHY configuration flags from the device's cfg */
	phy_cfg_cmd.phy_cfg |=
		cpu_to_le32(mvm->trans->trans_cfg->extra_phy_cfg_flags);

	phy_cfg_cmd.calib_control.event_trigger =
		mvm->fw->default_calib[ucode_type].event_trigger;
	phy_cfg_cmd.calib_control.flow_trigger =
		mvm->fw->default_calib[ucode_type].flow_trigger;

	cmd_ver = iwl_fw_lookup_cmd_ver(mvm->fw, IWL_ALWAYS_LONG_GROUP,
					PHY_CONFIGURATION_CMD,
					IWL_FW_CMD_VER_UNKNOWN);
	if (cmd_ver == 3) {
		iwl_mvm_phy_filter_init(mvm, &phy_filters);
		memcpy(&phy_cfg_cmd.phy_specific_cfg, &phy_filters,
		       sizeof(struct iwl_phy_specific_cfg));
	}

	IWL_DEBUG_INFO(mvm, "Sending Phy CFG command: 0x%x\n",
		       phy_cfg_cmd.phy_cfg);
	cmd_size = (cmd_ver == 3) ? sizeof(struct iwl_phy_cfg_cmd_v3) :
				    sizeof(struct iwl_phy_cfg_cmd_v1);
	return iwl_mvm_send_cmd_pdu(mvm, PHY_CONFIGURATION_CMD, 0,
				    cmd_size, &phy_cfg_cmd);
}

int iwl_run_init_mvm_ucode(struct iwl_mvm *mvm)
{
	struct iwl_notification_wait calib_wait;
	static const u16 init_complete[] = {
		INIT_COMPLETE_NOTIF,
		CALIB_RES_NOTIF_PHY_DB
	};
	int ret;

	if (iwl_mvm_has_unified_ucode(mvm))
		return iwl_run_unified_mvm_ucode(mvm);

	lockdep_assert_held(&mvm->mutex);

	mvm->rfkill_safe_init_done = false;

	iwl_init_notification_wait(&mvm->notif_wait,
				   &calib_wait,
				   init_complete,
				   ARRAY_SIZE(init_complete),
				   iwl_wait_phy_db_entry,
				   mvm->phy_db);

	iwl_dbg_tlv_time_point(&mvm->fwrt, IWL_FW_INI_TIME_POINT_EARLY, NULL);

	/* Will also start the device */
	ret = iwl_mvm_load_ucode_wait_alive(mvm, IWL_UCODE_INIT);
	if (ret) {
		IWL_ERR(mvm, "Failed to start INIT ucode: %d\n", ret);
		goto remove_notif;
	}

	if (mvm->trans->trans_cfg->device_family < IWL_DEVICE_FAMILY_8000) {
		ret = iwl_mvm_send_bt_init_conf(mvm);
		if (ret)
			goto remove_notif;
	}

	/* Read the NVM only at driver load time, no need to do this twice */
	if (!mvm->nvm_data) {
		ret = iwl_nvm_init(mvm);
		if (ret) {
			IWL_ERR(mvm, "Failed to read NVM: %d\n", ret);
			goto remove_notif;
		}
	}

	/* In case we read the NVM from external file, load it to the NIC */
	if (mvm->nvm_file_name) {
		ret = iwl_mvm_load_nvm_to_nic(mvm);
		if (ret)
			goto remove_notif;
	}

	WARN_ONCE(mvm->nvm_data->nvm_version < mvm->trans->cfg->nvm_ver,
		  "Too old NVM version (0x%0x, required = 0x%0x)",
		  mvm->nvm_data->nvm_version, mvm->trans->cfg->nvm_ver);

	/*
	 * abort after reading the nvm in case RF Kill is on, we will complete
	 * the init seq later when RF kill will switch to off
	 */
	if (iwl_mvm_is_radio_hw_killed(mvm)) {
		IWL_DEBUG_RF_KILL(mvm,
				  "jump over all phy activities due to RF kill\n");
		goto remove_notif;
	}

	mvm->rfkill_safe_init_done = true;

	/* Send TX valid antennas before triggering calibrations */
	ret = iwl_send_tx_ant_cfg(mvm, iwl_mvm_get_valid_tx_ant(mvm));
	if (ret)
		goto remove_notif;

	ret = iwl_send_phy_cfg_cmd(mvm);
	if (ret) {
		IWL_ERR(mvm, "Failed to run INIT calibrations: %d\n",
			ret);
		goto remove_notif;
	}

	/*
	 * Some things may run in the background now, but we
	 * just wait for the calibration complete notification.
	 */
	ret = iwl_wait_notification(&mvm->notif_wait, &calib_wait,
				    MVM_UCODE_CALIB_TIMEOUT);
	if (!ret)
		goto out;

	if (iwl_mvm_is_radio_hw_killed(mvm)) {
		IWL_DEBUG_RF_KILL(mvm, "RFKILL while calibrating.\n");
		ret = 0;
	} else {
		IWL_ERR(mvm, "Failed to run INIT calibrations: %d\n",
			ret);
	}

	goto out;

remove_notif:
	iwl_remove_notification(&mvm->notif_wait, &calib_wait);
out:
	mvm->rfkill_safe_init_done = false;
	if (iwlmvm_mod_params.init_dbg && !mvm->nvm_data) {
		/* we want to debug INIT and we have no NVM - fake */
		mvm->nvm_data = kzalloc(sizeof(struct iwl_nvm_data) +
					sizeof(struct ieee80211_channel) +
					sizeof(struct ieee80211_rate),
					GFP_KERNEL);
		if (!mvm->nvm_data)
			return -ENOMEM;
		mvm->nvm_data->bands[0].channels = mvm->nvm_data->channels;
		mvm->nvm_data->bands[0].n_channels = 1;
		mvm->nvm_data->bands[0].n_bitrates = 1;
		mvm->nvm_data->bands[0].bitrates =
			(void *)mvm->nvm_data->channels + 1;
		mvm->nvm_data->bands[0].bitrates->hw_value = 10;
	}

	return ret;
}

static int iwl_mvm_config_ltr(struct iwl_mvm *mvm)
{
	struct iwl_ltr_config_cmd cmd = {
		.flags = cpu_to_le32(LTR_CFG_FLAG_FEATURE_ENABLE),
	};

	if (!mvm->trans->ltr_enabled)
		return 0;

	return iwl_mvm_send_cmd_pdu(mvm, LTR_CONFIG, 0,
				    sizeof(cmd), &cmd);
}

#ifdef CONFIG_ACPI
int iwl_mvm_sar_select_profile(struct iwl_mvm *mvm, int prof_a, int prof_b)
{
	struct iwl_dev_tx_power_cmd cmd = {
		.common.set_mode = cpu_to_le32(IWL_TX_POWER_MODE_SET_CHAINS),
	};
	__le16 *per_chain;
	int ret;
	u16 len = 0;
	u32 n_subbands;
	u8 cmd_ver = iwl_fw_lookup_cmd_ver(mvm->fw, LONG_GROUP,
					   REDUCE_TX_POWER_CMD,
					   IWL_FW_CMD_VER_UNKNOWN);

	if (cmd_ver == 6) {
		len = sizeof(cmd.v6);
		n_subbands = IWL_NUM_SUB_BANDS_V2;
		per_chain = cmd.v6.per_chain[0][0];
	} else if (fw_has_api(&mvm->fw->ucode_capa,
			      IWL_UCODE_TLV_API_REDUCE_TX_POWER)) {
		len = sizeof(cmd.v5);
		n_subbands = IWL_NUM_SUB_BANDS_V1;
		per_chain = cmd.v5.per_chain[0][0];
	} else if (fw_has_capa(&mvm->fw->ucode_capa,
			       IWL_UCODE_TLV_CAPA_TX_POWER_ACK)) {
		len = sizeof(cmd.v4);
		n_subbands = IWL_NUM_SUB_BANDS_V1;
		per_chain = cmd.v4.per_chain[0][0];
	} else {
		len = sizeof(cmd.v3);
		n_subbands = IWL_NUM_SUB_BANDS_V1;
		per_chain = cmd.v3.per_chain[0][0];
	}

	/* all structs have the same common part, add it */
	len += sizeof(cmd.common);

	ret = iwl_sar_select_profile(&mvm->fwrt, per_chain,
				     IWL_NUM_CHAIN_TABLES,
				     n_subbands, prof_a, prof_b);

	/* return on error or if the profile is disabled (positive number) */
	if (ret)
		return ret;

	IWL_DEBUG_RADIO(mvm, "Sending REDUCE_TX_POWER_CMD per chain\n");
	return iwl_mvm_send_cmd_pdu(mvm, REDUCE_TX_POWER_CMD, 0, len, &cmd);
}

int iwl_mvm_get_sar_geo_profile(struct iwl_mvm *mvm)
{
	union iwl_geo_tx_power_profiles_cmd geo_tx_cmd;
	struct iwl_geo_tx_power_profiles_resp *resp;
	u16 len;
	int ret;
	struct iwl_host_cmd cmd;
	u8 cmd_ver = iwl_fw_lookup_cmd_ver(mvm->fw, PHY_OPS_GROUP,
					   GEO_TX_POWER_LIMIT,
					   IWL_FW_CMD_VER_UNKNOWN);

	/* the ops field is at the same spot for all versions, so set in v1 */
	geo_tx_cmd.v1.ops =
		cpu_to_le32(IWL_PER_CHAIN_OFFSET_GET_CURRENT_TABLE);

	if (cmd_ver == 3)
		len = sizeof(geo_tx_cmd.v3);
	else if (fw_has_api(&mvm->fwrt.fw->ucode_capa,
			    IWL_UCODE_TLV_API_SAR_TABLE_VER))
		len = sizeof(geo_tx_cmd.v2);
	else
		len = sizeof(geo_tx_cmd.v1);

	if (!iwl_sar_geo_support(&mvm->fwrt))
		return -EOPNOTSUPP;

	cmd = (struct iwl_host_cmd){
		.id =  WIDE_ID(PHY_OPS_GROUP, GEO_TX_POWER_LIMIT),
		.len = { len, },
		.flags = CMD_WANT_SKB,
		.data = { &geo_tx_cmd },
	};

	ret = iwl_mvm_send_cmd(mvm, &cmd);
	if (ret) {
		IWL_ERR(mvm, "Failed to get geographic profile info %d\n", ret);
		return ret;
	}

	resp = (void *)cmd.resp_pkt->data;
	ret = le32_to_cpu(resp->profile_idx);

	if (WARN_ON(ret > ACPI_NUM_GEO_PROFILES))
		ret = -EIO;

	iwl_free_resp(&cmd);
	return ret;
}

static int iwl_mvm_sar_geo_init(struct iwl_mvm *mvm)
{
	union iwl_geo_tx_power_profiles_cmd cmd;
	u16 len;
	u32 n_bands;
	int ret;
	u8 cmd_ver = iwl_fw_lookup_cmd_ver(mvm->fw, PHY_OPS_GROUP,
					   GEO_TX_POWER_LIMIT,
					   IWL_FW_CMD_VER_UNKNOWN);

	BUILD_BUG_ON(offsetof(struct iwl_geo_tx_power_profiles_cmd_v1, ops) !=
		     offsetof(struct iwl_geo_tx_power_profiles_cmd_v2, ops) ||
		     offsetof(struct iwl_geo_tx_power_profiles_cmd_v2, ops) !=
		     offsetof(struct iwl_geo_tx_power_profiles_cmd_v3, ops));
	/* the ops field is at the same spot for all versions, so set in v1 */
	cmd.v1.ops = cpu_to_le32(IWL_PER_CHAIN_OFFSET_SET_TABLES);

	if (cmd_ver == 3) {
		len = sizeof(cmd.v3);
		n_bands = ARRAY_SIZE(cmd.v3.table[0]);
	} else if (fw_has_api(&mvm->fwrt.fw->ucode_capa,
			      IWL_UCODE_TLV_API_SAR_TABLE_VER)) {
		len = sizeof(cmd.v2);
		n_bands = ARRAY_SIZE(cmd.v2.table[0]);
	} else {
		len = sizeof(cmd.v1);
		n_bands = ARRAY_SIZE(cmd.v1.table[0]);
	}

	BUILD_BUG_ON(offsetof(struct iwl_geo_tx_power_profiles_cmd_v1, table) !=
		     offsetof(struct iwl_geo_tx_power_profiles_cmd_v2, table) ||
		     offsetof(struct iwl_geo_tx_power_profiles_cmd_v2, table) !=
		     offsetof(struct iwl_geo_tx_power_profiles_cmd_v3, table));
	/* the table is at the same position for all versions, so set use v1 */
	ret = iwl_sar_geo_init(&mvm->fwrt, &cmd.v1.table[0][0], n_bands);

	/*
	 * It is a valid scenario to not support SAR, or miss wgds table,
	 * but in that case there is no need to send the command.
	 */
	if (ret)
		return 0;

	/*
	 * Set the revision on versions that contain it.
	 * This must be done after calling iwl_sar_geo_init().
	 */
	if (cmd_ver == 3)
		cmd.v3.table_revision = cpu_to_le32(mvm->fwrt.geo_rev);
	else if (fw_has_api(&mvm->fwrt.fw->ucode_capa,
			    IWL_UCODE_TLV_API_SAR_TABLE_VER))
		cmd.v2.table_revision = cpu_to_le32(mvm->fwrt.geo_rev);

	return iwl_mvm_send_cmd_pdu(mvm,
				    WIDE_ID(PHY_OPS_GROUP, GEO_TX_POWER_LIMIT),
				    0, len, &cmd);
}

static int iwl_mvm_get_ppag_table(struct iwl_mvm *mvm)
{
	union acpi_object *wifi_pkg, *data, *flags;
	int i, j, ret, tbl_rev, num_sub_bands;
	int idx = 2;
	s8 *gain;

	/*
	 * The 'flags' field is the same in v1 and in v2 so we can just
	 * use v1 to access it.
	 */
	mvm->fwrt.ppag_table.v1.flags = cpu_to_le32(0);

	data = iwl_acpi_get_object(mvm->dev, ACPI_PPAG_METHOD);
	if (IS_ERR(data))
		return PTR_ERR(data);

	/* try to read ppag table rev 2 or 1 (both have the same data size) */
	wifi_pkg = iwl_acpi_get_wifi_pkg(mvm->dev, data,
					 ACPI_PPAG_WIFI_DATA_SIZE_V2, &tbl_rev);
	if (!IS_ERR(wifi_pkg)) {
		if (tbl_rev == 1 || tbl_rev == 2) {
			num_sub_bands = IWL_NUM_SUB_BANDS_V2;
			gain = mvm->fwrt.ppag_table.v2.gain[0];
			mvm->fwrt.ppag_ver = tbl_rev;
			IWL_DEBUG_RADIO(mvm,
					"Reading PPAG table v2 (tbl_rev=%d)\n",
					tbl_rev);
			goto read_table;
		} else {
			ret = -EINVAL;
			goto out_free;
		}
	}

	/* try to read ppag table revision 0 */
	wifi_pkg = iwl_acpi_get_wifi_pkg(mvm->dev, data,
					 ACPI_PPAG_WIFI_DATA_SIZE_V1, &tbl_rev);
	if (!IS_ERR(wifi_pkg)) {
		if (tbl_rev != 0) {
			ret = -EINVAL;
			goto out_free;
		}
		num_sub_bands = IWL_NUM_SUB_BANDS_V1;
		gain = mvm->fwrt.ppag_table.v1.gain[0];
		mvm->fwrt.ppag_ver = 0;
		IWL_DEBUG_RADIO(mvm, "Reading PPAG table v1 (tbl_rev=0)\n");
		goto read_table;
	}
	ret = PTR_ERR(wifi_pkg);
	goto out_free;

read_table:
	flags = &wifi_pkg->package.elements[1];

	if (flags->type != ACPI_TYPE_INTEGER) {
		ret = -EINVAL;
		goto out_free;
	}

	mvm->fwrt.ppag_table.v1.flags = cpu_to_le32(flags->integer.value &
						    IWL_PPAG_MASK);

	if (!mvm->fwrt.ppag_table.v1.flags) {
		ret = 0;
		goto out_free;
	}

	/*
	 * read, verify gain values and save them into the PPAG table.
	 * first sub-band (j=0) corresponds to Low-Band (2.4GHz), and the
	 * following sub-bands to High-Band (5GHz).
	 */
	for (i = 0; i < IWL_NUM_CHAIN_LIMITS; i++) {
		for (j = 0; j < num_sub_bands; j++) {
			union acpi_object *ent;

			ent = &wifi_pkg->package.elements[idx++];
			if (ent->type != ACPI_TYPE_INTEGER) {
				ret = -EINVAL;
				goto out_free;
			}

			gain[i * num_sub_bands + j] = ent->integer.value;

			if ((j == 0 &&
			     (gain[i * num_sub_bands + j] > ACPI_PPAG_MAX_LB ||
			      gain[i * num_sub_bands + j] < ACPI_PPAG_MIN_LB)) ||
			    (j != 0 &&
			     (gain[i * num_sub_bands + j] > ACPI_PPAG_MAX_HB ||
			      gain[i * num_sub_bands + j] < ACPI_PPAG_MIN_HB))) {
				mvm->fwrt.ppag_table.v1.flags = cpu_to_le32(0);
				ret = -EINVAL;
				goto out_free;
			}
		}
	}

	ret = 0;
out_free:
	kfree(data);
	return ret;
}

int iwl_mvm_ppag_send_cmd(struct iwl_mvm *mvm)
{
	u8 cmd_ver;
	int i, j, ret, num_sub_bands, cmd_size;
	s8 *gain;

	if (!fw_has_capa(&mvm->fw->ucode_capa, IWL_UCODE_TLV_CAPA_SET_PPAG)) {
		IWL_DEBUG_RADIO(mvm,
				"PPAG capability not supported by FW, command not sent.\n");
		return 0;
	}
	if (!mvm->fwrt.ppag_table.v1.flags) {
		IWL_DEBUG_RADIO(mvm, "PPAG not enabled, command not sent.\n");
		return 0;
	}

	cmd_ver = iwl_fw_lookup_cmd_ver(mvm->fw, PHY_OPS_GROUP,
					PER_PLATFORM_ANT_GAIN_CMD,
					IWL_FW_CMD_VER_UNKNOWN);
	if (cmd_ver == 1) {
		num_sub_bands = IWL_NUM_SUB_BANDS_V1;
		gain = mvm->fwrt.ppag_table.v1.gain[0];
		cmd_size = sizeof(mvm->fwrt.ppag_table.v1);
		if (mvm->fwrt.ppag_ver == 1 || mvm->fwrt.ppag_ver == 2) {
			IWL_DEBUG_RADIO(mvm,
					"PPAG table rev is %d but FW supports v1, sending truncated table\n",
					mvm->fwrt.ppag_ver);
			mvm->fwrt.ppag_table.v1.flags &=
				cpu_to_le32(IWL_PPAG_ETSI_MASK);
		}
	} else if (cmd_ver == 2 || cmd_ver == 3) {
		num_sub_bands = IWL_NUM_SUB_BANDS_V2;
		gain = mvm->fwrt.ppag_table.v2.gain[0];
		cmd_size = sizeof(mvm->fwrt.ppag_table.v2);
		if (mvm->fwrt.ppag_ver == 0) {
			IWL_DEBUG_RADIO(mvm,
					"PPAG table is v1 but FW supports v2, sending padded table\n");
		} else if (cmd_ver == 2 && mvm->fwrt.ppag_ver == 2) {
			IWL_DEBUG_RADIO(mvm,
					"PPAG table is v3 but FW supports v2, sending partial bitmap.\n");
			mvm->fwrt.ppag_table.v1.flags &=
				cpu_to_le32(IWL_PPAG_ETSI_MASK);
		}
	} else {
		IWL_DEBUG_RADIO(mvm, "Unsupported PPAG command version\n");
		return 0;
	}

	for (i = 0; i < IWL_NUM_CHAIN_LIMITS; i++) {
		for (j = 0; j < num_sub_bands; j++) {
			IWL_DEBUG_RADIO(mvm,
					"PPAG table: chain[%d] band[%d]: gain = %d\n",
					i, j, gain[i * num_sub_bands + j]);
		}
	}
	IWL_DEBUG_RADIO(mvm, "Sending PER_PLATFORM_ANT_GAIN_CMD\n");
	ret = iwl_mvm_send_cmd_pdu(mvm, WIDE_ID(PHY_OPS_GROUP,
						PER_PLATFORM_ANT_GAIN_CMD),
				   0, cmd_size, &mvm->fwrt.ppag_table);
	if (ret < 0)
		IWL_ERR(mvm, "failed to send PER_PLATFORM_ANT_GAIN_CMD (%d)\n",
			ret);

	return ret;
}

static const struct dmi_system_id dmi_ppag_approved_list[] = {
	{ .ident = "HP",
	  .matches = {
			DMI_MATCH(DMI_SYS_VENDOR, "HP"),
		},
	},
	{ .ident = "SAMSUNG",
	  .matches = {
			DMI_MATCH(DMI_SYS_VENDOR, "SAMSUNG ELECTRONICS CO., LTD"),
		},
	},
	{ .ident = "MSFT",
	  .matches = {
			DMI_MATCH(DMI_SYS_VENDOR, "Microsoft Corporation"),
		},
	},
	{ .ident = "ASUS",
	  .matches = {
			DMI_MATCH(DMI_SYS_VENDOR, "ASUSTek COMPUTER INC."),
		},
	},
	{}
};

static int iwl_mvm_ppag_init(struct iwl_mvm *mvm)
{
	/* no need to read the table, done in INIT stage */
	if (!dmi_check_system(dmi_ppag_approved_list)) {
		IWL_DEBUG_RADIO(mvm,
				"System vendor '%s' is not in the approved list, disabling PPAG.\n",
				dmi_get_system_info(DMI_SYS_VENDOR));
		mvm->fwrt.ppag_table.v1.flags = cpu_to_le32(0);
		return 0;
	}

	return iwl_mvm_ppag_send_cmd(mvm);
}

static void iwl_mvm_tas_init(struct iwl_mvm *mvm)
{
	int ret;
	struct iwl_tas_config_cmd cmd = {};
	int list_size;

	BUILD_BUG_ON(ARRAY_SIZE(cmd.block_list_array) <
		     APCI_WTAS_BLACK_LIST_MAX);

	if (!fw_has_capa(&mvm->fw->ucode_capa, IWL_UCODE_TLV_CAPA_TAS_CFG)) {
		IWL_DEBUG_RADIO(mvm, "TAS not enabled in FW\n");
		return;
	}

	ret = iwl_acpi_get_tas(&mvm->fwrt, cmd.block_list_array, &list_size);
	if (ret < 0) {
		IWL_DEBUG_RADIO(mvm,
				"TAS table invalid or unavailable. (%d)\n",
				ret);
		return;
	}

	if (list_size < 0)
		return;

	/* list size if TAS enabled can only be non-negative */
	cmd.block_list_size = cpu_to_le32((u32)list_size);

	ret = iwl_mvm_send_cmd_pdu(mvm, WIDE_ID(REGULATORY_AND_NVM_GROUP,
						TAS_CONFIG),
				   0, sizeof(cmd), &cmd);
	if (ret < 0)
		IWL_DEBUG_RADIO(mvm, "failed to send TAS_CONFIG (%d)\n", ret);
}

static u8 iwl_mvm_eval_dsm_rfi(struct iwl_mvm *mvm)
{
	u8 value;
	int ret = iwl_acpi_get_dsm_u8((&mvm->fwrt)->dev, 0, DSM_RFI_FUNC_ENABLE,
				      &iwl_rfi_guid, &value);

	if (ret < 0) {
		IWL_DEBUG_RADIO(mvm, "Failed to get DSM RFI, ret=%d\n", ret);

	} else if (value >= DSM_VALUE_RFI_MAX) {
		IWL_DEBUG_RADIO(mvm, "DSM RFI got invalid value, ret=%d\n",
				value);

	} else if (value == DSM_VALUE_RFI_ENABLE) {
		IWL_DEBUG_RADIO(mvm, "DSM RFI is evaluated to enable\n");
		return DSM_VALUE_RFI_ENABLE;
	}

	IWL_DEBUG_RADIO(mvm, "DSM RFI is disabled\n");

	/* default behaviour is disabled */
	return DSM_VALUE_RFI_DISABLE;
}

static void iwl_mvm_lari_cfg(struct iwl_mvm *mvm)
{
	int ret;
	u32 value;
	struct iwl_lari_config_change_cmd_v4 cmd = {};

	cmd.config_bitmap = iwl_acpi_get_lari_config_bitmap(&mvm->fwrt);

	ret = iwl_acpi_get_dsm_u32((&mvm->fwrt)->dev, 0, DSM_FUNC_11AX_ENABLEMENT,
				   &iwl_guid, &value);
	if (!ret)
		cmd.oem_11ax_allow_bitmap = cpu_to_le32(value);
	/* apply more config masks here */

	ret = iwl_acpi_get_dsm_u32((&mvm->fwrt)->dev, 0,
				   DSM_FUNC_ENABLE_UNII4_CHAN,
				   &iwl_guid, &value);
	if (!ret)
		cmd.oem_unii4_allow_bitmap = cpu_to_le32(value);

	if (cmd.config_bitmap ||
	    cmd.oem_11ax_allow_bitmap ||
	    cmd.oem_unii4_allow_bitmap) {
		size_t cmd_size;
		u8 cmd_ver = iwl_fw_lookup_cmd_ver(mvm->fw,
						   REGULATORY_AND_NVM_GROUP,
						   LARI_CONFIG_CHANGE, 1);
		if (cmd_ver == 4)
			cmd_size = sizeof(struct iwl_lari_config_change_cmd_v4);
		else if (cmd_ver == 3)
			cmd_size = sizeof(struct iwl_lari_config_change_cmd_v3);
		else if (cmd_ver == 2)
			cmd_size = sizeof(struct iwl_lari_config_change_cmd_v2);
		else
			cmd_size = sizeof(struct iwl_lari_config_change_cmd_v1);

		IWL_DEBUG_RADIO(mvm,
				"sending LARI_CONFIG_CHANGE, config_bitmap=0x%x, oem_11ax_allow_bitmap=0x%x\n",
				le32_to_cpu(cmd.config_bitmap),
				le32_to_cpu(cmd.oem_11ax_allow_bitmap));
		IWL_DEBUG_RADIO(mvm,
				"sending LARI_CONFIG_CHANGE, oem_unii4_allow_bitmap=0x%x, cmd_ver=%d\n",
				le32_to_cpu(cmd.oem_unii4_allow_bitmap),
				cmd_ver);
		ret = iwl_mvm_send_cmd_pdu(mvm,
					   WIDE_ID(REGULATORY_AND_NVM_GROUP,
						   LARI_CONFIG_CHANGE),
					   0, cmd_size, &cmd);
		if (ret < 0)
			IWL_DEBUG_RADIO(mvm,
					"Failed to send LARI_CONFIG_CHANGE (%d)\n",
					ret);
	}
}

void iwl_mvm_get_acpi_tables(struct iwl_mvm *mvm)
{
	int ret;

	/* read PPAG table */
	ret = iwl_mvm_get_ppag_table(mvm);
	if (ret < 0) {
		IWL_DEBUG_RADIO(mvm,
				"PPAG BIOS table invalid or unavailable. (%d)\n",
				ret);
	}

	/* read SAR tables */
	ret = iwl_sar_get_wrds_table(&mvm->fwrt);
	if (ret < 0) {
		IWL_DEBUG_RADIO(mvm,
				"WRDS SAR BIOS table invalid or unavailable. (%d)\n",
				ret);
		/*
		 * If not available, don't fail and don't bother with EWRD and
		 * WGDS */

		if (!iwl_sar_get_wgds_table(&mvm->fwrt)) {
			/*
			 * If basic SAR is not available, we check for WGDS,
			 * which should *not* be available either.  If it is
			 * available, issue an error, because we can't use SAR
			 * Geo without basic SAR.
			 */
			IWL_ERR(mvm, "BIOS contains WGDS but no WRDS\n");
		}

	} else {
		ret = iwl_sar_get_ewrd_table(&mvm->fwrt);
		/* if EWRD is not available, we can still use
		* WRDS, so don't fail */
		if (ret < 0)
			IWL_DEBUG_RADIO(mvm,
					"EWRD SAR BIOS table invalid or unavailable. (%d)\n",
					ret);

		/* read geo SAR table */
		if (iwl_sar_geo_support(&mvm->fwrt)) {
			ret = iwl_sar_get_wgds_table(&mvm->fwrt);
			if (ret < 0)
				IWL_DEBUG_RADIO(mvm,
						"Geo SAR BIOS table invalid or unavailable. (%d)\n",
						ret);
				/* we don't fail if the table is not available */
		}
	}
}
#else /* CONFIG_ACPI */

inline int iwl_mvm_sar_select_profile(struct iwl_mvm *mvm,
				      int prof_a, int prof_b)
{
	return 1;
}

inline int iwl_mvm_get_sar_geo_profile(struct iwl_mvm *mvm)
{
	return -ENOENT;
}

static int iwl_mvm_sar_geo_init(struct iwl_mvm *mvm)
{
	return 0;
}

int iwl_mvm_ppag_send_cmd(struct iwl_mvm *mvm)
{
	return -ENOENT;
}

static int iwl_mvm_ppag_init(struct iwl_mvm *mvm)
{
	return 0;
}

static void iwl_mvm_tas_init(struct iwl_mvm *mvm)
{
}

static void iwl_mvm_lari_cfg(struct iwl_mvm *mvm)
{
}

static u8 iwl_mvm_eval_dsm_rfi(struct iwl_mvm *mvm)
{
	return DSM_VALUE_RFI_DISABLE;
}

void iwl_mvm_get_acpi_tables(struct iwl_mvm *mvm)
{
<<<<<<< HEAD
	return 0;
=======
>>>>>>> c1084c27
}
#endif /* CONFIG_ACPI */

void iwl_mvm_send_recovery_cmd(struct iwl_mvm *mvm, u32 flags)
{
	u32 error_log_size = mvm->fw->ucode_capa.error_log_size;
	int ret;
	u32 resp;

	struct iwl_fw_error_recovery_cmd recovery_cmd = {
		.flags = cpu_to_le32(flags),
		.buf_size = 0,
	};
	struct iwl_host_cmd host_cmd = {
		.id = WIDE_ID(SYSTEM_GROUP, FW_ERROR_RECOVERY_CMD),
		.flags = CMD_WANT_SKB,
		.data = {&recovery_cmd, },
		.len = {sizeof(recovery_cmd), },
	};

	/* no error log was defined in TLV */
	if (!error_log_size)
		return;

	if (flags & ERROR_RECOVERY_UPDATE_DB) {
		/* no buf was allocated while HW reset */
		if (!mvm->error_recovery_buf)
			return;

		host_cmd.data[1] = mvm->error_recovery_buf;
		host_cmd.len[1] =  error_log_size;
		host_cmd.dataflags[1] = IWL_HCMD_DFL_NOCOPY;
		recovery_cmd.buf_size = cpu_to_le32(error_log_size);
	}

	ret = iwl_mvm_send_cmd(mvm, &host_cmd);
	kfree(mvm->error_recovery_buf);
	mvm->error_recovery_buf = NULL;

	if (ret) {
		IWL_ERR(mvm, "Failed to send recovery cmd %d\n", ret);
		return;
	}

	/* skb respond is only relevant in ERROR_RECOVERY_UPDATE_DB */
	if (flags & ERROR_RECOVERY_UPDATE_DB) {
		resp = le32_to_cpu(*(__le32 *)host_cmd.resp_pkt->data);
		if (resp)
			IWL_ERR(mvm,
				"Failed to send recovery cmd blob was invalid %d\n",
				resp);
	}
}

static int iwl_mvm_sar_init(struct iwl_mvm *mvm)
{
	return iwl_mvm_sar_select_profile(mvm, 1, 1);
}

static int iwl_mvm_load_rt_fw(struct iwl_mvm *mvm)
{
	int ret;

	if (iwl_mvm_has_unified_ucode(mvm))
		return iwl_run_unified_mvm_ucode(mvm);

	WARN_ON(!mvm->nvm_data);
	ret = iwl_run_init_mvm_ucode(mvm);

	if (ret) {
		IWL_ERR(mvm, "Failed to run INIT ucode: %d\n", ret);

		if (iwlmvm_mod_params.init_dbg)
			return 0;
		return ret;
	}

	iwl_fw_dbg_stop_sync(&mvm->fwrt);
	iwl_trans_stop_device(mvm->trans);
	ret = iwl_trans_start_hw(mvm->trans);
	if (ret)
		return ret;

	mvm->rfkill_safe_init_done = false;
	ret = iwl_mvm_load_ucode_wait_alive(mvm, IWL_UCODE_REGULAR);
	if (ret)
		return ret;

	mvm->rfkill_safe_init_done = true;

	iwl_dbg_tlv_time_point(&mvm->fwrt, IWL_FW_INI_TIME_POINT_AFTER_ALIVE,
			       NULL);

	return iwl_init_paging(&mvm->fwrt, mvm->fwrt.cur_fw_img);
}

int iwl_mvm_up(struct iwl_mvm *mvm)
{
	int ret, i;
	struct ieee80211_channel *chan;
	struct cfg80211_chan_def chandef;
	struct ieee80211_supported_band *sband = NULL;

	lockdep_assert_held(&mvm->mutex);

	ret = iwl_trans_start_hw(mvm->trans);
	if (ret)
		return ret;

	ret = iwl_mvm_load_rt_fw(mvm);
	if (ret) {
		IWL_ERR(mvm, "Failed to start RT ucode: %d\n", ret);
		if (ret != -ERFKILL)
			iwl_fw_dbg_error_collect(&mvm->fwrt,
						 FW_DBG_TRIGGER_DRIVER);
		goto error;
	}

	iwl_get_shared_mem_conf(&mvm->fwrt);

	ret = iwl_mvm_sf_update(mvm, NULL, false);
	if (ret)
		IWL_ERR(mvm, "Failed to initialize Smart Fifo\n");

	if (!iwl_trans_dbg_ini_valid(mvm->trans)) {
		mvm->fwrt.dump.conf = FW_DBG_INVALID;
		/* if we have a destination, assume EARLY START */
		if (mvm->fw->dbg.dest_tlv)
			mvm->fwrt.dump.conf = FW_DBG_START_FROM_ALIVE;
		iwl_fw_start_dbg_conf(&mvm->fwrt, FW_DBG_START_FROM_ALIVE);
	}

	ret = iwl_send_tx_ant_cfg(mvm, iwl_mvm_get_valid_tx_ant(mvm));
	if (ret)
		goto error;

	if (!iwl_mvm_has_unified_ucode(mvm)) {
		/* Send phy db control command and then phy db calibration */
		ret = iwl_send_phy_db_data(mvm->phy_db);
		if (ret)
			goto error;
	}

	ret = iwl_send_phy_cfg_cmd(mvm);
	if (ret)
		goto error;

	ret = iwl_mvm_send_bt_init_conf(mvm);
	if (ret)
		goto error;

	if (fw_has_capa(&mvm->fw->ucode_capa,
			IWL_UCODE_TLV_CAPA_SOC_LATENCY_SUPPORT)) {
		ret = iwl_set_soc_latency(&mvm->fwrt);
		if (ret)
			goto error;
	}

	/* Init RSS configuration */
	ret = iwl_configure_rxq(&mvm->fwrt);
	if (ret)
		goto error;

	if (iwl_mvm_has_new_rx_api(mvm)) {
		ret = iwl_send_rss_cfg_cmd(mvm);
		if (ret) {
			IWL_ERR(mvm, "Failed to configure RSS queues: %d\n",
				ret);
			goto error;
		}
	}

	/* init the fw <-> mac80211 STA mapping */
	for (i = 0; i < mvm->fw->ucode_capa.num_stations; i++)
		RCU_INIT_POINTER(mvm->fw_id_to_mac_id[i], NULL);

	mvm->tdls_cs.peer.sta_id = IWL_MVM_INVALID_STA;

	/* reset quota debouncing buffer - 0xff will yield invalid data */
	memset(&mvm->last_quota_cmd, 0xff, sizeof(mvm->last_quota_cmd));

	if (fw_has_capa(&mvm->fw->ucode_capa, IWL_UCODE_TLV_CAPA_DQA_SUPPORT)) {
		ret = iwl_mvm_send_dqa_cmd(mvm);
		if (ret)
			goto error;
	}

	/*
	 * Add auxiliary station for scanning.
	 * Newer versions of this command implies that the fw uses
	 * internal aux station for all aux activities that don't
	 * requires a dedicated data queue.
	 */
	if (iwl_fw_lookup_cmd_ver(mvm->fw, LONG_GROUP,
				  ADD_STA,
				  0) < 12) {
		 /*
		  * In old version the aux station uses mac id like other
		  * station and not lmac id
		  */
		ret = iwl_mvm_add_aux_sta(mvm, MAC_INDEX_AUX);
		if (ret)
			goto error;
	}

	/* Add all the PHY contexts */
	i = 0;
	while (!sband && i < NUM_NL80211_BANDS)
		sband = mvm->hw->wiphy->bands[i++];

	if (WARN_ON_ONCE(!sband))
		goto error;

	chan = &sband->channels[0];

	cfg80211_chandef_create(&chandef, chan, NL80211_CHAN_NO_HT);
	for (i = 0; i < NUM_PHY_CTX; i++) {
		/*
		 * The channel used here isn't relevant as it's
		 * going to be overwritten in the other flows.
		 * For now use the first channel we have.
		 */
		ret = iwl_mvm_phy_ctxt_add(mvm, &mvm->phy_ctxts[i],
					   &chandef, 1, 1);
		if (ret)
			goto error;
	}

	if (iwl_mvm_is_tt_in_fw(mvm)) {
		/* in order to give the responsibility of ct-kill and
		 * TX backoff to FW we need to send empty temperature reporting
		 * cmd during init time
		 */
		iwl_mvm_send_temp_report_ths_cmd(mvm);
	} else {
		/* Initialize tx backoffs to the minimal possible */
		iwl_mvm_tt_tx_backoff(mvm, 0);
	}

#ifdef CONFIG_THERMAL
	/* TODO: read the budget from BIOS / Platform NVM */

	/*
	 * In case there is no budget from BIOS / Platform NVM the default
	 * budget should be 2000mW (cooling state 0).
	 */
	if (iwl_mvm_is_ctdp_supported(mvm)) {
		ret = iwl_mvm_ctdp_command(mvm, CTDP_CMD_OPERATION_START,
					   mvm->cooling_dev.cur_state);
		if (ret)
			goto error;
	}
#endif

	if (!fw_has_capa(&mvm->fw->ucode_capa, IWL_UCODE_TLV_CAPA_SET_LTR_GEN2))
		WARN_ON(iwl_mvm_config_ltr(mvm));

	ret = iwl_mvm_power_update_device(mvm);
	if (ret)
		goto error;

	iwl_mvm_lari_cfg(mvm);
	/*
	 * RTNL is not taken during Ct-kill, but we don't need to scan/Tx
	 * anyway, so don't init MCC.
	 */
	if (!test_bit(IWL_MVM_STATUS_HW_CTKILL, &mvm->status)) {
		ret = iwl_mvm_init_mcc(mvm);
		if (ret)
			goto error;
	}

	if (fw_has_capa(&mvm->fw->ucode_capa, IWL_UCODE_TLV_CAPA_UMAC_SCAN)) {
		mvm->scan_type = IWL_SCAN_TYPE_NOT_SET;
		mvm->hb_scan_type = IWL_SCAN_TYPE_NOT_SET;
		ret = iwl_mvm_config_scan(mvm);
		if (ret)
			goto error;
	}

	if (test_bit(IWL_MVM_STATUS_IN_HW_RESTART, &mvm->status))
		iwl_mvm_send_recovery_cmd(mvm, ERROR_RECOVERY_UPDATE_DB);

	if (iwl_acpi_get_eckv(mvm->dev, &mvm->ext_clock_valid))
		IWL_DEBUG_INFO(mvm, "ECKV table doesn't exist in BIOS\n");

	ret = iwl_mvm_ppag_init(mvm);
	if (ret)
		goto error;

	ret = iwl_mvm_sar_init(mvm);
	if (ret == 0)
		ret = iwl_mvm_sar_geo_init(mvm);
	else if (ret < 0)
		goto error;

	iwl_mvm_tas_init(mvm);
	iwl_mvm_leds_sync(mvm);

	iwl_mvm_ftm_initiator_smooth_config(mvm);

	if (fw_has_capa(&mvm->fw->ucode_capa,
			IWL_UCODE_TLV_CAPA_RFIM_SUPPORT)) {
		if (iwl_mvm_eval_dsm_rfi(mvm) == DSM_VALUE_RFI_ENABLE)
			iwl_rfi_send_config_cmd(mvm, NULL);
	}

	IWL_DEBUG_INFO(mvm, "RT uCode started.\n");
	return 0;
 error:
	if (!iwlmvm_mod_params.init_dbg || !ret)
		iwl_mvm_stop_device(mvm);
	return ret;
}

int iwl_mvm_load_d3_fw(struct iwl_mvm *mvm)
{
	int ret, i;

	lockdep_assert_held(&mvm->mutex);

	ret = iwl_trans_start_hw(mvm->trans);
	if (ret)
		return ret;

	ret = iwl_mvm_load_ucode_wait_alive(mvm, IWL_UCODE_WOWLAN);
	if (ret) {
		IWL_ERR(mvm, "Failed to start WoWLAN firmware: %d\n", ret);
		goto error;
	}

	ret = iwl_send_tx_ant_cfg(mvm, iwl_mvm_get_valid_tx_ant(mvm));
	if (ret)
		goto error;

	/* Send phy db control command and then phy db calibration*/
	ret = iwl_send_phy_db_data(mvm->phy_db);
	if (ret)
		goto error;

	ret = iwl_send_phy_cfg_cmd(mvm);
	if (ret)
		goto error;

	/* init the fw <-> mac80211 STA mapping */
	for (i = 0; i < mvm->fw->ucode_capa.num_stations; i++)
		RCU_INIT_POINTER(mvm->fw_id_to_mac_id[i], NULL);

	if (iwl_fw_lookup_cmd_ver(mvm->fw, LONG_GROUP,
				  ADD_STA,
				  0) < 12) {
		/*
		 * Add auxiliary station for scanning.
		 * Newer versions of this command implies that the fw uses
		 * internal aux station for all aux activities that don't
		 * requires a dedicated data queue.
		 * In old version the aux station uses mac id like other
		 * station and not lmac id
		 */
		ret = iwl_mvm_add_aux_sta(mvm, MAC_INDEX_AUX);
		if (ret)
			goto error;
	}

	return 0;
 error:
	iwl_mvm_stop_device(mvm);
	return ret;
}

void iwl_mvm_rx_card_state_notif(struct iwl_mvm *mvm,
				 struct iwl_rx_cmd_buffer *rxb)
{
	struct iwl_rx_packet *pkt = rxb_addr(rxb);
	struct iwl_card_state_notif *card_state_notif = (void *)pkt->data;
	u32 flags = le32_to_cpu(card_state_notif->flags);

	IWL_DEBUG_RF_KILL(mvm, "Card state received: HW:%s SW:%s CT:%s\n",
			  (flags & HW_CARD_DISABLED) ? "Kill" : "On",
			  (flags & SW_CARD_DISABLED) ? "Kill" : "On",
			  (flags & CT_KILL_CARD_DISABLED) ?
			  "Reached" : "Not reached");
}

void iwl_mvm_rx_mfuart_notif(struct iwl_mvm *mvm,
			     struct iwl_rx_cmd_buffer *rxb)
{
	struct iwl_rx_packet *pkt = rxb_addr(rxb);
	struct iwl_mfuart_load_notif *mfuart_notif = (void *)pkt->data;

	IWL_DEBUG_INFO(mvm,
		       "MFUART: installed ver: 0x%08x, external ver: 0x%08x, status: 0x%08x, duration: 0x%08x\n",
		       le32_to_cpu(mfuart_notif->installed_ver),
		       le32_to_cpu(mfuart_notif->external_ver),
		       le32_to_cpu(mfuart_notif->status),
		       le32_to_cpu(mfuart_notif->duration));

	if (iwl_rx_packet_payload_len(pkt) == sizeof(*mfuart_notif))
		IWL_DEBUG_INFO(mvm,
			       "MFUART: image size: 0x%08x\n",
			       le32_to_cpu(mfuart_notif->image_size));
}<|MERGE_RESOLUTION|>--- conflicted
+++ resolved
@@ -532,18 +532,6 @@
 		return 0;
 
 	if (mvm->trans->cfg->tx_with_siso_diversity) {
-		/*
-		 * TODO: currently we don't set the antenna but letting the NIC
-		 * to decide which antenna to use. This should come from BIOS.
-		 */
-		phy_cfg_cmd.phy_cfg =
-			cpu_to_le32(FW_PHY_CFG_CHAIN_SAD_ENABLED);
-	}
-
-	if (iwl_mvm_has_unified_ucode(mvm) &&
-	    !mvm->trans->cfg->tx_with_siso_diversity) {
-		return 0;
-	} else if (mvm->trans->cfg->tx_with_siso_diversity) {
 		/*
 		 * TODO: currently we don't set the antenna but letting the NIC
 		 * to decide which antenna to use. This should come from BIOS.
@@ -1291,10 +1279,6 @@
 
 void iwl_mvm_get_acpi_tables(struct iwl_mvm *mvm)
 {
-<<<<<<< HEAD
-	return 0;
-=======
->>>>>>> c1084c27
 }
 #endif /* CONFIG_ACPI */
 
