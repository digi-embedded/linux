--- conflicted
+++ resolved
@@ -105,13 +105,10 @@
 /* GIO Chicken Bits (PCI Express bus link power management) */
 #define CSR_GIO_CHICKEN_BITS    (CSR_BASE+0x100)
 
-<<<<<<< HEAD
-=======
 #define CSR_IPC_SLEEP_CONTROL	(CSR_BASE + 0x114)
 #define CSR_IPC_SLEEP_CONTROL_SUSPEND	0x3
 #define CSR_IPC_SLEEP_CONTROL_RESUME	0
 
->>>>>>> 29549c70
 /* Doorbell - since Bz
  * connected to UREG_DOORBELL_TO_ISR6 (lower 16 bits only)
  */
