--- conflicted
+++ resolved
@@ -39,8 +39,6 @@
 	{ .ident = "ASUS",
 	  .matches = {
 			DMI_MATCH(DMI_SYS_VENDOR, "ASUSTeK COMPUTER INC."),
-<<<<<<< HEAD
-=======
 		},
 	},
 	{ .ident = "GOOGLE-HP",
@@ -74,7 +72,6 @@
 	{ .ident = "RAZER",
 	  .matches = {
 			DMI_MATCH(DMI_SYS_VENDOR, "Razer"),
->>>>>>> ccf0a997
 		},
 	},
 	{}
