// SPDX-License-Identifier: GPL-2.0
/*
 * Microchip KSZ9477 switch driver main logic
 *
 * Copyright (C) 2017-2019 Microchip Technology Inc.
 */

#include <linux/kernel.h>
#include <linux/module.h>
#include <linux/iopoll.h>
#include <linux/platform_data/microchip-ksz.h>
#include <linux/phy.h>
#include <linux/if_bridge.h>
#include <linux/if_vlan.h>
#include <net/dsa.h>
#include <net/switchdev.h>

#include "ksz9477_reg.h"
#include "ksz_common.h"
#include "ksz9477.h"

static void ksz_cfg(struct ksz_device *dev, u32 addr, u8 bits, bool set)
{
	regmap_update_bits(dev->regmap[0], addr, bits, set ? bits : 0);
}

static void ksz_port_cfg(struct ksz_device *dev, int port, int offset, u8 bits,
			 bool set)
{
	regmap_update_bits(dev->regmap[0], PORT_CTRL_ADDR(port, offset),
			   bits, set ? bits : 0);
}

static void ksz9477_cfg32(struct ksz_device *dev, u32 addr, u32 bits, bool set)
{
	regmap_update_bits(dev->regmap[2], addr, bits, set ? bits : 0);
}

static void ksz9477_port_cfg32(struct ksz_device *dev, int port, int offset,
			       u32 bits, bool set)
{
	regmap_update_bits(dev->regmap[2], PORT_CTRL_ADDR(port, offset),
			   bits, set ? bits : 0);
}

int ksz9477_change_mtu(struct ksz_device *dev, int port, int mtu)
{
	u16 frame_size, max_frame = 0;
	int i;

	frame_size = mtu + VLAN_ETH_HLEN + ETH_FCS_LEN;

	/* Cache the per-port MTU setting */
	dev->ports[port].max_frame = frame_size;

	for (i = 0; i < dev->info->port_cnt; i++)
		max_frame = max(max_frame, dev->ports[i].max_frame);

	return regmap_update_bits(dev->regmap[1], REG_SW_MTU__2,
				  REG_SW_MTU_MASK, max_frame);
}

int ksz9477_max_mtu(struct ksz_device *dev, int port)
{
	return KSZ9477_MAX_FRAME_SIZE - VLAN_ETH_HLEN - ETH_FCS_LEN;
}

static int ksz9477_wait_vlan_ctrl_ready(struct ksz_device *dev)
{
	unsigned int val;

	return regmap_read_poll_timeout(dev->regmap[0], REG_SW_VLAN_CTRL,
					val, !(val & VLAN_START), 10, 1000);
}

static int ksz9477_get_vlan_table(struct ksz_device *dev, u16 vid,
				  u32 *vlan_table)
{
	int ret;

	mutex_lock(&dev->vlan_mutex);

	ksz_write16(dev, REG_SW_VLAN_ENTRY_INDEX__2, vid & VLAN_INDEX_M);
	ksz_write8(dev, REG_SW_VLAN_CTRL, VLAN_READ | VLAN_START);

	/* wait to be cleared */
	ret = ksz9477_wait_vlan_ctrl_ready(dev);
	if (ret) {
		dev_dbg(dev->dev, "Failed to read vlan table\n");
		goto exit;
	}

	ksz_read32(dev, REG_SW_VLAN_ENTRY__4, &vlan_table[0]);
	ksz_read32(dev, REG_SW_VLAN_ENTRY_UNTAG__4, &vlan_table[1]);
	ksz_read32(dev, REG_SW_VLAN_ENTRY_PORTS__4, &vlan_table[2]);

	ksz_write8(dev, REG_SW_VLAN_CTRL, 0);

exit:
	mutex_unlock(&dev->vlan_mutex);

	return ret;
}

static int ksz9477_set_vlan_table(struct ksz_device *dev, u16 vid,
				  u32 *vlan_table)
{
	int ret;

	mutex_lock(&dev->vlan_mutex);

	ksz_write32(dev, REG_SW_VLAN_ENTRY__4, vlan_table[0]);
	ksz_write32(dev, REG_SW_VLAN_ENTRY_UNTAG__4, vlan_table[1]);
	ksz_write32(dev, REG_SW_VLAN_ENTRY_PORTS__4, vlan_table[2]);

	ksz_write16(dev, REG_SW_VLAN_ENTRY_INDEX__2, vid & VLAN_INDEX_M);
	ksz_write8(dev, REG_SW_VLAN_CTRL, VLAN_START | VLAN_WRITE);

	/* wait to be cleared */
	ret = ksz9477_wait_vlan_ctrl_ready(dev);
	if (ret) {
		dev_dbg(dev->dev, "Failed to write vlan table\n");
		goto exit;
	}

	ksz_write8(dev, REG_SW_VLAN_CTRL, 0);

	/* update vlan cache table */
	dev->vlan_cache[vid].table[0] = vlan_table[0];
	dev->vlan_cache[vid].table[1] = vlan_table[1];
	dev->vlan_cache[vid].table[2] = vlan_table[2];

exit:
	mutex_unlock(&dev->vlan_mutex);

	return ret;
}

static void ksz9477_read_table(struct ksz_device *dev, u32 *table)
{
	ksz_read32(dev, REG_SW_ALU_VAL_A, &table[0]);
	ksz_read32(dev, REG_SW_ALU_VAL_B, &table[1]);
	ksz_read32(dev, REG_SW_ALU_VAL_C, &table[2]);
	ksz_read32(dev, REG_SW_ALU_VAL_D, &table[3]);
}

static void ksz9477_write_table(struct ksz_device *dev, u32 *table)
{
	ksz_write32(dev, REG_SW_ALU_VAL_A, table[0]);
	ksz_write32(dev, REG_SW_ALU_VAL_B, table[1]);
	ksz_write32(dev, REG_SW_ALU_VAL_C, table[2]);
	ksz_write32(dev, REG_SW_ALU_VAL_D, table[3]);
}

static int ksz9477_wait_alu_ready(struct ksz_device *dev)
{
	unsigned int val;

	return regmap_read_poll_timeout(dev->regmap[2], REG_SW_ALU_CTRL__4,
					val, !(val & ALU_START), 10, 1000);
}

static int ksz9477_wait_alu_sta_ready(struct ksz_device *dev)
{
	unsigned int val;

	return regmap_read_poll_timeout(dev->regmap[2],
					REG_SW_ALU_STAT_CTRL__4,
					val, !(val & ALU_STAT_START),
					10, 1000);
}

int ksz9477_reset_switch(struct ksz_device *dev)
{
	u8 data8;
	u32 data32;

	/* reset switch */
	ksz_cfg(dev, REG_SW_OPERATION, SW_RESET, true);

	/* turn off SPI DO Edge select */
	regmap_update_bits(dev->regmap[0], REG_SW_GLOBAL_SERIAL_CTRL_0,
			   SPI_AUTO_EDGE_DETECTION, 0);

	/* default configuration */
	ksz_read8(dev, REG_SW_LUE_CTRL_1, &data8);
	data8 = SW_AGING_ENABLE | SW_LINK_AUTO_AGING |
	      SW_SRC_ADDR_FILTER | SW_FLUSH_STP_TABLE | SW_FLUSH_MSTP_TABLE;
	ksz_write8(dev, REG_SW_LUE_CTRL_1, data8);

	/* disable interrupts */
	ksz_write32(dev, REG_SW_INT_MASK__4, SWITCH_INT_MASK);
	ksz_write32(dev, REG_SW_PORT_INT_MASK__4, 0x7F);
	ksz_read32(dev, REG_SW_PORT_INT_STATUS__4, &data32);

	/* KSZ9893 compatible chips do not support refclk configuration */
	if (dev->chip_id == KSZ9893_CHIP_ID ||
	    dev->chip_id == KSZ8563_CHIP_ID)
		return 0;

	data8 = SW_ENABLE_REFCLKO;
	if (dev->synclko_disable)
		data8 = 0;
	else if (dev->synclko_125)
		data8 = SW_ENABLE_REFCLKO | SW_REFCLKO_IS_125MHZ;
	ksz_write8(dev, REG_SW_GLOBAL_OUTPUT_CTRL__1, data8);

	return 0;
}

void ksz9477_r_mib_cnt(struct ksz_device *dev, int port, u16 addr, u64 *cnt)
{
	struct ksz_port *p = &dev->ports[port];
	unsigned int val;
	u32 data;
	int ret;

	/* retain the flush/freeze bit */
	data = p->freeze ? MIB_COUNTER_FLUSH_FREEZE : 0;
	data |= MIB_COUNTER_READ;
	data |= (addr << MIB_COUNTER_INDEX_S);
	ksz_pwrite32(dev, port, REG_PORT_MIB_CTRL_STAT__4, data);

	ret = regmap_read_poll_timeout(dev->regmap[2],
			PORT_CTRL_ADDR(port, REG_PORT_MIB_CTRL_STAT__4),
			val, !(val & MIB_COUNTER_READ), 10, 1000);
	/* failed to read MIB. get out of loop */
	if (ret) {
		dev_dbg(dev->dev, "Failed to get MIB\n");
		return;
	}

	/* count resets upon read */
	ksz_pread32(dev, port, REG_PORT_MIB_DATA, &data);
	*cnt += data;
}

void ksz9477_r_mib_pkt(struct ksz_device *dev, int port, u16 addr,
		       u64 *dropped, u64 *cnt)
{
	addr = dev->info->mib_names[addr].index;
	ksz9477_r_mib_cnt(dev, port, addr, cnt);
}

void ksz9477_freeze_mib(struct ksz_device *dev, int port, bool freeze)
{
	u32 val = freeze ? MIB_COUNTER_FLUSH_FREEZE : 0;
	struct ksz_port *p = &dev->ports[port];

	/* enable/disable the port for flush/freeze function */
	mutex_lock(&p->mib.cnt_mutex);
	ksz_pwrite32(dev, port, REG_PORT_MIB_CTRL_STAT__4, val);

	/* used by MIB counter reading code to know freeze is enabled */
	p->freeze = freeze;
	mutex_unlock(&p->mib.cnt_mutex);
}

void ksz9477_port_init_cnt(struct ksz_device *dev, int port)
{
	struct ksz_port_mib *mib = &dev->ports[port].mib;

	/* flush all enabled port MIB counters */
	mutex_lock(&mib->cnt_mutex);
	ksz_pwrite32(dev, port, REG_PORT_MIB_CTRL_STAT__4,
		     MIB_COUNTER_FLUSH_FREEZE);
	ksz_write8(dev, REG_SW_MAC_CTRL_6, SW_MIB_COUNTER_FLUSH);
	ksz_pwrite32(dev, port, REG_PORT_MIB_CTRL_STAT__4, 0);
	mutex_unlock(&mib->cnt_mutex);
}

static void ksz9477_r_phy_quirks(struct ksz_device *dev, u16 addr, u16 reg,
				 u16 *data)
{
	/* KSZ8563R do not have extended registers but BMSR_ESTATEN and
	 * BMSR_ERCAP bits are set.
	 */
	if (dev->chip_id == KSZ8563_CHIP_ID && reg == MII_BMSR)
		*data &= ~(BMSR_ESTATEN | BMSR_ERCAP);
}

int ksz9477_r_phy(struct ksz_device *dev, u16 addr, u16 reg, u16 *data)
{
	u16 val = 0xffff;
	int ret;

	/* No real PHY after this. Simulate the PHY.
	 * A fixed PHY can be setup in the device tree, but this function is
	 * still called for that port during initialization.
	 * For RGMII PHY there is no way to access it so the fixed PHY should
	 * be used.  For SGMII PHY the supporting code will be added later.
	 */
	if (!dev->info->internal_phy[addr]) {
		struct ksz_port *p = &dev->ports[addr];

		switch (reg) {
		case MII_BMCR:
			val = 0x1140;
			break;
		case MII_BMSR:
			val = 0x796d;
			break;
		case MII_PHYSID1:
			val = 0x0022;
			break;
		case MII_PHYSID2:
			val = 0x1631;
			break;
		case MII_ADVERTISE:
			val = 0x05e1;
			break;
		case MII_LPA:
			val = 0xc5e1;
			break;
		case MII_CTRL1000:
			val = 0x0700;
			break;
		case MII_STAT1000:
			if (p->phydev.speed == SPEED_1000)
				val = 0x3800;
			else
				val = 0;
			break;
		}
	} else {
		ret = ksz_pread16(dev, addr, 0x100 + (reg << 1), &val);
		if (ret)
			return ret;

		ksz9477_r_phy_quirks(dev, addr, reg, &val);
	}

	*data = val;

	return 0;
}

int ksz9477_w_phy(struct ksz_device *dev, u16 addr, u16 reg, u16 val)
{
	/* No real PHY after this. */
	if (!dev->info->internal_phy[addr])
		return 0;

	return ksz_pwrite16(dev, addr, 0x100 + (reg << 1), val);
}

void ksz9477_cfg_port_member(struct ksz_device *dev, int port, u8 member)
{
	ksz_pwrite32(dev, port, REG_PORT_VLAN_MEMBERSHIP__4, member);
<<<<<<< HEAD
}

static void ksz9477_port_stp_state_set(struct dsa_switch *ds, int port,
				       u8 state)
{
	struct ksz_device *dev = ds->priv;
	struct ksz_port *p = &dev->ports[port];
	u8 data;

	ksz_pread8(dev, port, P_STP_CTRL, &data);
	data &= ~(PORT_TX_ENABLE | PORT_RX_ENABLE | PORT_LEARN_DISABLE);

	switch (state) {
	case BR_STATE_DISABLED:
		data |= PORT_LEARN_DISABLE;
		break;
	case BR_STATE_LISTENING:
		data |= (PORT_RX_ENABLE | PORT_LEARN_DISABLE);
		break;
	case BR_STATE_LEARNING:
		data |= PORT_RX_ENABLE;
		break;
	case BR_STATE_FORWARDING:
		data |= (PORT_TX_ENABLE | PORT_RX_ENABLE);
		break;
	case BR_STATE_BLOCKING:
		data |= PORT_LEARN_DISABLE;
		break;
	default:
		dev_err(ds->dev, "invalid STP state: %d\n", state);
		return;
	}

	ksz_pwrite8(dev, port, P_STP_CTRL, data);
	p->stp_state = state;

	ksz_update_port_member(dev, port);
=======
>>>>>>> 29549c70
}

void ksz9477_flush_dyn_mac_table(struct ksz_device *dev, int port)
{
	const u16 *regs = dev->info->regs;
	u8 data;

	regmap_update_bits(dev->regmap[0], REG_SW_LUE_CTRL_2,
			   SW_FLUSH_OPTION_M << SW_FLUSH_OPTION_S,
			   SW_FLUSH_OPTION_DYN_MAC << SW_FLUSH_OPTION_S);

	if (port < dev->info->port_cnt) {
		/* flush individual port */
		ksz_pread8(dev, port, regs[P_STP_CTRL], &data);
		if (!(data & PORT_LEARN_DISABLE))
			ksz_pwrite8(dev, port, regs[P_STP_CTRL],
				    data | PORT_LEARN_DISABLE);
		ksz_cfg(dev, S_FLUSH_TABLE_CTRL, SW_FLUSH_DYN_MAC_TABLE, true);
		ksz_pwrite8(dev, port, regs[P_STP_CTRL], data);
	} else {
		/* flush all */
		ksz_cfg(dev, S_FLUSH_TABLE_CTRL, SW_FLUSH_STP_TABLE, true);
	}
}

int ksz9477_port_vlan_filtering(struct ksz_device *dev, int port,
				bool flag, struct netlink_ext_ack *extack)
{
	if (flag) {
		ksz_port_cfg(dev, port, REG_PORT_LUE_CTRL,
			     PORT_VLAN_LOOKUP_VID_0, true);
		ksz_cfg(dev, REG_SW_LUE_CTRL_0, SW_VLAN_ENABLE, true);
	} else {
		ksz_cfg(dev, REG_SW_LUE_CTRL_0, SW_VLAN_ENABLE, false);
		ksz_port_cfg(dev, port, REG_PORT_LUE_CTRL,
			     PORT_VLAN_LOOKUP_VID_0, false);
	}

	return 0;
}

int ksz9477_port_vlan_add(struct ksz_device *dev, int port,
			  const struct switchdev_obj_port_vlan *vlan,
			  struct netlink_ext_ack *extack)
{
	u32 vlan_table[3];
	bool untagged = vlan->flags & BRIDGE_VLAN_INFO_UNTAGGED;
	int err;

	err = ksz9477_get_vlan_table(dev, vlan->vid, vlan_table);
	if (err) {
		NL_SET_ERR_MSG_MOD(extack, "Failed to get vlan table");
		return err;
	}

	vlan_table[0] = VLAN_VALID | (vlan->vid & VLAN_FID_M);
	if (untagged)
		vlan_table[1] |= BIT(port);
	else
		vlan_table[1] &= ~BIT(port);
	vlan_table[1] &= ~(BIT(dev->cpu_port));

	vlan_table[2] |= BIT(port) | BIT(dev->cpu_port);

	err = ksz9477_set_vlan_table(dev, vlan->vid, vlan_table);
	if (err) {
		NL_SET_ERR_MSG_MOD(extack, "Failed to set vlan table");
		return err;
	}

	/* change PVID */
	if (vlan->flags & BRIDGE_VLAN_INFO_PVID)
		ksz_pwrite16(dev, port, REG_PORT_DEFAULT_VID, vlan->vid);

	return 0;
}

int ksz9477_port_vlan_del(struct ksz_device *dev, int port,
			  const struct switchdev_obj_port_vlan *vlan)
{
	bool untagged = vlan->flags & BRIDGE_VLAN_INFO_UNTAGGED;
	u32 vlan_table[3];
	u16 pvid;

	ksz_pread16(dev, port, REG_PORT_DEFAULT_VID, &pvid);
	pvid = pvid & 0xFFF;

	if (ksz9477_get_vlan_table(dev, vlan->vid, vlan_table)) {
		dev_dbg(dev->dev, "Failed to get vlan table\n");
		return -ETIMEDOUT;
	}

	vlan_table[2] &= ~BIT(port);

	if (pvid == vlan->vid)
		pvid = 1;

	if (untagged)
		vlan_table[1] &= ~BIT(port);

	if (ksz9477_set_vlan_table(dev, vlan->vid, vlan_table)) {
		dev_dbg(dev->dev, "Failed to set vlan table\n");
		return -ETIMEDOUT;
	}

	ksz_pwrite16(dev, port, REG_PORT_DEFAULT_VID, pvid);

	return 0;
}

<<<<<<< HEAD
static int ksz9477_port_fdb_add(struct dsa_switch *ds, int port,
				const unsigned char *addr, u16 vid,
				struct dsa_db db)
=======
int ksz9477_fdb_add(struct ksz_device *dev, int port,
		    const unsigned char *addr, u16 vid, struct dsa_db db)
>>>>>>> 29549c70
{
	u32 alu_table[4];
	u32 data;
	int ret = 0;

	mutex_lock(&dev->alu_mutex);

	/* find any entry with mac & vid */
	data = vid << ALU_FID_INDEX_S;
	data |= ((addr[0] << 8) | addr[1]);
	ksz_write32(dev, REG_SW_ALU_INDEX_0, data);

	data = ((addr[2] << 24) | (addr[3] << 16));
	data |= ((addr[4] << 8) | addr[5]);
	ksz_write32(dev, REG_SW_ALU_INDEX_1, data);

	/* start read operation */
	ksz_write32(dev, REG_SW_ALU_CTRL__4, ALU_READ | ALU_START);

	/* wait to be finished */
	ret = ksz9477_wait_alu_ready(dev);
	if (ret) {
		dev_dbg(dev->dev, "Failed to read ALU\n");
		goto exit;
	}

	/* read ALU entry */
	ksz9477_read_table(dev, alu_table);

	/* update ALU entry */
	alu_table[0] = ALU_V_STATIC_VALID;
	alu_table[1] |= BIT(port);
	if (vid)
		alu_table[1] |= ALU_V_USE_FID;
	alu_table[2] = (vid << ALU_V_FID_S);
	alu_table[2] |= ((addr[0] << 8) | addr[1]);
	alu_table[3] = ((addr[2] << 24) | (addr[3] << 16));
	alu_table[3] |= ((addr[4] << 8) | addr[5]);

	ksz9477_write_table(dev, alu_table);

	ksz_write32(dev, REG_SW_ALU_CTRL__4, ALU_WRITE | ALU_START);

	/* wait to be finished */
	ret = ksz9477_wait_alu_ready(dev);
	if (ret)
		dev_dbg(dev->dev, "Failed to write ALU\n");

exit:
	mutex_unlock(&dev->alu_mutex);

	return ret;
}

<<<<<<< HEAD
static int ksz9477_port_fdb_del(struct dsa_switch *ds, int port,
				const unsigned char *addr, u16 vid,
				struct dsa_db db)
=======
int ksz9477_fdb_del(struct ksz_device *dev, int port,
		    const unsigned char *addr, u16 vid, struct dsa_db db)
>>>>>>> 29549c70
{
	u32 alu_table[4];
	u32 data;
	int ret = 0;

	mutex_lock(&dev->alu_mutex);

	/* read any entry with mac & vid */
	data = vid << ALU_FID_INDEX_S;
	data |= ((addr[0] << 8) | addr[1]);
	ksz_write32(dev, REG_SW_ALU_INDEX_0, data);

	data = ((addr[2] << 24) | (addr[3] << 16));
	data |= ((addr[4] << 8) | addr[5]);
	ksz_write32(dev, REG_SW_ALU_INDEX_1, data);

	/* start read operation */
	ksz_write32(dev, REG_SW_ALU_CTRL__4, ALU_READ | ALU_START);

	/* wait to be finished */
	ret = ksz9477_wait_alu_ready(dev);
	if (ret) {
		dev_dbg(dev->dev, "Failed to read ALU\n");
		goto exit;
	}

	ksz_read32(dev, REG_SW_ALU_VAL_A, &alu_table[0]);
	if (alu_table[0] & ALU_V_STATIC_VALID) {
		ksz_read32(dev, REG_SW_ALU_VAL_B, &alu_table[1]);
		ksz_read32(dev, REG_SW_ALU_VAL_C, &alu_table[2]);
		ksz_read32(dev, REG_SW_ALU_VAL_D, &alu_table[3]);

		/* clear forwarding port */
		alu_table[2] &= ~BIT(port);

		/* if there is no port to forward, clear table */
		if ((alu_table[2] & ALU_V_PORT_MAP) == 0) {
			alu_table[0] = 0;
			alu_table[1] = 0;
			alu_table[2] = 0;
			alu_table[3] = 0;
		}
	} else {
		alu_table[0] = 0;
		alu_table[1] = 0;
		alu_table[2] = 0;
		alu_table[3] = 0;
	}

	ksz9477_write_table(dev, alu_table);

	ksz_write32(dev, REG_SW_ALU_CTRL__4, ALU_WRITE | ALU_START);

	/* wait to be finished */
	ret = ksz9477_wait_alu_ready(dev);
	if (ret)
		dev_dbg(dev->dev, "Failed to write ALU\n");

exit:
	mutex_unlock(&dev->alu_mutex);

	return ret;
}

static void ksz9477_convert_alu(struct alu_struct *alu, u32 *alu_table)
{
	alu->is_static = !!(alu_table[0] & ALU_V_STATIC_VALID);
	alu->is_src_filter = !!(alu_table[0] & ALU_V_SRC_FILTER);
	alu->is_dst_filter = !!(alu_table[0] & ALU_V_DST_FILTER);
	alu->prio_age = (alu_table[0] >> ALU_V_PRIO_AGE_CNT_S) &
			ALU_V_PRIO_AGE_CNT_M;
	alu->mstp = alu_table[0] & ALU_V_MSTP_M;

	alu->is_override = !!(alu_table[1] & ALU_V_OVERRIDE);
	alu->is_use_fid = !!(alu_table[1] & ALU_V_USE_FID);
	alu->port_forward = alu_table[1] & ALU_V_PORT_MAP;

	alu->fid = (alu_table[2] >> ALU_V_FID_S) & ALU_V_FID_M;

	alu->mac[0] = (alu_table[2] >> 8) & 0xFF;
	alu->mac[1] = alu_table[2] & 0xFF;
	alu->mac[2] = (alu_table[3] >> 24) & 0xFF;
	alu->mac[3] = (alu_table[3] >> 16) & 0xFF;
	alu->mac[4] = (alu_table[3] >> 8) & 0xFF;
	alu->mac[5] = alu_table[3] & 0xFF;
}

int ksz9477_fdb_dump(struct ksz_device *dev, int port,
		     dsa_fdb_dump_cb_t *cb, void *data)
{
	int ret = 0;
	u32 ksz_data;
	u32 alu_table[4];
	struct alu_struct alu;
	int timeout;

	mutex_lock(&dev->alu_mutex);

	/* start ALU search */
	ksz_write32(dev, REG_SW_ALU_CTRL__4, ALU_START | ALU_SEARCH);

	do {
		timeout = 1000;
		do {
			ksz_read32(dev, REG_SW_ALU_CTRL__4, &ksz_data);
			if ((ksz_data & ALU_VALID) || !(ksz_data & ALU_START))
				break;
			usleep_range(1, 10);
		} while (timeout-- > 0);

		if (!timeout) {
			dev_dbg(dev->dev, "Failed to search ALU\n");
			ret = -ETIMEDOUT;
			goto exit;
		}

		if (!(ksz_data & ALU_VALID))
			continue;

		/* read ALU table */
		ksz9477_read_table(dev, alu_table);

		ksz9477_convert_alu(&alu, alu_table);

		if (alu.port_forward & BIT(port)) {
			ret = cb(alu.mac, alu.fid, alu.is_static, data);
			if (ret)
				goto exit;
		}
	} while (ksz_data & ALU_START);

exit:

	/* stop ALU search */
	ksz_write32(dev, REG_SW_ALU_CTRL__4, 0);

	mutex_unlock(&dev->alu_mutex);

	return ret;
}

<<<<<<< HEAD
static int ksz9477_port_mdb_add(struct dsa_switch *ds, int port,
				const struct switchdev_obj_port_mdb *mdb,
				struct dsa_db db)
=======
int ksz9477_mdb_add(struct ksz_device *dev, int port,
		    const struct switchdev_obj_port_mdb *mdb, struct dsa_db db)
>>>>>>> 29549c70
{
	u32 static_table[4];
	const u8 *shifts;
	const u32 *masks;
	u32 data;
	int index;
	u32 mac_hi, mac_lo;
	int err = 0;

	shifts = dev->info->shifts;
	masks = dev->info->masks;

	mac_hi = ((mdb->addr[0] << 8) | mdb->addr[1]);
	mac_lo = ((mdb->addr[2] << 24) | (mdb->addr[3] << 16));
	mac_lo |= ((mdb->addr[4] << 8) | mdb->addr[5]);

	mutex_lock(&dev->alu_mutex);

	for (index = 0; index < dev->info->num_statics; index++) {
		/* find empty slot first */
		data = (index << shifts[ALU_STAT_INDEX]) |
			masks[ALU_STAT_READ] | ALU_STAT_START;
		ksz_write32(dev, REG_SW_ALU_STAT_CTRL__4, data);

		/* wait to be finished */
		err = ksz9477_wait_alu_sta_ready(dev);
		if (err) {
			dev_dbg(dev->dev, "Failed to read ALU STATIC\n");
			goto exit;
		}

		/* read ALU static table */
		ksz9477_read_table(dev, static_table);

		if (static_table[0] & ALU_V_STATIC_VALID) {
			/* check this has same vid & mac address */
			if (((static_table[2] >> ALU_V_FID_S) == mdb->vid) &&
			    ((static_table[2] & ALU_V_MAC_ADDR_HI) == mac_hi) &&
			    static_table[3] == mac_lo) {
				/* found matching one */
				break;
			}
		} else {
			/* found empty one */
			break;
		}
	}

	/* no available entry */
	if (index == dev->info->num_statics) {
		err = -ENOSPC;
		goto exit;
	}

	/* add entry */
	static_table[0] = ALU_V_STATIC_VALID;
	static_table[1] |= BIT(port);
	if (mdb->vid)
		static_table[1] |= ALU_V_USE_FID;
	static_table[2] = (mdb->vid << ALU_V_FID_S);
	static_table[2] |= mac_hi;
	static_table[3] = mac_lo;

	ksz9477_write_table(dev, static_table);

	data = (index << shifts[ALU_STAT_INDEX]) | ALU_STAT_START;
	ksz_write32(dev, REG_SW_ALU_STAT_CTRL__4, data);

	/* wait to be finished */
	if (ksz9477_wait_alu_sta_ready(dev))
		dev_dbg(dev->dev, "Failed to read ALU STATIC\n");

exit:
	mutex_unlock(&dev->alu_mutex);
	return err;
}

<<<<<<< HEAD
static int ksz9477_port_mdb_del(struct dsa_switch *ds, int port,
				const struct switchdev_obj_port_mdb *mdb,
				struct dsa_db db)
=======
int ksz9477_mdb_del(struct ksz_device *dev, int port,
		    const struct switchdev_obj_port_mdb *mdb, struct dsa_db db)
>>>>>>> 29549c70
{
	u32 static_table[4];
	const u8 *shifts;
	const u32 *masks;
	u32 data;
	int index;
	int ret = 0;
	u32 mac_hi, mac_lo;

	shifts = dev->info->shifts;
	masks = dev->info->masks;

	mac_hi = ((mdb->addr[0] << 8) | mdb->addr[1]);
	mac_lo = ((mdb->addr[2] << 24) | (mdb->addr[3] << 16));
	mac_lo |= ((mdb->addr[4] << 8) | mdb->addr[5]);

	mutex_lock(&dev->alu_mutex);

	for (index = 0; index < dev->info->num_statics; index++) {
		/* find empty slot first */
		data = (index << shifts[ALU_STAT_INDEX]) |
			masks[ALU_STAT_READ] | ALU_STAT_START;
		ksz_write32(dev, REG_SW_ALU_STAT_CTRL__4, data);

		/* wait to be finished */
		ret = ksz9477_wait_alu_sta_ready(dev);
		if (ret) {
			dev_dbg(dev->dev, "Failed to read ALU STATIC\n");
			goto exit;
		}

		/* read ALU static table */
		ksz9477_read_table(dev, static_table);

		if (static_table[0] & ALU_V_STATIC_VALID) {
			/* check this has same vid & mac address */

			if (((static_table[2] >> ALU_V_FID_S) == mdb->vid) &&
			    ((static_table[2] & ALU_V_MAC_ADDR_HI) == mac_hi) &&
			    static_table[3] == mac_lo) {
				/* found matching one */
				break;
			}
		}
	}

	/* no available entry */
	if (index == dev->info->num_statics)
		goto exit;

	/* clear port */
	static_table[1] &= ~BIT(port);

	if ((static_table[1] & ALU_V_PORT_MAP) == 0) {
		/* delete entry */
		static_table[0] = 0;
		static_table[1] = 0;
		static_table[2] = 0;
		static_table[3] = 0;
	}

	ksz9477_write_table(dev, static_table);

	data = (index << shifts[ALU_STAT_INDEX]) | ALU_STAT_START;
	ksz_write32(dev, REG_SW_ALU_STAT_CTRL__4, data);

	/* wait to be finished */
	ret = ksz9477_wait_alu_sta_ready(dev);
	if (ret)
		dev_dbg(dev->dev, "Failed to read ALU STATIC\n");

exit:
	mutex_unlock(&dev->alu_mutex);

	return ret;
}

<<<<<<< HEAD
static int ksz9477_port_mirror_add(struct dsa_switch *ds, int port,
				   struct dsa_mall_mirror_tc_entry *mirror,
				   bool ingress, struct netlink_ext_ack *extack)
=======
int ksz9477_port_mirror_add(struct ksz_device *dev, int port,
			    struct dsa_mall_mirror_tc_entry *mirror,
			    bool ingress, struct netlink_ext_ack *extack)
>>>>>>> 29549c70
{
	u8 data;
	int p;

	/* Limit to one sniffer port
	 * Check if any of the port is already set for sniffing
	 * If yes, instruct the user to remove the previous entry & exit
	 */
	for (p = 0; p < dev->info->port_cnt; p++) {
		/* Skip the current sniffing port */
		if (p == mirror->to_local_port)
			continue;

		ksz_pread8(dev, p, P_MIRROR_CTRL, &data);

		if (data & PORT_MIRROR_SNIFFER) {
			NL_SET_ERR_MSG_MOD(extack,
					   "Sniffer port is already configured, delete existing rules & retry");
			return -EBUSY;
		}
	}

	if (ingress)
		ksz_port_cfg(dev, port, P_MIRROR_CTRL, PORT_MIRROR_RX, true);
	else
		ksz_port_cfg(dev, port, P_MIRROR_CTRL, PORT_MIRROR_TX, true);

	/* configure mirror port */
	ksz_port_cfg(dev, mirror->to_local_port, P_MIRROR_CTRL,
		     PORT_MIRROR_SNIFFER, true);

	ksz_cfg(dev, S_MIRROR_CTRL, SW_MIRROR_RX_TX, false);

	return 0;
}

void ksz9477_port_mirror_del(struct ksz_device *dev, int port,
			     struct dsa_mall_mirror_tc_entry *mirror)
{
	bool in_use = false;
	u8 data;
	int p;

	if (mirror->ingress)
		ksz_port_cfg(dev, port, P_MIRROR_CTRL, PORT_MIRROR_RX, false);
	else
		ksz_port_cfg(dev, port, P_MIRROR_CTRL, PORT_MIRROR_TX, false);


	/* Check if any of the port is still referring to sniffer port */
	for (p = 0; p < dev->info->port_cnt; p++) {
		ksz_pread8(dev, p, P_MIRROR_CTRL, &data);

		if ((data & (PORT_MIRROR_RX | PORT_MIRROR_TX))) {
			in_use = true;
			break;
		}
	}

	/* delete sniffing if there are no other mirroring rules */
	if (!in_use)
		ksz_port_cfg(dev, mirror->to_local_port, P_MIRROR_CTRL,
			     PORT_MIRROR_SNIFFER, false);
}

static phy_interface_t ksz9477_get_interface(struct ksz_device *dev, int port)
{
	phy_interface_t interface;
	bool gbit;

	if (dev->info->internal_phy[port])
		return PHY_INTERFACE_MODE_NA;

	gbit = ksz_get_gbit(dev, port);

	interface = ksz_get_xmii(dev, port, gbit);

	return interface;
}

static void ksz9477_port_mmd_write(struct ksz_device *dev, int port,
				   u8 dev_addr, u16 reg_addr, u16 val)
{
	ksz_pwrite16(dev, port, REG_PORT_PHY_MMD_SETUP,
		     MMD_SETUP(PORT_MMD_OP_INDEX, dev_addr));
	ksz_pwrite16(dev, port, REG_PORT_PHY_MMD_INDEX_DATA, reg_addr);
	ksz_pwrite16(dev, port, REG_PORT_PHY_MMD_SETUP,
		     MMD_SETUP(PORT_MMD_OP_DATA_NO_INCR, dev_addr));
	ksz_pwrite16(dev, port, REG_PORT_PHY_MMD_INDEX_DATA, val);
}

static void ksz9477_phy_errata_setup(struct ksz_device *dev, int port)
{
	/* Apply PHY settings to address errata listed in
	 * KSZ9477, KSZ9897, KSZ9896, KSZ9567, KSZ8565
	 * Silicon Errata and Data Sheet Clarification documents:
	 *
	 * Register settings are needed to improve PHY receive performance
	 */
	ksz9477_port_mmd_write(dev, port, 0x01, 0x6f, 0xdd0b);
	ksz9477_port_mmd_write(dev, port, 0x01, 0x8f, 0x6032);
	ksz9477_port_mmd_write(dev, port, 0x01, 0x9d, 0x248c);
	ksz9477_port_mmd_write(dev, port, 0x01, 0x75, 0x0060);
	ksz9477_port_mmd_write(dev, port, 0x01, 0xd3, 0x7777);
	ksz9477_port_mmd_write(dev, port, 0x1c, 0x06, 0x3008);
	ksz9477_port_mmd_write(dev, port, 0x1c, 0x08, 0x2001);

	/* Transmit waveform amplitude can be improved
	 * (1000BASE-T, 100BASE-TX, 10BASE-Te)
	 */
	ksz9477_port_mmd_write(dev, port, 0x1c, 0x04, 0x00d0);

	/* Energy Efficient Ethernet (EEE) feature select must
	 * be manually disabled (except on KSZ8565 which is 100Mbit)
	 */
	if (dev->info->gbit_capable[port])
		ksz9477_port_mmd_write(dev, port, 0x07, 0x3c, 0x0000);

	/* Register settings are required to meet data sheet
	 * supply current specifications
	 */
	ksz9477_port_mmd_write(dev, port, 0x1c, 0x13, 0x6eff);
	ksz9477_port_mmd_write(dev, port, 0x1c, 0x14, 0xe6ff);
	ksz9477_port_mmd_write(dev, port, 0x1c, 0x15, 0x6eff);
	ksz9477_port_mmd_write(dev, port, 0x1c, 0x16, 0xe6ff);
	ksz9477_port_mmd_write(dev, port, 0x1c, 0x17, 0x00ff);
	ksz9477_port_mmd_write(dev, port, 0x1c, 0x18, 0x43ff);
	ksz9477_port_mmd_write(dev, port, 0x1c, 0x19, 0xc3ff);
	ksz9477_port_mmd_write(dev, port, 0x1c, 0x1a, 0x6fff);
	ksz9477_port_mmd_write(dev, port, 0x1c, 0x1b, 0x07ff);
	ksz9477_port_mmd_write(dev, port, 0x1c, 0x1c, 0x0fff);
	ksz9477_port_mmd_write(dev, port, 0x1c, 0x1d, 0xe7ff);
	ksz9477_port_mmd_write(dev, port, 0x1c, 0x1e, 0xefff);
	ksz9477_port_mmd_write(dev, port, 0x1c, 0x20, 0xeeee);
}

void ksz9477_get_caps(struct ksz_device *dev, int port,
		      struct phylink_config *config)
{
<<<<<<< HEAD
	struct ksz_port *p = &dev->ports[port];
	struct dsa_switch *ds = dev->ds;
	u8 data8, member;
	u16 data16;
=======
	config->mac_capabilities = MAC_10 | MAC_100 | MAC_ASYM_PAUSE |
				   MAC_SYM_PAUSE;

	if (dev->info->gbit_capable[port])
		config->mac_capabilities |= MAC_1000FD;
}

int ksz9477_set_ageing_time(struct ksz_device *dev, unsigned int msecs)
{
	u32 secs = msecs / 1000;
	u8 value;
	u8 data;
	int ret;

	value = FIELD_GET(SW_AGE_PERIOD_7_0_M, secs);

	ret = ksz_write8(dev, REG_SW_LUE_CTRL_3, value);
	if (ret < 0)
		return ret;

	data = FIELD_GET(SW_AGE_PERIOD_10_8_M, secs);

	ret = ksz_read8(dev, REG_SW_LUE_CTRL_0, &value);
	if (ret < 0)
		return ret;

	value &= ~SW_AGE_CNT_M;
	value |= FIELD_PREP(SW_AGE_CNT_M, data);

	return ksz_write8(dev, REG_SW_LUE_CTRL_0, value);
}

void ksz9477_port_setup(struct ksz_device *dev, int port, bool cpu_port)
{
	struct dsa_switch *ds = dev->ds;
	u16 data16;
	u8 member;
>>>>>>> 29549c70

	/* enable tag tail for host port */
	if (cpu_port)
		ksz_port_cfg(dev, port, REG_PORT_CTRL_0, PORT_TAIL_TAG_ENABLE,
			     true);

	ksz_port_cfg(dev, port, REG_PORT_CTRL_0, PORT_MAC_LOOPBACK, false);

	/* set back pressure */
	ksz_port_cfg(dev, port, REG_PORT_MAC_CTRL_1, PORT_BACK_PRESSURE, true);

	/* enable broadcast storm limit */
	ksz_port_cfg(dev, port, P_BCAST_STORM_CTRL, PORT_BROADCAST_STORM, true);

	/* disable DiffServ priority */
	ksz_port_cfg(dev, port, P_PRIO_CTRL, PORT_DIFFSERV_PRIO_ENABLE, false);

	/* replace priority */
	ksz_port_cfg(dev, port, REG_PORT_MRI_MAC_CTRL, PORT_USER_PRIO_CEILING,
		     false);
	ksz9477_port_cfg32(dev, port, REG_PORT_MTI_QUEUE_CTRL_0__4,
			   MTI_PVID_REPLACE, false);

	/* enable 802.1p priority */
	ksz_port_cfg(dev, port, P_PRIO_CTRL, PORT_802_1P_PRIO_ENABLE, true);

	if (dev->info->internal_phy[port]) {
		/* do not force flow control */
		ksz_port_cfg(dev, port, REG_PORT_CTRL_0,
			     PORT_FORCE_TX_FLOW_CTRL | PORT_FORCE_RX_FLOW_CTRL,
			     false);

		if (dev->info->phy_errata_9477)
			ksz9477_phy_errata_setup(dev, port);
	} else {
		/* force flow control */
		ksz_port_cfg(dev, port, REG_PORT_CTRL_0,
			     PORT_FORCE_TX_FLOW_CTRL | PORT_FORCE_RX_FLOW_CTRL,
			     true);
	}

	if (cpu_port)
		member = dsa_user_ports(ds);
	else
		member = BIT(dsa_upstream_port(ds, port));

	ksz9477_cfg_port_member(dev, port, member);

	/* clear pending interrupts */
	if (dev->info->internal_phy[port])
		ksz_pread16(dev, port, REG_PORT_PHY_INT_ENABLE, &data16);
}

void ksz9477_config_cpu_port(struct dsa_switch *ds)
{
	struct ksz_device *dev = ds->priv;
	struct ksz_port *p;
	int i;

	for (i = 0; i < dev->info->port_cnt; i++) {
		if (dsa_is_cpu_port(ds, i) &&
		    (dev->info->cpu_ports & (1 << i))) {
			phy_interface_t interface;
			const char *prev_msg;
			const char *prev_mode;

			dev->cpu_port = i;
			p = &dev->ports[i];

			/* Read from XMII register to determine host port
			 * interface.  If set specifically in device tree
			 * note the difference to help debugging.
			 */
			interface = ksz9477_get_interface(dev, i);
			if (!p->interface) {
				if (dev->compat_interface) {
					dev_warn(dev->dev,
						 "Using legacy switch \"phy-mode\" property, because it is missing on port %d node. "
						 "Please update your device tree.\n",
						 i);
					p->interface = dev->compat_interface;
				} else {
					p->interface = interface;
				}
			}
			if (interface && interface != p->interface) {
				prev_msg = " instead of ";
				prev_mode = phy_modes(interface);
			} else {
				prev_msg = "";
				prev_mode = "";
			}
			dev_info(dev->dev,
				 "Port%d: using phy mode %s%s%s\n",
				 i,
				 phy_modes(p->interface),
				 prev_msg,
				 prev_mode);

			/* enable cpu port */
			ksz9477_port_setup(dev, i, true);
<<<<<<< HEAD
			p->on = 1;
		}
	}

	for (i = 0; i < dev->port_cnt; i++) {
		if (i == dev->cpu_port)
			continue;
		p = &dev->ports[i];

		ksz9477_port_stp_state_set(ds, i, BR_STATE_DISABLED);
		p->on = 1;
		if (i < dev->phy_port_cnt)
			p->phy = 1;
		if (dev->chip_id == 0x00947700 && i == 6) {
			p->sgmii = 1;

			/* SGMII PHY detection code is not implemented yet. */
			p->phy = 0;
		}
=======
		}
	}

	for (i = 0; i < dev->info->port_cnt; i++) {
		if (i == dev->cpu_port)
			continue;
		ksz_port_stp_state_set(ds, i, BR_STATE_DISABLED);
>>>>>>> 29549c70
	}
}

int ksz9477_enable_stp_addr(struct ksz_device *dev)
{
	const u32 *masks;
	u32 data;
	int ret;

	masks = dev->info->masks;

	/* Enable Reserved multicast table */
	ksz_cfg(dev, REG_SW_LUE_CTRL_0, SW_RESV_MCAST_ENABLE, true);

	/* Set the Override bit for forwarding BPDU packet to CPU */
	ret = ksz_write32(dev, REG_SW_ALU_VAL_B,
			  ALU_V_OVERRIDE | BIT(dev->cpu_port));
	if (ret < 0)
		return ret;

	data = ALU_STAT_START | ALU_RESV_MCAST_ADDR | masks[ALU_STAT_WRITE];

	ret = ksz_write32(dev, REG_SW_ALU_STAT_CTRL__4, data);
	if (ret < 0)
		return ret;

	/* wait to be finished */
	ret = ksz9477_wait_alu_sta_ready(dev);
	if (ret < 0) {
		dev_err(dev->dev, "Failed to update Reserved Multicast table\n");
		return ret;
	}

	return 0;
}

int ksz9477_setup(struct dsa_switch *ds)
{
	struct ksz_device *dev = ds->priv;
	int ret = 0;

	/* Required for port partitioning. */
	ksz9477_cfg32(dev, REG_SW_QM_CTRL__4, UNICAST_VLAN_BOUNDARY,
		      true);

	/* Do not work correctly with tail tagging. */
	ksz_cfg(dev, REG_SW_MAC_CTRL_0, SW_CHECK_LENGTH, false);

	/* Enable REG_SW_MTU__2 reg by setting SW_JUMBO_PACKET */
	ksz_cfg(dev, REG_SW_MAC_CTRL_1, SW_JUMBO_PACKET, true);

	/* Now we can configure default MTU value */
	ret = regmap_update_bits(dev->regmap[1], REG_SW_MTU__2, REG_SW_MTU_MASK,
				 VLAN_ETH_FRAME_LEN + ETH_FCS_LEN);
	if (ret)
		return ret;

	/* queue based egress rate limit */
	ksz_cfg(dev, REG_SW_MAC_CTRL_5, SW_OUT_RATE_LIMIT_QUEUE_BASED, true);

	/* enable global MIB counter freeze function */
	ksz_cfg(dev, REG_SW_MAC_CTRL_6, SW_MIB_COUNTER_FREEZE, true);

	return 0;
}

u32 ksz9477_get_port_addr(int port, int offset)
{
	return PORT_CTRL_ADDR(port, offset);
}

int ksz9477_switch_init(struct ksz_device *dev)
{
	u8 data8;
	int ret;

	dev->port_mask = (1 << dev->info->port_cnt) - 1;

	/* turn off SPI DO Edge select */
	ret = ksz_read8(dev, REG_SW_GLOBAL_SERIAL_CTRL_0, &data8);
	if (ret)
		return ret;

	data8 &= ~SPI_AUTO_EDGE_DETECTION;
	ret = ksz_write8(dev, REG_SW_GLOBAL_SERIAL_CTRL_0, data8);
	if (ret)
		return ret;

	return 0;
}

void ksz9477_switch_exit(struct ksz_device *dev)
{
	ksz9477_reset_switch(dev);
}

MODULE_AUTHOR("Woojung Huh <Woojung.Huh@microchip.com>");
MODULE_DESCRIPTION("Microchip KSZ9477 Series Switch DSA Driver");
MODULE_LICENSE("GPL");<|MERGE_RESOLUTION|>--- conflicted
+++ resolved
@@ -347,46 +347,6 @@
 void ksz9477_cfg_port_member(struct ksz_device *dev, int port, u8 member)
 {
 	ksz_pwrite32(dev, port, REG_PORT_VLAN_MEMBERSHIP__4, member);
-<<<<<<< HEAD
-}
-
-static void ksz9477_port_stp_state_set(struct dsa_switch *ds, int port,
-				       u8 state)
-{
-	struct ksz_device *dev = ds->priv;
-	struct ksz_port *p = &dev->ports[port];
-	u8 data;
-
-	ksz_pread8(dev, port, P_STP_CTRL, &data);
-	data &= ~(PORT_TX_ENABLE | PORT_RX_ENABLE | PORT_LEARN_DISABLE);
-
-	switch (state) {
-	case BR_STATE_DISABLED:
-		data |= PORT_LEARN_DISABLE;
-		break;
-	case BR_STATE_LISTENING:
-		data |= (PORT_RX_ENABLE | PORT_LEARN_DISABLE);
-		break;
-	case BR_STATE_LEARNING:
-		data |= PORT_RX_ENABLE;
-		break;
-	case BR_STATE_FORWARDING:
-		data |= (PORT_TX_ENABLE | PORT_RX_ENABLE);
-		break;
-	case BR_STATE_BLOCKING:
-		data |= PORT_LEARN_DISABLE;
-		break;
-	default:
-		dev_err(ds->dev, "invalid STP state: %d\n", state);
-		return;
-	}
-
-	ksz_pwrite8(dev, port, P_STP_CTRL, data);
-	p->stp_state = state;
-
-	ksz_update_port_member(dev, port);
-=======
->>>>>>> 29549c70
 }
 
 void ksz9477_flush_dyn_mac_table(struct ksz_device *dev, int port)
@@ -497,14 +457,8 @@
 	return 0;
 }
 
-<<<<<<< HEAD
-static int ksz9477_port_fdb_add(struct dsa_switch *ds, int port,
-				const unsigned char *addr, u16 vid,
-				struct dsa_db db)
-=======
 int ksz9477_fdb_add(struct ksz_device *dev, int port,
 		    const unsigned char *addr, u16 vid, struct dsa_db db)
->>>>>>> 29549c70
 {
 	u32 alu_table[4];
 	u32 data;
@@ -559,14 +513,8 @@
 	return ret;
 }
 
-<<<<<<< HEAD
-static int ksz9477_port_fdb_del(struct dsa_switch *ds, int port,
-				const unsigned char *addr, u16 vid,
-				struct dsa_db db)
-=======
 int ksz9477_fdb_del(struct ksz_device *dev, int port,
 		    const unsigned char *addr, u16 vid, struct dsa_db db)
->>>>>>> 29549c70
 {
 	u32 alu_table[4];
 	u32 data;
@@ -708,14 +656,8 @@
 	return ret;
 }
 
-<<<<<<< HEAD
-static int ksz9477_port_mdb_add(struct dsa_switch *ds, int port,
-				const struct switchdev_obj_port_mdb *mdb,
-				struct dsa_db db)
-=======
 int ksz9477_mdb_add(struct ksz_device *dev, int port,
 		    const struct switchdev_obj_port_mdb *mdb, struct dsa_db db)
->>>>>>> 29549c70
 {
 	u32 static_table[4];
 	const u8 *shifts;
@@ -793,14 +735,8 @@
 	return err;
 }
 
-<<<<<<< HEAD
-static int ksz9477_port_mdb_del(struct dsa_switch *ds, int port,
-				const struct switchdev_obj_port_mdb *mdb,
-				struct dsa_db db)
-=======
 int ksz9477_mdb_del(struct ksz_device *dev, int port,
 		    const struct switchdev_obj_port_mdb *mdb, struct dsa_db db)
->>>>>>> 29549c70
 {
 	u32 static_table[4];
 	const u8 *shifts;
@@ -878,15 +814,9 @@
 	return ret;
 }
 
-<<<<<<< HEAD
-static int ksz9477_port_mirror_add(struct dsa_switch *ds, int port,
-				   struct dsa_mall_mirror_tc_entry *mirror,
-				   bool ingress, struct netlink_ext_ack *extack)
-=======
 int ksz9477_port_mirror_add(struct ksz_device *dev, int port,
 			    struct dsa_mall_mirror_tc_entry *mirror,
 			    bool ingress, struct netlink_ext_ack *extack)
->>>>>>> 29549c70
 {
 	u8 data;
 	int p;
@@ -1026,12 +956,6 @@
 void ksz9477_get_caps(struct ksz_device *dev, int port,
 		      struct phylink_config *config)
 {
-<<<<<<< HEAD
-	struct ksz_port *p = &dev->ports[port];
-	struct dsa_switch *ds = dev->ds;
-	u8 data8, member;
-	u16 data16;
-=======
 	config->mac_capabilities = MAC_10 | MAC_100 | MAC_ASYM_PAUSE |
 				   MAC_SYM_PAUSE;
 
@@ -1069,7 +993,6 @@
 	struct dsa_switch *ds = dev->ds;
 	u16 data16;
 	u8 member;
->>>>>>> 29549c70
 
 	/* enable tag tail for host port */
 	if (cpu_port)
@@ -1171,27 +1094,6 @@
 
 			/* enable cpu port */
 			ksz9477_port_setup(dev, i, true);
-<<<<<<< HEAD
-			p->on = 1;
-		}
-	}
-
-	for (i = 0; i < dev->port_cnt; i++) {
-		if (i == dev->cpu_port)
-			continue;
-		p = &dev->ports[i];
-
-		ksz9477_port_stp_state_set(ds, i, BR_STATE_DISABLED);
-		p->on = 1;
-		if (i < dev->phy_port_cnt)
-			p->phy = 1;
-		if (dev->chip_id == 0x00947700 && i == 6) {
-			p->sgmii = 1;
-
-			/* SGMII PHY detection code is not implemented yet. */
-			p->phy = 0;
-		}
-=======
 		}
 	}
 
@@ -1199,7 +1101,6 @@
 		if (i == dev->cpu_port)
 			continue;
 		ksz_port_stp_state_set(ds, i, BR_STATE_DISABLED);
->>>>>>> 29549c70
 	}
 }
 
