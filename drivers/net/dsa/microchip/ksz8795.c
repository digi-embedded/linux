--- conflicted
+++ resolved
@@ -863,49 +863,7 @@
 	ksz_pwrite8(dev, port, P_MIRROR_CTRL, data);
 }
 
-<<<<<<< HEAD
-static void ksz8_port_stp_state_set(struct dsa_switch *ds, int port, u8 state)
-{
-	struct ksz_device *dev = ds->priv;
-	struct ksz_port *p;
-	u8 data;
-
-	ksz_pread8(dev, port, P_STP_CTRL, &data);
-	data &= ~(PORT_TX_ENABLE | PORT_RX_ENABLE | PORT_LEARN_DISABLE);
-
-	switch (state) {
-	case BR_STATE_DISABLED:
-		data |= PORT_LEARN_DISABLE;
-		break;
-	case BR_STATE_LISTENING:
-		data |= (PORT_RX_ENABLE | PORT_LEARN_DISABLE);
-		break;
-	case BR_STATE_LEARNING:
-		data |= PORT_RX_ENABLE;
-		break;
-	case BR_STATE_FORWARDING:
-		data |= (PORT_TX_ENABLE | PORT_RX_ENABLE);
-		break;
-	case BR_STATE_BLOCKING:
-		data |= PORT_LEARN_DISABLE;
-		break;
-	default:
-		dev_err(ds->dev, "invalid STP state: %d\n", state);
-		return;
-	}
-
-	ksz_pwrite8(dev, port, P_STP_CTRL, data);
-
-	p = &dev->ports[port];
-	p->stp_state = state;
-
-	ksz_update_port_member(dev, port);
-}
-
-static void ksz8_flush_dyn_mac_table(struct ksz_device *dev, int port)
-=======
 void ksz8_flush_dyn_mac_table(struct ksz_device *dev, int port)
->>>>>>> 29549c70
 {
 	u8 learn[DSA_MAX_PORTS];
 	int first, index, cnt;
@@ -1172,15 +1130,9 @@
 	return 0;
 }
 
-<<<<<<< HEAD
-static int ksz8_port_mirror_add(struct dsa_switch *ds, int port,
-				struct dsa_mall_mirror_tc_entry *mirror,
-				bool ingress, struct netlink_ext_ack *extack)
-=======
 int ksz8_port_mirror_add(struct ksz_device *dev, int port,
 			 struct dsa_mall_mirror_tc_entry *mirror,
 			 bool ingress, struct netlink_ext_ack *extack)
->>>>>>> 29549c70
 {
 	if (ingress) {
 		ksz_port_cfg(dev, port, P_MIRROR_CTRL, PORT_MIRROR_RX, true);
@@ -1236,10 +1188,6 @@
 void ksz8_port_setup(struct ksz_device *dev, int port, bool cpu_port)
 {
 	struct dsa_switch *ds = dev->ds;
-<<<<<<< HEAD
-	struct ksz8 *ksz8 = dev->priv;
-=======
->>>>>>> 29549c70
 	const u32 *masks;
 	u8 member;
 
@@ -1297,11 +1245,7 @@
 	for (i = 0; i < dev->phy_port_cnt; i++) {
 		p = &dev->ports[i];
 
-<<<<<<< HEAD
-		ksz8_port_stp_state_set(ds, i, BR_STATE_DISABLED);
-=======
 		ksz_port_stp_state_set(ds, i, BR_STATE_DISABLED);
->>>>>>> 29549c70
 
 		/* Last port may be disabled. */
 		if (i == dev->phy_port_cnt)
