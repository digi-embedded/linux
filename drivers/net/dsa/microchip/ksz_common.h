--- conflicted
+++ resolved
@@ -344,38 +344,11 @@
 void ksz_switch_remove(struct ksz_device *dev);
 
 void ksz_init_mib_timer(struct ksz_device *dev);
-<<<<<<< HEAD
-
-/* Common DSA access functions */
-
-int ksz_phy_read16(struct dsa_switch *ds, int addr, int reg);
-int ksz_phy_write16(struct dsa_switch *ds, int addr, int reg, u16 val);
-void ksz_mac_link_down(struct dsa_switch *ds, int port, unsigned int mode,
-		       phy_interface_t interface);
-int ksz_sset_count(struct dsa_switch *ds, int port, int sset);
-void ksz_get_ethtool_stats(struct dsa_switch *ds, int port, uint64_t *buf);
-int ksz_port_bridge_join(struct dsa_switch *ds, int port,
-			 struct dsa_bridge bridge, bool *tx_fwd_offload,
-			 struct netlink_ext_ack *extack);
-void ksz_port_bridge_leave(struct dsa_switch *ds, int port,
-			   struct dsa_bridge bridge);
-void ksz_port_fast_age(struct dsa_switch *ds, int port);
-int ksz_port_fdb_dump(struct dsa_switch *ds, int port, dsa_fdb_dump_cb_t *cb,
-		      void *data);
-int ksz_port_mdb_add(struct dsa_switch *ds, int port,
-		     const struct switchdev_obj_port_mdb *mdb,
-		     struct dsa_db db);
-int ksz_port_mdb_del(struct dsa_switch *ds, int port,
-		     const struct switchdev_obj_port_mdb *mdb,
-		     struct dsa_db db);
-int ksz_enable_port(struct dsa_switch *ds, int port, struct phy_device *phy);
-=======
 void ksz_r_mib_stats64(struct ksz_device *dev, int port);
 void ksz_port_stp_state_set(struct dsa_switch *ds, int port, u8 state);
 bool ksz_get_gbit(struct ksz_device *dev, int port);
 phy_interface_t ksz_get_xmii(struct ksz_device *dev, int port, bool gbit);
 extern const struct ksz_chip_data ksz_switch_chips[];
->>>>>>> 29549c70
 
 /* Common register access functions */
 
