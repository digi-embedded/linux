// SPDX-License-Identifier: GPL-2.0-or-later
/*
 * Marvell 88e6xxx Ethernet switch single-chip support
 *
 * Copyright (c) 2008 Marvell Semiconductor
 *
 * Copyright (c) 2016 Andrew Lunn <andrew@lunn.ch>
 *
 * Copyright (c) 2016-2017 Savoir-faire Linux Inc.
 *	Vivien Didelot <vivien.didelot@savoirfairelinux.com>
 */

#include <linux/bitfield.h>
#include <linux/delay.h>
#include <linux/dsa/mv88e6xxx.h>
#include <linux/etherdevice.h>
#include <linux/ethtool.h>
#include <linux/if_bridge.h>
#include <linux/interrupt.h>
#include <linux/irq.h>
#include <linux/irqdomain.h>
#include <linux/jiffies.h>
#include <linux/list.h>
#include <linux/mdio.h>
#include <linux/module.h>
#include <linux/of_device.h>
#include <linux/of_irq.h>
#include <linux/of_mdio.h>
#include <linux/platform_data/mv88e6xxx.h>
#include <linux/netdevice.h>
#include <linux/gpio/consumer.h>
#include <linux/phylink.h>
#include <net/dsa.h>

#include "chip.h"
#include "devlink.h"
#include "global1.h"
#include "global2.h"
#include "hwtstamp.h"
#include "phy.h"
#include "port.h"
#include "ptp.h"
#include "serdes.h"
#include "smi.h"

static void assert_reg_lock(struct mv88e6xxx_chip *chip)
{
	if (unlikely(!mutex_is_locked(&chip->reg_lock))) {
		dev_err(chip->dev, "Switch registers lock not held!\n");
		dump_stack();
	}
}

int mv88e6xxx_read(struct mv88e6xxx_chip *chip, int addr, int reg, u16 *val)
{
	int err;

	assert_reg_lock(chip);

	err = mv88e6xxx_smi_read(chip, addr, reg, val);
	if (err)
		return err;

	dev_dbg(chip->dev, "<- addr: 0x%.2x reg: 0x%.2x val: 0x%.4x\n",
		addr, reg, *val);

	return 0;
}

int mv88e6xxx_write(struct mv88e6xxx_chip *chip, int addr, int reg, u16 val)
{
	int err;

	assert_reg_lock(chip);

	err = mv88e6xxx_smi_write(chip, addr, reg, val);
	if (err)
		return err;

	dev_dbg(chip->dev, "-> addr: 0x%.2x reg: 0x%.2x val: 0x%.4x\n",
		addr, reg, val);

	return 0;
}

int mv88e6xxx_wait_mask(struct mv88e6xxx_chip *chip, int addr, int reg,
			u16 mask, u16 val)
{
	const unsigned long timeout = jiffies + msecs_to_jiffies(50);
	u16 data;
	int err;
	int i;

	/* There's no bus specific operation to wait for a mask. Even
	 * if the initial poll takes longer than 50ms, always do at
	 * least one more attempt.
	 */
	for (i = 0; time_before(jiffies, timeout) || (i < 2); i++) {
		err = mv88e6xxx_read(chip, addr, reg, &data);
		if (err)
			return err;

		if ((data & mask) == val)
			return 0;

		if (i < 2)
			cpu_relax();
		else
			usleep_range(1000, 2000);
	}

	dev_err(chip->dev, "Timeout while waiting for switch\n");
	return -ETIMEDOUT;
}

int mv88e6xxx_wait_bit(struct mv88e6xxx_chip *chip, int addr, int reg,
		       int bit, int val)
{
	return mv88e6xxx_wait_mask(chip, addr, reg, BIT(bit),
				   val ? BIT(bit) : 0x0000);
}

struct mii_bus *mv88e6xxx_default_mdio_bus(struct mv88e6xxx_chip *chip)
{
	struct mv88e6xxx_mdio_bus *mdio_bus;

	mdio_bus = list_first_entry(&chip->mdios, struct mv88e6xxx_mdio_bus,
				    list);
	if (!mdio_bus)
		return NULL;

	return mdio_bus->bus;
}

static void mv88e6xxx_g1_irq_mask(struct irq_data *d)
{
	struct mv88e6xxx_chip *chip = irq_data_get_irq_chip_data(d);
	unsigned int n = d->hwirq;

	chip->g1_irq.masked |= (1 << n);
}

static void mv88e6xxx_g1_irq_unmask(struct irq_data *d)
{
	struct mv88e6xxx_chip *chip = irq_data_get_irq_chip_data(d);
	unsigned int n = d->hwirq;

	chip->g1_irq.masked &= ~(1 << n);
}

static irqreturn_t mv88e6xxx_g1_irq_thread_work(struct mv88e6xxx_chip *chip)
{
	unsigned int nhandled = 0;
	unsigned int sub_irq;
	unsigned int n;
	u16 reg;
	u16 ctl1;
	int err;

	mv88e6xxx_reg_lock(chip);
	err = mv88e6xxx_g1_read(chip, MV88E6XXX_G1_STS, &reg);
	mv88e6xxx_reg_unlock(chip);

	if (err)
		goto out;

	do {
		for (n = 0; n < chip->g1_irq.nirqs; ++n) {
			if (reg & (1 << n)) {
				sub_irq = irq_find_mapping(chip->g1_irq.domain,
							   n);
				handle_nested_irq(sub_irq);
				++nhandled;
			}
		}

		mv88e6xxx_reg_lock(chip);
		err = mv88e6xxx_g1_read(chip, MV88E6XXX_G1_CTL1, &ctl1);
		if (err)
			goto unlock;
		err = mv88e6xxx_g1_read(chip, MV88E6XXX_G1_STS, &reg);
unlock:
		mv88e6xxx_reg_unlock(chip);
		if (err)
			goto out;
		ctl1 &= GENMASK(chip->g1_irq.nirqs, 0);
	} while (reg & ctl1);

out:
	return (nhandled > 0 ? IRQ_HANDLED : IRQ_NONE);
}

static irqreturn_t mv88e6xxx_g1_irq_thread_fn(int irq, void *dev_id)
{
	struct mv88e6xxx_chip *chip = dev_id;

	return mv88e6xxx_g1_irq_thread_work(chip);
}

static void mv88e6xxx_g1_irq_bus_lock(struct irq_data *d)
{
	struct mv88e6xxx_chip *chip = irq_data_get_irq_chip_data(d);

	mv88e6xxx_reg_lock(chip);
}

static void mv88e6xxx_g1_irq_bus_sync_unlock(struct irq_data *d)
{
	struct mv88e6xxx_chip *chip = irq_data_get_irq_chip_data(d);
	u16 mask = GENMASK(chip->g1_irq.nirqs, 0);
	u16 reg;
	int err;

	err = mv88e6xxx_g1_read(chip, MV88E6XXX_G1_CTL1, &reg);
	if (err)
		goto out;

	reg &= ~mask;
	reg |= (~chip->g1_irq.masked & mask);

	err = mv88e6xxx_g1_write(chip, MV88E6XXX_G1_CTL1, reg);
	if (err)
		goto out;

out:
	mv88e6xxx_reg_unlock(chip);
}

static const struct irq_chip mv88e6xxx_g1_irq_chip = {
	.name			= "mv88e6xxx-g1",
	.irq_mask		= mv88e6xxx_g1_irq_mask,
	.irq_unmask		= mv88e6xxx_g1_irq_unmask,
	.irq_bus_lock		= mv88e6xxx_g1_irq_bus_lock,
	.irq_bus_sync_unlock	= mv88e6xxx_g1_irq_bus_sync_unlock,
};

static int mv88e6xxx_g1_irq_domain_map(struct irq_domain *d,
				       unsigned int irq,
				       irq_hw_number_t hwirq)
{
	struct mv88e6xxx_chip *chip = d->host_data;

	irq_set_chip_data(irq, d->host_data);
	irq_set_chip_and_handler(irq, &chip->g1_irq.chip, handle_level_irq);
	irq_set_noprobe(irq);

	return 0;
}

static const struct irq_domain_ops mv88e6xxx_g1_irq_domain_ops = {
	.map	= mv88e6xxx_g1_irq_domain_map,
	.xlate	= irq_domain_xlate_twocell,
};

/* To be called with reg_lock held */
static void mv88e6xxx_g1_irq_free_common(struct mv88e6xxx_chip *chip)
{
	int irq, virq;
	u16 mask;

	mv88e6xxx_g1_read(chip, MV88E6XXX_G1_CTL1, &mask);
	mask &= ~GENMASK(chip->g1_irq.nirqs, 0);
	mv88e6xxx_g1_write(chip, MV88E6XXX_G1_CTL1, mask);

	for (irq = 0; irq < chip->g1_irq.nirqs; irq++) {
		virq = irq_find_mapping(chip->g1_irq.domain, irq);
		irq_dispose_mapping(virq);
	}

	irq_domain_remove(chip->g1_irq.domain);
}

static void mv88e6xxx_g1_irq_free(struct mv88e6xxx_chip *chip)
{
	/*
	 * free_irq must be called without reg_lock taken because the irq
	 * handler takes this lock, too.
	 */
	free_irq(chip->irq, chip);

	mv88e6xxx_reg_lock(chip);
	mv88e6xxx_g1_irq_free_common(chip);
	mv88e6xxx_reg_unlock(chip);
}

static int mv88e6xxx_g1_irq_setup_common(struct mv88e6xxx_chip *chip)
{
	int err, irq, virq;
	u16 reg, mask;

	chip->g1_irq.nirqs = chip->info->g1_irqs;
	chip->g1_irq.domain = irq_domain_add_simple(
		NULL, chip->g1_irq.nirqs, 0,
		&mv88e6xxx_g1_irq_domain_ops, chip);
	if (!chip->g1_irq.domain)
		return -ENOMEM;

	for (irq = 0; irq < chip->g1_irq.nirqs; irq++)
		irq_create_mapping(chip->g1_irq.domain, irq);

	chip->g1_irq.chip = mv88e6xxx_g1_irq_chip;
	chip->g1_irq.masked = ~0;

	err = mv88e6xxx_g1_read(chip, MV88E6XXX_G1_CTL1, &mask);
	if (err)
		goto out_mapping;

	mask &= ~GENMASK(chip->g1_irq.nirqs, 0);

	err = mv88e6xxx_g1_write(chip, MV88E6XXX_G1_CTL1, mask);
	if (err)
		goto out_disable;

	/* Reading the interrupt status clears (most of) them */
	err = mv88e6xxx_g1_read(chip, MV88E6XXX_G1_STS, &reg);
	if (err)
		goto out_disable;

	return 0;

out_disable:
	mask &= ~GENMASK(chip->g1_irq.nirqs, 0);
	mv88e6xxx_g1_write(chip, MV88E6XXX_G1_CTL1, mask);

out_mapping:
	for (irq = 0; irq < 16; irq++) {
		virq = irq_find_mapping(chip->g1_irq.domain, irq);
		irq_dispose_mapping(virq);
	}

	irq_domain_remove(chip->g1_irq.domain);

	return err;
}

static int mv88e6xxx_g1_irq_setup(struct mv88e6xxx_chip *chip)
{
	static struct lock_class_key lock_key;
	static struct lock_class_key request_key;
	int err;

	err = mv88e6xxx_g1_irq_setup_common(chip);
	if (err)
		return err;

	/* These lock classes tells lockdep that global 1 irqs are in
	 * a different category than their parent GPIO, so it won't
	 * report false recursion.
	 */
	irq_set_lockdep_class(chip->irq, &lock_key, &request_key);

	snprintf(chip->irq_name, sizeof(chip->irq_name),
		 "mv88e6xxx-%s", dev_name(chip->dev));

	mv88e6xxx_reg_unlock(chip);
	err = request_threaded_irq(chip->irq, NULL,
				   mv88e6xxx_g1_irq_thread_fn,
				   IRQF_ONESHOT | IRQF_SHARED,
				   chip->irq_name, chip);
	mv88e6xxx_reg_lock(chip);
	if (err)
		mv88e6xxx_g1_irq_free_common(chip);

	return err;
}

static void mv88e6xxx_irq_poll(struct kthread_work *work)
{
	struct mv88e6xxx_chip *chip = container_of(work,
						   struct mv88e6xxx_chip,
						   irq_poll_work.work);
	mv88e6xxx_g1_irq_thread_work(chip);

	kthread_queue_delayed_work(chip->kworker, &chip->irq_poll_work,
				   msecs_to_jiffies(100));
}

static int mv88e6xxx_irq_poll_setup(struct mv88e6xxx_chip *chip)
{
	int err;

	err = mv88e6xxx_g1_irq_setup_common(chip);
	if (err)
		return err;

	kthread_init_delayed_work(&chip->irq_poll_work,
				  mv88e6xxx_irq_poll);

	chip->kworker = kthread_create_worker(0, "%s", dev_name(chip->dev));
	if (IS_ERR(chip->kworker))
		return PTR_ERR(chip->kworker);

	kthread_queue_delayed_work(chip->kworker, &chip->irq_poll_work,
				   msecs_to_jiffies(100));

	return 0;
}

static void mv88e6xxx_irq_poll_free(struct mv88e6xxx_chip *chip)
{
	kthread_cancel_delayed_work_sync(&chip->irq_poll_work);
	kthread_destroy_worker(chip->kworker);

	mv88e6xxx_reg_lock(chip);
	mv88e6xxx_g1_irq_free_common(chip);
	mv88e6xxx_reg_unlock(chip);
}

static int mv88e6xxx_port_config_interface(struct mv88e6xxx_chip *chip,
					   int port, phy_interface_t interface)
{
	int err;

	if (chip->info->ops->port_set_rgmii_delay) {
		err = chip->info->ops->port_set_rgmii_delay(chip, port,
							    interface);
		if (err && err != -EOPNOTSUPP)
			return err;
	}

	if (chip->info->ops->port_set_cmode) {
		err = chip->info->ops->port_set_cmode(chip, port,
						      interface);
		if (err && err != -EOPNOTSUPP)
			return err;
	}

	return 0;
}

static int mv88e6xxx_port_setup_mac(struct mv88e6xxx_chip *chip, int port,
				    int link, int speed, int duplex, int pause,
				    phy_interface_t mode)
{
	int err;

	if (!chip->info->ops->port_set_link)
		return 0;

	/* Port's MAC control must not be changed unless the link is down */
	err = chip->info->ops->port_set_link(chip, port, LINK_FORCED_DOWN);
	if (err)
		return err;

	if (chip->info->ops->port_set_speed_duplex) {
		err = chip->info->ops->port_set_speed_duplex(chip, port,
							     speed, duplex);
		if (err && err != -EOPNOTSUPP)
			goto restore_link;
	}

	if (chip->info->ops->port_set_pause) {
		err = chip->info->ops->port_set_pause(chip, port, pause);
		if (err)
			goto restore_link;
	}

	err = mv88e6xxx_port_config_interface(chip, port, mode);
restore_link:
	if (chip->info->ops->port_set_link(chip, port, link))
		dev_err(chip->dev, "p%d: failed to restore MAC's link\n", port);

	return err;
}

static int mv88e6xxx_phy_is_internal(struct dsa_switch *ds, int port)
{
	struct mv88e6xxx_chip *chip = ds->priv;

	return port < chip->info->num_internal_phys;
}

static int mv88e6xxx_port_ppu_updates(struct mv88e6xxx_chip *chip, int port)
{
	u16 reg;
	int err;

	/* The 88e6250 family does not have the PHY detect bit. Instead,
	 * report whether the port is internal.
	 */
	if (chip->info->family == MV88E6XXX_FAMILY_6250)
		return port < chip->info->num_internal_phys;

	err = mv88e6xxx_port_read(chip, port, MV88E6XXX_PORT_STS, &reg);
	if (err) {
		dev_err(chip->dev,
			"p%d: %s: failed to read port status\n",
			port, __func__);
		return err;
	}

	return !!(reg & MV88E6XXX_PORT_STS_PHY_DETECT);
}

static int mv88e6xxx_serdes_pcs_get_state(struct dsa_switch *ds, int port,
					  struct phylink_link_state *state)
{
	struct mv88e6xxx_chip *chip = ds->priv;
	int lane;
	int err;

	mv88e6xxx_reg_lock(chip);
	lane = mv88e6xxx_serdes_get_lane(chip, port);
	if (lane >= 0 && chip->info->ops->serdes_pcs_get_state)
		err = chip->info->ops->serdes_pcs_get_state(chip, port, lane,
							    state);
	else
		err = -EOPNOTSUPP;
	mv88e6xxx_reg_unlock(chip);

	return err;
}

static int mv88e6xxx_serdes_pcs_config(struct mv88e6xxx_chip *chip, int port,
				       unsigned int mode,
				       phy_interface_t interface,
				       const unsigned long *advertise)
{
	const struct mv88e6xxx_ops *ops = chip->info->ops;
	int lane;

	if (ops->serdes_pcs_config) {
		lane = mv88e6xxx_serdes_get_lane(chip, port);
		if (lane >= 0)
			return ops->serdes_pcs_config(chip, port, lane, mode,
						      interface, advertise);
	}

	return 0;
}

static void mv88e6xxx_serdes_pcs_an_restart(struct dsa_switch *ds, int port)
{
	struct mv88e6xxx_chip *chip = ds->priv;
	const struct mv88e6xxx_ops *ops;
	int err = 0;
	int lane;

	ops = chip->info->ops;

	if (ops->serdes_pcs_an_restart) {
		mv88e6xxx_reg_lock(chip);
		lane = mv88e6xxx_serdes_get_lane(chip, port);
		if (lane >= 0)
			err = ops->serdes_pcs_an_restart(chip, port, lane);
		mv88e6xxx_reg_unlock(chip);

		if (err)
			dev_err(ds->dev, "p%d: failed to restart AN\n", port);
	}
}

static int mv88e6xxx_serdes_pcs_link_up(struct mv88e6xxx_chip *chip, int port,
					unsigned int mode,
					int speed, int duplex)
{
	const struct mv88e6xxx_ops *ops = chip->info->ops;
	int lane;

	if (!phylink_autoneg_inband(mode) && ops->serdes_pcs_link_up) {
		lane = mv88e6xxx_serdes_get_lane(chip, port);
		if (lane >= 0)
			return ops->serdes_pcs_link_up(chip, port, lane,
						       speed, duplex);
	}

	return 0;
}

static const u8 mv88e6185_phy_interface_modes[] = {
	[MV88E6185_PORT_STS_CMODE_GMII_FD]	 = PHY_INTERFACE_MODE_GMII,
	[MV88E6185_PORT_STS_CMODE_MII_100_FD_PS] = PHY_INTERFACE_MODE_MII,
	[MV88E6185_PORT_STS_CMODE_MII_100]	 = PHY_INTERFACE_MODE_MII,
	[MV88E6185_PORT_STS_CMODE_MII_10]	 = PHY_INTERFACE_MODE_MII,
	[MV88E6185_PORT_STS_CMODE_SERDES]	 = PHY_INTERFACE_MODE_1000BASEX,
	[MV88E6185_PORT_STS_CMODE_1000BASE_X]	 = PHY_INTERFACE_MODE_1000BASEX,
	[MV88E6185_PORT_STS_CMODE_PHY]		 = PHY_INTERFACE_MODE_SGMII,
};

static void mv88e6095_phylink_get_caps(struct mv88e6xxx_chip *chip, int port,
				       struct phylink_config *config)
{
	u8 cmode = chip->ports[port].cmode;

	config->mac_capabilities = MAC_SYM_PAUSE | MAC_10 | MAC_100;

	if (mv88e6xxx_phy_is_internal(chip->ds, port)) {
		__set_bit(PHY_INTERFACE_MODE_MII, config->supported_interfaces);
	} else {
		if (cmode < ARRAY_SIZE(mv88e6185_phy_interface_modes) &&
		    mv88e6185_phy_interface_modes[cmode])
			__set_bit(mv88e6185_phy_interface_modes[cmode],
				  config->supported_interfaces);

		config->mac_capabilities |= MAC_1000FD;
	}
}

static void mv88e6185_phylink_get_caps(struct mv88e6xxx_chip *chip, int port,
				       struct phylink_config *config)
{
	u8 cmode = chip->ports[port].cmode;

	if (cmode < ARRAY_SIZE(mv88e6185_phy_interface_modes) &&
	    mv88e6185_phy_interface_modes[cmode])
		__set_bit(mv88e6185_phy_interface_modes[cmode],
			  config->supported_interfaces);

	config->mac_capabilities = MAC_SYM_PAUSE | MAC_10 | MAC_100 |
				   MAC_1000FD;
}

static const u8 mv88e6xxx_phy_interface_modes[] = {
	[MV88E6XXX_PORT_STS_CMODE_MII_PHY]	= PHY_INTERFACE_MODE_MII,
	[MV88E6XXX_PORT_STS_CMODE_MII]		= PHY_INTERFACE_MODE_MII,
	[MV88E6XXX_PORT_STS_CMODE_GMII]		= PHY_INTERFACE_MODE_GMII,
	[MV88E6XXX_PORT_STS_CMODE_RMII_PHY]	= PHY_INTERFACE_MODE_RMII,
	[MV88E6XXX_PORT_STS_CMODE_RMII]		= PHY_INTERFACE_MODE_RMII,
	[MV88E6XXX_PORT_STS_CMODE_100BASEX]	= PHY_INTERFACE_MODE_100BASEX,
	[MV88E6XXX_PORT_STS_CMODE_1000BASEX]	= PHY_INTERFACE_MODE_1000BASEX,
	[MV88E6XXX_PORT_STS_CMODE_SGMII]	= PHY_INTERFACE_MODE_SGMII,
	/* higher interface modes are not needed here, since ports supporting
	 * them are writable, and so the supported interfaces are filled in the
	 * corresponding .phylink_set_interfaces() implementation below
	 */
};

static void mv88e6xxx_translate_cmode(u8 cmode, unsigned long *supported)
{
	if (cmode < ARRAY_SIZE(mv88e6xxx_phy_interface_modes) &&
	    mv88e6xxx_phy_interface_modes[cmode])
		__set_bit(mv88e6xxx_phy_interface_modes[cmode], supported);
	else if (cmode == MV88E6XXX_PORT_STS_CMODE_RGMII)
		phy_interface_set_rgmii(supported);
}

static void mv88e6250_phylink_get_caps(struct mv88e6xxx_chip *chip, int port,
				       struct phylink_config *config)
{
	unsigned long *supported = config->supported_interfaces;

	/* Translate the default cmode */
	mv88e6xxx_translate_cmode(chip->ports[port].cmode, supported);

	config->mac_capabilities = MAC_SYM_PAUSE | MAC_10 | MAC_100;
}

static int mv88e6352_get_port4_serdes_cmode(struct mv88e6xxx_chip *chip)
{
	u16 reg, val;
	int err;

	err = mv88e6xxx_port_read(chip, 4, MV88E6XXX_PORT_STS, &reg);
	if (err)
		return err;

	/* If PHY_DETECT is zero, then we are not in auto-media mode */
	if (!(reg & MV88E6XXX_PORT_STS_PHY_DETECT))
		return 0xf;

	val = reg & ~MV88E6XXX_PORT_STS_PHY_DETECT;
	err = mv88e6xxx_port_write(chip, 4, MV88E6XXX_PORT_STS, val);
	if (err)
		return err;

	err = mv88e6xxx_port_read(chip, 4, MV88E6XXX_PORT_STS, &val);
	if (err)
		return err;

	/* Restore PHY_DETECT value */
	err = mv88e6xxx_port_write(chip, 4, MV88E6XXX_PORT_STS, reg);
	if (err)
		return err;

	return val & MV88E6XXX_PORT_STS_CMODE_MASK;
}

static void mv88e6352_phylink_get_caps(struct mv88e6xxx_chip *chip, int port,
				       struct phylink_config *config)
{
	unsigned long *supported = config->supported_interfaces;
	int err, cmode;

	/* Translate the default cmode */
	mv88e6xxx_translate_cmode(chip->ports[port].cmode, supported);

	config->mac_capabilities = MAC_SYM_PAUSE | MAC_10 | MAC_100 |
				   MAC_1000FD;

	/* Port 4 supports automedia if the serdes is associated with it. */
	if (port == 4) {
		mv88e6xxx_reg_lock(chip);
		err = mv88e6352_g2_scratch_port_has_serdes(chip, port);
		if (err < 0)
			dev_err(chip->dev, "p%d: failed to read scratch\n",
				port);
		if (err <= 0)
			goto unlock;

		cmode = mv88e6352_get_port4_serdes_cmode(chip);
		if (cmode < 0)
			dev_err(chip->dev, "p%d: failed to read serdes cmode\n",
				port);
		else
			mv88e6xxx_translate_cmode(cmode, supported);
unlock:
		mv88e6xxx_reg_unlock(chip);
	}
}

static void mv88e6341_phylink_get_caps(struct mv88e6xxx_chip *chip, int port,
				       struct phylink_config *config)
{
	unsigned long *supported = config->supported_interfaces;

	/* Translate the default cmode */
	mv88e6xxx_translate_cmode(chip->ports[port].cmode, supported);

	/* No ethtool bits for 200Mbps */
	config->mac_capabilities = MAC_SYM_PAUSE | MAC_10 | MAC_100 |
				   MAC_1000FD;

	/* The C_Mode field is programmable on port 5 */
	if (port == 5) {
		__set_bit(PHY_INTERFACE_MODE_SGMII, supported);
		__set_bit(PHY_INTERFACE_MODE_1000BASEX, supported);
		__set_bit(PHY_INTERFACE_MODE_2500BASEX, supported);

		config->mac_capabilities |= MAC_2500FD;
	}
}

static void mv88e6390_phylink_get_caps(struct mv88e6xxx_chip *chip, int port,
				       struct phylink_config *config)
{
	unsigned long *supported = config->supported_interfaces;

	/* Translate the default cmode */
	mv88e6xxx_translate_cmode(chip->ports[port].cmode, supported);

	/* No ethtool bits for 200Mbps */
	config->mac_capabilities = MAC_SYM_PAUSE | MAC_10 | MAC_100 |
				   MAC_1000FD;

	/* The C_Mode field is programmable on ports 9 and 10 */
	if (port == 9 || port == 10) {
		__set_bit(PHY_INTERFACE_MODE_SGMII, supported);
		__set_bit(PHY_INTERFACE_MODE_1000BASEX, supported);
		__set_bit(PHY_INTERFACE_MODE_2500BASEX, supported);

		config->mac_capabilities |= MAC_2500FD;
	}
}

static void mv88e6390x_phylink_get_caps(struct mv88e6xxx_chip *chip, int port,
					struct phylink_config *config)
{
	unsigned long *supported = config->supported_interfaces;

	mv88e6390_phylink_get_caps(chip, port, config);

	/* For the 6x90X, ports 2-7 can be in automedia mode.
	 * (Note that 6x90 doesn't support RXAUI nor XAUI).
	 *
	 * Port 2 can also support 1000BASE-X in automedia mode if port 9 is
	 * configured for 1000BASE-X, SGMII or 2500BASE-X.
	 * Port 3-4 can also support 1000BASE-X in automedia mode if port 9 is
	 * configured for RXAUI, 1000BASE-X, SGMII or 2500BASE-X.
	 *
	 * Port 5 can also support 1000BASE-X in automedia mode if port 10 is
	 * configured for 1000BASE-X, SGMII or 2500BASE-X.
	 * Port 6-7 can also support 1000BASE-X in automedia mode if port 10 is
	 * configured for RXAUI, 1000BASE-X, SGMII or 2500BASE-X.
	 *
	 * For now, be permissive (as the old code was) and allow 1000BASE-X
	 * on ports 2..7.
	 */
	if (port >= 2 && port <= 7)
		__set_bit(PHY_INTERFACE_MODE_1000BASEX, supported);

	/* The C_Mode field can also be programmed for 10G speeds */
	if (port == 9 || port == 10) {
		__set_bit(PHY_INTERFACE_MODE_XAUI, supported);
		__set_bit(PHY_INTERFACE_MODE_RXAUI, supported);

		config->mac_capabilities |= MAC_10000FD;
	}
}

static void mv88e6393x_phylink_get_caps(struct mv88e6xxx_chip *chip, int port,
					struct phylink_config *config)
{
<<<<<<< HEAD
	bool is_6191x =
		chip->info->prod_num == MV88E6XXX_PORT_SWITCH_ID_PROD_6191X;

	if (((port == 0 || port == 9) && !is_6191x) || port == 10) {
		phylink_set(mask, 10000baseT_Full);
		phylink_set(mask, 10000baseKR_Full);
		phylink_set(mask, 10000baseCR_Full);
		phylink_set(mask, 10000baseSR_Full);
		phylink_set(mask, 10000baseLR_Full);
		phylink_set(mask, 10000baseLRM_Full);
		phylink_set(mask, 10000baseER_Full);
		phylink_set(mask, 5000baseT_Full);
		phylink_set(mask, 2500baseX_Full);
		phylink_set(mask, 2500baseT_Full);
=======
	unsigned long *supported = config->supported_interfaces;
	bool is_6191x =
		chip->info->prod_num == MV88E6XXX_PORT_SWITCH_ID_PROD_6191X;

	mv88e6xxx_translate_cmode(chip->ports[port].cmode, supported);

	config->mac_capabilities = MAC_SYM_PAUSE | MAC_10 | MAC_100 |
				   MAC_1000FD;

	/* The C_Mode field can be programmed for ports 0, 9 and 10 */
	if (port == 0 || port == 9 || port == 10) {
		__set_bit(PHY_INTERFACE_MODE_SGMII, supported);
		__set_bit(PHY_INTERFACE_MODE_1000BASEX, supported);

		/* 6191X supports >1G modes only on port 10 */
		if (!is_6191x || port == 10) {
			__set_bit(PHY_INTERFACE_MODE_2500BASEX, supported);
			__set_bit(PHY_INTERFACE_MODE_5GBASER, supported);
			__set_bit(PHY_INTERFACE_MODE_10GBASER, supported);
			/* FIXME: USXGMII is not supported yet */
			/* __set_bit(PHY_INTERFACE_MODE_USXGMII, supported); */

			config->mac_capabilities |= MAC_2500FD | MAC_5000FD |
				MAC_10000FD;
		}
>>>>>>> 29549c70
	}

	if (port == 0) {
		__set_bit(PHY_INTERFACE_MODE_RMII, supported);
		__set_bit(PHY_INTERFACE_MODE_RGMII, supported);
		__set_bit(PHY_INTERFACE_MODE_RGMII_ID, supported);
		__set_bit(PHY_INTERFACE_MODE_RGMII_RXID, supported);
		__set_bit(PHY_INTERFACE_MODE_RGMII_TXID, supported);
	}
}

static void mv88e6xxx_get_caps(struct dsa_switch *ds, int port,
			       struct phylink_config *config)
{
	struct mv88e6xxx_chip *chip = ds->priv;

	chip->info->ops->phylink_get_caps(chip, port, config);

	if (mv88e6xxx_phy_is_internal(ds, port)) {
		__set_bit(PHY_INTERFACE_MODE_INTERNAL,
			  config->supported_interfaces);
		/* Internal ports with no phy-mode need GMII for PHYLIB */
		__set_bit(PHY_INTERFACE_MODE_GMII,
			  config->supported_interfaces);
	}
}

static void mv88e6xxx_mac_config(struct dsa_switch *ds, int port,
				 unsigned int mode,
				 const struct phylink_link_state *state)
{
	struct mv88e6xxx_chip *chip = ds->priv;
	struct mv88e6xxx_port *p;
	int err = 0;

	p = &chip->ports[port];

	mv88e6xxx_reg_lock(chip);

	if (mode != MLO_AN_PHY || !mv88e6xxx_phy_is_internal(ds, port)) {
		/* In inband mode, the link may come up at any time while the
		 * link is not forced down. Force the link down while we
		 * reconfigure the interface mode.
		 */
		if (mode == MLO_AN_INBAND &&
		    p->interface != state->interface &&
		    chip->info->ops->port_set_link)
			chip->info->ops->port_set_link(chip, port,
						       LINK_FORCED_DOWN);

		err = mv88e6xxx_port_config_interface(chip, port,
						      state->interface);
		if (err && err != -EOPNOTSUPP)
			goto err_unlock;

		err = mv88e6xxx_serdes_pcs_config(chip, port, mode,
						  state->interface,
						  state->advertising);
		/* FIXME: we should restart negotiation if something changed -
		 * which is something we get if we convert to using phylinks
		 * PCS operations.
		 */
		if (err > 0)
			err = 0;
	}

	/* Undo the forced down state above after completing configuration
	 * irrespective of its state on entry, which allows the link to come
	 * up in the in-band case where there is no separate SERDES. Also
	 * ensure that the link can come up if the PPU is in use and we are
	 * in PHY mode (we treat the PPU as an effective in-band mechanism.)
	 */
	if (chip->info->ops->port_set_link &&
	    ((mode == MLO_AN_INBAND && p->interface != state->interface) ||
	     (mode == MLO_AN_PHY && mv88e6xxx_port_ppu_updates(chip, port))))
		chip->info->ops->port_set_link(chip, port, LINK_UNFORCED);

	p->interface = state->interface;

err_unlock:
	mv88e6xxx_reg_unlock(chip);

	if (err && err != -EOPNOTSUPP)
		dev_err(ds->dev, "p%d: failed to configure MAC/PCS\n", port);
}

static void mv88e6xxx_mac_link_down(struct dsa_switch *ds, int port,
				    unsigned int mode,
				    phy_interface_t interface)
{
	struct mv88e6xxx_chip *chip = ds->priv;
	const struct mv88e6xxx_ops *ops;
	int err = 0;

	ops = chip->info->ops;

	mv88e6xxx_reg_lock(chip);
	/* Force the link down if we know the port may not be automatically
	 * updated by the switch or if we are using fixed-link mode.
	 */
	if ((!mv88e6xxx_port_ppu_updates(chip, port) ||
	     mode == MLO_AN_FIXED) && ops->port_sync_link)
		err = ops->port_sync_link(chip, port, mode, false);

	if (!err && ops->port_set_speed_duplex)
		err = ops->port_set_speed_duplex(chip, port, SPEED_UNFORCED,
						 DUPLEX_UNFORCED);
	mv88e6xxx_reg_unlock(chip);

	if (err)
		dev_err(chip->dev,
			"p%d: failed to force MAC link down\n", port);
}

static void mv88e6xxx_mac_link_up(struct dsa_switch *ds, int port,
				  unsigned int mode, phy_interface_t interface,
				  struct phy_device *phydev,
				  int speed, int duplex,
				  bool tx_pause, bool rx_pause)
{
	struct mv88e6xxx_chip *chip = ds->priv;
	const struct mv88e6xxx_ops *ops;
	int err = 0;

	ops = chip->info->ops;

	mv88e6xxx_reg_lock(chip);
	/* Configure and force the link up if we know that the port may not
	 * automatically updated by the switch or if we are using fixed-link
	 * mode.
	 */
	if (!mv88e6xxx_port_ppu_updates(chip, port) ||
	    mode == MLO_AN_FIXED) {
		/* FIXME: for an automedia port, should we force the link
		 * down here - what if the link comes up due to "other" media
		 * while we're bringing the port up, how is the exclusivity
		 * handled in the Marvell hardware? E.g. port 2 on 88E6390
		 * shared between internal PHY and Serdes.
		 */
		err = mv88e6xxx_serdes_pcs_link_up(chip, port, mode, speed,
						   duplex);
		if (err)
			goto error;

		if (ops->port_set_speed_duplex) {
			err = ops->port_set_speed_duplex(chip, port,
							 speed, duplex);
			if (err && err != -EOPNOTSUPP)
				goto error;
		}

		if (ops->port_sync_link)
			err = ops->port_sync_link(chip, port, mode, true);
	}
error:
	mv88e6xxx_reg_unlock(chip);

	if (err && err != -EOPNOTSUPP)
		dev_err(ds->dev,
			"p%d: failed to configure MAC link up\n", port);
}

static int mv88e6xxx_stats_snapshot(struct mv88e6xxx_chip *chip, int port)
{
	if (!chip->info->ops->stats_snapshot)
		return -EOPNOTSUPP;

	return chip->info->ops->stats_snapshot(chip, port);
}

static struct mv88e6xxx_hw_stat mv88e6xxx_hw_stats[] = {
	{ "in_good_octets",		8, 0x00, STATS_TYPE_BANK0, },
	{ "in_bad_octets",		4, 0x02, STATS_TYPE_BANK0, },
	{ "in_unicast",			4, 0x04, STATS_TYPE_BANK0, },
	{ "in_broadcasts",		4, 0x06, STATS_TYPE_BANK0, },
	{ "in_multicasts",		4, 0x07, STATS_TYPE_BANK0, },
	{ "in_pause",			4, 0x16, STATS_TYPE_BANK0, },
	{ "in_undersize",		4, 0x18, STATS_TYPE_BANK0, },
	{ "in_fragments",		4, 0x19, STATS_TYPE_BANK0, },
	{ "in_oversize",		4, 0x1a, STATS_TYPE_BANK0, },
	{ "in_jabber",			4, 0x1b, STATS_TYPE_BANK0, },
	{ "in_rx_error",		4, 0x1c, STATS_TYPE_BANK0, },
	{ "in_fcs_error",		4, 0x1d, STATS_TYPE_BANK0, },
	{ "out_octets",			8, 0x0e, STATS_TYPE_BANK0, },
	{ "out_unicast",		4, 0x10, STATS_TYPE_BANK0, },
	{ "out_broadcasts",		4, 0x13, STATS_TYPE_BANK0, },
	{ "out_multicasts",		4, 0x12, STATS_TYPE_BANK0, },
	{ "out_pause",			4, 0x15, STATS_TYPE_BANK0, },
	{ "excessive",			4, 0x11, STATS_TYPE_BANK0, },
	{ "collisions",			4, 0x1e, STATS_TYPE_BANK0, },
	{ "deferred",			4, 0x05, STATS_TYPE_BANK0, },
	{ "single",			4, 0x14, STATS_TYPE_BANK0, },
	{ "multiple",			4, 0x17, STATS_TYPE_BANK0, },
	{ "out_fcs_error",		4, 0x03, STATS_TYPE_BANK0, },
	{ "late",			4, 0x1f, STATS_TYPE_BANK0, },
	{ "hist_64bytes",		4, 0x08, STATS_TYPE_BANK0, },
	{ "hist_65_127bytes",		4, 0x09, STATS_TYPE_BANK0, },
	{ "hist_128_255bytes",		4, 0x0a, STATS_TYPE_BANK0, },
	{ "hist_256_511bytes",		4, 0x0b, STATS_TYPE_BANK0, },
	{ "hist_512_1023bytes",		4, 0x0c, STATS_TYPE_BANK0, },
	{ "hist_1024_max_bytes",	4, 0x0d, STATS_TYPE_BANK0, },
	{ "sw_in_discards",		4, 0x10, STATS_TYPE_PORT, },
	{ "sw_in_filtered",		2, 0x12, STATS_TYPE_PORT, },
	{ "sw_out_filtered",		2, 0x13, STATS_TYPE_PORT, },
	{ "in_discards",		4, 0x00, STATS_TYPE_BANK1, },
	{ "in_filtered",		4, 0x01, STATS_TYPE_BANK1, },
	{ "in_accepted",		4, 0x02, STATS_TYPE_BANK1, },
	{ "in_bad_accepted",		4, 0x03, STATS_TYPE_BANK1, },
	{ "in_good_avb_class_a",	4, 0x04, STATS_TYPE_BANK1, },
	{ "in_good_avb_class_b",	4, 0x05, STATS_TYPE_BANK1, },
	{ "in_bad_avb_class_a",		4, 0x06, STATS_TYPE_BANK1, },
	{ "in_bad_avb_class_b",		4, 0x07, STATS_TYPE_BANK1, },
	{ "tcam_counter_0",		4, 0x08, STATS_TYPE_BANK1, },
	{ "tcam_counter_1",		4, 0x09, STATS_TYPE_BANK1, },
	{ "tcam_counter_2",		4, 0x0a, STATS_TYPE_BANK1, },
	{ "tcam_counter_3",		4, 0x0b, STATS_TYPE_BANK1, },
	{ "in_da_unknown",		4, 0x0e, STATS_TYPE_BANK1, },
	{ "in_management",		4, 0x0f, STATS_TYPE_BANK1, },
	{ "out_queue_0",		4, 0x10, STATS_TYPE_BANK1, },
	{ "out_queue_1",		4, 0x11, STATS_TYPE_BANK1, },
	{ "out_queue_2",		4, 0x12, STATS_TYPE_BANK1, },
	{ "out_queue_3",		4, 0x13, STATS_TYPE_BANK1, },
	{ "out_queue_4",		4, 0x14, STATS_TYPE_BANK1, },
	{ "out_queue_5",		4, 0x15, STATS_TYPE_BANK1, },
	{ "out_queue_6",		4, 0x16, STATS_TYPE_BANK1, },
	{ "out_queue_7",		4, 0x17, STATS_TYPE_BANK1, },
	{ "out_cut_through",		4, 0x18, STATS_TYPE_BANK1, },
	{ "out_octets_a",		4, 0x1a, STATS_TYPE_BANK1, },
	{ "out_octets_b",		4, 0x1b, STATS_TYPE_BANK1, },
	{ "out_management",		4, 0x1f, STATS_TYPE_BANK1, },
};

static uint64_t _mv88e6xxx_get_ethtool_stat(struct mv88e6xxx_chip *chip,
					    struct mv88e6xxx_hw_stat *s,
					    int port, u16 bank1_select,
					    u16 histogram)
{
	u32 low;
	u32 high = 0;
	u16 reg = 0;
	int err;
	u64 value;

	switch (s->type) {
	case STATS_TYPE_PORT:
		err = mv88e6xxx_port_read(chip, port, s->reg, &reg);
		if (err)
			return U64_MAX;

		low = reg;
		if (s->size == 4) {
			err = mv88e6xxx_port_read(chip, port, s->reg + 1, &reg);
			if (err)
				return U64_MAX;
			low |= ((u32)reg) << 16;
		}
		break;
	case STATS_TYPE_BANK1:
		reg = bank1_select;
		fallthrough;
	case STATS_TYPE_BANK0:
		reg |= s->reg | histogram;
		mv88e6xxx_g1_stats_read(chip, reg, &low);
		if (s->size == 8)
			mv88e6xxx_g1_stats_read(chip, reg + 1, &high);
		break;
	default:
		return U64_MAX;
	}
	value = (((u64)high) << 32) | low;
	return value;
}

static int mv88e6xxx_stats_get_strings(struct mv88e6xxx_chip *chip,
				       uint8_t *data, int types)
{
	struct mv88e6xxx_hw_stat *stat;
	int i, j;

	for (i = 0, j = 0; i < ARRAY_SIZE(mv88e6xxx_hw_stats); i++) {
		stat = &mv88e6xxx_hw_stats[i];
		if (stat->type & types) {
			memcpy(data + j * ETH_GSTRING_LEN, stat->string,
			       ETH_GSTRING_LEN);
			j++;
		}
	}

	return j;
}

static int mv88e6095_stats_get_strings(struct mv88e6xxx_chip *chip,
				       uint8_t *data)
{
	return mv88e6xxx_stats_get_strings(chip, data,
					   STATS_TYPE_BANK0 | STATS_TYPE_PORT);
}

static int mv88e6250_stats_get_strings(struct mv88e6xxx_chip *chip,
				       uint8_t *data)
{
	return mv88e6xxx_stats_get_strings(chip, data, STATS_TYPE_BANK0);
}

static int mv88e6320_stats_get_strings(struct mv88e6xxx_chip *chip,
				       uint8_t *data)
{
	return mv88e6xxx_stats_get_strings(chip, data,
					   STATS_TYPE_BANK0 | STATS_TYPE_BANK1);
}

static const uint8_t *mv88e6xxx_atu_vtu_stats_strings[] = {
	"atu_member_violation",
	"atu_miss_violation",
	"atu_full_violation",
	"vtu_member_violation",
	"vtu_miss_violation",
};

static void mv88e6xxx_atu_vtu_get_strings(uint8_t *data)
{
	unsigned int i;

	for (i = 0; i < ARRAY_SIZE(mv88e6xxx_atu_vtu_stats_strings); i++)
		strscpy(data + i * ETH_GSTRING_LEN,
			mv88e6xxx_atu_vtu_stats_strings[i],
			ETH_GSTRING_LEN);
}

static void mv88e6xxx_get_strings(struct dsa_switch *ds, int port,
				  u32 stringset, uint8_t *data)
{
	struct mv88e6xxx_chip *chip = ds->priv;
	int count = 0;

	if (stringset != ETH_SS_STATS)
		return;

	mv88e6xxx_reg_lock(chip);

	if (chip->info->ops->stats_get_strings)
		count = chip->info->ops->stats_get_strings(chip, data);

	if (chip->info->ops->serdes_get_strings) {
		data += count * ETH_GSTRING_LEN;
		count = chip->info->ops->serdes_get_strings(chip, port, data);
	}

	data += count * ETH_GSTRING_LEN;
	mv88e6xxx_atu_vtu_get_strings(data);

	mv88e6xxx_reg_unlock(chip);
}

static int mv88e6xxx_stats_get_sset_count(struct mv88e6xxx_chip *chip,
					  int types)
{
	struct mv88e6xxx_hw_stat *stat;
	int i, j;

	for (i = 0, j = 0; i < ARRAY_SIZE(mv88e6xxx_hw_stats); i++) {
		stat = &mv88e6xxx_hw_stats[i];
		if (stat->type & types)
			j++;
	}
	return j;
}

static int mv88e6095_stats_get_sset_count(struct mv88e6xxx_chip *chip)
{
	return mv88e6xxx_stats_get_sset_count(chip, STATS_TYPE_BANK0 |
					      STATS_TYPE_PORT);
}

static int mv88e6250_stats_get_sset_count(struct mv88e6xxx_chip *chip)
{
	return mv88e6xxx_stats_get_sset_count(chip, STATS_TYPE_BANK0);
}

static int mv88e6320_stats_get_sset_count(struct mv88e6xxx_chip *chip)
{
	return mv88e6xxx_stats_get_sset_count(chip, STATS_TYPE_BANK0 |
					      STATS_TYPE_BANK1);
}

static int mv88e6xxx_get_sset_count(struct dsa_switch *ds, int port, int sset)
{
	struct mv88e6xxx_chip *chip = ds->priv;
	int serdes_count = 0;
	int count = 0;

	if (sset != ETH_SS_STATS)
		return 0;

	mv88e6xxx_reg_lock(chip);
	if (chip->info->ops->stats_get_sset_count)
		count = chip->info->ops->stats_get_sset_count(chip);
	if (count < 0)
		goto out;

	if (chip->info->ops->serdes_get_sset_count)
		serdes_count = chip->info->ops->serdes_get_sset_count(chip,
								      port);
	if (serdes_count < 0) {
		count = serdes_count;
		goto out;
	}
	count += serdes_count;
	count += ARRAY_SIZE(mv88e6xxx_atu_vtu_stats_strings);

out:
	mv88e6xxx_reg_unlock(chip);

	return count;
}

static int mv88e6xxx_stats_get_stats(struct mv88e6xxx_chip *chip, int port,
				     uint64_t *data, int types,
				     u16 bank1_select, u16 histogram)
{
	struct mv88e6xxx_hw_stat *stat;
	int i, j;

	for (i = 0, j = 0; i < ARRAY_SIZE(mv88e6xxx_hw_stats); i++) {
		stat = &mv88e6xxx_hw_stats[i];
		if (stat->type & types) {
			mv88e6xxx_reg_lock(chip);
			data[j] = _mv88e6xxx_get_ethtool_stat(chip, stat, port,
							      bank1_select,
							      histogram);
			mv88e6xxx_reg_unlock(chip);

			j++;
		}
	}
	return j;
}

static int mv88e6095_stats_get_stats(struct mv88e6xxx_chip *chip, int port,
				     uint64_t *data)
{
	return mv88e6xxx_stats_get_stats(chip, port, data,
					 STATS_TYPE_BANK0 | STATS_TYPE_PORT,
					 0, MV88E6XXX_G1_STATS_OP_HIST_RX_TX);
}

static int mv88e6250_stats_get_stats(struct mv88e6xxx_chip *chip, int port,
				     uint64_t *data)
{
	return mv88e6xxx_stats_get_stats(chip, port, data, STATS_TYPE_BANK0,
					 0, MV88E6XXX_G1_STATS_OP_HIST_RX_TX);
}

static int mv88e6320_stats_get_stats(struct mv88e6xxx_chip *chip, int port,
				     uint64_t *data)
{
	return mv88e6xxx_stats_get_stats(chip, port, data,
					 STATS_TYPE_BANK0 | STATS_TYPE_BANK1,
					 MV88E6XXX_G1_STATS_OP_BANK_1_BIT_9,
					 MV88E6XXX_G1_STATS_OP_HIST_RX_TX);
}

static int mv88e6390_stats_get_stats(struct mv88e6xxx_chip *chip, int port,
				     uint64_t *data)
{
	return mv88e6xxx_stats_get_stats(chip, port, data,
					 STATS_TYPE_BANK0 | STATS_TYPE_BANK1,
					 MV88E6XXX_G1_STATS_OP_BANK_1_BIT_10,
					 0);
}

static void mv88e6xxx_atu_vtu_get_stats(struct mv88e6xxx_chip *chip, int port,
					uint64_t *data)
{
	*data++ = chip->ports[port].atu_member_violation;
	*data++ = chip->ports[port].atu_miss_violation;
	*data++ = chip->ports[port].atu_full_violation;
	*data++ = chip->ports[port].vtu_member_violation;
	*data++ = chip->ports[port].vtu_miss_violation;
}

static void mv88e6xxx_get_stats(struct mv88e6xxx_chip *chip, int port,
				uint64_t *data)
{
	int count = 0;

	if (chip->info->ops->stats_get_stats)
		count = chip->info->ops->stats_get_stats(chip, port, data);

	mv88e6xxx_reg_lock(chip);
	if (chip->info->ops->serdes_get_stats) {
		data += count;
		count = chip->info->ops->serdes_get_stats(chip, port, data);
	}
	data += count;
	mv88e6xxx_atu_vtu_get_stats(chip, port, data);
	mv88e6xxx_reg_unlock(chip);
}

static void mv88e6xxx_get_ethtool_stats(struct dsa_switch *ds, int port,
					uint64_t *data)
{
	struct mv88e6xxx_chip *chip = ds->priv;
	int ret;

	mv88e6xxx_reg_lock(chip);

	ret = mv88e6xxx_stats_snapshot(chip, port);
	mv88e6xxx_reg_unlock(chip);

	if (ret < 0)
		return;

	mv88e6xxx_get_stats(chip, port, data);

}

static int mv88e6xxx_get_regs_len(struct dsa_switch *ds, int port)
{
	struct mv88e6xxx_chip *chip = ds->priv;
	int len;

	len = 32 * sizeof(u16);
	if (chip->info->ops->serdes_get_regs_len)
		len += chip->info->ops->serdes_get_regs_len(chip, port);

	return len;
}

static void mv88e6xxx_get_regs(struct dsa_switch *ds, int port,
			       struct ethtool_regs *regs, void *_p)
{
	struct mv88e6xxx_chip *chip = ds->priv;
	int err;
	u16 reg;
	u16 *p = _p;
	int i;

	regs->version = chip->info->prod_num;

	memset(p, 0xff, 32 * sizeof(u16));

	mv88e6xxx_reg_lock(chip);

	for (i = 0; i < 32; i++) {

		err = mv88e6xxx_port_read(chip, port, i, &reg);
		if (!err)
			p[i] = reg;
	}

	if (chip->info->ops->serdes_get_regs)
		chip->info->ops->serdes_get_regs(chip, port, &p[i]);

	mv88e6xxx_reg_unlock(chip);
}

static int mv88e6xxx_get_mac_eee(struct dsa_switch *ds, int port,
				 struct ethtool_eee *e)
{
	/* Nothing to do on the port's MAC */
	return 0;
}

static int mv88e6xxx_set_mac_eee(struct dsa_switch *ds, int port,
				 struct ethtool_eee *e)
{
	/* Nothing to do on the port's MAC */
	return 0;
}

/* Mask of the local ports allowed to receive frames from a given fabric port */
static u16 mv88e6xxx_port_vlan(struct mv88e6xxx_chip *chip, int dev, int port)
{
	struct dsa_switch *ds = chip->ds;
	struct dsa_switch_tree *dst = ds->dst;
	struct dsa_port *dp, *other_dp;
	bool found = false;
	u16 pvlan;

	/* dev is a physical switch */
	if (dev <= dst->last_switch) {
		list_for_each_entry(dp, &dst->ports, list) {
			if (dp->ds->index == dev && dp->index == port) {
				/* dp might be a DSA link or a user port, so it
				 * might or might not have a bridge.
				 * Use the "found" variable for both cases.
				 */
				found = true;
				break;
			}
		}
	/* dev is a virtual bridge */
	} else {
		list_for_each_entry(dp, &dst->ports, list) {
			unsigned int bridge_num = dsa_port_bridge_num_get(dp);

			if (!bridge_num)
				continue;

			if (bridge_num + dst->last_switch != dev)
				continue;

			found = true;
			break;
		}
	}

	/* Prevent frames from unknown switch or virtual bridge */
	if (!found)
		return 0;

	/* Frames from DSA links and CPU ports can egress any local port */
	if (dp->type == DSA_PORT_TYPE_CPU || dp->type == DSA_PORT_TYPE_DSA)
		return mv88e6xxx_port_mask(chip);

	pvlan = 0;

	/* Frames from standalone user ports can only egress on the
	 * upstream port.
	 */
	if (!dsa_port_bridge_dev_get(dp))
		return BIT(dsa_switch_upstream_port(ds));

	/* Frames from bridged user ports can egress any local DSA
	 * links and CPU ports, as well as any local member of their
	 * bridge group.
	 */
	dsa_switch_for_each_port(other_dp, ds)
		if (other_dp->type == DSA_PORT_TYPE_CPU ||
		    other_dp->type == DSA_PORT_TYPE_DSA ||
		    dsa_port_bridge_same(dp, other_dp))
			pvlan |= BIT(other_dp->index);

	return pvlan;
}

static int mv88e6xxx_port_vlan_map(struct mv88e6xxx_chip *chip, int port)
{
	u16 output_ports = mv88e6xxx_port_vlan(chip, chip->ds->index, port);

	/* prevent frames from going back out of the port they came in on */
	output_ports &= ~BIT(port);

	return mv88e6xxx_port_set_vlan_map(chip, port, output_ports);
}

static void mv88e6xxx_port_stp_state_set(struct dsa_switch *ds, int port,
					 u8 state)
{
	struct mv88e6xxx_chip *chip = ds->priv;
	int err;

	mv88e6xxx_reg_lock(chip);
	err = mv88e6xxx_port_set_state(chip, port, state);
	mv88e6xxx_reg_unlock(chip);

	if (err)
		dev_err(ds->dev, "p%d: failed to update state\n", port);
}

static int mv88e6xxx_pri_setup(struct mv88e6xxx_chip *chip)
{
	int err;

	if (chip->info->ops->ieee_pri_map) {
		err = chip->info->ops->ieee_pri_map(chip);
		if (err)
			return err;
	}

	if (chip->info->ops->ip_pri_map) {
		err = chip->info->ops->ip_pri_map(chip);
		if (err)
			return err;
	}

	return 0;
}

static int mv88e6xxx_devmap_setup(struct mv88e6xxx_chip *chip)
{
	struct dsa_switch *ds = chip->ds;
	int target, port;
	int err;

	if (!chip->info->global2_addr)
		return 0;

	/* Initialize the routing port to the 32 possible target devices */
	for (target = 0; target < 32; target++) {
		port = dsa_routing_port(ds, target);
		if (port == ds->num_ports)
			port = 0x1f;

		err = mv88e6xxx_g2_device_mapping_write(chip, target, port);
		if (err)
			return err;
	}

	if (chip->info->ops->set_cascade_port) {
		port = MV88E6XXX_CASCADE_PORT_MULTIPLE;
		err = chip->info->ops->set_cascade_port(chip, port);
		if (err)
			return err;
	}

	err = mv88e6xxx_g1_set_device_number(chip, chip->ds->index);
	if (err)
		return err;

	return 0;
}

static int mv88e6xxx_trunk_setup(struct mv88e6xxx_chip *chip)
{
	/* Clear all trunk masks and mapping */
	if (chip->info->global2_addr)
		return mv88e6xxx_g2_trunk_clear(chip);

	return 0;
}

static int mv88e6xxx_rmu_setup(struct mv88e6xxx_chip *chip)
{
	if (chip->info->ops->rmu_disable)
		return chip->info->ops->rmu_disable(chip);

	return 0;
}

static int mv88e6xxx_pot_setup(struct mv88e6xxx_chip *chip)
{
	if (chip->info->ops->pot_clear)
		return chip->info->ops->pot_clear(chip);

	return 0;
}

static int mv88e6xxx_rsvd2cpu_setup(struct mv88e6xxx_chip *chip)
{
	if (chip->info->ops->mgmt_rsvd2cpu)
		return chip->info->ops->mgmt_rsvd2cpu(chip);

	return 0;
}

static int mv88e6xxx_atu_setup(struct mv88e6xxx_chip *chip)
{
	int err;

	err = mv88e6xxx_g1_atu_flush(chip, 0, true);
	if (err)
		return err;

	/* The chips that have a "learn2all" bit in Global1, ATU
	 * Control are precisely those whose port registers have a
	 * Message Port bit in Port Control 1 and hence implement
	 * ->port_setup_message_port.
	 */
	if (chip->info->ops->port_setup_message_port) {
		err = mv88e6xxx_g1_atu_set_learn2all(chip, true);
		if (err)
			return err;
	}

	return mv88e6xxx_g1_atu_set_age_time(chip, 300000);
}

static int mv88e6xxx_irl_setup(struct mv88e6xxx_chip *chip)
{
	int port;
	int err;

	if (!chip->info->ops->irl_init_all)
		return 0;

	for (port = 0; port < mv88e6xxx_num_ports(chip); port++) {
		/* Disable ingress rate limiting by resetting all per port
		 * ingress rate limit resources to their initial state.
		 */
		err = chip->info->ops->irl_init_all(chip, port);
		if (err)
			return err;
	}

	return 0;
}

static int mv88e6xxx_mac_setup(struct mv88e6xxx_chip *chip)
{
	if (chip->info->ops->set_switch_mac) {
		u8 addr[ETH_ALEN];

		eth_random_addr(addr);

		return chip->info->ops->set_switch_mac(chip, addr);
	}

	return 0;
}

static int mv88e6xxx_pvt_map(struct mv88e6xxx_chip *chip, int dev, int port)
{
	struct dsa_switch_tree *dst = chip->ds->dst;
	struct dsa_switch *ds;
	struct dsa_port *dp;
	u16 pvlan = 0;

	if (!mv88e6xxx_has_pvt(chip))
		return 0;

	/* Skip the local source device, which uses in-chip port VLAN */
	if (dev != chip->ds->index) {
		pvlan = mv88e6xxx_port_vlan(chip, dev, port);

		ds = dsa_switch_find(dst->index, dev);
		dp = ds ? dsa_to_port(ds, port) : NULL;
		if (dp && dp->lag) {
			/* As the PVT is used to limit flooding of
			 * FORWARD frames, which use the LAG ID as the
			 * source port, we must translate dev/port to
			 * the special "LAG device" in the PVT, using
			 * the LAG ID (one-based) as the port number
			 * (zero-based).
			 */
			dev = MV88E6XXX_G2_PVT_ADDR_DEV_TRUNK;
			port = dsa_port_lag_id_get(dp) - 1;
		}
	}

	return mv88e6xxx_g2_pvt_write(chip, dev, port, pvlan);
}

static int mv88e6xxx_pvt_setup(struct mv88e6xxx_chip *chip)
{
	int dev, port;
	int err;

	if (!mv88e6xxx_has_pvt(chip))
		return 0;

	/* Clear 5 Bit Port for usage with Marvell Link Street devices:
	 * use 4 bits for the Src_Port/Src_Trunk and 5 bits for the Src_Dev.
	 */
	err = mv88e6xxx_g2_misc_4_bit_port(chip);
	if (err)
		return err;

	for (dev = 0; dev < MV88E6XXX_MAX_PVT_SWITCHES; ++dev) {
		for (port = 0; port < MV88E6XXX_MAX_PVT_PORTS; ++port) {
			err = mv88e6xxx_pvt_map(chip, dev, port);
			if (err)
				return err;
		}
	}

	return 0;
}

static int mv88e6xxx_port_fast_age_fid(struct mv88e6xxx_chip *chip, int port,
				       u16 fid)
{
<<<<<<< HEAD
	struct mv88e6xxx_chip *chip = ds->priv;
	int err;

	if (dsa_to_port(ds, port)->lag)
=======
	if (dsa_to_port(chip->ds, port)->lag)
>>>>>>> 29549c70
		/* Hardware is incapable of fast-aging a LAG through a
		 * regular ATU move operation. Until we have something
		 * more fancy in place this is a no-op.
		 */
		return -EOPNOTSUPP;

	return mv88e6xxx_g1_atu_remove(chip, fid, port, false);
}

static void mv88e6xxx_port_fast_age(struct dsa_switch *ds, int port)
{
	struct mv88e6xxx_chip *chip = ds->priv;
	int err;

	mv88e6xxx_reg_lock(chip);
	err = mv88e6xxx_port_fast_age_fid(chip, port, 0);
	mv88e6xxx_reg_unlock(chip);

	if (err)
		dev_err(chip->ds->dev, "p%d: failed to flush ATU: %d\n",
			port, err);
}

static int mv88e6xxx_vtu_setup(struct mv88e6xxx_chip *chip)
{
	if (!mv88e6xxx_max_vid(chip))
		return 0;

	return mv88e6xxx_g1_vtu_flush(chip);
}

static int mv88e6xxx_vtu_get(struct mv88e6xxx_chip *chip, u16 vid,
			     struct mv88e6xxx_vtu_entry *entry)
{
	int err;

	if (!chip->info->ops->vtu_getnext)
		return -EOPNOTSUPP;

	entry->vid = vid ? vid - 1 : mv88e6xxx_max_vid(chip);
	entry->valid = false;

	err = chip->info->ops->vtu_getnext(chip, entry);

	if (entry->vid != vid)
		entry->valid = false;

	return err;
}

static int mv88e6xxx_vtu_walk(struct mv88e6xxx_chip *chip,
			      int (*cb)(struct mv88e6xxx_chip *chip,
					const struct mv88e6xxx_vtu_entry *entry,
					void *priv),
			      void *priv)
{
	struct mv88e6xxx_vtu_entry entry = {
		.vid = mv88e6xxx_max_vid(chip),
		.valid = false,
	};
	int err;

	if (!chip->info->ops->vtu_getnext)
		return -EOPNOTSUPP;

	do {
		err = chip->info->ops->vtu_getnext(chip, &entry);
		if (err)
			return err;

		if (!entry.valid)
			break;

		err = cb(chip, &entry, priv);
		if (err)
			return err;
	} while (entry.vid < mv88e6xxx_max_vid(chip));

	return 0;
}

static int mv88e6xxx_vtu_loadpurge(struct mv88e6xxx_chip *chip,
				   struct mv88e6xxx_vtu_entry *entry)
{
	if (!chip->info->ops->vtu_loadpurge)
		return -EOPNOTSUPP;

	return chip->info->ops->vtu_loadpurge(chip, entry);
}

static int mv88e6xxx_fid_map_vlan(struct mv88e6xxx_chip *chip,
				  const struct mv88e6xxx_vtu_entry *entry,
				  void *_fid_bitmap)
{
	unsigned long *fid_bitmap = _fid_bitmap;

	set_bit(entry->fid, fid_bitmap);
	return 0;
}

int mv88e6xxx_fid_map(struct mv88e6xxx_chip *chip, unsigned long *fid_bitmap)
{
	bitmap_zero(fid_bitmap, MV88E6XXX_N_FID);

	/* Every FID has an associated VID, so walking the VTU
	 * will discover the full set of FIDs in use.
	 */
	return mv88e6xxx_vtu_walk(chip, mv88e6xxx_fid_map_vlan, fid_bitmap);
}

static int mv88e6xxx_atu_new(struct mv88e6xxx_chip *chip, u16 *fid)
{
	DECLARE_BITMAP(fid_bitmap, MV88E6XXX_N_FID);
	int err;

	err = mv88e6xxx_fid_map(chip, fid_bitmap);
	if (err)
		return err;

	*fid = find_first_zero_bit(fid_bitmap, MV88E6XXX_N_FID);
	if (unlikely(*fid >= mv88e6xxx_num_databases(chip)))
		return -ENOSPC;

	/* Clear the database */
	return mv88e6xxx_g1_atu_flush(chip, *fid, true);
}

static int mv88e6xxx_stu_loadpurge(struct mv88e6xxx_chip *chip,
				   struct mv88e6xxx_stu_entry *entry)
{
	if (!chip->info->ops->stu_loadpurge)
		return -EOPNOTSUPP;

	return chip->info->ops->stu_loadpurge(chip, entry);
}

static int mv88e6xxx_stu_setup(struct mv88e6xxx_chip *chip)
{
	struct mv88e6xxx_stu_entry stu = {
		.valid = true,
		.sid = 0
	};

	if (!mv88e6xxx_has_stu(chip))
		return 0;

	/* Make sure that SID 0 is always valid. This is used by VTU
	 * entries that do not make use of the STU, e.g. when creating
	 * a VLAN upper on a port that is also part of a VLAN
	 * filtering bridge.
	 */
	return mv88e6xxx_stu_loadpurge(chip, &stu);
}

static int mv88e6xxx_sid_get(struct mv88e6xxx_chip *chip, u8 *sid)
{
	DECLARE_BITMAP(busy, MV88E6XXX_N_SID) = { 0 };
	struct mv88e6xxx_mst *mst;

	__set_bit(0, busy);

	list_for_each_entry(mst, &chip->msts, node)
		__set_bit(mst->stu.sid, busy);

	*sid = find_first_zero_bit(busy, MV88E6XXX_N_SID);

	return (*sid >= mv88e6xxx_max_sid(chip)) ? -ENOSPC : 0;
}

static int mv88e6xxx_mst_put(struct mv88e6xxx_chip *chip, u8 sid)
{
	struct mv88e6xxx_mst *mst, *tmp;
	int err;

	if (!sid)
		return 0;

	list_for_each_entry_safe(mst, tmp, &chip->msts, node) {
		if (mst->stu.sid != sid)
			continue;

		if (!refcount_dec_and_test(&mst->refcnt))
			return 0;

		mst->stu.valid = false;
		err = mv88e6xxx_stu_loadpurge(chip, &mst->stu);
		if (err) {
			refcount_set(&mst->refcnt, 1);
			return err;
		}

		list_del(&mst->node);
		kfree(mst);
		return 0;
	}

	return -ENOENT;
}

static int mv88e6xxx_mst_get(struct mv88e6xxx_chip *chip, struct net_device *br,
			     u16 msti, u8 *sid)
{
	struct mv88e6xxx_mst *mst;
	int err, i;

	if (!mv88e6xxx_has_stu(chip)) {
		err = -EOPNOTSUPP;
		goto err;
	}

	if (!msti) {
		*sid = 0;
		return 0;
	}

	list_for_each_entry(mst, &chip->msts, node) {
		if (mst->br == br && mst->msti == msti) {
			refcount_inc(&mst->refcnt);
			*sid = mst->stu.sid;
			return 0;
		}
	}

	err = mv88e6xxx_sid_get(chip, sid);
	if (err)
		goto err;

	mst = kzalloc(sizeof(*mst), GFP_KERNEL);
	if (!mst) {
		err = -ENOMEM;
		goto err;
	}

	INIT_LIST_HEAD(&mst->node);
	refcount_set(&mst->refcnt, 1);
	mst->br = br;
	mst->msti = msti;
	mst->stu.valid = true;
	mst->stu.sid = *sid;

	/* The bridge starts out all ports in the disabled state. But
	 * a STU state of disabled means to go by the port-global
	 * state. So we set all user port's initial state to blocking,
	 * to match the bridge's behavior.
	 */
	for (i = 0; i < mv88e6xxx_num_ports(chip); i++)
		mst->stu.state[i] = dsa_is_user_port(chip->ds, i) ?
			MV88E6XXX_PORT_CTL0_STATE_BLOCKING :
			MV88E6XXX_PORT_CTL0_STATE_DISABLED;

	err = mv88e6xxx_stu_loadpurge(chip, &mst->stu);
	if (err)
		goto err_free;

	list_add_tail(&mst->node, &chip->msts);
	return 0;

err_free:
	kfree(mst);
err:
	return err;
}

static int mv88e6xxx_port_mst_state_set(struct dsa_switch *ds, int port,
					const struct switchdev_mst_state *st)
{
	struct dsa_port *dp = dsa_to_port(ds, port);
	struct mv88e6xxx_chip *chip = ds->priv;
	struct mv88e6xxx_mst *mst;
	u8 state;
	int err;

	if (!mv88e6xxx_has_stu(chip))
		return -EOPNOTSUPP;

	switch (st->state) {
	case BR_STATE_DISABLED:
	case BR_STATE_BLOCKING:
	case BR_STATE_LISTENING:
		state = MV88E6XXX_PORT_CTL0_STATE_BLOCKING;
		break;
	case BR_STATE_LEARNING:
		state = MV88E6XXX_PORT_CTL0_STATE_LEARNING;
		break;
	case BR_STATE_FORWARDING:
		state = MV88E6XXX_PORT_CTL0_STATE_FORWARDING;
		break;
	default:
		return -EINVAL;
	}

	list_for_each_entry(mst, &chip->msts, node) {
		if (mst->br == dsa_port_bridge_dev_get(dp) &&
		    mst->msti == st->msti) {
			if (mst->stu.state[port] == state)
				return 0;

			mst->stu.state[port] = state;
			mv88e6xxx_reg_lock(chip);
			err = mv88e6xxx_stu_loadpurge(chip, &mst->stu);
			mv88e6xxx_reg_unlock(chip);
			return err;
		}
	}

	return -ENOENT;
}

static int mv88e6xxx_port_check_hw_vlan(struct dsa_switch *ds, int port,
					u16 vid)
{
	struct dsa_port *dp = dsa_to_port(ds, port), *other_dp;
	struct mv88e6xxx_chip *chip = ds->priv;
	struct mv88e6xxx_vtu_entry vlan;
	int err;

	/* DSA and CPU ports have to be members of multiple vlans */
	if (dsa_port_is_dsa(dp) || dsa_port_is_cpu(dp))
		return 0;

	err = mv88e6xxx_vtu_get(chip, vid, &vlan);
	if (err)
		return err;

	if (!vlan.valid)
		return 0;

	dsa_switch_for_each_user_port(other_dp, ds) {
		struct net_device *other_br;

		if (vlan.member[other_dp->index] ==
		    MV88E6XXX_G1_VTU_DATA_MEMBER_TAG_NON_MEMBER)
			continue;

		if (dsa_port_bridge_same(dp, other_dp))
			break; /* same bridge, check next VLAN */

		other_br = dsa_port_bridge_dev_get(other_dp);
		if (!other_br)
			continue;

		dev_err(ds->dev, "p%d: hw VLAN %d already used by port %d in %s\n",
			port, vlan.vid, other_dp->index, netdev_name(other_br));
		return -EOPNOTSUPP;
	}

	return 0;
}

static int mv88e6xxx_port_commit_pvid(struct mv88e6xxx_chip *chip, int port)
{
	struct dsa_port *dp = dsa_to_port(chip->ds, port);
	struct net_device *br = dsa_port_bridge_dev_get(dp);
	struct mv88e6xxx_port *p = &chip->ports[port];
	u16 pvid = MV88E6XXX_VID_STANDALONE;
	bool drop_untagged = false;
	int err;

	if (br) {
		if (br_vlan_enabled(br)) {
			pvid = p->bridge_pvid.vid;
			drop_untagged = !p->bridge_pvid.valid;
		} else {
			pvid = MV88E6XXX_VID_BRIDGED;
		}
	}

	err = mv88e6xxx_port_set_pvid(chip, port, pvid);
	if (err)
		return err;

	return mv88e6xxx_port_drop_untagged(chip, port, drop_untagged);
}

static int mv88e6xxx_port_vlan_filtering(struct dsa_switch *ds, int port,
					 bool vlan_filtering,
					 struct netlink_ext_ack *extack)
{
	struct mv88e6xxx_chip *chip = ds->priv;
	u16 mode = vlan_filtering ? MV88E6XXX_PORT_CTL2_8021Q_MODE_SECURE :
		MV88E6XXX_PORT_CTL2_8021Q_MODE_DISABLED;
	int err;

	if (!mv88e6xxx_max_vid(chip))
		return -EOPNOTSUPP;

	mv88e6xxx_reg_lock(chip);

	err = mv88e6xxx_port_set_8021q_mode(chip, port, mode);
	if (err)
		goto unlock;

	err = mv88e6xxx_port_commit_pvid(chip, port);
	if (err)
		goto unlock;

unlock:
	mv88e6xxx_reg_unlock(chip);

	return err;
}

static int
mv88e6xxx_port_vlan_prepare(struct dsa_switch *ds, int port,
			    const struct switchdev_obj_port_vlan *vlan)
{
	struct mv88e6xxx_chip *chip = ds->priv;
	int err;

	if (!mv88e6xxx_max_vid(chip))
		return -EOPNOTSUPP;

	/* If the requested port doesn't belong to the same bridge as the VLAN
	 * members, do not support it (yet) and fallback to software VLAN.
	 */
	mv88e6xxx_reg_lock(chip);
	err = mv88e6xxx_port_check_hw_vlan(ds, port, vlan->vid);
	mv88e6xxx_reg_unlock(chip);

	return err;
}

static int mv88e6xxx_port_db_load_purge(struct mv88e6xxx_chip *chip, int port,
					const unsigned char *addr, u16 vid,
					u8 state)
{
	struct mv88e6xxx_atu_entry entry;
	struct mv88e6xxx_vtu_entry vlan;
	u16 fid;
	int err;

	/* Ports have two private address databases: one for when the port is
	 * standalone and one for when the port is under a bridge and the
	 * 802.1Q mode is disabled. When the port is standalone, DSA wants its
	 * address database to remain 100% empty, so we never load an ATU entry
	 * into a standalone port's database. Therefore, translate the null
	 * VLAN ID into the port's database used for VLAN-unaware bridging.
	 */
	if (vid == 0) {
		fid = MV88E6XXX_FID_BRIDGED;
	} else {
		err = mv88e6xxx_vtu_get(chip, vid, &vlan);
		if (err)
			return err;

		/* switchdev expects -EOPNOTSUPP to honor software VLANs */
		if (!vlan.valid)
			return -EOPNOTSUPP;

		fid = vlan.fid;
	}

	entry.state = 0;
	ether_addr_copy(entry.mac, addr);
	eth_addr_dec(entry.mac);

	err = mv88e6xxx_g1_atu_getnext(chip, fid, &entry);
	if (err)
		return err;

	/* Initialize a fresh ATU entry if it isn't found */
	if (!entry.state || !ether_addr_equal(entry.mac, addr)) {
		memset(&entry, 0, sizeof(entry));
		ether_addr_copy(entry.mac, addr);
	}

	/* Purge the ATU entry only if no port is using it anymore */
	if (!state) {
		entry.portvec &= ~BIT(port);
		if (!entry.portvec)
			entry.state = 0;
	} else {
		if (state == MV88E6XXX_G1_ATU_DATA_STATE_UC_STATIC)
			entry.portvec = BIT(port);
		else
			entry.portvec |= BIT(port);

		entry.state = state;
	}

	return mv88e6xxx_g1_atu_loadpurge(chip, fid, &entry);
}

static int mv88e6xxx_policy_apply(struct mv88e6xxx_chip *chip, int port,
				  const struct mv88e6xxx_policy *policy)
{
	enum mv88e6xxx_policy_mapping mapping = policy->mapping;
	enum mv88e6xxx_policy_action action = policy->action;
	const u8 *addr = policy->addr;
	u16 vid = policy->vid;
	u8 state;
	int err;
	int id;

	if (!chip->info->ops->port_set_policy)
		return -EOPNOTSUPP;

	switch (mapping) {
	case MV88E6XXX_POLICY_MAPPING_DA:
	case MV88E6XXX_POLICY_MAPPING_SA:
		if (action == MV88E6XXX_POLICY_ACTION_NORMAL)
			state = 0; /* Dissociate the port and address */
		else if (action == MV88E6XXX_POLICY_ACTION_DISCARD &&
			 is_multicast_ether_addr(addr))
			state = MV88E6XXX_G1_ATU_DATA_STATE_MC_STATIC_POLICY;
		else if (action == MV88E6XXX_POLICY_ACTION_DISCARD &&
			 is_unicast_ether_addr(addr))
			state = MV88E6XXX_G1_ATU_DATA_STATE_UC_STATIC_POLICY;
		else
			return -EOPNOTSUPP;

		err = mv88e6xxx_port_db_load_purge(chip, port, addr, vid,
						   state);
		if (err)
			return err;
		break;
	default:
		return -EOPNOTSUPP;
	}

	/* Skip the port's policy clearing if the mapping is still in use */
	if (action == MV88E6XXX_POLICY_ACTION_NORMAL)
		idr_for_each_entry(&chip->policies, policy, id)
			if (policy->port == port &&
			    policy->mapping == mapping &&
			    policy->action != action)
				return 0;

	return chip->info->ops->port_set_policy(chip, port, mapping, action);
}

static int mv88e6xxx_policy_insert(struct mv88e6xxx_chip *chip, int port,
				   struct ethtool_rx_flow_spec *fs)
{
	struct ethhdr *mac_entry = &fs->h_u.ether_spec;
	struct ethhdr *mac_mask = &fs->m_u.ether_spec;
	enum mv88e6xxx_policy_mapping mapping;
	enum mv88e6xxx_policy_action action;
	struct mv88e6xxx_policy *policy;
	u16 vid = 0;
	u8 *addr;
	int err;
	int id;

	if (fs->location != RX_CLS_LOC_ANY)
		return -EINVAL;

	if (fs->ring_cookie == RX_CLS_FLOW_DISC)
		action = MV88E6XXX_POLICY_ACTION_DISCARD;
	else
		return -EOPNOTSUPP;

	switch (fs->flow_type & ~FLOW_EXT) {
	case ETHER_FLOW:
		if (!is_zero_ether_addr(mac_mask->h_dest) &&
		    is_zero_ether_addr(mac_mask->h_source)) {
			mapping = MV88E6XXX_POLICY_MAPPING_DA;
			addr = mac_entry->h_dest;
		} else if (is_zero_ether_addr(mac_mask->h_dest) &&
		    !is_zero_ether_addr(mac_mask->h_source)) {
			mapping = MV88E6XXX_POLICY_MAPPING_SA;
			addr = mac_entry->h_source;
		} else {
			/* Cannot support DA and SA mapping in the same rule */
			return -EOPNOTSUPP;
		}
		break;
	default:
		return -EOPNOTSUPP;
	}

	if ((fs->flow_type & FLOW_EXT) && fs->m_ext.vlan_tci) {
		if (fs->m_ext.vlan_tci != htons(0xffff))
			return -EOPNOTSUPP;
		vid = be16_to_cpu(fs->h_ext.vlan_tci) & VLAN_VID_MASK;
	}

	idr_for_each_entry(&chip->policies, policy, id) {
		if (policy->port == port && policy->mapping == mapping &&
		    policy->action == action && policy->vid == vid &&
		    ether_addr_equal(policy->addr, addr))
			return -EEXIST;
	}

	policy = devm_kzalloc(chip->dev, sizeof(*policy), GFP_KERNEL);
	if (!policy)
		return -ENOMEM;

	fs->location = 0;
	err = idr_alloc_u32(&chip->policies, policy, &fs->location, 0xffffffff,
			    GFP_KERNEL);
	if (err) {
		devm_kfree(chip->dev, policy);
		return err;
	}

	memcpy(&policy->fs, fs, sizeof(*fs));
	ether_addr_copy(policy->addr, addr);
	policy->mapping = mapping;
	policy->action = action;
	policy->port = port;
	policy->vid = vid;

	err = mv88e6xxx_policy_apply(chip, port, policy);
	if (err) {
		idr_remove(&chip->policies, fs->location);
		devm_kfree(chip->dev, policy);
		return err;
	}

	return 0;
}

static int mv88e6xxx_get_rxnfc(struct dsa_switch *ds, int port,
			       struct ethtool_rxnfc *rxnfc, u32 *rule_locs)
{
	struct ethtool_rx_flow_spec *fs = &rxnfc->fs;
	struct mv88e6xxx_chip *chip = ds->priv;
	struct mv88e6xxx_policy *policy;
	int err;
	int id;

	mv88e6xxx_reg_lock(chip);

	switch (rxnfc->cmd) {
	case ETHTOOL_GRXCLSRLCNT:
		rxnfc->data = 0;
		rxnfc->data |= RX_CLS_LOC_SPECIAL;
		rxnfc->rule_cnt = 0;
		idr_for_each_entry(&chip->policies, policy, id)
			if (policy->port == port)
				rxnfc->rule_cnt++;
		err = 0;
		break;
	case ETHTOOL_GRXCLSRULE:
		err = -ENOENT;
		policy = idr_find(&chip->policies, fs->location);
		if (policy) {
			memcpy(fs, &policy->fs, sizeof(*fs));
			err = 0;
		}
		break;
	case ETHTOOL_GRXCLSRLALL:
		rxnfc->data = 0;
		rxnfc->rule_cnt = 0;
		idr_for_each_entry(&chip->policies, policy, id)
			if (policy->port == port)
				rule_locs[rxnfc->rule_cnt++] = id;
		err = 0;
		break;
	default:
		err = -EOPNOTSUPP;
		break;
	}

	mv88e6xxx_reg_unlock(chip);

	return err;
}

static int mv88e6xxx_set_rxnfc(struct dsa_switch *ds, int port,
			       struct ethtool_rxnfc *rxnfc)
{
	struct ethtool_rx_flow_spec *fs = &rxnfc->fs;
	struct mv88e6xxx_chip *chip = ds->priv;
	struct mv88e6xxx_policy *policy;
	int err;

	mv88e6xxx_reg_lock(chip);

	switch (rxnfc->cmd) {
	case ETHTOOL_SRXCLSRLINS:
		err = mv88e6xxx_policy_insert(chip, port, fs);
		break;
	case ETHTOOL_SRXCLSRLDEL:
		err = -ENOENT;
		policy = idr_remove(&chip->policies, fs->location);
		if (policy) {
			policy->action = MV88E6XXX_POLICY_ACTION_NORMAL;
			err = mv88e6xxx_policy_apply(chip, port, policy);
			devm_kfree(chip->dev, policy);
		}
		break;
	default:
		err = -EOPNOTSUPP;
		break;
	}

	mv88e6xxx_reg_unlock(chip);

	return err;
}

static int mv88e6xxx_port_add_broadcast(struct mv88e6xxx_chip *chip, int port,
					u16 vid)
{
	u8 state = MV88E6XXX_G1_ATU_DATA_STATE_MC_STATIC;
	u8 broadcast[ETH_ALEN];

	eth_broadcast_addr(broadcast);

	return mv88e6xxx_port_db_load_purge(chip, port, broadcast, vid, state);
}

static int mv88e6xxx_broadcast_setup(struct mv88e6xxx_chip *chip, u16 vid)
{
	int port;
	int err;

	for (port = 0; port < mv88e6xxx_num_ports(chip); port++) {
		struct dsa_port *dp = dsa_to_port(chip->ds, port);
		struct net_device *brport;

		if (dsa_is_unused_port(chip->ds, port))
			continue;

		brport = dsa_port_to_bridge_port(dp);
		if (brport && !br_port_flag_is_set(brport, BR_BCAST_FLOOD))
			/* Skip bridged user ports where broadcast
			 * flooding is disabled.
			 */
			continue;

		err = mv88e6xxx_port_add_broadcast(chip, port, vid);
		if (err)
			return err;
	}

	return 0;
}

struct mv88e6xxx_port_broadcast_sync_ctx {
	int port;
	bool flood;
};

static int
mv88e6xxx_port_broadcast_sync_vlan(struct mv88e6xxx_chip *chip,
				   const struct mv88e6xxx_vtu_entry *vlan,
				   void *_ctx)
{
	struct mv88e6xxx_port_broadcast_sync_ctx *ctx = _ctx;
	u8 broadcast[ETH_ALEN];
	u8 state;

	if (ctx->flood)
		state = MV88E6XXX_G1_ATU_DATA_STATE_MC_STATIC;
	else
		state = MV88E6XXX_G1_ATU_DATA_STATE_MC_UNUSED;

	eth_broadcast_addr(broadcast);

	return mv88e6xxx_port_db_load_purge(chip, ctx->port, broadcast,
					    vlan->vid, state);
}

static int mv88e6xxx_port_broadcast_sync(struct mv88e6xxx_chip *chip, int port,
					 bool flood)
{
	struct mv88e6xxx_port_broadcast_sync_ctx ctx = {
		.port = port,
		.flood = flood,
	};
	struct mv88e6xxx_vtu_entry vid0 = {
		.vid = 0,
	};
	int err;

	/* Update the port's private database... */
	err = mv88e6xxx_port_broadcast_sync_vlan(chip, &vid0, &ctx);
	if (err)
		return err;

	/* ...and the database for all VLANs. */
	return mv88e6xxx_vtu_walk(chip, mv88e6xxx_port_broadcast_sync_vlan,
				  &ctx);
}

static int mv88e6xxx_port_vlan_join(struct mv88e6xxx_chip *chip, int port,
				    u16 vid, u8 member, bool warn)
{
	const u8 non_member = MV88E6XXX_G1_VTU_DATA_MEMBER_TAG_NON_MEMBER;
	struct mv88e6xxx_vtu_entry vlan;
	int i, err;

	err = mv88e6xxx_vtu_get(chip, vid, &vlan);
	if (err)
		return err;

	if (!vlan.valid) {
		memset(&vlan, 0, sizeof(vlan));

		if (vid == MV88E6XXX_VID_STANDALONE)
			vlan.policy = true;

		err = mv88e6xxx_atu_new(chip, &vlan.fid);
		if (err)
			return err;

		for (i = 0; i < mv88e6xxx_num_ports(chip); ++i)
			if (i == port)
				vlan.member[i] = member;
			else
				vlan.member[i] = non_member;

		vlan.vid = vid;
		vlan.valid = true;

		err = mv88e6xxx_vtu_loadpurge(chip, &vlan);
		if (err)
			return err;

		err = mv88e6xxx_broadcast_setup(chip, vlan.vid);
		if (err)
			return err;
	} else if (vlan.member[port] != member) {
		vlan.member[port] = member;

		err = mv88e6xxx_vtu_loadpurge(chip, &vlan);
		if (err)
			return err;
	} else if (warn) {
		dev_info(chip->dev, "p%d: already a member of VLAN %d\n",
			 port, vid);
	}

	return 0;
}

static int mv88e6xxx_port_vlan_add(struct dsa_switch *ds, int port,
				   const struct switchdev_obj_port_vlan *vlan,
				   struct netlink_ext_ack *extack)
{
	struct mv88e6xxx_chip *chip = ds->priv;
	bool untagged = vlan->flags & BRIDGE_VLAN_INFO_UNTAGGED;
	bool pvid = vlan->flags & BRIDGE_VLAN_INFO_PVID;
	struct mv88e6xxx_port *p = &chip->ports[port];
	bool warn;
	u8 member;
	int err;

	if (!vlan->vid)
		return 0;

	err = mv88e6xxx_port_vlan_prepare(ds, port, vlan);
	if (err)
		return err;

	if (dsa_is_dsa_port(ds, port) || dsa_is_cpu_port(ds, port))
		member = MV88E6XXX_G1_VTU_DATA_MEMBER_TAG_UNMODIFIED;
	else if (untagged)
		member = MV88E6XXX_G1_VTU_DATA_MEMBER_TAG_UNTAGGED;
	else
		member = MV88E6XXX_G1_VTU_DATA_MEMBER_TAG_TAGGED;

	/* net/dsa/slave.c will call dsa_port_vlan_add() for the affected port
	 * and then the CPU port. Do not warn for duplicates for the CPU port.
	 */
	warn = !dsa_is_cpu_port(ds, port) && !dsa_is_dsa_port(ds, port);

	mv88e6xxx_reg_lock(chip);

	err = mv88e6xxx_port_vlan_join(chip, port, vlan->vid, member, warn);
	if (err) {
		dev_err(ds->dev, "p%d: failed to add VLAN %d%c\n", port,
			vlan->vid, untagged ? 'u' : 't');
		goto out;
	}

	if (pvid) {
		p->bridge_pvid.vid = vlan->vid;
		p->bridge_pvid.valid = true;

		err = mv88e6xxx_port_commit_pvid(chip, port);
		if (err)
			goto out;
	} else if (vlan->vid && p->bridge_pvid.vid == vlan->vid) {
		/* The old pvid was reinstalled as a non-pvid VLAN */
		p->bridge_pvid.valid = false;

		err = mv88e6xxx_port_commit_pvid(chip, port);
		if (err)
			goto out;
	}

out:
	mv88e6xxx_reg_unlock(chip);

	return err;
}

static int mv88e6xxx_port_vlan_leave(struct mv88e6xxx_chip *chip,
				     int port, u16 vid)
{
	struct mv88e6xxx_vtu_entry vlan;
	int i, err;

	if (!vid)
		return 0;

	err = mv88e6xxx_vtu_get(chip, vid, &vlan);
	if (err)
		return err;

	/* If the VLAN doesn't exist in hardware or the port isn't a member,
	 * tell switchdev that this VLAN is likely handled in software.
	 */
	if (!vlan.valid ||
	    vlan.member[port] == MV88E6XXX_G1_VTU_DATA_MEMBER_TAG_NON_MEMBER)
		return -EOPNOTSUPP;

	vlan.member[port] = MV88E6XXX_G1_VTU_DATA_MEMBER_TAG_NON_MEMBER;

	/* keep the VLAN unless all ports are excluded */
	vlan.valid = false;
	for (i = 0; i < mv88e6xxx_num_ports(chip); ++i) {
		if (vlan.member[i] !=
		    MV88E6XXX_G1_VTU_DATA_MEMBER_TAG_NON_MEMBER) {
			vlan.valid = true;
			break;
		}
	}

	err = mv88e6xxx_vtu_loadpurge(chip, &vlan);
	if (err)
		return err;

	if (!vlan.valid) {
		err = mv88e6xxx_mst_put(chip, vlan.sid);
		if (err)
			return err;
	}

	return mv88e6xxx_g1_atu_remove(chip, vlan.fid, port, false);
}

static int mv88e6xxx_port_vlan_del(struct dsa_switch *ds, int port,
				   const struct switchdev_obj_port_vlan *vlan)
{
	struct mv88e6xxx_chip *chip = ds->priv;
	struct mv88e6xxx_port *p = &chip->ports[port];
	int err = 0;
	u16 pvid;

	if (!mv88e6xxx_max_vid(chip))
		return -EOPNOTSUPP;

	/* The ATU removal procedure needs the FID to be mapped in the VTU,
	 * but FDB deletion runs concurrently with VLAN deletion. Flush the DSA
	 * switchdev workqueue to ensure that all FDB entries are deleted
	 * before we remove the VLAN.
	 */
	dsa_flush_workqueue();

	mv88e6xxx_reg_lock(chip);

	err = mv88e6xxx_port_get_pvid(chip, port, &pvid);
	if (err)
		goto unlock;

	err = mv88e6xxx_port_vlan_leave(chip, port, vlan->vid);
	if (err)
		goto unlock;

	if (vlan->vid == pvid) {
		p->bridge_pvid.valid = false;

		err = mv88e6xxx_port_commit_pvid(chip, port);
		if (err)
			goto unlock;
	}

unlock:
	mv88e6xxx_reg_unlock(chip);

	return err;
}

static int mv88e6xxx_port_vlan_fast_age(struct dsa_switch *ds, int port, u16 vid)
{
	struct mv88e6xxx_chip *chip = ds->priv;
	struct mv88e6xxx_vtu_entry vlan;
	int err;

	mv88e6xxx_reg_lock(chip);

	err = mv88e6xxx_vtu_get(chip, vid, &vlan);
	if (err)
		goto unlock;

	err = mv88e6xxx_port_fast_age_fid(chip, port, vlan.fid);

unlock:
	mv88e6xxx_reg_unlock(chip);

	return err;
}

static int mv88e6xxx_vlan_msti_set(struct dsa_switch *ds,
				   struct dsa_bridge bridge,
				   const struct switchdev_vlan_msti *msti)
{
	struct mv88e6xxx_chip *chip = ds->priv;
	struct mv88e6xxx_vtu_entry vlan;
	u8 old_sid, new_sid;
	int err;

	if (!mv88e6xxx_has_stu(chip))
		return -EOPNOTSUPP;

	mv88e6xxx_reg_lock(chip);

	err = mv88e6xxx_vtu_get(chip, msti->vid, &vlan);
	if (err)
		goto unlock;

	if (!vlan.valid) {
		err = -EINVAL;
		goto unlock;
	}

	old_sid = vlan.sid;

	err = mv88e6xxx_mst_get(chip, bridge.dev, msti->msti, &new_sid);
	if (err)
		goto unlock;

	if (new_sid != old_sid) {
		vlan.sid = new_sid;

		err = mv88e6xxx_vtu_loadpurge(chip, &vlan);
		if (err) {
			mv88e6xxx_mst_put(chip, new_sid);
			goto unlock;
		}
	}

	err = mv88e6xxx_mst_put(chip, old_sid);

unlock:
	mv88e6xxx_reg_unlock(chip);
	return err;
}

static int mv88e6xxx_port_fdb_add(struct dsa_switch *ds, int port,
				  const unsigned char *addr, u16 vid,
				  struct dsa_db db)
{
	struct mv88e6xxx_chip *chip = ds->priv;
	int err;

	mv88e6xxx_reg_lock(chip);
	err = mv88e6xxx_port_db_load_purge(chip, port, addr, vid,
					   MV88E6XXX_G1_ATU_DATA_STATE_UC_STATIC);
	mv88e6xxx_reg_unlock(chip);

	return err;
}

static int mv88e6xxx_port_fdb_del(struct dsa_switch *ds, int port,
				  const unsigned char *addr, u16 vid,
				  struct dsa_db db)
{
	struct mv88e6xxx_chip *chip = ds->priv;
	int err;

	mv88e6xxx_reg_lock(chip);
	err = mv88e6xxx_port_db_load_purge(chip, port, addr, vid, 0);
	mv88e6xxx_reg_unlock(chip);

	return err;
}

static int mv88e6xxx_port_db_dump_fid(struct mv88e6xxx_chip *chip,
				      u16 fid, u16 vid, int port,
				      dsa_fdb_dump_cb_t *cb, void *data)
{
	struct mv88e6xxx_atu_entry addr;
	bool is_static;
	int err;

	addr.state = 0;
	eth_broadcast_addr(addr.mac);

	do {
		err = mv88e6xxx_g1_atu_getnext(chip, fid, &addr);
		if (err)
			return err;

		if (!addr.state)
			break;

		if (addr.trunk || (addr.portvec & BIT(port)) == 0)
			continue;

		if (!is_unicast_ether_addr(addr.mac))
			continue;

		is_static = (addr.state ==
			     MV88E6XXX_G1_ATU_DATA_STATE_UC_STATIC);
		err = cb(addr.mac, vid, is_static, data);
		if (err)
			return err;
	} while (!is_broadcast_ether_addr(addr.mac));

	return err;
}

struct mv88e6xxx_port_db_dump_vlan_ctx {
	int port;
	dsa_fdb_dump_cb_t *cb;
	void *data;
};

static int mv88e6xxx_port_db_dump_vlan(struct mv88e6xxx_chip *chip,
				       const struct mv88e6xxx_vtu_entry *entry,
				       void *_data)
{
	struct mv88e6xxx_port_db_dump_vlan_ctx *ctx = _data;

	return mv88e6xxx_port_db_dump_fid(chip, entry->fid, entry->vid,
					  ctx->port, ctx->cb, ctx->data);
}

static int mv88e6xxx_port_db_dump(struct mv88e6xxx_chip *chip, int port,
				  dsa_fdb_dump_cb_t *cb, void *data)
{
	struct mv88e6xxx_port_db_dump_vlan_ctx ctx = {
		.port = port,
		.cb = cb,
		.data = data,
	};
	u16 fid;
	int err;

	/* Dump port's default Filtering Information Database (VLAN ID 0) */
	err = mv88e6xxx_port_get_fid(chip, port, &fid);
	if (err)
		return err;

	err = mv88e6xxx_port_db_dump_fid(chip, fid, 0, port, cb, data);
	if (err)
		return err;

	return mv88e6xxx_vtu_walk(chip, mv88e6xxx_port_db_dump_vlan, &ctx);
}

static int mv88e6xxx_port_fdb_dump(struct dsa_switch *ds, int port,
				   dsa_fdb_dump_cb_t *cb, void *data)
{
	struct mv88e6xxx_chip *chip = ds->priv;
	int err;

	mv88e6xxx_reg_lock(chip);
	err = mv88e6xxx_port_db_dump(chip, port, cb, data);
	mv88e6xxx_reg_unlock(chip);

	return err;
}

static int mv88e6xxx_bridge_map(struct mv88e6xxx_chip *chip,
				struct dsa_bridge bridge)
{
	struct dsa_switch *ds = chip->ds;
	struct dsa_switch_tree *dst = ds->dst;
	struct dsa_port *dp;
	int err;

	list_for_each_entry(dp, &dst->ports, list) {
		if (dsa_port_offloads_bridge(dp, &bridge)) {
			if (dp->ds == ds) {
				/* This is a local bridge group member,
				 * remap its Port VLAN Map.
				 */
				err = mv88e6xxx_port_vlan_map(chip, dp->index);
				if (err)
					return err;
			} else {
				/* This is an external bridge group member,
				 * remap its cross-chip Port VLAN Table entry.
				 */
				err = mv88e6xxx_pvt_map(chip, dp->ds->index,
							dp->index);
				if (err)
					return err;
			}
		}
	}

	return 0;
}

/* Treat the software bridge as a virtual single-port switch behind the
 * CPU and map in the PVT. First dst->last_switch elements are taken by
 * physical switches, so start from beyond that range.
 */
static int mv88e6xxx_map_virtual_bridge_to_pvt(struct dsa_switch *ds,
					       unsigned int bridge_num)
{
	u8 dev = bridge_num + ds->dst->last_switch;
	struct mv88e6xxx_chip *chip = ds->priv;

	return mv88e6xxx_pvt_map(chip, dev, 0);
}

static int mv88e6xxx_port_bridge_join(struct dsa_switch *ds, int port,
				      struct dsa_bridge bridge,
				      bool *tx_fwd_offload,
				      struct netlink_ext_ack *extack)
{
	struct mv88e6xxx_chip *chip = ds->priv;
	int err;

	mv88e6xxx_reg_lock(chip);

	err = mv88e6xxx_bridge_map(chip, bridge);
<<<<<<< HEAD
=======
	if (err)
		goto unlock;

	err = mv88e6xxx_port_set_map_da(chip, port, true);
>>>>>>> 29549c70
	if (err)
		goto unlock;

	err = mv88e6xxx_port_set_map_da(chip, port, true);
	if (err)
		return err;

	err = mv88e6xxx_port_commit_pvid(chip, port);
	if (err)
		goto unlock;

	if (mv88e6xxx_has_pvt(chip)) {
		err = mv88e6xxx_map_virtual_bridge_to_pvt(ds, bridge.num);
		if (err)
			goto unlock;

		*tx_fwd_offload = true;
	}

unlock:
	mv88e6xxx_reg_unlock(chip);

	return err;
}

static void mv88e6xxx_port_bridge_leave(struct dsa_switch *ds, int port,
					struct dsa_bridge bridge)
{
	struct mv88e6xxx_chip *chip = ds->priv;
	int err;

	mv88e6xxx_reg_lock(chip);

	if (bridge.tx_fwd_offload &&
	    mv88e6xxx_map_virtual_bridge_to_pvt(ds, bridge.num))
		dev_err(ds->dev, "failed to remap cross-chip Port VLAN\n");

	if (mv88e6xxx_bridge_map(chip, bridge) ||
	    mv88e6xxx_port_vlan_map(chip, port))
		dev_err(ds->dev, "failed to remap in-chip Port VLAN\n");

	err = mv88e6xxx_port_set_map_da(chip, port, false);
	if (err)
		dev_err(ds->dev,
			"port %d failed to restore map-DA: %pe\n",
			port, ERR_PTR(err));

	err = mv88e6xxx_port_commit_pvid(chip, port);
	if (err)
		dev_err(ds->dev,
			"port %d failed to restore standalone pvid: %pe\n",
			port, ERR_PTR(err));

	mv88e6xxx_reg_unlock(chip);
}

static int mv88e6xxx_crosschip_bridge_join(struct dsa_switch *ds,
					   int tree_index, int sw_index,
					   int port, struct dsa_bridge bridge,
					   struct netlink_ext_ack *extack)
{
	struct mv88e6xxx_chip *chip = ds->priv;
	int err;

	if (tree_index != ds->dst->index)
		return 0;

	mv88e6xxx_reg_lock(chip);
	err = mv88e6xxx_pvt_map(chip, sw_index, port);
	err = err ? : mv88e6xxx_map_virtual_bridge_to_pvt(ds, bridge.num);
	mv88e6xxx_reg_unlock(chip);

	return err;
}

static void mv88e6xxx_crosschip_bridge_leave(struct dsa_switch *ds,
					     int tree_index, int sw_index,
					     int port, struct dsa_bridge bridge)
{
	struct mv88e6xxx_chip *chip = ds->priv;

	if (tree_index != ds->dst->index)
		return;

	mv88e6xxx_reg_lock(chip);
	if (mv88e6xxx_pvt_map(chip, sw_index, port) ||
	    mv88e6xxx_map_virtual_bridge_to_pvt(ds, bridge.num))
		dev_err(ds->dev, "failed to remap cross-chip Port VLAN\n");
	mv88e6xxx_reg_unlock(chip);
}

static int mv88e6xxx_software_reset(struct mv88e6xxx_chip *chip)
{
	if (chip->info->ops->reset)
		return chip->info->ops->reset(chip);

	return 0;
}

static void mv88e6xxx_hardware_reset(struct mv88e6xxx_chip *chip)
{
	struct gpio_desc *gpiod = chip->reset;

	/* If there is a GPIO connected to the reset pin, toggle it */
	if (gpiod) {
		gpiod_set_value_cansleep(gpiod, 1);
		usleep_range(10000, 20000);
		gpiod_set_value_cansleep(gpiod, 0);
		usleep_range(10000, 20000);

		mv88e6xxx_g1_wait_eeprom_done(chip);
	}
}

static int mv88e6xxx_disable_ports(struct mv88e6xxx_chip *chip)
{
	int i, err;

	/* Set all ports to the Disabled state */
	for (i = 0; i < mv88e6xxx_num_ports(chip); i++) {
		err = mv88e6xxx_port_set_state(chip, i, BR_STATE_DISABLED);
		if (err)
			return err;
	}

	/* Wait for transmit queues to drain,
	 * i.e. 2ms for a maximum frame to be transmitted at 10 Mbps.
	 */
	usleep_range(2000, 4000);

	return 0;
}

static int mv88e6xxx_switch_reset(struct mv88e6xxx_chip *chip)
{
	int err;

	err = mv88e6xxx_disable_ports(chip);
	if (err)
		return err;

	mv88e6xxx_hardware_reset(chip);

	return mv88e6xxx_software_reset(chip);
}

static int mv88e6xxx_set_port_mode(struct mv88e6xxx_chip *chip, int port,
				   enum mv88e6xxx_frame_mode frame,
				   enum mv88e6xxx_egress_mode egress, u16 etype)
{
	int err;

	if (!chip->info->ops->port_set_frame_mode)
		return -EOPNOTSUPP;

	err = mv88e6xxx_port_set_egress_mode(chip, port, egress);
	if (err)
		return err;

	err = chip->info->ops->port_set_frame_mode(chip, port, frame);
	if (err)
		return err;

	if (chip->info->ops->port_set_ether_type)
		return chip->info->ops->port_set_ether_type(chip, port, etype);

	return 0;
}

static int mv88e6xxx_set_port_mode_normal(struct mv88e6xxx_chip *chip, int port)
{
	return mv88e6xxx_set_port_mode(chip, port, MV88E6XXX_FRAME_MODE_NORMAL,
				       MV88E6XXX_EGRESS_MODE_UNMODIFIED,
				       MV88E6XXX_PORT_ETH_TYPE_DEFAULT);
}

static int mv88e6xxx_set_port_mode_dsa(struct mv88e6xxx_chip *chip, int port)
{
	return mv88e6xxx_set_port_mode(chip, port, MV88E6XXX_FRAME_MODE_DSA,
				       MV88E6XXX_EGRESS_MODE_UNMODIFIED,
				       MV88E6XXX_PORT_ETH_TYPE_DEFAULT);
}

static int mv88e6xxx_set_port_mode_edsa(struct mv88e6xxx_chip *chip, int port)
{
	return mv88e6xxx_set_port_mode(chip, port,
				       MV88E6XXX_FRAME_MODE_ETHERTYPE,
				       MV88E6XXX_EGRESS_MODE_ETHERTYPE,
				       ETH_P_EDSA);
}

static int mv88e6xxx_setup_port_mode(struct mv88e6xxx_chip *chip, int port)
{
	if (dsa_is_dsa_port(chip->ds, port))
		return mv88e6xxx_set_port_mode_dsa(chip, port);

	if (dsa_is_user_port(chip->ds, port))
		return mv88e6xxx_set_port_mode_normal(chip, port);

	/* Setup CPU port mode depending on its supported tag format */
	if (chip->tag_protocol == DSA_TAG_PROTO_DSA)
		return mv88e6xxx_set_port_mode_dsa(chip, port);

	if (chip->tag_protocol == DSA_TAG_PROTO_EDSA)
		return mv88e6xxx_set_port_mode_edsa(chip, port);

	return -EINVAL;
}

static int mv88e6xxx_setup_message_port(struct mv88e6xxx_chip *chip, int port)
{
	bool message = dsa_is_dsa_port(chip->ds, port);

	return mv88e6xxx_port_set_message_port(chip, port, message);
}

static int mv88e6xxx_setup_egress_floods(struct mv88e6xxx_chip *chip, int port)
{
	int err;

	if (chip->info->ops->port_set_ucast_flood) {
		err = chip->info->ops->port_set_ucast_flood(chip, port, true);
		if (err)
			return err;
	}
	if (chip->info->ops->port_set_mcast_flood) {
		err = chip->info->ops->port_set_mcast_flood(chip, port, true);
		if (err)
			return err;
	}

	return 0;
}

static irqreturn_t mv88e6xxx_serdes_irq_thread_fn(int irq, void *dev_id)
{
	struct mv88e6xxx_port *mvp = dev_id;
	struct mv88e6xxx_chip *chip = mvp->chip;
	irqreturn_t ret = IRQ_NONE;
	int port = mvp->port;
	int lane;

	mv88e6xxx_reg_lock(chip);
	lane = mv88e6xxx_serdes_get_lane(chip, port);
	if (lane >= 0)
		ret = mv88e6xxx_serdes_irq_status(chip, port, lane);
	mv88e6xxx_reg_unlock(chip);

	return ret;
}

static int mv88e6xxx_serdes_irq_request(struct mv88e6xxx_chip *chip, int port,
					int lane)
{
	struct mv88e6xxx_port *dev_id = &chip->ports[port];
	unsigned int irq;
	int err;

	/* Nothing to request if this SERDES port has no IRQ */
	irq = mv88e6xxx_serdes_irq_mapping(chip, port);
	if (!irq)
		return 0;

	snprintf(dev_id->serdes_irq_name, sizeof(dev_id->serdes_irq_name),
		 "mv88e6xxx-%s-serdes-%d", dev_name(chip->dev), port);

	/* Requesting the IRQ will trigger IRQ callbacks, so release the lock */
	mv88e6xxx_reg_unlock(chip);
	err = request_threaded_irq(irq, NULL, mv88e6xxx_serdes_irq_thread_fn,
				   IRQF_ONESHOT, dev_id->serdes_irq_name,
				   dev_id);
	mv88e6xxx_reg_lock(chip);
	if (err)
		return err;

	dev_id->serdes_irq = irq;

	return mv88e6xxx_serdes_irq_enable(chip, port, lane);
}

static int mv88e6xxx_serdes_irq_free(struct mv88e6xxx_chip *chip, int port,
				     int lane)
{
	struct mv88e6xxx_port *dev_id = &chip->ports[port];
	unsigned int irq = dev_id->serdes_irq;
	int err;

	/* Nothing to free if no IRQ has been requested */
	if (!irq)
		return 0;

	err = mv88e6xxx_serdes_irq_disable(chip, port, lane);

	/* Freeing the IRQ will trigger IRQ callbacks, so release the lock */
	mv88e6xxx_reg_unlock(chip);
	free_irq(irq, dev_id);
	mv88e6xxx_reg_lock(chip);

	dev_id->serdes_irq = 0;

	return err;
}

static int mv88e6xxx_serdes_power(struct mv88e6xxx_chip *chip, int port,
				  bool on)
{
	int lane;
	int err;

	lane = mv88e6xxx_serdes_get_lane(chip, port);
	if (lane < 0)
		return 0;

	if (on) {
		err = mv88e6xxx_serdes_power_up(chip, port, lane);
		if (err)
			return err;

		err = mv88e6xxx_serdes_irq_request(chip, port, lane);
	} else {
		err = mv88e6xxx_serdes_irq_free(chip, port, lane);
		if (err)
			return err;

		err = mv88e6xxx_serdes_power_down(chip, port, lane);
	}

	return err;
}

static int mv88e6xxx_set_egress_port(struct mv88e6xxx_chip *chip,
				     enum mv88e6xxx_egress_direction direction,
				     int port)
{
	int err;

	if (!chip->info->ops->set_egress_port)
		return -EOPNOTSUPP;

	err = chip->info->ops->set_egress_port(chip, direction, port);
	if (err)
		return err;

	if (direction == MV88E6XXX_EGRESS_DIR_INGRESS)
		chip->ingress_dest_port = port;
	else
		chip->egress_dest_port = port;

	return 0;
}

static int mv88e6xxx_setup_upstream_port(struct mv88e6xxx_chip *chip, int port)
{
	struct dsa_switch *ds = chip->ds;
	int upstream_port;
	int err;

	upstream_port = dsa_upstream_port(ds, port);
	if (chip->info->ops->port_set_upstream_port) {
		err = chip->info->ops->port_set_upstream_port(chip, port,
							      upstream_port);
		if (err)
			return err;
	}

	if (port == upstream_port) {
		if (chip->info->ops->set_cpu_port) {
			err = chip->info->ops->set_cpu_port(chip,
							    upstream_port);
			if (err)
				return err;
		}

		err = mv88e6xxx_set_egress_port(chip,
						MV88E6XXX_EGRESS_DIR_INGRESS,
						upstream_port);
		if (err && err != -EOPNOTSUPP)
			return err;

		err = mv88e6xxx_set_egress_port(chip,
						MV88E6XXX_EGRESS_DIR_EGRESS,
						upstream_port);
		if (err && err != -EOPNOTSUPP)
			return err;
	}

	return 0;
}

static int mv88e6xxx_setup_port(struct mv88e6xxx_chip *chip, int port)
{
	struct device_node *phy_handle = NULL;
	struct dsa_switch *ds = chip->ds;
	phy_interface_t mode;
	struct dsa_port *dp;
	int tx_amp, speed;
	int err;
	u16 reg;

	chip->ports[port].chip = chip;
	chip->ports[port].port = port;

	dp = dsa_to_port(ds, port);

	/* MAC Forcing register: don't force link, speed, duplex or flow control
	 * state to any particular values on physical ports, but force the CPU
	 * port and all DSA ports to their maximum bandwidth and full duplex.
	 */
	if (dsa_is_cpu_port(ds, port) || dsa_is_dsa_port(ds, port)) {
		struct phylink_config pl_config = {};
		unsigned long caps;

		mv88e6xxx_get_caps(ds, port, &pl_config);

		caps = pl_config.mac_capabilities;

		if (chip->info->ops->port_max_speed_mode)
			mode = chip->info->ops->port_max_speed_mode(port);
		else
			mode = PHY_INTERFACE_MODE_NA;

		if (caps & MAC_10000FD)
			speed = SPEED_10000;
		else if (caps & MAC_5000FD)
			speed = SPEED_5000;
		else if (caps & MAC_2500FD)
			speed = SPEED_2500;
		else if (caps & MAC_1000)
			speed = SPEED_1000;
		else if (caps & MAC_100)
			speed = SPEED_100;
		else
			speed = SPEED_10;

		err = mv88e6xxx_port_setup_mac(chip, port, LINK_FORCED_UP,
					       speed, DUPLEX_FULL,
					       PAUSE_OFF, mode);
	} else {
		err = mv88e6xxx_port_setup_mac(chip, port, LINK_UNFORCED,
					       SPEED_UNFORCED, DUPLEX_UNFORCED,
					       PAUSE_ON,
					       PHY_INTERFACE_MODE_NA);
	}
	if (err)
		return err;

	/* Port Control: disable Drop-on-Unlock, disable Drop-on-Lock,
	 * disable Header mode, enable IGMP/MLD snooping, disable VLAN
	 * tunneling, determine priority by looking at 802.1p and IP
	 * priority fields (IP prio has precedence), and set STP state
	 * to Forwarding.
	 *
	 * If this is the CPU link, use DSA or EDSA tagging depending
	 * on which tagging mode was configured.
	 *
	 * If this is a link to another switch, use DSA tagging mode.
	 *
	 * If this is the upstream port for this switch, enable
	 * forwarding of unknown unicasts and multicasts.
	 */
	reg = MV88E6XXX_PORT_CTL0_IGMP_MLD_SNOOP |
		MV88E6185_PORT_CTL0_USE_TAG | MV88E6185_PORT_CTL0_USE_IP |
		MV88E6XXX_PORT_CTL0_STATE_FORWARDING;
	err = mv88e6xxx_port_write(chip, port, MV88E6XXX_PORT_CTL0, reg);
	if (err)
		return err;

	err = mv88e6xxx_setup_port_mode(chip, port);
	if (err)
		return err;

	err = mv88e6xxx_setup_egress_floods(chip, port);
	if (err)
		return err;

	/* Port Control 2: don't force a good FCS, set the MTU size to
	 * 10222 bytes, disable 802.1q tags checking, don't discard
	 * tagged or untagged frames on this port, skip destination
	 * address lookup on user ports, disable ARP mirroring and don't
	 * send a copy of all transmitted/received frames on this port
	 * to the CPU.
	 */
	err = mv88e6xxx_port_set_map_da(chip, port, !dsa_is_user_port(ds, port));
	if (err)
		return err;

	err = mv88e6xxx_setup_upstream_port(chip, port);
	if (err)
		return err;

	/* On chips that support it, set all downstream DSA ports'
	 * VLAN policy to TRAP. In combination with loading
	 * MV88E6XXX_VID_STANDALONE as a policy entry in the VTU, this
	 * provides a better isolation barrier between standalone
	 * ports, as the ATU is bypassed on any intermediate switches
	 * between the incoming port and the CPU.
	 */
	if (dsa_is_downstream_port(ds, port) &&
	    chip->info->ops->port_set_policy) {
		err = chip->info->ops->port_set_policy(chip, port,
						MV88E6XXX_POLICY_MAPPING_VTU,
						MV88E6XXX_POLICY_ACTION_TRAP);
		if (err)
			return err;
	}

	/* User ports start out in standalone mode and 802.1Q is
	 * therefore disabled. On DSA ports, all valid VIDs are always
	 * loaded in the VTU - therefore, enable 802.1Q in order to take
	 * advantage of VLAN policy on chips that supports it.
	 */
	err = mv88e6xxx_port_set_8021q_mode(chip, port,
				dsa_is_user_port(ds, port) ?
				MV88E6XXX_PORT_CTL2_8021Q_MODE_DISABLED :
				MV88E6XXX_PORT_CTL2_8021Q_MODE_SECURE);
	if (err)
		return err;

	/* Bind MV88E6XXX_VID_STANDALONE to MV88E6XXX_FID_STANDALONE by
	 * virtue of the fact that mv88e6xxx_atu_new() will pick it as
	 * the first free FID. This will be used as the private PVID for
	 * unbridged ports. Shared (DSA and CPU) ports must also be
	 * members of this VID, in order to trap all frames assigned to
	 * it to the CPU.
	 */
	err = mv88e6xxx_port_vlan_join(chip, port, MV88E6XXX_VID_STANDALONE,
				       MV88E6XXX_G1_VTU_DATA_MEMBER_TAG_UNMODIFIED,
				       false);
	if (err)
		return err;

	/* Associate MV88E6XXX_VID_BRIDGED with MV88E6XXX_FID_BRIDGED in the
	 * ATU by virtue of the fact that mv88e6xxx_atu_new() will pick it as
	 * the first free FID after MV88E6XXX_FID_STANDALONE. This will be used
	 * as the private PVID on ports under a VLAN-unaware bridge.
	 * Shared (DSA and CPU) ports must also be members of it, to translate
	 * the VID from the DSA tag into MV88E6XXX_FID_BRIDGED, instead of
	 * relying on their port default FID.
	 */
	err = mv88e6xxx_port_vlan_join(chip, port, MV88E6XXX_VID_BRIDGED,
				       MV88E6XXX_G1_VTU_DATA_MEMBER_TAG_UNMODIFIED,
				       false);
	if (err)
		return err;

	if (chip->info->ops->port_set_jumbo_size) {
		err = chip->info->ops->port_set_jumbo_size(chip, port, 10218);
		if (err)
			return err;
	}

	/* Port Association Vector: disable automatic address learning
	 * on all user ports since they start out in standalone
	 * mode. When joining a bridge, learning will be configured to
	 * match the bridge port settings. Enable learning on all
	 * DSA/CPU ports. NOTE: FROM_CPU frames always bypass the
	 * learning process.
	 *
	 * Disable HoldAt1, IntOnAgeOut, LockedPort, IgnoreWrongData,
	 * and RefreshLocked. I.e. setup standard automatic learning.
	 */
	if (dsa_is_user_port(ds, port))
		reg = 0;
	else
		reg = 1 << port;

	err = mv88e6xxx_port_write(chip, port, MV88E6XXX_PORT_ASSOC_VECTOR,
				   reg);
	if (err)
		return err;

	/* Egress rate control 2: disable egress rate control. */
	err = mv88e6xxx_port_write(chip, port, MV88E6XXX_PORT_EGRESS_RATE_CTL2,
				   0x0000);
	if (err)
		return err;

	if (chip->info->ops->port_pause_limit) {
		err = chip->info->ops->port_pause_limit(chip, port, 0, 0);
		if (err)
			return err;
	}

	if (chip->info->ops->port_disable_learn_limit) {
		err = chip->info->ops->port_disable_learn_limit(chip, port);
		if (err)
			return err;
	}

	if (chip->info->ops->port_disable_pri_override) {
		err = chip->info->ops->port_disable_pri_override(chip, port);
		if (err)
			return err;
	}

	if (chip->info->ops->port_tag_remap) {
		err = chip->info->ops->port_tag_remap(chip, port);
		if (err)
			return err;
	}

	if (chip->info->ops->port_egress_rate_limiting) {
		err = chip->info->ops->port_egress_rate_limiting(chip, port);
		if (err)
			return err;
	}

	if (chip->info->ops->port_setup_message_port) {
		err = chip->info->ops->port_setup_message_port(chip, port);
		if (err)
			return err;
	}

	if (chip->info->ops->serdes_set_tx_amplitude) {
		if (dp)
			phy_handle = of_parse_phandle(dp->dn, "phy-handle", 0);

		if (phy_handle && !of_property_read_u32(phy_handle,
							"tx-p2p-microvolt",
							&tx_amp))
			err = chip->info->ops->serdes_set_tx_amplitude(chip,
								port, tx_amp);
		if (phy_handle) {
			of_node_put(phy_handle);
			if (err)
				return err;
		}
	}

	/* Port based VLAN map: give each port the same default address
	 * database, and allow bidirectional communication between the
	 * CPU and DSA port(s), and the other ports.
	 */
	err = mv88e6xxx_port_set_fid(chip, port, MV88E6XXX_FID_STANDALONE);
	if (err)
		return err;

	err = mv88e6xxx_port_vlan_map(chip, port);
	if (err)
		return err;

	/* Default VLAN ID and priority: don't set a default VLAN
	 * ID, and set the default packet priority to zero.
	 */
	return mv88e6xxx_port_write(chip, port, MV88E6XXX_PORT_DEFAULT_VLAN, 0);
}

static int mv88e6xxx_get_max_mtu(struct dsa_switch *ds, int port)
{
	struct mv88e6xxx_chip *chip = ds->priv;

	if (chip->info->ops->port_set_jumbo_size)
		return 10240 - VLAN_ETH_HLEN - EDSA_HLEN - ETH_FCS_LEN;
	else if (chip->info->ops->set_max_frame_size)
		return 1632 - VLAN_ETH_HLEN - EDSA_HLEN - ETH_FCS_LEN;
	return 1522 - VLAN_ETH_HLEN - EDSA_HLEN - ETH_FCS_LEN;
}

static int mv88e6xxx_change_mtu(struct dsa_switch *ds, int port, int new_mtu)
{
	struct mv88e6xxx_chip *chip = ds->priv;
	int ret = 0;

	if (dsa_is_dsa_port(ds, port) || dsa_is_cpu_port(ds, port))
		new_mtu += EDSA_HLEN;

	mv88e6xxx_reg_lock(chip);
	if (chip->info->ops->port_set_jumbo_size)
		ret = chip->info->ops->port_set_jumbo_size(chip, port, new_mtu);
	else if (chip->info->ops->set_max_frame_size)
		ret = chip->info->ops->set_max_frame_size(chip, new_mtu);
	else
		if (new_mtu > 1522)
			ret = -EINVAL;
	mv88e6xxx_reg_unlock(chip);

	return ret;
}

static int mv88e6xxx_port_enable(struct dsa_switch *ds, int port,
				 struct phy_device *phydev)
{
	struct mv88e6xxx_chip *chip = ds->priv;
	int err;

	mv88e6xxx_reg_lock(chip);
	err = mv88e6xxx_serdes_power(chip, port, true);
	mv88e6xxx_reg_unlock(chip);

	return err;
}

static void mv88e6xxx_port_disable(struct dsa_switch *ds, int port)
{
	struct mv88e6xxx_chip *chip = ds->priv;

	mv88e6xxx_reg_lock(chip);
	if (mv88e6xxx_serdes_power(chip, port, false))
		dev_err(chip->dev, "failed to power off SERDES\n");
	mv88e6xxx_reg_unlock(chip);
}

static int mv88e6xxx_set_ageing_time(struct dsa_switch *ds,
				     unsigned int ageing_time)
{
	struct mv88e6xxx_chip *chip = ds->priv;
	int err;

	mv88e6xxx_reg_lock(chip);
	err = mv88e6xxx_g1_atu_set_age_time(chip, ageing_time);
	mv88e6xxx_reg_unlock(chip);

	return err;
}

static int mv88e6xxx_stats_setup(struct mv88e6xxx_chip *chip)
{
	int err;

	/* Initialize the statistics unit */
	if (chip->info->ops->stats_set_histogram) {
		err = chip->info->ops->stats_set_histogram(chip);
		if (err)
			return err;
	}

	return mv88e6xxx_g1_stats_clear(chip);
}

/* Check if the errata has already been applied. */
static bool mv88e6390_setup_errata_applied(struct mv88e6xxx_chip *chip)
{
	int port;
	int err;
	u16 val;

	for (port = 0; port < mv88e6xxx_num_ports(chip); port++) {
		err = mv88e6xxx_port_hidden_read(chip, 0xf, port, 0, &val);
		if (err) {
			dev_err(chip->dev,
				"Error reading hidden register: %d\n", err);
			return false;
		}
		if (val != 0x01c0)
			return false;
	}

	return true;
}

/* The 6390 copper ports have an errata which require poking magic
 * values into undocumented hidden registers and then performing a
 * software reset.
 */
static int mv88e6390_setup_errata(struct mv88e6xxx_chip *chip)
{
	int port;
	int err;

	if (mv88e6390_setup_errata_applied(chip))
		return 0;

	/* Set the ports into blocking mode */
	for (port = 0; port < mv88e6xxx_num_ports(chip); port++) {
		err = mv88e6xxx_port_set_state(chip, port, BR_STATE_DISABLED);
		if (err)
			return err;
	}

	for (port = 0; port < mv88e6xxx_num_ports(chip); port++) {
		err = mv88e6xxx_port_hidden_write(chip, 0xf, port, 0, 0x01c0);
		if (err)
			return err;
	}

	return mv88e6xxx_software_reset(chip);
}

static void mv88e6xxx_teardown(struct dsa_switch *ds)
{
	mv88e6xxx_teardown_devlink_params(ds);
	dsa_devlink_resources_unregister(ds);
	mv88e6xxx_teardown_devlink_regions_global(ds);
}

static int mv88e6xxx_setup(struct dsa_switch *ds)
{
	struct mv88e6xxx_chip *chip = ds->priv;
	u8 cmode;
	int err;
	int i;

	chip->ds = ds;
	ds->slave_mii_bus = mv88e6xxx_default_mdio_bus(chip);

	/* Since virtual bridges are mapped in the PVT, the number we support
	 * depends on the physical switch topology. We need to let DSA figure
	 * that out and therefore we cannot set this at dsa_register_switch()
	 * time.
	 */
	if (mv88e6xxx_has_pvt(chip))
		ds->max_num_bridges = MV88E6XXX_MAX_PVT_SWITCHES -
				      ds->dst->last_switch - 1;

	mv88e6xxx_reg_lock(chip);

	if (chip->info->ops->setup_errata) {
		err = chip->info->ops->setup_errata(chip);
		if (err)
			goto unlock;
	}

	/* Cache the cmode of each port. */
	for (i = 0; i < mv88e6xxx_num_ports(chip); i++) {
		if (chip->info->ops->port_get_cmode) {
			err = chip->info->ops->port_get_cmode(chip, i, &cmode);
			if (err)
				goto unlock;

			chip->ports[i].cmode = cmode;
		}
	}

	err = mv88e6xxx_vtu_setup(chip);
	if (err)
		goto unlock;

	/* Must be called after mv88e6xxx_vtu_setup (which flushes the
	 * VTU, thereby also flushing the STU).
	 */
	err = mv88e6xxx_stu_setup(chip);
	if (err)
		goto unlock;

	/* Setup Switch Port Registers */
	for (i = 0; i < mv88e6xxx_num_ports(chip); i++) {
		if (dsa_is_unused_port(ds, i))
			continue;

		/* Prevent the use of an invalid port. */
		if (mv88e6xxx_is_invalid_port(chip, i)) {
			dev_err(chip->dev, "port %d is invalid\n", i);
			err = -EINVAL;
			goto unlock;
		}

		err = mv88e6xxx_setup_port(chip, i);
		if (err)
			goto unlock;
	}

	err = mv88e6xxx_irl_setup(chip);
	if (err)
		goto unlock;

	err = mv88e6xxx_mac_setup(chip);
	if (err)
		goto unlock;

	err = mv88e6xxx_phy_setup(chip);
	if (err)
		goto unlock;

	err = mv88e6xxx_pvt_setup(chip);
	if (err)
		goto unlock;

	err = mv88e6xxx_atu_setup(chip);
	if (err)
		goto unlock;

	err = mv88e6xxx_broadcast_setup(chip, 0);
	if (err)
		goto unlock;

	err = mv88e6xxx_pot_setup(chip);
	if (err)
		goto unlock;

	err = mv88e6xxx_rmu_setup(chip);
	if (err)
		goto unlock;

	err = mv88e6xxx_rsvd2cpu_setup(chip);
	if (err)
		goto unlock;

	err = mv88e6xxx_trunk_setup(chip);
	if (err)
		goto unlock;

	err = mv88e6xxx_devmap_setup(chip);
	if (err)
		goto unlock;

	err = mv88e6xxx_pri_setup(chip);
	if (err)
		goto unlock;

	/* Setup PTP Hardware Clock and timestamping */
	if (chip->info->ptp_support) {
		err = mv88e6xxx_ptp_setup(chip);
		if (err)
			goto unlock;

		err = mv88e6xxx_hwtstamp_setup(chip);
		if (err)
			goto unlock;
	}

	err = mv88e6xxx_stats_setup(chip);
	if (err)
		goto unlock;

unlock:
	mv88e6xxx_reg_unlock(chip);

	if (err)
		return err;

	/* Have to be called without holding the register lock, since
	 * they take the devlink lock, and we later take the locks in
	 * the reverse order when getting/setting parameters or
	 * resource occupancy.
	 */
	err = mv88e6xxx_setup_devlink_resources(ds);
	if (err)
		return err;

	err = mv88e6xxx_setup_devlink_params(ds);
	if (err)
		goto out_resources;

	err = mv88e6xxx_setup_devlink_regions_global(ds);
	if (err)
		goto out_params;

	return 0;

out_params:
	mv88e6xxx_teardown_devlink_params(ds);
out_resources:
	dsa_devlink_resources_unregister(ds);

	return err;
}

static int mv88e6xxx_port_setup(struct dsa_switch *ds, int port)
{
	return mv88e6xxx_setup_devlink_regions_port(ds, port);
}

static void mv88e6xxx_port_teardown(struct dsa_switch *ds, int port)
{
	mv88e6xxx_teardown_devlink_regions_port(ds, port);
}

/* prod_id for switch families which do not have a PHY model number */
static const u16 family_prod_id_table[] = {
	[MV88E6XXX_FAMILY_6341] = MV88E6XXX_PORT_SWITCH_ID_PROD_6341,
	[MV88E6XXX_FAMILY_6390] = MV88E6XXX_PORT_SWITCH_ID_PROD_6390,
	[MV88E6XXX_FAMILY_6393] = MV88E6XXX_PORT_SWITCH_ID_PROD_6393X,
};

static int mv88e6xxx_mdio_read(struct mii_bus *bus, int phy, int reg)
{
	struct mv88e6xxx_mdio_bus *mdio_bus = bus->priv;
	struct mv88e6xxx_chip *chip = mdio_bus->chip;
	u16 prod_id;
	u16 val;
	int err;

	if (!chip->info->ops->phy_read)
		return -EOPNOTSUPP;

	mv88e6xxx_reg_lock(chip);
	err = chip->info->ops->phy_read(chip, bus, phy, reg, &val);
	mv88e6xxx_reg_unlock(chip);

	/* Some internal PHYs don't have a model number. */
	if (reg == MII_PHYSID2 && !(val & 0x3f0) &&
	    chip->info->family < ARRAY_SIZE(family_prod_id_table)) {
		prod_id = family_prod_id_table[chip->info->family];
		if (prod_id)
			val |= prod_id >> 4;
	}

	return err ? err : val;
}

static int mv88e6xxx_mdio_write(struct mii_bus *bus, int phy, int reg, u16 val)
{
	struct mv88e6xxx_mdio_bus *mdio_bus = bus->priv;
	struct mv88e6xxx_chip *chip = mdio_bus->chip;
	int err;

	if (!chip->info->ops->phy_write)
		return -EOPNOTSUPP;

	mv88e6xxx_reg_lock(chip);
	err = chip->info->ops->phy_write(chip, bus, phy, reg, val);
	mv88e6xxx_reg_unlock(chip);

	return err;
}

static int mv88e6xxx_mdio_register(struct mv88e6xxx_chip *chip,
				   struct device_node *np,
				   bool external)
{
	static int index;
	struct mv88e6xxx_mdio_bus *mdio_bus;
	struct mii_bus *bus;
	int err;

	if (external) {
		mv88e6xxx_reg_lock(chip);
		err = mv88e6xxx_g2_scratch_gpio_set_smi(chip, true);
		mv88e6xxx_reg_unlock(chip);

		if (err)
			return err;
	}

	bus = mdiobus_alloc_size(sizeof(*mdio_bus));
	if (!bus)
		return -ENOMEM;

	mdio_bus = bus->priv;
	mdio_bus->bus = bus;
	mdio_bus->chip = chip;
	INIT_LIST_HEAD(&mdio_bus->list);
	mdio_bus->external = external;

	if (np) {
		bus->name = np->full_name;
		snprintf(bus->id, MII_BUS_ID_SIZE, "%pOF", np);
	} else {
		bus->name = "mv88e6xxx SMI";
		snprintf(bus->id, MII_BUS_ID_SIZE, "mv88e6xxx-%d", index++);
	}

	bus->read = mv88e6xxx_mdio_read;
	bus->write = mv88e6xxx_mdio_write;
	bus->parent = chip->dev;

	if (!external) {
		err = mv88e6xxx_g2_irq_mdio_setup(chip, bus);
		if (err)
			goto out;
	}

	err = of_mdiobus_register(bus, np);
	if (err) {
		dev_err(chip->dev, "Cannot register MDIO bus (%d)\n", err);
		mv88e6xxx_g2_irq_mdio_free(chip, bus);
		goto out;
	}

	if (external)
		list_add_tail(&mdio_bus->list, &chip->mdios);
	else
		list_add(&mdio_bus->list, &chip->mdios);

	return 0;

out:
	mdiobus_free(bus);
	return err;
}

static void mv88e6xxx_mdios_unregister(struct mv88e6xxx_chip *chip)

{
	struct mv88e6xxx_mdio_bus *mdio_bus, *p;
	struct mii_bus *bus;

	list_for_each_entry_safe(mdio_bus, p, &chip->mdios, list) {
		bus = mdio_bus->bus;

		if (!mdio_bus->external)
			mv88e6xxx_g2_irq_mdio_free(chip, bus);

		mdiobus_unregister(bus);
		mdiobus_free(bus);
	}
}

static int mv88e6xxx_mdios_register(struct mv88e6xxx_chip *chip,
				    struct device_node *np)
{
	struct device_node *child;
	int err;

	/* Always register one mdio bus for the internal/default mdio
	 * bus. This maybe represented in the device tree, but is
	 * optional.
	 */
	child = of_get_child_by_name(np, "mdio");
	err = mv88e6xxx_mdio_register(chip, child, false);
	of_node_put(child);
	if (err)
		return err;

	/* Walk the device tree, and see if there are any other nodes
	 * which say they are compatible with the external mdio
	 * bus.
	 */
	for_each_available_child_of_node(np, child) {
		if (of_device_is_compatible(
			    child, "marvell,mv88e6xxx-mdio-external")) {
			err = mv88e6xxx_mdio_register(chip, child, true);
			if (err) {
				mv88e6xxx_mdios_unregister(chip);
				of_node_put(child);
				return err;
			}
		}
	}

	return 0;
}

static int mv88e6xxx_get_eeprom_len(struct dsa_switch *ds)
{
	struct mv88e6xxx_chip *chip = ds->priv;

	return chip->eeprom_len;
}

static int mv88e6xxx_get_eeprom(struct dsa_switch *ds,
				struct ethtool_eeprom *eeprom, u8 *data)
{
	struct mv88e6xxx_chip *chip = ds->priv;
	int err;

	if (!chip->info->ops->get_eeprom)
		return -EOPNOTSUPP;

	mv88e6xxx_reg_lock(chip);
	err = chip->info->ops->get_eeprom(chip, eeprom, data);
	mv88e6xxx_reg_unlock(chip);

	if (err)
		return err;

	eeprom->magic = 0xc3ec4951;

	return 0;
}

static int mv88e6xxx_set_eeprom(struct dsa_switch *ds,
				struct ethtool_eeprom *eeprom, u8 *data)
{
	struct mv88e6xxx_chip *chip = ds->priv;
	int err;

	if (!chip->info->ops->set_eeprom)
		return -EOPNOTSUPP;

	if (eeprom->magic != 0xc3ec4951)
		return -EINVAL;

	mv88e6xxx_reg_lock(chip);
	err = chip->info->ops->set_eeprom(chip, eeprom, data);
	mv88e6xxx_reg_unlock(chip);

	return err;
}

static const struct mv88e6xxx_ops mv88e6085_ops = {
	/* MV88E6XXX_FAMILY_6097 */
	.ieee_pri_map = mv88e6085_g1_ieee_pri_map,
	.ip_pri_map = mv88e6085_g1_ip_pri_map,
	.irl_init_all = mv88e6352_g2_irl_init_all,
	.set_switch_mac = mv88e6xxx_g1_set_switch_mac,
	.phy_read = mv88e6185_phy_ppu_read,
	.phy_write = mv88e6185_phy_ppu_write,
	.port_set_link = mv88e6xxx_port_set_link,
	.port_sync_link = mv88e6xxx_port_sync_link,
	.port_set_speed_duplex = mv88e6185_port_set_speed_duplex,
	.port_tag_remap = mv88e6095_port_tag_remap,
	.port_set_frame_mode = mv88e6351_port_set_frame_mode,
	.port_set_ucast_flood = mv88e6352_port_set_ucast_flood,
	.port_set_mcast_flood = mv88e6352_port_set_mcast_flood,
	.port_set_ether_type = mv88e6351_port_set_ether_type,
	.port_egress_rate_limiting = mv88e6097_port_egress_rate_limiting,
	.port_pause_limit = mv88e6097_port_pause_limit,
	.port_disable_learn_limit = mv88e6xxx_port_disable_learn_limit,
	.port_disable_pri_override = mv88e6xxx_port_disable_pri_override,
	.port_get_cmode = mv88e6185_port_get_cmode,
	.port_setup_message_port = mv88e6xxx_setup_message_port,
	.stats_snapshot = mv88e6xxx_g1_stats_snapshot,
	.stats_set_histogram = mv88e6095_g1_stats_set_histogram,
	.stats_get_sset_count = mv88e6095_stats_get_sset_count,
	.stats_get_strings = mv88e6095_stats_get_strings,
	.stats_get_stats = mv88e6095_stats_get_stats,
	.set_cpu_port = mv88e6095_g1_set_cpu_port,
	.set_egress_port = mv88e6095_g1_set_egress_port,
	.watchdog_ops = &mv88e6097_watchdog_ops,
	.mgmt_rsvd2cpu = mv88e6352_g2_mgmt_rsvd2cpu,
	.pot_clear = mv88e6xxx_g2_pot_clear,
	.ppu_enable = mv88e6185_g1_ppu_enable,
	.ppu_disable = mv88e6185_g1_ppu_disable,
	.reset = mv88e6185_g1_reset,
	.rmu_disable = mv88e6085_g1_rmu_disable,
	.vtu_getnext = mv88e6352_g1_vtu_getnext,
	.vtu_loadpurge = mv88e6352_g1_vtu_loadpurge,
	.stu_getnext = mv88e6352_g1_stu_getnext,
	.stu_loadpurge = mv88e6352_g1_stu_loadpurge,
	.phylink_get_caps = mv88e6185_phylink_get_caps,
	.set_max_frame_size = mv88e6185_g1_set_max_frame_size,
};

static const struct mv88e6xxx_ops mv88e6095_ops = {
	/* MV88E6XXX_FAMILY_6095 */
	.ieee_pri_map = mv88e6085_g1_ieee_pri_map,
	.ip_pri_map = mv88e6085_g1_ip_pri_map,
	.set_switch_mac = mv88e6xxx_g1_set_switch_mac,
	.phy_read = mv88e6185_phy_ppu_read,
	.phy_write = mv88e6185_phy_ppu_write,
	.port_set_link = mv88e6xxx_port_set_link,
	.port_sync_link = mv88e6185_port_sync_link,
	.port_set_speed_duplex = mv88e6185_port_set_speed_duplex,
	.port_set_frame_mode = mv88e6085_port_set_frame_mode,
	.port_set_ucast_flood = mv88e6185_port_set_forward_unknown,
	.port_set_mcast_flood = mv88e6185_port_set_default_forward,
	.port_set_upstream_port = mv88e6095_port_set_upstream_port,
	.port_get_cmode = mv88e6185_port_get_cmode,
	.port_setup_message_port = mv88e6xxx_setup_message_port,
	.stats_snapshot = mv88e6xxx_g1_stats_snapshot,
	.stats_set_histogram = mv88e6095_g1_stats_set_histogram,
	.stats_get_sset_count = mv88e6095_stats_get_sset_count,
	.stats_get_strings = mv88e6095_stats_get_strings,
	.stats_get_stats = mv88e6095_stats_get_stats,
	.mgmt_rsvd2cpu = mv88e6185_g2_mgmt_rsvd2cpu,
	.serdes_power = mv88e6185_serdes_power,
	.serdes_get_lane = mv88e6185_serdes_get_lane,
	.serdes_pcs_get_state = mv88e6185_serdes_pcs_get_state,
	.ppu_enable = mv88e6185_g1_ppu_enable,
	.ppu_disable = mv88e6185_g1_ppu_disable,
	.reset = mv88e6185_g1_reset,
	.vtu_getnext = mv88e6185_g1_vtu_getnext,
	.vtu_loadpurge = mv88e6185_g1_vtu_loadpurge,
	.phylink_get_caps = mv88e6095_phylink_get_caps,
	.set_max_frame_size = mv88e6185_g1_set_max_frame_size,
};

static const struct mv88e6xxx_ops mv88e6097_ops = {
	/* MV88E6XXX_FAMILY_6097 */
	.ieee_pri_map = mv88e6085_g1_ieee_pri_map,
	.ip_pri_map = mv88e6085_g1_ip_pri_map,
	.irl_init_all = mv88e6352_g2_irl_init_all,
	.set_switch_mac = mv88e6xxx_g2_set_switch_mac,
	.phy_read = mv88e6xxx_g2_smi_phy_read,
	.phy_write = mv88e6xxx_g2_smi_phy_write,
	.port_set_link = mv88e6xxx_port_set_link,
	.port_sync_link = mv88e6185_port_sync_link,
	.port_set_speed_duplex = mv88e6185_port_set_speed_duplex,
	.port_tag_remap = mv88e6095_port_tag_remap,
	.port_set_policy = mv88e6352_port_set_policy,
	.port_set_frame_mode = mv88e6351_port_set_frame_mode,
	.port_set_ucast_flood = mv88e6352_port_set_ucast_flood,
	.port_set_mcast_flood = mv88e6352_port_set_mcast_flood,
	.port_set_ether_type = mv88e6351_port_set_ether_type,
	.port_egress_rate_limiting = mv88e6095_port_egress_rate_limiting,
	.port_pause_limit = mv88e6097_port_pause_limit,
	.port_disable_learn_limit = mv88e6xxx_port_disable_learn_limit,
	.port_disable_pri_override = mv88e6xxx_port_disable_pri_override,
	.port_get_cmode = mv88e6185_port_get_cmode,
	.port_setup_message_port = mv88e6xxx_setup_message_port,
	.stats_snapshot = mv88e6xxx_g1_stats_snapshot,
	.stats_set_histogram = mv88e6095_g1_stats_set_histogram,
	.stats_get_sset_count = mv88e6095_stats_get_sset_count,
	.stats_get_strings = mv88e6095_stats_get_strings,
	.stats_get_stats = mv88e6095_stats_get_stats,
	.set_cpu_port = mv88e6095_g1_set_cpu_port,
	.set_egress_port = mv88e6095_g1_set_egress_port,
	.watchdog_ops = &mv88e6097_watchdog_ops,
	.mgmt_rsvd2cpu = mv88e6352_g2_mgmt_rsvd2cpu,
	.serdes_power = mv88e6185_serdes_power,
	.serdes_get_lane = mv88e6185_serdes_get_lane,
	.serdes_pcs_get_state = mv88e6185_serdes_pcs_get_state,
	.serdes_irq_mapping = mv88e6390_serdes_irq_mapping,
	.serdes_irq_enable = mv88e6097_serdes_irq_enable,
	.serdes_irq_status = mv88e6097_serdes_irq_status,
	.pot_clear = mv88e6xxx_g2_pot_clear,
	.reset = mv88e6352_g1_reset,
	.rmu_disable = mv88e6085_g1_rmu_disable,
	.vtu_getnext = mv88e6352_g1_vtu_getnext,
	.vtu_loadpurge = mv88e6352_g1_vtu_loadpurge,
	.phylink_get_caps = mv88e6095_phylink_get_caps,
	.stu_getnext = mv88e6352_g1_stu_getnext,
	.stu_loadpurge = mv88e6352_g1_stu_loadpurge,
	.set_max_frame_size = mv88e6185_g1_set_max_frame_size,
};

static const struct mv88e6xxx_ops mv88e6123_ops = {
	/* MV88E6XXX_FAMILY_6165 */
	.ieee_pri_map = mv88e6085_g1_ieee_pri_map,
	.ip_pri_map = mv88e6085_g1_ip_pri_map,
	.irl_init_all = mv88e6352_g2_irl_init_all,
	.set_switch_mac = mv88e6xxx_g2_set_switch_mac,
	.phy_read = mv88e6xxx_g2_smi_phy_read,
	.phy_write = mv88e6xxx_g2_smi_phy_write,
	.port_set_link = mv88e6xxx_port_set_link,
	.port_sync_link = mv88e6xxx_port_sync_link,
	.port_set_speed_duplex = mv88e6185_port_set_speed_duplex,
	.port_set_frame_mode = mv88e6085_port_set_frame_mode,
	.port_set_ucast_flood = mv88e6352_port_set_ucast_flood,
	.port_set_mcast_flood = mv88e6352_port_set_mcast_flood,
	.port_disable_learn_limit = mv88e6xxx_port_disable_learn_limit,
	.port_disable_pri_override = mv88e6xxx_port_disable_pri_override,
	.port_get_cmode = mv88e6185_port_get_cmode,
	.port_setup_message_port = mv88e6xxx_setup_message_port,
	.stats_snapshot = mv88e6320_g1_stats_snapshot,
	.stats_set_histogram = mv88e6095_g1_stats_set_histogram,
	.stats_get_sset_count = mv88e6095_stats_get_sset_count,
	.stats_get_strings = mv88e6095_stats_get_strings,
	.stats_get_stats = mv88e6095_stats_get_stats,
	.set_cpu_port = mv88e6095_g1_set_cpu_port,
	.set_egress_port = mv88e6095_g1_set_egress_port,
	.watchdog_ops = &mv88e6097_watchdog_ops,
	.mgmt_rsvd2cpu = mv88e6352_g2_mgmt_rsvd2cpu,
	.pot_clear = mv88e6xxx_g2_pot_clear,
	.reset = mv88e6352_g1_reset,
	.atu_get_hash = mv88e6165_g1_atu_get_hash,
	.atu_set_hash = mv88e6165_g1_atu_set_hash,
	.vtu_getnext = mv88e6352_g1_vtu_getnext,
	.vtu_loadpurge = mv88e6352_g1_vtu_loadpurge,
	.stu_getnext = mv88e6352_g1_stu_getnext,
	.stu_loadpurge = mv88e6352_g1_stu_loadpurge,
	.phylink_get_caps = mv88e6185_phylink_get_caps,
	.set_max_frame_size = mv88e6185_g1_set_max_frame_size,
};

static const struct mv88e6xxx_ops mv88e6131_ops = {
	/* MV88E6XXX_FAMILY_6185 */
	.ieee_pri_map = mv88e6085_g1_ieee_pri_map,
	.ip_pri_map = mv88e6085_g1_ip_pri_map,
	.set_switch_mac = mv88e6xxx_g1_set_switch_mac,
	.phy_read = mv88e6185_phy_ppu_read,
	.phy_write = mv88e6185_phy_ppu_write,
	.port_set_link = mv88e6xxx_port_set_link,
	.port_sync_link = mv88e6xxx_port_sync_link,
	.port_set_speed_duplex = mv88e6185_port_set_speed_duplex,
	.port_tag_remap = mv88e6095_port_tag_remap,
	.port_set_frame_mode = mv88e6351_port_set_frame_mode,
	.port_set_ucast_flood = mv88e6185_port_set_forward_unknown,
	.port_set_mcast_flood = mv88e6185_port_set_default_forward,
	.port_set_ether_type = mv88e6351_port_set_ether_type,
	.port_set_upstream_port = mv88e6095_port_set_upstream_port,
	.port_set_jumbo_size = mv88e6165_port_set_jumbo_size,
	.port_egress_rate_limiting = mv88e6097_port_egress_rate_limiting,
	.port_pause_limit = mv88e6097_port_pause_limit,
	.port_set_pause = mv88e6185_port_set_pause,
	.port_get_cmode = mv88e6185_port_get_cmode,
	.port_setup_message_port = mv88e6xxx_setup_message_port,
	.stats_snapshot = mv88e6xxx_g1_stats_snapshot,
	.stats_set_histogram = mv88e6095_g1_stats_set_histogram,
	.stats_get_sset_count = mv88e6095_stats_get_sset_count,
	.stats_get_strings = mv88e6095_stats_get_strings,
	.stats_get_stats = mv88e6095_stats_get_stats,
	.set_cpu_port = mv88e6095_g1_set_cpu_port,
	.set_egress_port = mv88e6095_g1_set_egress_port,
	.watchdog_ops = &mv88e6097_watchdog_ops,
	.mgmt_rsvd2cpu = mv88e6185_g2_mgmt_rsvd2cpu,
	.ppu_enable = mv88e6185_g1_ppu_enable,
	.set_cascade_port = mv88e6185_g1_set_cascade_port,
	.ppu_disable = mv88e6185_g1_ppu_disable,
	.reset = mv88e6185_g1_reset,
	.vtu_getnext = mv88e6185_g1_vtu_getnext,
	.vtu_loadpurge = mv88e6185_g1_vtu_loadpurge,
	.phylink_get_caps = mv88e6185_phylink_get_caps,
};

static const struct mv88e6xxx_ops mv88e6141_ops = {
	/* MV88E6XXX_FAMILY_6341 */
	.ieee_pri_map = mv88e6085_g1_ieee_pri_map,
	.ip_pri_map = mv88e6085_g1_ip_pri_map,
	.irl_init_all = mv88e6352_g2_irl_init_all,
	.get_eeprom = mv88e6xxx_g2_get_eeprom8,
	.set_eeprom = mv88e6xxx_g2_set_eeprom8,
	.set_switch_mac = mv88e6xxx_g2_set_switch_mac,
	.phy_read = mv88e6xxx_g2_smi_phy_read,
	.phy_write = mv88e6xxx_g2_smi_phy_write,
	.port_set_link = mv88e6xxx_port_set_link,
	.port_sync_link = mv88e6xxx_port_sync_link,
	.port_set_rgmii_delay = mv88e6390_port_set_rgmii_delay,
	.port_set_speed_duplex = mv88e6341_port_set_speed_duplex,
	.port_max_speed_mode = mv88e6341_port_max_speed_mode,
	.port_tag_remap = mv88e6095_port_tag_remap,
	.port_set_policy = mv88e6352_port_set_policy,
	.port_set_frame_mode = mv88e6351_port_set_frame_mode,
	.port_set_ucast_flood = mv88e6352_port_set_ucast_flood,
	.port_set_mcast_flood = mv88e6352_port_set_mcast_flood,
	.port_set_ether_type = mv88e6351_port_set_ether_type,
	.port_set_jumbo_size = mv88e6165_port_set_jumbo_size,
	.port_egress_rate_limiting = mv88e6097_port_egress_rate_limiting,
	.port_pause_limit = mv88e6097_port_pause_limit,
	.port_disable_learn_limit = mv88e6xxx_port_disable_learn_limit,
	.port_disable_pri_override = mv88e6xxx_port_disable_pri_override,
	.port_get_cmode = mv88e6352_port_get_cmode,
	.port_set_cmode = mv88e6341_port_set_cmode,
	.port_setup_message_port = mv88e6xxx_setup_message_port,
	.stats_snapshot = mv88e6390_g1_stats_snapshot,
	.stats_set_histogram = mv88e6390_g1_stats_set_histogram,
	.stats_get_sset_count = mv88e6320_stats_get_sset_count,
	.stats_get_strings = mv88e6320_stats_get_strings,
	.stats_get_stats = mv88e6390_stats_get_stats,
	.set_cpu_port = mv88e6390_g1_set_cpu_port,
	.set_egress_port = mv88e6390_g1_set_egress_port,
	.watchdog_ops = &mv88e6390_watchdog_ops,
	.mgmt_rsvd2cpu =  mv88e6390_g1_mgmt_rsvd2cpu,
	.pot_clear = mv88e6xxx_g2_pot_clear,
	.reset = mv88e6352_g1_reset,
	.rmu_disable = mv88e6390_g1_rmu_disable,
	.atu_get_hash = mv88e6165_g1_atu_get_hash,
	.atu_set_hash = mv88e6165_g1_atu_set_hash,
	.vtu_getnext = mv88e6352_g1_vtu_getnext,
	.vtu_loadpurge = mv88e6352_g1_vtu_loadpurge,
	.stu_getnext = mv88e6352_g1_stu_getnext,
	.stu_loadpurge = mv88e6352_g1_stu_loadpurge,
	.serdes_power = mv88e6390_serdes_power,
	.serdes_get_lane = mv88e6341_serdes_get_lane,
	/* Check status register pause & lpa register */
	.serdes_pcs_get_state = mv88e6390_serdes_pcs_get_state,
	.serdes_pcs_config = mv88e6390_serdes_pcs_config,
	.serdes_pcs_an_restart = mv88e6390_serdes_pcs_an_restart,
	.serdes_pcs_link_up = mv88e6390_serdes_pcs_link_up,
	.serdes_irq_mapping = mv88e6390_serdes_irq_mapping,
	.serdes_irq_enable = mv88e6390_serdes_irq_enable,
	.serdes_irq_status = mv88e6390_serdes_irq_status,
	.gpio_ops = &mv88e6352_gpio_ops,
	.serdes_get_sset_count = mv88e6390_serdes_get_sset_count,
	.serdes_get_strings = mv88e6390_serdes_get_strings,
	.serdes_get_stats = mv88e6390_serdes_get_stats,
	.serdes_get_regs_len = mv88e6390_serdes_get_regs_len,
	.serdes_get_regs = mv88e6390_serdes_get_regs,
	.phylink_get_caps = mv88e6341_phylink_get_caps,
};

static const struct mv88e6xxx_ops mv88e6161_ops = {
	/* MV88E6XXX_FAMILY_6165 */
	.ieee_pri_map = mv88e6085_g1_ieee_pri_map,
	.ip_pri_map = mv88e6085_g1_ip_pri_map,
	.irl_init_all = mv88e6352_g2_irl_init_all,
	.set_switch_mac = mv88e6xxx_g2_set_switch_mac,
	.phy_read = mv88e6xxx_g2_smi_phy_read,
	.phy_write = mv88e6xxx_g2_smi_phy_write,
	.port_set_link = mv88e6xxx_port_set_link,
	.port_sync_link = mv88e6xxx_port_sync_link,
	.port_set_speed_duplex = mv88e6185_port_set_speed_duplex,
	.port_tag_remap = mv88e6095_port_tag_remap,
	.port_set_frame_mode = mv88e6351_port_set_frame_mode,
	.port_set_ucast_flood = mv88e6352_port_set_ucast_flood,
	.port_set_mcast_flood = mv88e6352_port_set_mcast_flood,
	.port_set_ether_type = mv88e6351_port_set_ether_type,
	.port_egress_rate_limiting = mv88e6097_port_egress_rate_limiting,
	.port_pause_limit = mv88e6097_port_pause_limit,
	.port_disable_learn_limit = mv88e6xxx_port_disable_learn_limit,
	.port_disable_pri_override = mv88e6xxx_port_disable_pri_override,
	.port_get_cmode = mv88e6185_port_get_cmode,
	.port_setup_message_port = mv88e6xxx_setup_message_port,
	.stats_snapshot = mv88e6xxx_g1_stats_snapshot,
	.stats_set_histogram = mv88e6095_g1_stats_set_histogram,
	.stats_get_sset_count = mv88e6095_stats_get_sset_count,
	.stats_get_strings = mv88e6095_stats_get_strings,
	.stats_get_stats = mv88e6095_stats_get_stats,
	.set_cpu_port = mv88e6095_g1_set_cpu_port,
	.set_egress_port = mv88e6095_g1_set_egress_port,
	.watchdog_ops = &mv88e6097_watchdog_ops,
	.mgmt_rsvd2cpu = mv88e6352_g2_mgmt_rsvd2cpu,
	.pot_clear = mv88e6xxx_g2_pot_clear,
	.reset = mv88e6352_g1_reset,
	.atu_get_hash = mv88e6165_g1_atu_get_hash,
	.atu_set_hash = mv88e6165_g1_atu_set_hash,
	.vtu_getnext = mv88e6352_g1_vtu_getnext,
	.vtu_loadpurge = mv88e6352_g1_vtu_loadpurge,
	.stu_getnext = mv88e6352_g1_stu_getnext,
	.stu_loadpurge = mv88e6352_g1_stu_loadpurge,
	.avb_ops = &mv88e6165_avb_ops,
	.ptp_ops = &mv88e6165_ptp_ops,
	.phylink_get_caps = mv88e6185_phylink_get_caps,
	.set_max_frame_size = mv88e6185_g1_set_max_frame_size,
};

static const struct mv88e6xxx_ops mv88e6165_ops = {
	/* MV88E6XXX_FAMILY_6165 */
	.ieee_pri_map = mv88e6085_g1_ieee_pri_map,
	.ip_pri_map = mv88e6085_g1_ip_pri_map,
	.irl_init_all = mv88e6352_g2_irl_init_all,
	.set_switch_mac = mv88e6xxx_g2_set_switch_mac,
	.phy_read = mv88e6165_phy_read,
	.phy_write = mv88e6165_phy_write,
	.port_set_link = mv88e6xxx_port_set_link,
	.port_sync_link = mv88e6xxx_port_sync_link,
	.port_set_speed_duplex = mv88e6185_port_set_speed_duplex,
	.port_disable_learn_limit = mv88e6xxx_port_disable_learn_limit,
	.port_disable_pri_override = mv88e6xxx_port_disable_pri_override,
	.port_get_cmode = mv88e6185_port_get_cmode,
	.port_setup_message_port = mv88e6xxx_setup_message_port,
	.stats_snapshot = mv88e6xxx_g1_stats_snapshot,
	.stats_set_histogram = mv88e6095_g1_stats_set_histogram,
	.stats_get_sset_count = mv88e6095_stats_get_sset_count,
	.stats_get_strings = mv88e6095_stats_get_strings,
	.stats_get_stats = mv88e6095_stats_get_stats,
	.set_cpu_port = mv88e6095_g1_set_cpu_port,
	.set_egress_port = mv88e6095_g1_set_egress_port,
	.watchdog_ops = &mv88e6097_watchdog_ops,
	.mgmt_rsvd2cpu = mv88e6352_g2_mgmt_rsvd2cpu,
	.pot_clear = mv88e6xxx_g2_pot_clear,
	.reset = mv88e6352_g1_reset,
	.atu_get_hash = mv88e6165_g1_atu_get_hash,
	.atu_set_hash = mv88e6165_g1_atu_set_hash,
	.vtu_getnext = mv88e6352_g1_vtu_getnext,
	.vtu_loadpurge = mv88e6352_g1_vtu_loadpurge,
	.stu_getnext = mv88e6352_g1_stu_getnext,
	.stu_loadpurge = mv88e6352_g1_stu_loadpurge,
	.avb_ops = &mv88e6165_avb_ops,
	.ptp_ops = &mv88e6165_ptp_ops,
	.phylink_get_caps = mv88e6185_phylink_get_caps,
};

static const struct mv88e6xxx_ops mv88e6171_ops = {
	/* MV88E6XXX_FAMILY_6351 */
	.ieee_pri_map = mv88e6085_g1_ieee_pri_map,
	.ip_pri_map = mv88e6085_g1_ip_pri_map,
	.irl_init_all = mv88e6352_g2_irl_init_all,
	.set_switch_mac = mv88e6xxx_g2_set_switch_mac,
	.phy_read = mv88e6xxx_g2_smi_phy_read,
	.phy_write = mv88e6xxx_g2_smi_phy_write,
	.port_set_link = mv88e6xxx_port_set_link,
	.port_sync_link = mv88e6xxx_port_sync_link,
	.port_set_rgmii_delay = mv88e6352_port_set_rgmii_delay,
	.port_set_speed_duplex = mv88e6185_port_set_speed_duplex,
	.port_tag_remap = mv88e6095_port_tag_remap,
	.port_set_frame_mode = mv88e6351_port_set_frame_mode,
	.port_set_ucast_flood = mv88e6352_port_set_ucast_flood,
	.port_set_mcast_flood = mv88e6352_port_set_mcast_flood,
	.port_set_ether_type = mv88e6351_port_set_ether_type,
	.port_set_jumbo_size = mv88e6165_port_set_jumbo_size,
	.port_egress_rate_limiting = mv88e6097_port_egress_rate_limiting,
	.port_pause_limit = mv88e6097_port_pause_limit,
	.port_disable_learn_limit = mv88e6xxx_port_disable_learn_limit,
	.port_disable_pri_override = mv88e6xxx_port_disable_pri_override,
	.port_get_cmode = mv88e6352_port_get_cmode,
	.port_setup_message_port = mv88e6xxx_setup_message_port,
	.stats_snapshot = mv88e6320_g1_stats_snapshot,
	.stats_set_histogram = mv88e6095_g1_stats_set_histogram,
	.stats_get_sset_count = mv88e6095_stats_get_sset_count,
	.stats_get_strings = mv88e6095_stats_get_strings,
	.stats_get_stats = mv88e6095_stats_get_stats,
	.set_cpu_port = mv88e6095_g1_set_cpu_port,
	.set_egress_port = mv88e6095_g1_set_egress_port,
	.watchdog_ops = &mv88e6097_watchdog_ops,
	.mgmt_rsvd2cpu = mv88e6352_g2_mgmt_rsvd2cpu,
	.pot_clear = mv88e6xxx_g2_pot_clear,
	.reset = mv88e6352_g1_reset,
	.atu_get_hash = mv88e6165_g1_atu_get_hash,
	.atu_set_hash = mv88e6165_g1_atu_set_hash,
	.vtu_getnext = mv88e6352_g1_vtu_getnext,
	.vtu_loadpurge = mv88e6352_g1_vtu_loadpurge,
	.stu_getnext = mv88e6352_g1_stu_getnext,
	.stu_loadpurge = mv88e6352_g1_stu_loadpurge,
	.phylink_get_caps = mv88e6185_phylink_get_caps,
};

static const struct mv88e6xxx_ops mv88e6172_ops = {
	/* MV88E6XXX_FAMILY_6352 */
	.ieee_pri_map = mv88e6085_g1_ieee_pri_map,
	.ip_pri_map = mv88e6085_g1_ip_pri_map,
	.irl_init_all = mv88e6352_g2_irl_init_all,
	.get_eeprom = mv88e6xxx_g2_get_eeprom16,
	.set_eeprom = mv88e6xxx_g2_set_eeprom16,
	.set_switch_mac = mv88e6xxx_g2_set_switch_mac,
	.phy_read = mv88e6xxx_g2_smi_phy_read,
	.phy_write = mv88e6xxx_g2_smi_phy_write,
	.port_set_link = mv88e6xxx_port_set_link,
	.port_sync_link = mv88e6xxx_port_sync_link,
	.port_set_rgmii_delay = mv88e6352_port_set_rgmii_delay,
	.port_set_speed_duplex = mv88e6352_port_set_speed_duplex,
	.port_tag_remap = mv88e6095_port_tag_remap,
	.port_set_policy = mv88e6352_port_set_policy,
	.port_set_frame_mode = mv88e6351_port_set_frame_mode,
	.port_set_ucast_flood = mv88e6352_port_set_ucast_flood,
	.port_set_mcast_flood = mv88e6352_port_set_mcast_flood,
	.port_set_ether_type = mv88e6351_port_set_ether_type,
	.port_set_jumbo_size = mv88e6165_port_set_jumbo_size,
	.port_egress_rate_limiting = mv88e6097_port_egress_rate_limiting,
	.port_pause_limit = mv88e6097_port_pause_limit,
	.port_disable_learn_limit = mv88e6xxx_port_disable_learn_limit,
	.port_disable_pri_override = mv88e6xxx_port_disable_pri_override,
	.port_get_cmode = mv88e6352_port_get_cmode,
	.port_setup_message_port = mv88e6xxx_setup_message_port,
	.stats_snapshot = mv88e6320_g1_stats_snapshot,
	.stats_set_histogram = mv88e6095_g1_stats_set_histogram,
	.stats_get_sset_count = mv88e6095_stats_get_sset_count,
	.stats_get_strings = mv88e6095_stats_get_strings,
	.stats_get_stats = mv88e6095_stats_get_stats,
	.set_cpu_port = mv88e6095_g1_set_cpu_port,
	.set_egress_port = mv88e6095_g1_set_egress_port,
	.watchdog_ops = &mv88e6097_watchdog_ops,
	.mgmt_rsvd2cpu = mv88e6352_g2_mgmt_rsvd2cpu,
	.pot_clear = mv88e6xxx_g2_pot_clear,
	.reset = mv88e6352_g1_reset,
	.rmu_disable = mv88e6352_g1_rmu_disable,
	.atu_get_hash = mv88e6165_g1_atu_get_hash,
	.atu_set_hash = mv88e6165_g1_atu_set_hash,
	.vtu_getnext = mv88e6352_g1_vtu_getnext,
	.vtu_loadpurge = mv88e6352_g1_vtu_loadpurge,
	.stu_getnext = mv88e6352_g1_stu_getnext,
	.stu_loadpurge = mv88e6352_g1_stu_loadpurge,
	.serdes_get_lane = mv88e6352_serdes_get_lane,
	.serdes_pcs_get_state = mv88e6352_serdes_pcs_get_state,
	.serdes_pcs_config = mv88e6352_serdes_pcs_config,
	.serdes_pcs_an_restart = mv88e6352_serdes_pcs_an_restart,
	.serdes_pcs_link_up = mv88e6352_serdes_pcs_link_up,
	.serdes_power = mv88e6352_serdes_power,
	.serdes_get_regs_len = mv88e6352_serdes_get_regs_len,
	.serdes_get_regs = mv88e6352_serdes_get_regs,
	.gpio_ops = &mv88e6352_gpio_ops,
	.phylink_get_caps = mv88e6352_phylink_get_caps,
};

static const struct mv88e6xxx_ops mv88e6175_ops = {
	/* MV88E6XXX_FAMILY_6351 */
	.ieee_pri_map = mv88e6085_g1_ieee_pri_map,
	.ip_pri_map = mv88e6085_g1_ip_pri_map,
	.irl_init_all = mv88e6352_g2_irl_init_all,
	.set_switch_mac = mv88e6xxx_g2_set_switch_mac,
	.phy_read = mv88e6xxx_g2_smi_phy_read,
	.phy_write = mv88e6xxx_g2_smi_phy_write,
	.port_set_link = mv88e6xxx_port_set_link,
	.port_sync_link = mv88e6xxx_port_sync_link,
	.port_set_rgmii_delay = mv88e6352_port_set_rgmii_delay,
	.port_set_speed_duplex = mv88e6185_port_set_speed_duplex,
	.port_tag_remap = mv88e6095_port_tag_remap,
	.port_set_frame_mode = mv88e6351_port_set_frame_mode,
	.port_set_ucast_flood = mv88e6352_port_set_ucast_flood,
	.port_set_mcast_flood = mv88e6352_port_set_mcast_flood,
	.port_set_ether_type = mv88e6351_port_set_ether_type,
	.port_set_jumbo_size = mv88e6165_port_set_jumbo_size,
	.port_egress_rate_limiting = mv88e6097_port_egress_rate_limiting,
	.port_pause_limit = mv88e6097_port_pause_limit,
	.port_disable_learn_limit = mv88e6xxx_port_disable_learn_limit,
	.port_disable_pri_override = mv88e6xxx_port_disable_pri_override,
	.port_get_cmode = mv88e6352_port_get_cmode,
	.port_setup_message_port = mv88e6xxx_setup_message_port,
	.stats_snapshot = mv88e6320_g1_stats_snapshot,
	.stats_set_histogram = mv88e6095_g1_stats_set_histogram,
	.stats_get_sset_count = mv88e6095_stats_get_sset_count,
	.stats_get_strings = mv88e6095_stats_get_strings,
	.stats_get_stats = mv88e6095_stats_get_stats,
	.set_cpu_port = mv88e6095_g1_set_cpu_port,
	.set_egress_port = mv88e6095_g1_set_egress_port,
	.watchdog_ops = &mv88e6097_watchdog_ops,
	.mgmt_rsvd2cpu = mv88e6352_g2_mgmt_rsvd2cpu,
	.pot_clear = mv88e6xxx_g2_pot_clear,
	.reset = mv88e6352_g1_reset,
	.atu_get_hash = mv88e6165_g1_atu_get_hash,
	.atu_set_hash = mv88e6165_g1_atu_set_hash,
	.vtu_getnext = mv88e6352_g1_vtu_getnext,
	.vtu_loadpurge = mv88e6352_g1_vtu_loadpurge,
	.stu_getnext = mv88e6352_g1_stu_getnext,
	.stu_loadpurge = mv88e6352_g1_stu_loadpurge,
	.phylink_get_caps = mv88e6185_phylink_get_caps,
};

static const struct mv88e6xxx_ops mv88e6176_ops = {
	/* MV88E6XXX_FAMILY_6352 */
	.ieee_pri_map = mv88e6085_g1_ieee_pri_map,
	.ip_pri_map = mv88e6085_g1_ip_pri_map,
	.irl_init_all = mv88e6352_g2_irl_init_all,
	.get_eeprom = mv88e6xxx_g2_get_eeprom16,
	.set_eeprom = mv88e6xxx_g2_set_eeprom16,
	.set_switch_mac = mv88e6xxx_g2_set_switch_mac,
	.phy_read = mv88e6xxx_g2_smi_phy_read,
	.phy_write = mv88e6xxx_g2_smi_phy_write,
	.port_set_link = mv88e6xxx_port_set_link,
	.port_sync_link = mv88e6xxx_port_sync_link,
	.port_set_rgmii_delay = mv88e6352_port_set_rgmii_delay,
	.port_set_speed_duplex = mv88e6352_port_set_speed_duplex,
	.port_tag_remap = mv88e6095_port_tag_remap,
	.port_set_policy = mv88e6352_port_set_policy,
	.port_set_frame_mode = mv88e6351_port_set_frame_mode,
	.port_set_ucast_flood = mv88e6352_port_set_ucast_flood,
	.port_set_mcast_flood = mv88e6352_port_set_mcast_flood,
	.port_set_ether_type = mv88e6351_port_set_ether_type,
	.port_set_jumbo_size = mv88e6165_port_set_jumbo_size,
	.port_egress_rate_limiting = mv88e6097_port_egress_rate_limiting,
	.port_pause_limit = mv88e6097_port_pause_limit,
	.port_disable_learn_limit = mv88e6xxx_port_disable_learn_limit,
	.port_disable_pri_override = mv88e6xxx_port_disable_pri_override,
	.port_get_cmode = mv88e6352_port_get_cmode,
	.port_setup_message_port = mv88e6xxx_setup_message_port,
	.stats_snapshot = mv88e6320_g1_stats_snapshot,
	.stats_set_histogram = mv88e6095_g1_stats_set_histogram,
	.stats_get_sset_count = mv88e6095_stats_get_sset_count,
	.stats_get_strings = mv88e6095_stats_get_strings,
	.stats_get_stats = mv88e6095_stats_get_stats,
	.set_cpu_port = mv88e6095_g1_set_cpu_port,
	.set_egress_port = mv88e6095_g1_set_egress_port,
	.watchdog_ops = &mv88e6097_watchdog_ops,
	.mgmt_rsvd2cpu = mv88e6352_g2_mgmt_rsvd2cpu,
	.pot_clear = mv88e6xxx_g2_pot_clear,
	.reset = mv88e6352_g1_reset,
	.rmu_disable = mv88e6352_g1_rmu_disable,
	.atu_get_hash = mv88e6165_g1_atu_get_hash,
	.atu_set_hash = mv88e6165_g1_atu_set_hash,
	.vtu_getnext = mv88e6352_g1_vtu_getnext,
	.vtu_loadpurge = mv88e6352_g1_vtu_loadpurge,
	.stu_getnext = mv88e6352_g1_stu_getnext,
	.stu_loadpurge = mv88e6352_g1_stu_loadpurge,
	.serdes_get_lane = mv88e6352_serdes_get_lane,
	.serdes_pcs_get_state = mv88e6352_serdes_pcs_get_state,
	.serdes_pcs_config = mv88e6352_serdes_pcs_config,
	.serdes_pcs_an_restart = mv88e6352_serdes_pcs_an_restart,
	.serdes_pcs_link_up = mv88e6352_serdes_pcs_link_up,
	.serdes_power = mv88e6352_serdes_power,
	.serdes_irq_mapping = mv88e6352_serdes_irq_mapping,
	.serdes_irq_enable = mv88e6352_serdes_irq_enable,
	.serdes_irq_status = mv88e6352_serdes_irq_status,
	.serdes_get_regs_len = mv88e6352_serdes_get_regs_len,
	.serdes_get_regs = mv88e6352_serdes_get_regs,
	.serdes_set_tx_amplitude = mv88e6352_serdes_set_tx_amplitude,
	.gpio_ops = &mv88e6352_gpio_ops,
	.phylink_get_caps = mv88e6352_phylink_get_caps,
};

static const struct mv88e6xxx_ops mv88e6185_ops = {
	/* MV88E6XXX_FAMILY_6185 */
	.ieee_pri_map = mv88e6085_g1_ieee_pri_map,
	.ip_pri_map = mv88e6085_g1_ip_pri_map,
	.set_switch_mac = mv88e6xxx_g1_set_switch_mac,
	.phy_read = mv88e6185_phy_ppu_read,
	.phy_write = mv88e6185_phy_ppu_write,
	.port_set_link = mv88e6xxx_port_set_link,
	.port_sync_link = mv88e6185_port_sync_link,
	.port_set_speed_duplex = mv88e6185_port_set_speed_duplex,
	.port_set_frame_mode = mv88e6085_port_set_frame_mode,
	.port_set_ucast_flood = mv88e6185_port_set_forward_unknown,
	.port_set_mcast_flood = mv88e6185_port_set_default_forward,
	.port_egress_rate_limiting = mv88e6095_port_egress_rate_limiting,
	.port_set_upstream_port = mv88e6095_port_set_upstream_port,
	.port_set_pause = mv88e6185_port_set_pause,
	.port_get_cmode = mv88e6185_port_get_cmode,
	.port_setup_message_port = mv88e6xxx_setup_message_port,
	.stats_snapshot = mv88e6xxx_g1_stats_snapshot,
	.stats_set_histogram = mv88e6095_g1_stats_set_histogram,
	.stats_get_sset_count = mv88e6095_stats_get_sset_count,
	.stats_get_strings = mv88e6095_stats_get_strings,
	.stats_get_stats = mv88e6095_stats_get_stats,
	.set_cpu_port = mv88e6095_g1_set_cpu_port,
	.set_egress_port = mv88e6095_g1_set_egress_port,
	.watchdog_ops = &mv88e6097_watchdog_ops,
	.mgmt_rsvd2cpu = mv88e6185_g2_mgmt_rsvd2cpu,
	.serdes_power = mv88e6185_serdes_power,
	.serdes_get_lane = mv88e6185_serdes_get_lane,
	.serdes_pcs_get_state = mv88e6185_serdes_pcs_get_state,
	.set_cascade_port = mv88e6185_g1_set_cascade_port,
	.ppu_enable = mv88e6185_g1_ppu_enable,
	.ppu_disable = mv88e6185_g1_ppu_disable,
	.reset = mv88e6185_g1_reset,
	.vtu_getnext = mv88e6185_g1_vtu_getnext,
	.vtu_loadpurge = mv88e6185_g1_vtu_loadpurge,
	.phylink_get_caps = mv88e6185_phylink_get_caps,
	.set_max_frame_size = mv88e6185_g1_set_max_frame_size,
};

static const struct mv88e6xxx_ops mv88e6190_ops = {
	/* MV88E6XXX_FAMILY_6390 */
	.setup_errata = mv88e6390_setup_errata,
	.irl_init_all = mv88e6390_g2_irl_init_all,
	.get_eeprom = mv88e6xxx_g2_get_eeprom8,
	.set_eeprom = mv88e6xxx_g2_set_eeprom8,
	.set_switch_mac = mv88e6xxx_g2_set_switch_mac,
	.phy_read = mv88e6xxx_g2_smi_phy_read,
	.phy_write = mv88e6xxx_g2_smi_phy_write,
	.port_set_link = mv88e6xxx_port_set_link,
	.port_sync_link = mv88e6xxx_port_sync_link,
	.port_set_rgmii_delay = mv88e6390_port_set_rgmii_delay,
	.port_set_speed_duplex = mv88e6390_port_set_speed_duplex,
	.port_max_speed_mode = mv88e6390_port_max_speed_mode,
	.port_tag_remap = mv88e6390_port_tag_remap,
	.port_set_policy = mv88e6352_port_set_policy,
	.port_set_frame_mode = mv88e6351_port_set_frame_mode,
	.port_set_ucast_flood = mv88e6352_port_set_ucast_flood,
	.port_set_mcast_flood = mv88e6352_port_set_mcast_flood,
	.port_set_ether_type = mv88e6351_port_set_ether_type,
	.port_set_jumbo_size = mv88e6165_port_set_jumbo_size,
	.port_pause_limit = mv88e6390_port_pause_limit,
	.port_disable_learn_limit = mv88e6xxx_port_disable_learn_limit,
	.port_disable_pri_override = mv88e6xxx_port_disable_pri_override,
	.port_get_cmode = mv88e6352_port_get_cmode,
	.port_set_cmode = mv88e6390_port_set_cmode,
	.port_setup_message_port = mv88e6xxx_setup_message_port,
	.stats_snapshot = mv88e6390_g1_stats_snapshot,
	.stats_set_histogram = mv88e6390_g1_stats_set_histogram,
	.stats_get_sset_count = mv88e6320_stats_get_sset_count,
	.stats_get_strings = mv88e6320_stats_get_strings,
	.stats_get_stats = mv88e6390_stats_get_stats,
	.set_cpu_port = mv88e6390_g1_set_cpu_port,
	.set_egress_port = mv88e6390_g1_set_egress_port,
	.watchdog_ops = &mv88e6390_watchdog_ops,
	.mgmt_rsvd2cpu = mv88e6390_g1_mgmt_rsvd2cpu,
	.pot_clear = mv88e6xxx_g2_pot_clear,
	.reset = mv88e6352_g1_reset,
	.rmu_disable = mv88e6390_g1_rmu_disable,
	.atu_get_hash = mv88e6165_g1_atu_get_hash,
	.atu_set_hash = mv88e6165_g1_atu_set_hash,
	.vtu_getnext = mv88e6390_g1_vtu_getnext,
	.vtu_loadpurge = mv88e6390_g1_vtu_loadpurge,
	.stu_getnext = mv88e6390_g1_stu_getnext,
	.stu_loadpurge = mv88e6390_g1_stu_loadpurge,
	.serdes_power = mv88e6390_serdes_power,
	.serdes_get_lane = mv88e6390_serdes_get_lane,
	/* Check status register pause & lpa register */
	.serdes_pcs_get_state = mv88e6390_serdes_pcs_get_state,
	.serdes_pcs_config = mv88e6390_serdes_pcs_config,
	.serdes_pcs_an_restart = mv88e6390_serdes_pcs_an_restart,
	.serdes_pcs_link_up = mv88e6390_serdes_pcs_link_up,
	.serdes_irq_mapping = mv88e6390_serdes_irq_mapping,
	.serdes_irq_enable = mv88e6390_serdes_irq_enable,
	.serdes_irq_status = mv88e6390_serdes_irq_status,
	.serdes_get_strings = mv88e6390_serdes_get_strings,
	.serdes_get_stats = mv88e6390_serdes_get_stats,
	.serdes_get_regs_len = mv88e6390_serdes_get_regs_len,
	.serdes_get_regs = mv88e6390_serdes_get_regs,
	.gpio_ops = &mv88e6352_gpio_ops,
	.phylink_get_caps = mv88e6390_phylink_get_caps,
};

static const struct mv88e6xxx_ops mv88e6190x_ops = {
	/* MV88E6XXX_FAMILY_6390 */
	.setup_errata = mv88e6390_setup_errata,
	.irl_init_all = mv88e6390_g2_irl_init_all,
	.get_eeprom = mv88e6xxx_g2_get_eeprom8,
	.set_eeprom = mv88e6xxx_g2_set_eeprom8,
	.set_switch_mac = mv88e6xxx_g2_set_switch_mac,
	.phy_read = mv88e6xxx_g2_smi_phy_read,
	.phy_write = mv88e6xxx_g2_smi_phy_write,
	.port_set_link = mv88e6xxx_port_set_link,
	.port_sync_link = mv88e6xxx_port_sync_link,
	.port_set_rgmii_delay = mv88e6390_port_set_rgmii_delay,
	.port_set_speed_duplex = mv88e6390x_port_set_speed_duplex,
	.port_max_speed_mode = mv88e6390x_port_max_speed_mode,
	.port_tag_remap = mv88e6390_port_tag_remap,
	.port_set_policy = mv88e6352_port_set_policy,
	.port_set_frame_mode = mv88e6351_port_set_frame_mode,
	.port_set_ucast_flood = mv88e6352_port_set_ucast_flood,
	.port_set_mcast_flood = mv88e6352_port_set_mcast_flood,
	.port_set_ether_type = mv88e6351_port_set_ether_type,
	.port_set_jumbo_size = mv88e6165_port_set_jumbo_size,
	.port_pause_limit = mv88e6390_port_pause_limit,
	.port_disable_learn_limit = mv88e6xxx_port_disable_learn_limit,
	.port_disable_pri_override = mv88e6xxx_port_disable_pri_override,
	.port_get_cmode = mv88e6352_port_get_cmode,
	.port_set_cmode = mv88e6390x_port_set_cmode,
	.port_setup_message_port = mv88e6xxx_setup_message_port,
	.stats_snapshot = mv88e6390_g1_stats_snapshot,
	.stats_set_histogram = mv88e6390_g1_stats_set_histogram,
	.stats_get_sset_count = mv88e6320_stats_get_sset_count,
	.stats_get_strings = mv88e6320_stats_get_strings,
	.stats_get_stats = mv88e6390_stats_get_stats,
	.set_cpu_port = mv88e6390_g1_set_cpu_port,
	.set_egress_port = mv88e6390_g1_set_egress_port,
	.watchdog_ops = &mv88e6390_watchdog_ops,
	.mgmt_rsvd2cpu = mv88e6390_g1_mgmt_rsvd2cpu,
	.pot_clear = mv88e6xxx_g2_pot_clear,
	.reset = mv88e6352_g1_reset,
	.rmu_disable = mv88e6390_g1_rmu_disable,
	.atu_get_hash = mv88e6165_g1_atu_get_hash,
	.atu_set_hash = mv88e6165_g1_atu_set_hash,
	.vtu_getnext = mv88e6390_g1_vtu_getnext,
	.vtu_loadpurge = mv88e6390_g1_vtu_loadpurge,
	.stu_getnext = mv88e6390_g1_stu_getnext,
	.stu_loadpurge = mv88e6390_g1_stu_loadpurge,
	.serdes_power = mv88e6390_serdes_power,
	.serdes_get_lane = mv88e6390x_serdes_get_lane,
	/* Check status register pause & lpa register */
	.serdes_pcs_get_state = mv88e6390_serdes_pcs_get_state,
	.serdes_pcs_config = mv88e6390_serdes_pcs_config,
	.serdes_pcs_an_restart = mv88e6390_serdes_pcs_an_restart,
	.serdes_pcs_link_up = mv88e6390_serdes_pcs_link_up,
	.serdes_irq_mapping = mv88e6390_serdes_irq_mapping,
	.serdes_irq_enable = mv88e6390_serdes_irq_enable,
	.serdes_irq_status = mv88e6390_serdes_irq_status,
	.serdes_get_strings = mv88e6390_serdes_get_strings,
	.serdes_get_stats = mv88e6390_serdes_get_stats,
	.serdes_get_regs_len = mv88e6390_serdes_get_regs_len,
	.serdes_get_regs = mv88e6390_serdes_get_regs,
	.gpio_ops = &mv88e6352_gpio_ops,
	.phylink_get_caps = mv88e6390x_phylink_get_caps,
};

static const struct mv88e6xxx_ops mv88e6191_ops = {
	/* MV88E6XXX_FAMILY_6390 */
	.setup_errata = mv88e6390_setup_errata,
	.irl_init_all = mv88e6390_g2_irl_init_all,
	.get_eeprom = mv88e6xxx_g2_get_eeprom8,
	.set_eeprom = mv88e6xxx_g2_set_eeprom8,
	.set_switch_mac = mv88e6xxx_g2_set_switch_mac,
	.phy_read = mv88e6xxx_g2_smi_phy_read,
	.phy_write = mv88e6xxx_g2_smi_phy_write,
	.port_set_link = mv88e6xxx_port_set_link,
	.port_sync_link = mv88e6xxx_port_sync_link,
	.port_set_rgmii_delay = mv88e6390_port_set_rgmii_delay,
	.port_set_speed_duplex = mv88e6390_port_set_speed_duplex,
	.port_max_speed_mode = mv88e6390_port_max_speed_mode,
	.port_tag_remap = mv88e6390_port_tag_remap,
	.port_set_frame_mode = mv88e6351_port_set_frame_mode,
	.port_set_ucast_flood = mv88e6352_port_set_ucast_flood,
	.port_set_mcast_flood = mv88e6352_port_set_mcast_flood,
	.port_set_ether_type = mv88e6351_port_set_ether_type,
	.port_pause_limit = mv88e6390_port_pause_limit,
	.port_disable_learn_limit = mv88e6xxx_port_disable_learn_limit,
	.port_disable_pri_override = mv88e6xxx_port_disable_pri_override,
	.port_get_cmode = mv88e6352_port_get_cmode,
	.port_set_cmode = mv88e6390_port_set_cmode,
	.port_setup_message_port = mv88e6xxx_setup_message_port,
	.stats_snapshot = mv88e6390_g1_stats_snapshot,
	.stats_set_histogram = mv88e6390_g1_stats_set_histogram,
	.stats_get_sset_count = mv88e6320_stats_get_sset_count,
	.stats_get_strings = mv88e6320_stats_get_strings,
	.stats_get_stats = mv88e6390_stats_get_stats,
	.set_cpu_port = mv88e6390_g1_set_cpu_port,
	.set_egress_port = mv88e6390_g1_set_egress_port,
	.watchdog_ops = &mv88e6390_watchdog_ops,
	.mgmt_rsvd2cpu = mv88e6390_g1_mgmt_rsvd2cpu,
	.pot_clear = mv88e6xxx_g2_pot_clear,
	.reset = mv88e6352_g1_reset,
	.rmu_disable = mv88e6390_g1_rmu_disable,
	.atu_get_hash = mv88e6165_g1_atu_get_hash,
	.atu_set_hash = mv88e6165_g1_atu_set_hash,
	.vtu_getnext = mv88e6390_g1_vtu_getnext,
	.vtu_loadpurge = mv88e6390_g1_vtu_loadpurge,
	.stu_getnext = mv88e6390_g1_stu_getnext,
	.stu_loadpurge = mv88e6390_g1_stu_loadpurge,
	.serdes_power = mv88e6390_serdes_power,
	.serdes_get_lane = mv88e6390_serdes_get_lane,
	/* Check status register pause & lpa register */
	.serdes_pcs_get_state = mv88e6390_serdes_pcs_get_state,
	.serdes_pcs_config = mv88e6390_serdes_pcs_config,
	.serdes_pcs_an_restart = mv88e6390_serdes_pcs_an_restart,
	.serdes_pcs_link_up = mv88e6390_serdes_pcs_link_up,
	.serdes_irq_mapping = mv88e6390_serdes_irq_mapping,
	.serdes_irq_enable = mv88e6390_serdes_irq_enable,
	.serdes_irq_status = mv88e6390_serdes_irq_status,
	.serdes_get_strings = mv88e6390_serdes_get_strings,
	.serdes_get_stats = mv88e6390_serdes_get_stats,
	.serdes_get_regs_len = mv88e6390_serdes_get_regs_len,
	.serdes_get_regs = mv88e6390_serdes_get_regs,
	.avb_ops = &mv88e6390_avb_ops,
	.ptp_ops = &mv88e6352_ptp_ops,
	.phylink_get_caps = mv88e6390_phylink_get_caps,
};

static const struct mv88e6xxx_ops mv88e6240_ops = {
	/* MV88E6XXX_FAMILY_6352 */
	.ieee_pri_map = mv88e6085_g1_ieee_pri_map,
	.ip_pri_map = mv88e6085_g1_ip_pri_map,
	.irl_init_all = mv88e6352_g2_irl_init_all,
	.get_eeprom = mv88e6xxx_g2_get_eeprom16,
	.set_eeprom = mv88e6xxx_g2_set_eeprom16,
	.set_switch_mac = mv88e6xxx_g2_set_switch_mac,
	.phy_read = mv88e6xxx_g2_smi_phy_read,
	.phy_write = mv88e6xxx_g2_smi_phy_write,
	.port_set_link = mv88e6xxx_port_set_link,
	.port_sync_link = mv88e6xxx_port_sync_link,
	.port_set_rgmii_delay = mv88e6352_port_set_rgmii_delay,
	.port_set_speed_duplex = mv88e6352_port_set_speed_duplex,
	.port_tag_remap = mv88e6095_port_tag_remap,
	.port_set_policy = mv88e6352_port_set_policy,
	.port_set_frame_mode = mv88e6351_port_set_frame_mode,
	.port_set_ucast_flood = mv88e6352_port_set_ucast_flood,
	.port_set_mcast_flood = mv88e6352_port_set_mcast_flood,
	.port_set_ether_type = mv88e6351_port_set_ether_type,
	.port_set_jumbo_size = mv88e6165_port_set_jumbo_size,
	.port_egress_rate_limiting = mv88e6097_port_egress_rate_limiting,
	.port_pause_limit = mv88e6097_port_pause_limit,
	.port_disable_learn_limit = mv88e6xxx_port_disable_learn_limit,
	.port_disable_pri_override = mv88e6xxx_port_disable_pri_override,
	.port_get_cmode = mv88e6352_port_get_cmode,
	.port_setup_message_port = mv88e6xxx_setup_message_port,
	.stats_snapshot = mv88e6320_g1_stats_snapshot,
	.stats_set_histogram = mv88e6095_g1_stats_set_histogram,
	.stats_get_sset_count = mv88e6095_stats_get_sset_count,
	.stats_get_strings = mv88e6095_stats_get_strings,
	.stats_get_stats = mv88e6095_stats_get_stats,
	.set_cpu_port = mv88e6095_g1_set_cpu_port,
	.set_egress_port = mv88e6095_g1_set_egress_port,
	.watchdog_ops = &mv88e6097_watchdog_ops,
	.mgmt_rsvd2cpu = mv88e6352_g2_mgmt_rsvd2cpu,
	.pot_clear = mv88e6xxx_g2_pot_clear,
	.reset = mv88e6352_g1_reset,
	.rmu_disable = mv88e6352_g1_rmu_disable,
	.atu_get_hash = mv88e6165_g1_atu_get_hash,
	.atu_set_hash = mv88e6165_g1_atu_set_hash,
	.vtu_getnext = mv88e6352_g1_vtu_getnext,
	.vtu_loadpurge = mv88e6352_g1_vtu_loadpurge,
	.stu_getnext = mv88e6352_g1_stu_getnext,
	.stu_loadpurge = mv88e6352_g1_stu_loadpurge,
	.serdes_get_lane = mv88e6352_serdes_get_lane,
	.serdes_pcs_get_state = mv88e6352_serdes_pcs_get_state,
	.serdes_pcs_config = mv88e6352_serdes_pcs_config,
	.serdes_pcs_an_restart = mv88e6352_serdes_pcs_an_restart,
	.serdes_pcs_link_up = mv88e6352_serdes_pcs_link_up,
	.serdes_power = mv88e6352_serdes_power,
	.serdes_irq_mapping = mv88e6352_serdes_irq_mapping,
	.serdes_irq_enable = mv88e6352_serdes_irq_enable,
	.serdes_irq_status = mv88e6352_serdes_irq_status,
	.serdes_get_regs_len = mv88e6352_serdes_get_regs_len,
	.serdes_get_regs = mv88e6352_serdes_get_regs,
	.serdes_set_tx_amplitude = mv88e6352_serdes_set_tx_amplitude,
	.gpio_ops = &mv88e6352_gpio_ops,
	.avb_ops = &mv88e6352_avb_ops,
	.ptp_ops = &mv88e6352_ptp_ops,
	.phylink_get_caps = mv88e6352_phylink_get_caps,
};

static const struct mv88e6xxx_ops mv88e6250_ops = {
	/* MV88E6XXX_FAMILY_6250 */
	.ieee_pri_map = mv88e6250_g1_ieee_pri_map,
	.ip_pri_map = mv88e6085_g1_ip_pri_map,
	.irl_init_all = mv88e6352_g2_irl_init_all,
	.get_eeprom = mv88e6xxx_g2_get_eeprom16,
	.set_eeprom = mv88e6xxx_g2_set_eeprom16,
	.set_switch_mac = mv88e6xxx_g2_set_switch_mac,
	.phy_read = mv88e6xxx_g2_smi_phy_read,
	.phy_write = mv88e6xxx_g2_smi_phy_write,
	.port_set_link = mv88e6xxx_port_set_link,
	.port_sync_link = mv88e6xxx_port_sync_link,
	.port_set_rgmii_delay = mv88e6352_port_set_rgmii_delay,
	.port_set_speed_duplex = mv88e6250_port_set_speed_duplex,
	.port_tag_remap = mv88e6095_port_tag_remap,
	.port_set_frame_mode = mv88e6351_port_set_frame_mode,
	.port_set_ucast_flood = mv88e6352_port_set_ucast_flood,
	.port_set_mcast_flood = mv88e6352_port_set_mcast_flood,
	.port_set_ether_type = mv88e6351_port_set_ether_type,
	.port_egress_rate_limiting = mv88e6097_port_egress_rate_limiting,
	.port_pause_limit = mv88e6097_port_pause_limit,
	.port_disable_pri_override = mv88e6xxx_port_disable_pri_override,
	.stats_snapshot = mv88e6320_g1_stats_snapshot,
	.stats_set_histogram = mv88e6095_g1_stats_set_histogram,
	.stats_get_sset_count = mv88e6250_stats_get_sset_count,
	.stats_get_strings = mv88e6250_stats_get_strings,
	.stats_get_stats = mv88e6250_stats_get_stats,
	.set_cpu_port = mv88e6095_g1_set_cpu_port,
	.set_egress_port = mv88e6095_g1_set_egress_port,
	.watchdog_ops = &mv88e6250_watchdog_ops,
	.mgmt_rsvd2cpu = mv88e6352_g2_mgmt_rsvd2cpu,
	.pot_clear = mv88e6xxx_g2_pot_clear,
	.reset = mv88e6250_g1_reset,
	.vtu_getnext = mv88e6185_g1_vtu_getnext,
	.vtu_loadpurge = mv88e6185_g1_vtu_loadpurge,
	.avb_ops = &mv88e6352_avb_ops,
	.ptp_ops = &mv88e6250_ptp_ops,
	.phylink_get_caps = mv88e6250_phylink_get_caps,
};

static const struct mv88e6xxx_ops mv88e6290_ops = {
	/* MV88E6XXX_FAMILY_6390 */
	.setup_errata = mv88e6390_setup_errata,
	.irl_init_all = mv88e6390_g2_irl_init_all,
	.get_eeprom = mv88e6xxx_g2_get_eeprom8,
	.set_eeprom = mv88e6xxx_g2_set_eeprom8,
	.set_switch_mac = mv88e6xxx_g2_set_switch_mac,
	.phy_read = mv88e6xxx_g2_smi_phy_read,
	.phy_write = mv88e6xxx_g2_smi_phy_write,
	.port_set_link = mv88e6xxx_port_set_link,
	.port_sync_link = mv88e6xxx_port_sync_link,
	.port_set_rgmii_delay = mv88e6390_port_set_rgmii_delay,
	.port_set_speed_duplex = mv88e6390_port_set_speed_duplex,
	.port_max_speed_mode = mv88e6390_port_max_speed_mode,
	.port_tag_remap = mv88e6390_port_tag_remap,
	.port_set_policy = mv88e6352_port_set_policy,
	.port_set_frame_mode = mv88e6351_port_set_frame_mode,
	.port_set_ucast_flood = mv88e6352_port_set_ucast_flood,
	.port_set_mcast_flood = mv88e6352_port_set_mcast_flood,
	.port_set_ether_type = mv88e6351_port_set_ether_type,
	.port_pause_limit = mv88e6390_port_pause_limit,
	.port_disable_learn_limit = mv88e6xxx_port_disable_learn_limit,
	.port_disable_pri_override = mv88e6xxx_port_disable_pri_override,
	.port_get_cmode = mv88e6352_port_get_cmode,
	.port_set_cmode = mv88e6390_port_set_cmode,
	.port_setup_message_port = mv88e6xxx_setup_message_port,
	.stats_snapshot = mv88e6390_g1_stats_snapshot,
	.stats_set_histogram = mv88e6390_g1_stats_set_histogram,
	.stats_get_sset_count = mv88e6320_stats_get_sset_count,
	.stats_get_strings = mv88e6320_stats_get_strings,
	.stats_get_stats = mv88e6390_stats_get_stats,
	.set_cpu_port = mv88e6390_g1_set_cpu_port,
	.set_egress_port = mv88e6390_g1_set_egress_port,
	.watchdog_ops = &mv88e6390_watchdog_ops,
	.mgmt_rsvd2cpu = mv88e6390_g1_mgmt_rsvd2cpu,
	.pot_clear = mv88e6xxx_g2_pot_clear,
	.reset = mv88e6352_g1_reset,
	.rmu_disable = mv88e6390_g1_rmu_disable,
	.atu_get_hash = mv88e6165_g1_atu_get_hash,
	.atu_set_hash = mv88e6165_g1_atu_set_hash,
	.vtu_getnext = mv88e6390_g1_vtu_getnext,
	.vtu_loadpurge = mv88e6390_g1_vtu_loadpurge,
	.stu_getnext = mv88e6390_g1_stu_getnext,
	.stu_loadpurge = mv88e6390_g1_stu_loadpurge,
	.serdes_power = mv88e6390_serdes_power,
	.serdes_get_lane = mv88e6390_serdes_get_lane,
	/* Check status register pause & lpa register */
	.serdes_pcs_get_state = mv88e6390_serdes_pcs_get_state,
	.serdes_pcs_config = mv88e6390_serdes_pcs_config,
	.serdes_pcs_an_restart = mv88e6390_serdes_pcs_an_restart,
	.serdes_pcs_link_up = mv88e6390_serdes_pcs_link_up,
	.serdes_irq_mapping = mv88e6390_serdes_irq_mapping,
	.serdes_irq_enable = mv88e6390_serdes_irq_enable,
	.serdes_irq_status = mv88e6390_serdes_irq_status,
	.serdes_get_strings = mv88e6390_serdes_get_strings,
	.serdes_get_stats = mv88e6390_serdes_get_stats,
	.serdes_get_regs_len = mv88e6390_serdes_get_regs_len,
	.serdes_get_regs = mv88e6390_serdes_get_regs,
	.gpio_ops = &mv88e6352_gpio_ops,
	.avb_ops = &mv88e6390_avb_ops,
	.ptp_ops = &mv88e6352_ptp_ops,
	.phylink_get_caps = mv88e6390_phylink_get_caps,
};

static const struct mv88e6xxx_ops mv88e6320_ops = {
	/* MV88E6XXX_FAMILY_6320 */
	.ieee_pri_map = mv88e6085_g1_ieee_pri_map,
	.ip_pri_map = mv88e6085_g1_ip_pri_map,
	.irl_init_all = mv88e6352_g2_irl_init_all,
	.get_eeprom = mv88e6xxx_g2_get_eeprom16,
	.set_eeprom = mv88e6xxx_g2_set_eeprom16,
	.set_switch_mac = mv88e6xxx_g2_set_switch_mac,
	.phy_read = mv88e6xxx_g2_smi_phy_read,
	.phy_write = mv88e6xxx_g2_smi_phy_write,
	.port_set_link = mv88e6xxx_port_set_link,
	.port_sync_link = mv88e6xxx_port_sync_link,
	.port_set_speed_duplex = mv88e6185_port_set_speed_duplex,
	.port_tag_remap = mv88e6095_port_tag_remap,
	.port_set_frame_mode = mv88e6351_port_set_frame_mode,
	.port_set_ucast_flood = mv88e6352_port_set_ucast_flood,
	.port_set_mcast_flood = mv88e6352_port_set_mcast_flood,
	.port_set_ether_type = mv88e6351_port_set_ether_type,
	.port_set_jumbo_size = mv88e6165_port_set_jumbo_size,
	.port_egress_rate_limiting = mv88e6097_port_egress_rate_limiting,
	.port_pause_limit = mv88e6097_port_pause_limit,
	.port_disable_learn_limit = mv88e6xxx_port_disable_learn_limit,
	.port_disable_pri_override = mv88e6xxx_port_disable_pri_override,
	.port_get_cmode = mv88e6352_port_get_cmode,
	.port_setup_message_port = mv88e6xxx_setup_message_port,
	.stats_snapshot = mv88e6320_g1_stats_snapshot,
	.stats_set_histogram = mv88e6095_g1_stats_set_histogram,
	.stats_get_sset_count = mv88e6320_stats_get_sset_count,
	.stats_get_strings = mv88e6320_stats_get_strings,
	.stats_get_stats = mv88e6320_stats_get_stats,
	.set_cpu_port = mv88e6095_g1_set_cpu_port,
	.set_egress_port = mv88e6095_g1_set_egress_port,
	.watchdog_ops = &mv88e6390_watchdog_ops,
	.mgmt_rsvd2cpu = mv88e6352_g2_mgmt_rsvd2cpu,
	.pot_clear = mv88e6xxx_g2_pot_clear,
	.reset = mv88e6352_g1_reset,
	.vtu_getnext = mv88e6185_g1_vtu_getnext,
	.vtu_loadpurge = mv88e6185_g1_vtu_loadpurge,
	.gpio_ops = &mv88e6352_gpio_ops,
	.avb_ops = &mv88e6352_avb_ops,
	.ptp_ops = &mv88e6352_ptp_ops,
	.phylink_get_caps = mv88e6185_phylink_get_caps,
};

static const struct mv88e6xxx_ops mv88e6321_ops = {
	/* MV88E6XXX_FAMILY_6320 */
	.ieee_pri_map = mv88e6085_g1_ieee_pri_map,
	.ip_pri_map = mv88e6085_g1_ip_pri_map,
	.irl_init_all = mv88e6352_g2_irl_init_all,
	.get_eeprom = mv88e6xxx_g2_get_eeprom16,
	.set_eeprom = mv88e6xxx_g2_set_eeprom16,
	.set_switch_mac = mv88e6xxx_g2_set_switch_mac,
	.phy_read = mv88e6xxx_g2_smi_phy_read,
	.phy_write = mv88e6xxx_g2_smi_phy_write,
	.port_set_link = mv88e6xxx_port_set_link,
	.port_sync_link = mv88e6xxx_port_sync_link,
	.port_set_speed_duplex = mv88e6185_port_set_speed_duplex,
	.port_tag_remap = mv88e6095_port_tag_remap,
	.port_set_frame_mode = mv88e6351_port_set_frame_mode,
	.port_set_ucast_flood = mv88e6352_port_set_ucast_flood,
	.port_set_mcast_flood = mv88e6352_port_set_mcast_flood,
	.port_set_ether_type = mv88e6351_port_set_ether_type,
	.port_set_jumbo_size = mv88e6165_port_set_jumbo_size,
	.port_egress_rate_limiting = mv88e6097_port_egress_rate_limiting,
	.port_pause_limit = mv88e6097_port_pause_limit,
	.port_disable_learn_limit = mv88e6xxx_port_disable_learn_limit,
	.port_disable_pri_override = mv88e6xxx_port_disable_pri_override,
	.port_get_cmode = mv88e6352_port_get_cmode,
	.port_setup_message_port = mv88e6xxx_setup_message_port,
	.stats_snapshot = mv88e6320_g1_stats_snapshot,
	.stats_set_histogram = mv88e6095_g1_stats_set_histogram,
	.stats_get_sset_count = mv88e6320_stats_get_sset_count,
	.stats_get_strings = mv88e6320_stats_get_strings,
	.stats_get_stats = mv88e6320_stats_get_stats,
	.set_cpu_port = mv88e6095_g1_set_cpu_port,
	.set_egress_port = mv88e6095_g1_set_egress_port,
	.watchdog_ops = &mv88e6390_watchdog_ops,
	.reset = mv88e6352_g1_reset,
	.vtu_getnext = mv88e6185_g1_vtu_getnext,
	.vtu_loadpurge = mv88e6185_g1_vtu_loadpurge,
	.gpio_ops = &mv88e6352_gpio_ops,
	.avb_ops = &mv88e6352_avb_ops,
	.ptp_ops = &mv88e6352_ptp_ops,
	.phylink_get_caps = mv88e6185_phylink_get_caps,
};

static const struct mv88e6xxx_ops mv88e6341_ops = {
	/* MV88E6XXX_FAMILY_6341 */
	.ieee_pri_map = mv88e6085_g1_ieee_pri_map,
	.ip_pri_map = mv88e6085_g1_ip_pri_map,
	.irl_init_all = mv88e6352_g2_irl_init_all,
	.get_eeprom = mv88e6xxx_g2_get_eeprom8,
	.set_eeprom = mv88e6xxx_g2_set_eeprom8,
	.set_switch_mac = mv88e6xxx_g2_set_switch_mac,
	.phy_read = mv88e6xxx_g2_smi_phy_read,
	.phy_write = mv88e6xxx_g2_smi_phy_write,
	.port_set_link = mv88e6xxx_port_set_link,
	.port_sync_link = mv88e6xxx_port_sync_link,
	.port_set_rgmii_delay = mv88e6390_port_set_rgmii_delay,
	.port_set_speed_duplex = mv88e6341_port_set_speed_duplex,
	.port_max_speed_mode = mv88e6341_port_max_speed_mode,
	.port_tag_remap = mv88e6095_port_tag_remap,
	.port_set_policy = mv88e6352_port_set_policy,
	.port_set_frame_mode = mv88e6351_port_set_frame_mode,
	.port_set_ucast_flood = mv88e6352_port_set_ucast_flood,
	.port_set_mcast_flood = mv88e6352_port_set_mcast_flood,
	.port_set_ether_type = mv88e6351_port_set_ether_type,
	.port_set_jumbo_size = mv88e6165_port_set_jumbo_size,
	.port_egress_rate_limiting = mv88e6097_port_egress_rate_limiting,
	.port_pause_limit = mv88e6097_port_pause_limit,
	.port_disable_learn_limit = mv88e6xxx_port_disable_learn_limit,
	.port_disable_pri_override = mv88e6xxx_port_disable_pri_override,
	.port_get_cmode = mv88e6352_port_get_cmode,
	.port_set_cmode = mv88e6341_port_set_cmode,
	.port_setup_message_port = mv88e6xxx_setup_message_port,
	.stats_snapshot = mv88e6390_g1_stats_snapshot,
	.stats_set_histogram = mv88e6390_g1_stats_set_histogram,
	.stats_get_sset_count = mv88e6320_stats_get_sset_count,
	.stats_get_strings = mv88e6320_stats_get_strings,
	.stats_get_stats = mv88e6390_stats_get_stats,
	.set_cpu_port = mv88e6390_g1_set_cpu_port,
	.set_egress_port = mv88e6390_g1_set_egress_port,
	.watchdog_ops = &mv88e6390_watchdog_ops,
	.mgmt_rsvd2cpu =  mv88e6390_g1_mgmt_rsvd2cpu,
	.pot_clear = mv88e6xxx_g2_pot_clear,
	.reset = mv88e6352_g1_reset,
	.rmu_disable = mv88e6390_g1_rmu_disable,
	.atu_get_hash = mv88e6165_g1_atu_get_hash,
	.atu_set_hash = mv88e6165_g1_atu_set_hash,
	.vtu_getnext = mv88e6352_g1_vtu_getnext,
	.vtu_loadpurge = mv88e6352_g1_vtu_loadpurge,
	.stu_getnext = mv88e6352_g1_stu_getnext,
	.stu_loadpurge = mv88e6352_g1_stu_loadpurge,
	.serdes_power = mv88e6390_serdes_power,
	.serdes_get_lane = mv88e6341_serdes_get_lane,
	/* Check status register pause & lpa register */
	.serdes_pcs_get_state = mv88e6390_serdes_pcs_get_state,
	.serdes_pcs_config = mv88e6390_serdes_pcs_config,
	.serdes_pcs_an_restart = mv88e6390_serdes_pcs_an_restart,
	.serdes_pcs_link_up = mv88e6390_serdes_pcs_link_up,
	.serdes_irq_mapping = mv88e6390_serdes_irq_mapping,
	.serdes_irq_enable = mv88e6390_serdes_irq_enable,
	.serdes_irq_status = mv88e6390_serdes_irq_status,
	.gpio_ops = &mv88e6352_gpio_ops,
	.avb_ops = &mv88e6390_avb_ops,
	.ptp_ops = &mv88e6352_ptp_ops,
	.serdes_get_sset_count = mv88e6390_serdes_get_sset_count,
	.serdes_get_strings = mv88e6390_serdes_get_strings,
	.serdes_get_stats = mv88e6390_serdes_get_stats,
	.serdes_get_regs_len = mv88e6390_serdes_get_regs_len,
	.serdes_get_regs = mv88e6390_serdes_get_regs,
	.phylink_get_caps = mv88e6341_phylink_get_caps,
};

static const struct mv88e6xxx_ops mv88e6350_ops = {
	/* MV88E6XXX_FAMILY_6351 */
	.ieee_pri_map = mv88e6085_g1_ieee_pri_map,
	.ip_pri_map = mv88e6085_g1_ip_pri_map,
	.irl_init_all = mv88e6352_g2_irl_init_all,
	.set_switch_mac = mv88e6xxx_g2_set_switch_mac,
	.phy_read = mv88e6xxx_g2_smi_phy_read,
	.phy_write = mv88e6xxx_g2_smi_phy_write,
	.port_set_link = mv88e6xxx_port_set_link,
	.port_sync_link = mv88e6xxx_port_sync_link,
	.port_set_rgmii_delay = mv88e6352_port_set_rgmii_delay,
	.port_set_speed_duplex = mv88e6185_port_set_speed_duplex,
	.port_tag_remap = mv88e6095_port_tag_remap,
	.port_set_frame_mode = mv88e6351_port_set_frame_mode,
	.port_set_ucast_flood = mv88e6352_port_set_ucast_flood,
	.port_set_mcast_flood = mv88e6352_port_set_mcast_flood,
	.port_set_ether_type = mv88e6351_port_set_ether_type,
	.port_set_jumbo_size = mv88e6165_port_set_jumbo_size,
	.port_egress_rate_limiting = mv88e6097_port_egress_rate_limiting,
	.port_pause_limit = mv88e6097_port_pause_limit,
	.port_disable_learn_limit = mv88e6xxx_port_disable_learn_limit,
	.port_disable_pri_override = mv88e6xxx_port_disable_pri_override,
	.port_get_cmode = mv88e6352_port_get_cmode,
	.port_setup_message_port = mv88e6xxx_setup_message_port,
	.stats_snapshot = mv88e6320_g1_stats_snapshot,
	.stats_set_histogram = mv88e6095_g1_stats_set_histogram,
	.stats_get_sset_count = mv88e6095_stats_get_sset_count,
	.stats_get_strings = mv88e6095_stats_get_strings,
	.stats_get_stats = mv88e6095_stats_get_stats,
	.set_cpu_port = mv88e6095_g1_set_cpu_port,
	.set_egress_port = mv88e6095_g1_set_egress_port,
	.watchdog_ops = &mv88e6097_watchdog_ops,
	.mgmt_rsvd2cpu = mv88e6352_g2_mgmt_rsvd2cpu,
	.pot_clear = mv88e6xxx_g2_pot_clear,
	.reset = mv88e6352_g1_reset,
	.atu_get_hash = mv88e6165_g1_atu_get_hash,
	.atu_set_hash = mv88e6165_g1_atu_set_hash,
	.vtu_getnext = mv88e6352_g1_vtu_getnext,
	.vtu_loadpurge = mv88e6352_g1_vtu_loadpurge,
	.stu_getnext = mv88e6352_g1_stu_getnext,
	.stu_loadpurge = mv88e6352_g1_stu_loadpurge,
	.phylink_get_caps = mv88e6185_phylink_get_caps,
};

static const struct mv88e6xxx_ops mv88e6351_ops = {
	/* MV88E6XXX_FAMILY_6351 */
	.ieee_pri_map = mv88e6085_g1_ieee_pri_map,
	.ip_pri_map = mv88e6085_g1_ip_pri_map,
	.irl_init_all = mv88e6352_g2_irl_init_all,
	.set_switch_mac = mv88e6xxx_g2_set_switch_mac,
	.phy_read = mv88e6xxx_g2_smi_phy_read,
	.phy_write = mv88e6xxx_g2_smi_phy_write,
	.port_set_link = mv88e6xxx_port_set_link,
	.port_sync_link = mv88e6xxx_port_sync_link,
	.port_set_rgmii_delay = mv88e6352_port_set_rgmii_delay,
	.port_set_speed_duplex = mv88e6185_port_set_speed_duplex,
	.port_tag_remap = mv88e6095_port_tag_remap,
	.port_set_frame_mode = mv88e6351_port_set_frame_mode,
	.port_set_ucast_flood = mv88e6352_port_set_ucast_flood,
	.port_set_mcast_flood = mv88e6352_port_set_mcast_flood,
	.port_set_ether_type = mv88e6351_port_set_ether_type,
	.port_set_jumbo_size = mv88e6165_port_set_jumbo_size,
	.port_egress_rate_limiting = mv88e6097_port_egress_rate_limiting,
	.port_pause_limit = mv88e6097_port_pause_limit,
	.port_disable_learn_limit = mv88e6xxx_port_disable_learn_limit,
	.port_disable_pri_override = mv88e6xxx_port_disable_pri_override,
	.port_get_cmode = mv88e6352_port_get_cmode,
	.port_setup_message_port = mv88e6xxx_setup_message_port,
	.stats_snapshot = mv88e6320_g1_stats_snapshot,
	.stats_set_histogram = mv88e6095_g1_stats_set_histogram,
	.stats_get_sset_count = mv88e6095_stats_get_sset_count,
	.stats_get_strings = mv88e6095_stats_get_strings,
	.stats_get_stats = mv88e6095_stats_get_stats,
	.set_cpu_port = mv88e6095_g1_set_cpu_port,
	.set_egress_port = mv88e6095_g1_set_egress_port,
	.watchdog_ops = &mv88e6097_watchdog_ops,
	.mgmt_rsvd2cpu = mv88e6352_g2_mgmt_rsvd2cpu,
	.pot_clear = mv88e6xxx_g2_pot_clear,
	.reset = mv88e6352_g1_reset,
	.atu_get_hash = mv88e6165_g1_atu_get_hash,
	.atu_set_hash = mv88e6165_g1_atu_set_hash,
	.vtu_getnext = mv88e6352_g1_vtu_getnext,
	.vtu_loadpurge = mv88e6352_g1_vtu_loadpurge,
	.stu_getnext = mv88e6352_g1_stu_getnext,
	.stu_loadpurge = mv88e6352_g1_stu_loadpurge,
	.avb_ops = &mv88e6352_avb_ops,
	.ptp_ops = &mv88e6352_ptp_ops,
	.phylink_get_caps = mv88e6185_phylink_get_caps,
};

static const struct mv88e6xxx_ops mv88e6352_ops = {
	/* MV88E6XXX_FAMILY_6352 */
	.ieee_pri_map = mv88e6085_g1_ieee_pri_map,
	.ip_pri_map = mv88e6085_g1_ip_pri_map,
	.irl_init_all = mv88e6352_g2_irl_init_all,
	.get_eeprom = mv88e6xxx_g2_get_eeprom16,
	.set_eeprom = mv88e6xxx_g2_set_eeprom16,
	.set_switch_mac = mv88e6xxx_g2_set_switch_mac,
	.phy_read = mv88e6xxx_g2_smi_phy_read,
	.phy_write = mv88e6xxx_g2_smi_phy_write,
	.port_set_link = mv88e6xxx_port_set_link,
	.port_sync_link = mv88e6xxx_port_sync_link,
	.port_set_rgmii_delay = mv88e6352_port_set_rgmii_delay,
	.port_set_speed_duplex = mv88e6352_port_set_speed_duplex,
	.port_tag_remap = mv88e6095_port_tag_remap,
	.port_set_policy = mv88e6352_port_set_policy,
	.port_set_frame_mode = mv88e6351_port_set_frame_mode,
	.port_set_ucast_flood = mv88e6352_port_set_ucast_flood,
	.port_set_mcast_flood = mv88e6352_port_set_mcast_flood,
	.port_set_ether_type = mv88e6351_port_set_ether_type,
	.port_set_jumbo_size = mv88e6165_port_set_jumbo_size,
	.port_egress_rate_limiting = mv88e6097_port_egress_rate_limiting,
	.port_pause_limit = mv88e6097_port_pause_limit,
	.port_disable_learn_limit = mv88e6xxx_port_disable_learn_limit,
	.port_disable_pri_override = mv88e6xxx_port_disable_pri_override,
	.port_get_cmode = mv88e6352_port_get_cmode,
	.port_setup_message_port = mv88e6xxx_setup_message_port,
	.stats_snapshot = mv88e6320_g1_stats_snapshot,
	.stats_set_histogram = mv88e6095_g1_stats_set_histogram,
	.stats_get_sset_count = mv88e6095_stats_get_sset_count,
	.stats_get_strings = mv88e6095_stats_get_strings,
	.stats_get_stats = mv88e6095_stats_get_stats,
	.set_cpu_port = mv88e6095_g1_set_cpu_port,
	.set_egress_port = mv88e6095_g1_set_egress_port,
	.watchdog_ops = &mv88e6097_watchdog_ops,
	.mgmt_rsvd2cpu = mv88e6352_g2_mgmt_rsvd2cpu,
	.pot_clear = mv88e6xxx_g2_pot_clear,
	.reset = mv88e6352_g1_reset,
	.rmu_disable = mv88e6352_g1_rmu_disable,
	.atu_get_hash = mv88e6165_g1_atu_get_hash,
	.atu_set_hash = mv88e6165_g1_atu_set_hash,
	.vtu_getnext = mv88e6352_g1_vtu_getnext,
	.vtu_loadpurge = mv88e6352_g1_vtu_loadpurge,
	.stu_getnext = mv88e6352_g1_stu_getnext,
	.stu_loadpurge = mv88e6352_g1_stu_loadpurge,
	.serdes_get_lane = mv88e6352_serdes_get_lane,
	.serdes_pcs_get_state = mv88e6352_serdes_pcs_get_state,
	.serdes_pcs_config = mv88e6352_serdes_pcs_config,
	.serdes_pcs_an_restart = mv88e6352_serdes_pcs_an_restart,
	.serdes_pcs_link_up = mv88e6352_serdes_pcs_link_up,
	.serdes_power = mv88e6352_serdes_power,
	.serdes_irq_mapping = mv88e6352_serdes_irq_mapping,
	.serdes_irq_enable = mv88e6352_serdes_irq_enable,
	.serdes_irq_status = mv88e6352_serdes_irq_status,
	.gpio_ops = &mv88e6352_gpio_ops,
	.avb_ops = &mv88e6352_avb_ops,
	.ptp_ops = &mv88e6352_ptp_ops,
	.serdes_get_sset_count = mv88e6352_serdes_get_sset_count,
	.serdes_get_strings = mv88e6352_serdes_get_strings,
	.serdes_get_stats = mv88e6352_serdes_get_stats,
	.serdes_get_regs_len = mv88e6352_serdes_get_regs_len,
	.serdes_get_regs = mv88e6352_serdes_get_regs,
	.serdes_set_tx_amplitude = mv88e6352_serdes_set_tx_amplitude,
	.phylink_get_caps = mv88e6352_phylink_get_caps,
};

static const struct mv88e6xxx_ops mv88e6390_ops = {
	/* MV88E6XXX_FAMILY_6390 */
	.setup_errata = mv88e6390_setup_errata,
	.irl_init_all = mv88e6390_g2_irl_init_all,
	.get_eeprom = mv88e6xxx_g2_get_eeprom8,
	.set_eeprom = mv88e6xxx_g2_set_eeprom8,
	.set_switch_mac = mv88e6xxx_g2_set_switch_mac,
	.phy_read = mv88e6xxx_g2_smi_phy_read,
	.phy_write = mv88e6xxx_g2_smi_phy_write,
	.port_set_link = mv88e6xxx_port_set_link,
	.port_sync_link = mv88e6xxx_port_sync_link,
	.port_set_rgmii_delay = mv88e6390_port_set_rgmii_delay,
	.port_set_speed_duplex = mv88e6390_port_set_speed_duplex,
	.port_max_speed_mode = mv88e6390_port_max_speed_mode,
	.port_tag_remap = mv88e6390_port_tag_remap,
	.port_set_policy = mv88e6352_port_set_policy,
	.port_set_frame_mode = mv88e6351_port_set_frame_mode,
	.port_set_ucast_flood = mv88e6352_port_set_ucast_flood,
	.port_set_mcast_flood = mv88e6352_port_set_mcast_flood,
	.port_set_ether_type = mv88e6351_port_set_ether_type,
	.port_set_jumbo_size = mv88e6165_port_set_jumbo_size,
	.port_egress_rate_limiting = mv88e6097_port_egress_rate_limiting,
	.port_pause_limit = mv88e6390_port_pause_limit,
	.port_disable_learn_limit = mv88e6xxx_port_disable_learn_limit,
	.port_disable_pri_override = mv88e6xxx_port_disable_pri_override,
	.port_get_cmode = mv88e6352_port_get_cmode,
	.port_set_cmode = mv88e6390_port_set_cmode,
	.port_setup_message_port = mv88e6xxx_setup_message_port,
	.stats_snapshot = mv88e6390_g1_stats_snapshot,
	.stats_set_histogram = mv88e6390_g1_stats_set_histogram,
	.stats_get_sset_count = mv88e6320_stats_get_sset_count,
	.stats_get_strings = mv88e6320_stats_get_strings,
	.stats_get_stats = mv88e6390_stats_get_stats,
	.set_cpu_port = mv88e6390_g1_set_cpu_port,
	.set_egress_port = mv88e6390_g1_set_egress_port,
	.watchdog_ops = &mv88e6390_watchdog_ops,
	.mgmt_rsvd2cpu = mv88e6390_g1_mgmt_rsvd2cpu,
	.pot_clear = mv88e6xxx_g2_pot_clear,
	.reset = mv88e6352_g1_reset,
	.rmu_disable = mv88e6390_g1_rmu_disable,
	.atu_get_hash = mv88e6165_g1_atu_get_hash,
	.atu_set_hash = mv88e6165_g1_atu_set_hash,
	.vtu_getnext = mv88e6390_g1_vtu_getnext,
	.vtu_loadpurge = mv88e6390_g1_vtu_loadpurge,
	.stu_getnext = mv88e6390_g1_stu_getnext,
	.stu_loadpurge = mv88e6390_g1_stu_loadpurge,
	.serdes_power = mv88e6390_serdes_power,
	.serdes_get_lane = mv88e6390_serdes_get_lane,
	/* Check status register pause & lpa register */
	.serdes_pcs_get_state = mv88e6390_serdes_pcs_get_state,
	.serdes_pcs_config = mv88e6390_serdes_pcs_config,
	.serdes_pcs_an_restart = mv88e6390_serdes_pcs_an_restart,
	.serdes_pcs_link_up = mv88e6390_serdes_pcs_link_up,
	.serdes_irq_mapping = mv88e6390_serdes_irq_mapping,
	.serdes_irq_enable = mv88e6390_serdes_irq_enable,
	.serdes_irq_status = mv88e6390_serdes_irq_status,
	.gpio_ops = &mv88e6352_gpio_ops,
	.avb_ops = &mv88e6390_avb_ops,
	.ptp_ops = &mv88e6352_ptp_ops,
	.serdes_get_sset_count = mv88e6390_serdes_get_sset_count,
	.serdes_get_strings = mv88e6390_serdes_get_strings,
	.serdes_get_stats = mv88e6390_serdes_get_stats,
	.serdes_get_regs_len = mv88e6390_serdes_get_regs_len,
	.serdes_get_regs = mv88e6390_serdes_get_regs,
	.phylink_get_caps = mv88e6390_phylink_get_caps,
};

static const struct mv88e6xxx_ops mv88e6390x_ops = {
	/* MV88E6XXX_FAMILY_6390 */
	.setup_errata = mv88e6390_setup_errata,
	.irl_init_all = mv88e6390_g2_irl_init_all,
	.get_eeprom = mv88e6xxx_g2_get_eeprom8,
	.set_eeprom = mv88e6xxx_g2_set_eeprom8,
	.set_switch_mac = mv88e6xxx_g2_set_switch_mac,
	.phy_read = mv88e6xxx_g2_smi_phy_read,
	.phy_write = mv88e6xxx_g2_smi_phy_write,
	.port_set_link = mv88e6xxx_port_set_link,
	.port_sync_link = mv88e6xxx_port_sync_link,
	.port_set_rgmii_delay = mv88e6390_port_set_rgmii_delay,
	.port_set_speed_duplex = mv88e6390x_port_set_speed_duplex,
	.port_max_speed_mode = mv88e6390x_port_max_speed_mode,
	.port_tag_remap = mv88e6390_port_tag_remap,
	.port_set_policy = mv88e6352_port_set_policy,
	.port_set_frame_mode = mv88e6351_port_set_frame_mode,
	.port_set_ucast_flood = mv88e6352_port_set_ucast_flood,
	.port_set_mcast_flood = mv88e6352_port_set_mcast_flood,
	.port_set_ether_type = mv88e6351_port_set_ether_type,
	.port_set_jumbo_size = mv88e6165_port_set_jumbo_size,
	.port_egress_rate_limiting = mv88e6097_port_egress_rate_limiting,
	.port_pause_limit = mv88e6390_port_pause_limit,
	.port_disable_learn_limit = mv88e6xxx_port_disable_learn_limit,
	.port_disable_pri_override = mv88e6xxx_port_disable_pri_override,
	.port_get_cmode = mv88e6352_port_get_cmode,
	.port_set_cmode = mv88e6390x_port_set_cmode,
	.port_setup_message_port = mv88e6xxx_setup_message_port,
	.stats_snapshot = mv88e6390_g1_stats_snapshot,
	.stats_set_histogram = mv88e6390_g1_stats_set_histogram,
	.stats_get_sset_count = mv88e6320_stats_get_sset_count,
	.stats_get_strings = mv88e6320_stats_get_strings,
	.stats_get_stats = mv88e6390_stats_get_stats,
	.set_cpu_port = mv88e6390_g1_set_cpu_port,
	.set_egress_port = mv88e6390_g1_set_egress_port,
	.watchdog_ops = &mv88e6390_watchdog_ops,
	.mgmt_rsvd2cpu = mv88e6390_g1_mgmt_rsvd2cpu,
	.pot_clear = mv88e6xxx_g2_pot_clear,
	.reset = mv88e6352_g1_reset,
	.rmu_disable = mv88e6390_g1_rmu_disable,
	.atu_get_hash = mv88e6165_g1_atu_get_hash,
	.atu_set_hash = mv88e6165_g1_atu_set_hash,
	.vtu_getnext = mv88e6390_g1_vtu_getnext,
	.vtu_loadpurge = mv88e6390_g1_vtu_loadpurge,
	.stu_getnext = mv88e6390_g1_stu_getnext,
	.stu_loadpurge = mv88e6390_g1_stu_loadpurge,
	.serdes_power = mv88e6390_serdes_power,
	.serdes_get_lane = mv88e6390x_serdes_get_lane,
	.serdes_pcs_get_state = mv88e6390_serdes_pcs_get_state,
	.serdes_pcs_config = mv88e6390_serdes_pcs_config,
	.serdes_pcs_an_restart = mv88e6390_serdes_pcs_an_restart,
	.serdes_pcs_link_up = mv88e6390_serdes_pcs_link_up,
	.serdes_irq_mapping = mv88e6390_serdes_irq_mapping,
	.serdes_irq_enable = mv88e6390_serdes_irq_enable,
	.serdes_irq_status = mv88e6390_serdes_irq_status,
	.serdes_get_sset_count = mv88e6390_serdes_get_sset_count,
	.serdes_get_strings = mv88e6390_serdes_get_strings,
	.serdes_get_stats = mv88e6390_serdes_get_stats,
	.serdes_get_regs_len = mv88e6390_serdes_get_regs_len,
	.serdes_get_regs = mv88e6390_serdes_get_regs,
	.gpio_ops = &mv88e6352_gpio_ops,
	.avb_ops = &mv88e6390_avb_ops,
	.ptp_ops = &mv88e6352_ptp_ops,
	.phylink_get_caps = mv88e6390x_phylink_get_caps,
};

static const struct mv88e6xxx_ops mv88e6393x_ops = {
	/* MV88E6XXX_FAMILY_6393 */
	.setup_errata = mv88e6393x_serdes_setup_errata,
	.irl_init_all = mv88e6390_g2_irl_init_all,
	.get_eeprom = mv88e6xxx_g2_get_eeprom8,
	.set_eeprom = mv88e6xxx_g2_set_eeprom8,
	.set_switch_mac = mv88e6xxx_g2_set_switch_mac,
	.phy_read = mv88e6xxx_g2_smi_phy_read,
	.phy_write = mv88e6xxx_g2_smi_phy_write,
	.port_set_link = mv88e6xxx_port_set_link,
	.port_sync_link = mv88e6xxx_port_sync_link,
	.port_set_rgmii_delay = mv88e6390_port_set_rgmii_delay,
	.port_set_speed_duplex = mv88e6393x_port_set_speed_duplex,
	.port_max_speed_mode = mv88e6393x_port_max_speed_mode,
	.port_tag_remap = mv88e6390_port_tag_remap,
	.port_set_policy = mv88e6393x_port_set_policy,
	.port_set_frame_mode = mv88e6351_port_set_frame_mode,
	.port_set_ucast_flood = mv88e6352_port_set_ucast_flood,
	.port_set_mcast_flood = mv88e6352_port_set_mcast_flood,
	.port_set_ether_type = mv88e6393x_port_set_ether_type,
	.port_set_jumbo_size = mv88e6165_port_set_jumbo_size,
	.port_egress_rate_limiting = mv88e6097_port_egress_rate_limiting,
	.port_pause_limit = mv88e6390_port_pause_limit,
	.port_disable_learn_limit = mv88e6xxx_port_disable_learn_limit,
	.port_disable_pri_override = mv88e6xxx_port_disable_pri_override,
	.port_get_cmode = mv88e6352_port_get_cmode,
	.port_set_cmode = mv88e6393x_port_set_cmode,
	.port_setup_message_port = mv88e6xxx_setup_message_port,
	.port_set_upstream_port = mv88e6393x_port_set_upstream_port,
	.stats_snapshot = mv88e6390_g1_stats_snapshot,
	.stats_set_histogram = mv88e6390_g1_stats_set_histogram,
	.stats_get_sset_count = mv88e6320_stats_get_sset_count,
	.stats_get_strings = mv88e6320_stats_get_strings,
	.stats_get_stats = mv88e6390_stats_get_stats,
	/* .set_cpu_port is missing because this family does not support a global
	 * CPU port, only per port CPU port which is set via
	 * .port_set_upstream_port method.
	 */
	.set_egress_port = mv88e6393x_set_egress_port,
	.watchdog_ops = &mv88e6390_watchdog_ops,
	.mgmt_rsvd2cpu = mv88e6393x_port_mgmt_rsvd2cpu,
	.pot_clear = mv88e6xxx_g2_pot_clear,
	.reset = mv88e6352_g1_reset,
	.rmu_disable = mv88e6390_g1_rmu_disable,
	.atu_get_hash = mv88e6165_g1_atu_get_hash,
	.atu_set_hash = mv88e6165_g1_atu_set_hash,
	.vtu_getnext = mv88e6390_g1_vtu_getnext,
	.vtu_loadpurge = mv88e6390_g1_vtu_loadpurge,
	.stu_getnext = mv88e6390_g1_stu_getnext,
	.stu_loadpurge = mv88e6390_g1_stu_loadpurge,
	.serdes_power = mv88e6393x_serdes_power,
	.serdes_get_lane = mv88e6393x_serdes_get_lane,
	.serdes_pcs_get_state = mv88e6393x_serdes_pcs_get_state,
	.serdes_pcs_config = mv88e6390_serdes_pcs_config,
	.serdes_pcs_an_restart = mv88e6390_serdes_pcs_an_restart,
	.serdes_pcs_link_up = mv88e6390_serdes_pcs_link_up,
	.serdes_irq_mapping = mv88e6390_serdes_irq_mapping,
	.serdes_irq_enable = mv88e6393x_serdes_irq_enable,
	.serdes_irq_status = mv88e6393x_serdes_irq_status,
	/* TODO: serdes stats */
	.gpio_ops = &mv88e6352_gpio_ops,
	.avb_ops = &mv88e6390_avb_ops,
	.ptp_ops = &mv88e6352_ptp_ops,
	.phylink_get_caps = mv88e6393x_phylink_get_caps,
};

static const struct mv88e6xxx_info mv88e6xxx_table[] = {
	[MV88E6085] = {
		.prod_num = MV88E6XXX_PORT_SWITCH_ID_PROD_6085,
		.family = MV88E6XXX_FAMILY_6097,
		.name = "Marvell 88E6085",
		.num_databases = 4096,
		.num_macs = 8192,
		.num_ports = 10,
		.num_internal_phys = 5,
		.max_vid = 4095,
		.max_sid = 63,
		.port_base_addr = 0x10,
		.phy_base_addr = 0x0,
		.global1_addr = 0x1b,
		.global2_addr = 0x1c,
		.age_time_coeff = 15000,
		.g1_irqs = 8,
		.g2_irqs = 10,
		.atu_move_port_mask = 0xf,
		.pvt = true,
		.multi_chip = true,
		.ops = &mv88e6085_ops,
	},

	[MV88E6095] = {
		.prod_num = MV88E6XXX_PORT_SWITCH_ID_PROD_6095,
		.family = MV88E6XXX_FAMILY_6095,
		.name = "Marvell 88E6095/88E6095F",
		.num_databases = 256,
		.num_macs = 8192,
		.num_ports = 11,
		.num_internal_phys = 0,
		.max_vid = 4095,
		.port_base_addr = 0x10,
		.phy_base_addr = 0x0,
		.global1_addr = 0x1b,
		.global2_addr = 0x1c,
		.age_time_coeff = 15000,
		.g1_irqs = 8,
		.atu_move_port_mask = 0xf,
		.multi_chip = true,
		.ops = &mv88e6095_ops,
	},

	[MV88E6097] = {
		.prod_num = MV88E6XXX_PORT_SWITCH_ID_PROD_6097,
		.family = MV88E6XXX_FAMILY_6097,
		.name = "Marvell 88E6097/88E6097F",
		.num_databases = 4096,
		.num_macs = 8192,
		.num_ports = 11,
		.num_internal_phys = 8,
		.max_vid = 4095,
		.max_sid = 63,
		.port_base_addr = 0x10,
		.phy_base_addr = 0x0,
		.global1_addr = 0x1b,
		.global2_addr = 0x1c,
		.age_time_coeff = 15000,
		.g1_irqs = 8,
		.g2_irqs = 10,
		.atu_move_port_mask = 0xf,
		.pvt = true,
		.multi_chip = true,
		.edsa_support = MV88E6XXX_EDSA_SUPPORTED,
		.ops = &mv88e6097_ops,
	},

	[MV88E6123] = {
		.prod_num = MV88E6XXX_PORT_SWITCH_ID_PROD_6123,
		.family = MV88E6XXX_FAMILY_6165,
		.name = "Marvell 88E6123",
		.num_databases = 4096,
		.num_macs = 1024,
		.num_ports = 3,
		.num_internal_phys = 5,
		.max_vid = 4095,
		.max_sid = 63,
		.port_base_addr = 0x10,
		.phy_base_addr = 0x0,
		.global1_addr = 0x1b,
		.global2_addr = 0x1c,
		.age_time_coeff = 15000,
		.g1_irqs = 9,
		.g2_irqs = 10,
		.atu_move_port_mask = 0xf,
		.pvt = true,
		.multi_chip = true,
		.edsa_support = MV88E6XXX_EDSA_SUPPORTED,
		.ops = &mv88e6123_ops,
	},

	[MV88E6131] = {
		.prod_num = MV88E6XXX_PORT_SWITCH_ID_PROD_6131,
		.family = MV88E6XXX_FAMILY_6185,
		.name = "Marvell 88E6131",
		.num_databases = 256,
		.num_macs = 8192,
		.num_ports = 8,
		.num_internal_phys = 0,
		.max_vid = 4095,
		.port_base_addr = 0x10,
		.phy_base_addr = 0x0,
		.global1_addr = 0x1b,
		.global2_addr = 0x1c,
		.age_time_coeff = 15000,
		.g1_irqs = 9,
		.atu_move_port_mask = 0xf,
		.multi_chip = true,
		.ops = &mv88e6131_ops,
	},

	[MV88E6141] = {
		.prod_num = MV88E6XXX_PORT_SWITCH_ID_PROD_6141,
		.family = MV88E6XXX_FAMILY_6341,
		.name = "Marvell 88E6141",
		.num_databases = 4096,
		.num_macs = 2048,
		.num_ports = 6,
		.num_internal_phys = 5,
		.num_gpio = 11,
		.max_vid = 4095,
		.max_sid = 63,
		.port_base_addr = 0x10,
		.phy_base_addr = 0x10,
		.global1_addr = 0x1b,
		.global2_addr = 0x1c,
		.age_time_coeff = 3750,
		.atu_move_port_mask = 0x1f,
		.g1_irqs = 9,
		.g2_irqs = 10,
		.pvt = true,
		.multi_chip = true,
		.edsa_support = MV88E6XXX_EDSA_SUPPORTED,
		.ops = &mv88e6141_ops,
	},

	[MV88E6161] = {
		.prod_num = MV88E6XXX_PORT_SWITCH_ID_PROD_6161,
		.family = MV88E6XXX_FAMILY_6165,
		.name = "Marvell 88E6161",
		.num_databases = 4096,
		.num_macs = 1024,
		.num_ports = 6,
		.num_internal_phys = 5,
		.max_vid = 4095,
		.max_sid = 63,
		.port_base_addr = 0x10,
		.phy_base_addr = 0x0,
		.global1_addr = 0x1b,
		.global2_addr = 0x1c,
		.age_time_coeff = 15000,
		.g1_irqs = 9,
		.g2_irqs = 10,
		.atu_move_port_mask = 0xf,
		.pvt = true,
		.multi_chip = true,
		.edsa_support = MV88E6XXX_EDSA_SUPPORTED,
		.ptp_support = true,
		.ops = &mv88e6161_ops,
	},

	[MV88E6165] = {
		.prod_num = MV88E6XXX_PORT_SWITCH_ID_PROD_6165,
		.family = MV88E6XXX_FAMILY_6165,
		.name = "Marvell 88E6165",
		.num_databases = 4096,
		.num_macs = 8192,
		.num_ports = 6,
		.num_internal_phys = 0,
		.max_vid = 4095,
		.max_sid = 63,
		.port_base_addr = 0x10,
		.phy_base_addr = 0x0,
		.global1_addr = 0x1b,
		.global2_addr = 0x1c,
		.age_time_coeff = 15000,
		.g1_irqs = 9,
		.g2_irqs = 10,
		.atu_move_port_mask = 0xf,
		.pvt = true,
		.multi_chip = true,
		.ptp_support = true,
		.ops = &mv88e6165_ops,
	},

	[MV88E6171] = {
		.prod_num = MV88E6XXX_PORT_SWITCH_ID_PROD_6171,
		.family = MV88E6XXX_FAMILY_6351,
		.name = "Marvell 88E6171",
		.num_databases = 4096,
		.num_macs = 8192,
		.num_ports = 7,
		.num_internal_phys = 5,
		.max_vid = 4095,
		.max_sid = 63,
		.port_base_addr = 0x10,
		.phy_base_addr = 0x0,
		.global1_addr = 0x1b,
		.global2_addr = 0x1c,
		.age_time_coeff = 15000,
		.g1_irqs = 9,
		.g2_irqs = 10,
		.atu_move_port_mask = 0xf,
		.pvt = true,
		.multi_chip = true,
		.edsa_support = MV88E6XXX_EDSA_SUPPORTED,
		.ops = &mv88e6171_ops,
	},

	[MV88E6172] = {
		.prod_num = MV88E6XXX_PORT_SWITCH_ID_PROD_6172,
		.family = MV88E6XXX_FAMILY_6352,
		.name = "Marvell 88E6172",
		.num_databases = 4096,
		.num_macs = 8192,
		.num_ports = 7,
		.num_internal_phys = 5,
		.num_gpio = 15,
		.max_vid = 4095,
		.max_sid = 63,
		.port_base_addr = 0x10,
		.phy_base_addr = 0x0,
		.global1_addr = 0x1b,
		.global2_addr = 0x1c,
		.age_time_coeff = 15000,
		.g1_irqs = 9,
		.g2_irqs = 10,
		.atu_move_port_mask = 0xf,
		.pvt = true,
		.multi_chip = true,
		.edsa_support = MV88E6XXX_EDSA_SUPPORTED,
		.ops = &mv88e6172_ops,
	},

	[MV88E6175] = {
		.prod_num = MV88E6XXX_PORT_SWITCH_ID_PROD_6175,
		.family = MV88E6XXX_FAMILY_6351,
		.name = "Marvell 88E6175",
		.num_databases = 4096,
		.num_macs = 8192,
		.num_ports = 7,
		.num_internal_phys = 5,
		.max_vid = 4095,
		.max_sid = 63,
		.port_base_addr = 0x10,
		.phy_base_addr = 0x0,
		.global1_addr = 0x1b,
		.global2_addr = 0x1c,
		.age_time_coeff = 15000,
		.g1_irqs = 9,
		.g2_irqs = 10,
		.atu_move_port_mask = 0xf,
		.pvt = true,
		.multi_chip = true,
		.edsa_support = MV88E6XXX_EDSA_SUPPORTED,
		.ops = &mv88e6175_ops,
	},

	[MV88E6176] = {
		.prod_num = MV88E6XXX_PORT_SWITCH_ID_PROD_6176,
		.family = MV88E6XXX_FAMILY_6352,
		.name = "Marvell 88E6176",
		.num_databases = 4096,
		.num_macs = 8192,
		.num_ports = 7,
		.num_internal_phys = 5,
		.num_gpio = 15,
		.max_vid = 4095,
		.max_sid = 63,
		.port_base_addr = 0x10,
		.phy_base_addr = 0x0,
		.global1_addr = 0x1b,
		.global2_addr = 0x1c,
		.age_time_coeff = 15000,
		.g1_irqs = 9,
		.g2_irqs = 10,
		.atu_move_port_mask = 0xf,
		.pvt = true,
		.multi_chip = true,
		.edsa_support = MV88E6XXX_EDSA_SUPPORTED,
		.ops = &mv88e6176_ops,
	},

	[MV88E6185] = {
		.prod_num = MV88E6XXX_PORT_SWITCH_ID_PROD_6185,
		.family = MV88E6XXX_FAMILY_6185,
		.name = "Marvell 88E6185",
		.num_databases = 256,
		.num_macs = 8192,
		.num_ports = 10,
		.num_internal_phys = 0,
		.max_vid = 4095,
		.port_base_addr = 0x10,
		.phy_base_addr = 0x0,
		.global1_addr = 0x1b,
		.global2_addr = 0x1c,
		.age_time_coeff = 15000,
		.g1_irqs = 8,
		.atu_move_port_mask = 0xf,
		.multi_chip = true,
		.edsa_support = MV88E6XXX_EDSA_SUPPORTED,
		.ops = &mv88e6185_ops,
	},

	[MV88E6190] = {
		.prod_num = MV88E6XXX_PORT_SWITCH_ID_PROD_6190,
		.family = MV88E6XXX_FAMILY_6390,
		.name = "Marvell 88E6190",
		.num_databases = 4096,
		.num_macs = 16384,
		.num_ports = 11,	/* 10 + Z80 */
		.num_internal_phys = 9,
		.num_gpio = 16,
		.max_vid = 8191,
		.max_sid = 63,
		.port_base_addr = 0x0,
		.phy_base_addr = 0x0,
		.global1_addr = 0x1b,
		.global2_addr = 0x1c,
		.age_time_coeff = 3750,
		.g1_irqs = 9,
		.g2_irqs = 14,
		.pvt = true,
		.multi_chip = true,
		.atu_move_port_mask = 0x1f,
		.ops = &mv88e6190_ops,
	},

	[MV88E6190X] = {
		.prod_num = MV88E6XXX_PORT_SWITCH_ID_PROD_6190X,
		.family = MV88E6XXX_FAMILY_6390,
		.name = "Marvell 88E6190X",
		.num_databases = 4096,
		.num_macs = 16384,
		.num_ports = 11,	/* 10 + Z80 */
		.num_internal_phys = 9,
		.num_gpio = 16,
		.max_vid = 8191,
		.max_sid = 63,
		.port_base_addr = 0x0,
		.phy_base_addr = 0x0,
		.global1_addr = 0x1b,
		.global2_addr = 0x1c,
		.age_time_coeff = 3750,
		.g1_irqs = 9,
		.g2_irqs = 14,
		.atu_move_port_mask = 0x1f,
		.pvt = true,
		.multi_chip = true,
		.ops = &mv88e6190x_ops,
	},

	[MV88E6191] = {
		.prod_num = MV88E6XXX_PORT_SWITCH_ID_PROD_6191,
		.family = MV88E6XXX_FAMILY_6390,
		.name = "Marvell 88E6191",
		.num_databases = 4096,
		.num_macs = 16384,
		.num_ports = 11,	/* 10 + Z80 */
		.num_internal_phys = 9,
		.max_vid = 8191,
		.max_sid = 63,
		.port_base_addr = 0x0,
		.phy_base_addr = 0x0,
		.global1_addr = 0x1b,
		.global2_addr = 0x1c,
		.age_time_coeff = 3750,
		.g1_irqs = 9,
		.g2_irqs = 14,
		.atu_move_port_mask = 0x1f,
		.pvt = true,
		.multi_chip = true,
		.ptp_support = true,
		.ops = &mv88e6191_ops,
	},

	[MV88E6191X] = {
		.prod_num = MV88E6XXX_PORT_SWITCH_ID_PROD_6191X,
		.family = MV88E6XXX_FAMILY_6393,
		.name = "Marvell 88E6191X",
		.num_databases = 4096,
		.num_ports = 11,	/* 10 + Z80 */
		.num_internal_phys = 9,
		.max_vid = 8191,
		.max_sid = 63,
		.port_base_addr = 0x0,
		.phy_base_addr = 0x0,
		.global1_addr = 0x1b,
		.global2_addr = 0x1c,
		.age_time_coeff = 3750,
		.g1_irqs = 10,
		.g2_irqs = 14,
		.atu_move_port_mask = 0x1f,
		.pvt = true,
		.multi_chip = true,
		.ptp_support = true,
		.ops = &mv88e6393x_ops,
	},

	[MV88E6193X] = {
		.prod_num = MV88E6XXX_PORT_SWITCH_ID_PROD_6193X,
		.family = MV88E6XXX_FAMILY_6393,
		.name = "Marvell 88E6193X",
		.num_databases = 4096,
		.num_ports = 11,	/* 10 + Z80 */
		.num_internal_phys = 9,
		.max_vid = 8191,
		.max_sid = 63,
		.port_base_addr = 0x0,
		.phy_base_addr = 0x0,
		.global1_addr = 0x1b,
		.global2_addr = 0x1c,
		.age_time_coeff = 3750,
		.g1_irqs = 10,
		.g2_irqs = 14,
		.atu_move_port_mask = 0x1f,
		.pvt = true,
		.multi_chip = true,
		.ptp_support = true,
		.ops = &mv88e6393x_ops,
	},

	[MV88E6220] = {
		.prod_num = MV88E6XXX_PORT_SWITCH_ID_PROD_6220,
		.family = MV88E6XXX_FAMILY_6250,
		.name = "Marvell 88E6220",
		.num_databases = 64,

		/* Ports 2-4 are not routed to pins
		 * => usable ports 0, 1, 5, 6
		 */
		.num_ports = 7,
		.num_internal_phys = 2,
		.invalid_port_mask = BIT(2) | BIT(3) | BIT(4),
		.max_vid = 4095,
		.port_base_addr = 0x08,
		.phy_base_addr = 0x00,
		.global1_addr = 0x0f,
		.global2_addr = 0x07,
		.age_time_coeff = 15000,
		.g1_irqs = 9,
		.g2_irqs = 10,
		.atu_move_port_mask = 0xf,
		.dual_chip = true,
		.ptp_support = true,
		.ops = &mv88e6250_ops,
	},

	[MV88E6240] = {
		.prod_num = MV88E6XXX_PORT_SWITCH_ID_PROD_6240,
		.family = MV88E6XXX_FAMILY_6352,
		.name = "Marvell 88E6240",
		.num_databases = 4096,
		.num_macs = 8192,
		.num_ports = 7,
		.num_internal_phys = 5,
		.num_gpio = 15,
		.max_vid = 4095,
		.max_sid = 63,
		.port_base_addr = 0x10,
		.phy_base_addr = 0x0,
		.global1_addr = 0x1b,
		.global2_addr = 0x1c,
		.age_time_coeff = 15000,
		.g1_irqs = 9,
		.g2_irqs = 10,
		.atu_move_port_mask = 0xf,
		.pvt = true,
		.multi_chip = true,
		.edsa_support = MV88E6XXX_EDSA_SUPPORTED,
		.ptp_support = true,
		.ops = &mv88e6240_ops,
	},

	[MV88E6250] = {
		.prod_num = MV88E6XXX_PORT_SWITCH_ID_PROD_6250,
		.family = MV88E6XXX_FAMILY_6250,
		.name = "Marvell 88E6250",
		.num_databases = 64,
		.num_ports = 7,
		.num_internal_phys = 5,
		.max_vid = 4095,
		.port_base_addr = 0x08,
		.phy_base_addr = 0x00,
		.global1_addr = 0x0f,
		.global2_addr = 0x07,
		.age_time_coeff = 15000,
		.g1_irqs = 9,
		.g2_irqs = 10,
		.atu_move_port_mask = 0xf,
		.dual_chip = true,
		.ptp_support = true,
		.ops = &mv88e6250_ops,
	},

	[MV88E6290] = {
		.prod_num = MV88E6XXX_PORT_SWITCH_ID_PROD_6290,
		.family = MV88E6XXX_FAMILY_6390,
		.name = "Marvell 88E6290",
		.num_databases = 4096,
		.num_ports = 11,	/* 10 + Z80 */
		.num_internal_phys = 9,
		.num_gpio = 16,
		.max_vid = 8191,
		.max_sid = 63,
		.port_base_addr = 0x0,
		.phy_base_addr = 0x0,
		.global1_addr = 0x1b,
		.global2_addr = 0x1c,
		.age_time_coeff = 3750,
		.g1_irqs = 9,
		.g2_irqs = 14,
		.atu_move_port_mask = 0x1f,
		.pvt = true,
		.multi_chip = true,
		.ptp_support = true,
		.ops = &mv88e6290_ops,
	},

	[MV88E6320] = {
		.prod_num = MV88E6XXX_PORT_SWITCH_ID_PROD_6320,
		.family = MV88E6XXX_FAMILY_6320,
		.name = "Marvell 88E6320",
		.num_databases = 4096,
		.num_macs = 8192,
		.num_ports = 7,
		.num_internal_phys = 5,
		.num_gpio = 15,
		.max_vid = 4095,
		.port_base_addr = 0x10,
		.phy_base_addr = 0x0,
		.global1_addr = 0x1b,
		.global2_addr = 0x1c,
		.age_time_coeff = 15000,
		.g1_irqs = 8,
		.g2_irqs = 10,
		.atu_move_port_mask = 0xf,
		.pvt = true,
		.multi_chip = true,
		.edsa_support = MV88E6XXX_EDSA_SUPPORTED,
		.ptp_support = true,
		.ops = &mv88e6320_ops,
	},

	[MV88E6321] = {
		.prod_num = MV88E6XXX_PORT_SWITCH_ID_PROD_6321,
		.family = MV88E6XXX_FAMILY_6320,
		.name = "Marvell 88E6321",
		.num_databases = 4096,
		.num_macs = 8192,
		.num_ports = 7,
		.num_internal_phys = 5,
		.num_gpio = 15,
		.max_vid = 4095,
		.port_base_addr = 0x10,
		.phy_base_addr = 0x0,
		.global1_addr = 0x1b,
		.global2_addr = 0x1c,
		.age_time_coeff = 15000,
		.g1_irqs = 8,
		.g2_irqs = 10,
		.atu_move_port_mask = 0xf,
		.multi_chip = true,
		.edsa_support = MV88E6XXX_EDSA_SUPPORTED,
		.ptp_support = true,
		.ops = &mv88e6321_ops,
	},

	[MV88E6341] = {
		.prod_num = MV88E6XXX_PORT_SWITCH_ID_PROD_6341,
		.family = MV88E6XXX_FAMILY_6341,
		.name = "Marvell 88E6341",
		.num_databases = 4096,
		.num_macs = 2048,
		.num_internal_phys = 5,
		.num_ports = 6,
		.num_gpio = 11,
		.max_vid = 4095,
		.max_sid = 63,
		.port_base_addr = 0x10,
		.phy_base_addr = 0x10,
		.global1_addr = 0x1b,
		.global2_addr = 0x1c,
		.age_time_coeff = 3750,
		.atu_move_port_mask = 0x1f,
		.g1_irqs = 9,
		.g2_irqs = 10,
		.pvt = true,
		.multi_chip = true,
		.edsa_support = MV88E6XXX_EDSA_SUPPORTED,
		.ptp_support = true,
		.ops = &mv88e6341_ops,
	},

	[MV88E6350] = {
		.prod_num = MV88E6XXX_PORT_SWITCH_ID_PROD_6350,
		.family = MV88E6XXX_FAMILY_6351,
		.name = "Marvell 88E6350",
		.num_databases = 4096,
		.num_macs = 8192,
		.num_ports = 7,
		.num_internal_phys = 5,
		.max_vid = 4095,
		.max_sid = 63,
		.port_base_addr = 0x10,
		.phy_base_addr = 0x0,
		.global1_addr = 0x1b,
		.global2_addr = 0x1c,
		.age_time_coeff = 15000,
		.g1_irqs = 9,
		.g2_irqs = 10,
		.atu_move_port_mask = 0xf,
		.pvt = true,
		.multi_chip = true,
		.edsa_support = MV88E6XXX_EDSA_SUPPORTED,
		.ops = &mv88e6350_ops,
	},

	[MV88E6351] = {
		.prod_num = MV88E6XXX_PORT_SWITCH_ID_PROD_6351,
		.family = MV88E6XXX_FAMILY_6351,
		.name = "Marvell 88E6351",
		.num_databases = 4096,
		.num_macs = 8192,
		.num_ports = 7,
		.num_internal_phys = 5,
		.max_vid = 4095,
		.max_sid = 63,
		.port_base_addr = 0x10,
		.phy_base_addr = 0x0,
		.global1_addr = 0x1b,
		.global2_addr = 0x1c,
		.age_time_coeff = 15000,
		.g1_irqs = 9,
		.g2_irqs = 10,
		.atu_move_port_mask = 0xf,
		.pvt = true,
		.multi_chip = true,
		.edsa_support = MV88E6XXX_EDSA_SUPPORTED,
		.ops = &mv88e6351_ops,
	},

	[MV88E6352] = {
		.prod_num = MV88E6XXX_PORT_SWITCH_ID_PROD_6352,
		.family = MV88E6XXX_FAMILY_6352,
		.name = "Marvell 88E6352",
		.num_databases = 4096,
		.num_macs = 8192,
		.num_ports = 7,
		.num_internal_phys = 5,
		.num_gpio = 15,
		.max_vid = 4095,
		.max_sid = 63,
		.port_base_addr = 0x10,
		.phy_base_addr = 0x0,
		.global1_addr = 0x1b,
		.global2_addr = 0x1c,
		.age_time_coeff = 15000,
		.g1_irqs = 9,
		.g2_irqs = 10,
		.atu_move_port_mask = 0xf,
		.pvt = true,
		.multi_chip = true,
		.edsa_support = MV88E6XXX_EDSA_SUPPORTED,
		.ptp_support = true,
		.ops = &mv88e6352_ops,
	},
	[MV88E6390] = {
		.prod_num = MV88E6XXX_PORT_SWITCH_ID_PROD_6390,
		.family = MV88E6XXX_FAMILY_6390,
		.name = "Marvell 88E6390",
		.num_databases = 4096,
		.num_macs = 16384,
		.num_ports = 11,	/* 10 + Z80 */
		.num_internal_phys = 9,
		.num_gpio = 16,
		.max_vid = 8191,
		.max_sid = 63,
		.port_base_addr = 0x0,
		.phy_base_addr = 0x0,
		.global1_addr = 0x1b,
		.global2_addr = 0x1c,
		.age_time_coeff = 3750,
		.g1_irqs = 9,
		.g2_irqs = 14,
		.atu_move_port_mask = 0x1f,
		.pvt = true,
		.multi_chip = true,
		.edsa_support = MV88E6XXX_EDSA_UNDOCUMENTED,
		.ptp_support = true,
		.ops = &mv88e6390_ops,
	},
	[MV88E6390X] = {
		.prod_num = MV88E6XXX_PORT_SWITCH_ID_PROD_6390X,
		.family = MV88E6XXX_FAMILY_6390,
		.name = "Marvell 88E6390X",
		.num_databases = 4096,
		.num_macs = 16384,
		.num_ports = 11,	/* 10 + Z80 */
		.num_internal_phys = 9,
		.num_gpio = 16,
		.max_vid = 8191,
		.max_sid = 63,
		.port_base_addr = 0x0,
		.phy_base_addr = 0x0,
		.global1_addr = 0x1b,
		.global2_addr = 0x1c,
		.age_time_coeff = 3750,
		.g1_irqs = 9,
		.g2_irqs = 14,
		.atu_move_port_mask = 0x1f,
		.pvt = true,
		.multi_chip = true,
		.edsa_support = MV88E6XXX_EDSA_UNDOCUMENTED,
		.ptp_support = true,
		.ops = &mv88e6390x_ops,
	},

	[MV88E6393X] = {
		.prod_num = MV88E6XXX_PORT_SWITCH_ID_PROD_6393X,
		.family = MV88E6XXX_FAMILY_6393,
		.name = "Marvell 88E6393X",
		.num_databases = 4096,
		.num_ports = 11,	/* 10 + Z80 */
		.num_internal_phys = 9,
		.max_vid = 8191,
		.max_sid = 63,
		.port_base_addr = 0x0,
		.phy_base_addr = 0x0,
		.global1_addr = 0x1b,
		.global2_addr = 0x1c,
		.age_time_coeff = 3750,
		.g1_irqs = 10,
		.g2_irqs = 14,
		.atu_move_port_mask = 0x1f,
		.pvt = true,
		.multi_chip = true,
		.ptp_support = true,
		.ops = &mv88e6393x_ops,
	},
};

static const struct mv88e6xxx_info *mv88e6xxx_lookup_info(unsigned int prod_num)
{
	int i;

	for (i = 0; i < ARRAY_SIZE(mv88e6xxx_table); ++i)
		if (mv88e6xxx_table[i].prod_num == prod_num)
			return &mv88e6xxx_table[i];

	return NULL;
}

static int mv88e6xxx_detect(struct mv88e6xxx_chip *chip)
{
	const struct mv88e6xxx_info *info;
	unsigned int prod_num, rev;
	u16 id;
	int err;

	mv88e6xxx_reg_lock(chip);
	err = mv88e6xxx_port_read(chip, 0, MV88E6XXX_PORT_SWITCH_ID, &id);
	mv88e6xxx_reg_unlock(chip);
	if (err)
		return err;

	prod_num = id & MV88E6XXX_PORT_SWITCH_ID_PROD_MASK;
	rev = id & MV88E6XXX_PORT_SWITCH_ID_REV_MASK;

	info = mv88e6xxx_lookup_info(prod_num);
	if (!info)
		return -ENODEV;

	/* Update the compatible info with the probed one */
	chip->info = info;

	dev_info(chip->dev, "switch 0x%x detected: %s, revision %u\n",
		 chip->info->prod_num, chip->info->name, rev);

	return 0;
}

static int mv88e6xxx_single_chip_detect(struct mv88e6xxx_chip *chip,
					struct mdio_device *mdiodev)
{
	int err;

	/* dual_chip takes precedence over single/multi-chip modes */
	if (chip->info->dual_chip)
		return -EINVAL;

	/* If the mdio addr is 16 indicating the first port address of a switch
	 * (e.g. mv88e6*41) in single chip addressing mode the device may be
	 * configured in single chip addressing mode. Setup the smi access as
	 * single chip addressing mode and attempt to detect the model of the
	 * switch, if this fails the device is not configured in single chip
	 * addressing mode.
	 */
	if (mdiodev->addr != 16)
		return -EINVAL;

	err = mv88e6xxx_smi_init(chip, mdiodev->bus, 0);
	if (err)
		return err;

	return mv88e6xxx_detect(chip);
}

static struct mv88e6xxx_chip *mv88e6xxx_alloc_chip(struct device *dev)
{
	struct mv88e6xxx_chip *chip;

	chip = devm_kzalloc(dev, sizeof(*chip), GFP_KERNEL);
	if (!chip)
		return NULL;

	chip->dev = dev;

	mutex_init(&chip->reg_lock);
	INIT_LIST_HEAD(&chip->mdios);
	idr_init(&chip->policies);
	INIT_LIST_HEAD(&chip->msts);

	return chip;
}

static enum dsa_tag_protocol mv88e6xxx_get_tag_protocol(struct dsa_switch *ds,
							int port,
							enum dsa_tag_protocol m)
{
	struct mv88e6xxx_chip *chip = ds->priv;

	return chip->tag_protocol;
}

static int mv88e6xxx_change_tag_protocol(struct dsa_switch *ds,
					 enum dsa_tag_protocol proto)
{
	struct mv88e6xxx_chip *chip = ds->priv;
	enum dsa_tag_protocol old_protocol;
	struct dsa_port *cpu_dp;
	int err;

	switch (proto) {
	case DSA_TAG_PROTO_EDSA:
		switch (chip->info->edsa_support) {
		case MV88E6XXX_EDSA_UNSUPPORTED:
			return -EPROTONOSUPPORT;
		case MV88E6XXX_EDSA_UNDOCUMENTED:
			dev_warn(chip->dev, "Relying on undocumented EDSA tagging behavior\n");
			fallthrough;
		case MV88E6XXX_EDSA_SUPPORTED:
			break;
		}
		break;
	case DSA_TAG_PROTO_DSA:
		break;
	default:
		return -EPROTONOSUPPORT;
	}

	old_protocol = chip->tag_protocol;
	chip->tag_protocol = proto;

	mv88e6xxx_reg_lock(chip);
	dsa_switch_for_each_cpu_port(cpu_dp, ds) {
		err = mv88e6xxx_setup_port_mode(chip, cpu_dp->index);
		if (err) {
			mv88e6xxx_reg_unlock(chip);
			goto unwind;
		}
	}
	mv88e6xxx_reg_unlock(chip);

	return 0;

unwind:
	chip->tag_protocol = old_protocol;

	mv88e6xxx_reg_lock(chip);
	dsa_switch_for_each_cpu_port_continue_reverse(cpu_dp, ds)
		mv88e6xxx_setup_port_mode(chip, cpu_dp->index);
	mv88e6xxx_reg_unlock(chip);

	return err;
}

static int mv88e6xxx_port_mdb_add(struct dsa_switch *ds, int port,
				  const struct switchdev_obj_port_mdb *mdb,
				  struct dsa_db db)
{
	struct mv88e6xxx_chip *chip = ds->priv;
	int err;

	mv88e6xxx_reg_lock(chip);
	err = mv88e6xxx_port_db_load_purge(chip, port, mdb->addr, mdb->vid,
					   MV88E6XXX_G1_ATU_DATA_STATE_MC_STATIC);
	mv88e6xxx_reg_unlock(chip);

	return err;
}

static int mv88e6xxx_port_mdb_del(struct dsa_switch *ds, int port,
				  const struct switchdev_obj_port_mdb *mdb,
				  struct dsa_db db)
{
	struct mv88e6xxx_chip *chip = ds->priv;
	int err;

	mv88e6xxx_reg_lock(chip);
	err = mv88e6xxx_port_db_load_purge(chip, port, mdb->addr, mdb->vid, 0);
	mv88e6xxx_reg_unlock(chip);

	return err;
}

static int mv88e6xxx_port_mirror_add(struct dsa_switch *ds, int port,
				     struct dsa_mall_mirror_tc_entry *mirror,
				     bool ingress,
				     struct netlink_ext_ack *extack)
{
	enum mv88e6xxx_egress_direction direction = ingress ?
						MV88E6XXX_EGRESS_DIR_INGRESS :
						MV88E6XXX_EGRESS_DIR_EGRESS;
	struct mv88e6xxx_chip *chip = ds->priv;
	bool other_mirrors = false;
	int i;
	int err;

	mutex_lock(&chip->reg_lock);
	if ((ingress ? chip->ingress_dest_port : chip->egress_dest_port) !=
	    mirror->to_local_port) {
		for (i = 0; i < mv88e6xxx_num_ports(chip); i++)
			other_mirrors |= ingress ?
					 chip->ports[i].mirror_ingress :
					 chip->ports[i].mirror_egress;

		/* Can't change egress port when other mirror is active */
		if (other_mirrors) {
			err = -EBUSY;
			goto out;
		}

		err = mv88e6xxx_set_egress_port(chip, direction,
						mirror->to_local_port);
		if (err)
			goto out;
	}

	err = mv88e6xxx_port_set_mirror(chip, port, direction, true);
out:
	mutex_unlock(&chip->reg_lock);

	return err;
}

static void mv88e6xxx_port_mirror_del(struct dsa_switch *ds, int port,
				      struct dsa_mall_mirror_tc_entry *mirror)
{
	enum mv88e6xxx_egress_direction direction = mirror->ingress ?
						MV88E6XXX_EGRESS_DIR_INGRESS :
						MV88E6XXX_EGRESS_DIR_EGRESS;
	struct mv88e6xxx_chip *chip = ds->priv;
	bool other_mirrors = false;
	int i;

	mutex_lock(&chip->reg_lock);
	if (mv88e6xxx_port_set_mirror(chip, port, direction, false))
		dev_err(ds->dev, "p%d: failed to disable mirroring\n", port);

	for (i = 0; i < mv88e6xxx_num_ports(chip); i++)
		other_mirrors |= mirror->ingress ?
				 chip->ports[i].mirror_ingress :
				 chip->ports[i].mirror_egress;

	/* Reset egress port when no other mirror is active */
	if (!other_mirrors) {
		if (mv88e6xxx_set_egress_port(chip, direction,
					      dsa_upstream_port(ds, port)))
			dev_err(ds->dev, "failed to set egress port\n");
	}

	mutex_unlock(&chip->reg_lock);
}

static int mv88e6xxx_port_pre_bridge_flags(struct dsa_switch *ds, int port,
					   struct switchdev_brport_flags flags,
					   struct netlink_ext_ack *extack)
{
	struct mv88e6xxx_chip *chip = ds->priv;
	const struct mv88e6xxx_ops *ops;

	if (flags.mask & ~(BR_LEARNING | BR_FLOOD | BR_MCAST_FLOOD |
			   BR_BCAST_FLOOD | BR_PORT_LOCKED))
		return -EINVAL;

	ops = chip->info->ops;

	if ((flags.mask & BR_FLOOD) && !ops->port_set_ucast_flood)
		return -EINVAL;

	if ((flags.mask & BR_MCAST_FLOOD) && !ops->port_set_mcast_flood)
		return -EINVAL;

	return 0;
}

static int mv88e6xxx_port_bridge_flags(struct dsa_switch *ds, int port,
				       struct switchdev_brport_flags flags,
				       struct netlink_ext_ack *extack)
{
	struct mv88e6xxx_chip *chip = ds->priv;
	int err = -EOPNOTSUPP;

	mv88e6xxx_reg_lock(chip);

	if (flags.mask & BR_LEARNING) {
		bool learning = !!(flags.val & BR_LEARNING);
		u16 pav = learning ? (1 << port) : 0;

		err = mv88e6xxx_port_set_assoc_vector(chip, port, pav);
		if (err)
			goto out;
	}

	if (flags.mask & BR_FLOOD) {
		bool unicast = !!(flags.val & BR_FLOOD);

		err = chip->info->ops->port_set_ucast_flood(chip, port,
							    unicast);
		if (err)
			goto out;
	}

	if (flags.mask & BR_MCAST_FLOOD) {
		bool multicast = !!(flags.val & BR_MCAST_FLOOD);

		err = chip->info->ops->port_set_mcast_flood(chip, port,
							    multicast);
		if (err)
			goto out;
	}

	if (flags.mask & BR_BCAST_FLOOD) {
		bool broadcast = !!(flags.val & BR_BCAST_FLOOD);

		err = mv88e6xxx_port_broadcast_sync(chip, port, broadcast);
		if (err)
			goto out;
	}

	if (flags.mask & BR_PORT_LOCKED) {
		bool locked = !!(flags.val & BR_PORT_LOCKED);

		err = mv88e6xxx_port_set_lock(chip, port, locked);
		if (err)
			goto out;
	}
out:
	mv88e6xxx_reg_unlock(chip);

	return err;
}

static bool mv88e6xxx_lag_can_offload(struct dsa_switch *ds,
				      struct dsa_lag lag,
<<<<<<< HEAD
				      struct netdev_lag_upper_info *info)
=======
				      struct netdev_lag_upper_info *info,
				      struct netlink_ext_ack *extack)
>>>>>>> 29549c70
{
	struct mv88e6xxx_chip *chip = ds->priv;
	struct dsa_port *dp;
	int members = 0;

	if (!mv88e6xxx_has_lag(chip)) {
		NL_SET_ERR_MSG_MOD(extack, "Chip does not support LAG offload");
		return false;
	}

	if (!lag.id)
		return false;

	dsa_lag_foreach_port(dp, ds->dst, &lag)
		/* Includes the port joining the LAG */
		members++;

	if (members > 8) {
		NL_SET_ERR_MSG_MOD(extack,
				   "Cannot offload more than 8 LAG ports");
		return false;
	}

	/* We could potentially relax this to include active
	 * backup in the future.
	 */
	if (info->tx_type != NETDEV_LAG_TX_TYPE_HASH) {
		NL_SET_ERR_MSG_MOD(extack,
				   "Can only offload LAG using hash TX type");
		return false;
	}

	/* Ideally we would also validate that the hash type matches
	 * the hardware. Alas, this is always set to unknown on team
	 * interfaces.
	 */
	return true;
}

static int mv88e6xxx_lag_sync_map(struct dsa_switch *ds, struct dsa_lag lag)
{
	struct mv88e6xxx_chip *chip = ds->priv;
	struct dsa_port *dp;
	u16 map = 0;
	int id;

	/* DSA LAG IDs are one-based, hardware is zero-based */
	id = lag.id - 1;

	/* Build the map of all ports to distribute flows destined for
	 * this LAG. This can be either a local user port, or a DSA
	 * port if the LAG port is on a remote chip.
	 */
	dsa_lag_foreach_port(dp, ds->dst, &lag)
		map |= BIT(dsa_towards_port(ds, dp->ds->index, dp->index));

	return mv88e6xxx_g2_trunk_mapping_write(chip, id, map);
}

static const u8 mv88e6xxx_lag_mask_table[8][8] = {
	/* Row number corresponds to the number of active members in a
	 * LAG. Each column states which of the eight hash buckets are
	 * mapped to the column:th port in the LAG.
	 *
	 * Example: In a LAG with three active ports, the second port
	 * ([2][1]) would be selected for traffic mapped to buckets
	 * 3,4,5 (0x38).
	 */
	{ 0xff,    0,    0,    0,    0,    0,    0,    0 },
	{ 0x0f, 0xf0,    0,    0,    0,    0,    0,    0 },
	{ 0x07, 0x38, 0xc0,    0,    0,    0,    0,    0 },
	{ 0x03, 0x0c, 0x30, 0xc0,    0,    0,    0,    0 },
	{ 0x03, 0x0c, 0x30, 0x40, 0x80,    0,    0,    0 },
	{ 0x03, 0x0c, 0x10, 0x20, 0x40, 0x80,    0,    0 },
	{ 0x03, 0x04, 0x08, 0x10, 0x20, 0x40, 0x80,    0 },
	{ 0x01, 0x02, 0x04, 0x08, 0x10, 0x20, 0x40, 0x80 },
};

static void mv88e6xxx_lag_set_port_mask(u16 *mask, int port,
					int num_tx, int nth)
{
	u8 active = 0;
	int i;

	num_tx = num_tx <= 8 ? num_tx : 8;
	if (nth < num_tx)
		active = mv88e6xxx_lag_mask_table[num_tx - 1][nth];

	for (i = 0; i < 8; i++) {
		if (BIT(i) & active)
			mask[i] |= BIT(port);
	}
}

static int mv88e6xxx_lag_sync_masks(struct dsa_switch *ds)
{
	struct mv88e6xxx_chip *chip = ds->priv;
	unsigned int id, num_tx;
	struct dsa_port *dp;
	struct dsa_lag *lag;
	int i, err, nth;
	u16 mask[8];
	u16 ivec;

	/* Assume no port is a member of any LAG. */
	ivec = BIT(mv88e6xxx_num_ports(chip)) - 1;

	/* Disable all masks for ports that _are_ members of a LAG. */
	dsa_switch_for_each_port(dp, ds) {
		if (!dp->lag)
			continue;

		ivec &= ~BIT(dp->index);
	}

	for (i = 0; i < 8; i++)
		mask[i] = ivec;

	/* Enable the correct subset of masks for all LAG ports that
	 * are in the Tx set.
	 */
	dsa_lags_foreach_id(id, ds->dst) {
		lag = dsa_lag_by_id(ds->dst, id);
		if (!lag)
			continue;

		num_tx = 0;
		dsa_lag_foreach_port(dp, ds->dst, lag) {
			if (dp->lag_tx_enabled)
				num_tx++;
		}

		if (!num_tx)
			continue;

		nth = 0;
		dsa_lag_foreach_port(dp, ds->dst, lag) {
			if (!dp->lag_tx_enabled)
				continue;

			if (dp->ds == ds)
				mv88e6xxx_lag_set_port_mask(mask, dp->index,
							    num_tx, nth);

			nth++;
		}
	}

	for (i = 0; i < 8; i++) {
		err = mv88e6xxx_g2_trunk_mask_write(chip, i, true, mask[i]);
		if (err)
			return err;
	}

	return 0;
}

static int mv88e6xxx_lag_sync_masks_map(struct dsa_switch *ds,
					struct dsa_lag lag)
{
	int err;

	err = mv88e6xxx_lag_sync_masks(ds);

	if (!err)
		err = mv88e6xxx_lag_sync_map(ds, lag);

	return err;
}

static int mv88e6xxx_port_lag_change(struct dsa_switch *ds, int port)
{
	struct mv88e6xxx_chip *chip = ds->priv;
	int err;

	mv88e6xxx_reg_lock(chip);
	err = mv88e6xxx_lag_sync_masks(ds);
	mv88e6xxx_reg_unlock(chip);
	return err;
}

static int mv88e6xxx_port_lag_join(struct dsa_switch *ds, int port,
				   struct dsa_lag lag,
<<<<<<< HEAD
				   struct netdev_lag_upper_info *info)
=======
				   struct netdev_lag_upper_info *info,
				   struct netlink_ext_ack *extack)
>>>>>>> 29549c70
{
	struct mv88e6xxx_chip *chip = ds->priv;
	int err, id;

	if (!mv88e6xxx_lag_can_offload(ds, lag, info, extack))
		return -EOPNOTSUPP;

	/* DSA LAG IDs are one-based */
	id = lag.id - 1;

	mv88e6xxx_reg_lock(chip);

	err = mv88e6xxx_port_set_trunk(chip, port, true, id);
	if (err)
		goto err_unlock;

	err = mv88e6xxx_lag_sync_masks_map(ds, lag);
	if (err)
		goto err_clear_trunk;

	mv88e6xxx_reg_unlock(chip);
	return 0;

err_clear_trunk:
	mv88e6xxx_port_set_trunk(chip, port, false, 0);
err_unlock:
	mv88e6xxx_reg_unlock(chip);
	return err;
}

static int mv88e6xxx_port_lag_leave(struct dsa_switch *ds, int port,
				    struct dsa_lag lag)
{
	struct mv88e6xxx_chip *chip = ds->priv;
	int err_sync, err_trunk;

	mv88e6xxx_reg_lock(chip);
	err_sync = mv88e6xxx_lag_sync_masks_map(ds, lag);
	err_trunk = mv88e6xxx_port_set_trunk(chip, port, false, 0);
	mv88e6xxx_reg_unlock(chip);
	return err_sync ? : err_trunk;
}

static int mv88e6xxx_crosschip_lag_change(struct dsa_switch *ds, int sw_index,
					  int port)
{
	struct mv88e6xxx_chip *chip = ds->priv;
	int err;

	mv88e6xxx_reg_lock(chip);
	err = mv88e6xxx_lag_sync_masks(ds);
	mv88e6xxx_reg_unlock(chip);
	return err;
}

static int mv88e6xxx_crosschip_lag_join(struct dsa_switch *ds, int sw_index,
					int port, struct dsa_lag lag,
<<<<<<< HEAD
					struct netdev_lag_upper_info *info)
=======
					struct netdev_lag_upper_info *info,
					struct netlink_ext_ack *extack)
>>>>>>> 29549c70
{
	struct mv88e6xxx_chip *chip = ds->priv;
	int err;

	if (!mv88e6xxx_lag_can_offload(ds, lag, info, extack))
		return -EOPNOTSUPP;

	mv88e6xxx_reg_lock(chip);

	err = mv88e6xxx_lag_sync_masks_map(ds, lag);
	if (err)
		goto unlock;

	err = mv88e6xxx_pvt_map(chip, sw_index, port);

unlock:
	mv88e6xxx_reg_unlock(chip);
	return err;
}

static int mv88e6xxx_crosschip_lag_leave(struct dsa_switch *ds, int sw_index,
					 int port, struct dsa_lag lag)
{
	struct mv88e6xxx_chip *chip = ds->priv;
	int err_sync, err_pvt;

	mv88e6xxx_reg_lock(chip);
	err_sync = mv88e6xxx_lag_sync_masks_map(ds, lag);
	err_pvt = mv88e6xxx_pvt_map(chip, sw_index, port);
	mv88e6xxx_reg_unlock(chip);
	return err_sync ? : err_pvt;
}

static const struct dsa_switch_ops mv88e6xxx_switch_ops = {
	.get_tag_protocol	= mv88e6xxx_get_tag_protocol,
	.change_tag_protocol	= mv88e6xxx_change_tag_protocol,
	.setup			= mv88e6xxx_setup,
	.teardown		= mv88e6xxx_teardown,
	.port_setup		= mv88e6xxx_port_setup,
	.port_teardown		= mv88e6xxx_port_teardown,
	.phylink_get_caps	= mv88e6xxx_get_caps,
	.phylink_mac_link_state	= mv88e6xxx_serdes_pcs_get_state,
	.phylink_mac_config	= mv88e6xxx_mac_config,
	.phylink_mac_an_restart	= mv88e6xxx_serdes_pcs_an_restart,
	.phylink_mac_link_down	= mv88e6xxx_mac_link_down,
	.phylink_mac_link_up	= mv88e6xxx_mac_link_up,
	.get_strings		= mv88e6xxx_get_strings,
	.get_ethtool_stats	= mv88e6xxx_get_ethtool_stats,
	.get_sset_count		= mv88e6xxx_get_sset_count,
	.port_enable		= mv88e6xxx_port_enable,
	.port_disable		= mv88e6xxx_port_disable,
	.port_max_mtu		= mv88e6xxx_get_max_mtu,
	.port_change_mtu	= mv88e6xxx_change_mtu,
	.get_mac_eee		= mv88e6xxx_get_mac_eee,
	.set_mac_eee		= mv88e6xxx_set_mac_eee,
	.get_eeprom_len		= mv88e6xxx_get_eeprom_len,
	.get_eeprom		= mv88e6xxx_get_eeprom,
	.set_eeprom		= mv88e6xxx_set_eeprom,
	.get_regs_len		= mv88e6xxx_get_regs_len,
	.get_regs		= mv88e6xxx_get_regs,
	.get_rxnfc		= mv88e6xxx_get_rxnfc,
	.set_rxnfc		= mv88e6xxx_set_rxnfc,
	.set_ageing_time	= mv88e6xxx_set_ageing_time,
	.port_bridge_join	= mv88e6xxx_port_bridge_join,
	.port_bridge_leave	= mv88e6xxx_port_bridge_leave,
	.port_pre_bridge_flags	= mv88e6xxx_port_pre_bridge_flags,
	.port_bridge_flags	= mv88e6xxx_port_bridge_flags,
	.port_stp_state_set	= mv88e6xxx_port_stp_state_set,
	.port_mst_state_set	= mv88e6xxx_port_mst_state_set,
	.port_fast_age		= mv88e6xxx_port_fast_age,
	.port_vlan_fast_age	= mv88e6xxx_port_vlan_fast_age,
	.port_vlan_filtering	= mv88e6xxx_port_vlan_filtering,
	.port_vlan_add		= mv88e6xxx_port_vlan_add,
	.port_vlan_del		= mv88e6xxx_port_vlan_del,
	.vlan_msti_set		= mv88e6xxx_vlan_msti_set,
	.port_fdb_add		= mv88e6xxx_port_fdb_add,
	.port_fdb_del		= mv88e6xxx_port_fdb_del,
	.port_fdb_dump		= mv88e6xxx_port_fdb_dump,
	.port_mdb_add		= mv88e6xxx_port_mdb_add,
	.port_mdb_del		= mv88e6xxx_port_mdb_del,
	.port_mirror_add	= mv88e6xxx_port_mirror_add,
	.port_mirror_del	= mv88e6xxx_port_mirror_del,
	.crosschip_bridge_join	= mv88e6xxx_crosschip_bridge_join,
	.crosschip_bridge_leave	= mv88e6xxx_crosschip_bridge_leave,
	.port_hwtstamp_set	= mv88e6xxx_port_hwtstamp_set,
	.port_hwtstamp_get	= mv88e6xxx_port_hwtstamp_get,
	.port_txtstamp		= mv88e6xxx_port_txtstamp,
	.port_rxtstamp		= mv88e6xxx_port_rxtstamp,
	.get_ts_info		= mv88e6xxx_get_ts_info,
	.devlink_param_get	= mv88e6xxx_devlink_param_get,
	.devlink_param_set	= mv88e6xxx_devlink_param_set,
	.devlink_info_get	= mv88e6xxx_devlink_info_get,
	.port_lag_change	= mv88e6xxx_port_lag_change,
	.port_lag_join		= mv88e6xxx_port_lag_join,
	.port_lag_leave		= mv88e6xxx_port_lag_leave,
	.crosschip_lag_change	= mv88e6xxx_crosschip_lag_change,
	.crosschip_lag_join	= mv88e6xxx_crosschip_lag_join,
	.crosschip_lag_leave	= mv88e6xxx_crosschip_lag_leave,
};

static int mv88e6xxx_register_switch(struct mv88e6xxx_chip *chip)
{
	struct device *dev = chip->dev;
	struct dsa_switch *ds;

	ds = devm_kzalloc(dev, sizeof(*ds), GFP_KERNEL);
	if (!ds)
		return -ENOMEM;

	ds->dev = dev;
	ds->num_ports = mv88e6xxx_num_ports(chip);
	ds->priv = chip;
	ds->dev = dev;
	ds->ops = &mv88e6xxx_switch_ops;
	ds->ageing_time_min = chip->info->age_time_coeff;
	ds->ageing_time_max = chip->info->age_time_coeff * U8_MAX;

	/* Some chips support up to 32, but that requires enabling the
	 * 5-bit port mode, which we do not support. 640k^W16 ought to
	 * be enough for anyone.
	 */
	ds->num_lag_ids = mv88e6xxx_has_lag(chip) ? 16 : 0;

	dev_set_drvdata(dev, ds);

	return dsa_register_switch(ds);
}

static void mv88e6xxx_unregister_switch(struct mv88e6xxx_chip *chip)
{
	dsa_unregister_switch(chip->ds);
}

static const void *pdata_device_get_match_data(struct device *dev)
{
	const struct of_device_id *matches = dev->driver->of_match_table;
	const struct dsa_mv88e6xxx_pdata *pdata = dev->platform_data;

	for (; matches->name[0] || matches->type[0] || matches->compatible[0];
	     matches++) {
		if (!strcmp(pdata->compatible, matches->compatible))
			return matches->data;
	}
	return NULL;
}

/* There is no suspend to RAM support at DSA level yet, the switch configuration
 * would be lost after a power cycle so prevent it to be suspended.
 */
static int __maybe_unused mv88e6xxx_suspend(struct device *dev)
{
	return -EOPNOTSUPP;
}

static int __maybe_unused mv88e6xxx_resume(struct device *dev)
{
	return 0;
}

static SIMPLE_DEV_PM_OPS(mv88e6xxx_pm_ops, mv88e6xxx_suspend, mv88e6xxx_resume);

static int mv88e6xxx_probe(struct mdio_device *mdiodev)
{
	struct dsa_mv88e6xxx_pdata *pdata = mdiodev->dev.platform_data;
	const struct mv88e6xxx_info *compat_info = NULL;
	struct device *dev = &mdiodev->dev;
	struct device_node *np = dev->of_node;
	struct mv88e6xxx_chip *chip;
	int port;
	int err;

	if (!np && !pdata)
		return -EINVAL;

	if (np)
		compat_info = of_device_get_match_data(dev);

	if (pdata) {
		compat_info = pdata_device_get_match_data(dev);

		if (!pdata->netdev)
			return -EINVAL;

		for (port = 0; port < DSA_MAX_PORTS; port++) {
			if (!(pdata->enabled_ports & (1 << port)))
				continue;
			if (strcmp(pdata->cd.port_names[port], "cpu"))
				continue;
			pdata->cd.netdev[port] = &pdata->netdev->dev;
			break;
		}
	}

	if (!compat_info)
		return -EINVAL;

	chip = mv88e6xxx_alloc_chip(dev);
	if (!chip) {
		err = -ENOMEM;
		goto out;
	}

	chip->info = compat_info;

	chip->reset = devm_gpiod_get_optional(dev, "reset", GPIOD_OUT_LOW);
	if (IS_ERR(chip->reset)) {
		err = PTR_ERR(chip->reset);
		goto out;
	}
	if (chip->reset)
		usleep_range(1000, 2000);

	/* Detect if the device is configured in single chip addressing mode,
	 * otherwise continue with address specific smi init/detection.
	 */
	err = mv88e6xxx_single_chip_detect(chip, mdiodev);
	if (err) {
		err = mv88e6xxx_smi_init(chip, mdiodev->bus, mdiodev->addr);
		if (err)
			goto out;

		err = mv88e6xxx_detect(chip);
		if (err)
			goto out;
	}

	if (chip->info->edsa_support == MV88E6XXX_EDSA_SUPPORTED)
		chip->tag_protocol = DSA_TAG_PROTO_EDSA;
	else
		chip->tag_protocol = DSA_TAG_PROTO_DSA;

	mv88e6xxx_phy_init(chip);

	if (chip->info->ops->get_eeprom) {
		if (np)
			of_property_read_u32(np, "eeprom-length",
					     &chip->eeprom_len);
		else
			chip->eeprom_len = pdata->eeprom_len;
	}

	mv88e6xxx_reg_lock(chip);
	err = mv88e6xxx_switch_reset(chip);
	mv88e6xxx_reg_unlock(chip);
	if (err)
		goto out;

	if (np) {
		chip->irq = of_irq_get(np, 0);
		if (chip->irq == -EPROBE_DEFER) {
			err = chip->irq;
			goto out;
		}
	}

	if (pdata)
		chip->irq = pdata->irq;

	/* Has to be performed before the MDIO bus is created, because
	 * the PHYs will link their interrupts to these interrupt
	 * controllers
	 */
	mv88e6xxx_reg_lock(chip);
	if (chip->irq > 0)
		err = mv88e6xxx_g1_irq_setup(chip);
	else
		err = mv88e6xxx_irq_poll_setup(chip);
	mv88e6xxx_reg_unlock(chip);

	if (err)
		goto out;

	if (chip->info->g2_irqs > 0) {
		err = mv88e6xxx_g2_irq_setup(chip);
		if (err)
			goto out_g1_irq;
	}

	err = mv88e6xxx_g1_atu_prob_irq_setup(chip);
	if (err)
		goto out_g2_irq;

	err = mv88e6xxx_g1_vtu_prob_irq_setup(chip);
	if (err)
		goto out_g1_atu_prob_irq;

	err = mv88e6xxx_mdios_register(chip, np);
	if (err)
		goto out_g1_vtu_prob_irq;

	err = mv88e6xxx_register_switch(chip);
	if (err)
		goto out_mdio;

	return 0;

out_mdio:
	mv88e6xxx_mdios_unregister(chip);
out_g1_vtu_prob_irq:
	mv88e6xxx_g1_vtu_prob_irq_free(chip);
out_g1_atu_prob_irq:
	mv88e6xxx_g1_atu_prob_irq_free(chip);
out_g2_irq:
	if (chip->info->g2_irqs > 0)
		mv88e6xxx_g2_irq_free(chip);
out_g1_irq:
	if (chip->irq > 0)
		mv88e6xxx_g1_irq_free(chip);
	else
		mv88e6xxx_irq_poll_free(chip);
out:
	if (pdata)
		dev_put(pdata->netdev);

	return err;
}

static void mv88e6xxx_remove(struct mdio_device *mdiodev)
{
	struct dsa_switch *ds = dev_get_drvdata(&mdiodev->dev);
	struct mv88e6xxx_chip *chip;

	if (!ds)
		return;

	chip = ds->priv;

	if (chip->info->ptp_support) {
		mv88e6xxx_hwtstamp_free(chip);
		mv88e6xxx_ptp_free(chip);
	}

	mv88e6xxx_phy_destroy(chip);
	mv88e6xxx_unregister_switch(chip);
	mv88e6xxx_mdios_unregister(chip);

	mv88e6xxx_g1_vtu_prob_irq_free(chip);
	mv88e6xxx_g1_atu_prob_irq_free(chip);

	if (chip->info->g2_irqs > 0)
		mv88e6xxx_g2_irq_free(chip);

	if (chip->irq > 0)
		mv88e6xxx_g1_irq_free(chip);
	else
		mv88e6xxx_irq_poll_free(chip);
}

static void mv88e6xxx_shutdown(struct mdio_device *mdiodev)
{
	struct dsa_switch *ds = dev_get_drvdata(&mdiodev->dev);

	if (!ds)
		return;

	dsa_switch_shutdown(ds);

	dev_set_drvdata(&mdiodev->dev, NULL);
}

static const struct of_device_id mv88e6xxx_of_match[] = {
	{
		.compatible = "marvell,mv88e6085",
		.data = &mv88e6xxx_table[MV88E6085],
	},
	{
		.compatible = "marvell,mv88e6190",
		.data = &mv88e6xxx_table[MV88E6190],
	},
	{
		.compatible = "marvell,mv88e6250",
		.data = &mv88e6xxx_table[MV88E6250],
	},
	{ /* sentinel */ },
};

MODULE_DEVICE_TABLE(of, mv88e6xxx_of_match);

static struct mdio_driver mv88e6xxx_driver = {
	.probe	= mv88e6xxx_probe,
	.remove = mv88e6xxx_remove,
	.shutdown = mv88e6xxx_shutdown,
	.mdiodrv.driver = {
		.name = "mv88e6085",
		.of_match_table = mv88e6xxx_of_match,
		.pm = &mv88e6xxx_pm_ops,
	},
};

mdio_module_driver(mv88e6xxx_driver);

MODULE_AUTHOR("Lennert Buytenhek <buytenh@wantstofly.org>");
MODULE_DESCRIPTION("Driver for Marvell 88E6XXX ethernet switch chips");
MODULE_LICENSE("GPL");<|MERGE_RESOLUTION|>--- conflicted
+++ resolved
@@ -790,22 +790,6 @@
 static void mv88e6393x_phylink_get_caps(struct mv88e6xxx_chip *chip, int port,
 					struct phylink_config *config)
 {
-<<<<<<< HEAD
-	bool is_6191x =
-		chip->info->prod_num == MV88E6XXX_PORT_SWITCH_ID_PROD_6191X;
-
-	if (((port == 0 || port == 9) && !is_6191x) || port == 10) {
-		phylink_set(mask, 10000baseT_Full);
-		phylink_set(mask, 10000baseKR_Full);
-		phylink_set(mask, 10000baseCR_Full);
-		phylink_set(mask, 10000baseSR_Full);
-		phylink_set(mask, 10000baseLR_Full);
-		phylink_set(mask, 10000baseLRM_Full);
-		phylink_set(mask, 10000baseER_Full);
-		phylink_set(mask, 5000baseT_Full);
-		phylink_set(mask, 2500baseX_Full);
-		phylink_set(mask, 2500baseT_Full);
-=======
 	unsigned long *supported = config->supported_interfaces;
 	bool is_6191x =
 		chip->info->prod_num == MV88E6XXX_PORT_SWITCH_ID_PROD_6191X;
@@ -831,7 +815,6 @@
 			config->mac_capabilities |= MAC_2500FD | MAC_5000FD |
 				MAC_10000FD;
 		}
->>>>>>> 29549c70
 	}
 
 	if (port == 0) {
@@ -1695,14 +1678,7 @@
 static int mv88e6xxx_port_fast_age_fid(struct mv88e6xxx_chip *chip, int port,
 				       u16 fid)
 {
-<<<<<<< HEAD
-	struct mv88e6xxx_chip *chip = ds->priv;
-	int err;
-
-	if (dsa_to_port(ds, port)->lag)
-=======
 	if (dsa_to_port(chip->ds, port)->lag)
->>>>>>> 29549c70
 		/* Hardware is incapable of fast-aging a LAG through a
 		 * regular ATU move operation. Until we have something
 		 * more fancy in place this is a no-op.
@@ -2919,19 +2895,12 @@
 	mv88e6xxx_reg_lock(chip);
 
 	err = mv88e6xxx_bridge_map(chip, bridge);
-<<<<<<< HEAD
-=======
 	if (err)
 		goto unlock;
 
 	err = mv88e6xxx_port_set_map_da(chip, port, true);
->>>>>>> 29549c70
 	if (err)
 		goto unlock;
-
-	err = mv88e6xxx_port_set_map_da(chip, port, true);
-	if (err)
-		return err;
 
 	err = mv88e6xxx_port_commit_pvid(chip, port);
 	if (err)
@@ -6627,12 +6596,8 @@
 
 static bool mv88e6xxx_lag_can_offload(struct dsa_switch *ds,
 				      struct dsa_lag lag,
-<<<<<<< HEAD
-				      struct netdev_lag_upper_info *info)
-=======
 				      struct netdev_lag_upper_info *info,
 				      struct netlink_ext_ack *extack)
->>>>>>> 29549c70
 {
 	struct mv88e6xxx_chip *chip = ds->priv;
 	struct dsa_port *dp;
@@ -6816,12 +6781,8 @@
 
 static int mv88e6xxx_port_lag_join(struct dsa_switch *ds, int port,
 				   struct dsa_lag lag,
-<<<<<<< HEAD
-				   struct netdev_lag_upper_info *info)
-=======
 				   struct netdev_lag_upper_info *info,
 				   struct netlink_ext_ack *extack)
->>>>>>> 29549c70
 {
 	struct mv88e6xxx_chip *chip = ds->priv;
 	int err, id;
@@ -6879,12 +6840,8 @@
 
 static int mv88e6xxx_crosschip_lag_join(struct dsa_switch *ds, int sw_index,
 					int port, struct dsa_lag lag,
-<<<<<<< HEAD
-					struct netdev_lag_upper_info *info)
-=======
 					struct netdev_lag_upper_info *info,
 					struct netlink_ext_ack *extack)
->>>>>>> 29549c70
 {
 	struct mv88e6xxx_chip *chip = ds->priv;
 	int err;
