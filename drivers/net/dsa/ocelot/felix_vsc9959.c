--- conflicted
+++ resolved
@@ -610,50 +610,6 @@
 	[SYS_PAUSE_CFG_PAUSE_ENA] = REG_FIELD_ID(SYS_PAUSE_CFG, 0, 1, 7, 4),
 };
 
-<<<<<<< HEAD
-static const struct ocelot_stat_layout vsc9959_stats_layout[OCELOT_NUM_STATS] = {
-	OCELOT_COMMON_STATS,
-	OCELOT_STAT_ETHTOOL(RX_ASSEMBLY_ERRS, "rx_assembly_errs"),
-	OCELOT_STAT_ETHTOOL(RX_SMD_ERRS, "rx_smd_errs"),
-	OCELOT_STAT_ETHTOOL(RX_ASSEMBLY_OK, "rx_assembly_ok"),
-	OCELOT_STAT_ETHTOOL(RX_MERGE_FRAGMENTS, "rx_merge_fragments"),
-	OCELOT_STAT_ETHTOOL(TX_MERGE_FRAGMENTS, "tx_merge_fragments"),
-	OCELOT_STAT_ETHTOOL(TX_MM_HOLD, "tx_mm_hold"),
-	OCELOT_STAT_ETHTOOL(RX_PMAC_OCTETS, "rx_pmac_octets"),
-	OCELOT_STAT_ETHTOOL(RX_PMAC_UNICAST, "rx_pmac_unicast"),
-	OCELOT_STAT_ETHTOOL(RX_PMAC_MULTICAST, "rx_pmac_multicast"),
-	OCELOT_STAT_ETHTOOL(RX_PMAC_BROADCAST, "rx_pmac_broadcast"),
-	OCELOT_STAT_ETHTOOL(RX_PMAC_SHORTS, "rx_pmac_shorts"),
-	OCELOT_STAT_ETHTOOL(RX_PMAC_FRAGMENTS, "rx_pmac_fragments"),
-	OCELOT_STAT_ETHTOOL(RX_PMAC_JABBERS, "rx_pmac_jabbers"),
-	OCELOT_STAT_ETHTOOL(RX_PMAC_CRC_ALIGN_ERRS, "rx_pmac_crc_align_errs"),
-	OCELOT_STAT_ETHTOOL(RX_PMAC_SYM_ERRS, "rx_pmac_sym_errs"),
-	OCELOT_STAT_ETHTOOL(RX_PMAC_64, "rx_pmac_64"),
-	OCELOT_STAT_ETHTOOL(RX_PMAC_65_127, "rx_pmac_65_127"),
-	OCELOT_STAT_ETHTOOL(RX_PMAC_128_255, "rx_pmac_128_255"),
-	OCELOT_STAT_ETHTOOL(RX_PMAC_256_511, "rx_pmac_256_511"),
-	OCELOT_STAT_ETHTOOL(RX_PMAC_512_1023, "rx_pmac_512_1023"),
-	OCELOT_STAT_ETHTOOL(RX_PMAC_1024_1526, "rx_pmac_1024_1526"),
-	OCELOT_STAT_ETHTOOL(RX_PMAC_1527_MAX, "rx_pmac_1527_max"),
-	OCELOT_STAT_ETHTOOL(RX_PMAC_PAUSE, "rx_pmac_pause"),
-	OCELOT_STAT_ETHTOOL(RX_PMAC_CONTROL, "rx_pmac_control"),
-	OCELOT_STAT_ETHTOOL(RX_PMAC_LONGS, "rx_pmac_longs"),
-	OCELOT_STAT_ETHTOOL(TX_PMAC_OCTETS, "tx_pmac_octets"),
-	OCELOT_STAT_ETHTOOL(TX_PMAC_UNICAST, "tx_pmac_unicast"),
-	OCELOT_STAT_ETHTOOL(TX_PMAC_MULTICAST, "tx_pmac_multicast"),
-	OCELOT_STAT_ETHTOOL(TX_PMAC_BROADCAST, "tx_pmac_broadcast"),
-	OCELOT_STAT_ETHTOOL(TX_PMAC_PAUSE, "tx_pmac_pause"),
-	OCELOT_STAT_ETHTOOL(TX_PMAC_64, "tx_pmac_64"),
-	OCELOT_STAT_ETHTOOL(TX_PMAC_65_127, "tx_pmac_65_127"),
-	OCELOT_STAT_ETHTOOL(TX_PMAC_128_255, "tx_pmac_128_255"),
-	OCELOT_STAT_ETHTOOL(TX_PMAC_256_511, "tx_pmac_256_511"),
-	OCELOT_STAT_ETHTOOL(TX_PMAC_512_1023, "tx_pmac_512_1023"),
-	OCELOT_STAT_ETHTOOL(TX_PMAC_1024_1526, "tx_pmac_1024_1526"),
-	OCELOT_STAT_ETHTOOL(TX_PMAC_1527_MAX, "tx_pmac_1527_max"),
-};
-
-=======
->>>>>>> ccf0a997
 static const struct vcap_field vsc9959_vcap_es0_keys[] = {
 	[VCAP_ES0_EGR_PORT]			= {  0,  3},
 	[VCAP_ES0_IGR_PORT]			= {  3,  3},
@@ -1080,15 +1036,9 @@
 						      num_phys);
 		if (IS_ERR(phylink_pcs))
 			continue;
-<<<<<<< HEAD
 
 		felix->pcs[dp->index] = phylink_pcs;
 
-=======
-
-		felix->pcs[dp->index] = phylink_pcs;
-
->>>>>>> ccf0a997
 		dev_info(dev, "Found PCS at internal MDIO address %d\n",
 			 dp->index);
 	}
@@ -1259,17 +1209,6 @@
 	return taprio->max_sdu[tc] + ETH_HLEN + 2 * VLAN_HLEN + ETH_FCS_LEN;
 }
 
-/**
- * ethtool_mm_frag_size_add_to_min - Translate (standard) additional fragment
- *	size expressed as multiplier into (absolute) minimum fragment size
- *	value expressed in octets
- * @val_add: Value of addFragSize multiplier
- */
-static inline u32 ethtool_mm_frag_size_add_to_min(u32 val_add)
-{
-	return (ETH_ZLEN + ETH_FCS_LEN) * (1 + val_add) - ETH_FCS_LEN;
-}
-
 /* Update QSYS_PORT_MAX_SDU to make sure the static guard bands added by the
  * switch (see the ALWAYS_GUARD_BAND_SCH_Q comment) are correct at all MTU
  * values (the default value is 1518). Also, for traffic class windows smaller
@@ -1348,11 +1287,7 @@
 		remaining_gate_len_ps =
 			vsc9959_tas_remaining_gate_len_ps(min_gate_len[tc]);
 
-<<<<<<< HEAD
-		if ((ocelot_port->preemptable_prios & BIT(tc)) ?
-=======
 		if ((mm->active_preemptible_tcs & BIT(tc)) ?
->>>>>>> ccf0a997
 		    remaining_gate_len_ps > needed_min_frag_time_ps :
 		    remaining_gate_len_ps > needed_bit_time_ps) {
 			/* Setting QMAXSDU_CFG to 0 disables oversized frame
@@ -1411,7 +1346,7 @@
 }
 
 static void vsc9959_sched_speed_set(struct ocelot *ocelot, int port,
-				    int speed)
+				    u32 speed)
 {
 	struct ocelot_port *ocelot_port = ocelot->ports[port];
 	u8 tas_speed;
@@ -1446,13 +1381,7 @@
 
 	mutex_unlock(&ocelot->fwd_domain_lock);
 
-<<<<<<< HEAD
-#ifdef CONFIG_MSCC_FELIX_SWITCH_TSN
 	felix_cbs_reset(ocelot, port, speed);
-#endif
-=======
-	felix_cbs_reset(ocelot, port, speed);
->>>>>>> ccf0a997
 }
 
 void vsc9959_new_base_time(struct ocelot *ocelot, ktime_t base_time,
@@ -1594,9 +1523,6 @@
 	ocelot_port->taprio = taprio_offload_get(taprio);
 	vsc9959_tas_guard_bands_update(ocelot, port);
 
-<<<<<<< HEAD
-err:
-=======
 	mutex_unlock(&ocelot->fwd_domain_lock);
 
 	return 0;
@@ -1605,7 +1531,6 @@
 	taprio->mqprio.qopt.num_tc = 0;
 	ocelot_port_mqprio(ocelot, port, &taprio->mqprio);
 err_unlock:
->>>>>>> ccf0a997
 	mutex_unlock(&ocelot->fwd_domain_lock);
 
 	return ret;
@@ -2655,14 +2580,6 @@
 				min_speed = other_ocelot_port->speed;
 		}
 
-<<<<<<< HEAD
-		/* Enable cut-through forwarding for all traffic classes
-		 * selected by ethtool that don't have oversized dropping
-		 * enabled, since this check is bypassed in cut-through mode.
-		 */
-		if (ocelot_port->speed == min_speed) {
-			val = ocelot_port->cut_thru;
-=======
 		/* Enable cut-through forwarding for all traffic classes that
 		 * don't have oversized dropping enabled, since this check is
 		 * bypassed in cut-through mode. Also exclude preemptible
@@ -2671,7 +2588,6 @@
 		 */
 		if (ocelot_port->speed == min_speed) {
 			val = ocelot_port->cut_thru & ~mm->active_preemptible_tcs;
->>>>>>> ccf0a997
 
 			for (tc = 0; tc < OCELOT_NUM_TC; tc++)
 				if (vsc9959_port_qmaxsdu_get(ocelot, port, tc))
@@ -2741,20 +2657,6 @@
 {
 	struct ocelot *ocelot = (struct ocelot *)data;
 
-<<<<<<< HEAD
-	/* The INTB interrupt is used for both PTP TX timestamp interrupt
-	 * and preemption status change interrupt on each port.
-	 *
-	 * - Get txtstamp if have
-	 * - Handle preemption if it's preemption IRQ. Without handling it,
-	 *   driver may get interrupt storm.
-	 */
-
-#ifdef CONFIG_MSCC_FELIX_SWITCH_TSN
-	felix_preempt_irq_clean(ocelot);
-#endif
-=======
->>>>>>> ccf0a997
 	ocelot_get_txtstamp(ocelot);
 	ocelot_mm_irq(ocelot);
 
@@ -2828,13 +2730,7 @@
 		goto err_register_ds;
 	}
 
-<<<<<<< HEAD
-#ifdef CONFIG_MSCC_FELIX_SWITCH_TSN
 	felix_tsn_enable(ds);
-#endif
-=======
-	felix_tsn_enable(ds);
->>>>>>> ccf0a997
 
 	return 0;
 
