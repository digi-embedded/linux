// SPDX-License-Identifier: (GPL-2.0 OR MIT)
/* Copyright 2017 Microsemi Corporation
 * Copyright 2018-2019 NXP
 */
#include <linux/fsl/enetc_mdio.h>
#include <soc/mscc/ocelot_qsys.h>
#include <soc/mscc/ocelot_vcap.h>
#include <soc/mscc/ocelot_ana.h>
#include <soc/mscc/ocelot_ptp.h>
#include <soc/mscc/ocelot_sys.h>
#include <net/tc_act/tc_gate.h>
#include <soc/mscc/ocelot.h>
#include <linux/dsa/ocelot.h>
#include <linux/pcs-lynx.h>
#include <net/pkt_sched.h>
#include <linux/iopoll.h>
#include <linux/mdio.h>
#include <linux/pci.h>
<<<<<<< HEAD
=======
#include <linux/time.h>
>>>>>>> 29549c70
#include "felix_tsn.h"
#include "felix.h"

#define VSC9959_NUM_PORTS		6

#define VSC9959_TAS_GCL_ENTRY_MAX	63
<<<<<<< HEAD
=======
#define VSC9959_TAS_MIN_GATE_LEN_NS	33
>>>>>>> 29549c70
#define VSC9959_VCAP_POLICER_BASE	63
#define VSC9959_VCAP_POLICER_MAX	383
#define VSC9959_SWITCH_PCI_BAR		4
#define VSC9959_IMDIO_PCI_BAR		0
<<<<<<< HEAD
=======

#define VSC9959_PORT_MODE_SERDES	(OCELOT_PORT_MODE_SGMII | \
					 OCELOT_PORT_MODE_QSGMII | \
					 OCELOT_PORT_MODE_1000BASEX | \
					 OCELOT_PORT_MODE_2500BASEX | \
					 OCELOT_PORT_MODE_USXGMII)

static const u32 vsc9959_port_modes[VSC9959_NUM_PORTS] = {
	VSC9959_PORT_MODE_SERDES,
	VSC9959_PORT_MODE_SERDES,
	VSC9959_PORT_MODE_SERDES,
	VSC9959_PORT_MODE_SERDES,
	OCELOT_PORT_MODE_INTERNAL,
	OCELOT_PORT_MODE_INTERNAL,
};
>>>>>>> 29549c70

static const u32 vsc9959_ana_regmap[] = {
	REG(ANA_ADVLEARN,			0x0089a0),
	REG(ANA_VLANMASK,			0x0089a4),
	REG_RESERVED(ANA_PORT_B_DOMAIN),
	REG(ANA_ANAGEFIL,			0x0089ac),
	REG(ANA_ANEVENTS,			0x0089b0),
	REG(ANA_STORMLIMIT_BURST,		0x0089b4),
	REG(ANA_STORMLIMIT_CFG,			0x0089b8),
	REG(ANA_ISOLATED_PORTS,			0x0089c8),
	REG(ANA_COMMUNITY_PORTS,		0x0089cc),
	REG(ANA_AUTOAGE,			0x0089d0),
	REG(ANA_MACTOPTIONS,			0x0089d4),
	REG(ANA_LEARNDISC,			0x0089d8),
	REG(ANA_AGENCTRL,			0x0089dc),
	REG(ANA_MIRRORPORTS,			0x0089e0),
	REG(ANA_EMIRRORPORTS,			0x0089e4),
	REG(ANA_FLOODING,			0x0089e8),
	REG(ANA_FLOODING_IPMC,			0x008a08),
	REG(ANA_SFLOW_CFG,			0x008a0c),
	REG(ANA_PORT_MODE,			0x008a28),
	REG(ANA_CUT_THRU_CFG,			0x008a48),
	REG(ANA_PGID_PGID,			0x008400),
	REG(ANA_TABLES_ANMOVED,			0x007f1c),
	REG(ANA_TABLES_MACHDATA,		0x007f20),
	REG(ANA_TABLES_MACLDATA,		0x007f24),
	REG(ANA_TABLES_STREAMDATA,		0x007f28),
	REG(ANA_TABLES_MACACCESS,		0x007f2c),
	REG(ANA_TABLES_MACTINDX,		0x007f30),
	REG(ANA_TABLES_VLANACCESS,		0x007f34),
	REG(ANA_TABLES_VLANTIDX,		0x007f38),
	REG(ANA_TABLES_ISDXACCESS,		0x007f3c),
	REG(ANA_TABLES_ISDXTIDX,		0x007f40),
	REG(ANA_TABLES_ENTRYLIM,		0x007f00),
	REG(ANA_TABLES_PTP_ID_HIGH,		0x007f44),
	REG(ANA_TABLES_PTP_ID_LOW,		0x007f48),
	REG(ANA_TABLES_STREAMACCESS,		0x007f4c),
	REG(ANA_TABLES_STREAMTIDX,		0x007f50),
	REG(ANA_TABLES_SEQ_HISTORY,		0x007f54),
	REG(ANA_TABLES_SEQ_MASK,		0x007f58),
	REG(ANA_TABLES_SFID_MASK,		0x007f5c),
	REG(ANA_TABLES_SFIDACCESS,		0x007f60),
	REG(ANA_TABLES_SFIDTIDX,		0x007f64),
	REG(ANA_MSTI_STATE,			0x008600),
	REG(ANA_OAM_UPM_LM_CNT,			0x008000),
	REG(ANA_SG_ACCESS_CTRL,			0x008a64),
	REG(ANA_SG_CONFIG_REG_1,		0x007fb0),
	REG(ANA_SG_CONFIG_REG_2,		0x007fb4),
	REG(ANA_SG_CONFIG_REG_3,		0x007fb8),
	REG(ANA_SG_CONFIG_REG_4,		0x007fbc),
	REG(ANA_SG_CONFIG_REG_5,		0x007fc0),
	REG(ANA_SG_GCL_GS_CONFIG,		0x007f80),
	REG(ANA_SG_GCL_TI_CONFIG,		0x007f90),
	REG(ANA_SG_STATUS_REG_1,		0x008980),
	REG(ANA_SG_STATUS_REG_2,		0x008984),
	REG(ANA_SG_STATUS_REG_3,		0x008988),
	REG(ANA_PORT_VLAN_CFG,			0x007800),
	REG(ANA_PORT_DROP_CFG,			0x007804),
	REG(ANA_PORT_QOS_CFG,			0x007808),
	REG(ANA_PORT_VCAP_CFG,			0x00780c),
	REG(ANA_PORT_VCAP_S1_KEY_CFG,		0x007810),
	REG(ANA_PORT_VCAP_S2_CFG,		0x00781c),
	REG(ANA_PORT_PCP_DEI_MAP,		0x007820),
	REG(ANA_PORT_CPU_FWD_CFG,		0x007860),
	REG(ANA_PORT_CPU_FWD_BPDU_CFG,		0x007864),
	REG(ANA_PORT_CPU_FWD_GARP_CFG,		0x007868),
	REG(ANA_PORT_CPU_FWD_CCM_CFG,		0x00786c),
	REG(ANA_PORT_PORT_CFG,			0x007870),
	REG(ANA_PORT_POL_CFG,			0x007874),
	REG(ANA_PORT_PTP_CFG,			0x007878),
	REG(ANA_PORT_PTP_DLY1_CFG,		0x00787c),
	REG(ANA_PORT_PTP_DLY2_CFG,		0x007880),
	REG(ANA_PORT_SFID_CFG,			0x007884),
	REG(ANA_PFC_PFC_CFG,			0x008800),
	REG_RESERVED(ANA_PFC_PFC_TIMER),
	REG_RESERVED(ANA_IPT_OAM_MEP_CFG),
	REG_RESERVED(ANA_IPT_IPT),
	REG_RESERVED(ANA_PPT_PPT),
	REG_RESERVED(ANA_FID_MAP_FID_MAP),
	REG(ANA_AGGR_CFG,			0x008a68),
	REG(ANA_CPUQ_CFG,			0x008a6c),
	REG_RESERVED(ANA_CPUQ_CFG2),
	REG(ANA_CPUQ_8021_CFG,			0x008a74),
	REG(ANA_DSCP_CFG,			0x008ab4),
	REG(ANA_DSCP_REWR_CFG,			0x008bb4),
	REG(ANA_VCAP_RNG_TYPE_CFG,		0x008bf4),
	REG(ANA_VCAP_RNG_VAL_CFG,		0x008c14),
	REG_RESERVED(ANA_VRAP_CFG),
	REG_RESERVED(ANA_VRAP_HDR_DATA),
	REG_RESERVED(ANA_VRAP_HDR_MASK),
	REG(ANA_DISCARD_CFG,			0x008c40),
	REG(ANA_FID_CFG,			0x008c44),
	REG(ANA_POL_PIR_CFG,			0x004000),
	REG(ANA_POL_CIR_CFG,			0x004004),
	REG(ANA_POL_MODE_CFG,			0x004008),
	REG(ANA_POL_PIR_STATE,			0x00400c),
	REG(ANA_POL_CIR_STATE,			0x004010),
	REG_RESERVED(ANA_POL_STATE),
	REG(ANA_POL_FLOWC,			0x008c48),
	REG(ANA_POL_HYST,			0x008cb4),
	REG_RESERVED(ANA_POL_MISC_CFG),
};

static const u32 vsc9959_qs_regmap[] = {
	REG(QS_XTR_GRP_CFG,			0x000000),
	REG(QS_XTR_RD,				0x000008),
	REG(QS_XTR_FRM_PRUNING,			0x000010),
	REG(QS_XTR_FLUSH,			0x000018),
	REG(QS_XTR_DATA_PRESENT,		0x00001c),
	REG(QS_XTR_CFG,				0x000020),
	REG(QS_INJ_GRP_CFG,			0x000024),
	REG(QS_INJ_WR,				0x00002c),
	REG(QS_INJ_CTRL,			0x000034),
	REG(QS_INJ_STATUS,			0x00003c),
	REG(QS_INJ_ERR,				0x000040),
	REG_RESERVED(QS_INH_DBG),
};

static const u32 vsc9959_vcap_regmap[] = {
	/* VCAP_CORE_CFG */
	REG(VCAP_CORE_UPDATE_CTRL,		0x000000),
	REG(VCAP_CORE_MV_CFG,			0x000004),
	/* VCAP_CORE_CACHE */
	REG(VCAP_CACHE_ENTRY_DAT,		0x000008),
	REG(VCAP_CACHE_MASK_DAT,		0x000108),
	REG(VCAP_CACHE_ACTION_DAT,		0x000208),
	REG(VCAP_CACHE_CNT_DAT,			0x000308),
	REG(VCAP_CACHE_TG_DAT,			0x000388),
	/* VCAP_CONST */
	REG(VCAP_CONST_VCAP_VER,		0x000398),
	REG(VCAP_CONST_ENTRY_WIDTH,		0x00039c),
	REG(VCAP_CONST_ENTRY_CNT,		0x0003a0),
	REG(VCAP_CONST_ENTRY_SWCNT,		0x0003a4),
	REG(VCAP_CONST_ENTRY_TG_WIDTH,		0x0003a8),
	REG(VCAP_CONST_ACTION_DEF_CNT,		0x0003ac),
	REG(VCAP_CONST_ACTION_WIDTH,		0x0003b0),
	REG(VCAP_CONST_CNT_WIDTH,		0x0003b4),
	REG(VCAP_CONST_CORE_CNT,		0x0003b8),
	REG(VCAP_CONST_IF_CNT,			0x0003bc),
};

static const u32 vsc9959_qsys_regmap[] = {
	REG(QSYS_PORT_MODE,			0x00f460),
	REG(QSYS_SWITCH_PORT_MODE,		0x00f480),
	REG(QSYS_STAT_CNT_CFG,			0x00f49c),
	REG(QSYS_EEE_CFG,			0x00f4a0),
	REG(QSYS_EEE_THRES,			0x00f4b8),
	REG(QSYS_IGR_NO_SHARING,		0x00f4bc),
	REG(QSYS_EGR_NO_SHARING,		0x00f4c0),
	REG(QSYS_SW_STATUS,			0x00f4c4),
	REG(QSYS_EXT_CPU_CFG,			0x00f4e0),
	REG_RESERVED(QSYS_PAD_CFG),
	REG(QSYS_CPU_GROUP_MAP,			0x00f4e8),
	REG_RESERVED(QSYS_QMAP),
	REG_RESERVED(QSYS_ISDX_SGRP),
	REG_RESERVED(QSYS_TIMED_FRAME_ENTRY),
	REG(QSYS_TFRM_MISC,			0x00f50c),
	REG(QSYS_TFRM_PORT_DLY,			0x00f510),
	REG(QSYS_TFRM_TIMER_CFG_1,		0x00f514),
	REG(QSYS_TFRM_TIMER_CFG_2,		0x00f518),
	REG(QSYS_TFRM_TIMER_CFG_3,		0x00f51c),
	REG(QSYS_TFRM_TIMER_CFG_4,		0x00f520),
	REG(QSYS_TFRM_TIMER_CFG_5,		0x00f524),
	REG(QSYS_TFRM_TIMER_CFG_6,		0x00f528),
	REG(QSYS_TFRM_TIMER_CFG_7,		0x00f52c),
	REG(QSYS_TFRM_TIMER_CFG_8,		0x00f530),
	REG(QSYS_RED_PROFILE,			0x00f534),
	REG(QSYS_RES_QOS_MODE,			0x00f574),
	REG(QSYS_RES_CFG,			0x00c000),
	REG(QSYS_RES_STAT,			0x00c004),
	REG(QSYS_EGR_DROP_MODE,			0x00f578),
	REG(QSYS_EQ_CTRL,			0x00f57c),
	REG_RESERVED(QSYS_EVENTS_CORE),
	REG(QSYS_QMAXSDU_CFG_0,			0x00f584),
	REG(QSYS_QMAXSDU_CFG_1,			0x00f5a0),
	REG(QSYS_QMAXSDU_CFG_2,			0x00f5bc),
	REG(QSYS_QMAXSDU_CFG_3,			0x00f5d8),
	REG(QSYS_QMAXSDU_CFG_4,			0x00f5f4),
	REG(QSYS_QMAXSDU_CFG_5,			0x00f610),
	REG(QSYS_QMAXSDU_CFG_6,			0x00f62c),
	REG(QSYS_QMAXSDU_CFG_7,			0x00f648),
	REG(QSYS_PREEMPTION_CFG,		0x00f664),
	REG(QSYS_CIR_CFG,			0x000000),
	REG(QSYS_EIR_CFG,			0x000004),
	REG(QSYS_SE_CFG,			0x000008),
	REG(QSYS_SE_DWRR_CFG,			0x00000c),
	REG_RESERVED(QSYS_SE_CONNECT),
	REG(QSYS_SE_DLB_SENSE,			0x000040),
	REG(QSYS_CIR_STATE,			0x000044),
	REG(QSYS_EIR_STATE,			0x000048),
	REG_RESERVED(QSYS_SE_STATE),
	REG(QSYS_HSCH_MISC_CFG,			0x00f67c),
	REG(QSYS_TAG_CONFIG,			0x00f680),
	REG(QSYS_TAS_PARAM_CFG_CTRL,		0x00f698),
	REG(QSYS_PORT_MAX_SDU,			0x00f69c),
	REG(QSYS_PARAM_CFG_REG_1,		0x00f440),
	REG(QSYS_PARAM_CFG_REG_2,		0x00f444),
	REG(QSYS_PARAM_CFG_REG_3,		0x00f448),
	REG(QSYS_PARAM_CFG_REG_4,		0x00f44c),
	REG(QSYS_PARAM_CFG_REG_5,		0x00f450),
	REG(QSYS_GCL_CFG_REG_1,			0x00f454),
	REG(QSYS_GCL_CFG_REG_2,			0x00f458),
	REG(QSYS_PARAM_STATUS_REG_1,		0x00f400),
	REG(QSYS_PARAM_STATUS_REG_2,		0x00f404),
	REG(QSYS_PARAM_STATUS_REG_3,		0x00f408),
	REG(QSYS_PARAM_STATUS_REG_4,		0x00f40c),
	REG(QSYS_PARAM_STATUS_REG_5,		0x00f410),
	REG(QSYS_PARAM_STATUS_REG_6,		0x00f414),
	REG(QSYS_PARAM_STATUS_REG_7,		0x00f418),
	REG(QSYS_PARAM_STATUS_REG_8,		0x00f41c),
	REG(QSYS_PARAM_STATUS_REG_9,		0x00f420),
	REG(QSYS_GCL_STATUS_REG_1,		0x00f424),
	REG(QSYS_GCL_STATUS_REG_2,		0x00f428),
};

static const u32 vsc9959_rew_regmap[] = {
	REG(REW_PORT_VLAN_CFG,			0x000000),
	REG(REW_TAG_CFG,			0x000004),
	REG(REW_PORT_CFG,			0x000008),
	REG(REW_DSCP_CFG,			0x00000c),
	REG(REW_PCP_DEI_QOS_MAP_CFG,		0x000010),
	REG(REW_PTP_CFG,			0x000050),
	REG(REW_PTP_DLY1_CFG,			0x000054),
	REG(REW_RED_TAG_CFG,			0x000058),
	REG(REW_DSCP_REMAP_DP1_CFG,		0x000410),
	REG(REW_DSCP_REMAP_CFG,			0x000510),
	REG_RESERVED(REW_STAT_CFG),
	REG_RESERVED(REW_REW_STICKY),
	REG_RESERVED(REW_PPT),
};

static const u32 vsc9959_sys_regmap[] = {
	REG(SYS_COUNT_RX_OCTETS,		0x000000),
	REG(SYS_COUNT_RX_UNICAST,		0x000004),
	REG(SYS_COUNT_RX_MULTICAST,		0x000008),
	REG(SYS_COUNT_RX_BROADCAST,		0x00000c),
	REG(SYS_COUNT_RX_SHORTS,		0x000010),
	REG(SYS_COUNT_RX_FRAGMENTS,		0x000014),
	REG(SYS_COUNT_RX_JABBERS,		0x000018),
	REG(SYS_COUNT_RX_CRC_ALIGN_ERRS,	0x00001c),
	REG(SYS_COUNT_RX_SYM_ERRS,		0x000020),
	REG(SYS_COUNT_RX_64,			0x000024),
	REG(SYS_COUNT_RX_65_127,		0x000028),
	REG(SYS_COUNT_RX_128_255,		0x00002c),
	REG(SYS_COUNT_RX_256_511,		0x000030),
	REG(SYS_COUNT_RX_512_1023,		0x000034),
	REG(SYS_COUNT_RX_1024_1526,		0x000038),
	REG(SYS_COUNT_RX_1527_MAX,		0x00003c),
	REG(SYS_COUNT_RX_PAUSE,			0x000040),
	REG(SYS_COUNT_RX_CONTROL,		0x000044),
	REG(SYS_COUNT_RX_LONGS,			0x000048),
	REG(SYS_COUNT_RX_CLASSIFIED_DROPS,	0x00004c),
	REG(SYS_COUNT_RX_RED_PRIO_0,		0x000050),
	REG(SYS_COUNT_RX_RED_PRIO_1,		0x000054),
	REG(SYS_COUNT_RX_RED_PRIO_2,		0x000058),
	REG(SYS_COUNT_RX_RED_PRIO_3,		0x00005c),
	REG(SYS_COUNT_RX_RED_PRIO_4,		0x000060),
	REG(SYS_COUNT_RX_RED_PRIO_5,		0x000064),
	REG(SYS_COUNT_RX_RED_PRIO_6,		0x000068),
	REG(SYS_COUNT_RX_RED_PRIO_7,		0x00006c),
	REG(SYS_COUNT_RX_YELLOW_PRIO_0,		0x000070),
	REG(SYS_COUNT_RX_YELLOW_PRIO_1,		0x000074),
	REG(SYS_COUNT_RX_YELLOW_PRIO_2,		0x000078),
	REG(SYS_COUNT_RX_YELLOW_PRIO_3,		0x00007c),
	REG(SYS_COUNT_RX_YELLOW_PRIO_4,		0x000080),
	REG(SYS_COUNT_RX_YELLOW_PRIO_5,		0x000084),
	REG(SYS_COUNT_RX_YELLOW_PRIO_6,		0x000088),
	REG(SYS_COUNT_RX_YELLOW_PRIO_7,		0x00008c),
	REG(SYS_COUNT_RX_GREEN_PRIO_0,		0x000090),
	REG(SYS_COUNT_RX_GREEN_PRIO_1,		0x000094),
	REG(SYS_COUNT_RX_GREEN_PRIO_2,		0x000098),
	REG(SYS_COUNT_RX_GREEN_PRIO_3,		0x00009c),
	REG(SYS_COUNT_RX_GREEN_PRIO_4,		0x0000a0),
	REG(SYS_COUNT_RX_GREEN_PRIO_5,		0x0000a4),
	REG(SYS_COUNT_RX_GREEN_PRIO_6,		0x0000a8),
	REG(SYS_COUNT_RX_GREEN_PRIO_7,		0x0000ac),
	REG(SYS_COUNT_TX_OCTETS,		0x000200),
	REG(SYS_COUNT_TX_UNICAST,		0x000204),
	REG(SYS_COUNT_TX_MULTICAST,		0x000208),
	REG(SYS_COUNT_TX_BROADCAST,		0x00020c),
	REG(SYS_COUNT_TX_COLLISION,		0x000210),
	REG(SYS_COUNT_TX_DROPS,			0x000214),
	REG(SYS_COUNT_TX_PAUSE,			0x000218),
	REG(SYS_COUNT_TX_64,			0x00021c),
	REG(SYS_COUNT_TX_65_127,		0x000220),
	REG(SYS_COUNT_TX_128_255,		0x000224),
	REG(SYS_COUNT_TX_256_511,		0x000228),
	REG(SYS_COUNT_TX_512_1023,		0x00022c),
	REG(SYS_COUNT_TX_1024_1526,		0x000230),
	REG(SYS_COUNT_TX_1527_MAX,		0x000234),
	REG(SYS_COUNT_TX_YELLOW_PRIO_0,		0x000238),
	REG(SYS_COUNT_TX_YELLOW_PRIO_1,		0x00023c),
	REG(SYS_COUNT_TX_YELLOW_PRIO_2,		0x000240),
	REG(SYS_COUNT_TX_YELLOW_PRIO_3,		0x000244),
	REG(SYS_COUNT_TX_YELLOW_PRIO_4,		0x000248),
	REG(SYS_COUNT_TX_YELLOW_PRIO_5,		0x00024c),
	REG(SYS_COUNT_TX_YELLOW_PRIO_6,		0x000250),
	REG(SYS_COUNT_TX_YELLOW_PRIO_7,		0x000254),
	REG(SYS_COUNT_TX_GREEN_PRIO_0,		0x000258),
	REG(SYS_COUNT_TX_GREEN_PRIO_1,		0x00025c),
	REG(SYS_COUNT_TX_GREEN_PRIO_2,		0x000260),
	REG(SYS_COUNT_TX_GREEN_PRIO_3,		0x000264),
	REG(SYS_COUNT_TX_GREEN_PRIO_4,		0x000268),
	REG(SYS_COUNT_TX_GREEN_PRIO_5,		0x00026c),
	REG(SYS_COUNT_TX_GREEN_PRIO_6,		0x000270),
	REG(SYS_COUNT_TX_GREEN_PRIO_7,		0x000274),
	REG(SYS_COUNT_TX_AGED,			0x000278),
	REG(SYS_COUNT_DROP_LOCAL,		0x000400),
	REG(SYS_COUNT_DROP_TAIL,		0x000404),
	REG(SYS_COUNT_DROP_YELLOW_PRIO_0,	0x000408),
	REG(SYS_COUNT_DROP_YELLOW_PRIO_1,	0x00040c),
	REG(SYS_COUNT_DROP_YELLOW_PRIO_2,	0x000410),
	REG(SYS_COUNT_DROP_YELLOW_PRIO_3,	0x000414),
	REG(SYS_COUNT_DROP_YELLOW_PRIO_4,	0x000418),
	REG(SYS_COUNT_DROP_YELLOW_PRIO_5,	0x00041c),
	REG(SYS_COUNT_DROP_YELLOW_PRIO_6,	0x000420),
	REG(SYS_COUNT_DROP_YELLOW_PRIO_7,	0x000424),
	REG(SYS_COUNT_DROP_GREEN_PRIO_0,	0x000428),
	REG(SYS_COUNT_DROP_GREEN_PRIO_1,	0x00042c),
	REG(SYS_COUNT_DROP_GREEN_PRIO_2,	0x000430),
	REG(SYS_COUNT_DROP_GREEN_PRIO_3,	0x000434),
	REG(SYS_COUNT_DROP_GREEN_PRIO_4,	0x000438),
	REG(SYS_COUNT_DROP_GREEN_PRIO_5,	0x00043c),
	REG(SYS_COUNT_DROP_GREEN_PRIO_6,	0x000440),
	REG(SYS_COUNT_DROP_GREEN_PRIO_7,	0x000444),
	REG(SYS_COUNT_SF_MATCHING_FRAMES,	0x000800),
	REG(SYS_COUNT_SF_NOT_PASSING_FRAMES,	0x000804),
	REG(SYS_COUNT_SF_NOT_PASSING_SDU,	0x000808),
	REG(SYS_COUNT_SF_RED_FRAMES,		0x00080c),
	REG(SYS_RESET_CFG,			0x000e00),
	REG(SYS_SR_ETYPE_CFG,			0x000e04),
	REG(SYS_VLAN_ETYPE_CFG,			0x000e08),
	REG(SYS_PORT_MODE,			0x000e0c),
	REG(SYS_FRONT_PORT_MODE,		0x000e2c),
	REG(SYS_FRM_AGING,			0x000e44),
	REG(SYS_STAT_CFG,			0x000e48),
	REG(SYS_SW_STATUS,			0x000e4c),
	REG_RESERVED(SYS_MISC_CFG),
	REG(SYS_REW_MAC_HIGH_CFG,		0x000e6c),
	REG(SYS_REW_MAC_LOW_CFG,		0x000e84),
	REG(SYS_TIMESTAMP_OFFSET,		0x000e9c),
	REG(SYS_PAUSE_CFG,			0x000ea0),
	REG(SYS_PAUSE_TOT_CFG,			0x000ebc),
	REG(SYS_ATOP,				0x000ec0),
	REG(SYS_ATOP_TOT_CFG,			0x000edc),
	REG(SYS_MAC_FC_CFG,			0x000ee0),
	REG(SYS_MMGT,				0x000ef8),
	REG_RESERVED(SYS_MMGT_FAST),
	REG_RESERVED(SYS_EVENTS_DIF),
	REG_RESERVED(SYS_EVENTS_CORE),
<<<<<<< HEAD
	REG(SYS_CNT,				0x000000),
=======
>>>>>>> 29549c70
	REG(SYS_PTP_STATUS,			0x000f14),
	REG(SYS_PTP_TXSTAMP,			0x000f18),
	REG(SYS_PTP_NXT,			0x000f1c),
	REG(SYS_PTP_CFG,			0x000f20),
	REG(SYS_RAM_INIT,			0x000f24),
	REG_RESERVED(SYS_CM_ADDR),
	REG_RESERVED(SYS_CM_DATA_WR),
	REG_RESERVED(SYS_CM_DATA_RD),
	REG_RESERVED(SYS_CM_OP),
	REG_RESERVED(SYS_CM_DATA),
};

static const u32 vsc9959_ptp_regmap[] = {
	REG(PTP_PIN_CFG,			0x000000),
	REG(PTP_PIN_TOD_SEC_MSB,		0x000004),
	REG(PTP_PIN_TOD_SEC_LSB,		0x000008),
	REG(PTP_PIN_TOD_NSEC,			0x00000c),
	REG(PTP_PIN_WF_HIGH_PERIOD,		0x000014),
	REG(PTP_PIN_WF_LOW_PERIOD,		0x000018),
	REG(PTP_CFG_MISC,			0x0000a0),
	REG(PTP_CLK_CFG_ADJ_CFG,		0x0000a4),
	REG(PTP_CLK_CFG_ADJ_FREQ,		0x0000a8),
};

static const u32 vsc9959_gcb_regmap[] = {
	REG(GCB_SOFT_RST,			0x000004),
};

static const u32 vsc9959_dev_gmii_regmap[] = {
	REG(DEV_CLOCK_CFG,			0x0),
	REG(DEV_PORT_MISC,			0x4),
	REG(DEV_EVENTS,				0x8),
	REG(DEV_EEE_CFG,			0xc),
	REG(DEV_RX_PATH_DELAY,			0x10),
	REG(DEV_TX_PATH_DELAY,			0x14),
	REG(DEV_PTP_PREDICT_CFG,		0x18),
	REG(DEV_MAC_ENA_CFG,			0x1c),
	REG(DEV_MAC_MODE_CFG,			0x20),
	REG(DEV_MAC_MAXLEN_CFG,			0x24),
	REG(DEV_MAC_TAGS_CFG,			0x28),
	REG(DEV_MAC_ADV_CHK_CFG,		0x2c),
	REG(DEV_MAC_IFG_CFG,			0x30),
	REG(DEV_MAC_HDX_CFG,			0x34),
	REG(DEV_MAC_DBG_CFG,			0x38),
	REG(DEV_MAC_FC_MAC_LOW_CFG,		0x3c),
	REG(DEV_MAC_FC_MAC_HIGH_CFG,		0x40),
	REG(DEV_MAC_STICKY,			0x44),
	REG(DEV_MM_ENABLE_CONFIG,		0x48),
	REG(DEV_MM_VERIF_CONFIG,		0x4C),
	REG(DEV_MM_STATUS,			0x50),
	REG_RESERVED(PCS1G_CFG),
	REG_RESERVED(PCS1G_MODE_CFG),
	REG_RESERVED(PCS1G_SD_CFG),
	REG_RESERVED(PCS1G_ANEG_CFG),
	REG_RESERVED(PCS1G_ANEG_NP_CFG),
	REG_RESERVED(PCS1G_LB_CFG),
	REG_RESERVED(PCS1G_DBG_CFG),
	REG_RESERVED(PCS1G_CDET_CFG),
	REG_RESERVED(PCS1G_ANEG_STATUS),
	REG_RESERVED(PCS1G_ANEG_NP_STATUS),
	REG_RESERVED(PCS1G_LINK_STATUS),
	REG_RESERVED(PCS1G_LINK_DOWN_CNT),
	REG_RESERVED(PCS1G_STICKY),
	REG_RESERVED(PCS1G_DEBUG_STATUS),
	REG_RESERVED(PCS1G_LPI_CFG),
	REG_RESERVED(PCS1G_LPI_WAKE_ERROR_CNT),
	REG_RESERVED(PCS1G_LPI_STATUS),
	REG_RESERVED(PCS1G_TSTPAT_MODE_CFG),
	REG_RESERVED(PCS1G_TSTPAT_STATUS),
	REG_RESERVED(DEV_PCS_FX100_CFG),
	REG_RESERVED(DEV_PCS_FX100_STATUS),
};

static const u32 *vsc9959_regmap[TARGET_MAX] = {
	[ANA]	= vsc9959_ana_regmap,
	[QS]	= vsc9959_qs_regmap,
	[QSYS]	= vsc9959_qsys_regmap,
	[REW]	= vsc9959_rew_regmap,
	[SYS]	= vsc9959_sys_regmap,
	[S0]	= vsc9959_vcap_regmap,
	[S1]	= vsc9959_vcap_regmap,
	[S2]	= vsc9959_vcap_regmap,
	[PTP]	= vsc9959_ptp_regmap,
	[GCB]	= vsc9959_gcb_regmap,
	[DEV_GMII] = vsc9959_dev_gmii_regmap,
};

/* Addresses are relative to the PCI device's base address */
static const struct resource vsc9959_resources[] = {
	DEFINE_RES_MEM_NAMED(0x0010000, 0x0010000, "sys"),
	DEFINE_RES_MEM_NAMED(0x0030000, 0x0010000, "rew"),
	DEFINE_RES_MEM_NAMED(0x0040000, 0x0000400, "s0"),
	DEFINE_RES_MEM_NAMED(0x0050000, 0x0000400, "s1"),
	DEFINE_RES_MEM_NAMED(0x0060000, 0x0000400, "s2"),
	DEFINE_RES_MEM_NAMED(0x0070000, 0x0000200, "devcpu_gcb"),
	DEFINE_RES_MEM_NAMED(0x0080000, 0x0000100, "qs"),
	DEFINE_RES_MEM_NAMED(0x0090000, 0x00000cc, "ptp"),
	DEFINE_RES_MEM_NAMED(0x0100000, 0x0010000, "port0"),
	DEFINE_RES_MEM_NAMED(0x0110000, 0x0010000, "port1"),
	DEFINE_RES_MEM_NAMED(0x0120000, 0x0010000, "port2"),
	DEFINE_RES_MEM_NAMED(0x0130000, 0x0010000, "port3"),
	DEFINE_RES_MEM_NAMED(0x0140000, 0x0010000, "port4"),
	DEFINE_RES_MEM_NAMED(0x0150000, 0x0010000, "port5"),
	DEFINE_RES_MEM_NAMED(0x0200000, 0x0020000, "qsys"),
	DEFINE_RES_MEM_NAMED(0x0280000, 0x0010000, "ana"),
};

static const char * const vsc9959_resource_names[TARGET_MAX] = {
	[SYS] = "sys",
	[REW] = "rew",
	[S0] = "s0",
	[S1] = "s1",
	[S2] = "s2",
	[GCB] = "devcpu_gcb",
	[QS] = "qs",
	[PTP] = "ptp",
	[QSYS] = "qsys",
	[ANA] = "ana",
};

/* Port MAC 0 Internal MDIO bus through which the SerDes acting as an
 * SGMII/QSGMII MAC PCS can be found.
 */
static const struct resource vsc9959_imdio_res =
	DEFINE_RES_MEM_NAMED(0x8030, 0x8040, "imdio");

static const struct reg_field vsc9959_regfields[REGFIELD_MAX] = {
	[ANA_ADVLEARN_VLAN_CHK] = REG_FIELD(ANA_ADVLEARN, 6, 6),
	[ANA_ADVLEARN_LEARN_MIRROR] = REG_FIELD(ANA_ADVLEARN, 0, 5),
	[ANA_ANEVENTS_FLOOD_DISCARD] = REG_FIELD(ANA_ANEVENTS, 30, 30),
	[ANA_ANEVENTS_AUTOAGE] = REG_FIELD(ANA_ANEVENTS, 26, 26),
	[ANA_ANEVENTS_STORM_DROP] = REG_FIELD(ANA_ANEVENTS, 24, 24),
	[ANA_ANEVENTS_LEARN_DROP] = REG_FIELD(ANA_ANEVENTS, 23, 23),
	[ANA_ANEVENTS_AGED_ENTRY] = REG_FIELD(ANA_ANEVENTS, 22, 22),
	[ANA_ANEVENTS_CPU_LEARN_FAILED] = REG_FIELD(ANA_ANEVENTS, 21, 21),
	[ANA_ANEVENTS_AUTO_LEARN_FAILED] = REG_FIELD(ANA_ANEVENTS, 20, 20),
	[ANA_ANEVENTS_LEARN_REMOVE] = REG_FIELD(ANA_ANEVENTS, 19, 19),
	[ANA_ANEVENTS_AUTO_LEARNED] = REG_FIELD(ANA_ANEVENTS, 18, 18),
	[ANA_ANEVENTS_AUTO_MOVED] = REG_FIELD(ANA_ANEVENTS, 17, 17),
	[ANA_ANEVENTS_CLASSIFIED_DROP] = REG_FIELD(ANA_ANEVENTS, 15, 15),
	[ANA_ANEVENTS_CLASSIFIED_COPY] = REG_FIELD(ANA_ANEVENTS, 14, 14),
	[ANA_ANEVENTS_VLAN_DISCARD] = REG_FIELD(ANA_ANEVENTS, 13, 13),
	[ANA_ANEVENTS_FWD_DISCARD] = REG_FIELD(ANA_ANEVENTS, 12, 12),
	[ANA_ANEVENTS_MULTICAST_FLOOD] = REG_FIELD(ANA_ANEVENTS, 11, 11),
	[ANA_ANEVENTS_UNICAST_FLOOD] = REG_FIELD(ANA_ANEVENTS, 10, 10),
	[ANA_ANEVENTS_DEST_KNOWN] = REG_FIELD(ANA_ANEVENTS, 9, 9),
	[ANA_ANEVENTS_BUCKET3_MATCH] = REG_FIELD(ANA_ANEVENTS, 8, 8),
	[ANA_ANEVENTS_BUCKET2_MATCH] = REG_FIELD(ANA_ANEVENTS, 7, 7),
	[ANA_ANEVENTS_BUCKET1_MATCH] = REG_FIELD(ANA_ANEVENTS, 6, 6),
	[ANA_ANEVENTS_BUCKET0_MATCH] = REG_FIELD(ANA_ANEVENTS, 5, 5),
	[ANA_ANEVENTS_CPU_OPERATION] = REG_FIELD(ANA_ANEVENTS, 4, 4),
	[ANA_ANEVENTS_DMAC_LOOKUP] = REG_FIELD(ANA_ANEVENTS, 3, 3),
	[ANA_ANEVENTS_SMAC_LOOKUP] = REG_FIELD(ANA_ANEVENTS, 2, 2),
	[ANA_ANEVENTS_SEQ_GEN_ERR_0] = REG_FIELD(ANA_ANEVENTS, 1, 1),
	[ANA_ANEVENTS_SEQ_GEN_ERR_1] = REG_FIELD(ANA_ANEVENTS, 0, 0),
	[ANA_TABLES_MACACCESS_B_DOM] = REG_FIELD(ANA_TABLES_MACACCESS, 16, 16),
	[ANA_TABLES_MACTINDX_BUCKET] = REG_FIELD(ANA_TABLES_MACTINDX, 11, 12),
	[ANA_TABLES_MACTINDX_M_INDEX] = REG_FIELD(ANA_TABLES_MACTINDX, 0, 10),
	[SYS_RESET_CFG_CORE_ENA] = REG_FIELD(SYS_RESET_CFG, 0, 0),
	[GCB_SOFT_RST_SWC_RST] = REG_FIELD(GCB_SOFT_RST, 0, 0),
	/* Replicated per number of ports (7), register size 4 per port */
	[QSYS_SWITCH_PORT_MODE_PORT_ENA] = REG_FIELD_ID(QSYS_SWITCH_PORT_MODE, 14, 14, 7, 4),
	[QSYS_SWITCH_PORT_MODE_SCH_NEXT_CFG] = REG_FIELD_ID(QSYS_SWITCH_PORT_MODE, 11, 13, 7, 4),
	[QSYS_SWITCH_PORT_MODE_YEL_RSRVD] = REG_FIELD_ID(QSYS_SWITCH_PORT_MODE, 10, 10, 7, 4),
	[QSYS_SWITCH_PORT_MODE_INGRESS_DROP_MODE] = REG_FIELD_ID(QSYS_SWITCH_PORT_MODE, 9, 9, 7, 4),
	[QSYS_SWITCH_PORT_MODE_TX_PFC_ENA] = REG_FIELD_ID(QSYS_SWITCH_PORT_MODE, 1, 8, 7, 4),
	[QSYS_SWITCH_PORT_MODE_TX_PFC_MODE] = REG_FIELD_ID(QSYS_SWITCH_PORT_MODE, 0, 0, 7, 4),
	[SYS_PORT_MODE_DATA_WO_TS] = REG_FIELD_ID(SYS_PORT_MODE, 5, 6, 7, 4),
	[SYS_PORT_MODE_INCL_INJ_HDR] = REG_FIELD_ID(SYS_PORT_MODE, 3, 4, 7, 4),
	[SYS_PORT_MODE_INCL_XTR_HDR] = REG_FIELD_ID(SYS_PORT_MODE, 1, 2, 7, 4),
	[SYS_PORT_MODE_INCL_HDR_ERR] = REG_FIELD_ID(SYS_PORT_MODE, 0, 0, 7, 4),
	[SYS_PAUSE_CFG_PAUSE_START] = REG_FIELD_ID(SYS_PAUSE_CFG, 10, 18, 7, 4),
	[SYS_PAUSE_CFG_PAUSE_STOP] = REG_FIELD_ID(SYS_PAUSE_CFG, 1, 9, 7, 4),
	[SYS_PAUSE_CFG_PAUSE_ENA] = REG_FIELD_ID(SYS_PAUSE_CFG, 0, 1, 7, 4),
};

<<<<<<< HEAD
static const struct ocelot_stat_layout vsc9959_stats_layout[] = {
	{ .offset = 0x00,	.name = "rx_octets", },
	{ .offset = 0x01,	.name = "rx_unicast", },
	{ .offset = 0x02,	.name = "rx_multicast", },
	{ .offset = 0x03,	.name = "rx_broadcast", },
	{ .offset = 0x04,	.name = "rx_shorts", },
	{ .offset = 0x05,	.name = "rx_fragments", },
	{ .offset = 0x06,	.name = "rx_jabbers", },
	{ .offset = 0x07,	.name = "rx_crc_align_errs", },
	{ .offset = 0x08,	.name = "rx_sym_errs", },
	{ .offset = 0x09,	.name = "rx_frames_below_65_octets", },
	{ .offset = 0x0A,	.name = "rx_frames_65_to_127_octets", },
	{ .offset = 0x0B,	.name = "rx_frames_128_to_255_octets", },
	{ .offset = 0x0C,	.name = "rx_frames_256_to_511_octets", },
	{ .offset = 0x0D,	.name = "rx_frames_512_to_1023_octets", },
	{ .offset = 0x0E,	.name = "rx_frames_1024_to_1526_octets", },
	{ .offset = 0x0F,	.name = "rx_frames_over_1526_octets", },
	{ .offset = 0x10,	.name = "rx_pause", },
	{ .offset = 0x11,	.name = "rx_control", },
	{ .offset = 0x12,	.name = "rx_longs", },
	{ .offset = 0x13,	.name = "rx_classified_drops", },
	{ .offset = 0x14,	.name = "rx_red_prio_0", },
	{ .offset = 0x15,	.name = "rx_red_prio_1", },
	{ .offset = 0x16,	.name = "rx_red_prio_2", },
	{ .offset = 0x17,	.name = "rx_red_prio_3", },
	{ .offset = 0x18,	.name = "rx_red_prio_4", },
	{ .offset = 0x19,	.name = "rx_red_prio_5", },
	{ .offset = 0x1A,	.name = "rx_red_prio_6", },
	{ .offset = 0x1B,	.name = "rx_red_prio_7", },
	{ .offset = 0x1C,	.name = "rx_yellow_prio_0", },
	{ .offset = 0x1D,	.name = "rx_yellow_prio_1", },
	{ .offset = 0x1E,	.name = "rx_yellow_prio_2", },
	{ .offset = 0x1F,	.name = "rx_yellow_prio_3", },
	{ .offset = 0x20,	.name = "rx_yellow_prio_4", },
	{ .offset = 0x21,	.name = "rx_yellow_prio_5", },
	{ .offset = 0x22,	.name = "rx_yellow_prio_6", },
	{ .offset = 0x23,	.name = "rx_yellow_prio_7", },
	{ .offset = 0x24,	.name = "rx_green_prio_0", },
	{ .offset = 0x25,	.name = "rx_green_prio_1", },
	{ .offset = 0x26,	.name = "rx_green_prio_2", },
	{ .offset = 0x27,	.name = "rx_green_prio_3", },
	{ .offset = 0x28,	.name = "rx_green_prio_4", },
	{ .offset = 0x29,	.name = "rx_green_prio_5", },
	{ .offset = 0x2A,	.name = "rx_green_prio_6", },
	{ .offset = 0x2B,	.name = "rx_green_prio_7", },
	{ .offset = 0x80,	.name = "tx_octets", },
	{ .offset = 0x81,	.name = "tx_unicast", },
	{ .offset = 0x82,	.name = "tx_multicast", },
	{ .offset = 0x83,	.name = "tx_broadcast", },
	{ .offset = 0x84,	.name = "tx_collision", },
	{ .offset = 0x85,	.name = "tx_drops", },
	{ .offset = 0x86,	.name = "tx_pause", },
	{ .offset = 0x87,	.name = "tx_frames_below_65_octets", },
	{ .offset = 0x88,	.name = "tx_frames_65_to_127_octets", },
	{ .offset = 0x89,	.name = "tx_frames_128_255_octets", },
	{ .offset = 0x8A,	.name = "tx_frames_256_511_octets", },
	{ .offset = 0x8B,	.name = "tx_frames_512_1023_octets", },
	{ .offset = 0x8C,	.name = "tx_frames_1024_1526_octets", },
	{ .offset = 0x8D,	.name = "tx_frames_over_1526_octets", },
	{ .offset = 0x8E,	.name = "tx_yellow_prio_0", },
	{ .offset = 0x8F,	.name = "tx_yellow_prio_1", },
	{ .offset = 0x90,	.name = "tx_yellow_prio_2", },
	{ .offset = 0x91,	.name = "tx_yellow_prio_3", },
	{ .offset = 0x92,	.name = "tx_yellow_prio_4", },
	{ .offset = 0x93,	.name = "tx_yellow_prio_5", },
	{ .offset = 0x94,	.name = "tx_yellow_prio_6", },
	{ .offset = 0x95,	.name = "tx_yellow_prio_7", },
	{ .offset = 0x96,	.name = "tx_green_prio_0", },
	{ .offset = 0x97,	.name = "tx_green_prio_1", },
	{ .offset = 0x98,	.name = "tx_green_prio_2", },
	{ .offset = 0x99,	.name = "tx_green_prio_3", },
	{ .offset = 0x9A,	.name = "tx_green_prio_4", },
	{ .offset = 0x9B,	.name = "tx_green_prio_5", },
	{ .offset = 0x9C,	.name = "tx_green_prio_6", },
	{ .offset = 0x9D,	.name = "tx_green_prio_7", },
	{ .offset = 0x9E,	.name = "tx_aged", },
	{ .offset = 0x100,	.name = "drop_local", },
	{ .offset = 0x101,	.name = "drop_tail", },
	{ .offset = 0x102,	.name = "drop_yellow_prio_0", },
	{ .offset = 0x103,	.name = "drop_yellow_prio_1", },
	{ .offset = 0x104,	.name = "drop_yellow_prio_2", },
	{ .offset = 0x105,	.name = "drop_yellow_prio_3", },
	{ .offset = 0x106,	.name = "drop_yellow_prio_4", },
	{ .offset = 0x107,	.name = "drop_yellow_prio_5", },
	{ .offset = 0x108,	.name = "drop_yellow_prio_6", },
	{ .offset = 0x109,	.name = "drop_yellow_prio_7", },
	{ .offset = 0x10A,	.name = "drop_green_prio_0", },
	{ .offset = 0x10B,	.name = "drop_green_prio_1", },
	{ .offset = 0x10C,	.name = "drop_green_prio_2", },
	{ .offset = 0x10D,	.name = "drop_green_prio_3", },
	{ .offset = 0x10E,	.name = "drop_green_prio_4", },
	{ .offset = 0x10F,	.name = "drop_green_prio_5", },
	{ .offset = 0x110,	.name = "drop_green_prio_6", },
	{ .offset = 0x111,	.name = "drop_green_prio_7", },
=======
static const struct ocelot_stat_layout vsc9959_stats_layout[OCELOT_NUM_STATS] = {
	OCELOT_COMMON_STATS,
>>>>>>> 29549c70
};

static const struct vcap_field vsc9959_vcap_es0_keys[] = {
	[VCAP_ES0_EGR_PORT]			= {  0,  3},
	[VCAP_ES0_IGR_PORT]			= {  3,  3},
	[VCAP_ES0_RSV]				= {  6,  2},
	[VCAP_ES0_L2_MC]			= {  8,  1},
	[VCAP_ES0_L2_BC]			= {  9,  1},
	[VCAP_ES0_VID]				= { 10, 12},
	[VCAP_ES0_DP]				= { 22,  1},
	[VCAP_ES0_PCP]				= { 23,  3},
};

static const struct vcap_field vsc9959_vcap_es0_actions[] = {
	[VCAP_ES0_ACT_PUSH_OUTER_TAG]		= {  0,  2},
	[VCAP_ES0_ACT_PUSH_INNER_TAG]		= {  2,  1},
	[VCAP_ES0_ACT_TAG_A_TPID_SEL]		= {  3,  2},
	[VCAP_ES0_ACT_TAG_A_VID_SEL]		= {  5,  1},
	[VCAP_ES0_ACT_TAG_A_PCP_SEL]		= {  6,  2},
	[VCAP_ES0_ACT_TAG_A_DEI_SEL]		= {  8,  2},
	[VCAP_ES0_ACT_TAG_B_TPID_SEL]		= { 10,  2},
	[VCAP_ES0_ACT_TAG_B_VID_SEL]		= { 12,  1},
	[VCAP_ES0_ACT_TAG_B_PCP_SEL]		= { 13,  2},
	[VCAP_ES0_ACT_TAG_B_DEI_SEL]		= { 15,  2},
	[VCAP_ES0_ACT_VID_A_VAL]		= { 17, 12},
	[VCAP_ES0_ACT_PCP_A_VAL]		= { 29,  3},
	[VCAP_ES0_ACT_DEI_A_VAL]		= { 32,  1},
	[VCAP_ES0_ACT_VID_B_VAL]		= { 33, 12},
	[VCAP_ES0_ACT_PCP_B_VAL]		= { 45,  3},
	[VCAP_ES0_ACT_DEI_B_VAL]		= { 48,  1},
	[VCAP_ES0_ACT_RSV]			= { 49, 23},
	[VCAP_ES0_ACT_HIT_STICKY]		= { 72,  1},
};

static const struct vcap_field vsc9959_vcap_is1_keys[] = {
	[VCAP_IS1_HK_TYPE]			= {  0,   1},
	[VCAP_IS1_HK_LOOKUP]			= {  1,   2},
	[VCAP_IS1_HK_IGR_PORT_MASK]		= {  3,   7},
	[VCAP_IS1_HK_RSV]			= { 10,   9},
	[VCAP_IS1_HK_OAM_Y1731]			= { 19,   1},
	[VCAP_IS1_HK_L2_MC]			= { 20,   1},
	[VCAP_IS1_HK_L2_BC]			= { 21,   1},
	[VCAP_IS1_HK_IP_MC]			= { 22,   1},
	[VCAP_IS1_HK_VLAN_TAGGED]		= { 23,   1},
	[VCAP_IS1_HK_VLAN_DBL_TAGGED]		= { 24,   1},
	[VCAP_IS1_HK_TPID]			= { 25,   1},
	[VCAP_IS1_HK_VID]			= { 26,  12},
	[VCAP_IS1_HK_DEI]			= { 38,   1},
	[VCAP_IS1_HK_PCP]			= { 39,   3},
	/* Specific Fields for IS1 Half Key S1_NORMAL */
	[VCAP_IS1_HK_L2_SMAC]			= { 42,  48},
	[VCAP_IS1_HK_ETYPE_LEN]			= { 90,   1},
	[VCAP_IS1_HK_ETYPE]			= { 91,  16},
	[VCAP_IS1_HK_IP_SNAP]			= {107,   1},
	[VCAP_IS1_HK_IP4]			= {108,   1},
	/* Layer-3 Information */
	[VCAP_IS1_HK_L3_FRAGMENT]		= {109,   1},
	[VCAP_IS1_HK_L3_FRAG_OFS_GT0]		= {110,   1},
	[VCAP_IS1_HK_L3_OPTIONS]		= {111,   1},
	[VCAP_IS1_HK_L3_DSCP]			= {112,   6},
	[VCAP_IS1_HK_L3_IP4_SIP]		= {118,  32},
	/* Layer-4 Information */
	[VCAP_IS1_HK_TCP_UDP]			= {150,   1},
	[VCAP_IS1_HK_TCP]			= {151,   1},
	[VCAP_IS1_HK_L4_SPORT]			= {152,  16},
	[VCAP_IS1_HK_L4_RNG]			= {168,   8},
	/* Specific Fields for IS1 Half Key S1_5TUPLE_IP4 */
	[VCAP_IS1_HK_IP4_INNER_TPID]            = { 42,   1},
	[VCAP_IS1_HK_IP4_INNER_VID]		= { 43,  12},
	[VCAP_IS1_HK_IP4_INNER_DEI]		= { 55,   1},
	[VCAP_IS1_HK_IP4_INNER_PCP]		= { 56,   3},
	[VCAP_IS1_HK_IP4_IP4]			= { 59,   1},
	[VCAP_IS1_HK_IP4_L3_FRAGMENT]		= { 60,   1},
	[VCAP_IS1_HK_IP4_L3_FRAG_OFS_GT0]	= { 61,   1},
	[VCAP_IS1_HK_IP4_L3_OPTIONS]		= { 62,   1},
	[VCAP_IS1_HK_IP4_L3_DSCP]		= { 63,   6},
	[VCAP_IS1_HK_IP4_L3_IP4_DIP]		= { 69,  32},
	[VCAP_IS1_HK_IP4_L3_IP4_SIP]		= {101,  32},
	[VCAP_IS1_HK_IP4_L3_PROTO]		= {133,   8},
	[VCAP_IS1_HK_IP4_TCP_UDP]		= {141,   1},
	[VCAP_IS1_HK_IP4_TCP]			= {142,   1},
	[VCAP_IS1_HK_IP4_L4_RNG]		= {143,   8},
	[VCAP_IS1_HK_IP4_IP_PAYLOAD_S1_5TUPLE]	= {151,  32},
};

static const struct vcap_field vsc9959_vcap_is1_actions[] = {
	[VCAP_IS1_ACT_DSCP_ENA]			= {  0,  1},
	[VCAP_IS1_ACT_DSCP_VAL]			= {  1,  6},
	[VCAP_IS1_ACT_QOS_ENA]			= {  7,  1},
	[VCAP_IS1_ACT_QOS_VAL]			= {  8,  3},
	[VCAP_IS1_ACT_DP_ENA]			= { 11,  1},
	[VCAP_IS1_ACT_DP_VAL]			= { 12,  1},
	[VCAP_IS1_ACT_PAG_OVERRIDE_MASK]	= { 13,  8},
	[VCAP_IS1_ACT_PAG_VAL]			= { 21,  8},
	[VCAP_IS1_ACT_RSV]			= { 29,  9},
	/* The fields below are incorrectly shifted by 2 in the manual */
	[VCAP_IS1_ACT_VID_REPLACE_ENA]		= { 38,  1},
	[VCAP_IS1_ACT_VID_ADD_VAL]		= { 39, 12},
	[VCAP_IS1_ACT_FID_SEL]			= { 51,  2},
	[VCAP_IS1_ACT_FID_VAL]			= { 53, 13},
	[VCAP_IS1_ACT_PCP_DEI_ENA]		= { 66,  1},
	[VCAP_IS1_ACT_PCP_VAL]			= { 67,  3},
	[VCAP_IS1_ACT_DEI_VAL]			= { 70,  1},
	[VCAP_IS1_ACT_VLAN_POP_CNT_ENA]		= { 71,  1},
	[VCAP_IS1_ACT_VLAN_POP_CNT]		= { 72,  2},
	[VCAP_IS1_ACT_CUSTOM_ACE_TYPE_ENA]	= { 74,  4},
	[VCAP_IS1_ACT_HIT_STICKY]		= { 78,  1},
};

static struct vcap_field vsc9959_vcap_is2_keys[] = {
	/* Common: 41 bits */
	[VCAP_IS2_TYPE]				= {  0,   4},
	[VCAP_IS2_HK_FIRST]			= {  4,   1},
	[VCAP_IS2_HK_PAG]			= {  5,   8},
	[VCAP_IS2_HK_IGR_PORT_MASK]		= { 13,   7},
	[VCAP_IS2_HK_RSV2]			= { 20,   1},
	[VCAP_IS2_HK_HOST_MATCH]		= { 21,   1},
	[VCAP_IS2_HK_L2_MC]			= { 22,   1},
	[VCAP_IS2_HK_L2_BC]			= { 23,   1},
	[VCAP_IS2_HK_VLAN_TAGGED]		= { 24,   1},
	[VCAP_IS2_HK_VID]			= { 25,  12},
	[VCAP_IS2_HK_DEI]			= { 37,   1},
	[VCAP_IS2_HK_PCP]			= { 38,   3},
	/* MAC_ETYPE / MAC_LLC / MAC_SNAP / OAM common */
	[VCAP_IS2_HK_L2_DMAC]			= { 41,  48},
	[VCAP_IS2_HK_L2_SMAC]			= { 89,  48},
	/* MAC_ETYPE (TYPE=000) */
	[VCAP_IS2_HK_MAC_ETYPE_ETYPE]		= {137,  16},
	[VCAP_IS2_HK_MAC_ETYPE_L2_PAYLOAD0]	= {153,  16},
	[VCAP_IS2_HK_MAC_ETYPE_L2_PAYLOAD1]	= {169,   8},
	[VCAP_IS2_HK_MAC_ETYPE_L2_PAYLOAD2]	= {177,   3},
	/* MAC_LLC (TYPE=001) */
	[VCAP_IS2_HK_MAC_LLC_L2_LLC]		= {137,  40},
	/* MAC_SNAP (TYPE=010) */
	[VCAP_IS2_HK_MAC_SNAP_L2_SNAP]		= {137,  40},
	/* MAC_ARP (TYPE=011) */
	[VCAP_IS2_HK_MAC_ARP_SMAC]		= { 41,  48},
	[VCAP_IS2_HK_MAC_ARP_ADDR_SPACE_OK]	= { 89,   1},
	[VCAP_IS2_HK_MAC_ARP_PROTO_SPACE_OK]	= { 90,   1},
	[VCAP_IS2_HK_MAC_ARP_LEN_OK]		= { 91,   1},
	[VCAP_IS2_HK_MAC_ARP_TARGET_MATCH]	= { 92,   1},
	[VCAP_IS2_HK_MAC_ARP_SENDER_MATCH]	= { 93,   1},
	[VCAP_IS2_HK_MAC_ARP_OPCODE_UNKNOWN]	= { 94,   1},
	[VCAP_IS2_HK_MAC_ARP_OPCODE]		= { 95,   2},
	[VCAP_IS2_HK_MAC_ARP_L3_IP4_DIP]	= { 97,  32},
	[VCAP_IS2_HK_MAC_ARP_L3_IP4_SIP]	= {129,  32},
	[VCAP_IS2_HK_MAC_ARP_DIP_EQ_SIP]	= {161,   1},
	/* IP4_TCP_UDP / IP4_OTHER common */
	[VCAP_IS2_HK_IP4]			= { 41,   1},
	[VCAP_IS2_HK_L3_FRAGMENT]		= { 42,   1},
	[VCAP_IS2_HK_L3_FRAG_OFS_GT0]		= { 43,   1},
	[VCAP_IS2_HK_L3_OPTIONS]		= { 44,   1},
	[VCAP_IS2_HK_IP4_L3_TTL_GT0]		= { 45,   1},
	[VCAP_IS2_HK_L3_TOS]			= { 46,   8},
	[VCAP_IS2_HK_L3_IP4_DIP]		= { 54,  32},
	[VCAP_IS2_HK_L3_IP4_SIP]		= { 86,  32},
	[VCAP_IS2_HK_DIP_EQ_SIP]		= {118,   1},
	/* IP4_TCP_UDP (TYPE=100) */
	[VCAP_IS2_HK_TCP]			= {119,   1},
	[VCAP_IS2_HK_L4_DPORT]			= {120,  16},
	[VCAP_IS2_HK_L4_SPORT]			= {136,  16},
	[VCAP_IS2_HK_L4_RNG]			= {152,   8},
	[VCAP_IS2_HK_L4_SPORT_EQ_DPORT]		= {160,   1},
	[VCAP_IS2_HK_L4_SEQUENCE_EQ0]		= {161,   1},
	[VCAP_IS2_HK_L4_FIN]			= {162,   1},
	[VCAP_IS2_HK_L4_SYN]			= {163,   1},
	[VCAP_IS2_HK_L4_RST]			= {164,   1},
	[VCAP_IS2_HK_L4_PSH]			= {165,   1},
	[VCAP_IS2_HK_L4_ACK]			= {166,   1},
	[VCAP_IS2_HK_L4_URG]			= {167,   1},
	[VCAP_IS2_HK_L4_1588_DOM]		= {168,   8},
	[VCAP_IS2_HK_L4_1588_VER]		= {176,   4},
	/* IP4_OTHER (TYPE=101) */
	[VCAP_IS2_HK_IP4_L3_PROTO]		= {119,   8},
	[VCAP_IS2_HK_L3_PAYLOAD]		= {127,  56},
	/* IP6_STD (TYPE=110) */
	[VCAP_IS2_HK_IP6_L3_TTL_GT0]		= { 41,   1},
	[VCAP_IS2_HK_L3_IP6_SIP]		= { 42, 128},
	[VCAP_IS2_HK_IP6_L3_PROTO]		= {170,   8},
	/* OAM (TYPE=111) */
	[VCAP_IS2_HK_OAM_MEL_FLAGS]		= {137,   7},
	[VCAP_IS2_HK_OAM_VER]			= {144,   5},
	[VCAP_IS2_HK_OAM_OPCODE]		= {149,   8},
	[VCAP_IS2_HK_OAM_FLAGS]			= {157,   8},
	[VCAP_IS2_HK_OAM_MEPID]			= {165,  16},
	[VCAP_IS2_HK_OAM_CCM_CNTS_EQ0]		= {181,   1},
	[VCAP_IS2_HK_OAM_IS_Y1731]		= {182,   1},
};

static struct vcap_field vsc9959_vcap_is2_actions[] = {
	[VCAP_IS2_ACT_HIT_ME_ONCE]		= {  0,  1},
	[VCAP_IS2_ACT_CPU_COPY_ENA]		= {  1,  1},
	[VCAP_IS2_ACT_CPU_QU_NUM]		= {  2,  3},
	[VCAP_IS2_ACT_MASK_MODE]		= {  5,  2},
	[VCAP_IS2_ACT_MIRROR_ENA]		= {  7,  1},
	[VCAP_IS2_ACT_LRN_DIS]			= {  8,  1},
	[VCAP_IS2_ACT_POLICE_ENA]		= {  9,  1},
	[VCAP_IS2_ACT_POLICE_IDX]		= { 10,  9},
	[VCAP_IS2_ACT_POLICE_VCAP_ONLY]		= { 19,  1},
	[VCAP_IS2_ACT_PORT_MASK]		= { 20,  6},
	[VCAP_IS2_ACT_REW_OP]			= { 26,  9},
	[VCAP_IS2_ACT_SMAC_REPLACE_ENA]		= { 35,  1},
	[VCAP_IS2_ACT_RSV]			= { 36,  2},
	[VCAP_IS2_ACT_ACL_ID]			= { 38,  6},
	[VCAP_IS2_ACT_HIT_CNT]			= { 44, 32},
};

static struct vcap_props vsc9959_vcap_props[] = {
	[VCAP_ES0] = {
		.action_type_width = 0,
		.action_table = {
			[ES0_ACTION_TYPE_NORMAL] = {
				.width = 72, /* HIT_STICKY not included */
				.count = 1,
			},
		},
		.target = S0,
		.keys = vsc9959_vcap_es0_keys,
		.actions = vsc9959_vcap_es0_actions,
	},
	[VCAP_IS1] = {
		.action_type_width = 0,
		.action_table = {
			[IS1_ACTION_TYPE_NORMAL] = {
				.width = 78, /* HIT_STICKY not included */
				.count = 4,
			},
		},
		.target = S1,
		.keys = vsc9959_vcap_is1_keys,
		.actions = vsc9959_vcap_is1_actions,
	},
	[VCAP_IS2] = {
		.action_type_width = 1,
		.action_table = {
			[IS2_ACTION_TYPE_NORMAL] = {
				.width = 44,
				.count = 2
			},
			[IS2_ACTION_TYPE_SMAC_SIP] = {
				.width = 6,
				.count = 4
			},
		},
		.target = S2,
		.keys = vsc9959_vcap_is2_keys,
		.actions = vsc9959_vcap_is2_actions,
	},
};

static const struct ptp_clock_info vsc9959_ptp_caps = {
	.owner		= THIS_MODULE,
	.name		= "felix ptp",
	.max_adj	= 0x7fffffff,
	.n_alarm	= 0,
	.n_ext_ts	= 0,
	.n_per_out	= OCELOT_PTP_PINS_NUM,
	.n_pins		= OCELOT_PTP_PINS_NUM,
	.pps		= 0,
	.gettime64	= ocelot_ptp_gettime64,
	.settime64	= ocelot_ptp_settime64,
	.adjtime	= ocelot_ptp_adjtime,
	.adjfine	= ocelot_ptp_adjfine,
	.verify		= ocelot_ptp_verify,
	.enable		= ocelot_ptp_enable,
};

#define VSC9959_INIT_TIMEOUT			50000
#define VSC9959_GCB_RST_SLEEP			100
#define VSC9959_SYS_RAMINIT_SLEEP		80

static int vsc9959_gcb_soft_rst_status(struct ocelot *ocelot)
{
	int val;

	ocelot_field_read(ocelot, GCB_SOFT_RST_SWC_RST, &val);

	return val;
}

static int vsc9959_sys_ram_init_status(struct ocelot *ocelot)
{
	return ocelot_read(ocelot, SYS_RAM_INIT);
}

/* CORE_ENA is in SYS:SYSTEM:RESET_CFG
 * RAM_INIT is in SYS:RAM_CTRL:RAM_INIT
 */
static int vsc9959_reset(struct ocelot *ocelot)
{
	int val, err;

	/* soft-reset the switch core */
	ocelot_field_write(ocelot, GCB_SOFT_RST_SWC_RST, 1);

	err = readx_poll_timeout(vsc9959_gcb_soft_rst_status, ocelot, val, !val,
				 VSC9959_GCB_RST_SLEEP, VSC9959_INIT_TIMEOUT);
	if (err) {
		dev_err(ocelot->dev, "timeout: switch core reset\n");
		return err;
	}

	/* initialize switch mem ~40us */
	ocelot_write(ocelot, SYS_RAM_INIT_RAM_INIT, SYS_RAM_INIT);
	err = readx_poll_timeout(vsc9959_sys_ram_init_status, ocelot, val, !val,
				 VSC9959_SYS_RAMINIT_SLEEP,
				 VSC9959_INIT_TIMEOUT);
	if (err) {
		dev_err(ocelot->dev, "timeout: switch sram init\n");
		return err;
	}

	/* enable switch core */
	ocelot_field_write(ocelot, SYS_RESET_CFG_CORE_ENA, 1);

	return 0;
}

static void vsc9959_phylink_validate(struct ocelot *ocelot, int port,
				     unsigned long *supported,
				     struct phylink_link_state *state)
{
	__ETHTOOL_DECLARE_LINK_MODE_MASK(mask) = { 0, };

	phylink_set_port_modes(mask);
	phylink_set(mask, Autoneg);
	phylink_set(mask, Pause);
	phylink_set(mask, Asym_Pause);
	phylink_set(mask, 10baseT_Half);
	phylink_set(mask, 10baseT_Full);
	phylink_set(mask, 100baseT_Half);
	phylink_set(mask, 100baseT_Full);
	phylink_set(mask, 1000baseT_Half);
	phylink_set(mask, 1000baseT_Full);
	phylink_set(mask, 1000baseX_Full);

	if (state->interface == PHY_INTERFACE_MODE_INTERNAL ||
	    state->interface == PHY_INTERFACE_MODE_2500BASEX ||
	    state->interface == PHY_INTERFACE_MODE_USXGMII) {
		phylink_set(mask, 2500baseT_Full);
		phylink_set(mask, 2500baseX_Full);
	}

	linkmode_and(supported, supported, mask);
	linkmode_and(state->advertising, state->advertising, mask);
}

/* Watermark encode
 * Bit 8:   Unit; 0:1, 1:16
 * Bit 7-0: Value to be multiplied with unit
 */
static u16 vsc9959_wm_enc(u16 value)
{
	WARN_ON(value >= 16 * BIT(8));

	if (value >= BIT(8))
		return BIT(8) | (value / 16);

	return value;
}

static u16 vsc9959_wm_dec(u16 wm)
{
	WARN_ON(wm & ~GENMASK(8, 0));

	if (wm & BIT(8))
		return (wm & GENMASK(7, 0)) * 16;

	return wm;
}

static void vsc9959_wm_stat(u32 val, u32 *inuse, u32 *maxuse)
{
	*inuse = (val & GENMASK(23, 12)) >> 12;
	*maxuse = val & GENMASK(11, 0);
}

static int vsc9959_mdio_bus_alloc(struct ocelot *ocelot)
{
	struct pci_dev *pdev = to_pci_dev(ocelot->dev);
	struct felix *felix = ocelot_to_felix(ocelot);
	struct enetc_mdio_priv *mdio_priv;
	struct device *dev = ocelot->dev;
	resource_size_t imdio_base;
	void __iomem *imdio_regs;
	struct resource res;
	struct enetc_hw *hw;
	struct mii_bus *bus;
	int port;
	int rc;

	felix->pcs = devm_kcalloc(dev, felix->info->num_ports,
				  sizeof(struct phylink_pcs *),
				  GFP_KERNEL);
	if (!felix->pcs) {
		dev_err(dev, "failed to allocate array for PCS PHYs\n");
		return -ENOMEM;
	}

	imdio_base = pci_resource_start(pdev, VSC9959_IMDIO_PCI_BAR);

	memcpy(&res, &vsc9959_imdio_res, sizeof(res));
	res.start += imdio_base;
	res.end += imdio_base;

	imdio_regs = devm_ioremap_resource(dev, &res);
	if (IS_ERR(imdio_regs))
		return PTR_ERR(imdio_regs);

	hw = enetc_hw_alloc(dev, imdio_regs);
	if (IS_ERR(hw)) {
		dev_err(dev, "failed to allocate ENETC HW structure\n");
		return PTR_ERR(hw);
	}

	bus = mdiobus_alloc_size(sizeof(*mdio_priv));
	if (!bus)
		return -ENOMEM;

	bus->name = "VSC9959 internal MDIO bus";
	bus->read = enetc_mdio_read;
	bus->write = enetc_mdio_write;
	bus->parent = dev;
	mdio_priv = bus->priv;
	mdio_priv->hw = hw;
	/* This gets added to imdio_regs, which already maps addresses
	 * starting with the proper offset.
	 */
	mdio_priv->mdio_base = 0;
	snprintf(bus->id, MII_BUS_ID_SIZE, "%s-imdio", dev_name(dev));

	/* Needed in order to initialize the bus mutex lock */
	rc = mdiobus_register(bus);
	if (rc < 0) {
		dev_err(dev, "failed to register MDIO bus\n");
		mdiobus_free(bus);
		return rc;
	}

	felix->imdio = bus;

	for (port = 0; port < felix->info->num_ports; port++) {
		struct ocelot_port *ocelot_port = ocelot->ports[port];
		struct phylink_pcs *phylink_pcs;
<<<<<<< HEAD
		struct mdio_device *pcs;
=======
		struct mdio_device *mdio_device;
>>>>>>> 29549c70

		if (dsa_is_unused_port(felix->ds, port))
			continue;

		if (ocelot_port->phy_mode == PHY_INTERFACE_MODE_INTERNAL)
			continue;

		mdio_device = mdio_device_create(felix->imdio, port);
		if (IS_ERR(mdio_device))
			continue;

<<<<<<< HEAD
		phylink_pcs = lynx_pcs_create(pcs);
		if (!phylink_pcs) {
			mdio_device_free(pcs);
=======
		phylink_pcs = lynx_pcs_create(mdio_device);
		if (!phylink_pcs) {
			mdio_device_free(mdio_device);
>>>>>>> 29549c70
			continue;
		}

		felix->pcs[port] = phylink_pcs;

		dev_info(dev, "Found PCS at internal MDIO address %d\n", port);
	}

	return 0;
}

static void vsc9959_mdio_bus_free(struct ocelot *ocelot)
{
	struct felix *felix = ocelot_to_felix(ocelot);
	int port;

	for (port = 0; port < ocelot->num_phys_ports; port++) {
		struct phylink_pcs *phylink_pcs = felix->pcs[port];
		struct mdio_device *mdio_device;

		if (!phylink_pcs)
			continue;

		mdio_device = lynx_get_mdio_device(phylink_pcs);
		mdio_device_free(mdio_device);
		lynx_pcs_destroy(phylink_pcs);
	}
	mdiobus_unregister(felix->imdio);
	mdiobus_free(felix->imdio);
<<<<<<< HEAD
=======
}

/* The switch considers any frame (regardless of size) as eligible for
 * transmission if the traffic class gate is open for at least 33 ns.
 * Overruns are prevented by cropping an interval at the end of the gate time
 * slot for which egress scheduling is blocked, but we need to still keep 33 ns
 * available for one packet to be transmitted, otherwise the port tc will hang.
 * This function returns the size of a gate interval that remains available for
 * setting the guard band, after reserving the space for one egress frame.
 */
static u64 vsc9959_tas_remaining_gate_len_ps(u64 gate_len_ns)
{
	/* Gate always open */
	if (gate_len_ns == U64_MAX)
		return U64_MAX;

	return (gate_len_ns - VSC9959_TAS_MIN_GATE_LEN_NS) * PSEC_PER_NSEC;
}

/* Extract shortest continuous gate open intervals in ns for each traffic class
 * of a cyclic tc-taprio schedule. If a gate is always open, the duration is
 * considered U64_MAX. If the gate is always closed, it is considered 0.
 */
static void vsc9959_tas_min_gate_lengths(struct tc_taprio_qopt_offload *taprio,
					 u64 min_gate_len[OCELOT_NUM_TC])
{
	struct tc_taprio_sched_entry *entry;
	u64 gate_len[OCELOT_NUM_TC];
	u8 gates_ever_opened = 0;
	int tc, i, n;

	/* Initialize arrays */
	for (tc = 0; tc < OCELOT_NUM_TC; tc++) {
		min_gate_len[tc] = U64_MAX;
		gate_len[tc] = 0;
	}

	/* If we don't have taprio, consider all gates as permanently open */
	if (!taprio)
		return;

	n = taprio->num_entries;

	/* Walk through the gate list twice to determine the length
	 * of consecutively open gates for a traffic class, including
	 * open gates that wrap around. We are just interested in the
	 * minimum window size, and this doesn't change what the
	 * minimum is (if the gate never closes, min_gate_len will
	 * remain U64_MAX).
	 */
	for (i = 0; i < 2 * n; i++) {
		entry = &taprio->entries[i % n];

		for (tc = 0; tc < OCELOT_NUM_TC; tc++) {
			if (entry->gate_mask & BIT(tc)) {
				gate_len[tc] += entry->interval;
				gates_ever_opened |= BIT(tc);
			} else {
				/* Gate closes now, record a potential new
				 * minimum and reinitialize length
				 */
				if (min_gate_len[tc] > gate_len[tc] &&
				    gate_len[tc])
					min_gate_len[tc] = gate_len[tc];
				gate_len[tc] = 0;
			}
		}
	}

	/* min_gate_len[tc] actually tracks minimum *open* gate time, so for
	 * permanently closed gates, min_gate_len[tc] will still be U64_MAX.
	 * Therefore they are currently indistinguishable from permanently
	 * open gates. Overwrite the gate len with 0 when we know they're
	 * actually permanently closed, i.e. after the loop above.
	 */
	for (tc = 0; tc < OCELOT_NUM_TC; tc++)
		if (!(gates_ever_opened & BIT(tc)))
			min_gate_len[tc] = 0;
}

/* ocelot_write_rix is a macro that concatenates QSYS_MAXSDU_CFG_* with _RSZ,
 * so we need to spell out the register access to each traffic class in helper
 * functions, to simplify callers
 */
static void vsc9959_port_qmaxsdu_set(struct ocelot *ocelot, int port, int tc,
				     u32 max_sdu)
{
	switch (tc) {
	case 0:
		ocelot_write_rix(ocelot, max_sdu, QSYS_QMAXSDU_CFG_0,
				 port);
		break;
	case 1:
		ocelot_write_rix(ocelot, max_sdu, QSYS_QMAXSDU_CFG_1,
				 port);
		break;
	case 2:
		ocelot_write_rix(ocelot, max_sdu, QSYS_QMAXSDU_CFG_2,
				 port);
		break;
	case 3:
		ocelot_write_rix(ocelot, max_sdu, QSYS_QMAXSDU_CFG_3,
				 port);
		break;
	case 4:
		ocelot_write_rix(ocelot, max_sdu, QSYS_QMAXSDU_CFG_4,
				 port);
		break;
	case 5:
		ocelot_write_rix(ocelot, max_sdu, QSYS_QMAXSDU_CFG_5,
				 port);
		break;
	case 6:
		ocelot_write_rix(ocelot, max_sdu, QSYS_QMAXSDU_CFG_6,
				 port);
		break;
	case 7:
		ocelot_write_rix(ocelot, max_sdu, QSYS_QMAXSDU_CFG_7,
				 port);
		break;
	}
}

static u32 vsc9959_port_qmaxsdu_get(struct ocelot *ocelot, int port, int tc)
{
	switch (tc) {
	case 0: return ocelot_read_rix(ocelot, QSYS_QMAXSDU_CFG_0, port);
	case 1: return ocelot_read_rix(ocelot, QSYS_QMAXSDU_CFG_1, port);
	case 2: return ocelot_read_rix(ocelot, QSYS_QMAXSDU_CFG_2, port);
	case 3: return ocelot_read_rix(ocelot, QSYS_QMAXSDU_CFG_3, port);
	case 4: return ocelot_read_rix(ocelot, QSYS_QMAXSDU_CFG_4, port);
	case 5: return ocelot_read_rix(ocelot, QSYS_QMAXSDU_CFG_5, port);
	case 6: return ocelot_read_rix(ocelot, QSYS_QMAXSDU_CFG_6, port);
	case 7: return ocelot_read_rix(ocelot, QSYS_QMAXSDU_CFG_7, port);
	default:
		return 0;
	}
}

static u32 vsc9959_tas_tc_max_sdu(struct tc_taprio_qopt_offload *taprio, int tc)
{
	if (!taprio || !taprio->max_sdu[tc])
		return 0;

	return taprio->max_sdu[tc] + ETH_HLEN + 2 * VLAN_HLEN + ETH_FCS_LEN;
}

/* Update QSYS_PORT_MAX_SDU to make sure the static guard bands added by the
 * switch (see the ALWAYS_GUARD_BAND_SCH_Q comment) are correct at all MTU
 * values (the default value is 1518). Also, for traffic class windows smaller
 * than one MTU sized frame, update QSYS_QMAXSDU_CFG to enable oversized frame
 * dropping, such that these won't hang the port, as they will never be sent.
 */
static void vsc9959_tas_guard_bands_update(struct ocelot *ocelot, int port)
{
	struct ocelot_port *ocelot_port = ocelot->ports[port];
	struct tc_taprio_qopt_offload *taprio;
	u64 min_gate_len[OCELOT_NUM_TC];
	int speed, picos_per_byte;
	u64 needed_bit_time_ps;
	u32 val, maxlen;
	u8 tas_speed;
	int tc;

	lockdep_assert_held(&ocelot->tas_lock);

	taprio = ocelot_port->taprio;

	val = ocelot_read_rix(ocelot, QSYS_TAG_CONFIG, port);
	tas_speed = QSYS_TAG_CONFIG_LINK_SPEED_X(val);

	switch (tas_speed) {
	case OCELOT_SPEED_10:
		speed = SPEED_10;
		break;
	case OCELOT_SPEED_100:
		speed = SPEED_100;
		break;
	case OCELOT_SPEED_1000:
		speed = SPEED_1000;
		break;
	case OCELOT_SPEED_2500:
		speed = SPEED_2500;
		break;
	default:
		return;
	}

	picos_per_byte = (USEC_PER_SEC * 8) / speed;

	val = ocelot_port_readl(ocelot_port, DEV_MAC_MAXLEN_CFG);
	/* MAXLEN_CFG accounts automatically for VLAN. We need to include it
	 * manually in the bit time calculation, plus the preamble and SFD.
	 */
	maxlen = val + 2 * VLAN_HLEN;
	/* Consider the standard Ethernet overhead of 8 octets preamble+SFD,
	 * 4 octets FCS, 12 octets IFG.
	 */
	needed_bit_time_ps = (maxlen + 24) * picos_per_byte;

	dev_dbg(ocelot->dev,
		"port %d: max frame size %d needs %llu ps at speed %d\n",
		port, maxlen, needed_bit_time_ps, speed);

	vsc9959_tas_min_gate_lengths(taprio, min_gate_len);

	mutex_lock(&ocelot->fwd_domain_lock);

	for (tc = 0; tc < OCELOT_NUM_TC; tc++) {
		u32 requested_max_sdu = vsc9959_tas_tc_max_sdu(taprio, tc);
		u64 remaining_gate_len_ps;
		u32 max_sdu;

		remaining_gate_len_ps =
			vsc9959_tas_remaining_gate_len_ps(min_gate_len[tc]);

		if (remaining_gate_len_ps > needed_bit_time_ps) {
			/* Setting QMAXSDU_CFG to 0 disables oversized frame
			 * dropping.
			 */
			max_sdu = requested_max_sdu;
			dev_dbg(ocelot->dev,
				"port %d tc %d min gate len %llu"
				", sending all frames\n",
				port, tc, min_gate_len[tc]);
		} else {
			/* If traffic class doesn't support a full MTU sized
			 * frame, make sure to enable oversize frame dropping
			 * for frames larger than the smallest that would fit.
			 *
			 * However, the exact same register, QSYS_QMAXSDU_CFG_*,
			 * controls not only oversized frame dropping, but also
			 * per-tc static guard band lengths, so it reduces the
			 * useful gate interval length. Therefore, be careful
			 * to calculate a guard band (and therefore max_sdu)
			 * that still leaves 33 ns available in the time slot.
			 */
			max_sdu = div_u64(remaining_gate_len_ps, picos_per_byte);
			/* A TC gate may be completely closed, which is a
			 * special case where all packets are oversized.
			 * Any limit smaller than 64 octets accomplishes this
			 */
			if (!max_sdu)
				max_sdu = 1;
			/* Take L1 overhead into account, but just don't allow
			 * max_sdu to go negative or to 0. Here we use 20
			 * because QSYS_MAXSDU_CFG_* already counts the 4 FCS
			 * octets as part of packet size.
			 */
			if (max_sdu > 20)
				max_sdu -= 20;

			if (requested_max_sdu && requested_max_sdu < max_sdu)
				max_sdu = requested_max_sdu;

			dev_info(ocelot->dev,
				 "port %d tc %d min gate length %llu"
				 " ns not enough for max frame size %d at %d"
				 " Mbps, dropping frames over %d"
				 " octets including FCS\n",
				 port, tc, min_gate_len[tc], maxlen, speed,
				 max_sdu);
		}

		vsc9959_port_qmaxsdu_set(ocelot, port, tc, max_sdu);
	}

	ocelot_write_rix(ocelot, maxlen, QSYS_PORT_MAX_SDU, port);

	ocelot->ops->cut_through_fwd(ocelot);

	mutex_unlock(&ocelot->fwd_domain_lock);
>>>>>>> 29549c70
}

static void vsc9959_sched_speed_set(struct ocelot *ocelot, int port,
				    int speed)
{
	struct ocelot_port *ocelot_port = ocelot->ports[port];
	u8 tas_speed;

	switch (speed) {
	case SPEED_10:
		tas_speed = OCELOT_SPEED_10;
		break;
	case SPEED_100:
		tas_speed = OCELOT_SPEED_100;
		break;
	case SPEED_1000:
		tas_speed = OCELOT_SPEED_1000;
		break;
	case SPEED_2500:
		tas_speed = OCELOT_SPEED_2500;
		break;
	default:
		tas_speed = OCELOT_SPEED_1000;
		break;
	}

	mutex_lock(&ocelot->tas_lock);

	ocelot_rmw_rix(ocelot,
		       QSYS_TAG_CONFIG_LINK_SPEED(tas_speed),
		       QSYS_TAG_CONFIG_LINK_SPEED_M,
		       QSYS_TAG_CONFIG, port);

<<<<<<< HEAD
=======
	if (ocelot_port->taprio)
		vsc9959_tas_guard_bands_update(ocelot, port);

	mutex_unlock(&ocelot->tas_lock);

>>>>>>> 29549c70
#ifdef CONFIG_MSCC_FELIX_SWITCH_TSN
	felix_cbs_reset(ocelot, port, speed);
#endif
}

void vsc9959_new_base_time(struct ocelot *ocelot, ktime_t base_time,
			   u64 cycle_time, struct timespec64 *new_base_ts)
{
	struct timespec64 ts;
	ktime_t new_base_time;
	ktime_t current_time;

	ocelot_ptp_gettime64(&ocelot->ptp_info, &ts);
	current_time = timespec64_to_ktime(ts);
	new_base_time = base_time;

	if (base_time < current_time) {
		u64 nr_of_cycles = current_time - base_time;

		do_div(nr_of_cycles, cycle_time);
		new_base_time += cycle_time * (nr_of_cycles + 1);
	}

	*new_base_ts = ktime_to_timespec64(new_base_time);
}

static u32 vsc9959_tas_read_cfg_status(struct ocelot *ocelot)
{
	return ocelot_read(ocelot, QSYS_TAS_PARAM_CFG_CTRL);
}

static void vsc9959_tas_gcl_set(struct ocelot *ocelot, const u32 gcl_ix,
				struct tc_taprio_sched_entry *entry)
{
	ocelot_write(ocelot,
		     QSYS_GCL_CFG_REG_1_GCL_ENTRY_NUM(gcl_ix) |
		     QSYS_GCL_CFG_REG_1_GATE_STATE(entry->gate_mask),
		     QSYS_GCL_CFG_REG_1);
	ocelot_write(ocelot, entry->interval, QSYS_GCL_CFG_REG_2);
}

static int vsc9959_qos_port_tas_set(struct ocelot *ocelot, int port,
				    struct tc_taprio_qopt_offload *taprio)
{
	struct ocelot_port *ocelot_port = ocelot->ports[port];
	struct timespec64 base_ts;
	int ret, i;
	u32 val;

	mutex_lock(&ocelot->tas_lock);

	if (!taprio->enable) {
		ocelot_rmw_rix(ocelot, 0, QSYS_TAG_CONFIG_ENABLE,
			       QSYS_TAG_CONFIG, port);
<<<<<<< HEAD
=======

		taprio_offload_free(ocelot_port->taprio);
		ocelot_port->taprio = NULL;

		vsc9959_tas_guard_bands_update(ocelot, port);

>>>>>>> 29549c70
		mutex_unlock(&ocelot->tas_lock);
		return 0;
	}

	if (taprio->cycle_time > NSEC_PER_SEC ||
	    taprio->cycle_time_extension >= NSEC_PER_SEC) {
		ret = -EINVAL;
		goto err;
	}

	if (taprio->num_entries > VSC9959_TAS_GCL_ENTRY_MAX) {
		ret = -ERANGE;
		goto err;
	}

	/* Enable guard band. The switch will schedule frames without taking
	 * their length into account. Thus we'll always need to enable the
	 * guard band which reserves the time of a maximum sized frame at the
	 * end of the time window.
	 *
	 * Although the ALWAYS_GUARD_BAND_SCH_Q bit is global for all ports, we
	 * need to set PORT_NUM, because subsequent writes to PARAM_CFG_REG_n
	 * operate on the port number.
	 */
	ocelot_rmw(ocelot, QSYS_TAS_PARAM_CFG_CTRL_PORT_NUM(port) |
		   QSYS_TAS_PARAM_CFG_CTRL_ALWAYS_GUARD_BAND_SCH_Q,
		   QSYS_TAS_PARAM_CFG_CTRL_PORT_NUM_M |
		   QSYS_TAS_PARAM_CFG_CTRL_ALWAYS_GUARD_BAND_SCH_Q,
		   QSYS_TAS_PARAM_CFG_CTRL);

	/* Hardware errata -  Admin config could not be overwritten if
	 * config is pending, need reset the TAS module
	 */
	val = ocelot_read(ocelot, QSYS_PARAM_STATUS_REG_8);
	if (val & QSYS_PARAM_STATUS_REG_8_CONFIG_PENDING) {
		ret = -EBUSY;
		goto err;
	}

	ocelot_rmw_rix(ocelot,
		       QSYS_TAG_CONFIG_ENABLE |
		       QSYS_TAG_CONFIG_INIT_GATE_STATE(0xFF) |
		       QSYS_TAG_CONFIG_SCH_TRAFFIC_QUEUES(0xFF),
		       QSYS_TAG_CONFIG_ENABLE |
		       QSYS_TAG_CONFIG_INIT_GATE_STATE_M |
		       QSYS_TAG_CONFIG_SCH_TRAFFIC_QUEUES_M,
		       QSYS_TAG_CONFIG, port);

	ocelot_port->base_time = taprio->base_time;

	vsc9959_new_base_time(ocelot, taprio->base_time,
			      taprio->cycle_time, &base_ts);
	ocelot_write(ocelot, base_ts.tv_nsec, QSYS_PARAM_CFG_REG_1);
	ocelot_write(ocelot, lower_32_bits(base_ts.tv_sec), QSYS_PARAM_CFG_REG_2);
	val = upper_32_bits(base_ts.tv_sec);
	ocelot_write(ocelot,
		     QSYS_PARAM_CFG_REG_3_BASE_TIME_SEC_MSB(val) |
		     QSYS_PARAM_CFG_REG_3_LIST_LENGTH(taprio->num_entries),
		     QSYS_PARAM_CFG_REG_3);
	ocelot_write(ocelot, taprio->cycle_time, QSYS_PARAM_CFG_REG_4);
	ocelot_write(ocelot, taprio->cycle_time_extension, QSYS_PARAM_CFG_REG_5);

	for (i = 0; i < taprio->num_entries; i++)
		vsc9959_tas_gcl_set(ocelot, i, &taprio->entries[i]);

	ocelot_rmw(ocelot, QSYS_TAS_PARAM_CFG_CTRL_CONFIG_CHANGE,
		   QSYS_TAS_PARAM_CFG_CTRL_CONFIG_CHANGE,
		   QSYS_TAS_PARAM_CFG_CTRL);

	ret = readx_poll_timeout(vsc9959_tas_read_cfg_status, ocelot, val,
				 !(val & QSYS_TAS_PARAM_CFG_CTRL_CONFIG_CHANGE),
				 10, 100000);
	if (ret)
		goto err;

	ocelot_port->taprio = taprio_offload_get(taprio);
	vsc9959_tas_guard_bands_update(ocelot, port);

err:
	mutex_unlock(&ocelot->tas_lock);

err:
	mutex_unlock(&ocelot->tas_lock);

	return ret;
}

static void vsc9959_tas_clock_adjust(struct ocelot *ocelot)
{
<<<<<<< HEAD
	struct ocelot_port *ocelot_port;
	struct timespec64 base_ts;
	u64 cycletime;
	int port;
	u32 val;

	lockdep_assert_held(&ocelot->tas_lock);

	for (port = 0; port < ocelot->num_phys_ports; port++) {
		val = ocelot_read_rix(ocelot, QSYS_TAG_CONFIG, port);
		if (!(val & QSYS_TAG_CONFIG_ENABLE))
=======
	struct tc_taprio_qopt_offload *taprio;
	struct ocelot_port *ocelot_port;
	struct timespec64 base_ts;
	int port;
	u32 val;

	mutex_lock(&ocelot->tas_lock);

	for (port = 0; port < ocelot->num_phys_ports; port++) {
		ocelot_port = ocelot->ports[port];
		taprio = ocelot_port->taprio;
		if (!taprio)
>>>>>>> 29549c70
			continue;

		ocelot_rmw(ocelot,
			   QSYS_TAS_PARAM_CFG_CTRL_PORT_NUM(port),
			   QSYS_TAS_PARAM_CFG_CTRL_PORT_NUM_M,
			   QSYS_TAS_PARAM_CFG_CTRL);

<<<<<<< HEAD
		ocelot_rmw_rix(ocelot,
			       QSYS_TAG_CONFIG_INIT_GATE_STATE(0xFF),
			       QSYS_TAG_CONFIG_ENABLE |
			       QSYS_TAG_CONFIG_INIT_GATE_STATE_M,
			       QSYS_TAG_CONFIG, port);

		cycletime = ocelot_read(ocelot, QSYS_PARAM_CFG_REG_4);
		ocelot_port = ocelot->ports[port];

		vsc9959_new_base_time(ocelot, ocelot_port->base_time,
				      cycletime, &base_ts);
=======
		/* Disable time-aware shaper */
		ocelot_rmw_rix(ocelot, 0, QSYS_TAG_CONFIG_ENABLE,
			       QSYS_TAG_CONFIG, port);

		vsc9959_new_base_time(ocelot, taprio->base_time,
				      taprio->cycle_time, &base_ts);
>>>>>>> 29549c70

		ocelot_write(ocelot, base_ts.tv_nsec, QSYS_PARAM_CFG_REG_1);
		ocelot_write(ocelot, lower_32_bits(base_ts.tv_sec),
			     QSYS_PARAM_CFG_REG_2);
		val = upper_32_bits(base_ts.tv_sec);
		ocelot_rmw(ocelot,
			   QSYS_PARAM_CFG_REG_3_BASE_TIME_SEC_MSB(val),
			   QSYS_PARAM_CFG_REG_3_BASE_TIME_SEC_MSB_M,
			   QSYS_PARAM_CFG_REG_3);

		ocelot_rmw(ocelot, QSYS_TAS_PARAM_CFG_CTRL_CONFIG_CHANGE,
			   QSYS_TAS_PARAM_CFG_CTRL_CONFIG_CHANGE,
			   QSYS_TAS_PARAM_CFG_CTRL);

<<<<<<< HEAD
		ocelot_rmw_rix(ocelot,
			       QSYS_TAG_CONFIG_INIT_GATE_STATE(0xFF) |
			       QSYS_TAG_CONFIG_ENABLE,
			       QSYS_TAG_CONFIG_ENABLE |
			       QSYS_TAG_CONFIG_INIT_GATE_STATE_M,
			       QSYS_TAG_CONFIG, port);
	}
=======
		/* Re-enable time-aware shaper */
		ocelot_rmw_rix(ocelot, QSYS_TAG_CONFIG_ENABLE,
			       QSYS_TAG_CONFIG_ENABLE,
			       QSYS_TAG_CONFIG, port);
	}
	mutex_unlock(&ocelot->tas_lock);
>>>>>>> 29549c70
}

static int vsc9959_qos_port_cbs_set(struct dsa_switch *ds, int port,
				    struct tc_cbs_qopt_offload *cbs_qopt)
{
	struct ocelot *ocelot = ds->priv;
	int port_ix = port * 8 + cbs_qopt->queue;
	u32 rate, burst;

	if (cbs_qopt->queue >= ds->num_tx_queues)
		return -EINVAL;

	if (!cbs_qopt->enable) {
		ocelot_write_gix(ocelot, QSYS_CIR_CFG_CIR_RATE(0) |
				 QSYS_CIR_CFG_CIR_BURST(0),
				 QSYS_CIR_CFG, port_ix);

		ocelot_rmw_gix(ocelot, 0, QSYS_SE_CFG_SE_AVB_ENA,
			       QSYS_SE_CFG, port_ix);

		return 0;
	}

	/* Rate unit is 100 kbps */
	rate = DIV_ROUND_UP(cbs_qopt->idleslope, 100);
	/* Avoid using zero rate */
	rate = clamp_t(u32, rate, 1, GENMASK(14, 0));
	/* Burst unit is 4kB */
	burst = DIV_ROUND_UP(cbs_qopt->hicredit, 4096);
	/* Avoid using zero burst size */
	burst = clamp_t(u32, burst, 1, GENMASK(5, 0));
	ocelot_write_gix(ocelot,
			 QSYS_CIR_CFG_CIR_RATE(rate) |
			 QSYS_CIR_CFG_CIR_BURST(burst),
			 QSYS_CIR_CFG,
			 port_ix);

	ocelot_rmw_gix(ocelot,
		       QSYS_SE_CFG_SE_FRM_MODE(0) |
		       QSYS_SE_CFG_SE_AVB_ENA,
		       QSYS_SE_CFG_SE_AVB_ENA |
		       QSYS_SE_CFG_SE_FRM_MODE_M,
		       QSYS_SE_CFG,
		       port_ix);

	return 0;
}

static int vsc9959_qos_query_caps(struct tc_query_caps_base *base)
{
	switch (base->type) {
	case TC_SETUP_QDISC_TAPRIO: {
		struct tc_taprio_caps *caps = base->caps;

		caps->supports_queue_max_sdu = true;

		return 0;
	}
	default:
		return -EOPNOTSUPP;
	}
}

static int vsc9959_port_setup_tc(struct dsa_switch *ds, int port,
				 enum tc_setup_type type,
				 void *type_data)
{
	struct ocelot *ocelot = ds->priv;

	switch (type) {
	case TC_QUERY_CAPS:
		return vsc9959_qos_query_caps(type_data);
	case TC_SETUP_QDISC_TAPRIO:
		return vsc9959_qos_port_tas_set(ocelot, port, type_data);
	case TC_SETUP_QDISC_CBS:
		return vsc9959_qos_port_cbs_set(ds, port, type_data);
	default:
		return -EOPNOTSUPP;
	}
}

#define VSC9959_PSFP_SFID_MAX			175
#define VSC9959_PSFP_GATE_ID_MAX		183
#define VSC9959_PSFP_POLICER_BASE		63
#define VSC9959_PSFP_POLICER_MAX		383
#define VSC9959_PSFP_GATE_LIST_NUM		4
#define VSC9959_PSFP_GATE_CYCLETIME_MIN		5000

struct felix_stream {
	struct list_head list;
	unsigned long id;
	bool dummy;
	int ports;
	int port;
	u8 dmac[ETH_ALEN];
	u16 vid;
	s8 prio;
	u8 sfid_valid;
	u8 ssid_valid;
	u32 sfid;
	u32 ssid;
};

<<<<<<< HEAD
struct felix_stream_filter {
=======
struct felix_stream_filter_counters {
	u64 match;
	u64 not_pass_gate;
	u64 not_pass_sdu;
	u64 red;
};

struct felix_stream_filter {
	struct felix_stream_filter_counters stats;
>>>>>>> 29549c70
	struct list_head list;
	refcount_t refcount;
	u32 index;
	u8 enable;
	int portmask;
	u8 sg_valid;
	u32 sgid;
	u8 fm_valid;
	u32 fmid;
	u8 prio_valid;
	u8 prio;
	u32 maxsdu;
};

<<<<<<< HEAD
struct felix_stream_filter_counters {
	u32 match;
	u32 not_pass_gate;
	u32 not_pass_sdu;
	u32 red;
};

=======
>>>>>>> 29549c70
struct felix_stream_gate {
	u32 index;
	u8 enable;
	u8 ipv_valid;
	u8 init_ipv;
	u64 basetime;
	u64 cycletime;
	u64 cycletime_ext;
	u32 num_entries;
<<<<<<< HEAD
	struct action_gate_entry entries[0];
=======
	struct action_gate_entry entries[];
>>>>>>> 29549c70
};

struct felix_stream_gate_entry {
	struct list_head list;
	refcount_t refcount;
	u32 index;
};

static int vsc9959_stream_identify(struct flow_cls_offload *f,
				   struct felix_stream *stream)
{
	struct flow_rule *rule = flow_cls_offload_flow_rule(f);
	struct flow_dissector *dissector = rule->match.dissector;

	if (dissector->used_keys &
	    ~(BIT(FLOW_DISSECTOR_KEY_CONTROL) |
	      BIT(FLOW_DISSECTOR_KEY_BASIC) |
	      BIT(FLOW_DISSECTOR_KEY_VLAN) |
	      BIT(FLOW_DISSECTOR_KEY_ETH_ADDRS)))
		return -EOPNOTSUPP;

	if (flow_rule_match_key(rule, FLOW_DISSECTOR_KEY_ETH_ADDRS)) {
		struct flow_match_eth_addrs match;

		flow_rule_match_eth_addrs(rule, &match);
		ether_addr_copy(stream->dmac, match.key->dst);
		if (!is_zero_ether_addr(match.mask->src))
			return -EOPNOTSUPP;
	} else {
		return -EOPNOTSUPP;
	}

	if (flow_rule_match_key(rule, FLOW_DISSECTOR_KEY_VLAN)) {
		struct flow_match_vlan match;

		flow_rule_match_vlan(rule, &match);
		if (match.mask->vlan_priority)
			stream->prio = match.key->vlan_priority;
		else
			stream->prio = -1;

		if (!match.mask->vlan_id)
			return -EOPNOTSUPP;
		stream->vid = match.key->vlan_id;
	} else {
		return -EOPNOTSUPP;
	}

	stream->id = f->cookie;

	return 0;
}

static int vsc9959_mact_stream_set(struct ocelot *ocelot,
				   struct felix_stream *stream,
				   struct netlink_ext_ack *extack)
{
	enum macaccess_entry_type type;
	int ret, sfid, ssid;
	u32 vid, dst_idx;
	u8 mac[ETH_ALEN];

	ether_addr_copy(mac, stream->dmac);
	vid = stream->vid;

	/* Stream identification desn't support to add a stream with non
	 * existent MAC (The MAC entry has not been learned in MAC table).
	 */
	ret = ocelot_mact_lookup(ocelot, &dst_idx, mac, vid, &type);
	if (ret) {
		if (extack)
			NL_SET_ERR_MSG_MOD(extack, "Stream is not learned in MAC table");
		return -EOPNOTSUPP;
	}

	if ((stream->sfid_valid || stream->ssid_valid) &&
	    type == ENTRYTYPE_NORMAL)
		type = ENTRYTYPE_LOCKED;

	sfid = stream->sfid_valid ? stream->sfid : -1;
	ssid = stream->ssid_valid ? stream->ssid : -1;

	ret = ocelot_mact_learn_streamdata(ocelot, dst_idx, mac, vid, type,
					   sfid, ssid);

	return ret;
}

static struct felix_stream *
vsc9959_stream_table_lookup(struct list_head *stream_list,
			    struct felix_stream *stream)
{
	struct felix_stream *tmp;

	list_for_each_entry(tmp, stream_list, list)
		if (ether_addr_equal(tmp->dmac, stream->dmac) &&
		    tmp->vid == stream->vid)
			return tmp;

	return NULL;
}

static int vsc9959_stream_table_add(struct ocelot *ocelot,
				    struct list_head *stream_list,
				    struct felix_stream *stream,
				    struct netlink_ext_ack *extack)
{
	struct felix_stream *stream_entry;
	int ret;

<<<<<<< HEAD
	stream_entry = kzalloc(sizeof(*stream_entry), GFP_KERNEL);
	if (!stream_entry)
		return -ENOMEM;

	memcpy(stream_entry, stream, sizeof(*stream_entry));

=======
	stream_entry = kmemdup(stream, sizeof(*stream_entry), GFP_KERNEL);
	if (!stream_entry)
		return -ENOMEM;

>>>>>>> 29549c70
	if (!stream->dummy) {
		ret = vsc9959_mact_stream_set(ocelot, stream_entry, extack);
		if (ret) {
			kfree(stream_entry);
			return ret;
		}
	}

	list_add_tail(&stream_entry->list, stream_list);

	return 0;
}

static struct felix_stream *
vsc9959_stream_table_get(struct list_head *stream_list, unsigned long id)
{
	struct felix_stream *tmp;

	list_for_each_entry(tmp, stream_list, list)
		if (tmp->id == id)
			return tmp;

	return NULL;
}

static void vsc9959_stream_table_del(struct ocelot *ocelot,
				     struct felix_stream *stream)
{
	if (!stream->dummy)
		vsc9959_mact_stream_set(ocelot, stream, NULL);

	list_del(&stream->list);
	kfree(stream);
}

static u32 vsc9959_sfi_access_status(struct ocelot *ocelot)
{
	return ocelot_read(ocelot, ANA_TABLES_SFIDACCESS);
}

static int vsc9959_psfp_sfi_set(struct ocelot *ocelot,
				struct felix_stream_filter *sfi)
{
	u32 val;

	if (sfi->index > VSC9959_PSFP_SFID_MAX)
		return -EINVAL;

	if (!sfi->enable) {
		ocelot_write(ocelot, ANA_TABLES_SFIDTIDX_SFID_INDEX(sfi->index),
			     ANA_TABLES_SFIDTIDX);

		val = ANA_TABLES_SFIDACCESS_SFID_TBL_CMD(SFIDACCESS_CMD_WRITE);
		ocelot_write(ocelot, val, ANA_TABLES_SFIDACCESS);

		return readx_poll_timeout(vsc9959_sfi_access_status, ocelot, val,
					  (!ANA_TABLES_SFIDACCESS_SFID_TBL_CMD(val)),
					  10, 100000);
	}

	if (sfi->sgid > VSC9959_PSFP_GATE_ID_MAX ||
	    sfi->fmid > VSC9959_PSFP_POLICER_MAX)
		return -EINVAL;

	ocelot_write(ocelot,
		     (sfi->sg_valid ? ANA_TABLES_SFIDTIDX_SGID_VALID : 0) |
		     ANA_TABLES_SFIDTIDX_SGID(sfi->sgid) |
		     (sfi->fm_valid ? ANA_TABLES_SFIDTIDX_POL_ENA : 0) |
		     ANA_TABLES_SFIDTIDX_POL_IDX(sfi->fmid) |
		     ANA_TABLES_SFIDTIDX_SFID_INDEX(sfi->index),
		     ANA_TABLES_SFIDTIDX);

	ocelot_write(ocelot,
		     (sfi->prio_valid ? ANA_TABLES_SFIDACCESS_IGR_PRIO_MATCH_ENA : 0) |
		     ANA_TABLES_SFIDACCESS_IGR_PRIO(sfi->prio) |
		     ANA_TABLES_SFIDACCESS_MAX_SDU_LEN(sfi->maxsdu) |
		     ANA_TABLES_SFIDACCESS_SFID_TBL_CMD(SFIDACCESS_CMD_WRITE),
		     ANA_TABLES_SFIDACCESS);

	return readx_poll_timeout(vsc9959_sfi_access_status, ocelot, val,
				  (!ANA_TABLES_SFIDACCESS_SFID_TBL_CMD(val)),
				  10, 100000);
}

static int vsc9959_psfp_sfidmask_set(struct ocelot *ocelot, u32 sfid, int ports)
{
	u32 val;

	ocelot_rmw(ocelot,
		   ANA_TABLES_SFIDTIDX_SFID_INDEX(sfid),
		   ANA_TABLES_SFIDTIDX_SFID_INDEX_M,
		   ANA_TABLES_SFIDTIDX);

	ocelot_write(ocelot,
		     ANA_TABLES_SFID_MASK_IGR_PORT_MASK(ports) |
		     ANA_TABLES_SFID_MASK_IGR_SRCPORT_MATCH_ENA,
		     ANA_TABLES_SFID_MASK);

	ocelot_rmw(ocelot,
		   ANA_TABLES_SFIDACCESS_SFID_TBL_CMD(SFIDACCESS_CMD_WRITE),
		   ANA_TABLES_SFIDACCESS_SFID_TBL_CMD_M,
		   ANA_TABLES_SFIDACCESS);

	return readx_poll_timeout(vsc9959_sfi_access_status, ocelot, val,
				  (!ANA_TABLES_SFIDACCESS_SFID_TBL_CMD(val)),
				  10, 100000);
}

static int vsc9959_psfp_sfi_list_add(struct ocelot *ocelot,
				     struct felix_stream_filter *sfi,
				     struct list_head *pos)
{
	struct felix_stream_filter *sfi_entry;
	int ret;

<<<<<<< HEAD
	sfi_entry = kzalloc(sizeof(*sfi_entry), GFP_KERNEL);
	if (!sfi_entry)
		return -ENOMEM;

	memcpy(sfi_entry, sfi, sizeof(*sfi_entry));
=======
	sfi_entry = kmemdup(sfi, sizeof(*sfi_entry), GFP_KERNEL);
	if (!sfi_entry)
		return -ENOMEM;

>>>>>>> 29549c70
	refcount_set(&sfi_entry->refcount, 1);

	ret = vsc9959_psfp_sfi_set(ocelot, sfi_entry);
	if (ret) {
		kfree(sfi_entry);
		return ret;
	}

	vsc9959_psfp_sfidmask_set(ocelot, sfi->index, sfi->portmask);

	list_add(&sfi_entry->list, pos);

	return 0;
}

static int vsc9959_psfp_sfi_table_add(struct ocelot *ocelot,
				      struct felix_stream_filter *sfi)
{
	struct list_head *pos, *q, *last;
	struct felix_stream_filter *tmp;
	struct ocelot_psfp_list *psfp;
	u32 insert = 0;

	psfp = &ocelot->psfp;
	last = &psfp->sfi_list;

	list_for_each_safe(pos, q, &psfp->sfi_list) {
		tmp = list_entry(pos, struct felix_stream_filter, list);
		if (sfi->sg_valid == tmp->sg_valid &&
		    sfi->fm_valid == tmp->fm_valid &&
		    sfi->portmask == tmp->portmask &&
		    tmp->sgid == sfi->sgid &&
		    tmp->fmid == sfi->fmid) {
			sfi->index = tmp->index;
			refcount_inc(&tmp->refcount);
			return 0;
		}
		/* Make sure that the index is increasing in order. */
		if (tmp->index == insert) {
			last = pos;
			insert++;
		}
	}
	sfi->index = insert;

	return vsc9959_psfp_sfi_list_add(ocelot, sfi, last);
}

static int vsc9959_psfp_sfi_table_add2(struct ocelot *ocelot,
				       struct felix_stream_filter *sfi,
				       struct felix_stream_filter *sfi2)
{
	struct felix_stream_filter *tmp;
	struct list_head *pos, *q, *last;
	struct ocelot_psfp_list *psfp;
	u32 insert = 0;
	int ret;

	psfp = &ocelot->psfp;
	last = &psfp->sfi_list;

	list_for_each_safe(pos, q, &psfp->sfi_list) {
		tmp = list_entry(pos, struct felix_stream_filter, list);
		/* Make sure that the index is increasing in order. */
		if (tmp->index >= insert + 2)
			break;

		insert = tmp->index + 1;
		last = pos;
	}
	sfi->index = insert;

	ret = vsc9959_psfp_sfi_list_add(ocelot, sfi, last);
	if (ret)
		return ret;

	sfi2->index = insert + 1;

	return vsc9959_psfp_sfi_list_add(ocelot, sfi2, last->next);
}

static struct felix_stream_filter *
vsc9959_psfp_sfi_table_get(struct list_head *sfi_list, u32 index)
{
	struct felix_stream_filter *tmp;

	list_for_each_entry(tmp, sfi_list, list)
		if (tmp->index == index)
			return tmp;

	return NULL;
}

static void vsc9959_psfp_sfi_table_del(struct ocelot *ocelot, u32 index)
{
	struct felix_stream_filter *tmp, *n;
	struct ocelot_psfp_list *psfp;
	u8 z;

	psfp = &ocelot->psfp;

	list_for_each_entry_safe(tmp, n, &psfp->sfi_list, list)
		if (tmp->index == index) {
			z = refcount_dec_and_test(&tmp->refcount);
			if (z) {
				tmp->enable = 0;
				vsc9959_psfp_sfi_set(ocelot, tmp);
				list_del(&tmp->list);
				kfree(tmp);
			}
			break;
		}
}

static void vsc9959_psfp_parse_gate(const struct flow_action_entry *entry,
				    struct felix_stream_gate *sgi)
{
	sgi->index = entry->hw_index;
	sgi->ipv_valid = (entry->gate.prio < 0) ? 0 : 1;
	sgi->init_ipv = (sgi->ipv_valid) ? entry->gate.prio : 0;
	sgi->basetime = entry->gate.basetime;
	sgi->cycletime = entry->gate.cycletime;
	sgi->num_entries = entry->gate.num_entries;
	sgi->enable = 1;

	memcpy(sgi->entries, entry->gate.entries,
	       entry->gate.num_entries * sizeof(struct action_gate_entry));
}

static u32 vsc9959_sgi_cfg_status(struct ocelot *ocelot)
{
	return ocelot_read(ocelot, ANA_SG_ACCESS_CTRL);
}

static int vsc9959_psfp_sgi_set(struct ocelot *ocelot,
				struct felix_stream_gate *sgi)
{
	struct action_gate_entry *e;
	struct timespec64 base_ts;
	u32 interval_sum = 0;
	u32 val;
	int i;

	if (sgi->index > VSC9959_PSFP_GATE_ID_MAX)
		return -EINVAL;

	ocelot_write(ocelot, ANA_SG_ACCESS_CTRL_SGID(sgi->index),
		     ANA_SG_ACCESS_CTRL);

	if (!sgi->enable) {
		ocelot_rmw(ocelot, ANA_SG_CONFIG_REG_3_INIT_GATE_STATE,
			   ANA_SG_CONFIG_REG_3_INIT_GATE_STATE |
			   ANA_SG_CONFIG_REG_3_GATE_ENABLE,
			   ANA_SG_CONFIG_REG_3);

		return 0;
	}

	if (sgi->cycletime < VSC9959_PSFP_GATE_CYCLETIME_MIN ||
	    sgi->cycletime > NSEC_PER_SEC)
		return -EINVAL;

	if (sgi->num_entries > VSC9959_PSFP_GATE_LIST_NUM)
		return -EINVAL;

	vsc9959_new_base_time(ocelot, sgi->basetime, sgi->cycletime, &base_ts);
	ocelot_write(ocelot, base_ts.tv_nsec, ANA_SG_CONFIG_REG_1);
	val = lower_32_bits(base_ts.tv_sec);
	ocelot_write(ocelot, val, ANA_SG_CONFIG_REG_2);

	val = upper_32_bits(base_ts.tv_sec);
	ocelot_write(ocelot,
		     (sgi->ipv_valid ? ANA_SG_CONFIG_REG_3_IPV_VALID : 0) |
		     ANA_SG_CONFIG_REG_3_INIT_IPV(sgi->init_ipv) |
		     ANA_SG_CONFIG_REG_3_GATE_ENABLE |
		     ANA_SG_CONFIG_REG_3_LIST_LENGTH(sgi->num_entries) |
		     ANA_SG_CONFIG_REG_3_INIT_GATE_STATE |
		     ANA_SG_CONFIG_REG_3_BASE_TIME_SEC_MSB(val),
		     ANA_SG_CONFIG_REG_3);

	ocelot_write(ocelot, sgi->cycletime, ANA_SG_CONFIG_REG_4);

	e = sgi->entries;
	for (i = 0; i < sgi->num_entries; i++) {
		u32 ips = (e[i].ipv < 0) ? 0 : (e[i].ipv + 8);

		ocelot_write_rix(ocelot, ANA_SG_GCL_GS_CONFIG_IPS(ips) |
				 (e[i].gate_state ?
				  ANA_SG_GCL_GS_CONFIG_GATE_STATE : 0),
				 ANA_SG_GCL_GS_CONFIG, i);

		interval_sum += e[i].interval;
		ocelot_write_rix(ocelot, interval_sum, ANA_SG_GCL_TI_CONFIG, i);
	}

	ocelot_rmw(ocelot, ANA_SG_ACCESS_CTRL_CONFIG_CHANGE,
		   ANA_SG_ACCESS_CTRL_CONFIG_CHANGE,
		   ANA_SG_ACCESS_CTRL);

	return readx_poll_timeout(vsc9959_sgi_cfg_status, ocelot, val,
				  (!(ANA_SG_ACCESS_CTRL_CONFIG_CHANGE & val)),
				  10, 100000);
}

static int vsc9959_psfp_sgi_table_add(struct ocelot *ocelot,
				      struct felix_stream_gate *sgi)
{
	struct felix_stream_gate_entry *tmp;
	struct ocelot_psfp_list *psfp;
	int ret;

	psfp = &ocelot->psfp;

	list_for_each_entry(tmp, &psfp->sgi_list, list)
		if (tmp->index == sgi->index) {
			refcount_inc(&tmp->refcount);
			return 0;
		}

	tmp = kzalloc(sizeof(*tmp), GFP_KERNEL);
	if (!tmp)
		return -ENOMEM;

	ret = vsc9959_psfp_sgi_set(ocelot, sgi);
	if (ret) {
		kfree(tmp);
		return ret;
	}

	tmp->index = sgi->index;
	refcount_set(&tmp->refcount, 1);
	list_add_tail(&tmp->list, &psfp->sgi_list);

	return 0;
}

static void vsc9959_psfp_sgi_table_del(struct ocelot *ocelot,
				       u32 index)
{
	struct felix_stream_gate_entry *tmp, *n;
	struct felix_stream_gate sgi = {0};
	struct ocelot_psfp_list *psfp;
	u8 z;

	psfp = &ocelot->psfp;

	list_for_each_entry_safe(tmp, n, &psfp->sgi_list, list)
		if (tmp->index == index) {
			z = refcount_dec_and_test(&tmp->refcount);
			if (z) {
				sgi.index = index;
				sgi.enable = 0;
				vsc9959_psfp_sgi_set(ocelot, &sgi);
				list_del(&tmp->list);
				kfree(tmp);
			}
			break;
		}
}

<<<<<<< HEAD
static void vsc9959_psfp_counters_get(struct ocelot *ocelot, u32 index,
				      struct felix_stream_filter_counters *counters)
{
	ocelot_rmw(ocelot, SYS_STAT_CFG_STAT_VIEW(index),
		   SYS_STAT_CFG_STAT_VIEW_M,
		   SYS_STAT_CFG);

	counters->match = ocelot_read_gix(ocelot, SYS_CNT, 0x200);
	counters->not_pass_gate = ocelot_read_gix(ocelot, SYS_CNT, 0x201);
	counters->not_pass_sdu = ocelot_read_gix(ocelot, SYS_CNT, 0x202);
	counters->red = ocelot_read_gix(ocelot, SYS_CNT, 0x203);

	/* Clear the PSFP counter. */
	ocelot_write(ocelot,
		     SYS_STAT_CFG_STAT_VIEW(index) |
		     SYS_STAT_CFG_STAT_CLEAR_SHOT(0x10),
		     SYS_STAT_CFG);
}

=======
>>>>>>> 29549c70
static int vsc9959_psfp_filter_add(struct ocelot *ocelot, int port,
				   struct flow_cls_offload *f)
{
	struct netlink_ext_ack *extack = f->common.extack;
	struct felix_stream_filter old_sfi, *sfi_entry;
	struct felix_stream_filter sfi = {0};
	const struct flow_action_entry *a;
	struct felix_stream *stream_entry;
	struct felix_stream stream = {0};
	struct felix_stream_gate *sgi;
	struct ocelot_psfp_list *psfp;
	struct ocelot_policer pol;
	int ret, i, size;
	u64 rate, burst;
	u32 index;

	psfp = &ocelot->psfp;

	ret = vsc9959_stream_identify(f, &stream);
	if (ret) {
		NL_SET_ERR_MSG_MOD(extack, "Only can match on VID, PCP, and dest MAC");
		return ret;
	}

<<<<<<< HEAD
=======
	mutex_lock(&psfp->lock);

>>>>>>> 29549c70
	flow_action_for_each(i, a, &f->rule->action) {
		switch (a->id) {
		case FLOW_ACTION_GATE:
			size = struct_size(sgi, entries, a->gate.num_entries);
			sgi = kzalloc(size, GFP_KERNEL);
<<<<<<< HEAD
=======
			if (!sgi) {
				ret = -ENOMEM;
				goto err;
			}
>>>>>>> 29549c70
			vsc9959_psfp_parse_gate(a, sgi);
			ret = vsc9959_psfp_sgi_table_add(ocelot, sgi);
			if (ret) {
				kfree(sgi);
				goto err;
			}
			sfi.sg_valid = 1;
			sfi.sgid = sgi->index;
			kfree(sgi);
			break;
		case FLOW_ACTION_POLICE:
			index = a->hw_index + VSC9959_PSFP_POLICER_BASE;
			if (index > VSC9959_PSFP_POLICER_MAX) {
				ret = -EINVAL;
				goto err;
			}

			rate = a->police.rate_bytes_ps;
			burst = rate * PSCHED_NS2TICKS(a->police.burst);
			pol = (struct ocelot_policer) {
				.burst = div_u64(burst, PSCHED_TICKS_PER_SEC),
				.rate = div_u64(rate, 1000) * 8,
			};
			ret = ocelot_vcap_policer_add(ocelot, index, &pol);
			if (ret)
				goto err;

			sfi.fm_valid = 1;
			sfi.fmid = index;
			sfi.maxsdu = a->police.mtu;
			break;
		default:
<<<<<<< HEAD
=======
			mutex_unlock(&psfp->lock);
>>>>>>> 29549c70
			return -EOPNOTSUPP;
		}
	}

	stream.ports = BIT(port);
	stream.port = port;

	sfi.portmask = stream.ports;
	sfi.prio_valid = (stream.prio < 0 ? 0 : 1);
	sfi.prio = (sfi.prio_valid ? stream.prio : 0);
	sfi.enable = 1;

	/* Check if stream is set. */
	stream_entry = vsc9959_stream_table_lookup(&psfp->stream_list, &stream);
	if (stream_entry) {
		if (stream_entry->ports & BIT(port)) {
			NL_SET_ERR_MSG_MOD(extack,
					   "The stream is added on this port");
			ret = -EEXIST;
			goto err;
		}

		if (stream_entry->ports != BIT(stream_entry->port)) {
			NL_SET_ERR_MSG_MOD(extack,
					   "The stream is added on two ports");
			ret = -EEXIST;
			goto err;
		}

		stream_entry->ports |= BIT(port);
		stream.ports = stream_entry->ports;

		sfi_entry = vsc9959_psfp_sfi_table_get(&psfp->sfi_list,
						       stream_entry->sfid);
		memcpy(&old_sfi, sfi_entry, sizeof(old_sfi));

		vsc9959_psfp_sfi_table_del(ocelot, stream_entry->sfid);

		old_sfi.portmask = stream_entry->ports;
		sfi.portmask = stream.ports;

		if (stream_entry->port > port) {
			ret = vsc9959_psfp_sfi_table_add2(ocelot, &sfi,
							  &old_sfi);
			stream_entry->dummy = true;
		} else {
			ret = vsc9959_psfp_sfi_table_add2(ocelot, &old_sfi,
							  &sfi);
			stream.dummy = true;
		}
		if (ret)
			goto err;

		stream_entry->sfid = old_sfi.index;
	} else {
		ret = vsc9959_psfp_sfi_table_add(ocelot, &sfi);
		if (ret)
			goto err;
	}

	stream.sfid = sfi.index;
	stream.sfid_valid = 1;
	ret = vsc9959_stream_table_add(ocelot, &psfp->stream_list,
				       &stream, extack);
	if (ret) {
		vsc9959_psfp_sfi_table_del(ocelot, stream.sfid);
		goto err;
	}

<<<<<<< HEAD
=======
	mutex_unlock(&psfp->lock);

>>>>>>> 29549c70
	return 0;

err:
	if (sfi.sg_valid)
		vsc9959_psfp_sgi_table_del(ocelot, sfi.sgid);

	if (sfi.fm_valid)
		ocelot_vcap_policer_del(ocelot, sfi.fmid);

<<<<<<< HEAD
=======
	mutex_unlock(&psfp->lock);

>>>>>>> 29549c70
	return ret;
}

static int vsc9959_psfp_filter_del(struct ocelot *ocelot,
				   struct flow_cls_offload *f)
{
	struct felix_stream *stream, tmp, *stream_entry;
<<<<<<< HEAD
	static struct felix_stream_filter *sfi;
	struct ocelot_psfp_list *psfp;

	psfp = &ocelot->psfp;

	stream = vsc9959_stream_table_get(&psfp->stream_list, f->cookie);
	if (!stream)
		return -ENOMEM;

	sfi = vsc9959_psfp_sfi_table_get(&psfp->sfi_list, stream->sfid);
	if (!sfi)
		return -ENOMEM;
=======
	struct ocelot_psfp_list *psfp = &ocelot->psfp;
	static struct felix_stream_filter *sfi;

	mutex_lock(&psfp->lock);

	stream = vsc9959_stream_table_get(&psfp->stream_list, f->cookie);
	if (!stream) {
		mutex_unlock(&psfp->lock);
		return -ENOMEM;
	}

	sfi = vsc9959_psfp_sfi_table_get(&psfp->sfi_list, stream->sfid);
	if (!sfi) {
		mutex_unlock(&psfp->lock);
		return -ENOMEM;
	}
>>>>>>> 29549c70

	if (sfi->sg_valid)
		vsc9959_psfp_sgi_table_del(ocelot, sfi->sgid);

	if (sfi->fm_valid)
		ocelot_vcap_policer_del(ocelot, sfi->fmid);

	vsc9959_psfp_sfi_table_del(ocelot, stream->sfid);

	memcpy(&tmp, stream, sizeof(tmp));

	stream->sfid_valid = 0;
	vsc9959_stream_table_del(ocelot, stream);

	stream_entry = vsc9959_stream_table_lookup(&psfp->stream_list, &tmp);
	if (stream_entry) {
		stream_entry->ports = BIT(stream_entry->port);
		if (stream_entry->dummy) {
			stream_entry->dummy = false;
			vsc9959_mact_stream_set(ocelot, stream_entry, NULL);
		}
		vsc9959_psfp_sfidmask_set(ocelot, stream_entry->sfid,
					  stream_entry->ports);
	}

<<<<<<< HEAD
	return 0;
}

=======
	mutex_unlock(&psfp->lock);

	return 0;
}

static void vsc9959_update_sfid_stats(struct ocelot *ocelot,
				      struct felix_stream_filter *sfi)
{
	struct felix_stream_filter_counters *s = &sfi->stats;
	u32 match, not_pass_gate, not_pass_sdu, red;
	u32 sfid = sfi->index;

	lockdep_assert_held(&ocelot->stat_view_lock);

	ocelot_rmw(ocelot, SYS_STAT_CFG_STAT_VIEW(sfid),
		   SYS_STAT_CFG_STAT_VIEW_M,
		   SYS_STAT_CFG);

	match = ocelot_read(ocelot, SYS_COUNT_SF_MATCHING_FRAMES);
	not_pass_gate = ocelot_read(ocelot, SYS_COUNT_SF_NOT_PASSING_FRAMES);
	not_pass_sdu = ocelot_read(ocelot, SYS_COUNT_SF_NOT_PASSING_SDU);
	red = ocelot_read(ocelot, SYS_COUNT_SF_RED_FRAMES);

	/* Clear the PSFP counter. */
	ocelot_write(ocelot,
		     SYS_STAT_CFG_STAT_VIEW(sfid) |
		     SYS_STAT_CFG_STAT_CLEAR_SHOT(0x10),
		     SYS_STAT_CFG);

	s->match += match;
	s->not_pass_gate += not_pass_gate;
	s->not_pass_sdu += not_pass_sdu;
	s->red += red;
}

/* Caller must hold &ocelot->stat_view_lock */
static void vsc9959_update_stats(struct ocelot *ocelot)
{
	struct ocelot_psfp_list *psfp = &ocelot->psfp;
	struct felix_stream_filter *sfi;

	mutex_lock(&psfp->lock);

	list_for_each_entry(sfi, &psfp->sfi_list, list)
		vsc9959_update_sfid_stats(ocelot, sfi);

	mutex_unlock(&psfp->lock);
}

>>>>>>> 29549c70
static int vsc9959_psfp_stats_get(struct ocelot *ocelot,
				  struct flow_cls_offload *f,
				  struct flow_stats *stats)
{
<<<<<<< HEAD
	struct felix_stream_filter_counters counters;
	struct ocelot_psfp_list *psfp;
	struct felix_stream *stream;

	psfp = &ocelot->psfp;
=======
	struct ocelot_psfp_list *psfp = &ocelot->psfp;
	struct felix_stream_filter_counters *s;
	static struct felix_stream_filter *sfi;
	struct felix_stream *stream;

>>>>>>> 29549c70
	stream = vsc9959_stream_table_get(&psfp->stream_list, f->cookie);
	if (!stream)
		return -ENOMEM;

<<<<<<< HEAD
	vsc9959_psfp_counters_get(ocelot, stream->sfid, &counters);

	stats->pkts = counters.match;
	stats->drops = counters.not_pass_gate + counters.not_pass_sdu +
		       counters.red;
=======
	sfi = vsc9959_psfp_sfi_table_get(&psfp->sfi_list, stream->sfid);
	if (!sfi)
		return -EINVAL;

	mutex_lock(&ocelot->stat_view_lock);

	vsc9959_update_sfid_stats(ocelot, sfi);

	s = &sfi->stats;
	stats->pkts = s->match;
	stats->drops = s->not_pass_gate + s->not_pass_sdu + s->red;

	memset(s, 0, sizeof(*s));

	mutex_unlock(&ocelot->stat_view_lock);
>>>>>>> 29549c70

	return 0;
}

static void vsc9959_psfp_init(struct ocelot *ocelot)
{
	struct ocelot_psfp_list *psfp = &ocelot->psfp;

	INIT_LIST_HEAD(&psfp->stream_list);
	INIT_LIST_HEAD(&psfp->sfi_list);
	INIT_LIST_HEAD(&psfp->sgi_list);
<<<<<<< HEAD
=======
	mutex_init(&psfp->lock);
>>>>>>> 29549c70
}

/* When using cut-through forwarding and the egress port runs at a higher data
 * rate than the ingress port, the packet currently under transmission would
 * suffer an underrun since it would be transmitted faster than it is received.
 * The Felix switch implementation of cut-through forwarding does not check in
 * hardware whether this condition is satisfied or not, so we must restrict the
 * list of ports that have cut-through forwarding enabled on egress to only be
 * the ports operating at the lowest link speed within their respective
 * forwarding domain.
 */
static void vsc9959_cut_through_fwd(struct ocelot *ocelot)
{
	struct felix *felix = ocelot_to_felix(ocelot);
	struct dsa_switch *ds = felix->ds;
<<<<<<< HEAD
	int port, other_port;
=======
	int tc, port, other_port;
>>>>>>> 29549c70

	lockdep_assert_held(&ocelot->fwd_domain_lock);

	for (port = 0; port < ocelot->num_phys_ports; port++) {
		struct ocelot_port *ocelot_port = ocelot->ports[port];
		int min_speed = ocelot_port->speed;
		unsigned long mask = 0;
		u32 tmp, val = 0;

		/* Disable cut-through on ports that are down */
		if (ocelot_port->speed <= 0)
			goto set;

		if (dsa_is_cpu_port(ds, port)) {
			/* Ocelot switches forward from the NPI port towards
			 * any port, regardless of it being in the NPI port's
			 * forwarding domain or not.
			 */
			mask = dsa_user_ports(ds);
		} else {
			mask = ocelot_get_bridge_fwd_mask(ocelot, port);
			mask &= ~BIT(port);
			if (ocelot->npi >= 0)
				mask |= BIT(ocelot->npi);
			else
<<<<<<< HEAD
				mask |= ocelot_get_dsa_8021q_cpu_mask(ocelot);
=======
				mask |= ocelot_port_assigned_dsa_8021q_cpu_mask(ocelot,
										port);
>>>>>>> 29549c70
		}

		/* Calculate the minimum link speed, among the ports that are
		 * up, of this source port's forwarding domain.
		 */
		for_each_set_bit(other_port, &mask, ocelot->num_phys_ports) {
			struct ocelot_port *other_ocelot_port;

			other_ocelot_port = ocelot->ports[other_port];
			if (other_ocelot_port->speed <= 0)
				continue;

			if (min_speed > other_ocelot_port->speed)
				min_speed = other_ocelot_port->speed;
		}

<<<<<<< HEAD
		/* Enable cut-through forwarding for the traffic classes
		 * selected by tsntool.
		 */
		if (ocelot_port->speed == min_speed)
			val = ocelot_port->cut_thru;

=======
		/* Enable cut-through forwarding for all traffic classes
		 * selected by ethtool that don't have oversized dropping
		 * enabled, since this check is bypassed in cut-through mode.
		 */
		if (ocelot_port->speed == min_speed) {
			val = ocelot_port->cut_thru;

			for (tc = 0; tc < OCELOT_NUM_TC; tc++)
				if (vsc9959_port_qmaxsdu_get(ocelot, port, tc))
					val &= ~BIT(tc);
		}

>>>>>>> 29549c70
set:
		tmp = ocelot_read_rix(ocelot, ANA_CUT_THRU_CFG, port);
		if (tmp == val)
			continue;

		dev_dbg(ocelot->dev,
<<<<<<< HEAD
			"port %d fwd mask 0x%lx speed %d min_speed %d, %s cut-through forwarding\n",
			port, mask, ocelot_port->speed, min_speed,
			val ? "enabling" : "disabling");
=======
			"port %d fwd mask 0x%lx speed %d min_speed %d, %s cut-through forwarding on TC mask 0x%x\n",
			port, mask, ocelot_port->speed, min_speed,
			val ? "enabling" : "disabling", val);
>>>>>>> 29549c70

		ocelot_write_rix(ocelot, val, ANA_CUT_THRU_CFG, port);
	}
}

static const struct ocelot_ops vsc9959_ops = {
	.reset			= vsc9959_reset,
	.wm_enc			= vsc9959_wm_enc,
	.wm_dec			= vsc9959_wm_dec,
	.wm_stat		= vsc9959_wm_stat,
	.port_to_netdev		= felix_port_to_netdev,
	.netdev_to_port		= felix_netdev_to_port,
	.psfp_init		= vsc9959_psfp_init,
	.psfp_filter_add	= vsc9959_psfp_filter_add,
	.psfp_filter_del	= vsc9959_psfp_filter_del,
	.psfp_stats_get		= vsc9959_psfp_stats_get,
	.cut_through_fwd	= vsc9959_cut_through_fwd,
	.tas_clock_adjust	= vsc9959_tas_clock_adjust,
<<<<<<< HEAD
=======
	.update_stats		= vsc9959_update_stats,
>>>>>>> 29549c70
};

static const struct felix_info felix_info_vsc9959 = {
	.resources		= vsc9959_resources,
	.num_resources		= ARRAY_SIZE(vsc9959_resources),
	.resource_names		= vsc9959_resource_names,
	.regfields		= vsc9959_regfields,
	.map			= vsc9959_regmap,
	.ops			= &vsc9959_ops,
	.stats_layout		= vsc9959_stats_layout,
	.vcap			= vsc9959_vcap_props,
	.vcap_pol_base		= VSC9959_VCAP_POLICER_BASE,
	.vcap_pol_max		= VSC9959_VCAP_POLICER_MAX,
	.vcap_pol_base2		= 0,
	.vcap_pol_max2		= 0,
	.num_mact_rows		= 2048,
	.num_ports		= VSC9959_NUM_PORTS,
	.num_tx_queues		= OCELOT_NUM_TC,
	.quirk_no_xtr_irq	= true,
	.ptp_caps		= &vsc9959_ptp_caps,
	.mdio_bus_alloc		= vsc9959_mdio_bus_alloc,
	.mdio_bus_free		= vsc9959_mdio_bus_free,
	.phylink_validate	= vsc9959_phylink_validate,
	.port_modes		= vsc9959_port_modes,
	.port_setup_tc		= vsc9959_port_setup_tc,
	.port_sched_speed_set	= vsc9959_sched_speed_set,
<<<<<<< HEAD
	.init_regmap		= ocelot_regmap_init,
=======
	.tas_guard_bands_update	= vsc9959_tas_guard_bands_update,
>>>>>>> 29549c70
};

static irqreturn_t felix_irq_handler(int irq, void *data)
{
	struct ocelot *ocelot = (struct ocelot *)data;

	/* The INTB interrupt is used for both PTP TX timestamp interrupt
	 * and preemption status change interrupt on each port.
	 *
	 * - Get txtstamp if have
	 * - Handle preemption if it's preemption IRQ. Without handling it,
	 *   driver may get interrupt storm.
	 */

#ifdef CONFIG_MSCC_FELIX_SWITCH_TSN
	felix_preempt_irq_clean(ocelot);
#endif
	ocelot_get_txtstamp(ocelot);

	return IRQ_HANDLED;
}

static int felix_pci_probe(struct pci_dev *pdev,
			   const struct pci_device_id *id)
{
	struct dsa_switch *ds;
	struct ocelot *ocelot;
	struct felix *felix;
	int err;

	if (pdev->dev.of_node && !of_device_is_available(pdev->dev.of_node)) {
		dev_info(&pdev->dev, "device is disabled, skipping\n");
		return -ENODEV;
	}

	err = pci_enable_device(pdev);
	if (err) {
		dev_err(&pdev->dev, "device enable failed\n");
		goto err_pci_enable;
	}

	felix = kzalloc(sizeof(struct felix), GFP_KERNEL);
	if (!felix) {
		err = -ENOMEM;
		dev_err(&pdev->dev, "Failed to allocate driver memory\n");
		goto err_alloc_felix;
	}

	pci_set_drvdata(pdev, felix);
	ocelot = &felix->ocelot;
	ocelot->dev = &pdev->dev;
	ocelot->num_flooding_pgids = OCELOT_NUM_TC;
	felix->info = &felix_info_vsc9959;
	felix->switch_base = pci_resource_start(pdev, VSC9959_SWITCH_PCI_BAR);
<<<<<<< HEAD
	felix->imdio_base = pci_resource_start(pdev, VSC9959_IMDIO_PCI_BAR);
=======
>>>>>>> 29549c70

	pci_set_master(pdev);

	err = devm_request_threaded_irq(&pdev->dev, pdev->irq, NULL,
					&felix_irq_handler, IRQF_ONESHOT,
					"felix-intb", ocelot);
	if (err) {
		dev_err(&pdev->dev, "Failed to request irq\n");
		goto err_alloc_irq;
	}

	ocelot->ptp = 1;

	ds = kzalloc(sizeof(struct dsa_switch), GFP_KERNEL);
	if (!ds) {
		err = -ENOMEM;
		dev_err(&pdev->dev, "Failed to allocate DSA switch\n");
		goto err_alloc_ds;
	}

	ds->dev = &pdev->dev;
	ds->num_ports = felix->info->num_ports;
	ds->num_tx_queues = felix->info->num_tx_queues;
	ds->ops = &felix_switch_ops;
	ds->priv = ocelot;
	felix->ds = ds;
	felix->tag_proto = DSA_TAG_PROTO_OCELOT;

	err = dsa_register_switch(ds);
	if (err) {
		dev_err_probe(&pdev->dev, err, "Failed to register DSA switch\n");
		goto err_register_ds;
	}

#ifdef CONFIG_MSCC_FELIX_SWITCH_TSN
	felix_tsn_enable(ds);
#endif

	return 0;

err_register_ds:
	kfree(ds);
err_alloc_ds:
err_alloc_irq:
	kfree(felix);
err_alloc_felix:
	pci_disable_device(pdev);
err_pci_enable:
	return err;
}

static void felix_pci_remove(struct pci_dev *pdev)
{
	struct felix *felix = pci_get_drvdata(pdev);

	if (!felix)
		return;

	dsa_unregister_switch(felix->ds);

	kfree(felix->ds);
	kfree(felix);

	pci_disable_device(pdev);
}

static void felix_pci_shutdown(struct pci_dev *pdev)
{
	struct felix *felix = pci_get_drvdata(pdev);

	if (!felix)
		return;

	dsa_switch_shutdown(felix->ds);

	pci_set_drvdata(pdev, NULL);
}

static struct pci_device_id felix_ids[] = {
	{
		/* NXP LS1028A */
		PCI_DEVICE(PCI_VENDOR_ID_FREESCALE, 0xEEF0),
	},
	{ 0, }
};
MODULE_DEVICE_TABLE(pci, felix_ids);

static struct pci_driver felix_vsc9959_pci_driver = {
	.name		= "mscc_felix",
	.id_table	= felix_ids,
	.probe		= felix_pci_probe,
	.remove		= felix_pci_remove,
	.shutdown	= felix_pci_shutdown,
};
module_pci_driver(felix_vsc9959_pci_driver);

MODULE_DESCRIPTION("Felix Switch driver");
MODULE_LICENSE("GPL v2");<|MERGE_RESOLUTION|>--- conflicted
+++ resolved
@@ -16,26 +16,18 @@
 #include <linux/iopoll.h>
 #include <linux/mdio.h>
 #include <linux/pci.h>
-<<<<<<< HEAD
-=======
 #include <linux/time.h>
->>>>>>> 29549c70
 #include "felix_tsn.h"
 #include "felix.h"
 
 #define VSC9959_NUM_PORTS		6
 
 #define VSC9959_TAS_GCL_ENTRY_MAX	63
-<<<<<<< HEAD
-=======
 #define VSC9959_TAS_MIN_GATE_LEN_NS	33
->>>>>>> 29549c70
 #define VSC9959_VCAP_POLICER_BASE	63
 #define VSC9959_VCAP_POLICER_MAX	383
 #define VSC9959_SWITCH_PCI_BAR		4
 #define VSC9959_IMDIO_PCI_BAR		0
-<<<<<<< HEAD
-=======
 
 #define VSC9959_PORT_MODE_SERDES	(OCELOT_PORT_MODE_SGMII | \
 					 OCELOT_PORT_MODE_QSGMII | \
@@ -51,7 +43,6 @@
 	OCELOT_PORT_MODE_INTERNAL,
 	OCELOT_PORT_MODE_INTERNAL,
 };
->>>>>>> 29549c70
 
 static const u32 vsc9959_ana_regmap[] = {
 	REG(ANA_ADVLEARN,			0x0089a0),
@@ -402,10 +393,6 @@
 	REG_RESERVED(SYS_MMGT_FAST),
 	REG_RESERVED(SYS_EVENTS_DIF),
 	REG_RESERVED(SYS_EVENTS_CORE),
-<<<<<<< HEAD
-	REG(SYS_CNT,				0x000000),
-=======
->>>>>>> 29549c70
 	REG(SYS_PTP_STATUS,			0x000f14),
 	REG(SYS_PTP_TXSTAMP,			0x000f18),
 	REG(SYS_PTP_NXT,			0x000f1c),
@@ -582,105 +569,8 @@
 	[SYS_PAUSE_CFG_PAUSE_ENA] = REG_FIELD_ID(SYS_PAUSE_CFG, 0, 1, 7, 4),
 };
 
-<<<<<<< HEAD
-static const struct ocelot_stat_layout vsc9959_stats_layout[] = {
-	{ .offset = 0x00,	.name = "rx_octets", },
-	{ .offset = 0x01,	.name = "rx_unicast", },
-	{ .offset = 0x02,	.name = "rx_multicast", },
-	{ .offset = 0x03,	.name = "rx_broadcast", },
-	{ .offset = 0x04,	.name = "rx_shorts", },
-	{ .offset = 0x05,	.name = "rx_fragments", },
-	{ .offset = 0x06,	.name = "rx_jabbers", },
-	{ .offset = 0x07,	.name = "rx_crc_align_errs", },
-	{ .offset = 0x08,	.name = "rx_sym_errs", },
-	{ .offset = 0x09,	.name = "rx_frames_below_65_octets", },
-	{ .offset = 0x0A,	.name = "rx_frames_65_to_127_octets", },
-	{ .offset = 0x0B,	.name = "rx_frames_128_to_255_octets", },
-	{ .offset = 0x0C,	.name = "rx_frames_256_to_511_octets", },
-	{ .offset = 0x0D,	.name = "rx_frames_512_to_1023_octets", },
-	{ .offset = 0x0E,	.name = "rx_frames_1024_to_1526_octets", },
-	{ .offset = 0x0F,	.name = "rx_frames_over_1526_octets", },
-	{ .offset = 0x10,	.name = "rx_pause", },
-	{ .offset = 0x11,	.name = "rx_control", },
-	{ .offset = 0x12,	.name = "rx_longs", },
-	{ .offset = 0x13,	.name = "rx_classified_drops", },
-	{ .offset = 0x14,	.name = "rx_red_prio_0", },
-	{ .offset = 0x15,	.name = "rx_red_prio_1", },
-	{ .offset = 0x16,	.name = "rx_red_prio_2", },
-	{ .offset = 0x17,	.name = "rx_red_prio_3", },
-	{ .offset = 0x18,	.name = "rx_red_prio_4", },
-	{ .offset = 0x19,	.name = "rx_red_prio_5", },
-	{ .offset = 0x1A,	.name = "rx_red_prio_6", },
-	{ .offset = 0x1B,	.name = "rx_red_prio_7", },
-	{ .offset = 0x1C,	.name = "rx_yellow_prio_0", },
-	{ .offset = 0x1D,	.name = "rx_yellow_prio_1", },
-	{ .offset = 0x1E,	.name = "rx_yellow_prio_2", },
-	{ .offset = 0x1F,	.name = "rx_yellow_prio_3", },
-	{ .offset = 0x20,	.name = "rx_yellow_prio_4", },
-	{ .offset = 0x21,	.name = "rx_yellow_prio_5", },
-	{ .offset = 0x22,	.name = "rx_yellow_prio_6", },
-	{ .offset = 0x23,	.name = "rx_yellow_prio_7", },
-	{ .offset = 0x24,	.name = "rx_green_prio_0", },
-	{ .offset = 0x25,	.name = "rx_green_prio_1", },
-	{ .offset = 0x26,	.name = "rx_green_prio_2", },
-	{ .offset = 0x27,	.name = "rx_green_prio_3", },
-	{ .offset = 0x28,	.name = "rx_green_prio_4", },
-	{ .offset = 0x29,	.name = "rx_green_prio_5", },
-	{ .offset = 0x2A,	.name = "rx_green_prio_6", },
-	{ .offset = 0x2B,	.name = "rx_green_prio_7", },
-	{ .offset = 0x80,	.name = "tx_octets", },
-	{ .offset = 0x81,	.name = "tx_unicast", },
-	{ .offset = 0x82,	.name = "tx_multicast", },
-	{ .offset = 0x83,	.name = "tx_broadcast", },
-	{ .offset = 0x84,	.name = "tx_collision", },
-	{ .offset = 0x85,	.name = "tx_drops", },
-	{ .offset = 0x86,	.name = "tx_pause", },
-	{ .offset = 0x87,	.name = "tx_frames_below_65_octets", },
-	{ .offset = 0x88,	.name = "tx_frames_65_to_127_octets", },
-	{ .offset = 0x89,	.name = "tx_frames_128_255_octets", },
-	{ .offset = 0x8A,	.name = "tx_frames_256_511_octets", },
-	{ .offset = 0x8B,	.name = "tx_frames_512_1023_octets", },
-	{ .offset = 0x8C,	.name = "tx_frames_1024_1526_octets", },
-	{ .offset = 0x8D,	.name = "tx_frames_over_1526_octets", },
-	{ .offset = 0x8E,	.name = "tx_yellow_prio_0", },
-	{ .offset = 0x8F,	.name = "tx_yellow_prio_1", },
-	{ .offset = 0x90,	.name = "tx_yellow_prio_2", },
-	{ .offset = 0x91,	.name = "tx_yellow_prio_3", },
-	{ .offset = 0x92,	.name = "tx_yellow_prio_4", },
-	{ .offset = 0x93,	.name = "tx_yellow_prio_5", },
-	{ .offset = 0x94,	.name = "tx_yellow_prio_6", },
-	{ .offset = 0x95,	.name = "tx_yellow_prio_7", },
-	{ .offset = 0x96,	.name = "tx_green_prio_0", },
-	{ .offset = 0x97,	.name = "tx_green_prio_1", },
-	{ .offset = 0x98,	.name = "tx_green_prio_2", },
-	{ .offset = 0x99,	.name = "tx_green_prio_3", },
-	{ .offset = 0x9A,	.name = "tx_green_prio_4", },
-	{ .offset = 0x9B,	.name = "tx_green_prio_5", },
-	{ .offset = 0x9C,	.name = "tx_green_prio_6", },
-	{ .offset = 0x9D,	.name = "tx_green_prio_7", },
-	{ .offset = 0x9E,	.name = "tx_aged", },
-	{ .offset = 0x100,	.name = "drop_local", },
-	{ .offset = 0x101,	.name = "drop_tail", },
-	{ .offset = 0x102,	.name = "drop_yellow_prio_0", },
-	{ .offset = 0x103,	.name = "drop_yellow_prio_1", },
-	{ .offset = 0x104,	.name = "drop_yellow_prio_2", },
-	{ .offset = 0x105,	.name = "drop_yellow_prio_3", },
-	{ .offset = 0x106,	.name = "drop_yellow_prio_4", },
-	{ .offset = 0x107,	.name = "drop_yellow_prio_5", },
-	{ .offset = 0x108,	.name = "drop_yellow_prio_6", },
-	{ .offset = 0x109,	.name = "drop_yellow_prio_7", },
-	{ .offset = 0x10A,	.name = "drop_green_prio_0", },
-	{ .offset = 0x10B,	.name = "drop_green_prio_1", },
-	{ .offset = 0x10C,	.name = "drop_green_prio_2", },
-	{ .offset = 0x10D,	.name = "drop_green_prio_3", },
-	{ .offset = 0x10E,	.name = "drop_green_prio_4", },
-	{ .offset = 0x10F,	.name = "drop_green_prio_5", },
-	{ .offset = 0x110,	.name = "drop_green_prio_6", },
-	{ .offset = 0x111,	.name = "drop_green_prio_7", },
-=======
 static const struct ocelot_stat_layout vsc9959_stats_layout[OCELOT_NUM_STATS] = {
 	OCELOT_COMMON_STATS,
->>>>>>> 29549c70
 };
 
 static const struct vcap_field vsc9959_vcap_es0_keys[] = {
@@ -1125,11 +1015,7 @@
 	for (port = 0; port < felix->info->num_ports; port++) {
 		struct ocelot_port *ocelot_port = ocelot->ports[port];
 		struct phylink_pcs *phylink_pcs;
-<<<<<<< HEAD
-		struct mdio_device *pcs;
-=======
 		struct mdio_device *mdio_device;
->>>>>>> 29549c70
 
 		if (dsa_is_unused_port(felix->ds, port))
 			continue;
@@ -1141,15 +1027,9 @@
 		if (IS_ERR(mdio_device))
 			continue;
 
-<<<<<<< HEAD
-		phylink_pcs = lynx_pcs_create(pcs);
-		if (!phylink_pcs) {
-			mdio_device_free(pcs);
-=======
 		phylink_pcs = lynx_pcs_create(mdio_device);
 		if (!phylink_pcs) {
 			mdio_device_free(mdio_device);
->>>>>>> 29549c70
 			continue;
 		}
 
@@ -1179,8 +1059,6 @@
 	}
 	mdiobus_unregister(felix->imdio);
 	mdiobus_free(felix->imdio);
-<<<<<<< HEAD
-=======
 }
 
 /* The switch considers any frame (regardless of size) as eligible for
@@ -1453,7 +1331,6 @@
 	ocelot->ops->cut_through_fwd(ocelot);
 
 	mutex_unlock(&ocelot->fwd_domain_lock);
->>>>>>> 29549c70
 }
 
 static void vsc9959_sched_speed_set(struct ocelot *ocelot, int port,
@@ -1487,14 +1364,11 @@
 		       QSYS_TAG_CONFIG_LINK_SPEED_M,
 		       QSYS_TAG_CONFIG, port);
 
-<<<<<<< HEAD
-=======
 	if (ocelot_port->taprio)
 		vsc9959_tas_guard_bands_update(ocelot, port);
 
 	mutex_unlock(&ocelot->tas_lock);
 
->>>>>>> 29549c70
 #ifdef CONFIG_MSCC_FELIX_SWITCH_TSN
 	felix_cbs_reset(ocelot, port, speed);
 #endif
@@ -1549,15 +1423,12 @@
 	if (!taprio->enable) {
 		ocelot_rmw_rix(ocelot, 0, QSYS_TAG_CONFIG_ENABLE,
 			       QSYS_TAG_CONFIG, port);
-<<<<<<< HEAD
-=======
 
 		taprio_offload_free(ocelot_port->taprio);
 		ocelot_port->taprio = NULL;
 
 		vsc9959_tas_guard_bands_update(ocelot, port);
 
->>>>>>> 29549c70
 		mutex_unlock(&ocelot->tas_lock);
 		return 0;
 	}
@@ -1606,8 +1477,6 @@
 		       QSYS_TAG_CONFIG_SCH_TRAFFIC_QUEUES_M,
 		       QSYS_TAG_CONFIG, port);
 
-	ocelot_port->base_time = taprio->base_time;
-
 	vsc9959_new_base_time(ocelot, taprio->base_time,
 			      taprio->cycle_time, &base_ts);
 	ocelot_write(ocelot, base_ts.tv_nsec, QSYS_PARAM_CFG_REG_1);
@@ -1639,27 +1508,11 @@
 err:
 	mutex_unlock(&ocelot->tas_lock);
 
-err:
-	mutex_unlock(&ocelot->tas_lock);
-
 	return ret;
 }
 
 static void vsc9959_tas_clock_adjust(struct ocelot *ocelot)
 {
-<<<<<<< HEAD
-	struct ocelot_port *ocelot_port;
-	struct timespec64 base_ts;
-	u64 cycletime;
-	int port;
-	u32 val;
-
-	lockdep_assert_held(&ocelot->tas_lock);
-
-	for (port = 0; port < ocelot->num_phys_ports; port++) {
-		val = ocelot_read_rix(ocelot, QSYS_TAG_CONFIG, port);
-		if (!(val & QSYS_TAG_CONFIG_ENABLE))
-=======
 	struct tc_taprio_qopt_offload *taprio;
 	struct ocelot_port *ocelot_port;
 	struct timespec64 base_ts;
@@ -1672,7 +1525,6 @@
 		ocelot_port = ocelot->ports[port];
 		taprio = ocelot_port->taprio;
 		if (!taprio)
->>>>>>> 29549c70
 			continue;
 
 		ocelot_rmw(ocelot,
@@ -1680,26 +1532,12 @@
 			   QSYS_TAS_PARAM_CFG_CTRL_PORT_NUM_M,
 			   QSYS_TAS_PARAM_CFG_CTRL);
 
-<<<<<<< HEAD
-		ocelot_rmw_rix(ocelot,
-			       QSYS_TAG_CONFIG_INIT_GATE_STATE(0xFF),
-			       QSYS_TAG_CONFIG_ENABLE |
-			       QSYS_TAG_CONFIG_INIT_GATE_STATE_M,
-			       QSYS_TAG_CONFIG, port);
-
-		cycletime = ocelot_read(ocelot, QSYS_PARAM_CFG_REG_4);
-		ocelot_port = ocelot->ports[port];
-
-		vsc9959_new_base_time(ocelot, ocelot_port->base_time,
-				      cycletime, &base_ts);
-=======
 		/* Disable time-aware shaper */
 		ocelot_rmw_rix(ocelot, 0, QSYS_TAG_CONFIG_ENABLE,
 			       QSYS_TAG_CONFIG, port);
 
 		vsc9959_new_base_time(ocelot, taprio->base_time,
 				      taprio->cycle_time, &base_ts);
->>>>>>> 29549c70
 
 		ocelot_write(ocelot, base_ts.tv_nsec, QSYS_PARAM_CFG_REG_1);
 		ocelot_write(ocelot, lower_32_bits(base_ts.tv_sec),
@@ -1714,22 +1552,12 @@
 			   QSYS_TAS_PARAM_CFG_CTRL_CONFIG_CHANGE,
 			   QSYS_TAS_PARAM_CFG_CTRL);
 
-<<<<<<< HEAD
-		ocelot_rmw_rix(ocelot,
-			       QSYS_TAG_CONFIG_INIT_GATE_STATE(0xFF) |
-			       QSYS_TAG_CONFIG_ENABLE,
-			       QSYS_TAG_CONFIG_ENABLE |
-			       QSYS_TAG_CONFIG_INIT_GATE_STATE_M,
-			       QSYS_TAG_CONFIG, port);
-	}
-=======
 		/* Re-enable time-aware shaper */
 		ocelot_rmw_rix(ocelot, QSYS_TAG_CONFIG_ENABLE,
 			       QSYS_TAG_CONFIG_ENABLE,
 			       QSYS_TAG_CONFIG, port);
 	}
 	mutex_unlock(&ocelot->tas_lock);
->>>>>>> 29549c70
 }
 
 static int vsc9959_qos_port_cbs_set(struct dsa_switch *ds, int port,
@@ -1833,9 +1661,6 @@
 	u32 ssid;
 };
 
-<<<<<<< HEAD
-struct felix_stream_filter {
-=======
 struct felix_stream_filter_counters {
 	u64 match;
 	u64 not_pass_gate;
@@ -1845,7 +1670,6 @@
 
 struct felix_stream_filter {
 	struct felix_stream_filter_counters stats;
->>>>>>> 29549c70
 	struct list_head list;
 	refcount_t refcount;
 	u32 index;
@@ -1860,16 +1684,6 @@
 	u32 maxsdu;
 };
 
-<<<<<<< HEAD
-struct felix_stream_filter_counters {
-	u32 match;
-	u32 not_pass_gate;
-	u32 not_pass_sdu;
-	u32 red;
-};
-
-=======
->>>>>>> 29549c70
 struct felix_stream_gate {
 	u32 index;
 	u8 enable;
@@ -1879,11 +1693,7 @@
 	u64 cycletime;
 	u64 cycletime_ext;
 	u32 num_entries;
-<<<<<<< HEAD
-	struct action_gate_entry entries[0];
-=======
 	struct action_gate_entry entries[];
->>>>>>> 29549c70
 };
 
 struct felix_stream_gate_entry {
@@ -1994,19 +1804,10 @@
 	struct felix_stream *stream_entry;
 	int ret;
 
-<<<<<<< HEAD
-	stream_entry = kzalloc(sizeof(*stream_entry), GFP_KERNEL);
-	if (!stream_entry)
-		return -ENOMEM;
-
-	memcpy(stream_entry, stream, sizeof(*stream_entry));
-
-=======
 	stream_entry = kmemdup(stream, sizeof(*stream_entry), GFP_KERNEL);
 	if (!stream_entry)
 		return -ENOMEM;
 
->>>>>>> 29549c70
 	if (!stream->dummy) {
 		ret = vsc9959_mact_stream_set(ocelot, stream_entry, extack);
 		if (ret) {
@@ -2122,18 +1923,10 @@
 	struct felix_stream_filter *sfi_entry;
 	int ret;
 
-<<<<<<< HEAD
-	sfi_entry = kzalloc(sizeof(*sfi_entry), GFP_KERNEL);
-	if (!sfi_entry)
-		return -ENOMEM;
-
-	memcpy(sfi_entry, sfi, sizeof(*sfi_entry));
-=======
 	sfi_entry = kmemdup(sfi, sizeof(*sfi_entry), GFP_KERNEL);
 	if (!sfi_entry)
 		return -ENOMEM;
 
->>>>>>> 29549c70
 	refcount_set(&sfi_entry->refcount, 1);
 
 	ret = vsc9959_psfp_sfi_set(ocelot, sfi_entry);
@@ -2394,28 +2187,6 @@
 		}
 }
 
-<<<<<<< HEAD
-static void vsc9959_psfp_counters_get(struct ocelot *ocelot, u32 index,
-				      struct felix_stream_filter_counters *counters)
-{
-	ocelot_rmw(ocelot, SYS_STAT_CFG_STAT_VIEW(index),
-		   SYS_STAT_CFG_STAT_VIEW_M,
-		   SYS_STAT_CFG);
-
-	counters->match = ocelot_read_gix(ocelot, SYS_CNT, 0x200);
-	counters->not_pass_gate = ocelot_read_gix(ocelot, SYS_CNT, 0x201);
-	counters->not_pass_sdu = ocelot_read_gix(ocelot, SYS_CNT, 0x202);
-	counters->red = ocelot_read_gix(ocelot, SYS_CNT, 0x203);
-
-	/* Clear the PSFP counter. */
-	ocelot_write(ocelot,
-		     SYS_STAT_CFG_STAT_VIEW(index) |
-		     SYS_STAT_CFG_STAT_CLEAR_SHOT(0x10),
-		     SYS_STAT_CFG);
-}
-
-=======
->>>>>>> 29549c70
 static int vsc9959_psfp_filter_add(struct ocelot *ocelot, int port,
 				   struct flow_cls_offload *f)
 {
@@ -2440,23 +2211,17 @@
 		return ret;
 	}
 
-<<<<<<< HEAD
-=======
 	mutex_lock(&psfp->lock);
 
->>>>>>> 29549c70
 	flow_action_for_each(i, a, &f->rule->action) {
 		switch (a->id) {
 		case FLOW_ACTION_GATE:
 			size = struct_size(sgi, entries, a->gate.num_entries);
 			sgi = kzalloc(size, GFP_KERNEL);
-<<<<<<< HEAD
-=======
 			if (!sgi) {
 				ret = -ENOMEM;
 				goto err;
 			}
->>>>>>> 29549c70
 			vsc9959_psfp_parse_gate(a, sgi);
 			ret = vsc9959_psfp_sgi_table_add(ocelot, sgi);
 			if (ret) {
@@ -2489,10 +2254,7 @@
 			sfi.maxsdu = a->police.mtu;
 			break;
 		default:
-<<<<<<< HEAD
-=======
 			mutex_unlock(&psfp->lock);
->>>>>>> 29549c70
 			return -EOPNOTSUPP;
 		}
 	}
@@ -2562,11 +2324,8 @@
 		goto err;
 	}
 
-<<<<<<< HEAD
-=======
 	mutex_unlock(&psfp->lock);
 
->>>>>>> 29549c70
 	return 0;
 
 err:
@@ -2576,11 +2335,8 @@
 	if (sfi.fm_valid)
 		ocelot_vcap_policer_del(ocelot, sfi.fmid);
 
-<<<<<<< HEAD
-=======
 	mutex_unlock(&psfp->lock);
 
->>>>>>> 29549c70
 	return ret;
 }
 
@@ -2588,20 +2344,6 @@
 				   struct flow_cls_offload *f)
 {
 	struct felix_stream *stream, tmp, *stream_entry;
-<<<<<<< HEAD
-	static struct felix_stream_filter *sfi;
-	struct ocelot_psfp_list *psfp;
-
-	psfp = &ocelot->psfp;
-
-	stream = vsc9959_stream_table_get(&psfp->stream_list, f->cookie);
-	if (!stream)
-		return -ENOMEM;
-
-	sfi = vsc9959_psfp_sfi_table_get(&psfp->sfi_list, stream->sfid);
-	if (!sfi)
-		return -ENOMEM;
-=======
 	struct ocelot_psfp_list *psfp = &ocelot->psfp;
 	static struct felix_stream_filter *sfi;
 
@@ -2618,7 +2360,6 @@
 		mutex_unlock(&psfp->lock);
 		return -ENOMEM;
 	}
->>>>>>> 29549c70
 
 	if (sfi->sg_valid)
 		vsc9959_psfp_sgi_table_del(ocelot, sfi->sgid);
@@ -2644,11 +2385,6 @@
 					  stream_entry->ports);
 	}
 
-<<<<<<< HEAD
-	return 0;
-}
-
-=======
 	mutex_unlock(&psfp->lock);
 
 	return 0;
@@ -2698,35 +2434,19 @@
 	mutex_unlock(&psfp->lock);
 }
 
->>>>>>> 29549c70
 static int vsc9959_psfp_stats_get(struct ocelot *ocelot,
 				  struct flow_cls_offload *f,
 				  struct flow_stats *stats)
 {
-<<<<<<< HEAD
-	struct felix_stream_filter_counters counters;
-	struct ocelot_psfp_list *psfp;
-	struct felix_stream *stream;
-
-	psfp = &ocelot->psfp;
-=======
 	struct ocelot_psfp_list *psfp = &ocelot->psfp;
 	struct felix_stream_filter_counters *s;
 	static struct felix_stream_filter *sfi;
 	struct felix_stream *stream;
 
->>>>>>> 29549c70
 	stream = vsc9959_stream_table_get(&psfp->stream_list, f->cookie);
 	if (!stream)
 		return -ENOMEM;
 
-<<<<<<< HEAD
-	vsc9959_psfp_counters_get(ocelot, stream->sfid, &counters);
-
-	stats->pkts = counters.match;
-	stats->drops = counters.not_pass_gate + counters.not_pass_sdu +
-		       counters.red;
-=======
 	sfi = vsc9959_psfp_sfi_table_get(&psfp->sfi_list, stream->sfid);
 	if (!sfi)
 		return -EINVAL;
@@ -2742,7 +2462,6 @@
 	memset(s, 0, sizeof(*s));
 
 	mutex_unlock(&ocelot->stat_view_lock);
->>>>>>> 29549c70
 
 	return 0;
 }
@@ -2754,10 +2473,7 @@
 	INIT_LIST_HEAD(&psfp->stream_list);
 	INIT_LIST_HEAD(&psfp->sfi_list);
 	INIT_LIST_HEAD(&psfp->sgi_list);
-<<<<<<< HEAD
-=======
 	mutex_init(&psfp->lock);
->>>>>>> 29549c70
 }
 
 /* When using cut-through forwarding and the egress port runs at a higher data
@@ -2773,11 +2489,7 @@
 {
 	struct felix *felix = ocelot_to_felix(ocelot);
 	struct dsa_switch *ds = felix->ds;
-<<<<<<< HEAD
-	int port, other_port;
-=======
 	int tc, port, other_port;
->>>>>>> 29549c70
 
 	lockdep_assert_held(&ocelot->fwd_domain_lock);
 
@@ -2803,12 +2515,8 @@
 			if (ocelot->npi >= 0)
 				mask |= BIT(ocelot->npi);
 			else
-<<<<<<< HEAD
-				mask |= ocelot_get_dsa_8021q_cpu_mask(ocelot);
-=======
 				mask |= ocelot_port_assigned_dsa_8021q_cpu_mask(ocelot,
 										port);
->>>>>>> 29549c70
 		}
 
 		/* Calculate the minimum link speed, among the ports that are
@@ -2825,14 +2533,6 @@
 				min_speed = other_ocelot_port->speed;
 		}
 
-<<<<<<< HEAD
-		/* Enable cut-through forwarding for the traffic classes
-		 * selected by tsntool.
-		 */
-		if (ocelot_port->speed == min_speed)
-			val = ocelot_port->cut_thru;
-
-=======
 		/* Enable cut-through forwarding for all traffic classes
 		 * selected by ethtool that don't have oversized dropping
 		 * enabled, since this check is bypassed in cut-through mode.
@@ -2845,22 +2545,15 @@
 					val &= ~BIT(tc);
 		}
 
->>>>>>> 29549c70
 set:
 		tmp = ocelot_read_rix(ocelot, ANA_CUT_THRU_CFG, port);
 		if (tmp == val)
 			continue;
 
 		dev_dbg(ocelot->dev,
-<<<<<<< HEAD
-			"port %d fwd mask 0x%lx speed %d min_speed %d, %s cut-through forwarding\n",
-			port, mask, ocelot_port->speed, min_speed,
-			val ? "enabling" : "disabling");
-=======
 			"port %d fwd mask 0x%lx speed %d min_speed %d, %s cut-through forwarding on TC mask 0x%x\n",
 			port, mask, ocelot_port->speed, min_speed,
 			val ? "enabling" : "disabling", val);
->>>>>>> 29549c70
 
 		ocelot_write_rix(ocelot, val, ANA_CUT_THRU_CFG, port);
 	}
@@ -2879,10 +2572,7 @@
 	.psfp_stats_get		= vsc9959_psfp_stats_get,
 	.cut_through_fwd	= vsc9959_cut_through_fwd,
 	.tas_clock_adjust	= vsc9959_tas_clock_adjust,
-<<<<<<< HEAD
-=======
 	.update_stats		= vsc9959_update_stats,
->>>>>>> 29549c70
 };
 
 static const struct felix_info felix_info_vsc9959 = {
@@ -2909,11 +2599,7 @@
 	.port_modes		= vsc9959_port_modes,
 	.port_setup_tc		= vsc9959_port_setup_tc,
 	.port_sched_speed_set	= vsc9959_sched_speed_set,
-<<<<<<< HEAD
-	.init_regmap		= ocelot_regmap_init,
-=======
 	.tas_guard_bands_update	= vsc9959_tas_guard_bands_update,
->>>>>>> 29549c70
 };
 
 static irqreturn_t felix_irq_handler(int irq, void *data)
@@ -2968,10 +2654,6 @@
 	ocelot->num_flooding_pgids = OCELOT_NUM_TC;
 	felix->info = &felix_info_vsc9959;
 	felix->switch_base = pci_resource_start(pdev, VSC9959_SWITCH_PCI_BAR);
-<<<<<<< HEAD
-	felix->imdio_base = pci_resource_start(pdev, VSC9959_IMDIO_PCI_BAR);
-=======
->>>>>>> 29549c70
 
 	pci_set_master(pdev);
 
