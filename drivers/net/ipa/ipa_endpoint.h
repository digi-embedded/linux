--- conflicted
+++ resolved
@@ -41,8 +41,6 @@
 #define IPA_ENDPOINT_MAX		32	/* Max supported by driver */
 
 /**
-<<<<<<< HEAD
-=======
  * struct ipa_endpoint_tx - Endpoint configuration for TX endpoints
  * @seq_type:		primary packet processing sequencer type
  * @seq_rep_type:	sequencer type for replication processing
@@ -124,7 +122,6 @@
 };
 
 /**
->>>>>>> 29549c70
  * enum ipa_replenish_flag:	RX buffer replenish flags
  *
  * @IPA_REPLENISH_ENABLED:	Whether receive buffer replenishing is enabled
@@ -149,13 +146,7 @@
  * @evt_ring_id:	GSI event ring used by the endpoint
  * @netdev:		Network device pointer, if endpoint uses one
  * @replenish_flags:	Replenishing state flags
-<<<<<<< HEAD
- * @replenish_ready:	Number of replenish transactions without doorbell
- * @replenish_saved:	Replenish requests held while disabled
- * @replenish_backlog:	Number of buffers needed to fill hardware queue
-=======
  * @replenish_count:	Total number of replenish transactions committed
->>>>>>> 29549c70
  * @replenish_work:	Work item used for repeated replenish failures
  */
 struct ipa_endpoint {
@@ -174,13 +165,7 @@
 
 	/* Receive buffer replenishing for RX endpoints */
 	DECLARE_BITMAP(replenish_flags, IPA_REPLENISH_COUNT);
-<<<<<<< HEAD
-	u32 replenish_ready;
-	atomic_t replenish_saved;
-	atomic_t replenish_backlog;
-=======
 	u64 replenish_count;
->>>>>>> 29549c70
 	struct delayed_work replenish_work;		/* global wq */
 };
 
