--- conflicted
+++ resolved
@@ -1366,12 +1366,6 @@
 	struct gsi_ring *ring = &evt_ring->ring;
 	struct gsi_event *event_done;
 	struct gsi_event *event;
-<<<<<<< HEAD
-	struct gsi_trans *trans;
-	u32 trans_count = 0;
-	u32 byte_count = 0;
-=======
->>>>>>> 29549c70
 	u32 event_avail;
 	u32 old_index;
 
@@ -1391,11 +1385,6 @@
 	event_avail = ring->count - old_index % ring->count;
 	event_done = gsi_ring_virt(ring, index);
 	do {
-<<<<<<< HEAD
-		trans->len = __le16_to_cpu(event->len);
-		byte_count += trans->len;
-		trans_count++;
-=======
 		struct gsi_trans *trans;
 
 		trans = gsi_event_trans(gsi, event);
@@ -1408,7 +1397,6 @@
 			gsi_trans_tx_completed(trans);
 
 		gsi_trans_move_complete(trans);
->>>>>>> 29549c70
 
 		/* Move on to the next event and transaction */
 		if (--event_avail)
@@ -1417,14 +1405,8 @@
 			event = gsi_ring_virt(ring, 0);
 	} while (event != event_done);
 
-<<<<<<< HEAD
-	/* We record RX bytes when they are received */
-	channel->byte_count += byte_count;
-	channel->trans_count += trans_count;
-=======
 	/* Tell the hardware we've handled these events */
 	gsi_evt_ring_doorbell(gsi, evt_ring_id, index);
->>>>>>> 29549c70
 }
 
 /* Initialize a ring, including allocating DMA memory for its entries */
