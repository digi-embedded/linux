// SPDX-License-Identifier: GPL-2.0
/*
 * Copyright (c) 2020 Synopsys, Inc. and/or its affiliates.
 * Synopsys DesignWare XPCS helpers
 *
 * Author: Jose Abreu <Jose.Abreu@synopsys.com>
 */

#include <linux/delay.h>
#include <linux/pcs/pcs-xpcs.h>
#include <linux/mdio.h>
#include <linux/phylink.h>
#include <linux/workqueue.h>
#include "pcs-xpcs.h"

#define phylink_pcs_to_xpcs(pl_pcs) \
	container_of((pl_pcs), struct dw_xpcs, pcs)

static const int xpcs_usxgmii_features[] = {
	ETHTOOL_LINK_MODE_Pause_BIT,
	ETHTOOL_LINK_MODE_Asym_Pause_BIT,
	ETHTOOL_LINK_MODE_Autoneg_BIT,
	ETHTOOL_LINK_MODE_1000baseKX_Full_BIT,
	ETHTOOL_LINK_MODE_10000baseKX4_Full_BIT,
	ETHTOOL_LINK_MODE_10000baseKR_Full_BIT,
	ETHTOOL_LINK_MODE_2500baseX_Full_BIT,
	__ETHTOOL_LINK_MODE_MASK_NBITS,
};

static const int xpcs_10gkr_features[] = {
	ETHTOOL_LINK_MODE_Pause_BIT,
	ETHTOOL_LINK_MODE_Asym_Pause_BIT,
	ETHTOOL_LINK_MODE_10000baseKR_Full_BIT,
	__ETHTOOL_LINK_MODE_MASK_NBITS,
};

static const int xpcs_xlgmii_features[] = {
	ETHTOOL_LINK_MODE_Pause_BIT,
	ETHTOOL_LINK_MODE_Asym_Pause_BIT,
	ETHTOOL_LINK_MODE_25000baseCR_Full_BIT,
	ETHTOOL_LINK_MODE_25000baseKR_Full_BIT,
	ETHTOOL_LINK_MODE_25000baseSR_Full_BIT,
	ETHTOOL_LINK_MODE_40000baseKR4_Full_BIT,
	ETHTOOL_LINK_MODE_40000baseCR4_Full_BIT,
	ETHTOOL_LINK_MODE_40000baseSR4_Full_BIT,
	ETHTOOL_LINK_MODE_40000baseLR4_Full_BIT,
	ETHTOOL_LINK_MODE_50000baseCR2_Full_BIT,
	ETHTOOL_LINK_MODE_50000baseKR2_Full_BIT,
	ETHTOOL_LINK_MODE_50000baseSR2_Full_BIT,
	ETHTOOL_LINK_MODE_50000baseKR_Full_BIT,
	ETHTOOL_LINK_MODE_50000baseSR_Full_BIT,
	ETHTOOL_LINK_MODE_50000baseCR_Full_BIT,
	ETHTOOL_LINK_MODE_50000baseLR_ER_FR_Full_BIT,
	ETHTOOL_LINK_MODE_50000baseDR_Full_BIT,
	ETHTOOL_LINK_MODE_100000baseKR4_Full_BIT,
	ETHTOOL_LINK_MODE_100000baseSR4_Full_BIT,
	ETHTOOL_LINK_MODE_100000baseCR4_Full_BIT,
	ETHTOOL_LINK_MODE_100000baseLR4_ER4_Full_BIT,
	ETHTOOL_LINK_MODE_100000baseKR2_Full_BIT,
	ETHTOOL_LINK_MODE_100000baseSR2_Full_BIT,
	ETHTOOL_LINK_MODE_100000baseCR2_Full_BIT,
	ETHTOOL_LINK_MODE_100000baseLR2_ER2_FR2_Full_BIT,
	ETHTOOL_LINK_MODE_100000baseDR2_Full_BIT,
	__ETHTOOL_LINK_MODE_MASK_NBITS,
};

static const int xpcs_10gbaser_features[] = {
	ETHTOOL_LINK_MODE_Pause_BIT,
	ETHTOOL_LINK_MODE_Asym_Pause_BIT,
	ETHTOOL_LINK_MODE_10000baseSR_Full_BIT,
	ETHTOOL_LINK_MODE_10000baseLR_Full_BIT,
	ETHTOOL_LINK_MODE_10000baseLRM_Full_BIT,
	ETHTOOL_LINK_MODE_10000baseER_Full_BIT,
	__ETHTOOL_LINK_MODE_MASK_NBITS,
};

static const int xpcs_sgmii_features[] = {
	ETHTOOL_LINK_MODE_Pause_BIT,
	ETHTOOL_LINK_MODE_Asym_Pause_BIT,
	ETHTOOL_LINK_MODE_Autoneg_BIT,
	ETHTOOL_LINK_MODE_10baseT_Half_BIT,
	ETHTOOL_LINK_MODE_10baseT_Full_BIT,
	ETHTOOL_LINK_MODE_100baseT_Half_BIT,
	ETHTOOL_LINK_MODE_100baseT_Full_BIT,
	ETHTOOL_LINK_MODE_1000baseT_Half_BIT,
	ETHTOOL_LINK_MODE_1000baseT_Full_BIT,
	__ETHTOOL_LINK_MODE_MASK_NBITS,
};

static const int xpcs_1000basex_features[] = {
	ETHTOOL_LINK_MODE_Pause_BIT,
	ETHTOOL_LINK_MODE_Asym_Pause_BIT,
	ETHTOOL_LINK_MODE_Autoneg_BIT,
	ETHTOOL_LINK_MODE_1000baseX_Full_BIT,
	__ETHTOOL_LINK_MODE_MASK_NBITS,
};

static const int xpcs_2500basex_features[] = {
	ETHTOOL_LINK_MODE_Pause_BIT,
	ETHTOOL_LINK_MODE_Asym_Pause_BIT,
	ETHTOOL_LINK_MODE_Autoneg_BIT,
	ETHTOOL_LINK_MODE_2500baseX_Full_BIT,
	ETHTOOL_LINK_MODE_2500baseT_Full_BIT,
	__ETHTOOL_LINK_MODE_MASK_NBITS,
};

static const int xpcs_mx95_10g_features[] = {
	ETHTOOL_LINK_MODE_Pause_BIT,
	ETHTOOL_LINK_MODE_Asym_Pause_BIT,
	ETHTOOL_LINK_MODE_Autoneg_BIT,
	ETHTOOL_LINK_MODE_1000baseT_Full_BIT,
	ETHTOOL_LINK_MODE_2500baseT_Full_BIT,
	ETHTOOL_LINK_MODE_5000baseT_Full_BIT,
	ETHTOOL_LINK_MODE_10000baseT_Full_BIT,
	ETHTOOL_LINK_MODE_10000baseR_FEC_BIT,
	__ETHTOOL_LINK_MODE_MASK_NBITS,
};

static const phy_interface_t xpcs_usxgmii_interfaces[] = {
	PHY_INTERFACE_MODE_USXGMII,
};

static const phy_interface_t xpcs_10gkr_interfaces[] = {
	PHY_INTERFACE_MODE_10GKR,
};

static const phy_interface_t xpcs_xlgmii_interfaces[] = {
	PHY_INTERFACE_MODE_XLGMII,
};

static const phy_interface_t xpcs_10gbaser_interfaces[] = {
	PHY_INTERFACE_MODE_10GBASER,
};

static const phy_interface_t xpcs_sgmii_interfaces[] = {
	PHY_INTERFACE_MODE_SGMII,
};

static const phy_interface_t xpcs_1000basex_interfaces[] = {
	PHY_INTERFACE_MODE_1000BASEX,
};

static const phy_interface_t xpcs_2500basex_interfaces[] = {
	PHY_INTERFACE_MODE_2500BASEX,
	PHY_INTERFACE_MODE_MAX,
};

enum {
	DW_XPCS_USXGMII,
	DW_XPCS_10GKR,
	DW_XPCS_XLGMII,
	DW_XPCS_10GBASER,
	DW_XPCS_SGMII,
	DW_XPCS_1000BASEX,
	DW_XPCS_2500BASEX,
	DW_XPCS_INTERFACE_MAX,
};

struct xpcs_compat {
	const int *supported;
	const phy_interface_t *interface;
	int num_interfaces;
	int an_mode;
	int (*pma_config)(struct dw_xpcs *xpcs);
};

struct xpcs_id {
	u32 id;
	u32 mask;
	const struct xpcs_compat *compat;
};

static const struct xpcs_compat *xpcs_find_compat(const struct xpcs_id *id,
						  phy_interface_t interface)
{
	int i, j;

	for (i = 0; i < DW_XPCS_INTERFACE_MAX; i++) {
		const struct xpcs_compat *compat = &id->compat[i];

		for (j = 0; j < compat->num_interfaces; j++)
			if (compat->interface[j] == interface)
				return compat;
	}

	return NULL;
}

int xpcs_get_an_mode(struct dw_xpcs *xpcs, phy_interface_t interface)
{
	const struct xpcs_compat *compat;

	compat = xpcs_find_compat(xpcs->id, interface);
	if (!compat)
		return -ENODEV;

	return compat->an_mode;
}
EXPORT_SYMBOL_GPL(xpcs_get_an_mode);

static bool __xpcs_linkmode_supported(const struct xpcs_compat *compat,
				      enum ethtool_link_mode_bit_indices linkmode)
{
	int i;

	for (i = 0; compat->supported[i] != __ETHTOOL_LINK_MODE_MASK_NBITS; i++)
		if (compat->supported[i] == linkmode)
			return true;

	return false;
}

#define xpcs_linkmode_supported(compat, mode) \
	__xpcs_linkmode_supported(compat, ETHTOOL_LINK_MODE_ ## mode ## _BIT)

int xpcs_phy_read(struct dw_xpcs *xpcs, int dev, u32 reg)
{
	struct mii_bus *bus = xpcs->phydev->bus;
	int addr = xpcs->phydev->addr;

	return mdiobus_c45_read(bus, addr, dev, reg);
}

int xpcs_phy_write(struct dw_xpcs *xpcs, int dev, u32 reg, u16 val)
{
	struct mii_bus *bus = xpcs->phydev->bus;
	int addr = xpcs->phydev->addr;

	return mdiobus_c45_write(bus, addr, dev, reg, val);
}

int xpcs_read(struct dw_xpcs *xpcs, int dev, u32 reg)
{
	return mdiodev_c45_read(xpcs->mdiodev, dev, reg);
}

int xpcs_write(struct dw_xpcs *xpcs, int dev, u32 reg, u16 val)
{
	return mdiodev_c45_write(xpcs->mdiodev, dev, reg, val);
}

static int xpcs_modify_changed(struct dw_xpcs *xpcs, int dev, u32 reg,
			       u16 mask, u16 set)
{
	return mdiodev_c45_modify_changed(xpcs->mdiodev, dev, reg, mask, set);
}

static int xpcs_read_vendor(struct dw_xpcs *xpcs, int dev, u32 reg)
{
	return xpcs_read(xpcs, dev, DW_VENDOR | reg);
}

static int xpcs_write_vendor(struct dw_xpcs *xpcs, int dev, int reg,
			     u16 val)
{
	return xpcs_write(xpcs, dev, DW_VENDOR | reg, val);
}

int xpcs_read_vpcs(struct dw_xpcs *xpcs, int reg)
{
	return xpcs_read_vendor(xpcs, MDIO_MMD_PCS, reg);
}

int xpcs_write_vpcs(struct dw_xpcs *xpcs, int reg, u16 val)
{
	return xpcs_write_vendor(xpcs, MDIO_MMD_PCS, reg, val);
}

static int xpcs_dev_flag(struct dw_xpcs *xpcs)
{
	int ret, oui;

	ret = xpcs_read(xpcs, MDIO_MMD_PMAPMD, MDIO_DEVID1);
	if (ret < 0)
		return ret;

	oui = ret;

	ret = xpcs_read(xpcs, MDIO_MMD_PMAPMD, MDIO_DEVID2);
	if (ret < 0)
		return ret;

	ret = (ret >> 10) & 0x3F;
	oui |= ret << 16;

	if (oui == DW_OUI_WX)
		xpcs->dev_flag = DW_DEV_TXGBE;

	return 0;
}

static int xpcs_poll_reset(struct dw_xpcs *xpcs, int dev)
{
	/* Poll until the reset bit clears (50ms per retry == 0.6 sec) */
	unsigned int retries = 12;
	int ret;

	do {
		msleep(50);
		ret = xpcs_read(xpcs, dev, MDIO_CTRL1);
		if (ret < 0)
			return ret;
	} while (ret & MDIO_CTRL1_RESET && --retries);

	return (ret & MDIO_CTRL1_RESET) ? -ETIMEDOUT : 0;
}

static int xpcs_soft_reset(struct dw_xpcs *xpcs,
			   const struct xpcs_compat *compat)
{
	int ret, dev;

	switch (compat->an_mode) {
	case DW_AN_C73:
	case DW_10GBASER:
		dev = MDIO_MMD_PCS;
		break;
	case DW_AN_C37_SGMII:
	case DW_2500BASEX:
	case DW_AN_C37_1000BASEX:
		dev = MDIO_MMD_VEND2;
		break;
	default:
		return -1;
	}

	ret = xpcs_write(xpcs, dev, MDIO_CTRL1, MDIO_CTRL1_RESET);
	if (ret < 0)
		return ret;

	return xpcs_poll_reset(xpcs, dev);
}

#define xpcs_warn(__xpcs, __state, __args...) \
({ \
	if ((__state)->link) \
		dev_warn(&(__xpcs)->mdiodev->dev, ##__args); \
})

static int xpcs_read_fault_c73(struct dw_xpcs *xpcs,
			       struct phylink_link_state *state,
			       u16 pcs_stat1)
{
	int ret;

	if (pcs_stat1 & MDIO_STAT1_FAULT) {
		xpcs_warn(xpcs, state, "Link fault condition detected!\n");
		return -EFAULT;
	}

	ret = xpcs_read(xpcs, MDIO_MMD_PCS, MDIO_STAT2);
	if (ret < 0)
		return ret;

	if (ret & MDIO_STAT2_RXFAULT)
		xpcs_warn(xpcs, state, "Receiver fault detected!\n");
	if (ret & MDIO_STAT2_TXFAULT)
		xpcs_warn(xpcs, state, "Transmitter fault detected!\n");

	ret = xpcs_read_vendor(xpcs, MDIO_MMD_PCS, DW_VR_XS_PCS_DIG_STS);
	if (ret < 0)
		return ret;

	if (ret & DW_RXFIFO_ERR) {
		xpcs_warn(xpcs, state, "FIFO fault condition detected!\n");
		return -EFAULT;
	}

	ret = xpcs_read(xpcs, MDIO_MMD_PCS, MDIO_PCS_10GBRT_STAT1);
	if (ret < 0)
		return ret;

	if (!(ret & MDIO_PCS_10GBRT_STAT1_BLKLK))
		xpcs_warn(xpcs, state, "Link is not locked!\n");

	ret = xpcs_read(xpcs, MDIO_MMD_PCS, MDIO_PCS_10GBRT_STAT2);
	if (ret < 0)
		return ret;

	if (ret & MDIO_PCS_10GBRT_STAT2_ERR) {
		xpcs_warn(xpcs, state, "Link has errors!\n");
		return -EFAULT;
	}

	return 0;
}

static void xpcs_config_usxgmii(struct dw_xpcs *xpcs, int speed)
{
	int ret, speed_sel;

	switch (speed) {
	case SPEED_10:
		speed_sel = DW_USXGMII_10;
		break;
	case SPEED_100:
		speed_sel = DW_USXGMII_100;
		break;
	case SPEED_1000:
		speed_sel = DW_USXGMII_1000;
		break;
	case SPEED_2500:
		speed_sel = DW_USXGMII_2500;
		break;
	case SPEED_5000:
		speed_sel = DW_USXGMII_5000;
		break;
	case SPEED_10000:
		speed_sel = DW_USXGMII_10000;
		break;
	default:
		/* Nothing to do here */
		return;
	}

	ret = xpcs_read_vpcs(xpcs, MDIO_CTRL1);
	if (ret < 0)
		goto out;

	ret = xpcs_write_vpcs(xpcs, MDIO_CTRL1, ret | DW_USXGMII_EN);
	if (ret < 0)
		goto out;

	ret = xpcs_read(xpcs, MDIO_MMD_VEND2, MDIO_CTRL1);
	if (ret < 0)
		goto out;

	ret &= ~DW_USXGMII_SS_MASK;
	ret |= speed_sel | DW_USXGMII_FULL;

	ret = xpcs_write(xpcs, MDIO_MMD_VEND2, MDIO_CTRL1, ret);
	if (ret < 0)
		goto out;

	ret = xpcs_read_vpcs(xpcs, MDIO_CTRL1);
	if (ret < 0)
		goto out;

	ret = xpcs_write_vpcs(xpcs, MDIO_CTRL1, ret | DW_USXGMII_RST);
	if (ret < 0)
		goto out;

	return;

out:
	pr_err("%s: XPCS access returned %pe\n", __func__, ERR_PTR(ret));
}

static int _xpcs_config_aneg_c73(struct dw_xpcs *xpcs,
				 const struct xpcs_compat *compat)
{
	int ret, adv;

	/* By default, in USXGMII mode XPCS operates at 10G baud and
	 * replicates data to achieve lower speeds. Hereby, in this
	 * default configuration we need to advertise all supported
	 * modes and not only the ones we want to use.
	 */

	/* SR_AN_ADV3 */
	adv = 0;
	if (xpcs_linkmode_supported(compat, 2500baseX_Full))
		adv |= DW_C73_2500KX;

	/* TODO: 5000baseKR */

	ret = xpcs_write(xpcs, MDIO_MMD_AN, DW_SR_AN_ADV3, adv);
	if (ret < 0)
		return ret;

	/* SR_AN_ADV2 */
	adv = 0;
	if (xpcs_linkmode_supported(compat, 1000baseKX_Full))
		adv |= DW_C73_1000KX;
	if (xpcs_linkmode_supported(compat, 10000baseKX4_Full))
		adv |= DW_C73_10000KX4;
	if (xpcs_linkmode_supported(compat, 10000baseKR_Full))
		adv |= DW_C73_10000KR;

	ret = xpcs_write(xpcs, MDIO_MMD_AN, DW_SR_AN_ADV2, adv);
	if (ret < 0)
		return ret;

	/* SR_AN_ADV1 */
	adv = DW_C73_AN_ADV_SF;
	if (xpcs_linkmode_supported(compat, Pause))
		adv |= DW_C73_PAUSE;
	if (xpcs_linkmode_supported(compat, Asym_Pause))
		adv |= DW_C73_ASYM_PAUSE;

	return xpcs_write(xpcs, MDIO_MMD_AN, DW_SR_AN_ADV1, adv);
}

static int xpcs_config_aneg_c73(struct dw_xpcs *xpcs,
				const struct xpcs_compat *compat)
{
	int ret;

	ret = _xpcs_config_aneg_c73(xpcs, compat);
	if (ret < 0)
		return ret;

	ret = xpcs_read(xpcs, MDIO_MMD_AN, MDIO_CTRL1);
	if (ret < 0)
		return ret;

	ret |= MDIO_AN_CTRL1_ENABLE | MDIO_AN_CTRL1_RESTART;

	return xpcs_write(xpcs, MDIO_MMD_AN, MDIO_CTRL1, ret);
}

static int xpcs_aneg_done_c73(struct dw_xpcs *xpcs,
			      struct phylink_link_state *state,
			      const struct xpcs_compat *compat, u16 an_stat1)
{
	int ret;

	if (an_stat1 & MDIO_AN_STAT1_COMPLETE) {
		ret = xpcs_read(xpcs, MDIO_MMD_AN, MDIO_AN_LPA);
		if (ret < 0)
			return ret;

		/* Check if Aneg outcome is valid */
		if (!(ret & DW_C73_AN_ADV_SF)) {
			xpcs_config_aneg_c73(xpcs, compat);
			return 0;
		}

		return 1;
	}

	return 0;
}

static int xpcs_read_lpa_c73(struct dw_xpcs *xpcs,
			     struct phylink_link_state *state, u16 an_stat1)
{
	u16 lpa[3];
	int i, ret;

	if (!(an_stat1 & MDIO_AN_STAT1_LPABLE)) {
		phylink_clear(state->lp_advertising, Autoneg);
		return 0;
	}

	phylink_set(state->lp_advertising, Autoneg);

	/* Read Clause 73 link partner advertisement */
	for (i = ARRAY_SIZE(lpa); --i >= 0; ) {
		ret = xpcs_read(xpcs, MDIO_MMD_AN, MDIO_AN_LPA + i);
		if (ret < 0)
			return ret;

		lpa[i] = ret;
	}

	mii_c73_mod_linkmode(state->lp_advertising, lpa);

	return 0;
}

static int xpcs_get_max_xlgmii_speed(struct dw_xpcs *xpcs,
				     struct phylink_link_state *state)
{
	unsigned long *adv = state->advertising;
	int speed = SPEED_UNKNOWN;
	int bit;

	for_each_set_bit(bit, adv, __ETHTOOL_LINK_MODE_MASK_NBITS) {
		int new_speed = SPEED_UNKNOWN;

		switch (bit) {
		case ETHTOOL_LINK_MODE_25000baseCR_Full_BIT:
		case ETHTOOL_LINK_MODE_25000baseKR_Full_BIT:
		case ETHTOOL_LINK_MODE_25000baseSR_Full_BIT:
			new_speed = SPEED_25000;
			break;
		case ETHTOOL_LINK_MODE_40000baseKR4_Full_BIT:
		case ETHTOOL_LINK_MODE_40000baseCR4_Full_BIT:
		case ETHTOOL_LINK_MODE_40000baseSR4_Full_BIT:
		case ETHTOOL_LINK_MODE_40000baseLR4_Full_BIT:
			new_speed = SPEED_40000;
			break;
		case ETHTOOL_LINK_MODE_50000baseCR2_Full_BIT:
		case ETHTOOL_LINK_MODE_50000baseKR2_Full_BIT:
		case ETHTOOL_LINK_MODE_50000baseSR2_Full_BIT:
		case ETHTOOL_LINK_MODE_50000baseKR_Full_BIT:
		case ETHTOOL_LINK_MODE_50000baseSR_Full_BIT:
		case ETHTOOL_LINK_MODE_50000baseCR_Full_BIT:
		case ETHTOOL_LINK_MODE_50000baseLR_ER_FR_Full_BIT:
		case ETHTOOL_LINK_MODE_50000baseDR_Full_BIT:
			new_speed = SPEED_50000;
			break;
		case ETHTOOL_LINK_MODE_100000baseKR4_Full_BIT:
		case ETHTOOL_LINK_MODE_100000baseSR4_Full_BIT:
		case ETHTOOL_LINK_MODE_100000baseCR4_Full_BIT:
		case ETHTOOL_LINK_MODE_100000baseLR4_ER4_Full_BIT:
		case ETHTOOL_LINK_MODE_100000baseKR2_Full_BIT:
		case ETHTOOL_LINK_MODE_100000baseSR2_Full_BIT:
		case ETHTOOL_LINK_MODE_100000baseCR2_Full_BIT:
		case ETHTOOL_LINK_MODE_100000baseLR2_ER2_FR2_Full_BIT:
		case ETHTOOL_LINK_MODE_100000baseDR2_Full_BIT:
			new_speed = SPEED_100000;
			break;
		default:
			continue;
		}

		if (new_speed > speed)
			speed = new_speed;
	}

	return speed;
}

static void xpcs_resolve_pma(struct dw_xpcs *xpcs,
			     struct phylink_link_state *state)
{
	state->pause = MLO_PAUSE_TX | MLO_PAUSE_RX;
	state->duplex = DUPLEX_FULL;

	switch (state->interface) {
	case PHY_INTERFACE_MODE_10GKR:
		state->speed = SPEED_10000;
		break;
	case PHY_INTERFACE_MODE_XLGMII:
		state->speed = xpcs_get_max_xlgmii_speed(xpcs, state);
		break;
	default:
		state->speed = SPEED_UNKNOWN;
		break;
	}
}

static int xpcs_validate(struct phylink_pcs *pcs, unsigned long *supported,
			 const struct phylink_link_state *state)
{
	__ETHTOOL_DECLARE_LINK_MODE_MASK(xpcs_supported) = { 0, };
	const struct xpcs_compat *compat;
	struct dw_xpcs *xpcs;
	int i;

	xpcs = phylink_pcs_to_xpcs(pcs);
	compat = xpcs_find_compat(xpcs->id, state->interface);

	/* Populate the supported link modes for this PHY interface type.
	 * FIXME: what about the port modes and autoneg bit? This masks
	 * all those away.
	 */
	if (compat)
		for (i = 0; compat->supported[i] != __ETHTOOL_LINK_MODE_MASK_NBITS; i++)
			set_bit(compat->supported[i], xpcs_supported);

	linkmode_and(supported, supported, xpcs_supported);

	return 0;
}

void xpcs_get_interfaces(struct dw_xpcs *xpcs, unsigned long *interfaces)
{
	int i, j;

	for (i = 0; i < DW_XPCS_INTERFACE_MAX; i++) {
		const struct xpcs_compat *compat = &xpcs->id->compat[i];

		for (j = 0; j < compat->num_interfaces; j++)
			if (compat->interface[j] < PHY_INTERFACE_MODE_MAX)
				__set_bit(compat->interface[j], interfaces);
	}
}
EXPORT_SYMBOL_GPL(xpcs_get_interfaces);

int xpcs_config_eee(struct dw_xpcs *xpcs, int mult_fact_100ns, int enable)
{
	int ret;

	ret = xpcs_read(xpcs, MDIO_MMD_VEND2, DW_VR_MII_EEE_MCTRL0);
	if (ret < 0)
		return ret;

	if (enable) {
	/* Enable EEE */
		ret = DW_VR_MII_EEE_LTX_EN | DW_VR_MII_EEE_LRX_EN |
		      DW_VR_MII_EEE_TX_QUIET_EN | DW_VR_MII_EEE_RX_QUIET_EN |
		      DW_VR_MII_EEE_TX_EN_CTRL | DW_VR_MII_EEE_RX_EN_CTRL |
		      mult_fact_100ns << DW_VR_MII_EEE_MULT_FACT_100NS_SHIFT;
	} else {
		ret &= ~(DW_VR_MII_EEE_LTX_EN | DW_VR_MII_EEE_LRX_EN |
		       DW_VR_MII_EEE_TX_QUIET_EN | DW_VR_MII_EEE_RX_QUIET_EN |
		       DW_VR_MII_EEE_TX_EN_CTRL | DW_VR_MII_EEE_RX_EN_CTRL |
		       DW_VR_MII_EEE_MULT_FACT_100NS);
	}

	ret = xpcs_write(xpcs, MDIO_MMD_VEND2, DW_VR_MII_EEE_MCTRL0, ret);
	if (ret < 0)
		return ret;

	ret = xpcs_read(xpcs, MDIO_MMD_VEND2, DW_VR_MII_EEE_MCTRL1);
	if (ret < 0)
		return ret;

	if (enable)
		ret |= DW_VR_MII_EEE_TRN_LPI;
	else
		ret &= ~DW_VR_MII_EEE_TRN_LPI;

	return xpcs_write(xpcs, MDIO_MMD_VEND2, DW_VR_MII_EEE_MCTRL1, ret);
}
EXPORT_SYMBOL_GPL(xpcs_config_eee);

static int xpcs_config_aneg_c37_sgmii(struct dw_xpcs *xpcs,
				      unsigned int neg_mode)
{
	int ret, mdio_ctrl, tx_conf;

	if (xpcs->dev_flag == DW_DEV_TXGBE)
		xpcs_write_vpcs(xpcs, DW_VR_XS_PCS_DIG_CTRL1, DW_CL37_BP | DW_EN_VSMMD1);

	/* For AN for C37 SGMII mode, the settings are :-
	 * 1) VR_MII_MMD_CTRL Bit(12) [AN_ENABLE] = 0b (Disable SGMII AN in case
	      it is already enabled)
	 * 2) VR_MII_AN_CTRL Bit(2:1)[PCS_MODE] = 10b (SGMII AN)
	 * 3) VR_MII_AN_CTRL Bit(3) [TX_CONFIG] = 0b (MAC side SGMII)
	 *    DW xPCS used with DW EQoS MAC is always MAC side SGMII.
	 * 4) VR_MII_DIG_CTRL1 Bit(9) [MAC_AUTO_SW] = 1b (Automatic
	 *    speed/duplex mode change by HW after SGMII AN complete)
	 * 5) VR_MII_MMD_CTRL Bit(12) [AN_ENABLE] = 1b (Enable SGMII AN)
	 *
	 * Note: Since it is MAC side SGMII, there is no need to set
	 *	 SR_MII_AN_ADV. MAC side SGMII receives AN Tx Config from
	 *	 PHY about the link state change after C28 AN is completed
	 *	 between PHY and Link Partner. There is also no need to
	 *	 trigger AN restart for MAC-side SGMII.
	 */
	mdio_ctrl = xpcs_read(xpcs, MDIO_MMD_VEND2, DW_VR_MII_MMD_CTRL);
	if (mdio_ctrl < 0)
		return mdio_ctrl;

	if (mdio_ctrl & AN_CL37_EN) {
		ret = xpcs_write(xpcs, MDIO_MMD_VEND2, DW_VR_MII_MMD_CTRL,
				 mdio_ctrl & ~AN_CL37_EN);
		if (ret < 0)
			return ret;
	}

	ret = xpcs_read(xpcs, MDIO_MMD_VEND2, DW_VR_MII_AN_CTRL);
	if (ret < 0)
		return ret;

	ret &= ~(DW_VR_MII_PCS_MODE_MASK | DW_VR_MII_TX_CONFIG_MASK);
	ret |= (DW_VR_MII_PCS_MODE_C37_SGMII <<
		DW_VR_MII_AN_CTRL_PCS_MODE_SHIFT &
		DW_VR_MII_PCS_MODE_MASK);
	if (xpcs->dev_flag == DW_DEV_TXGBE) {
		ret |= DW_VR_MII_AN_CTRL_8BIT;
		/* Hardware requires it to be PHY side SGMII */
		tx_conf = DW_VR_MII_TX_CONFIG_PHY_SIDE_SGMII;
	} else {
		tx_conf = DW_VR_MII_TX_CONFIG_MAC_SIDE_SGMII;
	}
	ret |= tx_conf << DW_VR_MII_AN_CTRL_TX_CONFIG_SHIFT &
		DW_VR_MII_TX_CONFIG_MASK;
	ret = xpcs_write(xpcs, MDIO_MMD_VEND2, DW_VR_MII_AN_CTRL, ret);
	if (ret < 0)
		return ret;

	ret = xpcs_read(xpcs, MDIO_MMD_VEND2, DW_VR_MII_DIG_CTRL1);
	if (ret < 0)
		return ret;

	if (neg_mode == PHYLINK_PCS_NEG_INBAND_ENABLED)
		ret |= DW_VR_MII_DIG_CTRL1_MAC_AUTO_SW;
	else
		ret &= ~DW_VR_MII_DIG_CTRL1_MAC_AUTO_SW;

	if (xpcs->dev_flag == DW_DEV_TXGBE)
		ret |= DW_VR_MII_DIG_CTRL1_PHY_MODE_CTRL;

	ret = xpcs_write(xpcs, MDIO_MMD_VEND2, DW_VR_MII_DIG_CTRL1, ret);
	if (ret < 0)
		return ret;

	if (neg_mode == PHYLINK_PCS_NEG_INBAND_ENABLED)
		ret = xpcs_write(xpcs, MDIO_MMD_VEND2, DW_VR_MII_MMD_CTRL,
				 mdio_ctrl | AN_CL37_EN);

	return ret;
}

static int xpcs_config_aneg_c37_1000basex(struct dw_xpcs *xpcs,
					  unsigned int neg_mode,
					  const unsigned long *advertising)
{
	phy_interface_t interface = PHY_INTERFACE_MODE_1000BASEX;
	int ret, mdio_ctrl, adv;
	bool changed = 0;

	if (xpcs->dev_flag == DW_DEV_TXGBE)
		xpcs_write_vpcs(xpcs, DW_VR_XS_PCS_DIG_CTRL1, DW_CL37_BP | DW_EN_VSMMD1);

	/* According to Chap 7.12, to set 1000BASE-X C37 AN, AN must
	 * be disabled first:-
	 * 1) VR_MII_MMD_CTRL Bit(12)[AN_ENABLE] = 0b
	 * 2) VR_MII_AN_CTRL Bit(2:1)[PCS_MODE] = 00b (1000BASE-X C37)
	 */
	mdio_ctrl = xpcs_read(xpcs, MDIO_MMD_VEND2, DW_VR_MII_MMD_CTRL);
	if (mdio_ctrl < 0)
		return mdio_ctrl;

	if (mdio_ctrl & AN_CL37_EN) {
		ret = xpcs_write(xpcs, MDIO_MMD_VEND2, DW_VR_MII_MMD_CTRL,
				 mdio_ctrl & ~AN_CL37_EN);
		if (ret < 0)
			return ret;
	}

	ret = xpcs_read(xpcs, MDIO_MMD_VEND2, DW_VR_MII_AN_CTRL);
	if (ret < 0)
		return ret;

	ret &= ~DW_VR_MII_PCS_MODE_MASK;
	if (!xpcs->pcs.poll)
		ret |= DW_VR_MII_AN_INTR_EN;
	ret = xpcs_write(xpcs, MDIO_MMD_VEND2, DW_VR_MII_AN_CTRL, ret);
	if (ret < 0)
		return ret;

	/* Check for advertising changes and update the C45 MII ADV
	 * register accordingly.
	 */
	adv = phylink_mii_c22_pcs_encode_advertisement(interface,
						       advertising);
	if (adv >= 0) {
		ret = xpcs_modify_changed(xpcs, MDIO_MMD_VEND2,
					  MII_ADVERTISE, 0xffff, adv);
		if (ret < 0)
			return ret;

		changed = ret;
	}

	/* Clear CL37 AN complete status */
	ret = xpcs_write(xpcs, MDIO_MMD_VEND2, DW_VR_MII_AN_INTR_STS, 0);
	if (ret < 0)
		return ret;

	if (neg_mode == PHYLINK_PCS_NEG_INBAND_ENABLED) {
		ret = xpcs_write(xpcs, MDIO_MMD_VEND2, DW_VR_MII_MMD_CTRL,
				 mdio_ctrl | AN_CL37_EN);
		if (ret < 0)
			return ret;
	}

	return changed;
}

static int xpcs_config_2500basex(struct dw_xpcs *xpcs)
{
	int ret;

	ret = xpcs_read(xpcs, MDIO_MMD_VEND2, DW_VR_MII_DIG_CTRL1);
	if (ret < 0)
		return ret;
	ret |= DW_VR_MII_DIG_CTRL1_2G5_EN;
	ret &= ~DW_VR_MII_DIG_CTRL1_MAC_AUTO_SW;
	ret = xpcs_write(xpcs, MDIO_MMD_VEND2, DW_VR_MII_DIG_CTRL1, ret);
	if (ret < 0)
		return ret;

	ret = xpcs_read(xpcs, MDIO_MMD_VEND2, DW_VR_MII_MMD_CTRL);
	if (ret < 0)
		return ret;
	ret &= ~AN_CL37_EN;
	ret |= SGMII_SPEED_SS6;
	ret &= ~SGMII_SPEED_SS13;
	return xpcs_write(xpcs, MDIO_MMD_VEND2, DW_VR_MII_MMD_CTRL, ret);
}

int xpcs_do_config(struct dw_xpcs *xpcs, phy_interface_t interface,
		   const unsigned long *advertising, unsigned int neg_mode)
{
	const struct xpcs_compat *compat;
	int ret;

	compat = xpcs_find_compat(xpcs->id, interface);
	if (!compat)
		return -ENODEV;

	if (xpcs->dev_flag == DW_DEV_TXGBE) {
		ret = txgbe_xpcs_switch_mode(xpcs, interface);
		if (ret)
			return ret;
	}

	switch (compat->an_mode) {
	case DW_10GBASER:
		break;
	case DW_AN_C73:
<<<<<<< HEAD
		if (test_bit(ETHTOOL_LINK_MODE_Autoneg_BIT, advertising)) {
=======
		if (neg_mode == PHYLINK_PCS_NEG_INBAND_ENABLED) {
>>>>>>> ccf0a997
			ret = xpcs_config_aneg_c73(xpcs, compat);
			if (ret)
				return ret;
		}
		break;
	case DW_AN_C37_SGMII:
		ret = xpcs_config_aneg_c37_sgmii(xpcs, neg_mode);
		if (ret)
			return ret;
		break;
	case DW_AN_C37_1000BASEX:
		ret = xpcs_config_aneg_c37_1000basex(xpcs, neg_mode,
						     advertising);
		if (ret)
			return ret;
		break;
	case DW_2500BASEX:
		ret = xpcs_config_2500basex(xpcs);
		if (ret)
			return ret;
		break;
	default:
		return -1;
	}

	if (compat->pma_config) {
		ret = compat->pma_config(xpcs);
		if (ret)
			return ret;
	}

	return 0;
}
EXPORT_SYMBOL_GPL(xpcs_do_config);

static int xpcs_config(struct phylink_pcs *pcs, unsigned int neg_mode,
		       phy_interface_t interface,
		       const unsigned long *advertising,
		       bool permit_pause_to_mac)
{
	struct dw_xpcs *xpcs = phylink_pcs_to_xpcs(pcs);

	return xpcs_do_config(xpcs, interface, advertising, neg_mode);
}

static int xpcs_get_state_c73(struct dw_xpcs *xpcs,
			      struct phylink_link_state *state,
			      const struct xpcs_compat *compat)
{
	bool an_enabled;
	int pcs_stat1;
	int an_stat1;
	int ret;

	/* The link status bit is latching-low, so it is important to
	 * avoid unnecessary re-reads of this register to avoid missing
	 * a link-down event.
	 */
	pcs_stat1 = xpcs_read(xpcs, MDIO_MMD_PCS, MDIO_STAT1);
	if (pcs_stat1 < 0) {
		state->link = false;
		return pcs_stat1;
	}

	/* Link needs to be read first ... */
	state->link = !!(pcs_stat1 & MDIO_STAT1_LSTATUS);

	/* ... and then we check the faults. */
	ret = xpcs_read_fault_c73(xpcs, state, pcs_stat1);
	if (ret) {
		ret = xpcs_soft_reset(xpcs, compat);
		if (ret)
			return ret;

		state->link = 0;

		return xpcs_do_config(xpcs, state->interface, NULL,
				      PHYLINK_PCS_NEG_INBAND_ENABLED);
	}

	/* There is no point doing anything else if the link is down. */
	if (!state->link)
		return 0;

	an_enabled = linkmode_test_bit(ETHTOOL_LINK_MODE_Autoneg_BIT,
				       state->advertising);
	if (an_enabled) {
		/* The link status bit is latching-low, so it is important to
		 * avoid unnecessary re-reads of this register to avoid missing
		 * a link-down event.
		 */
		an_stat1 = xpcs_read(xpcs, MDIO_MMD_AN, MDIO_STAT1);
		if (an_stat1 < 0) {
			state->link = false;
			return an_stat1;
		}

		state->an_complete = xpcs_aneg_done_c73(xpcs, state, compat,
							an_stat1);
		if (!state->an_complete) {
			state->link = false;
			return 0;
		}

		ret = xpcs_read_lpa_c73(xpcs, state, an_stat1);
		if (ret < 0) {
			state->link = false;
			return ret;
		}

		phylink_resolve_c73(state);
	} else {
		xpcs_resolve_pma(xpcs, state);
	}

	return 0;
}

static int xpcs_get_state_c37_sgmii(struct dw_xpcs *xpcs,
				    struct phylink_link_state *state)
{
	int ret;

	/* Reset link_state */
	state->link = false;
	state->speed = SPEED_UNKNOWN;
	state->duplex = DUPLEX_UNKNOWN;
	state->pause = 0;

	/* For C37 SGMII mode, we check DW_VR_MII_AN_INTR_STS for link
	 * status, speed and duplex.
	 */
	ret = xpcs_read(xpcs, MDIO_MMD_VEND2, DW_VR_MII_AN_INTR_STS);
	if (ret < 0)
		return ret;

	if (ret & DW_VR_MII_C37_ANSGM_SP_LNKSTS) {
		int speed_value;

		state->link = true;

		speed_value = (ret & DW_VR_MII_AN_STS_C37_ANSGM_SP) >>
			      DW_VR_MII_AN_STS_C37_ANSGM_SP_SHIFT;
		if (speed_value == DW_VR_MII_C37_ANSGM_SP_1000)
			state->speed = SPEED_1000;
		else if (speed_value == DW_VR_MII_C37_ANSGM_SP_100)
			state->speed = SPEED_100;
		else
			state->speed = SPEED_10;

		if (ret & DW_VR_MII_AN_STS_C37_ANSGM_FD)
			state->duplex = DUPLEX_FULL;
		else
			state->duplex = DUPLEX_HALF;
	} else if (ret == DW_VR_MII_AN_STS_C37_ANCMPLT_INTR) {
		int speed, duplex;

		state->link = true;

		speed = xpcs_read(xpcs, MDIO_MMD_VEND2, MDIO_CTRL1);
		if (speed < 0)
			return speed;

		speed &= SGMII_SPEED_SS13 | SGMII_SPEED_SS6;
		if (speed == SGMII_SPEED_SS6)
			state->speed = SPEED_1000;
		else if (speed == SGMII_SPEED_SS13)
			state->speed = SPEED_100;
		else if (speed == 0)
			state->speed = SPEED_10;

		duplex = xpcs_read(xpcs, MDIO_MMD_VEND2, MII_ADVERTISE);
		if (duplex < 0)
			return duplex;

		if (duplex & DW_FULL_DUPLEX)
			state->duplex = DUPLEX_FULL;
		else if (duplex & DW_HALF_DUPLEX)
			state->duplex = DUPLEX_HALF;

		xpcs_write(xpcs, MDIO_MMD_VEND2, DW_VR_MII_AN_INTR_STS, 0);
	}

	return 0;
}

static int xpcs_get_state_c37_1000basex(struct dw_xpcs *xpcs,
					struct phylink_link_state *state)
{
	int lpa, bmsr;

	if (linkmode_test_bit(ETHTOOL_LINK_MODE_Autoneg_BIT,
			      state->advertising)) {
		/* Reset link state */
		state->link = false;

		lpa = xpcs_read(xpcs, MDIO_MMD_VEND2, MII_LPA);
		if (lpa < 0 || lpa & LPA_RFAULT)
			return lpa;

		bmsr = xpcs_read(xpcs, MDIO_MMD_VEND2, MII_BMSR);
		if (bmsr < 0)
			return bmsr;

		/* Clear AN complete interrupt */
		if (!xpcs->pcs.poll) {
			int an_intr;

			an_intr = xpcs_read(xpcs, MDIO_MMD_VEND2, DW_VR_MII_AN_INTR_STS);
			if (an_intr & DW_VR_MII_AN_STS_C37_ANCMPLT_INTR) {
				an_intr &= ~DW_VR_MII_AN_STS_C37_ANCMPLT_INTR;
				xpcs_write(xpcs, MDIO_MMD_VEND2, DW_VR_MII_AN_INTR_STS, an_intr);
			}
		}

		phylink_mii_c22_pcs_decode_state(state, bmsr, lpa);
	}

	return 0;
}

static void xpcs_get_state(struct phylink_pcs *pcs,
			   struct phylink_link_state *state)
{
	struct dw_xpcs *xpcs = phylink_pcs_to_xpcs(pcs);
	const struct xpcs_compat *compat;
	int ret;

	compat = xpcs_find_compat(xpcs->id, state->interface);
	if (!compat)
		return;

	switch (compat->an_mode) {
	case DW_10GBASER:
		phylink_mii_c45_pcs_get_state(xpcs->mdiodev, state);
		break;
	case DW_AN_C73:
		ret = xpcs_get_state_c73(xpcs, state, compat);
		if (ret) {
			pr_err("xpcs_get_state_c73 returned %pe\n",
			       ERR_PTR(ret));
			return;
		}
		break;
	case DW_AN_C37_SGMII:
		ret = xpcs_get_state_c37_sgmii(xpcs, state);
		if (ret) {
			pr_err("xpcs_get_state_c37_sgmii returned %pe\n",
			       ERR_PTR(ret));
		}
		break;
	case DW_AN_C37_1000BASEX:
		ret = xpcs_get_state_c37_1000basex(xpcs, state);
		if (ret) {
			pr_err("xpcs_get_state_c37_1000basex returned %pe\n",
			       ERR_PTR(ret));
		}
		break;
	default:
		return;
	}
}

static void xpcs_link_up_sgmii(struct dw_xpcs *xpcs, unsigned int neg_mode,
			       int speed, int duplex)
{
	int val, ret;

	if (neg_mode == PHYLINK_PCS_NEG_INBAND_ENABLED)
		return;

	val = mii_bmcr_encode_fixed(speed, duplex);
	ret = xpcs_write(xpcs, MDIO_MMD_VEND2, MDIO_CTRL1, val);
	if (ret)
		pr_err("%s: xpcs_write returned %pe\n", __func__, ERR_PTR(ret));
}

static void xpcs_link_up_1000basex(struct dw_xpcs *xpcs, unsigned int neg_mode,
				   int speed, int duplex)
{
	int val, ret;

	if (neg_mode == PHYLINK_PCS_NEG_INBAND_ENABLED)
		return;

	switch (speed) {
	case SPEED_1000:
		val = BMCR_SPEED1000;
		break;
	case SPEED_100:
	case SPEED_10:
	default:
		pr_err("%s: speed = %d\n", __func__, speed);
		return;
	}

	if (duplex == DUPLEX_FULL)
		val |= BMCR_FULLDPLX;
	else
		pr_err("%s: half duplex not supported\n", __func__);

	ret = xpcs_write(xpcs, MDIO_MMD_VEND2, MDIO_CTRL1, val);
	if (ret)
		pr_err("%s: xpcs_write returned %pe\n", __func__, ERR_PTR(ret));
}

void xpcs_link_up(struct phylink_pcs *pcs, unsigned int neg_mode,
		  phy_interface_t interface, int speed, int duplex)
{
	struct dw_xpcs *xpcs = phylink_pcs_to_xpcs(pcs);

	if (interface == PHY_INTERFACE_MODE_USXGMII)
		return xpcs_config_usxgmii(xpcs, speed);
	if (interface == PHY_INTERFACE_MODE_SGMII)
		return xpcs_link_up_sgmii(xpcs, neg_mode, speed, duplex);
	if (interface == PHY_INTERFACE_MODE_1000BASEX)
		return xpcs_link_up_1000basex(xpcs, neg_mode, speed, duplex);
}
EXPORT_SYMBOL_GPL(xpcs_link_up);

static void xpcs_an_restart(struct phylink_pcs *pcs)
{
	struct dw_xpcs *xpcs = phylink_pcs_to_xpcs(pcs);
	int ret;

	ret = xpcs_read(xpcs, MDIO_MMD_VEND2, MDIO_CTRL1);
	if (ret >= 0) {
		ret |= BMCR_ANRESTART;
		xpcs_write(xpcs, MDIO_MMD_VEND2, MDIO_CTRL1, ret);
	}
}

static u32 xpcs_get_id(struct dw_xpcs *xpcs)
{
	int ret;
	u32 id;

	/* First, search C73 PCS using PCS MMD */
	ret = xpcs_read(xpcs, MDIO_MMD_PCS, MII_PHYSID1);
	if (ret < 0)
		return 0xffffffff;

	id = ret << 16;

	ret = xpcs_read(xpcs, MDIO_MMD_PCS, MII_PHYSID2);
	if (ret < 0)
		return 0xffffffff;

	/* If Device IDs are not all zeros or all ones,
	 * we found C73 AN-type device
	 */
	if ((id | ret) && (id | ret) != 0xffffffff)
		return id | ret;

	/* Next, search C37 PCS using Vendor-Specific MII MMD */
	ret = xpcs_read(xpcs, MDIO_MMD_VEND2, MII_PHYSID1);
	if (ret < 0)
		return 0xffffffff;

	id = ret << 16;

	ret = xpcs_read(xpcs, MDIO_MMD_VEND2, MII_PHYSID2);
	if (ret < 0)
		return 0xffffffff;

	/* If Device IDs are not all zeros, we found C37 AN-type device */
	if (id | ret)
		return id | ret;

	return 0xffffffff;
}

static const struct xpcs_compat synopsys_xpcs_compat[DW_XPCS_INTERFACE_MAX] = {
	[DW_XPCS_USXGMII] = {
		.supported = xpcs_usxgmii_features,
		.interface = xpcs_usxgmii_interfaces,
		.num_interfaces = ARRAY_SIZE(xpcs_usxgmii_interfaces),
		.an_mode = DW_AN_C73,
	},
	[DW_XPCS_10GKR] = {
		.supported = xpcs_10gkr_features,
		.interface = xpcs_10gkr_interfaces,
		.num_interfaces = ARRAY_SIZE(xpcs_10gkr_interfaces),
		.an_mode = DW_AN_C73,
	},
	[DW_XPCS_XLGMII] = {
		.supported = xpcs_xlgmii_features,
		.interface = xpcs_xlgmii_interfaces,
		.num_interfaces = ARRAY_SIZE(xpcs_xlgmii_interfaces),
		.an_mode = DW_AN_C73,
	},
	[DW_XPCS_10GBASER] = {
		.supported = xpcs_10gbaser_features,
		.interface = xpcs_10gbaser_interfaces,
		.num_interfaces = ARRAY_SIZE(xpcs_10gbaser_interfaces),
		.an_mode = DW_10GBASER,
	},
	[DW_XPCS_SGMII] = {
		.supported = xpcs_sgmii_features,
		.interface = xpcs_sgmii_interfaces,
		.num_interfaces = ARRAY_SIZE(xpcs_sgmii_interfaces),
		.an_mode = DW_AN_C37_SGMII,
	},
	[DW_XPCS_1000BASEX] = {
		.supported = xpcs_1000basex_features,
		.interface = xpcs_1000basex_interfaces,
		.num_interfaces = ARRAY_SIZE(xpcs_1000basex_interfaces),
		.an_mode = DW_AN_C37_1000BASEX,
	},
	[DW_XPCS_2500BASEX] = {
		.supported = xpcs_2500basex_features,
		.interface = xpcs_2500basex_interfaces,
		.num_interfaces = ARRAY_SIZE(xpcs_2500basex_interfaces),
		.an_mode = DW_2500BASEX,
	},
};

static const struct xpcs_compat nxp_sja1105_xpcs_compat[DW_XPCS_INTERFACE_MAX] = {
	[DW_XPCS_SGMII] = {
		.supported = xpcs_sgmii_features,
		.interface = xpcs_sgmii_interfaces,
		.num_interfaces = ARRAY_SIZE(xpcs_sgmii_interfaces),
		.an_mode = DW_AN_C37_SGMII,
		.pma_config = nxp_sja1105_sgmii_pma_config,
	},
};

static const struct xpcs_compat nxp_sja1110_xpcs_compat[DW_XPCS_INTERFACE_MAX] = {
	[DW_XPCS_SGMII] = {
		.supported = xpcs_sgmii_features,
		.interface = xpcs_sgmii_interfaces,
		.num_interfaces = ARRAY_SIZE(xpcs_sgmii_interfaces),
		.an_mode = DW_AN_C37_SGMII,
		.pma_config = nxp_sja1110_sgmii_pma_config,
	},
	[DW_XPCS_2500BASEX] = {
		.supported = xpcs_2500basex_features,
		.interface = xpcs_2500basex_interfaces,
		.num_interfaces = ARRAY_SIZE(xpcs_2500basex_interfaces),
		.an_mode = DW_2500BASEX,
		.pma_config = nxp_sja1110_2500basex_pma_config,
	},
};

static const struct xpcs_compat nxp_mx95_xpcs_compat[DW_XPCS_INTERFACE_MAX] = {
	[DW_XPCS_10GBASER] = {
		.supported = xpcs_mx95_10g_features,
		.interface = xpcs_10gbaser_interfaces,
		.num_interfaces = ARRAY_SIZE(xpcs_10gbaser_interfaces),
		.an_mode = DW_10GBASER,
		.pma_config = xpcs_phy_usxgmii_pma_config,
	},
};

static const struct xpcs_id xpcs_id_list[] = {
	{
		.id = SYNOPSYS_XPCS_ID,
		.mask = SYNOPSYS_XPCS_MASK,
		.compat = synopsys_xpcs_compat,
	}, {
		.id = NXP_SJA1105_XPCS_ID,
		.mask = SYNOPSYS_XPCS_MASK,
		.compat = nxp_sja1105_xpcs_compat,
	}, {
		.id = NXP_SJA1110_XPCS_ID,
		.mask = SYNOPSYS_XPCS_MASK,
		.compat = nxp_sja1110_xpcs_compat,
	}, {
		.id = NXP_MX95_XPCS_ID,
		.mask = SYNOPSYS_XPCS_MASK,
		.compat = nxp_mx95_xpcs_compat,
	},
};

static const struct phylink_pcs_ops xpcs_phylink_ops = {
	.pcs_validate = xpcs_validate,
	.pcs_config = xpcs_config,
	.pcs_get_state = xpcs_get_state,
	.pcs_an_restart = xpcs_an_restart,
	.pcs_link_up = xpcs_link_up,
};

u32 xpcs_register_phy(struct dw_xpcs *xpcs, struct mii_bus *bus)
{
	u32 xpcs_phy_id;
	int ret = 0;

	xpcs_phy_reg_lock(xpcs);

	xpcs_phy_id = xpcs_phy_get_id(xpcs);
	ret = xpcs_phy_check_id(xpcs_phy_id);
	if (!ret)
		return 0;

	return xpcs_phy_id;
}

static struct dw_xpcs *xpcs_create(struct mdio_device *mdiodev,
				   struct mdio_device *phydev,
				   phy_interface_t interface)
{
	struct dw_xpcs *xpcs;
	u32 xpcs_id;
	int i, ret;

	xpcs = kzalloc(sizeof(*xpcs), GFP_KERNEL);
	if (!xpcs)
		return ERR_PTR(-ENOMEM);

	mdio_device_get(mdiodev);
	xpcs->mdiodev = mdiodev;

	if (phydev) {
		mdio_device_get(phydev);
		xpcs->phydev = phydev;
		xpcs_id = xpcs_register_phy(xpcs, mdiodev->bus);
	} else
		xpcs_id = xpcs_get_id(xpcs);

	for (i = 0; i < ARRAY_SIZE(xpcs_id_list); i++) {
		const struct xpcs_id *entry = &xpcs_id_list[i];
		const struct xpcs_compat *compat;

		if ((xpcs_id & entry->mask) != entry->id)
			continue;

		xpcs->id = entry;

		compat = xpcs_find_compat(entry, interface);
		if (!compat) {
			ret = -ENODEV;
			goto out;
		}

		ret = xpcs_dev_flag(xpcs);
		if (ret)
			goto out;

		xpcs->pcs.ops = &xpcs_phylink_ops;
		xpcs->pcs.neg_mode = true;

		if (xpcs->dev_flag != DW_DEV_TXGBE) {
			xpcs->pcs.poll = true;

			ret = xpcs_soft_reset(xpcs, compat);
			if (ret)
				goto out;
		}

		return xpcs;
	}

	ret = -ENODEV;

out:
	mdio_device_put(mdiodev);
<<<<<<< HEAD
=======
	if (phydev)
		mdio_device_put(phydev);
>>>>>>> ccf0a997
	kfree(xpcs);

	return ERR_PTR(ret);
}

void xpcs_pcs_destroy(struct phylink_pcs *pcs)
{
	struct dw_xpcs *xpcs = phylink_pcs_to_xpcs(pcs);

	if (xpcs) {
		mdio_device_put(xpcs->mdiodev);
		if (xpcs->phydev)
			mdio_device_put(xpcs->phydev);
	}
	kfree(xpcs);
}
EXPORT_SYMBOL_GPL(xpcs_pcs_destroy);

void xpcs_destroy(struct dw_xpcs *xpcs)
{
<<<<<<< HEAD
	if (xpcs)
		mdio_device_put(xpcs->mdiodev);
=======
	if (xpcs) {
		mdio_device_put(xpcs->mdiodev);
		if (xpcs->phydev)
			mdio_device_put(xpcs->phydev);
	}
>>>>>>> ccf0a997
	kfree(xpcs);
}
EXPORT_SYMBOL_GPL(xpcs_destroy);

struct dw_xpcs *xpcs_create_mdiodev(struct mii_bus *bus, int addr,
				    phy_interface_t interface)
{
	struct mdio_device *mdiodev;
	struct dw_xpcs *xpcs;

	mdiodev = mdio_device_create(bus, addr);
	if (IS_ERR(mdiodev))
		return ERR_CAST(mdiodev);

<<<<<<< HEAD
	xpcs = xpcs_create(mdiodev, interface);
=======
	xpcs = xpcs_create(mdiodev, NULL, interface);
>>>>>>> ccf0a997

	/* xpcs_create() has taken a refcount on the mdiodev if it was
	 * successful. If xpcs_create() fails, this will free the mdio
	 * device here. In any case, we don't need to hold our reference
	 * anymore, and putting it here will allow mdio_device_put() in
	 * xpcs_destroy() to automatically free the mdio device.
	 */
	mdio_device_put(mdiodev);

	return xpcs;
}
EXPORT_SYMBOL_GPL(xpcs_create_mdiodev);

<<<<<<< HEAD
=======
struct phylink_pcs *xpcs_create_mdiodev_with_phy(struct mii_bus *bus,
						 int mdioaddr, int phyaddr,
						 phy_interface_t interface)
{
	struct mdio_device *mdiodev, *phydev;
	struct dw_xpcs *xpcs;

	mdiodev = mdio_device_create(bus, mdioaddr);
	if (IS_ERR(mdiodev))
		return ERR_CAST(mdiodev);

	phydev = mdio_device_create(bus, phyaddr);
	if (IS_ERR(phydev))
		return ERR_CAST(phydev);

	xpcs = xpcs_create(mdiodev, phydev, interface);

	/* xpcs_create() has taken a refcount on the mdiodev if it was
	 * successful. If xpcs_create() fails, this will free the mdio
	 * device here. In any case, we don't need to hold our reference
	 * anymore, and putting it here will allow mdio_device_put() in
	 * xpcs_destroy() to automatically free the mdio device.
	 */
	mdio_device_put(mdiodev);
	mdio_device_put(phydev);

	return &xpcs->pcs;
}
EXPORT_SYMBOL_GPL(xpcs_create_mdiodev_with_phy);

>>>>>>> ccf0a997
MODULE_LICENSE("GPL v2");<|MERGE_RESOLUTION|>--- conflicted
+++ resolved
@@ -896,11 +896,7 @@
 	case DW_10GBASER:
 		break;
 	case DW_AN_C73:
-<<<<<<< HEAD
-		if (test_bit(ETHTOOL_LINK_MODE_Autoneg_BIT, advertising)) {
-=======
 		if (neg_mode == PHYLINK_PCS_NEG_INBAND_ENABLED) {
->>>>>>> ccf0a997
 			ret = xpcs_config_aneg_c73(xpcs, compat);
 			if (ret)
 				return ret;
@@ -1457,11 +1453,8 @@
 
 out:
 	mdio_device_put(mdiodev);
-<<<<<<< HEAD
-=======
 	if (phydev)
 		mdio_device_put(phydev);
->>>>>>> ccf0a997
 	kfree(xpcs);
 
 	return ERR_PTR(ret);
@@ -1482,16 +1475,11 @@
 
 void xpcs_destroy(struct dw_xpcs *xpcs)
 {
-<<<<<<< HEAD
-	if (xpcs)
-		mdio_device_put(xpcs->mdiodev);
-=======
 	if (xpcs) {
 		mdio_device_put(xpcs->mdiodev);
 		if (xpcs->phydev)
 			mdio_device_put(xpcs->phydev);
 	}
->>>>>>> ccf0a997
 	kfree(xpcs);
 }
 EXPORT_SYMBOL_GPL(xpcs_destroy);
@@ -1506,11 +1494,7 @@
 	if (IS_ERR(mdiodev))
 		return ERR_CAST(mdiodev);
 
-<<<<<<< HEAD
-	xpcs = xpcs_create(mdiodev, interface);
-=======
 	xpcs = xpcs_create(mdiodev, NULL, interface);
->>>>>>> ccf0a997
 
 	/* xpcs_create() has taken a refcount on the mdiodev if it was
 	 * successful. If xpcs_create() fails, this will free the mdio
@@ -1524,8 +1508,6 @@
 }
 EXPORT_SYMBOL_GPL(xpcs_create_mdiodev);
 
-<<<<<<< HEAD
-=======
 struct phylink_pcs *xpcs_create_mdiodev_with_phy(struct mii_bus *bus,
 						 int mdioaddr, int phyaddr,
 						 phy_interface_t interface)
@@ -1556,5 +1538,4 @@
 }
 EXPORT_SYMBOL_GPL(xpcs_create_mdiodev_with_phy);
 
->>>>>>> ccf0a997
 MODULE_LICENSE("GPL v2");