--- conflicted
+++ resolved
@@ -107,10 +107,7 @@
 #define PLA_SFF_STS_7		0xe8de
 #define PLA_PHYSTATUS		0xe908
 #define PLA_CONFIG6		0xe90a /* CONFIG6 */
-<<<<<<< HEAD
-=======
 #define PLA_USB_CFG		0xe952
->>>>>>> c1084c27
 #define PLA_BP_BA		0xfc26
 #define PLA_BP_0		0xfc28
 #define PLA_BP_1		0xfc2a
@@ -346,13 +343,10 @@
 /* PLA_CONFIG6 */
 #define LANWAKE_CLR_EN		BIT(0)
 
-<<<<<<< HEAD
-=======
 /* PLA_USB_CFG */
 #define EN_XG_LIP		BIT(1)
 #define EN_G_LIP		BIT(2)
 
->>>>>>> c1084c27
 /* PLA_CONFIG5 */
 #define BWF_EN			0x0040
 #define MWF_EN			0x0020
@@ -3498,15 +3492,8 @@
 	if (tp->ups_info.flow_control)
 		ups_flags |= UPS_FLAGS_EN_FLOW_CTR;
 
-<<<<<<< HEAD
-		msleep(20);
-		if (test_bit(RTL8152_UNPLUG, &tp->flags))
-			break;
-	}
-=======
 	if (tp->ups_info.eee_ckdiv)
 		ups_flags |= UPS_FLAGS_EN_EEE_CKDIV;
->>>>>>> c1084c27
 
 	if (tp->ups_info._10m_ckdiv)
 		ups_flags |= UPS_FLAGS_EN_10M_CKDIV;
@@ -3876,8 +3863,6 @@
 		r8153b_ups_en(tp, false);
 		r8153_queue_wake(tp, false);
 		rtl_runtime_suspend_enable(tp, false);
-<<<<<<< HEAD
-=======
 		if (tp->udev->speed >= USB_SPEED_SUPER)
 			r8153b_u1u2en(tp, true);
 	}
@@ -3895,7 +3880,6 @@
 		r8153c_ups_en(tp, false);
 		r8153_queue_wake(tp, false);
 		rtl_runtime_suspend_enable(tp, false);
->>>>>>> c1084c27
 		r8153b_u1u2en(tp, true);
 	}
 }
@@ -4732,15 +4716,10 @@
 				goto fail;
 			}
 
-<<<<<<< HEAD
-	r8153_aldps_en(tp, true);
-	r8152b_enable_fc(tp);
-=======
 			if (test_bit(FW_FLAGS_UC, &fw_flags)) {
 				dev_err(&tp->intf->dev, "multiple PHY UC encountered\n");
 				goto fail;
 			}
->>>>>>> c1084c27
 
 			if (!rtl8152_is_fw_phy_union_ok(tp, (struct fw_phy_union *)block)) {
 				dev_err(&tp->intf->dev, "check PHY_UNION_UC failed\n");
@@ -5175,9 +5154,6 @@
 
 static void r8152_aldps_en(struct r8152 *tp, bool enable)
 {
-<<<<<<< HEAD
-	u32 ocp_data;
-=======
 	if (enable) {
 		ocp_reg_write(tp, OCP_ALDPS_CONFIG, ENPWRSAVE | ENPDNPS |
 						    LINKENA | DIS_SDSAVE);
@@ -6894,17 +6870,11 @@
 	u32 ocp_data;
 	u16 data;
 	int i;
->>>>>>> c1084c27
 
 	if (test_bit(RTL8152_UNPLUG, &tp->flags))
 		return;
 
 	r8153_u1u2en(tp, false);
-<<<<<<< HEAD
-	r8153_u2p3en(tp, false);
-	r8153_aldps_en(tp, false);
-	r8153_first_init(tp);
-=======
 
 	for (i = 0; i < 500; i++) {
 		if (ocp_read_word(tp, MCU_TYPE_PLA, PLA_BOOT_CTRL) &
@@ -7002,7 +6972,6 @@
 	r8153_mac_clk_speed_down(tp, false);
 	r8153_u1u2en(tp, true);
 	usb_enable_lpm(tp->udev);
->>>>>>> c1084c27
 
 	ocp_data = ocp_read_byte(tp, MCU_TYPE_PLA, PLA_CONFIG6);
 	ocp_data |= LANWAKE_CLR_EN;
@@ -7012,13 +6981,6 @@
 	ocp_data &= ~LANWAKE_PIN;
 	ocp_write_byte(tp, MCU_TYPE_PLA, PLA_LWAKE_CTRL_REG, ocp_data);
 
-<<<<<<< HEAD
-	ocp_data = ocp_read_word(tp, MCU_TYPE_USB, USB_SSPHYLINK1);
-	ocp_data &= ~DELAY_PHY_PWR_CHG;
-	ocp_write_word(tp, MCU_TYPE_USB, USB_SSPHYLINK1, ocp_data);
-
-	r8153_aldps_en(tp, true);
-=======
 	/* rx aggregation */
 	ocp_data = ocp_read_word(tp, MCU_TYPE_USB, USB_USB_CTRL);
 	ocp_data &= ~(RX_AGG_DISABLE | RX_ZERO_EN);
@@ -7026,7 +6988,6 @@
 		ocp_data |= RX_AGG_DISABLE;
 
 	ocp_write_word(tp, MCU_TYPE_USB, USB_USB_CTRL, ocp_data);
->>>>>>> c1084c27
 
 	rtl_tally_reset(tp);
 
@@ -7047,69 +7008,14 @@
 static void r8153b_init(struct r8152 *tp)
 {
 	u32 ocp_data;
-<<<<<<< HEAD
-
-	if (test_bit(RTL8152_UNPLUG, &tp->flags)) {
-		rtl_drop_queued_tx(tp);
-		return;
-	}
-
-	ocp_data = ocp_read_byte(tp, MCU_TYPE_PLA, PLA_CONFIG6);
-	ocp_data &= ~LANWAKE_CLR_EN;
-	ocp_write_byte(tp, MCU_TYPE_PLA, PLA_CONFIG6, ocp_data);
-
-	r8153_u1u2en(tp, false);
-	r8153_u2p3en(tp, false);
-	r8153_power_cut_en(tp, false);
-	r8153_aldps_en(tp, false);
-	r8153_enter_oob(tp);
-	r8153_aldps_en(tp, true);
-}
-
-static void rtl8153b_up(struct r8152 *tp)
-{
-	u32 ocp_data;
-
-=======
 	u16 data;
 	int i;
 
->>>>>>> c1084c27
 	if (test_bit(RTL8152_UNPLUG, &tp->flags))
 		return;
 
 	r8153b_u1u2en(tp, false);
 
-<<<<<<< HEAD
-	ocp_data = ocp_read_word(tp, MCU_TYPE_PLA, PLA_MAC_PWR_CTRL3);
-	ocp_data &= ~PLA_MCU_SPDWN_EN;
-	ocp_write_word(tp, MCU_TYPE_PLA, PLA_MAC_PWR_CTRL3, ocp_data);
-
-	r8153_aldps_en(tp, true);
-	r8153b_u1u2en(tp, true);
-}
-
-static void rtl8153b_down(struct r8152 *tp)
-{
-	u32 ocp_data;
-
-	if (test_bit(RTL8152_UNPLUG, &tp->flags)) {
-		rtl_drop_queued_tx(tp);
-		return;
-	}
-
-	ocp_data = ocp_read_word(tp, MCU_TYPE_PLA, PLA_MAC_PWR_CTRL3);
-	ocp_data |= PLA_MCU_SPDWN_EN;
-	ocp_write_word(tp, MCU_TYPE_PLA, PLA_MAC_PWR_CTRL3, ocp_data);
-
-	r8153b_u1u2en(tp, false);
-	r8153_u2p3en(tp, false);
-	r8153b_power_cut_en(tp, false);
-	r8153_aldps_en(tp, false);
-	r8153_enter_oob(tp);
-	r8153_aldps_en(tp, true);
-}
-=======
 	for (i = 0; i < 500; i++) {
 		if (ocp_read_word(tp, MCU_TYPE_PLA, PLA_BOOT_CTRL) &
 		    AUTOLOAD_DONE)
@@ -7121,7 +7027,6 @@
 	}
 
 	data = r8153_phy_status(tp, 0);
->>>>>>> c1084c27
 
 	data = r8152_mdio_read(tp, MII_BMCR);
 	if (data & BMCR_PDOWN) {
@@ -8049,11 +7954,7 @@
 
 		msleep(20);
 		if (test_bit(RTL8152_UNPLUG, &tp->flags))
-<<<<<<< HEAD
-			break;
-=======
 			return;
->>>>>>> c1084c27
 	}
 
 	data = r8153_phy_status(tp, 0);
@@ -8106,14 +8007,6 @@
 
 	set_bit(GREEN_ETHERNET, &tp->flags);
 
-	ocp_data = ocp_read_byte(tp, MCU_TYPE_PLA, PLA_CONFIG6);
-	ocp_data |= LANWAKE_CLR_EN;
-	ocp_write_byte(tp, MCU_TYPE_PLA, PLA_CONFIG6, ocp_data);
-
-	ocp_data = ocp_read_byte(tp, MCU_TYPE_PLA, PLA_LWAKE_CTRL_REG);
-	ocp_data &= ~LANWAKE_PIN;
-	ocp_write_byte(tp, MCU_TYPE_PLA, PLA_LWAKE_CTRL_REG, ocp_data);
-
 	/* rx aggregation */
 	ocp_data = ocp_read_word(tp, MCU_TYPE_USB, USB_USB_CTRL);
 	ocp_data &= ~(RX_AGG_DISABLE | RX_ZERO_EN);
@@ -8169,11 +8062,7 @@
 
 		msleep(20);
 		if (test_bit(RTL8152_UNPLUG, &tp->flags))
-<<<<<<< HEAD
-			break;
-=======
 			return;
->>>>>>> c1084c27
 	}
 
 	data = r8153_phy_status(tp, 0);
@@ -8248,19 +8137,6 @@
 		ocp_data &= ~CUR_LINK_OK;
 	ocp_data |= POLL_LINK_CHG;
 	ocp_write_word(tp, MCU_TYPE_PLA, PLA_EXTRA_STATUS, ocp_data);
-
-	ocp_data = ocp_read_word(tp, MCU_TYPE_PLA, PLA_MAC_PWR_CTRL3);
-	ocp_data &= ~PLA_MCU_SPDWN_EN;
-	ocp_write_word(tp, MCU_TYPE_PLA, PLA_MAC_PWR_CTRL3, ocp_data);
-
-	if (tp->version == RTL_VER_09) {
-		/* Disable Test IO for 32QFN */
-		if (ocp_read_byte(tp, MCU_TYPE_PLA, 0xdc00) & BIT(5)) {
-			ocp_data = ocp_read_word(tp, MCU_TYPE_PLA, PLA_PHY_PWR);
-			ocp_data |= TEST_IO_OFF;
-			ocp_write_word(tp, MCU_TYPE_PLA, PLA_PHY_PWR, ocp_data);
-		}
-	}
 
 	set_bit(GREEN_ETHERNET, &tp->flags);
 
@@ -9662,9 +9538,6 @@
 	if (!rtl_vendor_mode(intf))
 		return -ENODEV;
 
-	if (intf->cur_altsetting->desc.bNumEndpoints < 3)
-		return -ENODEV;
-
 	usb_reset_device(udev);
 	netdev = alloc_etherdev(sizeof(struct r8152));
 	if (!netdev) {
@@ -9876,25 +9749,6 @@
 
 /* table of devices that work with this driver */
 static const struct usb_device_id rtl8152_table[] = {
-<<<<<<< HEAD
-	{REALTEK_USB_DEVICE(VENDOR_ID_REALTEK, 0x8050)},
-	{REALTEK_USB_DEVICE(VENDOR_ID_REALTEK, 0x8152)},
-	{REALTEK_USB_DEVICE(VENDOR_ID_REALTEK, 0x8153)},
-	{REALTEK_USB_DEVICE(VENDOR_ID_MICROSOFT, 0x07ab)},
-	{REALTEK_USB_DEVICE(VENDOR_ID_MICROSOFT, 0x07c6)},
-	{REALTEK_USB_DEVICE(VENDOR_ID_MICROSOFT, 0x0927)},
-	{REALTEK_USB_DEVICE(VENDOR_ID_SAMSUNG, 0xa101)},
-	{REALTEK_USB_DEVICE(VENDOR_ID_LENOVO,  0x304f)},
-	{REALTEK_USB_DEVICE(VENDOR_ID_LENOVO,  0x3062)},
-	{REALTEK_USB_DEVICE(VENDOR_ID_LENOVO,  0x3069)},
-	{REALTEK_USB_DEVICE(VENDOR_ID_LENOVO,  0x7205)},
-	{REALTEK_USB_DEVICE(VENDOR_ID_LENOVO,  0x720c)},
-	{REALTEK_USB_DEVICE(VENDOR_ID_LENOVO,  0x7214)},
-	{REALTEK_USB_DEVICE(VENDOR_ID_LENOVO,  0xa387)},
-	{REALTEK_USB_DEVICE(VENDOR_ID_LINKSYS, 0x0041)},
-	{REALTEK_USB_DEVICE(VENDOR_ID_NVIDIA,  0x09ff)},
-	{REALTEK_USB_DEVICE(VENDOR_ID_TPLINK,  0x0601)},
-=======
 	/* Realtek */
 	REALTEK_USB_DEVICE(VENDOR_ID_REALTEK, 0x8050),
 	REALTEK_USB_DEVICE(VENDOR_ID_REALTEK, 0x8053),
@@ -9920,7 +9774,6 @@
 	REALTEK_USB_DEVICE(VENDOR_ID_LINKSYS, 0x0041),
 	REALTEK_USB_DEVICE(VENDOR_ID_NVIDIA,  0x09ff),
 	REALTEK_USB_DEVICE(VENDOR_ID_TPLINK,  0x0601),
->>>>>>> c1084c27
 	{}
 };
 
