--- conflicted
+++ resolved
@@ -2255,27 +2255,17 @@
 
 	tty_port_init(&serial->port);
 
-<<<<<<< HEAD
-	minor = get_free_serial_index();
-	if (minor < 0)
-=======
 	if (obtain_minor(serial))
->>>>>>> c1084c27
 		goto exit2;
 
 	/* register our minor number */
 	serial->parent->dev = tty_port_register_device_attr(&serial->port,
 			tty_drv, serial->minor, &serial->parent->interface->dev,
 			serial->parent, hso_serial_dev_groups);
-<<<<<<< HEAD
-	if (IS_ERR(serial->parent->dev))
-		goto exit2;
-=======
 	if (IS_ERR(serial->parent->dev)) {
 		release_minor(serial);
 		goto exit2;
 	}
->>>>>>> c1084c27
 
 	serial->magic = HSO_SERIAL_MAGIC;
 	spin_lock_init(&serial->serial_lock);
