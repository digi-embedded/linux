--- conflicted
+++ resolved
@@ -283,8 +283,6 @@
 		if (!(vlan->portmask & BIT(port)))
 			continue;
 
-<<<<<<< HEAD
-=======
 		/* Ignore the VLAN added by ocelot_add_vlan_unaware_pvid(),
 		 * because this is never active in hardware at the same time as
 		 * the bridge VLANs, which only matter in VLAN-aware mode.
@@ -292,7 +290,6 @@
 		if (vlan->vid >= OCELOT_RSV_VLAN_RANGE_START)
 			continue;
 
->>>>>>> 29549c70
 		if (vlan->untagged & BIT(port))
 			num_untagged++;
 	}
@@ -460,7 +457,6 @@
 
 static int ocelot_vlan_member_add(struct ocelot *ocelot, int port, u16 vid,
 				  bool untagged)
-<<<<<<< HEAD
 {
 	struct ocelot_bridge_vlan *vlan = ocelot_bridge_vlan_find(ocelot, vid);
 	unsigned long portmask;
@@ -509,64 +505,11 @@
 }
 
 static int ocelot_vlan_member_del(struct ocelot *ocelot, int port, u16 vid)
-=======
->>>>>>> 29549c70
 {
 	struct ocelot_bridge_vlan *vlan = ocelot_bridge_vlan_find(ocelot, vid);
 	unsigned long portmask;
 	int err;
 
-<<<<<<< HEAD
-=======
-	if (vlan) {
-		portmask = vlan->portmask | BIT(port);
-
-		err = ocelot_vlant_set_mask(ocelot, vid, portmask);
-		if (err)
-			return err;
-
-		vlan->portmask = portmask;
-		/* Bridge VLANs can be overwritten with a different
-		 * egress-tagging setting, so make sure to override an untagged
-		 * with a tagged VID if that's going on.
-		 */
-		if (untagged)
-			vlan->untagged |= BIT(port);
-		else
-			vlan->untagged &= ~BIT(port);
-
-		return 0;
-	}
-
-	vlan = kzalloc(sizeof(*vlan), GFP_KERNEL);
-	if (!vlan)
-		return -ENOMEM;
-
-	portmask = BIT(port);
-
-	err = ocelot_vlant_set_mask(ocelot, vid, portmask);
-	if (err) {
-		kfree(vlan);
-		return err;
-	}
-
-	vlan->vid = vid;
-	vlan->portmask = portmask;
-	if (untagged)
-		vlan->untagged = BIT(port);
-	INIT_LIST_HEAD(&vlan->list);
-	list_add_tail(&vlan->list, &ocelot->vlans);
-
-	return 0;
-}
-
-static int ocelot_vlan_member_del(struct ocelot *ocelot, int port, u16 vid)
-{
-	struct ocelot_bridge_vlan *vlan = ocelot_bridge_vlan_find(ocelot, vid);
-	unsigned long portmask;
-	int err;
-
->>>>>>> 29549c70
 	if (!vlan)
 		return 0;
 
@@ -1160,15 +1103,7 @@
 	ocelot_write_rix(ocelot, QS_INJ_CTRL_GAP_SIZE(1) |
 			 QS_INJ_CTRL_SOF, QS_INJ_CTRL, grp);
 
-<<<<<<< HEAD
-	ocelot_ifh_set_bypass(ifh, 1);
-	ocelot_ifh_set_dest(ifh, BIT_ULL(port));
-	ocelot_ifh_set_tag_type(ifh, IFH_TAG_TYPE_C);
-	ocelot_ifh_set_vlan_tci(ifh, skb_vlan_tag_get(skb));
-	ocelot_ifh_set_rew_op(ifh, rew_op);
-=======
 	ocelot_ifh_port_set(ifh, port, rew_op, skb_vlan_tag_get(skb));
->>>>>>> 29549c70
 
 	for (i = 0; i < OCELOT_TAG_LEN / 4; i++)
 		ocelot_write_rix(ocelot, ifh[i], QS_INJ_WR, grp);
@@ -1212,74 +1147,20 @@
 	if (!vid)
 		vid = ocelot_vlan_unaware_pvid(ocelot, bridge);
 
-<<<<<<< HEAD
+	return ocelot_mact_learn(ocelot, port, addr, vid, ENTRYTYPE_LOCKED);
+}
+EXPORT_SYMBOL(ocelot_fdb_add);
+
+int ocelot_fdb_del(struct ocelot *ocelot, int port, const unsigned char *addr,
+		   u16 vid, const struct net_device *bridge)
+{
 	if (!vid)
 		vid = ocelot_vlan_unaware_pvid(ocelot, bridge);
 
-	return ocelot_mact_learn(ocelot, pgid, addr, vid, ENTRYTYPE_LOCKED);
-=======
-	return ocelot_mact_learn(ocelot, port, addr, vid, ENTRYTYPE_LOCKED);
->>>>>>> 29549c70
-}
-EXPORT_SYMBOL(ocelot_fdb_add);
-
-int ocelot_fdb_del(struct ocelot *ocelot, int port, const unsigned char *addr,
-		   u16 vid, const struct net_device *bridge)
-{
-	if (!vid)
-		vid = ocelot_vlan_unaware_pvid(ocelot, bridge);
-
 	return ocelot_mact_forget(ocelot, addr, vid);
 }
 EXPORT_SYMBOL(ocelot_fdb_del);
 
-<<<<<<< HEAD
-int ocelot_port_fdb_do_dump(const unsigned char *addr, u16 vid,
-			    bool is_static, void *data)
-{
-	struct ocelot_dump_ctx *dump = data;
-	u32 portid = NETLINK_CB(dump->cb->skb).portid;
-	u32 seq = dump->cb->nlh->nlmsg_seq;
-	struct nlmsghdr *nlh;
-	struct ndmsg *ndm;
-
-	if (dump->idx < dump->cb->args[2])
-		goto skip;
-
-	nlh = nlmsg_put(dump->skb, portid, seq, RTM_NEWNEIGH,
-			sizeof(*ndm), NLM_F_MULTI);
-	if (!nlh)
-		return -EMSGSIZE;
-
-	ndm = nlmsg_data(nlh);
-	ndm->ndm_family  = AF_BRIDGE;
-	ndm->ndm_pad1    = 0;
-	ndm->ndm_pad2    = 0;
-	ndm->ndm_flags   = NTF_SELF;
-	ndm->ndm_type    = 0;
-	ndm->ndm_ifindex = dump->dev->ifindex;
-	ndm->ndm_state   = is_static ? NUD_NOARP : NUD_REACHABLE;
-
-	if (nla_put(dump->skb, NDA_LLADDR, ETH_ALEN, addr))
-		goto nla_put_failure;
-
-	if (vid && nla_put_u16(dump->skb, NDA_VLAN, vid))
-		goto nla_put_failure;
-
-	nlmsg_end(dump->skb, nlh);
-
-skip:
-	dump->idx++;
-	return 0;
-
-nla_put_failure:
-	nlmsg_cancel(dump->skb, nlh);
-	return -EMSGSIZE;
-}
-EXPORT_SYMBOL(ocelot_port_fdb_do_dump);
-
-=======
->>>>>>> 29549c70
 /* Caller must hold &ocelot->mact_lock */
 int ocelot_mact_read(struct ocelot *ocelot, int row, int col, int *dst,
 		     struct ocelot_mact_entry *entry)
@@ -1406,58 +1287,10 @@
 	}
 
 	mutex_unlock(&ocelot->mact_lock);
-<<<<<<< HEAD
 
 	return err;
 }
 EXPORT_SYMBOL(ocelot_fdb_dump);
-
-static void ocelot_populate_l2_ptp_trap_key(struct ocelot_vcap_filter *trap)
-{
-	trap->key_type = OCELOT_VCAP_KEY_ETYPE;
-	*(__be16 *)trap->key.etype.etype.value = htons(ETH_P_1588);
-	*(__be16 *)trap->key.etype.etype.mask = htons(0xffff);
-}
-
-static void
-ocelot_populate_ipv4_ptp_event_trap_key(struct ocelot_vcap_filter *trap)
-{
-	trap->key_type = OCELOT_VCAP_KEY_IPV4;
-	trap->key.ipv4.proto.value[0] = IPPROTO_UDP;
-	trap->key.ipv4.proto.mask[0] = 0xff;
-	trap->key.ipv4.dport.value = PTP_EV_PORT;
-	trap->key.ipv4.dport.mask = 0xffff;
-}
-
-static void
-ocelot_populate_ipv6_ptp_event_trap_key(struct ocelot_vcap_filter *trap)
-{
-	trap->key_type = OCELOT_VCAP_KEY_IPV6;
-	trap->key.ipv4.proto.value[0] = IPPROTO_UDP;
-	trap->key.ipv4.proto.mask[0] = 0xff;
-	trap->key.ipv6.dport.value = PTP_EV_PORT;
-	trap->key.ipv6.dport.mask = 0xffff;
-}
-
-static void
-ocelot_populate_ipv4_ptp_general_trap_key(struct ocelot_vcap_filter *trap)
-{
-	trap->key_type = OCELOT_VCAP_KEY_IPV4;
-	trap->key.ipv4.proto.value[0] = IPPROTO_UDP;
-	trap->key.ipv4.proto.mask[0] = 0xff;
-	trap->key.ipv4.dport.value = PTP_GEN_PORT;
-	trap->key.ipv4.dport.mask = 0xffff;
-}
-
-static void
-ocelot_populate_ipv6_ptp_general_trap_key(struct ocelot_vcap_filter *trap)
-{
-	trap->key_type = OCELOT_VCAP_KEY_IPV6;
-	trap->key.ipv4.proto.value[0] = IPPROTO_UDP;
-	trap->key.ipv4.proto.mask[0] = 0xff;
-	trap->key.ipv6.dport.value = PTP_GEN_PORT;
-	trap->key.ipv6.dport.mask = 0xffff;
-}
 
 int ocelot_trap_add(struct ocelot *ocelot, int port,
 		    unsigned long cookie, bool take_ts,
@@ -1470,31 +1303,12 @@
 
 	block_vcap_is2 = &ocelot->block[VCAP_IS2];
 
-=======
-
-	return err;
-}
-EXPORT_SYMBOL(ocelot_fdb_dump);
-
-int ocelot_trap_add(struct ocelot *ocelot, int port,
-		    unsigned long cookie, bool take_ts,
-		    void (*populate)(struct ocelot_vcap_filter *f))
-{
-	struct ocelot_vcap_block *block_vcap_is2;
-	struct ocelot_vcap_filter *trap;
-	bool new = false;
-	int err;
-
-	block_vcap_is2 = &ocelot->block[VCAP_IS2];
-
->>>>>>> 29549c70
 	trap = ocelot_vcap_block_find_filter_by_id(block_vcap_is2, cookie,
 						   false);
 	if (!trap) {
 		trap = kzalloc(sizeof(*trap), GFP_KERNEL);
 		if (!trap)
 			return -ENOMEM;
-<<<<<<< HEAD
 
 		populate(trap);
 		trap->prio = 1;
@@ -1546,331 +1360,16 @@
 	return ocelot_vcap_filter_replace(ocelot, trap);
 }
 
-static int ocelot_l2_ptp_trap_add(struct ocelot *ocelot, int port)
-{
-	unsigned long l2_cookie = OCELOT_VCAP_IS2_L2_PTP_TRAP(ocelot);
-
-	return ocelot_trap_add(ocelot, port, l2_cookie, true,
-			       ocelot_populate_l2_ptp_trap_key);
-}
-
-static int ocelot_l2_ptp_trap_del(struct ocelot *ocelot, int port)
-{
-	unsigned long l2_cookie = OCELOT_VCAP_IS2_L2_PTP_TRAP(ocelot);
-
-	return ocelot_trap_del(ocelot, port, l2_cookie);
-}
-
-static int ocelot_ipv4_ptp_trap_add(struct ocelot *ocelot, int port)
-{
-	unsigned long ipv4_gen_cookie = OCELOT_VCAP_IS2_IPV4_GEN_PTP_TRAP(ocelot);
-	unsigned long ipv4_ev_cookie = OCELOT_VCAP_IS2_IPV4_EV_PTP_TRAP(ocelot);
-	int err;
-
-	err = ocelot_trap_add(ocelot, port, ipv4_ev_cookie, true,
-			      ocelot_populate_ipv4_ptp_event_trap_key);
-	if (err)
-		return err;
-
-	err = ocelot_trap_add(ocelot, port, ipv4_gen_cookie, false,
-			      ocelot_populate_ipv4_ptp_general_trap_key);
-	if (err)
-		ocelot_trap_del(ocelot, port, ipv4_ev_cookie);
-
-	return err;
-}
-
-static int ocelot_ipv4_ptp_trap_del(struct ocelot *ocelot, int port)
-{
-	unsigned long ipv4_gen_cookie = OCELOT_VCAP_IS2_IPV4_GEN_PTP_TRAP(ocelot);
-	unsigned long ipv4_ev_cookie = OCELOT_VCAP_IS2_IPV4_EV_PTP_TRAP(ocelot);
-	int err;
-
-	err = ocelot_trap_del(ocelot, port, ipv4_ev_cookie);
-	err |= ocelot_trap_del(ocelot, port, ipv4_gen_cookie);
-	return err;
-}
-
-static int ocelot_ipv6_ptp_trap_add(struct ocelot *ocelot, int port)
-{
-	unsigned long ipv6_gen_cookie = OCELOT_VCAP_IS2_IPV6_GEN_PTP_TRAP(ocelot);
-	unsigned long ipv6_ev_cookie = OCELOT_VCAP_IS2_IPV6_EV_PTP_TRAP(ocelot);
-	int err;
-
-	err = ocelot_trap_add(ocelot, port, ipv6_ev_cookie, true,
-			      ocelot_populate_ipv6_ptp_event_trap_key);
-	if (err)
-		return err;
-
-	err = ocelot_trap_add(ocelot, port, ipv6_gen_cookie, false,
-			      ocelot_populate_ipv6_ptp_general_trap_key);
-	if (err)
-		ocelot_trap_del(ocelot, port, ipv6_ev_cookie);
-
-	return err;
-}
-
-static int ocelot_ipv6_ptp_trap_del(struct ocelot *ocelot, int port)
-{
-	unsigned long ipv6_gen_cookie = OCELOT_VCAP_IS2_IPV6_GEN_PTP_TRAP(ocelot);
-	unsigned long ipv6_ev_cookie = OCELOT_VCAP_IS2_IPV6_EV_PTP_TRAP(ocelot);
-	int err;
-
-	err = ocelot_trap_del(ocelot, port, ipv6_ev_cookie);
-	err |= ocelot_trap_del(ocelot, port, ipv6_gen_cookie);
-	return err;
-}
-
-static int ocelot_setup_ptp_traps(struct ocelot *ocelot, int port,
-				  bool l2, bool l4)
-{
-	int err;
-
-	if (l2)
-		err = ocelot_l2_ptp_trap_add(ocelot, port);
-	else
-		err = ocelot_l2_ptp_trap_del(ocelot, port);
-	if (err)
-		return err;
-
-	if (l4) {
-		err = ocelot_ipv4_ptp_trap_add(ocelot, port);
-		if (err)
-			goto err_ipv4;
-
-		err = ocelot_ipv6_ptp_trap_add(ocelot, port);
-		if (err)
-			goto err_ipv6;
-	} else {
-		err = ocelot_ipv4_ptp_trap_del(ocelot, port);
-
-		err |= ocelot_ipv6_ptp_trap_del(ocelot, port);
-	}
-	if (err)
-		return err;
-
-	return 0;
-
-err_ipv6:
-	ocelot_ipv4_ptp_trap_del(ocelot, port);
-err_ipv4:
-	if (l2)
-		ocelot_l2_ptp_trap_del(ocelot, port);
-	return err;
-}
-
-int ocelot_hwstamp_get(struct ocelot *ocelot, int port, struct ifreq *ifr)
-{
-	return copy_to_user(ifr->ifr_data, &ocelot->hwtstamp_config,
-			    sizeof(ocelot->hwtstamp_config)) ? -EFAULT : 0;
-}
-EXPORT_SYMBOL(ocelot_hwstamp_get);
-
-int ocelot_hwstamp_set(struct ocelot *ocelot, int port, struct ifreq *ifr)
-{
-	struct ocelot_port *ocelot_port = ocelot->ports[port];
-	bool l2 = false, l4 = false;
-	struct hwtstamp_config cfg;
-	int err;
-
-	if (copy_from_user(&cfg, ifr->ifr_data, sizeof(cfg)))
-		return -EFAULT;
-
-	/* reserved for future extensions */
-	if (cfg.flags)
-		return -EINVAL;
-=======
->>>>>>> 29549c70
-
-		populate(trap);
-		trap->prio = 1;
-		trap->id.cookie = cookie;
-		trap->id.tc_offload = false;
-		trap->block_id = VCAP_IS2;
-		trap->type = OCELOT_VCAP_FILTER_OFFLOAD;
-		trap->lookup = 0;
-		trap->action.cpu_copy_ena = true;
-		trap->action.mask_mode = OCELOT_MASK_MODE_PERMIT_DENY;
-		trap->action.port_mask = 0;
-		trap->take_ts = take_ts;
-		trap->is_trap = true;
-		new = true;
-	}
-
-	trap->ingress_port_mask |= BIT(port);
-
-<<<<<<< HEAD
-	switch (cfg.rx_filter) {
-	case HWTSTAMP_FILTER_NONE:
-		break;
-	case HWTSTAMP_FILTER_PTP_V2_L4_EVENT:
-	case HWTSTAMP_FILTER_PTP_V2_L4_SYNC:
-	case HWTSTAMP_FILTER_PTP_V2_L4_DELAY_REQ:
-		l4 = true;
-		break;
-	case HWTSTAMP_FILTER_PTP_V2_L2_EVENT:
-	case HWTSTAMP_FILTER_PTP_V2_L2_SYNC:
-	case HWTSTAMP_FILTER_PTP_V2_L2_DELAY_REQ:
-		l2 = true;
-		break;
-	case HWTSTAMP_FILTER_PTP_V2_EVENT:
-	case HWTSTAMP_FILTER_PTP_V2_SYNC:
-	case HWTSTAMP_FILTER_PTP_V2_DELAY_REQ:
-		l2 = true;
-		l4 = true;
-		break;
-	default:
-		mutex_unlock(&ocelot->ptp_lock);
-		return -ERANGE;
-	}
-
-	err = ocelot_setup_ptp_traps(ocelot, port, l2, l4);
-	if (err)
-		return err;
-
-	if (l2 && l4)
-		cfg.rx_filter = HWTSTAMP_FILTER_PTP_V2_EVENT;
-	else if (l2)
-		cfg.rx_filter = HWTSTAMP_FILTER_PTP_V2_L2_EVENT;
-	else if (l4)
-		cfg.rx_filter = HWTSTAMP_FILTER_PTP_V2_L4_EVENT;
-	else
-		cfg.rx_filter = HWTSTAMP_FILTER_NONE;
-
-	/* Commit back the result & save it */
-	memcpy(&ocelot->hwtstamp_config, &cfg, sizeof(cfg));
-	mutex_unlock(&ocelot->ptp_lock);
-
-	return copy_to_user(ifr->ifr_data, &cfg, sizeof(cfg)) ? -EFAULT : 0;
-}
-EXPORT_SYMBOL(ocelot_hwstamp_set);
-
-void ocelot_get_strings(struct ocelot *ocelot, int port, u32 sset, u8 *data)
-{
-	int i;
-
-	if (sset != ETH_SS_STATS)
-		return;
-
-	for (i = 0; i < ocelot->num_stats; i++)
-		memcpy(data + i * ETH_GSTRING_LEN, ocelot->stats_layout[i].name,
-		       ETH_GSTRING_LEN);
-=======
-	if (new)
-		err = ocelot_vcap_filter_add(ocelot, trap, NULL);
-	else
-		err = ocelot_vcap_filter_replace(ocelot, trap);
-	if (err) {
-		trap->ingress_port_mask &= ~BIT(port);
-		if (!trap->ingress_port_mask)
-			kfree(trap);
-		return err;
-	}
-
-	return 0;
->>>>>>> 29549c70
-}
-
-<<<<<<< HEAD
-/* Caller must hold &ocelot->stats_lock */
-static int ocelot_port_update_stats(struct ocelot *ocelot, int port)
-{
-	unsigned int idx = port * ocelot->num_stats;
-	struct ocelot_stats_region *region;
-	int err, j;
-
-	/* Configure the port to read the stats from */
-	ocelot_write(ocelot, SYS_STAT_CFG_STAT_VIEW(port), SYS_STAT_CFG);
-
-	list_for_each_entry(region, &ocelot->stats_regions, node) {
-		err = ocelot_bulk_read_rix(ocelot, SYS_COUNT_RX_OCTETS,
-					   region->offset, region->buf,
-					   region->count);
-		if (err)
-			return err;
-
-		for (j = 0; j < region->count; j++) {
-			u64 *stat = &ocelot->stats[idx + j];
-			u64 val = region->buf[j];
-
-			if (val < (*stat & U32_MAX))
-				*stat += (u64)1 << 32;
-
-			*stat = (*stat & ~(u64)U32_MAX) + val;
-		}
-
-		idx += region->count;
-	}
-
-	return err;
-=======
-int ocelot_trap_del(struct ocelot *ocelot, int port, unsigned long cookie)
-{
-	struct ocelot_vcap_block *block_vcap_is2;
-	struct ocelot_vcap_filter *trap;
-
-	block_vcap_is2 = &ocelot->block[VCAP_IS2];
-
-	trap = ocelot_vcap_block_find_filter_by_id(block_vcap_is2, cookie,
-						   false);
-	if (!trap)
-		return 0;
-
-	trap->ingress_port_mask &= ~BIT(port);
-	if (!trap->ingress_port_mask)
-		return ocelot_vcap_filter_del(ocelot, trap);
-
-	return ocelot_vcap_filter_replace(ocelot, trap);
->>>>>>> 29549c70
-}
-
 static u32 ocelot_get_bond_mask(struct ocelot *ocelot, struct net_device *bond)
 {
-<<<<<<< HEAD
-	struct delayed_work *del_work = to_delayed_work(work);
-	struct ocelot *ocelot = container_of(del_work, struct ocelot,
-					     stats_work);
-	int i, err;
-
-	mutex_lock(&ocelot->stats_lock);
-	for (i = 0; i < ocelot->num_phys_ports; i++) {
-		err = ocelot_port_update_stats(ocelot, i);
-		if (err)
-			break;
-	}
-	mutex_unlock(&ocelot->stats_lock);
-
-	if (err)
-		dev_err(ocelot->dev, "Error %d updating ethtool stats\n",  err);
-=======
 	u32 mask = 0;
 	int port;
 
 	lockdep_assert_held(&ocelot->fwd_domain_lock);
->>>>>>> 29549c70
 
 	for (port = 0; port < ocelot->num_phys_ports; port++) {
 		struct ocelot_port *ocelot_port = ocelot->ports[port];
 
-<<<<<<< HEAD
-void ocelot_get_ethtool_stats(struct ocelot *ocelot, int port, u64 *data)
-{
-	int i, err;
-
-	mutex_lock(&ocelot->stats_lock);
-
-	/* check and update now */
-	err = ocelot_port_update_stats(ocelot, port);
-
-	/* Copy all counters */
-	for (i = 0; i < ocelot->num_stats; i++)
-		*data++ = ocelot->stats[port * ocelot->num_stats + i];
-
-	mutex_unlock(&ocelot->stats_lock);
-
-	if (err)
-		dev_err(ocelot->dev, "Error %d updating ethtool stats\n", err);
-=======
 		if (!ocelot_port)
 			continue;
 
@@ -1879,7 +1378,6 @@
 	}
 
 	return mask;
->>>>>>> 29549c70
 }
 
 /* The logical port number of a LAG is equal to the lowest numbered physical
@@ -1889,77 +1387,13 @@
 {
 	int bond_mask = ocelot_get_bond_mask(ocelot, bond);
 
-<<<<<<< HEAD
-static int ocelot_prepare_stats_regions(struct ocelot *ocelot)
-{
-	struct ocelot_stats_region *region = NULL;
-	unsigned int last;
-	int i;
-
-	INIT_LIST_HEAD(&ocelot->stats_regions);
-
-	for (i = 0; i < ocelot->num_stats; i++) {
-		if (region && ocelot->stats_layout[i].offset == last + 1) {
-			region->count++;
-		} else {
-			region = devm_kzalloc(ocelot->dev, sizeof(*region),
-					      GFP_KERNEL);
-			if (!region)
-				return -ENOMEM;
-
-			region->offset = ocelot->stats_layout[i].offset;
-			region->count = 1;
-			list_add_tail(&region->node, &ocelot->stats_regions);
-		}
-
-		last = ocelot->stats_layout[i].offset;
-	}
-
-	list_for_each_entry(region, &ocelot->stats_regions, node) {
-		region->buf = devm_kcalloc(ocelot->dev, region->count,
-					   sizeof(*region->buf), GFP_KERNEL);
-		if (!region->buf)
-			return -ENOMEM;
-	}
-
-	return 0;
-}
-
-int ocelot_get_ts_info(struct ocelot *ocelot, int port,
-		       struct ethtool_ts_info *info)
-{
-	info->phc_index = ocelot->ptp_clock ?
-			  ptp_clock_index(ocelot->ptp_clock) : -1;
-	if (info->phc_index == -1) {
-		info->so_timestamping |= SOF_TIMESTAMPING_TX_SOFTWARE |
-					 SOF_TIMESTAMPING_RX_SOFTWARE |
-					 SOF_TIMESTAMPING_SOFTWARE;
-		return 0;
-	}
-	info->so_timestamping |= SOF_TIMESTAMPING_TX_SOFTWARE |
-				 SOF_TIMESTAMPING_RX_SOFTWARE |
-				 SOF_TIMESTAMPING_SOFTWARE |
-				 SOF_TIMESTAMPING_TX_HARDWARE |
-				 SOF_TIMESTAMPING_RX_HARDWARE |
-				 SOF_TIMESTAMPING_RAW_HARDWARE;
-	info->tx_types = BIT(HWTSTAMP_TX_OFF) | BIT(HWTSTAMP_TX_ON) |
-			 BIT(HWTSTAMP_TX_ONESTEP_SYNC);
-	info->rx_filters = BIT(HWTSTAMP_FILTER_NONE) |
-			   BIT(HWTSTAMP_FILTER_PTP_V2_EVENT) |
-			   BIT(HWTSTAMP_FILTER_PTP_V2_L2_EVENT) |
-			   BIT(HWTSTAMP_FILTER_PTP_V2_L4_EVENT);
-=======
 	if (!bond_mask)
 		return -ENOENT;
->>>>>>> 29549c70
 
 	return __ffs(bond_mask);
 }
 EXPORT_SYMBOL_GPL(ocelot_bond_get_id);
 
-<<<<<<< HEAD
-static u32 ocelot_get_bond_mask(struct ocelot *ocelot, struct net_device *bond)
-=======
 /* Returns the mask of user ports assigned to this DSA tag_8021q CPU port.
  * Note that when CPU ports are in a LAG, the user ports are assigned to the
  * 'primary' CPU port, the one whose physical port number gives the logical
@@ -1972,24 +1406,17 @@
  */
 static u32 ocelot_dsa_8021q_cpu_assigned_ports(struct ocelot *ocelot,
 					       struct ocelot_port *cpu)
->>>>>>> 29549c70
 {
 	u32 mask = 0;
 	int port;
 
-	lockdep_assert_held(&ocelot->fwd_domain_lock);
-
 	for (port = 0; port < ocelot->num_phys_ports; port++) {
 		struct ocelot_port *ocelot_port = ocelot->ports[port];
 
 		if (!ocelot_port)
 			continue;
 
-<<<<<<< HEAD
-		if (ocelot_port->bond == bond)
-=======
 		if (ocelot_port->dsa_8021q_cpu == cpu)
->>>>>>> 29549c70
 			mask |= BIT(port);
 	}
 
@@ -1999,20 +1426,6 @@
 	return mask;
 }
 
-<<<<<<< HEAD
-/* The logical port number of a LAG is equal to the lowest numbered physical
- * port ID present in that LAG. It may change if that port ever leaves the LAG.
- */
-static int ocelot_bond_get_id(struct ocelot *ocelot, struct net_device *bond)
-{
-	int bond_mask = ocelot_get_bond_mask(ocelot, bond);
-
-	if (!bond_mask)
-		return -ENOENT;
-
-	return __ffs(bond_mask);
-}
-=======
 /* Returns the DSA tag_8021q CPU port that the given port is assigned to,
  * or the bit mask of CPU ports if said CPU port is in a LAG.
  */
@@ -2030,7 +1443,6 @@
 	return BIT(cpu_port->index);
 }
 EXPORT_SYMBOL_GPL(ocelot_port_assigned_dsa_8021q_cpu_mask);
->>>>>>> 29549c70
 
 u32 ocelot_get_bridge_fwd_mask(struct ocelot *ocelot, int src_port)
 {
@@ -2061,11 +1473,7 @@
 }
 EXPORT_SYMBOL_GPL(ocelot_get_bridge_fwd_mask);
 
-<<<<<<< HEAD
-u32 ocelot_get_dsa_8021q_cpu_mask(struct ocelot *ocelot)
-=======
 static void ocelot_apply_bridge_fwd_mask(struct ocelot *ocelot, bool joining)
->>>>>>> 29549c70
 {
 	int port;
 
@@ -2203,141 +1611,18 @@
 
 	mutex_unlock(&ocelot->fwd_domain_lock);
 }
-<<<<<<< HEAD
-EXPORT_SYMBOL_GPL(ocelot_get_dsa_8021q_cpu_mask);
-
-void ocelot_apply_bridge_fwd_mask(struct ocelot *ocelot, bool joining)
-=======
 EXPORT_SYMBOL_GPL(ocelot_port_assign_dsa_8021q_cpu);
 
 void ocelot_port_unassign_dsa_8021q_cpu(struct ocelot *ocelot, int port)
->>>>>>> 29549c70
 {
 	mutex_lock(&ocelot->fwd_domain_lock);
 
-<<<<<<< HEAD
-	lockdep_assert_held(&ocelot->fwd_domain_lock);
-
-	/* If cut-through forwarding is supported, update the masks before a
-	 * port joins the forwarding domain, to avoid potential underruns if it
-	 * has the highest speed from the new domain.
-	 */
-	if (joining && ocelot->ops->cut_through_fwd)
-		ocelot->ops->cut_through_fwd(ocelot);
-
-	/* If a DSA tag_8021q CPU exists, it needs to be included in the
-	 * regular forwarding path of the front ports regardless of whether
-	 * those are bridged or standalone.
-	 * If DSA tag_8021q is not used, this returns 0, which is fine because
-	 * the hardware-based CPU port module can be a destination for packets
-	 * even if it isn't part of PGID_SRC.
-	 */
-	cpu_fwd_mask = ocelot_get_dsa_8021q_cpu_mask(ocelot);
-=======
 	ocelot->ports[port]->dsa_8021q_cpu = NULL;
 	ocelot_apply_bridge_fwd_mask(ocelot, true);
->>>>>>> 29549c70
 
 	mutex_unlock(&ocelot->fwd_domain_lock);
 }
 EXPORT_SYMBOL_GPL(ocelot_port_unassign_dsa_8021q_cpu);
-
-<<<<<<< HEAD
-		if (!ocelot_port) {
-			/* Unused ports can't send anywhere */
-			mask = 0;
-		} else if (ocelot_port->is_dsa_8021q_cpu) {
-			/* The DSA tag_8021q CPU ports need to be able to
-			 * forward packets to all other ports except for
-			 * themselves
-			 */
-			mask = GENMASK(ocelot->num_phys_ports - 1, 0);
-			mask &= ~cpu_fwd_mask;
-		} else if (ocelot_port->bridge) {
-			struct net_device *bond = ocelot_port->bond;
-
-			mask = ocelot_get_bridge_fwd_mask(ocelot, port);
-			mask |= cpu_fwd_mask;
-			mask &= ~BIT(port);
-			if (bond)
-				mask &= ~ocelot_get_bond_mask(ocelot, bond);
-		} else {
-			/* Standalone ports forward only to DSA tag_8021q CPU
-			 * ports (if those exist), or to the hardware CPU port
-			 * module otherwise.
-			 */
-			mask = cpu_fwd_mask;
-=======
-void ocelot_bridge_force_forward_port(struct ocelot *ocelot, int port, bool en)
-{
-	struct ocelot_port *ocelot_port = ocelot->ports[port];
-	u32 mask;
-	int i;
-
-	mutex_lock(&ocelot->fwd_domain_lock);
-
-	if (!en) {
-		if (ocelot_port->force_forward) {
-			ocelot_apply_bridge_fwd_mask(ocelot, false);
-			ocelot_port->force_forward = 0;
->>>>>>> 29549c70
-		}
-		mutex_unlock(&ocelot->fwd_domain_lock);
-		return;
-	}
-
-	if (ocelot_port->force_forward) {
-		mutex_unlock(&ocelot->fwd_domain_lock);
-		return;
-	}
-
-	ocelot_port->force_forward = 1;
-	for (i = 0; i < ocelot->num_phys_ports; i++) {
-		if (i == port)
-			continue;
-
-		mask = ocelot_read_rix(ocelot, ANA_PGID_PGID, PGID_SRC + i);
-		mask |= BIT(port);
-		ocelot_write_rix(ocelot, mask, ANA_PGID_PGID, PGID_SRC + i);
-	}
-
-<<<<<<< HEAD
-	/* If cut-through forwarding is supported and a port is leaving, there
-	 * is a chance that cut-through was disabled on the other ports due to
-	 * the port which is leaving (it has a higher link speed). We need to
-	 * update the cut-through masks of the remaining ports no earlier than
-	 * after the port has left, to prevent underruns from happening between
-	 * the cut-through update and the forwarding domain update.
-	 */
-	if (!joining && ocelot->ops->cut_through_fwd)
-		ocelot->ops->cut_through_fwd(ocelot);
-=======
-	mutex_unlock(&ocelot->fwd_domain_lock);
->>>>>>> 29549c70
-}
-EXPORT_SYMBOL(ocelot_bridge_force_forward_port);
-
-void ocelot_port_set_dsa_8021q_cpu(struct ocelot *ocelot, int port)
-{
-	u16 vid;
-
-	ocelot->ports[port]->is_dsa_8021q_cpu = true;
-
-	for (vid = OCELOT_RSV_VLAN_RANGE_START; vid < VLAN_N_VID; vid++)
-		ocelot_vlan_member_add(ocelot, port, vid, true);
-}
-EXPORT_SYMBOL_GPL(ocelot_port_set_dsa_8021q_cpu);
-
-void ocelot_port_unset_dsa_8021q_cpu(struct ocelot *ocelot, int port)
-{
-	u16 vid;
-
-	ocelot->ports[port]->is_dsa_8021q_cpu = false;
-
-	for (vid = OCELOT_RSV_VLAN_RANGE_START; vid < VLAN_N_VID; vid++)
-		ocelot_vlan_member_del(ocelot, port, vid);
-}
-EXPORT_SYMBOL_GPL(ocelot_port_unset_dsa_8021q_cpu);
 
 void ocelot_bridge_force_forward_port(struct ocelot *ocelot, int port, bool en)
 {
@@ -2530,9 +1815,6 @@
 	if (!vid)
 		vid = ocelot_vlan_unaware_pvid(ocelot, bridge);
 
-	if (!vid)
-		vid = ocelot_vlan_unaware_pvid(ocelot, bridge);
-
 	mc = ocelot_multicast_get(ocelot, mdb->addr, vid);
 	if (!mc) {
 		/* New entry */
@@ -2590,9 +1872,6 @@
 	if (!vid)
 		vid = ocelot_vlan_unaware_pvid(ocelot, bridge);
 
-	if (!vid)
-		vid = ocelot_vlan_unaware_pvid(ocelot, bridge);
-
 	mc = ocelot_multicast_get(ocelot, mdb->addr, vid);
 	if (!mc)
 		return -ENOENT;
@@ -2645,17 +1924,10 @@
 	ocelot_apply_bridge_fwd_mask(ocelot, true);
 
 	mutex_unlock(&ocelot->fwd_domain_lock);
-<<<<<<< HEAD
 
 	if (br_vlan_enabled(bridge))
 		return 0;
 
-=======
-
-	if (br_vlan_enabled(bridge))
-		return 0;
-
->>>>>>> 29549c70
 	return ocelot_add_vlan_unaware_pvid(ocelot, port, bridge);
 }
 EXPORT_SYMBOL(ocelot_port_bridge_join);
@@ -2672,19 +1944,11 @@
 
 	ocelot_port->bridge = NULL;
 	ocelot_port->bridge_num = -1;
-<<<<<<< HEAD
 
 	ocelot_port_set_pvid(ocelot, port, NULL);
 	ocelot_port_manage_port_tag(ocelot, port);
 	ocelot_apply_bridge_fwd_mask(ocelot, false);
 
-=======
-
-	ocelot_port_set_pvid(ocelot, port, NULL);
-	ocelot_port_manage_port_tag(ocelot, port);
-	ocelot_apply_bridge_fwd_mask(ocelot, false);
-
->>>>>>> 29549c70
 	mutex_unlock(&ocelot->fwd_domain_lock);
 }
 EXPORT_SYMBOL(ocelot_port_bridge_leave);
@@ -2803,8 +2067,6 @@
 	}
 }
 
-<<<<<<< HEAD
-=======
 static int ocelot_migrate_mc(struct ocelot *ocelot, struct ocelot_multicast *mc,
 			     unsigned long from_mask, unsigned long to_mask)
 {
@@ -2866,7 +2128,6 @@
 }
 EXPORT_SYMBOL_GPL(ocelot_migrate_mdbs);
 
->>>>>>> 29549c70
 /* Documentation for PORTID_VAL says:
  *     Logical port number for front port. If port is not a member of a LLAG,
  *     then PORTID must be set to the physical port number.
@@ -2920,8 +2181,6 @@
 
 	mutex_lock(&ocelot->fwd_domain_lock);
 
-	mutex_lock(&ocelot->fwd_domain_lock);
-
 	ocelot->ports[port]->bond = bond;
 
 	ocelot_setup_logical_port_ids(ocelot);
@@ -3161,9 +2420,6 @@
 void ocelot_port_bridge_flags(struct ocelot *ocelot, int port,
 			      struct switchdev_brport_flags flags)
 {
-	if (port == ocelot->npi)
-		port = ocelot->num_phys_ports;
-
 	if (flags.mask & BR_LEARNING)
 		ocelot_port_set_learning(ocelot, port,
 					 !!(flags.val & BR_LEARNING));
@@ -3603,13 +2859,9 @@
 		       ANA_PGID_PGID, PGID_MC);
 	ocelot_rmw_rix(ocelot, ANA_PGID_PGID_PGID(BIT(ocelot->num_phys_ports)),
 		       ANA_PGID_PGID_PGID(BIT(ocelot->num_phys_ports)),
-		       ANA_PGID_PGID, PGID_MCIPV4);
-	ocelot_rmw_rix(ocelot, ANA_PGID_PGID_PGID(BIT(ocelot->num_phys_ports)),
-		       ANA_PGID_PGID_PGID(BIT(ocelot->num_phys_ports)),
-		       ANA_PGID_PGID, PGID_MCIPV6);
-	ocelot_rmw_rix(ocelot, ANA_PGID_PGID_PGID(BIT(ocelot->num_phys_ports)),
-		       ANA_PGID_PGID_PGID(BIT(ocelot->num_phys_ports)),
 		       ANA_PGID_PGID, PGID_BC);
+	ocelot_write_rix(ocelot, 0, ANA_PGID_PGID, PGID_MCIPV4);
+	ocelot_write_rix(ocelot, 0, ANA_PGID_PGID, PGID_MCIPV6);
 
 	/* Allow manual injection via DEVCPU_QS registers, and byte swap these
 	 * registers endianness.
@@ -3632,20 +2884,6 @@
 				 ANA_CPUQ_8021_CFG_CPUQ_BPDU_VAL(6),
 				 ANA_CPUQ_8021_CFG, i);
 
-<<<<<<< HEAD
-	ret = ocelot_prepare_stats_regions(ocelot);
-	if (ret) {
-		destroy_workqueue(ocelot->stats_queue);
-		destroy_workqueue(ocelot->owq);
-		return ret;
-	}
-
-	INIT_DELAYED_WORK(&ocelot->stats_work, ocelot_check_stats_work);
-	queue_delayed_work(ocelot->stats_queue, &ocelot->stats_work,
-			   OCELOT_STATS_CHECK_DELAY);
-
-=======
->>>>>>> 29549c70
 	return 0;
 }
 EXPORT_SYMBOL(ocelot_init);
