--- conflicted
+++ resolved
@@ -1939,10 +1939,6 @@
 {
 	struct ena_napi *ena_napi = container_of(napi, struct ena_napi, napi);
 	struct ena_ring *tx_ring, *rx_ring;
-<<<<<<< HEAD
-
-=======
->>>>>>> c1084c27
 	int tx_work_done;
 	int rx_work_done = 0;
 	int tx_budget;
@@ -3771,14 +3767,8 @@
 		rc = -EIO;
 	}
 
-<<<<<<< HEAD
-	u64_stats_update_begin(&tx_ring->syncp);
-	tx_ring->tx_stats.missed_tx += missed_tx;
-	u64_stats_update_end(&tx_ring->syncp);
-=======
 	ena_increase_stat(&tx_ring->tx_stats.missed_tx, missed_tx,
 			  &tx_ring->syncp);
->>>>>>> c1084c27
 
 	return rc;
 }
@@ -4484,10 +4474,7 @@
 	cancel_work_sync(&adapter->reset_task);
 
 	rtnl_lock(); /* lock released inside the below if-else block */
-<<<<<<< HEAD
-=======
 	adapter->reset_reason = ENA_REGS_RESET_SHUTDOWN;
->>>>>>> c1084c27
 	ena_destroy_device(adapter, true);
 	if (shutdown) {
 		netif_device_detach(netdev);
@@ -4525,22 +4512,6 @@
 }
 
 /* ena_shutdown - Device Shutdown Routine
-<<<<<<< HEAD
- * @pdev: PCI device information struct
- *
- * ena_shutdown is called by the PCI subsystem to alert the driver that
- * a shutdown/reboot (or kexec) is happening and device must be disabled.
- */
-
-static void ena_shutdown(struct pci_dev *pdev)
-{
-	__ena_shutoff(pdev, true);
-}
-
-#ifdef CONFIG_PM
-/* ena_suspend - PM suspend callback
-=======
->>>>>>> c1084c27
  * @pdev: PCI device information struct
  *
  * ena_shutdown is called by the PCI subsystem to alert the driver that
@@ -4597,14 +4568,7 @@
 	.probe		= ena_probe,
 	.remove		= ena_remove,
 	.shutdown	= ena_shutdown,
-<<<<<<< HEAD
-#ifdef CONFIG_PM
-	.suspend    = ena_suspend,
-	.resume     = ena_resume,
-#endif
-=======
 	.driver.pm	= &ena_pm_ops,
->>>>>>> c1084c27
 	.sriov_configure = pci_sriov_configure_simple,
 };
 
