--- conflicted
+++ resolved
@@ -592,63 +592,6 @@
 			"failed to query mac statistic reg number, ret = %d\n",
 			ret);
 		return ret;
-<<<<<<< HEAD
-
-	desc_data = (__le32 *)(&desc.data[0]);
-	reg_num = le32_to_cpu(*desc_data);
-
-	*desc_num = 1 + ((reg_num - 3) >> 2) +
-		    (u32)(((reg_num - 3) & 0x3) ? 1 : 0);
-
-	return 0;
-}
-
-int hclge_mac_update_stats(struct hclge_dev *hdev)
-{
-	u32 desc_num;
-	int ret;
-
-	ret = hclge_mac_query_reg_num(hdev, &desc_num);
-	/* The firmware supports the new statistics acquisition method */
-	if (!ret)
-		ret = hclge_mac_update_stats_complete(hdev, desc_num);
-	else if (ret == -EOPNOTSUPP)
-		ret = hclge_mac_update_stats_defective(hdev);
-	else
-		dev_err(&hdev->pdev->dev, "query mac reg num fail!\n");
-
-	return ret;
-}
-
-static int hclge_tqps_update_stats(struct hnae3_handle *handle)
-{
-	struct hnae3_knic_private_info *kinfo = &handle->kinfo;
-	struct hclge_vport *vport = hclge_get_vport(handle);
-	struct hclge_dev *hdev = vport->back;
-	struct hnae3_queue *queue;
-	struct hclge_desc desc[1];
-	struct hclge_tqp *tqp;
-	int ret, i;
-
-	for (i = 0; i < kinfo->num_tqps; i++) {
-		queue = handle->kinfo.tqp[i];
-		tqp = container_of(queue, struct hclge_tqp, q);
-		/* command : HCLGE_OPC_QUERY_IGU_STAT */
-		hclge_cmd_setup_basic_desc(&desc[0], HCLGE_OPC_QUERY_RX_STATS,
-					   true);
-
-		desc[0].data[0] = cpu_to_le32(tqp->index);
-		ret = hclge_cmd_send(&hdev->hw, desc, 1);
-		if (ret) {
-			dev_err(&hdev->pdev->dev,
-				"Query tqp stat fail, status = %d,queue = %d\n",
-				ret, i);
-			return ret;
-		}
-		tqp->tqp_stats.rcb_rx_ring_pktnum_rcd +=
-			le32_to_cpu(desc[0].data[1]);
-=======
->>>>>>> 29549c70
 	}
 
 	*reg_num = le32_to_cpu(desc.data[0]);
@@ -13041,8 +12984,6 @@
 	}
 }
 
-<<<<<<< HEAD
-=======
 static int hclge_get_dscp_prio(struct hnae3_handle *h, u8 dscp, u8 *tc_mode,
 			       u8 *priority)
 {
@@ -13060,7 +13001,6 @@
 	return 0;
 }
 
->>>>>>> 29549c70
 static const struct hnae3_ae_ops hclge_ops = {
 	.init_ae_dev = hclge_init_ae_dev,
 	.uninit_ae_dev = hclge_uninit_ae_dev,
@@ -13164,10 +13104,7 @@
 	.get_ts_info = hclge_ptp_get_ts_info,
 	.get_link_diagnosis_info = hclge_get_link_diagnosis_info,
 	.clean_vf_config = hclge_clean_vport_config,
-<<<<<<< HEAD
-=======
 	.get_dscp_prio = hclge_get_dscp_prio,
->>>>>>> 29549c70
 };
 
 static struct hnae3_ae_algo ae_algo = {
