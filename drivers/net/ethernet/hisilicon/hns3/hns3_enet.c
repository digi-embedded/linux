--- conflicted
+++ resolved
@@ -76,10 +76,7 @@
 #define HNS3_OUTER_VLAN_TAG	2
 
 #define HNS3_MIN_TX_LEN		33U
-<<<<<<< HEAD
-=======
 #define HNS3_MIN_TUN_PKT_LEN	65U
->>>>>>> c1084c27
 
 /* hns3_pci_tbl - PCI Device ID Table
  *
@@ -1290,11 +1287,7 @@
  * and it is udp packet, which has a dest port as the IANA assigned.
  * the hardware is expected to do the checksum offload, but the
  * hardware will not do the checksum offload when udp dest port is
-<<<<<<< HEAD
- * 4789 or 6081.
-=======
  * 4789, 4790 or 6081.
->>>>>>> c1084c27
  */
 static bool hns3_tunnel_csum_bug(struct sk_buff *skb)
 {
@@ -1312,12 +1305,8 @@
 
 	if (!(!skb->encapsulation &&
 	      (l4.udp->dest == htons(IANA_VXLAN_UDP_PORT) ||
-<<<<<<< HEAD
-	      l4.udp->dest == htons(GENEVE_UDP_PORT))))
-=======
 	      l4.udp->dest == htons(GENEVE_UDP_PORT) ||
 	      l4.udp->dest == htons(4790))))
->>>>>>> c1084c27
 		return false;
 
 	return true;
@@ -1950,10 +1939,7 @@
 
 	for (i = 0; i < ring->desc_num; i++) {
 		struct hns3_desc *desc = &ring->desc[ring->next_to_use];
-<<<<<<< HEAD
-=======
 		struct hns3_desc_cb *desc_cb;
->>>>>>> c1084c27
 
 		memset(desc, 0, sizeof(*desc));
 
@@ -1964,13 +1950,9 @@
 		/* rollback one */
 		ring_ptr_move_bw(ring, next_to_use);
 
-<<<<<<< HEAD
-		if (!ring->desc_cb[ring->next_to_use].dma)
-=======
 		desc_cb = &ring->desc_cb[ring->next_to_use];
 
 		if (!desc_cb->dma)
->>>>>>> c1084c27
 			continue;
 
 		/* unmap the descriptor dma address */
@@ -1984,11 +1966,6 @@
 			dma_unmap_page(dev, desc_cb->dma, desc_cb->length,
 				       DMA_TO_DEVICE);
 
-<<<<<<< HEAD
-		ring->desc_cb[ring->next_to_use].length = 0;
-		ring->desc_cb[ring->next_to_use].dma = 0;
-		ring->desc_cb[ring->next_to_use].type = DESC_TYPE_UNKNOWN;
-=======
 		desc_cb->length = 0;
 		desc_cb->dma = 0;
 		desc_cb->type = DESC_TYPE_UNKNOWN;
@@ -2148,7 +2125,6 @@
 		ring->stats.skb2sgl_err++;
 		u64_stats_update_end(&ring->syncp);
 		return -ENOMEM;
->>>>>>> c1084c27
 	}
 
 	sgt->orig_nents = nents;
@@ -2218,10 +2194,6 @@
 
 		return NETDEV_TX_OK;
 	}
-
-	/* Hardware can only handle short frames above 32 bytes */
-	if (skb_put_padto(skb, HNS3_MIN_TX_LEN))
-		return NETDEV_TX_OK;
 
 	/* Prefetch the data used later */
 	prefetch(skb->data);
@@ -2532,9 +2504,6 @@
 	netif_dbg(h, drv, netdev, "setup tc: num_tc=%u\n", tc);
 
 	return (kinfo->dcb_ops && kinfo->dcb_ops->setup_tc) ?
-<<<<<<< HEAD
-		kinfo->dcb_ops->setup_tc(h, tc ? tc : 1, prio_tc) : -EOPNOTSUPP;
-=======
 		kinfo->dcb_ops->setup_tc(h, mqprio_qopt) : -EOPNOTSUPP;
 }
 
@@ -2558,7 +2527,6 @@
 	}
 
 	return -EOPNOTSUPP;
->>>>>>> c1084c27
 }
 
 static int hns3_setup_tc_block_cb(enum tc_setup_type type, void *type_data,
