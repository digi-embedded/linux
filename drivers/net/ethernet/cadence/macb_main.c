// SPDX-License-Identifier: GPL-2.0-only
/*
 * Cadence MACB/GEM Ethernet Controller driver
 *
 * Copyright (C) 2004-2006 Atmel Corporation
 */

#define pr_fmt(fmt) KBUILD_MODNAME ": " fmt
#include <linux/clk.h>
#include <linux/clk-provider.h>
#include <linux/crc32.h>
#include <linux/module.h>
#include <linux/moduleparam.h>
#include <linux/kernel.h>
#include <linux/types.h>
#include <linux/circ_buf.h>
#include <linux/slab.h>
#include <linux/init.h>
#include <linux/io.h>
#include <linux/gpio.h>
#include <linux/gpio/consumer.h>
#include <linux/interrupt.h>
#include <linux/netdevice.h>
#include <linux/etherdevice.h>
#include <linux/dma-mapping.h>
#include <linux/platform_device.h>
#include <linux/phylink.h>
#include <linux/of.h>
#include <linux/of_device.h>
#include <linux/of_gpio.h>
#include <linux/of_mdio.h>
#include <linux/of_net.h>
#include <linux/ip.h>
#include <linux/udp.h>
#include <linux/tcp.h>
#include <linux/iopoll.h>
#include <linux/phy/phy.h>
#include <linux/pm_runtime.h>
#include <linux/ptp_classify.h>
<<<<<<< HEAD
=======
#include <linux/reset.h>
#include <linux/firmware/xlnx-zynqmp.h>
>>>>>>> 29549c70
#include "macb.h"

/* This structure is only used for MACB on SiFive FU540 devices */
struct sifive_fu540_macb_mgmt {
	void __iomem *reg;
	unsigned long rate;
	struct clk_hw hw;
};

#define MACB_RX_BUFFER_SIZE	128
#define RX_BUFFER_MULTIPLE	64  /* bytes */

#define DEFAULT_RX_RING_SIZE	512 /* must be power of 2 */
#define MIN_RX_RING_SIZE	64
#define MAX_RX_RING_SIZE	8192
#define RX_RING_BYTES(bp)	(macb_dma_desc_get_size(bp)	\
				 * (bp)->rx_ring_size)

#define DEFAULT_TX_RING_SIZE	512 /* must be power of 2 */
#define MIN_TX_RING_SIZE	64
#define MAX_TX_RING_SIZE	4096
#define TX_RING_BYTES(bp)	(macb_dma_desc_get_size(bp)	\
				 * (bp)->tx_ring_size)

/* level of occupied TX descriptors under which we wake up TX process */
#define MACB_TX_WAKEUP_THRESH(bp)	(3 * (bp)->tx_ring_size / 4)

#define MACB_RX_INT_FLAGS	(MACB_BIT(RCOMP) | MACB_BIT(ISR_ROVR))
#define MACB_TX_ERR_FLAGS	(MACB_BIT(ISR_TUND)			\
					| MACB_BIT(ISR_RLE)		\
					| MACB_BIT(TXERR))
#define MACB_TX_INT_FLAGS	(MACB_TX_ERR_FLAGS | MACB_BIT(TCOMP)	\
					| MACB_BIT(TXUBR))

/* Max length of transmit frame must be a multiple of 8 bytes */
#define MACB_TX_LEN_ALIGN	8
#define MACB_MAX_TX_LEN		((unsigned int)((1 << MACB_TX_FRMLEN_SIZE) - 1) & ~((unsigned int)(MACB_TX_LEN_ALIGN - 1)))
/* Limit maximum TX length as per Cadence TSO errata. This is to avoid a
 * false amba_error in TX path from the DMA assuming there is not enough
 * space in the SRAM (16KB) even when there is.
 */
#define GEM_MAX_TX_LEN		(unsigned int)(0x3FC0)

#define GEM_MTU_MIN_SIZE	ETH_MIN_MTU
#define MACB_NETIF_LSO		NETIF_F_TSO

#define MACB_WOL_HAS_MAGIC_PACKET	(0x1 << 0)
#define MACB_WOL_ENABLED		(0x1 << 1)

#define HS_SPEED_10000M			4
#define MACB_SERDES_RATE_10G		1

/* Graceful stop timeouts in us. We should allow up to
 * 1 frame time (10 Mbits/s, full-duplex, ignoring collisions)
 */
#define MACB_HALT_TIMEOUT	1230

#define MACB_PM_TIMEOUT  100 /* ms */

#define MACB_MDIO_TIMEOUT	1000000 /* in usecs */

/* DMA buffer descriptor might be different size
 * depends on hardware configuration:
 *
 * 1. dma address width 32 bits:
 *    word 1: 32 bit address of Data Buffer
 *    word 2: control
 *
 * 2. dma address width 64 bits:
 *    word 1: 32 bit address of Data Buffer
 *    word 2: control
 *    word 3: upper 32 bit address of Data Buffer
 *    word 4: unused
 *
 * 3. dma address width 32 bits with hardware timestamping:
 *    word 1: 32 bit address of Data Buffer
 *    word 2: control
 *    word 3: timestamp word 1
 *    word 4: timestamp word 2
 *
 * 4. dma address width 64 bits with hardware timestamping:
 *    word 1: 32 bit address of Data Buffer
 *    word 2: control
 *    word 3: upper 32 bit address of Data Buffer
 *    word 4: unused
 *    word 5: timestamp word 1
 *    word 6: timestamp word 2
 */
static unsigned int macb_dma_desc_get_size(struct macb *bp)
{
#ifdef MACB_EXT_DESC
	unsigned int desc_size;

	switch (bp->hw_dma_cap) {
	case HW_DMA_CAP_64B:
		desc_size = sizeof(struct macb_dma_desc)
			+ sizeof(struct macb_dma_desc_64);
		break;
	case HW_DMA_CAP_PTP:
		desc_size = sizeof(struct macb_dma_desc)
			+ sizeof(struct macb_dma_desc_ptp);
		break;
	case HW_DMA_CAP_64B_PTP:
		desc_size = sizeof(struct macb_dma_desc)
			+ sizeof(struct macb_dma_desc_64)
			+ sizeof(struct macb_dma_desc_ptp);
		break;
	default:
		desc_size = sizeof(struct macb_dma_desc);
	}
	return desc_size;
#endif
	return sizeof(struct macb_dma_desc);
}

static unsigned int macb_adj_dma_desc_idx(struct macb *bp, unsigned int desc_idx)
{
#ifdef MACB_EXT_DESC
	switch (bp->hw_dma_cap) {
	case HW_DMA_CAP_64B:
	case HW_DMA_CAP_PTP:
		desc_idx <<= 1;
		break;
	case HW_DMA_CAP_64B_PTP:
		desc_idx *= 3;
		break;
	default:
		break;
	}
#endif
	return desc_idx;
}

#ifdef CONFIG_ARCH_DMA_ADDR_T_64BIT
static struct macb_dma_desc_64 *macb_64b_desc(struct macb *bp, struct macb_dma_desc *desc)
{
	return (struct macb_dma_desc_64 *)((void *)desc
		+ sizeof(struct macb_dma_desc));
}
#endif

/* Ring buffer accessors */
static unsigned int macb_tx_ring_wrap(struct macb *bp, unsigned int index)
{
	return index & (bp->tx_ring_size - 1);
}

static struct macb_dma_desc *macb_tx_desc(struct macb_queue *queue,
					  unsigned int index)
{
	index = macb_tx_ring_wrap(queue->bp, index);
	index = macb_adj_dma_desc_idx(queue->bp, index);
	return &queue->tx_ring[index];
}

static struct macb_tx_skb *macb_tx_skb(struct macb_queue *queue,
				       unsigned int index)
{
	return &queue->tx_skb[macb_tx_ring_wrap(queue->bp, index)];
}

static dma_addr_t macb_tx_dma(struct macb_queue *queue, unsigned int index)
{
	dma_addr_t offset;

	offset = macb_tx_ring_wrap(queue->bp, index) *
			macb_dma_desc_get_size(queue->bp);

	return queue->tx_ring_dma + offset;
}

static unsigned int macb_rx_ring_wrap(struct macb *bp, unsigned int index)
{
	return index & (bp->rx_ring_size - 1);
}

static struct macb_dma_desc *macb_rx_desc(struct macb_queue *queue, unsigned int index)
{
	index = macb_rx_ring_wrap(queue->bp, index);
	index = macb_adj_dma_desc_idx(queue->bp, index);
	return &queue->rx_ring[index];
}

static void *macb_rx_buffer(struct macb_queue *queue, unsigned int index)
{
	return queue->rx_buffers + queue->bp->rx_buffer_size *
	       macb_rx_ring_wrap(queue->bp, index);
}

/* I/O accessors */
static u32 hw_readl_native(struct macb *bp, int offset)
{
	return __raw_readl(bp->regs + offset);
}

static void hw_writel_native(struct macb *bp, int offset, u32 value)
{
	__raw_writel(value, bp->regs + offset);
}

static u32 hw_readl(struct macb *bp, int offset)
{
	return readl_relaxed(bp->regs + offset);
}

static void hw_writel(struct macb *bp, int offset, u32 value)
{
	writel_relaxed(value, bp->regs + offset);
}

/* Find the CPU endianness by using the loopback bit of NCR register. When the
 * CPU is in big endian we need to program swapped mode for management
 * descriptor access.
 */
static bool hw_is_native_io(void __iomem *addr)
{
	u32 value = MACB_BIT(LLB);

	__raw_writel(value, addr + MACB_NCR);
	value = __raw_readl(addr + MACB_NCR);

	/* Write 0 back to disable everything */
	__raw_writel(0, addr + MACB_NCR);

	return value == MACB_BIT(LLB);
}

static bool hw_is_gem(void __iomem *addr, bool native_io)
{
	u32 id;

	if (native_io)
		id = __raw_readl(addr + MACB_MID);
	else
		id = readl_relaxed(addr + MACB_MID);

	return MACB_BFEXT(IDNUM, id) >= 0x2;
}

static void macb_set_hwaddr(struct macb *bp)
{
	u32 bottom;
	u16 top;

	bottom = cpu_to_le32(*((u32 *)bp->dev->dev_addr));
	macb_or_gem_writel(bp, SA1B, bottom);
	top = cpu_to_le16(*((u16 *)(bp->dev->dev_addr + 4)));
	macb_or_gem_writel(bp, SA1T, top);

	/* Clear unused address register sets */
	macb_or_gem_writel(bp, SA2B, 0);
	macb_or_gem_writel(bp, SA2T, 0);
	macb_or_gem_writel(bp, SA3B, 0);
	macb_or_gem_writel(bp, SA3T, 0);
	macb_or_gem_writel(bp, SA4B, 0);
	macb_or_gem_writel(bp, SA4T, 0);
}

static void macb_get_hwaddr(struct macb *bp)
{
	u32 bottom;
	u16 top;
	u8 addr[6];
	int i;

	/* Check all 4 address register for valid address */
	for (i = 0; i < 4; i++) {
		bottom = macb_or_gem_readl(bp, SA1B + i * 8);
		top = macb_or_gem_readl(bp, SA1T + i * 8);

		addr[0] = bottom & 0xff;
		addr[1] = (bottom >> 8) & 0xff;
		addr[2] = (bottom >> 16) & 0xff;
		addr[3] = (bottom >> 24) & 0xff;
		addr[4] = top & 0xff;
		addr[5] = (top >> 8) & 0xff;

		if (is_valid_ether_addr(addr)) {
			eth_hw_addr_set(bp->dev, addr);
			return;
		}
	}

	dev_info(&bp->pdev->dev, "invalid hw address, using random\n");
	eth_hw_addr_random(bp->dev);
}

static int macb_mdio_wait_for_idle(struct macb *bp)
{
	u32 val;

	return readx_poll_timeout(MACB_READ_NSR, bp, val, val & MACB_BIT(IDLE),
				  1, MACB_MDIO_TIMEOUT);
}

static int macb_mdio_read(struct mii_bus *bus, int mii_id, int regnum)
{
	struct macb *bp = bus->priv;
	int status;

	status = pm_runtime_resume_and_get(&bp->pdev->dev);
	if (status < 0)
		goto mdio_pm_exit;

	status = macb_mdio_wait_for_idle(bp);
	if (status < 0)
		goto mdio_read_exit;

	if (regnum & MII_ADDR_C45) {
		macb_writel(bp, MAN, (MACB_BF(SOF, MACB_MAN_C45_SOF)
			    | MACB_BF(RW, MACB_MAN_C45_ADDR)
			    | MACB_BF(PHYA, mii_id)
			    | MACB_BF(REGA, (regnum >> 16) & 0x1F)
			    | MACB_BF(DATA, regnum & 0xFFFF)
			    | MACB_BF(CODE, MACB_MAN_C45_CODE)));

		status = macb_mdio_wait_for_idle(bp);
		if (status < 0)
			goto mdio_read_exit;

		macb_writel(bp, MAN, (MACB_BF(SOF, MACB_MAN_C45_SOF)
			    | MACB_BF(RW, MACB_MAN_C45_READ)
			    | MACB_BF(PHYA, mii_id)
			    | MACB_BF(REGA, (regnum >> 16) & 0x1F)
			    | MACB_BF(CODE, MACB_MAN_C45_CODE)));
	} else {
		macb_writel(bp, MAN, (MACB_BF(SOF, MACB_MAN_C22_SOF)
				| MACB_BF(RW, MACB_MAN_C22_READ)
				| MACB_BF(PHYA, mii_id)
				| MACB_BF(REGA, regnum)
				| MACB_BF(CODE, MACB_MAN_C22_CODE)));
	}

	status = macb_mdio_wait_for_idle(bp);
	if (status < 0)
		goto mdio_read_exit;

	status = MACB_BFEXT(DATA, macb_readl(bp, MAN));

mdio_read_exit:
	pm_runtime_mark_last_busy(&bp->pdev->dev);
	pm_runtime_put_autosuspend(&bp->pdev->dev);
mdio_pm_exit:
	return status;
}

static int macb_mdio_write(struct mii_bus *bus, int mii_id, int regnum,
			   u16 value)
{
	struct macb *bp = bus->priv;
	int status;

	status = pm_runtime_resume_and_get(&bp->pdev->dev);
	if (status < 0)
		goto mdio_pm_exit;

	status = macb_mdio_wait_for_idle(bp);
	if (status < 0)
		goto mdio_write_exit;

	if (regnum & MII_ADDR_C45) {
		macb_writel(bp, MAN, (MACB_BF(SOF, MACB_MAN_C45_SOF)
			    | MACB_BF(RW, MACB_MAN_C45_ADDR)
			    | MACB_BF(PHYA, mii_id)
			    | MACB_BF(REGA, (regnum >> 16) & 0x1F)
			    | MACB_BF(DATA, regnum & 0xFFFF)
			    | MACB_BF(CODE, MACB_MAN_C45_CODE)));

		status = macb_mdio_wait_for_idle(bp);
		if (status < 0)
			goto mdio_write_exit;

		macb_writel(bp, MAN, (MACB_BF(SOF, MACB_MAN_C45_SOF)
			    | MACB_BF(RW, MACB_MAN_C45_WRITE)
			    | MACB_BF(PHYA, mii_id)
			    | MACB_BF(REGA, (regnum >> 16) & 0x1F)
			    | MACB_BF(CODE, MACB_MAN_C45_CODE)
			    | MACB_BF(DATA, value)));
	} else {
		macb_writel(bp, MAN, (MACB_BF(SOF, MACB_MAN_C22_SOF)
				| MACB_BF(RW, MACB_MAN_C22_WRITE)
				| MACB_BF(PHYA, mii_id)
				| MACB_BF(REGA, regnum)
				| MACB_BF(CODE, MACB_MAN_C22_CODE)
				| MACB_BF(DATA, value)));
	}

	status = macb_mdio_wait_for_idle(bp);
	if (status < 0)
		goto mdio_write_exit;

mdio_write_exit:
	pm_runtime_mark_last_busy(&bp->pdev->dev);
	pm_runtime_put_autosuspend(&bp->pdev->dev);
mdio_pm_exit:
	return status;
}

static void macb_init_buffers(struct macb *bp)
{
	struct macb_queue *queue;
	unsigned int q;

	for (q = 0, queue = bp->queues; q < bp->num_queues; ++q, ++queue) {
		queue_writel(queue, RBQP, lower_32_bits(queue->rx_ring_dma));
#ifdef CONFIG_ARCH_DMA_ADDR_T_64BIT
		if (bp->hw_dma_cap & HW_DMA_CAP_64B)
			queue_writel(queue, RBQPH,
				     upper_32_bits(queue->rx_ring_dma));
#endif
		queue_writel(queue, TBQP, lower_32_bits(queue->tx_ring_dma));
#ifdef CONFIG_ARCH_DMA_ADDR_T_64BIT
		if (bp->hw_dma_cap & HW_DMA_CAP_64B)
			queue_writel(queue, TBQPH,
				     upper_32_bits(queue->tx_ring_dma));
#endif
	}
}

/**
 * macb_set_tx_clk() - Set a clock to a new frequency
 * @bp:		pointer to struct macb
 * @speed:	New frequency in Hz
 */
static void macb_set_tx_clk(struct macb *bp, int speed)
{
	long ferr, rate, rate_rounded;

	if (!bp->tx_clk || (bp->caps & MACB_CAPS_CLK_HW_CHG))
		return;

	/* In case of MII the PHY is the clock master */
	if (bp->phy_interface == PHY_INTERFACE_MODE_MII)
		return;

	switch (speed) {
	case SPEED_10:
		rate = 2500000;
		break;
	case SPEED_100:
		rate = 25000000;
		break;
	case SPEED_1000:
		rate = 125000000;
		break;
	default:
		return;
	}

	rate_rounded = clk_round_rate(bp->tx_clk, rate);
	if (rate_rounded < 0)
		return;

	/* RGMII allows 50 ppm frequency error. Test and warn if this limit
	 * is not satisfied.
	 */
	ferr = abs(rate_rounded - rate);
	ferr = DIV_ROUND_UP(ferr, rate / 100000);
	if (ferr > 5)
		netdev_warn(bp->dev,
			    "unable to generate target frequency: %ld Hz\n",
			    rate);

	if (clk_set_rate(bp->tx_clk, rate_rounded))
		netdev_err(bp->dev, "adjusting tx_clk failed.\n");
}

<<<<<<< HEAD
static void macb_validate(struct phylink_config *config,
			  unsigned long *supported,
			  struct phylink_link_state *state)
{
	struct net_device *ndev = to_net_dev(config->dev);
	__ETHTOOL_DECLARE_LINK_MODE_MASK(mask) = { 0, };
	struct macb *bp = netdev_priv(ndev);

	/* We only support MII, RMII, GMII, RGMII & SGMII. */
	if (state->interface != PHY_INTERFACE_MODE_NA &&
	    state->interface != PHY_INTERFACE_MODE_MII &&
	    state->interface != PHY_INTERFACE_MODE_RMII &&
	    state->interface != PHY_INTERFACE_MODE_GMII &&
	    state->interface != PHY_INTERFACE_MODE_SGMII &&
	    state->interface != PHY_INTERFACE_MODE_10GBASER &&
	    !phy_interface_mode_is_rgmii(state->interface)) {
		bitmap_zero(supported, __ETHTOOL_LINK_MODE_MASK_NBITS);
		return;
	}

	if (!macb_is_gem(bp) &&
	    (state->interface == PHY_INTERFACE_MODE_GMII ||
	     phy_interface_mode_is_rgmii(state->interface))) {
		bitmap_zero(supported, __ETHTOOL_LINK_MODE_MASK_NBITS);
		return;
	}

	if (state->interface == PHY_INTERFACE_MODE_10GBASER &&
	    !(bp->caps & MACB_CAPS_HIGH_SPEED &&
	      bp->caps & MACB_CAPS_PCS)) {
		bitmap_zero(supported, __ETHTOOL_LINK_MODE_MASK_NBITS);
		return;
	}

	phylink_set_port_modes(mask);
	phylink_set(mask, Autoneg);
	phylink_set(mask, Asym_Pause);

	if (bp->caps & MACB_CAPS_GIGABIT_MODE_AVAILABLE &&
	    (state->interface == PHY_INTERFACE_MODE_NA ||
	     state->interface == PHY_INTERFACE_MODE_10GBASER)) {
		phylink_set_10g_modes(mask);
		phylink_set(mask, 10000baseKR_Full);
		if (state->interface != PHY_INTERFACE_MODE_NA)
			goto out;
	}

	phylink_set(mask, 10baseT_Half);
	phylink_set(mask, 10baseT_Full);
	phylink_set(mask, 100baseT_Half);
	phylink_set(mask, 100baseT_Full);

	if (bp->caps & MACB_CAPS_GIGABIT_MODE_AVAILABLE &&
	    (state->interface == PHY_INTERFACE_MODE_NA ||
	     state->interface == PHY_INTERFACE_MODE_GMII ||
	     state->interface == PHY_INTERFACE_MODE_SGMII ||
	     phy_interface_mode_is_rgmii(state->interface))) {
		phylink_set(mask, 1000baseT_Full);
		phylink_set(mask, 1000baseX_Full);

		if (!(bp->caps & MACB_CAPS_NO_GIGABIT_HALF))
			phylink_set(mask, 1000baseT_Half);
	}
out:
	bitmap_and(supported, supported, mask, __ETHTOOL_LINK_MODE_MASK_NBITS);
	bitmap_and(state->advertising, state->advertising, mask,
		   __ETHTOOL_LINK_MODE_MASK_NBITS);
}

=======
>>>>>>> 29549c70
static void macb_usx_pcs_link_up(struct phylink_pcs *pcs, unsigned int mode,
				 phy_interface_t interface, int speed,
				 int duplex)
{
	struct macb *bp = container_of(pcs, struct macb, phylink_usx_pcs);
	u32 config;

	config = gem_readl(bp, USX_CONTROL);
	config = GEM_BFINS(SERDES_RATE, MACB_SERDES_RATE_10G, config);
	config = GEM_BFINS(USX_CTRL_SPEED, HS_SPEED_10000M, config);
	config &= ~(GEM_BIT(TX_SCR_BYPASS) | GEM_BIT(RX_SCR_BYPASS));
	config |= GEM_BIT(TX_EN);
	gem_writel(bp, USX_CONTROL, config);
}

static void macb_usx_pcs_get_state(struct phylink_pcs *pcs,
				   struct phylink_link_state *state)
{
	struct macb *bp = container_of(pcs, struct macb, phylink_usx_pcs);
	u32 val;

	state->speed = SPEED_10000;
	state->duplex = 1;
	state->an_complete = 1;

	val = gem_readl(bp, USX_STATUS);
	state->link = !!(val & GEM_BIT(USX_BLOCK_LOCK));
	val = gem_readl(bp, NCFGR);
	if (val & GEM_BIT(PAE))
		state->pause = MLO_PAUSE_RX;
}

static int macb_usx_pcs_config(struct phylink_pcs *pcs,
			       unsigned int mode,
			       phy_interface_t interface,
			       const unsigned long *advertising,
			       bool permit_pause_to_mac)
{
	struct macb *bp = container_of(pcs, struct macb, phylink_usx_pcs);

	gem_writel(bp, USX_CONTROL, gem_readl(bp, USX_CONTROL) |
		   GEM_BIT(SIGNAL_OK));

	return 0;
}

static void macb_pcs_get_state(struct phylink_pcs *pcs,
			       struct phylink_link_state *state)
{
	state->link = 0;
}

static void macb_pcs_an_restart(struct phylink_pcs *pcs)
{
	/* Not supported */
}

static int macb_pcs_config(struct phylink_pcs *pcs,
			   unsigned int mode,
			   phy_interface_t interface,
			   const unsigned long *advertising,
			   bool permit_pause_to_mac)
{
	return 0;
}

static const struct phylink_pcs_ops macb_phylink_usx_pcs_ops = {
	.pcs_get_state = macb_usx_pcs_get_state,
	.pcs_config = macb_usx_pcs_config,
	.pcs_link_up = macb_usx_pcs_link_up,
};

static const struct phylink_pcs_ops macb_phylink_pcs_ops = {
	.pcs_get_state = macb_pcs_get_state,
	.pcs_an_restart = macb_pcs_an_restart,
	.pcs_config = macb_pcs_config,
};

static void macb_mac_config(struct phylink_config *config, unsigned int mode,
			    const struct phylink_link_state *state)
{
	struct net_device *ndev = to_net_dev(config->dev);
	struct macb *bp = netdev_priv(ndev);
	unsigned long flags;
	u32 old_ctrl, ctrl;
	u32 old_ncr, ncr;

	spin_lock_irqsave(&bp->lock, flags);

	old_ctrl = ctrl = macb_or_gem_readl(bp, NCFGR);
	old_ncr = ncr = macb_or_gem_readl(bp, NCR);

	if (bp->caps & MACB_CAPS_MACB_IS_EMAC) {
		if (state->interface == PHY_INTERFACE_MODE_RMII)
			ctrl |= MACB_BIT(RM9200_RMII);
	} else if (macb_is_gem(bp)) {
		ctrl &= ~(GEM_BIT(SGMIIEN) | GEM_BIT(PCSSEL));
		ncr &= ~GEM_BIT(ENABLE_HS_MAC);

		if (state->interface == PHY_INTERFACE_MODE_SGMII) {
			ctrl |= GEM_BIT(SGMIIEN) | GEM_BIT(PCSSEL);
		} else if (state->interface == PHY_INTERFACE_MODE_10GBASER) {
			ctrl |= GEM_BIT(PCSSEL);
			ncr |= GEM_BIT(ENABLE_HS_MAC);
		} else if (bp->caps & MACB_CAPS_MIIONRGMII &&
			   bp->phy_interface == PHY_INTERFACE_MODE_MII) {
			ncr |= MACB_BIT(MIIONRGMII);
		}
	}

	/* Apply the new configuration, if any */
	if (old_ctrl ^ ctrl)
		macb_or_gem_writel(bp, NCFGR, ctrl);

	if (old_ncr ^ ncr)
		macb_or_gem_writel(bp, NCR, ncr);

	/* Disable AN for SGMII fixed link configuration, enable otherwise.
	 * Must be written after PCSSEL is set in NCFGR,
	 * otherwise writes will not take effect.
	 */
	if (macb_is_gem(bp) && state->interface == PHY_INTERFACE_MODE_SGMII) {
		u32 pcsctrl, old_pcsctrl;

		old_pcsctrl = gem_readl(bp, PCSCNTRL);
		if (mode == MLO_AN_FIXED)
			pcsctrl = old_pcsctrl & ~GEM_BIT(PCSAUTONEG);
		else
			pcsctrl = old_pcsctrl | GEM_BIT(PCSAUTONEG);
		if (old_pcsctrl != pcsctrl)
			gem_writel(bp, PCSCNTRL, pcsctrl);
	}

	spin_unlock_irqrestore(&bp->lock, flags);
}

static void macb_mac_link_down(struct phylink_config *config, unsigned int mode,
			       phy_interface_t interface)
{
	struct net_device *ndev = to_net_dev(config->dev);
	struct macb *bp = netdev_priv(ndev);
	struct macb_queue *queue;
	unsigned int q;
	u32 ctrl;

	if (!(bp->caps & MACB_CAPS_MACB_IS_EMAC))
		for (q = 0, queue = bp->queues; q < bp->num_queues; ++q, ++queue)
			queue_writel(queue, IDR,
				     bp->rx_intr_mask | MACB_TX_INT_FLAGS | MACB_BIT(HRESP));

	/* Disable Rx and Tx */
	ctrl = macb_readl(bp, NCR) & ~(MACB_BIT(RE) | MACB_BIT(TE));
	macb_writel(bp, NCR, ctrl);

	netif_tx_stop_all_queues(ndev);
}

static void macb_mac_link_up(struct phylink_config *config,
			     struct phy_device *phy,
			     unsigned int mode, phy_interface_t interface,
			     int speed, int duplex,
			     bool tx_pause, bool rx_pause)
{
	struct net_device *ndev = to_net_dev(config->dev);
	struct macb *bp = netdev_priv(ndev);
	struct macb_queue *queue;
	unsigned long flags;
	unsigned int q;
	u32 ctrl;

	spin_lock_irqsave(&bp->lock, flags);

	ctrl = macb_or_gem_readl(bp, NCFGR);

	ctrl &= ~(MACB_BIT(SPD) | MACB_BIT(FD));

	if (speed == SPEED_100)
		ctrl |= MACB_BIT(SPD);

	if (duplex)
		ctrl |= MACB_BIT(FD);

	if (!(bp->caps & MACB_CAPS_MACB_IS_EMAC)) {
		ctrl &= ~MACB_BIT(PAE);
		if (macb_is_gem(bp)) {
			ctrl &= ~GEM_BIT(GBE);

			if (speed == SPEED_1000)
				ctrl |= GEM_BIT(GBE);
		}

		if (rx_pause)
			ctrl |= MACB_BIT(PAE);

		macb_set_tx_clk(bp, speed);

		/* Initialize rings & buffers as clearing MACB_BIT(TE) in link down
		 * cleared the pipeline and control registers.
		 */
		bp->macbgem_ops.mog_init_rings(bp);
		macb_init_buffers(bp);

		for (q = 0, queue = bp->queues; q < bp->num_queues; ++q, ++queue)
			queue_writel(queue, IER,
				     bp->rx_intr_mask | MACB_TX_INT_FLAGS | MACB_BIT(HRESP));
	}

	macb_or_gem_writel(bp, NCFGR, ctrl);

	if (bp->phy_interface == PHY_INTERFACE_MODE_10GBASER)
		gem_writel(bp, HS_MAC_CONFIG, GEM_BFINS(HS_MAC_SPEED, HS_SPEED_10000M,
							gem_readl(bp, HS_MAC_CONFIG)));

	spin_unlock_irqrestore(&bp->lock, flags);

	/* Enable Rx and Tx */
	macb_writel(bp, NCR, macb_readl(bp, NCR) | MACB_BIT(RE) | MACB_BIT(TE));

	netif_tx_wake_all_queues(ndev);
}

static struct phylink_pcs *macb_mac_select_pcs(struct phylink_config *config,
					       phy_interface_t interface)
{
	struct net_device *ndev = to_net_dev(config->dev);
	struct macb *bp = netdev_priv(ndev);

	if (interface == PHY_INTERFACE_MODE_10GBASER)
		return &bp->phylink_usx_pcs;
	else if (interface == PHY_INTERFACE_MODE_SGMII)
		return &bp->phylink_sgmii_pcs;
	else
		return NULL;
}

static const struct phylink_mac_ops macb_phylink_ops = {
	.validate = phylink_generic_validate,
	.mac_select_pcs = macb_mac_select_pcs,
	.mac_config = macb_mac_config,
	.mac_link_down = macb_mac_link_down,
	.mac_link_up = macb_mac_link_up,
};

static bool macb_phy_handle_exists(struct device_node *dn)
{
	dn = of_parse_phandle(dn, "phy-handle", 0);
	of_node_put(dn);
	return dn != NULL;
}

static int macb_phylink_connect(struct macb *bp)
{
	struct device_node *dn = bp->pdev->dev.of_node;
	struct net_device *dev = bp->dev;
	struct phy_device *phydev;
	int ret;

	if (dn)
		ret = phylink_of_phy_connect(bp->phylink, dn, 0);

	if (!dn || (ret && !macb_phy_handle_exists(dn))) {
		phydev = phy_find_first(bp->mii_bus);
		if (!phydev) {
			netdev_err(dev, "no PHY found\n");
			return -ENXIO;
		}

		/* attach the mac to the phy */
		ret = phylink_connect_phy(bp->phylink, phydev);
	}

	if (ret) {
		netdev_err(dev, "Could not attach PHY (%d)\n", ret);
		return ret;
	}

	phylink_start(bp->phylink);

	return 0;
}

static void macb_get_pcs_fixed_state(struct phylink_config *config,
				     struct phylink_link_state *state)
{
	struct net_device *ndev = to_net_dev(config->dev);
	struct macb *bp = netdev_priv(ndev);

	state->link = (macb_readl(bp, NSR) & MACB_BIT(NSR_LINK)) != 0;
}

/* based on au1000_eth. c*/
static int macb_mii_probe(struct net_device *dev)
{
	struct macb *bp = netdev_priv(dev);

	bp->phylink_sgmii_pcs.ops = &macb_phylink_pcs_ops;
	bp->phylink_usx_pcs.ops = &macb_phylink_usx_pcs_ops;

	bp->phylink_config.dev = &dev->dev;
	bp->phylink_config.type = PHYLINK_NETDEV;
	bp->phylink_config.mac_managed_pm = true;

	if (bp->phy_interface == PHY_INTERFACE_MODE_SGMII) {
		bp->phylink_config.poll_fixed_state = true;
		bp->phylink_config.get_fixed_state = macb_get_pcs_fixed_state;
	}

	bp->phylink_config.mac_capabilities = MAC_ASYM_PAUSE |
		MAC_10 | MAC_100;

	__set_bit(PHY_INTERFACE_MODE_MII,
		  bp->phylink_config.supported_interfaces);
	__set_bit(PHY_INTERFACE_MODE_RMII,
		  bp->phylink_config.supported_interfaces);

	/* Determine what modes are supported */
	if (macb_is_gem(bp) && (bp->caps & MACB_CAPS_GIGABIT_MODE_AVAILABLE)) {
		bp->phylink_config.mac_capabilities |= MAC_1000FD;
		if (!(bp->caps & MACB_CAPS_NO_GIGABIT_HALF))
			bp->phylink_config.mac_capabilities |= MAC_1000HD;

		__set_bit(PHY_INTERFACE_MODE_GMII,
			  bp->phylink_config.supported_interfaces);
		phy_interface_set_rgmii(bp->phylink_config.supported_interfaces);

		if (bp->caps & MACB_CAPS_PCS)
			__set_bit(PHY_INTERFACE_MODE_SGMII,
				  bp->phylink_config.supported_interfaces);

		if (bp->caps & MACB_CAPS_HIGH_SPEED) {
			__set_bit(PHY_INTERFACE_MODE_10GBASER,
				  bp->phylink_config.supported_interfaces);
			bp->phylink_config.mac_capabilities |= MAC_10000FD;
		}
	}

	bp->phylink = phylink_create(&bp->phylink_config, bp->pdev->dev.fwnode,
				     bp->phy_interface, &macb_phylink_ops);
	if (IS_ERR(bp->phylink)) {
		netdev_err(dev, "Could not create a phylink instance (%ld)\n",
			   PTR_ERR(bp->phylink));
		return PTR_ERR(bp->phylink);
	}

	return 0;
}

static int macb_mdiobus_register(struct macb *bp)
{
	struct device_node *child, *np = bp->pdev->dev.of_node;

	/* If we have a child named mdio, probe it instead of looking for PHYs
	 * directly under the MAC node
	 */
	child = of_get_child_by_name(np, "mdio");
	if (child) {
		int ret = of_mdiobus_register(bp->mii_bus, child);

		of_node_put(child);
		return ret;
	}

	if (of_phy_is_fixed_link(np))
		return mdiobus_register(bp->mii_bus);

	/* Only create the PHY from the device tree if at least one PHY is
	 * described. Otherwise scan the entire MDIO bus. We do this to support
	 * old device tree that did not follow the best practices and did not
	 * describe their network PHYs.
	 */
	for_each_available_child_of_node(np, child)
		if (of_mdiobus_child_is_phy(child)) {
			/* The loop increments the child refcount,
			 * decrement it before returning.
			 */
			of_node_put(child);

			return of_mdiobus_register(bp->mii_bus, np);
		}

	return mdiobus_register(bp->mii_bus);
}

static int macb_mii_init(struct macb *bp)
{
	int err = -ENXIO;

	/* Enable management port */
	macb_writel(bp, NCR, MACB_BIT(MPE));

	bp->mii_bus = mdiobus_alloc();
	if (!bp->mii_bus) {
		err = -ENOMEM;
		goto err_out;
	}

	bp->mii_bus->name = "MACB_mii_bus";
	bp->mii_bus->read = &macb_mdio_read;
	bp->mii_bus->write = &macb_mdio_write;
	snprintf(bp->mii_bus->id, MII_BUS_ID_SIZE, "%s-%x",
		 bp->pdev->name, bp->pdev->id);
	bp->mii_bus->priv = bp;
	bp->mii_bus->parent = &bp->pdev->dev;

	dev_set_drvdata(&bp->dev->dev, bp->mii_bus);

	err = macb_mdiobus_register(bp);
	if (err)
		goto err_out_free_mdiobus;

	err = macb_mii_probe(bp->dev);
	if (err)
		goto err_out_unregister_bus;

	return 0;

err_out_unregister_bus:
	mdiobus_unregister(bp->mii_bus);
err_out_free_mdiobus:
	mdiobus_free(bp->mii_bus);
err_out:
	return err;
}

static void macb_update_stats(struct macb *bp)
{
	u32 *p = &bp->hw_stats.macb.rx_pause_frames;
	u32 *end = &bp->hw_stats.macb.tx_pause_frames + 1;
	int offset = MACB_PFR;

	WARN_ON((unsigned long)(end - p - 1) != (MACB_TPF - MACB_PFR) / 4);

	for (; p < end; p++, offset += 4)
		*p += bp->macb_reg_readl(bp, offset);
}

static int macb_halt_tx(struct macb *bp)
{
	unsigned long	halt_time, timeout;
	u32		status;

	macb_writel(bp, NCR, macb_readl(bp, NCR) | MACB_BIT(THALT));

	timeout = jiffies + usecs_to_jiffies(MACB_HALT_TIMEOUT);
	do {
		halt_time = jiffies;
		status = macb_readl(bp, TSR);
		if (!(status & MACB_BIT(TGO)))
			return 0;

		udelay(250);
	} while (time_before(halt_time, timeout));

	return -ETIMEDOUT;
}

static void macb_tx_unmap(struct macb *bp, struct macb_tx_skb *tx_skb, int budget)
{
	if (tx_skb->mapping) {
		if (tx_skb->mapped_as_page)
			dma_unmap_page(&bp->pdev->dev, tx_skb->mapping,
				       tx_skb->size, DMA_TO_DEVICE);
		else
			dma_unmap_single(&bp->pdev->dev, tx_skb->mapping,
					 tx_skb->size, DMA_TO_DEVICE);
		tx_skb->mapping = 0;
	}

	if (tx_skb->skb) {
		napi_consume_skb(tx_skb->skb, budget);
		tx_skb->skb = NULL;
	}
}

static void macb_set_addr(struct macb *bp, struct macb_dma_desc *desc, dma_addr_t addr)
{
#ifdef CONFIG_ARCH_DMA_ADDR_T_64BIT
	struct macb_dma_desc_64 *desc_64;

	if (bp->hw_dma_cap & HW_DMA_CAP_64B) {
		desc_64 = macb_64b_desc(bp, desc);
		desc_64->addrh = upper_32_bits(addr);
		/* The low bits of RX address contain the RX_USED bit, clearing
		 * of which allows packet RX. Make sure the high bits are also
		 * visible to HW at that point.
		 */
		dma_wmb();
	}
#endif
	desc->addr = lower_32_bits(addr);
}

static dma_addr_t macb_get_addr(struct macb *bp, struct macb_dma_desc *desc)
{
	dma_addr_t addr = 0;
#ifdef CONFIG_ARCH_DMA_ADDR_T_64BIT
	struct macb_dma_desc_64 *desc_64;

	if (bp->hw_dma_cap & HW_DMA_CAP_64B) {
		desc_64 = macb_64b_desc(bp, desc);
		addr = ((u64)(desc_64->addrh) << 32);
	}
#endif
	addr |= MACB_BF(RX_WADDR, MACB_BFEXT(RX_WADDR, desc->addr));
	return addr;
}

static void macb_tx_error_task(struct work_struct *work)
{
	struct macb_queue	*queue = container_of(work, struct macb_queue,
						      tx_error_task);
	struct macb		*bp = queue->bp;
	struct macb_tx_skb	*tx_skb;
	struct macb_dma_desc	*desc;
	struct sk_buff		*skb;
	unsigned int		tail;
	unsigned long		flags;

	netdev_vdbg(bp->dev, "macb_tx_error_task: q = %u, t = %u, h = %u\n",
		    (unsigned int)(queue - bp->queues),
		    queue->tx_tail, queue->tx_head);

	/* Prevent the queue NAPI TX poll from running, as it calls
	 * macb_tx_complete(), which in turn may call netif_wake_subqueue().
	 * As explained below, we have to halt the transmission before updating
	 * TBQP registers so we call netif_tx_stop_all_queues() to notify the
	 * network engine about the macb/gem being halted.
	 */
	napi_disable(&queue->napi_tx);
	spin_lock_irqsave(&bp->lock, flags);

	/* Make sure nobody is trying to queue up new packets */
	netif_tx_stop_all_queues(bp->dev);

	/* Stop transmission now
	 * (in case we have just queued new packets)
	 * macb/gem must be halted to write TBQP register
	 */
	if (macb_halt_tx(bp))
		/* Just complain for now, reinitializing TX path can be good */
		netdev_err(bp->dev, "BUG: halt tx timed out\n");

	/* Treat frames in TX queue including the ones that caused the error.
	 * Free transmit buffers in upper layer.
	 */
	for (tail = queue->tx_tail; tail != queue->tx_head; tail++) {
		u32	ctrl;

		desc = macb_tx_desc(queue, tail);
		ctrl = desc->ctrl;
		tx_skb = macb_tx_skb(queue, tail);
		skb = tx_skb->skb;

		if (ctrl & MACB_BIT(TX_USED)) {
			/* skb is set for the last buffer of the frame */
			while (!skb) {
				macb_tx_unmap(bp, tx_skb, 0);
				tail++;
				tx_skb = macb_tx_skb(queue, tail);
				skb = tx_skb->skb;
			}

			/* ctrl still refers to the first buffer descriptor
			 * since it's the only one written back by the hardware
			 */
			if (!(ctrl & MACB_BIT(TX_BUF_EXHAUSTED))) {
				netdev_vdbg(bp->dev, "txerr skb %u (data %p) TX complete\n",
					    macb_tx_ring_wrap(bp, tail),
					    skb->data);
				bp->dev->stats.tx_packets++;
				queue->stats.tx_packets++;
				bp->dev->stats.tx_bytes += skb->len;
				queue->stats.tx_bytes += skb->len;
			}
		} else {
			/* "Buffers exhausted mid-frame" errors may only happen
			 * if the driver is buggy, so complain loudly about
			 * those. Statistics are updated by hardware.
			 */
			if (ctrl & MACB_BIT(TX_BUF_EXHAUSTED))
				netdev_err(bp->dev,
					   "BUG: TX buffers exhausted mid-frame\n");

			desc->ctrl = ctrl | MACB_BIT(TX_USED);
		}

		macb_tx_unmap(bp, tx_skb, 0);
	}

	/* Set end of TX queue */
	desc = macb_tx_desc(queue, 0);
	macb_set_addr(bp, desc, 0);
	desc->ctrl = MACB_BIT(TX_USED);

	/* Make descriptor updates visible to hardware */
	wmb();

	/* Reinitialize the TX desc queue */
	queue_writel(queue, TBQP, lower_32_bits(queue->tx_ring_dma));
#ifdef CONFIG_ARCH_DMA_ADDR_T_64BIT
	if (bp->hw_dma_cap & HW_DMA_CAP_64B)
		queue_writel(queue, TBQPH, upper_32_bits(queue->tx_ring_dma));
#endif
	/* Make TX ring reflect state of hardware */
	queue->tx_head = 0;
	queue->tx_tail = 0;

	/* Housework before enabling TX IRQ */
	macb_writel(bp, TSR, macb_readl(bp, TSR));
	queue_writel(queue, IER, MACB_TX_INT_FLAGS);

	/* Now we are ready to start transmission again */
	netif_tx_start_all_queues(bp->dev);
	macb_writel(bp, NCR, macb_readl(bp, NCR) | MACB_BIT(TSTART));

	spin_unlock_irqrestore(&bp->lock, flags);
	napi_enable(&queue->napi_tx);
}

static bool ptp_one_step_sync(struct sk_buff *skb)
<<<<<<< HEAD
{
	struct ptp_header *hdr;
	unsigned int ptp_class;
	u8 msgtype;

	/* No need to parse packet if PTP TS is not involved */
	if (likely(!(skb_shinfo(skb)->tx_flags & SKBTX_HW_TSTAMP)))
		goto not_oss;

	/* Identify and return whether PTP one step sync is being processed */
	ptp_class = ptp_classify_raw(skb);
	if (ptp_class == PTP_CLASS_NONE)
		goto not_oss;

	hdr = ptp_parse_header(skb, ptp_class);
	if (!hdr)
		goto not_oss;

	if (hdr->flag_field[0] & PTP_FLAG_TWOSTEP)
		goto not_oss;

	msgtype = ptp_get_msgtype(hdr, ptp_class);
	if (msgtype == PTP_MSGTYPE_SYNC)
		return true;

not_oss:
	return false;
}

static void macb_tx_interrupt(struct macb_queue *queue)
=======
>>>>>>> 29549c70
{
	struct ptp_header *hdr;
	unsigned int ptp_class;
	u8 msgtype;

	/* No need to parse packet if PTP TS is not involved */
	if (likely(!(skb_shinfo(skb)->tx_flags & SKBTX_HW_TSTAMP)))
		goto not_oss;

	/* Identify and return whether PTP one step sync is being processed */
	ptp_class = ptp_classify_raw(skb);
	if (ptp_class == PTP_CLASS_NONE)
		goto not_oss;

	hdr = ptp_parse_header(skb, ptp_class);
	if (!hdr)
		goto not_oss;

	if (hdr->flag_field[0] & PTP_FLAG_TWOSTEP)
		goto not_oss;

	msgtype = ptp_get_msgtype(hdr, ptp_class);
	if (msgtype == PTP_MSGTYPE_SYNC)
		return true;

not_oss:
	return false;
}

static int macb_tx_complete(struct macb_queue *queue, int budget)
{
	struct macb *bp = queue->bp;
	u16 queue_index = queue - bp->queues;
	unsigned int tail;
	unsigned int head;
	int packets = 0;

	spin_lock(&queue->tx_ptr_lock);
	head = queue->tx_head;
	for (tail = queue->tx_tail; tail != head && packets < budget; tail++) {
		struct macb_tx_skb	*tx_skb;
		struct sk_buff		*skb;
		struct macb_dma_desc	*desc;
		u32			ctrl;

		desc = macb_tx_desc(queue, tail);

		/* Make hw descriptor updates visible to CPU */
		rmb();

		ctrl = desc->ctrl;

		/* TX_USED bit is only set by hardware on the very first buffer
		 * descriptor of the transmitted frame.
		 */
		if (!(ctrl & MACB_BIT(TX_USED)))
			break;

		/* Process all buffers of the current transmitted frame */
		for (;; tail++) {
			tx_skb = macb_tx_skb(queue, tail);
			skb = tx_skb->skb;

			/* First, update TX stats if needed */
			if (skb) {
				if (unlikely(skb_shinfo(skb)->tx_flags & SKBTX_HW_TSTAMP) &&
				    !ptp_one_step_sync(skb) &&
				    gem_ptp_do_txstamp(queue, skb, desc) == 0) {
					/* skb now belongs to timestamp buffer
					 * and will be removed later
					 */
					tx_skb->skb = NULL;
				}
				netdev_vdbg(bp->dev, "skb %u (data %p) TX complete\n",
					    macb_tx_ring_wrap(bp, tail),
					    skb->data);
				bp->dev->stats.tx_packets++;
				queue->stats.tx_packets++;
				bp->dev->stats.tx_bytes += skb->len;
				queue->stats.tx_bytes += skb->len;
				packets++;
			}

			/* Now we can safely release resources */
			macb_tx_unmap(bp, tx_skb, budget);

			/* skb is set only for the last buffer of the frame.
			 * WARNING: at this point skb has been freed by
			 * macb_tx_unmap().
			 */
			if (skb)
				break;
		}
	}

	queue->tx_tail = tail;
	if (__netif_subqueue_stopped(bp->dev, queue_index) &&
	    CIRC_CNT(queue->tx_head, queue->tx_tail,
		     bp->tx_ring_size) <= MACB_TX_WAKEUP_THRESH(bp))
		netif_wake_subqueue(bp->dev, queue_index);
	spin_unlock(&queue->tx_ptr_lock);

	return packets;
}

static void gem_rx_refill(struct macb_queue *queue)
{
	unsigned int		entry;
	struct sk_buff		*skb;
	dma_addr_t		paddr;
	struct macb *bp = queue->bp;
	struct macb_dma_desc *desc;

	while (CIRC_SPACE(queue->rx_prepared_head, queue->rx_tail,
			bp->rx_ring_size) > 0) {
		entry = macb_rx_ring_wrap(bp, queue->rx_prepared_head);

		/* Make hw descriptor updates visible to CPU */
		rmb();

		desc = macb_rx_desc(queue, entry);

		if (!queue->rx_skbuff[entry]) {
			/* allocate sk_buff for this free entry in ring */
			skb = netdev_alloc_skb(bp->dev, bp->rx_buffer_size);
			if (unlikely(!skb)) {
				netdev_err(bp->dev,
					   "Unable to allocate sk_buff\n");
				break;
			}

			/* now fill corresponding descriptor entry */
			paddr = dma_map_single(&bp->pdev->dev, skb->data,
					       bp->rx_buffer_size,
					       DMA_FROM_DEVICE);
			if (dma_mapping_error(&bp->pdev->dev, paddr)) {
				dev_kfree_skb(skb);
				break;
			}

			queue->rx_skbuff[entry] = skb;

			if (entry == bp->rx_ring_size - 1)
				paddr |= MACB_BIT(RX_WRAP);
			desc->ctrl = 0;
			/* Setting addr clears RX_USED and allows reception,
			 * make sure ctrl is cleared first to avoid a race.
			 */
			dma_wmb();
			macb_set_addr(bp, desc, paddr);

			/* properly align Ethernet header */
			skb_reserve(skb, NET_IP_ALIGN);
		} else {
			desc->ctrl = 0;
			dma_wmb();
			desc->addr &= ~MACB_BIT(RX_USED);
		}
		queue->rx_prepared_head++;
	}

	/* Make descriptor updates visible to hardware */
	wmb();

	netdev_vdbg(bp->dev, "rx ring: queue: %p, prepared head %d, tail %d\n",
			queue, queue->rx_prepared_head, queue->rx_tail);
}

/* Mark DMA descriptors from begin up to and not including end as unused */
static void discard_partial_frame(struct macb_queue *queue, unsigned int begin,
				  unsigned int end)
{
	unsigned int frag;

	for (frag = begin; frag != end; frag++) {
		struct macb_dma_desc *desc = macb_rx_desc(queue, frag);

		desc->addr &= ~MACB_BIT(RX_USED);
	}

	/* Make descriptor updates visible to hardware */
	wmb();

	/* When this happens, the hardware stats registers for
	 * whatever caused this is updated, so we don't have to record
	 * anything.
	 */
}

static int gem_rx(struct macb_queue *queue, struct napi_struct *napi,
		  int budget)
{
	struct macb *bp = queue->bp;
	unsigned int		len;
	unsigned int		entry;
	struct sk_buff		*skb;
	struct macb_dma_desc	*desc;
	int			count = 0;

	while (count < budget) {
		u32 ctrl;
		dma_addr_t addr;
		bool rxused;

		entry = macb_rx_ring_wrap(bp, queue->rx_tail);
		desc = macb_rx_desc(queue, entry);

		/* Make hw descriptor updates visible to CPU */
		rmb();

		rxused = (desc->addr & MACB_BIT(RX_USED)) ? true : false;
		addr = macb_get_addr(bp, desc);

		if (!rxused)
			break;

		/* Ensure ctrl is at least as up-to-date as rxused */
		dma_rmb();

		ctrl = desc->ctrl;

		queue->rx_tail++;
		count++;

		if (!(ctrl & MACB_BIT(RX_SOF) && ctrl & MACB_BIT(RX_EOF))) {
			netdev_err(bp->dev,
				   "not whole frame pointed by descriptor\n");
			bp->dev->stats.rx_dropped++;
			queue->stats.rx_dropped++;
			break;
		}
		skb = queue->rx_skbuff[entry];
		if (unlikely(!skb)) {
			netdev_err(bp->dev,
				   "inconsistent Rx descriptor chain\n");
			bp->dev->stats.rx_dropped++;
			queue->stats.rx_dropped++;
			break;
		}
		/* now everything is ready for receiving packet */
		queue->rx_skbuff[entry] = NULL;
		len = ctrl & bp->rx_frm_len_mask;

		netdev_vdbg(bp->dev, "gem_rx %u (len %u)\n", entry, len);

		skb_put(skb, len);
		dma_unmap_single(&bp->pdev->dev, addr,
				 bp->rx_buffer_size, DMA_FROM_DEVICE);

		skb->protocol = eth_type_trans(skb, bp->dev);
		skb_checksum_none_assert(skb);
		if (bp->dev->features & NETIF_F_RXCSUM &&
		    !(bp->dev->flags & IFF_PROMISC) &&
		    GEM_BFEXT(RX_CSUM, ctrl) & GEM_RX_CSUM_CHECKED_MASK)
			skb->ip_summed = CHECKSUM_UNNECESSARY;

		bp->dev->stats.rx_packets++;
		queue->stats.rx_packets++;
		bp->dev->stats.rx_bytes += skb->len;
		queue->stats.rx_bytes += skb->len;

		gem_ptp_do_rxstamp(bp, skb, desc);

#if defined(DEBUG) && defined(VERBOSE_DEBUG)
		netdev_vdbg(bp->dev, "received skb of length %u, csum: %08x\n",
			    skb->len, skb->csum);
		print_hex_dump(KERN_DEBUG, " mac: ", DUMP_PREFIX_ADDRESS, 16, 1,
			       skb_mac_header(skb), 16, true);
		print_hex_dump(KERN_DEBUG, "data: ", DUMP_PREFIX_ADDRESS, 16, 1,
			       skb->data, 32, true);
#endif

		napi_gro_receive(napi, skb);
	}

	gem_rx_refill(queue);

	return count;
}

static int macb_rx_frame(struct macb_queue *queue, struct napi_struct *napi,
			 unsigned int first_frag, unsigned int last_frag)
{
	unsigned int len;
	unsigned int frag;
	unsigned int offset;
	struct sk_buff *skb;
	struct macb_dma_desc *desc;
	struct macb *bp = queue->bp;

	desc = macb_rx_desc(queue, last_frag);
	len = desc->ctrl & bp->rx_frm_len_mask;

	netdev_vdbg(bp->dev, "macb_rx_frame frags %u - %u (len %u)\n",
		macb_rx_ring_wrap(bp, first_frag),
		macb_rx_ring_wrap(bp, last_frag), len);

	/* The ethernet header starts NET_IP_ALIGN bytes into the
	 * first buffer. Since the header is 14 bytes, this makes the
	 * payload word-aligned.
	 *
	 * Instead of calling skb_reserve(NET_IP_ALIGN), we just copy
	 * the two padding bytes into the skb so that we avoid hitting
	 * the slowpath in memcpy(), and pull them off afterwards.
	 */
	skb = netdev_alloc_skb(bp->dev, len + NET_IP_ALIGN);
	if (!skb) {
		bp->dev->stats.rx_dropped++;
		for (frag = first_frag; ; frag++) {
			desc = macb_rx_desc(queue, frag);
			desc->addr &= ~MACB_BIT(RX_USED);
			if (frag == last_frag)
				break;
		}

		/* Make descriptor updates visible to hardware */
		wmb();

		return 1;
	}

	offset = 0;
	len += NET_IP_ALIGN;
	skb_checksum_none_assert(skb);
	skb_put(skb, len);

	for (frag = first_frag; ; frag++) {
		unsigned int frag_len = bp->rx_buffer_size;

		if (offset + frag_len > len) {
			if (unlikely(frag != last_frag)) {
				dev_kfree_skb_any(skb);
				return -1;
			}
			frag_len = len - offset;
		}
		skb_copy_to_linear_data_offset(skb, offset,
					       macb_rx_buffer(queue, frag),
					       frag_len);
		offset += bp->rx_buffer_size;
		desc = macb_rx_desc(queue, frag);
		desc->addr &= ~MACB_BIT(RX_USED);

		if (frag == last_frag)
			break;
	}

	/* Make descriptor updates visible to hardware */
	wmb();

	__skb_pull(skb, NET_IP_ALIGN);
	skb->protocol = eth_type_trans(skb, bp->dev);

	bp->dev->stats.rx_packets++;
	bp->dev->stats.rx_bytes += skb->len;
	netdev_vdbg(bp->dev, "received skb of length %u, csum: %08x\n",
		    skb->len, skb->csum);
	napi_gro_receive(napi, skb);

	return 0;
}

static inline void macb_init_rx_ring(struct macb_queue *queue)
{
	struct macb *bp = queue->bp;
	dma_addr_t addr;
	struct macb_dma_desc *desc = NULL;
	int i;

	addr = queue->rx_buffers_dma;
	for (i = 0; i < bp->rx_ring_size; i++) {
		desc = macb_rx_desc(queue, i);
		macb_set_addr(bp, desc, addr);
		desc->ctrl = 0;
		addr += bp->rx_buffer_size;
	}
	desc->addr |= MACB_BIT(RX_WRAP);
	queue->rx_tail = 0;
}

static int macb_rx(struct macb_queue *queue, struct napi_struct *napi,
		   int budget)
{
	struct macb *bp = queue->bp;
	bool reset_rx_queue = false;
	int received = 0;
	unsigned int tail;
	int first_frag = -1;

	for (tail = queue->rx_tail; budget > 0; tail++) {
		struct macb_dma_desc *desc = macb_rx_desc(queue, tail);
		u32 ctrl;

		/* Make hw descriptor updates visible to CPU */
		rmb();

		if (!(desc->addr & MACB_BIT(RX_USED)))
			break;

		/* Ensure ctrl is at least as up-to-date as addr */
		dma_rmb();

		ctrl = desc->ctrl;

		if (ctrl & MACB_BIT(RX_SOF)) {
			if (first_frag != -1)
				discard_partial_frame(queue, first_frag, tail);
			first_frag = tail;
		}

		if (ctrl & MACB_BIT(RX_EOF)) {
			int dropped;

			if (unlikely(first_frag == -1)) {
				reset_rx_queue = true;
				continue;
			}

			dropped = macb_rx_frame(queue, napi, first_frag, tail);
			first_frag = -1;
			if (unlikely(dropped < 0)) {
				reset_rx_queue = true;
				continue;
			}
			if (!dropped) {
				received++;
				budget--;
			}
		}
	}

	if (unlikely(reset_rx_queue)) {
		unsigned long flags;
		u32 ctrl;

		netdev_err(bp->dev, "RX queue corruption: reset it\n");

		spin_lock_irqsave(&bp->lock, flags);

		ctrl = macb_readl(bp, NCR);
		macb_writel(bp, NCR, ctrl & ~MACB_BIT(RE));

		macb_init_rx_ring(queue);
		queue_writel(queue, RBQP, queue->rx_ring_dma);

		macb_writel(bp, NCR, ctrl | MACB_BIT(RE));

		spin_unlock_irqrestore(&bp->lock, flags);
		return received;
	}

	if (first_frag != -1)
		queue->rx_tail = first_frag;
	else
		queue->rx_tail = tail;

	return received;
}

static bool macb_rx_pending(struct macb_queue *queue)
{
	struct macb *bp = queue->bp;
	unsigned int		entry;
	struct macb_dma_desc	*desc;

	entry = macb_rx_ring_wrap(bp, queue->rx_tail);
	desc = macb_rx_desc(queue, entry);

	/* Make hw descriptor updates visible to CPU */
	rmb();

	return (desc->addr & MACB_BIT(RX_USED)) != 0;
}

static int macb_rx_poll(struct napi_struct *napi, int budget)
{
	struct macb_queue *queue = container_of(napi, struct macb_queue, napi_rx);
	struct macb *bp = queue->bp;
	int work_done;

	work_done = bp->macbgem_ops.mog_rx(queue, napi, budget);

<<<<<<< HEAD
		/* RSR bits only seem to propagate to raise interrupts when
		 * interrupts are enabled at the time, so if bits are already
		 * set due to packets received while interrupts were disabled,
		 * they will not cause another interrupt to be generated when
		 * interrupts are re-enabled.
		 * Check for this case here. This has been seen to happen
		 * around 30% of the time under heavy network load.
		 */
		status = macb_readl(bp, RSR);
		if (status) {
			if (bp->caps & MACB_CAPS_ISR_CLEAR_ON_WRITE)
				queue_writel(queue, ISR, MACB_BIT(RCOMP));
			napi_reschedule(napi);
		} else {
			queue_writel(queue, IER, bp->rx_intr_mask);

			/* In rare cases, packets could have been received in
			 * the window between the check above and re-enabling
			 * interrupts. Therefore, a double-check is required
			 * to avoid losing a wakeup. This can potentially race
			 * with the interrupt handler doing the same actions
			 * if an interrupt is raised just after enabling them,
			 * but this should be harmless.
			 */
			status = macb_readl(bp, RSR);
			if (unlikely(status)) {
				queue_writel(queue, IDR, bp->rx_intr_mask);
				if (bp->caps & MACB_CAPS_ISR_CLEAR_ON_WRITE)
					queue_writel(queue, ISR, MACB_BIT(RCOMP));
				napi_schedule(napi);
			}
=======
	netdev_vdbg(bp->dev, "RX poll: queue = %u, work_done = %d, budget = %d\n",
		    (unsigned int)(queue - bp->queues), work_done, budget);

	if (work_done < budget && napi_complete_done(napi, work_done)) {
		queue_writel(queue, IER, bp->rx_intr_mask);

		/* Packet completions only seem to propagate to raise
		 * interrupts when interrupts are enabled at the time, so if
		 * packets were received while interrupts were disabled,
		 * they will not cause another interrupt to be generated when
		 * interrupts are re-enabled.
		 * Check for this case here to avoid losing a wakeup. This can
		 * potentially race with the interrupt handler doing the same
		 * actions if an interrupt is raised just after enabling them,
		 * but this should be harmless.
		 */
		if (macb_rx_pending(queue)) {
			queue_writel(queue, IDR, bp->rx_intr_mask);
			if (bp->caps & MACB_CAPS_ISR_CLEAR_ON_WRITE)
				queue_writel(queue, ISR, MACB_BIT(RCOMP));
			netdev_vdbg(bp->dev, "poll: packets pending, reschedule\n");
			napi_schedule(napi);
>>>>>>> 29549c70
		}
	}

	/* TODO: Handle errors */

	return work_done;
}

static void macb_tx_restart(struct macb_queue *queue)
{
	struct macb *bp = queue->bp;
	unsigned int head_idx, tbqp;

	spin_lock(&queue->tx_ptr_lock);

	if (queue->tx_head == queue->tx_tail)
		goto out_tx_ptr_unlock;

	tbqp = queue_readl(queue, TBQP) / macb_dma_desc_get_size(bp);
	tbqp = macb_adj_dma_desc_idx(bp, macb_tx_ring_wrap(bp, tbqp));
	head_idx = macb_adj_dma_desc_idx(bp, macb_tx_ring_wrap(bp, queue->tx_head));

	if (tbqp == head_idx)
		goto out_tx_ptr_unlock;

	spin_lock_irq(&bp->lock);
	macb_writel(bp, NCR, macb_readl(bp, NCR) | MACB_BIT(TSTART));
	spin_unlock_irq(&bp->lock);

out_tx_ptr_unlock:
	spin_unlock(&queue->tx_ptr_lock);
}

static bool macb_tx_complete_pending(struct macb_queue *queue)
{
	bool retval = false;

	spin_lock(&queue->tx_ptr_lock);
	if (queue->tx_head != queue->tx_tail) {
		/* Make hw descriptor updates visible to CPU */
		rmb();

		if (macb_tx_desc(queue, queue->tx_tail)->ctrl & MACB_BIT(TX_USED))
			retval = true;
	}
	spin_unlock(&queue->tx_ptr_lock);
	return retval;
}

static int macb_tx_poll(struct napi_struct *napi, int budget)
{
	struct macb_queue *queue = container_of(napi, struct macb_queue, napi_tx);
	struct macb *bp = queue->bp;
	int work_done;

	work_done = macb_tx_complete(queue, budget);

	rmb(); // ensure txubr_pending is up to date
	if (queue->txubr_pending) {
		queue->txubr_pending = false;
		netdev_vdbg(bp->dev, "poll: tx restart\n");
		macb_tx_restart(queue);
	}

	netdev_vdbg(bp->dev, "TX poll: queue = %u, work_done = %d, budget = %d\n",
		    (unsigned int)(queue - bp->queues), work_done, budget);

	if (work_done < budget && napi_complete_done(napi, work_done)) {
		queue_writel(queue, IER, MACB_BIT(TCOMP));

		/* Packet completions only seem to propagate to raise
		 * interrupts when interrupts are enabled at the time, so if
		 * packets were sent while interrupts were disabled,
		 * they will not cause another interrupt to be generated when
		 * interrupts are re-enabled.
		 * Check for this case here to avoid losing a wakeup. This can
		 * potentially race with the interrupt handler doing the same
		 * actions if an interrupt is raised just after enabling them,
		 * but this should be harmless.
		 */
		if (macb_tx_complete_pending(queue)) {
			queue_writel(queue, IDR, MACB_BIT(TCOMP));
			if (bp->caps & MACB_CAPS_ISR_CLEAR_ON_WRITE)
				queue_writel(queue, ISR, MACB_BIT(TCOMP));
			netdev_vdbg(bp->dev, "TX poll: packets pending, reschedule\n");
			napi_schedule(napi);
		}
	}

	return work_done;
}

static void macb_hresp_error_task(struct tasklet_struct *t)
{
	struct macb *bp = from_tasklet(bp, t, hresp_err_tasklet);
	struct net_device *dev = bp->dev;
	struct macb_queue *queue;
	unsigned int q;
	u32 ctrl;

	for (q = 0, queue = bp->queues; q < bp->num_queues; ++q, ++queue) {
		queue_writel(queue, IDR, bp->rx_intr_mask |
					 MACB_TX_INT_FLAGS |
					 MACB_BIT(HRESP));
	}
	ctrl = macb_readl(bp, NCR);
	ctrl &= ~(MACB_BIT(RE) | MACB_BIT(TE));
	macb_writel(bp, NCR, ctrl);

	netif_tx_stop_all_queues(dev);
	netif_carrier_off(dev);

	bp->macbgem_ops.mog_init_rings(bp);

	/* Initialize TX and RX buffers */
	macb_init_buffers(bp);

	/* Enable interrupts */
	for (q = 0, queue = bp->queues; q < bp->num_queues; ++q, ++queue)
		queue_writel(queue, IER,
			     bp->rx_intr_mask |
			     MACB_TX_INT_FLAGS |
			     MACB_BIT(HRESP));

	ctrl |= MACB_BIT(RE) | MACB_BIT(TE);
	macb_writel(bp, NCR, ctrl);

	netif_carrier_on(dev);
	netif_tx_start_all_queues(dev);
}

<<<<<<< HEAD
static void macb_tx_restart(struct macb_queue *queue)
{
	unsigned int head = queue->tx_head;
	unsigned int tail = queue->tx_tail;
	struct macb *bp = queue->bp;
	unsigned int head_idx, tbqp;

	if (bp->caps & MACB_CAPS_ISR_CLEAR_ON_WRITE)
		queue_writel(queue, ISR, MACB_BIT(TXUBR));

	if (head == tail)
		return;

	tbqp = queue_readl(queue, TBQP) / macb_dma_desc_get_size(bp);
	tbqp = macb_adj_dma_desc_idx(bp, macb_tx_ring_wrap(bp, tbqp));
	head_idx = macb_adj_dma_desc_idx(bp, macb_tx_ring_wrap(bp, head));

	if (tbqp == head_idx)
		return;

	macb_writel(bp, NCR, macb_readl(bp, NCR) | MACB_BIT(TSTART));
}

=======
>>>>>>> 29549c70
static irqreturn_t macb_wol_interrupt(int irq, void *dev_id)
{
	struct macb_queue *queue = dev_id;
	struct macb *bp = queue->bp;
	u32 status;

	status = queue_readl(queue, ISR);

	if (unlikely(!status))
		return IRQ_NONE;

	spin_lock(&bp->lock);

	if (status & MACB_BIT(WOL)) {
		queue_writel(queue, IDR, MACB_BIT(WOL));
		macb_writel(bp, WOL, 0);
		netdev_vdbg(bp->dev, "MACB WoL: queue = %u, isr = 0x%08lx\n",
			    (unsigned int)(queue - bp->queues),
			    (unsigned long)status);
		if (bp->caps & MACB_CAPS_ISR_CLEAR_ON_WRITE)
			queue_writel(queue, ISR, MACB_BIT(WOL));
		pm_wakeup_event(&bp->pdev->dev, 0);
	}

	spin_unlock(&bp->lock);

	return IRQ_HANDLED;
}

static irqreturn_t gem_wol_interrupt(int irq, void *dev_id)
{
	struct macb_queue *queue = dev_id;
	struct macb *bp = queue->bp;
	u32 status;

	status = queue_readl(queue, ISR);

	if (unlikely(!status))
		return IRQ_NONE;

	spin_lock(&bp->lock);

	if (status & GEM_BIT(WOL)) {
		queue_writel(queue, IDR, GEM_BIT(WOL));
		gem_writel(bp, WOL, 0);
		netdev_vdbg(bp->dev, "GEM WoL: queue = %u, isr = 0x%08lx\n",
			    (unsigned int)(queue - bp->queues),
			    (unsigned long)status);
		if (bp->caps & MACB_CAPS_ISR_CLEAR_ON_WRITE)
			queue_writel(queue, ISR, GEM_BIT(WOL));
		pm_wakeup_event(&bp->pdev->dev, 0);
	}

	spin_unlock(&bp->lock);

	return IRQ_HANDLED;
}

static irqreturn_t macb_interrupt(int irq, void *dev_id)
{
	struct macb_queue *queue = dev_id;
	struct macb *bp = queue->bp;
	struct net_device *dev = bp->dev;
	u32 status, ctrl;

	status = queue_readl(queue, ISR);

	if (unlikely(!status))
		return IRQ_NONE;

	spin_lock(&bp->lock);

	while (status) {
		/* close possible race with dev_close */
		if (unlikely(!netif_running(dev))) {
			queue_writel(queue, IDR, -1);
			if (bp->caps & MACB_CAPS_ISR_CLEAR_ON_WRITE)
				queue_writel(queue, ISR, -1);
			break;
		}

		netdev_vdbg(bp->dev, "queue = %u, isr = 0x%08lx\n",
			    (unsigned int)(queue - bp->queues),
			    (unsigned long)status);

		if (status & bp->rx_intr_mask) {
			/* There's no point taking any more interrupts
			 * until we have processed the buffers. The
			 * scheduling call may fail if the poll routine
			 * is already scheduled, so disable interrupts
			 * now.
			 */
			queue_writel(queue, IDR, bp->rx_intr_mask);
			if (bp->caps & MACB_CAPS_ISR_CLEAR_ON_WRITE)
				queue_writel(queue, ISR, MACB_BIT(RCOMP));

			if (napi_schedule_prep(&queue->napi_rx)) {
				netdev_vdbg(bp->dev, "scheduling RX softirq\n");
				__napi_schedule(&queue->napi_rx);
			}
		}

		if (status & (MACB_BIT(TCOMP) |
			      MACB_BIT(TXUBR))) {
			queue_writel(queue, IDR, MACB_BIT(TCOMP));
			if (bp->caps & MACB_CAPS_ISR_CLEAR_ON_WRITE)
				queue_writel(queue, ISR, MACB_BIT(TCOMP) |
							 MACB_BIT(TXUBR));

			if (status & MACB_BIT(TXUBR)) {
				queue->txubr_pending = true;
				wmb(); // ensure softirq can see update
			}

			if (napi_schedule_prep(&queue->napi_tx)) {
				netdev_vdbg(bp->dev, "scheduling TX softirq\n");
				__napi_schedule(&queue->napi_tx);
			}
		}

		if (unlikely(status & (MACB_TX_ERR_FLAGS))) {
			queue_writel(queue, IDR, MACB_TX_INT_FLAGS);
			schedule_work(&queue->tx_error_task);

			if (bp->caps & MACB_CAPS_ISR_CLEAR_ON_WRITE)
				queue_writel(queue, ISR, MACB_TX_ERR_FLAGS);

			break;
		}

		/* Link change detection isn't possible with RMII, so we'll
		 * add that if/when we get our hands on a full-blown MII PHY.
		 */

		/* There is a hardware issue under heavy load where DMA can
		 * stop, this causes endless "used buffer descriptor read"
		 * interrupts but it can be cleared by re-enabling RX. See
		 * the at91rm9200 manual, section 41.3.1 or the Zynq manual
		 * section 16.7.4 for details. RXUBR is only enabled for
		 * these two versions.
		 */
		if (status & MACB_BIT(RXUBR)) {
			ctrl = macb_readl(bp, NCR);
			macb_writel(bp, NCR, ctrl & ~MACB_BIT(RE));
			wmb();
			macb_writel(bp, NCR, ctrl | MACB_BIT(RE));

			if (bp->caps & MACB_CAPS_ISR_CLEAR_ON_WRITE)
				queue_writel(queue, ISR, MACB_BIT(RXUBR));
		}

		if (status & MACB_BIT(ISR_ROVR)) {
			/* We missed at least one packet */
			if (macb_is_gem(bp))
				bp->hw_stats.gem.rx_overruns++;
			else
				bp->hw_stats.macb.rx_overruns++;

			if (bp->caps & MACB_CAPS_ISR_CLEAR_ON_WRITE)
				queue_writel(queue, ISR, MACB_BIT(ISR_ROVR));
		}

		if (status & MACB_BIT(HRESP)) {
			tasklet_schedule(&bp->hresp_err_tasklet);
			netdev_err(dev, "DMA bus error: HRESP not OK\n");

			if (bp->caps & MACB_CAPS_ISR_CLEAR_ON_WRITE)
				queue_writel(queue, ISR, MACB_BIT(HRESP));
		}
		status = queue_readl(queue, ISR);
	}

	spin_unlock(&bp->lock);

	return IRQ_HANDLED;
}

#ifdef CONFIG_NET_POLL_CONTROLLER
/* Polling receive - used by netconsole and other diagnostic tools
 * to allow network i/o with interrupts disabled.
 */
static void macb_poll_controller(struct net_device *dev)
{
	struct macb *bp = netdev_priv(dev);
	struct macb_queue *queue;
	unsigned long flags;
	unsigned int q;

	local_irq_save(flags);
	for (q = 0, queue = bp->queues; q < bp->num_queues; ++q, ++queue)
		macb_interrupt(dev->irq, queue);
	local_irq_restore(flags);
}
#endif

static unsigned int macb_tx_map(struct macb *bp,
				struct macb_queue *queue,
				struct sk_buff *skb,
				unsigned int hdrlen)
{
	dma_addr_t mapping;
	unsigned int len, entry, i, tx_head = queue->tx_head;
	struct macb_tx_skb *tx_skb = NULL;
	struct macb_dma_desc *desc;
	unsigned int offset, size, count = 0;
	unsigned int f, nr_frags = skb_shinfo(skb)->nr_frags;
	unsigned int eof = 1, mss_mfs = 0;
	u32 ctrl, lso_ctrl = 0, seq_ctrl = 0;

	/* LSO */
	if (skb_shinfo(skb)->gso_size != 0) {
		if (ip_hdr(skb)->protocol == IPPROTO_UDP)
			/* UDP - UFO */
			lso_ctrl = MACB_LSO_UFO_ENABLE;
		else
			/* TCP - TSO */
			lso_ctrl = MACB_LSO_TSO_ENABLE;
	}

	/* First, map non-paged data */
	len = skb_headlen(skb);

	/* first buffer length */
	size = hdrlen;

	offset = 0;
	while (len) {
		entry = macb_tx_ring_wrap(bp, tx_head);
		tx_skb = &queue->tx_skb[entry];

		mapping = dma_map_single(&bp->pdev->dev,
					 skb->data + offset,
					 size, DMA_TO_DEVICE);
		if (dma_mapping_error(&bp->pdev->dev, mapping))
			goto dma_error;

		/* Save info to properly release resources */
		tx_skb->skb = NULL;
		tx_skb->mapping = mapping;
		tx_skb->size = size;
		tx_skb->mapped_as_page = false;

		len -= size;
		offset += size;
		count++;
		tx_head++;

		size = min(len, bp->max_tx_length);
	}

	/* Then, map paged data from fragments */
	for (f = 0; f < nr_frags; f++) {
		const skb_frag_t *frag = &skb_shinfo(skb)->frags[f];

		len = skb_frag_size(frag);
		offset = 0;
		while (len) {
			size = min(len, bp->max_tx_length);
			entry = macb_tx_ring_wrap(bp, tx_head);
			tx_skb = &queue->tx_skb[entry];

			mapping = skb_frag_dma_map(&bp->pdev->dev, frag,
						   offset, size, DMA_TO_DEVICE);
			if (dma_mapping_error(&bp->pdev->dev, mapping))
				goto dma_error;

			/* Save info to properly release resources */
			tx_skb->skb = NULL;
			tx_skb->mapping = mapping;
			tx_skb->size = size;
			tx_skb->mapped_as_page = true;

			len -= size;
			offset += size;
			count++;
			tx_head++;
		}
	}

	/* Should never happen */
	if (unlikely(!tx_skb)) {
		netdev_err(bp->dev, "BUG! empty skb!\n");
		return 0;
	}

	/* This is the last buffer of the frame: save socket buffer */
	tx_skb->skb = skb;

	/* Update TX ring: update buffer descriptors in reverse order
	 * to avoid race condition
	 */

	/* Set 'TX_USED' bit in buffer descriptor at tx_head position
	 * to set the end of TX queue
	 */
	i = tx_head;
	entry = macb_tx_ring_wrap(bp, i);
	ctrl = MACB_BIT(TX_USED);
	desc = macb_tx_desc(queue, entry);
	desc->ctrl = ctrl;

	if (lso_ctrl) {
		if (lso_ctrl == MACB_LSO_UFO_ENABLE)
			/* include header and FCS in value given to h/w */
			mss_mfs = skb_shinfo(skb)->gso_size +
					skb_transport_offset(skb) +
					ETH_FCS_LEN;
		else /* TSO */ {
			mss_mfs = skb_shinfo(skb)->gso_size;
			/* TCP Sequence Number Source Select
			 * can be set only for TSO
			 */
			seq_ctrl = 0;
		}
	}

	do {
		i--;
		entry = macb_tx_ring_wrap(bp, i);
		tx_skb = &queue->tx_skb[entry];
		desc = macb_tx_desc(queue, entry);

		ctrl = (u32)tx_skb->size;
		if (eof) {
			ctrl |= MACB_BIT(TX_LAST);
			eof = 0;
		}
		if (unlikely(entry == (bp->tx_ring_size - 1)))
			ctrl |= MACB_BIT(TX_WRAP);

		/* First descriptor is header descriptor */
		if (i == queue->tx_head) {
			ctrl |= MACB_BF(TX_LSO, lso_ctrl);
			ctrl |= MACB_BF(TX_TCP_SEQ_SRC, seq_ctrl);
			if ((bp->dev->features & NETIF_F_HW_CSUM) &&
			    skb->ip_summed != CHECKSUM_PARTIAL && !lso_ctrl &&
			    !ptp_one_step_sync(skb))
				ctrl |= MACB_BIT(TX_NOCRC);
		} else
			/* Only set MSS/MFS on payload descriptors
			 * (second or later descriptor)
			 */
			ctrl |= MACB_BF(MSS_MFS, mss_mfs);

		/* Set TX buffer descriptor */
		macb_set_addr(bp, desc, tx_skb->mapping);
		/* desc->addr must be visible to hardware before clearing
		 * 'TX_USED' bit in desc->ctrl.
		 */
		wmb();
		desc->ctrl = ctrl;
	} while (i != queue->tx_head);

	queue->tx_head = tx_head;

	return count;

dma_error:
	netdev_err(bp->dev, "TX DMA map failed\n");

	for (i = queue->tx_head; i != tx_head; i++) {
		tx_skb = macb_tx_skb(queue, i);

		macb_tx_unmap(bp, tx_skb, 0);
	}

	return 0;
}

static netdev_features_t macb_features_check(struct sk_buff *skb,
					     struct net_device *dev,
					     netdev_features_t features)
{
	unsigned int nr_frags, f;
	unsigned int hdrlen;

	/* Validate LSO compatibility */

	/* there is only one buffer or protocol is not UDP */
	if (!skb_is_nonlinear(skb) || (ip_hdr(skb)->protocol != IPPROTO_UDP))
		return features;

	/* length of header */
	hdrlen = skb_transport_offset(skb);

	/* For UFO only:
	 * When software supplies two or more payload buffers all payload buffers
	 * apart from the last must be a multiple of 8 bytes in size.
	 */
	if (!IS_ALIGNED(skb_headlen(skb) - hdrlen, MACB_TX_LEN_ALIGN))
		return features & ~MACB_NETIF_LSO;

	nr_frags = skb_shinfo(skb)->nr_frags;
	/* No need to check last fragment */
	nr_frags--;
	for (f = 0; f < nr_frags; f++) {
		const skb_frag_t *frag = &skb_shinfo(skb)->frags[f];

		if (!IS_ALIGNED(skb_frag_size(frag), MACB_TX_LEN_ALIGN))
			return features & ~MACB_NETIF_LSO;
	}
	return features;
}

static inline int macb_clear_csum(struct sk_buff *skb)
{
	/* no change for packets without checksum offloading */
	if (skb->ip_summed != CHECKSUM_PARTIAL)
		return 0;

	/* make sure we can modify the header */
	if (unlikely(skb_cow_head(skb, 0)))
		return -1;

	/* initialize checksum field
	 * This is required - at least for Zynq, which otherwise calculates
	 * wrong UDP header checksums for UDP packets with UDP data len <=2
	 */
	*(__sum16 *)(skb_checksum_start(skb) + skb->csum_offset) = 0;
	return 0;
}

static int macb_pad_and_fcs(struct sk_buff **skb, struct net_device *ndev)
{
	bool cloned = skb_cloned(*skb) || skb_header_cloned(*skb) ||
		      skb_is_nonlinear(*skb);
	int padlen = ETH_ZLEN - (*skb)->len;
	int headroom = skb_headroom(*skb);
	int tailroom = skb_tailroom(*skb);
	struct sk_buff *nskb;
	u32 fcs;

	if (!(ndev->features & NETIF_F_HW_CSUM) ||
	    !((*skb)->ip_summed != CHECKSUM_PARTIAL) ||
	    skb_shinfo(*skb)->gso_size || ptp_one_step_sync(*skb))
		return 0;

	if (padlen <= 0) {
		/* FCS could be appeded to tailroom. */
		if (tailroom >= ETH_FCS_LEN)
			goto add_fcs;
		/* FCS could be appeded by moving data to headroom. */
		else if (!cloned && headroom + tailroom >= ETH_FCS_LEN)
			padlen = 0;
		/* No room for FCS, need to reallocate skb. */
		else
			padlen = ETH_FCS_LEN;
	} else {
		/* Add room for FCS. */
		padlen += ETH_FCS_LEN;
	}

	if (!cloned && headroom + tailroom >= padlen) {
		(*skb)->data = memmove((*skb)->head, (*skb)->data, (*skb)->len);
		skb_set_tail_pointer(*skb, (*skb)->len);
	} else {
		nskb = skb_copy_expand(*skb, 0, padlen, GFP_ATOMIC);
		if (!nskb)
			return -ENOMEM;

		dev_consume_skb_any(*skb);
		*skb = nskb;
	}

	if (padlen > ETH_FCS_LEN)
		skb_put_zero(*skb, padlen - ETH_FCS_LEN);

add_fcs:
	/* set FCS to packet */
	fcs = crc32_le(~0, (*skb)->data, (*skb)->len);
	fcs = ~fcs;

	skb_put_u8(*skb, fcs		& 0xff);
	skb_put_u8(*skb, (fcs >> 8)	& 0xff);
	skb_put_u8(*skb, (fcs >> 16)	& 0xff);
	skb_put_u8(*skb, (fcs >> 24)	& 0xff);

	return 0;
}

static netdev_tx_t macb_start_xmit(struct sk_buff *skb, struct net_device *dev)
{
	u16 queue_index = skb_get_queue_mapping(skb);
	struct macb *bp = netdev_priv(dev);
	struct macb_queue *queue = &bp->queues[queue_index];
	unsigned int desc_cnt, nr_frags, frag_size, f;
	unsigned int hdrlen;
	bool is_lso;
	netdev_tx_t ret = NETDEV_TX_OK;

	if (macb_clear_csum(skb)) {
		dev_kfree_skb_any(skb);
		return ret;
	}

	if (macb_pad_and_fcs(&skb, dev)) {
		dev_kfree_skb_any(skb);
		return ret;
	}

	is_lso = (skb_shinfo(skb)->gso_size != 0);

	if (is_lso) {
		/* length of headers */
		if (ip_hdr(skb)->protocol == IPPROTO_UDP)
			/* only queue eth + ip headers separately for UDP */
			hdrlen = skb_transport_offset(skb);
		else
			hdrlen = skb_tcp_all_headers(skb);
		if (skb_headlen(skb) < hdrlen) {
			netdev_err(bp->dev, "Error - LSO headers fragmented!!!\n");
			/* if this is required, would need to copy to single buffer */
			return NETDEV_TX_BUSY;
		}
	} else
		hdrlen = min(skb_headlen(skb), bp->max_tx_length);

#if defined(DEBUG) && defined(VERBOSE_DEBUG)
	netdev_vdbg(bp->dev,
		    "start_xmit: queue %hu len %u head %p data %p tail %p end %p\n",
		    queue_index, skb->len, skb->head, skb->data,
		    skb_tail_pointer(skb), skb_end_pointer(skb));
	print_hex_dump(KERN_DEBUG, "data: ", DUMP_PREFIX_OFFSET, 16, 1,
		       skb->data, 16, true);
#endif

	/* Count how many TX buffer descriptors are needed to send this
	 * socket buffer: skb fragments of jumbo frames may need to be
	 * split into many buffer descriptors.
	 */
	if (is_lso && (skb_headlen(skb) > hdrlen))
		/* extra header descriptor if also payload in first buffer */
		desc_cnt = DIV_ROUND_UP((skb_headlen(skb) - hdrlen), bp->max_tx_length) + 1;
	else
		desc_cnt = DIV_ROUND_UP(skb_headlen(skb), bp->max_tx_length);
	nr_frags = skb_shinfo(skb)->nr_frags;
	for (f = 0; f < nr_frags; f++) {
		frag_size = skb_frag_size(&skb_shinfo(skb)->frags[f]);
		desc_cnt += DIV_ROUND_UP(frag_size, bp->max_tx_length);
	}

	spin_lock_bh(&queue->tx_ptr_lock);

	/* This is a hard error, log it. */
	if (CIRC_SPACE(queue->tx_head, queue->tx_tail,
		       bp->tx_ring_size) < desc_cnt) {
		netif_stop_subqueue(dev, queue_index);
		netdev_dbg(bp->dev, "tx_head = %u, tx_tail = %u\n",
			   queue->tx_head, queue->tx_tail);
		ret = NETDEV_TX_BUSY;
		goto unlock;
	}

	/* Map socket buffer for DMA transfer */
	if (!macb_tx_map(bp, queue, skb, hdrlen)) {
		dev_kfree_skb_any(skb);
		goto unlock;
	}

	/* Make newly initialized descriptor visible to hardware */
	wmb();
	skb_tx_timestamp(skb);

	spin_lock_irq(&bp->lock);
	macb_writel(bp, NCR, macb_readl(bp, NCR) | MACB_BIT(TSTART));
	spin_unlock_irq(&bp->lock);

	if (CIRC_SPACE(queue->tx_head, queue->tx_tail, bp->tx_ring_size) < 1)
		netif_stop_subqueue(dev, queue_index);

unlock:
	spin_unlock_bh(&queue->tx_ptr_lock);

	return ret;
}

static void macb_init_rx_buffer_size(struct macb *bp, size_t size)
{
	if (!macb_is_gem(bp)) {
		bp->rx_buffer_size = MACB_RX_BUFFER_SIZE;
	} else {
		bp->rx_buffer_size = size;

		if (bp->rx_buffer_size % RX_BUFFER_MULTIPLE) {
			netdev_dbg(bp->dev,
				   "RX buffer must be multiple of %d bytes, expanding\n",
				   RX_BUFFER_MULTIPLE);
			bp->rx_buffer_size =
				roundup(bp->rx_buffer_size, RX_BUFFER_MULTIPLE);
		}
	}

	netdev_dbg(bp->dev, "mtu [%u] rx_buffer_size [%zu]\n",
		   bp->dev->mtu, bp->rx_buffer_size);
}

static void gem_free_rx_buffers(struct macb *bp)
{
	struct sk_buff		*skb;
	struct macb_dma_desc	*desc;
	struct macb_queue *queue;
	dma_addr_t		addr;
	unsigned int q;
	int i;

	for (q = 0, queue = bp->queues; q < bp->num_queues; ++q, ++queue) {
		if (!queue->rx_skbuff)
			continue;

		for (i = 0; i < bp->rx_ring_size; i++) {
			skb = queue->rx_skbuff[i];

			if (!skb)
				continue;

			desc = macb_rx_desc(queue, i);
			addr = macb_get_addr(bp, desc);

			dma_unmap_single(&bp->pdev->dev, addr, bp->rx_buffer_size,
					DMA_FROM_DEVICE);
			dev_kfree_skb_any(skb);
			skb = NULL;
		}

		kfree(queue->rx_skbuff);
		queue->rx_skbuff = NULL;
	}
}

static void macb_free_rx_buffers(struct macb *bp)
{
	struct macb_queue *queue = &bp->queues[0];

	if (queue->rx_buffers) {
		dma_free_coherent(&bp->pdev->dev,
				  bp->rx_ring_size * bp->rx_buffer_size,
				  queue->rx_buffers, queue->rx_buffers_dma);
		queue->rx_buffers = NULL;
	}
}

static void macb_free_consistent(struct macb *bp)
{
	struct macb_queue *queue;
	unsigned int q;
	int size;

	bp->macbgem_ops.mog_free_rx_buffers(bp);

	for (q = 0, queue = bp->queues; q < bp->num_queues; ++q, ++queue) {
		kfree(queue->tx_skb);
		queue->tx_skb = NULL;
		if (queue->tx_ring) {
			size = TX_RING_BYTES(bp) + bp->tx_bd_rd_prefetch;
			dma_free_coherent(&bp->pdev->dev, size,
					  queue->tx_ring, queue->tx_ring_dma);
			queue->tx_ring = NULL;
		}
		if (queue->rx_ring) {
			size = RX_RING_BYTES(bp) + bp->rx_bd_rd_prefetch;
			dma_free_coherent(&bp->pdev->dev, size,
					  queue->rx_ring, queue->rx_ring_dma);
			queue->rx_ring = NULL;
		}
	}
}

static int gem_alloc_rx_buffers(struct macb *bp)
{
	struct macb_queue *queue;
	unsigned int q;
	int size;

	for (q = 0, queue = bp->queues; q < bp->num_queues; ++q, ++queue) {
		size = bp->rx_ring_size * sizeof(struct sk_buff *);
		queue->rx_skbuff = kzalloc(size, GFP_KERNEL);
		if (!queue->rx_skbuff)
			return -ENOMEM;
		else
			netdev_dbg(bp->dev,
				   "Allocated %d RX struct sk_buff entries at %p\n",
				   bp->rx_ring_size, queue->rx_skbuff);
	}
	return 0;
}

static int macb_alloc_rx_buffers(struct macb *bp)
{
	struct macb_queue *queue = &bp->queues[0];
	int size;

	size = bp->rx_ring_size * bp->rx_buffer_size;
	queue->rx_buffers = dma_alloc_coherent(&bp->pdev->dev, size,
					    &queue->rx_buffers_dma, GFP_KERNEL);
	if (!queue->rx_buffers)
		return -ENOMEM;

	netdev_dbg(bp->dev,
		   "Allocated RX buffers of %d bytes at %08lx (mapped %p)\n",
		   size, (unsigned long)queue->rx_buffers_dma, queue->rx_buffers);
	return 0;
}

static int macb_alloc_consistent(struct macb *bp)
{
	struct macb_queue *queue;
	unsigned int q;
	int size;

	for (q = 0, queue = bp->queues; q < bp->num_queues; ++q, ++queue) {
		size = TX_RING_BYTES(bp) + bp->tx_bd_rd_prefetch;
		queue->tx_ring = dma_alloc_coherent(&bp->pdev->dev, size,
						    &queue->tx_ring_dma,
						    GFP_KERNEL);
		if (!queue->tx_ring)
			goto out_err;
		netdev_dbg(bp->dev,
			   "Allocated TX ring for queue %u of %d bytes at %08lx (mapped %p)\n",
			   q, size, (unsigned long)queue->tx_ring_dma,
			   queue->tx_ring);

		size = bp->tx_ring_size * sizeof(struct macb_tx_skb);
		queue->tx_skb = kmalloc(size, GFP_KERNEL);
		if (!queue->tx_skb)
			goto out_err;

		size = RX_RING_BYTES(bp) + bp->rx_bd_rd_prefetch;
		queue->rx_ring = dma_alloc_coherent(&bp->pdev->dev, size,
						 &queue->rx_ring_dma, GFP_KERNEL);
		if (!queue->rx_ring)
			goto out_err;
		netdev_dbg(bp->dev,
			   "Allocated RX ring of %d bytes at %08lx (mapped %p)\n",
			   size, (unsigned long)queue->rx_ring_dma, queue->rx_ring);
	}
	if (bp->macbgem_ops.mog_alloc_rx_buffers(bp))
		goto out_err;

	return 0;

out_err:
	macb_free_consistent(bp);
	return -ENOMEM;
}

static void gem_init_rings(struct macb *bp)
{
	struct macb_queue *queue;
	struct macb_dma_desc *desc = NULL;
	unsigned int q;
	int i;

	for (q = 0, queue = bp->queues; q < bp->num_queues; ++q, ++queue) {
		for (i = 0; i < bp->tx_ring_size; i++) {
			desc = macb_tx_desc(queue, i);
			macb_set_addr(bp, desc, 0);
			desc->ctrl = MACB_BIT(TX_USED);
		}
		desc->ctrl |= MACB_BIT(TX_WRAP);
		queue->tx_head = 0;
		queue->tx_tail = 0;

		queue->rx_tail = 0;
		queue->rx_prepared_head = 0;

		gem_rx_refill(queue);
	}

}

static void macb_init_rings(struct macb *bp)
{
	int i;
	struct macb_dma_desc *desc = NULL;

	macb_init_rx_ring(&bp->queues[0]);

	for (i = 0; i < bp->tx_ring_size; i++) {
		desc = macb_tx_desc(&bp->queues[0], i);
		macb_set_addr(bp, desc, 0);
		desc->ctrl = MACB_BIT(TX_USED);
	}
	bp->queues[0].tx_head = 0;
	bp->queues[0].tx_tail = 0;
	desc->ctrl |= MACB_BIT(TX_WRAP);
}

static void macb_reset_hw(struct macb *bp)
{
	struct macb_queue *queue;
	unsigned int q;
	u32 ctrl = macb_readl(bp, NCR);

	/* Disable RX and TX (XXX: Should we halt the transmission
	 * more gracefully?)
	 */
	ctrl &= ~(MACB_BIT(RE) | MACB_BIT(TE));

	/* Clear the stats registers (XXX: Update stats first?) */
	ctrl |= MACB_BIT(CLRSTAT);

	macb_writel(bp, NCR, ctrl);

	/* Clear all status flags */
	macb_writel(bp, TSR, -1);
	macb_writel(bp, RSR, -1);

	/* Disable all interrupts */
	for (q = 0, queue = bp->queues; q < bp->num_queues; ++q, ++queue) {
		queue_writel(queue, IDR, -1);
		queue_readl(queue, ISR);
		if (bp->caps & MACB_CAPS_ISR_CLEAR_ON_WRITE)
			queue_writel(queue, ISR, -1);
	}
}

static u32 gem_mdc_clk_div(struct macb *bp)
{
	u32 config;
	unsigned long pclk_hz = clk_get_rate(bp->pclk);

	if (pclk_hz <= 20000000)
		config = GEM_BF(CLK, GEM_CLK_DIV8);
	else if (pclk_hz <= 40000000)
		config = GEM_BF(CLK, GEM_CLK_DIV16);
	else if (pclk_hz <= 80000000)
		config = GEM_BF(CLK, GEM_CLK_DIV32);
	else if (pclk_hz <= 120000000)
		config = GEM_BF(CLK, GEM_CLK_DIV48);
	else if (pclk_hz <= 160000000)
		config = GEM_BF(CLK, GEM_CLK_DIV64);
	else
		config = GEM_BF(CLK, GEM_CLK_DIV96);

	return config;
}

static u32 macb_mdc_clk_div(struct macb *bp)
{
	u32 config;
	unsigned long pclk_hz;

	if (macb_is_gem(bp))
		return gem_mdc_clk_div(bp);

	pclk_hz = clk_get_rate(bp->pclk);
	if (pclk_hz <= 20000000)
		config = MACB_BF(CLK, MACB_CLK_DIV8);
	else if (pclk_hz <= 40000000)
		config = MACB_BF(CLK, MACB_CLK_DIV16);
	else if (pclk_hz <= 80000000)
		config = MACB_BF(CLK, MACB_CLK_DIV32);
	else
		config = MACB_BF(CLK, MACB_CLK_DIV64);

	return config;
}

/* Get the DMA bus width field of the network configuration register that we
 * should program.  We find the width from decoding the design configuration
 * register to find the maximum supported data bus width.
 */
static u32 macb_dbw(struct macb *bp)
{
	if (!macb_is_gem(bp))
		return 0;

	switch (GEM_BFEXT(DBWDEF, gem_readl(bp, DCFG1))) {
	case 4:
		return GEM_BF(DBW, GEM_DBW128);
	case 2:
		return GEM_BF(DBW, GEM_DBW64);
	case 1:
	default:
		return GEM_BF(DBW, GEM_DBW32);
	}
}

/* Configure the receive DMA engine
 * - use the correct receive buffer size
 * - set best burst length for DMA operations
 *   (if not supported by FIFO, it will fallback to default)
 * - set both rx/tx packet buffers to full memory size
 * These are configurable parameters for GEM.
 */
static void macb_configure_dma(struct macb *bp)
{
	struct macb_queue *queue;
	u32 buffer_size;
	unsigned int q;
	u32 dmacfg;

	buffer_size = bp->rx_buffer_size / RX_BUFFER_MULTIPLE;
	if (macb_is_gem(bp)) {
		dmacfg = gem_readl(bp, DMACFG) & ~GEM_BF(RXBS, -1L);
		for (q = 0, queue = bp->queues; q < bp->num_queues; ++q, ++queue) {
			if (q)
				queue_writel(queue, RBQS, buffer_size);
			else
				dmacfg |= GEM_BF(RXBS, buffer_size);
		}
		if (bp->dma_burst_length)
			dmacfg = GEM_BFINS(FBLDO, bp->dma_burst_length, dmacfg);
		dmacfg |= GEM_BIT(TXPBMS) | GEM_BF(RXBMS, -1L);
		dmacfg &= ~GEM_BIT(ENDIA_PKT);

		if (bp->native_io)
			dmacfg &= ~GEM_BIT(ENDIA_DESC);
		else
			dmacfg |= GEM_BIT(ENDIA_DESC); /* CPU in big endian */

		if (bp->dev->features & NETIF_F_HW_CSUM)
			dmacfg |= GEM_BIT(TXCOEN);
		else
			dmacfg &= ~GEM_BIT(TXCOEN);

		dmacfg &= ~GEM_BIT(ADDR64);
#ifdef CONFIG_ARCH_DMA_ADDR_T_64BIT
		if (bp->hw_dma_cap & HW_DMA_CAP_64B)
			dmacfg |= GEM_BIT(ADDR64);
#endif
#ifdef CONFIG_MACB_USE_HWSTAMP
		if (bp->hw_dma_cap & HW_DMA_CAP_PTP)
			dmacfg |= GEM_BIT(RXEXT) | GEM_BIT(TXEXT);
#endif
		netdev_dbg(bp->dev, "Cadence configure DMA with 0x%08x\n",
			   dmacfg);
		gem_writel(bp, DMACFG, dmacfg);
	}
}

static void macb_init_hw(struct macb *bp)
{
	u32 config;

	macb_reset_hw(bp);
	macb_set_hwaddr(bp);

	config = macb_mdc_clk_div(bp);
	config |= MACB_BF(RBOF, NET_IP_ALIGN);	/* Make eth data aligned */
	config |= MACB_BIT(DRFCS);		/* Discard Rx FCS */
	if (bp->caps & MACB_CAPS_JUMBO)
		config |= MACB_BIT(JFRAME);	/* Enable jumbo frames */
	else
		config |= MACB_BIT(BIG);	/* Receive oversized frames */
	if (bp->dev->flags & IFF_PROMISC)
		config |= MACB_BIT(CAF);	/* Copy All Frames */
	else if (macb_is_gem(bp) && bp->dev->features & NETIF_F_RXCSUM)
		config |= GEM_BIT(RXCOEN);
	if (!(bp->dev->flags & IFF_BROADCAST))
		config |= MACB_BIT(NBC);	/* No BroadCast */
	config |= macb_dbw(bp);
	macb_writel(bp, NCFGR, config);
	if ((bp->caps & MACB_CAPS_JUMBO) && bp->jumbo_max_len)
		gem_writel(bp, JML, bp->jumbo_max_len);
	bp->rx_frm_len_mask = MACB_RX_FRMLEN_MASK;
	if (bp->caps & MACB_CAPS_JUMBO)
		bp->rx_frm_len_mask = MACB_RX_JFRMLEN_MASK;

	macb_configure_dma(bp);
}

/* The hash address register is 64 bits long and takes up two
 * locations in the memory map.  The least significant bits are stored
 * in EMAC_HSL and the most significant bits in EMAC_HSH.
 *
 * The unicast hash enable and the multicast hash enable bits in the
 * network configuration register enable the reception of hash matched
 * frames. The destination address is reduced to a 6 bit index into
 * the 64 bit hash register using the following hash function.  The
 * hash function is an exclusive or of every sixth bit of the
 * destination address.
 *
 * hi[5] = da[5] ^ da[11] ^ da[17] ^ da[23] ^ da[29] ^ da[35] ^ da[41] ^ da[47]
 * hi[4] = da[4] ^ da[10] ^ da[16] ^ da[22] ^ da[28] ^ da[34] ^ da[40] ^ da[46]
 * hi[3] = da[3] ^ da[09] ^ da[15] ^ da[21] ^ da[27] ^ da[33] ^ da[39] ^ da[45]
 * hi[2] = da[2] ^ da[08] ^ da[14] ^ da[20] ^ da[26] ^ da[32] ^ da[38] ^ da[44]
 * hi[1] = da[1] ^ da[07] ^ da[13] ^ da[19] ^ da[25] ^ da[31] ^ da[37] ^ da[43]
 * hi[0] = da[0] ^ da[06] ^ da[12] ^ da[18] ^ da[24] ^ da[30] ^ da[36] ^ da[42]
 *
 * da[0] represents the least significant bit of the first byte
 * received, that is, the multicast/unicast indicator, and da[47]
 * represents the most significant bit of the last byte received.  If
 * the hash index, hi[n], points to a bit that is set in the hash
 * register then the frame will be matched according to whether the
 * frame is multicast or unicast.  A multicast match will be signalled
 * if the multicast hash enable bit is set, da[0] is 1 and the hash
 * index points to a bit set in the hash register.  A unicast match
 * will be signalled if the unicast hash enable bit is set, da[0] is 0
 * and the hash index points to a bit set in the hash register.  To
 * receive all multicast frames, the hash register should be set with
 * all ones and the multicast hash enable bit should be set in the
 * network configuration register.
 */

static inline int hash_bit_value(int bitnr, __u8 *addr)
{
	if (addr[bitnr / 8] & (1 << (bitnr % 8)))
		return 1;
	return 0;
}

/* Return the hash index value for the specified address. */
static int hash_get_index(__u8 *addr)
{
	int i, j, bitval;
	int hash_index = 0;

	for (j = 0; j < 6; j++) {
		for (i = 0, bitval = 0; i < 8; i++)
			bitval ^= hash_bit_value(i * 6 + j, addr);

		hash_index |= (bitval << j);
	}

	return hash_index;
}

/* Add multicast addresses to the internal multicast-hash table. */
static void macb_sethashtable(struct net_device *dev)
{
	struct netdev_hw_addr *ha;
	unsigned long mc_filter[2];
	unsigned int bitnr;
	struct macb *bp = netdev_priv(dev);

	mc_filter[0] = 0;
	mc_filter[1] = 0;

	netdev_for_each_mc_addr(ha, dev) {
		bitnr = hash_get_index(ha->addr);
		mc_filter[bitnr >> 5] |= 1 << (bitnr & 31);
	}

	macb_or_gem_writel(bp, HRB, mc_filter[0]);
	macb_or_gem_writel(bp, HRT, mc_filter[1]);
}

/* Enable/Disable promiscuous and multicast modes. */
static void macb_set_rx_mode(struct net_device *dev)
{
	unsigned long cfg;
	struct macb *bp = netdev_priv(dev);

	cfg = macb_readl(bp, NCFGR);

	if (dev->flags & IFF_PROMISC) {
		/* Enable promiscuous mode */
		cfg |= MACB_BIT(CAF);

		/* Disable RX checksum offload */
		if (macb_is_gem(bp))
			cfg &= ~GEM_BIT(RXCOEN);
	} else {
		/* Disable promiscuous mode */
		cfg &= ~MACB_BIT(CAF);

		/* Enable RX checksum offload only if requested */
		if (macb_is_gem(bp) && dev->features & NETIF_F_RXCSUM)
			cfg |= GEM_BIT(RXCOEN);
	}

	if (dev->flags & IFF_ALLMULTI) {
		/* Enable all multicast mode */
		macb_or_gem_writel(bp, HRB, -1);
		macb_or_gem_writel(bp, HRT, -1);
		cfg |= MACB_BIT(NCFGR_MTI);
	} else if (!netdev_mc_empty(dev)) {
		/* Enable specific multicasts */
		macb_sethashtable(dev);
		cfg |= MACB_BIT(NCFGR_MTI);
	} else if (dev->flags & (~IFF_ALLMULTI)) {
		/* Disable all multicast mode */
		macb_or_gem_writel(bp, HRB, 0);
		macb_or_gem_writel(bp, HRT, 0);
		cfg &= ~MACB_BIT(NCFGR_MTI);
	}

	macb_writel(bp, NCFGR, cfg);
}

static int macb_open(struct net_device *dev)
{
	size_t bufsz = dev->mtu + ETH_HLEN + ETH_FCS_LEN + NET_IP_ALIGN;
	struct macb *bp = netdev_priv(dev);
	struct macb_queue *queue;
	unsigned int q;
	int err;

	netdev_dbg(bp->dev, "open\n");

	err = pm_runtime_resume_and_get(&bp->pdev->dev);
	if (err < 0)
		return err;

	/* RX buffers initialization */
	macb_init_rx_buffer_size(bp, bufsz);

	err = macb_alloc_consistent(bp);
	if (err) {
		netdev_err(dev, "Unable to allocate DMA memory (error %d)\n",
			   err);
		goto pm_exit;
	}

	for (q = 0, queue = bp->queues; q < bp->num_queues; ++q, ++queue) {
		napi_enable(&queue->napi_rx);
		napi_enable(&queue->napi_tx);
	}

	macb_init_hw(bp);

	err = phy_power_on(bp->sgmii_phy);
	if (err)
		goto reset_hw;

	err = macb_phylink_connect(bp);
	if (err)
		goto phy_off;

	netif_tx_start_all_queues(dev);

	if (bp->ptp_info)
		bp->ptp_info->ptp_init(dev);

	return 0;

phy_off:
	phy_power_off(bp->sgmii_phy);

reset_hw:
	macb_reset_hw(bp);
	for (q = 0, queue = bp->queues; q < bp->num_queues; ++q, ++queue) {
		napi_disable(&queue->napi_rx);
		napi_disable(&queue->napi_tx);
	}
	macb_free_consistent(bp);
pm_exit:
	pm_runtime_put_sync(&bp->pdev->dev);
	return err;
}

static int macb_close(struct net_device *dev)
{
	struct macb *bp = netdev_priv(dev);
	struct macb_queue *queue;
	unsigned long flags;
	unsigned int q;

	netif_tx_stop_all_queues(dev);

	for (q = 0, queue = bp->queues; q < bp->num_queues; ++q, ++queue) {
		napi_disable(&queue->napi_rx);
		napi_disable(&queue->napi_tx);
	}

	phylink_stop(bp->phylink);
	phylink_disconnect_phy(bp->phylink);

	phy_power_off(bp->sgmii_phy);

	spin_lock_irqsave(&bp->lock, flags);
	macb_reset_hw(bp);
	netif_carrier_off(dev);
	spin_unlock_irqrestore(&bp->lock, flags);

	macb_free_consistent(bp);

	if (bp->ptp_info)
		bp->ptp_info->ptp_remove(dev);

	pm_runtime_put(&bp->pdev->dev);

	return 0;
}

static int macb_change_mtu(struct net_device *dev, int new_mtu)
{
	if (netif_running(dev))
		return -EBUSY;

	dev->mtu = new_mtu;

	return 0;
}

static void gem_update_stats(struct macb *bp)
{
	struct macb_queue *queue;
	unsigned int i, q, idx;
	unsigned long *stat;

	u32 *p = &bp->hw_stats.gem.tx_octets_31_0;

	for (i = 0; i < GEM_STATS_LEN; ++i, ++p) {
		u32 offset = gem_statistics[i].offset;
		u64 val = bp->macb_reg_readl(bp, offset);

		bp->ethtool_stats[i] += val;
		*p += val;

		if (offset == GEM_OCTTXL || offset == GEM_OCTRXL) {
			/* Add GEM_OCTTXH, GEM_OCTRXH */
			val = bp->macb_reg_readl(bp, offset + 4);
			bp->ethtool_stats[i] += ((u64)val) << 32;
			*(++p) += val;
		}
	}

	idx = GEM_STATS_LEN;
	for (q = 0, queue = bp->queues; q < bp->num_queues; ++q, ++queue)
		for (i = 0, stat = &queue->stats.first; i < QUEUE_STATS_LEN; ++i, ++stat)
			bp->ethtool_stats[idx++] = *stat;
}

static struct net_device_stats *gem_get_stats(struct macb *bp)
{
	struct gem_stats *hwstat = &bp->hw_stats.gem;
	struct net_device_stats *nstat = &bp->dev->stats;

	if (!netif_running(bp->dev))
		return nstat;

	gem_update_stats(bp);

	nstat->rx_errors = (hwstat->rx_frame_check_sequence_errors +
			    hwstat->rx_alignment_errors +
			    hwstat->rx_resource_errors +
			    hwstat->rx_overruns +
			    hwstat->rx_oversize_frames +
			    hwstat->rx_jabbers +
			    hwstat->rx_undersized_frames +
			    hwstat->rx_length_field_frame_errors);
	nstat->tx_errors = (hwstat->tx_late_collisions +
			    hwstat->tx_excessive_collisions +
			    hwstat->tx_underrun +
			    hwstat->tx_carrier_sense_errors);
	nstat->multicast = hwstat->rx_multicast_frames;
	nstat->collisions = (hwstat->tx_single_collision_frames +
			     hwstat->tx_multiple_collision_frames +
			     hwstat->tx_excessive_collisions);
	nstat->rx_length_errors = (hwstat->rx_oversize_frames +
				   hwstat->rx_jabbers +
				   hwstat->rx_undersized_frames +
				   hwstat->rx_length_field_frame_errors);
	nstat->rx_over_errors = hwstat->rx_resource_errors;
	nstat->rx_crc_errors = hwstat->rx_frame_check_sequence_errors;
	nstat->rx_frame_errors = hwstat->rx_alignment_errors;
	nstat->rx_fifo_errors = hwstat->rx_overruns;
	nstat->tx_aborted_errors = hwstat->tx_excessive_collisions;
	nstat->tx_carrier_errors = hwstat->tx_carrier_sense_errors;
	nstat->tx_fifo_errors = hwstat->tx_underrun;

	return nstat;
}

static void gem_get_ethtool_stats(struct net_device *dev,
				  struct ethtool_stats *stats, u64 *data)
{
	struct macb *bp;

	bp = netdev_priv(dev);
	gem_update_stats(bp);
	memcpy(data, &bp->ethtool_stats, sizeof(u64)
			* (GEM_STATS_LEN + QUEUE_STATS_LEN * MACB_MAX_QUEUES));
}

static int gem_get_sset_count(struct net_device *dev, int sset)
{
	struct macb *bp = netdev_priv(dev);

	switch (sset) {
	case ETH_SS_STATS:
		return GEM_STATS_LEN + bp->num_queues * QUEUE_STATS_LEN;
	default:
		return -EOPNOTSUPP;
	}
}

static void gem_get_ethtool_strings(struct net_device *dev, u32 sset, u8 *p)
{
	char stat_string[ETH_GSTRING_LEN];
	struct macb *bp = netdev_priv(dev);
	struct macb_queue *queue;
	unsigned int i;
	unsigned int q;

	switch (sset) {
	case ETH_SS_STATS:
		for (i = 0; i < GEM_STATS_LEN; i++, p += ETH_GSTRING_LEN)
			memcpy(p, gem_statistics[i].stat_string,
			       ETH_GSTRING_LEN);

		for (q = 0, queue = bp->queues; q < bp->num_queues; ++q, ++queue) {
			for (i = 0; i < QUEUE_STATS_LEN; i++, p += ETH_GSTRING_LEN) {
				snprintf(stat_string, ETH_GSTRING_LEN, "q%d_%s",
						q, queue_statistics[i].stat_string);
				memcpy(p, stat_string, ETH_GSTRING_LEN);
			}
		}
		break;
	}
}

static struct net_device_stats *macb_get_stats(struct net_device *dev)
{
	struct macb *bp = netdev_priv(dev);
	struct net_device_stats *nstat = &bp->dev->stats;
	struct macb_stats *hwstat = &bp->hw_stats.macb;

	if (macb_is_gem(bp))
		return gem_get_stats(bp);

	/* read stats from hardware */
	macb_update_stats(bp);

	/* Convert HW stats into netdevice stats */
	nstat->rx_errors = (hwstat->rx_fcs_errors +
			    hwstat->rx_align_errors +
			    hwstat->rx_resource_errors +
			    hwstat->rx_overruns +
			    hwstat->rx_oversize_pkts +
			    hwstat->rx_jabbers +
			    hwstat->rx_undersize_pkts +
			    hwstat->rx_length_mismatch);
	nstat->tx_errors = (hwstat->tx_late_cols +
			    hwstat->tx_excessive_cols +
			    hwstat->tx_underruns +
			    hwstat->tx_carrier_errors +
			    hwstat->sqe_test_errors);
	nstat->collisions = (hwstat->tx_single_cols +
			     hwstat->tx_multiple_cols +
			     hwstat->tx_excessive_cols);
	nstat->rx_length_errors = (hwstat->rx_oversize_pkts +
				   hwstat->rx_jabbers +
				   hwstat->rx_undersize_pkts +
				   hwstat->rx_length_mismatch);
	nstat->rx_over_errors = hwstat->rx_resource_errors +
				   hwstat->rx_overruns;
	nstat->rx_crc_errors = hwstat->rx_fcs_errors;
	nstat->rx_frame_errors = hwstat->rx_align_errors;
	nstat->rx_fifo_errors = hwstat->rx_overruns;
	/* XXX: What does "missed" mean? */
	nstat->tx_aborted_errors = hwstat->tx_excessive_cols;
	nstat->tx_carrier_errors = hwstat->tx_carrier_errors;
	nstat->tx_fifo_errors = hwstat->tx_underruns;
	/* Don't know about heartbeat or window errors... */

	return nstat;
}

static int macb_get_regs_len(struct net_device *netdev)
{
	return MACB_GREGS_NBR * sizeof(u32);
}

static void macb_get_regs(struct net_device *dev, struct ethtool_regs *regs,
			  void *p)
{
	struct macb *bp = netdev_priv(dev);
	unsigned int tail, head;
	u32 *regs_buff = p;

	regs->version = (macb_readl(bp, MID) & ((1 << MACB_REV_SIZE) - 1))
			| MACB_GREGS_VERSION;

	tail = macb_tx_ring_wrap(bp, bp->queues[0].tx_tail);
	head = macb_tx_ring_wrap(bp, bp->queues[0].tx_head);

	regs_buff[0]  = macb_readl(bp, NCR);
	regs_buff[1]  = macb_or_gem_readl(bp, NCFGR);
	regs_buff[2]  = macb_readl(bp, NSR);
	regs_buff[3]  = macb_readl(bp, TSR);
	regs_buff[4]  = macb_readl(bp, RBQP);
	regs_buff[5]  = macb_readl(bp, TBQP);
	regs_buff[6]  = macb_readl(bp, RSR);
	regs_buff[7]  = macb_readl(bp, IMR);

	regs_buff[8]  = tail;
	regs_buff[9]  = head;
	regs_buff[10] = macb_tx_dma(&bp->queues[0], tail);
	regs_buff[11] = macb_tx_dma(&bp->queues[0], head);

	if (!(bp->caps & MACB_CAPS_USRIO_DISABLED))
		regs_buff[12] = macb_or_gem_readl(bp, USRIO);
	if (macb_is_gem(bp))
		regs_buff[13] = gem_readl(bp, DMACFG);
}

static void macb_get_wol(struct net_device *netdev, struct ethtool_wolinfo *wol)
{
	struct macb *bp = netdev_priv(netdev);

	if (bp->wol & MACB_WOL_HAS_MAGIC_PACKET) {
		phylink_ethtool_get_wol(bp->phylink, wol);
		wol->supported |= WAKE_MAGIC;

		if (bp->wol & MACB_WOL_ENABLED)
			wol->wolopts |= WAKE_MAGIC;
	}
}

static int macb_set_wol(struct net_device *netdev, struct ethtool_wolinfo *wol)
{
	struct macb *bp = netdev_priv(netdev);
	int ret;

	/* Pass the order to phylink layer */
	ret = phylink_ethtool_set_wol(bp->phylink, wol);
	/* Don't manage WoL on MAC if handled by the PHY
	 * or if there's a failure in talking to the PHY
	 */
	if (!ret || ret != -EOPNOTSUPP)
		return ret;

	if (!(bp->wol & MACB_WOL_HAS_MAGIC_PACKET) ||
	    (wol->wolopts & ~WAKE_MAGIC))
		return -EOPNOTSUPP;

	if (wol->wolopts & WAKE_MAGIC)
		bp->wol |= MACB_WOL_ENABLED;
	else
		bp->wol &= ~MACB_WOL_ENABLED;

	device_set_wakeup_enable(&bp->pdev->dev, bp->wol & MACB_WOL_ENABLED);

	return 0;
}

static int macb_get_link_ksettings(struct net_device *netdev,
				   struct ethtool_link_ksettings *kset)
{
	struct macb *bp = netdev_priv(netdev);

	return phylink_ethtool_ksettings_get(bp->phylink, kset);
}

static int macb_set_link_ksettings(struct net_device *netdev,
				   const struct ethtool_link_ksettings *kset)
{
	struct macb *bp = netdev_priv(netdev);

	return phylink_ethtool_ksettings_set(bp->phylink, kset);
}

static void macb_get_ringparam(struct net_device *netdev,
			       struct ethtool_ringparam *ring,
			       struct kernel_ethtool_ringparam *kernel_ring,
			       struct netlink_ext_ack *extack)
{
	struct macb *bp = netdev_priv(netdev);

	ring->rx_max_pending = MAX_RX_RING_SIZE;
	ring->tx_max_pending = MAX_TX_RING_SIZE;

	ring->rx_pending = bp->rx_ring_size;
	ring->tx_pending = bp->tx_ring_size;
}

static int macb_set_ringparam(struct net_device *netdev,
			      struct ethtool_ringparam *ring,
			      struct kernel_ethtool_ringparam *kernel_ring,
			      struct netlink_ext_ack *extack)
{
	struct macb *bp = netdev_priv(netdev);
	u32 new_rx_size, new_tx_size;
	unsigned int reset = 0;

	if ((ring->rx_mini_pending) || (ring->rx_jumbo_pending))
		return -EINVAL;

	new_rx_size = clamp_t(u32, ring->rx_pending,
			      MIN_RX_RING_SIZE, MAX_RX_RING_SIZE);
	new_rx_size = roundup_pow_of_two(new_rx_size);

	new_tx_size = clamp_t(u32, ring->tx_pending,
			      MIN_TX_RING_SIZE, MAX_TX_RING_SIZE);
	new_tx_size = roundup_pow_of_two(new_tx_size);

	if ((new_tx_size == bp->tx_ring_size) &&
	    (new_rx_size == bp->rx_ring_size)) {
		/* nothing to do */
		return 0;
	}

	if (netif_running(bp->dev)) {
		reset = 1;
		macb_close(bp->dev);
	}

	bp->rx_ring_size = new_rx_size;
	bp->tx_ring_size = new_tx_size;

	if (reset)
		macb_open(bp->dev);

	return 0;
}

#ifdef CONFIG_MACB_USE_HWSTAMP
static unsigned int gem_get_tsu_rate(struct macb *bp)
{
	struct clk *tsu_clk;
	unsigned int tsu_rate;

	tsu_clk = devm_clk_get(&bp->pdev->dev, "tsu_clk");
	if (!IS_ERR(tsu_clk))
		tsu_rate = clk_get_rate(tsu_clk);
	/* try pclk instead */
	else if (!IS_ERR(bp->pclk)) {
		tsu_clk = bp->pclk;
		tsu_rate = clk_get_rate(tsu_clk);
	} else
		return -ENOTSUPP;
	return tsu_rate;
}

static s32 gem_get_ptp_max_adj(void)
{
	return 64000000;
}

static int gem_get_ts_info(struct net_device *dev,
			   struct ethtool_ts_info *info)
{
	struct macb *bp = netdev_priv(dev);

	if ((bp->hw_dma_cap & HW_DMA_CAP_PTP) == 0) {
		ethtool_op_get_ts_info(dev, info);
		return 0;
	}

	info->so_timestamping =
		SOF_TIMESTAMPING_TX_SOFTWARE |
		SOF_TIMESTAMPING_RX_SOFTWARE |
		SOF_TIMESTAMPING_SOFTWARE |
		SOF_TIMESTAMPING_TX_HARDWARE |
		SOF_TIMESTAMPING_RX_HARDWARE |
		SOF_TIMESTAMPING_RAW_HARDWARE;
	info->tx_types =
		(1 << HWTSTAMP_TX_ONESTEP_SYNC) |
		(1 << HWTSTAMP_TX_OFF) |
		(1 << HWTSTAMP_TX_ON);
	info->rx_filters =
		(1 << HWTSTAMP_FILTER_NONE) |
		(1 << HWTSTAMP_FILTER_ALL);

	info->phc_index = bp->ptp_clock ? ptp_clock_index(bp->ptp_clock) : -1;

	return 0;
}

static struct macb_ptp_info gem_ptp_info = {
	.ptp_init	 = gem_ptp_init,
	.ptp_remove	 = gem_ptp_remove,
	.get_ptp_max_adj = gem_get_ptp_max_adj,
	.get_tsu_rate	 = gem_get_tsu_rate,
	.get_ts_info	 = gem_get_ts_info,
	.get_hwtst	 = gem_get_hwtst,
	.set_hwtst	 = gem_set_hwtst,
};
#endif

static int macb_get_ts_info(struct net_device *netdev,
			    struct ethtool_ts_info *info)
{
	struct macb *bp = netdev_priv(netdev);

	if (bp->ptp_info)
		return bp->ptp_info->get_ts_info(netdev, info);

	return ethtool_op_get_ts_info(netdev, info);
}

static void gem_enable_flow_filters(struct macb *bp, bool enable)
{
	struct net_device *netdev = bp->dev;
	struct ethtool_rx_fs_item *item;
	u32 t2_scr;
	int num_t2_scr;

	if (!(netdev->features & NETIF_F_NTUPLE))
		return;

	num_t2_scr = GEM_BFEXT(T2SCR, gem_readl(bp, DCFG8));

	list_for_each_entry(item, &bp->rx_fs_list.list, list) {
		struct ethtool_rx_flow_spec *fs = &item->fs;
		struct ethtool_tcpip4_spec *tp4sp_m;

		if (fs->location >= num_t2_scr)
			continue;

		t2_scr = gem_readl_n(bp, SCRT2, fs->location);

		/* enable/disable screener regs for the flow entry */
		t2_scr = GEM_BFINS(ETHTEN, enable, t2_scr);

		/* only enable fields with no masking */
		tp4sp_m = &(fs->m_u.tcp_ip4_spec);

		if (enable && (tp4sp_m->ip4src == 0xFFFFFFFF))
			t2_scr = GEM_BFINS(CMPAEN, 1, t2_scr);
		else
			t2_scr = GEM_BFINS(CMPAEN, 0, t2_scr);

		if (enable && (tp4sp_m->ip4dst == 0xFFFFFFFF))
			t2_scr = GEM_BFINS(CMPBEN, 1, t2_scr);
		else
			t2_scr = GEM_BFINS(CMPBEN, 0, t2_scr);

		if (enable && ((tp4sp_m->psrc == 0xFFFF) || (tp4sp_m->pdst == 0xFFFF)))
			t2_scr = GEM_BFINS(CMPCEN, 1, t2_scr);
		else
			t2_scr = GEM_BFINS(CMPCEN, 0, t2_scr);

		gem_writel_n(bp, SCRT2, fs->location, t2_scr);
	}
}

static void gem_prog_cmp_regs(struct macb *bp, struct ethtool_rx_flow_spec *fs)
{
	struct ethtool_tcpip4_spec *tp4sp_v, *tp4sp_m;
	uint16_t index = fs->location;
	u32 w0, w1, t2_scr;
	bool cmp_a = false;
	bool cmp_b = false;
	bool cmp_c = false;

	if (!macb_is_gem(bp))
		return;

	tp4sp_v = &(fs->h_u.tcp_ip4_spec);
	tp4sp_m = &(fs->m_u.tcp_ip4_spec);

	/* ignore field if any masking set */
	if (tp4sp_m->ip4src == 0xFFFFFFFF) {
		/* 1st compare reg - IP source address */
		w0 = 0;
		w1 = 0;
		w0 = tp4sp_v->ip4src;
		w1 = GEM_BFINS(T2DISMSK, 1, w1); /* 32-bit compare */
		w1 = GEM_BFINS(T2CMPOFST, GEM_T2COMPOFST_ETYPE, w1);
		w1 = GEM_BFINS(T2OFST, ETYPE_SRCIP_OFFSET, w1);
		gem_writel_n(bp, T2CMPW0, T2CMP_OFST(GEM_IP4SRC_CMP(index)), w0);
		gem_writel_n(bp, T2CMPW1, T2CMP_OFST(GEM_IP4SRC_CMP(index)), w1);
		cmp_a = true;
	}

	/* ignore field if any masking set */
	if (tp4sp_m->ip4dst == 0xFFFFFFFF) {
		/* 2nd compare reg - IP destination address */
		w0 = 0;
		w1 = 0;
		w0 = tp4sp_v->ip4dst;
		w1 = GEM_BFINS(T2DISMSK, 1, w1); /* 32-bit compare */
		w1 = GEM_BFINS(T2CMPOFST, GEM_T2COMPOFST_ETYPE, w1);
		w1 = GEM_BFINS(T2OFST, ETYPE_DSTIP_OFFSET, w1);
		gem_writel_n(bp, T2CMPW0, T2CMP_OFST(GEM_IP4DST_CMP(index)), w0);
		gem_writel_n(bp, T2CMPW1, T2CMP_OFST(GEM_IP4DST_CMP(index)), w1);
		cmp_b = true;
	}

	/* ignore both port fields if masking set in both */
	if ((tp4sp_m->psrc == 0xFFFF) || (tp4sp_m->pdst == 0xFFFF)) {
		/* 3rd compare reg - source port, destination port */
		w0 = 0;
		w1 = 0;
		w1 = GEM_BFINS(T2CMPOFST, GEM_T2COMPOFST_IPHDR, w1);
		if (tp4sp_m->psrc == tp4sp_m->pdst) {
			w0 = GEM_BFINS(T2MASK, tp4sp_v->psrc, w0);
			w0 = GEM_BFINS(T2CMP, tp4sp_v->pdst, w0);
			w1 = GEM_BFINS(T2DISMSK, 1, w1); /* 32-bit compare */
			w1 = GEM_BFINS(T2OFST, IPHDR_SRCPORT_OFFSET, w1);
		} else {
			/* only one port definition */
			w1 = GEM_BFINS(T2DISMSK, 0, w1); /* 16-bit compare */
			w0 = GEM_BFINS(T2MASK, 0xFFFF, w0);
			if (tp4sp_m->psrc == 0xFFFF) { /* src port */
				w0 = GEM_BFINS(T2CMP, tp4sp_v->psrc, w0);
				w1 = GEM_BFINS(T2OFST, IPHDR_SRCPORT_OFFSET, w1);
			} else { /* dst port */
				w0 = GEM_BFINS(T2CMP, tp4sp_v->pdst, w0);
				w1 = GEM_BFINS(T2OFST, IPHDR_DSTPORT_OFFSET, w1);
			}
		}
		gem_writel_n(bp, T2CMPW0, T2CMP_OFST(GEM_PORT_CMP(index)), w0);
		gem_writel_n(bp, T2CMPW1, T2CMP_OFST(GEM_PORT_CMP(index)), w1);
		cmp_c = true;
	}

	t2_scr = 0;
	t2_scr = GEM_BFINS(QUEUE, (fs->ring_cookie) & 0xFF, t2_scr);
	t2_scr = GEM_BFINS(ETHT2IDX, SCRT2_ETHT, t2_scr);
	if (cmp_a)
		t2_scr = GEM_BFINS(CMPA, GEM_IP4SRC_CMP(index), t2_scr);
	if (cmp_b)
		t2_scr = GEM_BFINS(CMPB, GEM_IP4DST_CMP(index), t2_scr);
	if (cmp_c)
		t2_scr = GEM_BFINS(CMPC, GEM_PORT_CMP(index), t2_scr);
	gem_writel_n(bp, SCRT2, index, t2_scr);
}

static int gem_add_flow_filter(struct net_device *netdev,
		struct ethtool_rxnfc *cmd)
{
	struct macb *bp = netdev_priv(netdev);
	struct ethtool_rx_flow_spec *fs = &cmd->fs;
	struct ethtool_rx_fs_item *item, *newfs;
	unsigned long flags;
	int ret = -EINVAL;
	bool added = false;

	newfs = kmalloc(sizeof(*newfs), GFP_KERNEL);
	if (newfs == NULL)
		return -ENOMEM;
	memcpy(&newfs->fs, fs, sizeof(newfs->fs));

	netdev_dbg(netdev,
			"Adding flow filter entry,type=%u,queue=%u,loc=%u,src=%08X,dst=%08X,ps=%u,pd=%u\n",
			fs->flow_type, (int)fs->ring_cookie, fs->location,
			htonl(fs->h_u.tcp_ip4_spec.ip4src),
			htonl(fs->h_u.tcp_ip4_spec.ip4dst),
			be16_to_cpu(fs->h_u.tcp_ip4_spec.psrc),
			be16_to_cpu(fs->h_u.tcp_ip4_spec.pdst));

	spin_lock_irqsave(&bp->rx_fs_lock, flags);

	/* find correct place to add in list */
	list_for_each_entry(item, &bp->rx_fs_list.list, list) {
		if (item->fs.location > newfs->fs.location) {
			list_add_tail(&newfs->list, &item->list);
			added = true;
			break;
		} else if (item->fs.location == fs->location) {
			netdev_err(netdev, "Rule not added: location %d not free!\n",
					fs->location);
			ret = -EBUSY;
			goto err;
		}
	}
	if (!added)
		list_add_tail(&newfs->list, &bp->rx_fs_list.list);

	gem_prog_cmp_regs(bp, fs);
	bp->rx_fs_list.count++;
	/* enable filtering if NTUPLE on */
	gem_enable_flow_filters(bp, 1);

	spin_unlock_irqrestore(&bp->rx_fs_lock, flags);
	return 0;

err:
	spin_unlock_irqrestore(&bp->rx_fs_lock, flags);
	kfree(newfs);
	return ret;
}

static int gem_del_flow_filter(struct net_device *netdev,
		struct ethtool_rxnfc *cmd)
{
	struct macb *bp = netdev_priv(netdev);
	struct ethtool_rx_fs_item *item;
	struct ethtool_rx_flow_spec *fs;
	unsigned long flags;

	spin_lock_irqsave(&bp->rx_fs_lock, flags);

	list_for_each_entry(item, &bp->rx_fs_list.list, list) {
		if (item->fs.location == cmd->fs.location) {
			/* disable screener regs for the flow entry */
			fs = &(item->fs);
			netdev_dbg(netdev,
					"Deleting flow filter entry,type=%u,queue=%u,loc=%u,src=%08X,dst=%08X,ps=%u,pd=%u\n",
					fs->flow_type, (int)fs->ring_cookie, fs->location,
					htonl(fs->h_u.tcp_ip4_spec.ip4src),
					htonl(fs->h_u.tcp_ip4_spec.ip4dst),
					be16_to_cpu(fs->h_u.tcp_ip4_spec.psrc),
					be16_to_cpu(fs->h_u.tcp_ip4_spec.pdst));

			gem_writel_n(bp, SCRT2, fs->location, 0);

			list_del(&item->list);
			bp->rx_fs_list.count--;
			spin_unlock_irqrestore(&bp->rx_fs_lock, flags);
			kfree(item);
			return 0;
		}
	}

	spin_unlock_irqrestore(&bp->rx_fs_lock, flags);
	return -EINVAL;
}

static int gem_get_flow_entry(struct net_device *netdev,
		struct ethtool_rxnfc *cmd)
{
	struct macb *bp = netdev_priv(netdev);
	struct ethtool_rx_fs_item *item;

	list_for_each_entry(item, &bp->rx_fs_list.list, list) {
		if (item->fs.location == cmd->fs.location) {
			memcpy(&cmd->fs, &item->fs, sizeof(cmd->fs));
			return 0;
		}
	}
	return -EINVAL;
}

static int gem_get_all_flow_entries(struct net_device *netdev,
		struct ethtool_rxnfc *cmd, u32 *rule_locs)
{
	struct macb *bp = netdev_priv(netdev);
	struct ethtool_rx_fs_item *item;
	uint32_t cnt = 0;

	list_for_each_entry(item, &bp->rx_fs_list.list, list) {
		if (cnt == cmd->rule_cnt)
			return -EMSGSIZE;
		rule_locs[cnt] = item->fs.location;
		cnt++;
	}
	cmd->data = bp->max_tuples;
	cmd->rule_cnt = cnt;

	return 0;
}

static int gem_get_rxnfc(struct net_device *netdev, struct ethtool_rxnfc *cmd,
		u32 *rule_locs)
{
	struct macb *bp = netdev_priv(netdev);
	int ret = 0;

	switch (cmd->cmd) {
	case ETHTOOL_GRXRINGS:
		cmd->data = bp->num_queues;
		break;
	case ETHTOOL_GRXCLSRLCNT:
		cmd->rule_cnt = bp->rx_fs_list.count;
		break;
	case ETHTOOL_GRXCLSRULE:
		ret = gem_get_flow_entry(netdev, cmd);
		break;
	case ETHTOOL_GRXCLSRLALL:
		ret = gem_get_all_flow_entries(netdev, cmd, rule_locs);
		break;
	default:
		netdev_err(netdev,
			  "Command parameter %d is not supported\n", cmd->cmd);
		ret = -EOPNOTSUPP;
	}

	return ret;
}

static int gem_set_rxnfc(struct net_device *netdev, struct ethtool_rxnfc *cmd)
{
	struct macb *bp = netdev_priv(netdev);
	int ret;

	switch (cmd->cmd) {
	case ETHTOOL_SRXCLSRLINS:
		if ((cmd->fs.location >= bp->max_tuples)
				|| (cmd->fs.ring_cookie >= bp->num_queues)) {
			ret = -EINVAL;
			break;
		}
		ret = gem_add_flow_filter(netdev, cmd);
		break;
	case ETHTOOL_SRXCLSRLDEL:
		ret = gem_del_flow_filter(netdev, cmd);
		break;
	default:
		netdev_err(netdev,
			  "Command parameter %d is not supported\n", cmd->cmd);
		ret = -EOPNOTSUPP;
	}

	return ret;
}

static const struct ethtool_ops macb_ethtool_ops = {
	.get_regs_len		= macb_get_regs_len,
	.get_regs		= macb_get_regs,
	.get_link		= ethtool_op_get_link,
	.get_ts_info		= ethtool_op_get_ts_info,
	.get_wol		= macb_get_wol,
	.set_wol		= macb_set_wol,
	.get_link_ksettings     = macb_get_link_ksettings,
	.set_link_ksettings     = macb_set_link_ksettings,
	.get_ringparam		= macb_get_ringparam,
	.set_ringparam		= macb_set_ringparam,
};

static const struct ethtool_ops gem_ethtool_ops = {
	.get_regs_len		= macb_get_regs_len,
	.get_regs		= macb_get_regs,
	.get_wol		= macb_get_wol,
	.set_wol		= macb_set_wol,
	.get_link		= ethtool_op_get_link,
	.get_ts_info		= macb_get_ts_info,
	.get_ethtool_stats	= gem_get_ethtool_stats,
	.get_strings		= gem_get_ethtool_strings,
	.get_sset_count		= gem_get_sset_count,
	.get_link_ksettings     = macb_get_link_ksettings,
	.set_link_ksettings     = macb_set_link_ksettings,
	.get_ringparam		= macb_get_ringparam,
	.set_ringparam		= macb_set_ringparam,
	.get_rxnfc			= gem_get_rxnfc,
	.set_rxnfc			= gem_set_rxnfc,
};

static int macb_ioctl(struct net_device *dev, struct ifreq *rq, int cmd)
{
	struct macb *bp = netdev_priv(dev);

	if (!netif_running(dev))
		return -EINVAL;

	if (bp->ptp_info) {
		switch (cmd) {
		case SIOCSHWTSTAMP:
			return bp->ptp_info->set_hwtst(dev, rq, cmd);
		case SIOCGHWTSTAMP:
			return bp->ptp_info->get_hwtst(dev, rq);
		}
	}

	return phylink_mii_ioctl(bp->phylink, rq, cmd);
}

static inline void macb_set_txcsum_feature(struct macb *bp,
					   netdev_features_t features)
{
	u32 val;

	if (!macb_is_gem(bp))
		return;

	val = gem_readl(bp, DMACFG);
	if (features & NETIF_F_HW_CSUM)
		val |= GEM_BIT(TXCOEN);
	else
		val &= ~GEM_BIT(TXCOEN);

	gem_writel(bp, DMACFG, val);
}

static inline void macb_set_rxcsum_feature(struct macb *bp,
					   netdev_features_t features)
{
	struct net_device *netdev = bp->dev;
	u32 val;

	if (!macb_is_gem(bp))
		return;

	val = gem_readl(bp, NCFGR);
	if ((features & NETIF_F_RXCSUM) && !(netdev->flags & IFF_PROMISC))
		val |= GEM_BIT(RXCOEN);
	else
		val &= ~GEM_BIT(RXCOEN);

	gem_writel(bp, NCFGR, val);
}

static inline void macb_set_rxflow_feature(struct macb *bp,
					   netdev_features_t features)
{
	if (!macb_is_gem(bp))
		return;

	gem_enable_flow_filters(bp, !!(features & NETIF_F_NTUPLE));
}

static int macb_set_features(struct net_device *netdev,
			     netdev_features_t features)
{
	struct macb *bp = netdev_priv(netdev);
	netdev_features_t changed = features ^ netdev->features;

	/* TX checksum offload */
	if (changed & NETIF_F_HW_CSUM)
		macb_set_txcsum_feature(bp, features);

	/* RX checksum offload */
	if (changed & NETIF_F_RXCSUM)
		macb_set_rxcsum_feature(bp, features);

	/* RX Flow Filters */
	if (changed & NETIF_F_NTUPLE)
		macb_set_rxflow_feature(bp, features);

	return 0;
}

static void macb_restore_features(struct macb *bp)
{
	struct net_device *netdev = bp->dev;
	netdev_features_t features = netdev->features;
	struct ethtool_rx_fs_item *item;

	/* TX checksum offload */
	macb_set_txcsum_feature(bp, features);

	/* RX checksum offload */
	macb_set_rxcsum_feature(bp, features);

	/* RX Flow Filters */
	list_for_each_entry(item, &bp->rx_fs_list.list, list)
		gem_prog_cmp_regs(bp, &item->fs);

	macb_set_rxflow_feature(bp, features);
}

static const struct net_device_ops macb_netdev_ops = {
	.ndo_open		= macb_open,
	.ndo_stop		= macb_close,
	.ndo_start_xmit		= macb_start_xmit,
	.ndo_set_rx_mode	= macb_set_rx_mode,
	.ndo_get_stats		= macb_get_stats,
	.ndo_eth_ioctl		= macb_ioctl,
	.ndo_validate_addr	= eth_validate_addr,
	.ndo_change_mtu		= macb_change_mtu,
	.ndo_set_mac_address	= eth_mac_addr,
#ifdef CONFIG_NET_POLL_CONTROLLER
	.ndo_poll_controller	= macb_poll_controller,
#endif
	.ndo_set_features	= macb_set_features,
	.ndo_features_check	= macb_features_check,
};

/* Configure peripheral capabilities according to device tree
 * and integration options used
 */
static void macb_configure_caps(struct macb *bp,
				const struct macb_config *dt_conf)
{
	u32 dcfg;

	if (dt_conf)
		bp->caps = dt_conf->caps;

	if (hw_is_gem(bp->regs, bp->native_io)) {
		bp->caps |= MACB_CAPS_MACB_IS_GEM;

		dcfg = gem_readl(bp, DCFG1);
		if (GEM_BFEXT(IRQCOR, dcfg) == 0)
			bp->caps |= MACB_CAPS_ISR_CLEAR_ON_WRITE;
		if (GEM_BFEXT(NO_PCS, dcfg) == 0)
			bp->caps |= MACB_CAPS_PCS;
		dcfg = gem_readl(bp, DCFG12);
		if (GEM_BFEXT(HIGH_SPEED, dcfg) == 1)
			bp->caps |= MACB_CAPS_HIGH_SPEED;
		dcfg = gem_readl(bp, DCFG2);
		if ((dcfg & (GEM_BIT(RX_PKT_BUFF) | GEM_BIT(TX_PKT_BUFF))) == 0)
			bp->caps |= MACB_CAPS_FIFO_MODE;
#ifdef CONFIG_MACB_USE_HWSTAMP
		if (gem_has_ptp(bp)) {
			if (!GEM_BFEXT(TSU, gem_readl(bp, DCFG5)))
				dev_err(&bp->pdev->dev,
					"GEM doesn't support hardware ptp.\n");
			else {
				bp->hw_dma_cap |= HW_DMA_CAP_PTP;
				bp->ptp_info = &gem_ptp_info;
			}
		}
#endif
	}

	dev_dbg(&bp->pdev->dev, "Cadence caps 0x%08x\n", bp->caps);
}

static void macb_probe_queues(void __iomem *mem,
			      bool native_io,
			      unsigned int *queue_mask,
			      unsigned int *num_queues)
{
	*queue_mask = 0x1;
	*num_queues = 1;

	/* is it macb or gem ?
	 *
	 * We need to read directly from the hardware here because
	 * we are early in the probe process and don't have the
	 * MACB_CAPS_MACB_IS_GEM flag positioned
	 */
	if (!hw_is_gem(mem, native_io))
		return;

	/* bit 0 is never set but queue 0 always exists */
	*queue_mask |= readl_relaxed(mem + GEM_DCFG6) & 0xff;
	*num_queues = hweight32(*queue_mask);
}

static void macb_clks_disable(struct clk *pclk, struct clk *hclk, struct clk *tx_clk,
			      struct clk *rx_clk, struct clk *tsu_clk)
{
	struct clk_bulk_data clks[] = {
		{ .clk = tsu_clk, },
		{ .clk = rx_clk, },
		{ .clk = pclk, },
		{ .clk = hclk, },
		{ .clk = tx_clk },
	};

	clk_bulk_disable_unprepare(ARRAY_SIZE(clks), clks);
}

static int macb_clk_init(struct platform_device *pdev, struct clk **pclk,
			 struct clk **hclk, struct clk **tx_clk,
			 struct clk **rx_clk, struct clk **tsu_clk)
{
	struct macb_platform_data *pdata;
	int err;

	pdata = dev_get_platdata(&pdev->dev);
	if (pdata) {
		*pclk = pdata->pclk;
		*hclk = pdata->hclk;
	} else {
		*pclk = devm_clk_get(&pdev->dev, "pclk");
		*hclk = devm_clk_get(&pdev->dev, "hclk");
	}

	if (IS_ERR_OR_NULL(*pclk))
		return dev_err_probe(&pdev->dev,
				     IS_ERR(*pclk) ? PTR_ERR(*pclk) : -ENODEV,
				     "failed to get pclk\n");

	if (IS_ERR_OR_NULL(*hclk))
		return dev_err_probe(&pdev->dev,
				     IS_ERR(*hclk) ? PTR_ERR(*hclk) : -ENODEV,
				     "failed to get hclk\n");

	*tx_clk = devm_clk_get_optional(&pdev->dev, "tx_clk");
	if (IS_ERR(*tx_clk))
		return PTR_ERR(*tx_clk);

	*rx_clk = devm_clk_get_optional(&pdev->dev, "rx_clk");
	if (IS_ERR(*rx_clk))
		return PTR_ERR(*rx_clk);

	*tsu_clk = devm_clk_get_optional(&pdev->dev, "tsu_clk");
	if (IS_ERR(*tsu_clk))
		return PTR_ERR(*tsu_clk);

	err = clk_prepare_enable(*pclk);
	if (err) {
		dev_err(&pdev->dev, "failed to enable pclk (%d)\n", err);
		return err;
	}

	err = clk_prepare_enable(*hclk);
	if (err) {
		dev_err(&pdev->dev, "failed to enable hclk (%d)\n", err);
		goto err_disable_pclk;
	}

	err = clk_prepare_enable(*tx_clk);
	if (err) {
		dev_err(&pdev->dev, "failed to enable tx_clk (%d)\n", err);
		goto err_disable_hclk;
	}

	err = clk_prepare_enable(*rx_clk);
	if (err) {
		dev_err(&pdev->dev, "failed to enable rx_clk (%d)\n", err);
		goto err_disable_txclk;
	}

	err = clk_prepare_enable(*tsu_clk);
	if (err) {
		dev_err(&pdev->dev, "failed to enable tsu_clk (%d)\n", err);
		goto err_disable_rxclk;
	}

	return 0;

err_disable_rxclk:
	clk_disable_unprepare(*rx_clk);

err_disable_txclk:
	clk_disable_unprepare(*tx_clk);

err_disable_hclk:
	clk_disable_unprepare(*hclk);

err_disable_pclk:
	clk_disable_unprepare(*pclk);

	return err;
}

static int macb_init(struct platform_device *pdev)
{
	struct net_device *dev = platform_get_drvdata(pdev);
	unsigned int hw_q, q;
	struct macb *bp = netdev_priv(dev);
	struct macb_queue *queue;
	int err;
	u32 val, reg;

	bp->tx_ring_size = DEFAULT_TX_RING_SIZE;
	bp->rx_ring_size = DEFAULT_RX_RING_SIZE;

	/* set the queue register mapping once for all: queue0 has a special
	 * register mapping but we don't want to test the queue index then
	 * compute the corresponding register offset at run time.
	 */
	for (hw_q = 0, q = 0; hw_q < MACB_MAX_QUEUES; ++hw_q) {
		if (!(bp->queue_mask & (1 << hw_q)))
			continue;

		queue = &bp->queues[q];
		queue->bp = bp;
		spin_lock_init(&queue->tx_ptr_lock);
		netif_napi_add(dev, &queue->napi_rx, macb_rx_poll);
		netif_napi_add(dev, &queue->napi_tx, macb_tx_poll);
		if (hw_q) {
			queue->ISR  = GEM_ISR(hw_q - 1);
			queue->IER  = GEM_IER(hw_q - 1);
			queue->IDR  = GEM_IDR(hw_q - 1);
			queue->IMR  = GEM_IMR(hw_q - 1);
			queue->TBQP = GEM_TBQP(hw_q - 1);
			queue->RBQP = GEM_RBQP(hw_q - 1);
			queue->RBQS = GEM_RBQS(hw_q - 1);
#ifdef CONFIG_ARCH_DMA_ADDR_T_64BIT
			if (bp->hw_dma_cap & HW_DMA_CAP_64B) {
				queue->TBQPH = GEM_TBQPH(hw_q - 1);
				queue->RBQPH = GEM_RBQPH(hw_q - 1);
			}
#endif
		} else {
			/* queue0 uses legacy registers */
			queue->ISR  = MACB_ISR;
			queue->IER  = MACB_IER;
			queue->IDR  = MACB_IDR;
			queue->IMR  = MACB_IMR;
			queue->TBQP = MACB_TBQP;
			queue->RBQP = MACB_RBQP;
#ifdef CONFIG_ARCH_DMA_ADDR_T_64BIT
			if (bp->hw_dma_cap & HW_DMA_CAP_64B) {
				queue->TBQPH = MACB_TBQPH;
				queue->RBQPH = MACB_RBQPH;
			}
#endif
		}

		/* get irq: here we use the linux queue index, not the hardware
		 * queue index. the queue irq definitions in the device tree
		 * must remove the optional gaps that could exist in the
		 * hardware queue mask.
		 */
		queue->irq = platform_get_irq(pdev, q);
		err = devm_request_irq(&pdev->dev, queue->irq, macb_interrupt,
				       IRQF_SHARED, dev->name, queue);
		if (err) {
			dev_err(&pdev->dev,
				"Unable to request IRQ %d (error %d)\n",
				queue->irq, err);
			return err;
		}

		INIT_WORK(&queue->tx_error_task, macb_tx_error_task);
		q++;
	}

	dev->netdev_ops = &macb_netdev_ops;

	/* setup appropriated routines according to adapter type */
	if (macb_is_gem(bp)) {
		bp->max_tx_length = GEM_MAX_TX_LEN;
		bp->macbgem_ops.mog_alloc_rx_buffers = gem_alloc_rx_buffers;
		bp->macbgem_ops.mog_free_rx_buffers = gem_free_rx_buffers;
		bp->macbgem_ops.mog_init_rings = gem_init_rings;
		bp->macbgem_ops.mog_rx = gem_rx;
		dev->ethtool_ops = &gem_ethtool_ops;
	} else {
		bp->max_tx_length = MACB_MAX_TX_LEN;
		bp->macbgem_ops.mog_alloc_rx_buffers = macb_alloc_rx_buffers;
		bp->macbgem_ops.mog_free_rx_buffers = macb_free_rx_buffers;
		bp->macbgem_ops.mog_init_rings = macb_init_rings;
		bp->macbgem_ops.mog_rx = macb_rx;
		dev->ethtool_ops = &macb_ethtool_ops;
	}

	/* Set features */
	dev->hw_features = NETIF_F_SG;

	/* Check LSO capability */
	if (GEM_BFEXT(PBUF_LSO, gem_readl(bp, DCFG6)))
		dev->hw_features |= MACB_NETIF_LSO;

	/* Checksum offload is only available on gem with packet buffer */
	if (macb_is_gem(bp) && !(bp->caps & MACB_CAPS_FIFO_MODE))
		dev->hw_features |= NETIF_F_HW_CSUM | NETIF_F_RXCSUM;
	if (bp->caps & MACB_CAPS_SG_DISABLED)
		dev->hw_features &= ~NETIF_F_SG;
	dev->features = dev->hw_features;

	/* Check RX Flow Filters support.
	 * Max Rx flows set by availability of screeners & compare regs:
	 * each 4-tuple define requires 1 T2 screener reg + 3 compare regs
	 */
	reg = gem_readl(bp, DCFG8);
	bp->max_tuples = min((GEM_BFEXT(SCR2CMP, reg) / 3),
			GEM_BFEXT(T2SCR, reg));
	INIT_LIST_HEAD(&bp->rx_fs_list.list);
	if (bp->max_tuples > 0) {
		/* also needs one ethtype match to check IPv4 */
		if (GEM_BFEXT(SCR2ETH, reg) > 0) {
			/* program this reg now */
			reg = 0;
			reg = GEM_BFINS(ETHTCMP, (uint16_t)ETH_P_IP, reg);
			gem_writel_n(bp, ETHT, SCRT2_ETHT, reg);
			/* Filtering is supported in hw but don't enable it in kernel now */
			dev->hw_features |= NETIF_F_NTUPLE;
			/* init Rx flow definitions */
			bp->rx_fs_list.count = 0;
			spin_lock_init(&bp->rx_fs_lock);
		} else
			bp->max_tuples = 0;
	}

	if (!(bp->caps & MACB_CAPS_USRIO_DISABLED)) {
		val = 0;
		if (phy_interface_mode_is_rgmii(bp->phy_interface))
			val = bp->usrio->rgmii;
		else if (bp->phy_interface == PHY_INTERFACE_MODE_RMII &&
			 (bp->caps & MACB_CAPS_USRIO_DEFAULT_IS_MII_GMII))
			val = bp->usrio->rmii;
		else if (!(bp->caps & MACB_CAPS_USRIO_DEFAULT_IS_MII_GMII))
			val = bp->usrio->mii;

		if (bp->caps & MACB_CAPS_USRIO_HAS_CLKEN)
			val |= bp->usrio->refclk;

		macb_or_gem_writel(bp, USRIO, val);
	}

	/* Set MII management clock divider */
	val = macb_mdc_clk_div(bp);
	val |= macb_dbw(bp);
	if (bp->phy_interface == PHY_INTERFACE_MODE_SGMII)
		val |= GEM_BIT(SGMIIEN) | GEM_BIT(PCSSEL);
	macb_writel(bp, NCFGR, val);

	return 0;
}

static const struct macb_usrio_config macb_default_usrio = {
	.mii = MACB_BIT(MII),
	.rmii = MACB_BIT(RMII),
	.rgmii = GEM_BIT(RGMII),
	.refclk = MACB_BIT(CLKEN),
};

#if defined(CONFIG_OF)
/* 1518 rounded up */
#define AT91ETHER_MAX_RBUFF_SZ	0x600
/* max number of receive buffers */
#define AT91ETHER_MAX_RX_DESCR	9

static struct sifive_fu540_macb_mgmt *mgmt;

static int at91ether_alloc_coherent(struct macb *lp)
{
	struct macb_queue *q = &lp->queues[0];

	q->rx_ring = dma_alloc_coherent(&lp->pdev->dev,
					 (AT91ETHER_MAX_RX_DESCR *
					  macb_dma_desc_get_size(lp)),
					 &q->rx_ring_dma, GFP_KERNEL);
	if (!q->rx_ring)
		return -ENOMEM;

	q->rx_buffers = dma_alloc_coherent(&lp->pdev->dev,
					    AT91ETHER_MAX_RX_DESCR *
					    AT91ETHER_MAX_RBUFF_SZ,
					    &q->rx_buffers_dma, GFP_KERNEL);
	if (!q->rx_buffers) {
		dma_free_coherent(&lp->pdev->dev,
				  AT91ETHER_MAX_RX_DESCR *
				  macb_dma_desc_get_size(lp),
				  q->rx_ring, q->rx_ring_dma);
		q->rx_ring = NULL;
		return -ENOMEM;
	}

	return 0;
}

static void at91ether_free_coherent(struct macb *lp)
{
	struct macb_queue *q = &lp->queues[0];

	if (q->rx_ring) {
		dma_free_coherent(&lp->pdev->dev,
				  AT91ETHER_MAX_RX_DESCR *
				  macb_dma_desc_get_size(lp),
				  q->rx_ring, q->rx_ring_dma);
		q->rx_ring = NULL;
	}

	if (q->rx_buffers) {
		dma_free_coherent(&lp->pdev->dev,
				  AT91ETHER_MAX_RX_DESCR *
				  AT91ETHER_MAX_RBUFF_SZ,
				  q->rx_buffers, q->rx_buffers_dma);
		q->rx_buffers = NULL;
	}
}

/* Initialize and start the Receiver and Transmit subsystems */
static int at91ether_start(struct macb *lp)
{
	struct macb_queue *q = &lp->queues[0];
	struct macb_dma_desc *desc;
	dma_addr_t addr;
	u32 ctl;
	int i, ret;

	ret = at91ether_alloc_coherent(lp);
	if (ret)
		return ret;

	addr = q->rx_buffers_dma;
	for (i = 0; i < AT91ETHER_MAX_RX_DESCR; i++) {
		desc = macb_rx_desc(q, i);
		macb_set_addr(lp, desc, addr);
		desc->ctrl = 0;
		addr += AT91ETHER_MAX_RBUFF_SZ;
	}

	/* Set the Wrap bit on the last descriptor */
	desc->addr |= MACB_BIT(RX_WRAP);

	/* Reset buffer index */
	q->rx_tail = 0;

	/* Program address of descriptor list in Rx Buffer Queue register */
	macb_writel(lp, RBQP, q->rx_ring_dma);

	/* Enable Receive and Transmit */
	ctl = macb_readl(lp, NCR);
	macb_writel(lp, NCR, ctl | MACB_BIT(RE) | MACB_BIT(TE));

	/* Enable MAC interrupts */
	macb_writel(lp, IER, MACB_BIT(RCOMP)	|
			     MACB_BIT(RXUBR)	|
			     MACB_BIT(ISR_TUND)	|
			     MACB_BIT(ISR_RLE)	|
			     MACB_BIT(TCOMP)	|
			     MACB_BIT(ISR_ROVR)	|
			     MACB_BIT(HRESP));

	return 0;
}

static void at91ether_stop(struct macb *lp)
{
	u32 ctl;

	/* Disable MAC interrupts */
	macb_writel(lp, IDR, MACB_BIT(RCOMP)	|
			     MACB_BIT(RXUBR)	|
			     MACB_BIT(ISR_TUND)	|
			     MACB_BIT(ISR_RLE)	|
			     MACB_BIT(TCOMP)	|
			     MACB_BIT(ISR_ROVR) |
			     MACB_BIT(HRESP));

	/* Disable Receiver and Transmitter */
	ctl = macb_readl(lp, NCR);
	macb_writel(lp, NCR, ctl & ~(MACB_BIT(TE) | MACB_BIT(RE)));

	/* Free resources. */
	at91ether_free_coherent(lp);
}

/* Open the ethernet interface */
static int at91ether_open(struct net_device *dev)
{
	struct macb *lp = netdev_priv(dev);
	u32 ctl;
	int ret;

	ret = pm_runtime_resume_and_get(&lp->pdev->dev);
	if (ret < 0)
		return ret;

	/* Clear internal statistics */
	ctl = macb_readl(lp, NCR);
	macb_writel(lp, NCR, ctl | MACB_BIT(CLRSTAT));

	macb_set_hwaddr(lp);

	ret = at91ether_start(lp);
	if (ret)
		goto pm_exit;

	ret = macb_phylink_connect(lp);
	if (ret)
		goto stop;

	netif_start_queue(dev);

	return 0;

stop:
	at91ether_stop(lp);
pm_exit:
	pm_runtime_put_sync(&lp->pdev->dev);
	return ret;
}

/* Close the interface */
static int at91ether_close(struct net_device *dev)
{
	struct macb *lp = netdev_priv(dev);

	netif_stop_queue(dev);

	phylink_stop(lp->phylink);
	phylink_disconnect_phy(lp->phylink);

	at91ether_stop(lp);

	return pm_runtime_put(&lp->pdev->dev);
}

/* Transmit packet */
static netdev_tx_t at91ether_start_xmit(struct sk_buff *skb,
					struct net_device *dev)
{
	struct macb *lp = netdev_priv(dev);

	if (macb_readl(lp, TSR) & MACB_BIT(RM9200_BNQ)) {
		int desc = 0;

		netif_stop_queue(dev);

		/* Store packet information (to free when Tx completed) */
		lp->rm9200_txq[desc].skb = skb;
		lp->rm9200_txq[desc].size = skb->len;
		lp->rm9200_txq[desc].mapping = dma_map_single(&lp->pdev->dev, skb->data,
							      skb->len, DMA_TO_DEVICE);
		if (dma_mapping_error(&lp->pdev->dev, lp->rm9200_txq[desc].mapping)) {
			dev_kfree_skb_any(skb);
			dev->stats.tx_dropped++;
			netdev_err(dev, "%s: DMA mapping error\n", __func__);
			return NETDEV_TX_OK;
		}

		/* Set address of the data in the Transmit Address register */
		macb_writel(lp, TAR, lp->rm9200_txq[desc].mapping);
		/* Set length of the packet in the Transmit Control register */
		macb_writel(lp, TCR, skb->len);

	} else {
		netdev_err(dev, "%s called, but device is busy!\n", __func__);
		return NETDEV_TX_BUSY;
	}

	return NETDEV_TX_OK;
}

/* Extract received frame from buffer descriptors and sent to upper layers.
 * (Called from interrupt context)
 */
static void at91ether_rx(struct net_device *dev)
{
	struct macb *lp = netdev_priv(dev);
	struct macb_queue *q = &lp->queues[0];
	struct macb_dma_desc *desc;
	unsigned char *p_recv;
	struct sk_buff *skb;
	unsigned int pktlen;

	desc = macb_rx_desc(q, q->rx_tail);
	while (desc->addr & MACB_BIT(RX_USED)) {
		p_recv = q->rx_buffers + q->rx_tail * AT91ETHER_MAX_RBUFF_SZ;
		pktlen = MACB_BF(RX_FRMLEN, desc->ctrl);
		skb = netdev_alloc_skb(dev, pktlen + 2);
		if (skb) {
			skb_reserve(skb, 2);
			skb_put_data(skb, p_recv, pktlen);

			skb->protocol = eth_type_trans(skb, dev);
			dev->stats.rx_packets++;
			dev->stats.rx_bytes += pktlen;
			netif_rx(skb);
		} else {
			dev->stats.rx_dropped++;
		}

		if (desc->ctrl & MACB_BIT(RX_MHASH_MATCH))
			dev->stats.multicast++;

		/* reset ownership bit */
		desc->addr &= ~MACB_BIT(RX_USED);

		/* wrap after last buffer */
		if (q->rx_tail == AT91ETHER_MAX_RX_DESCR - 1)
			q->rx_tail = 0;
		else
			q->rx_tail++;

		desc = macb_rx_desc(q, q->rx_tail);
	}
}

/* MAC interrupt handler */
static irqreturn_t at91ether_interrupt(int irq, void *dev_id)
{
	struct net_device *dev = dev_id;
	struct macb *lp = netdev_priv(dev);
	u32 intstatus, ctl;
	unsigned int desc;

	/* MAC Interrupt Status register indicates what interrupts are pending.
	 * It is automatically cleared once read.
	 */
	intstatus = macb_readl(lp, ISR);

	/* Receive complete */
	if (intstatus & MACB_BIT(RCOMP))
		at91ether_rx(dev);

	/* Transmit complete */
	if (intstatus & MACB_BIT(TCOMP)) {
		/* The TCOM bit is set even if the transmission failed */
		if (intstatus & (MACB_BIT(ISR_TUND) | MACB_BIT(ISR_RLE)))
			dev->stats.tx_errors++;

		desc = 0;
		if (lp->rm9200_txq[desc].skb) {
			dev_consume_skb_irq(lp->rm9200_txq[desc].skb);
			lp->rm9200_txq[desc].skb = NULL;
			dma_unmap_single(&lp->pdev->dev, lp->rm9200_txq[desc].mapping,
					 lp->rm9200_txq[desc].size, DMA_TO_DEVICE);
			dev->stats.tx_packets++;
			dev->stats.tx_bytes += lp->rm9200_txq[desc].size;
		}
		netif_wake_queue(dev);
	}

	/* Work-around for EMAC Errata section 41.3.1 */
	if (intstatus & MACB_BIT(RXUBR)) {
		ctl = macb_readl(lp, NCR);
		macb_writel(lp, NCR, ctl & ~MACB_BIT(RE));
		wmb();
		macb_writel(lp, NCR, ctl | MACB_BIT(RE));
	}

	if (intstatus & MACB_BIT(ISR_ROVR))
		netdev_err(dev, "ROVR error\n");

	return IRQ_HANDLED;
}

#ifdef CONFIG_NET_POLL_CONTROLLER
static void at91ether_poll_controller(struct net_device *dev)
{
	unsigned long flags;

	local_irq_save(flags);
	at91ether_interrupt(dev->irq, dev);
	local_irq_restore(flags);
}
#endif

static const struct net_device_ops at91ether_netdev_ops = {
	.ndo_open		= at91ether_open,
	.ndo_stop		= at91ether_close,
	.ndo_start_xmit		= at91ether_start_xmit,
	.ndo_get_stats		= macb_get_stats,
	.ndo_set_rx_mode	= macb_set_rx_mode,
	.ndo_set_mac_address	= eth_mac_addr,
	.ndo_eth_ioctl		= macb_ioctl,
	.ndo_validate_addr	= eth_validate_addr,
#ifdef CONFIG_NET_POLL_CONTROLLER
	.ndo_poll_controller	= at91ether_poll_controller,
#endif
};

static int at91ether_clk_init(struct platform_device *pdev, struct clk **pclk,
			      struct clk **hclk, struct clk **tx_clk,
			      struct clk **rx_clk, struct clk **tsu_clk)
{
	int err;

	*hclk = NULL;
	*tx_clk = NULL;
	*rx_clk = NULL;
	*tsu_clk = NULL;

	*pclk = devm_clk_get(&pdev->dev, "ether_clk");
	if (IS_ERR(*pclk))
		return PTR_ERR(*pclk);

	err = clk_prepare_enable(*pclk);
	if (err) {
		dev_err(&pdev->dev, "failed to enable pclk (%d)\n", err);
		return err;
	}

	return 0;
}

static int at91ether_init(struct platform_device *pdev)
{
	struct net_device *dev = platform_get_drvdata(pdev);
	struct macb *bp = netdev_priv(dev);
	int err;

	bp->queues[0].bp = bp;

	dev->netdev_ops = &at91ether_netdev_ops;
	dev->ethtool_ops = &macb_ethtool_ops;

	err = devm_request_irq(&pdev->dev, dev->irq, at91ether_interrupt,
			       0, dev->name, dev);
	if (err)
		return err;

	macb_writel(bp, NCR, 0);

	macb_writel(bp, NCFGR, MACB_BF(CLK, MACB_CLK_DIV32) | MACB_BIT(BIG));

	return 0;
}

static unsigned long fu540_macb_tx_recalc_rate(struct clk_hw *hw,
					       unsigned long parent_rate)
{
	return mgmt->rate;
}

static long fu540_macb_tx_round_rate(struct clk_hw *hw, unsigned long rate,
				     unsigned long *parent_rate)
{
	if (WARN_ON(rate < 2500000))
		return 2500000;
	else if (rate == 2500000)
		return 2500000;
	else if (WARN_ON(rate < 13750000))
		return 2500000;
	else if (WARN_ON(rate < 25000000))
		return 25000000;
	else if (rate == 25000000)
		return 25000000;
	else if (WARN_ON(rate < 75000000))
		return 25000000;
	else if (WARN_ON(rate < 125000000))
		return 125000000;
	else if (rate == 125000000)
		return 125000000;

	WARN_ON(rate > 125000000);

	return 125000000;
}

static int fu540_macb_tx_set_rate(struct clk_hw *hw, unsigned long rate,
				  unsigned long parent_rate)
{
	rate = fu540_macb_tx_round_rate(hw, rate, &parent_rate);
	if (rate != 125000000)
		iowrite32(1, mgmt->reg);
	else
		iowrite32(0, mgmt->reg);
	mgmt->rate = rate;

	return 0;
}

static const struct clk_ops fu540_c000_ops = {
	.recalc_rate = fu540_macb_tx_recalc_rate,
	.round_rate = fu540_macb_tx_round_rate,
	.set_rate = fu540_macb_tx_set_rate,
};

static int fu540_c000_clk_init(struct platform_device *pdev, struct clk **pclk,
			       struct clk **hclk, struct clk **tx_clk,
			       struct clk **rx_clk, struct clk **tsu_clk)
{
	struct clk_init_data init;
	int err = 0;

	err = macb_clk_init(pdev, pclk, hclk, tx_clk, rx_clk, tsu_clk);
	if (err)
		return err;

	mgmt = devm_kzalloc(&pdev->dev, sizeof(*mgmt), GFP_KERNEL);
	if (!mgmt) {
		err = -ENOMEM;
		goto err_disable_clks;
	}

	init.name = "sifive-gemgxl-mgmt";
	init.ops = &fu540_c000_ops;
	init.flags = 0;
	init.num_parents = 0;

	mgmt->rate = 0;
	mgmt->hw.init = &init;

	*tx_clk = devm_clk_register(&pdev->dev, &mgmt->hw);
	if (IS_ERR(*tx_clk)) {
		err = PTR_ERR(*tx_clk);
		goto err_disable_clks;
	}

	err = clk_prepare_enable(*tx_clk);
	if (err) {
		dev_err(&pdev->dev, "failed to enable tx_clk (%u)\n", err);
		*tx_clk = NULL;
		goto err_disable_clks;
	} else {
		dev_info(&pdev->dev, "Registered clk switch '%s'\n", init.name);
	}

	return 0;

err_disable_clks:
	macb_clks_disable(*pclk, *hclk, *tx_clk, *rx_clk, *tsu_clk);

	return err;
}

static int fu540_c000_init(struct platform_device *pdev)
{
	mgmt->reg = devm_platform_ioremap_resource(pdev, 1);
	if (IS_ERR(mgmt->reg))
		return PTR_ERR(mgmt->reg);

	return macb_init(pdev);
}

static int init_reset_optional(struct platform_device *pdev)
{
	struct net_device *dev = platform_get_drvdata(pdev);
	struct macb *bp = netdev_priv(dev);
	int ret;

	if (bp->phy_interface == PHY_INTERFACE_MODE_SGMII) {
		/* Ensure PHY device used in SGMII mode is ready */
		bp->sgmii_phy = devm_phy_optional_get(&pdev->dev, NULL);

		if (IS_ERR(bp->sgmii_phy))
			return dev_err_probe(&pdev->dev, PTR_ERR(bp->sgmii_phy),
					     "failed to get SGMII PHY\n");

		ret = phy_init(bp->sgmii_phy);
		if (ret)
			return dev_err_probe(&pdev->dev, ret,
					     "failed to init SGMII PHY\n");
	}

	ret = zynqmp_pm_is_function_supported(PM_IOCTL, IOCTL_SET_GEM_CONFIG);
	if (!ret) {
		u32 pm_info[2];

		ret = of_property_read_u32_array(pdev->dev.of_node, "power-domains",
						 pm_info, ARRAY_SIZE(pm_info));
		if (ret) {
			dev_err(&pdev->dev, "Failed to read power management information\n");
			goto err_out_phy_exit;
		}
		ret = zynqmp_pm_set_gem_config(pm_info[1], GEM_CONFIG_FIXED, 0);
		if (ret)
			goto err_out_phy_exit;

		ret = zynqmp_pm_set_gem_config(pm_info[1], GEM_CONFIG_SGMII_MODE, 1);
		if (ret)
			goto err_out_phy_exit;
	}

	/* Fully reset controller at hardware level if mapped in device tree */
	ret = device_reset_optional(&pdev->dev);
	if (ret) {
		phy_exit(bp->sgmii_phy);
		return dev_err_probe(&pdev->dev, ret, "failed to reset controller");
	}

	ret = macb_init(pdev);

err_out_phy_exit:
	if (ret)
		phy_exit(bp->sgmii_phy);

	return ret;
}

static const struct macb_usrio_config sama7g5_usrio = {
	.mii = 0,
	.rmii = 1,
	.rgmii = 2,
	.refclk = BIT(2),
	.hdfctlen = BIT(6),
};

static const struct macb_config fu540_c000_config = {
	.caps = MACB_CAPS_GIGABIT_MODE_AVAILABLE | MACB_CAPS_JUMBO |
		MACB_CAPS_GEM_HAS_PTP,
	.dma_burst_length = 16,
	.clk_init = fu540_c000_clk_init,
	.init = fu540_c000_init,
	.jumbo_max_len = 10240,
	.usrio = &macb_default_usrio,
};

static const struct macb_config at91sam9260_config = {
	.caps = MACB_CAPS_USRIO_HAS_CLKEN | MACB_CAPS_USRIO_DEFAULT_IS_MII_GMII,
	.clk_init = macb_clk_init,
	.init = macb_init,
	.usrio = &macb_default_usrio,
};

static const struct macb_config sama5d3macb_config = {
	.caps = MACB_CAPS_SG_DISABLED |
		MACB_CAPS_USRIO_HAS_CLKEN | MACB_CAPS_USRIO_DEFAULT_IS_MII_GMII,
	.clk_init = macb_clk_init,
	.init = macb_init,
	.usrio = &macb_default_usrio,
};

static const struct macb_config pc302gem_config = {
	.caps = MACB_CAPS_SG_DISABLED | MACB_CAPS_GIGABIT_MODE_AVAILABLE,
	.dma_burst_length = 16,
	.clk_init = macb_clk_init,
	.init = macb_init,
	.usrio = &macb_default_usrio,
};

static const struct macb_config sama5d2_config = {
	.caps = MACB_CAPS_USRIO_DEFAULT_IS_MII_GMII,
	.dma_burst_length = 16,
	.clk_init = macb_clk_init,
	.init = macb_init,
	.usrio = &macb_default_usrio,
};

static const struct macb_config sama5d29_config = {
	.caps = MACB_CAPS_USRIO_DEFAULT_IS_MII_GMII | MACB_CAPS_GEM_HAS_PTP,
	.dma_burst_length = 16,
	.clk_init = macb_clk_init,
	.init = macb_init,
	.usrio = &macb_default_usrio,
};

static const struct macb_config sama5d3_config = {
	.caps = MACB_CAPS_SG_DISABLED | MACB_CAPS_GIGABIT_MODE_AVAILABLE |
		MACB_CAPS_USRIO_DEFAULT_IS_MII_GMII | MACB_CAPS_JUMBO,
	.dma_burst_length = 16,
	.clk_init = macb_clk_init,
	.init = macb_init,
	.jumbo_max_len = 10240,
	.usrio = &macb_default_usrio,
};

static const struct macb_config sama5d4_config = {
	.caps = MACB_CAPS_USRIO_DEFAULT_IS_MII_GMII,
	.dma_burst_length = 4,
	.clk_init = macb_clk_init,
	.init = macb_init,
	.usrio = &macb_default_usrio,
};

static const struct macb_config emac_config = {
	.caps = MACB_CAPS_NEEDS_RSTONUBR | MACB_CAPS_MACB_IS_EMAC,
	.clk_init = at91ether_clk_init,
	.init = at91ether_init,
	.usrio = &macb_default_usrio,
};

static const struct macb_config np4_config = {
	.caps = MACB_CAPS_USRIO_DISABLED,
	.clk_init = macb_clk_init,
	.init = macb_init,
	.usrio = &macb_default_usrio,
};

static const struct macb_config zynqmp_config = {
	.caps = MACB_CAPS_GIGABIT_MODE_AVAILABLE |
		MACB_CAPS_JUMBO |
		MACB_CAPS_GEM_HAS_PTP | MACB_CAPS_BD_RD_PREFETCH,
	.dma_burst_length = 16,
	.clk_init = macb_clk_init,
	.init = init_reset_optional,
	.jumbo_max_len = 10240,
	.usrio = &macb_default_usrio,
};

static const struct macb_config zynq_config = {
	.caps = MACB_CAPS_GIGABIT_MODE_AVAILABLE | MACB_CAPS_NO_GIGABIT_HALF |
		MACB_CAPS_NEEDS_RSTONUBR,
	.dma_burst_length = 16,
	.clk_init = macb_clk_init,
	.init = macb_init,
	.usrio = &macb_default_usrio,
};

static const struct macb_config mpfs_config = {
	.caps = MACB_CAPS_GIGABIT_MODE_AVAILABLE |
		MACB_CAPS_JUMBO |
		MACB_CAPS_GEM_HAS_PTP,
	.dma_burst_length = 16,
	.clk_init = macb_clk_init,
	.init = init_reset_optional,
	.usrio = &macb_default_usrio,
	.jumbo_max_len = 10240,
};

static const struct macb_config sama7g5_gem_config = {
	.caps = MACB_CAPS_GIGABIT_MODE_AVAILABLE | MACB_CAPS_CLK_HW_CHG |
		MACB_CAPS_MIIONRGMII,
	.dma_burst_length = 16,
	.clk_init = macb_clk_init,
	.init = macb_init,
	.usrio = &sama7g5_usrio,
};

static const struct macb_config sama7g5_emac_config = {
	.caps = MACB_CAPS_USRIO_DEFAULT_IS_MII_GMII |
		MACB_CAPS_USRIO_HAS_CLKEN | MACB_CAPS_MIIONRGMII,
	.dma_burst_length = 16,
	.clk_init = macb_clk_init,
	.init = macb_init,
	.usrio = &sama7g5_usrio,
};

static const struct macb_config versal_config = {
	.caps = MACB_CAPS_GIGABIT_MODE_AVAILABLE | MACB_CAPS_JUMBO |
		MACB_CAPS_GEM_HAS_PTP | MACB_CAPS_BD_RD_PREFETCH | MACB_CAPS_NEED_TSUCLK,
	.dma_burst_length = 16,
	.clk_init = macb_clk_init,
	.init = init_reset_optional,
	.jumbo_max_len = 10240,
	.usrio = &macb_default_usrio,
};

static const struct of_device_id macb_dt_ids[] = {
	{ .compatible = "cdns,at91sam9260-macb", .data = &at91sam9260_config },
	{ .compatible = "cdns,macb" },
	{ .compatible = "cdns,np4-macb", .data = &np4_config },
	{ .compatible = "cdns,pc302-gem", .data = &pc302gem_config },
	{ .compatible = "cdns,gem", .data = &pc302gem_config },
	{ .compatible = "cdns,sam9x60-macb", .data = &at91sam9260_config },
	{ .compatible = "atmel,sama5d2-gem", .data = &sama5d2_config },
	{ .compatible = "atmel,sama5d29-gem", .data = &sama5d29_config },
	{ .compatible = "atmel,sama5d3-gem", .data = &sama5d3_config },
	{ .compatible = "atmel,sama5d3-macb", .data = &sama5d3macb_config },
	{ .compatible = "atmel,sama5d4-gem", .data = &sama5d4_config },
	{ .compatible = "cdns,at91rm9200-emac", .data = &emac_config },
	{ .compatible = "cdns,emac", .data = &emac_config },
	{ .compatible = "cdns,zynqmp-gem", .data = &zynqmp_config}, /* deprecated */
	{ .compatible = "cdns,zynq-gem", .data = &zynq_config }, /* deprecated */
	{ .compatible = "sifive,fu540-c000-gem", .data = &fu540_c000_config },
	{ .compatible = "microchip,mpfs-macb", .data = &mpfs_config },
	{ .compatible = "microchip,sama7g5-gem", .data = &sama7g5_gem_config },
	{ .compatible = "microchip,sama7g5-emac", .data = &sama7g5_emac_config },
	{ .compatible = "xlnx,zynqmp-gem", .data = &zynqmp_config},
	{ .compatible = "xlnx,zynq-gem", .data = &zynq_config },
	{ .compatible = "xlnx,versal-gem", .data = &versal_config},
	{ /* sentinel */ }
};
MODULE_DEVICE_TABLE(of, macb_dt_ids);
#endif /* CONFIG_OF */

static const struct macb_config default_gem_config = {
	.caps = MACB_CAPS_GIGABIT_MODE_AVAILABLE |
		MACB_CAPS_JUMBO |
		MACB_CAPS_GEM_HAS_PTP,
	.dma_burst_length = 16,
	.clk_init = macb_clk_init,
	.init = macb_init,
	.usrio = &macb_default_usrio,
	.jumbo_max_len = 10240,
};

static int macb_probe(struct platform_device *pdev)
{
	const struct macb_config *macb_config = &default_gem_config;
	int (*clk_init)(struct platform_device *, struct clk **,
			struct clk **, struct clk **,  struct clk **,
			struct clk **) = macb_config->clk_init;
	int (*init)(struct platform_device *) = macb_config->init;
	struct device_node *np = pdev->dev.of_node;
	struct clk *pclk, *hclk = NULL, *tx_clk = NULL, *rx_clk = NULL;
	struct clk *tsu_clk = NULL;
	unsigned int queue_mask, num_queues;
	bool native_io;
	phy_interface_t interface;
	struct net_device *dev;
	struct resource *regs;
	void __iomem *mem;
	struct macb *bp;
	int err, val;

	mem = devm_platform_get_and_ioremap_resource(pdev, 0, &regs);
	if (IS_ERR(mem))
		return PTR_ERR(mem);

	if (np) {
		const struct of_device_id *match;

		match = of_match_node(macb_dt_ids, np);
		if (match && match->data) {
			macb_config = match->data;
			clk_init = macb_config->clk_init;
			init = macb_config->init;
		}
	}

	err = clk_init(pdev, &pclk, &hclk, &tx_clk, &rx_clk, &tsu_clk);
	if (err)
		return err;

	pm_runtime_set_autosuspend_delay(&pdev->dev, MACB_PM_TIMEOUT);
	pm_runtime_use_autosuspend(&pdev->dev);
	pm_runtime_get_noresume(&pdev->dev);
	pm_runtime_set_active(&pdev->dev);
	pm_runtime_enable(&pdev->dev);
	native_io = hw_is_native_io(mem);

	macb_probe_queues(mem, native_io, &queue_mask, &num_queues);
	dev = alloc_etherdev_mq(sizeof(*bp), num_queues);
	if (!dev) {
		err = -ENOMEM;
		goto err_disable_clocks;
	}

	dev->base_addr = regs->start;

	SET_NETDEV_DEV(dev, &pdev->dev);

	bp = netdev_priv(dev);
	bp->pdev = pdev;
	bp->dev = dev;
	bp->regs = mem;
	bp->native_io = native_io;
	if (native_io) {
		bp->macb_reg_readl = hw_readl_native;
		bp->macb_reg_writel = hw_writel_native;
	} else {
		bp->macb_reg_readl = hw_readl;
		bp->macb_reg_writel = hw_writel;
	}
	bp->num_queues = num_queues;
	bp->queue_mask = queue_mask;
	if (macb_config)
		bp->dma_burst_length = macb_config->dma_burst_length;
	bp->pclk = pclk;
	bp->hclk = hclk;
	bp->tx_clk = tx_clk;
	bp->rx_clk = rx_clk;
	bp->tsu_clk = tsu_clk;
	if (macb_config)
		bp->jumbo_max_len = macb_config->jumbo_max_len;

	bp->wol = 0;
	if (of_get_property(np, "magic-packet", NULL))
		bp->wol |= MACB_WOL_HAS_MAGIC_PACKET;
	device_set_wakeup_capable(&pdev->dev, bp->wol & MACB_WOL_HAS_MAGIC_PACKET);

	bp->usrio = macb_config->usrio;

	spin_lock_init(&bp->lock);

	/* setup capabilities */
	macb_configure_caps(bp, macb_config);

#ifdef CONFIG_ARCH_DMA_ADDR_T_64BIT
	if (GEM_BFEXT(DAW64, gem_readl(bp, DCFG6))) {
		dma_set_mask_and_coherent(&pdev->dev, DMA_BIT_MASK(44));
		bp->hw_dma_cap |= HW_DMA_CAP_64B;
	}
#endif
	platform_set_drvdata(pdev, dev);

	dev->irq = platform_get_irq(pdev, 0);
	if (dev->irq < 0) {
		err = dev->irq;
		goto err_out_free_netdev;
	}

	/* MTU range: 68 - 1500 or 10240 */
	dev->min_mtu = GEM_MTU_MIN_SIZE;
	if ((bp->caps & MACB_CAPS_JUMBO) && bp->jumbo_max_len)
		dev->max_mtu = bp->jumbo_max_len - ETH_HLEN - ETH_FCS_LEN;
	else
		dev->max_mtu = ETH_DATA_LEN;

	if (bp->caps & MACB_CAPS_BD_RD_PREFETCH) {
		val = GEM_BFEXT(RXBD_RDBUFF, gem_readl(bp, DCFG10));
		if (val)
			bp->rx_bd_rd_prefetch = (2 << (val - 1)) *
						macb_dma_desc_get_size(bp);

		val = GEM_BFEXT(TXBD_RDBUFF, gem_readl(bp, DCFG10));
		if (val)
			bp->tx_bd_rd_prefetch = (2 << (val - 1)) *
						macb_dma_desc_get_size(bp);
	}

	bp->rx_intr_mask = MACB_RX_INT_FLAGS;
	if (bp->caps & MACB_CAPS_NEEDS_RSTONUBR)
		bp->rx_intr_mask |= MACB_BIT(RXUBR);

	err = of_get_ethdev_address(np, bp->dev);
	if (err == -EPROBE_DEFER)
		goto err_out_free_netdev;
	else if (err)
		macb_get_hwaddr(bp);

	err = of_get_phy_mode(np, &interface);
	if (err)
		/* not found in DT, MII by default */
		bp->phy_interface = PHY_INTERFACE_MODE_MII;
	else
		bp->phy_interface = interface;

	/* IP specific init */
	err = init(pdev);
	if (err)
		goto err_out_free_netdev;

	err = macb_mii_init(bp);
	if (err)
		goto err_out_phy_exit;

	netif_carrier_off(dev);

	err = register_netdev(dev);
	if (err) {
		dev_err(&pdev->dev, "Cannot register net device, aborting.\n");
		goto err_out_unregister_mdio;
	}

	tasklet_setup(&bp->hresp_err_tasklet, macb_hresp_error_task);

	netdev_info(dev, "Cadence %s rev 0x%08x at 0x%08lx irq %d (%pM)\n",
		    macb_is_gem(bp) ? "GEM" : "MACB", macb_readl(bp, MID),
		    dev->base_addr, dev->irq, dev->dev_addr);

	pm_runtime_mark_last_busy(&bp->pdev->dev);
	pm_runtime_put_autosuspend(&bp->pdev->dev);

	return 0;

err_out_unregister_mdio:
	mdiobus_unregister(bp->mii_bus);
	mdiobus_free(bp->mii_bus);

err_out_phy_exit:
	phy_exit(bp->sgmii_phy);

err_out_free_netdev:
	free_netdev(dev);

err_disable_clocks:
	macb_clks_disable(pclk, hclk, tx_clk, rx_clk, tsu_clk);
	pm_runtime_disable(&pdev->dev);
	pm_runtime_set_suspended(&pdev->dev);
	pm_runtime_dont_use_autosuspend(&pdev->dev);

	return err;
}

static int macb_remove(struct platform_device *pdev)
{
	struct net_device *dev;
	struct macb *bp;

	dev = platform_get_drvdata(pdev);

	if (dev) {
		bp = netdev_priv(dev);
		phy_exit(bp->sgmii_phy);
		mdiobus_unregister(bp->mii_bus);
		mdiobus_free(bp->mii_bus);

		unregister_netdev(dev);
		tasklet_kill(&bp->hresp_err_tasklet);
		pm_runtime_disable(&pdev->dev);
		pm_runtime_dont_use_autosuspend(&pdev->dev);
		if (!pm_runtime_suspended(&pdev->dev)) {
			macb_clks_disable(bp->pclk, bp->hclk, bp->tx_clk,
					  bp->rx_clk, bp->tsu_clk);
			pm_runtime_set_suspended(&pdev->dev);
		}
		phylink_destroy(bp->phylink);
		free_netdev(dev);
	}

	return 0;
}

static int __maybe_unused macb_suspend(struct device *dev)
{
	struct net_device *netdev = dev_get_drvdata(dev);
	struct macb *bp = netdev_priv(netdev);
	struct macb_queue *queue;
	unsigned long flags;
	unsigned int q;
	int err;

	if (!netif_running(netdev))
		return 0;

	if (bp->wol & MACB_WOL_ENABLED) {
		spin_lock_irqsave(&bp->lock, flags);
		/* Flush all status bits */
		macb_writel(bp, TSR, -1);
		macb_writel(bp, RSR, -1);
		for (q = 0, queue = bp->queues; q < bp->num_queues;
		     ++q, ++queue) {
			/* Disable all interrupts */
			queue_writel(queue, IDR, -1);
			queue_readl(queue, ISR);
			if (bp->caps & MACB_CAPS_ISR_CLEAR_ON_WRITE)
				queue_writel(queue, ISR, -1);
		}
		/* Change interrupt handler and
		 * Enable WoL IRQ on queue 0
		 */
		devm_free_irq(dev, bp->queues[0].irq, bp->queues);
		if (macb_is_gem(bp)) {
			err = devm_request_irq(dev, bp->queues[0].irq, gem_wol_interrupt,
					       IRQF_SHARED, netdev->name, bp->queues);
			if (err) {
				dev_err(dev,
					"Unable to request IRQ %d (error %d)\n",
					bp->queues[0].irq, err);
				spin_unlock_irqrestore(&bp->lock, flags);
				return err;
			}
			queue_writel(bp->queues, IER, GEM_BIT(WOL));
			gem_writel(bp, WOL, MACB_BIT(MAG));
		} else {
			err = devm_request_irq(dev, bp->queues[0].irq, macb_wol_interrupt,
					       IRQF_SHARED, netdev->name, bp->queues);
			if (err) {
				dev_err(dev,
					"Unable to request IRQ %d (error %d)\n",
					bp->queues[0].irq, err);
				spin_unlock_irqrestore(&bp->lock, flags);
				return err;
			}
			queue_writel(bp->queues, IER, MACB_BIT(WOL));
			macb_writel(bp, WOL, MACB_BIT(MAG));
		}
		spin_unlock_irqrestore(&bp->lock, flags);

		enable_irq_wake(bp->queues[0].irq);
	}

	netif_device_detach(netdev);
	for (q = 0, queue = bp->queues; q < bp->num_queues;
	     ++q, ++queue) {
		napi_disable(&queue->napi_rx);
		napi_disable(&queue->napi_tx);
	}

	if (!(bp->wol & MACB_WOL_ENABLED)) {
		rtnl_lock();
		phylink_stop(bp->phylink);
		phy_exit(bp->sgmii_phy);
		rtnl_unlock();
		spin_lock_irqsave(&bp->lock, flags);
		macb_reset_hw(bp);
		spin_unlock_irqrestore(&bp->lock, flags);
	}

	if (!(bp->caps & MACB_CAPS_USRIO_DISABLED))
		bp->pm_data.usrio = macb_or_gem_readl(bp, USRIO);

	if (netdev->hw_features & NETIF_F_NTUPLE)
		bp->pm_data.scrt2 = gem_readl_n(bp, ETHT, SCRT2_ETHT);

	if (bp->ptp_info)
		bp->ptp_info->ptp_remove(netdev);
	if (!device_may_wakeup(dev))
		pm_runtime_force_suspend(dev);

	return 0;
}

static int __maybe_unused macb_resume(struct device *dev)
{
	struct net_device *netdev = dev_get_drvdata(dev);
	struct macb *bp = netdev_priv(netdev);
	struct macb_queue *queue;
	unsigned long flags;
	unsigned int q;
	int err;

	if (!netif_running(netdev))
		return 0;

	if (!device_may_wakeup(dev))
		pm_runtime_force_resume(dev);

	if (bp->wol & MACB_WOL_ENABLED) {
		spin_lock_irqsave(&bp->lock, flags);
		/* Disable WoL */
		if (macb_is_gem(bp)) {
			queue_writel(bp->queues, IDR, GEM_BIT(WOL));
			gem_writel(bp, WOL, 0);
		} else {
			queue_writel(bp->queues, IDR, MACB_BIT(WOL));
			macb_writel(bp, WOL, 0);
		}
		/* Clear ISR on queue 0 */
		queue_readl(bp->queues, ISR);
		if (bp->caps & MACB_CAPS_ISR_CLEAR_ON_WRITE)
			queue_writel(bp->queues, ISR, -1);
		/* Replace interrupt handler on queue 0 */
		devm_free_irq(dev, bp->queues[0].irq, bp->queues);
		err = devm_request_irq(dev, bp->queues[0].irq, macb_interrupt,
				       IRQF_SHARED, netdev->name, bp->queues);
		if (err) {
			dev_err(dev,
				"Unable to request IRQ %d (error %d)\n",
				bp->queues[0].irq, err);
			spin_unlock_irqrestore(&bp->lock, flags);
			return err;
		}
		spin_unlock_irqrestore(&bp->lock, flags);

		disable_irq_wake(bp->queues[0].irq);

		/* Now make sure we disable phy before moving
		 * to common restore path
		 */
		rtnl_lock();
		phylink_stop(bp->phylink);
		rtnl_unlock();
	}

	for (q = 0, queue = bp->queues; q < bp->num_queues;
	     ++q, ++queue) {
		napi_enable(&queue->napi_rx);
		napi_enable(&queue->napi_tx);
	}

	if (netdev->hw_features & NETIF_F_NTUPLE)
		gem_writel_n(bp, ETHT, SCRT2_ETHT, bp->pm_data.scrt2);

	if (!(bp->caps & MACB_CAPS_USRIO_DISABLED))
		macb_or_gem_writel(bp, USRIO, bp->pm_data.usrio);

	macb_writel(bp, NCR, MACB_BIT(MPE));
	macb_init_hw(bp);
	macb_set_rx_mode(netdev);
	macb_restore_features(bp);
	rtnl_lock();
	if (!device_may_wakeup(&bp->dev->dev))
		phy_init(bp->sgmii_phy);

	phylink_start(bp->phylink);
	rtnl_unlock();

	netif_device_attach(netdev);
	if (bp->ptp_info)
		bp->ptp_info->ptp_init(netdev);

	return 0;
}

static int __maybe_unused macb_runtime_suspend(struct device *dev)
{
	struct net_device *netdev = dev_get_drvdata(dev);
	struct macb *bp = netdev_priv(netdev);

	if (!(device_may_wakeup(dev)))
		macb_clks_disable(bp->pclk, bp->hclk, bp->tx_clk, bp->rx_clk, bp->tsu_clk);
	else if (!(bp->caps & MACB_CAPS_NEED_TSUCLK))
		macb_clks_disable(NULL, NULL, NULL, NULL, bp->tsu_clk);

	return 0;
}

static int __maybe_unused macb_runtime_resume(struct device *dev)
{
	struct net_device *netdev = dev_get_drvdata(dev);
	struct macb *bp = netdev_priv(netdev);

	if (!(device_may_wakeup(dev))) {
		clk_prepare_enable(bp->pclk);
		clk_prepare_enable(bp->hclk);
		clk_prepare_enable(bp->tx_clk);
		clk_prepare_enable(bp->rx_clk);
		clk_prepare_enable(bp->tsu_clk);
	} else if (!(bp->caps & MACB_CAPS_NEED_TSUCLK)) {
		clk_prepare_enable(bp->tsu_clk);
	}

	return 0;
}

static const struct dev_pm_ops macb_pm_ops = {
	SET_SYSTEM_SLEEP_PM_OPS(macb_suspend, macb_resume)
	SET_RUNTIME_PM_OPS(macb_runtime_suspend, macb_runtime_resume, NULL)
};

static struct platform_driver macb_driver = {
	.probe		= macb_probe,
	.remove		= macb_remove,
	.driver		= {
		.name		= "macb",
		.of_match_table	= of_match_ptr(macb_dt_ids),
		.pm	= &macb_pm_ops,
	},
};

module_platform_driver(macb_driver);

MODULE_LICENSE("GPL");
MODULE_DESCRIPTION("Cadence MACB/GEM Ethernet driver");
MODULE_AUTHOR("Haavard Skinnemoen (Atmel)");
MODULE_ALIAS("platform:macb");<|MERGE_RESOLUTION|>--- conflicted
+++ resolved
@@ -37,11 +37,8 @@
 #include <linux/phy/phy.h>
 #include <linux/pm_runtime.h>
 #include <linux/ptp_classify.h>
-<<<<<<< HEAD
-=======
 #include <linux/reset.h>
 #include <linux/firmware/xlnx-zynqmp.h>
->>>>>>> 29549c70
 #include "macb.h"
 
 /* This structure is only used for MACB on SiFive FU540 devices */
@@ -509,78 +506,6 @@
 		netdev_err(bp->dev, "adjusting tx_clk failed.\n");
 }
 
-<<<<<<< HEAD
-static void macb_validate(struct phylink_config *config,
-			  unsigned long *supported,
-			  struct phylink_link_state *state)
-{
-	struct net_device *ndev = to_net_dev(config->dev);
-	__ETHTOOL_DECLARE_LINK_MODE_MASK(mask) = { 0, };
-	struct macb *bp = netdev_priv(ndev);
-
-	/* We only support MII, RMII, GMII, RGMII & SGMII. */
-	if (state->interface != PHY_INTERFACE_MODE_NA &&
-	    state->interface != PHY_INTERFACE_MODE_MII &&
-	    state->interface != PHY_INTERFACE_MODE_RMII &&
-	    state->interface != PHY_INTERFACE_MODE_GMII &&
-	    state->interface != PHY_INTERFACE_MODE_SGMII &&
-	    state->interface != PHY_INTERFACE_MODE_10GBASER &&
-	    !phy_interface_mode_is_rgmii(state->interface)) {
-		bitmap_zero(supported, __ETHTOOL_LINK_MODE_MASK_NBITS);
-		return;
-	}
-
-	if (!macb_is_gem(bp) &&
-	    (state->interface == PHY_INTERFACE_MODE_GMII ||
-	     phy_interface_mode_is_rgmii(state->interface))) {
-		bitmap_zero(supported, __ETHTOOL_LINK_MODE_MASK_NBITS);
-		return;
-	}
-
-	if (state->interface == PHY_INTERFACE_MODE_10GBASER &&
-	    !(bp->caps & MACB_CAPS_HIGH_SPEED &&
-	      bp->caps & MACB_CAPS_PCS)) {
-		bitmap_zero(supported, __ETHTOOL_LINK_MODE_MASK_NBITS);
-		return;
-	}
-
-	phylink_set_port_modes(mask);
-	phylink_set(mask, Autoneg);
-	phylink_set(mask, Asym_Pause);
-
-	if (bp->caps & MACB_CAPS_GIGABIT_MODE_AVAILABLE &&
-	    (state->interface == PHY_INTERFACE_MODE_NA ||
-	     state->interface == PHY_INTERFACE_MODE_10GBASER)) {
-		phylink_set_10g_modes(mask);
-		phylink_set(mask, 10000baseKR_Full);
-		if (state->interface != PHY_INTERFACE_MODE_NA)
-			goto out;
-	}
-
-	phylink_set(mask, 10baseT_Half);
-	phylink_set(mask, 10baseT_Full);
-	phylink_set(mask, 100baseT_Half);
-	phylink_set(mask, 100baseT_Full);
-
-	if (bp->caps & MACB_CAPS_GIGABIT_MODE_AVAILABLE &&
-	    (state->interface == PHY_INTERFACE_MODE_NA ||
-	     state->interface == PHY_INTERFACE_MODE_GMII ||
-	     state->interface == PHY_INTERFACE_MODE_SGMII ||
-	     phy_interface_mode_is_rgmii(state->interface))) {
-		phylink_set(mask, 1000baseT_Full);
-		phylink_set(mask, 1000baseX_Full);
-
-		if (!(bp->caps & MACB_CAPS_NO_GIGABIT_HALF))
-			phylink_set(mask, 1000baseT_Half);
-	}
-out:
-	bitmap_and(supported, supported, mask, __ETHTOOL_LINK_MODE_MASK_NBITS);
-	bitmap_and(state->advertising, state->advertising, mask,
-		   __ETHTOOL_LINK_MODE_MASK_NBITS);
-}
-
-=======
->>>>>>> 29549c70
 static void macb_usx_pcs_link_up(struct phylink_pcs *pcs, unsigned int mode,
 				 phy_interface_t interface, int speed,
 				 int duplex)
@@ -1201,39 +1126,6 @@
 }
 
 static bool ptp_one_step_sync(struct sk_buff *skb)
-<<<<<<< HEAD
-{
-	struct ptp_header *hdr;
-	unsigned int ptp_class;
-	u8 msgtype;
-
-	/* No need to parse packet if PTP TS is not involved */
-	if (likely(!(skb_shinfo(skb)->tx_flags & SKBTX_HW_TSTAMP)))
-		goto not_oss;
-
-	/* Identify and return whether PTP one step sync is being processed */
-	ptp_class = ptp_classify_raw(skb);
-	if (ptp_class == PTP_CLASS_NONE)
-		goto not_oss;
-
-	hdr = ptp_parse_header(skb, ptp_class);
-	if (!hdr)
-		goto not_oss;
-
-	if (hdr->flag_field[0] & PTP_FLAG_TWOSTEP)
-		goto not_oss;
-
-	msgtype = ptp_get_msgtype(hdr, ptp_class);
-	if (msgtype == PTP_MSGTYPE_SYNC)
-		return true;
-
-not_oss:
-	return false;
-}
-
-static void macb_tx_interrupt(struct macb_queue *queue)
-=======
->>>>>>> 29549c70
 {
 	struct ptp_header *hdr;
 	unsigned int ptp_class;
@@ -1716,39 +1608,6 @@
 
 	work_done = bp->macbgem_ops.mog_rx(queue, napi, budget);
 
-<<<<<<< HEAD
-		/* RSR bits only seem to propagate to raise interrupts when
-		 * interrupts are enabled at the time, so if bits are already
-		 * set due to packets received while interrupts were disabled,
-		 * they will not cause another interrupt to be generated when
-		 * interrupts are re-enabled.
-		 * Check for this case here. This has been seen to happen
-		 * around 30% of the time under heavy network load.
-		 */
-		status = macb_readl(bp, RSR);
-		if (status) {
-			if (bp->caps & MACB_CAPS_ISR_CLEAR_ON_WRITE)
-				queue_writel(queue, ISR, MACB_BIT(RCOMP));
-			napi_reschedule(napi);
-		} else {
-			queue_writel(queue, IER, bp->rx_intr_mask);
-
-			/* In rare cases, packets could have been received in
-			 * the window between the check above and re-enabling
-			 * interrupts. Therefore, a double-check is required
-			 * to avoid losing a wakeup. This can potentially race
-			 * with the interrupt handler doing the same actions
-			 * if an interrupt is raised just after enabling them,
-			 * but this should be harmless.
-			 */
-			status = macb_readl(bp, RSR);
-			if (unlikely(status)) {
-				queue_writel(queue, IDR, bp->rx_intr_mask);
-				if (bp->caps & MACB_CAPS_ISR_CLEAR_ON_WRITE)
-					queue_writel(queue, ISR, MACB_BIT(RCOMP));
-				napi_schedule(napi);
-			}
-=======
 	netdev_vdbg(bp->dev, "RX poll: queue = %u, work_done = %d, budget = %d\n",
 		    (unsigned int)(queue - bp->queues), work_done, budget);
 
@@ -1771,7 +1630,6 @@
 				queue_writel(queue, ISR, MACB_BIT(RCOMP));
 			netdev_vdbg(bp->dev, "poll: packets pending, reschedule\n");
 			napi_schedule(napi);
->>>>>>> 29549c70
 		}
 	}
 
@@ -1903,32 +1761,6 @@
 	netif_tx_start_all_queues(dev);
 }
 
-<<<<<<< HEAD
-static void macb_tx_restart(struct macb_queue *queue)
-{
-	unsigned int head = queue->tx_head;
-	unsigned int tail = queue->tx_tail;
-	struct macb *bp = queue->bp;
-	unsigned int head_idx, tbqp;
-
-	if (bp->caps & MACB_CAPS_ISR_CLEAR_ON_WRITE)
-		queue_writel(queue, ISR, MACB_BIT(TXUBR));
-
-	if (head == tail)
-		return;
-
-	tbqp = queue_readl(queue, TBQP) / macb_dma_desc_get_size(bp);
-	tbqp = macb_adj_dma_desc_idx(bp, macb_tx_ring_wrap(bp, tbqp));
-	head_idx = macb_adj_dma_desc_idx(bp, macb_tx_ring_wrap(bp, head));
-
-	if (tbqp == head_idx)
-		return;
-
-	macb_writel(bp, NCR, macb_readl(bp, NCR) | MACB_BIT(TSTART));
-}
-
-=======
->>>>>>> 29549c70
 static irqreturn_t macb_wol_interrupt(int irq, void *dev_id)
 {
 	struct macb_queue *queue = dev_id;
