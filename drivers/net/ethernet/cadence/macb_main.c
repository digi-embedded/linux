// SPDX-License-Identifier: GPL-2.0-only
/*
 * Cadence MACB/GEM Ethernet Controller driver
 *
 * Copyright (C) 2004-2006 Atmel Corporation
 */

#define pr_fmt(fmt) KBUILD_MODNAME ": " fmt
#include <linux/clk.h>
#include <linux/crc32.h>
#include <linux/module.h>
#include <linux/moduleparam.h>
#include <linux/kernel.h>
#include <linux/types.h>
#include <linux/circ_buf.h>
#include <linux/slab.h>
#include <linux/init.h>
#include <linux/io.h>
#include <linux/gpio.h>
#include <linux/gpio/consumer.h>
#include <linux/interrupt.h>
#include <linux/netdevice.h>
#include <linux/etherdevice.h>
#include <linux/dma-mapping.h>
#include <linux/platform_data/macb.h>
#include <linux/platform_device.h>
#include <linux/phy.h>
#include <linux/of.h>
#include <linux/of_device.h>
#include <linux/of_gpio.h>
#include <linux/of_mdio.h>
#include <linux/of_net.h>
#include <linux/ip.h>
#include <linux/udp.h>
#include <linux/tcp.h>
#include <linux/iopoll.h>
#include <linux/pm_runtime.h>
#include "macb.h"

#define MACB_RX_BUFFER_SIZE	128
#define RX_BUFFER_MULTIPLE	64  /* bytes */

#define DEFAULT_RX_RING_SIZE	512 /* must be power of 2 */
#define MIN_RX_RING_SIZE	64
#define MAX_RX_RING_SIZE	8192
#define RX_RING_BYTES(bp)	(macb_dma_desc_get_size(bp)	\
				 * (bp)->rx_ring_size)

#define DEFAULT_TX_RING_SIZE	512 /* must be power of 2 */
#define MIN_TX_RING_SIZE	64
#define MAX_TX_RING_SIZE	4096
#define TX_RING_BYTES(bp)	(macb_dma_desc_get_size(bp)	\
				 * (bp)->tx_ring_size)

/* level of occupied TX descriptors under which we wake up TX process */
#define MACB_TX_WAKEUP_THRESH(bp)	(3 * (bp)->tx_ring_size / 4)

#define MACB_RX_INT_FLAGS	(MACB_BIT(RCOMP) | MACB_BIT(ISR_ROVR))
#define MACB_TX_ERR_FLAGS	(MACB_BIT(ISR_TUND)			\
					| MACB_BIT(ISR_RLE)		\
					| MACB_BIT(TXERR))
#define MACB_TX_INT_FLAGS	(MACB_TX_ERR_FLAGS | MACB_BIT(TCOMP)	\
					| MACB_BIT(TXUBR))

/* Max length of transmit frame must be a multiple of 8 bytes */
#define MACB_TX_LEN_ALIGN	8
#define MACB_MAX_TX_LEN		((unsigned int)((1 << MACB_TX_FRMLEN_SIZE) - 1) & ~((unsigned int)(MACB_TX_LEN_ALIGN - 1)))
#define GEM_MAX_TX_LEN		((unsigned int)((1 << GEM_TX_FRMLEN_SIZE) - 1) & ~((unsigned int)(MACB_TX_LEN_ALIGN - 1)))

#define GEM_MTU_MIN_SIZE	ETH_MIN_MTU
#define MACB_NETIF_LSO		NETIF_F_TSO

#define MACB_WOL_HAS_MAGIC_PACKET	(0x1 << 0)
#define MACB_WOL_ENABLED		(0x1 << 1)

/* Graceful stop timeouts in us. We should allow up to
 * 1 frame time (10 Mbits/s, full-duplex, ignoring collisions)
 */
#define MACB_HALT_TIMEOUT	1230

#define MACB_PM_TIMEOUT  100 /* ms */

#define MACB_MDIO_TIMEOUT	1000000 /* in usecs */

/* DMA buffer descriptor might be different size
 * depends on hardware configuration:
 *
 * 1. dma address width 32 bits:
 *    word 1: 32 bit address of Data Buffer
 *    word 2: control
 *
 * 2. dma address width 64 bits:
 *    word 1: 32 bit address of Data Buffer
 *    word 2: control
 *    word 3: upper 32 bit address of Data Buffer
 *    word 4: unused
 *
 * 3. dma address width 32 bits with hardware timestamping:
 *    word 1: 32 bit address of Data Buffer
 *    word 2: control
 *    word 3: timestamp word 1
 *    word 4: timestamp word 2
 *
 * 4. dma address width 64 bits with hardware timestamping:
 *    word 1: 32 bit address of Data Buffer
 *    word 2: control
 *    word 3: upper 32 bit address of Data Buffer
 *    word 4: unused
 *    word 5: timestamp word 1
 *    word 6: timestamp word 2
 */
static unsigned int macb_dma_desc_get_size(struct macb *bp)
{
#ifdef MACB_EXT_DESC
	unsigned int desc_size;

	switch (bp->hw_dma_cap) {
	case HW_DMA_CAP_64B:
		desc_size = sizeof(struct macb_dma_desc)
			+ sizeof(struct macb_dma_desc_64);
		break;
	case HW_DMA_CAP_PTP:
		desc_size = sizeof(struct macb_dma_desc)
			+ sizeof(struct macb_dma_desc_ptp);
		break;
	case HW_DMA_CAP_64B_PTP:
		desc_size = sizeof(struct macb_dma_desc)
			+ sizeof(struct macb_dma_desc_64)
			+ sizeof(struct macb_dma_desc_ptp);
		break;
	default:
		desc_size = sizeof(struct macb_dma_desc);
	}
	return desc_size;
#endif
	return sizeof(struct macb_dma_desc);
}

static unsigned int macb_adj_dma_desc_idx(struct macb *bp, unsigned int desc_idx)
{
#ifdef MACB_EXT_DESC
	switch (bp->hw_dma_cap) {
	case HW_DMA_CAP_64B:
	case HW_DMA_CAP_PTP:
		desc_idx <<= 1;
		break;
	case HW_DMA_CAP_64B_PTP:
		desc_idx *= 3;
		break;
	default:
		break;
	}
#endif
	return desc_idx;
}

#ifdef CONFIG_ARCH_DMA_ADDR_T_64BIT
static struct macb_dma_desc_64 *macb_64b_desc(struct macb *bp, struct macb_dma_desc *desc)
{
	if (bp->hw_dma_cap & HW_DMA_CAP_64B)
		return (struct macb_dma_desc_64 *)((void *)desc + sizeof(struct macb_dma_desc));
	return NULL;
}
#endif

/* Ring buffer accessors */
static unsigned int macb_tx_ring_wrap(struct macb *bp, unsigned int index)
{
	return index & (bp->tx_ring_size - 1);
}

static struct macb_dma_desc *macb_tx_desc(struct macb_queue *queue,
					  unsigned int index)
{
	index = macb_tx_ring_wrap(queue->bp, index);
	index = macb_adj_dma_desc_idx(queue->bp, index);
	return &queue->tx_ring[index];
}

static struct macb_tx_skb *macb_tx_skb(struct macb_queue *queue,
				       unsigned int index)
{
	return &queue->tx_skb[macb_tx_ring_wrap(queue->bp, index)];
}

static dma_addr_t macb_tx_dma(struct macb_queue *queue, unsigned int index)
{
	dma_addr_t offset;

	offset = macb_tx_ring_wrap(queue->bp, index) *
			macb_dma_desc_get_size(queue->bp);

	return queue->tx_ring_dma + offset;
}

static unsigned int macb_rx_ring_wrap(struct macb *bp, unsigned int index)
{
	return index & (bp->rx_ring_size - 1);
}

static struct macb_dma_desc *macb_rx_desc(struct macb_queue *queue, unsigned int index)
{
	index = macb_rx_ring_wrap(queue->bp, index);
	index = macb_adj_dma_desc_idx(queue->bp, index);
	return &queue->rx_ring[index];
}

static void *macb_rx_buffer(struct macb_queue *queue, unsigned int index)
{
	return queue->rx_buffers + queue->bp->rx_buffer_size *
	       macb_rx_ring_wrap(queue->bp, index);
}

/* I/O accessors */
static u32 hw_readl_native(struct macb *bp, int offset)
{
	return __raw_readl(bp->regs + offset);
}

static void hw_writel_native(struct macb *bp, int offset, u32 value)
{
	__raw_writel(value, bp->regs + offset);
}

static u32 hw_readl(struct macb *bp, int offset)
{
	return readl_relaxed(bp->regs + offset);
}

static void hw_writel(struct macb *bp, int offset, u32 value)
{
	writel_relaxed(value, bp->regs + offset);
}

/* Find the CPU endianness by using the loopback bit of NCR register. When the
 * CPU is in big endian we need to program swapped mode for management
 * descriptor access.
 */
static bool hw_is_native_io(void __iomem *addr)
{
	u32 value = MACB_BIT(LLB);

	__raw_writel(value, addr + MACB_NCR);
	value = __raw_readl(addr + MACB_NCR);

	/* Write 0 back to disable everything */
	__raw_writel(0, addr + MACB_NCR);

	return value == MACB_BIT(LLB);
}

static bool hw_is_gem(void __iomem *addr, bool native_io)
{
	u32 id;

	if (native_io)
		id = __raw_readl(addr + MACB_MID);
	else
		id = readl_relaxed(addr + MACB_MID);

	return MACB_BFEXT(IDNUM, id) >= 0x2;
}

static void macb_set_hwaddr(struct macb *bp)
{
	u32 bottom;
	u16 top;

	bottom = cpu_to_le32(*((u32 *)bp->dev->dev_addr));
	macb_or_gem_writel(bp, SA1B, bottom);
	top = cpu_to_le16(*((u16 *)(bp->dev->dev_addr + 4)));
	macb_or_gem_writel(bp, SA1T, top);

	/* Clear unused address register sets */
	macb_or_gem_writel(bp, SA2B, 0);
	macb_or_gem_writel(bp, SA2T, 0);
	macb_or_gem_writel(bp, SA3B, 0);
	macb_or_gem_writel(bp, SA3T, 0);
	macb_or_gem_writel(bp, SA4B, 0);
	macb_or_gem_writel(bp, SA4T, 0);
}

static void macb_get_hwaddr(struct macb *bp)
{
	u32 bottom;
	u16 top;
	u8 addr[6];
	int i;

	/* Check all 4 address register for valid address */
	for (i = 0; i < 4; i++) {
		bottom = macb_or_gem_readl(bp, SA1B + i * 8);
		top = macb_or_gem_readl(bp, SA1T + i * 8);

		addr[0] = bottom & 0xff;
		addr[1] = (bottom >> 8) & 0xff;
		addr[2] = (bottom >> 16) & 0xff;
		addr[3] = (bottom >> 24) & 0xff;
		addr[4] = top & 0xff;
		addr[5] = (top >> 8) & 0xff;

		if (is_valid_ether_addr(addr)) {
			memcpy(bp->dev->dev_addr, addr, sizeof(addr));
			return;
		}
	}

	dev_info(&bp->pdev->dev, "invalid hw address, using random\n");
	eth_hw_addr_random(bp->dev);
}

static int macb_mdio_wait_for_idle(struct macb *bp)
{
	u32 val;

	return readx_poll_timeout(MACB_READ_NSR, bp, val, val & MACB_BIT(IDLE),
				  1, MACB_MDIO_TIMEOUT);
}

static int macb_mdio_read(struct mii_bus *bus, int mii_id, int regnum)
{
	struct macb *bp = bus->priv;
	int status;

	status = pm_runtime_get_sync(&bp->pdev->dev);
	if (status < 0)
		goto mdio_pm_exit;

	status = macb_mdio_wait_for_idle(bp);
	if (status < 0)
		goto mdio_read_exit;

	macb_writel(bp, MAN, (MACB_BF(SOF, MACB_MAN_SOF)
			      | MACB_BF(RW, MACB_MAN_READ)
			      | MACB_BF(PHYA, mii_id)
			      | MACB_BF(REGA, regnum)
			      | MACB_BF(CODE, MACB_MAN_CODE)));

	status = macb_mdio_wait_for_idle(bp);
	if (status < 0)
		goto mdio_read_exit;

	status = MACB_BFEXT(DATA, macb_readl(bp, MAN));

mdio_read_exit:
	pm_runtime_mark_last_busy(&bp->pdev->dev);
	pm_runtime_put_autosuspend(&bp->pdev->dev);
mdio_pm_exit:
	return status;
}

static int macb_mdio_write(struct mii_bus *bus, int mii_id, int regnum,
			   u16 value)
{
	struct macb *bp = bus->priv;
	int status;

	status = pm_runtime_get_sync(&bp->pdev->dev);
	if (status < 0)
		goto mdio_pm_exit;

	status = macb_mdio_wait_for_idle(bp);
	if (status < 0)
		goto mdio_write_exit;

	macb_writel(bp, MAN, (MACB_BF(SOF, MACB_MAN_SOF)
			      | MACB_BF(RW, MACB_MAN_WRITE)
			      | MACB_BF(PHYA, mii_id)
			      | MACB_BF(REGA, regnum)
			      | MACB_BF(CODE, MACB_MAN_CODE)
			      | MACB_BF(DATA, value)));

	status = macb_mdio_wait_for_idle(bp);
	if (status < 0)
		goto mdio_write_exit;

mdio_write_exit:
	pm_runtime_mark_last_busy(&bp->pdev->dev);
	pm_runtime_put_autosuspend(&bp->pdev->dev);
mdio_pm_exit:
	return status;
}

/**
 * macb_set_tx_clk() - Set a clock to a new frequency
 * @clk		Pointer to the clock to change
 * @rate	New frequency in Hz
 * @dev		Pointer to the struct net_device
 */
static void macb_set_tx_clk(struct clk *clk, int speed, struct net_device *dev)
{
	long ferr, rate, rate_rounded;

	if (!clk)
		return;

	switch (speed) {
	case SPEED_10:
		rate = 2500000;
		break;
	case SPEED_100:
		rate = 25000000;
		break;
	case SPEED_1000:
		rate = 125000000;
		break;
	default:
		return;
	}

	rate_rounded = clk_round_rate(clk, rate);
	if (rate_rounded < 0)
		return;

	/* RGMII allows 50 ppm frequency error. Test and warn if this limit
	 * is not satisfied.
	 */
	ferr = abs(rate_rounded - rate);
	ferr = DIV_ROUND_UP(ferr, rate / 100000);
	if (ferr > 5)
		netdev_warn(dev, "unable to generate target frequency: %ld Hz\n",
			    rate);

	if (clk_set_rate(clk, rate_rounded))
		netdev_err(dev, "adjusting tx_clk failed.\n");
}

static void macb_handle_link_change(struct net_device *dev)
{
	struct macb *bp = netdev_priv(dev);
	struct phy_device *phydev = dev->phydev;
	unsigned long flags;
	int status_change = 0;

	spin_lock_irqsave(&bp->lock, flags);

	if (phydev->link) {
		if ((bp->speed != phydev->speed) ||
		    (bp->duplex != phydev->duplex)) {
			u32 reg;

			reg = macb_readl(bp, NCFGR);
			reg &= ~(MACB_BIT(SPD) | MACB_BIT(FD));
			if (macb_is_gem(bp))
				reg &= ~GEM_BIT(GBE);

			if (phydev->duplex)
				reg |= MACB_BIT(FD);
			if (phydev->speed == SPEED_100)
				reg |= MACB_BIT(SPD);
			if (phydev->speed == SPEED_1000 &&
			    bp->caps & MACB_CAPS_GIGABIT_MODE_AVAILABLE)
				reg |= GEM_BIT(GBE);

			macb_or_gem_writel(bp, NCFGR, reg);

			bp->speed = phydev->speed;
			bp->duplex = phydev->duplex;
			status_change = 1;
		}
	}

	if (phydev->link != bp->link) {
		if (!phydev->link) {
			bp->speed = 0;
			bp->duplex = -1;
		}
		bp->link = phydev->link;

		status_change = 1;
	}

	spin_unlock_irqrestore(&bp->lock, flags);

	if (status_change) {
		if (phydev->link) {
			/* Update the TX clock rate if and only if the link is
			 * up and there has been a link change.
			 */
			macb_set_tx_clk(bp->tx_clk, phydev->speed, dev);

			netif_carrier_on(dev);
			netdev_info(dev, "link up (%d/%s)\n",
				    phydev->speed,
				    phydev->duplex == DUPLEX_FULL ?
				    "Full" : "Half");
		} else {
			netif_carrier_off(dev);
			netdev_info(dev, "link down\n");
		}
	}
}

/* based on au1000_eth. c*/
static int macb_mii_probe(struct net_device *dev)
{
	struct macb *bp = netdev_priv(dev);
	struct phy_device *phydev;
	struct device_node *np;
	int ret, i;

	np = bp->pdev->dev.of_node;
	ret = 0;

	if (np) {
		if (of_phy_is_fixed_link(np)) {
			bp->phy_node = of_node_get(np);
		} else {
			bp->phy_node = of_parse_phandle(np, "phy-handle", 0);
			/* fallback to standard phy registration if no
			 * phy-handle was found nor any phy found during
			 * dt phy registration
			 */
			if (!bp->phy_node && !phy_find_first(bp->mii_bus)) {
				for (i = 0; i < PHY_MAX_ADDR; i++) {
					phydev = mdiobus_scan(bp->mii_bus, i);
					if (IS_ERR(phydev) &&
					    PTR_ERR(phydev) != -ENODEV) {
						ret = PTR_ERR(phydev);
						break;
					}
				}

				if (ret)
					return -ENODEV;
			}
		}
	}

	if (bp->phy_node) {
		phydev = of_phy_connect(dev, bp->phy_node,
					&macb_handle_link_change, 0,
					bp->phy_interface);
		if (!phydev)
			return -ENODEV;
	} else {
		phydev = phy_find_first(bp->mii_bus);
		if (!phydev) {
			netdev_err(dev, "no PHY found\n");
			return -ENXIO;
		}

		/* attach the mac to the phy */
		ret = phy_connect_direct(dev, phydev, &macb_handle_link_change,
					 bp->phy_interface);
		if (ret) {
			netdev_err(dev, "Could not attach to PHY\n");
			return ret;
		}
	}

	/* mask with MAC supported features */
	if (macb_is_gem(bp) && bp->caps & MACB_CAPS_GIGABIT_MODE_AVAILABLE)
		phy_set_max_speed(phydev, SPEED_1000);
	else
		phy_set_max_speed(phydev, SPEED_100);

	if (bp->caps & MACB_CAPS_NO_GIGABIT_HALF)
		phy_remove_link_mode(phydev,
				     ETHTOOL_LINK_MODE_1000baseT_Half_BIT);

	bp->link = 0;
	bp->speed = 0;
	bp->duplex = -1;

	return 0;
}

static int macb_mii_init(struct macb *bp)
{
	struct device_node *np;
	int err = -ENXIO;

	/* Enable management port */
	macb_writel(bp, NCR, MACB_BIT(MPE));

	bp->mii_bus = mdiobus_alloc();
	if (!bp->mii_bus) {
		err = -ENOMEM;
		goto err_out;
	}

	bp->mii_bus->name = "MACB_mii_bus";
	bp->mii_bus->read = &macb_mdio_read;
	bp->mii_bus->write = &macb_mdio_write;
	snprintf(bp->mii_bus->id, MII_BUS_ID_SIZE, "%s-%x",
		 bp->pdev->name, bp->pdev->id);
	bp->mii_bus->priv = bp;
	bp->mii_bus->parent = &bp->pdev->dev;

	dev_set_drvdata(&bp->dev->dev, bp->mii_bus);

	np = bp->pdev->dev.of_node;
	if (np && of_phy_is_fixed_link(np)) {
		if (of_phy_register_fixed_link(np) < 0) {
			dev_err(&bp->pdev->dev,
				"broken fixed-link specification %pOF\n", np);
			goto err_out_free_mdiobus;
		}

		err = mdiobus_register(bp->mii_bus);
	} else {
		err = of_mdiobus_register(bp->mii_bus, np);
	}

	if (err)
		goto err_out_free_fixed_link;

	err = macb_mii_probe(bp->dev);
	if (err)
		goto err_out_unregister_bus;

	return 0;

err_out_unregister_bus:
	mdiobus_unregister(bp->mii_bus);
err_out_free_fixed_link:
	if (np && of_phy_is_fixed_link(np))
		of_phy_deregister_fixed_link(np);
err_out_free_mdiobus:
	of_node_put(bp->phy_node);
	mdiobus_free(bp->mii_bus);
err_out:
	return err;
}

static void macb_update_stats(struct macb *bp)
{
	u32 *p = &bp->hw_stats.macb.rx_pause_frames;
	u32 *end = &bp->hw_stats.macb.tx_pause_frames + 1;
	int offset = MACB_PFR;

	WARN_ON((unsigned long)(end - p - 1) != (MACB_TPF - MACB_PFR) / 4);

	for (; p < end; p++, offset += 4)
		*p += bp->macb_reg_readl(bp, offset);
}

static int macb_halt_tx(struct macb *bp)
{
	unsigned long	halt_time, timeout;
	u32		status;

	macb_writel(bp, NCR, macb_readl(bp, NCR) | MACB_BIT(THALT));

	timeout = jiffies + usecs_to_jiffies(MACB_HALT_TIMEOUT);
	do {
		halt_time = jiffies;
		status = macb_readl(bp, TSR);
		if (!(status & MACB_BIT(TGO)))
			return 0;

		udelay(250);
	} while (time_before(halt_time, timeout));

	return -ETIMEDOUT;
}

static void macb_tx_unmap(struct macb *bp, struct macb_tx_skb *tx_skb)
{
	if (tx_skb->mapping) {
		if (tx_skb->mapped_as_page)
			dma_unmap_page(&bp->pdev->dev, tx_skb->mapping,
				       tx_skb->size, DMA_TO_DEVICE);
		else
			dma_unmap_single(&bp->pdev->dev, tx_skb->mapping,
					 tx_skb->size, DMA_TO_DEVICE);
		tx_skb->mapping = 0;
	}

	if (tx_skb->skb) {
		dev_kfree_skb_any(tx_skb->skb);
		tx_skb->skb = NULL;
	}
}

static void macb_set_addr(struct macb *bp, struct macb_dma_desc *desc, dma_addr_t addr)
{
#ifdef CONFIG_ARCH_DMA_ADDR_T_64BIT
	struct macb_dma_desc_64 *desc_64;

	if (bp->hw_dma_cap & HW_DMA_CAP_64B) {
		desc_64 = macb_64b_desc(bp, desc);
		desc_64->addrh = upper_32_bits(addr);
		/* The low bits of RX address contain the RX_USED bit, clearing
		 * of which allows packet RX. Make sure the high bits are also
		 * visible to HW at that point.
		 */
		dma_wmb();
	}
#endif
	desc->addr = lower_32_bits(addr);
}

static dma_addr_t macb_get_addr(struct macb *bp, struct macb_dma_desc *desc)
{
	dma_addr_t addr = 0;
#ifdef CONFIG_ARCH_DMA_ADDR_T_64BIT
	struct macb_dma_desc_64 *desc_64;

	if (bp->hw_dma_cap & HW_DMA_CAP_64B) {
		desc_64 = macb_64b_desc(bp, desc);
		addr = ((u64)(desc_64->addrh) << 32);
	}
#endif
	addr |= MACB_BF(RX_WADDR, MACB_BFEXT(RX_WADDR, desc->addr));
	return addr;
}

static void macb_tx_error_task(struct work_struct *work)
{
	struct macb_queue	*queue = container_of(work, struct macb_queue,
						      tx_error_task);
	struct macb		*bp = queue->bp;
	struct macb_tx_skb	*tx_skb;
	struct macb_dma_desc	*desc;
	struct sk_buff		*skb;
	unsigned int		tail;
	unsigned long		flags;

	netdev_vdbg(bp->dev, "macb_tx_error_task: q = %u, t = %u, h = %u\n",
		    (unsigned int)(queue - bp->queues),
		    queue->tx_tail, queue->tx_head);

	/* Prevent the queue IRQ handlers from running: each of them may call
	 * macb_tx_interrupt(), which in turn may call netif_wake_subqueue().
	 * As explained below, we have to halt the transmission before updating
	 * TBQP registers so we call netif_tx_stop_all_queues() to notify the
	 * network engine about the macb/gem being halted.
	 */
	spin_lock_irqsave(&bp->lock, flags);

	/* Make sure nobody is trying to queue up new packets */
	netif_tx_stop_all_queues(bp->dev);

	/* Stop transmission now
	 * (in case we have just queued new packets)
	 * macb/gem must be halted to write TBQP register
	 */
	if (macb_halt_tx(bp))
		/* Just complain for now, reinitializing TX path can be good */
		netdev_err(bp->dev, "BUG: halt tx timed out\n");

	/* Treat frames in TX queue including the ones that caused the error.
	 * Free transmit buffers in upper layer.
	 */
	for (tail = queue->tx_tail; tail != queue->tx_head; tail++) {
		u32	ctrl;

		desc = macb_tx_desc(queue, tail);
		ctrl = desc->ctrl;
		tx_skb = macb_tx_skb(queue, tail);
		skb = tx_skb->skb;

		if (ctrl & MACB_BIT(TX_USED)) {
			/* skb is set for the last buffer of the frame */
			while (!skb) {
				macb_tx_unmap(bp, tx_skb);
				tail++;
				tx_skb = macb_tx_skb(queue, tail);
				skb = tx_skb->skb;
			}

			/* ctrl still refers to the first buffer descriptor
			 * since it's the only one written back by the hardware
			 */
			if (!(ctrl & MACB_BIT(TX_BUF_EXHAUSTED))) {
				netdev_vdbg(bp->dev, "txerr skb %u (data %p) TX complete\n",
					    macb_tx_ring_wrap(bp, tail),
					    skb->data);
				bp->dev->stats.tx_packets++;
				queue->stats.tx_packets++;
				bp->dev->stats.tx_bytes += skb->len;
				queue->stats.tx_bytes += skb->len;
			}
		} else {
			/* "Buffers exhausted mid-frame" errors may only happen
			 * if the driver is buggy, so complain loudly about
			 * those. Statistics are updated by hardware.
			 */
			if (ctrl & MACB_BIT(TX_BUF_EXHAUSTED))
				netdev_err(bp->dev,
					   "BUG: TX buffers exhausted mid-frame\n");

			desc->ctrl = ctrl | MACB_BIT(TX_USED);
		}

		macb_tx_unmap(bp, tx_skb);
	}

	/* Set end of TX queue */
	desc = macb_tx_desc(queue, 0);
	macb_set_addr(bp, desc, 0);
	desc->ctrl = MACB_BIT(TX_USED);

	/* Make descriptor updates visible to hardware */
	wmb();

	/* Reinitialize the TX desc queue */
	queue_writel(queue, TBQP, lower_32_bits(queue->tx_ring_dma));
#ifdef CONFIG_ARCH_DMA_ADDR_T_64BIT
	if (bp->hw_dma_cap & HW_DMA_CAP_64B)
		queue_writel(queue, TBQPH, upper_32_bits(queue->tx_ring_dma));
#endif
	/* Make TX ring reflect state of hardware */
	queue->tx_head = 0;
	queue->tx_tail = 0;

	/* Housework before enabling TX IRQ */
	macb_writel(bp, TSR, macb_readl(bp, TSR));
	queue_writel(queue, IER, MACB_TX_INT_FLAGS);

	/* Now we are ready to start transmission again */
	netif_tx_start_all_queues(bp->dev);
	macb_writel(bp, NCR, macb_readl(bp, NCR) | MACB_BIT(TSTART));

	spin_unlock_irqrestore(&bp->lock, flags);
}

static void macb_tx_interrupt(struct macb_queue *queue)
{
	unsigned int tail;
	unsigned int head;
	u32 status;
	struct macb *bp = queue->bp;
	u16 queue_index = queue - bp->queues;

	status = macb_readl(bp, TSR);
	macb_writel(bp, TSR, status);

	if (bp->caps & MACB_CAPS_ISR_CLEAR_ON_WRITE)
		queue_writel(queue, ISR, MACB_BIT(TCOMP));

	netdev_vdbg(bp->dev, "macb_tx_interrupt status = 0x%03lx\n",
		    (unsigned long)status);

	head = queue->tx_head;
	for (tail = queue->tx_tail; tail != head; tail++) {
		struct macb_tx_skb	*tx_skb;
		struct sk_buff		*skb;
		struct macb_dma_desc	*desc;
		u32			ctrl;

		desc = macb_tx_desc(queue, tail);

		/* Make hw descriptor updates visible to CPU */
		rmb();

		ctrl = desc->ctrl;

		/* TX_USED bit is only set by hardware on the very first buffer
		 * descriptor of the transmitted frame.
		 */
		if (!(ctrl & MACB_BIT(TX_USED)))
			break;

		/* Process all buffers of the current transmitted frame */
		for (;; tail++) {
			tx_skb = macb_tx_skb(queue, tail);
			skb = tx_skb->skb;

			/* First, update TX stats if needed */
			if (skb) {
				if (unlikely(skb_shinfo(skb)->tx_flags &
					     SKBTX_HW_TSTAMP) &&
				    gem_ptp_do_txstamp(queue, skb, desc) == 0) {
					/* skb now belongs to timestamp buffer
					 * and will be removed later
					 */
					tx_skb->skb = NULL;
				}
				netdev_vdbg(bp->dev, "skb %u (data %p) TX complete\n",
					    macb_tx_ring_wrap(bp, tail),
					    skb->data);
				bp->dev->stats.tx_packets++;
				queue->stats.tx_packets++;
				bp->dev->stats.tx_bytes += skb->len;
				queue->stats.tx_bytes += skb->len;
			}

			/* Now we can safely release resources */
			macb_tx_unmap(bp, tx_skb);

			/* skb is set only for the last buffer of the frame.
			 * WARNING: at this point skb has been freed by
			 * macb_tx_unmap().
			 */
			if (skb)
				break;
		}
	}

	queue->tx_tail = tail;
	if (__netif_subqueue_stopped(bp->dev, queue_index) &&
	    CIRC_CNT(queue->tx_head, queue->tx_tail,
		     bp->tx_ring_size) <= MACB_TX_WAKEUP_THRESH(bp))
		netif_wake_subqueue(bp->dev, queue_index);
}

static void gem_rx_refill(struct macb_queue *queue)
{
	unsigned int		entry;
	struct sk_buff		*skb;
	dma_addr_t		paddr;
	struct macb *bp = queue->bp;
	struct macb_dma_desc *desc;

	while (CIRC_SPACE(queue->rx_prepared_head, queue->rx_tail,
			bp->rx_ring_size) > 0) {
		entry = macb_rx_ring_wrap(bp, queue->rx_prepared_head);

		/* Make hw descriptor updates visible to CPU */
		rmb();

		queue->rx_prepared_head++;
		desc = macb_rx_desc(queue, entry);

		if (!queue->rx_skbuff[entry]) {
			/* allocate sk_buff for this free entry in ring */
			skb = netdev_alloc_skb(bp->dev, bp->rx_buffer_size);
			if (unlikely(!skb)) {
				netdev_err(bp->dev,
					   "Unable to allocate sk_buff\n");
				break;
			}

			/* now fill corresponding descriptor entry */
			paddr = dma_map_single(&bp->pdev->dev, skb->data,
					       bp->rx_buffer_size,
					       DMA_FROM_DEVICE);
			if (dma_mapping_error(&bp->pdev->dev, paddr)) {
				dev_kfree_skb(skb);
				break;
			}

			queue->rx_skbuff[entry] = skb;

			if (entry == bp->rx_ring_size - 1)
				paddr |= MACB_BIT(RX_WRAP);
			desc->ctrl = 0;
			/* Setting addr clears RX_USED and allows reception,
			 * make sure ctrl is cleared first to avoid a race.
			 */
			dma_wmb();
			macb_set_addr(bp, desc, paddr);

			/* properly align Ethernet header */
			skb_reserve(skb, NET_IP_ALIGN);
		} else {
			desc->ctrl = 0;
			dma_wmb();
			desc->addr &= ~MACB_BIT(RX_USED);
		}
	}

	/* Make descriptor updates visible to hardware */
	wmb();

	netdev_vdbg(bp->dev, "rx ring: queue: %p, prepared head %d, tail %d\n",
			queue, queue->rx_prepared_head, queue->rx_tail);
}

/* Mark DMA descriptors from begin up to and not including end as unused */
static void discard_partial_frame(struct macb_queue *queue, unsigned int begin,
				  unsigned int end)
{
	unsigned int frag;

	for (frag = begin; frag != end; frag++) {
		struct macb_dma_desc *desc = macb_rx_desc(queue, frag);

		desc->addr &= ~MACB_BIT(RX_USED);
	}

	/* Make descriptor updates visible to hardware */
	wmb();

	/* When this happens, the hardware stats registers for
	 * whatever caused this is updated, so we don't have to record
	 * anything.
	 */
}

static int gem_rx(struct macb_queue *queue, int budget)
{
	struct macb *bp = queue->bp;
	unsigned int		len;
	unsigned int		entry;
	struct sk_buff		*skb;
	struct macb_dma_desc	*desc;
	int			count = 0;

	while (count < budget) {
		u32 ctrl;
		dma_addr_t addr;
		bool rxused;

		entry = macb_rx_ring_wrap(bp, queue->rx_tail);
		desc = macb_rx_desc(queue, entry);

		/* Make hw descriptor updates visible to CPU */
		rmb();

		rxused = (desc->addr & MACB_BIT(RX_USED)) ? true : false;
		addr = macb_get_addr(bp, desc);

		if (!rxused)
			break;

		/* Ensure ctrl is at least as up-to-date as rxused */
		dma_rmb();

		ctrl = desc->ctrl;

		queue->rx_tail++;
		count++;

		if (!(ctrl & MACB_BIT(RX_SOF) && ctrl & MACB_BIT(RX_EOF))) {
			netdev_err(bp->dev,
				   "not whole frame pointed by descriptor\n");
			bp->dev->stats.rx_dropped++;
			queue->stats.rx_dropped++;
			break;
		}
		skb = queue->rx_skbuff[entry];
		if (unlikely(!skb)) {
			netdev_err(bp->dev,
				   "inconsistent Rx descriptor chain\n");
			bp->dev->stats.rx_dropped++;
			queue->stats.rx_dropped++;
			break;
		}
		/* now everything is ready for receiving packet */
		queue->rx_skbuff[entry] = NULL;
		len = ctrl & bp->rx_frm_len_mask;

		netdev_vdbg(bp->dev, "gem_rx %u (len %u)\n", entry, len);

		skb_put(skb, len);
		dma_unmap_single(&bp->pdev->dev, addr,
				 bp->rx_buffer_size, DMA_FROM_DEVICE);

		skb->protocol = eth_type_trans(skb, bp->dev);
		skb_checksum_none_assert(skb);
		if (bp->dev->features & NETIF_F_RXCSUM &&
		    !(bp->dev->flags & IFF_PROMISC) &&
		    GEM_BFEXT(RX_CSUM, ctrl) & GEM_RX_CSUM_CHECKED_MASK)
			skb->ip_summed = CHECKSUM_UNNECESSARY;

		bp->dev->stats.rx_packets++;
		queue->stats.rx_packets++;
		bp->dev->stats.rx_bytes += skb->len;
		queue->stats.rx_bytes += skb->len;

		gem_ptp_do_rxstamp(bp, skb, desc);

#if defined(DEBUG) && defined(VERBOSE_DEBUG)
		netdev_vdbg(bp->dev, "received skb of length %u, csum: %08x\n",
			    skb->len, skb->csum);
		print_hex_dump(KERN_DEBUG, " mac: ", DUMP_PREFIX_ADDRESS, 16, 1,
			       skb_mac_header(skb), 16, true);
		print_hex_dump(KERN_DEBUG, "data: ", DUMP_PREFIX_ADDRESS, 16, 1,
			       skb->data, 32, true);
#endif

		netif_receive_skb(skb);
	}

	gem_rx_refill(queue);

	return count;
}

static int macb_rx_frame(struct macb_queue *queue, unsigned int first_frag,
			 unsigned int last_frag)
{
	unsigned int len;
	unsigned int frag;
	unsigned int offset;
	struct sk_buff *skb;
	struct macb_dma_desc *desc;
	struct macb *bp = queue->bp;

	desc = macb_rx_desc(queue, last_frag);
	len = desc->ctrl & bp->rx_frm_len_mask;

	netdev_vdbg(bp->dev, "macb_rx_frame frags %u - %u (len %u)\n",
		macb_rx_ring_wrap(bp, first_frag),
		macb_rx_ring_wrap(bp, last_frag), len);

	/* The ethernet header starts NET_IP_ALIGN bytes into the
	 * first buffer. Since the header is 14 bytes, this makes the
	 * payload word-aligned.
	 *
	 * Instead of calling skb_reserve(NET_IP_ALIGN), we just copy
	 * the two padding bytes into the skb so that we avoid hitting
	 * the slowpath in memcpy(), and pull them off afterwards.
	 */
	skb = netdev_alloc_skb(bp->dev, len + NET_IP_ALIGN);
	if (!skb) {
		bp->dev->stats.rx_dropped++;
		for (frag = first_frag; ; frag++) {
			desc = macb_rx_desc(queue, frag);
			desc->addr &= ~MACB_BIT(RX_USED);
			if (frag == last_frag)
				break;
		}

		/* Make descriptor updates visible to hardware */
		wmb();

		return 1;
	}

	offset = 0;
	len += NET_IP_ALIGN;
	skb_checksum_none_assert(skb);
	skb_put(skb, len);

	for (frag = first_frag; ; frag++) {
		unsigned int frag_len = bp->rx_buffer_size;

		if (offset + frag_len > len) {
			if (unlikely(frag != last_frag)) {
				dev_kfree_skb_any(skb);
				return -1;
			}
			frag_len = len - offset;
		}
		skb_copy_to_linear_data_offset(skb, offset,
					       macb_rx_buffer(queue, frag),
					       frag_len);
		offset += bp->rx_buffer_size;
		desc = macb_rx_desc(queue, frag);
		desc->addr &= ~MACB_BIT(RX_USED);

		if (frag == last_frag)
			break;
	}

	/* Make descriptor updates visible to hardware */
	wmb();

	__skb_pull(skb, NET_IP_ALIGN);
	skb->protocol = eth_type_trans(skb, bp->dev);

	bp->dev->stats.rx_packets++;
	bp->dev->stats.rx_bytes += skb->len;
	netdev_vdbg(bp->dev, "received skb of length %u, csum: %08x\n",
		    skb->len, skb->csum);
	netif_receive_skb(skb);

	return 0;
}

static inline void macb_init_rx_ring(struct macb_queue *queue)
{
	struct macb *bp = queue->bp;
	dma_addr_t addr;
	struct macb_dma_desc *desc = NULL;
	int i;

	addr = queue->rx_buffers_dma;
	for (i = 0; i < bp->rx_ring_size; i++) {
		desc = macb_rx_desc(queue, i);
		macb_set_addr(bp, desc, addr);
		desc->ctrl = 0;
		addr += bp->rx_buffer_size;
	}
	desc->addr |= MACB_BIT(RX_WRAP);
	queue->rx_tail = 0;
}

static int macb_rx(struct macb_queue *queue, int budget)
{
	struct macb *bp = queue->bp;
	bool reset_rx_queue = false;
	int received = 0;
	unsigned int tail;
	int first_frag = -1;

	for (tail = queue->rx_tail; budget > 0; tail++) {
		struct macb_dma_desc *desc = macb_rx_desc(queue, tail);
		u32 ctrl;

		/* Make hw descriptor updates visible to CPU */
		rmb();

		if (!(desc->addr & MACB_BIT(RX_USED)))
			break;

		/* Ensure ctrl is at least as up-to-date as addr */
		dma_rmb();

		ctrl = desc->ctrl;

		if (ctrl & MACB_BIT(RX_SOF)) {
			if (first_frag != -1)
				discard_partial_frame(queue, first_frag, tail);
			first_frag = tail;
		}

		if (ctrl & MACB_BIT(RX_EOF)) {
			int dropped;

			if (unlikely(first_frag == -1)) {
				reset_rx_queue = true;
				continue;
			}

			dropped = macb_rx_frame(queue, first_frag, tail);
			first_frag = -1;
			if (unlikely(dropped < 0)) {
				reset_rx_queue = true;
				continue;
			}
			if (!dropped) {
				received++;
				budget--;
			}
		}
	}

	if (unlikely(reset_rx_queue)) {
		unsigned long flags;
		u32 ctrl;

		netdev_err(bp->dev, "RX queue corruption: reset it\n");

		spin_lock_irqsave(&bp->lock, flags);

		ctrl = macb_readl(bp, NCR);
		macb_writel(bp, NCR, ctrl & ~MACB_BIT(RE));

		macb_init_rx_ring(queue);
		queue_writel(queue, RBQP, queue->rx_ring_dma);

		macb_writel(bp, NCR, ctrl | MACB_BIT(RE));

		spin_unlock_irqrestore(&bp->lock, flags);
		return received;
	}

	if (first_frag != -1)
		queue->rx_tail = first_frag;
	else
		queue->rx_tail = tail;

	return received;
}

static int macb_poll(struct napi_struct *napi, int budget)
{
	struct macb_queue *queue = container_of(napi, struct macb_queue, napi);
	struct macb *bp = queue->bp;
	int work_done;
	u32 status;

	status = macb_readl(bp, RSR);
	macb_writel(bp, RSR, status);

	netdev_vdbg(bp->dev, "poll: status = %08lx, budget = %d\n",
		    (unsigned long)status, budget);

	work_done = bp->macbgem_ops.mog_rx(queue, budget);
	if (work_done < budget) {
		napi_complete_done(napi, work_done);

		/* Packets received while interrupts were disabled */
		status = macb_readl(bp, RSR);
		if (status) {
			if (bp->caps & MACB_CAPS_ISR_CLEAR_ON_WRITE)
				queue_writel(queue, ISR, MACB_BIT(RCOMP));
			napi_reschedule(napi);
		} else {
			queue_writel(queue, IER, bp->rx_intr_mask);
		}
	}

	/* TODO: Handle errors */

	return work_done;
}

static void macb_hresp_error_task(unsigned long data)
{
	struct macb *bp = (struct macb *)data;
	struct net_device *dev = bp->dev;
	struct macb_queue *queue = bp->queues;
	unsigned int q;
	u32 ctrl;

	for (q = 0, queue = bp->queues; q < bp->num_queues; ++q, ++queue) {
		queue_writel(queue, IDR, bp->rx_intr_mask |
					 MACB_TX_INT_FLAGS |
					 MACB_BIT(HRESP));
	}
	ctrl = macb_readl(bp, NCR);
	ctrl &= ~(MACB_BIT(RE) | MACB_BIT(TE));
	macb_writel(bp, NCR, ctrl);

	netif_tx_stop_all_queues(dev);
	netif_carrier_off(dev);

	bp->macbgem_ops.mog_init_rings(bp);

	/* Initialize TX and RX buffers */
	for (q = 0, queue = bp->queues; q < bp->num_queues; ++q, ++queue) {
		queue_writel(queue, RBQP, lower_32_bits(queue->rx_ring_dma));
#ifdef CONFIG_ARCH_DMA_ADDR_T_64BIT
		if (bp->hw_dma_cap & HW_DMA_CAP_64B)
			queue_writel(queue, RBQPH,
				     upper_32_bits(queue->rx_ring_dma));
#endif
		queue_writel(queue, TBQP, lower_32_bits(queue->tx_ring_dma));
#ifdef CONFIG_ARCH_DMA_ADDR_T_64BIT
		if (bp->hw_dma_cap & HW_DMA_CAP_64B)
			queue_writel(queue, TBQPH,
				     upper_32_bits(queue->tx_ring_dma));
#endif

		/* Enable interrupts */
		queue_writel(queue, IER,
			     bp->rx_intr_mask |
			     MACB_TX_INT_FLAGS |
			     MACB_BIT(HRESP));
	}

	ctrl |= MACB_BIT(RE) | MACB_BIT(TE);
	macb_writel(bp, NCR, ctrl);

	netif_carrier_on(dev);
	netif_tx_start_all_queues(dev);
}

static void macb_tx_restart(struct macb_queue *queue)
{
	unsigned int head = queue->tx_head;
	unsigned int tail = queue->tx_tail;
	struct macb *bp = queue->bp;

	if (bp->caps & MACB_CAPS_ISR_CLEAR_ON_WRITE)
		queue_writel(queue, ISR, MACB_BIT(TXUBR));

	if (head == tail)
		return;

	macb_writel(bp, NCR, macb_readl(bp, NCR) | MACB_BIT(TSTART));
}

static irqreturn_t macb_interrupt(int irq, void *dev_id)
{
	struct macb_queue *queue = dev_id;
	struct macb *bp = queue->bp;
	struct net_device *dev = bp->dev;
	u32 status, ctrl;

	status = queue_readl(queue, ISR);

	if (unlikely(!status))
		return IRQ_NONE;

	spin_lock(&bp->lock);

	while (status) {
		/* close possible race with dev_close */
		if (unlikely(!netif_running(dev))) {
			queue_writel(queue, IDR, -1);
			if (bp->caps & MACB_CAPS_ISR_CLEAR_ON_WRITE)
				queue_writel(queue, ISR, -1);
			break;
		}

		netdev_vdbg(bp->dev, "queue = %u, isr = 0x%08lx\n",
			    (unsigned int)(queue - bp->queues),
			    (unsigned long)status);

		if (status & bp->rx_intr_mask) {
			/* There's no point taking any more interrupts
			 * until we have processed the buffers. The
			 * scheduling call may fail if the poll routine
			 * is already scheduled, so disable interrupts
			 * now.
			 */
			queue_writel(queue, IDR, bp->rx_intr_mask);
			if (bp->caps & MACB_CAPS_ISR_CLEAR_ON_WRITE)
				queue_writel(queue, ISR, MACB_BIT(RCOMP));

			if (napi_schedule_prep(&queue->napi)) {
				netdev_vdbg(bp->dev, "scheduling RX softirq\n");
				__napi_schedule(&queue->napi);
			}
		}

		if (unlikely(status & (MACB_TX_ERR_FLAGS))) {
			queue_writel(queue, IDR, MACB_TX_INT_FLAGS);
			schedule_work(&queue->tx_error_task);

			if (bp->caps & MACB_CAPS_ISR_CLEAR_ON_WRITE)
				queue_writel(queue, ISR, MACB_TX_ERR_FLAGS);

			break;
		}

		if (status & MACB_BIT(TCOMP))
			macb_tx_interrupt(queue);

		if (status & MACB_BIT(TXUBR))
			macb_tx_restart(queue);

		/* Link change detection isn't possible with RMII, so we'll
		 * add that if/when we get our hands on a full-blown MII PHY.
		 */

		/* There is a hardware issue under heavy load where DMA can
		 * stop, this causes endless "used buffer descriptor read"
		 * interrupts but it can be cleared by re-enabling RX. See
		 * the at91rm9200 manual, section 41.3.1 or the Zynq manual
		 * section 16.7.4 for details. RXUBR is only enabled for
		 * these two versions.
		 */
		if (status & MACB_BIT(RXUBR)) {
			ctrl = macb_readl(bp, NCR);
			macb_writel(bp, NCR, ctrl & ~MACB_BIT(RE));
			wmb();
			macb_writel(bp, NCR, ctrl | MACB_BIT(RE));

			if (bp->caps & MACB_CAPS_ISR_CLEAR_ON_WRITE)
				queue_writel(queue, ISR, MACB_BIT(RXUBR));
		}

		if (status & MACB_BIT(ISR_ROVR)) {
			/* We missed at least one packet */
			if (macb_is_gem(bp))
				bp->hw_stats.gem.rx_overruns++;
			else
				bp->hw_stats.macb.rx_overruns++;

			if (bp->caps & MACB_CAPS_ISR_CLEAR_ON_WRITE)
				queue_writel(queue, ISR, MACB_BIT(ISR_ROVR));
		}

		if (status & MACB_BIT(HRESP)) {
			tasklet_schedule(&bp->hresp_err_tasklet);
			netdev_err(dev, "DMA bus error: HRESP not OK\n");

			if (bp->caps & MACB_CAPS_ISR_CLEAR_ON_WRITE)
				queue_writel(queue, ISR, MACB_BIT(HRESP));
		}
		status = queue_readl(queue, ISR);
	}

	spin_unlock(&bp->lock);

	return IRQ_HANDLED;
}

#ifdef CONFIG_NET_POLL_CONTROLLER
/* Polling receive - used by netconsole and other diagnostic tools
 * to allow network i/o with interrupts disabled.
 */
static void macb_poll_controller(struct net_device *dev)
{
	struct macb *bp = netdev_priv(dev);
	struct macb_queue *queue;
	unsigned long flags;
	unsigned int q;

	local_irq_save(flags);
	for (q = 0, queue = bp->queues; q < bp->num_queues; ++q, ++queue)
		macb_interrupt(dev->irq, queue);
	local_irq_restore(flags);
}
#endif

static unsigned int macb_tx_map(struct macb *bp,
				struct macb_queue *queue,
				struct sk_buff *skb,
				unsigned int hdrlen)
{
	dma_addr_t mapping;
	unsigned int len, entry, i, tx_head = queue->tx_head;
	struct macb_tx_skb *tx_skb = NULL;
	struct macb_dma_desc *desc;
	unsigned int offset, size, count = 0;
	unsigned int f, nr_frags = skb_shinfo(skb)->nr_frags;
	unsigned int eof = 1, mss_mfs = 0;
	u32 ctrl, lso_ctrl = 0, seq_ctrl = 0;

	/* LSO */
	if (skb_shinfo(skb)->gso_size != 0) {
		if (ip_hdr(skb)->protocol == IPPROTO_UDP)
			/* UDP - UFO */
			lso_ctrl = MACB_LSO_UFO_ENABLE;
		else
			/* TCP - TSO */
			lso_ctrl = MACB_LSO_TSO_ENABLE;
	}

	/* First, map non-paged data */
	len = skb_headlen(skb);

	/* first buffer length */
	size = hdrlen;

	offset = 0;
	while (len) {
		entry = macb_tx_ring_wrap(bp, tx_head);
		tx_skb = &queue->tx_skb[entry];

		mapping = dma_map_single(&bp->pdev->dev,
					 skb->data + offset,
					 size, DMA_TO_DEVICE);
		if (dma_mapping_error(&bp->pdev->dev, mapping))
			goto dma_error;

		/* Save info to properly release resources */
		tx_skb->skb = NULL;
		tx_skb->mapping = mapping;
		tx_skb->size = size;
		tx_skb->mapped_as_page = false;

		len -= size;
		offset += size;
		count++;
		tx_head++;

		size = min(len, bp->max_tx_length);
	}

	/* Then, map paged data from fragments */
	for (f = 0; f < nr_frags; f++) {
		const skb_frag_t *frag = &skb_shinfo(skb)->frags[f];

		len = skb_frag_size(frag);
		offset = 0;
		while (len) {
			size = min(len, bp->max_tx_length);
			entry = macb_tx_ring_wrap(bp, tx_head);
			tx_skb = &queue->tx_skb[entry];

			mapping = skb_frag_dma_map(&bp->pdev->dev, frag,
						   offset, size, DMA_TO_DEVICE);
			if (dma_mapping_error(&bp->pdev->dev, mapping))
				goto dma_error;

			/* Save info to properly release resources */
			tx_skb->skb = NULL;
			tx_skb->mapping = mapping;
			tx_skb->size = size;
			tx_skb->mapped_as_page = true;

			len -= size;
			offset += size;
			count++;
			tx_head++;
		}
	}

	/* Should never happen */
	if (unlikely(!tx_skb)) {
		netdev_err(bp->dev, "BUG! empty skb!\n");
		return 0;
	}

	/* This is the last buffer of the frame: save socket buffer */
	tx_skb->skb = skb;

	/* Update TX ring: update buffer descriptors in reverse order
	 * to avoid race condition
	 */

	/* Set 'TX_USED' bit in buffer descriptor at tx_head position
	 * to set the end of TX queue
	 */
	i = tx_head;
	entry = macb_tx_ring_wrap(bp, i);
	ctrl = MACB_BIT(TX_USED);
	desc = macb_tx_desc(queue, entry);
	desc->ctrl = ctrl;

	if (lso_ctrl) {
		if (lso_ctrl == MACB_LSO_UFO_ENABLE)
			/* include header and FCS in value given to h/w */
			mss_mfs = skb_shinfo(skb)->gso_size +
					skb_transport_offset(skb) +
					ETH_FCS_LEN;
		else /* TSO */ {
			mss_mfs = skb_shinfo(skb)->gso_size;
			/* TCP Sequence Number Source Select
			 * can be set only for TSO
			 */
			seq_ctrl = 0;
		}
	}

	do {
		i--;
		entry = macb_tx_ring_wrap(bp, i);
		tx_skb = &queue->tx_skb[entry];
		desc = macb_tx_desc(queue, entry);

		ctrl = (u32)tx_skb->size;
		if (eof) {
			ctrl |= MACB_BIT(TX_LAST);
			eof = 0;
		}
		if (unlikely(entry == (bp->tx_ring_size - 1)))
			ctrl |= MACB_BIT(TX_WRAP);

		/* First descriptor is header descriptor */
		if (i == queue->tx_head) {
			ctrl |= MACB_BF(TX_LSO, lso_ctrl);
			ctrl |= MACB_BF(TX_TCP_SEQ_SRC, seq_ctrl);
			if ((bp->dev->features & NETIF_F_HW_CSUM) &&
			    skb->ip_summed != CHECKSUM_PARTIAL && !lso_ctrl)
				ctrl |= MACB_BIT(TX_NOCRC);
		} else
			/* Only set MSS/MFS on payload descriptors
			 * (second or later descriptor)
			 */
			ctrl |= MACB_BF(MSS_MFS, mss_mfs);

		/* Set TX buffer descriptor */
		macb_set_addr(bp, desc, tx_skb->mapping);
		/* desc->addr must be visible to hardware before clearing
		 * 'TX_USED' bit in desc->ctrl.
		 */
		wmb();
		desc->ctrl = ctrl;
	} while (i != queue->tx_head);

	queue->tx_head = tx_head;

	return count;

dma_error:
	netdev_err(bp->dev, "TX DMA map failed\n");

	for (i = queue->tx_head; i != tx_head; i++) {
		tx_skb = macb_tx_skb(queue, i);

		macb_tx_unmap(bp, tx_skb);
	}

	return 0;
}

static netdev_features_t macb_features_check(struct sk_buff *skb,
					     struct net_device *dev,
					     netdev_features_t features)
{
	unsigned int nr_frags, f;
	unsigned int hdrlen;

	/* Validate LSO compatibility */

	/* there is only one buffer */
	if (!skb_is_nonlinear(skb))
		return features;

	/* length of header */
	hdrlen = skb_transport_offset(skb);
	if (ip_hdr(skb)->protocol == IPPROTO_TCP)
		hdrlen += tcp_hdrlen(skb);

	/* For LSO:
	 * When software supplies two or more payload buffers all payload buffers
	 * apart from the last must be a multiple of 8 bytes in size.
	 */
	if (!IS_ALIGNED(skb_headlen(skb) - hdrlen, MACB_TX_LEN_ALIGN))
		return features & ~MACB_NETIF_LSO;

	nr_frags = skb_shinfo(skb)->nr_frags;
	/* No need to check last fragment */
	nr_frags--;
	for (f = 0; f < nr_frags; f++) {
		const skb_frag_t *frag = &skb_shinfo(skb)->frags[f];

		if (!IS_ALIGNED(skb_frag_size(frag), MACB_TX_LEN_ALIGN))
			return features & ~MACB_NETIF_LSO;
	}
	return features;
}

static inline int macb_clear_csum(struct sk_buff *skb)
{
	/* no change for packets without checksum offloading */
	if (skb->ip_summed != CHECKSUM_PARTIAL)
		return 0;

	/* make sure we can modify the header */
	if (unlikely(skb_cow_head(skb, 0)))
		return -1;

	/* initialize checksum field
	 * This is required - at least for Zynq, which otherwise calculates
	 * wrong UDP header checksums for UDP packets with UDP data len <=2
	 */
	*(__sum16 *)(skb_checksum_start(skb) + skb->csum_offset) = 0;
	return 0;
}

static int macb_pad_and_fcs(struct sk_buff **skb, struct net_device *ndev)
{
	bool cloned = skb_cloned(*skb) || skb_header_cloned(*skb);
	int padlen = ETH_ZLEN - (*skb)->len;
	int headroom = skb_headroom(*skb);
	int tailroom = skb_tailroom(*skb);
	struct sk_buff *nskb;
	u32 fcs;

	if (!(ndev->features & NETIF_F_HW_CSUM) ||
	    !((*skb)->ip_summed != CHECKSUM_PARTIAL) ||
	    skb_shinfo(*skb)->gso_size)	/* Not available for GSO */
		return 0;

	if (padlen <= 0) {
		/* FCS could be appeded to tailroom. */
		if (tailroom >= ETH_FCS_LEN)
			goto add_fcs;
		/* FCS could be appeded by moving data to headroom. */
		else if (!cloned && headroom + tailroom >= ETH_FCS_LEN)
			padlen = 0;
		/* No room for FCS, need to reallocate skb. */
		else
			padlen = ETH_FCS_LEN;
	} else {
		/* Add room for FCS. */
		padlen += ETH_FCS_LEN;
	}

	if (!cloned && headroom + tailroom >= padlen) {
		(*skb)->data = memmove((*skb)->head, (*skb)->data, (*skb)->len);
		skb_set_tail_pointer(*skb, (*skb)->len);
	} else {
		nskb = skb_copy_expand(*skb, 0, padlen, GFP_ATOMIC);
		if (!nskb)
			return -ENOMEM;

		dev_consume_skb_any(*skb);
		*skb = nskb;
	}

	if (padlen > ETH_FCS_LEN)
		skb_put_zero(*skb, padlen - ETH_FCS_LEN);

add_fcs:
	/* set FCS to packet */
	fcs = crc32_le(~0, (*skb)->data, (*skb)->len);
	fcs = ~fcs;

	skb_put_u8(*skb, fcs		& 0xff);
	skb_put_u8(*skb, (fcs >> 8)	& 0xff);
	skb_put_u8(*skb, (fcs >> 16)	& 0xff);
	skb_put_u8(*skb, (fcs >> 24)	& 0xff);

	return 0;
}

static netdev_tx_t macb_start_xmit(struct sk_buff *skb, struct net_device *dev)
{
	u16 queue_index = skb_get_queue_mapping(skb);
	struct macb *bp = netdev_priv(dev);
	struct macb_queue *queue = &bp->queues[queue_index];
	unsigned long flags;
	unsigned int desc_cnt, nr_frags, frag_size, f;
	unsigned int hdrlen;
	bool is_lso, is_udp = 0;
	netdev_tx_t ret = NETDEV_TX_OK;

	if (macb_clear_csum(skb)) {
		dev_kfree_skb_any(skb);
		return ret;
	}

	if (macb_pad_and_fcs(&skb, dev)) {
		dev_kfree_skb_any(skb);
		return ret;
	}

	is_lso = (skb_shinfo(skb)->gso_size != 0);

	if (is_lso) {
		is_udp = !!(ip_hdr(skb)->protocol == IPPROTO_UDP);

		/* length of headers */
		if (is_udp)
			/* only queue eth + ip headers separately for UDP */
			hdrlen = skb_transport_offset(skb);
		else
			hdrlen = skb_transport_offset(skb) + tcp_hdrlen(skb);
		if (skb_headlen(skb) < hdrlen) {
			netdev_err(bp->dev, "Error - LSO headers fragmented!!!\n");
			/* if this is required, would need to copy to single buffer */
			return NETDEV_TX_BUSY;
		}
	} else
		hdrlen = min(skb_headlen(skb), bp->max_tx_length);

#if defined(DEBUG) && defined(VERBOSE_DEBUG)
	netdev_vdbg(bp->dev,
		    "start_xmit: queue %hu len %u head %p data %p tail %p end %p\n",
		    queue_index, skb->len, skb->head, skb->data,
		    skb_tail_pointer(skb), skb_end_pointer(skb));
	print_hex_dump(KERN_DEBUG, "data: ", DUMP_PREFIX_OFFSET, 16, 1,
		       skb->data, 16, true);
#endif

	/* Count how many TX buffer descriptors are needed to send this
	 * socket buffer: skb fragments of jumbo frames may need to be
	 * split into many buffer descriptors.
	 */
	if (is_lso && (skb_headlen(skb) > hdrlen))
		/* extra header descriptor if also payload in first buffer */
		desc_cnt = DIV_ROUND_UP((skb_headlen(skb) - hdrlen), bp->max_tx_length) + 1;
	else
		desc_cnt = DIV_ROUND_UP(skb_headlen(skb), bp->max_tx_length);
	nr_frags = skb_shinfo(skb)->nr_frags;
	for (f = 0; f < nr_frags; f++) {
		frag_size = skb_frag_size(&skb_shinfo(skb)->frags[f]);
		desc_cnt += DIV_ROUND_UP(frag_size, bp->max_tx_length);
	}

	spin_lock_irqsave(&bp->lock, flags);

	/* This is a hard error, log it. */
	if (CIRC_SPACE(queue->tx_head, queue->tx_tail,
		       bp->tx_ring_size) < desc_cnt) {
		netif_stop_subqueue(dev, queue_index);
		spin_unlock_irqrestore(&bp->lock, flags);
		netdev_dbg(bp->dev, "tx_head = %u, tx_tail = %u\n",
			   queue->tx_head, queue->tx_tail);
		return NETDEV_TX_BUSY;
	}

	/* Map socket buffer for DMA transfer */
	if (!macb_tx_map(bp, queue, skb, hdrlen)) {
		dev_kfree_skb_any(skb);
		goto unlock;
	}

	/* Make newly initialized descriptor visible to hardware */
	wmb();
	skb_tx_timestamp(skb);

	macb_writel(bp, NCR, macb_readl(bp, NCR) | MACB_BIT(TSTART));

	if (CIRC_SPACE(queue->tx_head, queue->tx_tail, bp->tx_ring_size) < 1)
		netif_stop_subqueue(dev, queue_index);

unlock:
	spin_unlock_irqrestore(&bp->lock, flags);

	return ret;
}

static void macb_init_rx_buffer_size(struct macb *bp, size_t size)
{
	if (!macb_is_gem(bp)) {
		bp->rx_buffer_size = MACB_RX_BUFFER_SIZE;
	} else {
		bp->rx_buffer_size = size;

		if (bp->rx_buffer_size % RX_BUFFER_MULTIPLE) {
			netdev_dbg(bp->dev,
				   "RX buffer must be multiple of %d bytes, expanding\n",
				   RX_BUFFER_MULTIPLE);
			bp->rx_buffer_size =
				roundup(bp->rx_buffer_size, RX_BUFFER_MULTIPLE);
		}
	}

	netdev_dbg(bp->dev, "mtu [%u] rx_buffer_size [%zu]\n",
		   bp->dev->mtu, bp->rx_buffer_size);
}

static void gem_free_rx_buffers(struct macb *bp)
{
	struct sk_buff		*skb;
	struct macb_dma_desc	*desc;
	struct macb_queue *queue;
	dma_addr_t		addr;
	unsigned int q;
	int i;

	for (q = 0, queue = bp->queues; q < bp->num_queues; ++q, ++queue) {
		if (!queue->rx_skbuff)
			continue;

		for (i = 0; i < bp->rx_ring_size; i++) {
			skb = queue->rx_skbuff[i];

			if (!skb)
				continue;

			desc = macb_rx_desc(queue, i);
			addr = macb_get_addr(bp, desc);

			dma_unmap_single(&bp->pdev->dev, addr, bp->rx_buffer_size,
					DMA_FROM_DEVICE);
			dev_kfree_skb_any(skb);
			skb = NULL;
		}

		kfree(queue->rx_skbuff);
		queue->rx_skbuff = NULL;
	}
}

static void macb_free_rx_buffers(struct macb *bp)
{
	struct macb_queue *queue = &bp->queues[0];

	if (queue->rx_buffers) {
		dma_free_coherent(&bp->pdev->dev,
				  bp->rx_ring_size * bp->rx_buffer_size,
				  queue->rx_buffers, queue->rx_buffers_dma);
		queue->rx_buffers = NULL;
	}
}

static void macb_free_consistent(struct macb *bp)
{
	struct macb_queue *queue;
	unsigned int q;
	int size;

	bp->macbgem_ops.mog_free_rx_buffers(bp);

	for (q = 0, queue = bp->queues; q < bp->num_queues; ++q, ++queue) {
		kfree(queue->tx_skb);
		queue->tx_skb = NULL;
		if (queue->tx_ring) {
			size = TX_RING_BYTES(bp) + bp->tx_bd_rd_prefetch;
			dma_free_coherent(&bp->pdev->dev, size,
					  queue->tx_ring, queue->tx_ring_dma);
			queue->tx_ring = NULL;
		}
		if (queue->rx_ring) {
			size = RX_RING_BYTES(bp) + bp->rx_bd_rd_prefetch;
			dma_free_coherent(&bp->pdev->dev, size,
					  queue->rx_ring, queue->rx_ring_dma);
			queue->rx_ring = NULL;
		}
	}
}

static int gem_alloc_rx_buffers(struct macb *bp)
{
	struct macb_queue *queue;
	unsigned int q;
	int size;

	for (q = 0, queue = bp->queues; q < bp->num_queues; ++q, ++queue) {
		size = bp->rx_ring_size * sizeof(struct sk_buff *);
		queue->rx_skbuff = kzalloc(size, GFP_KERNEL);
		if (!queue->rx_skbuff)
			return -ENOMEM;
		else
			netdev_dbg(bp->dev,
				   "Allocated %d RX struct sk_buff entries at %p\n",
				   bp->rx_ring_size, queue->rx_skbuff);
	}
	return 0;
}

static int macb_alloc_rx_buffers(struct macb *bp)
{
	struct macb_queue *queue = &bp->queues[0];
	int size;

	size = bp->rx_ring_size * bp->rx_buffer_size;
	queue->rx_buffers = dma_alloc_coherent(&bp->pdev->dev, size,
					    &queue->rx_buffers_dma, GFP_KERNEL);
	if (!queue->rx_buffers)
		return -ENOMEM;

	netdev_dbg(bp->dev,
		   "Allocated RX buffers of %d bytes at %08lx (mapped %p)\n",
		   size, (unsigned long)queue->rx_buffers_dma, queue->rx_buffers);
	return 0;
}

static int macb_alloc_consistent(struct macb *bp)
{
	struct macb_queue *queue;
	unsigned int q;
	int size;

	for (q = 0, queue = bp->queues; q < bp->num_queues; ++q, ++queue) {
		size = TX_RING_BYTES(bp) + bp->tx_bd_rd_prefetch;
		queue->tx_ring = dma_alloc_coherent(&bp->pdev->dev, size,
						    &queue->tx_ring_dma,
						    GFP_KERNEL);
		if (!queue->tx_ring)
			goto out_err;
		netdev_dbg(bp->dev,
			   "Allocated TX ring for queue %u of %d bytes at %08lx (mapped %p)\n",
			   q, size, (unsigned long)queue->tx_ring_dma,
			   queue->tx_ring);

		size = bp->tx_ring_size * sizeof(struct macb_tx_skb);
		queue->tx_skb = kmalloc(size, GFP_KERNEL);
		if (!queue->tx_skb)
			goto out_err;

		size = RX_RING_BYTES(bp) + bp->rx_bd_rd_prefetch;
		queue->rx_ring = dma_alloc_coherent(&bp->pdev->dev, size,
						 &queue->rx_ring_dma, GFP_KERNEL);
		if (!queue->rx_ring)
			goto out_err;
		netdev_dbg(bp->dev,
			   "Allocated RX ring of %d bytes at %08lx (mapped %p)\n",
			   size, (unsigned long)queue->rx_ring_dma, queue->rx_ring);
	}
	if (bp->macbgem_ops.mog_alloc_rx_buffers(bp))
		goto out_err;

	return 0;

out_err:
	macb_free_consistent(bp);
	return -ENOMEM;
}

static void gem_init_rings(struct macb *bp)
{
	struct macb_queue *queue;
	struct macb_dma_desc *desc = NULL;
	unsigned int q;
	int i;

	for (q = 0, queue = bp->queues; q < bp->num_queues; ++q, ++queue) {
		for (i = 0; i < bp->tx_ring_size; i++) {
			desc = macb_tx_desc(queue, i);
			macb_set_addr(bp, desc, 0);
			desc->ctrl = MACB_BIT(TX_USED);
		}
		desc->ctrl |= MACB_BIT(TX_WRAP);
		queue->tx_head = 0;
		queue->tx_tail = 0;

		queue->rx_tail = 0;
		queue->rx_prepared_head = 0;

		gem_rx_refill(queue);
	}

}

static void macb_init_rings(struct macb *bp)
{
	int i;
	struct macb_dma_desc *desc = NULL;

	macb_init_rx_ring(&bp->queues[0]);

	for (i = 0; i < bp->tx_ring_size; i++) {
		desc = macb_tx_desc(&bp->queues[0], i);
		macb_set_addr(bp, desc, 0);
		desc->ctrl = MACB_BIT(TX_USED);
	}
	bp->queues[0].tx_head = 0;
	bp->queues[0].tx_tail = 0;
	desc->ctrl |= MACB_BIT(TX_WRAP);
}

static void macb_reset_hw(struct macb *bp)
{
	struct macb_queue *queue;
	unsigned int q;
	u32 ctrl = macb_readl(bp, NCR);

	/* Disable RX and TX (XXX: Should we halt the transmission
	 * more gracefully?)
	 */
	ctrl &= ~(MACB_BIT(RE) | MACB_BIT(TE));

	/* Clear the stats registers (XXX: Update stats first?) */
	ctrl |= MACB_BIT(CLRSTAT);

	macb_writel(bp, NCR, ctrl);

	/* Clear all status flags */
	macb_writel(bp, TSR, -1);
	macb_writel(bp, RSR, -1);

	/* Disable all interrupts */
	for (q = 0, queue = bp->queues; q < bp->num_queues; ++q, ++queue) {
		queue_writel(queue, IDR, -1);
		queue_readl(queue, ISR);
		if (bp->caps & MACB_CAPS_ISR_CLEAR_ON_WRITE)
			queue_writel(queue, ISR, -1);
	}
}

static u32 gem_mdc_clk_div(struct macb *bp)
{
	u32 config;
	unsigned long pclk_hz = clk_get_rate(bp->pclk);

	if (pclk_hz <= 20000000)
		config = GEM_BF(CLK, GEM_CLK_DIV8);
	else if (pclk_hz <= 40000000)
		config = GEM_BF(CLK, GEM_CLK_DIV16);
	else if (pclk_hz <= 80000000)
		config = GEM_BF(CLK, GEM_CLK_DIV32);
	else if (pclk_hz <= 120000000)
		config = GEM_BF(CLK, GEM_CLK_DIV48);
	else if (pclk_hz <= 160000000)
		config = GEM_BF(CLK, GEM_CLK_DIV64);
	else
		config = GEM_BF(CLK, GEM_CLK_DIV96);

	return config;
}

static u32 macb_mdc_clk_div(struct macb *bp)
{
	u32 config;
	unsigned long pclk_hz;

	if (macb_is_gem(bp))
		return gem_mdc_clk_div(bp);

	pclk_hz = clk_get_rate(bp->pclk);
	if (pclk_hz <= 20000000)
		config = MACB_BF(CLK, MACB_CLK_DIV8);
	else if (pclk_hz <= 40000000)
		config = MACB_BF(CLK, MACB_CLK_DIV16);
	else if (pclk_hz <= 80000000)
		config = MACB_BF(CLK, MACB_CLK_DIV32);
	else
		config = MACB_BF(CLK, MACB_CLK_DIV64);

	return config;
}

/* Get the DMA bus width field of the network configuration register that we
 * should program.  We find the width from decoding the design configuration
 * register to find the maximum supported data bus width.
 */
static u32 macb_dbw(struct macb *bp)
{
	if (!macb_is_gem(bp))
		return 0;

	switch (GEM_BFEXT(DBWDEF, gem_readl(bp, DCFG1))) {
	case 4:
		return GEM_BF(DBW, GEM_DBW128);
	case 2:
		return GEM_BF(DBW, GEM_DBW64);
	case 1:
	default:
		return GEM_BF(DBW, GEM_DBW32);
	}
}

/* Configure the receive DMA engine
 * - use the correct receive buffer size
 * - set best burst length for DMA operations
 *   (if not supported by FIFO, it will fallback to default)
 * - set both rx/tx packet buffers to full memory size
 * These are configurable parameters for GEM.
 */
static void macb_configure_dma(struct macb *bp)
{
	struct macb_queue *queue;
	u32 buffer_size;
	unsigned int q;
	u32 dmacfg;

	buffer_size = bp->rx_buffer_size / RX_BUFFER_MULTIPLE;
	if (macb_is_gem(bp)) {
		dmacfg = gem_readl(bp, DMACFG) & ~GEM_BF(RXBS, -1L);
		for (q = 0, queue = bp->queues; q < bp->num_queues; ++q, ++queue) {
			if (q)
				queue_writel(queue, RBQS, buffer_size);
			else
				dmacfg |= GEM_BF(RXBS, buffer_size);
		}
		if (bp->dma_burst_length)
			dmacfg = GEM_BFINS(FBLDO, bp->dma_burst_length, dmacfg);
		dmacfg |= GEM_BIT(TXPBMS) | GEM_BF(RXBMS, -1L);
		dmacfg &= ~GEM_BIT(ENDIA_PKT);

		if (bp->native_io)
			dmacfg &= ~GEM_BIT(ENDIA_DESC);
		else
			dmacfg |= GEM_BIT(ENDIA_DESC); /* CPU in big endian */

		if (bp->dev->features & NETIF_F_HW_CSUM)
			dmacfg |= GEM_BIT(TXCOEN);
		else
			dmacfg &= ~GEM_BIT(TXCOEN);

		dmacfg &= ~GEM_BIT(ADDR64);
#ifdef CONFIG_ARCH_DMA_ADDR_T_64BIT
		if (bp->hw_dma_cap & HW_DMA_CAP_64B)
			dmacfg |= GEM_BIT(ADDR64);
#endif
#ifdef CONFIG_MACB_USE_HWSTAMP
		if (bp->hw_dma_cap & HW_DMA_CAP_PTP)
			dmacfg |= GEM_BIT(RXEXT) | GEM_BIT(TXEXT);
#endif
		netdev_dbg(bp->dev, "Cadence configure DMA with 0x%08x\n",
			   dmacfg);
		gem_writel(bp, DMACFG, dmacfg);
	}
}

static void macb_init_hw(struct macb *bp)
{
	struct macb_queue *queue;
	unsigned int q;

	u32 config;

	macb_reset_hw(bp);
	macb_set_hwaddr(bp);

	config = macb_mdc_clk_div(bp);
	if (bp->phy_interface == PHY_INTERFACE_MODE_SGMII)
		config |= GEM_BIT(SGMIIEN) | GEM_BIT(PCSSEL);
	config |= MACB_BF(RBOF, NET_IP_ALIGN);	/* Make eth data aligned */
	config |= MACB_BIT(PAE);		/* PAuse Enable */
	config |= MACB_BIT(DRFCS);		/* Discard Rx FCS */
	if (bp->caps & MACB_CAPS_JUMBO)
		config |= MACB_BIT(JFRAME);	/* Enable jumbo frames */
	else
		config |= MACB_BIT(BIG);	/* Receive oversized frames */
	if (bp->dev->flags & IFF_PROMISC)
		config |= MACB_BIT(CAF);	/* Copy All Frames */
	else if (macb_is_gem(bp) && bp->dev->features & NETIF_F_RXCSUM)
		config |= GEM_BIT(RXCOEN);
	if (!(bp->dev->flags & IFF_BROADCAST))
		config |= MACB_BIT(NBC);	/* No BroadCast */
	config |= macb_dbw(bp);
	macb_writel(bp, NCFGR, config);
	if ((bp->caps & MACB_CAPS_JUMBO) && bp->jumbo_max_len)
		gem_writel(bp, JML, bp->jumbo_max_len);
	bp->speed = SPEED_10;
	bp->duplex = DUPLEX_HALF;
	bp->rx_frm_len_mask = MACB_RX_FRMLEN_MASK;
	if (bp->caps & MACB_CAPS_JUMBO)
		bp->rx_frm_len_mask = MACB_RX_JFRMLEN_MASK;

	macb_configure_dma(bp);

	/* Initialize TX and RX buffers */
	for (q = 0, queue = bp->queues; q < bp->num_queues; ++q, ++queue) {
		queue_writel(queue, RBQP, lower_32_bits(queue->rx_ring_dma));
#ifdef CONFIG_ARCH_DMA_ADDR_T_64BIT
		if (bp->hw_dma_cap & HW_DMA_CAP_64B)
			queue_writel(queue, RBQPH, upper_32_bits(queue->rx_ring_dma));
#endif
		queue_writel(queue, TBQP, lower_32_bits(queue->tx_ring_dma));
#ifdef CONFIG_ARCH_DMA_ADDR_T_64BIT
		if (bp->hw_dma_cap & HW_DMA_CAP_64B)
			queue_writel(queue, TBQPH, upper_32_bits(queue->tx_ring_dma));
#endif

		/* Enable interrupts */
		queue_writel(queue, IER,
			     bp->rx_intr_mask |
			     MACB_TX_INT_FLAGS |
			     MACB_BIT(HRESP));
	}

	/* Enable TX and RX */
	macb_writel(bp, NCR, macb_readl(bp, NCR) | MACB_BIT(RE) | MACB_BIT(TE));
}

/* The hash address register is 64 bits long and takes up two
 * locations in the memory map.  The least significant bits are stored
 * in EMAC_HSL and the most significant bits in EMAC_HSH.
 *
 * The unicast hash enable and the multicast hash enable bits in the
 * network configuration register enable the reception of hash matched
 * frames. The destination address is reduced to a 6 bit index into
 * the 64 bit hash register using the following hash function.  The
 * hash function is an exclusive or of every sixth bit of the
 * destination address.
 *
 * hi[5] = da[5] ^ da[11] ^ da[17] ^ da[23] ^ da[29] ^ da[35] ^ da[41] ^ da[47]
 * hi[4] = da[4] ^ da[10] ^ da[16] ^ da[22] ^ da[28] ^ da[34] ^ da[40] ^ da[46]
 * hi[3] = da[3] ^ da[09] ^ da[15] ^ da[21] ^ da[27] ^ da[33] ^ da[39] ^ da[45]
 * hi[2] = da[2] ^ da[08] ^ da[14] ^ da[20] ^ da[26] ^ da[32] ^ da[38] ^ da[44]
 * hi[1] = da[1] ^ da[07] ^ da[13] ^ da[19] ^ da[25] ^ da[31] ^ da[37] ^ da[43]
 * hi[0] = da[0] ^ da[06] ^ da[12] ^ da[18] ^ da[24] ^ da[30] ^ da[36] ^ da[42]
 *
 * da[0] represents the least significant bit of the first byte
 * received, that is, the multicast/unicast indicator, and da[47]
 * represents the most significant bit of the last byte received.  If
 * the hash index, hi[n], points to a bit that is set in the hash
 * register then the frame will be matched according to whether the
 * frame is multicast or unicast.  A multicast match will be signalled
 * if the multicast hash enable bit is set, da[0] is 1 and the hash
 * index points to a bit set in the hash register.  A unicast match
 * will be signalled if the unicast hash enable bit is set, da[0] is 0
 * and the hash index points to a bit set in the hash register.  To
 * receive all multicast frames, the hash register should be set with
 * all ones and the multicast hash enable bit should be set in the
 * network configuration register.
 */

static inline int hash_bit_value(int bitnr, __u8 *addr)
{
	if (addr[bitnr / 8] & (1 << (bitnr % 8)))
		return 1;
	return 0;
}

/* Return the hash index value for the specified address. */
static int hash_get_index(__u8 *addr)
{
	int i, j, bitval;
	int hash_index = 0;

	for (j = 0; j < 6; j++) {
		for (i = 0, bitval = 0; i < 8; i++)
			bitval ^= hash_bit_value(i * 6 + j, addr);

		hash_index |= (bitval << j);
	}

	return hash_index;
}

/* Add multicast addresses to the internal multicast-hash table. */
static void macb_sethashtable(struct net_device *dev)
{
	struct netdev_hw_addr *ha;
	unsigned long mc_filter[2];
	unsigned int bitnr;
	struct macb *bp = netdev_priv(dev);

	mc_filter[0] = 0;
	mc_filter[1] = 0;

	netdev_for_each_mc_addr(ha, dev) {
		bitnr = hash_get_index(ha->addr);
		mc_filter[bitnr >> 5] |= 1 << (bitnr & 31);
	}

	macb_or_gem_writel(bp, HRB, mc_filter[0]);
	macb_or_gem_writel(bp, HRT, mc_filter[1]);
}

/* Enable/Disable promiscuous and multicast modes. */
static void macb_set_rx_mode(struct net_device *dev)
{
	unsigned long cfg;
	struct macb *bp = netdev_priv(dev);

	cfg = macb_readl(bp, NCFGR);

	if (dev->flags & IFF_PROMISC) {
		/* Enable promiscuous mode */
		cfg |= MACB_BIT(CAF);

		/* Disable RX checksum offload */
		if (macb_is_gem(bp))
			cfg &= ~GEM_BIT(RXCOEN);
	} else {
		/* Disable promiscuous mode */
		cfg &= ~MACB_BIT(CAF);

		/* Enable RX checksum offload only if requested */
		if (macb_is_gem(bp) && dev->features & NETIF_F_RXCSUM)
			cfg |= GEM_BIT(RXCOEN);
	}

	if (dev->flags & IFF_ALLMULTI) {
		/* Enable all multicast mode */
		macb_or_gem_writel(bp, HRB, -1);
		macb_or_gem_writel(bp, HRT, -1);
		cfg |= MACB_BIT(NCFGR_MTI);
	} else if (!netdev_mc_empty(dev)) {
		/* Enable specific multicasts */
		macb_sethashtable(dev);
		cfg |= MACB_BIT(NCFGR_MTI);
	} else if (dev->flags & (~IFF_ALLMULTI)) {
		/* Disable all multicast mode */
		macb_or_gem_writel(bp, HRB, 0);
		macb_or_gem_writel(bp, HRT, 0);
		cfg &= ~MACB_BIT(NCFGR_MTI);
	}

	macb_writel(bp, NCFGR, cfg);
}

static int macb_open(struct net_device *dev)
{
	struct macb *bp = netdev_priv(dev);
	size_t bufsz = dev->mtu + ETH_HLEN + ETH_FCS_LEN + NET_IP_ALIGN;
	struct macb_queue *queue;
	unsigned int q;
	int err;

	netdev_dbg(bp->dev, "open\n");

	err = pm_runtime_get_sync(&bp->pdev->dev);
	if (err < 0)
		goto pm_exit;

	/* carrier starts down */
	netif_carrier_off(dev);

	/* if the phy is not yet register, retry later*/
	if (!dev->phydev) {
		err = -EAGAIN;
		goto pm_exit;
	}

	/* RX buffers initialization */
	macb_init_rx_buffer_size(bp, bufsz);

	err = macb_alloc_consistent(bp);
	if (err) {
		netdev_err(dev, "Unable to allocate DMA memory (error %d)\n",
			   err);
		goto pm_exit;
	}

	for (q = 0, queue = bp->queues; q < bp->num_queues; ++q, ++queue)
		napi_enable(&queue->napi);

	bp->macbgem_ops.mog_init_rings(bp);
	macb_init_hw(bp);

	/* schedule a link state check */
	phy_start(dev->phydev);

	netif_tx_start_all_queues(dev);

	if (bp->ptp_info)
		bp->ptp_info->ptp_init(dev);

pm_exit:
	if (err) {
		pm_runtime_put_sync(&bp->pdev->dev);
		return err;
	}
	return 0;
}

static int macb_close(struct net_device *dev)
{
	struct macb *bp = netdev_priv(dev);
	struct macb_queue *queue;
	unsigned long flags;
	unsigned int q;

	netif_tx_stop_all_queues(dev);

	for (q = 0, queue = bp->queues; q < bp->num_queues; ++q, ++queue)
		napi_disable(&queue->napi);

	if (dev->phydev)
		phy_stop(dev->phydev);

	spin_lock_irqsave(&bp->lock, flags);
	macb_reset_hw(bp);
	netif_carrier_off(dev);
	spin_unlock_irqrestore(&bp->lock, flags);

	macb_free_consistent(bp);

	if (bp->ptp_info)
		bp->ptp_info->ptp_remove(dev);

	pm_runtime_put(&bp->pdev->dev);

	return 0;
}

static int macb_change_mtu(struct net_device *dev, int new_mtu)
{
	if (netif_running(dev))
		return -EBUSY;

	dev->mtu = new_mtu;

	return 0;
}

static void gem_update_stats(struct macb *bp)
{
	struct macb_queue *queue;
	unsigned int i, q, idx;
	unsigned long *stat;

	u32 *p = &bp->hw_stats.gem.tx_octets_31_0;

	for (i = 0; i < GEM_STATS_LEN; ++i, ++p) {
		u32 offset = gem_statistics[i].offset;
		u64 val = bp->macb_reg_readl(bp, offset);

		bp->ethtool_stats[i] += val;
		*p += val;

		if (offset == GEM_OCTTXL || offset == GEM_OCTRXL) {
			/* Add GEM_OCTTXH, GEM_OCTRXH */
			val = bp->macb_reg_readl(bp, offset + 4);
			bp->ethtool_stats[i] += ((u64)val) << 32;
			*(++p) += val;
		}
	}

	idx = GEM_STATS_LEN;
	for (q = 0, queue = bp->queues; q < bp->num_queues; ++q, ++queue)
		for (i = 0, stat = &queue->stats.first; i < QUEUE_STATS_LEN; ++i, ++stat)
			bp->ethtool_stats[idx++] = *stat;
}

static struct net_device_stats *gem_get_stats(struct macb *bp)
{
	struct gem_stats *hwstat = &bp->hw_stats.gem;
	struct net_device_stats *nstat = &bp->dev->stats;

	gem_update_stats(bp);

	nstat->rx_errors = (hwstat->rx_frame_check_sequence_errors +
			    hwstat->rx_alignment_errors +
			    hwstat->rx_resource_errors +
			    hwstat->rx_overruns +
			    hwstat->rx_oversize_frames +
			    hwstat->rx_jabbers +
			    hwstat->rx_undersized_frames +
			    hwstat->rx_length_field_frame_errors);
	nstat->tx_errors = (hwstat->tx_late_collisions +
			    hwstat->tx_excessive_collisions +
			    hwstat->tx_underrun +
			    hwstat->tx_carrier_sense_errors);
	nstat->multicast = hwstat->rx_multicast_frames;
	nstat->collisions = (hwstat->tx_single_collision_frames +
			     hwstat->tx_multiple_collision_frames +
			     hwstat->tx_excessive_collisions);
	nstat->rx_length_errors = (hwstat->rx_oversize_frames +
				   hwstat->rx_jabbers +
				   hwstat->rx_undersized_frames +
				   hwstat->rx_length_field_frame_errors);
	nstat->rx_over_errors = hwstat->rx_resource_errors;
	nstat->rx_crc_errors = hwstat->rx_frame_check_sequence_errors;
	nstat->rx_frame_errors = hwstat->rx_alignment_errors;
	nstat->rx_fifo_errors = hwstat->rx_overruns;
	nstat->tx_aborted_errors = hwstat->tx_excessive_collisions;
	nstat->tx_carrier_errors = hwstat->tx_carrier_sense_errors;
	nstat->tx_fifo_errors = hwstat->tx_underrun;

	return nstat;
}

static void gem_get_ethtool_stats(struct net_device *dev,
				  struct ethtool_stats *stats, u64 *data)
{
	struct macb *bp;

	bp = netdev_priv(dev);
	gem_update_stats(bp);
	memcpy(data, &bp->ethtool_stats, sizeof(u64)
			* (GEM_STATS_LEN + QUEUE_STATS_LEN * MACB_MAX_QUEUES));
}

static int gem_get_sset_count(struct net_device *dev, int sset)
{
	struct macb *bp = netdev_priv(dev);

	switch (sset) {
	case ETH_SS_STATS:
		return GEM_STATS_LEN + bp->num_queues * QUEUE_STATS_LEN;
	default:
		return -EOPNOTSUPP;
	}
}

static void gem_get_ethtool_strings(struct net_device *dev, u32 sset, u8 *p)
{
	char stat_string[ETH_GSTRING_LEN];
	struct macb *bp = netdev_priv(dev);
	struct macb_queue *queue;
	unsigned int i;
	unsigned int q;

	switch (sset) {
	case ETH_SS_STATS:
		for (i = 0; i < GEM_STATS_LEN; i++, p += ETH_GSTRING_LEN)
			memcpy(p, gem_statistics[i].stat_string,
			       ETH_GSTRING_LEN);

		for (q = 0, queue = bp->queues; q < bp->num_queues; ++q, ++queue) {
			for (i = 0; i < QUEUE_STATS_LEN; i++, p += ETH_GSTRING_LEN) {
				snprintf(stat_string, ETH_GSTRING_LEN, "q%d_%s",
						q, queue_statistics[i].stat_string);
				memcpy(p, stat_string, ETH_GSTRING_LEN);
			}
		}
		break;
	}
}

static struct net_device_stats *macb_get_stats(struct net_device *dev)
{
	struct macb *bp = netdev_priv(dev);
	struct net_device_stats *nstat = &bp->dev->stats;
	struct macb_stats *hwstat = &bp->hw_stats.macb;

	if (macb_is_gem(bp))
		return gem_get_stats(bp);

	/* read stats from hardware */
	macb_update_stats(bp);

	/* Convert HW stats into netdevice stats */
	nstat->rx_errors = (hwstat->rx_fcs_errors +
			    hwstat->rx_align_errors +
			    hwstat->rx_resource_errors +
			    hwstat->rx_overruns +
			    hwstat->rx_oversize_pkts +
			    hwstat->rx_jabbers +
			    hwstat->rx_undersize_pkts +
			    hwstat->rx_length_mismatch);
	nstat->tx_errors = (hwstat->tx_late_cols +
			    hwstat->tx_excessive_cols +
			    hwstat->tx_underruns +
			    hwstat->tx_carrier_errors +
			    hwstat->sqe_test_errors);
	nstat->collisions = (hwstat->tx_single_cols +
			     hwstat->tx_multiple_cols +
			     hwstat->tx_excessive_cols);
	nstat->rx_length_errors = (hwstat->rx_oversize_pkts +
				   hwstat->rx_jabbers +
				   hwstat->rx_undersize_pkts +
				   hwstat->rx_length_mismatch);
	nstat->rx_over_errors = hwstat->rx_resource_errors +
				   hwstat->rx_overruns;
	nstat->rx_crc_errors = hwstat->rx_fcs_errors;
	nstat->rx_frame_errors = hwstat->rx_align_errors;
	nstat->rx_fifo_errors = hwstat->rx_overruns;
	/* XXX: What does "missed" mean? */
	nstat->tx_aborted_errors = hwstat->tx_excessive_cols;
	nstat->tx_carrier_errors = hwstat->tx_carrier_errors;
	nstat->tx_fifo_errors = hwstat->tx_underruns;
	/* Don't know about heartbeat or window errors... */

	return nstat;
}

static int macb_get_regs_len(struct net_device *netdev)
{
	return MACB_GREGS_NBR * sizeof(u32);
}

static void macb_get_regs(struct net_device *dev, struct ethtool_regs *regs,
			  void *p)
{
	struct macb *bp = netdev_priv(dev);
	unsigned int tail, head;
	u32 *regs_buff = p;

	regs->version = (macb_readl(bp, MID) & ((1 << MACB_REV_SIZE) - 1))
			| MACB_GREGS_VERSION;

	tail = macb_tx_ring_wrap(bp, bp->queues[0].tx_tail);
	head = macb_tx_ring_wrap(bp, bp->queues[0].tx_head);

	regs_buff[0]  = macb_readl(bp, NCR);
	regs_buff[1]  = macb_or_gem_readl(bp, NCFGR);
	regs_buff[2]  = macb_readl(bp, NSR);
	regs_buff[3]  = macb_readl(bp, TSR);
	regs_buff[4]  = macb_readl(bp, RBQP);
	regs_buff[5]  = macb_readl(bp, TBQP);
	regs_buff[6]  = macb_readl(bp, RSR);
	regs_buff[7]  = macb_readl(bp, IMR);

	regs_buff[8]  = tail;
	regs_buff[9]  = head;
	regs_buff[10] = macb_tx_dma(&bp->queues[0], tail);
	regs_buff[11] = macb_tx_dma(&bp->queues[0], head);

	if (!(bp->caps & MACB_CAPS_USRIO_DISABLED))
		regs_buff[12] = macb_or_gem_readl(bp, USRIO);
	if (macb_is_gem(bp))
		regs_buff[13] = gem_readl(bp, DMACFG);
}

static void macb_get_wol(struct net_device *netdev, struct ethtool_wolinfo *wol)
{
	struct macb *bp = netdev_priv(netdev);

	wol->supported = 0;
	wol->wolopts = 0;

	if (bp->wol & MACB_WOL_HAS_MAGIC_PACKET) {
		wol->supported = WAKE_MAGIC;

		if (bp->wol & MACB_WOL_ENABLED)
			wol->wolopts |= WAKE_MAGIC;
	}
}

static int macb_set_wol(struct net_device *netdev, struct ethtool_wolinfo *wol)
{
	struct macb *bp = netdev_priv(netdev);

	if (!(bp->wol & MACB_WOL_HAS_MAGIC_PACKET) ||
	    (wol->wolopts & ~WAKE_MAGIC))
		return -EOPNOTSUPP;

	if (wol->wolopts & WAKE_MAGIC)
		bp->wol |= MACB_WOL_ENABLED;
	else
		bp->wol &= ~MACB_WOL_ENABLED;

	device_set_wakeup_enable(&bp->pdev->dev, bp->wol & MACB_WOL_ENABLED);

	return 0;
}

static void macb_get_ringparam(struct net_device *netdev,
			       struct ethtool_ringparam *ring)
{
	struct macb *bp = netdev_priv(netdev);

	ring->rx_max_pending = MAX_RX_RING_SIZE;
	ring->tx_max_pending = MAX_TX_RING_SIZE;

	ring->rx_pending = bp->rx_ring_size;
	ring->tx_pending = bp->tx_ring_size;
}

static int macb_set_ringparam(struct net_device *netdev,
			      struct ethtool_ringparam *ring)
{
	struct macb *bp = netdev_priv(netdev);
	u32 new_rx_size, new_tx_size;
	unsigned int reset = 0;

	if ((ring->rx_mini_pending) || (ring->rx_jumbo_pending))
		return -EINVAL;

	new_rx_size = clamp_t(u32, ring->rx_pending,
			      MIN_RX_RING_SIZE, MAX_RX_RING_SIZE);
	new_rx_size = roundup_pow_of_two(new_rx_size);

	new_tx_size = clamp_t(u32, ring->tx_pending,
			      MIN_TX_RING_SIZE, MAX_TX_RING_SIZE);
	new_tx_size = roundup_pow_of_two(new_tx_size);

	if ((new_tx_size == bp->tx_ring_size) &&
	    (new_rx_size == bp->rx_ring_size)) {
		/* nothing to do */
		return 0;
	}

	if (netif_running(bp->dev)) {
		reset = 1;
		macb_close(bp->dev);
	}

	bp->rx_ring_size = new_rx_size;
	bp->tx_ring_size = new_tx_size;

	if (reset)
		macb_open(bp->dev);

	return 0;
}

#ifdef CONFIG_MACB_USE_HWSTAMP
static unsigned int gem_get_tsu_rate(struct macb *bp)
{
	struct clk *tsu_clk;
	unsigned int tsu_rate;

	tsu_clk = devm_clk_get(&bp->pdev->dev, "tsu_clk");
	if (!IS_ERR(tsu_clk))
		tsu_rate = clk_get_rate(tsu_clk);
	/* try pclk instead */
	else if (!IS_ERR(bp->pclk)) {
		tsu_clk = bp->pclk;
		tsu_rate = clk_get_rate(tsu_clk);
	} else
		return -ENOTSUPP;
	return tsu_rate;
}

static s32 gem_get_ptp_max_adj(void)
{
	return 64000000;
}

static int gem_get_ts_info(struct net_device *dev,
			   struct ethtool_ts_info *info)
{
	struct macb *bp = netdev_priv(dev);

	if ((bp->hw_dma_cap & HW_DMA_CAP_PTP) == 0) {
		ethtool_op_get_ts_info(dev, info);
		return 0;
	}

	info->so_timestamping =
		SOF_TIMESTAMPING_TX_SOFTWARE |
		SOF_TIMESTAMPING_RX_SOFTWARE |
		SOF_TIMESTAMPING_SOFTWARE |
		SOF_TIMESTAMPING_TX_HARDWARE |
		SOF_TIMESTAMPING_RX_HARDWARE |
		SOF_TIMESTAMPING_RAW_HARDWARE;
	info->tx_types =
		(1 << HWTSTAMP_TX_ONESTEP_SYNC) |
		(1 << HWTSTAMP_TX_OFF) |
		(1 << HWTSTAMP_TX_ON);
	info->rx_filters =
		(1 << HWTSTAMP_FILTER_NONE) |
		(1 << HWTSTAMP_FILTER_ALL);

	info->phc_index = bp->ptp_clock ? ptp_clock_index(bp->ptp_clock) : -1;

	return 0;
}

static struct macb_ptp_info gem_ptp_info = {
	.ptp_init	 = gem_ptp_init,
	.ptp_remove	 = gem_ptp_remove,
	.get_ptp_max_adj = gem_get_ptp_max_adj,
	.get_tsu_rate	 = gem_get_tsu_rate,
	.get_ts_info	 = gem_get_ts_info,
	.get_hwtst	 = gem_get_hwtst,
	.set_hwtst	 = gem_set_hwtst,
};
#endif

static int macb_get_ts_info(struct net_device *netdev,
			    struct ethtool_ts_info *info)
{
	struct macb *bp = netdev_priv(netdev);

	if (bp->ptp_info)
		return bp->ptp_info->get_ts_info(netdev, info);

	return ethtool_op_get_ts_info(netdev, info);
}

static void gem_enable_flow_filters(struct macb *bp, bool enable)
{
	struct net_device *netdev = bp->dev;
	struct ethtool_rx_fs_item *item;
	u32 t2_scr;
	int num_t2_scr;

	if (!(netdev->features & NETIF_F_NTUPLE))
		return;

	num_t2_scr = GEM_BFEXT(T2SCR, gem_readl(bp, DCFG8));

	list_for_each_entry(item, &bp->rx_fs_list.list, list) {
		struct ethtool_rx_flow_spec *fs = &item->fs;
		struct ethtool_tcpip4_spec *tp4sp_m;

		if (fs->location >= num_t2_scr)
			continue;

		t2_scr = gem_readl_n(bp, SCRT2, fs->location);

		/* enable/disable screener regs for the flow entry */
		t2_scr = GEM_BFINS(ETHTEN, enable, t2_scr);

		/* only enable fields with no masking */
		tp4sp_m = &(fs->m_u.tcp_ip4_spec);

		if (enable && (tp4sp_m->ip4src == 0xFFFFFFFF))
			t2_scr = GEM_BFINS(CMPAEN, 1, t2_scr);
		else
			t2_scr = GEM_BFINS(CMPAEN, 0, t2_scr);

		if (enable && (tp4sp_m->ip4dst == 0xFFFFFFFF))
			t2_scr = GEM_BFINS(CMPBEN, 1, t2_scr);
		else
			t2_scr = GEM_BFINS(CMPBEN, 0, t2_scr);

		if (enable && ((tp4sp_m->psrc == 0xFFFF) || (tp4sp_m->pdst == 0xFFFF)))
			t2_scr = GEM_BFINS(CMPCEN, 1, t2_scr);
		else
			t2_scr = GEM_BFINS(CMPCEN, 0, t2_scr);

		gem_writel_n(bp, SCRT2, fs->location, t2_scr);
	}
}

static void gem_prog_cmp_regs(struct macb *bp, struct ethtool_rx_flow_spec *fs)
{
	struct ethtool_tcpip4_spec *tp4sp_v, *tp4sp_m;
	uint16_t index = fs->location;
	u32 w0, w1, t2_scr;
	bool cmp_a = false;
	bool cmp_b = false;
	bool cmp_c = false;

	tp4sp_v = &(fs->h_u.tcp_ip4_spec);
	tp4sp_m = &(fs->m_u.tcp_ip4_spec);

	/* ignore field if any masking set */
	if (tp4sp_m->ip4src == 0xFFFFFFFF) {
		/* 1st compare reg - IP source address */
		w0 = 0;
		w1 = 0;
		w0 = tp4sp_v->ip4src;
		w1 = GEM_BFINS(T2DISMSK, 1, w1); /* 32-bit compare */
		w1 = GEM_BFINS(T2CMPOFST, GEM_T2COMPOFST_ETYPE, w1);
		w1 = GEM_BFINS(T2OFST, ETYPE_SRCIP_OFFSET, w1);
		gem_writel_n(bp, T2CMPW0, T2CMP_OFST(GEM_IP4SRC_CMP(index)), w0);
		gem_writel_n(bp, T2CMPW1, T2CMP_OFST(GEM_IP4SRC_CMP(index)), w1);
		cmp_a = true;
	}

	/* ignore field if any masking set */
	if (tp4sp_m->ip4dst == 0xFFFFFFFF) {
		/* 2nd compare reg - IP destination address */
		w0 = 0;
		w1 = 0;
		w0 = tp4sp_v->ip4dst;
		w1 = GEM_BFINS(T2DISMSK, 1, w1); /* 32-bit compare */
		w1 = GEM_BFINS(T2CMPOFST, GEM_T2COMPOFST_ETYPE, w1);
		w1 = GEM_BFINS(T2OFST, ETYPE_DSTIP_OFFSET, w1);
		gem_writel_n(bp, T2CMPW0, T2CMP_OFST(GEM_IP4DST_CMP(index)), w0);
		gem_writel_n(bp, T2CMPW1, T2CMP_OFST(GEM_IP4DST_CMP(index)), w1);
		cmp_b = true;
	}

	/* ignore both port fields if masking set in both */
	if ((tp4sp_m->psrc == 0xFFFF) || (tp4sp_m->pdst == 0xFFFF)) {
		/* 3rd compare reg - source port, destination port */
		w0 = 0;
		w1 = 0;
		w1 = GEM_BFINS(T2CMPOFST, GEM_T2COMPOFST_IPHDR, w1);
		if (tp4sp_m->psrc == tp4sp_m->pdst) {
			w0 = GEM_BFINS(T2MASK, tp4sp_v->psrc, w0);
			w0 = GEM_BFINS(T2CMP, tp4sp_v->pdst, w0);
			w1 = GEM_BFINS(T2DISMSK, 1, w1); /* 32-bit compare */
			w1 = GEM_BFINS(T2OFST, IPHDR_SRCPORT_OFFSET, w1);
		} else {
			/* only one port definition */
			w1 = GEM_BFINS(T2DISMSK, 0, w1); /* 16-bit compare */
			w0 = GEM_BFINS(T2MASK, 0xFFFF, w0);
			if (tp4sp_m->psrc == 0xFFFF) { /* src port */
				w0 = GEM_BFINS(T2CMP, tp4sp_v->psrc, w0);
				w1 = GEM_BFINS(T2OFST, IPHDR_SRCPORT_OFFSET, w1);
			} else { /* dst port */
				w0 = GEM_BFINS(T2CMP, tp4sp_v->pdst, w0);
				w1 = GEM_BFINS(T2OFST, IPHDR_DSTPORT_OFFSET, w1);
			}
		}
		gem_writel_n(bp, T2CMPW0, T2CMP_OFST(GEM_PORT_CMP(index)), w0);
		gem_writel_n(bp, T2CMPW1, T2CMP_OFST(GEM_PORT_CMP(index)), w1);
		cmp_c = true;
	}

	t2_scr = 0;
	t2_scr = GEM_BFINS(QUEUE, (fs->ring_cookie) & 0xFF, t2_scr);
	t2_scr = GEM_BFINS(ETHT2IDX, SCRT2_ETHT, t2_scr);
	if (cmp_a)
		t2_scr = GEM_BFINS(CMPA, GEM_IP4SRC_CMP(index), t2_scr);
	if (cmp_b)
		t2_scr = GEM_BFINS(CMPB, GEM_IP4DST_CMP(index), t2_scr);
	if (cmp_c)
		t2_scr = GEM_BFINS(CMPC, GEM_PORT_CMP(index), t2_scr);
	gem_writel_n(bp, SCRT2, index, t2_scr);
}

static int gem_add_flow_filter(struct net_device *netdev,
		struct ethtool_rxnfc *cmd)
{
	struct macb *bp = netdev_priv(netdev);
	struct ethtool_rx_flow_spec *fs = &cmd->fs;
	struct ethtool_rx_fs_item *item, *newfs;
	unsigned long flags;
	int ret = -EINVAL;
	bool added = false;

	newfs = kmalloc(sizeof(*newfs), GFP_KERNEL);
	if (newfs == NULL)
		return -ENOMEM;
	memcpy(&newfs->fs, fs, sizeof(newfs->fs));

	netdev_dbg(netdev,
			"Adding flow filter entry,type=%u,queue=%u,loc=%u,src=%08X,dst=%08X,ps=%u,pd=%u\n",
			fs->flow_type, (int)fs->ring_cookie, fs->location,
			htonl(fs->h_u.tcp_ip4_spec.ip4src),
			htonl(fs->h_u.tcp_ip4_spec.ip4dst),
			htons(fs->h_u.tcp_ip4_spec.psrc), htons(fs->h_u.tcp_ip4_spec.pdst));

	spin_lock_irqsave(&bp->rx_fs_lock, flags);

	/* find correct place to add in list */
	list_for_each_entry(item, &bp->rx_fs_list.list, list) {
		if (item->fs.location > newfs->fs.location) {
			list_add_tail(&newfs->list, &item->list);
			added = true;
			break;
		} else if (item->fs.location == fs->location) {
			netdev_err(netdev, "Rule not added: location %d not free!\n",
					fs->location);
			ret = -EBUSY;
			goto err;
		}
	}
	if (!added)
		list_add_tail(&newfs->list, &bp->rx_fs_list.list);

	gem_prog_cmp_regs(bp, fs);
	bp->rx_fs_list.count++;
	/* enable filtering if NTUPLE on */
	gem_enable_flow_filters(bp, 1);

	spin_unlock_irqrestore(&bp->rx_fs_lock, flags);
	return 0;

err:
	spin_unlock_irqrestore(&bp->rx_fs_lock, flags);
	kfree(newfs);
	return ret;
}

static int gem_del_flow_filter(struct net_device *netdev,
		struct ethtool_rxnfc *cmd)
{
	struct macb *bp = netdev_priv(netdev);
	struct ethtool_rx_fs_item *item;
	struct ethtool_rx_flow_spec *fs;
	unsigned long flags;

	spin_lock_irqsave(&bp->rx_fs_lock, flags);

	list_for_each_entry(item, &bp->rx_fs_list.list, list) {
		if (item->fs.location == cmd->fs.location) {
			/* disable screener regs for the flow entry */
			fs = &(item->fs);
			netdev_dbg(netdev,
					"Deleting flow filter entry,type=%u,queue=%u,loc=%u,src=%08X,dst=%08X,ps=%u,pd=%u\n",
					fs->flow_type, (int)fs->ring_cookie, fs->location,
					htonl(fs->h_u.tcp_ip4_spec.ip4src),
					htonl(fs->h_u.tcp_ip4_spec.ip4dst),
					htons(fs->h_u.tcp_ip4_spec.psrc),
					htons(fs->h_u.tcp_ip4_spec.pdst));

			gem_writel_n(bp, SCRT2, fs->location, 0);

			list_del(&item->list);
			bp->rx_fs_list.count--;
			spin_unlock_irqrestore(&bp->rx_fs_lock, flags);
			kfree(item);
			return 0;
		}
	}

	spin_unlock_irqrestore(&bp->rx_fs_lock, flags);
	return -EINVAL;
}

static int gem_get_flow_entry(struct net_device *netdev,
		struct ethtool_rxnfc *cmd)
{
	struct macb *bp = netdev_priv(netdev);
	struct ethtool_rx_fs_item *item;

	list_for_each_entry(item, &bp->rx_fs_list.list, list) {
		if (item->fs.location == cmd->fs.location) {
			memcpy(&cmd->fs, &item->fs, sizeof(cmd->fs));
			return 0;
		}
	}
	return -EINVAL;
}

static int gem_get_all_flow_entries(struct net_device *netdev,
		struct ethtool_rxnfc *cmd, u32 *rule_locs)
{
	struct macb *bp = netdev_priv(netdev);
	struct ethtool_rx_fs_item *item;
	uint32_t cnt = 0;

	list_for_each_entry(item, &bp->rx_fs_list.list, list) {
		if (cnt == cmd->rule_cnt)
			return -EMSGSIZE;
		rule_locs[cnt] = item->fs.location;
		cnt++;
	}
	cmd->data = bp->max_tuples;
	cmd->rule_cnt = cnt;

	return 0;
}

static int gem_get_rxnfc(struct net_device *netdev, struct ethtool_rxnfc *cmd,
		u32 *rule_locs)
{
	struct macb *bp = netdev_priv(netdev);
	int ret = 0;

	switch (cmd->cmd) {
	case ETHTOOL_GRXRINGS:
		cmd->data = bp->num_queues;
		break;
	case ETHTOOL_GRXCLSRLCNT:
		cmd->rule_cnt = bp->rx_fs_list.count;
		break;
	case ETHTOOL_GRXCLSRULE:
		ret = gem_get_flow_entry(netdev, cmd);
		break;
	case ETHTOOL_GRXCLSRLALL:
		ret = gem_get_all_flow_entries(netdev, cmd, rule_locs);
		break;
	default:
		netdev_err(netdev,
			  "Command parameter %d is not supported\n", cmd->cmd);
		ret = -EOPNOTSUPP;
	}

	return ret;
}

static int gem_set_rxnfc(struct net_device *netdev, struct ethtool_rxnfc *cmd)
{
	struct macb *bp = netdev_priv(netdev);
	int ret;

	switch (cmd->cmd) {
	case ETHTOOL_SRXCLSRLINS:
		if ((cmd->fs.location >= bp->max_tuples)
				|| (cmd->fs.ring_cookie >= bp->num_queues)) {
			ret = -EINVAL;
			break;
		}
		ret = gem_add_flow_filter(netdev, cmd);
		break;
	case ETHTOOL_SRXCLSRLDEL:
		ret = gem_del_flow_filter(netdev, cmd);
		break;
	default:
		netdev_err(netdev,
			  "Command parameter %d is not supported\n", cmd->cmd);
		ret = -EOPNOTSUPP;
	}

	return ret;
}

static const struct ethtool_ops macb_ethtool_ops = {
	.get_regs_len		= macb_get_regs_len,
	.get_regs		= macb_get_regs,
	.get_link		= ethtool_op_get_link,
	.get_ts_info		= ethtool_op_get_ts_info,
	.get_wol		= macb_get_wol,
	.set_wol		= macb_set_wol,
	.get_link_ksettings     = phy_ethtool_get_link_ksettings,
	.set_link_ksettings     = phy_ethtool_set_link_ksettings,
	.get_ringparam		= macb_get_ringparam,
	.set_ringparam		= macb_set_ringparam,
};

static const struct ethtool_ops gem_ethtool_ops = {
	.get_regs_len		= macb_get_regs_len,
	.get_regs		= macb_get_regs,
	.get_link		= ethtool_op_get_link,
	.get_ts_info		= macb_get_ts_info,
	.get_ethtool_stats	= gem_get_ethtool_stats,
	.get_strings		= gem_get_ethtool_strings,
	.get_sset_count		= gem_get_sset_count,
	.get_link_ksettings     = phy_ethtool_get_link_ksettings,
	.set_link_ksettings     = phy_ethtool_set_link_ksettings,
	.get_ringparam		= macb_get_ringparam,
	.set_ringparam		= macb_set_ringparam,
	.get_rxnfc			= gem_get_rxnfc,
	.set_rxnfc			= gem_set_rxnfc,
};

static int macb_ioctl(struct net_device *dev, struct ifreq *rq, int cmd)
{
	struct phy_device *phydev = dev->phydev;
	struct macb *bp = netdev_priv(dev);

	if (!netif_running(dev))
		return -EINVAL;

	if (!phydev)
		return -ENODEV;

	if (!bp->ptp_info)
		return phy_mii_ioctl(phydev, rq, cmd);

	switch (cmd) {
	case SIOCSHWTSTAMP:
		return bp->ptp_info->set_hwtst(dev, rq, cmd);
	case SIOCGHWTSTAMP:
		return bp->ptp_info->get_hwtst(dev, rq);
	default:
		return phy_mii_ioctl(phydev, rq, cmd);
	}
}

static inline void macb_set_txcsum_feature(struct macb *bp,
					   netdev_features_t features)
{
	u32 val;

	if (!macb_is_gem(bp))
		return;

	val = gem_readl(bp, DMACFG);
	if (features & NETIF_F_HW_CSUM)
		val |= GEM_BIT(TXCOEN);
	else
		val &= ~GEM_BIT(TXCOEN);

	gem_writel(bp, DMACFG, val);
}

static inline void macb_set_rxcsum_feature(struct macb *bp,
					   netdev_features_t features)
{
	struct net_device *netdev = bp->dev;
	u32 val;

	if (!macb_is_gem(bp))
		return;

	val = gem_readl(bp, NCFGR);
	if ((features & NETIF_F_RXCSUM) && !(netdev->flags & IFF_PROMISC))
		val |= GEM_BIT(RXCOEN);
	else
		val &= ~GEM_BIT(RXCOEN);

	gem_writel(bp, NCFGR, val);
}

static inline void macb_set_rxflow_feature(struct macb *bp,
					   netdev_features_t features)
{
	if (!macb_is_gem(bp))
		return;

	gem_enable_flow_filters(bp, !!(features & NETIF_F_NTUPLE));
}

static int macb_set_features(struct net_device *netdev,
			     netdev_features_t features)
{
	struct macb *bp = netdev_priv(netdev);
	netdev_features_t changed = features ^ netdev->features;

	/* TX checksum offload */
	if (changed & NETIF_F_HW_CSUM)
		macb_set_txcsum_feature(bp, features);

	/* RX checksum offload */
	if (changed & NETIF_F_RXCSUM)
		macb_set_rxcsum_feature(bp, features);

	/* RX Flow Filters */
	if (changed & NETIF_F_NTUPLE)
		macb_set_rxflow_feature(bp, features);

	return 0;
}

static void macb_restore_features(struct macb *bp)
{
	struct net_device *netdev = bp->dev;
	netdev_features_t features = netdev->features;

	/* TX checksum offload */
	macb_set_txcsum_feature(bp, features);

	/* RX checksum offload */
	macb_set_rxcsum_feature(bp, features);

	/* RX Flow Filters */
	macb_set_rxflow_feature(bp, features);
}

static const struct net_device_ops macb_netdev_ops = {
	.ndo_open		= macb_open,
	.ndo_stop		= macb_close,
	.ndo_start_xmit		= macb_start_xmit,
	.ndo_set_rx_mode	= macb_set_rx_mode,
	.ndo_get_stats		= macb_get_stats,
	.ndo_do_ioctl		= macb_ioctl,
	.ndo_validate_addr	= eth_validate_addr,
	.ndo_change_mtu		= macb_change_mtu,
	.ndo_set_mac_address	= eth_mac_addr,
#ifdef CONFIG_NET_POLL_CONTROLLER
	.ndo_poll_controller	= macb_poll_controller,
#endif
	.ndo_set_features	= macb_set_features,
	.ndo_features_check	= macb_features_check,
};

/* Configure peripheral capabilities according to device tree
 * and integration options used
 */
static void macb_configure_caps(struct macb *bp,
				const struct macb_config *dt_conf)
{
	u32 dcfg;

	if (dt_conf)
		bp->caps = dt_conf->caps;

	if (hw_is_gem(bp->regs, bp->native_io)) {
		bp->caps |= MACB_CAPS_MACB_IS_GEM;

		dcfg = gem_readl(bp, DCFG1);
		if (GEM_BFEXT(IRQCOR, dcfg) == 0)
			bp->caps |= MACB_CAPS_ISR_CLEAR_ON_WRITE;
		dcfg = gem_readl(bp, DCFG2);
		if ((dcfg & (GEM_BIT(RX_PKT_BUFF) | GEM_BIT(TX_PKT_BUFF))) == 0)
			bp->caps |= MACB_CAPS_FIFO_MODE;
#ifdef CONFIG_MACB_USE_HWSTAMP
		if (gem_has_ptp(bp)) {
			if (!GEM_BFEXT(TSU, gem_readl(bp, DCFG5)))
				pr_err("GEM doesn't support hardware ptp.\n");
			else {
				bp->hw_dma_cap |= HW_DMA_CAP_PTP;
				bp->ptp_info = &gem_ptp_info;
			}
		}
#endif
	}

	dev_dbg(&bp->pdev->dev, "Cadence caps 0x%08x\n", bp->caps);
}

static void macb_probe_queues(void __iomem *mem,
			      bool native_io,
			      unsigned int *queue_mask,
			      unsigned int *num_queues)
{
	unsigned int hw_q;

	*queue_mask = 0x1;
	*num_queues = 1;

	/* is it macb or gem ?
	 *
	 * We need to read directly from the hardware here because
	 * we are early in the probe process and don't have the
	 * MACB_CAPS_MACB_IS_GEM flag positioned
	 */
	if (!hw_is_gem(mem, native_io))
		return;

	/* bit 0 is never set but queue 0 always exists */
	*queue_mask = readl_relaxed(mem + GEM_DCFG6) & 0xff;

	*queue_mask |= 0x1;

	for (hw_q = 1; hw_q < MACB_MAX_QUEUES; ++hw_q)
		if (*queue_mask & (1 << hw_q))
			(*num_queues)++;
}

static int macb_clk_init(struct platform_device *pdev, struct clk **pclk,
			 struct clk **hclk, struct clk **tx_clk,
			 struct clk **rx_clk, struct clk **tsu_clk)
{
	struct macb_platform_data *pdata;
	int err;

	pdata = dev_get_platdata(&pdev->dev);
	if (pdata) {
		*pclk = pdata->pclk;
		*hclk = pdata->hclk;
	} else {
		*pclk = devm_clk_get(&pdev->dev, "pclk");
		*hclk = devm_clk_get(&pdev->dev, "hclk");
	}

	if (IS_ERR_OR_NULL(*pclk)) {
		err = PTR_ERR(*pclk);
		if (!err)
			err = -ENODEV;

<<<<<<< HEAD
		dev_err(&pdev->dev, "failed to get macb_clk (%u)\n", err);
=======
		dev_err(&pdev->dev, "failed to get macb_clk (%d)\n", err);
>>>>>>> 0ecfebd2
		return err;
	}

	if (IS_ERR_OR_NULL(*hclk)) {
		err = PTR_ERR(*hclk);
		if (!err)
			err = -ENODEV;

<<<<<<< HEAD
		dev_err(&pdev->dev, "failed to get hclk (%u)\n", err);
=======
		dev_err(&pdev->dev, "failed to get hclk (%d)\n", err);
>>>>>>> 0ecfebd2
		return err;
	}

	*tx_clk = devm_clk_get(&pdev->dev, "tx_clk");
	if (IS_ERR(*tx_clk))
		*tx_clk = NULL;

	*rx_clk = devm_clk_get(&pdev->dev, "rx_clk");
	if (IS_ERR(*rx_clk))
		*rx_clk = NULL;

	*tsu_clk = devm_clk_get(&pdev->dev, "tsu_clk");
	if (IS_ERR(*tsu_clk))
		*tsu_clk = NULL;

	err = clk_prepare_enable(*pclk);
	if (err) {
		dev_err(&pdev->dev, "failed to enable pclk (%d)\n", err);
		return err;
	}

	err = clk_prepare_enable(*hclk);
	if (err) {
		dev_err(&pdev->dev, "failed to enable hclk (%d)\n", err);
		goto err_disable_pclk;
	}

	err = clk_prepare_enable(*tx_clk);
	if (err) {
		dev_err(&pdev->dev, "failed to enable tx_clk (%d)\n", err);
		goto err_disable_hclk;
	}

	err = clk_prepare_enable(*rx_clk);
	if (err) {
		dev_err(&pdev->dev, "failed to enable rx_clk (%d)\n", err);
		goto err_disable_txclk;
	}

	err = clk_prepare_enable(*tsu_clk);
	if (err) {
<<<<<<< HEAD
		dev_err(&pdev->dev, "failed to enable tsu_clk (%u)\n", err);
=======
		dev_err(&pdev->dev, "failed to enable tsu_clk (%d)\n", err);
>>>>>>> 0ecfebd2
		goto err_disable_rxclk;
	}

	return 0;

err_disable_rxclk:
	clk_disable_unprepare(*rx_clk);

err_disable_txclk:
	clk_disable_unprepare(*tx_clk);

err_disable_hclk:
	clk_disable_unprepare(*hclk);

err_disable_pclk:
	clk_disable_unprepare(*pclk);

	return err;
}

static int macb_init(struct platform_device *pdev)
{
	struct net_device *dev = platform_get_drvdata(pdev);
	unsigned int hw_q, q;
	struct macb *bp = netdev_priv(dev);
	struct macb_queue *queue;
	int err;
	u32 val, reg;

	bp->tx_ring_size = DEFAULT_TX_RING_SIZE;
	bp->rx_ring_size = DEFAULT_RX_RING_SIZE;

	/* set the queue register mapping once for all: queue0 has a special
	 * register mapping but we don't want to test the queue index then
	 * compute the corresponding register offset at run time.
	 */
	for (hw_q = 0, q = 0; hw_q < MACB_MAX_QUEUES; ++hw_q) {
		if (!(bp->queue_mask & (1 << hw_q)))
			continue;

		queue = &bp->queues[q];
		queue->bp = bp;
		netif_napi_add(dev, &queue->napi, macb_poll, 64);
		if (hw_q) {
			queue->ISR  = GEM_ISR(hw_q - 1);
			queue->IER  = GEM_IER(hw_q - 1);
			queue->IDR  = GEM_IDR(hw_q - 1);
			queue->IMR  = GEM_IMR(hw_q - 1);
			queue->TBQP = GEM_TBQP(hw_q - 1);
			queue->RBQP = GEM_RBQP(hw_q - 1);
			queue->RBQS = GEM_RBQS(hw_q - 1);
#ifdef CONFIG_ARCH_DMA_ADDR_T_64BIT
			if (bp->hw_dma_cap & HW_DMA_CAP_64B) {
				queue->TBQPH = GEM_TBQPH(hw_q - 1);
				queue->RBQPH = GEM_RBQPH(hw_q - 1);
			}
#endif
		} else {
			/* queue0 uses legacy registers */
			queue->ISR  = MACB_ISR;
			queue->IER  = MACB_IER;
			queue->IDR  = MACB_IDR;
			queue->IMR  = MACB_IMR;
			queue->TBQP = MACB_TBQP;
			queue->RBQP = MACB_RBQP;
#ifdef CONFIG_ARCH_DMA_ADDR_T_64BIT
			if (bp->hw_dma_cap & HW_DMA_CAP_64B) {
				queue->TBQPH = MACB_TBQPH;
				queue->RBQPH = MACB_RBQPH;
			}
#endif
		}

		/* get irq: here we use the linux queue index, not the hardware
		 * queue index. the queue irq definitions in the device tree
		 * must remove the optional gaps that could exist in the
		 * hardware queue mask.
		 */
		queue->irq = platform_get_irq(pdev, q);
		err = devm_request_irq(&pdev->dev, queue->irq, macb_interrupt,
				       IRQF_SHARED, dev->name, queue);
		if (err) {
			dev_err(&pdev->dev,
				"Unable to request IRQ %d (error %d)\n",
				queue->irq, err);
			return err;
		}

		INIT_WORK(&queue->tx_error_task, macb_tx_error_task);
		q++;
	}

	dev->netdev_ops = &macb_netdev_ops;

	/* setup appropriated routines according to adapter type */
	if (macb_is_gem(bp)) {
		bp->max_tx_length = GEM_MAX_TX_LEN;
		bp->macbgem_ops.mog_alloc_rx_buffers = gem_alloc_rx_buffers;
		bp->macbgem_ops.mog_free_rx_buffers = gem_free_rx_buffers;
		bp->macbgem_ops.mog_init_rings = gem_init_rings;
		bp->macbgem_ops.mog_rx = gem_rx;
		dev->ethtool_ops = &gem_ethtool_ops;
	} else {
		bp->max_tx_length = MACB_MAX_TX_LEN;
		bp->macbgem_ops.mog_alloc_rx_buffers = macb_alloc_rx_buffers;
		bp->macbgem_ops.mog_free_rx_buffers = macb_free_rx_buffers;
		bp->macbgem_ops.mog_init_rings = macb_init_rings;
		bp->macbgem_ops.mog_rx = macb_rx;
		dev->ethtool_ops = &macb_ethtool_ops;
	}

	/* Set features */
	dev->hw_features = NETIF_F_SG;

	/* Check LSO capability */
	if (GEM_BFEXT(PBUF_LSO, gem_readl(bp, DCFG6)))
		dev->hw_features |= MACB_NETIF_LSO;

	/* Checksum offload is only available on gem with packet buffer */
	if (macb_is_gem(bp) && !(bp->caps & MACB_CAPS_FIFO_MODE))
		dev->hw_features |= NETIF_F_HW_CSUM | NETIF_F_RXCSUM;
	if (bp->caps & MACB_CAPS_SG_DISABLED)
		dev->hw_features &= ~NETIF_F_SG;
	dev->features = dev->hw_features;

	/* Check RX Flow Filters support.
	 * Max Rx flows set by availability of screeners & compare regs:
	 * each 4-tuple define requires 1 T2 screener reg + 3 compare regs
	 */
	reg = gem_readl(bp, DCFG8);
	bp->max_tuples = min((GEM_BFEXT(SCR2CMP, reg) / 3),
			GEM_BFEXT(T2SCR, reg));
	if (bp->max_tuples > 0) {
		/* also needs one ethtype match to check IPv4 */
		if (GEM_BFEXT(SCR2ETH, reg) > 0) {
			/* program this reg now */
			reg = 0;
			reg = GEM_BFINS(ETHTCMP, (uint16_t)ETH_P_IP, reg);
			gem_writel_n(bp, ETHT, SCRT2_ETHT, reg);
			/* Filtering is supported in hw but don't enable it in kernel now */
			dev->hw_features |= NETIF_F_NTUPLE;
			/* init Rx flow definitions */
			INIT_LIST_HEAD(&bp->rx_fs_list.list);
			bp->rx_fs_list.count = 0;
			spin_lock_init(&bp->rx_fs_lock);
		} else
			bp->max_tuples = 0;
	}

	if (!(bp->caps & MACB_CAPS_USRIO_DISABLED)) {
		val = 0;
		if (bp->phy_interface == PHY_INTERFACE_MODE_RGMII)
			val = GEM_BIT(RGMII);
		else if (bp->phy_interface == PHY_INTERFACE_MODE_RMII &&
			 (bp->caps & MACB_CAPS_USRIO_DEFAULT_IS_MII_GMII))
			val = MACB_BIT(RMII);
		else if (!(bp->caps & MACB_CAPS_USRIO_DEFAULT_IS_MII_GMII))
			val = MACB_BIT(MII);

		if (bp->caps & MACB_CAPS_USRIO_HAS_CLKEN)
			val |= MACB_BIT(CLKEN);

		macb_or_gem_writel(bp, USRIO, val);
	}

	/* Set MII management clock divider */
	val = macb_mdc_clk_div(bp);
	val |= macb_dbw(bp);
	if (bp->phy_interface == PHY_INTERFACE_MODE_SGMII)
		val |= GEM_BIT(SGMIIEN) | GEM_BIT(PCSSEL);
	macb_writel(bp, NCFGR, val);

	return 0;
}

#if defined(CONFIG_OF)
/* 1518 rounded up */
#define AT91ETHER_MAX_RBUFF_SZ	0x600
/* max number of receive buffers */
#define AT91ETHER_MAX_RX_DESCR	9

/* Initialize and start the Receiver and Transmit subsystems */
static int at91ether_start(struct net_device *dev)
{
	struct macb *lp = netdev_priv(dev);
	struct macb_queue *q = &lp->queues[0];
	struct macb_dma_desc *desc;
	dma_addr_t addr;
	u32 ctl;
	int i;

	q->rx_ring = dma_alloc_coherent(&lp->pdev->dev,
					 (AT91ETHER_MAX_RX_DESCR *
					  macb_dma_desc_get_size(lp)),
					 &q->rx_ring_dma, GFP_KERNEL);
	if (!q->rx_ring)
		return -ENOMEM;

	q->rx_buffers = dma_alloc_coherent(&lp->pdev->dev,
					    AT91ETHER_MAX_RX_DESCR *
					    AT91ETHER_MAX_RBUFF_SZ,
					    &q->rx_buffers_dma, GFP_KERNEL);
	if (!q->rx_buffers) {
		dma_free_coherent(&lp->pdev->dev,
				  AT91ETHER_MAX_RX_DESCR *
				  macb_dma_desc_get_size(lp),
				  q->rx_ring, q->rx_ring_dma);
		q->rx_ring = NULL;
		return -ENOMEM;
	}

	addr = q->rx_buffers_dma;
	for (i = 0; i < AT91ETHER_MAX_RX_DESCR; i++) {
		desc = macb_rx_desc(q, i);
		macb_set_addr(lp, desc, addr);
		desc->ctrl = 0;
		addr += AT91ETHER_MAX_RBUFF_SZ;
	}

	/* Set the Wrap bit on the last descriptor */
	desc->addr |= MACB_BIT(RX_WRAP);

	/* Reset buffer index */
	q->rx_tail = 0;

	/* Program address of descriptor list in Rx Buffer Queue register */
	macb_writel(lp, RBQP, q->rx_ring_dma);

	/* Enable Receive and Transmit */
	ctl = macb_readl(lp, NCR);
	macb_writel(lp, NCR, ctl | MACB_BIT(RE) | MACB_BIT(TE));

	return 0;
}

/* Open the ethernet interface */
static int at91ether_open(struct net_device *dev)
{
	struct macb *lp = netdev_priv(dev);
	u32 ctl;
	int ret;

	/* Clear internal statistics */
	ctl = macb_readl(lp, NCR);
	macb_writel(lp, NCR, ctl | MACB_BIT(CLRSTAT));

	macb_set_hwaddr(lp);

	ret = at91ether_start(dev);
	if (ret)
		return ret;

	/* Enable MAC interrupts */
	macb_writel(lp, IER, MACB_BIT(RCOMP)	|
			     MACB_BIT(RXUBR)	|
			     MACB_BIT(ISR_TUND)	|
			     MACB_BIT(ISR_RLE)	|
			     MACB_BIT(TCOMP)	|
			     MACB_BIT(ISR_ROVR)	|
			     MACB_BIT(HRESP));

	/* schedule a link state check */
	phy_start(dev->phydev);

	netif_start_queue(dev);

	return 0;
}

/* Close the interface */
static int at91ether_close(struct net_device *dev)
{
	struct macb *lp = netdev_priv(dev);
	struct macb_queue *q = &lp->queues[0];
	u32 ctl;

	/* Disable Receiver and Transmitter */
	ctl = macb_readl(lp, NCR);
	macb_writel(lp, NCR, ctl & ~(MACB_BIT(TE) | MACB_BIT(RE)));

	/* Disable MAC interrupts */
	macb_writel(lp, IDR, MACB_BIT(RCOMP)	|
			     MACB_BIT(RXUBR)	|
			     MACB_BIT(ISR_TUND)	|
			     MACB_BIT(ISR_RLE)	|
			     MACB_BIT(TCOMP)	|
			     MACB_BIT(ISR_ROVR) |
			     MACB_BIT(HRESP));

	netif_stop_queue(dev);

	dma_free_coherent(&lp->pdev->dev,
			  AT91ETHER_MAX_RX_DESCR *
			  macb_dma_desc_get_size(lp),
			  q->rx_ring, q->rx_ring_dma);
	q->rx_ring = NULL;

	dma_free_coherent(&lp->pdev->dev,
			  AT91ETHER_MAX_RX_DESCR * AT91ETHER_MAX_RBUFF_SZ,
			  q->rx_buffers, q->rx_buffers_dma);
	q->rx_buffers = NULL;

	return 0;
}

/* Transmit packet */
static netdev_tx_t at91ether_start_xmit(struct sk_buff *skb,
					struct net_device *dev)
{
	struct macb *lp = netdev_priv(dev);

	if (macb_readl(lp, TSR) & MACB_BIT(RM9200_BNQ)) {
		netif_stop_queue(dev);

		/* Store packet information (to free when Tx completed) */
		lp->skb = skb;
		lp->skb_length = skb->len;
		lp->skb_physaddr = dma_map_single(&lp->pdev->dev, skb->data,
						  skb->len, DMA_TO_DEVICE);
		if (dma_mapping_error(&lp->pdev->dev, lp->skb_physaddr)) {
			dev_kfree_skb_any(skb);
			dev->stats.tx_dropped++;
			netdev_err(dev, "%s: DMA mapping error\n", __func__);
			return NETDEV_TX_OK;
		}

		/* Set address of the data in the Transmit Address register */
		macb_writel(lp, TAR, lp->skb_physaddr);
		/* Set length of the packet in the Transmit Control register */
		macb_writel(lp, TCR, skb->len);

	} else {
		netdev_err(dev, "%s called, but device is busy!\n", __func__);
		return NETDEV_TX_BUSY;
	}

	return NETDEV_TX_OK;
}

/* Extract received frame from buffer descriptors and sent to upper layers.
 * (Called from interrupt context)
 */
static void at91ether_rx(struct net_device *dev)
{
	struct macb *lp = netdev_priv(dev);
	struct macb_queue *q = &lp->queues[0];
	struct macb_dma_desc *desc;
	unsigned char *p_recv;
	struct sk_buff *skb;
	unsigned int pktlen;

	desc = macb_rx_desc(q, q->rx_tail);
	while (desc->addr & MACB_BIT(RX_USED)) {
		p_recv = q->rx_buffers + q->rx_tail * AT91ETHER_MAX_RBUFF_SZ;
		pktlen = MACB_BF(RX_FRMLEN, desc->ctrl);
		skb = netdev_alloc_skb(dev, pktlen + 2);
		if (skb) {
			skb_reserve(skb, 2);
			skb_put_data(skb, p_recv, pktlen);

			skb->protocol = eth_type_trans(skb, dev);
			dev->stats.rx_packets++;
			dev->stats.rx_bytes += pktlen;
			netif_rx(skb);
		} else {
			dev->stats.rx_dropped++;
		}

		if (desc->ctrl & MACB_BIT(RX_MHASH_MATCH))
			dev->stats.multicast++;

		/* reset ownership bit */
		desc->addr &= ~MACB_BIT(RX_USED);

		/* wrap after last buffer */
		if (q->rx_tail == AT91ETHER_MAX_RX_DESCR - 1)
			q->rx_tail = 0;
		else
			q->rx_tail++;

		desc = macb_rx_desc(q, q->rx_tail);
	}
}

/* MAC interrupt handler */
static irqreturn_t at91ether_interrupt(int irq, void *dev_id)
{
	struct net_device *dev = dev_id;
	struct macb *lp = netdev_priv(dev);
	u32 intstatus, ctl;

	/* MAC Interrupt Status register indicates what interrupts are pending.
	 * It is automatically cleared once read.
	 */
	intstatus = macb_readl(lp, ISR);

	/* Receive complete */
	if (intstatus & MACB_BIT(RCOMP))
		at91ether_rx(dev);

	/* Transmit complete */
	if (intstatus & MACB_BIT(TCOMP)) {
		/* The TCOM bit is set even if the transmission failed */
		if (intstatus & (MACB_BIT(ISR_TUND) | MACB_BIT(ISR_RLE)))
			dev->stats.tx_errors++;

		if (lp->skb) {
			dev_consume_skb_irq(lp->skb);
			lp->skb = NULL;
			dma_unmap_single(&lp->pdev->dev, lp->skb_physaddr,
					 lp->skb_length, DMA_TO_DEVICE);
			dev->stats.tx_packets++;
			dev->stats.tx_bytes += lp->skb_length;
		}
		netif_wake_queue(dev);
	}

	/* Work-around for EMAC Errata section 41.3.1 */
	if (intstatus & MACB_BIT(RXUBR)) {
		ctl = macb_readl(lp, NCR);
		macb_writel(lp, NCR, ctl & ~MACB_BIT(RE));
		wmb();
		macb_writel(lp, NCR, ctl | MACB_BIT(RE));
	}

	if (intstatus & MACB_BIT(ISR_ROVR))
		netdev_err(dev, "ROVR error\n");

	return IRQ_HANDLED;
}

#ifdef CONFIG_NET_POLL_CONTROLLER
static void at91ether_poll_controller(struct net_device *dev)
{
	unsigned long flags;

	local_irq_save(flags);
	at91ether_interrupt(dev->irq, dev);
	local_irq_restore(flags);
}
#endif

static const struct net_device_ops at91ether_netdev_ops = {
	.ndo_open		= at91ether_open,
	.ndo_stop		= at91ether_close,
	.ndo_start_xmit		= at91ether_start_xmit,
	.ndo_get_stats		= macb_get_stats,
	.ndo_set_rx_mode	= macb_set_rx_mode,
	.ndo_set_mac_address	= eth_mac_addr,
	.ndo_do_ioctl		= macb_ioctl,
	.ndo_validate_addr	= eth_validate_addr,
#ifdef CONFIG_NET_POLL_CONTROLLER
	.ndo_poll_controller	= at91ether_poll_controller,
#endif
};

static int at91ether_clk_init(struct platform_device *pdev, struct clk **pclk,
			      struct clk **hclk, struct clk **tx_clk,
			      struct clk **rx_clk, struct clk **tsu_clk)
{
	int err;

	*hclk = NULL;
	*tx_clk = NULL;
	*rx_clk = NULL;
	*tsu_clk = NULL;

	*pclk = devm_clk_get(&pdev->dev, "ether_clk");
	if (IS_ERR(*pclk))
		return PTR_ERR(*pclk);

	err = clk_prepare_enable(*pclk);
	if (err) {
		dev_err(&pdev->dev, "failed to enable pclk (%d)\n", err);
		return err;
	}

	return 0;
}

static int at91ether_init(struct platform_device *pdev)
{
	struct net_device *dev = platform_get_drvdata(pdev);
	struct macb *bp = netdev_priv(dev);
	int err;
	u32 reg;

	bp->queues[0].bp = bp;

	dev->netdev_ops = &at91ether_netdev_ops;
	dev->ethtool_ops = &macb_ethtool_ops;

	err = devm_request_irq(&pdev->dev, dev->irq, at91ether_interrupt,
			       0, dev->name, dev);
	if (err)
		return err;

	macb_writel(bp, NCR, 0);

	reg = MACB_BF(CLK, MACB_CLK_DIV32) | MACB_BIT(BIG);
	if (bp->phy_interface == PHY_INTERFACE_MODE_RMII)
		reg |= MACB_BIT(RM9200_RMII);

	macb_writel(bp, NCFGR, reg);

	return 0;
}

static const struct macb_config at91sam9260_config = {
	.caps = MACB_CAPS_USRIO_HAS_CLKEN | MACB_CAPS_USRIO_DEFAULT_IS_MII_GMII,
	.clk_init = macb_clk_init,
	.init = macb_init,
};

static const struct macb_config sama5d3macb_config = {
	.caps = MACB_CAPS_SG_DISABLED
	      | MACB_CAPS_USRIO_HAS_CLKEN | MACB_CAPS_USRIO_DEFAULT_IS_MII_GMII,
	.clk_init = macb_clk_init,
	.init = macb_init,
};

static const struct macb_config pc302gem_config = {
	.caps = MACB_CAPS_SG_DISABLED | MACB_CAPS_GIGABIT_MODE_AVAILABLE,
	.dma_burst_length = 16,
	.clk_init = macb_clk_init,
	.init = macb_init,
};

static const struct macb_config sama5d2_config = {
	.caps = MACB_CAPS_USRIO_DEFAULT_IS_MII_GMII,
	.dma_burst_length = 16,
	.clk_init = macb_clk_init,
	.init = macb_init,
};

static const struct macb_config sama5d3_config = {
	.caps = MACB_CAPS_SG_DISABLED | MACB_CAPS_GIGABIT_MODE_AVAILABLE
	      | MACB_CAPS_USRIO_DEFAULT_IS_MII_GMII | MACB_CAPS_JUMBO,
	.dma_burst_length = 16,
	.clk_init = macb_clk_init,
	.init = macb_init,
	.jumbo_max_len = 10240,
};

static const struct macb_config sama5d4_config = {
	.caps = MACB_CAPS_USRIO_DEFAULT_IS_MII_GMII,
	.dma_burst_length = 4,
	.clk_init = macb_clk_init,
	.init = macb_init,
};

static const struct macb_config emac_config = {
	.caps = MACB_CAPS_NEEDS_RSTONUBR,
	.clk_init = at91ether_clk_init,
	.init = at91ether_init,
};

static const struct macb_config np4_config = {
	.caps = MACB_CAPS_USRIO_DISABLED,
	.clk_init = macb_clk_init,
	.init = macb_init,
};

static const struct macb_config zynqmp_config = {
	.caps = MACB_CAPS_GIGABIT_MODE_AVAILABLE |
			MACB_CAPS_JUMBO |
			MACB_CAPS_GEM_HAS_PTP | MACB_CAPS_BD_RD_PREFETCH,
	.dma_burst_length = 16,
	.clk_init = macb_clk_init,
	.init = macb_init,
	.jumbo_max_len = 10240,
};

static const struct macb_config zynq_config = {
	.caps = MACB_CAPS_GIGABIT_MODE_AVAILABLE | MACB_CAPS_NO_GIGABIT_HALF |
		MACB_CAPS_NEEDS_RSTONUBR,
	.dma_burst_length = 16,
	.clk_init = macb_clk_init,
	.init = macb_init,
};

static const struct of_device_id macb_dt_ids[] = {
	{ .compatible = "cdns,at32ap7000-macb" },
	{ .compatible = "cdns,at91sam9260-macb", .data = &at91sam9260_config },
	{ .compatible = "cdns,macb" },
	{ .compatible = "cdns,np4-macb", .data = &np4_config },
	{ .compatible = "cdns,pc302-gem", .data = &pc302gem_config },
	{ .compatible = "cdns,gem", .data = &pc302gem_config },
	{ .compatible = "cdns,sam9x60-macb", .data = &at91sam9260_config },
	{ .compatible = "atmel,sama5d2-gem", .data = &sama5d2_config },
	{ .compatible = "atmel,sama5d3-gem", .data = &sama5d3_config },
	{ .compatible = "atmel,sama5d3-macb", .data = &sama5d3macb_config },
	{ .compatible = "atmel,sama5d4-gem", .data = &sama5d4_config },
	{ .compatible = "cdns,at91rm9200-emac", .data = &emac_config },
	{ .compatible = "cdns,emac", .data = &emac_config },
	{ .compatible = "cdns,zynqmp-gem", .data = &zynqmp_config},
	{ .compatible = "cdns,zynq-gem", .data = &zynq_config },
	{ /* sentinel */ }
};
MODULE_DEVICE_TABLE(of, macb_dt_ids);
#endif /* CONFIG_OF */

static const struct macb_config default_gem_config = {
	.caps = MACB_CAPS_GIGABIT_MODE_AVAILABLE |
			MACB_CAPS_JUMBO |
			MACB_CAPS_GEM_HAS_PTP,
	.dma_burst_length = 16,
	.clk_init = macb_clk_init,
	.init = macb_init,
	.jumbo_max_len = 10240,
};

static int macb_probe(struct platform_device *pdev)
{
	const struct macb_config *macb_config = &default_gem_config;
	int (*clk_init)(struct platform_device *, struct clk **,
			struct clk **, struct clk **,  struct clk **,
			struct clk **) = macb_config->clk_init;
	int (*init)(struct platform_device *) = macb_config->init;
	struct device_node *np = pdev->dev.of_node;
	struct clk *pclk, *hclk = NULL, *tx_clk = NULL, *rx_clk = NULL;
	struct clk *tsu_clk = NULL;
	unsigned int queue_mask, num_queues;
	bool native_io;
	struct phy_device *phydev;
	struct net_device *dev;
	struct resource *regs;
	void __iomem *mem;
	const char *mac;
	struct macb *bp;
	int err, val;

	regs = platform_get_resource(pdev, IORESOURCE_MEM, 0);
	mem = devm_ioremap_resource(&pdev->dev, regs);
	if (IS_ERR(mem))
		return PTR_ERR(mem);

	if (np) {
		const struct of_device_id *match;

		match = of_match_node(macb_dt_ids, np);
		if (match && match->data) {
			macb_config = match->data;
			clk_init = macb_config->clk_init;
			init = macb_config->init;
		}
	}

	err = clk_init(pdev, &pclk, &hclk, &tx_clk, &rx_clk, &tsu_clk);
	if (err)
		return err;

	pm_runtime_set_autosuspend_delay(&pdev->dev, MACB_PM_TIMEOUT);
	pm_runtime_use_autosuspend(&pdev->dev);
	pm_runtime_get_noresume(&pdev->dev);
	pm_runtime_set_active(&pdev->dev);
	pm_runtime_enable(&pdev->dev);
	native_io = hw_is_native_io(mem);

	macb_probe_queues(mem, native_io, &queue_mask, &num_queues);
	dev = alloc_etherdev_mq(sizeof(*bp), num_queues);
	if (!dev) {
		err = -ENOMEM;
		goto err_disable_clocks;
	}

	dev->base_addr = regs->start;

	SET_NETDEV_DEV(dev, &pdev->dev);

	bp = netdev_priv(dev);
	bp->pdev = pdev;
	bp->dev = dev;
	bp->regs = mem;
	bp->native_io = native_io;
	if (native_io) {
		bp->macb_reg_readl = hw_readl_native;
		bp->macb_reg_writel = hw_writel_native;
	} else {
		bp->macb_reg_readl = hw_readl;
		bp->macb_reg_writel = hw_writel;
	}
	bp->num_queues = num_queues;
	bp->queue_mask = queue_mask;
	if (macb_config)
		bp->dma_burst_length = macb_config->dma_burst_length;
	bp->pclk = pclk;
	bp->hclk = hclk;
	bp->tx_clk = tx_clk;
	bp->rx_clk = rx_clk;
	bp->tsu_clk = tsu_clk;
	if (macb_config)
		bp->jumbo_max_len = macb_config->jumbo_max_len;

	bp->wol = 0;
	if (of_get_property(np, "magic-packet", NULL))
		bp->wol |= MACB_WOL_HAS_MAGIC_PACKET;
	device_init_wakeup(&pdev->dev, bp->wol & MACB_WOL_HAS_MAGIC_PACKET);

	spin_lock_init(&bp->lock);

	/* setup capabilities */
	macb_configure_caps(bp, macb_config);

#ifdef CONFIG_ARCH_DMA_ADDR_T_64BIT
	if (GEM_BFEXT(DAW64, gem_readl(bp, DCFG6))) {
		dma_set_mask(&pdev->dev, DMA_BIT_MASK(44));
		bp->hw_dma_cap |= HW_DMA_CAP_64B;
	}
#endif
	platform_set_drvdata(pdev, dev);

	dev->irq = platform_get_irq(pdev, 0);
	if (dev->irq < 0) {
		err = dev->irq;
		goto err_out_free_netdev;
	}

	/* MTU range: 68 - 1500 or 10240 */
	dev->min_mtu = GEM_MTU_MIN_SIZE;
	if (bp->caps & MACB_CAPS_JUMBO)
		dev->max_mtu = gem_readl(bp, JML) - ETH_HLEN - ETH_FCS_LEN;
	else
		dev->max_mtu = ETH_DATA_LEN;

	if (bp->caps & MACB_CAPS_BD_RD_PREFETCH) {
		val = GEM_BFEXT(RXBD_RDBUFF, gem_readl(bp, DCFG10));
		if (val)
			bp->rx_bd_rd_prefetch = (2 << (val - 1)) *
						macb_dma_desc_get_size(bp);

		val = GEM_BFEXT(TXBD_RDBUFF, gem_readl(bp, DCFG10));
		if (val)
			bp->tx_bd_rd_prefetch = (2 << (val - 1)) *
						macb_dma_desc_get_size(bp);
	}

	bp->rx_intr_mask = MACB_RX_INT_FLAGS;
	if (bp->caps & MACB_CAPS_NEEDS_RSTONUBR)
		bp->rx_intr_mask |= MACB_BIT(RXUBR);

	mac = of_get_mac_address(np);
	if (PTR_ERR(mac) == -EPROBE_DEFER) {
		err = -EPROBE_DEFER;
		goto err_out_free_netdev;
	} else if (!IS_ERR_OR_NULL(mac)) {
		ether_addr_copy(bp->dev->dev_addr, mac);
	} else {
<<<<<<< HEAD
		err = nvmem_get_mac_address(&pdev->dev, bp->dev->dev_addr);
		if (err) {
			if (err == -EPROBE_DEFER)
				goto err_out_free_netdev;
			macb_get_hwaddr(bp);
		}
=======
		macb_get_hwaddr(bp);
>>>>>>> 0ecfebd2
	}

	err = of_get_phy_mode(np);
	if (err < 0)
		/* not found in DT, MII by default */
		bp->phy_interface = PHY_INTERFACE_MODE_MII;
	else
		bp->phy_interface = err;

	/* IP specific init */
	err = init(pdev);
	if (err)
		goto err_out_free_netdev;

	err = macb_mii_init(bp);
	if (err)
		goto err_out_free_netdev;

	phydev = dev->phydev;

	netif_carrier_off(dev);

	err = register_netdev(dev);
	if (err) {
		dev_err(&pdev->dev, "Cannot register net device, aborting.\n");
		goto err_out_unregister_mdio;
	}

	tasklet_init(&bp->hresp_err_tasklet, macb_hresp_error_task,
		     (unsigned long)bp);

	phy_attached_info(phydev);

	netdev_info(dev, "Cadence %s rev 0x%08x at 0x%08lx irq %d (%pM)\n",
		    macb_is_gem(bp) ? "GEM" : "MACB", macb_readl(bp, MID),
		    dev->base_addr, dev->irq, dev->dev_addr);

	pm_runtime_mark_last_busy(&bp->pdev->dev);
	pm_runtime_put_autosuspend(&bp->pdev->dev);

	return 0;

err_out_unregister_mdio:
	phy_disconnect(dev->phydev);
	mdiobus_unregister(bp->mii_bus);
	of_node_put(bp->phy_node);
	if (np && of_phy_is_fixed_link(np))
		of_phy_deregister_fixed_link(np);
	mdiobus_free(bp->mii_bus);

err_out_free_netdev:
	free_netdev(dev);

err_disable_clocks:
	clk_disable_unprepare(tx_clk);
	clk_disable_unprepare(hclk);
	clk_disable_unprepare(pclk);
	clk_disable_unprepare(rx_clk);
	clk_disable_unprepare(tsu_clk);
	pm_runtime_disable(&pdev->dev);
	pm_runtime_set_suspended(&pdev->dev);
	pm_runtime_dont_use_autosuspend(&pdev->dev);

	return err;
}

static int macb_remove(struct platform_device *pdev)
{
	struct net_device *dev;
	struct macb *bp;
	struct device_node *np = pdev->dev.of_node;

	dev = platform_get_drvdata(pdev);

	if (dev) {
		bp = netdev_priv(dev);
		if (dev->phydev)
			phy_disconnect(dev->phydev);
		mdiobus_unregister(bp->mii_bus);
		if (np && of_phy_is_fixed_link(np))
			of_phy_deregister_fixed_link(np);
		dev->phydev = NULL;
		mdiobus_free(bp->mii_bus);

		unregister_netdev(dev);
		pm_runtime_disable(&pdev->dev);
		pm_runtime_dont_use_autosuspend(&pdev->dev);
		if (!pm_runtime_suspended(&pdev->dev)) {
			clk_disable_unprepare(bp->tx_clk);
			clk_disable_unprepare(bp->hclk);
			clk_disable_unprepare(bp->pclk);
			clk_disable_unprepare(bp->rx_clk);
			clk_disable_unprepare(bp->tsu_clk);
			pm_runtime_set_suspended(&pdev->dev);
		}
		of_node_put(bp->phy_node);
		free_netdev(dev);
	}

	return 0;
}

static int __maybe_unused macb_suspend(struct device *dev)
{
	struct net_device *netdev = dev_get_drvdata(dev);
	struct macb *bp = netdev_priv(netdev);
	struct macb_queue *queue = bp->queues;
	unsigned long flags;
	unsigned int q;

	if (!netif_running(netdev))
		return 0;


	if (bp->wol & MACB_WOL_ENABLED) {
		macb_writel(bp, IER, MACB_BIT(WOL));
		macb_writel(bp, WOL, MACB_BIT(MAG));
		enable_irq_wake(bp->queues[0].irq);
		netif_device_detach(netdev);
	} else {
		netif_device_detach(netdev);
		for (q = 0, queue = bp->queues; q < bp->num_queues;
		     ++q, ++queue)
			napi_disable(&queue->napi);
		phy_stop(netdev->phydev);
		phy_suspend(netdev->phydev);
		spin_lock_irqsave(&bp->lock, flags);
		macb_reset_hw(bp);
		spin_unlock_irqrestore(&bp->lock, flags);
<<<<<<< HEAD
=======

		if (!(bp->caps & MACB_CAPS_USRIO_DISABLED))
			bp->pm_data.usrio = macb_or_gem_readl(bp, USRIO);

		if (netdev->hw_features & NETIF_F_NTUPLE)
			bp->pm_data.scrt2 = gem_readl_n(bp, ETHT, SCRT2_ETHT);
>>>>>>> 0ecfebd2
	}

	netif_carrier_off(netdev);
	if (bp->ptp_info)
		bp->ptp_info->ptp_remove(netdev);
	pm_runtime_force_suspend(dev);

	return 0;
}

static int __maybe_unused macb_resume(struct device *dev)
{
	struct net_device *netdev = dev_get_drvdata(dev);
	struct macb *bp = netdev_priv(netdev);
	struct macb_queue *queue = bp->queues;
	unsigned int q;

	if (!netif_running(netdev))
		return 0;

	pm_runtime_force_resume(dev);

	if (bp->wol & MACB_WOL_ENABLED) {
		macb_writel(bp, IDR, MACB_BIT(WOL));
		macb_writel(bp, WOL, 0);
		disable_irq_wake(bp->queues[0].irq);
	} else {
		macb_writel(bp, NCR, MACB_BIT(MPE));
<<<<<<< HEAD
=======

		if (netdev->hw_features & NETIF_F_NTUPLE)
			gem_writel_n(bp, ETHT, SCRT2_ETHT, bp->pm_data.scrt2);

		if (!(bp->caps & MACB_CAPS_USRIO_DISABLED))
			macb_or_gem_writel(bp, USRIO, bp->pm_data.usrio);

>>>>>>> 0ecfebd2
		for (q = 0, queue = bp->queues; q < bp->num_queues;
		     ++q, ++queue)
			napi_enable(&queue->napi);
		phy_resume(netdev->phydev);
		phy_init_hw(netdev->phydev);
		phy_start(netdev->phydev);
	}

	bp->macbgem_ops.mog_init_rings(bp);
	macb_init_hw(bp);
	macb_set_rx_mode(netdev);
<<<<<<< HEAD
=======
	macb_restore_features(bp);
>>>>>>> 0ecfebd2
	netif_device_attach(netdev);
	if (bp->ptp_info)
		bp->ptp_info->ptp_init(netdev);

	return 0;
}

static int __maybe_unused macb_runtime_suspend(struct device *dev)
{
<<<<<<< HEAD
	struct platform_device *pdev = to_platform_device(dev);
	struct net_device *netdev = platform_get_drvdata(pdev);
=======
	struct net_device *netdev = dev_get_drvdata(dev);
>>>>>>> 0ecfebd2
	struct macb *bp = netdev_priv(netdev);

	if (!(device_may_wakeup(&bp->dev->dev))) {
		clk_disable_unprepare(bp->tx_clk);
		clk_disable_unprepare(bp->hclk);
		clk_disable_unprepare(bp->pclk);
		clk_disable_unprepare(bp->rx_clk);
	}
	clk_disable_unprepare(bp->tsu_clk);

	return 0;
}

static int __maybe_unused macb_runtime_resume(struct device *dev)
{
<<<<<<< HEAD
	struct platform_device *pdev = to_platform_device(dev);
	struct net_device *netdev = platform_get_drvdata(pdev);
=======
	struct net_device *netdev = dev_get_drvdata(dev);
>>>>>>> 0ecfebd2
	struct macb *bp = netdev_priv(netdev);

	if (!(device_may_wakeup(&bp->dev->dev))) {
		clk_prepare_enable(bp->pclk);
		clk_prepare_enable(bp->hclk);
		clk_prepare_enable(bp->tx_clk);
		clk_prepare_enable(bp->rx_clk);
	}
	clk_prepare_enable(bp->tsu_clk);

	return 0;
}

static const struct dev_pm_ops macb_pm_ops = {
	SET_SYSTEM_SLEEP_PM_OPS(macb_suspend, macb_resume)
	SET_RUNTIME_PM_OPS(macb_runtime_suspend, macb_runtime_resume, NULL)
};

static struct platform_driver macb_driver = {
	.probe		= macb_probe,
	.remove		= macb_remove,
	.driver		= {
		.name		= "macb",
		.of_match_table	= of_match_ptr(macb_dt_ids),
		.pm	= &macb_pm_ops,
	},
};

module_platform_driver(macb_driver);

MODULE_LICENSE("GPL");
MODULE_DESCRIPTION("Cadence MACB/GEM Ethernet driver");
MODULE_AUTHOR("Haavard Skinnemoen (Atmel)");
MODULE_ALIAS("platform:macb");<|MERGE_RESOLUTION|>--- conflicted
+++ resolved
@@ -3383,11 +3383,7 @@
 		if (!err)
 			err = -ENODEV;
 
-<<<<<<< HEAD
-		dev_err(&pdev->dev, "failed to get macb_clk (%u)\n", err);
-=======
 		dev_err(&pdev->dev, "failed to get macb_clk (%d)\n", err);
->>>>>>> 0ecfebd2
 		return err;
 	}
 
@@ -3396,11 +3392,7 @@
 		if (!err)
 			err = -ENODEV;
 
-<<<<<<< HEAD
-		dev_err(&pdev->dev, "failed to get hclk (%u)\n", err);
-=======
 		dev_err(&pdev->dev, "failed to get hclk (%d)\n", err);
->>>>>>> 0ecfebd2
 		return err;
 	}
 
@@ -3442,11 +3434,7 @@
 
 	err = clk_prepare_enable(*tsu_clk);
 	if (err) {
-<<<<<<< HEAD
-		dev_err(&pdev->dev, "failed to enable tsu_clk (%u)\n", err);
-=======
 		dev_err(&pdev->dev, "failed to enable tsu_clk (%d)\n", err);
->>>>>>> 0ecfebd2
 		goto err_disable_rxclk;
 	}
 
@@ -4195,16 +4183,7 @@
 	} else if (!IS_ERR_OR_NULL(mac)) {
 		ether_addr_copy(bp->dev->dev_addr, mac);
 	} else {
-<<<<<<< HEAD
-		err = nvmem_get_mac_address(&pdev->dev, bp->dev->dev_addr);
-		if (err) {
-			if (err == -EPROBE_DEFER)
-				goto err_out_free_netdev;
-			macb_get_hwaddr(bp);
-		}
-=======
 		macb_get_hwaddr(bp);
->>>>>>> 0ecfebd2
 	}
 
 	err = of_get_phy_mode(np);
@@ -4334,15 +4313,12 @@
 		spin_lock_irqsave(&bp->lock, flags);
 		macb_reset_hw(bp);
 		spin_unlock_irqrestore(&bp->lock, flags);
-<<<<<<< HEAD
-=======
 
 		if (!(bp->caps & MACB_CAPS_USRIO_DISABLED))
 			bp->pm_data.usrio = macb_or_gem_readl(bp, USRIO);
 
 		if (netdev->hw_features & NETIF_F_NTUPLE)
 			bp->pm_data.scrt2 = gem_readl_n(bp, ETHT, SCRT2_ETHT);
->>>>>>> 0ecfebd2
 	}
 
 	netif_carrier_off(netdev);
@@ -4371,8 +4347,6 @@
 		disable_irq_wake(bp->queues[0].irq);
 	} else {
 		macb_writel(bp, NCR, MACB_BIT(MPE));
-<<<<<<< HEAD
-=======
 
 		if (netdev->hw_features & NETIF_F_NTUPLE)
 			gem_writel_n(bp, ETHT, SCRT2_ETHT, bp->pm_data.scrt2);
@@ -4380,7 +4354,6 @@
 		if (!(bp->caps & MACB_CAPS_USRIO_DISABLED))
 			macb_or_gem_writel(bp, USRIO, bp->pm_data.usrio);
 
->>>>>>> 0ecfebd2
 		for (q = 0, queue = bp->queues; q < bp->num_queues;
 		     ++q, ++queue)
 			napi_enable(&queue->napi);
@@ -4392,10 +4365,7 @@
 	bp->macbgem_ops.mog_init_rings(bp);
 	macb_init_hw(bp);
 	macb_set_rx_mode(netdev);
-<<<<<<< HEAD
-=======
 	macb_restore_features(bp);
->>>>>>> 0ecfebd2
 	netif_device_attach(netdev);
 	if (bp->ptp_info)
 		bp->ptp_info->ptp_init(netdev);
@@ -4405,12 +4375,7 @@
 
 static int __maybe_unused macb_runtime_suspend(struct device *dev)
 {
-<<<<<<< HEAD
-	struct platform_device *pdev = to_platform_device(dev);
-	struct net_device *netdev = platform_get_drvdata(pdev);
-=======
 	struct net_device *netdev = dev_get_drvdata(dev);
->>>>>>> 0ecfebd2
 	struct macb *bp = netdev_priv(netdev);
 
 	if (!(device_may_wakeup(&bp->dev->dev))) {
@@ -4426,12 +4391,7 @@
 
 static int __maybe_unused macb_runtime_resume(struct device *dev)
 {
-<<<<<<< HEAD
-	struct platform_device *pdev = to_platform_device(dev);
-	struct net_device *netdev = platform_get_drvdata(pdev);
-=======
 	struct net_device *netdev = dev_get_drvdata(dev);
->>>>>>> 0ecfebd2
 	struct macb *bp = netdev_priv(netdev);
 
 	if (!(device_may_wakeup(&bp->dev->dev))) {
