--- conflicted
+++ resolved
@@ -418,8 +418,6 @@
 struct mvneta_stats {
 	u64	rx_packets;
 	u64	rx_bytes;
-	u64	rx_dropped;
-	u64	rx_errors;
 	u64	tx_packets;
 	u64	tx_bytes;
 	/* xdp */
@@ -785,21 +783,12 @@
 		cpu_stats = per_cpu_ptr(pp->stats, cpu);
 		do {
 			start = u64_stats_fetch_begin_irq(&cpu_stats->syncp);
-<<<<<<< HEAD
-			rx_packets = cpu_stats->rx_packets;
-			rx_bytes   = cpu_stats->rx_bytes;
-			rx_dropped = cpu_stats->rx_dropped;
-			rx_errors  = cpu_stats->rx_errors;
-			tx_packets = cpu_stats->tx_packets;
-			tx_bytes   = cpu_stats->tx_bytes;
-=======
 			rx_packets = cpu_stats->es.ps.rx_packets;
 			rx_bytes   = cpu_stats->es.ps.rx_bytes;
 			rx_dropped = cpu_stats->rx_dropped;
 			rx_errors  = cpu_stats->rx_errors;
 			tx_packets = cpu_stats->es.ps.tx_packets;
 			tx_bytes   = cpu_stats->es.ps.tx_bytes;
->>>>>>> c1084c27
 		} while (u64_stats_fetch_retry_irq(&cpu_stats->syncp, start));
 
 		stats->rx_packets += rx_packets;
@@ -2396,32 +2385,7 @@
 			/* Check errors only for FIRST descriptor */
 			if (rx_status & MVNETA_RXD_ERR_SUMMARY) {
 				mvneta_rx_error(pp, rx_desc);
-<<<<<<< HEAD
-				/* leave the descriptor untouched */
-				continue;
-			}
-			rx_bytes = rx_desc->data_size -
-				   (ETH_FCS_LEN + MVNETA_MH_SIZE);
-
-			/* Allocate small skb for each new packet */
-			skb_size = max(rx_copybreak, rx_header_size);
-			rxq->skb = netdev_alloc_skb_ip_align(dev, skb_size);
-			if (unlikely(!rxq->skb)) {
-				struct mvneta_pcpu_stats *stats = this_cpu_ptr(pp->stats);
-
-				netdev_err(dev,
-					   "Can't allocate skb on queue %d\n",
-					   rxq->id);
-
-				rxq->skb_alloc_err++;
-
-				u64_stats_update_begin(&stats->syncp);
-				stats->rx_dropped++;
-				u64_stats_update_end(&stats->syncp);
-				continue;
-=======
 				goto next;
->>>>>>> c1084c27
 			}
 
 			size = rx_desc->data_size;
@@ -5358,7 +5322,7 @@
 	err = mvneta_port_power_up(pp, pp->phy_interface);
 	if (err < 0) {
 		dev_err(&pdev->dev, "can't power up port\n");
-		return err;
+		goto err_netdev;
 	}
 
 	/* Armada3700 network controller does not support per-cpu
