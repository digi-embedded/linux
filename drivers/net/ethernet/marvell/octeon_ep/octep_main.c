--- conflicted
+++ resolved
@@ -1203,10 +1203,6 @@
 	if (!oct)
 		return;
 
-<<<<<<< HEAD
-	cancel_work_sync(&oct->ctrl_mbox_task);
-=======
->>>>>>> ccf0a997
 	netdev = oct->netdev;
 	if (netdev->reg_state == NETREG_REGISTERED)
 		unregister_netdev(netdev);
