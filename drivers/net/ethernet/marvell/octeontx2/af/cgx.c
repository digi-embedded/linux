--- conflicted
+++ resolved
@@ -1225,11 +1225,7 @@
 	linfo->speed = cgx_speed_mbps[FIELD_GET(RESP_LINKSTAT_SPEED, lstat)];
 	linfo->an = FIELD_GET(RESP_LINKSTAT_AN, lstat);
 	linfo->fec = FIELD_GET(RESP_LINKSTAT_FEC, lstat);
-<<<<<<< HEAD
-	linfo->lmac_type_id = cgx_get_lmac_type(cgx, lmac_id);
-=======
 	linfo->lmac_type_id = FIELD_GET(RESP_LINKSTAT_LMAC_TYPE, lstat);
->>>>>>> ccf0a997
 
 	if (linfo->lmac_type_id >= LMAC_MODE_MAX) {
 		dev_err(&cgx->pdev->dev, "Unknown lmac_type_id %d reported by firmware on cgx port%d:%d",
