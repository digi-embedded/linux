--- conflicted
+++ resolved
@@ -1568,10 +1568,7 @@
 	struct otx2_cq_queue *cq;
 	struct otx2_pool *pool;
 	struct msg_req *req;
-<<<<<<< HEAD
-=======
 	int pool_id;
->>>>>>> ccf0a997
 	int qidx;
 
 	/* Ensure all SQE are processed */
