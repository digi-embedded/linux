// SPDX-License-Identifier: GPL-2.0
/* Marvell RVU Ethernet driver
 *
 * Copyright (C) 2020 Marvell.
 *
 */

#include <linux/interrupt.h>
#include <linux/pci.h>
#include <net/page_pool/helpers.h>
#include <net/tso.h>
#include <linux/bitfield.h>

#include "otx2_reg.h"
#include "otx2_common.h"
#include "otx2_struct.h"
#include "cn10k.h"

static void otx2_nix_rq_op_stats(struct queue_stats *stats,
				 struct otx2_nic *pfvf, int qidx)
{
	u64 incr = (u64)qidx << 32;
	u64 *ptr;

	ptr = (u64 *)otx2_get_regaddr(pfvf, NIX_LF_RQ_OP_OCTS);
	stats->bytes = otx2_atomic64_add(incr, ptr);

	ptr = (u64 *)otx2_get_regaddr(pfvf, NIX_LF_RQ_OP_PKTS);
	stats->pkts = otx2_atomic64_add(incr, ptr);
}

static void otx2_nix_sq_op_stats(struct queue_stats *stats,
				 struct otx2_nic *pfvf, int qidx)
{
	u64 incr = (u64)qidx << 32;
	u64 *ptr;

	ptr = (u64 *)otx2_get_regaddr(pfvf, NIX_LF_SQ_OP_OCTS);
	stats->bytes = otx2_atomic64_add(incr, ptr);

	ptr = (u64 *)otx2_get_regaddr(pfvf, NIX_LF_SQ_OP_PKTS);
	stats->pkts = otx2_atomic64_add(incr, ptr);
}

void otx2_update_lmac_stats(struct otx2_nic *pfvf)
{
	struct msg_req *req;

	if (!netif_running(pfvf->netdev))
		return;

	mutex_lock(&pfvf->mbox.lock);
	req = otx2_mbox_alloc_msg_cgx_stats(&pfvf->mbox);
	if (!req) {
		mutex_unlock(&pfvf->mbox.lock);
		return;
	}

	otx2_sync_mbox_msg(&pfvf->mbox);
	mutex_unlock(&pfvf->mbox.lock);
}

void otx2_update_lmac_fec_stats(struct otx2_nic *pfvf)
{
	struct msg_req *req;

	if (!netif_running(pfvf->netdev))
		return;
	mutex_lock(&pfvf->mbox.lock);
	req = otx2_mbox_alloc_msg_cgx_fec_stats(&pfvf->mbox);
	if (req)
		otx2_sync_mbox_msg(&pfvf->mbox);
	mutex_unlock(&pfvf->mbox.lock);
}

int otx2_update_rq_stats(struct otx2_nic *pfvf, int qidx)
{
	struct otx2_rcv_queue *rq = &pfvf->qset.rq[qidx];

	if (!pfvf->qset.rq)
		return 0;

	otx2_nix_rq_op_stats(&rq->stats, pfvf, qidx);
	return 1;
}

int otx2_update_sq_stats(struct otx2_nic *pfvf, int qidx)
{
	struct otx2_snd_queue *sq = &pfvf->qset.sq[qidx];

	if (!pfvf->qset.sq)
		return 0;

	if (qidx >= pfvf->hw.non_qos_queues) {
		if (!test_bit(qidx - pfvf->hw.non_qos_queues, pfvf->qos.qos_sq_bmap))
			return 0;
	}

	otx2_nix_sq_op_stats(&sq->stats, pfvf, qidx);
	return 1;
}

void otx2_get_dev_stats(struct otx2_nic *pfvf)
{
	struct otx2_dev_stats *dev_stats = &pfvf->hw.dev_stats;

	dev_stats->rx_bytes = OTX2_GET_RX_STATS(RX_OCTS);
	dev_stats->rx_drops = OTX2_GET_RX_STATS(RX_DROP);
	dev_stats->rx_bcast_frames = OTX2_GET_RX_STATS(RX_BCAST);
	dev_stats->rx_mcast_frames = OTX2_GET_RX_STATS(RX_MCAST);
	dev_stats->rx_ucast_frames = OTX2_GET_RX_STATS(RX_UCAST);
	dev_stats->rx_frames = dev_stats->rx_bcast_frames +
			       dev_stats->rx_mcast_frames +
			       dev_stats->rx_ucast_frames;

	dev_stats->tx_bytes = OTX2_GET_TX_STATS(TX_OCTS);
	dev_stats->tx_drops = OTX2_GET_TX_STATS(TX_DROP);
	dev_stats->tx_bcast_frames = OTX2_GET_TX_STATS(TX_BCAST);
	dev_stats->tx_mcast_frames = OTX2_GET_TX_STATS(TX_MCAST);
	dev_stats->tx_ucast_frames = OTX2_GET_TX_STATS(TX_UCAST);
	dev_stats->tx_frames = dev_stats->tx_bcast_frames +
			       dev_stats->tx_mcast_frames +
			       dev_stats->tx_ucast_frames;
}

void otx2_get_stats64(struct net_device *netdev,
		      struct rtnl_link_stats64 *stats)
{
	struct otx2_nic *pfvf = netdev_priv(netdev);
	struct otx2_dev_stats *dev_stats;

	otx2_get_dev_stats(pfvf);

	dev_stats = &pfvf->hw.dev_stats;
	stats->rx_bytes = dev_stats->rx_bytes;
	stats->rx_packets = dev_stats->rx_frames;
	stats->rx_dropped = dev_stats->rx_drops;
	stats->multicast = dev_stats->rx_mcast_frames;

	stats->tx_bytes = dev_stats->tx_bytes;
	stats->tx_packets = dev_stats->tx_frames;
	stats->tx_dropped = dev_stats->tx_drops;
}
EXPORT_SYMBOL(otx2_get_stats64);

/* Sync MAC address with RVU AF */
static int otx2_hw_set_mac_addr(struct otx2_nic *pfvf, u8 *mac)
{
	struct nix_set_mac_addr *req;
	int err;

	mutex_lock(&pfvf->mbox.lock);
	req = otx2_mbox_alloc_msg_nix_set_mac_addr(&pfvf->mbox);
	if (!req) {
		mutex_unlock(&pfvf->mbox.lock);
		return -ENOMEM;
	}

	ether_addr_copy(req->mac_addr, mac);

	err = otx2_sync_mbox_msg(&pfvf->mbox);
	mutex_unlock(&pfvf->mbox.lock);
	return err;
}

static int otx2_hw_get_mac_addr(struct otx2_nic *pfvf,
				struct net_device *netdev)
{
	struct nix_get_mac_addr_rsp *rsp;
	struct mbox_msghdr *msghdr;
	struct msg_req *req;
	int err;

	mutex_lock(&pfvf->mbox.lock);
	req = otx2_mbox_alloc_msg_nix_get_mac_addr(&pfvf->mbox);
	if (!req) {
		mutex_unlock(&pfvf->mbox.lock);
		return -ENOMEM;
	}

	err = otx2_sync_mbox_msg(&pfvf->mbox);
	if (err) {
		mutex_unlock(&pfvf->mbox.lock);
		return err;
	}

	msghdr = otx2_mbox_get_rsp(&pfvf->mbox.mbox, 0, &req->hdr);
	if (IS_ERR(msghdr)) {
		mutex_unlock(&pfvf->mbox.lock);
		return PTR_ERR(msghdr);
	}
	rsp = (struct nix_get_mac_addr_rsp *)msghdr;
	eth_hw_addr_set(netdev, rsp->mac_addr);
	mutex_unlock(&pfvf->mbox.lock);

	return 0;
}

int otx2_set_mac_address(struct net_device *netdev, void *p)
{
	struct otx2_nic *pfvf = netdev_priv(netdev);
	struct sockaddr *addr = p;

	if (!is_valid_ether_addr(addr->sa_data))
		return -EADDRNOTAVAIL;

	if (!otx2_hw_set_mac_addr(pfvf, addr->sa_data)) {
		eth_hw_addr_set(netdev, addr->sa_data);
		/* update dmac field in vlan offload rule */
		if (netif_running(netdev) &&
		    pfvf->flags & OTX2_FLAG_RX_VLAN_SUPPORT)
			otx2_install_rxvlan_offload_flow(pfvf);
		/* update dmac address in ntuple and DMAC filter list */
		if (pfvf->flags & OTX2_FLAG_DMACFLTR_SUPPORT)
			otx2_dmacflt_update_pfmac_flow(pfvf);
	} else {
		return -EPERM;
	}

	return 0;
}
EXPORT_SYMBOL(otx2_set_mac_address);

int otx2_hw_set_mtu(struct otx2_nic *pfvf, int mtu)
{
	struct nix_frs_cfg *req;
	u16 maxlen;
	int err;

	maxlen = otx2_get_max_mtu(pfvf) + OTX2_ETH_HLEN + OTX2_HW_TIMESTAMP_LEN;

	mutex_lock(&pfvf->mbox.lock);
	req = otx2_mbox_alloc_msg_nix_set_hw_frs(&pfvf->mbox);
	if (!req) {
		mutex_unlock(&pfvf->mbox.lock);
		return -ENOMEM;
	}

	req->maxlen = pfvf->netdev->mtu + OTX2_ETH_HLEN + OTX2_HW_TIMESTAMP_LEN;

	/* Use max receive length supported by hardware for loopback devices */
	if (is_otx2_lbkvf(pfvf->pdev))
		req->maxlen = maxlen;

	err = otx2_sync_mbox_msg(&pfvf->mbox);
	mutex_unlock(&pfvf->mbox.lock);
	return err;
}

int otx2_config_pause_frm(struct otx2_nic *pfvf)
{
	struct cgx_pause_frm_cfg *req;
	int err;

	if (is_otx2_lbkvf(pfvf->pdev))
		return 0;

	mutex_lock(&pfvf->mbox.lock);
	req = otx2_mbox_alloc_msg_cgx_cfg_pause_frm(&pfvf->mbox);
	if (!req) {
		err = -ENOMEM;
		goto unlock;
	}

	req->rx_pause = !!(pfvf->flags & OTX2_FLAG_RX_PAUSE_ENABLED);
	req->tx_pause = !!(pfvf->flags & OTX2_FLAG_TX_PAUSE_ENABLED);
	req->set = 1;

	err = otx2_sync_mbox_msg(&pfvf->mbox);
unlock:
	mutex_unlock(&pfvf->mbox.lock);
	return err;
}
EXPORT_SYMBOL(otx2_config_pause_frm);

int otx2_set_flowkey_cfg(struct otx2_nic *pfvf)
{
	struct otx2_rss_info *rss = &pfvf->hw.rss_info;
	struct nix_rss_flowkey_cfg_rsp *rsp;
	struct nix_rss_flowkey_cfg *req;
	int err;

	mutex_lock(&pfvf->mbox.lock);
	req = otx2_mbox_alloc_msg_nix_rss_flowkey_cfg(&pfvf->mbox);
	if (!req) {
		mutex_unlock(&pfvf->mbox.lock);
		return -ENOMEM;
	}
	req->mcam_index = -1; /* Default or reserved index */
	req->flowkey_cfg = rss->flowkey_cfg;
	req->group = DEFAULT_RSS_CONTEXT_GROUP;

	err = otx2_sync_mbox_msg(&pfvf->mbox);
	if (err)
		goto fail;

	rsp = (struct nix_rss_flowkey_cfg_rsp *)
			otx2_mbox_get_rsp(&pfvf->mbox.mbox, 0, &req->hdr);
	if (IS_ERR(rsp)) {
		err = PTR_ERR(rsp);
		goto fail;
	}

	pfvf->hw.flowkey_alg_idx = rsp->alg_idx;
fail:
	mutex_unlock(&pfvf->mbox.lock);
	return err;
}

int otx2_set_rss_table(struct otx2_nic *pfvf, int ctx_id)
{
	struct otx2_rss_info *rss = &pfvf->hw.rss_info;
	const int index = rss->rss_size * ctx_id;
	struct mbox *mbox = &pfvf->mbox;
	struct otx2_rss_ctx *rss_ctx;
	struct nix_aq_enq_req *aq;
	int idx, err;

	mutex_lock(&mbox->lock);
	rss_ctx = rss->rss_ctx[ctx_id];
	/* Get memory to put this msg */
	for (idx = 0; idx < rss->rss_size; idx++) {
		aq = otx2_mbox_alloc_msg_nix_aq_enq(mbox);
		if (!aq) {
			/* The shared memory buffer can be full.
			 * Flush it and retry
			 */
			err = otx2_sync_mbox_msg(mbox);
			if (err) {
				mutex_unlock(&mbox->lock);
				return err;
			}
			aq = otx2_mbox_alloc_msg_nix_aq_enq(mbox);
			if (!aq) {
				mutex_unlock(&mbox->lock);
				return -ENOMEM;
			}
		}

		aq->rss.rq = rss_ctx->ind_tbl[idx];

		/* Fill AQ info */
		aq->qidx = index + idx;
		aq->ctype = NIX_AQ_CTYPE_RSS;
		aq->op = NIX_AQ_INSTOP_INIT;
	}
	err = otx2_sync_mbox_msg(mbox);
	mutex_unlock(&mbox->lock);
	return err;
}

void otx2_set_rss_key(struct otx2_nic *pfvf)
{
	struct otx2_rss_info *rss = &pfvf->hw.rss_info;
	u64 *key = (u64 *)&rss->key[4];
	int idx;

	/* 352bit or 44byte key needs to be configured as below
	 * NIX_LF_RX_SECRETX0 = key<351:288>
	 * NIX_LF_RX_SECRETX1 = key<287:224>
	 * NIX_LF_RX_SECRETX2 = key<223:160>
	 * NIX_LF_RX_SECRETX3 = key<159:96>
	 * NIX_LF_RX_SECRETX4 = key<95:32>
	 * NIX_LF_RX_SECRETX5<63:32> = key<31:0>
	 */
	otx2_write64(pfvf, NIX_LF_RX_SECRETX(5),
		     (u64)(*((u32 *)&rss->key)) << 32);
	idx = sizeof(rss->key) / sizeof(u64);
	while (idx > 0) {
		idx--;
		otx2_write64(pfvf, NIX_LF_RX_SECRETX(idx), *key++);
	}
}

int otx2_rss_init(struct otx2_nic *pfvf)
{
	struct otx2_rss_info *rss = &pfvf->hw.rss_info;
	struct otx2_rss_ctx *rss_ctx;
	int idx, ret = 0;

	rss->rss_size = sizeof(*rss->rss_ctx[DEFAULT_RSS_CONTEXT_GROUP]);

	/* Init RSS key if it is not setup already */
	if (!rss->enable)
		netdev_rss_key_fill(rss->key, sizeof(rss->key));
	otx2_set_rss_key(pfvf);

	if (!netif_is_rxfh_configured(pfvf->netdev)) {
		/* Set RSS group 0 as default indirection table */
		rss->rss_ctx[DEFAULT_RSS_CONTEXT_GROUP] = kzalloc(rss->rss_size,
								  GFP_KERNEL);
		if (!rss->rss_ctx[DEFAULT_RSS_CONTEXT_GROUP])
			return -ENOMEM;

		rss_ctx = rss->rss_ctx[DEFAULT_RSS_CONTEXT_GROUP];
		for (idx = 0; idx < rss->rss_size; idx++)
			rss_ctx->ind_tbl[idx] =
				ethtool_rxfh_indir_default(idx,
							   pfvf->hw.rx_queues);
	}
	ret = otx2_set_rss_table(pfvf, DEFAULT_RSS_CONTEXT_GROUP);
	if (ret)
		return ret;

	/* Flowkey or hash config to be used for generating flow tag */
	rss->flowkey_cfg = rss->enable ? rss->flowkey_cfg :
			   NIX_FLOW_KEY_TYPE_IPV4 | NIX_FLOW_KEY_TYPE_IPV6 |
			   NIX_FLOW_KEY_TYPE_TCP | NIX_FLOW_KEY_TYPE_UDP |
			   NIX_FLOW_KEY_TYPE_SCTP | NIX_FLOW_KEY_TYPE_VLAN |
			   NIX_FLOW_KEY_TYPE_IPV4_PROTO;

	ret = otx2_set_flowkey_cfg(pfvf);
	if (ret)
		return ret;

	rss->enable = true;
	return 0;
}

/* Setup UDP segmentation algorithm in HW */
static void otx2_setup_udp_segmentation(struct nix_lso_format_cfg *lso, bool v4)
{
	struct nix_lso_format *field;

	field = (struct nix_lso_format *)&lso->fields[0];
	lso->field_mask = GENMASK(18, 0);

	/* IP's Length field */
	field->layer = NIX_TXLAYER_OL3;
	/* In ipv4, length field is at offset 2 bytes, for ipv6 it's 4 */
	field->offset = v4 ? 2 : 4;
	field->sizem1 = 1; /* i.e 2 bytes */
	field->alg = NIX_LSOALG_ADD_PAYLEN;
	field++;

	/* No ID field in IPv6 header */
	if (v4) {
		/* Increment IPID */
		field->layer = NIX_TXLAYER_OL3;
		field->offset = 4;
		field->sizem1 = 1; /* i.e 2 bytes */
		field->alg = NIX_LSOALG_ADD_SEGNUM;
		field++;
	}

	/* Update length in UDP header */
	field->layer = NIX_TXLAYER_OL4;
	field->offset = 4;
	field->sizem1 = 1;
	field->alg = NIX_LSOALG_ADD_PAYLEN;
}

/* Setup segmentation algorithms in HW and retrieve algorithm index */
void otx2_setup_segmentation(struct otx2_nic *pfvf)
{
	struct nix_lso_format_cfg_rsp *rsp;
	struct nix_lso_format_cfg *lso;
	struct otx2_hw *hw = &pfvf->hw;
	int err;

	mutex_lock(&pfvf->mbox.lock);

	/* UDPv4 segmentation */
	lso = otx2_mbox_alloc_msg_nix_lso_format_cfg(&pfvf->mbox);
	if (!lso)
		goto fail;

	/* Setup UDP/IP header fields that HW should update per segment */
	otx2_setup_udp_segmentation(lso, true);

	err = otx2_sync_mbox_msg(&pfvf->mbox);
	if (err)
		goto fail;

	rsp = (struct nix_lso_format_cfg_rsp *)
			otx2_mbox_get_rsp(&pfvf->mbox.mbox, 0, &lso->hdr);
	if (IS_ERR(rsp))
		goto fail;

	hw->lso_udpv4_idx = rsp->lso_format_idx;

	/* UDPv6 segmentation */
	lso = otx2_mbox_alloc_msg_nix_lso_format_cfg(&pfvf->mbox);
	if (!lso)
		goto fail;

	/* Setup UDP/IP header fields that HW should update per segment */
	otx2_setup_udp_segmentation(lso, false);

	err = otx2_sync_mbox_msg(&pfvf->mbox);
	if (err)
		goto fail;

	rsp = (struct nix_lso_format_cfg_rsp *)
			otx2_mbox_get_rsp(&pfvf->mbox.mbox, 0, &lso->hdr);
	if (IS_ERR(rsp))
		goto fail;

	hw->lso_udpv6_idx = rsp->lso_format_idx;
	mutex_unlock(&pfvf->mbox.lock);
	return;
fail:
	mutex_unlock(&pfvf->mbox.lock);
	netdev_info(pfvf->netdev,
		    "Failed to get LSO index for UDP GSO offload, disabling\n");
	pfvf->netdev->hw_features &= ~NETIF_F_GSO_UDP_L4;
}

void otx2_config_irq_coalescing(struct otx2_nic *pfvf, int qidx)
{
	/* Configure CQE interrupt coalescing parameters
	 *
	 * HW triggers an irq when ECOUNT > cq_ecount_wait, hence
	 * set 1 less than cq_ecount_wait. And cq_time_wait is in
	 * usecs, convert that to 100ns count.
	 */
	otx2_write64(pfvf, NIX_LF_CINTX_WAIT(qidx),
		     ((u64)(pfvf->hw.cq_time_wait * 10) << 48) |
		     ((u64)pfvf->hw.cq_qcount_wait << 32) |
		     (pfvf->hw.cq_ecount_wait - 1));
}

static int otx2_alloc_pool_buf(struct otx2_nic *pfvf, struct otx2_pool *pool,
			       dma_addr_t *dma)
{
	unsigned int offset = 0;
	struct page *page;
	size_t sz;

	sz = SKB_DATA_ALIGN(pool->rbsize);
	sz = ALIGN(sz, OTX2_ALIGN);

	page = page_pool_alloc_frag(pool->page_pool, &offset, sz, GFP_ATOMIC);
	if (unlikely(!page))
		return -ENOMEM;

	*dma = page_pool_get_dma_addr(page) + offset;
	return 0;
}

static int __otx2_alloc_rbuf(struct otx2_nic *pfvf, struct otx2_pool *pool,
			     dma_addr_t *dma)
{
	u8 *buf;

	if (pool->page_pool)
		return otx2_alloc_pool_buf(pfvf, pool, dma);

	buf = napi_alloc_frag_align(pool->rbsize, OTX2_ALIGN);
	if (unlikely(!buf))
		return -ENOMEM;

	*dma = dma_map_single_attrs(pfvf->dev, buf, pool->rbsize,
				    DMA_FROM_DEVICE, DMA_ATTR_SKIP_CPU_SYNC);
	if (unlikely(dma_mapping_error(pfvf->dev, *dma))) {
		page_frag_free(buf);
		return -ENOMEM;
	}

	return 0;
}

int otx2_alloc_rbuf(struct otx2_nic *pfvf, struct otx2_pool *pool,
		    dma_addr_t *dma)
{
	int ret;

	local_bh_disable();
	ret = __otx2_alloc_rbuf(pfvf, pool, dma);
	local_bh_enable();
	return ret;
}

int otx2_alloc_buffer(struct otx2_nic *pfvf, struct otx2_cq_queue *cq,
		      dma_addr_t *dma)
{
	if (unlikely(__otx2_alloc_rbuf(pfvf, cq->rbpool, dma)))
		return -ENOMEM;
	return 0;
}

void otx2_tx_timeout(struct net_device *netdev, unsigned int txq)
{
	struct otx2_nic *pfvf = netdev_priv(netdev);

	schedule_work(&pfvf->reset_task);
}
EXPORT_SYMBOL(otx2_tx_timeout);

void otx2_get_mac_from_af(struct net_device *netdev)
{
	struct otx2_nic *pfvf = netdev_priv(netdev);
	int err;

	err = otx2_hw_get_mac_addr(pfvf, netdev);
	if (err)
		dev_warn(pfvf->dev, "Failed to read mac from hardware\n");

	/* If AF doesn't provide a valid MAC, generate a random one */
	if (!is_valid_ether_addr(netdev->dev_addr))
		eth_hw_addr_random(netdev);
}
EXPORT_SYMBOL(otx2_get_mac_from_af);

int otx2_txschq_config(struct otx2_nic *pfvf, int lvl, int prio, bool txschq_for_pfc)
{
	u16 (*schq_list)[MAX_TXSCHQ_PER_FUNC];
	struct otx2_hw *hw = &pfvf->hw;
	struct nix_txschq_config *req;
	u64 schq, parent;
	u64 dwrr_val;

	dwrr_val = mtu_to_dwrr_weight(pfvf, pfvf->tx_max_pktlen);

	req = otx2_mbox_alloc_msg_nix_txschq_cfg(&pfvf->mbox);
	if (!req)
		return -ENOMEM;

	req->lvl = lvl;
	req->num_regs = 1;

	schq_list = hw->txschq_list;
#ifdef CONFIG_DCB
	if (txschq_for_pfc)
		schq_list = pfvf->pfc_schq_list;
#endif

	schq = schq_list[lvl][prio];
	/* Set topology e.t.c configuration */
	if (lvl == NIX_TXSCH_LVL_SMQ) {
		req->reg[0] = NIX_AF_SMQX_CFG(schq);
		req->regval[0] = ((u64)pfvf->tx_max_pktlen << 8) | OTX2_MIN_MTU;
		req->regval[0] |= (0x20ULL << 51) | (0x80ULL << 39) |
				  (0x2ULL << 36);
		/* Set link type for DWRR MTU selection on CN10K silicons */
		if (!is_dev_otx2(pfvf->pdev))
			req->regval[0] |= FIELD_PREP(GENMASK_ULL(58, 57),
						(u64)hw->smq_link_type);
		req->num_regs++;
		/* MDQ config */
		parent = schq_list[NIX_TXSCH_LVL_TL4][prio];
		req->reg[1] = NIX_AF_MDQX_PARENT(schq);
		req->regval[1] = parent << 16;
		req->num_regs++;
		/* Set DWRR quantum */
		req->reg[2] = NIX_AF_MDQX_SCHEDULE(schq);
		req->regval[2] =  dwrr_val;
	} else if (lvl == NIX_TXSCH_LVL_TL4) {
		parent = schq_list[NIX_TXSCH_LVL_TL3][prio];
		req->reg[0] = NIX_AF_TL4X_PARENT(schq);
		req->regval[0] = parent << 16;
		req->num_regs++;
		req->reg[1] = NIX_AF_TL4X_SCHEDULE(schq);
		req->regval[1] = dwrr_val;
	} else if (lvl == NIX_TXSCH_LVL_TL3) {
		parent = schq_list[NIX_TXSCH_LVL_TL2][prio];
		req->reg[0] = NIX_AF_TL3X_PARENT(schq);
		req->regval[0] = parent << 16;
		req->num_regs++;
		req->reg[1] = NIX_AF_TL3X_SCHEDULE(schq);
		req->regval[1] = dwrr_val;
		if (lvl == hw->txschq_link_cfg_lvl) {
			req->num_regs++;
			req->reg[2] = NIX_AF_TL3_TL2X_LINKX_CFG(schq, hw->tx_link);
			/* Enable this queue and backpressure
			 * and set relative channel
			 */
			req->regval[2] = BIT_ULL(13) | BIT_ULL(12) | prio;
		}
	} else if (lvl == NIX_TXSCH_LVL_TL2) {
		parent = schq_list[NIX_TXSCH_LVL_TL1][prio];
		req->reg[0] = NIX_AF_TL2X_PARENT(schq);
		req->regval[0] = parent << 16;

		req->num_regs++;
		req->reg[1] = NIX_AF_TL2X_SCHEDULE(schq);
		req->regval[1] = TXSCH_TL1_DFLT_RR_PRIO << 24 | dwrr_val;

		if (lvl == hw->txschq_link_cfg_lvl) {
			req->num_regs++;
			req->reg[2] = NIX_AF_TL3_TL2X_LINKX_CFG(schq, hw->tx_link);
			/* Enable this queue and backpressure
			 * and set relative channel
			 */
			req->regval[2] = BIT_ULL(13) | BIT_ULL(12) | prio;
		}
	} else if (lvl == NIX_TXSCH_LVL_TL1) {
		/* Default config for TL1.
		 * For VF this is always ignored.
		 */

		/* On CN10K, if RR_WEIGHT is greater than 16384, HW will
		 * clip it to 16384, so configuring a 24bit max value
		 * will work on both OTx2 and CN10K.
		 */
		req->reg[0] = NIX_AF_TL1X_SCHEDULE(schq);
		req->regval[0] = TXSCH_TL1_DFLT_RR_QTM;

		req->num_regs++;
		req->reg[1] = NIX_AF_TL1X_TOPOLOGY(schq);
		req->regval[1] = (TXSCH_TL1_DFLT_RR_PRIO << 1);

		req->num_regs++;
		req->reg[2] = NIX_AF_TL1X_CIR(schq);
		req->regval[2] = 0;
	}

	return otx2_sync_mbox_msg(&pfvf->mbox);
}
EXPORT_SYMBOL(otx2_txschq_config);

int otx2_smq_flush(struct otx2_nic *pfvf, int smq)
{
	struct nix_txschq_config *req;
	int rc;

	mutex_lock(&pfvf->mbox.lock);

	req = otx2_mbox_alloc_msg_nix_txschq_cfg(&pfvf->mbox);
	if (!req) {
		mutex_unlock(&pfvf->mbox.lock);
		return -ENOMEM;
	}

	req->lvl = NIX_TXSCH_LVL_SMQ;
	req->reg[0] = NIX_AF_SMQX_CFG(smq);
	req->regval[0] |= BIT_ULL(49);
	req->num_regs++;

	rc = otx2_sync_mbox_msg(&pfvf->mbox);
	mutex_unlock(&pfvf->mbox.lock);
	return rc;
}
EXPORT_SYMBOL(otx2_smq_flush);

int otx2_txsch_alloc(struct otx2_nic *pfvf)
{
	struct nix_txsch_alloc_req *req;
	struct nix_txsch_alloc_rsp *rsp;
	int lvl, schq, rc;

	/* Get memory to put this msg */
	req = otx2_mbox_alloc_msg_nix_txsch_alloc(&pfvf->mbox);
	if (!req)
		return -ENOMEM;

	/* Request one schq per level */
	for (lvl = 0; lvl < NIX_TXSCH_LVL_CNT; lvl++)
		req->schq[lvl] = 1;
	rc = otx2_sync_mbox_msg(&pfvf->mbox);
	if (rc)
		return rc;

	rsp = (struct nix_txsch_alloc_rsp *)
	      otx2_mbox_get_rsp(&pfvf->mbox.mbox, 0, &req->hdr);
	if (IS_ERR(rsp))
		return PTR_ERR(rsp);

	/* Setup transmit scheduler list */
	for (lvl = 0; lvl < NIX_TXSCH_LVL_CNT; lvl++)
		for (schq = 0; schq < rsp->schq[lvl]; schq++)
			pfvf->hw.txschq_list[lvl][schq] =
				rsp->schq_list[lvl][schq];

	pfvf->hw.txschq_link_cfg_lvl = rsp->link_cfg_lvl;
<<<<<<< HEAD
=======
	pfvf->hw.txschq_aggr_lvl_rr_prio = rsp->aggr_lvl_rr_prio;
>>>>>>> ccf0a997

	return 0;
}

void otx2_txschq_free_one(struct otx2_nic *pfvf, u16 lvl, u16 schq)
{
	struct nix_txsch_free_req *free_req;
	int err;

	mutex_lock(&pfvf->mbox.lock);

	free_req = otx2_mbox_alloc_msg_nix_txsch_free(&pfvf->mbox);
	if (!free_req) {
		mutex_unlock(&pfvf->mbox.lock);
		netdev_err(pfvf->netdev,
			   "Failed alloc txschq free req\n");
		return;
	}

	free_req->schq_lvl = lvl;
	free_req->schq = schq;

	err = otx2_sync_mbox_msg(&pfvf->mbox);
	if (err) {
		netdev_err(pfvf->netdev,
			   "Failed stop txschq %d at level %d\n", schq, lvl);
	}

	mutex_unlock(&pfvf->mbox.lock);
}
EXPORT_SYMBOL(otx2_txschq_free_one);

void otx2_txschq_stop(struct otx2_nic *pfvf)
{
	int lvl, schq;

	/* free non QOS TLx nodes */
	for (lvl = 0; lvl < NIX_TXSCH_LVL_CNT; lvl++)
		otx2_txschq_free_one(pfvf, lvl,
				     pfvf->hw.txschq_list[lvl][0]);

	/* Clear the txschq list */
	for (lvl = 0; lvl < NIX_TXSCH_LVL_CNT; lvl++) {
		for (schq = 0; schq < MAX_TXSCHQ_PER_FUNC; schq++)
			pfvf->hw.txschq_list[lvl][schq] = 0;
	}

}

void otx2_sqb_flush(struct otx2_nic *pfvf)
{
	int qidx, sqe_tail, sqe_head;
	struct otx2_snd_queue *sq;
	u64 incr, *ptr, val;

	ptr = (u64 *)otx2_get_regaddr(pfvf, NIX_LF_SQ_OP_STATUS);
	for (qidx = 0; qidx < otx2_get_total_tx_queues(pfvf); qidx++) {
		sq = &pfvf->qset.sq[qidx];
		if (!sq->sqb_ptrs)
			continue;

		incr = (u64)qidx << 32;
		val = otx2_atomic64_add(incr, ptr);
		sqe_head = (val >> 20) & 0x3F;
		sqe_tail = (val >> 28) & 0x3F;
		if (sqe_head != sqe_tail)
			usleep_range(50, 60);
	}
}

/* RED and drop levels of CQ on packet reception.
 * For CQ level is measure of emptiness ( 0x0 = full, 255 = empty).
 */
#define RQ_PASS_LVL_CQ(skid, qsize)	((((skid) + 16) * 256) / (qsize))
#define RQ_DROP_LVL_CQ(skid, qsize)	(((skid) * 256) / (qsize))

/* RED and drop levels of AURA for packet reception.
 * For AURA level is measure of fullness (0x0 = empty, 255 = full).
 * Eg: For RQ length 1K, for pass/drop level 204/230.
 * RED accepts pkts if free pointers > 102 & <= 205.
 * Drops pkts if free pointers < 102.
 */
#define RQ_BP_LVL_AURA   (255 - ((85 * 256) / 100)) /* BP when 85% is full */
#define RQ_PASS_LVL_AURA (255 - ((95 * 256) / 100)) /* RED when 95% is full */
#define RQ_DROP_LVL_AURA (255 - ((99 * 256) / 100)) /* Drop when 99% is full */

static int otx2_rq_init(struct otx2_nic *pfvf, u16 qidx, u16 lpb_aura)
{
	struct otx2_qset *qset = &pfvf->qset;
	struct nix_aq_enq_req *aq;

	/* Get memory to put this msg */
	aq = otx2_mbox_alloc_msg_nix_aq_enq(&pfvf->mbox);
	if (!aq)
		return -ENOMEM;

	aq->rq.cq = qidx;
	aq->rq.ena = 1;
	aq->rq.pb_caching = 1;
	aq->rq.lpb_aura = lpb_aura; /* Use large packet buffer aura */
	aq->rq.lpb_sizem1 = (DMA_BUFFER_LEN(pfvf->rbsize) / 8) - 1;
	aq->rq.xqe_imm_size = 0; /* Copying of packet to CQE not needed */
	aq->rq.flow_tagw = 32; /* Copy full 32bit flow_tag to CQE header */
	aq->rq.qint_idx = 0;
	aq->rq.lpb_drop_ena = 1; /* Enable RED dropping for AURA */
	aq->rq.xqe_drop_ena = 1; /* Enable RED dropping for CQ/SSO */
	aq->rq.xqe_pass = RQ_PASS_LVL_CQ(pfvf->hw.rq_skid, qset->rqe_cnt);
	aq->rq.xqe_drop = RQ_DROP_LVL_CQ(pfvf->hw.rq_skid, qset->rqe_cnt);
	aq->rq.lpb_aura_pass = RQ_PASS_LVL_AURA;
	aq->rq.lpb_aura_drop = RQ_DROP_LVL_AURA;

	/* Fill AQ info */
	aq->qidx = qidx;
	aq->ctype = NIX_AQ_CTYPE_RQ;
	aq->op = NIX_AQ_INSTOP_INIT;

	return otx2_sync_mbox_msg(&pfvf->mbox);
}

int otx2_sq_aq_init(void *dev, u16 qidx, u16 sqb_aura)
{
	struct otx2_nic *pfvf = dev;
	struct otx2_snd_queue *sq;
	struct nix_aq_enq_req *aq;

	sq = &pfvf->qset.sq[qidx];
	sq->lmt_addr = (__force u64 *)(pfvf->reg_base + LMT_LF_LMTLINEX(qidx));
	/* Get memory to put this msg */
	aq = otx2_mbox_alloc_msg_nix_aq_enq(&pfvf->mbox);
	if (!aq)
		return -ENOMEM;

	aq->sq.cq = pfvf->hw.rx_queues + qidx;
	aq->sq.max_sqe_size = NIX_MAXSQESZ_W16; /* 128 byte */
	aq->sq.cq_ena = 1;
	aq->sq.ena = 1;
	aq->sq.smq = otx2_get_smq_idx(pfvf, qidx);
	aq->sq.smq_rr_quantum = mtu_to_dwrr_weight(pfvf, pfvf->tx_max_pktlen);
	aq->sq.default_chan = pfvf->hw.tx_chan_base;
	aq->sq.sqe_stype = NIX_STYPE_STF; /* Cache SQB */
	aq->sq.sqb_aura = sqb_aura;
	aq->sq.sq_int_ena = NIX_SQINT_BITS;
	aq->sq.qint_idx = 0;
	/* Due pipelining impact minimum 2000 unused SQ CQE's
	 * need to maintain to avoid CQ overflow.
	 */
	aq->sq.cq_limit = ((SEND_CQ_SKID * 256) / (pfvf->qset.sqe_cnt));

	/* Fill AQ info */
	aq->qidx = qidx;
	aq->ctype = NIX_AQ_CTYPE_SQ;
	aq->op = NIX_AQ_INSTOP_INIT;

	return otx2_sync_mbox_msg(&pfvf->mbox);
}

int otx2_sq_init(struct otx2_nic *pfvf, u16 qidx, u16 sqb_aura)
{
	struct otx2_qset *qset = &pfvf->qset;
	struct otx2_snd_queue *sq;
	struct otx2_pool *pool;
	int err;

	pool = &pfvf->qset.pool[sqb_aura];
	sq = &qset->sq[qidx];
	sq->sqe_size = NIX_SQESZ_W16 ? 64 : 128;
	sq->sqe_cnt = qset->sqe_cnt;

	err = qmem_alloc(pfvf->dev, &sq->sqe, 1, sq->sqe_size);
	if (err)
		return err;

	if (qidx < pfvf->hw.tx_queues) {
		err = qmem_alloc(pfvf->dev, &sq->tso_hdrs, qset->sqe_cnt,
				 TSO_HEADER_SIZE);
		if (err)
			return err;
	}

	sq->sqe_base = sq->sqe->base;
	sq->sg = kcalloc(qset->sqe_cnt, sizeof(struct sg_list), GFP_KERNEL);
	if (!sq->sg)
		return -ENOMEM;

	if (pfvf->ptp && qidx < pfvf->hw.tx_queues) {
		err = qmem_alloc(pfvf->dev, &sq->timestamps, qset->sqe_cnt,
				 sizeof(*sq->timestamps));
		if (err)
			return err;
	}

	sq->head = 0;
	sq->cons_head = 0;
	sq->sqe_per_sqb = (pfvf->hw.sqb_size / sq->sqe_size) - 1;
	sq->num_sqbs = (qset->sqe_cnt + sq->sqe_per_sqb) / sq->sqe_per_sqb;
	/* Set SQE threshold to 10% of total SQEs */
	sq->sqe_thresh = ((sq->num_sqbs * sq->sqe_per_sqb) * 10) / 100;
	sq->aura_id = sqb_aura;
	sq->aura_fc_addr = pool->fc_addr->base;
	sq->io_addr = (__force u64)otx2_get_regaddr(pfvf, NIX_LF_OP_SENDX(0));

	sq->stats.bytes = 0;
	sq->stats.pkts = 0;

	return pfvf->hw_ops->sq_aq_init(pfvf, qidx, sqb_aura);

}

static int otx2_cq_init(struct otx2_nic *pfvf, u16 qidx)
{
	struct otx2_qset *qset = &pfvf->qset;
	int err, pool_id, non_xdp_queues;
	struct nix_aq_enq_req *aq;
	struct otx2_cq_queue *cq;

	cq = &qset->cq[qidx];
	cq->cq_idx = qidx;
	non_xdp_queues = pfvf->hw.rx_queues + pfvf->hw.tx_queues;
	if (qidx < pfvf->hw.rx_queues) {
		cq->cq_type = CQ_RX;
		cq->cint_idx = qidx;
		cq->cqe_cnt = qset->rqe_cnt;
		if (pfvf->xdp_prog)
			xdp_rxq_info_reg(&cq->xdp_rxq, pfvf->netdev, qidx, 0);
	} else if (qidx < non_xdp_queues) {
		cq->cq_type = CQ_TX;
		cq->cint_idx = qidx - pfvf->hw.rx_queues;
		cq->cqe_cnt = qset->sqe_cnt;
	} else {
		if (pfvf->hw.xdp_queues &&
		    qidx < non_xdp_queues + pfvf->hw.xdp_queues) {
			cq->cq_type = CQ_XDP;
			cq->cint_idx = qidx - non_xdp_queues;
			cq->cqe_cnt = qset->sqe_cnt;
		} else {
			cq->cq_type = CQ_QOS;
			cq->cint_idx = qidx - non_xdp_queues -
				       pfvf->hw.xdp_queues;
			cq->cqe_cnt = qset->sqe_cnt;
		}
	}
	cq->cqe_size = pfvf->qset.xqe_size;

	/* Allocate memory for CQEs */
	err = qmem_alloc(pfvf->dev, &cq->cqe, cq->cqe_cnt, cq->cqe_size);
	if (err)
		return err;

	/* Save CQE CPU base for faster reference */
	cq->cqe_base = cq->cqe->base;
	/* In case where all RQs auras point to single pool,
	 * all CQs receive buffer pool also point to same pool.
	 */
	pool_id = ((cq->cq_type == CQ_RX) &&
		   (pfvf->hw.rqpool_cnt != pfvf->hw.rx_queues)) ? 0 : qidx;
	cq->rbpool = &qset->pool[pool_id];
	cq->refill_task_sched = false;

	/* Get memory to put this msg */
	aq = otx2_mbox_alloc_msg_nix_aq_enq(&pfvf->mbox);
	if (!aq)
		return -ENOMEM;

	aq->cq.ena = 1;
	aq->cq.qsize = Q_SIZE(cq->cqe_cnt, 4);
	aq->cq.caching = 1;
	aq->cq.base = cq->cqe->iova;
	aq->cq.cint_idx = cq->cint_idx;
	aq->cq.cq_err_int_ena = NIX_CQERRINT_BITS;
	aq->cq.qint_idx = 0;
	aq->cq.avg_level = 255;

	if (qidx < pfvf->hw.rx_queues) {
		aq->cq.drop = RQ_DROP_LVL_CQ(pfvf->hw.rq_skid, cq->cqe_cnt);
		aq->cq.drop_ena = 1;

		if (!is_otx2_lbkvf(pfvf->pdev)) {
			/* Enable receive CQ backpressure */
			aq->cq.bp_ena = 1;
#ifdef CONFIG_DCB
			aq->cq.bpid = pfvf->bpid[pfvf->queue_to_pfc_map[qidx]];
#else
			aq->cq.bpid = pfvf->bpid[0];
#endif

			/* Set backpressure level is same as cq pass level */
			aq->cq.bp = RQ_PASS_LVL_CQ(pfvf->hw.rq_skid, qset->rqe_cnt);
		}
	}

	/* Fill AQ info */
	aq->qidx = qidx;
	aq->ctype = NIX_AQ_CTYPE_CQ;
	aq->op = NIX_AQ_INSTOP_INIT;

	return otx2_sync_mbox_msg(&pfvf->mbox);
}

static void otx2_pool_refill_task(struct work_struct *work)
{
	struct otx2_cq_queue *cq;
	struct refill_work *wrk;
	struct otx2_nic *pfvf;
	int qidx;

	wrk = container_of(work, struct refill_work, pool_refill_work.work);
	pfvf = wrk->pf;
	qidx = wrk - pfvf->refill_wrk;
	cq = &pfvf->qset.cq[qidx];

	cq->refill_task_sched = false;

	local_bh_disable();
	napi_schedule(wrk->napi);
	local_bh_enable();
}

int otx2_config_nix_queues(struct otx2_nic *pfvf)
{
	int qidx, err;

	/* Initialize RX queues */
	for (qidx = 0; qidx < pfvf->hw.rx_queues; qidx++) {
		u16 lpb_aura = otx2_get_pool_idx(pfvf, AURA_NIX_RQ, qidx);

		err = otx2_rq_init(pfvf, qidx, lpb_aura);
		if (err)
			return err;
	}

	/* Initialize TX queues */
	for (qidx = 0; qidx < pfvf->hw.non_qos_queues; qidx++) {
		u16 sqb_aura = otx2_get_pool_idx(pfvf, AURA_NIX_SQ, qidx);

		err = otx2_sq_init(pfvf, qidx, sqb_aura);
		if (err)
			return err;
	}

	/* Initialize completion queues */
	for (qidx = 0; qidx < pfvf->qset.cq_cnt; qidx++) {
		err = otx2_cq_init(pfvf, qidx);
		if (err)
			return err;
	}

	pfvf->cq_op_addr = (__force u64 *)otx2_get_regaddr(pfvf,
							   NIX_LF_CQ_OP_STATUS);

	/* Initialize work queue for receive buffer refill */
	pfvf->refill_wrk = devm_kcalloc(pfvf->dev, pfvf->qset.cq_cnt,
					sizeof(struct refill_work), GFP_KERNEL);
	if (!pfvf->refill_wrk)
		return -ENOMEM;

	for (qidx = 0; qidx < pfvf->qset.cq_cnt; qidx++) {
		pfvf->refill_wrk[qidx].pf = pfvf;
		INIT_DELAYED_WORK(&pfvf->refill_wrk[qidx].pool_refill_work,
				  otx2_pool_refill_task);
	}
	return 0;
}

int otx2_config_nix(struct otx2_nic *pfvf)
{
	struct nix_lf_alloc_req  *nixlf;
	struct nix_lf_alloc_rsp *rsp;
	int err;

	pfvf->qset.xqe_size = pfvf->hw.xqe_size;

	/* Get memory to put this msg */
	nixlf = otx2_mbox_alloc_msg_nix_lf_alloc(&pfvf->mbox);
	if (!nixlf)
		return -ENOMEM;

	/* Set RQ/SQ/CQ counts */
	nixlf->rq_cnt = pfvf->hw.rx_queues;
	nixlf->sq_cnt = otx2_get_total_tx_queues(pfvf);
	nixlf->cq_cnt = pfvf->qset.cq_cnt;
	nixlf->rss_sz = MAX_RSS_INDIR_TBL_SIZE;
	nixlf->rss_grps = MAX_RSS_GROUPS;
	nixlf->xqe_sz = pfvf->hw.xqe_size == 128 ? NIX_XQESZ_W16 : NIX_XQESZ_W64;
	/* We don't know absolute NPA LF idx attached.
	 * AF will replace 'RVU_DEFAULT_PF_FUNC' with
	 * NPA LF attached to this RVU PF/VF.
	 */
	nixlf->npa_func = RVU_DEFAULT_PF_FUNC;
	/* Disable alignment pad, enable L2 length check,
	 * enable L4 TCP/UDP checksum verification.
	 */
	nixlf->rx_cfg = BIT_ULL(33) | BIT_ULL(35) | BIT_ULL(37);

	err = otx2_sync_mbox_msg(&pfvf->mbox);
	if (err)
		return err;

	rsp = (struct nix_lf_alloc_rsp *)otx2_mbox_get_rsp(&pfvf->mbox.mbox, 0,
							   &nixlf->hdr);
	if (IS_ERR(rsp))
		return PTR_ERR(rsp);

	if (rsp->qints < 1)
		return -ENXIO;

	return rsp->hdr.rc;
}

void otx2_sq_free_sqbs(struct otx2_nic *pfvf)
{
	struct otx2_qset *qset = &pfvf->qset;
	struct otx2_hw *hw = &pfvf->hw;
	struct otx2_snd_queue *sq;
	int sqb, qidx;
	u64 iova, pa;

	for (qidx = 0; qidx < otx2_get_total_tx_queues(pfvf); qidx++) {
		sq = &qset->sq[qidx];
		if (!sq->sqb_ptrs)
			continue;
		for (sqb = 0; sqb < sq->sqb_count; sqb++) {
			if (!sq->sqb_ptrs[sqb])
				continue;
			iova = sq->sqb_ptrs[sqb];
			pa = otx2_iova_to_phys(pfvf->iommu_domain, iova);
			dma_unmap_page_attrs(pfvf->dev, iova, hw->sqb_size,
					     DMA_FROM_DEVICE,
					     DMA_ATTR_SKIP_CPU_SYNC);
			put_page(virt_to_page(phys_to_virt(pa)));
		}
		sq->sqb_count = 0;
	}
}

void otx2_free_bufs(struct otx2_nic *pfvf, struct otx2_pool *pool,
		    u64 iova, int size)
{
	struct page *page;
	u64 pa;

	pa = otx2_iova_to_phys(pfvf->iommu_domain, iova);
	page = virt_to_head_page(phys_to_virt(pa));

	if (pool->page_pool) {
		page_pool_put_full_page(pool->page_pool, page, true);
	} else {
		dma_unmap_page_attrs(pfvf->dev, iova, size,
				     DMA_FROM_DEVICE,
				     DMA_ATTR_SKIP_CPU_SYNC);

		put_page(page);
	}
}

void otx2_free_aura_ptr(struct otx2_nic *pfvf, int type)
{
	int pool_id, pool_start = 0, pool_end = 0, size = 0;
	struct otx2_pool *pool;
	u64 iova;

	if (type == AURA_NIX_SQ) {
		pool_start = otx2_get_pool_idx(pfvf, type, 0);
		pool_end =  pool_start + pfvf->hw.sqpool_cnt;
		size = pfvf->hw.sqb_size;
	}
	if (type == AURA_NIX_RQ) {
		pool_start = otx2_get_pool_idx(pfvf, type, 0);
		pool_end = pfvf->hw.rqpool_cnt;
		size = pfvf->rbsize;
	}

	/* Free SQB and RQB pointers from the aura pool */
	for (pool_id = pool_start; pool_id < pool_end; pool_id++) {
		iova = otx2_aura_allocptr(pfvf, pool_id);
		pool = &pfvf->qset.pool[pool_id];
		while (iova) {
			if (type == AURA_NIX_RQ)
				iova -= OTX2_HEAD_ROOM;

			otx2_free_bufs(pfvf, pool, iova, size);

			iova = otx2_aura_allocptr(pfvf, pool_id);
		}
	}
}

void otx2_aura_pool_free(struct otx2_nic *pfvf)
{
	struct otx2_pool *pool;
	int pool_id;

	if (!pfvf->qset.pool)
		return;

	for (pool_id = 0; pool_id < pfvf->hw.pool_cnt; pool_id++) {
		pool = &pfvf->qset.pool[pool_id];
		qmem_free(pfvf->dev, pool->stack);
		qmem_free(pfvf->dev, pool->fc_addr);
		page_pool_destroy(pool->page_pool);
		pool->page_pool = NULL;
	}
	devm_kfree(pfvf->dev, pfvf->qset.pool);
	pfvf->qset.pool = NULL;
}

int otx2_aura_init(struct otx2_nic *pfvf, int aura_id,
		   int pool_id, int numptrs)
{
	struct npa_aq_enq_req *aq;
	struct otx2_pool *pool;
	int err;

	pool = &pfvf->qset.pool[pool_id];

	/* Allocate memory for HW to update Aura count.
	 * Alloc one cache line, so that it fits all FC_STYPE modes.
	 */
	if (!pool->fc_addr) {
		err = qmem_alloc(pfvf->dev, &pool->fc_addr, 1, OTX2_ALIGN);
		if (err)
			return err;
	}

	/* Initialize this aura's context via AF */
	aq = otx2_mbox_alloc_msg_npa_aq_enq(&pfvf->mbox);
	if (!aq) {
		/* Shared mbox memory buffer is full, flush it and retry */
		err = otx2_sync_mbox_msg(&pfvf->mbox);
		if (err)
			return err;
		aq = otx2_mbox_alloc_msg_npa_aq_enq(&pfvf->mbox);
		if (!aq)
			return -ENOMEM;
	}

	aq->aura_id = aura_id;
	/* Will be filled by AF with correct pool context address */
	aq->aura.pool_addr = pool_id;
	aq->aura.pool_caching = 1;
	aq->aura.shift = ilog2(numptrs) - 8;
	aq->aura.count = numptrs;
	aq->aura.limit = numptrs;
	aq->aura.avg_level = 255;
	aq->aura.ena = 1;
	aq->aura.fc_ena = 1;
	aq->aura.fc_addr = pool->fc_addr->iova;
	aq->aura.fc_hyst_bits = 0; /* Store count on all updates */

	/* Enable backpressure for RQ aura */
	if (aura_id < pfvf->hw.rqpool_cnt && !is_otx2_lbkvf(pfvf->pdev)) {
		aq->aura.bp_ena = 0;
		/* If NIX1 LF is attached then specify NIX1_RX.
		 *
		 * Below NPA_AURA_S[BP_ENA] is set according to the
		 * NPA_BPINTF_E enumeration given as:
		 * 0x0 + a*0x1 where 'a' is 0 for NIX0_RX and 1 for NIX1_RX so
		 * NIX0_RX is 0x0 + 0*0x1 = 0
		 * NIX1_RX is 0x0 + 1*0x1 = 1
		 * But in HRM it is given that
		 * "NPA_AURA_S[BP_ENA](w1[33:32]) - Enable aura backpressure to
		 * NIX-RX based on [BP] level. One bit per NIX-RX; index
		 * enumerated by NPA_BPINTF_E."
		 */
		if (pfvf->nix_blkaddr == BLKADDR_NIX1)
			aq->aura.bp_ena = 1;
#ifdef CONFIG_DCB
		aq->aura.nix0_bpid = pfvf->bpid[pfvf->queue_to_pfc_map[aura_id]];
#else
		aq->aura.nix0_bpid = pfvf->bpid[0];
#endif

		/* Set backpressure level for RQ's Aura */
		aq->aura.bp = RQ_BP_LVL_AURA;
	}

	/* Fill AQ info */
	aq->ctype = NPA_AQ_CTYPE_AURA;
	aq->op = NPA_AQ_INSTOP_INIT;

	return 0;
}

int otx2_pool_init(struct otx2_nic *pfvf, u16 pool_id,
		   int stack_pages, int numptrs, int buf_size, int type)
{
	struct page_pool_params pp_params = { 0 };
	struct npa_aq_enq_req *aq;
	struct otx2_pool *pool;
	int err;

	pool = &pfvf->qset.pool[pool_id];
	/* Alloc memory for stack which is used to store buffer pointers */
	err = qmem_alloc(pfvf->dev, &pool->stack,
			 stack_pages, pfvf->hw.stack_pg_bytes);
	if (err)
		return err;

	pool->rbsize = buf_size;

	/* Initialize this pool's context via AF */
	aq = otx2_mbox_alloc_msg_npa_aq_enq(&pfvf->mbox);
	if (!aq) {
		/* Shared mbox memory buffer is full, flush it and retry */
		err = otx2_sync_mbox_msg(&pfvf->mbox);
		if (err) {
			qmem_free(pfvf->dev, pool->stack);
			return err;
		}
		aq = otx2_mbox_alloc_msg_npa_aq_enq(&pfvf->mbox);
		if (!aq) {
			qmem_free(pfvf->dev, pool->stack);
			return -ENOMEM;
		}
	}

	aq->aura_id = pool_id;
	aq->pool.stack_base = pool->stack->iova;
	aq->pool.stack_caching = 1;
	aq->pool.ena = 1;
	aq->pool.buf_size = buf_size / 128;
	aq->pool.stack_max_pages = stack_pages;
	aq->pool.shift = ilog2(numptrs) - 8;
	aq->pool.ptr_start = 0;
	aq->pool.ptr_end = ~0ULL;

	/* Fill AQ info */
	aq->ctype = NPA_AQ_CTYPE_POOL;
	aq->op = NPA_AQ_INSTOP_INIT;

	if (type != AURA_NIX_RQ) {
		pool->page_pool = NULL;
		return 0;
	}

	pp_params.order = get_order(buf_size);
	pp_params.flags = PP_FLAG_PAGE_FRAG | PP_FLAG_DMA_MAP;
	pp_params.pool_size = min(OTX2_PAGE_POOL_SZ, numptrs);
	pp_params.nid = NUMA_NO_NODE;
	pp_params.dev = pfvf->dev;
	pp_params.dma_dir = DMA_FROM_DEVICE;
	pool->page_pool = page_pool_create(&pp_params);
	if (IS_ERR(pool->page_pool)) {
		netdev_err(pfvf->netdev, "Creation of page pool failed\n");
		return PTR_ERR(pool->page_pool);
	}

	return 0;
}

int otx2_sq_aura_pool_init(struct otx2_nic *pfvf)
{
	int qidx, pool_id, stack_pages, num_sqbs;
	struct otx2_qset *qset = &pfvf->qset;
	struct otx2_hw *hw = &pfvf->hw;
	struct otx2_snd_queue *sq;
	struct otx2_pool *pool;
	dma_addr_t bufptr;
	int err, ptr;

	/* Calculate number of SQBs needed.
	 *
	 * For a 128byte SQE, and 4K size SQB, 31 SQEs will fit in one SQB.
	 * Last SQE is used for pointing to next SQB.
	 */
	num_sqbs = (hw->sqb_size / 128) - 1;
	num_sqbs = (qset->sqe_cnt + num_sqbs) / num_sqbs;

	/* Get no of stack pages needed */
	stack_pages =
		(num_sqbs + hw->stack_pg_ptrs - 1) / hw->stack_pg_ptrs;

	for (qidx = 0; qidx < hw->non_qos_queues; qidx++) {
		pool_id = otx2_get_pool_idx(pfvf, AURA_NIX_SQ, qidx);
		/* Initialize aura context */
		err = otx2_aura_init(pfvf, pool_id, pool_id, num_sqbs);
		if (err)
			goto fail;

		/* Initialize pool context */
		err = otx2_pool_init(pfvf, pool_id, stack_pages,
				     num_sqbs, hw->sqb_size, AURA_NIX_SQ);
		if (err)
			goto fail;
	}

	/* Flush accumulated messages */
	err = otx2_sync_mbox_msg(&pfvf->mbox);
	if (err)
		goto fail;

	/* Allocate pointers and free them to aura/pool */
	for (qidx = 0; qidx < hw->non_qos_queues; qidx++) {
		pool_id = otx2_get_pool_idx(pfvf, AURA_NIX_SQ, qidx);
		pool = &pfvf->qset.pool[pool_id];

		sq = &qset->sq[qidx];
		sq->sqb_count = 0;
		sq->sqb_ptrs = kcalloc(num_sqbs, sizeof(*sq->sqb_ptrs), GFP_KERNEL);
		if (!sq->sqb_ptrs) {
			err = -ENOMEM;
			goto err_mem;
		}

		for (ptr = 0; ptr < num_sqbs; ptr++) {
			err = otx2_alloc_rbuf(pfvf, pool, &bufptr);
			if (err)
				goto err_mem;
			pfvf->hw_ops->aura_freeptr(pfvf, pool_id, bufptr);
			sq->sqb_ptrs[sq->sqb_count++] = (u64)bufptr;
		}
	}

err_mem:
	return err ? -ENOMEM : 0;

fail:
	otx2_mbox_reset(&pfvf->mbox.mbox, 0);
	otx2_aura_pool_free(pfvf);
	return err;
}

int otx2_rq_aura_pool_init(struct otx2_nic *pfvf)
{
	struct otx2_hw *hw = &pfvf->hw;
	int stack_pages, pool_id, rq;
	struct otx2_pool *pool;
	int err, ptr, num_ptrs;
	dma_addr_t bufptr;

	num_ptrs = pfvf->qset.rqe_cnt;

	stack_pages =
		(num_ptrs + hw->stack_pg_ptrs - 1) / hw->stack_pg_ptrs;

	for (rq = 0; rq < hw->rx_queues; rq++) {
		pool_id = otx2_get_pool_idx(pfvf, AURA_NIX_RQ, rq);
		/* Initialize aura context */
		err = otx2_aura_init(pfvf, pool_id, pool_id, num_ptrs);
		if (err)
			goto fail;
	}
	for (pool_id = 0; pool_id < hw->rqpool_cnt; pool_id++) {
		err = otx2_pool_init(pfvf, pool_id, stack_pages,
				     num_ptrs, pfvf->rbsize, AURA_NIX_RQ);
		if (err)
			goto fail;
	}

	/* Flush accumulated messages */
	err = otx2_sync_mbox_msg(&pfvf->mbox);
	if (err)
		goto fail;

	/* Allocate pointers and free them to aura/pool */
	for (pool_id = 0; pool_id < hw->rqpool_cnt; pool_id++) {
		pool = &pfvf->qset.pool[pool_id];
		for (ptr = 0; ptr < num_ptrs; ptr++) {
			err = otx2_alloc_rbuf(pfvf, pool, &bufptr);
			if (err)
				return -ENOMEM;
			pfvf->hw_ops->aura_freeptr(pfvf, pool_id,
						   bufptr + OTX2_HEAD_ROOM);
		}
	}
	return 0;
fail:
	otx2_mbox_reset(&pfvf->mbox.mbox, 0);
	otx2_aura_pool_free(pfvf);
	return err;
}

int otx2_config_npa(struct otx2_nic *pfvf)
{
	struct otx2_qset *qset = &pfvf->qset;
	struct npa_lf_alloc_req  *npalf;
	struct otx2_hw *hw = &pfvf->hw;
	int aura_cnt;

	/* Pool - Stack of free buffer pointers
	 * Aura - Alloc/frees pointers from/to pool for NIX DMA.
	 */

	if (!hw->pool_cnt)
		return -EINVAL;

	qset->pool = devm_kcalloc(pfvf->dev, hw->pool_cnt,
				  sizeof(struct otx2_pool), GFP_KERNEL);
	if (!qset->pool)
		return -ENOMEM;

	/* Get memory to put this msg */
	npalf = otx2_mbox_alloc_msg_npa_lf_alloc(&pfvf->mbox);
	if (!npalf)
		return -ENOMEM;

	/* Set aura and pool counts */
	npalf->nr_pools = hw->pool_cnt;
	aura_cnt = ilog2(roundup_pow_of_two(hw->pool_cnt));
	npalf->aura_sz = (aura_cnt >= ilog2(128)) ? (aura_cnt - 6) : 1;

	return otx2_sync_mbox_msg(&pfvf->mbox);
}

int otx2_detach_resources(struct mbox *mbox)
{
	struct rsrc_detach *detach;

	mutex_lock(&mbox->lock);
	detach = otx2_mbox_alloc_msg_detach_resources(mbox);
	if (!detach) {
		mutex_unlock(&mbox->lock);
		return -ENOMEM;
	}

	/* detach all */
	detach->partial = false;

	/* Send detach request to AF */
	otx2_mbox_msg_send(&mbox->mbox, 0);
	mutex_unlock(&mbox->lock);
	return 0;
}
EXPORT_SYMBOL(otx2_detach_resources);

int otx2_attach_npa_nix(struct otx2_nic *pfvf)
{
	struct rsrc_attach *attach;
	struct msg_req *msix;
	int err;

	mutex_lock(&pfvf->mbox.lock);
	/* Get memory to put this msg */
	attach = otx2_mbox_alloc_msg_attach_resources(&pfvf->mbox);
	if (!attach) {
		mutex_unlock(&pfvf->mbox.lock);
		return -ENOMEM;
	}

	attach->npalf = true;
	attach->nixlf = true;

	/* Send attach request to AF */
	err = otx2_sync_mbox_msg(&pfvf->mbox);
	if (err) {
		mutex_unlock(&pfvf->mbox.lock);
		return err;
	}

	pfvf->nix_blkaddr = BLKADDR_NIX0;

	/* If the platform has two NIX blocks then LF may be
	 * allocated from NIX1.
	 */
	if (otx2_read64(pfvf, RVU_PF_BLOCK_ADDRX_DISC(BLKADDR_NIX1)) & 0x1FFULL)
		pfvf->nix_blkaddr = BLKADDR_NIX1;

	/* Get NPA and NIX MSIX vector offsets */
	msix = otx2_mbox_alloc_msg_msix_offset(&pfvf->mbox);
	if (!msix) {
		mutex_unlock(&pfvf->mbox.lock);
		return -ENOMEM;
	}

	err = otx2_sync_mbox_msg(&pfvf->mbox);
	if (err) {
		mutex_unlock(&pfvf->mbox.lock);
		return err;
	}
	mutex_unlock(&pfvf->mbox.lock);

	if (pfvf->hw.npa_msixoff == MSIX_VECTOR_INVALID ||
	    pfvf->hw.nix_msixoff == MSIX_VECTOR_INVALID) {
		dev_err(pfvf->dev,
			"RVUPF: Invalid MSIX vector offset for NPA/NIX\n");
		return -EINVAL;
	}

	return 0;
}
EXPORT_SYMBOL(otx2_attach_npa_nix);

void otx2_ctx_disable(struct mbox *mbox, int type, bool npa)
{
	struct hwctx_disable_req *req;

	mutex_lock(&mbox->lock);
	/* Request AQ to disable this context */
	if (npa)
		req = otx2_mbox_alloc_msg_npa_hwctx_disable(mbox);
	else
		req = otx2_mbox_alloc_msg_nix_hwctx_disable(mbox);

	if (!req) {
		mutex_unlock(&mbox->lock);
		return;
	}

	req->ctype = type;

	if (otx2_sync_mbox_msg(mbox))
		dev_err(mbox->pfvf->dev, "%s failed to disable context\n",
			__func__);

	mutex_unlock(&mbox->lock);
}

int otx2_nix_config_bp(struct otx2_nic *pfvf, bool enable)
{
	struct nix_bp_cfg_req *req;

	if (enable)
		req = otx2_mbox_alloc_msg_nix_bp_enable(&pfvf->mbox);
	else
		req = otx2_mbox_alloc_msg_nix_bp_disable(&pfvf->mbox);

	if (!req)
		return -ENOMEM;

	req->chan_base = 0;
#ifdef CONFIG_DCB
	req->chan_cnt = pfvf->pfc_en ? IEEE_8021QAZ_MAX_TCS : 1;
	req->bpid_per_chan = pfvf->pfc_en ? 1 : 0;
#else
	req->chan_cnt =  1;
	req->bpid_per_chan = 0;
#endif

	return otx2_sync_mbox_msg(&pfvf->mbox);
}
EXPORT_SYMBOL(otx2_nix_config_bp);

/* Mbox message handlers */
void mbox_handler_cgx_stats(struct otx2_nic *pfvf,
			    struct cgx_stats_rsp *rsp)
{
	int id;

	for (id = 0; id < CGX_RX_STATS_COUNT; id++)
		pfvf->hw.cgx_rx_stats[id] = rsp->rx_stats[id];
	for (id = 0; id < CGX_TX_STATS_COUNT; id++)
		pfvf->hw.cgx_tx_stats[id] = rsp->tx_stats[id];
}

void mbox_handler_cgx_fec_stats(struct otx2_nic *pfvf,
				struct cgx_fec_stats_rsp *rsp)
{
	pfvf->hw.cgx_fec_corr_blks += rsp->fec_corr_blks;
	pfvf->hw.cgx_fec_uncorr_blks += rsp->fec_uncorr_blks;
}

void mbox_handler_npa_lf_alloc(struct otx2_nic *pfvf,
			       struct npa_lf_alloc_rsp *rsp)
{
	pfvf->hw.stack_pg_ptrs = rsp->stack_pg_ptrs;
	pfvf->hw.stack_pg_bytes = rsp->stack_pg_bytes;
}
EXPORT_SYMBOL(mbox_handler_npa_lf_alloc);

void mbox_handler_nix_lf_alloc(struct otx2_nic *pfvf,
			       struct nix_lf_alloc_rsp *rsp)
{
	pfvf->hw.sqb_size = rsp->sqb_size;
	pfvf->hw.rx_chan_base = rsp->rx_chan_base;
	pfvf->hw.tx_chan_base = rsp->tx_chan_base;
	pfvf->hw.lso_tsov4_idx = rsp->lso_tsov4_idx;
	pfvf->hw.lso_tsov6_idx = rsp->lso_tsov6_idx;
	pfvf->hw.cgx_links = rsp->cgx_links;
	pfvf->hw.lbk_links = rsp->lbk_links;
	pfvf->hw.tx_link = rsp->tx_link;
}
EXPORT_SYMBOL(mbox_handler_nix_lf_alloc);

void mbox_handler_msix_offset(struct otx2_nic *pfvf,
			      struct msix_offset_rsp *rsp)
{
	pfvf->hw.npa_msixoff = rsp->npa_msixoff;
	pfvf->hw.nix_msixoff = rsp->nix_msixoff;
}
EXPORT_SYMBOL(mbox_handler_msix_offset);

void mbox_handler_nix_bp_enable(struct otx2_nic *pfvf,
				struct nix_bp_cfg_rsp *rsp)
{
	int chan, chan_id;

	for (chan = 0; chan < rsp->chan_cnt; chan++) {
		chan_id = ((rsp->chan_bpid[chan] >> 10) & 0x7F);
		pfvf->bpid[chan_id] = rsp->chan_bpid[chan] & 0x3FF;
	}
}
EXPORT_SYMBOL(mbox_handler_nix_bp_enable);

void otx2_free_cints(struct otx2_nic *pfvf, int n)
{
	struct otx2_qset *qset = &pfvf->qset;
	struct otx2_hw *hw = &pfvf->hw;
	int irq, qidx;

	for (qidx = 0, irq = hw->nix_msixoff + NIX_LF_CINT_VEC_START;
	     qidx < n;
	     qidx++, irq++) {
		int vector = pci_irq_vector(pfvf->pdev, irq);

		irq_set_affinity_hint(vector, NULL);
		free_cpumask_var(hw->affinity_mask[irq]);
		free_irq(vector, &qset->napi[qidx]);
	}
}

void otx2_set_cints_affinity(struct otx2_nic *pfvf)
{
	struct otx2_hw *hw = &pfvf->hw;
	int vec, cpu, irq, cint;

	vec = hw->nix_msixoff + NIX_LF_CINT_VEC_START;
	cpu = cpumask_first(cpu_online_mask);

	/* CQ interrupts */
	for (cint = 0; cint < pfvf->hw.cint_cnt; cint++, vec++) {
		if (!alloc_cpumask_var(&hw->affinity_mask[vec], GFP_KERNEL))
			return;

		cpumask_set_cpu(cpu, hw->affinity_mask[vec]);

		irq = pci_irq_vector(pfvf->pdev, vec);
		irq_set_affinity_hint(irq, hw->affinity_mask[vec]);

		cpu = cpumask_next(cpu, cpu_online_mask);
		if (unlikely(cpu >= nr_cpu_ids))
			cpu = 0;
	}
}

static u32 get_dwrr_mtu(struct otx2_nic *pfvf, struct nix_hw_info *hw)
{
	if (is_otx2_lbkvf(pfvf->pdev)) {
		pfvf->hw.smq_link_type = SMQ_LINK_TYPE_LBK;
		return hw->lbk_dwrr_mtu;
	}

	pfvf->hw.smq_link_type = SMQ_LINK_TYPE_RPM;
	return hw->rpm_dwrr_mtu;
}

u16 otx2_get_max_mtu(struct otx2_nic *pfvf)
{
	struct nix_hw_info *rsp;
	struct msg_req *req;
	u16 max_mtu;
	int rc;

	mutex_lock(&pfvf->mbox.lock);

	req = otx2_mbox_alloc_msg_nix_get_hw_info(&pfvf->mbox);
	if (!req) {
		rc =  -ENOMEM;
		goto out;
	}

	rc = otx2_sync_mbox_msg(&pfvf->mbox);
	if (!rc) {
		rsp = (struct nix_hw_info *)
		       otx2_mbox_get_rsp(&pfvf->mbox.mbox, 0, &req->hdr);

		/* HW counts VLAN insertion bytes (8 for double tag)
		 * irrespective of whether SQE is requesting to insert VLAN
		 * in the packet or not. Hence these 8 bytes have to be
		 * discounted from max packet size otherwise HW will throw
		 * SMQ errors
		 */
		max_mtu = rsp->max_mtu - 8 - OTX2_ETH_HLEN;

		/* Also save DWRR MTU, needed for DWRR weight calculation */
		pfvf->hw.dwrr_mtu = get_dwrr_mtu(pfvf, rsp);
		if (!pfvf->hw.dwrr_mtu)
			pfvf->hw.dwrr_mtu = 1;
	}

out:
	mutex_unlock(&pfvf->mbox.lock);
	if (rc) {
		dev_warn(pfvf->dev,
			 "Failed to get MTU from hardware setting default value(1500)\n");
		max_mtu = 1500;
	}
	return max_mtu;
}
EXPORT_SYMBOL(otx2_get_max_mtu);

int otx2_handle_ntuple_tc_features(struct net_device *netdev, netdev_features_t features)
{
	netdev_features_t changed = features ^ netdev->features;
	struct otx2_nic *pfvf = netdev_priv(netdev);
	bool ntuple = !!(features & NETIF_F_NTUPLE);
	bool tc = !!(features & NETIF_F_HW_TC);

	if ((changed & NETIF_F_NTUPLE) && !ntuple)
		otx2_destroy_ntuple_flows(pfvf);

	if ((changed & NETIF_F_NTUPLE) && ntuple) {
		if (!pfvf->flow_cfg->max_flows) {
			netdev_err(netdev,
				   "Can't enable NTUPLE, MCAM entries not allocated\n");
			return -EINVAL;
		}
	}

	if ((changed & NETIF_F_HW_TC) && !tc &&
	    otx2_tc_flower_rule_cnt(pfvf)) {
		netdev_err(netdev, "Can't disable TC hardware offload while flows are active\n");
		return -EBUSY;
	}

	if ((changed & NETIF_F_NTUPLE) && ntuple &&
	    otx2_tc_flower_rule_cnt(pfvf) && !(changed & NETIF_F_HW_TC)) {
		netdev_err(netdev,
			   "Can't enable NTUPLE when TC flower offload is active, disable TC rules and retry\n");
		return -EINVAL;
	}

	return 0;
}
EXPORT_SYMBOL(otx2_handle_ntuple_tc_features);

#define M(_name, _id, _fn_name, _req_type, _rsp_type)			\
int __weak								\
otx2_mbox_up_handler_ ## _fn_name(struct otx2_nic *pfvf,		\
				struct _req_type *req,			\
				struct _rsp_type *rsp)			\
{									\
	/* Nothing to do here */					\
	return 0;							\
}									\
EXPORT_SYMBOL(otx2_mbox_up_handler_ ## _fn_name);
MBOX_UP_CGX_MESSAGES
MBOX_UP_MCS_MESSAGES
#undef M<|MERGE_RESOLUTION|>--- conflicted
+++ resolved
@@ -763,10 +763,7 @@
 				rsp->schq_list[lvl][schq];
 
 	pfvf->hw.txschq_link_cfg_lvl = rsp->link_cfg_lvl;
-<<<<<<< HEAD
-=======
 	pfvf->hw.txschq_aggr_lvl_rr_prio = rsp->aggr_lvl_rr_prio;
->>>>>>> ccf0a997
 
 	return 0;
 }
