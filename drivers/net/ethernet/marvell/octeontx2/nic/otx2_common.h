/* SPDX-License-Identifier: GPL-2.0 */
/* Marvell RVU Ethernet driver
 *
 * Copyright (C) 2020 Marvell.
 *
 */

#ifndef OTX2_COMMON_H
#define OTX2_COMMON_H

#include <linux/ethtool.h>
#include <linux/pci.h>
#include <linux/iommu.h>
#include <linux/net_tstamp.h>
#include <linux/ptp_clock_kernel.h>
#include <linux/timecounter.h>
#include <linux/soc/marvell/octeontx2/asm.h>
#include <net/macsec.h>
#include <net/pkt_cls.h>
#include <net/devlink.h>
#include <linux/time64.h>
#include <linux/dim.h>
#include <uapi/linux/if_macsec.h>

#include <mbox.h>
#include <npc.h>
#include "otx2_reg.h"
#include "otx2_txrx.h"
#include "otx2_devlink.h"
#include <rvu_trace.h>
#include "qos.h"

/* IPv4 flag more fragment bit */
#define IPV4_FLAG_MORE				0x20

/* PCI device IDs */
#define PCI_DEVID_OCTEONTX2_RVU_PF              0xA063
#define PCI_DEVID_OCTEONTX2_RVU_VF		0xA064
#define PCI_DEVID_OCTEONTX2_RVU_AFVF		0xA0F8

#define PCI_SUBSYS_DEVID_96XX_RVU_PFVF		0xB200
#define PCI_SUBSYS_DEVID_CN10K_B_RVU_PFVF	0xBD00

/* PCI BAR nos */
#define PCI_CFG_REG_BAR_NUM                     2
#define PCI_MBOX_BAR_NUM                        4

#define NAME_SIZE                               32

#ifdef CONFIG_DCB
/* Max priority supported for PFC */
#define NIX_PF_PFC_PRIO_MAX			8
#endif

enum arua_mapped_qtypes {
	AURA_NIX_RQ,
	AURA_NIX_SQ,
};

/* NIX LF interrupts range*/
#define NIX_LF_QINT_VEC_START			0x00
#define NIX_LF_CINT_VEC_START			0x40
#define NIX_LF_GINT_VEC				0x80
#define NIX_LF_ERR_VEC				0x81
#define NIX_LF_POISON_VEC			0x82

/* Send skid of 2000 packets required for CQ size of 4K CQEs. */
#define SEND_CQ_SKID	2000

#define OTX2_GET_RX_STATS(reg) \
	otx2_read64(pfvf, NIX_LF_RX_STATX(reg))
#define OTX2_GET_TX_STATS(reg) \
	otx2_read64(pfvf, NIX_LF_TX_STATX(reg))

struct otx2_lmt_info {
	u64 lmt_addr;
	u16 lmt_id;
};
/* RSS configuration */
struct otx2_rss_ctx {
	u8  ind_tbl[MAX_RSS_INDIR_TBL_SIZE];
};

struct otx2_rss_info {
	u8 enable;
	u32 flowkey_cfg;
	u16 rss_size;
#define RSS_HASH_KEY_SIZE	44   /* 352 bit key */
	u8  key[RSS_HASH_KEY_SIZE];
	struct otx2_rss_ctx	*rss_ctx[MAX_RSS_GROUPS];
};

/* NIX (or NPC) RX errors */
enum otx2_errlvl {
	NPC_ERRLVL_RE,
	NPC_ERRLVL_LID_LA,
	NPC_ERRLVL_LID_LB,
	NPC_ERRLVL_LID_LC,
	NPC_ERRLVL_LID_LD,
	NPC_ERRLVL_LID_LE,
	NPC_ERRLVL_LID_LF,
	NPC_ERRLVL_LID_LG,
	NPC_ERRLVL_LID_LH,
	NPC_ERRLVL_NIX = 0x0F,
};

enum otx2_errcodes_re {
	/* NPC_ERRLVL_RE errcodes */
	ERRCODE_FCS = 0x7,
	ERRCODE_FCS_RCV = 0x8,
	ERRCODE_UNDERSIZE = 0x10,
	ERRCODE_OVERSIZE = 0x11,
	ERRCODE_OL2_LEN_MISMATCH = 0x12,
	/* NPC_ERRLVL_NIX errcodes */
	ERRCODE_OL3_LEN = 0x10,
	ERRCODE_OL4_LEN = 0x11,
	ERRCODE_OL4_CSUM = 0x12,
	ERRCODE_IL3_LEN = 0x20,
	ERRCODE_IL4_LEN = 0x21,
	ERRCODE_IL4_CSUM = 0x22,
};

/* NIX TX stats */
enum nix_stat_lf_tx {
	TX_UCAST	= 0x0,
	TX_BCAST	= 0x1,
	TX_MCAST	= 0x2,
	TX_DROP		= 0x3,
	TX_OCTS		= 0x4,
	TX_STATS_ENUM_LAST,
};

/* NIX RX stats */
enum nix_stat_lf_rx {
	RX_OCTS		= 0x0,
	RX_UCAST	= 0x1,
	RX_BCAST	= 0x2,
	RX_MCAST	= 0x3,
	RX_DROP		= 0x4,
	RX_DROP_OCTS	= 0x5,
	RX_FCS		= 0x6,
	RX_ERR		= 0x7,
	RX_DRP_BCAST	= 0x8,
	RX_DRP_MCAST	= 0x9,
	RX_DRP_L3BCAST	= 0xa,
	RX_DRP_L3MCAST	= 0xb,
	RX_STATS_ENUM_LAST,
};

struct otx2_dev_stats {
	u64 rx_bytes;
	u64 rx_frames;
	u64 rx_ucast_frames;
	u64 rx_bcast_frames;
	u64 rx_mcast_frames;
	u64 rx_drops;

	u64 tx_bytes;
	u64 tx_frames;
	u64 tx_ucast_frames;
	u64 tx_bcast_frames;
	u64 tx_mcast_frames;
	u64 tx_drops;
};

/* Driver counted stats */
struct otx2_drv_stats {
	atomic_t rx_fcs_errs;
	atomic_t rx_oversize_errs;
	atomic_t rx_undersize_errs;
	atomic_t rx_csum_errs;
	atomic_t rx_len_errs;
	atomic_t rx_other_errs;
};

struct mbox {
	struct otx2_mbox	mbox;
	struct work_struct	mbox_wrk;
	struct otx2_mbox	mbox_up;
	struct work_struct	mbox_up_wrk;
	struct otx2_nic		*pfvf;
	void			*bbuf_base; /* Bounce buffer for mbox memory */
	struct mutex		lock;	/* serialize mailbox access */
	int			num_msgs; /* mbox number of messages */
	int			up_num_msgs; /* mbox_up number of messages */
};

/* Egress rate limiting definitions */
#define MAX_BURST_EXPONENT		0x0FULL
#define MAX_BURST_MANTISSA		0xFFULL
#define MAX_BURST_SIZE			130816ULL
#define MAX_RATE_DIVIDER_EXPONENT	12ULL
#define MAX_RATE_EXPONENT		0x0FULL
#define MAX_RATE_MANTISSA		0xFFULL

/* Bitfields in NIX_TLX_PIR register */
#define TLX_RATE_MANTISSA		GENMASK_ULL(8, 1)
#define TLX_RATE_EXPONENT		GENMASK_ULL(12, 9)
#define TLX_RATE_DIVIDER_EXPONENT	GENMASK_ULL(16, 13)
#define TLX_BURST_MANTISSA		GENMASK_ULL(36, 29)
#define TLX_BURST_EXPONENT		GENMASK_ULL(40, 37)

struct otx2_hw {
	struct pci_dev		*pdev;
	struct otx2_rss_info	rss_info;
	u16                     rx_queues;
	u16                     tx_queues;
	u16                     xdp_queues;
	u16			tc_tx_queues;
	u16                     non_qos_queues; /* tx queues plus xdp queues */
	u16			max_queues;
	u16			pool_cnt;
	u16			rqpool_cnt;
	u16			sqpool_cnt;

#define OTX2_DEFAULT_RBUF_LEN	2048
	u16			rbuf_len;
	u32			xqe_size;

	/* NPA */
	u32			stack_pg_ptrs;  /* No of ptrs per stack page */
	u32			stack_pg_bytes; /* Size of stack page */
	u16			sqb_size;

	/* NIX */
	u8			txschq_link_cfg_lvl;
	u8			txschq_aggr_lvl_rr_prio;
	u16			txschq_list[NIX_TXSCH_LVL_CNT][MAX_TXSCHQ_PER_FUNC];
	u16			matchall_ipolicer;
	u32			dwrr_mtu;
	u8			smq_link_type;

	/* HW settings, coalescing etc */
	u16			rx_chan_base;
	u16			tx_chan_base;
	u16			cq_qcount_wait;
	u16			cq_ecount_wait;
	u16			rq_skid;
	u8			cq_time_wait;

	/* Segmentation */
	u8			lso_tsov4_idx;
	u8			lso_tsov6_idx;
	u8			lso_udpv4_idx;
	u8			lso_udpv6_idx;

	/* RSS */
	u8			flowkey_alg_idx;

	/* MSI-X */
	u8			cint_cnt; /* CQ interrupt count */
	u16			npa_msixoff; /* Offset of NPA vectors */
	u16			nix_msixoff; /* Offset of NIX vectors */
	char			*irq_name;
	cpumask_var_t           *affinity_mask;

	/* Stats */
	struct otx2_dev_stats	dev_stats;
	struct otx2_drv_stats	drv_stats;
	u64			cgx_rx_stats[CGX_RX_STATS_COUNT];
	u64			cgx_tx_stats[CGX_TX_STATS_COUNT];
	u64			cgx_fec_corr_blks;
	u64			cgx_fec_uncorr_blks;
	u8			cgx_links;  /* No. of CGX links present in HW */
	u8			lbk_links;  /* No. of LBK links present in HW */
	u8			tx_link;    /* Transmit channel link number */
#define HW_TSO			0
#define CN10K_MBOX		1
#define CN10K_LMTST		2
#define CN10K_RPM		3
#define CN10K_PTP_ONESTEP	4
#define CN10K_HW_MACSEC		5
#define QOS_CIR_PIR_SUPPORT	6
	unsigned long		cap_flag;

#define LMT_LINE_SIZE		128
#define LMT_BURST_SIZE		32 /* 32 LMTST lines for burst SQE flush */
	u64			*lmt_base;
	struct otx2_lmt_info	__percpu *lmt_info;
};

enum vfperm {
	OTX2_RESET_VF_PERM,
	OTX2_TRUSTED_VF,
};

struct otx2_vf_config {
	struct otx2_nic *pf;
	struct delayed_work link_event_work;
	bool intf_down; /* interface was either configured or not */
	u8 mac[ETH_ALEN];
	u16 vlan;
	int tx_vtag_idx;
	bool trusted;
};

struct flr_work {
	struct work_struct work;
	struct otx2_nic *pf;
};

struct refill_work {
	struct delayed_work pool_refill_work;
	struct otx2_nic *pf;
	struct napi_struct *napi;
};

/* PTPv2 originTimestamp structure */
struct ptpv2_tstamp {
	__be16 seconds_msb; /* 16 bits + */
	__be32 seconds_lsb; /* 32 bits = 48 bits*/
	__be32 nanoseconds;
} __packed;

struct otx2_ptp {
	struct ptp_clock_info ptp_info;
	struct ptp_clock *ptp_clock;
	struct otx2_nic *nic;

	struct cyclecounter cycle_counter;
	struct timecounter time_counter;

	struct delayed_work extts_work;
	u64 last_extts;
	u64 thresh;

	struct ptp_pin_desc extts_config;
	u64 (*convert_rx_ptp_tstmp)(u64 timestamp);
	u64 (*convert_tx_ptp_tstmp)(u64 timestamp);
	u64 (*ptp_tstamp2nsec)(const struct timecounter *time_counter, u64 timestamp);
	struct delayed_work synctstamp_work;
	u64 tstamp;
	u32 base_ns;
};

#define OTX2_HW_TIMESTAMP_LEN	8

struct otx2_mac_table {
	u8 addr[ETH_ALEN];
	u16 mcam_entry;
	bool inuse;
};

struct otx2_flow_config {
	u16			*flow_ent;
	u16			*def_ent;
	u16			nr_flows;
#define OTX2_DEFAULT_FLOWCOUNT		16
#define OTX2_MAX_UNICAST_FLOWS		8
#define OTX2_MAX_VLAN_FLOWS		1
#define OTX2_MAX_TC_FLOWS	OTX2_DEFAULT_FLOWCOUNT
#define OTX2_MCAM_COUNT		(OTX2_DEFAULT_FLOWCOUNT + \
				 OTX2_MAX_UNICAST_FLOWS + \
				 OTX2_MAX_VLAN_FLOWS)
	u16			unicast_offset;
	u16			rx_vlan_offset;
	u16			vf_vlan_offset;
#define OTX2_PER_VF_VLAN_FLOWS	2 /* Rx + Tx per VF */
#define OTX2_VF_VLAN_RX_INDEX	0
#define OTX2_VF_VLAN_TX_INDEX	1
	u32			*bmap_to_dmacindex;
	unsigned long		*dmacflt_bmap;
	struct list_head	flow_list;
	u32			dmacflt_max_flows;
	u16                     max_flows;
<<<<<<< HEAD
};

struct otx2_tc_info {
	/* hash table to store TC offloaded flows */
	struct rhashtable		flow_table;
	struct rhashtable_params	flow_ht_params;
	unsigned long			*tc_entries_bitmap;
=======
	struct list_head	flow_list_tc;
	bool			ntuple;
>>>>>>> ccf0a997
};

struct dev_hw_ops {
	int	(*sq_aq_init)(void *dev, u16 qidx, u16 sqb_aura);
	void	(*sqe_flush)(void *dev, struct otx2_snd_queue *sq,
			     int size, int qidx);
	int	(*refill_pool_ptrs)(void *dev, struct otx2_cq_queue *cq);
	void	(*aura_freeptr)(void *dev, int aura, u64 buf);
};

#define CN10K_MCS_SA_PER_SC	4

/* Stats which need to be accumulated in software because
 * of shared counters in hardware.
 */
struct cn10k_txsc_stats {
	u64 InPktsUntagged;
	u64 InPktsNoTag;
	u64 InPktsBadTag;
	u64 InPktsUnknownSCI;
	u64 InPktsNoSCI;
	u64 InPktsOverrun;
};

struct cn10k_rxsc_stats {
	u64 InOctetsValidated;
	u64 InOctetsDecrypted;
	u64 InPktsUnchecked;
	u64 InPktsDelayed;
	u64 InPktsOK;
	u64 InPktsInvalid;
	u64 InPktsLate;
	u64 InPktsNotValid;
	u64 InPktsNotUsingSA;
	u64 InPktsUnusedSA;
};

struct cn10k_mcs_txsc {
	struct macsec_secy *sw_secy;
	struct cn10k_txsc_stats stats;
	struct list_head entry;
	enum macsec_validation_type last_validate_frames;
	bool last_replay_protect;
	u16 hw_secy_id_tx;
	u16 hw_secy_id_rx;
	u16 hw_flow_id;
	u16 hw_sc_id;
	u16 hw_sa_id[CN10K_MCS_SA_PER_SC];
	u8 sa_bmap;
	u8 sa_key[CN10K_MCS_SA_PER_SC][MACSEC_MAX_KEY_LEN];
	u8 encoding_sa;
	u8 salt[CN10K_MCS_SA_PER_SC][MACSEC_SALT_LEN];
	ssci_t ssci[CN10K_MCS_SA_PER_SC];
	bool vlan_dev; /* macsec running on VLAN ? */
};

struct cn10k_mcs_rxsc {
	struct macsec_secy *sw_secy;
	struct macsec_rx_sc *sw_rxsc;
	struct cn10k_rxsc_stats stats;
	struct list_head entry;
	u16 hw_flow_id;
	u16 hw_sc_id;
	u16 hw_sa_id[CN10K_MCS_SA_PER_SC];
	u8 sa_bmap;
	u8 sa_key[CN10K_MCS_SA_PER_SC][MACSEC_MAX_KEY_LEN];
	u8 salt[CN10K_MCS_SA_PER_SC][MACSEC_SALT_LEN];
	ssci_t ssci[CN10K_MCS_SA_PER_SC];
};

struct cn10k_mcs_cfg {
	struct list_head txsc_list;
	struct list_head rxsc_list;
};

struct otx2_nic {
	void __iomem		*reg_base;
	struct net_device	*netdev;
	struct dev_hw_ops	*hw_ops;
	void			*iommu_domain;
	u16			tx_max_pktlen;
	u16			rbsize; /* Receive buffer size */

#define OTX2_FLAG_RX_TSTAMP_ENABLED		BIT_ULL(0)
#define OTX2_FLAG_TX_TSTAMP_ENABLED		BIT_ULL(1)
#define OTX2_FLAG_INTF_DOWN			BIT_ULL(2)
#define OTX2_FLAG_MCAM_ENTRIES_ALLOC		BIT_ULL(3)
#define OTX2_FLAG_NTUPLE_SUPPORT		BIT_ULL(4)
#define OTX2_FLAG_UCAST_FLTR_SUPPORT		BIT_ULL(5)
#define OTX2_FLAG_RX_VLAN_SUPPORT		BIT_ULL(6)
#define OTX2_FLAG_VF_VLAN_SUPPORT		BIT_ULL(7)
#define OTX2_FLAG_PF_SHUTDOWN			BIT_ULL(8)
#define OTX2_FLAG_RX_PAUSE_ENABLED		BIT_ULL(9)
#define OTX2_FLAG_TX_PAUSE_ENABLED		BIT_ULL(10)
#define OTX2_FLAG_TC_FLOWER_SUPPORT		BIT_ULL(11)
#define OTX2_FLAG_TC_MATCHALL_EGRESS_ENABLED	BIT_ULL(12)
#define OTX2_FLAG_TC_MATCHALL_INGRESS_ENABLED	BIT_ULL(13)
#define OTX2_FLAG_DMACFLTR_SUPPORT		BIT_ULL(14)
#define OTX2_FLAG_PTP_ONESTEP_SYNC		BIT_ULL(15)
#define OTX2_FLAG_ADPTV_INT_COAL_ENABLED BIT_ULL(16)
	u64			flags;
	u64			*cq_op_addr;

	struct bpf_prog		*xdp_prog;
	struct otx2_qset	qset;
	struct otx2_hw		hw;
	struct pci_dev		*pdev;
	struct device		*dev;

	/* Mbox */
	struct mbox		mbox;
	struct mbox		*mbox_pfvf;
	struct workqueue_struct *mbox_wq;
	struct workqueue_struct *mbox_pfvf_wq;

	u8			total_vfs;
	u16			pcifunc; /* RVU PF_FUNC */
	u16			bpid[NIX_MAX_BPID_CHAN];
	struct otx2_vf_config	*vf_configs;
	struct cgx_link_user_info linfo;

	/* NPC MCAM */
	struct otx2_flow_config	*flow_cfg;
	struct otx2_mac_table	*mac_table;

	u64			reset_count;
	struct work_struct	reset_task;
	struct workqueue_struct	*flr_wq;
	struct flr_work		*flr_wrk;
	struct refill_work	*refill_wrk;
	struct workqueue_struct	*otx2_wq;
	struct work_struct	rx_mode_work;

	/* Ethtool stuff */
	u32			msg_enable;

	/* Block address of NIX either BLKADDR_NIX0 or BLKADDR_NIX1 */
	int			nix_blkaddr;
	/* LMTST Lines info */
	struct qmem		*dync_lmt;
	u16			tot_lmt_lines;
	u16			npa_lmt_lines;
	u32			nix_lmt_size;

	struct otx2_ptp		*ptp;
	struct hwtstamp_config	tstamp;

	unsigned long		rq_bmap;

	/* Devlink */
	struct otx2_devlink	*dl;
#ifdef CONFIG_DCB
	/* PFC */
	u8			pfc_en;
	u8			*queue_to_pfc_map;
	u16			pfc_schq_list[NIX_TXSCH_LVL_CNT][MAX_TXSCHQ_PER_FUNC];
	bool			pfc_alloc_status[NIX_PF_PFC_PRIO_MAX];
#endif
	/* qos */
	struct otx2_qos		qos;

	/* napi event count. It is needed for adaptive irq coalescing. */
	u32 napi_events;

#if IS_ENABLED(CONFIG_MACSEC)
	struct cn10k_mcs_cfg	*macsec_cfg;
#endif
};

static inline bool is_otx2_lbkvf(struct pci_dev *pdev)
{
	return pdev->device == PCI_DEVID_OCTEONTX2_RVU_AFVF;
}

static inline bool is_96xx_A0(struct pci_dev *pdev)
{
	return (pdev->revision == 0x00) &&
		(pdev->subsystem_device == PCI_SUBSYS_DEVID_96XX_RVU_PFVF);
}

static inline bool is_96xx_B0(struct pci_dev *pdev)
{
	return (pdev->revision == 0x01) &&
		(pdev->subsystem_device == PCI_SUBSYS_DEVID_96XX_RVU_PFVF);
}

/* REVID for PCIe devices.
 * Bits 0..1: minor pass, bit 3..2: major pass
 * bits 7..4: midr id
 */
#define PCI_REVISION_ID_96XX		0x00
#define PCI_REVISION_ID_95XX		0x10
#define PCI_REVISION_ID_95XXN		0x20
#define PCI_REVISION_ID_98XX		0x30
#define PCI_REVISION_ID_95XXMM		0x40
#define PCI_REVISION_ID_95XXO		0xE0

static inline bool is_dev_otx2(struct pci_dev *pdev)
{
	u8 midr = pdev->revision & 0xF0;

	return (midr == PCI_REVISION_ID_96XX || midr == PCI_REVISION_ID_95XX ||
		midr == PCI_REVISION_ID_95XXN || midr == PCI_REVISION_ID_98XX ||
		midr == PCI_REVISION_ID_95XXMM || midr == PCI_REVISION_ID_95XXO);
}

static inline bool is_dev_cn10kb(struct pci_dev *pdev)
{
	return pdev->subsystem_device == PCI_SUBSYS_DEVID_CN10K_B_RVU_PFVF;
}

static inline void otx2_setup_dev_hw_settings(struct otx2_nic *pfvf)
{
	struct otx2_hw *hw = &pfvf->hw;

	pfvf->hw.cq_time_wait = CQ_TIMER_THRESH_DEFAULT;
	pfvf->hw.cq_ecount_wait = CQ_CQE_THRESH_DEFAULT;
	pfvf->hw.cq_qcount_wait = CQ_QCOUNT_DEFAULT;

	__set_bit(HW_TSO, &hw->cap_flag);

	if (is_96xx_A0(pfvf->pdev)) {
		__clear_bit(HW_TSO, &hw->cap_flag);

		/* Time based irq coalescing is not supported */
		pfvf->hw.cq_qcount_wait = 0x0;

		/* Due to HW issue previous silicons required minimum
		 * 600 unused CQE to avoid CQ overflow.
		 */
		pfvf->hw.rq_skid = 600;
		pfvf->qset.rqe_cnt = Q_COUNT(Q_SIZE_1K);
	}
	if (is_96xx_B0(pfvf->pdev))
		__clear_bit(HW_TSO, &hw->cap_flag);

	if (!is_dev_otx2(pfvf->pdev)) {
		__set_bit(CN10K_MBOX, &hw->cap_flag);
		__set_bit(CN10K_LMTST, &hw->cap_flag);
		__set_bit(CN10K_RPM, &hw->cap_flag);
		__set_bit(CN10K_PTP_ONESTEP, &hw->cap_flag);
		__set_bit(QOS_CIR_PIR_SUPPORT, &hw->cap_flag);
	}

	if (is_dev_cn10kb(pfvf->pdev))
		__set_bit(CN10K_HW_MACSEC, &hw->cap_flag);
}

/* Register read/write APIs */
static inline void __iomem *otx2_get_regaddr(struct otx2_nic *nic, u64 offset)
{
	u64 blkaddr;

	switch ((offset >> RVU_FUNC_BLKADDR_SHIFT) & RVU_FUNC_BLKADDR_MASK) {
	case BLKTYPE_NIX:
		blkaddr = nic->nix_blkaddr;
		break;
	case BLKTYPE_NPA:
		blkaddr = BLKADDR_NPA;
		break;
	default:
		blkaddr = BLKADDR_RVUM;
		break;
	}

	offset &= ~(RVU_FUNC_BLKADDR_MASK << RVU_FUNC_BLKADDR_SHIFT);
	offset |= (blkaddr << RVU_FUNC_BLKADDR_SHIFT);

	return nic->reg_base + offset;
}

static inline void otx2_write64(struct otx2_nic *nic, u64 offset, u64 val)
{
	void __iomem *addr = otx2_get_regaddr(nic, offset);

	writeq(val, addr);
}

static inline u64 otx2_read64(struct otx2_nic *nic, u64 offset)
{
	void __iomem *addr = otx2_get_regaddr(nic, offset);

	return readq(addr);
}

/* Mbox bounce buffer APIs */
static inline int otx2_mbox_bbuf_init(struct mbox *mbox, struct pci_dev *pdev)
{
	struct otx2_mbox *otx2_mbox;
	struct otx2_mbox_dev *mdev;

	mbox->bbuf_base = devm_kmalloc(&pdev->dev, MBOX_SIZE, GFP_KERNEL);
	if (!mbox->bbuf_base)
		return -ENOMEM;

	/* Overwrite mbox mbase to point to bounce buffer, so that PF/VF
	 * prepare all mbox messages in bounce buffer instead of directly
	 * in hw mbox memory.
	 */
	otx2_mbox = &mbox->mbox;
	mdev = &otx2_mbox->dev[0];
	mdev->mbase = mbox->bbuf_base;

	otx2_mbox = &mbox->mbox_up;
	mdev = &otx2_mbox->dev[0];
	mdev->mbase = mbox->bbuf_base;
	return 0;
}

static inline void otx2_sync_mbox_bbuf(struct otx2_mbox *mbox, int devid)
{
	u16 msgs_offset = ALIGN(sizeof(struct mbox_hdr), MBOX_MSG_ALIGN);
	void *hw_mbase = mbox->hwbase + (devid * MBOX_SIZE);
	struct otx2_mbox_dev *mdev = &mbox->dev[devid];
	struct mbox_hdr *hdr;
	u64 msg_size;

	if (mdev->mbase == hw_mbase)
		return;

	hdr = hw_mbase + mbox->rx_start;
	msg_size = hdr->msg_size;

	if (msg_size > mbox->rx_size - msgs_offset)
		msg_size = mbox->rx_size - msgs_offset;

	/* Copy mbox messages from mbox memory to bounce buffer */
	memcpy(mdev->mbase + mbox->rx_start,
	       hw_mbase + mbox->rx_start, msg_size + msgs_offset);
}

/* With the absence of API for 128-bit IO memory access for arm64,
 * implement required operations at place.
 */
#if defined(CONFIG_ARM64)
static inline void otx2_write128(u64 lo, u64 hi, void __iomem *addr)
{
	__asm__ volatile("stp %x[x0], %x[x1], [%x[p1],#0]!"
			 ::[x0]"r"(lo), [x1]"r"(hi), [p1]"r"(addr));
}

static inline u64 otx2_atomic64_add(u64 incr, u64 *ptr)
{
	u64 result;

	__asm__ volatile(".cpu   generic+lse\n"
			 "ldadd %x[i], %x[r], [%[b]]"
			 : [r]"=r"(result), "+m"(*ptr)
			 : [i]"r"(incr), [b]"r"(ptr)
			 : "memory");
	return result;
}

#else
#define otx2_write128(lo, hi, addr)		writeq((hi) | (lo), addr)
#define otx2_atomic64_add(incr, ptr)		({ *ptr += incr; })
#endif

static inline void __cn10k_aura_freeptr(struct otx2_nic *pfvf, u64 aura,
					u64 *ptrs, u64 num_ptrs)
{
	struct otx2_lmt_info *lmt_info;
	u64 size = 0, count_eot = 0;
	u64 tar_addr, val = 0;

	lmt_info = per_cpu_ptr(pfvf->hw.lmt_info, smp_processor_id());
	tar_addr = (__force u64)otx2_get_regaddr(pfvf, NPA_LF_AURA_BATCH_FREE0);
	/* LMTID is same as AURA Id */
	val = (lmt_info->lmt_id & 0x7FF) | BIT_ULL(63);
	/* Set if [127:64] of last 128bit word has a valid pointer */
	count_eot = (num_ptrs % 2) ? 0ULL : 1ULL;
	/* Set AURA ID to free pointer */
	ptrs[0] = (count_eot << 32) | (aura & 0xFFFFF);
	/* Target address for LMTST flush tells HW how many 128bit
	 * words are valid from NPA_LF_AURA_BATCH_FREE0.
	 *
	 * tar_addr[6:4] is LMTST size-1 in units of 128b.
	 */
	if (num_ptrs > 2) {
		size = (sizeof(u64) * num_ptrs) / 16;
		if (!count_eot)
			size++;
		tar_addr |=  ((size - 1) & 0x7) << 4;
	}
	dma_wmb();
	memcpy((u64 *)lmt_info->lmt_addr, ptrs, sizeof(u64) * num_ptrs);
	/* Perform LMTST flush */
	cn10k_lmt_flush(val, tar_addr);
}

static inline void cn10k_aura_freeptr(void *dev, int aura, u64 buf)
{
	struct otx2_nic *pfvf = dev;
	u64 ptrs[2];

	ptrs[1] = buf;
	get_cpu();
	/* Free only one buffer at time during init and teardown */
	__cn10k_aura_freeptr(pfvf, aura, ptrs, 2);
	put_cpu();
}

/* Alloc pointer from pool/aura */
static inline u64 otx2_aura_allocptr(struct otx2_nic *pfvf, int aura)
{
	u64 *ptr = (__force u64 *)otx2_get_regaddr(pfvf, NPA_LF_AURA_OP_ALLOCX(0));
	u64 incr = (u64)aura | BIT_ULL(63);

	return otx2_atomic64_add(incr, ptr);
}

/* Free pointer to a pool/aura */
static inline void otx2_aura_freeptr(void *dev, int aura, u64 buf)
{
	struct otx2_nic *pfvf = dev;
	void __iomem *addr = otx2_get_regaddr(pfvf, NPA_LF_AURA_OP_FREE0);

	otx2_write128(buf, (u64)aura | BIT_ULL(63), addr);
}

static inline int otx2_get_pool_idx(struct otx2_nic *pfvf, int type, int idx)
{
	if (type == AURA_NIX_SQ)
		return pfvf->hw.rqpool_cnt + idx;

	 /* AURA_NIX_RQ */
	return idx;
}

/* Mbox APIs */
static inline int otx2_sync_mbox_msg(struct mbox *mbox)
{
	int err;

	if (!otx2_mbox_nonempty(&mbox->mbox, 0))
		return 0;
	otx2_mbox_msg_send(&mbox->mbox, 0);
	err = otx2_mbox_wait_for_rsp(&mbox->mbox, 0);
	if (err)
		return err;

	return otx2_mbox_check_rsp_msgs(&mbox->mbox, 0);
}

static inline int otx2_sync_mbox_up_msg(struct mbox *mbox, int devid)
{
	int err;

	if (!otx2_mbox_nonempty(&mbox->mbox_up, devid))
		return 0;
	otx2_mbox_msg_send(&mbox->mbox_up, devid);
	err = otx2_mbox_wait_for_rsp(&mbox->mbox_up, devid);
	if (err)
		return err;

	return otx2_mbox_check_rsp_msgs(&mbox->mbox_up, devid);
}

/* Use this API to send mbox msgs in atomic context
 * where sleeping is not allowed
 */
static inline int otx2_sync_mbox_msg_busy_poll(struct mbox *mbox)
{
	int err;

	if (!otx2_mbox_nonempty(&mbox->mbox, 0))
		return 0;
	otx2_mbox_msg_send(&mbox->mbox, 0);
	err = otx2_mbox_busy_poll_for_rsp(&mbox->mbox, 0);
	if (err)
		return err;

	return otx2_mbox_check_rsp_msgs(&mbox->mbox, 0);
}

#define M(_name, _id, _fn_name, _req_type, _rsp_type)                   \
static struct _req_type __maybe_unused					\
*otx2_mbox_alloc_msg_ ## _fn_name(struct mbox *mbox)                    \
{									\
	struct _req_type *req;						\
									\
	req = (struct _req_type *)otx2_mbox_alloc_msg_rsp(		\
		&mbox->mbox, 0, sizeof(struct _req_type),		\
		sizeof(struct _rsp_type));				\
	if (!req)							\
		return NULL;						\
	req->hdr.sig = OTX2_MBOX_REQ_SIG;				\
	req->hdr.id = _id;						\
	trace_otx2_msg_alloc(mbox->mbox.pdev, _id, sizeof(*req));	\
	return req;							\
}

MBOX_MESSAGES
#undef M

#define M(_name, _id, _fn_name, _req_type, _rsp_type)			\
int									\
otx2_mbox_up_handler_ ## _fn_name(struct otx2_nic *pfvf,		\
				struct _req_type *req,			\
				struct _rsp_type *rsp);			\

MBOX_UP_CGX_MESSAGES
MBOX_UP_MCS_MESSAGES
#undef M

/* Time to wait before watchdog kicks off */
#define OTX2_TX_TIMEOUT		(100 * HZ)

#define	RVU_PFVF_PF_SHIFT	10
#define	RVU_PFVF_PF_MASK	0x3F
#define	RVU_PFVF_FUNC_SHIFT	0
#define	RVU_PFVF_FUNC_MASK	0x3FF

static inline bool is_otx2_vf(u16 pcifunc)
{
	return !!(pcifunc & RVU_PFVF_FUNC_MASK);
}

static inline int rvu_get_pf(u16 pcifunc)
{
	return (pcifunc >> RVU_PFVF_PF_SHIFT) & RVU_PFVF_PF_MASK;
}

static inline dma_addr_t otx2_dma_map_page(struct otx2_nic *pfvf,
					   struct page *page,
					   size_t offset, size_t size,
					   enum dma_data_direction dir)
{
	dma_addr_t iova;

	iova = dma_map_page_attrs(pfvf->dev, page,
				  offset, size, dir, DMA_ATTR_SKIP_CPU_SYNC);
	if (unlikely(dma_mapping_error(pfvf->dev, iova)))
		return (dma_addr_t)NULL;
	return iova;
}

static inline void otx2_dma_unmap_page(struct otx2_nic *pfvf,
				       dma_addr_t addr, size_t size,
				       enum dma_data_direction dir)
{
	dma_unmap_page_attrs(pfvf->dev, addr, size,
			     dir, DMA_ATTR_SKIP_CPU_SYNC);
}

static inline u16 otx2_get_smq_idx(struct otx2_nic *pfvf, u16 qidx)
{
	u16 smq;
#ifdef CONFIG_DCB
	if (qidx < NIX_PF_PFC_PRIO_MAX && pfvf->pfc_alloc_status[qidx])
		return pfvf->pfc_schq_list[NIX_TXSCH_LVL_SMQ][qidx];
#endif
	/* check if qidx falls under QOS queues */
	if (qidx >= pfvf->hw.non_qos_queues)
		smq = pfvf->qos.qid_to_sqmap[qidx - pfvf->hw.non_qos_queues];
	else
		smq = pfvf->hw.txschq_list[NIX_TXSCH_LVL_SMQ][0];

	return smq;
}

static inline u16 otx2_get_total_tx_queues(struct otx2_nic *pfvf)
{
	return pfvf->hw.non_qos_queues + pfvf->hw.tc_tx_queues;
}

static inline u64 otx2_convert_rate(u64 rate)
{
	u64 converted_rate;

	/* Convert bytes per second to Mbps */
	converted_rate = rate * 8;
	converted_rate = max_t(u64, converted_rate / 1000000, 1);

	return converted_rate;
}

static inline int otx2_tc_flower_rule_cnt(struct otx2_nic *pfvf)
{
	/* return here if MCAM entries not allocated */
	if (!pfvf->flow_cfg)
		return 0;

	return pfvf->flow_cfg->nr_flows;
}

/* MSI-X APIs */
void otx2_free_cints(struct otx2_nic *pfvf, int n);
void otx2_set_cints_affinity(struct otx2_nic *pfvf);
int otx2_set_mac_address(struct net_device *netdev, void *p);
int otx2_hw_set_mtu(struct otx2_nic *pfvf, int mtu);
void otx2_tx_timeout(struct net_device *netdev, unsigned int txq);
void otx2_get_mac_from_af(struct net_device *netdev);
void otx2_config_irq_coalescing(struct otx2_nic *pfvf, int qidx);
int otx2_config_pause_frm(struct otx2_nic *pfvf);
void otx2_setup_segmentation(struct otx2_nic *pfvf);

/* RVU block related APIs */
int otx2_attach_npa_nix(struct otx2_nic *pfvf);
int otx2_detach_resources(struct mbox *mbox);
int otx2_config_npa(struct otx2_nic *pfvf);
int otx2_sq_aura_pool_init(struct otx2_nic *pfvf);
int otx2_rq_aura_pool_init(struct otx2_nic *pfvf);
void otx2_aura_pool_free(struct otx2_nic *pfvf);
void otx2_free_aura_ptr(struct otx2_nic *pfvf, int type);
void otx2_sq_free_sqbs(struct otx2_nic *pfvf);
int otx2_config_nix(struct otx2_nic *pfvf);
int otx2_config_nix_queues(struct otx2_nic *pfvf);
int otx2_txschq_config(struct otx2_nic *pfvf, int lvl, int prio, bool pfc_en);
int otx2_txsch_alloc(struct otx2_nic *pfvf);
void otx2_txschq_stop(struct otx2_nic *pfvf);
void otx2_txschq_free_one(struct otx2_nic *pfvf, u16 lvl, u16 schq);
<<<<<<< HEAD
=======
void otx2_free_pending_sqe(struct otx2_nic *pfvf);
>>>>>>> ccf0a997
void otx2_sqb_flush(struct otx2_nic *pfvf);
int otx2_alloc_rbuf(struct otx2_nic *pfvf, struct otx2_pool *pool,
		    dma_addr_t *dma);
int otx2_rxtx_enable(struct otx2_nic *pfvf, bool enable);
void otx2_ctx_disable(struct mbox *mbox, int type, bool npa);
int otx2_nix_config_bp(struct otx2_nic *pfvf, bool enable);
void otx2_cleanup_rx_cqes(struct otx2_nic *pfvf, struct otx2_cq_queue *cq, int qidx);
void otx2_cleanup_tx_cqes(struct otx2_nic *pfvf, struct otx2_cq_queue *cq);
int otx2_sq_init(struct otx2_nic *pfvf, u16 qidx, u16 sqb_aura);
int otx2_sq_aq_init(void *dev, u16 qidx, u16 sqb_aura);
int cn10k_sq_aq_init(void *dev, u16 qidx, u16 sqb_aura);
int otx2_alloc_buffer(struct otx2_nic *pfvf, struct otx2_cq_queue *cq,
		      dma_addr_t *dma);
int otx2_pool_init(struct otx2_nic *pfvf, u16 pool_id,
		   int stack_pages, int numptrs, int buf_size, int type);
int otx2_aura_init(struct otx2_nic *pfvf, int aura_id,
		   int pool_id, int numptrs);

/* RSS configuration APIs*/
int otx2_rss_init(struct otx2_nic *pfvf);
int otx2_set_flowkey_cfg(struct otx2_nic *pfvf);
void otx2_set_rss_key(struct otx2_nic *pfvf);
int otx2_set_rss_table(struct otx2_nic *pfvf, int ctx_id);

/* Mbox handlers */
void mbox_handler_msix_offset(struct otx2_nic *pfvf,
			      struct msix_offset_rsp *rsp);
void mbox_handler_npa_lf_alloc(struct otx2_nic *pfvf,
			       struct npa_lf_alloc_rsp *rsp);
void mbox_handler_nix_lf_alloc(struct otx2_nic *pfvf,
			       struct nix_lf_alloc_rsp *rsp);
void mbox_handler_nix_txsch_alloc(struct otx2_nic *pf,
				  struct nix_txsch_alloc_rsp *rsp);
void mbox_handler_cgx_stats(struct otx2_nic *pfvf,
			    struct cgx_stats_rsp *rsp);
void mbox_handler_cgx_fec_stats(struct otx2_nic *pfvf,
				struct cgx_fec_stats_rsp *rsp);
void otx2_set_fec_stats_count(struct otx2_nic *pfvf);
void mbox_handler_nix_bp_enable(struct otx2_nic *pfvf,
				struct nix_bp_cfg_rsp *rsp);

/* Device stats APIs */
void otx2_get_dev_stats(struct otx2_nic *pfvf);
void otx2_get_stats64(struct net_device *netdev,
		      struct rtnl_link_stats64 *stats);
void otx2_update_lmac_stats(struct otx2_nic *pfvf);
void otx2_update_lmac_fec_stats(struct otx2_nic *pfvf);
int otx2_update_rq_stats(struct otx2_nic *pfvf, int qidx);
int otx2_update_sq_stats(struct otx2_nic *pfvf, int qidx);
void otx2_set_ethtool_ops(struct net_device *netdev);
void otx2vf_set_ethtool_ops(struct net_device *netdev);

int otx2_open(struct net_device *netdev);
int otx2_stop(struct net_device *netdev);
int otx2_set_real_num_queues(struct net_device *netdev,
			     int tx_queues, int rx_queues);
int otx2_ioctl(struct net_device *netdev, struct ifreq *req, int cmd);
int otx2_config_hwtstamp(struct net_device *netdev, struct ifreq *ifr);

/* MCAM filter related APIs */
int otx2_mcam_flow_init(struct otx2_nic *pf);
int otx2vf_mcam_flow_init(struct otx2_nic *pfvf);
int otx2_alloc_mcam_entries(struct otx2_nic *pfvf, u16 count);
void otx2_mcam_flow_del(struct otx2_nic *pf);
int otx2_destroy_ntuple_flows(struct otx2_nic *pf);
int otx2_destroy_mcam_flows(struct otx2_nic *pfvf);
int otx2_get_flow(struct otx2_nic *pfvf,
		  struct ethtool_rxnfc *nfc, u32 location);
int otx2_get_all_flows(struct otx2_nic *pfvf,
		       struct ethtool_rxnfc *nfc, u32 *rule_locs);
int otx2_add_flow(struct otx2_nic *pfvf,
		  struct ethtool_rxnfc *nfc);
int otx2_remove_flow(struct otx2_nic *pfvf, u32 location);
int otx2_get_maxflows(struct otx2_flow_config *flow_cfg);
void otx2_rss_ctx_flow_del(struct otx2_nic *pfvf, int ctx_id);
int otx2_del_macfilter(struct net_device *netdev, const u8 *mac);
int otx2_add_macfilter(struct net_device *netdev, const u8 *mac);
int otx2_enable_rxvlan(struct otx2_nic *pf, bool enable);
int otx2_install_rxvlan_offload_flow(struct otx2_nic *pfvf);
bool otx2_xdp_sq_append_pkt(struct otx2_nic *pfvf, u64 iova, int len, u16 qidx);
u16 otx2_get_max_mtu(struct otx2_nic *pfvf);
int otx2_handle_ntuple_tc_features(struct net_device *netdev,
				   netdev_features_t features);
int otx2_smq_flush(struct otx2_nic *pfvf, int smq);
void otx2_free_bufs(struct otx2_nic *pfvf, struct otx2_pool *pool,
		    u64 iova, int size);

/* tc support */
int otx2_init_tc(struct otx2_nic *nic);
void otx2_shutdown_tc(struct otx2_nic *nic);
int otx2_setup_tc(struct net_device *netdev, enum tc_setup_type type,
		  void *type_data);
/* CGX/RPM DMAC filters support */
int otx2_dmacflt_get_max_cnt(struct otx2_nic *pf);
int otx2_dmacflt_add(struct otx2_nic *pf, const u8 *mac, u32 bit_pos);
int otx2_dmacflt_remove(struct otx2_nic *pf, const u8 *mac, u32 bit_pos);
int otx2_dmacflt_update(struct otx2_nic *pf, u8 *mac, u32 bit_pos);
void otx2_dmacflt_reinstall_flows(struct otx2_nic *pf);
void otx2_dmacflt_update_pfmac_flow(struct otx2_nic *pfvf);

#ifdef CONFIG_DCB
/* DCB support*/
void otx2_update_bpid_in_rqctx(struct otx2_nic *pfvf, int vlan_prio, int qidx, bool pfc_enable);
int otx2_config_priority_flow_ctrl(struct otx2_nic *pfvf);
int otx2_dcbnl_set_ops(struct net_device *dev);
/* PFC support */
int otx2_pfc_txschq_config(struct otx2_nic *pfvf);
int otx2_pfc_txschq_alloc(struct otx2_nic *pfvf);
int otx2_pfc_txschq_update(struct otx2_nic *pfvf);
int otx2_pfc_txschq_stop(struct otx2_nic *pfvf);
#endif

#if IS_ENABLED(CONFIG_MACSEC)
/* MACSEC offload support */
int cn10k_mcs_init(struct otx2_nic *pfvf);
void cn10k_mcs_free(struct otx2_nic *pfvf);
void cn10k_handle_mcs_event(struct otx2_nic *pfvf, struct mcs_intr_info *event);
#else
static inline int cn10k_mcs_init(struct otx2_nic *pfvf) { return 0; }
static inline void cn10k_mcs_free(struct otx2_nic *pfvf) {}
static inline void cn10k_handle_mcs_event(struct otx2_nic *pfvf,
					  struct mcs_intr_info *event)
{}
#endif /* CONFIG_MACSEC */

/* qos support */
static inline void otx2_qos_init(struct otx2_nic *pfvf, int qos_txqs)
{
	struct otx2_hw *hw = &pfvf->hw;

	hw->tc_tx_queues = qos_txqs;
	INIT_LIST_HEAD(&pfvf->qos.qos_tree);
	mutex_init(&pfvf->qos.qos_lock);
}

static inline void otx2_shutdown_qos(struct otx2_nic *pfvf)
{
	mutex_destroy(&pfvf->qos.qos_lock);
}

u16 otx2_select_queue(struct net_device *netdev, struct sk_buff *skb,
		      struct net_device *sb_dev);
int otx2_get_txq_by_classid(struct otx2_nic *pfvf, u16 classid);
void otx2_qos_config_txschq(struct otx2_nic *pfvf);
void otx2_clean_qos_queues(struct otx2_nic *pfvf);
#endif /* OTX2_COMMON_H */<|MERGE_RESOLUTION|>--- conflicted
+++ resolved
@@ -363,18 +363,8 @@
 	struct list_head	flow_list;
 	u32			dmacflt_max_flows;
 	u16                     max_flows;
-<<<<<<< HEAD
-};
-
-struct otx2_tc_info {
-	/* hash table to store TC offloaded flows */
-	struct rhashtable		flow_table;
-	struct rhashtable_params	flow_ht_params;
-	unsigned long			*tc_entries_bitmap;
-=======
 	struct list_head	flow_list_tc;
 	bool			ntuple;
->>>>>>> ccf0a997
 };
 
 struct dev_hw_ops {
@@ -987,10 +977,7 @@
 int otx2_txsch_alloc(struct otx2_nic *pfvf);
 void otx2_txschq_stop(struct otx2_nic *pfvf);
 void otx2_txschq_free_one(struct otx2_nic *pfvf, u16 lvl, u16 schq);
-<<<<<<< HEAD
-=======
 void otx2_free_pending_sqe(struct otx2_nic *pfvf);
->>>>>>> ccf0a997
 void otx2_sqb_flush(struct otx2_nic *pfvf);
 int otx2_alloc_rbuf(struct otx2_nic *pfvf, struct otx2_pool *pool,
 		    dma_addr_t *dma);
