// SPDX-License-Identifier: GPL-2.0
/* Marvell RVU Ethernet driver
 *
 * Copyright (C) 2021 Marvell.
 *
 */

#include <linux/netdevice.h>
#include <linux/etherdevice.h>
#include <linux/inetdevice.h>
#include <linux/rhashtable.h>
#include <linux/bitfield.h>
#include <net/flow_dissector.h>
#include <net/pkt_cls.h>
#include <net/tc_act/tc_gact.h>
#include <net/tc_act/tc_mirred.h>
#include <net/tc_act/tc_vlan.h>
#include <net/ipv6.h>

#include "cn10k.h"
#include "otx2_common.h"
#include "qos.h"

#define CN10K_MAX_BURST_MANTISSA	0x7FFFULL
#define CN10K_MAX_BURST_SIZE		8453888ULL

#define CN10K_TLX_BURST_MANTISSA	GENMASK_ULL(43, 29)
#define CN10K_TLX_BURST_EXPONENT	GENMASK_ULL(47, 44)

struct otx2_tc_flow_stats {
	u64 bytes;
	u64 pkts;
	u64 used;
};

struct otx2_tc_flow {
	struct list_head		list;
	unsigned long			cookie;
	struct rcu_head			rcu;
	struct otx2_tc_flow_stats	stats;
	spinlock_t			lock; /* lock for stats */
	u16				rq;
	u16				entry;
	u16				leaf_profile;
	bool				is_act_police;
	u32				prio;
	struct npc_install_flow_req	req;
};

static void otx2_get_egress_burst_cfg(struct otx2_nic *nic, u32 burst,
				      u32 *burst_exp, u32 *burst_mantissa)
{
	int max_burst, max_mantissa;
	unsigned int tmp;

	if (is_dev_otx2(nic->pdev)) {
		max_burst = MAX_BURST_SIZE;
		max_mantissa = MAX_BURST_MANTISSA;
	} else {
		max_burst = CN10K_MAX_BURST_SIZE;
		max_mantissa = CN10K_MAX_BURST_MANTISSA;
	}

	/* Burst is calculated as
	 * ((256 + BURST_MANTISSA) << (1 + BURST_EXPONENT)) / 256
	 * Max supported burst size is 130,816 bytes.
	 */
	burst = min_t(u32, burst, max_burst);
	if (burst) {
		*burst_exp = ilog2(burst) ? ilog2(burst) - 1 : 0;
		tmp = burst - rounddown_pow_of_two(burst);
		if (burst < max_mantissa)
			*burst_mantissa = tmp * 2;
		else
			*burst_mantissa = tmp / (1ULL << (*burst_exp - 7));
	} else {
		*burst_exp = MAX_BURST_EXPONENT;
		*burst_mantissa = max_mantissa;
	}
}

static void otx2_get_egress_rate_cfg(u64 maxrate, u32 *exp,
				     u32 *mantissa, u32 *div_exp)
{
	u64 tmp;

	/* Rate calculation by hardware
	 *
	 * PIR_ADD = ((256 + mantissa) << exp) / 256
	 * rate = (2 * PIR_ADD) / ( 1 << div_exp)
	 * The resultant rate is in Mbps.
	 */

	/* 2Mbps to 100Gbps can be expressed with div_exp = 0.
	 * Setting this to '0' will ease the calculation of
	 * exponent and mantissa.
	 */
	*div_exp = 0;

	if (maxrate) {
		*exp = ilog2(maxrate) ? ilog2(maxrate) - 1 : 0;
		tmp = maxrate - rounddown_pow_of_two(maxrate);
		if (maxrate < MAX_RATE_MANTISSA)
			*mantissa = tmp * 2;
		else
			*mantissa = tmp / (1ULL << (*exp - 7));
	} else {
		/* Instead of disabling rate limiting, set all values to max */
		*exp = MAX_RATE_EXPONENT;
		*mantissa = MAX_RATE_MANTISSA;
	}
}

u64 otx2_get_txschq_rate_regval(struct otx2_nic *nic,
				u64 maxrate, u32 burst)
{
	u32 burst_exp, burst_mantissa;
	u32 exp, mantissa, div_exp;
	u64 regval = 0;

	/* Get exponent and mantissa values from the desired rate */
	otx2_get_egress_burst_cfg(nic, burst, &burst_exp, &burst_mantissa);
	otx2_get_egress_rate_cfg(maxrate, &exp, &mantissa, &div_exp);

	if (is_dev_otx2(nic->pdev)) {
		regval = FIELD_PREP(TLX_BURST_EXPONENT, (u64)burst_exp) |
				FIELD_PREP(TLX_BURST_MANTISSA, (u64)burst_mantissa) |
				FIELD_PREP(TLX_RATE_DIVIDER_EXPONENT, div_exp) |
				FIELD_PREP(TLX_RATE_EXPONENT, exp) |
				FIELD_PREP(TLX_RATE_MANTISSA, mantissa) | BIT_ULL(0);
	} else {
		regval = FIELD_PREP(CN10K_TLX_BURST_EXPONENT, (u64)burst_exp) |
				FIELD_PREP(CN10K_TLX_BURST_MANTISSA, (u64)burst_mantissa) |
				FIELD_PREP(TLX_RATE_DIVIDER_EXPONENT, div_exp) |
				FIELD_PREP(TLX_RATE_EXPONENT, exp) |
				FIELD_PREP(TLX_RATE_MANTISSA, mantissa) | BIT_ULL(0);
	}

	return regval;
}

static int otx2_set_matchall_egress_rate(struct otx2_nic *nic,
					 u32 burst, u64 maxrate)
{
	struct otx2_hw *hw = &nic->hw;
	struct nix_txschq_config *req;
	int txschq, err;

	/* All SQs share the same TL4, so pick the first scheduler */
	txschq = hw->txschq_list[NIX_TXSCH_LVL_TL4][0];

	mutex_lock(&nic->mbox.lock);
	req = otx2_mbox_alloc_msg_nix_txschq_cfg(&nic->mbox);
	if (!req) {
		mutex_unlock(&nic->mbox.lock);
		return -ENOMEM;
	}

	req->lvl = NIX_TXSCH_LVL_TL4;
	req->num_regs = 1;
	req->reg[0] = NIX_AF_TL4X_PIR(txschq);
	req->regval[0] = otx2_get_txschq_rate_regval(nic, maxrate, burst);

	err = otx2_sync_mbox_msg(&nic->mbox);
	mutex_unlock(&nic->mbox.lock);
	return err;
}

static int otx2_tc_validate_flow(struct otx2_nic *nic,
				 struct flow_action *actions,
				 struct netlink_ext_ack *extack)
{
	if (nic->flags & OTX2_FLAG_INTF_DOWN) {
		NL_SET_ERR_MSG_MOD(extack, "Interface not initialized");
		return -EINVAL;
	}

	if (!flow_action_has_entries(actions)) {
		NL_SET_ERR_MSG_MOD(extack, "MATCHALL offload called with no action");
		return -EINVAL;
	}

	if (!flow_offload_has_one_action(actions)) {
		NL_SET_ERR_MSG_MOD(extack,
				   "Egress MATCHALL offload supports only 1 policing action");
		return -EINVAL;
	}
	return 0;
}

static int otx2_policer_validate(const struct flow_action *action,
				 const struct flow_action_entry *act,
				 struct netlink_ext_ack *extack)
{
	if (act->police.exceed.act_id != FLOW_ACTION_DROP) {
		NL_SET_ERR_MSG_MOD(extack,
				   "Offload not supported when exceed action is not drop");
		return -EOPNOTSUPP;
	}

	if (act->police.notexceed.act_id != FLOW_ACTION_PIPE &&
	    act->police.notexceed.act_id != FLOW_ACTION_ACCEPT) {
		NL_SET_ERR_MSG_MOD(extack,
				   "Offload not supported when conform action is not pipe or ok");
		return -EOPNOTSUPP;
	}

	if (act->police.notexceed.act_id == FLOW_ACTION_ACCEPT &&
	    !flow_action_is_last_entry(action, act)) {
		NL_SET_ERR_MSG_MOD(extack,
				   "Offload not supported when conform action is ok, but action is not last");
		return -EOPNOTSUPP;
	}

	if (act->police.peakrate_bytes_ps ||
	    act->police.avrate || act->police.overhead) {
		NL_SET_ERR_MSG_MOD(extack,
				   "Offload not supported when peakrate/avrate/overhead is configured");
		return -EOPNOTSUPP;
	}

	return 0;
}

static int otx2_tc_egress_matchall_install(struct otx2_nic *nic,
					   struct tc_cls_matchall_offload *cls)
{
	struct netlink_ext_ack *extack = cls->common.extack;
	struct flow_action *actions = &cls->rule->action;
	struct flow_action_entry *entry;
	int err;

	err = otx2_tc_validate_flow(nic, actions, extack);
	if (err)
		return err;

	if (nic->flags & OTX2_FLAG_TC_MATCHALL_EGRESS_ENABLED) {
		NL_SET_ERR_MSG_MOD(extack,
				   "Only one Egress MATCHALL ratelimiter can be offloaded");
		return -ENOMEM;
	}

	entry = &cls->rule->action.entries[0];
	switch (entry->id) {
	case FLOW_ACTION_POLICE:
		err = otx2_policer_validate(&cls->rule->action, entry, extack);
		if (err)
			return err;

		if (entry->police.rate_pkt_ps) {
			NL_SET_ERR_MSG_MOD(extack, "QoS offload not support packets per second");
			return -EOPNOTSUPP;
		}
		err = otx2_set_matchall_egress_rate(nic, entry->police.burst,
						    otx2_convert_rate(entry->police.rate_bytes_ps));
		if (err)
			return err;
		nic->flags |= OTX2_FLAG_TC_MATCHALL_EGRESS_ENABLED;
		break;
	default:
		NL_SET_ERR_MSG_MOD(extack,
				   "Only police action is supported with Egress MATCHALL offload");
		return -EOPNOTSUPP;
	}

	return 0;
}

static int otx2_tc_egress_matchall_delete(struct otx2_nic *nic,
					  struct tc_cls_matchall_offload *cls)
{
	struct netlink_ext_ack *extack = cls->common.extack;
	int err;

	if (nic->flags & OTX2_FLAG_INTF_DOWN) {
		NL_SET_ERR_MSG_MOD(extack, "Interface not initialized");
		return -EINVAL;
	}

	err = otx2_set_matchall_egress_rate(nic, 0, 0);
	nic->flags &= ~OTX2_FLAG_TC_MATCHALL_EGRESS_ENABLED;
	return err;
}

static int otx2_tc_act_set_police(struct otx2_nic *nic,
				  struct otx2_tc_flow *node,
				  struct flow_cls_offload *f,
				  u64 rate, u32 burst, u32 mark,
				  struct npc_install_flow_req *req, bool pps)
{
	struct netlink_ext_ack *extack = f->common.extack;
	struct otx2_hw *hw = &nic->hw;
	int rq_idx, rc;

	rq_idx = find_first_zero_bit(&nic->rq_bmap, hw->rx_queues);
	if (rq_idx >= hw->rx_queues) {
		NL_SET_ERR_MSG_MOD(extack, "Police action rules exceeded");
		return -EINVAL;
	}

	mutex_lock(&nic->mbox.lock);

	rc = cn10k_alloc_leaf_profile(nic, &node->leaf_profile);
	if (rc) {
		mutex_unlock(&nic->mbox.lock);
		return rc;
	}

	rc = cn10k_set_ipolicer_rate(nic, node->leaf_profile, burst, rate, pps);
	if (rc)
		goto free_leaf;

	rc = cn10k_map_unmap_rq_policer(nic, rq_idx, node->leaf_profile, true);
	if (rc)
		goto free_leaf;

	mutex_unlock(&nic->mbox.lock);

	req->match_id = mark & 0xFFFFULL;
	req->index = rq_idx;
	req->op = NIX_RX_ACTIONOP_UCAST;
	set_bit(rq_idx, &nic->rq_bmap);
	node->is_act_police = true;
	node->rq = rq_idx;

	return 0;

free_leaf:
	if (cn10k_free_leaf_profile(nic, node->leaf_profile))
		netdev_err(nic->netdev,
			   "Unable to free leaf bandwidth profile(%d)\n",
			   node->leaf_profile);
	mutex_unlock(&nic->mbox.lock);
	return rc;
}

static int otx2_tc_parse_actions(struct otx2_nic *nic,
				 struct flow_action *flow_action,
				 struct npc_install_flow_req *req,
				 struct flow_cls_offload *f,
				 struct otx2_tc_flow *node)
{
	struct netlink_ext_ack *extack = f->common.extack;
	struct flow_action_entry *act;
	struct net_device *target;
	struct otx2_nic *priv;
	u32 burst, mark = 0;
	u8 nr_police = 0;
	bool pps = false;
	u64 rate;
	int err;
	int i;

	if (!flow_action_has_entries(flow_action)) {
		NL_SET_ERR_MSG_MOD(extack, "no tc actions specified");
		return -EINVAL;
	}

	flow_action_for_each(i, act, flow_action) {
		switch (act->id) {
		case FLOW_ACTION_DROP:
			req->op = NIX_RX_ACTIONOP_DROP;
			return 0;
		case FLOW_ACTION_ACCEPT:
			req->op = NIX_RX_ACTION_DEFAULT;
			return 0;
		case FLOW_ACTION_REDIRECT_INGRESS:
			target = act->dev;
			priv = netdev_priv(target);
			/* npc_install_flow_req doesn't support passing a target pcifunc */
			if (rvu_get_pf(nic->pcifunc) != rvu_get_pf(priv->pcifunc)) {
				NL_SET_ERR_MSG_MOD(extack,
						   "can't redirect to other pf/vf");
				return -EOPNOTSUPP;
			}
			req->vf = priv->pcifunc & RVU_PFVF_FUNC_MASK;

			/* if op is already set; avoid overwriting the same */
			if (!req->op)
				req->op = NIX_RX_ACTION_DEFAULT;
			break;

		case FLOW_ACTION_VLAN_POP:
			req->vtag0_valid = true;
			/* use RX_VTAG_TYPE7 which is initialized to strip vlan tag */
			req->vtag0_type = NIX_AF_LFX_RX_VTAG_TYPE7;
			break;
		case FLOW_ACTION_POLICE:
			/* Ingress ratelimiting is not supported on OcteonTx2 */
			if (is_dev_otx2(nic->pdev)) {
				NL_SET_ERR_MSG_MOD(extack,
					"Ingress policing not supported on this platform");
				return -EOPNOTSUPP;
			}

			err = otx2_policer_validate(flow_action, act, extack);
			if (err)
				return err;

			if (act->police.rate_bytes_ps > 0) {
				rate = act->police.rate_bytes_ps * 8;
				burst = act->police.burst;
			} else if (act->police.rate_pkt_ps > 0) {
				/* The algorithm used to calculate rate
				 * mantissa, exponent values for a given token
				 * rate (token can be byte or packet) requires
				 * token rate to be mutiplied by 8.
				 */
				rate = act->police.rate_pkt_ps * 8;
				burst = act->police.burst_pkt;
				pps = true;
			}
			nr_police++;
			break;
		case FLOW_ACTION_MARK:
			mark = act->mark;
			break;

		case FLOW_ACTION_RX_QUEUE_MAPPING:
			req->op = NIX_RX_ACTIONOP_UCAST;
			req->index = act->rx_queue;
			break;

		default:
			return -EOPNOTSUPP;
		}
	}

	if (nr_police > 1) {
		NL_SET_ERR_MSG_MOD(extack,
				   "rate limit police offload requires a single action");
		return -EOPNOTSUPP;
	}

	if (nr_police)
		return otx2_tc_act_set_police(nic, node, f, rate, burst,
					      mark, req, pps);

	return 0;
}

static int otx2_tc_process_vlan(struct otx2_nic *nic, struct flow_msg *flow_spec,
				struct flow_msg *flow_mask, struct flow_rule *rule,
				struct npc_install_flow_req *req, bool is_inner)
{
	struct flow_match_vlan match;
	u16 vlan_tci, vlan_tci_mask;

	if (is_inner)
		flow_rule_match_cvlan(rule, &match);
	else
		flow_rule_match_vlan(rule, &match);

	if (!eth_type_vlan(match.key->vlan_tpid)) {
		netdev_err(nic->netdev, "vlan tpid 0x%x not supported\n",
			   ntohs(match.key->vlan_tpid));
		return -EOPNOTSUPP;
	}

	if (!match.mask->vlan_id) {
		struct flow_action_entry *act;
		int i;

		flow_action_for_each(i, act, &rule->action) {
			if (act->id == FLOW_ACTION_DROP) {
				netdev_err(nic->netdev,
					   "vlan tpid 0x%x with vlan_id %d is not supported for DROP rule.\n",
					   ntohs(match.key->vlan_tpid), match.key->vlan_id);
				return -EOPNOTSUPP;
			}
		}
	}

	if (match.mask->vlan_id ||
	    match.mask->vlan_dei ||
	    match.mask->vlan_priority) {
		vlan_tci = match.key->vlan_id |
			   match.key->vlan_dei << 12 |
			   match.key->vlan_priority << 13;

		vlan_tci_mask = match.mask->vlan_id |
				match.mask->vlan_dei << 12 |
				match.mask->vlan_priority << 13;
		if (is_inner) {
			flow_spec->vlan_itci = htons(vlan_tci);
			flow_mask->vlan_itci = htons(vlan_tci_mask);
			req->features |= BIT_ULL(NPC_INNER_VID);
		} else {
			flow_spec->vlan_tci = htons(vlan_tci);
			flow_mask->vlan_tci = htons(vlan_tci_mask);
			req->features |= BIT_ULL(NPC_OUTER_VID);
		}
	}

	return 0;
}

static int otx2_tc_prepare_flow(struct otx2_nic *nic, struct otx2_tc_flow *node,
				struct flow_cls_offload *f,
				struct npc_install_flow_req *req)
{
	struct netlink_ext_ack *extack = f->common.extack;
	struct flow_msg *flow_spec = &req->packet;
	struct flow_msg *flow_mask = &req->mask;
	struct flow_dissector *dissector;
	struct flow_rule *rule;
	u8 ip_proto = 0;

	rule = flow_cls_offload_flow_rule(f);
	dissector = rule->match.dissector;

	if ((dissector->used_keys &
	    ~(BIT_ULL(FLOW_DISSECTOR_KEY_CONTROL) |
	      BIT_ULL(FLOW_DISSECTOR_KEY_BASIC) |
	      BIT_ULL(FLOW_DISSECTOR_KEY_ETH_ADDRS) |
	      BIT_ULL(FLOW_DISSECTOR_KEY_VLAN) |
	      BIT(FLOW_DISSECTOR_KEY_CVLAN) |
	      BIT_ULL(FLOW_DISSECTOR_KEY_IPV4_ADDRS) |
	      BIT_ULL(FLOW_DISSECTOR_KEY_IPV6_ADDRS) |
	      BIT_ULL(FLOW_DISSECTOR_KEY_PORTS) |
	      BIT(FLOW_DISSECTOR_KEY_IPSEC) |
	      BIT_ULL(FLOW_DISSECTOR_KEY_IP))))  {
		netdev_info(nic->netdev, "unsupported flow used key 0x%llx",
			    dissector->used_keys);
		return -EOPNOTSUPP;
	}

	if (flow_rule_match_key(rule, FLOW_DISSECTOR_KEY_BASIC)) {
		struct flow_match_basic match;

		flow_rule_match_basic(rule, &match);

		/* All EtherTypes can be matched, no hw limitation */
		flow_spec->etype = match.key->n_proto;
		flow_mask->etype = match.mask->n_proto;
		req->features |= BIT_ULL(NPC_ETYPE);

		if (match.mask->ip_proto &&
		    (match.key->ip_proto != IPPROTO_TCP &&
		     match.key->ip_proto != IPPROTO_UDP &&
		     match.key->ip_proto != IPPROTO_SCTP &&
		     match.key->ip_proto != IPPROTO_ICMP &&
		     match.key->ip_proto != IPPROTO_ESP &&
		     match.key->ip_proto != IPPROTO_AH &&
		     match.key->ip_proto != IPPROTO_ICMPV6)) {
			netdev_info(nic->netdev,
				    "ip_proto=0x%x not supported\n",
				    match.key->ip_proto);
			return -EOPNOTSUPP;
		}
		if (match.mask->ip_proto)
			ip_proto = match.key->ip_proto;

		if (ip_proto == IPPROTO_UDP)
			req->features |= BIT_ULL(NPC_IPPROTO_UDP);
		else if (ip_proto == IPPROTO_TCP)
			req->features |= BIT_ULL(NPC_IPPROTO_TCP);
		else if (ip_proto == IPPROTO_SCTP)
			req->features |= BIT_ULL(NPC_IPPROTO_SCTP);
		else if (ip_proto == IPPROTO_ICMP)
			req->features |= BIT_ULL(NPC_IPPROTO_ICMP);
		else if (ip_proto == IPPROTO_ICMPV6)
			req->features |= BIT_ULL(NPC_IPPROTO_ICMP6);
		else if (ip_proto == IPPROTO_ESP)
			req->features |= BIT_ULL(NPC_IPPROTO_ESP);
		else if (ip_proto == IPPROTO_AH)
			req->features |= BIT_ULL(NPC_IPPROTO_AH);
	}

	if (flow_rule_match_key(rule, FLOW_DISSECTOR_KEY_CONTROL)) {
		struct flow_match_control match;

		flow_rule_match_control(rule, &match);
		if (match.mask->flags & FLOW_DIS_FIRST_FRAG) {
			NL_SET_ERR_MSG_MOD(extack, "HW doesn't support frag first/later");
			return -EOPNOTSUPP;
		}

		if (match.mask->flags & FLOW_DIS_IS_FRAGMENT) {
			if (ntohs(flow_spec->etype) == ETH_P_IP) {
				flow_spec->ip_flag = IPV4_FLAG_MORE;
				flow_mask->ip_flag = IPV4_FLAG_MORE;
				req->features |= BIT_ULL(NPC_IPFRAG_IPV4);
			} else if (ntohs(flow_spec->etype) == ETH_P_IPV6) {
				flow_spec->next_header = IPPROTO_FRAGMENT;
				flow_mask->next_header = 0xff;
				req->features |= BIT_ULL(NPC_IPFRAG_IPV6);
			} else {
				NL_SET_ERR_MSG_MOD(extack, "flow-type should be either IPv4 and IPv6");
				return -EOPNOTSUPP;
			}
		}
	}

	if (flow_rule_match_key(rule, FLOW_DISSECTOR_KEY_ETH_ADDRS)) {
		struct flow_match_eth_addrs match;

		flow_rule_match_eth_addrs(rule, &match);
		if (!is_zero_ether_addr(match.mask->src)) {
			NL_SET_ERR_MSG_MOD(extack, "src mac match not supported");
			return -EOPNOTSUPP;
		}

		if (!is_zero_ether_addr(match.mask->dst)) {
			ether_addr_copy(flow_spec->dmac, (u8 *)&match.key->dst);
			ether_addr_copy(flow_mask->dmac,
					(u8 *)&match.mask->dst);
			req->features |= BIT_ULL(NPC_DMAC);
		}
	}

	if (flow_rule_match_key(rule, FLOW_DISSECTOR_KEY_IPSEC)) {
		struct flow_match_ipsec match;

		flow_rule_match_ipsec(rule, &match);
		if (!match.mask->spi) {
			NL_SET_ERR_MSG_MOD(extack, "spi index not specified");
			return -EOPNOTSUPP;
		}
		if (ip_proto != IPPROTO_ESP &&
		    ip_proto != IPPROTO_AH) {
			NL_SET_ERR_MSG_MOD(extack,
					   "SPI index is valid only for ESP/AH proto");
			return -EOPNOTSUPP;
		}

		flow_spec->spi = match.key->spi;
		flow_mask->spi = match.mask->spi;
		req->features |= BIT_ULL(NPC_IPSEC_SPI);
	}

	if (flow_rule_match_key(rule, FLOW_DISSECTOR_KEY_IP)) {
		struct flow_match_ip match;

		flow_rule_match_ip(rule, &match);
		if ((ntohs(flow_spec->etype) != ETH_P_IP) &&
		    match.mask->tos) {
			NL_SET_ERR_MSG_MOD(extack, "tos not supported");
			return -EOPNOTSUPP;
		}
		if (match.mask->ttl) {
			NL_SET_ERR_MSG_MOD(extack, "ttl not supported");
			return -EOPNOTSUPP;
		}
		flow_spec->tos = match.key->tos;
		flow_mask->tos = match.mask->tos;
		req->features |= BIT_ULL(NPC_TOS);
	}

	if (flow_rule_match_key(rule, FLOW_DISSECTOR_KEY_VLAN)) {
		int ret;

<<<<<<< HEAD
		if (!match.mask->vlan_id) {
			struct flow_action_entry *act;
			int i;

			flow_action_for_each(i, act, &rule->action) {
				if (act->id == FLOW_ACTION_DROP) {
					netdev_err(nic->netdev,
						   "vlan tpid 0x%x with vlan_id %d is not supported for DROP rule.\n",
						   ntohs(match.key->vlan_tpid),
						   match.key->vlan_id);
					return -EOPNOTSUPP;
				}
			}
		}

		if (match.mask->vlan_id ||
		    match.mask->vlan_dei ||
		    match.mask->vlan_priority) {
			vlan_tci = match.key->vlan_id |
				   match.key->vlan_dei << 12 |
				   match.key->vlan_priority << 13;
=======
		ret = otx2_tc_process_vlan(nic, flow_spec, flow_mask, rule, req, false);
		if (ret)
			return ret;
	}
>>>>>>> ccf0a997

	if (flow_rule_match_key(rule, FLOW_DISSECTOR_KEY_CVLAN)) {
		int ret;

		ret = otx2_tc_process_vlan(nic, flow_spec, flow_mask, rule, req, true);
		if (ret)
			return ret;
	}

	if (flow_rule_match_key(rule, FLOW_DISSECTOR_KEY_IPV4_ADDRS)) {
		struct flow_match_ipv4_addrs match;

		flow_rule_match_ipv4_addrs(rule, &match);

		flow_spec->ip4dst = match.key->dst;
		flow_mask->ip4dst = match.mask->dst;
		req->features |= BIT_ULL(NPC_DIP_IPV4);

		flow_spec->ip4src = match.key->src;
		flow_mask->ip4src = match.mask->src;
		req->features |= BIT_ULL(NPC_SIP_IPV4);
	} else if (flow_rule_match_key(rule, FLOW_DISSECTOR_KEY_IPV6_ADDRS)) {
		struct flow_match_ipv6_addrs match;

		flow_rule_match_ipv6_addrs(rule, &match);

		if (ipv6_addr_loopback(&match.key->dst) ||
		    ipv6_addr_loopback(&match.key->src)) {
			NL_SET_ERR_MSG_MOD(extack,
					   "Flow matching IPv6 loopback addr not supported");
			return -EOPNOTSUPP;
		}

		if (!ipv6_addr_any(&match.mask->dst)) {
			memcpy(&flow_spec->ip6dst,
			       (struct in6_addr *)&match.key->dst,
			       sizeof(flow_spec->ip6dst));
			memcpy(&flow_mask->ip6dst,
			       (struct in6_addr *)&match.mask->dst,
			       sizeof(flow_spec->ip6dst));
			req->features |= BIT_ULL(NPC_DIP_IPV6);
		}

		if (!ipv6_addr_any(&match.mask->src)) {
			memcpy(&flow_spec->ip6src,
			       (struct in6_addr *)&match.key->src,
			       sizeof(flow_spec->ip6src));
			memcpy(&flow_mask->ip6src,
			       (struct in6_addr *)&match.mask->src,
			       sizeof(flow_spec->ip6src));
			req->features |= BIT_ULL(NPC_SIP_IPV6);
		}
	}

	if (flow_rule_match_key(rule, FLOW_DISSECTOR_KEY_PORTS)) {
		struct flow_match_ports match;

		flow_rule_match_ports(rule, &match);

		flow_spec->dport = match.key->dst;
		flow_mask->dport = match.mask->dst;

		if (flow_mask->dport) {
			if (ip_proto == IPPROTO_UDP)
				req->features |= BIT_ULL(NPC_DPORT_UDP);
			else if (ip_proto == IPPROTO_TCP)
				req->features |= BIT_ULL(NPC_DPORT_TCP);
			else if (ip_proto == IPPROTO_SCTP)
				req->features |= BIT_ULL(NPC_DPORT_SCTP);
		}

		flow_spec->sport = match.key->src;
		flow_mask->sport = match.mask->src;

		if (flow_mask->sport) {
			if (ip_proto == IPPROTO_UDP)
				req->features |= BIT_ULL(NPC_SPORT_UDP);
			else if (ip_proto == IPPROTO_TCP)
				req->features |= BIT_ULL(NPC_SPORT_TCP);
			else if (ip_proto == IPPROTO_SCTP)
				req->features |= BIT_ULL(NPC_SPORT_SCTP);
		}
	}

	return otx2_tc_parse_actions(nic, &rule->action, req, f, node);
}

static void otx2_destroy_tc_flow_list(struct otx2_nic *pfvf)
{
	struct otx2_flow_config *flow_cfg = pfvf->flow_cfg;
	struct otx2_tc_flow *iter, *tmp;

	if (!(pfvf->flags & OTX2_FLAG_MCAM_ENTRIES_ALLOC))
		return;

	list_for_each_entry_safe(iter, tmp, &flow_cfg->flow_list_tc, list) {
		list_del(&iter->list);
		kfree(iter);
		flow_cfg->nr_flows--;
	}
}

static struct otx2_tc_flow *otx2_tc_get_entry_by_cookie(struct otx2_flow_config *flow_cfg,
							unsigned long cookie)
{
	struct otx2_tc_flow *tmp;

	list_for_each_entry(tmp, &flow_cfg->flow_list_tc, list) {
		if (tmp->cookie == cookie)
			return tmp;
	}

	return NULL;
}

static struct otx2_tc_flow *otx2_tc_get_entry_by_index(struct otx2_flow_config *flow_cfg,
						       int index)
{
	struct otx2_tc_flow *tmp;
	int i = 0;

	list_for_each_entry(tmp, &flow_cfg->flow_list_tc, list) {
		if (i == index)
			return tmp;
		i++;
	}

	return NULL;
}

static void otx2_tc_del_from_flow_list(struct otx2_flow_config *flow_cfg,
				       struct otx2_tc_flow *node)
{
	struct list_head *pos, *n;
	struct otx2_tc_flow *tmp;

	list_for_each_safe(pos, n, &flow_cfg->flow_list_tc) {
		tmp = list_entry(pos, struct otx2_tc_flow, list);
		if (node == tmp) {
			list_del(&node->list);
			return;
		}
	}
}

static int otx2_tc_add_to_flow_list(struct otx2_flow_config *flow_cfg,
				    struct otx2_tc_flow *node)
{
	struct list_head *pos, *n;
	struct otx2_tc_flow *tmp;
	int index = 0;

	/* If the flow list is empty then add the new node */
	if (list_empty(&flow_cfg->flow_list_tc)) {
		list_add(&node->list, &flow_cfg->flow_list_tc);
		return index;
	}

	list_for_each_safe(pos, n, &flow_cfg->flow_list_tc) {
		tmp = list_entry(pos, struct otx2_tc_flow, list);
		if (node->prio < tmp->prio)
			break;
		index++;
	}

	list_add(&node->list, pos->prev);
	return index;
}

static int otx2_add_mcam_flow_entry(struct otx2_nic *nic, struct npc_install_flow_req *req)
{
	struct npc_install_flow_req *tmp_req;
	int err;

	mutex_lock(&nic->mbox.lock);
	tmp_req = otx2_mbox_alloc_msg_npc_install_flow(&nic->mbox);
	if (!tmp_req) {
		mutex_unlock(&nic->mbox.lock);
		return -ENOMEM;
	}

	memcpy(tmp_req, req, sizeof(struct npc_install_flow_req));
	/* Send message to AF */
	err = otx2_sync_mbox_msg(&nic->mbox);
	if (err) {
		netdev_err(nic->netdev, "Failed to install MCAM flow entry %d\n",
			   req->entry);
		mutex_unlock(&nic->mbox.lock);
		return -EFAULT;
	}

	mutex_unlock(&nic->mbox.lock);
	return 0;
}

static int otx2_del_mcam_flow_entry(struct otx2_nic *nic, u16 entry, u16 *cntr_val)
{
	struct npc_delete_flow_rsp *rsp;
	struct npc_delete_flow_req *req;
	int err;

	mutex_lock(&nic->mbox.lock);
	req = otx2_mbox_alloc_msg_npc_delete_flow(&nic->mbox);
	if (!req) {
		mutex_unlock(&nic->mbox.lock);
		return -ENOMEM;
	}

	req->entry = entry;

	/* Send message to AF */
	err = otx2_sync_mbox_msg(&nic->mbox);
	if (err) {
		netdev_err(nic->netdev, "Failed to delete MCAM flow entry %d\n",
			   entry);
		mutex_unlock(&nic->mbox.lock);
		return -EFAULT;
	}

	if (cntr_val) {
		rsp = (struct npc_delete_flow_rsp *)otx2_mbox_get_rsp(&nic->mbox.mbox,
								      0, &req->hdr);
		if (IS_ERR(rsp)) {
			netdev_err(nic->netdev, "Failed to get MCAM delete response for entry %d\n",
				   entry);
			mutex_unlock(&nic->mbox.lock);
			return -EFAULT;
		}

		*cntr_val = rsp->cntr_val;
	}

	mutex_unlock(&nic->mbox.lock);
	return 0;
}

static int otx2_tc_update_mcam_table_del_req(struct otx2_nic *nic,
					     struct otx2_flow_config *flow_cfg,
					     struct otx2_tc_flow *node)
{
	struct list_head *pos, *n;
	struct otx2_tc_flow *tmp;
	int i = 0, index = 0;
	u16 cntr_val = 0;

	/* Find and delete the entry from the list and re-install
	 * all the entries from beginning to the index of the
	 * deleted entry to higher mcam indexes.
	 */
	list_for_each_safe(pos, n, &flow_cfg->flow_list_tc) {
		tmp = list_entry(pos, struct otx2_tc_flow, list);
		if (node == tmp) {
			list_del(&tmp->list);
			break;
		}

		otx2_del_mcam_flow_entry(nic, tmp->entry, &cntr_val);
		tmp->entry++;
		tmp->req.entry = tmp->entry;
		tmp->req.cntr_val = cntr_val;
		index++;
	}

	list_for_each_safe(pos, n, &flow_cfg->flow_list_tc) {
		if (i == index)
			break;

		tmp = list_entry(pos, struct otx2_tc_flow, list);
		otx2_add_mcam_flow_entry(nic, &tmp->req);
		i++;
	}

	return 0;
}

static int otx2_tc_update_mcam_table_add_req(struct otx2_nic *nic,
					     struct otx2_flow_config *flow_cfg,
					     struct otx2_tc_flow *node)
{
	int mcam_idx = flow_cfg->max_flows - flow_cfg->nr_flows - 1;
	struct otx2_tc_flow *tmp;
	int list_idx, i;
	u16 cntr_val = 0;

	/* Find the index of the entry(list_idx) whose priority
	 * is greater than the new entry and re-install all
	 * the entries from beginning to list_idx to higher
	 * mcam indexes.
	 */
	list_idx = otx2_tc_add_to_flow_list(flow_cfg, node);
	for (i = 0; i < list_idx; i++) {
		tmp = otx2_tc_get_entry_by_index(flow_cfg, i);
		if (!tmp)
			return -ENOMEM;

		otx2_del_mcam_flow_entry(nic, tmp->entry, &cntr_val);
		tmp->entry = flow_cfg->flow_ent[mcam_idx];
		tmp->req.entry = tmp->entry;
		tmp->req.cntr_val = cntr_val;
		otx2_add_mcam_flow_entry(nic, &tmp->req);
		mcam_idx++;
	}

	return mcam_idx;
}

static int otx2_tc_update_mcam_table(struct otx2_nic *nic,
				     struct otx2_flow_config *flow_cfg,
				     struct otx2_tc_flow *node,
				     bool add_req)
{
	if (add_req)
		return otx2_tc_update_mcam_table_add_req(nic, flow_cfg, node);

	return otx2_tc_update_mcam_table_del_req(nic, flow_cfg, node);
}

static int otx2_tc_del_flow(struct otx2_nic *nic,
			    struct flow_cls_offload *tc_flow_cmd)
{
	struct otx2_flow_config *flow_cfg = nic->flow_cfg;
	struct otx2_tc_flow *flow_node;
	int err;

	flow_node = otx2_tc_get_entry_by_cookie(flow_cfg, tc_flow_cmd->cookie);
	if (!flow_node) {
		netdev_err(nic->netdev, "tc flow not found for cookie 0x%lx\n",
			   tc_flow_cmd->cookie);
		return -EINVAL;
	}

	if (flow_node->is_act_police) {
		mutex_lock(&nic->mbox.lock);

		err = cn10k_map_unmap_rq_policer(nic, flow_node->rq,
						 flow_node->leaf_profile, false);
		if (err)
			netdev_err(nic->netdev,
				   "Unmapping RQ %d & profile %d failed\n",
				   flow_node->rq, flow_node->leaf_profile);

		err = cn10k_free_leaf_profile(nic, flow_node->leaf_profile);
		if (err)
			netdev_err(nic->netdev,
				   "Unable to free leaf bandwidth profile(%d)\n",
				   flow_node->leaf_profile);

		__clear_bit(flow_node->rq, &nic->rq_bmap);

		mutex_unlock(&nic->mbox.lock);
	}

	otx2_del_mcam_flow_entry(nic, flow_node->entry, NULL);
	otx2_tc_update_mcam_table(nic, flow_cfg, flow_node, false);
	kfree_rcu(flow_node, rcu);
	flow_cfg->nr_flows--;
	return 0;
}

static int otx2_tc_add_flow(struct otx2_nic *nic,
			    struct flow_cls_offload *tc_flow_cmd)
{
	struct netlink_ext_ack *extack = tc_flow_cmd->common.extack;
	struct otx2_flow_config *flow_cfg = nic->flow_cfg;
	struct otx2_tc_flow *new_node, *old_node;
	struct npc_install_flow_req *req, dummy;
	int rc, err, mcam_idx;

	if (!(nic->flags & OTX2_FLAG_TC_FLOWER_SUPPORT))
		return -ENOMEM;

	if (flow_cfg->nr_flows == flow_cfg->max_flows) {
		NL_SET_ERR_MSG_MOD(extack,
				   "Free MCAM entry not available to add the flow");
		return -ENOMEM;
	}

	/* allocate memory for the new flow and it's node */
	new_node = kzalloc(sizeof(*new_node), GFP_KERNEL);
	if (!new_node)
		return -ENOMEM;
	spin_lock_init(&new_node->lock);
	new_node->cookie = tc_flow_cmd->cookie;
	new_node->prio = tc_flow_cmd->common.prio;

	memset(&dummy, 0, sizeof(struct npc_install_flow_req));

	rc = otx2_tc_prepare_flow(nic, new_node, tc_flow_cmd, &dummy);
	if (rc) {
		kfree_rcu(new_node, rcu);
		return rc;
	}

	/* If a flow exists with the same cookie, delete it */
	old_node = otx2_tc_get_entry_by_cookie(flow_cfg, tc_flow_cmd->cookie);
	if (old_node)
		otx2_tc_del_flow(nic, tc_flow_cmd);

	mcam_idx = otx2_tc_update_mcam_table(nic, flow_cfg, new_node, true);
	mutex_lock(&nic->mbox.lock);
	req = otx2_mbox_alloc_msg_npc_install_flow(&nic->mbox);
	if (!req) {
		mutex_unlock(&nic->mbox.lock);
		rc = -ENOMEM;
		goto free_leaf;
	}

	memcpy(&dummy.hdr, &req->hdr, sizeof(struct mbox_msghdr));
	memcpy(req, &dummy, sizeof(struct npc_install_flow_req));
	req->channel = nic->hw.rx_chan_base;
	req->entry = flow_cfg->flow_ent[mcam_idx];
	req->intf = NIX_INTF_RX;
	req->set_cntr = 1;
	new_node->entry = req->entry;

	/* Send message to AF */
	rc = otx2_sync_mbox_msg(&nic->mbox);
	if (rc) {
		NL_SET_ERR_MSG_MOD(extack, "Failed to install MCAM flow entry");
		mutex_unlock(&nic->mbox.lock);
		goto free_leaf;
	}

	mutex_unlock(&nic->mbox.lock);
	memcpy(&new_node->req, req, sizeof(struct npc_install_flow_req));

	flow_cfg->nr_flows++;
	return 0;

free_leaf:
	otx2_tc_del_from_flow_list(flow_cfg, new_node);
	kfree_rcu(new_node, rcu);
	if (new_node->is_act_police) {
		mutex_lock(&nic->mbox.lock);

		err = cn10k_map_unmap_rq_policer(nic, new_node->rq,
						 new_node->leaf_profile, false);
		if (err)
			netdev_err(nic->netdev,
				   "Unmapping RQ %d & profile %d failed\n",
				   new_node->rq, new_node->leaf_profile);
		err = cn10k_free_leaf_profile(nic, new_node->leaf_profile);
		if (err)
			netdev_err(nic->netdev,
				   "Unable to free leaf bandwidth profile(%d)\n",
				   new_node->leaf_profile);

		__clear_bit(new_node->rq, &nic->rq_bmap);

		mutex_unlock(&nic->mbox.lock);
	}

	return rc;
}

static int otx2_tc_get_flow_stats(struct otx2_nic *nic,
				  struct flow_cls_offload *tc_flow_cmd)
{
	struct npc_mcam_get_stats_req *req;
	struct npc_mcam_get_stats_rsp *rsp;
	struct otx2_tc_flow_stats *stats;
	struct otx2_tc_flow *flow_node;
	int err;

	flow_node = otx2_tc_get_entry_by_cookie(nic->flow_cfg, tc_flow_cmd->cookie);
	if (!flow_node) {
		netdev_info(nic->netdev, "tc flow not found for cookie %lx",
			    tc_flow_cmd->cookie);
		return -EINVAL;
	}

	mutex_lock(&nic->mbox.lock);

	req = otx2_mbox_alloc_msg_npc_mcam_entry_stats(&nic->mbox);
	if (!req) {
		mutex_unlock(&nic->mbox.lock);
		return -ENOMEM;
	}

	req->entry = flow_node->entry;

	err = otx2_sync_mbox_msg(&nic->mbox);
	if (err) {
		netdev_err(nic->netdev, "Failed to get stats for MCAM flow entry %d\n",
			   req->entry);
		mutex_unlock(&nic->mbox.lock);
		return -EFAULT;
	}

	rsp = (struct npc_mcam_get_stats_rsp *)otx2_mbox_get_rsp
		(&nic->mbox.mbox, 0, &req->hdr);
	if (IS_ERR(rsp)) {
		mutex_unlock(&nic->mbox.lock);
		return PTR_ERR(rsp);
	}

	mutex_unlock(&nic->mbox.lock);

	if (!rsp->stat_ena)
		return -EINVAL;

	stats = &flow_node->stats;

	spin_lock(&flow_node->lock);
	flow_stats_update(&tc_flow_cmd->stats, 0x0, rsp->stat - stats->pkts, 0x0, 0x0,
			  FLOW_ACTION_HW_STATS_IMMEDIATE);
	stats->pkts = rsp->stat;
	spin_unlock(&flow_node->lock);

	return 0;
}

static int otx2_setup_tc_cls_flower(struct otx2_nic *nic,
				    struct flow_cls_offload *cls_flower)
{
	switch (cls_flower->command) {
	case FLOW_CLS_REPLACE:
		return otx2_tc_add_flow(nic, cls_flower);
	case FLOW_CLS_DESTROY:
		return otx2_tc_del_flow(nic, cls_flower);
	case FLOW_CLS_STATS:
		return otx2_tc_get_flow_stats(nic, cls_flower);
	default:
		return -EOPNOTSUPP;
	}
}

static int otx2_tc_ingress_matchall_install(struct otx2_nic *nic,
					    struct tc_cls_matchall_offload *cls)
{
	struct netlink_ext_ack *extack = cls->common.extack;
	struct flow_action *actions = &cls->rule->action;
	struct flow_action_entry *entry;
	u64 rate;
	int err;

	err = otx2_tc_validate_flow(nic, actions, extack);
	if (err)
		return err;

	if (nic->flags & OTX2_FLAG_TC_MATCHALL_INGRESS_ENABLED) {
		NL_SET_ERR_MSG_MOD(extack,
				   "Only one ingress MATCHALL ratelimitter can be offloaded");
		return -ENOMEM;
	}

	entry = &cls->rule->action.entries[0];
	switch (entry->id) {
	case FLOW_ACTION_POLICE:
		/* Ingress ratelimiting is not supported on OcteonTx2 */
		if (is_dev_otx2(nic->pdev)) {
			NL_SET_ERR_MSG_MOD(extack,
					   "Ingress policing not supported on this platform");
			return -EOPNOTSUPP;
		}

		err = cn10k_alloc_matchall_ipolicer(nic);
		if (err)
			return err;

		/* Convert to bits per second */
		rate = entry->police.rate_bytes_ps * 8;
		err = cn10k_set_matchall_ipolicer_rate(nic, entry->police.burst, rate);
		if (err)
			return err;
		nic->flags |= OTX2_FLAG_TC_MATCHALL_INGRESS_ENABLED;
		break;
	default:
		NL_SET_ERR_MSG_MOD(extack,
				   "Only police action supported with Ingress MATCHALL offload");
		return -EOPNOTSUPP;
	}

	return 0;
}

static int otx2_tc_ingress_matchall_delete(struct otx2_nic *nic,
					   struct tc_cls_matchall_offload *cls)
{
	struct netlink_ext_ack *extack = cls->common.extack;
	int err;

	if (nic->flags & OTX2_FLAG_INTF_DOWN) {
		NL_SET_ERR_MSG_MOD(extack, "Interface not initialized");
		return -EINVAL;
	}

	err = cn10k_free_matchall_ipolicer(nic);
	nic->flags &= ~OTX2_FLAG_TC_MATCHALL_INGRESS_ENABLED;
	return err;
}

static int otx2_setup_tc_ingress_matchall(struct otx2_nic *nic,
					  struct tc_cls_matchall_offload *cls_matchall)
{
	switch (cls_matchall->command) {
	case TC_CLSMATCHALL_REPLACE:
		return otx2_tc_ingress_matchall_install(nic, cls_matchall);
	case TC_CLSMATCHALL_DESTROY:
		return otx2_tc_ingress_matchall_delete(nic, cls_matchall);
	case TC_CLSMATCHALL_STATS:
	default:
		break;
	}

	return -EOPNOTSUPP;
}

static int otx2_setup_tc_block_ingress_cb(enum tc_setup_type type,
					  void *type_data, void *cb_priv)
{
	struct otx2_nic *nic = cb_priv;
	bool ntuple;

	if (!tc_cls_can_offload_and_chain0(nic->netdev, type_data))
		return -EOPNOTSUPP;

	ntuple = nic->netdev->features & NETIF_F_NTUPLE;
	switch (type) {
	case TC_SETUP_CLSFLOWER:
		if (ntuple) {
			netdev_warn(nic->netdev,
				    "Can't install TC flower offload rule when NTUPLE is active");
			return -EOPNOTSUPP;
		}

		return otx2_setup_tc_cls_flower(nic, type_data);
	case TC_SETUP_CLSMATCHALL:
		return otx2_setup_tc_ingress_matchall(nic, type_data);
	default:
		break;
	}

	return -EOPNOTSUPP;
}

static int otx2_setup_tc_egress_matchall(struct otx2_nic *nic,
					 struct tc_cls_matchall_offload *cls_matchall)
{
	switch (cls_matchall->command) {
	case TC_CLSMATCHALL_REPLACE:
		return otx2_tc_egress_matchall_install(nic, cls_matchall);
	case TC_CLSMATCHALL_DESTROY:
		return otx2_tc_egress_matchall_delete(nic, cls_matchall);
	case TC_CLSMATCHALL_STATS:
	default:
		break;
	}

	return -EOPNOTSUPP;
}

static int otx2_setup_tc_block_egress_cb(enum tc_setup_type type,
					 void *type_data, void *cb_priv)
{
	struct otx2_nic *nic = cb_priv;

	if (!tc_cls_can_offload_and_chain0(nic->netdev, type_data))
		return -EOPNOTSUPP;

	switch (type) {
	case TC_SETUP_CLSMATCHALL:
		return otx2_setup_tc_egress_matchall(nic, type_data);
	default:
		break;
	}

	return -EOPNOTSUPP;
}

static LIST_HEAD(otx2_block_cb_list);

static int otx2_setup_tc_block(struct net_device *netdev,
			       struct flow_block_offload *f)
{
	struct otx2_nic *nic = netdev_priv(netdev);
	flow_setup_cb_t *cb;
	bool ingress;

	if (f->block_shared)
		return -EOPNOTSUPP;

	if (f->binder_type == FLOW_BLOCK_BINDER_TYPE_CLSACT_INGRESS) {
		cb = otx2_setup_tc_block_ingress_cb;
		ingress = true;
	} else if (f->binder_type == FLOW_BLOCK_BINDER_TYPE_CLSACT_EGRESS) {
		cb = otx2_setup_tc_block_egress_cb;
		ingress = false;
	} else {
		return -EOPNOTSUPP;
	}

	return flow_block_cb_setup_simple(f, &otx2_block_cb_list, cb,
					  nic, nic, ingress);
}

int otx2_setup_tc(struct net_device *netdev, enum tc_setup_type type,
		  void *type_data)
{
	switch (type) {
	case TC_SETUP_BLOCK:
		return otx2_setup_tc_block(netdev, type_data);
	case TC_SETUP_QDISC_HTB:
		return otx2_setup_tc_htb(netdev, type_data);
	default:
		return -EOPNOTSUPP;
	}
}
EXPORT_SYMBOL(otx2_setup_tc);

int otx2_init_tc(struct otx2_nic *nic)
{
	/* Exclude receive queue 0 being used for police action */
	set_bit(0, &nic->rq_bmap);

	if (!nic->flow_cfg) {
		netdev_err(nic->netdev,
			   "Can't init TC, nic->flow_cfg is not setup\n");
		return -EINVAL;
	}

	return 0;
}
EXPORT_SYMBOL(otx2_init_tc);

void otx2_shutdown_tc(struct otx2_nic *nic)
{
	otx2_destroy_tc_flow_list(nic);
}
EXPORT_SYMBOL(otx2_shutdown_tc);<|MERGE_RESOLUTION|>--- conflicted
+++ resolved
@@ -650,34 +650,10 @@
 	if (flow_rule_match_key(rule, FLOW_DISSECTOR_KEY_VLAN)) {
 		int ret;
 
-<<<<<<< HEAD
-		if (!match.mask->vlan_id) {
-			struct flow_action_entry *act;
-			int i;
-
-			flow_action_for_each(i, act, &rule->action) {
-				if (act->id == FLOW_ACTION_DROP) {
-					netdev_err(nic->netdev,
-						   "vlan tpid 0x%x with vlan_id %d is not supported for DROP rule.\n",
-						   ntohs(match.key->vlan_tpid),
-						   match.key->vlan_id);
-					return -EOPNOTSUPP;
-				}
-			}
-		}
-
-		if (match.mask->vlan_id ||
-		    match.mask->vlan_dei ||
-		    match.mask->vlan_priority) {
-			vlan_tci = match.key->vlan_id |
-				   match.key->vlan_dei << 12 |
-				   match.key->vlan_priority << 13;
-=======
 		ret = otx2_tc_process_vlan(nic, flow_spec, flow_mask, rule, req, false);
 		if (ret)
 			return ret;
 	}
->>>>>>> ccf0a997
 
 	if (flow_rule_match_key(rule, FLOW_DISSECTOR_KEY_CVLAN)) {
 		int ret;
