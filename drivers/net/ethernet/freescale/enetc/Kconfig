# SPDX-License-Identifier: GPL-2.0
config FSL_ENETC_CORE
	tristate
	help
	  This module supports common functionality between the PF and VF
	  drivers for the NXP ENETC controller.

	  If compiled as module (M), the module name is fsl-enetc-core.

config FSL_ENETC
	tristate "ENETC PF driver"
	depends on PCI_MSI
	depends on TSN || TSN=n
	select MDIO_DEVRES
	select FSL_ENETC_CORE
	select FSL_ENETC_IERB
	select FSL_ENETC_MDIO
	select PHYLINK
	select PCS_LYNX
	select PCS_XPCS
	select DIMLIB
	help
	  This driver supports NXP ENETC gigabit ethernet controller PCIe
	  physical function (PF) devices, managing ENETC Ports at a privileged
	  level.

	  If compiled as module (M), the module name is fsl-enetc.

config FSL_ENETC4
	tristate "ENETC4 PF driver"
	depends on PCI_MSI && FSL_NETC_PRB_IERB
	select MDIO_DEVRES
	select FSL_ENETC_CORE
	select FSL_ENETC_MDIO
	select PHYLINK
	select PCS_LYNX
	select PCS_XPCS
	select DIMLIB
	help
	  This driver supports the revision 4 of NXP ENETC (Ethernet Controller)
	  PCIe physical function (PF) devices, managing ENETC Ports at a
	  privileged level.

	  If compiled as module (M), the module name is fsl-enetc4.

config FSL_ENETC_VF
	tristate "ENETC VF driver"
	depends on PCI_MSI
	select FSL_ENETC_CORE
	select FSL_ENETC_MDIO
	select PHYLINK
	select DIMLIB
	help
	  This driver supports NXP ENETC gigabit ethernet controller PCIe
	  virtual function (VF) devices enabled by the ENETC PF driver.

	  If compiled as module (M), the module name is fsl-enetc-vf.

config FSL_ENETC_IERB
	tristate "ENETC IERB driver"
	help
	  This driver configures the Integrated Endpoint Register Block on NXP
	  LS1028A.

	  If compiled as module (M), the module name is fsl-enetc-ierb.

config FSL_NETC_PRB_IERB
	tristate "NETC PRB and IERB driver"
	help
	  This driver configures Integrated Endpoint Register Block and Privileged
	  Register Block on NXP i.MX95. The IERB contains registers that are used
	  for pre-boot initialization, debug, and non-customer configuration. The
	  PRB controls global reset and global error handling for NETC.

	  If compiled as module (M), the module name is fsl-netc-prb-ierb.

config FSL_ENETC_MDIO
	tristate "ENETC MDIO driver"
	depends on PCI && MDIO_DEVRES && MDIO_BUS
	help
	  This driver supports NXP ENETC Central MDIO controller as a PCIe
	  physical function (PF) device.

	  If compiled as module (M), the module name is fsl-enetc-mdio.

config FSL_ENETC_PTP_CLOCK
	tristate "ENETC PTP clock driver"
	depends on PTP_1588_CLOCK_QORIQ && (FSL_ENETC || FSL_ENETC_VF)
	default y
	help
	  This driver adds support for using the ENETC 1588 timer
	  as a PTP clock. This clock is only useful if your PTP
	  programs are getting hardware time stamps on the PTP Ethernet
	  packets using the SO_TIMESTAMPING API.

	  If compiled as module (M), the module name is fsl-enetc-ptp.

config FSL_ENETC_QOS
	bool "ENETC hardware Time-sensitive Network support"
	depends on (FSL_ENETC || FSL_ENETC4 || FSL_ENETC_VF) && (NET_SCH_TAPRIO || NET_SCH_CBS)
	help
	  There are Time-Sensitive Network(TSN) capabilities(802.1Qbv/802.1Qci
	  /802.1Qbu etc.) supported by ENETC. These TSN capabilities can be set
	  enable/disable from user space via Qos commands(tc). In the kernel
	  side, it can be loaded by Qos driver. Currently, it is only support
	  taprio(802.1Qbv) and Credit Based Shaper(802.1Qbu).

<<<<<<< HEAD
config ENETC_TSN
	bool "TSN Support for NXP ENETC driver"
	default n
	depends on TSN && FSL_ENETC
	help
	  This driver supports TSN on Freescale ENETC driver. Provide
	  interface to config the tsn capabilities of ENETC. The interface link
	  to the /net/tsn/* and include/net/tsn.h. User space refer the
	  include/uapi/linux/tsn.h.
=======
config FSL_NTMP
	bool "NETC NTMP driver"
	depends on FSL_ENETC4 || FSL_ENETC_VF
	help
	  Some NETC functionality is controlled using control messages
	  sent to the hardware using BD ring interface with 32 bytes
	  descriptors similar to the packet Transmit BD ring used on
	  ENETC. This BD ring interface is referred to as the command
	  BD ring. This is used to configure functionality where the
	  underlying resources may be shared between different entities
	  or being too large to configure using direct registers.
	  Hence, a messaging protocol called the NETC Table Management
	  Protocol (NTMP) is provided for exchanging configuration and
	  management information between the software and the hardware
	  using the command BD ring interface.
>>>>>>> ccf0a997
<|MERGE_RESOLUTION|>--- conflicted
+++ resolved
@@ -105,17 +105,6 @@
 	  side, it can be loaded by Qos driver. Currently, it is only support
 	  taprio(802.1Qbv) and Credit Based Shaper(802.1Qbu).
 
-<<<<<<< HEAD
-config ENETC_TSN
-	bool "TSN Support for NXP ENETC driver"
-	default n
-	depends on TSN && FSL_ENETC
-	help
-	  This driver supports TSN on Freescale ENETC driver. Provide
-	  interface to config the tsn capabilities of ENETC. The interface link
-	  to the /net/tsn/* and include/net/tsn.h. User space refer the
-	  include/uapi/linux/tsn.h.
-=======
 config FSL_NTMP
 	bool "NETC NTMP driver"
 	depends on FSL_ENETC4 || FSL_ENETC_VF
@@ -130,5 +119,4 @@
 	  Hence, a messaging protocol called the NETC Table Management
 	  Protocol (NTMP) is provided for exchanging configuration and
 	  management information between the software and the hardware
-	  using the command BD ring interface.
->>>>>>> ccf0a997
+	  using the command BD ring interface.