--- conflicted
+++ resolved
@@ -278,69 +278,6 @@
 #define ENETC_PFMCAPR		0x1b38
 #define ENETC_PFMCAPR_MSK	GENMASK(15, 0)
 
-<<<<<<< HEAD
-/* MAC counters */
-#define ENETC_PM0_REOCT		0x8100
-#define ENETC_PM0_RALN		0x8110
-#define ENETC_PM0_RXPF		0x8118
-#define ENETC_PM0_RFRM		0x8120
-#define ENETC_PM0_RFCS		0x8128
-#define ENETC_PM0_RVLAN		0x8130
-#define ENETC_PM0_RERR		0x8138
-#define ENETC_PM0_RUCA		0x8140
-#define ENETC_PM0_RMCA		0x8148
-#define ENETC_PM0_RBCA		0x8150
-#define ENETC_PM0_RDRP		0x8158
-#define ENETC_PM0_RPKT		0x8160
-#define ENETC_PM0_RUND		0x8168
-#define ENETC_PM0_R64		0x8170
-#define ENETC_PM0_R127		0x8178
-#define ENETC_PM0_R255		0x8180
-#define ENETC_PM0_R511		0x8188
-#define ENETC_PM0_R1023		0x8190
-#define ENETC_PM0_R1522		0x8198
-#define ENETC_PM0_R1523X	0x81A0
-#define ENETC_PM0_ROVR		0x81A8
-#define ENETC_PM0_RJBR		0x81B0
-#define ENETC_PM0_RFRG		0x81B8
-#define ENETC_PM0_RCNP		0x81C0
-#define ENETC_PM0_RDRNTP	0x81C8
-#define ENETC_PM0_TEOCT		0x8200
-#define ENETC_PM0_TOCT		0x8208
-#define ENETC_PM0_TCRSE		0x8210
-#define ENETC_PM0_TXPF		0x8218
-#define ENETC_PM0_TFRM		0x8220
-#define ENETC_PM0_TFCS		0x8228
-#define ENETC_PM0_TVLAN		0x8230
-#define ENETC_PM0_TERR		0x8238
-#define ENETC_PM0_TUCA		0x8240
-#define ENETC_PM0_TMCA		0x8248
-#define ENETC_PM0_TBCA		0x8250
-#define ENETC_PM0_TPKT		0x8260
-#define ENETC_PM0_TUND		0x8268
-#define ENETC_PM0_T64		0x8270
-#define ENETC_PM0_T127		0x8278
-#define ENETC_PM0_T255		0x8280
-#define ENETC_PM0_T511		0x8288
-#define ENETC_PM0_T1023		0x8290
-#define ENETC_PM0_T1522		0x8298
-#define ENETC_PM0_T1523X	0x82A0
-#define ENETC_PM0_TCNP		0x82C0
-#define ENETC_PM0_TDFR		0x82D0
-#define ENETC_PM0_TMCOL		0x82D8
-#define ENETC_PM0_TSCOL		0x82E0
-#define ENETC_PM0_TLCOL		0x82E8
-#define ENETC_PM0_TECOL		0x82F0
-#define ENETC_PM1_RFRM		0x9120
-#define ENETC_PM1_RDRP		0x9158
-#define ENETC_PM1_RPKT		0x9160
-#define ENETC_PM1_RFRG		0x91B8
-#define ENETC_PM1_TFRM		0x9220
-#define ENETC_PM1_TERR		0x9238
-#define ENETC_PM1_TPKT		0x9260
-#define ENETC_MAC_MERGE_MMFCRXR	0x1f14
-#define ENETC_MAC_MERGE_MMFCTXR	0x1f18
-=======
 /* Port MAC counters: Port MAC 0 corresponds to the eMAC and
  * Port MAC 1 to the pMAC.
  */
@@ -399,7 +336,6 @@
 #define ENETC_MAC_MERGE_MMFCRXR	0x1f14
 #define ENETC_MAC_MERGE_MMFCTXR	0x1f18
 
->>>>>>> 29549c70
 
 /* Port counters */
 #define ENETC_PICDR(n)		(0x0700 + (n) * 8) /* n = [0..3] */
@@ -808,13 +744,8 @@
 			u8	res2[2];
 		};
 		struct {
-<<<<<<< HEAD
-			u32 cctl;
-			u32 ccth;
-=======
 			__le32 cctl;
 			__le32 ccth;
->>>>>>> 29549c70
 		};
 	};
 };
@@ -852,39 +783,22 @@
 /* streamid_conf address point to this data space */
 struct null_streamid_data {
 	u8	dmac[6];
-<<<<<<< HEAD
-	u16	vid_vidm_tg;
-=======
 	__le16	vid_vidm_tg;
->>>>>>> 29549c70
 };
 
 struct smac_streamid_data {
 	u8	smac[6];
-<<<<<<< HEAD
-	u16	vid_vidm_tg;
-=======
 	__le16	vid_vidm_tg;
->>>>>>> 29549c70
 };
 
 /*  Stream ID Query Response Data Buffer */
 struct streamid_query_resp {
-<<<<<<< HEAD
-	u32	stream_handle;
-	u32	input_ports;
-	u8	id_type;
-	u8	oui[3];
-	u8	mac[6];
-	u16	vid_vidm_tg;
-=======
 	__le32	stream_handle;
 	__le32	input_ports;
 	u8	id_type;
 	u8	oui[3];
 	u8	mac[6];
 	__le16	vid_vidm_tg;
->>>>>>> 29549c70
 	u8	res[3];
 	u8  en;
 };
@@ -1073,55 +987,6 @@
 	u8 res[6];
 };
 
-/* class 9, command 2, stream gate instant table enery query, short format
- * write back see struct sgi_table. Do not need define.
- * class 9, command 3 Stream Gate Control List Query Descriptor - Long Format
- * ocl_len or acl_len to be 0, oper or admin would not show in the data space
- * true len will be write back in the space.
- */
-struct sgcl_query {
-	u8 res[12];
-	u8 oacl_len;
-	u8 res1[3];
-};
-
-/* define for 'stat' */
-#define ENETC_CBDR_SGIQ_AIPV_MASK 0x7
-#define ENETC_CBDR_SGIQ_AIPV_EN	BIT(3)
-#define ENETC_CBDR_SGIQ_AGTST	BIT(4)
-#define ENETC_CBDR_SGIQ_ACL_LEN_MASK 0x60
-#define ENETC_CBDR_SGIQ_OIPV_MASK 0x380
-#define ENETC_CBDR_SGIQ_OIPV_EN	BIT(10)
-#define ENETC_CBDR_SGIQ_OGTST	BIT(11)
-#define ENETC_CBDR_SGIQ_OCL_LEN_MASK 0x3000
-/* class 9, command 3 data space */
-struct sgcl_query_resp {
-	u16 stat;
-	u16 res;
-	u32	abtl;
-	u32 abth;
-	u32	act;
-	u32	acte;
-	u32	cctl;
-	u32 ccth;
-	u32	obtl;
-	u32 obth;
-	u32	oct;
-	u32	octe;
-};
-
-/* class 9, command 4 Stream Gate Instance Table Query Statistics Response
- * short command, write back, no command define
- */
-struct sgi_query_stat_resp {
-	u32	pgcl;
-	u32 pgch;
-	u32 dgcl;
-	u32 dgch;
-	u16	msdu_avail;
-	u8 res[6];
-};
-
 #define ENETC_CBDR_FMI_MR	BIT(0)
 #define ENETC_CBDR_FMI_MREN	BIT(1)
 #define ENETC_CBDR_FMI_DOY	BIT(2)
@@ -1171,20 +1036,6 @@
 
 /* class 5, command 1 */
 struct tgs_gcl_query {
-<<<<<<< HEAD
-		u8	res[12];
-		union {
-			struct {
-				__le16	acl_len; /* admin list length */
-				__le16	ocl_len; /* operation list length */
-			};
-			struct {
-				u16 admin_list_len;
-				u16 oper_list_len;
-			};
-		};
-
-=======
 	u8	res[12];
 	union {
 		struct {
@@ -1196,26 +1047,10 @@
 			__le16 oper_list_len;
 		};
 	};
->>>>>>> 29549c70
 };
 
 /* tgs_gcl_query command response data format */
 struct tgs_gcl_resp {
-<<<<<<< HEAD
-	u32	abtl;	/* base time */
-	u32 abth;
-	u32	act;	/* cycle time */
-	u32	acte;	/* cycle time extend */
-	u32	cctl;	/* config change time */
-	u32 ccth;
-	u32 obtl;	/* operation base time */
-	u32 obth;
-	u32	oct;	/* operation cycle time */
-	u32	octe;	/* operation cycle time extend */
-	u32	ccel;	/* config change error */
-	u32 cceh;
-	/*struct gce	*gcl;*/
-=======
 	__le32 abtl;	/* base time */
 	__le32 abth;
 	__le32 act;	/* cycle time */
@@ -1228,7 +1063,6 @@
 	__le32 octe;	/* operation cycle time extend */
 	__le32 ccel;	/* config change error */
 	__le32 cceh;
->>>>>>> 29549c70
 };
 
 struct enetc_cbd {
@@ -1280,16 +1114,9 @@
 #define ENETC_PCAPR0_QBU	BIT(3)
 
 /* port time gating control register */
-<<<<<<< HEAD
-#define ENETC_QBV_PTGCR_OFFSET		0x11a00
-#define ENETC_QBV_TGE			BIT(31)
-#define ENETC_QBV_TGPE			BIT(30)
-#define ENETC_QBV_TGDROP_DISABLE	BIT(29)
-=======
 #define ENETC_PTGCR			0x11a00
 #define ENETC_PTGCR_TGE			BIT(31)
 #define ENETC_PTGCR_TGPE		BIT(30)
->>>>>>> 29549c70
 
 /* Port time gating capability register */
 #define ENETC_PTGCAPR			0x11a08
