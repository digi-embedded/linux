// SPDX-License-Identifier: (GPL-2.0+ OR BSD-3-Clause)
/* Copyright 2017-2019 NXP */

#include <asm/unaligned.h>
#include <linux/mdio.h>
#include <linux/module.h>
#include <linux/fsl/enetc_mdio.h>
<<<<<<< HEAD
=======
#include <linux/of_platform.h>
>>>>>>> c1084c27
#include <linux/of_mdio.h>
#include <linux/of_net.h>
#include "enetc_ierb.h"
#include "enetc_pf.h"

#define ENETC_DRV_NAME_STR "ENETC PF driver"

static void enetc_pf_get_primary_mac_addr(struct enetc_hw *hw, int si, u8 *addr)
{
	u32 upper = __raw_readl(hw->port + ENETC_PSIPMAR0(si));
	u16 lower = __raw_readw(hw->port + ENETC_PSIPMAR1(si));

	put_unaligned_le32(upper, addr);
	put_unaligned_le16(lower, addr + 4);
}

static void enetc_pf_set_primary_mac_addr(struct enetc_hw *hw, int si,
					  const u8 *addr)
{
	u32 upper = get_unaligned_le32(addr);
	u16 lower = get_unaligned_le16(addr + 4);

	__raw_writel(upper, hw->port + ENETC_PSIPMAR0(si));
	__raw_writew(lower, hw->port + ENETC_PSIPMAR1(si));
}

static int enetc_pf_set_mac_addr(struct net_device *ndev, void *addr)
{
	struct enetc_ndev_priv *priv = netdev_priv(ndev);
	struct sockaddr *saddr = addr;

	if (!is_valid_ether_addr(saddr->sa_data))
		return -EADDRNOTAVAIL;

	memcpy(ndev->dev_addr, saddr->sa_data, ndev->addr_len);
	enetc_pf_set_primary_mac_addr(&priv->si->hw, 0, saddr->sa_data);

	return 0;
}

static void enetc_set_vlan_promisc(struct enetc_hw *hw, char si_map)
{
	u32 val = enetc_port_rd(hw, ENETC_PSIPVMR);

	val &= ~ENETC_PSIPVMR_SET_VP(ENETC_VLAN_PROMISC_MAP_ALL);
	enetc_port_wr(hw, ENETC_PSIPVMR, ENETC_PSIPVMR_SET_VP(si_map) | val);
}

static void enetc_enable_si_vlan_promisc(struct enetc_pf *pf, int si_idx)
{
	pf->vlan_promisc_simap |= BIT(si_idx);
	enetc_set_vlan_promisc(&pf->si->hw, pf->vlan_promisc_simap);
}

static void enetc_disable_si_vlan_promisc(struct enetc_pf *pf, int si_idx)
{
	pf->vlan_promisc_simap &= ~BIT(si_idx);
	enetc_set_vlan_promisc(&pf->si->hw, pf->vlan_promisc_simap);
}

static void enetc_set_isol_vlan(struct enetc_hw *hw, int si, u16 vlan, u8 qos)
{
	u32 val = 0;

	if (vlan)
		val = ENETC_PSIVLAN_EN | ENETC_PSIVLAN_SET_QOS(qos) | vlan;

	enetc_port_wr(hw, ENETC_PSIVLANR(si), val);
}

static int enetc_mac_addr_hash_idx(const u8 *addr)
{
	u64 fold = __swab64(ether_addr_to_u64(addr)) >> 16;
	u64 mask = 0;
	int res = 0;
	int i;

	for (i = 0; i < 8; i++)
		mask |= BIT_ULL(i * 6);

	for (i = 0; i < 6; i++)
		res |= (hweight64(fold & (mask << i)) & 0x1) << i;

	return res;
}

static void enetc_reset_mac_addr_filter(struct enetc_mac_filter *filter)
{
	filter->mac_addr_cnt = 0;

	bitmap_zero(filter->mac_hash_table,
		    ENETC_MADDR_HASH_TBL_SZ);
}

static void enetc_add_mac_addr_em_filter(struct enetc_mac_filter *filter,
					 const unsigned char *addr)
{
	/* add exact match addr */
	ether_addr_copy(filter->mac_addr, addr);
	filter->mac_addr_cnt++;
}

static void enetc_add_mac_addr_ht_filter(struct enetc_mac_filter *filter,
					 const unsigned char *addr)
{
	int idx = enetc_mac_addr_hash_idx(addr);

	/* add hash table entry */
	__set_bit(idx, filter->mac_hash_table);
	filter->mac_addr_cnt++;
}

static void enetc_clear_mac_ht_flt(struct enetc_si *si, int si_idx, int type)
{
	bool err = si->errata & ENETC_ERR_UCMCSWP;

	if (type == UC) {
		enetc_port_wr(&si->hw, ENETC_PSIUMHFR0(si_idx, err), 0);
		enetc_port_wr(&si->hw, ENETC_PSIUMHFR1(si_idx), 0);
	} else { /* MC */
		enetc_port_wr(&si->hw, ENETC_PSIMMHFR0(si_idx, err), 0);
		enetc_port_wr(&si->hw, ENETC_PSIMMHFR1(si_idx), 0);
	}
}

static void enetc_set_mac_ht_flt(struct enetc_si *si, int si_idx, int type,
				 unsigned long hash)
{
	bool err = si->errata & ENETC_ERR_UCMCSWP;

	if (type == UC) {
		enetc_port_wr(&si->hw, ENETC_PSIUMHFR0(si_idx, err),
			      lower_32_bits(hash));
		enetc_port_wr(&si->hw, ENETC_PSIUMHFR1(si_idx),
			      upper_32_bits(hash));
	} else { /* MC */
		enetc_port_wr(&si->hw, ENETC_PSIMMHFR0(si_idx, err),
			      lower_32_bits(hash));
		enetc_port_wr(&si->hw, ENETC_PSIMMHFR1(si_idx),
			      upper_32_bits(hash));
	}
}

static void enetc_sync_mac_filters(struct enetc_pf *pf)
{
	struct enetc_mac_filter *f = pf->mac_filter;
	struct enetc_si *si = pf->si;
	int i, pos;

	pos = EMETC_MAC_ADDR_FILT_RES;

	for (i = 0; i < MADDR_TYPE; i++, f++) {
		bool em = (f->mac_addr_cnt == 1) && (i == UC);
		bool clear = !f->mac_addr_cnt;

		if (clear) {
			if (i == UC)
				enetc_clear_mac_flt_entry(si, pos);

			enetc_clear_mac_ht_flt(si, 0, i);
			continue;
		}

		/* exact match filter */
		if (em) {
			int err;

			enetc_clear_mac_ht_flt(si, 0, UC);

			err = enetc_set_mac_flt_entry(si, pos, f->mac_addr,
						      BIT(0));
			if (!err)
				continue;

			/* fallback to HT filtering */
			dev_warn(&si->pdev->dev, "fallback to HT filt (%d)\n",
				 err);
		}

		/* hash table filter, clear EM filter for UC entries */
		if (i == UC)
			enetc_clear_mac_flt_entry(si, pos);

		enetc_set_mac_ht_flt(si, 0, i, *f->mac_hash_table);
	}
}

static void enetc_pf_set_rx_mode(struct net_device *ndev)
{
	struct enetc_ndev_priv *priv = netdev_priv(ndev);
	struct enetc_pf *pf = enetc_si_priv(priv->si);
	struct enetc_hw *hw = &priv->si->hw;
	bool uprom = false, mprom = false;
	struct enetc_mac_filter *filter;
	struct netdev_hw_addr *ha;
	u32 psipmr = 0;
	bool em;

	if (ndev->flags & IFF_PROMISC) {
		/* enable promisc mode for SI0 (PF) */
		psipmr = ENETC_PSIPMR_SET_UP(0) | ENETC_PSIPMR_SET_MP(0);
		uprom = true;
		mprom = true;
	} else if (ndev->flags & IFF_ALLMULTI) {
		/* enable multi cast promisc mode for SI0 (PF) */
		psipmr = ENETC_PSIPMR_SET_MP(0);
		mprom = true;
	}

	/* first 2 filter entries belong to PF */
	if (!uprom) {
		/* Update unicast filters */
		filter = &pf->mac_filter[UC];
		enetc_reset_mac_addr_filter(filter);

		em = (netdev_uc_count(ndev) == 1);
		netdev_for_each_uc_addr(ha, ndev) {
			if (em) {
				enetc_add_mac_addr_em_filter(filter, ha->addr);
				break;
			}

			enetc_add_mac_addr_ht_filter(filter, ha->addr);
		}
	}

	if (!mprom) {
		/* Update multicast filters */
		filter = &pf->mac_filter[MC];
		enetc_reset_mac_addr_filter(filter);

		netdev_for_each_mc_addr(ha, ndev) {
			if (!is_multicast_ether_addr(ha->addr))
				continue;

			enetc_add_mac_addr_ht_filter(filter, ha->addr);
		}
	}

	if (!uprom || !mprom)
		/* update PF entries */
		enetc_sync_mac_filters(pf);

	psipmr |= enetc_port_rd(hw, ENETC_PSIPMR) &
		  ~(ENETC_PSIPMR_SET_UP(0) | ENETC_PSIPMR_SET_MP(0));
	enetc_port_wr(hw, ENETC_PSIPMR, psipmr);
}

static void enetc_set_vlan_ht_filter(struct enetc_hw *hw, int si_idx,
				     unsigned long hash)
{
	enetc_port_wr(hw, ENETC_PSIVHFR0(si_idx), lower_32_bits(hash));
	enetc_port_wr(hw, ENETC_PSIVHFR1(si_idx), upper_32_bits(hash));
}

static int enetc_vid_hash_idx(unsigned int vid)
{
	int res = 0;
	int i;

	for (i = 0; i < 6; i++)
		res |= (hweight8(vid & (BIT(i) | BIT(i + 6))) & 0x1) << i;

	return res;
}

static void enetc_sync_vlan_ht_filter(struct enetc_pf *pf, bool rehash)
{
	int i;

	if (rehash) {
		bitmap_zero(pf->vlan_ht_filter, ENETC_VLAN_HT_SIZE);

		for_each_set_bit(i, pf->active_vlans, VLAN_N_VID) {
			int hidx = enetc_vid_hash_idx(i);

			__set_bit(hidx, pf->vlan_ht_filter);
		}
	}

	enetc_set_vlan_ht_filter(&pf->si->hw, 0, *pf->vlan_ht_filter);
}

static int enetc_vlan_rx_add_vid(struct net_device *ndev, __be16 prot, u16 vid)
{
	struct enetc_ndev_priv *priv = netdev_priv(ndev);
	struct enetc_pf *pf = enetc_si_priv(priv->si);
	int idx;

	__set_bit(vid, pf->active_vlans);

	idx = enetc_vid_hash_idx(vid);
	if (!__test_and_set_bit(idx, pf->vlan_ht_filter))
		enetc_sync_vlan_ht_filter(pf, false);

	return 0;
}

static int enetc_vlan_rx_del_vid(struct net_device *ndev, __be16 prot, u16 vid)
{
	struct enetc_ndev_priv *priv = netdev_priv(ndev);
	struct enetc_pf *pf = enetc_si_priv(priv->si);

	__clear_bit(vid, pf->active_vlans);
	enetc_sync_vlan_ht_filter(pf, true);

	return 0;
}

static void enetc_set_loopback(struct net_device *ndev, bool en)
{
	struct enetc_ndev_priv *priv = netdev_priv(ndev);
	struct enetc_hw *hw = &priv->si->hw;
	u32 reg;

	reg = enetc_port_rd(hw, ENETC_PM0_IF_MODE);
	if (reg & ENETC_PM0_IFM_RG) {
		/* RGMII mode */
		reg = (reg & ~ENETC_PM0_IFM_RLP) |
		      (en ? ENETC_PM0_IFM_RLP : 0);
		enetc_port_wr(hw, ENETC_PM0_IF_MODE, reg);
		enetc_port_wr(hw, ENETC_PM1_IF_MODE, reg);
	} else {
		/* assume SGMII mode */
		reg = enetc_port_rd(hw, ENETC_PM0_CMD_CFG);
		reg = (reg & ~ENETC_PM0_CMD_XGLP) |
		      (en ? ENETC_PM0_CMD_XGLP : 0);
		reg = (reg & ~ENETC_PM0_CMD_PHY_TX_EN) |
		      (en ? ENETC_PM0_CMD_PHY_TX_EN : 0);
		enetc_port_wr(hw, ENETC_PM0_CMD_CFG, reg);
		enetc_port_wr(hw, ENETC_PM1_CMD_CFG, reg);
	}
}

static int enetc_pf_set_vf_mac(struct net_device *ndev, int vf, u8 *mac)
{
	struct enetc_ndev_priv *priv = netdev_priv(ndev);
	struct enetc_pf *pf = enetc_si_priv(priv->si);
	struct enetc_vf_state *vf_state;

	if (vf >= pf->total_vfs)
		return -EINVAL;

	if (!is_valid_ether_addr(mac))
		return -EADDRNOTAVAIL;

	vf_state = &pf->vf_state[vf];
	vf_state->flags |= ENETC_VF_FLAG_PF_SET_MAC;
	enetc_pf_set_primary_mac_addr(&priv->si->hw, vf + 1, mac);
	return 0;
}

static int enetc_pf_set_vf_vlan(struct net_device *ndev, int vf, u16 vlan,
				u8 qos, __be16 proto)
{
	struct enetc_ndev_priv *priv = netdev_priv(ndev);
	struct enetc_pf *pf = enetc_si_priv(priv->si);

	if (priv->si->errata & ENETC_ERR_VLAN_ISOL)
		return -EOPNOTSUPP;

	if (vf >= pf->total_vfs)
		return -EINVAL;

	if (proto != htons(ETH_P_8021Q))
		/* only C-tags supported for now */
		return -EPROTONOSUPPORT;

	enetc_set_isol_vlan(&priv->si->hw, vf + 1, vlan, qos);
	return 0;
}

static int enetc_pf_set_vf_spoofchk(struct net_device *ndev, int vf, bool en)
{
	struct enetc_ndev_priv *priv = netdev_priv(ndev);
	struct enetc_pf *pf = enetc_si_priv(priv->si);
	u32 cfgr;

	if (vf >= pf->total_vfs)
		return -EINVAL;

	cfgr = enetc_port_rd(&priv->si->hw, ENETC_PSICFGR0(vf + 1));
	cfgr = (cfgr & ~ENETC_PSICFGR0_ASE) | (en ? ENETC_PSICFGR0_ASE : 0);
	enetc_port_wr(&priv->si->hw, ENETC_PSICFGR0(vf + 1), cfgr);

	return 0;
}

static int enetc_setup_mac_address(struct device_node *np, struct enetc_pf *pf,
				   int si)
{
	struct device *dev = &pf->si->pdev->dev;
	struct enetc_hw *hw = &pf->si->hw;
	u8 mac_addr[ETH_ALEN] = { 0 };
	int err;

	/* (1) try to get the MAC address from the device tree */
	if (np) {
		err = of_get_mac_address(np, mac_addr);
		if (err == -EPROBE_DEFER)
			return err;
	}

	/* (2) bootloader supplied MAC address */
	if (is_zero_ether_addr(mac_addr))
		enetc_pf_get_primary_mac_addr(hw, si, mac_addr);

	/* (3) choose a random one */
	if (is_zero_ether_addr(mac_addr)) {
		eth_random_addr(mac_addr);
		dev_info(dev, "no MAC address specified for SI%d, using %pM\n",
			 si, mac_addr);
	}

	enetc_pf_set_primary_mac_addr(hw, si, mac_addr);

	return 0;
}

static int enetc_setup_mac_addresses(struct device_node *np,
				     struct enetc_pf *pf)
{
	int err, i;

	/* The PF might take its MAC from the device tree */
	err = enetc_setup_mac_address(np, pf, 0);
	if (err)
		return err;

	for (i = 0; i < pf->total_vfs; i++) {
		err = enetc_setup_mac_address(NULL, pf, i + 1);
		if (err)
			return err;
	}

	return 0;
}

static void enetc_port_assign_rfs_entries(struct enetc_si *si)
{
	struct enetc_pf *pf = enetc_si_priv(si);
	struct enetc_hw *hw = &si->hw;
	int num_entries, vf_entries, i;
	u32 val;

	/* split RFS entries between functions */
	val = enetc_port_rd(hw, ENETC_PRFSCAPR);
	num_entries = ENETC_PRFSCAPR_GET_NUM_RFS(val);
	vf_entries = num_entries / (pf->total_vfs + 1);

	for (i = 0; i < pf->total_vfs; i++)
		enetc_port_wr(hw, ENETC_PSIRFSCFGR(i + 1), vf_entries);
	enetc_port_wr(hw, ENETC_PSIRFSCFGR(0),
		      num_entries - vf_entries * pf->total_vfs);

	/* enable RFS on port */
	enetc_port_wr(hw, ENETC_PRFSMR, ENETC_PRFSMR_RFSE);
}

static void enetc_port_si_configure(struct enetc_si *si)
{
	struct enetc_pf *pf = enetc_si_priv(si);
	struct enetc_hw *hw = &si->hw;
	int num_rings, i;
	u32 val;

	val = enetc_port_rd(hw, ENETC_PCAPR0);
	num_rings = min(ENETC_PCAPR0_RXBDR(val), ENETC_PCAPR0_TXBDR(val));

	val = ENETC_PSICFGR0_SET_TXBDR(ENETC_PF_NUM_RINGS);
	val |= ENETC_PSICFGR0_SET_RXBDR(ENETC_PF_NUM_RINGS);

	if (unlikely(num_rings < ENETC_PF_NUM_RINGS)) {
		val = ENETC_PSICFGR0_SET_TXBDR(num_rings);
		val |= ENETC_PSICFGR0_SET_RXBDR(num_rings);

		dev_warn(&si->pdev->dev, "Found %d rings, expected %d!\n",
			 num_rings, ENETC_PF_NUM_RINGS);

		num_rings = 0;
	}

	/* Add default one-time settings for SI0 (PF) */
	val |= ENETC_PSICFGR0_SIVC(ENETC_VLAN_TYPE_C | ENETC_VLAN_TYPE_S);

	enetc_port_wr(hw, ENETC_PSICFGR0(0), val);

	if (num_rings)
		num_rings -= ENETC_PF_NUM_RINGS;

	/* Configure the SIs for each available VF */
	val = ENETC_PSICFGR0_SIVC(ENETC_VLAN_TYPE_C | ENETC_VLAN_TYPE_S);
	val |= ENETC_PSICFGR0_VTE | ENETC_PSICFGR0_SIVIE;

	if (num_rings) {
		num_rings /= pf->total_vfs;
		val |= ENETC_PSICFGR0_SET_TXBDR(num_rings);
		val |= ENETC_PSICFGR0_SET_RXBDR(num_rings);
	}

	for (i = 0; i < pf->total_vfs; i++)
		enetc_port_wr(hw, ENETC_PSICFGR0(i + 1), val);

	/* Port level VLAN settings */
	val = ENETC_PVCLCTR_OVTPIDL(ENETC_VLAN_TYPE_C | ENETC_VLAN_TYPE_S);
	enetc_port_wr(hw, ENETC_PVCLCTR, val);
	/* use outer tag for VLAN filtering */
	enetc_port_wr(hw, ENETC_PSIVLANFMR, ENETC_PSIVLANFMR_VS);
}

static void enetc_configure_port_mac(struct enetc_hw *hw,
				     phy_interface_t phy_mode)
{
	int tc;

	enetc_port_wr(hw, ENETC_PM0_MAXFRM,
		      ENETC_SET_MAXFRM(ENETC_RX_MAXFRM_SIZE));

	for (tc = 0; tc < 8; tc++)
		enetc_port_wr(hw, ENETC_PTCMSDUR(tc), ENETC_MAC_MAXFRM_SIZE);

	enetc_port_wr(hw, ENETC_PM0_CMD_CFG, ENETC_PM0_CMD_PHY_TX_EN |
		      ENETC_PM0_CMD_TXP	| ENETC_PM0_PROMISC);

	enetc_port_wr(hw, ENETC_PM1_CMD_CFG, ENETC_PM0_CMD_PHY_TX_EN |
<<<<<<< HEAD
		      ENETC_PM0_CMD_TXP	| ENETC_PM0_PROMISC |
		      ENETC_PM0_TX_EN | ENETC_PM0_RX_EN);
	/* set auto-speed for RGMII */
	if (enetc_port_rd(hw, ENETC_PM0_IF_MODE) & ENETC_PMO_IFM_RG ||
	    phy_mode == PHY_INTERFACE_MODE_RGMII) {
		enetc_port_wr(hw, ENETC_PM0_IF_MODE, ENETC_PM0_IFM_RGAUTO);
		enetc_port_wr(hw, ENETC_PM1_IF_MODE, ENETC_PM0_IFM_RGAUTO);
	}

	if (phy_mode == PHY_INTERFACE_MODE_XGMII ||
	    phy_mode == PHY_INTERFACE_MODE_USXGMII) {
		enetc_port_wr(hw, ENETC_PM0_IF_MODE, ENETC_PM0_IFM_XGMII);
		enetc_port_wr(hw, ENETC_PM1_IF_MODE, ENETC_PM0_IFM_XGMII);
	}

	/* on LS1028A the MAC Rx FIFO defaults to value 2, which is too high and
	 * may lead to Rx lock-up under traffic.  Set it to 1 instead, as
	 * recommended by the hardware team.
	 */
	enetc_port_wr(hw, ENETC_PM0_RX_FIFO, ENETC_PM0_RX_FIFO_VAL);
=======
		      ENETC_PM0_CMD_TXP	| ENETC_PM0_PROMISC);

	/* On LS1028A, the MAC RX FIFO defaults to 2, which is too high
	 * and may lead to RX lock-up under traffic. Set it to 1 instead,
	 * as recommended by the hardware team.
	 */
	enetc_port_wr(hw, ENETC_PM0_RX_FIFO, ENETC_PM0_RX_FIFO_VAL);
}

static void enetc_mac_config(struct enetc_hw *hw, phy_interface_t phy_mode)
{
	u32 val;

	if (phy_interface_mode_is_rgmii(phy_mode)) {
		val = enetc_port_rd(hw, ENETC_PM0_IF_MODE);
		val &= ~(ENETC_PM0_IFM_EN_AUTO | ENETC_PM0_IFM_IFMODE_MASK);
		val |= ENETC_PM0_IFM_IFMODE_GMII | ENETC_PM0_IFM_RG;
		enetc_port_wr(hw, ENETC_PM0_IF_MODE, val);
		enetc_port_wr(hw, ENETC_PM1_IF_MODE, val);
	}

	if (phy_mode == PHY_INTERFACE_MODE_USXGMII) {
		val = ENETC_PM0_IFM_FULL_DPX | ENETC_PM0_IFM_IFMODE_XGMII;
		enetc_port_wr(hw, ENETC_PM0_IF_MODE, val);
		enetc_port_wr(hw, ENETC_PM1_IF_MODE, val);
	}
}

static void enetc_mac_enable(struct enetc_hw *hw, bool en)
{
	u32 val = enetc_port_rd(hw, ENETC_PM0_CMD_CFG);

	val &= ~(ENETC_PM0_TX_EN | ENETC_PM0_RX_EN);
	val |= en ? (ENETC_PM0_TX_EN | ENETC_PM0_RX_EN) : 0;

	enetc_port_wr(hw, ENETC_PM0_CMD_CFG, val);
	enetc_port_wr(hw, ENETC_PM1_CMD_CFG, val);
>>>>>>> c1084c27
}

static void enetc_configure_port_pmac(struct enetc_hw *hw)
{
	u32 temp;

	/* Set pMAC step lock */
	temp = enetc_port_rd(hw, ENETC_PFPMR);
	enetc_port_wr(hw, ENETC_PFPMR,
		      temp | ENETC_PFPMR_PMACE | ENETC_PFPMR_MWLM);

	temp = enetc_port_rd(hw, ENETC_MMCSR);
	enetc_port_wr(hw, ENETC_MMCSR, temp | ENETC_MMCSR_ME);
}

static void enetc_configure_port(struct enetc_pf *pf)
{
	u8 hash_key[ENETC_RSSHASH_KEY_SIZE];
	struct enetc_hw *hw = &pf->si->hw;

	enetc_configure_port_pmac(hw);

	enetc_configure_port_mac(hw, pf->if_mode);

	enetc_port_si_configure(pf->si);

	/* set up hash key */
	get_random_bytes(hash_key, ENETC_RSSHASH_KEY_SIZE);
	enetc_set_rss_key(hw, hash_key);

	/* split up RFS entries */
	enetc_port_assign_rfs_entries(pf->si);

	/* enforce VLAN promisc mode for all SIs */
	pf->vlan_promisc_simap = ENETC_VLAN_PROMISC_MAP_ALL;
	enetc_set_vlan_promisc(hw, pf->vlan_promisc_simap);

	enetc_port_wr(hw, ENETC_PSIPMR, 0);

	/* enable port */
	enetc_port_wr(hw, ENETC_PMR, ENETC_PMR_EN);
}

/* Messaging */
static u16 enetc_msg_pf_set_vf_primary_mac_addr(struct enetc_pf *pf,
						int vf_id)
{
	struct enetc_vf_state *vf_state = &pf->vf_state[vf_id];
	struct enetc_msg_swbd *msg = &pf->rxmsg[vf_id];
	struct enetc_msg_cmd_set_primary_mac *cmd;
	struct device *dev = &pf->si->pdev->dev;
	u16 cmd_id;
	char *addr;

	cmd = (struct enetc_msg_cmd_set_primary_mac *)msg->vaddr;
	cmd_id = cmd->header.id;
	if (cmd_id != ENETC_MSG_CMD_MNG_ADD)
		return ENETC_MSG_CMD_STATUS_FAIL;

	addr = cmd->mac.sa_data;
	if (vf_state->flags & ENETC_VF_FLAG_PF_SET_MAC)
		dev_warn(dev, "Attempt to override PF set mac addr for VF%d\n",
			 vf_id);
	else
		enetc_pf_set_primary_mac_addr(&pf->si->hw, vf_id + 1, addr);

	return ENETC_MSG_CMD_STATUS_OK;
}

void enetc_msg_handle_rxmsg(struct enetc_pf *pf, int vf_id, u16 *status)
{
	struct enetc_msg_swbd *msg = &pf->rxmsg[vf_id];
	struct device *dev = &pf->si->pdev->dev;
	struct enetc_msg_cmd_header *cmd_hdr;
	u16 cmd_type;

	*status = ENETC_MSG_CMD_STATUS_OK;
	cmd_hdr = (struct enetc_msg_cmd_header *)msg->vaddr;
	cmd_type = cmd_hdr->type;

	switch (cmd_type) {
	case ENETC_MSG_CMD_MNG_MAC:
		*status = enetc_msg_pf_set_vf_primary_mac_addr(pf, vf_id);
		break;
	default:
		dev_err(dev, "command not supported (cmd_type: 0x%x)\n",
			cmd_type);
	}
}

#ifdef CONFIG_PCI_IOV
static int enetc_sriov_configure(struct pci_dev *pdev, int num_vfs)
{
	struct enetc_si *si = pci_get_drvdata(pdev);
	struct enetc_pf *pf = enetc_si_priv(si);
	int err;

	if (!num_vfs) {
		enetc_msg_psi_free(pf);
		kfree(pf->vf_state);
		pf->num_vfs = 0;
		pci_disable_sriov(pdev);
	} else {
		pf->num_vfs = num_vfs;

		pf->vf_state = kcalloc(num_vfs, sizeof(struct enetc_vf_state),
				       GFP_KERNEL);
		if (!pf->vf_state) {
			pf->num_vfs = 0;
			return -ENOMEM;
		}

		err = enetc_msg_psi_init(pf);
		if (err) {
			dev_err(&pdev->dev, "enetc_msg_psi_init (%d)\n", err);
			goto err_msg_psi;
		}

		err = pci_enable_sriov(pdev, num_vfs);
		if (err) {
			dev_err(&pdev->dev, "pci_enable_sriov err %d\n", err);
			goto err_en_sriov;
		}
	}

	return num_vfs;

err_en_sriov:
	enetc_msg_psi_free(pf);
err_msg_psi:
	kfree(pf->vf_state);
	pf->num_vfs = 0;

	return err;
}
#else
#define enetc_sriov_configure(pdev, num_vfs)	(void)0
#endif

static int enetc_pf_set_features(struct net_device *ndev,
				 netdev_features_t features)
{
	netdev_features_t changed = ndev->features ^ features;
	struct enetc_ndev_priv *priv = netdev_priv(ndev);

	if (changed & NETIF_F_HW_VLAN_CTAG_FILTER) {
		struct enetc_pf *pf = enetc_si_priv(priv->si);

		if (!!(features & NETIF_F_HW_VLAN_CTAG_FILTER))
			enetc_disable_si_vlan_promisc(pf, 0);
		else
			enetc_enable_si_vlan_promisc(pf, 0);
	}

	if (changed & NETIF_F_LOOPBACK)
		enetc_set_loopback(ndev, !!(features & NETIF_F_LOOPBACK));

	return enetc_set_features(ndev, features);
}

static const struct net_device_ops enetc_ndev_ops = {
	.ndo_open		= enetc_open,
	.ndo_stop		= enetc_close,
	.ndo_start_xmit		= enetc_xmit,
	.ndo_get_stats		= enetc_get_stats,
	.ndo_set_mac_address	= enetc_pf_set_mac_addr,
	.ndo_set_rx_mode	= enetc_pf_set_rx_mode,
	.ndo_vlan_rx_add_vid	= enetc_vlan_rx_add_vid,
	.ndo_vlan_rx_kill_vid	= enetc_vlan_rx_del_vid,
	.ndo_set_vf_mac		= enetc_pf_set_vf_mac,
	.ndo_set_vf_vlan	= enetc_pf_set_vf_vlan,
	.ndo_set_vf_spoofchk	= enetc_pf_set_vf_spoofchk,
	.ndo_set_features	= enetc_pf_set_features,
	.ndo_eth_ioctl		= enetc_ioctl,
	.ndo_setup_tc		= enetc_setup_tc,
	.ndo_bpf		= enetc_setup_bpf,
	.ndo_xdp_xmit		= enetc_xdp_xmit,
};

static void enetc_pf_netdev_setup(struct enetc_si *si, struct net_device *ndev,
				  const struct net_device_ops *ndev_ops)
{
	struct enetc_ndev_priv *priv = netdev_priv(ndev);

	SET_NETDEV_DEV(ndev, &si->pdev->dev);
	priv->ndev = ndev;
	priv->si = si;
	priv->dev = &si->pdev->dev;
	si->ndev = ndev;

	priv->msg_enable = (NETIF_MSG_WOL << 1) - 1;
	ndev->netdev_ops = ndev_ops;
	enetc_set_ethtool_ops(ndev);
	ndev->watchdog_timeo = 5 * HZ;
	ndev->max_mtu = ENETC_MAX_MTU;

	ndev->hw_features = NETIF_F_SG | NETIF_F_RXCSUM |
			    NETIF_F_HW_VLAN_CTAG_TX | NETIF_F_HW_VLAN_CTAG_RX |
			    NETIF_F_HW_VLAN_CTAG_FILTER | NETIF_F_LOOPBACK;
	ndev->features = NETIF_F_HIGHDMA | NETIF_F_SG | NETIF_F_RXCSUM |
			 NETIF_F_HW_VLAN_CTAG_TX |
			 NETIF_F_HW_VLAN_CTAG_RX;

	if (si->num_rss)
		ndev->hw_features |= NETIF_F_RXHASH;

	ndev->priv_flags |= IFF_UNICAST_FLT;

	if (si->hw_features & ENETC_SI_F_PSFP && !enetc_psfp_enable(priv)) {
		priv->active_offloads |= ENETC_F_QCI;
		ndev->features |= NETIF_F_HW_TC;
		ndev->hw_features |= NETIF_F_HW_TC;
	}

<<<<<<< HEAD
	ndev->priv_flags |= IFF_UNICAST_FLT | IFF_LIVE_ADDR_CHANGE;

	if (si->hw_features & ENETC_SI_F_QBV)
		priv->active_offloads |= ENETC_F_QBV;

=======
>>>>>>> c1084c27
	if (enetc_tsn_is_enabled() && (si->hw_features & ENETC_SI_F_QBU))
		priv->active_offloads |= ENETC_F_QBU;

	/* pick up primary MAC address from SI */
	enetc_get_primary_mac_addr(&si->hw, ndev->dev_addr);
}

<<<<<<< HEAD
static int enetc_mdio_probe(struct enetc_pf *pf)
{
	struct device *dev = &pf->si->pdev->dev;
	struct enetc_mdio_priv *mdio_priv;
	struct device_node *np;
=======
static int enetc_mdio_probe(struct enetc_pf *pf, struct device_node *np)
{
	struct device *dev = &pf->si->pdev->dev;
	struct enetc_mdio_priv *mdio_priv;
>>>>>>> c1084c27
	struct mii_bus *bus;
	int err;

	bus = devm_mdiobus_alloc_size(dev, sizeof(*mdio_priv));
	if (!bus)
		return -ENOMEM;

	bus->name = "Freescale ENETC MDIO Bus";
	bus->read = enetc_mdio_read;
	bus->write = enetc_mdio_write;
	bus->parent = dev;
	mdio_priv = bus->priv;
	mdio_priv->hw = &pf->si->hw;
	mdio_priv->mdio_base = ENETC_EMDIO_BASE;
	snprintf(bus->id, MII_BUS_ID_SIZE, "%s", dev_name(dev));

<<<<<<< HEAD
	np = of_get_child_by_name(dev->of_node, "mdio");
	if (!np) {
		dev_err(dev, "MDIO node missing\n");
		return -EINVAL;
	}

	err = of_mdiobus_register(bus, np);
	if (err) {
		of_node_put(np);
		dev_err(dev, "cannot register MDIO bus\n");
		return err;
	}

	of_node_put(np);
	pf->mdio = bus;

	return 0;
}

static void enetc_mdio_remove(struct enetc_pf *pf)
{
	if (pf->mdio)
		mdiobus_unregister(pf->mdio);
}

static int enetc_of_get_phy(struct enetc_pf *pf)
{
	struct device *dev = &pf->si->pdev->dev;
	struct device_node *np = dev->of_node;
	struct device_node *mdio_np;
	int phy_mode;
	int err;

	pf->phy_node = of_parse_phandle(np, "phy-handle", 0);
	if (!pf->phy_node) {
		if (!of_phy_is_fixed_link(np)) {
			dev_err(dev, "PHY not specified\n");
			return -ENODEV;
		}

		err = of_phy_register_fixed_link(np);
		if (err < 0) {
			dev_err(dev, "fixed link registration failed\n");
			return err;
		}

		pf->phy_node = of_node_get(np);
=======
	err = of_mdiobus_register(bus, np);
	if (err) {
		dev_err(dev, "cannot register MDIO bus\n");
		return err;
	}

	pf->mdio = bus;

	return 0;
}

static void enetc_mdio_remove(struct enetc_pf *pf)
{
	if (pf->mdio)
		mdiobus_unregister(pf->mdio);
}

static int enetc_imdio_create(struct enetc_pf *pf)
{
	struct device *dev = &pf->si->pdev->dev;
	struct enetc_mdio_priv *mdio_priv;
	struct lynx_pcs *pcs_lynx;
	struct mdio_device *pcs;
	struct mii_bus *bus;
	int err;

	bus = mdiobus_alloc_size(sizeof(*mdio_priv));
	if (!bus)
		return -ENOMEM;

	bus->name = "Freescale ENETC internal MDIO Bus";
	bus->read = enetc_mdio_read;
	bus->write = enetc_mdio_write;
	bus->parent = dev;
	bus->phy_mask = ~0;
	mdio_priv = bus->priv;
	mdio_priv->hw = &pf->si->hw;
	mdio_priv->mdio_base = ENETC_PM_IMDIO_BASE;
	snprintf(bus->id, MII_BUS_ID_SIZE, "%s-imdio", dev_name(dev));

	err = mdiobus_register(bus);
	if (err) {
		dev_err(dev, "cannot register internal MDIO bus (%d)\n", err);
		goto free_mdio_bus;
	}

	pcs = mdio_device_create(bus, 0);
	if (IS_ERR(pcs)) {
		err = PTR_ERR(pcs);
		dev_err(dev, "cannot create pcs (%d)\n", err);
		goto unregister_mdiobus;
	}

	pcs_lynx = lynx_pcs_create(pcs);
	if (!pcs_lynx) {
		mdio_device_free(pcs);
		err = -ENOMEM;
		dev_err(dev, "cannot create lynx pcs (%d)\n", err);
		goto unregister_mdiobus;
	}

	pf->imdio = bus;
	pf->pcs = pcs_lynx;

	return 0;

unregister_mdiobus:
	mdiobus_unregister(bus);
free_mdio_bus:
	mdiobus_free(bus);
	return err;
}

static void enetc_imdio_remove(struct enetc_pf *pf)
{
	if (pf->pcs) {
		mdio_device_free(pf->pcs->mdio);
		lynx_pcs_destroy(pf->pcs);
>>>>>>> c1084c27
	}
	if (pf->imdio) {
		mdiobus_unregister(pf->imdio);
		mdiobus_free(pf->imdio);
	}
}

static bool enetc_port_has_pcs(struct enetc_pf *pf)
{
	return (pf->if_mode == PHY_INTERFACE_MODE_SGMII ||
		pf->if_mode == PHY_INTERFACE_MODE_2500BASEX ||
		pf->if_mode == PHY_INTERFACE_MODE_USXGMII);
}

static int enetc_mdiobus_create(struct enetc_pf *pf, struct device_node *node)
{
	struct device_node *mdio_np;
	int err;

	mdio_np = of_get_child_by_name(node, "mdio");
	if (mdio_np) {
		err = enetc_mdio_probe(pf, mdio_np);

		of_node_put(mdio_np);
		if (err)
			return err;
	}

	if (enetc_port_has_pcs(pf)) {
		err = enetc_imdio_create(pf);
		if (err) {
<<<<<<< HEAD
			of_node_put(pf->phy_node);
=======
			enetc_mdio_remove(pf);
>>>>>>> c1084c27
			return err;
		}
	}

<<<<<<< HEAD
	phy_mode = of_get_phy_mode(np);
	if (phy_mode < 0)
		pf->if_mode = PHY_INTERFACE_MODE_NA; /* fixed link */
	else
		pf->if_mode = phy_mode;
=======
	return 0;
}

static void enetc_mdiobus_destroy(struct enetc_pf *pf)
{
	enetc_mdio_remove(pf);
	enetc_imdio_remove(pf);
}

static void enetc_pl_mac_validate(struct phylink_config *config,
				  unsigned long *supported,
				  struct phylink_link_state *state)
{
	__ETHTOOL_DECLARE_LINK_MODE_MASK(mask) = { 0, };

	if (state->interface != PHY_INTERFACE_MODE_NA &&
	    state->interface != PHY_INTERFACE_MODE_INTERNAL &&
	    state->interface != PHY_INTERFACE_MODE_SGMII &&
	    state->interface != PHY_INTERFACE_MODE_2500BASEX &&
	    state->interface != PHY_INTERFACE_MODE_USXGMII &&
	    !phy_interface_mode_is_rgmii(state->interface)) {
		bitmap_zero(supported, __ETHTOOL_LINK_MODE_MASK_NBITS);
		return;
	}

	phylink_set_port_modes(mask);
	phylink_set(mask, Autoneg);
	phylink_set(mask, Pause);
	phylink_set(mask, Asym_Pause);
	phylink_set(mask, 10baseT_Half);
	phylink_set(mask, 10baseT_Full);
	phylink_set(mask, 100baseT_Half);
	phylink_set(mask, 100baseT_Full);
	phylink_set(mask, 100baseT_Half);
	phylink_set(mask, 1000baseT_Half);
	phylink_set(mask, 1000baseT_Full);

	if (state->interface == PHY_INTERFACE_MODE_INTERNAL ||
	    state->interface == PHY_INTERFACE_MODE_2500BASEX ||
	    state->interface == PHY_INTERFACE_MODE_USXGMII) {
		phylink_set(mask, 2500baseT_Full);
		phylink_set(mask, 2500baseX_Full);
	}

	bitmap_and(supported, supported, mask,
		   __ETHTOOL_LINK_MODE_MASK_NBITS);
	bitmap_and(state->advertising, state->advertising, mask,
		   __ETHTOOL_LINK_MODE_MASK_NBITS);
}

static void enetc_pl_mac_config(struct phylink_config *config,
				unsigned int mode,
				const struct phylink_link_state *state)
{
	struct enetc_pf *pf = phylink_to_enetc_pf(config);
	struct enetc_ndev_priv *priv;

	enetc_mac_config(&pf->si->hw, state->interface);

	priv = netdev_priv(pf->si->ndev);
	if (pf->pcs)
		phylink_set_pcs(priv->phylink, &pf->pcs->pcs);
}

static void enetc_force_rgmii_mac(struct enetc_hw *hw, int speed, int duplex)
{
	u32 old_val, val;

	old_val = val = enetc_port_rd(hw, ENETC_PM0_IF_MODE);

	if (speed == SPEED_1000) {
		val &= ~ENETC_PM0_IFM_SSP_MASK;
		val |= ENETC_PM0_IFM_SSP_1000;
	} else if (speed == SPEED_100) {
		val &= ~ENETC_PM0_IFM_SSP_MASK;
		val |= ENETC_PM0_IFM_SSP_100;
	} else if (speed == SPEED_10) {
		val &= ~ENETC_PM0_IFM_SSP_MASK;
		val |= ENETC_PM0_IFM_SSP_10;
	}

	if (duplex == DUPLEX_FULL)
		val |= ENETC_PM0_IFM_FULL_DPX;
	else
		val &= ~ENETC_PM0_IFM_FULL_DPX;

	if (val == old_val)
		return;

	enetc_port_wr(hw, ENETC_PM0_IF_MODE, val);
	enetc_port_wr(hw, ENETC_PM1_IF_MODE, val);
}

static void enetc_pl_mac_link_up(struct phylink_config *config,
				 struct phy_device *phy, unsigned int mode,
				 phy_interface_t interface, int speed,
				 int duplex, bool tx_pause, bool rx_pause)
{
	struct enetc_pf *pf = phylink_to_enetc_pf(config);
	u32 pause_off_thresh = 0, pause_on_thresh = 0;
	u32 init_quanta = 0, refresh_quanta = 0;
	struct enetc_hw *hw = &pf->si->hw;
	struct enetc_ndev_priv *priv;
	u32 rbmr, cmd_cfg;
	int idx;

	priv = netdev_priv(pf->si->ndev);

	if (pf->si->hw_features & ENETC_SI_F_QBV)
		enetc_sched_speed_set(priv, speed);

	if (!phylink_autoneg_inband(mode) &&
	    phy_interface_mode_is_rgmii(interface))
		enetc_force_rgmii_mac(hw, speed, duplex);

	/* Flow control */
	for (idx = 0; idx < priv->num_rx_rings; idx++) {
		rbmr = enetc_rxbdr_rd(hw, idx, ENETC_RBMR);

		if (tx_pause)
			rbmr |= ENETC_RBMR_CM;
		else
			rbmr &= ~ENETC_RBMR_CM;

		enetc_rxbdr_wr(hw, idx, ENETC_RBMR, rbmr);
	}

	if (tx_pause) {
		/* When the port first enters congestion, send a PAUSE request
		 * with the maximum number of quanta. When the port exits
		 * congestion, it will automatically send a PAUSE frame with
		 * zero quanta.
		 */
		init_quanta = 0xffff;

		/* Also, set up the refresh timer to send follow-up PAUSE
		 * frames at half the quanta value, in case the congestion
		 * condition persists.
		 */
		refresh_quanta = 0xffff / 2;

		/* Start emitting PAUSE frames when 3 large frames (or more
		 * smaller frames) have accumulated in the FIFO waiting to be
		 * DMAed to the RX ring.
		 */
		pause_on_thresh = 3 * ENETC_MAC_MAXFRM_SIZE;
		pause_off_thresh = 1 * ENETC_MAC_MAXFRM_SIZE;
	}
>>>>>>> c1084c27

	enetc_port_wr(hw, ENETC_PM0_PAUSE_QUANTA, init_quanta);
	enetc_port_wr(hw, ENETC_PM1_PAUSE_QUANTA, init_quanta);
	enetc_port_wr(hw, ENETC_PM0_PAUSE_THRESH, refresh_quanta);
	enetc_port_wr(hw, ENETC_PM1_PAUSE_THRESH, refresh_quanta);
	enetc_port_wr(hw, ENETC_PPAUONTR, pause_on_thresh);
	enetc_port_wr(hw, ENETC_PPAUOFFTR, pause_off_thresh);

	cmd_cfg = enetc_port_rd(hw, ENETC_PM0_CMD_CFG);

	if (rx_pause)
		cmd_cfg &= ~ENETC_PM0_PAUSE_IGN;
	else
		cmd_cfg |= ENETC_PM0_PAUSE_IGN;

	enetc_port_wr(hw, ENETC_PM0_CMD_CFG, cmd_cfg);
	enetc_port_wr(hw, ENETC_PM1_CMD_CFG, cmd_cfg);

	enetc_mac_enable(hw, true);
}

static void enetc_pl_mac_link_down(struct phylink_config *config,
				   unsigned int mode,
				   phy_interface_t interface)
{
	struct enetc_pf *pf = phylink_to_enetc_pf(config);

	enetc_mac_enable(&pf->si->hw, false);
}

static const struct phylink_mac_ops enetc_mac_phylink_ops = {
	.validate = enetc_pl_mac_validate,
	.mac_config = enetc_pl_mac_config,
	.mac_link_up = enetc_pl_mac_link_up,
	.mac_link_down = enetc_pl_mac_link_down,
};

static int enetc_phylink_create(struct enetc_ndev_priv *priv,
				struct device_node *node)
{
	struct enetc_pf *pf = enetc_si_priv(priv->si);
	struct phylink *phylink;
	int err;

	pf->phylink_config.dev = &priv->ndev->dev;
	pf->phylink_config.type = PHYLINK_NETDEV;

	phylink = phylink_create(&pf->phylink_config, of_fwnode_handle(node),
				 pf->if_mode, &enetc_mac_phylink_ops);
	if (IS_ERR(phylink)) {
		err = PTR_ERR(phylink);
		return err;
	}

	priv->phylink = phylink;

	return 0;
}

<<<<<<< HEAD
static void enetc_of_put_phy(struct enetc_pf *pf)
{
	struct device_node *np = pf->si->pdev->dev.of_node;

	if (np && of_phy_is_fixed_link(np))
		of_phy_deregister_fixed_link(np);
	if (pf->phy_node)
		of_node_put(pf->phy_node);
}

static void enetc_configure_sgmii(struct mii_bus *imdio)
{
	/* Set to SGMII mode, use AN */
	imdio->write(imdio, 0, ENETC_PCS_IF_MODE,
		     ENETC_PCS_IF_MODE_SGMII_AN);

	/* Dev ability - SGMII */
	imdio->write(imdio, 0, ENETC_PCS_DEV_ABILITY,
		     ENETC_PCS_DEV_ABILITY_SGMII);

	/* Adjust link timer for SGMII */
	imdio->write(imdio, 0, ENETC_PCS_LINK_TIMER1,
		     ENETC_PCS_LINK_TIMER1_VAL);
	imdio->write(imdio, 0, ENETC_PCS_LINK_TIMER2,
		     ENETC_PCS_LINK_TIMER2_VAL);

	/* restart PCS AN */
	imdio->write(imdio, 0, ENETC_PCS_CR,
		     ENETC_PCS_CR_RESET_AN | ENETC_PCS_CR_DEF_VAL);
}

static void enetc_configure_sxgmii(struct mii_bus *imdio)
{
	/* Dev ability - SXGMII */
	imdio->write(imdio, 0, MII_ADDR_C45 | (MDIO_MMD_VEND2 << 16) |
		     ENETC_PCS_DEV_ABILITY, ENETC_PCS_DEV_ABILITY_SXGMII);

	/* Restart PCS AN */
	imdio->write(imdio, 0, MII_ADDR_C45 | (MDIO_MMD_VEND2 << 16) |
		     ENETC_PCS_CR,
		     ENETC_PCS_CR_LANE_RESET | ENETC_PCS_CR_RESET_AN);
}

static int enetc_imdio_init(struct enetc_pf *pf)
{
	struct device *dev = &pf->si->pdev->dev;
	struct enetc_mdio_priv *mdio_priv;
	struct mii_bus *bus;

	bus = devm_mdiobus_alloc_size(dev, sizeof(*mdio_priv));
	if (!bus)
		return -ENOMEM;

	bus->name = "FSL ENETC internal MDIO Bus";
	bus->read = enetc_mdio_read;
	bus->write = enetc_mdio_write;
	bus->parent = dev;
	mdio_priv = bus->priv;
	mdio_priv->hw = &pf->si->hw;
	mdio_priv->mdio_base = ENETC_PM_IMDIO_BASE;
	snprintf(bus->id, MII_BUS_ID_SIZE, "%s", dev_name(dev));

	pf->imdio = bus;

	return 0;
}

static int enetc_configure_serdes(struct enetc_ndev_priv *priv)
{
	struct enetc_pf *pf = enetc_si_priv(priv->si);
	int err;

	if (priv->if_mode != PHY_INTERFACE_MODE_SGMII &&
	    priv->if_mode != PHY_INTERFACE_MODE_XGMII &&
	    priv->if_mode != PHY_INTERFACE_MODE_USXGMII)
		return 0;

	err = enetc_imdio_init(pf);
	if (err)
		return err;

	if (priv->if_mode == PHY_INTERFACE_MODE_SGMII)
		enetc_configure_sgmii(pf->imdio);

	if (priv->if_mode == PHY_INTERFACE_MODE_XGMII ||
	    priv->if_mode == PHY_INTERFACE_MODE_USXGMII)
		enetc_configure_sxgmii(pf->imdio);

	return 0;
=======
static void enetc_phylink_destroy(struct enetc_ndev_priv *priv)
{
	if (priv->phylink)
		phylink_destroy(priv->phylink);
}

/* Initialize the entire shared memory for the flow steering entries
 * of this port (PF + VFs)
 */
static int enetc_init_port_rfs_memory(struct enetc_si *si)
{
	struct enetc_cmd_rfse rfse = {0};
	struct enetc_hw *hw = &si->hw;
	int num_rfs, i, err = 0;
	u32 val;

	val = enetc_port_rd(hw, ENETC_PRFSCAPR);
	num_rfs = ENETC_PRFSCAPR_GET_NUM_RFS(val);

	for (i = 0; i < num_rfs; i++) {
		err = enetc_set_fs_entry(si, &rfse, i);
		if (err)
			break;
	}

	return err;
}

static int enetc_init_port_rss_memory(struct enetc_si *si)
{
	struct enetc_hw *hw = &si->hw;
	int num_rss, err;
	int *rss_table;
	u32 val;

	val = enetc_port_rd(hw, ENETC_PRSSCAPR);
	num_rss = ENETC_PRSSCAPR_GET_NUM_RSS(val);
	if (!num_rss)
		return 0;

	rss_table = kcalloc(num_rss, sizeof(*rss_table), GFP_KERNEL);
	if (!rss_table)
		return -ENOMEM;

	err = enetc_set_rss_table(si, rss_table, num_rss);

	kfree(rss_table);

	return err;
}

static int enetc_pf_register_with_ierb(struct pci_dev *pdev)
{
	struct device_node *node = pdev->dev.of_node;
	struct platform_device *ierb_pdev;
	struct device_node *ierb_node;

	/* Don't register with the IERB if the PF itself is disabled */
	if (!node || !of_device_is_available(node))
		return 0;

	ierb_node = of_find_compatible_node(NULL, NULL,
					    "fsl,ls1028a-enetc-ierb");
	if (!ierb_node || !of_device_is_available(ierb_node))
		return -ENODEV;

	ierb_pdev = of_find_device_by_node(ierb_node);
	of_node_put(ierb_node);

	if (!ierb_pdev)
		return -EPROBE_DEFER;

	return enetc_ierb_register_pf(ierb_pdev, pdev);
>>>>>>> c1084c27
}

static int enetc_pf_probe(struct pci_dev *pdev,
			  const struct pci_device_id *ent)
{
	struct device_node *node = pdev->dev.of_node;
	struct enetc_ndev_priv *priv;
	struct net_device *ndev;
	struct enetc_si *si;
	struct enetc_pf *pf;
	int err;

	err = enetc_pf_register_with_ierb(pdev);
	if (err == -EPROBE_DEFER)
		return err;
	if (err)
		dev_warn(&pdev->dev,
			 "Could not register with IERB driver: %pe, please update the device tree\n",
			 ERR_PTR(err));

	err = enetc_pci_probe(pdev, KBUILD_MODNAME, sizeof(*pf));
	if (err) {
		dev_err(&pdev->dev, "PCI probing failed\n");
		return err;
	}

	si = pci_get_drvdata(pdev);
	if (!si->hw.port || !si->hw.global) {
		err = -ENODEV;
		dev_err(&pdev->dev, "could not map PF space, probing a VF?\n");
		goto err_map_pf_space;
	}

	err = enetc_setup_cbdr(&pdev->dev, &si->hw, ENETC_CBDR_DEFAULT_SIZE,
			       &si->cbd_ring);
	if (err)
		goto err_setup_cbdr;

	err = enetc_init_port_rfs_memory(si);
	if (err) {
		dev_err(&pdev->dev, "Failed to initialize RFS memory\n");
		goto err_init_port_rfs;
	}

	err = enetc_init_port_rss_memory(si);
	if (err) {
		dev_err(&pdev->dev, "Failed to initialize RSS memory\n");
		goto err_init_port_rss;
	}

	if (node && !of_device_is_available(node)) {
		dev_info(&pdev->dev, "device is disabled, skipping\n");
		err = -ENODEV;
		goto err_device_disabled;
	}

	pf = enetc_si_priv(si);
	pf->si = si;
	pf->total_vfs = pci_sriov_get_totalvfs(pdev);

<<<<<<< HEAD
	err = enetc_of_get_phy(pf);
	if (err)
		dev_warn(&pdev->dev, "Fallback to PHY-less operation\n");
=======
	err = enetc_setup_mac_addresses(node, pf);
	if (err)
		goto err_setup_mac_addresses;
>>>>>>> c1084c27

	enetc_configure_port(pf);

	enetc_get_si_caps(si);

	ndev = alloc_etherdev_mq(sizeof(*priv), ENETC_MAX_NUM_TXQS);
	if (!ndev) {
		err = -ENOMEM;
		dev_err(&pdev->dev, "netdev creation failed\n");
		goto err_alloc_netdev;
	}

	enetc_pf_netdev_setup(si, ndev, &enetc_ndev_ops);

	priv = netdev_priv(ndev);
	priv->phy_node = pf->phy_node;
	priv->if_mode = pf->if_mode;

	enetc_init_si_rings_params(priv);

	err = enetc_alloc_si_resources(priv);
	if (err) {
		dev_err(&pdev->dev, "SI resource alloc failed\n");
		goto err_alloc_si_res;
	}

	err = enetc_configure_si(priv);
	if (err) {
		dev_err(&pdev->dev, "Failed to configure SI\n");
		goto err_config_si;
	}

	err = enetc_alloc_msix(priv);
	if (err) {
		dev_err(&pdev->dev, "MSIX alloc failed\n");
		goto err_alloc_msix;
	}

<<<<<<< HEAD
	err = enetc_configure_serdes(priv);
	if (err)
		dev_warn(&pdev->dev, "Attempted serdes config but failed\n");
=======
	if (!of_get_phy_mode(node, &pf->if_mode)) {
		err = enetc_mdiobus_create(pf, node);
		if (err)
			goto err_mdiobus_create;

		err = enetc_phylink_create(priv, node);
		if (err)
			goto err_phylink_create;
	}
>>>>>>> c1084c27

	err = register_netdev(ndev);
	if (err)
		goto err_reg_netdev;

	enetc_tsn_pf_init(ndev, pdev);

	enetc_tsn_pf_init(ndev, pdev);

	return 0;

err_reg_netdev:
<<<<<<< HEAD
=======
	enetc_phylink_destroy(priv);
err_phylink_create:
	enetc_mdiobus_destroy(pf);
err_mdiobus_create:
>>>>>>> c1084c27
	enetc_free_msix(priv);
err_config_si:
err_alloc_msix:
	enetc_free_si_resources(priv);
err_alloc_si_res:
	si->ndev = NULL;
	free_netdev(ndev);
err_alloc_netdev:
<<<<<<< HEAD
	enetc_mdio_remove(pf);
	enetc_of_put_phy(pf);
=======
err_init_port_rss:
err_init_port_rfs:
err_device_disabled:
err_setup_mac_addresses:
	enetc_teardown_cbdr(&si->cbd_ring);
err_setup_cbdr:
>>>>>>> c1084c27
err_map_pf_space:
	enetc_pci_remove(pdev);

	return err;
}

static void enetc_pf_remove(struct pci_dev *pdev)
{
	struct enetc_si *si = pci_get_drvdata(pdev);
	struct enetc_pf *pf = enetc_si_priv(si);
	struct enetc_ndev_priv *priv;

	priv = netdev_priv(si->ndev);

	if (pf->num_vfs)
		enetc_sriov_configure(pdev, 0);

	enetc_tsn_pf_deinit(si->ndev);

	enetc_tsn_pf_deinit(si->ndev);

	unregister_netdev(si->ndev);

<<<<<<< HEAD
	enetc_mdio_remove(pf);
	enetc_of_put_phy(pf);
=======
	enetc_phylink_destroy(priv);
	enetc_mdiobus_destroy(pf);
>>>>>>> c1084c27

	enetc_free_msix(priv);

	enetc_free_si_resources(priv);
	enetc_teardown_cbdr(&si->cbd_ring);

	free_netdev(si->ndev);

	enetc_pci_remove(pdev);
}

/* Lock for MDIO access errata on LS1028A */
DEFINE_RWLOCK(enetc_mdio_lock);
EXPORT_SYMBOL_GPL(enetc_mdio_lock);

static const struct pci_device_id enetc_pf_id_table[] = {
	{ PCI_DEVICE(PCI_VENDOR_ID_FREESCALE, ENETC_DEV_ID_PF) },
	{ 0, } /* End of table. */
};
MODULE_DEVICE_TABLE(pci, enetc_pf_id_table);

static struct pci_driver enetc_pf_driver = {
	.name = KBUILD_MODNAME,
	.id_table = enetc_pf_id_table,
	.probe = enetc_pf_probe,
	.remove = enetc_pf_remove,
#ifdef CONFIG_PCI_IOV
	.sriov_configure = enetc_sriov_configure,
#endif
};
module_pci_driver(enetc_pf_driver);

MODULE_DESCRIPTION(ENETC_DRV_NAME_STR);
MODULE_LICENSE("Dual BSD/GPL");<|MERGE_RESOLUTION|>--- conflicted
+++ resolved
@@ -5,10 +5,7 @@
 #include <linux/mdio.h>
 #include <linux/module.h>
 #include <linux/fsl/enetc_mdio.h>
-<<<<<<< HEAD
-=======
 #include <linux/of_platform.h>
->>>>>>> c1084c27
 #include <linux/of_mdio.h>
 #include <linux/of_net.h>
 #include "enetc_ierb.h"
@@ -519,8 +516,7 @@
 	enetc_port_wr(hw, ENETC_PSIVLANFMR, ENETC_PSIVLANFMR_VS);
 }
 
-static void enetc_configure_port_mac(struct enetc_hw *hw,
-				     phy_interface_t phy_mode)
+static void enetc_configure_port_mac(struct enetc_hw *hw)
 {
 	int tc;
 
@@ -534,28 +530,6 @@
 		      ENETC_PM0_CMD_TXP	| ENETC_PM0_PROMISC);
 
 	enetc_port_wr(hw, ENETC_PM1_CMD_CFG, ENETC_PM0_CMD_PHY_TX_EN |
-<<<<<<< HEAD
-		      ENETC_PM0_CMD_TXP	| ENETC_PM0_PROMISC |
-		      ENETC_PM0_TX_EN | ENETC_PM0_RX_EN);
-	/* set auto-speed for RGMII */
-	if (enetc_port_rd(hw, ENETC_PM0_IF_MODE) & ENETC_PMO_IFM_RG ||
-	    phy_mode == PHY_INTERFACE_MODE_RGMII) {
-		enetc_port_wr(hw, ENETC_PM0_IF_MODE, ENETC_PM0_IFM_RGAUTO);
-		enetc_port_wr(hw, ENETC_PM1_IF_MODE, ENETC_PM0_IFM_RGAUTO);
-	}
-
-	if (phy_mode == PHY_INTERFACE_MODE_XGMII ||
-	    phy_mode == PHY_INTERFACE_MODE_USXGMII) {
-		enetc_port_wr(hw, ENETC_PM0_IF_MODE, ENETC_PM0_IFM_XGMII);
-		enetc_port_wr(hw, ENETC_PM1_IF_MODE, ENETC_PM0_IFM_XGMII);
-	}
-
-	/* on LS1028A the MAC Rx FIFO defaults to value 2, which is too high and
-	 * may lead to Rx lock-up under traffic.  Set it to 1 instead, as
-	 * recommended by the hardware team.
-	 */
-	enetc_port_wr(hw, ENETC_PM0_RX_FIFO, ENETC_PM0_RX_FIFO_VAL);
-=======
 		      ENETC_PM0_CMD_TXP	| ENETC_PM0_PROMISC);
 
 	/* On LS1028A, the MAC RX FIFO defaults to 2, which is too high
@@ -593,7 +567,6 @@
 
 	enetc_port_wr(hw, ENETC_PM0_CMD_CFG, val);
 	enetc_port_wr(hw, ENETC_PM1_CMD_CFG, val);
->>>>>>> c1084c27
 }
 
 static void enetc_configure_port_pmac(struct enetc_hw *hw)
@@ -616,7 +589,7 @@
 
 	enetc_configure_port_pmac(hw);
 
-	enetc_configure_port_mac(hw, pf->if_mode);
+	enetc_configure_port_mac(hw);
 
 	enetc_port_si_configure(pf->si);
 
@@ -808,14 +781,6 @@
 		ndev->hw_features |= NETIF_F_HW_TC;
 	}
 
-<<<<<<< HEAD
-	ndev->priv_flags |= IFF_UNICAST_FLT | IFF_LIVE_ADDR_CHANGE;
-
-	if (si->hw_features & ENETC_SI_F_QBV)
-		priv->active_offloads |= ENETC_F_QBV;
-
-=======
->>>>>>> c1084c27
 	if (enetc_tsn_is_enabled() && (si->hw_features & ENETC_SI_F_QBU))
 		priv->active_offloads |= ENETC_F_QBU;
 
@@ -823,18 +788,10 @@
 	enetc_get_primary_mac_addr(&si->hw, ndev->dev_addr);
 }
 
-<<<<<<< HEAD
-static int enetc_mdio_probe(struct enetc_pf *pf)
+static int enetc_mdio_probe(struct enetc_pf *pf, struct device_node *np)
 {
 	struct device *dev = &pf->si->pdev->dev;
 	struct enetc_mdio_priv *mdio_priv;
-	struct device_node *np;
-=======
-static int enetc_mdio_probe(struct enetc_pf *pf, struct device_node *np)
-{
-	struct device *dev = &pf->si->pdev->dev;
-	struct enetc_mdio_priv *mdio_priv;
->>>>>>> c1084c27
 	struct mii_bus *bus;
 	int err;
 
@@ -851,55 +808,6 @@
 	mdio_priv->mdio_base = ENETC_EMDIO_BASE;
 	snprintf(bus->id, MII_BUS_ID_SIZE, "%s", dev_name(dev));
 
-<<<<<<< HEAD
-	np = of_get_child_by_name(dev->of_node, "mdio");
-	if (!np) {
-		dev_err(dev, "MDIO node missing\n");
-		return -EINVAL;
-	}
-
-	err = of_mdiobus_register(bus, np);
-	if (err) {
-		of_node_put(np);
-		dev_err(dev, "cannot register MDIO bus\n");
-		return err;
-	}
-
-	of_node_put(np);
-	pf->mdio = bus;
-
-	return 0;
-}
-
-static void enetc_mdio_remove(struct enetc_pf *pf)
-{
-	if (pf->mdio)
-		mdiobus_unregister(pf->mdio);
-}
-
-static int enetc_of_get_phy(struct enetc_pf *pf)
-{
-	struct device *dev = &pf->si->pdev->dev;
-	struct device_node *np = dev->of_node;
-	struct device_node *mdio_np;
-	int phy_mode;
-	int err;
-
-	pf->phy_node = of_parse_phandle(np, "phy-handle", 0);
-	if (!pf->phy_node) {
-		if (!of_phy_is_fixed_link(np)) {
-			dev_err(dev, "PHY not specified\n");
-			return -ENODEV;
-		}
-
-		err = of_phy_register_fixed_link(np);
-		if (err < 0) {
-			dev_err(dev, "fixed link registration failed\n");
-			return err;
-		}
-
-		pf->phy_node = of_node_get(np);
-=======
 	err = of_mdiobus_register(bus, np);
 	if (err) {
 		dev_err(dev, "cannot register MDIO bus\n");
@@ -978,7 +886,6 @@
 	if (pf->pcs) {
 		mdio_device_free(pf->pcs->mdio);
 		lynx_pcs_destroy(pf->pcs);
->>>>>>> c1084c27
 	}
 	if (pf->imdio) {
 		mdiobus_unregister(pf->imdio);
@@ -1010,22 +917,11 @@
 	if (enetc_port_has_pcs(pf)) {
 		err = enetc_imdio_create(pf);
 		if (err) {
-<<<<<<< HEAD
-			of_node_put(pf->phy_node);
-=======
 			enetc_mdio_remove(pf);
->>>>>>> c1084c27
 			return err;
 		}
 	}
 
-<<<<<<< HEAD
-	phy_mode = of_get_phy_mode(np);
-	if (phy_mode < 0)
-		pf->if_mode = PHY_INTERFACE_MODE_NA; /* fixed link */
-	else
-		pf->if_mode = phy_mode;
-=======
 	return 0;
 }
 
@@ -1174,7 +1070,6 @@
 		pause_on_thresh = 3 * ENETC_MAC_MAXFRM_SIZE;
 		pause_off_thresh = 1 * ENETC_MAC_MAXFRM_SIZE;
 	}
->>>>>>> c1084c27
 
 	enetc_port_wr(hw, ENETC_PM0_PAUSE_QUANTA, init_quanta);
 	enetc_port_wr(hw, ENETC_PM1_PAUSE_QUANTA, init_quanta);
@@ -1234,97 +1129,6 @@
 	return 0;
 }
 
-<<<<<<< HEAD
-static void enetc_of_put_phy(struct enetc_pf *pf)
-{
-	struct device_node *np = pf->si->pdev->dev.of_node;
-
-	if (np && of_phy_is_fixed_link(np))
-		of_phy_deregister_fixed_link(np);
-	if (pf->phy_node)
-		of_node_put(pf->phy_node);
-}
-
-static void enetc_configure_sgmii(struct mii_bus *imdio)
-{
-	/* Set to SGMII mode, use AN */
-	imdio->write(imdio, 0, ENETC_PCS_IF_MODE,
-		     ENETC_PCS_IF_MODE_SGMII_AN);
-
-	/* Dev ability - SGMII */
-	imdio->write(imdio, 0, ENETC_PCS_DEV_ABILITY,
-		     ENETC_PCS_DEV_ABILITY_SGMII);
-
-	/* Adjust link timer for SGMII */
-	imdio->write(imdio, 0, ENETC_PCS_LINK_TIMER1,
-		     ENETC_PCS_LINK_TIMER1_VAL);
-	imdio->write(imdio, 0, ENETC_PCS_LINK_TIMER2,
-		     ENETC_PCS_LINK_TIMER2_VAL);
-
-	/* restart PCS AN */
-	imdio->write(imdio, 0, ENETC_PCS_CR,
-		     ENETC_PCS_CR_RESET_AN | ENETC_PCS_CR_DEF_VAL);
-}
-
-static void enetc_configure_sxgmii(struct mii_bus *imdio)
-{
-	/* Dev ability - SXGMII */
-	imdio->write(imdio, 0, MII_ADDR_C45 | (MDIO_MMD_VEND2 << 16) |
-		     ENETC_PCS_DEV_ABILITY, ENETC_PCS_DEV_ABILITY_SXGMII);
-
-	/* Restart PCS AN */
-	imdio->write(imdio, 0, MII_ADDR_C45 | (MDIO_MMD_VEND2 << 16) |
-		     ENETC_PCS_CR,
-		     ENETC_PCS_CR_LANE_RESET | ENETC_PCS_CR_RESET_AN);
-}
-
-static int enetc_imdio_init(struct enetc_pf *pf)
-{
-	struct device *dev = &pf->si->pdev->dev;
-	struct enetc_mdio_priv *mdio_priv;
-	struct mii_bus *bus;
-
-	bus = devm_mdiobus_alloc_size(dev, sizeof(*mdio_priv));
-	if (!bus)
-		return -ENOMEM;
-
-	bus->name = "FSL ENETC internal MDIO Bus";
-	bus->read = enetc_mdio_read;
-	bus->write = enetc_mdio_write;
-	bus->parent = dev;
-	mdio_priv = bus->priv;
-	mdio_priv->hw = &pf->si->hw;
-	mdio_priv->mdio_base = ENETC_PM_IMDIO_BASE;
-	snprintf(bus->id, MII_BUS_ID_SIZE, "%s", dev_name(dev));
-
-	pf->imdio = bus;
-
-	return 0;
-}
-
-static int enetc_configure_serdes(struct enetc_ndev_priv *priv)
-{
-	struct enetc_pf *pf = enetc_si_priv(priv->si);
-	int err;
-
-	if (priv->if_mode != PHY_INTERFACE_MODE_SGMII &&
-	    priv->if_mode != PHY_INTERFACE_MODE_XGMII &&
-	    priv->if_mode != PHY_INTERFACE_MODE_USXGMII)
-		return 0;
-
-	err = enetc_imdio_init(pf);
-	if (err)
-		return err;
-
-	if (priv->if_mode == PHY_INTERFACE_MODE_SGMII)
-		enetc_configure_sgmii(pf->imdio);
-
-	if (priv->if_mode == PHY_INTERFACE_MODE_XGMII ||
-	    priv->if_mode == PHY_INTERFACE_MODE_USXGMII)
-		enetc_configure_sxgmii(pf->imdio);
-
-	return 0;
-=======
 static void enetc_phylink_destroy(struct enetc_ndev_priv *priv)
 {
 	if (priv->phylink)
@@ -1398,7 +1202,6 @@
 		return -EPROBE_DEFER;
 
 	return enetc_ierb_register_pf(ierb_pdev, pdev);
->>>>>>> c1084c27
 }
 
 static int enetc_pf_probe(struct pci_dev *pdev,
@@ -1459,15 +1262,9 @@
 	pf->si = si;
 	pf->total_vfs = pci_sriov_get_totalvfs(pdev);
 
-<<<<<<< HEAD
-	err = enetc_of_get_phy(pf);
-	if (err)
-		dev_warn(&pdev->dev, "Fallback to PHY-less operation\n");
-=======
 	err = enetc_setup_mac_addresses(node, pf);
 	if (err)
 		goto err_setup_mac_addresses;
->>>>>>> c1084c27
 
 	enetc_configure_port(pf);
 
@@ -1483,8 +1280,6 @@
 	enetc_pf_netdev_setup(si, ndev, &enetc_ndev_ops);
 
 	priv = netdev_priv(ndev);
-	priv->phy_node = pf->phy_node;
-	priv->if_mode = pf->if_mode;
 
 	enetc_init_si_rings_params(priv);
 
@@ -1506,11 +1301,6 @@
 		goto err_alloc_msix;
 	}
 
-<<<<<<< HEAD
-	err = enetc_configure_serdes(priv);
-	if (err)
-		dev_warn(&pdev->dev, "Attempted serdes config but failed\n");
-=======
 	if (!of_get_phy_mode(node, &pf->if_mode)) {
 		err = enetc_mdiobus_create(pf, node);
 		if (err)
@@ -1520,7 +1310,6 @@
 		if (err)
 			goto err_phylink_create;
 	}
->>>>>>> c1084c27
 
 	err = register_netdev(ndev);
 	if (err)
@@ -1528,18 +1317,13 @@
 
 	enetc_tsn_pf_init(ndev, pdev);
 
-	enetc_tsn_pf_init(ndev, pdev);
-
 	return 0;
 
 err_reg_netdev:
-<<<<<<< HEAD
-=======
 	enetc_phylink_destroy(priv);
 err_phylink_create:
 	enetc_mdiobus_destroy(pf);
 err_mdiobus_create:
->>>>>>> c1084c27
 	enetc_free_msix(priv);
 err_config_si:
 err_alloc_msix:
@@ -1548,17 +1332,12 @@
 	si->ndev = NULL;
 	free_netdev(ndev);
 err_alloc_netdev:
-<<<<<<< HEAD
-	enetc_mdio_remove(pf);
-	enetc_of_put_phy(pf);
-=======
 err_init_port_rss:
 err_init_port_rfs:
 err_device_disabled:
 err_setup_mac_addresses:
 	enetc_teardown_cbdr(&si->cbd_ring);
 err_setup_cbdr:
->>>>>>> c1084c27
 err_map_pf_space:
 	enetc_pci_remove(pdev);
 
@@ -1578,17 +1357,10 @@
 
 	enetc_tsn_pf_deinit(si->ndev);
 
-	enetc_tsn_pf_deinit(si->ndev);
-
 	unregister_netdev(si->ndev);
 
-<<<<<<< HEAD
-	enetc_mdio_remove(pf);
-	enetc_of_put_phy(pf);
-=======
 	enetc_phylink_destroy(priv);
 	enetc_mdiobus_destroy(pf);
->>>>>>> c1084c27
 
 	enetc_free_msix(priv);
 
@@ -1599,10 +1371,6 @@
 
 	enetc_pci_remove(pdev);
 }
-
-/* Lock for MDIO access errata on LS1028A */
-DEFINE_RWLOCK(enetc_mdio_lock);
-EXPORT_SYMBOL_GPL(enetc_mdio_lock);
 
 static const struct pci_device_id enetc_pf_id_table[] = {
 	{ PCI_DEVICE(PCI_VENDOR_ID_FREESCALE, ENETC_DEV_ID_PF) },
