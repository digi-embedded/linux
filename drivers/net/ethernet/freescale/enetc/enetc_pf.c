// SPDX-License-Identifier: (GPL-2.0+ OR BSD-3-Clause)
/* Copyright 2017-2019 NXP */

#include <asm/unaligned.h>
#include <linux/mdio.h>
#include <linux/module.h>
#include <linux/fsl/enetc_mdio.h>
#include <linux/of_platform.h>
#include <linux/of_mdio.h>
#include <linux/of_net.h>
#include <linux/pcs-lynx.h>
#include "enetc_ierb.h"
#include "enetc_pf.h"

#define ENETC_DRV_NAME_STR "ENETC PF driver"

static void enetc_pf_get_primary_mac_addr(struct enetc_hw *hw, int si, u8 *addr)
{
	u32 upper = __raw_readl(hw->port + ENETC_PSIPMAR0(si));
	u16 lower = __raw_readw(hw->port + ENETC_PSIPMAR1(si));

	put_unaligned_le32(upper, addr);
	put_unaligned_le16(lower, addr + 4);
}

static void enetc_pf_set_primary_mac_addr(struct enetc_hw *hw, int si,
					  const u8 *addr)
{
	u32 upper = get_unaligned_le32(addr);
	u16 lower = get_unaligned_le16(addr + 4);

	__raw_writel(upper, hw->port + ENETC_PSIPMAR0(si));
	__raw_writew(lower, hw->port + ENETC_PSIPMAR1(si));
}

static int enetc_pf_set_mac_addr(struct net_device *ndev, void *addr)
{
	struct enetc_ndev_priv *priv = netdev_priv(ndev);
	struct sockaddr *saddr = addr;

	if (!is_valid_ether_addr(saddr->sa_data))
		return -EADDRNOTAVAIL;

	eth_hw_addr_set(ndev, saddr->sa_data);
	enetc_pf_set_primary_mac_addr(&priv->si->hw, 0, saddr->sa_data);

	return 0;
}

static void enetc_set_vlan_promisc(struct enetc_hw *hw, char si_map)
{
	u32 val = enetc_port_rd(hw, ENETC_PSIPVMR);

	val &= ~ENETC_PSIPVMR_SET_VP(ENETC_VLAN_PROMISC_MAP_ALL);
	enetc_port_wr(hw, ENETC_PSIPVMR, ENETC_PSIPVMR_SET_VP(si_map) | val);
}

static void enetc_enable_si_vlan_promisc(struct enetc_pf *pf, int si_idx)
{
	pf->vlan_promisc_simap |= BIT(si_idx);
	enetc_set_vlan_promisc(&pf->si->hw, pf->vlan_promisc_simap);
}

static void enetc_disable_si_vlan_promisc(struct enetc_pf *pf, int si_idx)
{
	pf->vlan_promisc_simap &= ~BIT(si_idx);
	enetc_set_vlan_promisc(&pf->si->hw, pf->vlan_promisc_simap);
}

static void enetc_set_isol_vlan(struct enetc_hw *hw, int si, u16 vlan, u8 qos)
{
	u32 val = 0;

	if (vlan)
		val = ENETC_PSIVLAN_EN | ENETC_PSIVLAN_SET_QOS(qos) | vlan;

	enetc_port_wr(hw, ENETC_PSIVLANR(si), val);
}

static int enetc_mac_addr_hash_idx(const u8 *addr)
{
	u64 fold = __swab64(ether_addr_to_u64(addr)) >> 16;
	u64 mask = 0;
	int res = 0;
	int i;

	for (i = 0; i < 8; i++)
		mask |= BIT_ULL(i * 6);

	for (i = 0; i < 6; i++)
		res |= (hweight64(fold & (mask << i)) & 0x1) << i;

	return res;
}

static void enetc_reset_mac_addr_filter(struct enetc_mac_filter *filter)
{
	filter->mac_addr_cnt = 0;

	bitmap_zero(filter->mac_hash_table,
		    ENETC_MADDR_HASH_TBL_SZ);
}

static void enetc_add_mac_addr_em_filter(struct enetc_mac_filter *filter,
					 const unsigned char *addr)
{
	/* add exact match addr */
	ether_addr_copy(filter->mac_addr, addr);
	filter->mac_addr_cnt++;
}

static void enetc_add_mac_addr_ht_filter(struct enetc_mac_filter *filter,
					 const unsigned char *addr)
{
	int idx = enetc_mac_addr_hash_idx(addr);

	/* add hash table entry */
	__set_bit(idx, filter->mac_hash_table);
	filter->mac_addr_cnt++;
}

static void enetc_clear_mac_ht_flt(struct enetc_si *si, int si_idx, int type)
{
	bool err = si->errata & ENETC_ERR_UCMCSWP;

	if (type == UC) {
		enetc_port_wr(&si->hw, ENETC_PSIUMHFR0(si_idx, err), 0);
		enetc_port_wr(&si->hw, ENETC_PSIUMHFR1(si_idx), 0);
	} else { /* MC */
		enetc_port_wr(&si->hw, ENETC_PSIMMHFR0(si_idx, err), 0);
		enetc_port_wr(&si->hw, ENETC_PSIMMHFR1(si_idx), 0);
	}
}

static void enetc_set_mac_ht_flt(struct enetc_si *si, int si_idx, int type,
				 unsigned long hash)
{
	bool err = si->errata & ENETC_ERR_UCMCSWP;

	if (type == UC) {
		enetc_port_wr(&si->hw, ENETC_PSIUMHFR0(si_idx, err),
			      lower_32_bits(hash));
		enetc_port_wr(&si->hw, ENETC_PSIUMHFR1(si_idx),
			      upper_32_bits(hash));
	} else { /* MC */
		enetc_port_wr(&si->hw, ENETC_PSIMMHFR0(si_idx, err),
			      lower_32_bits(hash));
		enetc_port_wr(&si->hw, ENETC_PSIMMHFR1(si_idx),
			      upper_32_bits(hash));
	}
}

static void enetc_sync_mac_filters(struct enetc_pf *pf)
{
	struct enetc_mac_filter *f = pf->mac_filter;
	struct enetc_si *si = pf->si;
	int i, pos;

	pos = EMETC_MAC_ADDR_FILT_RES;

	for (i = 0; i < MADDR_TYPE; i++, f++) {
		bool em = (f->mac_addr_cnt == 1) && (i == UC);
		bool clear = !f->mac_addr_cnt;

		if (clear) {
			if (i == UC)
				enetc_clear_mac_flt_entry(si, pos);

			enetc_clear_mac_ht_flt(si, 0, i);
			continue;
		}

		/* exact match filter */
		if (em) {
			int err;

			enetc_clear_mac_ht_flt(si, 0, UC);

			err = enetc_set_mac_flt_entry(si, pos, f->mac_addr,
						      BIT(0));
			if (!err)
				continue;

			/* fallback to HT filtering */
			dev_warn(&si->pdev->dev, "fallback to HT filt (%d)\n",
				 err);
		}

		/* hash table filter, clear EM filter for UC entries */
		if (i == UC)
			enetc_clear_mac_flt_entry(si, pos);

		enetc_set_mac_ht_flt(si, 0, i, *f->mac_hash_table);
	}
}

static void enetc_pf_set_rx_mode(struct net_device *ndev)
{
	struct enetc_ndev_priv *priv = netdev_priv(ndev);
	struct enetc_pf *pf = enetc_si_priv(priv->si);
	struct enetc_hw *hw = &priv->si->hw;
	bool uprom = false, mprom = false;
	struct enetc_mac_filter *filter;
	struct netdev_hw_addr *ha;
	u32 psipmr = 0;
	bool em;

	if (ndev->flags & IFF_PROMISC) {
		/* enable promisc mode for SI0 (PF) */
		psipmr = ENETC_PSIPMR_SET_UP(0) | ENETC_PSIPMR_SET_MP(0);
		uprom = true;
		mprom = true;
	} else if (ndev->flags & IFF_ALLMULTI) {
		/* enable multi cast promisc mode for SI0 (PF) */
		psipmr = ENETC_PSIPMR_SET_MP(0);
		mprom = true;
	}

	/* first 2 filter entries belong to PF */
	if (!uprom) {
		/* Update unicast filters */
		filter = &pf->mac_filter[UC];
		enetc_reset_mac_addr_filter(filter);

		em = (netdev_uc_count(ndev) == 1);
		netdev_for_each_uc_addr(ha, ndev) {
			if (em) {
				enetc_add_mac_addr_em_filter(filter, ha->addr);
				break;
			}

			enetc_add_mac_addr_ht_filter(filter, ha->addr);
		}
	}

	if (!mprom) {
		/* Update multicast filters */
		filter = &pf->mac_filter[MC];
		enetc_reset_mac_addr_filter(filter);

		netdev_for_each_mc_addr(ha, ndev) {
			if (!is_multicast_ether_addr(ha->addr))
				continue;

			enetc_add_mac_addr_ht_filter(filter, ha->addr);
		}
	}

	if (!uprom || !mprom)
		/* update PF entries */
		enetc_sync_mac_filters(pf);

	psipmr |= enetc_port_rd(hw, ENETC_PSIPMR) &
		  ~(ENETC_PSIPMR_SET_UP(0) | ENETC_PSIPMR_SET_MP(0));
	enetc_port_wr(hw, ENETC_PSIPMR, psipmr);
}

static void enetc_set_vlan_ht_filter(struct enetc_hw *hw, int si_idx,
				     unsigned long hash)
{
	enetc_port_wr(hw, ENETC_PSIVHFR0(si_idx), lower_32_bits(hash));
	enetc_port_wr(hw, ENETC_PSIVHFR1(si_idx), upper_32_bits(hash));
}

static int enetc_vid_hash_idx(unsigned int vid)
{
	int res = 0;
	int i;

	for (i = 0; i < 6; i++)
		res |= (hweight8(vid & (BIT(i) | BIT(i + 6))) & 0x1) << i;

	return res;
}

static void enetc_sync_vlan_ht_filter(struct enetc_pf *pf, bool rehash)
{
	int i;

	if (rehash) {
		bitmap_zero(pf->vlan_ht_filter, ENETC_VLAN_HT_SIZE);

		for_each_set_bit(i, pf->active_vlans, VLAN_N_VID) {
			int hidx = enetc_vid_hash_idx(i);

			__set_bit(hidx, pf->vlan_ht_filter);
		}
	}

	enetc_set_vlan_ht_filter(&pf->si->hw, 0, *pf->vlan_ht_filter);
}

static int enetc_vlan_rx_add_vid(struct net_device *ndev, __be16 prot, u16 vid)
{
	struct enetc_ndev_priv *priv = netdev_priv(ndev);
	struct enetc_pf *pf = enetc_si_priv(priv->si);
	int idx;

	__set_bit(vid, pf->active_vlans);

	idx = enetc_vid_hash_idx(vid);
	if (!__test_and_set_bit(idx, pf->vlan_ht_filter))
		enetc_sync_vlan_ht_filter(pf, false);

	return 0;
}

static int enetc_vlan_rx_del_vid(struct net_device *ndev, __be16 prot, u16 vid)
{
	struct enetc_ndev_priv *priv = netdev_priv(ndev);
	struct enetc_pf *pf = enetc_si_priv(priv->si);

	__clear_bit(vid, pf->active_vlans);
	enetc_sync_vlan_ht_filter(pf, true);

	return 0;
}

static void enetc_set_loopback(struct net_device *ndev, bool en)
{
	struct enetc_ndev_priv *priv = netdev_priv(ndev);
	struct enetc_hw *hw = &priv->si->hw;
	u32 reg;

	reg = enetc_port_rd(hw, ENETC_PM0_IF_MODE);
	if (reg & ENETC_PM0_IFM_RG) {
		/* RGMII mode */
		reg = (reg & ~ENETC_PM0_IFM_RLP) |
		      (en ? ENETC_PM0_IFM_RLP : 0);
		enetc_port_wr(hw, ENETC_PM0_IF_MODE, reg);
		enetc_port_wr(hw, ENETC_PM1_IF_MODE, reg);
	} else {
		/* assume SGMII mode */
		reg = enetc_port_rd(hw, ENETC_PM0_CMD_CFG);
		reg = (reg & ~ENETC_PM0_CMD_XGLP) |
		      (en ? ENETC_PM0_CMD_XGLP : 0);
		reg = (reg & ~ENETC_PM0_CMD_PHY_TX_EN) |
		      (en ? ENETC_PM0_CMD_PHY_TX_EN : 0);
		enetc_port_wr(hw, ENETC_PM0_CMD_CFG, reg);
		enetc_port_wr(hw, ENETC_PM1_CMD_CFG, reg);
	}
}

static int enetc_pf_set_vf_mac(struct net_device *ndev, int vf, u8 *mac)
{
	struct enetc_ndev_priv *priv = netdev_priv(ndev);
	struct enetc_pf *pf = enetc_si_priv(priv->si);
	struct enetc_vf_state *vf_state;

	if (vf >= pf->total_vfs)
		return -EINVAL;

	if (!is_valid_ether_addr(mac))
		return -EADDRNOTAVAIL;

	vf_state = &pf->vf_state[vf];
	vf_state->flags |= ENETC_VF_FLAG_PF_SET_MAC;
	enetc_pf_set_primary_mac_addr(&priv->si->hw, vf + 1, mac);
	return 0;
}

static int enetc_pf_set_vf_vlan(struct net_device *ndev, int vf, u16 vlan,
				u8 qos, __be16 proto)
{
	struct enetc_ndev_priv *priv = netdev_priv(ndev);
	struct enetc_pf *pf = enetc_si_priv(priv->si);

	if (priv->si->errata & ENETC_ERR_VLAN_ISOL)
		return -EOPNOTSUPP;

	if (vf >= pf->total_vfs)
		return -EINVAL;

	if (proto != htons(ETH_P_8021Q))
		/* only C-tags supported for now */
		return -EPROTONOSUPPORT;

	enetc_set_isol_vlan(&priv->si->hw, vf + 1, vlan, qos);
	return 0;
}

static int enetc_pf_set_vf_spoofchk(struct net_device *ndev, int vf, bool en)
{
	struct enetc_ndev_priv *priv = netdev_priv(ndev);
	struct enetc_pf *pf = enetc_si_priv(priv->si);
	u32 cfgr;

	if (vf >= pf->total_vfs)
		return -EINVAL;

	cfgr = enetc_port_rd(&priv->si->hw, ENETC_PSICFGR0(vf + 1));
	cfgr = (cfgr & ~ENETC_PSICFGR0_ASE) | (en ? ENETC_PSICFGR0_ASE : 0);
	enetc_port_wr(&priv->si->hw, ENETC_PSICFGR0(vf + 1), cfgr);

	return 0;
}

static int enetc_setup_mac_address(struct device_node *np, struct enetc_pf *pf,
				   int si)
{
	struct device *dev = &pf->si->pdev->dev;
	struct enetc_hw *hw = &pf->si->hw;
	u8 mac_addr[ETH_ALEN] = { 0 };
	int err;

	/* (1) try to get the MAC address from the device tree */
	if (np) {
		err = of_get_mac_address(np, mac_addr);
		if (err == -EPROBE_DEFER)
			return err;
	}

	/* (2) bootloader supplied MAC address */
	if (is_zero_ether_addr(mac_addr))
		enetc_pf_get_primary_mac_addr(hw, si, mac_addr);

	/* (3) choose a random one */
	if (is_zero_ether_addr(mac_addr)) {
		eth_random_addr(mac_addr);
		dev_info(dev, "no MAC address specified for SI%d, using %pM\n",
			 si, mac_addr);
	}

	enetc_pf_set_primary_mac_addr(hw, si, mac_addr);

	return 0;
}

static int enetc_setup_mac_addresses(struct device_node *np,
				     struct enetc_pf *pf)
{
	int err, i;

	/* The PF might take its MAC from the device tree */
	err = enetc_setup_mac_address(np, pf, 0);
	if (err)
		return err;

	for (i = 0; i < pf->total_vfs; i++) {
		err = enetc_setup_mac_address(NULL, pf, i + 1);
		if (err)
			return err;
	}

	return 0;
}

static void enetc_port_assign_rfs_entries(struct enetc_si *si)
{
	struct enetc_pf *pf = enetc_si_priv(si);
	struct enetc_hw *hw = &si->hw;
	int num_entries, vf_entries, i;
	u32 val;

	/* split RFS entries between functions */
	val = enetc_port_rd(hw, ENETC_PRFSCAPR);
	num_entries = ENETC_PRFSCAPR_GET_NUM_RFS(val);
	vf_entries = num_entries / (pf->total_vfs + 1);

	for (i = 0; i < pf->total_vfs; i++)
		enetc_port_wr(hw, ENETC_PSIRFSCFGR(i + 1), vf_entries);
	enetc_port_wr(hw, ENETC_PSIRFSCFGR(0),
		      num_entries - vf_entries * pf->total_vfs);

	/* enable RFS on port */
	enetc_port_wr(hw, ENETC_PRFSMR, ENETC_PRFSMR_RFSE);
}

static void enetc_port_si_configure(struct enetc_si *si)
{
	struct enetc_pf *pf = enetc_si_priv(si);
	struct enetc_hw *hw = &si->hw;
	int num_rings, i;
	u32 val;

	val = enetc_port_rd(hw, ENETC_PCAPR0);
	num_rings = min(ENETC_PCAPR0_RXBDR(val), ENETC_PCAPR0_TXBDR(val));

	val = ENETC_PSICFGR0_SET_TXBDR(ENETC_PF_NUM_RINGS);
	val |= ENETC_PSICFGR0_SET_RXBDR(ENETC_PF_NUM_RINGS);

	if (unlikely(num_rings < ENETC_PF_NUM_RINGS)) {
		val = ENETC_PSICFGR0_SET_TXBDR(num_rings);
		val |= ENETC_PSICFGR0_SET_RXBDR(num_rings);

		dev_warn(&si->pdev->dev, "Found %d rings, expected %d!\n",
			 num_rings, ENETC_PF_NUM_RINGS);

		num_rings = 0;
	}

	/* Add default one-time settings for SI0 (PF) */
	val |= ENETC_PSICFGR0_SIVC(ENETC_VLAN_TYPE_C | ENETC_VLAN_TYPE_S);

	enetc_port_wr(hw, ENETC_PSICFGR0(0), val);

	if (num_rings)
		num_rings -= ENETC_PF_NUM_RINGS;

	/* Configure the SIs for each available VF */
	val = ENETC_PSICFGR0_SIVC(ENETC_VLAN_TYPE_C | ENETC_VLAN_TYPE_S);
	val |= ENETC_PSICFGR0_VTE | ENETC_PSICFGR0_SIVIE;

	if (num_rings) {
		num_rings /= pf->total_vfs;
		val |= ENETC_PSICFGR0_SET_TXBDR(num_rings);
		val |= ENETC_PSICFGR0_SET_RXBDR(num_rings);
	}

	for (i = 0; i < pf->total_vfs; i++)
		enetc_port_wr(hw, ENETC_PSICFGR0(i + 1), val);

	/* Port level VLAN settings */
	val = ENETC_PVCLCTR_OVTPIDL(ENETC_VLAN_TYPE_C | ENETC_VLAN_TYPE_S);
	enetc_port_wr(hw, ENETC_PVCLCTR, val);
	/* use outer tag for VLAN filtering */
	enetc_port_wr(hw, ENETC_PSIVLANFMR, ENETC_PSIVLANFMR_VS);
}

void enetc_set_ptcmsdur(struct enetc_hw *hw, u32 *max_sdu)
{
	int tc;

	for (tc = 0; tc < 8; tc++) {
		u32 val = ENETC_MAC_MAXFRM_SIZE;

		if (max_sdu[tc])
			val = max_sdu[tc] + VLAN_ETH_HLEN;

		enetc_port_wr(hw, ENETC_PTCMSDUR(tc), val);
	}
}

void enetc_reset_ptcmsdur(struct enetc_hw *hw)
{
	int tc;

	for (tc = 0; tc < 8; tc++)
		enetc_port_wr(hw, ENETC_PTCMSDUR(tc), ENETC_MAC_MAXFRM_SIZE);
}

static void enetc_configure_port_mac(struct enetc_hw *hw)
{
	enetc_port_wr(hw, ENETC_PM0_MAXFRM,
		      ENETC_SET_MAXFRM(ENETC_RX_MAXFRM_SIZE));

	enetc_reset_ptcmsdur(hw);

	enetc_port_wr(hw, ENETC_PM0_CMD_CFG, ENETC_PM0_CMD_PHY_TX_EN |
		      ENETC_PM0_CMD_TXP	| ENETC_PM0_PROMISC);

	enetc_port_wr(hw, ENETC_PM1_CMD_CFG, ENETC_PM0_CMD_PHY_TX_EN |
		      ENETC_PM0_CMD_TXP	| ENETC_PM0_PROMISC);

	/* On LS1028A, the MAC RX FIFO defaults to 2, which is too high
	 * and may lead to RX lock-up under traffic. Set it to 1 instead,
	 * as recommended by the hardware team.
	 */
	enetc_port_wr(hw, ENETC_PM0_RX_FIFO, ENETC_PM0_RX_FIFO_VAL);
}

static void enetc_mac_config(struct enetc_hw *hw, phy_interface_t phy_mode)
{
	u32 val;

	if (phy_interface_mode_is_rgmii(phy_mode)) {
		val = enetc_port_rd(hw, ENETC_PM0_IF_MODE);
		val &= ~(ENETC_PM0_IFM_EN_AUTO | ENETC_PM0_IFM_IFMODE_MASK);
		val |= ENETC_PM0_IFM_IFMODE_GMII | ENETC_PM0_IFM_RG;
		enetc_port_wr(hw, ENETC_PM0_IF_MODE, val);
		enetc_port_wr(hw, ENETC_PM1_IF_MODE, val);
	}

	if (phy_mode == PHY_INTERFACE_MODE_USXGMII) {
		val = ENETC_PM0_IFM_FULL_DPX | ENETC_PM0_IFM_IFMODE_XGMII;
		enetc_port_wr(hw, ENETC_PM0_IF_MODE, val);
		enetc_port_wr(hw, ENETC_PM1_IF_MODE, val);
	}
}

static void enetc_mac_enable(struct enetc_hw *hw, bool en)
{
	u32 val = enetc_port_rd(hw, ENETC_PM0_CMD_CFG);

	val &= ~(ENETC_PM0_TX_EN | ENETC_PM0_RX_EN);
	val |= en ? (ENETC_PM0_TX_EN | ENETC_PM0_RX_EN) : 0;

	enetc_port_wr(hw, ENETC_PM0_CMD_CFG, val);
	enetc_port_wr(hw, ENETC_PM1_CMD_CFG, val);
}

static void enetc_configure_port_pmac(struct enetc_hw *hw)
{
	u32 temp;

	/* Set pMAC step lock */
	temp = enetc_port_rd(hw, ENETC_PFPMR);
	enetc_port_wr(hw, ENETC_PFPMR,
		      temp | ENETC_PFPMR_PMACE | ENETC_PFPMR_MWLM);

	temp = enetc_port_rd(hw, ENETC_MMCSR);
	enetc_port_wr(hw, ENETC_MMCSR, temp | ENETC_MMCSR_ME);
}

static void enetc_configure_port(struct enetc_pf *pf)
{
	u8 hash_key[ENETC_RSSHASH_KEY_SIZE];
	struct enetc_hw *hw = &pf->si->hw;

	enetc_configure_port_pmac(hw);

	enetc_configure_port_mac(hw);

	enetc_port_si_configure(pf->si);

	/* set up hash key */
	get_random_bytes(hash_key, ENETC_RSSHASH_KEY_SIZE);
	enetc_set_rss_key(hw, hash_key);

	/* split up RFS entries */
	enetc_port_assign_rfs_entries(pf->si);

	/* enforce VLAN promisc mode for all SIs */
	pf->vlan_promisc_simap = ENETC_VLAN_PROMISC_MAP_ALL;
	enetc_set_vlan_promisc(hw, pf->vlan_promisc_simap);

	enetc_port_wr(hw, ENETC_PSIPMR, 0);

	/* enable port */
	enetc_port_wr(hw, ENETC_PMR, ENETC_PMR_EN);
}

/* Messaging */
static u16 enetc_msg_pf_set_vf_primary_mac_addr(struct enetc_pf *pf,
						int vf_id)
{
	struct enetc_vf_state *vf_state = &pf->vf_state[vf_id];
	struct enetc_msg_swbd *msg = &pf->rxmsg[vf_id];
	struct enetc_msg_cmd_set_primary_mac *cmd;
	struct device *dev = &pf->si->pdev->dev;
	u16 cmd_id;
	char *addr;

	cmd = (struct enetc_msg_cmd_set_primary_mac *)msg->vaddr;
	cmd_id = cmd->header.id;
	if (cmd_id != ENETC_MSG_CMD_MNG_ADD)
		return ENETC_MSG_CMD_STATUS_FAIL;

	addr = cmd->mac.sa_data;
	if (vf_state->flags & ENETC_VF_FLAG_PF_SET_MAC)
		dev_warn(dev, "Attempt to override PF set mac addr for VF%d\n",
			 vf_id);
	else
		enetc_pf_set_primary_mac_addr(&pf->si->hw, vf_id + 1, addr);

	return ENETC_MSG_CMD_STATUS_OK;
}

void enetc_msg_handle_rxmsg(struct enetc_pf *pf, int vf_id, u16 *status)
{
	struct enetc_msg_swbd *msg = &pf->rxmsg[vf_id];
	struct device *dev = &pf->si->pdev->dev;
	struct enetc_msg_cmd_header *cmd_hdr;
	u16 cmd_type;

	*status = ENETC_MSG_CMD_STATUS_OK;
	cmd_hdr = (struct enetc_msg_cmd_header *)msg->vaddr;
	cmd_type = cmd_hdr->type;

	switch (cmd_type) {
	case ENETC_MSG_CMD_MNG_MAC:
		*status = enetc_msg_pf_set_vf_primary_mac_addr(pf, vf_id);
		break;
	default:
		dev_err(dev, "command not supported (cmd_type: 0x%x)\n",
			cmd_type);
	}
}

#ifdef CONFIG_PCI_IOV
static int enetc_sriov_configure(struct pci_dev *pdev, int num_vfs)
{
	struct enetc_si *si = pci_get_drvdata(pdev);
	struct enetc_pf *pf = enetc_si_priv(si);
	int err;

	if (!num_vfs) {
		enetc_msg_psi_free(pf);
		kfree(pf->vf_state);
		pf->num_vfs = 0;
		pci_disable_sriov(pdev);
	} else {
		pf->num_vfs = num_vfs;

		pf->vf_state = kcalloc(num_vfs, sizeof(struct enetc_vf_state),
				       GFP_KERNEL);
		if (!pf->vf_state) {
			pf->num_vfs = 0;
			return -ENOMEM;
		}

		err = enetc_msg_psi_init(pf);
		if (err) {
			dev_err(&pdev->dev, "enetc_msg_psi_init (%d)\n", err);
			goto err_msg_psi;
		}

		err = pci_enable_sriov(pdev, num_vfs);
		if (err) {
			dev_err(&pdev->dev, "pci_enable_sriov err %d\n", err);
			goto err_en_sriov;
		}
	}

	return num_vfs;

err_en_sriov:
	enetc_msg_psi_free(pf);
err_msg_psi:
	kfree(pf->vf_state);
	pf->num_vfs = 0;

	return err;
}
#else
#define enetc_sriov_configure(pdev, num_vfs)	(void)0
#endif

static int enetc_pf_set_features(struct net_device *ndev,
				 netdev_features_t features)
{
	netdev_features_t changed = ndev->features ^ features;
	struct enetc_ndev_priv *priv = netdev_priv(ndev);
	int err;

	if (changed & NETIF_F_HW_TC) {
		err = enetc_set_psfp(ndev, !!(features & NETIF_F_HW_TC));
		if (err)
			return err;
	}

	if (changed & NETIF_F_HW_VLAN_CTAG_FILTER) {
		struct enetc_pf *pf = enetc_si_priv(priv->si);

		if (!!(features & NETIF_F_HW_VLAN_CTAG_FILTER))
			enetc_disable_si_vlan_promisc(pf, 0);
		else
			enetc_enable_si_vlan_promisc(pf, 0);
	}

	if (changed & NETIF_F_LOOPBACK)
		enetc_set_loopback(ndev, !!(features & NETIF_F_LOOPBACK));

	enetc_set_features(ndev, features);

	return 0;
}

static int enetc_pf_setup_tc(struct net_device *ndev, enum tc_setup_type type,
			     void *type_data)
{
	switch (type) {
<<<<<<< HEAD
=======
	case TC_QUERY_CAPS:
		return enetc_qos_query_caps(ndev, type_data);
>>>>>>> 29549c70
	case TC_SETUP_QDISC_MQPRIO:
		return enetc_setup_tc_mqprio(ndev, type_data);
	case TC_SETUP_QDISC_TAPRIO:
		return enetc_setup_tc_taprio(ndev, type_data);
	case TC_SETUP_QDISC_CBS:
		return enetc_setup_tc_cbs(ndev, type_data);
	case TC_SETUP_QDISC_ETF:
		return enetc_setup_tc_txtime(ndev, type_data);
	case TC_SETUP_BLOCK:
		return enetc_setup_tc_psfp(ndev, type_data);
	default:
		return -EOPNOTSUPP;
	}
}

static const struct net_device_ops enetc_ndev_ops = {
	.ndo_open		= enetc_open,
	.ndo_stop		= enetc_close,
	.ndo_start_xmit		= enetc_xmit,
	.ndo_get_stats		= enetc_get_stats,
	.ndo_set_mac_address	= enetc_pf_set_mac_addr,
	.ndo_set_rx_mode	= enetc_pf_set_rx_mode,
	.ndo_vlan_rx_add_vid	= enetc_vlan_rx_add_vid,
	.ndo_vlan_rx_kill_vid	= enetc_vlan_rx_del_vid,
	.ndo_set_vf_mac		= enetc_pf_set_vf_mac,
	.ndo_set_vf_vlan	= enetc_pf_set_vf_vlan,
	.ndo_set_vf_spoofchk	= enetc_pf_set_vf_spoofchk,
	.ndo_set_features	= enetc_pf_set_features,
	.ndo_eth_ioctl		= enetc_ioctl,
	.ndo_setup_tc		= enetc_pf_setup_tc,
	.ndo_bpf		= enetc_setup_bpf,
	.ndo_xdp_xmit		= enetc_xdp_xmit,
	.ndo_xsk_wakeup		= enetc_xsk_wakeup,
};

static void enetc_pf_netdev_setup(struct enetc_si *si, struct net_device *ndev,
				  const struct net_device_ops *ndev_ops)
{
	struct enetc_ndev_priv *priv = netdev_priv(ndev);

	SET_NETDEV_DEV(ndev, &si->pdev->dev);
	priv->ndev = ndev;
	priv->si = si;
	priv->dev = &si->pdev->dev;
	si->ndev = ndev;

	priv->msg_enable = (NETIF_MSG_WOL << 1) - 1;
	ndev->netdev_ops = ndev_ops;
	enetc_set_ethtool_ops(ndev);
	ndev->watchdog_timeo = 5 * HZ;
	ndev->max_mtu = ENETC_MAX_MTU;

	ndev->hw_features = NETIF_F_SG | NETIF_F_RXCSUM |
			    NETIF_F_HW_VLAN_CTAG_TX | NETIF_F_HW_VLAN_CTAG_RX |
			    NETIF_F_HW_VLAN_CTAG_FILTER | NETIF_F_LOOPBACK |
			    NETIF_F_HW_CSUM | NETIF_F_TSO | NETIF_F_TSO6;
	ndev->features = NETIF_F_HIGHDMA | NETIF_F_SG | NETIF_F_RXCSUM |
			 NETIF_F_HW_VLAN_CTAG_TX |
			 NETIF_F_HW_VLAN_CTAG_RX |
			 NETIF_F_HW_CSUM | NETIF_F_TSO | NETIF_F_TSO6;
	ndev->vlan_features = NETIF_F_SG | NETIF_F_HW_CSUM |
			      NETIF_F_TSO | NETIF_F_TSO6;

	if (si->num_rss)
		ndev->hw_features |= NETIF_F_RXHASH;

	ndev->priv_flags |= IFF_UNICAST_FLT;

	if (si->hw_features & ENETC_SI_F_PSFP && !enetc_psfp_enable(priv)) {
		priv->active_offloads |= ENETC_F_QCI;
		ndev->features |= NETIF_F_HW_TC;
		ndev->hw_features |= NETIF_F_HW_TC;
	}

	if (enetc_tsn_is_enabled() && (si->hw_features & ENETC_SI_F_QBU))
		priv->active_offloads |= ENETC_F_QBU;

	/* pick up primary MAC address from SI */
	enetc_load_primary_mac_addr(&si->hw, ndev);
}

static int enetc_mdio_probe(struct enetc_pf *pf, struct device_node *np)
{
	struct device *dev = &pf->si->pdev->dev;
	struct enetc_mdio_priv *mdio_priv;
	struct mii_bus *bus;
	int err;

	bus = devm_mdiobus_alloc_size(dev, sizeof(*mdio_priv));
	if (!bus)
		return -ENOMEM;

	bus->name = "Freescale ENETC MDIO Bus";
	bus->read = enetc_mdio_read;
	bus->write = enetc_mdio_write;
	bus->parent = dev;
	mdio_priv = bus->priv;
	mdio_priv->hw = &pf->si->hw;
	mdio_priv->mdio_base = ENETC_EMDIO_BASE;
	snprintf(bus->id, MII_BUS_ID_SIZE, "%s", dev_name(dev));

	err = of_mdiobus_register(bus, np);
	if (err)
		return dev_err_probe(dev, err, "cannot register MDIO bus\n");

	pf->mdio = bus;

	return 0;
}

static void enetc_mdio_remove(struct enetc_pf *pf)
{
	if (pf->mdio)
		mdiobus_unregister(pf->mdio);
}

static int enetc_imdio_create(struct enetc_pf *pf)
{
	struct device *dev = &pf->si->pdev->dev;
	struct enetc_mdio_priv *mdio_priv;
	struct phylink_pcs *phylink_pcs;
<<<<<<< HEAD
	struct mdio_device *pcs;
=======
	struct mdio_device *mdio_device;
>>>>>>> 29549c70
	struct mii_bus *bus;
	int err;

	bus = mdiobus_alloc_size(sizeof(*mdio_priv));
	if (!bus)
		return -ENOMEM;

	bus->name = "Freescale ENETC internal MDIO Bus";
	bus->read = enetc_mdio_read;
	bus->write = enetc_mdio_write;
	bus->parent = dev;
	bus->phy_mask = ~0;
	mdio_priv = bus->priv;
	mdio_priv->hw = &pf->si->hw;
	mdio_priv->mdio_base = ENETC_PM_IMDIO_BASE;
	snprintf(bus->id, MII_BUS_ID_SIZE, "%s-imdio", dev_name(dev));

	err = mdiobus_register(bus);
	if (err) {
		dev_err(dev, "cannot register internal MDIO bus (%d)\n", err);
		goto free_mdio_bus;
	}

	mdio_device = mdio_device_create(bus, 0);
	if (IS_ERR(mdio_device)) {
		err = PTR_ERR(mdio_device);
		dev_err(dev, "cannot create mdio device (%d)\n", err);
		goto unregister_mdiobus;
	}

<<<<<<< HEAD
	phylink_pcs = lynx_pcs_create(pcs);
	if (!phylink_pcs) {
		mdio_device_free(pcs);
=======
	phylink_pcs = lynx_pcs_create(mdio_device);
	if (!phylink_pcs) {
		mdio_device_free(mdio_device);
>>>>>>> 29549c70
		err = -ENOMEM;
		dev_err(dev, "cannot create lynx pcs (%d)\n", err);
		goto unregister_mdiobus;
	}

	pf->imdio = bus;
	pf->pcs = phylink_pcs;

	return 0;

unregister_mdiobus:
	mdiobus_unregister(bus);
free_mdio_bus:
	mdiobus_free(bus);
	return err;
}

static void enetc_imdio_remove(struct enetc_pf *pf)
{
	struct mdio_device *mdio_device;

	if (pf->pcs) {
		mdio_device = lynx_get_mdio_device(pf->pcs);
		mdio_device_free(mdio_device);
		lynx_pcs_destroy(pf->pcs);
	}
	if (pf->imdio) {
		mdiobus_unregister(pf->imdio);
		mdiobus_free(pf->imdio);
	}
}

static bool enetc_port_has_pcs(struct enetc_pf *pf)
{
	return (pf->if_mode == PHY_INTERFACE_MODE_SGMII ||
		pf->if_mode == PHY_INTERFACE_MODE_2500BASEX ||
		pf->if_mode == PHY_INTERFACE_MODE_USXGMII);
}

static int enetc_mdiobus_create(struct enetc_pf *pf, struct device_node *node)
{
	struct device_node *mdio_np;
	int err;

	mdio_np = of_get_child_by_name(node, "mdio");
	if (mdio_np) {
		err = enetc_mdio_probe(pf, mdio_np);

		of_node_put(mdio_np);
		if (err)
			return err;
	}

	if (enetc_port_has_pcs(pf)) {
		err = enetc_imdio_create(pf);
		if (err) {
			enetc_mdio_remove(pf);
			return err;
		}
	}

	return 0;
}

static void enetc_mdiobus_destroy(struct enetc_pf *pf)
{
	enetc_mdio_remove(pf);
	enetc_imdio_remove(pf);
}

static struct phylink_pcs *
enetc_pl_mac_select_pcs(struct phylink_config *config, phy_interface_t iface)
{
	struct enetc_pf *pf = phylink_to_enetc_pf(config);

	return pf->pcs;
}

static void enetc_pl_mac_config(struct phylink_config *config,
				unsigned int mode,
				const struct phylink_link_state *state)
{
	struct enetc_pf *pf = phylink_to_enetc_pf(config);

	enetc_mac_config(&pf->si->hw, state->interface);
<<<<<<< HEAD

	priv = netdev_priv(pf->si->ndev);
	if (pf->pcs)
		phylink_set_pcs(priv->phylink, pf->pcs);
=======
>>>>>>> 29549c70
}

static void enetc_force_rgmii_mac(struct enetc_hw *hw, int speed, int duplex)
{
	u32 old_val, val;

	old_val = val = enetc_port_rd(hw, ENETC_PM0_IF_MODE);

	if (speed == SPEED_1000) {
		val &= ~ENETC_PM0_IFM_SSP_MASK;
		val |= ENETC_PM0_IFM_SSP_1000;
	} else if (speed == SPEED_100) {
		val &= ~ENETC_PM0_IFM_SSP_MASK;
		val |= ENETC_PM0_IFM_SSP_100;
	} else if (speed == SPEED_10) {
		val &= ~ENETC_PM0_IFM_SSP_MASK;
		val |= ENETC_PM0_IFM_SSP_10;
	}

	if (duplex == DUPLEX_FULL)
		val |= ENETC_PM0_IFM_FULL_DPX;
	else
		val &= ~ENETC_PM0_IFM_FULL_DPX;

	if (val == old_val)
		return;

	enetc_port_wr(hw, ENETC_PM0_IF_MODE, val);
	enetc_port_wr(hw, ENETC_PM1_IF_MODE, val);
}

static void enetc_pl_mac_link_up(struct phylink_config *config,
				 struct phy_device *phy, unsigned int mode,
				 phy_interface_t interface, int speed,
				 int duplex, bool tx_pause, bool rx_pause)
{
	struct enetc_pf *pf = phylink_to_enetc_pf(config);
	u32 pause_off_thresh = 0, pause_on_thresh = 0;
	u32 init_quanta = 0, refresh_quanta = 0;
	struct enetc_hw *hw = &pf->si->hw;
	struct enetc_ndev_priv *priv;
	u32 rbmr, cmd_cfg;
	int idx;

	priv = netdev_priv(pf->si->ndev);

	if (pf->si->hw_features & ENETC_SI_F_QBV)
		enetc_sched_speed_set(priv, speed);

	if (!phylink_autoneg_inband(mode) &&
	    phy_interface_mode_is_rgmii(interface))
		enetc_force_rgmii_mac(hw, speed, duplex);

	/* Flow control */
	for (idx = 0; idx < priv->num_rx_rings; idx++) {
		rbmr = enetc_rxbdr_rd(hw, idx, ENETC_RBMR);

		if (tx_pause)
			rbmr |= ENETC_RBMR_CM;
		else
			rbmr &= ~ENETC_RBMR_CM;

		enetc_rxbdr_wr(hw, idx, ENETC_RBMR, rbmr);
	}

	if (tx_pause) {
		/* When the port first enters congestion, send a PAUSE request
		 * with the maximum number of quanta. When the port exits
		 * congestion, it will automatically send a PAUSE frame with
		 * zero quanta.
		 */
		init_quanta = 0xffff;

		/* Also, set up the refresh timer to send follow-up PAUSE
		 * frames at half the quanta value, in case the congestion
		 * condition persists.
		 */
		refresh_quanta = 0xffff / 2;

		/* Start emitting PAUSE frames when 3 large frames (or more
		 * smaller frames) have accumulated in the FIFO waiting to be
		 * DMAed to the RX ring.
		 */
		pause_on_thresh = 3 * ENETC_MAC_MAXFRM_SIZE;
		pause_off_thresh = 1 * ENETC_MAC_MAXFRM_SIZE;
	}

	enetc_port_wr(hw, ENETC_PM0_PAUSE_QUANTA, init_quanta);
	enetc_port_wr(hw, ENETC_PM1_PAUSE_QUANTA, init_quanta);
	enetc_port_wr(hw, ENETC_PM0_PAUSE_THRESH, refresh_quanta);
	enetc_port_wr(hw, ENETC_PM1_PAUSE_THRESH, refresh_quanta);
	enetc_port_wr(hw, ENETC_PPAUONTR, pause_on_thresh);
	enetc_port_wr(hw, ENETC_PPAUOFFTR, pause_off_thresh);

	cmd_cfg = enetc_port_rd(hw, ENETC_PM0_CMD_CFG);

	if (rx_pause)
		cmd_cfg &= ~ENETC_PM0_PAUSE_IGN;
	else
		cmd_cfg |= ENETC_PM0_PAUSE_IGN;

	enetc_port_wr(hw, ENETC_PM0_CMD_CFG, cmd_cfg);
	enetc_port_wr(hw, ENETC_PM1_CMD_CFG, cmd_cfg);

	enetc_mac_enable(hw, true);
}

static void enetc_pl_mac_link_down(struct phylink_config *config,
				   unsigned int mode,
				   phy_interface_t interface)
{
	struct enetc_pf *pf = phylink_to_enetc_pf(config);

	enetc_mac_enable(&pf->si->hw, false);
}

static const struct phylink_mac_ops enetc_mac_phylink_ops = {
	.validate = phylink_generic_validate,
	.mac_select_pcs = enetc_pl_mac_select_pcs,
	.mac_config = enetc_pl_mac_config,
	.mac_link_up = enetc_pl_mac_link_up,
	.mac_link_down = enetc_pl_mac_link_down,
};

static int enetc_phylink_create(struct enetc_ndev_priv *priv,
				struct device_node *node)
{
	struct enetc_pf *pf = enetc_si_priv(priv->si);
	struct phylink *phylink;
	int err;

	pf->phylink_config.dev = &priv->ndev->dev;
	pf->phylink_config.type = PHYLINK_NETDEV;
	pf->phylink_config.mac_capabilities = MAC_ASYM_PAUSE | MAC_SYM_PAUSE |
		MAC_10 | MAC_100 | MAC_1000 | MAC_2500FD;

	__set_bit(PHY_INTERFACE_MODE_INTERNAL,
		  pf->phylink_config.supported_interfaces);
	__set_bit(PHY_INTERFACE_MODE_SGMII,
		  pf->phylink_config.supported_interfaces);
	__set_bit(PHY_INTERFACE_MODE_2500BASEX,
		  pf->phylink_config.supported_interfaces);
	__set_bit(PHY_INTERFACE_MODE_USXGMII,
		  pf->phylink_config.supported_interfaces);
	phy_interface_set_rgmii(pf->phylink_config.supported_interfaces);

	phylink = phylink_create(&pf->phylink_config, of_fwnode_handle(node),
				 pf->if_mode, &enetc_mac_phylink_ops);
	if (IS_ERR(phylink)) {
		err = PTR_ERR(phylink);
		return err;
	}

	priv->phylink = phylink;

	return 0;
}

static void enetc_phylink_destroy(struct enetc_ndev_priv *priv)
{
	phylink_destroy(priv->phylink);
}

/* Initialize the entire shared memory for the flow steering entries
 * of this port (PF + VFs)
 */
static int enetc_init_port_rfs_memory(struct enetc_si *si)
{
	struct enetc_cmd_rfse rfse = {0};
	struct enetc_hw *hw = &si->hw;
	int num_rfs, i, err = 0;
	u32 val;

	val = enetc_port_rd(hw, ENETC_PRFSCAPR);
	num_rfs = ENETC_PRFSCAPR_GET_NUM_RFS(val);

	for (i = 0; i < num_rfs; i++) {
		err = enetc_set_fs_entry(si, &rfse, i);
		if (err)
			break;
	}

	return err;
}

static int enetc_init_port_rss_memory(struct enetc_si *si)
{
	struct enetc_hw *hw = &si->hw;
	int num_rss, err;
	int *rss_table;
	u32 val;

	val = enetc_port_rd(hw, ENETC_PRSSCAPR);
	num_rss = ENETC_PRSSCAPR_GET_NUM_RSS(val);
	if (!num_rss)
		return 0;

	rss_table = kcalloc(num_rss, sizeof(*rss_table), GFP_KERNEL);
	if (!rss_table)
		return -ENOMEM;

	err = enetc_set_rss_table(si, rss_table, num_rss);

	kfree(rss_table);

	return err;
}

static int enetc_pf_register_with_ierb(struct pci_dev *pdev)
{
	struct device_node *node = pdev->dev.of_node;
	struct platform_device *ierb_pdev;
	struct device_node *ierb_node;

	/* Don't register with the IERB if the PF itself is disabled */
	if (!node || !of_device_is_available(node))
		return 0;

	ierb_node = of_find_compatible_node(NULL, NULL,
					    "fsl,ls1028a-enetc-ierb");
	if (!ierb_node || !of_device_is_available(ierb_node))
		return -ENODEV;

	ierb_pdev = of_find_device_by_node(ierb_node);
	of_node_put(ierb_node);

	if (!ierb_pdev)
		return -EPROBE_DEFER;

	return enetc_ierb_register_pf(ierb_pdev, pdev);
}

static int enetc_pf_probe(struct pci_dev *pdev,
			  const struct pci_device_id *ent)
{
	struct device_node *node = pdev->dev.of_node;
	struct enetc_ndev_priv *priv;
	struct net_device *ndev;
	struct enetc_si *si;
	struct enetc_pf *pf;
	int err;

	err = enetc_pf_register_with_ierb(pdev);
	if (err == -EPROBE_DEFER)
		return err;
	if (err)
		dev_warn(&pdev->dev,
			 "Could not register with IERB driver: %pe, please update the device tree\n",
			 ERR_PTR(err));

	err = enetc_pci_probe(pdev, KBUILD_MODNAME, sizeof(*pf));
	if (err)
		return dev_err_probe(&pdev->dev, err, "PCI probing failed\n");

	si = pci_get_drvdata(pdev);
	if (!si->hw.port || !si->hw.global) {
		err = -ENODEV;
		dev_err(&pdev->dev, "could not map PF space, probing a VF?\n");
		goto err_map_pf_space;
	}

	err = enetc_setup_cbdr(&pdev->dev, &si->hw, ENETC_CBDR_DEFAULT_SIZE,
			       &si->cbd_ring);
	if (err)
		goto err_setup_cbdr;

	err = enetc_init_port_rfs_memory(si);
	if (err) {
		dev_err(&pdev->dev, "Failed to initialize RFS memory\n");
		goto err_init_port_rfs;
	}

	err = enetc_init_port_rss_memory(si);
	if (err) {
		dev_err(&pdev->dev, "Failed to initialize RSS memory\n");
		goto err_init_port_rss;
	}

	if (node && !of_device_is_available(node)) {
		dev_info(&pdev->dev, "device is disabled, skipping\n");
		err = -ENODEV;
		goto err_device_disabled;
	}

	pf = enetc_si_priv(si);
	pf->si = si;
	pf->total_vfs = pci_sriov_get_totalvfs(pdev);

	err = enetc_setup_mac_addresses(node, pf);
	if (err)
		goto err_setup_mac_addresses;

	enetc_configure_port(pf);

	enetc_get_si_caps(si);

	ndev = alloc_etherdev_mq(sizeof(*priv), ENETC_MAX_NUM_TXQS);
	if (!ndev) {
		err = -ENOMEM;
		dev_err(&pdev->dev, "netdev creation failed\n");
		goto err_alloc_netdev;
	}

	enetc_pf_netdev_setup(si, ndev, &enetc_ndev_ops);

	priv = netdev_priv(ndev);

	enetc_init_si_rings_params(priv);

	err = enetc_alloc_si_resources(priv);
	if (err) {
		dev_err(&pdev->dev, "SI resource alloc failed\n");
		goto err_alloc_si_res;
	}

	err = enetc_configure_si(priv);
	if (err) {
		dev_err(&pdev->dev, "Failed to configure SI\n");
		goto err_config_si;
	}

	err = enetc_alloc_msix(priv);
	if (err) {
		dev_err(&pdev->dev, "MSIX alloc failed\n");
		goto err_alloc_msix;
	}

	err = of_get_phy_mode(node, &pf->if_mode);
	if (err) {
		dev_err(&pdev->dev, "Failed to read PHY mode\n");
		goto err_phy_mode;
	}

	err = enetc_mdiobus_create(pf, node);
	if (err)
		goto err_mdiobus_create;

	err = enetc_phylink_create(priv, node);
	if (err)
		goto err_phylink_create;

	err = register_netdev(ndev);
	if (err)
		goto err_reg_netdev;

	enetc_tsn_pf_init(ndev, pdev);

	return 0;

err_reg_netdev:
	enetc_phylink_destroy(priv);
err_phylink_create:
	enetc_mdiobus_destroy(pf);
err_mdiobus_create:
err_phy_mode:
	enetc_free_msix(priv);
err_config_si:
err_alloc_msix:
	enetc_free_si_resources(priv);
err_alloc_si_res:
	si->ndev = NULL;
	free_netdev(ndev);
err_alloc_netdev:
err_init_port_rss:
err_init_port_rfs:
err_device_disabled:
err_setup_mac_addresses:
	enetc_teardown_cbdr(&si->cbd_ring);
err_setup_cbdr:
err_map_pf_space:
	enetc_pci_remove(pdev);

	return err;
}

static void enetc_pf_remove(struct pci_dev *pdev)
{
	struct enetc_si *si = pci_get_drvdata(pdev);
	struct enetc_pf *pf = enetc_si_priv(si);
	struct enetc_ndev_priv *priv;

	priv = netdev_priv(si->ndev);

	if (pf->num_vfs)
		enetc_sriov_configure(pdev, 0);

	enetc_tsn_pf_deinit(si->ndev);

	unregister_netdev(si->ndev);

	enetc_phylink_destroy(priv);
	enetc_mdiobus_destroy(pf);

	enetc_free_msix(priv);

	enetc_free_si_resources(priv);
	enetc_teardown_cbdr(&si->cbd_ring);

	free_netdev(si->ndev);

	enetc_pci_remove(pdev);
}

static const struct pci_device_id enetc_pf_id_table[] = {
	{ PCI_DEVICE(PCI_VENDOR_ID_FREESCALE, ENETC_DEV_ID_PF) },
	{ 0, } /* End of table. */
};
MODULE_DEVICE_TABLE(pci, enetc_pf_id_table);

static struct pci_driver enetc_pf_driver = {
	.name = KBUILD_MODNAME,
	.id_table = enetc_pf_id_table,
	.probe = enetc_pf_probe,
	.remove = enetc_pf_remove,
#ifdef CONFIG_PCI_IOV
	.sriov_configure = enetc_sriov_configure,
#endif
};
module_pci_driver(enetc_pf_driver);

MODULE_DESCRIPTION(ENETC_DRV_NAME_STR);
MODULE_LICENSE("Dual BSD/GPL");<|MERGE_RESOLUTION|>--- conflicted
+++ resolved
@@ -760,11 +760,8 @@
 			     void *type_data)
 {
 	switch (type) {
-<<<<<<< HEAD
-=======
 	case TC_QUERY_CAPS:
 		return enetc_qos_query_caps(ndev, type_data);
->>>>>>> 29549c70
 	case TC_SETUP_QDISC_MQPRIO:
 		return enetc_setup_tc_mqprio(ndev, type_data);
 	case TC_SETUP_QDISC_TAPRIO:
@@ -886,11 +883,7 @@
 	struct device *dev = &pf->si->pdev->dev;
 	struct enetc_mdio_priv *mdio_priv;
 	struct phylink_pcs *phylink_pcs;
-<<<<<<< HEAD
-	struct mdio_device *pcs;
-=======
 	struct mdio_device *mdio_device;
->>>>>>> 29549c70
 	struct mii_bus *bus;
 	int err;
 
@@ -921,15 +914,9 @@
 		goto unregister_mdiobus;
 	}
 
-<<<<<<< HEAD
-	phylink_pcs = lynx_pcs_create(pcs);
-	if (!phylink_pcs) {
-		mdio_device_free(pcs);
-=======
 	phylink_pcs = lynx_pcs_create(mdio_device);
 	if (!phylink_pcs) {
 		mdio_device_free(mdio_device);
->>>>>>> 29549c70
 		err = -ENOMEM;
 		dev_err(dev, "cannot create lynx pcs (%d)\n", err);
 		goto unregister_mdiobus;
@@ -1015,13 +1002,6 @@
 	struct enetc_pf *pf = phylink_to_enetc_pf(config);
 
 	enetc_mac_config(&pf->si->hw, state->interface);
-<<<<<<< HEAD
-
-	priv = netdev_priv(pf->si->ndev);
-	if (pf->pcs)
-		phylink_set_pcs(priv->phylink, pf->pcs);
-=======
->>>>>>> 29549c70
 }
 
 static void enetc_force_rgmii_mac(struct enetc_hw *hw, int speed, int duplex)
