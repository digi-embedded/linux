--- conflicted
+++ resolved
@@ -1123,7 +1123,9 @@
 
 		enetc_put_rx_buff(rx_ring, rx_swbd);
 	} else {
-		enetc_free_rx_swbd(rx_ring, rx_swbd);
+		dma_unmap_page(rx_ring->dev, rx_swbd->dma, PAGE_SIZE,
+			       rx_swbd->dir);
+		rx_swbd->page = NULL;
 	}
 }
 
@@ -1640,11 +1642,7 @@
 {
 	struct enetc_tx_swbd tx_swbd = {
 		.dma = xsk_buff_xdp_get_dma(xsk_buff),
-<<<<<<< HEAD
-		.len = xsk_buff->data_end - xsk_buff->data,
-=======
 		.len = xdp_get_buff_len(xsk_buff),
->>>>>>> 29549c70
 		.is_xdp_tx = true,
 		.is_xsk = true,
 		.is_eof = true,
@@ -1829,11 +1827,7 @@
 				  union enetc_rx_bd *rxbd,
 				  struct napi_struct *napi)
 {
-<<<<<<< HEAD
-	size_t len = xsk_buff->data_end - xsk_buff->data;
-=======
 	size_t len = xdp_get_buff_len(xsk_buff);
->>>>>>> 29549c70
 	struct sk_buff *skb;
 
 	skb = napi_alloc_skb(napi, len);
@@ -1908,11 +1902,7 @@
 		xdp_act = bpf_prog_run_xdp(prog, xsk_buff);
 		switch (xdp_act) {
 		default:
-<<<<<<< HEAD
-			bpf_warn_invalid_xdp_action(xdp_act);
-=======
 			bpf_warn_invalid_xdp_action(ndev, prog, xdp_act);
->>>>>>> 29549c70
 			fallthrough;
 		case XDP_ABORTED:
 			trace_xdp_exception(ndev, prog, xdp_act);
@@ -2085,20 +2075,17 @@
 
 static int enetc_dma_alloc_bdr(struct enetc_bdr *r, size_t bd_size)
 {
-	size_t size = r->bd_count * bd_size;
-
-	r->bd_base = dma_alloc_coherent(r->dev, size, &r->bd_dma_base,
-					GFP_KERNEL);
+	r->bd_base = dma_alloc_coherent(r->dev, r->bd_count * bd_size,
+					&r->bd_dma_base, GFP_KERNEL);
 	if (!r->bd_base)
 		return -ENOMEM;
 
 	/* h/w requires 128B alignment */
 	if (!IS_ALIGNED(r->bd_dma_base, 128)) {
-		dma_free_coherent(r->dev, size, r->bd_base, r->bd_dma_base);
+		dma_free_coherent(r->dev, r->bd_count * bd_size, r->bd_base,
+				  r->bd_dma_base);
 		return -EINVAL;
 	}
-
-	memset(r->bd_base, 0, size);
 
 	return 0;
 }
@@ -2983,7 +2970,6 @@
 		if (err)
 			goto err_open;
 	}
-<<<<<<< HEAD
 
 	return 0;
 
@@ -3021,19 +3007,10 @@
 
 	if (is_up)
 		return dev_open(ndev, NULL);
-=======
->>>>>>> 29549c70
 
 	return 0;
-
-err_open:
-	xsk_pool_dma_unmap(pool, 0);
-	rx_ring->xdp.xsk_pool = NULL;
-
-	return err;
-}
-
-<<<<<<< HEAD
+}
+
 static int enetc_setup_xsk_pool(struct net_device *ndev,
 				struct xsk_buff_pool *pool,
 				u16 queue_id)
@@ -3083,88 +3060,6 @@
 
 int enetc_setup_bpf(struct net_device *ndev, struct netdev_bpf *bpf)
 {
-=======
-static int enetc_disable_xsk_pool(struct net_device *ndev, u16 queue_id)
-{
-	struct enetc_ndev_priv *priv = netdev_priv(ndev);
-	struct enetc_int_vector *v;
-	struct xsk_buff_pool *pool;
-	struct enetc_bdr *rx_ring;
-	bool is_up;
-
-	if (queue_id >= priv->num_rx_rings)
-		return -ERANGE;
-
-	v = priv->int_vector[queue_id];
-	rx_ring = &v->rx_ring;
-
-	pool = rx_ring->xdp.xsk_pool;
-	if (!pool)
-		return -ENOENT;
-
-	is_up = netif_running(ndev);
-	if (is_up)
-		dev_close(ndev);
-
-	rx_ring->xdp.xsk_pool = NULL;
-	xsk_pool_dma_unmap(pool, 0);
-
-	if (is_up)
-		return dev_open(ndev, NULL);
-
-	return 0;
-}
-
-static int enetc_setup_xsk_pool(struct net_device *ndev,
-				struct xsk_buff_pool *pool,
-				u16 queue_id)
-{
-	return pool ? enetc_enable_xsk_pool(ndev, pool, queue_id) :
-		      enetc_disable_xsk_pool(ndev, queue_id);
-}
-
-static void napi_schedule_or_mark_missed(void *data)
-{
-	struct napi_struct *napi = data;
-
-	if (!napi_if_scheduled_mark_missed(napi))
-		napi_schedule(napi);
-}
-
-/* No way to kick TX by triggering a hardirq right away => raise softirq on the
- * given CPU using an IPI. Do this to avoid scheduling the wrong NAPI instance.
- * More details: https://www.spinics.net/lists/netdev/msg554657.html
- */
-static int napi_schedule_on(struct napi_struct *napi, int cpu)
-{
-	return smp_call_function_single(cpu, napi_schedule_or_mark_missed,
-					napi, true);
-}
-
-int enetc_xsk_wakeup(struct net_device *ndev, u32 queue_id, u32 flags)
-{
-	struct enetc_ndev_priv *priv = netdev_priv(ndev);
-	struct enetc_int_vector *v;
-	struct enetc_bdr *rx_ring;
-
-	if (!netif_running(ndev) || !netif_carrier_ok(ndev))
-		return -ENETDOWN;
-
-	if (queue_id >= priv->bdr_int_num)
-		return -ERANGE;
-
-	v = priv->int_vector[queue_id];
-	rx_ring = &v->rx_ring;
-
-	if (!rx_ring->xdp.xsk_pool || !rx_ring->xdp.prog)
-		return -EINVAL;
-
-	return napi_schedule_on(&v->napi, queue_id);
-}
-
-int enetc_setup_bpf(struct net_device *ndev, struct netdev_bpf *bpf)
-{
->>>>>>> 29549c70
 	switch (bpf->command) {
 	case XDP_SETUP_PROG:
 		return enetc_setup_xdp_prog(ndev, bpf->prog, bpf->extack);
