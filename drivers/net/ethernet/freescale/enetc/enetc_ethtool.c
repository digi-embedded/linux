// SPDX-License-Identifier: (GPL-2.0+ OR BSD-3-Clause)
/* Copyright 2017-2019 NXP */

#include <linux/net_tstamp.h>
#include <linux/module.h>
#include "enetc.h"

static const u32 enetc_si_regs[] = {
	ENETC_SIMR, ENETC_SIPMAR0, ENETC_SIPMAR1, ENETC_SICBDRMR,
	ENETC_SICBDRSR,	ENETC_SICBDRBAR0, ENETC_SICBDRBAR1, ENETC_SICBDRPIR,
	ENETC_SICBDRCIR, ENETC_SICBDRLENR, ENETC_SICAPR0, ENETC_SICAPR1,
	ENETC_SIUEFDCR
};

static const u32 enetc_txbdr_regs[] = {
	ENETC_TBMR, ENETC_TBSR, ENETC_TBBAR0, ENETC_TBBAR1,
	ENETC_TBPIR, ENETC_TBCIR, ENETC_TBLENR, ENETC_TBIER, ENETC_TBICR0,
	ENETC_TBICR1
};

static const u32 enetc_rxbdr_regs[] = {
	ENETC_RBMR, ENETC_RBSR, ENETC_RBBSR, ENETC_RBCIR, ENETC_RBBAR0,
	ENETC_RBBAR1, ENETC_RBPIR, ENETC_RBLENR, ENETC_RBIER, ENETC_RBICR0,
	ENETC_RBICR1
};

static const u32 enetc_port_regs[] = {
	ENETC_PMR, ENETC_PSR, ENETC_PSIPMR, ENETC_PSIPMAR0(0),
	ENETC_PSIPMAR1(0), ENETC_PTXMBAR, ENETC_PCAPR0, ENETC_PCAPR1,
	ENETC_PSICFGR0(0), ENETC_PRFSCAPR, ENETC_PTCMSDUR(0),
	ENETC_PM0_CMD_CFG, ENETC_PM0_MAXFRM, ENETC_PM0_IF_MODE
};

static int enetc_get_reglen(struct net_device *ndev)
{
	struct enetc_ndev_priv *priv = netdev_priv(ndev);
	struct enetc_hw *hw = &priv->si->hw;
	int len;

	len = ARRAY_SIZE(enetc_si_regs);
	len += ARRAY_SIZE(enetc_txbdr_regs) * priv->num_tx_rings;
	len += ARRAY_SIZE(enetc_rxbdr_regs) * priv->num_rx_rings;

	if (hw->port)
		len += ARRAY_SIZE(enetc_port_regs);

	len *= sizeof(u32) * 2; /* store 2 entries per reg: addr and value */

	return len;
}

static void enetc_get_regs(struct net_device *ndev, struct ethtool_regs *regs,
			   void *regbuf)
{
	struct enetc_ndev_priv *priv = netdev_priv(ndev);
	struct enetc_hw *hw = &priv->si->hw;
	u32 *buf = (u32 *)regbuf;
	int i, j;
	u32 addr;

	for (i = 0; i < ARRAY_SIZE(enetc_si_regs); i++) {
		*buf++ = enetc_si_regs[i];
		*buf++ = enetc_rd(hw, enetc_si_regs[i]);
	}

	for (i = 0; i < priv->num_tx_rings; i++) {
		for (j = 0; j < ARRAY_SIZE(enetc_txbdr_regs); j++) {
			addr = ENETC_BDR(TX, i, enetc_txbdr_regs[j]);

			*buf++ = addr;
			*buf++ = enetc_rd(hw, addr);
		}
	}

	for (i = 0; i < priv->num_rx_rings; i++) {
		for (j = 0; j < ARRAY_SIZE(enetc_rxbdr_regs); j++) {
			addr = ENETC_BDR(RX, i, enetc_rxbdr_regs[j]);

			*buf++ = addr;
			*buf++ = enetc_rd(hw, addr);
		}
	}

	if (!hw->port)
		return;

	for (i = 0; i < ARRAY_SIZE(enetc_port_regs); i++) {
		addr = ENETC_PORT_BASE + enetc_port_regs[i];
		*buf++ = addr;
		*buf++ = enetc_rd(hw, addr);
	}
}

static const struct {
	int reg;
	char name[ETH_GSTRING_LEN];
} enetc_si_counters[] =  {
	{ ENETC_SIROCT, "SI rx octets" },
	{ ENETC_SIRFRM, "SI rx frames" },
	{ ENETC_SIRUCA, "SI rx u-cast frames" },
	{ ENETC_SIRMCA, "SI rx m-cast frames" },
	{ ENETC_SITOCT, "SI tx octets" },
	{ ENETC_SITFRM, "SI tx frames" },
	{ ENETC_SITUCA, "SI tx u-cast frames" },
	{ ENETC_SITMCA, "SI tx m-cast frames" },
	{ ENETC_RBDCR(0), "Rx ring  0 discarded frames" },
	{ ENETC_RBDCR(1), "Rx ring  1 discarded frames" },
	{ ENETC_RBDCR(2), "Rx ring  2 discarded frames" },
	{ ENETC_RBDCR(3), "Rx ring  3 discarded frames" },
	{ ENETC_RBDCR(4), "Rx ring  4 discarded frames" },
	{ ENETC_RBDCR(5), "Rx ring  5 discarded frames" },
	{ ENETC_RBDCR(6), "Rx ring  6 discarded frames" },
	{ ENETC_RBDCR(7), "Rx ring  7 discarded frames" },
	{ ENETC_RBDCR(8), "Rx ring  8 discarded frames" },
	{ ENETC_RBDCR(9), "Rx ring  9 discarded frames" },
	{ ENETC_RBDCR(10), "Rx ring 10 discarded frames" },
	{ ENETC_RBDCR(11), "Rx ring 11 discarded frames" },
	{ ENETC_RBDCR(12), "Rx ring 12 discarded frames" },
	{ ENETC_RBDCR(13), "Rx ring 13 discarded frames" },
	{ ENETC_RBDCR(14), "Rx ring 14 discarded frames" },
	{ ENETC_RBDCR(15), "Rx ring 15 discarded frames" },
};

static const struct {
	int reg;
	char name[ETH_GSTRING_LEN];
} enetc_port_counters[] = {
	{ ENETC_PM_REOCT(0),	"MAC rx ethernet octets" },
	{ ENETC_PM_RALN(0),	"MAC rx alignment errors" },
	{ ENETC_PM_RXPF(0),	"MAC rx valid pause frames" },
	{ ENETC_PM_RFRM(0),	"MAC rx valid frames" },
	{ ENETC_PM_RFCS(0),	"MAC rx fcs errors" },
	{ ENETC_PM_RVLAN(0),	"MAC rx VLAN frames" },
	{ ENETC_PM_RERR(0),	"MAC rx frame errors" },
	{ ENETC_PM_RUCA(0),	"MAC rx unicast frames" },
	{ ENETC_PM_RMCA(0),	"MAC rx multicast frames" },
	{ ENETC_PM_RBCA(0),	"MAC rx broadcast frames" },
	{ ENETC_PM_RDRP(0),	"MAC rx dropped packets" },
	{ ENETC_PM_RPKT(0),	"MAC rx packets" },
	{ ENETC_PM_RUND(0),	"MAC rx undersized packets" },
	{ ENETC_PM_R64(0),	"MAC rx 64 byte packets" },
	{ ENETC_PM_R127(0),	"MAC rx 65-127 byte packets" },
	{ ENETC_PM_R255(0),	"MAC rx 128-255 byte packets" },
	{ ENETC_PM_R511(0),	"MAC rx 256-511 byte packets" },
	{ ENETC_PM_R1023(0),	"MAC rx 512-1023 byte packets" },
	{ ENETC_PM_R1522(0),	"MAC rx 1024-1522 byte packets" },
	{ ENETC_PM_R1523X(0),	"MAC rx 1523 to max-octet packets" },
	{ ENETC_PM_ROVR(0),	"MAC rx oversized packets" },
	{ ENETC_PM_RJBR(0),	"MAC rx jabber packets" },
	{ ENETC_PM_RFRG(0),	"MAC rx fragment packets" },
	{ ENETC_PM_RCNP(0),	"MAC rx control packets" },
	{ ENETC_PM_RDRNTP(0),	"MAC rx fifo drop" },
	{ ENETC_PM_TEOCT(0),	"MAC tx ethernet octets" },
	{ ENETC_PM_TOCT(0),	"MAC tx octets" },
	{ ENETC_PM_TCRSE(0),	"MAC tx carrier sense errors" },
	{ ENETC_PM_TXPF(0),	"MAC tx valid pause frames" },
	{ ENETC_PM_TFRM(0),	"MAC tx frames" },
	{ ENETC_PM_TFCS(0),	"MAC tx fcs errors" },
	{ ENETC_PM_TVLAN(0),	"MAC tx VLAN frames" },
	{ ENETC_PM_TERR(0),	"MAC tx frame errors" },
	{ ENETC_PM_TUCA(0),	"MAC tx unicast frames" },
	{ ENETC_PM_TMCA(0),	"MAC tx multicast frames" },
	{ ENETC_PM_TBCA(0),	"MAC tx broadcast frames" },
	{ ENETC_PM_TPKT(0),	"MAC tx packets" },
	{ ENETC_PM_TUND(0),	"MAC tx undersized packets" },
	{ ENETC_PM_T64(0),	"MAC tx 64 byte packets" },
	{ ENETC_PM_T127(0),	"MAC tx 65-127 byte packets" },
	{ ENETC_PM_T255(0),	"MAC tx 128-255 byte packets" },
	{ ENETC_PM_T511(0),	"MAC tx 256-511 byte packets" },
	{ ENETC_PM_T1023(0),	"MAC tx 512-1023 byte packets" },
	{ ENETC_PM_T1522(0),	"MAC tx 1024-1522 byte packets" },
	{ ENETC_PM_T1523X(0),	"MAC tx 1523 to max-octet packets" },
	{ ENETC_PM_TCNP(0),	"MAC tx control packets" },
	{ ENETC_PM_TDFR(0),	"MAC tx deferred packets" },
	{ ENETC_PM_TMCOL(0),	"MAC tx multiple collisions" },
	{ ENETC_PM_TSCOL(0),	"MAC tx single collisions" },
	{ ENETC_PM_TLCOL(0),	"MAC tx late collisions" },
	{ ENETC_PM_TECOL(0),	"MAC tx excessive collisions" },
	{ ENETC_UFDMF,		"SI MAC nomatch u-cast discards" },
	{ ENETC_MFDMF,		"SI MAC nomatch m-cast discards" },
	{ ENETC_PBFDSIR,	"SI MAC nomatch b-cast discards" },
	{ ENETC_PUFDVFR,	"SI VLAN nomatch u-cast discards" },
	{ ENETC_PMFDVFR,	"SI VLAN nomatch m-cast discards" },
	{ ENETC_PBFDVFR,	"SI VLAN nomatch b-cast discards" },
	{ ENETC_PFDMSAPR,	"SI pruning discarded frames" },
	{ ENETC_PICDR(0),	"ICM DR0 discarded frames" },
	{ ENETC_PICDR(1),	"ICM DR1 discarded frames" },
	{ ENETC_PICDR(2),	"ICM DR2 discarded frames" },
	{ ENETC_PICDR(3),	"ICM DR3 discarded frames" },
};

static const struct {
	int reg;
	char name[ETH_GSTRING_LEN];
} enetc_pmac_counters[] = {
	{ ENETC_PM_RFRM(1),	"PMAC rx frames" },
	{ ENETC_PM_RPKT(1),	"PMAC rx packets" },
	{ ENETC_PM_RDRP(1),	"PMAC rx dropped packets" },
	{ ENETC_PM_RFRG(1),	"PMAC rx fragment packets" },
	{ ENETC_PM_TFRM(1),	"PMAC tx frames" },
	{ ENETC_PM_TERR(1),	"PMAC tx error frames" },
	{ ENETC_PM_TPKT(1),	"PMAC tx packets" },
	{ ENETC_MAC_MERGE_MMFCRXR,	"MAC merge fragment rx counter" },
	{ ENETC_MAC_MERGE_MMFCTXR,	"MAC merge fragment tx counter"},
};

static const struct {
	int reg;
	char name[ETH_GSTRING_LEN];
} enetc_pmac_counters[] = {
	{ ENETC_PM1_RFRM,   "PMAC rx frames" },
	{ ENETC_PM1_RPKT,   "PMAC rx packets" },
	{ ENETC_PM1_RDRP,   "PMAC rx dropped packets" },
	{ ENETC_PM1_RFRG,   "PMAC rx fragment packets" },
	{ ENETC_PM1_TFRM,   "PMAC tx frames" },
	{ ENETC_PM1_TERR,   "PMAC tx error frames" },
	{ ENETC_PM1_TPKT,   "PMAC tx packets" },
	{ ENETC_MAC_MERGE_MMFCRXR,   "MAC merge fragment rx counter" },
	{ ENETC_MAC_MERGE_MMFCTXR,   "MAC merge fragment tx counter"},
};

static const char rx_ring_stats[][ETH_GSTRING_LEN] = {
	"Rx ring %2d frames",
	"Rx ring %2d alloc errors",
	"Rx ring %2d XDP drops",
	"Rx ring %2d recycles",
	"Rx ring %2d recycle failures",
	"Rx ring %2d redirects",
	"Rx ring %2d redirect failures",
	"Rx ring %2d redirect S/G",
};

static const char tx_ring_stats[][ETH_GSTRING_LEN] = {
	"Tx ring %2d frames",
	"Tx ring %2d XDP frames",
	"Tx ring %2d XDP drops",
	"Tx window drop %2d frames",
<<<<<<< HEAD
};

static const char tx_windrop_stats[][ETH_GSTRING_LEN] = {
	"Tx window drop %2d frames",
=======
>>>>>>> 29549c70
};

static int enetc_get_sset_count(struct net_device *ndev, int sset)
{
	struct enetc_ndev_priv *priv = netdev_priv(ndev);
	int len;

	if (sset != ETH_SS_STATS)
		return -EOPNOTSUPP;

	len = ARRAY_SIZE(enetc_si_counters) +
	      ARRAY_SIZE(tx_ring_stats) * priv->num_tx_rings +
	      ARRAY_SIZE(rx_ring_stats) * priv->num_rx_rings;

	if (!enetc_si_is_pf(priv->si))
		return len;

	len += ARRAY_SIZE(enetc_port_counters);

	if (priv->active_offloads & ENETC_F_QBU)
		len += ARRAY_SIZE(enetc_pmac_counters);

<<<<<<< HEAD
	if (priv->active_offloads & ENETC_F_QBV)
		len += ARRAY_SIZE(tx_windrop_stats) * priv->num_tx_rings;

=======
>>>>>>> 29549c70
	return len;
}

static void enetc_get_strings(struct net_device *ndev, u32 stringset, u8 *data)
{
	struct enetc_ndev_priv *priv = netdev_priv(ndev);
	u8 *p = data;
	int i, j;

	switch (stringset) {
	case ETH_SS_STATS:
		for (i = 0; i < ARRAY_SIZE(enetc_si_counters); i++) {
			strscpy(p, enetc_si_counters[i].name, ETH_GSTRING_LEN);
			p += ETH_GSTRING_LEN;
		}
		for (i = 0; i < priv->num_tx_rings; i++) {
			for (j = 0; j < ARRAY_SIZE(tx_ring_stats); j++) {
				snprintf(p, ETH_GSTRING_LEN, tx_ring_stats[j],
					 i);
				p += ETH_GSTRING_LEN;
			}
		}
		for (i = 0; i < priv->num_rx_rings; i++) {
			for (j = 0; j < ARRAY_SIZE(rx_ring_stats); j++) {
				snprintf(p, ETH_GSTRING_LEN, rx_ring_stats[j],
					 i);
				p += ETH_GSTRING_LEN;
			}
		}

		if (!enetc_si_is_pf(priv->si))
			break;

		for (i = 0; i < ARRAY_SIZE(enetc_port_counters); i++) {
			strscpy(p, enetc_port_counters[i].name,
				ETH_GSTRING_LEN);
			p += ETH_GSTRING_LEN;
		}

		if (!(priv->active_offloads & ENETC_F_QBU))
			break;

		for (i = 0; i < ARRAY_SIZE(enetc_pmac_counters); i++) {
			strlcpy(p, enetc_pmac_counters[i].name,
				ETH_GSTRING_LEN);
			p += ETH_GSTRING_LEN;
		}

<<<<<<< HEAD
		if (!((priv->active_offloads & ENETC_F_QBV)))
			break;

		for (i = 0; i < priv->num_tx_rings; i++) {
			for (j = 0; j < ARRAY_SIZE(tx_windrop_stats); j++) {
				snprintf(p, ETH_GSTRING_LEN,
					 tx_windrop_stats[j],
					 i);
				p += ETH_GSTRING_LEN;
			}
		}

=======
>>>>>>> 29549c70
		break;
	}
}

static void enetc_get_ethtool_stats(struct net_device *ndev,
				    struct ethtool_stats *stats, u64 *data)
{
	struct enetc_ndev_priv *priv = netdev_priv(ndev);
	struct enetc_hw *hw = &priv->si->hw;
	int i, o = 0;

	for (i = 0; i < ARRAY_SIZE(enetc_si_counters); i++)
		data[o++] = enetc_rd64(hw, enetc_si_counters[i].reg);

	for (i = 0; i < priv->num_tx_rings; i++) {
		data[o++] = priv->tx_ring[i]->stats.packets;
		data[o++] = priv->tx_ring[i]->stats.xdp_tx;
		data[o++] = priv->tx_ring[i]->stats.xdp_tx_drops;
		data[o++] = priv->tx_ring[i]->stats.win_drop;
	}

	for (i = 0; i < priv->num_rx_rings; i++) {
		data[o++] = priv->rx_ring[i]->stats.packets;
		data[o++] = priv->rx_ring[i]->stats.rx_alloc_errs;
		data[o++] = priv->rx_ring[i]->stats.xdp_drops;
		data[o++] = priv->rx_ring[i]->stats.recycles;
		data[o++] = priv->rx_ring[i]->stats.recycle_failures;
		data[o++] = priv->rx_ring[i]->stats.xdp_redirect;
		data[o++] = priv->rx_ring[i]->stats.xdp_redirect_failures;
		data[o++] = priv->rx_ring[i]->stats.xdp_redirect_sg;
	}

	if (!enetc_si_is_pf(priv->si))
		return;

	for (i = 0; i < ARRAY_SIZE(enetc_port_counters); i++)
		data[o++] = enetc_port_rd(hw, enetc_port_counters[i].reg);

	if (!(priv->active_offloads & ENETC_F_QBU))
		return;

	for (i = 0; i < ARRAY_SIZE(enetc_pmac_counters); i++)
		data[o++] = enetc_port_rd(hw, enetc_pmac_counters[i].reg);
<<<<<<< HEAD
=======
}

static void enetc_get_pause_stats(struct net_device *ndev,
				  struct ethtool_pause_stats *pause_stats)
{
	struct enetc_ndev_priv *priv = netdev_priv(ndev);
	struct enetc_hw *hw = &priv->si->hw;

	pause_stats->tx_pause_frames = enetc_port_rd(hw, ENETC_PM_TXPF(0));
	pause_stats->rx_pause_frames = enetc_port_rd(hw, ENETC_PM_RXPF(0));
}

static void enetc_mac_stats(struct enetc_hw *hw, int mac,
			    struct ethtool_eth_mac_stats *s)
{
	s->FramesTransmittedOK = enetc_port_rd(hw, ENETC_PM_TFRM(mac));
	s->SingleCollisionFrames = enetc_port_rd(hw, ENETC_PM_TSCOL(mac));
	s->MultipleCollisionFrames = enetc_port_rd(hw, ENETC_PM_TMCOL(mac));
	s->FramesReceivedOK = enetc_port_rd(hw, ENETC_PM_RFRM(mac));
	s->FrameCheckSequenceErrors = enetc_port_rd(hw, ENETC_PM_RFCS(mac));
	s->AlignmentErrors = enetc_port_rd(hw, ENETC_PM_RALN(mac));
	s->OctetsTransmittedOK = enetc_port_rd(hw, ENETC_PM_TEOCT(mac));
	s->FramesWithDeferredXmissions = enetc_port_rd(hw, ENETC_PM_TDFR(mac));
	s->LateCollisions = enetc_port_rd(hw, ENETC_PM_TLCOL(mac));
	s->FramesAbortedDueToXSColls = enetc_port_rd(hw, ENETC_PM_TECOL(mac));
	s->FramesLostDueToIntMACXmitError = enetc_port_rd(hw, ENETC_PM_TERR(mac));
	s->CarrierSenseErrors = enetc_port_rd(hw, ENETC_PM_TCRSE(mac));
	s->OctetsReceivedOK = enetc_port_rd(hw, ENETC_PM_REOCT(mac));
	s->FramesLostDueToIntMACRcvError = enetc_port_rd(hw, ENETC_PM_RDRNTP(mac));
	s->MulticastFramesXmittedOK = enetc_port_rd(hw, ENETC_PM_TMCA(mac));
	s->BroadcastFramesXmittedOK = enetc_port_rd(hw, ENETC_PM_TBCA(mac));
	s->MulticastFramesReceivedOK = enetc_port_rd(hw, ENETC_PM_RMCA(mac));
	s->BroadcastFramesReceivedOK = enetc_port_rd(hw, ENETC_PM_RBCA(mac));
}

static void enetc_ctrl_stats(struct enetc_hw *hw, int mac,
			     struct ethtool_eth_ctrl_stats *s)
{
	s->MACControlFramesTransmitted = enetc_port_rd(hw, ENETC_PM_TCNP(mac));
	s->MACControlFramesReceived = enetc_port_rd(hw, ENETC_PM_RCNP(mac));
}

static const struct ethtool_rmon_hist_range enetc_rmon_ranges[] = {
	{   64,   64 },
	{   65,  127 },
	{  128,  255 },
	{  256,  511 },
	{  512, 1023 },
	{ 1024, 1522 },
	{ 1523, ENETC_MAC_MAXFRM_SIZE },
	{},
};

static void enetc_rmon_stats(struct enetc_hw *hw, int mac,
			     struct ethtool_rmon_stats *s,
			     const struct ethtool_rmon_hist_range **ranges)
{
	s->undersize_pkts = enetc_port_rd(hw, ENETC_PM_RUND(mac));
	s->oversize_pkts = enetc_port_rd(hw, ENETC_PM_ROVR(mac));
	s->fragments = enetc_port_rd(hw, ENETC_PM_RFRG(mac));
	s->jabbers = enetc_port_rd(hw, ENETC_PM_RJBR(mac));

	s->hist[0] = enetc_port_rd(hw, ENETC_PM_R64(mac));
	s->hist[1] = enetc_port_rd(hw, ENETC_PM_R127(mac));
	s->hist[2] = enetc_port_rd(hw, ENETC_PM_R255(mac));
	s->hist[3] = enetc_port_rd(hw, ENETC_PM_R511(mac));
	s->hist[4] = enetc_port_rd(hw, ENETC_PM_R1023(mac));
	s->hist[5] = enetc_port_rd(hw, ENETC_PM_R1522(mac));
	s->hist[6] = enetc_port_rd(hw, ENETC_PM_R1523X(mac));

	s->hist_tx[0] = enetc_port_rd(hw, ENETC_PM_T64(mac));
	s->hist_tx[1] = enetc_port_rd(hw, ENETC_PM_T127(mac));
	s->hist_tx[2] = enetc_port_rd(hw, ENETC_PM_T255(mac));
	s->hist_tx[3] = enetc_port_rd(hw, ENETC_PM_T511(mac));
	s->hist_tx[4] = enetc_port_rd(hw, ENETC_PM_T1023(mac));
	s->hist_tx[5] = enetc_port_rd(hw, ENETC_PM_T1522(mac));
	s->hist_tx[6] = enetc_port_rd(hw, ENETC_PM_T1523X(mac));

	*ranges = enetc_rmon_ranges;
}

static void enetc_get_eth_mac_stats(struct net_device *ndev,
				    struct ethtool_eth_mac_stats *mac_stats)
{
	struct enetc_ndev_priv *priv = netdev_priv(ndev);
	struct enetc_hw *hw = &priv->si->hw;

	enetc_mac_stats(hw, 0, mac_stats);
}

static void enetc_get_eth_ctrl_stats(struct net_device *ndev,
				     struct ethtool_eth_ctrl_stats *ctrl_stats)
{
	struct enetc_ndev_priv *priv = netdev_priv(ndev);
	struct enetc_hw *hw = &priv->si->hw;

	enetc_ctrl_stats(hw, 0, ctrl_stats);
}

static void enetc_get_rmon_stats(struct net_device *ndev,
				 struct ethtool_rmon_stats *rmon_stats,
				 const struct ethtool_rmon_hist_range **ranges)
{
	struct enetc_ndev_priv *priv = netdev_priv(ndev);
	struct enetc_hw *hw = &priv->si->hw;

	enetc_rmon_stats(hw, 0, rmon_stats, ranges);
>>>>>>> 29549c70
}

#define ENETC_RSSHASH_L3 (RXH_L2DA | RXH_VLAN | RXH_L3_PROTO | RXH_IP_SRC | \
			  RXH_IP_DST)
#define ENETC_RSSHASH_L4 (ENETC_RSSHASH_L3 | RXH_L4_B_0_1 | RXH_L4_B_2_3)
static int enetc_get_rsshash(struct ethtool_rxnfc *rxnfc)
{
	static const u32 rsshash[] = {
			[TCP_V4_FLOW]    = ENETC_RSSHASH_L4,
			[UDP_V4_FLOW]    = ENETC_RSSHASH_L4,
			[SCTP_V4_FLOW]   = ENETC_RSSHASH_L4,
			[AH_ESP_V4_FLOW] = ENETC_RSSHASH_L3,
			[IPV4_FLOW]      = ENETC_RSSHASH_L3,
			[TCP_V6_FLOW]    = ENETC_RSSHASH_L4,
			[UDP_V6_FLOW]    = ENETC_RSSHASH_L4,
			[SCTP_V6_FLOW]   = ENETC_RSSHASH_L4,
			[AH_ESP_V6_FLOW] = ENETC_RSSHASH_L3,
			[IPV6_FLOW]      = ENETC_RSSHASH_L3,
			[ETHER_FLOW]     = 0,
	};

	if (rxnfc->flow_type >= ARRAY_SIZE(rsshash))
		return -EINVAL;

	rxnfc->data = rsshash[rxnfc->flow_type];

	return 0;
}

/* current HW spec does byte reversal on everything including MAC addresses */
static void ether_addr_copy_swap(u8 *dst, const u8 *src)
{
	int i;

	for (i = 0; i < ETH_ALEN; i++)
		dst[i] = src[ETH_ALEN - i - 1];
}

static int enetc_set_cls_entry(struct enetc_si *si,
			       struct ethtool_rx_flow_spec *fs, bool en)
{
	struct ethtool_tcpip4_spec *l4ip4_h, *l4ip4_m;
	struct ethtool_usrip4_spec *l3ip4_h, *l3ip4_m;
	struct ethhdr *eth_h, *eth_m;
	struct enetc_cmd_rfse rfse = { {0} };

	if (!en)
		goto done;

	switch (fs->flow_type & 0xff) {
	case TCP_V4_FLOW:
		l4ip4_h = &fs->h_u.tcp_ip4_spec;
		l4ip4_m = &fs->m_u.tcp_ip4_spec;
		goto l4ip4;
	case UDP_V4_FLOW:
		l4ip4_h = &fs->h_u.udp_ip4_spec;
		l4ip4_m = &fs->m_u.udp_ip4_spec;
		goto l4ip4;
	case SCTP_V4_FLOW:
		l4ip4_h = &fs->h_u.sctp_ip4_spec;
		l4ip4_m = &fs->m_u.sctp_ip4_spec;
l4ip4:
		rfse.sip_h[0] = l4ip4_h->ip4src;
		rfse.sip_m[0] = l4ip4_m->ip4src;
		rfse.dip_h[0] = l4ip4_h->ip4dst;
		rfse.dip_m[0] = l4ip4_m->ip4dst;
		rfse.sport_h = ntohs(l4ip4_h->psrc);
		rfse.sport_m = ntohs(l4ip4_m->psrc);
		rfse.dport_h = ntohs(l4ip4_h->pdst);
		rfse.dport_m = ntohs(l4ip4_m->pdst);
		if (l4ip4_m->tos)
			netdev_warn(si->ndev, "ToS field is not supported and was ignored\n");
		rfse.ethtype_h = ETH_P_IP; /* IPv4 */
		rfse.ethtype_m = 0xffff;
		break;
	case IP_USER_FLOW:
		l3ip4_h = &fs->h_u.usr_ip4_spec;
		l3ip4_m = &fs->m_u.usr_ip4_spec;

		rfse.sip_h[0] = l3ip4_h->ip4src;
		rfse.sip_m[0] = l3ip4_m->ip4src;
		rfse.dip_h[0] = l3ip4_h->ip4dst;
		rfse.dip_m[0] = l3ip4_m->ip4dst;
		if (l3ip4_m->tos)
			netdev_warn(si->ndev, "ToS field is not supported and was ignored\n");
		rfse.ethtype_h = ETH_P_IP; /* IPv4 */
		rfse.ethtype_m = 0xffff;
		break;
	case ETHER_FLOW:
		eth_h = &fs->h_u.ether_spec;
		eth_m = &fs->m_u.ether_spec;

		ether_addr_copy_swap(rfse.smac_h, eth_h->h_source);
		ether_addr_copy_swap(rfse.smac_m, eth_m->h_source);
		ether_addr_copy_swap(rfse.dmac_h, eth_h->h_dest);
		ether_addr_copy_swap(rfse.dmac_m, eth_m->h_dest);
		rfse.ethtype_h = ntohs(eth_h->h_proto);
		rfse.ethtype_m = ntohs(eth_m->h_proto);
		break;
	default:
		return -EOPNOTSUPP;
	}

	rfse.mode |= ENETC_RFSE_EN;
	if (fs->ring_cookie != RX_CLS_FLOW_DISC) {
		rfse.mode |= ENETC_RFSE_MODE_BD;
		rfse.result = fs->ring_cookie;
	}
done:
	return enetc_set_fs_entry(si, &rfse, fs->location);
}

static int enetc_get_rxnfc(struct net_device *ndev, struct ethtool_rxnfc *rxnfc,
			   u32 *rule_locs)
{
	struct enetc_ndev_priv *priv = netdev_priv(ndev);
	int i, j;

	switch (rxnfc->cmd) {
	case ETHTOOL_GRXRINGS:
		rxnfc->data = priv->num_rx_rings;
		break;
	case ETHTOOL_GRXFH:
		/* get RSS hash config */
		return enetc_get_rsshash(rxnfc);
	case ETHTOOL_GRXCLSRLCNT:
		/* total number of entries */
		rxnfc->data = priv->si->num_fs_entries;
		/* number of entries in use */
		rxnfc->rule_cnt = 0;
		for (i = 0; i < priv->si->num_fs_entries; i++)
			if (priv->cls_rules[i].used)
				rxnfc->rule_cnt++;
		break;
	case ETHTOOL_GRXCLSRULE:
		if (rxnfc->fs.location >= priv->si->num_fs_entries)
			return -EINVAL;

		/* get entry x */
		rxnfc->fs = priv->cls_rules[rxnfc->fs.location].fs;
		break;
	case ETHTOOL_GRXCLSRLALL:
		/* total number of entries */
		rxnfc->data = priv->si->num_fs_entries;
		/* array of indexes of used entries */
		j = 0;
		for (i = 0; i < priv->si->num_fs_entries; i++) {
			if (!priv->cls_rules[i].used)
				continue;
			if (j == rxnfc->rule_cnt)
				return -EMSGSIZE;
			rule_locs[j++] = i;
		}
		/* number of entries in use */
		rxnfc->rule_cnt = j;
		break;
	default:
		return -EOPNOTSUPP;
	}

	return 0;
}

static int enetc_set_rxnfc(struct net_device *ndev, struct ethtool_rxnfc *rxnfc)
{
	struct enetc_ndev_priv *priv = netdev_priv(ndev);
	int err;

	switch (rxnfc->cmd) {
	case ETHTOOL_SRXCLSRLINS:
		if (rxnfc->fs.location >= priv->si->num_fs_entries)
			return -EINVAL;

		if (rxnfc->fs.ring_cookie >= priv->num_rx_rings &&
		    rxnfc->fs.ring_cookie != RX_CLS_FLOW_DISC)
			return -EINVAL;

		err = enetc_set_cls_entry(priv->si, &rxnfc->fs, true);
		if (err)
			return err;
		priv->cls_rules[rxnfc->fs.location].fs = rxnfc->fs;
		priv->cls_rules[rxnfc->fs.location].used = 1;
		break;
	case ETHTOOL_SRXCLSRLDEL:
		if (rxnfc->fs.location >= priv->si->num_fs_entries)
			return -EINVAL;

		err = enetc_set_cls_entry(priv->si, &rxnfc->fs, false);
		if (err)
			return err;
		priv->cls_rules[rxnfc->fs.location].used = 0;
		break;
	default:
		return -EOPNOTSUPP;
	}

	return 0;
}

static u32 enetc_get_rxfh_key_size(struct net_device *ndev)
{
	struct enetc_ndev_priv *priv = netdev_priv(ndev);

	/* return the size of the RX flow hash key.  PF only */
	return (priv->si->hw.port) ? ENETC_RSSHASH_KEY_SIZE : 0;
}

static u32 enetc_get_rxfh_indir_size(struct net_device *ndev)
{
	struct enetc_ndev_priv *priv = netdev_priv(ndev);

	/* return the size of the RX flow hash indirection table */
	return priv->si->num_rss;
}

static int enetc_get_rxfh(struct net_device *ndev, u32 *indir, u8 *key,
			  u8 *hfunc)
{
	struct enetc_ndev_priv *priv = netdev_priv(ndev);
	struct enetc_hw *hw = &priv->si->hw;
	int err = 0, i;

	/* return hash function */
	if (hfunc)
		*hfunc = ETH_RSS_HASH_TOP;

	/* return hash key */
	if (key && hw->port)
		for (i = 0; i < ENETC_RSSHASH_KEY_SIZE / 4; i++)
			((u32 *)key)[i] = enetc_port_rd(hw, ENETC_PRSSK(i));

	/* return RSS table */
	if (indir)
		err = enetc_get_rss_table(priv->si, indir, priv->si->num_rss);

	return err;
}

void enetc_set_rss_key(struct enetc_hw *hw, const u8 *bytes)
{
	int i;

	for (i = 0; i < ENETC_RSSHASH_KEY_SIZE / 4; i++)
		enetc_port_wr(hw, ENETC_PRSSK(i), ((u32 *)bytes)[i]);
}

static int enetc_set_rxfh(struct net_device *ndev, const u32 *indir,
			  const u8 *key, const u8 hfunc)
{
	struct enetc_ndev_priv *priv = netdev_priv(ndev);
	struct enetc_hw *hw = &priv->si->hw;
	int err = 0;

	/* set hash key, if PF */
	if (key && hw->port)
		enetc_set_rss_key(hw, key);

	/* set RSS table */
	if (indir)
		err = enetc_set_rss_table(priv->si, indir, priv->si->num_rss);

	return err;
}

static void enetc_get_ringparam(struct net_device *ndev,
				struct ethtool_ringparam *ring,
				struct kernel_ethtool_ringparam *kernel_ring,
				struct netlink_ext_ack *extack)
{
	struct enetc_ndev_priv *priv = netdev_priv(ndev);

	ring->rx_pending = priv->rx_bd_count;
	ring->tx_pending = priv->tx_bd_count;

	/* do some h/w sanity checks for BDR length */
	if (netif_running(ndev)) {
		struct enetc_hw *hw = &priv->si->hw;
		u32 val = enetc_rxbdr_rd(hw, 0, ENETC_RBLENR);

		if (val != priv->rx_bd_count)
			netif_err(priv, hw, ndev, "RxBDR[RBLENR] = %d!\n", val);

		val = enetc_txbdr_rd(hw, 0, ENETC_TBLENR);

		if (val != priv->tx_bd_count)
			netif_err(priv, hw, ndev, "TxBDR[TBLENR] = %d!\n", val);
	}
}

static int enetc_get_coalesce(struct net_device *ndev,
			      struct ethtool_coalesce *ic,
			      struct kernel_ethtool_coalesce *kernel_coal,
			      struct netlink_ext_ack *extack)
{
	struct enetc_ndev_priv *priv = netdev_priv(ndev);
	struct enetc_int_vector *v = priv->int_vector[0];

	ic->tx_coalesce_usecs = enetc_cycles_to_usecs(priv->tx_ictt);
	ic->rx_coalesce_usecs = enetc_cycles_to_usecs(v->rx_ictt);

	ic->tx_max_coalesced_frames = ENETC_TXIC_PKTTHR;
	ic->rx_max_coalesced_frames = ENETC_RXIC_PKTTHR;

	ic->use_adaptive_rx_coalesce = priv->ic_mode & ENETC_IC_RX_ADAPTIVE;

	return 0;
}

static int enetc_set_coalesce(struct net_device *ndev,
			      struct ethtool_coalesce *ic,
			      struct kernel_ethtool_coalesce *kernel_coal,
			      struct netlink_ext_ack *extack)
{
	struct enetc_ndev_priv *priv = netdev_priv(ndev);
	u32 rx_ictt, tx_ictt;
	int i, ic_mode;
	bool changed;

	tx_ictt = enetc_usecs_to_cycles(ic->tx_coalesce_usecs);
	rx_ictt = enetc_usecs_to_cycles(ic->rx_coalesce_usecs);

	if (ic->rx_max_coalesced_frames != ENETC_RXIC_PKTTHR)
		return -EOPNOTSUPP;

	if (ic->tx_max_coalesced_frames != ENETC_TXIC_PKTTHR)
		return -EOPNOTSUPP;

	ic_mode = ENETC_IC_NONE;
	if (ic->use_adaptive_rx_coalesce) {
		ic_mode |= ENETC_IC_RX_ADAPTIVE;
		rx_ictt = 0x1;
	} else {
		ic_mode |= rx_ictt ? ENETC_IC_RX_MANUAL : 0;
	}

	ic_mode |= tx_ictt ? ENETC_IC_TX_MANUAL : 0;

	/* commit the settings */
	changed = (ic_mode != priv->ic_mode) || (priv->tx_ictt != tx_ictt);

	priv->ic_mode = ic_mode;
	priv->tx_ictt = tx_ictt;

	for (i = 0; i < priv->bdr_int_num; i++) {
		struct enetc_int_vector *v = priv->int_vector[i];

		v->rx_ictt = rx_ictt;
		v->rx_dim_en = !!(ic_mode & ENETC_IC_RX_ADAPTIVE);
	}

	if (netif_running(ndev) && changed) {
		/* reconfigure the operation mode of h/w interrupts,
		 * traffic needs to be paused in the process
		 */
		enetc_stop(ndev);
		enetc_start(ndev);
	}

	return 0;
}

static int enetc_get_ts_info(struct net_device *ndev,
			     struct ethtool_ts_info *info)
{
	int *phc_idx;

	phc_idx = symbol_get(enetc_phc_index);
	if (phc_idx) {
		info->phc_index = *phc_idx;
		symbol_put(enetc_phc_index);
	} else {
		info->phc_index = -1;
	}

#ifdef CONFIG_FSL_ENETC_PTP_CLOCK
	info->so_timestamping = SOF_TIMESTAMPING_TX_HARDWARE |
				SOF_TIMESTAMPING_RX_HARDWARE |
				SOF_TIMESTAMPING_RAW_HARDWARE |
				SOF_TIMESTAMPING_TX_SOFTWARE |
				SOF_TIMESTAMPING_RX_SOFTWARE |
				SOF_TIMESTAMPING_SOFTWARE;

	info->tx_types = (1 << HWTSTAMP_TX_OFF) |
			 (1 << HWTSTAMP_TX_ON) |
			 (1 << HWTSTAMP_TX_ONESTEP_SYNC);
	info->rx_filters = (1 << HWTSTAMP_FILTER_NONE) |
			   (1 << HWTSTAMP_FILTER_ALL);
#else
	info->so_timestamping = SOF_TIMESTAMPING_RX_SOFTWARE |
				SOF_TIMESTAMPING_TX_SOFTWARE |
				SOF_TIMESTAMPING_SOFTWARE;
#endif
	return 0;
}

static void enetc_get_wol(struct net_device *dev,
			  struct ethtool_wolinfo *wol)
{
	wol->supported = 0;
	wol->wolopts = 0;

	if (dev->phydev)
		phy_ethtool_get_wol(dev->phydev, wol);
}

static int enetc_set_wol(struct net_device *dev,
			 struct ethtool_wolinfo *wol)
{
	int ret;

	if (!dev->phydev)
		return -EOPNOTSUPP;

	ret = phy_ethtool_set_wol(dev->phydev, wol);
	if (!ret)
		device_set_wakeup_enable(&dev->dev, wol->wolopts);

	return ret;
}

static void enetc_get_pauseparam(struct net_device *dev,
				 struct ethtool_pauseparam *pause)
{
	struct enetc_ndev_priv *priv = netdev_priv(dev);

	phylink_ethtool_get_pauseparam(priv->phylink, pause);
}

static int enetc_set_pauseparam(struct net_device *dev,
				struct ethtool_pauseparam *pause)
{
	struct enetc_ndev_priv *priv = netdev_priv(dev);

	return phylink_ethtool_set_pauseparam(priv->phylink, pause);
}

static int enetc_get_link_ksettings(struct net_device *dev,
				    struct ethtool_link_ksettings *cmd)
{
	struct enetc_ndev_priv *priv = netdev_priv(dev);

	if (!priv->phylink)
		return -EOPNOTSUPP;

	return phylink_ethtool_ksettings_get(priv->phylink, cmd);
}

static int enetc_set_link_ksettings(struct net_device *dev,
				    const struct ethtool_link_ksettings *cmd)
{
	struct enetc_ndev_priv *priv = netdev_priv(dev);

	if (!priv->phylink)
		return -EOPNOTSUPP;

	return phylink_ethtool_ksettings_set(priv->phylink, cmd);
}

static void enetc_get_channels(struct net_device *ndev,
			       struct ethtool_channels *chan)
{
	struct enetc_ndev_priv *priv = netdev_priv(ndev);

	chan->max_combined = priv->bdr_int_num;
	chan->combined_count = priv->bdr_int_num;
}

static const struct ethtool_ops enetc_pf_ethtool_ops = {
	.supported_coalesce_params = ETHTOOL_COALESCE_USECS |
				     ETHTOOL_COALESCE_MAX_FRAMES |
				     ETHTOOL_COALESCE_USE_ADAPTIVE_RX,
	.get_regs_len = enetc_get_reglen,
	.get_regs = enetc_get_regs,
	.get_sset_count = enetc_get_sset_count,
	.get_strings = enetc_get_strings,
	.get_ethtool_stats = enetc_get_ethtool_stats,
	.get_pause_stats = enetc_get_pause_stats,
	.get_rmon_stats = enetc_get_rmon_stats,
	.get_eth_ctrl_stats = enetc_get_eth_ctrl_stats,
	.get_eth_mac_stats = enetc_get_eth_mac_stats,
	.get_rxnfc = enetc_get_rxnfc,
	.set_rxnfc = enetc_set_rxnfc,
	.get_rxfh_key_size = enetc_get_rxfh_key_size,
	.get_rxfh_indir_size = enetc_get_rxfh_indir_size,
	.get_rxfh = enetc_get_rxfh,
	.set_rxfh = enetc_set_rxfh,
	.get_ringparam = enetc_get_ringparam,
	.get_coalesce = enetc_get_coalesce,
	.set_coalesce = enetc_set_coalesce,
	.get_link_ksettings = enetc_get_link_ksettings,
	.set_link_ksettings = enetc_set_link_ksettings,
	.get_link = ethtool_op_get_link,
	.get_ts_info = enetc_get_ts_info,
	.get_wol = enetc_get_wol,
	.set_wol = enetc_set_wol,
	.get_pauseparam = enetc_get_pauseparam,
	.set_pauseparam = enetc_set_pauseparam,
	.get_channels = enetc_get_channels,
};

static const struct ethtool_ops enetc_vf_ethtool_ops = {
	.supported_coalesce_params = ETHTOOL_COALESCE_USECS |
				     ETHTOOL_COALESCE_MAX_FRAMES |
				     ETHTOOL_COALESCE_USE_ADAPTIVE_RX,
	.get_regs_len = enetc_get_reglen,
	.get_regs = enetc_get_regs,
	.get_sset_count = enetc_get_sset_count,
	.get_strings = enetc_get_strings,
	.get_ethtool_stats = enetc_get_ethtool_stats,
	.get_rxnfc = enetc_get_rxnfc,
	.set_rxnfc = enetc_set_rxnfc,
	.get_rxfh_indir_size = enetc_get_rxfh_indir_size,
	.get_rxfh = enetc_get_rxfh,
	.set_rxfh = enetc_set_rxfh,
	.get_ringparam = enetc_get_ringparam,
	.get_coalesce = enetc_get_coalesce,
	.set_coalesce = enetc_set_coalesce,
	.get_link = ethtool_op_get_link,
	.get_ts_info = enetc_get_ts_info,
};

void enetc_set_ethtool_ops(struct net_device *ndev)
{
	struct enetc_ndev_priv *priv = netdev_priv(ndev);

	if (enetc_si_is_pf(priv->si))
		ndev->ethtool_ops = &enetc_pf_ethtool_ops;
	else
		ndev->ethtool_ops = &enetc_vf_ethtool_ops;
}<|MERGE_RESOLUTION|>--- conflicted
+++ resolved
@@ -204,21 +204,6 @@
 	{ ENETC_MAC_MERGE_MMFCTXR,	"MAC merge fragment tx counter"},
 };
 
-static const struct {
-	int reg;
-	char name[ETH_GSTRING_LEN];
-} enetc_pmac_counters[] = {
-	{ ENETC_PM1_RFRM,   "PMAC rx frames" },
-	{ ENETC_PM1_RPKT,   "PMAC rx packets" },
-	{ ENETC_PM1_RDRP,   "PMAC rx dropped packets" },
-	{ ENETC_PM1_RFRG,   "PMAC rx fragment packets" },
-	{ ENETC_PM1_TFRM,   "PMAC tx frames" },
-	{ ENETC_PM1_TERR,   "PMAC tx error frames" },
-	{ ENETC_PM1_TPKT,   "PMAC tx packets" },
-	{ ENETC_MAC_MERGE_MMFCRXR,   "MAC merge fragment rx counter" },
-	{ ENETC_MAC_MERGE_MMFCTXR,   "MAC merge fragment tx counter"},
-};
-
 static const char rx_ring_stats[][ETH_GSTRING_LEN] = {
 	"Rx ring %2d frames",
 	"Rx ring %2d alloc errors",
@@ -235,13 +220,6 @@
 	"Tx ring %2d XDP frames",
 	"Tx ring %2d XDP drops",
 	"Tx window drop %2d frames",
-<<<<<<< HEAD
-};
-
-static const char tx_windrop_stats[][ETH_GSTRING_LEN] = {
-	"Tx window drop %2d frames",
-=======
->>>>>>> 29549c70
 };
 
 static int enetc_get_sset_count(struct net_device *ndev, int sset)
@@ -264,12 +242,6 @@
 	if (priv->active_offloads & ENETC_F_QBU)
 		len += ARRAY_SIZE(enetc_pmac_counters);
 
-<<<<<<< HEAD
-	if (priv->active_offloads & ENETC_F_QBV)
-		len += ARRAY_SIZE(tx_windrop_stats) * priv->num_tx_rings;
-
-=======
->>>>>>> 29549c70
 	return len;
 }
 
@@ -318,21 +290,6 @@
 			p += ETH_GSTRING_LEN;
 		}
 
-<<<<<<< HEAD
-		if (!((priv->active_offloads & ENETC_F_QBV)))
-			break;
-
-		for (i = 0; i < priv->num_tx_rings; i++) {
-			for (j = 0; j < ARRAY_SIZE(tx_windrop_stats); j++) {
-				snprintf(p, ETH_GSTRING_LEN,
-					 tx_windrop_stats[j],
-					 i);
-				p += ETH_GSTRING_LEN;
-			}
-		}
-
-=======
->>>>>>> 29549c70
 		break;
 	}
 }
@@ -376,8 +333,6 @@
 
 	for (i = 0; i < ARRAY_SIZE(enetc_pmac_counters); i++)
 		data[o++] = enetc_port_rd(hw, enetc_pmac_counters[i].reg);
-<<<<<<< HEAD
-=======
 }
 
 static void enetc_get_pause_stats(struct net_device *ndev,
@@ -485,7 +440,6 @@
 	struct enetc_hw *hw = &priv->si->hw;
 
 	enetc_rmon_stats(hw, 0, rmon_stats, ranges);
->>>>>>> 29549c70
 }
 
 #define ENETC_RSSHASH_L3 (RXH_L2DA | RXH_VLAN | RXH_L3_PROTO | RXH_IP_SRC | \
