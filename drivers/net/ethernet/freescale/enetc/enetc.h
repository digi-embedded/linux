--- conflicted
+++ resolved
@@ -243,15 +243,9 @@
 	ENETC_ERR_UCMCSWP	= BIT(1),
 };
 
-<<<<<<< HEAD
-#define ENETC_SI_F_QBV BIT(0)
-#define ENETC_SI_F_QBU BIT(1)
-#define ENETC_SI_F_PSFP BIT(1)
-=======
 #define ENETC_SI_F_PSFP BIT(0)
 #define ENETC_SI_F_QBV  BIT(1)
 #define ENETC_SI_F_QBU  BIT(2)
->>>>>>> 29549c70
 
 /* PCI IEP device data */
 struct enetc_si {
@@ -595,19 +589,6 @@
 	return 0;
 }
 #endif
-<<<<<<< HEAD
-#ifdef CONFIG_ENETC_TSN
-void enetc_tsn_pf_init(struct net_device *netdev, struct pci_dev *pdev);
-void enetc_tsn_pf_deinit(struct net_device *netdev);
-#ifndef CONFIG_FSL_ENETC_QOS
-void enetc_pspeed_set(struct enetc_ndev_priv *priv, int speed);
-#undef enetc_sched_speed_set
-#define enetc_sched_speed_set(priv, speed) enetc_pspeed_set(priv, speed)
-#endif
-#else
-#define enetc_tsn_pf_init(netdev, pdev) (void)0
-#define enetc_tsn_pf_deinit(netdev) (void)0
-=======
 
 #ifdef CONFIG_ENETC_TSN
 void enetc_tsn_pf_init(struct net_device *netdev, struct pci_dev *pdev);
@@ -620,5 +601,4 @@
 #define enetc_tsn_pf_deinit(netdev) (void)0
 #define enetc_pspeed_set(priv, speed) (void)0
 
->>>>>>> 29549c70
 #endif