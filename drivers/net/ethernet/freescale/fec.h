--- conflicted
+++ resolved
@@ -461,7 +461,6 @@
  * initialisation.
  */
 #define FEC_QUIRK_MIB_CLEAR		(1 << 15)
-<<<<<<< HEAD
 /*
  * i.MX6Q/DL ENET cannot wake up system in wait mode because ENET tx & rx
  * interrupt signal don't connect to GPC. So use pm qos to avoid cpu enter
@@ -470,7 +469,7 @@
 #define FEC_QUIRK_BUG_WAITMODE		(1 << 16)
 
 /* PHY fixup flag define */
-#define FEC_QUIRK_AR8031_FIXUP		(1 << 16)
+#define FEC_QUIRK_AR8031_FIXUP		(1 << 17)
 
 /* i.MX8QM/QXP ENET IP version add new feture to generate delayed TXC/RXC
  * as an alternative option to make sure it can work well with various PHYs.
@@ -480,18 +479,16 @@
  * - For the implementation of delayed RXC, there will be buffers in the subsystem
  *   level. The exact length of delay buffers will be decided when closing I/O timing.
  */
-#define FEC_QUIRK_DELAYED_CLKS_SUPPORT	(1 << 17)
+#define FEC_QUIRK_DELAYED_CLKS_SUPPORT	(1 << 18)
 /* i.MX8MQ ENET IP version add new feature to support IEEE 802.3az EEE
  * standard. For the transmission, MAC supply two user registers to set
  * Sleep (TS) and Wake (TW) time.
  */
-#define FEC_QUIRK_HAS_EEE		(1 << 18)
-=======
+#define FEC_QUIRK_HAS_EEE		(1 << 19)
 /* Only i.MX25/i.MX27/i.MX28 controller supports FRBR,FRSR registers,
  * those FIFO receive registers are resolved in other platforms.
  */
-#define FEC_QUIRK_HAS_FRREG		(1 << 16)
->>>>>>> 1ec8f1f0
+#define FEC_QUIRK_HAS_FRREG		(1 << 20)
 
 struct bufdesc_prop {
 	int qid;
