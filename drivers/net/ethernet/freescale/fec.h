--- conflicted
+++ resolved
@@ -581,13 +581,10 @@
 	int	wol_flag;
 	int	wake_irq;
 	u32	quirks;
-<<<<<<< HEAD
 	bool	phy_reset_in_suspend;
 	int	phy_reset_gpio;
 	u32	phy_reset_duration;
 	bool	phy_reset_active_high;
-=======
->>>>>>> 05f46d3f
 	u32	fixups;
 
 	struct	napi_struct napi;
@@ -638,8 +635,6 @@
 	struct fec_enet_stop_mode gpr;
 
 	u64 ethtool_stats[0];
-
-	struct fec_enet_stop_mode gpr;
 };
 
 void fec_ptp_init(struct platform_device *pdev);
@@ -651,10 +646,7 @@
 void fec_enet_register_fixup(struct net_device *ndev);
 int of_fec_enet_parse_fixup(struct device_node *np);
 void fec_enet_get_mac_from_fuse(struct device_node *np, unsigned char *mac);
-<<<<<<< HEAD
-=======
 void fec_enet_ipg_stop_misc_set(struct device_node *np, bool enabled);
->>>>>>> 05f46d3f
 
 /****************************************************************************/
 #endif /* FEC_H */