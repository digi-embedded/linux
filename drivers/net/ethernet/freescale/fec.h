/****************************************************************************/

/*
 *	fec.h  --  Fast Ethernet Controller for Motorola ColdFire SoC
 *		   processors.
 *
 *	(C) Copyright 2000-2005, Greg Ungerer (gerg@snapgear.com)
 *	(C) Copyright 2000-2001, Lineo (www.lineo.com)
 */

/****************************************************************************/
#ifndef FEC_H
#define	FEC_H
/****************************************************************************/

#include <linux/clocksource.h>
#include <linux/net_tstamp.h>
#include <linux/pm_qos.h>
#include <linux/ptp_clock_kernel.h>
#include <linux/timecounter.h>

#if defined(CONFIG_M523x) || defined(CONFIG_M527x) || defined(CONFIG_M528x) || \
    defined(CONFIG_M520x) || defined(CONFIG_M532x) || defined(CONFIG_ARM) || \
    defined(CONFIG_ARM64)
/*
 *	Just figures, Motorola would have to change the offsets for
 *	registers in the same peripheral device on different models
 *	of the ColdFire!
 */
#define FEC_IEVENT		0x004 /* Interrupt event reg */
#define FEC_IMASK		0x008 /* Interrupt mask reg */
#define FEC_R_DES_ACTIVE_0	0x010 /* Receive descriptor reg */
#define FEC_X_DES_ACTIVE_0	0x014 /* Transmit descriptor reg */
#define FEC_ECNTRL		0x024 /* Ethernet control reg */
#define FEC_MII_DATA		0x040 /* MII manage frame reg */
#define FEC_MII_SPEED		0x044 /* MII speed control reg */
#define FEC_MIB_CTRLSTAT	0x064 /* MIB control/status reg */
#define FEC_R_CNTRL		0x084 /* Receive control reg */
#define FEC_X_CNTRL		0x0c4 /* Transmit Control reg */
#define FEC_ADDR_LOW		0x0e4 /* Low 32bits MAC address */
#define FEC_ADDR_HIGH		0x0e8 /* High 16bits MAC address */
#define FEC_OPD			0x0ec /* Opcode + Pause duration */
#define FEC_TXIC0		0x0f0 /* Tx Interrupt Coalescing for ring 0 */
#define FEC_TXIC1		0x0f4 /* Tx Interrupt Coalescing for ring 1 */
#define FEC_TXIC2		0x0f8 /* Tx Interrupt Coalescing for ring 2 */
#define FEC_RXIC0		0x100 /* Rx Interrupt Coalescing for ring 0 */
#define FEC_RXIC1		0x104 /* Rx Interrupt Coalescing for ring 1 */
#define FEC_RXIC2		0x108 /* Rx Interrupt Coalescing for ring 2 */
#define FEC_HASH_TABLE_HIGH	0x118 /* High 32bits hash table */
#define FEC_HASH_TABLE_LOW	0x11c /* Low 32bits hash table */
#define FEC_GRP_HASH_TABLE_HIGH	0x120 /* High 32bits hash table */
#define FEC_GRP_HASH_TABLE_LOW	0x124 /* Low 32bits hash table */
#define FEC_X_WMRK		0x144 /* FIFO transmit water mark */
#define FEC_R_BOUND		0x14c /* FIFO receive bound reg */
#define FEC_R_FSTART		0x150 /* FIFO receive start reg */
#define FEC_R_DES_START_1	0x160 /* Receive descriptor ring 1 */
#define FEC_X_DES_START_1	0x164 /* Transmit descriptor ring 1 */
#define FEC_R_BUFF_SIZE_1	0x168 /* Maximum receive buff ring1 size */
#define FEC_R_DES_START_2	0x16c /* Receive descriptor ring 2 */
#define FEC_X_DES_START_2	0x170 /* Transmit descriptor ring 2 */
#define FEC_R_BUFF_SIZE_2	0x174 /* Maximum receive buff ring2 size */
#define FEC_R_DES_START_0	0x180 /* Receive descriptor ring */
#define FEC_X_DES_START_0	0x184 /* Transmit descriptor ring */
#define FEC_R_BUFF_SIZE_0	0x188 /* Maximum receive buff size */
#define FEC_R_FIFO_RSFL		0x190 /* Receive FIFO section full threshold */
#define FEC_R_FIFO_RSEM		0x194 /* Receive FIFO section empty threshold */
#define FEC_R_FIFO_RAEM		0x198 /* Receive FIFO almost empty threshold */
#define FEC_R_FIFO_RAFL		0x19c /* Receive FIFO almost full threshold */
#define FEC_FTRL		0x1b0 /* Frame truncation receive length*/
#define FEC_RACC		0x1c4 /* Receive Accelerator function */
#define FEC_RCMR_1		0x1c8 /* Receive classification match ring 1 */
#define FEC_RCMR_2		0x1cc /* Receive classification match ring 2 */
#define FEC_DMA_CFG_1		0x1d8 /* DMA class configuration for ring 1 */
#define FEC_DMA_CFG_2		0x1dc /* DMA class Configuration for ring 2 */
#define FEC_R_DES_ACTIVE_1	0x1e0 /* Rx descriptor active for ring 1 */
#define FEC_X_DES_ACTIVE_1	0x1e4 /* Tx descriptor active for ring 1 */
#define FEC_R_DES_ACTIVE_2	0x1e8 /* Rx descriptor active for ring 2 */
#define FEC_X_DES_ACTIVE_2	0x1ec /* Tx descriptor active for ring 2 */
#define FEC_QOS_SCHEME		0x1f0 /* Set multi queues Qos scheme */
#define FEC_LPI_SLEEP		0x1f4 /* Set IEEE802.3az LPI Sleep Ts time */
#define FEC_LPI_WAKE		0x1f8 /* Set IEEE802.3az LPI Wake Tw time */
#define FEC_MIIGSK_CFGR		0x300 /* MIIGSK Configuration reg */
#define FEC_MIIGSK_ENR		0x308 /* MIIGSK Enable reg */

#define BM_MIIGSK_CFGR_MII		0x00
#define BM_MIIGSK_CFGR_RMII		0x01
#define BM_MIIGSK_CFGR_FRCONT_10M	0x40

#define RMON_T_DROP		0x200 /* Count of frames not cntd correctly */
#define RMON_T_PACKETS		0x204 /* RMON TX packet count */
#define RMON_T_BC_PKT		0x208 /* RMON TX broadcast pkts */
#define RMON_T_MC_PKT		0x20c /* RMON TX multicast pkts */
#define RMON_T_CRC_ALIGN	0x210 /* RMON TX pkts with CRC align err */
#define RMON_T_UNDERSIZE	0x214 /* RMON TX pkts < 64 bytes, good CRC */
#define RMON_T_OVERSIZE		0x218 /* RMON TX pkts > MAX_FL bytes good CRC */
#define RMON_T_FRAG		0x21c /* RMON TX pkts < 64 bytes, bad CRC */
#define RMON_T_JAB		0x220 /* RMON TX pkts > MAX_FL bytes, bad CRC */
#define RMON_T_COL		0x224 /* RMON TX collision count */
#define RMON_T_P64		0x228 /* RMON TX 64 byte pkts */
#define RMON_T_P65TO127		0x22c /* RMON TX 65 to 127 byte pkts */
#define RMON_T_P128TO255	0x230 /* RMON TX 128 to 255 byte pkts */
#define RMON_T_P256TO511	0x234 /* RMON TX 256 to 511 byte pkts */
#define RMON_T_P512TO1023	0x238 /* RMON TX 512 to 1023 byte pkts */
#define RMON_T_P1024TO2047	0x23c /* RMON TX 1024 to 2047 byte pkts */
#define RMON_T_P_GTE2048	0x240 /* RMON TX pkts > 2048 bytes */
#define RMON_T_OCTETS		0x244 /* RMON TX octets */
#define IEEE_T_DROP		0x248 /* Count of frames not counted crtly */
#define IEEE_T_FRAME_OK		0x24c /* Frames tx'd OK */
#define IEEE_T_1COL		0x250 /* Frames tx'd with single collision */
#define IEEE_T_MCOL		0x254 /* Frames tx'd with multiple collision */
#define IEEE_T_DEF		0x258 /* Frames tx'd after deferral delay */
#define IEEE_T_LCOL		0x25c /* Frames tx'd with late collision */
#define IEEE_T_EXCOL		0x260 /* Frames tx'd with excesv collisions */
#define IEEE_T_MACERR		0x264 /* Frames tx'd with TX FIFO underrun */
#define IEEE_T_CSERR		0x268 /* Frames tx'd with carrier sense err */
#define IEEE_T_SQE		0x26c /* Frames tx'd with SQE err */
#define IEEE_T_FDXFC		0x270 /* Flow control pause frames tx'd */
#define IEEE_T_OCTETS_OK	0x274 /* Octet count for frames tx'd w/o err */
#define RMON_R_PACKETS		0x284 /* RMON RX packet count */
#define RMON_R_BC_PKT		0x288 /* RMON RX broadcast pkts */
#define RMON_R_MC_PKT		0x28c /* RMON RX multicast pkts */
#define RMON_R_CRC_ALIGN	0x290 /* RMON RX pkts with CRC alignment err */
#define RMON_R_UNDERSIZE	0x294 /* RMON RX pkts < 64 bytes, good CRC */
#define RMON_R_OVERSIZE		0x298 /* RMON RX pkts > MAX_FL bytes good CRC */
#define RMON_R_FRAG		0x29c /* RMON RX pkts < 64 bytes, bad CRC */
#define RMON_R_JAB		0x2a0 /* RMON RX pkts > MAX_FL bytes, bad CRC */
#define RMON_R_RESVD_O		0x2a4 /* Reserved */
#define RMON_R_P64		0x2a8 /* RMON RX 64 byte pkts */
#define RMON_R_P65TO127		0x2ac /* RMON RX 65 to 127 byte pkts */
#define RMON_R_P128TO255	0x2b0 /* RMON RX 128 to 255 byte pkts */
#define RMON_R_P256TO511	0x2b4 /* RMON RX 256 to 511 byte pkts */
#define RMON_R_P512TO1023	0x2b8 /* RMON RX 512 to 1023 byte pkts */
#define RMON_R_P1024TO2047	0x2bc /* RMON RX 1024 to 2047 byte pkts */
#define RMON_R_P_GTE2048	0x2c0 /* RMON RX pkts > 2048 bytes */
#define RMON_R_OCTETS		0x2c4 /* RMON RX octets */
#define IEEE_R_DROP		0x2c8 /* Count frames not counted correctly */
#define IEEE_R_FRAME_OK		0x2cc /* Frames rx'd OK */
#define IEEE_R_CRC		0x2d0 /* Frames rx'd with CRC err */
#define IEEE_R_ALIGN		0x2d4 /* Frames rx'd with alignment err */
#define IEEE_R_MACERR		0x2d8 /* Receive FIFO overflow count */
#define IEEE_R_FDXFC		0x2dc /* Flow control pause frames rx'd */
#define IEEE_R_OCTETS_OK	0x2e0 /* Octet cnt for frames rx'd w/o err */

#else

#define FEC_ECNTRL		0x000 /* Ethernet control reg */
#define FEC_IEVENT		0x004 /* Interrupt even reg */
#define FEC_IMASK		0x008 /* Interrupt mask reg */
#define FEC_IVEC		0x00c /* Interrupt vec status reg */
#define FEC_R_DES_ACTIVE_0	0x010 /* Receive descriptor reg */
#define FEC_R_DES_ACTIVE_1	FEC_R_DES_ACTIVE_0
#define FEC_R_DES_ACTIVE_2	FEC_R_DES_ACTIVE_0
#define FEC_X_DES_ACTIVE_0	0x014 /* Transmit descriptor reg */
#define FEC_X_DES_ACTIVE_1	FEC_X_DES_ACTIVE_0
#define FEC_X_DES_ACTIVE_2	FEC_X_DES_ACTIVE_0
#define FEC_MII_DATA		0x040 /* MII manage frame reg */
#define FEC_MII_SPEED		0x044 /* MII speed control reg */
#define FEC_R_BOUND		0x08c /* FIFO receive bound reg */
#define FEC_R_FSTART		0x090 /* FIFO receive start reg */
#define FEC_X_WMRK		0x0a4 /* FIFO transmit water mark */
#define FEC_X_FSTART		0x0ac /* FIFO transmit start reg */
#define FEC_R_CNTRL		0x104 /* Receive control reg */
#define FEC_MAX_FRM_LEN		0x108 /* Maximum frame length reg */
#define FEC_X_CNTRL		0x144 /* Transmit Control reg */
#define FEC_ADDR_LOW		0x3c0 /* Low 32bits MAC address */
#define FEC_ADDR_HIGH		0x3c4 /* High 16bits MAC address */
#define FEC_GRP_HASH_TABLE_HIGH	0x3c8 /* High 32bits hash table */
#define FEC_GRP_HASH_TABLE_LOW	0x3cc /* Low 32bits hash table */
#define FEC_R_DES_START_0	0x3d0 /* Receive descriptor ring */
#define FEC_R_DES_START_1	FEC_R_DES_START_0
#define FEC_R_DES_START_2	FEC_R_DES_START_0
#define FEC_X_DES_START_0	0x3d4 /* Transmit descriptor ring */
#define FEC_X_DES_START_1	FEC_X_DES_START_0
#define FEC_X_DES_START_2	FEC_X_DES_START_0
#define FEC_R_BUFF_SIZE_0	0x3d8 /* Maximum receive buff size */
#define FEC_R_BUFF_SIZE_1	FEC_R_BUFF_SIZE_0
#define FEC_R_BUFF_SIZE_2	FEC_R_BUFF_SIZE_0
#define FEC_FIFO_RAM		0x400 /* FIFO RAM buffer */
/* Not existed in real chip
 * Just for pass build.
 */
#define FEC_RCMR_1		0xfff
#define FEC_RCMR_2		0xfff
#define FEC_DMA_CFG_1		0xfff
#define FEC_DMA_CFG_2		0xfff
#define FEC_TXIC0		0xfff
#define FEC_TXIC1		0xfff
#define FEC_TXIC2		0xfff
#define FEC_RXIC0		0xfff
#define FEC_RXIC1		0xfff
#define FEC_RXIC2		0xfff
#endif /* CONFIG_M5272 */


/*
 *	Define the buffer descriptor structure.
 *
 *	Evidently, ARM SoCs have the FEC block generated in a
 *	little endian mode so adjust endianness accordingly.
 */
#if defined(CONFIG_ARM) || defined(CONFIG_ARM64)
#define fec32_to_cpu le32_to_cpu
#define fec16_to_cpu le16_to_cpu
#define cpu_to_fec32 cpu_to_le32
#define cpu_to_fec16 cpu_to_le16
#define __fec32 __le32
#define __fec16 __le16

struct bufdesc {
	__fec16 cbd_datlen;	/* Data length */
	__fec16 cbd_sc;		/* Control and status info */
	__fec32 cbd_bufaddr;	/* Buffer address */
};
#else
#define fec32_to_cpu be32_to_cpu
#define fec16_to_cpu be16_to_cpu
#define cpu_to_fec32 cpu_to_be32
#define cpu_to_fec16 cpu_to_be16
#define __fec32 __be32
#define __fec16 __be16

struct bufdesc {
	__fec16	cbd_sc;		/* Control and status info */
	__fec16	cbd_datlen;	/* Data length */
	__fec32	cbd_bufaddr;	/* Buffer address */
};
#endif

struct bufdesc_ex {
	struct bufdesc desc;
	__fec32 cbd_esc;
	__fec32 cbd_prot;
	__fec32 cbd_bdu;
	__fec32 ts;
	__fec16 res0[4];
};

/*
 *	The following definitions courtesy of commproc.h, which where
 *	Copyright (c) 1997 Dan Malek (dmalek@jlc.net).
 */
#define BD_SC_EMPTY	((ushort)0x8000)	/* Receive is empty */
#define BD_SC_READY	((ushort)0x8000)	/* Transmit is ready */
#define BD_SC_WRAP	((ushort)0x2000)	/* Last buffer descriptor */
#define BD_SC_INTRPT	((ushort)0x1000)	/* Interrupt on change */
#define BD_SC_CM	((ushort)0x0200)	/* Continuous mode */
#define BD_SC_ID	((ushort)0x0100)	/* Rec'd too many idles */
#define BD_SC_P		((ushort)0x0100)	/* xmt preamble */
#define BD_SC_BR	((ushort)0x0020)	/* Break received */
#define BD_SC_FR	((ushort)0x0010)	/* Framing error */
#define BD_SC_PR	((ushort)0x0008)	/* Parity error */
#define BD_SC_OV	((ushort)0x0002)	/* Overrun */
#define BD_SC_CD	((ushort)0x0001)	/* ?? */

/* Buffer descriptor control/status used by Ethernet receive.
 */
#define BD_ENET_RX_EMPTY	((ushort)0x8000)
#define BD_ENET_RX_WRAP		((ushort)0x2000)
#define BD_ENET_RX_INTR		((ushort)0x1000)
#define BD_ENET_RX_LAST		((ushort)0x0800)
#define BD_ENET_RX_FIRST	((ushort)0x0400)
#define BD_ENET_RX_MISS		((ushort)0x0100)
#define BD_ENET_RX_LG		((ushort)0x0020)
#define BD_ENET_RX_NO		((ushort)0x0010)
#define BD_ENET_RX_SH		((ushort)0x0008)
#define BD_ENET_RX_CR		((ushort)0x0004)
#define BD_ENET_RX_OV		((ushort)0x0002)
#define BD_ENET_RX_CL		((ushort)0x0001)
#define BD_ENET_RX_STATS	((ushort)0x013f)	/* All status bits */

/* Enhanced buffer descriptor control/status used by Ethernet receive */
#define BD_ENET_RX_VLAN		0x00000004

/* Buffer descriptor control/status used by Ethernet transmit.
 */
#define BD_ENET_TX_READY	((ushort)0x8000)
#define BD_ENET_TX_PAD		((ushort)0x4000)
#define BD_ENET_TX_WRAP		((ushort)0x2000)
#define BD_ENET_TX_INTR		((ushort)0x1000)
#define BD_ENET_TX_LAST		((ushort)0x0800)
#define BD_ENET_TX_TC		((ushort)0x0400)
#define BD_ENET_TX_DEF		((ushort)0x0200)
#define BD_ENET_TX_HB		((ushort)0x0100)
#define BD_ENET_TX_LC		((ushort)0x0080)
#define BD_ENET_TX_RL		((ushort)0x0040)
#define BD_ENET_TX_RCMASK	((ushort)0x003c)
#define BD_ENET_TX_UN		((ushort)0x0002)
#define BD_ENET_TX_CSL		((ushort)0x0001)
#define BD_ENET_TX_STATS	((ushort)0x0fff)	/* All status bits */

/* enhanced buffer descriptor control/status used by Ethernet transmit */
#define BD_ENET_TX_INT		0x40000000
#define BD_ENET_TX_TS		0x20000000
#define BD_ENET_TX_PINS		0x10000000
#define BD_ENET_TX_IINS		0x08000000


/* This device has up to three irqs on some platforms */
#define FEC_IRQ_NUM		4

/* Maximum number of queues supported
 * ENET with AVB IP can support up to 3 independent tx queues and rx queues.
 * User can point the queue number that is less than or equal to 3.
 */
#define FEC_ENET_MAX_TX_QS	3
#define FEC_ENET_MAX_RX_QS	3

#define FEC_R_DES_START(X)	(((X) == 1) ? FEC_R_DES_START_1 : \
				(((X) == 2) ? \
					FEC_R_DES_START_2 : FEC_R_DES_START_0))
#define FEC_X_DES_START(X)	(((X) == 1) ? FEC_X_DES_START_1 : \
				(((X) == 2) ? \
					FEC_X_DES_START_2 : FEC_X_DES_START_0))
#define FEC_R_BUFF_SIZE(X)	(((X) == 1) ? FEC_R_BUFF_SIZE_1 : \
				(((X) == 2) ? \
					FEC_R_BUFF_SIZE_2 : FEC_R_BUFF_SIZE_0))

#define FEC_DMA_CFG(X)		(((X) == 2) ? FEC_DMA_CFG_2 : FEC_DMA_CFG_1)

#define DMA_CLASS_EN		(1 << 16)
#define FEC_RCMR(X)		(((X) == 2) ? FEC_RCMR_2 : FEC_RCMR_1)
#define IDLE_SLOPE_MASK		0xffff
#define IDLE_SLOPE_1		0x200 /* BW fraction: 0.5 */
#define IDLE_SLOPE_2		0x200 /* BW fraction: 0.5 */
#define IDLE_SLOPE(X)		(((X) == 1) ?				\
				(IDLE_SLOPE_1 & IDLE_SLOPE_MASK) :	\
				(IDLE_SLOPE_2 & IDLE_SLOPE_MASK))
#define RCMR_MATCHEN		(0x1 << 16)
#define RCMR_CMP_CFG(v, n)	(((v) & 0x7) <<  (n << 2))
#define RCMR_CMP_1		(RCMR_CMP_CFG(0, 0) | RCMR_CMP_CFG(1, 1) | \
				RCMR_CMP_CFG(2, 2) | RCMR_CMP_CFG(3, 3))
#define RCMR_CMP_2		(RCMR_CMP_CFG(4, 0) | RCMR_CMP_CFG(5, 1) | \
				RCMR_CMP_CFG(6, 2) | RCMR_CMP_CFG(7, 3))
#define RCMR_CMP(X)		(((X) == 1) ? RCMR_CMP_1 : RCMR_CMP_2)
#define FEC_TX_BD_FTYPE(X)	(((X) & 0xf) << 20)

/* The number of Tx and Rx buffers.  These are allocated from the page
 * pool.  The code may assume these are power of two, so it it best
 * to keep them that size.
 * We don't need to allocate pages for the transmitter.  We just use
 * the skbuffer directly.
 */

#define FEC_ENET_RX_PAGES	256
#define FEC_ENET_RX_FRSIZE	2048
#define FEC_ENET_RX_FRPPG	(PAGE_SIZE / FEC_ENET_RX_FRSIZE)
#define RX_RING_SIZE		(FEC_ENET_RX_FRPPG * FEC_ENET_RX_PAGES)
#define FEC_ENET_TX_FRSIZE	2048
#define FEC_ENET_TX_FRPPG	(PAGE_SIZE / FEC_ENET_TX_FRSIZE)
#define TX_RING_SIZE		512	/* Must be power of two */
#define TX_RING_MOD_MASK	511	/*   for this to work */

#define BD_ENET_RX_INT		0x00800000
#define BD_ENET_RX_PTP		((ushort)0x0400)
#define BD_ENET_RX_ICE		0x00000020
#define BD_ENET_RX_PCR		0x00000010
#define FLAG_RX_CSUM_ENABLED	(BD_ENET_RX_ICE | BD_ENET_RX_PCR)
#define FLAG_RX_CSUM_ERROR	(BD_ENET_RX_ICE | BD_ENET_RX_PCR)

#define FEC0_MII_BUS_SHARE_TRUE	1

/* Interrupt events/masks. */
#define FEC_ENET_HBERR  ((uint)0x80000000)      /* Heartbeat error */
#define FEC_ENET_BABR   ((uint)0x40000000)      /* Babbling receiver */
#define FEC_ENET_BABT   ((uint)0x20000000)      /* Babbling transmitter */
#define FEC_ENET_GRA    ((uint)0x10000000)      /* Graceful stop complete */
#define FEC_ENET_TXF_0	((uint)0x08000000)	/* Full frame transmitted */
#define FEC_ENET_TXF_1	((uint)0x00000008)	/* Full frame transmitted */
#define FEC_ENET_TXF_2	((uint)0x00000080)	/* Full frame transmitted */
#define FEC_ENET_TXB    ((uint)0x04000000)      /* A buffer was transmitted */
#define FEC_ENET_RXF_0	((uint)0x02000000)	/* Full frame received */
#define FEC_ENET_RXF_1	((uint)0x00000002)	/* Full frame received */
#define FEC_ENET_RXF_2	((uint)0x00000020)	/* Full frame received */
#define FEC_ENET_RXB    ((uint)0x01000000)      /* A buffer was received */
#define FEC_ENET_MII    ((uint)0x00800000)      /* MII interrupt */
#define FEC_ENET_EBERR  ((uint)0x00400000)      /* SDMA bus error */
#define FEC_ENET_WAKEUP	((uint)0x00020000)	/* Wakeup request */
#define FEC_ENET_TXF	(FEC_ENET_TXF_0 | FEC_ENET_TXF_1 | FEC_ENET_TXF_2)
#define FEC_ENET_RXF	(FEC_ENET_RXF_0 | FEC_ENET_RXF_1 | FEC_ENET_RXF_2)
#define FEC_ENET_TS_AVAIL       ((uint)0x00010000)
#define FEC_ENET_TS_TIMER       ((uint)0x00008000)

#define FEC_DEFAULT_IMASK (FEC_ENET_TXF | FEC_ENET_RXF | FEC_ENET_MII | FEC_ENET_TS_TIMER)
#define FEC_NAPI_IMASK	(FEC_ENET_MII | FEC_ENET_TS_TIMER)
#define FEC_RX_DISABLED_IMASK (FEC_DEFAULT_IMASK & (~FEC_ENET_RXF))

#define FEC_ENET_ETHEREN	((uint)0x00000002)
<<<<<<< HEAD
=======
#define FEC_ENET_TXC_DLY	((uint)0x00010000)
#define FEC_ENET_RXC_DLY	((uint)0x00020000)
>>>>>>> 423d9423

/* ENET interrupt coalescing macro define */
#define FEC_ITR_CLK_SEL		(0x1 << 30)
#define FEC_ITR_EN		(0x1 << 31)
#define FEC_ITR_ICFT(X)		(((X) & 0xff) << 20)
#define FEC_ITR_ICTT(X)		((X) & 0xffff)
#define FEC_ITR_ICFT_DEFAULT	200  /* Set 200 frame count threshold */
#define FEC_ITR_ICTT_DEFAULT	1000 /* Set 1000us timer threshold */

#define FEC_VLAN_TAG_LEN	0x04
#define FEC_ETHTYPE_LEN		0x02

/* Controller is ENET-MAC */
#define FEC_QUIRK_ENET_MAC		(1 << 0)
/* Controller needs driver to swap frame */
#define FEC_QUIRK_SWAP_FRAME		(1 << 1)
/* Controller uses gasket */
#define FEC_QUIRK_USE_GASKET		(1 << 2)
/* Controller has GBIT support */
#define FEC_QUIRK_HAS_GBIT		(1 << 3)
/* Controller has extend desc buffer */
#define FEC_QUIRK_HAS_BUFDESC_EX	(1 << 4)
/* Controller has hardware checksum support */
#define FEC_QUIRK_HAS_CSUM		(1 << 5)
/* Controller has hardware vlan support */
#define FEC_QUIRK_HAS_VLAN		(1 << 6)
/* ENET IP errata ERR006358
 *
 * If the ready bit in the transmit buffer descriptor (TxBD[R]) is previously
 * detected as not set during a prior frame transmission, then the
 * ENET_TDAR[TDAR] bit is cleared at a later time, even if additional TxBDs
 * were added to the ring and the ENET_TDAR[TDAR] bit is set. This results in
 * frames not being transmitted until there is a 0-to-1 transition on
 * ENET_TDAR[TDAR].
 */
#define FEC_QUIRK_ERR006358		(1 << 7)
/* ENET IP hw AVB
 *
 * i.MX6SX ENET IP add Audio Video Bridging (AVB) feature support.
 * - Two class indicators on receive with configurable priority
 * - Two class indicators and line speed timer on transmit allowing
 *   implementation class credit based shapers externally
 * - Additional DMA registers provisioned to allow managing up to 3
 *   independent rings
 */
#define FEC_QUIRK_HAS_AVB		(1 << 8)
/* There is a TDAR race condition for mutliQ when the software sets TDAR
 * and the UDMA clears TDAR simultaneously or in a small window (2-4 cycles).
 * This will cause the udma_tx and udma_tx_arbiter state machines to hang.
 * The issue exist at i.MX6SX enet IP.
 */
#define FEC_QUIRK_ERR007885		(1 << 9)
/* ENET Block Guide/ Chapter for the iMX6SX (PELE) address one issue:
 * After set ENET_ATCR[Capture], there need some time cycles before the counter
 * value is capture in the register clock domain.
 * The wait-time-cycles is at least 6 clock cycles of the slower clock between
 * the register clock and the 1588 clock. The 1588 ts_clk is fixed to 25Mhz,
 * register clock is 66Mhz, so the wait-time-cycles must be greater than 240ns
 * (40ns * 6).
 */
#define FEC_QUIRK_BUG_CAPTURE		(1 << 10)
/* Controller has only one MDIO bus */
#define FEC_QUIRK_SINGLE_MDIO		(1 << 11)
/* Controller supports RACC register */
#define FEC_QUIRK_HAS_RACC		(1 << 12)
/* Controller supports interrupt coalesc */
#define FEC_QUIRK_HAS_COALESCE		(1 << 13)
/* Interrupt doesn't wake CPU from deep idle */
#define FEC_QUIRK_ERR006687		(1 << 14)
/*
 * i.MX6Q/DL ENET cannot wake up system in wait mode because ENET tx & rx
 * interrupt signal don't connect to GPC. So use pm qos to avoid cpu enter
 * to wait mode.
 */
#define FEC_QUIRK_BUG_WAITMODE		(1 << 15)

/* PHY fixup flag define */
<<<<<<< HEAD
#define FEC_QUIRK_AR8031_FIXUP		(1 << 0)
=======
#define FEC_QUIRK_AR8031_FIXUP		(1 << 16)

/* i.MX8QM/QXP ENET IP version add new feture to generate delayed TXC/RXC
 * as an alternative option to make sure it can work well with various PHYs.
 * - For the implementation of delayed TXC, ENET will take synchronized 250/125MHz
 *   clocks to generate 2ns delay by registering original TXC with positive edge
 *   of inverted 250MHz clock.
 * - For the implementation of delayed RXC, there will be buffers in the subsystem
 *   level. The exact length of delay buffers will be decided when closing I/O timing.
 */
#define FEC_QUIRK_DELAYED_CLKS_SUPPORT	(1 << 17)
/* i.MX8MQ ENET IP version add new feature to support IEEE 802.3az EEE
 * standard. For the transmission, MAC supply two user registers to set
 * Sleep (TS) and Wake (TW) time.
 */
#define FEC_QUIRK_HAS_EEE		(1 << 18)
>>>>>>> 423d9423

struct bufdesc_prop {
	int qid;
	/* Address of Rx and Tx buffers */
	struct bufdesc	*base;
	struct bufdesc	*last;
	struct bufdesc	*cur;
	void __iomem	*reg_desc_active;
	dma_addr_t	dma;
	unsigned short ring_size;
	unsigned char dsize;
	unsigned char dsize_log2;
};

struct fec_enet_stop_mode {
	struct regmap *gpr;
	u8 req_gpr;
	u8 req_bit;
};

struct fec_enet_priv_tx_q {
	struct bufdesc_prop bd;
	unsigned char *tx_bounce[TX_RING_SIZE];
	struct  sk_buff *tx_skbuff[TX_RING_SIZE];

	unsigned short tx_stop_threshold;
	unsigned short tx_wake_threshold;

	struct bufdesc	*dirty_tx;
	char *tso_hdrs;
	dma_addr_t tso_hdrs_dma;
};

struct fec_enet_priv_rx_q {
	struct bufdesc_prop bd;
	struct  sk_buff *rx_skbuff[RX_RING_SIZE];
};

/* The FEC buffer descriptors track the ring buffers.  The rx_bd_base and
 * tx_bd_base always point to the base of the buffer descriptors.  The
 * cur_rx and cur_tx point to the currently available buffer.
 * The dirty_tx tracks the current buffer that is being sent by the
 * controller.  The cur_tx and dirty_tx are equal under both completely
 * empty and completely full conditions.  The empty/ready indicator in
 * the buffer descriptor determines the actual condition.
 */
struct fec_enet_private {
	/* Hardware registers of the FEC device */
	void __iomem *hwp;

	struct net_device *netdev;

	struct clk *clk_ipg;
	struct clk *clk_ahb;
	struct clk *clk_ref;
	struct clk *clk_enet_out;
	struct clk *clk_ptp;
	struct clk *clk_2x_txclk;

	bool ptp_clk_on;
	struct mutex ptp_clk_mutex;
	unsigned int num_tx_queues;
	unsigned int num_rx_queues;

	/* The saved address of a sent-in-place packet/buffer, for skfree(). */
	struct fec_enet_priv_tx_q *tx_queue[FEC_ENET_MAX_TX_QS];
	struct fec_enet_priv_rx_q *rx_queue[FEC_ENET_MAX_RX_QS];

	unsigned int total_tx_ring_size;
	unsigned int total_rx_ring_size;

	unsigned long work_tx;
	unsigned long work_rx;
	unsigned long work_ts;
	unsigned long work_mdio;

	struct	platform_device *pdev;

	int	dev_id;

	/* Phylib and MDIO interface */
	struct	mii_bus *mii_bus;
	int	mii_timeout;
	int	mii_bus_share;
	bool	active_in_suspend;
	uint	phy_speed;
	phy_interface_t	phy_interface;
	struct device_node *phy_node;
	int	link;
	bool	fixed_link;
<<<<<<< HEAD
=======
	bool	rgmii_txc_dly;
	bool	rgmii_rxc_dly;
>>>>>>> 423d9423
	int	full_duplex;
	int	speed;
	struct	completion mdio_done;
	int	irq[FEC_IRQ_NUM];
	bool	bufdesc_ex;
	int	pause_flag;
	int	wol_flag;
	int	wake_irq;
	u32	quirks;
<<<<<<< HEAD
	bool	phy_reset_in_suspend;
	int	phy_reset_gpio;
	u32	phy_reset_duration;
	bool	phy_reset_active_high;
=======
>>>>>>> 423d9423
	u32	fixups;

	struct	napi_struct napi;
	int	csum_flags;

	struct work_struct tx_timeout_work;

	struct ptp_clock *ptp_clock;
	struct ptp_clock_info ptp_caps;
	unsigned long last_overflow_check;
	spinlock_t tmreg_lock;
	struct cyclecounter cc;
	struct timecounter tc;
	int rx_hwtstamp_filter;
	u32 base_incval;
	u32 cycle_speed;
	int hwts_rx_en;
	int hwts_tx_en;
	struct delayed_work time_keep;
	struct regulator *reg_phy;
	struct pm_qos_request pm_qos_req;

	unsigned int tx_align;
	unsigned int rx_align;

	/* hw interrupt coalesce */
	unsigned int rx_pkts_itr;
	unsigned int rx_time_itr;
	unsigned int tx_pkts_itr;
	unsigned int tx_time_itr;
	unsigned int itr_clk_rate;

	/* tx lpi eee mode */
	struct ethtool_eee eee;
	unsigned int clk_ref_rate;

	u32 rx_copybreak;

	/* ptp clock period in ns*/
	unsigned int ptp_inc;

	/* pps  */
	int pps_channel;
	unsigned int reload_period;
	int pps_enable;
	unsigned int next_counter;

	struct fec_enet_stop_mode gpr;

	u64 ethtool_stats[0];

	struct fec_enet_stop_mode gpr;
};

void fec_ptp_init(struct platform_device *pdev);
void fec_ptp_stop(struct platform_device *pdev);
void fec_ptp_start_cyclecounter(struct net_device *ndev);
int fec_ptp_set(struct net_device *ndev, struct ifreq *ifr);
int fec_ptp_get(struct net_device *ndev, struct ifreq *ifr);
uint fec_ptp_check_pps_event(struct fec_enet_private *fep);
void fec_enet_register_fixup(struct net_device *ndev);
int of_fec_enet_parse_fixup(struct device_node *np);
<<<<<<< HEAD
=======
void fec_enet_get_mac_from_fuse(struct device_node *np, unsigned char *mac);
>>>>>>> 423d9423

/****************************************************************************/
#endif /* FEC_H */<|MERGE_RESOLUTION|>--- conflicted
+++ resolved
@@ -385,11 +385,8 @@
 #define FEC_RX_DISABLED_IMASK (FEC_DEFAULT_IMASK & (~FEC_ENET_RXF))
 
 #define FEC_ENET_ETHEREN	((uint)0x00000002)
-<<<<<<< HEAD
-=======
 #define FEC_ENET_TXC_DLY	((uint)0x00010000)
 #define FEC_ENET_RXC_DLY	((uint)0x00020000)
->>>>>>> 423d9423
 
 /* ENET interrupt coalescing macro define */
 #define FEC_ITR_CLK_SEL		(0x1 << 30)
@@ -467,9 +464,6 @@
 #define FEC_QUIRK_BUG_WAITMODE		(1 << 15)
 
 /* PHY fixup flag define */
-<<<<<<< HEAD
-#define FEC_QUIRK_AR8031_FIXUP		(1 << 0)
-=======
 #define FEC_QUIRK_AR8031_FIXUP		(1 << 16)
 
 /* i.MX8QM/QXP ENET IP version add new feture to generate delayed TXC/RXC
@@ -486,7 +480,6 @@
  * Sleep (TS) and Wake (TW) time.
  */
 #define FEC_QUIRK_HAS_EEE		(1 << 18)
->>>>>>> 423d9423
 
 struct bufdesc_prop {
 	int qid;
@@ -577,11 +570,8 @@
 	struct device_node *phy_node;
 	int	link;
 	bool	fixed_link;
-<<<<<<< HEAD
-=======
 	bool	rgmii_txc_dly;
 	bool	rgmii_rxc_dly;
->>>>>>> 423d9423
 	int	full_duplex;
 	int	speed;
 	struct	completion mdio_done;
@@ -591,13 +581,10 @@
 	int	wol_flag;
 	int	wake_irq;
 	u32	quirks;
-<<<<<<< HEAD
 	bool	phy_reset_in_suspend;
 	int	phy_reset_gpio;
 	u32	phy_reset_duration;
 	bool	phy_reset_active_high;
-=======
->>>>>>> 423d9423
 	u32	fixups;
 
 	struct	napi_struct napi;
@@ -645,8 +632,6 @@
 	int pps_enable;
 	unsigned int next_counter;
 
-	struct fec_enet_stop_mode gpr;
-
 	u64 ethtool_stats[0];
 
 	struct fec_enet_stop_mode gpr;
@@ -660,10 +645,7 @@
 uint fec_ptp_check_pps_event(struct fec_enet_private *fep);
 void fec_enet_register_fixup(struct net_device *ndev);
 int of_fec_enet_parse_fixup(struct device_node *np);
-<<<<<<< HEAD
-=======
 void fec_enet_get_mac_from_fuse(struct device_node *np, unsigned char *mac);
->>>>>>> 423d9423
 
 /****************************************************************************/
 #endif /* FEC_H */