/* SPDX-License-Identifier: GPL-2.0 */
/****************************************************************************/

/*
 *	fec.h  --  Fast Ethernet Controller for Motorola ColdFire SoC
 *		   processors.
 *
 *	(C) Copyright 2000-2005, Greg Ungerer (gerg@snapgear.com)
 *	(C) Copyright 2000-2001, Lineo (www.lineo.com)
 */

/****************************************************************************/
#ifndef FEC_H
#define	FEC_H
/****************************************************************************/

#include <linux/clocksource.h>
#include <linux/net_tstamp.h>
#include <linux/pm_qos.h>
<<<<<<< HEAD
=======
#include <linux/bpf.h>
>>>>>>> 29549c70
#include <linux/ptp_clock_kernel.h>
#include <linux/timecounter.h>
#include <dt-bindings/firmware/imx/rsrc.h>
#include <linux/firmware/imx/sci.h>

#if defined(CONFIG_M523x) || defined(CONFIG_M527x) || defined(CONFIG_M528x) || \
    defined(CONFIG_M520x) || defined(CONFIG_M532x) || defined(CONFIG_ARM) || \
    defined(CONFIG_ARM64) || defined(CONFIG_COMPILE_TEST)
/*
 *	Just figures, Motorola would have to change the offsets for
 *	registers in the same peripheral device on different models
 *	of the ColdFire!
 */
#define FEC_IEVENT		0x004 /* Interrupt event reg */
#define FEC_IMASK		0x008 /* Interrupt mask reg */
#define FEC_R_DES_ACTIVE_0	0x010 /* Receive descriptor reg */
#define FEC_X_DES_ACTIVE_0	0x014 /* Transmit descriptor reg */
#define FEC_ECNTRL		0x024 /* Ethernet control reg */
#define FEC_MII_DATA		0x040 /* MII manage frame reg */
#define FEC_MII_SPEED		0x044 /* MII speed control reg */
#define FEC_MIB_CTRLSTAT	0x064 /* MIB control/status reg */
#define FEC_R_CNTRL		0x084 /* Receive control reg */
#define FEC_X_CNTRL		0x0c4 /* Transmit Control reg */
#define FEC_ADDR_LOW		0x0e4 /* Low 32bits MAC address */
#define FEC_ADDR_HIGH		0x0e8 /* High 16bits MAC address */
#define FEC_OPD			0x0ec /* Opcode + Pause duration */
#define FEC_TXIC0		0x0f0 /* Tx Interrupt Coalescing for ring 0 */
#define FEC_TXIC1		0x0f4 /* Tx Interrupt Coalescing for ring 1 */
#define FEC_TXIC2		0x0f8 /* Tx Interrupt Coalescing for ring 2 */
#define FEC_RXIC0		0x100 /* Rx Interrupt Coalescing for ring 0 */
#define FEC_RXIC1		0x104 /* Rx Interrupt Coalescing for ring 1 */
#define FEC_RXIC2		0x108 /* Rx Interrupt Coalescing for ring 2 */
#define FEC_HASH_TABLE_HIGH	0x118 /* High 32bits hash table */
#define FEC_HASH_TABLE_LOW	0x11c /* Low 32bits hash table */
#define FEC_GRP_HASH_TABLE_HIGH	0x120 /* High 32bits hash table */
#define FEC_GRP_HASH_TABLE_LOW	0x124 /* Low 32bits hash table */
#define FEC_X_WMRK		0x144 /* FIFO transmit water mark */
#define FEC_R_BOUND		0x14c /* FIFO receive bound reg */
#define FEC_R_FSTART		0x150 /* FIFO receive start reg */
#define FEC_R_DES_START_1	0x160 /* Receive descriptor ring 1 */
#define FEC_X_DES_START_1	0x164 /* Transmit descriptor ring 1 */
#define FEC_R_BUFF_SIZE_1	0x168 /* Maximum receive buff ring1 size */
#define FEC_R_DES_START_2	0x16c /* Receive descriptor ring 2 */
#define FEC_X_DES_START_2	0x170 /* Transmit descriptor ring 2 */
#define FEC_R_BUFF_SIZE_2	0x174 /* Maximum receive buff ring2 size */
#define FEC_R_DES_START_0	0x180 /* Receive descriptor ring */
#define FEC_X_DES_START_0	0x184 /* Transmit descriptor ring */
#define FEC_R_BUFF_SIZE_0	0x188 /* Maximum receive buff size */
#define FEC_R_FIFO_RSFL		0x190 /* Receive FIFO section full threshold */
#define FEC_R_FIFO_RSEM		0x194 /* Receive FIFO section empty threshold */
#define FEC_R_FIFO_RAEM		0x198 /* Receive FIFO almost empty threshold */
#define FEC_R_FIFO_RAFL		0x19c /* Receive FIFO almost full threshold */
#define FEC_FTRL		0x1b0 /* Frame truncation receive length*/
#define FEC_RACC		0x1c4 /* Receive Accelerator function */
#define FEC_RCMR_1		0x1c8 /* Receive classification match ring 1 */
#define FEC_RCMR_2		0x1cc /* Receive classification match ring 2 */
#define FEC_DMA_CFG_1		0x1d8 /* DMA class configuration for ring 1 */
#define FEC_DMA_CFG_2		0x1dc /* DMA class Configuration for ring 2 */
#define FEC_R_DES_ACTIVE_1	0x1e0 /* Rx descriptor active for ring 1 */
#define FEC_X_DES_ACTIVE_1	0x1e4 /* Tx descriptor active for ring 1 */
#define FEC_R_DES_ACTIVE_2	0x1e8 /* Rx descriptor active for ring 2 */
#define FEC_X_DES_ACTIVE_2	0x1ec /* Tx descriptor active for ring 2 */
#define FEC_QOS_SCHEME		0x1f0 /* Set multi queues Qos scheme */
#define FEC_LPI_SLEEP		0x1f4 /* Set IEEE802.3az LPI Sleep Ts time */
#define FEC_LPI_WAKE		0x1f8 /* Set IEEE802.3az LPI Wake Tw time */
#define FEC_MIIGSK_CFGR		0x300 /* MIIGSK Configuration reg */
#define FEC_MIIGSK_ENR		0x308 /* MIIGSK Enable reg */

#define BM_MIIGSK_CFGR_MII		0x00
#define BM_MIIGSK_CFGR_RMII		0x01
#define BM_MIIGSK_CFGR_FRCONT_10M	0x40

#define RMON_T_DROP		0x200 /* Count of frames not cntd correctly */
#define RMON_T_PACKETS		0x204 /* RMON TX packet count */
#define RMON_T_BC_PKT		0x208 /* RMON TX broadcast pkts */
#define RMON_T_MC_PKT		0x20c /* RMON TX multicast pkts */
#define RMON_T_CRC_ALIGN	0x210 /* RMON TX pkts with CRC align err */
#define RMON_T_UNDERSIZE	0x214 /* RMON TX pkts < 64 bytes, good CRC */
#define RMON_T_OVERSIZE		0x218 /* RMON TX pkts > MAX_FL bytes good CRC */
#define RMON_T_FRAG		0x21c /* RMON TX pkts < 64 bytes, bad CRC */
#define RMON_T_JAB		0x220 /* RMON TX pkts > MAX_FL bytes, bad CRC */
#define RMON_T_COL		0x224 /* RMON TX collision count */
#define RMON_T_P64		0x228 /* RMON TX 64 byte pkts */
#define RMON_T_P65TO127		0x22c /* RMON TX 65 to 127 byte pkts */
#define RMON_T_P128TO255	0x230 /* RMON TX 128 to 255 byte pkts */
#define RMON_T_P256TO511	0x234 /* RMON TX 256 to 511 byte pkts */
#define RMON_T_P512TO1023	0x238 /* RMON TX 512 to 1023 byte pkts */
#define RMON_T_P1024TO2047	0x23c /* RMON TX 1024 to 2047 byte pkts */
#define RMON_T_P_GTE2048	0x240 /* RMON TX pkts > 2048 bytes */
#define RMON_T_OCTETS		0x244 /* RMON TX octets */
#define IEEE_T_DROP		0x248 /* Count of frames not counted crtly */
#define IEEE_T_FRAME_OK		0x24c /* Frames tx'd OK */
#define IEEE_T_1COL		0x250 /* Frames tx'd with single collision */
#define IEEE_T_MCOL		0x254 /* Frames tx'd with multiple collision */
#define IEEE_T_DEF		0x258 /* Frames tx'd after deferral delay */
#define IEEE_T_LCOL		0x25c /* Frames tx'd with late collision */
#define IEEE_T_EXCOL		0x260 /* Frames tx'd with excesv collisions */
#define IEEE_T_MACERR		0x264 /* Frames tx'd with TX FIFO underrun */
#define IEEE_T_CSERR		0x268 /* Frames tx'd with carrier sense err */
#define IEEE_T_SQE		0x26c /* Frames tx'd with SQE err */
#define IEEE_T_FDXFC		0x270 /* Flow control pause frames tx'd */
#define IEEE_T_OCTETS_OK	0x274 /* Octet count for frames tx'd w/o err */
#define RMON_R_PACKETS		0x284 /* RMON RX packet count */
#define RMON_R_BC_PKT		0x288 /* RMON RX broadcast pkts */
#define RMON_R_MC_PKT		0x28c /* RMON RX multicast pkts */
#define RMON_R_CRC_ALIGN	0x290 /* RMON RX pkts with CRC alignment err */
#define RMON_R_UNDERSIZE	0x294 /* RMON RX pkts < 64 bytes, good CRC */
#define RMON_R_OVERSIZE		0x298 /* RMON RX pkts > MAX_FL bytes good CRC */
#define RMON_R_FRAG		0x29c /* RMON RX pkts < 64 bytes, bad CRC */
#define RMON_R_JAB		0x2a0 /* RMON RX pkts > MAX_FL bytes, bad CRC */
#define RMON_R_RESVD_O		0x2a4 /* Reserved */
#define RMON_R_P64		0x2a8 /* RMON RX 64 byte pkts */
#define RMON_R_P65TO127		0x2ac /* RMON RX 65 to 127 byte pkts */
#define RMON_R_P128TO255	0x2b0 /* RMON RX 128 to 255 byte pkts */
#define RMON_R_P256TO511	0x2b4 /* RMON RX 256 to 511 byte pkts */
#define RMON_R_P512TO1023	0x2b8 /* RMON RX 512 to 1023 byte pkts */
#define RMON_R_P1024TO2047	0x2bc /* RMON RX 1024 to 2047 byte pkts */
#define RMON_R_P_GTE2048	0x2c0 /* RMON RX pkts > 2048 bytes */
#define RMON_R_OCTETS		0x2c4 /* RMON RX octets */
#define IEEE_R_DROP		0x2c8 /* Count frames not counted correctly */
#define IEEE_R_FRAME_OK		0x2cc /* Frames rx'd OK */
#define IEEE_R_CRC		0x2d0 /* Frames rx'd with CRC err */
#define IEEE_R_ALIGN		0x2d4 /* Frames rx'd with alignment err */
#define IEEE_R_MACERR		0x2d8 /* Receive FIFO overflow count */
#define IEEE_R_FDXFC		0x2dc /* Flow control pause frames rx'd */
#define IEEE_R_OCTETS_OK	0x2e0 /* Octet cnt for frames rx'd w/o err */

#else

#define FEC_ECNTRL		0x000 /* Ethernet control reg */
#define FEC_IEVENT		0x004 /* Interrupt even reg */
#define FEC_IMASK		0x008 /* Interrupt mask reg */
#define FEC_IVEC		0x00c /* Interrupt vec status reg */
#define FEC_R_DES_ACTIVE_0	0x010 /* Receive descriptor reg */
#define FEC_R_DES_ACTIVE_1	FEC_R_DES_ACTIVE_0
#define FEC_R_DES_ACTIVE_2	FEC_R_DES_ACTIVE_0
#define FEC_X_DES_ACTIVE_0	0x014 /* Transmit descriptor reg */
#define FEC_X_DES_ACTIVE_1	FEC_X_DES_ACTIVE_0
#define FEC_X_DES_ACTIVE_2	FEC_X_DES_ACTIVE_0
#define FEC_MII_DATA		0x040 /* MII manage frame reg */
#define FEC_MII_SPEED		0x044 /* MII speed control reg */
#define FEC_R_BOUND		0x08c /* FIFO receive bound reg */
#define FEC_R_FSTART		0x090 /* FIFO receive start reg */
#define FEC_X_WMRK		0x0a4 /* FIFO transmit water mark */
#define FEC_X_FSTART		0x0ac /* FIFO transmit start reg */
#define FEC_R_CNTRL		0x104 /* Receive control reg */
#define FEC_MAX_FRM_LEN		0x108 /* Maximum frame length reg */
#define FEC_X_CNTRL		0x144 /* Transmit Control reg */
#define FEC_ADDR_LOW		0x3c0 /* Low 32bits MAC address */
#define FEC_ADDR_HIGH		0x3c4 /* High 16bits MAC address */
#define FEC_GRP_HASH_TABLE_HIGH	0x3c8 /* High 32bits hash table */
#define FEC_GRP_HASH_TABLE_LOW	0x3cc /* Low 32bits hash table */
#define FEC_R_DES_START_0	0x3d0 /* Receive descriptor ring */
#define FEC_R_DES_START_1	FEC_R_DES_START_0
#define FEC_R_DES_START_2	FEC_R_DES_START_0
#define FEC_X_DES_START_0	0x3d4 /* Transmit descriptor ring */
#define FEC_X_DES_START_1	FEC_X_DES_START_0
#define FEC_X_DES_START_2	FEC_X_DES_START_0
#define FEC_R_BUFF_SIZE_0	0x3d8 /* Maximum receive buff size */
#define FEC_R_BUFF_SIZE_1	FEC_R_BUFF_SIZE_0
#define FEC_R_BUFF_SIZE_2	FEC_R_BUFF_SIZE_0
#define FEC_FIFO_RAM		0x400 /* FIFO RAM buffer */
/* Not existed in real chip
 * Just for pass build.
 */
#define FEC_RCMR_1		0xfff
#define FEC_RCMR_2		0xfff
#define FEC_DMA_CFG_1		0xfff
#define FEC_DMA_CFG_2		0xfff
#define FEC_TXIC0		0xfff
#define FEC_TXIC1		0xfff
#define FEC_TXIC2		0xfff
#define FEC_RXIC0		0xfff
#define FEC_RXIC1		0xfff
#define FEC_RXIC2		0xfff
#define FEC_LPI_SLEEP		0xfff
#define FEC_LPI_WAKE		0xfff
#endif /* CONFIG_M5272 */


/*
 *	Define the buffer descriptor structure.
 *
 *	Evidently, ARM SoCs have the FEC block generated in a
 *	little endian mode so adjust endianness accordingly.
 */
#if defined(CONFIG_ARM) || defined(CONFIG_ARM64)
#define fec32_to_cpu le32_to_cpu
#define fec16_to_cpu le16_to_cpu
#define cpu_to_fec32 cpu_to_le32
#define cpu_to_fec16 cpu_to_le16
#define __fec32 __le32
#define __fec16 __le16

struct bufdesc {
	__fec16 cbd_datlen;	/* Data length */
	__fec16 cbd_sc;		/* Control and status info */
	__fec32 cbd_bufaddr;	/* Buffer address */
};
#else
#define fec32_to_cpu be32_to_cpu
#define fec16_to_cpu be16_to_cpu
#define cpu_to_fec32 cpu_to_be32
#define cpu_to_fec16 cpu_to_be16
#define __fec32 __be32
#define __fec16 __be16

struct bufdesc {
	__fec16	cbd_sc;		/* Control and status info */
	__fec16	cbd_datlen;	/* Data length */
	__fec32	cbd_bufaddr;	/* Buffer address */
};
#endif

struct bufdesc_ex {
	struct bufdesc desc;
	__fec32 cbd_esc;
	__fec32 cbd_prot;
	__fec32 cbd_bdu;
	__fec32 ts;
	__fec16 res0[4];
};

/*
 *	The following definitions courtesy of commproc.h, which where
 *	Copyright (c) 1997 Dan Malek (dmalek@jlc.net).
 */
#define BD_SC_EMPTY	((ushort)0x8000)	/* Receive is empty */
#define BD_SC_READY	((ushort)0x8000)	/* Transmit is ready */
#define BD_SC_WRAP	((ushort)0x2000)	/* Last buffer descriptor */
#define BD_SC_INTRPT	((ushort)0x1000)	/* Interrupt on change */
#define BD_SC_CM	((ushort)0x0200)	/* Continuous mode */
#define BD_SC_ID	((ushort)0x0100)	/* Rec'd too many idles */
#define BD_SC_P		((ushort)0x0100)	/* xmt preamble */
#define BD_SC_BR	((ushort)0x0020)	/* Break received */
#define BD_SC_FR	((ushort)0x0010)	/* Framing error */
#define BD_SC_PR	((ushort)0x0008)	/* Parity error */
#define BD_SC_OV	((ushort)0x0002)	/* Overrun */
#define BD_SC_CD	((ushort)0x0001)	/* ?? */

/* Buffer descriptor control/status used by Ethernet receive.
 */
#define BD_ENET_RX_EMPTY	((ushort)0x8000)
#define BD_ENET_RX_WRAP		((ushort)0x2000)
#define BD_ENET_RX_INTR		((ushort)0x1000)
#define BD_ENET_RX_LAST		((ushort)0x0800)
#define BD_ENET_RX_FIRST	((ushort)0x0400)
#define BD_ENET_RX_MISS		((ushort)0x0100)
#define BD_ENET_RX_LG		((ushort)0x0020)
#define BD_ENET_RX_NO		((ushort)0x0010)
#define BD_ENET_RX_SH		((ushort)0x0008)
#define BD_ENET_RX_CR		((ushort)0x0004)
#define BD_ENET_RX_OV		((ushort)0x0002)
#define BD_ENET_RX_CL		((ushort)0x0001)
#define BD_ENET_RX_STATS	((ushort)0x013f)	/* All status bits */

/* Enhanced buffer descriptor control/status used by Ethernet receive */
#define BD_ENET_RX_VLAN		0x00000004

/* Buffer descriptor control/status used by Ethernet transmit.
 */
#define BD_ENET_TX_READY	((ushort)0x8000)
#define BD_ENET_TX_PAD		((ushort)0x4000)
#define BD_ENET_TX_WRAP		((ushort)0x2000)
#define BD_ENET_TX_INTR		((ushort)0x1000)
#define BD_ENET_TX_LAST		((ushort)0x0800)
#define BD_ENET_TX_TC		((ushort)0x0400)
#define BD_ENET_TX_DEF		((ushort)0x0200)
#define BD_ENET_TX_HB		((ushort)0x0100)
#define BD_ENET_TX_LC		((ushort)0x0080)
#define BD_ENET_TX_RL		((ushort)0x0040)
#define BD_ENET_TX_RCMASK	((ushort)0x003c)
#define BD_ENET_TX_UN		((ushort)0x0002)
#define BD_ENET_TX_CSL		((ushort)0x0001)
#define BD_ENET_TX_STATS	((ushort)0x0fff)	/* All status bits */

/* enhanced buffer descriptor control/status used by Ethernet transmit */
#define BD_ENET_TX_INT		0x40000000
#define BD_ENET_TX_TS		0x20000000
#define BD_ENET_TX_PINS		0x10000000
#define BD_ENET_TX_IINS		0x08000000


/* This device has up to three irqs on some platforms */
#define FEC_IRQ_NUM		3

/* Maximum number of queues supported
 * ENET with AVB IP can support up to 3 independent tx queues and rx queues.
 * User can point the queue number that is less than or equal to 3.
 */
#define FEC_ENET_MAX_TX_QS	3
#define FEC_ENET_MAX_RX_QS	3

#define FEC_R_DES_START(X)	(((X) == 1) ? FEC_R_DES_START_1 : \
				(((X) == 2) ? \
					FEC_R_DES_START_2 : FEC_R_DES_START_0))
#define FEC_X_DES_START(X)	(((X) == 1) ? FEC_X_DES_START_1 : \
				(((X) == 2) ? \
					FEC_X_DES_START_2 : FEC_X_DES_START_0))
#define FEC_R_BUFF_SIZE(X)	(((X) == 1) ? FEC_R_BUFF_SIZE_1 : \
				(((X) == 2) ? \
					FEC_R_BUFF_SIZE_2 : FEC_R_BUFF_SIZE_0))

#define FEC_DMA_CFG(X)		(((X) == 2) ? FEC_DMA_CFG_2 : FEC_DMA_CFG_1)

#define DMA_CLASS_EN		(1 << 16)
#define FEC_RCMR(X)		(((X) == 2) ? FEC_RCMR_2 : FEC_RCMR_1)
#define IDLE_SLOPE_MASK		0xffff
#define IDLE_SLOPE_1		0x200 /* BW fraction: 0.5 */
#define IDLE_SLOPE_2		0x200 /* BW fraction: 0.5 */
#define IDLE_SLOPE(X)		(((X) == 1) ?				\
				(IDLE_SLOPE_1 & IDLE_SLOPE_MASK) :	\
				(IDLE_SLOPE_2 & IDLE_SLOPE_MASK))
#define RCMR_MATCHEN		(0x1 << 16)
#define RCMR_CMP_CFG(v, n)	(((v) & 0x7) <<  (n << 2))
#define RCMR_CMP_1		(RCMR_CMP_CFG(0, 0) | RCMR_CMP_CFG(1, 1) | \
				RCMR_CMP_CFG(2, 2) | RCMR_CMP_CFG(3, 3))
#define RCMR_CMP_2		(RCMR_CMP_CFG(4, 0) | RCMR_CMP_CFG(5, 1) | \
				RCMR_CMP_CFG(6, 2) | RCMR_CMP_CFG(7, 3))
#define RCMR_CMP(X)		(((X) == 1) ? RCMR_CMP_1 : RCMR_CMP_2)
#define FEC_TX_BD_FTYPE(X)	(((X) & 0xf) << 20)

/* The number of Tx and Rx buffers.  These are allocated from the page
 * pool.  The code may assume these are power of two, so it it best
 * to keep them that size.
 * We don't need to allocate pages for the transmitter.  We just use
 * the skbuffer directly.
 */

#define FEC_ENET_XDP_HEADROOM	(XDP_PACKET_HEADROOM)
#define FEC_ENET_RX_PAGES	256
#define FEC_ENET_RX_FRSIZE	(PAGE_SIZE - FEC_ENET_XDP_HEADROOM \
		- SKB_DATA_ALIGN(sizeof(struct skb_shared_info)))
#define FEC_ENET_RX_FRPPG	(PAGE_SIZE / FEC_ENET_RX_FRSIZE)
#define RX_RING_SIZE		(FEC_ENET_RX_FRPPG * FEC_ENET_RX_PAGES)
#define FEC_ENET_TX_FRSIZE	2048
#define FEC_ENET_TX_FRPPG	(PAGE_SIZE / FEC_ENET_TX_FRSIZE)
#define TX_RING_SIZE		512	/* Must be power of two */
#define TX_RING_MOD_MASK	511	/*   for this to work */

#define BD_ENET_RX_INT		0x00800000
#define BD_ENET_RX_PTP		((ushort)0x0400)
#define BD_ENET_RX_ICE		0x00000020
#define BD_ENET_RX_PCR		0x00000010
#define FLAG_RX_CSUM_ENABLED	(BD_ENET_RX_ICE | BD_ENET_RX_PCR)
#define FLAG_RX_CSUM_ERROR	(BD_ENET_RX_ICE | BD_ENET_RX_PCR)

/* Interrupt events/masks. */
#define FEC_ENET_HBERR  ((uint)0x80000000)      /* Heartbeat error */
#define FEC_ENET_BABR   ((uint)0x40000000)      /* Babbling receiver */
#define FEC_ENET_BABT   ((uint)0x20000000)      /* Babbling transmitter */
#define FEC_ENET_GRA    ((uint)0x10000000)      /* Graceful stop complete */
#define FEC_ENET_TXF_0	((uint)0x08000000)	/* Full frame transmitted */
#define FEC_ENET_TXF_1	((uint)0x00000008)	/* Full frame transmitted */
#define FEC_ENET_TXF_2	((uint)0x00000080)	/* Full frame transmitted */
#define FEC_ENET_TXB    ((uint)0x04000000)      /* A buffer was transmitted */
#define FEC_ENET_RXF_0	((uint)0x02000000)	/* Full frame received */
#define FEC_ENET_RXF_1	((uint)0x00000002)	/* Full frame received */
#define FEC_ENET_RXF_2	((uint)0x00000020)	/* Full frame received */
#define FEC_ENET_RXB    ((uint)0x01000000)      /* A buffer was received */
#define FEC_ENET_MII    ((uint)0x00800000)      /* MII interrupt */
#define FEC_ENET_EBERR  ((uint)0x00400000)      /* SDMA bus error */
#define FEC_ENET_WAKEUP	((uint)0x00020000)	/* Wakeup request */
#define FEC_ENET_TXF	(FEC_ENET_TXF_0 | FEC_ENET_TXF_1 | FEC_ENET_TXF_2)
#define FEC_ENET_RXF	(FEC_ENET_RXF_0 | FEC_ENET_RXF_1 | FEC_ENET_RXF_2)
#define FEC_ENET_RXF_GET(X)	(((X) == 0) ? FEC_ENET_RXF_0 :	\
				(((X) == 1) ? FEC_ENET_RXF_1 :	\
				FEC_ENET_RXF_2))
#define FEC_ENET_TS_AVAIL       ((uint)0x00010000)
#define FEC_ENET_TS_TIMER       ((uint)0x00008000)

#define FEC_DEFAULT_IMASK (FEC_ENET_TXF | FEC_ENET_RXF)
#define FEC_RX_DISABLED_IMASK (FEC_DEFAULT_IMASK & (~FEC_ENET_RXF))

#define FEC_ENET_ETHEREN	((uint)0x00000002)
#define FEC_ENET_TXC_DLY	((uint)0x00010000)
#define FEC_ENET_RXC_DLY	((uint)0x00020000)

/* ENET interrupt coalescing macro define */
#define FEC_ITR_CLK_SEL		(0x1 << 30)
#define FEC_ITR_EN		(0x1 << 31)
#define FEC_ITR_ICFT(X)		(((X) & 0xff) << 20)
#define FEC_ITR_ICTT(X)		((X) & 0xffff)
#define FEC_ITR_ICFT_DEFAULT	200  /* Set 200 frame count threshold */
#define FEC_ITR_ICTT_DEFAULT	1000 /* Set 1000us timer threshold */

#define FEC_VLAN_TAG_LEN	0x04
#define FEC_ETHTYPE_LEN		0x02

/* Controller is ENET-MAC */
#define FEC_QUIRK_ENET_MAC		(1 << 0)
/* Controller needs driver to swap frame */
#define FEC_QUIRK_SWAP_FRAME		(1 << 1)
/* Controller uses gasket */
#define FEC_QUIRK_USE_GASKET		(1 << 2)
/* Controller has GBIT support */
#define FEC_QUIRK_HAS_GBIT		(1 << 3)
/* Controller has extend desc buffer */
#define FEC_QUIRK_HAS_BUFDESC_EX	(1 << 4)
/* Controller has hardware checksum support */
#define FEC_QUIRK_HAS_CSUM		(1 << 5)
/* Controller has hardware vlan support */
#define FEC_QUIRK_HAS_VLAN		(1 << 6)
/* ENET IP errata ERR006358
 *
 * If the ready bit in the transmit buffer descriptor (TxBD[R]) is previously
 * detected as not set during a prior frame transmission, then the
 * ENET_TDAR[TDAR] bit is cleared at a later time, even if additional TxBDs
 * were added to the ring and the ENET_TDAR[TDAR] bit is set. This results in
 * frames not being transmitted until there is a 0-to-1 transition on
 * ENET_TDAR[TDAR].
 */
#define FEC_QUIRK_ERR006358		(1 << 7)
/* ENET IP hw AVB
 *
 * i.MX6SX ENET IP add Audio Video Bridging (AVB) feature support.
 * - Two class indicators on receive with configurable priority
 * - Two class indicators and line speed timer on transmit allowing
 *   implementation class credit based shapers externally
 * - Additional DMA registers provisioned to allow managing up to 3
 *   independent rings
 */
#define FEC_QUIRK_HAS_AVB		(1 << 8)
/* There is a TDAR race condition for mutliQ when the software sets TDAR
 * and the UDMA clears TDAR simultaneously or in a small window (2-4 cycles).
 * This will cause the udma_tx and udma_tx_arbiter state machines to hang.
 * The issue exist at i.MX6SX enet IP.
 */
#define FEC_QUIRK_ERR007885		(1 << 9)
/* ENET Block Guide/ Chapter for the iMX6SX (PELE) address one issue:
 * After set ENET_ATCR[Capture], there need some time cycles before the counter
 * value is capture in the register clock domain.
 * The wait-time-cycles is at least 6 clock cycles of the slower clock between
 * the register clock and the 1588 clock. The 1588 ts_clk is fixed to 25Mhz,
 * register clock is 66Mhz, so the wait-time-cycles must be greater than 240ns
 * (40ns * 6).
 */
#define FEC_QUIRK_BUG_CAPTURE		(1 << 10)
/* Controller has only one MDIO bus */
#define FEC_QUIRK_SINGLE_MDIO		(1 << 11)
/* Controller supports RACC register */
#define FEC_QUIRK_HAS_RACC		(1 << 12)
/* Controller supports interrupt coalesc */
#define FEC_QUIRK_HAS_COALESCE		(1 << 13)
/* Interrupt doesn't wake CPU from deep idle */
#define FEC_QUIRK_ERR006687		(1 << 14)
/* The MIB counters should be cleared and enabled during
 * initialisation.
 */
#define FEC_QUIRK_MIB_CLEAR		(1 << 15)
/* Only i.MX25/i.MX27/i.MX28 controller supports FRBR,FRSR registers,
 * those FIFO receive registers are resolved in other platforms.
 */
#define FEC_QUIRK_HAS_FRREG		(1 << 16)

/* Some FEC hardware blocks need the MMFR cleared at setup time to avoid
 * the generation of an MII event. This must be avoided in the older
 * FEC blocks where it will stop MII events being generated.
 */
#define FEC_QUIRK_CLEAR_SETUP_MII	(1 << 17)

/* Some link partners do not tolerate the momentary reset of the REF_CLK
 * frequency when the RNCTL register is cleared by hardware reset.
 */
#define FEC_QUIRK_NO_HARD_RESET		(1 << 18)

/* i.MX6SX ENET IP supports multiple queues (3 queues), use this quirk to
 * represents this ENET IP.
 */
#define FEC_QUIRK_HAS_MULTI_QUEUES	(1 << 19)

/* i.MX8MQ ENET IP version add new feature to support IEEE 802.3az EEE
 * standard. For the transmission, MAC supply two user registers to set
 * Sleep (TS) and Wake (TW) time.
 */
#define FEC_QUIRK_HAS_EEE		(1 << 20)

/* i.MX8QM ENET IP version add new feture to generate delayed TXC/RXC
 * as an alternative option to make sure it works well with various PHYs.
 * For the implementation of delayed clock, ENET takes synchronized 250MHz
 * clocks to generate 2ns delay.
 */
#define FEC_QUIRK_DELAYED_CLKS_SUPPORT	(1 << 21)


/* i.MX8MQ SoC integration mix wakeup interrupt signal into "int2" interrupt line. */
#define FEC_QUIRK_WAKEUP_FROM_INT2	(1 << 22)

<<<<<<< HEAD
/* request pmqos during low power */
#define FEC_QUIRK_HAS_PMQOS		(1 << 23)
=======
/* i.MX6Q adds pm_qos support */
#define FEC_QUIRK_HAS_PMQOS			BIT(23)
>>>>>>> 29549c70

struct bufdesc_prop {
	int qid;
	/* Address of Rx and Tx buffers */
	struct bufdesc	*base;
	struct bufdesc	*last;
	struct bufdesc	*cur;
	void __iomem	*reg_desc_active;
	dma_addr_t	dma;
	unsigned short ring_size;
	unsigned char dsize;
	unsigned char dsize_log2;
};

struct fec_enet_priv_txrx_info {
	int	offset;
	struct	page *page;
	struct  sk_buff *skb;
};

enum {
	RX_XDP_REDIRECT = 0,
	RX_XDP_PASS,
	RX_XDP_DROP,
	RX_XDP_TX,
	RX_XDP_TX_ERRORS,
	TX_XDP_XMIT,
	TX_XDP_XMIT_ERRORS,

	/* The following must be the last one */
	XDP_STATS_TOTAL,
};

struct fec_enet_priv_tx_q {
	struct bufdesc_prop bd;
	unsigned char *tx_bounce[TX_RING_SIZE];
	struct  sk_buff *tx_skbuff[TX_RING_SIZE];

	unsigned short tx_stop_threshold;
	unsigned short tx_wake_threshold;

	struct bufdesc	*dirty_tx;
	char *tso_hdrs;
	dma_addr_t tso_hdrs_dma;
};

struct fec_enet_priv_rx_q {
	struct bufdesc_prop bd;
	struct  fec_enet_priv_txrx_info rx_skb_info[RX_RING_SIZE];

	/* page_pool */
	struct page_pool *page_pool;
	struct xdp_rxq_info xdp_rxq;
	u32 stats[XDP_STATS_TOTAL];

	/* rx queue number, in the range 0-7 */
	u8 id;
};

struct fec_stop_mode_gpr {
	struct regmap *gpr;
	u8 reg;
	u8 bit;
};

/* The FEC buffer descriptors track the ring buffers.  The rx_bd_base and
 * tx_bd_base always point to the base of the buffer descriptors.  The
 * cur_rx and cur_tx point to the currently available buffer.
 * The dirty_tx tracks the current buffer that is being sent by the
 * controller.  The cur_tx and dirty_tx are equal under both completely
 * empty and completely full conditions.  The empty/ready indicator in
 * the buffer descriptor determines the actual condition.
 */
struct fec_enet_private {
	/* Hardware registers of the FEC device */
	void __iomem *hwp;

	struct net_device *netdev;

	struct clk *clk_ipg;
	struct clk *clk_ahb;
	struct clk *clk_ref;
	struct clk *clk_enet_out;
	struct clk *clk_ptp;
	struct clk *clk_2x_txclk;

	bool ptp_clk_on;
	struct mutex ptp_clk_mutex;
	unsigned int num_tx_queues;
	unsigned int num_rx_queues;

	/* The saved address of a sent-in-place packet/buffer, for skfree(). */
	struct fec_enet_priv_tx_q *tx_queue[FEC_ENET_MAX_TX_QS];
	struct fec_enet_priv_rx_q *rx_queue[FEC_ENET_MAX_RX_QS];

	unsigned int total_tx_ring_size;
	unsigned int total_rx_ring_size;

	struct	platform_device *pdev;

	int	dev_id;

	/* Phylib and MDIO interface */
	struct	mii_bus *mii_bus;
	uint	phy_speed;
	phy_interface_t	phy_interface;
	struct device_node *phy_node;
	bool	rgmii_txc_dly;
	bool	rgmii_rxc_dly;
<<<<<<< HEAD
	bool	mii_bus_share;
	bool	rpm_active;
=======
	bool	rpm_active;
	bool	mii_bus_share;
>>>>>>> 29549c70
	int	link;
	int	full_duplex;
	int	speed;
	int	irq[FEC_IRQ_NUM];
	bool	bufdesc_ex;
	int	pause_flag;
	int	wol_flag;
	int	wake_irq;
	u32	quirks;
	bool	phy_reset_in_suspend;
	int	phy_reset_gpio;
	u32	phy_reset_duration;
	bool	phy_reset_active_high;
	int     phy_post_delay;
	u32	fixups;

	struct	napi_struct napi;
	int	csum_flags;

	struct work_struct tx_timeout_work;

	struct ptp_clock *ptp_clock;
	struct ptp_clock_info ptp_caps;
	unsigned long last_overflow_check;
	spinlock_t tmreg_lock;
	struct cyclecounter cc;
	struct timecounter tc;
	int rx_hwtstamp_filter;
	u32 base_incval;
	u32 cycle_speed;
	int hwts_rx_en;
	int hwts_tx_en;
	struct delayed_work time_keep;
	struct regulator *reg_mdio;
	struct regulator *reg_phy;
	struct fec_stop_mode_gpr stop_gpr;
	struct pm_qos_request pm_qos_req;

	unsigned int tx_align;
	unsigned int rx_align;

	/* hw interrupt coalesce */
	unsigned int rx_pkts_itr;
	unsigned int rx_time_itr;
	unsigned int tx_pkts_itr;
	unsigned int tx_time_itr;
	unsigned int itr_clk_rate;

	/* tx lpi eee mode */
	struct ethtool_eee eee;
	unsigned int clk_ref_rate;

	u32 rx_copybreak;

	/* ptp clock period in ns*/
	unsigned int ptp_inc;

	/* pps  */
	int pps_channel;
	unsigned int reload_period;
	int pps_enable;
	unsigned int next_counter;
	struct hrtimer perout_timer;
	u64 perout_stime;

	struct imx_sc_ipc *ipc_handle;
<<<<<<< HEAD
=======

	/* XDP BPF Program */
	struct bpf_prog *xdp_prog;
>>>>>>> 29549c70

	u64 ethtool_stats[];
};

void fec_ptp_init(struct platform_device *pdev, int irq_idx);
void fec_ptp_stop(struct platform_device *pdev);
void fec_ptp_start_cyclecounter(struct net_device *ndev);
void fec_ptp_disable_hwts(struct net_device *ndev);
int fec_ptp_set(struct net_device *ndev, struct ifreq *ifr);
int fec_ptp_get(struct net_device *ndev, struct ifreq *ifr);

/****************************************************************************/
#endif /* FEC_H */<|MERGE_RESOLUTION|>--- conflicted
+++ resolved
@@ -17,10 +17,7 @@
 #include <linux/clocksource.h>
 #include <linux/net_tstamp.h>
 #include <linux/pm_qos.h>
-<<<<<<< HEAD
-=======
 #include <linux/bpf.h>
->>>>>>> 29549c70
 #include <linux/ptp_clock_kernel.h>
 #include <linux/timecounter.h>
 #include <dt-bindings/firmware/imx/rsrc.h>
@@ -505,17 +502,11 @@
  */
 #define FEC_QUIRK_DELAYED_CLKS_SUPPORT	(1 << 21)
 
-
 /* i.MX8MQ SoC integration mix wakeup interrupt signal into "int2" interrupt line. */
 #define FEC_QUIRK_WAKEUP_FROM_INT2	(1 << 22)
 
-<<<<<<< HEAD
-/* request pmqos during low power */
-#define FEC_QUIRK_HAS_PMQOS		(1 << 23)
-=======
 /* i.MX6Q adds pm_qos support */
 #define FEC_QUIRK_HAS_PMQOS			BIT(23)
->>>>>>> 29549c70
 
 struct bufdesc_prop {
 	int qid;
@@ -625,13 +616,8 @@
 	struct device_node *phy_node;
 	bool	rgmii_txc_dly;
 	bool	rgmii_rxc_dly;
-<<<<<<< HEAD
-	bool	mii_bus_share;
-	bool	rpm_active;
-=======
 	bool	rpm_active;
 	bool	mii_bus_share;
->>>>>>> 29549c70
 	int	link;
 	int	full_duplex;
 	int	speed;
@@ -641,12 +627,6 @@
 	int	wol_flag;
 	int	wake_irq;
 	u32	quirks;
-	bool	phy_reset_in_suspend;
-	int	phy_reset_gpio;
-	u32	phy_reset_duration;
-	bool	phy_reset_active_high;
-	int     phy_post_delay;
-	u32	fixups;
 
 	struct	napi_struct napi;
 	int	csum_flags;
@@ -665,7 +645,6 @@
 	int hwts_rx_en;
 	int hwts_tx_en;
 	struct delayed_work time_keep;
-	struct regulator *reg_mdio;
 	struct regulator *reg_phy;
 	struct fec_stop_mode_gpr stop_gpr;
 	struct pm_qos_request pm_qos_req;
@@ -698,12 +677,9 @@
 	u64 perout_stime;
 
 	struct imx_sc_ipc *ipc_handle;
-<<<<<<< HEAD
-=======
 
 	/* XDP BPF Program */
 	struct bpf_prog *xdp_prog;
->>>>>>> 29549c70
 
 	u64 ethtool_stats[];
 };
