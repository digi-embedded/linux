--- conflicted
+++ resolved
@@ -51,17 +51,12 @@
 #include <linux/highmem.h>
 #include <linux/percpu.h>
 #include <linux/dma-mapping.h>
-#include <linux/iommu.h>
 #include <linux/sort.h>
 #include <linux/phy_fixed.h>
 #include <linux/bpf.h>
 #include <linux/bpf_trace.h>
 #include <soc/fsl/bman.h>
 #include <soc/fsl/qman.h>
-#if !defined(CONFIG_PPC) && defined(CONFIG_SOC_BUS)
-#include <linux/sys_soc.h>      /* soc_device_match */
-#endif
-
 #include "fman.h"
 #include "fman_port.h"
 #include "mac.h"
@@ -80,10 +75,6 @@
 static u16 tx_timeout = 1000;
 module_param(tx_timeout, ushort, 0444);
 MODULE_PARM_DESC(tx_timeout, "The Tx timeout in ms");
-
-#ifndef CONFIG_PPC
-bool dpaa_errata_a010022;
-#endif
 
 #define FM_FD_STAT_RX_ERRORS						\
 	(FM_FD_ERR_DMA | FM_FD_ERR_PHYSICAL	| \
@@ -1549,28 +1540,9 @@
 	u8 i;
 
 	for (i = 0; i < 8; i++) {
-<<<<<<< HEAD
-#ifndef CONFIG_PPC
-		if (dpaa_errata_a010022) {
-			struct page *page = alloc_page(GFP_KERNEL);
-
-			if (unlikely(!page))
-				goto release_previous_buffs;
-			new_buf = page_address(page);
-		} else {
-			new_buf = netdev_alloc_frag(dpaa_bp->raw_size);
-		}
-#else
-		new_buf = netdev_alloc_frag(dpaa_bp->raw_size);
-#endif
-		if (unlikely(!new_buf)) {
-			dev_err(dev, "netdev_alloc_frag() failed, size %zu\n",
-				dpaa_bp->raw_size);
-=======
 		p = dev_alloc_pages(0);
 		if (unlikely(!p)) {
 			netdev_err(net_dev, "dev_alloc_pages() failed\n");
->>>>>>> c1084c27
 			goto release_previous_buffs;
 		}
 
@@ -1660,17 +1632,6 @@
 	countptr = this_cpu_ptr(dpaa_bp->percpu_count);
 
 	return dpaa_eth_refill_bpool(dpaa_bp, countptr);
-}
-
-static phys_addr_t dpaa_iova_to_phys(struct device *dev, dma_addr_t addr)
-{
-	struct iommu_domain *domain;
-
-	domain = iommu_get_domain_for_dev(dev);
-	if (domain)
-		return iommu_iova_to_phys(domain, addr);
-	else
-		return addr;
 }
 
 /* Cleanup function for outgoing frame descriptors that were built on Tx path,
@@ -1700,36 +1661,17 @@
 	struct dpaa_eth_swbp *swbp;
 	struct sk_buff *skb;
 	u64 ns;
-<<<<<<< HEAD
-
-	skbh = (struct sk_buff **)phys_to_virt(dpaa_iova_to_phys(dev, addr));
-	skb = *skbh;
-
-	if (unlikely(qm_fd_get_format(fd) == qm_fd_sg)) {
-		nr_frags = skb_shinfo(skb)->nr_frags;
-=======
 	int i;
 
 	if (unlikely(qm_fd_get_format(fd) == qm_fd_sg)) {
 		dma_unmap_page(priv->tx_dma_dev, addr,
 			       qm_fd_get_offset(fd) + DPAA_SGT_SIZE,
 			       dma_dir);
->>>>>>> c1084c27
 
 		/* The sgt buffer has been allocated with netdev_alloc_frag(),
 		 * it's from lowmem.
 		 */
-<<<<<<< HEAD
-		sgt = phys_to_virt(dpaa_iova_to_phys(dev,
-						     addr +
-						     qm_fd_get_offset(fd)));
-
-		dma_unmap_single(dev, addr,
-				 qm_fd_get_offset(fd) + DPAA_SGT_SIZE,
-				 dma_dir);
-=======
 		sgt = vaddr + qm_fd_get_offset(fd);
->>>>>>> c1084c27
 
 		/* sgt[0] is from lowmem, was dma_map_single()-ed */
 		dma_unmap_single(priv->tx_dma_dev, qm_sg_addr(&sgt[0]),
@@ -1743,16 +1685,6 @@
 			dma_unmap_page(priv->tx_dma_dev, qm_sg_addr(&sgt[i]),
 				       qm_sg_entry_get_len(&sgt[i]), dma_dir);
 		}
-<<<<<<< HEAD
-#ifndef CONFIG_PPC
-		if (dpaa_errata_a010022)
-			put_page(virt_to_page(sgt));
-		else
-#endif
-			/* Free the page frag that we allocated on Tx */
-			skb_free_frag(skbh);
-=======
->>>>>>> c1084c27
 	} else {
 		dma_unmap_single(priv->tx_dma_dev, addr,
 				 qm_fd_get_offset(fd) + qm_fd_get_length(fd),
@@ -1784,29 +1716,9 @@
 		}
 	}
 
-<<<<<<< HEAD
-	/* DMA unmapping is required before accessing the HW provided info */
-	if (ts && priv->tx_tstamp &&
-	    skb_shinfo(skb)->tx_flags & SKBTX_HW_TSTAMP) {
-		memset(&shhwtstamps, 0, sizeof(shhwtstamps));
-
-		if (!fman_port_get_tstamp(priv->mac_dev->port[TX], (void *)skbh,
-					  &ns)) {
-			shhwtstamps.hwtstamp = ns_to_ktime(ns);
-			skb_tstamp_tx(skb, &shhwtstamps);
-		} else {
-			dev_warn(dev, "fman_port_get_tstamp failed!\n");
-		}
-	}
-
-	if (qm_fd_get_format(fd) == qm_fd_sg)
-		/* Free the page frag that we allocated on Tx */
-		skb_free_frag(phys_to_virt(addr));
-=======
 	if (qm_fd_get_format(fd) == qm_fd_sg)
 		/* Free the page that we allocated on Tx for the SGT */
 		free_pages((unsigned long)vaddr, 0);
->>>>>>> c1084c27
 
 	return skb;
 }
@@ -1835,40 +1747,35 @@
  * accommodate the shared info area of the skb.
  */
 static struct sk_buff *contig_fd_to_skb(const struct dpaa_priv *priv,
-					const struct qm_fd *fd,
-					struct dpaa_bp *dpaa_bp,
-					void *vaddr)
+					const struct qm_fd *fd)
 {
 	ssize_t fd_off = qm_fd_get_offset(fd);
+	dma_addr_t addr = qm_fd_addr(fd);
+	struct dpaa_bp *dpaa_bp;
 	struct sk_buff *skb;
-
+	void *vaddr;
+
+	vaddr = phys_to_virt(addr);
 	WARN_ON(!IS_ALIGNED((unsigned long)vaddr, SMP_CACHE_BYTES));
+
+	dpaa_bp = dpaa_bpid2pool(fd->bpid);
+	if (!dpaa_bp)
+		goto free_buffer;
 
 	skb = build_skb(vaddr, dpaa_bp->size +
 			SKB_DATA_ALIGN(sizeof(struct skb_shared_info)));
-<<<<<<< HEAD
-	if (WARN_ONCE(!skb, "Build skb failure on Rx\n")) {
-		skb_free_frag(vaddr);
-		return NULL;
-	}
-	WARN_ON(fd_off != priv->rx_headroom);
-=======
 	if (WARN_ONCE(!skb, "Build skb failure on Rx\n"))
 		goto free_buffer;
->>>>>>> c1084c27
 	skb_reserve(skb, fd_off);
 	skb_put(skb, qm_fd_get_length(fd));
 
 	skb->ip_summed = rx_csum_offload(priv, fd);
 
 	return skb;
-<<<<<<< HEAD
-=======
 
 free_buffer:
 	free_pages((unsigned long)vaddr, 0);
 	return NULL;
->>>>>>> c1084c27
 }
 
 /* Build an skb with the data of the first S/G entry in the linear portion and
@@ -1877,14 +1784,14 @@
  * The page fragment holding the S/G Table is recycled here.
  */
 static struct sk_buff *sg_fd_to_skb(const struct dpaa_priv *priv,
-				    const struct qm_fd *fd,
-				    struct dpaa_bp *dpaa_bp,
-				    void *vaddr)
+				    const struct qm_fd *fd)
 {
 	ssize_t fd_off = qm_fd_get_offset(fd);
+	dma_addr_t addr = qm_fd_addr(fd);
 	const struct qm_sg_entry *sgt;
 	struct page *page, *head_page;
-	void *sg_vaddr;
+	struct dpaa_bp *dpaa_bp;
+	void *vaddr, *sg_vaddr;
 	int frag_off, frag_len;
 	struct sk_buff *skb;
 	dma_addr_t sg_addr;
@@ -1893,6 +1800,7 @@
 	int *count_ptr;
 	int i, j;
 
+	vaddr = phys_to_virt(addr);
 	WARN_ON(!IS_ALIGNED((unsigned long)vaddr, SMP_CACHE_BYTES));
 
 	/* Iterate through the SGT entries and add data buffers to the skb */
@@ -1903,26 +1811,16 @@
 		WARN_ON(qm_sg_entry_is_ext(&sgt[i]));
 
 		sg_addr = qm_sg_addr(&sgt[i]);
-<<<<<<< HEAD
-=======
 		sg_vaddr = phys_to_virt(sg_addr);
 		WARN_ON(!PTR_IS_ALIGNED(sg_vaddr, SMP_CACHE_BYTES));
 
 		dma_unmap_page(priv->rx_dma_dev, sg_addr,
 			       DPAA_BP_RAW_SIZE, DMA_FROM_DEVICE);
->>>>>>> c1084c27
 
 		/* We may use multiple Rx pools */
 		dpaa_bp = dpaa_bpid2pool(sgt[i].bpid);
-		if (!dpaa_bp) {
-			pr_info("%s: fail to get dpaa_bp for sg bpid %d\n",
-				__func__, sgt[i].bpid);
+		if (!dpaa_bp)
 			goto free_buffers;
-		}
-		sg_vaddr = phys_to_virt(dpaa_iova_to_phys(dpaa_bp->dev,
-							  sg_addr));
-		WARN_ON(!IS_ALIGNED((unsigned long)sg_vaddr,
-				    SMP_CACHE_BYTES));
 
 		if (!skb) {
 			sz = dpaa_bp->size +
@@ -1983,17 +1881,6 @@
 
 free_buffers:
 	/* free all the SG entries */
-<<<<<<< HEAD
-	for (i = 0; i < DPAA_SGT_MAX_ENTRIES ; i++) {
-		sg_addr = qm_sg_addr(&sgt[i]);
-		dpaa_bp = dpaa_bpid2pool(sgt[i].bpid);
-		if (dpaa_bp) {
-			sg_addr = dpaa_iova_to_phys(dpaa_bp->dev, sg_addr);
-			sg_vaddr = phys_to_virt(sg_addr);
-			skb_free_frag(sg_vaddr);
-			count_ptr = this_cpu_ptr(dpaa_bp->percpu_count);
-			(*count_ptr)--;
-=======
 	for (j = 0; j < DPAA_SGT_MAX_ENTRIES ; j++) {
 		sg_addr = qm_sg_addr(&sgt[j]);
 		sg_vaddr = phys_to_virt(sg_addr);
@@ -2009,7 +1896,6 @@
 				count_ptr = this_cpu_ptr(dpaa_bp->percpu_count);
 				(*count_ptr)--;
 			}
->>>>>>> c1084c27
 		}
 
 		if (qm_sg_entry_is_final(&sgt[j]))
@@ -2085,30 +1971,6 @@
 	skb_frag_t *frag;
 	dma_addr_t addr;
 	size_t frag_len;
-<<<<<<< HEAD
-	void *sgt_buf;
-
-#ifndef CONFIG_PPC
-	if (unlikely(dpaa_errata_a010022)) {
-		struct page *page = alloc_page(GFP_ATOMIC);
-		if (unlikely(!page))
-			return -ENOMEM;
-		sgt_buf = page_address(page);
-	} else {
-#endif
-		/* get a page frag to store the SGTable */
-		sz = SKB_DATA_ALIGN(priv->tx_headroom + DPAA_SGT_SIZE);
-		sgt_buf = netdev_alloc_frag(sz);
-		if (unlikely(!sgt_buf)) {
-			netdev_err(net_dev,
-				   "netdev_alloc_frag() failed for size %d\n",
-				   sz);
-			return -ENOMEM;
-		}
-#ifndef CONFIG_PPC
-	}
-#endif
-=======
 	struct page *p;
 	int i, j, err;
 
@@ -2119,7 +1981,6 @@
 		return -ENOMEM;
 	}
 	buff_start = page_address(p);
->>>>>>> c1084c27
 
 	/* Enable L3/L4 hardware checksum computation.
 	 *
@@ -2239,113 +2100,6 @@
 	return 0;
 }
 
-<<<<<<< HEAD
-#ifndef CONFIG_PPC
-/* On LS1043A SoC there is a known erratum ERR010022 that results in split DMA
- * transfers in the FMan under certain conditions. This, combined with a fixed
- * size FIFO of ongoing DMA transfers that may overflow when a split occurs,
- * results in the FMan stalling DMA transfers under high traffic. To avoid the
- * problem, one needs to prevent the DMA transfer splits to occur by preparing
- * the buffers
- */
-
-#define DPAA_A010022_HEADROOM	256
-#define CROSS_4K_BOUND(start, size) \
-	(((start) + (size)) > (((start) + 0x1000) & ~0xFFF))
-
-static bool dpaa_errata_a010022_has_dma_issue(struct sk_buff *skb,
-					      struct dpaa_priv *priv)
-{
-	int nr_frags, i = 0;
-	 skb_frag_t *frag;
-
-	/* Transfers that do not start at 16B aligned addresses will be split;
-	 * Transfers that cross a 4K page boundary will also be split
-	 */
-
-	/* Check if the frame data is aligned to 16 bytes */
-	if ((uintptr_t)skb->data % DPAA_FD_DATA_ALIGNMENT)
-		return true;
-
-	/* Check if the headroom crosses a boundary */
-	if (CROSS_4K_BOUND((uintptr_t)skb->head, skb_headroom(skb)))
-		return true;
-
-	/* Check if the non-paged data crosses a boundary */
-	if (CROSS_4K_BOUND((uintptr_t)skb->data, skb_headlen(skb)))
-		return true;
-
-	nr_frags = skb_shinfo(skb)->nr_frags;
-
-	while (i < nr_frags) {
-		frag = &skb_shinfo(skb)->frags[i];
-
-		/* Check if a paged fragment crosses a boundary from its
-		 * offset to its end.
-		 */
-		if (CROSS_4K_BOUND(skb_frag_off(frag), skb_frag_size(frag)))
-			return true;
-
-		i++;
-	}
-
-	return false;
-}
-
-static struct sk_buff *dpaa_errata_a010022_prevent(struct sk_buff *skb,
-						   struct dpaa_priv *priv)
-{
-	int trans_offset = skb_transport_offset(skb);
-	int net_offset = skb_network_offset(skb);
-	int nsize, npage_order, headroom;
-	struct sk_buff *nskb = NULL;
-	struct page *npage;
-	void *npage_addr;
-
-	if (!dpaa_errata_a010022_has_dma_issue(skb, priv))
-		return skb;
-
-	/* For the new skb we only need the old one's data (both non-paged and
-	 * paged). We can skip the old tailroom.
-	 *
-	 * The headroom also needs to fit our private info (64 bytes) but we
-	 * reserve 256 bytes instead in order to guarantee that the data is
-	 * aligned to 256.
-	 */
-	headroom = DPAA_A010022_HEADROOM;
-	nsize = ALIGN(headroom + skb->len, SMP_CACHE_BYTES) +
-		SKB_DATA_ALIGN(sizeof(struct skb_shared_info));
-
-	/* Reserve enough memory to accommodate Jumbo frames */
-	npage_order = (nsize - 1) / PAGE_SIZE;
-	npage = alloc_pages(GFP_ATOMIC | __GFP_COMP, npage_order);
-	if (unlikely(!npage)) {
-		WARN_ONCE(1, "Memory allocation failure\n");
-		return NULL;
-	}
-	npage_addr = page_address(npage);
-
-	nskb = build_skb(npage_addr, nsize);
-	if (unlikely(!nskb))
-		goto err;
-
-	/* Code borrowed and adapted from skb_copy() */
-	skb_reserve(nskb, headroom);
-	skb_put(nskb, skb->len);
-	if (skb_copy_bits(skb, 0, nskb->data, skb->len)) {
-		WARN_ONCE(1, "skb parsing failure\n");
-		goto err;
-	}
-	skb_copy_header(nskb, skb);
-
-	/* Copy relevant timestamp info from the old skb to the new */
-	if (priv->tx_tstamp) {
-		skb_shinfo(nskb)->tx_flags = skb_shinfo(skb)->tx_flags;
-		skb_shinfo(nskb)->hwtstamps = skb_shinfo(skb)->hwtstamps;
-		skb_shinfo(nskb)->tskey = skb_shinfo(skb)->tskey;
-		if (skb->sk)
-			skb_set_owner_w(nskb, skb->sk);
-=======
 #ifdef CONFIG_DPAA_ERRATUM_A050385
 static int dpaa_a050385_wa_skb(struct net_device *net_dev, struct sk_buff **s)
 {
@@ -2407,26 +2161,12 @@
 		skb_shinfo(new_skb)->tskey = skb_shinfo(skb)->tskey;
 		if (skb->sk)
 			skb_set_owner_w(new_skb, skb->sk);
->>>>>>> c1084c27
 	}
 
 	/* We move the headroom when we align it so we have to reset the
 	 * network and transport header offsets relative to the new data
 	 * pointer. The checksum offload relies on these offsets.
 	 */
-<<<<<<< HEAD
-	skb_set_network_header(nskb, net_offset);
-	skb_set_transport_header(nskb, trans_offset);
-
-	dev_kfree_skb(skb);
-	return nskb;
-
-err:
-	if (nskb)
-		dev_kfree_skb(nskb);
-	put_page(npage);
-	return NULL;
-=======
 	skb_set_network_header(new_skb, skb_network_offset(skb));
 	skb_set_transport_header(new_skb, skb_transport_offset(skb));
 
@@ -2514,7 +2254,6 @@
 
 	*init_xdpf = new_xdpf;
 	return 0;
->>>>>>> c1084c27
 }
 #endif
 
@@ -2564,16 +2303,9 @@
 		nonlinear = skb_is_nonlinear(skb);
 	}
 
-<<<<<<< HEAD
-#ifndef CONFIG_PPC
-	if (unlikely(dpaa_errata_a010022)) {
-		skb = dpaa_errata_a010022_prevent(skb, priv);
-		if (!skb)
-=======
 #ifdef CONFIG_DPAA_ERRATUM_A050385
 	if (unlikely(fman_has_errata_a050385())) {
 		if (dpaa_a050385_wa_skb(net_dev, &skb))
->>>>>>> c1084c27
 			goto enomem;
 		nonlinear = skb_is_nonlinear(skb);
 	}
@@ -2971,20 +2703,12 @@
 		return qman_cb_dqrr_consume;
 	}
 
-<<<<<<< HEAD
-	dpaa_bp = dpaa_bpid2pool(fd->bpid);
-	if (!dpaa_bp)
-		return qman_cb_dqrr_consume;
-=======
 	dma_unmap_page(dpaa_bp->priv->rx_dma_dev, addr, DPAA_BP_RAW_SIZE,
 		       DMA_FROM_DEVICE);
->>>>>>> c1084c27
 
 	/* prefetch the first 64 bytes of the frame or the SGT start */
-	vaddr = phys_to_virt(dpaa_iova_to_phys(dpaa_bp->dev, addr));
+	vaddr = phys_to_virt(addr);
 	prefetch(vaddr + qm_fd_get_offset(fd));
-
-	dma_unmap_single(dpaa_bp->dev, addr, dpaa_bp->size, DMA_FROM_DEVICE);
 
 	/* The only FD types that we may receive are contig and S/G */
 	WARN_ON((fd_format != qm_fd_contig) && (fd_format != qm_fd_sg));
@@ -2995,12 +2719,6 @@
 	count_ptr = this_cpu_ptr(dpaa_bp->percpu_count);
 	(*count_ptr)--;
 
-<<<<<<< HEAD
-	if (likely(fd_format == qm_fd_contig))
-		skb = contig_fd_to_skb(priv, fd, dpaa_bp, vaddr);
-	else
-		skb = sg_fd_to_skb(priv, fd, dpaa_bp, vaddr);
-=======
 	/* Extract the timestamp stored in the headroom before running XDP */
 	if (priv->rx_tstamp) {
 		if (!fman_port_get_tstamp(priv->mac_dev->port[RX], vaddr, &ns))
@@ -3040,7 +2758,6 @@
 		}
 		skb = sg_fd_to_skb(priv, fd);
 	}
->>>>>>> c1084c27
 	if (!skb)
 		return qman_cb_dqrr_consume;
 
@@ -3582,14 +3299,10 @@
 			headroom = XDP_PACKET_HEADROOM;
 #endif
 
-<<<<<<< HEAD
-	return ALIGN(headroom, DPAA_FD_DATA_ALIGNMENT);
-=======
 		return ALIGN(headroom, DPAA_FD_RX_DATA_ALIGNMENT);
 	} else {
 		return ALIGN(headroom, DPAA_FD_DATA_ALIGNMENT);
 	}
->>>>>>> c1084c27
 }
 
 static int dpaa_eth_probe(struct platform_device *pdev)
@@ -3603,42 +3316,27 @@
 	int err = 0, channel;
 	struct device *dev;
 
-<<<<<<< HEAD
-=======
 	dev = &pdev->dev;
 
->>>>>>> c1084c27
 	err = bman_is_probed();
 	if (!err)
 		return -EPROBE_DEFER;
 	if (err < 0) {
-<<<<<<< HEAD
-		dev_err(&pdev->dev, "failing probe due to bman probe error\n");
-=======
 		dev_err(dev, "failing probe due to bman probe error\n");
->>>>>>> c1084c27
 		return -ENODEV;
 	}
 	err = qman_is_probed();
 	if (!err)
 		return -EPROBE_DEFER;
 	if (err < 0) {
-<<<<<<< HEAD
-		dev_err(&pdev->dev, "failing probe due to qman probe error\n");
-=======
 		dev_err(dev, "failing probe due to qman probe error\n");
->>>>>>> c1084c27
 		return -ENODEV;
 	}
 	err = bman_portals_probed();
 	if (!err)
 		return -EPROBE_DEFER;
 	if (err < 0) {
-<<<<<<< HEAD
-		dev_err(&pdev->dev,
-=======
 		dev_err(dev,
->>>>>>> c1084c27
 			"failing probe due to bman portals probe error\n");
 		return -ENODEV;
 	}
@@ -3646,30 +3344,9 @@
 	if (!err)
 		return -EPROBE_DEFER;
 	if (err < 0) {
-<<<<<<< HEAD
-		dev_err(&pdev->dev,
-			"failing probe due to qman portals probe error\n");
-		return -ENODEV;
-	}
-
-	mac_dev = dpaa_mac_dev_get(pdev);
-	if (IS_ERR(mac_dev)) {
-		dev_err(&pdev->dev, "dpaa_mac_dev_get() failed\n");
-		err = PTR_ERR(mac_dev);
-		goto probe_err;
-	}
-
-	/* device used for DMA mapping */
-	dev = fman_port_get_device(mac_dev->port[RX]);
-	err = dma_coerce_mask_and_coherent(dev, DMA_BIT_MASK(40));
-	if (err) {
-		dev_err(dev, "dma_coerce_mask_and_coherent() failed\n");
-		return err;
-=======
 		dev_err(dev,
 			"failing probe due to qman portals probe error\n");
 		return -ENODEV;
->>>>>>> c1084c27
 	}
 
 	/* Allocate this early, so we can store relevant information in
@@ -3690,8 +3367,6 @@
 
 	priv->msg_enable = netif_msg_init(debug, DPAA_MSG_DEFAULT);
 
-<<<<<<< HEAD
-=======
 	mac_dev = dpaa_mac_dev_get(pdev);
 	if (IS_ERR(mac_dev)) {
 		netdev_err(net_dev, "dpaa_mac_dev_get() failed\n");
@@ -3711,7 +3386,6 @@
 		goto free_netdev;
 	}
 
->>>>>>> c1084c27
 	/* If fsl_fm_max_frm is set to a higher value than the all-common 1500,
 	 * we choose conservatively and let the user explicitly set a higher
 	 * MTU via ifconfig. Otherwise, the user may end up with different MTUs
@@ -3845,9 +3519,9 @@
 	qman_release_cgrid(priv->cgr_data.cgr.cgrid);
 free_dpaa_bps:
 	dpaa_bps_free(priv);
+free_netdev:
 	dev_set_drvdata(dev, NULL);
 	free_netdev(net_dev);
-probe_err:
 
 	return err;
 }
@@ -3884,23 +3558,6 @@
 
 	return err;
 }
-
-#ifndef CONFIG_PPC
-static bool __init soc_has_errata_a010022(void)
-{
-#ifdef CONFIG_SOC_BUS
-	const struct soc_device_attribute soc_msi_matches[] = {
-		{ .family = "QorIQ LS1043A",
-		  .data = NULL },
-		{ },
-	};
-
-	if (!soc_device_match(soc_msi_matches))
-		return false;
-#endif
-	return true; /* cannot identify SoC or errata applies */
-}
-#endif
 
 static const struct platform_device_id dpaa_devtype[] = {
 	{
@@ -3926,10 +3583,6 @@
 
 	pr_debug("FSL DPAA Ethernet driver\n");
 
-#ifndef CONFIG_PPC
-	/* Detect if the current SoC requires the DMA transfer alignment workaround */
-	dpaa_errata_a010022 = soc_has_errata_a010022();
-#endif
 	/* initialize dpaa_eth mirror values */
 	dpaa_rx_extra_headroom = fman_get_rx_extra_headroom();
 	dpaa_max_frm = fman_get_max_frm();
