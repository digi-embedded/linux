--- conflicted
+++ resolved
@@ -3,36 +3,6 @@
  * Copyright 2008 - 2016 Freescale Semiconductor Inc.
  * Copyright 2020 NXP
  * Copyright 2020 Puresoftware Ltd.
-<<<<<<< HEAD
- *
- * Redistribution and use in source and binary forms, with or without
- * modification, are permitted provided that the following conditions are met:
- *     * Redistributions of source code must retain the above copyright
- *	 notice, this list of conditions and the following disclaimer.
- *     * Redistributions in binary form must reproduce the above copyright
- *	 notice, this list of conditions and the following disclaimer in the
- *	 documentation and/or other materials provided with the distribution.
- *     * Neither the name of Freescale Semiconductor nor the
- *	 names of its contributors may be used to endorse or promote products
- *	 derived from this software without specific prior written permission.
- *
- * ALTERNATIVELY, this software may be distributed under the terms of the
- * GNU General Public License ("GPL") as published by the Free Software
- * Foundation, either version 2 of that License or (at your option) any
- * later version.
- *
- * THIS SOFTWARE IS PROVIDED BY Freescale Semiconductor ``AS IS'' AND ANY
- * EXPRESS OR IMPLIED WARRANTIES, INCLUDING, BUT NOT LIMITED TO, THE IMPLIED
- * WARRANTIES OF MERCHANTABILITY AND FITNESS FOR A PARTICULAR PURPOSE ARE
- * DISCLAIMED. IN NO EVENT SHALL Freescale Semiconductor BE LIABLE FOR ANY
- * DIRECT, INDIRECT, INCIDENTAL, SPECIAL, EXEMPLARY, OR CONSEQUENTIAL DAMAGES
- * (INCLUDING, BUT NOT LIMITED TO, PROCUREMENT OF SUBSTITUTE GOODS OR SERVICES;
- * LOSS OF USE, DATA, OR PROFITS; OR BUSINESS INTERRUPTION) HOWEVER CAUSED AND
- * ON ANY THEORY OF LIABILITY, WHETHER IN CONTRACT, STRICT LIABILITY, OR TORT
- * (INCLUDING NEGLIGENCE OR OTHERWISE) ARISING IN ANY WAY OUT OF THE USE OF THIS
- * SOFTWARE, EVEN IF ADVISED OF THE POSSIBILITY OF SUCH DAMAGE.
-=======
->>>>>>> 29549c70
  */
 
 #define pr_fmt(fmt) KBUILD_MODNAME ": " fmt
@@ -2957,10 +2927,7 @@
 	struct phy_device *phy_dev;
 	struct dpaa_priv *priv;
 	struct device *dev;
-<<<<<<< HEAD
-=======
 	u32 phy_vendor;
->>>>>>> 29549c70
 
 	priv = netdev_priv(net_dev);
 	mac_dev = priv->mac_dev;
