--- conflicted
+++ resolved
@@ -4,12 +4,7 @@
 	depends on FSL_DPAA && FSL_FMAN
 	select PHYLIB
 	select FIXED_PHY
-<<<<<<< HEAD
-	select FSL_FMAN_MAC
-	---help---
-=======
 	help
->>>>>>> c1084c27
 	  Data Path Acceleration Architecture Ethernet driver,
 	  supporting the Freescale QorIQ chips.
 	  Depends on Freescale Buffer Manager and Queue Manager
