--- conflicted
+++ resolved
@@ -3012,11 +3012,7 @@
 	struct netdev_hw_addr *ha;
 	unsigned int i, bit, data, crc, tmp;
 	unsigned char hash;
-<<<<<<< HEAD
-	unsigned int hash_high, hash_low;
-=======
 	unsigned int hash_high = 0, hash_low = 0;
->>>>>>> b8cf9ff7
 
 	if (ndev->flags & IFF_PROMISC) {
 		tmp = readl(fep->hwp + FEC_R_CNTRL);
@@ -3039,15 +3035,7 @@
 		return;
 	}
 
-<<<<<<< HEAD
-	/* Add the addresses in hash register
-	 */
-	hash_high = 0;
-	hash_low = 0;
-
-=======
 	/* Add the addresses in hash register */
->>>>>>> b8cf9ff7
 	netdev_for_each_mc_addr(ha, ndev) {
 		/* calculate crc32 value of mac address */
 		crc = 0xffffffff;
@@ -3065,17 +3053,6 @@
 		 */
 		hash = (crc >> (32 - FEC_HASH_BITS)) & 0x3f;
 
-<<<<<<< HEAD
-		if (hash > 31) {
-			hash_high |= 1 << (hash - 32);
-		} else {
-			hash_low |= 1 << hash;
-		}
-	}
-
-	writel_relaxed(hash_high, fep->hwp + FEC_GRP_HASH_TABLE_HIGH);
-	writel_relaxed(hash_low, fep->hwp + FEC_GRP_HASH_TABLE_LOW);
-=======
 		if (hash > 31)
 			hash_high |= 1 << (hash - 32);
 		else
@@ -3084,7 +3061,6 @@
 
 	writel(hash_high, fep->hwp + FEC_GRP_HASH_TABLE_HIGH);
 	writel(hash_low, fep->hwp + FEC_GRP_HASH_TABLE_LOW);
->>>>>>> b8cf9ff7
 }
 
 /* Set a MAC change in hardware. */
