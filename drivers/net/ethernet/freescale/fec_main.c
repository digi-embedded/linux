--- conflicted
+++ resolved
@@ -132,9 +132,6 @@
 				FEC_QUIRK_HAS_BUFDESC_EX | FEC_QUIRK_HAS_CSUM |
 				FEC_QUIRK_HAS_VLAN | FEC_QUIRK_HAS_AVB |
 				FEC_QUIRK_ERR007885 | FEC_QUIRK_BUG_CAPTURE |
-<<<<<<< HEAD
-				FEC_QUIRK_HAS_RACC | FEC_QUIRK_HAS_COALESCE,
-=======
 				FEC_QUIRK_HAS_RACC | FEC_QUIRK_HAS_COALESCE |
 				FEC_QUIRK_DELAYED_CLKS_SUPPORT,
 	}, {
@@ -145,7 +142,6 @@
 				FEC_QUIRK_ERR007885 | FEC_QUIRK_BUG_CAPTURE |
 				FEC_QUIRK_HAS_RACC | FEC_QUIRK_HAS_COALESCE |
 				FEC_QUIRK_HAS_EEE,
->>>>>>> 423d9423
 	}, {
 		/* sentinel */
 	}
@@ -161,10 +157,7 @@
 	IMX6SX_FEC,
 	IMX6UL_FEC,
 	IMX8QM_FEC,
-<<<<<<< HEAD
-=======
 	IMX8MQ_FEC,
->>>>>>> 423d9423
 };
 
 static const struct of_device_id fec_dt_ids[] = {
@@ -176,10 +169,7 @@
 	{ .compatible = "fsl,imx6sx-fec", .data = &fec_devtype[IMX6SX_FEC], },
 	{ .compatible = "fsl,imx6ul-fec", .data = &fec_devtype[IMX6UL_FEC], },
 	{ .compatible = "fsl,imx8qm-fec", .data = &fec_devtype[IMX8QM_FEC], },
-<<<<<<< HEAD
-=======
 	{ .compatible = "fsl,imx8mq-fec", .data = &fec_devtype[IMX8MQ_FEC], },
->>>>>>> 423d9423
 	{ /* sentinel */ }
 };
 MODULE_DEVICE_TABLE(of, fec_dt_ids);
@@ -1933,14 +1923,6 @@
 	int ret;
 
 	if (enable) {
-<<<<<<< HEAD
-=======
-		if (fep->clk_enet_out) {
-			ret = clk_prepare_enable(fep->clk_enet_out);
-			if (ret)
-				return ret;
-		}
->>>>>>> 423d9423
 		if (fep->clk_ptp) {
 			mutex_lock(&fep->ptp_clk_mutex);
 			ret = clk_prepare_enable(fep->clk_ptp);
@@ -1963,11 +1945,6 @@
 				goto failed_clk_2x_txclk;
 		}
 	} else {
-<<<<<<< HEAD
-=======
-		if (fep->clk_enet_out)
-			clk_disable_unprepare(fep->clk_enet_out);
->>>>>>> 423d9423
 		if (fep->clk_ptp) {
 			mutex_lock(&fep->ptp_clk_mutex);
 			clk_disable_unprepare(fep->clk_ptp);
@@ -1989,12 +1966,6 @@
 	if (fep->clk_ptp)
 		clk_disable_unprepare(fep->clk_ptp);
 failed_clk_ptp:
-<<<<<<< HEAD
-=======
-	if (fep->clk_enet_out)
-		clk_disable_unprepare(fep->clk_enet_out);
-
->>>>>>> 423d9423
 	return ret;
 }
 
@@ -3488,11 +3459,7 @@
 }
 
 #ifdef CONFIG_OF
-<<<<<<< HEAD
 static int fec_reset_phy_init(struct platform_device *pdev)
-=======
-static int fec_reset_phy(struct platform_device *pdev)
->>>>>>> 423d9423
 {
 	struct device_node *np = pdev->dev.of_node;
 	struct net_device *ndev = platform_get_drvdata(pdev);
@@ -3502,7 +3469,6 @@
 	if (!np)
 		return 0;
 
-<<<<<<< HEAD
 	err = of_property_read_u32(np, "phy-reset-duration",
 				   &fep->phy_reset_duration);
 	/* A sane reset duration should not be longer than 1s */
@@ -3513,17 +3479,6 @@
 	if (fep->phy_reset_gpio == -EPROBE_DEFER)
 		return fep->phy_reset_gpio;
 	else if (!gpio_is_valid(fep->phy_reset_gpio))
-=======
-	err = of_property_read_u32(np, "phy-reset-duration", &msec);
-	/* A sane reset duration should not be longer than 1s */
-	if (!err && msec > 1000)
-		msec = 1;
-
-	phy_reset = of_get_named_gpio(np, "phy-reset-gpios", 0);
-	if (phy_reset == -EPROBE_DEFER)
-		return phy_reset;
-	else if (!gpio_is_valid(phy_reset))
->>>>>>> 423d9423
 		return 0;
 
 	fep->phy_reset_active_high = of_property_read_bool(np,
@@ -3560,15 +3515,8 @@
 		msleep(msec);
 	else
 		usleep_range(msec * 1000, msec * 1000 + 1000);
-<<<<<<< HEAD
 	gpio_set_value_cansleep(fep->phy_reset_gpio,
 				!fep->phy_reset_active_high);
-=======
-
-	gpio_set_value_cansleep(phy_reset, !active_high);
-
-	return 0;
->>>>>>> 423d9423
 }
 
 #else /* CONFIG_OF */
@@ -3747,13 +3695,7 @@
 		fep->phy_interface = ret;
 	}
 
-<<<<<<< HEAD
-#if !defined(CONFIG_ARM64)
 	request_bus_freq(BUS_FREQ_HIGH);
-#endif
-=======
-	request_bus_freq(BUS_FREQ_HIGH);
->>>>>>> 423d9423
 
 	fep->clk_ipg = devm_clk_get(&pdev->dev, "ipg");
 	if (IS_ERR(fep->clk_ipg)) {
@@ -3840,17 +3782,11 @@
 	pm_runtime_set_active(&pdev->dev);
 	pm_runtime_enable(&pdev->dev);
 
-<<<<<<< HEAD
 	ret = fec_reset_phy_init(pdev);
 	if (ret)
 		goto failed_reset;
 
 	fec_reset_phy(pdev);
-=======
-	ret = fec_reset_phy(pdev);
-	if (ret)
-		goto failed_reset;
->>>>>>> 423d9423
 
 	if (fep->bufdesc_ex)
 		fec_ptp_init(pdev);
@@ -3990,11 +3926,8 @@
 		if (!(fep->wol_flag & FEC_WOL_FLAG_ENABLE)) {
 			fec_irqs_disable(ndev);
 			pinctrl_pm_select_sleep_state(&fep->pdev->dev);
-<<<<<<< HEAD
 			if (fep->phy_reset_in_suspend)
 				gpio_set_value_cansleep(fep->phy_reset_gpio, 0);
-=======
->>>>>>> 423d9423
 		} else {
 			disable_irq(fep->wake_irq);
 			enable_irq_wake(fep->wake_irq);
@@ -4007,11 +3940,8 @@
 			return ret;
 	} else if (fep->mii_bus_share && !ndev->phydev) {
 		pinctrl_pm_select_sleep_state(&fep->pdev->dev);
-<<<<<<< HEAD
 		if (fep->phy_reset_in_suspend)
 			gpio_set_value_cansleep(fep->phy_reset_gpio, 0);
-=======
->>>>>>> 423d9423
 	}
 	rtnl_unlock();
 
@@ -4071,11 +4001,8 @@
 		phy_start(ndev->phydev);
 	} else if (fep->mii_bus_share && !ndev->phydev) {
 		pinctrl_pm_select_default_state(&fep->pdev->dev);
-<<<<<<< HEAD
 		if (fep->phy_reset_in_suspend)
 			gpio_set_value_cansleep(fep->phy_reset_gpio, 1);
-=======
->>>>>>> 423d9423
 		/* And then recovery mii bus */
 		ret = fec_restore_mii_bus(ndev);
 	}
@@ -4096,13 +4023,7 @@
 
 	clk_disable_unprepare(fep->clk_ahb);
 	clk_disable_unprepare(fep->clk_ipg);
-<<<<<<< HEAD
-#if !defined(CONFIG_ARM64)
 	release_bus_freq(BUS_FREQ_HIGH);
-#endif
-=======
-	release_bus_freq(BUS_FREQ_HIGH);
->>>>>>> 423d9423
 
 	return 0;
 }
@@ -4113,13 +4034,7 @@
 	struct fec_enet_private *fep = netdev_priv(ndev);
 	int ret;
 
-<<<<<<< HEAD
-#if !defined(CONFIG_ARM64)
 	request_bus_freq(BUS_FREQ_HIGH);
-#endif
-=======
-	request_bus_freq(BUS_FREQ_HIGH);
->>>>>>> 423d9423
 	ret = clk_prepare_enable(fep->clk_ahb);
 	if (ret)
 		return ret;
