--- conflicted
+++ resolved
@@ -1128,10 +1128,7 @@
 static int fec_enet_stop_mode(struct fec_enet_private *fep, bool enabled)
 {
 	struct fec_platform_data *pdata = fep->pdev->dev.platform_data;
-<<<<<<< HEAD
-=======
 	struct device_node *np = fep->pdev->dev.of_node;
->>>>>>> 05f46d3f
 
 	if (fep->gpr.gpr) {
 		if (enabled)
@@ -1144,11 +1141,8 @@
 					   0);
 	} else if (pdata && pdata->sleep_mode_enable) {
 		pdata->sleep_mode_enable(enabled);
-<<<<<<< HEAD
-=======
 	} else {
 		fec_enet_ipg_stop_misc_set(np, enabled);
->>>>>>> 05f46d3f
 	}
 
 	return 0;
@@ -1934,14 +1928,6 @@
 	int ret;
 
 	if (enable) {
-<<<<<<< HEAD
-=======
-		if (fep->clk_enet_out) {
-			ret = clk_prepare_enable(fep->clk_enet_out);
-			if (ret)
-				return ret;
-		}
->>>>>>> 05f46d3f
 		if (fep->clk_ptp) {
 			mutex_lock(&fep->ptp_clk_mutex);
 			ret = clk_prepare_enable(fep->clk_ptp);
@@ -1964,11 +1950,6 @@
 				goto failed_clk_2x_txclk;
 		}
 	} else {
-<<<<<<< HEAD
-=======
-		if (fep->clk_enet_out)
-			clk_disable_unprepare(fep->clk_enet_out);
->>>>>>> 05f46d3f
 		if (fep->clk_ptp) {
 			mutex_lock(&fep->ptp_clk_mutex);
 			clk_disable_unprepare(fep->clk_ptp);
@@ -1990,12 +1971,6 @@
 	if (fep->clk_ptp)
 		clk_disable_unprepare(fep->clk_ptp);
 failed_clk_ptp:
-<<<<<<< HEAD
-=======
-	if (fep->clk_enet_out)
-		clk_disable_unprepare(fep->clk_enet_out);
-
->>>>>>> 05f46d3f
 	return ret;
 }
 
@@ -3174,11 +3149,7 @@
 	struct netdev_hw_addr *ha;
 	unsigned int i, bit, data, crc, tmp;
 	unsigned char hash;
-<<<<<<< HEAD
-	unsigned int hash_high, hash_low;
-=======
 	unsigned int hash_high = 0, hash_low = 0;
->>>>>>> 05f46d3f
 
 	if (ndev->flags & IFF_PROMISC) {
 		tmp = readl(fep->hwp + FEC_R_CNTRL);
@@ -3201,15 +3172,7 @@
 		return;
 	}
 
-<<<<<<< HEAD
-	/* Add the addresses in hash register
-	 */
-	hash_high = 0;
-	hash_low = 0;
-
-=======
 	/* Add the addresses in hash register */
->>>>>>> 05f46d3f
 	netdev_for_each_mc_addr(ha, ndev) {
 		/* calculate crc32 value of mac address */
 		crc = 0xffffffff;
@@ -3227,17 +3190,6 @@
 		 */
 		hash = (crc >> (32 - FEC_HASH_BITS)) & 0x3f;
 
-<<<<<<< HEAD
-		if (hash > 31) {
-			hash_high |= 1 << (hash - 32);
-		} else {
-			hash_low |= 1 << hash;
-		}
-	}
-
-	writel_relaxed(hash_high, fep->hwp + FEC_GRP_HASH_TABLE_HIGH);
-	writel_relaxed(hash_low, fep->hwp + FEC_GRP_HASH_TABLE_LOW);
-=======
 		if (hash > 31)
 			hash_high |= 1 << (hash - 32);
 		else
@@ -3246,7 +3198,6 @@
 
 	writel(hash_high, fep->hwp + FEC_GRP_HASH_TABLE_HIGH);
 	writel(hash_low, fep->hwp + FEC_GRP_HASH_TABLE_LOW);
->>>>>>> 05f46d3f
 }
 
 /* Set a MAC change in hardware. */
@@ -3508,11 +3459,7 @@
 }
 
 #ifdef CONFIG_OF
-<<<<<<< HEAD
 static int fec_reset_phy_init(struct platform_device *pdev)
-=======
-static int fec_reset_phy(struct platform_device *pdev)
->>>>>>> 05f46d3f
 {
 	struct device_node *np = pdev->dev.of_node;
 	struct net_device *ndev = platform_get_drvdata(pdev);
@@ -3522,7 +3469,6 @@
 	if (!np)
 		return 0;
 
-<<<<<<< HEAD
 	err = of_property_read_u32(np, "phy-reset-duration",
 				   &fep->phy_reset_duration);
 	/* A sane reset duration should not be longer than 1s */
@@ -3533,17 +3479,6 @@
 	if (fep->phy_reset_gpio == -EPROBE_DEFER)
 		return fep->phy_reset_gpio;
 	else if (!gpio_is_valid(fep->phy_reset_gpio))
-=======
-	err = of_property_read_u32(np, "phy-reset-duration", &msec);
-	/* A sane reset duration should not be longer than 1s */
-	if (!err && msec > 1000)
-		msec = 1;
-
-	phy_reset = of_get_named_gpio(np, "phy-reset-gpios", 0);
-	if (phy_reset == -EPROBE_DEFER)
-		return phy_reset;
-	else if (!gpio_is_valid(phy_reset))
->>>>>>> 05f46d3f
 		return 0;
 
 	fep->phy_reset_active_high = of_property_read_bool(np,
@@ -3580,15 +3515,8 @@
 		msleep(msec);
 	else
 		usleep_range(msec * 1000, msec * 1000 + 1000);
-<<<<<<< HEAD
 	gpio_set_value_cansleep(fep->phy_reset_gpio,
 				!fep->phy_reset_active_high);
-=======
-
-	gpio_set_value_cansleep(phy_reset, !active_high);
-
-	return 0;
->>>>>>> 05f46d3f
 }
 
 #else /* CONFIG_OF */
@@ -3841,7 +3769,6 @@
 		if (ret) {
 			dev_err(&pdev->dev,
 				"Failed to enable phy regulator: %d\n", ret);
-			clk_disable_unprepare(fep->clk_ipg);
 			goto failed_regulator;
 		}
 	} else {
@@ -3858,17 +3785,11 @@
 	pm_runtime_set_active(&pdev->dev);
 	pm_runtime_enable(&pdev->dev);
 
-<<<<<<< HEAD
 	ret = fec_reset_phy_init(pdev);
 	if (ret)
 		goto failed_reset;
 
 	fec_reset_phy(pdev);
-=======
-	ret = fec_reset_phy(pdev);
-	if (ret)
-		goto failed_reset;
->>>>>>> 05f46d3f
 
 	if (fep->bufdesc_ex)
 		fec_ptp_init(pdev);
@@ -3905,10 +3826,8 @@
 	if (!of_get_property(np, "fsl,mii-exclusive", NULL))
 		fep->quirks |= FEC_QUIRK_SINGLE_MDIO;
 	ret = fec_enet_mii_init(pdev);
-	if (ret) {
-		dev_id = 0;
+	if (ret)
 		goto failed_mii_init;
-	}
 
 	/* Carrier starts down, phylib will bring it up */
 	netif_carrier_off(ndev);
@@ -3947,15 +3866,9 @@
 	if (fep->reg_phy)
 		regulator_disable(fep->reg_phy);
 failed_reset:
-<<<<<<< HEAD
-	pm_runtime_put(&pdev->dev);
-	pm_runtime_disable(&pdev->dev);
-failed_regulator:
-=======
 	pm_runtime_disable(&pdev->dev);
 failed_regulator:
 	clk_disable_unprepare(fep->clk_ahb);
->>>>>>> 05f46d3f
 failed_clk_ahb:
 	clk_disable_unprepare(fep->clk_ipg);
 failed_clk_ipg:
@@ -4015,11 +3928,8 @@
 		if (!(fep->wol_flag & FEC_WOL_FLAG_ENABLE)) {
 			fec_irqs_disable(ndev);
 			pinctrl_pm_select_sleep_state(&fep->pdev->dev);
-<<<<<<< HEAD
 			if (fep->phy_reset_in_suspend)
 				gpio_set_value_cansleep(fep->phy_reset_gpio, 0);
-=======
->>>>>>> 05f46d3f
 		} else {
 			disable_irq(fep->wake_irq);
 			enable_irq_wake(fep->wake_irq);
@@ -4032,11 +3942,8 @@
 			return ret;
 	} else if (fep->mii_bus_share && !ndev->phydev) {
 		pinctrl_pm_select_sleep_state(&fep->pdev->dev);
-<<<<<<< HEAD
 		if (fep->phy_reset_in_suspend)
 			gpio_set_value_cansleep(fep->phy_reset_gpio, 0);
-=======
->>>>>>> 05f46d3f
 	}
 	rtnl_unlock();
 
@@ -4096,11 +4003,8 @@
 		phy_start(ndev->phydev);
 	} else if (fep->mii_bus_share && !ndev->phydev) {
 		pinctrl_pm_select_default_state(&fep->pdev->dev);
-<<<<<<< HEAD
 		if (fep->phy_reset_in_suspend)
 			gpio_set_value_cansleep(fep->phy_reset_gpio, 1);
-=======
->>>>>>> 05f46d3f
 		/* And then recovery mii bus */
 		ret = fec_restore_mii_bus(ndev);
 	}
@@ -4131,7 +4035,6 @@
 	struct net_device *ndev = dev_get_drvdata(dev);
 	struct fec_enet_private *fep = netdev_priv(ndev);
 	int ret;
-<<<<<<< HEAD
 
 	request_bus_freq(BUS_FREQ_HIGH);
 	ret = clk_prepare_enable(fep->clk_ahb);
@@ -4141,17 +4044,6 @@
 	if (ret)
 		goto failed_clk_ipg;
 
-=======
-
-	request_bus_freq(BUS_FREQ_HIGH);
-	ret = clk_prepare_enable(fep->clk_ahb);
-	if (ret)
-		return ret;
-	ret = clk_prepare_enable(fep->clk_ipg);
-	if (ret)
-		goto failed_clk_ipg;
-
->>>>>>> 05f46d3f
 	return 0;
 
 failed_clk_ipg:
