/*
 * Fast Ethernet Controller (FEC) driver for Motorola MPC8xx.
 * Copyright (c) 1997 Dan Malek (dmalek@jlc.net)
 *
 * Right now, I am very wasteful with the buffers.  I allocate memory
 * pages and then divide them into 2K frame buffers.  This way I know I
 * have buffers large enough to hold one frame within one buffer descriptor.
 * Once I get this working, I will use 64 or 128 byte CPM buffers, which
 * will be much more memory efficient and will easily handle lots of
 * small packets.
 *
 * Much better multiple PHY support by Magnus Damm.
 * Copyright (c) 2000 Ericsson Radio Systems AB.
 *
 * Support for FEC controller of ColdFire processors.
 * Copyright (c) 2001-2005 Greg Ungerer (gerg@snapgear.com)
 *
 * Bug fixes and cleanup by Philippe De Muyter (phdm@macqel.be)
 * Copyright (c) 2004-2006 Macq Electronique SA.
 *
 * Copyright (C) 2010-2015 Freescale Semiconductor, Inc.
 */

#include <linux/module.h>
#include <linux/kernel.h>
#include <linux/string.h>
#include <linux/ptrace.h>
#include <linux/errno.h>
#include <linux/ioport.h>
#include <linux/slab.h>
#include <linux/interrupt.h>
#include <linux/delay.h>
#include <linux/netdevice.h>
#include <linux/etherdevice.h>
#include <linux/skbuff.h>
#include <linux/in.h>
#include <linux/ip.h>
#include <net/ip.h>
#include <net/tso.h>
#include <linux/tcp.h>
#include <linux/udp.h>
#include <linux/icmp.h>
#include <linux/spinlock.h>
#include <linux/workqueue.h>
#include <linux/bitops.h>
#include <linux/io.h>
#include <linux/irq.h>
#include <linux/clk.h>
#include <linux/platform_device.h>
#include <linux/phy.h>
#include <linux/fec.h>
#include <linux/of.h>
#include <linux/of_device.h>
#include <linux/of_gpio.h>
#include <linux/of_mdio.h>
#include <linux/of_net.h>
#include <linux/regulator/consumer.h>
#include <linux/if_vlan.h>
#include <linux/pinctrl/consumer.h>
#include <linux/pm_runtime.h>
<<<<<<< HEAD
#include <linux/busfreq-imx6.h>
=======
#include <linux/busfreq-imx.h>
>>>>>>> 9ea9577d
#include <linux/prefetch.h>
#include <linux/mfd/syscon.h>
#include <linux/regmap.h>

#include <asm/cacheflush.h>

#include "fec.h"

static void set_multicast_list(struct net_device *ndev);
static void fec_enet_itr_coal_init(struct net_device *ndev);

#define DRIVER_NAME	"fec"

#define FEC_ENET_GET_QUQUE(_x) ((_x == 0) ? 1 : ((_x == 1) ? 2 : 0))
static const u16 fec_enet_vlan_pri_to_queue[8] = {1, 1, 1, 1, 2, 2, 2, 2};

/* Pause frame feild and FIFO threshold */
#define FEC_ENET_FCE	(1 << 5)
#define FEC_ENET_RSEM_V	0x84
#define FEC_ENET_RSFL_V	16
#define FEC_ENET_RAEM_V	0x8
#define FEC_ENET_RAFL_V	0x8
#define FEC_ENET_OPD_V	0xFFF0

static struct platform_device_id fec_devtype[] = {
	{
		/* keep it for coldfire */
		.name = DRIVER_NAME,
		.driver_data = 0,
	}, {
		.name = "imx25-fec",
		.driver_data = FEC_QUIRK_USE_GASKET,
	}, {
		.name = "imx27-fec",
		.driver_data = 0,
	}, {
		.name = "imx28-fec",
		.driver_data = FEC_QUIRK_ENET_MAC | FEC_QUIRK_SWAP_FRAME,
	}, {
		.name = "imx6q-fec",
		.driver_data = FEC_QUIRK_ENET_MAC | FEC_QUIRK_HAS_GBIT |
				FEC_QUIRK_HAS_BUFDESC_EX | FEC_QUIRK_HAS_CSUM |
				FEC_QUIRK_HAS_VLAN | FEC_QUIRK_ERR006358 |
				FEC_QUIRK_BUG_WAITMODE,
	}, {
		.name = "mvf600-fec",
		.driver_data = FEC_QUIRK_ENET_MAC,
	}, {
		.name = "imx6sx-fec",
		.driver_data = FEC_QUIRK_ENET_MAC | FEC_QUIRK_HAS_GBIT |
				FEC_QUIRK_HAS_BUFDESC_EX | FEC_QUIRK_HAS_CSUM |
				FEC_QUIRK_HAS_VLAN | FEC_QUIRK_HAS_AVB |
				FEC_QUIRK_ERR007885 | FEC_QUIRK_TKT210590,
	}, {
		.name = "imx6ul-fec",
		.driver_data = FEC_QUIRK_ENET_MAC | FEC_QUIRK_HAS_GBIT |
				FEC_QUIRK_HAS_BUFDESC_EX | FEC_QUIRK_HAS_CSUM |
				FEC_QUIRK_HAS_VLAN,
	}, {
		/* sentinel */
	}
};
MODULE_DEVICE_TABLE(platform, fec_devtype);

enum imx_fec_type {
	IMX25_FEC = 1,	/* runs on i.mx25/50/53 */
	IMX27_FEC,	/* runs on i.mx27/35/51 */
	IMX28_FEC,
	IMX6Q_FEC,
	MVF600_FEC,
	IMX6SX_FEC,
	IMX6UL_FEC,
};

static const struct of_device_id fec_dt_ids[] = {
	{ .compatible = "fsl,imx25-fec", .data = &fec_devtype[IMX25_FEC], },
	{ .compatible = "fsl,imx27-fec", .data = &fec_devtype[IMX27_FEC], },
	{ .compatible = "fsl,imx28-fec", .data = &fec_devtype[IMX28_FEC], },
	{ .compatible = "fsl,imx6q-fec", .data = &fec_devtype[IMX6Q_FEC], },
	{ .compatible = "fsl,mvf600-fec", .data = &fec_devtype[MVF600_FEC], },
	{ .compatible = "fsl,imx6sx-fec", .data = &fec_devtype[IMX6SX_FEC], },
	{ .compatible = "fsl,imx6ul-fec", .data = &fec_devtype[IMX6UL_FEC], },
	{ /* sentinel */ }
};
MODULE_DEVICE_TABLE(of, fec_dt_ids);

static unsigned char macaddr[ETH_ALEN];
module_param_array(macaddr, byte, NULL, 0);
MODULE_PARM_DESC(macaddr, "FEC Ethernet MAC address");

#if defined(CONFIG_M5272)
/*
 * Some hardware gets it MAC address out of local flash memory.
 * if this is non-zero then assume it is the address to get MAC from.
 */
#if defined(CONFIG_NETtel)
#define	FEC_FLASHMAC	0xf0006006
#elif defined(CONFIG_GILBARCONAP) || defined(CONFIG_SCALES)
#define	FEC_FLASHMAC	0xf0006000
#elif defined(CONFIG_CANCam)
#define	FEC_FLASHMAC	0xf0020000
#elif defined (CONFIG_M5272C3)
#define	FEC_FLASHMAC	(0xffe04000 + 4)
#elif defined(CONFIG_MOD5272)
#define FEC_FLASHMAC	0xffc0406b
#else
#define	FEC_FLASHMAC	0
#endif
#endif /* CONFIG_M5272 */

/* The FEC stores dest/src/type/vlan, data, and checksum for receive packets.
 */
#define PKT_MAXBUF_SIZE		1522
#define PKT_MINBUF_SIZE		64
#define PKT_MAXBLR_SIZE		1536

/* FEC receive acceleration */
#define FEC_RACC_IPDIS		(1 << 1)
#define FEC_RACC_PRODIS		(1 << 2)
#define FEC_RACC_OPTIONS	(FEC_RACC_IPDIS | FEC_RACC_PRODIS)

/*
 * The 5270/5271/5280/5282/532x RX control register also contains maximum frame
 * size bits. Other FEC hardware does not, so we need to take that into
 * account when setting it.
 */
#if defined(CONFIG_M523x) || defined(CONFIG_M527x) || defined(CONFIG_M528x) || \
    defined(CONFIG_M520x) || defined(CONFIG_M532x) || defined(CONFIG_ARM)
#define	OPT_FRAME_SIZE	(PKT_MAXBUF_SIZE << 16)
#else
#define	OPT_FRAME_SIZE	0
#endif

/* FEC MII MMFR bits definition */
#define FEC_MMFR_ST		(1 << 30)
#define FEC_MMFR_OP_READ	(2 << 28)
#define FEC_MMFR_OP_WRITE	(1 << 28)
#define FEC_MMFR_PA(v)		((v & 0x1f) << 23)
#define FEC_MMFR_RA(v)		((v & 0x1f) << 18)
#define FEC_MMFR_TA		(2 << 16)
#define FEC_MMFR_DATA(v)	(v & 0xffff)
/* FEC ECR bits definition */
#define FEC_ECR_MAGICEN		(1 << 2)
#define FEC_ECR_SLEEP		(1 << 3)

#define FEC_MII_TIMEOUT		30000 /* us */

/* Transmitter timeout */
#define TX_TIMEOUT (2 * HZ)

#define FEC_PAUSE_FLAG_AUTONEG	0x1
#define FEC_PAUSE_FLAG_ENABLE	0x2
#define FEC_WOL_HAS_MAGIC_PACKET	(0x1 << 0)
#define FEC_WOL_FLAG_ENABLE		(0x1 << 1)
#define FEC_WOL_FLAG_SLEEP_ON		(0x1 << 2)

#define COPYBREAK_DEFAULT	256

#define TSO_HEADER_SIZE		128
/* Max number of allowed TCP segments for software TSO */
#define FEC_MAX_TSO_SEGS	100
#define FEC_MAX_SKB_DESCS	(FEC_MAX_TSO_SEGS * 2 + MAX_SKB_FRAGS)

#define IS_TSO_HEADER(txq, addr) \
	((addr >= txq->tso_hdrs_dma) && \
	(addr < txq->tso_hdrs_dma + txq->tx_ring_size * TSO_HEADER_SIZE))
<<<<<<< HEAD

/* GPIO activity LED constants */
#define ACTLED_TOGGLE_TIMEOUT	2	/* in jiffies */
#define ACTLED_OFF_TIMEOUT	20	/* in jiffies */
=======
>>>>>>> 9ea9577d

static int mii_cnt;

static void toggle_activityled(struct net_device *ndev)
{
	struct fec_enet_private *fep = netdev_priv(ndev);

	if (fep->gpio_actled >= 0) {
		fep->rxtx_activity = 1;
		/* run timer if not already running */
		if(!timer_pending(&fep->activityled_timer)) {
			mod_timer(&fep->activityled_timer,
				  jiffies + ACTLED_TOGGLE_TIMEOUT);
		}
	}
}

static void activityled_timer_fn(unsigned long ndev)
{
	struct fec_enet_private *fep = netdev_priv((struct net_device *)ndev);

	if (fep->rxtx_activity) {
		/* toggle RX/TX Ethernet activity LED */
		gpio_set_value(fep->gpio_actled,
			       !gpio_get_value(fep->gpio_actled));
		mod_timer(&fep->activityled_timer,
			  jiffies + ACTLED_TOGGLE_TIMEOUT);
		fep->rxtx_cnt = 0;
		fep->rxtx_activity = 0;
	} else {
		if(fep->rxtx_cnt++ < ACTLED_OFF_TIMEOUT / ACTLED_TOGGLE_TIMEOUT)
			mod_timer(&fep->activityled_timer,
				  jiffies + ACTLED_TOGGLE_TIMEOUT);
		else {
			/* switch LED off */
			gpio_set_value(fep->gpio_actled,
				       fep->gpio_actled_inverted);
			fep->rxtx_cnt = 0;
		}
	}

}

static inline
struct bufdesc *fec_enet_get_nextdesc(struct bufdesc *bdp,
				      struct fec_enet_private *fep,
				      int queue_id)
{
	struct bufdesc *new_bd = bdp + 1;
	struct bufdesc_ex *ex_new_bd = (struct bufdesc_ex *)bdp + 1;
	struct fec_enet_priv_tx_q *txq = fep->tx_queue[queue_id];
	struct fec_enet_priv_rx_q *rxq = fep->rx_queue[queue_id];
	struct bufdesc_ex *ex_base;
	struct bufdesc *base;
	int ring_size;

	if (bdp >= txq->tx_bd_base) {
		base = txq->tx_bd_base;
		ring_size = txq->tx_ring_size;
		ex_base = (struct bufdesc_ex *)txq->tx_bd_base;
	} else {
		base = rxq->rx_bd_base;
		ring_size = rxq->rx_ring_size;
		ex_base = (struct bufdesc_ex *)rxq->rx_bd_base;
	}

	if (fep->bufdesc_ex)
		return (struct bufdesc *)((ex_new_bd >= (ex_base + ring_size)) ?
			ex_base : ex_new_bd);
	else
		return (new_bd >= (base + ring_size)) ?
			base : new_bd;
}

static inline
struct bufdesc *fec_enet_get_prevdesc(struct bufdesc *bdp,
				      struct fec_enet_private *fep,
				      int queue_id)
{
	struct bufdesc *new_bd = bdp - 1;
	struct bufdesc_ex *ex_new_bd = (struct bufdesc_ex *)bdp - 1;
	struct fec_enet_priv_tx_q *txq = fep->tx_queue[queue_id];
	struct fec_enet_priv_rx_q *rxq = fep->rx_queue[queue_id];
	struct bufdesc_ex *ex_base;
	struct bufdesc *base;
	int ring_size;

	if (bdp >= txq->tx_bd_base) {
		base = txq->tx_bd_base;
		ring_size = txq->tx_ring_size;
		ex_base = (struct bufdesc_ex *)txq->tx_bd_base;
	} else {
		base = rxq->rx_bd_base;
		ring_size = rxq->rx_ring_size;
		ex_base = (struct bufdesc_ex *)rxq->rx_bd_base;
	}

	if (fep->bufdesc_ex)
		return (struct bufdesc *)((ex_new_bd < ex_base) ?
			(ex_new_bd + ring_size) : ex_new_bd);
	else
		return (new_bd < base) ? (new_bd + ring_size) : new_bd;
}

static int fec_enet_get_bd_index(struct bufdesc *base, struct bufdesc *bdp,
				struct fec_enet_private *fep)
{
	return ((const char *)bdp - (const char *)base) / fep->bufdesc_size;
}

static int fec_enet_get_free_txdesc_num(struct fec_enet_private *fep,
					struct fec_enet_priv_tx_q *txq)
{
	int entries;

	entries = ((const char *)txq->dirty_tx -
			(const char *)txq->cur_tx) / fep->bufdesc_size - 1;

	return entries > 0 ? entries : entries + txq->tx_ring_size;
}

static void swap_buffer(void *bufaddr, int len)
{
	int i;
	unsigned int *buf = bufaddr;

	for (i = 0; i < len; i += 4, buf++)
		swab32s(buf);
}

static void swap_buffer2(void *dst_buf, void *src_buf, int len)
{
	int i;
	unsigned int *src = src_buf;
	unsigned int *dst = dst_buf;
<<<<<<< HEAD

	for (i = 0; i < len; i += 4, src++, dst++)
		*dst = swab32p(src);
}

static void fec_dump(struct net_device *ndev)
{
	struct fec_enet_private *fep = netdev_priv(ndev);
	struct bufdesc *bdp;
	struct fec_enet_priv_tx_q *txq;
	int index = 0;

	netdev_info(ndev, "TX ring dump\n");
	pr_info("Nr     SC     addr       len  SKB\n");

	txq = fep->tx_queue[0];
	bdp = txq->tx_bd_base;

=======

	for (i = 0; i < len; i += 4, src++, dst++)
		*dst = swab32p(src);
}

static void fec_dump(struct net_device *ndev)
{
	struct fec_enet_private *fep = netdev_priv(ndev);
	struct bufdesc *bdp;
	struct fec_enet_priv_tx_q *txq;
	int index = 0;

	netdev_info(ndev, "TX ring dump\n");
	pr_info("Nr     SC     addr       len  SKB\n");

	txq = fep->tx_queue[0];
	bdp = txq->tx_bd_base;

>>>>>>> 9ea9577d
	do {
		pr_info("%3u %c%c 0x%04x 0x%08lx %4u %p\n",
			index,
			bdp == txq->cur_tx ? 'S' : ' ',
			bdp == txq->dirty_tx ? 'H' : ' ',
			bdp->cbd_sc, bdp->cbd_bufaddr, bdp->cbd_datlen,
			txq->tx_skbuff[index]);
		bdp = fec_enet_get_nextdesc(bdp, fep, 0);
		index++;
	} while (bdp != txq->tx_bd_base);
}

static inline bool is_ipv4_pkt(struct sk_buff *skb)
{
	return skb->protocol == htons(ETH_P_IP) && ip_hdr(skb)->version == 4;
}

static int
fec_enet_clear_csum(struct sk_buff *skb, struct net_device *ndev)
{
	/* Only run for packets requiring a checksum. */
	if (skb->ip_summed != CHECKSUM_PARTIAL)
		return 0;

	if (unlikely(skb_cow_head(skb, 0)))
		return -1;

	if (is_ipv4_pkt(skb))
		ip_hdr(skb)->check = 0;
	*(__sum16 *)(skb->head + skb->csum_start + skb->csum_offset) = 0;

	return 0;
}

<<<<<<< HEAD
static struct bufdesc *
=======
static int
>>>>>>> 9ea9577d
fec_enet_txq_submit_frag_skb(struct fec_enet_priv_tx_q *txq,
			     struct sk_buff *skb,
			     struct net_device *ndev)
{
	struct fec_enet_private *fep = netdev_priv(ndev);
	struct bufdesc *bdp = txq->cur_tx;
	struct bufdesc_ex *ebdp;
	int nr_frags = skb_shinfo(skb)->nr_frags;
	unsigned short queue = skb_get_queue_mapping(skb);
	int frag, frag_len;
	unsigned short status;
	unsigned int estatus = 0;
	skb_frag_t *this_frag;
	unsigned int index;
	void *bufaddr;
	dma_addr_t addr;
	int i;

	for (frag = 0; frag < nr_frags; frag++) {
		this_frag = &skb_shinfo(skb)->frags[frag];
		bdp = fec_enet_get_nextdesc(bdp, fep, queue);
		ebdp = (struct bufdesc_ex *)bdp;

		status = bdp->cbd_sc;
		status &= ~BD_ENET_TX_STATS;
		status |= (BD_ENET_TX_TC | BD_ENET_TX_READY);
		frag_len = skb_shinfo(skb)->frags[frag].size;

		/* Handle the last BD specially */
		if (frag == nr_frags - 1) {
			status |= (BD_ENET_TX_INTR | BD_ENET_TX_LAST);
			if (fep->bufdesc_ex) {
				estatus |= BD_ENET_TX_INT;
				if (unlikely(skb_shinfo(skb)->tx_flags &
					SKBTX_HW_TSTAMP && fep->hwts_tx_en))
					estatus |= BD_ENET_TX_TS;
			}
		}

		if (fep->bufdesc_ex) {
			if (fep->quirks & FEC_QUIRK_HAS_AVB)
				estatus |= FEC_TX_BD_FTYPE(queue);
			if (skb->ip_summed == CHECKSUM_PARTIAL)
				estatus |= BD_ENET_TX_PINS | BD_ENET_TX_IINS;
			ebdp->cbd_bdu = 0;
			ebdp->cbd_esc = estatus;
		}

		bufaddr = page_address(this_frag->page.p) + this_frag->page_offset;

		index = fec_enet_get_bd_index(txq->tx_bd_base, bdp, fep);
		if (((unsigned long) bufaddr) & fep->tx_align ||
			fep->quirks & FEC_QUIRK_SWAP_FRAME) {
			memcpy(txq->tx_bounce[index], bufaddr, frag_len);
			bufaddr = txq->tx_bounce[index];

			if (fep->quirks & FEC_QUIRK_SWAP_FRAME)
				swap_buffer(bufaddr, frag_len);
		}

		addr = dma_map_single(&fep->pdev->dev, bufaddr, frag_len,
				      DMA_TO_DEVICE);
		if (dma_mapping_error(&fep->pdev->dev, addr)) {
			dev_kfree_skb_any(skb);
			if (net_ratelimit())
				netdev_err(ndev, "Tx DMA memory map failed\n");
			goto dma_mapping_error;
		}

		bdp->cbd_bufaddr = addr;
		bdp->cbd_datlen = frag_len;
		bdp->cbd_sc = status;
	}

<<<<<<< HEAD
	return bdp;
=======
	txq->cur_tx = bdp;

	return 0;

>>>>>>> 9ea9577d
dma_mapping_error:
	bdp = txq->cur_tx;
	for (i = 0; i < frag; i++) {
		bdp = fec_enet_get_nextdesc(bdp, fep, queue);
		dma_unmap_single(&fep->pdev->dev, bdp->cbd_bufaddr,
				bdp->cbd_datlen, DMA_TO_DEVICE);
	}
<<<<<<< HEAD
	return ERR_PTR(-ENOMEM);
=======
	return NETDEV_TX_OK;
>>>>>>> 9ea9577d
}

static int fec_enet_txq_submit_skb(struct fec_enet_priv_tx_q *txq,
				   struct sk_buff *skb, struct net_device *ndev)
{
	struct fec_enet_private *fep = netdev_priv(ndev);
	int nr_frags = skb_shinfo(skb)->nr_frags;
	struct bufdesc *bdp, *last_bdp;
	void *bufaddr;
	dma_addr_t addr;
	unsigned short status;
	unsigned short buflen;
	unsigned short queue;
	unsigned int estatus = 0;
	unsigned int index;
	int entries_free;
<<<<<<< HEAD
=======
	int ret;
>>>>>>> 9ea9577d

	entries_free = fec_enet_get_free_txdesc_num(fep, txq);
	if (entries_free < MAX_SKB_FRAGS + 1) {
		dev_kfree_skb_any(skb);
		if (net_ratelimit())
			netdev_err(ndev, "NOT enough BD for SG!\n");
		return NETDEV_TX_OK;
	}

	/* Protocol checksum off-load for TCP and UDP. */
	if (fec_enet_clear_csum(skb, ndev)) {
		dev_kfree_skb_any(skb);
		return NETDEV_TX_OK;
	}

	/* Fill in a Tx ring entry */
	bdp = txq->cur_tx;
<<<<<<< HEAD
	last_bdp = bdp;
=======
>>>>>>> 9ea9577d
	status = bdp->cbd_sc;
	status &= ~BD_ENET_TX_STATS;

	/* Set buffer length and buffer pointer */
	bufaddr = skb->data;
	buflen = skb_headlen(skb);

	queue = skb_get_queue_mapping(skb);
	index = fec_enet_get_bd_index(txq->tx_bd_base, bdp, fep);
	if (((unsigned long) bufaddr) & fep->tx_align ||
		fep->quirks & FEC_QUIRK_SWAP_FRAME) {
		memcpy(txq->tx_bounce[index], skb->data, buflen);
		bufaddr = txq->tx_bounce[index];

		if (fep->quirks & FEC_QUIRK_SWAP_FRAME)
			swap_buffer(bufaddr, buflen);
	}

	/* Push the data cache so the CPM does not get stale memory data. */
	addr = dma_map_single(&fep->pdev->dev, bufaddr, buflen, DMA_TO_DEVICE);
	if (dma_mapping_error(&fep->pdev->dev, addr)) {
		dev_kfree_skb_any(skb);
		if (net_ratelimit())
			netdev_err(ndev, "Tx DMA memory map failed\n");
		return NETDEV_TX_OK;
	}

	if (nr_frags) {
<<<<<<< HEAD
		last_bdp = fec_enet_txq_submit_frag_skb(txq, skb, ndev);
		if (IS_ERR(last_bdp))
			return NETDEV_TX_OK;
=======
		ret = fec_enet_txq_submit_frag_skb(txq, skb, ndev);
		if (ret)
			return ret;
>>>>>>> 9ea9577d
	} else {
		status |= (BD_ENET_TX_INTR | BD_ENET_TX_LAST);
		if (fep->bufdesc_ex) {
			estatus = BD_ENET_TX_INT;
			if (unlikely(skb_shinfo(skb)->tx_flags &
				SKBTX_HW_TSTAMP && fep->hwts_tx_en))
				estatus |= BD_ENET_TX_TS;
		}
	}

	if (fep->bufdesc_ex) {

		struct bufdesc_ex *ebdp = (struct bufdesc_ex *)bdp;

		if (unlikely(skb_shinfo(skb)->tx_flags & SKBTX_HW_TSTAMP &&
			fep->hwts_tx_en))
			skb_shinfo(skb)->tx_flags |= SKBTX_IN_PROGRESS;

		if (fep->quirks & FEC_QUIRK_HAS_AVB)
			estatus |= FEC_TX_BD_FTYPE(queue);

		if (skb->ip_summed == CHECKSUM_PARTIAL)
			estatus |= BD_ENET_TX_PINS | BD_ENET_TX_IINS;

		ebdp->cbd_bdu = 0;
		ebdp->cbd_esc = estatus;
	}

<<<<<<< HEAD
=======
	last_bdp = txq->cur_tx;
>>>>>>> 9ea9577d
	index = fec_enet_get_bd_index(txq->tx_bd_base, last_bdp, fep);
	/* Save skb pointer */
	txq->tx_skbuff[index] = skb;

	bdp->cbd_datlen = buflen;
	bdp->cbd_bufaddr = addr;

<<<<<<< HEAD
	/*
	 * We need the preceding stores to the descriptor to complete
	 * before updating the status field, which hands it over to the
	 * hardware.  The corresponding rmb() is "in the hardware".
	 */
	wmb();

=======
>>>>>>> 9ea9577d
	/* Send it on its way.  Tell FEC it's ready, interrupt when done,
	 * it's the last BD of the frame, and to put the CRC on the end.
	 */
	status |= (BD_ENET_TX_READY | BD_ENET_TX_TC);
	bdp->cbd_sc = status;

	/* If this was the last BD in the ring, start at the beginning again. */
	bdp = fec_enet_get_nextdesc(last_bdp, fep, queue);

	skb_tx_timestamp(skb);

<<<<<<< HEAD
	/* Make sure the update to bdp and tx_skbuff are performed before
	 * cur_tx.
	 */
	wmb();
=======
>>>>>>> 9ea9577d
	txq->cur_tx = bdp;

	/* Trigger transmission start */
	writel(0, fep->hwp + FEC_X_DES_ACTIVE(queue));

	return 0;
}

static int
fec_enet_txq_put_data_tso(struct fec_enet_priv_tx_q *txq, struct sk_buff *skb,
			  struct net_device *ndev,
			  struct bufdesc *bdp, int index, char *data,
			  int size, bool last_tcp, bool is_last)
{
	struct fec_enet_private *fep = netdev_priv(ndev);
	struct bufdesc_ex *ebdp = container_of(bdp, struct bufdesc_ex, desc);
	unsigned short queue = skb_get_queue_mapping(skb);
	unsigned short status;
	unsigned int estatus = 0;
	dma_addr_t addr;

	status = bdp->cbd_sc;
	status &= ~BD_ENET_TX_STATS;

	status |= (BD_ENET_TX_TC | BD_ENET_TX_READY);

	if (((unsigned long) data) & fep->tx_align ||
		fep->quirks & FEC_QUIRK_SWAP_FRAME) {
		memcpy(txq->tx_bounce[index], data, size);
		data = txq->tx_bounce[index];

		if (fep->quirks & FEC_QUIRK_SWAP_FRAME)
			swap_buffer(data, size);
	}

	addr = dma_map_single(&fep->pdev->dev, data, size, DMA_TO_DEVICE);
	if (dma_mapping_error(&fep->pdev->dev, addr)) {
		dev_kfree_skb_any(skb);
		if (net_ratelimit())
			netdev_err(ndev, "Tx DMA memory map failed\n");
		return NETDEV_TX_BUSY;
	}

	bdp->cbd_datlen = size;
	bdp->cbd_bufaddr = addr;

	if (fep->bufdesc_ex) {
		if (fep->quirks & FEC_QUIRK_HAS_AVB)
			estatus |= FEC_TX_BD_FTYPE(queue);
		if (skb->ip_summed == CHECKSUM_PARTIAL)
			estatus |= BD_ENET_TX_PINS | BD_ENET_TX_IINS;
		ebdp->cbd_bdu = 0;
		ebdp->cbd_esc = estatus;
	}

	/* Handle the last BD specially */
	if (last_tcp)
		status |= (BD_ENET_TX_LAST | BD_ENET_TX_TC);
	if (is_last) {
		status |= BD_ENET_TX_INTR;
		if (fep->bufdesc_ex)
			ebdp->cbd_esc |= BD_ENET_TX_INT;
	}
<<<<<<< HEAD
	mb();
=======

>>>>>>> 9ea9577d
	bdp->cbd_sc = status;

	return 0;
}

static int
fec_enet_txq_put_hdr_tso(struct fec_enet_priv_tx_q *txq,
			 struct sk_buff *skb, struct net_device *ndev,
			 struct bufdesc *bdp, int index)
{
	struct fec_enet_private *fep = netdev_priv(ndev);
	int hdr_len = skb_transport_offset(skb) + tcp_hdrlen(skb);
	struct bufdesc_ex *ebdp = container_of(bdp, struct bufdesc_ex, desc);
	unsigned short queue = skb_get_queue_mapping(skb);
	void *bufaddr;
	unsigned long dmabuf;
	unsigned short status;
	unsigned int estatus = 0;
<<<<<<< HEAD

	status = bdp->cbd_sc;
	status &= ~BD_ENET_TX_STATS;
	status |= (BD_ENET_TX_TC | BD_ENET_TX_READY);

	bufaddr = txq->tso_hdrs + index * TSO_HEADER_SIZE;
	dmabuf = txq->tso_hdrs_dma + index * TSO_HEADER_SIZE;
	if (((unsigned long)bufaddr) & fep->tx_align ||
		fep->quirks & FEC_QUIRK_SWAP_FRAME) {
		memcpy(txq->tx_bounce[index], skb->data, hdr_len);
		bufaddr = txq->tx_bounce[index];

		if (fep->quirks & FEC_QUIRK_SWAP_FRAME)
			swap_buffer(bufaddr, hdr_len);

		dmabuf = dma_map_single(&fep->pdev->dev, bufaddr,
					hdr_len, DMA_TO_DEVICE);
		if (dma_mapping_error(&fep->pdev->dev, dmabuf)) {
			dev_kfree_skb_any(skb);
			if (net_ratelimit())
				netdev_err(ndev, "Tx DMA memory map failed\n");
			return NETDEV_TX_BUSY;
		}
	}

	bdp->cbd_bufaddr = dmabuf;
	bdp->cbd_datlen = hdr_len;

	if (fep->bufdesc_ex) {
		if (fep->quirks & FEC_QUIRK_HAS_AVB)
			estatus |= FEC_TX_BD_FTYPE(queue);
		if (skb->ip_summed == CHECKSUM_PARTIAL)
			estatus |= BD_ENET_TX_PINS | BD_ENET_TX_IINS;
		ebdp->cbd_bdu = 0;
		ebdp->cbd_esc = estatus;
	}
	mb();
	bdp->cbd_sc = status;

	return 0;
}

static int fec_enet_txq_submit_tso(struct fec_enet_priv_tx_q *txq,
				   struct sk_buff *skb,
				   struct net_device *ndev)
{
	struct fec_enet_private *fep = netdev_priv(ndev);
	int hdr_len = skb_transport_offset(skb) + tcp_hdrlen(skb);
	int total_len, data_left;
	struct bufdesc *bdp = txq->cur_tx;
	unsigned short queue = skb_get_queue_mapping(skb);
	struct tso_t tso;
	unsigned int index = 0;
	int ret;

	if (tso_count_descs(skb) >= fec_enet_get_free_txdesc_num(fep, txq)) {
		dev_kfree_skb_any(skb);
		if (net_ratelimit())
			netdev_err(ndev, "NOT enough BD for TSO!\n");
		return NETDEV_TX_OK;
	}

	/* Protocol checksum off-load for TCP and UDP. */
	if (fec_enet_clear_csum(skb, ndev)) {
		dev_kfree_skb_any(skb);
		return NETDEV_TX_OK;
	}

	/* Initialize the TSO handler, and prepare the first payload */
	tso_start(skb, &tso);

	total_len = skb->len - hdr_len;
	while (total_len > 0) {
		char *hdr;

=======

	status = bdp->cbd_sc;
	status &= ~BD_ENET_TX_STATS;
	status |= (BD_ENET_TX_TC | BD_ENET_TX_READY);

	bufaddr = txq->tso_hdrs + index * TSO_HEADER_SIZE;
	dmabuf = txq->tso_hdrs_dma + index * TSO_HEADER_SIZE;
	if (((unsigned long)bufaddr) & fep->tx_align ||
		fep->quirks & FEC_QUIRK_SWAP_FRAME) {
		memcpy(txq->tx_bounce[index], skb->data, hdr_len);
		bufaddr = txq->tx_bounce[index];

		if (fep->quirks & FEC_QUIRK_SWAP_FRAME)
			swap_buffer(bufaddr, hdr_len);

		dmabuf = dma_map_single(&fep->pdev->dev, bufaddr,
					hdr_len, DMA_TO_DEVICE);
		if (dma_mapping_error(&fep->pdev->dev, dmabuf)) {
			dev_kfree_skb_any(skb);
			if (net_ratelimit())
				netdev_err(ndev, "Tx DMA memory map failed\n");
			return NETDEV_TX_BUSY;
		}
	}

	bdp->cbd_bufaddr = dmabuf;
	bdp->cbd_datlen = hdr_len;

	if (fep->bufdesc_ex) {
		if (fep->quirks & FEC_QUIRK_HAS_AVB)
			estatus |= FEC_TX_BD_FTYPE(queue);
		if (skb->ip_summed == CHECKSUM_PARTIAL)
			estatus |= BD_ENET_TX_PINS | BD_ENET_TX_IINS;
		ebdp->cbd_bdu = 0;
		ebdp->cbd_esc = estatus;
	}

	bdp->cbd_sc = status;

	return 0;
}

static int fec_enet_txq_submit_tso(struct fec_enet_priv_tx_q *txq,
				   struct sk_buff *skb,
				   struct net_device *ndev)
{
	struct fec_enet_private *fep = netdev_priv(ndev);
	int hdr_len = skb_transport_offset(skb) + tcp_hdrlen(skb);
	int total_len, data_left;
	struct bufdesc *bdp = txq->cur_tx;
	unsigned short queue = skb_get_queue_mapping(skb);
	struct tso_t tso;
	unsigned int index = 0;
	int ret;

	if (tso_count_descs(skb) >= fec_enet_get_free_txdesc_num(fep, txq)) {
		dev_kfree_skb_any(skb);
		if (net_ratelimit())
			netdev_err(ndev, "NOT enough BD for TSO!\n");
		return NETDEV_TX_OK;
	}

	/* Protocol checksum off-load for TCP and UDP. */
	if (fec_enet_clear_csum(skb, ndev)) {
		dev_kfree_skb_any(skb);
		return NETDEV_TX_OK;
	}

	/* Initialize the TSO handler, and prepare the first payload */
	tso_start(skb, &tso);

	total_len = skb->len - hdr_len;
	while (total_len > 0) {
		char *hdr;

>>>>>>> 9ea9577d
		index = fec_enet_get_bd_index(txq->tx_bd_base, bdp, fep);
		data_left = min_t(int, skb_shinfo(skb)->gso_size, total_len);
		total_len -= data_left;

		/* prepare packet headers: MAC + IP + TCP */
		hdr = txq->tso_hdrs + index * TSO_HEADER_SIZE;
		tso_build_hdr(skb, hdr, &tso, data_left, total_len == 0);
		ret = fec_enet_txq_put_hdr_tso(txq, skb, ndev, bdp, index);
		if (ret)
			goto err_release;

		while (data_left > 0) {
			int size;

			size = min_t(int, tso.size, data_left);
			bdp = fec_enet_get_nextdesc(bdp, fep, queue);
			index = fec_enet_get_bd_index(txq->tx_bd_base,
						      bdp, fep);
			ret = fec_enet_txq_put_data_tso(txq, skb, ndev,
							bdp, index,
							tso.data, size,
							size == data_left,
							total_len == 0);
			if (ret)
				goto err_release;

			data_left -= size;
			tso_build_data(skb, &tso, size);
		}

		bdp = fec_enet_get_nextdesc(bdp, fep, queue);
	}

	/* Save skb pointer */
	txq->tx_skbuff[index] = skb;

	skb_tx_timestamp(skb);
	txq->cur_tx = bdp;

	/* Trigger transmission start */
	if (!(fep->quirks & FEC_QUIRK_ERR007885) ||
	    !readl(fep->hwp + FEC_X_DES_ACTIVE(queue)) ||
	    !readl(fep->hwp + FEC_X_DES_ACTIVE(queue)) ||
	    !readl(fep->hwp + FEC_X_DES_ACTIVE(queue)) ||
	    !readl(fep->hwp + FEC_X_DES_ACTIVE(queue)))
		writel(0, fep->hwp + FEC_X_DES_ACTIVE(queue));

	return 0;

err_release:
	/* TODO: Release all used data descriptors for TSO */
	return ret;
}

static netdev_tx_t
fec_enet_start_xmit(struct sk_buff *skb, struct net_device *ndev)
{
	struct fec_enet_private *fep = netdev_priv(ndev);
	int entries_free;
	unsigned short queue;
	struct fec_enet_priv_tx_q *txq;
	struct netdev_queue *nq;
	int ret;

	queue = skb_get_queue_mapping(skb);
	txq = fep->tx_queue[queue];
	nq = netdev_get_tx_queue(ndev, queue);

	if (skb_is_gso(skb))
		ret = fec_enet_txq_submit_tso(txq, skb, ndev);
	else
		ret = fec_enet_txq_submit_skb(txq, skb, ndev);
	if (ret)
		return ret;

	entries_free = fec_enet_get_free_txdesc_num(fep, txq);
	if (entries_free <= txq->tx_stop_threshold)
		netif_tx_stop_queue(nq);

	return NETDEV_TX_OK;
}

/* Init RX & TX buffer descriptors
 */
static void fec_enet_bd_init(struct net_device *dev)
{
	struct fec_enet_private *fep = netdev_priv(dev);
	struct fec_enet_priv_tx_q *txq;
	struct fec_enet_priv_rx_q *rxq;
	struct bufdesc *bdp;
	unsigned int i;
	unsigned int q;

	for (q = 0; q < fep->num_rx_queues; q++) {
		/* Initialize the receive buffer descriptors. */
		rxq = fep->rx_queue[q];
		bdp = rxq->rx_bd_base;

		for (i = 0; i < rxq->rx_ring_size; i++) {

			/* Initialize the BD for every fragment in the page. */
			if (bdp->cbd_bufaddr)
				bdp->cbd_sc = BD_ENET_RX_EMPTY;
			else
				bdp->cbd_sc = 0;
			bdp = fec_enet_get_nextdesc(bdp, fep, q);
		}

		/* Set the last buffer to wrap */
		bdp = fec_enet_get_prevdesc(bdp, fep, q);
		bdp->cbd_sc |= BD_SC_WRAP;

		rxq->cur_rx = rxq->rx_bd_base;
	}

	for (q = 0; q < fep->num_tx_queues; q++) {
		/* ...and the same for transmit */
		txq = fep->tx_queue[q];
		bdp = txq->tx_bd_base;
		txq->cur_tx = bdp;

		for (i = 0; i < txq->tx_ring_size; i++) {
			/* Initialize the BD for every fragment in the page. */
			bdp->cbd_sc = 0;
			if (txq->tx_skbuff[i]) {
				dev_kfree_skb_any(txq->tx_skbuff[i]);
				txq->tx_skbuff[i] = NULL;
			}
			bdp->cbd_bufaddr = 0;
			bdp = fec_enet_get_nextdesc(bdp, fep, q);
		}

		/* Set the last buffer to wrap */
		bdp = fec_enet_get_prevdesc(bdp, fep, q);
		bdp->cbd_sc |= BD_SC_WRAP;
		txq->dirty_tx = bdp;
	}
}

static void fec_enet_active_rxring(struct net_device *ndev)
{
	struct fec_enet_private *fep = netdev_priv(ndev);
	int i;

	for (i = 0; i < fep->num_rx_queues; i++)
		writel(0, fep->hwp + FEC_R_DES_ACTIVE(i));
}

static void fec_enet_enable_ring(struct net_device *ndev)
{
	struct fec_enet_private *fep = netdev_priv(ndev);
	struct fec_enet_priv_tx_q *txq;
	struct fec_enet_priv_rx_q *rxq;
	int i;

	for (i = 0; i < fep->num_rx_queues; i++) {
		rxq = fep->rx_queue[i];
		writel(rxq->bd_dma, fep->hwp + FEC_R_DES_START(i));
		writel(PKT_MAXBLR_SIZE, fep->hwp + FEC_R_BUFF_SIZE(i));

		/* enable DMA1/2 */
		if (i)
			writel(RCMR_MATCHEN | RCMR_CMP(i),
			       fep->hwp + FEC_RCMR(i));
	}

	for (i = 0; i < fep->num_tx_queues; i++) {
		txq = fep->tx_queue[i];
		writel(txq->bd_dma, fep->hwp + FEC_X_DES_START(i));

		/* enable DMA1/2 */
		if (i)
			writel(DMA_CLASS_EN | IDLE_SLOPE(i),
			       fep->hwp + FEC_DMA_CFG(i));
	}
<<<<<<< HEAD
}

static void fec_enet_reset_skb(struct net_device *ndev)
{
	struct fec_enet_private *fep = netdev_priv(ndev);
	struct fec_enet_priv_tx_q *txq;
	int i, j;

	for (i = 0; i < fep->num_tx_queues; i++) {
		txq = fep->tx_queue[i];

		for (j = 0; j < txq->tx_ring_size; j++) {
			if (txq->tx_skbuff[j]) {
				dev_kfree_skb_any(txq->tx_skbuff[j]);
				txq->tx_skbuff[j] = NULL;
			}
		}
	}
}

=======
}

static void fec_enet_reset_skb(struct net_device *ndev)
{
	struct fec_enet_private *fep = netdev_priv(ndev);
	struct fec_enet_priv_tx_q *txq;
	int i, j;

	for (i = 0; i < fep->num_tx_queues; i++) {
		txq = fep->tx_queue[i];

		for (j = 0; j < txq->tx_ring_size; j++) {
			if (txq->tx_skbuff[j]) {
				dev_kfree_skb_any(txq->tx_skbuff[j]);
				txq->tx_skbuff[j] = NULL;
			}
		}
	}
}

>>>>>>> 9ea9577d
/*
 * This function is called to start or restart the FEC during a link
 * change, transmit timeout, or to reconfigure the FEC.  The network
 * packet processing for this device must be stopped before this call.
 */
static void
fec_restart(struct net_device *ndev)
{
	struct fec_enet_private *fep = netdev_priv(ndev);
	u32 val;
	u32 temp_mac[2];
	u32 rcntl = OPT_FRAME_SIZE | 0x04;
	u32 ecntl = FEC_ENET_ETHEREN; /* ETHEREN */

	/* Whack a reset.  We should wait for this.
	 * For i.MX6SX SOC, enet use AXI bus, we use disable MAC
	 * instead of reset MAC itself.
	 */
	if (fep->quirks & FEC_QUIRK_HAS_AVB) {
		writel(0, fep->hwp + FEC_ECNTRL);
	} else {
		writel(1, fep->hwp + FEC_ECNTRL);
		udelay(10);
	}

	/*
	 * enet-mac reset will reset mac address registers too,
	 * so need to reconfigure it.
	 */
	if (fep->quirks & FEC_QUIRK_ENET_MAC) {
		memcpy(&temp_mac, ndev->dev_addr, ETH_ALEN);
		writel(cpu_to_be32(temp_mac[0]), fep->hwp + FEC_ADDR_LOW);
		writel(cpu_to_be32(temp_mac[1]), fep->hwp + FEC_ADDR_HIGH);
	}

	/* Clear any outstanding interrupt. */
	writel(0xffffffff, fep->hwp + FEC_IEVENT);

	fec_enet_bd_init(ndev);

	fec_enet_enable_ring(ndev);

	/* Reset tx SKB buffers. */
	fec_enet_reset_skb(ndev);

	/* Enable MII mode */
	if (fep->full_duplex == DUPLEX_FULL) {
		/* FD enable */
		writel(0x04, fep->hwp + FEC_X_CNTRL);
	} else {
		/* No Rcv on Xmit */
		rcntl |= 0x02;
		writel(0x0, fep->hwp + FEC_X_CNTRL);
	}

	/* Set MII speed */
	writel(fep->phy_speed, fep->hwp + FEC_MII_SPEED);

#if !defined(CONFIG_M5272)
	/* set RX checksum */
	val = readl(fep->hwp + FEC_RACC);
	if (fep->csum_flags & FLAG_RX_CSUM_ENABLED)
		val |= FEC_RACC_OPTIONS;
	else
		val &= ~FEC_RACC_OPTIONS;
	writel(val, fep->hwp + FEC_RACC);
#endif

	/*
	 * The phy interface and speed need to get configured
	 * differently on enet-mac.
	 */
	if (fep->quirks & FEC_QUIRK_ENET_MAC) {
		/* Enable flow control and length check */
		rcntl |= 0x40000000 | 0x00000020;

		/* RGMII, RMII or MII */
		if (fep->phy_interface == PHY_INTERFACE_MODE_RGMII ||
		    fep->phy_interface == PHY_INTERFACE_MODE_RGMII_ID ||
		    fep->phy_interface == PHY_INTERFACE_MODE_RGMII_RXID ||
		    fep->phy_interface == PHY_INTERFACE_MODE_RGMII_TXID)
			rcntl |= (1 << 6);
		else if (fep->phy_interface == PHY_INTERFACE_MODE_RMII)
			rcntl |= (1 << 8);
		else
			rcntl &= ~(1 << 8);

		/* 1G, 100M or 10M */
		if (fep->phy_dev) {
			if (fep->phy_dev->speed == SPEED_1000)
				ecntl |= (1 << 5);
			else if (fep->phy_dev->speed == SPEED_100)
				rcntl &= ~(1 << 9);
			else
				rcntl |= (1 << 9);
		}
	} else {
#ifdef FEC_MIIGSK_ENR
		if (fep->quirks & FEC_QUIRK_USE_GASKET) {
			u32 cfgr;
			/* disable the gasket and wait */
			writel(0, fep->hwp + FEC_MIIGSK_ENR);
			while (readl(fep->hwp + FEC_MIIGSK_ENR) & 4)
				udelay(1);

			/*
			 * configure the gasket:
			 *   RMII, 50 MHz, no loopback, no echo
			 *   MII, 25 MHz, no loopback, no echo
			 */
			cfgr = (fep->phy_interface == PHY_INTERFACE_MODE_RMII)
				? BM_MIIGSK_CFGR_RMII : BM_MIIGSK_CFGR_MII;
			if (fep->phy_dev && fep->phy_dev->speed == SPEED_10)
				cfgr |= BM_MIIGSK_CFGR_FRCONT_10M;
			writel(cfgr, fep->hwp + FEC_MIIGSK_CFGR);

			/* re-enable the gasket */
			writel(2, fep->hwp + FEC_MIIGSK_ENR);
		}
#endif
	}

#if !defined(CONFIG_M5272)
	/* enable pause frame*/
	if ((fep->pause_flag & FEC_PAUSE_FLAG_ENABLE) ||
	    ((fep->pause_flag & FEC_PAUSE_FLAG_AUTONEG) &&
	     fep->phy_dev && fep->phy_dev->pause)) {
		rcntl |= FEC_ENET_FCE;

		/* set FIFO threshold parameter to reduce overrun */
		writel(FEC_ENET_RSEM_V, fep->hwp + FEC_R_FIFO_RSEM);
		writel(FEC_ENET_RSFL_V, fep->hwp + FEC_R_FIFO_RSFL);
		writel(FEC_ENET_RAEM_V, fep->hwp + FEC_R_FIFO_RAEM);
		writel(FEC_ENET_RAFL_V, fep->hwp + FEC_R_FIFO_RAFL);

		/* OPD */
		writel(FEC_ENET_OPD_V, fep->hwp + FEC_OPD);
	} else {
		rcntl &= ~FEC_ENET_FCE;
	}
#endif /* !defined(CONFIG_M5272) */

	writel(rcntl, fep->hwp + FEC_R_CNTRL);

	/* Setup multicast filter. */
	set_multicast_list(ndev);
#ifndef CONFIG_M5272
	writel(0, fep->hwp + FEC_HASH_TABLE_HIGH);
	writel(0, fep->hwp + FEC_HASH_TABLE_LOW);
#endif

	if (fep->quirks & FEC_QUIRK_ENET_MAC) {
		/* enable ENET endian swap */
		ecntl |= (1 << 8);
		/* enable ENET store and forward mode */
		writel(1 << 8, fep->hwp + FEC_X_WMRK);
	}

	if (fep->bufdesc_ex)
		ecntl |= (1 << 4);

#ifndef CONFIG_M5272
	/* Enable the MIB statistic event counters */
	writel(0 << 31, fep->hwp + FEC_MIB_CTRLSTAT);
#endif

	/* And last, enable the transmit and receive processing */
	writel(ecntl, fep->hwp + FEC_ECNTRL);
	fec_enet_active_rxring(ndev);

	if (fep->bufdesc_ex)
		fec_ptp_start_cyclecounter(ndev);

	/* Enable interrupts we wish to service */
	if (fep->link)
		writel(FEC_DEFAULT_IMASK, fep->hwp + FEC_IMASK);
	else
		writel(FEC_ENET_MII, fep->hwp + FEC_IMASK);

	/* Init the interrupt coalescing */
	fec_enet_itr_coal_init(ndev);

}

static int fec_enet_stop_mode(struct fec_enet_private *fep, bool enabled)
{
	struct fec_platform_data *pdata = fep->pdev->dev.platform_data;

	if (fep->gpr.gpr) {
		if (enabled)
			regmap_update_bits(fep->gpr.gpr, fep->gpr.req_gpr,
					   1 << fep->gpr.req_bit,
					   1 << fep->gpr.req_bit);
		else
			regmap_update_bits(fep->gpr.gpr, fep->gpr.req_gpr,
					   1 << fep->gpr.req_bit,
					   0);
	} else if (pdata && pdata->sleep_mode_enable) {
		pdata->sleep_mode_enable(enabled);
	}

	return 0;
}

static void
fec_stop(struct net_device *ndev)
{
	struct fec_enet_private *fep = netdev_priv(ndev);
	u32 rmii_mode = readl(fep->hwp + FEC_R_CNTRL) & (1 << 8);
	u32 val;

	/* We cannot expect a graceful transmit stop without link !!! */
	if (fep->link) {
		writel(1, fep->hwp + FEC_X_CNTRL); /* Graceful transmit stop */
		udelay(10);
		if (!(readl(fep->hwp + FEC_IEVENT) & FEC_ENET_GRA))
			netdev_err(ndev, "Graceful transmit stop did not complete!\n");
	}

	/* Whack a reset.  We should wait for this.
	 * For i.MX6SX SOC, enet use AXI bus, we use disable MAC
	 * instead of reset MAC itself.
	 */
	if (!(fep->wol_flag & FEC_WOL_FLAG_SLEEP_ON)) {
		if (fep->quirks & FEC_QUIRK_HAS_AVB) {
			writel(0, fep->hwp + FEC_ECNTRL);
		} else {
			writel(1, fep->hwp + FEC_ECNTRL);
			udelay(10);
		}
		writel(FEC_TIMER_DISABLED_IMASK, fep->hwp + FEC_IMASK);
	} else {
		writel(FEC_TIMER_DISABLED_IMASK | FEC_ENET_WAKEUP, fep->hwp + FEC_IMASK);
		val = readl(fep->hwp + FEC_ECNTRL);
		val |= (FEC_ECR_MAGICEN | FEC_ECR_SLEEP);
		writel(val, fep->hwp + FEC_ECNTRL);

		fec_enet_stop_mode(fep, true);
	}
	writel(fep->phy_speed, fep->hwp + FEC_MII_SPEED);

	/* We have to keep ENET enabled to have MII interrupt stay working */
	if (fep->quirks & FEC_QUIRK_ENET_MAC &&
		!(fep->wol_flag & FEC_WOL_FLAG_SLEEP_ON)) {
		writel(2, fep->hwp + FEC_ECNTRL);
		writel(rmii_mode, fep->hwp + FEC_R_CNTRL);
	}
}


static void
fec_timeout(struct net_device *ndev)
{
	struct fec_enet_private *fep = netdev_priv(ndev);

	fec_dump(ndev);

	ndev->stats.tx_errors++;

	schedule_work(&fep->tx_timeout_work);
}

static void fec_enet_timeout_work(struct work_struct *work)
{
	struct fec_enet_private *fep =
		container_of(work, struct fec_enet_private, tx_timeout_work);
	struct net_device *ndev = fep->netdev;

	rtnl_lock();
	if (netif_device_present(ndev) || netif_running(ndev)) {
		napi_disable(&fep->napi);
		netif_tx_lock_bh(ndev);
		fec_restart(ndev);
		netif_wake_queue(ndev);
		netif_tx_unlock_bh(ndev);
		napi_enable(&fep->napi);
	}
	rtnl_unlock();
}

static void
fec_enet_hwtstamp(struct fec_enet_private *fep, unsigned ts,
	struct skb_shared_hwtstamps *hwtstamps)
{
	unsigned long flags;
	u64 ns;

	spin_lock_irqsave(&fep->tmreg_lock, flags);
	ns = timecounter_cyc2time(&fep->tc, ts);
	spin_unlock_irqrestore(&fep->tmreg_lock, flags);

	memset(hwtstamps, 0, sizeof(*hwtstamps));
	hwtstamps->hwtstamp = ns_to_ktime(ns);
}

static void
fec_enet_tx_queue(struct net_device *ndev, u16 queue_id)
{
	struct	fec_enet_private *fep;
	struct bufdesc *bdp, *bdp_t;
	unsigned short status;
	struct	sk_buff	*skb;
	struct fec_enet_priv_tx_q *txq;
	struct netdev_queue *nq;
	int	index = 0;
	int	i, bdnum;
	int	entries_free;

	fep = netdev_priv(ndev);

	queue_id = FEC_ENET_GET_QUQUE(queue_id);

	txq = fep->tx_queue[queue_id];
	/* get next bdp of dirty_tx */
	nq = netdev_get_tx_queue(ndev, queue_id);
	bdp = txq->dirty_tx;
<<<<<<< HEAD
=======

	/* get next bdp of dirty_tx */
	bdp = fec_enet_get_nextdesc(bdp, fep, queue_id);
>>>>>>> 9ea9577d

	/* get next bdp of dirty_tx */
	bdp = fec_enet_get_nextdesc(bdp, fep, queue_id);

<<<<<<< HEAD
	while (bdp != READ_ONCE(txq->cur_tx)) {
		/* Order the load of cur_tx and cbd_sc */
		rmb();
		status = READ_ONCE(bdp->cbd_sc);
		if (status & BD_ENET_TX_READY)
=======
		/* current queue is empty */
		if (bdp == txq->cur_tx)
>>>>>>> 9ea9577d
			break;

		bdp_t = bdp;
		bdnum = 1;
		index = fec_enet_get_bd_index(txq->tx_bd_base, bdp_t, fep);
		skb = txq->tx_skbuff[index];
		while (!skb) {
			bdp_t = fec_enet_get_nextdesc(bdp_t, fep, queue_id);
			index = fec_enet_get_bd_index(txq->tx_bd_base, bdp_t, fep);
			skb = txq->tx_skbuff[index];
			bdnum++;
		}
		if ((status = bdp_t->cbd_sc) & BD_ENET_TX_READY)
			break;

		for (i = 0; i < bdnum; i++) {
			if (!IS_TSO_HEADER(txq, bdp->cbd_bufaddr))
				dma_unmap_single(&fep->pdev->dev, bdp->cbd_bufaddr,
						 bdp->cbd_datlen, DMA_TO_DEVICE);
			bdp->cbd_bufaddr = 0;
			if (i < bdnum - 1)
				bdp = fec_enet_get_nextdesc(bdp, fep, queue_id);
		}
		txq->tx_skbuff[index] = NULL;

		/* Check for errors. */
		if (status & (BD_ENET_TX_HB | BD_ENET_TX_LC |
				   BD_ENET_TX_RL | BD_ENET_TX_UN |
				   BD_ENET_TX_CSL)) {
			ndev->stats.tx_errors++;
			if (status & BD_ENET_TX_HB)  /* No heartbeat */
				ndev->stats.tx_heartbeat_errors++;
			if (status & BD_ENET_TX_LC)  /* Late collision */
				ndev->stats.tx_window_errors++;
			if (status & BD_ENET_TX_RL)  /* Retrans limit */
				ndev->stats.tx_aborted_errors++;
			if (status & BD_ENET_TX_UN)  /* Underrun */
				ndev->stats.tx_fifo_errors++;
			if (status & BD_ENET_TX_CSL) /* Carrier lost */
				ndev->stats.tx_carrier_errors++;
		} else {
			ndev->stats.tx_packets++;
			ndev->stats.tx_bytes += skb->len;
		}

		if (unlikely(skb_shinfo(skb)->tx_flags & SKBTX_IN_PROGRESS) &&
			fep->bufdesc_ex) {
			struct skb_shared_hwtstamps shhwtstamps;
			struct bufdesc_ex *ebdp = (struct bufdesc_ex *)bdp;

			fec_enet_hwtstamp(fep, ebdp->ts, &shhwtstamps);
			skb_tstamp_tx(skb, &shhwtstamps);
		}

		/* Deferred means some collisions occurred during transmit,
		 * but we eventually sent the packet OK.
		 */
		if (status & BD_ENET_TX_DEF)
			ndev->stats.collisions++;
<<<<<<< HEAD

		/* Free the sk buffer associated with this last transmit */
		dev_kfree_skb_any(skb);

		/* Make sure the update to bdp and tx_skbuff are performed
		 * before dirty_tx
		 */
		wmb();
		txq->dirty_tx = bdp;

		/* Update pointer to next buffer descriptor to be transmitted */
		bdp = fec_enet_get_nextdesc(bdp, fep, queue_id);

		/* Since we have freed up a buffer, the ring is no longer full
		 */
		if (netif_queue_stopped(ndev)) {
			entries_free = fec_enet_get_free_txdesc_num(fep, txq);
			if (entries_free >= txq->tx_wake_threshold)
				netif_tx_wake_queue(nq);
		}
	}

	toggle_activityled(ndev);

	/* ERR006538: Keep the transmitter going */
	if (bdp != txq->cur_tx &&
	    readl(fep->hwp + FEC_X_DES_ACTIVE(queue_id)) == 0)
		writel(0, fep->hwp + FEC_X_DES_ACTIVE(queue_id));
}

static void
fec_enet_tx(struct net_device *ndev)
{
	struct fec_enet_private *fep = netdev_priv(ndev);
	u16 queue_id;
	/* First process class A queue, then Class B and Best Effort queue */
	for_each_set_bit(queue_id, &fep->work_tx, FEC_ENET_MAX_TX_QS) {
		clear_bit(queue_id, &fep->work_tx);
		fec_enet_tx_queue(ndev, queue_id);
	}
	return;
}

static int
fec_enet_new_rxbdp(struct net_device *ndev, struct bufdesc *bdp, struct sk_buff *skb)
{
	struct  fec_enet_private *fep = netdev_priv(ndev);
	int off;

	off = ((unsigned long)skb->data) & fep->rx_align;
	if (off)
		skb_reserve(skb, fep->rx_align + 1 - off);

	bdp->cbd_bufaddr = dma_map_single(&fep->pdev->dev, skb->data,
					  FEC_ENET_RX_FRSIZE - fep->rx_align,
					  DMA_FROM_DEVICE);
	if (dma_mapping_error(&fep->pdev->dev, bdp->cbd_bufaddr)) {
		if (net_ratelimit())
			netdev_err(ndev, "Rx DMA memory map failed\n");
		return -ENOMEM;
	}

	return 0;
}

static bool fec_enet_copybreak(struct net_device *ndev, struct sk_buff **skb,
			       struct bufdesc *bdp, u32 length, bool swap)
{
	struct  fec_enet_private *fep = netdev_priv(ndev);
	struct sk_buff *new_skb;

	if (length > fep->rx_copybreak)
		return false;

	new_skb = netdev_alloc_skb(ndev, length);
	if (!new_skb)
		return false;

	dma_sync_single_for_cpu(&fep->pdev->dev, bdp->cbd_bufaddr,
				FEC_ENET_RX_FRSIZE - fep->rx_align,
				DMA_FROM_DEVICE);
	if (!swap)
		memcpy(new_skb->data, (*skb)->data, length);
	else
		swap_buffer2(new_skb->data, (*skb)->data, length);
	*skb = new_skb;

	return true;
}

=======

		/* Free the sk buffer associated with this last transmit */
		dev_kfree_skb_any(skb);

		txq->dirty_tx = bdp;

		/* Update pointer to next buffer descriptor to be transmitted */
		bdp = fec_enet_get_nextdesc(bdp, fep, queue_id);

		/* Since we have freed up a buffer, the ring is no longer full
		 */
		if (netif_queue_stopped(ndev)) {
			entries_free = fec_enet_get_free_txdesc_num(fep, txq);
			if (entries_free >= txq->tx_wake_threshold)
				netif_tx_wake_queue(nq);
		}
	}

	/* ERR006538: Keep the transmitter going */
	if (bdp != txq->cur_tx &&
	    readl(fep->hwp + FEC_X_DES_ACTIVE(queue_id)) == 0)
		writel(0, fep->hwp + FEC_X_DES_ACTIVE(queue_id));
}

static void
fec_enet_tx(struct net_device *ndev)
{
	struct fec_enet_private *fep = netdev_priv(ndev);
	u16 queue_id;
	/* First process class A queue, then Class B and Best Effort queue */
	for_each_set_bit(queue_id, &fep->work_tx, FEC_ENET_MAX_TX_QS) {
		clear_bit(queue_id, &fep->work_tx);
		fec_enet_tx_queue(ndev, queue_id);
	}
	return;
}

static int
fec_enet_new_rxbdp(struct net_device *ndev, struct bufdesc *bdp, struct sk_buff *skb)
{
	struct  fec_enet_private *fep = netdev_priv(ndev);
	int off;

	off = ((unsigned long)skb->data) & fep->rx_align;
	if (off)
		skb_reserve(skb, fep->rx_align + 1 - off);

	bdp->cbd_bufaddr = dma_map_single(&fep->pdev->dev, skb->data,
					  FEC_ENET_RX_FRSIZE - fep->rx_align,
					  DMA_FROM_DEVICE);
	if (dma_mapping_error(&fep->pdev->dev, bdp->cbd_bufaddr)) {
		if (net_ratelimit())
			netdev_err(ndev, "Rx DMA memory map failed\n");
		return -ENOMEM;
	}

	return 0;
}

static bool fec_enet_copybreak(struct net_device *ndev, struct sk_buff **skb,
			       struct bufdesc *bdp, u32 length, bool swap)
{
	struct  fec_enet_private *fep = netdev_priv(ndev);
	struct sk_buff *new_skb;

	if (length > fep->rx_copybreak)
		return false;

	new_skb = netdev_alloc_skb(ndev, length);
	if (!new_skb)
		return false;

	dma_sync_single_for_cpu(&fep->pdev->dev, bdp->cbd_bufaddr,
				FEC_ENET_RX_FRSIZE - fep->rx_align,
				DMA_FROM_DEVICE);
	if (!swap)
		memcpy(new_skb->data, (*skb)->data, length);
	else
		swap_buffer2(new_skb->data, (*skb)->data, length);
	*skb = new_skb;

	return true;
}

>>>>>>> 9ea9577d
/* During a receive, the cur_rx points to the current incoming buffer.
 * When we update through the ring, if the next incoming buffer has
 * not been given to the system, we just set the empty indicator,
 * effectively tossing the packet.
 */
static int
fec_enet_rx_queue(struct net_device *ndev, int budget, u16 queue_id)
{
	struct fec_enet_private *fep = netdev_priv(ndev);
	struct fec_enet_priv_rx_q *rxq;
	struct bufdesc *bdp;
	unsigned short status;
	struct  sk_buff *skb_new = NULL;
	struct  sk_buff *skb;
	ushort	pkt_len;
	__u8 *data;
	int	pkt_received = 0;
	struct	bufdesc_ex *ebdp = NULL;
	bool	vlan_packet_rcvd = false;
	u16	vlan_tag;
	int	index = 0;
	bool	is_copybreak;
	bool	need_swap = fep->quirks & FEC_QUIRK_SWAP_FRAME;

#ifdef CONFIG_M532x
	flush_cache_all();
#endif
	queue_id = FEC_ENET_GET_QUQUE(queue_id);
	rxq = fep->rx_queue[queue_id];

	/* First, grab all of the stats for the incoming packet.
	 * These get messed up if we get called due to a busy condition.
	 */
	bdp = rxq->cur_rx;

	while (!((status = bdp->cbd_sc) & BD_ENET_RX_EMPTY)) {

		if (pkt_received >= budget)
			break;
		pkt_received++;

		/* Since we have allocated space to hold a complete frame,
		 * the last indicator should be set.
		 */
		if ((status & BD_ENET_RX_LAST) == 0)
			netdev_err(ndev, "rcv is not +last\n");

<<<<<<< HEAD
		writel(FEC_ENET_RXF, fep->hwp + FEC_IEVENT);
=======
>>>>>>> 9ea9577d

		/* Check for errors. */
		if (status & (BD_ENET_RX_LG | BD_ENET_RX_SH | BD_ENET_RX_NO |
			   BD_ENET_RX_CR | BD_ENET_RX_OV)) {
			ndev->stats.rx_errors++;
			if (status & (BD_ENET_RX_LG | BD_ENET_RX_SH)) {
				/* Frame too long or too short. */
				ndev->stats.rx_length_errors++;
			}
			if (status & BD_ENET_RX_NO)	/* Frame alignment */
				ndev->stats.rx_frame_errors++;
			if (status & BD_ENET_RX_CR) {	/* CRC Error */
				if (of_machine_is_compatible("digi,ccardimx28"))
					ndev->stats.rx_errors--;
				else
					ndev->stats.rx_crc_errors++;
			}
			if (status & BD_ENET_RX_OV)	/* FIFO overrun */
				ndev->stats.rx_fifo_errors++;
		}

		/* Report late collisions as a frame error.
		 * On this error, the BD is closed, but we don't know what we
		 * have in the buffer.  So, just drop this frame on the floor.
		 */
		if (status & BD_ENET_RX_CL) {
			ndev->stats.rx_errors++;
			ndev->stats.rx_frame_errors++;
			goto rx_processing_done;
		}

		/* Process the incoming frame. */
		ndev->stats.rx_packets++;
		pkt_len = bdp->cbd_datlen;
		ndev->stats.rx_bytes += pkt_len;

		index = fec_enet_get_bd_index(rxq->rx_bd_base, bdp, fep);
		skb = rxq->rx_skbuff[index];

		/* The packet length includes FCS, but we don't want to
		 * include that when passing upstream as it messes up
		 * bridging applications.
		 */
		is_copybreak = fec_enet_copybreak(ndev, &skb, bdp, pkt_len - 4,
						  need_swap);
		if (!is_copybreak) {
			skb_new = netdev_alloc_skb(ndev, FEC_ENET_RX_FRSIZE);
			if (unlikely(!skb_new)) {
				ndev->stats.rx_dropped++;
				goto rx_processing_done;
			}
			dma_unmap_single(&fep->pdev->dev, bdp->cbd_bufaddr,
					 FEC_ENET_RX_FRSIZE - fep->rx_align,
					 DMA_FROM_DEVICE);
		}

		prefetch(skb->data - NET_IP_ALIGN);
		skb_put(skb, pkt_len - 4);
		data = skb->data;
		if (!is_copybreak && need_swap)
			swap_buffer(data, pkt_len);

		/* Extract the enhanced buffer descriptor */
		ebdp = NULL;
		if (fep->bufdesc_ex)
			ebdp = (struct bufdesc_ex *)bdp;

		/* If this is a VLAN packet remove the VLAN Tag */
		vlan_packet_rcvd = false;
		if ((ndev->features & NETIF_F_HW_VLAN_CTAG_RX) &&
			fep->bufdesc_ex && (ebdp->cbd_esc & BD_ENET_RX_VLAN)) {
			/* Push and remove the vlan tag */
			struct vlan_hdr *vlan_header =
					(struct vlan_hdr *) (data + ETH_HLEN);
			vlan_tag = ntohs(vlan_header->h_vlan_TCI);

			vlan_packet_rcvd = true;

			memmove(skb->data + VLAN_HLEN, data, ETH_ALEN * 2);
			skb_pull(skb, VLAN_HLEN);
		}

		skb->protocol = eth_type_trans(skb, ndev);

		/* Get receive timestamp from the skb */
		if (fep->hwts_rx_en && fep->bufdesc_ex)
			fec_enet_hwtstamp(fep, ebdp->ts,
					  skb_hwtstamps(skb));

		if (fep->bufdesc_ex &&
		    (fep->csum_flags & FLAG_RX_CSUM_ENABLED)) {
			if (!(ebdp->cbd_esc & FLAG_RX_CSUM_ERROR)) {
				/* don't check it */
				skb->ip_summed = CHECKSUM_UNNECESSARY;
			} else {
				skb_checksum_none_assert(skb);
			}
		}
<<<<<<< HEAD

		/* Handle received VLAN packets */
		if (vlan_packet_rcvd)
			__vlan_hwaccel_put_tag(skb,
					       htons(ETH_P_8021Q),
					       vlan_tag);

		napi_gro_receive(&fep->napi, skb);

=======

		/* Handle received VLAN packets */
		if (vlan_packet_rcvd)
			__vlan_hwaccel_put_tag(skb,
					       htons(ETH_P_8021Q),
					       vlan_tag);

		napi_gro_receive(&fep->napi, skb);

>>>>>>> 9ea9577d
		if (is_copybreak) {
			dma_sync_single_for_device(&fep->pdev->dev, bdp->cbd_bufaddr,
						   FEC_ENET_RX_FRSIZE - fep->rx_align,
						   DMA_FROM_DEVICE);
		} else {
			rxq->rx_skbuff[index] = skb_new;
			fec_enet_new_rxbdp(ndev, bdp, skb_new);
		}

rx_processing_done:
		if (fep->bufdesc_ex) {
			struct bufdesc_ex *ebdp = (struct bufdesc_ex *)bdp;

			ebdp->cbd_esc = BD_ENET_RX_INT;
			ebdp->cbd_prot = 0;
			ebdp->cbd_bdu = 0;
		}

		/*
		 * Ensure that the previous writes have completed before
		 * the status update becomes visible.
		 */
		wmb();

		/* Clear the status flags for this buffer */
		status &= ~BD_ENET_RX_STATS;

		/* Mark the buffer empty */
		status |= BD_ENET_RX_EMPTY;
		bdp->cbd_sc = status;

		/* Update BD pointer to next entry */
		bdp = fec_enet_get_nextdesc(bdp, fep, queue_id);

		/* Doing this here will keep the FEC running while we process
		 * incoming frames.  On a heavily loaded network, we should be
		 * able to keep up at the expense of system resources.
		 */
		writel(0, fep->hwp + FEC_R_DES_ACTIVE(queue_id));
	}
<<<<<<< HEAD
	/* Make sure the update to bdp is performed before cur_rx */
	wmb();
=======
>>>>>>> 9ea9577d
	rxq->cur_rx = bdp;
	return pkt_received;
}

static int
fec_enet_rx(struct net_device *ndev, int budget)
{
	int     pkt_received = 0;
	u16	queue_id;
	struct fec_enet_private *fep = netdev_priv(ndev);
<<<<<<< HEAD

	toggle_activityled(ndev);
=======
>>>>>>> 9ea9577d

	for_each_set_bit(queue_id, &fep->work_rx, FEC_ENET_MAX_RX_QS) {
		clear_bit(queue_id, &fep->work_rx);
		pkt_received += fec_enet_rx_queue(ndev,
					budget - pkt_received, queue_id);
	}
	return pkt_received;
}

static bool
fec_enet_collect_events(struct fec_enet_private *fep, uint int_events)
{
	if (int_events == 0)
		return false;

	if (int_events & FEC_ENET_RXF)
		fep->work_rx |= (1 << 2);
	if (int_events & FEC_ENET_RXF_1)
		fep->work_rx |= (1 << 0);
	if (int_events & FEC_ENET_RXF_2)
		fep->work_rx |= (1 << 1);

	if (int_events & FEC_ENET_TXF)
		fep->work_tx |= (1 << 2);
	if (int_events & FEC_ENET_TXF_1)
		fep->work_tx |= (1 << 0);
	if (int_events & FEC_ENET_TXF_2)
		fep->work_tx |= (1 << 1);

	return true;
}

static irqreturn_t
fec_enet_interrupt(int irq, void *dev_id)
{
	struct net_device *ndev = dev_id;
	struct fec_enet_private *fep = netdev_priv(ndev);
	uint int_events;
	irqreturn_t ret = IRQ_NONE;

	int_events = readl(fep->hwp + FEC_IEVENT);
	writel(int_events, fep->hwp + FEC_IEVENT);
	fec_enet_collect_events(fep, int_events);

	if ((fep->work_tx || fep->work_rx) && fep->link) {
		ret = IRQ_HANDLED;

		if (napi_schedule_prep(&fep->napi)) {
			/* Disable the NAPI interrupts */
			writel(FEC_ENET_MII, fep->hwp + FEC_IMASK);
			__napi_schedule(&fep->napi);
		}
	}

	if (int_events & FEC_ENET_MII) {
		ret = IRQ_HANDLED;
		complete(&fep->mdio_done);
	}

	if (fep->bufdesc_ex)
		fec_ptp_check_pps_event(fep);

	return ret;
}

static int fec_enet_rx_napi(struct napi_struct *napi, int budget)
{
	struct net_device *ndev = napi->dev;
	struct fec_enet_private *fep = netdev_priv(ndev);
	int pkts;

	pkts = fec_enet_rx(ndev, budget);

	fec_enet_tx(ndev);

	if (pkts < budget) {
		napi_complete(napi);
		writel(FEC_DEFAULT_IMASK, fep->hwp + FEC_IMASK);
	}
	return pkts;
}

/* ------------------------------------------------------------------------- */
static void fec_get_mac(struct net_device *ndev)
{
	struct fec_enet_private *fep = netdev_priv(ndev);
	struct fec_platform_data *pdata = dev_get_platdata(&fep->pdev->dev);
	unsigned char *iap, tmpaddr[ETH_ALEN];

	/*
	 * try to get mac address in following order:
	 *
	 * 1) module parameter via kernel command line in form
	 *    fec.macaddr=0x00,0x04,0x9f,0x01,0x30,0xe0
	 */
	iap = macaddr;

	/*
	 * 2) from device tree data
	 */
	if (!is_valid_ether_addr(iap)) {
		struct device_node *np = fep->pdev->dev.of_node;
		if (np) {
			const char *mac = of_get_mac_address(np);
			if (mac)
				iap = (unsigned char *) mac;
		}
	}

	/*
	 * 3) from flash or fuse (via platform data)
	 */
	if (!is_valid_ether_addr(iap)) {
#ifdef CONFIG_M5272
		if (FEC_FLASHMAC)
			iap = (unsigned char *)FEC_FLASHMAC;
#else
		if (pdata)
			iap = (unsigned char *)&pdata->mac;
#endif
	}

	/*
	 * 4) FEC mac registers set by bootloader
	 */
	if (!is_valid_ether_addr(iap)) {
		*((__be32 *) &tmpaddr[0]) =
			cpu_to_be32(readl(fep->hwp + FEC_ADDR_LOW));
		*((__be16 *) &tmpaddr[4]) =
			cpu_to_be16(readl(fep->hwp + FEC_ADDR_HIGH) >> 16);
		iap = &tmpaddr[0];
	}

	/*
	 * 5) random mac address
	 */
	if (!is_valid_ether_addr(iap)) {
		/* Report it and use a random ethernet address instead */
		netdev_err(ndev, "Invalid MAC address: %pM\n", iap);
		eth_hw_addr_random(ndev);
		netdev_info(ndev, "Using random MAC address: %pM\n",
			    ndev->dev_addr);
		return;
	}

	memcpy(ndev->dev_addr, iap, ETH_ALEN);

	/* Adjust MAC if using macaddr */
	if (iap == macaddr)
		 ndev->dev_addr[ETH_ALEN-1] = macaddr[ETH_ALEN-1] + fep->dev_id;
}

/* ------------------------------------------------------------------------- */

/*
 * Phy section
 */
static void gpioled_phylink(struct fec_enet_private *fep)
{
	if (fep->gpio_linkled >= 0)
		gpio_set_value(fep->gpio_linkled,
			       fep->link ^ fep->gpio_linkled_inverted);
}

static void fec_enet_adjust_link(struct net_device *ndev)
{
	struct fec_enet_private *fep = netdev_priv(ndev);
	struct phy_device *phy_dev = fep->phy_dev;
	int status_change = 0;

	/* Prevent a state halted on mii error */
	if (fep->mii_timeout && phy_dev->state == PHY_HALTED) {
		phy_dev->state = PHY_RESUMING;
		return;
	}

	/*
	 * If the netdev is down, or is going down, we're not interested
	 * in link state events, so just mark our idea of the link as down
	 * and ignore the event.
	 */
	if (!netif_running(ndev) || !netif_device_present(ndev)) {
		fep->link = 0;
	} else if (phy_dev->link) {
		if (!fep->link) {
			fep->link = phy_dev->link;
			status_change = 1;
		}

		if (fep->full_duplex != phy_dev->duplex) {
			fep->full_duplex = phy_dev->duplex;
			status_change = 1;
		}

		if (phy_dev->speed != fep->speed) {
			fep->speed = phy_dev->speed;
			status_change = 1;
		}

		/* if any of the above changed restart the FEC */
		if (status_change) {
			napi_disable(&fep->napi);
			netif_tx_lock_bh(ndev);
			fec_restart(ndev);
			netif_wake_queue(ndev);
			netif_tx_unlock_bh(ndev);
			napi_enable(&fep->napi);
		}
	} else {
		if (fep->link) {
			napi_disable(&fep->napi);
			netif_tx_lock_bh(ndev);
			fec_stop(ndev);
			netif_tx_unlock_bh(ndev);
			napi_enable(&fep->napi);
			fep->link = phy_dev->link;
			status_change = 1;
		}
	}

	if (status_change)
		phy_print_status(phy_dev);

	gpioled_phylink(fep);
}

static int fec_enet_mdio_read(struct mii_bus *bus, int mii_id, int regnum)
{
	struct fec_enet_private *fep = bus->priv;
	unsigned long time_left;

	fep->mii_timeout = 0;
	reinit_completion(&fep->mdio_done);

	/* start a read op */
	writel(FEC_MMFR_ST | FEC_MMFR_OP_READ |
		FEC_MMFR_PA(mii_id) | FEC_MMFR_RA(regnum) |
		FEC_MMFR_TA, fep->hwp + FEC_MII_DATA);

	/* wait for end of transfer */
	time_left = wait_for_completion_timeout(&fep->mdio_done,
			usecs_to_jiffies(FEC_MII_TIMEOUT));
	if (time_left == 0) {
		fep->mii_timeout = 1;
		netdev_err(fep->netdev, "MDIO read timeout\n");
		return -ETIMEDOUT;
	}

	/* return value */
	return FEC_MMFR_DATA(readl(fep->hwp + FEC_MII_DATA));
}

static int fec_enet_mdio_write(struct mii_bus *bus, int mii_id, int regnum,
			   u16 value)
{
	struct fec_enet_private *fep = bus->priv;
	unsigned long time_left;

	fep->mii_timeout = 0;
	reinit_completion(&fep->mdio_done);

	/* start a write op */
	writel(FEC_MMFR_ST | FEC_MMFR_OP_WRITE |
		FEC_MMFR_PA(mii_id) | FEC_MMFR_RA(regnum) |
		FEC_MMFR_TA | FEC_MMFR_DATA(value),
		fep->hwp + FEC_MII_DATA);

	/* wait for end of transfer */
	time_left = wait_for_completion_timeout(&fep->mdio_done,
			usecs_to_jiffies(FEC_MII_TIMEOUT));
	if (time_left == 0) {
		fep->mii_timeout = 1;
		netdev_err(fep->netdev, "MDIO write timeout\n");
		return -ETIMEDOUT;
	}

	return 0;
}

static int fec_enet_clk_enable(struct net_device *ndev, bool enable)
{
	struct fec_enet_private *fep = netdev_priv(ndev);
	int ret;

	if (enable) {
		ret = clk_prepare_enable(fep->clk_ahb);
		if (ret)
			return ret;
		ret = clk_prepare_enable(fep->clk_ipg);
		if (ret)
			goto failed_clk_ipg;
		if (fep->clk_enet_out) {
			ret = clk_prepare_enable(fep->clk_enet_out);
			if (ret)
				goto failed_clk_enet_out;
		}
		if (fep->clk_ptp) {
			mutex_lock(&fep->ptp_clk_mutex);
			ret = clk_prepare_enable(fep->clk_ptp);
			if (ret) {
				mutex_unlock(&fep->ptp_clk_mutex);
				goto failed_clk_ptp;
			} else {
				fep->ptp_clk_on = true;
			}
			mutex_unlock(&fep->ptp_clk_mutex);
		}
		if (fep->clk_ref) {
			ret = clk_prepare_enable(fep->clk_ref);
			if (ret)
				goto failed_clk_ref;
		}
	} else {
		clk_disable_unprepare(fep->clk_ahb);
		clk_disable_unprepare(fep->clk_ipg);
		if (fep->clk_enet_out)
			clk_disable_unprepare(fep->clk_enet_out);
		if (fep->clk_ptp) {
			mutex_lock(&fep->ptp_clk_mutex);
			clk_disable_unprepare(fep->clk_ptp);
			fep->ptp_clk_on = false;
			mutex_unlock(&fep->ptp_clk_mutex);
		}
		if (fep->clk_ref)
			clk_disable_unprepare(fep->clk_ref);
	}

	return 0;

failed_clk_ref:
	if (fep->clk_ref)
		clk_disable_unprepare(fep->clk_ref);
failed_clk_ptp:
	if (fep->clk_enet_out)
		clk_disable_unprepare(fep->clk_enet_out);
failed_clk_enet_out:
		clk_disable_unprepare(fep->clk_ipg);
failed_clk_ipg:
		clk_disable_unprepare(fep->clk_ahb);

	return ret;
}

static void fec_restore_mii_bus(struct net_device *ndev)
{
	struct fec_enet_private *fep = netdev_priv(ndev);

	fec_enet_clk_enable(ndev, true);
	writel(0xffc00000, fep->hwp + FEC_IEVENT);
	writel(fep->phy_speed, fep->hwp + FEC_MII_SPEED);
	writel(FEC_ENET_MII, fep->hwp + FEC_IMASK);
	writel(FEC_ENET_ETHEREN, fep->hwp + FEC_ECNTRL);
}

static int fec_enet_mii_probe(struct net_device *ndev)
{
	struct fec_enet_private *fep = netdev_priv(ndev);
	struct phy_device *phy_dev = NULL;
	char mdio_bus_id[MII_BUS_ID_SIZE];
	char phy_name[MII_BUS_ID_SIZE + 3];
	int phy_id;
	int dev_id = fep->dev_id;

	fep->phy_dev = NULL;

	if (fep->phy_node) {
		phy_dev = of_phy_connect(ndev, fep->phy_node,
					 &fec_enet_adjust_link, 0,
					 fep->phy_interface);
		if (!phy_dev)
			return -ENODEV;
	} else {
		/* check for attached phy */
		for (phy_id = 0; (phy_id < PHY_MAX_ADDR); phy_id++) {
			if ((fep->mii_bus->phy_mask & (1 << phy_id)))
				continue;
			if (fep->mii_bus->phy_map[phy_id] == NULL)
				continue;
			if (fep->mii_bus->phy_map[phy_id]->phy_id == 0)
				continue;
			if (dev_id--)
				continue;
			strlcpy(mdio_bus_id, fep->mii_bus->id, MII_BUS_ID_SIZE);
			break;
		}

		if (phy_id >= PHY_MAX_ADDR) {
			netdev_info(ndev, "no PHY, assuming direct connection to switch\n");
			strlcpy(mdio_bus_id, "fixed-0", MII_BUS_ID_SIZE);
			phy_id = 0;
		}

		snprintf(phy_name, sizeof(phy_name),
			 PHY_ID_FMT, mdio_bus_id, phy_id);
		phy_dev = phy_connect(ndev, phy_name, &fec_enet_adjust_link,
				      fep->phy_interface);
	}

	if (IS_ERR(phy_dev)) {
		netdev_err(ndev, "could not attach to PHY\n");
		return PTR_ERR(phy_dev);
	}

	/* mask with MAC supported features */
	if (fep->quirks & FEC_QUIRK_HAS_GBIT) {
		phy_dev->supported &= PHY_GBIT_FEATURES;
		phy_dev->supported &= ~SUPPORTED_1000baseT_Half;
#if !defined(CONFIG_M5272)
		phy_dev->supported |= SUPPORTED_Pause;
#endif
	}
	else
		phy_dev->supported &= PHY_BASIC_FEATURES;

	phy_dev->advertising = phy_dev->supported;

	fep->phy_dev = phy_dev;
	fep->link = 0;
	fep->full_duplex = 0;

	netdev_info(ndev, "Freescale FEC PHY driver [%s] (mii_bus:phy_addr=%s, irq=%d)\n",
		    fep->phy_dev->drv->name, dev_name(&fep->phy_dev->dev),
		    fep->phy_dev->irq);

	return 0;
}

static int fec_enet_mii_init(struct platform_device *pdev)
{
	static struct mii_bus *fec0_mii_bus;
	static int *fec_mii_bus_share;
	struct net_device *ndev = platform_get_drvdata(pdev);
	struct fec_enet_private *fep = netdev_priv(ndev);
	struct device_node *node;
	int err = -ENXIO, i;
	u32 mii_speed, holdtime;

	/*
	 * The dual fec interfaces are not equivalent with enet-mac.
	 * Here are the differences:
	 *
	 *  - fec0 supports MII & RMII modes while fec1 only supports RMII
	 *  - fec0 acts as the 1588 time master while fec1 is slave
	 *  - external phys can only be configured by fec0
	 *
	 * That is to say fec1 can not work independently. It only works
	 * when fec0 is working. The reason behind this design is that the
	 * second interface is added primarily for Switch mode.
	 *
	 * Because of the last point above, both phys are attached on fec0
	 * mdio interface in board design, and need to be configured by
	 * fec0 mii_bus.
	 */
	if ((fep->quirks & FEC_QUIRK_ENET_MAC) && fep->dev_id > 0) {
		/* fec1 uses fec0 mii_bus */
		if (mii_cnt && fec0_mii_bus) {
			fep->mii_bus = fec0_mii_bus;
			*fec_mii_bus_share = FEC0_MII_BUS_SHARE_TRUE;
			mii_cnt++;
			return 0;
		}
		return -ENOENT;
	}

	fep->mii_timeout = 0;

	/*
	 * Set MII speed to 2.5 MHz (= clk_get_rate() / 2 * phy_speed)
	 *
	 * The formula for FEC MDC is 'ref_freq / (MII_SPEED x 2)' while
	 * for ENET-MAC is 'ref_freq / ((MII_SPEED + 1) x 2)'.  The i.MX28
	 * Reference Manual has an error on this, and gets fixed on i.MX6Q
	 * document.
	 */
	mii_speed = DIV_ROUND_UP(clk_get_rate(fep->clk_ipg), 5000000);
	if (fep->quirks & FEC_QUIRK_ENET_MAC)
		mii_speed--;
	if (mii_speed > 63) {
		dev_err(&pdev->dev,
			"fec clock (%lu) to fast to get right mii speed\n",
			clk_get_rate(fep->clk_ipg));
		err = -EINVAL;
		goto err_out;
	}

	/*
	 * The i.MX28 and i.MX6 types have another filed in the MSCR (aka
	 * MII_SPEED) register that defines the MDIO output hold time. Earlier
	 * versions are RAZ there, so just ignore the difference and write the
	 * register always.
	 * The minimal hold time according to IEE802.3 (clause 22) is 10 ns.
	 * HOLDTIME + 1 is the number of clk cycles the fec is holding the
	 * output.
	 * The HOLDTIME bitfield takes values between 0 and 7 (inclusive).
	 * Given that ceil(clkrate / 5000000) <= 64, the calculation for
	 * holdtime cannot result in a value greater than 3.
	 */
	holdtime = DIV_ROUND_UP(clk_get_rate(fep->clk_ipg), 100000000) - 1;

	fep->phy_speed = mii_speed << 1 | holdtime << 8;

	writel(fep->phy_speed, fep->hwp + FEC_MII_SPEED);

	fep->mii_bus = mdiobus_alloc();
	if (fep->mii_bus == NULL) {
		err = -ENOMEM;
		goto err_out;
	}

	fep->mii_bus->name = "fec_enet_mii_bus";
	fep->mii_bus->read = fec_enet_mdio_read;
	fep->mii_bus->write = fec_enet_mdio_write;
	snprintf(fep->mii_bus->id, MII_BUS_ID_SIZE, "%s-%x",
		pdev->name, fep->dev_id + 1);
	fep->mii_bus->priv = fep;
	fep->mii_bus->parent = &pdev->dev;

	fep->mii_bus->irq = kmalloc(sizeof(int) * PHY_MAX_ADDR, GFP_KERNEL);
	if (!fep->mii_bus->irq) {
		err = -ENOMEM;
		goto err_out_free_mdiobus;
	}

	for (i = 0; i < PHY_MAX_ADDR; i++)
		fep->mii_bus->irq[i] = PHY_POLL;

	node = of_get_child_by_name(pdev->dev.of_node, "mdio");
	if (node) {
		err = of_mdiobus_register(fep->mii_bus, node);
		of_node_put(node);
	} else {
		err = mdiobus_register(fep->mii_bus);
	}

	if (err)
		goto err_out_free_mdio_irq;

	mii_cnt++;

	/* save fec0 mii_bus */
	if (fep->quirks & FEC_QUIRK_ENET_MAC) {
		fec0_mii_bus = fep->mii_bus;
		fec_mii_bus_share = &fep->mii_bus_share;
	}

	return 0;

err_out_free_mdio_irq:
	kfree(fep->mii_bus->irq);
err_out_free_mdiobus:
	mdiobus_free(fep->mii_bus);
err_out:
	return err;
}

static void fec_enet_mii_remove(struct fec_enet_private *fep)
{
	if (--mii_cnt == 0) {
		mdiobus_unregister(fep->mii_bus);
		kfree(fep->mii_bus->irq);
		mdiobus_free(fep->mii_bus);
	}
}

static int fec_enet_get_settings(struct net_device *ndev,
				  struct ethtool_cmd *cmd)
{
	struct fec_enet_private *fep = netdev_priv(ndev);
	struct phy_device *phydev = fep->phy_dev;

	if (!phydev)
		return -ENODEV;

	return phy_ethtool_gset(phydev, cmd);
}

static int fec_enet_set_settings(struct net_device *ndev,
				 struct ethtool_cmd *cmd)
{
	struct fec_enet_private *fep = netdev_priv(ndev);
	struct phy_device *phydev = fep->phy_dev;

	if (!phydev)
		return -ENODEV;

	return phy_ethtool_sset(phydev, cmd);
}

static void fec_enet_get_drvinfo(struct net_device *ndev,
				 struct ethtool_drvinfo *info)
{
	struct fec_enet_private *fep = netdev_priv(ndev);

	strlcpy(info->driver, fep->pdev->dev.driver->name,
		sizeof(info->driver));
	strlcpy(info->version, "Revision: 1.0", sizeof(info->version));
	strlcpy(info->bus_info, dev_name(&ndev->dev), sizeof(info->bus_info));
}

static int fec_enet_get_regs_len(struct net_device *ndev)
{
	struct fec_enet_private *fep = netdev_priv(ndev);
	struct resource *r;
	int s = 0;

	r = platform_get_resource(fep->pdev, IORESOURCE_MEM, 0);
	if (r)
		s = resource_size(r);

	return s;
}

/* List of registers that can be safety be read to dump them with ethtool */
#if defined(CONFIG_M523x) || defined(CONFIG_M527x) || defined(CONFIG_M528x) || \
	defined(CONFIG_M520x) || defined(CONFIG_M532x) ||		\
	defined(CONFIG_ARCH_MXC) || defined(CONFIG_SOC_IMX28)
static u32 fec_enet_register_offset[] = {
	FEC_IEVENT, FEC_IMASK, FEC_R_DES_ACTIVE_0, FEC_X_DES_ACTIVE_0,
	FEC_ECNTRL, FEC_MII_DATA, FEC_MII_SPEED, FEC_MIB_CTRLSTAT, FEC_R_CNTRL,
	FEC_X_CNTRL, FEC_ADDR_LOW, FEC_ADDR_HIGH, FEC_OPD, FEC_TXIC0, FEC_TXIC1,
	FEC_TXIC2, FEC_RXIC0, FEC_RXIC1, FEC_RXIC2, FEC_HASH_TABLE_HIGH,
	FEC_HASH_TABLE_LOW, FEC_GRP_HASH_TABLE_HIGH, FEC_GRP_HASH_TABLE_LOW,
	FEC_X_WMRK, FEC_R_BOUND, FEC_R_FSTART, FEC_R_DES_START_1,
	FEC_X_DES_START_1, FEC_R_BUFF_SIZE_1, FEC_R_DES_START_2,
	FEC_X_DES_START_2, FEC_R_BUFF_SIZE_2, FEC_R_DES_START_0,
	FEC_X_DES_START_0, FEC_R_BUFF_SIZE_0, FEC_R_FIFO_RSFL, FEC_R_FIFO_RSEM,
	FEC_R_FIFO_RAEM, FEC_R_FIFO_RAFL, FEC_RACC, FEC_RCMR_1, FEC_RCMR_2,
	FEC_DMA_CFG_1, FEC_DMA_CFG_2, FEC_R_DES_ACTIVE_1, FEC_X_DES_ACTIVE_1,
	FEC_R_DES_ACTIVE_2, FEC_X_DES_ACTIVE_2, FEC_QOS_SCHEME,
	RMON_T_DROP, RMON_T_PACKETS, RMON_T_BC_PKT, RMON_T_MC_PKT,
	RMON_T_CRC_ALIGN, RMON_T_UNDERSIZE, RMON_T_OVERSIZE, RMON_T_FRAG,
	RMON_T_JAB, RMON_T_COL, RMON_T_P64, RMON_T_P65TO127, RMON_T_P128TO255,
	RMON_T_P256TO511, RMON_T_P512TO1023, RMON_T_P1024TO2047,
	RMON_T_P_GTE2048, RMON_T_OCTETS,
	IEEE_T_DROP, IEEE_T_FRAME_OK, IEEE_T_1COL, IEEE_T_MCOL, IEEE_T_DEF,
	IEEE_T_LCOL, IEEE_T_EXCOL, IEEE_T_MACERR, IEEE_T_CSERR, IEEE_T_SQE,
	IEEE_T_FDXFC, IEEE_T_OCTETS_OK,
	RMON_R_PACKETS, RMON_R_BC_PKT, RMON_R_MC_PKT, RMON_R_CRC_ALIGN,
	RMON_R_UNDERSIZE, RMON_R_OVERSIZE, RMON_R_FRAG, RMON_R_JAB,
	RMON_R_RESVD_O, RMON_R_P64, RMON_R_P65TO127, RMON_R_P128TO255,
	RMON_R_P256TO511, RMON_R_P512TO1023, RMON_R_P1024TO2047,
	RMON_R_P_GTE2048, RMON_R_OCTETS,
	IEEE_R_DROP, IEEE_R_FRAME_OK, IEEE_R_CRC, IEEE_R_ALIGN, IEEE_R_MACERR,
	IEEE_R_FDXFC, IEEE_R_OCTETS_OK
};
#else
static u32 fec_enet_register_offset[] = {
	FEC_ECNTRL, FEC_IEVENT, FEC_IMASK, FEC_IVEC, FEC_R_DES_ACTIVE_0,
	FEC_R_DES_ACTIVE_1, FEC_R_DES_ACTIVE_2, FEC_X_DES_ACTIVE_0,
	FEC_X_DES_ACTIVE_1, FEC_X_DES_ACTIVE_2, FEC_MII_DATA, FEC_MII_SPEED,
	FEC_R_BOUND, FEC_R_FSTART, FEC_X_WMRK, FEC_X_FSTART, FEC_R_CNTRL,
	FEC_MAX_FRM_LEN, FEC_X_CNTRL, FEC_ADDR_LOW, FEC_ADDR_HIGH,
	FEC_GRP_HASH_TABLE_HIGH, FEC_GRP_HASH_TABLE_LOW, FEC_R_DES_START_0,
	FEC_R_DES_START_1, FEC_R_DES_START_2, FEC_X_DES_START_0,
	FEC_X_DES_START_1, FEC_X_DES_START_2, FEC_R_BUFF_SIZE_0,
	FEC_R_BUFF_SIZE_1, FEC_R_BUFF_SIZE_2
};
#endif

static void fec_enet_get_regs(struct net_device *ndev,
			      struct ethtool_regs *regs, void *regbuf)
{
	struct fec_enet_private *fep = netdev_priv(ndev);
	u32 __iomem *theregs = (u32 __iomem *)fep->hwp;
	u32 *buf = (u32 *)regbuf;
	u32 i, off;

	memset(buf, 0, regs->len);

	for (i = 0; i < ARRAY_SIZE(fec_enet_register_offset); i++) {
		off = fec_enet_register_offset[i] / 4;
		buf[off] = readl(&theregs[off]);
	}
}

static int fec_enet_get_ts_info(struct net_device *ndev,
				struct ethtool_ts_info *info)
{
	struct fec_enet_private *fep = netdev_priv(ndev);

	if (fep->bufdesc_ex) {

		info->so_timestamping = SOF_TIMESTAMPING_TX_SOFTWARE |
					SOF_TIMESTAMPING_RX_SOFTWARE |
					SOF_TIMESTAMPING_SOFTWARE |
					SOF_TIMESTAMPING_TX_HARDWARE |
					SOF_TIMESTAMPING_RX_HARDWARE |
					SOF_TIMESTAMPING_RAW_HARDWARE;
		if (fep->ptp_clock)
			info->phc_index = ptp_clock_index(fep->ptp_clock);
		else
			info->phc_index = -1;

		info->tx_types = (1 << HWTSTAMP_TX_OFF) |
				 (1 << HWTSTAMP_TX_ON);

		info->rx_filters = (1 << HWTSTAMP_FILTER_NONE) |
				   (1 << HWTSTAMP_FILTER_ALL);
		return 0;
	} else {
		return ethtool_op_get_ts_info(ndev, info);
	}
}

#if !defined(CONFIG_M5272)

static void fec_enet_get_pauseparam(struct net_device *ndev,
				    struct ethtool_pauseparam *pause)
{
	struct fec_enet_private *fep = netdev_priv(ndev);

	pause->autoneg = (fep->pause_flag & FEC_PAUSE_FLAG_AUTONEG) != 0;
	pause->tx_pause = (fep->pause_flag & FEC_PAUSE_FLAG_ENABLE) != 0;
	pause->rx_pause = pause->tx_pause;
}

static int fec_enet_set_pauseparam(struct net_device *ndev,
				   struct ethtool_pauseparam *pause)
{
	struct fec_enet_private *fep = netdev_priv(ndev);

	if (!fep->phy_dev)
		return -ENODEV;

	if (pause->tx_pause != pause->rx_pause) {
		netdev_info(ndev,
			"hardware only support enable/disable both tx and rx");
		return -EINVAL;
	}

	fep->pause_flag = 0;

	/* tx pause must be same as rx pause */
	fep->pause_flag |= pause->rx_pause ? FEC_PAUSE_FLAG_ENABLE : 0;
	fep->pause_flag |= pause->autoneg ? FEC_PAUSE_FLAG_AUTONEG : 0;

	if (pause->rx_pause || pause->autoneg) {
		fep->phy_dev->supported |= ADVERTISED_Pause;
		fep->phy_dev->advertising |= ADVERTISED_Pause;
	} else {
		fep->phy_dev->supported &= ~ADVERTISED_Pause;
		fep->phy_dev->advertising &= ~ADVERTISED_Pause;
	}

	if (pause->autoneg) {
		if (netif_running(ndev))
			fec_stop(ndev);
		phy_start_aneg(fep->phy_dev);
	}
	if (netif_running(ndev)) {
		napi_disable(&fep->napi);
		netif_tx_lock_bh(ndev);
		fec_restart(ndev);
		netif_wake_queue(ndev);
		netif_tx_unlock_bh(ndev);
		napi_enable(&fep->napi);
	}

	return 0;
}

static const struct fec_stat {
	char name[ETH_GSTRING_LEN];
	u16 offset;
} fec_stats[] = {
	/* RMON TX */
	{ "tx_dropped", RMON_T_DROP },
	{ "tx_packets", RMON_T_PACKETS },
	{ "tx_broadcast", RMON_T_BC_PKT },
	{ "tx_multicast", RMON_T_MC_PKT },
	{ "tx_crc_errors", RMON_T_CRC_ALIGN },
	{ "tx_undersize", RMON_T_UNDERSIZE },
	{ "tx_oversize", RMON_T_OVERSIZE },
	{ "tx_fragment", RMON_T_FRAG },
	{ "tx_jabber", RMON_T_JAB },
	{ "tx_collision", RMON_T_COL },
	{ "tx_64byte", RMON_T_P64 },
	{ "tx_65to127byte", RMON_T_P65TO127 },
	{ "tx_128to255byte", RMON_T_P128TO255 },
	{ "tx_256to511byte", RMON_T_P256TO511 },
	{ "tx_512to1023byte", RMON_T_P512TO1023 },
	{ "tx_1024to2047byte", RMON_T_P1024TO2047 },
	{ "tx_GTE2048byte", RMON_T_P_GTE2048 },
	{ "tx_octets", RMON_T_OCTETS },

	/* IEEE TX */
	{ "IEEE_tx_drop", IEEE_T_DROP },
	{ "IEEE_tx_frame_ok", IEEE_T_FRAME_OK },
	{ "IEEE_tx_1col", IEEE_T_1COL },
	{ "IEEE_tx_mcol", IEEE_T_MCOL },
	{ "IEEE_tx_def", IEEE_T_DEF },
	{ "IEEE_tx_lcol", IEEE_T_LCOL },
	{ "IEEE_tx_excol", IEEE_T_EXCOL },
	{ "IEEE_tx_macerr", IEEE_T_MACERR },
	{ "IEEE_tx_cserr", IEEE_T_CSERR },
	{ "IEEE_tx_sqe", IEEE_T_SQE },
	{ "IEEE_tx_fdxfc", IEEE_T_FDXFC },
	{ "IEEE_tx_octets_ok", IEEE_T_OCTETS_OK },

	/* RMON RX */
	{ "rx_packets", RMON_R_PACKETS },
	{ "rx_broadcast", RMON_R_BC_PKT },
	{ "rx_multicast", RMON_R_MC_PKT },
	{ "rx_crc_errors", RMON_R_CRC_ALIGN },
	{ "rx_undersize", RMON_R_UNDERSIZE },
	{ "rx_oversize", RMON_R_OVERSIZE },
	{ "rx_fragment", RMON_R_FRAG },
	{ "rx_jabber", RMON_R_JAB },
	{ "rx_64byte", RMON_R_P64 },
	{ "rx_65to127byte", RMON_R_P65TO127 },
	{ "rx_128to255byte", RMON_R_P128TO255 },
	{ "rx_256to511byte", RMON_R_P256TO511 },
	{ "rx_512to1023byte", RMON_R_P512TO1023 },
	{ "rx_1024to2047byte", RMON_R_P1024TO2047 },
	{ "rx_GTE2048byte", RMON_R_P_GTE2048 },
	{ "rx_octets", RMON_R_OCTETS },

	/* IEEE RX */
	{ "IEEE_rx_drop", IEEE_R_DROP },
	{ "IEEE_rx_frame_ok", IEEE_R_FRAME_OK },
	{ "IEEE_rx_crc", IEEE_R_CRC },
	{ "IEEE_rx_align", IEEE_R_ALIGN },
	{ "IEEE_rx_macerr", IEEE_R_MACERR },
	{ "IEEE_rx_fdxfc", IEEE_R_FDXFC },
	{ "IEEE_rx_octets_ok", IEEE_R_OCTETS_OK },
};

static void fec_enet_get_ethtool_stats(struct net_device *dev,
	struct ethtool_stats *stats, u64 *data)
{
	struct fec_enet_private *fep = netdev_priv(dev);
	int i;

	for (i = 0; i < ARRAY_SIZE(fec_stats); i++)
		data[i] = readl(fep->hwp + fec_stats[i].offset);
}

static void fec_enet_get_strings(struct net_device *netdev,
	u32 stringset, u8 *data)
{
	int i;
	switch (stringset) {
	case ETH_SS_STATS:
		for (i = 0; i < ARRAY_SIZE(fec_stats); i++)
			memcpy(data + i * ETH_GSTRING_LEN,
				fec_stats[i].name, ETH_GSTRING_LEN);
		break;
	}
}

static int fec_enet_get_sset_count(struct net_device *dev, int sset)
{
	switch (sset) {
	case ETH_SS_STATS:
		return ARRAY_SIZE(fec_stats);
	default:
		return -EOPNOTSUPP;
	}
}
#endif /* !defined(CONFIG_M5272) */

static int fec_enet_nway_reset(struct net_device *dev)
{
	struct fec_enet_private *fep = netdev_priv(dev);
	struct phy_device *phydev = fep->phy_dev;

	if (!phydev)
		return -ENODEV;

	return genphy_restart_aneg(phydev);
}

/* ITR clock source is enet system clock (clk_ahb).
 * TCTT unit is cycle_ns * 64 cycle
 * So, the ICTT value = X us / (cycle_ns * 64)
 */
static int fec_enet_us_to_itr_clock(struct net_device *ndev, int us)
{
	struct fec_enet_private *fep = netdev_priv(ndev);

	return us * (fep->itr_clk_rate / 64000) / 1000;
}

/* Set threshold for interrupt coalescing */
static void fec_enet_itr_coal_set(struct net_device *ndev)
{
	struct fec_enet_private *fep = netdev_priv(ndev);
	int rx_itr, tx_itr;

	if (!(fep->quirks & FEC_QUIRK_HAS_AVB))
		return;

	/* Must be greater than zero to avoid unpredictable behavior */
	if (!fep->rx_time_itr || !fep->rx_pkts_itr ||
	    !fep->tx_time_itr || !fep->tx_pkts_itr)
		return;

	/* Select enet system clock as Interrupt Coalescing
	 * timer Clock Source
	 */
	rx_itr = FEC_ITR_CLK_SEL;
	tx_itr = FEC_ITR_CLK_SEL;

	/* set ICFT and ICTT */
	rx_itr |= FEC_ITR_ICFT(fep->rx_pkts_itr);
	rx_itr |= FEC_ITR_ICTT(fec_enet_us_to_itr_clock(ndev, fep->rx_time_itr));
	tx_itr |= FEC_ITR_ICFT(fep->tx_pkts_itr);
	tx_itr |= FEC_ITR_ICTT(fec_enet_us_to_itr_clock(ndev, fep->tx_time_itr));

	rx_itr |= FEC_ITR_EN;
	tx_itr |= FEC_ITR_EN;

	writel(tx_itr, fep->hwp + FEC_TXIC0);
	writel(rx_itr, fep->hwp + FEC_RXIC0);
	writel(tx_itr, fep->hwp + FEC_TXIC1);
	writel(rx_itr, fep->hwp + FEC_RXIC1);
	writel(tx_itr, fep->hwp + FEC_TXIC2);
	writel(rx_itr, fep->hwp + FEC_RXIC2);
}

static int
fec_enet_get_coalesce(struct net_device *ndev, struct ethtool_coalesce *ec)
{
	struct fec_enet_private *fep = netdev_priv(ndev);

	if (!(fep->quirks & FEC_QUIRK_HAS_AVB))
		return -EOPNOTSUPP;

	ec->rx_coalesce_usecs = fep->rx_time_itr;
	ec->rx_max_coalesced_frames = fep->rx_pkts_itr;

	ec->tx_coalesce_usecs = fep->tx_time_itr;
	ec->tx_max_coalesced_frames = fep->tx_pkts_itr;

	return 0;
}

static int
fec_enet_set_coalesce(struct net_device *ndev, struct ethtool_coalesce *ec)
{
	struct fec_enet_private *fep = netdev_priv(ndev);
	unsigned int cycle;

	if (!(fep->quirks & FEC_QUIRK_HAS_AVB))
		return -EOPNOTSUPP;

	if (ec->rx_max_coalesced_frames > 255) {
		pr_err("Rx coalesced frames exceed hardware limiation");
		return -EINVAL;
	}

	if (ec->tx_max_coalesced_frames > 255) {
		pr_err("Tx coalesced frame exceed hardware limiation");
		return -EINVAL;
	}

	cycle = fec_enet_us_to_itr_clock(ndev, fep->rx_time_itr);
	if (cycle > 0xFFFF) {
		pr_err("Rx coalesed usec exceeed hardware limiation");
		return -EINVAL;
	}

	cycle = fec_enet_us_to_itr_clock(ndev, fep->tx_time_itr);
	if (cycle > 0xFFFF) {
		pr_err("Rx coalesed usec exceeed hardware limiation");
		return -EINVAL;
	}

	fep->rx_time_itr = ec->rx_coalesce_usecs;
	fep->rx_pkts_itr = ec->rx_max_coalesced_frames;

	fep->tx_time_itr = ec->tx_coalesce_usecs;
	fep->tx_pkts_itr = ec->tx_max_coalesced_frames;

	fec_enet_itr_coal_set(ndev);

	return 0;
}

static void fec_enet_itr_coal_init(struct net_device *ndev)
{
	struct ethtool_coalesce ec;

	ec.rx_coalesce_usecs = FEC_ITR_ICTT_DEFAULT;
	ec.rx_max_coalesced_frames = FEC_ITR_ICFT_DEFAULT;

	ec.tx_coalesce_usecs = FEC_ITR_ICTT_DEFAULT;
	ec.tx_max_coalesced_frames = FEC_ITR_ICFT_DEFAULT;

	fec_enet_set_coalesce(ndev, &ec);
}

static int fec_enet_get_tunable(struct net_device *netdev,
				const struct ethtool_tunable *tuna,
				void *data)
{
	struct fec_enet_private *fep = netdev_priv(netdev);
	int ret = 0;

	switch (tuna->id) {
	case ETHTOOL_RX_COPYBREAK:
		*(u32 *)data = fep->rx_copybreak;
		break;
	default:
		ret = -EINVAL;
		break;
	}

	return ret;
}

static int fec_enet_set_tunable(struct net_device *netdev,
				const struct ethtool_tunable *tuna,
				const void *data)
{
	struct fec_enet_private *fep = netdev_priv(netdev);
	int ret = 0;

	switch (tuna->id) {
	case ETHTOOL_RX_COPYBREAK:
		fep->rx_copybreak = *(u32 *)data;
		break;
	default:
		ret = -EINVAL;
		break;
	}

	return ret;
}

static void
fec_enet_get_wol(struct net_device *ndev, struct ethtool_wolinfo *wol)
{
	struct fec_enet_private *fep = netdev_priv(ndev);

	if (fep->wol_flag & FEC_WOL_HAS_MAGIC_PACKET) {
		wol->supported = WAKE_MAGIC;
		wol->wolopts = fep->wol_flag & FEC_WOL_FLAG_ENABLE ? WAKE_MAGIC : 0;
	} else {
		wol->supported = wol->wolopts = 0;
	}
}

static int
fec_enet_set_wol(struct net_device *ndev, struct ethtool_wolinfo *wol)
{
	struct fec_enet_private *fep = netdev_priv(ndev);

	if (!(fep->wol_flag & FEC_WOL_HAS_MAGIC_PACKET))
		return -EINVAL;

	if (wol->wolopts & ~WAKE_MAGIC)
		return -EINVAL;

	device_set_wakeup_enable(&ndev->dev, wol->wolopts & WAKE_MAGIC);
	if (device_may_wakeup(&ndev->dev))
		fep->wol_flag |= FEC_WOL_FLAG_ENABLE;
	else
		fep->wol_flag &= (~FEC_WOL_FLAG_ENABLE);

	return 0;
}

static const struct ethtool_ops fec_enet_ethtool_ops = {
	.get_settings		= fec_enet_get_settings,
	.set_settings		= fec_enet_set_settings,
	.get_drvinfo		= fec_enet_get_drvinfo,
<<<<<<< HEAD
	.get_regs_len		= fec_enet_get_regs_len,
	.get_regs		= fec_enet_get_regs,
=======
>>>>>>> 9ea9577d
	.nway_reset		= fec_enet_nway_reset,
	.get_link		= ethtool_op_get_link,
	.get_coalesce		= fec_enet_get_coalesce,
	.set_coalesce		= fec_enet_set_coalesce,
#ifndef CONFIG_M5272
	.get_pauseparam		= fec_enet_get_pauseparam,
	.set_pauseparam		= fec_enet_set_pauseparam,
	.get_strings		= fec_enet_get_strings,
	.get_ethtool_stats	= fec_enet_get_ethtool_stats,
	.get_sset_count		= fec_enet_get_sset_count,
#endif
	.get_ts_info		= fec_enet_get_ts_info,
	.get_tunable		= fec_enet_get_tunable,
	.set_tunable		= fec_enet_set_tunable,
	.get_wol		= fec_enet_get_wol,
	.set_wol		= fec_enet_set_wol,
};

static int fec_enet_ioctl(struct net_device *ndev, struct ifreq *rq, int cmd)
{
	struct fec_enet_private *fep = netdev_priv(ndev);
	struct phy_device *phydev = fep->phy_dev;

	if (!netif_running(ndev))
		return -EINVAL;

	if (!phydev)
		return -ENODEV;

	if (fep->bufdesc_ex) {
		if (cmd == SIOCSHWTSTAMP)
			return fec_ptp_set(ndev, rq);
		if (cmd == SIOCGHWTSTAMP)
			return fec_ptp_get(ndev, rq);
	}

	return phy_mii_ioctl(phydev, rq, cmd);
}

static void fec_enet_free_buffers(struct net_device *ndev)
{
	struct fec_enet_private *fep = netdev_priv(ndev);
	unsigned int i;
	struct sk_buff *skb;
	struct bufdesc	*bdp;
	struct fec_enet_priv_tx_q *txq;
	struct fec_enet_priv_rx_q *rxq;
	unsigned int q;

	for (q = 0; q < fep->num_rx_queues; q++) {
		rxq = fep->rx_queue[q];
		bdp = rxq->rx_bd_base;
		for (i = 0; i < rxq->rx_ring_size; i++) {
			skb = rxq->rx_skbuff[i];
			rxq->rx_skbuff[i] = NULL;
			if (skb) {
				dma_unmap_single(&fep->pdev->dev,
						 bdp->cbd_bufaddr,
						 FEC_ENET_RX_FRSIZE - fep->rx_align,
						 DMA_FROM_DEVICE);
				dev_kfree_skb(skb);
			}
			bdp = fec_enet_get_nextdesc(bdp, fep, q);
		}
	}
<<<<<<< HEAD

	for (q = 0; q < fep->num_tx_queues; q++) {
		txq = fep->tx_queue[q];
		bdp = txq->tx_bd_base;
		for (i = 0; i < txq->tx_ring_size; i++) {
			kfree(txq->tx_bounce[i]);
			txq->tx_bounce[i] = NULL;
			skb = txq->tx_skbuff[i];
			txq->tx_skbuff[i] = NULL;
			dev_kfree_skb(skb);
		}
	}
}

static void fec_enet_free_queue(struct net_device *ndev)
{
	struct fec_enet_private *fep = netdev_priv(ndev);
	int i;
	struct fec_enet_priv_tx_q *txq;

	for (i = 0; i < fep->num_tx_queues; i++)
		if (fep->tx_queue[i] && fep->tx_queue[i]->tso_hdrs) {
			txq = fep->tx_queue[i];
			dma_free_coherent(NULL,
					  txq->tx_ring_size * TSO_HEADER_SIZE,
					  txq->tso_hdrs,
					  txq->tso_hdrs_dma);
		}

	for (i = 0; i < fep->num_rx_queues; i++)
		kfree(fep->rx_queue[i]);
	for (i = 0; i < fep->num_tx_queues; i++)
		kfree(fep->tx_queue[i]);
}

static int fec_enet_alloc_queue(struct net_device *ndev)
{
	struct fec_enet_private *fep = netdev_priv(ndev);
	int i;
	int ret = 0;
	struct fec_enet_priv_tx_q *txq;

	for (i = 0; i < fep->num_tx_queues; i++) {
		txq = kzalloc(sizeof(*txq), GFP_KERNEL);
		if (!txq) {
			ret = -ENOMEM;
			goto alloc_failed;
		}

=======

	for (q = 0; q < fep->num_tx_queues; q++) {
		txq = fep->tx_queue[q];
		bdp = txq->tx_bd_base;
		for (i = 0; i < txq->tx_ring_size; i++) {
			kfree(txq->tx_bounce[i]);
			txq->tx_bounce[i] = NULL;
			skb = txq->tx_skbuff[i];
			txq->tx_skbuff[i] = NULL;
			dev_kfree_skb(skb);
		}
	}
}

static void fec_enet_free_queue(struct net_device *ndev)
{
	struct fec_enet_private *fep = netdev_priv(ndev);
	int i;
	struct fec_enet_priv_tx_q *txq;

	for (i = 0; i < fep->num_tx_queues; i++)
		if (fep->tx_queue[i] && fep->tx_queue[i]->tso_hdrs) {
			txq = fep->tx_queue[i];
			dma_free_coherent(NULL,
					  txq->tx_ring_size * TSO_HEADER_SIZE,
					  txq->tso_hdrs,
					  txq->tso_hdrs_dma);
		}

	for (i = 0; i < fep->num_rx_queues; i++)
		if (fep->rx_queue[i])
			kfree(fep->rx_queue[i]);

	for (i = 0; i < fep->num_tx_queues; i++)
		if (fep->tx_queue[i])
			kfree(fep->tx_queue[i]);
}

static int fec_enet_alloc_queue(struct net_device *ndev)
{
	struct fec_enet_private *fep = netdev_priv(ndev);
	int i;
	int ret = 0;
	struct fec_enet_priv_tx_q *txq;

	for (i = 0; i < fep->num_tx_queues; i++) {
		txq = kzalloc(sizeof(*txq), GFP_KERNEL);
		if (!txq) {
			ret = -ENOMEM;
			goto alloc_failed;
		}

>>>>>>> 9ea9577d
		fep->tx_queue[i] = txq;
		txq->tx_ring_size = TX_RING_SIZE;
		fep->total_tx_ring_size += fep->tx_queue[i]->tx_ring_size;

		txq->tx_stop_threshold = FEC_MAX_SKB_DESCS;
		txq->tx_wake_threshold =
				(txq->tx_ring_size - txq->tx_stop_threshold) / 2;

		txq->tso_hdrs = dma_alloc_coherent(NULL,
					txq->tx_ring_size * TSO_HEADER_SIZE,
					&txq->tso_hdrs_dma,
					GFP_KERNEL);
		if (!txq->tso_hdrs) {
			ret = -ENOMEM;
			goto alloc_failed;
		}
	}

	for (i = 0; i < fep->num_rx_queues; i++) {
		fep->rx_queue[i] = kzalloc(sizeof(*fep->rx_queue[i]),
					   GFP_KERNEL);
		if (!fep->rx_queue[i]) {
			ret = -ENOMEM;
			goto alloc_failed;
		}

		fep->rx_queue[i]->rx_ring_size = RX_RING_SIZE;
		fep->total_rx_ring_size += fep->rx_queue[i]->rx_ring_size;
	}
	return ret;

alloc_failed:
	fec_enet_free_queue(ndev);
	return ret;
}

static int
fec_enet_alloc_rxq_buffers(struct net_device *ndev, unsigned int queue)
{
	struct fec_enet_private *fep = netdev_priv(ndev);
	unsigned int i;
	struct sk_buff *skb;
	struct bufdesc	*bdp;
	struct fec_enet_priv_rx_q *rxq;

	rxq = fep->rx_queue[queue];
	bdp = rxq->rx_bd_base;
	for (i = 0; i < rxq->rx_ring_size; i++) {
		skb = netdev_alloc_skb(ndev, FEC_ENET_RX_FRSIZE);
		if (!skb)
			goto err_alloc;

		if (fec_enet_new_rxbdp(ndev, bdp, skb)) {
			dev_kfree_skb(skb);
			goto err_alloc;
		}

		rxq->rx_skbuff[i] = skb;
		bdp->cbd_sc = BD_ENET_RX_EMPTY;

		if (fep->bufdesc_ex) {
			struct bufdesc_ex *ebdp = (struct bufdesc_ex *)bdp;
			ebdp->cbd_esc = BD_ENET_RX_INT;
		}

		bdp = fec_enet_get_nextdesc(bdp, fep, queue);
	}

	/* Set the last buffer to wrap. */
	bdp = fec_enet_get_prevdesc(bdp, fep, queue);
	bdp->cbd_sc |= BD_SC_WRAP;
	return 0;

 err_alloc:
	fec_enet_free_buffers(ndev);
	return -ENOMEM;
}

static int
fec_enet_alloc_txq_buffers(struct net_device *ndev, unsigned int queue)
{
	struct fec_enet_private *fep = netdev_priv(ndev);
	unsigned int i;
	struct bufdesc  *bdp;
	struct fec_enet_priv_tx_q *txq;

	txq = fep->tx_queue[queue];
	bdp = txq->tx_bd_base;
	for (i = 0; i < txq->tx_ring_size; i++) {
		txq->tx_bounce[i] = kmalloc(FEC_ENET_TX_FRSIZE, GFP_KERNEL);
		if (!txq->tx_bounce[i])
			goto err_alloc;

		bdp->cbd_sc = 0;
		bdp->cbd_bufaddr = 0;

		if (fep->bufdesc_ex) {
			struct bufdesc_ex *ebdp = (struct bufdesc_ex *)bdp;
			ebdp->cbd_esc = BD_ENET_TX_INT;
		}

		bdp = fec_enet_get_nextdesc(bdp, fep, queue);
	}

	/* Set the last buffer to wrap. */
	bdp = fec_enet_get_prevdesc(bdp, fep, queue);
	bdp->cbd_sc |= BD_SC_WRAP;

	return 0;

 err_alloc:
	fec_enet_free_buffers(ndev);
	return -ENOMEM;
}

static int fec_enet_alloc_buffers(struct net_device *ndev)
{
	struct fec_enet_private *fep = netdev_priv(ndev);
	unsigned int i;

	for (i = 0; i < fep->num_rx_queues; i++)
		if (fec_enet_alloc_rxq_buffers(ndev, i))
			return -ENOMEM;

	for (i = 0; i < fep->num_tx_queues; i++)
		if (fec_enet_alloc_txq_buffers(ndev, i))
			return -ENOMEM;
	return 0;
}

static inline bool fec_enet_irq_workaround(struct fec_enet_private *fep)
{
	struct device_node *np = fep->pdev->dev.of_node;
	struct device_node *intr_node;

	intr_node = of_parse_phandle(np, "interrupts-extended", 0);
	if (intr_node && !strcmp(intr_node->name, "gpio")) {
		/*
		 * If the interrupt controller is a GPIO node, it must have
		 * applied the workaround for WAIT mode bug.
		 */
		return true;
	}

	return false;
}

static int
fec_enet_open(struct net_device *ndev)
{
	struct fec_enet_private *fep = netdev_priv(ndev);
	const struct platform_device_id *id_entry =
				platform_get_device_id(fep->pdev);
	int ret;

	pinctrl_pm_select_default_state(&fep->pdev->dev);
	ret = fec_enet_clk_enable(ndev, true);
	if (ret)
		return ret;

	/* I should reset the ring buffers here, but I don't yet know
	 * a simple way to do that.
	 */

	ret = fec_enet_alloc_buffers(ndev);
	if (ret)
		goto err_enet_alloc;

	/* Init MAC firstly for suspend/resume with megafix off case */
	fec_restart(ndev);

	/* Probe and connect to PHY when open the interface */
	ret = fec_enet_mii_probe(ndev);
	if (ret)
		goto err_enet_mii_probe;

	napi_enable(&fep->napi);
	phy_start(fep->phy_dev);
	netif_tx_start_all_queues(ndev);

	pm_runtime_get_sync(ndev->dev.parent);
	if ((id_entry->driver_data & FEC_QUIRK_BUG_WAITMODE) &&
	    !fec_enet_irq_workaround(fep))
		pm_qos_add_request(&ndev->pm_qos_req,
				   PM_QOS_CPU_DMA_LATENCY,
				   0);
	else
		pm_qos_add_request(&ndev->pm_qos_req,
				   PM_QOS_CPU_DMA_LATENCY,
				   PM_QOS_DEFAULT_VALUE);

	device_set_wakeup_enable(&ndev->dev, fep->wol_flag &
				 FEC_WOL_FLAG_ENABLE);
	fep->miibus_up_failed = false;

	return 0;

err_enet_mii_probe:
	fec_enet_free_buffers(ndev);
err_enet_alloc:
	fep->miibus_up_failed = true;
	if (!fep->mii_bus_share)
		pinctrl_pm_select_sleep_state(&fep->pdev->dev);
	return ret;
}

static int
fec_enet_close(struct net_device *ndev)
{
	struct fec_enet_private *fep = netdev_priv(ndev);

	phy_stop(fep->phy_dev);

	if (netif_device_present(ndev)) {
		napi_disable(&fep->napi);
		netif_tx_disable(ndev);
		fec_stop(ndev);
	}

	phy_disconnect(fep->phy_dev);
	fep->phy_dev = NULL;

	fec_enet_clk_enable(ndev, false);
	pm_qos_remove_request(&ndev->pm_qos_req);
	pinctrl_pm_select_sleep_state(&fep->pdev->dev);
	pm_runtime_put_sync_suspend(ndev->dev.parent);
	fec_enet_free_buffers(ndev);
	gpioled_phylink(fep);

	return 0;
}

/* Set or clear the multicast filter for this adaptor.
 * Skeleton taken from sunlance driver.
 * The CPM Ethernet implementation allows Multicast as well as individual
 * MAC address filtering.  Some of the drivers check to make sure it is
 * a group multicast address, and discard those that are not.  I guess I
 * will do the same for now, but just remove the test if you want
 * individual filtering as well (do the upper net layers want or support
 * this kind of feature?).
 */

#define HASH_BITS	6		/* #bits in hash */
#define CRC32_POLY	0xEDB88320

static void set_multicast_list(struct net_device *ndev)
{
	struct fec_enet_private *fep = netdev_priv(ndev);
	struct netdev_hw_addr *ha;
	unsigned int i, bit, data, crc, tmp;
	unsigned char hash;

	if (ndev->flags & IFF_PROMISC) {
		tmp = readl(fep->hwp + FEC_R_CNTRL);
		tmp |= 0x8;
		writel(tmp, fep->hwp + FEC_R_CNTRL);
		return;
	}

	tmp = readl(fep->hwp + FEC_R_CNTRL);
	tmp &= ~0x8;
	writel(tmp, fep->hwp + FEC_R_CNTRL);

	if (ndev->flags & IFF_ALLMULTI) {
		/* Catch all multicast addresses, so set the
		 * filter to all 1's
		 */
		writel(0xffffffff, fep->hwp + FEC_GRP_HASH_TABLE_HIGH);
		writel(0xffffffff, fep->hwp + FEC_GRP_HASH_TABLE_LOW);

		return;
	}

	/* Clear filter and add the addresses in hash register
	 */
	writel(0, fep->hwp + FEC_GRP_HASH_TABLE_HIGH);
	writel(0, fep->hwp + FEC_GRP_HASH_TABLE_LOW);

	netdev_for_each_mc_addr(ha, ndev) {
		/* calculate crc32 value of mac address */
		crc = 0xffffffff;

		for (i = 0; i < ndev->addr_len; i++) {
			data = ha->addr[i];
			for (bit = 0; bit < 8; bit++, data >>= 1) {
				crc = (crc >> 1) ^
				(((crc ^ data) & 1) ? CRC32_POLY : 0);
			}
		}

		/* only upper 6 bits (HASH_BITS) are used
		 * which point to specific bit in he hash registers
		 */
		hash = (crc >> (32 - HASH_BITS)) & 0x3f;

		if (hash > 31) {
			tmp = readl(fep->hwp + FEC_GRP_HASH_TABLE_HIGH);
			tmp |= 1 << (hash - 32);
			writel(tmp, fep->hwp + FEC_GRP_HASH_TABLE_HIGH);
		} else {
			tmp = readl(fep->hwp + FEC_GRP_HASH_TABLE_LOW);
			tmp |= 1 << hash;
			writel(tmp, fep->hwp + FEC_GRP_HASH_TABLE_LOW);
		}
	}
}

/* Set a MAC change in hardware. */
static int
fec_set_mac_address(struct net_device *ndev, void *p)
{
	struct fec_enet_private *fep = netdev_priv(ndev);
	struct sockaddr *addr = p;

	if (addr) {
		if (!is_valid_ether_addr(addr->sa_data))
			return -EADDRNOTAVAIL;
		memcpy(ndev->dev_addr, addr->sa_data, ndev->addr_len);
	}

	/* Add netif status check here to avoid system hang in below case:
	 * ifconfig ethx down; ifconfig ethx hw ether xx:xx:xx:xx:xx:xx;
	 * After ethx down, fec all clocks are gated off and then register
	 * access causes system hang.
	 */
	if (!netif_running(ndev))
		return 0;

	writel(ndev->dev_addr[3] | (ndev->dev_addr[2] << 8) |
		(ndev->dev_addr[1] << 16) | (ndev->dev_addr[0] << 24),
		fep->hwp + FEC_ADDR_LOW);
	writel((ndev->dev_addr[5] << 16) | (ndev->dev_addr[4] << 24),
		fep->hwp + FEC_ADDR_HIGH);
	return 0;
}

#ifdef CONFIG_NET_POLL_CONTROLLER
/**
 * fec_poll_controller - FEC Poll controller function
 * @dev: The FEC network adapter
 *
 * Polled functionality used by netconsole and others in non interrupt mode
 *
 */
static void fec_poll_controller(struct net_device *dev)
{
	int i;
	struct fec_enet_private *fep = netdev_priv(dev);

	for (i = 0; i < FEC_IRQ_NUM; i++) {
		if (fep->irq[i] > 0) {
			disable_irq(fep->irq[i]);
			fec_enet_interrupt(fep->irq[i], dev);
			enable_irq(fep->irq[i]);
		}
	}
}
#endif

#define FEATURES_NEED_QUIESCE NETIF_F_RXCSUM
static inline void fec_enet_set_netdev_features(struct net_device *netdev,
	netdev_features_t features)
{
	struct fec_enet_private *fep = netdev_priv(netdev);
	netdev_features_t changed = features ^ netdev->features;

	netdev->features = features;

	/* Receive checksum has been changed */
	if (changed & NETIF_F_RXCSUM) {
		if (features & NETIF_F_RXCSUM)
			fep->csum_flags |= FLAG_RX_CSUM_ENABLED;
		else
			fep->csum_flags &= ~FLAG_RX_CSUM_ENABLED;
	}
}

static int fec_set_features(struct net_device *netdev,
	netdev_features_t features)
{
	struct fec_enet_private *fep = netdev_priv(netdev);
	netdev_features_t changed = features ^ netdev->features;

	if (netif_running(netdev) && changed & FEATURES_NEED_QUIESCE) {
		napi_disable(&fep->napi);
		netif_tx_lock_bh(netdev);
		fec_stop(netdev);
		fec_enet_set_netdev_features(netdev, features);
		fec_restart(netdev);
		netif_tx_wake_all_queues(netdev);
		netif_tx_unlock_bh(netdev);
		napi_enable(&fep->napi);
	} else {
		fec_enet_set_netdev_features(netdev, features);
	}

	return 0;
}

u16 fec_enet_get_raw_vlan_tci(struct sk_buff *skb)
{
	struct vlan_ethhdr *vhdr;
	unsigned short vlan_TCI = 0;

	if (skb->protocol == ntohs(ETH_P_ALL)) {
		vhdr = (struct vlan_ethhdr *)(skb->data);
		vlan_TCI = ntohs(vhdr->h_vlan_TCI);
	}

	return vlan_TCI;
}

u16 fec_enet_select_queue(struct net_device *ndev, struct sk_buff *skb,
			  void *accel_priv, select_queue_fallback_t fallback)
{
	struct fec_enet_private *fep = netdev_priv(ndev);
	const struct platform_device_id *id_entry =
			platform_get_device_id(fep->pdev);
	u16 vlan_tag;

	if (!(id_entry->driver_data & FEC_QUIRK_HAS_AVB))
		return skb_tx_hash(ndev, skb);

	vlan_tag = fec_enet_get_raw_vlan_tci(skb);
	if (!vlan_tag)
		return vlan_tag;

	return  fec_enet_vlan_pri_to_queue[vlan_tag >> 13];
}

static const struct net_device_ops fec_netdev_ops = {
	.ndo_open		= fec_enet_open,
	.ndo_stop		= fec_enet_close,
	.ndo_start_xmit		= fec_enet_start_xmit,
	.ndo_select_queue       = fec_enet_select_queue,
	.ndo_set_rx_mode	= set_multicast_list,
	.ndo_change_mtu		= eth_change_mtu,
	.ndo_validate_addr	= eth_validate_addr,
	.ndo_tx_timeout		= fec_timeout,
	.ndo_set_mac_address	= fec_set_mac_address,
	.ndo_do_ioctl		= fec_enet_ioctl,
#ifdef CONFIG_NET_POLL_CONTROLLER
	.ndo_poll_controller	= fec_poll_controller,
#endif
	.ndo_set_features	= fec_set_features,
};

 /*
  * XXX:  We need to clean up on failure exits here.
  *
  */
static int fec_enet_init(struct net_device *ndev)
{
	struct fec_enet_private *fep = netdev_priv(ndev);
	struct fec_enet_priv_tx_q *txq;
	struct fec_enet_priv_rx_q *rxq;
	struct bufdesc *cbd_base;
	dma_addr_t bd_dma;
	int bd_size;
	unsigned int i;

#if defined(CONFIG_ARM)
	fep->rx_align = 0xf;
	fep->tx_align = 0xf;
#else
	fep->rx_align = 0x3;
	fep->tx_align = 0x3;
#endif

	fec_enet_alloc_queue(ndev);

	if (fep->bufdesc_ex)
		fep->bufdesc_size = sizeof(struct bufdesc_ex);
	else
		fep->bufdesc_size = sizeof(struct bufdesc);
	bd_size = (fep->total_tx_ring_size + fep->total_rx_ring_size) *
			fep->bufdesc_size;

	/* Allocate memory for buffer descriptors. */
<<<<<<< HEAD
	cbd_base = dmam_alloc_coherent(&fep->pdev->dev, bd_size, &bd_dma,
				       GFP_KERNEL);
=======
	cbd_base = dma_alloc_coherent(NULL, bd_size, &bd_dma,
				      GFP_KERNEL);
>>>>>>> 9ea9577d
	if (!cbd_base) {
		return -ENOMEM;
	}

	memset(cbd_base, 0, bd_size);

	/* Get the Ethernet address */
	fec_get_mac(ndev);
	/* make sure MAC we just acquired is programmed into the hw */
	fec_set_mac_address(ndev, NULL);

	/* Set receive and transmit descriptor base. */
	for (i = 0; i < fep->num_rx_queues; i++) {
		rxq = fep->rx_queue[i];
		rxq->index = i;
		rxq->rx_bd_base = (struct bufdesc *)cbd_base;
		rxq->bd_dma = bd_dma;
		if (fep->bufdesc_ex) {
			bd_dma += sizeof(struct bufdesc_ex) * rxq->rx_ring_size;
			cbd_base = (struct bufdesc *)
				(((struct bufdesc_ex *)cbd_base) + rxq->rx_ring_size);
		} else {
			bd_dma += sizeof(struct bufdesc) * rxq->rx_ring_size;
			cbd_base += rxq->rx_ring_size;
		}
	}

	for (i = 0; i < fep->num_tx_queues; i++) {
		txq = fep->tx_queue[i];
		txq->index = i;
		txq->tx_bd_base = (struct bufdesc *)cbd_base;
		txq->bd_dma = bd_dma;
		if (fep->bufdesc_ex) {
			bd_dma += sizeof(struct bufdesc_ex) * txq->tx_ring_size;
			cbd_base = (struct bufdesc *)
			 (((struct bufdesc_ex *)cbd_base) + txq->tx_ring_size);
		} else {
			bd_dma += sizeof(struct bufdesc) * txq->tx_ring_size;
			cbd_base += txq->tx_ring_size;
		}
	}


	/* The FEC Ethernet specific entries in the device structure */
	ndev->watchdog_timeo = TX_TIMEOUT;
	ndev->netdev_ops = &fec_netdev_ops;
	ndev->ethtool_ops = &fec_enet_ethtool_ops;

	writel(FEC_RX_DISABLED_IMASK, fep->hwp + FEC_IMASK);
	netif_napi_add(ndev, &fep->napi, fec_enet_rx_napi, NAPI_POLL_WEIGHT);

	if (fep->quirks & FEC_QUIRK_HAS_VLAN)
		/* enable hw VLAN support */
		ndev->features |= NETIF_F_HW_VLAN_CTAG_RX;

	if (fep->quirks & FEC_QUIRK_HAS_CSUM) {
		ndev->gso_max_segs = FEC_MAX_TSO_SEGS;

		/* enable hw accelerator */
		ndev->features |= (NETIF_F_IP_CSUM | NETIF_F_IPV6_CSUM
				| NETIF_F_RXCSUM | NETIF_F_SG | NETIF_F_TSO);
		fep->csum_flags |= FLAG_RX_CSUM_ENABLED;
	}

	if (fep->quirks & FEC_QUIRK_HAS_AVB) {
		fep->tx_align = 0;
		fep->rx_align = 0x3f;
	}

	ndev->hw_features = ndev->features;

	fec_restart(ndev);

	return 0;
}

#ifdef CONFIG_OF
static void fec_reset_phy(struct platform_device *pdev)
{
	int err, phy_reset;
	int msec = 1;
	struct device_node *np = pdev->dev.of_node;

	if (!np)
		return;

	of_property_read_u32(np, "phy-reset-duration", &msec);
	/* A sane reset duration should not be longer than 1s */
	if (msec > 1000)
		msec = 1;

	phy_reset = of_get_named_gpio(np, "phy-reset-gpios", 0);
	if (!gpio_is_valid(phy_reset))
		return;

	err = devm_gpio_request_one(&pdev->dev, phy_reset,
				    GPIOF_OUT_INIT_LOW, "phy-reset");
	if (err) {
		dev_err(&pdev->dev, "failed to get phy-reset-gpios: %d\n", err);
		return;
	}
	msleep(msec);
	gpio_set_value_cansleep(phy_reset, 1);
}

static void fec_gpio_led_init(struct platform_device *pdev)
{
	struct net_device *ndev = platform_get_drvdata(pdev);
	struct fec_enet_private *fep = netdev_priv(ndev);
	struct device_node *np = pdev->dev.of_node;
	enum of_gpio_flags flags;
	int init_st;

	if (!np)
		return;

	fep->gpio_linkled = of_get_named_gpio_flags(np, "digi,gpio-link-led", 0,
						    &flags);
	if (fep->gpio_linkled >= 0) {
		if (flags & OF_GPIO_ACTIVE_LOW) {
			fep->gpio_linkled_inverted = 1;
			init_st = GPIOF_OUT_INIT_HIGH;
		}
		else
			init_st = GPIOF_OUT_INIT_LOW;

		if (gpio_request_one(fep->gpio_linkled, init_st,
				      "FEC link LED"))
			printk("Unable to register gpio %d for link LED\n",
			       fep->gpio_linkled);
	}

	fep->gpio_actled = of_get_named_gpio_flags(np, "digi,gpio-act-led", 0,
						   &flags);
	if (fep->gpio_actled >= 0) {
		if (flags & OF_GPIO_ACTIVE_LOW) {
			fep->gpio_actled_inverted = 1;
			init_st = GPIOF_OUT_INIT_HIGH;
		}
		else
			init_st = GPIOF_OUT_INIT_LOW;

		if (gpio_request_one(fep->gpio_actled, init_st,
				     "FEC activity LED")) {
			printk("Unable to register gpio %d for activity LED\n",
				fep->gpio_actled);
		}
		else {
			if (flags & OF_GPIO_ACTIVE_LOW)
				fep->gpio_actled_inverted = 1;
			/* Initialize kernel timer for toggling the activity LED */
			fep->rxtx_cnt = 0;
			fep->activityled_timer.data = (unsigned long)ndev;
			fep->activityled_timer.function = activityled_timer_fn;
			fep->activityled_timer.expires = jiffies +
							 ACTLED_TOGGLE_TIMEOUT;
			init_timer(&fep->activityled_timer);
			add_timer(&fep->activityled_timer);
		}
	}

}
#else /* CONFIG_OF */
static void fec_reset_phy(struct platform_device *pdev)
{
	/*
	 * In case of platform probe, the reset has been done
	 * by machine code.
	 */
}
static inline void fec_gpio_led_init(struct platform_device *pdev)
{
}
#endif /* CONFIG_OF */

static void
fec_enet_get_queue_num(struct platform_device *pdev, int *num_tx, int *num_rx)
{
	struct device_node *np = pdev->dev.of_node;
	int err;

	*num_tx = *num_rx = 1;

	if (!np || !of_device_is_available(np))
		return;

	/* parse the num of tx and rx queues */
	err = of_property_read_u32(np, "fsl,num-tx-queues", num_tx);
	if (err)
		*num_tx = 1;

	err = of_property_read_u32(np, "fsl,num-rx-queues", num_rx);
	if (err)
		*num_rx = 1;

	if (*num_tx < 1 || *num_tx > FEC_ENET_MAX_TX_QS) {
		dev_warn(&pdev->dev, "Invalid num_tx(=%d), fall back to 1\n",
			 *num_tx);
		*num_tx = 1;
		return;
	}

	if (*num_rx < 1 || *num_rx > FEC_ENET_MAX_RX_QS) {
		dev_warn(&pdev->dev, "Invalid num_rx(=%d), fall back to 1\n",
			 *num_rx);
		*num_rx = 1;
		return;
	}

}

static void fec_enet_of_parse_stop_mode(struct platform_device *pdev)
{
	struct net_device *dev = platform_get_drvdata(pdev);
	struct device_node *np = pdev->dev.of_node;
	struct fec_enet_private *fep = netdev_priv(dev);
	struct device_node *node;
	phandle phandle;
	u32 out_val[3];
	int ret;

	ret = of_property_read_u32_array(np, "stop-mode", out_val, 3);
	if (ret) {
		dev_dbg(&pdev->dev, "no stop-mode property\n");
		return;
	}

	phandle = *out_val;
	node = of_find_node_by_phandle(phandle);
	if (!node) {
		dev_dbg(&pdev->dev, "could not find gpr node by phandle\n");
		return;
	}

	fep->gpr.gpr = syscon_node_to_regmap(node);
	if (IS_ERR(fep->gpr.gpr)) {
		dev_dbg(&pdev->dev, "could not find gpr regmap\n");
		return;
	}

	of_node_put(node);

	fep->gpr.req_gpr = out_val[1];
	fep->gpr.req_bit = out_val[2];
}

static int
fec_probe(struct platform_device *pdev)
{
	struct fec_enet_private *fep;
	struct fec_platform_data *pdata;
	struct net_device *ndev;
	int i, irq, ret = 0;
	struct resource *r;
	const struct of_device_id *of_id;
	static int dev_id;
	struct device_node *np = pdev->dev.of_node, *phy_node;
	int num_tx_qs;
	int num_rx_qs;

	fec_enet_get_queue_num(pdev, &num_tx_qs, &num_rx_qs);

	/* Init network device */
	ndev = alloc_etherdev_mqs(sizeof(struct fec_enet_private),
				  num_tx_qs, num_rx_qs);
	if (!ndev)
		return -ENOMEM;

	SET_NETDEV_DEV(ndev, &pdev->dev);

	/* setup board info structure */
	fep = netdev_priv(ndev);

	of_id = of_match_device(fec_dt_ids, &pdev->dev);
	if (of_id)
		pdev->id_entry = of_id->data;
	fep->quirks = pdev->id_entry->driver_data;

	fep->netdev = ndev;
	fep->num_rx_queues = num_rx_qs;
	fep->num_tx_queues = num_tx_qs;

#if !defined(CONFIG_M5272)
	/* default enable pause frame auto negotiation */
	if (fep->quirks & FEC_QUIRK_HAS_GBIT)
		fep->pause_flag |= FEC_PAUSE_FLAG_AUTONEG;
#endif

	/* Select default pin state */
	pinctrl_pm_select_default_state(&pdev->dev);

	r = platform_get_resource(pdev, IORESOURCE_MEM, 0);
	fep->hwp = devm_ioremap_resource(&pdev->dev, r);
	if (IS_ERR(fep->hwp)) {
		ret = PTR_ERR(fep->hwp);
		goto failed_ioremap;
	}

	fep->pdev = pdev;
	fep->dev_id = dev_id++;

	platform_set_drvdata(pdev, ndev);

	fec_enet_of_parse_stop_mode(pdev);

	if (of_get_property(np, "fsl,magic-packet", NULL))
		fep->wol_flag |= FEC_WOL_HAS_MAGIC_PACKET;

	phy_node = of_parse_phandle(np, "phy-handle", 0);
	if (!phy_node && of_phy_is_fixed_link(np)) {
		ret = of_phy_register_fixed_link(np);
		if (ret < 0) {
			dev_err(&pdev->dev,
				"broken fixed-link specification\n");
			goto failed_phy;
		}
		phy_node = of_node_get(np);
	}
	fep->phy_node = phy_node;

	ret = of_get_phy_mode(pdev->dev.of_node);
	if (ret < 0) {
		pdata = dev_get_platdata(&pdev->dev);
		if (pdata)
			fep->phy_interface = pdata->phy;
		else
			fep->phy_interface = PHY_INTERFACE_MODE_MII;
	} else {
		fep->phy_interface = ret;
	}

	fep->clk_ipg = devm_clk_get(&pdev->dev, "ipg");
	if (IS_ERR(fep->clk_ipg)) {
		ret = PTR_ERR(fep->clk_ipg);
		goto failed_clk;
	}

	fep->clk_ahb = devm_clk_get(&pdev->dev, "ahb");
	if (IS_ERR(fep->clk_ahb)) {
		ret = PTR_ERR(fep->clk_ahb);
		goto failed_clk;
	}

	fep->itr_clk_rate = clk_get_rate(fep->clk_ahb);

	/* enet_out is optional, depends on board */
	fep->clk_enet_out = devm_clk_get(&pdev->dev, "enet_out");
	if (IS_ERR(fep->clk_enet_out))
		fep->clk_enet_out = NULL;

	fep->ptp_clk_on = false;
	mutex_init(&fep->ptp_clk_mutex);

	/* clk_ref is optional, depends on board */
	fep->clk_ref = devm_clk_get(&pdev->dev, "enet_clk_ref");
	if (IS_ERR(fep->clk_ref))
		fep->clk_ref = NULL;

	fep->bufdesc_ex = fep->quirks & FEC_QUIRK_HAS_BUFDESC_EX;
	fep->clk_ptp = devm_clk_get(&pdev->dev, "ptp");
	if (IS_ERR(fep->clk_ptp)) {
		fep->clk_ptp = NULL;
		fep->bufdesc_ex = false;
	}

	pm_runtime_enable(&pdev->dev);
	ret = fec_enet_clk_enable(ndev, true);
	if (ret)
		goto failed_clk;

	fep->reg_phy = devm_regulator_get(&pdev->dev, "phy");
	if (!IS_ERR(fep->reg_phy)) {
		ret = regulator_enable(fep->reg_phy);
		if (ret) {
			dev_err(&pdev->dev,
				"Failed to enable phy regulator: %d\n", ret);
			goto failed_regulator;
		}
	} else {
		fep->reg_phy = NULL;
	}

	fec_gpio_led_init(pdev);
	fec_reset_phy(pdev);

	if (fep->bufdesc_ex)
		fec_ptp_init(pdev);

	ret = fec_enet_init(ndev);
	if (ret)
		goto failed_init;

	for (i = 0; i < FEC_IRQ_NUM; i++) {
		irq = platform_get_irq(pdev, i);
		if (irq < 0) {
			if (i)
				break;
			ret = irq;
			goto failed_irq;
		}
		ret = devm_request_irq(&pdev->dev, irq, fec_enet_interrupt,
				       0, pdev->name, ndev);
		if (ret)
			goto failed_irq;

		fep->irq[i] = irq;
	}

	ret = of_property_read_u32(np, "fsl,wakeup_irq", &irq);
	if (!ret && irq < FEC_IRQ_NUM)
		fep->wake_irq = fep->irq[irq];
	else
		fep->wake_irq = fep->irq[0];

	init_completion(&fep->mdio_done);
	ret = fec_enet_mii_init(pdev);
	if (ret)
		goto failed_mii_init;

	/* Carrier starts down, phylib will bring it up */
	netif_carrier_off(ndev);
	fec_enet_clk_enable(ndev, false);
	pinctrl_pm_select_sleep_state(&pdev->dev);

	ret = register_netdev(ndev);
	if (ret)
		goto failed_register;

	device_init_wakeup(&ndev->dev, fep->wol_flag &
			   FEC_WOL_HAS_MAGIC_PACKET);

	if (fep->bufdesc_ex && fep->ptp_clock)
		netdev_info(ndev, "registered PHC device %d\n", fep->dev_id);

	fep->rx_copybreak = COPYBREAK_DEFAULT;
	INIT_WORK(&fep->tx_timeout_work, fec_enet_timeout_work);
	return 0;

failed_register:
	fec_enet_mii_remove(fep);
failed_mii_init:
failed_irq:
failed_init:
	fec_ptp_stop(pdev);
	if (fep->reg_phy)
		regulator_disable(fep->reg_phy);
failed_regulator:
	fec_enet_clk_enable(ndev, false);
failed_clk:
failed_phy:
	of_node_put(phy_node);
failed_ioremap:
	free_netdev(ndev);

	return ret;
}

static int
fec_drv_remove(struct platform_device *pdev)
{
	struct net_device *ndev = platform_get_drvdata(pdev);
	struct fec_enet_private *fep = netdev_priv(ndev);

<<<<<<< HEAD
	cancel_work_sync(&fep->tx_timeout_work);
	fec_ptp_stop(pdev);
=======
	cancel_delayed_work_sync(&fep->time_keep);
	cancel_work_sync(&fep->tx_timeout_work);
>>>>>>> 9ea9577d
	unregister_netdev(ndev);
	fec_enet_mii_remove(fep);
	if (fep->reg_phy)
		regulator_disable(fep->reg_phy);
<<<<<<< HEAD
=======
	if (fep->ptp_clock)
		ptp_clock_unregister(fep->ptp_clock);
>>>>>>> 9ea9577d
	of_node_put(fep->phy_node);
	free_netdev(ndev);

	return 0;
}

static int __maybe_unused fec_suspend(struct device *dev)
{
	struct net_device *ndev = dev_get_drvdata(dev);
	struct fec_enet_private *fep = netdev_priv(ndev);

	rtnl_lock();
	if (netif_running(ndev)) {
		if (fep->wol_flag & FEC_WOL_FLAG_ENABLE)
			fep->wol_flag |= FEC_WOL_FLAG_SLEEP_ON;
		phy_stop(fep->phy_dev);
		napi_disable(&fep->napi);
		netif_tx_lock_bh(ndev);
		netif_device_detach(ndev);
		netif_tx_unlock_bh(ndev);
		fec_stop(ndev);
		if (!(fep->wol_flag & FEC_WOL_FLAG_ENABLE)) {
			pinctrl_pm_select_sleep_state(&fep->pdev->dev);
		} else {
			disable_irq(fep->wake_irq);
			enable_irq_wake(fep->wake_irq);
		}
		fec_enet_clk_enable(ndev, false);
	} else if (fep->mii_bus_share && fep->miibus_up_failed && !fep->phy_dev) {
		fec_enet_clk_enable(ndev, false);
		pinctrl_pm_select_sleep_state(&fep->pdev->dev);
	}
	rtnl_unlock();

	if (fep->reg_phy && !(fep->wol_flag & FEC_WOL_FLAG_ENABLE))
		regulator_disable(fep->reg_phy);

	/* SOC supply clock to phy, when clock is disabled, phy link down
	 * SOC control phy regulator, when regulator is disabled, phy link down
	 */
	if (fep->clk_enet_out || fep->reg_phy)
		fep->link = 0;

	return 0;
}

static int __maybe_unused fec_resume(struct device *dev)
{
	struct net_device *ndev = dev_get_drvdata(dev);
	struct fec_enet_private *fep = netdev_priv(ndev);
	int ret;
	int val;

	if (fep->reg_phy && !(fep->wol_flag & FEC_WOL_FLAG_ENABLE)) {
		ret = regulator_enable(fep->reg_phy);
		if (ret)
			return ret;
	}

	rtnl_lock();
	if (netif_running(ndev)) {
		ret = fec_enet_clk_enable(ndev, true);
		if (ret) {
			rtnl_unlock();
			goto failed_clk;
		}

		if (fep->wol_flag & FEC_WOL_FLAG_ENABLE) {
			disable_irq_wake(fep->wake_irq);
			fec_enet_stop_mode(fep, false);
			enable_irq(fep->wake_irq);
			val = readl(fep->hwp + FEC_ECNTRL);
			val &= ~(FEC_ECR_MAGICEN | FEC_ECR_SLEEP);
			writel(val, fep->hwp + FEC_ECNTRL);
			fep->wol_flag &= ~FEC_WOL_FLAG_SLEEP_ON;
		} else {
			pinctrl_pm_select_default_state(&fep->pdev->dev);
		}
		fec_restart(ndev);
		netif_tx_lock_bh(ndev);
		netif_device_attach(ndev);
		netif_tx_unlock_bh(ndev);
		napi_enable(&fep->napi);
		phy_start(fep->phy_dev);
	} else if (fep->mii_bus_share && !fep->phy_dev) {
		pinctrl_pm_select_default_state(&fep->pdev->dev);
		fep->miibus_up_failed = true;
		/* And then recovery mii bus */
		fec_restore_mii_bus(ndev);
	}
	rtnl_unlock();

	return 0;

failed_clk:
	if (fep->reg_phy)
		regulator_disable(fep->reg_phy);
	return ret;
}

<<<<<<< HEAD
#ifdef CONFIG_PM_RUNTIME
=======
>>>>>>> 9ea9577d
static int fec_runtime_suspend(struct device *dev)
{
	release_bus_freq(BUS_FREQ_HIGH);
	return 0;
}

static int fec_runtime_resume(struct device *dev)
{
	request_bus_freq(BUS_FREQ_HIGH);
	return 0;
}
<<<<<<< HEAD
#endif
=======
>>>>>>> 9ea9577d

static const struct dev_pm_ops fec_pm_ops = {
	SET_RUNTIME_PM_OPS(fec_runtime_suspend, fec_runtime_resume, NULL)
	SET_SYSTEM_SLEEP_PM_OPS(fec_suspend, fec_resume)
};

static struct platform_driver fec_driver = {
	.driver	= {
		.name	= DRIVER_NAME,
		.owner	= THIS_MODULE,
		.pm	= &fec_pm_ops,
		.of_match_table = fec_dt_ids,
	},
	.id_table = fec_devtype,
	.probe	= fec_probe,
	.remove	= fec_drv_remove,
};

module_platform_driver(fec_driver);

MODULE_ALIAS("platform:"DRIVER_NAME);
MODULE_LICENSE("GPL");<|MERGE_RESOLUTION|>--- conflicted
+++ resolved
@@ -58,11 +58,7 @@
 #include <linux/if_vlan.h>
 #include <linux/pinctrl/consumer.h>
 #include <linux/pm_runtime.h>
-<<<<<<< HEAD
-#include <linux/busfreq-imx6.h>
-=======
 #include <linux/busfreq-imx.h>
->>>>>>> 9ea9577d
 #include <linux/prefetch.h>
 #include <linux/mfd/syscon.h>
 #include <linux/regmap.h>
@@ -229,55 +225,8 @@
 #define IS_TSO_HEADER(txq, addr) \
 	((addr >= txq->tso_hdrs_dma) && \
 	(addr < txq->tso_hdrs_dma + txq->tx_ring_size * TSO_HEADER_SIZE))
-<<<<<<< HEAD
-
-/* GPIO activity LED constants */
-#define ACTLED_TOGGLE_TIMEOUT	2	/* in jiffies */
-#define ACTLED_OFF_TIMEOUT	20	/* in jiffies */
-=======
->>>>>>> 9ea9577d
 
 static int mii_cnt;
-
-static void toggle_activityled(struct net_device *ndev)
-{
-	struct fec_enet_private *fep = netdev_priv(ndev);
-
-	if (fep->gpio_actled >= 0) {
-		fep->rxtx_activity = 1;
-		/* run timer if not already running */
-		if(!timer_pending(&fep->activityled_timer)) {
-			mod_timer(&fep->activityled_timer,
-				  jiffies + ACTLED_TOGGLE_TIMEOUT);
-		}
-	}
-}
-
-static void activityled_timer_fn(unsigned long ndev)
-{
-	struct fec_enet_private *fep = netdev_priv((struct net_device *)ndev);
-
-	if (fep->rxtx_activity) {
-		/* toggle RX/TX Ethernet activity LED */
-		gpio_set_value(fep->gpio_actled,
-			       !gpio_get_value(fep->gpio_actled));
-		mod_timer(&fep->activityled_timer,
-			  jiffies + ACTLED_TOGGLE_TIMEOUT);
-		fep->rxtx_cnt = 0;
-		fep->rxtx_activity = 0;
-	} else {
-		if(fep->rxtx_cnt++ < ACTLED_OFF_TIMEOUT / ACTLED_TOGGLE_TIMEOUT)
-			mod_timer(&fep->activityled_timer,
-				  jiffies + ACTLED_TOGGLE_TIMEOUT);
-		else {
-			/* switch LED off */
-			gpio_set_value(fep->gpio_actled,
-				       fep->gpio_actled_inverted);
-			fep->rxtx_cnt = 0;
-		}
-	}
-
-}
 
 static inline
 struct bufdesc *fec_enet_get_nextdesc(struct bufdesc *bdp,
@@ -371,7 +320,6 @@
 	int i;
 	unsigned int *src = src_buf;
 	unsigned int *dst = dst_buf;
-<<<<<<< HEAD
 
 	for (i = 0; i < len; i += 4, src++, dst++)
 		*dst = swab32p(src);
@@ -390,26 +338,6 @@
 	txq = fep->tx_queue[0];
 	bdp = txq->tx_bd_base;
 
-=======
-
-	for (i = 0; i < len; i += 4, src++, dst++)
-		*dst = swab32p(src);
-}
-
-static void fec_dump(struct net_device *ndev)
-{
-	struct fec_enet_private *fep = netdev_priv(ndev);
-	struct bufdesc *bdp;
-	struct fec_enet_priv_tx_q *txq;
-	int index = 0;
-
-	netdev_info(ndev, "TX ring dump\n");
-	pr_info("Nr     SC     addr       len  SKB\n");
-
-	txq = fep->tx_queue[0];
-	bdp = txq->tx_bd_base;
-
->>>>>>> 9ea9577d
 	do {
 		pr_info("%3u %c%c 0x%04x 0x%08lx %4u %p\n",
 			index,
@@ -444,11 +372,7 @@
 	return 0;
 }
 
-<<<<<<< HEAD
-static struct bufdesc *
-=======
 static int
->>>>>>> 9ea9577d
 fec_enet_txq_submit_frag_skb(struct fec_enet_priv_tx_q *txq,
 			     struct sk_buff *skb,
 			     struct net_device *ndev)
@@ -523,14 +447,10 @@
 		bdp->cbd_sc = status;
 	}
 
-<<<<<<< HEAD
-	return bdp;
-=======
 	txq->cur_tx = bdp;
 
 	return 0;
 
->>>>>>> 9ea9577d
 dma_mapping_error:
 	bdp = txq->cur_tx;
 	for (i = 0; i < frag; i++) {
@@ -538,11 +458,7 @@
 		dma_unmap_single(&fep->pdev->dev, bdp->cbd_bufaddr,
 				bdp->cbd_datlen, DMA_TO_DEVICE);
 	}
-<<<<<<< HEAD
-	return ERR_PTR(-ENOMEM);
-=======
 	return NETDEV_TX_OK;
->>>>>>> 9ea9577d
 }
 
 static int fec_enet_txq_submit_skb(struct fec_enet_priv_tx_q *txq,
@@ -559,10 +475,7 @@
 	unsigned int estatus = 0;
 	unsigned int index;
 	int entries_free;
-<<<<<<< HEAD
-=======
 	int ret;
->>>>>>> 9ea9577d
 
 	entries_free = fec_enet_get_free_txdesc_num(fep, txq);
 	if (entries_free < MAX_SKB_FRAGS + 1) {
@@ -580,10 +493,6 @@
 
 	/* Fill in a Tx ring entry */
 	bdp = txq->cur_tx;
-<<<<<<< HEAD
-	last_bdp = bdp;
-=======
->>>>>>> 9ea9577d
 	status = bdp->cbd_sc;
 	status &= ~BD_ENET_TX_STATS;
 
@@ -612,15 +521,9 @@
 	}
 
 	if (nr_frags) {
-<<<<<<< HEAD
-		last_bdp = fec_enet_txq_submit_frag_skb(txq, skb, ndev);
-		if (IS_ERR(last_bdp))
-			return NETDEV_TX_OK;
-=======
 		ret = fec_enet_txq_submit_frag_skb(txq, skb, ndev);
 		if (ret)
 			return ret;
->>>>>>> 9ea9577d
 	} else {
 		status |= (BD_ENET_TX_INTR | BD_ENET_TX_LAST);
 		if (fep->bufdesc_ex) {
@@ -649,10 +552,7 @@
 		ebdp->cbd_esc = estatus;
 	}
 
-<<<<<<< HEAD
-=======
 	last_bdp = txq->cur_tx;
->>>>>>> 9ea9577d
 	index = fec_enet_get_bd_index(txq->tx_bd_base, last_bdp, fep);
 	/* Save skb pointer */
 	txq->tx_skbuff[index] = skb;
@@ -660,16 +560,6 @@
 	bdp->cbd_datlen = buflen;
 	bdp->cbd_bufaddr = addr;
 
-<<<<<<< HEAD
-	/*
-	 * We need the preceding stores to the descriptor to complete
-	 * before updating the status field, which hands it over to the
-	 * hardware.  The corresponding rmb() is "in the hardware".
-	 */
-	wmb();
-
-=======
->>>>>>> 9ea9577d
 	/* Send it on its way.  Tell FEC it's ready, interrupt when done,
 	 * it's the last BD of the frame, and to put the CRC on the end.
 	 */
@@ -681,13 +571,6 @@
 
 	skb_tx_timestamp(skb);
 
-<<<<<<< HEAD
-	/* Make sure the update to bdp and tx_skbuff are performed before
-	 * cur_tx.
-	 */
-	wmb();
-=======
->>>>>>> 9ea9577d
 	txq->cur_tx = bdp;
 
 	/* Trigger transmission start */
@@ -751,11 +634,7 @@
 		if (fep->bufdesc_ex)
 			ebdp->cbd_esc |= BD_ENET_TX_INT;
 	}
-<<<<<<< HEAD
-	mb();
-=======
-
->>>>>>> 9ea9577d
+
 	bdp->cbd_sc = status;
 
 	return 0;
@@ -774,7 +653,6 @@
 	unsigned long dmabuf;
 	unsigned short status;
 	unsigned int estatus = 0;
-<<<<<<< HEAD
 
 	status = bdp->cbd_sc;
 	status &= ~BD_ENET_TX_STATS;
@@ -811,7 +689,7 @@
 		ebdp->cbd_bdu = 0;
 		ebdp->cbd_esc = estatus;
 	}
-	mb();
+
 	bdp->cbd_sc = status;
 
 	return 0;
@@ -850,83 +728,6 @@
 	while (total_len > 0) {
 		char *hdr;
 
-=======
-
-	status = bdp->cbd_sc;
-	status &= ~BD_ENET_TX_STATS;
-	status |= (BD_ENET_TX_TC | BD_ENET_TX_READY);
-
-	bufaddr = txq->tso_hdrs + index * TSO_HEADER_SIZE;
-	dmabuf = txq->tso_hdrs_dma + index * TSO_HEADER_SIZE;
-	if (((unsigned long)bufaddr) & fep->tx_align ||
-		fep->quirks & FEC_QUIRK_SWAP_FRAME) {
-		memcpy(txq->tx_bounce[index], skb->data, hdr_len);
-		bufaddr = txq->tx_bounce[index];
-
-		if (fep->quirks & FEC_QUIRK_SWAP_FRAME)
-			swap_buffer(bufaddr, hdr_len);
-
-		dmabuf = dma_map_single(&fep->pdev->dev, bufaddr,
-					hdr_len, DMA_TO_DEVICE);
-		if (dma_mapping_error(&fep->pdev->dev, dmabuf)) {
-			dev_kfree_skb_any(skb);
-			if (net_ratelimit())
-				netdev_err(ndev, "Tx DMA memory map failed\n");
-			return NETDEV_TX_BUSY;
-		}
-	}
-
-	bdp->cbd_bufaddr = dmabuf;
-	bdp->cbd_datlen = hdr_len;
-
-	if (fep->bufdesc_ex) {
-		if (fep->quirks & FEC_QUIRK_HAS_AVB)
-			estatus |= FEC_TX_BD_FTYPE(queue);
-		if (skb->ip_summed == CHECKSUM_PARTIAL)
-			estatus |= BD_ENET_TX_PINS | BD_ENET_TX_IINS;
-		ebdp->cbd_bdu = 0;
-		ebdp->cbd_esc = estatus;
-	}
-
-	bdp->cbd_sc = status;
-
-	return 0;
-}
-
-static int fec_enet_txq_submit_tso(struct fec_enet_priv_tx_q *txq,
-				   struct sk_buff *skb,
-				   struct net_device *ndev)
-{
-	struct fec_enet_private *fep = netdev_priv(ndev);
-	int hdr_len = skb_transport_offset(skb) + tcp_hdrlen(skb);
-	int total_len, data_left;
-	struct bufdesc *bdp = txq->cur_tx;
-	unsigned short queue = skb_get_queue_mapping(skb);
-	struct tso_t tso;
-	unsigned int index = 0;
-	int ret;
-
-	if (tso_count_descs(skb) >= fec_enet_get_free_txdesc_num(fep, txq)) {
-		dev_kfree_skb_any(skb);
-		if (net_ratelimit())
-			netdev_err(ndev, "NOT enough BD for TSO!\n");
-		return NETDEV_TX_OK;
-	}
-
-	/* Protocol checksum off-load for TCP and UDP. */
-	if (fec_enet_clear_csum(skb, ndev)) {
-		dev_kfree_skb_any(skb);
-		return NETDEV_TX_OK;
-	}
-
-	/* Initialize the TSO handler, and prepare the first payload */
-	tso_start(skb, &tso);
-
-	total_len = skb->len - hdr_len;
-	while (total_len > 0) {
-		char *hdr;
-
->>>>>>> 9ea9577d
 		index = fec_enet_get_bd_index(txq->tx_bd_base, bdp, fep);
 		data_left = min_t(int, skb_shinfo(skb)->gso_size, total_len);
 		total_len -= data_left;
@@ -1102,7 +903,6 @@
 			writel(DMA_CLASS_EN | IDLE_SLOPE(i),
 			       fep->hwp + FEC_DMA_CFG(i));
 	}
-<<<<<<< HEAD
 }
 
 static void fec_enet_reset_skb(struct net_device *ndev)
@@ -1123,28 +923,6 @@
 	}
 }
 
-=======
-}
-
-static void fec_enet_reset_skb(struct net_device *ndev)
-{
-	struct fec_enet_private *fep = netdev_priv(ndev);
-	struct fec_enet_priv_tx_q *txq;
-	int i, j;
-
-	for (i = 0; i < fep->num_tx_queues; i++) {
-		txq = fep->tx_queue[i];
-
-		for (j = 0; j < txq->tx_ring_size; j++) {
-			if (txq->tx_skbuff[j]) {
-				dev_kfree_skb_any(txq->tx_skbuff[j]);
-				txq->tx_skbuff[j] = NULL;
-			}
-		}
-	}
-}
-
->>>>>>> 9ea9577d
 /*
  * This function is called to start or restart the FEC during a link
  * change, transmit timeout, or to reconfigure the FEC.  The network
@@ -1222,10 +1000,7 @@
 		rcntl |= 0x40000000 | 0x00000020;
 
 		/* RGMII, RMII or MII */
-		if (fep->phy_interface == PHY_INTERFACE_MODE_RGMII ||
-		    fep->phy_interface == PHY_INTERFACE_MODE_RGMII_ID ||
-		    fep->phy_interface == PHY_INTERFACE_MODE_RGMII_RXID ||
-		    fep->phy_interface == PHY_INTERFACE_MODE_RGMII_TXID)
+		if (fep->phy_interface == PHY_INTERFACE_MODE_RGMII)
 			rcntl |= (1 << 6);
 		else if (fep->phy_interface == PHY_INTERFACE_MODE_RMII)
 			rcntl |= (1 << 8);
@@ -1461,26 +1236,14 @@
 	/* get next bdp of dirty_tx */
 	nq = netdev_get_tx_queue(ndev, queue_id);
 	bdp = txq->dirty_tx;
-<<<<<<< HEAD
-=======
 
 	/* get next bdp of dirty_tx */
 	bdp = fec_enet_get_nextdesc(bdp, fep, queue_id);
->>>>>>> 9ea9577d
-
-	/* get next bdp of dirty_tx */
-	bdp = fec_enet_get_nextdesc(bdp, fep, queue_id);
-
-<<<<<<< HEAD
-	while (bdp != READ_ONCE(txq->cur_tx)) {
-		/* Order the load of cur_tx and cbd_sc */
-		rmb();
-		status = READ_ONCE(bdp->cbd_sc);
-		if (status & BD_ENET_TX_READY)
-=======
+
+	while (((status = bdp->cbd_sc) & BD_ENET_TX_READY) == 0) {
+
 		/* current queue is empty */
 		if (bdp == txq->cur_tx)
->>>>>>> 9ea9577d
 			break;
 
 		bdp_t = bdp;
@@ -1540,15 +1303,10 @@
 		 */
 		if (status & BD_ENET_TX_DEF)
 			ndev->stats.collisions++;
-<<<<<<< HEAD
 
 		/* Free the sk buffer associated with this last transmit */
 		dev_kfree_skb_any(skb);
 
-		/* Make sure the update to bdp and tx_skbuff are performed
-		 * before dirty_tx
-		 */
-		wmb();
 		txq->dirty_tx = bdp;
 
 		/* Update pointer to next buffer descriptor to be transmitted */
@@ -1562,8 +1320,6 @@
 				netif_tx_wake_queue(nq);
 		}
 	}
-
-	toggle_activityled(ndev);
 
 	/* ERR006538: Keep the transmitter going */
 	if (bdp != txq->cur_tx &&
@@ -1631,92 +1387,6 @@
 	return true;
 }
 
-=======
-
-		/* Free the sk buffer associated with this last transmit */
-		dev_kfree_skb_any(skb);
-
-		txq->dirty_tx = bdp;
-
-		/* Update pointer to next buffer descriptor to be transmitted */
-		bdp = fec_enet_get_nextdesc(bdp, fep, queue_id);
-
-		/* Since we have freed up a buffer, the ring is no longer full
-		 */
-		if (netif_queue_stopped(ndev)) {
-			entries_free = fec_enet_get_free_txdesc_num(fep, txq);
-			if (entries_free >= txq->tx_wake_threshold)
-				netif_tx_wake_queue(nq);
-		}
-	}
-
-	/* ERR006538: Keep the transmitter going */
-	if (bdp != txq->cur_tx &&
-	    readl(fep->hwp + FEC_X_DES_ACTIVE(queue_id)) == 0)
-		writel(0, fep->hwp + FEC_X_DES_ACTIVE(queue_id));
-}
-
-static void
-fec_enet_tx(struct net_device *ndev)
-{
-	struct fec_enet_private *fep = netdev_priv(ndev);
-	u16 queue_id;
-	/* First process class A queue, then Class B and Best Effort queue */
-	for_each_set_bit(queue_id, &fep->work_tx, FEC_ENET_MAX_TX_QS) {
-		clear_bit(queue_id, &fep->work_tx);
-		fec_enet_tx_queue(ndev, queue_id);
-	}
-	return;
-}
-
-static int
-fec_enet_new_rxbdp(struct net_device *ndev, struct bufdesc *bdp, struct sk_buff *skb)
-{
-	struct  fec_enet_private *fep = netdev_priv(ndev);
-	int off;
-
-	off = ((unsigned long)skb->data) & fep->rx_align;
-	if (off)
-		skb_reserve(skb, fep->rx_align + 1 - off);
-
-	bdp->cbd_bufaddr = dma_map_single(&fep->pdev->dev, skb->data,
-					  FEC_ENET_RX_FRSIZE - fep->rx_align,
-					  DMA_FROM_DEVICE);
-	if (dma_mapping_error(&fep->pdev->dev, bdp->cbd_bufaddr)) {
-		if (net_ratelimit())
-			netdev_err(ndev, "Rx DMA memory map failed\n");
-		return -ENOMEM;
-	}
-
-	return 0;
-}
-
-static bool fec_enet_copybreak(struct net_device *ndev, struct sk_buff **skb,
-			       struct bufdesc *bdp, u32 length, bool swap)
-{
-	struct  fec_enet_private *fep = netdev_priv(ndev);
-	struct sk_buff *new_skb;
-
-	if (length > fep->rx_copybreak)
-		return false;
-
-	new_skb = netdev_alloc_skb(ndev, length);
-	if (!new_skb)
-		return false;
-
-	dma_sync_single_for_cpu(&fep->pdev->dev, bdp->cbd_bufaddr,
-				FEC_ENET_RX_FRSIZE - fep->rx_align,
-				DMA_FROM_DEVICE);
-	if (!swap)
-		memcpy(new_skb->data, (*skb)->data, length);
-	else
-		swap_buffer2(new_skb->data, (*skb)->data, length);
-	*skb = new_skb;
-
-	return true;
-}
-
->>>>>>> 9ea9577d
 /* During a receive, the cur_rx points to the current incoming buffer.
  * When we update through the ring, if the next incoming buffer has
  * not been given to the system, we just set the empty indicator,
@@ -1764,10 +1434,6 @@
 		if ((status & BD_ENET_RX_LAST) == 0)
 			netdev_err(ndev, "rcv is not +last\n");
 
-<<<<<<< HEAD
-		writel(FEC_ENET_RXF, fep->hwp + FEC_IEVENT);
-=======
->>>>>>> 9ea9577d
 
 		/* Check for errors. */
 		if (status & (BD_ENET_RX_LG | BD_ENET_RX_SH | BD_ENET_RX_NO |
@@ -1779,12 +1445,8 @@
 			}
 			if (status & BD_ENET_RX_NO)	/* Frame alignment */
 				ndev->stats.rx_frame_errors++;
-			if (status & BD_ENET_RX_CR) {	/* CRC Error */
-				if (of_machine_is_compatible("digi,ccardimx28"))
-					ndev->stats.rx_errors--;
-				else
-					ndev->stats.rx_crc_errors++;
-			}
+			if (status & BD_ENET_RX_CR)	/* CRC Error */
+				ndev->stats.rx_crc_errors++;
 			if (status & BD_ENET_RX_OV)	/* FIFO overrun */
 				ndev->stats.rx_fifo_errors++;
 		}
@@ -1866,7 +1528,6 @@
 				skb_checksum_none_assert(skb);
 			}
 		}
-<<<<<<< HEAD
 
 		/* Handle received VLAN packets */
 		if (vlan_packet_rcvd)
@@ -1876,17 +1537,6 @@
 
 		napi_gro_receive(&fep->napi, skb);
 
-=======
-
-		/* Handle received VLAN packets */
-		if (vlan_packet_rcvd)
-			__vlan_hwaccel_put_tag(skb,
-					       htons(ETH_P_8021Q),
-					       vlan_tag);
-
-		napi_gro_receive(&fep->napi, skb);
-
->>>>>>> 9ea9577d
 		if (is_copybreak) {
 			dma_sync_single_for_device(&fep->pdev->dev, bdp->cbd_bufaddr,
 						   FEC_ENET_RX_FRSIZE - fep->rx_align,
@@ -1897,6 +1547,13 @@
 		}
 
 rx_processing_done:
+		/* Clear the status flags for this buffer */
+		status &= ~BD_ENET_RX_STATS;
+
+		/* Mark the buffer empty */
+		status |= BD_ENET_RX_EMPTY;
+		bdp->cbd_sc = status;
+
 		if (fep->bufdesc_ex) {
 			struct bufdesc_ex *ebdp = (struct bufdesc_ex *)bdp;
 
@@ -1904,19 +1561,6 @@
 			ebdp->cbd_prot = 0;
 			ebdp->cbd_bdu = 0;
 		}
-
-		/*
-		 * Ensure that the previous writes have completed before
-		 * the status update becomes visible.
-		 */
-		wmb();
-
-		/* Clear the status flags for this buffer */
-		status &= ~BD_ENET_RX_STATS;
-
-		/* Mark the buffer empty */
-		status |= BD_ENET_RX_EMPTY;
-		bdp->cbd_sc = status;
 
 		/* Update BD pointer to next entry */
 		bdp = fec_enet_get_nextdesc(bdp, fep, queue_id);
@@ -1927,11 +1571,6 @@
 		 */
 		writel(0, fep->hwp + FEC_R_DES_ACTIVE(queue_id));
 	}
-<<<<<<< HEAD
-	/* Make sure the update to bdp is performed before cur_rx */
-	wmb();
-=======
->>>>>>> 9ea9577d
 	rxq->cur_rx = bdp;
 	return pkt_received;
 }
@@ -1942,11 +1581,6 @@
 	int     pkt_received = 0;
 	u16	queue_id;
 	struct fec_enet_private *fep = netdev_priv(ndev);
-<<<<<<< HEAD
-
-	toggle_activityled(ndev);
-=======
->>>>>>> 9ea9577d
 
 	for_each_set_bit(queue_id, &fep->work_rx, FEC_ENET_MAX_RX_QS) {
 		clear_bit(queue_id, &fep->work_rx);
@@ -2104,13 +1738,6 @@
 /*
  * Phy section
  */
-static void gpioled_phylink(struct fec_enet_private *fep)
-{
-	if (fep->gpio_linkled >= 0)
-		gpio_set_value(fep->gpio_linkled,
-			       fep->link ^ fep->gpio_linkled_inverted);
-}
-
 static void fec_enet_adjust_link(struct net_device *ndev)
 {
 	struct fec_enet_private *fep = netdev_priv(ndev);
@@ -2169,8 +1796,6 @@
 
 	if (status_change)
 		phy_print_status(phy_dev);
-
-	gpioled_phylink(fep);
 }
 
 static int fec_enet_mdio_read(struct mii_bus *bus, int mii_id, int regnum)
@@ -2179,7 +1804,7 @@
 	unsigned long time_left;
 
 	fep->mii_timeout = 0;
-	reinit_completion(&fep->mdio_done);
+	init_completion(&fep->mdio_done);
 
 	/* start a read op */
 	writel(FEC_MMFR_ST | FEC_MMFR_OP_READ |
@@ -2206,7 +1831,7 @@
 	unsigned long time_left;
 
 	fep->mii_timeout = 0;
-	reinit_completion(&fep->mdio_done);
+	init_completion(&fep->mdio_done);
 
 	/* start a write op */
 	writel(FEC_MMFR_ST | FEC_MMFR_OP_WRITE |
@@ -2546,82 +2171,6 @@
 	strlcpy(info->bus_info, dev_name(&ndev->dev), sizeof(info->bus_info));
 }
 
-static int fec_enet_get_regs_len(struct net_device *ndev)
-{
-	struct fec_enet_private *fep = netdev_priv(ndev);
-	struct resource *r;
-	int s = 0;
-
-	r = platform_get_resource(fep->pdev, IORESOURCE_MEM, 0);
-	if (r)
-		s = resource_size(r);
-
-	return s;
-}
-
-/* List of registers that can be safety be read to dump them with ethtool */
-#if defined(CONFIG_M523x) || defined(CONFIG_M527x) || defined(CONFIG_M528x) || \
-	defined(CONFIG_M520x) || defined(CONFIG_M532x) ||		\
-	defined(CONFIG_ARCH_MXC) || defined(CONFIG_SOC_IMX28)
-static u32 fec_enet_register_offset[] = {
-	FEC_IEVENT, FEC_IMASK, FEC_R_DES_ACTIVE_0, FEC_X_DES_ACTIVE_0,
-	FEC_ECNTRL, FEC_MII_DATA, FEC_MII_SPEED, FEC_MIB_CTRLSTAT, FEC_R_CNTRL,
-	FEC_X_CNTRL, FEC_ADDR_LOW, FEC_ADDR_HIGH, FEC_OPD, FEC_TXIC0, FEC_TXIC1,
-	FEC_TXIC2, FEC_RXIC0, FEC_RXIC1, FEC_RXIC2, FEC_HASH_TABLE_HIGH,
-	FEC_HASH_TABLE_LOW, FEC_GRP_HASH_TABLE_HIGH, FEC_GRP_HASH_TABLE_LOW,
-	FEC_X_WMRK, FEC_R_BOUND, FEC_R_FSTART, FEC_R_DES_START_1,
-	FEC_X_DES_START_1, FEC_R_BUFF_SIZE_1, FEC_R_DES_START_2,
-	FEC_X_DES_START_2, FEC_R_BUFF_SIZE_2, FEC_R_DES_START_0,
-	FEC_X_DES_START_0, FEC_R_BUFF_SIZE_0, FEC_R_FIFO_RSFL, FEC_R_FIFO_RSEM,
-	FEC_R_FIFO_RAEM, FEC_R_FIFO_RAFL, FEC_RACC, FEC_RCMR_1, FEC_RCMR_2,
-	FEC_DMA_CFG_1, FEC_DMA_CFG_2, FEC_R_DES_ACTIVE_1, FEC_X_DES_ACTIVE_1,
-	FEC_R_DES_ACTIVE_2, FEC_X_DES_ACTIVE_2, FEC_QOS_SCHEME,
-	RMON_T_DROP, RMON_T_PACKETS, RMON_T_BC_PKT, RMON_T_MC_PKT,
-	RMON_T_CRC_ALIGN, RMON_T_UNDERSIZE, RMON_T_OVERSIZE, RMON_T_FRAG,
-	RMON_T_JAB, RMON_T_COL, RMON_T_P64, RMON_T_P65TO127, RMON_T_P128TO255,
-	RMON_T_P256TO511, RMON_T_P512TO1023, RMON_T_P1024TO2047,
-	RMON_T_P_GTE2048, RMON_T_OCTETS,
-	IEEE_T_DROP, IEEE_T_FRAME_OK, IEEE_T_1COL, IEEE_T_MCOL, IEEE_T_DEF,
-	IEEE_T_LCOL, IEEE_T_EXCOL, IEEE_T_MACERR, IEEE_T_CSERR, IEEE_T_SQE,
-	IEEE_T_FDXFC, IEEE_T_OCTETS_OK,
-	RMON_R_PACKETS, RMON_R_BC_PKT, RMON_R_MC_PKT, RMON_R_CRC_ALIGN,
-	RMON_R_UNDERSIZE, RMON_R_OVERSIZE, RMON_R_FRAG, RMON_R_JAB,
-	RMON_R_RESVD_O, RMON_R_P64, RMON_R_P65TO127, RMON_R_P128TO255,
-	RMON_R_P256TO511, RMON_R_P512TO1023, RMON_R_P1024TO2047,
-	RMON_R_P_GTE2048, RMON_R_OCTETS,
-	IEEE_R_DROP, IEEE_R_FRAME_OK, IEEE_R_CRC, IEEE_R_ALIGN, IEEE_R_MACERR,
-	IEEE_R_FDXFC, IEEE_R_OCTETS_OK
-};
-#else
-static u32 fec_enet_register_offset[] = {
-	FEC_ECNTRL, FEC_IEVENT, FEC_IMASK, FEC_IVEC, FEC_R_DES_ACTIVE_0,
-	FEC_R_DES_ACTIVE_1, FEC_R_DES_ACTIVE_2, FEC_X_DES_ACTIVE_0,
-	FEC_X_DES_ACTIVE_1, FEC_X_DES_ACTIVE_2, FEC_MII_DATA, FEC_MII_SPEED,
-	FEC_R_BOUND, FEC_R_FSTART, FEC_X_WMRK, FEC_X_FSTART, FEC_R_CNTRL,
-	FEC_MAX_FRM_LEN, FEC_X_CNTRL, FEC_ADDR_LOW, FEC_ADDR_HIGH,
-	FEC_GRP_HASH_TABLE_HIGH, FEC_GRP_HASH_TABLE_LOW, FEC_R_DES_START_0,
-	FEC_R_DES_START_1, FEC_R_DES_START_2, FEC_X_DES_START_0,
-	FEC_X_DES_START_1, FEC_X_DES_START_2, FEC_R_BUFF_SIZE_0,
-	FEC_R_BUFF_SIZE_1, FEC_R_BUFF_SIZE_2
-};
-#endif
-
-static void fec_enet_get_regs(struct net_device *ndev,
-			      struct ethtool_regs *regs, void *regbuf)
-{
-	struct fec_enet_private *fep = netdev_priv(ndev);
-	u32 __iomem *theregs = (u32 __iomem *)fep->hwp;
-	u32 *buf = (u32 *)regbuf;
-	u32 i, off;
-
-	memset(buf, 0, regs->len);
-
-	for (i = 0; i < ARRAY_SIZE(fec_enet_register_offset); i++) {
-		off = fec_enet_register_offset[i] / 4;
-		buf[off] = readl(&theregs[off]);
-	}
-}
-
 static int fec_enet_get_ts_info(struct net_device *ndev,
 				struct ethtool_ts_info *info)
 {
@@ -3014,11 +2563,6 @@
 	.get_settings		= fec_enet_get_settings,
 	.set_settings		= fec_enet_set_settings,
 	.get_drvinfo		= fec_enet_get_drvinfo,
-<<<<<<< HEAD
-	.get_regs_len		= fec_enet_get_regs_len,
-	.get_regs		= fec_enet_get_regs,
-=======
->>>>>>> 9ea9577d
 	.nway_reset		= fec_enet_nway_reset,
 	.get_link		= ethtool_op_get_link,
 	.get_coalesce		= fec_enet_get_coalesce,
@@ -3084,7 +2628,6 @@
 			bdp = fec_enet_get_nextdesc(bdp, fep, q);
 		}
 	}
-<<<<<<< HEAD
 
 	for (q = 0; q < fep->num_tx_queues; q++) {
 		txq = fep->tx_queue[q];
@@ -3115,9 +2658,12 @@
 		}
 
 	for (i = 0; i < fep->num_rx_queues; i++)
-		kfree(fep->rx_queue[i]);
+		if (fep->rx_queue[i])
+			kfree(fep->rx_queue[i]);
+
 	for (i = 0; i < fep->num_tx_queues; i++)
-		kfree(fep->tx_queue[i]);
+		if (fep->tx_queue[i])
+			kfree(fep->tx_queue[i]);
 }
 
 static int fec_enet_alloc_queue(struct net_device *ndev)
@@ -3134,60 +2680,6 @@
 			goto alloc_failed;
 		}
 
-=======
-
-	for (q = 0; q < fep->num_tx_queues; q++) {
-		txq = fep->tx_queue[q];
-		bdp = txq->tx_bd_base;
-		for (i = 0; i < txq->tx_ring_size; i++) {
-			kfree(txq->tx_bounce[i]);
-			txq->tx_bounce[i] = NULL;
-			skb = txq->tx_skbuff[i];
-			txq->tx_skbuff[i] = NULL;
-			dev_kfree_skb(skb);
-		}
-	}
-}
-
-static void fec_enet_free_queue(struct net_device *ndev)
-{
-	struct fec_enet_private *fep = netdev_priv(ndev);
-	int i;
-	struct fec_enet_priv_tx_q *txq;
-
-	for (i = 0; i < fep->num_tx_queues; i++)
-		if (fep->tx_queue[i] && fep->tx_queue[i]->tso_hdrs) {
-			txq = fep->tx_queue[i];
-			dma_free_coherent(NULL,
-					  txq->tx_ring_size * TSO_HEADER_SIZE,
-					  txq->tso_hdrs,
-					  txq->tso_hdrs_dma);
-		}
-
-	for (i = 0; i < fep->num_rx_queues; i++)
-		if (fep->rx_queue[i])
-			kfree(fep->rx_queue[i]);
-
-	for (i = 0; i < fep->num_tx_queues; i++)
-		if (fep->tx_queue[i])
-			kfree(fep->tx_queue[i]);
-}
-
-static int fec_enet_alloc_queue(struct net_device *ndev)
-{
-	struct fec_enet_private *fep = netdev_priv(ndev);
-	int i;
-	int ret = 0;
-	struct fec_enet_priv_tx_q *txq;
-
-	for (i = 0; i < fep->num_tx_queues; i++) {
-		txq = kzalloc(sizeof(*txq), GFP_KERNEL);
-		if (!txq) {
-			ret = -ENOMEM;
-			goto alloc_failed;
-		}
-
->>>>>>> 9ea9577d
 		fep->tx_queue[i] = txq;
 		txq->tx_ring_size = TX_RING_SIZE;
 		fep->total_tx_ring_size += fep->tx_queue[i]->tx_ring_size;
@@ -3415,7 +2907,6 @@
 	pinctrl_pm_select_sleep_state(&fep->pdev->dev);
 	pm_runtime_put_sync_suspend(ndev->dev.parent);
 	fec_enet_free_buffers(ndev);
-	gpioled_phylink(fep);
 
 	return 0;
 }
@@ -3667,13 +3158,8 @@
 			fep->bufdesc_size;
 
 	/* Allocate memory for buffer descriptors. */
-<<<<<<< HEAD
-	cbd_base = dmam_alloc_coherent(&fep->pdev->dev, bd_size, &bd_dma,
-				       GFP_KERNEL);
-=======
 	cbd_base = dma_alloc_coherent(NULL, bd_size, &bd_dma,
 				      GFP_KERNEL);
->>>>>>> 9ea9577d
 	if (!cbd_base) {
 		return -ENOMEM;
 	}
@@ -3776,65 +3262,7 @@
 		return;
 	}
 	msleep(msec);
-	gpio_set_value_cansleep(phy_reset, 1);
-}
-
-static void fec_gpio_led_init(struct platform_device *pdev)
-{
-	struct net_device *ndev = platform_get_drvdata(pdev);
-	struct fec_enet_private *fep = netdev_priv(ndev);
-	struct device_node *np = pdev->dev.of_node;
-	enum of_gpio_flags flags;
-	int init_st;
-
-	if (!np)
-		return;
-
-	fep->gpio_linkled = of_get_named_gpio_flags(np, "digi,gpio-link-led", 0,
-						    &flags);
-	if (fep->gpio_linkled >= 0) {
-		if (flags & OF_GPIO_ACTIVE_LOW) {
-			fep->gpio_linkled_inverted = 1;
-			init_st = GPIOF_OUT_INIT_HIGH;
-		}
-		else
-			init_st = GPIOF_OUT_INIT_LOW;
-
-		if (gpio_request_one(fep->gpio_linkled, init_st,
-				      "FEC link LED"))
-			printk("Unable to register gpio %d for link LED\n",
-			       fep->gpio_linkled);
-	}
-
-	fep->gpio_actled = of_get_named_gpio_flags(np, "digi,gpio-act-led", 0,
-						   &flags);
-	if (fep->gpio_actled >= 0) {
-		if (flags & OF_GPIO_ACTIVE_LOW) {
-			fep->gpio_actled_inverted = 1;
-			init_st = GPIOF_OUT_INIT_HIGH;
-		}
-		else
-			init_st = GPIOF_OUT_INIT_LOW;
-
-		if (gpio_request_one(fep->gpio_actled, init_st,
-				     "FEC activity LED")) {
-			printk("Unable to register gpio %d for activity LED\n",
-				fep->gpio_actled);
-		}
-		else {
-			if (flags & OF_GPIO_ACTIVE_LOW)
-				fep->gpio_actled_inverted = 1;
-			/* Initialize kernel timer for toggling the activity LED */
-			fep->rxtx_cnt = 0;
-			fep->activityled_timer.data = (unsigned long)ndev;
-			fep->activityled_timer.function = activityled_timer_fn;
-			fep->activityled_timer.expires = jiffies +
-							 ACTLED_TOGGLE_TIMEOUT;
-			init_timer(&fep->activityled_timer);
-			add_timer(&fep->activityled_timer);
-		}
-	}
-
+	gpio_set_value(phy_reset, 1);
 }
 #else /* CONFIG_OF */
 static void fec_reset_phy(struct platform_device *pdev)
@@ -3843,9 +3271,6 @@
 	 * In case of platform probe, the reset has been done
 	 * by machine code.
 	 */
-}
-static inline void fec_gpio_led_init(struct platform_device *pdev)
-{
 }
 #endif /* CONFIG_OF */
 
@@ -4056,7 +3481,6 @@
 		fep->reg_phy = NULL;
 	}
 
-	fec_gpio_led_init(pdev);
 	fec_reset_phy(pdev);
 
 	if (fep->bufdesc_ex)
@@ -4117,7 +3541,6 @@
 failed_mii_init:
 failed_irq:
 failed_init:
-	fec_ptp_stop(pdev);
 	if (fep->reg_phy)
 		regulator_disable(fep->reg_phy);
 failed_regulator:
@@ -4137,22 +3560,14 @@
 	struct net_device *ndev = platform_get_drvdata(pdev);
 	struct fec_enet_private *fep = netdev_priv(ndev);
 
-<<<<<<< HEAD
-	cancel_work_sync(&fep->tx_timeout_work);
-	fec_ptp_stop(pdev);
-=======
 	cancel_delayed_work_sync(&fep->time_keep);
 	cancel_work_sync(&fep->tx_timeout_work);
->>>>>>> 9ea9577d
 	unregister_netdev(ndev);
 	fec_enet_mii_remove(fep);
 	if (fep->reg_phy)
 		regulator_disable(fep->reg_phy);
-<<<<<<< HEAD
-=======
 	if (fep->ptp_clock)
 		ptp_clock_unregister(fep->ptp_clock);
->>>>>>> 9ea9577d
 	of_node_put(fep->phy_node);
 	free_netdev(ndev);
 
@@ -4253,10 +3668,6 @@
 	return ret;
 }
 
-<<<<<<< HEAD
-#ifdef CONFIG_PM_RUNTIME
-=======
->>>>>>> 9ea9577d
 static int fec_runtime_suspend(struct device *dev)
 {
 	release_bus_freq(BUS_FREQ_HIGH);
@@ -4268,10 +3679,6 @@
 	request_bus_freq(BUS_FREQ_HIGH);
 	return 0;
 }
-<<<<<<< HEAD
-#endif
-=======
->>>>>>> 9ea9577d
 
 static const struct dev_pm_ops fec_pm_ops = {
 	SET_RUNTIME_PM_OPS(fec_runtime_suspend, fec_runtime_resume, NULL)
