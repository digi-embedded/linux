/*
 * Fast Ethernet Controller (FEC) driver for Motorola MPC8xx.
 * Copyright (c) 1997 Dan Malek (dmalek@jlc.net)
 *
 * Right now, I am very wasteful with the buffers.  I allocate memory
 * pages and then divide them into 2K frame buffers.  This way I know I
 * have buffers large enough to hold one frame within one buffer descriptor.
 * Once I get this working, I will use 64 or 128 byte CPM buffers, which
 * will be much more memory efficient and will easily handle lots of
 * small packets.
 *
 * Much better multiple PHY support by Magnus Damm.
 * Copyright (c) 2000 Ericsson Radio Systems AB.
 *
 * Support for FEC controller of ColdFire processors.
 * Copyright (c) 2001-2005 Greg Ungerer (gerg@snapgear.com)
 *
 * Bug fixes and cleanup by Philippe De Muyter (phdm@macqel.be)
 * Copyright (c) 2004-2006 Macq Electronique SA.
 *
 * Copyright (C) 2010-2014 Freescale Semiconductor, Inc.
 *
 * Copyright 2017-2018 NXP
 */

#include <linux/module.h>
#include <linux/kernel.h>
#include <linux/string.h>
#include <linux/ptrace.h>
#include <linux/errno.h>
#include <linux/ioport.h>
#include <linux/slab.h>
#include <linux/interrupt.h>
#include <linux/delay.h>
#include <linux/netdevice.h>
#include <linux/etherdevice.h>
#include <linux/skbuff.h>
#include <linux/in.h>
#include <linux/ip.h>
#include <net/ip.h>
#include <net/tso.h>
#include <linux/tcp.h>
#include <linux/udp.h>
#include <linux/icmp.h>
#include <linux/spinlock.h>
#include <linux/workqueue.h>
#include <linux/bitops.h>
#include <linux/io.h>
#include <linux/irq.h>
#include <linux/clk.h>
#include <linux/clk/clk-conf.h>
#include <linux/platform_device.h>
#include <linux/mdio.h>
#include <linux/phy.h>
#include <linux/fec.h>
#include <linux/of.h>
#include <linux/of_device.h>
#include <linux/of_gpio.h>
#include <linux/of_mdio.h>
#include <linux/of_net.h>
#include <linux/regulator/consumer.h>
#include <linux/if_vlan.h>
#include <linux/pinctrl/consumer.h>
#include <linux/pm_runtime.h>
#include <linux/busfreq-imx.h>
#include <linux/prefetch.h>
#include <linux/mfd/syscon.h>
#include <linux/regmap.h>

#include <asm/cacheflush.h>
#include <soc/imx/cpuidle.h>

#include "fec.h"

static void set_multicast_list(struct net_device *ndev);
static void fec_enet_itr_coal_init(struct net_device *ndev);

#define DRIVER_NAME	"fec"

#define FEC_ENET_GET_QUQUE(_x) ((_x == 0) ? 1 : ((_x == 1) ? 2 : 0))
static const u16 fec_enet_vlan_pri_to_queue[8] = {1, 1, 1, 1, 2, 2, 2, 2};

/* Pause frame feild and FIFO threshold */
#define FEC_ENET_FCE	(1 << 5)
#define FEC_ENET_RSEM_V	0x84
#define FEC_ENET_RSFL_V	16
#define FEC_ENET_RAEM_V	0x8
#define FEC_ENET_RAFL_V	0x8
#define FEC_ENET_OPD_V	0xFFF0
#define FEC_MDIO_PM_TIMEOUT  100 /* ms */

static struct platform_device_id fec_devtype[] = {
	{
		/* keep it for coldfire */
		.name = DRIVER_NAME,
		.driver_data = 0,
	}, {
		.name = "imx25-fec",
		.driver_data = FEC_QUIRK_USE_GASKET | FEC_QUIRK_MIB_CLEAR |
			       FEC_QUIRK_HAS_FRREG,
	}, {
		.name = "imx27-fec",
		.driver_data = FEC_QUIRK_MIB_CLEAR | FEC_QUIRK_HAS_FRREG,
	}, {
		.name = "imx28-fec",
		.driver_data = FEC_QUIRK_ENET_MAC | FEC_QUIRK_SWAP_FRAME |
				FEC_QUIRK_SINGLE_MDIO | FEC_QUIRK_HAS_RACC |
				FEC_QUIRK_HAS_FRREG,
	}, {
		.name = "imx6q-fec",
		.driver_data = FEC_QUIRK_ENET_MAC | FEC_QUIRK_HAS_GBIT |
				FEC_QUIRK_HAS_BUFDESC_EX | FEC_QUIRK_HAS_CSUM |
				FEC_QUIRK_HAS_VLAN | FEC_QUIRK_ERR006358 |
				FEC_QUIRK_HAS_RACC | FEC_QUIRK_BUG_WAITMODE,
	}, {
		.name = "mvf600-fec",
		.driver_data = FEC_QUIRK_ENET_MAC | FEC_QUIRK_HAS_RACC,
	}, {
		.name = "imx6sx-fec",
		.driver_data = FEC_QUIRK_ENET_MAC | FEC_QUIRK_HAS_GBIT |
				FEC_QUIRK_HAS_BUFDESC_EX | FEC_QUIRK_HAS_CSUM |
				FEC_QUIRK_HAS_VLAN | FEC_QUIRK_HAS_AVB |
				FEC_QUIRK_ERR007885 | FEC_QUIRK_BUG_CAPTURE |
				FEC_QUIRK_HAS_RACC | FEC_QUIRK_HAS_COALESCE,
	}, {
		.name = "imx6ul-fec",
		.driver_data = FEC_QUIRK_ENET_MAC | FEC_QUIRK_HAS_GBIT |
				FEC_QUIRK_HAS_BUFDESC_EX | FEC_QUIRK_HAS_CSUM |
				FEC_QUIRK_HAS_VLAN | FEC_QUIRK_ERR007885 |
				FEC_QUIRK_BUG_CAPTURE | FEC_QUIRK_HAS_RACC |
				FEC_QUIRK_HAS_COALESCE,
	}, {
		.name = "imx8qm-fec",
		.driver_data = FEC_QUIRK_ENET_MAC | FEC_QUIRK_HAS_GBIT |
				FEC_QUIRK_HAS_BUFDESC_EX | FEC_QUIRK_HAS_CSUM |
				FEC_QUIRK_HAS_VLAN | FEC_QUIRK_HAS_AVB |
				FEC_QUIRK_ERR007885 | FEC_QUIRK_BUG_CAPTURE |
				FEC_QUIRK_HAS_RACC | FEC_QUIRK_HAS_COALESCE |
				FEC_QUIRK_DELAYED_CLKS_SUPPORT,
	}, {
		.name = "imx8mq-fec",
		.driver_data = FEC_QUIRK_ENET_MAC | FEC_QUIRK_HAS_GBIT |
				FEC_QUIRK_HAS_BUFDESC_EX | FEC_QUIRK_HAS_CSUM |
				FEC_QUIRK_HAS_VLAN | FEC_QUIRK_HAS_AVB |
				FEC_QUIRK_ERR007885 | FEC_QUIRK_BUG_CAPTURE |
				FEC_QUIRK_HAS_RACC | FEC_QUIRK_HAS_COALESCE |
				FEC_QUIRK_HAS_EEE,
	}, {
		/* sentinel */
	}
};
MODULE_DEVICE_TABLE(platform, fec_devtype);

enum imx_fec_type {
	IMX25_FEC = 1,	/* runs on i.mx25/50/53 */
	IMX27_FEC,	/* runs on i.mx27/35/51 */
	IMX28_FEC,
	IMX6Q_FEC,
	MVF600_FEC,
	IMX6SX_FEC,
	IMX6UL_FEC,
	IMX8QM_FEC,
	IMX8MQ_FEC,
};

static const struct of_device_id fec_dt_ids[] = {
	{ .compatible = "fsl,imx25-fec", .data = &fec_devtype[IMX25_FEC], },
	{ .compatible = "fsl,imx27-fec", .data = &fec_devtype[IMX27_FEC], },
	{ .compatible = "fsl,imx28-fec", .data = &fec_devtype[IMX28_FEC], },
	{ .compatible = "fsl,imx6q-fec", .data = &fec_devtype[IMX6Q_FEC], },
	{ .compatible = "fsl,mvf600-fec", .data = &fec_devtype[MVF600_FEC], },
	{ .compatible = "fsl,imx6sx-fec", .data = &fec_devtype[IMX6SX_FEC], },
	{ .compatible = "fsl,imx6ul-fec", .data = &fec_devtype[IMX6UL_FEC], },
	{ .compatible = "fsl,imx8qm-fec", .data = &fec_devtype[IMX8QM_FEC], },
	{ .compatible = "fsl,imx8mq-fec", .data = &fec_devtype[IMX8MQ_FEC], },
	{ /* sentinel */ }
};
MODULE_DEVICE_TABLE(of, fec_dt_ids);

static unsigned char macaddr[ETH_ALEN];
module_param_array(macaddr, byte, NULL, 0);
MODULE_PARM_DESC(macaddr, "FEC Ethernet MAC address");

#if defined(CONFIG_M5272)
/*
 * Some hardware gets it MAC address out of local flash memory.
 * if this is non-zero then assume it is the address to get MAC from.
 */
#if defined(CONFIG_NETtel)
#define	FEC_FLASHMAC	0xf0006006
#elif defined(CONFIG_GILBARCONAP) || defined(CONFIG_SCALES)
#define	FEC_FLASHMAC	0xf0006000
#elif defined(CONFIG_CANCam)
#define	FEC_FLASHMAC	0xf0020000
#elif defined (CONFIG_M5272C3)
#define	FEC_FLASHMAC	(0xffe04000 + 4)
#elif defined(CONFIG_MOD5272)
#define FEC_FLASHMAC	0xffc0406b
#else
#define	FEC_FLASHMAC	0
#endif
#endif /* CONFIG_M5272 */

/* The FEC stores dest/src/type/vlan, data, and checksum for receive packets.
 *
 * 2048 byte skbufs are allocated. However, alignment requirements
 * varies between FEC variants. Worst case is 64, so round down by 64.
 */
#define PKT_MAXBUF_SIZE		(round_down(2048 - 64, 64))
#define PKT_MINBUF_SIZE		64

/* FEC receive acceleration */
#define FEC_RACC_IPDIS		(1 << 1)
#define FEC_RACC_PRODIS		(1 << 2)
#define FEC_RACC_SHIFT16	BIT(7)
#define FEC_RACC_OPTIONS	(FEC_RACC_IPDIS | FEC_RACC_PRODIS)

/* MIB Control Register */
#define FEC_MIB_CTRLSTAT_DISABLE	BIT(31)

/*
 * The 5270/5271/5280/5282/532x RX control register also contains maximum frame
 * size bits. Other FEC hardware does not, so we need to take that into
 * account when setting it.
 */
#if defined(CONFIG_M523x) || defined(CONFIG_M527x) || defined(CONFIG_M528x) || \
    defined(CONFIG_M520x) || defined(CONFIG_M532x) || defined(CONFIG_ARM) || \
    defined(CONFIG_ARM64)
#define	OPT_FRAME_SIZE	(PKT_MAXBUF_SIZE << 16)
#else
#define	OPT_FRAME_SIZE	0
#endif

/* FEC MII MMFR bits definition */
#define FEC_MMFR_ST		(1 << 30)
#define FEC_MMFR_OP_READ	(2 << 28)
#define FEC_MMFR_OP_WRITE	(1 << 28)
#define FEC_MMFR_PA(v)		((v & 0x1f) << 23)
#define FEC_MMFR_RA(v)		((v & 0x1f) << 18)
#define FEC_MMFR_TA		(2 << 16)
#define FEC_MMFR_DATA(v)	(v & 0xffff)
/* FEC ECR bits definition */
#define FEC_ECR_MAGICEN		(1 << 2)
#define FEC_ECR_SLEEP		(1 << 3)

#define FEC_MII_TIMEOUT		30000 /* us */

/* Transmitter timeout */
#define TX_TIMEOUT (2 * HZ)

#define FEC_PAUSE_FLAG_AUTONEG	0x1
#define FEC_PAUSE_FLAG_ENABLE	0x2
#define FEC_WOL_HAS_MAGIC_PACKET	(0x1 << 0)
#define FEC_WOL_FLAG_ENABLE		(0x1 << 1)
#define FEC_WOL_FLAG_SLEEP_ON		(0x1 << 2)

/* By default, set the copybreak to 1518,
 * then the RX path always keep DMA memory unchanged, and
 * allocate one new skb and copy DMA memory data to the new skb
 * buffer, which can improve the performance when SMMU is enabled.
 *
 * The driver support .set_tunable() interface for ethtool, user
 * can dynamicly change the copybreak value.
 */
#define COPYBREAK_DEFAULT	1518

/* Max number of allowed TCP segments for software TSO */
#define FEC_MAX_TSO_SEGS	100
#define FEC_MAX_SKB_DESCS	(FEC_MAX_TSO_SEGS * 2 + MAX_SKB_FRAGS)

#define IS_TSO_HEADER(txq, addr) \
	((addr >= txq->tso_hdrs_dma) && \
	(addr < txq->tso_hdrs_dma + txq->bd.ring_size * TSO_HEADER_SIZE))

static int mii_cnt;

static struct bufdesc *fec_enet_get_nextdesc(struct bufdesc *bdp,
					     struct bufdesc_prop *bd)
{
	return (bdp >= bd->last) ? bd->base
			: (struct bufdesc *)(((void *)bdp) + bd->dsize);
}

static struct bufdesc *fec_enet_get_prevdesc(struct bufdesc *bdp,
					     struct bufdesc_prop *bd)
{
	return (bdp <= bd->base) ? bd->last
			: (struct bufdesc *)(((void *)bdp) - bd->dsize);
}

static int fec_enet_get_bd_index(struct bufdesc *bdp,
				 struct bufdesc_prop *bd)
{
	return ((const char *)bdp - (const char *)bd->base) >> bd->dsize_log2;
}

static int fec_enet_get_free_txdesc_num(struct fec_enet_priv_tx_q *txq)
{
	int entries;

	entries = (((const char *)txq->dirty_tx -
			(const char *)txq->bd.cur) >> txq->bd.dsize_log2) - 1;

	return entries >= 0 ? entries : entries + txq->bd.ring_size;
}

static void swap_buffer(void *bufaddr, int len)
{
	int i;
	unsigned int *buf = bufaddr;

	for (i = 0; i < len; i += 4, buf++)
		swab32s(buf);
}

static void swap_buffer2(void *dst_buf, void *src_buf, int len)
{
	int i;
	unsigned int *src = src_buf;
	unsigned int *dst = dst_buf;

	for (i = 0; i < len; i += 4, src++, dst++)
		*dst = swab32p(src);
}

static void fec_dump(struct net_device *ndev)
{
	struct fec_enet_private *fep = netdev_priv(ndev);
	struct bufdesc *bdp;
	struct fec_enet_priv_tx_q *txq;
	int index = 0;

	netdev_info(ndev, "TX ring dump\n");
	pr_info("Nr     SC     addr       len  SKB\n");

	txq = fep->tx_queue[0];
	bdp = txq->bd.base;

	do {
		pr_info("%3u %c%c 0x%04x 0x%08x %4u %p\n",
			index,
			bdp == txq->bd.cur ? 'S' : ' ',
			bdp == txq->dirty_tx ? 'H' : ' ',
			fec16_to_cpu(bdp->cbd_sc),
			fec32_to_cpu(bdp->cbd_bufaddr),
			fec16_to_cpu(bdp->cbd_datlen),
			txq->tx_skbuff[index]);
		bdp = fec_enet_get_nextdesc(bdp, &txq->bd);
		index++;
	} while (bdp != txq->bd.base);
}

static inline bool is_ipv4_pkt(struct sk_buff *skb)
{
	return skb->protocol == htons(ETH_P_IP) && ip_hdr(skb)->version == 4;
}

static int
fec_enet_clear_csum(struct sk_buff *skb, struct net_device *ndev)
{
	/* Only run for packets requiring a checksum. */
	if (skb->ip_summed != CHECKSUM_PARTIAL)
		return 0;

	if (unlikely(skb_cow_head(skb, 0)))
		return -1;

	if (is_ipv4_pkt(skb))
		ip_hdr(skb)->check = 0;
	*(__sum16 *)(skb->head + skb->csum_start + skb->csum_offset) = 0;

	return 0;
}

static struct bufdesc *
fec_enet_txq_submit_frag_skb(struct fec_enet_priv_tx_q *txq,
			     struct sk_buff *skb,
			     struct net_device *ndev)
{
	struct fec_enet_private *fep = netdev_priv(ndev);
	struct bufdesc *bdp = txq->bd.cur;
	struct bufdesc_ex *ebdp;
	int nr_frags = skb_shinfo(skb)->nr_frags;
	int frag, frag_len;
	unsigned short status;
	unsigned int estatus = 0;
	skb_frag_t *this_frag;
	unsigned int index;
	void *bufaddr;
	dma_addr_t addr;
	int i;

	for (frag = 0; frag < nr_frags; frag++) {
		this_frag = &skb_shinfo(skb)->frags[frag];
		bdp = fec_enet_get_nextdesc(bdp, &txq->bd);
		ebdp = (struct bufdesc_ex *)bdp;

		status = fec16_to_cpu(bdp->cbd_sc);
		status &= ~BD_ENET_TX_STATS;
		status |= (BD_ENET_TX_TC | BD_ENET_TX_READY);
		frag_len = skb_shinfo(skb)->frags[frag].size;

		/* Handle the last BD specially */
		if (frag == nr_frags - 1) {
			status |= (BD_ENET_TX_INTR | BD_ENET_TX_LAST);
			if (fep->bufdesc_ex) {
				estatus |= BD_ENET_TX_INT;
				if (unlikely(skb_shinfo(skb)->tx_flags &
					SKBTX_HW_TSTAMP && fep->hwts_tx_en))
					estatus |= BD_ENET_TX_TS;
			}
		}

		if (fep->bufdesc_ex) {
			if (fep->quirks & FEC_QUIRK_HAS_AVB)
				estatus |= FEC_TX_BD_FTYPE(txq->bd.qid);
			if (skb->ip_summed == CHECKSUM_PARTIAL)
				estatus |= BD_ENET_TX_PINS | BD_ENET_TX_IINS;
			ebdp->cbd_bdu = 0;
			ebdp->cbd_esc = cpu_to_fec32(estatus);
		}

		bufaddr = page_address(this_frag->page.p) + this_frag->page_offset;

		index = fec_enet_get_bd_index(bdp, &txq->bd);
		if (((unsigned long) bufaddr) & fep->tx_align ||
			fep->quirks & FEC_QUIRK_SWAP_FRAME) {
			memcpy(txq->tx_bounce[index], bufaddr, frag_len);
			bufaddr = txq->tx_bounce[index];

			if (fep->quirks & FEC_QUIRK_SWAP_FRAME)
				swap_buffer(bufaddr, frag_len);
		}

		addr = dma_map_single(&fep->pdev->dev, bufaddr, frag_len,
				      DMA_TO_DEVICE);
		if (dma_mapping_error(&fep->pdev->dev, addr)) {
			if (net_ratelimit())
				netdev_err(ndev, "Tx DMA memory map failed\n");
			goto dma_mapping_error;
		}

		bdp->cbd_bufaddr = cpu_to_fec32(addr);
		bdp->cbd_datlen = cpu_to_fec16(frag_len);
		/* Make sure the updates to rest of the descriptor are
		 * performed before transferring ownership.
		 */
		wmb();
		bdp->cbd_sc = cpu_to_fec16(status);
	}

	return bdp;
dma_mapping_error:
	bdp = txq->bd.cur;
	for (i = 0; i < frag; i++) {
		bdp = fec_enet_get_nextdesc(bdp, &txq->bd);
		dma_unmap_single(&fep->pdev->dev, fec32_to_cpu(bdp->cbd_bufaddr),
				 fec16_to_cpu(bdp->cbd_datlen), DMA_TO_DEVICE);
	}
	return ERR_PTR(-ENOMEM);
}

static int fec_enet_txq_submit_skb(struct fec_enet_priv_tx_q *txq,
				   struct sk_buff *skb, struct net_device *ndev)
{
	struct fec_enet_private *fep = netdev_priv(ndev);
	int nr_frags = skb_shinfo(skb)->nr_frags;
	struct bufdesc *bdp, *last_bdp;
	void *bufaddr;
	dma_addr_t addr;
	unsigned short status;
	unsigned short buflen;
	unsigned int estatus = 0;
	unsigned int index;
	int entries_free;

	entries_free = fec_enet_get_free_txdesc_num(txq);
	if (entries_free < MAX_SKB_FRAGS + 1) {
		dev_kfree_skb_any(skb);
		if (net_ratelimit())
			netdev_err(ndev, "NOT enough BD for SG!\n");
		return NETDEV_TX_OK;
	}

	/* Protocol checksum off-load for TCP and UDP. */
	if (fec_enet_clear_csum(skb, ndev)) {
		dev_kfree_skb_any(skb);
		return NETDEV_TX_OK;
	}

	/* Fill in a Tx ring entry */
	bdp = txq->bd.cur;
	last_bdp = bdp;
	status = fec16_to_cpu(bdp->cbd_sc);
	status &= ~BD_ENET_TX_STATS;

	/* Set buffer length and buffer pointer */
	bufaddr = skb->data;
	buflen = skb_headlen(skb);

	index = fec_enet_get_bd_index(bdp, &txq->bd);
	if (((unsigned long) bufaddr) & fep->tx_align ||
		fep->quirks & FEC_QUIRK_SWAP_FRAME) {
		memcpy(txq->tx_bounce[index], skb->data, buflen);
		bufaddr = txq->tx_bounce[index];

		if (fep->quirks & FEC_QUIRK_SWAP_FRAME)
			swap_buffer(bufaddr, buflen);
	}

	/* Push the data cache so the CPM does not get stale memory data. */
	addr = dma_map_single(&fep->pdev->dev, bufaddr, buflen, DMA_TO_DEVICE);
	if (dma_mapping_error(&fep->pdev->dev, addr)) {
		dev_kfree_skb_any(skb);
		if (net_ratelimit())
			netdev_err(ndev, "Tx DMA memory map failed\n");
		return NETDEV_TX_OK;
	}

	if (nr_frags) {
		last_bdp = fec_enet_txq_submit_frag_skb(txq, skb, ndev);
		if (IS_ERR(last_bdp)) {
			dma_unmap_single(&fep->pdev->dev, addr,
					 buflen, DMA_TO_DEVICE);
			dev_kfree_skb_any(skb);
			return NETDEV_TX_OK;
		}
	} else {
		status |= (BD_ENET_TX_INTR | BD_ENET_TX_LAST);
		if (fep->bufdesc_ex) {
			estatus = BD_ENET_TX_INT;
			if (unlikely(skb_shinfo(skb)->tx_flags &
				SKBTX_HW_TSTAMP && fep->hwts_tx_en))
				estatus |= BD_ENET_TX_TS;
		}
	}
	bdp->cbd_bufaddr = cpu_to_fec32(addr);
	bdp->cbd_datlen = cpu_to_fec16(buflen);

	if (fep->bufdesc_ex) {

		struct bufdesc_ex *ebdp = (struct bufdesc_ex *)bdp;

		if (unlikely(skb_shinfo(skb)->tx_flags & SKBTX_HW_TSTAMP &&
			fep->hwts_tx_en))
			skb_shinfo(skb)->tx_flags |= SKBTX_IN_PROGRESS;

		if (fep->quirks & FEC_QUIRK_HAS_AVB)
			estatus |= FEC_TX_BD_FTYPE(txq->bd.qid);

		if (skb->ip_summed == CHECKSUM_PARTIAL)
			estatus |= BD_ENET_TX_PINS | BD_ENET_TX_IINS;

		ebdp->cbd_bdu = 0;
		ebdp->cbd_esc = cpu_to_fec32(estatus);
	}

	index = fec_enet_get_bd_index(last_bdp, &txq->bd);
	/* Save skb pointer */
	txq->tx_skbuff[index] = skb;

	/* Make sure the updates to rest of the descriptor are performed before
	 * transferring ownership.
	 */
	wmb();

	/* Send it on its way.  Tell FEC it's ready, interrupt when done,
	 * it's the last BD of the frame, and to put the CRC on the end.
	 */
	status |= (BD_ENET_TX_READY | BD_ENET_TX_TC);
	bdp->cbd_sc = cpu_to_fec16(status);

	/* If this was the last BD in the ring, start at the beginning again. */
	bdp = fec_enet_get_nextdesc(last_bdp, &txq->bd);

	skb_tx_timestamp(skb);

	/* Make sure the update to bdp and tx_skbuff are performed before
	 * txq->bd.cur.
	 */
	wmb();
	txq->bd.cur = bdp;

	/* Trigger transmission start */
	writel(0, txq->bd.reg_desc_active);

	return 0;
}

static int
fec_enet_txq_put_data_tso(struct fec_enet_priv_tx_q *txq, struct sk_buff *skb,
			  struct net_device *ndev,
			  struct bufdesc *bdp, int index, char *data,
			  int size, bool last_tcp, bool is_last)
{
	struct fec_enet_private *fep = netdev_priv(ndev);
	struct bufdesc_ex *ebdp = container_of(bdp, struct bufdesc_ex, desc);
	unsigned short status;
	unsigned int estatus = 0;
	dma_addr_t addr;

	status = fec16_to_cpu(bdp->cbd_sc);
	status &= ~BD_ENET_TX_STATS;

	status |= (BD_ENET_TX_TC | BD_ENET_TX_READY);

	if (((unsigned long) data) & fep->tx_align ||
		fep->quirks & FEC_QUIRK_SWAP_FRAME) {
		memcpy(txq->tx_bounce[index], data, size);
		data = txq->tx_bounce[index];

		if (fep->quirks & FEC_QUIRK_SWAP_FRAME)
			swap_buffer(data, size);
	}

	addr = dma_map_single(&fep->pdev->dev, data, size, DMA_TO_DEVICE);
	if (dma_mapping_error(&fep->pdev->dev, addr)) {
		dev_kfree_skb_any(skb);
		if (net_ratelimit())
			netdev_err(ndev, "Tx DMA memory map failed\n");
		return NETDEV_TX_BUSY;
	}

	bdp->cbd_datlen = cpu_to_fec16(size);
	bdp->cbd_bufaddr = cpu_to_fec32(addr);

	if (fep->bufdesc_ex) {
		if (fep->quirks & FEC_QUIRK_HAS_AVB)
			estatus |= FEC_TX_BD_FTYPE(txq->bd.qid);
		if (skb->ip_summed == CHECKSUM_PARTIAL)
			estatus |= BD_ENET_TX_PINS | BD_ENET_TX_IINS;
		ebdp->cbd_bdu = 0;
		ebdp->cbd_esc = cpu_to_fec32(estatus);
	}

	/* Handle the last BD specially */
	if (last_tcp)
		status |= (BD_ENET_TX_LAST | BD_ENET_TX_TC);
	if (is_last) {
		status |= BD_ENET_TX_INTR;
		if (fep->bufdesc_ex)
			ebdp->cbd_esc |= cpu_to_fec32(BD_ENET_TX_INT);
	}

	bdp->cbd_sc = cpu_to_fec16(status);

	return 0;
}

static int
fec_enet_txq_put_hdr_tso(struct fec_enet_priv_tx_q *txq,
			 struct sk_buff *skb, struct net_device *ndev,
			 struct bufdesc *bdp, int index)
{
	struct fec_enet_private *fep = netdev_priv(ndev);
	int hdr_len = skb_transport_offset(skb) + tcp_hdrlen(skb);
	struct bufdesc_ex *ebdp = container_of(bdp, struct bufdesc_ex, desc);
	void *bufaddr;
	unsigned long dmabuf;
	unsigned short status;
	unsigned int estatus = 0;

	status = fec16_to_cpu(bdp->cbd_sc);
	status &= ~BD_ENET_TX_STATS;
	status |= (BD_ENET_TX_TC | BD_ENET_TX_READY);

	bufaddr = txq->tso_hdrs + index * TSO_HEADER_SIZE;
	dmabuf = txq->tso_hdrs_dma + index * TSO_HEADER_SIZE;
	if (((unsigned long)bufaddr) & fep->tx_align ||
		fep->quirks & FEC_QUIRK_SWAP_FRAME) {
		memcpy(txq->tx_bounce[index], skb->data, hdr_len);
		bufaddr = txq->tx_bounce[index];

		if (fep->quirks & FEC_QUIRK_SWAP_FRAME)
			swap_buffer(bufaddr, hdr_len);

		dmabuf = dma_map_single(&fep->pdev->dev, bufaddr,
					hdr_len, DMA_TO_DEVICE);
		if (dma_mapping_error(&fep->pdev->dev, dmabuf)) {
			dev_kfree_skb_any(skb);
			if (net_ratelimit())
				netdev_err(ndev, "Tx DMA memory map failed\n");
			return NETDEV_TX_BUSY;
		}
	}

	bdp->cbd_bufaddr = cpu_to_fec32(dmabuf);
	bdp->cbd_datlen = cpu_to_fec16(hdr_len);

	if (fep->bufdesc_ex) {
		if (fep->quirks & FEC_QUIRK_HAS_AVB)
			estatus |= FEC_TX_BD_FTYPE(txq->bd.qid);
		if (skb->ip_summed == CHECKSUM_PARTIAL)
			estatus |= BD_ENET_TX_PINS | BD_ENET_TX_IINS;
		ebdp->cbd_bdu = 0;
		ebdp->cbd_esc = cpu_to_fec32(estatus);
	}

	bdp->cbd_sc = cpu_to_fec16(status);

	return 0;
}

static int fec_enet_txq_submit_tso(struct fec_enet_priv_tx_q *txq,
				   struct sk_buff *skb,
				   struct net_device *ndev)
{
	struct fec_enet_private *fep = netdev_priv(ndev);
	int hdr_len = skb_transport_offset(skb) + tcp_hdrlen(skb);
	int total_len, data_left;
	struct bufdesc *bdp = txq->bd.cur;
	struct tso_t tso;
	unsigned int index = 0;
	int ret;

	if (tso_count_descs(skb) >= fec_enet_get_free_txdesc_num(txq)) {
		dev_kfree_skb_any(skb);
		if (net_ratelimit())
			netdev_err(ndev, "NOT enough BD for TSO!\n");
		return NETDEV_TX_OK;
	}

	/* Protocol checksum off-load for TCP and UDP. */
	if (fec_enet_clear_csum(skb, ndev)) {
		dev_kfree_skb_any(skb);
		return NETDEV_TX_OK;
	}

	/* Initialize the TSO handler, and prepare the first payload */
	tso_start(skb, &tso);

	total_len = skb->len - hdr_len;
	while (total_len > 0) {
		char *hdr;

		index = fec_enet_get_bd_index(bdp, &txq->bd);
		data_left = min_t(int, skb_shinfo(skb)->gso_size, total_len);
		total_len -= data_left;

		/* prepare packet headers: MAC + IP + TCP */
		hdr = txq->tso_hdrs + index * TSO_HEADER_SIZE;
		tso_build_hdr(skb, hdr, &tso, data_left, total_len == 0);
		ret = fec_enet_txq_put_hdr_tso(txq, skb, ndev, bdp, index);
		if (ret)
			goto err_release;

		while (data_left > 0) {
			int size;

			size = min_t(int, tso.size, data_left);
			bdp = fec_enet_get_nextdesc(bdp, &txq->bd);
			index = fec_enet_get_bd_index(bdp, &txq->bd);
			ret = fec_enet_txq_put_data_tso(txq, skb, ndev,
							bdp, index,
							tso.data, size,
							size == data_left,
							total_len == 0);
			if (ret)
				goto err_release;

			data_left -= size;
			tso_build_data(skb, &tso, size);
		}

		bdp = fec_enet_get_nextdesc(bdp, &txq->bd);
	}

	/* Save skb pointer */
	txq->tx_skbuff[index] = skb;

	skb_tx_timestamp(skb);
	txq->bd.cur = bdp;

	/* Trigger transmission start */
	if (!(fep->quirks & FEC_QUIRK_ERR007885) ||
	    !readl(txq->bd.reg_desc_active) ||
	    !readl(txq->bd.reg_desc_active) ||
	    !readl(txq->bd.reg_desc_active) ||
	    !readl(txq->bd.reg_desc_active))
		writel(0, txq->bd.reg_desc_active);

	return 0;

err_release:
	/* TODO: Release all used data descriptors for TSO */
	return ret;
}

static netdev_tx_t
fec_enet_start_xmit(struct sk_buff *skb, struct net_device *ndev)
{
	struct fec_enet_private *fep = netdev_priv(ndev);
	int entries_free;
	unsigned short queue;
	struct fec_enet_priv_tx_q *txq;
	struct netdev_queue *nq;
	int ret;

	queue = skb_get_queue_mapping(skb);
	txq = fep->tx_queue[queue];
	nq = netdev_get_tx_queue(ndev, queue);

	if (skb_is_gso(skb))
		ret = fec_enet_txq_submit_tso(txq, skb, ndev);
	else
		ret = fec_enet_txq_submit_skb(txq, skb, ndev);
	if (ret)
		return ret;

	entries_free = fec_enet_get_free_txdesc_num(txq);
	if (entries_free <= txq->tx_stop_threshold)
		netif_tx_stop_queue(nq);

	return NETDEV_TX_OK;
}

/* Init RX & TX buffer descriptors
 */
static void fec_enet_bd_init(struct net_device *dev)
{
	struct fec_enet_private *fep = netdev_priv(dev);
	struct fec_enet_priv_tx_q *txq;
	struct fec_enet_priv_rx_q *rxq;
	struct bufdesc *bdp;
	unsigned int i;
	unsigned int q;

	for (q = 0; q < fep->num_rx_queues; q++) {
		/* Initialize the receive buffer descriptors. */
		rxq = fep->rx_queue[q];
		bdp = rxq->bd.base;

		for (i = 0; i < rxq->bd.ring_size; i++) {

			/* Initialize the BD for every fragment in the page. */
			if (bdp->cbd_bufaddr)
				bdp->cbd_sc = cpu_to_fec16(BD_ENET_RX_EMPTY);
			else
				bdp->cbd_sc = cpu_to_fec16(0);
			bdp = fec_enet_get_nextdesc(bdp, &rxq->bd);
		}

		/* Set the last buffer to wrap */
		bdp = fec_enet_get_prevdesc(bdp, &rxq->bd);
		bdp->cbd_sc |= cpu_to_fec16(BD_SC_WRAP);

		rxq->bd.cur = rxq->bd.base;
	}

	for (q = 0; q < fep->num_tx_queues; q++) {
		/* ...and the same for transmit */
		txq = fep->tx_queue[q];
		bdp = txq->bd.base;
		txq->bd.cur = bdp;

		for (i = 0; i < txq->bd.ring_size; i++) {
			/* Initialize the BD for every fragment in the page. */
			bdp->cbd_sc = cpu_to_fec16(0);
			if (bdp->cbd_bufaddr &&
			    !IS_TSO_HEADER(txq, fec32_to_cpu(bdp->cbd_bufaddr)))
				dma_unmap_single(&fep->pdev->dev,
						 fec32_to_cpu(bdp->cbd_bufaddr),
						 fec16_to_cpu(bdp->cbd_datlen),
						 DMA_TO_DEVICE);
			if (txq->tx_skbuff[i]) {
				dev_kfree_skb_any(txq->tx_skbuff[i]);
				txq->tx_skbuff[i] = NULL;
			}
			bdp->cbd_bufaddr = cpu_to_fec32(0);
			bdp = fec_enet_get_nextdesc(bdp, &txq->bd);
		}

		/* Set the last buffer to wrap */
		bdp = fec_enet_get_prevdesc(bdp, &txq->bd);
		bdp->cbd_sc |= cpu_to_fec16(BD_SC_WRAP);
		txq->dirty_tx = bdp;
	}
}

static void fec_enet_active_rxring(struct net_device *ndev)
{
	struct fec_enet_private *fep = netdev_priv(ndev);
	int i;

	for (i = 0; i < fep->num_rx_queues; i++)
		writel(0, fep->rx_queue[i]->bd.reg_desc_active);
}

static void fec_enet_enable_ring(struct net_device *ndev)
{
	struct fec_enet_private *fep = netdev_priv(ndev);
	struct fec_enet_priv_tx_q *txq;
	struct fec_enet_priv_rx_q *rxq;
	int i;

	for (i = 0; i < fep->num_rx_queues; i++) {
		rxq = fep->rx_queue[i];
		writel(rxq->bd.dma, fep->hwp + FEC_R_DES_START(i));
		writel(PKT_MAXBUF_SIZE, fep->hwp + FEC_R_BUFF_SIZE(i));

		/* enable DMA1/2 */
		if (i)
			writel(RCMR_MATCHEN | RCMR_CMP(i),
			       fep->hwp + FEC_RCMR(i));
	}

	for (i = 0; i < fep->num_tx_queues; i++) {
		txq = fep->tx_queue[i];
		writel(txq->bd.dma, fep->hwp + FEC_X_DES_START(i));

		/* enable DMA1/2 */
		if (i)
			writel(DMA_CLASS_EN | IDLE_SLOPE(i),
			       fep->hwp + FEC_DMA_CFG(i));
	}
}

static void fec_enet_reset_skb(struct net_device *ndev)
{
	struct fec_enet_private *fep = netdev_priv(ndev);
	struct fec_enet_priv_tx_q *txq;
	int i, j;

	for (i = 0; i < fep->num_tx_queues; i++) {
		txq = fep->tx_queue[i];

		for (j = 0; j < txq->bd.ring_size; j++) {
			if (txq->tx_skbuff[j]) {
				dev_kfree_skb_any(txq->tx_skbuff[j]);
				txq->tx_skbuff[j] = NULL;
			}
		}
	}
}

/*
 * This function is called to start or restart the FEC during a link
 * change, transmit timeout, or to reconfigure the FEC.  The network
 * packet processing for this device must be stopped before this call.
 */
static void
fec_restart(struct net_device *ndev)
{
	struct fec_enet_private *fep = netdev_priv(ndev);
	u32 val;
	u32 temp_mac[2];
	u32 rcntl = OPT_FRAME_SIZE | 0x04;
	u32 ecntl = FEC_ENET_ETHEREN; /* ETHEREN */

	/* Whack a reset.  We should wait for this.
	 * For i.MX6SX SOC, enet use AXI bus, we use disable MAC
	 * instead of reset MAC itself.
	 */
	if (fep->quirks & FEC_QUIRK_HAS_AVB) {
		writel(0, fep->hwp + FEC_ECNTRL);
	} else {
		writel(1, fep->hwp + FEC_ECNTRL);
		udelay(10);
	}

	/*
	 * enet-mac reset will reset mac address registers too,
	 * so need to reconfigure it.
	 */
	memcpy(&temp_mac, ndev->dev_addr, ETH_ALEN);
	writel((__force u32)cpu_to_be32(temp_mac[0]),
	       fep->hwp + FEC_ADDR_LOW);
	writel((__force u32)cpu_to_be32(temp_mac[1]),
	       fep->hwp + FEC_ADDR_HIGH);

	/* Clear any outstanding interrupt. */
	writel(0xffffffff, fep->hwp + FEC_IEVENT);

	fec_enet_bd_init(ndev);

	fec_enet_enable_ring(ndev);

	/* Reset tx SKB buffers. */
	fec_enet_reset_skb(ndev);

	/* Enable MII mode */
	if (fep->full_duplex == DUPLEX_FULL) {
		/* FD enable */
		writel(0x04, fep->hwp + FEC_X_CNTRL);
	} else {
		/* No Rcv on Xmit */
		rcntl |= 0x02;
		writel(0x0, fep->hwp + FEC_X_CNTRL);
	}

	/* Set MII speed */
	writel(fep->phy_speed, fep->hwp + FEC_MII_SPEED);

#if !defined(CONFIG_M5272)
	if (fep->quirks & FEC_QUIRK_HAS_RACC) {
		val = readl(fep->hwp + FEC_RACC);
		/* align IP header */
		val |= FEC_RACC_SHIFT16;
		if (fep->csum_flags & FLAG_RX_CSUM_ENABLED)
			/* set RX checksum */
			val |= FEC_RACC_OPTIONS;
		else
			val &= ~FEC_RACC_OPTIONS;
		writel(val, fep->hwp + FEC_RACC);
		writel(PKT_MAXBUF_SIZE, fep->hwp + FEC_FTRL);
	}
	writel(PKT_MAXBUF_SIZE, fep->hwp + FEC_FTRL);
#endif

	/*
	 * The phy interface and speed need to get configured
	 * differently on enet-mac.
	 */
	if (fep->quirks & FEC_QUIRK_ENET_MAC) {
		/* Enable flow control and length check */
		rcntl |= 0x40000000 | 0x00000020;

		/* RGMII, RMII or MII */
		if (fep->phy_interface == PHY_INTERFACE_MODE_RGMII ||
		    fep->phy_interface == PHY_INTERFACE_MODE_RGMII_ID ||
		    fep->phy_interface == PHY_INTERFACE_MODE_RGMII_RXID ||
		    fep->phy_interface == PHY_INTERFACE_MODE_RGMII_TXID)
			rcntl |= (1 << 6);
		else if (fep->phy_interface == PHY_INTERFACE_MODE_RMII)
			rcntl |= (1 << 8);
		else
			rcntl &= ~(1 << 8);

		/* 1G, 100M or 10M */
		if (ndev->phydev) {
			if (ndev->phydev->speed == SPEED_1000)
				ecntl |= (1 << 5);
			else if (ndev->phydev->speed == SPEED_100)
				rcntl &= ~(1 << 9);
			else
				rcntl |= (1 << 9);
		}
	} else {
#ifdef FEC_MIIGSK_ENR
		if (fep->quirks & FEC_QUIRK_USE_GASKET) {
			u32 cfgr;
			/* disable the gasket and wait */
			writel(0, fep->hwp + FEC_MIIGSK_ENR);
			while (readl(fep->hwp + FEC_MIIGSK_ENR) & 4)
				udelay(1);

			/*
			 * configure the gasket:
			 *   RMII, 50 MHz, no loopback, no echo
			 *   MII, 25 MHz, no loopback, no echo
			 */
			cfgr = (fep->phy_interface == PHY_INTERFACE_MODE_RMII)
				? BM_MIIGSK_CFGR_RMII : BM_MIIGSK_CFGR_MII;
			if (ndev->phydev && ndev->phydev->speed == SPEED_10)
				cfgr |= BM_MIIGSK_CFGR_FRCONT_10M;
			writel(cfgr, fep->hwp + FEC_MIIGSK_CFGR);

			/* re-enable the gasket */
			writel(2, fep->hwp + FEC_MIIGSK_ENR);
		}
#endif
	}

#if !defined(CONFIG_M5272)
	/* enable pause frame*/
	if ((fep->pause_flag & FEC_PAUSE_FLAG_ENABLE) ||
	    ((fep->pause_flag & FEC_PAUSE_FLAG_AUTONEG) &&
	     ndev->phydev && ndev->phydev->pause)) {
		rcntl |= FEC_ENET_FCE;

		/* set FIFO threshold parameter to reduce overrun */
		writel(FEC_ENET_RSEM_V, fep->hwp + FEC_R_FIFO_RSEM);
		writel(FEC_ENET_RSFL_V, fep->hwp + FEC_R_FIFO_RSFL);
		writel(FEC_ENET_RAEM_V, fep->hwp + FEC_R_FIFO_RAEM);
		writel(FEC_ENET_RAFL_V, fep->hwp + FEC_R_FIFO_RAFL);

		/* OPD */
		writel(FEC_ENET_OPD_V, fep->hwp + FEC_OPD);
	} else {
		rcntl &= ~FEC_ENET_FCE;
	}
#endif /* !defined(CONFIG_M5272) */

	writel(rcntl, fep->hwp + FEC_R_CNTRL);

	/* Setup multicast filter. */
	set_multicast_list(ndev);
#ifndef CONFIG_M5272
	writel(0, fep->hwp + FEC_HASH_TABLE_HIGH);
	writel(0, fep->hwp + FEC_HASH_TABLE_LOW);
#endif

	if (fep->quirks & FEC_QUIRK_ENET_MAC) {
		/* enable ENET endian swap */
		ecntl |= (1 << 8);
		/* enable ENET store and forward mode */
		writel(1 << 8, fep->hwp + FEC_X_WMRK);
	}

	if (fep->bufdesc_ex)
		ecntl |= (1 << 4);

	if (fep->quirks & FEC_QUIRK_DELAYED_CLKS_SUPPORT &&
		fep->rgmii_txc_dly)
		ecntl |= FEC_ENET_TXC_DLY;
	if (fep->quirks & FEC_QUIRK_DELAYED_CLKS_SUPPORT &&
		fep->rgmii_rxc_dly)
		ecntl |= FEC_ENET_RXC_DLY;

#ifndef CONFIG_M5272
	/* Enable the MIB statistic event counters */
	writel(0 << 31, fep->hwp + FEC_MIB_CTRLSTAT);
#endif

	/* And last, enable the transmit and receive processing */
	writel(ecntl, fep->hwp + FEC_ECNTRL);
	fec_enet_active_rxring(ndev);

	if (fep->bufdesc_ex)
		fec_ptp_start_cyclecounter(ndev);

	/* Enable interrupts we wish to service */
	if (fep->link)
		writel(FEC_DEFAULT_IMASK, fep->hwp + FEC_IMASK);
	else
		writel(FEC_ENET_MII, fep->hwp + FEC_IMASK);

	/* Init the interrupt coalescing */
	fec_enet_itr_coal_init(ndev);

}

static int fec_enet_stop_mode(struct fec_enet_private *fep, bool enabled)
{
	struct fec_platform_data *pdata = fep->pdev->dev.platform_data;
	struct device_node *np = fep->pdev->dev.of_node;

	if (fep->gpr.gpr) {
		if (enabled)
			regmap_update_bits(fep->gpr.gpr, fep->gpr.req_gpr,
					   1 << fep->gpr.req_bit,
					   1 << fep->gpr.req_bit);
		else
			regmap_update_bits(fep->gpr.gpr, fep->gpr.req_gpr,
					   1 << fep->gpr.req_bit,
					   0);
	} else if (pdata && pdata->sleep_mode_enable) {
		pdata->sleep_mode_enable(enabled);
	} else {
		fec_enet_ipg_stop_misc_set(np, enabled);
	}

	return 0;
}

static inline void fec_irqs_disable(struct net_device *ndev)
{
	struct fec_enet_private *fep = netdev_priv(ndev);

	writel(0, fep->hwp + FEC_IMASK);
}

static void
fec_stop(struct net_device *ndev)
{
	struct fec_enet_private *fep = netdev_priv(ndev);
	u32 rmii_mode = readl(fep->hwp + FEC_R_CNTRL) & (1 << 8);
	u32 val;

	/* We cannot expect a graceful transmit stop without link !!! */
	if (fep->link) {
		writel(1, fep->hwp + FEC_X_CNTRL); /* Graceful transmit stop */
		udelay(10);
		if (!(readl(fep->hwp + FEC_IEVENT) & FEC_ENET_GRA))
			netdev_err(ndev, "Graceful transmit stop did not complete!\n");
	}

	/* Whack a reset.  We should wait for this.
	 * For i.MX6SX SOC, enet use AXI bus, we use disable MAC
	 * instead of reset MAC itself.
	 */
	if (!(fep->wol_flag & FEC_WOL_FLAG_SLEEP_ON)) {
		if (fep->quirks & FEC_QUIRK_HAS_AVB) {
			writel(0, fep->hwp + FEC_ECNTRL);
		} else {
			writel(1, fep->hwp + FEC_ECNTRL);
			udelay(10);
		}
		writel(FEC_ENET_MII, fep->hwp + FEC_IMASK);
	} else {
		writel(FEC_ENET_MII | FEC_ENET_WAKEUP, fep->hwp + FEC_IMASK);
		val = readl(fep->hwp + FEC_ECNTRL);
		val |= (FEC_ECR_MAGICEN | FEC_ECR_SLEEP);
		writel(val, fep->hwp + FEC_ECNTRL);

		fec_enet_stop_mode(fep, true);
	}
	writel(fep->phy_speed, fep->hwp + FEC_MII_SPEED);

	/* We have to keep ENET enabled to have MII interrupt stay working */
	if (fep->quirks & FEC_QUIRK_ENET_MAC &&
		!(fep->wol_flag & FEC_WOL_FLAG_SLEEP_ON)) {
		writel(2, fep->hwp + FEC_ECNTRL);
		writel(rmii_mode, fep->hwp + FEC_R_CNTRL);
	}
}


static void
fec_timeout(struct net_device *ndev)
{
	struct fec_enet_private *fep = netdev_priv(ndev);

	fec_dump(ndev);

	ndev->stats.tx_errors++;

	schedule_work(&fep->tx_timeout_work);
}

static void fec_enet_timeout_work(struct work_struct *work)
{
	struct fec_enet_private *fep =
		container_of(work, struct fec_enet_private, tx_timeout_work);
	struct net_device *ndev = fep->netdev;

	rtnl_lock();
	if (netif_device_present(ndev) || netif_running(ndev)) {
		napi_disable(&fep->napi);
		netif_tx_lock_bh(ndev);
		fec_restart(ndev);
		netif_tx_wake_all_queues(ndev);
		netif_tx_unlock_bh(ndev);
		napi_enable(&fep->napi);
	}
	rtnl_unlock();
}

static void
fec_enet_hwtstamp(struct fec_enet_private *fep, unsigned ts,
	struct skb_shared_hwtstamps *hwtstamps)
{
	unsigned long flags;
	u64 ns;

	spin_lock_irqsave(&fep->tmreg_lock, flags);
	ns = timecounter_cyc2time(&fep->tc, ts);
	spin_unlock_irqrestore(&fep->tmreg_lock, flags);

	memset(hwtstamps, 0, sizeof(*hwtstamps));
	hwtstamps->hwtstamp = ns_to_ktime(ns);
}

static void
fec_enet_tx_queue(struct net_device *ndev, u16 queue_id)
{
	struct	fec_enet_private *fep;
	struct bufdesc *bdp;
	unsigned short status;
	struct	sk_buff	*skb;
	struct fec_enet_priv_tx_q *txq;
	struct netdev_queue *nq;
	int	index = 0;
	int	entries_free;

	fep = netdev_priv(ndev);

	queue_id = FEC_ENET_GET_QUQUE(queue_id);

	txq = fep->tx_queue[queue_id];
	/* get next bdp of dirty_tx */
	nq = netdev_get_tx_queue(ndev, queue_id);
	bdp = txq->dirty_tx;

	/* get next bdp of dirty_tx */
	bdp = fec_enet_get_nextdesc(bdp, &txq->bd);

	while (bdp != READ_ONCE(txq->bd.cur)) {
		/* Order the load of bd.cur and cbd_sc */
		rmb();
		status = fec16_to_cpu(READ_ONCE(bdp->cbd_sc));
		if (status & BD_ENET_TX_READY)
			break;

		index = fec_enet_get_bd_index(bdp, &txq->bd);

		skb = txq->tx_skbuff[index];
		txq->tx_skbuff[index] = NULL;
		if (!IS_TSO_HEADER(txq, fec32_to_cpu(bdp->cbd_bufaddr)))
			dma_unmap_single(&fep->pdev->dev,
					 fec32_to_cpu(bdp->cbd_bufaddr),
					 fec16_to_cpu(bdp->cbd_datlen),
					 DMA_TO_DEVICE);
		bdp->cbd_bufaddr = cpu_to_fec32(0);
		if (!skb)
			goto skb_done;

		/* Check for errors. */
		if (status & (BD_ENET_TX_HB | BD_ENET_TX_LC |
				   BD_ENET_TX_RL | BD_ENET_TX_UN |
				   BD_ENET_TX_CSL)) {
			ndev->stats.tx_errors++;
			if (status & BD_ENET_TX_HB)  /* No heartbeat */
				ndev->stats.tx_heartbeat_errors++;
			if (status & BD_ENET_TX_LC)  /* Late collision */
				ndev->stats.tx_window_errors++;
			if (status & BD_ENET_TX_RL)  /* Retrans limit */
				ndev->stats.tx_aborted_errors++;
			if (status & BD_ENET_TX_UN)  /* Underrun */
				ndev->stats.tx_fifo_errors++;
			if (status & BD_ENET_TX_CSL) /* Carrier lost */
				ndev->stats.tx_carrier_errors++;
		} else {
			ndev->stats.tx_packets++;
			ndev->stats.tx_bytes += skb->len;
		}

		if (unlikely(skb_shinfo(skb)->tx_flags & SKBTX_IN_PROGRESS) &&
			fep->bufdesc_ex) {
			struct skb_shared_hwtstamps shhwtstamps;
			struct bufdesc_ex *ebdp = (struct bufdesc_ex *)bdp;

			fec_enet_hwtstamp(fep, fec32_to_cpu(ebdp->ts), &shhwtstamps);
			skb_tstamp_tx(skb, &shhwtstamps);
		}

		/* Deferred means some collisions occurred during transmit,
		 * but we eventually sent the packet OK.
		 */
		if (status & BD_ENET_TX_DEF)
			ndev->stats.collisions++;

		/* Free the sk buffer associated with this last transmit */
		dev_kfree_skb_any(skb);
skb_done:
		/* Make sure the update to bdp and tx_skbuff are performed
		 * before dirty_tx
		 */
		wmb();
		txq->dirty_tx = bdp;

		/* Update pointer to next buffer descriptor to be transmitted */
		bdp = fec_enet_get_nextdesc(bdp, &txq->bd);

		/* Since we have freed up a buffer, the ring is no longer full
		 */
		if (netif_tx_queue_stopped(nq)) {
			entries_free = fec_enet_get_free_txdesc_num(txq);
			if (entries_free >= txq->tx_wake_threshold)
				netif_tx_wake_queue(nq);
		}
	}

	/* ERR006358: Keep the transmitter going */
	if (bdp != txq->bd.cur &&
	    readl(txq->bd.reg_desc_active) == 0)
		writel(0, txq->bd.reg_desc_active);
}

static void
fec_enet_tx(struct net_device *ndev)
{
	struct fec_enet_private *fep = netdev_priv(ndev);
	u16 queue_id;
	/* First process class A queue, then Class B and Best Effort queue */
	for_each_set_bit(queue_id, &fep->work_tx, FEC_ENET_MAX_TX_QS) {
		clear_bit(queue_id, &fep->work_tx);
		fec_enet_tx_queue(ndev, queue_id);
	}
	return;
}

static int
fec_enet_new_rxbdp(struct net_device *ndev, struct bufdesc *bdp, struct sk_buff *skb)
{
	struct  fec_enet_private *fep = netdev_priv(ndev);
	int off;

	off = ((unsigned long)skb->data) & fep->rx_align;
	if (off)
		skb_reserve(skb, fep->rx_align + 1 - off);

	bdp->cbd_bufaddr = cpu_to_fec32(dma_map_single(&fep->pdev->dev, skb->data, FEC_ENET_RX_FRSIZE - fep->rx_align, DMA_FROM_DEVICE));
	if (dma_mapping_error(&fep->pdev->dev, fec32_to_cpu(bdp->cbd_bufaddr))) {
		if (net_ratelimit())
			netdev_err(ndev, "Rx DMA memory map failed\n");
		return -ENOMEM;
	}

	return 0;
}

static bool fec_enet_copybreak(struct net_device *ndev, struct sk_buff **skb,
			       struct bufdesc *bdp, u32 length, bool swap)
{
	struct  fec_enet_private *fep = netdev_priv(ndev);
	struct sk_buff *new_skb;

	if (length > fep->rx_copybreak)
		return false;

	new_skb = netdev_alloc_skb(ndev, length);
	if (!new_skb)
		return false;

	dma_sync_single_for_cpu(&fep->pdev->dev,
				fec32_to_cpu(bdp->cbd_bufaddr),
				FEC_ENET_RX_FRSIZE - fep->rx_align,
				DMA_FROM_DEVICE);
	if (!swap)
		memcpy(new_skb->data, (*skb)->data, length);
	else
		swap_buffer2(new_skb->data, (*skb)->data, length);
	*skb = new_skb;

	return true;
}

/* During a receive, the bd_rx.cur points to the current incoming buffer.
 * When we update through the ring, if the next incoming buffer has
 * not been given to the system, we just set the empty indicator,
 * effectively tossing the packet.
 */
static int
fec_enet_rx_queue(struct net_device *ndev, int budget, u16 queue_id)
{
	struct fec_enet_private *fep = netdev_priv(ndev);
	struct fec_enet_priv_rx_q *rxq;
	struct bufdesc *bdp;
	unsigned short status;
	struct  sk_buff *skb_new = NULL;
	struct  sk_buff *skb;
	ushort	pkt_len;
	__u8 *data;
	int	pkt_received = 0;
	struct	bufdesc_ex *ebdp = NULL;
	bool	vlan_packet_rcvd = false;
	u16	vlan_tag;
	int	index = 0;
	bool	is_copybreak;
	bool	need_swap = fep->quirks & FEC_QUIRK_SWAP_FRAME;

#ifdef CONFIG_M532x
	flush_cache_all();
#endif
	queue_id = FEC_ENET_GET_QUQUE(queue_id);
	rxq = fep->rx_queue[queue_id];

	/* First, grab all of the stats for the incoming packet.
	 * These get messed up if we get called due to a busy condition.
	 */
	bdp = rxq->bd.cur;

	while (!((status = fec16_to_cpu(bdp->cbd_sc)) & BD_ENET_RX_EMPTY)) {

		if (pkt_received >= budget)
			break;
		pkt_received++;

		writel(FEC_ENET_RXF, fep->hwp + FEC_IEVENT);

		/* Check for errors. */
		status ^= BD_ENET_RX_LAST;
		if (status & (BD_ENET_RX_LG | BD_ENET_RX_SH | BD_ENET_RX_NO |
			   BD_ENET_RX_CR | BD_ENET_RX_OV | BD_ENET_RX_LAST |
			   BD_ENET_RX_CL)) {
			ndev->stats.rx_errors++;
			if (status & BD_ENET_RX_OV) {
				/* FIFO overrun */
				ndev->stats.rx_fifo_errors++;
				goto rx_processing_done;
			}
			if (status & (BD_ENET_RX_LG | BD_ENET_RX_SH
						| BD_ENET_RX_LAST)) {
				/* Frame too long or too short. */
				ndev->stats.rx_length_errors++;
				if (status & BD_ENET_RX_LAST)
					netdev_err(ndev, "rcv is not +last\n");
			}
			if (status & BD_ENET_RX_CR)	/* CRC Error */
				ndev->stats.rx_crc_errors++;
			/* Report late collisions as a frame error. */
			if (status & (BD_ENET_RX_NO | BD_ENET_RX_CL))
				ndev->stats.rx_frame_errors++;
			goto rx_processing_done;
		}

		/* Process the incoming frame. */
		ndev->stats.rx_packets++;
		pkt_len = fec16_to_cpu(bdp->cbd_datlen);
		ndev->stats.rx_bytes += pkt_len;

		index = fec_enet_get_bd_index(bdp, &rxq->bd);
		skb = rxq->rx_skbuff[index];

		/* The packet length includes FCS, but we don't want to
		 * include that when passing upstream as it messes up
		 * bridging applications.
		 */
		is_copybreak = fec_enet_copybreak(ndev, &skb, bdp, pkt_len - 4,
						  need_swap);
		if (!is_copybreak) {
			skb_new = netdev_alloc_skb(ndev, FEC_ENET_RX_FRSIZE);
			if (unlikely(!skb_new)) {
				ndev->stats.rx_dropped++;
				goto rx_processing_done;
			}
			dma_unmap_single(&fep->pdev->dev,
					 fec32_to_cpu(bdp->cbd_bufaddr),
					 FEC_ENET_RX_FRSIZE - fep->rx_align,
					 DMA_FROM_DEVICE);
		}

		prefetch(skb->data - NET_IP_ALIGN);
		skb_put(skb, pkt_len - 4);
		data = skb->data;

		if (!is_copybreak && need_swap)
			swap_buffer(data, pkt_len);

#if !defined(CONFIG_M5272)
		if (fep->quirks & FEC_QUIRK_HAS_RACC)
			data = skb_pull_inline(skb, 2);
#endif

		/* Extract the enhanced buffer descriptor */
		ebdp = NULL;
		if (fep->bufdesc_ex)
			ebdp = (struct bufdesc_ex *)bdp;

		/* If this is a VLAN packet remove the VLAN Tag */
		vlan_packet_rcvd = false;
		if ((ndev->features & NETIF_F_HW_VLAN_CTAG_RX) &&
		    fep->bufdesc_ex &&
		    (ebdp->cbd_esc & cpu_to_fec32(BD_ENET_RX_VLAN))) {
			/* Push and remove the vlan tag */
			struct vlan_hdr *vlan_header =
					(struct vlan_hdr *) (data + ETH_HLEN);
			vlan_tag = ntohs(vlan_header->h_vlan_TCI);

			vlan_packet_rcvd = true;

			memmove(skb->data + VLAN_HLEN, data, ETH_ALEN * 2);
			skb_pull(skb, VLAN_HLEN);
		}

		skb->protocol = eth_type_trans(skb, ndev);

		/* Get receive timestamp from the skb */
		if (fep->hwts_rx_en && fep->bufdesc_ex)
			fec_enet_hwtstamp(fep, fec32_to_cpu(ebdp->ts),
					  skb_hwtstamps(skb));

		if (fep->bufdesc_ex &&
		    (fep->csum_flags & FLAG_RX_CSUM_ENABLED)) {
			if (!(ebdp->cbd_esc & cpu_to_fec32(FLAG_RX_CSUM_ERROR))) {
				/* don't check it */
				skb->ip_summed = CHECKSUM_UNNECESSARY;
			} else {
				skb_checksum_none_assert(skb);
			}
		}

		/* Handle received VLAN packets */
		if (vlan_packet_rcvd)
			__vlan_hwaccel_put_tag(skb,
					       htons(ETH_P_8021Q),
					       vlan_tag);

		napi_gro_receive(&fep->napi, skb);

		if (is_copybreak) {
			dma_sync_single_for_device(&fep->pdev->dev,
						   fec32_to_cpu(bdp->cbd_bufaddr),
						   FEC_ENET_RX_FRSIZE - fep->rx_align,
						   DMA_FROM_DEVICE);
		} else {
			rxq->rx_skbuff[index] = skb_new;
			fec_enet_new_rxbdp(ndev, bdp, skb_new);
		}

rx_processing_done:
		/* Clear the status flags for this buffer */
		status &= ~BD_ENET_RX_STATS;

		/* Mark the buffer empty */
		status |= BD_ENET_RX_EMPTY;

		if (fep->bufdesc_ex) {
			struct bufdesc_ex *ebdp = (struct bufdesc_ex *)bdp;

			ebdp->cbd_esc = cpu_to_fec32(BD_ENET_RX_INT);
			ebdp->cbd_prot = 0;
			ebdp->cbd_bdu = 0;
		}
		/* Make sure the updates to rest of the descriptor are
		 * performed before transferring ownership.
		 */
		wmb();
		bdp->cbd_sc = cpu_to_fec16(status);

		/* Update BD pointer to next entry */
		bdp = fec_enet_get_nextdesc(bdp, &rxq->bd);

		/* Doing this here will keep the FEC running while we process
		 * incoming frames.  On a heavily loaded network, we should be
		 * able to keep up at the expense of system resources.
		 */
		writel(0, rxq->bd.reg_desc_active);
	}
	rxq->bd.cur = bdp;
	return pkt_received;
}

static int
fec_enet_rx(struct net_device *ndev, int budget)
{
	int     pkt_received = 0;
	u16	queue_id;
	struct fec_enet_private *fep = netdev_priv(ndev);

	for_each_set_bit(queue_id, &fep->work_rx, FEC_ENET_MAX_RX_QS) {
		int ret;

		ret = fec_enet_rx_queue(ndev,
					budget - pkt_received, queue_id);

		if (ret < budget - pkt_received)
			clear_bit(queue_id, &fep->work_rx);

		pkt_received += ret;
	}
	return pkt_received;
}

static bool
fec_enet_collect_events(struct fec_enet_private *fep, uint int_events)
{
	if (int_events == 0)
		return false;

	if (int_events & FEC_ENET_RXF_0)
		fep->work_rx |= (1 << 2);
	if (int_events & FEC_ENET_RXF_1)
		fep->work_rx |= (1 << 0);
	if (int_events & FEC_ENET_RXF_2)
		fep->work_rx |= (1 << 1);

	if (int_events & FEC_ENET_TXF_0)
		fep->work_tx |= (1 << 2);
	if (int_events & FEC_ENET_TXF_1)
		fep->work_tx |= (1 << 0);
	if (int_events & FEC_ENET_TXF_2)
		fep->work_tx |= (1 << 1);

	return true;
}

static irqreturn_t
fec_enet_interrupt(int irq, void *dev_id)
{
	struct net_device *ndev = dev_id;
	struct fec_enet_private *fep = netdev_priv(ndev);
	uint int_events;
	irqreturn_t ret = IRQ_NONE;

	int_events = readl(fep->hwp + FEC_IEVENT);
	writel(int_events, fep->hwp + FEC_IEVENT);
	fec_enet_collect_events(fep, int_events);

	if ((fep->work_tx || fep->work_rx) && fep->link) {
		ret = IRQ_HANDLED;

		if (napi_schedule_prep(&fep->napi)) {
			/* Disable the NAPI interrupts */
			writel(FEC_NAPI_IMASK, fep->hwp + FEC_IMASK);
			__napi_schedule(&fep->napi);
		}
	}

	if (int_events & FEC_ENET_MII) {
		ret = IRQ_HANDLED;
		complete(&fep->mdio_done);
	}

	if (fep->ptp_clock)
		if (fec_ptp_check_pps_event(fep))
			ret = IRQ_HANDLED;
	return ret;
}

static int fec_enet_rx_napi(struct napi_struct *napi, int budget)
{
	struct net_device *ndev = napi->dev;
	struct fec_enet_private *fep = netdev_priv(ndev);
	int pkts;

	pkts = fec_enet_rx(ndev, budget);

	fec_enet_tx(ndev);

	if (pkts < budget) {
		napi_complete_done(napi, pkts);
		writel(FEC_DEFAULT_IMASK, fep->hwp + FEC_IMASK);
	}
	return pkts;
}

/* ------------------------------------------------------------------------- */
static void fec_get_mac(struct net_device *ndev)
{
	struct fec_enet_private *fep = netdev_priv(ndev);
	struct fec_platform_data *pdata = dev_get_platdata(&fep->pdev->dev);
	unsigned char *iap, tmpaddr[ETH_ALEN] = {0};

	/*
	 * try to get mac address in following order:
	 *
	 * 1) module parameter via kernel command line in form
	 *    fec.macaddr=0x00,0x04,0x9f,0x01,0x30,0xe0
	 */
	iap = macaddr;

	/*
	 * 2) from device tree data
	 */
	if (!is_valid_ether_addr(iap)) {
		struct device_node *np = fep->pdev->dev.of_node;
		if (np) {
			const char *mac = of_get_mac_address(np);
			if (mac)
				iap = (unsigned char *) mac;
		}
	}

	/*
	 * 3) from flash or fuse (via platform data)
	 */
	if (!is_valid_ether_addr(iap)) {
#ifdef CONFIG_M5272
		if (FEC_FLASHMAC)
			iap = (unsigned char *)FEC_FLASHMAC;
#else
		if (pdata) {
			iap = (unsigned char *)&pdata->mac;
		} else {
			struct device_node *np = fep->pdev->dev.of_node;

			fec_enet_get_mac_from_fuse(np, tmpaddr);
			iap = &tmpaddr[0];
		}
#endif
	}

	/*
	 * 4) FEC mac registers set by bootloader
	 */
	if (!is_valid_ether_addr(iap)) {
		*((__be32 *) &tmpaddr[0]) =
			cpu_to_be32(readl(fep->hwp + FEC_ADDR_LOW));
		*((__be16 *) &tmpaddr[4]) =
			cpu_to_be16(readl(fep->hwp + FEC_ADDR_HIGH) >> 16);
		iap = &tmpaddr[0];
	}

	/*
	 * 5) random mac address
	 */
	if (!is_valid_ether_addr(iap)) {
		/* Report it and use a random ethernet address instead */
		dev_err(&fep->pdev->dev, "Invalid MAC address: %pM\n", iap);
		eth_hw_addr_random(ndev);
		dev_info(&fep->pdev->dev, "Using random MAC address: %pM\n",
			 ndev->dev_addr);
		return;
	}

	memcpy(ndev->dev_addr, iap, ETH_ALEN);

	/* Adjust MAC if using macaddr */
	if (iap == macaddr)
		 ndev->dev_addr[ETH_ALEN-1] = macaddr[ETH_ALEN-1] + fep->dev_id;
}

/* ------------------------------------------------------------------------- */

/*
 * Phy section
 */
static void fec_enet_adjust_link(struct net_device *ndev)
{
	struct fec_enet_private *fep = netdev_priv(ndev);
	struct phy_device *phy_dev = ndev->phydev;
	int status_change = 0;

	/* Prevent a state halted on mii error */
	if (fep->mii_timeout && phy_dev->state == PHY_HALTED) {
		phy_dev->state = PHY_RESUMING;
		return;
	}

	/*
	 * If the netdev is down, or is going down, we're not interested
	 * in link state events, so just mark our idea of the link as down
	 * and ignore the event.
	 */
	if (!netif_running(ndev) || !netif_device_present(ndev)) {
		fep->link = 0;
	} else if (phy_dev->link) {
		if (!fep->link) {
			fep->link = phy_dev->link;
			status_change = 1;
		}

		if (fep->full_duplex != phy_dev->duplex) {
			fep->full_duplex = phy_dev->duplex;
			status_change = 1;
		}

		if (phy_dev->speed != fep->speed) {
			fep->speed = phy_dev->speed;
			status_change = 1;
		}

		/* if any of the above changed restart the FEC */
		if (status_change) {
			napi_disable(&fep->napi);
			netif_tx_lock_bh(ndev);
			fec_restart(ndev);
			netif_tx_wake_all_queues(ndev);
			netif_tx_unlock_bh(ndev);
			napi_enable(&fep->napi);
		}
	} else {
		if (fep->link) {
			napi_disable(&fep->napi);
			netif_tx_lock_bh(ndev);
			fec_stop(ndev);
			netif_tx_unlock_bh(ndev);
			napi_enable(&fep->napi);
			fep->link = phy_dev->link;
			status_change = 1;
		}
	}

	if (status_change)
		phy_print_status(phy_dev);
}

static int fec_enet_mdio_read(struct mii_bus *bus, int mii_id, int regnum)
{
	struct fec_enet_private *fep = bus->priv;
	struct device *dev = &fep->pdev->dev;
	unsigned long time_left;
	uint int_events;
	int ret = 0;

	ret = pm_runtime_get_sync(dev);
	if (ret < 0)
		return ret;

	fep->mii_timeout = 0;
	reinit_completion(&fep->mdio_done);

	/* start a read op */
	writel(FEC_MMFR_ST | FEC_MMFR_OP_READ |
		FEC_MMFR_PA(mii_id) | FEC_MMFR_RA(regnum) |
		FEC_MMFR_TA, fep->hwp + FEC_MII_DATA);

	/* wait for end of transfer */
	time_left = wait_for_completion_timeout(&fep->mdio_done,
			usecs_to_jiffies(FEC_MII_TIMEOUT));
	if (time_left == 0) {
		fep->mii_timeout = 1;
		int_events = readl(fep->hwp + FEC_IEVENT);
		if (!(int_events & FEC_ENET_MII)) {
			netdev_err(fep->netdev, "MDIO read timeout\n");
			ret = -ETIMEDOUT;
			goto out;
		}
	}

	ret = FEC_MMFR_DATA(readl(fep->hwp + FEC_MII_DATA));

out:
	pm_runtime_mark_last_busy(dev);
	pm_runtime_put_autosuspend(dev);

	return ret;
}

static int fec_enet_mdio_write(struct mii_bus *bus, int mii_id, int regnum,
			   u16 value)
{
	struct fec_enet_private *fep = bus->priv;
	struct device *dev = &fep->pdev->dev;
	unsigned long time_left;
	int ret;

	ret = pm_runtime_get_sync(dev);
	if (ret < 0)
		return ret;
	else
		ret = 0;

	fep->mii_timeout = 0;
	reinit_completion(&fep->mdio_done);

	/* start a write op */
	writel(FEC_MMFR_ST | FEC_MMFR_OP_WRITE |
		FEC_MMFR_PA(mii_id) | FEC_MMFR_RA(regnum) |
		FEC_MMFR_TA | FEC_MMFR_DATA(value),
		fep->hwp + FEC_MII_DATA);

	/* wait for end of transfer */
	time_left = wait_for_completion_timeout(&fep->mdio_done,
			usecs_to_jiffies(FEC_MII_TIMEOUT));
	if (time_left == 0) {
		fep->mii_timeout = 1;
		netdev_err(fep->netdev, "MDIO write timeout\n");
		ret  = -ETIMEDOUT;
	}

	pm_runtime_mark_last_busy(dev);
	pm_runtime_put_autosuspend(dev);

	return ret;
}

static int fec_enet_clk_enable(struct net_device *ndev, bool enable)
{
	struct fec_enet_private *fep = netdev_priv(ndev);
	int ret;

	if (enable) {
		ret = clk_prepare_enable(fep->clk_enet_out);
		if (ret)
			return ret;
		if (fep->clk_ptp) {
			mutex_lock(&fep->ptp_clk_mutex);
			ret = clk_prepare_enable(fep->clk_ptp);
			if (ret) {
				mutex_unlock(&fep->ptp_clk_mutex);
				goto failed_clk_ptp;
			} else {
				fep->ptp_clk_on = true;
			}
			mutex_unlock(&fep->ptp_clk_mutex);
		}

		ret = clk_prepare_enable(fep->clk_ref);
		if (ret)
			goto failed_clk_ref;

		ret = clk_prepare_enable(fep->clk_2x_txclk);
		if (ret)
			goto failed_clk_2x_txclk;
	} else {
		clk_disable_unprepare(fep->clk_enet_out);
		if (fep->clk_ptp) {
			mutex_lock(&fep->ptp_clk_mutex);
			clk_disable_unprepare(fep->clk_ptp);
			fep->ptp_clk_on = false;
			mutex_unlock(&fep->ptp_clk_mutex);
		}
		clk_disable_unprepare(fep->clk_ref);
		clk_disable_unprepare(fep->clk_2x_txclk);
	}

	return 0;

failed_clk_2x_txclk:
	if (fep->clk_ref)
		clk_disable_unprepare(fep->clk_ref);
failed_clk_ref:
	if (fep->clk_ptp)
		clk_disable_unprepare(fep->clk_ptp);
failed_clk_ptp:
	if (fep->clk_enet_out)
		clk_disable_unprepare(fep->clk_enet_out);

	return ret;
}

static int fec_restore_mii_bus(struct net_device *ndev)
{
	struct fec_enet_private *fep = netdev_priv(ndev);
	int ret;

	ret = pm_runtime_get_sync(&fep->pdev->dev);
	if (ret < 0)
		return ret;

	writel(0xffc00000, fep->hwp + FEC_IEVENT);
	writel(fep->phy_speed, fep->hwp + FEC_MII_SPEED);
	writel(FEC_ENET_MII, fep->hwp + FEC_IMASK);
	writel(FEC_ENET_ETHEREN, fep->hwp + FEC_ECNTRL);

	pm_runtime_mark_last_busy(&fep->pdev->dev);
	pm_runtime_put_autosuspend(&fep->pdev->dev);
	return 0;
}

static int fec_enet_mii_probe(struct net_device *ndev)
{
	struct fec_enet_private *fep = netdev_priv(ndev);
	struct phy_device *phy_dev = NULL;
	char mdio_bus_id[MII_BUS_ID_SIZE];
	char phy_name[MII_BUS_ID_SIZE + 3];
	int phy_id;
	int dev_id = fep->dev_id;

	if (fep->phy_node) {
		phy_dev = of_phy_connect(ndev, fep->phy_node,
					 &fec_enet_adjust_link, 0,
					 fep->phy_interface);
		if (!phy_dev) {
			netdev_err(ndev, "Unable to connect to phy\n");
			return -ENODEV;
		}
	} else {
		/* check for attached phy */
		for (phy_id = 0; (phy_id < PHY_MAX_ADDR); phy_id++) {
			if (!mdiobus_is_registered_device(fep->mii_bus, phy_id))
				continue;
			if (dev_id--)
				continue;
			strlcpy(mdio_bus_id, fep->mii_bus->id, MII_BUS_ID_SIZE);
			break;
		}

		if (phy_id >= PHY_MAX_ADDR) {
			netdev_info(ndev, "no PHY, assuming direct connection to switch\n");
			strlcpy(mdio_bus_id, "fixed-0", MII_BUS_ID_SIZE);
			phy_id = 0;
		}

		snprintf(phy_name, sizeof(phy_name),
			 PHY_ID_FMT, mdio_bus_id, phy_id);
		phy_dev = phy_connect(ndev, phy_name, &fec_enet_adjust_link,
				      fep->phy_interface);
	}

	if (IS_ERR(phy_dev)) {
		netdev_err(ndev, "could not attach to PHY\n");
		return PTR_ERR(phy_dev);
	}

	/* mask with MAC supported features */
	if (fep->quirks & FEC_QUIRK_HAS_GBIT) {
		phy_dev->supported &= PHY_GBIT_FEATURES;
		phy_dev->supported &= ~SUPPORTED_1000baseT_Half;
#if !defined(CONFIG_M5272)
		phy_dev->supported |= SUPPORTED_Pause;
#endif
	}
	else
		phy_dev->supported &= PHY_BASIC_FEATURES;

	phy_dev->advertising = phy_dev->supported;

	fep->link = 0;
	fep->full_duplex = 0;

	phy_attached_info(phy_dev);

	return 0;
}

static int fec_enet_mii_init(struct platform_device *pdev)
{
	static struct mii_bus *fec0_mii_bus;
	static int *fec_mii_bus_share;
	struct net_device *ndev = platform_get_drvdata(pdev);
	struct fec_enet_private *fep = netdev_priv(ndev);
	struct device_node *node;
	int err = -ENXIO;
	u32 mii_speed, holdtime;

	/*
	 * The i.MX28 dual fec interfaces are not equal.
	 * Here are the differences:
	 *
	 *  - fec0 supports MII & RMII modes while fec1 only supports RMII
	 *  - fec0 acts as the 1588 time master while fec1 is slave
	 *  - external phys can only be configured by fec0
	 *
	 * That is to say fec1 can not work independently. It only works
	 * when fec0 is working. The reason behind this design is that the
	 * second interface is added primarily for Switch mode.
	 *
	 * Because of the last point above, both phys are attached on fec0
	 * mdio interface in board design, and need to be configured by
	 * fec0 mii_bus.
	 */
	if ((fep->quirks & FEC_QUIRK_SINGLE_MDIO) && fep->dev_id > 0) {
		/* fec1 uses fec0 mii_bus */
		if (mii_cnt && fec0_mii_bus) {
			fep->mii_bus = fec0_mii_bus;
			*fec_mii_bus_share = FEC0_MII_BUS_SHARE_TRUE;
			mii_cnt++;
			return 0;
		}
		return -ENOENT;
	}

	fep->mii_timeout = 0;

	/*
	 * Set MII speed to 2.5 MHz (= clk_get_rate() / 2 * phy_speed)
	 *
	 * The formula for FEC MDC is 'ref_freq / (MII_SPEED x 2)' while
	 * for ENET-MAC is 'ref_freq / ((MII_SPEED + 1) x 2)'.  The i.MX28
	 * Reference Manual has an error on this, and gets fixed on i.MX6Q
	 * document.
	 */
	mii_speed = DIV_ROUND_UP(clk_get_rate(fep->clk_ipg), 5000000);
	if (fep->quirks & FEC_QUIRK_ENET_MAC)
		mii_speed--;
	if (mii_speed > 63) {
		dev_err(&pdev->dev,
			"fec clock (%lu) too fast to get right mii speed\n",
			clk_get_rate(fep->clk_ipg));
		err = -EINVAL;
		goto err_out;
	}

	/*
	 * The i.MX28 and i.MX6 types have another filed in the MSCR (aka
	 * MII_SPEED) register that defines the MDIO output hold time. Earlier
	 * versions are RAZ there, so just ignore the difference and write the
	 * register always.
	 * The minimal hold time according to IEE802.3 (clause 22) is 10 ns.
	 * HOLDTIME + 1 is the number of clk cycles the fec is holding the
	 * output.
	 * The HOLDTIME bitfield takes values between 0 and 7 (inclusive).
	 * Given that ceil(clkrate / 5000000) <= 64, the calculation for
	 * holdtime cannot result in a value greater than 3.
	 */
	holdtime = DIV_ROUND_UP(clk_get_rate(fep->clk_ipg), 100000000) - 1;

	fep->phy_speed = mii_speed << 1 | holdtime << 8;

	writel(fep->phy_speed, fep->hwp + FEC_MII_SPEED);

	fep->mii_bus = mdiobus_alloc();
	if (fep->mii_bus == NULL) {
		err = -ENOMEM;
		goto err_out;
	}

	fep->mii_bus->name = "fec_enet_mii_bus";
	fep->mii_bus->read = fec_enet_mdio_read;
	fep->mii_bus->write = fec_enet_mdio_write;
	snprintf(fep->mii_bus->id, MII_BUS_ID_SIZE, "%s-%x",
		pdev->name, fep->dev_id + 1);
	fep->mii_bus->priv = fep;
	fep->mii_bus->parent = &pdev->dev;

	node = of_get_child_by_name(pdev->dev.of_node, "mdio");
	if (node) {
		err = of_mdiobus_register(fep->mii_bus, node);
		of_node_put(node);
	} else if (fep->phy_node && !fep->fixed_link) {
		err = -EPROBE_DEFER;
	} else {
		err = mdiobus_register(fep->mii_bus);
	}

	if (err)
		goto err_out_free_mdiobus;

	mii_cnt++;

	/* save fec0 mii_bus */
	if (fep->quirks & FEC_QUIRK_SINGLE_MDIO) {
		fec0_mii_bus = fep->mii_bus;
		fec_mii_bus_share = &fep->mii_bus_share;
	}

	return 0;

err_out_free_mdiobus:
	mdiobus_free(fep->mii_bus);
err_out:
	return err;
}

static void fec_enet_mii_remove(struct fec_enet_private *fep)
{
	if (--mii_cnt == 0) {
		mdiobus_unregister(fep->mii_bus);
		mdiobus_free(fep->mii_bus);
	}
}

static void fec_enet_get_drvinfo(struct net_device *ndev,
				 struct ethtool_drvinfo *info)
{
	struct fec_enet_private *fep = netdev_priv(ndev);

	strlcpy(info->driver, fep->pdev->dev.driver->name,
		sizeof(info->driver));
	strlcpy(info->version, "Revision: 1.0", sizeof(info->version));
	strlcpy(info->bus_info, dev_name(&ndev->dev), sizeof(info->bus_info));
}

static int fec_enet_get_regs_len(struct net_device *ndev)
{
	struct fec_enet_private *fep = netdev_priv(ndev);
	struct resource *r;
	int s = 0;

	r = platform_get_resource(fep->pdev, IORESOURCE_MEM, 0);
	if (r)
		s = resource_size(r);

	return s;
}

/* List of registers that can be safety be read to dump them with ethtool */
#if defined(CONFIG_M523x) || defined(CONFIG_M527x) || defined(CONFIG_M528x) || \
	defined(CONFIG_M520x) || defined(CONFIG_M532x) || defined(CONFIG_ARM) || \
	defined(CONFIG_ARM64)
static u32 fec_enet_register_offset[] = {
	FEC_IEVENT, FEC_IMASK, FEC_R_DES_ACTIVE_0, FEC_X_DES_ACTIVE_0,
	FEC_ECNTRL, FEC_MII_DATA, FEC_MII_SPEED, FEC_MIB_CTRLSTAT, FEC_R_CNTRL,
	FEC_X_CNTRL, FEC_ADDR_LOW, FEC_ADDR_HIGH, FEC_OPD, FEC_TXIC0, FEC_TXIC1,
	FEC_TXIC2, FEC_RXIC0, FEC_RXIC1, FEC_RXIC2, FEC_HASH_TABLE_HIGH,
	FEC_HASH_TABLE_LOW, FEC_GRP_HASH_TABLE_HIGH, FEC_GRP_HASH_TABLE_LOW,
	FEC_X_WMRK, FEC_R_BOUND, FEC_R_FSTART, FEC_R_DES_START_1,
	FEC_X_DES_START_1, FEC_R_BUFF_SIZE_1, FEC_R_DES_START_2,
	FEC_X_DES_START_2, FEC_R_BUFF_SIZE_2, FEC_R_DES_START_0,
	FEC_X_DES_START_0, FEC_R_BUFF_SIZE_0, FEC_R_FIFO_RSFL, FEC_R_FIFO_RSEM,
	FEC_R_FIFO_RAEM, FEC_R_FIFO_RAFL, FEC_RACC, FEC_RCMR_1, FEC_RCMR_2,
	FEC_DMA_CFG_1, FEC_DMA_CFG_2, FEC_R_DES_ACTIVE_1, FEC_X_DES_ACTIVE_1,
	FEC_R_DES_ACTIVE_2, FEC_X_DES_ACTIVE_2, FEC_QOS_SCHEME,
	RMON_T_DROP, RMON_T_PACKETS, RMON_T_BC_PKT, RMON_T_MC_PKT,
	RMON_T_CRC_ALIGN, RMON_T_UNDERSIZE, RMON_T_OVERSIZE, RMON_T_FRAG,
	RMON_T_JAB, RMON_T_COL, RMON_T_P64, RMON_T_P65TO127, RMON_T_P128TO255,
	RMON_T_P256TO511, RMON_T_P512TO1023, RMON_T_P1024TO2047,
	RMON_T_P_GTE2048, RMON_T_OCTETS,
	IEEE_T_DROP, IEEE_T_FRAME_OK, IEEE_T_1COL, IEEE_T_MCOL, IEEE_T_DEF,
	IEEE_T_LCOL, IEEE_T_EXCOL, IEEE_T_MACERR, IEEE_T_CSERR, IEEE_T_SQE,
	IEEE_T_FDXFC, IEEE_T_OCTETS_OK,
	RMON_R_PACKETS, RMON_R_BC_PKT, RMON_R_MC_PKT, RMON_R_CRC_ALIGN,
	RMON_R_UNDERSIZE, RMON_R_OVERSIZE, RMON_R_FRAG, RMON_R_JAB,
	RMON_R_RESVD_O, RMON_R_P64, RMON_R_P65TO127, RMON_R_P128TO255,
	RMON_R_P256TO511, RMON_R_P512TO1023, RMON_R_P1024TO2047,
	RMON_R_P_GTE2048, RMON_R_OCTETS,
	IEEE_R_DROP, IEEE_R_FRAME_OK, IEEE_R_CRC, IEEE_R_ALIGN, IEEE_R_MACERR,
	IEEE_R_FDXFC, IEEE_R_OCTETS_OK
};
#else
static u32 fec_enet_register_offset[] = {
	FEC_ECNTRL, FEC_IEVENT, FEC_IMASK, FEC_IVEC, FEC_R_DES_ACTIVE_0,
	FEC_R_DES_ACTIVE_1, FEC_R_DES_ACTIVE_2, FEC_X_DES_ACTIVE_0,
	FEC_X_DES_ACTIVE_1, FEC_X_DES_ACTIVE_2, FEC_MII_DATA, FEC_MII_SPEED,
	FEC_R_BOUND, FEC_R_FSTART, FEC_X_WMRK, FEC_X_FSTART, FEC_R_CNTRL,
	FEC_MAX_FRM_LEN, FEC_X_CNTRL, FEC_ADDR_LOW, FEC_ADDR_HIGH,
	FEC_GRP_HASH_TABLE_HIGH, FEC_GRP_HASH_TABLE_LOW, FEC_R_DES_START_0,
	FEC_R_DES_START_1, FEC_R_DES_START_2, FEC_X_DES_START_0,
	FEC_X_DES_START_1, FEC_X_DES_START_2, FEC_R_BUFF_SIZE_0,
	FEC_R_BUFF_SIZE_1, FEC_R_BUFF_SIZE_2
};
#endif

static void fec_enet_get_regs(struct net_device *ndev,
			      struct ethtool_regs *regs, void *regbuf)
{
	struct fec_enet_private *fep = netdev_priv(ndev);
	u32 __iomem *theregs = (u32 __iomem *)fep->hwp;
	u32 *buf = (u32 *)regbuf;
	u32 i, off;

	memset(buf, 0, regs->len);

	for (i = 0; i < ARRAY_SIZE(fec_enet_register_offset); i++) {
		off = fec_enet_register_offset[i];

		if ((off == FEC_R_BOUND || off == FEC_R_FSTART) &&
		    !(fep->quirks & FEC_QUIRK_HAS_FRREG))
			continue;

		off >>= 2;
		buf[off] = readl(&theregs[off]);
	}
}

static int fec_enet_get_ts_info(struct net_device *ndev,
				struct ethtool_ts_info *info)
{
	struct fec_enet_private *fep = netdev_priv(ndev);

	if (fep->bufdesc_ex) {

		info->so_timestamping = SOF_TIMESTAMPING_TX_SOFTWARE |
					SOF_TIMESTAMPING_RX_SOFTWARE |
					SOF_TIMESTAMPING_SOFTWARE |
					SOF_TIMESTAMPING_TX_HARDWARE |
					SOF_TIMESTAMPING_RX_HARDWARE |
					SOF_TIMESTAMPING_RAW_HARDWARE;
		if (fep->ptp_clock)
			info->phc_index = ptp_clock_index(fep->ptp_clock);
		else
			info->phc_index = -1;

		info->tx_types = (1 << HWTSTAMP_TX_OFF) |
				 (1 << HWTSTAMP_TX_ON);

		info->rx_filters = (1 << HWTSTAMP_FILTER_NONE) |
				   (1 << HWTSTAMP_FILTER_ALL);
		return 0;
	} else {
		return ethtool_op_get_ts_info(ndev, info);
	}
}

#if !defined(CONFIG_M5272)

static void fec_enet_get_pauseparam(struct net_device *ndev,
				    struct ethtool_pauseparam *pause)
{
	struct fec_enet_private *fep = netdev_priv(ndev);

	pause->autoneg = (fep->pause_flag & FEC_PAUSE_FLAG_AUTONEG) != 0;
	pause->tx_pause = (fep->pause_flag & FEC_PAUSE_FLAG_ENABLE) != 0;
	pause->rx_pause = pause->tx_pause;
}

static int fec_enet_set_pauseparam(struct net_device *ndev,
				   struct ethtool_pauseparam *pause)
{
	struct fec_enet_private *fep = netdev_priv(ndev);

	if (!ndev->phydev)
		return -ENODEV;

	if (pause->tx_pause != pause->rx_pause) {
		netdev_info(ndev,
			"hardware only support enable/disable both tx and rx");
		return -EINVAL;
	}

	fep->pause_flag = 0;

	/* tx pause must be same as rx pause */
	fep->pause_flag |= pause->rx_pause ? FEC_PAUSE_FLAG_ENABLE : 0;
	fep->pause_flag |= pause->autoneg ? FEC_PAUSE_FLAG_AUTONEG : 0;

	if (pause->rx_pause || pause->autoneg) {
		ndev->phydev->supported |= ADVERTISED_Pause;
		ndev->phydev->advertising |= ADVERTISED_Pause;
	} else {
		ndev->phydev->supported &= ~ADVERTISED_Pause;
		ndev->phydev->advertising &= ~ADVERTISED_Pause;
	}

	if (pause->autoneg) {
		if (netif_running(ndev))
			fec_stop(ndev);
		phy_start_aneg(ndev->phydev);
	}
	if (netif_running(ndev)) {
		napi_disable(&fep->napi);
		netif_tx_lock_bh(ndev);
		fec_restart(ndev);
		netif_tx_wake_all_queues(ndev);
		netif_tx_unlock_bh(ndev);
		napi_enable(&fep->napi);
	}

	return 0;
}

static const struct fec_stat {
	char name[ETH_GSTRING_LEN];
	u16 offset;
} fec_stats[] = {
	/* RMON TX */
	{ "tx_dropped", RMON_T_DROP },
	{ "tx_packets", RMON_T_PACKETS },
	{ "tx_broadcast", RMON_T_BC_PKT },
	{ "tx_multicast", RMON_T_MC_PKT },
	{ "tx_crc_errors", RMON_T_CRC_ALIGN },
	{ "tx_undersize", RMON_T_UNDERSIZE },
	{ "tx_oversize", RMON_T_OVERSIZE },
	{ "tx_fragment", RMON_T_FRAG },
	{ "tx_jabber", RMON_T_JAB },
	{ "tx_collision", RMON_T_COL },
	{ "tx_64byte", RMON_T_P64 },
	{ "tx_65to127byte", RMON_T_P65TO127 },
	{ "tx_128to255byte", RMON_T_P128TO255 },
	{ "tx_256to511byte", RMON_T_P256TO511 },
	{ "tx_512to1023byte", RMON_T_P512TO1023 },
	{ "tx_1024to2047byte", RMON_T_P1024TO2047 },
	{ "tx_GTE2048byte", RMON_T_P_GTE2048 },
	{ "tx_octets", RMON_T_OCTETS },

	/* IEEE TX */
	{ "IEEE_tx_drop", IEEE_T_DROP },
	{ "IEEE_tx_frame_ok", IEEE_T_FRAME_OK },
	{ "IEEE_tx_1col", IEEE_T_1COL },
	{ "IEEE_tx_mcol", IEEE_T_MCOL },
	{ "IEEE_tx_def", IEEE_T_DEF },
	{ "IEEE_tx_lcol", IEEE_T_LCOL },
	{ "IEEE_tx_excol", IEEE_T_EXCOL },
	{ "IEEE_tx_macerr", IEEE_T_MACERR },
	{ "IEEE_tx_cserr", IEEE_T_CSERR },
	{ "IEEE_tx_sqe", IEEE_T_SQE },
	{ "IEEE_tx_fdxfc", IEEE_T_FDXFC },
	{ "IEEE_tx_octets_ok", IEEE_T_OCTETS_OK },

	/* RMON RX */
	{ "rx_packets", RMON_R_PACKETS },
	{ "rx_broadcast", RMON_R_BC_PKT },
	{ "rx_multicast", RMON_R_MC_PKT },
	{ "rx_crc_errors", RMON_R_CRC_ALIGN },
	{ "rx_undersize", RMON_R_UNDERSIZE },
	{ "rx_oversize", RMON_R_OVERSIZE },
	{ "rx_fragment", RMON_R_FRAG },
	{ "rx_jabber", RMON_R_JAB },
	{ "rx_64byte", RMON_R_P64 },
	{ "rx_65to127byte", RMON_R_P65TO127 },
	{ "rx_128to255byte", RMON_R_P128TO255 },
	{ "rx_256to511byte", RMON_R_P256TO511 },
	{ "rx_512to1023byte", RMON_R_P512TO1023 },
	{ "rx_1024to2047byte", RMON_R_P1024TO2047 },
	{ "rx_GTE2048byte", RMON_R_P_GTE2048 },
	{ "rx_octets", RMON_R_OCTETS },

	/* IEEE RX */
	{ "IEEE_rx_drop", IEEE_R_DROP },
	{ "IEEE_rx_frame_ok", IEEE_R_FRAME_OK },
	{ "IEEE_rx_crc", IEEE_R_CRC },
	{ "IEEE_rx_align", IEEE_R_ALIGN },
	{ "IEEE_rx_macerr", IEEE_R_MACERR },
	{ "IEEE_rx_fdxfc", IEEE_R_FDXFC },
	{ "IEEE_rx_octets_ok", IEEE_R_OCTETS_OK },
};

#define FEC_STATS_SIZE		(ARRAY_SIZE(fec_stats) * sizeof(u64))

static void fec_enet_update_ethtool_stats(struct net_device *dev)
{
	struct fec_enet_private *fep = netdev_priv(dev);
	int i;

	for (i = 0; i < ARRAY_SIZE(fec_stats); i++)
		fep->ethtool_stats[i] = readl(fep->hwp + fec_stats[i].offset);
}

static void fec_enet_get_ethtool_stats(struct net_device *dev,
				       struct ethtool_stats *stats, u64 *data)
{
	struct fec_enet_private *fep = netdev_priv(dev);

	if (netif_running(dev))
		fec_enet_update_ethtool_stats(dev);

	memcpy(data, fep->ethtool_stats, FEC_STATS_SIZE);
}

static void fec_enet_get_strings(struct net_device *netdev,
	u32 stringset, u8 *data)
{
	int i;
	switch (stringset) {
	case ETH_SS_STATS:
		for (i = 0; i < ARRAY_SIZE(fec_stats); i++)
			memcpy(data + i * ETH_GSTRING_LEN,
				fec_stats[i].name, ETH_GSTRING_LEN);
		break;
	}
}

static int fec_enet_get_sset_count(struct net_device *dev, int sset)
{
	switch (sset) {
	case ETH_SS_STATS:
		return ARRAY_SIZE(fec_stats);
	default:
		return -EOPNOTSUPP;
	}
}

static void fec_enet_clear_ethtool_stats(struct net_device *dev)
{
	struct fec_enet_private *fep = netdev_priv(dev);
	int i;

	/* Disable MIB statistics counters */
	writel(FEC_MIB_CTRLSTAT_DISABLE, fep->hwp + FEC_MIB_CTRLSTAT);

	for (i = 0; i < ARRAY_SIZE(fec_stats); i++)
		writel(0, fep->hwp + fec_stats[i].offset);

	/* Don't disable MIB statistics counters */
	writel(0, fep->hwp + FEC_MIB_CTRLSTAT);
}

#else	/* !defined(CONFIG_M5272) */
#define FEC_STATS_SIZE	0
static inline void fec_enet_update_ethtool_stats(struct net_device *dev)
{
}

static inline void fec_enet_clear_ethtool_stats(struct net_device *dev)
{
}
#endif /* !defined(CONFIG_M5272) */

/* ITR clock source is enet system clock (clk_ahb).
 * TCTT unit is cycle_ns * 64 cycle
 * So, the ICTT value = X us / (cycle_ns * 64)
 */
static int fec_enet_us_to_itr_clock(struct net_device *ndev, int us)
{
	struct fec_enet_private *fep = netdev_priv(ndev);

	return us * (fep->itr_clk_rate / 64000) / 1000;
}

/* Set threshold for interrupt coalescing */
static void fec_enet_itr_coal_set(struct net_device *ndev)
{
	struct fec_enet_private *fep = netdev_priv(ndev);
	int rx_itr, tx_itr;

	/* Must be greater than zero to avoid unpredictable behavior */
	if (!fep->rx_time_itr || !fep->rx_pkts_itr ||
	    !fep->tx_time_itr || !fep->tx_pkts_itr)
		return;

	/* Select enet system clock as Interrupt Coalescing
	 * timer Clock Source
	 */
	rx_itr = FEC_ITR_CLK_SEL;
	tx_itr = FEC_ITR_CLK_SEL;

	/* set ICFT and ICTT */
	rx_itr |= FEC_ITR_ICFT(fep->rx_pkts_itr);
	rx_itr |= FEC_ITR_ICTT(fec_enet_us_to_itr_clock(ndev, fep->rx_time_itr));
	tx_itr |= FEC_ITR_ICFT(fep->tx_pkts_itr);
	tx_itr |= FEC_ITR_ICTT(fec_enet_us_to_itr_clock(ndev, fep->tx_time_itr));

	rx_itr |= FEC_ITR_EN;
	tx_itr |= FEC_ITR_EN;

	writel(tx_itr, fep->hwp + FEC_TXIC0);
	writel(rx_itr, fep->hwp + FEC_RXIC0);
	if (fep->quirks & FEC_QUIRK_HAS_AVB) {
		writel(tx_itr, fep->hwp + FEC_TXIC1);
		writel(rx_itr, fep->hwp + FEC_RXIC1);
		writel(tx_itr, fep->hwp + FEC_TXIC2);
		writel(rx_itr, fep->hwp + FEC_RXIC2);
	}
}

static int
fec_enet_get_coalesce(struct net_device *ndev, struct ethtool_coalesce *ec)
{
	struct fec_enet_private *fep = netdev_priv(ndev);

	if (!(fep->quirks & FEC_QUIRK_HAS_COALESCE))
		return -EOPNOTSUPP;

	ec->rx_coalesce_usecs = fep->rx_time_itr;
	ec->rx_max_coalesced_frames = fep->rx_pkts_itr;

	ec->tx_coalesce_usecs = fep->tx_time_itr;
	ec->tx_max_coalesced_frames = fep->tx_pkts_itr;

	return 0;
}

static int
fec_enet_set_coalesce(struct net_device *ndev, struct ethtool_coalesce *ec)
{
	struct fec_enet_private *fep = netdev_priv(ndev);
	unsigned int cycle;

	if (!(fep->quirks & FEC_QUIRK_HAS_COALESCE))
		return -EOPNOTSUPP;

	if (ec->rx_max_coalesced_frames > 255) {
		pr_err("Rx coalesced frames exceed hardware limitation\n");
		return -EINVAL;
	}

	if (ec->tx_max_coalesced_frames > 255) {
		pr_err("Tx coalesced frame exceed hardware limitation\n");
		return -EINVAL;
	}

	cycle = fec_enet_us_to_itr_clock(ndev, fep->rx_time_itr);
	if (cycle > 0xFFFF) {
		pr_err("Rx coalesced usec exceed hardware limitation\n");
		return -EINVAL;
	}

	cycle = fec_enet_us_to_itr_clock(ndev, fep->tx_time_itr);
	if (cycle > 0xFFFF) {
		pr_err("Rx coalesced usec exceed hardware limitation\n");
		return -EINVAL;
	}

	fep->rx_time_itr = ec->rx_coalesce_usecs;
	fep->rx_pkts_itr = ec->rx_max_coalesced_frames;

	fep->tx_time_itr = ec->tx_coalesce_usecs;
	fep->tx_pkts_itr = ec->tx_max_coalesced_frames;

	fec_enet_itr_coal_set(ndev);

	return 0;
}

static void fec_enet_itr_coal_init(struct net_device *ndev)
{
	struct ethtool_coalesce ec;

	ec.rx_coalesce_usecs = FEC_ITR_ICTT_DEFAULT;
	ec.rx_max_coalesced_frames = FEC_ITR_ICFT_DEFAULT;

	ec.tx_coalesce_usecs = FEC_ITR_ICTT_DEFAULT;
	ec.tx_max_coalesced_frames = FEC_ITR_ICFT_DEFAULT;

	fec_enet_set_coalesce(ndev, &ec);
}

static int fec_enet_get_tunable(struct net_device *netdev,
				const struct ethtool_tunable *tuna,
				void *data)
{
	struct fec_enet_private *fep = netdev_priv(netdev);
	int ret = 0;

	switch (tuna->id) {
	case ETHTOOL_RX_COPYBREAK:
		*(u32 *)data = fep->rx_copybreak;
		break;
	default:
		ret = -EINVAL;
		break;
	}

	return ret;
}

static int fec_enet_set_tunable(struct net_device *netdev,
				const struct ethtool_tunable *tuna,
				const void *data)
{
	struct fec_enet_private *fep = netdev_priv(netdev);
	int ret = 0;

	switch (tuna->id) {
	case ETHTOOL_RX_COPYBREAK:
		fep->rx_copybreak = *(u32 *)data;
		break;
	default:
		ret = -EINVAL;
		break;
	}

	return ret;
}

/* LPI Sleep Ts count base on tx clk (clk_ref).
 * The lpi sleep cnt value = X us / (cycle_ns)
 */
static int fec_enet_us_to_tx_cycle(struct net_device *ndev, int us)
{
	struct fec_enet_private *fep = netdev_priv(ndev);

	return us * (fep->clk_ref_rate / 1000) / 1000;
}

static int fec_enet_eee_mode_set(struct net_device *ndev, bool enable)
{
	struct fec_enet_private *fep = netdev_priv(ndev);
	struct ethtool_eee *p = &fep->eee;
	unsigned int sleep_cycle, wake_cycle;
	int ret = 0;

	if (enable) {
		ret = phy_init_eee(ndev->phydev, 0);
		if (ret)
			return ret;

		sleep_cycle = fec_enet_us_to_tx_cycle(ndev, p->tx_lpi_timer);
		wake_cycle = sleep_cycle;
	} else {
		sleep_cycle = 0;
		wake_cycle = 0;
	}

	p->tx_lpi_enabled = enable;
	p->eee_enabled = enable;
	p->eee_active = enable;

	writel(sleep_cycle, fep->hwp + FEC_LPI_SLEEP);
	writel(wake_cycle, fep->hwp + FEC_LPI_WAKE);

	return 0;
}

static int
fec_enet_get_eee(struct net_device *ndev, struct ethtool_eee *edata)
{
	struct fec_enet_private *fep = netdev_priv(ndev);
	struct ethtool_eee *p = &fep->eee;

	if (!(fep->quirks & FEC_QUIRK_HAS_EEE))
		return -EOPNOTSUPP;

	if (!netif_running(ndev))
		return -ENETDOWN;

	edata->eee_enabled = p->eee_enabled;
	edata->eee_active = p->eee_active;
	edata->tx_lpi_timer = p->tx_lpi_timer;
	edata->tx_lpi_enabled = p->tx_lpi_enabled;

	return phy_ethtool_get_eee(ndev->phydev, edata);
}

static int
fec_enet_set_eee(struct net_device *ndev, struct ethtool_eee *edata)
{
	struct fec_enet_private *fep = netdev_priv(ndev);
	struct ethtool_eee *p = &fep->eee;
	int ret = 0;

	if (!(fep->quirks & FEC_QUIRK_HAS_EEE))
		return -EOPNOTSUPP;

	if (!netif_running(ndev))
		return -ENETDOWN;

	p->tx_lpi_timer = edata->tx_lpi_timer;

	if (!edata->eee_enabled || !edata->tx_lpi_enabled ||
	    !edata->tx_lpi_timer)
		ret = fec_enet_eee_mode_set(ndev, false);
	else
		ret = fec_enet_eee_mode_set(ndev, true);

	if (ret)
		return ret;

	return phy_ethtool_set_eee(ndev->phydev, edata);
}

static void
fec_enet_get_wol(struct net_device *ndev, struct ethtool_wolinfo *wol)
{
	struct fec_enet_private *fep = netdev_priv(ndev);

	if (fep->wol_flag & FEC_WOL_HAS_MAGIC_PACKET) {
		wol->supported = WAKE_MAGIC;
		wol->wolopts = fep->wol_flag & FEC_WOL_FLAG_ENABLE ? WAKE_MAGIC : 0;
	} else {
		wol->supported = wol->wolopts = 0;
	}
}

static int
fec_enet_set_wol(struct net_device *ndev, struct ethtool_wolinfo *wol)
{
	struct fec_enet_private *fep = netdev_priv(ndev);

	if (!(fep->wol_flag & FEC_WOL_HAS_MAGIC_PACKET))
		return -EINVAL;

	if (wol->wolopts & ~WAKE_MAGIC)
		return -EINVAL;

	device_set_wakeup_enable(&ndev->dev, wol->wolopts & WAKE_MAGIC);
	if (device_may_wakeup(&ndev->dev))
		fep->wol_flag |= FEC_WOL_FLAG_ENABLE;
	else
		fep->wol_flag &= (~FEC_WOL_FLAG_ENABLE);

	return 0;
}

static const struct ethtool_ops fec_enet_ethtool_ops = {
	.get_drvinfo		= fec_enet_get_drvinfo,
	.get_regs_len		= fec_enet_get_regs_len,
	.get_regs		= fec_enet_get_regs,
	.nway_reset		= phy_ethtool_nway_reset,
	.get_link		= ethtool_op_get_link,
	.get_coalesce		= fec_enet_get_coalesce,
	.set_coalesce		= fec_enet_set_coalesce,
#ifndef CONFIG_M5272
	.get_pauseparam		= fec_enet_get_pauseparam,
	.set_pauseparam		= fec_enet_set_pauseparam,
	.get_strings		= fec_enet_get_strings,
	.get_ethtool_stats	= fec_enet_get_ethtool_stats,
	.get_sset_count		= fec_enet_get_sset_count,
#endif
	.get_ts_info		= fec_enet_get_ts_info,
	.get_tunable		= fec_enet_get_tunable,
	.set_tunable		= fec_enet_set_tunable,
	.get_wol		= fec_enet_get_wol,
	.set_wol		= fec_enet_set_wol,
	.get_eee		= fec_enet_get_eee,
	.set_eee		= fec_enet_set_eee,
	.get_link_ksettings	= phy_ethtool_get_link_ksettings,
	.set_link_ksettings	= phy_ethtool_set_link_ksettings,
};

static int fec_enet_ioctl(struct net_device *ndev, struct ifreq *rq, int cmd)
{
	struct fec_enet_private *fep = netdev_priv(ndev);
	struct phy_device *phydev = ndev->phydev;

	if (!netif_running(ndev))
		return -EINVAL;

	if (!phydev)
		return -ENODEV;

	if (fep->bufdesc_ex) {
		if (cmd == SIOCSHWTSTAMP)
			return fec_ptp_set(ndev, rq);
		if (cmd == SIOCGHWTSTAMP)
			return fec_ptp_get(ndev, rq);
	}

	return phy_mii_ioctl(phydev, rq, cmd);
}

static void fec_enet_free_buffers(struct net_device *ndev)
{
	struct fec_enet_private *fep = netdev_priv(ndev);
	unsigned int i;
	struct sk_buff *skb;
	struct bufdesc	*bdp;
	struct fec_enet_priv_tx_q *txq;
	struct fec_enet_priv_rx_q *rxq;
	unsigned int q;

	for (q = 0; q < fep->num_rx_queues; q++) {
		rxq = fep->rx_queue[q];
		bdp = rxq->bd.base;
		for (i = 0; i < rxq->bd.ring_size; i++) {
			skb = rxq->rx_skbuff[i];
			rxq->rx_skbuff[i] = NULL;
			if (skb) {
				dma_unmap_single(&fep->pdev->dev,
						 fec32_to_cpu(bdp->cbd_bufaddr),
						 FEC_ENET_RX_FRSIZE - fep->rx_align,
						 DMA_FROM_DEVICE);
				dev_kfree_skb(skb);
			}
			bdp = fec_enet_get_nextdesc(bdp, &rxq->bd);
		}
	}

	for (q = 0; q < fep->num_tx_queues; q++) {
		txq = fep->tx_queue[q];
		bdp = txq->bd.base;
		for (i = 0; i < txq->bd.ring_size; i++) {
			kfree(txq->tx_bounce[i]);
			txq->tx_bounce[i] = NULL;
			skb = txq->tx_skbuff[i];
			txq->tx_skbuff[i] = NULL;
			dev_kfree_skb(skb);
		}
	}
}

static void fec_enet_free_queue(struct net_device *ndev)
{
	struct fec_enet_private *fep = netdev_priv(ndev);
	int i;
	struct fec_enet_priv_tx_q *txq;

	for (i = 0; i < fep->num_tx_queues; i++)
		if (fep->tx_queue[i] && fep->tx_queue[i]->tso_hdrs) {
			txq = fep->tx_queue[i];
			dma_free_coherent(&fep->pdev->dev,
					  txq->bd.ring_size * TSO_HEADER_SIZE,
					  txq->tso_hdrs,
					  txq->tso_hdrs_dma);
		}

	for (i = 0; i < fep->num_rx_queues; i++)
		kfree(fep->rx_queue[i]);
	for (i = 0; i < fep->num_tx_queues; i++)
		kfree(fep->tx_queue[i]);
}

static int fec_enet_alloc_queue(struct net_device *ndev)
{
	struct fec_enet_private *fep = netdev_priv(ndev);
	int i;
	int ret = 0;
	struct fec_enet_priv_tx_q *txq;

	for (i = 0; i < fep->num_tx_queues; i++) {
		txq = kzalloc(sizeof(*txq), GFP_KERNEL);
		if (!txq) {
			ret = -ENOMEM;
			goto alloc_failed;
		}

		fep->tx_queue[i] = txq;
		txq->bd.ring_size = TX_RING_SIZE;
		fep->total_tx_ring_size += fep->tx_queue[i]->bd.ring_size;

		txq->tx_stop_threshold = FEC_MAX_SKB_DESCS;
		txq->tx_wake_threshold =
			(txq->bd.ring_size - txq->tx_stop_threshold) / 2;

		txq->tso_hdrs = dma_alloc_coherent(&fep->pdev->dev,
					txq->bd.ring_size * TSO_HEADER_SIZE,
					&txq->tso_hdrs_dma,
					GFP_KERNEL);
		if (!txq->tso_hdrs) {
			ret = -ENOMEM;
			goto alloc_failed;
		}
	}

	for (i = 0; i < fep->num_rx_queues; i++) {
		fep->rx_queue[i] = kzalloc(sizeof(*fep->rx_queue[i]),
					   GFP_KERNEL);
		if (!fep->rx_queue[i]) {
			ret = -ENOMEM;
			goto alloc_failed;
		}

		fep->rx_queue[i]->bd.ring_size = RX_RING_SIZE;
		fep->total_rx_ring_size += fep->rx_queue[i]->bd.ring_size;
	}
	return ret;

alloc_failed:
	fec_enet_free_queue(ndev);
	return ret;
}

static int
fec_enet_alloc_rxq_buffers(struct net_device *ndev, unsigned int queue)
{
	struct fec_enet_private *fep = netdev_priv(ndev);
	unsigned int i;
	struct sk_buff *skb;
	struct bufdesc	*bdp;
	struct fec_enet_priv_rx_q *rxq;

	rxq = fep->rx_queue[queue];
	bdp = rxq->bd.base;
	for (i = 0; i < rxq->bd.ring_size; i++) {
		skb = netdev_alloc_skb(ndev, FEC_ENET_RX_FRSIZE);
		if (!skb)
			goto err_alloc;

		if (fec_enet_new_rxbdp(ndev, bdp, skb)) {
			dev_kfree_skb(skb);
			goto err_alloc;
		}

		rxq->rx_skbuff[i] = skb;
		bdp->cbd_sc = cpu_to_fec16(BD_ENET_RX_EMPTY);

		if (fep->bufdesc_ex) {
			struct bufdesc_ex *ebdp = (struct bufdesc_ex *)bdp;
			ebdp->cbd_esc = cpu_to_fec32(BD_ENET_RX_INT);
		}

		bdp = fec_enet_get_nextdesc(bdp, &rxq->bd);
	}

	/* Set the last buffer to wrap. */
	bdp = fec_enet_get_prevdesc(bdp, &rxq->bd);
	bdp->cbd_sc |= cpu_to_fec16(BD_SC_WRAP);
	return 0;

 err_alloc:
	fec_enet_free_buffers(ndev);
	return -ENOMEM;
}

static int
fec_enet_alloc_txq_buffers(struct net_device *ndev, unsigned int queue)
{
	struct fec_enet_private *fep = netdev_priv(ndev);
	unsigned int i;
	struct bufdesc  *bdp;
	struct fec_enet_priv_tx_q *txq;

	txq = fep->tx_queue[queue];
	bdp = txq->bd.base;
	for (i = 0; i < txq->bd.ring_size; i++) {
		txq->tx_bounce[i] = kmalloc(FEC_ENET_TX_FRSIZE, GFP_KERNEL);
		if (!txq->tx_bounce[i])
			goto err_alloc;

		bdp->cbd_sc = cpu_to_fec16(0);
		bdp->cbd_bufaddr = cpu_to_fec32(0);

		if (fep->bufdesc_ex) {
			struct bufdesc_ex *ebdp = (struct bufdesc_ex *)bdp;
			ebdp->cbd_esc = cpu_to_fec32(BD_ENET_TX_INT);
		}

		bdp = fec_enet_get_nextdesc(bdp, &txq->bd);
	}

	/* Set the last buffer to wrap. */
	bdp = fec_enet_get_prevdesc(bdp, &txq->bd);
	bdp->cbd_sc |= cpu_to_fec16(BD_SC_WRAP);

	return 0;

 err_alloc:
	fec_enet_free_buffers(ndev);
	return -ENOMEM;
}

static int fec_enet_alloc_buffers(struct net_device *ndev)
{
	struct fec_enet_private *fep = netdev_priv(ndev);
	unsigned int i;

	for (i = 0; i < fep->num_rx_queues; i++)
		if (fec_enet_alloc_rxq_buffers(ndev, i))
			return -ENOMEM;

	for (i = 0; i < fep->num_tx_queues; i++)
		if (fec_enet_alloc_txq_buffers(ndev, i))
			return -ENOMEM;
	return 0;
}

static inline bool fec_enet_irq_workaround(struct fec_enet_private *fep)
{
	struct device_node *np = fep->pdev->dev.of_node;
	struct device_node *intr_node;

	intr_node = of_parse_phandle(np, "interrupts-extended", 0);
	if (intr_node && !strcmp(intr_node->name, "gpio")) {
		/*
		 * If the interrupt controller is a GPIO node, it must have
		 * applied the workaround for WAIT mode bug.
		 */
		return true;
	}

	return false;
}

static int
fec_enet_open(struct net_device *ndev)
{
	struct fec_enet_private *fep = netdev_priv(ndev);
	const struct platform_device_id *id_entry =
				platform_get_device_id(fep->pdev);
	int ret;

	ret = pm_runtime_get_sync(&fep->pdev->dev);
	if (ret < 0)
		return ret;

	pinctrl_pm_select_default_state(&fep->pdev->dev);
	ret = fec_enet_clk_enable(ndev, true);
	if (ret)
		goto clk_enable;

	/* I should reset the ring buffers here, but I don't yet know
	 * a simple way to do that.
	 */

	ret = fec_enet_alloc_buffers(ndev);
	if (ret)
		goto err_enet_alloc;

	/* Init MAC prior to mii bus probe */
	fec_restart(ndev);

	/* Probe and connect to PHY when open the interface */
	ret = fec_enet_mii_probe(ndev);
	if (ret)
		goto err_enet_mii_probe;

	if (fep->quirks & FEC_QUIRK_ERR006687)
		imx6q_cpuidle_fec_irqs_used();

	napi_enable(&fep->napi);
	phy_start(ndev->phydev);
	netif_tx_start_all_queues(ndev);

	if ((id_entry->driver_data & FEC_QUIRK_BUG_WAITMODE) &&
	    !fec_enet_irq_workaround(fep))
		pm_qos_add_request(&fep->pm_qos_req,
				   PM_QOS_CPU_DMA_LATENCY,
				   0);
	else
		pm_qos_add_request(&fep->pm_qos_req,
				   PM_QOS_CPU_DMA_LATENCY,
				   PM_QOS_DEFAULT_VALUE);

	device_set_wakeup_enable(&ndev->dev, fep->wol_flag &
				 FEC_WOL_FLAG_ENABLE);

	return 0;

err_enet_mii_probe:
	fec_enet_free_buffers(ndev);
err_enet_alloc:
	fec_enet_clk_enable(ndev, false);
clk_enable:
	pm_runtime_mark_last_busy(&fep->pdev->dev);
	pm_runtime_put_autosuspend(&fep->pdev->dev);
	if (!fep->mii_bus_share)
		pinctrl_pm_select_sleep_state(&fep->pdev->dev);
	return ret;
}

static int
fec_enet_close(struct net_device *ndev)
{
	struct fec_enet_private *fep = netdev_priv(ndev);

	phy_stop(ndev->phydev);

	if (netif_device_present(ndev)) {
		napi_disable(&fep->napi);
		netif_tx_disable(ndev);
		fec_stop(ndev);
	}

	phy_disconnect(ndev->phydev);
	ndev->phydev = NULL;

	if (fep->quirks & FEC_QUIRK_ERR006687)
		imx6q_cpuidle_fec_irqs_unused();

	fec_enet_update_ethtool_stats(ndev);

	fec_enet_clk_enable(ndev, false);
	pm_qos_remove_request(&fep->pm_qos_req);
	if (!fep->mii_bus_share)
		pinctrl_pm_select_sleep_state(&fep->pdev->dev);
	pm_runtime_mark_last_busy(&fep->pdev->dev);
	pm_runtime_put_autosuspend(&fep->pdev->dev);

	fec_enet_free_buffers(ndev);

	return 0;
}

/* Set or clear the multicast filter for this adaptor.
 * Skeleton taken from sunlance driver.
 * The CPM Ethernet implementation allows Multicast as well as individual
 * MAC address filtering.  Some of the drivers check to make sure it is
 * a group multicast address, and discard those that are not.  I guess I
 * will do the same for now, but just remove the test if you want
 * individual filtering as well (do the upper net layers want or support
 * this kind of feature?).
 */

#define FEC_HASH_BITS	6		/* #bits in hash */
#define CRC32_POLY	0xEDB88320

static void set_multicast_list(struct net_device *ndev)
{
	struct fec_enet_private *fep = netdev_priv(ndev);
	struct netdev_hw_addr *ha;
	unsigned int i, bit, data, crc, tmp;
	unsigned char hash;
	unsigned int hash_high = 0, hash_low = 0;

	if (ndev->flags & IFF_PROMISC) {
		tmp = readl(fep->hwp + FEC_R_CNTRL);
		tmp |= 0x8;
		writel(tmp, fep->hwp + FEC_R_CNTRL);
		return;
	}

	tmp = readl(fep->hwp + FEC_R_CNTRL);
	tmp &= ~0x8;
	writel(tmp, fep->hwp + FEC_R_CNTRL);

	if (ndev->flags & IFF_ALLMULTI) {
		/* Catch all multicast addresses, so set the
		 * filter to all 1's
		 */
		writel(0xffffffff, fep->hwp + FEC_GRP_HASH_TABLE_HIGH);
		writel(0xffffffff, fep->hwp + FEC_GRP_HASH_TABLE_LOW);

		return;
	}

	/* Add the addresses in hash register */
	netdev_for_each_mc_addr(ha, ndev) {
		/* calculate crc32 value of mac address */
		crc = 0xffffffff;

		for (i = 0; i < ndev->addr_len; i++) {
			data = ha->addr[i];
			for (bit = 0; bit < 8; bit++, data >>= 1) {
				crc = (crc >> 1) ^
				(((crc ^ data) & 1) ? CRC32_POLY : 0);
			}
		}

		/* only upper 6 bits (FEC_HASH_BITS) are used
		 * which point to specific bit in the hash registers
		 */
		hash = (crc >> (32 - FEC_HASH_BITS)) & 0x3f;

		if (hash > 31)
			hash_high |= 1 << (hash - 32);
		else
			hash_low |= 1 << hash;
	}

	writel(hash_high, fep->hwp + FEC_GRP_HASH_TABLE_HIGH);
	writel(hash_low, fep->hwp + FEC_GRP_HASH_TABLE_LOW);
}

/* Set a MAC change in hardware. */
static int
fec_set_mac_address(struct net_device *ndev, void *p)
{
	struct fec_enet_private *fep = netdev_priv(ndev);
	struct sockaddr *addr = p;

	if (addr) {
		if (!is_valid_ether_addr(addr->sa_data))
			return -EADDRNOTAVAIL;
		memcpy(ndev->dev_addr, addr->sa_data, ndev->addr_len);
	}

	/* Add netif status check here to avoid system hang in below case:
	 * ifconfig ethx down; ifconfig ethx hw ether xx:xx:xx:xx:xx:xx;
	 * After ethx down, fec all clocks are gated off and then register
	 * access causes system hang.
	 */
	if (!netif_running(ndev))
		return 0;

	writel(ndev->dev_addr[3] | (ndev->dev_addr[2] << 8) |
		(ndev->dev_addr[1] << 16) | (ndev->dev_addr[0] << 24),
		fep->hwp + FEC_ADDR_LOW);
	writel((ndev->dev_addr[5] << 16) | (ndev->dev_addr[4] << 24),
		fep->hwp + FEC_ADDR_HIGH);
	return 0;
}

#ifdef CONFIG_NET_POLL_CONTROLLER
/**
 * fec_poll_controller - FEC Poll controller function
 * @dev: The FEC network adapter
 *
 * Polled functionality used by netconsole and others in non interrupt mode
 *
 */
static void fec_poll_controller(struct net_device *dev)
{
	int i;
	struct fec_enet_private *fep = netdev_priv(dev);

	for (i = 0; i < FEC_IRQ_NUM; i++) {
		if (fep->irq[i] > 0) {
			disable_irq(fep->irq[i]);
			fec_enet_interrupt(fep->irq[i], dev);
			enable_irq(fep->irq[i]);
		}
	}
}
#endif

static inline void fec_enet_set_netdev_features(struct net_device *netdev,
	netdev_features_t features)
{
	struct fec_enet_private *fep = netdev_priv(netdev);
	netdev_features_t changed = features ^ netdev->features;

	netdev->features = features;

	/* Receive checksum has been changed */
	if (changed & NETIF_F_RXCSUM) {
		if (features & NETIF_F_RXCSUM)
			fep->csum_flags |= FLAG_RX_CSUM_ENABLED;
		else
			fep->csum_flags &= ~FLAG_RX_CSUM_ENABLED;
	}
}

static int fec_set_features(struct net_device *netdev,
	netdev_features_t features)
{
	struct fec_enet_private *fep = netdev_priv(netdev);
	netdev_features_t changed = features ^ netdev->features;

	if (netif_running(netdev) && changed & NETIF_F_RXCSUM) {
		napi_disable(&fep->napi);
		netif_tx_lock_bh(netdev);
		fec_stop(netdev);
		fec_enet_set_netdev_features(netdev, features);
		fec_restart(netdev);
		netif_tx_wake_all_queues(netdev);
		netif_tx_unlock_bh(netdev);
		napi_enable(&fep->napi);
	} else {
		fec_enet_set_netdev_features(netdev, features);
	}

	return 0;
}

u16 fec_enet_get_raw_vlan_tci(struct sk_buff *skb)
{
	struct vlan_ethhdr *vhdr;
	unsigned short vlan_TCI = 0;

	if (skb->protocol == ntohs(ETH_P_ALL)) {
		vhdr = (struct vlan_ethhdr *)(skb->data);
		vlan_TCI = ntohs(vhdr->h_vlan_TCI);
	}

	return vlan_TCI;
}

u16 fec_enet_select_queue(struct net_device *ndev, struct sk_buff *skb,
			  void *accel_priv, select_queue_fallback_t fallback)
{
	struct fec_enet_private *fep = netdev_priv(ndev);
	const struct platform_device_id *id_entry =
			platform_get_device_id(fep->pdev);
	u16 vlan_tag;

	if (!(id_entry->driver_data & FEC_QUIRK_HAS_AVB))
		return skb_tx_hash(ndev, skb);

	vlan_tag = fec_enet_get_raw_vlan_tci(skb);
	if (!vlan_tag)
		return vlan_tag;

	return  fec_enet_vlan_pri_to_queue[vlan_tag >> 13];
}

static const struct net_device_ops fec_netdev_ops = {
	.ndo_open		= fec_enet_open,
	.ndo_stop		= fec_enet_close,
	.ndo_start_xmit		= fec_enet_start_xmit,
	.ndo_select_queue       = fec_enet_select_queue,
	.ndo_set_rx_mode	= set_multicast_list,
	.ndo_validate_addr	= eth_validate_addr,
	.ndo_tx_timeout		= fec_timeout,
	.ndo_set_mac_address	= fec_set_mac_address,
	.ndo_do_ioctl		= fec_enet_ioctl,
#ifdef CONFIG_NET_POLL_CONTROLLER
	.ndo_poll_controller	= fec_poll_controller,
#endif
	.ndo_set_features	= fec_set_features,
};

static const unsigned short offset_des_active_rxq[] = {
	FEC_R_DES_ACTIVE_0, FEC_R_DES_ACTIVE_1, FEC_R_DES_ACTIVE_2
};

static const unsigned short offset_des_active_txq[] = {
	FEC_X_DES_ACTIVE_0, FEC_X_DES_ACTIVE_1, FEC_X_DES_ACTIVE_2
};

 /*
  * XXX:  We need to clean up on failure exits here.
  *
  */
static int fec_enet_init(struct net_device *ndev)
{
	struct fec_enet_private *fep = netdev_priv(ndev);
	struct bufdesc *cbd_base;
	dma_addr_t bd_dma;
	int bd_size;
	unsigned int i;
	unsigned dsize = fep->bufdesc_ex ? sizeof(struct bufdesc_ex) :
			sizeof(struct bufdesc);
	unsigned dsize_log2 = __fls(dsize);

	WARN_ON(dsize != (1 << dsize_log2));
#if defined(CONFIG_ARM) || defined(CONFIG_ARM64)
	fep->rx_align = 0xf;
	fep->tx_align = 0xf;
#else
	fep->rx_align = 0x3;
	fep->tx_align = 0x3;
#endif

	fec_enet_alloc_queue(ndev);

	bd_size = (fep->total_tx_ring_size + fep->total_rx_ring_size) * dsize;

	/* Allocate memory for buffer descriptors. */
	cbd_base = dmam_alloc_coherent(&fep->pdev->dev, bd_size, &bd_dma,
				       GFP_KERNEL);
	if (!cbd_base) {
		return -ENOMEM;
	}

	memset(cbd_base, 0, bd_size);

	/* Get the Ethernet address */
	fec_get_mac(ndev);
	/* make sure MAC we just acquired is programmed into the hw */
	fec_set_mac_address(ndev, NULL);

	/* Set receive and transmit descriptor base. */
	for (i = 0; i < fep->num_rx_queues; i++) {
		struct fec_enet_priv_rx_q *rxq = fep->rx_queue[i];
		unsigned size = dsize * rxq->bd.ring_size;

		rxq->bd.qid = i;
		rxq->bd.base = cbd_base;
		rxq->bd.cur = cbd_base;
		rxq->bd.dma = bd_dma;
		rxq->bd.dsize = dsize;
		rxq->bd.dsize_log2 = dsize_log2;
		rxq->bd.reg_desc_active = fep->hwp + offset_des_active_rxq[i];
		bd_dma += size;
		cbd_base = (struct bufdesc *)(((void *)cbd_base) + size);
		rxq->bd.last = (struct bufdesc *)(((void *)cbd_base) - dsize);
	}

	for (i = 0; i < fep->num_tx_queues; i++) {
		struct fec_enet_priv_tx_q *txq = fep->tx_queue[i];
		unsigned size = dsize * txq->bd.ring_size;

		txq->bd.qid = i;
		txq->bd.base = cbd_base;
		txq->bd.cur = cbd_base;
		txq->bd.dma = bd_dma;
		txq->bd.dsize = dsize;
		txq->bd.dsize_log2 = dsize_log2;
		txq->bd.reg_desc_active = fep->hwp + offset_des_active_txq[i];
		bd_dma += size;
		cbd_base = (struct bufdesc *)(((void *)cbd_base) + size);
		txq->bd.last = (struct bufdesc *)(((void *)cbd_base) - dsize);
	}


	/* The FEC Ethernet specific entries in the device structure */
	ndev->watchdog_timeo = TX_TIMEOUT;
	ndev->netdev_ops = &fec_netdev_ops;
	ndev->ethtool_ops = &fec_enet_ethtool_ops;

	writel(FEC_RX_DISABLED_IMASK, fep->hwp + FEC_IMASK);
	netif_napi_add(ndev, &fep->napi, fec_enet_rx_napi, NAPI_POLL_WEIGHT);

	if (fep->quirks & FEC_QUIRK_HAS_VLAN)
		/* enable hw VLAN support */
		ndev->features |= NETIF_F_HW_VLAN_CTAG_RX;

	if (fep->quirks & FEC_QUIRK_HAS_CSUM) {
		ndev->gso_max_segs = FEC_MAX_TSO_SEGS;

		/* enable hw accelerator */
		ndev->features |= (NETIF_F_IP_CSUM | NETIF_F_IPV6_CSUM
				| NETIF_F_RXCSUM | NETIF_F_SG | NETIF_F_TSO);
		fep->csum_flags |= FLAG_RX_CSUM_ENABLED;
	}

	if (fep->quirks & FEC_QUIRK_HAS_AVB) {
		fep->tx_align = 0;
		fep->rx_align = 0x3f;
	}

	ndev->hw_features = ndev->features;

	fec_restart(ndev);

	if (fep->quirks & FEC_QUIRK_MIB_CLEAR)
		fec_enet_clear_ethtool_stats(ndev);
	else
		fec_enet_update_ethtool_stats(ndev);

	return 0;
}

#ifdef CONFIG_OF
static int fec_reset_phy_init(struct platform_device *pdev)
{
	struct device_node *np = pdev->dev.of_node;
	struct net_device *ndev = platform_get_drvdata(pdev);
	struct fec_enet_private *fep = netdev_priv(ndev);
	int err;

	if (!np)
		return 0;

	err = of_property_read_u32(np, "phy-reset-duration",
				   &fep->phy_reset_duration);
	/* A sane reset duration should not be longer than 1s */
	if (err || fep->phy_reset_duration > 1000)
		fep->phy_reset_duration = 1;

	fep->phy_reset_gpio = of_get_named_gpio(np, "phy-reset-gpios", 0);
	if (fep->phy_reset_gpio == -EPROBE_DEFER)
		return fep->phy_reset_gpio;
	else if (!gpio_is_valid(fep->phy_reset_gpio))
		return 0;

	err = of_property_read_u32(np, "phy-reset-post-delay",
				   &fep->phy_post_delay);
	/* valid reset duration should be less than 1s */
	if (!err && fep->phy_post_delay > 1000)
		return -EINVAL;

	fep->phy_reset_active_high = of_property_read_bool(np,
						"phy-reset-active-high");

	err = devm_gpio_request_one(&pdev->dev, fep->phy_reset_gpio,
				    fep->phy_reset_active_high ?
					GPIOF_OUT_INIT_LOW :
					GPIOF_OUT_INIT_HIGH,
				    "phy-reset");
	if (err) {
		dev_err(&pdev->dev, "failed to get phy-reset-gpios: %d\n", err);
		return err;
	}
	fep->phy_reset_in_suspend = of_find_property(np,
						     "digi,phy-reset-in-suspend",
						     NULL);

	return 0;
}

static void fec_reset_phy(struct platform_device *pdev)
{
	struct net_device *ndev = platform_get_drvdata(pdev);
	struct fec_enet_private *fep = netdev_priv(ndev);
	u32 msec = fep->phy_reset_duration;

	if (fep->phy_reset_gpio < 0)
		return;

	gpio_set_value_cansleep(fep->phy_reset_gpio,
				fep->phy_reset_active_high);
	if (msec > 20)
		msleep(msec);
	else
		usleep_range(msec * 1000, msec * 1000 + 1000);

	gpio_set_value_cansleep(fep->phy_reset_gpio,
				!fep->phy_reset_active_high);

	if (!fep->phy_post_delay)
		return;

	if (fep->phy_post_delay > 20)
		msleep(fep->phy_post_delay);
	else
		usleep_range(fep->phy_post_delay * 1000,
			     fep->phy_post_delay * 1000 + 1000);

	return;
}

#else /* CONFIG_OF */
static int fec_reset_phy(struct platform_device *pdev)
{
	/*
	 * In case of platform probe, the reset has been done
	 * by machine code.
	 */
	return 0;
}
#endif /* CONFIG_OF */

static void
fec_enet_get_queue_num(struct platform_device *pdev, int *num_tx, int *num_rx)
{
	struct device_node *np = pdev->dev.of_node;

	*num_tx = *num_rx = 1;

	if (!np || !of_device_is_available(np))
		return;

	/* parse the num of tx and rx queues */
	of_property_read_u32(np, "fsl,num-tx-queues", num_tx);

	of_property_read_u32(np, "fsl,num-rx-queues", num_rx);

	if (*num_tx < 1 || *num_tx > FEC_ENET_MAX_TX_QS) {
		dev_warn(&pdev->dev, "Invalid num_tx(=%d), fall back to 1\n",
			 *num_tx);
		*num_tx = 1;
		return;
	}

	if (*num_rx < 1 || *num_rx > FEC_ENET_MAX_RX_QS) {
		dev_warn(&pdev->dev, "Invalid num_rx(=%d), fall back to 1\n",
			 *num_rx);
		*num_rx = 1;
		return;
	}

}

static void fec_enet_of_parse_stop_mode(struct platform_device *pdev)
{
	struct net_device *dev = platform_get_drvdata(pdev);
	struct device_node *np = pdev->dev.of_node;
	struct fec_enet_private *fep = netdev_priv(dev);
	struct device_node *node;
	phandle phandle;
	u32 out_val[3];
	int ret;

	ret = of_property_read_u32_array(np, "stop-mode", out_val, 3);
	if (ret) {
		dev_dbg(&pdev->dev, "no stop-mode property\n");
		return;
	}

	phandle = *out_val;
	node = of_find_node_by_phandle(phandle);
	if (!node) {
		dev_dbg(&pdev->dev, "could not find gpr node by phandle\n");
		return;
	}

	fep->gpr.gpr = syscon_node_to_regmap(node);
	if (IS_ERR(fep->gpr.gpr)) {
		dev_dbg(&pdev->dev, "could not find gpr regmap\n");
		return;
	}

	of_node_put(node);

	fep->gpr.req_gpr = out_val[1];
	fep->gpr.req_bit = out_val[2];
}

static int
fec_probe(struct platform_device *pdev)
{
	struct fec_enet_private *fep;
	struct fec_platform_data *pdata;
	struct net_device *ndev;
	int i, irq, ret = 0;
	struct resource *r;
	const struct of_device_id *of_id;
	static int dev_id;
	struct device_node *np = pdev->dev.of_node, *phy_node;
	int num_tx_qs;
	int num_rx_qs;

	fec_enet_get_queue_num(pdev, &num_tx_qs, &num_rx_qs);

	/* Init network device */
	ndev = alloc_etherdev_mqs(sizeof(struct fec_enet_private) +
				  FEC_STATS_SIZE, num_tx_qs, num_rx_qs);
	if (!ndev)
		return -ENOMEM;

	SET_NETDEV_DEV(ndev, &pdev->dev);

	/* setup board info structure */
	fep = netdev_priv(ndev);

	of_id = of_match_device(fec_dt_ids, &pdev->dev);
	if (of_id)
		pdev->id_entry = of_id->data;
	fep->quirks = pdev->id_entry->driver_data;

	fep->netdev = ndev;
	fep->num_rx_queues = num_rx_qs;
	fep->num_tx_queues = num_tx_qs;

#if !defined(CONFIG_M5272)
	/* default enable pause frame auto negotiation */
	if (fep->quirks & FEC_QUIRK_HAS_GBIT)
		fep->pause_flag |= FEC_PAUSE_FLAG_AUTONEG;
#endif

	/* Select default pin state */
	pinctrl_pm_select_default_state(&pdev->dev);

	r = platform_get_resource(pdev, IORESOURCE_MEM, 0);
	fep->hwp = devm_ioremap_resource(&pdev->dev, r);
	if (IS_ERR(fep->hwp)) {
		ret = PTR_ERR(fep->hwp);
		goto failed_ioremap;
	}

	fep->pdev = pdev;
	fep->dev_id = dev_id++;

	platform_set_drvdata(pdev, ndev);

	if ((of_machine_is_compatible("fsl,imx6q") ||
	     of_machine_is_compatible("fsl,imx6dl")) &&
	    !of_property_read_bool(np, "fsl,err006687-workaround-present"))
		fep->quirks |= FEC_QUIRK_ERR006687;

	fec_enet_of_parse_stop_mode(pdev);

	if (of_get_property(np, "fsl,magic-packet", NULL))
		fep->wol_flag |= FEC_WOL_HAS_MAGIC_PACKET;

	if (of_get_property(np, "fsl,rgmii_txc_dly", NULL))
		fep->rgmii_txc_dly = true;

	if (of_get_property(np, "fsl,rgmii_rxc_dly", NULL))
		fep->rgmii_rxc_dly = true;

	phy_node = of_parse_phandle(np, "phy-handle", 0);
	if (!phy_node && of_phy_is_fixed_link(np)) {
		ret = of_phy_register_fixed_link(np);
		if (ret < 0) {
			dev_err(&pdev->dev,
				"broken fixed-link specification\n");
			goto failed_phy;
		}
		phy_node = of_node_get(np);
		fep->fixed_link = true;
	}
	fep->phy_node = phy_node;

	ret = of_get_phy_mode(pdev->dev.of_node);
	if (ret < 0) {
		pdata = dev_get_platdata(&pdev->dev);
		if (pdata)
			fep->phy_interface = pdata->phy;
		else
			fep->phy_interface = PHY_INTERFACE_MODE_MII;
	} else {
		fep->phy_interface = ret;
	}

	request_bus_freq(BUS_FREQ_HIGH);

	fep->clk_ipg = devm_clk_get(&pdev->dev, "ipg");
	if (IS_ERR(fep->clk_ipg)) {
		ret = PTR_ERR(fep->clk_ipg);
		goto failed_clk;
	}

	fep->clk_ahb = devm_clk_get(&pdev->dev, "ahb");
	if (IS_ERR(fep->clk_ahb)) {
		ret = PTR_ERR(fep->clk_ahb);
		goto failed_clk;
	}
	fep->itr_clk_rate = clk_get_rate(fep->clk_ahb);

	/* enet_out is optional, depends on board */
	fep->clk_enet_out = devm_clk_get(&pdev->dev, "enet_out");
	if (IS_ERR(fep->clk_enet_out))
		fep->clk_enet_out = NULL;

	fep->ptp_clk_on = false;
	mutex_init(&fep->ptp_clk_mutex);

	/* clk_ref is optional, depends on board */
	fep->clk_ref = devm_clk_get(&pdev->dev, "enet_clk_ref");
	if (IS_ERR(fep->clk_ref))
		fep->clk_ref = NULL;
	fep->clk_ref_rate = clk_get_rate(fep->clk_ref);

	/* clk_2x_txclk is optional, depends on board */
	fep->clk_2x_txclk = devm_clk_get(&pdev->dev, "enet_2x_txclk");
	if (IS_ERR(fep->clk_2x_txclk))
		fep->clk_2x_txclk = NULL;

	fep->bufdesc_ex = fep->quirks & FEC_QUIRK_HAS_BUFDESC_EX;
	fep->clk_ptp = devm_clk_get(&pdev->dev, "ptp");
	if (IS_ERR(fep->clk_ptp)) {
		fep->clk_ptp = NULL;
		fep->bufdesc_ex = false;
	}

	ret = fec_enet_clk_enable(ndev, true);
	if (ret)
		goto failed_clk;

	ret = clk_prepare_enable(fep->clk_ipg);
	if (ret)
		goto failed_clk_ipg;
	ret = clk_prepare_enable(fep->clk_ahb);
	if (ret)
		goto failed_clk_ahb;

	fep->reg_mdio = devm_regulator_get(&pdev->dev, "digi,mdio-lt");
	if (!IS_ERR(fep->reg_mdio)) {
		ret = regulator_enable(fep->reg_mdio);
		if (ret) {
			dev_err(&pdev->dev,
				"Failed to enable mdio regulator: %d\n", ret);
			goto failed_regulator;
		}
	} else {
		if (PTR_ERR(fep->reg_mdio) == -EPROBE_DEFER) {
			ret = -EPROBE_DEFER;
			goto failed_regulator;
		}
		fep->reg_mdio = NULL;
	}

	fep->reg_phy = devm_regulator_get(&pdev->dev, "phy");
	if (!IS_ERR(fep->reg_phy)) {
		ret = regulator_enable(fep->reg_phy);
		if (ret) {
			dev_err(&pdev->dev,
				"Failed to enable phy regulator: %d\n", ret);
			goto failed_regulator;
		}
	} else {
		if (PTR_ERR(fep->reg_phy) == -EPROBE_DEFER) {
			ret = -EPROBE_DEFER;
			goto failed_regulator;
		}
		fep->reg_phy = NULL;
	}

	pm_runtime_set_autosuspend_delay(&pdev->dev, FEC_MDIO_PM_TIMEOUT);
	pm_runtime_use_autosuspend(&pdev->dev);
	pm_runtime_get_noresume(&pdev->dev);
	pm_runtime_set_active(&pdev->dev);
	pm_runtime_enable(&pdev->dev);

	ret = fec_reset_phy_init(pdev);
	if (ret)
		goto failed_reset;

	fec_reset_phy(pdev);

	if (fep->bufdesc_ex)
		fec_ptp_init(pdev);

	ret = fec_enet_init(ndev);
	if (ret)
		goto failed_init;

	for (i = 0; i < FEC_IRQ_NUM; i++) {
		irq = platform_get_irq(pdev, i);
		if (irq < 0) {
			if (i)
				break;
			ret = irq;
			goto failed_irq;
		}
		ret = devm_request_irq(&pdev->dev, irq, fec_enet_interrupt,
				       0, pdev->name, ndev);
		if (ret)
			goto failed_irq;

		fep->irq[i] = irq;
	}

	ret = of_property_read_u32(np, "fsl,wakeup_irq", &irq);
	if (!ret && irq < FEC_IRQ_NUM)
		fep->wake_irq = fep->irq[irq];
	else
		fep->wake_irq = fep->irq[0];

	init_completion(&fep->mdio_done);

	/* board only enable one mii bus in default */
	if (!of_get_property(np, "fsl,mii-exclusive", NULL))
		fep->quirks |= FEC_QUIRK_SINGLE_MDIO;
	ret = fec_enet_mii_init(pdev);
	if (ret)
		goto failed_mii_init;

	/* Carrier starts down, phylib will bring it up */
	netif_carrier_off(ndev);
	fec_enet_clk_enable(ndev, false);
	pinctrl_pm_select_sleep_state(&pdev->dev);

	ret = register_netdev(ndev);
	if (ret)
		goto failed_register;

	if (!fep->fixed_link) {
		fep->fixups = of_fec_enet_parse_fixup(np);
		fec_enet_register_fixup(ndev);
	}

	device_init_wakeup(&ndev->dev, fep->wol_flag &
			   FEC_WOL_HAS_MAGIC_PACKET);

	if (fep->bufdesc_ex && fep->ptp_clock)
		netdev_info(ndev, "registered PHC device %d\n", fep->dev_id);

	fep->rx_copybreak = COPYBREAK_DEFAULT;
	INIT_WORK(&fep->tx_timeout_work, fec_enet_timeout_work);

	pm_runtime_mark_last_busy(&pdev->dev);
	pm_runtime_put_autosuspend(&pdev->dev);

	return 0;

failed_register:
	fec_enet_mii_remove(fep);
failed_mii_init:
failed_irq:
failed_init:
	fec_ptp_stop(pdev);
	if (fep->reg_phy)
		regulator_disable(fep->reg_phy);
	if (fep->reg_mdio)
		regulator_disable(fep->reg_mdio);
failed_reset:
	pm_runtime_put_noidle(&pdev->dev);
	pm_runtime_disable(&pdev->dev);
failed_regulator:
	clk_disable_unprepare(fep->clk_ahb);
failed_clk_ahb:
	clk_disable_unprepare(fep->clk_ipg);
failed_clk_ipg:
	fec_enet_clk_enable(ndev, false);
failed_clk:
	if (of_phy_is_fixed_link(np))
		of_phy_deregister_fixed_link(np);
	of_node_put(phy_node);
failed_phy:
	dev_id--;
failed_ioremap:
	free_netdev(ndev);

	return ret;
}

static int
fec_drv_remove(struct platform_device *pdev)
{
	struct net_device *ndev = platform_get_drvdata(pdev);
	struct fec_enet_private *fep = netdev_priv(ndev);
	struct device_node *np = pdev->dev.of_node;

	cancel_work_sync(&fep->tx_timeout_work);
	fec_ptp_stop(pdev);
	unregister_netdev(ndev);
	fec_enet_mii_remove(fep);
	if (fep->reg_phy)
		regulator_disable(fep->reg_phy);
	if (fep->reg_mdio)
		regulator_disable(fep->reg_mdio);
	pm_runtime_put(&pdev->dev);
	pm_runtime_disable(&pdev->dev);
	if (of_phy_is_fixed_link(np))
		of_phy_deregister_fixed_link(np);
	of_node_put(fep->phy_node);
	free_netdev(ndev);

	return 0;
}

static int __maybe_unused fec_suspend(struct device *dev)
{
	struct net_device *ndev = dev_get_drvdata(dev);
	struct fec_enet_private *fep = netdev_priv(ndev);
	int ret = 0;

	rtnl_lock();
	if (netif_running(ndev)) {
		if (fep->wol_flag & FEC_WOL_FLAG_ENABLE)
			fep->wol_flag |= FEC_WOL_FLAG_SLEEP_ON;
		phy_stop(ndev->phydev);
		napi_disable(&fep->napi);
		netif_tx_lock_bh(ndev);
		netif_device_detach(ndev);
		netif_tx_unlock_bh(ndev);
		fec_stop(ndev);
		if (!(fep->wol_flag & FEC_WOL_FLAG_ENABLE)) {
			fec_irqs_disable(ndev);
			if (fep->phy_reset_in_suspend)
				gpio_set_value_cansleep(fep->phy_reset_gpio,
							fep->phy_reset_active_high);
			pinctrl_pm_select_sleep_state(&fep->pdev->dev);
		} else {
			disable_irq(fep->wake_irq);
			enable_irq_wake(fep->wake_irq);
		}
		fec_enet_clk_enable(ndev, false);
		fep->active_in_suspend = !pm_runtime_status_suspended(dev);
		if (fep->active_in_suspend)
			ret = pm_runtime_force_suspend(dev);
		if (ret < 0)
			return ret;
<<<<<<< HEAD
	} else if (fep->mii_bus_share && !ndev->phydev) {
=======
	} else if (!ndev->phydev) {
>>>>>>> 736feffe
		if (fep->phy_reset_in_suspend)
			gpio_set_value_cansleep(fep->phy_reset_gpio,
						fep->phy_reset_active_high);
		pinctrl_pm_select_sleep_state(&fep->pdev->dev);
	}
	rtnl_unlock();

	if (fep->reg_phy && !(fep->wol_flag & FEC_WOL_FLAG_ENABLE))
		regulator_disable(fep->reg_phy);
	if (fep->reg_mdio && !(fep->wol_flag & FEC_WOL_FLAG_ENABLE))
		regulator_disable(fep->reg_mdio);

	/* SOC supply clock to phy, when clock is disabled, phy link down
	 * SOC control phy regulator, when regulator is disabled, phy link down
	 */
	if (fep->clk_enet_out || fep->reg_phy)
		fep->link = 0;

	return 0;
}

static int __maybe_unused fec_resume(struct device *dev)
{
	struct net_device *ndev = dev_get_drvdata(dev);
	struct fec_enet_private *fep = netdev_priv(ndev);
	int ret = 0;
	int val;

	if (fep->reg_mdio && !(fep->wol_flag & FEC_WOL_FLAG_ENABLE)) {
		ret = regulator_enable(fep->reg_mdio);
		if (ret)
			return ret;
	}

	if (fep->reg_phy && !(fep->wol_flag & FEC_WOL_FLAG_ENABLE)) {
		ret = regulator_enable(fep->reg_phy);
		if (ret)
			return ret;
	}

	rtnl_lock();
	if (netif_running(ndev)) {
		if (fep->active_in_suspend)
			pm_runtime_force_resume(dev);
		ret = fec_enet_clk_enable(ndev, true);
		if (ret) {
			rtnl_unlock();
			goto failed_clk;
		}

		if (fep->wol_flag & FEC_WOL_FLAG_ENABLE) {
			disable_irq_wake(fep->wake_irq);
			fec_enet_stop_mode(fep, false);
			enable_irq(fep->wake_irq);
			val = readl(fep->hwp + FEC_ECNTRL);
			val &= ~(FEC_ECR_MAGICEN | FEC_ECR_SLEEP);
			writel(val, fep->hwp + FEC_ECNTRL);
			fep->wol_flag &= ~FEC_WOL_FLAG_SLEEP_ON;
		} else {
			pinctrl_pm_select_default_state(&fep->pdev->dev);
			if (fep->phy_reset_in_suspend)
				gpio_set_value_cansleep(fep->phy_reset_gpio,
							!fep->phy_reset_active_high);
		}
		fec_restart(ndev);
		netif_tx_lock_bh(ndev);
		netif_device_attach(ndev);
		netif_tx_unlock_bh(ndev);
		napi_enable(&fep->napi);
		phy_start(ndev->phydev);
	} else if (!ndev->phydev) {
		pinctrl_pm_select_default_state(&fep->pdev->dev);
		if (fep->phy_reset_in_suspend)
			gpio_set_value_cansleep(fep->phy_reset_gpio,
						!fep->phy_reset_active_high);
<<<<<<< HEAD
		/* And then recovery mii bus */
		ret = fec_restore_mii_bus(ndev);
=======
		if (fep->mii_bus_share) {
			/* And then recovery mii bus */
			ret = fec_restore_mii_bus(ndev);
		}
>>>>>>> 736feffe
	}
	rtnl_unlock();

	return ret;

failed_clk:
	if (fep->reg_phy)
		regulator_disable(fep->reg_phy);
	if (fep->reg_mdio)
		regulator_disable(fep->reg_mdio);
	return ret;
}

static int __maybe_unused fec_runtime_suspend(struct device *dev)
{
	struct net_device *ndev = dev_get_drvdata(dev);
	struct fec_enet_private *fep = netdev_priv(ndev);

	clk_disable_unprepare(fep->clk_ahb);
	clk_disable_unprepare(fep->clk_ipg);
	release_bus_freq(BUS_FREQ_HIGH);

	return 0;
}

static int __maybe_unused fec_runtime_resume(struct device *dev)
{
	struct net_device *ndev = dev_get_drvdata(dev);
	struct fec_enet_private *fep = netdev_priv(ndev);
	int ret;

	request_bus_freq(BUS_FREQ_HIGH);
	ret = clk_prepare_enable(fep->clk_ahb);
	if (ret)
		return ret;
	ret = clk_prepare_enable(fep->clk_ipg);
	if (ret)
		goto failed_clk_ipg;

	return 0;

failed_clk_ipg:
	clk_disable_unprepare(fep->clk_ahb);
	return ret;
}

static const struct dev_pm_ops fec_pm_ops = {
	SET_SYSTEM_SLEEP_PM_OPS(fec_suspend, fec_resume)
	SET_RUNTIME_PM_OPS(fec_runtime_suspend, fec_runtime_resume, NULL)
};

static struct platform_driver fec_driver = {
	.driver	= {
		.name	= DRIVER_NAME,
		.pm	= &fec_pm_ops,
		.of_match_table = fec_dt_ids,
	},
	.id_table = fec_devtype,
	.probe	= fec_probe,
	.remove	= fec_drv_remove,
};

module_platform_driver(fec_driver);

MODULE_ALIAS("platform:"DRIVER_NAME);
MODULE_LICENSE("GPL");<|MERGE_RESOLUTION|>--- conflicted
+++ resolved
@@ -3988,11 +3988,7 @@
 			ret = pm_runtime_force_suspend(dev);
 		if (ret < 0)
 			return ret;
-<<<<<<< HEAD
-	} else if (fep->mii_bus_share && !ndev->phydev) {
-=======
 	} else if (!ndev->phydev) {
->>>>>>> 736feffe
 		if (fep->phy_reset_in_suspend)
 			gpio_set_value_cansleep(fep->phy_reset_gpio,
 						fep->phy_reset_active_high);
@@ -4068,15 +4064,10 @@
 		if (fep->phy_reset_in_suspend)
 			gpio_set_value_cansleep(fep->phy_reset_gpio,
 						!fep->phy_reset_active_high);
-<<<<<<< HEAD
-		/* And then recovery mii bus */
-		ret = fec_restore_mii_bus(ndev);
-=======
 		if (fep->mii_bus_share) {
 			/* And then recovery mii bus */
 			ret = fec_restore_mii_bus(ndev);
 		}
->>>>>>> 736feffe
 	}
 	rtnl_unlock();
 
