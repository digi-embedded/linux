/*
 * Fast Ethernet Controller (FEC) driver for Motorola MPC8xx.
 * Copyright (c) 1997 Dan Malek (dmalek@jlc.net)
 *
 * Right now, I am very wasteful with the buffers.  I allocate memory
 * pages and then divide them into 2K frame buffers.  This way I know I
 * have buffers large enough to hold one frame within one buffer descriptor.
 * Once I get this working, I will use 64 or 128 byte CPM buffers, which
 * will be much more memory efficient and will easily handle lots of
 * small packets.
 *
 * Much better multiple PHY support by Magnus Damm.
 * Copyright (c) 2000 Ericsson Radio Systems AB.
 *
 * Support for FEC controller of ColdFire processors.
 * Copyright (c) 2001-2005 Greg Ungerer (gerg@snapgear.com)
 *
 * Bug fixes and cleanup by Philippe De Muyter (phdm@macqel.be)
 * Copyright (c) 2004-2006 Macq Electronique SA.
 *
 * Copyright (C) 2010-2015 Freescale Semiconductor, Inc.
 */

#include <linux/module.h>
#include <linux/kernel.h>
#include <linux/string.h>
#include <linux/ptrace.h>
#include <linux/errno.h>
#include <linux/ioport.h>
#include <linux/slab.h>
#include <linux/interrupt.h>
#include <linux/delay.h>
#include <linux/netdevice.h>
#include <linux/etherdevice.h>
#include <linux/skbuff.h>
#include <linux/in.h>
#include <linux/ip.h>
#include <net/ip.h>
#include <net/tso.h>
#include <linux/tcp.h>
#include <linux/udp.h>
#include <linux/icmp.h>
#include <linux/spinlock.h>
#include <linux/workqueue.h>
#include <linux/bitops.h>
#include <linux/io.h>
#include <linux/irq.h>
#include <linux/clk.h>
#include <linux/platform_device.h>
#include <linux/phy.h>
#include <linux/fec.h>
#include <linux/of.h>
#include <linux/of_device.h>
#include <linux/of_gpio.h>
#include <linux/of_mdio.h>
#include <linux/of_net.h>
#include <linux/regulator/consumer.h>
#include <linux/if_vlan.h>
#include <linux/pinctrl/consumer.h>
#include <linux/pm_runtime.h>
#include <linux/busfreq-imx6.h>
#include <linux/prefetch.h>

#include <asm/cacheflush.h>

#include "fec.h"

static void set_multicast_list(struct net_device *ndev);
static void fec_enet_itr_coal_init(struct net_device *ndev);

#define DRIVER_NAME	"fec"

#define FEC_ENET_GET_QUQUE(_x) ((_x == 0) ? 1 : ((_x == 1) ? 2 : 0))
static const u16 fec_enet_vlan_pri_to_queue[8] = {1, 1, 1, 1, 2, 2, 2, 2};

/* Pause frame feild and FIFO threshold */
#define FEC_ENET_FCE	(1 << 5)
#define FEC_ENET_RSEM_V	0x84
#define FEC_ENET_RSFL_V	16
#define FEC_ENET_RAEM_V	0x8
#define FEC_ENET_RAFL_V	0x8
#define FEC_ENET_OPD_V	0xFFF0

static struct platform_device_id fec_devtype[] = {
	{
		/* keep it for coldfire */
		.name = DRIVER_NAME,
		.driver_data = 0,
	}, {
		.name = "imx25-fec",
		.driver_data = FEC_QUIRK_USE_GASKET,
	}, {
		.name = "imx27-fec",
		.driver_data = 0,
	}, {
		.name = "imx28-fec",
		.driver_data = FEC_QUIRK_ENET_MAC | FEC_QUIRK_SWAP_FRAME,
	}, {
		.name = "imx6q-fec",
		.driver_data = FEC_QUIRK_ENET_MAC | FEC_QUIRK_HAS_GBIT |
				FEC_QUIRK_HAS_BUFDESC_EX | FEC_QUIRK_HAS_CSUM |
				FEC_QUIRK_HAS_VLAN | FEC_QUIRK_ERR006358 |
				FEC_QUIRK_BUG_WAITMODE,
	}, {
		.name = "mvf600-fec",
		.driver_data = FEC_QUIRK_ENET_MAC,
	}, {
		.name = "imx6sx-fec",
		.driver_data = FEC_QUIRK_ENET_MAC | FEC_QUIRK_HAS_GBIT |
				FEC_QUIRK_HAS_BUFDESC_EX | FEC_QUIRK_HAS_CSUM |
				FEC_QUIRK_HAS_VLAN | FEC_QUIRK_HAS_AVB |
				FEC_QUIRK_ERR007885 | FEC_QUIRK_TKT210590,
	}, {
		/* sentinel */
	}
};
MODULE_DEVICE_TABLE(platform, fec_devtype);

enum imx_fec_type {
	IMX25_FEC = 1,	/* runs on i.mx25/50/53 */
	IMX27_FEC,	/* runs on i.mx27/35/51 */
	IMX28_FEC,
	IMX6Q_FEC,
	MVF600_FEC,
	IMX6SX_FEC,
};

static const struct of_device_id fec_dt_ids[] = {
	{ .compatible = "fsl,imx25-fec", .data = &fec_devtype[IMX25_FEC], },
	{ .compatible = "fsl,imx27-fec", .data = &fec_devtype[IMX27_FEC], },
	{ .compatible = "fsl,imx28-fec", .data = &fec_devtype[IMX28_FEC], },
	{ .compatible = "fsl,imx6q-fec", .data = &fec_devtype[IMX6Q_FEC], },
	{ .compatible = "fsl,mvf600-fec", .data = &fec_devtype[MVF600_FEC], },
	{ .compatible = "fsl,imx6sx-fec", .data = &fec_devtype[IMX6SX_FEC], },
	{ /* sentinel */ }
};
MODULE_DEVICE_TABLE(of, fec_dt_ids);

static unsigned char macaddr[ETH_ALEN];
module_param_array(macaddr, byte, NULL, 0);
MODULE_PARM_DESC(macaddr, "FEC Ethernet MAC address");

#if defined(CONFIG_M5272)
/*
 * Some hardware gets it MAC address out of local flash memory.
 * if this is non-zero then assume it is the address to get MAC from.
 */
#if defined(CONFIG_NETtel)
#define	FEC_FLASHMAC	0xf0006006
#elif defined(CONFIG_GILBARCONAP) || defined(CONFIG_SCALES)
#define	FEC_FLASHMAC	0xf0006000
#elif defined(CONFIG_CANCam)
#define	FEC_FLASHMAC	0xf0020000
#elif defined (CONFIG_M5272C3)
#define	FEC_FLASHMAC	(0xffe04000 + 4)
#elif defined(CONFIG_MOD5272)
#define FEC_FLASHMAC	0xffc0406b
#else
#define	FEC_FLASHMAC	0
#endif
#endif /* CONFIG_M5272 */

/* The FEC stores dest/src/type/vlan, data, and checksum for receive packets.
 */
#define PKT_MAXBUF_SIZE		1522
#define PKT_MINBUF_SIZE		64
#define PKT_MAXBLR_SIZE		1536

/* FEC receive acceleration */
#define FEC_RACC_IPDIS		(1 << 1)
#define FEC_RACC_PRODIS		(1 << 2)
#define FEC_RACC_OPTIONS	(FEC_RACC_IPDIS | FEC_RACC_PRODIS)

/*
 * The 5270/5271/5280/5282/532x RX control register also contains maximum frame
 * size bits. Other FEC hardware does not, so we need to take that into
 * account when setting it.
 */
#if defined(CONFIG_M523x) || defined(CONFIG_M527x) || defined(CONFIG_M528x) || \
    defined(CONFIG_M520x) || defined(CONFIG_M532x) || defined(CONFIG_ARM)
#define	OPT_FRAME_SIZE	(PKT_MAXBUF_SIZE << 16)
#else
#define	OPT_FRAME_SIZE	0
#endif

/* FEC MII MMFR bits definition */
#define FEC_MMFR_ST		(1 << 30)
#define FEC_MMFR_OP_READ	(2 << 28)
#define FEC_MMFR_OP_WRITE	(1 << 28)
#define FEC_MMFR_PA(v)		((v & 0x1f) << 23)
#define FEC_MMFR_RA(v)		((v & 0x1f) << 18)
#define FEC_MMFR_TA		(2 << 16)
#define FEC_MMFR_DATA(v)	(v & 0xffff)
/* FEC ECR bits definition */
#define FEC_ECR_MAGICEN		(1 << 2)
#define FEC_ECR_SLEEP		(1 << 3)

#define FEC_MII_TIMEOUT		30000 /* us */

/* Transmitter timeout */
#define TX_TIMEOUT (2 * HZ)

#define FEC_PAUSE_FLAG_AUTONEG	0x1
#define FEC_PAUSE_FLAG_ENABLE	0x2
#define FEC_WOL_HAS_MAGIC_PACKET	(0x1 << 0)
#define FEC_WOL_FLAG_ENABLE		(0x1 << 1)
#define FEC_WOL_FLAG_SLEEP_ON		(0x1 << 2)

#define COPYBREAK_DEFAULT	256

#define TSO_HEADER_SIZE		128
/* Max number of allowed TCP segments for software TSO */
#define FEC_MAX_TSO_SEGS	100
#define FEC_MAX_SKB_DESCS	(FEC_MAX_TSO_SEGS * 2 + MAX_SKB_FRAGS)

#define IS_TSO_HEADER(txq, addr) \
	((addr >= txq->tso_hdrs_dma) && \
	(addr < txq->tso_hdrs_dma + txq->tx_ring_size * TSO_HEADER_SIZE))

/* GPIO activity LED constants */
#define ACTLED_TOGGLE_TIMEOUT	2	/* in jiffies */
#define ACTLED_OFF_TIMEOUT	20	/* in jiffies */

static int mii_cnt;

static void toggle_activityled(struct net_device *ndev)
{
	struct fec_enet_private *fep = netdev_priv(ndev);

	if (fep->gpio_actled >= 0) {
		fep->rxtx_activity = 1;
		/* run timer if not already running */
		if(!timer_pending(&fep->activityled_timer)) {
			mod_timer(&fep->activityled_timer,
				  jiffies + ACTLED_TOGGLE_TIMEOUT);
		}
	}
}

static void activityled_timer_fn(unsigned long ndev)
{
	struct fec_enet_private *fep = netdev_priv((struct net_device *)ndev);

	if (fep->rxtx_activity) {
		/* toggle RX/TX Ethernet activity LED */
		gpio_set_value(fep->gpio_actled,
			       !gpio_get_value(fep->gpio_actled));
		mod_timer(&fep->activityled_timer,
			  jiffies + ACTLED_TOGGLE_TIMEOUT);
		fep->rxtx_cnt = 0;
		fep->rxtx_activity = 0;
	} else {
		if(fep->rxtx_cnt++ < ACTLED_OFF_TIMEOUT / ACTLED_TOGGLE_TIMEOUT)
			mod_timer(&fep->activityled_timer,
				  jiffies + ACTLED_TOGGLE_TIMEOUT);
		else {
			/* switch LED off */
			gpio_set_value(fep->gpio_actled,
				       fep->gpio_actled_inverted);
			fep->rxtx_cnt = 0;
		}
	}

}

static inline
struct bufdesc *fec_enet_get_nextdesc(struct bufdesc *bdp,
				      struct fec_enet_private *fep,
				      int queue_id)
{
	struct bufdesc *new_bd = bdp + 1;
	struct bufdesc_ex *ex_new_bd = (struct bufdesc_ex *)bdp + 1;
	struct fec_enet_priv_tx_q *txq = fep->tx_queue[queue_id];
	struct fec_enet_priv_rx_q *rxq = fep->rx_queue[queue_id];
	struct bufdesc_ex *ex_base;
	struct bufdesc *base;
	int ring_size;

	if (bdp >= txq->tx_bd_base) {
		base = txq->tx_bd_base;
		ring_size = txq->tx_ring_size;
		ex_base = (struct bufdesc_ex *)txq->tx_bd_base;
	} else {
		base = rxq->rx_bd_base;
		ring_size = rxq->rx_ring_size;
		ex_base = (struct bufdesc_ex *)rxq->rx_bd_base;
	}

	if (fep->bufdesc_ex)
		return (struct bufdesc *)((ex_new_bd >= (ex_base + ring_size)) ?
			ex_base : ex_new_bd);
	else
		return (new_bd >= (base + ring_size)) ?
			base : new_bd;
}

static inline
struct bufdesc *fec_enet_get_prevdesc(struct bufdesc *bdp,
				      struct fec_enet_private *fep,
				      int queue_id)
{
	struct bufdesc *new_bd = bdp - 1;
	struct bufdesc_ex *ex_new_bd = (struct bufdesc_ex *)bdp - 1;
	struct fec_enet_priv_tx_q *txq = fep->tx_queue[queue_id];
	struct fec_enet_priv_rx_q *rxq = fep->rx_queue[queue_id];
	struct bufdesc_ex *ex_base;
	struct bufdesc *base;
	int ring_size;

	if (bdp >= txq->tx_bd_base) {
		base = txq->tx_bd_base;
		ring_size = txq->tx_ring_size;
		ex_base = (struct bufdesc_ex *)txq->tx_bd_base;
	} else {
		base = rxq->rx_bd_base;
		ring_size = rxq->rx_ring_size;
		ex_base = (struct bufdesc_ex *)rxq->rx_bd_base;
	}

	if (fep->bufdesc_ex)
		return (struct bufdesc *)((ex_new_bd < ex_base) ?
			(ex_new_bd + ring_size) : ex_new_bd);
	else
		return (new_bd < base) ? (new_bd + ring_size) : new_bd;
}

static int fec_enet_get_bd_index(struct bufdesc *base, struct bufdesc *bdp,
				struct fec_enet_private *fep)
{
	return ((const char *)bdp - (const char *)base) / fep->bufdesc_size;
}

static int fec_enet_get_free_txdesc_num(struct fec_enet_private *fep,
					struct fec_enet_priv_tx_q *txq)
{
	int entries;

	entries = ((const char *)txq->dirty_tx -
			(const char *)txq->cur_tx) / fep->bufdesc_size - 1;

	return entries > 0 ? entries : entries + txq->tx_ring_size;
}

static void swap_buffer(void *bufaddr, int len)
{
	int i;
	unsigned int *buf = bufaddr;

	for (i = 0; i < len; i += 4, buf++)
		swab32s(buf);
}

static void swap_buffer2(void *dst_buf, void *src_buf, int len)
{
	int i;
	unsigned int *src = src_buf;
	unsigned int *dst = dst_buf;

	for (i = 0; i < len; i += 4, src++, dst++)
		*dst = swab32p(src);
}

static void fec_dump(struct net_device *ndev)
{
	struct fec_enet_private *fep = netdev_priv(ndev);
	struct bufdesc *bdp;
	struct fec_enet_priv_tx_q *txq;
	int index = 0;

	netdev_info(ndev, "TX ring dump\n");
	pr_info("Nr     SC     addr       len  SKB\n");

	txq = fep->tx_queue[0];
	bdp = txq->tx_bd_base;

	do {
		pr_info("%3u %c%c 0x%04x 0x%08lx %4u %p\n",
			index,
			bdp == txq->cur_tx ? 'S' : ' ',
			bdp == txq->dirty_tx ? 'H' : ' ',
			bdp->cbd_sc, bdp->cbd_bufaddr, bdp->cbd_datlen,
			txq->tx_skbuff[index]);
		bdp = fec_enet_get_nextdesc(bdp, fep, 0);
		index++;
	} while (bdp != txq->tx_bd_base);
}

static inline bool is_ipv4_pkt(struct sk_buff *skb)
{
	return skb->protocol == htons(ETH_P_IP) && ip_hdr(skb)->version == 4;
}

static int
fec_enet_clear_csum(struct sk_buff *skb, struct net_device *ndev)
{
	/* Only run for packets requiring a checksum. */
	if (skb->ip_summed != CHECKSUM_PARTIAL)
		return 0;

	if (unlikely(skb_cow_head(skb, 0)))
		return -1;

	if (is_ipv4_pkt(skb))
		ip_hdr(skb)->check = 0;
	*(__sum16 *)(skb->head + skb->csum_start + skb->csum_offset) = 0;

	return 0;
}

static int
fec_enet_txq_submit_frag_skb(struct fec_enet_priv_tx_q *txq,
			     struct sk_buff *skb,
			     struct net_device *ndev)
{
	struct fec_enet_private *fep = netdev_priv(ndev);
	struct bufdesc *bdp = txq->cur_tx;
	struct bufdesc_ex *ebdp;
	int nr_frags = skb_shinfo(skb)->nr_frags;
	unsigned short queue = skb_get_queue_mapping(skb);
	int frag, frag_len;
	unsigned short status;
	unsigned int estatus = 0;
	skb_frag_t *this_frag;
	unsigned int index;
	void *bufaddr;
	dma_addr_t addr;
	int i;

	for (frag = 0; frag < nr_frags; frag++) {
		this_frag = &skb_shinfo(skb)->frags[frag];
		bdp = fec_enet_get_nextdesc(bdp, fep, queue);
		ebdp = (struct bufdesc_ex *)bdp;

		status = bdp->cbd_sc;
		status &= ~BD_ENET_TX_STATS;
		status |= (BD_ENET_TX_TC | BD_ENET_TX_READY);
		frag_len = skb_shinfo(skb)->frags[frag].size;

		/* Handle the last BD specially */
		if (frag == nr_frags - 1) {
			status |= (BD_ENET_TX_INTR | BD_ENET_TX_LAST);
			if (fep->bufdesc_ex) {
				estatus |= BD_ENET_TX_INT;
				if (unlikely(skb_shinfo(skb)->tx_flags &
					SKBTX_HW_TSTAMP && fep->hwts_tx_en))
					estatus |= BD_ENET_TX_TS;
			}
		}

		if (fep->bufdesc_ex) {
			if (fep->quirks & FEC_QUIRK_HAS_AVB)
				estatus |= FEC_TX_BD_FTYPE(queue);
			if (skb->ip_summed == CHECKSUM_PARTIAL)
				estatus |= BD_ENET_TX_PINS | BD_ENET_TX_IINS;
			ebdp->cbd_bdu = 0;
			ebdp->cbd_esc = estatus;
		}

		bufaddr = page_address(this_frag->page.p) + this_frag->page_offset;

		index = fec_enet_get_bd_index(txq->tx_bd_base, bdp, fep);
		if (((unsigned long) bufaddr) & fep->tx_align ||
			fep->quirks & FEC_QUIRK_SWAP_FRAME) {
			memcpy(txq->tx_bounce[index], bufaddr, frag_len);
			bufaddr = txq->tx_bounce[index];

			if (fep->quirks & FEC_QUIRK_SWAP_FRAME)
				swap_buffer(bufaddr, frag_len);
		}

		addr = dma_map_single(&fep->pdev->dev, bufaddr, frag_len,
				      DMA_TO_DEVICE);
		if (dma_mapping_error(&fep->pdev->dev, addr)) {
			dev_kfree_skb_any(skb);
			if (net_ratelimit())
				netdev_err(ndev, "Tx DMA memory map failed\n");
			goto dma_mapping_error;
		}

		bdp->cbd_bufaddr = addr;
		bdp->cbd_datlen = frag_len;
		bdp->cbd_sc = status;
	}

	txq->cur_tx = bdp;

	return 0;

dma_mapping_error:
	bdp = txq->cur_tx;
	for (i = 0; i < frag; i++) {
		bdp = fec_enet_get_nextdesc(bdp, fep, queue);
		dma_unmap_single(&fep->pdev->dev, bdp->cbd_bufaddr,
				bdp->cbd_datlen, DMA_TO_DEVICE);
	}
	return NETDEV_TX_OK;
}

static int fec_enet_txq_submit_skb(struct fec_enet_priv_tx_q *txq,
				   struct sk_buff *skb, struct net_device *ndev)
{
	struct fec_enet_private *fep = netdev_priv(ndev);
	int nr_frags = skb_shinfo(skb)->nr_frags;
	struct bufdesc *bdp, *last_bdp;
	void *bufaddr;
	dma_addr_t addr;
	unsigned short status;
	unsigned short buflen;
	unsigned short queue;
	unsigned int estatus = 0;
	unsigned int index;
	int entries_free;
	int ret;

	entries_free = fec_enet_get_free_txdesc_num(fep, txq);
	if (entries_free < MAX_SKB_FRAGS + 1) {
		dev_kfree_skb_any(skb);
		if (net_ratelimit())
			netdev_err(ndev, "NOT enough BD for SG!\n");
		return NETDEV_TX_OK;
	}

	/* Protocol checksum off-load for TCP and UDP. */
	if (fec_enet_clear_csum(skb, ndev)) {
		dev_kfree_skb_any(skb);
		return NETDEV_TX_OK;
	}

	/* Fill in a Tx ring entry */
	bdp = txq->cur_tx;
	status = bdp->cbd_sc;
	status &= ~BD_ENET_TX_STATS;

	/* Set buffer length and buffer pointer */
	bufaddr = skb->data;
	buflen = skb_headlen(skb);

	queue = skb_get_queue_mapping(skb);
	index = fec_enet_get_bd_index(txq->tx_bd_base, bdp, fep);
	if (((unsigned long) bufaddr) & fep->tx_align ||
		fep->quirks & FEC_QUIRK_SWAP_FRAME) {
		memcpy(txq->tx_bounce[index], skb->data, buflen);
		bufaddr = txq->tx_bounce[index];

		if (fep->quirks & FEC_QUIRK_SWAP_FRAME)
			swap_buffer(bufaddr, buflen);
	}

	/* Push the data cache so the CPM does not get stale memory data. */
	addr = dma_map_single(&fep->pdev->dev, bufaddr, buflen, DMA_TO_DEVICE);
	if (dma_mapping_error(&fep->pdev->dev, addr)) {
		dev_kfree_skb_any(skb);
		if (net_ratelimit())
			netdev_err(ndev, "Tx DMA memory map failed\n");
		return NETDEV_TX_OK;
	}

	if (nr_frags) {
		ret = fec_enet_txq_submit_frag_skb(txq, skb, ndev);
		if (ret)
			return ret;
	} else {
		status |= (BD_ENET_TX_INTR | BD_ENET_TX_LAST);
		if (fep->bufdesc_ex) {
			estatus = BD_ENET_TX_INT;
			if (unlikely(skb_shinfo(skb)->tx_flags &
				SKBTX_HW_TSTAMP && fep->hwts_tx_en))
				estatus |= BD_ENET_TX_TS;
		}
	}

	if (fep->bufdesc_ex) {

		struct bufdesc_ex *ebdp = (struct bufdesc_ex *)bdp;

		if (unlikely(skb_shinfo(skb)->tx_flags & SKBTX_HW_TSTAMP &&
			fep->hwts_tx_en))
			skb_shinfo(skb)->tx_flags |= SKBTX_IN_PROGRESS;

		if (fep->quirks & FEC_QUIRK_HAS_AVB)
			estatus |= FEC_TX_BD_FTYPE(queue);

		if (skb->ip_summed == CHECKSUM_PARTIAL)
			estatus |= BD_ENET_TX_PINS | BD_ENET_TX_IINS;

		ebdp->cbd_bdu = 0;
		ebdp->cbd_esc = estatus;
	}

	last_bdp = txq->cur_tx;
	index = fec_enet_get_bd_index(txq->tx_bd_base, last_bdp, fep);
	/* Save skb pointer */
	txq->tx_skbuff[index] = skb;

	bdp->cbd_datlen = buflen;
	bdp->cbd_bufaddr = addr;

	/* Send it on its way.  Tell FEC it's ready, interrupt when done,
	 * it's the last BD of the frame, and to put the CRC on the end.
	 */
	status |= (BD_ENET_TX_READY | BD_ENET_TX_TC);
	bdp->cbd_sc = status;

	/* If this was the last BD in the ring, start at the beginning again. */
	bdp = fec_enet_get_nextdesc(last_bdp, fep, queue);

	skb_tx_timestamp(skb);

	txq->cur_tx = bdp;

	/* Trigger transmission start */
	writel(0, fep->hwp + FEC_X_DES_ACTIVE(queue));

	return 0;
}

static int
fec_enet_txq_put_data_tso(struct fec_enet_priv_tx_q *txq, struct sk_buff *skb,
			  struct net_device *ndev,
			  struct bufdesc *bdp, int index, char *data,
			  int size, bool last_tcp, bool is_last)
{
	struct fec_enet_private *fep = netdev_priv(ndev);
	struct bufdesc_ex *ebdp = container_of(bdp, struct bufdesc_ex, desc);
	unsigned short queue = skb_get_queue_mapping(skb);
	unsigned short status;
	unsigned int estatus = 0;
	dma_addr_t addr;

	status = bdp->cbd_sc;
	status &= ~BD_ENET_TX_STATS;

	status |= (BD_ENET_TX_TC | BD_ENET_TX_READY);

	if (((unsigned long) data) & fep->tx_align ||
		fep->quirks & FEC_QUIRK_SWAP_FRAME) {
		memcpy(txq->tx_bounce[index], data, size);
		data = txq->tx_bounce[index];

		if (fep->quirks & FEC_QUIRK_SWAP_FRAME)
			swap_buffer(data, size);
	}

	addr = dma_map_single(&fep->pdev->dev, data, size, DMA_TO_DEVICE);
	if (dma_mapping_error(&fep->pdev->dev, addr)) {
		dev_kfree_skb_any(skb);
		if (net_ratelimit())
			netdev_err(ndev, "Tx DMA memory map failed\n");
		return NETDEV_TX_BUSY;
	}

	bdp->cbd_datlen = size;
	bdp->cbd_bufaddr = addr;

	if (fep->bufdesc_ex) {
		if (fep->quirks & FEC_QUIRK_HAS_AVB)
			estatus |= FEC_TX_BD_FTYPE(queue);
		if (skb->ip_summed == CHECKSUM_PARTIAL)
			estatus |= BD_ENET_TX_PINS | BD_ENET_TX_IINS;
		ebdp->cbd_bdu = 0;
		ebdp->cbd_esc = estatus;
	}

	/* Handle the last BD specially */
	if (last_tcp)
		status |= (BD_ENET_TX_LAST | BD_ENET_TX_TC);
	if (is_last) {
		status |= BD_ENET_TX_INTR;
		if (fep->bufdesc_ex)
			ebdp->cbd_esc |= BD_ENET_TX_INT;
	}

	bdp->cbd_sc = status;

	return 0;
}

static int
fec_enet_txq_put_hdr_tso(struct fec_enet_priv_tx_q *txq,
			 struct sk_buff *skb, struct net_device *ndev,
			 struct bufdesc *bdp, int index)
{
	struct fec_enet_private *fep = netdev_priv(ndev);
	int hdr_len = skb_transport_offset(skb) + tcp_hdrlen(skb);
	struct bufdesc_ex *ebdp = container_of(bdp, struct bufdesc_ex, desc);
	unsigned short queue = skb_get_queue_mapping(skb);
	void *bufaddr;
	unsigned long dmabuf;
	unsigned short status;
	unsigned int estatus = 0;

	status = bdp->cbd_sc;
	status &= ~BD_ENET_TX_STATS;
	status |= (BD_ENET_TX_TC | BD_ENET_TX_READY);

	bufaddr = txq->tso_hdrs + index * TSO_HEADER_SIZE;
	dmabuf = txq->tso_hdrs_dma + index * TSO_HEADER_SIZE;
	if (((unsigned long)bufaddr) & fep->tx_align ||
		fep->quirks & FEC_QUIRK_SWAP_FRAME) {
		memcpy(txq->tx_bounce[index], skb->data, hdr_len);
		bufaddr = txq->tx_bounce[index];

		if (fep->quirks & FEC_QUIRK_SWAP_FRAME)
			swap_buffer(bufaddr, hdr_len);

		dmabuf = dma_map_single(&fep->pdev->dev, bufaddr,
					hdr_len, DMA_TO_DEVICE);
		if (dma_mapping_error(&fep->pdev->dev, dmabuf)) {
			dev_kfree_skb_any(skb);
			if (net_ratelimit())
				netdev_err(ndev, "Tx DMA memory map failed\n");
			return NETDEV_TX_BUSY;
		}
	}

	bdp->cbd_bufaddr = dmabuf;
	bdp->cbd_datlen = hdr_len;

	if (fep->bufdesc_ex) {
		if (fep->quirks & FEC_QUIRK_HAS_AVB)
			estatus |= FEC_TX_BD_FTYPE(queue);
		if (skb->ip_summed == CHECKSUM_PARTIAL)
			estatus |= BD_ENET_TX_PINS | BD_ENET_TX_IINS;
		ebdp->cbd_bdu = 0;
		ebdp->cbd_esc = estatus;
	}

	bdp->cbd_sc = status;

	return 0;
}

static int fec_enet_txq_submit_tso(struct fec_enet_priv_tx_q *txq,
				   struct sk_buff *skb,
				   struct net_device *ndev)
{
	struct fec_enet_private *fep = netdev_priv(ndev);
	int hdr_len = skb_transport_offset(skb) + tcp_hdrlen(skb);
	int total_len, data_left;
	struct bufdesc *bdp = txq->cur_tx;
	unsigned short queue = skb_get_queue_mapping(skb);
	struct tso_t tso;
	unsigned int index = 0;
	int ret;

	if (tso_count_descs(skb) >= fec_enet_get_free_txdesc_num(fep, txq)) {
		dev_kfree_skb_any(skb);
		if (net_ratelimit())
			netdev_err(ndev, "NOT enough BD for TSO!\n");
		return NETDEV_TX_OK;
	}

	/* Protocol checksum off-load for TCP and UDP. */
	if (fec_enet_clear_csum(skb, ndev)) {
		dev_kfree_skb_any(skb);
		return NETDEV_TX_OK;
	}

	/* Initialize the TSO handler, and prepare the first payload */
	tso_start(skb, &tso);

	total_len = skb->len - hdr_len;
	while (total_len > 0) {
		char *hdr;

		index = fec_enet_get_bd_index(txq->tx_bd_base, bdp, fep);
		data_left = min_t(int, skb_shinfo(skb)->gso_size, total_len);
		total_len -= data_left;

		/* prepare packet headers: MAC + IP + TCP */
		hdr = txq->tso_hdrs + index * TSO_HEADER_SIZE;
		tso_build_hdr(skb, hdr, &tso, data_left, total_len == 0);
		ret = fec_enet_txq_put_hdr_tso(txq, skb, ndev, bdp, index);
		if (ret)
			goto err_release;

		while (data_left > 0) {
			int size;

			size = min_t(int, tso.size, data_left);
			bdp = fec_enet_get_nextdesc(bdp, fep, queue);
			index = fec_enet_get_bd_index(txq->tx_bd_base,
						      bdp, fep);
			ret = fec_enet_txq_put_data_tso(txq, skb, ndev,
							bdp, index,
							tso.data, size,
							size == data_left,
							total_len == 0);
			if (ret)
				goto err_release;

			data_left -= size;
			tso_build_data(skb, &tso, size);
		}

		bdp = fec_enet_get_nextdesc(bdp, fep, queue);
	}

	/* Save skb pointer */
	txq->tx_skbuff[index] = skb;

	skb_tx_timestamp(skb);
	txq->cur_tx = bdp;

	/* Trigger transmission start */
	if (!(fep->quirks & FEC_QUIRK_ERR007885) ||
	    !readl(fep->hwp + FEC_X_DES_ACTIVE(queue)) ||
	    !readl(fep->hwp + FEC_X_DES_ACTIVE(queue)) ||
	    !readl(fep->hwp + FEC_X_DES_ACTIVE(queue)) ||
	    !readl(fep->hwp + FEC_X_DES_ACTIVE(queue)))
		writel(0, fep->hwp + FEC_X_DES_ACTIVE(queue));

	return 0;

err_release:
	/* TODO: Release all used data descriptors for TSO */
	return ret;
}

static netdev_tx_t
fec_enet_start_xmit(struct sk_buff *skb, struct net_device *ndev)
{
	struct fec_enet_private *fep = netdev_priv(ndev);
	int entries_free;
	unsigned short queue;
	struct fec_enet_priv_tx_q *txq;
	struct netdev_queue *nq;
	int ret;

	queue = skb_get_queue_mapping(skb);
	txq = fep->tx_queue[queue];
	nq = netdev_get_tx_queue(ndev, queue);

	if (skb_is_gso(skb))
		ret = fec_enet_txq_submit_tso(txq, skb, ndev);
	else
		ret = fec_enet_txq_submit_skb(txq, skb, ndev);
	if (ret)
		return ret;

	entries_free = fec_enet_get_free_txdesc_num(fep, txq);
	if (entries_free <= txq->tx_stop_threshold)
		netif_tx_stop_queue(nq);

	return NETDEV_TX_OK;
}

/* Init RX & TX buffer descriptors
 */
static void fec_enet_bd_init(struct net_device *dev)
{
	struct fec_enet_private *fep = netdev_priv(dev);
	struct fec_enet_priv_tx_q *txq;
	struct fec_enet_priv_rx_q *rxq;
	struct bufdesc *bdp;
	unsigned int i;
	unsigned int q;

	for (q = 0; q < fep->num_rx_queues; q++) {
		/* Initialize the receive buffer descriptors. */
		rxq = fep->rx_queue[q];
		bdp = rxq->rx_bd_base;

		for (i = 0; i < rxq->rx_ring_size; i++) {

			/* Initialize the BD for every fragment in the page. */
			if (bdp->cbd_bufaddr)
				bdp->cbd_sc = BD_ENET_RX_EMPTY;
			else
				bdp->cbd_sc = 0;
			bdp = fec_enet_get_nextdesc(bdp, fep, q);
		}

		/* Set the last buffer to wrap */
		bdp = fec_enet_get_prevdesc(bdp, fep, q);
		bdp->cbd_sc |= BD_SC_WRAP;

		rxq->cur_rx = rxq->rx_bd_base;
	}

	for (q = 0; q < fep->num_tx_queues; q++) {
		/* ...and the same for transmit */
		txq = fep->tx_queue[q];
		bdp = txq->tx_bd_base;
		txq->cur_tx = bdp;

		for (i = 0; i < txq->tx_ring_size; i++) {
			/* Initialize the BD for every fragment in the page. */
			bdp->cbd_sc = 0;
			if (txq->tx_skbuff[i]) {
				dev_kfree_skb_any(txq->tx_skbuff[i]);
				txq->tx_skbuff[i] = NULL;
			}
			bdp->cbd_bufaddr = 0;
			bdp = fec_enet_get_nextdesc(bdp, fep, q);
		}

		/* Set the last buffer to wrap */
		bdp = fec_enet_get_prevdesc(bdp, fep, q);
		bdp->cbd_sc |= BD_SC_WRAP;
		txq->dirty_tx = bdp;
	}
}

static void fec_enet_active_rxring(struct net_device *ndev)
{
	struct fec_enet_private *fep = netdev_priv(ndev);
	int i;

	for (i = 0; i < fep->num_rx_queues; i++)
		writel(0, fep->hwp + FEC_R_DES_ACTIVE(i));
}

static void fec_enet_enable_ring(struct net_device *ndev)
{
	struct fec_enet_private *fep = netdev_priv(ndev);
	struct fec_enet_priv_tx_q *txq;
	struct fec_enet_priv_rx_q *rxq;
	int i;

	for (i = 0; i < fep->num_rx_queues; i++) {
		rxq = fep->rx_queue[i];
		writel(rxq->bd_dma, fep->hwp + FEC_R_DES_START(i));
		writel(PKT_MAXBLR_SIZE, fep->hwp + FEC_R_BUFF_SIZE(i));

		/* enable DMA1/2 */
		if (i)
			writel(RCMR_MATCHEN | RCMR_CMP(i),
			       fep->hwp + FEC_RCMR(i));
	}

	for (i = 0; i < fep->num_tx_queues; i++) {
		txq = fep->tx_queue[i];
		writel(txq->bd_dma, fep->hwp + FEC_X_DES_START(i));

		/* enable DMA1/2 */
		if (i)
			writel(DMA_CLASS_EN | IDLE_SLOPE(i),
			       fep->hwp + FEC_DMA_CFG(i));
	}
}

static void fec_enet_reset_skb(struct net_device *ndev)
{
	struct fec_enet_private *fep = netdev_priv(ndev);
	struct fec_enet_priv_tx_q *txq;
	int i, j;

	for (i = 0; i < fep->num_tx_queues; i++) {
		txq = fep->tx_queue[i];

		for (j = 0; j < txq->tx_ring_size; j++) {
			if (txq->tx_skbuff[j]) {
				dev_kfree_skb_any(txq->tx_skbuff[j]);
				txq->tx_skbuff[j] = NULL;
			}
		}
	}
}

/*
 * This function is called to start or restart the FEC during a link
 * change, transmit timeout, or to reconfigure the FEC.  The network
 * packet processing for this device must be stopped before this call.
 */
static void
fec_restart(struct net_device *ndev)
{
	struct fec_enet_private *fep = netdev_priv(ndev);
	u32 val;
	u32 temp_mac[2];
	u32 rcntl = OPT_FRAME_SIZE | 0x04;
	u32 ecntl = FEC_ENET_ETHEREN; /* ETHEREN */

	/* Whack a reset.  We should wait for this.
	 * For i.MX6SX SOC, enet use AXI bus, we use disable MAC
	 * instead of reset MAC itself.
	 */
	if (fep->quirks & FEC_QUIRK_HAS_AVB) {
		writel(0, fep->hwp + FEC_ECNTRL);
	} else {
		writel(1, fep->hwp + FEC_ECNTRL);
		udelay(10);
	}

	/*
	 * enet-mac reset will reset mac address registers too,
	 * so need to reconfigure it.
	 */
	if (fep->quirks & FEC_QUIRK_ENET_MAC) {
		memcpy(&temp_mac, ndev->dev_addr, ETH_ALEN);
		writel(cpu_to_be32(temp_mac[0]), fep->hwp + FEC_ADDR_LOW);
		writel(cpu_to_be32(temp_mac[1]), fep->hwp + FEC_ADDR_HIGH);
	}

	/* Clear any outstanding interrupt. */
	writel(0xffffffff, fep->hwp + FEC_IEVENT);

	fec_enet_bd_init(ndev);

	fec_enet_enable_ring(ndev);

	/* Reset tx SKB buffers. */
	fec_enet_reset_skb(ndev);

	/* Enable MII mode */
	if (fep->full_duplex == DUPLEX_FULL) {
		/* FD enable */
		writel(0x04, fep->hwp + FEC_X_CNTRL);
	} else {
		/* No Rcv on Xmit */
		rcntl |= 0x02;
		writel(0x0, fep->hwp + FEC_X_CNTRL);
	}

	/* Set MII speed */
	writel(fep->phy_speed, fep->hwp + FEC_MII_SPEED);

#if !defined(CONFIG_M5272)
	/* set RX checksum */
	val = readl(fep->hwp + FEC_RACC);
	if (fep->csum_flags & FLAG_RX_CSUM_ENABLED)
		val |= FEC_RACC_OPTIONS;
	else
		val &= ~FEC_RACC_OPTIONS;
	writel(val, fep->hwp + FEC_RACC);
#endif

	/*
	 * The phy interface and speed need to get configured
	 * differently on enet-mac.
	 */
	if (fep->quirks & FEC_QUIRK_ENET_MAC) {
		/* Enable flow control and length check */
		rcntl |= 0x40000000 | 0x00000020;

		/* RGMII, RMII or MII */
		if (fep->phy_interface == PHY_INTERFACE_MODE_RGMII)
			rcntl |= (1 << 6);
		else if (fep->phy_interface == PHY_INTERFACE_MODE_RMII)
			rcntl |= (1 << 8);
		else
			rcntl &= ~(1 << 8);

		/* 1G, 100M or 10M */
		if (fep->phy_dev) {
			if (fep->phy_dev->speed == SPEED_1000)
				ecntl |= (1 << 5);
			else if (fep->phy_dev->speed == SPEED_100)
				rcntl &= ~(1 << 9);
			else
				rcntl |= (1 << 9);
		}
	} else {
#ifdef FEC_MIIGSK_ENR
		if (fep->quirks & FEC_QUIRK_USE_GASKET) {
			u32 cfgr;
			/* disable the gasket and wait */
			writel(0, fep->hwp + FEC_MIIGSK_ENR);
			while (readl(fep->hwp + FEC_MIIGSK_ENR) & 4)
				udelay(1);

			/*
			 * configure the gasket:
			 *   RMII, 50 MHz, no loopback, no echo
			 *   MII, 25 MHz, no loopback, no echo
			 */
			cfgr = (fep->phy_interface == PHY_INTERFACE_MODE_RMII)
				? BM_MIIGSK_CFGR_RMII : BM_MIIGSK_CFGR_MII;
			if (fep->phy_dev && fep->phy_dev->speed == SPEED_10)
				cfgr |= BM_MIIGSK_CFGR_FRCONT_10M;
			writel(cfgr, fep->hwp + FEC_MIIGSK_CFGR);

			/* re-enable the gasket */
			writel(2, fep->hwp + FEC_MIIGSK_ENR);
		}
#endif
	}

#if !defined(CONFIG_M5272)
	/* enable pause frame*/
	if ((fep->pause_flag & FEC_PAUSE_FLAG_ENABLE) ||
	    ((fep->pause_flag & FEC_PAUSE_FLAG_AUTONEG) &&
	     fep->phy_dev && fep->phy_dev->pause)) {
		rcntl |= FEC_ENET_FCE;

		/* set FIFO threshold parameter to reduce overrun */
		writel(FEC_ENET_RSEM_V, fep->hwp + FEC_R_FIFO_RSEM);
		writel(FEC_ENET_RSFL_V, fep->hwp + FEC_R_FIFO_RSFL);
		writel(FEC_ENET_RAEM_V, fep->hwp + FEC_R_FIFO_RAEM);
		writel(FEC_ENET_RAFL_V, fep->hwp + FEC_R_FIFO_RAFL);

		/* OPD */
		writel(FEC_ENET_OPD_V, fep->hwp + FEC_OPD);
	} else {
		rcntl &= ~FEC_ENET_FCE;
	}
#endif /* !defined(CONFIG_M5272) */

	writel(rcntl, fep->hwp + FEC_R_CNTRL);

	/* Setup multicast filter. */
	set_multicast_list(ndev);
#ifndef CONFIG_M5272
	writel(0, fep->hwp + FEC_HASH_TABLE_HIGH);
	writel(0, fep->hwp + FEC_HASH_TABLE_LOW);
#endif

	if (fep->quirks & FEC_QUIRK_ENET_MAC) {
		/* enable ENET endian swap */
		ecntl |= (1 << 8);
		/* enable ENET store and forward mode */
		writel(1 << 8, fep->hwp + FEC_X_WMRK);
	}

	if (fep->bufdesc_ex)
		ecntl |= (1 << 4);

#ifndef CONFIG_M5272
	/* Enable the MIB statistic event counters */
	writel(0 << 31, fep->hwp + FEC_MIB_CTRLSTAT);
#endif

	/* And last, enable the transmit and receive processing */
	writel(ecntl, fep->hwp + FEC_ECNTRL);
	fec_enet_active_rxring(ndev);

	if (fep->bufdesc_ex)
		fec_ptp_start_cyclecounter(ndev);

	/* Enable interrupts we wish to service */
	if (fep->link)
		writel(FEC_DEFAULT_IMASK, fep->hwp + FEC_IMASK);
	else
		writel(FEC_ENET_MII, fep->hwp + FEC_IMASK);

	/* Init the interrupt coalescing */
	fec_enet_itr_coal_init(ndev);

}

static void
fec_stop(struct net_device *ndev)
{
	struct fec_enet_private *fep = netdev_priv(ndev);
	struct fec_platform_data *pdata = fep->pdev->dev.platform_data;
	u32 rmii_mode = readl(fep->hwp + FEC_R_CNTRL) & (1 << 8);
	u32 val;

	/* We cannot expect a graceful transmit stop without link !!! */
	if (fep->link) {
		writel(1, fep->hwp + FEC_X_CNTRL); /* Graceful transmit stop */
		udelay(10);
		if (!(readl(fep->hwp + FEC_IEVENT) & FEC_ENET_GRA))
			netdev_err(ndev, "Graceful transmit stop did not complete!\n");
	}

	/* Whack a reset.  We should wait for this.
	 * For i.MX6SX SOC, enet use AXI bus, we use disable MAC
	 * instead of reset MAC itself.
	 */
	if (!(fep->wol_flag & FEC_WOL_FLAG_SLEEP_ON)) {
		if (fep->quirks & FEC_QUIRK_HAS_AVB) {
			writel(0, fep->hwp + FEC_ECNTRL);
		} else {
			writel(1, fep->hwp + FEC_ECNTRL);
			udelay(10);
		}
		writel(FEC_DEFAULT_IMASK, fep->hwp + FEC_IMASK);
	} else {
		writel(FEC_DEFAULT_IMASK | FEC_ENET_WAKEUP, fep->hwp + FEC_IMASK);
		val = readl(fep->hwp + FEC_ECNTRL);
		val |= (FEC_ECR_MAGICEN | FEC_ECR_SLEEP);
		writel(val, fep->hwp + FEC_ECNTRL);

		if (pdata && pdata->sleep_mode_enable)
			pdata->sleep_mode_enable(true);
	}
	writel(fep->phy_speed, fep->hwp + FEC_MII_SPEED);

	/* We have to keep ENET enabled to have MII interrupt stay working */
	if (fep->quirks & FEC_QUIRK_ENET_MAC &&
		!(fep->wol_flag & FEC_WOL_FLAG_SLEEP_ON)) {
		writel(2, fep->hwp + FEC_ECNTRL);
		writel(rmii_mode, fep->hwp + FEC_R_CNTRL);
	}
}


static void
fec_timeout(struct net_device *ndev)
{
	struct fec_enet_private *fep = netdev_priv(ndev);

	fec_dump(ndev);

	ndev->stats.tx_errors++;

	schedule_work(&fep->tx_timeout_work);
}

static void fec_enet_timeout_work(struct work_struct *work)
{
	struct fec_enet_private *fep =
		container_of(work, struct fec_enet_private, tx_timeout_work);
	struct net_device *ndev = fep->netdev;

	rtnl_lock();
	if (netif_device_present(ndev) || netif_running(ndev)) {
		napi_disable(&fep->napi);
		netif_tx_lock_bh(ndev);
		fec_restart(ndev);
		netif_wake_queue(ndev);
		netif_tx_unlock_bh(ndev);
		napi_enable(&fep->napi);
	}
	rtnl_unlock();
}

static void
fec_enet_hwtstamp(struct fec_enet_private *fep, unsigned ts,
	struct skb_shared_hwtstamps *hwtstamps)
{
	unsigned long flags;
	u64 ns;

	spin_lock_irqsave(&fep->tmreg_lock, flags);
	ns = timecounter_cyc2time(&fep->tc, ts);
	spin_unlock_irqrestore(&fep->tmreg_lock, flags);

	memset(hwtstamps, 0, sizeof(*hwtstamps));
	hwtstamps->hwtstamp = ns_to_ktime(ns);
}

static void
fec_enet_tx_queue(struct net_device *ndev, u16 queue_id)
{
	struct	fec_enet_private *fep;
	struct bufdesc *bdp, *bdp_t;
	unsigned short status;
	struct	sk_buff	*skb;
	struct fec_enet_priv_tx_q *txq;
	struct netdev_queue *nq;
	int	index = 0;
	int	i, bdnum;
	int	entries_free;

	fep = netdev_priv(ndev);

	queue_id = FEC_ENET_GET_QUQUE(queue_id);

	txq = fep->tx_queue[queue_id];
	/* get next bdp of dirty_tx */
	nq = netdev_get_tx_queue(ndev, queue_id);
	bdp = txq->dirty_tx;

	/* get next bdp of dirty_tx */
	bdp = fec_enet_get_nextdesc(bdp, fep, queue_id);

	while (((status = bdp->cbd_sc) & BD_ENET_TX_READY) == 0) {

		/* current queue is empty */
		if (bdp == txq->cur_tx)
			break;

		bdp_t = bdp;
		bdnum = 1;
		index = fec_enet_get_bd_index(txq->tx_bd_base, bdp_t, fep);
		skb = txq->tx_skbuff[index];
		while (!skb) {
			bdp_t = fec_enet_get_nextdesc(bdp_t, fep, queue_id);
			index = fec_enet_get_bd_index(txq->tx_bd_base, bdp_t, fep);
			skb = txq->tx_skbuff[index];
			bdnum++;
		}
		if (skb_shinfo(skb)->nr_frags &&
		    (status = bdp_t->cbd_sc) & BD_ENET_TX_READY)
			break;

		for (i = 0; i < bdnum; i++) {
			if (!IS_TSO_HEADER(txq, bdp->cbd_bufaddr))
				dma_unmap_single(&fep->pdev->dev, bdp->cbd_bufaddr,
						 bdp->cbd_datlen, DMA_TO_DEVICE);
			bdp->cbd_bufaddr = 0;
			if (i < bdnum - 1)
				bdp = fec_enet_get_nextdesc(bdp, fep, queue_id);
		}
		txq->tx_skbuff[index] = NULL;

		/* Check for errors. */
		if (status & (BD_ENET_TX_HB | BD_ENET_TX_LC |
				   BD_ENET_TX_RL | BD_ENET_TX_UN |
				   BD_ENET_TX_CSL)) {
			ndev->stats.tx_errors++;
			if (status & BD_ENET_TX_HB)  /* No heartbeat */
				ndev->stats.tx_heartbeat_errors++;
			if (status & BD_ENET_TX_LC)  /* Late collision */
				ndev->stats.tx_window_errors++;
			if (status & BD_ENET_TX_RL)  /* Retrans limit */
				ndev->stats.tx_aborted_errors++;
			if (status & BD_ENET_TX_UN)  /* Underrun */
				ndev->stats.tx_fifo_errors++;
			if (status & BD_ENET_TX_CSL) /* Carrier lost */
				ndev->stats.tx_carrier_errors++;
		} else {
			ndev->stats.tx_packets++;
			ndev->stats.tx_bytes += skb->len;
		}

		if (unlikely(skb_shinfo(skb)->tx_flags & SKBTX_IN_PROGRESS) &&
			fep->bufdesc_ex) {
			struct skb_shared_hwtstamps shhwtstamps;
			struct bufdesc_ex *ebdp = (struct bufdesc_ex *)bdp;

			fec_enet_hwtstamp(fep, ebdp->ts, &shhwtstamps);
			skb_tstamp_tx(skb, &shhwtstamps);
		}

		/* Deferred means some collisions occurred during transmit,
		 * but we eventually sent the packet OK.
		 */
		if (status & BD_ENET_TX_DEF)
			ndev->stats.collisions++;

		/* Free the sk buffer associated with this last transmit */
		dev_kfree_skb_any(skb);

		txq->dirty_tx = bdp;

		/* Update pointer to next buffer descriptor to be transmitted */
		bdp = fec_enet_get_nextdesc(bdp, fep, queue_id);

		/* Since we have freed up a buffer, the ring is no longer full
		 */
		if (netif_queue_stopped(ndev)) {
			entries_free = fec_enet_get_free_txdesc_num(fep, txq);
			if (entries_free >= txq->tx_wake_threshold)
				netif_tx_wake_queue(nq);
		}
	}

<<<<<<< HEAD
	toggle_activityled(ndev);

=======
	/* ERR006538: Keep the transmitter going */
	if (bdp != txq->cur_tx &&
	    readl(fep->hwp + FEC_X_DES_ACTIVE(queue_id)) == 0)
		writel(0, fep->hwp + FEC_X_DES_ACTIVE(queue_id));
}

static void
fec_enet_tx(struct net_device *ndev)
{
	struct fec_enet_private *fep = netdev_priv(ndev);
	u16 queue_id;
	/* First process class A queue, then Class B and Best Effort queue */
	for_each_set_bit(queue_id, &fep->work_tx, FEC_ENET_MAX_TX_QS) {
		clear_bit(queue_id, &fep->work_tx);
		fec_enet_tx_queue(ndev, queue_id);
	}
>>>>>>> 825dd90e
	return;
}

static int
fec_enet_new_rxbdp(struct net_device *ndev, struct bufdesc *bdp, struct sk_buff *skb)
{
	struct  fec_enet_private *fep = netdev_priv(ndev);
	int off;

	off = ((unsigned long)skb->data) & fep->rx_align;
	if (off)
		skb_reserve(skb, fep->rx_align + 1 - off);

	bdp->cbd_bufaddr = dma_map_single(&fep->pdev->dev, skb->data,
					  FEC_ENET_RX_FRSIZE - fep->rx_align,
					  DMA_FROM_DEVICE);
	if (dma_mapping_error(&fep->pdev->dev, bdp->cbd_bufaddr)) {
		if (net_ratelimit())
			netdev_err(ndev, "Rx DMA memory map failed\n");
		return -ENOMEM;
	}

	return 0;
}

static bool fec_enet_copybreak(struct net_device *ndev, struct sk_buff **skb,
			       struct bufdesc *bdp, u32 length, bool swap)
{
	struct  fec_enet_private *fep = netdev_priv(ndev);
	struct sk_buff *new_skb;

	if (length > fep->rx_copybreak)
		return false;

	new_skb = netdev_alloc_skb(ndev, length);
	if (!new_skb)
		return false;

	dma_sync_single_for_cpu(&fep->pdev->dev, bdp->cbd_bufaddr,
				FEC_ENET_RX_FRSIZE - fep->rx_align,
				DMA_FROM_DEVICE);
	if (!swap)
		memcpy(new_skb->data, (*skb)->data, length);
	else
		swap_buffer2(new_skb->data, (*skb)->data, length);
	*skb = new_skb;

	return true;
}

/* During a receive, the cur_rx points to the current incoming buffer.
 * When we update through the ring, if the next incoming buffer has
 * not been given to the system, we just set the empty indicator,
 * effectively tossing the packet.
 */
static int
fec_enet_rx_queue(struct net_device *ndev, int budget, u16 queue_id)
{
	struct fec_enet_private *fep = netdev_priv(ndev);
	struct fec_enet_priv_rx_q *rxq;
	struct bufdesc *bdp;
	unsigned short status;
	struct  sk_buff *skb_new = NULL;
	struct  sk_buff *skb;
	ushort	pkt_len;
	__u8 *data;
	int	pkt_received = 0;
	struct	bufdesc_ex *ebdp = NULL;
	bool	vlan_packet_rcvd = false;
	u16	vlan_tag;
	int	index = 0;
	bool	is_copybreak;
	bool	need_swap = fep->quirks & FEC_QUIRK_SWAP_FRAME;

#ifdef CONFIG_M532x
	flush_cache_all();
#endif
	queue_id = FEC_ENET_GET_QUQUE(queue_id);
	rxq = fep->rx_queue[queue_id];

	/* First, grab all of the stats for the incoming packet.
	 * These get messed up if we get called due to a busy condition.
	 */
	bdp = rxq->cur_rx;

	while (!((status = bdp->cbd_sc) & BD_ENET_RX_EMPTY)) {

		if (pkt_received >= budget)
			break;
		pkt_received++;

		/* Since we have allocated space to hold a complete frame,
		 * the last indicator should be set.
		 */
		if ((status & BD_ENET_RX_LAST) == 0)
			netdev_err(ndev, "rcv is not +last\n");


		/* Check for errors. */
		if (status & (BD_ENET_RX_LG | BD_ENET_RX_SH | BD_ENET_RX_NO |
			   BD_ENET_RX_CR | BD_ENET_RX_OV)) {
			ndev->stats.rx_errors++;
			if (status & (BD_ENET_RX_LG | BD_ENET_RX_SH)) {
				/* Frame too long or too short. */
				ndev->stats.rx_length_errors++;
			}
			if (status & BD_ENET_RX_NO)	/* Frame alignment */
				ndev->stats.rx_frame_errors++;
			if (status & BD_ENET_RX_CR) {	/* CRC Error */
				if (of_machine_is_compatible("digi,ccardimx28"))
					ndev->stats.rx_errors--;
				else
					ndev->stats.rx_crc_errors++;
			}
			if (status & BD_ENET_RX_OV)	/* FIFO overrun */
				ndev->stats.rx_fifo_errors++;
		}

		/* Report late collisions as a frame error.
		 * On this error, the BD is closed, but we don't know what we
		 * have in the buffer.  So, just drop this frame on the floor.
		 */
		if (status & BD_ENET_RX_CL) {
			ndev->stats.rx_errors++;
			ndev->stats.rx_frame_errors++;
			goto rx_processing_done;
		}

		/* Process the incoming frame. */
		ndev->stats.rx_packets++;
		pkt_len = bdp->cbd_datlen;
		ndev->stats.rx_bytes += pkt_len;

		index = fec_enet_get_bd_index(rxq->rx_bd_base, bdp, fep);
		skb = rxq->rx_skbuff[index];

		/* The packet length includes FCS, but we don't want to
		 * include that when passing upstream as it messes up
		 * bridging applications.
		 */
		is_copybreak = fec_enet_copybreak(ndev, &skb, bdp, pkt_len - 4,
						  need_swap);
		if (!is_copybreak) {
			skb_new = netdev_alloc_skb(ndev, FEC_ENET_RX_FRSIZE);
			if (unlikely(!skb_new)) {
				ndev->stats.rx_dropped++;
				goto rx_processing_done;
			}
			dma_unmap_single(&fep->pdev->dev, bdp->cbd_bufaddr,
					 FEC_ENET_RX_FRSIZE - fep->rx_align,
					 DMA_FROM_DEVICE);
		}

		prefetch(skb->data - NET_IP_ALIGN);
		skb_put(skb, pkt_len - 4);
		data = skb->data;
		if (!is_copybreak && need_swap)
			swap_buffer(data, pkt_len);

		/* Extract the enhanced buffer descriptor */
		ebdp = NULL;
		if (fep->bufdesc_ex)
			ebdp = (struct bufdesc_ex *)bdp;

		/* If this is a VLAN packet remove the VLAN Tag */
		vlan_packet_rcvd = false;
		if ((ndev->features & NETIF_F_HW_VLAN_CTAG_RX) &&
			fep->bufdesc_ex && (ebdp->cbd_esc & BD_ENET_RX_VLAN)) {
			/* Push and remove the vlan tag */
			struct vlan_hdr *vlan_header =
					(struct vlan_hdr *) (data + ETH_HLEN);
			vlan_tag = ntohs(vlan_header->h_vlan_TCI);

			vlan_packet_rcvd = true;

			skb_copy_to_linear_data_offset(skb, VLAN_HLEN,
						       data, (2 * ETH_ALEN));
			skb_pull(skb, VLAN_HLEN);
		}

		skb->protocol = eth_type_trans(skb, ndev);

		/* Get receive timestamp from the skb */
		if (fep->hwts_rx_en && fep->bufdesc_ex)
			fec_enet_hwtstamp(fep, ebdp->ts,
					  skb_hwtstamps(skb));

		if (fep->bufdesc_ex &&
		    (fep->csum_flags & FLAG_RX_CSUM_ENABLED)) {
			if (!(ebdp->cbd_esc & FLAG_RX_CSUM_ERROR)) {
				/* don't check it */
				skb->ip_summed = CHECKSUM_UNNECESSARY;
			} else {
				skb_checksum_none_assert(skb);
			}
		}

		/* Handle received VLAN packets */
		if (vlan_packet_rcvd)
			__vlan_hwaccel_put_tag(skb,
					       htons(ETH_P_8021Q),
					       vlan_tag);

		napi_gro_receive(&fep->napi, skb);

		if (is_copybreak) {
			dma_sync_single_for_device(&fep->pdev->dev, bdp->cbd_bufaddr,
						   FEC_ENET_RX_FRSIZE - fep->rx_align,
						   DMA_FROM_DEVICE);
		} else {
			rxq->rx_skbuff[index] = skb_new;
			fec_enet_new_rxbdp(ndev, bdp, skb_new);
		}

rx_processing_done:
		/* Clear the status flags for this buffer */
		status &= ~BD_ENET_RX_STATS;

		/* Mark the buffer empty */
		status |= BD_ENET_RX_EMPTY;
		bdp->cbd_sc = status;

		if (fep->bufdesc_ex) {
			struct bufdesc_ex *ebdp = (struct bufdesc_ex *)bdp;

			ebdp->cbd_esc = BD_ENET_RX_INT;
			ebdp->cbd_prot = 0;
			ebdp->cbd_bdu = 0;
		}

		/* Update BD pointer to next entry */
		bdp = fec_enet_get_nextdesc(bdp, fep, queue_id);

		/* Doing this here will keep the FEC running while we process
		 * incoming frames.  On a heavily loaded network, we should be
		 * able to keep up at the expense of system resources.
		 */
		writel(0, fep->hwp + FEC_R_DES_ACTIVE(queue_id));
	}
	rxq->cur_rx = bdp;
	return pkt_received;
}

static int
fec_enet_rx(struct net_device *ndev, int budget)
{
	int     pkt_received = 0;
	u16	queue_id;
	struct fec_enet_private *fep = netdev_priv(ndev);

<<<<<<< HEAD
	toggle_activityled(ndev);

=======
	for_each_set_bit(queue_id, &fep->work_rx, FEC_ENET_MAX_RX_QS) {
		clear_bit(queue_id, &fep->work_rx);
		pkt_received += fec_enet_rx_queue(ndev,
					budget - pkt_received, queue_id);
	}
>>>>>>> 825dd90e
	return pkt_received;
}

static bool
fec_enet_collect_events(struct fec_enet_private *fep, uint int_events)
{
	if (int_events == 0)
		return false;

	if (int_events & FEC_ENET_RXF)
		fep->work_rx |= (1 << 2);
	if (int_events & FEC_ENET_RXF_1)
		fep->work_rx |= (1 << 0);
	if (int_events & FEC_ENET_RXF_2)
		fep->work_rx |= (1 << 1);

	if (int_events & FEC_ENET_TXF)
		fep->work_tx |= (1 << 2);
	if (int_events & FEC_ENET_TXF_1)
		fep->work_tx |= (1 << 0);
	if (int_events & FEC_ENET_TXF_2)
		fep->work_tx |= (1 << 1);

	return true;
}

static irqreturn_t
fec_enet_interrupt(int irq, void *dev_id)
{
	struct net_device *ndev = dev_id;
	struct fec_enet_private *fep = netdev_priv(ndev);
	uint int_events;
	irqreturn_t ret = IRQ_NONE;

	int_events = readl(fep->hwp + FEC_IEVENT);
	writel(int_events, fep->hwp + FEC_IEVENT);
	fec_enet_collect_events(fep, int_events);

	if ((fep->work_tx || fep->work_rx) && fep->link) {
		ret = IRQ_HANDLED;

		if (napi_schedule_prep(&fep->napi)) {
			/* Disable the NAPI interrupts */
			writel(FEC_ENET_MII, fep->hwp + FEC_IMASK);
			__napi_schedule(&fep->napi);
		}
	}

	if (int_events & FEC_ENET_MII) {
		ret = IRQ_HANDLED;
		complete(&fep->mdio_done);
	}

	if (fep->bufdesc_ex)
		fec_ptp_check_pps_event(fep);

	return ret;
}

static int fec_enet_rx_napi(struct napi_struct *napi, int budget)
{
	struct net_device *ndev = napi->dev;
	struct fec_enet_private *fep = netdev_priv(ndev);
	int pkts;

	pkts = fec_enet_rx(ndev, budget);

	fec_enet_tx(ndev);

	if (pkts < budget) {
		napi_complete(napi);
		writel(FEC_DEFAULT_IMASK, fep->hwp + FEC_IMASK);
	}
	return pkts;
}

/* ------------------------------------------------------------------------- */
static void fec_get_mac(struct net_device *ndev)
{
	struct fec_enet_private *fep = netdev_priv(ndev);
	struct fec_platform_data *pdata = dev_get_platdata(&fep->pdev->dev);
	unsigned char *iap, tmpaddr[ETH_ALEN];

	/*
	 * try to get mac address in following order:
	 *
	 * 1) module parameter via kernel command line in form
	 *    fec.macaddr=0x00,0x04,0x9f,0x01,0x30,0xe0
	 */
	iap = macaddr;

	/*
	 * 2) from device tree data
	 */
	if (!is_valid_ether_addr(iap)) {
		struct device_node *np = fep->pdev->dev.of_node;
		if (np) {
			const char *mac = of_get_mac_address(np);
			if (mac)
				iap = (unsigned char *) mac;
		}
	}

	/*
	 * 3) from flash or fuse (via platform data)
	 */
	if (!is_valid_ether_addr(iap)) {
#ifdef CONFIG_M5272
		if (FEC_FLASHMAC)
			iap = (unsigned char *)FEC_FLASHMAC;
#else
		if (pdata)
			iap = (unsigned char *)&pdata->mac;
#endif
	}

	/*
	 * 4) FEC mac registers set by bootloader
	 */
	if (!is_valid_ether_addr(iap)) {
		*((__be32 *) &tmpaddr[0]) =
			cpu_to_be32(readl(fep->hwp + FEC_ADDR_LOW));
		*((__be16 *) &tmpaddr[4]) =
			cpu_to_be16(readl(fep->hwp + FEC_ADDR_HIGH) >> 16);
		iap = &tmpaddr[0];
	}

	/*
	 * 5) random mac address
	 */
	if (!is_valid_ether_addr(iap)) {
		/* Report it and use a random ethernet address instead */
		netdev_err(ndev, "Invalid MAC address: %pM\n", iap);
		eth_hw_addr_random(ndev);
		netdev_info(ndev, "Using random MAC address: %pM\n",
			    ndev->dev_addr);
		return;
	}

	memcpy(ndev->dev_addr, iap, ETH_ALEN);

	/* Adjust MAC if using macaddr */
	if (iap == macaddr)
		 ndev->dev_addr[ETH_ALEN-1] = macaddr[ETH_ALEN-1] + fep->dev_id;
}

/* ------------------------------------------------------------------------- */

/*
 * Phy section
 */
static void gpioled_phylink(struct fec_enet_private *fep)
{
	if (fep->gpio_linkled >= 0)
		gpio_set_value(fep->gpio_linkled,
			       fep->link ^ fep->gpio_linkled_inverted);
}

static void fec_enet_adjust_link(struct net_device *ndev)
{
	struct fec_enet_private *fep = netdev_priv(ndev);
	struct phy_device *phy_dev = fep->phy_dev;
	int status_change = 0;

	/* Prevent a state halted on mii error */
	if (fep->mii_timeout && phy_dev->state == PHY_HALTED) {
		phy_dev->state = PHY_RESUMING;
		return;
	}

	/*
	 * If the netdev is down, or is going down, we're not interested
	 * in link state events, so just mark our idea of the link as down
	 * and ignore the event.
	 */
	if (!netif_running(ndev) || !netif_device_present(ndev)) {
		fep->link = 0;
	} else if (phy_dev->link) {
		if (!fep->link) {
			fep->link = phy_dev->link;
			status_change = 1;
		}

		if (fep->full_duplex != phy_dev->duplex) {
			fep->full_duplex = phy_dev->duplex;
			status_change = 1;
		}

		if (phy_dev->speed != fep->speed) {
			fep->speed = phy_dev->speed;
			status_change = 1;
		}

		/* if any of the above changed restart the FEC */
		if (status_change) {
			napi_disable(&fep->napi);
			netif_tx_lock_bh(ndev);
			fec_restart(ndev);
			netif_wake_queue(ndev);
			netif_tx_unlock_bh(ndev);
			napi_enable(&fep->napi);
		}
	} else {
		if (fep->link) {
			napi_disable(&fep->napi);
			netif_tx_lock_bh(ndev);
			fec_stop(ndev);
			netif_tx_unlock_bh(ndev);
			napi_enable(&fep->napi);
			fep->link = phy_dev->link;
			status_change = 1;
		}
	}

	if (status_change)
		phy_print_status(phy_dev);

	gpioled_phylink(fep);
}

static int fec_enet_mdio_read(struct mii_bus *bus, int mii_id, int regnum)
{
	struct fec_enet_private *fep = bus->priv;
	unsigned long time_left;

	fep->mii_timeout = 0;
	init_completion(&fep->mdio_done);

	/* start a read op */
	writel(FEC_MMFR_ST | FEC_MMFR_OP_READ |
		FEC_MMFR_PA(mii_id) | FEC_MMFR_RA(regnum) |
		FEC_MMFR_TA, fep->hwp + FEC_MII_DATA);

	/* wait for end of transfer */
	time_left = wait_for_completion_timeout(&fep->mdio_done,
			usecs_to_jiffies(FEC_MII_TIMEOUT));
	if (time_left == 0) {
		fep->mii_timeout = 1;
		netdev_err(fep->netdev, "MDIO read timeout\n");
		return -ETIMEDOUT;
	}

	/* return value */
	return FEC_MMFR_DATA(readl(fep->hwp + FEC_MII_DATA));
}

static int fec_enet_mdio_write(struct mii_bus *bus, int mii_id, int regnum,
			   u16 value)
{
	struct fec_enet_private *fep = bus->priv;
	unsigned long time_left;

	fep->mii_timeout = 0;
	init_completion(&fep->mdio_done);

	/* start a write op */
	writel(FEC_MMFR_ST | FEC_MMFR_OP_WRITE |
		FEC_MMFR_PA(mii_id) | FEC_MMFR_RA(regnum) |
		FEC_MMFR_TA | FEC_MMFR_DATA(value),
		fep->hwp + FEC_MII_DATA);

	/* wait for end of transfer */
	time_left = wait_for_completion_timeout(&fep->mdio_done,
			usecs_to_jiffies(FEC_MII_TIMEOUT));
	if (time_left == 0) {
		fep->mii_timeout = 1;
		netdev_err(fep->netdev, "MDIO write timeout\n");
		return -ETIMEDOUT;
	}

	return 0;
}

static int fec_enet_clk_enable(struct net_device *ndev, bool enable)
{
	struct fec_enet_private *fep = netdev_priv(ndev);
	int ret;

	if (enable) {
		ret = clk_prepare_enable(fep->clk_ahb);
		if (ret)
			return ret;
		ret = clk_prepare_enable(fep->clk_ipg);
		if (ret)
			goto failed_clk_ipg;
		if (fep->clk_enet_out) {
			ret = clk_prepare_enable(fep->clk_enet_out);
			if (ret)
				goto failed_clk_enet_out;
		}
		if (fep->clk_ptp) {
			mutex_lock(&fep->ptp_clk_mutex);
			ret = clk_prepare_enable(fep->clk_ptp);
			if (ret) {
				mutex_unlock(&fep->ptp_clk_mutex);
				goto failed_clk_ptp;
			} else {
				fep->ptp_clk_on = true;
			}
			mutex_unlock(&fep->ptp_clk_mutex);
		}
		if (fep->clk_ref) {
			ret = clk_prepare_enable(fep->clk_ref);
			if (ret)
				goto failed_clk_ref;
		}
	} else {
		clk_disable_unprepare(fep->clk_ahb);
		clk_disable_unprepare(fep->clk_ipg);
		if (fep->clk_enet_out)
			clk_disable_unprepare(fep->clk_enet_out);
		if (fep->clk_ptp) {
			mutex_lock(&fep->ptp_clk_mutex);
			clk_disable_unprepare(fep->clk_ptp);
			fep->ptp_clk_on = false;
			mutex_unlock(&fep->ptp_clk_mutex);
		}
		if (fep->clk_ref)
			clk_disable_unprepare(fep->clk_ref);
	}

	return 0;

failed_clk_ref:
	if (fep->clk_ref)
		clk_disable_unprepare(fep->clk_ref);
failed_clk_ptp:
	if (fep->clk_enet_out)
		clk_disable_unprepare(fep->clk_enet_out);
failed_clk_enet_out:
		clk_disable_unprepare(fep->clk_ipg);
failed_clk_ipg:
		clk_disable_unprepare(fep->clk_ahb);

	return ret;
}

static void fec_restore_mii_bus(struct net_device *ndev)
{
	struct fec_enet_private *fep = netdev_priv(ndev);

	fec_enet_clk_enable(ndev, true);
	writel(0xffc00000, fep->hwp + FEC_IEVENT);
	writel(fep->phy_speed, fep->hwp + FEC_MII_SPEED);
	writel(FEC_ENET_MII, fep->hwp + FEC_IMASK);
	writel(FEC_ENET_ETHEREN, fep->hwp + FEC_ECNTRL);
}

static int fec_enet_mii_probe(struct net_device *ndev)
{
	struct fec_enet_private *fep = netdev_priv(ndev);
	struct phy_device *phy_dev = NULL;
	char mdio_bus_id[MII_BUS_ID_SIZE];
	char phy_name[MII_BUS_ID_SIZE + 3];
	int phy_id;
	int dev_id = fep->dev_id;

	fep->phy_dev = NULL;

	if (fep->phy_node) {
		phy_dev = of_phy_connect(ndev, fep->phy_node,
					 &fec_enet_adjust_link, 0,
					 fep->phy_interface);
		if (!phy_dev)
			return -ENODEV;
	} else {
		/* check for attached phy */
		for (phy_id = 0; (phy_id < PHY_MAX_ADDR); phy_id++) {
			if ((fep->mii_bus->phy_mask & (1 << phy_id)))
				continue;
			if (fep->mii_bus->phy_map[phy_id] == NULL)
				continue;
			if (fep->mii_bus->phy_map[phy_id]->phy_id == 0)
				continue;
			if (dev_id--)
				continue;
			strlcpy(mdio_bus_id, fep->mii_bus->id, MII_BUS_ID_SIZE);
			break;
		}

		if (phy_id >= PHY_MAX_ADDR) {
			netdev_info(ndev, "no PHY, assuming direct connection to switch\n");
			strlcpy(mdio_bus_id, "fixed-0", MII_BUS_ID_SIZE);
			phy_id = 0;
		}

		snprintf(phy_name, sizeof(phy_name),
			 PHY_ID_FMT, mdio_bus_id, phy_id);
		phy_dev = phy_connect(ndev, phy_name, &fec_enet_adjust_link,
				      fep->phy_interface);
	}

	if (IS_ERR(phy_dev)) {
		netdev_err(ndev, "could not attach to PHY\n");
		return PTR_ERR(phy_dev);
	}

	/* mask with MAC supported features */
	if (fep->quirks & FEC_QUIRK_HAS_GBIT) {
		phy_dev->supported &= PHY_GBIT_FEATURES;
		phy_dev->supported &= ~SUPPORTED_1000baseT_Half;
#if !defined(CONFIG_M5272)
		phy_dev->supported |= SUPPORTED_Pause;
#endif
	}
	else
		phy_dev->supported &= PHY_BASIC_FEATURES;

	phy_dev->advertising = phy_dev->supported;

	fep->phy_dev = phy_dev;
	fep->link = 0;
	fep->full_duplex = 0;

	netdev_info(ndev, "Freescale FEC PHY driver [%s] (mii_bus:phy_addr=%s, irq=%d)\n",
		    fep->phy_dev->drv->name, dev_name(&fep->phy_dev->dev),
		    fep->phy_dev->irq);

	return 0;
}

static int fec_enet_mii_init(struct platform_device *pdev)
{
	static struct mii_bus *fec0_mii_bus;
	static int *fec_mii_bus_share;
	struct net_device *ndev = platform_get_drvdata(pdev);
	struct fec_enet_private *fep = netdev_priv(ndev);
	struct device_node *node;
	int err = -ENXIO, i;

	/*
	 * The dual fec interfaces are not equivalent with enet-mac.
	 * Here are the differences:
	 *
	 *  - fec0 supports MII & RMII modes while fec1 only supports RMII
	 *  - fec0 acts as the 1588 time master while fec1 is slave
	 *  - external phys can only be configured by fec0
	 *
	 * That is to say fec1 can not work independently. It only works
	 * when fec0 is working. The reason behind this design is that the
	 * second interface is added primarily for Switch mode.
	 *
	 * Because of the last point above, both phys are attached on fec0
	 * mdio interface in board design, and need to be configured by
	 * fec0 mii_bus.
	 */
	if ((fep->quirks & FEC_QUIRK_ENET_MAC) && fep->dev_id > 0) {
		/* fec1 uses fec0 mii_bus */
		if (mii_cnt && fec0_mii_bus) {
			fep->mii_bus = fec0_mii_bus;
			*fec_mii_bus_share = FEC0_MII_BUS_SHARE_TRUE;
			mii_cnt++;
			return 0;
		}
		return -ENOENT;
	}

	fep->mii_timeout = 0;

	/*
	 * Set MII speed to 2.5 MHz (= clk_get_rate() / 2 * phy_speed)
	 *
	 * The formula for FEC MDC is 'ref_freq / (MII_SPEED x 2)' while
	 * for ENET-MAC is 'ref_freq / ((MII_SPEED + 1) x 2)'.  The i.MX28
	 * Reference Manual has an error on this, and gets fixed on i.MX6Q
	 * document.
	 */
	fep->phy_speed = DIV_ROUND_UP(clk_get_rate(fep->clk_ipg), 5000000);
	if (fep->quirks & FEC_QUIRK_ENET_MAC)
		fep->phy_speed--;
	fep->phy_speed <<= 1;
	writel(fep->phy_speed, fep->hwp + FEC_MII_SPEED);

	fep->mii_bus = mdiobus_alloc();
	if (fep->mii_bus == NULL) {
		err = -ENOMEM;
		goto err_out;
	}

	fep->mii_bus->name = "fec_enet_mii_bus";
	fep->mii_bus->read = fec_enet_mdio_read;
	fep->mii_bus->write = fec_enet_mdio_write;
	snprintf(fep->mii_bus->id, MII_BUS_ID_SIZE, "%s-%x",
		pdev->name, fep->dev_id + 1);
	fep->mii_bus->priv = fep;
	fep->mii_bus->parent = &pdev->dev;

	fep->mii_bus->irq = kmalloc(sizeof(int) * PHY_MAX_ADDR, GFP_KERNEL);
	if (!fep->mii_bus->irq) {
		err = -ENOMEM;
		goto err_out_free_mdiobus;
	}

	for (i = 0; i < PHY_MAX_ADDR; i++)
		fep->mii_bus->irq[i] = PHY_POLL;

	node = of_get_child_by_name(pdev->dev.of_node, "mdio");
	if (node) {
		err = of_mdiobus_register(fep->mii_bus, node);
		of_node_put(node);
	} else {
		err = mdiobus_register(fep->mii_bus);
	}

	if (err)
		goto err_out_free_mdio_irq;

	mii_cnt++;

	/* save fec0 mii_bus */
	if (fep->quirks & FEC_QUIRK_ENET_MAC) {
		fec0_mii_bus = fep->mii_bus;
		fec_mii_bus_share = &fep->mii_bus_share;
	}

	return 0;

err_out_free_mdio_irq:
	kfree(fep->mii_bus->irq);
err_out_free_mdiobus:
	mdiobus_free(fep->mii_bus);
err_out:
	return err;
}

static void fec_enet_mii_remove(struct fec_enet_private *fep)
{
	if (--mii_cnt == 0) {
		mdiobus_unregister(fep->mii_bus);
		kfree(fep->mii_bus->irq);
		mdiobus_free(fep->mii_bus);
	}
}

static int fec_enet_get_settings(struct net_device *ndev,
				  struct ethtool_cmd *cmd)
{
	struct fec_enet_private *fep = netdev_priv(ndev);
	struct phy_device *phydev = fep->phy_dev;

	if (!phydev)
		return -ENODEV;

	return phy_ethtool_gset(phydev, cmd);
}

static int fec_enet_set_settings(struct net_device *ndev,
				 struct ethtool_cmd *cmd)
{
	struct fec_enet_private *fep = netdev_priv(ndev);
	struct phy_device *phydev = fep->phy_dev;

	if (!phydev)
		return -ENODEV;

	return phy_ethtool_sset(phydev, cmd);
}

static void fec_enet_get_drvinfo(struct net_device *ndev,
				 struct ethtool_drvinfo *info)
{
	struct fec_enet_private *fep = netdev_priv(ndev);

	strlcpy(info->driver, fep->pdev->dev.driver->name,
		sizeof(info->driver));
	strlcpy(info->version, "Revision: 1.0", sizeof(info->version));
	strlcpy(info->bus_info, dev_name(&ndev->dev), sizeof(info->bus_info));
}

static int fec_enet_get_ts_info(struct net_device *ndev,
				struct ethtool_ts_info *info)
{
	struct fec_enet_private *fep = netdev_priv(ndev);

	if (fep->bufdesc_ex) {

		info->so_timestamping = SOF_TIMESTAMPING_TX_SOFTWARE |
					SOF_TIMESTAMPING_RX_SOFTWARE |
					SOF_TIMESTAMPING_SOFTWARE |
					SOF_TIMESTAMPING_TX_HARDWARE |
					SOF_TIMESTAMPING_RX_HARDWARE |
					SOF_TIMESTAMPING_RAW_HARDWARE;
		if (fep->ptp_clock)
			info->phc_index = ptp_clock_index(fep->ptp_clock);
		else
			info->phc_index = -1;

		info->tx_types = (1 << HWTSTAMP_TX_OFF) |
				 (1 << HWTSTAMP_TX_ON);

		info->rx_filters = (1 << HWTSTAMP_FILTER_NONE) |
				   (1 << HWTSTAMP_FILTER_ALL);
		return 0;
	} else {
		return ethtool_op_get_ts_info(ndev, info);
	}
}

#if !defined(CONFIG_M5272)

static void fec_enet_get_pauseparam(struct net_device *ndev,
				    struct ethtool_pauseparam *pause)
{
	struct fec_enet_private *fep = netdev_priv(ndev);

	pause->autoneg = (fep->pause_flag & FEC_PAUSE_FLAG_AUTONEG) != 0;
	pause->tx_pause = (fep->pause_flag & FEC_PAUSE_FLAG_ENABLE) != 0;
	pause->rx_pause = pause->tx_pause;
}

static int fec_enet_set_pauseparam(struct net_device *ndev,
				   struct ethtool_pauseparam *pause)
{
	struct fec_enet_private *fep = netdev_priv(ndev);

	if (!fep->phy_dev)
		return -ENODEV;

	if (pause->tx_pause != pause->rx_pause) {
		netdev_info(ndev,
			"hardware only support enable/disable both tx and rx");
		return -EINVAL;
	}

	fep->pause_flag = 0;

	/* tx pause must be same as rx pause */
	fep->pause_flag |= pause->rx_pause ? FEC_PAUSE_FLAG_ENABLE : 0;
	fep->pause_flag |= pause->autoneg ? FEC_PAUSE_FLAG_AUTONEG : 0;

	if (pause->rx_pause || pause->autoneg) {
		fep->phy_dev->supported |= ADVERTISED_Pause;
		fep->phy_dev->advertising |= ADVERTISED_Pause;
	} else {
		fep->phy_dev->supported &= ~ADVERTISED_Pause;
		fep->phy_dev->advertising &= ~ADVERTISED_Pause;
	}

	if (pause->autoneg) {
		if (netif_running(ndev))
			fec_stop(ndev);
		phy_start_aneg(fep->phy_dev);
	}
	if (netif_running(ndev)) {
		napi_disable(&fep->napi);
		netif_tx_lock_bh(ndev);
		fec_restart(ndev);
		netif_wake_queue(ndev);
		netif_tx_unlock_bh(ndev);
		napi_enable(&fep->napi);
	}

	return 0;
}

static const struct fec_stat {
	char name[ETH_GSTRING_LEN];
	u16 offset;
} fec_stats[] = {
	/* RMON TX */
	{ "tx_dropped", RMON_T_DROP },
	{ "tx_packets", RMON_T_PACKETS },
	{ "tx_broadcast", RMON_T_BC_PKT },
	{ "tx_multicast", RMON_T_MC_PKT },
	{ "tx_crc_errors", RMON_T_CRC_ALIGN },
	{ "tx_undersize", RMON_T_UNDERSIZE },
	{ "tx_oversize", RMON_T_OVERSIZE },
	{ "tx_fragment", RMON_T_FRAG },
	{ "tx_jabber", RMON_T_JAB },
	{ "tx_collision", RMON_T_COL },
	{ "tx_64byte", RMON_T_P64 },
	{ "tx_65to127byte", RMON_T_P65TO127 },
	{ "tx_128to255byte", RMON_T_P128TO255 },
	{ "tx_256to511byte", RMON_T_P256TO511 },
	{ "tx_512to1023byte", RMON_T_P512TO1023 },
	{ "tx_1024to2047byte", RMON_T_P1024TO2047 },
	{ "tx_GTE2048byte", RMON_T_P_GTE2048 },
	{ "tx_octets", RMON_T_OCTETS },

	/* IEEE TX */
	{ "IEEE_tx_drop", IEEE_T_DROP },
	{ "IEEE_tx_frame_ok", IEEE_T_FRAME_OK },
	{ "IEEE_tx_1col", IEEE_T_1COL },
	{ "IEEE_tx_mcol", IEEE_T_MCOL },
	{ "IEEE_tx_def", IEEE_T_DEF },
	{ "IEEE_tx_lcol", IEEE_T_LCOL },
	{ "IEEE_tx_excol", IEEE_T_EXCOL },
	{ "IEEE_tx_macerr", IEEE_T_MACERR },
	{ "IEEE_tx_cserr", IEEE_T_CSERR },
	{ "IEEE_tx_sqe", IEEE_T_SQE },
	{ "IEEE_tx_fdxfc", IEEE_T_FDXFC },
	{ "IEEE_tx_octets_ok", IEEE_T_OCTETS_OK },

	/* RMON RX */
	{ "rx_packets", RMON_R_PACKETS },
	{ "rx_broadcast", RMON_R_BC_PKT },
	{ "rx_multicast", RMON_R_MC_PKT },
	{ "rx_crc_errors", RMON_R_CRC_ALIGN },
	{ "rx_undersize", RMON_R_UNDERSIZE },
	{ "rx_oversize", RMON_R_OVERSIZE },
	{ "rx_fragment", RMON_R_FRAG },
	{ "rx_jabber", RMON_R_JAB },
	{ "rx_64byte", RMON_R_P64 },
	{ "rx_65to127byte", RMON_R_P65TO127 },
	{ "rx_128to255byte", RMON_R_P128TO255 },
	{ "rx_256to511byte", RMON_R_P256TO511 },
	{ "rx_512to1023byte", RMON_R_P512TO1023 },
	{ "rx_1024to2047byte", RMON_R_P1024TO2047 },
	{ "rx_GTE2048byte", RMON_R_P_GTE2048 },
	{ "rx_octets", RMON_R_OCTETS },

	/* IEEE RX */
	{ "IEEE_rx_drop", IEEE_R_DROP },
	{ "IEEE_rx_frame_ok", IEEE_R_FRAME_OK },
	{ "IEEE_rx_crc", IEEE_R_CRC },
	{ "IEEE_rx_align", IEEE_R_ALIGN },
	{ "IEEE_rx_macerr", IEEE_R_MACERR },
	{ "IEEE_rx_fdxfc", IEEE_R_FDXFC },
	{ "IEEE_rx_octets_ok", IEEE_R_OCTETS_OK },
};

static void fec_enet_get_ethtool_stats(struct net_device *dev,
	struct ethtool_stats *stats, u64 *data)
{
	struct fec_enet_private *fep = netdev_priv(dev);
	int i;

	for (i = 0; i < ARRAY_SIZE(fec_stats); i++)
		data[i] = readl(fep->hwp + fec_stats[i].offset);
}

static void fec_enet_get_strings(struct net_device *netdev,
	u32 stringset, u8 *data)
{
	int i;
	switch (stringset) {
	case ETH_SS_STATS:
		for (i = 0; i < ARRAY_SIZE(fec_stats); i++)
			memcpy(data + i * ETH_GSTRING_LEN,
				fec_stats[i].name, ETH_GSTRING_LEN);
		break;
	}
}

static int fec_enet_get_sset_count(struct net_device *dev, int sset)
{
	switch (sset) {
	case ETH_SS_STATS:
		return ARRAY_SIZE(fec_stats);
	default:
		return -EOPNOTSUPP;
	}
}
#endif /* !defined(CONFIG_M5272) */

static int fec_enet_nway_reset(struct net_device *dev)
{
	struct fec_enet_private *fep = netdev_priv(dev);
	struct phy_device *phydev = fep->phy_dev;

	if (!phydev)
		return -ENODEV;

	return genphy_restart_aneg(phydev);
}

/* ITR clock source is enet system clock (clk_ahb).
 * TCTT unit is cycle_ns * 64 cycle
 * So, the ICTT value = X us / (cycle_ns * 64)
 */
static int fec_enet_us_to_itr_clock(struct net_device *ndev, int us)
{
	struct fec_enet_private *fep = netdev_priv(ndev);

	return us * (fep->itr_clk_rate / 64000) / 1000;
}

/* Set threshold for interrupt coalescing */
static void fec_enet_itr_coal_set(struct net_device *ndev)
{
	struct fec_enet_private *fep = netdev_priv(ndev);
	int rx_itr, tx_itr;

	if (!(fep->quirks & FEC_QUIRK_HAS_AVB))
		return;

	/* Must be greater than zero to avoid unpredictable behavior */
	if (!fep->rx_time_itr || !fep->rx_pkts_itr ||
	    !fep->tx_time_itr || !fep->tx_pkts_itr)
		return;

	/* Select enet system clock as Interrupt Coalescing
	 * timer Clock Source
	 */
	rx_itr = FEC_ITR_CLK_SEL;
	tx_itr = FEC_ITR_CLK_SEL;

	/* set ICFT and ICTT */
	rx_itr |= FEC_ITR_ICFT(fep->rx_pkts_itr);
	rx_itr |= FEC_ITR_ICTT(fec_enet_us_to_itr_clock(ndev, fep->rx_time_itr));
	tx_itr |= FEC_ITR_ICFT(fep->tx_pkts_itr);
	tx_itr |= FEC_ITR_ICTT(fec_enet_us_to_itr_clock(ndev, fep->tx_time_itr));

	rx_itr |= FEC_ITR_EN;
	tx_itr |= FEC_ITR_EN;

	writel(tx_itr, fep->hwp + FEC_TXIC0);
	writel(rx_itr, fep->hwp + FEC_RXIC0);
	writel(tx_itr, fep->hwp + FEC_TXIC1);
	writel(rx_itr, fep->hwp + FEC_RXIC1);
	writel(tx_itr, fep->hwp + FEC_TXIC2);
	writel(rx_itr, fep->hwp + FEC_RXIC2);
}

static int
fec_enet_get_coalesce(struct net_device *ndev, struct ethtool_coalesce *ec)
{
	struct fec_enet_private *fep = netdev_priv(ndev);

	if (!(fep->quirks & FEC_QUIRK_HAS_AVB))
		return -EOPNOTSUPP;

	ec->rx_coalesce_usecs = fep->rx_time_itr;
	ec->rx_max_coalesced_frames = fep->rx_pkts_itr;

	ec->tx_coalesce_usecs = fep->tx_time_itr;
	ec->tx_max_coalesced_frames = fep->tx_pkts_itr;

	return 0;
}

static int
fec_enet_set_coalesce(struct net_device *ndev, struct ethtool_coalesce *ec)
{
	struct fec_enet_private *fep = netdev_priv(ndev);
	unsigned int cycle;

	if (!(fep->quirks & FEC_QUIRK_HAS_AVB))
		return -EOPNOTSUPP;

	if (ec->rx_max_coalesced_frames > 255) {
		pr_err("Rx coalesced frames exceed hardware limiation");
		return -EINVAL;
	}

	if (ec->tx_max_coalesced_frames > 255) {
		pr_err("Tx coalesced frame exceed hardware limiation");
		return -EINVAL;
	}

	cycle = fec_enet_us_to_itr_clock(ndev, fep->rx_time_itr);
	if (cycle > 0xFFFF) {
		pr_err("Rx coalesed usec exceeed hardware limiation");
		return -EINVAL;
	}

	cycle = fec_enet_us_to_itr_clock(ndev, fep->tx_time_itr);
	if (cycle > 0xFFFF) {
		pr_err("Rx coalesed usec exceeed hardware limiation");
		return -EINVAL;
	}

	fep->rx_time_itr = ec->rx_coalesce_usecs;
	fep->rx_pkts_itr = ec->rx_max_coalesced_frames;

	fep->tx_time_itr = ec->tx_coalesce_usecs;
	fep->tx_pkts_itr = ec->tx_max_coalesced_frames;

	fec_enet_itr_coal_set(ndev);

	return 0;
}

static void fec_enet_itr_coal_init(struct net_device *ndev)
{
	struct ethtool_coalesce ec;

	ec.rx_coalesce_usecs = FEC_ITR_ICTT_DEFAULT;
	ec.rx_max_coalesced_frames = FEC_ITR_ICFT_DEFAULT;

	ec.tx_coalesce_usecs = FEC_ITR_ICTT_DEFAULT;
	ec.tx_max_coalesced_frames = FEC_ITR_ICFT_DEFAULT;

	fec_enet_set_coalesce(ndev, &ec);
}

static int fec_enet_get_tunable(struct net_device *netdev,
				const struct ethtool_tunable *tuna,
				void *data)
{
	struct fec_enet_private *fep = netdev_priv(netdev);
	int ret = 0;

	switch (tuna->id) {
	case ETHTOOL_RX_COPYBREAK:
		*(u32 *)data = fep->rx_copybreak;
		break;
	default:
		ret = -EINVAL;
		break;
	}

	return ret;
}

static int fec_enet_set_tunable(struct net_device *netdev,
				const struct ethtool_tunable *tuna,
				const void *data)
{
	struct fec_enet_private *fep = netdev_priv(netdev);
	int ret = 0;

	switch (tuna->id) {
	case ETHTOOL_RX_COPYBREAK:
		fep->rx_copybreak = *(u32 *)data;
		break;
	default:
		ret = -EINVAL;
		break;
	}

	return ret;
}

static void
fec_enet_get_wol(struct net_device *ndev, struct ethtool_wolinfo *wol)
{
	struct fec_enet_private *fep = netdev_priv(ndev);

	if (fep->wol_flag & FEC_WOL_HAS_MAGIC_PACKET) {
		wol->supported = WAKE_MAGIC;
		wol->wolopts = fep->wol_flag & FEC_WOL_FLAG_ENABLE ? WAKE_MAGIC : 0;
	} else {
		wol->supported = wol->wolopts = 0;
	}
}

static int
fec_enet_set_wol(struct net_device *ndev, struct ethtool_wolinfo *wol)
{
	struct fec_enet_private *fep = netdev_priv(ndev);

	if (!(fep->wol_flag & FEC_WOL_HAS_MAGIC_PACKET))
		return -EINVAL;

	if (wol->wolopts & ~WAKE_MAGIC)
		return -EINVAL;

	device_set_wakeup_enable(&ndev->dev, wol->wolopts & WAKE_MAGIC);
	if (device_may_wakeup(&ndev->dev)) {
		fep->wol_flag |= FEC_WOL_FLAG_ENABLE;
		if (fep->irq[0] > 0)
			enable_irq_wake(fep->irq[0]);
	} else {
		fep->wol_flag &= (~FEC_WOL_FLAG_ENABLE);
		if (fep->irq[0] > 0)
			disable_irq_wake(fep->irq[0]);
	}

	return 0;
}

static const struct ethtool_ops fec_enet_ethtool_ops = {
	.get_settings		= fec_enet_get_settings,
	.set_settings		= fec_enet_set_settings,
	.get_drvinfo		= fec_enet_get_drvinfo,
	.nway_reset		= fec_enet_nway_reset,
	.get_link		= ethtool_op_get_link,
	.get_coalesce		= fec_enet_get_coalesce,
	.set_coalesce		= fec_enet_set_coalesce,
#ifndef CONFIG_M5272
	.get_pauseparam		= fec_enet_get_pauseparam,
	.set_pauseparam		= fec_enet_set_pauseparam,
	.get_strings		= fec_enet_get_strings,
	.get_ethtool_stats	= fec_enet_get_ethtool_stats,
	.get_sset_count		= fec_enet_get_sset_count,
#endif
	.get_ts_info		= fec_enet_get_ts_info,
	.get_tunable		= fec_enet_get_tunable,
	.set_tunable		= fec_enet_set_tunable,
	.get_wol		= fec_enet_get_wol,
	.set_wol		= fec_enet_set_wol,
};

static int fec_enet_ioctl(struct net_device *ndev, struct ifreq *rq, int cmd)
{
	struct fec_enet_private *fep = netdev_priv(ndev);
	struct phy_device *phydev = fep->phy_dev;

	if (!netif_running(ndev))
		return -EINVAL;

	if (!phydev)
		return -ENODEV;

	if (fep->bufdesc_ex) {
		if (cmd == SIOCSHWTSTAMP)
			return fec_ptp_set(ndev, rq);
		if (cmd == SIOCGHWTSTAMP)
			return fec_ptp_get(ndev, rq);
	}

	return phy_mii_ioctl(phydev, rq, cmd);
}

static void fec_enet_free_buffers(struct net_device *ndev)
{
	struct fec_enet_private *fep = netdev_priv(ndev);
	unsigned int i;
	struct sk_buff *skb;
	struct bufdesc	*bdp;
	struct fec_enet_priv_tx_q *txq;
	struct fec_enet_priv_rx_q *rxq;
	unsigned int q;

	for (q = 0; q < fep->num_rx_queues; q++) {
		rxq = fep->rx_queue[q];
		bdp = rxq->rx_bd_base;
		for (i = 0; i < rxq->rx_ring_size; i++) {
			skb = rxq->rx_skbuff[i];
			rxq->rx_skbuff[i] = NULL;
			if (skb) {
				dma_unmap_single(&fep->pdev->dev,
						 bdp->cbd_bufaddr,
						 FEC_ENET_RX_FRSIZE - fep->rx_align,
						 DMA_FROM_DEVICE);
				dev_kfree_skb(skb);
			}
			bdp = fec_enet_get_nextdesc(bdp, fep, q);
		}
	}

	for (q = 0; q < fep->num_tx_queues; q++) {
		txq = fep->tx_queue[q];
		bdp = txq->tx_bd_base;
		for (i = 0; i < txq->tx_ring_size; i++) {
			kfree(txq->tx_bounce[i]);
			txq->tx_bounce[i] = NULL;
			skb = txq->tx_skbuff[i];
			txq->tx_skbuff[i] = NULL;
			dev_kfree_skb(skb);
		}
	}
}

static void fec_enet_free_queue(struct net_device *ndev)
{
	struct fec_enet_private *fep = netdev_priv(ndev);
	int i;
	struct fec_enet_priv_tx_q *txq;

	for (i = 0; i < fep->num_tx_queues; i++)
		if (fep->tx_queue[i] && fep->tx_queue[i]->tso_hdrs) {
			txq = fep->tx_queue[i];
			dma_free_coherent(NULL,
					  txq->tx_ring_size * TSO_HEADER_SIZE,
					  txq->tso_hdrs,
					  txq->tso_hdrs_dma);
		}

	for (i = 0; i < fep->num_rx_queues; i++)
		if (fep->rx_queue[i])
			kfree(fep->rx_queue[i]);

	for (i = 0; i < fep->num_tx_queues; i++)
		if (fep->tx_queue[i])
			kfree(fep->tx_queue[i]);
}

static int fec_enet_alloc_queue(struct net_device *ndev)
{
	struct fec_enet_private *fep = netdev_priv(ndev);
	int i;
	int ret = 0;
	struct fec_enet_priv_tx_q *txq;

	for (i = 0; i < fep->num_tx_queues; i++) {
		txq = kzalloc(sizeof(*txq), GFP_KERNEL);
		if (!txq) {
			ret = -ENOMEM;
			goto alloc_failed;
		}

		fep->tx_queue[i] = txq;
		txq->tx_ring_size = TX_RING_SIZE;
		fep->total_tx_ring_size += fep->tx_queue[i]->tx_ring_size;

		txq->tx_stop_threshold = FEC_MAX_SKB_DESCS;
		txq->tx_wake_threshold =
				(txq->tx_ring_size - txq->tx_stop_threshold) / 2;

		txq->tso_hdrs = dma_alloc_coherent(NULL,
					txq->tx_ring_size * TSO_HEADER_SIZE,
					&txq->tso_hdrs_dma,
					GFP_KERNEL);
		if (!txq->tso_hdrs) {
			ret = -ENOMEM;
			goto alloc_failed;
		}
	}

	for (i = 0; i < fep->num_rx_queues; i++) {
		fep->rx_queue[i] = kzalloc(sizeof(*fep->rx_queue[i]),
					   GFP_KERNEL);
		if (!fep->rx_queue[i]) {
			ret = -ENOMEM;
			goto alloc_failed;
		}

		fep->rx_queue[i]->rx_ring_size = RX_RING_SIZE;
		fep->total_rx_ring_size += fep->rx_queue[i]->rx_ring_size;
	}
	return ret;

alloc_failed:
	fec_enet_free_queue(ndev);
	return ret;
}

static int
fec_enet_alloc_rxq_buffers(struct net_device *ndev, unsigned int queue)
{
	struct fec_enet_private *fep = netdev_priv(ndev);
	unsigned int i;
	struct sk_buff *skb;
	struct bufdesc	*bdp;
	struct fec_enet_priv_rx_q *rxq;

	rxq = fep->rx_queue[queue];
	bdp = rxq->rx_bd_base;
	for (i = 0; i < rxq->rx_ring_size; i++) {
		skb = netdev_alloc_skb(ndev, FEC_ENET_RX_FRSIZE);
		if (!skb)
			goto err_alloc;

		if (fec_enet_new_rxbdp(ndev, bdp, skb)) {
			dev_kfree_skb(skb);
			goto err_alloc;
		}

		rxq->rx_skbuff[i] = skb;
		bdp->cbd_sc = BD_ENET_RX_EMPTY;

		if (fep->bufdesc_ex) {
			struct bufdesc_ex *ebdp = (struct bufdesc_ex *)bdp;
			ebdp->cbd_esc = BD_ENET_RX_INT;
		}

		bdp = fec_enet_get_nextdesc(bdp, fep, queue);
	}

	/* Set the last buffer to wrap. */
	bdp = fec_enet_get_prevdesc(bdp, fep, queue);
	bdp->cbd_sc |= BD_SC_WRAP;
	return 0;

 err_alloc:
	fec_enet_free_buffers(ndev);
	return -ENOMEM;
}

static int
fec_enet_alloc_txq_buffers(struct net_device *ndev, unsigned int queue)
{
	struct fec_enet_private *fep = netdev_priv(ndev);
	unsigned int i;
	struct bufdesc  *bdp;
	struct fec_enet_priv_tx_q *txq;

	txq = fep->tx_queue[queue];
	bdp = txq->tx_bd_base;
	for (i = 0; i < txq->tx_ring_size; i++) {
		txq->tx_bounce[i] = kmalloc(FEC_ENET_TX_FRSIZE, GFP_KERNEL);
		if (!txq->tx_bounce[i])
			goto err_alloc;

		bdp->cbd_sc = 0;
		bdp->cbd_bufaddr = 0;

		if (fep->bufdesc_ex) {
			struct bufdesc_ex *ebdp = (struct bufdesc_ex *)bdp;
			ebdp->cbd_esc = BD_ENET_TX_INT;
		}

		bdp = fec_enet_get_nextdesc(bdp, fep, queue);
	}

	/* Set the last buffer to wrap. */
	bdp = fec_enet_get_prevdesc(bdp, fep, queue);
	bdp->cbd_sc |= BD_SC_WRAP;

	return 0;

 err_alloc:
	fec_enet_free_buffers(ndev);
	return -ENOMEM;
}

static int fec_enet_alloc_buffers(struct net_device *ndev)
{
	struct fec_enet_private *fep = netdev_priv(ndev);
	unsigned int i;

	for (i = 0; i < fep->num_rx_queues; i++)
		if (fec_enet_alloc_rxq_buffers(ndev, i))
			return -ENOMEM;

	for (i = 0; i < fep->num_tx_queues; i++)
		if (fec_enet_alloc_txq_buffers(ndev, i))
			return -ENOMEM;
	return 0;
}

static inline bool fec_enet_irq_workaround(struct fec_enet_private *fep)
{
	struct device_node *np = fep->pdev->dev.of_node;
	struct device_node *intr_node;

	intr_node = of_parse_phandle(np, "interrupts-extended", 0);
	if (intr_node && !strcmp(intr_node->name, "gpio")) {
		/*
		 * If the interrupt controller is a GPIO node, it must have
		 * applied the workaround for WAIT mode bug.
		 */
		return true;
	}

	return false;
}

static int
fec_enet_open(struct net_device *ndev)
{
	struct fec_enet_private *fep = netdev_priv(ndev);
	const struct platform_device_id *id_entry =
				platform_get_device_id(fep->pdev);
	int ret;

	pinctrl_pm_select_default_state(&fep->pdev->dev);
	ret = fec_enet_clk_enable(ndev, true);
	if (ret)
		return ret;

	/* I should reset the ring buffers here, but I don't yet know
	 * a simple way to do that.
	 */

	ret = fec_enet_alloc_buffers(ndev);
	if (ret)
		goto err_enet_alloc;

	/* Probe and connect to PHY when open the interface */
	ret = fec_enet_mii_probe(ndev);
	if (ret)
		goto err_enet_mii_probe;

	fec_restart(ndev);
	napi_enable(&fep->napi);
	phy_start(fep->phy_dev);
	netif_tx_start_all_queues(ndev);

	pm_runtime_get_sync(ndev->dev.parent);
	if ((id_entry->driver_data & FEC_QUIRK_BUG_WAITMODE) &&
	    !fec_enet_irq_workaround(fep))
		pm_qos_add_request(&ndev->pm_qos_req,
				   PM_QOS_CPU_DMA_LATENCY,
				   0);
	else
		pm_qos_add_request(&ndev->pm_qos_req,
				   PM_QOS_CPU_DMA_LATENCY,
				   PM_QOS_DEFAULT_VALUE);

	device_set_wakeup_enable(&ndev->dev, fep->wol_flag &
				 FEC_WOL_FLAG_ENABLE);

	return 0;

err_enet_mii_probe:
	fec_enet_free_buffers(ndev);
err_enet_alloc:
	if (!fep->mii_bus_share)
		pinctrl_pm_select_sleep_state(&fep->pdev->dev);
	return ret;
}

static int
fec_enet_close(struct net_device *ndev)
{
	struct fec_enet_private *fep = netdev_priv(ndev);

	phy_stop(fep->phy_dev);

	if (netif_device_present(ndev)) {
		napi_disable(&fep->napi);
		netif_tx_disable(ndev);
		fec_stop(ndev);
	}

	phy_disconnect(fep->phy_dev);
	fep->phy_dev = NULL;

	fec_enet_clk_enable(ndev, false);
	pm_qos_remove_request(&ndev->pm_qos_req);
	pinctrl_pm_select_sleep_state(&fep->pdev->dev);
	pm_runtime_put_sync_suspend(ndev->dev.parent);
	fec_enet_free_buffers(ndev);
	gpioled_phylink(fep);

	return 0;
}

/* Set or clear the multicast filter for this adaptor.
 * Skeleton taken from sunlance driver.
 * The CPM Ethernet implementation allows Multicast as well as individual
 * MAC address filtering.  Some of the drivers check to make sure it is
 * a group multicast address, and discard those that are not.  I guess I
 * will do the same for now, but just remove the test if you want
 * individual filtering as well (do the upper net layers want or support
 * this kind of feature?).
 */

#define HASH_BITS	6		/* #bits in hash */
#define CRC32_POLY	0xEDB88320

static void set_multicast_list(struct net_device *ndev)
{
	struct fec_enet_private *fep = netdev_priv(ndev);
	struct netdev_hw_addr *ha;
	unsigned int i, bit, data, crc, tmp;
	unsigned char hash;

	if (ndev->flags & IFF_PROMISC) {
		tmp = readl(fep->hwp + FEC_R_CNTRL);
		tmp |= 0x8;
		writel(tmp, fep->hwp + FEC_R_CNTRL);
		return;
	}

	tmp = readl(fep->hwp + FEC_R_CNTRL);
	tmp &= ~0x8;
	writel(tmp, fep->hwp + FEC_R_CNTRL);

	if (ndev->flags & IFF_ALLMULTI) {
		/* Catch all multicast addresses, so set the
		 * filter to all 1's
		 */
		writel(0xffffffff, fep->hwp + FEC_GRP_HASH_TABLE_HIGH);
		writel(0xffffffff, fep->hwp + FEC_GRP_HASH_TABLE_LOW);

		return;
	}

	/* Clear filter and add the addresses in hash register
	 */
	writel(0, fep->hwp + FEC_GRP_HASH_TABLE_HIGH);
	writel(0, fep->hwp + FEC_GRP_HASH_TABLE_LOW);

	netdev_for_each_mc_addr(ha, ndev) {
		/* calculate crc32 value of mac address */
		crc = 0xffffffff;

		for (i = 0; i < ndev->addr_len; i++) {
			data = ha->addr[i];
			for (bit = 0; bit < 8; bit++, data >>= 1) {
				crc = (crc >> 1) ^
				(((crc ^ data) & 1) ? CRC32_POLY : 0);
			}
		}

		/* only upper 6 bits (HASH_BITS) are used
		 * which point to specific bit in he hash registers
		 */
		hash = (crc >> (32 - HASH_BITS)) & 0x3f;

		if (hash > 31) {
			tmp = readl(fep->hwp + FEC_GRP_HASH_TABLE_HIGH);
			tmp |= 1 << (hash - 32);
			writel(tmp, fep->hwp + FEC_GRP_HASH_TABLE_HIGH);
		} else {
			tmp = readl(fep->hwp + FEC_GRP_HASH_TABLE_LOW);
			tmp |= 1 << hash;
			writel(tmp, fep->hwp + FEC_GRP_HASH_TABLE_LOW);
		}
	}
}

/* Set a MAC change in hardware. */
static int
fec_set_mac_address(struct net_device *ndev, void *p)
{
	struct fec_enet_private *fep = netdev_priv(ndev);
	struct sockaddr *addr = p;

	if (addr) {
		if (!is_valid_ether_addr(addr->sa_data))
			return -EADDRNOTAVAIL;
		memcpy(ndev->dev_addr, addr->sa_data, ndev->addr_len);
	}

	writel(ndev->dev_addr[3] | (ndev->dev_addr[2] << 8) |
		(ndev->dev_addr[1] << 16) | (ndev->dev_addr[0] << 24),
		fep->hwp + FEC_ADDR_LOW);
	writel((ndev->dev_addr[5] << 16) | (ndev->dev_addr[4] << 24),
		fep->hwp + FEC_ADDR_HIGH);
	return 0;
}

#ifdef CONFIG_NET_POLL_CONTROLLER
/**
 * fec_poll_controller - FEC Poll controller function
 * @dev: The FEC network adapter
 *
 * Polled functionality used by netconsole and others in non interrupt mode
 *
 */
static void fec_poll_controller(struct net_device *dev)
{
	int i;
	struct fec_enet_private *fep = netdev_priv(dev);

	for (i = 0; i < FEC_IRQ_NUM; i++) {
		if (fep->irq[i] > 0) {
			disable_irq(fep->irq[i]);
			fec_enet_interrupt(fep->irq[i], dev);
			enable_irq(fep->irq[i]);
		}
	}
}
#endif

#define FEATURES_NEED_QUIESCE NETIF_F_RXCSUM
static inline void fec_enet_set_netdev_features(struct net_device *netdev,
	netdev_features_t features)
{
	struct fec_enet_private *fep = netdev_priv(netdev);
	netdev_features_t changed = features ^ netdev->features;

	netdev->features = features;

	/* Receive checksum has been changed */
	if (changed & NETIF_F_RXCSUM) {
		if (features & NETIF_F_RXCSUM)
			fep->csum_flags |= FLAG_RX_CSUM_ENABLED;
		else
			fep->csum_flags &= ~FLAG_RX_CSUM_ENABLED;
	}
}

static int fec_set_features(struct net_device *netdev,
	netdev_features_t features)
{
	struct fec_enet_private *fep = netdev_priv(netdev);
	netdev_features_t changed = features ^ netdev->features;

	if (netif_running(netdev) && changed & FEATURES_NEED_QUIESCE) {
		napi_disable(&fep->napi);
		netif_tx_lock_bh(netdev);
		fec_stop(netdev);
		fec_enet_set_netdev_features(netdev, features);
		fec_restart(netdev);
		netif_tx_wake_all_queues(netdev);
		netif_tx_unlock_bh(netdev);
		napi_enable(&fep->napi);
	} else {
		fec_enet_set_netdev_features(netdev, features);
	}

	return 0;
}

u16 fec_enet_get_raw_vlan_tci(struct sk_buff *skb)
{
	struct vlan_ethhdr *vhdr;
	unsigned short vlan_TCI = 0;

	if (skb->protocol == ntohs(ETH_P_ALL)) {
		vhdr = (struct vlan_ethhdr *)(skb->data);
		vlan_TCI = ntohs(vhdr->h_vlan_TCI);
	}

	return vlan_TCI;
}

u16 fec_enet_select_queue(struct net_device *ndev, struct sk_buff *skb,
			  void *accel_priv, select_queue_fallback_t fallback)
{
	struct fec_enet_private *fep = netdev_priv(ndev);
	const struct platform_device_id *id_entry =
			platform_get_device_id(fep->pdev);
	u16 vlan_tag;

	if (!(id_entry->driver_data & FEC_QUIRK_HAS_AVB))
		return skb_tx_hash(ndev, skb);

	vlan_tag = fec_enet_get_raw_vlan_tci(skb);
	if (!vlan_tag)
		return vlan_tag;

	return  fec_enet_vlan_pri_to_queue[vlan_tag >> 13];
}

static const struct net_device_ops fec_netdev_ops = {
	.ndo_open		= fec_enet_open,
	.ndo_stop		= fec_enet_close,
	.ndo_start_xmit		= fec_enet_start_xmit,
	.ndo_select_queue       = fec_enet_select_queue,
	.ndo_set_rx_mode	= set_multicast_list,
	.ndo_change_mtu		= eth_change_mtu,
	.ndo_validate_addr	= eth_validate_addr,
	.ndo_tx_timeout		= fec_timeout,
	.ndo_set_mac_address	= fec_set_mac_address,
	.ndo_do_ioctl		= fec_enet_ioctl,
#ifdef CONFIG_NET_POLL_CONTROLLER
	.ndo_poll_controller	= fec_poll_controller,
#endif
	.ndo_set_features	= fec_set_features,
};

 /*
  * XXX:  We need to clean up on failure exits here.
  *
  */
static int fec_enet_init(struct net_device *ndev)
{
	struct fec_enet_private *fep = netdev_priv(ndev);
	struct fec_enet_priv_tx_q *txq;
	struct fec_enet_priv_rx_q *rxq;
	struct bufdesc *cbd_base;
	dma_addr_t bd_dma;
	int bd_size;
	unsigned int i;

#if defined(CONFIG_ARM)
	fep->rx_align = 0xf;
	fep->tx_align = 0xf;
#else
	fep->rx_align = 0x3;
	fep->tx_align = 0x3;
#endif

	fec_enet_alloc_queue(ndev);

	if (fep->bufdesc_ex)
		fep->bufdesc_size = sizeof(struct bufdesc_ex);
	else
		fep->bufdesc_size = sizeof(struct bufdesc);
	bd_size = (fep->total_tx_ring_size + fep->total_rx_ring_size) *
			fep->bufdesc_size;

	/* Allocate memory for buffer descriptors. */
	cbd_base = dma_alloc_coherent(NULL, bd_size, &bd_dma,
				      GFP_KERNEL);
	if (!cbd_base) {
		return -ENOMEM;
	}

	memset(cbd_base, 0, bd_size);

	/* Get the Ethernet address */
	fec_get_mac(ndev);
	/* make sure MAC we just acquired is programmed into the hw */
	fec_set_mac_address(ndev, NULL);

	/* Set receive and transmit descriptor base. */
	for (i = 0; i < fep->num_rx_queues; i++) {
		rxq = fep->rx_queue[i];
		rxq->index = i;
		rxq->rx_bd_base = (struct bufdesc *)cbd_base;
		rxq->bd_dma = bd_dma;
		if (fep->bufdesc_ex) {
			bd_dma += sizeof(struct bufdesc_ex) * rxq->rx_ring_size;
			cbd_base = (struct bufdesc *)
				(((struct bufdesc_ex *)cbd_base) + rxq->rx_ring_size);
		} else {
			bd_dma += sizeof(struct bufdesc) * rxq->rx_ring_size;
			cbd_base += rxq->rx_ring_size;
		}
	}

	for (i = 0; i < fep->num_tx_queues; i++) {
		txq = fep->tx_queue[i];
		txq->index = i;
		txq->tx_bd_base = (struct bufdesc *)cbd_base;
		txq->bd_dma = bd_dma;
		if (fep->bufdesc_ex) {
			bd_dma += sizeof(struct bufdesc_ex) * txq->tx_ring_size;
			cbd_base = (struct bufdesc *)
			 (((struct bufdesc_ex *)cbd_base) + txq->tx_ring_size);
		} else {
			bd_dma += sizeof(struct bufdesc) * txq->tx_ring_size;
			cbd_base += txq->tx_ring_size;
		}
	}


	/* The FEC Ethernet specific entries in the device structure */
	ndev->watchdog_timeo = TX_TIMEOUT;
	ndev->netdev_ops = &fec_netdev_ops;
	ndev->ethtool_ops = &fec_enet_ethtool_ops;

	writel(FEC_RX_DISABLED_IMASK, fep->hwp + FEC_IMASK);
	netif_napi_add(ndev, &fep->napi, fec_enet_rx_napi, NAPI_POLL_WEIGHT);

	if (fep->quirks & FEC_QUIRK_HAS_VLAN)
		/* enable hw VLAN support */
		ndev->features |= NETIF_F_HW_VLAN_CTAG_RX;

	if (fep->quirks & FEC_QUIRK_HAS_CSUM) {
		ndev->gso_max_segs = FEC_MAX_TSO_SEGS;

		/* enable hw accelerator */
		ndev->features |= (NETIF_F_IP_CSUM | NETIF_F_IPV6_CSUM
				| NETIF_F_RXCSUM | NETIF_F_SG | NETIF_F_TSO);
		fep->csum_flags |= FLAG_RX_CSUM_ENABLED;
	}

	if (fep->quirks & FEC_QUIRK_HAS_AVB) {
		fep->tx_align = 0;
		fep->rx_align = 0x3f;
	}

	ndev->hw_features = ndev->features;

	fec_restart(ndev);

	return 0;
}

#ifdef CONFIG_OF
static void fec_reset_phy(struct platform_device *pdev)
{
	int err, phy_reset;
	int msec = 1;
	struct device_node *np = pdev->dev.of_node;

	if (!np)
		return;

	of_property_read_u32(np, "phy-reset-duration", &msec);
	/* A sane reset duration should not be longer than 1s */
	if (msec > 1000)
		msec = 1;

	phy_reset = of_get_named_gpio(np, "phy-reset-gpios", 0);
	if (!gpio_is_valid(phy_reset))
		return;

	err = devm_gpio_request_one(&pdev->dev, phy_reset,
				    GPIOF_OUT_INIT_LOW, "phy-reset");
	if (err) {
		dev_err(&pdev->dev, "failed to get phy-reset-gpios: %d\n", err);
		return;
	}
	msleep(msec);
	gpio_set_value(phy_reset, 1);
}

static void fec_gpio_led_init(struct platform_device *pdev)
{
	struct net_device *ndev = platform_get_drvdata(pdev);
	struct fec_enet_private *fep = netdev_priv(ndev);
	struct device_node *np = pdev->dev.of_node;
	enum of_gpio_flags flags;
	int init_st;

	if (!np)
		return;

	fep->gpio_linkled = of_get_named_gpio_flags(np, "digi,gpio-link-led", 0,
						    &flags);
	if (fep->gpio_linkled >= 0) {
		if (flags & OF_GPIO_ACTIVE_LOW) {
			fep->gpio_linkled_inverted = 1;
			init_st = GPIOF_OUT_INIT_HIGH;
		}
		else
			init_st = GPIOF_OUT_INIT_LOW;

		if (gpio_request_one(fep->gpio_linkled, init_st,
				      "FEC link LED"))
			printk("Unable to register gpio %d for link LED\n",
			       fep->gpio_linkled);
	}

	fep->gpio_actled = of_get_named_gpio_flags(np, "digi,gpio-act-led", 0,
						   &flags);
	if (fep->gpio_actled >= 0) {
		if (flags & OF_GPIO_ACTIVE_LOW) {
			fep->gpio_actled_inverted = 1;
			init_st = GPIOF_OUT_INIT_HIGH;
		}
		else
			init_st = GPIOF_OUT_INIT_LOW;

		if (gpio_request_one(fep->gpio_actled, init_st,
				     "FEC activity LED")) {
			printk("Unable to register gpio %d for activity LED\n",
				fep->gpio_actled);
		}
		else {
			if (flags & OF_GPIO_ACTIVE_LOW)
				fep->gpio_actled_inverted = 1;
			/* Initialize kernel timer for toggling the activity LED */
			fep->rxtx_cnt = 0;
			fep->activityled_timer.data = (unsigned long)ndev;
			fep->activityled_timer.function = activityled_timer_fn;
			fep->activityled_timer.expires = jiffies +
							 ACTLED_TOGGLE_TIMEOUT;
			init_timer(&fep->activityled_timer);
			add_timer(&fep->activityled_timer);
		}
	}

}
#else /* CONFIG_OF */
static void fec_reset_phy(struct platform_device *pdev)
{
	/*
	 * In case of platform probe, the reset has been done
	 * by machine code.
	 */
}
static inline void fec_gpio_led_init(struct platform_device *pdev)
{
}
#endif /* CONFIG_OF */

static void
fec_enet_get_queue_num(struct platform_device *pdev, int *num_tx, int *num_rx)
{
	struct device_node *np = pdev->dev.of_node;
	int err;

	*num_tx = *num_rx = 1;

	if (!np || !of_device_is_available(np))
		return;

	/* parse the num of tx and rx queues */
	err = of_property_read_u32(np, "fsl,num-tx-queues", num_tx);
	if (err)
		*num_tx = 1;

	err = of_property_read_u32(np, "fsl,num-rx-queues", num_rx);
	if (err)
		*num_rx = 1;

	if (*num_tx < 1 || *num_tx > FEC_ENET_MAX_TX_QS) {
		dev_warn(&pdev->dev, "Invalid num_tx(=%d), fall back to 1\n",
			 *num_tx);
		*num_tx = 1;
		return;
	}

	if (*num_rx < 1 || *num_rx > FEC_ENET_MAX_RX_QS) {
		dev_warn(&pdev->dev, "Invalid num_rx(=%d), fall back to 1\n",
			 *num_rx);
		*num_rx = 1;
		return;
	}

}

static int
fec_probe(struct platform_device *pdev)
{
	struct fec_enet_private *fep;
	struct fec_platform_data *pdata;
	struct net_device *ndev;
	int i, irq, ret = 0;
	struct resource *r;
	const struct of_device_id *of_id;
	static int dev_id;
	struct device_node *np = pdev->dev.of_node, *phy_node;
	int num_tx_qs;
	int num_rx_qs;

	fec_enet_get_queue_num(pdev, &num_tx_qs, &num_rx_qs);

	/* Init network device */
	ndev = alloc_etherdev_mqs(sizeof(struct fec_enet_private),
				  num_tx_qs, num_rx_qs);
	if (!ndev)
		return -ENOMEM;

	SET_NETDEV_DEV(ndev, &pdev->dev);

	/* setup board info structure */
	fep = netdev_priv(ndev);

	of_id = of_match_device(fec_dt_ids, &pdev->dev);
	if (of_id)
		pdev->id_entry = of_id->data;
	fep->quirks = pdev->id_entry->driver_data;

	fep->num_rx_queues = num_rx_qs;
	fep->num_tx_queues = num_tx_qs;

#if !defined(CONFIG_M5272)
	/* default enable pause frame auto negotiation */
	if (fep->quirks & FEC_QUIRK_HAS_GBIT)
		fep->pause_flag |= FEC_PAUSE_FLAG_AUTONEG;
#endif

	/* Select default pin state */
	pinctrl_pm_select_default_state(&pdev->dev);

	r = platform_get_resource(pdev, IORESOURCE_MEM, 0);
	fep->hwp = devm_ioremap_resource(&pdev->dev, r);
	if (IS_ERR(fep->hwp)) {
		ret = PTR_ERR(fep->hwp);
		goto failed_ioremap;
	}

	fep->pdev = pdev;
	fep->dev_id = dev_id++;

	platform_set_drvdata(pdev, ndev);

	if (of_get_property(np, "fsl,magic-packet", NULL))
		fep->wol_flag |= FEC_WOL_HAS_MAGIC_PACKET;

	phy_node = of_parse_phandle(np, "phy-handle", 0);
	if (!phy_node && of_phy_is_fixed_link(np)) {
		ret = of_phy_register_fixed_link(np);
		if (ret < 0) {
			dev_err(&pdev->dev,
				"broken fixed-link specification\n");
			goto failed_phy;
		}
		phy_node = of_node_get(np);
	}
	fep->phy_node = phy_node;

	ret = of_get_phy_mode(pdev->dev.of_node);
	if (ret < 0) {
		pdata = dev_get_platdata(&pdev->dev);
		if (pdata)
			fep->phy_interface = pdata->phy;
		else
			fep->phy_interface = PHY_INTERFACE_MODE_MII;
	} else {
		fep->phy_interface = ret;
	}

	fep->clk_ipg = devm_clk_get(&pdev->dev, "ipg");
	if (IS_ERR(fep->clk_ipg)) {
		ret = PTR_ERR(fep->clk_ipg);
		goto failed_clk;
	}

	fep->clk_ahb = devm_clk_get(&pdev->dev, "ahb");
	if (IS_ERR(fep->clk_ahb)) {
		ret = PTR_ERR(fep->clk_ahb);
		goto failed_clk;
	}

	fep->itr_clk_rate = clk_get_rate(fep->clk_ahb);

	/* enet_out is optional, depends on board */
	fep->clk_enet_out = devm_clk_get(&pdev->dev, "enet_out");
	if (IS_ERR(fep->clk_enet_out))
		fep->clk_enet_out = NULL;

	fep->ptp_clk_on = false;
	mutex_init(&fep->ptp_clk_mutex);

	/* clk_ref is optional, depends on board */
	fep->clk_ref = devm_clk_get(&pdev->dev, "enet_clk_ref");
	if (IS_ERR(fep->clk_ref))
		fep->clk_ref = NULL;

	fep->bufdesc_ex = fep->quirks & FEC_QUIRK_HAS_BUFDESC_EX;
	fep->clk_ptp = devm_clk_get(&pdev->dev, "ptp");
	if (IS_ERR(fep->clk_ptp)) {
		fep->clk_ptp = NULL;
		fep->bufdesc_ex = false;
	}

	pm_runtime_enable(&pdev->dev);
	ret = fec_enet_clk_enable(ndev, true);
	if (ret)
		goto failed_clk;

	fep->reg_phy = devm_regulator_get(&pdev->dev, "phy");
	if (!IS_ERR(fep->reg_phy)) {
		ret = regulator_enable(fep->reg_phy);
		if (ret) {
			dev_err(&pdev->dev,
				"Failed to enable phy regulator: %d\n", ret);
			goto failed_regulator;
		}
	} else {
		fep->reg_phy = NULL;
	}

	fec_gpio_led_init(pdev);
	fec_reset_phy(pdev);

	if (fep->bufdesc_ex)
		fec_ptp_init(pdev);

	ret = fec_enet_init(ndev);
	if (ret)
		goto failed_init;

	for (i = 0; i < FEC_IRQ_NUM; i++) {
		irq = platform_get_irq(pdev, i);
		if (irq < 0) {
			if (i)
				break;
			ret = irq;
			goto failed_irq;
		}
		ret = devm_request_irq(&pdev->dev, irq, fec_enet_interrupt,
				       0, pdev->name, ndev);
		if (ret)
			goto failed_irq;

		fep->irq[i] = irq;
	}

	init_completion(&fep->mdio_done);
	ret = fec_enet_mii_init(pdev);
	if (ret)
		goto failed_mii_init;

	/* Carrier starts down, phylib will bring it up */
	netif_carrier_off(ndev);
	fec_enet_clk_enable(ndev, false);
	pinctrl_pm_select_sleep_state(&pdev->dev);

	ret = register_netdev(ndev);
	if (ret)
		goto failed_register;

	device_init_wakeup(&ndev->dev, fep->wol_flag &
			   FEC_WOL_HAS_MAGIC_PACKET);

	if (fep->bufdesc_ex && fep->ptp_clock)
		netdev_info(ndev, "registered PHC device %d\n", fep->dev_id);

	fep->rx_copybreak = COPYBREAK_DEFAULT;
	INIT_WORK(&fep->tx_timeout_work, fec_enet_timeout_work);
	return 0;

failed_register:
	fec_enet_mii_remove(fep);
failed_mii_init:
failed_irq:
failed_init:
	if (fep->reg_phy)
		regulator_disable(fep->reg_phy);
failed_regulator:
	fec_enet_clk_enable(ndev, false);
failed_clk:
failed_phy:
	of_node_put(phy_node);
failed_ioremap:
	free_netdev(ndev);

	return ret;
}

static int
fec_drv_remove(struct platform_device *pdev)
{
	struct net_device *ndev = platform_get_drvdata(pdev);
	struct fec_enet_private *fep = netdev_priv(ndev);

	cancel_delayed_work_sync(&fep->time_keep);
	cancel_work_sync(&fep->tx_timeout_work);
	unregister_netdev(ndev);
	fec_enet_mii_remove(fep);
	if (fep->reg_phy)
		regulator_disable(fep->reg_phy);
	if (fep->ptp_clock)
		ptp_clock_unregister(fep->ptp_clock);
	fec_enet_clk_enable(ndev, false);
	of_node_put(fep->phy_node);
	free_netdev(ndev);

	return 0;
}

static int __maybe_unused fec_suspend(struct device *dev)
{
	struct net_device *ndev = dev_get_drvdata(dev);
	struct fec_enet_private *fep = netdev_priv(ndev);

	rtnl_lock();
	if (netif_running(ndev)) {
		if (fep->wol_flag & FEC_WOL_FLAG_ENABLE)
			fep->wol_flag |= FEC_WOL_FLAG_SLEEP_ON;
		phy_stop(fep->phy_dev);
		napi_disable(&fep->napi);
		netif_tx_lock_bh(ndev);
		netif_device_detach(ndev);
		netif_tx_unlock_bh(ndev);
		fec_stop(ndev);
		if (!(fep->wol_flag & FEC_WOL_FLAG_ENABLE))
			pinctrl_pm_select_sleep_state(&fep->pdev->dev);
		fec_enet_clk_enable(ndev, false);
	} else if (fep->mii_bus_share && !fep->phy_dev) {
		fec_enet_clk_enable(ndev, false);
		pinctrl_pm_select_sleep_state(&fep->pdev->dev);
	}
	rtnl_unlock();

	if (fep->reg_phy && !(fep->wol_flag & FEC_WOL_FLAG_ENABLE))
		regulator_disable(fep->reg_phy);

	/* SOC supply clock to phy, when clock is disabled, phy link down
	 * SOC control phy regulator, when regulator is disabled, phy link down
	 */
	if (fep->clk_enet_out || fep->reg_phy)
		fep->link = 0;

	return 0;
}

static int __maybe_unused fec_resume(struct device *dev)
{
	struct net_device *ndev = dev_get_drvdata(dev);
	struct fec_enet_private *fep = netdev_priv(ndev);
	struct fec_platform_data *pdata = fep->pdev->dev.platform_data;
	int ret;
	int val;

	if (fep->reg_phy && !(fep->wol_flag & FEC_WOL_FLAG_ENABLE)) {
		ret = regulator_enable(fep->reg_phy);
		if (ret)
			return ret;
	}

	rtnl_lock();
	if (netif_running(ndev)) {
		ret = fec_enet_clk_enable(ndev, true);
		if (ret) {
			rtnl_unlock();
			goto failed_clk;
		}
		if (fep->wol_flag & FEC_WOL_FLAG_ENABLE) {
			if (pdata && pdata->sleep_mode_enable)
				pdata->sleep_mode_enable(false);
			val = readl(fep->hwp + FEC_ECNTRL);
			val &= ~(FEC_ECR_MAGICEN | FEC_ECR_SLEEP);
			writel(val, fep->hwp + FEC_ECNTRL);
			fep->wol_flag &= ~FEC_WOL_FLAG_SLEEP_ON;
		} else {
			pinctrl_pm_select_default_state(&fep->pdev->dev);
		}
		fec_restart(ndev);
		netif_tx_lock_bh(ndev);
		netif_device_attach(ndev);
		netif_tx_unlock_bh(ndev);
		napi_enable(&fep->napi);
		phy_start(fep->phy_dev);
	} else if (fep->mii_bus_share && !fep->phy_dev) {
		pinctrl_pm_select_default_state(&fep->pdev->dev);
		fec_restore_mii_bus(ndev);
	}
	rtnl_unlock();

	return 0;

failed_clk:
	if (fep->reg_phy)
		regulator_disable(fep->reg_phy);
	return ret;
}

static int fec_runtime_suspend(struct device *dev)
{
	release_bus_freq(BUS_FREQ_HIGH);
	return 0;
}

static int fec_runtime_resume(struct device *dev)
{
	request_bus_freq(BUS_FREQ_HIGH);
	return 0;
}

static const struct dev_pm_ops fec_pm_ops = {
	SET_RUNTIME_PM_OPS(fec_runtime_suspend, fec_runtime_resume, NULL)
	SET_SYSTEM_SLEEP_PM_OPS(fec_suspend, fec_resume)
};

static struct platform_driver fec_driver = {
	.driver	= {
		.name	= DRIVER_NAME,
		.owner	= THIS_MODULE,
		.pm	= &fec_pm_ops,
		.of_match_table = fec_dt_ids,
	},
	.id_table = fec_devtype,
	.probe	= fec_probe,
	.remove	= fec_drv_remove,
};

module_platform_driver(fec_driver);

MODULE_ALIAS("platform:"DRIVER_NAME);
MODULE_LICENSE("GPL");<|MERGE_RESOLUTION|>--- conflicted
+++ resolved
@@ -1339,10 +1339,8 @@
 		}
 	}
 
-<<<<<<< HEAD
 	toggle_activityled(ndev);
 
-=======
 	/* ERR006538: Keep the transmitter going */
 	if (bdp != txq->cur_tx &&
 	    readl(fep->hwp + FEC_X_DES_ACTIVE(queue_id)) == 0)
@@ -1359,7 +1357,6 @@
 		clear_bit(queue_id, &fep->work_tx);
 		fec_enet_tx_queue(ndev, queue_id);
 	}
->>>>>>> 825dd90e
 	return;
 }
 
@@ -1610,16 +1607,13 @@
 	u16	queue_id;
 	struct fec_enet_private *fep = netdev_priv(ndev);
 
-<<<<<<< HEAD
 	toggle_activityled(ndev);
 
-=======
 	for_each_set_bit(queue_id, &fep->work_rx, FEC_ENET_MAX_RX_QS) {
 		clear_bit(queue_id, &fep->work_rx);
 		pkt_received += fec_enet_rx_queue(ndev,
 					budget - pkt_received, queue_id);
 	}
->>>>>>> 825dd90e
 	return pkt_received;
 }
 
