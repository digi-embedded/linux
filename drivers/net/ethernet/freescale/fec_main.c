/*
 * Fast Ethernet Controller (FEC) driver for Motorola MPC8xx.
 * Copyright (c) 1997 Dan Malek (dmalek@jlc.net)
 *
 * Right now, I am very wasteful with the buffers.  I allocate memory
 * pages and then divide them into 2K frame buffers.  This way I know I
 * have buffers large enough to hold one frame within one buffer descriptor.
 * Once I get this working, I will use 64 or 128 byte CPM buffers, which
 * will be much more memory efficient and will easily handle lots of
 * small packets.
 *
 * Much better multiple PHY support by Magnus Damm.
 * Copyright (c) 2000 Ericsson Radio Systems AB.
 *
 * Support for FEC controller of ColdFire processors.
 * Copyright (c) 2001-2005 Greg Ungerer (gerg@snapgear.com)
 *
 * Bug fixes and cleanup by Philippe De Muyter (phdm@macqel.be)
 * Copyright (c) 2004-2006 Macq Electronique SA.
 *
 * Copyright (C) 2010-2014 Freescale Semiconductor, Inc.
 *
 * Copyright 2017-2018 NXP
 */

#include <linux/module.h>
#include <linux/kernel.h>
#include <linux/string.h>
#include <linux/ptrace.h>
#include <linux/errno.h>
#include <linux/ioport.h>
#include <linux/slab.h>
#include <linux/interrupt.h>
#include <linux/delay.h>
#include <linux/netdevice.h>
#include <linux/etherdevice.h>
#include <linux/skbuff.h>
#include <linux/in.h>
#include <linux/ip.h>
#include <net/ip.h>
#include <net/tso.h>
#include <linux/tcp.h>
#include <linux/udp.h>
#include <linux/icmp.h>
#include <linux/spinlock.h>
#include <linux/workqueue.h>
#include <linux/bitops.h>
#include <linux/io.h>
#include <linux/irq.h>
#include <linux/clk.h>
#include <linux/clk/clk-conf.h>
#include <linux/platform_device.h>
#include <linux/mdio.h>
#include <linux/phy.h>
#include <linux/fec.h>
#include <linux/of.h>
#include <linux/of_device.h>
#include <linux/of_gpio.h>
#include <linux/of_mdio.h>
#include <linux/of_net.h>
#include <linux/regulator/consumer.h>
#include <linux/if_vlan.h>
#include <linux/pinctrl/consumer.h>
#include <linux/pm_runtime.h>
#include <linux/busfreq-imx.h>
#include <linux/prefetch.h>
#include <linux/mfd/syscon.h>
#include <linux/regmap.h>

#include <asm/cacheflush.h>
#include <soc/imx/cpuidle.h>

#include "fec.h"

static void set_multicast_list(struct net_device *ndev);
static void fec_enet_itr_coal_init(struct net_device *ndev);

#define DRIVER_NAME	"fec"

#define FEC_ENET_GET_QUQUE(_x) ((_x == 0) ? 1 : ((_x == 1) ? 2 : 0))
static const u16 fec_enet_vlan_pri_to_queue[8] = {1, 1, 1, 1, 2, 2, 2, 2};

/* Pause frame feild and FIFO threshold */
#define FEC_ENET_FCE	(1 << 5)
#define FEC_ENET_RSEM_V	0x84
#define FEC_ENET_RSFL_V	16
#define FEC_ENET_RAEM_V	0x8
#define FEC_ENET_RAFL_V	0x8
#define FEC_ENET_OPD_V	0xFFF0
#define FEC_MDIO_PM_TIMEOUT  100 /* ms */

static struct platform_device_id fec_devtype[] = {
	{
		/* keep it for coldfire */
		.name = DRIVER_NAME,
		.driver_data = 0,
	}, {
		.name = "imx25-fec",
		.driver_data = FEC_QUIRK_USE_GASKET | FEC_QUIRK_MIB_CLEAR |
			       FEC_QUIRK_HAS_FRREG,
	}, {
		.name = "imx27-fec",
		.driver_data = FEC_QUIRK_MIB_CLEAR | FEC_QUIRK_HAS_FRREG,
	}, {
		.name = "imx28-fec",
		.driver_data = FEC_QUIRK_ENET_MAC | FEC_QUIRK_SWAP_FRAME |
				FEC_QUIRK_SINGLE_MDIO | FEC_QUIRK_HAS_RACC |
				FEC_QUIRK_HAS_FRREG,
	}, {
		.name = "imx6q-fec",
		.driver_data = FEC_QUIRK_ENET_MAC | FEC_QUIRK_HAS_GBIT |
				FEC_QUIRK_HAS_BUFDESC_EX | FEC_QUIRK_HAS_CSUM |
				FEC_QUIRK_HAS_VLAN | FEC_QUIRK_ERR006358 |
				FEC_QUIRK_HAS_RACC | FEC_QUIRK_BUG_WAITMODE,
	}, {
		.name = "mvf600-fec",
		.driver_data = FEC_QUIRK_ENET_MAC | FEC_QUIRK_HAS_RACC,
	}, {
		.name = "imx6sx-fec",
		.driver_data = FEC_QUIRK_ENET_MAC | FEC_QUIRK_HAS_GBIT |
				FEC_QUIRK_HAS_BUFDESC_EX | FEC_QUIRK_HAS_CSUM |
				FEC_QUIRK_HAS_VLAN | FEC_QUIRK_HAS_AVB |
				FEC_QUIRK_ERR007885 | FEC_QUIRK_BUG_CAPTURE |
				FEC_QUIRK_HAS_RACC | FEC_QUIRK_HAS_COALESCE,
	}, {
		.name = "imx6ul-fec",
		.driver_data = FEC_QUIRK_ENET_MAC | FEC_QUIRK_HAS_GBIT |
				FEC_QUIRK_HAS_BUFDESC_EX | FEC_QUIRK_HAS_CSUM |
				FEC_QUIRK_HAS_VLAN | FEC_QUIRK_ERR007885 |
				FEC_QUIRK_BUG_CAPTURE | FEC_QUIRK_HAS_RACC |
				FEC_QUIRK_HAS_COALESCE,
	}, {
		.name = "imx8qm-fec",
		.driver_data = FEC_QUIRK_ENET_MAC | FEC_QUIRK_HAS_GBIT |
				FEC_QUIRK_HAS_BUFDESC_EX | FEC_QUIRK_HAS_CSUM |
				FEC_QUIRK_HAS_VLAN | FEC_QUIRK_HAS_AVB |
				FEC_QUIRK_ERR007885 | FEC_QUIRK_BUG_CAPTURE |
				FEC_QUIRK_HAS_RACC | FEC_QUIRK_HAS_COALESCE |
				FEC_QUIRK_DELAYED_CLKS_SUPPORT,
	}, {
		.name = "imx8mq-fec",
		.driver_data = FEC_QUIRK_ENET_MAC | FEC_QUIRK_HAS_GBIT |
				FEC_QUIRK_HAS_BUFDESC_EX | FEC_QUIRK_HAS_CSUM |
				FEC_QUIRK_HAS_VLAN | FEC_QUIRK_HAS_AVB |
				FEC_QUIRK_ERR007885 | FEC_QUIRK_BUG_CAPTURE |
				FEC_QUIRK_HAS_RACC | FEC_QUIRK_HAS_COALESCE |
				FEC_QUIRK_HAS_EEE,
	}, {
		/* sentinel */
	}
};
MODULE_DEVICE_TABLE(platform, fec_devtype);

enum imx_fec_type {
	IMX25_FEC = 1,	/* runs on i.mx25/50/53 */
	IMX27_FEC,	/* runs on i.mx27/35/51 */
	IMX28_FEC,
	IMX6Q_FEC,
	MVF600_FEC,
	IMX6SX_FEC,
	IMX6UL_FEC,
	IMX8QM_FEC,
	IMX8MQ_FEC,
};

static const struct of_device_id fec_dt_ids[] = {
	{ .compatible = "fsl,imx25-fec", .data = &fec_devtype[IMX25_FEC], },
	{ .compatible = "fsl,imx27-fec", .data = &fec_devtype[IMX27_FEC], },
	{ .compatible = "fsl,imx28-fec", .data = &fec_devtype[IMX28_FEC], },
	{ .compatible = "fsl,imx6q-fec", .data = &fec_devtype[IMX6Q_FEC], },
	{ .compatible = "fsl,mvf600-fec", .data = &fec_devtype[MVF600_FEC], },
	{ .compatible = "fsl,imx6sx-fec", .data = &fec_devtype[IMX6SX_FEC], },
	{ .compatible = "fsl,imx6ul-fec", .data = &fec_devtype[IMX6UL_FEC], },
	{ .compatible = "fsl,imx8qm-fec", .data = &fec_devtype[IMX8QM_FEC], },
	{ .compatible = "fsl,imx8mq-fec", .data = &fec_devtype[IMX8MQ_FEC], },
	{ /* sentinel */ }
};
MODULE_DEVICE_TABLE(of, fec_dt_ids);

static unsigned char macaddr[ETH_ALEN];
module_param_array(macaddr, byte, NULL, 0);
MODULE_PARM_DESC(macaddr, "FEC Ethernet MAC address");

#if defined(CONFIG_M5272)
/*
 * Some hardware gets it MAC address out of local flash memory.
 * if this is non-zero then assume it is the address to get MAC from.
 */
#if defined(CONFIG_NETtel)
#define	FEC_FLASHMAC	0xf0006006
#elif defined(CONFIG_GILBARCONAP) || defined(CONFIG_SCALES)
#define	FEC_FLASHMAC	0xf0006000
#elif defined(CONFIG_CANCam)
#define	FEC_FLASHMAC	0xf0020000
#elif defined (CONFIG_M5272C3)
#define	FEC_FLASHMAC	(0xffe04000 + 4)
#elif defined(CONFIG_MOD5272)
#define FEC_FLASHMAC	0xffc0406b
#else
#define	FEC_FLASHMAC	0
#endif
#endif /* CONFIG_M5272 */

/* The FEC stores dest/src/type/vlan, data, and checksum for receive packets.
 *
 * 2048 byte skbufs are allocated. However, alignment requirements
 * varies between FEC variants. Worst case is 64, so round down by 64.
 */
#define PKT_MAXBUF_SIZE		(round_down(2048 - 64, 64))
#define PKT_MINBUF_SIZE		64

/* FEC receive acceleration */
#define FEC_RACC_IPDIS		(1 << 1)
#define FEC_RACC_PRODIS		(1 << 2)
#define FEC_RACC_SHIFT16	BIT(7)
#define FEC_RACC_OPTIONS	(FEC_RACC_IPDIS | FEC_RACC_PRODIS)

/* MIB Control Register */
#define FEC_MIB_CTRLSTAT_DISABLE	BIT(31)

/*
 * The 5270/5271/5280/5282/532x RX control register also contains maximum frame
 * size bits. Other FEC hardware does not, so we need to take that into
 * account when setting it.
 */
#if defined(CONFIG_M523x) || defined(CONFIG_M527x) || defined(CONFIG_M528x) || \
    defined(CONFIG_M520x) || defined(CONFIG_M532x) || defined(CONFIG_ARM) || \
    defined(CONFIG_ARM64)
#define	OPT_FRAME_SIZE	(PKT_MAXBUF_SIZE << 16)
#else
#define	OPT_FRAME_SIZE	0
#endif

/* FEC MII MMFR bits definition */
#define FEC_MMFR_ST		(1 << 30)
#define FEC_MMFR_OP_READ	(2 << 28)
#define FEC_MMFR_OP_WRITE	(1 << 28)
#define FEC_MMFR_PA(v)		((v & 0x1f) << 23)
#define FEC_MMFR_RA(v)		((v & 0x1f) << 18)
#define FEC_MMFR_TA		(2 << 16)
#define FEC_MMFR_DATA(v)	(v & 0xffff)
/* FEC ECR bits definition */
#define FEC_ECR_MAGICEN		(1 << 2)
#define FEC_ECR_SLEEP		(1 << 3)

#define FEC_MII_TIMEOUT		30000 /* us */

/* Transmitter timeout */
#define TX_TIMEOUT (2 * HZ)

#define FEC_PAUSE_FLAG_AUTONEG	0x1
#define FEC_PAUSE_FLAG_ENABLE	0x2
#define FEC_WOL_HAS_MAGIC_PACKET	(0x1 << 0)
#define FEC_WOL_FLAG_ENABLE		(0x1 << 1)
#define FEC_WOL_FLAG_SLEEP_ON		(0x1 << 2)

/* By default, set the copybreak to 1518,
 * then the RX path always keep DMA memory unchanged, and
 * allocate one new skb and copy DMA memory data to the new skb
 * buffer, which can improve the performance when SMMU is enabled.
 *
 * The driver support .set_tunable() interface for ethtool, user
 * can dynamicly change the copybreak value.
 */
#define COPYBREAK_DEFAULT	1518

/* Max number of allowed TCP segments for software TSO */
#define FEC_MAX_TSO_SEGS	100
#define FEC_MAX_SKB_DESCS	(FEC_MAX_TSO_SEGS * 2 + MAX_SKB_FRAGS)

#define IS_TSO_HEADER(txq, addr) \
	((addr >= txq->tso_hdrs_dma) && \
	(addr < txq->tso_hdrs_dma + txq->bd.ring_size * TSO_HEADER_SIZE))

static int mii_cnt;

static struct bufdesc *fec_enet_get_nextdesc(struct bufdesc *bdp,
					     struct bufdesc_prop *bd)
{
	return (bdp >= bd->last) ? bd->base
			: (struct bufdesc *)(((void *)bdp) + bd->dsize);
}

static struct bufdesc *fec_enet_get_prevdesc(struct bufdesc *bdp,
					     struct bufdesc_prop *bd)
{
	return (bdp <= bd->base) ? bd->last
			: (struct bufdesc *)(((void *)bdp) - bd->dsize);
}

static int fec_enet_get_bd_index(struct bufdesc *bdp,
				 struct bufdesc_prop *bd)
{
	return ((const char *)bdp - (const char *)bd->base) >> bd->dsize_log2;
}

static int fec_enet_get_free_txdesc_num(struct fec_enet_priv_tx_q *txq)
{
	int entries;

	entries = (((const char *)txq->dirty_tx -
			(const char *)txq->bd.cur) >> txq->bd.dsize_log2) - 1;

	return entries >= 0 ? entries : entries + txq->bd.ring_size;
}

static void swap_buffer(void *bufaddr, int len)
{
	int i;
	unsigned int *buf = bufaddr;

	for (i = 0; i < len; i += 4, buf++)
		swab32s(buf);
}

static void swap_buffer2(void *dst_buf, void *src_buf, int len)
{
	int i;
	unsigned int *src = src_buf;
	unsigned int *dst = dst_buf;

	for (i = 0; i < len; i += 4, src++, dst++)
		*dst = swab32p(src);
}

static void fec_dump(struct net_device *ndev)
{
	struct fec_enet_private *fep = netdev_priv(ndev);
	struct bufdesc *bdp;
	struct fec_enet_priv_tx_q *txq;
	int index = 0;

	netdev_info(ndev, "TX ring dump\n");
	pr_info("Nr     SC     addr       len  SKB\n");

	txq = fep->tx_queue[0];
	bdp = txq->bd.base;

	do {
		pr_info("%3u %c%c 0x%04x 0x%08x %4u %p\n",
			index,
			bdp == txq->bd.cur ? 'S' : ' ',
			bdp == txq->dirty_tx ? 'H' : ' ',
			fec16_to_cpu(bdp->cbd_sc),
			fec32_to_cpu(bdp->cbd_bufaddr),
			fec16_to_cpu(bdp->cbd_datlen),
			txq->tx_skbuff[index]);
		bdp = fec_enet_get_nextdesc(bdp, &txq->bd);
		index++;
	} while (bdp != txq->bd.base);
}

static inline bool is_ipv4_pkt(struct sk_buff *skb)
{
	return skb->protocol == htons(ETH_P_IP) && ip_hdr(skb)->version == 4;
}

static int
fec_enet_clear_csum(struct sk_buff *skb, struct net_device *ndev)
{
	/* Only run for packets requiring a checksum. */
	if (skb->ip_summed != CHECKSUM_PARTIAL)
		return 0;

	if (unlikely(skb_cow_head(skb, 0)))
		return -1;

	if (is_ipv4_pkt(skb))
		ip_hdr(skb)->check = 0;
	*(__sum16 *)(skb->head + skb->csum_start + skb->csum_offset) = 0;

	return 0;
}

static struct bufdesc *
fec_enet_txq_submit_frag_skb(struct fec_enet_priv_tx_q *txq,
			     struct sk_buff *skb,
			     struct net_device *ndev)
{
	struct fec_enet_private *fep = netdev_priv(ndev);
	struct bufdesc *bdp = txq->bd.cur;
	struct bufdesc_ex *ebdp;
	int nr_frags = skb_shinfo(skb)->nr_frags;
	int frag, frag_len;
	unsigned short status;
	unsigned int estatus = 0;
	skb_frag_t *this_frag;
	unsigned int index;
	void *bufaddr;
	dma_addr_t addr;
	int i;

	for (frag = 0; frag < nr_frags; frag++) {
		this_frag = &skb_shinfo(skb)->frags[frag];
		bdp = fec_enet_get_nextdesc(bdp, &txq->bd);
		ebdp = (struct bufdesc_ex *)bdp;

		status = fec16_to_cpu(bdp->cbd_sc);
		status &= ~BD_ENET_TX_STATS;
		status |= (BD_ENET_TX_TC | BD_ENET_TX_READY);
		frag_len = skb_shinfo(skb)->frags[frag].size;

		/* Handle the last BD specially */
		if (frag == nr_frags - 1) {
			status |= (BD_ENET_TX_INTR | BD_ENET_TX_LAST);
			if (fep->bufdesc_ex) {
				estatus |= BD_ENET_TX_INT;
				if (unlikely(skb_shinfo(skb)->tx_flags &
					SKBTX_HW_TSTAMP && fep->hwts_tx_en))
					estatus |= BD_ENET_TX_TS;
			}
		}

		if (fep->bufdesc_ex) {
			if (fep->quirks & FEC_QUIRK_HAS_AVB)
				estatus |= FEC_TX_BD_FTYPE(txq->bd.qid);
			if (skb->ip_summed == CHECKSUM_PARTIAL)
				estatus |= BD_ENET_TX_PINS | BD_ENET_TX_IINS;
			ebdp->cbd_bdu = 0;
			ebdp->cbd_esc = cpu_to_fec32(estatus);
		}

		bufaddr = page_address(this_frag->page.p) + this_frag->page_offset;

		index = fec_enet_get_bd_index(bdp, &txq->bd);
		if (((unsigned long) bufaddr) & fep->tx_align ||
			fep->quirks & FEC_QUIRK_SWAP_FRAME) {
			memcpy(txq->tx_bounce[index], bufaddr, frag_len);
			bufaddr = txq->tx_bounce[index];

			if (fep->quirks & FEC_QUIRK_SWAP_FRAME)
				swap_buffer(bufaddr, frag_len);
		}

		addr = dma_map_single(&fep->pdev->dev, bufaddr, frag_len,
				      DMA_TO_DEVICE);
		if (dma_mapping_error(&fep->pdev->dev, addr)) {
			if (net_ratelimit())
				netdev_err(ndev, "Tx DMA memory map failed\n");
			goto dma_mapping_error;
		}

		bdp->cbd_bufaddr = cpu_to_fec32(addr);
		bdp->cbd_datlen = cpu_to_fec16(frag_len);
		/* Make sure the updates to rest of the descriptor are
		 * performed before transferring ownership.
		 */
		wmb();
		bdp->cbd_sc = cpu_to_fec16(status);
	}

	return bdp;
dma_mapping_error:
	bdp = txq->bd.cur;
	for (i = 0; i < frag; i++) {
		bdp = fec_enet_get_nextdesc(bdp, &txq->bd);
		dma_unmap_single(&fep->pdev->dev, fec32_to_cpu(bdp->cbd_bufaddr),
				 fec16_to_cpu(bdp->cbd_datlen), DMA_TO_DEVICE);
	}
	return ERR_PTR(-ENOMEM);
}

static int fec_enet_txq_submit_skb(struct fec_enet_priv_tx_q *txq,
				   struct sk_buff *skb, struct net_device *ndev)
{
	struct fec_enet_private *fep = netdev_priv(ndev);
	int nr_frags = skb_shinfo(skb)->nr_frags;
	struct bufdesc *bdp, *last_bdp;
	void *bufaddr;
	dma_addr_t addr;
	unsigned short status;
	unsigned short buflen;
	unsigned int estatus = 0;
	unsigned int index;
	int entries_free;

	entries_free = fec_enet_get_free_txdesc_num(txq);
	if (entries_free < MAX_SKB_FRAGS + 1) {
		dev_kfree_skb_any(skb);
		if (net_ratelimit())
			netdev_err(ndev, "NOT enough BD for SG!\n");
		return NETDEV_TX_OK;
	}

	/* Protocol checksum off-load for TCP and UDP. */
	if (fec_enet_clear_csum(skb, ndev)) {
		dev_kfree_skb_any(skb);
		return NETDEV_TX_OK;
	}

	/* Fill in a Tx ring entry */
	bdp = txq->bd.cur;
	last_bdp = bdp;
	status = fec16_to_cpu(bdp->cbd_sc);
	status &= ~BD_ENET_TX_STATS;

	/* Set buffer length and buffer pointer */
	bufaddr = skb->data;
	buflen = skb_headlen(skb);

	index = fec_enet_get_bd_index(bdp, &txq->bd);
	if (((unsigned long) bufaddr) & fep->tx_align ||
		fep->quirks & FEC_QUIRK_SWAP_FRAME) {
		memcpy(txq->tx_bounce[index], skb->data, buflen);
		bufaddr = txq->tx_bounce[index];

		if (fep->quirks & FEC_QUIRK_SWAP_FRAME)
			swap_buffer(bufaddr, buflen);
	}

	/* Push the data cache so the CPM does not get stale memory data. */
	addr = dma_map_single(&fep->pdev->dev, bufaddr, buflen, DMA_TO_DEVICE);
	if (dma_mapping_error(&fep->pdev->dev, addr)) {
		dev_kfree_skb_any(skb);
		if (net_ratelimit())
			netdev_err(ndev, "Tx DMA memory map failed\n");
		return NETDEV_TX_OK;
	}

	if (nr_frags) {
		last_bdp = fec_enet_txq_submit_frag_skb(txq, skb, ndev);
		if (IS_ERR(last_bdp)) {
			dma_unmap_single(&fep->pdev->dev, addr,
					 buflen, DMA_TO_DEVICE);
			dev_kfree_skb_any(skb);
			return NETDEV_TX_OK;
		}
	} else {
		status |= (BD_ENET_TX_INTR | BD_ENET_TX_LAST);
		if (fep->bufdesc_ex) {
			estatus = BD_ENET_TX_INT;
			if (unlikely(skb_shinfo(skb)->tx_flags &
				SKBTX_HW_TSTAMP && fep->hwts_tx_en))
				estatus |= BD_ENET_TX_TS;
		}
	}
	bdp->cbd_bufaddr = cpu_to_fec32(addr);
	bdp->cbd_datlen = cpu_to_fec16(buflen);

	if (fep->bufdesc_ex) {

		struct bufdesc_ex *ebdp = (struct bufdesc_ex *)bdp;

		if (unlikely(skb_shinfo(skb)->tx_flags & SKBTX_HW_TSTAMP &&
			fep->hwts_tx_en))
			skb_shinfo(skb)->tx_flags |= SKBTX_IN_PROGRESS;

		if (fep->quirks & FEC_QUIRK_HAS_AVB)
			estatus |= FEC_TX_BD_FTYPE(txq->bd.qid);

		if (skb->ip_summed == CHECKSUM_PARTIAL)
			estatus |= BD_ENET_TX_PINS | BD_ENET_TX_IINS;

		ebdp->cbd_bdu = 0;
		ebdp->cbd_esc = cpu_to_fec32(estatus);
	}

	index = fec_enet_get_bd_index(last_bdp, &txq->bd);
	/* Save skb pointer */
	txq->tx_skbuff[index] = skb;

	/* Make sure the updates to rest of the descriptor are performed before
	 * transferring ownership.
	 */
	wmb();

	/* Send it on its way.  Tell FEC it's ready, interrupt when done,
	 * it's the last BD of the frame, and to put the CRC on the end.
	 */
	status |= (BD_ENET_TX_READY | BD_ENET_TX_TC);
	bdp->cbd_sc = cpu_to_fec16(status);

	/* If this was the last BD in the ring, start at the beginning again. */
	bdp = fec_enet_get_nextdesc(last_bdp, &txq->bd);

	skb_tx_timestamp(skb);

	/* Make sure the update to bdp and tx_skbuff are performed before
	 * txq->bd.cur.
	 */
	wmb();
	txq->bd.cur = bdp;

	/* Trigger transmission start */
	writel(0, txq->bd.reg_desc_active);

	return 0;
}

static int
fec_enet_txq_put_data_tso(struct fec_enet_priv_tx_q *txq, struct sk_buff *skb,
			  struct net_device *ndev,
			  struct bufdesc *bdp, int index, char *data,
			  int size, bool last_tcp, bool is_last)
{
	struct fec_enet_private *fep = netdev_priv(ndev);
	struct bufdesc_ex *ebdp = container_of(bdp, struct bufdesc_ex, desc);
	unsigned short status;
	unsigned int estatus = 0;
	dma_addr_t addr;

	status = fec16_to_cpu(bdp->cbd_sc);
	status &= ~BD_ENET_TX_STATS;

	status |= (BD_ENET_TX_TC | BD_ENET_TX_READY);

	if (((unsigned long) data) & fep->tx_align ||
		fep->quirks & FEC_QUIRK_SWAP_FRAME) {
		memcpy(txq->tx_bounce[index], data, size);
		data = txq->tx_bounce[index];

		if (fep->quirks & FEC_QUIRK_SWAP_FRAME)
			swap_buffer(data, size);
	}

	addr = dma_map_single(&fep->pdev->dev, data, size, DMA_TO_DEVICE);
	if (dma_mapping_error(&fep->pdev->dev, addr)) {
		dev_kfree_skb_any(skb);
		if (net_ratelimit())
			netdev_err(ndev, "Tx DMA memory map failed\n");
		return NETDEV_TX_BUSY;
	}

	bdp->cbd_datlen = cpu_to_fec16(size);
	bdp->cbd_bufaddr = cpu_to_fec32(addr);

	if (fep->bufdesc_ex) {
		if (fep->quirks & FEC_QUIRK_HAS_AVB)
			estatus |= FEC_TX_BD_FTYPE(txq->bd.qid);
		if (skb->ip_summed == CHECKSUM_PARTIAL)
			estatus |= BD_ENET_TX_PINS | BD_ENET_TX_IINS;
		ebdp->cbd_bdu = 0;
		ebdp->cbd_esc = cpu_to_fec32(estatus);
	}

	/* Handle the last BD specially */
	if (last_tcp)
		status |= (BD_ENET_TX_LAST | BD_ENET_TX_TC);
	if (is_last) {
		status |= BD_ENET_TX_INTR;
		if (fep->bufdesc_ex)
			ebdp->cbd_esc |= cpu_to_fec32(BD_ENET_TX_INT);
	}

	bdp->cbd_sc = cpu_to_fec16(status);

	return 0;
}

static int
fec_enet_txq_put_hdr_tso(struct fec_enet_priv_tx_q *txq,
			 struct sk_buff *skb, struct net_device *ndev,
			 struct bufdesc *bdp, int index)
{
	struct fec_enet_private *fep = netdev_priv(ndev);
	int hdr_len = skb_transport_offset(skb) + tcp_hdrlen(skb);
	struct bufdesc_ex *ebdp = container_of(bdp, struct bufdesc_ex, desc);
	void *bufaddr;
	unsigned long dmabuf;
	unsigned short status;
	unsigned int estatus = 0;

	status = fec16_to_cpu(bdp->cbd_sc);
	status &= ~BD_ENET_TX_STATS;
	status |= (BD_ENET_TX_TC | BD_ENET_TX_READY);

	bufaddr = txq->tso_hdrs + index * TSO_HEADER_SIZE;
	dmabuf = txq->tso_hdrs_dma + index * TSO_HEADER_SIZE;
	if (((unsigned long)bufaddr) & fep->tx_align ||
		fep->quirks & FEC_QUIRK_SWAP_FRAME) {
		memcpy(txq->tx_bounce[index], skb->data, hdr_len);
		bufaddr = txq->tx_bounce[index];

		if (fep->quirks & FEC_QUIRK_SWAP_FRAME)
			swap_buffer(bufaddr, hdr_len);

		dmabuf = dma_map_single(&fep->pdev->dev, bufaddr,
					hdr_len, DMA_TO_DEVICE);
		if (dma_mapping_error(&fep->pdev->dev, dmabuf)) {
			dev_kfree_skb_any(skb);
			if (net_ratelimit())
				netdev_err(ndev, "Tx DMA memory map failed\n");
			return NETDEV_TX_BUSY;
		}
	}

	bdp->cbd_bufaddr = cpu_to_fec32(dmabuf);
	bdp->cbd_datlen = cpu_to_fec16(hdr_len);

	if (fep->bufdesc_ex) {
		if (fep->quirks & FEC_QUIRK_HAS_AVB)
			estatus |= FEC_TX_BD_FTYPE(txq->bd.qid);
		if (skb->ip_summed == CHECKSUM_PARTIAL)
			estatus |= BD_ENET_TX_PINS | BD_ENET_TX_IINS;
		ebdp->cbd_bdu = 0;
		ebdp->cbd_esc = cpu_to_fec32(estatus);
	}

	bdp->cbd_sc = cpu_to_fec16(status);

	return 0;
}

static int fec_enet_txq_submit_tso(struct fec_enet_priv_tx_q *txq,
				   struct sk_buff *skb,
				   struct net_device *ndev)
{
	struct fec_enet_private *fep = netdev_priv(ndev);
	int hdr_len = skb_transport_offset(skb) + tcp_hdrlen(skb);
	int total_len, data_left;
	struct bufdesc *bdp = txq->bd.cur;
	struct tso_t tso;
	unsigned int index = 0;
	int ret;

	if (tso_count_descs(skb) >= fec_enet_get_free_txdesc_num(txq)) {
		dev_kfree_skb_any(skb);
		if (net_ratelimit())
			netdev_err(ndev, "NOT enough BD for TSO!\n");
		return NETDEV_TX_OK;
	}

	/* Protocol checksum off-load for TCP and UDP. */
	if (fec_enet_clear_csum(skb, ndev)) {
		dev_kfree_skb_any(skb);
		return NETDEV_TX_OK;
	}

	/* Initialize the TSO handler, and prepare the first payload */
	tso_start(skb, &tso);

	total_len = skb->len - hdr_len;
	while (total_len > 0) {
		char *hdr;

		index = fec_enet_get_bd_index(bdp, &txq->bd);
		data_left = min_t(int, skb_shinfo(skb)->gso_size, total_len);
		total_len -= data_left;

		/* prepare packet headers: MAC + IP + TCP */
		hdr = txq->tso_hdrs + index * TSO_HEADER_SIZE;
		tso_build_hdr(skb, hdr, &tso, data_left, total_len == 0);
		ret = fec_enet_txq_put_hdr_tso(txq, skb, ndev, bdp, index);
		if (ret)
			goto err_release;

		while (data_left > 0) {
			int size;

			size = min_t(int, tso.size, data_left);
			bdp = fec_enet_get_nextdesc(bdp, &txq->bd);
			index = fec_enet_get_bd_index(bdp, &txq->bd);
			ret = fec_enet_txq_put_data_tso(txq, skb, ndev,
							bdp, index,
							tso.data, size,
							size == data_left,
							total_len == 0);
			if (ret)
				goto err_release;

			data_left -= size;
			tso_build_data(skb, &tso, size);
		}

		bdp = fec_enet_get_nextdesc(bdp, &txq->bd);
	}

	/* Save skb pointer */
	txq->tx_skbuff[index] = skb;

	skb_tx_timestamp(skb);
	txq->bd.cur = bdp;

	/* Trigger transmission start */
	if (!(fep->quirks & FEC_QUIRK_ERR007885) ||
	    !readl(txq->bd.reg_desc_active) ||
	    !readl(txq->bd.reg_desc_active) ||
	    !readl(txq->bd.reg_desc_active) ||
	    !readl(txq->bd.reg_desc_active))
		writel(0, txq->bd.reg_desc_active);

	return 0;

err_release:
	/* TODO: Release all used data descriptors for TSO */
	return ret;
}

static netdev_tx_t
fec_enet_start_xmit(struct sk_buff *skb, struct net_device *ndev)
{
	struct fec_enet_private *fep = netdev_priv(ndev);
	int entries_free;
	unsigned short queue;
	struct fec_enet_priv_tx_q *txq;
	struct netdev_queue *nq;
	int ret;

	queue = skb_get_queue_mapping(skb);
	txq = fep->tx_queue[queue];
	nq = netdev_get_tx_queue(ndev, queue);

	if (skb_is_gso(skb))
		ret = fec_enet_txq_submit_tso(txq, skb, ndev);
	else
		ret = fec_enet_txq_submit_skb(txq, skb, ndev);
	if (ret)
		return ret;

	entries_free = fec_enet_get_free_txdesc_num(txq);
	if (entries_free <= txq->tx_stop_threshold)
		netif_tx_stop_queue(nq);

	return NETDEV_TX_OK;
}

/* Init RX & TX buffer descriptors
 */
static void fec_enet_bd_init(struct net_device *dev)
{
	struct fec_enet_private *fep = netdev_priv(dev);
	struct fec_enet_priv_tx_q *txq;
	struct fec_enet_priv_rx_q *rxq;
	struct bufdesc *bdp;
	unsigned int i;
	unsigned int q;

	for (q = 0; q < fep->num_rx_queues; q++) {
		/* Initialize the receive buffer descriptors. */
		rxq = fep->rx_queue[q];
		bdp = rxq->bd.base;

		for (i = 0; i < rxq->bd.ring_size; i++) {

			/* Initialize the BD for every fragment in the page. */
			if (bdp->cbd_bufaddr)
				bdp->cbd_sc = cpu_to_fec16(BD_ENET_RX_EMPTY);
			else
				bdp->cbd_sc = cpu_to_fec16(0);
			bdp = fec_enet_get_nextdesc(bdp, &rxq->bd);
		}

		/* Set the last buffer to wrap */
		bdp = fec_enet_get_prevdesc(bdp, &rxq->bd);
		bdp->cbd_sc |= cpu_to_fec16(BD_SC_WRAP);

		rxq->bd.cur = rxq->bd.base;
	}

	for (q = 0; q < fep->num_tx_queues; q++) {
		/* ...and the same for transmit */
		txq = fep->tx_queue[q];
		bdp = txq->bd.base;
		txq->bd.cur = bdp;

		for (i = 0; i < txq->bd.ring_size; i++) {
			/* Initialize the BD for every fragment in the page. */
			bdp->cbd_sc = cpu_to_fec16(0);
			if (bdp->cbd_bufaddr &&
			    !IS_TSO_HEADER(txq, fec32_to_cpu(bdp->cbd_bufaddr)))
				dma_unmap_single(&fep->pdev->dev,
						 fec32_to_cpu(bdp->cbd_bufaddr),
						 fec16_to_cpu(bdp->cbd_datlen),
						 DMA_TO_DEVICE);
			if (txq->tx_skbuff[i]) {
				dev_kfree_skb_any(txq->tx_skbuff[i]);
				txq->tx_skbuff[i] = NULL;
			}
			bdp->cbd_bufaddr = cpu_to_fec32(0);
			bdp = fec_enet_get_nextdesc(bdp, &txq->bd);
		}

		/* Set the last buffer to wrap */
		bdp = fec_enet_get_prevdesc(bdp, &txq->bd);
		bdp->cbd_sc |= cpu_to_fec16(BD_SC_WRAP);
		txq->dirty_tx = bdp;
	}
}

static void fec_enet_active_rxring(struct net_device *ndev)
{
	struct fec_enet_private *fep = netdev_priv(ndev);
	int i;

	for (i = 0; i < fep->num_rx_queues; i++)
		writel(0, fep->rx_queue[i]->bd.reg_desc_active);
}

static void fec_enet_enable_ring(struct net_device *ndev)
{
	struct fec_enet_private *fep = netdev_priv(ndev);
	struct fec_enet_priv_tx_q *txq;
	struct fec_enet_priv_rx_q *rxq;
	int i;

	for (i = 0; i < fep->num_rx_queues; i++) {
		rxq = fep->rx_queue[i];
		writel(rxq->bd.dma, fep->hwp + FEC_R_DES_START(i));
		writel(PKT_MAXBUF_SIZE, fep->hwp + FEC_R_BUFF_SIZE(i));

		/* enable DMA1/2 */
		if (i)
			writel(RCMR_MATCHEN | RCMR_CMP(i),
			       fep->hwp + FEC_RCMR(i));
	}

	for (i = 0; i < fep->num_tx_queues; i++) {
		txq = fep->tx_queue[i];
		writel(txq->bd.dma, fep->hwp + FEC_X_DES_START(i));

		/* enable DMA1/2 */
		if (i)
			writel(DMA_CLASS_EN | IDLE_SLOPE(i),
			       fep->hwp + FEC_DMA_CFG(i));
	}
}

static void fec_enet_reset_skb(struct net_device *ndev)
{
	struct fec_enet_private *fep = netdev_priv(ndev);
	struct fec_enet_priv_tx_q *txq;
	int i, j;

	for (i = 0; i < fep->num_tx_queues; i++) {
		txq = fep->tx_queue[i];

		for (j = 0; j < txq->bd.ring_size; j++) {
			if (txq->tx_skbuff[j]) {
				dev_kfree_skb_any(txq->tx_skbuff[j]);
				txq->tx_skbuff[j] = NULL;
			}
		}
	}
}

/*
 * This function is called to start or restart the FEC during a link
 * change, transmit timeout, or to reconfigure the FEC.  The network
 * packet processing for this device must be stopped before this call.
 */
static void
fec_restart(struct net_device *ndev)
{
	struct fec_enet_private *fep = netdev_priv(ndev);
	u32 val;
	u32 temp_mac[2];
	u32 rcntl = OPT_FRAME_SIZE | 0x04;
	u32 ecntl = FEC_ENET_ETHEREN; /* ETHEREN */

	/* Whack a reset.  We should wait for this.
	 * For i.MX6SX SOC, enet use AXI bus, we use disable MAC
	 * instead of reset MAC itself.
	 */
	if (fep->quirks & FEC_QUIRK_HAS_AVB) {
		writel(0, fep->hwp + FEC_ECNTRL);
	} else {
		writel(1, fep->hwp + FEC_ECNTRL);
		udelay(10);
	}

	/*
	 * enet-mac reset will reset mac address registers too,
	 * so need to reconfigure it.
	 */
	memcpy(&temp_mac, ndev->dev_addr, ETH_ALEN);
	writel((__force u32)cpu_to_be32(temp_mac[0]),
	       fep->hwp + FEC_ADDR_LOW);
	writel((__force u32)cpu_to_be32(temp_mac[1]),
	       fep->hwp + FEC_ADDR_HIGH);

	/* Clear any outstanding interrupt. */
	writel(0xffffffff, fep->hwp + FEC_IEVENT);

	fec_enet_bd_init(ndev);

	fec_enet_enable_ring(ndev);

	/* Reset tx SKB buffers. */
	fec_enet_reset_skb(ndev);

	/* Enable MII mode */
	if (fep->full_duplex == DUPLEX_FULL) {
		/* FD enable */
		writel(0x04, fep->hwp + FEC_X_CNTRL);
	} else {
		/* No Rcv on Xmit */
		rcntl |= 0x02;
		writel(0x0, fep->hwp + FEC_X_CNTRL);
	}

	/* Set MII speed */
	writel(fep->phy_speed, fep->hwp + FEC_MII_SPEED);

#if !defined(CONFIG_M5272)
	if (fep->quirks & FEC_QUIRK_HAS_RACC) {
		val = readl(fep->hwp + FEC_RACC);
		/* align IP header */
		val |= FEC_RACC_SHIFT16;
		if (fep->csum_flags & FLAG_RX_CSUM_ENABLED)
			/* set RX checksum */
			val |= FEC_RACC_OPTIONS;
		else
			val &= ~FEC_RACC_OPTIONS;
		writel(val, fep->hwp + FEC_RACC);
		writel(PKT_MAXBUF_SIZE, fep->hwp + FEC_FTRL);
	}
	writel(PKT_MAXBUF_SIZE, fep->hwp + FEC_FTRL);
#endif

	/*
	 * The phy interface and speed need to get configured
	 * differently on enet-mac.
	 */
	if (fep->quirks & FEC_QUIRK_ENET_MAC) {
		/* Enable flow control and length check */
		rcntl |= 0x40000000 | 0x00000020;

		/* RGMII, RMII or MII */
		if (fep->phy_interface == PHY_INTERFACE_MODE_RGMII ||
		    fep->phy_interface == PHY_INTERFACE_MODE_RGMII_ID ||
		    fep->phy_interface == PHY_INTERFACE_MODE_RGMII_RXID ||
		    fep->phy_interface == PHY_INTERFACE_MODE_RGMII_TXID)
			rcntl |= (1 << 6);
		else if (fep->phy_interface == PHY_INTERFACE_MODE_RMII)
			rcntl |= (1 << 8);
		else
			rcntl &= ~(1 << 8);

		/* 1G, 100M or 10M */
		if (ndev->phydev) {
			if (ndev->phydev->speed == SPEED_1000)
				ecntl |= (1 << 5);
			else if (ndev->phydev->speed == SPEED_100)
				rcntl &= ~(1 << 9);
			else
				rcntl |= (1 << 9);
		}
	} else {
#ifdef FEC_MIIGSK_ENR
		if (fep->quirks & FEC_QUIRK_USE_GASKET) {
			u32 cfgr;
			/* disable the gasket and wait */
			writel(0, fep->hwp + FEC_MIIGSK_ENR);
			while (readl(fep->hwp + FEC_MIIGSK_ENR) & 4)
				udelay(1);

			/*
			 * configure the gasket:
			 *   RMII, 50 MHz, no loopback, no echo
			 *   MII, 25 MHz, no loopback, no echo
			 */
			cfgr = (fep->phy_interface == PHY_INTERFACE_MODE_RMII)
				? BM_MIIGSK_CFGR_RMII : BM_MIIGSK_CFGR_MII;
			if (ndev->phydev && ndev->phydev->speed == SPEED_10)
				cfgr |= BM_MIIGSK_CFGR_FRCONT_10M;
			writel(cfgr, fep->hwp + FEC_MIIGSK_CFGR);

			/* re-enable the gasket */
			writel(2, fep->hwp + FEC_MIIGSK_ENR);
		}
#endif
	}

#if !defined(CONFIG_M5272)
	/* enable pause frame*/
	if ((fep->pause_flag & FEC_PAUSE_FLAG_ENABLE) ||
	    ((fep->pause_flag & FEC_PAUSE_FLAG_AUTONEG) &&
	     ndev->phydev && ndev->phydev->pause)) {
		rcntl |= FEC_ENET_FCE;

		/* set FIFO threshold parameter to reduce overrun */
		writel(FEC_ENET_RSEM_V, fep->hwp + FEC_R_FIFO_RSEM);
		writel(FEC_ENET_RSFL_V, fep->hwp + FEC_R_FIFO_RSFL);
		writel(FEC_ENET_RAEM_V, fep->hwp + FEC_R_FIFO_RAEM);
		writel(FEC_ENET_RAFL_V, fep->hwp + FEC_R_FIFO_RAFL);

		/* OPD */
		writel(FEC_ENET_OPD_V, fep->hwp + FEC_OPD);
	} else {
		rcntl &= ~FEC_ENET_FCE;
	}
#endif /* !defined(CONFIG_M5272) */

	writel(rcntl, fep->hwp + FEC_R_CNTRL);

	/* Setup multicast filter. */
	set_multicast_list(ndev);
#ifndef CONFIG_M5272
	writel(0, fep->hwp + FEC_HASH_TABLE_HIGH);
	writel(0, fep->hwp + FEC_HASH_TABLE_LOW);
#endif

	if (fep->quirks & FEC_QUIRK_ENET_MAC) {
		/* enable ENET endian swap */
		ecntl |= (1 << 8);
		/* enable ENET store and forward mode */
		writel(1 << 8, fep->hwp + FEC_X_WMRK);
	}

	if (fep->bufdesc_ex)
		ecntl |= (1 << 4);

	if (fep->quirks & FEC_QUIRK_DELAYED_CLKS_SUPPORT &&
		fep->rgmii_txc_dly)
		ecntl |= FEC_ENET_TXC_DLY;
	if (fep->quirks & FEC_QUIRK_DELAYED_CLKS_SUPPORT &&
		fep->rgmii_rxc_dly)
		ecntl |= FEC_ENET_RXC_DLY;

#ifndef CONFIG_M5272
	/* Enable the MIB statistic event counters */
	writel(0 << 31, fep->hwp + FEC_MIB_CTRLSTAT);
#endif

	/* And last, enable the transmit and receive processing */
	writel(ecntl, fep->hwp + FEC_ECNTRL);
	fec_enet_active_rxring(ndev);

	if (fep->bufdesc_ex)
		fec_ptp_start_cyclecounter(ndev);

	/* Enable interrupts we wish to service */
	if (fep->link)
		writel(FEC_DEFAULT_IMASK, fep->hwp + FEC_IMASK);
	else
		writel(FEC_ENET_MII, fep->hwp + FEC_IMASK);

	/* Init the interrupt coalescing */
	fec_enet_itr_coal_init(ndev);

}

static int fec_enet_stop_mode(struct fec_enet_private *fep, bool enabled)
{
	struct fec_platform_data *pdata = fep->pdev->dev.platform_data;
	struct device_node *np = fep->pdev->dev.of_node;

	if (fep->gpr.gpr) {
		if (enabled)
			regmap_update_bits(fep->gpr.gpr, fep->gpr.req_gpr,
					   1 << fep->gpr.req_bit,
					   1 << fep->gpr.req_bit);
		else
			regmap_update_bits(fep->gpr.gpr, fep->gpr.req_gpr,
					   1 << fep->gpr.req_bit,
					   0);
	} else if (pdata && pdata->sleep_mode_enable) {
		pdata->sleep_mode_enable(enabled);
	} else {
		fec_enet_ipg_stop_misc_set(np, enabled);
	}

	return 0;
}

static inline void fec_irqs_disable(struct net_device *ndev)
{
	struct fec_enet_private *fep = netdev_priv(ndev);

	writel(0, fep->hwp + FEC_IMASK);
}

static void
fec_stop(struct net_device *ndev)
{
	struct fec_enet_private *fep = netdev_priv(ndev);
	u32 rmii_mode = readl(fep->hwp + FEC_R_CNTRL) & (1 << 8);
	u32 val;

	/* We cannot expect a graceful transmit stop without link !!! */
	if (fep->link) {
		writel(1, fep->hwp + FEC_X_CNTRL); /* Graceful transmit stop */
		udelay(10);
		if (!(readl(fep->hwp + FEC_IEVENT) & FEC_ENET_GRA))
			netdev_err(ndev, "Graceful transmit stop did not complete!\n");
	}

	/* Whack a reset.  We should wait for this.
	 * For i.MX6SX SOC, enet use AXI bus, we use disable MAC
	 * instead of reset MAC itself.
	 */
	if (!(fep->wol_flag & FEC_WOL_FLAG_SLEEP_ON)) {
		if (fep->quirks & FEC_QUIRK_HAS_AVB) {
			writel(0, fep->hwp + FEC_ECNTRL);
		} else {
			writel(1, fep->hwp + FEC_ECNTRL);
			udelay(10);
		}
		writel(FEC_ENET_MII, fep->hwp + FEC_IMASK);
	} else {
		writel(FEC_ENET_MII | FEC_ENET_WAKEUP, fep->hwp + FEC_IMASK);
		val = readl(fep->hwp + FEC_ECNTRL);
		val |= (FEC_ECR_MAGICEN | FEC_ECR_SLEEP);
		writel(val, fep->hwp + FEC_ECNTRL);

		fec_enet_stop_mode(fep, true);
	}
	writel(fep->phy_speed, fep->hwp + FEC_MII_SPEED);

	/* We have to keep ENET enabled to have MII interrupt stay working */
	if (fep->quirks & FEC_QUIRK_ENET_MAC &&
		!(fep->wol_flag & FEC_WOL_FLAG_SLEEP_ON)) {
		writel(2, fep->hwp + FEC_ECNTRL);
		writel(rmii_mode, fep->hwp + FEC_R_CNTRL);
	}
}


static void
fec_timeout(struct net_device *ndev)
{
	struct fec_enet_private *fep = netdev_priv(ndev);

	fec_dump(ndev);

	ndev->stats.tx_errors++;

	schedule_work(&fep->tx_timeout_work);
}

static void fec_enet_timeout_work(struct work_struct *work)
{
	struct fec_enet_private *fep =
		container_of(work, struct fec_enet_private, tx_timeout_work);
	struct net_device *ndev = fep->netdev;

	rtnl_lock();
	if (netif_device_present(ndev) || netif_running(ndev)) {
		napi_disable(&fep->napi);
		netif_tx_lock_bh(ndev);
		fec_restart(ndev);
		netif_tx_wake_all_queues(ndev);
		netif_tx_unlock_bh(ndev);
		napi_enable(&fep->napi);
	}
	rtnl_unlock();
}

static void
fec_enet_hwtstamp(struct fec_enet_private *fep, unsigned ts,
	struct skb_shared_hwtstamps *hwtstamps)
{
	unsigned long flags;
	u64 ns;

	spin_lock_irqsave(&fep->tmreg_lock, flags);
	ns = timecounter_cyc2time(&fep->tc, ts);
	spin_unlock_irqrestore(&fep->tmreg_lock, flags);

	memset(hwtstamps, 0, sizeof(*hwtstamps));
	hwtstamps->hwtstamp = ns_to_ktime(ns);
}

static void
fec_enet_tx_queue(struct net_device *ndev, u16 queue_id)
{
	struct	fec_enet_private *fep;
	struct bufdesc *bdp;
	unsigned short status;
	struct	sk_buff	*skb;
	struct fec_enet_priv_tx_q *txq;
	struct netdev_queue *nq;
	int	index = 0;
	int	entries_free;

	fep = netdev_priv(ndev);

	queue_id = FEC_ENET_GET_QUQUE(queue_id);

	txq = fep->tx_queue[queue_id];
	/* get next bdp of dirty_tx */
	nq = netdev_get_tx_queue(ndev, queue_id);
	bdp = txq->dirty_tx;

	/* get next bdp of dirty_tx */
	bdp = fec_enet_get_nextdesc(bdp, &txq->bd);

	while (bdp != READ_ONCE(txq->bd.cur)) {
		/* Order the load of bd.cur and cbd_sc */
		rmb();
		status = fec16_to_cpu(READ_ONCE(bdp->cbd_sc));
		if (status & BD_ENET_TX_READY)
			break;

		index = fec_enet_get_bd_index(bdp, &txq->bd);

		skb = txq->tx_skbuff[index];
		txq->tx_skbuff[index] = NULL;
		if (!IS_TSO_HEADER(txq, fec32_to_cpu(bdp->cbd_bufaddr)))
			dma_unmap_single(&fep->pdev->dev,
					 fec32_to_cpu(bdp->cbd_bufaddr),
					 fec16_to_cpu(bdp->cbd_datlen),
					 DMA_TO_DEVICE);
		bdp->cbd_bufaddr = cpu_to_fec32(0);
		if (!skb)
			goto skb_done;

		/* Check for errors. */
		if (status & (BD_ENET_TX_HB | BD_ENET_TX_LC |
				   BD_ENET_TX_RL | BD_ENET_TX_UN |
				   BD_ENET_TX_CSL)) {
			ndev->stats.tx_errors++;
			if (status & BD_ENET_TX_HB)  /* No heartbeat */
				ndev->stats.tx_heartbeat_errors++;
			if (status & BD_ENET_TX_LC)  /* Late collision */
				ndev->stats.tx_window_errors++;
			if (status & BD_ENET_TX_RL)  /* Retrans limit */
				ndev->stats.tx_aborted_errors++;
			if (status & BD_ENET_TX_UN)  /* Underrun */
				ndev->stats.tx_fifo_errors++;
			if (status & BD_ENET_TX_CSL) /* Carrier lost */
				ndev->stats.tx_carrier_errors++;
		} else {
			ndev->stats.tx_packets++;
			ndev->stats.tx_bytes += skb->len;
		}

		if (unlikely(skb_shinfo(skb)->tx_flags & SKBTX_IN_PROGRESS) &&
			fep->bufdesc_ex) {
			struct skb_shared_hwtstamps shhwtstamps;
			struct bufdesc_ex *ebdp = (struct bufdesc_ex *)bdp;

			fec_enet_hwtstamp(fep, fec32_to_cpu(ebdp->ts), &shhwtstamps);
			skb_tstamp_tx(skb, &shhwtstamps);
		}

		/* Deferred means some collisions occurred during transmit,
		 * but we eventually sent the packet OK.
		 */
		if (status & BD_ENET_TX_DEF)
			ndev->stats.collisions++;

		/* Free the sk buffer associated with this last transmit */
		dev_kfree_skb_any(skb);
skb_done:
		/* Make sure the update to bdp and tx_skbuff are performed
		 * before dirty_tx
		 */
		wmb();
		txq->dirty_tx = bdp;

		/* Update pointer to next buffer descriptor to be transmitted */
		bdp = fec_enet_get_nextdesc(bdp, &txq->bd);

		/* Since we have freed up a buffer, the ring is no longer full
		 */
		if (netif_tx_queue_stopped(nq)) {
			entries_free = fec_enet_get_free_txdesc_num(txq);
			if (entries_free >= txq->tx_wake_threshold)
				netif_tx_wake_queue(nq);
		}
	}

	/* ERR006358: Keep the transmitter going */
	if (bdp != txq->bd.cur &&
	    readl(txq->bd.reg_desc_active) == 0)
		writel(0, txq->bd.reg_desc_active);
}

static void
fec_enet_tx(struct net_device *ndev)
{
	struct fec_enet_private *fep = netdev_priv(ndev);
	u16 queue_id;
	/* First process class A queue, then Class B and Best Effort queue */
	for_each_set_bit(queue_id, &fep->work_tx, FEC_ENET_MAX_TX_QS) {
		clear_bit(queue_id, &fep->work_tx);
		fec_enet_tx_queue(ndev, queue_id);
	}
	return;
}

static int
fec_enet_new_rxbdp(struct net_device *ndev, struct bufdesc *bdp, struct sk_buff *skb)
{
	struct  fec_enet_private *fep = netdev_priv(ndev);
	int off;

	off = ((unsigned long)skb->data) & fep->rx_align;
	if (off)
		skb_reserve(skb, fep->rx_align + 1 - off);

	bdp->cbd_bufaddr = cpu_to_fec32(dma_map_single(&fep->pdev->dev, skb->data, FEC_ENET_RX_FRSIZE - fep->rx_align, DMA_FROM_DEVICE));
	if (dma_mapping_error(&fep->pdev->dev, fec32_to_cpu(bdp->cbd_bufaddr))) {
		if (net_ratelimit())
			netdev_err(ndev, "Rx DMA memory map failed\n");
		return -ENOMEM;
	}

	return 0;
}

static bool fec_enet_copybreak(struct net_device *ndev, struct sk_buff **skb,
			       struct bufdesc *bdp, u32 length, bool swap)
{
	struct  fec_enet_private *fep = netdev_priv(ndev);
	struct sk_buff *new_skb;

	if (length > fep->rx_copybreak)
		return false;

	new_skb = netdev_alloc_skb(ndev, length);
	if (!new_skb)
		return false;

	dma_sync_single_for_cpu(&fep->pdev->dev,
				fec32_to_cpu(bdp->cbd_bufaddr),
				FEC_ENET_RX_FRSIZE - fep->rx_align,
				DMA_FROM_DEVICE);
	if (!swap)
		memcpy(new_skb->data, (*skb)->data, length);
	else
		swap_buffer2(new_skb->data, (*skb)->data, length);
	*skb = new_skb;

	return true;
}

/* During a receive, the bd_rx.cur points to the current incoming buffer.
 * When we update through the ring, if the next incoming buffer has
 * not been given to the system, we just set the empty indicator,
 * effectively tossing the packet.
 */
static int
fec_enet_rx_queue(struct net_device *ndev, int budget, u16 queue_id)
{
	struct fec_enet_private *fep = netdev_priv(ndev);
	struct fec_enet_priv_rx_q *rxq;
	struct bufdesc *bdp;
	unsigned short status;
	struct  sk_buff *skb_new = NULL;
	struct  sk_buff *skb;
	ushort	pkt_len;
	__u8 *data;
	int	pkt_received = 0;
	struct	bufdesc_ex *ebdp = NULL;
	bool	vlan_packet_rcvd = false;
	u16	vlan_tag;
	int	index = 0;
	bool	is_copybreak;
	bool	need_swap = fep->quirks & FEC_QUIRK_SWAP_FRAME;

#ifdef CONFIG_M532x
	flush_cache_all();
#endif
	queue_id = FEC_ENET_GET_QUQUE(queue_id);
	rxq = fep->rx_queue[queue_id];

	/* First, grab all of the stats for the incoming packet.
	 * These get messed up if we get called due to a busy condition.
	 */
	bdp = rxq->bd.cur;

	while (!((status = fec16_to_cpu(bdp->cbd_sc)) & BD_ENET_RX_EMPTY)) {

		if (pkt_received >= budget)
			break;
		pkt_received++;

		writel(FEC_ENET_RXF, fep->hwp + FEC_IEVENT);

		/* Check for errors. */
		status ^= BD_ENET_RX_LAST;
		if (status & (BD_ENET_RX_LG | BD_ENET_RX_SH | BD_ENET_RX_NO |
			   BD_ENET_RX_CR | BD_ENET_RX_OV | BD_ENET_RX_LAST |
			   BD_ENET_RX_CL)) {
			ndev->stats.rx_errors++;
			if (status & BD_ENET_RX_OV) {
				/* FIFO overrun */
				ndev->stats.rx_fifo_errors++;
				goto rx_processing_done;
			}
			if (status & (BD_ENET_RX_LG | BD_ENET_RX_SH
						| BD_ENET_RX_LAST)) {
				/* Frame too long or too short. */
				ndev->stats.rx_length_errors++;
				if (status & BD_ENET_RX_LAST)
					netdev_err(ndev, "rcv is not +last\n");
			}
			if (status & BD_ENET_RX_CR)	/* CRC Error */
				ndev->stats.rx_crc_errors++;
			/* Report late collisions as a frame error. */
			if (status & (BD_ENET_RX_NO | BD_ENET_RX_CL))
				ndev->stats.rx_frame_errors++;
			goto rx_processing_done;
		}

		/* Process the incoming frame. */
		ndev->stats.rx_packets++;
		pkt_len = fec16_to_cpu(bdp->cbd_datlen);
		ndev->stats.rx_bytes += pkt_len;

		index = fec_enet_get_bd_index(bdp, &rxq->bd);
		skb = rxq->rx_skbuff[index];

		/* The packet length includes FCS, but we don't want to
		 * include that when passing upstream as it messes up
		 * bridging applications.
		 */
		is_copybreak = fec_enet_copybreak(ndev, &skb, bdp, pkt_len - 4,
						  need_swap);
		if (!is_copybreak) {
			skb_new = netdev_alloc_skb(ndev, FEC_ENET_RX_FRSIZE);
			if (unlikely(!skb_new)) {
				ndev->stats.rx_dropped++;
				goto rx_processing_done;
			}
			dma_unmap_single(&fep->pdev->dev,
					 fec32_to_cpu(bdp->cbd_bufaddr),
					 FEC_ENET_RX_FRSIZE - fep->rx_align,
					 DMA_FROM_DEVICE);
		}

		prefetch(skb->data - NET_IP_ALIGN);
		skb_put(skb, pkt_len - 4);
		data = skb->data;

		if (!is_copybreak && need_swap)
			swap_buffer(data, pkt_len);

#if !defined(CONFIG_M5272)
		if (fep->quirks & FEC_QUIRK_HAS_RACC)
			data = skb_pull_inline(skb, 2);
#endif

		/* Extract the enhanced buffer descriptor */
		ebdp = NULL;
		if (fep->bufdesc_ex)
			ebdp = (struct bufdesc_ex *)bdp;

		/* If this is a VLAN packet remove the VLAN Tag */
		vlan_packet_rcvd = false;
		if ((ndev->features & NETIF_F_HW_VLAN_CTAG_RX) &&
		    fep->bufdesc_ex &&
		    (ebdp->cbd_esc & cpu_to_fec32(BD_ENET_RX_VLAN))) {
			/* Push and remove the vlan tag */
			struct vlan_hdr *vlan_header =
					(struct vlan_hdr *) (data + ETH_HLEN);
			vlan_tag = ntohs(vlan_header->h_vlan_TCI);

			vlan_packet_rcvd = true;

			memmove(skb->data + VLAN_HLEN, data, ETH_ALEN * 2);
			skb_pull(skb, VLAN_HLEN);
		}

		skb->protocol = eth_type_trans(skb, ndev);

		/* Get receive timestamp from the skb */
		if (fep->hwts_rx_en && fep->bufdesc_ex)
			fec_enet_hwtstamp(fep, fec32_to_cpu(ebdp->ts),
					  skb_hwtstamps(skb));

		if (fep->bufdesc_ex &&
		    (fep->csum_flags & FLAG_RX_CSUM_ENABLED)) {
			if (!(ebdp->cbd_esc & cpu_to_fec32(FLAG_RX_CSUM_ERROR))) {
				/* don't check it */
				skb->ip_summed = CHECKSUM_UNNECESSARY;
			} else {
				skb_checksum_none_assert(skb);
			}
		}

		/* Handle received VLAN packets */
		if (vlan_packet_rcvd)
			__vlan_hwaccel_put_tag(skb,
					       htons(ETH_P_8021Q),
					       vlan_tag);

		napi_gro_receive(&fep->napi, skb);

		if (is_copybreak) {
			dma_sync_single_for_device(&fep->pdev->dev,
						   fec32_to_cpu(bdp->cbd_bufaddr),
						   FEC_ENET_RX_FRSIZE - fep->rx_align,
						   DMA_FROM_DEVICE);
		} else {
			rxq->rx_skbuff[index] = skb_new;
			fec_enet_new_rxbdp(ndev, bdp, skb_new);
		}

rx_processing_done:
		/* Clear the status flags for this buffer */
		status &= ~BD_ENET_RX_STATS;

		/* Mark the buffer empty */
		status |= BD_ENET_RX_EMPTY;

		if (fep->bufdesc_ex) {
			struct bufdesc_ex *ebdp = (struct bufdesc_ex *)bdp;

			ebdp->cbd_esc = cpu_to_fec32(BD_ENET_RX_INT);
			ebdp->cbd_prot = 0;
			ebdp->cbd_bdu = 0;
		}
		/* Make sure the updates to rest of the descriptor are
		 * performed before transferring ownership.
		 */
		wmb();
		bdp->cbd_sc = cpu_to_fec16(status);

		/* Update BD pointer to next entry */
		bdp = fec_enet_get_nextdesc(bdp, &rxq->bd);

		/* Doing this here will keep the FEC running while we process
		 * incoming frames.  On a heavily loaded network, we should be
		 * able to keep up at the expense of system resources.
		 */
		writel(0, rxq->bd.reg_desc_active);
	}
	rxq->bd.cur = bdp;
	return pkt_received;
}

static int
fec_enet_rx(struct net_device *ndev, int budget)
{
	int     pkt_received = 0;
	u16	queue_id;
	struct fec_enet_private *fep = netdev_priv(ndev);

	for_each_set_bit(queue_id, &fep->work_rx, FEC_ENET_MAX_RX_QS) {
		int ret;

		ret = fec_enet_rx_queue(ndev,
					budget - pkt_received, queue_id);

		if (ret < budget - pkt_received)
			clear_bit(queue_id, &fep->work_rx);

		pkt_received += ret;
	}
	return pkt_received;
}

static bool
fec_enet_collect_events(struct fec_enet_private *fep, uint int_events)
{
	if (int_events == 0)
		return false;

	if (int_events & FEC_ENET_RXF_0)
		fep->work_rx |= (1 << 2);
	if (int_events & FEC_ENET_RXF_1)
		fep->work_rx |= (1 << 0);
	if (int_events & FEC_ENET_RXF_2)
		fep->work_rx |= (1 << 1);

	if (int_events & FEC_ENET_TXF_0)
		fep->work_tx |= (1 << 2);
	if (int_events & FEC_ENET_TXF_1)
		fep->work_tx |= (1 << 0);
	if (int_events & FEC_ENET_TXF_2)
		fep->work_tx |= (1 << 1);

	return true;
}

static irqreturn_t
fec_enet_interrupt(int irq, void *dev_id)
{
	struct net_device *ndev = dev_id;
	struct fec_enet_private *fep = netdev_priv(ndev);
	uint int_events;
	irqreturn_t ret = IRQ_NONE;

	int_events = readl(fep->hwp + FEC_IEVENT);
	writel(int_events, fep->hwp + FEC_IEVENT);
	fec_enet_collect_events(fep, int_events);

	if ((fep->work_tx || fep->work_rx) && fep->link) {
		ret = IRQ_HANDLED;

		if (napi_schedule_prep(&fep->napi)) {
			/* Disable the NAPI interrupts */
			writel(FEC_NAPI_IMASK, fep->hwp + FEC_IMASK);
			__napi_schedule(&fep->napi);
		}
	}

	if (int_events & FEC_ENET_MII) {
		ret = IRQ_HANDLED;
		complete(&fep->mdio_done);
	}

	if (fep->ptp_clock)
		if (fec_ptp_check_pps_event(fep))
			ret = IRQ_HANDLED;
	return ret;
}

static int fec_enet_rx_napi(struct napi_struct *napi, int budget)
{
	struct net_device *ndev = napi->dev;
	struct fec_enet_private *fep = netdev_priv(ndev);
	int pkts;

	pkts = fec_enet_rx(ndev, budget);

	fec_enet_tx(ndev);

	if (pkts < budget) {
		napi_complete_done(napi, pkts);
		writel(FEC_DEFAULT_IMASK, fep->hwp + FEC_IMASK);
	}
	return pkts;
}

/* ------------------------------------------------------------------------- */
static void fec_get_mac(struct net_device *ndev)
{
	struct fec_enet_private *fep = netdev_priv(ndev);
	struct fec_platform_data *pdata = dev_get_platdata(&fep->pdev->dev);
	unsigned char *iap, tmpaddr[ETH_ALEN] = {0};

	/*
	 * try to get mac address in following order:
	 *
	 * 1) module parameter via kernel command line in form
	 *    fec.macaddr=0x00,0x04,0x9f,0x01,0x30,0xe0
	 */
	iap = macaddr;

	/*
	 * 2) from device tree data
	 */
	if (!is_valid_ether_addr(iap)) {
		struct device_node *np = fep->pdev->dev.of_node;
		if (np) {
			const char *mac = of_get_mac_address(np);
			if (mac)
				iap = (unsigned char *) mac;
		}
	}

	/*
	 * 3) from flash or fuse (via platform data)
	 */
	if (!is_valid_ether_addr(iap)) {
#ifdef CONFIG_M5272
		if (FEC_FLASHMAC)
			iap = (unsigned char *)FEC_FLASHMAC;
#else
		if (pdata) {
			iap = (unsigned char *)&pdata->mac;
		} else {
			struct device_node *np = fep->pdev->dev.of_node;

			fec_enet_get_mac_from_fuse(np, tmpaddr);
			iap = &tmpaddr[0];
		}
#endif
	}

	/*
	 * 4) FEC mac registers set by bootloader
	 */
	if (!is_valid_ether_addr(iap)) {
		*((__be32 *) &tmpaddr[0]) =
			cpu_to_be32(readl(fep->hwp + FEC_ADDR_LOW));
		*((__be16 *) &tmpaddr[4]) =
			cpu_to_be16(readl(fep->hwp + FEC_ADDR_HIGH) >> 16);
		iap = &tmpaddr[0];
	}

	/*
	 * 5) random mac address
	 */
	if (!is_valid_ether_addr(iap)) {
		/* Report it and use a random ethernet address instead */
		netdev_err(ndev, "Invalid MAC address: %pM\n", iap);
		eth_hw_addr_random(ndev);
		netdev_info(ndev, "Using random MAC address: %pM\n",
			    ndev->dev_addr);
		return;
	}

	memcpy(ndev->dev_addr, iap, ETH_ALEN);

	/* Adjust MAC if using macaddr */
	if (iap == macaddr)
		 ndev->dev_addr[ETH_ALEN-1] = macaddr[ETH_ALEN-1] + fep->dev_id;
}

/* ------------------------------------------------------------------------- */

/*
 * Phy section
 */
static void fec_enet_adjust_link(struct net_device *ndev)
{
	struct fec_enet_private *fep = netdev_priv(ndev);
	struct phy_device *phy_dev = ndev->phydev;
	int status_change = 0;

	/* Prevent a state halted on mii error */
	if (fep->mii_timeout && phy_dev->state == PHY_HALTED) {
		phy_dev->state = PHY_RESUMING;
		return;
	}

	/*
	 * If the netdev is down, or is going down, we're not interested
	 * in link state events, so just mark our idea of the link as down
	 * and ignore the event.
	 */
	if (!netif_running(ndev) || !netif_device_present(ndev)) {
		fep->link = 0;
	} else if (phy_dev->link) {
		if (!fep->link) {
			fep->link = phy_dev->link;
			status_change = 1;
		}

		if (fep->full_duplex != phy_dev->duplex) {
			fep->full_duplex = phy_dev->duplex;
			status_change = 1;
		}

		if (phy_dev->speed != fep->speed) {
			fep->speed = phy_dev->speed;
			status_change = 1;
		}

		/* if any of the above changed restart the FEC */
		if (status_change) {
			napi_disable(&fep->napi);
			netif_tx_lock_bh(ndev);
			fec_restart(ndev);
			netif_tx_wake_all_queues(ndev);
			netif_tx_unlock_bh(ndev);
			napi_enable(&fep->napi);
		}
	} else {
		if (fep->link) {
			napi_disable(&fep->napi);
			netif_tx_lock_bh(ndev);
			fec_stop(ndev);
			netif_tx_unlock_bh(ndev);
			napi_enable(&fep->napi);
			fep->link = phy_dev->link;
			status_change = 1;
		}
	}

	if (status_change)
		phy_print_status(phy_dev);
}

static int fec_enet_mdio_read(struct mii_bus *bus, int mii_id, int regnum)
{
	struct fec_enet_private *fep = bus->priv;
	struct device *dev = &fep->pdev->dev;
	unsigned long time_left;
	uint int_events;
	int ret = 0;

	ret = pm_runtime_get_sync(dev);
	if (ret < 0)
		return ret;

	fep->mii_timeout = 0;
	reinit_completion(&fep->mdio_done);

	/* start a read op */
	writel(FEC_MMFR_ST | FEC_MMFR_OP_READ |
		FEC_MMFR_PA(mii_id) | FEC_MMFR_RA(regnum) |
		FEC_MMFR_TA, fep->hwp + FEC_MII_DATA);

	/* wait for end of transfer */
	time_left = wait_for_completion_timeout(&fep->mdio_done,
			usecs_to_jiffies(FEC_MII_TIMEOUT));
	if (time_left == 0) {
		fep->mii_timeout = 1;
		int_events = readl(fep->hwp + FEC_IEVENT);
		if (!(int_events & FEC_ENET_MII)) {
			netdev_err(fep->netdev, "MDIO read timeout\n");
			ret = -ETIMEDOUT;
			goto out;
		}
	}

	ret = FEC_MMFR_DATA(readl(fep->hwp + FEC_MII_DATA));

out:
	pm_runtime_mark_last_busy(dev);
	pm_runtime_put_autosuspend(dev);

	return ret;
}

static int fec_enet_mdio_write(struct mii_bus *bus, int mii_id, int regnum,
			   u16 value)
{
	struct fec_enet_private *fep = bus->priv;
	struct device *dev = &fep->pdev->dev;
	unsigned long time_left;
	int ret;

	ret = pm_runtime_get_sync(dev);
	if (ret < 0)
		return ret;
	else
		ret = 0;

	fep->mii_timeout = 0;
	reinit_completion(&fep->mdio_done);

	/* start a write op */
	writel(FEC_MMFR_ST | FEC_MMFR_OP_WRITE |
		FEC_MMFR_PA(mii_id) | FEC_MMFR_RA(regnum) |
		FEC_MMFR_TA | FEC_MMFR_DATA(value),
		fep->hwp + FEC_MII_DATA);

	/* wait for end of transfer */
	time_left = wait_for_completion_timeout(&fep->mdio_done,
			usecs_to_jiffies(FEC_MII_TIMEOUT));
	if (time_left == 0) {
		fep->mii_timeout = 1;
		netdev_err(fep->netdev, "MDIO write timeout\n");
		ret  = -ETIMEDOUT;
	}

	pm_runtime_mark_last_busy(dev);
	pm_runtime_put_autosuspend(dev);

	return ret;
}

static int fec_enet_clk_enable(struct net_device *ndev, bool enable)
{
	struct fec_enet_private *fep = netdev_priv(ndev);
	int ret;

	if (enable) {
		ret = clk_prepare_enable(fep->clk_enet_out);
		if (ret)
			return ret;
		if (fep->clk_ptp) {
			mutex_lock(&fep->ptp_clk_mutex);
			ret = clk_prepare_enable(fep->clk_ptp);
			if (ret) {
				mutex_unlock(&fep->ptp_clk_mutex);
				goto failed_clk_ptp;
			} else {
				fep->ptp_clk_on = true;
			}
			mutex_unlock(&fep->ptp_clk_mutex);
		}

		ret = clk_prepare_enable(fep->clk_ref);
		if (ret)
			goto failed_clk_ref;

		ret = clk_prepare_enable(fep->clk_2x_txclk);
		if (ret)
			goto failed_clk_2x_txclk;
	} else {
		clk_disable_unprepare(fep->clk_enet_out);
		if (fep->clk_ptp) {
			mutex_lock(&fep->ptp_clk_mutex);
			clk_disable_unprepare(fep->clk_ptp);
			fep->ptp_clk_on = false;
			mutex_unlock(&fep->ptp_clk_mutex);
		}
		clk_disable_unprepare(fep->clk_ref);
		clk_disable_unprepare(fep->clk_2x_txclk);
	}

	return 0;

failed_clk_2x_txclk:
	if (fep->clk_ref)
		clk_disable_unprepare(fep->clk_ref);
failed_clk_ref:
	if (fep->clk_ptp)
		clk_disable_unprepare(fep->clk_ptp);
failed_clk_ptp:
	if (fep->clk_enet_out)
		clk_disable_unprepare(fep->clk_enet_out);

	return ret;
}

static int fec_restore_mii_bus(struct net_device *ndev)
{
	struct fec_enet_private *fep = netdev_priv(ndev);
	int ret;

	ret = pm_runtime_get_sync(&fep->pdev->dev);
	if (ret < 0)
		return ret;

	writel(0xffc00000, fep->hwp + FEC_IEVENT);
	writel(fep->phy_speed, fep->hwp + FEC_MII_SPEED);
	writel(FEC_ENET_MII, fep->hwp + FEC_IMASK);
	writel(FEC_ENET_ETHEREN, fep->hwp + FEC_ECNTRL);

	pm_runtime_mark_last_busy(&fep->pdev->dev);
	pm_runtime_put_autosuspend(&fep->pdev->dev);
	return 0;
}

static int fec_enet_mii_probe(struct net_device *ndev)
{
	struct fec_enet_private *fep = netdev_priv(ndev);
	struct phy_device *phy_dev = NULL;
	char mdio_bus_id[MII_BUS_ID_SIZE];
	char phy_name[MII_BUS_ID_SIZE + 3];
	int phy_id;
	int dev_id = fep->dev_id;

	if (fep->phy_node) {
		phy_dev = of_phy_connect(ndev, fep->phy_node,
					 &fec_enet_adjust_link, 0,
					 fep->phy_interface);
		if (!phy_dev) {
			netdev_err(ndev, "Unable to connect to phy\n");
			return -ENODEV;
		}
	} else {
		/* check for attached phy */
		for (phy_id = 0; (phy_id < PHY_MAX_ADDR); phy_id++) {
			if (!mdiobus_is_registered_device(fep->mii_bus, phy_id))
				continue;
			if (dev_id--)
				continue;
			strlcpy(mdio_bus_id, fep->mii_bus->id, MII_BUS_ID_SIZE);
			break;
		}

		if (phy_id >= PHY_MAX_ADDR) {
			netdev_info(ndev, "no PHY, assuming direct connection to switch\n");
			strlcpy(mdio_bus_id, "fixed-0", MII_BUS_ID_SIZE);
			phy_id = 0;
		}

		snprintf(phy_name, sizeof(phy_name),
			 PHY_ID_FMT, mdio_bus_id, phy_id);
		phy_dev = phy_connect(ndev, phy_name, &fec_enet_adjust_link,
				      fep->phy_interface);
	}

	if (IS_ERR(phy_dev)) {
		netdev_err(ndev, "could not attach to PHY\n");
		return PTR_ERR(phy_dev);
	}

	/* mask with MAC supported features */
	if (fep->quirks & FEC_QUIRK_HAS_GBIT) {
		phy_dev->supported &= PHY_GBIT_FEATURES;
		phy_dev->supported &= ~SUPPORTED_1000baseT_Half;
#if !defined(CONFIG_M5272)
		phy_dev->supported |= SUPPORTED_Pause;
#endif
	}
	else
		phy_dev->supported &= PHY_BASIC_FEATURES;

	phy_dev->advertising = phy_dev->supported;

	fep->link = 0;
	fep->full_duplex = 0;

	phy_attached_info(phy_dev);

	return 0;
}

static int fec_enet_mii_init(struct platform_device *pdev)
{
	static struct mii_bus *fec0_mii_bus;
	static int *fec_mii_bus_share;
	struct net_device *ndev = platform_get_drvdata(pdev);
	struct fec_enet_private *fep = netdev_priv(ndev);
	struct device_node *node;
	int err = -ENXIO;
	u32 mii_speed, holdtime;

	/*
	 * The i.MX28 dual fec interfaces are not equal.
	 * Here are the differences:
	 *
	 *  - fec0 supports MII & RMII modes while fec1 only supports RMII
	 *  - fec0 acts as the 1588 time master while fec1 is slave
	 *  - external phys can only be configured by fec0
	 *
	 * That is to say fec1 can not work independently. It only works
	 * when fec0 is working. The reason behind this design is that the
	 * second interface is added primarily for Switch mode.
	 *
	 * Because of the last point above, both phys are attached on fec0
	 * mdio interface in board design, and need to be configured by
	 * fec0 mii_bus.
	 */
	if ((fep->quirks & FEC_QUIRK_SINGLE_MDIO) && fep->dev_id > 0) {
		/* fec1 uses fec0 mii_bus */
		if (mii_cnt && fec0_mii_bus) {
			fep->mii_bus = fec0_mii_bus;
			*fec_mii_bus_share = FEC0_MII_BUS_SHARE_TRUE;
			mii_cnt++;
			return 0;
		}
		return -ENOENT;
	}

	fep->mii_timeout = 0;

	/*
	 * Set MII speed to 2.5 MHz (= clk_get_rate() / 2 * phy_speed)
	 *
	 * The formula for FEC MDC is 'ref_freq / (MII_SPEED x 2)' while
	 * for ENET-MAC is 'ref_freq / ((MII_SPEED + 1) x 2)'.  The i.MX28
	 * Reference Manual has an error on this, and gets fixed on i.MX6Q
	 * document.
	 */
	mii_speed = DIV_ROUND_UP(clk_get_rate(fep->clk_ipg), 5000000);
	if (fep->quirks & FEC_QUIRK_ENET_MAC)
		mii_speed--;
	if (mii_speed > 63) {
		dev_err(&pdev->dev,
			"fec clock (%lu) too fast to get right mii speed\n",
			clk_get_rate(fep->clk_ipg));
		err = -EINVAL;
		goto err_out;
	}

	/*
	 * The i.MX28 and i.MX6 types have another filed in the MSCR (aka
	 * MII_SPEED) register that defines the MDIO output hold time. Earlier
	 * versions are RAZ there, so just ignore the difference and write the
	 * register always.
	 * The minimal hold time according to IEE802.3 (clause 22) is 10 ns.
	 * HOLDTIME + 1 is the number of clk cycles the fec is holding the
	 * output.
	 * The HOLDTIME bitfield takes values between 0 and 7 (inclusive).
	 * Given that ceil(clkrate / 5000000) <= 64, the calculation for
	 * holdtime cannot result in a value greater than 3.
	 */
	holdtime = DIV_ROUND_UP(clk_get_rate(fep->clk_ipg), 100000000) - 1;

	fep->phy_speed = mii_speed << 1 | holdtime << 8;

	writel(fep->phy_speed, fep->hwp + FEC_MII_SPEED);

	fep->mii_bus = mdiobus_alloc();
	if (fep->mii_bus == NULL) {
		err = -ENOMEM;
		goto err_out;
	}

	fep->mii_bus->name = "fec_enet_mii_bus";
	fep->mii_bus->read = fec_enet_mdio_read;
	fep->mii_bus->write = fec_enet_mdio_write;
	snprintf(fep->mii_bus->id, MII_BUS_ID_SIZE, "%s-%x",
		pdev->name, fep->dev_id + 1);
	fep->mii_bus->priv = fep;
	fep->mii_bus->parent = &pdev->dev;

	node = of_get_child_by_name(pdev->dev.of_node, "mdio");
	if (node) {
		err = of_mdiobus_register(fep->mii_bus, node);
		of_node_put(node);
	} else if (fep->phy_node && !fep->fixed_link) {
		err = -EPROBE_DEFER;
	} else {
		err = mdiobus_register(fep->mii_bus);
	}

	if (err)
		goto err_out_free_mdiobus;

	mii_cnt++;

	/* save fec0 mii_bus */
	if (fep->quirks & FEC_QUIRK_SINGLE_MDIO) {
		fec0_mii_bus = fep->mii_bus;
		fec_mii_bus_share = &fep->mii_bus_share;
	}

	return 0;

err_out_free_mdiobus:
	mdiobus_free(fep->mii_bus);
err_out:
	return err;
}

static void fec_enet_mii_remove(struct fec_enet_private *fep)
{
	if (--mii_cnt == 0) {
		mdiobus_unregister(fep->mii_bus);
		mdiobus_free(fep->mii_bus);
	}
}

static void fec_enet_get_drvinfo(struct net_device *ndev,
				 struct ethtool_drvinfo *info)
{
	struct fec_enet_private *fep = netdev_priv(ndev);

	strlcpy(info->driver, fep->pdev->dev.driver->name,
		sizeof(info->driver));
	strlcpy(info->version, "Revision: 1.0", sizeof(info->version));
	strlcpy(info->bus_info, dev_name(&ndev->dev), sizeof(info->bus_info));
}

static int fec_enet_get_regs_len(struct net_device *ndev)
{
	struct fec_enet_private *fep = netdev_priv(ndev);
	struct resource *r;
	int s = 0;

	r = platform_get_resource(fep->pdev, IORESOURCE_MEM, 0);
	if (r)
		s = resource_size(r);

	return s;
}

/* List of registers that can be safety be read to dump them with ethtool */
#if defined(CONFIG_M523x) || defined(CONFIG_M527x) || defined(CONFIG_M528x) || \
	defined(CONFIG_M520x) || defined(CONFIG_M532x) || defined(CONFIG_ARM) || \
	defined(CONFIG_ARM64)
static u32 fec_enet_register_offset[] = {
	FEC_IEVENT, FEC_IMASK, FEC_R_DES_ACTIVE_0, FEC_X_DES_ACTIVE_0,
	FEC_ECNTRL, FEC_MII_DATA, FEC_MII_SPEED, FEC_MIB_CTRLSTAT, FEC_R_CNTRL,
	FEC_X_CNTRL, FEC_ADDR_LOW, FEC_ADDR_HIGH, FEC_OPD, FEC_TXIC0, FEC_TXIC1,
	FEC_TXIC2, FEC_RXIC0, FEC_RXIC1, FEC_RXIC2, FEC_HASH_TABLE_HIGH,
	FEC_HASH_TABLE_LOW, FEC_GRP_HASH_TABLE_HIGH, FEC_GRP_HASH_TABLE_LOW,
	FEC_X_WMRK, FEC_R_BOUND, FEC_R_FSTART, FEC_R_DES_START_1,
	FEC_X_DES_START_1, FEC_R_BUFF_SIZE_1, FEC_R_DES_START_2,
	FEC_X_DES_START_2, FEC_R_BUFF_SIZE_2, FEC_R_DES_START_0,
	FEC_X_DES_START_0, FEC_R_BUFF_SIZE_0, FEC_R_FIFO_RSFL, FEC_R_FIFO_RSEM,
	FEC_R_FIFO_RAEM, FEC_R_FIFO_RAFL, FEC_RACC, FEC_RCMR_1, FEC_RCMR_2,
	FEC_DMA_CFG_1, FEC_DMA_CFG_2, FEC_R_DES_ACTIVE_1, FEC_X_DES_ACTIVE_1,
	FEC_R_DES_ACTIVE_2, FEC_X_DES_ACTIVE_2, FEC_QOS_SCHEME,
	RMON_T_DROP, RMON_T_PACKETS, RMON_T_BC_PKT, RMON_T_MC_PKT,
	RMON_T_CRC_ALIGN, RMON_T_UNDERSIZE, RMON_T_OVERSIZE, RMON_T_FRAG,
	RMON_T_JAB, RMON_T_COL, RMON_T_P64, RMON_T_P65TO127, RMON_T_P128TO255,
	RMON_T_P256TO511, RMON_T_P512TO1023, RMON_T_P1024TO2047,
	RMON_T_P_GTE2048, RMON_T_OCTETS,
	IEEE_T_DROP, IEEE_T_FRAME_OK, IEEE_T_1COL, IEEE_T_MCOL, IEEE_T_DEF,
	IEEE_T_LCOL, IEEE_T_EXCOL, IEEE_T_MACERR, IEEE_T_CSERR, IEEE_T_SQE,
	IEEE_T_FDXFC, IEEE_T_OCTETS_OK,
	RMON_R_PACKETS, RMON_R_BC_PKT, RMON_R_MC_PKT, RMON_R_CRC_ALIGN,
	RMON_R_UNDERSIZE, RMON_R_OVERSIZE, RMON_R_FRAG, RMON_R_JAB,
	RMON_R_RESVD_O, RMON_R_P64, RMON_R_P65TO127, RMON_R_P128TO255,
	RMON_R_P256TO511, RMON_R_P512TO1023, RMON_R_P1024TO2047,
	RMON_R_P_GTE2048, RMON_R_OCTETS,
	IEEE_R_DROP, IEEE_R_FRAME_OK, IEEE_R_CRC, IEEE_R_ALIGN, IEEE_R_MACERR,
	IEEE_R_FDXFC, IEEE_R_OCTETS_OK
};
#else
static u32 fec_enet_register_offset[] = {
	FEC_ECNTRL, FEC_IEVENT, FEC_IMASK, FEC_IVEC, FEC_R_DES_ACTIVE_0,
	FEC_R_DES_ACTIVE_1, FEC_R_DES_ACTIVE_2, FEC_X_DES_ACTIVE_0,
	FEC_X_DES_ACTIVE_1, FEC_X_DES_ACTIVE_2, FEC_MII_DATA, FEC_MII_SPEED,
	FEC_R_BOUND, FEC_R_FSTART, FEC_X_WMRK, FEC_X_FSTART, FEC_R_CNTRL,
	FEC_MAX_FRM_LEN, FEC_X_CNTRL, FEC_ADDR_LOW, FEC_ADDR_HIGH,
	FEC_GRP_HASH_TABLE_HIGH, FEC_GRP_HASH_TABLE_LOW, FEC_R_DES_START_0,
	FEC_R_DES_START_1, FEC_R_DES_START_2, FEC_X_DES_START_0,
	FEC_X_DES_START_1, FEC_X_DES_START_2, FEC_R_BUFF_SIZE_0,
	FEC_R_BUFF_SIZE_1, FEC_R_BUFF_SIZE_2
};
#endif

static void fec_enet_get_regs(struct net_device *ndev,
			      struct ethtool_regs *regs, void *regbuf)
{
	struct fec_enet_private *fep = netdev_priv(ndev);
	u32 __iomem *theregs = (u32 __iomem *)fep->hwp;
	u32 *buf = (u32 *)regbuf;
	u32 i, off;

	memset(buf, 0, regs->len);

	for (i = 0; i < ARRAY_SIZE(fec_enet_register_offset); i++) {
		off = fec_enet_register_offset[i];

		if ((off == FEC_R_BOUND || off == FEC_R_FSTART) &&
		    !(fep->quirks & FEC_QUIRK_HAS_FRREG))
			continue;

		off >>= 2;
		buf[off] = readl(&theregs[off]);
	}
}

static int fec_enet_get_ts_info(struct net_device *ndev,
				struct ethtool_ts_info *info)
{
	struct fec_enet_private *fep = netdev_priv(ndev);

	if (fep->bufdesc_ex) {

		info->so_timestamping = SOF_TIMESTAMPING_TX_SOFTWARE |
					SOF_TIMESTAMPING_RX_SOFTWARE |
					SOF_TIMESTAMPING_SOFTWARE |
					SOF_TIMESTAMPING_TX_HARDWARE |
					SOF_TIMESTAMPING_RX_HARDWARE |
					SOF_TIMESTAMPING_RAW_HARDWARE;
		if (fep->ptp_clock)
			info->phc_index = ptp_clock_index(fep->ptp_clock);
		else
			info->phc_index = -1;

		info->tx_types = (1 << HWTSTAMP_TX_OFF) |
				 (1 << HWTSTAMP_TX_ON);

		info->rx_filters = (1 << HWTSTAMP_FILTER_NONE) |
				   (1 << HWTSTAMP_FILTER_ALL);
		return 0;
	} else {
		return ethtool_op_get_ts_info(ndev, info);
	}
}

#if !defined(CONFIG_M5272)

static void fec_enet_get_pauseparam(struct net_device *ndev,
				    struct ethtool_pauseparam *pause)
{
	struct fec_enet_private *fep = netdev_priv(ndev);

	pause->autoneg = (fep->pause_flag & FEC_PAUSE_FLAG_AUTONEG) != 0;
	pause->tx_pause = (fep->pause_flag & FEC_PAUSE_FLAG_ENABLE) != 0;
	pause->rx_pause = pause->tx_pause;
}

static int fec_enet_set_pauseparam(struct net_device *ndev,
				   struct ethtool_pauseparam *pause)
{
	struct fec_enet_private *fep = netdev_priv(ndev);

	if (!ndev->phydev)
		return -ENODEV;

	if (pause->tx_pause != pause->rx_pause) {
		netdev_info(ndev,
			"hardware only support enable/disable both tx and rx");
		return -EINVAL;
	}

	fep->pause_flag = 0;

	/* tx pause must be same as rx pause */
	fep->pause_flag |= pause->rx_pause ? FEC_PAUSE_FLAG_ENABLE : 0;
	fep->pause_flag |= pause->autoneg ? FEC_PAUSE_FLAG_AUTONEG : 0;

	if (pause->rx_pause || pause->autoneg) {
		ndev->phydev->supported |= ADVERTISED_Pause;
		ndev->phydev->advertising |= ADVERTISED_Pause;
	} else {
		ndev->phydev->supported &= ~ADVERTISED_Pause;
		ndev->phydev->advertising &= ~ADVERTISED_Pause;
	}

	if (pause->autoneg) {
		if (netif_running(ndev))
			fec_stop(ndev);
		phy_start_aneg(ndev->phydev);
	}
	if (netif_running(ndev)) {
		napi_disable(&fep->napi);
		netif_tx_lock_bh(ndev);
		fec_restart(ndev);
		netif_tx_wake_all_queues(ndev);
		netif_tx_unlock_bh(ndev);
		napi_enable(&fep->napi);
	}

	return 0;
}

static const struct fec_stat {
	char name[ETH_GSTRING_LEN];
	u16 offset;
} fec_stats[] = {
	/* RMON TX */
	{ "tx_dropped", RMON_T_DROP },
	{ "tx_packets", RMON_T_PACKETS },
	{ "tx_broadcast", RMON_T_BC_PKT },
	{ "tx_multicast", RMON_T_MC_PKT },
	{ "tx_crc_errors", RMON_T_CRC_ALIGN },
	{ "tx_undersize", RMON_T_UNDERSIZE },
	{ "tx_oversize", RMON_T_OVERSIZE },
	{ "tx_fragment", RMON_T_FRAG },
	{ "tx_jabber", RMON_T_JAB },
	{ "tx_collision", RMON_T_COL },
	{ "tx_64byte", RMON_T_P64 },
	{ "tx_65to127byte", RMON_T_P65TO127 },
	{ "tx_128to255byte", RMON_T_P128TO255 },
	{ "tx_256to511byte", RMON_T_P256TO511 },
	{ "tx_512to1023byte", RMON_T_P512TO1023 },
	{ "tx_1024to2047byte", RMON_T_P1024TO2047 },
	{ "tx_GTE2048byte", RMON_T_P_GTE2048 },
	{ "tx_octets", RMON_T_OCTETS },

	/* IEEE TX */
	{ "IEEE_tx_drop", IEEE_T_DROP },
	{ "IEEE_tx_frame_ok", IEEE_T_FRAME_OK },
	{ "IEEE_tx_1col", IEEE_T_1COL },
	{ "IEEE_tx_mcol", IEEE_T_MCOL },
	{ "IEEE_tx_def", IEEE_T_DEF },
	{ "IEEE_tx_lcol", IEEE_T_LCOL },
	{ "IEEE_tx_excol", IEEE_T_EXCOL },
	{ "IEEE_tx_macerr", IEEE_T_MACERR },
	{ "IEEE_tx_cserr", IEEE_T_CSERR },
	{ "IEEE_tx_sqe", IEEE_T_SQE },
	{ "IEEE_tx_fdxfc", IEEE_T_FDXFC },
	{ "IEEE_tx_octets_ok", IEEE_T_OCTETS_OK },

	/* RMON RX */
	{ "rx_packets", RMON_R_PACKETS },
	{ "rx_broadcast", RMON_R_BC_PKT },
	{ "rx_multicast", RMON_R_MC_PKT },
	{ "rx_crc_errors", RMON_R_CRC_ALIGN },
	{ "rx_undersize", RMON_R_UNDERSIZE },
	{ "rx_oversize", RMON_R_OVERSIZE },
	{ "rx_fragment", RMON_R_FRAG },
	{ "rx_jabber", RMON_R_JAB },
	{ "rx_64byte", RMON_R_P64 },
	{ "rx_65to127byte", RMON_R_P65TO127 },
	{ "rx_128to255byte", RMON_R_P128TO255 },
	{ "rx_256to511byte", RMON_R_P256TO511 },
	{ "rx_512to1023byte", RMON_R_P512TO1023 },
	{ "rx_1024to2047byte", RMON_R_P1024TO2047 },
	{ "rx_GTE2048byte", RMON_R_P_GTE2048 },
	{ "rx_octets", RMON_R_OCTETS },

	/* IEEE RX */
	{ "IEEE_rx_drop", IEEE_R_DROP },
	{ "IEEE_rx_frame_ok", IEEE_R_FRAME_OK },
	{ "IEEE_rx_crc", IEEE_R_CRC },
	{ "IEEE_rx_align", IEEE_R_ALIGN },
	{ "IEEE_rx_macerr", IEEE_R_MACERR },
	{ "IEEE_rx_fdxfc", IEEE_R_FDXFC },
	{ "IEEE_rx_octets_ok", IEEE_R_OCTETS_OK },
};

#define FEC_STATS_SIZE		(ARRAY_SIZE(fec_stats) * sizeof(u64))

static void fec_enet_update_ethtool_stats(struct net_device *dev)
{
	struct fec_enet_private *fep = netdev_priv(dev);
	int i;

	for (i = 0; i < ARRAY_SIZE(fec_stats); i++)
		fep->ethtool_stats[i] = readl(fep->hwp + fec_stats[i].offset);
}

static void fec_enet_get_ethtool_stats(struct net_device *dev,
				       struct ethtool_stats *stats, u64 *data)
{
	struct fec_enet_private *fep = netdev_priv(dev);

	if (netif_running(dev))
		fec_enet_update_ethtool_stats(dev);

	memcpy(data, fep->ethtool_stats, FEC_STATS_SIZE);
}

static void fec_enet_get_strings(struct net_device *netdev,
	u32 stringset, u8 *data)
{
	int i;
	switch (stringset) {
	case ETH_SS_STATS:
		for (i = 0; i < ARRAY_SIZE(fec_stats); i++)
			memcpy(data + i * ETH_GSTRING_LEN,
				fec_stats[i].name, ETH_GSTRING_LEN);
		break;
	}
}

static int fec_enet_get_sset_count(struct net_device *dev, int sset)
{
	switch (sset) {
	case ETH_SS_STATS:
		return ARRAY_SIZE(fec_stats);
	default:
		return -EOPNOTSUPP;
	}
}

static void fec_enet_clear_ethtool_stats(struct net_device *dev)
{
	struct fec_enet_private *fep = netdev_priv(dev);
	int i;

	/* Disable MIB statistics counters */
	writel(FEC_MIB_CTRLSTAT_DISABLE, fep->hwp + FEC_MIB_CTRLSTAT);

	for (i = 0; i < ARRAY_SIZE(fec_stats); i++)
		writel(0, fep->hwp + fec_stats[i].offset);

	/* Don't disable MIB statistics counters */
	writel(0, fep->hwp + FEC_MIB_CTRLSTAT);
}

#else	/* !defined(CONFIG_M5272) */
#define FEC_STATS_SIZE	0
static inline void fec_enet_update_ethtool_stats(struct net_device *dev)
{
}

static inline void fec_enet_clear_ethtool_stats(struct net_device *dev)
{
}
#endif /* !defined(CONFIG_M5272) */

/* ITR clock source is enet system clock (clk_ahb).
 * TCTT unit is cycle_ns * 64 cycle
 * So, the ICTT value = X us / (cycle_ns * 64)
 */
static int fec_enet_us_to_itr_clock(struct net_device *ndev, int us)
{
	struct fec_enet_private *fep = netdev_priv(ndev);

	return us * (fep->itr_clk_rate / 64000) / 1000;
}

/* Set threshold for interrupt coalescing */
static void fec_enet_itr_coal_set(struct net_device *ndev)
{
	struct fec_enet_private *fep = netdev_priv(ndev);
	int rx_itr, tx_itr;

	/* Must be greater than zero to avoid unpredictable behavior */
	if (!fep->rx_time_itr || !fep->rx_pkts_itr ||
	    !fep->tx_time_itr || !fep->tx_pkts_itr)
		return;

	/* Select enet system clock as Interrupt Coalescing
	 * timer Clock Source
	 */
	rx_itr = FEC_ITR_CLK_SEL;
	tx_itr = FEC_ITR_CLK_SEL;

	/* set ICFT and ICTT */
	rx_itr |= FEC_ITR_ICFT(fep->rx_pkts_itr);
	rx_itr |= FEC_ITR_ICTT(fec_enet_us_to_itr_clock(ndev, fep->rx_time_itr));
	tx_itr |= FEC_ITR_ICFT(fep->tx_pkts_itr);
	tx_itr |= FEC_ITR_ICTT(fec_enet_us_to_itr_clock(ndev, fep->tx_time_itr));

	rx_itr |= FEC_ITR_EN;
	tx_itr |= FEC_ITR_EN;

	writel(tx_itr, fep->hwp + FEC_TXIC0);
	writel(rx_itr, fep->hwp + FEC_RXIC0);
	if (fep->quirks & FEC_QUIRK_HAS_AVB) {
		writel(tx_itr, fep->hwp + FEC_TXIC1);
		writel(rx_itr, fep->hwp + FEC_RXIC1);
		writel(tx_itr, fep->hwp + FEC_TXIC2);
		writel(rx_itr, fep->hwp + FEC_RXIC2);
	}
}

static int
fec_enet_get_coalesce(struct net_device *ndev, struct ethtool_coalesce *ec)
{
	struct fec_enet_private *fep = netdev_priv(ndev);

	if (!(fep->quirks & FEC_QUIRK_HAS_COALESCE))
		return -EOPNOTSUPP;

	ec->rx_coalesce_usecs = fep->rx_time_itr;
	ec->rx_max_coalesced_frames = fep->rx_pkts_itr;

	ec->tx_coalesce_usecs = fep->tx_time_itr;
	ec->tx_max_coalesced_frames = fep->tx_pkts_itr;

	return 0;
}

static int
fec_enet_set_coalesce(struct net_device *ndev, struct ethtool_coalesce *ec)
{
	struct fec_enet_private *fep = netdev_priv(ndev);
	unsigned int cycle;

	if (!(fep->quirks & FEC_QUIRK_HAS_COALESCE))
		return -EOPNOTSUPP;

	if (ec->rx_max_coalesced_frames > 255) {
		pr_err("Rx coalesced frames exceed hardware limitation\n");
		return -EINVAL;
	}

	if (ec->tx_max_coalesced_frames > 255) {
		pr_err("Tx coalesced frame exceed hardware limitation\n");
		return -EINVAL;
	}

	cycle = fec_enet_us_to_itr_clock(ndev, fep->rx_time_itr);
	if (cycle > 0xFFFF) {
		pr_err("Rx coalesced usec exceed hardware limitation\n");
		return -EINVAL;
	}

	cycle = fec_enet_us_to_itr_clock(ndev, fep->tx_time_itr);
	if (cycle > 0xFFFF) {
		pr_err("Rx coalesced usec exceed hardware limitation\n");
		return -EINVAL;
	}

	fep->rx_time_itr = ec->rx_coalesce_usecs;
	fep->rx_pkts_itr = ec->rx_max_coalesced_frames;

	fep->tx_time_itr = ec->tx_coalesce_usecs;
	fep->tx_pkts_itr = ec->tx_max_coalesced_frames;

	fec_enet_itr_coal_set(ndev);

	return 0;
}

static void fec_enet_itr_coal_init(struct net_device *ndev)
{
	struct ethtool_coalesce ec;

	ec.rx_coalesce_usecs = FEC_ITR_ICTT_DEFAULT;
	ec.rx_max_coalesced_frames = FEC_ITR_ICFT_DEFAULT;

	ec.tx_coalesce_usecs = FEC_ITR_ICTT_DEFAULT;
	ec.tx_max_coalesced_frames = FEC_ITR_ICFT_DEFAULT;

	fec_enet_set_coalesce(ndev, &ec);
}

static int fec_enet_get_tunable(struct net_device *netdev,
				const struct ethtool_tunable *tuna,
				void *data)
{
	struct fec_enet_private *fep = netdev_priv(netdev);
	int ret = 0;

	switch (tuna->id) {
	case ETHTOOL_RX_COPYBREAK:
		*(u32 *)data = fep->rx_copybreak;
		break;
	default:
		ret = -EINVAL;
		break;
	}

	return ret;
}

static int fec_enet_set_tunable(struct net_device *netdev,
				const struct ethtool_tunable *tuna,
				const void *data)
{
	struct fec_enet_private *fep = netdev_priv(netdev);
	int ret = 0;

	switch (tuna->id) {
	case ETHTOOL_RX_COPYBREAK:
		fep->rx_copybreak = *(u32 *)data;
		break;
	default:
		ret = -EINVAL;
		break;
	}

	return ret;
}

/* LPI Sleep Ts count base on tx clk (clk_ref).
 * The lpi sleep cnt value = X us / (cycle_ns)
 */
static int fec_enet_us_to_tx_cycle(struct net_device *ndev, int us)
{
	struct fec_enet_private *fep = netdev_priv(ndev);

	return us * (fep->clk_ref_rate / 1000) / 1000;
}

static int fec_enet_eee_mode_set(struct net_device *ndev, bool enable)
{
	struct fec_enet_private *fep = netdev_priv(ndev);
	struct ethtool_eee *p = &fep->eee;
	unsigned int sleep_cycle, wake_cycle;
	int ret = 0;

	if (enable) {
		ret = phy_init_eee(ndev->phydev, 0);
		if (ret)
			return ret;

		sleep_cycle = fec_enet_us_to_tx_cycle(ndev, p->tx_lpi_timer);
		wake_cycle = sleep_cycle;
	} else {
		sleep_cycle = 0;
		wake_cycle = 0;
	}

	p->tx_lpi_enabled = enable;
	p->eee_enabled = enable;
	p->eee_active = enable;

	writel(sleep_cycle, fep->hwp + FEC_LPI_SLEEP);
	writel(wake_cycle, fep->hwp + FEC_LPI_WAKE);

	return 0;
}

static int
fec_enet_get_eee(struct net_device *ndev, struct ethtool_eee *edata)
{
	struct fec_enet_private *fep = netdev_priv(ndev);
	struct ethtool_eee *p = &fep->eee;

	if (!(fep->quirks & FEC_QUIRK_HAS_EEE))
		return -EOPNOTSUPP;

	if (!netif_running(ndev))
		return -ENETDOWN;

	edata->eee_enabled = p->eee_enabled;
	edata->eee_active = p->eee_active;
	edata->tx_lpi_timer = p->tx_lpi_timer;
	edata->tx_lpi_enabled = p->tx_lpi_enabled;

	return phy_ethtool_get_eee(ndev->phydev, edata);
}

static int
fec_enet_set_eee(struct net_device *ndev, struct ethtool_eee *edata)
{
	struct fec_enet_private *fep = netdev_priv(ndev);
	struct ethtool_eee *p = &fep->eee;
	int ret = 0;

	if (!(fep->quirks & FEC_QUIRK_HAS_EEE))
		return -EOPNOTSUPP;

	if (!netif_running(ndev))
		return -ENETDOWN;

	p->tx_lpi_timer = edata->tx_lpi_timer;

	if (!edata->eee_enabled || !edata->tx_lpi_enabled ||
	    !edata->tx_lpi_timer)
		ret = fec_enet_eee_mode_set(ndev, false);
	else
		ret = fec_enet_eee_mode_set(ndev, true);

	if (ret)
		return ret;

	return phy_ethtool_set_eee(ndev->phydev, edata);
}

static void
fec_enet_get_wol(struct net_device *ndev, struct ethtool_wolinfo *wol)
{
	struct fec_enet_private *fep = netdev_priv(ndev);

	if (fep->wol_flag & FEC_WOL_HAS_MAGIC_PACKET) {
		wol->supported = WAKE_MAGIC;
		wol->wolopts = fep->wol_flag & FEC_WOL_FLAG_ENABLE ? WAKE_MAGIC : 0;
	} else {
		wol->supported = wol->wolopts = 0;
	}
}

static int
fec_enet_set_wol(struct net_device *ndev, struct ethtool_wolinfo *wol)
{
	struct fec_enet_private *fep = netdev_priv(ndev);

	if (!(fep->wol_flag & FEC_WOL_HAS_MAGIC_PACKET))
		return -EINVAL;

	if (wol->wolopts & ~WAKE_MAGIC)
		return -EINVAL;

	device_set_wakeup_enable(&ndev->dev, wol->wolopts & WAKE_MAGIC);
	if (device_may_wakeup(&ndev->dev))
		fep->wol_flag |= FEC_WOL_FLAG_ENABLE;
	else
		fep->wol_flag &= (~FEC_WOL_FLAG_ENABLE);

	return 0;
}

static const struct ethtool_ops fec_enet_ethtool_ops = {
	.get_drvinfo		= fec_enet_get_drvinfo,
	.get_regs_len		= fec_enet_get_regs_len,
	.get_regs		= fec_enet_get_regs,
	.nway_reset		= phy_ethtool_nway_reset,
	.get_link		= ethtool_op_get_link,
	.get_coalesce		= fec_enet_get_coalesce,
	.set_coalesce		= fec_enet_set_coalesce,
#ifndef CONFIG_M5272
	.get_pauseparam		= fec_enet_get_pauseparam,
	.set_pauseparam		= fec_enet_set_pauseparam,
	.get_strings		= fec_enet_get_strings,
	.get_ethtool_stats	= fec_enet_get_ethtool_stats,
	.get_sset_count		= fec_enet_get_sset_count,
#endif
	.get_ts_info		= fec_enet_get_ts_info,
	.get_tunable		= fec_enet_get_tunable,
	.set_tunable		= fec_enet_set_tunable,
	.get_wol		= fec_enet_get_wol,
	.set_wol		= fec_enet_set_wol,
	.get_eee		= fec_enet_get_eee,
	.set_eee		= fec_enet_set_eee,
	.get_link_ksettings	= phy_ethtool_get_link_ksettings,
	.set_link_ksettings	= phy_ethtool_set_link_ksettings,
};

static int fec_enet_ioctl(struct net_device *ndev, struct ifreq *rq, int cmd)
{
	struct fec_enet_private *fep = netdev_priv(ndev);
	struct phy_device *phydev = ndev->phydev;

	if (!netif_running(ndev))
		return -EINVAL;

	if (!phydev)
		return -ENODEV;

	if (fep->bufdesc_ex) {
		if (cmd == SIOCSHWTSTAMP)
			return fec_ptp_set(ndev, rq);
		if (cmd == SIOCGHWTSTAMP)
			return fec_ptp_get(ndev, rq);
	}

	return phy_mii_ioctl(phydev, rq, cmd);
}

static void fec_enet_free_buffers(struct net_device *ndev)
{
	struct fec_enet_private *fep = netdev_priv(ndev);
	unsigned int i;
	struct sk_buff *skb;
	struct bufdesc	*bdp;
	struct fec_enet_priv_tx_q *txq;
	struct fec_enet_priv_rx_q *rxq;
	unsigned int q;

	for (q = 0; q < fep->num_rx_queues; q++) {
		rxq = fep->rx_queue[q];
		bdp = rxq->bd.base;
		for (i = 0; i < rxq->bd.ring_size; i++) {
			skb = rxq->rx_skbuff[i];
			rxq->rx_skbuff[i] = NULL;
			if (skb) {
				dma_unmap_single(&fep->pdev->dev,
						 fec32_to_cpu(bdp->cbd_bufaddr),
						 FEC_ENET_RX_FRSIZE - fep->rx_align,
						 DMA_FROM_DEVICE);
				dev_kfree_skb(skb);
			}
			bdp = fec_enet_get_nextdesc(bdp, &rxq->bd);
		}
	}

	for (q = 0; q < fep->num_tx_queues; q++) {
		txq = fep->tx_queue[q];
		bdp = txq->bd.base;
		for (i = 0; i < txq->bd.ring_size; i++) {
			kfree(txq->tx_bounce[i]);
			txq->tx_bounce[i] = NULL;
			skb = txq->tx_skbuff[i];
			txq->tx_skbuff[i] = NULL;
			dev_kfree_skb(skb);
		}
	}
}

static void fec_enet_free_queue(struct net_device *ndev)
{
	struct fec_enet_private *fep = netdev_priv(ndev);
	int i;
	struct fec_enet_priv_tx_q *txq;

	for (i = 0; i < fep->num_tx_queues; i++)
		if (fep->tx_queue[i] && fep->tx_queue[i]->tso_hdrs) {
			txq = fep->tx_queue[i];
			dma_free_coherent(&fep->pdev->dev,
					  txq->bd.ring_size * TSO_HEADER_SIZE,
					  txq->tso_hdrs,
					  txq->tso_hdrs_dma);
		}

	for (i = 0; i < fep->num_rx_queues; i++)
		kfree(fep->rx_queue[i]);
	for (i = 0; i < fep->num_tx_queues; i++)
		kfree(fep->tx_queue[i]);
}

static int fec_enet_alloc_queue(struct net_device *ndev)
{
	struct fec_enet_private *fep = netdev_priv(ndev);
	int i;
	int ret = 0;
	struct fec_enet_priv_tx_q *txq;

	for (i = 0; i < fep->num_tx_queues; i++) {
		txq = kzalloc(sizeof(*txq), GFP_KERNEL);
		if (!txq) {
			ret = -ENOMEM;
			goto alloc_failed;
		}

		fep->tx_queue[i] = txq;
		txq->bd.ring_size = TX_RING_SIZE;
		fep->total_tx_ring_size += fep->tx_queue[i]->bd.ring_size;

		txq->tx_stop_threshold = FEC_MAX_SKB_DESCS;
		txq->tx_wake_threshold =
			(txq->bd.ring_size - txq->tx_stop_threshold) / 2;

		txq->tso_hdrs = dma_alloc_coherent(&fep->pdev->dev,
					txq->bd.ring_size * TSO_HEADER_SIZE,
					&txq->tso_hdrs_dma,
					GFP_KERNEL);
		if (!txq->tso_hdrs) {
			ret = -ENOMEM;
			goto alloc_failed;
		}
	}

	for (i = 0; i < fep->num_rx_queues; i++) {
		fep->rx_queue[i] = kzalloc(sizeof(*fep->rx_queue[i]),
					   GFP_KERNEL);
		if (!fep->rx_queue[i]) {
			ret = -ENOMEM;
			goto alloc_failed;
		}

		fep->rx_queue[i]->bd.ring_size = RX_RING_SIZE;
		fep->total_rx_ring_size += fep->rx_queue[i]->bd.ring_size;
	}
	return ret;

alloc_failed:
	fec_enet_free_queue(ndev);
	return ret;
}

static int
fec_enet_alloc_rxq_buffers(struct net_device *ndev, unsigned int queue)
{
	struct fec_enet_private *fep = netdev_priv(ndev);
	unsigned int i;
	struct sk_buff *skb;
	struct bufdesc	*bdp;
	struct fec_enet_priv_rx_q *rxq;

	rxq = fep->rx_queue[queue];
	bdp = rxq->bd.base;
	for (i = 0; i < rxq->bd.ring_size; i++) {
		skb = netdev_alloc_skb(ndev, FEC_ENET_RX_FRSIZE);
		if (!skb)
			goto err_alloc;

		if (fec_enet_new_rxbdp(ndev, bdp, skb)) {
			dev_kfree_skb(skb);
			goto err_alloc;
		}

		rxq->rx_skbuff[i] = skb;
		bdp->cbd_sc = cpu_to_fec16(BD_ENET_RX_EMPTY);

		if (fep->bufdesc_ex) {
			struct bufdesc_ex *ebdp = (struct bufdesc_ex *)bdp;
			ebdp->cbd_esc = cpu_to_fec32(BD_ENET_RX_INT);
		}

		bdp = fec_enet_get_nextdesc(bdp, &rxq->bd);
	}

	/* Set the last buffer to wrap. */
	bdp = fec_enet_get_prevdesc(bdp, &rxq->bd);
	bdp->cbd_sc |= cpu_to_fec16(BD_SC_WRAP);
	return 0;

 err_alloc:
	fec_enet_free_buffers(ndev);
	return -ENOMEM;
}

static int
fec_enet_alloc_txq_buffers(struct net_device *ndev, unsigned int queue)
{
	struct fec_enet_private *fep = netdev_priv(ndev);
	unsigned int i;
	struct bufdesc  *bdp;
	struct fec_enet_priv_tx_q *txq;

	txq = fep->tx_queue[queue];
	bdp = txq->bd.base;
	for (i = 0; i < txq->bd.ring_size; i++) {
		txq->tx_bounce[i] = kmalloc(FEC_ENET_TX_FRSIZE, GFP_KERNEL);
		if (!txq->tx_bounce[i])
			goto err_alloc;

		bdp->cbd_sc = cpu_to_fec16(0);
		bdp->cbd_bufaddr = cpu_to_fec32(0);

		if (fep->bufdesc_ex) {
			struct bufdesc_ex *ebdp = (struct bufdesc_ex *)bdp;
			ebdp->cbd_esc = cpu_to_fec32(BD_ENET_TX_INT);
		}

		bdp = fec_enet_get_nextdesc(bdp, &txq->bd);
	}

	/* Set the last buffer to wrap. */
	bdp = fec_enet_get_prevdesc(bdp, &txq->bd);
	bdp->cbd_sc |= cpu_to_fec16(BD_SC_WRAP);

	return 0;

 err_alloc:
	fec_enet_free_buffers(ndev);
	return -ENOMEM;
}

static int fec_enet_alloc_buffers(struct net_device *ndev)
{
	struct fec_enet_private *fep = netdev_priv(ndev);
	unsigned int i;

	for (i = 0; i < fep->num_rx_queues; i++)
		if (fec_enet_alloc_rxq_buffers(ndev, i))
			return -ENOMEM;

	for (i = 0; i < fep->num_tx_queues; i++)
		if (fec_enet_alloc_txq_buffers(ndev, i))
			return -ENOMEM;
	return 0;
}

static inline bool fec_enet_irq_workaround(struct fec_enet_private *fep)
{
	struct device_node *np = fep->pdev->dev.of_node;
	struct device_node *intr_node;

	intr_node = of_parse_phandle(np, "interrupts-extended", 0);
	if (intr_node && !strcmp(intr_node->name, "gpio")) {
		/*
		 * If the interrupt controller is a GPIO node, it must have
		 * applied the workaround for WAIT mode bug.
		 */
		return true;
	}

	return false;
}

static int
fec_enet_open(struct net_device *ndev)
{
	struct fec_enet_private *fep = netdev_priv(ndev);
	const struct platform_device_id *id_entry =
				platform_get_device_id(fep->pdev);
	int ret;

	ret = pm_runtime_get_sync(&fep->pdev->dev);
	if (ret < 0)
		return ret;

	pinctrl_pm_select_default_state(&fep->pdev->dev);
	ret = fec_enet_clk_enable(ndev, true);
	if (ret)
		goto clk_enable;

	/* I should reset the ring buffers here, but I don't yet know
	 * a simple way to do that.
	 */

	ret = fec_enet_alloc_buffers(ndev);
	if (ret)
		goto err_enet_alloc;

	/* Init MAC prior to mii bus probe */
	fec_restart(ndev);

	/* Probe and connect to PHY when open the interface */
	ret = fec_enet_mii_probe(ndev);
	if (ret)
		goto err_enet_mii_probe;

	if (fep->quirks & FEC_QUIRK_ERR006687)
		imx6q_cpuidle_fec_irqs_used();

	napi_enable(&fep->napi);
	phy_start(ndev->phydev);
	netif_tx_start_all_queues(ndev);

	if ((id_entry->driver_data & FEC_QUIRK_BUG_WAITMODE) &&
	    !fec_enet_irq_workaround(fep))
		pm_qos_add_request(&fep->pm_qos_req,
				   PM_QOS_CPU_DMA_LATENCY,
				   0);
	else
		pm_qos_add_request(&fep->pm_qos_req,
				   PM_QOS_CPU_DMA_LATENCY,
				   PM_QOS_DEFAULT_VALUE);

	device_set_wakeup_enable(&ndev->dev, fep->wol_flag &
				 FEC_WOL_FLAG_ENABLE);

	return 0;

err_enet_mii_probe:
	fec_enet_free_buffers(ndev);
err_enet_alloc:
	fec_enet_clk_enable(ndev, false);
clk_enable:
	pm_runtime_mark_last_busy(&fep->pdev->dev);
	pm_runtime_put_autosuspend(&fep->pdev->dev);
	if (!fep->mii_bus_share)
		pinctrl_pm_select_sleep_state(&fep->pdev->dev);
	return ret;
}

static int
fec_enet_close(struct net_device *ndev)
{
	struct fec_enet_private *fep = netdev_priv(ndev);

	phy_stop(ndev->phydev);

	if (netif_device_present(ndev)) {
		napi_disable(&fep->napi);
		netif_tx_disable(ndev);
		fec_stop(ndev);
	}

	phy_disconnect(ndev->phydev);
	ndev->phydev = NULL;

	if (fep->quirks & FEC_QUIRK_ERR006687)
		imx6q_cpuidle_fec_irqs_unused();

	fec_enet_update_ethtool_stats(ndev);

	fec_enet_clk_enable(ndev, false);
	pm_qos_remove_request(&fep->pm_qos_req);
	if (!fep->mii_bus_share)
		pinctrl_pm_select_sleep_state(&fep->pdev->dev);
	pm_runtime_mark_last_busy(&fep->pdev->dev);
	pm_runtime_put_autosuspend(&fep->pdev->dev);

	fec_enet_free_buffers(ndev);

	return 0;
}

/* Set or clear the multicast filter for this adaptor.
 * Skeleton taken from sunlance driver.
 * The CPM Ethernet implementation allows Multicast as well as individual
 * MAC address filtering.  Some of the drivers check to make sure it is
 * a group multicast address, and discard those that are not.  I guess I
 * will do the same for now, but just remove the test if you want
 * individual filtering as well (do the upper net layers want or support
 * this kind of feature?).
 */

#define FEC_HASH_BITS	6		/* #bits in hash */
#define CRC32_POLY	0xEDB88320

static void set_multicast_list(struct net_device *ndev)
{
	struct fec_enet_private *fep = netdev_priv(ndev);
	struct netdev_hw_addr *ha;
	unsigned int i, bit, data, crc, tmp;
	unsigned char hash;
	unsigned int hash_high = 0, hash_low = 0;

	if (ndev->flags & IFF_PROMISC) {
		tmp = readl(fep->hwp + FEC_R_CNTRL);
		tmp |= 0x8;
		writel(tmp, fep->hwp + FEC_R_CNTRL);
		return;
	}

	tmp = readl(fep->hwp + FEC_R_CNTRL);
	tmp &= ~0x8;
	writel(tmp, fep->hwp + FEC_R_CNTRL);

	if (ndev->flags & IFF_ALLMULTI) {
		/* Catch all multicast addresses, so set the
		 * filter to all 1's
		 */
		writel(0xffffffff, fep->hwp + FEC_GRP_HASH_TABLE_HIGH);
		writel(0xffffffff, fep->hwp + FEC_GRP_HASH_TABLE_LOW);

		return;
	}

	/* Add the addresses in hash register */
	netdev_for_each_mc_addr(ha, ndev) {
		/* calculate crc32 value of mac address */
		crc = 0xffffffff;

		for (i = 0; i < ndev->addr_len; i++) {
			data = ha->addr[i];
			for (bit = 0; bit < 8; bit++, data >>= 1) {
				crc = (crc >> 1) ^
				(((crc ^ data) & 1) ? CRC32_POLY : 0);
			}
		}

		/* only upper 6 bits (FEC_HASH_BITS) are used
		 * which point to specific bit in the hash registers
		 */
		hash = (crc >> (32 - FEC_HASH_BITS)) & 0x3f;

		if (hash > 31)
			hash_high |= 1 << (hash - 32);
		else
			hash_low |= 1 << hash;
	}

	writel(hash_high, fep->hwp + FEC_GRP_HASH_TABLE_HIGH);
	writel(hash_low, fep->hwp + FEC_GRP_HASH_TABLE_LOW);
}

/* Set a MAC change in hardware. */
static int
fec_set_mac_address(struct net_device *ndev, void *p)
{
	struct fec_enet_private *fep = netdev_priv(ndev);
	struct sockaddr *addr = p;

	if (addr) {
		if (!is_valid_ether_addr(addr->sa_data))
			return -EADDRNOTAVAIL;
		memcpy(ndev->dev_addr, addr->sa_data, ndev->addr_len);
	}

	/* Add netif status check here to avoid system hang in below case:
	 * ifconfig ethx down; ifconfig ethx hw ether xx:xx:xx:xx:xx:xx;
	 * After ethx down, fec all clocks are gated off and then register
	 * access causes system hang.
	 */
	if (!netif_running(ndev))
		return 0;

	writel(ndev->dev_addr[3] | (ndev->dev_addr[2] << 8) |
		(ndev->dev_addr[1] << 16) | (ndev->dev_addr[0] << 24),
		fep->hwp + FEC_ADDR_LOW);
	writel((ndev->dev_addr[5] << 16) | (ndev->dev_addr[4] << 24),
		fep->hwp + FEC_ADDR_HIGH);
	return 0;
}

#ifdef CONFIG_NET_POLL_CONTROLLER
/**
 * fec_poll_controller - FEC Poll controller function
 * @dev: The FEC network adapter
 *
 * Polled functionality used by netconsole and others in non interrupt mode
 *
 */
static void fec_poll_controller(struct net_device *dev)
{
	int i;
	struct fec_enet_private *fep = netdev_priv(dev);

	for (i = 0; i < FEC_IRQ_NUM; i++) {
		if (fep->irq[i] > 0) {
			disable_irq(fep->irq[i]);
			fec_enet_interrupt(fep->irq[i], dev);
			enable_irq(fep->irq[i]);
		}
	}
}
#endif

static inline void fec_enet_set_netdev_features(struct net_device *netdev,
	netdev_features_t features)
{
	struct fec_enet_private *fep = netdev_priv(netdev);
	netdev_features_t changed = features ^ netdev->features;

	netdev->features = features;

	/* Receive checksum has been changed */
	if (changed & NETIF_F_RXCSUM) {
		if (features & NETIF_F_RXCSUM)
			fep->csum_flags |= FLAG_RX_CSUM_ENABLED;
		else
			fep->csum_flags &= ~FLAG_RX_CSUM_ENABLED;
	}
}

static int fec_set_features(struct net_device *netdev,
	netdev_features_t features)
{
	struct fec_enet_private *fep = netdev_priv(netdev);
	netdev_features_t changed = features ^ netdev->features;

	if (netif_running(netdev) && changed & NETIF_F_RXCSUM) {
		napi_disable(&fep->napi);
		netif_tx_lock_bh(netdev);
		fec_stop(netdev);
		fec_enet_set_netdev_features(netdev, features);
		fec_restart(netdev);
		netif_tx_wake_all_queues(netdev);
		netif_tx_unlock_bh(netdev);
		napi_enable(&fep->napi);
	} else {
		fec_enet_set_netdev_features(netdev, features);
	}

	return 0;
}

u16 fec_enet_get_raw_vlan_tci(struct sk_buff *skb)
{
	struct vlan_ethhdr *vhdr;
	unsigned short vlan_TCI = 0;

	if (skb->protocol == ntohs(ETH_P_ALL)) {
		vhdr = (struct vlan_ethhdr *)(skb->data);
		vlan_TCI = ntohs(vhdr->h_vlan_TCI);
	}

	return vlan_TCI;
}

u16 fec_enet_select_queue(struct net_device *ndev, struct sk_buff *skb,
			  void *accel_priv, select_queue_fallback_t fallback)
{
	struct fec_enet_private *fep = netdev_priv(ndev);
	const struct platform_device_id *id_entry =
			platform_get_device_id(fep->pdev);
	u16 vlan_tag;

	if (!(id_entry->driver_data & FEC_QUIRK_HAS_AVB))
		return skb_tx_hash(ndev, skb);

	vlan_tag = fec_enet_get_raw_vlan_tci(skb);
	if (!vlan_tag)
		return vlan_tag;

	return  fec_enet_vlan_pri_to_queue[vlan_tag >> 13];
}

static const struct net_device_ops fec_netdev_ops = {
	.ndo_open		= fec_enet_open,
	.ndo_stop		= fec_enet_close,
	.ndo_start_xmit		= fec_enet_start_xmit,
	.ndo_select_queue       = fec_enet_select_queue,
	.ndo_set_rx_mode	= set_multicast_list,
	.ndo_validate_addr	= eth_validate_addr,
	.ndo_tx_timeout		= fec_timeout,
	.ndo_set_mac_address	= fec_set_mac_address,
	.ndo_do_ioctl		= fec_enet_ioctl,
#ifdef CONFIG_NET_POLL_CONTROLLER
	.ndo_poll_controller	= fec_poll_controller,
#endif
	.ndo_set_features	= fec_set_features,
};

static const unsigned short offset_des_active_rxq[] = {
	FEC_R_DES_ACTIVE_0, FEC_R_DES_ACTIVE_1, FEC_R_DES_ACTIVE_2
};

static const unsigned short offset_des_active_txq[] = {
	FEC_X_DES_ACTIVE_0, FEC_X_DES_ACTIVE_1, FEC_X_DES_ACTIVE_2
};

 /*
  * XXX:  We need to clean up on failure exits here.
  *
  */
static int fec_enet_init(struct net_device *ndev)
{
	struct fec_enet_private *fep = netdev_priv(ndev);
	struct bufdesc *cbd_base;
	dma_addr_t bd_dma;
	int bd_size;
	unsigned int i;
	unsigned dsize = fep->bufdesc_ex ? sizeof(struct bufdesc_ex) :
			sizeof(struct bufdesc);
	unsigned dsize_log2 = __fls(dsize);

	WARN_ON(dsize != (1 << dsize_log2));
#if defined(CONFIG_ARM) || defined(CONFIG_ARM64)
	fep->rx_align = 0xf;
	fep->tx_align = 0xf;
#else
	fep->rx_align = 0x3;
	fep->tx_align = 0x3;
#endif

	fec_enet_alloc_queue(ndev);

	bd_size = (fep->total_tx_ring_size + fep->total_rx_ring_size) * dsize;

	/* Allocate memory for buffer descriptors. */
	cbd_base = dmam_alloc_coherent(&fep->pdev->dev, bd_size, &bd_dma,
				       GFP_KERNEL);
	if (!cbd_base) {
		return -ENOMEM;
	}

	memset(cbd_base, 0, bd_size);

	/* Get the Ethernet address */
	fec_get_mac(ndev);
	/* make sure MAC we just acquired is programmed into the hw */
	fec_set_mac_address(ndev, NULL);

	/* Set receive and transmit descriptor base. */
	for (i = 0; i < fep->num_rx_queues; i++) {
		struct fec_enet_priv_rx_q *rxq = fep->rx_queue[i];
		unsigned size = dsize * rxq->bd.ring_size;

		rxq->bd.qid = i;
		rxq->bd.base = cbd_base;
		rxq->bd.cur = cbd_base;
		rxq->bd.dma = bd_dma;
		rxq->bd.dsize = dsize;
		rxq->bd.dsize_log2 = dsize_log2;
		rxq->bd.reg_desc_active = fep->hwp + offset_des_active_rxq[i];
		bd_dma += size;
		cbd_base = (struct bufdesc *)(((void *)cbd_base) + size);
		rxq->bd.last = (struct bufdesc *)(((void *)cbd_base) - dsize);
	}

	for (i = 0; i < fep->num_tx_queues; i++) {
		struct fec_enet_priv_tx_q *txq = fep->tx_queue[i];
		unsigned size = dsize * txq->bd.ring_size;

		txq->bd.qid = i;
		txq->bd.base = cbd_base;
		txq->bd.cur = cbd_base;
		txq->bd.dma = bd_dma;
		txq->bd.dsize = dsize;
		txq->bd.dsize_log2 = dsize_log2;
		txq->bd.reg_desc_active = fep->hwp + offset_des_active_txq[i];
		bd_dma += size;
		cbd_base = (struct bufdesc *)(((void *)cbd_base) + size);
		txq->bd.last = (struct bufdesc *)(((void *)cbd_base) - dsize);
	}


	/* The FEC Ethernet specific entries in the device structure */
	ndev->watchdog_timeo = TX_TIMEOUT;
	ndev->netdev_ops = &fec_netdev_ops;
	ndev->ethtool_ops = &fec_enet_ethtool_ops;

	writel(FEC_RX_DISABLED_IMASK, fep->hwp + FEC_IMASK);
	netif_napi_add(ndev, &fep->napi, fec_enet_rx_napi, NAPI_POLL_WEIGHT);

	if (fep->quirks & FEC_QUIRK_HAS_VLAN)
		/* enable hw VLAN support */
		ndev->features |= NETIF_F_HW_VLAN_CTAG_RX;

	if (fep->quirks & FEC_QUIRK_HAS_CSUM) {
		ndev->gso_max_segs = FEC_MAX_TSO_SEGS;

		/* enable hw accelerator */
		ndev->features |= (NETIF_F_IP_CSUM | NETIF_F_IPV6_CSUM
				| NETIF_F_RXCSUM | NETIF_F_SG | NETIF_F_TSO);
		fep->csum_flags |= FLAG_RX_CSUM_ENABLED;
	}

	if (fep->quirks & FEC_QUIRK_HAS_AVB) {
		fep->tx_align = 0;
		fep->rx_align = 0x3f;
	}

	ndev->hw_features = ndev->features;

	fec_restart(ndev);

	if (fep->quirks & FEC_QUIRK_MIB_CLEAR)
		fec_enet_clear_ethtool_stats(ndev);
	else
		fec_enet_update_ethtool_stats(ndev);

	return 0;
}

#ifdef CONFIG_OF
static int fec_reset_phy_init(struct platform_device *pdev)
{
	struct device_node *np = pdev->dev.of_node;
	struct net_device *ndev = platform_get_drvdata(pdev);
	struct fec_enet_private *fep = netdev_priv(ndev);
	int err;

	if (!np)
		return 0;

	err = of_property_read_u32(np, "phy-reset-duration",
				   &fep->phy_reset_duration);
	/* A sane reset duration should not be longer than 1s */
	if (err || fep->phy_reset_duration > 1000)
		fep->phy_reset_duration = 1;

	fep->phy_reset_gpio = of_get_named_gpio(np, "phy-reset-gpios", 0);
	if (fep->phy_reset_gpio == -EPROBE_DEFER)
		return fep->phy_reset_gpio;
	else if (!gpio_is_valid(fep->phy_reset_gpio))
		return 0;

	err = of_property_read_u32(np, "phy-reset-post-delay",
				   &fep->phy_post_delay);
	/* valid reset duration should be less than 1s */
	if (!err && fep->phy_post_delay > 1000)
		return -EINVAL;

	fep->phy_reset_active_high = of_property_read_bool(np,
						"phy-reset-active-high");

	err = devm_gpio_request_one(&pdev->dev, fep->phy_reset_gpio,
				    fep->phy_reset_active_high ?
					GPIOF_OUT_INIT_LOW :
					GPIOF_OUT_INIT_HIGH,
				    "phy-reset");
	if (err) {
		dev_err(&pdev->dev, "failed to get phy-reset-gpios: %d\n", err);
		return err;
	}
	fep->phy_reset_in_suspend = of_find_property(np,
						     "digi,phy-reset-in-suspend",
						     NULL);

	return 0;
}

static void fec_reset_phy(struct platform_device *pdev)
{
	struct net_device *ndev = platform_get_drvdata(pdev);
	struct fec_enet_private *fep = netdev_priv(ndev);
	u32 msec = fep->phy_reset_duration;

	if (fep->phy_reset_gpio < 0)
		return;

	gpio_set_value_cansleep(fep->phy_reset_gpio,
				fep->phy_reset_active_high);
	if (msec > 20)
		msleep(msec);
	else
		usleep_range(msec * 1000, msec * 1000 + 1000);

	gpio_set_value_cansleep(fep->phy_reset_gpio,
				!fep->phy_reset_active_high);

	if (!fep->phy_post_delay)
		return;

	if (fep->phy_post_delay > 20)
		msleep(fep->phy_post_delay);
	else
		usleep_range(fep->phy_post_delay * 1000,
			     fep->phy_post_delay * 1000 + 1000);

	return;
}

#else /* CONFIG_OF */
static int fec_reset_phy(struct platform_device *pdev)
{
	/*
	 * In case of platform probe, the reset has been done
	 * by machine code.
	 */
	return 0;
}
#endif /* CONFIG_OF */

static void
fec_enet_get_queue_num(struct platform_device *pdev, int *num_tx, int *num_rx)
{
	struct device_node *np = pdev->dev.of_node;

	*num_tx = *num_rx = 1;

	if (!np || !of_device_is_available(np))
		return;

	/* parse the num of tx and rx queues */
	of_property_read_u32(np, "fsl,num-tx-queues", num_tx);

	of_property_read_u32(np, "fsl,num-rx-queues", num_rx);

	if (*num_tx < 1 || *num_tx > FEC_ENET_MAX_TX_QS) {
		dev_warn(&pdev->dev, "Invalid num_tx(=%d), fall back to 1\n",
			 *num_tx);
		*num_tx = 1;
		return;
	}

	if (*num_rx < 1 || *num_rx > FEC_ENET_MAX_RX_QS) {
		dev_warn(&pdev->dev, "Invalid num_rx(=%d), fall back to 1\n",
			 *num_rx);
		*num_rx = 1;
		return;
	}

}

static void fec_enet_of_parse_stop_mode(struct platform_device *pdev)
{
	struct net_device *dev = platform_get_drvdata(pdev);
	struct device_node *np = pdev->dev.of_node;
	struct fec_enet_private *fep = netdev_priv(dev);
	struct device_node *node;
	phandle phandle;
	u32 out_val[3];
	int ret;

	ret = of_property_read_u32_array(np, "stop-mode", out_val, 3);
	if (ret) {
		dev_dbg(&pdev->dev, "no stop-mode property\n");
		return;
	}

	phandle = *out_val;
	node = of_find_node_by_phandle(phandle);
	if (!node) {
		dev_dbg(&pdev->dev, "could not find gpr node by phandle\n");
		return;
	}

	fep->gpr.gpr = syscon_node_to_regmap(node);
	if (IS_ERR(fep->gpr.gpr)) {
		dev_dbg(&pdev->dev, "could not find gpr regmap\n");
		return;
	}

	of_node_put(node);

	fep->gpr.req_gpr = out_val[1];
	fep->gpr.req_bit = out_val[2];
}

static int
fec_probe(struct platform_device *pdev)
{
	struct fec_enet_private *fep;
	struct fec_platform_data *pdata;
	struct net_device *ndev;
	int i, irq, ret = 0;
	struct resource *r;
	const struct of_device_id *of_id;
	static int dev_id;
	struct device_node *np = pdev->dev.of_node, *phy_node;
	int num_tx_qs;
	int num_rx_qs;

	fec_enet_get_queue_num(pdev, &num_tx_qs, &num_rx_qs);

	/* Init network device */
	ndev = alloc_etherdev_mqs(sizeof(struct fec_enet_private) +
				  FEC_STATS_SIZE, num_tx_qs, num_rx_qs);
	if (!ndev)
		return -ENOMEM;

	SET_NETDEV_DEV(ndev, &pdev->dev);

	/* setup board info structure */
	fep = netdev_priv(ndev);

	of_id = of_match_device(fec_dt_ids, &pdev->dev);
	if (of_id)
		pdev->id_entry = of_id->data;
	fep->quirks = pdev->id_entry->driver_data;

	fep->netdev = ndev;
	fep->num_rx_queues = num_rx_qs;
	fep->num_tx_queues = num_tx_qs;

#if !defined(CONFIG_M5272)
	/* default enable pause frame auto negotiation */
	if (fep->quirks & FEC_QUIRK_HAS_GBIT)
		fep->pause_flag |= FEC_PAUSE_FLAG_AUTONEG;
#endif

	/* Select default pin state */
	pinctrl_pm_select_default_state(&pdev->dev);

	r = platform_get_resource(pdev, IORESOURCE_MEM, 0);
	fep->hwp = devm_ioremap_resource(&pdev->dev, r);
	if (IS_ERR(fep->hwp)) {
		ret = PTR_ERR(fep->hwp);
		goto failed_ioremap;
	}

	fep->pdev = pdev;
	fep->dev_id = dev_id++;

	platform_set_drvdata(pdev, ndev);

	if ((of_machine_is_compatible("fsl,imx6q") ||
	     of_machine_is_compatible("fsl,imx6dl")) &&
	    !of_property_read_bool(np, "fsl,err006687-workaround-present"))
		fep->quirks |= FEC_QUIRK_ERR006687;

	fec_enet_of_parse_stop_mode(pdev);

	if (of_get_property(np, "fsl,magic-packet", NULL))
		fep->wol_flag |= FEC_WOL_HAS_MAGIC_PACKET;

	if (of_get_property(np, "fsl,rgmii_txc_dly", NULL))
		fep->rgmii_txc_dly = true;

	if (of_get_property(np, "fsl,rgmii_rxc_dly", NULL))
		fep->rgmii_rxc_dly = true;

	phy_node = of_parse_phandle(np, "phy-handle", 0);
	if (!phy_node && of_phy_is_fixed_link(np)) {
		ret = of_phy_register_fixed_link(np);
		if (ret < 0) {
			dev_err(&pdev->dev,
				"broken fixed-link specification\n");
			goto failed_phy;
		}
		phy_node = of_node_get(np);
		fep->fixed_link = true;
	}
	fep->phy_node = phy_node;

	ret = of_get_phy_mode(pdev->dev.of_node);
	if (ret < 0) {
		pdata = dev_get_platdata(&pdev->dev);
		if (pdata)
			fep->phy_interface = pdata->phy;
		else
			fep->phy_interface = PHY_INTERFACE_MODE_MII;
	} else {
		fep->phy_interface = ret;
	}

	request_bus_freq(BUS_FREQ_HIGH);

	fep->clk_ipg = devm_clk_get(&pdev->dev, "ipg");
	if (IS_ERR(fep->clk_ipg)) {
		ret = PTR_ERR(fep->clk_ipg);
		goto failed_clk;
	}

	fep->clk_ahb = devm_clk_get(&pdev->dev, "ahb");
	if (IS_ERR(fep->clk_ahb)) {
		ret = PTR_ERR(fep->clk_ahb);
		goto failed_clk;
	}
	fep->itr_clk_rate = clk_get_rate(fep->clk_ahb);

	/* enet_out is optional, depends on board */
	fep->clk_enet_out = devm_clk_get(&pdev->dev, "enet_out");
	if (IS_ERR(fep->clk_enet_out))
		fep->clk_enet_out = NULL;

	fep->ptp_clk_on = false;
	mutex_init(&fep->ptp_clk_mutex);

	/* clk_ref is optional, depends on board */
	fep->clk_ref = devm_clk_get(&pdev->dev, "enet_clk_ref");
	if (IS_ERR(fep->clk_ref))
		fep->clk_ref = NULL;
	fep->clk_ref_rate = clk_get_rate(fep->clk_ref);

	/* clk_2x_txclk is optional, depends on board */
	fep->clk_2x_txclk = devm_clk_get(&pdev->dev, "enet_2x_txclk");
	if (IS_ERR(fep->clk_2x_txclk))
		fep->clk_2x_txclk = NULL;

	fep->bufdesc_ex = fep->quirks & FEC_QUIRK_HAS_BUFDESC_EX;
	fep->clk_ptp = devm_clk_get(&pdev->dev, "ptp");
	if (IS_ERR(fep->clk_ptp)) {
		fep->clk_ptp = NULL;
		fep->bufdesc_ex = false;
	}

	ret = fec_enet_clk_enable(ndev, true);
	if (ret)
		goto failed_clk;

	ret = clk_prepare_enable(fep->clk_ipg);
	if (ret)
		goto failed_clk_ipg;
	ret = clk_prepare_enable(fep->clk_ahb);
	if (ret)
		goto failed_clk_ahb;

	fep->reg_phy = devm_regulator_get(&pdev->dev, "phy");
	if (!IS_ERR(fep->reg_phy)) {
		ret = regulator_enable(fep->reg_phy);
		if (ret) {
			dev_err(&pdev->dev,
				"Failed to enable phy regulator: %d\n", ret);
			goto failed_regulator;
		}
	} else {
		if (PTR_ERR(fep->reg_phy) == -EPROBE_DEFER) {
			ret = -EPROBE_DEFER;
			goto failed_regulator;
		}
		fep->reg_phy = NULL;
	}

	pm_runtime_set_autosuspend_delay(&pdev->dev, FEC_MDIO_PM_TIMEOUT);
	pm_runtime_use_autosuspend(&pdev->dev);
	pm_runtime_get_noresume(&pdev->dev);
	pm_runtime_set_active(&pdev->dev);
	pm_runtime_enable(&pdev->dev);

	ret = fec_reset_phy_init(pdev);
	if (ret)
		goto failed_reset;

	fec_reset_phy(pdev);

	if (fep->bufdesc_ex)
		fec_ptp_init(pdev);

	ret = fec_enet_init(ndev);
	if (ret)
		goto failed_init;

	for (i = 0; i < FEC_IRQ_NUM; i++) {
		irq = platform_get_irq(pdev, i);
		if (irq < 0) {
			if (i)
				break;
			ret = irq;
			goto failed_irq;
		}
		ret = devm_request_irq(&pdev->dev, irq, fec_enet_interrupt,
				       0, pdev->name, ndev);
		if (ret)
			goto failed_irq;

		fep->irq[i] = irq;
	}

	ret = of_property_read_u32(np, "fsl,wakeup_irq", &irq);
	if (!ret && irq < FEC_IRQ_NUM)
		fep->wake_irq = fep->irq[irq];
	else
		fep->wake_irq = fep->irq[0];

	init_completion(&fep->mdio_done);

	/* board only enable one mii bus in default */
	if (!of_get_property(np, "fsl,mii-exclusive", NULL))
		fep->quirks |= FEC_QUIRK_SINGLE_MDIO;
	ret = fec_enet_mii_init(pdev);
	if (ret)
		goto failed_mii_init;

	/* Carrier starts down, phylib will bring it up */
	netif_carrier_off(ndev);
	fec_enet_clk_enable(ndev, false);
	pinctrl_pm_select_sleep_state(&pdev->dev);

	ret = register_netdev(ndev);
	if (ret)
		goto failed_register;

	if (!fep->fixed_link) {
		fep->fixups = of_fec_enet_parse_fixup(np);
		fec_enet_register_fixup(ndev);
	}

	device_init_wakeup(&ndev->dev, fep->wol_flag &
			   FEC_WOL_HAS_MAGIC_PACKET);

	if (fep->bufdesc_ex && fep->ptp_clock)
		netdev_info(ndev, "registered PHC device %d\n", fep->dev_id);

	fep->rx_copybreak = COPYBREAK_DEFAULT;
	INIT_WORK(&fep->tx_timeout_work, fec_enet_timeout_work);

	pm_runtime_mark_last_busy(&pdev->dev);
	pm_runtime_put_autosuspend(&pdev->dev);

	return 0;

failed_register:
	fec_enet_mii_remove(fep);
failed_mii_init:
failed_irq:
failed_init:
	fec_ptp_stop(pdev);
	if (fep->reg_phy)
		regulator_disable(fep->reg_phy);
failed_reset:
	pm_runtime_disable(&pdev->dev);
failed_regulator:
	clk_disable_unprepare(fep->clk_ahb);
failed_clk_ahb:
	clk_disable_unprepare(fep->clk_ipg);
failed_clk_ipg:
	fec_enet_clk_enable(ndev, false);
failed_clk:
	if (of_phy_is_fixed_link(np))
		of_phy_deregister_fixed_link(np);
	of_node_put(phy_node);
failed_phy:
	dev_id--;
failed_ioremap:
	free_netdev(ndev);

	return ret;
}

static int
fec_drv_remove(struct platform_device *pdev)
{
	struct net_device *ndev = platform_get_drvdata(pdev);
	struct fec_enet_private *fep = netdev_priv(ndev);
	struct device_node *np = pdev->dev.of_node;

	cancel_work_sync(&fep->tx_timeout_work);
	fec_ptp_stop(pdev);
	unregister_netdev(ndev);
	fec_enet_mii_remove(fep);
	if (fep->reg_phy)
		regulator_disable(fep->reg_phy);
	pm_runtime_put(&pdev->dev);
	pm_runtime_disable(&pdev->dev);
	if (of_phy_is_fixed_link(np))
		of_phy_deregister_fixed_link(np);
	of_node_put(fep->phy_node);
	free_netdev(ndev);

	return 0;
}

static int __maybe_unused fec_suspend(struct device *dev)
{
	struct net_device *ndev = dev_get_drvdata(dev);
	struct fec_enet_private *fep = netdev_priv(ndev);
	int ret = 0;

	rtnl_lock();
	if (netif_running(ndev)) {
		if (fep->wol_flag & FEC_WOL_FLAG_ENABLE)
			fep->wol_flag |= FEC_WOL_FLAG_SLEEP_ON;
		phy_stop(ndev->phydev);
		napi_disable(&fep->napi);
		netif_tx_lock_bh(ndev);
		netif_device_detach(ndev);
		netif_tx_unlock_bh(ndev);
		fec_stop(ndev);
		if (!(fep->wol_flag & FEC_WOL_FLAG_ENABLE)) {
			fec_irqs_disable(ndev);
			pinctrl_pm_select_sleep_state(&fep->pdev->dev);
		} else {
			disable_irq(fep->wake_irq);
			enable_irq_wake(fep->wake_irq);
		}
		fec_enet_clk_enable(ndev, false);
		fep->active_in_suspend = !pm_runtime_status_suspended(dev);
<<<<<<< HEAD
		if (fep->phy_reset_in_suspend)
			gpio_set_value_cansleep(fep->phy_reset_gpio, 0);
=======
>>>>>>> ee68d467
		if (fep->active_in_suspend)
			ret = pm_runtime_force_suspend(dev);
		if (ret < 0)
			return ret;
	} else if (fep->mii_bus_share && !ndev->phydev) {
		pinctrl_pm_select_sleep_state(&fep->pdev->dev);
<<<<<<< HEAD
		if (fep->phy_reset_in_suspend)
			gpio_set_value_cansleep(fep->phy_reset_gpio, 1);
=======
>>>>>>> ee68d467
	}
	rtnl_unlock();

	if (fep->reg_phy && !(fep->wol_flag & FEC_WOL_FLAG_ENABLE))
		regulator_disable(fep->reg_phy);

	/* SOC supply clock to phy, when clock is disabled, phy link down
	 * SOC control phy regulator, when regulator is disabled, phy link down
	 */
	if (fep->clk_enet_out || fep->reg_phy)
		fep->link = 0;

	return 0;
}

static int __maybe_unused fec_resume(struct device *dev)
{
	struct net_device *ndev = dev_get_drvdata(dev);
	struct fec_enet_private *fep = netdev_priv(ndev);
	int ret = 0;
	int val;

	if (fep->reg_phy && !(fep->wol_flag & FEC_WOL_FLAG_ENABLE)) {
		ret = regulator_enable(fep->reg_phy);
		if (ret)
			return ret;
	}

	rtnl_lock();
	if (netif_running(ndev)) {
		if (fep->active_in_suspend)
			pm_runtime_force_resume(dev);
		ret = fec_enet_clk_enable(ndev, true);
		if (ret) {
			rtnl_unlock();
			goto failed_clk;
		}

		if (fep->wol_flag & FEC_WOL_FLAG_ENABLE) {
			disable_irq_wake(fep->wake_irq);
			fec_enet_stop_mode(fep, false);
			enable_irq(fep->wake_irq);
			val = readl(fep->hwp + FEC_ECNTRL);
			val &= ~(FEC_ECR_MAGICEN | FEC_ECR_SLEEP);
			writel(val, fep->hwp + FEC_ECNTRL);
			fep->wol_flag &= ~FEC_WOL_FLAG_SLEEP_ON;
		} else {
			pinctrl_pm_select_default_state(&fep->pdev->dev);
			if (fep->phy_reset_in_suspend)
				gpio_set_value_cansleep(fep->phy_reset_gpio, 1);
		}
		fec_restart(ndev);
		netif_tx_lock_bh(ndev);
		netif_device_attach(ndev);
		netif_tx_unlock_bh(ndev);
		napi_enable(&fep->napi);
		phy_start(ndev->phydev);
	} else if (fep->mii_bus_share && !ndev->phydev) {
		pinctrl_pm_select_default_state(&fep->pdev->dev);
<<<<<<< HEAD
		if (fep->phy_reset_in_suspend)
			gpio_set_value_cansleep(fep->phy_reset_gpio, 1);
=======
>>>>>>> ee68d467
		/* And then recovery mii bus */
		ret = fec_restore_mii_bus(ndev);
	}
	rtnl_unlock();

	return ret;

failed_clk:
	if (fep->reg_phy)
		regulator_disable(fep->reg_phy);
	return ret;
}

static int __maybe_unused fec_runtime_suspend(struct device *dev)
{
	struct net_device *ndev = dev_get_drvdata(dev);
	struct fec_enet_private *fep = netdev_priv(ndev);

	clk_disable_unprepare(fep->clk_ahb);
	clk_disable_unprepare(fep->clk_ipg);
	release_bus_freq(BUS_FREQ_HIGH);

	return 0;
}

static int __maybe_unused fec_runtime_resume(struct device *dev)
{
	struct net_device *ndev = dev_get_drvdata(dev);
	struct fec_enet_private *fep = netdev_priv(ndev);
	int ret;
<<<<<<< HEAD

	request_bus_freq(BUS_FREQ_HIGH);
	ret = clk_prepare_enable(fep->clk_ahb);
	if (ret)
		return ret;
	ret = clk_prepare_enable(fep->clk_ipg);
	if (ret)
		goto failed_clk_ipg;

	return 0;

=======

	request_bus_freq(BUS_FREQ_HIGH);
	ret = clk_prepare_enable(fep->clk_ahb);
	if (ret)
		return ret;
	ret = clk_prepare_enable(fep->clk_ipg);
	if (ret)
		goto failed_clk_ipg;

	return 0;

>>>>>>> ee68d467
failed_clk_ipg:
	clk_disable_unprepare(fep->clk_ahb);
	return ret;
}

static const struct dev_pm_ops fec_pm_ops = {
	SET_SYSTEM_SLEEP_PM_OPS(fec_suspend, fec_resume)
	SET_RUNTIME_PM_OPS(fec_runtime_suspend, fec_runtime_resume, NULL)
};

static struct platform_driver fec_driver = {
	.driver	= {
		.name	= DRIVER_NAME,
		.pm	= &fec_pm_ops,
		.of_match_table = fec_dt_ids,
	},
	.id_table = fec_devtype,
	.probe	= fec_probe,
	.remove	= fec_drv_remove,
};

module_platform_driver(fec_driver);

MODULE_ALIAS("platform:"DRIVER_NAME);
MODULE_LICENSE("GPL");<|MERGE_RESOLUTION|>--- conflicted
+++ resolved
@@ -1768,10 +1768,10 @@
 	 */
 	if (!is_valid_ether_addr(iap)) {
 		/* Report it and use a random ethernet address instead */
-		netdev_err(ndev, "Invalid MAC address: %pM\n", iap);
+		dev_err(&fep->pdev->dev, "Invalid MAC address: %pM\n", iap);
 		eth_hw_addr_random(ndev);
-		netdev_info(ndev, "Using random MAC address: %pM\n",
-			    ndev->dev_addr);
+		dev_info(&fep->pdev->dev, "Using random MAC address: %pM\n",
+			 ndev->dev_addr);
 		return;
 	}
 
@@ -3893,6 +3893,7 @@
 	if (fep->reg_phy)
 		regulator_disable(fep->reg_phy);
 failed_reset:
+	pm_runtime_put_noidle(&pdev->dev);
 	pm_runtime_disable(&pdev->dev);
 failed_regulator:
 	clk_disable_unprepare(fep->clk_ahb);
@@ -3953,6 +3954,9 @@
 		fec_stop(ndev);
 		if (!(fep->wol_flag & FEC_WOL_FLAG_ENABLE)) {
 			fec_irqs_disable(ndev);
+			if (fep->phy_reset_in_suspend)
+				gpio_set_value_cansleep(fep->phy_reset_gpio,
+							fep->phy_reset_active_high);
 			pinctrl_pm_select_sleep_state(&fep->pdev->dev);
 		} else {
 			disable_irq(fep->wake_irq);
@@ -3960,22 +3964,15 @@
 		}
 		fec_enet_clk_enable(ndev, false);
 		fep->active_in_suspend = !pm_runtime_status_suspended(dev);
-<<<<<<< HEAD
-		if (fep->phy_reset_in_suspend)
-			gpio_set_value_cansleep(fep->phy_reset_gpio, 0);
-=======
->>>>>>> ee68d467
 		if (fep->active_in_suspend)
 			ret = pm_runtime_force_suspend(dev);
 		if (ret < 0)
 			return ret;
 	} else if (fep->mii_bus_share && !ndev->phydev) {
+		if (fep->phy_reset_in_suspend)
+			gpio_set_value_cansleep(fep->phy_reset_gpio,
+						fep->phy_reset_active_high);
 		pinctrl_pm_select_sleep_state(&fep->pdev->dev);
-<<<<<<< HEAD
-		if (fep->phy_reset_in_suspend)
-			gpio_set_value_cansleep(fep->phy_reset_gpio, 1);
-=======
->>>>>>> ee68d467
 	}
 	rtnl_unlock();
 
@@ -4025,7 +4022,8 @@
 		} else {
 			pinctrl_pm_select_default_state(&fep->pdev->dev);
 			if (fep->phy_reset_in_suspend)
-				gpio_set_value_cansleep(fep->phy_reset_gpio, 1);
+				gpio_set_value_cansleep(fep->phy_reset_gpio,
+							!fep->phy_reset_active_high);
 		}
 		fec_restart(ndev);
 		netif_tx_lock_bh(ndev);
@@ -4035,11 +4033,9 @@
 		phy_start(ndev->phydev);
 	} else if (fep->mii_bus_share && !ndev->phydev) {
 		pinctrl_pm_select_default_state(&fep->pdev->dev);
-<<<<<<< HEAD
 		if (fep->phy_reset_in_suspend)
-			gpio_set_value_cansleep(fep->phy_reset_gpio, 1);
-=======
->>>>>>> ee68d467
+			gpio_set_value_cansleep(fep->phy_reset_gpio,
+						!fep->phy_reset_active_high);
 		/* And then recovery mii bus */
 		ret = fec_restore_mii_bus(ndev);
 	}
@@ -4070,7 +4066,6 @@
 	struct net_device *ndev = dev_get_drvdata(dev);
 	struct fec_enet_private *fep = netdev_priv(ndev);
 	int ret;
-<<<<<<< HEAD
 
 	request_bus_freq(BUS_FREQ_HIGH);
 	ret = clk_prepare_enable(fep->clk_ahb);
@@ -4082,19 +4077,6 @@
 
 	return 0;
 
-=======
-
-	request_bus_freq(BUS_FREQ_HIGH);
-	ret = clk_prepare_enable(fep->clk_ahb);
-	if (ret)
-		return ret;
-	ret = clk_prepare_enable(fep->clk_ipg);
-	if (ret)
-		goto failed_clk_ipg;
-
-	return 0;
-
->>>>>>> ee68d467
 failed_clk_ipg:
 	clk_disable_unprepare(fep->clk_ahb);
 	return ret;
