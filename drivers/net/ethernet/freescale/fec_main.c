--- conflicted
+++ resolved
@@ -1936,10 +1936,7 @@
 		ret = clk_prepare_enable(fep->clk_enet_out);
 		if (ret)
 			return ret;
-<<<<<<< HEAD
-=======
-
->>>>>>> aea8526e
+
 		if (fep->clk_ptp) {
 			mutex_lock(&fep->ptp_clk_mutex);
 			ret = clk_prepare_enable(fep->clk_ptp);
@@ -3897,10 +3894,7 @@
 	if (fep->reg_phy)
 		regulator_disable(fep->reg_phy);
 failed_reset:
-<<<<<<< HEAD
-=======
 	pm_runtime_put_noidle(&pdev->dev);
->>>>>>> aea8526e
 	pm_runtime_disable(&pdev->dev);
 failed_regulator:
 	clk_disable_unprepare(fep->clk_ahb);
@@ -4069,7 +4063,6 @@
 	struct net_device *ndev = dev_get_drvdata(dev);
 	struct fec_enet_private *fep = netdev_priv(ndev);
 	int ret;
-<<<<<<< HEAD
 
 	request_bus_freq(BUS_FREQ_HIGH);
 	ret = clk_prepare_enable(fep->clk_ahb);
@@ -4079,16 +4072,6 @@
 	if (ret)
 		goto failed_clk_ipg;
 
-=======
-
-	ret = clk_prepare_enable(fep->clk_ahb);
-	if (ret)
-		return ret;
-	ret = clk_prepare_enable(fep->clk_ipg);
-	if (ret)
-		goto failed_clk_ipg;
-
->>>>>>> aea8526e
 	return 0;
 
 failed_clk_ipg:
