// SPDX-License-Identifier: BSD-3-Clause OR GPL-2.0-or-later
/*
<<<<<<< HEAD
 * Copyright 2008-2015 Freescale Semiconductor Inc.
 * Copyright 2020 Puresoftware Ltd.
 *
 * Redistribution and use in source and binary forms, with or without
 * modification, are permitted provided that the following conditions are met:
 *     * Redistributions of source code must retain the above copyright
 *       notice, this list of conditions and the following disclaimer.
 *     * Redistributions in binary form must reproduce the above copyright
 *       notice, this list of conditions and the following disclaimer in the
 *       documentation and/or other materials provided with the distribution.
 *     * Neither the name of Freescale Semiconductor nor the
 *       names of its contributors may be used to endorse or promote products
 *       derived from this software without specific prior written permission.
 *
 *
 * ALTERNATIVELY, this software may be distributed under the terms of the
 * GNU General Public License ("GPL") as published by the Free Software
 * Foundation, either version 2 of that License or (at your option) any
 * later version.
 *
 * THIS SOFTWARE IS PROVIDED BY Freescale Semiconductor ``AS IS'' AND ANY
 * EXPRESS OR IMPLIED WARRANTIES, INCLUDING, BUT NOT LIMITED TO, THE IMPLIED
 * WARRANTIES OF MERCHANTABILITY AND FITNESS FOR A PARTICULAR PURPOSE ARE
 * DISCLAIMED. IN NO EVENT SHALL Freescale Semiconductor BE LIABLE FOR ANY
 * DIRECT, INDIRECT, INCIDENTAL, SPECIAL, EXEMPLARY, OR CONSEQUENTIAL DAMAGES
 * (INCLUDING, BUT NOT LIMITED TO, PROCUREMENT OF SUBSTITUTE GOODS OR SERVICES;
 * LOSS OF USE, DATA, OR PROFITS; OR BUSINESS INTERRUPTION) HOWEVER CAUSED AND
 * ON ANY THEORY OF LIABILITY, WHETHER IN CONTRACT, STRICT LIABILITY, OR TORT
 * (INCLUDING NEGLIGENCE OR OTHERWISE) ARISING IN ANY WAY OUT OF THE USE OF THIS
 * SOFTWARE, EVEN IF ADVISED OF THE POSSIBILITY OF SUCH DAMAGE.
=======
 * Copyright 2008 - 2015 Freescale Semiconductor Inc.
 * Copyright 2020 Puresoftware Ltd.
>>>>>>> 29549c70
 */

#define pr_fmt(fmt) KBUILD_MODNAME ": " fmt

#include "fman_memac.h"
#include "fman.h"
#include "mac.h"

#include <linux/acpi.h>
#include <linux/slab.h>
#include <linux/io.h>
#include <linux/phy.h>
#include <linux/phy_fixed.h>
#include <linux/of_mdio.h>

/* PCS registers */
#define MDIO_SGMII_CR			0x00
#define MDIO_SGMII_DEV_ABIL_SGMII	0x04
#define MDIO_SGMII_LINK_TMR_L		0x12
#define MDIO_SGMII_LINK_TMR_H		0x13
#define MDIO_SGMII_IF_MODE		0x14

/* SGMII Control defines */
#define SGMII_CR_AN_EN			0x1000
#define SGMII_CR_RESTART_AN		0x0200
#define SGMII_CR_FD			0x0100
#define SGMII_CR_SPEED_SEL1_1G		0x0040
#define SGMII_CR_DEF_VAL		(SGMII_CR_AN_EN | SGMII_CR_FD | \
					 SGMII_CR_SPEED_SEL1_1G)

/* SGMII Device Ability for SGMII defines */
#define MDIO_SGMII_DEV_ABIL_SGMII_MODE	0x4001
#define MDIO_SGMII_DEV_ABIL_BASEX_MODE	0x01A0

/* Link timer define */
#define LINK_TMR_L			0xa120
#define LINK_TMR_H			0x0007
#define LINK_TMR_L_BASEX		0xaf08
#define LINK_TMR_H_BASEX		0x002f

/* SGMII IF Mode defines */
#define IF_MODE_USE_SGMII_AN		0x0002
#define IF_MODE_SGMII_EN		0x0001
#define IF_MODE_SGMII_SPEED_100M	0x0004
#define IF_MODE_SGMII_SPEED_1G		0x0008
#define IF_MODE_SGMII_DUPLEX_HALF	0x0010

/* Num of additional exact match MAC adr regs */
#define MEMAC_NUM_OF_PADDRS 7

/* Control and Configuration Register (COMMAND_CONFIG) */
#define CMD_CFG_REG_LOWP_RXETY	0x01000000 /* 07 Rx low power indication */
#define CMD_CFG_TX_LOWP_ENA	0x00800000 /* 08 Tx Low Power Idle Enable */
#define CMD_CFG_PFC_MODE	0x00080000 /* 12 Enable PFC */
#define CMD_CFG_NO_LEN_CHK	0x00020000 /* 14 Payload length check disable */
#define CMD_CFG_SW_RESET	0x00001000 /* 19 S/W Reset, self clearing bit */
#define CMD_CFG_TX_PAD_EN	0x00000800 /* 20 Enable Tx padding of frames */
#define CMD_CFG_PAUSE_IGNORE	0x00000100 /* 23 Ignore Pause frame quanta */
#define CMD_CFG_CRC_FWD		0x00000040 /* 25 Terminate/frwd CRC of frames */
#define CMD_CFG_PAD_EN		0x00000020 /* 26 Frame padding removal */
#define CMD_CFG_PROMIS_EN	0x00000010 /* 27 Promiscuous operation enable */
#define CMD_CFG_RX_EN		0x00000002 /* 30 MAC receive path enable */
#define CMD_CFG_TX_EN		0x00000001 /* 31 MAC transmit path enable */

/* Transmit FIFO Sections Register (TX_FIFO_SECTIONS) */
#define TX_FIFO_SECTIONS_TX_EMPTY_MASK			0xFFFF0000
#define TX_FIFO_SECTIONS_TX_AVAIL_MASK			0x0000FFFF
#define TX_FIFO_SECTIONS_TX_EMPTY_DEFAULT_10G		0x00400000
#define TX_FIFO_SECTIONS_TX_EMPTY_DEFAULT_1G		0x00100000
#define TX_FIFO_SECTIONS_TX_AVAIL_10G			0x00000019
#define TX_FIFO_SECTIONS_TX_AVAIL_1G			0x00000020
#define TX_FIFO_SECTIONS_TX_AVAIL_SLOW_10G		0x00000060

#define GET_TX_EMPTY_DEFAULT_VALUE(_val)				\
do {									\
	_val &= ~TX_FIFO_SECTIONS_TX_EMPTY_MASK;			\
	((_val == TX_FIFO_SECTIONS_TX_AVAIL_10G) ?			\
			(_val |= TX_FIFO_SECTIONS_TX_EMPTY_DEFAULT_10G) :\
			(_val |= TX_FIFO_SECTIONS_TX_EMPTY_DEFAULT_1G));\
} while (0)

/* Interface Mode Register (IF_MODE) */

#define IF_MODE_MASK		0x00000003 /* 30-31 Mask on i/f mode bits */
#define IF_MODE_10G		0x00000000 /* 30-31 10G interface */
#define IF_MODE_MII		0x00000001 /* 30-31 MII interface */
#define IF_MODE_GMII		0x00000002 /* 30-31 GMII (1G) interface */
#define IF_MODE_RGMII		0x00000004
#define IF_MODE_RGMII_AUTO	0x00008000
#define IF_MODE_RGMII_1000	0x00004000 /* 10 - 1000Mbps RGMII */
#define IF_MODE_RGMII_100	0x00000000 /* 00 - 100Mbps RGMII */
#define IF_MODE_RGMII_10	0x00002000 /* 01 - 10Mbps RGMII */
#define IF_MODE_RGMII_SP_MASK	0x00006000 /* Setsp mask bits */
#define IF_MODE_RGMII_FD	0x00001000 /* Full duplex RGMII */
#define IF_MODE_HD		0x00000040 /* Half duplex operation */

/* Hash table Control Register (HASHTABLE_CTRL) */
#define HASH_CTRL_MCAST_EN	0x00000100
/* 26-31 Hash table address code */
#define HASH_CTRL_ADDR_MASK	0x0000003F
/* MAC mcast indication */
#define GROUP_ADDRESS		0x0000010000000000LL
#define HASH_TABLE_SIZE		64	/* Hash tbl size */

/* Interrupt Mask Register (IMASK) */
#define MEMAC_IMASK_MGI		0x40000000 /* 1 Magic pkt detect indication */
#define MEMAC_IMASK_TSECC_ER	0x20000000 /* 2 Timestamp FIFO ECC error evnt */
#define MEMAC_IMASK_TECC_ER	0x02000000 /* 6 Transmit frame ECC error evnt */
#define MEMAC_IMASK_RECC_ER	0x01000000 /* 7 Receive frame ECC error evnt */

#define MEMAC_ALL_ERRS_IMASK					\
		((u32)(MEMAC_IMASK_TSECC_ER	|	\
		       MEMAC_IMASK_TECC_ER		|	\
		       MEMAC_IMASK_RECC_ER		|	\
		       MEMAC_IMASK_MGI))

#define MEMAC_IEVNT_PCS			0x80000000 /* PCS (XG). Link sync (G) */
#define MEMAC_IEVNT_AN			0x40000000 /* Auto-negotiation */
#define MEMAC_IEVNT_LT			0x20000000 /* Link Training/New page */
#define MEMAC_IEVNT_MGI			0x00004000 /* Magic pkt detection */
#define MEMAC_IEVNT_TS_ECC_ER		0x00002000 /* Timestamp FIFO ECC error*/
#define MEMAC_IEVNT_RX_FIFO_OVFL	0x00001000 /* Rx FIFO overflow */
#define MEMAC_IEVNT_TX_FIFO_UNFL	0x00000800 /* Tx FIFO underflow */
#define MEMAC_IEVNT_TX_FIFO_OVFL	0x00000400 /* Tx FIFO overflow */
#define MEMAC_IEVNT_TX_ECC_ER		0x00000200 /* Tx frame ECC error */
#define MEMAC_IEVNT_RX_ECC_ER		0x00000100 /* Rx frame ECC error */
#define MEMAC_IEVNT_LI_FAULT		0x00000080 /* Link Interruption flt */
#define MEMAC_IEVNT_RX_EMPTY		0x00000040 /* Rx FIFO empty */
#define MEMAC_IEVNT_TX_EMPTY		0x00000020 /* Tx FIFO empty */
#define MEMAC_IEVNT_RX_LOWP		0x00000010 /* Low Power Idle */
#define MEMAC_IEVNT_PHY_LOS		0x00000004 /* Phy loss of signal */
#define MEMAC_IEVNT_REM_FAULT		0x00000002 /* Remote fault (XGMII) */
#define MEMAC_IEVNT_LOC_FAULT		0x00000001 /* Local fault (XGMII) */

#define DEFAULT_PAUSE_QUANTA	0xf000
#define DEFAULT_FRAME_LENGTH	0x600
#define DEFAULT_TX_IPG_LENGTH	12

#define CLXY_PAUSE_QUANTA_CLX_PQNT	0x0000FFFF
#define CLXY_PAUSE_QUANTA_CLY_PQNT	0xFFFF0000
#define CLXY_PAUSE_THRESH_CLX_QTH	0x0000FFFF
#define CLXY_PAUSE_THRESH_CLY_QTH	0xFFFF0000

struct mac_addr {
	/* Lower 32 bits of 48-bit MAC address */
	u32 mac_addr_l;
	/* Upper 16 bits of 48-bit MAC address */
	u32 mac_addr_u;
};

/* memory map */
struct memac_regs {
	u32 res0000[2];			/* General Control and Status */
	u32 command_config;		/* 0x008 Ctrl and cfg */
	struct mac_addr mac_addr0;	/* 0x00C-0x010 MAC_ADDR_0...1 */
	u32 maxfrm;			/* 0x014 Max frame length */
	u32 res0018[1];
	u32 rx_fifo_sections;		/* Receive FIFO configuration reg */
	u32 tx_fifo_sections;		/* Transmit FIFO configuration reg */
	u32 res0024[2];
	u32 hashtable_ctrl;		/* 0x02C Hash table control */
	u32 res0030[4];
	u32 ievent;			/* 0x040 Interrupt event */
	u32 tx_ipg_length;		/* 0x044 Transmitter inter-packet-gap */
	u32 res0048;
	u32 imask;			/* 0x04C Interrupt mask */
	u32 res0050;
	u32 pause_quanta[4];		/* 0x054 Pause quanta */
	u32 pause_thresh[4];		/* 0x064 Pause quanta threshold */
	u32 rx_pause_status;		/* 0x074 Receive pause status */
	u32 res0078[2];
	struct mac_addr mac_addr[MEMAC_NUM_OF_PADDRS];/* 0x80-0x0B4 mac padr */
	u32 lpwake_timer;		/* 0x0B8 Low Power Wakeup Timer */
	u32 sleep_timer;		/* 0x0BC Transmit EEE Low Power Timer */
	u32 res00c0[8];
	u32 statn_config;		/* 0x0E0 Statistics configuration */
	u32 res00e4[7];
	/* Rx Statistics Counter */
	u32 reoct_l;
	u32 reoct_u;
	u32 roct_l;
	u32 roct_u;
	u32 raln_l;
	u32 raln_u;
	u32 rxpf_l;
	u32 rxpf_u;
	u32 rfrm_l;
	u32 rfrm_u;
	u32 rfcs_l;
	u32 rfcs_u;
	u32 rvlan_l;
	u32 rvlan_u;
	u32 rerr_l;
	u32 rerr_u;
	u32 ruca_l;
	u32 ruca_u;
	u32 rmca_l;
	u32 rmca_u;
	u32 rbca_l;
	u32 rbca_u;
	u32 rdrp_l;
	u32 rdrp_u;
	u32 rpkt_l;
	u32 rpkt_u;
	u32 rund_l;
	u32 rund_u;
	u32 r64_l;
	u32 r64_u;
	u32 r127_l;
	u32 r127_u;
	u32 r255_l;
	u32 r255_u;
	u32 r511_l;
	u32 r511_u;
	u32 r1023_l;
	u32 r1023_u;
	u32 r1518_l;
	u32 r1518_u;
	u32 r1519x_l;
	u32 r1519x_u;
	u32 rovr_l;
	u32 rovr_u;
	u32 rjbr_l;
	u32 rjbr_u;
	u32 rfrg_l;
	u32 rfrg_u;
	u32 rcnp_l;
	u32 rcnp_u;
	u32 rdrntp_l;
	u32 rdrntp_u;
	u32 res01d0[12];
	/* Tx Statistics Counter */
	u32 teoct_l;
	u32 teoct_u;
	u32 toct_l;
	u32 toct_u;
	u32 res0210[2];
	u32 txpf_l;
	u32 txpf_u;
	u32 tfrm_l;
	u32 tfrm_u;
	u32 tfcs_l;
	u32 tfcs_u;
	u32 tvlan_l;
	u32 tvlan_u;
	u32 terr_l;
	u32 terr_u;
	u32 tuca_l;
	u32 tuca_u;
	u32 tmca_l;
	u32 tmca_u;
	u32 tbca_l;
	u32 tbca_u;
	u32 res0258[2];
	u32 tpkt_l;
	u32 tpkt_u;
	u32 tund_l;
	u32 tund_u;
	u32 t64_l;
	u32 t64_u;
	u32 t127_l;
	u32 t127_u;
	u32 t255_l;
	u32 t255_u;
	u32 t511_l;
	u32 t511_u;
	u32 t1023_l;
	u32 t1023_u;
	u32 t1518_l;
	u32 t1518_u;
	u32 t1519x_l;
	u32 t1519x_u;
	u32 res02a8[6];
	u32 tcnp_l;
	u32 tcnp_u;
	u32 res02c8[14];
	/* Line Interface Control */
	u32 if_mode;		/* 0x300 Interface Mode Control */
	u32 if_status;		/* 0x304 Interface Status */
	u32 res0308[14];
	/* HiGig/2 */
	u32 hg_config;		/* 0x340 Control and cfg */
	u32 res0344[3];
	u32 hg_pause_quanta;	/* 0x350 Pause quanta */
	u32 res0354[3];
	u32 hg_pause_thresh;	/* 0x360 Pause quanta threshold */
	u32 res0364[3];
	u32 hgrx_pause_status;	/* 0x370 Receive pause status */
	u32 hg_fifos_status;	/* 0x374 fifos status */
	u32 rhm;		/* 0x378 rx messages counter */
	u32 thm;		/* 0x37C tx messages counter */
};

struct memac_cfg {
	bool reset_on_init;
	bool pause_ignore;
	bool promiscuous_mode_enable;
	struct fixed_phy_status *fixed_link;
	u16 max_frame_length;
	u16 pause_quanta;
	u32 tx_ipg_length;
};

struct fman_mac {
	/* Pointer to MAC memory mapped registers */
	struct memac_regs __iomem *regs;
	/* MAC address of device */
	u64 addr;
	/* Ethernet physical interface */
	phy_interface_t phy_if;
	u16 max_speed;
	struct mac_device *dev_id; /* device cookie used by the exception cbs */
	fman_mac_exception_cb *exception_cb;
	fman_mac_exception_cb *event_cb;
	/* Pointer to driver's global address hash table  */
	struct eth_hash_t *multicast_addr_hash;
	/* Pointer to driver's individual address hash table  */
	struct eth_hash_t *unicast_addr_hash;
	u8 mac_id;
	u32 exceptions;
	struct memac_cfg *memac_drv_param;
	void *fm;
	struct fman_rev_info fm_rev_info;
	bool basex_if;
	struct phy_device *pcsphy;
	bool allmulti_enabled;
};

static void add_addr_in_paddr(struct memac_regs __iomem *regs, const u8 *adr,
			      u8 paddr_num)
{
	u32 tmp0, tmp1;

	tmp0 = (u32)(adr[0] | adr[1] << 8 | adr[2] << 16 | adr[3] << 24);
	tmp1 = (u32)(adr[4] | adr[5] << 8);

	if (paddr_num == 0) {
		iowrite32be(tmp0, &regs->mac_addr0.mac_addr_l);
		iowrite32be(tmp1, &regs->mac_addr0.mac_addr_u);
	} else {
		iowrite32be(tmp0, &regs->mac_addr[paddr_num - 1].mac_addr_l);
		iowrite32be(tmp1, &regs->mac_addr[paddr_num - 1].mac_addr_u);
	}
}

static int reset(struct memac_regs __iomem *regs)
{
	u32 tmp;
	int count;

	tmp = ioread32be(&regs->command_config);

	tmp |= CMD_CFG_SW_RESET;

	iowrite32be(tmp, &regs->command_config);

	count = 100;
	do {
		udelay(1);
	} while ((ioread32be(&regs->command_config) & CMD_CFG_SW_RESET) &&
		 --count);

	if (count == 0)
		return -EBUSY;

	return 0;
}

static void set_exception(struct memac_regs __iomem *regs, u32 val,
			  bool enable)
{
	u32 tmp;

	tmp = ioread32be(&regs->imask);
	if (enable)
		tmp |= val;
	else
		tmp &= ~val;

	iowrite32be(tmp, &regs->imask);
}

static int init(struct memac_regs __iomem *regs, struct memac_cfg *cfg,
		phy_interface_t phy_if, u16 speed, bool slow_10g_if,
		u32 exceptions)
{
	u32 tmp;

	/* Config */
	tmp = 0;
	if (cfg->promiscuous_mode_enable)
		tmp |= CMD_CFG_PROMIS_EN;
	if (cfg->pause_ignore)
		tmp |= CMD_CFG_PAUSE_IGNORE;

	/* Payload length check disable */
	tmp |= CMD_CFG_NO_LEN_CHK;
	/* Enable padding of frames in transmit direction */
	tmp |= CMD_CFG_TX_PAD_EN;

	tmp |= CMD_CFG_CRC_FWD;

	iowrite32be(tmp, &regs->command_config);

	/* Max Frame Length */
	iowrite32be((u32)cfg->max_frame_length, &regs->maxfrm);

	/* Pause Time */
	iowrite32be((u32)cfg->pause_quanta, &regs->pause_quanta[0]);
	iowrite32be((u32)0, &regs->pause_thresh[0]);

	/* IF_MODE */
	tmp = 0;
	switch (phy_if) {
	case PHY_INTERFACE_MODE_XGMII:
		tmp |= IF_MODE_10G;
		break;
	case PHY_INTERFACE_MODE_MII:
		tmp |= IF_MODE_MII;
		break;
	default:
		tmp |= IF_MODE_GMII;
		if (phy_if == PHY_INTERFACE_MODE_RGMII ||
		    phy_if == PHY_INTERFACE_MODE_RGMII_ID ||
		    phy_if == PHY_INTERFACE_MODE_RGMII_RXID ||
		    phy_if == PHY_INTERFACE_MODE_RGMII_TXID)
			tmp |= IF_MODE_RGMII | IF_MODE_RGMII_AUTO;
	}
	iowrite32be(tmp, &regs->if_mode);

	/* TX_FIFO_SECTIONS */
	tmp = 0;
	if (phy_if == PHY_INTERFACE_MODE_XGMII) {
		if (slow_10g_if) {
			tmp |= (TX_FIFO_SECTIONS_TX_AVAIL_SLOW_10G |
				TX_FIFO_SECTIONS_TX_EMPTY_DEFAULT_10G);
		} else {
			tmp |= (TX_FIFO_SECTIONS_TX_AVAIL_10G |
				TX_FIFO_SECTIONS_TX_EMPTY_DEFAULT_10G);
		}
	} else {
		tmp |= (TX_FIFO_SECTIONS_TX_AVAIL_1G |
			TX_FIFO_SECTIONS_TX_EMPTY_DEFAULT_1G);
	}
	iowrite32be(tmp, &regs->tx_fifo_sections);

	/* clear all pending events and set-up interrupts */
	iowrite32be(0xffffffff, &regs->ievent);
	set_exception(regs, exceptions, true);

	return 0;
}

static void set_dflts(struct memac_cfg *cfg)
{
	cfg->reset_on_init = false;
	cfg->promiscuous_mode_enable = false;
	cfg->pause_ignore = false;
	cfg->tx_ipg_length = DEFAULT_TX_IPG_LENGTH;
	cfg->max_frame_length = DEFAULT_FRAME_LENGTH;
	cfg->pause_quanta = DEFAULT_PAUSE_QUANTA;
}

static u32 get_mac_addr_hash_code(u64 eth_addr)
{
	u64 mask1, mask2;
	u32 xor_val = 0;
	u8 i, j;

	for (i = 0; i < 6; i++) {
		mask1 = eth_addr & (u64)0x01;
		eth_addr >>= 1;

		for (j = 0; j < 7; j++) {
			mask2 = eth_addr & (u64)0x01;
			mask1 ^= mask2;
			eth_addr >>= 1;
		}

		xor_val |= (mask1 << (5 - i));
	}

	return xor_val;
}

static void setup_sgmii_internal_phy(struct fman_mac *memac,
				     struct fixed_phy_status *fixed_link)
{
	u16 tmp_reg16;

	if (WARN_ON(!memac->pcsphy))
		return;

	/* SGMII mode */
	tmp_reg16 = IF_MODE_SGMII_EN;
	if (!fixed_link)
		/* AN enable */
		tmp_reg16 |= IF_MODE_USE_SGMII_AN;
	else {
		switch (fixed_link->speed) {
		case 10:
			/* For 10M: IF_MODE[SPEED_10M] = 0 */
		break;
		case 100:
			tmp_reg16 |= IF_MODE_SGMII_SPEED_100M;
		break;
		case 1000:
		default:
			tmp_reg16 |= IF_MODE_SGMII_SPEED_1G;
		break;
		}
		if (!fixed_link->duplex)
			tmp_reg16 |= IF_MODE_SGMII_DUPLEX_HALF;
	}
	phy_write(memac->pcsphy, MDIO_SGMII_IF_MODE, tmp_reg16);

	/* Device ability according to SGMII specification */
	tmp_reg16 = MDIO_SGMII_DEV_ABIL_SGMII_MODE;
	phy_write(memac->pcsphy, MDIO_SGMII_DEV_ABIL_SGMII, tmp_reg16);

	/* Adjust link timer for SGMII  -
	 * According to Cisco SGMII specification the timer should be 1.6 ms.
	 * The link_timer register is configured in units of the clock.
	 * - When running as 1G SGMII, Serdes clock is 125 MHz, so
	 * unit = 1 / (125*10^6 Hz) = 8 ns.
	 * 1.6 ms in units of 8 ns = 1.6ms / 8ns = 2*10^5 = 0x30d40
	 * - When running as 2.5G SGMII, Serdes clock is 312.5 MHz, so
	 * unit = 1 / (312.5*10^6 Hz) = 3.2 ns.
	 * 1.6 ms in units of 3.2 ns = 1.6ms / 3.2ns = 5*10^5 = 0x7a120.
	 * Since link_timer value of 1G SGMII will be too short for 2.5 SGMII,
	 * we always set up here a value of 2.5 SGMII.
	 */
	phy_write(memac->pcsphy, MDIO_SGMII_LINK_TMR_H, LINK_TMR_H);
	phy_write(memac->pcsphy, MDIO_SGMII_LINK_TMR_L, LINK_TMR_L);

	if (!fixed_link)
		/* Restart AN */
		tmp_reg16 = SGMII_CR_DEF_VAL | SGMII_CR_RESTART_AN;
	else
		/* AN disabled */
		tmp_reg16 = SGMII_CR_DEF_VAL & ~SGMII_CR_AN_EN;
	phy_write(memac->pcsphy, 0x0, tmp_reg16);
}

static void setup_sgmii_internal_phy_base_x(struct fman_mac *memac)
{
	u16 tmp_reg16;

	/* AN Device capability  */
	tmp_reg16 = MDIO_SGMII_DEV_ABIL_BASEX_MODE;
	phy_write(memac->pcsphy, MDIO_SGMII_DEV_ABIL_SGMII, tmp_reg16);

	/* Adjust link timer for SGMII  -
	 * For Serdes 1000BaseX auto-negotiation the timer should be 10 ms.
	 * The link_timer register is configured in units of the clock.
	 * - When running as 1G SGMII, Serdes clock is 125 MHz, so
	 * unit = 1 / (125*10^6 Hz) = 8 ns.
	 * 10 ms in units of 8 ns = 10ms / 8ns = 1250000 = 0x1312d0
	 * - When running as 2.5G SGMII, Serdes clock is 312.5 MHz, so
	 * unit = 1 / (312.5*10^6 Hz) = 3.2 ns.
	 * 10 ms in units of 3.2 ns = 10ms / 3.2ns = 3125000 = 0x2faf08.
	 * Since link_timer value of 1G SGMII will be too short for 2.5 SGMII,
	 * we always set up here a value of 2.5 SGMII.
	 */
	phy_write(memac->pcsphy, MDIO_SGMII_LINK_TMR_H, LINK_TMR_H_BASEX);
	phy_write(memac->pcsphy, MDIO_SGMII_LINK_TMR_L, LINK_TMR_L_BASEX);

	/* Restart AN */
	tmp_reg16 = SGMII_CR_DEF_VAL | SGMII_CR_RESTART_AN;
	phy_write(memac->pcsphy, 0x0, tmp_reg16);
}

static int check_init_parameters(struct fman_mac *memac)
{
	if (!memac->exception_cb) {
		pr_err("Uninitialized exception handler\n");
		return -EINVAL;
	}
	if (!memac->event_cb) {
		pr_warn("Uninitialize event handler\n");
		return -EINVAL;
	}

	return 0;
}

static int get_exception_flag(enum fman_mac_exceptions exception)
{
	u32 bit_mask;

	switch (exception) {
	case FM_MAC_EX_10G_TX_ECC_ER:
		bit_mask = MEMAC_IMASK_TECC_ER;
		break;
	case FM_MAC_EX_10G_RX_ECC_ER:
		bit_mask = MEMAC_IMASK_RECC_ER;
		break;
	case FM_MAC_EX_TS_FIFO_ECC_ERR:
		bit_mask = MEMAC_IMASK_TSECC_ER;
		break;
	case FM_MAC_EX_MAGIC_PACKET_INDICATION:
		bit_mask = MEMAC_IMASK_MGI;
		break;
	default:
		bit_mask = 0;
		break;
	}

	return bit_mask;
}

static void memac_err_exception(void *handle)
{
	struct fman_mac *memac = (struct fman_mac *)handle;
	struct memac_regs __iomem *regs = memac->regs;
	u32 event, imask;

	event = ioread32be(&regs->ievent);
	imask = ioread32be(&regs->imask);

	/* Imask include both error and notification/event bits.
	 * Leaving only error bits enabled by imask.
	 * The imask error bits are shifted by 16 bits offset from
	 * their corresponding location in the ievent - hence the >> 16
	 */
	event &= ((imask & MEMAC_ALL_ERRS_IMASK) >> 16);

	iowrite32be(event, &regs->ievent);

	if (event & MEMAC_IEVNT_TS_ECC_ER)
		memac->exception_cb(memac->dev_id, FM_MAC_EX_TS_FIFO_ECC_ERR);
	if (event & MEMAC_IEVNT_TX_ECC_ER)
		memac->exception_cb(memac->dev_id, FM_MAC_EX_10G_TX_ECC_ER);
	if (event & MEMAC_IEVNT_RX_ECC_ER)
		memac->exception_cb(memac->dev_id, FM_MAC_EX_10G_RX_ECC_ER);
}

static void memac_exception(void *handle)
{
	struct fman_mac *memac = (struct fman_mac *)handle;
	struct memac_regs __iomem *regs = memac->regs;
	u32 event, imask;

	event = ioread32be(&regs->ievent);
	imask = ioread32be(&regs->imask);

	/* Imask include both error and notification/event bits.
	 * Leaving only error bits enabled by imask.
	 * The imask error bits are shifted by 16 bits offset from
	 * their corresponding location in the ievent - hence the >> 16
	 */
	event &= ((imask & MEMAC_ALL_ERRS_IMASK) >> 16);

	iowrite32be(event, &regs->ievent);

	if (event & MEMAC_IEVNT_MGI)
		memac->exception_cb(memac->dev_id,
				    FM_MAC_EX_MAGIC_PACKET_INDICATION);
}

static void free_init_resources(struct fman_mac *memac)
{
	fman_unregister_intr(memac->fm, FMAN_MOD_MAC, memac->mac_id,
			     FMAN_INTR_TYPE_ERR);

	fman_unregister_intr(memac->fm, FMAN_MOD_MAC, memac->mac_id,
			     FMAN_INTR_TYPE_NORMAL);

	/* release the driver's group hash table */
	free_hash_table(memac->multicast_addr_hash);
	memac->multicast_addr_hash = NULL;

	/* release the driver's individual hash table */
	free_hash_table(memac->unicast_addr_hash);
	memac->unicast_addr_hash = NULL;
}

static bool is_init_done(struct memac_cfg *memac_drv_params)
{
	/* Checks if mEMAC driver parameters were initialized */
	if (!memac_drv_params)
		return true;

	return false;
}

static int memac_enable(struct fman_mac *memac)
{
	struct memac_regs __iomem *regs = memac->regs;
	u32 tmp;

	if (!is_init_done(memac->memac_drv_param))
		return -EINVAL;

	tmp = ioread32be(&regs->command_config);
	tmp |= CMD_CFG_RX_EN | CMD_CFG_TX_EN;
	iowrite32be(tmp, &regs->command_config);

	return 0;
}

static void memac_disable(struct fman_mac *memac)

{
	struct memac_regs __iomem *regs = memac->regs;
	u32 tmp;

	WARN_ON_ONCE(!is_init_done(memac->memac_drv_param));

	tmp = ioread32be(&regs->command_config);
	tmp &= ~(CMD_CFG_RX_EN | CMD_CFG_TX_EN);
	iowrite32be(tmp, &regs->command_config);
}

static int memac_set_promiscuous(struct fman_mac *memac, bool new_val)
{
	struct memac_regs __iomem *regs = memac->regs;
	u32 tmp;

	if (!is_init_done(memac->memac_drv_param))
		return -EINVAL;

	tmp = ioread32be(&regs->command_config);
	if (new_val)
		tmp |= CMD_CFG_PROMIS_EN;
	else
		tmp &= ~CMD_CFG_PROMIS_EN;

	iowrite32be(tmp, &regs->command_config);

	return 0;
}

static int memac_adjust_link(struct fman_mac *memac, u16 speed)
{
	struct memac_regs __iomem *regs = memac->regs;
	u32 tmp;

	if (!is_init_done(memac->memac_drv_param))
		return -EINVAL;

	tmp = ioread32be(&regs->if_mode);

	/* Set full duplex */
	tmp &= ~IF_MODE_HD;

	if (phy_interface_mode_is_rgmii(memac->phy_if)) {
		/* Configure RGMII in manual mode */
		tmp &= ~IF_MODE_RGMII_AUTO;
		tmp &= ~IF_MODE_RGMII_SP_MASK;
		/* Full duplex */
		tmp |= IF_MODE_RGMII_FD;

		switch (speed) {
		case SPEED_1000:
			tmp |= IF_MODE_RGMII_1000;
			break;
		case SPEED_100:
			tmp |= IF_MODE_RGMII_100;
			break;
		case SPEED_10:
			tmp |= IF_MODE_RGMII_10;
			break;
		default:
			break;
		}
	}

	iowrite32be(tmp, &regs->if_mode);

	return 0;
}

static void adjust_link_memac(struct mac_device *mac_dev)
{
	struct phy_device *phy_dev = mac_dev->phy_dev;
	struct fman_mac *fman_mac;
	bool rx_pause, tx_pause;
	int err;

	fman_mac = mac_dev->fman_mac;
	memac_adjust_link(fman_mac, phy_dev->speed);
	mac_dev->update_speed(mac_dev, phy_dev->speed);

	fman_get_pause_cfg(mac_dev, &rx_pause, &tx_pause);
	err = fman_set_mac_active_pause(mac_dev, rx_pause, tx_pause);
	if (err < 0)
		dev_err(mac_dev->dev, "fman_set_mac_active_pause() = %d\n",
			err);
}

static int memac_set_tx_pause_frames(struct fman_mac *memac, u8 priority,
				     u16 pause_time, u16 thresh_time)
{
	struct memac_regs __iomem *regs = memac->regs;
	u32 tmp;

	if (!is_init_done(memac->memac_drv_param))
		return -EINVAL;

	tmp = ioread32be(&regs->tx_fifo_sections);

	GET_TX_EMPTY_DEFAULT_VALUE(tmp);
	iowrite32be(tmp, &regs->tx_fifo_sections);

	tmp = ioread32be(&regs->command_config);
	tmp &= ~CMD_CFG_PFC_MODE;

	iowrite32be(tmp, &regs->command_config);

	tmp = ioread32be(&regs->pause_quanta[priority / 2]);
	if (priority % 2)
		tmp &= CLXY_PAUSE_QUANTA_CLX_PQNT;
	else
		tmp &= CLXY_PAUSE_QUANTA_CLY_PQNT;
	tmp |= ((u32)pause_time << (16 * (priority % 2)));
	iowrite32be(tmp, &regs->pause_quanta[priority / 2]);

	tmp = ioread32be(&regs->pause_thresh[priority / 2]);
	if (priority % 2)
		tmp &= CLXY_PAUSE_THRESH_CLX_QTH;
	else
		tmp &= CLXY_PAUSE_THRESH_CLY_QTH;
	tmp |= ((u32)thresh_time << (16 * (priority % 2)));
	iowrite32be(tmp, &regs->pause_thresh[priority / 2]);

	return 0;
}

static int memac_accept_rx_pause_frames(struct fman_mac *memac, bool en)
{
	struct memac_regs __iomem *regs = memac->regs;
	u32 tmp;

	if (!is_init_done(memac->memac_drv_param))
		return -EINVAL;

	tmp = ioread32be(&regs->command_config);
	if (en)
		tmp &= ~CMD_CFG_PAUSE_IGNORE;
	else
		tmp |= CMD_CFG_PAUSE_IGNORE;

	iowrite32be(tmp, &regs->command_config);

	return 0;
}

static int memac_modify_mac_address(struct fman_mac *memac,
				    const enet_addr_t *enet_addr)
{
	if (!is_init_done(memac->memac_drv_param))
		return -EINVAL;

	add_addr_in_paddr(memac->regs, (const u8 *)(*enet_addr), 0);

	return 0;
}

static int memac_add_hash_mac_address(struct fman_mac *memac,
				      enet_addr_t *eth_addr)
{
	struct memac_regs __iomem *regs = memac->regs;
	struct eth_hash_entry *hash_entry;
	u32 hash;
	u64 addr;

	if (!is_init_done(memac->memac_drv_param))
		return -EINVAL;

	addr = ENET_ADDR_TO_UINT64(*eth_addr);

	if (!(addr & GROUP_ADDRESS)) {
		/* Unicast addresses not supported in hash */
		pr_err("Unicast Address\n");
		return -EINVAL;
	}
	hash = get_mac_addr_hash_code(addr) & HASH_CTRL_ADDR_MASK;

	/* Create element to be added to the driver hash table */
	hash_entry = kmalloc(sizeof(*hash_entry), GFP_ATOMIC);
	if (!hash_entry)
		return -ENOMEM;
	hash_entry->addr = addr;
	INIT_LIST_HEAD(&hash_entry->node);

	list_add_tail(&hash_entry->node,
		      &memac->multicast_addr_hash->lsts[hash]);
	iowrite32be(hash | HASH_CTRL_MCAST_EN, &regs->hashtable_ctrl);

	return 0;
}

static int memac_set_allmulti(struct fman_mac *memac, bool enable)
{
	u32 entry;
	struct memac_regs __iomem *regs = memac->regs;

	if (!is_init_done(memac->memac_drv_param))
		return -EINVAL;

	if (enable) {
		for (entry = 0; entry < HASH_TABLE_SIZE; entry++)
			iowrite32be(entry | HASH_CTRL_MCAST_EN,
				    &regs->hashtable_ctrl);
	} else {
		for (entry = 0; entry < HASH_TABLE_SIZE; entry++)
			iowrite32be(entry & ~HASH_CTRL_MCAST_EN,
				    &regs->hashtable_ctrl);
	}

	memac->allmulti_enabled = enable;

	return 0;
}

static int memac_set_tstamp(struct fman_mac *memac, bool enable)
{
	return 0; /* Always enabled. */
}

static int memac_del_hash_mac_address(struct fman_mac *memac,
				      enet_addr_t *eth_addr)
{
	struct memac_regs __iomem *regs = memac->regs;
	struct eth_hash_entry *hash_entry = NULL;
	struct list_head *pos;
	u32 hash;
	u64 addr;

	if (!is_init_done(memac->memac_drv_param))
		return -EINVAL;

	addr = ENET_ADDR_TO_UINT64(*eth_addr);

	hash = get_mac_addr_hash_code(addr) & HASH_CTRL_ADDR_MASK;

	list_for_each(pos, &memac->multicast_addr_hash->lsts[hash]) {
		hash_entry = ETH_HASH_ENTRY_OBJ(pos);
		if (hash_entry && hash_entry->addr == addr) {
			list_del_init(&hash_entry->node);
			kfree(hash_entry);
			break;
		}
	}

	if (!memac->allmulti_enabled) {
		if (list_empty(&memac->multicast_addr_hash->lsts[hash]))
			iowrite32be(hash & ~HASH_CTRL_MCAST_EN,
				    &regs->hashtable_ctrl);
	}

	return 0;
}

static int memac_set_exception(struct fman_mac *memac,
			       enum fman_mac_exceptions exception, bool enable)
{
	u32 bit_mask = 0;

	if (!is_init_done(memac->memac_drv_param))
		return -EINVAL;

	bit_mask = get_exception_flag(exception);
	if (bit_mask) {
		if (enable)
			memac->exceptions |= bit_mask;
		else
			memac->exceptions &= ~bit_mask;
	} else {
		pr_err("Undefined exception\n");
		return -EINVAL;
	}
	set_exception(memac->regs, bit_mask, enable);

	return 0;
}

static int memac_init(struct fman_mac *memac)
{
	struct memac_cfg *memac_drv_param;
	u8 i;
	enet_addr_t eth_addr;
	bool slow_10g_if = false;
	struct fixed_phy_status *fixed_link = NULL;
	int err;
	u32 reg32 = 0;

	if (is_init_done(memac->memac_drv_param))
		return -EINVAL;

	err = check_init_parameters(memac);
	if (err)
		return err;

	memac_drv_param = memac->memac_drv_param;

	if (memac->fm_rev_info.major == 6 && memac->fm_rev_info.minor == 4)
		slow_10g_if = true;

	/* First, reset the MAC if desired. */
	if (memac_drv_param->reset_on_init) {
		err = reset(memac->regs);
		if (err) {
			pr_err("mEMAC reset failed\n");
			return err;
		}
	}

	/* MAC Address */
	if (memac->addr != 0) {
		MAKE_ENET_ADDR_FROM_UINT64(memac->addr, eth_addr);
		add_addr_in_paddr(memac->regs, (const u8 *)eth_addr, 0);
	}

	fixed_link = memac_drv_param->fixed_link;

	init(memac->regs, memac->memac_drv_param, memac->phy_if,
	     memac->max_speed, slow_10g_if, memac->exceptions);

	/* FM_RX_FIFO_CORRUPT_ERRATA_10GMAC_A006320 errata workaround
	 * Exists only in FMan 6.0 and 6.3.
	 */
	if ((memac->fm_rev_info.major == 6) &&
	    ((memac->fm_rev_info.minor == 0) ||
	    (memac->fm_rev_info.minor == 3))) {
		/* MAC strips CRC from received frames - this workaround
		 * should decrease the likelihood of bug appearance
		 */
		reg32 = ioread32be(&memac->regs->command_config);
		reg32 &= ~CMD_CFG_CRC_FWD;
		iowrite32be(reg32, &memac->regs->command_config);
	}

	if (memac->phy_if == PHY_INTERFACE_MODE_SGMII) {
		/* Configure internal SGMII PHY */
		if (memac->basex_if)
			setup_sgmii_internal_phy_base_x(memac);
		else
			setup_sgmii_internal_phy(memac, fixed_link);
	} else if (memac->phy_if == PHY_INTERFACE_MODE_QSGMII) {
		/* Configure 4 internal SGMII PHYs */
		for (i = 0; i < 4; i++) {
			u8 qsmgii_phy_addr, phy_addr;
			/* QSGMII PHY address occupies 3 upper bits of 5-bit
			 * phy_address; the lower 2 bits are used to extend
			 * register address space and access each one of 4
			 * ports inside QSGMII.
			 */
			phy_addr = memac->pcsphy->mdio.addr;
			qsmgii_phy_addr = (u8)((phy_addr << 2) | i);
			memac->pcsphy->mdio.addr = qsmgii_phy_addr;
			if (memac->basex_if)
				setup_sgmii_internal_phy_base_x(memac);
			else
				setup_sgmii_internal_phy(memac, fixed_link);

			memac->pcsphy->mdio.addr = phy_addr;
		}
	}

	/* Max Frame Length */
	err = fman_set_mac_max_frame(memac->fm, memac->mac_id,
				     memac_drv_param->max_frame_length);
	if (err) {
		pr_err("settings Mac max frame length is FAILED\n");
		return err;
	}

	memac->multicast_addr_hash = alloc_hash_table(HASH_TABLE_SIZE);
	if (!memac->multicast_addr_hash) {
		free_init_resources(memac);
		pr_err("allocation hash table is FAILED\n");
		return -ENOMEM;
	}

	memac->unicast_addr_hash = alloc_hash_table(HASH_TABLE_SIZE);
	if (!memac->unicast_addr_hash) {
		free_init_resources(memac);
		pr_err("allocation hash table is FAILED\n");
		return -ENOMEM;
	}

	fman_register_intr(memac->fm, FMAN_MOD_MAC, memac->mac_id,
			   FMAN_INTR_TYPE_ERR, memac_err_exception, memac);

	fman_register_intr(memac->fm, FMAN_MOD_MAC, memac->mac_id,
			   FMAN_INTR_TYPE_NORMAL, memac_exception, memac);

	kfree(memac_drv_param);
	memac->memac_drv_param = NULL;

	return 0;
}

static int memac_free(struct fman_mac *memac)
{
	free_init_resources(memac);

	if (memac->pcsphy)
		put_device(&memac->pcsphy->mdio.dev);

	kfree(memac->memac_drv_param);
	kfree(memac);

	return 0;
}

<<<<<<< HEAD
static struct phy_device *memac_get_pcsphy(struct fman_mac_params *params)
{
	struct phy_device *phy;
	struct device *dev;

	/* in case of DTB, of_ calls are applicable */
	if (params->internal_phy_node) {
		phy = of_phy_find_device(params->internal_phy_node);
	/* in case of ACPI, fwnode_ calls are applicable */
	} else if (params->internal_phy_fwnode) {
		dev = bus_find_device_by_fwnode(&mdio_bus_type,
						params->internal_phy_fwnode);
		if (dev)
			phy = to_phy_device(dev);
		else
			phy = NULL;
	} else {
		phy = NULL;
	}

	return phy;
}

struct fman_mac *memac_config(struct fman_mac_params *params)
=======
static struct fman_mac *memac_config(struct mac_device *mac_dev,
				     struct fman_mac_params *params)
>>>>>>> 29549c70
{
	struct fman_mac *memac;
	struct memac_cfg *memac_drv_param;

	/* allocate memory for the m_emac data structure */
	memac = kzalloc(sizeof(*memac), GFP_KERNEL);
	if (!memac)
		return NULL;

	/* allocate memory for the m_emac driver parameters data structure */
	memac_drv_param = kzalloc(sizeof(*memac_drv_param), GFP_KERNEL);
	if (!memac_drv_param) {
		memac_free(memac);
		return NULL;
	}

	/* Plant parameter structure pointer */
	memac->memac_drv_param = memac_drv_param;

	set_dflts(memac_drv_param);

	memac->addr = ENET_ADDR_TO_UINT64(mac_dev->addr);

	memac->regs = mac_dev->vaddr;
	memac->max_speed = params->max_speed;
	memac->phy_if = mac_dev->phy_if;
	memac->mac_id = params->mac_id;
	memac->exceptions = (MEMAC_IMASK_TSECC_ER | MEMAC_IMASK_TECC_ER |
			     MEMAC_IMASK_RECC_ER | MEMAC_IMASK_MGI);
	memac->exception_cb = params->exception_cb;
	memac->event_cb = params->event_cb;
	memac->dev_id = mac_dev;
	memac->fm = params->fm;
	memac->basex_if = params->basex_if;

	/* Save FMan revision */
	fman_get_revision(memac->fm, &memac->fm_rev_info);

	return memac;
}

int memac_initialization(struct mac_device *mac_dev,
			 struct fman_mac_params *params)
{
	int			 err;
	struct device_node	*phy_node;
	struct fwnode_handle	*phy_fwnode;
	struct fixed_phy_status *fixed_link = NULL, status = {0};
	struct fman_mac		*memac;
	struct device		*pcs_dev, *dev = mac_dev->dev;
	struct device_node	*mac_node = dev->of_node;
	struct fwnode_handle	*mac_fwnode = dev->fwnode;
	u32			fixed_link_prop[5];

	mac_dev->set_promisc		= memac_set_promiscuous;
	mac_dev->change_addr		= memac_modify_mac_address;
	mac_dev->add_hash_mac_addr	= memac_add_hash_mac_address;
	mac_dev->remove_hash_mac_addr	= memac_del_hash_mac_address;
	mac_dev->set_tx_pause		= memac_set_tx_pause_frames;
	mac_dev->set_rx_pause		= memac_accept_rx_pause_frames;
	mac_dev->set_exception		= memac_set_exception;
	mac_dev->set_allmulti		= memac_set_allmulti;
	mac_dev->set_tstamp		= memac_set_tstamp;
	mac_dev->set_multi		= fman_set_multi;
	mac_dev->adjust_link            = adjust_link_memac;
	mac_dev->enable			= memac_enable;
	mac_dev->disable		= memac_disable;

	if (params->max_speed == SPEED_10000)
		mac_dev->phy_if = PHY_INTERFACE_MODE_XGMII;

	mac_dev->fman_mac = memac_config(mac_dev, params);
	if (!mac_dev->fman_mac) {
		err = -EINVAL;
		goto _return;
	}

	memac = mac_dev->fman_mac;
	memac->memac_drv_param->max_frame_length = fman_get_max_frm();
	memac->memac_drv_param->reset_on_init = true;
	if (memac->phy_if == PHY_INTERFACE_MODE_SGMII ||
	    memac->phy_if == PHY_INTERFACE_MODE_QSGMII) {
<<<<<<< HEAD
		memac->pcsphy = memac_get_pcsphy(params);
		if (!memac->pcsphy) {
			pr_err("memac_get_pcsphy failed\n");
			memac_free(memac);
			return NULL;
=======
		if (is_of_node(mac_fwnode)) {
			phy_node = of_parse_phandle(mac_node, "pcsphy-handle", 0);
			if (!phy_node) {
				pr_err("PCS PHY node is not available\n");
				err = -EINVAL;
				goto _return_fm_mac_free;
			}

			memac->pcsphy = of_phy_find_device(phy_node);
			if (!memac->pcsphy) {
				pr_err("of_phy_find_device (PCS PHY) failed\n");
				err = -EINVAL;
				goto _return_fm_mac_free;
			}
		} else {
			phy_fwnode = fwnode_find_reference(mac_fwnode,
							   "pcsphy-handle", 0);
			pcs_dev = bus_find_device_by_fwnode(&mdio_bus_type,
							    phy_fwnode);
			if (pcs_dev) {
				memac->pcsphy = to_phy_device(pcs_dev);
			} else {
				pr_err("bus_find_device_by_fwnode (PCS PHY) failed\n");
				err = -EINVAL;
				goto _return_fm_mac_free;
			}
		}
	}

	if (is_of_node(mac_fwnode)) {
		if (!mac_dev->phy_node && of_phy_is_fixed_link(mac_node)) {
			struct phy_device *phy;

			err = of_phy_register_fixed_link(mac_node);
			if (err)
				goto _return_fm_mac_free;

			fixed_link = kzalloc(sizeof(*fixed_link), GFP_KERNEL);
			if (!fixed_link) {
				err = -ENOMEM;
				goto _return_fm_mac_free;
			}

			mac_dev->phy_node = of_node_get(mac_node);
			phy = of_phy_find_device(mac_dev->phy_node);
			if (!phy) {
				err = -EINVAL;
				of_node_put(mac_dev->phy_node);
				goto _return_fixed_link_free;
			}

			fixed_link->link = phy->link;
			fixed_link->speed = phy->speed;
			fixed_link->duplex = phy->duplex;
			fixed_link->pause = phy->pause;
			fixed_link->asym_pause = phy->asym_pause;

			put_device(&phy->mdio.dev);
			memac->memac_drv_param->fixed_link = fixed_link;
		}
	} else {
		if (IS_ERR_OR_NULL(mac_dev->fwnode_phy) &&
		    fwnode_property_present(dev->fwnode, "fixed-link")) {
			struct phy_device *phy = NULL;

			err = fwnode_property_read_u32_array(dev->fwnode,
							     "fixed-link",
							     fixed_link_prop,
							     5);
			if (err) {
				dev_err(dev, "fwnode_property_read_u32_array failed\n");
				goto _return_fm_mac_free;
			}

			status.link = 1;
			status.duplex = fixed_link_prop[1];
			status.speed  = fixed_link_prop[2];
			status.pause  = fixed_link_prop[3];
			status.asym_pause = fixed_link_prop[4];

			phy = fwnode_fixed_phy_register(dev->fwnode, &status);
			if (IS_ERR_OR_NULL(phy)) {
				err = -EINVAL;
				dev_err(dev, "fixed_phy_register failed\n");
				goto _return_fm_mac_free;
			}

			fixed_link = kzalloc(sizeof(*fixed_link), GFP_KERNEL);
			if (!fixed_link) {
				err = -ENOMEM;
				goto _return_fm_mac_free;
			}

			fixed_link->link = phy->link;
			fixed_link->speed = phy->speed;
			fixed_link->duplex = phy->duplex;
			fixed_link->pause = phy->pause;
			fixed_link->asym_pause = phy->asym_pause;

			mac_dev->fwnode_phy = dev->fwnode;
			memac->memac_drv_param->fixed_link = fixed_link;
>>>>>>> 29549c70
		}
	}

	err = memac_init(mac_dev->fman_mac);
	if (err < 0)
		goto _return_fixed_link_free;

	dev_info(mac_dev->dev, "FMan MEMAC\n");

	goto _return;

_return_fixed_link_free:
	kfree(fixed_link);
_return_fm_mac_free:
	memac_free(mac_dev->fman_mac);
_return:
	return err;
}<|MERGE_RESOLUTION|>--- conflicted
+++ resolved
@@ -1,40 +1,7 @@
 // SPDX-License-Identifier: BSD-3-Clause OR GPL-2.0-or-later
 /*
-<<<<<<< HEAD
- * Copyright 2008-2015 Freescale Semiconductor Inc.
- * Copyright 2020 Puresoftware Ltd.
- *
- * Redistribution and use in source and binary forms, with or without
- * modification, are permitted provided that the following conditions are met:
- *     * Redistributions of source code must retain the above copyright
- *       notice, this list of conditions and the following disclaimer.
- *     * Redistributions in binary form must reproduce the above copyright
- *       notice, this list of conditions and the following disclaimer in the
- *       documentation and/or other materials provided with the distribution.
- *     * Neither the name of Freescale Semiconductor nor the
- *       names of its contributors may be used to endorse or promote products
- *       derived from this software without specific prior written permission.
- *
- *
- * ALTERNATIVELY, this software may be distributed under the terms of the
- * GNU General Public License ("GPL") as published by the Free Software
- * Foundation, either version 2 of that License or (at your option) any
- * later version.
- *
- * THIS SOFTWARE IS PROVIDED BY Freescale Semiconductor ``AS IS'' AND ANY
- * EXPRESS OR IMPLIED WARRANTIES, INCLUDING, BUT NOT LIMITED TO, THE IMPLIED
- * WARRANTIES OF MERCHANTABILITY AND FITNESS FOR A PARTICULAR PURPOSE ARE
- * DISCLAIMED. IN NO EVENT SHALL Freescale Semiconductor BE LIABLE FOR ANY
- * DIRECT, INDIRECT, INCIDENTAL, SPECIAL, EXEMPLARY, OR CONSEQUENTIAL DAMAGES
- * (INCLUDING, BUT NOT LIMITED TO, PROCUREMENT OF SUBSTITUTE GOODS OR SERVICES;
- * LOSS OF USE, DATA, OR PROFITS; OR BUSINESS INTERRUPTION) HOWEVER CAUSED AND
- * ON ANY THEORY OF LIABILITY, WHETHER IN CONTRACT, STRICT LIABILITY, OR TORT
- * (INCLUDING NEGLIGENCE OR OTHERWISE) ARISING IN ANY WAY OUT OF THE USE OF THIS
- * SOFTWARE, EVEN IF ADVISED OF THE POSSIBILITY OF SUCH DAMAGE.
-=======
  * Copyright 2008 - 2015 Freescale Semiconductor Inc.
  * Copyright 2020 Puresoftware Ltd.
->>>>>>> 29549c70
  */
 
 #define pr_fmt(fmt) KBUILD_MODNAME ": " fmt
@@ -1143,35 +1110,8 @@
 	return 0;
 }
 
-<<<<<<< HEAD
-static struct phy_device *memac_get_pcsphy(struct fman_mac_params *params)
-{
-	struct phy_device *phy;
-	struct device *dev;
-
-	/* in case of DTB, of_ calls are applicable */
-	if (params->internal_phy_node) {
-		phy = of_phy_find_device(params->internal_phy_node);
-	/* in case of ACPI, fwnode_ calls are applicable */
-	} else if (params->internal_phy_fwnode) {
-		dev = bus_find_device_by_fwnode(&mdio_bus_type,
-						params->internal_phy_fwnode);
-		if (dev)
-			phy = to_phy_device(dev);
-		else
-			phy = NULL;
-	} else {
-		phy = NULL;
-	}
-
-	return phy;
-}
-
-struct fman_mac *memac_config(struct fman_mac_params *params)
-=======
 static struct fman_mac *memac_config(struct mac_device *mac_dev,
 				     struct fman_mac_params *params)
->>>>>>> 29549c70
 {
 	struct fman_mac *memac;
 	struct memac_cfg *memac_drv_param;
@@ -1254,13 +1194,6 @@
 	memac->memac_drv_param->reset_on_init = true;
 	if (memac->phy_if == PHY_INTERFACE_MODE_SGMII ||
 	    memac->phy_if == PHY_INTERFACE_MODE_QSGMII) {
-<<<<<<< HEAD
-		memac->pcsphy = memac_get_pcsphy(params);
-		if (!memac->pcsphy) {
-			pr_err("memac_get_pcsphy failed\n");
-			memac_free(memac);
-			return NULL;
-=======
 		if (is_of_node(mac_fwnode)) {
 			phy_node = of_parse_phandle(mac_node, "pcsphy-handle", 0);
 			if (!phy_node) {
@@ -1362,7 +1295,6 @@
 
 			mac_dev->fwnode_phy = dev->fwnode;
 			memac->memac_drv_param->fixed_link = fixed_link;
->>>>>>> 29549c70
 		}
 	}
 
