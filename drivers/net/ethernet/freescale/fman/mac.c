--- conflicted
+++ resolved
@@ -1,40 +1,7 @@
-<<<<<<< HEAD
-/* Copyright 2008-2015 Freescale Semiconductor, Inc.
- * Copyright 2020 Puresoftware Ltd.
- *
- * Redistribution and use in source and binary forms, with or without
- * modification, are permitted provided that the following conditions are met:
- *     * Redistributions of source code must retain the above copyright
- *	 notice, this list of conditions and the following disclaimer.
- *     * Redistributions in binary form must reproduce the above copyright
- *	 notice, this list of conditions and the following disclaimer in the
- *	 documentation and/or other materials provided with the distribution.
- *     * Neither the name of Freescale Semiconductor nor the
- *	 names of its contributors may be used to endorse or promote products
- *	 derived from this software without specific prior written permission.
- *
- *
- * ALTERNATIVELY, this software may be distributed under the terms of the
- * GNU General Public License ("GPL") as published by the Free Software
- * Foundation, either version 2 of that License or (at your option) any
- * later version.
- *
- * THIS SOFTWARE IS PROVIDED BY Freescale Semiconductor ``AS IS'' AND ANY
- * EXPRESS OR IMPLIED WARRANTIES, INCLUDING, BUT NOT LIMITED TO, THE IMPLIED
- * WARRANTIES OF MERCHANTABILITY AND FITNESS FOR A PARTICULAR PURPOSE ARE
- * DISCLAIMED. IN NO EVENT SHALL Freescale Semiconductor BE LIABLE FOR ANY
- * DIRECT, INDIRECT, INCIDENTAL, SPECIAL, EXEMPLARY, OR CONSEQUENTIAL DAMAGES
- * (INCLUDING, BUT NOT LIMITED TO, PROCUREMENT OF SUBSTITUTE GOODS OR SERVICES;
- * LOSS OF USE, DATA, OR PROFITS; OR BUSINESS INTERRUPTION) HOWEVER CAUSED AND
- * ON ANY THEORY OF LIABILITY, WHETHER IN CONTRACT, STRICT LIABILITY, OR TORT
- * (INCLUDING NEGLIGENCE OR OTHERWISE) ARISING IN ANY WAY OUT OF THE USE OF THIS
- * SOFTWARE, EVEN IF ADVISED OF THE POSSIBILITY OF SUCH DAMAGE.
-=======
 // SPDX-License-Identifier: BSD-3-Clause OR GPL-2.0-or-later
 /*
  * Copyright 2008 - 2015 Freescale Semiconductor Inc.
  * Copyright 2020 Puresoftware Ltd.
->>>>>>> 29549c70
  */
 
 #define pr_fmt(fmt) KBUILD_MODNAME ": " fmt
@@ -65,11 +32,6 @@
 struct mac_priv_s {
 	u8				cell_index;
 	struct fman			*fman;
-<<<<<<< HEAD
-	struct device_node		*internal_phy_node;
-	struct fwnode_handle		*internal_phy_fwnode;
-=======
->>>>>>> 29549c70
 	/* List of multicast addresses */
 	struct list_head		mc_addr_list;
 	struct platform_device		*eth_dev;
@@ -95,208 +57,7 @@
 		__func__, ex);
 }
 
-<<<<<<< HEAD
-static int set_fman_mac_params(struct mac_device *mac_dev,
-			       struct fman_mac_params *params)
-{
-	struct mac_priv_s *priv = mac_dev->priv;
-
-	params->base_addr = (typeof(params->base_addr))
-		devm_ioremap(priv->dev, mac_dev->res->start,
-			     resource_size(mac_dev->res));
-	if (!params->base_addr)
-		return -ENOMEM;
-
-	memcpy(&params->addr, mac_dev->addr, sizeof(mac_dev->addr));
-	params->max_speed	= priv->max_speed;
-	params->phy_if		= mac_dev->phy_if;
-	params->basex_if	= false;
-	params->mac_id		= priv->cell_index;
-	params->fm		= (void *)priv->fman;
-	params->exception_cb	= mac_exception;
-	params->event_cb	= mac_exception;
-	params->dev_id		= mac_dev;
-	params->internal_phy_node = priv->internal_phy_node;
-	params->internal_phy_fwnode = priv->internal_phy_fwnode;
-
-	return 0;
-}
-
-static int tgec_initialization(struct mac_device *mac_dev)
-{
-	int err;
-	struct mac_priv_s	*priv;
-	struct fman_mac_params	params;
-	u32			version;
-
-	priv = mac_dev->priv;
-
-	err = set_fman_mac_params(mac_dev, &params);
-	if (err)
-		goto _return;
-
-	mac_dev->fman_mac = tgec_config(&params);
-	if (!mac_dev->fman_mac) {
-		err = -EINVAL;
-		goto _return;
-	}
-
-	err = tgec_cfg_max_frame_len(mac_dev->fman_mac, fman_get_max_frm());
-	if (err < 0)
-		goto _return_fm_mac_free;
-
-	err = tgec_init(mac_dev->fman_mac);
-	if (err < 0)
-		goto _return_fm_mac_free;
-
-	/* For 10G MAC, disable Tx ECC exception */
-	err = mac_dev->set_exception(mac_dev->fman_mac,
-				     FM_MAC_EX_10G_TX_ECC_ER, false);
-	if (err < 0)
-		goto _return_fm_mac_free;
-
-	err = tgec_get_version(mac_dev->fman_mac, &version);
-	if (err < 0)
-		goto _return_fm_mac_free;
-
-	dev_info(priv->dev, "FMan XGEC version: 0x%08x\n", version);
-
-	goto _return;
-
-_return_fm_mac_free:
-	tgec_free(mac_dev->fman_mac);
-
-_return:
-	return err;
-}
-
-static int dtsec_initialization(struct mac_device *mac_dev)
-{
-	int			err;
-	struct mac_priv_s	*priv;
-	struct fman_mac_params	params;
-	u32			version;
-
-	priv = mac_dev->priv;
-
-	err = set_fman_mac_params(mac_dev, &params);
-	if (err)
-		goto _return;
-
-	mac_dev->fman_mac = dtsec_config(&params);
-	if (!mac_dev->fman_mac) {
-		err = -EINVAL;
-		goto _return;
-	}
-
-	err = dtsec_cfg_max_frame_len(mac_dev->fman_mac, fman_get_max_frm());
-	if (err < 0)
-		goto _return_fm_mac_free;
-
-	err = dtsec_cfg_pad_and_crc(mac_dev->fman_mac, true);
-	if (err < 0)
-		goto _return_fm_mac_free;
-
-	err = dtsec_init(mac_dev->fman_mac);
-	if (err < 0)
-		goto _return_fm_mac_free;
-
-	/* For 1G MAC, disable by default the MIB counters overflow interrupt */
-	err = mac_dev->set_exception(mac_dev->fman_mac,
-				     FM_MAC_EX_1G_RX_MIB_CNT_OVFL, false);
-	if (err < 0)
-		goto _return_fm_mac_free;
-
-	err = dtsec_get_version(mac_dev->fman_mac, &version);
-	if (err < 0)
-		goto _return_fm_mac_free;
-
-	dev_info(priv->dev, "FMan dTSEC version: 0x%08x\n", version);
-
-	goto _return;
-
-_return_fm_mac_free:
-	dtsec_free(mac_dev->fman_mac);
-
-_return:
-	return err;
-}
-
-static int memac_initialization(struct mac_device *mac_dev)
-{
-	int			 err;
-	struct mac_priv_s	*priv;
-	struct fman_mac_params	 params;
-
-	priv = mac_dev->priv;
-
-	err = set_fman_mac_params(mac_dev, &params);
-	if (err)
-		goto _return;
-
-	if (priv->max_speed == SPEED_10000)
-		params.phy_if = PHY_INTERFACE_MODE_XGMII;
-
-	mac_dev->fman_mac = memac_config(&params);
-	if (!mac_dev->fman_mac) {
-		err = -EINVAL;
-		goto _return;
-	}
-
-	err = memac_cfg_max_frame_len(mac_dev->fman_mac, fman_get_max_frm());
-	if (err < 0)
-		goto _return_fm_mac_free;
-
-	err = memac_cfg_reset_on_init(mac_dev->fman_mac, true);
-	if (err < 0)
-		goto _return_fm_mac_free;
-
-	err = memac_cfg_fixed_link(mac_dev->fman_mac, priv->fixed_link);
-	if (err < 0)
-		goto _return_fm_mac_free;
-
-	err = memac_init(mac_dev->fman_mac);
-	if (err < 0)
-		goto _return_fm_mac_free;
-
-	dev_info(priv->dev, "FMan MEMAC\n");
-
-	goto _return;
-
-_return_fm_mac_free:
-	memac_free(mac_dev->fman_mac);
-
-_return:
-	return err;
-}
-
-static int start(struct mac_device *mac_dev)
-{
-	int	 err;
-	struct phy_device *phy_dev = mac_dev->phy_dev;
-	struct mac_priv_s *priv = mac_dev->priv;
-
-	err = priv->enable(mac_dev->fman_mac, COMM_MODE_RX_AND_TX);
-	if (!err && phy_dev)
-		phy_start(phy_dev);
-
-	return err;
-}
-
-static int stop(struct mac_device *mac_dev)
-{
-	struct mac_priv_s *priv = mac_dev->priv;
-
-	if (mac_dev->phy_dev)
-		phy_stop(mac_dev->phy_dev);
-
-	return priv->disable(mac_dev->fman_mac, COMM_MODE_RX_AND_TX);
-}
-
-static int set_multi(struct net_device *net_dev, struct mac_device *mac_dev)
-=======
 int fman_set_multi(struct net_device *net_dev, struct mac_device *mac_dev)
->>>>>>> 29549c70
 {
 	struct mac_priv_s	*priv;
 	struct mac_address	*old_addr, *tmp;
@@ -512,297 +273,6 @@
 MODULE_DEVICE_TABLE(of, mac_match);
 
 static int fwnode_match_devnode(struct device *dev, const void *fwnode)
-<<<<<<< HEAD
-{
-	return dev->fwnode == fwnode;
-}
-
-static int acpi_mac_probe(struct platform_device *pdev)
-{
-	int			err, i, nph;
-	struct device		*dev;
-	struct mac_device	*mac_dev;
-	struct resource		res;
-	struct mac_priv_s	*priv;
-	const u8		*mac_addr;
-	u32			val;
-	u8			fman_id;
-	phy_interface_t		phy_if;
-	struct resource		*mem_res;
-	u8			macbuff[ETH_ALEN];
-	u32			fixed_link_prop[5];
-	const char		*cp = NULL;
-	struct device		*fman_dev = NULL;
-	struct fwnode_handle	*fman_fwnode = NULL;
-	struct device		*fman_port_dev = NULL;
-	/* firmware node references */
-	struct fwnode_reference_args args;
-
-	dev = &pdev->dev;
-
-	mac_dev = devm_kzalloc(dev, sizeof(*mac_dev), GFP_KERNEL);
-	if (!mac_dev) {
-		err = -ENOMEM;
-		goto _return;
-	}
-	priv = devm_kzalloc(dev, sizeof(*priv), GFP_KERNEL);
-	if (!priv) {
-		err = -ENOMEM;
-		goto _return;
-	}
-
-	/* Save private information */
-	mac_dev->priv = priv;
-	priv->dev = dev;
-
-	fwnode_property_read_string(dev->fwnode, "compatible", &cp);
-
-	if (!strcmp(cp, "fman-memac")) {
-		setup_memac(mac_dev);
-		priv->internal_phy_fwnode = fwnode_find_reference(dev->fwnode,
-								  "pcsphy-handle", 0);
-	} else if (!strcmp(cp, "fman-xgec")) {
-		setup_tgec(mac_dev);
-	} else if (!strcmp(cp, "fman-dtsec")) {
-		setup_dtsec(mac_dev);
-		priv->internal_phy_fwnode = fwnode_find_reference(dev->fwnode,
-								  "tbi-handle", 0);
-	} else {
-		dev_err(dev, "%s : MAC node contains unsupported MAC\n",
-			__func__);
-		err = -EINVAL;
-		goto _return;
-	}
-
-	INIT_LIST_HEAD(&priv->mc_addr_list);
-
-	/* Get the FM node */
-	fman_fwnode = fwnode_get_parent(dev->fwnode);
-	if (!fman_fwnode) {
-		err = -EINVAL;
-		dev_err(dev, "%s : fetch fman node failed\n", __func__);
-		goto _return;
-	}
-	if (fwnode_property_read_u32(fman_fwnode, "cell-index", &val)) {
-		err = -EINVAL;
-		goto _return;
-	}
-
-	/* cell-index 0 => FMan id 1 */
-	fman_id = (u8)(val + 1);
-
-	fman_dev = bus_find_device(&platform_bus_type, NULL, fman_fwnode,
-				   fwnode_match_devnode);
-	if (!fman_dev) {
-		dev_err(dev, "%s : bus_find_device failed\n", __func__);
-		err = -ENODEV;
-		goto _return;
-	}
-
-	priv->fman = fman_bind(fman_dev);
-	if (!priv->fman) {
-		dev_err(dev, "%s : fman_bind failed\n", __func__);
-		err = -ENODEV;
-		goto _return;
-	}
-
-	/* Get the address of the memory mapped registers */
-	mem_res = platform_get_resource(pdev, IORESOURCE_MEM, 0);
-	if (!mem_res) {
-		dev_err(dev, "%s: Can't get MAC memory resource\n",
-			__func__);
-		err = -EINVAL;
-		goto _return;
-	}
-	res.start = mem_res->start;
-	res.end = mem_res->end;
-	dev_dbg(dev, "MAC : %s : IORESOURCE [%llx] size [%llx]\n",
-		__func__, res.start, resource_size(mem_res));
-	mac_dev->res = mem_res;
-
-	priv->vaddr = ioremap(mac_dev->res->start, resource_size(mac_dev->res));
-	if (!priv->vaddr) {
-		dev_err(dev, "%s : ioremap() failed\n", __func__);
-		err = -EIO;
-		goto _return;
-	}
-
-	if (!fwnode_device_is_available(dev->fwnode)) {
-		err = -ENODEV;
-		goto _return;
-	}
-
-	/* Get the cell-index */
-	if (device_property_read_u32(dev, "cell-index", &val)) {
-		dev_err(dev, "%s : failed to read cell-index\n", __func__);
-		err = -EINVAL;
-		goto _return;
-	}
-	priv->cell_index = (u8)val;
-
-	/* Get the MAC address */
-	if (device_get_mac_address(dev, macbuff, ETH_ALEN)) {
-		mac_addr = macbuff;
-		ether_addr_copy(mac_dev->addr, mac_addr);
-	}
-
-	/* Get the port handles */
-	nph = device_property_count_u32(dev, "fsl,fman-ports");
-
-	if (unlikely(nph < 0)) {
-		dev_err(dev, "%s : reading port count failed\n", __func__);
-		err = nph;
-		goto _return;
-	}
-
-	if (nph != ARRAY_SIZE(mac_dev->port)) {
-		dev_err(dev, "Not supported number of fman-ports handles of mac node from DSD property\n");
-		err = -EINVAL;
-		goto _return;
-	}
-
-	for (i = 0; i < ARRAY_SIZE(mac_dev->port); i++) {
-		/* Find the port node */
-		struct fwnode_handle *fw_node =
-			acpi_fwnode_handle(ACPI_COMPANION(dev));
-		err = acpi_node_get_property_reference(fw_node, "fsl,fman-ports",
-						       i, &args);
-		if (ACPI_FAILURE(err) ||
-		    !is_acpi_device_node(args.fwnode)) {
-			dev_err(dev, "%s : reading fsl,fman-ports handle failed\n",
-				__func__);
-			goto _return;
-		}
-
-		/* Bind to a specific FMan Port */
-		fman_port_dev = bus_find_device(&platform_bus_type, NULL,
-						args.fwnode,
-						fwnode_match_devnode);
-		if (!fman_port_dev) {
-			dev_err(dev, "%s : bus_find_device failed\n", __func__);
-			err = -ENODEV;
-			goto _return;
-		}
-
-		mac_dev->port[i] = fman_port_bind(fman_port_dev);
-	}
-
-	/* Get the PHY connection type */
-	phy_if = fwnode_get_phy_mode(dev->fwnode);
-	if (phy_if < 0) {
-		dev_warn(dev, "fwnode_get_phy_mode failed. Defaulting to SGMII\n");
-		phy_if = PHY_INTERFACE_MODE_SGMII;
-	}
-	mac_dev->phy_if = phy_if;
-
-	priv->speed		= phy2speed[mac_dev->phy_if];
-	priv->max_speed		= priv->speed;
-	mac_dev->if_support	= DTSEC_SUPPORTED;
-
-	/* We don't support half-duplex in SGMII mode */
-	if (mac_dev->phy_if == PHY_INTERFACE_MODE_SGMII)
-		mac_dev->if_support &= ~(SUPPORTED_10baseT_Half |
-				SUPPORTED_100baseT_Half);
-
-	/* Gigabit support (no half-duplex) */
-	if (priv->max_speed == 1000)
-		mac_dev->if_support |= SUPPORTED_1000baseT_Full;
-
-	/* The 10G interface only supports one mode */
-	if (mac_dev->phy_if == PHY_INTERFACE_MODE_XGMII)
-		mac_dev->if_support = SUPPORTED_10000baseT_Full;
-
-	/* Get the rest of the PHY information */
-	mac_dev->fixed_link_phy = false;
-	mac_dev->fwnode_phy =
-		fwnode_find_reference(dev->fwnode, "phy-handle", 0);
-	mac_dev->fixed_link_phy =
-		fwnode_property_present(dev->fwnode, "fixed-link");
-	if (IS_ERR_OR_NULL(mac_dev->fwnode_phy) &&
-	    mac_dev->fixed_link_phy) {
-		struct phy_device *phy = NULL;
-		struct fixed_phy_status status = {0};
-
-		if (fwnode_property_read_u32_array(dev->fwnode, "fixed-link",
-						   fixed_link_prop, 5) == 0) {
-			status.link = 1;
-			status.duplex = fixed_link_prop[1];
-			status.speed  = fixed_link_prop[2];
-			status.pause  = fixed_link_prop[3];
-			status.asym_pause = fixed_link_prop[4];
-		}
-
-		phy = fwnode_fixed_phy_register(dev->fwnode, &status);
-		if (IS_ERR_OR_NULL(phy)) {
-			err = -EINVAL;
-			dev_err(dev, "fixed_phy_register failed\n");
-			goto _return;
-		}
-
-		priv->fixed_link = kzalloc(sizeof(*priv->fixed_link),
-					   GFP_KERNEL);
-		if (!priv->fixed_link) {
-			err = -ENOMEM;
-			dev_err(dev, "fixed_link alloc failed\n");
-			goto _return;
-		}
-
-		priv->fixed_link->link = phy->link;
-		priv->fixed_link->speed = phy->speed;
-		priv->fixed_link->duplex = phy->duplex;
-		priv->fixed_link->pause = phy->pause;
-		priv->fixed_link->asym_pause = phy->asym_pause;
-		mac_dev->fwnode_phy = dev->fwnode;
-		mac_dev->phy_dev = phy;
-	}
-
-	err = mac_dev->init(mac_dev);
-	if (err < 0) {
-		dev_err(dev, "%s : mac_dev->init() = %d\n", __func__, err);
-		goto _return_free_fixed;
-	}
-
-	/* pause frame autonegotiation enabled */
-	mac_dev->autoneg_pause = true;
-
-	/* By intializing the values to false, force FMD to enable PAUSE frames
-	 * on RX and TX
-	 */
-	mac_dev->rx_pause_req = true;
-	mac_dev->tx_pause_req = true;
-	mac_dev->rx_pause_active = false;
-	mac_dev->tx_pause_active = false;
-	err = fman_set_mac_active_pause(mac_dev, true, true);
-	if (err < 0)
-		dev_err(dev, "%s : fman_set_mac_active_pause() = %d\n",
-			__func__, err);
-
-	dev_info(dev, "FMan MAC address: %pM\n", mac_dev->addr);
-
-	priv->eth_dev = dpaa_eth_add_device(fman_id, mac_dev);
-	if (IS_ERR(priv->eth_dev)) {
-		dev_err(dev, "%s : failed to add Ethernet platform device for MAC %d\n",
-			__func__, priv->cell_index);
-		priv->eth_dev = NULL;
-	}
-
-	goto _return;
-
-_return_free_fixed:
-	kfree(priv->fixed_link);
-_return:
-	return err;
-}
-
-static const struct acpi_device_id mac_acpi_match[] = {
-	{"NXP0025", 0},
-	{},
-};
-MODULE_DEVICE_TABLE(acpi, mac_acpi_match);
-
-static int mac_probe(struct platform_device *_of_dev)
-=======
->>>>>>> 29549c70
 {
 	return dev->fwnode == fwnode;
 }
@@ -828,9 +298,6 @@
 
 	init = device_get_match_data(dev);
 
-	if (is_acpi_node(dev->fwnode))
-		return acpi_mac_probe(_of_dev);
-
 	mac_dev = devm_kzalloc(dev, sizeof(*mac_dev), GFP_KERNEL);
 	if (!mac_dev) {
 		err = -ENOMEM;
