--- conflicted
+++ resolved
@@ -1,7 +1,7 @@
 /*
  * Fast Ethernet Controller (ENET) PTP driver for MX6x.
  *
- * Copyright (C) 2012-2014 Freescale Semiconductor, Inc.
+ * Copyright (C) 2012 Freescale Semiconductor, Inc.
  *
  * This program is free software; you can redistribute it and/or modify it
  * under the terms and conditions of the GNU General Public License,
@@ -136,11 +136,7 @@
 		 */
 		writel(FEC_T_TF_MASK, fep->hwp + FEC_TCSR(fep->pps_channel));
 
-<<<<<<< HEAD
-		/* It is recommended to doulbe check the TMODE field in the
-=======
 		/* It is recommended to double check the TMODE field in the
->>>>>>> 33e8bb5d
 		 * TCSR register to be cleared before the first compare counter
 		 * is written into TCCR register. Just add a double check.
 		 */
@@ -248,11 +244,7 @@
 	tempval |= FEC_T_CTRL_CAPTURE;
 	writel(tempval, fep->hwp + FEC_ATIME_CTRL);
 
-<<<<<<< HEAD
-	if (id_entry->driver_data & FEC_QUIRK_TKT210590)
-=======
 	if (id_entry->driver_data & FEC_QUIRK_BUG_CAPTURE)
->>>>>>> 33e8bb5d
 		udelay(1);
 
 	return readl(fep->hwp + FEC_ATIME);
@@ -383,29 +375,9 @@
 	struct fec_enet_private *fep =
 	    container_of(ptp, struct fec_enet_private, ptp_caps);
 	unsigned long flags;
-<<<<<<< HEAD
-	u64 now;
-	u32 counter;
-
-	spin_lock_irqsave(&fep->tmreg_lock, flags);
-
-	now = timecounter_read(&fep->tc);
-	now += delta;
-
-	/* Get the timer value based on adjusted timestamp.
-	 * Update the counter with the masked value.
-	 */
-	counter = now & fep->cc.mask;
-	writel(counter, fep->hwp + FEC_ATIME);
-
-	/* reset the timecounter */
-	timecounter_init(&fep->tc, &fep->cc, now);
-
-=======
 
 	spin_lock_irqsave(&fep->tmreg_lock, flags);
 	timecounter_adjtime(&fep->tc, delta);
->>>>>>> 33e8bb5d
 	spin_unlock_irqrestore(&fep->tmreg_lock, flags);
 
 	return 0;
@@ -452,7 +424,6 @@
 	u64 ns;
 	unsigned long flags;
 	u32 counter;
-<<<<<<< HEAD
 
 	mutex_lock(&fep->ptp_clk_mutex);
 	/* Check the ptp clock */
@@ -461,19 +432,7 @@
 		return -EINVAL;
 	}
 
-	ns = ts->tv_sec * 1000000000ULL;
-	ns += ts->tv_nsec;
-=======
-
-	mutex_lock(&fep->ptp_clk_mutex);
-	/* Check the ptp clock */
-	if (!fep->ptp_clk_on) {
-		mutex_unlock(&fep->ptp_clk_mutex);
-		return -EINVAL;
-	}
-
 	ns = timespec64_to_ns(ts);
->>>>>>> 33e8bb5d
 	/* Get the timer value based on timestamp.
 	 * Update the counter with the masked value.
 	 */
