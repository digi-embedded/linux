--- conflicted
+++ resolved
@@ -81,41 +81,6 @@
 		sizeof(drvinfo->bus_info));
 }
 
-<<<<<<< HEAD
-struct dpaa2_eth_link_mode_map {
-	u64 dpni_lm;
-	u64 ethtool_lm;
-};
-
-static const struct dpaa2_eth_link_mode_map dpaa2_eth_lm_map[] = {
-	{DPNI_ADVERTISED_10BASET_FULL, ETHTOOL_LINK_MODE_10baseT_Full_BIT},
-	{DPNI_ADVERTISED_100BASET_FULL, ETHTOOL_LINK_MODE_100baseT_Full_BIT},
-	{DPNI_ADVERTISED_1000BASET_FULL, ETHTOOL_LINK_MODE_1000baseT_Full_BIT},
-	{DPNI_ADVERTISED_10000BASET_FULL, ETHTOOL_LINK_MODE_10000baseT_Full_BIT},
-	{DPNI_ADVERTISED_2500BASEX_FULL, ETHTOOL_LINK_MODE_2500baseT_Full_BIT},
-	{DPNI_ADVERTISED_AUTONEG, ETHTOOL_LINK_MODE_Autoneg_BIT},
-};
-
-static void link_mode_dpni2ethtool(u64 dpni_lm, unsigned long *ethtool_lm)
-{
-	int i;
-
-	for (i = 0; i < ARRAY_SIZE(dpaa2_eth_lm_map); i++) {
-		if (dpni_lm & dpaa2_eth_lm_map[i].dpni_lm)
-			__set_bit(dpaa2_eth_lm_map[i].ethtool_lm, ethtool_lm);
-	}
-}
-
-static void link_mode_ethtool2dpni(const unsigned long *ethtool_lm,
-				   u64 *dpni_lm)
-{
-	int i;
-
-	for (i = 0; i < ARRAY_SIZE(dpaa2_eth_lm_map); i++) {
-		if (test_bit(dpaa2_eth_lm_map[i].ethtool_lm, ethtool_lm))
-			*dpni_lm |= dpaa2_eth_lm_map[i].dpni_lm;
-	}
-=======
 static int dpaa2_eth_nway_reset(struct net_device *net_dev)
 {
 	struct dpaa2_eth_priv *priv = netdev_priv(net_dev);
@@ -124,7 +89,6 @@
 		return phylink_ethtool_nway_reset(priv->mac->phylink);
 
 	return -EOPNOTSUPP;
->>>>>>> c1084c27
 }
 
 static int
@@ -133,88 +97,28 @@
 {
 	struct dpaa2_eth_priv *priv = netdev_priv(net_dev);
 
-<<<<<<< HEAD
-	if (priv->link_state.options & DPNI_LINK_OPT_AUTONEG)
-		link_settings->base.autoneg = AUTONEG_ENABLE;
-=======
 	if (dpaa2_eth_is_type_phy(priv))
 		return phylink_ethtool_ksettings_get(priv->mac->phylink,
 						     link_settings);
 
 	link_settings->base.autoneg = AUTONEG_DISABLE;
->>>>>>> c1084c27
 	if (!(priv->link_state.options & DPNI_LINK_OPT_HALF_DUPLEX))
 		link_settings->base.duplex = DUPLEX_FULL;
 	link_settings->base.speed = priv->link_state.rate;
 
-	if (dpaa2_eth_cmp_dpni_ver(priv, DPNI_LINK_AUTONEG_VER_MAJOR,
-				   DPNI_LINK_AUTONEG_VER_MINOR) >= 0) {
-		link_mode_dpni2ethtool(priv->link_state.supported,
-				       link_settings->link_modes.supported);
-		link_mode_dpni2ethtool(priv->link_state.advertising,
-				       link_settings->link_modes.advertising);
-	}
-
-	return 0;
-}
-
-<<<<<<< HEAD
-#define DPNI_DYNAMIC_LINK_SET_VER_MAJOR		7
-#define DPNI_DYNAMIC_LINK_SET_VER_MINOR		1
-=======
->>>>>>> c1084c27
+	return 0;
+}
+
 static int
 dpaa2_eth_set_link_ksettings(struct net_device *net_dev,
 			     const struct ethtool_link_ksettings *link_settings)
 {
-<<<<<<< HEAD
-	struct dpni_link_cfg cfg = {0};
-	struct dpaa2_eth_priv *priv = netdev_priv(net_dev);
-	int err = 0;
-
-	/* If using an older MC version, the DPNI must be down
-	 * in order to be able to change link settings. Taking steps to let
-	 * the user know that.
-	 */
-	if (dpaa2_eth_cmp_dpni_ver(priv, DPNI_DYNAMIC_LINK_SET_VER_MAJOR,
-				   DPNI_DYNAMIC_LINK_SET_VER_MINOR) < 0) {
-		if (netif_running(net_dev)) {
-			netdev_info(net_dev, "Interface must be brought down first.\n");
-			return -EACCES;
-		}
-	}
-
-	cfg.rate = link_settings->base.speed;
-	cfg.options = priv->link_state.options;
-	if (link_settings->base.autoneg == AUTONEG_ENABLE)
-		cfg.options |= DPNI_LINK_OPT_AUTONEG;
-	else
-		cfg.options &= ~DPNI_LINK_OPT_AUTONEG;
-	if (link_settings->base.duplex  == DUPLEX_HALF)
-		cfg.options |= DPNI_LINK_OPT_HALF_DUPLEX;
-	else
-		cfg.options &= ~DPNI_LINK_OPT_HALF_DUPLEX;
-
-	if (dpaa2_eth_cmp_dpni_ver(priv, DPNI_LINK_AUTONEG_VER_MAJOR,
-				   DPNI_LINK_AUTONEG_VER_MINOR) < 0) {
-		err = dpni_set_link_cfg(priv->mc_io, 0, priv->mc_token, &cfg);
-	} else {
-		link_mode_ethtool2dpni(link_settings->link_modes.advertising,
-				       &cfg.advertising);
-		dpni_set_link_cfg_v2(priv->mc_io, 0, priv->mc_token, &cfg);
-	}
-	if (err)
-		netdev_err(net_dev, "dpni_set_link_cfg failed");
-
-	return err;
-=======
 	struct dpaa2_eth_priv *priv = netdev_priv(net_dev);
 
 	if (!dpaa2_eth_is_type_phy(priv))
 		return -ENOTSUPP;
 
 	return phylink_ethtool_ksettings_set(priv->mac->phylink, link_settings);
->>>>>>> c1084c27
 }
 
 static void dpaa2_eth_get_pauseparam(struct net_device *net_dev,
@@ -223,14 +127,11 @@
 	struct dpaa2_eth_priv *priv = netdev_priv(net_dev);
 	u64 link_options = priv->link_state.options;
 
-<<<<<<< HEAD
-=======
 	if (dpaa2_eth_is_type_phy(priv)) {
 		phylink_ethtool_get_pauseparam(priv->mac->phylink, pause);
 		return;
 	}
 
->>>>>>> c1084c27
 	pause->rx_pause = dpaa2_eth_rx_pause_enabled(link_options);
 	pause->tx_pause = dpaa2_eth_tx_pause_enabled(link_options);
 	pause->autoneg = AUTONEG_DISABLE;
@@ -717,11 +618,7 @@
 			err = dpni_remove_fs_entry(priv->mc_io, 0,
 						   priv->mc_token, i,
 						   &rule_cfg);
-<<<<<<< HEAD
-		if (err)
-=======
 		if (err || priv->dpni_attrs.options & DPNI_OPT_SHARED_FS)
->>>>>>> c1084c27
 			break;
 	}
 
@@ -744,15 +641,9 @@
 	return rules;
 }
 
-<<<<<<< HEAD
-static int update_cls_rule(struct net_device *net_dev,
-			   struct ethtool_rx_flow_spec *new_fs,
-			   unsigned int location)
-=======
 static int dpaa2_eth_update_cls_rule(struct net_device *net_dev,
 				     struct ethtool_rx_flow_spec *new_fs,
 				     unsigned int location)
->>>>>>> c1084c27
 {
 	struct dpaa2_eth_priv *priv = netdev_priv(net_dev);
 	struct dpaa2_eth_cls_rule *rule;
