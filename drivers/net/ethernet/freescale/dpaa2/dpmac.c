--- conflicted
+++ resolved
@@ -183,8 +183,6 @@
 }
 
 /**
-<<<<<<< HEAD
-=======
  * dpmac_get_api_version() - Get Data Path MAC version
  * @mc_io:	Pointer to MC portal's I/O object
  * @cmd_flags:	Command flags; one or more of 'MC_CMD_FLAG_'
@@ -215,7 +213,6 @@
 }
 
 /**
->>>>>>> 29549c70
  * dpmac_set_irq_enable() - Set overall interrupt state.
  * @mc_io:	Pointer to MC portal's I/O object
  * @cmd_flags:	Command flags; one or more of 'MC_CMD_FLAG_'
@@ -416,8 +413,6 @@
 }
 
 /**
-<<<<<<< HEAD
-=======
  * dpmac_set_protocol() - Reconfigure the DPMAC protocol
  * @mc_io:      Pointer to opaque I/O object
  * @cmd_flags:  Command flags; one or more of 'MC_CMD_FLAG_'
@@ -441,7 +436,6 @@
 }
 
 /**
->>>>>>> 29549c70
  * dpmac_clear_irq_status() - Clear a pending interrupt's status
  *
  * @mc_io:	Pointer to MC portal's I/O object
@@ -509,61 +503,4 @@
 	cfg->advertising = le64_to_cpu(rsp_params->advertising);
 
 	return 0;
-<<<<<<< HEAD
-}
-
-/**
- * dpmac_get_api_version() - Get Data Path MAC version
- * @mc_io:	Pointer to MC portal's I/O object
- * @cmd_flags:	Command flags; one or more of 'MC_CMD_FLAG_'
- * @major_ver:	Major version of data path mac API
- * @minor_ver:	Minor version of data path mac API
- *
- * Return:  '0' on Success; Error code otherwise.
- */
-int dpmac_get_api_version(struct fsl_mc_io *mc_io, u32 cmd_flags,
-			  u16 *major_ver, u16 *minor_ver)
-{
-	struct dpmac_rsp_get_api_version *rsp_params;
-	struct fsl_mc_command cmd = { 0 };
-	int err;
-
-	cmd.header = mc_encode_cmd_header(DPMAC_CMDID_GET_API_VERSION,
-					  cmd_flags,
-					  0);
-
-	err = mc_send_command(mc_io, &cmd);
-	if (err)
-		return err;
-
-	rsp_params = (struct dpmac_rsp_get_api_version *)cmd.params;
-	*major_ver = le16_to_cpu(rsp_params->major);
-	*minor_ver = le16_to_cpu(rsp_params->minor);
-
-	return 0;
-}
-
-/**
- * dpmac_set_protocol() - Reconfigure the DPMAC protocol
- * @mc_io:      Pointer to opaque I/O object
- * @cmd_flags:  Command flags; one or more of 'MC_CMD_FLAG_'
- * @token:      Token of DPMAC object
- * @protocol:   New protocol for the DPMAC to be reconfigured in.
- *
- * Return:      '0' on Success; Error code otherwise.
- */
-int dpmac_set_protocol(struct fsl_mc_io *mc_io, u32 cmd_flags, u16 token,
-		       enum dpmac_eth_if protocol)
-{
-	struct dpmac_cmd_set_protocol *cmd_params;
-	struct fsl_mc_command cmd = { 0 };
-
-	cmd.header = mc_encode_cmd_header(DPMAC_CMDID_SET_PROTOCOL,
-					  cmd_flags, token);
-	cmd_params = (struct dpmac_cmd_set_protocol *)cmd.params;
-	cmd_params->eth_if = protocol;
-
-	return mc_send_command(mc_io, &cmd);
-=======
->>>>>>> 29549c70
 }