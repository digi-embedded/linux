// SPDX-License-Identifier: (GPL-2.0+ OR BSD-3-Clause)
/* Copyright 2014-2016 Freescale Semiconductor Inc.
 * Copyright 2016-2022 NXP
 */
#include <linux/init.h>
#include <linux/module.h>
#include <linux/platform_device.h>
#include <linux/etherdevice.h>
#include <linux/of_net.h>
#include <linux/interrupt.h>
#include <linux/kthread.h>
#include <linux/iommu.h>
#include <linux/fsl/mc.h>
#include <linux/bpf.h>
#include <linux/bpf_trace.h>
#include <linux/fsl/ptp_qoriq.h>
#include <linux/ptp_classify.h>
#include <linux/device/driver.h>
#include <net/pkt_cls.h>
#include <net/sock.h>
#include <net/tso.h>
#include <net/xdp_sock_drv.h>

#include "dpaa2-eth.h"
#include "dpaa2-eth-ceetm.h"

/* CREATE_TRACE_POINTS only needs to be defined once. Other dpa files
 * using trace events only need to #include <trace/events/sched.h>
 */
#define CREATE_TRACE_POINTS
#include "dpaa2-eth-trace.h"

MODULE_LICENSE("Dual BSD/GPL");
MODULE_AUTHOR("Freescale Semiconductor, Inc");
MODULE_DESCRIPTION("Freescale DPAA2 Ethernet Driver");

struct ptp_qoriq *dpaa2_ptp;
EXPORT_SYMBOL(dpaa2_ptp);

static void dpaa2_eth_detect_features(struct dpaa2_eth_priv *priv)
{
	priv->features = 0;

	if (dpaa2_eth_cmp_dpni_ver(priv, DPNI_PTP_ONESTEP_VER_MAJOR,
				   DPNI_PTP_ONESTEP_VER_MINOR) >= 0)
		priv->features |= DPAA2_ETH_FEATURE_ONESTEP_CFG_DIRECT;
}

static void dpaa2_update_ptp_onestep_indirect(struct dpaa2_eth_priv *priv,
					      u32 offset, u8 udp)
{
	struct dpni_single_step_cfg cfg;

	cfg.en = 1;
	cfg.ch_update = udp;
	cfg.offset = offset;
	cfg.peer_delay = 0;

	if (dpni_set_single_step_cfg(priv->mc_io, 0, priv->mc_token, &cfg))
		WARN_ONCE(1, "Failed to set single step register");
}

static void dpaa2_update_ptp_onestep_direct(struct dpaa2_eth_priv *priv,
					    u32 offset, u8 udp)
{
	u32 val = 0;

	val = DPAA2_PTP_SINGLE_STEP_ENABLE |
	       DPAA2_PTP_SINGLE_CORRECTION_OFF(offset);

	if (udp)
		val |= DPAA2_PTP_SINGLE_STEP_CH;

	if (priv->onestep_reg_base)
		writel(val, priv->onestep_reg_base);
}

static void dpaa2_ptp_onestep_reg_update_method(struct dpaa2_eth_priv *priv)
{
	struct device *dev = priv->net_dev->dev.parent;
	struct dpni_single_step_cfg ptp_cfg;

	priv->dpaa2_set_onestep_params_cb = dpaa2_update_ptp_onestep_indirect;

	if (!(priv->features & DPAA2_ETH_FEATURE_ONESTEP_CFG_DIRECT))
		return;

	if (dpni_get_single_step_cfg(priv->mc_io, 0,
				     priv->mc_token, &ptp_cfg)) {
		dev_err(dev, "dpni_get_single_step_cfg cannot retrieve onestep reg, falling back to indirect update\n");
		return;
	}

	if (!ptp_cfg.ptp_onestep_reg_base) {
		dev_err(dev, "1588 onestep reg not available, falling back to indirect update\n");
		return;
	}

	priv->onestep_reg_base = ioremap(ptp_cfg.ptp_onestep_reg_base,
					 sizeof(u32));
	if (!priv->onestep_reg_base) {
		dev_err(dev, "1588 onestep reg cannot be mapped, falling back to indirect update\n");
		return;
	}

	priv->dpaa2_set_onestep_params_cb = dpaa2_update_ptp_onestep_direct;
}

void *dpaa2_iova_to_virt(struct iommu_domain *domain,
			 dma_addr_t iova_addr)
{
	phys_addr_t phys_addr;

	phys_addr = domain ? iommu_iova_to_phys(domain, iova_addr) : iova_addr;

	return phys_to_virt(phys_addr);
}

static void dpaa2_eth_validate_rx_csum(struct dpaa2_eth_priv *priv,
				       u32 fd_status,
				       struct sk_buff *skb)
{
	skb_checksum_none_assert(skb);

	/* HW checksum validation is disabled, nothing to do here */
	if (!(priv->net_dev->features & NETIF_F_RXCSUM))
		return;

	/* Read checksum validation bits */
	if (!((fd_status & DPAA2_FAS_L3CV) &&
	      (fd_status & DPAA2_FAS_L4CV)))
		return;

	/* Inform the stack there's no need to compute L3/L4 csum anymore */
	skb->ip_summed = CHECKSUM_UNNECESSARY;
}

/* Free a received FD.
 * Not to be used for Tx conf FDs or on any other paths.
 */
static void dpaa2_eth_free_rx_fd(struct dpaa2_eth_priv *priv,
				 const struct dpaa2_fd *fd,
				 void *vaddr)
{
	struct device *dev = priv->net_dev->dev.parent;
	dma_addr_t addr = dpaa2_fd_get_addr(fd);
	u8 fd_format = dpaa2_fd_get_format(fd);
	struct dpaa2_sg_entry *sgt;
	void *sg_vaddr;
	int i;

	/* If single buffer frame, just free the data buffer */
	if (fd_format == dpaa2_fd_single)
		goto free_buf;
	else if (fd_format != dpaa2_fd_sg)
		/* We don't support any other format */
		return;

	/* For S/G frames, we first need to free all SG entries
	 * except the first one, which was taken care of already
	 */
	sgt = vaddr + dpaa2_fd_get_offset(fd);
	for (i = 1; i < DPAA2_ETH_MAX_SG_ENTRIES; i++) {
		addr = dpaa2_sg_get_addr(&sgt[i]);
		sg_vaddr = dpaa2_iova_to_virt(priv->iommu_domain, addr);
		dma_unmap_page(dev, addr, priv->rx_buf_size,
			       DMA_BIDIRECTIONAL);

		free_pages((unsigned long)sg_vaddr, 0);
		if (dpaa2_sg_is_final(&sgt[i]))
			break;
	}

free_buf:
	free_pages((unsigned long)vaddr, 0);
}

/* Build a linear skb based on a single-buffer frame descriptor */
static struct sk_buff *dpaa2_eth_build_linear_skb(struct dpaa2_eth_channel *ch,
						  const struct dpaa2_fd *fd,
						  void *fd_vaddr)
{
	struct sk_buff *skb = NULL;
	u16 fd_offset = dpaa2_fd_get_offset(fd);
	u32 fd_length = dpaa2_fd_get_len(fd);

	ch->buf_count--;

	skb = build_skb(fd_vaddr, DPAA2_ETH_RX_BUF_RAW_SIZE);
	if (unlikely(!skb))
		return NULL;

	skb_reserve(skb, fd_offset);
	skb_put(skb, fd_length);

	return skb;
}

/* Build a non linear (fragmented) skb based on a S/G table */
static struct sk_buff *dpaa2_eth_build_frag_skb(struct dpaa2_eth_priv *priv,
						struct dpaa2_eth_channel *ch,
						struct dpaa2_sg_entry *sgt)
{
	struct sk_buff *skb = NULL;
	struct device *dev = priv->net_dev->dev.parent;
	void *sg_vaddr;
	dma_addr_t sg_addr;
	u16 sg_offset;
	u32 sg_length;
	struct page *page, *head_page;
	int page_offset;
	int i;

	for (i = 0; i < DPAA2_ETH_MAX_SG_ENTRIES; i++) {
		struct dpaa2_sg_entry *sge = &sgt[i];

		/* NOTE: We only support SG entries in dpaa2_sg_single format,
		 * but this is the only format we may receive from HW anyway
		 */

		/* Get the address and length from the S/G entry */
		sg_addr = dpaa2_sg_get_addr(sge);
		sg_vaddr = dpaa2_iova_to_virt(priv->iommu_domain, sg_addr);
		dma_unmap_page(dev, sg_addr, priv->rx_buf_size,
			       DMA_BIDIRECTIONAL);

		sg_length = dpaa2_sg_get_len(sge);

		if (i == 0) {
			/* We build the skb around the first data buffer */
			skb = build_skb(sg_vaddr, DPAA2_ETH_RX_BUF_RAW_SIZE);
			if (unlikely(!skb)) {
				/* Free the first SG entry now, since we already
				 * unmapped it and obtained the virtual address
				 */
				free_pages((unsigned long)sg_vaddr, 0);

				/* We still need to subtract the buffers used
				 * by this FD from our software counter
				 */
				while (!dpaa2_sg_is_final(&sgt[i]) &&
				       i < DPAA2_ETH_MAX_SG_ENTRIES)
					i++;
				break;
			}

			sg_offset = dpaa2_sg_get_offset(sge);
			skb_reserve(skb, sg_offset);
			skb_put(skb, sg_length);
		} else {
			/* Rest of the data buffers are stored as skb frags */
			page = virt_to_page(sg_vaddr);
			head_page = virt_to_head_page(sg_vaddr);

			/* Offset in page (which may be compound).
			 * Data in subsequent SG entries is stored from the
			 * beginning of the buffer, so we don't need to add the
			 * sg_offset.
			 */
			page_offset = ((unsigned long)sg_vaddr &
				(PAGE_SIZE - 1)) +
				(page_address(page) - page_address(head_page));

			skb_add_rx_frag(skb, i - 1, head_page, page_offset,
					sg_length, priv->rx_buf_size);
		}

		if (dpaa2_sg_is_final(sge))
			break;
	}

	WARN_ONCE(i == DPAA2_ETH_MAX_SG_ENTRIES, "Final bit not set in SGT");

	/* Count all data buffers + SG table buffer */
	ch->buf_count -= i + 2;

	return skb;
}

/* Free buffers acquired from the buffer pool or which were meant to
 * be released in the pool
 */
static void dpaa2_eth_free_bufs(struct dpaa2_eth_priv *priv, u64 *buf_array,
				int count, bool xsk_zc)
{
	struct device *dev = priv->net_dev->dev.parent;
	struct dpaa2_eth_swa *swa;
	struct xdp_buff *xdp_buff;
	void *vaddr;
	int i;

	for (i = 0; i < count; i++) {
		vaddr = dpaa2_iova_to_virt(priv->iommu_domain, buf_array[i]);

		if (!xsk_zc) {
			dma_unmap_page(dev, buf_array[i], priv->rx_buf_size,
				       DMA_BIDIRECTIONAL);
			free_pages((unsigned long)vaddr, 0);
		} else {
			swa = (struct dpaa2_eth_swa *)
				(vaddr + DPAA2_ETH_RX_HWA_SIZE);
			xdp_buff = swa->xsk.xdp_buff;
			xsk_buff_free(xdp_buff);
		}
	}
}

void dpaa2_eth_recycle_buf(struct dpaa2_eth_priv *priv,
			   struct dpaa2_eth_channel *ch,
			   dma_addr_t addr)
{
	int retries = 0;
	int err;

	ch->recycled_bufs[ch->recycled_bufs_cnt++] = addr;
	if (ch->recycled_bufs_cnt < DPAA2_ETH_BUFS_PER_CMD)
		return;

	while ((err = dpaa2_io_service_release(ch->dpio, ch->bp->bpid,
					       ch->recycled_bufs,
					       ch->recycled_bufs_cnt)) == -EBUSY) {
		if (retries++ >= DPAA2_ETH_SWP_BUSY_RETRIES)
			break;
		cpu_relax();
	}

	if (err) {
		dpaa2_eth_free_bufs(priv, ch->recycled_bufs,
				    ch->recycled_bufs_cnt, ch->xsk_zc);
		ch->buf_count -= ch->recycled_bufs_cnt;
	}

	ch->recycled_bufs_cnt = 0;
}

static int dpaa2_eth_xdp_flush(struct dpaa2_eth_priv *priv,
			       struct dpaa2_eth_fq *fq,
			       struct dpaa2_eth_xdp_fds *xdp_fds)
{
	int total_enqueued = 0, retries = 0, enqueued;
	struct dpaa2_eth_drv_stats *percpu_extras;
	int num_fds, err, max_retries;
	struct dpaa2_fd *fds;

	percpu_extras = this_cpu_ptr(priv->percpu_extras);

	/* try to enqueue all the FDs until the max number of retries is hit */
	fds = xdp_fds->fds;
	num_fds = xdp_fds->num;
	max_retries = num_fds * DPAA2_ETH_ENQUEUE_RETRIES;
	while (total_enqueued < num_fds && retries < max_retries) {
		err = priv->enqueue(priv, fq, &fds[total_enqueued],
				    0, num_fds - total_enqueued, &enqueued);
		if (err == -EBUSY) {
			percpu_extras->tx_portal_busy += ++retries;
			continue;
		}
		total_enqueued += enqueued;
	}
	xdp_fds->num = 0;

	return total_enqueued;
}

static void dpaa2_eth_xdp_tx_flush(struct dpaa2_eth_priv *priv,
				   struct dpaa2_eth_channel *ch,
				   struct dpaa2_eth_fq *fq)
{
	struct rtnl_link_stats64 *percpu_stats;
	struct dpaa2_fd *fds;
	int enqueued, i;

	percpu_stats = this_cpu_ptr(priv->percpu_stats);

	// enqueue the array of XDP_TX frames
	enqueued = dpaa2_eth_xdp_flush(priv, fq, &fq->xdp_tx_fds);

	/* update statistics */
	percpu_stats->tx_packets += enqueued;
	fds = fq->xdp_tx_fds.fds;
	for (i = 0; i < enqueued; i++) {
		percpu_stats->tx_bytes += dpaa2_fd_get_len(&fds[i]);
		ch->stats.xdp_tx++;
	}
	for (i = enqueued; i < fq->xdp_tx_fds.num; i++) {
		dpaa2_eth_recycle_buf(priv, ch, dpaa2_fd_get_addr(&fds[i]));
		percpu_stats->tx_errors++;
		ch->stats.xdp_tx_err++;
	}
	fq->xdp_tx_fds.num = 0;
}

void dpaa2_eth_xdp_enqueue(struct dpaa2_eth_priv *priv,
			   struct dpaa2_eth_channel *ch,
			   struct dpaa2_fd *fd,
			   void *buf_start, u16 queue_id)
{
	struct dpaa2_faead *faead;
	struct dpaa2_fd *dest_fd;
	struct dpaa2_eth_fq *fq;
	u32 ctrl, frc;

	/* Mark the egress frame hardware annotation area as valid */
	frc = dpaa2_fd_get_frc(fd);
	dpaa2_fd_set_frc(fd, frc | DPAA2_FD_FRC_FAEADV);
	dpaa2_fd_set_ctrl(fd, DPAA2_FD_CTRL_ASAL);

	/* Instruct hardware to release the FD buffer directly into
	 * the buffer pool once transmission is completed, instead of
	 * sending a Tx confirmation frame to us
	 */
	ctrl = DPAA2_FAEAD_A4V | DPAA2_FAEAD_A2V | DPAA2_FAEAD_EBDDV;
	faead = dpaa2_get_faead(buf_start, false);
	faead->ctrl = cpu_to_le32(ctrl);
	faead->conf_fqid = 0;

	fq = &priv->fq[queue_id];
	dest_fd = &fq->xdp_tx_fds.fds[fq->xdp_tx_fds.num++];
	memcpy(dest_fd, fd, sizeof(*dest_fd));

	if (fq->xdp_tx_fds.num < DEV_MAP_BULK_SIZE)
		return;

	dpaa2_eth_xdp_tx_flush(priv, ch, fq);
}

static u32 dpaa2_eth_run_xdp(struct dpaa2_eth_priv *priv,
			     struct dpaa2_eth_channel *ch,
			     struct dpaa2_eth_fq *rx_fq,
			     struct dpaa2_fd *fd, void *vaddr)
{
	dma_addr_t addr = dpaa2_fd_get_addr(fd);
	struct bpf_prog *xdp_prog;
	struct xdp_buff xdp;
	u32 xdp_act = XDP_PASS;
	int err, offset;

	xdp_prog = READ_ONCE(ch->xdp.prog);
	if (!xdp_prog)
		goto out;

	offset = dpaa2_fd_get_offset(fd) - XDP_PACKET_HEADROOM;
	xdp_init_buff(&xdp, DPAA2_ETH_RX_BUF_RAW_SIZE - offset, &ch->xdp_rxq);
	xdp_prepare_buff(&xdp, vaddr + offset, XDP_PACKET_HEADROOM,
			 dpaa2_fd_get_len(fd), false);

	xdp_act = bpf_prog_run_xdp(xdp_prog, &xdp);

	/* xdp.data pointer may have changed */
	dpaa2_fd_set_offset(fd, xdp.data - vaddr);
	dpaa2_fd_set_len(fd, xdp.data_end - xdp.data);

	switch (xdp_act) {
	case XDP_PASS:
		break;
	case XDP_TX:
		dpaa2_eth_xdp_enqueue(priv, ch, fd, vaddr, rx_fq->flowid);
		break;
	default:
		bpf_warn_invalid_xdp_action(priv->net_dev, xdp_prog, xdp_act);
		fallthrough;
	case XDP_ABORTED:
		trace_xdp_exception(priv->net_dev, xdp_prog, xdp_act);
		fallthrough;
	case XDP_DROP:
		dpaa2_eth_recycle_buf(priv, ch, addr);
		ch->stats.xdp_drop++;
		break;
	case XDP_REDIRECT:
		dma_unmap_page(priv->net_dev->dev.parent, addr,
			       priv->rx_buf_size, DMA_BIDIRECTIONAL);
		ch->buf_count--;

		/* Allow redirect use of full headroom */
		xdp.data_hard_start = vaddr;
		xdp.frame_sz = DPAA2_ETH_RX_BUF_RAW_SIZE;

		err = xdp_do_redirect(priv->net_dev, &xdp, xdp_prog);
		if (unlikely(err)) {
			addr = dma_map_page(priv->net_dev->dev.parent,
					    virt_to_page(vaddr), 0,
					    priv->rx_buf_size, DMA_BIDIRECTIONAL);
			if (unlikely(dma_mapping_error(priv->net_dev->dev.parent, addr))) {
				free_pages((unsigned long)vaddr, 0);
			} else {
				ch->buf_count++;
				dpaa2_eth_recycle_buf(priv, ch, addr);
			}
			ch->stats.xdp_drop++;
		} else {
			ch->stats.xdp_redirect++;
		}
		break;
	}

	ch->xdp.res |= xdp_act;
out:
	return xdp_act;
}

struct sk_buff *dpaa2_eth_alloc_skb(struct dpaa2_eth_priv *priv,
				    struct dpaa2_eth_channel *ch,
				    const struct dpaa2_fd *fd, u32 fd_length,
				    void *fd_vaddr)
{
	u16 fd_offset = dpaa2_fd_get_offset(fd);
	struct sk_buff *skb = NULL;
	unsigned int skb_len;

	skb_len = fd_length + dpaa2_eth_needed_headroom(NULL);

	skb = napi_alloc_skb(&ch->napi, skb_len);
	if (!skb)
		return NULL;

	skb_reserve(skb, dpaa2_eth_needed_headroom(NULL));
	skb_put(skb, fd_length);

	memcpy(skb->data, fd_vaddr + fd_offset, fd_length);

	dpaa2_eth_recycle_buf(priv, ch, dpaa2_fd_get_addr(fd));

	return skb;
}

static struct sk_buff *dpaa2_eth_copybreak(struct dpaa2_eth_channel *ch,
					   const struct dpaa2_fd *fd,
					   void *fd_vaddr)
{
	struct dpaa2_eth_priv *priv = ch->priv;
	u32 fd_length = dpaa2_fd_get_len(fd);

	if (fd_length > priv->rx_copybreak)
		return NULL;

	return dpaa2_eth_alloc_skb(priv, ch, fd, fd_length, fd_vaddr);
}

static bool frame_is_tcp(const struct dpaa2_fd *fd, struct dpaa2_fas *fas)
{
	struct dpaa2_fapr *fapr = dpaa2_get_fapr(fas, false);

	if (!(dpaa2_fd_get_frc(fd) & DPAA2_FD_FRC_FAPRV))
		return false;

	return !!(fapr->faf_hi & DPAA2_FAF_HI_TCP_PRESENT);
}

void dpaa2_eth_receive_skb(struct dpaa2_eth_priv *priv,
			   struct dpaa2_eth_channel *ch,
			   const struct dpaa2_fd *fd, void *vaddr,
			   struct dpaa2_eth_fq *fq,
			   struct rtnl_link_stats64 *percpu_stats,
			   struct sk_buff *skb)
{
	struct dpaa2_fas *fas;
	u32 status = 0;

	fas = dpaa2_get_fas(vaddr, false);
	prefetch(fas);
	prefetch(skb->data);

	/* Get the timestamp value */
	if (priv->rx_tstamp) {
		struct skb_shared_hwtstamps *shhwtstamps = skb_hwtstamps(skb);
		__le64 *ts = dpaa2_get_ts(vaddr, false);
		u64 ns;

		memset(shhwtstamps, 0, sizeof(*shhwtstamps));

		ns = DPAA2_PTP_CLK_PERIOD_NS * le64_to_cpup(ts);
		shhwtstamps->hwtstamp = ns_to_ktime(ns);
	}

	/* Check if we need to validate the L4 csum */
	if (likely(dpaa2_fd_get_frc(fd) & DPAA2_FD_FRC_FASV)) {
		status = le32_to_cpu(fas->status);
		dpaa2_eth_validate_rx_csum(priv, status, skb);
	}

	skb->protocol = eth_type_trans(skb, priv->net_dev);
	skb_record_rx_queue(skb, fq->flowid);

	percpu_stats->rx_packets++;
	percpu_stats->rx_bytes += dpaa2_fd_get_len(fd);
	ch->stats.bytes_per_cdan += dpaa2_fd_get_len(fd);

	if (frame_is_tcp(fd, fas))
		napi_gro_receive(&ch->napi, skb);
	else
		list_add_tail(&skb->list, ch->rx_list);
}

/* Main Rx frame processing routine */
void dpaa2_eth_rx(struct dpaa2_eth_priv *priv,
		  struct dpaa2_eth_channel *ch,
		  const struct dpaa2_fd *fd,
		  struct dpaa2_eth_fq *fq)
{
	dma_addr_t addr = dpaa2_fd_get_addr(fd);
	u8 fd_format = dpaa2_fd_get_format(fd);
	void *vaddr;
	struct sk_buff *skb;
	struct rtnl_link_stats64 *percpu_stats;
	struct dpaa2_eth_drv_stats *percpu_extras;
	struct device *dev = priv->net_dev->dev.parent;
	void *buf_data;
	u32 xdp_act;

	/* Tracing point */
	trace_dpaa2_rx_fd(priv->net_dev, fd);

	vaddr = dpaa2_iova_to_virt(priv->iommu_domain, addr);
	dma_sync_single_for_cpu(dev, addr, priv->rx_buf_size,
				DMA_BIDIRECTIONAL);

	buf_data = vaddr + dpaa2_fd_get_offset(fd);
	prefetch(buf_data);

	percpu_stats = this_cpu_ptr(priv->percpu_stats);
	percpu_extras = this_cpu_ptr(priv->percpu_extras);

	if (fd_format == dpaa2_fd_single) {
		xdp_act = dpaa2_eth_run_xdp(priv, ch, fq, (struct dpaa2_fd *)fd, vaddr);
		if (xdp_act != XDP_PASS) {
			percpu_stats->rx_packets++;
			percpu_stats->rx_bytes += dpaa2_fd_get_len(fd);
			return;
		}

		skb = dpaa2_eth_copybreak(ch, fd, vaddr);
		if (!skb) {
			dma_unmap_page(dev, addr, priv->rx_buf_size,
				       DMA_BIDIRECTIONAL);
			skb = dpaa2_eth_build_linear_skb(ch, fd, vaddr);
		}
	} else if (fd_format == dpaa2_fd_sg) {
		WARN_ON(priv->xdp_prog);

		dma_unmap_page(dev, addr, priv->rx_buf_size,
			       DMA_BIDIRECTIONAL);
		skb = dpaa2_eth_build_frag_skb(priv, ch, buf_data);
		free_pages((unsigned long)vaddr, 0);
		percpu_extras->rx_sg_frames++;
		percpu_extras->rx_sg_bytes += dpaa2_fd_get_len(fd);
	} else {
		/* We don't support any other format */
		goto err_frame_format;
	}

	if (unlikely(!skb))
		goto err_build_skb;

	dpaa2_eth_receive_skb(priv, ch, fd, vaddr, fq, percpu_stats, skb);

	return;

err_build_skb:
	dpaa2_eth_free_rx_fd(priv, fd, vaddr);
err_frame_format:
	percpu_stats->rx_dropped++;
}

/* Processing of Rx frames received on the error FQ
 * We check and print the error bits and then free the frame
 */
static void dpaa2_eth_rx_err(struct dpaa2_eth_priv *priv,
			     struct dpaa2_eth_channel *ch,
			     const struct dpaa2_fd *fd,
			     struct dpaa2_eth_fq *fq __always_unused)
{
	struct device *dev = priv->net_dev->dev.parent;
	dma_addr_t addr = dpaa2_fd_get_addr(fd);
	u8 fd_format = dpaa2_fd_get_format(fd);
	struct rtnl_link_stats64 *percpu_stats;
	struct dpaa2_eth_trap_item *trap_item;
	struct dpaa2_fapr *fapr;
	struct sk_buff *skb;
	void *buf_data;
	void *vaddr;

	vaddr = dpaa2_iova_to_virt(priv->iommu_domain, addr);
	dma_sync_single_for_cpu(dev, addr, priv->rx_buf_size,
				DMA_BIDIRECTIONAL);

	buf_data = vaddr + dpaa2_fd_get_offset(fd);

	if (fd_format == dpaa2_fd_single) {
		dma_unmap_page(dev, addr, priv->rx_buf_size,
			       DMA_BIDIRECTIONAL);
		skb = dpaa2_eth_build_linear_skb(ch, fd, vaddr);
	} else if (fd_format == dpaa2_fd_sg) {
		dma_unmap_page(dev, addr, priv->rx_buf_size,
			       DMA_BIDIRECTIONAL);
		skb = dpaa2_eth_build_frag_skb(priv, ch, buf_data);
		free_pages((unsigned long)vaddr, 0);
	} else {
		/* We don't support any other format */
		dpaa2_eth_free_rx_fd(priv, fd, vaddr);
		goto err_frame_format;
	}

	fapr = dpaa2_get_fapr(vaddr, false);
	trap_item = dpaa2_eth_dl_get_trap(priv, fapr);
	if (trap_item)
		devlink_trap_report(priv->devlink, skb, trap_item->trap_ctx,
				    &priv->devlink_port, NULL);
	consume_skb(skb);

err_frame_format:
	percpu_stats = this_cpu_ptr(priv->percpu_stats);
	percpu_stats->rx_errors++;
	ch->buf_count--;
}

/* Consume all frames pull-dequeued into the store. This is the simplest way to
 * make sure we don't accidentally issue another volatile dequeue which would
 * overwrite (leak) frames already in the store.
 *
 * Observance of NAPI budget is not our concern, leaving that to the caller.
 */
static int dpaa2_eth_consume_frames(struct dpaa2_eth_channel *ch,
				    struct dpaa2_eth_fq **src)
{
	struct dpaa2_eth_priv *priv = ch->priv;
	struct dpaa2_eth_fq *fq = NULL;
	struct dpaa2_dq *dq;
	const struct dpaa2_fd *fd;
	int cleaned = 0, retries = 0;
	int is_last;

	do {
		dq = dpaa2_io_store_next(ch->store, &is_last);
		if (unlikely(!dq)) {
			/* If we're here, we *must* have placed a
			 * volatile dequeue comnmand, so keep reading through
			 * the store until we get some sort of valid response
			 * token (either a valid frame or an "empty dequeue")
			 */
			if (retries++ >= DPAA2_ETH_SWP_BUSY_RETRIES) {
				netdev_err_once(priv->net_dev,
						"Unable to read a valid dequeue response\n");
				return -ETIMEDOUT;
			}
			continue;
		}

		fd = dpaa2_dq_fd(dq);
		fq = (struct dpaa2_eth_fq *)(uintptr_t)dpaa2_dq_fqd_ctx(dq);

		fq->consume(priv, ch, fd, fq);
		cleaned++;
		retries = 0;
	} while (!is_last);

	if (!cleaned)
		return 0;

	fq->stats.frames += cleaned;
	ch->stats.frames += cleaned;
	ch->stats.frames_per_cdan += cleaned;

	/* A dequeue operation only pulls frames from a single queue
	 * into the store. Return the frame queue as an out param.
	 */
	if (src)
		*src = fq;

	return cleaned;
}

static int dpaa2_eth_ptp_parse(struct sk_buff *skb,
			       u8 *msgtype, u8 *twostep, u8 *udp,
			       u16 *correction_offset,
			       u16 *origintimestamp_offset)
{
	unsigned int ptp_class;
	struct ptp_header *hdr;
	unsigned int type;
	u8 *base;

	ptp_class = ptp_classify_raw(skb);
	if (ptp_class == PTP_CLASS_NONE)
		return -EINVAL;

	hdr = ptp_parse_header(skb, ptp_class);
	if (!hdr)
		return -EINVAL;

	*msgtype = ptp_get_msgtype(hdr, ptp_class);
	*twostep = hdr->flag_field[0] & 0x2;

	type = ptp_class & PTP_CLASS_PMASK;
	if (type == PTP_CLASS_IPV4 ||
	    type == PTP_CLASS_IPV6)
		*udp = 1;
	else
		*udp = 0;

	base = skb_mac_header(skb);
	*correction_offset = (u8 *)&hdr->correction - base;
	*origintimestamp_offset = (u8 *)hdr + sizeof(struct ptp_header) - base;

	return 0;
}

/* Configure the egress frame annotation for timestamp update */
static void dpaa2_eth_enable_tx_tstamp(struct dpaa2_eth_priv *priv,
				       struct dpaa2_fd *fd,
				       void *buf_start,
				       struct sk_buff *skb)
{
	struct ptp_tstamp origin_timestamp;
	u8 msgtype, twostep, udp;
	struct dpaa2_faead *faead;
	struct dpaa2_fas *fas;
	struct timespec64 ts;
	u16 offset1, offset2;
	u32 ctrl, frc;
	__le64 *ns;
	u8 *data;

	/* Mark the egress frame annotation area as valid */
	frc = dpaa2_fd_get_frc(fd);
	dpaa2_fd_set_frc(fd, frc | DPAA2_FD_FRC_FAEADV);

	/* Set hardware annotation size */
	ctrl = dpaa2_fd_get_ctrl(fd);
	dpaa2_fd_set_ctrl(fd, ctrl | DPAA2_FD_CTRL_ASAL);

	/* enable UPD (update prepanded data) bit in FAEAD field of
	 * hardware frame annotation area
	 */
	ctrl = DPAA2_FAEAD_A2V | DPAA2_FAEAD_UPDV | DPAA2_FAEAD_UPD;
	faead = dpaa2_get_faead(buf_start, true);
	faead->ctrl = cpu_to_le32(ctrl);

	if (skb->cb[0] == TX_TSTAMP_ONESTEP_SYNC) {
		if (dpaa2_eth_ptp_parse(skb, &msgtype, &twostep, &udp,
					&offset1, &offset2) ||
		    msgtype != PTP_MSGTYPE_SYNC || twostep) {
			WARN_ONCE(1, "Bad packet for one-step timestamping\n");
			return;
		}

		/* Mark the frame annotation status as valid */
		frc = dpaa2_fd_get_frc(fd);
		dpaa2_fd_set_frc(fd, frc | DPAA2_FD_FRC_FASV);

		/* Mark the PTP flag for one step timestamping */
		fas = dpaa2_get_fas(buf_start, true);
		fas->status = cpu_to_le32(DPAA2_FAS_PTP);

		dpaa2_ptp->caps.gettime64(&dpaa2_ptp->caps, &ts);
		ns = dpaa2_get_ts(buf_start, true);
		*ns = cpu_to_le64(timespec64_to_ns(&ts) /
				  DPAA2_PTP_CLK_PERIOD_NS);

		/* Update current time to PTP message originTimestamp field */
		ns_to_ptp_tstamp(&origin_timestamp, le64_to_cpup(ns));
		data = skb_mac_header(skb);
		*(__be16 *)(data + offset2) = htons(origin_timestamp.sec_msb);
		*(__be32 *)(data + offset2 + 2) =
			htonl(origin_timestamp.sec_lsb);
		*(__be32 *)(data + offset2 + 6) = htonl(origin_timestamp.nsec);

		if (priv->ptp_correction_off == offset1)
			return;

		priv->dpaa2_set_onestep_params_cb(priv, offset1, udp);
		priv->ptp_correction_off = offset1;

	}
}

void *dpaa2_eth_sgt_get(struct dpaa2_eth_priv *priv)
{
	struct dpaa2_eth_sgt_cache *sgt_cache;
	void *sgt_buf = NULL;
	int sgt_buf_size;

	sgt_cache = this_cpu_ptr(priv->sgt_cache);
	sgt_buf_size = priv->tx_data_offset +
		DPAA2_ETH_SG_ENTRIES_MAX * sizeof(struct dpaa2_sg_entry);

	if (sgt_cache->count == 0)
		sgt_buf = napi_alloc_frag_align(sgt_buf_size, DPAA2_ETH_TX_BUF_ALIGN);
	else
		sgt_buf = sgt_cache->buf[--sgt_cache->count];
	if (!sgt_buf)
		return NULL;

	memset(sgt_buf, 0, sgt_buf_size);

	return sgt_buf;
}

void dpaa2_eth_sgt_recycle(struct dpaa2_eth_priv *priv, void *sgt_buf)
{
	struct dpaa2_eth_sgt_cache *sgt_cache;

	sgt_cache = this_cpu_ptr(priv->sgt_cache);
	if (sgt_cache->count >= DPAA2_ETH_SGT_CACHE_SIZE)
		skb_free_frag(sgt_buf);
	else
		sgt_cache->buf[sgt_cache->count++] = sgt_buf;
}

/* Create a frame descriptor based on a fragmented skb */
static int dpaa2_eth_build_sg_fd(struct dpaa2_eth_priv *priv,
				 struct sk_buff *skb,
				 struct dpaa2_fd *fd,
				 void **swa_addr)
{
	struct device *dev = priv->net_dev->dev.parent;
	void *sgt_buf = NULL;
	dma_addr_t addr;
	int nr_frags = skb_shinfo(skb)->nr_frags;
	struct dpaa2_sg_entry *sgt;
	int i, err;
	int sgt_buf_size;
	struct scatterlist *scl, *crt_scl;
	int num_sg;
	int num_dma_bufs;
	struct dpaa2_eth_swa *swa;

	/* Create and map scatterlist.
	 * We don't advertise NETIF_F_FRAGLIST, so skb_to_sgvec() will not have
	 * to go beyond nr_frags+1.
	 * Note: We don't support chained scatterlists
	 */
	if (unlikely(PAGE_SIZE / sizeof(struct scatterlist) < nr_frags + 1))
		return -EINVAL;

	scl = kmalloc_array(nr_frags + 1, sizeof(struct scatterlist), GFP_ATOMIC);
	if (unlikely(!scl))
		return -ENOMEM;

	sg_init_table(scl, nr_frags + 1);
	num_sg = skb_to_sgvec(skb, scl, 0, skb->len);
	if (unlikely(num_sg < 0)) {
		err = -ENOMEM;
		goto dma_map_sg_failed;
	}
	num_dma_bufs = dma_map_sg(dev, scl, num_sg, DMA_BIDIRECTIONAL);
	if (unlikely(!num_dma_bufs)) {
		err = -ENOMEM;
		goto dma_map_sg_failed;
	}

	/* Prepare the HW SGT structure */
	sgt_buf_size = priv->tx_data_offset +
		       sizeof(struct dpaa2_sg_entry) *  num_dma_bufs;
	sgt_buf = dpaa2_eth_sgt_get(priv);
	if (unlikely(!sgt_buf)) {
		err = -ENOMEM;
		goto sgt_buf_alloc_failed;
	}

	sgt = (struct dpaa2_sg_entry *)(sgt_buf + priv->tx_data_offset);

	/* Fill in the HW SGT structure.
	 *
	 * sgt_buf is zeroed out, so the following fields are implicit
	 * in all sgt entries:
	 *   - offset is 0
	 *   - format is 'dpaa2_sg_single'
	 */
	for_each_sg(scl, crt_scl, num_dma_bufs, i) {
		dpaa2_sg_set_addr(&sgt[i], sg_dma_address(crt_scl));
		dpaa2_sg_set_len(&sgt[i], sg_dma_len(crt_scl));
	}
	dpaa2_sg_set_final(&sgt[i - 1], true);

	/* Store the skb backpointer in the SGT buffer.
	 * Fit the scatterlist and the number of buffers alongside the
	 * skb backpointer in the software annotation area. We'll need
	 * all of them on Tx Conf.
	 */
	*swa_addr = (void *)sgt_buf;
	swa = (struct dpaa2_eth_swa *)sgt_buf;
	swa->type = DPAA2_ETH_SWA_SG;
	swa->sg.skb = skb;
	swa->sg.scl = scl;
	swa->sg.num_sg = num_sg;
	swa->sg.sgt_size = sgt_buf_size;

	/* Separately map the SGT buffer */
	addr = dma_map_single(dev, sgt_buf, sgt_buf_size, DMA_BIDIRECTIONAL);
	if (unlikely(dma_mapping_error(dev, addr))) {
		err = -ENOMEM;
		goto dma_map_single_failed;
	}
	memset(fd, 0, sizeof(struct dpaa2_fd));
	dpaa2_fd_set_offset(fd, priv->tx_data_offset);
	dpaa2_fd_set_format(fd, dpaa2_fd_sg);
	dpaa2_fd_set_addr(fd, addr);
	dpaa2_fd_set_len(fd, skb->len);
	dpaa2_fd_set_ctrl(fd, FD_CTRL_PTA);

	return 0;

dma_map_single_failed:
	dpaa2_eth_sgt_recycle(priv, sgt_buf);
sgt_buf_alloc_failed:
	dma_unmap_sg(dev, scl, num_sg, DMA_BIDIRECTIONAL);
dma_map_sg_failed:
	kfree(scl);
	return err;
}

/* Create a SG frame descriptor based on a linear skb.
 *
 * This function is used on the Tx path when the skb headroom is not large
 * enough for the HW requirements, thus instead of realloc-ing the skb we
 * create a SG frame descriptor with only one entry.
 */
static int dpaa2_eth_build_sg_fd_single_buf(struct dpaa2_eth_priv *priv,
					    struct sk_buff *skb,
					    struct dpaa2_fd *fd,
					    void **swa_addr)
{
	struct device *dev = priv->net_dev->dev.parent;
	struct dpaa2_sg_entry *sgt;
	struct dpaa2_eth_swa *swa;
	dma_addr_t addr, sgt_addr;
	void *sgt_buf = NULL;
	int sgt_buf_size;
	int err;

	/* Prepare the HW SGT structure */
	sgt_buf_size = priv->tx_data_offset + sizeof(struct dpaa2_sg_entry);
	sgt_buf = dpaa2_eth_sgt_get(priv);
	if (unlikely(!sgt_buf))
		return -ENOMEM;
	sgt = (struct dpaa2_sg_entry *)(sgt_buf + priv->tx_data_offset);

	addr = dma_map_single(dev, skb->data, skb->len, DMA_BIDIRECTIONAL);
	if (unlikely(dma_mapping_error(dev, addr))) {
		err = -ENOMEM;
		goto data_map_failed;
	}

	/* Fill in the HW SGT structure */
	dpaa2_sg_set_addr(sgt, addr);
	dpaa2_sg_set_len(sgt, skb->len);
	dpaa2_sg_set_final(sgt, true);

	/* Store the skb backpointer in the SGT buffer */
	*swa_addr = (void *)sgt_buf;
	swa = (struct dpaa2_eth_swa *)sgt_buf;
	swa->type = DPAA2_ETH_SWA_SINGLE;
	swa->single.skb = skb;
	swa->single.sgt_size = sgt_buf_size;

	/* Separately map the SGT buffer */
	sgt_addr = dma_map_single(dev, sgt_buf, sgt_buf_size, DMA_BIDIRECTIONAL);
	if (unlikely(dma_mapping_error(dev, sgt_addr))) {
		err = -ENOMEM;
		goto sgt_map_failed;
	}

	memset(fd, 0, sizeof(struct dpaa2_fd));
	dpaa2_fd_set_offset(fd, priv->tx_data_offset);
	dpaa2_fd_set_format(fd, dpaa2_fd_sg);
	dpaa2_fd_set_addr(fd, sgt_addr);
	dpaa2_fd_set_len(fd, skb->len);
	dpaa2_fd_set_ctrl(fd, FD_CTRL_PTA);

	return 0;

sgt_map_failed:
	dma_unmap_single(dev, addr, skb->len, DMA_BIDIRECTIONAL);
data_map_failed:
	dpaa2_eth_sgt_recycle(priv, sgt_buf);

	return err;
}

/* Create a frame descriptor based on a linear skb */
static int dpaa2_eth_build_single_fd(struct dpaa2_eth_priv *priv,
				     struct sk_buff *skb,
				     struct dpaa2_fd *fd,
				     void **swa_addr)
{
	struct device *dev = priv->net_dev->dev.parent;
	u8 *buffer_start, *aligned_start;
	struct dpaa2_eth_swa *swa;
	dma_addr_t addr;

	buffer_start = skb->data - dpaa2_eth_needed_headroom(skb);

	/* If there's enough room to align the FD address, do it.
	 * It will help hardware optimize accesses.
	 */
	aligned_start = PTR_ALIGN(buffer_start - DPAA2_ETH_TX_BUF_ALIGN,
				  DPAA2_ETH_TX_BUF_ALIGN);
	if (aligned_start >= skb->head)
		buffer_start = aligned_start;

	/* Store a backpointer to the skb at the beginning of the buffer
	 * (in the private data area) such that we can release it
	 * on Tx confirm
	 */
	*swa_addr = (void *)buffer_start;
	swa = (struct dpaa2_eth_swa *)buffer_start;
	swa->type = DPAA2_ETH_SWA_SINGLE;
	swa->single.skb = skb;

	addr = dma_map_single(dev, buffer_start,
			      skb_tail_pointer(skb) - buffer_start,
			      DMA_BIDIRECTIONAL);
	if (unlikely(dma_mapping_error(dev, addr)))
		return -ENOMEM;

	memset(fd, 0, sizeof(struct dpaa2_fd));
	dpaa2_fd_set_addr(fd, addr);
	dpaa2_fd_set_offset(fd, (u16)(skb->data - buffer_start));
	dpaa2_fd_set_len(fd, skb->len);
	dpaa2_fd_set_format(fd, dpaa2_fd_single);
	dpaa2_fd_set_ctrl(fd, FD_CTRL_PTA);

	return 0;
}

/* FD freeing routine on the Tx path
 *
 * DMA-unmap and free FD and possibly SGT buffer allocated on Tx. The skb
 * back-pointed to is also freed.
 * This can be called either from dpaa2_eth_tx_conf() or on the error path of
 * dpaa2_eth_tx().
 */
void dpaa2_eth_free_tx_fd(struct dpaa2_eth_priv *priv,
			  struct dpaa2_eth_channel *ch,
			  struct dpaa2_eth_fq *fq,
			  const struct dpaa2_fd *fd, bool in_napi)
{
	struct device *dev = priv->net_dev->dev.parent;
	dma_addr_t fd_addr, sg_addr;
	struct sk_buff *skb = NULL;
	unsigned char *buffer_start;
	struct dpaa2_eth_swa *swa;
	u8 fd_format = dpaa2_fd_get_format(fd);
	u32 fd_len = dpaa2_fd_get_len(fd);
	struct dpaa2_sg_entry *sgt;
	int should_free_skb = 1;
	void *tso_hdr;
	int i;

	fd_addr = dpaa2_fd_get_addr(fd);
	buffer_start = dpaa2_iova_to_virt(priv->iommu_domain, fd_addr);
	swa = (struct dpaa2_eth_swa *)buffer_start;

	if (fd_format == dpaa2_fd_single) {
		if (swa->type == DPAA2_ETH_SWA_SINGLE) {
			skb = swa->single.skb;
			/* Accessing the skb buffer is safe before dma unmap,
			 * because we didn't map the actual skb shell.
			 */
			dma_unmap_single(dev, fd_addr,
					 skb_tail_pointer(skb) - buffer_start,
					 DMA_BIDIRECTIONAL);
		} else {
			WARN_ONCE(swa->type != DPAA2_ETH_SWA_XDP, "Wrong SWA type");
			dma_unmap_single(dev, fd_addr, swa->xdp.dma_size,
					 DMA_BIDIRECTIONAL);
		}
	} else if (fd_format == dpaa2_fd_sg) {
		if (swa->type == DPAA2_ETH_SWA_SG) {
			skb = swa->sg.skb;

			/* Unmap the scatterlist */
			dma_unmap_sg(dev, swa->sg.scl, swa->sg.num_sg,
				     DMA_BIDIRECTIONAL);
			kfree(swa->sg.scl);

			/* Unmap the SGT buffer */
			dma_unmap_single(dev, fd_addr, swa->sg.sgt_size,
					 DMA_BIDIRECTIONAL);
		} else if (swa->type == DPAA2_ETH_SWA_SW_TSO) {
			skb = swa->tso.skb;

			sgt = (struct dpaa2_sg_entry *)(buffer_start +
							priv->tx_data_offset);

			/* Unmap the SGT buffer */
			dma_unmap_single(dev, fd_addr, swa->tso.sgt_size,
					 DMA_BIDIRECTIONAL);

			/* Unmap and free the header */
			tso_hdr = dpaa2_iova_to_virt(priv->iommu_domain, dpaa2_sg_get_addr(sgt));
			dma_unmap_single(dev, dpaa2_sg_get_addr(sgt), TSO_HEADER_SIZE,
					 DMA_TO_DEVICE);
			kfree(tso_hdr);

			/* Unmap the other SG entries for the data */
			for (i = 1; i < swa->tso.num_sg; i++)
				dma_unmap_single(dev, dpaa2_sg_get_addr(&sgt[i]),
						 dpaa2_sg_get_len(&sgt[i]), DMA_TO_DEVICE);

			if (!swa->tso.is_last_fd)
				should_free_skb = 0;
		} else if (swa->type == DPAA2_ETH_SWA_XSK) {
			/* Unmap the SGT Buffer */
			dma_unmap_single(dev, fd_addr, swa->xsk.sgt_size,
					 DMA_BIDIRECTIONAL);
		} else {
			skb = swa->single.skb;

			/* Unmap the SGT Buffer */
			dma_unmap_single(dev, fd_addr, swa->single.sgt_size,
					 DMA_BIDIRECTIONAL);

			sgt = (struct dpaa2_sg_entry *)(buffer_start +
							priv->tx_data_offset);
			sg_addr = dpaa2_sg_get_addr(sgt);
			dma_unmap_single(dev, sg_addr, skb->len, DMA_BIDIRECTIONAL);
		}
	} else {
		netdev_dbg(priv->net_dev, "Invalid FD format\n");
		return;
	}

	if (swa->type == DPAA2_ETH_SWA_XSK) {
		ch->xsk_tx_pkts_sent++;
		dpaa2_eth_sgt_recycle(priv, buffer_start);
		return;
	}

	if (swa->type != DPAA2_ETH_SWA_XDP && in_napi) {
		fq->dq_frames++;
		fq->dq_bytes += fd_len;
	}

	if (swa->type == DPAA2_ETH_SWA_XDP) {
		xdp_return_frame(swa->xdp.xdpf);
		return;
	}

	/* If there is no skb (in case of a wrong SWA type)
	 * just exit the function
	 */
	if (!skb)
		return;

	/* Get the timestamp value */
	if (swa->type != DPAA2_ETH_SWA_SW_TSO) {
		if (skb->cb[0] == TX_TSTAMP) {
			struct skb_shared_hwtstamps shhwtstamps;
			__le64 *ts = dpaa2_get_ts(buffer_start, true);
			u64 ns;

			memset(&shhwtstamps, 0, sizeof(shhwtstamps));

			ns = DPAA2_PTP_CLK_PERIOD_NS * le64_to_cpup(ts);
			shhwtstamps.hwtstamp = ns_to_ktime(ns);
			skb_tstamp_tx(skb, &shhwtstamps);
		} else if (skb->cb[0] == TX_TSTAMP_ONESTEP_SYNC) {
			mutex_unlock(&priv->onestep_tstamp_lock);
		}
	}

	/* Free SGT buffer allocated on tx */
	if (fd_format != dpaa2_fd_single)
		dpaa2_eth_sgt_recycle(priv, buffer_start);

	/* Move on with skb release. If we are just confirming multiple FDs
	 * from the same TSO skb then only the last one will need to free the
	 * skb.
	 */
	if (should_free_skb)
		napi_consume_skb(skb, in_napi);
}

static int dpaa2_eth_build_gso_fd(struct dpaa2_eth_priv *priv,
				  struct sk_buff *skb, struct dpaa2_fd *fd,
				  int *num_fds, u32 *total_fds_len)
{
	struct device *dev = priv->net_dev->dev.parent;
	int hdr_len, total_len, data_left, fd_len;
	int num_sge, err, i, sgt_buf_size;
	struct dpaa2_fd *fd_start = fd;
	struct dpaa2_sg_entry *sgt;
	struct dpaa2_eth_swa *swa;
	dma_addr_t sgt_addr, addr;
	dma_addr_t tso_hdr_dma;
	unsigned int index = 0;
	struct tso_t tso;
	char *tso_hdr;
	void *sgt_buf;

	/* Initialize the TSO handler, and prepare the first payload */
	hdr_len = tso_start(skb, &tso);
	*total_fds_len = 0;

	total_len = skb->len - hdr_len;
	while (total_len > 0) {
		/* Prepare the HW SGT structure for this frame */
		sgt_buf = dpaa2_eth_sgt_get(priv);
		if (unlikely(!sgt_buf)) {
			netdev_err(priv->net_dev, "dpaa2_eth_sgt_get() failed\n");
			err = -ENOMEM;
			goto err_sgt_get;
		}
		sgt = (struct dpaa2_sg_entry *)(sgt_buf + priv->tx_data_offset);

		/* Determine the data length of this frame */
		data_left = min_t(int, skb_shinfo(skb)->gso_size, total_len);
		total_len -= data_left;
		fd_len = data_left + hdr_len;

		/* Prepare packet headers: MAC + IP + TCP */
		tso_hdr = kmalloc(TSO_HEADER_SIZE, GFP_ATOMIC);
		if (!tso_hdr) {
			err =  -ENOMEM;
			goto err_alloc_tso_hdr;
		}

		tso_build_hdr(skb, tso_hdr, &tso, data_left, total_len == 0);
		tso_hdr_dma = dma_map_single(dev, tso_hdr, TSO_HEADER_SIZE, DMA_TO_DEVICE);
		if (dma_mapping_error(dev, tso_hdr_dma)) {
			netdev_err(priv->net_dev, "dma_map_single(tso_hdr) failed\n");
			err = -ENOMEM;
			goto err_map_tso_hdr;
		}

		/* Setup the SG entry for the header */
		dpaa2_sg_set_addr(sgt, tso_hdr_dma);
		dpaa2_sg_set_len(sgt, hdr_len);
		dpaa2_sg_set_final(sgt, data_left <= 0);

		/* Compose the SG entries for each fragment of data */
		num_sge = 1;
		while (data_left > 0) {
			int size;

			/* Move to the next SG entry */
			sgt++;
			size = min_t(int, tso.size, data_left);

			addr = dma_map_single(dev, tso.data, size, DMA_TO_DEVICE);
			if (dma_mapping_error(dev, addr)) {
				netdev_err(priv->net_dev, "dma_map_single(tso.data) failed\n");
				err = -ENOMEM;
				goto err_map_data;
			}
			dpaa2_sg_set_addr(sgt, addr);
			dpaa2_sg_set_len(sgt, size);
			dpaa2_sg_set_final(sgt, size == data_left);

			num_sge++;

			/* Build the data for the __next__ fragment */
			data_left -= size;
			tso_build_data(skb, &tso, size);
		}

		/* Store the skb backpointer in the SGT buffer */
		sgt_buf_size = priv->tx_data_offset + num_sge * sizeof(struct dpaa2_sg_entry);
		swa = (struct dpaa2_eth_swa *)sgt_buf;
		swa->type = DPAA2_ETH_SWA_SW_TSO;
		swa->tso.skb = skb;
		swa->tso.num_sg = num_sge;
		swa->tso.sgt_size = sgt_buf_size;
		swa->tso.is_last_fd = total_len == 0 ? 1 : 0;

		/* Separately map the SGT buffer */
		sgt_addr = dma_map_single(dev, sgt_buf, sgt_buf_size, DMA_BIDIRECTIONAL);
		if (unlikely(dma_mapping_error(dev, sgt_addr))) {
			netdev_err(priv->net_dev, "dma_map_single(sgt_buf) failed\n");
			err = -ENOMEM;
			goto err_map_sgt;
		}

		/* Setup the frame descriptor */
		memset(fd, 0, sizeof(struct dpaa2_fd));
		dpaa2_fd_set_offset(fd, priv->tx_data_offset);
		dpaa2_fd_set_format(fd, dpaa2_fd_sg);
		dpaa2_fd_set_addr(fd, sgt_addr);
		dpaa2_fd_set_len(fd, fd_len);
		dpaa2_fd_set_ctrl(fd, FD_CTRL_PTA);

		*total_fds_len += fd_len;
		/* Advance to the next frame descriptor */
		fd++;
		index++;
	}

	*num_fds = index;

	return 0;

err_map_sgt:
err_map_data:
	/* Unmap all the data S/G entries for the current FD */
	sgt = (struct dpaa2_sg_entry *)(sgt_buf + priv->tx_data_offset);
	for (i = 1; i < num_sge; i++)
		dma_unmap_single(dev, dpaa2_sg_get_addr(&sgt[i]),
				 dpaa2_sg_get_len(&sgt[i]), DMA_TO_DEVICE);

	/* Unmap the header entry */
	dma_unmap_single(dev, tso_hdr_dma, TSO_HEADER_SIZE, DMA_TO_DEVICE);
err_map_tso_hdr:
	kfree(tso_hdr);
err_alloc_tso_hdr:
	dpaa2_eth_sgt_recycle(priv, sgt_buf);
err_sgt_get:
	/* Free all the other FDs that were already fully created */
	for (i = 0; i < index; i++)
		dpaa2_eth_free_tx_fd(priv, NULL, NULL, &fd_start[i], false);

	return err;
}

static netdev_tx_t __dpaa2_eth_tx(struct sk_buff *skb,
				  struct net_device *net_dev)
{
	struct dpaa2_eth_priv *priv = netdev_priv(net_dev);
	int total_enqueued = 0, retries = 0, enqueued;
	struct dpaa2_eth_drv_stats *percpu_extras;
	struct rtnl_link_stats64 *percpu_stats;
	unsigned int needed_headroom;
	int num_fds = 1, max_retries;
	struct dpaa2_eth_fq *fq;
	struct netdev_queue *nq;
	int err, i, ch_id = 0;
	struct dpaa2_fd *fd;
	u16 queue_mapping;
	void *swa = NULL;
	u8 prio = 0;
	u32 fd_len;

	percpu_stats = this_cpu_ptr(priv->percpu_stats);
	percpu_extras = this_cpu_ptr(priv->percpu_extras);
	fd = (this_cpu_ptr(priv->fd))->array;

	needed_headroom = dpaa2_eth_needed_headroom(skb);

	/* We'll be holding a back-reference to the skb until Tx Confirmation;
	 * we don't want that overwritten by a concurrent Tx with a cloned skb.
	 */
	skb = skb_unshare(skb, GFP_ATOMIC);
	if (unlikely(!skb)) {
		/* skb_unshare() has already freed the skb */
		percpu_stats->tx_dropped++;
		return NETDEV_TX_OK;
	}

	/* Setup the FD fields */

	if (skb_is_gso(skb)) {
		err = dpaa2_eth_build_gso_fd(priv, skb, fd, &num_fds, &fd_len);
		percpu_extras->tx_sg_frames += num_fds;
		percpu_extras->tx_sg_bytes += fd_len;
		percpu_extras->tx_tso_frames += num_fds;
		percpu_extras->tx_tso_bytes += fd_len;
	} else if (skb_is_nonlinear(skb)) {
		err = dpaa2_eth_build_sg_fd(priv, skb, fd, &swa);
		percpu_extras->tx_sg_frames++;
		percpu_extras->tx_sg_bytes += skb->len;
		fd_len = dpaa2_fd_get_len(fd);
	} else if (skb_headroom(skb) < needed_headroom) {
		err = dpaa2_eth_build_sg_fd_single_buf(priv, skb, fd, &swa);
		percpu_extras->tx_sg_frames++;
		percpu_extras->tx_sg_bytes += skb->len;
		percpu_extras->tx_converted_sg_frames++;
		percpu_extras->tx_converted_sg_bytes += skb->len;
		fd_len = dpaa2_fd_get_len(fd);
	} else {
		err = dpaa2_eth_build_single_fd(priv, skb, fd, &swa);
		fd_len = dpaa2_fd_get_len(fd);
	}

	if (unlikely(err)) {
		percpu_stats->tx_dropped++;
		goto err_build_fd;
	}

	if (swa && skb->cb[0])
		dpaa2_eth_enable_tx_tstamp(priv, fd, swa, skb);

	/* Tracing point */
	for (i = 0; i < num_fds; i++)
		trace_dpaa2_tx_fd(net_dev, &fd[i]);

	/* TxConf FQ selection relies on queue id from the stack.
	 * In case of a forwarded frame from another DPNI interface, we choose
	 * a queue affined to the same core that processed the Rx frame
	 */
	queue_mapping = skb_get_queue_mapping(skb);

	if (net_dev->num_tc) {
		prio = netdev_txq_to_tc(net_dev, queue_mapping);
		/* Hardware interprets priority level 0 as being the highest,
		 * so we need to do a reverse mapping to the netdev tc index
		 */
		prio = net_dev->num_tc - prio - 1;
		/* We have only one FQ array entry for all Tx hardware queues
		 * with the same flow id (but different priority levels)
		 */
		queue_mapping %= dpaa2_eth_queue_count(priv);
	}
	fq = &priv->fq[queue_mapping];

	if (dpaa2_eth_ceetm_is_enabled(priv)) {
		err = dpaa2_ceetm_classify(skb, net_dev->qdisc, &ch_id, &prio);
		if (err) {
			dpaa2_eth_free_tx_fd(priv, NULL, fq, fd, false);
			percpu_stats->tx_dropped++;
			return NETDEV_TX_OK;
		}
	}

	nq = netdev_get_tx_queue(net_dev, queue_mapping);
	netdev_tx_sent_queue(nq, fd_len);

	/* Everything that happens after this enqueues might race with
	 * the Tx confirmation callback for this frame
	 */
	max_retries = num_fds * DPAA2_ETH_ENQUEUE_RETRIES;
	while (total_enqueued < num_fds && retries < max_retries) {
		err = priv->enqueue(priv, fq, &fd[total_enqueued],
				    prio, num_fds - total_enqueued, &enqueued);
		if (err == -EBUSY) {
			retries++;
			continue;
		}

		total_enqueued += enqueued;
	}
	percpu_extras->tx_portal_busy += retries;

	if (unlikely(err < 0)) {
		percpu_stats->tx_errors++;
		/* Clean up everything, including freeing the skb */
		dpaa2_eth_free_tx_fd(priv, NULL, fq, fd, false);
		netdev_tx_completed_queue(nq, 1, fd_len);
	} else {
		percpu_stats->tx_packets += total_enqueued;
		percpu_stats->tx_bytes += fd_len;
	}

	return NETDEV_TX_OK;

err_build_fd:
	dev_kfree_skb(skb);

	return NETDEV_TX_OK;
}

static void dpaa2_eth_tx_onestep_tstamp(struct work_struct *work)
{
	struct dpaa2_eth_priv *priv = container_of(work, struct dpaa2_eth_priv,
						   tx_onestep_tstamp);
	struct sk_buff *skb;

	while (true) {
		skb = skb_dequeue(&priv->tx_skbs);
		if (!skb)
			return;

		/* Lock just before TX one-step timestamping packet,
		 * and release the lock in dpaa2_eth_free_tx_fd when
		 * confirm the packet has been sent on hardware, or
		 * when clean up during transmit failure.
		 */
		mutex_lock(&priv->onestep_tstamp_lock);
		__dpaa2_eth_tx(skb, priv->net_dev);
	}
}

static netdev_tx_t dpaa2_eth_tx(struct sk_buff *skb, struct net_device *net_dev)
{
	struct dpaa2_eth_priv *priv = netdev_priv(net_dev);
	u8 msgtype, twostep, udp;
	u16 offset1, offset2;

	/* Utilize skb->cb[0] for timestamping request per skb */
	skb->cb[0] = 0;

	if ((skb_shinfo(skb)->tx_flags & SKBTX_HW_TSTAMP) && dpaa2_ptp) {
		if (priv->tx_tstamp_type == HWTSTAMP_TX_ON)
			skb->cb[0] = TX_TSTAMP;
		else if (priv->tx_tstamp_type == HWTSTAMP_TX_ONESTEP_SYNC)
			skb->cb[0] = TX_TSTAMP_ONESTEP_SYNC;
	}

	/* TX for one-step timestamping PTP Sync packet */
	if (skb->cb[0] == TX_TSTAMP_ONESTEP_SYNC) {
		if (!dpaa2_eth_ptp_parse(skb, &msgtype, &twostep, &udp,
					 &offset1, &offset2))
			if (msgtype == PTP_MSGTYPE_SYNC && twostep == 0) {
				skb_queue_tail(&priv->tx_skbs, skb);
				queue_work(priv->dpaa2_ptp_wq,
					   &priv->tx_onestep_tstamp);
				return NETDEV_TX_OK;
			}
		/* Use two-step timestamping if not one-step timestamping
		 * PTP Sync packet
		 */
		skb->cb[0] = TX_TSTAMP;
	}

	/* TX for other packets */
	return __dpaa2_eth_tx(skb, net_dev);
}

/* Tx confirmation frame processing routine */
static void dpaa2_eth_tx_conf(struct dpaa2_eth_priv *priv,
			      struct dpaa2_eth_channel *ch,
			      const struct dpaa2_fd *fd,
			      struct dpaa2_eth_fq *fq)
{
	struct rtnl_link_stats64 *percpu_stats;
	struct dpaa2_eth_drv_stats *percpu_extras;
	u32 fd_len = dpaa2_fd_get_len(fd);
	u32 fd_errors;

	/* Tracing point */
	trace_dpaa2_tx_conf_fd(priv->net_dev, fd);

	percpu_extras = this_cpu_ptr(priv->percpu_extras);
	percpu_extras->tx_conf_frames++;
	percpu_extras->tx_conf_bytes += fd_len;
	ch->stats.bytes_per_cdan += fd_len;

	/* Check frame errors in the FD field */
	fd_errors = dpaa2_fd_get_ctrl(fd) & DPAA2_FD_TX_ERR_MASK;
	dpaa2_eth_free_tx_fd(priv, ch, fq, fd, true);

	if (likely(!fd_errors))
		return;

	if (net_ratelimit())
		netdev_dbg(priv->net_dev, "TX frame FD error: 0x%08x\n",
			   fd_errors);

	percpu_stats = this_cpu_ptr(priv->percpu_stats);
	/* Tx-conf logically pertains to the egress path. */
	percpu_stats->tx_errors++;
}

static int dpaa2_eth_set_rx_vlan_filtering(struct dpaa2_eth_priv *priv,
					   bool enable)
{
	int err;

	err = dpni_enable_vlan_filter(priv->mc_io, 0, priv->mc_token, enable);

	if (err) {
		netdev_err(priv->net_dev,
			   "dpni_enable_vlan_filter failed\n");
		return err;
	}

	return 0;
}

static int dpaa2_eth_set_rx_csum(struct dpaa2_eth_priv *priv, bool enable)
{
	int err;

	err = dpni_set_offload(priv->mc_io, 0, priv->mc_token,
			       DPNI_OFF_RX_L3_CSUM, enable);
	if (err) {
		netdev_err(priv->net_dev,
			   "dpni_set_offload(RX_L3_CSUM) failed\n");
		return err;
	}

	err = dpni_set_offload(priv->mc_io, 0, priv->mc_token,
			       DPNI_OFF_RX_L4_CSUM, enable);
	if (err) {
		netdev_err(priv->net_dev,
			   "dpni_set_offload(RX_L4_CSUM) failed\n");
		return err;
	}

	return 0;
}

static int dpaa2_eth_set_tx_csum(struct dpaa2_eth_priv *priv, bool enable)
{
	int err;

	err = dpni_set_offload(priv->mc_io, 0, priv->mc_token,
			       DPNI_OFF_TX_L3_CSUM, enable);
	if (err) {
		netdev_err(priv->net_dev, "dpni_set_offload(TX_L3_CSUM) failed\n");
		return err;
	}

	err = dpni_set_offload(priv->mc_io, 0, priv->mc_token,
			       DPNI_OFF_TX_L4_CSUM, enable);
	if (err) {
		netdev_err(priv->net_dev, "dpni_set_offload(TX_L4_CSUM) failed\n");
		return err;
	}

	return 0;
}

/* Perform a single release command to add buffers
 * to the specified buffer pool
 */
static int dpaa2_eth_add_bufs(struct dpaa2_eth_priv *priv,
			      struct dpaa2_eth_channel *ch)
{
	struct xdp_buff *xdp_buffs[DPAA2_ETH_BUFS_PER_CMD];
	struct device *dev = priv->net_dev->dev.parent;
	u64 buf_array[DPAA2_ETH_BUFS_PER_CMD];
	struct dpaa2_eth_swa *swa;
	struct page *page;
	dma_addr_t addr;
	int retries = 0;
	int i = 0, err;
	u32 batch;

	/* Allocate buffers visible to WRIOP */
	if (!ch->xsk_zc) {
		for (i = 0; i < DPAA2_ETH_BUFS_PER_CMD; i++) {
			/* Also allocate skb shared info and alignment padding.
			 * There is one page for each Rx buffer. WRIOP sees
			 * the entire page except for a tailroom reserved for
			 * skb shared info
			 */
			page = dev_alloc_pages(0);
			if (!page)
				goto err_alloc;

			addr = dma_map_page(dev, page, 0, priv->rx_buf_size,
					    DMA_BIDIRECTIONAL);
			if (unlikely(dma_mapping_error(dev, addr)))
				goto err_map;

			buf_array[i] = addr;

			/* tracing point */
			trace_dpaa2_eth_buf_seed(priv->net_dev,
						 page_address(page),
						 DPAA2_ETH_RX_BUF_RAW_SIZE,
						 addr, priv->rx_buf_size,
						 ch->bp->bpid);
		}
	} else if (xsk_buff_can_alloc(ch->xsk_pool, DPAA2_ETH_BUFS_PER_CMD)) {
		/* Allocate XSK buffers for AF_XDP fast path in batches
		 * of DPAA2_ETH_BUFS_PER_CMD. Bail out if the UMEM cannot
		 * provide enough buffers at the moment
		 */
		batch = xsk_buff_alloc_batch(ch->xsk_pool, xdp_buffs,
					     DPAA2_ETH_BUFS_PER_CMD);
		if (!batch)
			goto err_alloc;

		for (i = 0; i < batch; i++) {
			swa = (struct dpaa2_eth_swa *)(xdp_buffs[i]->data_hard_start +
						       DPAA2_ETH_RX_HWA_SIZE);
			swa->xsk.xdp_buff = xdp_buffs[i];
<<<<<<< HEAD

			addr = xsk_buff_xdp_get_frame_dma(xdp_buffs[i]);
			if (unlikely(dma_mapping_error(dev, addr)))
				goto err_map;

			buf_array[i] = addr;

=======

			addr = xsk_buff_xdp_get_frame_dma(xdp_buffs[i]);
			if (unlikely(dma_mapping_error(dev, addr)))
				goto err_map;

			buf_array[i] = addr;

>>>>>>> ccf0a997
			trace_dpaa2_xsk_buf_seed(priv->net_dev,
						 xdp_buffs[i]->data_hard_start,
						 DPAA2_ETH_RX_BUF_RAW_SIZE,
						 addr, priv->rx_buf_size,
						 ch->bp->bpid);
		}
	}

release_bufs:
	/* In case the portal is busy, retry until successful */
	while ((err = dpaa2_io_service_release(ch->dpio, ch->bp->bpid,
					       buf_array, i)) == -EBUSY) {
		if (retries++ >= DPAA2_ETH_SWP_BUSY_RETRIES)
			break;
		cpu_relax();
	}

	/* If release command failed, clean up and bail out;
	 * not much else we can do about it
	 */
	if (err) {
		dpaa2_eth_free_bufs(priv, buf_array, i, ch->xsk_zc);
		return 0;
	}

	return i;

err_map:
	if (!ch->xsk_zc) {
		__free_pages(page, 0);
	} else {
		for (; i < batch; i++)
			xsk_buff_free(xdp_buffs[i]);
	}
err_alloc:
	/* If we managed to allocate at least some buffers,
	 * release them to hardware
	 */
	if (i)
		goto release_bufs;

	return 0;
}

static int dpaa2_eth_seed_pool(struct dpaa2_eth_priv *priv,
			       struct dpaa2_eth_channel *ch)
{
	int i;
	int new_count;

	for (i = 0; i < DPAA2_ETH_NUM_BUFS; i += DPAA2_ETH_BUFS_PER_CMD) {
		new_count = dpaa2_eth_add_bufs(priv, ch);
		ch->buf_count += new_count;

		if (new_count < DPAA2_ETH_BUFS_PER_CMD)
			return -ENOMEM;
	}

	return 0;
}

static void dpaa2_eth_seed_pools(struct dpaa2_eth_priv *priv)
{
	struct net_device *net_dev = priv->net_dev;
	struct dpaa2_eth_channel *channel;
	int i, err = 0;

	for (i = 0; i < priv->num_channels; i++) {
		channel = priv->channel[i];

		err = dpaa2_eth_seed_pool(priv, channel);

		/* Not much to do; the buffer pool, though not filled up,
		 * may still contain some buffers which would enable us
		 * to limp on.
		 */
		if (err)
			netdev_err(net_dev, "Buffer seeding failed for DPBP %d (bpid=%d)\n",
				   channel->bp->dev->obj_desc.id,
				   channel->bp->bpid);
	}
}

/*
 * Drain the specified number of buffers from one of the DPNI's private buffer
 * pools.
 * @count must not exceeed DPAA2_ETH_BUFS_PER_CMD
 */
static void dpaa2_eth_drain_bufs(struct dpaa2_eth_priv *priv, int bpid,
				 int count)
{
	u64 buf_array[DPAA2_ETH_BUFS_PER_CMD];
	bool xsk_zc = false;
	int retries = 0;
	int i, ret;

	for (i = 0; i < priv->num_channels; i++)
		if (priv->channel[i]->bp->bpid == bpid)
			xsk_zc = priv->channel[i]->xsk_zc;

	do {
		ret = dpaa2_io_service_acquire(NULL, bpid, buf_array, count);
		if (ret < 0) {
			if (ret == -EBUSY &&
			    retries++ < DPAA2_ETH_SWP_BUSY_RETRIES)
				continue;
			netdev_err(priv->net_dev, "dpaa2_io_service_acquire() failed\n");
			return;
		}
		dpaa2_eth_free_bufs(priv, buf_array, ret, xsk_zc);
		retries = 0;
	} while (ret);
}

static void dpaa2_eth_drain_pool(struct dpaa2_eth_priv *priv, int bpid)
{
	int i;

	/* Drain the buffer pool */
	dpaa2_eth_drain_bufs(priv, bpid, DPAA2_ETH_BUFS_PER_CMD);
	dpaa2_eth_drain_bufs(priv, bpid, 1);

	/* Setup to zero the buffer count of all channels which were
	 * using this buffer pool.
	 */
	for (i = 0; i < priv->num_channels; i++)
		if (priv->channel[i]->bp->bpid == bpid)
			priv->channel[i]->buf_count = 0;
}

static void dpaa2_eth_drain_pools(struct dpaa2_eth_priv *priv)
{
	int i;

	for (i = 0; i < priv->num_bps; i++)
		dpaa2_eth_drain_pool(priv, priv->bp[i]->bpid);
}

/* Function is called from softirq context only, so we don't need to guard
 * the access to percpu count
 */
static int dpaa2_eth_refill_pool(struct dpaa2_eth_priv *priv,
				 struct dpaa2_eth_channel *ch)
{
	int new_count;

	if (likely(ch->buf_count >= DPAA2_ETH_REFILL_THRESH))
		return 0;

	do {
		new_count = dpaa2_eth_add_bufs(priv, ch);
		if (unlikely(!new_count)) {
			/* Out of memory; abort for now, we'll try later on */
			break;
		}
		ch->buf_count += new_count;
	} while (ch->buf_count < DPAA2_ETH_NUM_BUFS);

	if (unlikely(ch->buf_count < DPAA2_ETH_NUM_BUFS))
		return -ENOMEM;

	return 0;
}

static void dpaa2_eth_sgt_cache_drain(struct dpaa2_eth_priv *priv)
{
	struct dpaa2_eth_sgt_cache *sgt_cache;
	u16 count;
	int k, i;

	for_each_possible_cpu(k) {
		sgt_cache = per_cpu_ptr(priv->sgt_cache, k);
		count = sgt_cache->count;

		for (i = 0; i < count; i++)
			skb_free_frag(sgt_cache->buf[i]);
		sgt_cache->count = 0;
	}
}

static int dpaa2_eth_pull_channel(struct dpaa2_eth_channel *ch)
{
	int err;
	int dequeues = -1;

	/* Retry while portal is busy */
	do {
		err = dpaa2_io_service_pull_channel(ch->dpio, ch->ch_id,
						    ch->store);
		dequeues++;
		cpu_relax();
	} while (err == -EBUSY && dequeues < DPAA2_ETH_SWP_BUSY_RETRIES);

	ch->stats.dequeue_portal_busy += dequeues;
	if (unlikely(err))
		ch->stats.pull_err++;

	return err;
}

/* NAPI poll routine
 *
 * Frames are dequeued from the QMan channel associated with this NAPI context.
 * Rx, Tx confirmation and (if configured) Rx error frames all count
 * towards the NAPI budget.
 */
static int dpaa2_eth_poll(struct napi_struct *napi, int budget)
{
	struct dpaa2_eth_channel *ch;
	struct dpaa2_eth_priv *priv;
	int rx_cleaned = 0, txconf_cleaned = 0;
	struct dpaa2_eth_fq *fq, *txc_fq = NULL;
	struct netdev_queue *nq;
	int store_cleaned, work_done;
	bool work_done_zc = false;
	struct list_head rx_list;
	int retries = 0;
	u16 flowid;
	int err;

	ch = container_of(napi, struct dpaa2_eth_channel, napi);
	ch->xdp.res = 0;
	priv = ch->priv;

	INIT_LIST_HEAD(&rx_list);
	ch->rx_list = &rx_list;

	if (ch->xsk_zc) {
		work_done_zc = dpaa2_xsk_tx(priv, ch);
		/* If we reached the XSK Tx per NAPI threshold, we're done */
		if (work_done_zc) {
			work_done = budget;
			goto out;
		}
	}

	do {
		err = dpaa2_eth_pull_channel(ch);
		if (unlikely(err))
			break;

		/* Refill pool if appropriate */
		dpaa2_eth_refill_pool(priv, ch);

		store_cleaned = dpaa2_eth_consume_frames(ch, &fq);
		if (store_cleaned <= 0)
			break;
		if (fq->type == DPAA2_RX_FQ) {
			rx_cleaned += store_cleaned;
			flowid = fq->flowid;
		} else {
			txconf_cleaned += store_cleaned;
			/* We have a single Tx conf FQ on this channel */
			txc_fq = fq;
		}

		/* If we either consumed the whole NAPI budget with Rx frames
		 * or we reached the Tx confirmations threshold, we're done.
		 */
		if (rx_cleaned >= budget ||
		    txconf_cleaned >= DPAA2_ETH_TXCONF_PER_NAPI) {
			work_done = budget;
			if (ch->xdp.res & XDP_REDIRECT)
				xdp_do_flush();
			goto out;
		}
	} while (store_cleaned);

	if (ch->xdp.res & XDP_REDIRECT)
		xdp_do_flush();

	/* Update NET DIM with the values for this CDAN */
	dpaa2_io_update_net_dim(ch->dpio, ch->stats.frames_per_cdan,
				ch->stats.bytes_per_cdan);
	ch->stats.frames_per_cdan = 0;
	ch->stats.bytes_per_cdan = 0;

	/* We didn't consume the entire budget, so finish napi and
	 * re-enable data availability notifications
	 */
	napi_complete_done(napi, rx_cleaned);
	do {
		err = dpaa2_io_service_rearm(ch->dpio, &ch->nctx);
		cpu_relax();
	} while (err == -EBUSY && retries++ < DPAA2_ETH_SWP_BUSY_RETRIES);
	WARN_ONCE(err, "CDAN notifications rearm failed on core %d",
		  ch->nctx.desired_cpu);

	work_done = max(rx_cleaned, 1);

out:
	netif_receive_skb_list(ch->rx_list);

	if (ch->xsk_tx_pkts_sent) {
		xsk_tx_completed(ch->xsk_pool, ch->xsk_tx_pkts_sent);
		ch->xsk_tx_pkts_sent = 0;
	}

	if (txc_fq && txc_fq->dq_frames) {
		nq = netdev_get_tx_queue(priv->net_dev, txc_fq->flowid);
		netdev_tx_completed_queue(nq, txc_fq->dq_frames,
					  txc_fq->dq_bytes);
		txc_fq->dq_frames = 0;
		txc_fq->dq_bytes = 0;
	}

	if (rx_cleaned && ch->xdp.res & XDP_TX)
		dpaa2_eth_xdp_tx_flush(priv, ch, &priv->fq[flowid]);

	return work_done;
}

static void dpaa2_eth_enable_ch_napi(struct dpaa2_eth_priv *priv)
{
	struct dpaa2_eth_channel *ch;
	int i;

	for (i = 0; i < priv->num_channels; i++) {
		ch = priv->channel[i];
		napi_enable(&ch->napi);
	}
}

static void dpaa2_eth_disable_ch_napi(struct dpaa2_eth_priv *priv)
{
	struct dpaa2_eth_channel *ch;
	int i;

	for (i = 0; i < priv->num_channels; i++) {
		ch = priv->channel[i];
		napi_disable(&ch->napi);
	}
}

void dpaa2_eth_set_rx_taildrop(struct dpaa2_eth_priv *priv,
			       bool tx_pause, bool pfc)
{
	struct dpni_taildrop td = {0};
	struct dpaa2_eth_fq *fq;
	int i, err;

	/* FQ taildrop: threshold is in bytes, per frame queue. Enabled if
	 * flow control is disabled (as it might interfere with either the
	 * buffer pool depletion trigger for pause frames or with the group
	 * congestion trigger for PFC frames)
	 */
	td.enable = !tx_pause;
	if (priv->rx_fqtd_enabled == td.enable)
		goto set_cgtd;

	td.threshold = DPAA2_ETH_FQ_TAILDROP_THRESH;
	td.units = DPNI_CONGESTION_UNIT_BYTES;

	for (i = 0; i < priv->num_fqs; i++) {
		fq = &priv->fq[i];
		if (fq->type != DPAA2_RX_FQ)
			continue;
		err = dpni_set_taildrop(priv->mc_io, 0, priv->mc_token,
					DPNI_CP_QUEUE, DPNI_QUEUE_RX,
					fq->tc, fq->flowid, &td);
		if (err) {
			netdev_err(priv->net_dev,
				   "dpni_set_taildrop(FQ) failed\n");
			return;
		}
	}

	priv->rx_fqtd_enabled = td.enable;

set_cgtd:
	/* Congestion group taildrop: threshold is in frames, per group
	 * of FQs belonging to the same traffic class
	 * Enabled if general Tx pause disabled or if PFCs are enabled
	 * (congestion group threhsold for PFC generation is lower than the
	 * CG taildrop threshold, so it won't interfere with it; we also
	 * want frames in non-PFC enabled traffic classes to be kept in check)
	 */
	td.enable = !tx_pause || pfc;
	if (priv->rx_cgtd_enabled == td.enable)
		return;

	td.threshold = DPAA2_ETH_CG_TAILDROP_THRESH(priv);
	td.units = DPNI_CONGESTION_UNIT_FRAMES;
	for (i = 0; i < dpaa2_eth_tc_count(priv); i++) {
		err = dpni_set_taildrop(priv->mc_io, 0, priv->mc_token,
					DPNI_CP_GROUP, DPNI_QUEUE_RX,
					i, 0, &td);
		if (err) {
			netdev_err(priv->net_dev,
				   "dpni_set_taildrop(CG) failed\n");
			return;
		}
	}

	priv->rx_cgtd_enabled = td.enable;
}

static int dpaa2_eth_link_state_update(struct dpaa2_eth_priv *priv)
{
	struct dpni_link_state state = {0};
	bool tx_pause;
	int err;

	err = dpni_get_link_state(priv->mc_io, 0, priv->mc_token, &state);
	if (unlikely(err)) {
		netdev_err(priv->net_dev,
			   "dpni_get_link_state() failed\n");
		return err;
	}

	/* If Tx pause frame settings have changed, we need to update
	 * Rx FQ taildrop configuration as well. We configure taildrop
	 * only when pause frame generation is disabled.
	 */
	tx_pause = dpaa2_eth_tx_pause_enabled(state.options);
	dpaa2_eth_set_rx_taildrop(priv, tx_pause, priv->pfc_enabled);

	/* When we manage the MAC/PHY using phylink there is no need
	 * to manually update the netif_carrier.
	 * We can avoid locking because we are called from the "link changed"
	 * IRQ handler, which is the same as the "endpoint changed" IRQ handler
	 * (the writer to priv->mac), so we cannot race with it.
	 */
	if (dpaa2_mac_is_type_phy(priv->mac))
		goto out;

	/* Chech link state; speed / duplex changes are not treated yet */
	if (priv->link_state.up == state.up)
		goto out;

	if (state.up) {
		netif_carrier_on(priv->net_dev);
		netif_tx_start_all_queues(priv->net_dev);
	} else {
		netif_tx_stop_all_queues(priv->net_dev);
		netif_carrier_off(priv->net_dev);
	}

	netdev_info(priv->net_dev, "Link Event: state %s\n",
		    state.up ? "up" : "down");

out:
	priv->link_state = state;

	return 0;
}

static int dpaa2_eth_open(struct net_device *net_dev)
{
	struct dpaa2_eth_priv *priv = netdev_priv(net_dev);
	int err;

	dpaa2_eth_seed_pools(priv);

	mutex_lock(&priv->mac_lock);

	if (!dpaa2_eth_is_type_phy(priv)) {
		/* We'll only start the txqs when the link is actually ready;
		 * make sure we don't race against the link up notification,
		 * which may come immediately after dpni_enable();
		 */
		netif_tx_stop_all_queues(net_dev);

		/* Also, explicitly set carrier off, otherwise
		 * netif_carrier_ok() will return true and cause 'ip link show'
		 * to report the LOWER_UP flag, even though the link
		 * notification wasn't even received.
		 */
		netif_carrier_off(net_dev);
	}
	dpaa2_eth_enable_ch_napi(priv);

	err = dpni_enable(priv->mc_io, 0, priv->mc_token);
	if (err < 0) {
		mutex_unlock(&priv->mac_lock);
		netdev_err(net_dev, "dpni_enable() failed\n");
		goto enable_err;
	}

	if (dpaa2_eth_is_type_phy(priv))
		dpaa2_mac_start(priv->mac);

	mutex_unlock(&priv->mac_lock);

	return 0;

enable_err:
	dpaa2_eth_disable_ch_napi(priv);
	dpaa2_eth_drain_pools(priv);
	return err;
}

/* Total number of in-flight frames on ingress queues */
static u32 dpaa2_eth_ingress_fq_count(struct dpaa2_eth_priv *priv)
{
	struct dpaa2_eth_fq *fq;
	u32 fcnt = 0, bcnt = 0, total = 0;
	int i, err;

	for (i = 0; i < priv->num_fqs; i++) {
		fq = &priv->fq[i];
		err = dpaa2_io_query_fq_count(NULL, fq->fqid, &fcnt, &bcnt);
		if (err) {
			netdev_warn(priv->net_dev, "query_fq_count failed");
			break;
		}
		total += fcnt;
	}

	return total;
}

static void dpaa2_eth_wait_for_ingress_fq_empty(struct dpaa2_eth_priv *priv)
{
	int retries = 10;
	u32 pending;

	do {
		pending = dpaa2_eth_ingress_fq_count(priv);
		if (pending)
			msleep(100);
	} while (pending && --retries);
}

#define DPNI_TX_PENDING_VER_MAJOR	7
#define DPNI_TX_PENDING_VER_MINOR	13
static void dpaa2_eth_wait_for_egress_fq_empty(struct dpaa2_eth_priv *priv)
{
	union dpni_statistics stats;
	int retries = 10;
	int err;

	if (dpaa2_eth_cmp_dpni_ver(priv, DPNI_TX_PENDING_VER_MAJOR,
				   DPNI_TX_PENDING_VER_MINOR) < 0)
		goto out;

	do {
		err = dpni_get_statistics(priv->mc_io, 0, priv->mc_token, 6, 0,
					  &stats);
		if (err)
			goto out;
		if (stats.page_6.tx_pending_frames == 0)
			return;
	} while (--retries);

out:
	msleep(500);
}

static int dpaa2_eth_stop(struct net_device *net_dev)
{
	struct dpaa2_eth_priv *priv = netdev_priv(net_dev);
	int dpni_enabled = 0;
	int retries = 10;

	mutex_lock(&priv->mac_lock);

	if (dpaa2_eth_is_type_phy(priv)) {
		dpaa2_mac_stop(priv->mac);
	} else {
		netif_tx_stop_all_queues(net_dev);
		netif_carrier_off(net_dev);
	}

	mutex_unlock(&priv->mac_lock);

	/* On dpni_disable(), the MC firmware will:
	 * - stop MAC Rx and wait for all Rx frames to be enqueued to software
	 * - cut off WRIOP dequeues from egress FQs and wait until transmission
	 * of all in flight Tx frames is finished (and corresponding Tx conf
	 * frames are enqueued back to software)
	 *
	 * Before calling dpni_disable(), we wait for all Tx frames to arrive
	 * on WRIOP. After it finishes, wait until all remaining frames on Rx
	 * and Tx conf queues are consumed on NAPI poll.
	 */
	dpaa2_eth_wait_for_egress_fq_empty(priv);

	do {
		dpni_disable(priv->mc_io, 0, priv->mc_token);
		dpni_is_enabled(priv->mc_io, 0, priv->mc_token, &dpni_enabled);
		if (dpni_enabled)
			/* Allow the hardware some slack */
			msleep(100);
	} while (dpni_enabled && --retries);
	if (!retries) {
		netdev_warn(net_dev, "Retry count exceeded disabling DPNI\n");
		/* Must go on and disable NAPI nonetheless, so we don't crash at
		 * the next "ifconfig up"
		 */
	}

	dpaa2_eth_wait_for_ingress_fq_empty(priv);
	dpaa2_eth_disable_ch_napi(priv);

	/* Empty the buffer pool */
	dpaa2_eth_drain_pools(priv);

	/* Empty the Scatter-Gather Buffer cache */
	dpaa2_eth_sgt_cache_drain(priv);

	return 0;
}

static int dpaa2_eth_set_addr(struct net_device *net_dev, void *addr)
{
	struct dpaa2_eth_priv *priv = netdev_priv(net_dev);
	struct device *dev = net_dev->dev.parent;
	int err;

	err = eth_mac_addr(net_dev, addr);
	if (err < 0) {
		dev_err(dev, "eth_mac_addr() failed (%d)\n", err);
		return err;
	}

	err = dpni_set_primary_mac_addr(priv->mc_io, 0, priv->mc_token,
					net_dev->dev_addr);
	if (err) {
		dev_err(dev, "dpni_set_primary_mac_addr() failed (%d)\n", err);
		return err;
	}

	return 0;
}

/** Fill in counters maintained by the GPP driver. These may be different from
 * the hardware counters obtained by ethtool.
 */
static void dpaa2_eth_get_stats(struct net_device *net_dev,
				struct rtnl_link_stats64 *stats)
{
	struct dpaa2_eth_priv *priv = netdev_priv(net_dev);
	struct rtnl_link_stats64 *percpu_stats;
	u64 *cpustats;
	u64 *netstats = (u64 *)stats;
	int i, j;
	int num = sizeof(struct rtnl_link_stats64) / sizeof(u64);

	for_each_possible_cpu(i) {
		percpu_stats = per_cpu_ptr(priv->percpu_stats, i);
		cpustats = (u64 *)percpu_stats;
		for (j = 0; j < num; j++)
			netstats[j] += cpustats[j];
	}
}

/* Copy mac unicast addresses from @net_dev to @priv.
 * Its sole purpose is to make dpaa2_eth_set_rx_mode() more readable.
 */
static void dpaa2_eth_add_uc_hw_addr(const struct net_device *net_dev,
				     struct dpaa2_eth_priv *priv)
{
	struct netdev_hw_addr *ha;
	int err;

	netdev_for_each_uc_addr(ha, net_dev) {
		err = dpni_add_mac_addr(priv->mc_io, 0, priv->mc_token,
					ha->addr);
		if (err)
			netdev_warn(priv->net_dev,
				    "Could not add ucast MAC %pM to the filtering table (err %d)\n",
				    ha->addr, err);
	}
}

/* Copy mac multicast addresses from @net_dev to @priv
 * Its sole purpose is to make dpaa2_eth_set_rx_mode() more readable.
 */
static void dpaa2_eth_add_mc_hw_addr(const struct net_device *net_dev,
				     struct dpaa2_eth_priv *priv)
{
	struct netdev_hw_addr *ha;
	int err;

	netdev_for_each_mc_addr(ha, net_dev) {
		err = dpni_add_mac_addr(priv->mc_io, 0, priv->mc_token,
					ha->addr);
		if (err)
			netdev_warn(priv->net_dev,
				    "Could not add mcast MAC %pM to the filtering table (err %d)\n",
				    ha->addr, err);
	}
}

static int dpaa2_eth_rx_add_vid(struct net_device *net_dev,
				__be16 vlan_proto, u16 vid)
{
	struct dpaa2_eth_priv *priv = netdev_priv(net_dev);
	int err;

	err = dpni_add_vlan_id(priv->mc_io, 0, priv->mc_token,
			       vid, 0, 0, 0);

	if (err) {
		netdev_warn(priv->net_dev,
			    "Could not add the vlan id %u\n",
			    vid);
		return err;
	}

	return 0;
}

static int dpaa2_eth_rx_kill_vid(struct net_device *net_dev,
				 __be16 vlan_proto, u16 vid)
{
	struct dpaa2_eth_priv *priv = netdev_priv(net_dev);
	int err;

	err = dpni_remove_vlan_id(priv->mc_io, 0, priv->mc_token, vid);

	if (err) {
		netdev_warn(priv->net_dev,
			    "Could not remove the vlan id %u\n",
			    vid);
		return err;
	}

	return 0;
}

static void dpaa2_eth_set_rx_mode(struct net_device *net_dev)
{
	struct dpaa2_eth_priv *priv = netdev_priv(net_dev);
	int uc_count = netdev_uc_count(net_dev);
	int mc_count = netdev_mc_count(net_dev);
	u8 max_mac = priv->dpni_attrs.mac_filter_entries;
	u32 options = priv->dpni_attrs.options;
	u16 mc_token = priv->mc_token;
	struct fsl_mc_io *mc_io = priv->mc_io;
	int err;

	/* Basic sanity checks; these probably indicate a misconfiguration */
	if (options & DPNI_OPT_NO_MAC_FILTER && max_mac != 0)
		netdev_info(net_dev,
			    "mac_filter_entries=%d, DPNI_OPT_NO_MAC_FILTER option must be disabled\n",
			    max_mac);

	/* Force promiscuous if the uc or mc counts exceed our capabilities. */
	if (uc_count > max_mac) {
		netdev_info(net_dev,
			    "Unicast addr count reached %d, max allowed is %d; forcing promisc\n",
			    uc_count, max_mac);
		goto force_promisc;
	}
	if (mc_count + uc_count > max_mac) {
		netdev_info(net_dev,
			    "Unicast + multicast addr count reached %d, max allowed is %d; forcing promisc\n",
			    uc_count + mc_count, max_mac);
		goto force_mc_promisc;
	}

	/* Adjust promisc settings due to flag combinations */
	if (net_dev->flags & IFF_PROMISC)
		goto force_promisc;
	if (net_dev->flags & IFF_ALLMULTI) {
		/* First, rebuild unicast filtering table. This should be done
		 * in promisc mode, in order to avoid frame loss while we
		 * progressively add entries to the table.
		 * We don't know whether we had been in promisc already, and
		 * making an MC call to find out is expensive; so set uc promisc
		 * nonetheless.
		 */
		err = dpni_set_unicast_promisc(mc_io, 0, mc_token, 1);
		if (err)
			netdev_warn(net_dev, "Can't set uc promisc\n");

		/* Actual uc table reconstruction. */
		err = dpni_clear_mac_filters(mc_io, 0, mc_token, 1, 0);
		if (err)
			netdev_warn(net_dev, "Can't clear uc filters\n");
		dpaa2_eth_add_uc_hw_addr(net_dev, priv);

		/* Finally, clear uc promisc and set mc promisc as requested. */
		err = dpni_set_unicast_promisc(mc_io, 0, mc_token, 0);
		if (err)
			netdev_warn(net_dev, "Can't clear uc promisc\n");
		goto force_mc_promisc;
	}

	/* Neither unicast, nor multicast promisc will be on... eventually.
	 * For now, rebuild mac filtering tables while forcing both of them on.
	 */
	err = dpni_set_unicast_promisc(mc_io, 0, mc_token, 1);
	if (err)
		netdev_warn(net_dev, "Can't set uc promisc (%d)\n", err);
	err = dpni_set_multicast_promisc(mc_io, 0, mc_token, 1);
	if (err)
		netdev_warn(net_dev, "Can't set mc promisc (%d)\n", err);

	/* Actual mac filtering tables reconstruction */
	err = dpni_clear_mac_filters(mc_io, 0, mc_token, 1, 1);
	if (err)
		netdev_warn(net_dev, "Can't clear mac filters\n");
	dpaa2_eth_add_mc_hw_addr(net_dev, priv);
	dpaa2_eth_add_uc_hw_addr(net_dev, priv);

	/* Now we can clear both ucast and mcast promisc, without risking
	 * to drop legitimate frames anymore.
	 */
	err = dpni_set_unicast_promisc(mc_io, 0, mc_token, 0);
	if (err)
		netdev_warn(net_dev, "Can't clear ucast promisc\n");
	err = dpni_set_multicast_promisc(mc_io, 0, mc_token, 0);
	if (err)
		netdev_warn(net_dev, "Can't clear mcast promisc\n");

	return;

force_promisc:
	err = dpni_set_unicast_promisc(mc_io, 0, mc_token, 1);
	if (err)
		netdev_warn(net_dev, "Can't set ucast promisc\n");
force_mc_promisc:
	err = dpni_set_multicast_promisc(mc_io, 0, mc_token, 1);
	if (err)
		netdev_warn(net_dev, "Can't set mcast promisc\n");
}

static int dpaa2_eth_set_features(struct net_device *net_dev,
				  netdev_features_t features)
{
	struct dpaa2_eth_priv *priv = netdev_priv(net_dev);
	netdev_features_t changed = features ^ net_dev->features;
	bool enable;
	int err;

	if (changed & NETIF_F_HW_VLAN_CTAG_FILTER) {
		enable = !!(features & NETIF_F_HW_VLAN_CTAG_FILTER);
		err = dpaa2_eth_set_rx_vlan_filtering(priv, enable);
		if (err)
			return err;
	}

	if (changed & NETIF_F_RXCSUM) {
		enable = !!(features & NETIF_F_RXCSUM);
		err = dpaa2_eth_set_rx_csum(priv, enable);
		if (err)
			return err;
	}

	if (changed & (NETIF_F_IP_CSUM | NETIF_F_IPV6_CSUM)) {
		enable = !!(features & (NETIF_F_IP_CSUM | NETIF_F_IPV6_CSUM));
		err = dpaa2_eth_set_tx_csum(priv, enable);
		if (err)
			return err;
	}

	return 0;
}

static int dpaa2_eth_ts_ioctl(struct net_device *dev, struct ifreq *rq, int cmd)
{
	struct dpaa2_eth_priv *priv = netdev_priv(dev);
	struct hwtstamp_config config;

	if (!dpaa2_ptp)
		return -EINVAL;

	if (copy_from_user(&config, rq->ifr_data, sizeof(config)))
		return -EFAULT;

	switch (config.tx_type) {
	case HWTSTAMP_TX_OFF:
	case HWTSTAMP_TX_ON:
	case HWTSTAMP_TX_ONESTEP_SYNC:
		priv->tx_tstamp_type = config.tx_type;
		break;
	default:
		return -ERANGE;
	}

	if (config.rx_filter == HWTSTAMP_FILTER_NONE) {
		priv->rx_tstamp = false;
	} else {
		priv->rx_tstamp = true;
		/* TS is set for all frame types, not only those requested */
		config.rx_filter = HWTSTAMP_FILTER_ALL;
	}

	if (priv->tx_tstamp_type == HWTSTAMP_TX_ONESTEP_SYNC)
		dpaa2_ptp_onestep_reg_update_method(priv);

	return copy_to_user(rq->ifr_data, &config, sizeof(config)) ?
			-EFAULT : 0;
}

static int dpaa2_eth_ioctl(struct net_device *dev, struct ifreq *rq, int cmd)
{
	struct dpaa2_eth_priv *priv = netdev_priv(dev);
	int err;

	if (cmd == SIOCSHWTSTAMP)
		return dpaa2_eth_ts_ioctl(dev, rq, cmd);

	mutex_lock(&priv->mac_lock);

	if (dpaa2_eth_is_type_phy(priv)) {
		err = phylink_mii_ioctl(priv->mac->phylink, rq, cmd);
		mutex_unlock(&priv->mac_lock);
		return err;
	}

	mutex_unlock(&priv->mac_lock);

	return -EOPNOTSUPP;
}

static bool xdp_mtu_valid(struct dpaa2_eth_priv *priv, int mtu)
{
	int mfl, linear_mfl;

	mfl = DPAA2_ETH_L2_MAX_FRM(mtu);
	linear_mfl = priv->rx_buf_size - DPAA2_ETH_RX_HWA_SIZE -
		     dpaa2_eth_rx_head_room(priv) - XDP_PACKET_HEADROOM;

	if (mfl > linear_mfl) {
		netdev_warn(priv->net_dev, "Maximum MTU for XDP is %d\n",
			    linear_mfl - VLAN_ETH_HLEN);
		return false;
	}

	return true;
}

static int dpaa2_eth_set_rx_mfl(struct dpaa2_eth_priv *priv, int mtu, bool has_xdp)
{
	int mfl, err;

	/* We enforce a maximum Rx frame length based on MTU only if we have
	 * an XDP program attached (in order to avoid Rx S/G frames).
	 * Otherwise, we accept all incoming frames as long as they are not
	 * larger than maximum size supported in hardware
	 */
	if (has_xdp)
		mfl = DPAA2_ETH_L2_MAX_FRM(mtu);
	else
		mfl = DPAA2_ETH_MFL;

	err = dpni_set_max_frame_length(priv->mc_io, 0, priv->mc_token, mfl);
	if (err) {
		netdev_err(priv->net_dev, "dpni_set_max_frame_length failed\n");
		return err;
	}

	return 0;
}

static int dpaa2_eth_change_mtu(struct net_device *dev, int new_mtu)
{
	struct dpaa2_eth_priv *priv = netdev_priv(dev);
	int err;

	if (!priv->xdp_prog)
		goto out;

	if (!xdp_mtu_valid(priv, new_mtu))
		return -EINVAL;

	err = dpaa2_eth_set_rx_mfl(priv, new_mtu, true);
	if (err)
		return err;

out:
	dev->mtu = new_mtu;
	return 0;
}

static int dpaa2_eth_update_rx_buffer_headroom(struct dpaa2_eth_priv *priv, bool has_xdp)
{
	struct dpni_buffer_layout buf_layout = {0};
	int err;

	err = dpni_get_buffer_layout(priv->mc_io, 0, priv->mc_token,
				     DPNI_QUEUE_RX, &buf_layout);
	if (err) {
		netdev_err(priv->net_dev, "dpni_get_buffer_layout failed\n");
		return err;
	}

	/* Reserve extra headroom for XDP header size changes */
	buf_layout.data_head_room = dpaa2_eth_rx_head_room(priv) +
				    (has_xdp ? XDP_PACKET_HEADROOM : 0);
	buf_layout.options = DPNI_BUF_LAYOUT_OPT_DATA_HEAD_ROOM;
	err = dpni_set_buffer_layout(priv->mc_io, 0, priv->mc_token,
				     DPNI_QUEUE_RX, &buf_layout);
	if (err) {
		netdev_err(priv->net_dev, "dpni_set_buffer_layout failed\n");
		return err;
	}

	return 0;
}

static int dpaa2_eth_setup_xdp(struct net_device *dev, struct bpf_prog *prog)
{
	struct dpaa2_eth_priv *priv = netdev_priv(dev);
	struct dpaa2_eth_channel *ch;
	struct bpf_prog *old;
	bool up, need_update;
	int i, err;

	if (prog && !xdp_mtu_valid(priv, dev->mtu))
		return -EINVAL;

	if (prog)
		bpf_prog_add(prog, priv->num_channels);

	up = netif_running(dev);
	need_update = (!!priv->xdp_prog != !!prog);

	if (up)
		dev_close(dev);

	/* While in xdp mode, enforce a maximum Rx frame size based on MTU.
	 * Also, when switching between xdp/non-xdp modes we need to reconfigure
	 * our Rx buffer layout. Buffer pool was drained on dpaa2_eth_stop,
	 * so we are sure no old format buffers will be used from now on.
	 */
	if (need_update) {
		err = dpaa2_eth_set_rx_mfl(priv, dev->mtu, !!prog);
		if (err)
			goto out_err;
		err = dpaa2_eth_update_rx_buffer_headroom(priv, !!prog);
		if (err)
			goto out_err;
	}

	old = xchg(&priv->xdp_prog, prog);
	if (old)
		bpf_prog_put(old);

	for (i = 0; i < priv->num_channels; i++) {
		ch = priv->channel[i];
		old = xchg(&ch->xdp.prog, prog);
		if (old)
			bpf_prog_put(old);
	}

	if (up) {
		err = dev_open(dev, NULL);
		if (err)
			return err;
	}

	return 0;

out_err:
	if (prog)
		bpf_prog_sub(prog, priv->num_channels);
	if (up)
		dev_open(dev, NULL);

	return err;
}

static int dpaa2_eth_xdp(struct net_device *dev, struct netdev_bpf *xdp)
{
	switch (xdp->command) {
	case XDP_SETUP_PROG:
		return dpaa2_eth_setup_xdp(dev, xdp->prog);
	case XDP_SETUP_XSK_POOL:
		return dpaa2_xsk_setup_pool(dev, xdp->xsk.pool, xdp->xsk.queue_id);
	default:
		return -EINVAL;
	}

	return 0;
}

static int dpaa2_eth_xdp_create_fd(struct net_device *net_dev,
				   struct xdp_frame *xdpf,
				   struct dpaa2_fd *fd)
{
	struct device *dev = net_dev->dev.parent;
	unsigned int needed_headroom;
	struct dpaa2_eth_swa *swa;
	void *buffer_start, *aligned_start;
	dma_addr_t addr;

	/* We require a minimum headroom to be able to transmit the frame.
	 * Otherwise return an error and let the original net_device handle it
	 */
	needed_headroom = dpaa2_eth_needed_headroom(NULL);
	if (xdpf->headroom < needed_headroom)
		return -EINVAL;

	/* Setup the FD fields */
	memset(fd, 0, sizeof(*fd));

	/* Align FD address, if possible */
	buffer_start = xdpf->data - needed_headroom;
	aligned_start = PTR_ALIGN(buffer_start - DPAA2_ETH_TX_BUF_ALIGN,
				  DPAA2_ETH_TX_BUF_ALIGN);
	if (aligned_start >= xdpf->data - xdpf->headroom)
		buffer_start = aligned_start;

	swa = (struct dpaa2_eth_swa *)buffer_start;
	/* fill in necessary fields here */
	swa->type = DPAA2_ETH_SWA_XDP;
	swa->xdp.dma_size = xdpf->data + xdpf->len - buffer_start;
	swa->xdp.xdpf = xdpf;

	addr = dma_map_single(dev, buffer_start,
			      swa->xdp.dma_size,
			      DMA_BIDIRECTIONAL);
	if (unlikely(dma_mapping_error(dev, addr)))
		return -ENOMEM;

	dpaa2_fd_set_addr(fd, addr);
	dpaa2_fd_set_offset(fd, xdpf->data - buffer_start);
	dpaa2_fd_set_len(fd, xdpf->len);
	dpaa2_fd_set_format(fd, dpaa2_fd_single);
	dpaa2_fd_set_ctrl(fd, FD_CTRL_PTA);

	return 0;
}

static int dpaa2_eth_xdp_xmit(struct net_device *net_dev, int n,
			      struct xdp_frame **frames, u32 flags)
{
	struct dpaa2_eth_priv *priv = netdev_priv(net_dev);
	struct dpaa2_eth_xdp_fds *xdp_redirect_fds;
	struct rtnl_link_stats64 *percpu_stats;
	struct dpaa2_eth_fq *fq;
	struct dpaa2_fd *fds;
	int enqueued, i, err;

	if (unlikely(flags & ~XDP_XMIT_FLAGS_MASK))
		return -EINVAL;

	if (!netif_running(net_dev))
		return -ENETDOWN;

	fq = &priv->fq[smp_processor_id()];
	xdp_redirect_fds = &fq->xdp_redirect_fds;
	fds = xdp_redirect_fds->fds;

	percpu_stats = this_cpu_ptr(priv->percpu_stats);

	/* create a FD for each xdp_frame in the list received */
	for (i = 0; i < n; i++) {
		err = dpaa2_eth_xdp_create_fd(net_dev, frames[i], &fds[i]);
		if (err)
			break;
	}
	xdp_redirect_fds->num = i;

	/* enqueue all the frame descriptors */
	enqueued = dpaa2_eth_xdp_flush(priv, fq, xdp_redirect_fds);

	/* update statistics */
	percpu_stats->tx_packets += enqueued;
	for (i = 0; i < enqueued; i++)
		percpu_stats->tx_bytes += dpaa2_fd_get_len(&fds[i]);

	return enqueued;
}

static int update_xps(struct dpaa2_eth_priv *priv)
{
	struct net_device *net_dev = priv->net_dev;
	struct cpumask xps_mask;
	struct dpaa2_eth_fq *fq;
	int i, num_queues, netdev_queues;
	int err = 0;

	num_queues = dpaa2_eth_queue_count(priv);
	netdev_queues = (net_dev->num_tc ? : 1) * num_queues;

	/* The first <num_queues> entries in priv->fq array are Tx/Tx conf
	 * queues, so only process those
	 */
	for (i = 0; i < netdev_queues; i++) {
		fq = &priv->fq[i % num_queues];

		cpumask_clear(&xps_mask);
		cpumask_set_cpu(fq->target_cpu, &xps_mask);

		err = netif_set_xps_queue(net_dev, &xps_mask, i);
		if (err) {
			netdev_warn_once(net_dev, "Error setting XPS queue\n");
			break;
		}
	}

	return err;
}

static int dpaa2_eth_setup_mqprio(struct net_device *net_dev,
				  struct tc_mqprio_qopt *mqprio)
{
	struct dpaa2_eth_priv *priv = netdev_priv(net_dev);
	u8 num_tc, num_queues;
	int i;

	mqprio->hw = TC_MQPRIO_HW_OFFLOAD_TCS;
	num_queues = dpaa2_eth_queue_count(priv);
	num_tc = mqprio->num_tc;

	if (num_tc == net_dev->num_tc)
		return 0;

	if (num_tc  > dpaa2_eth_tc_count(priv)) {
		netdev_err(net_dev, "Max %d traffic classes supported\n",
			   dpaa2_eth_tc_count(priv));
		return -EOPNOTSUPP;
	}

	if (!num_tc) {
		netdev_reset_tc(net_dev);
		netif_set_real_num_tx_queues(net_dev, num_queues);
		goto out;
	}

	netdev_set_num_tc(net_dev, num_tc);
	netif_set_real_num_tx_queues(net_dev, num_tc * num_queues);

	for (i = 0; i < num_tc; i++)
		netdev_set_tc_queue(net_dev, i, num_queues, i * num_queues);

out:
	update_xps(priv);

	return 0;
}

#define bps_to_mbits(rate) (div_u64((rate), 1000000) * 8)

static int dpaa2_eth_setup_tbf(struct net_device *net_dev, struct tc_tbf_qopt_offload *p)
{
	struct tc_tbf_qopt_offload_replace_params *cfg = &p->replace_params;
	struct dpaa2_eth_priv *priv = netdev_priv(net_dev);
	struct dpni_tx_shaping_cfg tx_cr_shaper = { 0 };
	struct dpni_tx_shaping_cfg tx_er_shaper = { 0 };
	int err;

	if (p->command == TC_TBF_STATS)
		return -EOPNOTSUPP;

	/* Only per port Tx shaping */
	if (p->parent != TC_H_ROOT)
		return -EOPNOTSUPP;

	if (p->command == TC_TBF_REPLACE) {
		if (cfg->max_size > DPAA2_ETH_MAX_BURST_SIZE) {
			netdev_err(net_dev, "burst size cannot be greater than %d\n",
				   DPAA2_ETH_MAX_BURST_SIZE);
			return -EINVAL;
		}

		tx_cr_shaper.max_burst_size = cfg->max_size;
		/* The TBF interface is in bytes/s, whereas DPAA2 expects the
		 * rate in Mbits/s
		 */
		tx_cr_shaper.rate_limit = bps_to_mbits(cfg->rate.rate_bytes_ps);
	}

	err = dpni_set_tx_shaping(priv->mc_io, 0, priv->mc_token, &tx_cr_shaper,
				  &tx_er_shaper, 0);
	if (err) {
		netdev_err(net_dev, "dpni_set_tx_shaping() = %d\n", err);
		return err;
	}

	return 0;
}

static int dpaa2_eth_setup_tc(struct net_device *net_dev,
			      enum tc_setup_type type, void *type_data)
{
	switch (type) {
	case TC_SETUP_QDISC_MQPRIO:
		return dpaa2_eth_setup_mqprio(net_dev, type_data);
	case TC_SETUP_QDISC_TBF:
		return dpaa2_eth_setup_tbf(net_dev, type_data);
	case TC_SETUP_BLOCK:
		return 0;
	default:
		return -EOPNOTSUPP;
	}
}

static const struct net_device_ops dpaa2_eth_ops = {
	.ndo_open = dpaa2_eth_open,
	.ndo_start_xmit = dpaa2_eth_tx,
	.ndo_stop = dpaa2_eth_stop,
	.ndo_set_mac_address = dpaa2_eth_set_addr,
	.ndo_get_stats64 = dpaa2_eth_get_stats,
	.ndo_set_rx_mode = dpaa2_eth_set_rx_mode,
	.ndo_set_features = dpaa2_eth_set_features,
	.ndo_eth_ioctl = dpaa2_eth_ioctl,
	.ndo_change_mtu = dpaa2_eth_change_mtu,
	.ndo_bpf = dpaa2_eth_xdp,
	.ndo_xdp_xmit = dpaa2_eth_xdp_xmit,
	.ndo_xsk_wakeup = dpaa2_xsk_wakeup,
	.ndo_setup_tc = dpaa2_eth_setup_tc,
	.ndo_vlan_rx_add_vid = dpaa2_eth_rx_add_vid,
	.ndo_vlan_rx_kill_vid = dpaa2_eth_rx_kill_vid
};

static void dpaa2_eth_cdan_cb(struct dpaa2_io_notification_ctx *ctx)
{
	struct dpaa2_eth_channel *ch;

	ch = container_of(ctx, struct dpaa2_eth_channel, nctx);

	/* Update NAPI statistics */
	ch->stats.cdan++;

	/* NAPI can also be scheduled from the AF_XDP Tx path. Mark a missed
	 * so that it can be rescheduled again.
	 */
	if (!napi_if_scheduled_mark_missed(&ch->napi))
		napi_schedule(&ch->napi);
}

/* Allocate and configure a DPCON object */
static struct fsl_mc_device *dpaa2_eth_setup_dpcon(struct dpaa2_eth_priv *priv)
{
	struct fsl_mc_device *dpcon;
	struct device *dev = priv->net_dev->dev.parent;
	int err;

	err = fsl_mc_object_allocate(to_fsl_mc_device(dev),
				     FSL_MC_POOL_DPCON, &dpcon);
	if (err) {
		if (err == -ENXIO) {
			dev_dbg(dev, "Waiting for DPCON\n");
			err = -EPROBE_DEFER;
		} else {
			dev_info(dev, "Not enough DPCONs, will go on as-is\n");
		}
		return ERR_PTR(err);
	}

	err = dpcon_open(priv->mc_io, 0, dpcon->obj_desc.id, &dpcon->mc_handle);
	if (err) {
		dev_err(dev, "dpcon_open() failed\n");
		goto free;
	}

	err = dpcon_reset(priv->mc_io, 0, dpcon->mc_handle);
	if (err) {
		dev_err(dev, "dpcon_reset() failed\n");
		goto close;
	}

	err = dpcon_enable(priv->mc_io, 0, dpcon->mc_handle);
	if (err) {
		dev_err(dev, "dpcon_enable() failed\n");
		goto close;
	}

	return dpcon;

close:
	dpcon_close(priv->mc_io, 0, dpcon->mc_handle);
free:
	fsl_mc_object_free(dpcon);

	return ERR_PTR(err);
}

static void dpaa2_eth_free_dpcon(struct dpaa2_eth_priv *priv,
				 struct fsl_mc_device *dpcon)
{
	dpcon_disable(priv->mc_io, 0, dpcon->mc_handle);
	dpcon_close(priv->mc_io, 0, dpcon->mc_handle);
	fsl_mc_object_free(dpcon);
}

static struct dpaa2_eth_channel *dpaa2_eth_alloc_channel(struct dpaa2_eth_priv *priv)
{
	struct dpaa2_eth_channel *channel;
	struct dpcon_attr attr;
	struct device *dev = priv->net_dev->dev.parent;
	int err;

	channel = kzalloc(sizeof(*channel), GFP_KERNEL);
	if (!channel)
		return NULL;

	channel->dpcon = dpaa2_eth_setup_dpcon(priv);
	if (IS_ERR(channel->dpcon)) {
		err = PTR_ERR(channel->dpcon);
		goto err_setup;
	}

	err = dpcon_get_attributes(priv->mc_io, 0, channel->dpcon->mc_handle,
				   &attr);
	if (err) {
		dev_err(dev, "dpcon_get_attributes() failed\n");
		goto err_get_attr;
	}

	channel->dpcon_id = attr.id;
	channel->ch_id = attr.qbman_ch_id;
	channel->priv = priv;

	return channel;

err_get_attr:
	dpaa2_eth_free_dpcon(priv, channel->dpcon);
err_setup:
	kfree(channel);
	return ERR_PTR(err);
}

static void dpaa2_eth_free_channel(struct dpaa2_eth_priv *priv,
				   struct dpaa2_eth_channel *channel)
{
	dpaa2_eth_free_dpcon(priv, channel->dpcon);
	kfree(channel);
}

/* DPIO setup: allocate and configure QBMan channels, setup core affinity
 * and register data availability notifications
 */
static int dpaa2_eth_setup_dpio(struct dpaa2_eth_priv *priv)
{
	struct dpaa2_io_notification_ctx *nctx;
	struct dpaa2_eth_channel *channel;
	struct dpcon_notification_cfg dpcon_notif_cfg;
	struct device *dev = priv->net_dev->dev.parent;
	int i, err;

	/* We want the ability to spread ingress traffic (RX, TX conf) to as
	 * many cores as possible, so we need one channel for each core
	 * (unless there's fewer queues than cores, in which case the extra
	 * channels would be wasted).
	 * Allocate one channel per core and register it to the core's
	 * affine DPIO. If not enough channels are available for all cores
	 * or if some cores don't have an affine DPIO, there will be no
	 * ingress frame processing on those cores.
	 */
	cpumask_clear(&priv->dpio_cpumask);
	for_each_online_cpu(i) {
		/* Try to allocate a channel */
		channel = dpaa2_eth_alloc_channel(priv);
		if (IS_ERR_OR_NULL(channel)) {
			err = PTR_ERR_OR_ZERO(channel);
			if (err == -EPROBE_DEFER)
				dev_dbg(dev, "waiting for affine channel\n");
			else
				dev_info(dev,
					 "No affine channel for cpu %d and above\n", i);
			goto err_alloc_ch;
		}

		priv->channel[priv->num_channels] = channel;

		nctx = &channel->nctx;
		nctx->is_cdan = 1;
		nctx->cb = dpaa2_eth_cdan_cb;
		nctx->id = channel->ch_id;
		nctx->desired_cpu = i;

		/* Register the new context */
		channel->dpio = dpaa2_io_service_select(i);
		err = dpaa2_io_service_register(channel->dpio, nctx, dev);
		if (err) {
			dev_dbg(dev, "No affine DPIO for cpu %d\n", i);
			/* If no affine DPIO for this core, there's probably
			 * none available for next cores either. Signal we want
			 * to retry later, in case the DPIO devices weren't
			 * probed yet.
			 */
			err = -EPROBE_DEFER;
			goto err_service_reg;
		}

		/* Register DPCON notification with MC */
		dpcon_notif_cfg.dpio_id = nctx->dpio_id;
		dpcon_notif_cfg.priority = 0;
		dpcon_notif_cfg.user_ctx = nctx->qman64;
		err = dpcon_set_notification(priv->mc_io, 0,
					     channel->dpcon->mc_handle,
					     &dpcon_notif_cfg);
		if (err) {
			dev_err(dev, "dpcon_set_notification failed()\n");
			goto err_set_cdan;
		}

		/* If we managed to allocate a channel and also found an affine
		 * DPIO for this core, add it to the final mask
		 */
		cpumask_set_cpu(i, &priv->dpio_cpumask);
		priv->num_channels++;

		/* Stop if we already have enough channels to accommodate all
		 * RX and TX conf queues
		 */
		if (priv->num_channels == priv->dpni_attrs.num_queues)
			break;
	}

	return 0;

err_set_cdan:
	dpaa2_io_service_deregister(channel->dpio, nctx, dev);
err_service_reg:
	dpaa2_eth_free_channel(priv, channel);
err_alloc_ch:
	if (err == -EPROBE_DEFER) {
		for (i = 0; i < priv->num_channels; i++) {
			channel = priv->channel[i];
			nctx = &channel->nctx;
			dpaa2_io_service_deregister(channel->dpio, nctx, dev);
			dpaa2_eth_free_channel(priv, channel);
		}
		priv->num_channels = 0;
		return err;
	}

	if (cpumask_empty(&priv->dpio_cpumask)) {
		dev_err(dev, "No cpu with an affine DPIO/DPCON\n");
		return -ENODEV;
	}

	dev_info(dev, "Cores %*pbl available for processing ingress traffic\n",
		 cpumask_pr_args(&priv->dpio_cpumask));

	return 0;
}

static void dpaa2_eth_free_dpio(struct dpaa2_eth_priv *priv)
{
	struct device *dev = priv->net_dev->dev.parent;
	struct dpaa2_eth_channel *ch;
	int i;

	/* deregister CDAN notifications and free channels */
	for (i = 0; i < priv->num_channels; i++) {
		ch = priv->channel[i];
		dpaa2_io_service_deregister(ch->dpio, &ch->nctx, dev);
		dpaa2_eth_free_channel(priv, ch);
	}
}

static struct dpaa2_eth_channel *dpaa2_eth_get_affine_channel(struct dpaa2_eth_priv *priv,
							      int cpu)
{
	struct device *dev = priv->net_dev->dev.parent;
	int i;

	for (i = 0; i < priv->num_channels; i++)
		if (priv->channel[i]->nctx.desired_cpu == cpu)
			return priv->channel[i];

	/* We should never get here. Issue a warning and return
	 * the first channel, because it's still better than nothing
	 */
	dev_warn(dev, "No affine channel found for cpu %d\n", cpu);

	return priv->channel[0];
}

static void dpaa2_eth_set_fq_affinity(struct dpaa2_eth_priv *priv)
{
	struct device *dev = priv->net_dev->dev.parent;
	struct dpaa2_eth_fq *fq;
	int rx_cpu, txc_cpu;
	int i;

	/* For each FQ, pick one channel/CPU to deliver frames to.
	 * This may well change at runtime, either through irqbalance or
	 * through direct user intervention.
	 */
	rx_cpu = txc_cpu = cpumask_first(&priv->dpio_cpumask);

	for (i = 0; i < priv->num_fqs; i++) {
		fq = &priv->fq[i];
		switch (fq->type) {
		case DPAA2_RX_FQ:
		case DPAA2_RX_ERR_FQ:
			fq->target_cpu = rx_cpu;
			rx_cpu = cpumask_next(rx_cpu, &priv->dpio_cpumask);
			if (rx_cpu >= nr_cpu_ids)
				rx_cpu = cpumask_first(&priv->dpio_cpumask);
			break;
		case DPAA2_TX_CONF_FQ:
			fq->target_cpu = txc_cpu;
			txc_cpu = cpumask_next(txc_cpu, &priv->dpio_cpumask);
			if (txc_cpu >= nr_cpu_ids)
				txc_cpu = cpumask_first(&priv->dpio_cpumask);
			break;
		default:
			dev_err(dev, "Unknown FQ type: %d\n", fq->type);
		}
		fq->channel = dpaa2_eth_get_affine_channel(priv, fq->target_cpu);
	}

	update_xps(priv);
}

static void dpaa2_eth_setup_fqs(struct dpaa2_eth_priv *priv)
{
	int i, j;

	/* We have one TxConf FQ per Tx flow.
	 * The number of Tx and Rx queues is the same.
	 * Tx queues come first in the fq array.
	 */
	for (i = 0; i < dpaa2_eth_queue_count(priv); i++) {
		priv->fq[priv->num_fqs].type = DPAA2_TX_CONF_FQ;
		priv->fq[priv->num_fqs].consume = dpaa2_eth_tx_conf;
		priv->fq[priv->num_fqs++].flowid = (u16)i;
	}

	for (j = 0; j < dpaa2_eth_tc_count(priv); j++) {
		for (i = 0; i < dpaa2_eth_queue_count(priv); i++) {
			priv->fq[priv->num_fqs].type = DPAA2_RX_FQ;
			priv->fq[priv->num_fqs].consume = dpaa2_eth_rx;
			priv->fq[priv->num_fqs].tc = (u8)j;
			priv->fq[priv->num_fqs++].flowid = (u16)i;
		}
	}

	/* We have exactly one Rx error queue per DPNI */
	priv->fq[priv->num_fqs].type = DPAA2_RX_ERR_FQ;
	priv->fq[priv->num_fqs++].consume = dpaa2_eth_rx_err;

	/* For each FQ, decide on which core to process incoming frames */
	dpaa2_eth_set_fq_affinity(priv);
}

/* Allocate and configure a buffer pool */
struct dpaa2_eth_bp *dpaa2_eth_allocate_dpbp(struct dpaa2_eth_priv *priv)
{
	struct device *dev = priv->net_dev->dev.parent;
	struct fsl_mc_device *dpbp_dev;
	struct dpbp_attr dpbp_attrs;
	struct dpaa2_eth_bp *bp;
	int err;

	err = fsl_mc_object_allocate(to_fsl_mc_device(dev), FSL_MC_POOL_DPBP,
				     &dpbp_dev);
	if (err) {
		if (err == -ENXIO)
			err = -EPROBE_DEFER;
		else
			dev_err(dev, "DPBP device allocation failed\n");
		return ERR_PTR(err);
	}

	bp = kzalloc(sizeof(*bp), GFP_KERNEL);
	if (!bp) {
		err = -ENOMEM;
		goto err_alloc;
	}

	err = dpbp_open(priv->mc_io, 0, dpbp_dev->obj_desc.id,
			&dpbp_dev->mc_handle);
	if (err) {
		dev_err(dev, "dpbp_open() failed\n");
		goto err_open;
	}

	err = dpbp_reset(priv->mc_io, 0, dpbp_dev->mc_handle);
	if (err) {
		dev_err(dev, "dpbp_reset() failed\n");
		goto err_reset;
	}

	err = dpbp_enable(priv->mc_io, 0, dpbp_dev->mc_handle);
	if (err) {
		dev_err(dev, "dpbp_enable() failed\n");
		goto err_enable;
	}

	err = dpbp_get_attributes(priv->mc_io, 0, dpbp_dev->mc_handle,
				  &dpbp_attrs);
	if (err) {
		dev_err(dev, "dpbp_get_attributes() failed\n");
		goto err_get_attr;
	}

	bp->dev = dpbp_dev;
	bp->bpid = dpbp_attrs.bpid;

	return bp;

err_get_attr:
	dpbp_disable(priv->mc_io, 0, dpbp_dev->mc_handle);
err_enable:
err_reset:
	dpbp_close(priv->mc_io, 0, dpbp_dev->mc_handle);
err_open:
	kfree(bp);
err_alloc:
	fsl_mc_object_free(dpbp_dev);

	return ERR_PTR(err);
<<<<<<< HEAD
}

static int dpaa2_eth_setup_default_dpbp(struct dpaa2_eth_priv *priv)
{
	struct dpaa2_eth_bp *bp;
	int i;

	bp = dpaa2_eth_allocate_dpbp(priv);
	if (IS_ERR(bp))
		return PTR_ERR(bp);

	priv->bp[DPAA2_ETH_DEFAULT_BP_IDX] = bp;
	priv->num_bps++;

	for (i = 0; i < priv->num_channels; i++)
		priv->channel[i]->bp = bp;

	return 0;
}

void dpaa2_eth_free_dpbp(struct dpaa2_eth_priv *priv, struct dpaa2_eth_bp *bp)
{
	int idx_bp;

	/* Find the index at which this BP is stored */
	for (idx_bp = 0; idx_bp < priv->num_bps; idx_bp++)
		if (priv->bp[idx_bp] == bp)
			break;

	/* Drain the pool and disable the associated MC object */
	dpaa2_eth_drain_pool(priv, bp->bpid);
	dpbp_disable(priv->mc_io, 0, bp->dev->mc_handle);
	dpbp_close(priv->mc_io, 0, bp->dev->mc_handle);
	fsl_mc_object_free(bp->dev);
	kfree(bp);

	/* Move the last in use DPBP over in this position */
	priv->bp[idx_bp] = priv->bp[priv->num_bps - 1];
	priv->num_bps--;
}

static void dpaa2_eth_free_dpbps(struct dpaa2_eth_priv *priv)
{
=======
}

static int dpaa2_eth_setup_default_dpbp(struct dpaa2_eth_priv *priv)
{
	struct dpaa2_eth_bp *bp;
	int i;

	bp = dpaa2_eth_allocate_dpbp(priv);
	if (IS_ERR(bp))
		return PTR_ERR(bp);

	priv->bp[DPAA2_ETH_DEFAULT_BP_IDX] = bp;
	priv->num_bps++;

	for (i = 0; i < priv->num_channels; i++)
		priv->channel[i]->bp = bp;

	return 0;
}

void dpaa2_eth_free_dpbp(struct dpaa2_eth_priv *priv, struct dpaa2_eth_bp *bp)
{
	int idx_bp;

	/* Find the index at which this BP is stored */
	for (idx_bp = 0; idx_bp < priv->num_bps; idx_bp++)
		if (priv->bp[idx_bp] == bp)
			break;

	/* Drain the pool and disable the associated MC object */
	dpaa2_eth_drain_pool(priv, bp->bpid);
	dpbp_disable(priv->mc_io, 0, bp->dev->mc_handle);
	dpbp_close(priv->mc_io, 0, bp->dev->mc_handle);
	fsl_mc_object_free(bp->dev);
	kfree(bp);

	/* Move the last in use DPBP over in this position */
	priv->bp[idx_bp] = priv->bp[priv->num_bps - 1];
	priv->num_bps--;
}

static void dpaa2_eth_free_dpbps(struct dpaa2_eth_priv *priv)
{
>>>>>>> ccf0a997
	int i;

	for (i = 0; i < priv->num_bps; i++)
		dpaa2_eth_free_dpbp(priv, priv->bp[i]);
}

static int dpaa2_eth_set_buffer_layout(struct dpaa2_eth_priv *priv)
{
	struct device *dev = priv->net_dev->dev.parent;
	struct dpni_buffer_layout buf_layout = {0};
	u16 rx_buf_align;
	int err;

	/* We need to check for WRIOP version 1.0.0, but depending on the MC
	 * version, this number is not always provided correctly on rev1.
	 * We need to check for both alternatives in this situation.
	 */
	if (priv->dpni_attrs.wriop_version == DPAA2_WRIOP_VERSION(0, 0, 0) ||
	    priv->dpni_attrs.wriop_version == DPAA2_WRIOP_VERSION(1, 0, 0))
		rx_buf_align = DPAA2_ETH_RX_BUF_ALIGN_REV1;
	else
		rx_buf_align = DPAA2_ETH_RX_BUF_ALIGN;

	/* We need to ensure that the buffer size seen by WRIOP is a multiple
	 * of 64 or 256 bytes depending on the WRIOP version.
	 */
	priv->rx_buf_size = ALIGN_DOWN(DPAA2_ETH_RX_BUF_SIZE, rx_buf_align);

	/* tx buffer */
	buf_layout.private_data_size = DPAA2_ETH_SWA_SIZE;
	buf_layout.pass_timestamp = true;
	buf_layout.pass_frame_status = true;
	buf_layout.options = DPNI_BUF_LAYOUT_OPT_PRIVATE_DATA_SIZE |
			     DPNI_BUF_LAYOUT_OPT_TIMESTAMP |
			     DPNI_BUF_LAYOUT_OPT_FRAME_STATUS;
	err = dpni_set_buffer_layout(priv->mc_io, 0, priv->mc_token,
				     DPNI_QUEUE_TX, &buf_layout);
	if (err) {
		dev_err(dev, "dpni_set_buffer_layout(TX) failed\n");
		return err;
	}

	/* tx-confirm buffer */
	buf_layout.options = DPNI_BUF_LAYOUT_OPT_TIMESTAMP |
			     DPNI_BUF_LAYOUT_OPT_FRAME_STATUS;
	err = dpni_set_buffer_layout(priv->mc_io, 0, priv->mc_token,
				     DPNI_QUEUE_TX_CONFIRM, &buf_layout);
	if (err) {
		dev_err(dev, "dpni_set_buffer_layout(TX_CONF) failed\n");
		return err;
	}

	/* Now that we've set our tx buffer layout, retrieve the minimum
	 * required tx data offset.
	 */
	err = dpni_get_tx_data_offset(priv->mc_io, 0, priv->mc_token,
				      &priv->tx_data_offset);
	if (err) {
		dev_err(dev, "dpni_get_tx_data_offset() failed\n");
		return err;
	}

	if ((priv->tx_data_offset % 64) != 0)
		dev_warn(dev, "Tx data offset (%d) not a multiple of 64B\n",
			 priv->tx_data_offset);

	/* rx buffer */
	buf_layout.pass_frame_status = true;
	buf_layout.pass_parser_result = true;
	buf_layout.data_align = rx_buf_align;
	buf_layout.data_head_room = dpaa2_eth_rx_head_room(priv);
	buf_layout.private_data_size = 0;
	buf_layout.options = DPNI_BUF_LAYOUT_OPT_PARSER_RESULT |
			     DPNI_BUF_LAYOUT_OPT_FRAME_STATUS |
			     DPNI_BUF_LAYOUT_OPT_DATA_ALIGN |
			     DPNI_BUF_LAYOUT_OPT_DATA_HEAD_ROOM |
			     DPNI_BUF_LAYOUT_OPT_TIMESTAMP;
	err = dpni_set_buffer_layout(priv->mc_io, 0, priv->mc_token,
				     DPNI_QUEUE_RX, &buf_layout);
	if (err) {
		dev_err(dev, "dpni_set_buffer_layout(RX) failed\n");
		return err;
	}

	return 0;
}

#define DPNI_ENQUEUE_FQID_VER_MAJOR	7
#define DPNI_ENQUEUE_FQID_VER_MINOR	9

static inline int dpaa2_eth_enqueue_qd(struct dpaa2_eth_priv *priv,
				       struct dpaa2_eth_fq *fq,
				       struct dpaa2_fd *fd, u8 prio,
				       u32 num_frames __always_unused,
				       int *frames_enqueued)
{
	int err;

	err = dpaa2_io_service_enqueue_qd(fq->channel->dpio,
					  priv->tx_qdid, prio,
					  fq->tx_qdbin, fd);
	if (!err && frames_enqueued)
		*frames_enqueued = 1;
	return err;
}

static inline int dpaa2_eth_enqueue_fq_multiple(struct dpaa2_eth_priv *priv,
						struct dpaa2_eth_fq *fq,
						struct dpaa2_fd *fd,
						u8 prio, u32 num_frames,
						int *frames_enqueued)
{
	int err;

	err = dpaa2_io_service_enqueue_multiple_fq(fq->channel->dpio,
						   fq->tx_fqid[prio],
						   fd, num_frames);

	if (err == 0)
		return -EBUSY;

	if (frames_enqueued)
		*frames_enqueued = err;
	return 0;
}

static void dpaa2_eth_set_enqueue_mode(struct dpaa2_eth_priv *priv)
{
	if (dpaa2_eth_cmp_dpni_ver(priv, DPNI_ENQUEUE_FQID_VER_MAJOR,
				   DPNI_ENQUEUE_FQID_VER_MINOR) < 0)
		priv->enqueue = dpaa2_eth_enqueue_qd;
	else
		priv->enqueue = dpaa2_eth_enqueue_fq_multiple;
}

static int dpaa2_eth_set_pause(struct dpaa2_eth_priv *priv)
{
	struct device *dev = priv->net_dev->dev.parent;
	struct dpni_link_cfg link_cfg = {0};
	int err;

	/* Get the default link options so we don't override other flags */
	err = dpni_get_link_cfg(priv->mc_io, 0, priv->mc_token, &link_cfg);
	if (err) {
		dev_err(dev, "dpni_get_link_cfg() failed\n");
		return err;
	}

	/* By default, enable both Rx and Tx pause frames */
	link_cfg.options |= DPNI_LINK_OPT_PAUSE;
	link_cfg.options &= ~DPNI_LINK_OPT_ASYM_PAUSE;
	err = dpni_set_link_cfg(priv->mc_io, 0, priv->mc_token, &link_cfg);
	if (err) {
		dev_err(dev, "dpni_set_link_cfg() failed\n");
		return err;
	}

	priv->link_state.options = link_cfg.options;

	return 0;
}

static void dpaa2_eth_update_tx_fqids(struct dpaa2_eth_priv *priv)
{
	struct dpni_queue_id qid = {0};
	struct dpaa2_eth_fq *fq;
	struct dpni_queue queue;
	int i, j, err;

	/* We only use Tx FQIDs for FQID-based enqueue, so check
	 * if DPNI version supports it before updating FQIDs
	 */
	if (dpaa2_eth_cmp_dpni_ver(priv, DPNI_ENQUEUE_FQID_VER_MAJOR,
				   DPNI_ENQUEUE_FQID_VER_MINOR) < 0)
		return;

	for (i = 0; i < priv->num_fqs; i++) {
		fq = &priv->fq[i];
		if (fq->type != DPAA2_TX_CONF_FQ)
			continue;
		for (j = 0; j < dpaa2_eth_tc_count(priv); j++) {
			err = dpni_get_queue(priv->mc_io, 0, priv->mc_token,
					     DPNI_QUEUE_TX, j, fq->flowid,
					     &queue, &qid);
			if (err)
				goto out_err;

			fq->tx_fqid[j] = qid.fqid;
			if (fq->tx_fqid[j] == 0)
				goto out_err;
		}
	}

	priv->enqueue = dpaa2_eth_enqueue_fq_multiple;

	return;

out_err:
	netdev_info(priv->net_dev,
		    "Error reading Tx FQID, fallback to QDID-based enqueue\n");
	priv->enqueue = dpaa2_eth_enqueue_qd;
}

/* Configure ingress classification based on VLAN PCP */
static int dpaa2_eth_set_vlan_qos(struct dpaa2_eth_priv *priv)
{
	struct device *dev = priv->net_dev->dev.parent;
	struct dpkg_profile_cfg kg_cfg = {0};
	struct dpni_qos_tbl_cfg qos_cfg = {0};
	struct dpni_rule_cfg key_params;
	void *dma_mem, *key, *mask;
	u8 key_size = 2;	/* VLAN TCI field */
	int i, pcp, err;

	/* VLAN-based classification only makes sense if we have multiple
	 * traffic classes.
	 * Also, we need to extract just the 3-bit PCP field from the VLAN
	 * header and we can only do that by using a mask
	 */
	if (dpaa2_eth_tc_count(priv) == 1 || !dpaa2_eth_fs_mask_enabled(priv)) {
		dev_dbg(dev, "VLAN-based QoS classification not supported\n");
		return -EOPNOTSUPP;
	}

	dma_mem = kzalloc(DPAA2_CLASSIFIER_DMA_SIZE, GFP_KERNEL);
	if (!dma_mem)
		return -ENOMEM;

	kg_cfg.num_extracts = 1;
	kg_cfg.extracts[0].type = DPKG_EXTRACT_FROM_HDR;
	kg_cfg.extracts[0].extract.from_hdr.prot = NET_PROT_VLAN;
	kg_cfg.extracts[0].extract.from_hdr.type = DPKG_FULL_FIELD;
	kg_cfg.extracts[0].extract.from_hdr.field = NH_FLD_VLAN_TCI;

	err = dpni_prepare_key_cfg(&kg_cfg, dma_mem);
	if (err) {
		dev_err(dev, "dpni_prepare_key_cfg failed\n");
		goto out_free_tbl;
	}

	/* set QoS table */
	qos_cfg.default_tc = 0;
	qos_cfg.discard_on_miss = 0;
	qos_cfg.key_cfg_iova = dma_map_single(dev, dma_mem,
					      DPAA2_CLASSIFIER_DMA_SIZE,
					      DMA_TO_DEVICE);
	if (dma_mapping_error(dev, qos_cfg.key_cfg_iova)) {
		dev_err(dev, "QoS table DMA mapping failed\n");
		err = -ENOMEM;
		goto out_free_tbl;
	}

	err = dpni_set_qos_table(priv->mc_io, 0, priv->mc_token, &qos_cfg);
	if (err) {
		dev_err(dev, "dpni_set_qos_table failed\n");
		goto out_unmap_tbl;
	}

	/* Add QoS table entries */
	key = kzalloc(key_size * 2, GFP_KERNEL);
	if (!key) {
		err = -ENOMEM;
		goto out_unmap_tbl;
	}
	mask = key + key_size;
	*(__be16 *)mask = cpu_to_be16(VLAN_PRIO_MASK);

	key_params.key_iova = dma_map_single(dev, key, key_size * 2,
					     DMA_TO_DEVICE);
	if (dma_mapping_error(dev, key_params.key_iova)) {
		dev_err(dev, "Qos table entry DMA mapping failed\n");
		err = -ENOMEM;
		goto out_free_key;
	}

	key_params.mask_iova = key_params.key_iova + key_size;
	key_params.key_size = key_size;

	/* We add rules for PCP-based distribution starting with highest
	 * priority (VLAN PCP = 7). If this DPNI doesn't have enough traffic
	 * classes to accommodate all priority levels, the lowest ones end up
	 * on TC 0 which was configured as default
	 */
	for (i = dpaa2_eth_tc_count(priv) - 1, pcp = 7; i >= 0; i--, pcp--) {
		*(__be16 *)key = cpu_to_be16(pcp << VLAN_PRIO_SHIFT);
		dma_sync_single_for_device(dev, key_params.key_iova,
					   key_size * 2, DMA_TO_DEVICE);

		err = dpni_add_qos_entry(priv->mc_io, 0, priv->mc_token,
					 &key_params, i, i);
		if (err) {
			dev_err(dev, "dpni_add_qos_entry failed\n");
			dpni_clear_qos_table(priv->mc_io, 0, priv->mc_token);
			goto out_unmap_key;
		}
	}

	priv->vlan_cls_enabled = true;

	/* Table and key memory is not persistent, clean everything up after
	 * configuration is finished
	 */
out_unmap_key:
	dma_unmap_single(dev, key_params.key_iova, key_size * 2, DMA_TO_DEVICE);
out_free_key:
	kfree(key);
out_unmap_tbl:
	dma_unmap_single(dev, qos_cfg.key_cfg_iova, DPAA2_CLASSIFIER_DMA_SIZE,
			 DMA_TO_DEVICE);
out_free_tbl:
	kfree(dma_mem);

	return err;
}

/* Configure the DPNI object this interface is associated with */
static int dpaa2_eth_setup_dpni(struct fsl_mc_device *ls_dev)
{
	struct device *dev = &ls_dev->dev;
	struct dpaa2_eth_priv *priv;
	struct net_device *net_dev;
	int err;

	net_dev = dev_get_drvdata(dev);
	priv = netdev_priv(net_dev);

	/* get a handle for the DPNI object */
	err = dpni_open(priv->mc_io, 0, ls_dev->obj_desc.id, &priv->mc_token);
	if (err) {
		dev_err(dev, "dpni_open() failed\n");
		return err;
	}

	/* Check if we can work with this DPNI object */
	err = dpni_get_api_version(priv->mc_io, 0, &priv->dpni_ver_major,
				   &priv->dpni_ver_minor);
	if (err) {
		dev_err(dev, "dpni_get_api_version() failed\n");
		goto close;
	}
	if (dpaa2_eth_cmp_dpni_ver(priv, DPNI_VER_MAJOR, DPNI_VER_MINOR) < 0) {
		dev_err(dev, "DPNI version %u.%u not supported, need >= %u.%u\n",
			priv->dpni_ver_major, priv->dpni_ver_minor,
			DPNI_VER_MAJOR, DPNI_VER_MINOR);
		err = -EOPNOTSUPP;
		goto close;
	}

	ls_dev->mc_io = priv->mc_io;
	ls_dev->mc_handle = priv->mc_token;

	err = dpni_reset(priv->mc_io, 0, priv->mc_token);
	if (err) {
		dev_err(dev, "dpni_reset() failed\n");
		goto close;
	}

	err = dpni_get_attributes(priv->mc_io, 0, priv->mc_token,
				  &priv->dpni_attrs);
	if (err) {
		dev_err(dev, "dpni_get_attributes() failed (err=%d)\n", err);
		goto close;
	}

	err = dpaa2_eth_set_buffer_layout(priv);
	if (err)
		goto close;

	dpaa2_eth_set_enqueue_mode(priv);

	/* Enable pause frame support */
	if (dpaa2_eth_has_pause_support(priv)) {
		err = dpaa2_eth_set_pause(priv);
		if (err)
			goto close;
	}

	err = dpaa2_eth_set_vlan_qos(priv);
	if (err && err != -EOPNOTSUPP)
		goto close;

	priv->cls_rules = devm_kcalloc(dev, dpaa2_eth_fs_count(priv),
				       sizeof(struct dpaa2_eth_cls_rule),
				       GFP_KERNEL);
	if (!priv->cls_rules) {
		err = -ENOMEM;
		goto close;
	}

	return 0;

close:
	dpni_close(priv->mc_io, 0, priv->mc_token);

	return err;
}

static void dpaa2_eth_free_dpni(struct dpaa2_eth_priv *priv)
{
	int err;

	err = dpni_reset(priv->mc_io, 0, priv->mc_token);
	if (err)
		netdev_warn(priv->net_dev, "dpni_reset() failed (err %d)\n",
			    err);

	dpni_close(priv->mc_io, 0, priv->mc_token);
}

static int dpaa2_eth_setup_rx_flow(struct dpaa2_eth_priv *priv,
				   struct dpaa2_eth_fq *fq)
{
	struct device *dev = priv->net_dev->dev.parent;
	struct dpni_queue queue;
	struct dpni_queue_id qid;
	int err;

	err = dpni_get_queue(priv->mc_io, 0, priv->mc_token,
			     DPNI_QUEUE_RX, fq->tc, fq->flowid, &queue, &qid);
	if (err) {
		dev_err(dev, "dpni_get_queue(RX) failed\n");
		return err;
	}

	fq->fqid = qid.fqid;

	queue.destination.id = fq->channel->dpcon_id;
	queue.destination.type = DPNI_DEST_DPCON;
	queue.destination.priority = 1;
	queue.user_context = (u64)(uintptr_t)fq;
	err = dpni_set_queue(priv->mc_io, 0, priv->mc_token,
			     DPNI_QUEUE_RX, fq->tc, fq->flowid,
			     DPNI_QUEUE_OPT_USER_CTX | DPNI_QUEUE_OPT_DEST,
			     &queue);
	if (err) {
		dev_err(dev, "dpni_set_queue(RX) failed\n");
		return err;
	}

	/* xdp_rxq setup */
	/* only once for each channel */
	if (fq->tc > 0)
		return 0;

	err = xdp_rxq_info_reg(&fq->channel->xdp_rxq, priv->net_dev,
			       fq->flowid, 0);
	if (err) {
		dev_err(dev, "xdp_rxq_info_reg failed\n");
		return err;
	}

	err = xdp_rxq_info_reg_mem_model(&fq->channel->xdp_rxq,
					 MEM_TYPE_PAGE_ORDER0, NULL);
	if (err) {
		dev_err(dev, "xdp_rxq_info_reg_mem_model failed\n");
		return err;
	}

	return 0;
}

static int dpaa2_eth_setup_tx_flow(struct dpaa2_eth_priv *priv,
				   struct dpaa2_eth_fq *fq)
{
	struct device *dev = priv->net_dev->dev.parent;
	struct dpni_queue queue;
	struct dpni_queue_id qid;
	int i, err;

	for (i = 0; i < dpaa2_eth_tc_count(priv); i++) {
		err = dpni_get_queue(priv->mc_io, 0, priv->mc_token,
				     DPNI_QUEUE_TX, i, fq->flowid,
				     &queue, &qid);
		if (err) {
			dev_err(dev, "dpni_get_queue(TX) failed\n");
			return err;
		}
		fq->tx_fqid[i] = qid.fqid;
	}

	/* All Tx queues belonging to the same flowid have the same qdbin */
	fq->tx_qdbin = qid.qdbin;

	err = dpni_get_queue(priv->mc_io, 0, priv->mc_token,
			     DPNI_QUEUE_TX_CONFIRM, 0, fq->flowid,
			     &queue, &qid);
	if (err) {
		dev_err(dev, "dpni_get_queue(TX_CONF) failed\n");
		return err;
	}

	fq->fqid = qid.fqid;

	queue.destination.id = fq->channel->dpcon_id;
	queue.destination.type = DPNI_DEST_DPCON;
	queue.destination.priority = 0;
	queue.user_context = (u64)(uintptr_t)fq;
	err = dpni_set_queue(priv->mc_io, 0, priv->mc_token,
			     DPNI_QUEUE_TX_CONFIRM, 0, fq->flowid,
			     DPNI_QUEUE_OPT_USER_CTX | DPNI_QUEUE_OPT_DEST,
			     &queue);
	if (err) {
		dev_err(dev, "dpni_set_queue(TX_CONF) failed\n");
		return err;
	}

	return 0;
}

static int setup_rx_err_flow(struct dpaa2_eth_priv *priv,
			     struct dpaa2_eth_fq *fq)
{
	struct device *dev = priv->net_dev->dev.parent;
	struct dpni_queue q = { { 0 } };
	struct dpni_queue_id qid;
	u8 q_opt = DPNI_QUEUE_OPT_USER_CTX | DPNI_QUEUE_OPT_DEST;
	int err;

	err = dpni_get_queue(priv->mc_io, 0, priv->mc_token,
			     DPNI_QUEUE_RX_ERR, 0, 0, &q, &qid);
	if (err) {
		dev_err(dev, "dpni_get_queue() failed (%d)\n", err);
		return err;
	}

	fq->fqid = qid.fqid;

	q.destination.id = fq->channel->dpcon_id;
	q.destination.type = DPNI_DEST_DPCON;
	q.destination.priority = 1;
	q.user_context = (u64)(uintptr_t)fq;
	err = dpni_set_queue(priv->mc_io, 0, priv->mc_token,
			     DPNI_QUEUE_RX_ERR, 0, 0, q_opt, &q);
	if (err) {
		dev_err(dev, "dpni_set_queue() failed (%d)\n", err);
		return err;
	}

	return 0;
}

/* Supported header fields for Rx hash distribution key */
static const struct dpaa2_eth_dist_fields dist_fields[] = {
	{
		/* L2 header */
		.rxnfc_field = RXH_L2DA,
		.cls_prot = NET_PROT_ETH,
		.cls_field = NH_FLD_ETH_DA,
		.id = DPAA2_ETH_DIST_ETHDST,
		.size = 6,
	}, {
		.cls_prot = NET_PROT_ETH,
		.cls_field = NH_FLD_ETH_SA,
		.id = DPAA2_ETH_DIST_ETHSRC,
		.size = 6,
	}, {
		/* This is the last ethertype field parsed:
		 * depending on frame format, it can be the MAC ethertype
		 * or the VLAN etype.
		 */
		.cls_prot = NET_PROT_ETH,
		.cls_field = NH_FLD_ETH_TYPE,
		.id = DPAA2_ETH_DIST_ETHTYPE,
		.size = 2,
	}, {
		/* VLAN header */
		.rxnfc_field = RXH_VLAN,
		.cls_prot = NET_PROT_VLAN,
		.cls_field = NH_FLD_VLAN_TCI,
		.id = DPAA2_ETH_DIST_VLAN,
		.size = 2,
	}, {
		/* IP header */
		.rxnfc_field = RXH_IP_SRC,
		.cls_prot = NET_PROT_IP,
		.cls_field = NH_FLD_IP_SRC,
		.id = DPAA2_ETH_DIST_IPSRC,
		.size = 4,
	}, {
		.rxnfc_field = RXH_IP_DST,
		.cls_prot = NET_PROT_IP,
		.cls_field = NH_FLD_IP_DST,
		.id = DPAA2_ETH_DIST_IPDST,
		.size = 4,
	}, {
		.rxnfc_field = RXH_L3_PROTO,
		.cls_prot = NET_PROT_IP,
		.cls_field = NH_FLD_IP_PROTO,
		.id = DPAA2_ETH_DIST_IPPROTO,
		.size = 1,
	}, {
		/* Using UDP ports, this is functionally equivalent to raw
		 * byte pairs from L4 header.
		 */
		.rxnfc_field = RXH_L4_B_0_1,
		.cls_prot = NET_PROT_UDP,
		.cls_field = NH_FLD_UDP_PORT_SRC,
		.id = DPAA2_ETH_DIST_L4SRC,
		.size = 2,
	}, {
		.rxnfc_field = RXH_L4_B_2_3,
		.cls_prot = NET_PROT_UDP,
		.cls_field = NH_FLD_UDP_PORT_DST,
		.id = DPAA2_ETH_DIST_L4DST,
		.size = 2,
	},
};

/* Configure the Rx hash key using the legacy API */
static int dpaa2_eth_config_legacy_hash_key(struct dpaa2_eth_priv *priv, dma_addr_t key)
{
	struct device *dev = priv->net_dev->dev.parent;
	struct dpni_rx_tc_dist_cfg dist_cfg;
	int i, err = 0;

	memset(&dist_cfg, 0, sizeof(dist_cfg));

	dist_cfg.key_cfg_iova = key;
	dist_cfg.dist_size = dpaa2_eth_queue_count(priv);
	dist_cfg.dist_mode = DPNI_DIST_MODE_HASH;

	for (i = 0; i < dpaa2_eth_tc_count(priv); i++) {
		err = dpni_set_rx_tc_dist(priv->mc_io, 0, priv->mc_token,
					  i, &dist_cfg);
		if (err) {
			dev_err(dev, "dpni_set_rx_tc_dist failed\n");
			break;
		}
	}

	return err;
}

/* Configure the Rx hash key using the new API */
static int dpaa2_eth_config_hash_key(struct dpaa2_eth_priv *priv, dma_addr_t key)
{
	struct device *dev = priv->net_dev->dev.parent;
	struct dpni_rx_dist_cfg dist_cfg;
	int i, err = 0;

	memset(&dist_cfg, 0, sizeof(dist_cfg));

	dist_cfg.key_cfg_iova = key;
	dist_cfg.dist_size = dpaa2_eth_queue_count(priv);
	dist_cfg.enable = 1;

	for (i = 0; i < dpaa2_eth_tc_count(priv); i++) {
		dist_cfg.tc = i;
		err = dpni_set_rx_hash_dist(priv->mc_io, 0, priv->mc_token,
					    &dist_cfg);
		if (err) {
			dev_err(dev, "dpni_set_rx_hash_dist failed\n");
			break;
		}

		/* If the flow steering / hashing key is shared between all
		 * traffic classes, install it just once
		 */
		if (priv->dpni_attrs.options & DPNI_OPT_SHARED_FS)
			break;
	}

	return err;
}

/* Configure the Rx flow classification key */
static int dpaa2_eth_config_cls_key(struct dpaa2_eth_priv *priv, dma_addr_t key)
{
	struct device *dev = priv->net_dev->dev.parent;
	struct dpni_rx_dist_cfg dist_cfg;
	int i, err = 0;

	memset(&dist_cfg, 0, sizeof(dist_cfg));

	dist_cfg.key_cfg_iova = key;
	dist_cfg.dist_size = dpaa2_eth_queue_count(priv);
	dist_cfg.enable = 1;

	for (i = 0; i < dpaa2_eth_tc_count(priv); i++) {
		dist_cfg.tc = i;
		err = dpni_set_rx_fs_dist(priv->mc_io, 0, priv->mc_token,
					  &dist_cfg);
		if (err) {
			dev_err(dev, "dpni_set_rx_fs_dist failed\n");
			break;
		}

		/* If the flow steering / hashing key is shared between all
		 * traffic classes, install it just once
		 */
		if (priv->dpni_attrs.options & DPNI_OPT_SHARED_FS)
			break;
	}

	return err;
}

/* Size of the Rx flow classification key */
int dpaa2_eth_cls_key_size(u64 fields)
{
	int i, size = 0;

	for (i = 0; i < ARRAY_SIZE(dist_fields); i++) {
		if (!(fields & dist_fields[i].id))
			continue;
		size += dist_fields[i].size;
	}

	return size;
}

/* Offset of header field in Rx classification key */
int dpaa2_eth_cls_fld_off(int prot, int field)
{
	int i, off = 0;

	for (i = 0; i < ARRAY_SIZE(dist_fields); i++) {
		if (dist_fields[i].cls_prot == prot &&
		    dist_fields[i].cls_field == field)
			return off;
		off += dist_fields[i].size;
	}

	WARN_ONCE(1, "Unsupported header field used for Rx flow cls\n");
	return 0;
}

/* Prune unused fields from the classification rule.
 * Used when masking is not supported
 */
void dpaa2_eth_cls_trim_rule(void *key_mem, u64 fields)
{
	int off = 0, new_off = 0;
	int i, size;

	for (i = 0; i < ARRAY_SIZE(dist_fields); i++) {
		size = dist_fields[i].size;
		if (dist_fields[i].id & fields) {
			memcpy(key_mem + new_off, key_mem + off, size);
			new_off += size;
		}
		off += size;
	}
}

/* Set Rx distribution (hash or flow classification) key
 * flags is a combination of RXH_ bits
 */
static int dpaa2_eth_set_dist_key(struct net_device *net_dev,
				  enum dpaa2_eth_rx_dist type, u64 flags)
{
	struct device *dev = net_dev->dev.parent;
	struct dpaa2_eth_priv *priv = netdev_priv(net_dev);
	struct dpkg_profile_cfg cls_cfg;
	u32 rx_hash_fields = 0;
	dma_addr_t key_iova;
	u8 *dma_mem;
	int i;
	int err = 0;

	memset(&cls_cfg, 0, sizeof(cls_cfg));

	for (i = 0; i < ARRAY_SIZE(dist_fields); i++) {
		struct dpkg_extract *key =
			&cls_cfg.extracts[cls_cfg.num_extracts];

		/* For both Rx hashing and classification keys
		 * we set only the selected fields.
		 */
		if (!(flags & dist_fields[i].id))
			continue;
		if (type == DPAA2_ETH_RX_DIST_HASH)
			rx_hash_fields |= dist_fields[i].rxnfc_field;

		if (cls_cfg.num_extracts >= DPKG_MAX_NUM_OF_EXTRACTS) {
			dev_err(dev, "error adding key extraction rule, too many rules?\n");
			return -E2BIG;
		}

		key->type = DPKG_EXTRACT_FROM_HDR;
		key->extract.from_hdr.prot = dist_fields[i].cls_prot;
		key->extract.from_hdr.type = DPKG_FULL_FIELD;
		key->extract.from_hdr.field = dist_fields[i].cls_field;
		cls_cfg.num_extracts++;
	}

	dma_mem = kzalloc(DPAA2_CLASSIFIER_DMA_SIZE, GFP_KERNEL);
	if (!dma_mem)
		return -ENOMEM;

	err = dpni_prepare_key_cfg(&cls_cfg, dma_mem);
	if (err) {
		dev_err(dev, "dpni_prepare_key_cfg error %d\n", err);
		goto free_key;
	}

	/* Prepare for setting the rx dist */
	key_iova = dma_map_single(dev, dma_mem, DPAA2_CLASSIFIER_DMA_SIZE,
				  DMA_TO_DEVICE);
	if (dma_mapping_error(dev, key_iova)) {
		dev_err(dev, "DMA mapping failed\n");
		err = -ENOMEM;
		goto free_key;
	}

	if (type == DPAA2_ETH_RX_DIST_HASH) {
		if (dpaa2_eth_has_legacy_dist(priv))
			err = dpaa2_eth_config_legacy_hash_key(priv, key_iova);
		else
			err = dpaa2_eth_config_hash_key(priv, key_iova);
	} else {
		err = dpaa2_eth_config_cls_key(priv, key_iova);
	}

	dma_unmap_single(dev, key_iova, DPAA2_CLASSIFIER_DMA_SIZE,
			 DMA_TO_DEVICE);
	if (!err && type == DPAA2_ETH_RX_DIST_HASH)
		priv->rx_hash_fields = rx_hash_fields;

free_key:
	kfree(dma_mem);
	return err;
}

int dpaa2_eth_set_hash(struct net_device *net_dev, u64 flags)
{
	struct dpaa2_eth_priv *priv = netdev_priv(net_dev);
	u64 key = 0;
	int i;

	if (!dpaa2_eth_hash_enabled(priv))
		return -EOPNOTSUPP;

	for (i = 0; i < ARRAY_SIZE(dist_fields); i++)
		if (dist_fields[i].rxnfc_field & flags)
			key |= dist_fields[i].id;

	return dpaa2_eth_set_dist_key(net_dev, DPAA2_ETH_RX_DIST_HASH, key);
}

int dpaa2_eth_set_cls(struct net_device *net_dev, u64 flags)
{
	return dpaa2_eth_set_dist_key(net_dev, DPAA2_ETH_RX_DIST_CLS, flags);
}

static int dpaa2_eth_set_default_cls(struct dpaa2_eth_priv *priv)
{
	struct device *dev = priv->net_dev->dev.parent;
	int err;

	/* Check if we actually support Rx flow classification */
	if (dpaa2_eth_has_legacy_dist(priv)) {
		dev_dbg(dev, "Rx cls not supported by current MC version\n");
		return -EOPNOTSUPP;
	}

	if (!dpaa2_eth_fs_enabled(priv)) {
		dev_dbg(dev, "Rx cls disabled in DPNI options\n");
		return -EOPNOTSUPP;
	}

	if (!dpaa2_eth_hash_enabled(priv)) {
		dev_dbg(dev, "Rx cls disabled for single queue DPNIs\n");
		return -EOPNOTSUPP;
	}

	/* If there is no support for masking in the classification table,
	 * we don't set a default key, as it will depend on the rules
	 * added by the user at runtime.
	 */
	if (!dpaa2_eth_fs_mask_enabled(priv))
		goto out;

	err = dpaa2_eth_set_cls(priv->net_dev, DPAA2_ETH_DIST_ALL);
	if (err)
		return err;

out:
	priv->rx_cls_enabled = 1;

	return 0;
}

/* Bind the DPNI to its needed objects and resources: buffer pool, DPIOs,
 * frame queues and channels
 */
static int dpaa2_eth_bind_dpni(struct dpaa2_eth_priv *priv)
{
	struct dpaa2_eth_bp *bp = priv->bp[DPAA2_ETH_DEFAULT_BP_IDX];
	struct net_device *net_dev = priv->net_dev;
	struct dpni_pools_cfg pools_params = { 0 };
	struct device *dev = net_dev->dev.parent;
	struct dpni_error_cfg err_cfg;
	int err = 0;
	int i;

	pools_params.num_dpbp = 1;
	pools_params.pools[0].dpbp_id = bp->dev->obj_desc.id;
	pools_params.pools[0].backup_pool = 0;
	pools_params.pools[0].buffer_size = priv->rx_buf_size;
	err = dpni_set_pools(priv->mc_io, 0, priv->mc_token, &pools_params);
	if (err) {
		dev_err(dev, "dpni_set_pools() failed\n");
		return err;
	}

	/* have the interface implicitly distribute traffic based on
	 * the default hash key
	 */
	err = dpaa2_eth_set_hash(net_dev, DPAA2_RXH_DEFAULT);
	if (err && err != -EOPNOTSUPP)
		dev_err(dev, "Failed to configure hashing\n");

	/* Configure the flow classification key; it includes all
	 * supported header fields and cannot be modified at runtime
	 */
	err = dpaa2_eth_set_default_cls(priv);
	if (err && err != -EOPNOTSUPP)
		dev_err(dev, "Failed to configure Rx classification key\n");

	/* Configure handling of error frames */
	err_cfg.errors = DPAA2_FAS_RX_ERR_MASK;
	err_cfg.set_frame_annotation = 1;
	err_cfg.error_action = DPNI_ERROR_ACTION_DISCARD;
	err = dpni_set_errors_behavior(priv->mc_io, 0, priv->mc_token,
				       &err_cfg);
	if (err) {
		dev_err(dev, "dpni_set_errors_behavior failed\n");
		return err;
	}

	/* Configure Rx and Tx conf queues to generate CDANs */
	for (i = 0; i < priv->num_fqs; i++) {
		switch (priv->fq[i].type) {
		case DPAA2_RX_FQ:
			err = dpaa2_eth_setup_rx_flow(priv, &priv->fq[i]);
			break;
		case DPAA2_TX_CONF_FQ:
			err = dpaa2_eth_setup_tx_flow(priv, &priv->fq[i]);
			break;
		case DPAA2_RX_ERR_FQ:
			err = setup_rx_err_flow(priv, &priv->fq[i]);
			break;
		default:
			dev_err(dev, "Invalid FQ type %d\n", priv->fq[i].type);
			return -EINVAL;
		}
		if (err)
			return err;
	}

	err = dpni_get_qdid(priv->mc_io, 0, priv->mc_token,
			    DPNI_QUEUE_TX, &priv->tx_qdid);
	if (err) {
		dev_err(dev, "dpni_get_qdid() failed\n");
		return err;
	}

	return 0;
}

/* Allocate rings for storing incoming frame descriptors */
static int dpaa2_eth_alloc_rings(struct dpaa2_eth_priv *priv)
{
	struct net_device *net_dev = priv->net_dev;
	struct device *dev = net_dev->dev.parent;
	int i;

	for (i = 0; i < priv->num_channels; i++) {
		priv->channel[i]->store =
			dpaa2_io_store_create(DPAA2_ETH_STORE_SIZE, dev);
		if (!priv->channel[i]->store) {
			netdev_err(net_dev, "dpaa2_io_store_create() failed\n");
			goto err_ring;
		}
	}

	return 0;

err_ring:
	for (i = 0; i < priv->num_channels; i++) {
		if (!priv->channel[i]->store)
			break;
		dpaa2_io_store_destroy(priv->channel[i]->store);
	}

	return -ENOMEM;
}

static void dpaa2_eth_free_rings(struct dpaa2_eth_priv *priv)
{
	int i;

	for (i = 0; i < priv->num_channels; i++)
		dpaa2_io_store_destroy(priv->channel[i]->store);
}

static int dpaa2_eth_set_mac_addr(struct dpaa2_eth_priv *priv)
{
	struct net_device *net_dev = priv->net_dev;
	struct device *dev = net_dev->dev.parent;
	u8 mac_addr[ETH_ALEN], dpni_mac_addr[ETH_ALEN];
	int err;

	/* Get firmware address, if any */
	err = dpni_get_port_mac_addr(priv->mc_io, 0, priv->mc_token, mac_addr);
	if (err) {
		dev_err(dev, "dpni_get_port_mac_addr() failed\n");
		return err;
	}

	/* Get DPNI attributes address, if any */
	err = dpni_get_primary_mac_addr(priv->mc_io, 0, priv->mc_token,
					dpni_mac_addr);
	if (err) {
		dev_err(dev, "dpni_get_primary_mac_addr() failed\n");
		return err;
	}

	/* First check if firmware has any address configured by bootloader */
	if (!is_zero_ether_addr(mac_addr)) {
		/* If the DPMAC addr != DPNI addr, update it */
		if (!ether_addr_equal(mac_addr, dpni_mac_addr)) {
			err = dpni_set_primary_mac_addr(priv->mc_io, 0,
							priv->mc_token,
							mac_addr);
			if (err) {
				dev_err(dev, "dpni_set_primary_mac_addr() failed\n");
				return err;
			}
		}
		eth_hw_addr_set(net_dev, mac_addr);
	} else if (is_zero_ether_addr(dpni_mac_addr)) {
		/* No MAC address configured, fill in net_dev->dev_addr
		 * with a random one
		 */
		eth_hw_addr_random(net_dev);
		dev_dbg_once(dev, "device(s) have all-zero hwaddr, replaced with random\n");

		err = dpni_set_primary_mac_addr(priv->mc_io, 0, priv->mc_token,
						net_dev->dev_addr);
		if (err) {
			dev_err(dev, "dpni_set_primary_mac_addr() failed\n");
			return err;
		}

		/* Override NET_ADDR_RANDOM set by eth_hw_addr_random(); for all
		 * practical purposes, this will be our "permanent" mac address,
		 * at least until the next reboot. This move will also permit
		 * register_netdevice() to properly fill up net_dev->perm_addr.
		 */
		net_dev->addr_assign_type = NET_ADDR_PERM;
	} else {
		/* NET_ADDR_PERM is default, all we have to do is
		 * fill in the device addr.
		 */
		eth_hw_addr_set(net_dev, dpni_mac_addr);
	}

	return 0;
}

static int dpaa2_eth_netdev_init(struct net_device *net_dev)
{
	struct device *dev = net_dev->dev.parent;
	struct dpaa2_eth_priv *priv = netdev_priv(net_dev);
	u32 options = priv->dpni_attrs.options;
	u64 supported = 0, not_supported = 0;
	u8 bcast_addr[ETH_ALEN];
	u8 num_queues;
	int err;

	net_dev->netdev_ops = &dpaa2_eth_ops;
	net_dev->ethtool_ops = &dpaa2_ethtool_ops;

	err = dpaa2_eth_set_mac_addr(priv);
	if (err)
		return err;

	/* Explicitly add the broadcast address to the MAC filtering table */
	eth_broadcast_addr(bcast_addr);
	err = dpni_add_mac_addr(priv->mc_io, 0, priv->mc_token, bcast_addr);
	if (err) {
		dev_err(dev, "dpni_add_mac_addr() failed\n");
		return err;
	}

	/* Set MTU upper limit; lower limit is 68B (default value) */
	net_dev->max_mtu = DPAA2_ETH_MAX_MTU;
	err = dpni_set_max_frame_length(priv->mc_io, 0, priv->mc_token,
					DPAA2_ETH_MFL);
	if (err) {
		dev_err(dev, "dpni_set_max_frame_length() failed\n");
		return err;
	}

	/* Set actual number of queues in the net device */
	num_queues = dpaa2_eth_queue_count(priv);
	err = netif_set_real_num_tx_queues(net_dev, num_queues);
	if (err) {
		dev_err(dev, "netif_set_real_num_tx_queues() failed\n");
		return err;
	}
	err = netif_set_real_num_rx_queues(net_dev, num_queues);
	if (err) {
		dev_err(dev, "netif_set_real_num_rx_queues() failed\n");
		return err;
	}

	dpaa2_eth_detect_features(priv);

	/* Capabilities listing */
	supported |= IFF_LIVE_ADDR_CHANGE;

	if (options & DPNI_OPT_NO_MAC_FILTER)
		not_supported |= IFF_UNICAST_FLT;
	else
		supported |= IFF_UNICAST_FLT;

	net_dev->priv_flags |= supported;
	net_dev->priv_flags &= ~not_supported;

	/* Features */
	net_dev->features = NETIF_F_RXCSUM |
			    NETIF_F_IP_CSUM | NETIF_F_IPV6_CSUM |
			    NETIF_F_SG | NETIF_F_HIGHDMA |
			    NETIF_F_LLTX | NETIF_F_HW_TC | NETIF_F_TSO;
	net_dev->gso_max_segs = DPAA2_ETH_ENQUEUE_MAX_FDS;
	net_dev->hw_features = net_dev->features;
	net_dev->xdp_features = NETDEV_XDP_ACT_BASIC |
				NETDEV_XDP_ACT_REDIRECT |
				NETDEV_XDP_ACT_NDO_XMIT;
	if (priv->dpni_attrs.wriop_version >= DPAA2_WRIOP_VERSION(3, 0, 0) &&
	    priv->dpni_attrs.num_queues <= 8)
		net_dev->xdp_features |= NETDEV_XDP_ACT_XSK_ZEROCOPY;

	if (priv->dpni_attrs.vlan_filter_entries)
		net_dev->hw_features |= NETIF_F_HW_VLAN_CTAG_FILTER;

	return 0;
}

static int dpaa2_eth_poll_link_state(void *arg)
{
	struct dpaa2_eth_priv *priv = (struct dpaa2_eth_priv *)arg;
	int err;

	while (!kthread_should_stop()) {
		err = dpaa2_eth_link_state_update(priv);
		if (unlikely(err))
			return err;

		msleep(DPAA2_ETH_LINK_STATE_REFRESH);
	}

	return 0;
}

static int dpaa2_eth_connect_mac(struct dpaa2_eth_priv *priv)
{
	struct fsl_mc_device *dpni_dev, *dpmac_dev;
	struct dpaa2_mac *mac;
	int err;

	dpni_dev = to_fsl_mc_device(priv->net_dev->dev.parent);
	dpmac_dev = fsl_mc_get_endpoint(dpni_dev, 0);

	if (PTR_ERR(dpmac_dev) == -EPROBE_DEFER) {
		netdev_dbg(priv->net_dev, "waiting for mac\n");
		return PTR_ERR(dpmac_dev);
	}

	if (IS_ERR(dpmac_dev) || dpmac_dev->dev.type != &fsl_mc_bus_dpmac_type)
		return 0;

	dpaa2_mac_driver_detach(dpmac_dev);

	mac = kzalloc(sizeof(struct dpaa2_mac), GFP_KERNEL);
	if (!mac)
		return -ENOMEM;

	mac->mc_dev = dpmac_dev;
	mac->mc_io = priv->mc_io;
	mac->net_dev = priv->net_dev;

	err = dpaa2_mac_open(mac);
	if (err)
		goto err_free_mac;

	if (dpaa2_mac_is_type_phy(mac)) {
		err = dpaa2_mac_connect(mac);
		if (err) {
			if (err == -EPROBE_DEFER)
				netdev_dbg(priv->net_dev,
					   "could not connect to MAC\n");
			else
				netdev_err(priv->net_dev,
					   "Error connecting to the MAC endpoint: %pe",
					   ERR_PTR(err));
			goto err_close_mac;
		}
	}

	mutex_lock(&priv->mac_lock);
	priv->mac = mac;
	mutex_unlock(&priv->mac_lock);

	return 0;

err_close_mac:
	dpaa2_mac_close(mac);
err_free_mac:
	kfree(mac);
	return err;
}

static void dpaa2_eth_disconnect_mac(struct dpaa2_eth_priv *priv)
{
	struct dpaa2_mac *mac;
<<<<<<< HEAD

	mutex_lock(&priv->mac_lock);
	mac = priv->mac;
	priv->mac = NULL;
	mutex_unlock(&priv->mac_lock);

=======

	mutex_lock(&priv->mac_lock);
	mac = priv->mac;
	priv->mac = NULL;
	mutex_unlock(&priv->mac_lock);

>>>>>>> ccf0a997
	if (!mac)
		return;

	if (dpaa2_mac_is_type_phy(mac))
		dpaa2_mac_disconnect(mac);

	dpaa2_mac_close(mac);
	dpaa2_mac_driver_attach(mac->mc_dev);
	kfree(mac);
}

static irqreturn_t dpni_irq0_handler_thread(int irq_num, void *arg)
{
	u32 status = ~0;
	struct device *dev = (struct device *)arg;
	struct fsl_mc_device *dpni_dev = to_fsl_mc_device(dev);
	struct net_device *net_dev = dev_get_drvdata(dev);
	struct dpaa2_eth_priv *priv = netdev_priv(net_dev);
	bool had_mac;
	int err;

	err = dpni_get_irq_status(dpni_dev->mc_io, 0, dpni_dev->mc_handle,
				  DPNI_IRQ_INDEX, &status);
	if (unlikely(err)) {
		netdev_err(net_dev, "Can't get irq status (err %d)\n", err);
		return IRQ_HANDLED;
	}

	if (status & DPNI_IRQ_EVENT_LINK_CHANGED)
		dpaa2_eth_link_state_update(netdev_priv(net_dev));

	if (status & DPNI_IRQ_EVENT_ENDPOINT_CHANGED) {
		dpaa2_eth_set_mac_addr(netdev_priv(net_dev));
		dpaa2_eth_update_tx_fqids(priv);

		/* We can avoid locking because the "endpoint changed" IRQ
		 * handler is the only one who changes priv->mac at runtime,
		 * so we are not racing with anyone.
		 */
		had_mac = !!priv->mac;
		if (had_mac)
			dpaa2_eth_disconnect_mac(priv);
		else
			dpaa2_eth_connect_mac(priv);
	}

	return IRQ_HANDLED;
}

static int dpaa2_eth_setup_irqs(struct fsl_mc_device *ls_dev)
{
	int err = 0;
	struct fsl_mc_device_irq *irq;

	err = fsl_mc_allocate_irqs(ls_dev);
	if (err) {
		dev_err(&ls_dev->dev, "MC irqs allocation failed\n");
		return err;
	}

	irq = ls_dev->irqs[0];
	err = devm_request_threaded_irq(&ls_dev->dev, irq->virq,
					NULL, dpni_irq0_handler_thread,
					IRQF_NO_SUSPEND | IRQF_ONESHOT,
					dev_name(&ls_dev->dev), &ls_dev->dev);
	if (err < 0) {
		dev_err(&ls_dev->dev, "devm_request_threaded_irq(): %d\n", err);
		goto free_mc_irq;
	}

	err = dpni_set_irq_mask(ls_dev->mc_io, 0, ls_dev->mc_handle,
				DPNI_IRQ_INDEX, DPNI_IRQ_EVENT_LINK_CHANGED |
				DPNI_IRQ_EVENT_ENDPOINT_CHANGED);
	if (err < 0) {
		dev_err(&ls_dev->dev, "dpni_set_irq_mask(): %d\n", err);
		goto free_irq;
	}

	err = dpni_set_irq_enable(ls_dev->mc_io, 0, ls_dev->mc_handle,
				  DPNI_IRQ_INDEX, 1);
	if (err < 0) {
		dev_err(&ls_dev->dev, "dpni_set_irq_enable(): %d\n", err);
		goto free_irq;
	}

	return 0;

free_irq:
	devm_free_irq(&ls_dev->dev, irq->virq, &ls_dev->dev);
free_mc_irq:
	fsl_mc_free_irqs(ls_dev);

	return err;
}

static void dpaa2_eth_add_ch_napi(struct dpaa2_eth_priv *priv)
{
	int i;
	struct dpaa2_eth_channel *ch;

	for (i = 0; i < priv->num_channels; i++) {
		ch = priv->channel[i];
		/* NAPI weight *MUST* be a multiple of DPAA2_ETH_STORE_SIZE */
		netif_napi_add(priv->net_dev, &ch->napi, dpaa2_eth_poll);
	}
}

static void dpaa2_eth_del_ch_napi(struct dpaa2_eth_priv *priv)
{
	int i;
	struct dpaa2_eth_channel *ch;

	for (i = 0; i < priv->num_channels; i++) {
		ch = priv->channel[i];
		netif_napi_del(&ch->napi);
	}
}

static int dpaa2_eth_probe(struct fsl_mc_device *dpni_dev)
{
	struct device *dev;
	struct net_device *net_dev = NULL;
	struct dpaa2_eth_priv *priv = NULL;
	int err = 0;

	dev = &dpni_dev->dev;

	/* Net device */
	net_dev = alloc_etherdev_mq(sizeof(*priv), DPAA2_ETH_MAX_NETDEV_QUEUES);
	if (!net_dev) {
		dev_err(dev, "alloc_etherdev_mq() failed\n");
		return -ENOMEM;
	}

	SET_NETDEV_DEV(net_dev, dev);
	dev_set_drvdata(dev, net_dev);

	priv = netdev_priv(net_dev);
	priv->net_dev = net_dev;
	SET_NETDEV_DEVLINK_PORT(net_dev, &priv->devlink_port);

	mutex_init(&priv->mac_lock);

	mutex_init(&priv->mac_lock);

	priv->iommu_domain = iommu_get_domain_for_dev(dev);

	priv->tx_tstamp_type = HWTSTAMP_TX_OFF;
	priv->rx_tstamp = false;

	priv->dpaa2_ptp_wq = alloc_workqueue("dpaa2_ptp_wq", 0, 0);
	if (!priv->dpaa2_ptp_wq) {
		err = -ENOMEM;
		goto err_wq_alloc;
	}

	INIT_WORK(&priv->tx_onestep_tstamp, dpaa2_eth_tx_onestep_tstamp);
	mutex_init(&priv->onestep_tstamp_lock);
	skb_queue_head_init(&priv->tx_skbs);

	priv->rx_copybreak = DPAA2_ETH_DEFAULT_COPYBREAK;

	/* Obtain a MC portal */
	err = fsl_mc_portal_allocate(dpni_dev, FSL_MC_IO_ATOMIC_CONTEXT_PORTAL,
				     &priv->mc_io);
	if (err) {
		if (err == -ENXIO) {
			dev_dbg(dev, "waiting for MC portal\n");
			err = -EPROBE_DEFER;
		} else {
			dev_err(dev, "MC portal allocation failed\n");
		}
		goto err_portal_alloc;
	}

	/* MC objects initialization and configuration */
	err = dpaa2_eth_setup_dpni(dpni_dev);
	if (err)
		goto err_dpni_setup;

	err = dpaa2_eth_setup_dpio(priv);
	if (err)
		goto err_dpio_setup;

	dpaa2_eth_setup_fqs(priv);

	err = dpaa2_eth_setup_default_dpbp(priv);
	if (err)
		goto err_dpbp_setup;

	err = dpaa2_eth_bind_dpni(priv);
	if (err)
		goto err_bind;

	/* Setting (creating a CGID and assigning it on a frame queue that does
	 * not have a congestion group associated  or modifying
	 * an existing CGID on a frame queue to a different CGID) a CGID on a
	 * frame queue that is in service(has frames in it),
	 * will cause the byte/frame counter of that CGR to become corrupted.
	 *
	 * Below is the detailed solution and the impact if it is not applied
	 * precisely.
	 *
	 * Enable tail drop at probe time to prevent instantaneous counter
	 * of a congestion group to be 0 while traffic might be in flight on
	 * the ingress queues. The instantaneous counter will be
	 * decremented by the number of frames that are dequeued from the ingress
	 * queue, once the interface is up. Because its value is 0,
	 * this subtraction yields  an invalid overflow  value.(7FFFFFFFFF)
	 * The outcome will be greater than
	 * any configured value for the tail drop threshold, for any queue in the
	 * group;
	 * as a consequence, the group will always discard frames and this will
	 * trigger a situation in which all the frames received on a queue that
	 * belongs to the congestion group, are discarded continuously.
	 */
	dpaa2_eth_set_rx_taildrop(priv, false, priv->pfc_enabled);

	/* Add a NAPI context for each channel */
	dpaa2_eth_add_ch_napi(priv);

	/* Percpu statistics */
	priv->percpu_stats = alloc_percpu(*priv->percpu_stats);
	if (!priv->percpu_stats) {
		dev_err(dev, "alloc_percpu(percpu_stats) failed\n");
		err = -ENOMEM;
		goto err_alloc_percpu_stats;
	}
	priv->percpu_extras = alloc_percpu(*priv->percpu_extras);
	if (!priv->percpu_extras) {
		dev_err(dev, "alloc_percpu(percpu_extras) failed\n");
		err = -ENOMEM;
		goto err_alloc_percpu_extras;
	}

	priv->sgt_cache = alloc_percpu(*priv->sgt_cache);
	if (!priv->sgt_cache) {
		dev_err(dev, "alloc_percpu(sgt_cache) failed\n");
		err = -ENOMEM;
		goto err_alloc_sgt_cache;
	}

	priv->fd = alloc_percpu(*priv->fd);
	if (!priv->fd) {
		dev_err(dev, "alloc_percpu(fds) failed\n");
		err = -ENOMEM;
		goto err_alloc_fds;
	}

	err = dpaa2_eth_netdev_init(net_dev);
	if (err)
		goto err_netdev_init;

	/* Configure checksum offload based on current interface flags */
	err = dpaa2_eth_set_rx_csum(priv, !!(net_dev->features & NETIF_F_RXCSUM));
	if (err)
		goto err_csum;

	err = dpaa2_eth_set_tx_csum(priv,
				    !!(net_dev->features & (NETIF_F_IP_CSUM | NETIF_F_IPV6_CSUM)));
	if (err)
		goto err_csum;

	err = dpaa2_eth_alloc_rings(priv);
	if (err)
		goto err_alloc_rings;

#ifdef CONFIG_FSL_DPAA2_ETH_DCB
	if (dpaa2_eth_has_pause_support(priv) && priv->vlan_cls_enabled) {
		priv->dcbx_mode = DCB_CAP_DCBX_HOST | DCB_CAP_DCBX_VER_IEEE;
		net_dev->dcbnl_ops = &dpaa2_eth_dcbnl_ops;
	} else {
		dev_dbg(dev, "PFC not supported\n");
	}
#endif

	err = dpaa2_eth_connect_mac(priv);
	if (err)
		goto err_connect_mac;

	err = dpaa2_eth_setup_irqs(dpni_dev);
	if (err) {
		netdev_warn(net_dev, "Failed to set link interrupt, fall back to polling\n");
		priv->poll_thread = kthread_run(dpaa2_eth_poll_link_state, priv,
						"%s_poll_link", net_dev->name);
		if (IS_ERR(priv->poll_thread)) {
			dev_err(dev, "Error starting polling thread\n");
			goto err_poll_thread;
		}
		priv->do_link_poll = true;
	}

	err = dpaa2_eth_dl_alloc(priv);
	if (err)
		goto err_dl_register;

	err = dpaa2_eth_dl_traps_register(priv);
	if (err)
		goto err_dl_trap_register;

	err = dpaa2_eth_dl_port_add(priv);
	if (err)
		goto err_dl_port_add;

	err = register_netdev(net_dev);
	if (err < 0) {
		dev_err(dev, "register_netdev() failed\n");
		goto err_netdev_reg;
	}

#ifdef CONFIG_DEBUG_FS
	dpaa2_dbg_add(priv);
#endif

	dpaa2_eth_dl_register(priv);
	dev_info(dev, "Probed interface %s\n", net_dev->name);
	return 0;

err_netdev_reg:
	dpaa2_eth_dl_port_del(priv);
err_dl_port_add:
	dpaa2_eth_dl_traps_unregister(priv);
err_dl_trap_register:
	dpaa2_eth_dl_free(priv);
err_dl_register:
	if (priv->do_link_poll)
		kthread_stop(priv->poll_thread);
	else
		fsl_mc_free_irqs(dpni_dev);
err_poll_thread:
	dpaa2_eth_disconnect_mac(priv);
err_connect_mac:
	dpaa2_eth_free_rings(priv);
err_alloc_rings:
err_csum:
err_netdev_init:
	free_percpu(priv->fd);
err_alloc_fds:
	free_percpu(priv->sgt_cache);
err_alloc_sgt_cache:
	free_percpu(priv->percpu_extras);
err_alloc_percpu_extras:
	free_percpu(priv->percpu_stats);
err_alloc_percpu_stats:
	dpaa2_eth_del_ch_napi(priv);
err_bind:
	dpaa2_eth_free_dpbps(priv);
err_dpbp_setup:
	dpaa2_eth_free_dpio(priv);
err_dpio_setup:
	dpaa2_eth_free_dpni(priv);
err_dpni_setup:
	fsl_mc_portal_free(priv->mc_io);
err_portal_alloc:
	destroy_workqueue(priv->dpaa2_ptp_wq);
err_wq_alloc:
	dev_set_drvdata(dev, NULL);
	free_netdev(net_dev);

	return err;
}

static void dpaa2_eth_remove(struct fsl_mc_device *ls_dev)
{
	struct device *dev;
	struct net_device *net_dev;
	struct dpaa2_eth_priv *priv;

	dev = &ls_dev->dev;
	net_dev = dev_get_drvdata(dev);
	priv = netdev_priv(net_dev);

	dpaa2_eth_dl_unregister(priv);

#ifdef CONFIG_DEBUG_FS
	dpaa2_dbg_remove(priv);
#endif

	unregister_netdev(net_dev);

	dpaa2_eth_dl_port_del(priv);
	dpaa2_eth_dl_traps_unregister(priv);
	dpaa2_eth_dl_free(priv);

	if (priv->do_link_poll)
		kthread_stop(priv->poll_thread);
	else
		fsl_mc_free_irqs(ls_dev);

	dpaa2_eth_disconnect_mac(priv);
	dpaa2_eth_free_rings(priv);
	free_percpu(priv->fd);
	free_percpu(priv->sgt_cache);
	free_percpu(priv->percpu_stats);
	free_percpu(priv->percpu_extras);

	dpaa2_eth_del_ch_napi(priv);
	dpaa2_eth_free_dpbps(priv);
	dpaa2_eth_free_dpio(priv);
	dpaa2_eth_free_dpni(priv);
	if (priv->onestep_reg_base)
		iounmap(priv->onestep_reg_base);

	fsl_mc_portal_free(priv->mc_io);

	destroy_workqueue(priv->dpaa2_ptp_wq);

	dev_dbg(net_dev->dev.parent, "Removed interface %s\n", net_dev->name);

	free_netdev(net_dev);
}

static const struct fsl_mc_device_id dpaa2_eth_match_id_table[] = {
	{
		.vendor = FSL_MC_VENDOR_FREESCALE,
		.obj_type = "dpni",
	},
	{ .vendor = 0x0 }
};
MODULE_DEVICE_TABLE(fslmc, dpaa2_eth_match_id_table);

static struct fsl_mc_driver dpaa2_eth_driver = {
	.driver = {
		.name = KBUILD_MODNAME,
	},
	.probe = dpaa2_eth_probe,
	.remove = dpaa2_eth_remove,
	.match_id_table = dpaa2_eth_match_id_table
};

static int __init dpaa2_eth_driver_init(void)
{
	int err;

	dpaa2_eth_dbg_init();
	err = fsl_mc_driver_register(&dpaa2_eth_driver);
	if (err)
		goto out_debugfs_err;

	err = dpaa2_ceetm_register();
	if (err)
		goto out_ceetm_err;

	return 0;

out_ceetm_err:
	fsl_mc_driver_unregister(&dpaa2_eth_driver);
out_debugfs_err:
	dpaa2_eth_dbg_exit();
	return err;
}

static void __exit dpaa2_eth_driver_exit(void)
{
	dpaa2_ceetm_unregister();
	fsl_mc_driver_unregister(&dpaa2_eth_driver);
	dpaa2_eth_dbg_exit();
}

module_init(dpaa2_eth_driver_init);
module_exit(dpaa2_eth_driver_exit);<|MERGE_RESOLUTION|>--- conflicted
+++ resolved
@@ -1756,7 +1756,6 @@
 			swa = (struct dpaa2_eth_swa *)(xdp_buffs[i]->data_hard_start +
 						       DPAA2_ETH_RX_HWA_SIZE);
 			swa->xsk.xdp_buff = xdp_buffs[i];
-<<<<<<< HEAD
 
 			addr = xsk_buff_xdp_get_frame_dma(xdp_buffs[i]);
 			if (unlikely(dma_mapping_error(dev, addr)))
@@ -1764,15 +1763,6 @@
 
 			buf_array[i] = addr;
 
-=======
-
-			addr = xsk_buff_xdp_get_frame_dma(xdp_buffs[i]);
-			if (unlikely(dma_mapping_error(dev, addr)))
-				goto err_map;
-
-			buf_array[i] = addr;
-
->>>>>>> ccf0a997
 			trace_dpaa2_xsk_buf_seed(priv->net_dev,
 						 xdp_buffs[i]->data_hard_start,
 						 DPAA2_ETH_RX_BUF_RAW_SIZE,
@@ -3468,7 +3458,6 @@
 	fsl_mc_object_free(dpbp_dev);
 
 	return ERR_PTR(err);
-<<<<<<< HEAD
 }
 
 static int dpaa2_eth_setup_default_dpbp(struct dpaa2_eth_priv *priv)
@@ -3512,51 +3501,6 @@
 
 static void dpaa2_eth_free_dpbps(struct dpaa2_eth_priv *priv)
 {
-=======
-}
-
-static int dpaa2_eth_setup_default_dpbp(struct dpaa2_eth_priv *priv)
-{
-	struct dpaa2_eth_bp *bp;
-	int i;
-
-	bp = dpaa2_eth_allocate_dpbp(priv);
-	if (IS_ERR(bp))
-		return PTR_ERR(bp);
-
-	priv->bp[DPAA2_ETH_DEFAULT_BP_IDX] = bp;
-	priv->num_bps++;
-
-	for (i = 0; i < priv->num_channels; i++)
-		priv->channel[i]->bp = bp;
-
-	return 0;
-}
-
-void dpaa2_eth_free_dpbp(struct dpaa2_eth_priv *priv, struct dpaa2_eth_bp *bp)
-{
-	int idx_bp;
-
-	/* Find the index at which this BP is stored */
-	for (idx_bp = 0; idx_bp < priv->num_bps; idx_bp++)
-		if (priv->bp[idx_bp] == bp)
-			break;
-
-	/* Drain the pool and disable the associated MC object */
-	dpaa2_eth_drain_pool(priv, bp->bpid);
-	dpbp_disable(priv->mc_io, 0, bp->dev->mc_handle);
-	dpbp_close(priv->mc_io, 0, bp->dev->mc_handle);
-	fsl_mc_object_free(bp->dev);
-	kfree(bp);
-
-	/* Move the last in use DPBP over in this position */
-	priv->bp[idx_bp] = priv->bp[priv->num_bps - 1];
-	priv->num_bps--;
-}
-
-static void dpaa2_eth_free_dpbps(struct dpaa2_eth_priv *priv)
-{
->>>>>>> ccf0a997
 	int i;
 
 	for (i = 0; i < priv->num_bps; i++)
@@ -4776,21 +4720,12 @@
 static void dpaa2_eth_disconnect_mac(struct dpaa2_eth_priv *priv)
 {
 	struct dpaa2_mac *mac;
-<<<<<<< HEAD
 
 	mutex_lock(&priv->mac_lock);
 	mac = priv->mac;
 	priv->mac = NULL;
 	mutex_unlock(&priv->mac_lock);
 
-=======
-
-	mutex_lock(&priv->mac_lock);
-	mac = priv->mac;
-	priv->mac = NULL;
-	mutex_unlock(&priv->mac_lock);
-
->>>>>>> ccf0a997
 	if (!mac)
 		return;
 
@@ -4931,8 +4866,6 @@
 	priv = netdev_priv(net_dev);
 	priv->net_dev = net_dev;
 	SET_NETDEV_DEVLINK_PORT(net_dev, &priv->devlink_port);
-
-	mutex_init(&priv->mac_lock);
 
 	mutex_init(&priv->mac_lock);
 
