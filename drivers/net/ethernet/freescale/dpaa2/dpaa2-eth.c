--- conflicted
+++ resolved
@@ -38,12 +38,6 @@
 struct ptp_qoriq *dpaa2_ptp;
 EXPORT_SYMBOL(dpaa2_ptp);
 
-<<<<<<< HEAD
-static void (*dpaa2_set_onestep_params_cb)(struct dpaa2_eth_priv *priv,
-					   u32 offset, u8 udp);
-
-=======
->>>>>>> 29549c70
 static void dpaa2_eth_detect_features(struct dpaa2_eth_priv *priv)
 {
 	priv->features = 0;
@@ -53,22 +47,11 @@
 		priv->features |= DPAA2_ETH_FEATURE_ONESTEP_CFG_DIRECT;
 }
 
-<<<<<<< HEAD
-static void dpaa2_update_ptp_onesestep_indirect(struct dpaa2_eth_priv *priv,
-						u32 offset, u8 udp)
-{
-	struct dpni_single_step_cfg cfg;
-
-	if (priv->ptp_correction_off == offset)
-		return;
-
-=======
 static void dpaa2_update_ptp_onestep_indirect(struct dpaa2_eth_priv *priv,
 					      u32 offset, u8 udp)
 {
 	struct dpni_single_step_cfg cfg;
 
->>>>>>> 29549c70
 	cfg.en = 1;
 	cfg.ch_update = udp;
 	cfg.offset = offset;
@@ -76,21 +59,6 @@
 
 	if (dpni_set_single_step_cfg(priv->mc_io, 0, priv->mc_token, &cfg))
 		WARN_ONCE(1, "Failed to set single step register");
-<<<<<<< HEAD
-
-	priv->ptp_correction_off = offset;
-}
-
-static void dpaa2_update_ptp_onesestep_direct(struct dpaa2_eth_priv *priv,
-					      u32 offset, u8 udp)
-{
-	u32 val = 0;
-
-	if (priv->ptp_correction_off == offset)
-		return;
-
-	val =  DPAA2_PTP_SINGLE_STEP_ENABLE |
-=======
 }
 
 static void dpaa2_update_ptp_onestep_direct(struct dpaa2_eth_priv *priv,
@@ -99,7 +67,6 @@
 	u32 val = 0;
 
 	val = DPAA2_PTP_SINGLE_STEP_ENABLE |
->>>>>>> 29549c70
 	       DPAA2_PTP_SINGLE_CORRECTION_OFF(offset);
 
 	if (udp)
@@ -107,47 +74,18 @@
 
 	if (priv->onestep_reg_base)
 		writel(val, priv->onestep_reg_base);
-<<<<<<< HEAD
-
-	priv->ptp_correction_off = offset;
-=======
->>>>>>> 29549c70
 }
 
 static void dpaa2_ptp_onestep_reg_update_method(struct dpaa2_eth_priv *priv)
 {
 	struct device *dev = priv->net_dev->dev.parent;
-<<<<<<< HEAD
-	struct dpni_single_step_cfg ptp_cfg = {0};
-
-	dpaa2_set_onestep_params_cb = dpaa2_update_ptp_onesestep_indirect;
-=======
 	struct dpni_single_step_cfg ptp_cfg;
 
 	priv->dpaa2_set_onestep_params_cb = dpaa2_update_ptp_onestep_indirect;
->>>>>>> 29549c70
 
 	if (!(priv->features & DPAA2_ETH_FEATURE_ONESTEP_CFG_DIRECT))
 		return;
 
-<<<<<<< HEAD
-	if (dpni_get_single_step_cfg(priv->mc_io, 0, priv->mc_token, &ptp_cfg))
-		goto fallback;
-
-	if (!ptp_cfg.ptp_onestep_reg_base)
-		goto fallback;
-
-	priv->onestep_reg_base = ioremap(ptp_cfg.ptp_onestep_reg_base, sizeof(u32));
-	if (!priv->onestep_reg_base)
-		goto fallback;
-
-	dpaa2_set_onestep_params_cb = dpaa2_update_ptp_onesestep_direct;
-
-	return;
-
-fallback:
-	dev_err(dev, "1588 onestep reg not available, falling back to indirect update\n");
-=======
 	if (dpni_get_single_step_cfg(priv->mc_io, 0,
 				     priv->mc_token, &ptp_cfg)) {
 		dev_err(dev, "dpni_get_single_step_cfg cannot retrieve onestep reg, falling back to indirect update\n");
@@ -167,7 +105,6 @@
 	}
 
 	priv->dpaa2_set_onestep_params_cb = dpaa2_update_ptp_onestep_direct;
->>>>>>> 29549c70
 }
 
 void *dpaa2_iova_to_virt(struct iommu_domain *domain,
@@ -587,19 +524,6 @@
 	return skb;
 }
 
-<<<<<<< HEAD
-static bool frame_is_tcp(const struct dpaa2_fd *fd, struct dpaa2_fas *fas)
-{
-	struct dpaa2_fapr *fapr = dpaa2_get_fapr(fas, false);
-
-	if (!(dpaa2_fd_get_frc(fd) & DPAA2_FD_FRC_FAPRV))
-		return false;
-
-	return !!(fapr->faf_hi & DPAA2_FAF_HI_TCP_PRESENT);
-}
-
-=======
->>>>>>> 29549c70
 static struct sk_buff *dpaa2_eth_copybreak(struct dpaa2_eth_channel *ch,
 					   const struct dpaa2_fd *fd,
 					   void *fd_vaddr)
@@ -613,9 +537,6 @@
 	return dpaa2_eth_alloc_skb(priv, ch, fd, fd_length, fd_vaddr);
 }
 
-<<<<<<< HEAD
-void dpaa2_eth_receive_skb(struct dpaa2_eth_priv *priv, struct dpaa2_eth_channel *ch,
-=======
 static bool frame_is_tcp(const struct dpaa2_fd *fd, struct dpaa2_fas *fas)
 {
 	struct dpaa2_fapr *fapr = dpaa2_get_fapr(fas, false);
@@ -628,7 +549,6 @@
 
 void dpaa2_eth_receive_skb(struct dpaa2_eth_priv *priv,
 			   struct dpaa2_eth_channel *ch,
->>>>>>> 29549c70
 			   const struct dpaa2_fd *fd, void *vaddr,
 			   struct dpaa2_eth_fq *fq,
 			   struct rtnl_link_stats64 *percpu_stats,
@@ -733,10 +653,7 @@
 		goto err_build_skb;
 
 	dpaa2_eth_receive_skb(priv, ch, fd, vaddr, fq, percpu_stats, skb);
-<<<<<<< HEAD
-=======
-
->>>>>>> 29549c70
+
 	return;
 
 err_build_skb:
@@ -948,13 +865,6 @@
 			htonl(origin_timestamp.sec_lsb);
 		*(__be32 *)(data + offset2 + 6) = htonl(origin_timestamp.nsec);
 
-<<<<<<< HEAD
-		dpaa2_set_onestep_params_cb(priv, offset1, udp);
-	}
-}
-
-static void *dpaa2_eth_sgt_get(struct dpaa2_eth_priv *priv)
-=======
 		if (priv->ptp_correction_off == offset1)
 			return;
 
@@ -965,7 +875,6 @@
 }
 
 void *dpaa2_eth_sgt_get(struct dpaa2_eth_priv *priv)
->>>>>>> 29549c70
 {
 	struct dpaa2_eth_sgt_cache *sgt_cache;
 	void *sgt_buf = NULL;
@@ -987,11 +896,7 @@
 	return sgt_buf;
 }
 
-<<<<<<< HEAD
-static void dpaa2_eth_sgt_recycle(struct dpaa2_eth_priv *priv, void *sgt_buf)
-=======
 void dpaa2_eth_sgt_recycle(struct dpaa2_eth_priv *priv, void *sgt_buf)
->>>>>>> 29549c70
 {
 	struct dpaa2_eth_sgt_cache *sgt_cache;
 
@@ -1257,8 +1162,7 @@
 					 skb_tail_pointer(skb) - buffer_start,
 					 DMA_BIDIRECTIONAL);
 		} else {
-			WARN_ONCE(swa->type != DPAA2_ETH_SWA_XDP && swa->type != DPAA2_ETH_SWA_XSK,
-				  "Wrong SWA type");
+			WARN_ONCE(swa->type != DPAA2_ETH_SWA_XDP, "Wrong SWA type");
 			dma_unmap_single(dev, fd_addr, swa->xdp.dma_size,
 					 DMA_BIDIRECTIONAL);
 		}
@@ -1297,13 +1201,10 @@
 
 			if (!swa->tso.is_last_fd)
 				should_free_skb = 0;
-<<<<<<< HEAD
-=======
 		} else if (swa->type == DPAA2_ETH_SWA_XSK) {
 			/* Unmap the SGT Buffer */
 			dma_unmap_single(dev, fd_addr, swa->xsk.sgt_size,
 					 DMA_BIDIRECTIONAL);
->>>>>>> 29549c70
 		} else {
 			skb = swa->single.skb;
 
@@ -1322,12 +1223,8 @@
 	}
 
 	if (swa->type == DPAA2_ETH_SWA_XSK) {
-<<<<<<< HEAD
-		ch->xsk_frames_done++;
-=======
 		ch->xsk_tx_pkts_sent++;
 		dpaa2_eth_sgt_recycle(priv, buffer_start);
->>>>>>> 29549c70
 		return;
 	}
 
@@ -1431,11 +1328,7 @@
 		/* Setup the SG entry for the header */
 		dpaa2_sg_set_addr(sgt, tso_hdr_dma);
 		dpaa2_sg_set_len(sgt, hdr_len);
-<<<<<<< HEAD
-		dpaa2_sg_set_final(sgt, data_left > 0 ? false : true);
-=======
 		dpaa2_sg_set_final(sgt, data_left <= 0);
->>>>>>> 29549c70
 
 		/* Compose the SG entries for each fragment of data */
 		num_sge = 1;
@@ -1454,18 +1347,13 @@
 			}
 			dpaa2_sg_set_addr(sgt, addr);
 			dpaa2_sg_set_len(sgt, size);
-<<<<<<< HEAD
-			dpaa2_sg_set_final(sgt, size == data_left ? true : false);
-=======
 			dpaa2_sg_set_final(sgt, size == data_left);
->>>>>>> 29549c70
 
 			num_sge++;
 
 			/* Build the data for the __next__ fragment */
 			data_left -= size;
 			tso_build_data(skb, &tso, size);
-<<<<<<< HEAD
 		}
 
 		/* Store the skb backpointer in the SGT buffer */
@@ -1485,27 +1373,6 @@
 			goto err_map_sgt;
 		}
 
-=======
-		}
-
-		/* Store the skb backpointer in the SGT buffer */
-		sgt_buf_size = priv->tx_data_offset + num_sge * sizeof(struct dpaa2_sg_entry);
-		swa = (struct dpaa2_eth_swa *)sgt_buf;
-		swa->type = DPAA2_ETH_SWA_SW_TSO;
-		swa->tso.skb = skb;
-		swa->tso.num_sg = num_sge;
-		swa->tso.sgt_size = sgt_buf_size;
-		swa->tso.is_last_fd = total_len == 0 ? 1 : 0;
-
-		/* Separately map the SGT buffer */
-		sgt_addr = dma_map_single(dev, sgt_buf, sgt_buf_size, DMA_BIDIRECTIONAL);
-		if (unlikely(dma_mapping_error(dev, sgt_addr))) {
-			netdev_err(priv->net_dev, "dma_map_single(sgt_buf) failed\n");
-			err = -ENOMEM;
-			goto err_map_sgt;
-		}
-
->>>>>>> 29549c70
 		/* Setup the frame descriptor */
 		memset(fd, 0, sizeof(struct dpaa2_fd));
 		dpaa2_fd_set_offset(fd, priv->tx_data_offset);
@@ -1853,13 +1720,8 @@
 	/* Allocate buffers visible to WRIOP */
 	if (!ch->xsk_zc) {
 		for (i = 0; i < DPAA2_ETH_BUFS_PER_CMD; i++) {
-<<<<<<< HEAD
-			/* Also allocate skb shared info and alignment padding */
-			/* There is one page for each Rx buffer. WRIOP sees
-=======
 			/* Also allocate skb shared info and alignment padding.
 			 * There is one page for each Rx buffer. WRIOP sees
->>>>>>> 29549c70
 			 * the entire page except for a tailroom reserved for
 			 * skb shared info
 			 */
@@ -1876,12 +1738,8 @@
 
 			/* tracing point */
 			trace_dpaa2_eth_buf_seed(priv->net_dev,
-<<<<<<< HEAD
-						 page, DPAA2_ETH_RX_BUF_RAW_SIZE,
-=======
 						 page_address(page),
 						 DPAA2_ETH_RX_BUF_RAW_SIZE,
->>>>>>> 29549c70
 						 addr, priv->rx_buf_size,
 						 ch->bp->bpid);
 		}
@@ -1899,7 +1757,6 @@
 			swa = (struct dpaa2_eth_swa *)(xdp_buffs[i]->data_hard_start +
 						       DPAA2_ETH_RX_HWA_SIZE);
 			swa->xsk.xdp_buff = xdp_buffs[i];
-<<<<<<< HEAD
 
 			addr = xsk_buff_xdp_get_frame_dma(xdp_buffs[i]);
 			if (unlikely(dma_mapping_error(dev, addr)))
@@ -1907,21 +1764,9 @@
 
 			buf_array[i] = addr;
 
-			/* tracing point */
-			trace_dpaa2_xsk_buf_seed(priv->net_dev,
-						 page, DPAA2_ETH_RX_BUF_RAW_SIZE,
-=======
-
-			addr = xsk_buff_xdp_get_frame_dma(xdp_buffs[i]);
-			if (unlikely(dma_mapping_error(dev, addr)))
-				goto err_map;
-
-			buf_array[i] = addr;
-
 			trace_dpaa2_xsk_buf_seed(priv->net_dev,
 						 xdp_buffs[i]->data_hard_start,
 						 DPAA2_ETH_RX_BUF_RAW_SIZE,
->>>>>>> 29549c70
 						 addr, priv->rx_buf_size,
 						 ch->bp->bpid);
 		}
@@ -1963,12 +1808,8 @@
 	return 0;
 }
 
-<<<<<<< HEAD
-static int dpaa2_eth_seed_pool(struct dpaa2_eth_priv *priv, struct dpaa2_eth_channel *ch)
-=======
 static int dpaa2_eth_seed_pool(struct dpaa2_eth_priv *priv,
 			       struct dpaa2_eth_channel *ch)
->>>>>>> 29549c70
 {
 	int i;
 	int new_count;
@@ -1984,41 +1825,16 @@
 	return 0;
 }
 
-<<<<<<< HEAD
-static struct dpaa2_eth_buf_pool *dpaa2_eth_seed_pools(struct dpaa2_eth_priv *priv)
-{
-	struct dpaa2_eth_buf_pool *bp = NULL;
-	struct dpaa2_eth_channel *channel;
-	int i, err;
-=======
 static void dpaa2_eth_seed_pools(struct dpaa2_eth_priv *priv)
 {
 	struct net_device *net_dev = priv->net_dev;
 	struct dpaa2_eth_channel *channel;
 	int i, err = 0;
->>>>>>> 29549c70
 
 	for (i = 0; i < priv->num_channels; i++) {
 		channel = priv->channel[i];
 
 		err = dpaa2_eth_seed_pool(priv, channel);
-<<<<<<< HEAD
-		/* Save only the first buffer pool for which the seeding failed,
-		 * if there are more. Continue and seed the remaining DPBPs.
-		 */
-		if (err && !bp)
-			bp = channel->bp;
-	}
-
-	return bp;
-}
-
-/*
- * Drain the specified number of buffers from one of the DPNI's private buffer pools.
- * @count must not exceeed DPAA2_ETH_BUFS_PER_CMD
- */
-static void dpaa2_eth_drain_bufs(struct dpaa2_eth_priv *priv, int bpid, int count)
-=======
 
 		/* Not much to do; the buffer pool, though not filled up,
 		 * may still contain some buffers which would enable us
@@ -2038,7 +1854,6 @@
  */
 static void dpaa2_eth_drain_bufs(struct dpaa2_eth_priv *priv, int bpid,
 				 int count)
->>>>>>> 29549c70
 {
 	u64 buf_array[DPAA2_ETH_BUFS_PER_CMD];
 	bool xsk_zc = false;
@@ -2067,10 +1882,7 @@
 {
 	int i;
 
-<<<<<<< HEAD
-=======
 	/* Drain the buffer pool */
->>>>>>> 29549c70
 	dpaa2_eth_drain_bufs(priv, bpid, DPAA2_ETH_BUFS_PER_CMD);
 	dpaa2_eth_drain_bufs(priv, bpid, 1);
 
@@ -2176,11 +1988,6 @@
 	ch->xdp.res = 0;
 	priv = ch->priv;
 
-	/* Tx ZC */
-	if (ch->xsk_zc)
-		work_done_zc = dpaa2_xsk_tx(priv, ch);
-
-	/* Rx or Tx conf slow path */
 	INIT_LIST_HEAD(&rx_list);
 	ch->rx_list = &rx_list;
 
@@ -2202,12 +2009,8 @@
 		dpaa2_eth_refill_pool(priv, ch);
 
 		store_cleaned = dpaa2_eth_consume_frames(ch, &fq);
-		if (store_cleaned <= 0) {
-			if (!work_done_zc)
-				break;
-			if (work_done_zc)
-				goto out;
-		}
+		if (store_cleaned <= 0)
+			break;
 		if (fq->type == DPAA2_RX_FQ) {
 			rx_cleaned += store_cleaned;
 			flowid = fq->flowid;
@@ -2221,8 +2024,7 @@
 		 * or we reached the Tx confirmations threshold, we're done.
 		 */
 		if (rx_cleaned >= budget ||
-		    txconf_cleaned >= DPAA2_ETH_TXCONF_PER_NAPI ||
-		    work_done_zc) {
+		    txconf_cleaned >= DPAA2_ETH_TXCONF_PER_NAPI) {
 			work_done = budget;
 			goto out;
 		}
@@ -2250,15 +2052,9 @@
 out:
 	netif_receive_skb_list(ch->rx_list);
 
-<<<<<<< HEAD
-	if (ch->xsk_zc && ch->xsk_pool && ch->xsk_frames_done) {
-		xsk_tx_completed(ch->xsk_pool, ch->xsk_frames_done);
-		ch->xsk_frames_done = 0;
-=======
 	if (ch->xsk_tx_pkts_sent) {
 		xsk_tx_completed(ch->xsk_pool, ch->xsk_tx_pkts_sent);
 		ch->xsk_tx_pkts_sent = 0;
->>>>>>> 29549c70
 	}
 
 	if (txc_fq && txc_fq->dq_frames) {
@@ -2274,10 +2070,7 @@
 	else if (rx_cleaned && ch->xdp.res & XDP_TX)
 		dpaa2_eth_xdp_tx_flush(priv, ch, &priv->fq[flowid]);
 
-	if (!ch->xsk_zc)
-		return work_done;
-	else
-		return work_done_zc ? budget : work_done;
+	return work_done;
 }
 
 static void dpaa2_eth_enable_ch_napi(struct dpaa2_eth_priv *priv)
@@ -2415,27 +2208,14 @@
 	return 0;
 }
 
-int dpaa2_eth_open(struct net_device *net_dev)
+static int dpaa2_eth_open(struct net_device *net_dev)
 {
 	struct dpaa2_eth_priv *priv = netdev_priv(net_dev);
-	struct dpaa2_eth_buf_pool *bp;
 	int err;
 
-<<<<<<< HEAD
-	bp = dpaa2_eth_seed_pools(priv);
-	if (bp) {
-		/* Not much to do; the buffer pool, though not filled up,
-		 * may still contain some buffers which would enable us
-		 * to limp on.
-		 */
-		netdev_err_once(net_dev, "Buffer seeding failed for DPBP %d (bpid=%d)\n",
-				bp->dpbp_dev->obj_desc.id, bp->bpid);
-	}
-=======
 	dpaa2_eth_seed_pools(priv);
 
 	mutex_lock(&priv->mac_lock);
->>>>>>> 29549c70
 
 	if (!dpaa2_eth_is_type_phy(priv)) {
 		/* We'll only start the txqs when the link is actually ready;
@@ -2460,17 +2240,10 @@
 		goto enable_err;
 	}
 
-<<<<<<< HEAD
-	if (dpaa2_eth_is_type_phy(priv)) {
-		dpaa2_mac_start(priv->mac);
-		phylink_start(priv->mac->phylink);
-	}
-=======
 	if (dpaa2_eth_is_type_phy(priv))
 		dpaa2_mac_start(priv->mac);
 
 	mutex_unlock(&priv->mac_lock);
->>>>>>> 29549c70
 
 	return 0;
 
@@ -2537,7 +2310,7 @@
 	msleep(500);
 }
 
-int dpaa2_eth_stop(struct net_device *net_dev)
+static int dpaa2_eth_stop(struct net_device *net_dev)
 {
 	struct dpaa2_eth_priv *priv = netdev_priv(net_dev);
 	int dpni_enabled = 0;
@@ -2546,10 +2319,6 @@
 	mutex_lock(&priv->mac_lock);
 
 	if (dpaa2_eth_is_type_phy(priv)) {
-<<<<<<< HEAD
-		phylink_stop(priv->mac->phylink);
-=======
->>>>>>> 29549c70
 		dpaa2_mac_stop(priv->mac);
 	} else {
 		netif_tx_stop_all_queues(net_dev);
@@ -3036,9 +2805,6 @@
 		err = dev_open(dev, NULL);
 		if (err)
 			return err;
-
-		while (!READ_ONCE(priv->link_state.up))
-			cpu_relax();
 	}
 
 	return 0;
@@ -3620,21 +3386,12 @@
 }
 
 /* Allocate and configure a buffer pool */
-<<<<<<< HEAD
-struct dpaa2_eth_buf_pool *dpaa2_eth_allocate_dpbp(struct dpaa2_eth_priv *priv)
-{
-	struct device *dev = priv->net_dev->dev.parent;
-	struct fsl_mc_device *dpbp_dev;
-	struct dpaa2_eth_buf_pool *bp;
-	struct dpbp_attr dpbp_attrs;
-=======
 struct dpaa2_eth_bp *dpaa2_eth_allocate_dpbp(struct dpaa2_eth_priv *priv)
 {
 	struct device *dev = priv->net_dev->dev.parent;
 	struct fsl_mc_device *dpbp_dev;
 	struct dpbp_attr dpbp_attrs;
 	struct dpaa2_eth_bp *bp;
->>>>>>> 29549c70
 	int err;
 
 	err = fsl_mc_object_allocate(to_fsl_mc_device(dev), FSL_MC_POOL_DPBP,
@@ -3647,15 +3404,12 @@
 		return ERR_PTR(err);
 	}
 
-<<<<<<< HEAD
-=======
 	bp = kzalloc(sizeof(*bp), GFP_KERNEL);
 	if (!bp) {
 		err = -ENOMEM;
 		goto err_alloc;
 	}
 
->>>>>>> 29549c70
 	err = dpbp_open(priv->mc_io, 0, dpbp_dev->obj_desc.id,
 			&dpbp_dev->mc_handle);
 	if (err) {
@@ -3682,16 +3436,7 @@
 		goto err_get_attr;
 	}
 
-<<<<<<< HEAD
-	bp = kzalloc(sizeof(*bp), GFP_KERNEL);
-	if (!bp) {
-		err = -ENOMEM;
-		goto err_get_attr;
-	}
-	bp->dpbp_dev = dpbp_dev;
-=======
 	bp->dev = dpbp_dev;
->>>>>>> 29549c70
 	bp->bpid = dpbp_attrs.bpid;
 
 	return bp;
@@ -3711,22 +3456,14 @@
 
 static int dpaa2_eth_setup_default_dpbp(struct dpaa2_eth_priv *priv)
 {
-<<<<<<< HEAD
-	struct dpaa2_eth_buf_pool *bp;
-=======
 	struct dpaa2_eth_bp *bp;
->>>>>>> 29549c70
 	int i;
 
 	bp = dpaa2_eth_allocate_dpbp(priv);
 	if (IS_ERR(bp))
 		return PTR_ERR(bp);
 
-<<<<<<< HEAD
-	priv->bp[DPAA2_ETH_DEFAULT_BP] = bp;
-=======
 	priv->bp[DPAA2_ETH_DEFAULT_BP_IDX] = bp;
->>>>>>> 29549c70
 	priv->num_bps++;
 
 	for (i = 0; i < priv->num_channels; i++)
@@ -3735,31 +3472,15 @@
 	return 0;
 }
 
-<<<<<<< HEAD
-void dpaa2_eth_free_dpbp(struct dpaa2_eth_priv *priv, struct dpaa2_eth_buf_pool *bp)
+void dpaa2_eth_free_dpbp(struct dpaa2_eth_priv *priv, struct dpaa2_eth_bp *bp)
 {
 	int idx_bp;
 
-=======
-void dpaa2_eth_free_dpbp(struct dpaa2_eth_priv *priv, struct dpaa2_eth_bp *bp)
-{
-	int idx_bp;
-
 	/* Find the index at which this BP is stored */
->>>>>>> 29549c70
 	for (idx_bp = 0; idx_bp < priv->num_bps; idx_bp++)
 		if (priv->bp[idx_bp] == bp)
 			break;
 
-<<<<<<< HEAD
-	dpaa2_eth_drain_pool(priv, bp->bpid);
-
-	dpbp_disable(priv->mc_io, 0, bp->dpbp_dev->mc_handle);
-	dpbp_close(priv->mc_io, 0, bp->dpbp_dev->mc_handle);
-	fsl_mc_object_free(bp->dpbp_dev);
-	kfree(bp);
-
-=======
 	/* Drain the pool and disable the associated MC object */
 	dpaa2_eth_drain_pool(priv, bp->bpid);
 	dpbp_disable(priv->mc_io, 0, bp->dev->mc_handle);
@@ -3768,7 +3489,6 @@
 	kfree(bp);
 
 	/* Move the last in use DPBP over in this position */
->>>>>>> 29549c70
 	priv->bp[idx_bp] = priv->bp[priv->num_bps - 1];
 	priv->num_bps--;
 }
@@ -4672,12 +4392,7 @@
 	int i;
 
 	pools_params.num_dpbp = 1;
-<<<<<<< HEAD
-	pools_params.pools[0].dpbp_id =
-		priv->bp[DPAA2_ETH_DEFAULT_BP]->dpbp_dev->obj_desc.id;
-=======
 	pools_params.pools[0].dpbp_id = bp->dev->obj_desc.id;
->>>>>>> 29549c70
 	pools_params.pools[0].backup_pool = 0;
 	pools_params.pools[0].buffer_size = priv->rx_buf_size;
 	err = dpni_set_pools(priv->mc_io, 0, priv->mc_token, &pools_params);
@@ -4995,19 +4710,12 @@
 	if (!mac)
 		return;
 
-<<<<<<< HEAD
-	dpaa2_mac_close(priv->mac);
-	dpaa2_mac_driver_attach(priv->mac->mc_dev);
-	kfree(priv->mac);
-	priv->mac = NULL;
-=======
 	if (dpaa2_mac_is_type_phy(mac))
 		dpaa2_mac_disconnect(mac);
 
 	dpaa2_mac_close(mac);
 	dpaa2_mac_driver_attach(mac->mc_dev);
 	kfree(mac);
->>>>>>> 29549c70
 }
 
 static irqreturn_t dpni_irq0_handler_thread(int irq_num, void *arg)
@@ -5034,16 +4742,12 @@
 		dpaa2_eth_set_mac_addr(netdev_priv(net_dev));
 		dpaa2_eth_update_tx_fqids(priv);
 
-<<<<<<< HEAD
-		if (dpaa2_eth_has_mac(priv))
-=======
 		/* We can avoid locking because the "endpoint changed" IRQ
 		 * handler is the only one who changes priv->mac at runtime,
 		 * so we are not racing with anyone.
 		 */
 		had_mac = !!priv->mac;
 		if (had_mac)
->>>>>>> 29549c70
 			dpaa2_eth_disconnect_mac(priv);
 		else
 			dpaa2_eth_connect_mac(priv);
@@ -5375,12 +5079,8 @@
 #ifdef CONFIG_DEBUG_FS
 	dpaa2_dbg_remove(priv);
 #endif
-<<<<<<< HEAD
-=======
-
->>>>>>> 29549c70
+
 	unregister_netdev(net_dev);
-	dpaa2_eth_disconnect_mac(priv);
 
 	dpaa2_eth_dl_port_del(priv);
 	dpaa2_eth_dl_traps_unregister(priv);
