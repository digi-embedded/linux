// SPDX-License-Identifier: GPL-2.0
/*
 * DPAA2 Ethernet Switch driver
 *
 * Copyright 2014-2016 Freescale Semiconductor Inc.
 * Copyright 2017-2022 NXP
 *
 */

#include <linux/module.h>
#include <linux/interrupt.h>
#include <linux/msi.h>
#include <linux/kthread.h>
#include <linux/workqueue.h>
#include <linux/iommu.h>
#include <net/pkt_cls.h>

#include <linux/fsl/mc.h>

#include "dpaa2-switch.h"

/* Minimal supported DPSW version */
#define DPSW_MIN_VER_MAJOR		8
#define DPSW_MIN_VER_MINOR		9

#define DEFAULT_VLAN_ID			1

static u16 dpaa2_switch_port_get_fdb_id(struct ethsw_port_priv *port_priv)
{
	return port_priv->fdb->fdb_id;
}

static struct dpaa2_switch_fdb *dpaa2_switch_fdb_get_unused(struct ethsw_core *ethsw)
{
	int i;

	for (i = 0; i < ethsw->sw_attr.num_ifs; i++)
		if (!ethsw->fdbs[i].in_use)
			return &ethsw->fdbs[i];
	return NULL;
}

static struct dpaa2_switch_filter_block *
dpaa2_switch_filter_block_get_unused(struct ethsw_core *ethsw)
{
	int i;

	for (i = 0; i < ethsw->sw_attr.num_ifs; i++)
		if (!ethsw->filter_blocks[i].in_use)
			return &ethsw->filter_blocks[i];
	return NULL;
}

static struct dpaa2_switch_lag *dpaa2_switch_lag_get_unused(struct ethsw_core *ethsw)
{
	int i;

	for (i = 0; i < ethsw->sw_attr.num_ifs; i++)
		if (!ethsw->lags[i].in_use)
			return &ethsw->lags[i];
	return NULL;
}

static u16 dpaa2_switch_bond_port_set_fdb(struct ethsw_port_priv *port_priv,
					  struct net_device *bond_dev)
{
	struct ethsw_port_priv *other_port_priv = NULL;
	struct dpaa2_switch_fdb *fdb = NULL;
	struct net_device *other_dev;
	struct list_head *iter;

	/* If we leave a bond (bond_dev is NULL), find an unused
	 * FDB and use that.
	 */
	if (!bond_dev) {
		fdb = dpaa2_switch_fdb_get_unused(port_priv->ethsw_data);

		/* If there is no unused FDB, we must be the last port that
		 * leaves the last bond, all the others are standalone. We
		 * can just keep the FDB that we already have.
		 */
		if (!fdb)
			return 0;

		port_priv->fdb = fdb;
		port_priv->fdb->in_use = true;
		return 0;
	}

	/* The below call to netdev_for_each_lower_dev() demands the RTNL lock
	 * being held. Assert on it so that it's easier to catch new code
	 * paths that reach this point without the RTNL lock.
	 */
	ASSERT_RTNL();

	/* If part of a bond, use the FDB of the first dpaa2 switch interface
	 * that is present in that bond.
	 * First interface to join the bond keeps its own FDB.
	 */
	netdev_for_each_lower_dev(bond_dev, other_dev, iter) {
		if (!dpaa2_switch_port_dev_check(other_dev))
			continue;

		if (other_dev == port_priv->netdev)
			continue;

		other_port_priv = netdev_priv(other_dev);
		break;
	}

	/* The current port is about to change its FDB to the one used by the
	 * first port that joined the bond.
	 */
	if (other_port_priv) {
		/* The previous FDB is about to become unused, since the
		 * interface is no longer standalone.
		 */
		port_priv->fdb->in_use = false;

		/* Get a reference to the new FDB */
		port_priv->fdb = other_port_priv->fdb;
	}

	return 0;
}

static u16 dpaa2_switch_port_set_fdb(struct ethsw_port_priv *port_priv,
				     struct net_device *bridge_dev)
{
	struct ethsw_core *ethsw = port_priv->ethsw_data;
	struct ethsw_port_priv *other_port_priv = NULL;
	struct net_device *other_dev, *other_dev2;
	u16 fdb_id_old = port_priv->fdb->fdb_id;
	struct dpaa2_switch_fdb *fdb = NULL;
	struct list_head *iter, *iter2;
	int i;

	/* If we leave a bridge (bridge_dev is NULL), find an unused
	 * FDB and use that.
	 */
	if (!bridge_dev) {
		if (port_priv->lag) {
			/* This port leaves a bridge, but it's still under a
			 * bond. Search for the first port under the same bond
			 * which already left the bridge.
			 */
			for (i = 0; i < ethsw->sw_attr.num_ifs; i++) {
				other_port_priv = ethsw->ports[i];
				if (!other_port_priv)
					continue;

				if (other_port_priv == port_priv)
					continue;

				/* Found a port which is under the same bond
				 * device but already left the bridge. Use
				 * this port's FDB.
				 */
				if (other_port_priv->lag == port_priv->lag &&
				    other_port_priv->fdb->fdb_id != fdb_id_old) {
					fdb = other_port_priv->fdb;
					break;
				}
			}
			if (fdb) {
				port_priv->fdb = fdb;
			} else {
				/* If we are the first to leave the bridge,
				 * just get a new FDB.
				 */
				fdb = dpaa2_switch_fdb_get_unused(port_priv->ethsw_data);
				port_priv->fdb = fdb;
				port_priv->fdb->in_use = true;
				port_priv->fdb->bridge_dev = NULL;
			}

		} else {
			fdb = dpaa2_switch_fdb_get_unused(port_priv->ethsw_data);

			/* If there is no unused FDB, we must be the last port that
			 * leaves the last bridge, all the others are standalone. We
			 * can just keep the FDB that we already have.
			 */

			if (!fdb) {
				port_priv->fdb->bridge_dev = NULL;
				return 0;
			}

			port_priv->fdb = fdb;
			port_priv->fdb->in_use = true;
			port_priv->fdb->bridge_dev = NULL;
		}

		return 0;
	}

	/* The below call to netdev_for_each_lower_dev() demands the RTNL lock
	 * being held. Assert on it so that it's easier to catch new code
	 * paths that reach this point without the RTNL lock.
	 */
	ASSERT_RTNL();

	/* If part of a bridge, use the FDB of the first dpaa2 switch interface
	 * to be present in that bridge. We also have to search through the lowers
	 * of bond bridged port.
	 */
	other_port_priv = NULL;
	netdev_for_each_lower_dev(bridge_dev, other_dev, iter) {
		if (netif_is_lag_master(other_dev)) {
			/* Search through all the lowers of the bridged lag */
			netdev_for_each_lower_dev(other_dev, other_dev2, iter2) {
				if (!dpaa2_switch_port_dev_check(other_dev2))
					continue;
				if (other_dev2 == port_priv->netdev)
					continue;

				/* Skip the port if we are under the same bond.*/
				other_port_priv = netdev_priv(other_dev2);
				if (other_port_priv->lag == port_priv->lag) {
					other_port_priv = NULL;
					continue;
				}

				other_port_priv = netdev_priv(other_dev2);
				break;
			}

			if (other_port_priv)
				break;
		} else if (dpaa2_switch_port_dev_check(other_dev)) {
			if (other_dev == port_priv->netdev)
				continue;

			other_port_priv = netdev_priv(other_dev);
			break;
		}
	}

	/* The current port is about to change its FDB to the one used by the
	 * first port that joined the bridge.
	 */
	if (other_port_priv) {
		/* The previous FDB is about to become unused, since the
		 * interface is no longer standalone.
		 */
		port_priv->fdb->in_use = false;
		port_priv->fdb->bridge_dev = NULL;

		/* Get a reference to the new FDB */
		port_priv->fdb = other_port_priv->fdb;
	}

	/* Keep track of the new upper bridge device */
	port_priv->fdb->bridge_dev = bridge_dev;

	return 0;
}

static void dpaa2_switch_fdb_get_flood_cfg(struct ethsw_core *ethsw, u16 fdb_id,
					   enum dpsw_flood_type type,
					   struct dpsw_egress_flood_cfg *cfg)
{
	int i = 0, j;

	memset(cfg, 0, sizeof(*cfg));

	/* Add all the DPAA2 switch ports found in the same bridging domain to
	 * the egress flooding domain
	 */
	for (j = 0; j < ethsw->sw_attr.num_ifs; j++) {
		if (!ethsw->ports[j])
			continue;
		if (ethsw->ports[j]->fdb->fdb_id != fdb_id)
			continue;

		if (type == DPSW_BROADCAST && ethsw->ports[j]->bcast_flood)
			cfg->if_id[i++] = ethsw->ports[j]->idx;
		else if (type == DPSW_FLOODING && ethsw->ports[j]->ucast_flood)
			cfg->if_id[i++] = ethsw->ports[j]->idx;
	}

	/* Add the CTRL interface to the egress flooding domain */
	cfg->if_id[i++] = ethsw->sw_attr.num_ifs;

	cfg->fdb_id = fdb_id;
	cfg->flood_type = type;
	cfg->num_ifs = i;
}

static int dpaa2_switch_fdb_set_egress_flood(struct ethsw_core *ethsw, u16 fdb_id)
{
	struct dpsw_egress_flood_cfg flood_cfg;
	int err;

	/* Setup broadcast flooding domain */
	dpaa2_switch_fdb_get_flood_cfg(ethsw, fdb_id, DPSW_BROADCAST, &flood_cfg);
	err = dpsw_set_egress_flood(ethsw->mc_io, 0, ethsw->dpsw_handle,
				    &flood_cfg);
	if (err) {
		dev_err(ethsw->dev, "dpsw_set_egress_flood() = %d\n", err);
		return err;
	}

	/* Setup unknown flooding domain */
	dpaa2_switch_fdb_get_flood_cfg(ethsw, fdb_id, DPSW_FLOODING, &flood_cfg);
	err = dpsw_set_egress_flood(ethsw->mc_io, 0, ethsw->dpsw_handle,
				    &flood_cfg);
	if (err) {
		dev_err(ethsw->dev, "dpsw_set_egress_flood() = %d\n", err);
		return err;
	}

	return 0;
}

static void *dpaa2_iova_to_virt(struct iommu_domain *domain,
				dma_addr_t iova_addr)
{
	phys_addr_t phys_addr;

	phys_addr = domain ? iommu_iova_to_phys(domain, iova_addr) : iova_addr;

	return phys_to_virt(phys_addr);
}

static int dpaa2_switch_add_vlan(struct ethsw_port_priv *port_priv, u16 vid)
{
	struct ethsw_core *ethsw = port_priv->ethsw_data;
	struct dpsw_vlan_cfg vcfg = {0};
	int err;

	vcfg.fdb_id = dpaa2_switch_port_get_fdb_id(port_priv);
	err = dpsw_vlan_add(ethsw->mc_io, 0,
			    ethsw->dpsw_handle, vid, &vcfg);
	if (err) {
		dev_err(ethsw->dev, "dpsw_vlan_add err %d\n", err);
		return err;
	}
	ethsw->vlans[vid] = ETHSW_VLAN_MEMBER;

	return 0;
}

static bool dpaa2_switch_port_is_up(struct ethsw_port_priv *port_priv)
{
	struct net_device *netdev = port_priv->netdev;
	struct dpsw_link_state state;
	int err;

	err = dpsw_if_get_link_state(port_priv->ethsw_data->mc_io, 0,
				     port_priv->ethsw_data->dpsw_handle,
				     port_priv->idx, &state);
	if (err) {
		netdev_err(netdev, "dpsw_if_get_link_state() err %d\n", err);
		return true;
	}

	WARN_ONCE(state.up > 1, "Garbage read into link_state");

	return state.up ? true : false;
}

static int dpaa2_switch_port_set_pvid(struct ethsw_port_priv *port_priv, u16 pvid)
{
	struct ethsw_core *ethsw = port_priv->ethsw_data;
	struct net_device *netdev = port_priv->netdev;
	struct dpsw_tci_cfg tci_cfg = { 0 };
	bool up;
	int err, ret;

	err = dpsw_if_get_tci(ethsw->mc_io, 0, ethsw->dpsw_handle,
			      port_priv->idx, &tci_cfg);
	if (err) {
		netdev_err(netdev, "dpsw_if_get_tci err %d\n", err);
		return err;
	}

	tci_cfg.vlan_id = pvid;

	/* Interface needs to be down to change PVID */
	up = dpaa2_switch_port_is_up(port_priv);
	if (up) {
		err = dpsw_if_disable(ethsw->mc_io, 0,
				      ethsw->dpsw_handle,
				      port_priv->idx);
		if (err) {
			netdev_err(netdev, "dpsw_if_disable err %d\n", err);
			return err;
		}
	}

	err = dpsw_if_set_tci(ethsw->mc_io, 0, ethsw->dpsw_handle,
			      port_priv->idx, &tci_cfg);
	if (err) {
		netdev_err(netdev, "dpsw_if_set_tci err %d\n", err);
		goto set_tci_error;
	}

	/* Delete previous PVID info and mark the new one */
	port_priv->vlans[port_priv->pvid] &= ~ETHSW_VLAN_PVID;
	port_priv->vlans[pvid] |= ETHSW_VLAN_PVID;
	port_priv->pvid = pvid;

set_tci_error:
	if (up) {
		ret = dpsw_if_enable(ethsw->mc_io, 0,
				     ethsw->dpsw_handle,
				     port_priv->idx);
		if (ret) {
			netdev_err(netdev, "dpsw_if_enable err %d\n", ret);
			return ret;
		}
	}

	return err;
}

static int dpaa2_switch_port_add_vlan(struct ethsw_port_priv *port_priv,
				      u16 vid, u16 flags)
{
	struct ethsw_core *ethsw = port_priv->ethsw_data;
	struct net_device *netdev = port_priv->netdev;
	struct dpsw_vlan_if_cfg vcfg = {0};
	int err;

	if (port_priv->vlans[vid]) {
		netdev_err(netdev, "VLAN %d already configured\n", vid);
		return -EEXIST;
	}

	/* If hit, this VLAN rule will lead the packet into the FDB table
	 * specified in the vlan configuration below
	 */
	vcfg.num_ifs = 1;
	vcfg.if_id[0] = port_priv->idx;
	vcfg.fdb_id = dpaa2_switch_port_get_fdb_id(port_priv);
	vcfg.options |= DPSW_VLAN_ADD_IF_OPT_FDB_ID;
	err = dpsw_vlan_add_if(ethsw->mc_io, 0, ethsw->dpsw_handle, vid, &vcfg);
	if (err) {
		netdev_err(netdev, "dpsw_vlan_add_if err %d\n", err);
		return err;
	}

	port_priv->vlans[vid] = ETHSW_VLAN_MEMBER;

	if (flags & BRIDGE_VLAN_INFO_UNTAGGED) {
		err = dpsw_vlan_add_if_untagged(ethsw->mc_io, 0,
						ethsw->dpsw_handle,
						vid, &vcfg);
		if (err) {
			netdev_err(netdev,
				   "dpsw_vlan_add_if_untagged err %d\n", err);
			return err;
		}
		port_priv->vlans[vid] |= ETHSW_VLAN_UNTAGGED;
	}

	if (flags & BRIDGE_VLAN_INFO_PVID) {
		err = dpaa2_switch_port_set_pvid(port_priv, vid);
		if (err)
			return err;
	}

	return 0;
}

static enum dpsw_stp_state br_stp_state_to_dpsw(u8 state)
{
	switch (state) {
	case BR_STATE_DISABLED:
		return DPSW_STP_STATE_DISABLED;
	case BR_STATE_LISTENING:
		return DPSW_STP_STATE_LISTENING;
	case BR_STATE_LEARNING:
		return DPSW_STP_STATE_LEARNING;
	case BR_STATE_FORWARDING:
		return DPSW_STP_STATE_FORWARDING;
	case BR_STATE_BLOCKING:
		return DPSW_STP_STATE_BLOCKING;
	default:
		return DPSW_STP_STATE_DISABLED;
	}
}

static int dpaa2_switch_port_set_stp_state(struct ethsw_port_priv *port_priv, u8 state)
{
	struct dpsw_stp_cfg stp_cfg = {0};
	int err;
	u16 vid;

	if (!netif_running(port_priv->netdev) || state == port_priv->stp_state)
		return 0;	/* Nothing to do */

	stp_cfg.state = br_stp_state_to_dpsw(state);
	for (vid = 0; vid <= VLAN_VID_MASK; vid++) {
		if (port_priv->vlans[vid] & ETHSW_VLAN_MEMBER) {
			stp_cfg.vlan_id = vid;
			err = dpsw_if_set_stp(port_priv->ethsw_data->mc_io, 0,
					      port_priv->ethsw_data->dpsw_handle,
					      port_priv->idx, &stp_cfg);
			if (err) {
				netdev_err(port_priv->netdev,
					   "dpsw_if_set_stp err %d\n", err);
				return err;
			}
		}
	}

	port_priv->stp_state = state;

	return 0;
}

static int dpaa2_switch_dellink(struct ethsw_core *ethsw, u16 vid)
{
	struct ethsw_port_priv *ppriv_local = NULL;
	int i, err;

	if (!ethsw->vlans[vid])
		return -ENOENT;

	err = dpsw_vlan_remove(ethsw->mc_io, 0, ethsw->dpsw_handle, vid);
	if (err) {
		dev_err(ethsw->dev, "dpsw_vlan_remove err %d\n", err);
		return err;
	}
	ethsw->vlans[vid] = 0;

	for (i = 0; i < ethsw->sw_attr.num_ifs; i++) {
		ppriv_local = ethsw->ports[i];
		if (ppriv_local)
			ppriv_local->vlans[vid] = 0;
	}

	return 0;
}

static int dpaa2_switch_port_fdb_add_uc(struct ethsw_port_priv *port_priv,
					const unsigned char *addr)
{
	struct dpsw_fdb_unicast_cfg entry = {0};
	u16 fdb_id;
	int err;

	entry.if_egress = port_priv->idx;
	entry.type = DPSW_FDB_ENTRY_STATIC;
	ether_addr_copy(entry.mac_addr, addr);

	fdb_id = dpaa2_switch_port_get_fdb_id(port_priv);
	err = dpsw_fdb_add_unicast(port_priv->ethsw_data->mc_io, 0,
				   port_priv->ethsw_data->dpsw_handle,
				   fdb_id, &entry);
	if (err)
		netdev_err(port_priv->netdev,
			   "dpsw_fdb_add_unicast err %d\n", err);
	return err;
}

static int dpaa2_switch_port_fdb_del_uc(struct ethsw_port_priv *port_priv,
					const unsigned char *addr)
{
	struct dpsw_fdb_unicast_cfg entry = {0};
	u16 fdb_id;
	int err;

	entry.if_egress = port_priv->idx;
	entry.type = DPSW_FDB_ENTRY_STATIC;
	ether_addr_copy(entry.mac_addr, addr);

	fdb_id = dpaa2_switch_port_get_fdb_id(port_priv);
	err = dpsw_fdb_remove_unicast(port_priv->ethsw_data->mc_io, 0,
				      port_priv->ethsw_data->dpsw_handle,
				      fdb_id, &entry);
	/* Silently discard error for calling multiple times the del command */
	if (err && err != -ENXIO)
		netdev_err(port_priv->netdev,
			   "dpsw_fdb_remove_unicast err %d\n", err);
	return err;
}

static int dpaa2_switch_port_fdb_add_mc(struct ethsw_port_priv *port_priv,
					const unsigned char *addr)
{
	struct dpsw_fdb_multicast_cfg entry = {0};
	u16 fdb_id;
	int err;

	ether_addr_copy(entry.mac_addr, addr);
	entry.type = DPSW_FDB_ENTRY_STATIC;
	entry.num_ifs = 1;
	entry.if_id[0] = port_priv->idx;

	fdb_id = dpaa2_switch_port_get_fdb_id(port_priv);
	err = dpsw_fdb_add_multicast(port_priv->ethsw_data->mc_io, 0,
				     port_priv->ethsw_data->dpsw_handle,
				     fdb_id, &entry);
	/* Silently discard error for calling multiple times the add command */
	if (err && err != -ENXIO)
		netdev_err(port_priv->netdev, "dpsw_fdb_add_multicast err %d\n",
			   err);
	return err;
}

static int dpaa2_switch_port_fdb_del_mc(struct ethsw_port_priv *port_priv,
					const unsigned char *addr)
{
	struct dpsw_fdb_multicast_cfg entry = {0};
	u16 fdb_id;
	int err;

	ether_addr_copy(entry.mac_addr, addr);
	entry.type = DPSW_FDB_ENTRY_STATIC;
	entry.num_ifs = 1;
	entry.if_id[0] = port_priv->idx;

	fdb_id = dpaa2_switch_port_get_fdb_id(port_priv);
	err = dpsw_fdb_remove_multicast(port_priv->ethsw_data->mc_io, 0,
					port_priv->ethsw_data->dpsw_handle,
					fdb_id, &entry);
	/* Silently discard error for calling multiple times the del command */
	if (err && err != -ENAVAIL)
		netdev_err(port_priv->netdev,
			   "dpsw_fdb_remove_multicast err %d\n", err);
	return err;
}

static void dpaa2_switch_port_get_stats(struct net_device *netdev,
					struct rtnl_link_stats64 *stats)
{
	struct ethsw_port_priv *port_priv = netdev_priv(netdev);
	u64 tmp;
	int err;

	err = dpsw_if_get_counter(port_priv->ethsw_data->mc_io, 0,
				  port_priv->ethsw_data->dpsw_handle,
				  port_priv->idx,
				  DPSW_CNT_ING_FRAME, &stats->rx_packets);
	if (err)
		goto error;

	err = dpsw_if_get_counter(port_priv->ethsw_data->mc_io, 0,
				  port_priv->ethsw_data->dpsw_handle,
				  port_priv->idx,
				  DPSW_CNT_EGR_FRAME, &stats->tx_packets);
	if (err)
		goto error;

	err = dpsw_if_get_counter(port_priv->ethsw_data->mc_io, 0,
				  port_priv->ethsw_data->dpsw_handle,
				  port_priv->idx,
				  DPSW_CNT_ING_BYTE, &stats->rx_bytes);
	if (err)
		goto error;

	err = dpsw_if_get_counter(port_priv->ethsw_data->mc_io, 0,
				  port_priv->ethsw_data->dpsw_handle,
				  port_priv->idx,
				  DPSW_CNT_EGR_BYTE, &stats->tx_bytes);
	if (err)
		goto error;

	err = dpsw_if_get_counter(port_priv->ethsw_data->mc_io, 0,
				  port_priv->ethsw_data->dpsw_handle,
				  port_priv->idx,
				  DPSW_CNT_ING_FRAME_DISCARD,
				  &stats->rx_dropped);
	if (err)
		goto error;

	err = dpsw_if_get_counter(port_priv->ethsw_data->mc_io, 0,
				  port_priv->ethsw_data->dpsw_handle,
				  port_priv->idx,
				  DPSW_CNT_ING_FLTR_FRAME,
				  &tmp);
	if (err)
		goto error;
	stats->rx_dropped += tmp;

	err = dpsw_if_get_counter(port_priv->ethsw_data->mc_io, 0,
				  port_priv->ethsw_data->dpsw_handle,
				  port_priv->idx,
				  DPSW_CNT_EGR_FRAME_DISCARD,
				  &stats->tx_dropped);
	if (err)
		goto error;

	return;

error:
	netdev_err(netdev, "dpsw_if_get_counter err %d\n", err);
}

static bool dpaa2_switch_port_has_offload_stats(const struct net_device *netdev,
						int attr_id)
{
	return (attr_id == IFLA_OFFLOAD_XSTATS_CPU_HIT);
}

static int dpaa2_switch_port_get_offload_stats(int attr_id,
					       const struct net_device *netdev,
					       void *sp)
{
	switch (attr_id) {
	case IFLA_OFFLOAD_XSTATS_CPU_HIT:
		dpaa2_switch_port_get_stats((struct net_device *)netdev, sp);
		return 0;
	}

	return -EINVAL;
}

static int dpaa2_switch_port_change_mtu(struct net_device *netdev, int mtu)
{
	struct ethsw_port_priv *port_priv = netdev_priv(netdev);
	int err;

	err = dpsw_if_set_max_frame_length(port_priv->ethsw_data->mc_io,
					   0,
					   port_priv->ethsw_data->dpsw_handle,
					   port_priv->idx,
					   (u16)ETHSW_L2_MAX_FRM(mtu));
	if (err) {
		netdev_err(netdev,
			   "dpsw_if_set_max_frame_length() err %d\n", err);
		return err;
	}

	netdev->mtu = mtu;
	return 0;
}

static int dpaa2_switch_port_link_state_update(struct net_device *netdev)
{
	struct ethsw_port_priv *port_priv = netdev_priv(netdev);
	struct dpsw_link_state state;
	int tries = 5;
	int err;

	/* When we manage the MAC/PHY using phylink there is no need
	 * to manually update the netif_carrier.
	 * We can avoid locking because we are called from the "link changed"
	 * IRQ handler, which is the same as the "endpoint changed" IRQ handler
	 * (the writer to port_priv->mac), so we cannot race with it.
	 */
	if (dpaa2_mac_is_type_phy(port_priv->mac))
		return 0;

	/* Interrupts are received even though no one issued an 'ifconfig up'
	 * on the switch interface. Ignore these link state update interrupts
	 */
	if (!netif_running(netdev))
		return 0;

get_link_state:
	err = dpsw_if_get_link_state(port_priv->ethsw_data->mc_io, 0,
				     port_priv->ethsw_data->dpsw_handle,
				     port_priv->idx, &state);
	if (err) {
		netdev_err(netdev, "dpsw_if_get_link_state() err %d\n", err);
		return err;
	}

	WARN_ONCE(state.up > 1, "Garbage read into link_state");

	if (state.up != port_priv->link_state) {
		if (state.up) {
			netif_carrier_on(netdev);
			netif_tx_start_all_queues(netdev);
		} else {
			netif_carrier_off(netdev);
			netif_tx_stop_all_queues(netdev);
		}
		port_priv->link_state = state.up;
	} else {
		if (--tries) {
			goto get_link_state;
		}
	}


	return 0;
}

/* Manage all NAPI instances for the control interface.
 *
 * We only have one RX queue and one Tx Conf queue for all
 * switch ports. Therefore, we only need to enable the NAPI instance once, the
 * first time one of the switch ports runs .dev_open().
 */

static void dpaa2_switch_enable_ctrl_if_napi(struct ethsw_core *ethsw)
{
	int i;

	/* Access to the ethsw->napi_users relies on the RTNL lock */
	ASSERT_RTNL();

	/* a new interface is using the NAPI instance */
	ethsw->napi_users++;

	/* if there is already a user of the instance, return */
	if (ethsw->napi_users > 1)
		return;

	for (i = 0; i < DPAA2_SWITCH_RX_NUM_FQS; i++)
		napi_enable(&ethsw->fq[i].napi);
}

static void dpaa2_switch_disable_ctrl_if_napi(struct ethsw_core *ethsw)
{
	int i;

	/* Access to the ethsw->napi_users relies on the RTNL lock */
	ASSERT_RTNL();

	/* If we are not the last interface using the NAPI, return */
	ethsw->napi_users--;
	if (ethsw->napi_users)
		return;

	for (i = 0; i < DPAA2_SWITCH_RX_NUM_FQS; i++)
		napi_disable(&ethsw->fq[i].napi);
}

static int dpaa2_switch_port_open(struct net_device *netdev)
{
	struct ethsw_port_priv *port_priv = netdev_priv(netdev);
	struct ethsw_core *ethsw = port_priv->ethsw_data;
	int err;

	mutex_lock(&port_priv->mac_lock);

	if (!dpaa2_switch_port_is_type_phy(port_priv)) {
		/* Explicitly set carrier off, otherwise
		 * netif_carrier_ok() will return true and cause 'ip link show'
		 * to report the LOWER_UP flag, even though the link
		 * notification wasn't even received.
		 */
		netif_carrier_off(netdev);
	}

	err = dpsw_if_enable(port_priv->ethsw_data->mc_io, 0,
			     port_priv->ethsw_data->dpsw_handle,
			     port_priv->idx);
	if (err) {
		mutex_unlock(&port_priv->mac_lock);
		netdev_err(netdev, "dpsw_if_enable err %d\n", err);
		return err;
	}

	dpaa2_switch_enable_ctrl_if_napi(ethsw);

<<<<<<< HEAD
	if (dpaa2_switch_port_is_type_phy(port_priv)) {
		dpaa2_mac_start(port_priv->mac);
		phylink_start(port_priv->mac->phylink);
	}
=======
	if (dpaa2_switch_port_is_type_phy(port_priv))
		dpaa2_mac_start(port_priv->mac);

	mutex_unlock(&port_priv->mac_lock);
>>>>>>> 29549c70

	return 0;
}

static int dpaa2_switch_port_stop(struct net_device *netdev)
{
	struct ethsw_port_priv *port_priv = netdev_priv(netdev);
	struct ethsw_core *ethsw = port_priv->ethsw_data;
	int err;

	mutex_lock(&port_priv->mac_lock);

	if (dpaa2_switch_port_is_type_phy(port_priv)) {
<<<<<<< HEAD
		phylink_stop(port_priv->mac->phylink);
=======
>>>>>>> 29549c70
		dpaa2_mac_stop(port_priv->mac);
	} else {
		netif_tx_stop_all_queues(netdev);
		netif_carrier_off(netdev);
	}

	mutex_unlock(&port_priv->mac_lock);

	err = dpsw_if_disable(port_priv->ethsw_data->mc_io, 0,
			      port_priv->ethsw_data->dpsw_handle,
			      port_priv->idx);
	if (err) {
		netdev_err(netdev, "dpsw_if_disable err %d\n", err);
		return err;
	}

	dpaa2_switch_disable_ctrl_if_napi(ethsw);

	return 0;
}

static int dpaa2_switch_port_parent_id(struct net_device *dev,
				       struct netdev_phys_item_id *ppid)
{
	struct ethsw_port_priv *port_priv = netdev_priv(dev);

	ppid->id_len = 1;
	ppid->id[0] = port_priv->ethsw_data->dev_id;

	return 0;
}

static int dpaa2_switch_port_get_phys_name(struct net_device *netdev, char *name,
					   size_t len)
{
	struct ethsw_port_priv *port_priv = netdev_priv(netdev);
	int err;

	err = snprintf(name, len, "p%d", port_priv->idx);
	if (err >= len)
		return -EINVAL;

	return 0;
}

struct ethsw_dump_ctx {
	struct net_device *dev;
	struct sk_buff *skb;
	struct netlink_callback *cb;
	int idx;
};

static int dpaa2_switch_fdb_dump_nl(struct fdb_dump_entry *entry,
				    struct ethsw_dump_ctx *dump)
{
	int is_dynamic = entry->type & DPSW_FDB_ENTRY_DINAMIC;
	u32 portid = NETLINK_CB(dump->cb->skb).portid;
	u32 seq = dump->cb->nlh->nlmsg_seq;
	struct nlmsghdr *nlh;
	struct ndmsg *ndm;

	if (dump->idx < dump->cb->args[2])
		goto skip;

	nlh = nlmsg_put(dump->skb, portid, seq, RTM_NEWNEIGH,
			sizeof(*ndm), NLM_F_MULTI);
	if (!nlh)
		return -EMSGSIZE;

	ndm = nlmsg_data(nlh);
	ndm->ndm_family  = AF_BRIDGE;
	ndm->ndm_pad1    = 0;
	ndm->ndm_pad2    = 0;
	ndm->ndm_flags   = NTF_SELF;
	ndm->ndm_type    = 0;
	ndm->ndm_ifindex = dump->dev->ifindex;
	ndm->ndm_state   = is_dynamic ? NUD_REACHABLE : NUD_NOARP;

	if (nla_put(dump->skb, NDA_LLADDR, ETH_ALEN, entry->mac_addr))
		goto nla_put_failure;

	nlmsg_end(dump->skb, nlh);

skip:
	dump->idx++;
	return 0;

nla_put_failure:
	nlmsg_cancel(dump->skb, nlh);
	return -EMSGSIZE;
}

static int dpaa2_switch_port_fdb_valid_entry(struct fdb_dump_entry *entry,
					     struct ethsw_port_priv *port_priv)
{
	int idx = port_priv->idx;
	int valid;

	if (entry->type & DPSW_FDB_ENTRY_TYPE_UNICAST)
		valid = entry->if_info == port_priv->idx;
	else
		valid = entry->if_mask[idx / 8] & BIT(idx % 8);

	return valid;
}

static int dpaa2_switch_fdb_iterate(struct ethsw_port_priv *port_priv,
				    dpaa2_switch_fdb_cb_t cb, void *data)
{
	struct net_device *net_dev = port_priv->netdev;
	struct ethsw_core *ethsw = port_priv->ethsw_data;
	struct device *dev = net_dev->dev.parent;
	struct fdb_dump_entry *fdb_entries;
	struct fdb_dump_entry fdb_entry;
	dma_addr_t fdb_dump_iova;
	u16 num_fdb_entries;
	u32 fdb_dump_size;
	int err = 0, i;
	u8 *dma_mem;
	u16 fdb_id;

	fdb_dump_size = ethsw->sw_attr.max_fdb_entries * sizeof(fdb_entry);
	dma_mem = kzalloc(fdb_dump_size, GFP_KERNEL);
	if (!dma_mem)
		return -ENOMEM;

	fdb_dump_iova = dma_map_single(dev, dma_mem, fdb_dump_size,
				       DMA_FROM_DEVICE);
	if (dma_mapping_error(dev, fdb_dump_iova)) {
		netdev_err(net_dev, "dma_map_single() failed\n");
		err = -ENOMEM;
		goto err_map;
	}

	fdb_id = dpaa2_switch_port_get_fdb_id(port_priv);
	err = dpsw_fdb_dump(ethsw->mc_io, 0, ethsw->dpsw_handle, fdb_id,
			    fdb_dump_iova, fdb_dump_size, &num_fdb_entries);
	if (err) {
		netdev_err(net_dev, "dpsw_fdb_dump() = %d\n", err);
		goto err_dump;
	}

	dma_unmap_single(dev, fdb_dump_iova, fdb_dump_size, DMA_FROM_DEVICE);

	fdb_entries = (struct fdb_dump_entry *)dma_mem;
	for (i = 0; i < num_fdb_entries; i++) {
		fdb_entry = fdb_entries[i];

		err = cb(port_priv, &fdb_entry, data);
		if (err)
			goto end;
	}

end:
	kfree(dma_mem);

	return 0;

err_dump:
	dma_unmap_single(dev, fdb_dump_iova, fdb_dump_size, DMA_TO_DEVICE);
err_map:
	kfree(dma_mem);
	return err;
}

static int dpaa2_switch_fdb_entry_dump(struct ethsw_port_priv *port_priv,
				       struct fdb_dump_entry *fdb_entry,
				       void *data)
{
	if (!dpaa2_switch_port_fdb_valid_entry(fdb_entry, port_priv))
		return 0;

	return dpaa2_switch_fdb_dump_nl(fdb_entry, data);
}

static int dpaa2_switch_port_fdb_dump(struct sk_buff *skb, struct netlink_callback *cb,
				      struct net_device *net_dev,
				      struct net_device *filter_dev, int *idx)
{
	struct ethsw_port_priv *port_priv = netdev_priv(net_dev);
	struct ethsw_dump_ctx dump = {
		.dev = net_dev,
		.skb = skb,
		.cb = cb,
		.idx = *idx,
	};
	int err;

	err = dpaa2_switch_fdb_iterate(port_priv, dpaa2_switch_fdb_entry_dump, &dump);
	*idx = dump.idx;

	return err;
}

static int dpaa2_switch_fdb_entry_fast_age(struct ethsw_port_priv *port_priv,
					   struct fdb_dump_entry *fdb_entry,
					   void *data __always_unused)
{
	if (!dpaa2_switch_port_fdb_valid_entry(fdb_entry, port_priv))
		return 0;

	if (!(fdb_entry->type & DPSW_FDB_ENTRY_TYPE_DYNAMIC))
		return 0;

	if (fdb_entry->type & DPSW_FDB_ENTRY_TYPE_UNICAST)
		dpaa2_switch_port_fdb_del_uc(port_priv, fdb_entry->mac_addr);
	else
		dpaa2_switch_port_fdb_del_mc(port_priv, fdb_entry->mac_addr);

	return 0;
}

static void dpaa2_switch_port_fast_age(struct ethsw_port_priv *port_priv)
{
	dpaa2_switch_fdb_iterate(port_priv,
				 dpaa2_switch_fdb_entry_fast_age, NULL);
}

static int dpaa2_switch_port_vlan_add(struct net_device *netdev, __be16 proto,
				      u16 vid)
{
	struct switchdev_obj_port_vlan vlan = {
		.obj.id = SWITCHDEV_OBJ_ID_PORT_VLAN,
		.vid = vid,
		.obj.orig_dev = netdev,
		/* This API only allows programming tagged, non-PVID VIDs */
		.flags = 0,
	};

	return dpaa2_switch_port_vlans_add(netdev, &vlan);
}

static int dpaa2_switch_port_vlan_kill(struct net_device *netdev, __be16 proto,
				       u16 vid)
{
	struct switchdev_obj_port_vlan vlan = {
		.obj.id = SWITCHDEV_OBJ_ID_PORT_VLAN,
		.vid = vid,
		.obj.orig_dev = netdev,
		/* This API only allows programming tagged, non-PVID VIDs */
		.flags = 0,
	};

	return dpaa2_switch_port_vlans_del(netdev, &vlan);
}

static int dpaa2_switch_port_set_mac_addr(struct ethsw_port_priv *port_priv)
{
	struct ethsw_core *ethsw = port_priv->ethsw_data;
	struct net_device *net_dev = port_priv->netdev;
	struct device *dev = net_dev->dev.parent;
	u8 mac_addr[ETH_ALEN];
	int err;

	if (!(ethsw->features & ETHSW_FEATURE_MAC_ADDR))
		return 0;

	/* Get firmware address, if any */
	err = dpsw_if_get_port_mac_addr(ethsw->mc_io, 0, ethsw->dpsw_handle,
					port_priv->idx, mac_addr);
	if (err) {
		dev_err(dev, "dpsw_if_get_port_mac_addr() failed\n");
		return err;
	}

	/* First check if firmware has any address configured by bootloader */
	if (!is_zero_ether_addr(mac_addr)) {
		eth_hw_addr_set(net_dev, mac_addr);
	} else {
		/* No MAC address configured, fill in net_dev->dev_addr
		 * with a random one
		 */
		eth_hw_addr_random(net_dev);
		dev_dbg_once(dev, "device(s) have all-zero hwaddr, replaced with random\n");

		/* Override NET_ADDR_RANDOM set by eth_hw_addr_random(); for all
		 * practical purposes, this will be our "permanent" mac address,
		 * at least until the next reboot. This move will also permit
		 * register_netdevice() to properly fill up net_dev->perm_addr.
		 */
		net_dev->addr_assign_type = NET_ADDR_PERM;
	}

	return 0;
}

static void dpaa2_switch_free_fd(const struct ethsw_core *ethsw,
				 const struct dpaa2_fd *fd)
{
	struct device *dev = ethsw->dev;
	unsigned char *buffer_start;
	struct sk_buff **skbh, *skb;
	dma_addr_t fd_addr;

	fd_addr = dpaa2_fd_get_addr(fd);
	skbh = dpaa2_iova_to_virt(ethsw->iommu_domain, fd_addr);

	skb = *skbh;
	buffer_start = (unsigned char *)skbh;

	dma_unmap_single(dev, fd_addr,
			 skb_tail_pointer(skb) - buffer_start,
			 DMA_TO_DEVICE);

	/* Move on with skb release */
	dev_kfree_skb(skb);
}

static int dpaa2_switch_build_single_fd(struct ethsw_core *ethsw,
					struct sk_buff *skb,
					struct dpaa2_fd *fd)
{
	struct device *dev = ethsw->dev;
	struct sk_buff **skbh;
	dma_addr_t addr;
	u8 *buff_start;
	void *hwa;

	buff_start = PTR_ALIGN(skb->data - DPAA2_SWITCH_TX_DATA_OFFSET -
			       DPAA2_SWITCH_TX_BUF_ALIGN,
			       DPAA2_SWITCH_TX_BUF_ALIGN);

	/* Clear FAS to have consistent values for TX confirmation. It is
	 * located in the first 8 bytes of the buffer's hardware annotation
	 * area
	 */
	hwa = buff_start + DPAA2_SWITCH_SWA_SIZE;
	memset(hwa, 0, 8);

	/* Store a backpointer to the skb at the beginning of the buffer
	 * (in the private data area) such that we can release it
	 * on Tx confirm
	 */
	skbh = (struct sk_buff **)buff_start;
	*skbh = skb;

	addr = dma_map_single(dev, buff_start,
			      skb_tail_pointer(skb) - buff_start,
			      DMA_TO_DEVICE);
	if (unlikely(dma_mapping_error(dev, addr)))
		return -ENOMEM;

	/* Setup the FD fields */
	memset(fd, 0, sizeof(*fd));

	dpaa2_fd_set_addr(fd, addr);
	dpaa2_fd_set_offset(fd, (u16)(skb->data - buff_start));
	dpaa2_fd_set_len(fd, skb->len);
	dpaa2_fd_set_format(fd, dpaa2_fd_single);

	return 0;
}

static netdev_tx_t dpaa2_switch_port_tx(struct sk_buff *skb,
					struct net_device *net_dev)
{
	struct ethsw_port_priv *port_priv = netdev_priv(net_dev);
	struct ethsw_core *ethsw = port_priv->ethsw_data;
	int retries = DPAA2_SWITCH_SWP_BUSY_RETRIES;
	struct dpaa2_fd fd;
	int err;

	if (unlikely(skb_headroom(skb) < DPAA2_SWITCH_NEEDED_HEADROOM)) {
		struct sk_buff *ns;

		ns = skb_realloc_headroom(skb, DPAA2_SWITCH_NEEDED_HEADROOM);
		if (unlikely(!ns)) {
			net_err_ratelimited("%s: Error reallocating skb headroom\n", net_dev->name);
			goto err_free_skb;
		}
		dev_consume_skb_any(skb);
		skb = ns;
	}

	/* We'll be holding a back-reference to the skb until Tx confirmation */
	skb = skb_unshare(skb, GFP_ATOMIC);
	if (unlikely(!skb)) {
		/* skb_unshare() has already freed the skb */
		net_err_ratelimited("%s: Error copying the socket buffer\n", net_dev->name);
		goto err_exit;
	}

	/* At this stage, we do not support non-linear skbs so just try to
	 * linearize the skb and if that's not working, just drop the packet.
	 */
	err = skb_linearize(skb);
	if (err) {
		net_err_ratelimited("%s: skb_linearize error (%d)!\n", net_dev->name, err);
		goto err_free_skb;
	}

	err = dpaa2_switch_build_single_fd(ethsw, skb, &fd);
	if (unlikely(err)) {
		net_err_ratelimited("%s: ethsw_build_*_fd() %d\n", net_dev->name, err);
		goto err_free_skb;
	}

	do {
		err = dpaa2_io_service_enqueue_qd(NULL,
						  port_priv->tx_qdid,
						  8, 0, &fd);
		retries--;
	} while (err == -EBUSY && retries);

	if (unlikely(err < 0)) {
		dpaa2_switch_free_fd(ethsw, &fd);
		goto err_exit;
	}

	return NETDEV_TX_OK;

err_free_skb:
	dev_kfree_skb(skb);
err_exit:
	return NETDEV_TX_OK;
}

static int
dpaa2_switch_setup_tc_cls_flower(struct dpaa2_switch_filter_block *filter_block,
				 struct flow_cls_offload *f)
{
	switch (f->command) {
	case FLOW_CLS_REPLACE:
		return dpaa2_switch_cls_flower_replace(filter_block, f);
	case FLOW_CLS_DESTROY:
		return dpaa2_switch_cls_flower_destroy(filter_block, f);
	default:
		return -EOPNOTSUPP;
	}
}

static int
dpaa2_switch_setup_tc_cls_matchall(struct dpaa2_switch_filter_block *block,
				   struct tc_cls_matchall_offload *f)
{
	switch (f->command) {
	case TC_CLSMATCHALL_REPLACE:
		return dpaa2_switch_cls_matchall_replace(block, f);
	case TC_CLSMATCHALL_DESTROY:
		return dpaa2_switch_cls_matchall_destroy(block, f);
	default:
		return -EOPNOTSUPP;
	}
}

static int dpaa2_switch_port_setup_tc_block_cb_ig(enum tc_setup_type type,
						  void *type_data,
						  void *cb_priv)
{
	switch (type) {
	case TC_SETUP_CLSFLOWER:
		return dpaa2_switch_setup_tc_cls_flower(cb_priv, type_data);
	case TC_SETUP_CLSMATCHALL:
		return dpaa2_switch_setup_tc_cls_matchall(cb_priv, type_data);
	default:
		return -EOPNOTSUPP;
	}
}

static LIST_HEAD(dpaa2_switch_block_cb_list);

static int
dpaa2_switch_port_acl_tbl_bind(struct ethsw_port_priv *port_priv,
			       struct dpaa2_switch_filter_block *block)
{
	struct ethsw_core *ethsw = port_priv->ethsw_data;
	struct net_device *netdev = port_priv->netdev;
	struct dpsw_acl_if_cfg acl_if_cfg;
	int err;

	if (port_priv->filter_block)
		return -EINVAL;

	acl_if_cfg.if_id[0] = port_priv->idx;
	acl_if_cfg.num_ifs = 1;
	err = dpsw_acl_add_if(ethsw->mc_io, 0, ethsw->dpsw_handle,
			      block->acl_id, &acl_if_cfg);
	if (err) {
		netdev_err(netdev, "dpsw_acl_add_if err %d\n", err);
		return err;
	}

	block->ports |= BIT(port_priv->idx);
	port_priv->filter_block = block;

	return 0;
}

static int
dpaa2_switch_port_acl_tbl_unbind(struct ethsw_port_priv *port_priv,
				 struct dpaa2_switch_filter_block *block)
{
	struct ethsw_core *ethsw = port_priv->ethsw_data;
	struct net_device *netdev = port_priv->netdev;
	struct dpsw_acl_if_cfg acl_if_cfg;
	int err;

	if (port_priv->filter_block != block)
		return -EINVAL;

	acl_if_cfg.if_id[0] = port_priv->idx;
	acl_if_cfg.num_ifs = 1;
	err = dpsw_acl_remove_if(ethsw->mc_io, 0, ethsw->dpsw_handle,
				 block->acl_id, &acl_if_cfg);
	if (err) {
		netdev_err(netdev, "dpsw_acl_add_if err %d\n", err);
		return err;
	}

	block->ports &= ~BIT(port_priv->idx);
	port_priv->filter_block = NULL;
	return 0;
}

static int dpaa2_switch_port_block_bind(struct ethsw_port_priv *port_priv,
					struct dpaa2_switch_filter_block *block)
{
	struct dpaa2_switch_filter_block *old_block = port_priv->filter_block;
	int err;

	/* Offload all the mirror entries found in the block on this new port
	 * joining it.
	 */
	err = dpaa2_switch_block_offload_mirror(block, port_priv);
	if (err)
		return err;

	/* If the port is already bound to this ACL table then do nothing. This
	 * can happen when this port is the first one to join a tc block
	 */
	if (port_priv->filter_block == block)
		return 0;

	err = dpaa2_switch_port_acl_tbl_unbind(port_priv, old_block);
	if (err)
		return err;

	/* Mark the previous ACL table as being unused if this was the last
	 * port that was using it.
	 */
	if (old_block->ports == 0)
		old_block->in_use = false;

	return dpaa2_switch_port_acl_tbl_bind(port_priv, block);
}

static int
dpaa2_switch_port_block_unbind(struct ethsw_port_priv *port_priv,
			       struct dpaa2_switch_filter_block *block)
{
	struct ethsw_core *ethsw = port_priv->ethsw_data;
	struct dpaa2_switch_filter_block *new_block;
	int err;

	/* Unoffload all the mirror entries found in the block from the
	 * port leaving it.
	 */
	err = dpaa2_switch_block_unoffload_mirror(block, port_priv);
	if (err)
		return err;

	/* We are the last port that leaves a block (an ACL table).
	 * We'll continue to use this table.
	 */
	if (block->ports == BIT(port_priv->idx))
		return 0;

	err = dpaa2_switch_port_acl_tbl_unbind(port_priv, block);
	if (err)
		return err;

	if (block->ports == 0)
		block->in_use = false;

	new_block = dpaa2_switch_filter_block_get_unused(ethsw);
	new_block->in_use = true;
	return dpaa2_switch_port_acl_tbl_bind(port_priv, new_block);
}

static int dpaa2_switch_setup_tc_block_bind(struct net_device *netdev,
					    struct flow_block_offload *f)
{
	struct ethsw_port_priv *port_priv = netdev_priv(netdev);
	struct ethsw_core *ethsw = port_priv->ethsw_data;
	struct dpaa2_switch_filter_block *filter_block;
	struct flow_block_cb *block_cb;
	bool register_block = false;
	int err;

	block_cb = flow_block_cb_lookup(f->block,
					dpaa2_switch_port_setup_tc_block_cb_ig,
					ethsw);

	if (!block_cb) {
		/* If the filter block is not already known, then this port
		 * must be the first to join it. In this case, we can just
		 * continue to use our private table
		 */
		filter_block = port_priv->filter_block;

		block_cb = flow_block_cb_alloc(dpaa2_switch_port_setup_tc_block_cb_ig,
					       ethsw, filter_block, NULL);
		if (IS_ERR(block_cb))
			return PTR_ERR(block_cb);

		register_block = true;
	} else {
		filter_block = flow_block_cb_priv(block_cb);
	}

	flow_block_cb_incref(block_cb);
	err = dpaa2_switch_port_block_bind(port_priv, filter_block);
	if (err)
		goto err_block_bind;

	if (register_block) {
		flow_block_cb_add(block_cb, f);
		list_add_tail(&block_cb->driver_list,
			      &dpaa2_switch_block_cb_list);
	}

	return 0;

err_block_bind:
	if (!flow_block_cb_decref(block_cb))
		flow_block_cb_free(block_cb);
	return err;
}

static void dpaa2_switch_setup_tc_block_unbind(struct net_device *netdev,
					       struct flow_block_offload *f)
{
	struct ethsw_port_priv *port_priv = netdev_priv(netdev);
	struct ethsw_core *ethsw = port_priv->ethsw_data;
	struct dpaa2_switch_filter_block *filter_block;
	struct flow_block_cb *block_cb;
	int err;

	block_cb = flow_block_cb_lookup(f->block,
					dpaa2_switch_port_setup_tc_block_cb_ig,
					ethsw);
	if (!block_cb)
		return;

	filter_block = flow_block_cb_priv(block_cb);
	err = dpaa2_switch_port_block_unbind(port_priv, filter_block);
	if (!err && !flow_block_cb_decref(block_cb)) {
		flow_block_cb_remove(block_cb, f);
		list_del(&block_cb->driver_list);
	}
}

static int dpaa2_switch_setup_tc_block(struct net_device *netdev,
				       struct flow_block_offload *f)
{
	if (f->binder_type != FLOW_BLOCK_BINDER_TYPE_CLSACT_INGRESS)
		return -EOPNOTSUPP;

	f->driver_block_list = &dpaa2_switch_block_cb_list;

	switch (f->command) {
	case FLOW_BLOCK_BIND:
		return dpaa2_switch_setup_tc_block_bind(netdev, f);
	case FLOW_BLOCK_UNBIND:
		dpaa2_switch_setup_tc_block_unbind(netdev, f);
		return 0;
	default:
		return -EOPNOTSUPP;
	}
}

static int dpaa2_switch_port_setup_tc(struct net_device *netdev,
				      enum tc_setup_type type,
				      void *type_data)
{
	switch (type) {
	case TC_SETUP_BLOCK: {
		return dpaa2_switch_setup_tc_block(netdev, type_data);
	}
	default:
		return -EOPNOTSUPP;
	}

	return 0;
}

static const struct net_device_ops dpaa2_switch_port_ops = {
	.ndo_open		= dpaa2_switch_port_open,
	.ndo_stop		= dpaa2_switch_port_stop,

	.ndo_set_mac_address	= eth_mac_addr,
	.ndo_get_stats64	= dpaa2_switch_port_get_stats,
	.ndo_change_mtu		= dpaa2_switch_port_change_mtu,
	.ndo_has_offload_stats	= dpaa2_switch_port_has_offload_stats,
	.ndo_get_offload_stats	= dpaa2_switch_port_get_offload_stats,
	.ndo_fdb_dump		= dpaa2_switch_port_fdb_dump,
	.ndo_vlan_rx_add_vid	= dpaa2_switch_port_vlan_add,
	.ndo_vlan_rx_kill_vid	= dpaa2_switch_port_vlan_kill,

	.ndo_start_xmit		= dpaa2_switch_port_tx,
	.ndo_get_port_parent_id	= dpaa2_switch_port_parent_id,
	.ndo_get_phys_port_name = dpaa2_switch_port_get_phys_name,
	.ndo_setup_tc		= dpaa2_switch_port_setup_tc,
};

bool dpaa2_switch_port_dev_check(const struct net_device *netdev)
{
	return netdev->netdev_ops == &dpaa2_switch_port_ops;
}

static int dpaa2_switch_port_connect_mac(struct ethsw_port_priv *port_priv)
{
	struct fsl_mc_device *dpsw_port_dev, *dpmac_dev;
	struct dpaa2_mac *mac;
	int err;

	dpsw_port_dev = to_fsl_mc_device(port_priv->netdev->dev.parent);
	dpmac_dev = fsl_mc_get_endpoint(dpsw_port_dev, port_priv->idx);

	if (PTR_ERR(dpmac_dev) == -EPROBE_DEFER)
		return PTR_ERR(dpmac_dev);

	if (IS_ERR(dpmac_dev) || dpmac_dev->dev.type != &fsl_mc_bus_dpmac_type)
		return 0;

	dpaa2_mac_driver_detach(dpmac_dev);

	mac = kzalloc(sizeof(*mac), GFP_KERNEL);
	if (!mac)
		return -ENOMEM;

	mac->mc_dev = dpmac_dev;
	mac->mc_io = port_priv->ethsw_data->mc_io;
	mac->net_dev = port_priv->netdev;

	err = dpaa2_mac_open(mac);
	if (err)
		goto err_free_mac;

	if (dpaa2_mac_is_type_phy(mac)) {
		err = dpaa2_mac_connect(mac);
		if (err) {
			netdev_err(port_priv->netdev,
				   "Error connecting to the MAC endpoint %pe\n",
				   ERR_PTR(err));
			goto err_close_mac;
		}
	}

	mutex_lock(&port_priv->mac_lock);
	port_priv->mac = mac;
	mutex_unlock(&port_priv->mac_lock);

	return 0;

err_close_mac:
	dpaa2_mac_close(mac);
err_free_mac:
	kfree(mac);
	return err;
}

static void dpaa2_switch_port_disconnect_mac(struct ethsw_port_priv *port_priv)
{
	struct dpaa2_mac *mac;

	mutex_lock(&port_priv->mac_lock);
	mac = port_priv->mac;
	port_priv->mac = NULL;
	mutex_unlock(&port_priv->mac_lock);

	if (!mac)
		return;

<<<<<<< HEAD
	dpaa2_mac_close(port_priv->mac);
	dpaa2_mac_driver_attach(port_priv->mac->mc_dev);
	kfree(port_priv->mac);
	port_priv->mac = NULL;
=======
	if (dpaa2_mac_is_type_phy(mac))
		dpaa2_mac_disconnect(mac);

	dpaa2_mac_close(mac);
	dpaa2_mac_driver_attach(mac->mc_dev);
	kfree(mac);
>>>>>>> 29549c70
}

static irqreturn_t dpaa2_switch_irq0_handler_thread(int irq_num, void *arg)
{
	struct device *dev = (struct device *)arg;
	struct ethsw_core *ethsw = dev_get_drvdata(dev);
	struct ethsw_port_priv *port_priv;
	u32 status = ~0;
	int err, if_id;
	bool had_mac;

	err = dpsw_get_irq_status(ethsw->mc_io, 0, ethsw->dpsw_handle,
				  DPSW_IRQ_INDEX_IF, &status);
	if (err) {
		dev_err(dev, "Can't get irq status (err %d)\n", err);
		goto out;
	}

	if_id = (status & 0xFFFF0000) >> 16;
	port_priv = ethsw->ports[if_id];

	if (status & DPSW_IRQ_EVENT_LINK_CHANGED)
		dpaa2_switch_port_link_state_update(port_priv->netdev);

	if (status & DPSW_IRQ_EVENT_ENDPOINT_CHANGED) {
		dpaa2_switch_port_set_mac_addr(port_priv);
<<<<<<< HEAD
		if (dpaa2_switch_port_has_mac(port_priv))
=======
		/* We can avoid locking because the "endpoint changed" IRQ
		 * handler is the only one who changes priv->mac at runtime,
		 * so we are not racing with anyone.
		 */
		had_mac = !!port_priv->mac;
		if (had_mac)
>>>>>>> 29549c70
			dpaa2_switch_port_disconnect_mac(port_priv);
		else
			dpaa2_switch_port_connect_mac(port_priv);
	}

out:
	err = dpsw_clear_irq_status(ethsw->mc_io, 0, ethsw->dpsw_handle,
				    DPSW_IRQ_INDEX_IF, status);
	if (err)
		dev_err(dev, "Can't clear irq status (err %d)\n", err);

	return IRQ_HANDLED;
}

static int dpaa2_switch_setup_irqs(struct fsl_mc_device *sw_dev)
{
	struct device *dev = &sw_dev->dev;
	struct ethsw_core *ethsw = dev_get_drvdata(dev);
	u32 mask = DPSW_IRQ_EVENT_LINK_CHANGED;
	struct fsl_mc_device_irq *irq;
	int err;

	err = fsl_mc_allocate_irqs(sw_dev);
	if (err) {
		dev_err(dev, "MC irqs allocation failed\n");
		return err;
	}

	if (WARN_ON(sw_dev->obj_desc.irq_count != DPSW_IRQ_NUM)) {
		err = -EINVAL;
		goto free_irq;
	}

	err = dpsw_set_irq_enable(ethsw->mc_io, 0, ethsw->dpsw_handle,
				  DPSW_IRQ_INDEX_IF, 0);
	if (err) {
		dev_err(dev, "dpsw_set_irq_enable err %d\n", err);
		goto free_irq;
	}

	irq = sw_dev->irqs[DPSW_IRQ_INDEX_IF];

	err = devm_request_threaded_irq(dev, irq->virq, NULL,
					dpaa2_switch_irq0_handler_thread,
					IRQF_NO_SUSPEND | IRQF_ONESHOT,
					dev_name(dev), dev);
	if (err) {
		dev_err(dev, "devm_request_threaded_irq(): %d\n", err);
		goto free_irq;
	}

	err = dpsw_set_irq_mask(ethsw->mc_io, 0, ethsw->dpsw_handle,
				DPSW_IRQ_INDEX_IF, mask);
	if (err) {
		dev_err(dev, "dpsw_set_irq_mask(): %d\n", err);
		goto free_devm_irq;
	}

	err = dpsw_set_irq_enable(ethsw->mc_io, 0, ethsw->dpsw_handle,
				  DPSW_IRQ_INDEX_IF, 1);
	if (err) {
		dev_err(dev, "dpsw_set_irq_enable(): %d\n", err);
		goto free_devm_irq;
	}

	return 0;

free_devm_irq:
	devm_free_irq(dev, irq->virq, dev);
free_irq:
	fsl_mc_free_irqs(sw_dev);
	return err;
}

static void dpaa2_switch_teardown_irqs(struct fsl_mc_device *sw_dev)
{
	struct device *dev = &sw_dev->dev;
	struct ethsw_core *ethsw = dev_get_drvdata(dev);
	int err;

	err = dpsw_set_irq_enable(ethsw->mc_io, 0, ethsw->dpsw_handle,
				  DPSW_IRQ_INDEX_IF, 0);
	if (err)
		dev_err(dev, "dpsw_set_irq_enable err %d\n", err);

	fsl_mc_free_irqs(sw_dev);
}

static int dpaa2_switch_port_set_learning(struct ethsw_port_priv *port_priv, bool enable)
{
	struct ethsw_core *ethsw = port_priv->ethsw_data;
	enum dpsw_learning_mode learn_mode;
	int err;

	if (enable)
		learn_mode = DPSW_LEARNING_MODE_HW;
	else
		learn_mode = DPSW_LEARNING_MODE_DIS;

	err = dpsw_if_set_learning_mode(ethsw->mc_io, 0, ethsw->dpsw_handle,
					port_priv->idx, learn_mode);
	if (err)
		netdev_err(port_priv->netdev, "dpsw_if_set_learning_mode err %d\n", err);

	if (!enable)
		dpaa2_switch_port_fast_age(port_priv);

	return err;
}

static int dpaa2_switch_port_attr_stp_state_set(struct net_device *netdev,
						u8 state)
{
	struct ethsw_port_priv *port_priv = netdev_priv(netdev);
	int err;

	err = dpaa2_switch_port_set_stp_state(port_priv, state);
	if (err)
		return err;

	switch (state) {
	case BR_STATE_DISABLED:
	case BR_STATE_BLOCKING:
	case BR_STATE_LISTENING:
		err = dpaa2_switch_port_set_learning(port_priv, false);
		break;
	case BR_STATE_LEARNING:
	case BR_STATE_FORWARDING:
		err = dpaa2_switch_port_set_learning(port_priv,
						     port_priv->learn_ena);
		break;
	}

	return err;
}

static int dpaa2_switch_port_flood(struct ethsw_port_priv *port_priv,
				   struct switchdev_brport_flags flags)
{
	struct ethsw_core *ethsw = port_priv->ethsw_data;

	if (flags.mask & BR_BCAST_FLOOD)
		port_priv->bcast_flood = !!(flags.val & BR_BCAST_FLOOD);

	if (flags.mask & BR_FLOOD)
		port_priv->ucast_flood = !!(flags.val & BR_FLOOD);

	return dpaa2_switch_fdb_set_egress_flood(ethsw, port_priv->fdb->fdb_id);
}

static int dpaa2_switch_port_pre_bridge_flags(struct net_device *netdev,
					      struct switchdev_brport_flags flags,
					      struct netlink_ext_ack *extack)
{
	if (flags.mask & ~(BR_LEARNING | BR_BCAST_FLOOD | BR_FLOOD |
			   BR_MCAST_FLOOD))
		return -EINVAL;

	if (flags.mask & (BR_FLOOD | BR_MCAST_FLOOD)) {
		bool multicast = !!(flags.val & BR_MCAST_FLOOD);
		bool unicast = !!(flags.val & BR_FLOOD);

		if (unicast != multicast) {
			NL_SET_ERR_MSG_MOD(extack,
					   "Cannot configure multicast flooding independently of unicast");
			return -EINVAL;
		}
	}

	return 0;
}

static int dpaa2_switch_port_bridge_flags(struct net_device *netdev,
					  struct switchdev_brport_flags flags,
					  struct netlink_ext_ack *extack)
{
	struct ethsw_port_priv *port_priv = netdev_priv(netdev);
	int err;

	if (flags.mask & BR_LEARNING) {
		bool learn_ena = !!(flags.val & BR_LEARNING);

		err = dpaa2_switch_port_set_learning(port_priv, learn_ena);
		if (err)
			return err;
		port_priv->learn_ena = learn_ena;
	}

	if (flags.mask & (BR_BCAST_FLOOD | BR_FLOOD | BR_MCAST_FLOOD)) {
		err = dpaa2_switch_port_flood(port_priv, flags);
		if (err)
			return err;
	}

	return 0;
}

static int dpaa2_switch_port_attr_set(struct net_device *netdev, const void *ctx,
				      const struct switchdev_attr *attr,
				      struct netlink_ext_ack *extack)
{
	int err = 0;

	switch (attr->id) {
	case SWITCHDEV_ATTR_ID_PORT_STP_STATE:
		err = dpaa2_switch_port_attr_stp_state_set(netdev,
							   attr->u.stp_state);
		break;
	case SWITCHDEV_ATTR_ID_BRIDGE_VLAN_FILTERING:
		if (!attr->u.vlan_filtering) {
			NL_SET_ERR_MSG_MOD(extack,
					   "The DPAA2 switch does not support VLAN-unaware operation");
			return -EOPNOTSUPP;
		}
		break;
	case SWITCHDEV_ATTR_ID_PORT_PRE_BRIDGE_FLAGS:
		err = dpaa2_switch_port_pre_bridge_flags(netdev, attr->u.brport_flags, extack);
		break;
	case SWITCHDEV_ATTR_ID_PORT_BRIDGE_FLAGS:
		err = dpaa2_switch_port_bridge_flags(netdev, attr->u.brport_flags, extack);
		break;
	default:
		err = -EOPNOTSUPP;
		break;
	}

	return err;
}

int dpaa2_switch_port_vlans_add(struct net_device *netdev,
				const struct switchdev_obj_port_vlan *vlan)
{
	struct ethsw_port_priv *port_priv = netdev_priv(netdev);
	struct ethsw_core *ethsw = port_priv->ethsw_data;
	struct dpsw_attr *attr = &ethsw->sw_attr;
	int err = 0;

	/* Make sure that the VLAN is not already configured
	 * on the switch port
	 */
	if (port_priv->vlans[vlan->vid] & ETHSW_VLAN_MEMBER) {
		netdev_err(netdev, "VLAN %d already configured\n", vlan->vid);
		return -EEXIST;
	}

	/* Check if there is space for a new VLAN */
	err = dpsw_get_attributes(ethsw->mc_io, 0, ethsw->dpsw_handle,
				  &ethsw->sw_attr);
	if (err) {
		netdev_err(netdev, "dpsw_get_attributes err %d\n", err);
		return err;
	}
	if (attr->max_vlans - attr->num_vlans < 1)
		return -ENOSPC;

	/* Check if there is space for a new VLAN */
	err = dpsw_get_attributes(ethsw->mc_io, 0, ethsw->dpsw_handle,
				  &ethsw->sw_attr);
	if (err) {
		netdev_err(netdev, "dpsw_get_attributes err %d\n", err);
		return err;
	}
	if (attr->max_vlans - attr->num_vlans < 1)
		return -ENOSPC;

	if (!port_priv->ethsw_data->vlans[vlan->vid]) {
		/* this is a new VLAN */
		err = dpaa2_switch_add_vlan(port_priv, vlan->vid);
		if (err)
			return err;

		port_priv->ethsw_data->vlans[vlan->vid] |= ETHSW_VLAN_GLOBAL;
	}

	return dpaa2_switch_port_add_vlan(port_priv, vlan->vid, vlan->flags);
}

static int dpaa2_switch_port_lookup_address(struct net_device *netdev, int is_uc,
					    const unsigned char *addr)
{
	struct netdev_hw_addr_list *list = (is_uc) ? &netdev->uc : &netdev->mc;
	struct netdev_hw_addr *ha;

	netif_addr_lock_bh(netdev);
	list_for_each_entry(ha, &list->list, list) {
		if (ether_addr_equal(ha->addr, addr)) {
			netif_addr_unlock_bh(netdev);
			return 1;
		}
	}
	netif_addr_unlock_bh(netdev);
	return 0;
}

static int dpaa2_switch_port_mdb_add(struct net_device *netdev,
				     const struct switchdev_obj_port_mdb *mdb)
{
	struct ethsw_port_priv *port_priv = netdev_priv(netdev);
	int err;

	/* Check if address is already set on this port */
	if (dpaa2_switch_port_lookup_address(netdev, 0, mdb->addr))
		return -EEXIST;

	err = dpaa2_switch_port_fdb_add_mc(port_priv, mdb->addr);
	if (err)
		return err;

	err = dev_mc_add(netdev, mdb->addr);
	if (err) {
		netdev_err(netdev, "dev_mc_add err %d\n", err);
		dpaa2_switch_port_fdb_del_mc(port_priv, mdb->addr);
	}

	return err;
}

static int dpaa2_switch_port_del_vlan(struct ethsw_port_priv *port_priv, u16 vid)
{
	struct ethsw_core *ethsw = port_priv->ethsw_data;
	struct net_device *netdev = port_priv->netdev;
	struct dpsw_vlan_if_cfg vcfg;
	int i, err;

	if (!port_priv->vlans[vid])
		return -ENOENT;

	if (port_priv->vlans[vid] & ETHSW_VLAN_PVID) {
		/* If we are deleting the PVID of a port, use VLAN 4095 instead
		 * as we are sure that neither the bridge nor the 8021q module
		 * will use it
		 */
		err = dpaa2_switch_port_set_pvid(port_priv, 4095);
		if (err)
			return err;
	}

	vcfg.num_ifs = 1;
	vcfg.if_id[0] = port_priv->idx;
	if (port_priv->vlans[vid] & ETHSW_VLAN_UNTAGGED) {

		err = dpsw_vlan_remove_if_untagged(ethsw->mc_io, 0,
						   ethsw->dpsw_handle,
						   vid, &vcfg);
		if (err) {
			netdev_err(netdev,
				   "dpsw_vlan_remove_if_untagged err %d\n",
				   err);
		}
		port_priv->vlans[vid] &= ~ETHSW_VLAN_UNTAGGED;
	}

	if (port_priv->vlans[vid] & ETHSW_VLAN_MEMBER) {
		err = dpsw_vlan_remove_if(ethsw->mc_io, 0, ethsw->dpsw_handle,
					  vid, &vcfg);
		if (err) {
			netdev_err(netdev,
				   "dpsw_vlan_remove_if err %d\n", err);
			return err;
		}
		port_priv->vlans[vid] &= ~ETHSW_VLAN_MEMBER;

		/* Delete VLAN from switch if it is no longer configured on
		 * any port
		 */
		for (i = 0; i < ethsw->sw_attr.num_ifs; i++) {
			if (ethsw->ports[i] &&
			    ethsw->ports[i]->vlans[vid] & ETHSW_VLAN_MEMBER)
				return 0; /* Found a port member in VID */
		}

		ethsw->vlans[vid] &= ~ETHSW_VLAN_GLOBAL;

		err = dpaa2_switch_dellink(ethsw, vid);
		if (err)
			return err;
	}

	return 0;
}

int dpaa2_switch_port_vlans_del(struct net_device *netdev,
				const struct switchdev_obj_port_vlan *vlan)
{
	struct ethsw_port_priv *port_priv = netdev_priv(netdev);

	if (netif_is_bridge_master(vlan->obj.orig_dev))
		return -EOPNOTSUPP;

	return dpaa2_switch_port_del_vlan(port_priv, vlan->vid);
}

static int dpaa2_switch_port_mdb_del(struct net_device *netdev,
				     const struct switchdev_obj_port_mdb *mdb)
{
	struct ethsw_port_priv *port_priv = netdev_priv(netdev);
	int err;

	if (!dpaa2_switch_port_lookup_address(netdev, 0, mdb->addr))
		return -ENOENT;

	err = dpaa2_switch_port_fdb_del_mc(port_priv, mdb->addr);
	if (err)
		return err;

	err = dev_mc_del(netdev, mdb->addr);
	if (err) {
		netdev_err(netdev, "dev_mc_del err %d\n", err);
		return err;
	}

	return err;
}

static int dpaa2_switch_port_attr_set_event(struct net_device *netdev,
					    struct switchdev_notifier_port_attr_info *ptr)
{
	int err;

	err = switchdev_handle_port_attr_set(netdev, ptr,
					     dpaa2_switch_port_dev_check,
					     dpaa2_switch_port_attr_set);
	return notifier_from_errno(err);
}

static struct notifier_block dpaa2_switch_port_switchdev_nb;
static struct notifier_block dpaa2_switch_port_switchdev_blocking_nb;

static struct net_device *dpaa2_switch_port_to_bridge_port(struct ethsw_port_priv *port_priv)
{
	if (!port_priv->fdb->bridge_dev)
		return NULL;

	if (port_priv->lag)
		return port_priv->lag->bond_dev;

	return port_priv->netdev;
}

static int dpaa2_switch_port_bridge_join(struct net_device *netdev,
					 struct net_device *upper_dev,
					 struct netlink_ext_ack *extack)
{
	struct ethsw_port_priv *port_priv = netdev_priv(netdev);
	struct ethsw_core *ethsw = port_priv->ethsw_data;
	struct dpaa2_switch_fdb *old_fdb = port_priv->fdb;
	struct ethsw_port_priv *other_port_priv;
	struct net_device *other_dev, *brport_dev;
	struct list_head *iter;
	bool learn_ena;
	int err;

	netdev_for_each_lower_dev(upper_dev, other_dev, iter) {
		if (!dpaa2_switch_port_dev_check(other_dev))
			continue;

		other_port_priv = netdev_priv(other_dev);
		if (other_port_priv->ethsw_data != port_priv->ethsw_data) {
			NL_SET_ERR_MSG_MOD(extack,
					   "Interface from a different DPSW is in the bridge already");
			return -EINVAL;
		}
	}

	/* Delete the previously manually installed VLAN 1 */
	err = dpaa2_switch_port_del_vlan(port_priv, 1);
	if (err)
		return err;

	dpaa2_switch_port_set_fdb(port_priv, upper_dev);

	/* Inherit the initial bridge port learning state */
	learn_ena = br_port_flag_is_set(netdev, BR_LEARNING);
	err = dpaa2_switch_port_set_learning(port_priv, learn_ena);
	port_priv->learn_ena = learn_ena;

	/* Setup the egress flood policy (broadcast, unknown unicast) */
	err = dpaa2_switch_fdb_set_egress_flood(ethsw, port_priv->fdb->fdb_id);
	if (err)
		goto err_egress_flood;

	/* Recreate the egress flood domain of the FDB that we just left. */
	err = dpaa2_switch_fdb_set_egress_flood(ethsw, old_fdb->fdb_id);
	if (err)
		goto err_egress_flood;

	brport_dev = dpaa2_switch_port_to_bridge_port(port_priv);
	err = switchdev_bridge_port_offload(brport_dev, netdev, port_priv,
					    &dpaa2_switch_port_switchdev_nb,
					    &dpaa2_switch_port_switchdev_blocking_nb,
					    false, extack);
	if (err)
		goto err_switchdev_offload;

	return 0;

err_switchdev_offload:
err_egress_flood:
	dpaa2_switch_port_set_fdb(port_priv, NULL);
	return err;
}

static int dpaa2_switch_port_clear_rxvlan(struct net_device *vdev, int vid, void *arg)
{
	__be16 vlan_proto = htons(ETH_P_8021Q);

	if (vdev)
		vlan_proto = vlan_dev_vlan_proto(vdev);

	return dpaa2_switch_port_vlan_kill(arg, vlan_proto, vid);
}

static int dpaa2_switch_port_restore_rxvlan(struct net_device *vdev, int vid, void *arg)
{
	__be16 vlan_proto = htons(ETH_P_8021Q);

	if (vdev)
		vlan_proto = vlan_dev_vlan_proto(vdev);

	return dpaa2_switch_port_vlan_add(arg, vlan_proto, vid);
}

static void dpaa2_switch_port_pre_bridge_leave(struct net_device *netdev)
{
	struct ethsw_port_priv *port_priv = netdev_priv(netdev);
	struct net_device *brport_dev;

	brport_dev = dpaa2_switch_port_to_bridge_port(port_priv);

	switchdev_bridge_port_unoffload(brport_dev, port_priv,
					&dpaa2_switch_port_switchdev_nb,
					&dpaa2_switch_port_switchdev_blocking_nb);
}

static int dpaa2_switch_port_bridge_leave(struct net_device *netdev)
{
	struct ethsw_port_priv *port_priv = netdev_priv(netdev);
	struct dpaa2_switch_fdb *old_fdb = port_priv->fdb;
	struct ethsw_core *ethsw = port_priv->ethsw_data;
	int err;

	/* First of all, fast age any learn FDB addresses on this switch port */
	dpaa2_switch_port_fast_age(port_priv);

	/* Clear all RX VLANs installed through vlan_vid_add() either as VLAN
	 * upper devices or otherwise from the FDB table that we are about to
	 * leave
	 */
	err = vlan_for_each(netdev, dpaa2_switch_port_clear_rxvlan, netdev);
	if (err)
		netdev_err(netdev, "Unable to clear RX VLANs from old FDB table, err (%d)\n", err);

	dpaa2_switch_port_set_fdb(port_priv, NULL);

	/* Restore all RX VLANs into the new FDB table that we just joined */
	err = vlan_for_each(netdev, dpaa2_switch_port_restore_rxvlan, netdev);
	if (err)
		netdev_err(netdev, "Unable to restore RX VLANs to the new FDB, err (%d)\n", err);

	/* Reset the flooding state to denote that this port can send any
	 * packet in standalone mode. With this, we are also ensuring that any
	 * later bridge join will have the flooding flag on.
	 */
	port_priv->bcast_flood = true;
	port_priv->ucast_flood = true;

	/* Setup the egress flood policy (broadcast, unknown unicast).
	 * When the port is not under a bridge, only the CTRL interface is part
	 * of the flooding domain besides the actual port
	 */
	err = dpaa2_switch_fdb_set_egress_flood(ethsw, port_priv->fdb->fdb_id);
	if (err)
		return err;

	/* Recreate the egress flood domain of the FDB that we just left */
	err = dpaa2_switch_fdb_set_egress_flood(ethsw, old_fdb->fdb_id);
	if (err)
		return err;

	/* No HW learning when not under a bridge */
	err = dpaa2_switch_port_set_learning(port_priv, false);
	if (err)
		return err;
	port_priv->learn_ena = false;

	/* Add the VLAN 1 as PVID when not under a bridge. We need this since
	 * the dpaa2 switch interfaces are not capable to be VLAN unaware
	 */
	return dpaa2_switch_port_add_vlan(port_priv, DEFAULT_VLAN_ID,
					  BRIDGE_VLAN_INFO_UNTAGGED | BRIDGE_VLAN_INFO_PVID);
}

static int dpaa2_switch_prevent_bridging_with_8021q_upper(struct net_device *netdev)
{
	struct net_device *upper_dev;
	struct list_head *iter;

	/* RCU read lock not necessary because we have write-side protection
	 * (rtnl_mutex), however a non-rcu iterator does not exist.
	 */
	netdev_for_each_upper_dev_rcu(netdev, upper_dev, iter)
		if (is_vlan_dev(upper_dev))
			return -EOPNOTSUPP;

	return 0;
}

static int
dpaa2_switch_prechangeupper_sanity_checks(struct net_device *netdev,
					  struct net_device *upper_dev,
					  struct netlink_ext_ack *extack)
{
	int err;

	if (!br_vlan_enabled(upper_dev)) {
		NL_SET_ERR_MSG_MOD(extack, "Cannot join a VLAN-unaware bridge");
		return -EOPNOTSUPP;
	}

	err = dpaa2_switch_prevent_bridging_with_8021q_upper(netdev);
	if (err) {
		NL_SET_ERR_MSG_MOD(extack,
				   "Cannot join a bridge while VLAN uppers are present");
		return 0;
	}

	return 0;
}

static int dpaa2_switch_port_set_lag_group(struct ethsw_port_priv *port_priv,
					   struct net_device *bond_dev)
{
	struct ethsw_core *ethsw = port_priv->ethsw_data;
	struct ethsw_port_priv *other_port_priv = NULL;
	struct dpaa2_switch_lag *lag = NULL;
	struct net_device *other_dev;
	struct list_head *iter;
	int err = 0;

	netdev_for_each_lower_dev(bond_dev, other_dev, iter) {
		if (!dpaa2_switch_port_dev_check(other_dev))
			continue;

		other_port_priv = netdev_priv(other_dev);
		if (!other_port_priv->lag)
			continue;

		if (other_port_priv->lag->bond_dev == bond_dev) {
			port_priv->lag = other_port_priv->lag;
			return 0;
		}
	}

	/* This is the first interface to be added under a bond device.
	 * Find an unused LAG group.
	 */
	lag = dpaa2_switch_lag_get_unused(ethsw);
	lag->in_use = true;
	lag->bond_dev = bond_dev;
	port_priv->lag = lag;

	return err;
}

static int dpaa2_switch_set_lag_cfg(struct net_device *bond_dev, u8 lag_id,
				    struct ethsw_core *ethsw)
{
	struct dpaa2_switch_lag *lag = &ethsw->lags[lag_id - 1];
	struct ethsw_port_priv *other_port_priv = NULL;
	struct dpsw_lag_cfg cfg = {0};
	struct net_device *other_dev;
	struct list_head *iter;
	u8 num_ifs = 0;

	cfg.group_id = lag_id;
	netdev_for_each_lower_dev(bond_dev, other_dev, iter) {
		if (!dpaa2_switch_port_dev_check(other_dev))
			continue;

		other_port_priv = netdev_priv(other_dev);
		cfg.if_id[num_ifs++] = other_port_priv->idx;
	}

	cfg.num_ifs = num_ifs;
<<<<<<< HEAD

	/* No more interfaces under this LAG group, mark it as not in use */
	if (!num_ifs) {
		lag->bond_dev = NULL;
		lag->in_use = false;
	}

	return dpsw_lag_set(ethsw->mc_io, 0, ethsw->dpsw_handle, &cfg);
}

static int dpaa2_switch_port_bond_join(struct net_device *netdev,
				       struct net_device *bond_dev,
				       struct netlink_ext_ack *extack)
{
	struct ethsw_port_priv *port_priv = netdev_priv(netdev);
	struct ethsw_core *ethsw = port_priv->ethsw_data;
	struct dpaa2_switch_fdb *old_fdb = port_priv->fdb;
	struct ethsw_port_priv *other_port_priv;
	struct net_device *other_dev;
	struct list_head *iter;
	int err = 0;

	if (!dpaa2_switch_port_has_mac(port_priv)) {
		NL_SET_ERR_MSG_MOD(extack,
				   "Only switch interfaces connected to MACs can be under a LAG");
		return -EINVAL;
	}

	netdev_for_each_lower_dev(bond_dev, other_dev, iter) {
		if (!dpaa2_switch_port_dev_check(other_dev))
			continue;

		other_port_priv = netdev_priv(other_dev);
		if (other_port_priv->ethsw_data != port_priv->ethsw_data) {
			NL_SET_ERR_MSG_MOD(extack,
					   "Interface from a different DPSW is in the bond already");
			return -EINVAL;
		}
	}

	/* Setup the egress flood policy (broadcast, unknown unicast) */
	dpaa2_switch_bond_port_set_fdb(port_priv, bond_dev);
	err = dpaa2_switch_fdb_set_egress_flood(ethsw, port_priv->fdb->fdb_id);
	if (err)
		goto err_egress_flood;

	/* Recreate the egress flood domain of the FDB that we just left. */
	err = dpaa2_switch_fdb_set_egress_flood(ethsw, old_fdb->fdb_id);
	if (err)
		return err;

	/* Setup the port_priv->lag pointer for this switch port */
	err = dpaa2_switch_port_set_lag_group(port_priv, bond_dev);
	if (err)
		return err;

	/* Create the LAG configuration and apply it in MC */
	err = dpaa2_switch_set_lag_cfg(bond_dev, port_priv->lag->id, ethsw);
	if (err)
		return err;

	return err;

err_egress_flood:
	dpaa2_switch_bond_port_set_fdb(port_priv, NULL);
	return err;
}

static int dpaa2_switch_port_bond_leave(struct net_device *netdev,
					struct net_device *bond_dev)
{
	struct ethsw_port_priv *port_priv = netdev_priv(netdev);
	struct dpaa2_switch_fdb *old_fdb = port_priv->fdb;
	struct ethsw_core *ethsw = port_priv->ethsw_data;
	int err = 0;

=======

	/* No more interfaces under this LAG group, mark it as not in use */
	if (!num_ifs) {
		lag->bond_dev = NULL;
		lag->in_use = false;
	}

	return dpsw_lag_set(ethsw->mc_io, 0, ethsw->dpsw_handle, &cfg);
}

static int dpaa2_switch_port_bond_join(struct net_device *netdev,
				       struct net_device *bond_dev,
				       struct netlink_ext_ack *extack)
{
	struct ethsw_port_priv *port_priv = netdev_priv(netdev);
	struct ethsw_core *ethsw = port_priv->ethsw_data;
	struct dpaa2_switch_fdb *old_fdb = port_priv->fdb;
	struct ethsw_port_priv *other_port_priv;
	struct net_device *other_dev;
	struct list_head *iter;
	int err = 0;

	if (!dpaa2_switch_port_has_mac(port_priv)) {
		NL_SET_ERR_MSG_MOD(extack,
				   "Only switch interfaces connected to MACs can be under a LAG");
		return -EINVAL;
	}

	netdev_for_each_lower_dev(bond_dev, other_dev, iter) {
		if (!dpaa2_switch_port_dev_check(other_dev))
			continue;

		other_port_priv = netdev_priv(other_dev);
		if (other_port_priv->ethsw_data != port_priv->ethsw_data) {
			NL_SET_ERR_MSG_MOD(extack,
					   "Interface from a different DPSW is in the bond already");
			return -EINVAL;
		}
	}

	/* Setup the egress flood policy (broadcast, unknown unicast) */
	dpaa2_switch_bond_port_set_fdb(port_priv, bond_dev);
	err = dpaa2_switch_fdb_set_egress_flood(ethsw, port_priv->fdb->fdb_id);
	if (err)
		goto err_egress_flood;

	/* Recreate the egress flood domain of the FDB that we just left. */
	err = dpaa2_switch_fdb_set_egress_flood(ethsw, old_fdb->fdb_id);
	if (err)
		return err;

	/* Setup the port_priv->lag pointer for this switch port */
	err = dpaa2_switch_port_set_lag_group(port_priv, bond_dev);
	if (err)
		return err;

	/* Create the LAG configuration and apply it in MC */
	err = dpaa2_switch_set_lag_cfg(bond_dev, port_priv->lag->id, ethsw);
	if (err)
		return err;

	return err;

err_egress_flood:
	dpaa2_switch_bond_port_set_fdb(port_priv, NULL);
	return err;
}

static int dpaa2_switch_port_bond_leave(struct net_device *netdev,
					struct net_device *bond_dev)
{
	struct ethsw_port_priv *port_priv = netdev_priv(netdev);
	struct dpaa2_switch_fdb *old_fdb = port_priv->fdb;
	struct ethsw_core *ethsw = port_priv->ethsw_data;
	int err = 0;

>>>>>>> 29549c70
	/* Delete the default VLAN, we might change out FDB in this operation */
	err = dpaa2_switch_port_del_vlan(port_priv, DEFAULT_VLAN_ID);
	if (err)
		return err;

	/* Setup the FDB for this port which is now standalone, not under a bond */
	dpaa2_switch_bond_port_set_fdb(port_priv, NULL);

	/* Setup the egress flood policy (broadcast, unknown unicast).
	 * When the port is not under a bond, only the CTRL interface is part
	 * of the flooding domain besides the actual port.
	 */
	err = dpaa2_switch_fdb_set_egress_flood(ethsw, port_priv->fdb->fdb_id);
	if (err)
		return err;

	/* Recreate the egress flood domain of the FDB that we just left. */
	err = dpaa2_switch_fdb_set_egress_flood(ethsw, old_fdb->fdb_id);
	if (err)
		return err;

	/* Add the VLAN 1 as PVID when not under a bond. We need this since
	 * the dpaa2 switch interfaces are not capable to be VLAN unaware
	 */
	err = dpaa2_switch_port_add_vlan(port_priv, DEFAULT_VLAN_ID,
					 BRIDGE_VLAN_INFO_UNTAGGED | BRIDGE_VLAN_INFO_PVID);
	if (err)
		return err;

	/* Recreate the LAG configuration for the LAG group that we left */
	dpaa2_switch_set_lag_cfg(bond_dev, port_priv->lag->id, ethsw);
	port_priv->lag = NULL;

	return 0;
}

static int dpaa2_switch_port_prechangeupper(struct net_device *netdev,
					    struct netdev_notifier_changeupper_info *info)
{
	struct netlink_ext_ack *extack;
	struct net_device *upper_dev;
	int err = 0;

	extack = netdev_notifier_info_to_extack(&info->info);
	upper_dev = info->upper_dev;
	if (netif_is_bridge_master(upper_dev)) {
		err = dpaa2_switch_prechangeupper_sanity_checks(netdev,
								upper_dev,
								extack);
		if (err)
			return err;

		if (!info->linking)
			dpaa2_switch_port_pre_bridge_leave(netdev);
	}

	return 0;
}

static int dpaa2_switch_port_changeupper(struct net_device *netdev,
					 struct netdev_notifier_changeupper_info *info)
{
	struct netlink_ext_ack *extack;
	struct net_device *upper_dev;
	int err = 0;

	extack = netdev_notifier_info_to_extack(&info->info);
	upper_dev = info->upper_dev;
	if (netif_is_bridge_master(upper_dev)) {
		if (info->linking)
			return dpaa2_switch_port_bridge_join(netdev,
							     upper_dev,
							     extack);
		else
			return dpaa2_switch_port_bridge_leave(netdev);
	} else if (netif_is_lag_master(upper_dev)) {
		if (info->linking)
			return dpaa2_switch_port_bond_join(netdev, upper_dev, extack);
		else
			return dpaa2_switch_port_bond_leave(netdev, upper_dev);
	}

	return err;
}

static int dpaa2_switch_lag_prechangeupper(struct net_device *netdev,
					   struct netdev_notifier_changeupper_info *info)
{
	struct net_device *lower;
	struct list_head *iter;
	int err = 0;

	netdev_for_each_lower_dev(netdev, lower, iter) {
		if (!dpaa2_switch_port_dev_check(lower))
			continue;

		err = dpaa2_switch_port_prechangeupper(lower, info);
		if (err)
			return err;
	}

	return err;
}

static int dpaa2_switch_lag_changeupper(struct net_device *netdev,
					struct netdev_notifier_changeupper_info *info)
{
	struct net_device *lower;
	struct list_head *iter;
	int err = 0;

	netdev_for_each_lower_dev(netdev, lower, iter) {
		if (!dpaa2_switch_port_dev_check(lower))
			continue;

		err = dpaa2_switch_port_changeupper(lower, info);
		if (err)
			return err;
	}

	return err;
}

static int dpaa2_switch_port_netdevice_event(struct notifier_block *nb,
					     unsigned long event, void *ptr)
{
	struct net_device *netdev = netdev_notifier_info_to_dev(ptr);
	int err = 0;

	switch (event) {
	case NETDEV_PRECHANGEUPPER:
		if (dpaa2_switch_port_dev_check(netdev))
			err = dpaa2_switch_port_prechangeupper(netdev, ptr);

		if (netif_is_lag_master(netdev))
			err = dpaa2_switch_lag_prechangeupper(netdev, ptr);

		break;
	case NETDEV_CHANGEUPPER:
		if (dpaa2_switch_port_dev_check(netdev))
			err = dpaa2_switch_port_changeupper(netdev, ptr);

		if (netif_is_lag_master(netdev))
			err = dpaa2_switch_lag_changeupper(netdev, ptr);

		break;
	}

	return notifier_from_errno(err);
}

struct ethsw_switchdev_event_work {
	struct work_struct work;
	struct switchdev_notifier_fdb_info fdb_info;
	struct net_device *dev;
	unsigned long event;
};

static void dpaa2_switch_event_work(struct work_struct *work)
{
	struct ethsw_switchdev_event_work *switchdev_work =
		container_of(work, struct ethsw_switchdev_event_work, work);
	struct net_device *dev = switchdev_work->dev;
	struct switchdev_notifier_fdb_info *fdb_info;
	int err;

	rtnl_lock();
	fdb_info = &switchdev_work->fdb_info;

	switch (switchdev_work->event) {
	case SWITCHDEV_FDB_ADD_TO_DEVICE:
		if (!fdb_info->added_by_user || fdb_info->is_local)
			break;
		if (is_unicast_ether_addr(fdb_info->addr))
			err = dpaa2_switch_port_fdb_add_uc(netdev_priv(dev),
							   fdb_info->addr);
		else
			err = dpaa2_switch_port_fdb_add_mc(netdev_priv(dev),
							   fdb_info->addr);
		if (err)
			break;
		fdb_info->offloaded = true;
		call_switchdev_notifiers(SWITCHDEV_FDB_OFFLOADED, dev,
					 &fdb_info->info, NULL);
		break;
	case SWITCHDEV_FDB_DEL_TO_DEVICE:
		if (!fdb_info->added_by_user || fdb_info->is_local)
			break;
		if (is_unicast_ether_addr(fdb_info->addr))
			dpaa2_switch_port_fdb_del_uc(netdev_priv(dev), fdb_info->addr);
		else
			dpaa2_switch_port_fdb_del_mc(netdev_priv(dev), fdb_info->addr);
		break;
	}

	rtnl_unlock();
	kfree(switchdev_work->fdb_info.addr);
	kfree(switchdev_work);
	dev_put(dev);
}

/* Called under rcu_read_lock() */
static int dpaa2_switch_port_event(struct notifier_block *nb,
				   unsigned long event, void *ptr)
{
	struct net_device *dev = switchdev_notifier_info_to_dev(ptr);
	struct ethsw_port_priv *port_priv = netdev_priv(dev);
	struct ethsw_switchdev_event_work *switchdev_work;
	struct switchdev_notifier_fdb_info *fdb_info = ptr;
	struct ethsw_core *ethsw = port_priv->ethsw_data;

	if (event == SWITCHDEV_PORT_ATTR_SET)
		return dpaa2_switch_port_attr_set_event(dev, ptr);

	if (!dpaa2_switch_port_dev_check(dev))
		return NOTIFY_DONE;

	switchdev_work = kzalloc(sizeof(*switchdev_work), GFP_ATOMIC);
	if (!switchdev_work)
		return NOTIFY_BAD;

	INIT_WORK(&switchdev_work->work, dpaa2_switch_event_work);
	switchdev_work->dev = dev;
	switchdev_work->event = event;

	switch (event) {
	case SWITCHDEV_FDB_ADD_TO_DEVICE:
	case SWITCHDEV_FDB_DEL_TO_DEVICE:
		memcpy(&switchdev_work->fdb_info, ptr,
		       sizeof(switchdev_work->fdb_info));
		switchdev_work->fdb_info.addr = kzalloc(ETH_ALEN, GFP_ATOMIC);
		if (!switchdev_work->fdb_info.addr)
			goto err_addr_alloc;

		ether_addr_copy((u8 *)switchdev_work->fdb_info.addr,
				fdb_info->addr);

		/* Take a reference on the device to avoid being freed. */
		dev_hold(dev);
		break;
	default:
		kfree(switchdev_work);
		return NOTIFY_DONE;
	}

	queue_work(ethsw->workqueue, &switchdev_work->work);

	return NOTIFY_DONE;

err_addr_alloc:
	kfree(switchdev_work);
	return NOTIFY_BAD;
}

static int dpaa2_switch_port_obj_add(struct net_device *dev, const void *ctx,
				     const struct switchdev_obj *obj,
				     struct netlink_ext_ack *extack)
{
	struct ethsw_port_priv *port_priv = netdev_priv(dev);
	int err = -EOPNOTSUPP;

	if (ctx && ctx != port_priv)
		return 0;

	if (!dpaa2_switch_port_offloads_bridge_port(port_priv, obj->orig_dev))
		return -EOPNOTSUPP;

	switch (obj->id) {
	case SWITCHDEV_OBJ_ID_PORT_VLAN:
		err = dpaa2_switch_port_vlans_add(dev,
						  SWITCHDEV_OBJ_PORT_VLAN(obj));
		break;
	case SWITCHDEV_OBJ_ID_PORT_MDB:
		err = dpaa2_switch_port_mdb_add(dev,
						SWITCHDEV_OBJ_PORT_MDB(obj));
		break;
	default:
		err = -EOPNOTSUPP;
		break;
	}

	return err;
}

static int dpaa2_switch_port_obj_del(struct net_device *dev, const void *ctx,
				     const struct switchdev_obj *obj,
				     struct netlink_ext_ack *extack)
{
	struct ethsw_port_priv *port_priv = netdev_priv(dev);
	int err = -EOPNOTSUPP;

	if (ctx && ctx != port_priv)
		return 0;

	if (!dpaa2_switch_port_offloads_bridge_port(port_priv, obj->orig_dev))
		return -EOPNOTSUPP;

	switch (obj->id) {
	case SWITCHDEV_OBJ_ID_PORT_VLAN:
		err = dpaa2_switch_port_vlans_del(dev, SWITCHDEV_OBJ_PORT_VLAN(obj));
		break;
	case SWITCHDEV_OBJ_ID_PORT_MDB:
		err = dpaa2_switch_port_mdb_del(dev, SWITCHDEV_OBJ_PORT_MDB(obj));
		break;
	default:
		err = -EOPNOTSUPP;
		break;
	}

	return err;
}

static int dpaa2_switch_port_blocking_event(struct notifier_block *nb,
					    unsigned long event, void *ptr)
{
	struct net_device *dev = switchdev_notifier_info_to_dev(ptr);
	int err;

	switch (event) {
	case SWITCHDEV_PORT_OBJ_ADD:
		err = switchdev_handle_port_obj_add(dev, ptr,
						    dpaa2_switch_port_dev_check,
						    dpaa2_switch_port_obj_add);
		return notifier_from_errno(err);
	case SWITCHDEV_PORT_OBJ_DEL:
		err = switchdev_handle_port_obj_add(dev, ptr,
						    dpaa2_switch_port_dev_check,
						    dpaa2_switch_port_obj_del);
		return notifier_from_errno(err);
	case SWITCHDEV_PORT_ATTR_SET:
		return dpaa2_switch_port_attr_set_event(dev, ptr);
	}

	return NOTIFY_DONE;
}

/* Build a linear skb based on a single-buffer frame descriptor */
static struct sk_buff *dpaa2_switch_build_linear_skb(struct ethsw_core *ethsw,
						     const struct dpaa2_fd *fd)
{
	u16 fd_offset = dpaa2_fd_get_offset(fd);
	dma_addr_t addr = dpaa2_fd_get_addr(fd);
	u32 fd_length = dpaa2_fd_get_len(fd);
	struct device *dev = ethsw->dev;
	struct sk_buff *skb = NULL;
	void *fd_vaddr;

	fd_vaddr = dpaa2_iova_to_virt(ethsw->iommu_domain, addr);
	dma_unmap_page(dev, addr, DPAA2_SWITCH_RX_BUF_SIZE,
		       DMA_FROM_DEVICE);

	skb = build_skb(fd_vaddr, DPAA2_SWITCH_RX_BUF_SIZE +
			SKB_DATA_ALIGN(sizeof(struct skb_shared_info)));
	if (unlikely(!skb)) {
		dev_err(dev, "build_skb() failed\n");
		return NULL;
	}

	skb_reserve(skb, fd_offset);
	skb_put(skb, fd_length);

	ethsw->buf_count--;

	return skb;
}

static void dpaa2_switch_tx_conf(struct dpaa2_switch_fq *fq,
				 const struct dpaa2_fd *fd)
{
	dpaa2_switch_free_fd(fq->ethsw, fd);
}

static void dpaa2_switch_rx(struct dpaa2_switch_fq *fq,
			    const struct dpaa2_fd *fd)
{
	struct ethsw_core *ethsw = fq->ethsw;
	struct ethsw_port_priv *port_priv;
	struct net_device *netdev;
	struct vlan_ethhdr *hdr;
	struct sk_buff *skb;
	u16 vlan_tci, vid;
	int if_id, err;

	/* get switch ingress interface ID */
	if_id = upper_32_bits(dpaa2_fd_get_flc(fd)) & 0x0000FFFF;

	if (if_id >= ethsw->sw_attr.num_ifs) {
		dev_err(ethsw->dev, "Frame received from unknown interface!\n");
		goto err_free_fd;
	}
	port_priv = ethsw->ports[if_id];
	netdev = port_priv->netdev;
	/* build the SKB based on the FD received */
	if (dpaa2_fd_get_format(fd) != dpaa2_fd_single) {
		if (net_ratelimit()) {
			netdev_err(netdev, "Received invalid frame format\n");
			goto err_free_fd;
		}
	}

	skb = dpaa2_switch_build_linear_skb(ethsw, fd);
	if (unlikely(!skb))
		goto err_free_fd;

	skb_reset_mac_header(skb);

	/* Remove the VLAN header if the packet that we just received has a vid
	 * equal to the port PVIDs. Since the dpaa2-switch can operate only in
	 * VLAN-aware mode and no alterations are made on the packet when it's
	 * redirected/mirrored to the control interface, we are sure that there
	 * will always be a VLAN header present.
	 */
	hdr = vlan_eth_hdr(skb);
	vid = ntohs(hdr->h_vlan_TCI) & VLAN_VID_MASK;
	if (vid == port_priv->pvid) {
		err = __skb_vlan_pop(skb, &vlan_tci);
		if (err) {
			dev_info(ethsw->dev, "__skb_vlan_pop() returned %d", err);
			goto err_free_fd;
		}
	}

	skb->dev = netdev;
	skb->protocol = eth_type_trans(skb, skb->dev);

	/* Setup the offload_fwd_mark only if the port is under a bridge
	 * or under a bond.
	 */
	skb->offload_fwd_mark = !!(port_priv->fdb->bridge_dev);
	skb->offload_fwd_mark |= !!(port_priv->lag ? port_priv->lag->bond_dev : 0);

	netif_receive_skb(skb);

	return;

err_free_fd:
	dpaa2_switch_free_fd(ethsw, fd);
}

static void dpaa2_switch_detect_features(struct ethsw_core *ethsw)
{
	ethsw->features = 0;

	if (ethsw->major > 8 || (ethsw->major == 8 && ethsw->minor >= 6))
		ethsw->features |= ETHSW_FEATURE_MAC_ADDR;
}

static int dpaa2_switch_setup_fqs(struct ethsw_core *ethsw)
{
	struct dpsw_ctrl_if_attr ctrl_if_attr;
	struct device *dev = ethsw->dev;
	int i = 0;
	int err;

	err = dpsw_ctrl_if_get_attributes(ethsw->mc_io, 0, ethsw->dpsw_handle,
					  &ctrl_if_attr);
	if (err) {
		dev_err(dev, "dpsw_ctrl_if_get_attributes() = %d\n", err);
		return err;
	}

	ethsw->fq[i].fqid = ctrl_if_attr.rx_fqid;
	ethsw->fq[i].ethsw = ethsw;
	ethsw->fq[i++].type = DPSW_QUEUE_RX;

	ethsw->fq[i].fqid = ctrl_if_attr.tx_err_conf_fqid;
	ethsw->fq[i].ethsw = ethsw;
	ethsw->fq[i++].type = DPSW_QUEUE_TX_ERR_CONF;

	return 0;
}

/* Free buffers acquired from the buffer pool or which were meant to
 * be released in the pool
 */
static void dpaa2_switch_free_bufs(struct ethsw_core *ethsw, u64 *buf_array, int count)
{
	struct device *dev = ethsw->dev;
	void *vaddr;
	int i;

	for (i = 0; i < count; i++) {
		vaddr = dpaa2_iova_to_virt(ethsw->iommu_domain, buf_array[i]);
		dma_unmap_page(dev, buf_array[i], DPAA2_SWITCH_RX_BUF_SIZE,
			       DMA_FROM_DEVICE);
		free_pages((unsigned long)vaddr, 0);
	}
}

/* Perform a single release command to add buffers
 * to the specified buffer pool
 */
static int dpaa2_switch_add_bufs(struct ethsw_core *ethsw, u16 bpid)
{
	struct device *dev = ethsw->dev;
	u64 buf_array[BUFS_PER_CMD];
	struct page *page;
	int retries = 0;
	dma_addr_t addr;
	int err;
	int i;

	for (i = 0; i < BUFS_PER_CMD; i++) {
		/* Allocate one page for each Rx buffer. WRIOP sees
		 * the entire page except for a tailroom reserved for
		 * skb shared info
		 */
		page = dev_alloc_pages(0);
		if (!page) {
			dev_err(dev, "buffer allocation failed\n");
			goto err_alloc;
		}

		addr = dma_map_page(dev, page, 0, DPAA2_SWITCH_RX_BUF_SIZE,
				    DMA_FROM_DEVICE);
		if (dma_mapping_error(dev, addr)) {
			dev_err(dev, "dma_map_single() failed\n");
			goto err_map;
		}
		buf_array[i] = addr;
	}

release_bufs:
	/* In case the portal is busy, retry until successful or
	 * max retries hit.
	 */
	while ((err = dpaa2_io_service_release(NULL, bpid,
					       buf_array, i)) == -EBUSY) {
		if (retries++ >= DPAA2_SWITCH_SWP_BUSY_RETRIES)
			break;

		cpu_relax();
	}

	/* If release command failed, clean up and bail out. */
	if (err) {
		dpaa2_switch_free_bufs(ethsw, buf_array, i);
		return 0;
	}

	return i;

err_map:
	__free_pages(page, 0);
err_alloc:
	/* If we managed to allocate at least some buffers,
	 * release them to hardware
	 */
	if (i)
		goto release_bufs;

	return 0;
}

static int dpaa2_switch_refill_bp(struct ethsw_core *ethsw)
{
	int *count = &ethsw->buf_count;
	int new_count;
	int err = 0;

	if (unlikely(*count < DPAA2_ETHSW_REFILL_THRESH)) {
		do {
			new_count = dpaa2_switch_add_bufs(ethsw, ethsw->bpid);
			if (unlikely(!new_count)) {
				/* Out of memory; abort for now, we'll
				 * try later on
				 */
				break;
			}
			*count += new_count;
		} while (*count < DPAA2_ETHSW_NUM_BUFS);

		if (unlikely(*count < DPAA2_ETHSW_NUM_BUFS))
			err = -ENOMEM;
	}

	return err;
}

static int dpaa2_switch_seed_bp(struct ethsw_core *ethsw)
{
	int *count, i;

	for (i = 0; i < DPAA2_ETHSW_NUM_BUFS; i += BUFS_PER_CMD) {
		count = &ethsw->buf_count;
		*count += dpaa2_switch_add_bufs(ethsw, ethsw->bpid);

		if (unlikely(*count < BUFS_PER_CMD))
			return -ENOMEM;
	}

	return 0;
}

static void dpaa2_switch_drain_bp(struct ethsw_core *ethsw)
{
	u64 buf_array[BUFS_PER_CMD];
	int ret;

	do {
		ret = dpaa2_io_service_acquire(NULL, ethsw->bpid,
					       buf_array, BUFS_PER_CMD);
		if (ret < 0) {
			dev_err(ethsw->dev,
				"dpaa2_io_service_acquire() = %d\n", ret);
			return;
		}
		dpaa2_switch_free_bufs(ethsw, buf_array, ret);

	} while (ret);
}

static int dpaa2_switch_setup_dpbp(struct ethsw_core *ethsw)
{
	struct dpsw_ctrl_if_pools_cfg dpsw_ctrl_if_pools_cfg = { 0 };
	struct device *dev = ethsw->dev;
	struct fsl_mc_device *dpbp_dev;
	struct dpbp_attr dpbp_attrs;
	int err;

	err = fsl_mc_object_allocate(to_fsl_mc_device(dev), FSL_MC_POOL_DPBP,
				     &dpbp_dev);
	if (err) {
		if (err == -ENXIO)
			err = -EPROBE_DEFER;
		else
			dev_err(dev, "DPBP device allocation failed\n");
		return err;
	}
	ethsw->dpbp_dev = dpbp_dev;

	err = dpbp_open(ethsw->mc_io, 0, dpbp_dev->obj_desc.id,
			&dpbp_dev->mc_handle);
	if (err) {
		dev_err(dev, "dpbp_open() failed\n");
		goto err_open;
	}

	err = dpbp_reset(ethsw->mc_io, 0, dpbp_dev->mc_handle);
	if (err) {
		dev_err(dev, "dpbp_reset() failed\n");
		goto err_reset;
	}

	err = dpbp_enable(ethsw->mc_io, 0, dpbp_dev->mc_handle);
	if (err) {
		dev_err(dev, "dpbp_enable() failed\n");
		goto err_enable;
	}

	err = dpbp_get_attributes(ethsw->mc_io, 0, dpbp_dev->mc_handle,
				  &dpbp_attrs);
	if (err) {
		dev_err(dev, "dpbp_get_attributes() failed\n");
		goto err_get_attr;
	}

	dpsw_ctrl_if_pools_cfg.num_dpbp = 1;
	dpsw_ctrl_if_pools_cfg.pools[0].dpbp_id = dpbp_attrs.id;
	dpsw_ctrl_if_pools_cfg.pools[0].buffer_size = DPAA2_SWITCH_RX_BUF_SIZE;
	dpsw_ctrl_if_pools_cfg.pools[0].backup_pool = 0;

	err = dpsw_ctrl_if_set_pools(ethsw->mc_io, 0, ethsw->dpsw_handle,
				     &dpsw_ctrl_if_pools_cfg);
	if (err) {
		dev_err(dev, "dpsw_ctrl_if_set_pools() failed\n");
		goto err_get_attr;
	}
	ethsw->bpid = dpbp_attrs.id;

	return 0;

err_get_attr:
	dpbp_disable(ethsw->mc_io, 0, dpbp_dev->mc_handle);
err_enable:
err_reset:
	dpbp_close(ethsw->mc_io, 0, dpbp_dev->mc_handle);
err_open:
	fsl_mc_object_free(dpbp_dev);
	return err;
}

static void dpaa2_switch_free_dpbp(struct ethsw_core *ethsw)
{
	dpbp_disable(ethsw->mc_io, 0, ethsw->dpbp_dev->mc_handle);
	dpbp_close(ethsw->mc_io, 0, ethsw->dpbp_dev->mc_handle);
	fsl_mc_object_free(ethsw->dpbp_dev);
}

static int dpaa2_switch_alloc_rings(struct ethsw_core *ethsw)
{
	int i;

	for (i = 0; i < DPAA2_SWITCH_RX_NUM_FQS; i++) {
		ethsw->fq[i].store =
			dpaa2_io_store_create(DPAA2_SWITCH_STORE_SIZE,
					      ethsw->dev);
		if (!ethsw->fq[i].store) {
			dev_err(ethsw->dev, "dpaa2_io_store_create failed\n");
			while (--i >= 0)
				dpaa2_io_store_destroy(ethsw->fq[i].store);
			return -ENOMEM;
		}
	}

	return 0;
}

static void dpaa2_switch_destroy_rings(struct ethsw_core *ethsw)
{
	int i;

	for (i = 0; i < DPAA2_SWITCH_RX_NUM_FQS; i++)
		dpaa2_io_store_destroy(ethsw->fq[i].store);
}

static int dpaa2_switch_pull_fq(struct dpaa2_switch_fq *fq)
{
	int err, retries = 0;

	/* Try to pull from the FQ while the portal is busy and we didn't hit
	 * the maximum number fo retries
	 */
	do {
		err = dpaa2_io_service_pull_fq(NULL, fq->fqid, fq->store);
		cpu_relax();
	} while (err == -EBUSY && retries++ < DPAA2_SWITCH_SWP_BUSY_RETRIES);

	if (unlikely(err))
		dev_err(fq->ethsw->dev, "dpaa2_io_service_pull err %d", err);

	return err;
}

/* Consume all frames pull-dequeued into the store */
static int dpaa2_switch_store_consume(struct dpaa2_switch_fq *fq)
{
	struct ethsw_core *ethsw = fq->ethsw;
	int cleaned = 0, is_last;
	struct dpaa2_dq *dq;
	int retries = 0;

	do {
		/* Get the next available FD from the store */
		dq = dpaa2_io_store_next(fq->store, &is_last);
		if (unlikely(!dq)) {
			if (retries++ >= DPAA2_SWITCH_SWP_BUSY_RETRIES) {
				dev_err_once(ethsw->dev,
					     "No valid dequeue response\n");
				return -ETIMEDOUT;
			}
			continue;
		}

		if (fq->type == DPSW_QUEUE_RX)
			dpaa2_switch_rx(fq, dpaa2_dq_fd(dq));
		else
			dpaa2_switch_tx_conf(fq, dpaa2_dq_fd(dq));
		cleaned++;

	} while (!is_last);

	return cleaned;
}

/* NAPI poll routine */
static int dpaa2_switch_poll(struct napi_struct *napi, int budget)
{
	int err, cleaned = 0, store_cleaned, work_done;
	struct dpaa2_switch_fq *fq;
	int retries = 0;

	fq = container_of(napi, struct dpaa2_switch_fq, napi);

	do {
		err = dpaa2_switch_pull_fq(fq);
		if (unlikely(err))
			break;

		/* Refill pool if appropriate */
		dpaa2_switch_refill_bp(fq->ethsw);

		store_cleaned = dpaa2_switch_store_consume(fq);
		cleaned += store_cleaned;

		if (cleaned >= budget) {
			work_done = budget;
			goto out;
		}

	} while (store_cleaned);

	/* We didn't consume the entire budget, so finish napi and re-enable
	 * data availability notifications
	 */
	napi_complete_done(napi, cleaned);
	do {
		err = dpaa2_io_service_rearm(NULL, &fq->nctx);
		cpu_relax();
	} while (err == -EBUSY && retries++ < DPAA2_SWITCH_SWP_BUSY_RETRIES);

	work_done = max(cleaned, 1);
out:

	return work_done;
}

static void dpaa2_switch_fqdan_cb(struct dpaa2_io_notification_ctx *nctx)
{
	struct dpaa2_switch_fq *fq;

	fq = container_of(nctx, struct dpaa2_switch_fq, nctx);

	napi_schedule(&fq->napi);
}

static int dpaa2_switch_setup_dpio(struct ethsw_core *ethsw)
{
	struct dpsw_ctrl_if_queue_cfg queue_cfg;
	struct dpaa2_io_notification_ctx *nctx;
	int err, i, j;

	for (i = 0; i < DPAA2_SWITCH_RX_NUM_FQS; i++) {
		nctx = &ethsw->fq[i].nctx;

		/* Register a new software context for the FQID.
		 * By using NULL as the first parameter, we specify that we do
		 * not care on which cpu are interrupts received for this queue
		 */
		nctx->is_cdan = 0;
		nctx->id = ethsw->fq[i].fqid;
		nctx->desired_cpu = DPAA2_IO_ANY_CPU;
		nctx->cb = dpaa2_switch_fqdan_cb;
		err = dpaa2_io_service_register(NULL, nctx, ethsw->dev);
		if (err) {
			err = -EPROBE_DEFER;
			goto err_register;
		}

		queue_cfg.options = DPSW_CTRL_IF_QUEUE_OPT_DEST |
				    DPSW_CTRL_IF_QUEUE_OPT_USER_CTX;
		queue_cfg.dest_cfg.dest_type = DPSW_CTRL_IF_DEST_DPIO;
		queue_cfg.dest_cfg.dest_id = nctx->dpio_id;
		queue_cfg.dest_cfg.priority = 0;
		queue_cfg.user_ctx = nctx->qman64;

		err = dpsw_ctrl_if_set_queue(ethsw->mc_io, 0,
					     ethsw->dpsw_handle,
					     ethsw->fq[i].type,
					     &queue_cfg);
		if (err)
			goto err_set_queue;
	}

	return 0;

err_set_queue:
	dpaa2_io_service_deregister(NULL, nctx, ethsw->dev);
err_register:
	for (j = 0; j < i; j++)
		dpaa2_io_service_deregister(NULL, &ethsw->fq[j].nctx,
					    ethsw->dev);

	return err;
}

static void dpaa2_switch_free_dpio(struct ethsw_core *ethsw)
{
	int i;

	for (i = 0; i < DPAA2_SWITCH_RX_NUM_FQS; i++)
		dpaa2_io_service_deregister(NULL, &ethsw->fq[i].nctx,
					    ethsw->dev);
}

static int dpaa2_switch_ctrl_if_setup(struct ethsw_core *ethsw)
{
	int err;

	/* setup FQs for Rx and Tx Conf */
	err = dpaa2_switch_setup_fqs(ethsw);
	if (err)
		return err;

	/* setup the buffer pool needed on the Rx path */
	err = dpaa2_switch_setup_dpbp(ethsw);
	if (err)
		return err;

	err = dpaa2_switch_alloc_rings(ethsw);
	if (err)
		goto err_free_dpbp;

	err = dpaa2_switch_setup_dpio(ethsw);
	if (err)
		goto err_destroy_rings;

	err = dpaa2_switch_seed_bp(ethsw);
	if (err)
		goto err_deregister_dpio;

	err = dpsw_ctrl_if_enable(ethsw->mc_io, 0, ethsw->dpsw_handle);
	if (err) {
		dev_err(ethsw->dev, "dpsw_ctrl_if_enable err %d\n", err);
		goto err_drain_dpbp;
	}

	return 0;

err_drain_dpbp:
	dpaa2_switch_drain_bp(ethsw);
err_deregister_dpio:
	dpaa2_switch_free_dpio(ethsw);
err_destroy_rings:
	dpaa2_switch_destroy_rings(ethsw);
err_free_dpbp:
	dpaa2_switch_free_dpbp(ethsw);

	return err;
}

static void dpaa2_switch_remove_port(struct ethsw_core *ethsw,
				     u16 port_idx)
{
	struct ethsw_port_priv *port_priv = ethsw->ports[port_idx];

	dpaa2_switch_port_disconnect_mac(port_priv);
	free_netdev(port_priv->netdev);
	ethsw->ports[port_idx] = NULL;
}

static int dpaa2_switch_init(struct fsl_mc_device *sw_dev)
{
	struct device *dev = &sw_dev->dev;
	struct ethsw_core *ethsw = dev_get_drvdata(dev);
	struct dpsw_vlan_if_cfg vcfg = {0};
	struct dpsw_tci_cfg tci_cfg = {0};
	struct dpsw_stp_cfg stp_cfg;
	int err;
	u16 i;

	ethsw->dev_id = sw_dev->obj_desc.id;

	err = dpsw_open(ethsw->mc_io, 0, ethsw->dev_id, &ethsw->dpsw_handle);
	if (err) {
		dev_err(dev, "dpsw_open err %d\n", err);
		return err;
	}

	err = dpsw_get_attributes(ethsw->mc_io, 0, ethsw->dpsw_handle,
				  &ethsw->sw_attr);
	if (err) {
		dev_err(dev, "dpsw_get_attributes err %d\n", err);
		goto err_close;
	}

	err = dpsw_get_api_version(ethsw->mc_io, 0,
				   &ethsw->major,
				   &ethsw->minor);
	if (err) {
		dev_err(dev, "dpsw_get_api_version err %d\n", err);
		goto err_close;
	}

	/* Minimum supported DPSW version check */
	if (ethsw->major < DPSW_MIN_VER_MAJOR ||
	    (ethsw->major == DPSW_MIN_VER_MAJOR &&
	     ethsw->minor < DPSW_MIN_VER_MINOR)) {
		dev_err(dev, "DPSW version %d:%d not supported. Use firmware 10.28.0 or greater.\n",
			ethsw->major, ethsw->minor);
		err = -EOPNOTSUPP;
		goto err_close;
	}

	if (!dpaa2_switch_supports_cpu_traffic(ethsw)) {
		err = -EOPNOTSUPP;
		goto err_close;
	}

	dpaa2_switch_detect_features(ethsw);

	err = dpsw_reset(ethsw->mc_io, 0, ethsw->dpsw_handle);
	if (err) {
		dev_err(dev, "dpsw_reset err %d\n", err);
		goto err_close;
	}

	stp_cfg.vlan_id = DEFAULT_VLAN_ID;
	stp_cfg.state = DPSW_STP_STATE_FORWARDING;

	for (i = 0; i < ethsw->sw_attr.num_ifs; i++) {
		err = dpsw_if_disable(ethsw->mc_io, 0, ethsw->dpsw_handle, i);
		if (err) {
			dev_err(dev, "dpsw_if_disable err %d\n", err);
			goto err_close;
		}

		err = dpsw_if_set_stp(ethsw->mc_io, 0, ethsw->dpsw_handle, i,
				      &stp_cfg);
		if (err) {
			dev_err(dev, "dpsw_if_set_stp err %d for port %d\n",
				err, i);
			goto err_close;
		}

		/* Switch starts with all ports configured to VLAN 1. Need to
		 * remove this setting to allow configuration at bridge join
		 */
		vcfg.num_ifs = 1;
		vcfg.if_id[0] = i;
		err = dpsw_vlan_remove_if_untagged(ethsw->mc_io, 0, ethsw->dpsw_handle,
						   DEFAULT_VLAN_ID, &vcfg);
		if (err) {
			dev_err(dev, "dpsw_vlan_remove_if_untagged err %d\n",
				err);
			goto err_close;
		}

		tci_cfg.vlan_id = 4095;
		err = dpsw_if_set_tci(ethsw->mc_io, 0, ethsw->dpsw_handle, i, &tci_cfg);
		if (err) {
			dev_err(dev, "dpsw_if_set_tci err %d\n", err);
			goto err_close;
		}

		err = dpsw_vlan_remove_if(ethsw->mc_io, 0, ethsw->dpsw_handle,
					  DEFAULT_VLAN_ID, &vcfg);
		if (err) {
			dev_err(dev, "dpsw_vlan_remove_if err %d\n", err);
			goto err_close;
		}
	}

	err = dpsw_vlan_remove(ethsw->mc_io, 0, ethsw->dpsw_handle, DEFAULT_VLAN_ID);
	if (err) {
		dev_err(dev, "dpsw_vlan_remove err %d\n", err);
		goto err_close;
	}

	ethsw->workqueue = alloc_ordered_workqueue("%s_%d_ordered",
						   WQ_MEM_RECLAIM, "ethsw",
						   ethsw->sw_attr.id);
	if (!ethsw->workqueue) {
		err = -ENOMEM;
		goto err_close;
	}

	err = dpsw_fdb_remove(ethsw->mc_io, 0, ethsw->dpsw_handle, 0);
	if (err)
		goto err_destroy_ordered_workqueue;

	err = dpaa2_switch_ctrl_if_setup(ethsw);
	if (err)
		goto err_destroy_ordered_workqueue;

	return 0;

err_destroy_ordered_workqueue:
	destroy_workqueue(ethsw->workqueue);

err_close:
	dpsw_close(ethsw->mc_io, 0, ethsw->dpsw_handle);
	return err;
}

/* Add an ACL to redirect frames with specific destination MAC address to
 * control interface
 */
static int dpaa2_switch_port_trap_mac_addr(struct ethsw_port_priv *port_priv,
					   const char *mac)
{
	struct dpaa2_switch_acl_entry acl_entry = {0};

	/* Match on the destination MAC address */
	ether_addr_copy(acl_entry.key.match.l2_dest_mac, mac);
	eth_broadcast_addr(acl_entry.key.mask.l2_dest_mac);

	/* Trap to CPU */
	acl_entry.cfg.precedence = 0;
	acl_entry.cfg.result.action = DPSW_ACL_ACTION_REDIRECT_TO_CTRL_IF;

	return dpaa2_switch_acl_entry_add(port_priv->filter_block, &acl_entry);
}

static int dpaa2_switch_port_init(struct ethsw_port_priv *port_priv, u16 port)
{
	const char stpa[ETH_ALEN] = {0x01, 0x80, 0xc2, 0x00, 0x00, 0x00};
	struct switchdev_obj_port_vlan vlan = {
		.obj.id = SWITCHDEV_OBJ_ID_PORT_VLAN,
		.vid = DEFAULT_VLAN_ID,
		.flags = BRIDGE_VLAN_INFO_UNTAGGED | BRIDGE_VLAN_INFO_PVID,
	};
	struct net_device *netdev = port_priv->netdev;
	struct ethsw_core *ethsw = port_priv->ethsw_data;
	struct dpaa2_switch_filter_block *filter_block;
	struct dpsw_fdb_cfg fdb_cfg = {0};
	struct dpsw_if_attr dpsw_if_attr;
	struct dpaa2_switch_fdb *fdb;
	struct dpsw_acl_cfg acl_cfg;
	u16 fdb_id, acl_tbl_id;
	int err;

	/* Get the Tx queue for this specific port */
	err = dpsw_if_get_attributes(ethsw->mc_io, 0, ethsw->dpsw_handle,
				     port_priv->idx, &dpsw_if_attr);
	if (err) {
		netdev_err(netdev, "dpsw_if_get_attributes err %d\n", err);
		return err;
	}
	port_priv->tx_qdid = dpsw_if_attr.qdid;

	/* Create a FDB table for this particular switch port */
	fdb_cfg.num_fdb_entries = ethsw->sw_attr.max_fdb_entries / ethsw->sw_attr.num_ifs;
	err = dpsw_fdb_add(ethsw->mc_io, 0, ethsw->dpsw_handle,
			   &fdb_id, &fdb_cfg);
	if (err) {
		netdev_err(netdev, "dpsw_fdb_add err %d\n", err);
		return err;
	}

	/* Find an unused dpaa2_switch_fdb structure and use it */
	fdb = dpaa2_switch_fdb_get_unused(ethsw);
	fdb->fdb_id = fdb_id;
	fdb->in_use = true;
	fdb->bridge_dev = NULL;
	port_priv->fdb = fdb;

	/* We need to add VLAN 1 as the PVID on this port until it is under a
	 * bridge since the DPAA2 switch is not able to handle the traffic in a
	 * VLAN unaware fashion
	 */
	err = dpaa2_switch_port_vlans_add(netdev, &vlan);
	if (err)
		return err;

	/* Setup the egress flooding domains (broadcast, unknown unicast */
	err = dpaa2_switch_fdb_set_egress_flood(ethsw, port_priv->fdb->fdb_id);
	if (err)
		return err;

	/* Create an ACL table to be used by this switch port */
	acl_cfg.max_entries = DPAA2_ETHSW_PORT_MAX_ACL_ENTRIES;
	err = dpsw_acl_add(ethsw->mc_io, 0, ethsw->dpsw_handle,
			   &acl_tbl_id, &acl_cfg);
	if (err) {
		netdev_err(netdev, "dpsw_acl_add err %d\n", err);
		return err;
	}

	filter_block = dpaa2_switch_filter_block_get_unused(ethsw);
	filter_block->ethsw = ethsw;
	filter_block->acl_id = acl_tbl_id;
	filter_block->in_use = true;
	filter_block->num_acl_rules = 0;
	INIT_LIST_HEAD(&filter_block->acl_entries);
	INIT_LIST_HEAD(&filter_block->mirror_entries);

	err = dpaa2_switch_port_acl_tbl_bind(port_priv, filter_block);
	if (err)
		return err;

	err = dpaa2_switch_port_trap_mac_addr(port_priv, stpa);
	if (err)
		return err;

	return err;
}

static void dpaa2_switch_ctrl_if_teardown(struct ethsw_core *ethsw)
{
	dpsw_ctrl_if_disable(ethsw->mc_io, 0, ethsw->dpsw_handle);
	dpaa2_switch_free_dpio(ethsw);
	dpaa2_switch_destroy_rings(ethsw);
	dpaa2_switch_drain_bp(ethsw);
	dpaa2_switch_free_dpbp(ethsw);
}

static void dpaa2_switch_teardown(struct fsl_mc_device *sw_dev)
{
	struct device *dev = &sw_dev->dev;
	struct ethsw_core *ethsw = dev_get_drvdata(dev);
	int err;

	dpaa2_switch_ctrl_if_teardown(ethsw);

	destroy_workqueue(ethsw->workqueue);

	err = dpsw_close(ethsw->mc_io, 0, ethsw->dpsw_handle);
	if (err)
		dev_warn(dev, "dpsw_close err %d\n", err);
}

static int dpaa2_switch_remove(struct fsl_mc_device *sw_dev)
{
	struct ethsw_port_priv *port_priv;
	struct ethsw_core *ethsw;
	struct device *dev;
	int i;

	dev = &sw_dev->dev;
	ethsw = dev_get_drvdata(dev);

	dpaa2_switch_teardown_irqs(sw_dev);

	dpsw_disable(ethsw->mc_io, 0, ethsw->dpsw_handle);

	for (i = 0; i < ethsw->sw_attr.num_ifs; i++) {
		port_priv = ethsw->ports[i];
		unregister_netdev(port_priv->netdev);
		dpaa2_switch_remove_port(ethsw, i);
	}

	kfree(ethsw->fdbs);
	kfree(ethsw->filter_blocks);
	kfree(ethsw->ports);
	kfree(ethsw->lags);

	dpaa2_switch_teardown(sw_dev);

	fsl_mc_portal_free(ethsw->mc_io);

	kfree(ethsw);

	dev_set_drvdata(dev, NULL);

	return 0;
}

static int dpaa2_switch_probe_port(struct ethsw_core *ethsw,
				   u16 port_idx)
{
	struct ethsw_port_priv *port_priv;
	struct device *dev = ethsw->dev;
	struct net_device *port_netdev;
	int err;

	port_netdev = alloc_etherdev(sizeof(struct ethsw_port_priv));
	if (!port_netdev) {
		dev_err(dev, "alloc_etherdev error\n");
		return -ENOMEM;
	}

	port_priv = netdev_priv(port_netdev);
	port_priv->netdev = port_netdev;
	port_priv->ethsw_data = ethsw;
	port_priv->lag = NULL;
<<<<<<< HEAD
=======

	mutex_init(&port_priv->mac_lock);
>>>>>>> 29549c70

	port_priv->idx = port_idx;
	port_priv->stp_state = BR_STATE_FORWARDING;

	SET_NETDEV_DEV(port_netdev, dev);
	port_netdev->netdev_ops = &dpaa2_switch_port_ops;
	port_netdev->ethtool_ops = &dpaa2_switch_port_ethtool_ops;

	port_netdev->needed_headroom = DPAA2_SWITCH_NEEDED_HEADROOM;

	port_priv->bcast_flood = true;
	port_priv->ucast_flood = true;

	/* Set MTU limits */
	port_netdev->min_mtu = ETH_MIN_MTU;
	port_netdev->max_mtu = ETHSW_MAX_FRAME_LENGTH;

	/* Populate the private port structure so that later calls to
	 * dpaa2_switch_port_init() can use it.
	 */
	ethsw->ports[port_idx] = port_priv;

	/* The DPAA2 switch's ingress path depends on the VLAN table,
	 * thus we are not able to disable VLAN filtering.
	 */
	port_netdev->features = NETIF_F_HW_VLAN_CTAG_FILTER |
				NETIF_F_HW_VLAN_STAG_FILTER |
				NETIF_F_HW_TC;
	port_netdev->priv_flags |= IFF_LIVE_ADDR_CHANGE;

	err = dpaa2_switch_port_init(port_priv, port_idx);
	if (err)
		goto err_port_probe;

	err = dpaa2_switch_port_set_mac_addr(port_priv);
	if (err)
		goto err_port_probe;

	err = dpaa2_switch_port_set_learning(port_priv, false);
	if (err)
		goto err_port_probe;
	port_priv->learn_ena = false;

	err = dpaa2_switch_port_connect_mac(port_priv);
	if (err)
		goto err_port_probe;

	return 0;

err_port_probe:
	free_netdev(port_netdev);
	ethsw->ports[port_idx] = NULL;

	return err;
}

static int dpaa2_switch_probe(struct fsl_mc_device *sw_dev)
{
	struct device *dev = &sw_dev->dev;
	struct ethsw_core *ethsw;
	int i, err;

	/* Allocate switch core*/
	ethsw = kzalloc(sizeof(*ethsw), GFP_KERNEL);

	if (!ethsw)
		return -ENOMEM;

	ethsw->dev = dev;
	ethsw->iommu_domain = iommu_get_domain_for_dev(dev);
	dev_set_drvdata(dev, ethsw);

	err = fsl_mc_portal_allocate(sw_dev, FSL_MC_IO_ATOMIC_CONTEXT_PORTAL,
				     &ethsw->mc_io);
	if (err) {
		if (err == -ENXIO)
			err = -EPROBE_DEFER;
		else
			dev_err(dev, "fsl_mc_portal_allocate err %d\n", err);
		goto err_free_drvdata;
	}

	err = dpaa2_switch_init(sw_dev);
	if (err)
		goto err_free_cmdport;

	ethsw->ports = kcalloc(ethsw->sw_attr.num_ifs, sizeof(*ethsw->ports),
			       GFP_KERNEL);
	if (!(ethsw->ports)) {
		err = -ENOMEM;
		goto err_teardown;
	}

	ethsw->fdbs = kcalloc(ethsw->sw_attr.num_ifs, sizeof(*ethsw->fdbs),
			      GFP_KERNEL);
	if (!ethsw->fdbs) {
		err = -ENOMEM;
		goto err_free_ports;
	}

	ethsw->filter_blocks = kcalloc(ethsw->sw_attr.num_ifs,
				       sizeof(*ethsw->filter_blocks),
				       GFP_KERNEL);
	if (!ethsw->filter_blocks) {
		err = -ENOMEM;
		goto err_free_fdbs;
	}

	ethsw->lags = kcalloc(ethsw->sw_attr.num_ifs, sizeof(*ethsw->lags),
			      GFP_KERNEL);
	if (!ethsw->lags) {
		err = -ENOMEM;
		goto err_free_filter;
	}
	for (i = 0; i < ethsw->sw_attr.num_ifs; i++) {
		ethsw->lags[i].bond_dev = NULL;
		ethsw->lags[i].id = i + 1;
		ethsw->lags[i].in_use = 0;
	}

	for (i = 0; i < ethsw->sw_attr.num_ifs; i++) {
		err = dpaa2_switch_probe_port(ethsw, i);
		if (err)
			goto err_free_netdev;
	}

	/* Add a NAPI instance for each of the Rx queues. The first port's
	 * net_device will be associated with the instances since we do not have
	 * different queues for each switch ports.
	 */
	for (i = 0; i < DPAA2_SWITCH_RX_NUM_FQS; i++)
		netif_napi_add(ethsw->ports[0]->netdev, &ethsw->fq[i].napi,
			       dpaa2_switch_poll);

	/* Setup IRQs */
	err = dpaa2_switch_setup_irqs(sw_dev);
	if (err)
		goto err_stop;

	/* By convention, if the mirror port is equal to the number of switch
	 * interfaces, then mirroring of any kind is disabled.
	 */
	ethsw->mirror_port =  ethsw->sw_attr.num_ifs;

	/* Register the netdev only when the entire setup is done and the
	 * switch port interfaces are ready to receive traffic
	 */
	for (i = 0; i < ethsw->sw_attr.num_ifs; i++) {
		err = register_netdev(ethsw->ports[i]->netdev);
		if (err < 0) {
			dev_err(dev, "register_netdev error %d\n", err);
			goto err_unregister_ports;
		}
	}

	return 0;

err_unregister_ports:
	for (i--; i >= 0; i--)
		unregister_netdev(ethsw->ports[i]->netdev);
	dpaa2_switch_teardown_irqs(sw_dev);
err_stop:
	dpsw_disable(ethsw->mc_io, 0, ethsw->dpsw_handle);
err_free_netdev:
	for (i--; i >= 0; i--)
		dpaa2_switch_remove_port(ethsw, i);
	kfree(ethsw->lags);
err_free_filter:
	kfree(ethsw->filter_blocks);
err_free_fdbs:
	kfree(ethsw->fdbs);
err_free_ports:
	kfree(ethsw->ports);

err_teardown:
	dpaa2_switch_teardown(sw_dev);

err_free_cmdport:
	fsl_mc_portal_free(ethsw->mc_io);

err_free_drvdata:
	kfree(ethsw);
	dev_set_drvdata(dev, NULL);

	return err;
}

static const struct fsl_mc_device_id dpaa2_switch_match_id_table[] = {
	{
		.vendor = FSL_MC_VENDOR_FREESCALE,
		.obj_type = "dpsw",
	},
	{ .vendor = 0x0 }
};
MODULE_DEVICE_TABLE(fslmc, dpaa2_switch_match_id_table);

static struct fsl_mc_driver dpaa2_switch_drv = {
	.driver = {
		.name = KBUILD_MODNAME,
		.owner = THIS_MODULE,
	},
	.probe = dpaa2_switch_probe,
	.remove = dpaa2_switch_remove,
	.match_id_table = dpaa2_switch_match_id_table
};

static struct notifier_block dpaa2_switch_port_nb __read_mostly = {
	.notifier_call = dpaa2_switch_port_netdevice_event,
};

static struct notifier_block dpaa2_switch_port_switchdev_nb = {
	.notifier_call = dpaa2_switch_port_event,
};

static struct notifier_block dpaa2_switch_port_switchdev_blocking_nb = {
	.notifier_call = dpaa2_switch_port_blocking_event,
};

static int dpaa2_switch_register_notifiers(void)
{
	int err;

	err = register_netdevice_notifier(&dpaa2_switch_port_nb);
	if (err) {
		pr_err("dpaa2-switch: failed to register net_device notifier (%d)\n", err);
		return err;
	}

	err = register_switchdev_notifier(&dpaa2_switch_port_switchdev_nb);
	if (err) {
		pr_err("dpaa2-switch: failed to register switchdev notifier (%d)\n", err);
		goto err_switchdev_nb;
	}

	err = register_switchdev_blocking_notifier(&dpaa2_switch_port_switchdev_blocking_nb);
	if (err) {
		pr_err("dpaa2-switch: failed to register switchdev blocking notifier (%d)\n", err);
		goto err_switchdev_blocking_nb;
	}

	return 0;

err_switchdev_blocking_nb:
	unregister_switchdev_notifier(&dpaa2_switch_port_switchdev_nb);
err_switchdev_nb:
	unregister_netdevice_notifier(&dpaa2_switch_port_nb);

	return err;
}

static void dpaa2_switch_unregister_notifiers(void)
{
	int err;

	err = unregister_switchdev_blocking_notifier(&dpaa2_switch_port_switchdev_blocking_nb);
	if (err)
		pr_err("dpaa2-switch: failed to unregister switchdev blocking notifier (%d)\n",
		       err);

	err = unregister_switchdev_notifier(&dpaa2_switch_port_switchdev_nb);
	if (err)
		pr_err("dpaa2-switch: failed to unregister switchdev notifier (%d)\n", err);

	err = unregister_netdevice_notifier(&dpaa2_switch_port_nb);
	if (err)
		pr_err("dpaa2-switch: failed to unregister net_device notifier (%d)\n", err);
}

static int __init dpaa2_switch_driver_init(void)
{
	int err;

	err = fsl_mc_driver_register(&dpaa2_switch_drv);
	if (err)
		return err;

	err = dpaa2_switch_register_notifiers();
	if (err) {
		fsl_mc_driver_unregister(&dpaa2_switch_drv);
		return err;
	}

	return 0;
}

static void __exit dpaa2_switch_driver_exit(void)
{
	dpaa2_switch_unregister_notifiers();
	fsl_mc_driver_unregister(&dpaa2_switch_drv);
}

module_init(dpaa2_switch_driver_init);
module_exit(dpaa2_switch_driver_exit);

MODULE_LICENSE("GPL v2");
MODULE_DESCRIPTION("DPAA2 Ethernet Switch Driver");<|MERGE_RESOLUTION|>--- conflicted
+++ resolved
@@ -851,17 +851,10 @@
 
 	dpaa2_switch_enable_ctrl_if_napi(ethsw);
 
-<<<<<<< HEAD
-	if (dpaa2_switch_port_is_type_phy(port_priv)) {
-		dpaa2_mac_start(port_priv->mac);
-		phylink_start(port_priv->mac->phylink);
-	}
-=======
 	if (dpaa2_switch_port_is_type_phy(port_priv))
 		dpaa2_mac_start(port_priv->mac);
 
 	mutex_unlock(&port_priv->mac_lock);
->>>>>>> 29549c70
 
 	return 0;
 }
@@ -875,10 +868,6 @@
 	mutex_lock(&port_priv->mac_lock);
 
 	if (dpaa2_switch_port_is_type_phy(port_priv)) {
-<<<<<<< HEAD
-		phylink_stop(port_priv->mac->phylink);
-=======
->>>>>>> 29549c70
 		dpaa2_mac_stop(port_priv->mac);
 	} else {
 		netif_tx_stop_all_queues(netdev);
@@ -1653,19 +1642,12 @@
 	if (!mac)
 		return;
 
-<<<<<<< HEAD
-	dpaa2_mac_close(port_priv->mac);
-	dpaa2_mac_driver_attach(port_priv->mac->mc_dev);
-	kfree(port_priv->mac);
-	port_priv->mac = NULL;
-=======
 	if (dpaa2_mac_is_type_phy(mac))
 		dpaa2_mac_disconnect(mac);
 
 	dpaa2_mac_close(mac);
 	dpaa2_mac_driver_attach(mac->mc_dev);
 	kfree(mac);
->>>>>>> 29549c70
 }
 
 static irqreturn_t dpaa2_switch_irq0_handler_thread(int irq_num, void *arg)
@@ -1692,16 +1674,12 @@
 
 	if (status & DPSW_IRQ_EVENT_ENDPOINT_CHANGED) {
 		dpaa2_switch_port_set_mac_addr(port_priv);
-<<<<<<< HEAD
-		if (dpaa2_switch_port_has_mac(port_priv))
-=======
 		/* We can avoid locking because the "endpoint changed" IRQ
 		 * handler is the only one who changes priv->mac at runtime,
 		 * so we are not racing with anyone.
 		 */
 		had_mac = !!port_priv->mac;
 		if (had_mac)
->>>>>>> 29549c70
 			dpaa2_switch_port_disconnect_mac(port_priv);
 		else
 			dpaa2_switch_port_connect_mac(port_priv);
@@ -2042,7 +2020,6 @@
 	vcfg.num_ifs = 1;
 	vcfg.if_id[0] = port_priv->idx;
 	if (port_priv->vlans[vid] & ETHSW_VLAN_UNTAGGED) {
-
 		err = dpsw_vlan_remove_if_untagged(ethsw->mc_io, 0,
 						   ethsw->dpsw_handle,
 						   vid, &vcfg);
@@ -2386,7 +2363,6 @@
 	}
 
 	cfg.num_ifs = num_ifs;
-<<<<<<< HEAD
 
 	/* No more interfaces under this LAG group, mark it as not in use */
 	if (!num_ifs) {
@@ -2463,84 +2439,6 @@
 	struct ethsw_core *ethsw = port_priv->ethsw_data;
 	int err = 0;
 
-=======
-
-	/* No more interfaces under this LAG group, mark it as not in use */
-	if (!num_ifs) {
-		lag->bond_dev = NULL;
-		lag->in_use = false;
-	}
-
-	return dpsw_lag_set(ethsw->mc_io, 0, ethsw->dpsw_handle, &cfg);
-}
-
-static int dpaa2_switch_port_bond_join(struct net_device *netdev,
-				       struct net_device *bond_dev,
-				       struct netlink_ext_ack *extack)
-{
-	struct ethsw_port_priv *port_priv = netdev_priv(netdev);
-	struct ethsw_core *ethsw = port_priv->ethsw_data;
-	struct dpaa2_switch_fdb *old_fdb = port_priv->fdb;
-	struct ethsw_port_priv *other_port_priv;
-	struct net_device *other_dev;
-	struct list_head *iter;
-	int err = 0;
-
-	if (!dpaa2_switch_port_has_mac(port_priv)) {
-		NL_SET_ERR_MSG_MOD(extack,
-				   "Only switch interfaces connected to MACs can be under a LAG");
-		return -EINVAL;
-	}
-
-	netdev_for_each_lower_dev(bond_dev, other_dev, iter) {
-		if (!dpaa2_switch_port_dev_check(other_dev))
-			continue;
-
-		other_port_priv = netdev_priv(other_dev);
-		if (other_port_priv->ethsw_data != port_priv->ethsw_data) {
-			NL_SET_ERR_MSG_MOD(extack,
-					   "Interface from a different DPSW is in the bond already");
-			return -EINVAL;
-		}
-	}
-
-	/* Setup the egress flood policy (broadcast, unknown unicast) */
-	dpaa2_switch_bond_port_set_fdb(port_priv, bond_dev);
-	err = dpaa2_switch_fdb_set_egress_flood(ethsw, port_priv->fdb->fdb_id);
-	if (err)
-		goto err_egress_flood;
-
-	/* Recreate the egress flood domain of the FDB that we just left. */
-	err = dpaa2_switch_fdb_set_egress_flood(ethsw, old_fdb->fdb_id);
-	if (err)
-		return err;
-
-	/* Setup the port_priv->lag pointer for this switch port */
-	err = dpaa2_switch_port_set_lag_group(port_priv, bond_dev);
-	if (err)
-		return err;
-
-	/* Create the LAG configuration and apply it in MC */
-	err = dpaa2_switch_set_lag_cfg(bond_dev, port_priv->lag->id, ethsw);
-	if (err)
-		return err;
-
-	return err;
-
-err_egress_flood:
-	dpaa2_switch_bond_port_set_fdb(port_priv, NULL);
-	return err;
-}
-
-static int dpaa2_switch_port_bond_leave(struct net_device *netdev,
-					struct net_device *bond_dev)
-{
-	struct ethsw_port_priv *port_priv = netdev_priv(netdev);
-	struct dpaa2_switch_fdb *old_fdb = port_priv->fdb;
-	struct ethsw_core *ethsw = port_priv->ethsw_data;
-	int err = 0;
-
->>>>>>> 29549c70
 	/* Delete the default VLAN, we might change out FDB in this operation */
 	err = dpaa2_switch_port_del_vlan(port_priv, DEFAULT_VLAN_ID);
 	if (err)
@@ -3787,11 +3685,8 @@
 	port_priv->netdev = port_netdev;
 	port_priv->ethsw_data = ethsw;
 	port_priv->lag = NULL;
-<<<<<<< HEAD
-=======
 
 	mutex_init(&port_priv->mac_lock);
->>>>>>> 29549c70
 
 	port_priv->idx = port_idx;
 	port_priv->stp_state = BR_STATE_FORWARDING;
