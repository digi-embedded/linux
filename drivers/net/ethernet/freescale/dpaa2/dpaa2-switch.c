--- conflicted
+++ resolved
@@ -2360,15 +2360,9 @@
 		other_port_priv = netdev_priv(other_dev);
 		cfg.if_id[num_ifs++] = other_port_priv->idx;
 	}
-<<<<<<< HEAD
 
 	cfg.num_ifs = num_ifs;
 
-=======
-
-	cfg.num_ifs = num_ifs;
-
->>>>>>> ccf0a997
 	/* No more interfaces under this LAG group, mark it as not in use */
 	if (!num_ifs) {
 		lag->bond_dev = NULL;
