--- conflicted
+++ resolved
@@ -27,19 +27,11 @@
 	struct phylink_pcs *pcs;
 	struct fwnode_handle *fw_node;
 
-<<<<<<< HEAD
-	int phy_req_state;
-
-	struct phy **phys;
-	size_t num_phys;
-	size_t num_lanes;
-=======
 	struct phy **phys;
 	size_t num_phys;
 	size_t num_lanes;
 
 	int phy_req_state;
->>>>>>> ccf0a997
 };
 
 static inline bool dpaa2_mac_is_type_phy(struct dpaa2_mac *mac)
