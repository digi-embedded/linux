--- conflicted
+++ resolved
@@ -167,11 +167,8 @@
 
 	struct dpaa2_switch_filter_block *filter_block;
 	struct dpaa2_mac	*mac;
-<<<<<<< HEAD
-=======
 	/* Protects against changes to port_priv->mac */
 	struct mutex		mac_lock;
->>>>>>> 29549c70
 
 	struct dpaa2_switch_lag	*lag;
 };
