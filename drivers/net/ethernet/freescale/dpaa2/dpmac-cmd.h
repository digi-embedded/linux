--- conflicted
+++ resolved
@@ -83,8 +83,6 @@
 	__le64 counter;
 };
 
-<<<<<<< HEAD
-=======
 struct dpmac_rsp_get_api_version {
 	__le16 major;
 	__le16 minor;
@@ -94,7 +92,6 @@
 	u8 eth_if;
 };
 
->>>>>>> 29549c70
 struct dpmac_cmd_set_irq_enable {
 	u8 enable;
 	u8 pad[3];
@@ -145,15 +142,4 @@
 	u64 advertising;
 };
 
-<<<<<<< HEAD
-struct dpmac_rsp_get_api_version {
-	__le16 major;
-	__le16 minor;
-};
-
-struct dpmac_cmd_set_protocol {
-	u8 eth_if;
-};
-=======
->>>>>>> 29549c70
 #endif /* _FSL_DPMAC_CMD_H */