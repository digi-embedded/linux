// SPDX-License-Identifier: GPL-2.0
/* Copyright(c) 2013 - 2018 Intel Corporation. */

#include "i40e_prototype.h"

/**
 * i40e_init_nvm - Initialize NVM function pointers
 * @hw: pointer to the HW structure
 *
 * Setup the function pointers and the NVM info structure. Should be called
 * once per NVM initialization, e.g. inside the i40e_init_shared_code().
 * Please notice that the NVM term is used here (& in all methods covered
 * in this file) as an equivalent of the FLASH part mapped into the SR.
 * We are accessing FLASH always thru the Shadow RAM.
 **/
int i40e_init_nvm(struct i40e_hw *hw)
{
	struct i40e_nvm_info *nvm = &hw->nvm;
	int ret_code = 0;
	u32 fla, gens;
	u8 sr_size;

	/* The SR size is stored regardless of the nvm programming mode
	 * as the blank mode may be used in the factory line.
	 */
	gens = rd32(hw, I40E_GLNVM_GENS);
	sr_size = ((gens & I40E_GLNVM_GENS_SR_SIZE_MASK) >>
			   I40E_GLNVM_GENS_SR_SIZE_SHIFT);
	/* Switching to words (sr_size contains power of 2KB) */
	nvm->sr_size = BIT(sr_size) * I40E_SR_WORDS_IN_1KB;

	/* Check if we are in the normal or blank NVM programming mode */
	fla = rd32(hw, I40E_GLNVM_FLA);
	if (fla & I40E_GLNVM_FLA_LOCKED_MASK) { /* Normal programming mode */
		/* Max NVM timeout */
		nvm->timeout = I40E_MAX_NVM_TIMEOUT;
		nvm->blank_nvm_mode = false;
	} else { /* Blank programming mode */
		nvm->blank_nvm_mode = true;
		ret_code = -EIO;
		i40e_debug(hw, I40E_DEBUG_NVM, "NVM init error: unsupported blank mode.\n");
	}

	return ret_code;
}

/**
 * i40e_acquire_nvm - Generic request for acquiring the NVM ownership
 * @hw: pointer to the HW structure
 * @access: NVM access type (read or write)
 *
 * This function will request NVM ownership for reading
 * via the proper Admin Command.
 **/
int i40e_acquire_nvm(struct i40e_hw *hw,
		     enum i40e_aq_resource_access_type access)
{
	u64 gtime, timeout;
	u64 time_left = 0;
	int ret_code = 0;

	if (hw->nvm.blank_nvm_mode)
		goto i40e_i40e_acquire_nvm_exit;

	ret_code = i40e_aq_request_resource(hw, I40E_NVM_RESOURCE_ID, access,
					    0, &time_left, NULL);
	/* Reading the Global Device Timer */
	gtime = rd32(hw, I40E_GLVFGEN_TIMER);

	/* Store the timeout */
	hw->nvm.hw_semaphore_timeout = I40E_MS_TO_GTIME(time_left) + gtime;

	if (ret_code)
		i40e_debug(hw, I40E_DEBUG_NVM,
			   "NVM acquire type %d failed time_left=%llu ret=%d aq_err=%d\n",
			   access, time_left, ret_code, hw->aq.asq_last_status);

	if (ret_code && time_left) {
		/* Poll until the current NVM owner timeouts */
		timeout = I40E_MS_TO_GTIME(I40E_MAX_NVM_TIMEOUT) + gtime;
		while ((gtime < timeout) && time_left) {
			usleep_range(10000, 20000);
			gtime = rd32(hw, I40E_GLVFGEN_TIMER);
			ret_code = i40e_aq_request_resource(hw,
							I40E_NVM_RESOURCE_ID,
							access, 0, &time_left,
							NULL);
			if (!ret_code) {
				hw->nvm.hw_semaphore_timeout =
					    I40E_MS_TO_GTIME(time_left) + gtime;
				break;
			}
		}
		if (ret_code) {
			hw->nvm.hw_semaphore_timeout = 0;
			i40e_debug(hw, I40E_DEBUG_NVM,
				   "NVM acquire timed out, wait %llu ms before trying again. status=%d aq_err=%d\n",
				   time_left, ret_code, hw->aq.asq_last_status);
		}
	}

i40e_i40e_acquire_nvm_exit:
	return ret_code;
}

/**
 * i40e_release_nvm - Generic request for releasing the NVM ownership
 * @hw: pointer to the HW structure
 *
 * This function will release NVM resource via the proper Admin Command.
 **/
void i40e_release_nvm(struct i40e_hw *hw)
{
<<<<<<< HEAD
	int ret_code = I40E_SUCCESS;
=======
>>>>>>> ccf0a997
	u32 total_delay = 0;
	int ret_code = 0;

	if (hw->nvm.blank_nvm_mode)
		return;

	ret_code = i40e_aq_release_resource(hw, I40E_NVM_RESOURCE_ID, 0, NULL);

	/* there are some rare cases when trying to release the resource
	 * results in an admin Q timeout, so handle them correctly
	 */
	while ((ret_code == -EIO) &&
	       (total_delay < hw->aq.asq_cmd_timeout)) {
		usleep_range(1000, 2000);
		ret_code = i40e_aq_release_resource(hw,
						    I40E_NVM_RESOURCE_ID,
						    0, NULL);
		total_delay++;
	}
}

/**
 * i40e_poll_sr_srctl_done_bit - Polls the GLNVM_SRCTL done bit
 * @hw: pointer to the HW structure
 *
 * Polls the SRCTL Shadow RAM register done bit.
 **/
static int i40e_poll_sr_srctl_done_bit(struct i40e_hw *hw)
{
<<<<<<< HEAD
	int ret_code = I40E_ERR_TIMEOUT;
=======
	int ret_code = -EIO;
>>>>>>> ccf0a997
	u32 srctl, wait_cnt;

	/* Poll the I40E_GLNVM_SRCTL until the done bit is set */
	for (wait_cnt = 0; wait_cnt < I40E_SRRD_SRCTL_ATTEMPTS; wait_cnt++) {
		srctl = rd32(hw, I40E_GLNVM_SRCTL);
		if (srctl & I40E_GLNVM_SRCTL_DONE_MASK) {
			ret_code = 0;
			break;
		}
		udelay(5);
	}
	if (ret_code == -EIO)
		i40e_debug(hw, I40E_DEBUG_NVM, "Done bit in GLNVM_SRCTL not set");
	return ret_code;
}

/**
 * i40e_read_nvm_word_srctl - Reads Shadow RAM via SRCTL register
 * @hw: pointer to the HW structure
 * @offset: offset of the Shadow RAM word to read (0x000000 - 0x001FFF)
 * @data: word read from the Shadow RAM
 *
 * Reads one 16 bit word from the Shadow RAM using the GLNVM_SRCTL register.
 **/
static int i40e_read_nvm_word_srctl(struct i40e_hw *hw, u16 offset,
				    u16 *data)
{
<<<<<<< HEAD
	int ret_code = I40E_ERR_TIMEOUT;
=======
	int ret_code = -EIO;
>>>>>>> ccf0a997
	u32 sr_reg;

	if (offset >= hw->nvm.sr_size) {
		i40e_debug(hw, I40E_DEBUG_NVM,
			   "NVM read error: offset %d beyond Shadow RAM limit %d\n",
			   offset, hw->nvm.sr_size);
		ret_code = -EINVAL;
		goto read_nvm_exit;
	}

	/* Poll the done bit first */
	ret_code = i40e_poll_sr_srctl_done_bit(hw);
	if (!ret_code) {
		/* Write the address and start reading */
		sr_reg = ((u32)offset << I40E_GLNVM_SRCTL_ADDR_SHIFT) |
			 BIT(I40E_GLNVM_SRCTL_START_SHIFT);
		wr32(hw, I40E_GLNVM_SRCTL, sr_reg);

		/* Poll I40E_GLNVM_SRCTL until the done bit is set */
		ret_code = i40e_poll_sr_srctl_done_bit(hw);
		if (!ret_code) {
			sr_reg = rd32(hw, I40E_GLNVM_SRDATA);
			*data = (u16)((sr_reg &
				       I40E_GLNVM_SRDATA_RDDATA_MASK)
				    >> I40E_GLNVM_SRDATA_RDDATA_SHIFT);
		}
	}
	if (ret_code)
		i40e_debug(hw, I40E_DEBUG_NVM,
			   "NVM read error: Couldn't access Shadow RAM address: 0x%x\n",
			   offset);

read_nvm_exit:
	return ret_code;
}

/**
 * i40e_read_nvm_aq - Read Shadow RAM.
 * @hw: pointer to the HW structure.
 * @module_pointer: module pointer location in words from the NVM beginning
 * @offset: offset in words from module start
 * @words: number of words to read
 * @data: buffer with words to read to the Shadow RAM
 * @last_command: tells the AdminQ that this is the last command
 *
 * Reads a 16 bit words buffer to the Shadow RAM using the admin command.
 **/
static int i40e_read_nvm_aq(struct i40e_hw *hw,
			    u8 module_pointer, u32 offset,
			    u16 words, void *data,
			    bool last_command)
{
	struct i40e_asq_cmd_details cmd_details;
<<<<<<< HEAD
	int ret_code = I40E_ERR_NVM;
=======
	int ret_code = -EIO;
>>>>>>> ccf0a997

	memset(&cmd_details, 0, sizeof(cmd_details));
	cmd_details.wb_desc = &hw->nvm_wb_desc;

	/* Here we are checking the SR limit only for the flat memory model.
	 * We cannot do it for the module-based model, as we did not acquire
	 * the NVM resource yet (we cannot get the module pointer value).
	 * Firmware will check the module-based model.
	 */
	if ((offset + words) > hw->nvm.sr_size)
		i40e_debug(hw, I40E_DEBUG_NVM,
			   "NVM read error: offset %d beyond Shadow RAM limit %d\n",
			   (offset + words), hw->nvm.sr_size);
	else if (words > I40E_SR_SECTOR_SIZE_IN_WORDS)
		/* We can read only up to 4KB (one sector), in one AQ write */
		i40e_debug(hw, I40E_DEBUG_NVM,
			   "NVM read fail error: tried to read %d words, limit is %d.\n",
			   words, I40E_SR_SECTOR_SIZE_IN_WORDS);
	else if (((offset + (words - 1)) / I40E_SR_SECTOR_SIZE_IN_WORDS)
		 != (offset / I40E_SR_SECTOR_SIZE_IN_WORDS))
		/* A single read cannot spread over two sectors */
		i40e_debug(hw, I40E_DEBUG_NVM,
			   "NVM read error: cannot spread over two sectors in a single read offset=%d words=%d\n",
			   offset, words);
	else
		ret_code = i40e_aq_read_nvm(hw, module_pointer,
					    2 * offset,  /*bytes*/
					    2 * words,   /*bytes*/
					    data, last_command, &cmd_details);

	return ret_code;
}

/**
 * i40e_read_nvm_word_aq - Reads Shadow RAM via AQ
 * @hw: pointer to the HW structure
 * @offset: offset of the Shadow RAM word to read (0x000000 - 0x001FFF)
 * @data: word read from the Shadow RAM
 *
 * Reads one 16 bit word from the Shadow RAM using the AdminQ
 **/
static int i40e_read_nvm_word_aq(struct i40e_hw *hw, u16 offset,
				 u16 *data)
{
<<<<<<< HEAD
	int ret_code = I40E_ERR_TIMEOUT;
=======
	int ret_code = -EIO;
>>>>>>> ccf0a997

	ret_code = i40e_read_nvm_aq(hw, 0x0, offset, 1, data, true);
	*data = le16_to_cpu(*(__le16 *)data);

	return ret_code;
}

/**
 * __i40e_read_nvm_word - Reads nvm word, assumes caller does the locking
 * @hw: pointer to the HW structure
 * @offset: offset of the Shadow RAM word to read (0x000000 - 0x001FFF)
 * @data: word read from the Shadow RAM
 *
 * Reads one 16 bit word from the Shadow RAM.
 *
 * Do not use this function except in cases where the nvm lock is already
 * taken via i40e_acquire_nvm().
 **/
static int __i40e_read_nvm_word(struct i40e_hw *hw,
				u16 offset, u16 *data)
{
	if (hw->flags & I40E_HW_FLAG_AQ_SRCTL_ACCESS_ENABLE)
		return i40e_read_nvm_word_aq(hw, offset, data);

	return i40e_read_nvm_word_srctl(hw, offset, data);
}

/**
 * i40e_read_nvm_word - Reads nvm word and acquire lock if necessary
 * @hw: pointer to the HW structure
 * @offset: offset of the Shadow RAM word to read (0x000000 - 0x001FFF)
 * @data: word read from the Shadow RAM
 *
 * Reads one 16 bit word from the Shadow RAM.
 **/
int i40e_read_nvm_word(struct i40e_hw *hw, u16 offset,
		       u16 *data)
{
	int ret_code = 0;

	if (hw->flags & I40E_HW_FLAG_NVM_READ_REQUIRES_LOCK)
		ret_code = i40e_acquire_nvm(hw, I40E_RESOURCE_READ);
	if (ret_code)
		return ret_code;

	ret_code = __i40e_read_nvm_word(hw, offset, data);

	if (hw->flags & I40E_HW_FLAG_NVM_READ_REQUIRES_LOCK)
		i40e_release_nvm(hw);

	return ret_code;
}

/**
 * i40e_read_nvm_module_data - Reads NVM Buffer to specified memory location
 * @hw: Pointer to the HW structure
 * @module_ptr: Pointer to module in words with respect to NVM beginning
 * @module_offset: Offset in words from module start
 * @data_offset: Offset in words from reading data area start
 * @words_data_size: Words to read from NVM
 * @data_ptr: Pointer to memory location where resulting buffer will be stored
 **/
int i40e_read_nvm_module_data(struct i40e_hw *hw,
			      u8 module_ptr,
			      u16 module_offset,
			      u16 data_offset,
			      u16 words_data_size,
			      u16 *data_ptr)
{
	u16 specific_ptr = 0;
	u16 ptr_value = 0;
	u32 offset = 0;
	int status;

	if (module_ptr != 0) {
		status = i40e_read_nvm_word(hw, module_ptr, &ptr_value);
		if (status) {
			i40e_debug(hw, I40E_DEBUG_ALL,
				   "Reading nvm word failed.Error code: %d.\n",
				   status);
			return -EIO;
		}
	}
#define I40E_NVM_INVALID_PTR_VAL 0x7FFF
#define I40E_NVM_INVALID_VAL 0xFFFF

	/* Pointer not initialized */
	if (ptr_value == I40E_NVM_INVALID_PTR_VAL ||
	    ptr_value == I40E_NVM_INVALID_VAL) {
		i40e_debug(hw, I40E_DEBUG_ALL, "Pointer not initialized.\n");
		return -EINVAL;
	}

	/* Check whether the module is in SR mapped area or outside */
	if (ptr_value & I40E_PTR_TYPE) {
		/* Pointer points outside of the Shared RAM mapped area */
		i40e_debug(hw, I40E_DEBUG_ALL,
			   "Reading nvm data failed. Pointer points outside of the Shared RAM mapped area.\n");

		return -EINVAL;
	} else {
		/* Read from the Shadow RAM */

		status = i40e_read_nvm_word(hw, ptr_value + module_offset,
					    &specific_ptr);
		if (status) {
			i40e_debug(hw, I40E_DEBUG_ALL,
				   "Reading nvm word failed.Error code: %d.\n",
				   status);
			return -EIO;
		}

		offset = ptr_value + module_offset + specific_ptr +
			data_offset;

		status = i40e_read_nvm_buffer(hw, offset, &words_data_size,
					      data_ptr);
		if (status) {
			i40e_debug(hw, I40E_DEBUG_ALL,
				   "Reading nvm buffer failed.Error code: %d.\n",
				   status);
		}
	}

	return status;
}

/**
 * i40e_read_nvm_buffer_srctl - Reads Shadow RAM buffer via SRCTL register
 * @hw: pointer to the HW structure
 * @offset: offset of the Shadow RAM word to read (0x000000 - 0x001FFF).
 * @words: (in) number of words to read; (out) number of words actually read
 * @data: words read from the Shadow RAM
 *
 * Reads 16 bit words (data buffer) from the SR using the i40e_read_nvm_srrd()
 * method. The buffer read is preceded by the NVM ownership take
 * and followed by the release.
 **/
static int i40e_read_nvm_buffer_srctl(struct i40e_hw *hw, u16 offset,
				      u16 *words, u16 *data)
{
	int ret_code = 0;
	u16 index, word;

	/* Loop thru the selected region */
	for (word = 0; word < *words; word++) {
		index = offset + word;
		ret_code = i40e_read_nvm_word_srctl(hw, index, &data[word]);
		if (ret_code)
			break;
	}

	/* Update the number of words read from the Shadow RAM */
	*words = word;

	return ret_code;
}

/**
 * i40e_read_nvm_buffer_aq - Reads Shadow RAM buffer via AQ
 * @hw: pointer to the HW structure
 * @offset: offset of the Shadow RAM word to read (0x000000 - 0x001FFF).
 * @words: (in) number of words to read; (out) number of words actually read
 * @data: words read from the Shadow RAM
 *
 * Reads 16 bit words (data buffer) from the SR using the i40e_read_nvm_aq()
 * method. The buffer read is preceded by the NVM ownership take
 * and followed by the release.
 **/
static int i40e_read_nvm_buffer_aq(struct i40e_hw *hw, u16 offset,
				   u16 *words, u16 *data)
{
	bool last_cmd = false;
	u16 words_read = 0;
	u16 read_size;
	int ret_code;
	u16 i = 0;

	do {
		/* Calculate number of bytes we should read in this step.
		 * FVL AQ do not allow to read more than one page at a time or
		 * to cross page boundaries.
		 */
		if (offset % I40E_SR_SECTOR_SIZE_IN_WORDS)
			read_size = min(*words,
					(u16)(I40E_SR_SECTOR_SIZE_IN_WORDS -
				      (offset % I40E_SR_SECTOR_SIZE_IN_WORDS)));
		else
			read_size = min((*words - words_read),
					I40E_SR_SECTOR_SIZE_IN_WORDS);

		/* Check if this is last command, if so set proper flag */
		if ((words_read + read_size) >= *words)
			last_cmd = true;

		ret_code = i40e_read_nvm_aq(hw, 0x0, offset, read_size,
					    data + words_read, last_cmd);
		if (ret_code)
			goto read_nvm_buffer_aq_exit;

		/* Increment counter for words already read and move offset to
		 * new read location
		 */
		words_read += read_size;
		offset += read_size;
	} while (words_read < *words);

	for (i = 0; i < *words; i++)
		data[i] = le16_to_cpu(((__le16 *)data)[i]);

read_nvm_buffer_aq_exit:
	*words = words_read;
	return ret_code;
}

/**
 * __i40e_read_nvm_buffer - Reads nvm buffer, caller must acquire lock
 * @hw: pointer to the HW structure
 * @offset: offset of the Shadow RAM word to read (0x000000 - 0x001FFF).
 * @words: (in) number of words to read; (out) number of words actually read
 * @data: words read from the Shadow RAM
 *
 * Reads 16 bit words (data buffer) from the SR using the i40e_read_nvm_srrd()
 * method.
 **/
static int __i40e_read_nvm_buffer(struct i40e_hw *hw,
				  u16 offset, u16 *words,
				  u16 *data)
{
	if (hw->flags & I40E_HW_FLAG_AQ_SRCTL_ACCESS_ENABLE)
		return i40e_read_nvm_buffer_aq(hw, offset, words, data);

	return i40e_read_nvm_buffer_srctl(hw, offset, words, data);
}

/**
 * i40e_read_nvm_buffer - Reads Shadow RAM buffer and acquire lock if necessary
 * @hw: pointer to the HW structure
 * @offset: offset of the Shadow RAM word to read (0x000000 - 0x001FFF).
 * @words: (in) number of words to read; (out) number of words actually read
 * @data: words read from the Shadow RAM
 *
 * Reads 16 bit words (data buffer) from the SR using the i40e_read_nvm_srrd()
 * method. The buffer read is preceded by the NVM ownership take
 * and followed by the release.
 **/
int i40e_read_nvm_buffer(struct i40e_hw *hw, u16 offset,
			 u16 *words, u16 *data)
{
	int ret_code = 0;

	if (hw->flags & I40E_HW_FLAG_AQ_SRCTL_ACCESS_ENABLE) {
		ret_code = i40e_acquire_nvm(hw, I40E_RESOURCE_READ);
		if (!ret_code) {
			ret_code = i40e_read_nvm_buffer_aq(hw, offset, words,
							   data);
			i40e_release_nvm(hw);
		}
	} else {
		ret_code = i40e_read_nvm_buffer_srctl(hw, offset, words, data);
	}

	return ret_code;
}

/**
 * i40e_write_nvm_aq - Writes Shadow RAM.
 * @hw: pointer to the HW structure.
 * @module_pointer: module pointer location in words from the NVM beginning
 * @offset: offset in words from module start
 * @words: number of words to write
 * @data: buffer with words to write to the Shadow RAM
 * @last_command: tells the AdminQ that this is the last command
 *
 * Writes a 16 bit words buffer to the Shadow RAM using the admin command.
 **/
static int i40e_write_nvm_aq(struct i40e_hw *hw, u8 module_pointer,
			     u32 offset, u16 words, void *data,
			     bool last_command)
{
	struct i40e_asq_cmd_details cmd_details;
<<<<<<< HEAD
	int ret_code = I40E_ERR_NVM;
=======
	int ret_code = -EIO;
>>>>>>> ccf0a997

	memset(&cmd_details, 0, sizeof(cmd_details));
	cmd_details.wb_desc = &hw->nvm_wb_desc;

	/* Here we are checking the SR limit only for the flat memory model.
	 * We cannot do it for the module-based model, as we did not acquire
	 * the NVM resource yet (we cannot get the module pointer value).
	 * Firmware will check the module-based model.
	 */
	if ((offset + words) > hw->nvm.sr_size)
		i40e_debug(hw, I40E_DEBUG_NVM,
			   "NVM write error: offset %d beyond Shadow RAM limit %d\n",
			   (offset + words), hw->nvm.sr_size);
	else if (words > I40E_SR_SECTOR_SIZE_IN_WORDS)
		/* We can write only up to 4KB (one sector), in one AQ write */
		i40e_debug(hw, I40E_DEBUG_NVM,
			   "NVM write fail error: tried to write %d words, limit is %d.\n",
			   words, I40E_SR_SECTOR_SIZE_IN_WORDS);
	else if (((offset + (words - 1)) / I40E_SR_SECTOR_SIZE_IN_WORDS)
		 != (offset / I40E_SR_SECTOR_SIZE_IN_WORDS))
		/* A single write cannot spread over two sectors */
		i40e_debug(hw, I40E_DEBUG_NVM,
			   "NVM write error: cannot spread over two sectors in a single write offset=%d words=%d\n",
			   offset, words);
	else
		ret_code = i40e_aq_update_nvm(hw, module_pointer,
					      2 * offset,  /*bytes*/
					      2 * words,   /*bytes*/
					      data, last_command, 0,
					      &cmd_details);

	return ret_code;
}

/**
 * i40e_calc_nvm_checksum - Calculates and returns the checksum
 * @hw: pointer to hardware structure
 * @checksum: pointer to the checksum
 *
 * This function calculates SW Checksum that covers the whole 64kB shadow RAM
 * except the VPD and PCIe ALT Auto-load modules. The structure and size of VPD
 * is customer specific and unknown. Therefore, this function skips all maximum
 * possible size of VPD (1kB).
 **/
static int i40e_calc_nvm_checksum(struct i40e_hw *hw,
				  u16 *checksum)
{
	struct i40e_virt_mem vmem;
	u16 pcie_alt_module = 0;
	u16 checksum_local = 0;
	u16 vpd_module = 0;
	int ret_code;
	u16 *data;
	u16 i = 0;

	ret_code = i40e_allocate_virt_mem(hw, &vmem,
				    I40E_SR_SECTOR_SIZE_IN_WORDS * sizeof(u16));
	if (ret_code)
		goto i40e_calc_nvm_checksum_exit;
	data = (u16 *)vmem.va;

	/* read pointer to VPD area */
	ret_code = __i40e_read_nvm_word(hw, I40E_SR_VPD_PTR, &vpd_module);
	if (ret_code) {
		ret_code = -EIO;
		goto i40e_calc_nvm_checksum_exit;
	}

	/* read pointer to PCIe Alt Auto-load module */
	ret_code = __i40e_read_nvm_word(hw, I40E_SR_PCIE_ALT_AUTO_LOAD_PTR,
					&pcie_alt_module);
	if (ret_code) {
		ret_code = -EIO;
		goto i40e_calc_nvm_checksum_exit;
	}

	/* Calculate SW checksum that covers the whole 64kB shadow RAM
	 * except the VPD and PCIe ALT Auto-load modules
	 */
	for (i = 0; i < hw->nvm.sr_size; i++) {
		/* Read SR page */
		if ((i % I40E_SR_SECTOR_SIZE_IN_WORDS) == 0) {
			u16 words = I40E_SR_SECTOR_SIZE_IN_WORDS;

			ret_code = __i40e_read_nvm_buffer(hw, i, &words, data);
			if (ret_code) {
				ret_code = -EIO;
				goto i40e_calc_nvm_checksum_exit;
			}
		}

		/* Skip Checksum word */
		if (i == I40E_SR_SW_CHECKSUM_WORD)
			continue;
		/* Skip VPD module (convert byte size to word count) */
		if ((i >= (u32)vpd_module) &&
		    (i < ((u32)vpd_module +
		     (I40E_SR_VPD_MODULE_MAX_SIZE / 2)))) {
			continue;
		}
		/* Skip PCIe ALT module (convert byte size to word count) */
		if ((i >= (u32)pcie_alt_module) &&
		    (i < ((u32)pcie_alt_module +
		     (I40E_SR_PCIE_ALT_MODULE_MAX_SIZE / 2)))) {
			continue;
		}

		checksum_local += data[i % I40E_SR_SECTOR_SIZE_IN_WORDS];
	}

	*checksum = (u16)I40E_SR_SW_CHECKSUM_BASE - checksum_local;

i40e_calc_nvm_checksum_exit:
	i40e_free_virt_mem(hw, &vmem);
	return ret_code;
}

/**
 * i40e_update_nvm_checksum - Updates the NVM checksum
 * @hw: pointer to hardware structure
 *
 * NVM ownership must be acquired before calling this function and released
 * on ARQ completion event reception by caller.
 * This function will commit SR to NVM.
 **/
int i40e_update_nvm_checksum(struct i40e_hw *hw)
{
	__le16 le_sum;
	int ret_code;
	u16 checksum;

	ret_code = i40e_calc_nvm_checksum(hw, &checksum);
	if (!ret_code) {
		le_sum = cpu_to_le16(checksum);
		ret_code = i40e_write_nvm_aq(hw, 0x00, I40E_SR_SW_CHECKSUM_WORD,
					     1, &le_sum, true);
	}

	return ret_code;
}

/**
 * i40e_validate_nvm_checksum - Validate EEPROM checksum
 * @hw: pointer to hardware structure
 * @checksum: calculated checksum
 *
 * Performs checksum calculation and validates the NVM SW checksum. If the
 * caller does not need checksum, the value can be NULL.
 **/
int i40e_validate_nvm_checksum(struct i40e_hw *hw,
			       u16 *checksum)
{
	u16 checksum_local = 0;
	u16 checksum_sr = 0;
	int ret_code = 0;

	/* We must acquire the NVM lock in order to correctly synchronize the
	 * NVM accesses across multiple PFs. Without doing so it is possible
	 * for one of the PFs to read invalid data potentially indicating that
	 * the checksum is invalid.
	 */
	ret_code = i40e_acquire_nvm(hw, I40E_RESOURCE_READ);
	if (ret_code)
		return ret_code;
	ret_code = i40e_calc_nvm_checksum(hw, &checksum_local);
	__i40e_read_nvm_word(hw, I40E_SR_SW_CHECKSUM_WORD, &checksum_sr);
	i40e_release_nvm(hw);
	if (ret_code)
		return ret_code;

	/* Verify read checksum from EEPROM is the same as
	 * calculated checksum
	 */
	if (checksum_local != checksum_sr)
		ret_code = -EIO;

	/* If the user cares, return the calculated checksum */
	if (checksum)
		*checksum = checksum_local;

	return ret_code;
}

static int i40e_nvmupd_state_init(struct i40e_hw *hw,
				  struct i40e_nvm_access *cmd,
				  u8 *bytes, int *perrno);
static int i40e_nvmupd_state_reading(struct i40e_hw *hw,
				     struct i40e_nvm_access *cmd,
				     u8 *bytes, int *perrno);
static int i40e_nvmupd_state_writing(struct i40e_hw *hw,
				     struct i40e_nvm_access *cmd,
				     u8 *bytes, int *errno);
static enum i40e_nvmupd_cmd i40e_nvmupd_validate_command(struct i40e_hw *hw,
						struct i40e_nvm_access *cmd,
						int *perrno);
static int i40e_nvmupd_nvm_erase(struct i40e_hw *hw,
				 struct i40e_nvm_access *cmd,
				 int *perrno);
static int i40e_nvmupd_nvm_write(struct i40e_hw *hw,
				 struct i40e_nvm_access *cmd,
				 u8 *bytes, int *perrno);
static int i40e_nvmupd_nvm_read(struct i40e_hw *hw,
				struct i40e_nvm_access *cmd,
				u8 *bytes, int *perrno);
static int i40e_nvmupd_exec_aq(struct i40e_hw *hw,
			       struct i40e_nvm_access *cmd,
			       u8 *bytes, int *perrno);
static int i40e_nvmupd_get_aq_result(struct i40e_hw *hw,
				     struct i40e_nvm_access *cmd,
				     u8 *bytes, int *perrno);
static int i40e_nvmupd_get_aq_event(struct i40e_hw *hw,
				    struct i40e_nvm_access *cmd,
				    u8 *bytes, int *perrno);
static inline u8 i40e_nvmupd_get_module(u32 val)
{
	return (u8)(val & I40E_NVM_MOD_PNT_MASK);
}
static inline u8 i40e_nvmupd_get_transaction(u32 val)
{
	return (u8)((val & I40E_NVM_TRANS_MASK) >> I40E_NVM_TRANS_SHIFT);
}

static inline u8 i40e_nvmupd_get_preservation_flags(u32 val)
{
	return (u8)((val & I40E_NVM_PRESERVATION_FLAGS_MASK) >>
		    I40E_NVM_PRESERVATION_FLAGS_SHIFT);
}

static const char * const i40e_nvm_update_state_str[] = {
	"I40E_NVMUPD_INVALID",
	"I40E_NVMUPD_READ_CON",
	"I40E_NVMUPD_READ_SNT",
	"I40E_NVMUPD_READ_LCB",
	"I40E_NVMUPD_READ_SA",
	"I40E_NVMUPD_WRITE_ERA",
	"I40E_NVMUPD_WRITE_CON",
	"I40E_NVMUPD_WRITE_SNT",
	"I40E_NVMUPD_WRITE_LCB",
	"I40E_NVMUPD_WRITE_SA",
	"I40E_NVMUPD_CSUM_CON",
	"I40E_NVMUPD_CSUM_SA",
	"I40E_NVMUPD_CSUM_LCB",
	"I40E_NVMUPD_STATUS",
	"I40E_NVMUPD_EXEC_AQ",
	"I40E_NVMUPD_GET_AQ_RESULT",
	"I40E_NVMUPD_GET_AQ_EVENT",
};

/**
 * i40e_nvmupd_command - Process an NVM update command
 * @hw: pointer to hardware structure
 * @cmd: pointer to nvm update command
 * @bytes: pointer to the data buffer
 * @perrno: pointer to return error code
 *
 * Dispatches command depending on what update state is current
 **/
int i40e_nvmupd_command(struct i40e_hw *hw,
			struct i40e_nvm_access *cmd,
			u8 *bytes, int *perrno)
{
	enum i40e_nvmupd_cmd upd_cmd;
	int status;

	/* assume success */
	*perrno = 0;

	/* early check for status command and debug msgs */
	upd_cmd = i40e_nvmupd_validate_command(hw, cmd, perrno);

	i40e_debug(hw, I40E_DEBUG_NVM, "%s state %d nvm_release_on_hold %d opc 0x%04x cmd 0x%08x config 0x%08x offset 0x%08x data_size 0x%08x\n",
		   i40e_nvm_update_state_str[upd_cmd],
		   hw->nvmupd_state,
		   hw->nvm_release_on_done, hw->nvm_wait_opcode,
		   cmd->command, cmd->config, cmd->offset, cmd->data_size);

	if (upd_cmd == I40E_NVMUPD_INVALID) {
		*perrno = -EFAULT;
		i40e_debug(hw, I40E_DEBUG_NVM,
			   "i40e_nvmupd_validate_command returns %d errno %d\n",
			   upd_cmd, *perrno);
	}

	/* a status request returns immediately rather than
	 * going into the state machine
	 */
	if (upd_cmd == I40E_NVMUPD_STATUS) {
		if (!cmd->data_size) {
			*perrno = -EFAULT;
			return -EINVAL;
		}

		bytes[0] = hw->nvmupd_state;

		if (cmd->data_size >= 4) {
			bytes[1] = 0;
			*((u16 *)&bytes[2]) = hw->nvm_wait_opcode;
		}

		/* Clear error status on read */
		if (hw->nvmupd_state == I40E_NVMUPD_STATE_ERROR)
			hw->nvmupd_state = I40E_NVMUPD_STATE_INIT;

		return 0;
	}

	/* Clear status even it is not read and log */
	if (hw->nvmupd_state == I40E_NVMUPD_STATE_ERROR) {
		i40e_debug(hw, I40E_DEBUG_NVM,
			   "Clearing I40E_NVMUPD_STATE_ERROR state without reading\n");
		hw->nvmupd_state = I40E_NVMUPD_STATE_INIT;
	}

	/* Acquire lock to prevent race condition where adminq_task
	 * can execute after i40e_nvmupd_nvm_read/write but before state
	 * variables (nvm_wait_opcode, nvm_release_on_done) are updated.
	 *
	 * During NVMUpdate, it is observed that lock could be held for
	 * ~5ms for most commands. However lock is held for ~60ms for
	 * NVMUPD_CSUM_LCB command.
	 */
	mutex_lock(&hw->aq.arq_mutex);
	switch (hw->nvmupd_state) {
	case I40E_NVMUPD_STATE_INIT:
		status = i40e_nvmupd_state_init(hw, cmd, bytes, perrno);
		break;

	case I40E_NVMUPD_STATE_READING:
		status = i40e_nvmupd_state_reading(hw, cmd, bytes, perrno);
		break;

	case I40E_NVMUPD_STATE_WRITING:
		status = i40e_nvmupd_state_writing(hw, cmd, bytes, perrno);
		break;

	case I40E_NVMUPD_STATE_INIT_WAIT:
	case I40E_NVMUPD_STATE_WRITE_WAIT:
		/* if we need to stop waiting for an event, clear
		 * the wait info and return before doing anything else
		 */
		if (cmd->offset == 0xffff) {
			i40e_nvmupd_clear_wait_state(hw);
			status = 0;
			break;
		}

		status = -EBUSY;
		*perrno = -EBUSY;
		break;

	default:
		/* invalid state, should never happen */
		i40e_debug(hw, I40E_DEBUG_NVM,
			   "NVMUPD: no such state %d\n", hw->nvmupd_state);
		status = -EOPNOTSUPP;
		*perrno = -ESRCH;
		break;
	}

	mutex_unlock(&hw->aq.arq_mutex);
	return status;
}

/**
 * i40e_nvmupd_state_init - Handle NVM update state Init
 * @hw: pointer to hardware structure
 * @cmd: pointer to nvm update command buffer
 * @bytes: pointer to the data buffer
 * @perrno: pointer to return error code
 *
 * Process legitimate commands of the Init state and conditionally set next
 * state. Reject all other commands.
 **/
static int i40e_nvmupd_state_init(struct i40e_hw *hw,
				  struct i40e_nvm_access *cmd,
				  u8 *bytes, int *perrno)
{
	enum i40e_nvmupd_cmd upd_cmd;
	int status = 0;

	upd_cmd = i40e_nvmupd_validate_command(hw, cmd, perrno);

	switch (upd_cmd) {
	case I40E_NVMUPD_READ_SA:
		status = i40e_acquire_nvm(hw, I40E_RESOURCE_READ);
		if (status) {
			*perrno = i40e_aq_rc_to_posix(status,
						     hw->aq.asq_last_status);
		} else {
			status = i40e_nvmupd_nvm_read(hw, cmd, bytes, perrno);
			i40e_release_nvm(hw);
		}
		break;

	case I40E_NVMUPD_READ_SNT:
		status = i40e_acquire_nvm(hw, I40E_RESOURCE_READ);
		if (status) {
			*perrno = i40e_aq_rc_to_posix(status,
						     hw->aq.asq_last_status);
		} else {
			status = i40e_nvmupd_nvm_read(hw, cmd, bytes, perrno);
			if (status)
				i40e_release_nvm(hw);
			else
				hw->nvmupd_state = I40E_NVMUPD_STATE_READING;
		}
		break;

	case I40E_NVMUPD_WRITE_ERA:
		status = i40e_acquire_nvm(hw, I40E_RESOURCE_WRITE);
		if (status) {
			*perrno = i40e_aq_rc_to_posix(status,
						     hw->aq.asq_last_status);
		} else {
			status = i40e_nvmupd_nvm_erase(hw, cmd, perrno);
			if (status) {
				i40e_release_nvm(hw);
			} else {
				hw->nvm_release_on_done = true;
				hw->nvm_wait_opcode = i40e_aqc_opc_nvm_erase;
				hw->nvmupd_state = I40E_NVMUPD_STATE_INIT_WAIT;
			}
		}
		break;

	case I40E_NVMUPD_WRITE_SA:
		status = i40e_acquire_nvm(hw, I40E_RESOURCE_WRITE);
		if (status) {
			*perrno = i40e_aq_rc_to_posix(status,
						     hw->aq.asq_last_status);
		} else {
			status = i40e_nvmupd_nvm_write(hw, cmd, bytes, perrno);
			if (status) {
				i40e_release_nvm(hw);
			} else {
				hw->nvm_release_on_done = true;
				hw->nvm_wait_opcode = i40e_aqc_opc_nvm_update;
				hw->nvmupd_state = I40E_NVMUPD_STATE_INIT_WAIT;
			}
		}
		break;

	case I40E_NVMUPD_WRITE_SNT:
		status = i40e_acquire_nvm(hw, I40E_RESOURCE_WRITE);
		if (status) {
			*perrno = i40e_aq_rc_to_posix(status,
						     hw->aq.asq_last_status);
		} else {
			status = i40e_nvmupd_nvm_write(hw, cmd, bytes, perrno);
			if (status) {
				i40e_release_nvm(hw);
			} else {
				hw->nvm_wait_opcode = i40e_aqc_opc_nvm_update;
				hw->nvmupd_state = I40E_NVMUPD_STATE_WRITE_WAIT;
			}
		}
		break;

	case I40E_NVMUPD_CSUM_SA:
		status = i40e_acquire_nvm(hw, I40E_RESOURCE_WRITE);
		if (status) {
			*perrno = i40e_aq_rc_to_posix(status,
						     hw->aq.asq_last_status);
		} else {
			status = i40e_update_nvm_checksum(hw);
			if (status) {
				*perrno = hw->aq.asq_last_status ?
				   i40e_aq_rc_to_posix(status,
						       hw->aq.asq_last_status) :
				   -EIO;
				i40e_release_nvm(hw);
			} else {
				hw->nvm_release_on_done = true;
				hw->nvm_wait_opcode = i40e_aqc_opc_nvm_update;
				hw->nvmupd_state = I40E_NVMUPD_STATE_INIT_WAIT;
			}
		}
		break;

	case I40E_NVMUPD_EXEC_AQ:
		status = i40e_nvmupd_exec_aq(hw, cmd, bytes, perrno);
		break;

	case I40E_NVMUPD_GET_AQ_RESULT:
		status = i40e_nvmupd_get_aq_result(hw, cmd, bytes, perrno);
		break;

	case I40E_NVMUPD_GET_AQ_EVENT:
		status = i40e_nvmupd_get_aq_event(hw, cmd, bytes, perrno);
		break;

	default:
		i40e_debug(hw, I40E_DEBUG_NVM,
			   "NVMUPD: bad cmd %s in init state\n",
			   i40e_nvm_update_state_str[upd_cmd]);
		status = -EIO;
		*perrno = -ESRCH;
		break;
	}
	return status;
}

/**
 * i40e_nvmupd_state_reading - Handle NVM update state Reading
 * @hw: pointer to hardware structure
 * @cmd: pointer to nvm update command buffer
 * @bytes: pointer to the data buffer
 * @perrno: pointer to return error code
 *
 * NVM ownership is already held.  Process legitimate commands and set any
 * change in state; reject all other commands.
 **/
static int i40e_nvmupd_state_reading(struct i40e_hw *hw,
				     struct i40e_nvm_access *cmd,
				     u8 *bytes, int *perrno)
{
	enum i40e_nvmupd_cmd upd_cmd;
	int status = 0;

	upd_cmd = i40e_nvmupd_validate_command(hw, cmd, perrno);

	switch (upd_cmd) {
	case I40E_NVMUPD_READ_SA:
	case I40E_NVMUPD_READ_CON:
		status = i40e_nvmupd_nvm_read(hw, cmd, bytes, perrno);
		break;

	case I40E_NVMUPD_READ_LCB:
		status = i40e_nvmupd_nvm_read(hw, cmd, bytes, perrno);
		i40e_release_nvm(hw);
		hw->nvmupd_state = I40E_NVMUPD_STATE_INIT;
		break;

	default:
		i40e_debug(hw, I40E_DEBUG_NVM,
			   "NVMUPD: bad cmd %s in reading state.\n",
			   i40e_nvm_update_state_str[upd_cmd]);
		status = -EOPNOTSUPP;
		*perrno = -ESRCH;
		break;
	}
	return status;
}

/**
 * i40e_nvmupd_state_writing - Handle NVM update state Writing
 * @hw: pointer to hardware structure
 * @cmd: pointer to nvm update command buffer
 * @bytes: pointer to the data buffer
 * @perrno: pointer to return error code
 *
 * NVM ownership is already held.  Process legitimate commands and set any
 * change in state; reject all other commands
 **/
static int i40e_nvmupd_state_writing(struct i40e_hw *hw,
				     struct i40e_nvm_access *cmd,
				     u8 *bytes, int *perrno)
{
	enum i40e_nvmupd_cmd upd_cmd;
	bool retry_attempt = false;
	int status = 0;

	upd_cmd = i40e_nvmupd_validate_command(hw, cmd, perrno);

retry:
	switch (upd_cmd) {
	case I40E_NVMUPD_WRITE_CON:
		status = i40e_nvmupd_nvm_write(hw, cmd, bytes, perrno);
		if (!status) {
			hw->nvm_wait_opcode = i40e_aqc_opc_nvm_update;
			hw->nvmupd_state = I40E_NVMUPD_STATE_WRITE_WAIT;
		}
		break;

	case I40E_NVMUPD_WRITE_LCB:
		status = i40e_nvmupd_nvm_write(hw, cmd, bytes, perrno);
		if (status) {
			*perrno = hw->aq.asq_last_status ?
				   i40e_aq_rc_to_posix(status,
						       hw->aq.asq_last_status) :
				   -EIO;
			hw->nvmupd_state = I40E_NVMUPD_STATE_INIT;
		} else {
			hw->nvm_release_on_done = true;
			hw->nvm_wait_opcode = i40e_aqc_opc_nvm_update;
			hw->nvmupd_state = I40E_NVMUPD_STATE_INIT_WAIT;
		}
		break;

	case I40E_NVMUPD_CSUM_CON:
		/* Assumes the caller has acquired the nvm */
		status = i40e_update_nvm_checksum(hw);
		if (status) {
			*perrno = hw->aq.asq_last_status ?
				   i40e_aq_rc_to_posix(status,
						       hw->aq.asq_last_status) :
				   -EIO;
			hw->nvmupd_state = I40E_NVMUPD_STATE_INIT;
		} else {
			hw->nvm_wait_opcode = i40e_aqc_opc_nvm_update;
			hw->nvmupd_state = I40E_NVMUPD_STATE_WRITE_WAIT;
		}
		break;

	case I40E_NVMUPD_CSUM_LCB:
		/* Assumes the caller has acquired the nvm */
		status = i40e_update_nvm_checksum(hw);
		if (status) {
			*perrno = hw->aq.asq_last_status ?
				   i40e_aq_rc_to_posix(status,
						       hw->aq.asq_last_status) :
				   -EIO;
			hw->nvmupd_state = I40E_NVMUPD_STATE_INIT;
		} else {
			hw->nvm_release_on_done = true;
			hw->nvm_wait_opcode = i40e_aqc_opc_nvm_update;
			hw->nvmupd_state = I40E_NVMUPD_STATE_INIT_WAIT;
		}
		break;

	default:
		i40e_debug(hw, I40E_DEBUG_NVM,
			   "NVMUPD: bad cmd %s in writing state.\n",
			   i40e_nvm_update_state_str[upd_cmd]);
		status = -EOPNOTSUPP;
		*perrno = -ESRCH;
		break;
	}

	/* In some circumstances, a multi-write transaction takes longer
	 * than the default 3 minute timeout on the write semaphore.  If
	 * the write failed with an EBUSY status, this is likely the problem,
	 * so here we try to reacquire the semaphore then retry the write.
	 * We only do one retry, then give up.
	 */
	if (status && (hw->aq.asq_last_status == I40E_AQ_RC_EBUSY) &&
	    !retry_attempt) {
		u32 old_asq_status = hw->aq.asq_last_status;
		int old_status = status;
		u32 gtime;

		gtime = rd32(hw, I40E_GLVFGEN_TIMER);
		if (gtime >= hw->nvm.hw_semaphore_timeout) {
			i40e_debug(hw, I40E_DEBUG_ALL,
				   "NVMUPD: write semaphore expired (%d >= %lld), retrying\n",
				   gtime, hw->nvm.hw_semaphore_timeout);
			i40e_release_nvm(hw);
			status = i40e_acquire_nvm(hw, I40E_RESOURCE_WRITE);
			if (status) {
				i40e_debug(hw, I40E_DEBUG_ALL,
					   "NVMUPD: write semaphore reacquire failed aq_err = %d\n",
					   hw->aq.asq_last_status);
				status = old_status;
				hw->aq.asq_last_status = old_asq_status;
			} else {
				retry_attempt = true;
				goto retry;
			}
		}
	}

	return status;
}

/**
 * i40e_nvmupd_clear_wait_state - clear wait state on hw
 * @hw: pointer to the hardware structure
 **/
void i40e_nvmupd_clear_wait_state(struct i40e_hw *hw)
{
	i40e_debug(hw, I40E_DEBUG_NVM,
		   "NVMUPD: clearing wait on opcode 0x%04x\n",
		   hw->nvm_wait_opcode);

	if (hw->nvm_release_on_done) {
		i40e_release_nvm(hw);
		hw->nvm_release_on_done = false;
	}
	hw->nvm_wait_opcode = 0;

	if (hw->aq.arq_last_status) {
		hw->nvmupd_state = I40E_NVMUPD_STATE_ERROR;
		return;
	}

	switch (hw->nvmupd_state) {
	case I40E_NVMUPD_STATE_INIT_WAIT:
		hw->nvmupd_state = I40E_NVMUPD_STATE_INIT;
		break;

	case I40E_NVMUPD_STATE_WRITE_WAIT:
		hw->nvmupd_state = I40E_NVMUPD_STATE_WRITING;
		break;

	default:
		break;
	}
}

/**
 * i40e_nvmupd_check_wait_event - handle NVM update operation events
 * @hw: pointer to the hardware structure
 * @opcode: the event that just happened
 * @desc: AdminQ descriptor
 **/
void i40e_nvmupd_check_wait_event(struct i40e_hw *hw, u16 opcode,
				  struct i40e_aq_desc *desc)
{
	u32 aq_desc_len = sizeof(struct i40e_aq_desc);

	if (opcode == hw->nvm_wait_opcode) {
		memcpy(&hw->nvm_aq_event_desc, desc, aq_desc_len);
		i40e_nvmupd_clear_wait_state(hw);
	}
}

/**
 * i40e_nvmupd_validate_command - Validate given command
 * @hw: pointer to hardware structure
 * @cmd: pointer to nvm update command buffer
 * @perrno: pointer to return error code
 *
 * Return one of the valid command types or I40E_NVMUPD_INVALID
 **/
static enum i40e_nvmupd_cmd i40e_nvmupd_validate_command(struct i40e_hw *hw,
						 struct i40e_nvm_access *cmd,
						 int *perrno)
{
	enum i40e_nvmupd_cmd upd_cmd;
	u8 module, transaction;

	/* anything that doesn't match a recognized case is an error */
	upd_cmd = I40E_NVMUPD_INVALID;

	transaction = i40e_nvmupd_get_transaction(cmd->config);
	module = i40e_nvmupd_get_module(cmd->config);

	/* limits on data size */
	if ((cmd->data_size < 1) ||
	    (cmd->data_size > I40E_NVMUPD_MAX_DATA)) {
		i40e_debug(hw, I40E_DEBUG_NVM,
			   "i40e_nvmupd_validate_command data_size %d\n",
			   cmd->data_size);
		*perrno = -EFAULT;
		return I40E_NVMUPD_INVALID;
	}

	switch (cmd->command) {
	case I40E_NVM_READ:
		switch (transaction) {
		case I40E_NVM_CON:
			upd_cmd = I40E_NVMUPD_READ_CON;
			break;
		case I40E_NVM_SNT:
			upd_cmd = I40E_NVMUPD_READ_SNT;
			break;
		case I40E_NVM_LCB:
			upd_cmd = I40E_NVMUPD_READ_LCB;
			break;
		case I40E_NVM_SA:
			upd_cmd = I40E_NVMUPD_READ_SA;
			break;
		case I40E_NVM_EXEC:
			if (module == 0xf)
				upd_cmd = I40E_NVMUPD_STATUS;
			else if (module == 0)
				upd_cmd = I40E_NVMUPD_GET_AQ_RESULT;
			break;
		case I40E_NVM_AQE:
			upd_cmd = I40E_NVMUPD_GET_AQ_EVENT;
			break;
		}
		break;

	case I40E_NVM_WRITE:
		switch (transaction) {
		case I40E_NVM_CON:
			upd_cmd = I40E_NVMUPD_WRITE_CON;
			break;
		case I40E_NVM_SNT:
			upd_cmd = I40E_NVMUPD_WRITE_SNT;
			break;
		case I40E_NVM_LCB:
			upd_cmd = I40E_NVMUPD_WRITE_LCB;
			break;
		case I40E_NVM_SA:
			upd_cmd = I40E_NVMUPD_WRITE_SA;
			break;
		case I40E_NVM_ERA:
			upd_cmd = I40E_NVMUPD_WRITE_ERA;
			break;
		case I40E_NVM_CSUM:
			upd_cmd = I40E_NVMUPD_CSUM_CON;
			break;
		case (I40E_NVM_CSUM|I40E_NVM_SA):
			upd_cmd = I40E_NVMUPD_CSUM_SA;
			break;
		case (I40E_NVM_CSUM|I40E_NVM_LCB):
			upd_cmd = I40E_NVMUPD_CSUM_LCB;
			break;
		case I40E_NVM_EXEC:
			if (module == 0)
				upd_cmd = I40E_NVMUPD_EXEC_AQ;
			break;
		}
		break;
	}

	return upd_cmd;
}

/**
 * i40e_nvmupd_exec_aq - Run an AQ command
 * @hw: pointer to hardware structure
 * @cmd: pointer to nvm update command buffer
 * @bytes: pointer to the data buffer
 * @perrno: pointer to return error code
 *
 * cmd structure contains identifiers and data buffer
 **/
static int i40e_nvmupd_exec_aq(struct i40e_hw *hw,
			       struct i40e_nvm_access *cmd,
			       u8 *bytes, int *perrno)
{
	struct i40e_asq_cmd_details cmd_details;
	struct i40e_aq_desc *aq_desc;
	u32 buff_size = 0;
	u8 *buff = NULL;
	u32 aq_desc_len;
	u32 aq_data_len;
	int status;

	i40e_debug(hw, I40E_DEBUG_NVM, "NVMUPD: %s\n", __func__);
	if (cmd->offset == 0xffff)
		return 0;

	memset(&cmd_details, 0, sizeof(cmd_details));
	cmd_details.wb_desc = &hw->nvm_wb_desc;

	aq_desc_len = sizeof(struct i40e_aq_desc);
	memset(&hw->nvm_wb_desc, 0, aq_desc_len);

	/* get the aq descriptor */
	if (cmd->data_size < aq_desc_len) {
		i40e_debug(hw, I40E_DEBUG_NVM,
			   "NVMUPD: not enough aq desc bytes for exec, size %d < %d\n",
			   cmd->data_size, aq_desc_len);
		*perrno = -EINVAL;
		return -EINVAL;
	}
	aq_desc = (struct i40e_aq_desc *)bytes;

	/* if data buffer needed, make sure it's ready */
	aq_data_len = cmd->data_size - aq_desc_len;
	buff_size = max_t(u32, aq_data_len, le16_to_cpu(aq_desc->datalen));
	if (buff_size) {
		if (!hw->nvm_buff.va) {
			status = i40e_allocate_virt_mem(hw, &hw->nvm_buff,
							hw->aq.asq_buf_size);
			if (status)
				i40e_debug(hw, I40E_DEBUG_NVM,
					   "NVMUPD: i40e_allocate_virt_mem for exec buff failed, %d\n",
					   status);
		}

		if (hw->nvm_buff.va) {
			buff = hw->nvm_buff.va;
			memcpy(buff, &bytes[aq_desc_len], aq_data_len);
		}
	}

	if (cmd->offset)
		memset(&hw->nvm_aq_event_desc, 0, aq_desc_len);

	/* and away we go! */
	status = i40e_asq_send_command(hw, aq_desc, buff,
				       buff_size, &cmd_details);
	if (status) {
		i40e_debug(hw, I40E_DEBUG_NVM,
<<<<<<< HEAD
			   "%s err %d aq_err %s\n",
			   __func__, status,
=======
			   "%s err %pe aq_err %s\n",
			   __func__, ERR_PTR(status),
>>>>>>> ccf0a997
			   i40e_aq_str(hw, hw->aq.asq_last_status));
		*perrno = i40e_aq_rc_to_posix(status, hw->aq.asq_last_status);
		return status;
	}

	/* should we wait for a followup event? */
	if (cmd->offset) {
		hw->nvm_wait_opcode = cmd->offset;
		hw->nvmupd_state = I40E_NVMUPD_STATE_INIT_WAIT;
	}

	return status;
}

/**
 * i40e_nvmupd_get_aq_result - Get the results from the previous exec_aq
 * @hw: pointer to hardware structure
 * @cmd: pointer to nvm update command buffer
 * @bytes: pointer to the data buffer
 * @perrno: pointer to return error code
 *
 * cmd structure contains identifiers and data buffer
 **/
static int i40e_nvmupd_get_aq_result(struct i40e_hw *hw,
				     struct i40e_nvm_access *cmd,
				     u8 *bytes, int *perrno)
{
	u32 aq_total_len;
	u32 aq_desc_len;
	int remainder;
	u8 *buff;

	i40e_debug(hw, I40E_DEBUG_NVM, "NVMUPD: %s\n", __func__);

	aq_desc_len = sizeof(struct i40e_aq_desc);
	aq_total_len = aq_desc_len + le16_to_cpu(hw->nvm_wb_desc.datalen);

	/* check offset range */
	if (cmd->offset > aq_total_len) {
		i40e_debug(hw, I40E_DEBUG_NVM, "%s: offset too big %d > %d\n",
			   __func__, cmd->offset, aq_total_len);
		*perrno = -EINVAL;
		return -EINVAL;
	}

	/* check copylength range */
	if (cmd->data_size > (aq_total_len - cmd->offset)) {
		int new_len = aq_total_len - cmd->offset;

		i40e_debug(hw, I40E_DEBUG_NVM, "%s: copy length %d too big, trimming to %d\n",
			   __func__, cmd->data_size, new_len);
		cmd->data_size = new_len;
	}

	remainder = cmd->data_size;
	if (cmd->offset < aq_desc_len) {
		u32 len = aq_desc_len - cmd->offset;

		len = min(len, cmd->data_size);
		i40e_debug(hw, I40E_DEBUG_NVM, "%s: aq_desc bytes %d to %d\n",
			   __func__, cmd->offset, cmd->offset + len);

		buff = ((u8 *)&hw->nvm_wb_desc) + cmd->offset;
		memcpy(bytes, buff, len);

		bytes += len;
		remainder -= len;
		buff = hw->nvm_buff.va;
	} else {
		buff = hw->nvm_buff.va + (cmd->offset - aq_desc_len);
	}

	if (remainder > 0) {
		int start_byte = buff - (u8 *)hw->nvm_buff.va;

		i40e_debug(hw, I40E_DEBUG_NVM, "%s: databuf bytes %d to %d\n",
			   __func__, start_byte, start_byte + remainder);
		memcpy(bytes, buff, remainder);
	}

	return 0;
}

/**
 * i40e_nvmupd_get_aq_event - Get the Admin Queue event from previous exec_aq
 * @hw: pointer to hardware structure
 * @cmd: pointer to nvm update command buffer
 * @bytes: pointer to the data buffer
 * @perrno: pointer to return error code
 *
 * cmd structure contains identifiers and data buffer
 **/
static int i40e_nvmupd_get_aq_event(struct i40e_hw *hw,
				    struct i40e_nvm_access *cmd,
				    u8 *bytes, int *perrno)
{
	u32 aq_total_len;
	u32 aq_desc_len;

	i40e_debug(hw, I40E_DEBUG_NVM, "NVMUPD: %s\n", __func__);

	aq_desc_len = sizeof(struct i40e_aq_desc);
	aq_total_len = aq_desc_len + le16_to_cpu(hw->nvm_aq_event_desc.datalen);

	/* check copylength range */
	if (cmd->data_size > aq_total_len) {
		i40e_debug(hw, I40E_DEBUG_NVM,
			   "%s: copy length %d too big, trimming to %d\n",
			   __func__, cmd->data_size, aq_total_len);
		cmd->data_size = aq_total_len;
	}

	memcpy(bytes, &hw->nvm_aq_event_desc, cmd->data_size);

	return 0;
}

/**
 * i40e_nvmupd_nvm_read - Read NVM
 * @hw: pointer to hardware structure
 * @cmd: pointer to nvm update command buffer
 * @bytes: pointer to the data buffer
 * @perrno: pointer to return error code
 *
 * cmd structure contains identifiers and data buffer
 **/
static int i40e_nvmupd_nvm_read(struct i40e_hw *hw,
				struct i40e_nvm_access *cmd,
				u8 *bytes, int *perrno)
{
	struct i40e_asq_cmd_details cmd_details;
	u8 module, transaction;
	int status;
	bool last;

	transaction = i40e_nvmupd_get_transaction(cmd->config);
	module = i40e_nvmupd_get_module(cmd->config);
	last = (transaction == I40E_NVM_LCB) || (transaction == I40E_NVM_SA);

	memset(&cmd_details, 0, sizeof(cmd_details));
	cmd_details.wb_desc = &hw->nvm_wb_desc;

	status = i40e_aq_read_nvm(hw, module, cmd->offset, (u16)cmd->data_size,
				  bytes, last, &cmd_details);
	if (status) {
		i40e_debug(hw, I40E_DEBUG_NVM,
			   "i40e_nvmupd_nvm_read mod 0x%x  off 0x%x  len 0x%x\n",
			   module, cmd->offset, cmd->data_size);
		i40e_debug(hw, I40E_DEBUG_NVM,
			   "i40e_nvmupd_nvm_read status %d aq %d\n",
			   status, hw->aq.asq_last_status);
		*perrno = i40e_aq_rc_to_posix(status, hw->aq.asq_last_status);
	}

	return status;
}

/**
 * i40e_nvmupd_nvm_erase - Erase an NVM module
 * @hw: pointer to hardware structure
 * @cmd: pointer to nvm update command buffer
 * @perrno: pointer to return error code
 *
 * module, offset, data_size and data are in cmd structure
 **/
static int i40e_nvmupd_nvm_erase(struct i40e_hw *hw,
				 struct i40e_nvm_access *cmd,
				 int *perrno)
{
	struct i40e_asq_cmd_details cmd_details;
	u8 module, transaction;
	int status = 0;
	bool last;

	transaction = i40e_nvmupd_get_transaction(cmd->config);
	module = i40e_nvmupd_get_module(cmd->config);
	last = (transaction & I40E_NVM_LCB);

	memset(&cmd_details, 0, sizeof(cmd_details));
	cmd_details.wb_desc = &hw->nvm_wb_desc;

	status = i40e_aq_erase_nvm(hw, module, cmd->offset, (u16)cmd->data_size,
				   last, &cmd_details);
	if (status) {
		i40e_debug(hw, I40E_DEBUG_NVM,
			   "i40e_nvmupd_nvm_erase mod 0x%x  off 0x%x len 0x%x\n",
			   module, cmd->offset, cmd->data_size);
		i40e_debug(hw, I40E_DEBUG_NVM,
			   "i40e_nvmupd_nvm_erase status %d aq %d\n",
			   status, hw->aq.asq_last_status);
		*perrno = i40e_aq_rc_to_posix(status, hw->aq.asq_last_status);
	}

	return status;
}

/**
 * i40e_nvmupd_nvm_write - Write NVM
 * @hw: pointer to hardware structure
 * @cmd: pointer to nvm update command buffer
 * @bytes: pointer to the data buffer
 * @perrno: pointer to return error code
 *
 * module, offset, data_size and data are in cmd structure
 **/
static int i40e_nvmupd_nvm_write(struct i40e_hw *hw,
				 struct i40e_nvm_access *cmd,
				 u8 *bytes, int *perrno)
{
	struct i40e_asq_cmd_details cmd_details;
	u8 module, transaction;
	u8 preservation_flags;
	int status = 0;
	bool last;

	transaction = i40e_nvmupd_get_transaction(cmd->config);
	module = i40e_nvmupd_get_module(cmd->config);
	last = (transaction & I40E_NVM_LCB);
	preservation_flags = i40e_nvmupd_get_preservation_flags(cmd->config);

	memset(&cmd_details, 0, sizeof(cmd_details));
	cmd_details.wb_desc = &hw->nvm_wb_desc;

	status = i40e_aq_update_nvm(hw, module, cmd->offset,
				    (u16)cmd->data_size, bytes, last,
				    preservation_flags, &cmd_details);
	if (status) {
		i40e_debug(hw, I40E_DEBUG_NVM,
			   "i40e_nvmupd_nvm_write mod 0x%x off 0x%x len 0x%x\n",
			   module, cmd->offset, cmd->data_size);
		i40e_debug(hw, I40E_DEBUG_NVM,
			   "i40e_nvmupd_nvm_write status %d aq %d\n",
			   status, hw->aq.asq_last_status);
		*perrno = i40e_aq_rc_to_posix(status, hw->aq.asq_last_status);
	}

	return status;
}<|MERGE_RESOLUTION|>--- conflicted
+++ resolved
@@ -111,10 +111,6 @@
  **/
 void i40e_release_nvm(struct i40e_hw *hw)
 {
-<<<<<<< HEAD
-	int ret_code = I40E_SUCCESS;
-=======
->>>>>>> ccf0a997
 	u32 total_delay = 0;
 	int ret_code = 0;
 
@@ -144,11 +140,7 @@
  **/
 static int i40e_poll_sr_srctl_done_bit(struct i40e_hw *hw)
 {
-<<<<<<< HEAD
-	int ret_code = I40E_ERR_TIMEOUT;
-=======
 	int ret_code = -EIO;
->>>>>>> ccf0a997
 	u32 srctl, wait_cnt;
 
 	/* Poll the I40E_GLNVM_SRCTL until the done bit is set */
@@ -176,11 +168,7 @@
 static int i40e_read_nvm_word_srctl(struct i40e_hw *hw, u16 offset,
 				    u16 *data)
 {
-<<<<<<< HEAD
-	int ret_code = I40E_ERR_TIMEOUT;
-=======
 	int ret_code = -EIO;
->>>>>>> ccf0a997
 	u32 sr_reg;
 
 	if (offset >= hw->nvm.sr_size) {
@@ -234,11 +222,7 @@
 			    bool last_command)
 {
 	struct i40e_asq_cmd_details cmd_details;
-<<<<<<< HEAD
-	int ret_code = I40E_ERR_NVM;
-=======
 	int ret_code = -EIO;
->>>>>>> ccf0a997
 
 	memset(&cmd_details, 0, sizeof(cmd_details));
 	cmd_details.wb_desc = &hw->nvm_wb_desc;
@@ -283,11 +267,7 @@
 static int i40e_read_nvm_word_aq(struct i40e_hw *hw, u16 offset,
 				 u16 *data)
 {
-<<<<<<< HEAD
-	int ret_code = I40E_ERR_TIMEOUT;
-=======
 	int ret_code = -EIO;
->>>>>>> ccf0a997
 
 	ret_code = i40e_read_nvm_aq(hw, 0x0, offset, 1, data, true);
 	*data = le16_to_cpu(*(__le16 *)data);
@@ -569,11 +549,7 @@
 			     bool last_command)
 {
 	struct i40e_asq_cmd_details cmd_details;
-<<<<<<< HEAD
-	int ret_code = I40E_ERR_NVM;
-=======
 	int ret_code = -EIO;
->>>>>>> ccf0a997
 
 	memset(&cmd_details, 0, sizeof(cmd_details));
 	cmd_details.wb_desc = &hw->nvm_wb_desc;
@@ -1453,13 +1429,8 @@
 				       buff_size, &cmd_details);
 	if (status) {
 		i40e_debug(hw, I40E_DEBUG_NVM,
-<<<<<<< HEAD
-			   "%s err %d aq_err %s\n",
-			   __func__, status,
-=======
 			   "%s err %pe aq_err %s\n",
 			   __func__, ERR_PTR(status),
->>>>>>> ccf0a997
 			   i40e_aq_str(hw, hw->aq.asq_last_status));
 		*perrno = i40e_aq_rc_to_posix(status, hw->aq.asq_last_status);
 		return status;
