--- conflicted
+++ resolved
@@ -4635,11 +4635,7 @@
 				    u16 reg, u8 phy_addr, u16 *value)
 {
 	u8 port_num = (u8)hw->func_caps.mdio_port_num;
-<<<<<<< HEAD
-	int status = I40E_ERR_TIMEOUT;
-=======
 	int status = -EIO;
->>>>>>> ccf0a997
 	u32 command = 0;
 	u16 retry = 1000;
 
@@ -4684,11 +4680,7 @@
 				     u16 reg, u8 phy_addr, u16 value)
 {
 	u8 port_num = (u8)hw->func_caps.mdio_port_num;
-<<<<<<< HEAD
-	int status = I40E_ERR_TIMEOUT;
-=======
 	int status = -EIO;
->>>>>>> ccf0a997
 	u32 command  = 0;
 	u16 retry = 1000;
 
@@ -4729,11 +4721,7 @@
 				    u8 page, u16 reg, u8 phy_addr, u16 *value)
 {
 	u8 port_num = hw->func_caps.mdio_port_num;
-<<<<<<< HEAD
-	int status = I40E_ERR_TIMEOUT;
-=======
 	int status = -EIO;
->>>>>>> ccf0a997
 	u32 command = 0;
 	u16 retry = 1000;
 
@@ -4807,11 +4795,7 @@
 				     u8 page, u16 reg, u8 phy_addr, u16 value)
 {
 	u8 port_num = hw->func_caps.mdio_port_num;
-<<<<<<< HEAD
-	int status = I40E_ERR_TIMEOUT;
-=======
 	int status = -EIO;
->>>>>>> ccf0a997
 	u16 retry = 1000;
 	u32 command = 0;
 
