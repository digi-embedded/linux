// SPDX-License-Identifier: GPL-2.0
/* Copyright(c) 1999 - 2018 Intel Corporation. */

#define pr_fmt(fmt) KBUILD_MODNAME ": " fmt

#include <linux/module.h>
#include <linux/types.h>
#include <linux/init.h>
#include <linux/pci.h>
#include <linux/vmalloc.h>
#include <linux/pagemap.h>
#include <linux/delay.h>
#include <linux/netdevice.h>
#include <linux/interrupt.h>
#include <linux/tcp.h>
#include <linux/ipv6.h>
#include <linux/slab.h>
#include <net/checksum.h>
#include <net/ip6_checksum.h>
#include <linux/ethtool.h>
#include <linux/if_vlan.h>
#include <linux/cpu.h>
#include <linux/smp.h>
#include <linux/pm_qos.h>
#include <linux/pm_runtime.h>
#include <linux/aer.h>
#include <linux/prefetch.h>
#include <linux/suspend.h>

#include "e1000.h"

char e1000e_driver_name[] = "e1000e";

#define DEFAULT_MSG_ENABLE (NETIF_MSG_DRV|NETIF_MSG_PROBE|NETIF_MSG_LINK)
static int debug = -1;
module_param(debug, int, 0);
MODULE_PARM_DESC(debug, "Debug level (0=none,...,16=all)");

static const struct e1000_info *e1000_info_tbl[] = {
	[board_82571]		= &e1000_82571_info,
	[board_82572]		= &e1000_82572_info,
	[board_82573]		= &e1000_82573_info,
	[board_82574]		= &e1000_82574_info,
	[board_82583]		= &e1000_82583_info,
	[board_80003es2lan]	= &e1000_es2_info,
	[board_ich8lan]		= &e1000_ich8_info,
	[board_ich9lan]		= &e1000_ich9_info,
	[board_ich10lan]	= &e1000_ich10_info,
	[board_pchlan]		= &e1000_pch_info,
	[board_pch2lan]		= &e1000_pch2_info,
	[board_pch_lpt]		= &e1000_pch_lpt_info,
	[board_pch_spt]		= &e1000_pch_spt_info,
	[board_pch_cnp]		= &e1000_pch_cnp_info,
	[board_pch_tgp]		= &e1000_pch_tgp_info,
};

struct e1000_reg_info {
	u32 ofs;
	char *name;
};

static const struct e1000_reg_info e1000_reg_info_tbl[] = {
	/* General Registers */
	{E1000_CTRL, "CTRL"},
	{E1000_STATUS, "STATUS"},
	{E1000_CTRL_EXT, "CTRL_EXT"},

	/* Interrupt Registers */
	{E1000_ICR, "ICR"},

	/* Rx Registers */
	{E1000_RCTL, "RCTL"},
	{E1000_RDLEN(0), "RDLEN"},
	{E1000_RDH(0), "RDH"},
	{E1000_RDT(0), "RDT"},
	{E1000_RDTR, "RDTR"},
	{E1000_RXDCTL(0), "RXDCTL"},
	{E1000_ERT, "ERT"},
	{E1000_RDBAL(0), "RDBAL"},
	{E1000_RDBAH(0), "RDBAH"},
	{E1000_RDFH, "RDFH"},
	{E1000_RDFT, "RDFT"},
	{E1000_RDFHS, "RDFHS"},
	{E1000_RDFTS, "RDFTS"},
	{E1000_RDFPC, "RDFPC"},

	/* Tx Registers */
	{E1000_TCTL, "TCTL"},
	{E1000_TDBAL(0), "TDBAL"},
	{E1000_TDBAH(0), "TDBAH"},
	{E1000_TDLEN(0), "TDLEN"},
	{E1000_TDH(0), "TDH"},
	{E1000_TDT(0), "TDT"},
	{E1000_TIDV, "TIDV"},
	{E1000_TXDCTL(0), "TXDCTL"},
	{E1000_TADV, "TADV"},
	{E1000_TARC(0), "TARC"},
	{E1000_TDFH, "TDFH"},
	{E1000_TDFT, "TDFT"},
	{E1000_TDFHS, "TDFHS"},
	{E1000_TDFTS, "TDFTS"},
	{E1000_TDFPC, "TDFPC"},

	/* List Terminator */
	{0, NULL}
};

/**
 * __ew32_prepare - prepare to write to MAC CSR register on certain parts
 * @hw: pointer to the HW structure
 *
 * When updating the MAC CSR registers, the Manageability Engine (ME) could
 * be accessing the registers at the same time.  Normally, this is handled in
 * h/w by an arbiter but on some parts there is a bug that acknowledges Host
 * accesses later than it should which could result in the register to have
 * an incorrect value.  Workaround this by checking the FWSM register which
 * has bit 24 set while ME is accessing MAC CSR registers, wait if it is set
 * and try again a number of times.
 **/
static void __ew32_prepare(struct e1000_hw *hw)
{
	s32 i = E1000_ICH_FWSM_PCIM2PCI_COUNT;

	while ((er32(FWSM) & E1000_ICH_FWSM_PCIM2PCI) && --i)
		udelay(50);
}

void __ew32(struct e1000_hw *hw, unsigned long reg, u32 val)
{
	if (hw->adapter->flags2 & FLAG2_PCIM2PCI_ARBITER_WA)
		__ew32_prepare(hw);

	writel(val, hw->hw_addr + reg);
}

/**
 * e1000_regdump - register printout routine
 * @hw: pointer to the HW structure
 * @reginfo: pointer to the register info table
 **/
static void e1000_regdump(struct e1000_hw *hw, struct e1000_reg_info *reginfo)
{
	int n = 0;
	char rname[16];
	u32 regs[8];

	switch (reginfo->ofs) {
	case E1000_RXDCTL(0):
		for (n = 0; n < 2; n++)
			regs[n] = __er32(hw, E1000_RXDCTL(n));
		break;
	case E1000_TXDCTL(0):
		for (n = 0; n < 2; n++)
			regs[n] = __er32(hw, E1000_TXDCTL(n));
		break;
	case E1000_TARC(0):
		for (n = 0; n < 2; n++)
			regs[n] = __er32(hw, E1000_TARC(n));
		break;
	default:
		pr_info("%-15s %08x\n",
			reginfo->name, __er32(hw, reginfo->ofs));
		return;
	}

	snprintf(rname, 16, "%s%s", reginfo->name, "[0-1]");
	pr_info("%-15s %08x %08x\n", rname, regs[0], regs[1]);
}

static void e1000e_dump_ps_pages(struct e1000_adapter *adapter,
				 struct e1000_buffer *bi)
{
	int i;
	struct e1000_ps_page *ps_page;

	for (i = 0; i < adapter->rx_ps_pages; i++) {
		ps_page = &bi->ps_pages[i];

		if (ps_page->page) {
			pr_info("packet dump for ps_page %d:\n", i);
			print_hex_dump(KERN_INFO, "", DUMP_PREFIX_ADDRESS,
				       16, 1, page_address(ps_page->page),
				       PAGE_SIZE, true);
		}
	}
}

/**
 * e1000e_dump - Print registers, Tx-ring and Rx-ring
 * @adapter: board private structure
 **/
static void e1000e_dump(struct e1000_adapter *adapter)
{
	struct net_device *netdev = adapter->netdev;
	struct e1000_hw *hw = &adapter->hw;
	struct e1000_reg_info *reginfo;
	struct e1000_ring *tx_ring = adapter->tx_ring;
	struct e1000_tx_desc *tx_desc;
	struct my_u0 {
		__le64 a;
		__le64 b;
	} *u0;
	struct e1000_buffer *buffer_info;
	struct e1000_ring *rx_ring = adapter->rx_ring;
	union e1000_rx_desc_packet_split *rx_desc_ps;
	union e1000_rx_desc_extended *rx_desc;
	struct my_u1 {
		__le64 a;
		__le64 b;
		__le64 c;
		__le64 d;
	} *u1;
	u32 staterr;
	int i = 0;

	if (!netif_msg_hw(adapter))
		return;

	/* Print netdevice Info */
	if (netdev) {
		dev_info(&adapter->pdev->dev, "Net device Info\n");
		pr_info("Device Name     state            trans_start\n");
		pr_info("%-15s %016lX %016lX\n", netdev->name,
			netdev->state, dev_trans_start(netdev));
	}

	/* Print Registers */
	dev_info(&adapter->pdev->dev, "Register Dump\n");
	pr_info(" Register Name   Value\n");
	for (reginfo = (struct e1000_reg_info *)e1000_reg_info_tbl;
	     reginfo->name; reginfo++) {
		e1000_regdump(hw, reginfo);
	}

	/* Print Tx Ring Summary */
	if (!netdev || !netif_running(netdev))
		return;

	dev_info(&adapter->pdev->dev, "Tx Ring Summary\n");
	pr_info("Queue [NTU] [NTC] [bi(ntc)->dma  ] leng ntw timestamp\n");
	buffer_info = &tx_ring->buffer_info[tx_ring->next_to_clean];
	pr_info(" %5d %5X %5X %016llX %04X %3X %016llX\n",
		0, tx_ring->next_to_use, tx_ring->next_to_clean,
		(unsigned long long)buffer_info->dma,
		buffer_info->length,
		buffer_info->next_to_watch,
		(unsigned long long)buffer_info->time_stamp);

	/* Print Tx Ring */
	if (!netif_msg_tx_done(adapter))
		goto rx_ring_summary;

	dev_info(&adapter->pdev->dev, "Tx Ring Dump\n");

	/* Transmit Descriptor Formats - DEXT[29] is 0 (Legacy) or 1 (Extended)
	 *
	 * Legacy Transmit Descriptor
	 *   +--------------------------------------------------------------+
	 * 0 |         Buffer Address [63:0] (Reserved on Write Back)       |
	 *   +--------------------------------------------------------------+
	 * 8 | Special  |    CSS     | Status |  CMD    |  CSO   |  Length  |
	 *   +--------------------------------------------------------------+
	 *   63       48 47        36 35    32 31     24 23    16 15        0
	 *
	 * Extended Context Descriptor (DTYP=0x0) for TSO or checksum offload
	 *   63      48 47    40 39       32 31             16 15    8 7      0
	 *   +----------------------------------------------------------------+
	 * 0 |  TUCSE  | TUCS0  |   TUCSS   |     IPCSE       | IPCS0 | IPCSS |
	 *   +----------------------------------------------------------------+
	 * 8 |   MSS   | HDRLEN | RSV | STA | TUCMD | DTYP |      PAYLEN      |
	 *   +----------------------------------------------------------------+
	 *   63      48 47    40 39 36 35 32 31   24 23  20 19                0
	 *
	 * Extended Data Descriptor (DTYP=0x1)
	 *   +----------------------------------------------------------------+
	 * 0 |                     Buffer Address [63:0]                      |
	 *   +----------------------------------------------------------------+
	 * 8 | VLAN tag |  POPTS  | Rsvd | Status | Command | DTYP |  DTALEN  |
	 *   +----------------------------------------------------------------+
	 *   63       48 47     40 39  36 35    32 31     24 23  20 19        0
	 */
	pr_info("Tl[desc]     [address 63:0  ] [SpeCssSCmCsLen] [bi->dma       ] leng  ntw timestamp        bi->skb <-- Legacy format\n");
	pr_info("Tc[desc]     [Ce CoCsIpceCoS] [MssHlRSCm0Plen] [bi->dma       ] leng  ntw timestamp        bi->skb <-- Ext Context format\n");
	pr_info("Td[desc]     [address 63:0  ] [VlaPoRSCm1Dlen] [bi->dma       ] leng  ntw timestamp        bi->skb <-- Ext Data format\n");
	for (i = 0; tx_ring->desc && (i < tx_ring->count); i++) {
		const char *next_desc;
		tx_desc = E1000_TX_DESC(*tx_ring, i);
		buffer_info = &tx_ring->buffer_info[i];
		u0 = (struct my_u0 *)tx_desc;
		if (i == tx_ring->next_to_use && i == tx_ring->next_to_clean)
			next_desc = " NTC/U";
		else if (i == tx_ring->next_to_use)
			next_desc = " NTU";
		else if (i == tx_ring->next_to_clean)
			next_desc = " NTC";
		else
			next_desc = "";
		pr_info("T%c[0x%03X]    %016llX %016llX %016llX %04X  %3X %016llX %p%s\n",
			(!(le64_to_cpu(u0->b) & BIT(29)) ? 'l' :
			 ((le64_to_cpu(u0->b) & BIT(20)) ? 'd' : 'c')),
			i,
			(unsigned long long)le64_to_cpu(u0->a),
			(unsigned long long)le64_to_cpu(u0->b),
			(unsigned long long)buffer_info->dma,
			buffer_info->length, buffer_info->next_to_watch,
			(unsigned long long)buffer_info->time_stamp,
			buffer_info->skb, next_desc);

		if (netif_msg_pktdata(adapter) && buffer_info->skb)
			print_hex_dump(KERN_INFO, "", DUMP_PREFIX_ADDRESS,
				       16, 1, buffer_info->skb->data,
				       buffer_info->skb->len, true);
	}

	/* Print Rx Ring Summary */
rx_ring_summary:
	dev_info(&adapter->pdev->dev, "Rx Ring Summary\n");
	pr_info("Queue [NTU] [NTC]\n");
	pr_info(" %5d %5X %5X\n",
		0, rx_ring->next_to_use, rx_ring->next_to_clean);

	/* Print Rx Ring */
	if (!netif_msg_rx_status(adapter))
		return;

	dev_info(&adapter->pdev->dev, "Rx Ring Dump\n");
	switch (adapter->rx_ps_pages) {
	case 1:
	case 2:
	case 3:
		/* [Extended] Packet Split Receive Descriptor Format
		 *
		 *    +-----------------------------------------------------+
		 *  0 |                Buffer Address 0 [63:0]              |
		 *    +-----------------------------------------------------+
		 *  8 |                Buffer Address 1 [63:0]              |
		 *    +-----------------------------------------------------+
		 * 16 |                Buffer Address 2 [63:0]              |
		 *    +-----------------------------------------------------+
		 * 24 |                Buffer Address 3 [63:0]              |
		 *    +-----------------------------------------------------+
		 */
		pr_info("R  [desc]      [buffer 0 63:0 ] [buffer 1 63:0 ] [buffer 2 63:0 ] [buffer 3 63:0 ] [bi->dma       ] [bi->skb] <-- Ext Pkt Split format\n");
		/* [Extended] Receive Descriptor (Write-Back) Format
		 *
		 *   63       48 47    32 31     13 12    8 7    4 3        0
		 *   +------------------------------------------------------+
		 * 0 | Packet   | IP     |  Rsvd   | MRQ   | Rsvd | MRQ RSS |
		 *   | Checksum | Ident  |         | Queue |      |  Type   |
		 *   +------------------------------------------------------+
		 * 8 | VLAN Tag | Length | Extended Error | Extended Status |
		 *   +------------------------------------------------------+
		 *   63       48 47    32 31            20 19               0
		 */
		pr_info("RWB[desc]      [ck ipid mrqhsh] [vl   l0 ee  es] [ l3  l2  l1 hs] [reserved      ] ---------------- [bi->skb] <-- Ext Rx Write-Back format\n");
		for (i = 0; i < rx_ring->count; i++) {
			const char *next_desc;
			buffer_info = &rx_ring->buffer_info[i];
			rx_desc_ps = E1000_RX_DESC_PS(*rx_ring, i);
			u1 = (struct my_u1 *)rx_desc_ps;
			staterr =
			    le32_to_cpu(rx_desc_ps->wb.middle.status_error);

			if (i == rx_ring->next_to_use)
				next_desc = " NTU";
			else if (i == rx_ring->next_to_clean)
				next_desc = " NTC";
			else
				next_desc = "";

			if (staterr & E1000_RXD_STAT_DD) {
				/* Descriptor Done */
				pr_info("%s[0x%03X]     %016llX %016llX %016llX %016llX ---------------- %p%s\n",
					"RWB", i,
					(unsigned long long)le64_to_cpu(u1->a),
					(unsigned long long)le64_to_cpu(u1->b),
					(unsigned long long)le64_to_cpu(u1->c),
					(unsigned long long)le64_to_cpu(u1->d),
					buffer_info->skb, next_desc);
			} else {
				pr_info("%s[0x%03X]     %016llX %016llX %016llX %016llX %016llX %p%s\n",
					"R  ", i,
					(unsigned long long)le64_to_cpu(u1->a),
					(unsigned long long)le64_to_cpu(u1->b),
					(unsigned long long)le64_to_cpu(u1->c),
					(unsigned long long)le64_to_cpu(u1->d),
					(unsigned long long)buffer_info->dma,
					buffer_info->skb, next_desc);

				if (netif_msg_pktdata(adapter))
					e1000e_dump_ps_pages(adapter,
							     buffer_info);
			}
		}
		break;
	default:
	case 0:
		/* Extended Receive Descriptor (Read) Format
		 *
		 *   +-----------------------------------------------------+
		 * 0 |                Buffer Address [63:0]                |
		 *   +-----------------------------------------------------+
		 * 8 |                      Reserved                       |
		 *   +-----------------------------------------------------+
		 */
		pr_info("R  [desc]      [buf addr 63:0 ] [reserved 63:0 ] [bi->dma       ] [bi->skb] <-- Ext (Read) format\n");
		/* Extended Receive Descriptor (Write-Back) Format
		 *
		 *   63       48 47    32 31    24 23            4 3        0
		 *   +------------------------------------------------------+
		 *   |     RSS Hash      |        |               |         |
		 * 0 +-------------------+  Rsvd  |   Reserved    | MRQ RSS |
		 *   | Packet   | IP     |        |               |  Type   |
		 *   | Checksum | Ident  |        |               |         |
		 *   +------------------------------------------------------+
		 * 8 | VLAN Tag | Length | Extended Error | Extended Status |
		 *   +------------------------------------------------------+
		 *   63       48 47    32 31            20 19               0
		 */
		pr_info("RWB[desc]      [cs ipid    mrq] [vt   ln xe  xs] [bi->skb] <-- Ext (Write-Back) format\n");

		for (i = 0; i < rx_ring->count; i++) {
			const char *next_desc;

			buffer_info = &rx_ring->buffer_info[i];
			rx_desc = E1000_RX_DESC_EXT(*rx_ring, i);
			u1 = (struct my_u1 *)rx_desc;
			staterr = le32_to_cpu(rx_desc->wb.upper.status_error);

			if (i == rx_ring->next_to_use)
				next_desc = " NTU";
			else if (i == rx_ring->next_to_clean)
				next_desc = " NTC";
			else
				next_desc = "";

			if (staterr & E1000_RXD_STAT_DD) {
				/* Descriptor Done */
				pr_info("%s[0x%03X]     %016llX %016llX ---------------- %p%s\n",
					"RWB", i,
					(unsigned long long)le64_to_cpu(u1->a),
					(unsigned long long)le64_to_cpu(u1->b),
					buffer_info->skb, next_desc);
			} else {
				pr_info("%s[0x%03X]     %016llX %016llX %016llX %p%s\n",
					"R  ", i,
					(unsigned long long)le64_to_cpu(u1->a),
					(unsigned long long)le64_to_cpu(u1->b),
					(unsigned long long)buffer_info->dma,
					buffer_info->skb, next_desc);

				if (netif_msg_pktdata(adapter) &&
				    buffer_info->skb)
					print_hex_dump(KERN_INFO, "",
						       DUMP_PREFIX_ADDRESS, 16,
						       1,
						       buffer_info->skb->data,
						       adapter->rx_buffer_len,
						       true);
			}
		}
	}
}

/**
 * e1000_desc_unused - calculate if we have unused descriptors
 * @ring: pointer to ring struct to perform calculation on
 **/
static int e1000_desc_unused(struct e1000_ring *ring)
{
	if (ring->next_to_clean > ring->next_to_use)
		return ring->next_to_clean - ring->next_to_use - 1;

	return ring->count + ring->next_to_clean - ring->next_to_use - 1;
}

/**
 * e1000e_systim_to_hwtstamp - convert system time value to hw time stamp
 * @adapter: board private structure
 * @hwtstamps: time stamp structure to update
 * @systim: unsigned 64bit system time value.
 *
 * Convert the system time value stored in the RX/TXSTMP registers into a
 * hwtstamp which can be used by the upper level time stamping functions.
 *
 * The 'systim_lock' spinlock is used to protect the consistency of the
 * system time value. This is needed because reading the 64 bit time
 * value involves reading two 32 bit registers. The first read latches the
 * value.
 **/
static void e1000e_systim_to_hwtstamp(struct e1000_adapter *adapter,
				      struct skb_shared_hwtstamps *hwtstamps,
				      u64 systim)
{
	u64 ns;
	unsigned long flags;

	spin_lock_irqsave(&adapter->systim_lock, flags);
	ns = timecounter_cyc2time(&adapter->tc, systim);
	spin_unlock_irqrestore(&adapter->systim_lock, flags);

	memset(hwtstamps, 0, sizeof(*hwtstamps));
	hwtstamps->hwtstamp = ns_to_ktime(ns);
}

/**
 * e1000e_rx_hwtstamp - utility function which checks for Rx time stamp
 * @adapter: board private structure
 * @status: descriptor extended error and status field
 * @skb: particular skb to include time stamp
 *
 * If the time stamp is valid, convert it into the timecounter ns value
 * and store that result into the shhwtstamps structure which is passed
 * up the network stack.
 **/
static void e1000e_rx_hwtstamp(struct e1000_adapter *adapter, u32 status,
			       struct sk_buff *skb)
{
	struct e1000_hw *hw = &adapter->hw;
	u64 rxstmp;

	if (!(adapter->flags & FLAG_HAS_HW_TIMESTAMP) ||
	    !(status & E1000_RXDEXT_STATERR_TST) ||
	    !(er32(TSYNCRXCTL) & E1000_TSYNCRXCTL_VALID))
		return;

	/* The Rx time stamp registers contain the time stamp.  No other
	 * received packet will be time stamped until the Rx time stamp
	 * registers are read.  Because only one packet can be time stamped
	 * at a time, the register values must belong to this packet and
	 * therefore none of the other additional attributes need to be
	 * compared.
	 */
	rxstmp = (u64)er32(RXSTMPL);
	rxstmp |= (u64)er32(RXSTMPH) << 32;
	e1000e_systim_to_hwtstamp(adapter, skb_hwtstamps(skb), rxstmp);

	adapter->flags2 &= ~FLAG2_CHECK_RX_HWTSTAMP;
}

/**
 * e1000_receive_skb - helper function to handle Rx indications
 * @adapter: board private structure
 * @netdev: pointer to netdev struct
 * @staterr: descriptor extended error and status field as written by hardware
 * @vlan: descriptor vlan field as written by hardware (no le/be conversion)
 * @skb: pointer to sk_buff to be indicated to stack
 **/
static void e1000_receive_skb(struct e1000_adapter *adapter,
			      struct net_device *netdev, struct sk_buff *skb,
			      u32 staterr, __le16 vlan)
{
	u16 tag = le16_to_cpu(vlan);

	e1000e_rx_hwtstamp(adapter, staterr, skb);

	skb->protocol = eth_type_trans(skb, netdev);

	if (staterr & E1000_RXD_STAT_VP)
		__vlan_hwaccel_put_tag(skb, htons(ETH_P_8021Q), tag);

	napi_gro_receive(&adapter->napi, skb);
}

/**
 * e1000_rx_checksum - Receive Checksum Offload
 * @adapter: board private structure
 * @status_err: receive descriptor status and error fields
 * @skb: socket buffer with received data
 **/
static void e1000_rx_checksum(struct e1000_adapter *adapter, u32 status_err,
			      struct sk_buff *skb)
{
	u16 status = (u16)status_err;
	u8 errors = (u8)(status_err >> 24);

	skb_checksum_none_assert(skb);

	/* Rx checksum disabled */
	if (!(adapter->netdev->features & NETIF_F_RXCSUM))
		return;

	/* Ignore Checksum bit is set */
	if (status & E1000_RXD_STAT_IXSM)
		return;

	/* TCP/UDP checksum error bit or IP checksum error bit is set */
	if (errors & (E1000_RXD_ERR_TCPE | E1000_RXD_ERR_IPE)) {
		/* let the stack verify checksum errors */
		adapter->hw_csum_err++;
		return;
	}

	/* TCP/UDP Checksum has not been calculated */
	if (!(status & (E1000_RXD_STAT_TCPCS | E1000_RXD_STAT_UDPCS)))
		return;

	/* It must be a TCP or UDP packet with a valid checksum */
	skb->ip_summed = CHECKSUM_UNNECESSARY;
	adapter->hw_csum_good++;
}

static void e1000e_update_rdt_wa(struct e1000_ring *rx_ring, unsigned int i)
{
	struct e1000_adapter *adapter = rx_ring->adapter;
	struct e1000_hw *hw = &adapter->hw;

	__ew32_prepare(hw);
	writel(i, rx_ring->tail);

	if (unlikely(i != readl(rx_ring->tail))) {
		u32 rctl = er32(RCTL);

		ew32(RCTL, rctl & ~E1000_RCTL_EN);
		e_err("ME firmware caused invalid RDT - resetting\n");
		schedule_work(&adapter->reset_task);
	}
}

static void e1000e_update_tdt_wa(struct e1000_ring *tx_ring, unsigned int i)
{
	struct e1000_adapter *adapter = tx_ring->adapter;
	struct e1000_hw *hw = &adapter->hw;

	__ew32_prepare(hw);
	writel(i, tx_ring->tail);

	if (unlikely(i != readl(tx_ring->tail))) {
		u32 tctl = er32(TCTL);

		ew32(TCTL, tctl & ~E1000_TCTL_EN);
		e_err("ME firmware caused invalid TDT - resetting\n");
		schedule_work(&adapter->reset_task);
	}
}

/**
 * e1000_alloc_rx_buffers - Replace used receive buffers
 * @rx_ring: Rx descriptor ring
 * @cleaned_count: number to reallocate
 * @gfp: flags for allocation
 **/
static void e1000_alloc_rx_buffers(struct e1000_ring *rx_ring,
				   int cleaned_count, gfp_t gfp)
{
	struct e1000_adapter *adapter = rx_ring->adapter;
	struct net_device *netdev = adapter->netdev;
	struct pci_dev *pdev = adapter->pdev;
	union e1000_rx_desc_extended *rx_desc;
	struct e1000_buffer *buffer_info;
	struct sk_buff *skb;
	unsigned int i;
	unsigned int bufsz = adapter->rx_buffer_len;

	i = rx_ring->next_to_use;
	buffer_info = &rx_ring->buffer_info[i];

	while (cleaned_count--) {
		skb = buffer_info->skb;
		if (skb) {
			skb_trim(skb, 0);
			goto map_skb;
		}

		skb = __netdev_alloc_skb_ip_align(netdev, bufsz, gfp);
		if (!skb) {
			/* Better luck next round */
			adapter->alloc_rx_buff_failed++;
			break;
		}

		buffer_info->skb = skb;
map_skb:
		buffer_info->dma = dma_map_single(&pdev->dev, skb->data,
						  adapter->rx_buffer_len,
						  DMA_FROM_DEVICE);
		if (dma_mapping_error(&pdev->dev, buffer_info->dma)) {
			dev_err(&pdev->dev, "Rx DMA map failed\n");
			adapter->rx_dma_failed++;
			break;
		}

		rx_desc = E1000_RX_DESC_EXT(*rx_ring, i);
		rx_desc->read.buffer_addr = cpu_to_le64(buffer_info->dma);

		if (unlikely(!(i & (E1000_RX_BUFFER_WRITE - 1)))) {
			/* Force memory writes to complete before letting h/w
			 * know there are new descriptors to fetch.  (Only
			 * applicable for weak-ordered memory model archs,
			 * such as IA-64).
			 */
			wmb();
			if (adapter->flags2 & FLAG2_PCIM2PCI_ARBITER_WA)
				e1000e_update_rdt_wa(rx_ring, i);
			else
				writel(i, rx_ring->tail);
		}
		i++;
		if (i == rx_ring->count)
			i = 0;
		buffer_info = &rx_ring->buffer_info[i];
	}

	rx_ring->next_to_use = i;
}

/**
 * e1000_alloc_rx_buffers_ps - Replace used receive buffers; packet split
 * @rx_ring: Rx descriptor ring
 * @cleaned_count: number to reallocate
 * @gfp: flags for allocation
 **/
static void e1000_alloc_rx_buffers_ps(struct e1000_ring *rx_ring,
				      int cleaned_count, gfp_t gfp)
{
	struct e1000_adapter *adapter = rx_ring->adapter;
	struct net_device *netdev = adapter->netdev;
	struct pci_dev *pdev = adapter->pdev;
	union e1000_rx_desc_packet_split *rx_desc;
	struct e1000_buffer *buffer_info;
	struct e1000_ps_page *ps_page;
	struct sk_buff *skb;
	unsigned int i, j;

	i = rx_ring->next_to_use;
	buffer_info = &rx_ring->buffer_info[i];

	while (cleaned_count--) {
		rx_desc = E1000_RX_DESC_PS(*rx_ring, i);

		for (j = 0; j < PS_PAGE_BUFFERS; j++) {
			ps_page = &buffer_info->ps_pages[j];
			if (j >= adapter->rx_ps_pages) {
				/* all unused desc entries get hw null ptr */
				rx_desc->read.buffer_addr[j + 1] =
				    ~cpu_to_le64(0);
				continue;
			}
			if (!ps_page->page) {
				ps_page->page = alloc_page(gfp);
				if (!ps_page->page) {
					adapter->alloc_rx_buff_failed++;
					goto no_buffers;
				}
				ps_page->dma = dma_map_page(&pdev->dev,
							    ps_page->page,
							    0, PAGE_SIZE,
							    DMA_FROM_DEVICE);
				if (dma_mapping_error(&pdev->dev,
						      ps_page->dma)) {
					dev_err(&adapter->pdev->dev,
						"Rx DMA page map failed\n");
					adapter->rx_dma_failed++;
					goto no_buffers;
				}
			}
			/* Refresh the desc even if buffer_addrs
			 * didn't change because each write-back
			 * erases this info.
			 */
			rx_desc->read.buffer_addr[j + 1] =
			    cpu_to_le64(ps_page->dma);
		}

		skb = __netdev_alloc_skb_ip_align(netdev, adapter->rx_ps_bsize0,
						  gfp);

		if (!skb) {
			adapter->alloc_rx_buff_failed++;
			break;
		}

		buffer_info->skb = skb;
		buffer_info->dma = dma_map_single(&pdev->dev, skb->data,
						  adapter->rx_ps_bsize0,
						  DMA_FROM_DEVICE);
		if (dma_mapping_error(&pdev->dev, buffer_info->dma)) {
			dev_err(&pdev->dev, "Rx DMA map failed\n");
			adapter->rx_dma_failed++;
			/* cleanup skb */
			dev_kfree_skb_any(skb);
			buffer_info->skb = NULL;
			break;
		}

		rx_desc->read.buffer_addr[0] = cpu_to_le64(buffer_info->dma);

		if (unlikely(!(i & (E1000_RX_BUFFER_WRITE - 1)))) {
			/* Force memory writes to complete before letting h/w
			 * know there are new descriptors to fetch.  (Only
			 * applicable for weak-ordered memory model archs,
			 * such as IA-64).
			 */
			wmb();
			if (adapter->flags2 & FLAG2_PCIM2PCI_ARBITER_WA)
				e1000e_update_rdt_wa(rx_ring, i << 1);
			else
				writel(i << 1, rx_ring->tail);
		}

		i++;
		if (i == rx_ring->count)
			i = 0;
		buffer_info = &rx_ring->buffer_info[i];
	}

no_buffers:
	rx_ring->next_to_use = i;
}

/**
 * e1000_alloc_jumbo_rx_buffers - Replace used jumbo receive buffers
 * @rx_ring: Rx descriptor ring
 * @cleaned_count: number of buffers to allocate this pass
 * @gfp: flags for allocation
 **/

static void e1000_alloc_jumbo_rx_buffers(struct e1000_ring *rx_ring,
					 int cleaned_count, gfp_t gfp)
{
	struct e1000_adapter *adapter = rx_ring->adapter;
	struct net_device *netdev = adapter->netdev;
	struct pci_dev *pdev = adapter->pdev;
	union e1000_rx_desc_extended *rx_desc;
	struct e1000_buffer *buffer_info;
	struct sk_buff *skb;
	unsigned int i;
	unsigned int bufsz = 256 - 16;	/* for skb_reserve */

	i = rx_ring->next_to_use;
	buffer_info = &rx_ring->buffer_info[i];

	while (cleaned_count--) {
		skb = buffer_info->skb;
		if (skb) {
			skb_trim(skb, 0);
			goto check_page;
		}

		skb = __netdev_alloc_skb_ip_align(netdev, bufsz, gfp);
		if (unlikely(!skb)) {
			/* Better luck next round */
			adapter->alloc_rx_buff_failed++;
			break;
		}

		buffer_info->skb = skb;
check_page:
		/* allocate a new page if necessary */
		if (!buffer_info->page) {
			buffer_info->page = alloc_page(gfp);
			if (unlikely(!buffer_info->page)) {
				adapter->alloc_rx_buff_failed++;
				break;
			}
		}

		if (!buffer_info->dma) {
			buffer_info->dma = dma_map_page(&pdev->dev,
							buffer_info->page, 0,
							PAGE_SIZE,
							DMA_FROM_DEVICE);
			if (dma_mapping_error(&pdev->dev, buffer_info->dma)) {
				adapter->alloc_rx_buff_failed++;
				break;
			}
		}

		rx_desc = E1000_RX_DESC_EXT(*rx_ring, i);
		rx_desc->read.buffer_addr = cpu_to_le64(buffer_info->dma);

		if (unlikely(++i == rx_ring->count))
			i = 0;
		buffer_info = &rx_ring->buffer_info[i];
	}

	if (likely(rx_ring->next_to_use != i)) {
		rx_ring->next_to_use = i;
		if (unlikely(i-- == 0))
			i = (rx_ring->count - 1);

		/* Force memory writes to complete before letting h/w
		 * know there are new descriptors to fetch.  (Only
		 * applicable for weak-ordered memory model archs,
		 * such as IA-64).
		 */
		wmb();
		if (adapter->flags2 & FLAG2_PCIM2PCI_ARBITER_WA)
			e1000e_update_rdt_wa(rx_ring, i);
		else
			writel(i, rx_ring->tail);
	}
}

static inline void e1000_rx_hash(struct net_device *netdev, __le32 rss,
				 struct sk_buff *skb)
{
	if (netdev->features & NETIF_F_RXHASH)
		skb_set_hash(skb, le32_to_cpu(rss), PKT_HASH_TYPE_L3);
}

/**
 * e1000_clean_rx_irq - Send received data up the network stack
 * @rx_ring: Rx descriptor ring
 * @work_done: output parameter for indicating completed work
 * @work_to_do: how many packets we can clean
 *
 * the return value indicates whether actual cleaning was done, there
 * is no guarantee that everything was cleaned
 **/
static bool e1000_clean_rx_irq(struct e1000_ring *rx_ring, int *work_done,
			       int work_to_do)
{
	struct e1000_adapter *adapter = rx_ring->adapter;
	struct net_device *netdev = adapter->netdev;
	struct pci_dev *pdev = adapter->pdev;
	struct e1000_hw *hw = &adapter->hw;
	union e1000_rx_desc_extended *rx_desc, *next_rxd;
	struct e1000_buffer *buffer_info, *next_buffer;
	u32 length, staterr;
	unsigned int i;
	int cleaned_count = 0;
	bool cleaned = false;
	unsigned int total_rx_bytes = 0, total_rx_packets = 0;

	i = rx_ring->next_to_clean;
	rx_desc = E1000_RX_DESC_EXT(*rx_ring, i);
	staterr = le32_to_cpu(rx_desc->wb.upper.status_error);
	buffer_info = &rx_ring->buffer_info[i];

	while (staterr & E1000_RXD_STAT_DD) {
		struct sk_buff *skb;

		if (*work_done >= work_to_do)
			break;
		(*work_done)++;
		dma_rmb();	/* read descriptor and rx_buffer_info after status DD */

		skb = buffer_info->skb;
		buffer_info->skb = NULL;

		prefetch(skb->data - NET_IP_ALIGN);

		i++;
		if (i == rx_ring->count)
			i = 0;
		next_rxd = E1000_RX_DESC_EXT(*rx_ring, i);
		prefetch(next_rxd);

		next_buffer = &rx_ring->buffer_info[i];

		cleaned = true;
		cleaned_count++;
		dma_unmap_single(&pdev->dev, buffer_info->dma,
				 adapter->rx_buffer_len, DMA_FROM_DEVICE);
		buffer_info->dma = 0;

		length = le16_to_cpu(rx_desc->wb.upper.length);

		/* !EOP means multiple descriptors were used to store a single
		 * packet, if that's the case we need to toss it.  In fact, we
		 * need to toss every packet with the EOP bit clear and the
		 * next frame that _does_ have the EOP bit set, as it is by
		 * definition only a frame fragment
		 */
		if (unlikely(!(staterr & E1000_RXD_STAT_EOP)))
			adapter->flags2 |= FLAG2_IS_DISCARDING;

		if (adapter->flags2 & FLAG2_IS_DISCARDING) {
			/* All receives must fit into a single buffer */
			e_dbg("Receive packet consumed multiple buffers\n");
			/* recycle */
			buffer_info->skb = skb;
			if (staterr & E1000_RXD_STAT_EOP)
				adapter->flags2 &= ~FLAG2_IS_DISCARDING;
			goto next_desc;
		}

		if (unlikely((staterr & E1000_RXDEXT_ERR_FRAME_ERR_MASK) &&
			     !(netdev->features & NETIF_F_RXALL))) {
			/* recycle */
			buffer_info->skb = skb;
			goto next_desc;
		}

		/* adjust length to remove Ethernet CRC */
		if (!(adapter->flags2 & FLAG2_CRC_STRIPPING)) {
			/* If configured to store CRC, don't subtract FCS,
			 * but keep the FCS bytes out of the total_rx_bytes
			 * counter
			 */
			if (netdev->features & NETIF_F_RXFCS)
				total_rx_bytes -= 4;
			else
				length -= 4;
		}

		total_rx_bytes += length;
		total_rx_packets++;

		/* code added for copybreak, this should improve
		 * performance for small packets with large amounts
		 * of reassembly being done in the stack
		 */
		if (length < copybreak) {
			struct sk_buff *new_skb =
				napi_alloc_skb(&adapter->napi, length);
			if (new_skb) {
				skb_copy_to_linear_data_offset(new_skb,
							       -NET_IP_ALIGN,
							       (skb->data -
								NET_IP_ALIGN),
							       (length +
								NET_IP_ALIGN));
				/* save the skb in buffer_info as good */
				buffer_info->skb = skb;
				skb = new_skb;
			}
			/* else just continue with the old one */
		}
		/* end copybreak code */
		skb_put(skb, length);

		/* Receive Checksum Offload */
		e1000_rx_checksum(adapter, staterr, skb);

		e1000_rx_hash(netdev, rx_desc->wb.lower.hi_dword.rss, skb);

		e1000_receive_skb(adapter, netdev, skb, staterr,
				  rx_desc->wb.upper.vlan);

next_desc:
		rx_desc->wb.upper.status_error &= cpu_to_le32(~0xFF);

		/* return some buffers to hardware, one at a time is too slow */
		if (cleaned_count >= E1000_RX_BUFFER_WRITE) {
			adapter->alloc_rx_buf(rx_ring, cleaned_count,
					      GFP_ATOMIC);
			cleaned_count = 0;
		}

		/* use prefetched values */
		rx_desc = next_rxd;
		buffer_info = next_buffer;

		staterr = le32_to_cpu(rx_desc->wb.upper.status_error);
	}
	rx_ring->next_to_clean = i;

	cleaned_count = e1000_desc_unused(rx_ring);
	if (cleaned_count)
		adapter->alloc_rx_buf(rx_ring, cleaned_count, GFP_ATOMIC);

	adapter->total_rx_bytes += total_rx_bytes;
	adapter->total_rx_packets += total_rx_packets;
	return cleaned;
}

static void e1000_put_txbuf(struct e1000_ring *tx_ring,
			    struct e1000_buffer *buffer_info,
			    bool drop)
{
	struct e1000_adapter *adapter = tx_ring->adapter;

	if (buffer_info->dma) {
		if (buffer_info->mapped_as_page)
			dma_unmap_page(&adapter->pdev->dev, buffer_info->dma,
				       buffer_info->length, DMA_TO_DEVICE);
		else
			dma_unmap_single(&adapter->pdev->dev, buffer_info->dma,
					 buffer_info->length, DMA_TO_DEVICE);
		buffer_info->dma = 0;
	}
	if (buffer_info->skb) {
		if (drop)
			dev_kfree_skb_any(buffer_info->skb);
		else
			dev_consume_skb_any(buffer_info->skb);
		buffer_info->skb = NULL;
	}
	buffer_info->time_stamp = 0;
}

static void e1000_print_hw_hang(struct work_struct *work)
{
	struct e1000_adapter *adapter = container_of(work,
						     struct e1000_adapter,
						     print_hang_task);
	struct net_device *netdev = adapter->netdev;
	struct e1000_ring *tx_ring = adapter->tx_ring;
	unsigned int i = tx_ring->next_to_clean;
	unsigned int eop = tx_ring->buffer_info[i].next_to_watch;
	struct e1000_tx_desc *eop_desc = E1000_TX_DESC(*tx_ring, eop);
	struct e1000_hw *hw = &adapter->hw;
	u16 phy_status, phy_1000t_status, phy_ext_status;
	u16 pci_status;

	if (test_bit(__E1000_DOWN, &adapter->state))
		return;

	if (!adapter->tx_hang_recheck && (adapter->flags2 & FLAG2_DMA_BURST)) {
		/* May be block on write-back, flush and detect again
		 * flush pending descriptor writebacks to memory
		 */
		ew32(TIDV, adapter->tx_int_delay | E1000_TIDV_FPD);
		/* execute the writes immediately */
		e1e_flush();
		/* Due to rare timing issues, write to TIDV again to ensure
		 * the write is successful
		 */
		ew32(TIDV, adapter->tx_int_delay | E1000_TIDV_FPD);
		/* execute the writes immediately */
		e1e_flush();
		adapter->tx_hang_recheck = true;
		return;
	}
	adapter->tx_hang_recheck = false;

	if (er32(TDH(0)) == er32(TDT(0))) {
		e_dbg("false hang detected, ignoring\n");
		return;
	}

	/* Real hang detected */
	netif_stop_queue(netdev);

	e1e_rphy(hw, MII_BMSR, &phy_status);
	e1e_rphy(hw, MII_STAT1000, &phy_1000t_status);
	e1e_rphy(hw, MII_ESTATUS, &phy_ext_status);

	pci_read_config_word(adapter->pdev, PCI_STATUS, &pci_status);

	/* detected Hardware unit hang */
	e_err("Detected Hardware Unit Hang:\n"
	      "  TDH                  <%x>\n"
	      "  TDT                  <%x>\n"
	      "  next_to_use          <%x>\n"
	      "  next_to_clean        <%x>\n"
	      "buffer_info[next_to_clean]:\n"
	      "  time_stamp           <%lx>\n"
	      "  next_to_watch        <%x>\n"
	      "  jiffies              <%lx>\n"
	      "  next_to_watch.status <%x>\n"
	      "MAC Status             <%x>\n"
	      "PHY Status             <%x>\n"
	      "PHY 1000BASE-T Status  <%x>\n"
	      "PHY Extended Status    <%x>\n"
	      "PCI Status             <%x>\n",
	      readl(tx_ring->head), readl(tx_ring->tail), tx_ring->next_to_use,
	      tx_ring->next_to_clean, tx_ring->buffer_info[eop].time_stamp,
	      eop, jiffies, eop_desc->upper.fields.status, er32(STATUS),
	      phy_status, phy_1000t_status, phy_ext_status, pci_status);

	e1000e_dump(adapter);

	/* Suggest workaround for known h/w issue */
	if ((hw->mac.type == e1000_pchlan) && (er32(CTRL) & E1000_CTRL_TFCE))
		e_err("Try turning off Tx pause (flow control) via ethtool\n");
}

/**
 * e1000e_tx_hwtstamp_work - check for Tx time stamp
 * @work: pointer to work struct
 *
 * This work function polls the TSYNCTXCTL valid bit to determine when a
 * timestamp has been taken for the current stored skb.  The timestamp must
 * be for this skb because only one such packet is allowed in the queue.
 */
static void e1000e_tx_hwtstamp_work(struct work_struct *work)
{
	struct e1000_adapter *adapter = container_of(work, struct e1000_adapter,
						     tx_hwtstamp_work);
	struct e1000_hw *hw = &adapter->hw;

	if (er32(TSYNCTXCTL) & E1000_TSYNCTXCTL_VALID) {
		struct sk_buff *skb = adapter->tx_hwtstamp_skb;
		struct skb_shared_hwtstamps shhwtstamps;
		u64 txstmp;

		txstmp = er32(TXSTMPL);
		txstmp |= (u64)er32(TXSTMPH) << 32;

		e1000e_systim_to_hwtstamp(adapter, &shhwtstamps, txstmp);

		/* Clear the global tx_hwtstamp_skb pointer and force writes
		 * prior to notifying the stack of a Tx timestamp.
		 */
		adapter->tx_hwtstamp_skb = NULL;
		wmb(); /* force write prior to skb_tstamp_tx */

		skb_tstamp_tx(skb, &shhwtstamps);
		dev_consume_skb_any(skb);
	} else if (time_after(jiffies, adapter->tx_hwtstamp_start
			      + adapter->tx_timeout_factor * HZ)) {
		dev_kfree_skb_any(adapter->tx_hwtstamp_skb);
		adapter->tx_hwtstamp_skb = NULL;
		adapter->tx_hwtstamp_timeouts++;
		e_warn("clearing Tx timestamp hang\n");
	} else {
		/* reschedule to check later */
		schedule_work(&adapter->tx_hwtstamp_work);
	}
}

/**
 * e1000_clean_tx_irq - Reclaim resources after transmit completes
 * @tx_ring: Tx descriptor ring
 *
 * the return value indicates whether actual cleaning was done, there
 * is no guarantee that everything was cleaned
 **/
static bool e1000_clean_tx_irq(struct e1000_ring *tx_ring)
{
	struct e1000_adapter *adapter = tx_ring->adapter;
	struct net_device *netdev = adapter->netdev;
	struct e1000_hw *hw = &adapter->hw;
	struct e1000_tx_desc *tx_desc, *eop_desc;
	struct e1000_buffer *buffer_info;
	unsigned int i, eop;
	unsigned int count = 0;
	unsigned int total_tx_bytes = 0, total_tx_packets = 0;
	unsigned int bytes_compl = 0, pkts_compl = 0;

	i = tx_ring->next_to_clean;
	eop = tx_ring->buffer_info[i].next_to_watch;
	eop_desc = E1000_TX_DESC(*tx_ring, eop);

	while ((eop_desc->upper.data & cpu_to_le32(E1000_TXD_STAT_DD)) &&
	       (count < tx_ring->count)) {
		bool cleaned = false;

		dma_rmb();		/* read buffer_info after eop_desc */
		for (; !cleaned; count++) {
			tx_desc = E1000_TX_DESC(*tx_ring, i);
			buffer_info = &tx_ring->buffer_info[i];
			cleaned = (i == eop);

			if (cleaned) {
				total_tx_packets += buffer_info->segs;
				total_tx_bytes += buffer_info->bytecount;
				if (buffer_info->skb) {
					bytes_compl += buffer_info->skb->len;
					pkts_compl++;
				}
			}

			e1000_put_txbuf(tx_ring, buffer_info, false);
			tx_desc->upper.data = 0;

			i++;
			if (i == tx_ring->count)
				i = 0;
		}

		if (i == tx_ring->next_to_use)
			break;
		eop = tx_ring->buffer_info[i].next_to_watch;
		eop_desc = E1000_TX_DESC(*tx_ring, eop);
	}

	tx_ring->next_to_clean = i;

	netdev_completed_queue(netdev, pkts_compl, bytes_compl);

#define TX_WAKE_THRESHOLD 32
	if (count && netif_carrier_ok(netdev) &&
	    e1000_desc_unused(tx_ring) >= TX_WAKE_THRESHOLD) {
		/* Make sure that anybody stopping the queue after this
		 * sees the new next_to_clean.
		 */
		smp_mb();

		if (netif_queue_stopped(netdev) &&
		    !(test_bit(__E1000_DOWN, &adapter->state))) {
			netif_wake_queue(netdev);
			++adapter->restart_queue;
		}
	}

	if (adapter->detect_tx_hung) {
		/* Detect a transmit hang in hardware, this serializes the
		 * check with the clearing of time_stamp and movement of i
		 */
		adapter->detect_tx_hung = false;
		if (tx_ring->buffer_info[i].time_stamp &&
		    time_after(jiffies, tx_ring->buffer_info[i].time_stamp
			       + (adapter->tx_timeout_factor * HZ)) &&
		    !(er32(STATUS) & E1000_STATUS_TXOFF))
			schedule_work(&adapter->print_hang_task);
		else
			adapter->tx_hang_recheck = false;
	}
	adapter->total_tx_bytes += total_tx_bytes;
	adapter->total_tx_packets += total_tx_packets;
	return count < tx_ring->count;
}

/**
 * e1000_clean_rx_irq_ps - Send received data up the network stack; packet split
 * @rx_ring: Rx descriptor ring
 * @work_done: output parameter for indicating completed work
 * @work_to_do: how many packets we can clean
 *
 * the return value indicates whether actual cleaning was done, there
 * is no guarantee that everything was cleaned
 **/
static bool e1000_clean_rx_irq_ps(struct e1000_ring *rx_ring, int *work_done,
				  int work_to_do)
{
	struct e1000_adapter *adapter = rx_ring->adapter;
	struct e1000_hw *hw = &adapter->hw;
	union e1000_rx_desc_packet_split *rx_desc, *next_rxd;
	struct net_device *netdev = adapter->netdev;
	struct pci_dev *pdev = adapter->pdev;
	struct e1000_buffer *buffer_info, *next_buffer;
	struct e1000_ps_page *ps_page;
	struct sk_buff *skb;
	unsigned int i, j;
	u32 length, staterr;
	int cleaned_count = 0;
	bool cleaned = false;
	unsigned int total_rx_bytes = 0, total_rx_packets = 0;

	i = rx_ring->next_to_clean;
	rx_desc = E1000_RX_DESC_PS(*rx_ring, i);
	staterr = le32_to_cpu(rx_desc->wb.middle.status_error);
	buffer_info = &rx_ring->buffer_info[i];

	while (staterr & E1000_RXD_STAT_DD) {
		if (*work_done >= work_to_do)
			break;
		(*work_done)++;
		skb = buffer_info->skb;
		dma_rmb();	/* read descriptor and rx_buffer_info after status DD */

		/* in the packet split case this is header only */
		prefetch(skb->data - NET_IP_ALIGN);

		i++;
		if (i == rx_ring->count)
			i = 0;
		next_rxd = E1000_RX_DESC_PS(*rx_ring, i);
		prefetch(next_rxd);

		next_buffer = &rx_ring->buffer_info[i];

		cleaned = true;
		cleaned_count++;
		dma_unmap_single(&pdev->dev, buffer_info->dma,
				 adapter->rx_ps_bsize0, DMA_FROM_DEVICE);
		buffer_info->dma = 0;

		/* see !EOP comment in other Rx routine */
		if (!(staterr & E1000_RXD_STAT_EOP))
			adapter->flags2 |= FLAG2_IS_DISCARDING;

		if (adapter->flags2 & FLAG2_IS_DISCARDING) {
			e_dbg("Packet Split buffers didn't pick up the full packet\n");
			dev_kfree_skb_irq(skb);
			if (staterr & E1000_RXD_STAT_EOP)
				adapter->flags2 &= ~FLAG2_IS_DISCARDING;
			goto next_desc;
		}

		if (unlikely((staterr & E1000_RXDEXT_ERR_FRAME_ERR_MASK) &&
			     !(netdev->features & NETIF_F_RXALL))) {
			dev_kfree_skb_irq(skb);
			goto next_desc;
		}

		length = le16_to_cpu(rx_desc->wb.middle.length0);

		if (!length) {
			e_dbg("Last part of the packet spanning multiple descriptors\n");
			dev_kfree_skb_irq(skb);
			goto next_desc;
		}

		/* Good Receive */
		skb_put(skb, length);

		{
			/* this looks ugly, but it seems compiler issues make
			 * it more efficient than reusing j
			 */
			int l1 = le16_to_cpu(rx_desc->wb.upper.length[0]);

			/* page alloc/put takes too long and effects small
			 * packet throughput, so unsplit small packets and
			 * save the alloc/put only valid in softirq (napi)
			 * context to call kmap_*
			 */
			if (l1 && (l1 <= copybreak) &&
			    ((length + l1) <= adapter->rx_ps_bsize0)) {
				u8 *vaddr;

				ps_page = &buffer_info->ps_pages[0];

				/* there is no documentation about how to call
				 * kmap_atomic, so we can't hold the mapping
				 * very long
				 */
				dma_sync_single_for_cpu(&pdev->dev,
							ps_page->dma,
							PAGE_SIZE,
							DMA_FROM_DEVICE);
				vaddr = kmap_atomic(ps_page->page);
				memcpy(skb_tail_pointer(skb), vaddr, l1);
				kunmap_atomic(vaddr);
				dma_sync_single_for_device(&pdev->dev,
							   ps_page->dma,
							   PAGE_SIZE,
							   DMA_FROM_DEVICE);

				/* remove the CRC */
				if (!(adapter->flags2 & FLAG2_CRC_STRIPPING)) {
					if (!(netdev->features & NETIF_F_RXFCS))
						l1 -= 4;
				}

				skb_put(skb, l1);
				goto copydone;
			}	/* if */
		}

		for (j = 0; j < PS_PAGE_BUFFERS; j++) {
			length = le16_to_cpu(rx_desc->wb.upper.length[j]);
			if (!length)
				break;

			ps_page = &buffer_info->ps_pages[j];
			dma_unmap_page(&pdev->dev, ps_page->dma, PAGE_SIZE,
				       DMA_FROM_DEVICE);
			ps_page->dma = 0;
			skb_fill_page_desc(skb, j, ps_page->page, 0, length);
			ps_page->page = NULL;
			skb->len += length;
			skb->data_len += length;
			skb->truesize += PAGE_SIZE;
		}

		/* strip the ethernet crc, problem is we're using pages now so
		 * this whole operation can get a little cpu intensive
		 */
		if (!(adapter->flags2 & FLAG2_CRC_STRIPPING)) {
			if (!(netdev->features & NETIF_F_RXFCS))
				pskb_trim(skb, skb->len - 4);
		}

copydone:
		total_rx_bytes += skb->len;
		total_rx_packets++;

		e1000_rx_checksum(adapter, staterr, skb);

		e1000_rx_hash(netdev, rx_desc->wb.lower.hi_dword.rss, skb);

		if (rx_desc->wb.upper.header_status &
		    cpu_to_le16(E1000_RXDPS_HDRSTAT_HDRSP))
			adapter->rx_hdr_split++;

		e1000_receive_skb(adapter, netdev, skb, staterr,
				  rx_desc->wb.middle.vlan);

next_desc:
		rx_desc->wb.middle.status_error &= cpu_to_le32(~0xFF);
		buffer_info->skb = NULL;

		/* return some buffers to hardware, one at a time is too slow */
		if (cleaned_count >= E1000_RX_BUFFER_WRITE) {
			adapter->alloc_rx_buf(rx_ring, cleaned_count,
					      GFP_ATOMIC);
			cleaned_count = 0;
		}

		/* use prefetched values */
		rx_desc = next_rxd;
		buffer_info = next_buffer;

		staterr = le32_to_cpu(rx_desc->wb.middle.status_error);
	}
	rx_ring->next_to_clean = i;

	cleaned_count = e1000_desc_unused(rx_ring);
	if (cleaned_count)
		adapter->alloc_rx_buf(rx_ring, cleaned_count, GFP_ATOMIC);

	adapter->total_rx_bytes += total_rx_bytes;
	adapter->total_rx_packets += total_rx_packets;
	return cleaned;
}

static void e1000_consume_page(struct e1000_buffer *bi, struct sk_buff *skb,
			       u16 length)
{
	bi->page = NULL;
	skb->len += length;
	skb->data_len += length;
	skb->truesize += PAGE_SIZE;
}

/**
 * e1000_clean_jumbo_rx_irq - Send received data up the network stack; legacy
 * @rx_ring: Rx descriptor ring
 * @work_done: output parameter for indicating completed work
 * @work_to_do: how many packets we can clean
 *
 * the return value indicates whether actual cleaning was done, there
 * is no guarantee that everything was cleaned
 **/
static bool e1000_clean_jumbo_rx_irq(struct e1000_ring *rx_ring, int *work_done,
				     int work_to_do)
{
	struct e1000_adapter *adapter = rx_ring->adapter;
	struct net_device *netdev = adapter->netdev;
	struct pci_dev *pdev = adapter->pdev;
	union e1000_rx_desc_extended *rx_desc, *next_rxd;
	struct e1000_buffer *buffer_info, *next_buffer;
	u32 length, staterr;
	unsigned int i;
	int cleaned_count = 0;
	bool cleaned = false;
	unsigned int total_rx_bytes = 0, total_rx_packets = 0;
	struct skb_shared_info *shinfo;

	i = rx_ring->next_to_clean;
	rx_desc = E1000_RX_DESC_EXT(*rx_ring, i);
	staterr = le32_to_cpu(rx_desc->wb.upper.status_error);
	buffer_info = &rx_ring->buffer_info[i];

	while (staterr & E1000_RXD_STAT_DD) {
		struct sk_buff *skb;

		if (*work_done >= work_to_do)
			break;
		(*work_done)++;
		dma_rmb();	/* read descriptor and rx_buffer_info after status DD */

		skb = buffer_info->skb;
		buffer_info->skb = NULL;

		++i;
		if (i == rx_ring->count)
			i = 0;
		next_rxd = E1000_RX_DESC_EXT(*rx_ring, i);
		prefetch(next_rxd);

		next_buffer = &rx_ring->buffer_info[i];

		cleaned = true;
		cleaned_count++;
		dma_unmap_page(&pdev->dev, buffer_info->dma, PAGE_SIZE,
			       DMA_FROM_DEVICE);
		buffer_info->dma = 0;

		length = le16_to_cpu(rx_desc->wb.upper.length);

		/* errors is only valid for DD + EOP descriptors */
		if (unlikely((staterr & E1000_RXD_STAT_EOP) &&
			     ((staterr & E1000_RXDEXT_ERR_FRAME_ERR_MASK) &&
			      !(netdev->features & NETIF_F_RXALL)))) {
			/* recycle both page and skb */
			buffer_info->skb = skb;
			/* an error means any chain goes out the window too */
			if (rx_ring->rx_skb_top)
				dev_kfree_skb_irq(rx_ring->rx_skb_top);
			rx_ring->rx_skb_top = NULL;
			goto next_desc;
		}
#define rxtop (rx_ring->rx_skb_top)
		if (!(staterr & E1000_RXD_STAT_EOP)) {
			/* this descriptor is only the beginning (or middle) */
			if (!rxtop) {
				/* this is the beginning of a chain */
				rxtop = skb;
				skb_fill_page_desc(rxtop, 0, buffer_info->page,
						   0, length);
			} else {
				/* this is the middle of a chain */
				shinfo = skb_shinfo(rxtop);
				skb_fill_page_desc(rxtop, shinfo->nr_frags,
						   buffer_info->page, 0,
						   length);
				/* re-use the skb, only consumed the page */
				buffer_info->skb = skb;
			}
			e1000_consume_page(buffer_info, rxtop, length);
			goto next_desc;
		} else {
			if (rxtop) {
				/* end of the chain */
				shinfo = skb_shinfo(rxtop);
				skb_fill_page_desc(rxtop, shinfo->nr_frags,
						   buffer_info->page, 0,
						   length);
				/* re-use the current skb, we only consumed the
				 * page
				 */
				buffer_info->skb = skb;
				skb = rxtop;
				rxtop = NULL;
				e1000_consume_page(buffer_info, skb, length);
			} else {
				/* no chain, got EOP, this buf is the packet
				 * copybreak to save the put_page/alloc_page
				 */
				if (length <= copybreak &&
				    skb_tailroom(skb) >= length) {
					u8 *vaddr;
					vaddr = kmap_atomic(buffer_info->page);
					memcpy(skb_tail_pointer(skb), vaddr,
					       length);
					kunmap_atomic(vaddr);
					/* re-use the page, so don't erase
					 * buffer_info->page
					 */
					skb_put(skb, length);
				} else {
					skb_fill_page_desc(skb, 0,
							   buffer_info->page, 0,
							   length);
					e1000_consume_page(buffer_info, skb,
							   length);
				}
			}
		}

		/* Receive Checksum Offload */
		e1000_rx_checksum(adapter, staterr, skb);

		e1000_rx_hash(netdev, rx_desc->wb.lower.hi_dword.rss, skb);

		/* probably a little skewed due to removing CRC */
		total_rx_bytes += skb->len;
		total_rx_packets++;

		/* eth type trans needs skb->data to point to something */
		if (!pskb_may_pull(skb, ETH_HLEN)) {
			e_err("pskb_may_pull failed.\n");
			dev_kfree_skb_irq(skb);
			goto next_desc;
		}

		e1000_receive_skb(adapter, netdev, skb, staterr,
				  rx_desc->wb.upper.vlan);

next_desc:
		rx_desc->wb.upper.status_error &= cpu_to_le32(~0xFF);

		/* return some buffers to hardware, one at a time is too slow */
		if (unlikely(cleaned_count >= E1000_RX_BUFFER_WRITE)) {
			adapter->alloc_rx_buf(rx_ring, cleaned_count,
					      GFP_ATOMIC);
			cleaned_count = 0;
		}

		/* use prefetched values */
		rx_desc = next_rxd;
		buffer_info = next_buffer;

		staterr = le32_to_cpu(rx_desc->wb.upper.status_error);
	}
	rx_ring->next_to_clean = i;

	cleaned_count = e1000_desc_unused(rx_ring);
	if (cleaned_count)
		adapter->alloc_rx_buf(rx_ring, cleaned_count, GFP_ATOMIC);

	adapter->total_rx_bytes += total_rx_bytes;
	adapter->total_rx_packets += total_rx_packets;
	return cleaned;
}

/**
 * e1000_clean_rx_ring - Free Rx Buffers per Queue
 * @rx_ring: Rx descriptor ring
 **/
static void e1000_clean_rx_ring(struct e1000_ring *rx_ring)
{
	struct e1000_adapter *adapter = rx_ring->adapter;
	struct e1000_buffer *buffer_info;
	struct e1000_ps_page *ps_page;
	struct pci_dev *pdev = adapter->pdev;
	unsigned int i, j;

	/* Free all the Rx ring sk_buffs */
	for (i = 0; i < rx_ring->count; i++) {
		buffer_info = &rx_ring->buffer_info[i];
		if (buffer_info->dma) {
			if (adapter->clean_rx == e1000_clean_rx_irq)
				dma_unmap_single(&pdev->dev, buffer_info->dma,
						 adapter->rx_buffer_len,
						 DMA_FROM_DEVICE);
			else if (adapter->clean_rx == e1000_clean_jumbo_rx_irq)
				dma_unmap_page(&pdev->dev, buffer_info->dma,
					       PAGE_SIZE, DMA_FROM_DEVICE);
			else if (adapter->clean_rx == e1000_clean_rx_irq_ps)
				dma_unmap_single(&pdev->dev, buffer_info->dma,
						 adapter->rx_ps_bsize0,
						 DMA_FROM_DEVICE);
			buffer_info->dma = 0;
		}

		if (buffer_info->page) {
			put_page(buffer_info->page);
			buffer_info->page = NULL;
		}

		if (buffer_info->skb) {
			dev_kfree_skb(buffer_info->skb);
			buffer_info->skb = NULL;
		}

		for (j = 0; j < PS_PAGE_BUFFERS; j++) {
			ps_page = &buffer_info->ps_pages[j];
			if (!ps_page->page)
				break;
			dma_unmap_page(&pdev->dev, ps_page->dma, PAGE_SIZE,
				       DMA_FROM_DEVICE);
			ps_page->dma = 0;
			put_page(ps_page->page);
			ps_page->page = NULL;
		}
	}

	/* there also may be some cached data from a chained receive */
	if (rx_ring->rx_skb_top) {
		dev_kfree_skb(rx_ring->rx_skb_top);
		rx_ring->rx_skb_top = NULL;
	}

	/* Zero out the descriptor ring */
	memset(rx_ring->desc, 0, rx_ring->size);

	rx_ring->next_to_clean = 0;
	rx_ring->next_to_use = 0;
	adapter->flags2 &= ~FLAG2_IS_DISCARDING;
}

static void e1000e_downshift_workaround(struct work_struct *work)
{
	struct e1000_adapter *adapter = container_of(work,
						     struct e1000_adapter,
						     downshift_task);

	if (test_bit(__E1000_DOWN, &adapter->state))
		return;

	e1000e_gig_downshift_workaround_ich8lan(&adapter->hw);
}

/**
 * e1000_intr_msi - Interrupt Handler
 * @irq: interrupt number
 * @data: pointer to a network interface device structure
 **/
static irqreturn_t e1000_intr_msi(int __always_unused irq, void *data)
{
	struct net_device *netdev = data;
	struct e1000_adapter *adapter = netdev_priv(netdev);
	struct e1000_hw *hw = &adapter->hw;
	u32 icr = er32(ICR);

	/* read ICR disables interrupts using IAM */
	if (icr & E1000_ICR_LSC) {
		hw->mac.get_link_status = true;
		/* ICH8 workaround-- Call gig speed drop workaround on cable
		 * disconnect (LSC) before accessing any PHY registers
		 */
		if ((adapter->flags & FLAG_LSC_GIG_SPEED_DROP) &&
		    (!(er32(STATUS) & E1000_STATUS_LU)))
			schedule_work(&adapter->downshift_task);

		/* 80003ES2LAN workaround-- For packet buffer work-around on
		 * link down event; disable receives here in the ISR and reset
		 * adapter in watchdog
		 */
		if (netif_carrier_ok(netdev) &&
		    adapter->flags & FLAG_RX_NEEDS_RESTART) {
			/* disable receives */
			u32 rctl = er32(RCTL);

			ew32(RCTL, rctl & ~E1000_RCTL_EN);
			adapter->flags |= FLAG_RESTART_NOW;
		}
		/* guard against interrupt when we're going down */
		if (!test_bit(__E1000_DOWN, &adapter->state))
			mod_timer(&adapter->watchdog_timer, jiffies + 1);
	}

	/* Reset on uncorrectable ECC error */
	if ((icr & E1000_ICR_ECCER) && (hw->mac.type >= e1000_pch_lpt)) {
		u32 pbeccsts = er32(PBECCSTS);

		adapter->corr_errors +=
		    pbeccsts & E1000_PBECCSTS_CORR_ERR_CNT_MASK;
		adapter->uncorr_errors +=
		    (pbeccsts & E1000_PBECCSTS_UNCORR_ERR_CNT_MASK) >>
		    E1000_PBECCSTS_UNCORR_ERR_CNT_SHIFT;

		/* Do the reset outside of interrupt context */
		schedule_work(&adapter->reset_task);

		/* return immediately since reset is imminent */
		return IRQ_HANDLED;
	}

	if (napi_schedule_prep(&adapter->napi)) {
		adapter->total_tx_bytes = 0;
		adapter->total_tx_packets = 0;
		adapter->total_rx_bytes = 0;
		adapter->total_rx_packets = 0;
		__napi_schedule(&adapter->napi);
	}

	return IRQ_HANDLED;
}

/**
 * e1000_intr - Interrupt Handler
 * @irq: interrupt number
 * @data: pointer to a network interface device structure
 **/
static irqreturn_t e1000_intr(int __always_unused irq, void *data)
{
	struct net_device *netdev = data;
	struct e1000_adapter *adapter = netdev_priv(netdev);
	struct e1000_hw *hw = &adapter->hw;
	u32 rctl, icr = er32(ICR);

	if (!icr || test_bit(__E1000_DOWN, &adapter->state))
		return IRQ_NONE;	/* Not our interrupt */

	/* IMS will not auto-mask if INT_ASSERTED is not set, and if it is
	 * not set, then the adapter didn't send an interrupt
	 */
	if (!(icr & E1000_ICR_INT_ASSERTED))
		return IRQ_NONE;

	/* Interrupt Auto-Mask...upon reading ICR,
	 * interrupts are masked.  No need for the
	 * IMC write
	 */

	if (icr & E1000_ICR_LSC) {
		hw->mac.get_link_status = true;
		/* ICH8 workaround-- Call gig speed drop workaround on cable
		 * disconnect (LSC) before accessing any PHY registers
		 */
		if ((adapter->flags & FLAG_LSC_GIG_SPEED_DROP) &&
		    (!(er32(STATUS) & E1000_STATUS_LU)))
			schedule_work(&adapter->downshift_task);

		/* 80003ES2LAN workaround--
		 * For packet buffer work-around on link down event;
		 * disable receives here in the ISR and
		 * reset adapter in watchdog
		 */
		if (netif_carrier_ok(netdev) &&
		    (adapter->flags & FLAG_RX_NEEDS_RESTART)) {
			/* disable receives */
			rctl = er32(RCTL);
			ew32(RCTL, rctl & ~E1000_RCTL_EN);
			adapter->flags |= FLAG_RESTART_NOW;
		}
		/* guard against interrupt when we're going down */
		if (!test_bit(__E1000_DOWN, &adapter->state))
			mod_timer(&adapter->watchdog_timer, jiffies + 1);
	}

	/* Reset on uncorrectable ECC error */
	if ((icr & E1000_ICR_ECCER) && (hw->mac.type >= e1000_pch_lpt)) {
		u32 pbeccsts = er32(PBECCSTS);

		adapter->corr_errors +=
		    pbeccsts & E1000_PBECCSTS_CORR_ERR_CNT_MASK;
		adapter->uncorr_errors +=
		    (pbeccsts & E1000_PBECCSTS_UNCORR_ERR_CNT_MASK) >>
		    E1000_PBECCSTS_UNCORR_ERR_CNT_SHIFT;

		/* Do the reset outside of interrupt context */
		schedule_work(&adapter->reset_task);

		/* return immediately since reset is imminent */
		return IRQ_HANDLED;
	}

	if (napi_schedule_prep(&adapter->napi)) {
		adapter->total_tx_bytes = 0;
		adapter->total_tx_packets = 0;
		adapter->total_rx_bytes = 0;
		adapter->total_rx_packets = 0;
		__napi_schedule(&adapter->napi);
	}

	return IRQ_HANDLED;
}

static irqreturn_t e1000_msix_other(int __always_unused irq, void *data)
{
	struct net_device *netdev = data;
	struct e1000_adapter *adapter = netdev_priv(netdev);
	struct e1000_hw *hw = &adapter->hw;
	u32 icr = er32(ICR);

	if (icr & adapter->eiac_mask)
		ew32(ICS, (icr & adapter->eiac_mask));

	if (icr & E1000_ICR_LSC) {
		hw->mac.get_link_status = true;
		/* guard against interrupt when we're going down */
		if (!test_bit(__E1000_DOWN, &adapter->state))
			mod_timer(&adapter->watchdog_timer, jiffies + 1);
	}

	if (!test_bit(__E1000_DOWN, &adapter->state))
		ew32(IMS, E1000_IMS_OTHER | IMS_OTHER_MASK);

	return IRQ_HANDLED;
}

static irqreturn_t e1000_intr_msix_tx(int __always_unused irq, void *data)
{
	struct net_device *netdev = data;
	struct e1000_adapter *adapter = netdev_priv(netdev);
	struct e1000_hw *hw = &adapter->hw;
	struct e1000_ring *tx_ring = adapter->tx_ring;

	adapter->total_tx_bytes = 0;
	adapter->total_tx_packets = 0;

	if (!e1000_clean_tx_irq(tx_ring))
		/* Ring was not completely cleaned, so fire another interrupt */
		ew32(ICS, tx_ring->ims_val);

	if (!test_bit(__E1000_DOWN, &adapter->state))
		ew32(IMS, adapter->tx_ring->ims_val);

	return IRQ_HANDLED;
}

static irqreturn_t e1000_intr_msix_rx(int __always_unused irq, void *data)
{
	struct net_device *netdev = data;
	struct e1000_adapter *adapter = netdev_priv(netdev);
	struct e1000_ring *rx_ring = adapter->rx_ring;

	/* Write the ITR value calculated at the end of the
	 * previous interrupt.
	 */
	if (rx_ring->set_itr) {
		u32 itr = rx_ring->itr_val ?
			  1000000000 / (rx_ring->itr_val * 256) : 0;

		writel(itr, rx_ring->itr_register);
		rx_ring->set_itr = 0;
	}

	if (napi_schedule_prep(&adapter->napi)) {
		adapter->total_rx_bytes = 0;
		adapter->total_rx_packets = 0;
		__napi_schedule(&adapter->napi);
	}
	return IRQ_HANDLED;
}

/**
 * e1000_configure_msix - Configure MSI-X hardware
 * @adapter: board private structure
 *
 * e1000_configure_msix sets up the hardware to properly
 * generate MSI-X interrupts.
 **/
static void e1000_configure_msix(struct e1000_adapter *adapter)
{
	struct e1000_hw *hw = &adapter->hw;
	struct e1000_ring *rx_ring = adapter->rx_ring;
	struct e1000_ring *tx_ring = adapter->tx_ring;
	int vector = 0;
	u32 ctrl_ext, ivar = 0;

	adapter->eiac_mask = 0;

	/* Workaround issue with spurious interrupts on 82574 in MSI-X mode */
	if (hw->mac.type == e1000_82574) {
		u32 rfctl = er32(RFCTL);

		rfctl |= E1000_RFCTL_ACK_DIS;
		ew32(RFCTL, rfctl);
	}

	/* Configure Rx vector */
	rx_ring->ims_val = E1000_IMS_RXQ0;
	adapter->eiac_mask |= rx_ring->ims_val;
	if (rx_ring->itr_val)
		writel(1000000000 / (rx_ring->itr_val * 256),
		       rx_ring->itr_register);
	else
		writel(1, rx_ring->itr_register);
	ivar = E1000_IVAR_INT_ALLOC_VALID | vector;

	/* Configure Tx vector */
	tx_ring->ims_val = E1000_IMS_TXQ0;
	vector++;
	if (tx_ring->itr_val)
		writel(1000000000 / (tx_ring->itr_val * 256),
		       tx_ring->itr_register);
	else
		writel(1, tx_ring->itr_register);
	adapter->eiac_mask |= tx_ring->ims_val;
	ivar |= ((E1000_IVAR_INT_ALLOC_VALID | vector) << 8);

	/* set vector for Other Causes, e.g. link changes */
	vector++;
	ivar |= ((E1000_IVAR_INT_ALLOC_VALID | vector) << 16);
	if (rx_ring->itr_val)
		writel(1000000000 / (rx_ring->itr_val * 256),
		       hw->hw_addr + E1000_EITR_82574(vector));
	else
		writel(1, hw->hw_addr + E1000_EITR_82574(vector));

	/* Cause Tx interrupts on every write back */
	ivar |= BIT(31);

	ew32(IVAR, ivar);

	/* enable MSI-X PBA support */
	ctrl_ext = er32(CTRL_EXT) & ~E1000_CTRL_EXT_IAME;
	ctrl_ext |= E1000_CTRL_EXT_PBA_CLR | E1000_CTRL_EXT_EIAME;
	ew32(CTRL_EXT, ctrl_ext);
	e1e_flush();
}

void e1000e_reset_interrupt_capability(struct e1000_adapter *adapter)
{
	if (adapter->msix_entries) {
		pci_disable_msix(adapter->pdev);
		kfree(adapter->msix_entries);
		adapter->msix_entries = NULL;
	} else if (adapter->flags & FLAG_MSI_ENABLED) {
		pci_disable_msi(adapter->pdev);
		adapter->flags &= ~FLAG_MSI_ENABLED;
	}
}

/**
 * e1000e_set_interrupt_capability - set MSI or MSI-X if supported
 * @adapter: board private structure
 *
 * Attempt to configure interrupts using the best available
 * capabilities of the hardware and kernel.
 **/
void e1000e_set_interrupt_capability(struct e1000_adapter *adapter)
{
	int err;
	int i;

	switch (adapter->int_mode) {
	case E1000E_INT_MODE_MSIX:
		if (adapter->flags & FLAG_HAS_MSIX) {
			adapter->num_vectors = 3; /* RxQ0, TxQ0 and other */
			adapter->msix_entries = kcalloc(adapter->num_vectors,
							sizeof(struct
							       msix_entry),
							GFP_KERNEL);
			if (adapter->msix_entries) {
				struct e1000_adapter *a = adapter;

				for (i = 0; i < adapter->num_vectors; i++)
					adapter->msix_entries[i].entry = i;

				err = pci_enable_msix_range(a->pdev,
							    a->msix_entries,
							    a->num_vectors,
							    a->num_vectors);
				if (err > 0)
					return;
			}
			/* MSI-X failed, so fall through and try MSI */
			e_err("Failed to initialize MSI-X interrupts.  Falling back to MSI interrupts.\n");
			e1000e_reset_interrupt_capability(adapter);
		}
		adapter->int_mode = E1000E_INT_MODE_MSI;
		fallthrough;
	case E1000E_INT_MODE_MSI:
		if (!pci_enable_msi(adapter->pdev)) {
			adapter->flags |= FLAG_MSI_ENABLED;
		} else {
			adapter->int_mode = E1000E_INT_MODE_LEGACY;
			e_err("Failed to initialize MSI interrupts.  Falling back to legacy interrupts.\n");
		}
		fallthrough;
	case E1000E_INT_MODE_LEGACY:
		/* Don't do anything; this is the system default */
		break;
	}

	/* store the number of vectors being used */
	adapter->num_vectors = 1;
}

/**
 * e1000_request_msix - Initialize MSI-X interrupts
 * @adapter: board private structure
 *
 * e1000_request_msix allocates MSI-X vectors and requests interrupts from the
 * kernel.
 **/
static int e1000_request_msix(struct e1000_adapter *adapter)
{
	struct net_device *netdev = adapter->netdev;
	int err = 0, vector = 0;

	if (strlen(netdev->name) < (IFNAMSIZ - 5))
		snprintf(adapter->rx_ring->name,
			 sizeof(adapter->rx_ring->name) - 1,
			 "%.14s-rx-0", netdev->name);
	else
		memcpy(adapter->rx_ring->name, netdev->name, IFNAMSIZ);
	err = request_irq(adapter->msix_entries[vector].vector,
			  e1000_intr_msix_rx, 0, adapter->rx_ring->name,
			  netdev);
	if (err)
		return err;
	adapter->rx_ring->itr_register = adapter->hw.hw_addr +
	    E1000_EITR_82574(vector);
	adapter->rx_ring->itr_val = adapter->itr;
	vector++;

	if (strlen(netdev->name) < (IFNAMSIZ - 5))
		snprintf(adapter->tx_ring->name,
			 sizeof(adapter->tx_ring->name) - 1,
			 "%.14s-tx-0", netdev->name);
	else
		memcpy(adapter->tx_ring->name, netdev->name, IFNAMSIZ);
	err = request_irq(adapter->msix_entries[vector].vector,
			  e1000_intr_msix_tx, 0, adapter->tx_ring->name,
			  netdev);
	if (err)
		return err;
	adapter->tx_ring->itr_register = adapter->hw.hw_addr +
	    E1000_EITR_82574(vector);
	adapter->tx_ring->itr_val = adapter->itr;
	vector++;

	err = request_irq(adapter->msix_entries[vector].vector,
			  e1000_msix_other, 0, netdev->name, netdev);
	if (err)
		return err;

	e1000_configure_msix(adapter);

	return 0;
}

/**
 * e1000_request_irq - initialize interrupts
 * @adapter: board private structure
 *
 * Attempts to configure interrupts using the best available
 * capabilities of the hardware and kernel.
 **/
static int e1000_request_irq(struct e1000_adapter *adapter)
{
	struct net_device *netdev = adapter->netdev;
	int err;

	if (adapter->msix_entries) {
		err = e1000_request_msix(adapter);
		if (!err)
			return err;
		/* fall back to MSI */
		e1000e_reset_interrupt_capability(adapter);
		adapter->int_mode = E1000E_INT_MODE_MSI;
		e1000e_set_interrupt_capability(adapter);
	}
	if (adapter->flags & FLAG_MSI_ENABLED) {
		err = request_irq(adapter->pdev->irq, e1000_intr_msi, 0,
				  netdev->name, netdev);
		if (!err)
			return err;

		/* fall back to legacy interrupt */
		e1000e_reset_interrupt_capability(adapter);
		adapter->int_mode = E1000E_INT_MODE_LEGACY;
	}

	err = request_irq(adapter->pdev->irq, e1000_intr, IRQF_SHARED,
			  netdev->name, netdev);
	if (err)
		e_err("Unable to allocate interrupt, Error: %d\n", err);

	return err;
}

static void e1000_free_irq(struct e1000_adapter *adapter)
{
	struct net_device *netdev = adapter->netdev;

	if (adapter->msix_entries) {
		int vector = 0;

		free_irq(adapter->msix_entries[vector].vector, netdev);
		vector++;

		free_irq(adapter->msix_entries[vector].vector, netdev);
		vector++;

		/* Other Causes interrupt vector */
		free_irq(adapter->msix_entries[vector].vector, netdev);
		return;
	}

	free_irq(adapter->pdev->irq, netdev);
}

/**
 * e1000_irq_disable - Mask off interrupt generation on the NIC
 * @adapter: board private structure
 **/
static void e1000_irq_disable(struct e1000_adapter *adapter)
{
	struct e1000_hw *hw = &adapter->hw;

	ew32(IMC, ~0);
	if (adapter->msix_entries)
		ew32(EIAC_82574, 0);
	e1e_flush();

	if (adapter->msix_entries) {
		int i;

		for (i = 0; i < adapter->num_vectors; i++)
			synchronize_irq(adapter->msix_entries[i].vector);
	} else {
		synchronize_irq(adapter->pdev->irq);
	}
}

/**
 * e1000_irq_enable - Enable default interrupt generation settings
 * @adapter: board private structure
 **/
static void e1000_irq_enable(struct e1000_adapter *adapter)
{
	struct e1000_hw *hw = &adapter->hw;

	if (adapter->msix_entries) {
		ew32(EIAC_82574, adapter->eiac_mask & E1000_EIAC_MASK_82574);
		ew32(IMS, adapter->eiac_mask | E1000_IMS_OTHER |
		     IMS_OTHER_MASK);
	} else if (hw->mac.type >= e1000_pch_lpt) {
		ew32(IMS, IMS_ENABLE_MASK | E1000_IMS_ECCER);
	} else {
		ew32(IMS, IMS_ENABLE_MASK);
	}
	e1e_flush();
}

/**
 * e1000e_get_hw_control - get control of the h/w from f/w
 * @adapter: address of board private structure
 *
 * e1000e_get_hw_control sets {CTRL_EXT|SWSM}:DRV_LOAD bit.
 * For ASF and Pass Through versions of f/w this means that
 * the driver is loaded. For AMT version (only with 82573)
 * of the f/w this means that the network i/f is open.
 **/
void e1000e_get_hw_control(struct e1000_adapter *adapter)
{
	struct e1000_hw *hw = &adapter->hw;
	u32 ctrl_ext;
	u32 swsm;

	/* Let firmware know the driver has taken over */
	if (adapter->flags & FLAG_HAS_SWSM_ON_LOAD) {
		swsm = er32(SWSM);
		ew32(SWSM, swsm | E1000_SWSM_DRV_LOAD);
	} else if (adapter->flags & FLAG_HAS_CTRLEXT_ON_LOAD) {
		ctrl_ext = er32(CTRL_EXT);
		ew32(CTRL_EXT, ctrl_ext | E1000_CTRL_EXT_DRV_LOAD);
	}
}

/**
 * e1000e_release_hw_control - release control of the h/w to f/w
 * @adapter: address of board private structure
 *
 * e1000e_release_hw_control resets {CTRL_EXT|SWSM}:DRV_LOAD bit.
 * For ASF and Pass Through versions of f/w this means that the
 * driver is no longer loaded. For AMT version (only with 82573) i
 * of the f/w this means that the network i/f is closed.
 *
 **/
void e1000e_release_hw_control(struct e1000_adapter *adapter)
{
	struct e1000_hw *hw = &adapter->hw;
	u32 ctrl_ext;
	u32 swsm;

	/* Let firmware taken over control of h/w */
	if (adapter->flags & FLAG_HAS_SWSM_ON_LOAD) {
		swsm = er32(SWSM);
		ew32(SWSM, swsm & ~E1000_SWSM_DRV_LOAD);
	} else if (adapter->flags & FLAG_HAS_CTRLEXT_ON_LOAD) {
		ctrl_ext = er32(CTRL_EXT);
		ew32(CTRL_EXT, ctrl_ext & ~E1000_CTRL_EXT_DRV_LOAD);
	}
}

/**
 * e1000_alloc_ring_dma - allocate memory for a ring structure
 * @adapter: board private structure
 * @ring: ring struct for which to allocate dma
 **/
static int e1000_alloc_ring_dma(struct e1000_adapter *adapter,
				struct e1000_ring *ring)
{
	struct pci_dev *pdev = adapter->pdev;

	ring->desc = dma_alloc_coherent(&pdev->dev, ring->size, &ring->dma,
					GFP_KERNEL);
	if (!ring->desc)
		return -ENOMEM;

	return 0;
}

/**
 * e1000e_setup_tx_resources - allocate Tx resources (Descriptors)
 * @tx_ring: Tx descriptor ring
 *
 * Return 0 on success, negative on failure
 **/
int e1000e_setup_tx_resources(struct e1000_ring *tx_ring)
{
	struct e1000_adapter *adapter = tx_ring->adapter;
	int err = -ENOMEM, size;

	size = sizeof(struct e1000_buffer) * tx_ring->count;
	tx_ring->buffer_info = vzalloc(size);
	if (!tx_ring->buffer_info)
		goto err;

	/* round up to nearest 4K */
	tx_ring->size = tx_ring->count * sizeof(struct e1000_tx_desc);
	tx_ring->size = ALIGN(tx_ring->size, 4096);

	err = e1000_alloc_ring_dma(adapter, tx_ring);
	if (err)
		goto err;

	tx_ring->next_to_use = 0;
	tx_ring->next_to_clean = 0;

	return 0;
err:
	vfree(tx_ring->buffer_info);
	e_err("Unable to allocate memory for the transmit descriptor ring\n");
	return err;
}

/**
 * e1000e_setup_rx_resources - allocate Rx resources (Descriptors)
 * @rx_ring: Rx descriptor ring
 *
 * Returns 0 on success, negative on failure
 **/
int e1000e_setup_rx_resources(struct e1000_ring *rx_ring)
{
	struct e1000_adapter *adapter = rx_ring->adapter;
	struct e1000_buffer *buffer_info;
	int i, size, desc_len, err = -ENOMEM;

	size = sizeof(struct e1000_buffer) * rx_ring->count;
	rx_ring->buffer_info = vzalloc(size);
	if (!rx_ring->buffer_info)
		goto err;

	for (i = 0; i < rx_ring->count; i++) {
		buffer_info = &rx_ring->buffer_info[i];
		buffer_info->ps_pages = kcalloc(PS_PAGE_BUFFERS,
						sizeof(struct e1000_ps_page),
						GFP_KERNEL);
		if (!buffer_info->ps_pages)
			goto err_pages;
	}

	desc_len = sizeof(union e1000_rx_desc_packet_split);

	/* Round up to nearest 4K */
	rx_ring->size = rx_ring->count * desc_len;
	rx_ring->size = ALIGN(rx_ring->size, 4096);

	err = e1000_alloc_ring_dma(adapter, rx_ring);
	if (err)
		goto err_pages;

	rx_ring->next_to_clean = 0;
	rx_ring->next_to_use = 0;
	rx_ring->rx_skb_top = NULL;

	return 0;

err_pages:
	for (i = 0; i < rx_ring->count; i++) {
		buffer_info = &rx_ring->buffer_info[i];
		kfree(buffer_info->ps_pages);
	}
err:
	vfree(rx_ring->buffer_info);
	e_err("Unable to allocate memory for the receive descriptor ring\n");
	return err;
}

/**
 * e1000_clean_tx_ring - Free Tx Buffers
 * @tx_ring: Tx descriptor ring
 **/
static void e1000_clean_tx_ring(struct e1000_ring *tx_ring)
{
	struct e1000_adapter *adapter = tx_ring->adapter;
	struct e1000_buffer *buffer_info;
	unsigned long size;
	unsigned int i;

	for (i = 0; i < tx_ring->count; i++) {
		buffer_info = &tx_ring->buffer_info[i];
		e1000_put_txbuf(tx_ring, buffer_info, false);
	}

	netdev_reset_queue(adapter->netdev);
	size = sizeof(struct e1000_buffer) * tx_ring->count;
	memset(tx_ring->buffer_info, 0, size);

	memset(tx_ring->desc, 0, tx_ring->size);

	tx_ring->next_to_use = 0;
	tx_ring->next_to_clean = 0;
}

/**
 * e1000e_free_tx_resources - Free Tx Resources per Queue
 * @tx_ring: Tx descriptor ring
 *
 * Free all transmit software resources
 **/
void e1000e_free_tx_resources(struct e1000_ring *tx_ring)
{
	struct e1000_adapter *adapter = tx_ring->adapter;
	struct pci_dev *pdev = adapter->pdev;

	e1000_clean_tx_ring(tx_ring);

	vfree(tx_ring->buffer_info);
	tx_ring->buffer_info = NULL;

	dma_free_coherent(&pdev->dev, tx_ring->size, tx_ring->desc,
			  tx_ring->dma);
	tx_ring->desc = NULL;
}

/**
 * e1000e_free_rx_resources - Free Rx Resources
 * @rx_ring: Rx descriptor ring
 *
 * Free all receive software resources
 **/
void e1000e_free_rx_resources(struct e1000_ring *rx_ring)
{
	struct e1000_adapter *adapter = rx_ring->adapter;
	struct pci_dev *pdev = adapter->pdev;
	int i;

	e1000_clean_rx_ring(rx_ring);

	for (i = 0; i < rx_ring->count; i++)
		kfree(rx_ring->buffer_info[i].ps_pages);

	vfree(rx_ring->buffer_info);
	rx_ring->buffer_info = NULL;

	dma_free_coherent(&pdev->dev, rx_ring->size, rx_ring->desc,
			  rx_ring->dma);
	rx_ring->desc = NULL;
}

/**
 * e1000_update_itr - update the dynamic ITR value based on statistics
 * @itr_setting: current adapter->itr
 * @packets: the number of packets during this measurement interval
 * @bytes: the number of bytes during this measurement interval
 *
 *      Stores a new ITR value based on packets and byte
 *      counts during the last interrupt.  The advantage of per interrupt
 *      computation is faster updates and more accurate ITR for the current
 *      traffic pattern.  Constants in this function were computed
 *      based on theoretical maximum wire speed and thresholds were set based
 *      on testing data as well as attempting to minimize response time
 *      while increasing bulk throughput.  This functionality is controlled
 *      by the InterruptThrottleRate module parameter.
 **/
static unsigned int e1000_update_itr(u16 itr_setting, int packets, int bytes)
{
	unsigned int retval = itr_setting;

	if (packets == 0)
		return itr_setting;

	switch (itr_setting) {
	case lowest_latency:
		/* handle TSO and jumbo frames */
		if (bytes / packets > 8000)
			retval = bulk_latency;
		else if ((packets < 5) && (bytes > 512))
			retval = low_latency;
		break;
	case low_latency:	/* 50 usec aka 20000 ints/s */
		if (bytes > 10000) {
			/* this if handles the TSO accounting */
			if (bytes / packets > 8000)
				retval = bulk_latency;
			else if ((packets < 10) || ((bytes / packets) > 1200))
				retval = bulk_latency;
			else if ((packets > 35))
				retval = lowest_latency;
		} else if (bytes / packets > 2000) {
			retval = bulk_latency;
		} else if (packets <= 2 && bytes < 512) {
			retval = lowest_latency;
		}
		break;
	case bulk_latency:	/* 250 usec aka 4000 ints/s */
		if (bytes > 25000) {
			if (packets > 35)
				retval = low_latency;
		} else if (bytes < 6000) {
			retval = low_latency;
		}
		break;
	}

	return retval;
}

static void e1000_set_itr(struct e1000_adapter *adapter)
{
	u16 current_itr;
	u32 new_itr = adapter->itr;

	/* for non-gigabit speeds, just fix the interrupt rate at 4000 */
	if (adapter->link_speed != SPEED_1000) {
		current_itr = 0;
		new_itr = 4000;
		goto set_itr_now;
	}

	if (adapter->flags2 & FLAG2_DISABLE_AIM) {
		new_itr = 0;
		goto set_itr_now;
	}

	adapter->tx_itr = e1000_update_itr(adapter->tx_itr,
					   adapter->total_tx_packets,
					   adapter->total_tx_bytes);
	/* conservative mode (itr 3) eliminates the lowest_latency setting */
	if (adapter->itr_setting == 3 && adapter->tx_itr == lowest_latency)
		adapter->tx_itr = low_latency;

	adapter->rx_itr = e1000_update_itr(adapter->rx_itr,
					   adapter->total_rx_packets,
					   adapter->total_rx_bytes);
	/* conservative mode (itr 3) eliminates the lowest_latency setting */
	if (adapter->itr_setting == 3 && adapter->rx_itr == lowest_latency)
		adapter->rx_itr = low_latency;

	current_itr = max(adapter->rx_itr, adapter->tx_itr);

	/* counts and packets in update_itr are dependent on these numbers */
	switch (current_itr) {
	case lowest_latency:
		new_itr = 70000;
		break;
	case low_latency:
		new_itr = 20000;	/* aka hwitr = ~200 */
		break;
	case bulk_latency:
		new_itr = 4000;
		break;
	default:
		break;
	}

set_itr_now:
	if (new_itr != adapter->itr) {
		/* this attempts to bias the interrupt rate towards Bulk
		 * by adding intermediate steps when interrupt rate is
		 * increasing
		 */
		new_itr = new_itr > adapter->itr ?
		    min(adapter->itr + (new_itr >> 2), new_itr) : new_itr;
		adapter->itr = new_itr;
		adapter->rx_ring->itr_val = new_itr;
		if (adapter->msix_entries)
			adapter->rx_ring->set_itr = 1;
		else
			e1000e_write_itr(adapter, new_itr);
	}
}

/**
 * e1000e_write_itr - write the ITR value to the appropriate registers
 * @adapter: address of board private structure
 * @itr: new ITR value to program
 *
 * e1000e_write_itr determines if the adapter is in MSI-X mode
 * and, if so, writes the EITR registers with the ITR value.
 * Otherwise, it writes the ITR value into the ITR register.
 **/
void e1000e_write_itr(struct e1000_adapter *adapter, u32 itr)
{
	struct e1000_hw *hw = &adapter->hw;
	u32 new_itr = itr ? 1000000000 / (itr * 256) : 0;

	if (adapter->msix_entries) {
		int vector;

		for (vector = 0; vector < adapter->num_vectors; vector++)
			writel(new_itr, hw->hw_addr + E1000_EITR_82574(vector));
	} else {
		ew32(ITR, new_itr);
	}
}

/**
 * e1000_alloc_queues - Allocate memory for all rings
 * @adapter: board private structure to initialize
 **/
static int e1000_alloc_queues(struct e1000_adapter *adapter)
{
	int size = sizeof(struct e1000_ring);

	adapter->tx_ring = kzalloc(size, GFP_KERNEL);
	if (!adapter->tx_ring)
		goto err;
	adapter->tx_ring->count = adapter->tx_ring_count;
	adapter->tx_ring->adapter = adapter;

	adapter->rx_ring = kzalloc(size, GFP_KERNEL);
	if (!adapter->rx_ring)
		goto err;
	adapter->rx_ring->count = adapter->rx_ring_count;
	adapter->rx_ring->adapter = adapter;

	return 0;
err:
	e_err("Unable to allocate memory for queues\n");
	kfree(adapter->rx_ring);
	kfree(adapter->tx_ring);
	return -ENOMEM;
}

/**
 * e1000e_poll - NAPI Rx polling callback
 * @napi: struct associated with this polling callback
 * @budget: number of packets driver is allowed to process this poll
 **/
static int e1000e_poll(struct napi_struct *napi, int budget)
{
	struct e1000_adapter *adapter = container_of(napi, struct e1000_adapter,
						     napi);
	struct e1000_hw *hw = &adapter->hw;
	struct net_device *poll_dev = adapter->netdev;
	int tx_cleaned = 1, work_done = 0;

	adapter = netdev_priv(poll_dev);

	if (!adapter->msix_entries ||
	    (adapter->rx_ring->ims_val & adapter->tx_ring->ims_val))
		tx_cleaned = e1000_clean_tx_irq(adapter->tx_ring);

	adapter->clean_rx(adapter->rx_ring, &work_done, budget);

	if (!tx_cleaned || work_done == budget)
		return budget;

	/* Exit the polling mode, but don't re-enable interrupts if stack might
	 * poll us due to busy-polling
	 */
	if (likely(napi_complete_done(napi, work_done))) {
		if (adapter->itr_setting & 3)
			e1000_set_itr(adapter);
		if (!test_bit(__E1000_DOWN, &adapter->state)) {
			if (adapter->msix_entries)
				ew32(IMS, adapter->rx_ring->ims_val);
			else
				e1000_irq_enable(adapter);
		}
	}

	return work_done;
}

static int e1000_vlan_rx_add_vid(struct net_device *netdev,
				 __always_unused __be16 proto, u16 vid)
{
	struct e1000_adapter *adapter = netdev_priv(netdev);
	struct e1000_hw *hw = &adapter->hw;
	u32 vfta, index;

	/* don't update vlan cookie if already programmed */
	if ((adapter->hw.mng_cookie.status &
	     E1000_MNG_DHCP_COOKIE_STATUS_VLAN) &&
	    (vid == adapter->mng_vlan_id))
		return 0;

	/* add VID to filter table */
	if (adapter->flags & FLAG_HAS_HW_VLAN_FILTER) {
		index = (vid >> 5) & 0x7F;
		vfta = E1000_READ_REG_ARRAY(hw, E1000_VFTA, index);
		vfta |= BIT((vid & 0x1F));
		hw->mac.ops.write_vfta(hw, index, vfta);
	}

	set_bit(vid, adapter->active_vlans);

	return 0;
}

static int e1000_vlan_rx_kill_vid(struct net_device *netdev,
				  __always_unused __be16 proto, u16 vid)
{
	struct e1000_adapter *adapter = netdev_priv(netdev);
	struct e1000_hw *hw = &adapter->hw;
	u32 vfta, index;

	if ((adapter->hw.mng_cookie.status &
	     E1000_MNG_DHCP_COOKIE_STATUS_VLAN) &&
	    (vid == adapter->mng_vlan_id)) {
		/* release control to f/w */
		e1000e_release_hw_control(adapter);
		return 0;
	}

	/* remove VID from filter table */
	if (adapter->flags & FLAG_HAS_HW_VLAN_FILTER) {
		index = (vid >> 5) & 0x7F;
		vfta = E1000_READ_REG_ARRAY(hw, E1000_VFTA, index);
		vfta &= ~BIT((vid & 0x1F));
		hw->mac.ops.write_vfta(hw, index, vfta);
	}

	clear_bit(vid, adapter->active_vlans);

	return 0;
}

/**
 * e1000e_vlan_filter_disable - helper to disable hw VLAN filtering
 * @adapter: board private structure to initialize
 **/
static void e1000e_vlan_filter_disable(struct e1000_adapter *adapter)
{
	struct net_device *netdev = adapter->netdev;
	struct e1000_hw *hw = &adapter->hw;
	u32 rctl;

	if (adapter->flags & FLAG_HAS_HW_VLAN_FILTER) {
		/* disable VLAN receive filtering */
		rctl = er32(RCTL);
		rctl &= ~(E1000_RCTL_VFE | E1000_RCTL_CFIEN);
		ew32(RCTL, rctl);

		if (adapter->mng_vlan_id != (u16)E1000_MNG_VLAN_NONE) {
			e1000_vlan_rx_kill_vid(netdev, htons(ETH_P_8021Q),
					       adapter->mng_vlan_id);
			adapter->mng_vlan_id = E1000_MNG_VLAN_NONE;
		}
	}
}

/**
 * e1000e_vlan_filter_enable - helper to enable HW VLAN filtering
 * @adapter: board private structure to initialize
 **/
static void e1000e_vlan_filter_enable(struct e1000_adapter *adapter)
{
	struct e1000_hw *hw = &adapter->hw;
	u32 rctl;

	if (adapter->flags & FLAG_HAS_HW_VLAN_FILTER) {
		/* enable VLAN receive filtering */
		rctl = er32(RCTL);
		rctl |= E1000_RCTL_VFE;
		rctl &= ~E1000_RCTL_CFIEN;
		ew32(RCTL, rctl);
	}
}

/**
 * e1000e_vlan_strip_disable - helper to disable HW VLAN stripping
 * @adapter: board private structure to initialize
 **/
static void e1000e_vlan_strip_disable(struct e1000_adapter *adapter)
{
	struct e1000_hw *hw = &adapter->hw;
	u32 ctrl;

	/* disable VLAN tag insert/strip */
	ctrl = er32(CTRL);
	ctrl &= ~E1000_CTRL_VME;
	ew32(CTRL, ctrl);
}

/**
 * e1000e_vlan_strip_enable - helper to enable HW VLAN stripping
 * @adapter: board private structure to initialize
 **/
static void e1000e_vlan_strip_enable(struct e1000_adapter *adapter)
{
	struct e1000_hw *hw = &adapter->hw;
	u32 ctrl;

	/* enable VLAN tag insert/strip */
	ctrl = er32(CTRL);
	ctrl |= E1000_CTRL_VME;
	ew32(CTRL, ctrl);
}

static void e1000_update_mng_vlan(struct e1000_adapter *adapter)
{
	struct net_device *netdev = adapter->netdev;
	u16 vid = adapter->hw.mng_cookie.vlan_id;
	u16 old_vid = adapter->mng_vlan_id;

	if (adapter->hw.mng_cookie.status & E1000_MNG_DHCP_COOKIE_STATUS_VLAN) {
		e1000_vlan_rx_add_vid(netdev, htons(ETH_P_8021Q), vid);
		adapter->mng_vlan_id = vid;
	}

	if ((old_vid != (u16)E1000_MNG_VLAN_NONE) && (vid != old_vid))
		e1000_vlan_rx_kill_vid(netdev, htons(ETH_P_8021Q), old_vid);
}

static void e1000_restore_vlan(struct e1000_adapter *adapter)
{
	u16 vid;

	e1000_vlan_rx_add_vid(adapter->netdev, htons(ETH_P_8021Q), 0);

	for_each_set_bit(vid, adapter->active_vlans, VLAN_N_VID)
	    e1000_vlan_rx_add_vid(adapter->netdev, htons(ETH_P_8021Q), vid);
}

static void e1000_init_manageability_pt(struct e1000_adapter *adapter)
{
	struct e1000_hw *hw = &adapter->hw;
	u32 manc, manc2h, mdef, i, j;

	if (!(adapter->flags & FLAG_MNG_PT_ENABLED))
		return;

	manc = er32(MANC);

	/* enable receiving management packets to the host. this will probably
	 * generate destination unreachable messages from the host OS, but
	 * the packets will be handled on SMBUS
	 */
	manc |= E1000_MANC_EN_MNG2HOST;
	manc2h = er32(MANC2H);

	switch (hw->mac.type) {
	default:
		manc2h |= (E1000_MANC2H_PORT_623 | E1000_MANC2H_PORT_664);
		break;
	case e1000_82574:
	case e1000_82583:
		/* Check if IPMI pass-through decision filter already exists;
		 * if so, enable it.
		 */
		for (i = 0, j = 0; i < 8; i++) {
			mdef = er32(MDEF(i));

			/* Ignore filters with anything other than IPMI ports */
			if (mdef & ~(E1000_MDEF_PORT_623 | E1000_MDEF_PORT_664))
				continue;

			/* Enable this decision filter in MANC2H */
			if (mdef)
				manc2h |= BIT(i);

			j |= mdef;
		}

		if (j == (E1000_MDEF_PORT_623 | E1000_MDEF_PORT_664))
			break;

		/* Create new decision filter in an empty filter */
		for (i = 0, j = 0; i < 8; i++)
			if (er32(MDEF(i)) == 0) {
				ew32(MDEF(i), (E1000_MDEF_PORT_623 |
					       E1000_MDEF_PORT_664));
				manc2h |= BIT(1);
				j++;
				break;
			}

		if (!j)
			e_warn("Unable to create IPMI pass-through filter\n");
		break;
	}

	ew32(MANC2H, manc2h);
	ew32(MANC, manc);
}

/**
 * e1000_configure_tx - Configure Transmit Unit after Reset
 * @adapter: board private structure
 *
 * Configure the Tx unit of the MAC after a reset.
 **/
static void e1000_configure_tx(struct e1000_adapter *adapter)
{
	struct e1000_hw *hw = &adapter->hw;
	struct e1000_ring *tx_ring = adapter->tx_ring;
	u64 tdba;
	u32 tdlen, tctl, tarc;

	/* Setup the HW Tx Head and Tail descriptor pointers */
	tdba = tx_ring->dma;
	tdlen = tx_ring->count * sizeof(struct e1000_tx_desc);
	ew32(TDBAL(0), (tdba & DMA_BIT_MASK(32)));
	ew32(TDBAH(0), (tdba >> 32));
	ew32(TDLEN(0), tdlen);
	ew32(TDH(0), 0);
	ew32(TDT(0), 0);
	tx_ring->head = adapter->hw.hw_addr + E1000_TDH(0);
	tx_ring->tail = adapter->hw.hw_addr + E1000_TDT(0);

	writel(0, tx_ring->head);
	if (adapter->flags2 & FLAG2_PCIM2PCI_ARBITER_WA)
		e1000e_update_tdt_wa(tx_ring, 0);
	else
		writel(0, tx_ring->tail);

	/* Set the Tx Interrupt Delay register */
	ew32(TIDV, adapter->tx_int_delay);
	/* Tx irq moderation */
	ew32(TADV, adapter->tx_abs_int_delay);

	if (adapter->flags2 & FLAG2_DMA_BURST) {
		u32 txdctl = er32(TXDCTL(0));

		txdctl &= ~(E1000_TXDCTL_PTHRESH | E1000_TXDCTL_HTHRESH |
			    E1000_TXDCTL_WTHRESH);
		/* set up some performance related parameters to encourage the
		 * hardware to use the bus more efficiently in bursts, depends
		 * on the tx_int_delay to be enabled,
		 * wthresh = 1 ==> burst write is disabled to avoid Tx stalls
		 * hthresh = 1 ==> prefetch when one or more available
		 * pthresh = 0x1f ==> prefetch if internal cache 31 or less
		 * BEWARE: this seems to work but should be considered first if
		 * there are Tx hangs or other Tx related bugs
		 */
		txdctl |= E1000_TXDCTL_DMA_BURST_ENABLE;
		ew32(TXDCTL(0), txdctl);
	}
	/* erratum work around: set txdctl the same for both queues */
	ew32(TXDCTL(1), er32(TXDCTL(0)));

	/* Program the Transmit Control Register */
	tctl = er32(TCTL);
	tctl &= ~E1000_TCTL_CT;
	tctl |= E1000_TCTL_PSP | E1000_TCTL_RTLC |
		(E1000_COLLISION_THRESHOLD << E1000_CT_SHIFT);

	if (adapter->flags & FLAG_TARC_SPEED_MODE_BIT) {
		tarc = er32(TARC(0));
		/* set the speed mode bit, we'll clear it if we're not at
		 * gigabit link later
		 */
#define SPEED_MODE_BIT BIT(21)
		tarc |= SPEED_MODE_BIT;
		ew32(TARC(0), tarc);
	}

	/* errata: program both queues to unweighted RR */
	if (adapter->flags & FLAG_TARC_SET_BIT_ZERO) {
		tarc = er32(TARC(0));
		tarc |= 1;
		ew32(TARC(0), tarc);
		tarc = er32(TARC(1));
		tarc |= 1;
		ew32(TARC(1), tarc);
	}

	/* Setup Transmit Descriptor Settings for eop descriptor */
	adapter->txd_cmd = E1000_TXD_CMD_EOP | E1000_TXD_CMD_IFCS;

	/* only set IDE if we are delaying interrupts using the timers */
	if (adapter->tx_int_delay)
		adapter->txd_cmd |= E1000_TXD_CMD_IDE;

	/* enable Report Status bit */
	adapter->txd_cmd |= E1000_TXD_CMD_RS;

	ew32(TCTL, tctl);

	hw->mac.ops.config_collision_dist(hw);

	/* SPT and KBL Si errata workaround to avoid data corruption */
	if (hw->mac.type == e1000_pch_spt) {
		u32 reg_val;

		reg_val = er32(IOSFPC);
		reg_val |= E1000_RCTL_RDMTS_HEX;
		ew32(IOSFPC, reg_val);

		reg_val = er32(TARC(0));
		/* SPT and KBL Si errata workaround to avoid Tx hang.
		 * Dropping the number of outstanding requests from
		 * 3 to 2 in order to avoid a buffer overrun.
		 */
		reg_val &= ~E1000_TARC0_CB_MULTIQ_3_REQ;
		reg_val |= E1000_TARC0_CB_MULTIQ_2_REQ;
		ew32(TARC(0), reg_val);
	}
}

#define PAGE_USE_COUNT(S) (((S) >> PAGE_SHIFT) + \
			   (((S) & (PAGE_SIZE - 1)) ? 1 : 0))

/**
 * e1000_setup_rctl - configure the receive control registers
 * @adapter: Board private structure
 **/
static void e1000_setup_rctl(struct e1000_adapter *adapter)
{
	struct e1000_hw *hw = &adapter->hw;
	u32 rctl, rfctl;
	u32 pages = 0;

	/* Workaround Si errata on PCHx - configure jumbo frame flow.
	 * If jumbo frames not set, program related MAC/PHY registers
	 * to h/w defaults
	 */
	if (hw->mac.type >= e1000_pch2lan) {
		s32 ret_val;

		if (adapter->netdev->mtu > ETH_DATA_LEN)
			ret_val = e1000_lv_jumbo_workaround_ich8lan(hw, true);
		else
			ret_val = e1000_lv_jumbo_workaround_ich8lan(hw, false);

		if (ret_val)
			e_dbg("failed to enable|disable jumbo frame workaround mode\n");
	}

	/* Program MC offset vector base */
	rctl = er32(RCTL);
	rctl &= ~(3 << E1000_RCTL_MO_SHIFT);
	rctl |= E1000_RCTL_EN | E1000_RCTL_BAM |
	    E1000_RCTL_LBM_NO | E1000_RCTL_RDMTS_HALF |
	    (adapter->hw.mac.mc_filter_type << E1000_RCTL_MO_SHIFT);

	/* Do not Store bad packets */
	rctl &= ~E1000_RCTL_SBP;

	/* Enable Long Packet receive */
	if (adapter->netdev->mtu <= ETH_DATA_LEN)
		rctl &= ~E1000_RCTL_LPE;
	else
		rctl |= E1000_RCTL_LPE;

	/* Some systems expect that the CRC is included in SMBUS traffic. The
	 * hardware strips the CRC before sending to both SMBUS (BMC) and to
	 * host memory when this is enabled
	 */
	if (adapter->flags2 & FLAG2_CRC_STRIPPING)
		rctl |= E1000_RCTL_SECRC;

	/* Workaround Si errata on 82577 PHY - configure IPG for jumbos */
	if ((hw->phy.type == e1000_phy_82577) && (rctl & E1000_RCTL_LPE)) {
		u16 phy_data;

		e1e_rphy(hw, PHY_REG(770, 26), &phy_data);
		phy_data &= 0xfff8;
		phy_data |= BIT(2);
		e1e_wphy(hw, PHY_REG(770, 26), phy_data);

		e1e_rphy(hw, 22, &phy_data);
		phy_data &= 0x0fff;
		phy_data |= BIT(14);
		e1e_wphy(hw, 0x10, 0x2823);
		e1e_wphy(hw, 0x11, 0x0003);
		e1e_wphy(hw, 22, phy_data);
	}

	/* Setup buffer sizes */
	rctl &= ~E1000_RCTL_SZ_4096;
	rctl |= E1000_RCTL_BSEX;
	switch (adapter->rx_buffer_len) {
	case 2048:
	default:
		rctl |= E1000_RCTL_SZ_2048;
		rctl &= ~E1000_RCTL_BSEX;
		break;
	case 4096:
		rctl |= E1000_RCTL_SZ_4096;
		break;
	case 8192:
		rctl |= E1000_RCTL_SZ_8192;
		break;
	case 16384:
		rctl |= E1000_RCTL_SZ_16384;
		break;
	}

	/* Enable Extended Status in all Receive Descriptors */
	rfctl = er32(RFCTL);
	rfctl |= E1000_RFCTL_EXTEN;
	ew32(RFCTL, rfctl);

	/* 82571 and greater support packet-split where the protocol
	 * header is placed in skb->data and the packet data is
	 * placed in pages hanging off of skb_shinfo(skb)->nr_frags.
	 * In the case of a non-split, skb->data is linearly filled,
	 * followed by the page buffers.  Therefore, skb->data is
	 * sized to hold the largest protocol header.
	 *
	 * allocations using alloc_page take too long for regular MTU
	 * so only enable packet split for jumbo frames
	 *
	 * Using pages when the page size is greater than 16k wastes
	 * a lot of memory, since we allocate 3 pages at all times
	 * per packet.
	 */
	pages = PAGE_USE_COUNT(adapter->netdev->mtu);
	if ((pages <= 3) && (PAGE_SIZE <= 16384) && (rctl & E1000_RCTL_LPE))
		adapter->rx_ps_pages = pages;
	else
		adapter->rx_ps_pages = 0;

	if (adapter->rx_ps_pages) {
		u32 psrctl = 0;

		/* Enable Packet split descriptors */
		rctl |= E1000_RCTL_DTYP_PS;

		psrctl |= adapter->rx_ps_bsize0 >> E1000_PSRCTL_BSIZE0_SHIFT;

		switch (adapter->rx_ps_pages) {
		case 3:
			psrctl |= PAGE_SIZE << E1000_PSRCTL_BSIZE3_SHIFT;
			fallthrough;
		case 2:
			psrctl |= PAGE_SIZE << E1000_PSRCTL_BSIZE2_SHIFT;
			fallthrough;
		case 1:
			psrctl |= PAGE_SIZE >> E1000_PSRCTL_BSIZE1_SHIFT;
			break;
		}

		ew32(PSRCTL, psrctl);
	}

	/* This is useful for sniffing bad packets. */
	if (adapter->netdev->features & NETIF_F_RXALL) {
		/* UPE and MPE will be handled by normal PROMISC logic
		 * in e1000e_set_rx_mode
		 */
		rctl |= (E1000_RCTL_SBP |	/* Receive bad packets */
			 E1000_RCTL_BAM |	/* RX All Bcast Pkts */
			 E1000_RCTL_PMCF);	/* RX All MAC Ctrl Pkts */

		rctl &= ~(E1000_RCTL_VFE |	/* Disable VLAN filter */
			  E1000_RCTL_DPF |	/* Allow filtered pause */
			  E1000_RCTL_CFIEN);	/* Dis VLAN CFIEN Filter */
		/* Do not mess with E1000_CTRL_VME, it affects transmit as well,
		 * and that breaks VLANs.
		 */
	}

	ew32(RCTL, rctl);
	/* just started the receive unit, no need to restart */
	adapter->flags &= ~FLAG_RESTART_NOW;
}

/**
 * e1000_configure_rx - Configure Receive Unit after Reset
 * @adapter: board private structure
 *
 * Configure the Rx unit of the MAC after a reset.
 **/
static void e1000_configure_rx(struct e1000_adapter *adapter)
{
	struct e1000_hw *hw = &adapter->hw;
	struct e1000_ring *rx_ring = adapter->rx_ring;
	u64 rdba;
	u32 rdlen, rctl, rxcsum, ctrl_ext;

	if (adapter->rx_ps_pages) {
		/* this is a 32 byte descriptor */
		rdlen = rx_ring->count *
		    sizeof(union e1000_rx_desc_packet_split);
		adapter->clean_rx = e1000_clean_rx_irq_ps;
		adapter->alloc_rx_buf = e1000_alloc_rx_buffers_ps;
	} else if (adapter->netdev->mtu > ETH_FRAME_LEN + ETH_FCS_LEN) {
		rdlen = rx_ring->count * sizeof(union e1000_rx_desc_extended);
		adapter->clean_rx = e1000_clean_jumbo_rx_irq;
		adapter->alloc_rx_buf = e1000_alloc_jumbo_rx_buffers;
	} else {
		rdlen = rx_ring->count * sizeof(union e1000_rx_desc_extended);
		adapter->clean_rx = e1000_clean_rx_irq;
		adapter->alloc_rx_buf = e1000_alloc_rx_buffers;
	}

	/* disable receives while setting up the descriptors */
	rctl = er32(RCTL);
	if (!(adapter->flags2 & FLAG2_NO_DISABLE_RX))
		ew32(RCTL, rctl & ~E1000_RCTL_EN);
	e1e_flush();
	usleep_range(10000, 11000);

	if (adapter->flags2 & FLAG2_DMA_BURST) {
		/* set the writeback threshold (only takes effect if the RDTR
		 * is set). set GRAN=1 and write back up to 0x4 worth, and
		 * enable prefetching of 0x20 Rx descriptors
		 * granularity = 01
		 * wthresh = 04,
		 * hthresh = 04,
		 * pthresh = 0x20
		 */
		ew32(RXDCTL(0), E1000_RXDCTL_DMA_BURST_ENABLE);
		ew32(RXDCTL(1), E1000_RXDCTL_DMA_BURST_ENABLE);
	}

	/* set the Receive Delay Timer Register */
	ew32(RDTR, adapter->rx_int_delay);

	/* irq moderation */
	ew32(RADV, adapter->rx_abs_int_delay);
	if ((adapter->itr_setting != 0) && (adapter->itr != 0))
		e1000e_write_itr(adapter, adapter->itr);

	ctrl_ext = er32(CTRL_EXT);
	/* Auto-Mask interrupts upon ICR access */
	ctrl_ext |= E1000_CTRL_EXT_IAME;
	ew32(IAM, 0xffffffff);
	ew32(CTRL_EXT, ctrl_ext);
	e1e_flush();

	/* Setup the HW Rx Head and Tail Descriptor Pointers and
	 * the Base and Length of the Rx Descriptor Ring
	 */
	rdba = rx_ring->dma;
	ew32(RDBAL(0), (rdba & DMA_BIT_MASK(32)));
	ew32(RDBAH(0), (rdba >> 32));
	ew32(RDLEN(0), rdlen);
	ew32(RDH(0), 0);
	ew32(RDT(0), 0);
	rx_ring->head = adapter->hw.hw_addr + E1000_RDH(0);
	rx_ring->tail = adapter->hw.hw_addr + E1000_RDT(0);

	writel(0, rx_ring->head);
	if (adapter->flags2 & FLAG2_PCIM2PCI_ARBITER_WA)
		e1000e_update_rdt_wa(rx_ring, 0);
	else
		writel(0, rx_ring->tail);

	/* Enable Receive Checksum Offload for TCP and UDP */
	rxcsum = er32(RXCSUM);
	if (adapter->netdev->features & NETIF_F_RXCSUM)
		rxcsum |= E1000_RXCSUM_TUOFL;
	else
		rxcsum &= ~E1000_RXCSUM_TUOFL;
	ew32(RXCSUM, rxcsum);

	/* With jumbo frames, excessive C-state transition latencies result
	 * in dropped transactions.
	 */
	if (adapter->netdev->mtu > ETH_DATA_LEN) {
		u32 lat =
		    ((er32(PBA) & E1000_PBA_RXA_MASK) * 1024 -
		     adapter->max_frame_size) * 8 / 1000;

		if (adapter->flags & FLAG_IS_ICH) {
			u32 rxdctl = er32(RXDCTL(0));

			ew32(RXDCTL(0), rxdctl | 0x3 | BIT(8));
		}

		dev_info(&adapter->pdev->dev,
			 "Some CPU C-states have been disabled in order to enable jumbo frames\n");
		cpu_latency_qos_update_request(&adapter->pm_qos_req, lat);
	} else {
		cpu_latency_qos_update_request(&adapter->pm_qos_req,
					       PM_QOS_DEFAULT_VALUE);
	}

	/* Enable Receives */
	ew32(RCTL, rctl);
}

/**
 * e1000e_write_mc_addr_list - write multicast addresses to MTA
 * @netdev: network interface device structure
 *
 * Writes multicast address list to the MTA hash table.
 * Returns: -ENOMEM on failure
 *                0 on no addresses written
 *                X on writing X addresses to MTA
 */
static int e1000e_write_mc_addr_list(struct net_device *netdev)
{
	struct e1000_adapter *adapter = netdev_priv(netdev);
	struct e1000_hw *hw = &adapter->hw;
	struct netdev_hw_addr *ha;
	u8 *mta_list;
	int i;

	if (netdev_mc_empty(netdev)) {
		/* nothing to program, so clear mc list */
		hw->mac.ops.update_mc_addr_list(hw, NULL, 0);
		return 0;
	}

	mta_list = kcalloc(netdev_mc_count(netdev), ETH_ALEN, GFP_ATOMIC);
	if (!mta_list)
		return -ENOMEM;

	/* update_mc_addr_list expects a packed array of only addresses. */
	i = 0;
	netdev_for_each_mc_addr(ha, netdev)
	    memcpy(mta_list + (i++ * ETH_ALEN), ha->addr, ETH_ALEN);

	hw->mac.ops.update_mc_addr_list(hw, mta_list, i);
	kfree(mta_list);

	return netdev_mc_count(netdev);
}

/**
 * e1000e_write_uc_addr_list - write unicast addresses to RAR table
 * @netdev: network interface device structure
 *
 * Writes unicast address list to the RAR table.
 * Returns: -ENOMEM on failure/insufficient address space
 *                0 on no addresses written
 *                X on writing X addresses to the RAR table
 **/
static int e1000e_write_uc_addr_list(struct net_device *netdev)
{
	struct e1000_adapter *adapter = netdev_priv(netdev);
	struct e1000_hw *hw = &adapter->hw;
	unsigned int rar_entries;
	int count = 0;

	rar_entries = hw->mac.ops.rar_get_count(hw);

	/* save a rar entry for our hardware address */
	rar_entries--;

	/* save a rar entry for the LAA workaround */
	if (adapter->flags & FLAG_RESET_OVERWRITES_LAA)
		rar_entries--;

	/* return ENOMEM indicating insufficient memory for addresses */
	if (netdev_uc_count(netdev) > rar_entries)
		return -ENOMEM;

	if (!netdev_uc_empty(netdev) && rar_entries) {
		struct netdev_hw_addr *ha;

		/* write the addresses in reverse order to avoid write
		 * combining
		 */
		netdev_for_each_uc_addr(ha, netdev) {
			int ret_val;

			if (!rar_entries)
				break;
			ret_val = hw->mac.ops.rar_set(hw, ha->addr, rar_entries--);
			if (ret_val < 0)
				return -ENOMEM;
			count++;
		}
	}

	/* zero out the remaining RAR entries not used above */
	for (; rar_entries > 0; rar_entries--) {
		ew32(RAH(rar_entries), 0);
		ew32(RAL(rar_entries), 0);
	}
	e1e_flush();

	return count;
}

/**
 * e1000e_set_rx_mode - secondary unicast, Multicast and Promiscuous mode set
 * @netdev: network interface device structure
 *
 * The ndo_set_rx_mode entry point is called whenever the unicast or multicast
 * address list or the network interface flags are updated.  This routine is
 * responsible for configuring the hardware for proper unicast, multicast,
 * promiscuous mode, and all-multi behavior.
 **/
static void e1000e_set_rx_mode(struct net_device *netdev)
{
	struct e1000_adapter *adapter = netdev_priv(netdev);
	struct e1000_hw *hw = &adapter->hw;
	u32 rctl;

	if (pm_runtime_suspended(netdev->dev.parent))
		return;

	/* Check for Promiscuous and All Multicast modes */
	rctl = er32(RCTL);

	/* clear the affected bits */
	rctl &= ~(E1000_RCTL_UPE | E1000_RCTL_MPE);

	if (netdev->flags & IFF_PROMISC) {
		rctl |= (E1000_RCTL_UPE | E1000_RCTL_MPE);
		/* Do not hardware filter VLANs in promisc mode */
		e1000e_vlan_filter_disable(adapter);
	} else {
		int count;

		if (netdev->flags & IFF_ALLMULTI) {
			rctl |= E1000_RCTL_MPE;
		} else {
			/* Write addresses to the MTA, if the attempt fails
			 * then we should just turn on promiscuous mode so
			 * that we can at least receive multicast traffic
			 */
			count = e1000e_write_mc_addr_list(netdev);
			if (count < 0)
				rctl |= E1000_RCTL_MPE;
		}
		e1000e_vlan_filter_enable(adapter);
		/* Write addresses to available RAR registers, if there is not
		 * sufficient space to store all the addresses then enable
		 * unicast promiscuous mode
		 */
		count = e1000e_write_uc_addr_list(netdev);
		if (count < 0)
			rctl |= E1000_RCTL_UPE;
	}

	ew32(RCTL, rctl);

	if (netdev->features & NETIF_F_HW_VLAN_CTAG_RX)
		e1000e_vlan_strip_enable(adapter);
	else
		e1000e_vlan_strip_disable(adapter);
}

static void e1000e_setup_rss_hash(struct e1000_adapter *adapter)
{
	struct e1000_hw *hw = &adapter->hw;
	u32 mrqc, rxcsum;
	u32 rss_key[10];
	int i;

	netdev_rss_key_fill(rss_key, sizeof(rss_key));
	for (i = 0; i < 10; i++)
		ew32(RSSRK(i), rss_key[i]);

	/* Direct all traffic to queue 0 */
	for (i = 0; i < 32; i++)
		ew32(RETA(i), 0);

	/* Disable raw packet checksumming so that RSS hash is placed in
	 * descriptor on writeback.
	 */
	rxcsum = er32(RXCSUM);
	rxcsum |= E1000_RXCSUM_PCSD;

	ew32(RXCSUM, rxcsum);

	mrqc = (E1000_MRQC_RSS_FIELD_IPV4 |
		E1000_MRQC_RSS_FIELD_IPV4_TCP |
		E1000_MRQC_RSS_FIELD_IPV6 |
		E1000_MRQC_RSS_FIELD_IPV6_TCP |
		E1000_MRQC_RSS_FIELD_IPV6_TCP_EX);

	ew32(MRQC, mrqc);
}

/**
 * e1000e_get_base_timinca - get default SYSTIM time increment attributes
 * @adapter: board private structure
 * @timinca: pointer to returned time increment attributes
 *
 * Get attributes for incrementing the System Time Register SYSTIML/H at
 * the default base frequency, and set the cyclecounter shift value.
 **/
s32 e1000e_get_base_timinca(struct e1000_adapter *adapter, u32 *timinca)
{
	struct e1000_hw *hw = &adapter->hw;
	u32 incvalue, incperiod, shift;

	/* Make sure clock is enabled on I217/I218/I219  before checking
	 * the frequency
	 */
	if ((hw->mac.type >= e1000_pch_lpt) &&
	    !(er32(TSYNCTXCTL) & E1000_TSYNCTXCTL_ENABLED) &&
	    !(er32(TSYNCRXCTL) & E1000_TSYNCRXCTL_ENABLED)) {
		u32 fextnvm7 = er32(FEXTNVM7);

		if (!(fextnvm7 & BIT(0))) {
			ew32(FEXTNVM7, fextnvm7 | BIT(0));
			e1e_flush();
		}
	}

	switch (hw->mac.type) {
	case e1000_pch2lan:
		/* Stable 96MHz frequency */
		incperiod = INCPERIOD_96MHZ;
		incvalue = INCVALUE_96MHZ;
		shift = INCVALUE_SHIFT_96MHZ;
		adapter->cc.shift = shift + INCPERIOD_SHIFT_96MHZ;
		break;
	case e1000_pch_lpt:
		if (er32(TSYNCRXCTL) & E1000_TSYNCRXCTL_SYSCFI) {
			/* Stable 96MHz frequency */
			incperiod = INCPERIOD_96MHZ;
			incvalue = INCVALUE_96MHZ;
			shift = INCVALUE_SHIFT_96MHZ;
			adapter->cc.shift = shift + INCPERIOD_SHIFT_96MHZ;
		} else {
			/* Stable 25MHz frequency */
			incperiod = INCPERIOD_25MHZ;
			incvalue = INCVALUE_25MHZ;
			shift = INCVALUE_SHIFT_25MHZ;
			adapter->cc.shift = shift;
		}
		break;
	case e1000_pch_spt:
		/* Stable 24MHz frequency */
		incperiod = INCPERIOD_24MHZ;
		incvalue = INCVALUE_24MHZ;
		shift = INCVALUE_SHIFT_24MHZ;
		adapter->cc.shift = shift;
		break;
	case e1000_pch_cnp:
	case e1000_pch_tgp:
	case e1000_pch_adp:
	case e1000_pch_mtp:
	case e1000_pch_lnp:
		if (er32(TSYNCRXCTL) & E1000_TSYNCRXCTL_SYSCFI) {
			/* Stable 24MHz frequency */
			incperiod = INCPERIOD_24MHZ;
			incvalue = INCVALUE_24MHZ;
			shift = INCVALUE_SHIFT_24MHZ;
			adapter->cc.shift = shift;
		} else {
			/* Stable 38400KHz frequency */
			incperiod = INCPERIOD_38400KHZ;
			incvalue = INCVALUE_38400KHZ;
			shift = INCVALUE_SHIFT_38400KHZ;
			adapter->cc.shift = shift;
		}
		break;
	case e1000_82574:
	case e1000_82583:
		/* Stable 25MHz frequency */
		incperiod = INCPERIOD_25MHZ;
		incvalue = INCVALUE_25MHZ;
		shift = INCVALUE_SHIFT_25MHZ;
		adapter->cc.shift = shift;
		break;
	default:
		return -EINVAL;
	}

	*timinca = ((incperiod << E1000_TIMINCA_INCPERIOD_SHIFT) |
		    ((incvalue << shift) & E1000_TIMINCA_INCVALUE_MASK));

	return 0;
}

/**
 * e1000e_config_hwtstamp - configure the hwtstamp registers and enable/disable
 * @adapter: board private structure
 * @config: timestamp configuration
 *
 * Outgoing time stamping can be enabled and disabled. Play nice and
 * disable it when requested, although it shouldn't cause any overhead
 * when no packet needs it. At most one packet in the queue may be
 * marked for time stamping, otherwise it would be impossible to tell
 * for sure to which packet the hardware time stamp belongs.
 *
 * Incoming time stamping has to be configured via the hardware filters.
 * Not all combinations are supported, in particular event type has to be
 * specified. Matching the kind of event packet is not supported, with the
 * exception of "all V2 events regardless of level 2 or 4".
 **/
static int e1000e_config_hwtstamp(struct e1000_adapter *adapter,
				  struct hwtstamp_config *config)
{
	struct e1000_hw *hw = &adapter->hw;
	u32 tsync_tx_ctl = E1000_TSYNCTXCTL_ENABLED;
	u32 tsync_rx_ctl = E1000_TSYNCRXCTL_ENABLED;
	u32 rxmtrl = 0;
	u16 rxudp = 0;
	bool is_l4 = false;
	bool is_l2 = false;
	u32 regval;

	if (!(adapter->flags & FLAG_HAS_HW_TIMESTAMP))
		return -EINVAL;

	/* flags reserved for future extensions - must be zero */
	if (config->flags)
		return -EINVAL;

	switch (config->tx_type) {
	case HWTSTAMP_TX_OFF:
		tsync_tx_ctl = 0;
		break;
	case HWTSTAMP_TX_ON:
		break;
	default:
		return -ERANGE;
	}

	switch (config->rx_filter) {
	case HWTSTAMP_FILTER_NONE:
		tsync_rx_ctl = 0;
		break;
	case HWTSTAMP_FILTER_PTP_V1_L4_SYNC:
		tsync_rx_ctl |= E1000_TSYNCRXCTL_TYPE_L4_V1;
		rxmtrl = E1000_RXMTRL_PTP_V1_SYNC_MESSAGE;
		is_l4 = true;
		break;
	case HWTSTAMP_FILTER_PTP_V1_L4_DELAY_REQ:
		tsync_rx_ctl |= E1000_TSYNCRXCTL_TYPE_L4_V1;
		rxmtrl = E1000_RXMTRL_PTP_V1_DELAY_REQ_MESSAGE;
		is_l4 = true;
		break;
	case HWTSTAMP_FILTER_PTP_V2_L2_SYNC:
		/* Also time stamps V2 L2 Path Delay Request/Response */
		tsync_rx_ctl |= E1000_TSYNCRXCTL_TYPE_L2_V2;
		rxmtrl = E1000_RXMTRL_PTP_V2_SYNC_MESSAGE;
		is_l2 = true;
		break;
	case HWTSTAMP_FILTER_PTP_V2_L2_DELAY_REQ:
		/* Also time stamps V2 L2 Path Delay Request/Response. */
		tsync_rx_ctl |= E1000_TSYNCRXCTL_TYPE_L2_V2;
		rxmtrl = E1000_RXMTRL_PTP_V2_DELAY_REQ_MESSAGE;
		is_l2 = true;
		break;
	case HWTSTAMP_FILTER_PTP_V2_L4_SYNC:
		/* Hardware cannot filter just V2 L4 Sync messages */
		fallthrough;
	case HWTSTAMP_FILTER_PTP_V2_SYNC:
		/* Also time stamps V2 Path Delay Request/Response. */
		tsync_rx_ctl |= E1000_TSYNCRXCTL_TYPE_L2_L4_V2;
		rxmtrl = E1000_RXMTRL_PTP_V2_SYNC_MESSAGE;
		is_l2 = true;
		is_l4 = true;
		break;
	case HWTSTAMP_FILTER_PTP_V2_L4_DELAY_REQ:
		/* Hardware cannot filter just V2 L4 Delay Request messages */
		fallthrough;
	case HWTSTAMP_FILTER_PTP_V2_DELAY_REQ:
		/* Also time stamps V2 Path Delay Request/Response. */
		tsync_rx_ctl |= E1000_TSYNCRXCTL_TYPE_L2_L4_V2;
		rxmtrl = E1000_RXMTRL_PTP_V2_DELAY_REQ_MESSAGE;
		is_l2 = true;
		is_l4 = true;
		break;
	case HWTSTAMP_FILTER_PTP_V2_L4_EVENT:
	case HWTSTAMP_FILTER_PTP_V2_L2_EVENT:
		/* Hardware cannot filter just V2 L4 or L2 Event messages */
		fallthrough;
	case HWTSTAMP_FILTER_PTP_V2_EVENT:
		tsync_rx_ctl |= E1000_TSYNCRXCTL_TYPE_EVENT_V2;
		config->rx_filter = HWTSTAMP_FILTER_PTP_V2_EVENT;
		is_l2 = true;
		is_l4 = true;
		break;
	case HWTSTAMP_FILTER_PTP_V1_L4_EVENT:
		/* For V1, the hardware can only filter Sync messages or
		 * Delay Request messages but not both so fall-through to
		 * time stamp all packets.
		 */
		fallthrough;
	case HWTSTAMP_FILTER_NTP_ALL:
	case HWTSTAMP_FILTER_ALL:
		is_l2 = true;
		is_l4 = true;
		tsync_rx_ctl |= E1000_TSYNCRXCTL_TYPE_ALL;
		config->rx_filter = HWTSTAMP_FILTER_ALL;
		break;
	default:
		return -ERANGE;
	}

	adapter->hwtstamp_config = *config;

	/* enable/disable Tx h/w time stamping */
	regval = er32(TSYNCTXCTL);
	regval &= ~E1000_TSYNCTXCTL_ENABLED;
	regval |= tsync_tx_ctl;
	ew32(TSYNCTXCTL, regval);
	if ((er32(TSYNCTXCTL) & E1000_TSYNCTXCTL_ENABLED) !=
	    (regval & E1000_TSYNCTXCTL_ENABLED)) {
		e_err("Timesync Tx Control register not set as expected\n");
		return -EAGAIN;
	}

	/* enable/disable Rx h/w time stamping */
	regval = er32(TSYNCRXCTL);
	regval &= ~(E1000_TSYNCRXCTL_ENABLED | E1000_TSYNCRXCTL_TYPE_MASK);
	regval |= tsync_rx_ctl;
	ew32(TSYNCRXCTL, regval);
	if ((er32(TSYNCRXCTL) & (E1000_TSYNCRXCTL_ENABLED |
				 E1000_TSYNCRXCTL_TYPE_MASK)) !=
	    (regval & (E1000_TSYNCRXCTL_ENABLED |
		       E1000_TSYNCRXCTL_TYPE_MASK))) {
		e_err("Timesync Rx Control register not set as expected\n");
		return -EAGAIN;
	}

	/* L2: define ethertype filter for time stamped packets */
	if (is_l2)
		rxmtrl |= ETH_P_1588;

	/* define which PTP packets get time stamped */
	ew32(RXMTRL, rxmtrl);

	/* Filter by destination port */
	if (is_l4) {
		rxudp = PTP_EV_PORT;
		cpu_to_be16s(&rxudp);
	}
	ew32(RXUDP, rxudp);

	e1e_flush();

	/* Clear TSYNCRXCTL_VALID & TSYNCTXCTL_VALID bit */
	er32(RXSTMPH);
	er32(TXSTMPH);

	return 0;
}

/**
 * e1000_configure - configure the hardware for Rx and Tx
 * @adapter: private board structure
 **/
static void e1000_configure(struct e1000_adapter *adapter)
{
	struct e1000_ring *rx_ring = adapter->rx_ring;

	e1000e_set_rx_mode(adapter->netdev);

	e1000_restore_vlan(adapter);
	e1000_init_manageability_pt(adapter);

	e1000_configure_tx(adapter);

	if (adapter->netdev->features & NETIF_F_RXHASH)
		e1000e_setup_rss_hash(adapter);
	e1000_setup_rctl(adapter);
	e1000_configure_rx(adapter);
	adapter->alloc_rx_buf(rx_ring, e1000_desc_unused(rx_ring), GFP_KERNEL);
}

/**
 * e1000e_power_up_phy - restore link in case the phy was powered down
 * @adapter: address of board private structure
 *
 * The phy may be powered down to save power and turn off link when the
 * driver is unloaded and wake on lan is not enabled (among others)
 * *** this routine MUST be followed by a call to e1000e_reset ***
 **/
void e1000e_power_up_phy(struct e1000_adapter *adapter)
{
	if (adapter->hw.phy.ops.power_up)
		adapter->hw.phy.ops.power_up(&adapter->hw);

	adapter->hw.mac.ops.setup_link(&adapter->hw);
}

/**
 * e1000_power_down_phy - Power down the PHY
 * @adapter: board private structure
 *
 * Power down the PHY so no link is implied when interface is down.
 * The PHY cannot be powered down if management or WoL is active.
 */
static void e1000_power_down_phy(struct e1000_adapter *adapter)
{
	if (adapter->hw.phy.ops.power_down)
		adapter->hw.phy.ops.power_down(&adapter->hw);
}

/**
 * e1000_flush_tx_ring - remove all descriptors from the tx_ring
 * @adapter: board private structure
 *
 * We want to clear all pending descriptors from the TX ring.
 * zeroing happens when the HW reads the regs. We  assign the ring itself as
 * the data of the next descriptor. We don't care about the data we are about
 * to reset the HW.
 */
static void e1000_flush_tx_ring(struct e1000_adapter *adapter)
{
	struct e1000_hw *hw = &adapter->hw;
	struct e1000_ring *tx_ring = adapter->tx_ring;
	struct e1000_tx_desc *tx_desc = NULL;
	u32 tdt, tctl, txd_lower = E1000_TXD_CMD_IFCS;
	u16 size = 512;

	tctl = er32(TCTL);
	ew32(TCTL, tctl | E1000_TCTL_EN);
	tdt = er32(TDT(0));
	BUG_ON(tdt != tx_ring->next_to_use);
	tx_desc =  E1000_TX_DESC(*tx_ring, tx_ring->next_to_use);
	tx_desc->buffer_addr = cpu_to_le64(tx_ring->dma);

	tx_desc->lower.data = cpu_to_le32(txd_lower | size);
	tx_desc->upper.data = 0;
	/* flush descriptors to memory before notifying the HW */
	wmb();
	tx_ring->next_to_use++;
	if (tx_ring->next_to_use == tx_ring->count)
		tx_ring->next_to_use = 0;
	ew32(TDT(0), tx_ring->next_to_use);
	usleep_range(200, 250);
}

/**
 * e1000_flush_rx_ring - remove all descriptors from the rx_ring
 * @adapter: board private structure
 *
 * Mark all descriptors in the RX ring as consumed and disable the rx ring
 */
static void e1000_flush_rx_ring(struct e1000_adapter *adapter)
{
	u32 rctl, rxdctl;
	struct e1000_hw *hw = &adapter->hw;

	rctl = er32(RCTL);
	ew32(RCTL, rctl & ~E1000_RCTL_EN);
	e1e_flush();
	usleep_range(100, 150);

	rxdctl = er32(RXDCTL(0));
	/* zero the lower 14 bits (prefetch and host thresholds) */
	rxdctl &= 0xffffc000;

	/* update thresholds: prefetch threshold to 31, host threshold to 1
	 * and make sure the granularity is "descriptors" and not "cache lines"
	 */
	rxdctl |= (0x1F | BIT(8) | E1000_RXDCTL_THRESH_UNIT_DESC);

	ew32(RXDCTL(0), rxdctl);
	/* momentarily enable the RX ring for the changes to take effect */
	ew32(RCTL, rctl | E1000_RCTL_EN);
	e1e_flush();
	usleep_range(100, 150);
	ew32(RCTL, rctl & ~E1000_RCTL_EN);
}

/**
 * e1000_flush_desc_rings - remove all descriptors from the descriptor rings
 * @adapter: board private structure
 *
 * In i219, the descriptor rings must be emptied before resetting the HW
 * or before changing the device state to D3 during runtime (runtime PM).
 *
 * Failure to do this will cause the HW to enter a unit hang state which can
 * only be released by PCI reset on the device
 *
 */

static void e1000_flush_desc_rings(struct e1000_adapter *adapter)
{
	u16 hang_state;
	u32 fext_nvm11, tdlen;
	struct e1000_hw *hw = &adapter->hw;

	/* First, disable MULR fix in FEXTNVM11 */
	fext_nvm11 = er32(FEXTNVM11);
	fext_nvm11 |= E1000_FEXTNVM11_DISABLE_MULR_FIX;
	ew32(FEXTNVM11, fext_nvm11);
	/* do nothing if we're not in faulty state, or if the queue is empty */
	tdlen = er32(TDLEN(0));
	pci_read_config_word(adapter->pdev, PCICFG_DESC_RING_STATUS,
			     &hang_state);
	if (!(hang_state & FLUSH_DESC_REQUIRED) || !tdlen)
		return;
	e1000_flush_tx_ring(adapter);
	/* recheck, maybe the fault is caused by the rx ring */
	pci_read_config_word(adapter->pdev, PCICFG_DESC_RING_STATUS,
			     &hang_state);
	if (hang_state & FLUSH_DESC_REQUIRED)
		e1000_flush_rx_ring(adapter);
}

/**
 * e1000e_systim_reset - reset the timesync registers after a hardware reset
 * @adapter: board private structure
 *
 * When the MAC is reset, all hardware bits for timesync will be reset to the
 * default values. This function will restore the settings last in place.
 * Since the clock SYSTIME registers are reset, we will simply restore the
 * cyclecounter to the kernel real clock time.
 **/
static void e1000e_systim_reset(struct e1000_adapter *adapter)
{
	struct ptp_clock_info *info = &adapter->ptp_clock_info;
	struct e1000_hw *hw = &adapter->hw;
	unsigned long flags;
	u32 timinca;
	s32 ret_val;

	if (!(adapter->flags & FLAG_HAS_HW_TIMESTAMP))
		return;

	if (info->adjfreq) {
		/* restore the previous ptp frequency delta */
		ret_val = info->adjfreq(info, adapter->ptp_delta);
	} else {
		/* set the default base frequency if no adjustment possible */
		ret_val = e1000e_get_base_timinca(adapter, &timinca);
		if (!ret_val)
			ew32(TIMINCA, timinca);
	}

	if (ret_val) {
		dev_warn(&adapter->pdev->dev,
			 "Failed to restore TIMINCA clock rate delta: %d\n",
			 ret_val);
		return;
	}

	/* reset the systim ns time counter */
	spin_lock_irqsave(&adapter->systim_lock, flags);
	timecounter_init(&adapter->tc, &adapter->cc,
			 ktime_to_ns(ktime_get_real()));
	spin_unlock_irqrestore(&adapter->systim_lock, flags);

	/* restore the previous hwtstamp configuration settings */
	e1000e_config_hwtstamp(adapter, &adapter->hwtstamp_config);
}

/**
 * e1000e_reset - bring the hardware into a known good state
 * @adapter: board private structure
 *
 * This function boots the hardware and enables some settings that
 * require a configuration cycle of the hardware - those cannot be
 * set/changed during runtime. After reset the device needs to be
 * properly configured for Rx, Tx etc.
 */
void e1000e_reset(struct e1000_adapter *adapter)
{
	struct e1000_mac_info *mac = &adapter->hw.mac;
	struct e1000_fc_info *fc = &adapter->hw.fc;
	struct e1000_hw *hw = &adapter->hw;
	u32 tx_space, min_tx_space, min_rx_space;
	u32 pba = adapter->pba;
	u16 hwm;

	/* reset Packet Buffer Allocation to default */
	ew32(PBA, pba);

	if (adapter->max_frame_size > (VLAN_ETH_FRAME_LEN + ETH_FCS_LEN)) {
		/* To maintain wire speed transmits, the Tx FIFO should be
		 * large enough to accommodate two full transmit packets,
		 * rounded up to the next 1KB and expressed in KB.  Likewise,
		 * the Rx FIFO should be large enough to accommodate at least
		 * one full receive packet and is similarly rounded up and
		 * expressed in KB.
		 */
		pba = er32(PBA);
		/* upper 16 bits has Tx packet buffer allocation size in KB */
		tx_space = pba >> 16;
		/* lower 16 bits has Rx packet buffer allocation size in KB */
		pba &= 0xffff;
		/* the Tx fifo also stores 16 bytes of information about the Tx
		 * but don't include ethernet FCS because hardware appends it
		 */
		min_tx_space = (adapter->max_frame_size +
				sizeof(struct e1000_tx_desc) - ETH_FCS_LEN) * 2;
		min_tx_space = ALIGN(min_tx_space, 1024);
		min_tx_space >>= 10;
		/* software strips receive CRC, so leave room for it */
		min_rx_space = adapter->max_frame_size;
		min_rx_space = ALIGN(min_rx_space, 1024);
		min_rx_space >>= 10;

		/* If current Tx allocation is less than the min Tx FIFO size,
		 * and the min Tx FIFO size is less than the current Rx FIFO
		 * allocation, take space away from current Rx allocation
		 */
		if ((tx_space < min_tx_space) &&
		    ((min_tx_space - tx_space) < pba)) {
			pba -= min_tx_space - tx_space;

			/* if short on Rx space, Rx wins and must trump Tx
			 * adjustment
			 */
			if (pba < min_rx_space)
				pba = min_rx_space;
		}

		ew32(PBA, pba);
	}

	/* flow control settings
	 *
	 * The high water mark must be low enough to fit one full frame
	 * (or the size used for early receive) above it in the Rx FIFO.
	 * Set it to the lower of:
	 * - 90% of the Rx FIFO size, and
	 * - the full Rx FIFO size minus one full frame
	 */
	if (adapter->flags & FLAG_DISABLE_FC_PAUSE_TIME)
		fc->pause_time = 0xFFFF;
	else
		fc->pause_time = E1000_FC_PAUSE_TIME;
	fc->send_xon = true;
	fc->current_mode = fc->requested_mode;

	switch (hw->mac.type) {
	case e1000_ich9lan:
	case e1000_ich10lan:
		if (adapter->netdev->mtu > ETH_DATA_LEN) {
			pba = 14;
			ew32(PBA, pba);
			fc->high_water = 0x2800;
			fc->low_water = fc->high_water - 8;
			break;
		}
		fallthrough;
	default:
		hwm = min(((pba << 10) * 9 / 10),
			  ((pba << 10) - adapter->max_frame_size));

		fc->high_water = hwm & E1000_FCRTH_RTH;	/* 8-byte granularity */
		fc->low_water = fc->high_water - 8;
		break;
	case e1000_pchlan:
		/* Workaround PCH LOM adapter hangs with certain network
		 * loads.  If hangs persist, try disabling Tx flow control.
		 */
		if (adapter->netdev->mtu > ETH_DATA_LEN) {
			fc->high_water = 0x3500;
			fc->low_water = 0x1500;
		} else {
			fc->high_water = 0x5000;
			fc->low_water = 0x3000;
		}
		fc->refresh_time = 0x1000;
		break;
	case e1000_pch2lan:
	case e1000_pch_lpt:
	case e1000_pch_spt:
	case e1000_pch_cnp:
	case e1000_pch_tgp:
	case e1000_pch_adp:
	case e1000_pch_mtp:
	case e1000_pch_lnp:
		fc->refresh_time = 0xFFFF;
		fc->pause_time = 0xFFFF;

		if (adapter->netdev->mtu <= ETH_DATA_LEN) {
			fc->high_water = 0x05C20;
			fc->low_water = 0x05048;
			break;
		}

		pba = 14;
		ew32(PBA, pba);
		fc->high_water = ((pba << 10) * 9 / 10) & E1000_FCRTH_RTH;
		fc->low_water = ((pba << 10) * 8 / 10) & E1000_FCRTL_RTL;
		break;
	}

	/* Alignment of Tx data is on an arbitrary byte boundary with the
	 * maximum size per Tx descriptor limited only to the transmit
	 * allocation of the packet buffer minus 96 bytes with an upper
	 * limit of 24KB due to receive synchronization limitations.
	 */
	adapter->tx_fifo_limit = min_t(u32, ((er32(PBA) >> 16) << 10) - 96,
				       24 << 10);

	/* Disable Adaptive Interrupt Moderation if 2 full packets cannot
	 * fit in receive buffer.
	 */
	if (adapter->itr_setting & 0x3) {
		if ((adapter->max_frame_size * 2) > (pba << 10)) {
			if (!(adapter->flags2 & FLAG2_DISABLE_AIM)) {
				dev_info(&adapter->pdev->dev,
					 "Interrupt Throttle Rate off\n");
				adapter->flags2 |= FLAG2_DISABLE_AIM;
				e1000e_write_itr(adapter, 0);
			}
		} else if (adapter->flags2 & FLAG2_DISABLE_AIM) {
			dev_info(&adapter->pdev->dev,
				 "Interrupt Throttle Rate on\n");
			adapter->flags2 &= ~FLAG2_DISABLE_AIM;
			adapter->itr = 20000;
			e1000e_write_itr(adapter, adapter->itr);
		}
	}

	if (hw->mac.type >= e1000_pch_spt)
		e1000_flush_desc_rings(adapter);
	/* Allow time for pending master requests to run */
	mac->ops.reset_hw(hw);

	/* For parts with AMT enabled, let the firmware know
	 * that the network interface is in control
	 */
	if (adapter->flags & FLAG_HAS_AMT)
		e1000e_get_hw_control(adapter);

	ew32(WUC, 0);

	if (mac->ops.init_hw(hw))
		e_err("Hardware Error\n");

	e1000_update_mng_vlan(adapter);

	/* Enable h/w to recognize an 802.1Q VLAN Ethernet packet */
	ew32(VET, ETH_P_8021Q);

	e1000e_reset_adaptive(hw);

	/* restore systim and hwtstamp settings */
	e1000e_systim_reset(adapter);

	/* Set EEE advertisement as appropriate */
	if (adapter->flags2 & FLAG2_HAS_EEE) {
		s32 ret_val;
		u16 adv_addr;

		switch (hw->phy.type) {
		case e1000_phy_82579:
			adv_addr = I82579_EEE_ADVERTISEMENT;
			break;
		case e1000_phy_i217:
			adv_addr = I217_EEE_ADVERTISEMENT;
			break;
		default:
			dev_err(&adapter->pdev->dev,
				"Invalid PHY type setting EEE advertisement\n");
			return;
		}

		ret_val = hw->phy.ops.acquire(hw);
		if (ret_val) {
			dev_err(&adapter->pdev->dev,
				"EEE advertisement - unable to acquire PHY\n");
			return;
		}

		e1000_write_emi_reg_locked(hw, adv_addr,
					   hw->dev_spec.ich8lan.eee_disable ?
					   0 : adapter->eee_advert);

		hw->phy.ops.release(hw);
	}

	if (!netif_running(adapter->netdev) &&
	    !test_bit(__E1000_TESTING, &adapter->state))
		e1000_power_down_phy(adapter);

	e1000_get_phy_info(hw);

	if ((adapter->flags & FLAG_HAS_SMART_POWER_DOWN) &&
	    !(adapter->flags & FLAG_SMART_POWER_DOWN)) {
		u16 phy_data = 0;
		/* speed up time to link by disabling smart power down, ignore
		 * the return value of this function because there is nothing
		 * different we would do if it failed
		 */
		e1e_rphy(hw, IGP02E1000_PHY_POWER_MGMT, &phy_data);
		phy_data &= ~IGP02E1000_PM_SPD;
		e1e_wphy(hw, IGP02E1000_PHY_POWER_MGMT, phy_data);
	}
	if (hw->mac.type >= e1000_pch_spt && adapter->int_mode == 0) {
		u32 reg;

		/* Fextnvm7 @ 0xe4[2] = 1 */
		reg = er32(FEXTNVM7);
		reg |= E1000_FEXTNVM7_SIDE_CLK_UNGATE;
		ew32(FEXTNVM7, reg);
		/* Fextnvm9 @ 0x5bb4[13:12] = 11 */
		reg = er32(FEXTNVM9);
		reg |= E1000_FEXTNVM9_IOSFSB_CLKGATE_DIS |
		       E1000_FEXTNVM9_IOSFSB_CLKREQ_DIS;
		ew32(FEXTNVM9, reg);
	}

}

/**
 * e1000e_trigger_lsc - trigger an LSC interrupt
 * @adapter: 
 *
 * Fire a link status change interrupt to start the watchdog.
 **/
static void e1000e_trigger_lsc(struct e1000_adapter *adapter)
{
	struct e1000_hw *hw = &adapter->hw;

	if (adapter->msix_entries)
		ew32(ICS, E1000_ICS_LSC | E1000_ICS_OTHER);
	else
		ew32(ICS, E1000_ICS_LSC);
}

void e1000e_up(struct e1000_adapter *adapter)
{
	/* hardware has been reset, we need to reload some things */
	e1000_configure(adapter);

	clear_bit(__E1000_DOWN, &adapter->state);

	if (adapter->msix_entries)
		e1000_configure_msix(adapter);
	e1000_irq_enable(adapter);

	/* Tx queue started by watchdog timer when link is up */

	e1000e_trigger_lsc(adapter);
}

static void e1000e_flush_descriptors(struct e1000_adapter *adapter)
{
	struct e1000_hw *hw = &adapter->hw;

	if (!(adapter->flags2 & FLAG2_DMA_BURST))
		return;

	/* flush pending descriptor writebacks to memory */
	ew32(TIDV, adapter->tx_int_delay | E1000_TIDV_FPD);
	ew32(RDTR, adapter->rx_int_delay | E1000_RDTR_FPD);

	/* execute the writes immediately */
	e1e_flush();

	/* due to rare timing issues, write to TIDV/RDTR again to ensure the
	 * write is successful
	 */
	ew32(TIDV, adapter->tx_int_delay | E1000_TIDV_FPD);
	ew32(RDTR, adapter->rx_int_delay | E1000_RDTR_FPD);

	/* execute the writes immediately */
	e1e_flush();
}

static void e1000e_update_stats(struct e1000_adapter *adapter);

/**
 * e1000e_down - quiesce the device and optionally reset the hardware
 * @adapter: board private structure
 * @reset: boolean flag to reset the hardware or not
 */
void e1000e_down(struct e1000_adapter *adapter, bool reset)
{
	struct net_device *netdev = adapter->netdev;
	struct e1000_hw *hw = &adapter->hw;
	u32 tctl, rctl;

	/* signal that we're down so the interrupt handler does not
	 * reschedule our watchdog timer
	 */
	set_bit(__E1000_DOWN, &adapter->state);

	netif_carrier_off(netdev);

	/* disable receives in the hardware */
	rctl = er32(RCTL);
	if (!(adapter->flags2 & FLAG2_NO_DISABLE_RX))
		ew32(RCTL, rctl & ~E1000_RCTL_EN);
	/* flush and sleep below */

	netif_stop_queue(netdev);

	/* disable transmits in the hardware */
	tctl = er32(TCTL);
	tctl &= ~E1000_TCTL_EN;
	ew32(TCTL, tctl);

	/* flush both disables and wait for them to finish */
	e1e_flush();
	usleep_range(10000, 11000);

	e1000_irq_disable(adapter);

	napi_synchronize(&adapter->napi);

	del_timer_sync(&adapter->watchdog_timer);
	del_timer_sync(&adapter->phy_info_timer);

	spin_lock(&adapter->stats64_lock);
	e1000e_update_stats(adapter);
	spin_unlock(&adapter->stats64_lock);

	e1000e_flush_descriptors(adapter);

	adapter->link_speed = 0;
	adapter->link_duplex = 0;

	/* Disable Si errata workaround on PCHx for jumbo frame flow */
	if ((hw->mac.type >= e1000_pch2lan) &&
	    (adapter->netdev->mtu > ETH_DATA_LEN) &&
	    e1000_lv_jumbo_workaround_ich8lan(hw, false))
		e_dbg("failed to disable jumbo frame workaround mode\n");

	if (!pci_channel_offline(adapter->pdev)) {
		if (reset)
			e1000e_reset(adapter);
		else if (hw->mac.type >= e1000_pch_spt)
			e1000_flush_desc_rings(adapter);
	}
	e1000_clean_tx_ring(adapter->tx_ring);
	e1000_clean_rx_ring(adapter->rx_ring);
}

void e1000e_reinit_locked(struct e1000_adapter *adapter)
{
	might_sleep();
	while (test_and_set_bit(__E1000_RESETTING, &adapter->state))
		usleep_range(1000, 1100);
	e1000e_down(adapter, true);
	e1000e_up(adapter);
	clear_bit(__E1000_RESETTING, &adapter->state);
}

/**
 * e1000e_sanitize_systim - sanitize raw cycle counter reads
 * @hw: pointer to the HW structure
 * @systim: PHC time value read, sanitized and returned
 * @sts: structure to hold system time before and after reading SYSTIML,
 * may be NULL
 *
 * Errata for 82574/82583 possible bad bits read from SYSTIMH/L:
 * check to see that the time is incrementing at a reasonable
 * rate and is a multiple of incvalue.
 **/
static u64 e1000e_sanitize_systim(struct e1000_hw *hw, u64 systim,
				  struct ptp_system_timestamp *sts)
{
	u64 time_delta, rem, temp;
	u64 systim_next;
	u32 incvalue;
	int i;

	incvalue = er32(TIMINCA) & E1000_TIMINCA_INCVALUE_MASK;
	for (i = 0; i < E1000_MAX_82574_SYSTIM_REREADS; i++) {
		/* latch SYSTIMH on read of SYSTIML */
		ptp_read_system_prets(sts);
		systim_next = (u64)er32(SYSTIML);
		ptp_read_system_postts(sts);
		systim_next |= (u64)er32(SYSTIMH) << 32;

		time_delta = systim_next - systim;
		temp = time_delta;
		/* VMWare users have seen incvalue of zero, don't div / 0 */
		rem = incvalue ? do_div(temp, incvalue) : (time_delta != 0);

		systim = systim_next;

		if ((time_delta < E1000_82574_SYSTIM_EPSILON) && (rem == 0))
			break;
	}

	return systim;
}

/**
 * e1000e_read_systim - read SYSTIM register
 * @adapter: board private structure
 * @sts: structure which will contain system time before and after reading
 * SYSTIML, may be NULL
 **/
u64 e1000e_read_systim(struct e1000_adapter *adapter,
		       struct ptp_system_timestamp *sts)
{
	struct e1000_hw *hw = &adapter->hw;
	u32 systimel, systimel_2, systimeh;
	u64 systim;
	/* SYSTIMH latching upon SYSTIML read does not work well.
	 * This means that if SYSTIML overflows after we read it but before
	 * we read SYSTIMH, the value of SYSTIMH has been incremented and we
	 * will experience a huge non linear increment in the systime value
	 * to fix that we test for overflow and if true, we re-read systime.
	 */
	ptp_read_system_prets(sts);
	systimel = er32(SYSTIML);
	ptp_read_system_postts(sts);
	systimeh = er32(SYSTIMH);
	/* Is systimel is so large that overflow is possible? */
	if (systimel >= (u32)0xffffffff - E1000_TIMINCA_INCVALUE_MASK) {
		ptp_read_system_prets(sts);
		systimel_2 = er32(SYSTIML);
		ptp_read_system_postts(sts);
		if (systimel > systimel_2) {
			/* There was an overflow, read again SYSTIMH, and use
			 * systimel_2
			 */
			systimeh = er32(SYSTIMH);
			systimel = systimel_2;
		}
	}
	systim = (u64)systimel;
	systim |= (u64)systimeh << 32;

	if (adapter->flags2 & FLAG2_CHECK_SYSTIM_OVERFLOW)
		systim = e1000e_sanitize_systim(hw, systim, sts);

	return systim;
}

/**
 * e1000e_cyclecounter_read - read raw cycle counter (used by time counter)
 * @cc: cyclecounter structure
 **/
static u64 e1000e_cyclecounter_read(const struct cyclecounter *cc)
{
	struct e1000_adapter *adapter = container_of(cc, struct e1000_adapter,
						     cc);

	return e1000e_read_systim(adapter, NULL);
}

/**
 * e1000_sw_init - Initialize general software structures (struct e1000_adapter)
 * @adapter: board private structure to initialize
 *
 * e1000_sw_init initializes the Adapter private data structure.
 * Fields are initialized based on PCI device information and
 * OS network device settings (MTU size).
 **/
static int e1000_sw_init(struct e1000_adapter *adapter)
{
	struct net_device *netdev = adapter->netdev;

	adapter->rx_buffer_len = VLAN_ETH_FRAME_LEN + ETH_FCS_LEN;
	adapter->rx_ps_bsize0 = 128;
	adapter->max_frame_size = netdev->mtu + VLAN_ETH_HLEN + ETH_FCS_LEN;
	adapter->min_frame_size = ETH_ZLEN + ETH_FCS_LEN;
	adapter->tx_ring_count = E1000_DEFAULT_TXD;
	adapter->rx_ring_count = E1000_DEFAULT_RXD;

	spin_lock_init(&adapter->stats64_lock);

	e1000e_set_interrupt_capability(adapter);

	if (e1000_alloc_queues(adapter))
		return -ENOMEM;

	/* Setup hardware time stamping cyclecounter */
	if (adapter->flags & FLAG_HAS_HW_TIMESTAMP) {
		adapter->cc.read = e1000e_cyclecounter_read;
		adapter->cc.mask = CYCLECOUNTER_MASK(64);
		adapter->cc.mult = 1;
		/* cc.shift set in e1000e_get_base_tininca() */

		spin_lock_init(&adapter->systim_lock);
		INIT_WORK(&adapter->tx_hwtstamp_work, e1000e_tx_hwtstamp_work);
	}

	/* Explicitly disable IRQ since the NIC can be in any state. */
	e1000_irq_disable(adapter);

	set_bit(__E1000_DOWN, &adapter->state);
	return 0;
}

/**
 * e1000_intr_msi_test - Interrupt Handler
 * @irq: interrupt number
 * @data: pointer to a network interface device structure
 **/
static irqreturn_t e1000_intr_msi_test(int __always_unused irq, void *data)
{
	struct net_device *netdev = data;
	struct e1000_adapter *adapter = netdev_priv(netdev);
	struct e1000_hw *hw = &adapter->hw;
	u32 icr = er32(ICR);

	e_dbg("icr is %08X\n", icr);
	if (icr & E1000_ICR_RXSEQ) {
		adapter->flags &= ~FLAG_MSI_TEST_FAILED;
		/* Force memory writes to complete before acknowledging the
		 * interrupt is handled.
		 */
		wmb();
	}

	return IRQ_HANDLED;
}

/**
 * e1000_test_msi_interrupt - Returns 0 for successful test
 * @adapter: board private struct
 *
 * code flow taken from tg3.c
 **/
static int e1000_test_msi_interrupt(struct e1000_adapter *adapter)
{
	struct net_device *netdev = adapter->netdev;
	struct e1000_hw *hw = &adapter->hw;
	int err;

	/* poll_enable hasn't been called yet, so don't need disable */
	/* clear any pending events */
	er32(ICR);

	/* free the real vector and request a test handler */
	e1000_free_irq(adapter);
	e1000e_reset_interrupt_capability(adapter);

	/* Assume that the test fails, if it succeeds then the test
	 * MSI irq handler will unset this flag
	 */
	adapter->flags |= FLAG_MSI_TEST_FAILED;

	err = pci_enable_msi(adapter->pdev);
	if (err)
		goto msi_test_failed;

	err = request_irq(adapter->pdev->irq, e1000_intr_msi_test, 0,
			  netdev->name, netdev);
	if (err) {
		pci_disable_msi(adapter->pdev);
		goto msi_test_failed;
	}

	/* Force memory writes to complete before enabling and firing an
	 * interrupt.
	 */
	wmb();

	e1000_irq_enable(adapter);

	/* fire an unusual interrupt on the test handler */
	ew32(ICS, E1000_ICS_RXSEQ);
	e1e_flush();
	msleep(100);

	e1000_irq_disable(adapter);

	rmb();			/* read flags after interrupt has been fired */

	if (adapter->flags & FLAG_MSI_TEST_FAILED) {
		adapter->int_mode = E1000E_INT_MODE_LEGACY;
		e_info("MSI interrupt test failed, using legacy interrupt.\n");
	} else {
		e_dbg("MSI interrupt test succeeded!\n");
	}

	free_irq(adapter->pdev->irq, netdev);
	pci_disable_msi(adapter->pdev);

msi_test_failed:
	e1000e_set_interrupt_capability(adapter);
	return e1000_request_irq(adapter);
}

/**
 * e1000_test_msi - Returns 0 if MSI test succeeds or INTx mode is restored
 * @adapter: board private struct
 *
 * code flow taken from tg3.c, called with e1000 interrupts disabled.
 **/
static int e1000_test_msi(struct e1000_adapter *adapter)
{
	int err;
	u16 pci_cmd;

	if (!(adapter->flags & FLAG_MSI_ENABLED))
		return 0;

	/* disable SERR in case the MSI write causes a master abort */
	pci_read_config_word(adapter->pdev, PCI_COMMAND, &pci_cmd);
	if (pci_cmd & PCI_COMMAND_SERR)
		pci_write_config_word(adapter->pdev, PCI_COMMAND,
				      pci_cmd & ~PCI_COMMAND_SERR);

	err = e1000_test_msi_interrupt(adapter);

	/* re-enable SERR */
	if (pci_cmd & PCI_COMMAND_SERR) {
		pci_read_config_word(adapter->pdev, PCI_COMMAND, &pci_cmd);
		pci_cmd |= PCI_COMMAND_SERR;
		pci_write_config_word(adapter->pdev, PCI_COMMAND, pci_cmd);
	}

	return err;
}

/**
 * e1000e_open - Called when a network interface is made active
 * @netdev: network interface device structure
 *
 * Returns 0 on success, negative value on failure
 *
 * The open entry point is called when a network interface is made
 * active by the system (IFF_UP).  At this point all resources needed
 * for transmit and receive operations are allocated, the interrupt
 * handler is registered with the OS, the watchdog timer is started,
 * and the stack is notified that the interface is ready.
 **/
int e1000e_open(struct net_device *netdev)
{
	struct e1000_adapter *adapter = netdev_priv(netdev);
	struct e1000_hw *hw = &adapter->hw;
	struct pci_dev *pdev = adapter->pdev;
	int err;

	/* disallow open during test */
	if (test_bit(__E1000_TESTING, &adapter->state))
		return -EBUSY;

	pm_runtime_get_sync(&pdev->dev);

	netif_carrier_off(netdev);
	netif_stop_queue(netdev);

	/* allocate transmit descriptors */
	err = e1000e_setup_tx_resources(adapter->tx_ring);
	if (err)
		goto err_setup_tx;

	/* allocate receive descriptors */
	err = e1000e_setup_rx_resources(adapter->rx_ring);
	if (err)
		goto err_setup_rx;

	/* If AMT is enabled, let the firmware know that the network
	 * interface is now open and reset the part to a known state.
	 */
	if (adapter->flags & FLAG_HAS_AMT) {
		e1000e_get_hw_control(adapter);
		e1000e_reset(adapter);
	}

	e1000e_power_up_phy(adapter);

	adapter->mng_vlan_id = E1000_MNG_VLAN_NONE;
	if ((adapter->hw.mng_cookie.status & E1000_MNG_DHCP_COOKIE_STATUS_VLAN))
		e1000_update_mng_vlan(adapter);

	/* DMA latency requirement to workaround jumbo issue */
	cpu_latency_qos_add_request(&adapter->pm_qos_req, PM_QOS_DEFAULT_VALUE);

	/* before we allocate an interrupt, we must be ready to handle it.
	 * Setting DEBUG_SHIRQ in the kernel makes it fire an interrupt
	 * as soon as we call pci_request_irq, so we have to setup our
	 * clean_rx handler before we do so.
	 */
	e1000_configure(adapter);

	err = e1000_request_irq(adapter);
	if (err)
		goto err_req_irq;

	/* Work around PCIe errata with MSI interrupts causing some chipsets to
	 * ignore e1000e MSI messages, which means we need to test our MSI
	 * interrupt now
	 */
	if (adapter->int_mode != E1000E_INT_MODE_LEGACY) {
		err = e1000_test_msi(adapter);
		if (err) {
			e_err("Interrupt allocation failed\n");
			goto err_req_irq;
		}
	}

	/* From here on the code is the same as e1000e_up() */
	clear_bit(__E1000_DOWN, &adapter->state);

	napi_enable(&adapter->napi);

	e1000_irq_enable(adapter);

	adapter->tx_hang_recheck = false;

	hw->mac.get_link_status = true;
	pm_runtime_put(&pdev->dev);

	e1000e_trigger_lsc(adapter);

	return 0;

err_req_irq:
	cpu_latency_qos_remove_request(&adapter->pm_qos_req);
	e1000e_release_hw_control(adapter);
	e1000_power_down_phy(adapter);
	e1000e_free_rx_resources(adapter->rx_ring);
err_setup_rx:
	e1000e_free_tx_resources(adapter->tx_ring);
err_setup_tx:
	e1000e_reset(adapter);
	pm_runtime_put_sync(&pdev->dev);

	return err;
}

/**
 * e1000e_close - Disables a network interface
 * @netdev: network interface device structure
 *
 * Returns 0, this is not allowed to fail
 *
 * The close entry point is called when an interface is de-activated
 * by the OS.  The hardware is still under the drivers control, but
 * needs to be disabled.  A global MAC reset is issued to stop the
 * hardware, and all transmit and receive resources are freed.
 **/
int e1000e_close(struct net_device *netdev)
{
	struct e1000_adapter *adapter = netdev_priv(netdev);
	struct pci_dev *pdev = adapter->pdev;
	int count = E1000_CHECK_RESET_COUNT;

	while (test_bit(__E1000_RESETTING, &adapter->state) && count--)
		usleep_range(10000, 11000);

	WARN_ON(test_bit(__E1000_RESETTING, &adapter->state));

	pm_runtime_get_sync(&pdev->dev);

	if (netif_device_present(netdev)) {
		e1000e_down(adapter, true);
		e1000_free_irq(adapter);

		/* Link status message must follow this format */
<<<<<<< HEAD
		pr_info("%s NIC Link is Down\n", netdev->name);
=======
		netdev_info(netdev, "NIC Link is Down\n");
>>>>>>> c1084c27
	}

	napi_disable(&adapter->napi);

	e1000e_free_tx_resources(adapter->tx_ring);
	e1000e_free_rx_resources(adapter->rx_ring);

	/* kill manageability vlan ID if supported, but not if a vlan with
	 * the same ID is registered on the host OS (let 8021q kill it)
	 */
	if (adapter->hw.mng_cookie.status & E1000_MNG_DHCP_COOKIE_STATUS_VLAN)
		e1000_vlan_rx_kill_vid(netdev, htons(ETH_P_8021Q),
				       adapter->mng_vlan_id);

	/* If AMT is enabled, let the firmware know that the network
	 * interface is now closed
	 */
	if ((adapter->flags & FLAG_HAS_AMT) &&
	    !test_bit(__E1000_TESTING, &adapter->state))
		e1000e_release_hw_control(adapter);

	cpu_latency_qos_remove_request(&adapter->pm_qos_req);

	pm_runtime_put_sync(&pdev->dev);

	return 0;
}

/**
 * e1000_set_mac - Change the Ethernet Address of the NIC
 * @netdev: network interface device structure
 * @p: pointer to an address structure
 *
 * Returns 0 on success, negative on failure
 **/
static int e1000_set_mac(struct net_device *netdev, void *p)
{
	struct e1000_adapter *adapter = netdev_priv(netdev);
	struct e1000_hw *hw = &adapter->hw;
	struct sockaddr *addr = p;

	if (!is_valid_ether_addr(addr->sa_data))
		return -EADDRNOTAVAIL;

	memcpy(netdev->dev_addr, addr->sa_data, netdev->addr_len);
	memcpy(adapter->hw.mac.addr, addr->sa_data, netdev->addr_len);

	hw->mac.ops.rar_set(&adapter->hw, adapter->hw.mac.addr, 0);

	if (adapter->flags & FLAG_RESET_OVERWRITES_LAA) {
		/* activate the work around */
		e1000e_set_laa_state_82571(&adapter->hw, 1);

		/* Hold a copy of the LAA in RAR[14] This is done so that
		 * between the time RAR[0] gets clobbered  and the time it
		 * gets fixed (in e1000_watchdog), the actual LAA is in one
		 * of the RARs and no incoming packets directed to this port
		 * are dropped. Eventually the LAA will be in RAR[0] and
		 * RAR[14]
		 */
		hw->mac.ops.rar_set(&adapter->hw, adapter->hw.mac.addr,
				    adapter->hw.mac.rar_entry_count - 1);
	}

	return 0;
}

/**
 * e1000e_update_phy_task - work thread to update phy
 * @work: pointer to our work struct
 *
 * this worker thread exists because we must acquire a
 * semaphore to read the phy, which we could msleep while
 * waiting for it, and we can't msleep in a timer.
 **/
static void e1000e_update_phy_task(struct work_struct *work)
{
	struct e1000_adapter *adapter = container_of(work,
						     struct e1000_adapter,
						     update_phy_task);
	struct e1000_hw *hw = &adapter->hw;

	if (test_bit(__E1000_DOWN, &adapter->state))
		return;

	e1000_get_phy_info(hw);

	/* Enable EEE on 82579 after link up */
	if (hw->phy.type >= e1000_phy_82579)
		e1000_set_eee_pchlan(hw);
}

/**
 * e1000_update_phy_info - timre call-back to update PHY info
 * @t: pointer to timer_list containing private info adapter
 *
 * Need to wait a few seconds after link up to get diagnostic information from
 * the phy
 **/
static void e1000_update_phy_info(struct timer_list *t)
{
	struct e1000_adapter *adapter = from_timer(adapter, t, phy_info_timer);

	if (test_bit(__E1000_DOWN, &adapter->state))
		return;

	schedule_work(&adapter->update_phy_task);
}

/**
 * e1000e_update_phy_stats - Update the PHY statistics counters
 * @adapter: board private structure
 *
 * Read/clear the upper 16-bit PHY registers and read/accumulate lower
 **/
static void e1000e_update_phy_stats(struct e1000_adapter *adapter)
{
	struct e1000_hw *hw = &adapter->hw;
	s32 ret_val;
	u16 phy_data;

	ret_val = hw->phy.ops.acquire(hw);
	if (ret_val)
		return;

	/* A page set is expensive so check if already on desired page.
	 * If not, set to the page with the PHY status registers.
	 */
	hw->phy.addr = 1;
	ret_val = e1000e_read_phy_reg_mdic(hw, IGP01E1000_PHY_PAGE_SELECT,
					   &phy_data);
	if (ret_val)
		goto release;
	if (phy_data != (HV_STATS_PAGE << IGP_PAGE_SHIFT)) {
		ret_val = hw->phy.ops.set_page(hw,
					       HV_STATS_PAGE << IGP_PAGE_SHIFT);
		if (ret_val)
			goto release;
	}

	/* Single Collision Count */
	hw->phy.ops.read_reg_page(hw, HV_SCC_UPPER, &phy_data);
	ret_val = hw->phy.ops.read_reg_page(hw, HV_SCC_LOWER, &phy_data);
	if (!ret_val)
		adapter->stats.scc += phy_data;

	/* Excessive Collision Count */
	hw->phy.ops.read_reg_page(hw, HV_ECOL_UPPER, &phy_data);
	ret_val = hw->phy.ops.read_reg_page(hw, HV_ECOL_LOWER, &phy_data);
	if (!ret_val)
		adapter->stats.ecol += phy_data;

	/* Multiple Collision Count */
	hw->phy.ops.read_reg_page(hw, HV_MCC_UPPER, &phy_data);
	ret_val = hw->phy.ops.read_reg_page(hw, HV_MCC_LOWER, &phy_data);
	if (!ret_val)
		adapter->stats.mcc += phy_data;

	/* Late Collision Count */
	hw->phy.ops.read_reg_page(hw, HV_LATECOL_UPPER, &phy_data);
	ret_val = hw->phy.ops.read_reg_page(hw, HV_LATECOL_LOWER, &phy_data);
	if (!ret_val)
		adapter->stats.latecol += phy_data;

	/* Collision Count - also used for adaptive IFS */
	hw->phy.ops.read_reg_page(hw, HV_COLC_UPPER, &phy_data);
	ret_val = hw->phy.ops.read_reg_page(hw, HV_COLC_LOWER, &phy_data);
	if (!ret_val)
		hw->mac.collision_delta = phy_data;

	/* Defer Count */
	hw->phy.ops.read_reg_page(hw, HV_DC_UPPER, &phy_data);
	ret_val = hw->phy.ops.read_reg_page(hw, HV_DC_LOWER, &phy_data);
	if (!ret_val)
		adapter->stats.dc += phy_data;

	/* Transmit with no CRS */
	hw->phy.ops.read_reg_page(hw, HV_TNCRS_UPPER, &phy_data);
	ret_val = hw->phy.ops.read_reg_page(hw, HV_TNCRS_LOWER, &phy_data);
	if (!ret_val)
		adapter->stats.tncrs += phy_data;

release:
	hw->phy.ops.release(hw);
}

/**
 * e1000e_update_stats - Update the board statistics counters
 * @adapter: board private structure
 **/
static void e1000e_update_stats(struct e1000_adapter *adapter)
{
	struct net_device *netdev = adapter->netdev;
	struct e1000_hw *hw = &adapter->hw;
	struct pci_dev *pdev = adapter->pdev;

	/* Prevent stats update while adapter is being reset, or if the pci
	 * connection is down.
	 */
	if (adapter->link_speed == 0)
		return;
	if (pci_channel_offline(pdev))
		return;

	adapter->stats.crcerrs += er32(CRCERRS);
	adapter->stats.gprc += er32(GPRC);
	adapter->stats.gorc += er32(GORCL);
	er32(GORCH);		/* Clear gorc */
	adapter->stats.bprc += er32(BPRC);
	adapter->stats.mprc += er32(MPRC);
	adapter->stats.roc += er32(ROC);

	adapter->stats.mpc += er32(MPC);

	/* Half-duplex statistics */
	if (adapter->link_duplex == HALF_DUPLEX) {
		if (adapter->flags2 & FLAG2_HAS_PHY_STATS) {
			e1000e_update_phy_stats(adapter);
		} else {
			adapter->stats.scc += er32(SCC);
			adapter->stats.ecol += er32(ECOL);
			adapter->stats.mcc += er32(MCC);
			adapter->stats.latecol += er32(LATECOL);
			adapter->stats.dc += er32(DC);

			hw->mac.collision_delta = er32(COLC);

			if ((hw->mac.type != e1000_82574) &&
			    (hw->mac.type != e1000_82583))
				adapter->stats.tncrs += er32(TNCRS);
		}
		adapter->stats.colc += hw->mac.collision_delta;
	}

	adapter->stats.xonrxc += er32(XONRXC);
	adapter->stats.xontxc += er32(XONTXC);
	adapter->stats.xoffrxc += er32(XOFFRXC);
	adapter->stats.xofftxc += er32(XOFFTXC);
	adapter->stats.gptc += er32(GPTC);
	adapter->stats.gotc += er32(GOTCL);
	er32(GOTCH);		/* Clear gotc */
	adapter->stats.rnbc += er32(RNBC);
	adapter->stats.ruc += er32(RUC);

	adapter->stats.mptc += er32(MPTC);
	adapter->stats.bptc += er32(BPTC);

	/* used for adaptive IFS */

	hw->mac.tx_packet_delta = er32(TPT);
	adapter->stats.tpt += hw->mac.tx_packet_delta;

	adapter->stats.algnerrc += er32(ALGNERRC);
	adapter->stats.rxerrc += er32(RXERRC);
	adapter->stats.cexterr += er32(CEXTERR);
	adapter->stats.tsctc += er32(TSCTC);
	adapter->stats.tsctfc += er32(TSCTFC);

	/* Fill out the OS statistics structure */
	netdev->stats.multicast = adapter->stats.mprc;
	netdev->stats.collisions = adapter->stats.colc;

	/* Rx Errors */

	/* RLEC on some newer hardware can be incorrect so build
	 * our own version based on RUC and ROC
	 */
	netdev->stats.rx_errors = adapter->stats.rxerrc +
	    adapter->stats.crcerrs + adapter->stats.algnerrc +
	    adapter->stats.ruc + adapter->stats.roc + adapter->stats.cexterr;
	netdev->stats.rx_length_errors = adapter->stats.ruc +
	    adapter->stats.roc;
	netdev->stats.rx_crc_errors = adapter->stats.crcerrs;
	netdev->stats.rx_frame_errors = adapter->stats.algnerrc;
	netdev->stats.rx_missed_errors = adapter->stats.mpc;

	/* Tx Errors */
	netdev->stats.tx_errors = adapter->stats.ecol + adapter->stats.latecol;
	netdev->stats.tx_aborted_errors = adapter->stats.ecol;
	netdev->stats.tx_window_errors = adapter->stats.latecol;
	netdev->stats.tx_carrier_errors = adapter->stats.tncrs;

	/* Tx Dropped needs to be maintained elsewhere */

	/* Management Stats */
	adapter->stats.mgptc += er32(MGTPTC);
	adapter->stats.mgprc += er32(MGTPRC);
	adapter->stats.mgpdc += er32(MGTPDC);

	/* Correctable ECC Errors */
	if (hw->mac.type >= e1000_pch_lpt) {
		u32 pbeccsts = er32(PBECCSTS);

		adapter->corr_errors +=
		    pbeccsts & E1000_PBECCSTS_CORR_ERR_CNT_MASK;
		adapter->uncorr_errors +=
		    (pbeccsts & E1000_PBECCSTS_UNCORR_ERR_CNT_MASK) >>
		    E1000_PBECCSTS_UNCORR_ERR_CNT_SHIFT;
	}
}

/**
 * e1000_phy_read_status - Update the PHY register status snapshot
 * @adapter: board private structure
 **/
static void e1000_phy_read_status(struct e1000_adapter *adapter)
{
	struct e1000_hw *hw = &adapter->hw;
	struct e1000_phy_regs *phy = &adapter->phy_regs;

	if (!pm_runtime_suspended((&adapter->pdev->dev)->parent) &&
	    (er32(STATUS) & E1000_STATUS_LU) &&
	    (adapter->hw.phy.media_type == e1000_media_type_copper)) {
		int ret_val;

		ret_val = e1e_rphy(hw, MII_BMCR, &phy->bmcr);
		ret_val |= e1e_rphy(hw, MII_BMSR, &phy->bmsr);
		ret_val |= e1e_rphy(hw, MII_ADVERTISE, &phy->advertise);
		ret_val |= e1e_rphy(hw, MII_LPA, &phy->lpa);
		ret_val |= e1e_rphy(hw, MII_EXPANSION, &phy->expansion);
		ret_val |= e1e_rphy(hw, MII_CTRL1000, &phy->ctrl1000);
		ret_val |= e1e_rphy(hw, MII_STAT1000, &phy->stat1000);
		ret_val |= e1e_rphy(hw, MII_ESTATUS, &phy->estatus);
		if (ret_val)
			e_warn("Error reading PHY register\n");
	} else {
		/* Do not read PHY registers if link is not up
		 * Set values to typical power-on defaults
		 */
		phy->bmcr = (BMCR_SPEED1000 | BMCR_ANENABLE | BMCR_FULLDPLX);
		phy->bmsr = (BMSR_100FULL | BMSR_100HALF | BMSR_10FULL |
			     BMSR_10HALF | BMSR_ESTATEN | BMSR_ANEGCAPABLE |
			     BMSR_ERCAP);
		phy->advertise = (ADVERTISE_PAUSE_ASYM | ADVERTISE_PAUSE_CAP |
				  ADVERTISE_ALL | ADVERTISE_CSMA);
		phy->lpa = 0;
		phy->expansion = EXPANSION_ENABLENPAGE;
		phy->ctrl1000 = ADVERTISE_1000FULL;
		phy->stat1000 = 0;
		phy->estatus = (ESTATUS_1000_TFULL | ESTATUS_1000_THALF);
	}
}

static void e1000_print_link_info(struct e1000_adapter *adapter)
{
	struct e1000_hw *hw = &adapter->hw;
	u32 ctrl = er32(CTRL);

	/* Link status message must follow this format for user tools */
	netdev_info(adapter->netdev,
		    "NIC Link is Up %d Mbps %s Duplex, Flow Control: %s\n",
		    adapter->link_speed,
		    adapter->link_duplex == FULL_DUPLEX ? "Full" : "Half",
		    (ctrl & E1000_CTRL_TFCE) && (ctrl & E1000_CTRL_RFCE) ? "Rx/Tx" :
		    (ctrl & E1000_CTRL_RFCE) ? "Rx" :
		    (ctrl & E1000_CTRL_TFCE) ? "Tx" : "None");
}

static bool e1000e_has_link(struct e1000_adapter *adapter)
{
	struct e1000_hw *hw = &adapter->hw;
	bool link_active = false;
	s32 ret_val = 0;

	/* get_link_status is set on LSC (link status) interrupt or
	 * Rx sequence error interrupt.  get_link_status will stay
	 * true until the check_for_link establishes link
	 * for copper adapters ONLY
	 */
	switch (hw->phy.media_type) {
	case e1000_media_type_copper:
		if (hw->mac.get_link_status) {
			ret_val = hw->mac.ops.check_for_link(hw);
			link_active = !hw->mac.get_link_status;
		} else {
			link_active = true;
		}
		break;
	case e1000_media_type_fiber:
		ret_val = hw->mac.ops.check_for_link(hw);
		link_active = !!(er32(STATUS) & E1000_STATUS_LU);
		break;
	case e1000_media_type_internal_serdes:
		ret_val = hw->mac.ops.check_for_link(hw);
		link_active = hw->mac.serdes_has_link;
		break;
	default:
	case e1000_media_type_unknown:
		break;
	}

	if ((ret_val == -E1000_ERR_PHY) && (hw->phy.type == e1000_phy_igp_3) &&
	    (er32(CTRL) & E1000_PHY_CTRL_GBE_DISABLE)) {
		/* See e1000_kmrn_lock_loss_workaround_ich8lan() */
		e_info("Gigabit has been disabled, downgrading speed\n");
	}

	return link_active;
}

static void e1000e_enable_receives(struct e1000_adapter *adapter)
{
	/* make sure the receive unit is started */
	if ((adapter->flags & FLAG_RX_NEEDS_RESTART) &&
	    (adapter->flags & FLAG_RESTART_NOW)) {
		struct e1000_hw *hw = &adapter->hw;
		u32 rctl = er32(RCTL);

		ew32(RCTL, rctl | E1000_RCTL_EN);
		adapter->flags &= ~FLAG_RESTART_NOW;
	}
}

static void e1000e_check_82574_phy_workaround(struct e1000_adapter *adapter)
{
	struct e1000_hw *hw = &adapter->hw;

	/* With 82574 controllers, PHY needs to be checked periodically
	 * for hung state and reset, if two calls return true
	 */
	if (e1000_check_phy_82574(hw))
		adapter->phy_hang_count++;
	else
		adapter->phy_hang_count = 0;

	if (adapter->phy_hang_count > 1) {
		adapter->phy_hang_count = 0;
		e_dbg("PHY appears hung - resetting\n");
		schedule_work(&adapter->reset_task);
	}
}

/**
 * e1000_watchdog - Timer Call-back
<<<<<<< HEAD
 * @data: pointer to adapter cast into an unsigned long
=======
 * @t: pointer to timer_list containing private info adapter
>>>>>>> c1084c27
 **/
static void e1000_watchdog(struct timer_list *t)
{
	struct e1000_adapter *adapter = from_timer(adapter, t, watchdog_timer);

	/* Do the rest outside of interrupt context */
	schedule_work(&adapter->watchdog_task);

	/* TODO: make this use queue_delayed_work() */
}

static void e1000_watchdog_task(struct work_struct *work)
{
	struct e1000_adapter *adapter = container_of(work,
						     struct e1000_adapter,
						     watchdog_task);
	struct net_device *netdev = adapter->netdev;
	struct e1000_mac_info *mac = &adapter->hw.mac;
	struct e1000_phy_info *phy = &adapter->hw.phy;
	struct e1000_ring *tx_ring = adapter->tx_ring;
	u32 dmoff_exit_timeout = 100, tries = 0;
	struct e1000_hw *hw = &adapter->hw;
	u32 link, tctl, pcim_state;

	if (test_bit(__E1000_DOWN, &adapter->state))
		return;

	link = e1000e_has_link(adapter);
	if ((netif_carrier_ok(netdev)) && link) {
		/* Cancel scheduled suspend requests. */
		pm_runtime_resume(netdev->dev.parent);

		e1000e_enable_receives(adapter);
		goto link_up;
	}

	if ((e1000e_enable_tx_pkt_filtering(hw)) &&
	    (adapter->mng_vlan_id != adapter->hw.mng_cookie.vlan_id))
		e1000_update_mng_vlan(adapter);

	if (link) {
		if (!netif_carrier_ok(netdev)) {
			bool txb2b = true;

			/* Cancel scheduled suspend requests. */
			pm_runtime_resume(netdev->dev.parent);

			/* Checking if MAC is in DMoff state*/
			if (er32(FWSM) & E1000_ICH_FWSM_FW_VALID) {
				pcim_state = er32(STATUS);
				while (pcim_state & E1000_STATUS_PCIM_STATE) {
					if (tries++ == dmoff_exit_timeout) {
						e_dbg("Error in exiting dmoff\n");
						break;
					}
					usleep_range(10000, 20000);
					pcim_state = er32(STATUS);

					/* Checking if MAC exited DMoff state */
					if (!(pcim_state & E1000_STATUS_PCIM_STATE))
						e1000_phy_hw_reset(&adapter->hw);
				}
			}

			/* update snapshot of PHY registers on LSC */
			e1000_phy_read_status(adapter);
			mac->ops.get_link_up_info(&adapter->hw,
						  &adapter->link_speed,
						  &adapter->link_duplex);
			e1000_print_link_info(adapter);

			/* check if SmartSpeed worked */
			e1000e_check_downshift(hw);
			if (phy->speed_downgraded)
				netdev_warn(netdev,
					    "Link Speed was downgraded by SmartSpeed\n");

			/* On supported PHYs, check for duplex mismatch only
			 * if link has autonegotiated at 10/100 half
			 */
			if ((hw->phy.type == e1000_phy_igp_3 ||
			     hw->phy.type == e1000_phy_bm) &&
			    hw->mac.autoneg &&
			    (adapter->link_speed == SPEED_10 ||
			     adapter->link_speed == SPEED_100) &&
			    (adapter->link_duplex == HALF_DUPLEX)) {
				u16 autoneg_exp;

				e1e_rphy(hw, MII_EXPANSION, &autoneg_exp);

				if (!(autoneg_exp & EXPANSION_NWAY))
					e_info("Autonegotiated half duplex but link partner cannot autoneg.  Try forcing full duplex if link gets many collisions.\n");
			}

			/* adjust timeout factor according to speed/duplex */
			adapter->tx_timeout_factor = 1;
			switch (adapter->link_speed) {
			case SPEED_10:
				txb2b = false;
				adapter->tx_timeout_factor = 16;
				break;
			case SPEED_100:
				txb2b = false;
				adapter->tx_timeout_factor = 10;
				break;
			}

			/* workaround: re-program speed mode bit after
			 * link-up event
			 */
			if ((adapter->flags & FLAG_TARC_SPEED_MODE_BIT) &&
			    !txb2b) {
				u32 tarc0;

				tarc0 = er32(TARC(0));
				tarc0 &= ~SPEED_MODE_BIT;
				ew32(TARC(0), tarc0);
			}

			/* disable TSO for pcie and 10/100 speeds, to avoid
			 * some hardware issues
			 */
			if (!(adapter->flags & FLAG_TSO_FORCE)) {
				switch (adapter->link_speed) {
				case SPEED_10:
				case SPEED_100:
					e_info("10/100 speed: disabling TSO\n");
					netdev->features &= ~NETIF_F_TSO;
					netdev->features &= ~NETIF_F_TSO6;
					break;
				case SPEED_1000:
					netdev->features |= NETIF_F_TSO;
					netdev->features |= NETIF_F_TSO6;
					break;
				default:
					/* oops */
					break;
				}
				if (hw->mac.type == e1000_pch_spt) {
					netdev->features &= ~NETIF_F_TSO;
					netdev->features &= ~NETIF_F_TSO6;
				}
			}

			/* enable transmits in the hardware, need to do this
			 * after setting TARC(0)
			 */
			tctl = er32(TCTL);
			tctl |= E1000_TCTL_EN;
			ew32(TCTL, tctl);

			/* Perform any post-link-up configuration before
			 * reporting link up.
			 */
			if (phy->ops.cfg_on_link_up)
				phy->ops.cfg_on_link_up(hw);

			netif_wake_queue(netdev);
			netif_carrier_on(netdev);

			if (!test_bit(__E1000_DOWN, &adapter->state))
				mod_timer(&adapter->phy_info_timer,
					  round_jiffies(jiffies + 2 * HZ));
		}
	} else {
		if (netif_carrier_ok(netdev)) {
			adapter->link_speed = 0;
			adapter->link_duplex = 0;
			/* Link status message must follow this format */
			netdev_info(netdev, "NIC Link is Down\n");
			netif_carrier_off(netdev);
			netif_stop_queue(netdev);
			if (!test_bit(__E1000_DOWN, &adapter->state))
				mod_timer(&adapter->phy_info_timer,
					  round_jiffies(jiffies + 2 * HZ));

			/* 8000ES2LAN requires a Rx packet buffer work-around
			 * on link down event; reset the controller to flush
			 * the Rx packet buffer.
			 */
			if (adapter->flags & FLAG_RX_NEEDS_RESTART)
				adapter->flags |= FLAG_RESTART_NOW;
			else
				pm_schedule_suspend(netdev->dev.parent,
						    LINK_TIMEOUT);
		}
	}

link_up:
	spin_lock(&adapter->stats64_lock);
	e1000e_update_stats(adapter);

	mac->tx_packet_delta = adapter->stats.tpt - adapter->tpt_old;
	adapter->tpt_old = adapter->stats.tpt;
	mac->collision_delta = adapter->stats.colc - adapter->colc_old;
	adapter->colc_old = adapter->stats.colc;

	adapter->gorc = adapter->stats.gorc - adapter->gorc_old;
	adapter->gorc_old = adapter->stats.gorc;
	adapter->gotc = adapter->stats.gotc - adapter->gotc_old;
	adapter->gotc_old = adapter->stats.gotc;
	spin_unlock(&adapter->stats64_lock);

	/* If the link is lost the controller stops DMA, but
	 * if there is queued Tx work it cannot be done.  So
	 * reset the controller to flush the Tx packet buffers.
	 */
	if (!netif_carrier_ok(netdev) &&
	    (e1000_desc_unused(tx_ring) + 1 < tx_ring->count))
		adapter->flags |= FLAG_RESTART_NOW;

	/* If reset is necessary, do it outside of interrupt context. */
	if (adapter->flags & FLAG_RESTART_NOW) {
		schedule_work(&adapter->reset_task);
		/* return immediately since reset is imminent */
		return;
	}

	e1000e_update_adaptive(&adapter->hw);

	/* Simple mode for Interrupt Throttle Rate (ITR) */
	if (adapter->itr_setting == 4) {
		/* Symmetric Tx/Rx gets a reduced ITR=2000;
		 * Total asymmetrical Tx or Rx gets ITR=8000;
		 * everyone else is between 2000-8000.
		 */
		u32 goc = (adapter->gotc + adapter->gorc) / 10000;
		u32 dif = (adapter->gotc > adapter->gorc ?
			   adapter->gotc - adapter->gorc :
			   adapter->gorc - adapter->gotc) / 10000;
		u32 itr = goc > 0 ? (dif * 6000 / goc + 2000) : 8000;

		e1000e_write_itr(adapter, itr);
	}

	/* Cause software interrupt to ensure Rx ring is cleaned */
	if (adapter->msix_entries)
		ew32(ICS, adapter->rx_ring->ims_val);
	else
		ew32(ICS, E1000_ICS_RXDMT0);

	/* flush pending descriptors to memory before detecting Tx hang */
	e1000e_flush_descriptors(adapter);

	/* Force detection of hung controller every watchdog period */
	adapter->detect_tx_hung = true;

	/* With 82571 controllers, LAA may be overwritten due to controller
	 * reset from the other port. Set the appropriate LAA in RAR[0]
	 */
	if (e1000e_get_laa_state_82571(hw))
		hw->mac.ops.rar_set(hw, adapter->hw.mac.addr, 0);

	if (adapter->flags2 & FLAG2_CHECK_PHY_HANG)
		e1000e_check_82574_phy_workaround(adapter);

	/* Clear valid timestamp stuck in RXSTMPL/H due to a Rx error */
	if (adapter->hwtstamp_config.rx_filter != HWTSTAMP_FILTER_NONE) {
		if ((adapter->flags2 & FLAG2_CHECK_RX_HWTSTAMP) &&
		    (er32(TSYNCRXCTL) & E1000_TSYNCRXCTL_VALID)) {
			er32(RXSTMPH);
			adapter->rx_hwtstamp_cleared++;
		} else {
			adapter->flags2 |= FLAG2_CHECK_RX_HWTSTAMP;
		}
	}

	/* Reset the timer */
	if (!test_bit(__E1000_DOWN, &adapter->state))
		mod_timer(&adapter->watchdog_timer,
			  round_jiffies(jiffies + 2 * HZ));
}

#define E1000_TX_FLAGS_CSUM		0x00000001
#define E1000_TX_FLAGS_VLAN		0x00000002
#define E1000_TX_FLAGS_TSO		0x00000004
#define E1000_TX_FLAGS_IPV4		0x00000008
#define E1000_TX_FLAGS_NO_FCS		0x00000010
#define E1000_TX_FLAGS_HWTSTAMP		0x00000020
#define E1000_TX_FLAGS_VLAN_MASK	0xffff0000
#define E1000_TX_FLAGS_VLAN_SHIFT	16

static int e1000_tso(struct e1000_ring *tx_ring, struct sk_buff *skb,
		     __be16 protocol)
{
	struct e1000_context_desc *context_desc;
	struct e1000_buffer *buffer_info;
	unsigned int i;
	u32 cmd_length = 0;
	u16 ipcse = 0, mss;
	u8 ipcss, ipcso, tucss, tucso, hdr_len;
	int err;

	if (!skb_is_gso(skb))
		return 0;

	err = skb_cow_head(skb, 0);
	if (err < 0)
		return err;

	hdr_len = skb_transport_offset(skb) + tcp_hdrlen(skb);
	mss = skb_shinfo(skb)->gso_size;
	if (protocol == htons(ETH_P_IP)) {
		struct iphdr *iph = ip_hdr(skb);
		iph->tot_len = 0;
		iph->check = 0;
		tcp_hdr(skb)->check = ~csum_tcpudp_magic(iph->saddr, iph->daddr,
							 0, IPPROTO_TCP, 0);
		cmd_length = E1000_TXD_CMD_IP;
		ipcse = skb_transport_offset(skb) - 1;
	} else if (skb_is_gso_v6(skb)) {
		tcp_v6_gso_csum_prep(skb);
		ipcse = 0;
	}
	ipcss = skb_network_offset(skb);
	ipcso = (void *)&(ip_hdr(skb)->check) - (void *)skb->data;
	tucss = skb_transport_offset(skb);
	tucso = (void *)&(tcp_hdr(skb)->check) - (void *)skb->data;

	cmd_length |= (E1000_TXD_CMD_DEXT | E1000_TXD_CMD_TSE |
		       E1000_TXD_CMD_TCP | (skb->len - (hdr_len)));

	i = tx_ring->next_to_use;
	context_desc = E1000_CONTEXT_DESC(*tx_ring, i);
	buffer_info = &tx_ring->buffer_info[i];

	context_desc->lower_setup.ip_fields.ipcss = ipcss;
	context_desc->lower_setup.ip_fields.ipcso = ipcso;
	context_desc->lower_setup.ip_fields.ipcse = cpu_to_le16(ipcse);
	context_desc->upper_setup.tcp_fields.tucss = tucss;
	context_desc->upper_setup.tcp_fields.tucso = tucso;
	context_desc->upper_setup.tcp_fields.tucse = 0;
	context_desc->tcp_seg_setup.fields.mss = cpu_to_le16(mss);
	context_desc->tcp_seg_setup.fields.hdr_len = hdr_len;
	context_desc->cmd_and_length = cpu_to_le32(cmd_length);

	buffer_info->time_stamp = jiffies;
	buffer_info->next_to_watch = i;

	i++;
	if (i == tx_ring->count)
		i = 0;
	tx_ring->next_to_use = i;

	return 1;
}

static bool e1000_tx_csum(struct e1000_ring *tx_ring, struct sk_buff *skb,
			  __be16 protocol)
{
	struct e1000_adapter *adapter = tx_ring->adapter;
	struct e1000_context_desc *context_desc;
	struct e1000_buffer *buffer_info;
	unsigned int i;
	u8 css;
	u32 cmd_len = E1000_TXD_CMD_DEXT;

	if (skb->ip_summed != CHECKSUM_PARTIAL)
		return false;

	switch (protocol) {
	case cpu_to_be16(ETH_P_IP):
		if (ip_hdr(skb)->protocol == IPPROTO_TCP)
			cmd_len |= E1000_TXD_CMD_TCP;
		break;
	case cpu_to_be16(ETH_P_IPV6):
		/* XXX not handling all IPV6 headers */
		if (ipv6_hdr(skb)->nexthdr == IPPROTO_TCP)
			cmd_len |= E1000_TXD_CMD_TCP;
		break;
	default:
		if (unlikely(net_ratelimit()))
			e_warn("checksum_partial proto=%x!\n",
			       be16_to_cpu(protocol));
		break;
	}

	css = skb_checksum_start_offset(skb);

	i = tx_ring->next_to_use;
	buffer_info = &tx_ring->buffer_info[i];
	context_desc = E1000_CONTEXT_DESC(*tx_ring, i);

	context_desc->lower_setup.ip_config = 0;
	context_desc->upper_setup.tcp_fields.tucss = css;
	context_desc->upper_setup.tcp_fields.tucso = css + skb->csum_offset;
	context_desc->upper_setup.tcp_fields.tucse = 0;
	context_desc->tcp_seg_setup.data = 0;
	context_desc->cmd_and_length = cpu_to_le32(cmd_len);

	buffer_info->time_stamp = jiffies;
	buffer_info->next_to_watch = i;

	i++;
	if (i == tx_ring->count)
		i = 0;
	tx_ring->next_to_use = i;

	return true;
}

static int e1000_tx_map(struct e1000_ring *tx_ring, struct sk_buff *skb,
			unsigned int first, unsigned int max_per_txd,
			unsigned int nr_frags)
{
	struct e1000_adapter *adapter = tx_ring->adapter;
	struct pci_dev *pdev = adapter->pdev;
	struct e1000_buffer *buffer_info;
	unsigned int len = skb_headlen(skb);
	unsigned int offset = 0, size, count = 0, i;
	unsigned int f, bytecount, segs;

	i = tx_ring->next_to_use;

	while (len) {
		buffer_info = &tx_ring->buffer_info[i];
		size = min(len, max_per_txd);

		buffer_info->length = size;
		buffer_info->time_stamp = jiffies;
		buffer_info->next_to_watch = i;
		buffer_info->dma = dma_map_single(&pdev->dev,
						  skb->data + offset,
						  size, DMA_TO_DEVICE);
		buffer_info->mapped_as_page = false;
		if (dma_mapping_error(&pdev->dev, buffer_info->dma))
			goto dma_error;

		len -= size;
		offset += size;
		count++;

		if (len) {
			i++;
			if (i == tx_ring->count)
				i = 0;
		}
	}

	for (f = 0; f < nr_frags; f++) {
		const skb_frag_t *frag = &skb_shinfo(skb)->frags[f];

		len = skb_frag_size(frag);
		offset = 0;

		while (len) {
			i++;
			if (i == tx_ring->count)
				i = 0;

			buffer_info = &tx_ring->buffer_info[i];
			size = min(len, max_per_txd);

			buffer_info->length = size;
			buffer_info->time_stamp = jiffies;
			buffer_info->next_to_watch = i;
			buffer_info->dma = skb_frag_dma_map(&pdev->dev, frag,
							    offset, size,
							    DMA_TO_DEVICE);
			buffer_info->mapped_as_page = true;
			if (dma_mapping_error(&pdev->dev, buffer_info->dma))
				goto dma_error;

			len -= size;
			offset += size;
			count++;
		}
	}

	segs = skb_shinfo(skb)->gso_segs ? : 1;
	/* multiply data chunks by size of headers */
	bytecount = ((segs - 1) * skb_headlen(skb)) + skb->len;

	tx_ring->buffer_info[i].skb = skb;
	tx_ring->buffer_info[i].segs = segs;
	tx_ring->buffer_info[i].bytecount = bytecount;
	tx_ring->buffer_info[first].next_to_watch = i;

	return count;

dma_error:
	dev_err(&pdev->dev, "Tx DMA map failed\n");
	buffer_info->dma = 0;
	if (count)
		count--;

	while (count--) {
		if (i == 0)
			i += tx_ring->count;
		i--;
		buffer_info = &tx_ring->buffer_info[i];
		e1000_put_txbuf(tx_ring, buffer_info, true);
	}

	return 0;
}

static void e1000_tx_queue(struct e1000_ring *tx_ring, int tx_flags, int count)
{
	struct e1000_adapter *adapter = tx_ring->adapter;
	struct e1000_tx_desc *tx_desc = NULL;
	struct e1000_buffer *buffer_info;
	u32 txd_upper = 0, txd_lower = E1000_TXD_CMD_IFCS;
	unsigned int i;

	if (tx_flags & E1000_TX_FLAGS_TSO) {
		txd_lower |= E1000_TXD_CMD_DEXT | E1000_TXD_DTYP_D |
		    E1000_TXD_CMD_TSE;
		txd_upper |= E1000_TXD_POPTS_TXSM << 8;

		if (tx_flags & E1000_TX_FLAGS_IPV4)
			txd_upper |= E1000_TXD_POPTS_IXSM << 8;
	}

	if (tx_flags & E1000_TX_FLAGS_CSUM) {
		txd_lower |= E1000_TXD_CMD_DEXT | E1000_TXD_DTYP_D;
		txd_upper |= E1000_TXD_POPTS_TXSM << 8;
	}

	if (tx_flags & E1000_TX_FLAGS_VLAN) {
		txd_lower |= E1000_TXD_CMD_VLE;
		txd_upper |= (tx_flags & E1000_TX_FLAGS_VLAN_MASK);
	}

	if (unlikely(tx_flags & E1000_TX_FLAGS_NO_FCS))
		txd_lower &= ~(E1000_TXD_CMD_IFCS);

	if (unlikely(tx_flags & E1000_TX_FLAGS_HWTSTAMP)) {
		txd_lower |= E1000_TXD_CMD_DEXT | E1000_TXD_DTYP_D;
		txd_upper |= E1000_TXD_EXTCMD_TSTAMP;
	}

	i = tx_ring->next_to_use;

	do {
		buffer_info = &tx_ring->buffer_info[i];
		tx_desc = E1000_TX_DESC(*tx_ring, i);
		tx_desc->buffer_addr = cpu_to_le64(buffer_info->dma);
		tx_desc->lower.data = cpu_to_le32(txd_lower |
						  buffer_info->length);
		tx_desc->upper.data = cpu_to_le32(txd_upper);

		i++;
		if (i == tx_ring->count)
			i = 0;
	} while (--count > 0);

	tx_desc->lower.data |= cpu_to_le32(adapter->txd_cmd);

	/* txd_cmd re-enables FCS, so we'll re-disable it here as desired. */
	if (unlikely(tx_flags & E1000_TX_FLAGS_NO_FCS))
		tx_desc->lower.data &= ~(cpu_to_le32(E1000_TXD_CMD_IFCS));

	/* Force memory writes to complete before letting h/w
	 * know there are new descriptors to fetch.  (Only
	 * applicable for weak-ordered memory model archs,
	 * such as IA-64).
	 */
	wmb();

	tx_ring->next_to_use = i;
}

#define MINIMUM_DHCP_PACKET_SIZE 282
static int e1000_transfer_dhcp_info(struct e1000_adapter *adapter,
				    struct sk_buff *skb)
{
	struct e1000_hw *hw = &adapter->hw;
	u16 length, offset;

	if (skb_vlan_tag_present(skb) &&
	    !((skb_vlan_tag_get(skb) == adapter->hw.mng_cookie.vlan_id) &&
	      (adapter->hw.mng_cookie.status &
	       E1000_MNG_DHCP_COOKIE_STATUS_VLAN)))
		return 0;

	if (skb->len <= MINIMUM_DHCP_PACKET_SIZE)
		return 0;

	if (((struct ethhdr *)skb->data)->h_proto != htons(ETH_P_IP))
		return 0;

	{
		const struct iphdr *ip = (struct iphdr *)((u8 *)skb->data + 14);
		struct udphdr *udp;

		if (ip->protocol != IPPROTO_UDP)
			return 0;

		udp = (struct udphdr *)((u8 *)ip + (ip->ihl << 2));
		if (ntohs(udp->dest) != 67)
			return 0;

		offset = (u8 *)udp + 8 - skb->data;
		length = skb->len - offset;
		return e1000e_mng_write_dhcp_info(hw, (u8 *)udp + 8, length);
	}

	return 0;
}

static int __e1000_maybe_stop_tx(struct e1000_ring *tx_ring, int size)
{
	struct e1000_adapter *adapter = tx_ring->adapter;

	netif_stop_queue(adapter->netdev);
	/* Herbert's original patch had:
	 *  smp_mb__after_netif_stop_queue();
	 * but since that doesn't exist yet, just open code it.
	 */
	smp_mb();

	/* We need to check again in a case another CPU has just
	 * made room available.
	 */
	if (e1000_desc_unused(tx_ring) < size)
		return -EBUSY;

	/* A reprieve! */
	netif_start_queue(adapter->netdev);
	++adapter->restart_queue;
	return 0;
}

static int e1000_maybe_stop_tx(struct e1000_ring *tx_ring, int size)
{
	BUG_ON(size > tx_ring->count);

	if (e1000_desc_unused(tx_ring) >= size)
		return 0;
	return __e1000_maybe_stop_tx(tx_ring, size);
}

static netdev_tx_t e1000_xmit_frame(struct sk_buff *skb,
				    struct net_device *netdev)
{
	struct e1000_adapter *adapter = netdev_priv(netdev);
	struct e1000_ring *tx_ring = adapter->tx_ring;
	unsigned int first;
	unsigned int tx_flags = 0;
	unsigned int len = skb_headlen(skb);
	unsigned int nr_frags;
	unsigned int mss;
	int count = 0;
	int tso;
	unsigned int f;
	__be16 protocol = vlan_get_protocol(skb);

	if (test_bit(__E1000_DOWN, &adapter->state)) {
		dev_kfree_skb_any(skb);
		return NETDEV_TX_OK;
	}

	if (skb->len <= 0) {
		dev_kfree_skb_any(skb);
		return NETDEV_TX_OK;
	}

	/* The minimum packet size with TCTL.PSP set is 17 bytes so
	 * pad skb in order to meet this minimum size requirement
	 */
	if (skb_put_padto(skb, 17))
		return NETDEV_TX_OK;

	mss = skb_shinfo(skb)->gso_size;
	if (mss) {
		u8 hdr_len;

		/* TSO Workaround for 82571/2/3 Controllers -- if skb->data
		 * points to just header, pull a few bytes of payload from
		 * frags into skb->data
		 */
		hdr_len = skb_transport_offset(skb) + tcp_hdrlen(skb);
		/* we do this workaround for ES2LAN, but it is un-necessary,
		 * avoiding it could save a lot of cycles
		 */
		if (skb->data_len && (hdr_len == len)) {
			unsigned int pull_size;

			pull_size = min_t(unsigned int, 4, skb->data_len);
			if (!__pskb_pull_tail(skb, pull_size)) {
				e_err("__pskb_pull_tail failed.\n");
				dev_kfree_skb_any(skb);
				return NETDEV_TX_OK;
			}
			len = skb_headlen(skb);
		}
	}

	/* reserve a descriptor for the offload context */
	if ((mss) || (skb->ip_summed == CHECKSUM_PARTIAL))
		count++;
	count++;

	count += DIV_ROUND_UP(len, adapter->tx_fifo_limit);

	nr_frags = skb_shinfo(skb)->nr_frags;
	for (f = 0; f < nr_frags; f++)
		count += DIV_ROUND_UP(skb_frag_size(&skb_shinfo(skb)->frags[f]),
				      adapter->tx_fifo_limit);

	if (adapter->hw.mac.tx_pkt_filtering)
		e1000_transfer_dhcp_info(adapter, skb);

	/* need: count + 2 desc gap to keep tail from touching
	 * head, otherwise try next time
	 */
	if (e1000_maybe_stop_tx(tx_ring, count + 2))
		return NETDEV_TX_BUSY;

	if (skb_vlan_tag_present(skb)) {
		tx_flags |= E1000_TX_FLAGS_VLAN;
		tx_flags |= (skb_vlan_tag_get(skb) <<
			     E1000_TX_FLAGS_VLAN_SHIFT);
	}

	first = tx_ring->next_to_use;

	tso = e1000_tso(tx_ring, skb, protocol);
	if (tso < 0) {
		dev_kfree_skb_any(skb);
		return NETDEV_TX_OK;
	}

	if (tso)
		tx_flags |= E1000_TX_FLAGS_TSO;
	else if (e1000_tx_csum(tx_ring, skb, protocol))
		tx_flags |= E1000_TX_FLAGS_CSUM;

	/* Old method was to assume IPv4 packet by default if TSO was enabled.
	 * 82571 hardware supports TSO capabilities for IPv6 as well...
	 * no longer assume, we must.
	 */
	if (protocol == htons(ETH_P_IP))
		tx_flags |= E1000_TX_FLAGS_IPV4;

	if (unlikely(skb->no_fcs))
		tx_flags |= E1000_TX_FLAGS_NO_FCS;

	/* if count is 0 then mapping error has occurred */
	count = e1000_tx_map(tx_ring, skb, first, adapter->tx_fifo_limit,
			     nr_frags);
	if (count) {
		if (unlikely(skb_shinfo(skb)->tx_flags & SKBTX_HW_TSTAMP) &&
		    (adapter->flags & FLAG_HAS_HW_TIMESTAMP)) {
			if (!adapter->tx_hwtstamp_skb) {
				skb_shinfo(skb)->tx_flags |= SKBTX_IN_PROGRESS;
				tx_flags |= E1000_TX_FLAGS_HWTSTAMP;
				adapter->tx_hwtstamp_skb = skb_get(skb);
				adapter->tx_hwtstamp_start = jiffies;
				schedule_work(&adapter->tx_hwtstamp_work);
			} else {
				adapter->tx_hwtstamp_skipped++;
			}
		}

		skb_tx_timestamp(skb);

		netdev_sent_queue(netdev, skb->len);
		e1000_tx_queue(tx_ring, tx_flags, count);
		/* Make sure there is space in the ring for the next send. */
		e1000_maybe_stop_tx(tx_ring,
				    (MAX_SKB_FRAGS *
				     DIV_ROUND_UP(PAGE_SIZE,
						  adapter->tx_fifo_limit) + 2));

		if (!netdev_xmit_more() ||
		    netif_xmit_stopped(netdev_get_tx_queue(netdev, 0))) {
			if (adapter->flags2 & FLAG2_PCIM2PCI_ARBITER_WA)
				e1000e_update_tdt_wa(tx_ring,
						     tx_ring->next_to_use);
			else
				writel(tx_ring->next_to_use, tx_ring->tail);
		}
	} else {
		dev_kfree_skb_any(skb);
		tx_ring->buffer_info[first].time_stamp = 0;
		tx_ring->next_to_use = first;
	}

	return NETDEV_TX_OK;
}

/**
 * e1000_tx_timeout - Respond to a Tx Hang
 * @netdev: network interface device structure
 * @txqueue: index of the hung queue (unused)
 **/
static void e1000_tx_timeout(struct net_device *netdev, unsigned int __always_unused txqueue)
{
	struct e1000_adapter *adapter = netdev_priv(netdev);

	/* Do the reset outside of interrupt context */
	adapter->tx_timeout_count++;
	schedule_work(&adapter->reset_task);
}

static void e1000_reset_task(struct work_struct *work)
{
	struct e1000_adapter *adapter;
	adapter = container_of(work, struct e1000_adapter, reset_task);

	rtnl_lock();
	/* don't run the task if already down */
	if (test_bit(__E1000_DOWN, &adapter->state)) {
		rtnl_unlock();
		return;
	}

	if (!(adapter->flags & FLAG_RESTART_NOW)) {
		e1000e_dump(adapter);
		e_err("Reset adapter unexpectedly\n");
	}
	e1000e_reinit_locked(adapter);
	rtnl_unlock();
}

/**
 * e1000e_get_stats64 - Get System Network Statistics
 * @netdev: network interface device structure
 * @stats: rtnl_link_stats64 pointer
 *
 * Returns the address of the device statistics structure.
 **/
void e1000e_get_stats64(struct net_device *netdev,
			struct rtnl_link_stats64 *stats)
{
	struct e1000_adapter *adapter = netdev_priv(netdev);

	spin_lock(&adapter->stats64_lock);
	e1000e_update_stats(adapter);
	/* Fill out the OS statistics structure */
	stats->rx_bytes = adapter->stats.gorc;
	stats->rx_packets = adapter->stats.gprc;
	stats->tx_bytes = adapter->stats.gotc;
	stats->tx_packets = adapter->stats.gptc;
	stats->multicast = adapter->stats.mprc;
	stats->collisions = adapter->stats.colc;

	/* Rx Errors */

	/* RLEC on some newer hardware can be incorrect so build
	 * our own version based on RUC and ROC
	 */
	stats->rx_errors = adapter->stats.rxerrc +
	    adapter->stats.crcerrs + adapter->stats.algnerrc +
	    adapter->stats.ruc + adapter->stats.roc + adapter->stats.cexterr;
	stats->rx_length_errors = adapter->stats.ruc + adapter->stats.roc;
	stats->rx_crc_errors = adapter->stats.crcerrs;
	stats->rx_frame_errors = adapter->stats.algnerrc;
	stats->rx_missed_errors = adapter->stats.mpc;

	/* Tx Errors */
	stats->tx_errors = adapter->stats.ecol + adapter->stats.latecol;
	stats->tx_aborted_errors = adapter->stats.ecol;
	stats->tx_window_errors = adapter->stats.latecol;
	stats->tx_carrier_errors = adapter->stats.tncrs;

	/* Tx Dropped needs to be maintained elsewhere */

	spin_unlock(&adapter->stats64_lock);
}

/**
 * e1000_change_mtu - Change the Maximum Transfer Unit
 * @netdev: network interface device structure
 * @new_mtu: new value for maximum frame size
 *
 * Returns 0 on success, negative on failure
 **/
static int e1000_change_mtu(struct net_device *netdev, int new_mtu)
{
	struct e1000_adapter *adapter = netdev_priv(netdev);
	int max_frame = new_mtu + VLAN_ETH_HLEN + ETH_FCS_LEN;

	/* Jumbo frame support */
	if ((new_mtu > ETH_DATA_LEN) &&
	    !(adapter->flags & FLAG_HAS_JUMBO_FRAMES)) {
		e_err("Jumbo Frames not supported.\n");
		return -EINVAL;
	}

	/* Jumbo frame workaround on 82579 and newer requires CRC be stripped */
	if ((adapter->hw.mac.type >= e1000_pch2lan) &&
	    !(adapter->flags2 & FLAG2_CRC_STRIPPING) &&
	    (new_mtu > ETH_DATA_LEN)) {
		e_err("Jumbo Frames not supported on this device when CRC stripping is disabled.\n");
		return -EINVAL;
	}

	while (test_and_set_bit(__E1000_RESETTING, &adapter->state))
		usleep_range(1000, 1100);
	/* e1000e_down -> e1000e_reset dependent on max_frame_size & mtu */
	adapter->max_frame_size = max_frame;
	netdev_dbg(netdev, "changing MTU from %d to %d\n",
		   netdev->mtu, new_mtu);
	netdev->mtu = new_mtu;

	pm_runtime_get_sync(netdev->dev.parent);

	if (netif_running(netdev))
		e1000e_down(adapter, true);

	/* NOTE: netdev_alloc_skb reserves 16 bytes, and typically NET_IP_ALIGN
	 * means we reserve 2 more, this pushes us to allocate from the next
	 * larger slab size.
	 * i.e. RXBUFFER_2048 --> size-4096 slab
	 * However with the new *_jumbo_rx* routines, jumbo receives will use
	 * fragmented skbs
	 */

	if (max_frame <= 2048)
		adapter->rx_buffer_len = 2048;
	else
		adapter->rx_buffer_len = 4096;

	/* adjust allocation if LPE protects us, and we aren't using SBP */
	if (max_frame <= (VLAN_ETH_FRAME_LEN + ETH_FCS_LEN))
		adapter->rx_buffer_len = VLAN_ETH_FRAME_LEN + ETH_FCS_LEN;

	if (netif_running(netdev))
		e1000e_up(adapter);
	else
		e1000e_reset(adapter);

	pm_runtime_put_sync(netdev->dev.parent);

	clear_bit(__E1000_RESETTING, &adapter->state);

	return 0;
}

static int e1000_mii_ioctl(struct net_device *netdev, struct ifreq *ifr,
			   int cmd)
{
	struct e1000_adapter *adapter = netdev_priv(netdev);
	struct mii_ioctl_data *data = if_mii(ifr);

	if (adapter->hw.phy.media_type != e1000_media_type_copper)
		return -EOPNOTSUPP;

	switch (cmd) {
	case SIOCGMIIPHY:
		data->phy_id = adapter->hw.phy.addr;
		break;
	case SIOCGMIIREG:
		e1000_phy_read_status(adapter);

		switch (data->reg_num & 0x1F) {
		case MII_BMCR:
			data->val_out = adapter->phy_regs.bmcr;
			break;
		case MII_BMSR:
			data->val_out = adapter->phy_regs.bmsr;
			break;
		case MII_PHYSID1:
			data->val_out = (adapter->hw.phy.id >> 16);
			break;
		case MII_PHYSID2:
			data->val_out = (adapter->hw.phy.id & 0xFFFF);
			break;
		case MII_ADVERTISE:
			data->val_out = adapter->phy_regs.advertise;
			break;
		case MII_LPA:
			data->val_out = adapter->phy_regs.lpa;
			break;
		case MII_EXPANSION:
			data->val_out = adapter->phy_regs.expansion;
			break;
		case MII_CTRL1000:
			data->val_out = adapter->phy_regs.ctrl1000;
			break;
		case MII_STAT1000:
			data->val_out = adapter->phy_regs.stat1000;
			break;
		case MII_ESTATUS:
			data->val_out = adapter->phy_regs.estatus;
			break;
		default:
			return -EIO;
		}
		break;
	case SIOCSMIIREG:
	default:
		return -EOPNOTSUPP;
	}
	return 0;
}

/**
 * e1000e_hwtstamp_set - control hardware time stamping
 * @netdev: network interface device structure
 * @ifr: interface request
 *
 * Outgoing time stamping can be enabled and disabled. Play nice and
 * disable it when requested, although it shouldn't cause any overhead
 * when no packet needs it. At most one packet in the queue may be
 * marked for time stamping, otherwise it would be impossible to tell
 * for sure to which packet the hardware time stamp belongs.
 *
 * Incoming time stamping has to be configured via the hardware filters.
 * Not all combinations are supported, in particular event type has to be
 * specified. Matching the kind of event packet is not supported, with the
 * exception of "all V2 events regardless of level 2 or 4".
 **/
static int e1000e_hwtstamp_set(struct net_device *netdev, struct ifreq *ifr)
{
	struct e1000_adapter *adapter = netdev_priv(netdev);
	struct hwtstamp_config config;
	int ret_val;

	if (copy_from_user(&config, ifr->ifr_data, sizeof(config)))
		return -EFAULT;

	ret_val = e1000e_config_hwtstamp(adapter, &config);
	if (ret_val)
		return ret_val;

	switch (config.rx_filter) {
	case HWTSTAMP_FILTER_PTP_V2_L4_SYNC:
	case HWTSTAMP_FILTER_PTP_V2_L2_SYNC:
	case HWTSTAMP_FILTER_PTP_V2_SYNC:
	case HWTSTAMP_FILTER_PTP_V2_L4_DELAY_REQ:
	case HWTSTAMP_FILTER_PTP_V2_L2_DELAY_REQ:
	case HWTSTAMP_FILTER_PTP_V2_DELAY_REQ:
		/* With V2 type filters which specify a Sync or Delay Request,
		 * Path Delay Request/Response messages are also time stamped
		 * by hardware so notify the caller the requested packets plus
		 * some others are time stamped.
		 */
		config.rx_filter = HWTSTAMP_FILTER_SOME;
		break;
	default:
		break;
	}

	return copy_to_user(ifr->ifr_data, &config,
			    sizeof(config)) ? -EFAULT : 0;
}

static int e1000e_hwtstamp_get(struct net_device *netdev, struct ifreq *ifr)
{
	struct e1000_adapter *adapter = netdev_priv(netdev);

	return copy_to_user(ifr->ifr_data, &adapter->hwtstamp_config,
			    sizeof(adapter->hwtstamp_config)) ? -EFAULT : 0;
}

static int e1000_ioctl(struct net_device *netdev, struct ifreq *ifr, int cmd)
{
	switch (cmd) {
	case SIOCGMIIPHY:
	case SIOCGMIIREG:
	case SIOCSMIIREG:
		return e1000_mii_ioctl(netdev, ifr, cmd);
	case SIOCSHWTSTAMP:
		return e1000e_hwtstamp_set(netdev, ifr);
	case SIOCGHWTSTAMP:
		return e1000e_hwtstamp_get(netdev, ifr);
	default:
		return -EOPNOTSUPP;
	}
}

static int e1000_init_phy_wakeup(struct e1000_adapter *adapter, u32 wufc)
{
	struct e1000_hw *hw = &adapter->hw;
	u32 i, mac_reg, wuc;
	u16 phy_reg, wuc_enable;
	int retval;

	/* copy MAC RARs to PHY RARs */
	e1000_copy_rx_addrs_to_phy_ich8lan(hw);

	retval = hw->phy.ops.acquire(hw);
	if (retval) {
		e_err("Could not acquire PHY\n");
		return retval;
	}

	/* Enable access to wakeup registers on and set page to BM_WUC_PAGE */
	retval = e1000_enable_phy_wakeup_reg_access_bm(hw, &wuc_enable);
	if (retval)
		goto release;

	/* copy MAC MTA to PHY MTA - only needed for pchlan */
	for (i = 0; i < adapter->hw.mac.mta_reg_count; i++) {
		mac_reg = E1000_READ_REG_ARRAY(hw, E1000_MTA, i);
		hw->phy.ops.write_reg_page(hw, BM_MTA(i),
					   (u16)(mac_reg & 0xFFFF));
		hw->phy.ops.write_reg_page(hw, BM_MTA(i) + 1,
					   (u16)((mac_reg >> 16) & 0xFFFF));
	}

	/* configure PHY Rx Control register */
	hw->phy.ops.read_reg_page(&adapter->hw, BM_RCTL, &phy_reg);
	mac_reg = er32(RCTL);
	if (mac_reg & E1000_RCTL_UPE)
		phy_reg |= BM_RCTL_UPE;
	if (mac_reg & E1000_RCTL_MPE)
		phy_reg |= BM_RCTL_MPE;
	phy_reg &= ~(BM_RCTL_MO_MASK);
	if (mac_reg & E1000_RCTL_MO_3)
		phy_reg |= (((mac_reg & E1000_RCTL_MO_3) >> E1000_RCTL_MO_SHIFT)
			    << BM_RCTL_MO_SHIFT);
	if (mac_reg & E1000_RCTL_BAM)
		phy_reg |= BM_RCTL_BAM;
	if (mac_reg & E1000_RCTL_PMCF)
		phy_reg |= BM_RCTL_PMCF;
	mac_reg = er32(CTRL);
	if (mac_reg & E1000_CTRL_RFCE)
		phy_reg |= BM_RCTL_RFCE;
	hw->phy.ops.write_reg_page(&adapter->hw, BM_RCTL, phy_reg);

	wuc = E1000_WUC_PME_EN;
	if (wufc & (E1000_WUFC_MAG | E1000_WUFC_LNKC))
		wuc |= E1000_WUC_APME;

	/* enable PHY wakeup in MAC register */
	ew32(WUFC, wufc);
	ew32(WUC, (E1000_WUC_PHY_WAKE | E1000_WUC_APMPME |
		   E1000_WUC_PME_STATUS | wuc));

	/* configure and enable PHY wakeup in PHY registers */
	hw->phy.ops.write_reg_page(&adapter->hw, BM_WUFC, wufc);
	hw->phy.ops.write_reg_page(&adapter->hw, BM_WUC, wuc);

	/* activate PHY wakeup */
	wuc_enable |= BM_WUC_ENABLE_BIT | BM_WUC_HOST_WU_BIT;
	retval = e1000_disable_phy_wakeup_reg_access_bm(hw, &wuc_enable);
	if (retval)
		e_err("Could not set PHY Host Wakeup bit\n");
release:
	hw->phy.ops.release(hw);

	return retval;
}

static void e1000e_flush_lpic(struct pci_dev *pdev)
{
	struct net_device *netdev = pci_get_drvdata(pdev);
	struct e1000_adapter *adapter = netdev_priv(netdev);
	struct e1000_hw *hw = &adapter->hw;
	u32 ret_val;

	pm_runtime_get_sync(netdev->dev.parent);

	ret_val = hw->phy.ops.acquire(hw);
	if (ret_val)
		goto fl_out;

	pr_info("EEE TX LPI TIMER: %08X\n",
		er32(LPIC) >> E1000_LPIC_LPIET_SHIFT);

	hw->phy.ops.release(hw);

fl_out:
	pm_runtime_put_sync(netdev->dev.parent);
}

/* S0ix implementation */
static void e1000e_s0ix_entry_flow(struct e1000_adapter *adapter)
{
	struct e1000_hw *hw = &adapter->hw;
	u32 mac_data;
	u16 phy_data;

	if (er32(FWSM) & E1000_ICH_FWSM_FW_VALID) {
		/* Request ME configure the device for S0ix */
		mac_data = er32(H2ME);
		mac_data |= E1000_H2ME_START_DPG;
		mac_data &= ~E1000_H2ME_EXIT_DPG;
		ew32(H2ME, mac_data);
	} else {
		/* Request driver configure the device to S0ix */
		/* Disable the periodic inband message,
		 * don't request PCIe clock in K1 page770_17[10:9] = 10b
		 */
		e1e_rphy(hw, HV_PM_CTRL, &phy_data);
		phy_data &= ~HV_PM_CTRL_K1_CLK_REQ;
		phy_data |= BIT(10);
		e1e_wphy(hw, HV_PM_CTRL, phy_data);

		/* Make sure we don't exit K1 every time a new packet arrives
		 * 772_29[5] = 1 CS_Mode_Stay_In_K1
		 */
		e1e_rphy(hw, I217_CGFREG, &phy_data);
		phy_data |= BIT(5);
		e1e_wphy(hw, I217_CGFREG, phy_data);

		/* Change the MAC/PHY interface to SMBus
		 * Force the SMBus in PHY page769_23[0] = 1
		 * Force the SMBus in MAC CTRL_EXT[11] = 1
		 */
		e1e_rphy(hw, CV_SMB_CTRL, &phy_data);
		phy_data |= CV_SMB_CTRL_FORCE_SMBUS;
		e1e_wphy(hw, CV_SMB_CTRL, phy_data);
		mac_data = er32(CTRL_EXT);
		mac_data |= E1000_CTRL_EXT_FORCE_SMBUS;
		ew32(CTRL_EXT, mac_data);

		/* DFT control: PHY bit: page769_20[0] = 1
		 * page769_20[7] - PHY PLL stop
		 * page769_20[8] - PHY go to the electrical idle
		 * page769_20[9] - PHY serdes disable
		 * Gate PPW via EXTCNF_CTRL - set 0x0F00[7] = 1
		 */
		e1e_rphy(hw, I82579_DFT_CTRL, &phy_data);
		phy_data |= BIT(0);
		phy_data |= BIT(7);
		phy_data |= BIT(8);
		phy_data |= BIT(9);
		e1e_wphy(hw, I82579_DFT_CTRL, phy_data);

		mac_data = er32(EXTCNF_CTRL);
		mac_data |= E1000_EXTCNF_CTRL_GATE_PHY_CFG;
		ew32(EXTCNF_CTRL, mac_data);

		/* Enable the Dynamic Power Gating in the MAC */
		mac_data = er32(FEXTNVM7);
		mac_data |= BIT(22);
		ew32(FEXTNVM7, mac_data);

		/* Disable disconnected cable conditioning for Power Gating */
		mac_data = er32(DPGFR);
		mac_data |= BIT(2);
		ew32(DPGFR, mac_data);

		/* Don't wake from dynamic Power Gating with clock request */
		mac_data = er32(FEXTNVM12);
		mac_data |= BIT(12);
		ew32(FEXTNVM12, mac_data);

		/* Ungate PGCB clock */
		mac_data = er32(FEXTNVM9);
		mac_data &= ~BIT(28);
		ew32(FEXTNVM9, mac_data);

		/* Enable K1 off to enable mPHY Power Gating */
		mac_data = er32(FEXTNVM6);
		mac_data |= BIT(31);
		ew32(FEXTNVM6, mac_data);

		/* Enable mPHY power gating for any link and speed */
		mac_data = er32(FEXTNVM8);
		mac_data |= BIT(9);
		ew32(FEXTNVM8, mac_data);

		/* Enable the Dynamic Clock Gating in the DMA and MAC */
		mac_data = er32(CTRL_EXT);
		mac_data |= E1000_CTRL_EXT_DMA_DYN_CLK_EN;
		ew32(CTRL_EXT, mac_data);

		/* No MAC DPG gating SLP_S0 in modern standby
		 * Switch the logic of the lanphypc to use PMC counter
		 */
		mac_data = er32(FEXTNVM5);
		mac_data |= BIT(7);
		ew32(FEXTNVM5, mac_data);
	}

	/* Disable the time synchronization clock */
	mac_data = er32(FEXTNVM7);
	mac_data |= BIT(31);
	mac_data &= ~BIT(0);
	ew32(FEXTNVM7, mac_data);

	/* Dynamic Power Gating Enable */
	mac_data = er32(CTRL_EXT);
	mac_data |= BIT(3);
	ew32(CTRL_EXT, mac_data);

	/* Check MAC Tx/Rx packet buffer pointers.
	 * Reset MAC Tx/Rx packet buffer pointers to suppress any
	 * pending traffic indication that would prevent power gating.
	 */
	mac_data = er32(TDFH);
	if (mac_data)
		ew32(TDFH, 0);
	mac_data = er32(TDFT);
	if (mac_data)
		ew32(TDFT, 0);
	mac_data = er32(TDFHS);
	if (mac_data)
		ew32(TDFHS, 0);
	mac_data = er32(TDFTS);
	if (mac_data)
		ew32(TDFTS, 0);
	mac_data = er32(TDFPC);
	if (mac_data)
		ew32(TDFPC, 0);
	mac_data = er32(RDFH);
	if (mac_data)
		ew32(RDFH, 0);
	mac_data = er32(RDFT);
	if (mac_data)
		ew32(RDFT, 0);
	mac_data = er32(RDFHS);
	if (mac_data)
		ew32(RDFHS, 0);
	mac_data = er32(RDFTS);
	if (mac_data)
		ew32(RDFTS, 0);
	mac_data = er32(RDFPC);
	if (mac_data)
		ew32(RDFPC, 0);
}

static void e1000e_s0ix_exit_flow(struct e1000_adapter *adapter)
{
	struct e1000_hw *hw = &adapter->hw;
	bool firmware_bug = false;
	u32 mac_data;
	u16 phy_data;
	u32 i = 0;

	if (er32(FWSM) & E1000_ICH_FWSM_FW_VALID) {
		/* Request ME unconfigure the device from S0ix */
		mac_data = er32(H2ME);
		mac_data &= ~E1000_H2ME_START_DPG;
		mac_data |= E1000_H2ME_EXIT_DPG;
		ew32(H2ME, mac_data);

		/* Poll up to 2.5 seconds for ME to unconfigure DPG.
		 * If this takes more than 1 second, show a warning indicating a
		 * firmware bug
		 */
		while (!(er32(EXFWSM) & E1000_EXFWSM_DPG_EXIT_DONE)) {
			if (i > 100 && !firmware_bug)
				firmware_bug = true;

			if (i++ == 250) {
				e_dbg("Timeout (firmware bug): %d msec\n",
				      i * 10);
				break;
			}

			usleep_range(10000, 11000);
		}
		if (firmware_bug)
			e_warn("DPG_EXIT_DONE took %d msec. This is a firmware bug\n",
			       i * 10);
		else
			e_dbg("DPG_EXIT_DONE cleared after %d msec\n", i * 10);
	} else {
		/* Request driver unconfigure the device from S0ix */

		/* Disable the Dynamic Power Gating in the MAC */
		mac_data = er32(FEXTNVM7);
		mac_data &= 0xFFBFFFFF;
		ew32(FEXTNVM7, mac_data);

		/* Disable mPHY power gating for any link and speed */
		mac_data = er32(FEXTNVM8);
		mac_data &= ~BIT(9);
		ew32(FEXTNVM8, mac_data);

		/* Disable K1 off */
		mac_data = er32(FEXTNVM6);
		mac_data &= ~BIT(31);
		ew32(FEXTNVM6, mac_data);

		/* Disable Ungate PGCB clock */
		mac_data = er32(FEXTNVM9);
		mac_data |= BIT(28);
		ew32(FEXTNVM9, mac_data);

		/* Cancel not waking from dynamic
		 * Power Gating with clock request
		 */
		mac_data = er32(FEXTNVM12);
		mac_data &= ~BIT(12);
		ew32(FEXTNVM12, mac_data);

		/* Cancel disable disconnected cable conditioning
		 * for Power Gating
		 */
		mac_data = er32(DPGFR);
		mac_data &= ~BIT(2);
		ew32(DPGFR, mac_data);

		/* Disable the Dynamic Clock Gating in the DMA and MAC */
		mac_data = er32(CTRL_EXT);
		mac_data &= 0xFFF7FFFF;
		ew32(CTRL_EXT, mac_data);

		/* Revert the lanphypc logic to use the internal Gbe counter
		 * and not the PMC counter
		 */
		mac_data = er32(FEXTNVM5);
		mac_data &= 0xFFFFFF7F;
		ew32(FEXTNVM5, mac_data);

		/* Enable the periodic inband message,
		 * Request PCIe clock in K1 page770_17[10:9] =01b
		 */
		e1e_rphy(hw, HV_PM_CTRL, &phy_data);
		phy_data &= 0xFBFF;
		phy_data |= HV_PM_CTRL_K1_CLK_REQ;
		e1e_wphy(hw, HV_PM_CTRL, phy_data);

		/* Return back configuration
		 * 772_29[5] = 0 CS_Mode_Stay_In_K1
		 */
		e1e_rphy(hw, I217_CGFREG, &phy_data);
		phy_data &= 0xFFDF;
		e1e_wphy(hw, I217_CGFREG, phy_data);

		/* Change the MAC/PHY interface to Kumeran
		 * Unforce the SMBus in PHY page769_23[0] = 0
		 * Unforce the SMBus in MAC CTRL_EXT[11] = 0
		 */
		e1e_rphy(hw, CV_SMB_CTRL, &phy_data);
		phy_data &= ~CV_SMB_CTRL_FORCE_SMBUS;
		e1e_wphy(hw, CV_SMB_CTRL, phy_data);
		mac_data = er32(CTRL_EXT);
		mac_data &= ~E1000_CTRL_EXT_FORCE_SMBUS;
		ew32(CTRL_EXT, mac_data);
	}

	/* Disable Dynamic Power Gating */
	mac_data = er32(CTRL_EXT);
	mac_data &= 0xFFFFFFF7;
	ew32(CTRL_EXT, mac_data);

	/* Enable the time synchronization clock */
	mac_data = er32(FEXTNVM7);
	mac_data &= ~BIT(31);
	mac_data |= BIT(0);
	ew32(FEXTNVM7, mac_data);
}

static int e1000e_pm_freeze(struct device *dev)
{
	struct net_device *netdev = dev_get_drvdata(dev);
	struct e1000_adapter *adapter = netdev_priv(netdev);
	bool present;
<<<<<<< HEAD

	rtnl_lock();

=======

	rtnl_lock();

>>>>>>> c1084c27
	present = netif_device_present(netdev);
	netif_device_detach(netdev);

	if (present && netif_running(netdev)) {
		int count = E1000_CHECK_RESET_COUNT;

		while (test_bit(__E1000_RESETTING, &adapter->state) && count--)
			usleep_range(10000, 11000);

		WARN_ON(test_bit(__E1000_RESETTING, &adapter->state));

		/* Quiesce the device without resetting the hardware */
		e1000e_down(adapter, false);
		e1000_free_irq(adapter);
	}
	rtnl_unlock();

	e1000e_reset_interrupt_capability(adapter);

	/* Allow time for pending master requests to run */
	e1000e_disable_pcie_master(&adapter->hw);

	return 0;
}

static int __e1000_shutdown(struct pci_dev *pdev, bool runtime)
{
	struct net_device *netdev = pci_get_drvdata(pdev);
	struct e1000_adapter *adapter = netdev_priv(netdev);
	struct e1000_hw *hw = &adapter->hw;
	u32 ctrl, ctrl_ext, rctl, status, wufc;
	int retval = 0;

	/* Runtime suspend should only enable wakeup for link changes */
	if (runtime)
		wufc = E1000_WUFC_LNKC;
	else if (device_may_wakeup(&pdev->dev))
		wufc = adapter->wol;
	else
		wufc = 0;

	status = er32(STATUS);
	if (status & E1000_STATUS_LU)
		wufc &= ~E1000_WUFC_LNKC;

	if (wufc) {
		e1000_setup_rctl(adapter);
		e1000e_set_rx_mode(netdev);

		/* turn on all-multi mode if wake on multicast is enabled */
		if (wufc & E1000_WUFC_MC) {
			rctl = er32(RCTL);
			rctl |= E1000_RCTL_MPE;
			ew32(RCTL, rctl);
		}

		ctrl = er32(CTRL);
		ctrl |= E1000_CTRL_ADVD3WUC;
		if (!(adapter->flags2 & FLAG2_HAS_PHY_WAKEUP))
			ctrl |= E1000_CTRL_EN_PHY_PWR_MGMT;
		ew32(CTRL, ctrl);

		if (adapter->hw.phy.media_type == e1000_media_type_fiber ||
		    adapter->hw.phy.media_type ==
		    e1000_media_type_internal_serdes) {
			/* keep the laser running in D3 */
			ctrl_ext = er32(CTRL_EXT);
			ctrl_ext |= E1000_CTRL_EXT_SDP3_DATA;
			ew32(CTRL_EXT, ctrl_ext);
		}

		if (!runtime)
			e1000e_power_up_phy(adapter);

		if (adapter->flags & FLAG_IS_ICH)
			e1000_suspend_workarounds_ich8lan(&adapter->hw);

		if (adapter->flags2 & FLAG2_HAS_PHY_WAKEUP) {
			/* enable wakeup by the PHY */
			retval = e1000_init_phy_wakeup(adapter, wufc);
			if (retval)
				return retval;
		} else {
			/* enable wakeup by the MAC */
			ew32(WUFC, wufc);
			ew32(WUC, E1000_WUC_PME_EN);
		}
	} else {
		ew32(WUC, 0);
		ew32(WUFC, 0);

		e1000_power_down_phy(adapter);
	}

	if (adapter->hw.phy.type == e1000_phy_igp_3) {
		e1000e_igp3_phy_powerdown_workaround_ich8lan(&adapter->hw);
	} else if (hw->mac.type >= e1000_pch_lpt) {
		if (wufc && !(wufc & (E1000_WUFC_EX | E1000_WUFC_MC | E1000_WUFC_BC)))
			/* ULP does not support wake from unicast, multicast
			 * or broadcast.
			 */
			retval = e1000_enable_ulp_lpt_lp(hw, !runtime);

		if (retval)
			return retval;
	}

	/* Ensure that the appropriate bits are set in LPI_CTRL
	 * for EEE in Sx
	 */
	if ((hw->phy.type >= e1000_phy_i217) &&
	    adapter->eee_advert && hw->dev_spec.ich8lan.eee_lp_ability) {
		u16 lpi_ctrl = 0;

		retval = hw->phy.ops.acquire(hw);
		if (!retval) {
			retval = e1e_rphy_locked(hw, I82579_LPI_CTRL,
						 &lpi_ctrl);
			if (!retval) {
				if (adapter->eee_advert &
				    hw->dev_spec.ich8lan.eee_lp_ability &
				    I82579_EEE_100_SUPPORTED)
					lpi_ctrl |= I82579_LPI_CTRL_100_ENABLE;
				if (adapter->eee_advert &
				    hw->dev_spec.ich8lan.eee_lp_ability &
				    I82579_EEE_1000_SUPPORTED)
					lpi_ctrl |= I82579_LPI_CTRL_1000_ENABLE;

				retval = e1e_wphy_locked(hw, I82579_LPI_CTRL,
							 lpi_ctrl);
			}
		}
		hw->phy.ops.release(hw);
	}

	/* Release control of h/w to f/w.  If f/w is AMT enabled, this
	 * would have already happened in close and is redundant.
	 */
	e1000e_release_hw_control(adapter);

	pci_clear_master(pdev);

	/* The pci-e switch on some quad port adapters will report a
	 * correctable error when the MAC transitions from D0 to D3.  To
	 * prevent this we need to mask off the correctable errors on the
	 * downstream port of the pci-e switch.
	 *
	 * We don't have the associated upstream bridge while assigning
	 * the PCI device into guest. For example, the KVM on power is
	 * one of the cases.
	 */
	if (adapter->flags & FLAG_IS_QUAD_PORT) {
		struct pci_dev *us_dev = pdev->bus->self;
		u16 devctl;

		if (!us_dev)
			return 0;

		pcie_capability_read_word(us_dev, PCI_EXP_DEVCTL, &devctl);
		pcie_capability_write_word(us_dev, PCI_EXP_DEVCTL,
					   (devctl & ~PCI_EXP_DEVCTL_CERE));

		pci_save_state(pdev);
		pci_prepare_to_sleep(pdev);

		pcie_capability_write_word(us_dev, PCI_EXP_DEVCTL, devctl);
	}

	return 0;
}

/**
 * __e1000e_disable_aspm - Disable ASPM states
 * @pdev: pointer to PCI device struct
 * @state: bit-mask of ASPM states to disable
 * @locked: indication if this context holds pci_bus_sem locked.
 *
 * Some devices *must* have certain ASPM states disabled per hardware errata.
 **/
static void __e1000e_disable_aspm(struct pci_dev *pdev, u16 state, int locked)
{
	struct pci_dev *parent = pdev->bus->self;
	u16 aspm_dis_mask = 0;
	u16 pdev_aspmc, parent_aspmc;

	switch (state) {
	case PCIE_LINK_STATE_L0S:
	case PCIE_LINK_STATE_L0S | PCIE_LINK_STATE_L1:
		aspm_dis_mask |= PCI_EXP_LNKCTL_ASPM_L0S;
		fallthrough; /* can't have L1 without L0s */
	case PCIE_LINK_STATE_L1:
		aspm_dis_mask |= PCI_EXP_LNKCTL_ASPM_L1;
		break;
	default:
		return;
	}

	pcie_capability_read_word(pdev, PCI_EXP_LNKCTL, &pdev_aspmc);
	pdev_aspmc &= PCI_EXP_LNKCTL_ASPMC;

	if (parent) {
		pcie_capability_read_word(parent, PCI_EXP_LNKCTL,
					  &parent_aspmc);
		parent_aspmc &= PCI_EXP_LNKCTL_ASPMC;
	}

	/* Nothing to do if the ASPM states to be disabled already are */
	if (!(pdev_aspmc & aspm_dis_mask) &&
	    (!parent || !(parent_aspmc & aspm_dis_mask)))
		return;

	dev_info(&pdev->dev, "Disabling ASPM %s %s\n",
		 (aspm_dis_mask & pdev_aspmc & PCI_EXP_LNKCTL_ASPM_L0S) ?
		 "L0s" : "",
		 (aspm_dis_mask & pdev_aspmc & PCI_EXP_LNKCTL_ASPM_L1) ?
		 "L1" : "");

#ifdef CONFIG_PCIEASPM
	if (locked)
		pci_disable_link_state_locked(pdev, state);
	else
		pci_disable_link_state(pdev, state);

	/* Double-check ASPM control.  If not disabled by the above, the
	 * BIOS is preventing that from happening (or CONFIG_PCIEASPM is
	 * not enabled); override by writing PCI config space directly.
	 */
	pcie_capability_read_word(pdev, PCI_EXP_LNKCTL, &pdev_aspmc);
	pdev_aspmc &= PCI_EXP_LNKCTL_ASPMC;

	if (!(aspm_dis_mask & pdev_aspmc))
		return;
#endif

	/* Both device and parent should have the same ASPM setting.
	 * Disable ASPM in downstream component first and then upstream.
	 */
	pcie_capability_clear_word(pdev, PCI_EXP_LNKCTL, aspm_dis_mask);

	if (parent)
		pcie_capability_clear_word(parent, PCI_EXP_LNKCTL,
					   aspm_dis_mask);
}

/**
 * e1000e_disable_aspm - Disable ASPM states.
 * @pdev: pointer to PCI device struct
 * @state: bit-mask of ASPM states to disable
 *
 * This function acquires the pci_bus_sem!
 * Some devices *must* have certain ASPM states disabled per hardware errata.
 **/
static void e1000e_disable_aspm(struct pci_dev *pdev, u16 state)
{
	__e1000e_disable_aspm(pdev, state, 0);
}

/**
 * e1000e_disable_aspm_locked - Disable ASPM states.
 * @pdev: pointer to PCI device struct
 * @state: bit-mask of ASPM states to disable
 *
 * This function must be called with pci_bus_sem acquired!
 * Some devices *must* have certain ASPM states disabled per hardware errata.
 **/
static void e1000e_disable_aspm_locked(struct pci_dev *pdev, u16 state)
{
	__e1000e_disable_aspm(pdev, state, 1);
}

static int e1000e_pm_thaw(struct device *dev)
{
	struct net_device *netdev = dev_get_drvdata(dev);
	struct e1000_adapter *adapter = netdev_priv(netdev);
	int rc = 0;

	e1000e_set_interrupt_capability(adapter);

	rtnl_lock();
	if (netif_running(netdev)) {
		rc = e1000_request_irq(adapter);
		if (rc)
			goto err_irq;

		e1000e_up(adapter);
	}

	netif_device_attach(netdev);
err_irq:
	rtnl_unlock();

	return rc;
}

<<<<<<< HEAD
#ifdef CONFIG_PM
=======
>>>>>>> c1084c27
static int __e1000_resume(struct pci_dev *pdev)
{
	struct net_device *netdev = pci_get_drvdata(pdev);
	struct e1000_adapter *adapter = netdev_priv(netdev);
	struct e1000_hw *hw = &adapter->hw;
	u16 aspm_disable_flag = 0;

	if (adapter->flags2 & FLAG2_DISABLE_ASPM_L0S)
		aspm_disable_flag = PCIE_LINK_STATE_L0S;
	if (adapter->flags2 & FLAG2_DISABLE_ASPM_L1)
		aspm_disable_flag |= PCIE_LINK_STATE_L1;
	if (aspm_disable_flag)
		e1000e_disable_aspm(pdev, aspm_disable_flag);

	pci_set_master(pdev);

	if (hw->mac.type >= e1000_pch2lan)
		e1000_resume_workarounds_pchlan(&adapter->hw);

	e1000e_power_up_phy(adapter);

	/* report the system wakeup cause from S3/S4 */
	if (adapter->flags2 & FLAG2_HAS_PHY_WAKEUP) {
		u16 phy_data;

		e1e_rphy(&adapter->hw, BM_WUS, &phy_data);
		if (phy_data) {
			e_info("PHY Wakeup cause - %s\n",
			       phy_data & E1000_WUS_EX ? "Unicast Packet" :
			       phy_data & E1000_WUS_MC ? "Multicast Packet" :
			       phy_data & E1000_WUS_BC ? "Broadcast Packet" :
			       phy_data & E1000_WUS_MAG ? "Magic Packet" :
			       phy_data & E1000_WUS_LNKC ?
			       "Link Status Change" : "other");
		}
		e1e_wphy(&adapter->hw, BM_WUS, ~0);
	} else {
		u32 wus = er32(WUS);

		if (wus) {
			e_info("MAC Wakeup cause - %s\n",
			       wus & E1000_WUS_EX ? "Unicast Packet" :
			       wus & E1000_WUS_MC ? "Multicast Packet" :
			       wus & E1000_WUS_BC ? "Broadcast Packet" :
			       wus & E1000_WUS_MAG ? "Magic Packet" :
			       wus & E1000_WUS_LNKC ? "Link Status Change" :
			       "other");
		}
		ew32(WUS, ~0);
	}

	e1000e_reset(adapter);

	e1000_init_manageability_pt(adapter);

	/* If the controller has AMT, do not set DRV_LOAD until the interface
	 * is up.  For all other cases, let the f/w know that the h/w is now
	 * under the control of the driver.
	 */
	if (!(adapter->flags & FLAG_HAS_AMT))
		e1000e_get_hw_control(adapter);

	return 0;
}

<<<<<<< HEAD
#ifdef CONFIG_PM_SLEEP
static int e1000e_pm_suspend(struct device *dev)
=======
static __maybe_unused int e1000e_pm_prepare(struct device *dev)
{
	return pm_runtime_suspended(dev) &&
		pm_suspend_via_firmware();
}

static __maybe_unused int e1000e_pm_suspend(struct device *dev)
>>>>>>> c1084c27
{
	struct net_device *netdev = pci_get_drvdata(to_pci_dev(dev));
	struct e1000_adapter *adapter = netdev_priv(netdev);
	struct pci_dev *pdev = to_pci_dev(dev);
	int rc;

	e1000e_flush_lpic(pdev);

	e1000e_pm_freeze(dev);

	rc = __e1000_shutdown(pdev, false);
	if (rc) {
		e1000e_pm_thaw(dev);
	} else {
		/* Introduce S0ix implementation */
		if (adapter->flags2 & FLAG2_ENABLE_S0IX_FLOWS)
			e1000e_s0ix_entry_flow(adapter);
	}

	return rc;
}

static __maybe_unused int e1000e_pm_resume(struct device *dev)
{
	struct net_device *netdev = pci_get_drvdata(to_pci_dev(dev));
	struct e1000_adapter *adapter = netdev_priv(netdev);
	struct pci_dev *pdev = to_pci_dev(dev);
	int rc;

	/* Introduce S0ix implementation */
	if (adapter->flags2 & FLAG2_ENABLE_S0IX_FLOWS)
		e1000e_s0ix_exit_flow(adapter);

	rc = __e1000_resume(pdev);
	if (rc)
		return rc;

	return e1000e_pm_thaw(dev);
}

static __maybe_unused int e1000e_pm_runtime_idle(struct device *dev)
{
	struct net_device *netdev = dev_get_drvdata(dev);
	struct e1000_adapter *adapter = netdev_priv(netdev);
	u16 eee_lp;

	eee_lp = adapter->hw.dev_spec.ich8lan.eee_lp_ability;

	if (!e1000e_has_link(adapter)) {
		adapter->hw.dev_spec.ich8lan.eee_lp_ability = eee_lp;
		pm_schedule_suspend(dev, 5 * MSEC_PER_SEC);
	}

	return -EBUSY;
}

static __maybe_unused int e1000e_pm_runtime_resume(struct device *dev)
{
	struct pci_dev *pdev = to_pci_dev(dev);
	struct net_device *netdev = pci_get_drvdata(pdev);
	struct e1000_adapter *adapter = netdev_priv(netdev);
	int rc;

	rc = __e1000_resume(pdev);
	if (rc)
		return rc;

	if (netdev->flags & IFF_UP)
		e1000e_up(adapter);

	return rc;
}

static __maybe_unused int e1000e_pm_runtime_suspend(struct device *dev)
{
	struct pci_dev *pdev = to_pci_dev(dev);
	struct net_device *netdev = pci_get_drvdata(pdev);
	struct e1000_adapter *adapter = netdev_priv(netdev);

	if (netdev->flags & IFF_UP) {
		int count = E1000_CHECK_RESET_COUNT;

		while (test_bit(__E1000_RESETTING, &adapter->state) && count--)
			usleep_range(10000, 11000);

		WARN_ON(test_bit(__E1000_RESETTING, &adapter->state));

		/* Down the device without resetting the hardware */
		e1000e_down(adapter, false);
	}

	if (__e1000_shutdown(pdev, true)) {
		e1000e_pm_runtime_resume(dev);
		return -EBUSY;
	}

	return 0;
}

static void e1000_shutdown(struct pci_dev *pdev)
{
	e1000e_flush_lpic(pdev);

	e1000e_pm_freeze(&pdev->dev);

	__e1000_shutdown(pdev, false);
}

#ifdef CONFIG_NET_POLL_CONTROLLER

static irqreturn_t e1000_intr_msix(int __always_unused irq, void *data)
{
	struct net_device *netdev = data;
	struct e1000_adapter *adapter = netdev_priv(netdev);

	if (adapter->msix_entries) {
		int vector, msix_irq;

		vector = 0;
		msix_irq = adapter->msix_entries[vector].vector;
		if (disable_hardirq(msix_irq))
			e1000_intr_msix_rx(msix_irq, netdev);
		enable_irq(msix_irq);

		vector++;
		msix_irq = adapter->msix_entries[vector].vector;
		if (disable_hardirq(msix_irq))
			e1000_intr_msix_tx(msix_irq, netdev);
		enable_irq(msix_irq);

		vector++;
		msix_irq = adapter->msix_entries[vector].vector;
		if (disable_hardirq(msix_irq))
			e1000_msix_other(msix_irq, netdev);
		enable_irq(msix_irq);
	}

	return IRQ_HANDLED;
}

/**
 * e1000_netpoll
 * @netdev: network interface device structure
 *
 * Polling 'interrupt' - used by things like netconsole to send skbs
 * without having to re-enable interrupts. It's not called while
 * the interrupt routine is executing.
 */
static void e1000_netpoll(struct net_device *netdev)
{
	struct e1000_adapter *adapter = netdev_priv(netdev);

	switch (adapter->int_mode) {
	case E1000E_INT_MODE_MSIX:
		e1000_intr_msix(adapter->pdev->irq, netdev);
		break;
	case E1000E_INT_MODE_MSI:
		if (disable_hardirq(adapter->pdev->irq))
			e1000_intr_msi(adapter->pdev->irq, netdev);
		enable_irq(adapter->pdev->irq);
		break;
	default:		/* E1000E_INT_MODE_LEGACY */
		if (disable_hardirq(adapter->pdev->irq))
			e1000_intr(adapter->pdev->irq, netdev);
		enable_irq(adapter->pdev->irq);
		break;
	}
}
#endif

/**
 * e1000_io_error_detected - called when PCI error is detected
 * @pdev: Pointer to PCI device
 * @state: The current pci connection state
 *
 * This function is called after a PCI bus error affecting
 * this device has been detected.
 */
static pci_ers_result_t e1000_io_error_detected(struct pci_dev *pdev,
						pci_channel_state_t state)
{
	e1000e_pm_freeze(&pdev->dev);

	if (state == pci_channel_io_perm_failure)
		return PCI_ERS_RESULT_DISCONNECT;

	pci_disable_device(pdev);

	/* Request a slot reset. */
	return PCI_ERS_RESULT_NEED_RESET;
}

/**
 * e1000_io_slot_reset - called after the pci bus has been reset.
 * @pdev: Pointer to PCI device
 *
 * Restart the card from scratch, as if from a cold-boot. Implementation
 * resembles the first-half of the e1000e_pm_resume routine.
 */
static pci_ers_result_t e1000_io_slot_reset(struct pci_dev *pdev)
{
	struct net_device *netdev = pci_get_drvdata(pdev);
	struct e1000_adapter *adapter = netdev_priv(netdev);
	struct e1000_hw *hw = &adapter->hw;
	u16 aspm_disable_flag = 0;
	int err;
	pci_ers_result_t result;

	if (adapter->flags2 & FLAG2_DISABLE_ASPM_L0S)
		aspm_disable_flag = PCIE_LINK_STATE_L0S;
	if (adapter->flags2 & FLAG2_DISABLE_ASPM_L1)
		aspm_disable_flag |= PCIE_LINK_STATE_L1;
	if (aspm_disable_flag)
		e1000e_disable_aspm_locked(pdev, aspm_disable_flag);

	err = pci_enable_device_mem(pdev);
	if (err) {
		dev_err(&pdev->dev,
			"Cannot re-enable PCI device after reset.\n");
		result = PCI_ERS_RESULT_DISCONNECT;
	} else {
		pdev->state_saved = true;
		pci_restore_state(pdev);
		pci_set_master(pdev);

		pci_enable_wake(pdev, PCI_D3hot, 0);
		pci_enable_wake(pdev, PCI_D3cold, 0);

		e1000e_reset(adapter);
		ew32(WUS, ~0);
		result = PCI_ERS_RESULT_RECOVERED;
	}

	return result;
}

/**
 * e1000_io_resume - called when traffic can start flowing again.
 * @pdev: Pointer to PCI device
 *
 * This callback is called when the error recovery driver tells us that
 * its OK to resume normal operation. Implementation resembles the
 * second-half of the e1000e_pm_resume routine.
 */
static void e1000_io_resume(struct pci_dev *pdev)
{
	struct net_device *netdev = pci_get_drvdata(pdev);
	struct e1000_adapter *adapter = netdev_priv(netdev);

	e1000_init_manageability_pt(adapter);

	e1000e_pm_thaw(&pdev->dev);

	/* If the controller has AMT, do not set DRV_LOAD until the interface
	 * is up.  For all other cases, let the f/w know that the h/w is now
	 * under the control of the driver.
	 */
	if (!(adapter->flags & FLAG_HAS_AMT))
		e1000e_get_hw_control(adapter);
}

static void e1000_print_device_info(struct e1000_adapter *adapter)
{
	struct e1000_hw *hw = &adapter->hw;
	struct net_device *netdev = adapter->netdev;
	u32 ret_val;
	u8 pba_str[E1000_PBANUM_LENGTH];

	/* print bus type/speed/width info */
	e_info("(PCI Express:2.5GT/s:%s) %pM\n",
	       /* bus width */
	       ((hw->bus.width == e1000_bus_width_pcie_x4) ? "Width x4" :
		"Width x1"),
	       /* MAC address */
	       netdev->dev_addr);
	e_info("Intel(R) PRO/%s Network Connection\n",
	       (hw->phy.type == e1000_phy_ife) ? "10/100" : "1000");
	ret_val = e1000_read_pba_string_generic(hw, pba_str,
						E1000_PBANUM_LENGTH);
	if (ret_val)
		strlcpy((char *)pba_str, "Unknown", sizeof(pba_str));
	e_info("MAC: %d, PHY: %d, PBA No: %s\n",
	       hw->mac.type, hw->phy.type, pba_str);
}

static void e1000_eeprom_checks(struct e1000_adapter *adapter)
{
	struct e1000_hw *hw = &adapter->hw;
	int ret_val;
	u16 buf = 0;

	if (hw->mac.type != e1000_82573)
		return;

	ret_val = e1000_read_nvm(hw, NVM_INIT_CONTROL2_REG, 1, &buf);
	le16_to_cpus(&buf);
	if (!ret_val && (!(buf & BIT(0)))) {
		/* Deep Smart Power Down (DSPD) */
		dev_warn(&adapter->pdev->dev,
			 "Warning: detected DSPD enabled in EEPROM\n");
	}
}

static netdev_features_t e1000_fix_features(struct net_device *netdev,
					    netdev_features_t features)
{
	struct e1000_adapter *adapter = netdev_priv(netdev);
	struct e1000_hw *hw = &adapter->hw;

	/* Jumbo frame workaround on 82579 and newer requires CRC be stripped */
	if ((hw->mac.type >= e1000_pch2lan) && (netdev->mtu > ETH_DATA_LEN))
		features &= ~NETIF_F_RXFCS;

	/* Since there is no support for separate Rx/Tx vlan accel
	 * enable/disable make sure Tx flag is always in same state as Rx.
	 */
	if (features & NETIF_F_HW_VLAN_CTAG_RX)
		features |= NETIF_F_HW_VLAN_CTAG_TX;
	else
		features &= ~NETIF_F_HW_VLAN_CTAG_TX;

	return features;
}

static int e1000_set_features(struct net_device *netdev,
			      netdev_features_t features)
{
	struct e1000_adapter *adapter = netdev_priv(netdev);
	netdev_features_t changed = features ^ netdev->features;

	if (changed & (NETIF_F_TSO | NETIF_F_TSO6))
		adapter->flags |= FLAG_TSO_FORCE;

	if (!(changed & (NETIF_F_HW_VLAN_CTAG_RX | NETIF_F_HW_VLAN_CTAG_TX |
			 NETIF_F_RXCSUM | NETIF_F_RXHASH | NETIF_F_RXFCS |
			 NETIF_F_RXALL)))
		return 0;

	if (changed & NETIF_F_RXFCS) {
		if (features & NETIF_F_RXFCS) {
			adapter->flags2 &= ~FLAG2_CRC_STRIPPING;
		} else {
			/* We need to take it back to defaults, which might mean
			 * stripping is still disabled at the adapter level.
			 */
			if (adapter->flags2 & FLAG2_DFLT_CRC_STRIPPING)
				adapter->flags2 |= FLAG2_CRC_STRIPPING;
			else
				adapter->flags2 &= ~FLAG2_CRC_STRIPPING;
		}
	}

	netdev->features = features;

	if (netif_running(netdev))
		e1000e_reinit_locked(adapter);
	else
		e1000e_reset(adapter);

	return 1;
}

static const struct net_device_ops e1000e_netdev_ops = {
	.ndo_open		= e1000e_open,
	.ndo_stop		= e1000e_close,
	.ndo_start_xmit		= e1000_xmit_frame,
	.ndo_get_stats64	= e1000e_get_stats64,
	.ndo_set_rx_mode	= e1000e_set_rx_mode,
	.ndo_set_mac_address	= e1000_set_mac,
	.ndo_change_mtu		= e1000_change_mtu,
	.ndo_eth_ioctl		= e1000_ioctl,
	.ndo_tx_timeout		= e1000_tx_timeout,
	.ndo_validate_addr	= eth_validate_addr,

	.ndo_vlan_rx_add_vid	= e1000_vlan_rx_add_vid,
	.ndo_vlan_rx_kill_vid	= e1000_vlan_rx_kill_vid,
#ifdef CONFIG_NET_POLL_CONTROLLER
	.ndo_poll_controller	= e1000_netpoll,
#endif
	.ndo_set_features = e1000_set_features,
	.ndo_fix_features = e1000_fix_features,
	.ndo_features_check	= passthru_features_check,
};

/**
 * e1000_probe - Device Initialization Routine
 * @pdev: PCI device information struct
 * @ent: entry in e1000_pci_tbl
 *
 * Returns 0 on success, negative on failure
 *
 * e1000_probe initializes an adapter identified by a pci_dev structure.
 * The OS initialization, configuring of the adapter private structure,
 * and a hardware reset occur.
 **/
static int e1000_probe(struct pci_dev *pdev, const struct pci_device_id *ent)
{
	struct net_device *netdev;
	struct e1000_adapter *adapter;
	struct e1000_hw *hw;
	const struct e1000_info *ei = e1000_info_tbl[ent->driver_data];
	resource_size_t mmio_start, mmio_len;
	resource_size_t flash_start, flash_len;
	static int cards_found;
	u16 aspm_disable_flag = 0;
	int bars, i, err, pci_using_dac;
	u16 eeprom_data = 0;
	u16 eeprom_apme_mask = E1000_EEPROM_APME;
	s32 ret_val = 0;

	if (ei->flags2 & FLAG2_DISABLE_ASPM_L0S)
		aspm_disable_flag = PCIE_LINK_STATE_L0S;
	if (ei->flags2 & FLAG2_DISABLE_ASPM_L1)
		aspm_disable_flag |= PCIE_LINK_STATE_L1;
	if (aspm_disable_flag)
		e1000e_disable_aspm(pdev, aspm_disable_flag);

	err = pci_enable_device_mem(pdev);
	if (err)
		return err;

	pci_using_dac = 0;
	err = dma_set_mask_and_coherent(&pdev->dev, DMA_BIT_MASK(64));
	if (!err) {
		pci_using_dac = 1;
	} else {
		err = dma_set_mask_and_coherent(&pdev->dev, DMA_BIT_MASK(32));
		if (err) {
			dev_err(&pdev->dev,
				"No usable DMA configuration, aborting\n");
			goto err_dma;
		}
	}

	bars = pci_select_bars(pdev, IORESOURCE_MEM);
	err = pci_request_selected_regions_exclusive(pdev, bars,
						     e1000e_driver_name);
	if (err)
		goto err_pci_reg;

	/* AER (Advanced Error Reporting) hooks */
	pci_enable_pcie_error_reporting(pdev);

	pci_set_master(pdev);
	/* PCI config space info */
	err = pci_save_state(pdev);
	if (err)
		goto err_alloc_etherdev;

	err = -ENOMEM;
	netdev = alloc_etherdev(sizeof(struct e1000_adapter));
	if (!netdev)
		goto err_alloc_etherdev;

	SET_NETDEV_DEV(netdev, &pdev->dev);

	netdev->irq = pdev->irq;

	pci_set_drvdata(pdev, netdev);
	adapter = netdev_priv(netdev);
	hw = &adapter->hw;
	adapter->netdev = netdev;
	adapter->pdev = pdev;
	adapter->ei = ei;
	adapter->pba = ei->pba;
	adapter->flags = ei->flags;
	adapter->flags2 = ei->flags2;
	adapter->hw.adapter = adapter;
	adapter->hw.mac.type = ei->mac;
	adapter->max_hw_frame_size = ei->max_hw_frame_size;
	adapter->msg_enable = netif_msg_init(debug, DEFAULT_MSG_ENABLE);

	mmio_start = pci_resource_start(pdev, 0);
	mmio_len = pci_resource_len(pdev, 0);

	err = -EIO;
	adapter->hw.hw_addr = ioremap(mmio_start, mmio_len);
	if (!adapter->hw.hw_addr)
		goto err_ioremap;

	if ((adapter->flags & FLAG_HAS_FLASH) &&
	    (pci_resource_flags(pdev, 1) & IORESOURCE_MEM) &&
	    (hw->mac.type < e1000_pch_spt)) {
		flash_start = pci_resource_start(pdev, 1);
		flash_len = pci_resource_len(pdev, 1);
		adapter->hw.flash_address = ioremap(flash_start, flash_len);
		if (!adapter->hw.flash_address)
			goto err_flashmap;
	}

	/* Set default EEE advertisement */
	if (adapter->flags2 & FLAG2_HAS_EEE)
		adapter->eee_advert = MDIO_EEE_100TX | MDIO_EEE_1000T;

	/* construct the net_device struct */
	netdev->netdev_ops = &e1000e_netdev_ops;
	e1000e_set_ethtool_ops(netdev);
	netdev->watchdog_timeo = 5 * HZ;
	netif_napi_add(netdev, &adapter->napi, e1000e_poll, 64);
	strlcpy(netdev->name, pci_name(pdev), sizeof(netdev->name));

	netdev->mem_start = mmio_start;
	netdev->mem_end = mmio_start + mmio_len;

	adapter->bd_number = cards_found++;

	e1000e_check_options(adapter);

	/* setup adapter struct */
	err = e1000_sw_init(adapter);
	if (err)
		goto err_sw_init;

	memcpy(&hw->mac.ops, ei->mac_ops, sizeof(hw->mac.ops));
	memcpy(&hw->nvm.ops, ei->nvm_ops, sizeof(hw->nvm.ops));
	memcpy(&hw->phy.ops, ei->phy_ops, sizeof(hw->phy.ops));

	err = ei->get_variants(adapter);
	if (err)
		goto err_hw_init;

	if ((adapter->flags & FLAG_IS_ICH) &&
	    (adapter->flags & FLAG_READ_ONLY_NVM) &&
	    (hw->mac.type < e1000_pch_spt))
		e1000e_write_protect_nvm_ich8lan(&adapter->hw);

	hw->mac.ops.get_bus_info(&adapter->hw);

	adapter->hw.phy.autoneg_wait_to_complete = 0;

	/* Copper options */
	if (adapter->hw.phy.media_type == e1000_media_type_copper) {
		adapter->hw.phy.mdix = AUTO_ALL_MODES;
		adapter->hw.phy.disable_polarity_correction = 0;
		adapter->hw.phy.ms_type = e1000_ms_hw_default;
	}

	if (hw->phy.ops.check_reset_block && hw->phy.ops.check_reset_block(hw))
		dev_info(&pdev->dev,
			 "PHY reset is blocked due to SOL/IDER session.\n");

	/* Set initial default active device features */
	netdev->features = (NETIF_F_SG |
			    NETIF_F_HW_VLAN_CTAG_RX |
			    NETIF_F_HW_VLAN_CTAG_TX |
			    NETIF_F_TSO |
			    NETIF_F_TSO6 |
			    NETIF_F_RXHASH |
			    NETIF_F_RXCSUM |
			    NETIF_F_HW_CSUM);

	/* Set user-changeable features (subset of all device features) */
	netdev->hw_features = netdev->features;
	netdev->hw_features |= NETIF_F_RXFCS;
	netdev->priv_flags |= IFF_SUPP_NOFCS;
	netdev->hw_features |= NETIF_F_RXALL;

	if (adapter->flags & FLAG_HAS_HW_VLAN_FILTER)
		netdev->features |= NETIF_F_HW_VLAN_CTAG_FILTER;

	netdev->vlan_features |= (NETIF_F_SG |
				  NETIF_F_TSO |
				  NETIF_F_TSO6 |
				  NETIF_F_HW_CSUM);

	netdev->priv_flags |= IFF_UNICAST_FLT;

	if (pci_using_dac) {
		netdev->features |= NETIF_F_HIGHDMA;
		netdev->vlan_features |= NETIF_F_HIGHDMA;
	}

	/* MTU range: 68 - max_hw_frame_size */
	netdev->min_mtu = ETH_MIN_MTU;
	netdev->max_mtu = adapter->max_hw_frame_size -
			  (VLAN_ETH_HLEN + ETH_FCS_LEN);

	if (e1000e_enable_mng_pass_thru(&adapter->hw))
		adapter->flags |= FLAG_MNG_PT_ENABLED;

	/* before reading the NVM, reset the controller to
	 * put the device in a known good starting state
	 */
	adapter->hw.mac.ops.reset_hw(&adapter->hw);

	/* systems with ASPM and others may see the checksum fail on the first
	 * attempt. Let's give it a few tries
	 */
	for (i = 0;; i++) {
		if (e1000_validate_nvm_checksum(&adapter->hw) >= 0)
			break;
		if (i == 2) {
			dev_err(&pdev->dev, "The NVM Checksum Is Not Valid\n");
			err = -EIO;
			goto err_eeprom;
		}
	}

	e1000_eeprom_checks(adapter);

	/* copy the MAC address */
	if (e1000e_read_mac_addr(&adapter->hw))
		dev_err(&pdev->dev,
			"NVM Read Error while reading MAC address\n");

	memcpy(netdev->dev_addr, adapter->hw.mac.addr, netdev->addr_len);

	if (!is_valid_ether_addr(netdev->dev_addr)) {
		dev_err(&pdev->dev, "Invalid MAC Address: %pM\n",
			netdev->dev_addr);
		err = -EIO;
		goto err_eeprom;
	}

	timer_setup(&adapter->watchdog_timer, e1000_watchdog, 0);
	timer_setup(&adapter->phy_info_timer, e1000_update_phy_info, 0);

	INIT_WORK(&adapter->reset_task, e1000_reset_task);
	INIT_WORK(&adapter->watchdog_task, e1000_watchdog_task);
	INIT_WORK(&adapter->downshift_task, e1000e_downshift_workaround);
	INIT_WORK(&adapter->update_phy_task, e1000e_update_phy_task);
	INIT_WORK(&adapter->print_hang_task, e1000_print_hw_hang);

	/* Initialize link parameters. User can change them with ethtool */
	adapter->hw.mac.autoneg = 1;
	adapter->fc_autoneg = true;
	adapter->hw.fc.requested_mode = e1000_fc_default;
	adapter->hw.fc.current_mode = e1000_fc_default;
	adapter->hw.phy.autoneg_advertised = 0x2f;

	/* Initial Wake on LAN setting - If APM wake is enabled in
	 * the EEPROM, enable the ACPI Magic Packet filter
	 */
	if (adapter->flags & FLAG_APME_IN_WUC) {
		/* APME bit in EEPROM is mapped to WUC.APME */
		eeprom_data = er32(WUC);
		eeprom_apme_mask = E1000_WUC_APME;
		if ((hw->mac.type > e1000_ich10lan) &&
		    (eeprom_data & E1000_WUC_PHY_WAKE))
			adapter->flags2 |= FLAG2_HAS_PHY_WAKEUP;
	} else if (adapter->flags & FLAG_APME_IN_CTRL3) {
		if (adapter->flags & FLAG_APME_CHECK_PORT_B &&
		    (adapter->hw.bus.func == 1))
			ret_val = e1000_read_nvm(&adapter->hw,
					      NVM_INIT_CONTROL3_PORT_B,
					      1, &eeprom_data);
		else
			ret_val = e1000_read_nvm(&adapter->hw,
					      NVM_INIT_CONTROL3_PORT_A,
					      1, &eeprom_data);
	}

	/* fetch WoL from EEPROM */
	if (ret_val)
		e_dbg("NVM read error getting WoL initial values: %d\n", ret_val);
	else if (eeprom_data & eeprom_apme_mask)
		adapter->eeprom_wol |= E1000_WUFC_MAG;

	/* now that we have the eeprom settings, apply the special cases
	 * where the eeprom may be wrong or the board simply won't support
	 * wake on lan on a particular port
	 */
	if (!(adapter->flags & FLAG_HAS_WOL))
		adapter->eeprom_wol = 0;

	/* initialize the wol settings based on the eeprom settings */
	adapter->wol = adapter->eeprom_wol;

	/* make sure adapter isn't asleep if manageability is enabled */
	if (adapter->wol || (adapter->flags & FLAG_MNG_PT_ENABLED) ||
	    (hw->mac.ops.check_mng_mode(hw)))
		device_wakeup_enable(&pdev->dev);

	/* save off EEPROM version number */
	ret_val = e1000_read_nvm(&adapter->hw, 5, 1, &adapter->eeprom_vers);

	if (ret_val) {
		e_dbg("NVM read error getting EEPROM version: %d\n", ret_val);
		adapter->eeprom_vers = 0;
	}

	/* init PTP hardware clock */
	e1000e_ptp_init(adapter);

	/* reset the hardware with the new settings */
	e1000e_reset(adapter);

	/* If the controller has AMT, do not set DRV_LOAD until the interface
	 * is up.  For all other cases, let the f/w know that the h/w is now
	 * under the control of the driver.
	 */
	if (!(adapter->flags & FLAG_HAS_AMT))
		e1000e_get_hw_control(adapter);

	if (hw->mac.type >= e1000_pch_cnp)
		adapter->flags2 |= FLAG2_ENABLE_S0IX_FLOWS;

	strlcpy(netdev->name, "eth%d", sizeof(netdev->name));
	err = register_netdev(netdev);
	if (err)
		goto err_register;

	/* carrier off reporting is important to ethtool even BEFORE open */
	netif_carrier_off(netdev);

	e1000_print_device_info(adapter);

	dev_pm_set_driver_flags(&pdev->dev, DPM_FLAG_SMART_PREPARE);

	if (pci_dev_run_wake(pdev) && hw->mac.type != e1000_pch_cnp)
		pm_runtime_put_noidle(&pdev->dev);

	return 0;

err_register:
	if (!(adapter->flags & FLAG_HAS_AMT))
		e1000e_release_hw_control(adapter);
err_eeprom:
	if (hw->phy.ops.check_reset_block && !hw->phy.ops.check_reset_block(hw))
		e1000_phy_hw_reset(&adapter->hw);
err_hw_init:
	kfree(adapter->tx_ring);
	kfree(adapter->rx_ring);
err_sw_init:
	if ((adapter->hw.flash_address) && (hw->mac.type < e1000_pch_spt))
		iounmap(adapter->hw.flash_address);
	e1000e_reset_interrupt_capability(adapter);
err_flashmap:
	iounmap(adapter->hw.hw_addr);
err_ioremap:
	free_netdev(netdev);
err_alloc_etherdev:
	pci_disable_pcie_error_reporting(pdev);
	pci_release_mem_regions(pdev);
err_pci_reg:
err_dma:
	pci_disable_device(pdev);
	return err;
}

/**
 * e1000_remove - Device Removal Routine
 * @pdev: PCI device information struct
 *
 * e1000_remove is called by the PCI subsystem to alert the driver
 * that it should release a PCI device.  This could be caused by a
 * Hot-Plug event, or because the driver is going to be removed from
 * memory.
 **/
static void e1000_remove(struct pci_dev *pdev)
{
	struct net_device *netdev = pci_get_drvdata(pdev);
	struct e1000_adapter *adapter = netdev_priv(netdev);

	e1000e_ptp_remove(adapter);

	/* The timers may be rescheduled, so explicitly disable them
	 * from being rescheduled.
	 */
	set_bit(__E1000_DOWN, &adapter->state);
	del_timer_sync(&adapter->watchdog_timer);
	del_timer_sync(&adapter->phy_info_timer);

	cancel_work_sync(&adapter->reset_task);
	cancel_work_sync(&adapter->watchdog_task);
	cancel_work_sync(&adapter->downshift_task);
	cancel_work_sync(&adapter->update_phy_task);
	cancel_work_sync(&adapter->print_hang_task);

	if (adapter->flags & FLAG_HAS_HW_TIMESTAMP) {
		cancel_work_sync(&adapter->tx_hwtstamp_work);
		if (adapter->tx_hwtstamp_skb) {
			dev_consume_skb_any(adapter->tx_hwtstamp_skb);
			adapter->tx_hwtstamp_skb = NULL;
		}
	}

	unregister_netdev(netdev);

	if (pci_dev_run_wake(pdev))
		pm_runtime_get_noresume(&pdev->dev);

	/* Release control of h/w to f/w.  If f/w is AMT enabled, this
	 * would have already happened in close and is redundant.
	 */
	e1000e_release_hw_control(adapter);

	e1000e_reset_interrupt_capability(adapter);
	kfree(adapter->tx_ring);
	kfree(adapter->rx_ring);

	iounmap(adapter->hw.hw_addr);
	if ((adapter->hw.flash_address) &&
	    (adapter->hw.mac.type < e1000_pch_spt))
		iounmap(adapter->hw.flash_address);
	pci_release_mem_regions(pdev);

	free_netdev(netdev);

	/* AER disable */
	pci_disable_pcie_error_reporting(pdev);

	pci_disable_device(pdev);
}

/* PCI Error Recovery (ERS) */
static const struct pci_error_handlers e1000_err_handler = {
	.error_detected = e1000_io_error_detected,
	.slot_reset = e1000_io_slot_reset,
	.resume = e1000_io_resume,
};

static const struct pci_device_id e1000_pci_tbl[] = {
	{ PCI_VDEVICE(INTEL, E1000_DEV_ID_82571EB_COPPER), board_82571 },
	{ PCI_VDEVICE(INTEL, E1000_DEV_ID_82571EB_FIBER), board_82571 },
	{ PCI_VDEVICE(INTEL, E1000_DEV_ID_82571EB_QUAD_COPPER), board_82571 },
	{ PCI_VDEVICE(INTEL, E1000_DEV_ID_82571EB_QUAD_COPPER_LP),
	  board_82571 },
	{ PCI_VDEVICE(INTEL, E1000_DEV_ID_82571EB_QUAD_FIBER), board_82571 },
	{ PCI_VDEVICE(INTEL, E1000_DEV_ID_82571EB_SERDES), board_82571 },
	{ PCI_VDEVICE(INTEL, E1000_DEV_ID_82571EB_SERDES_DUAL), board_82571 },
	{ PCI_VDEVICE(INTEL, E1000_DEV_ID_82571EB_SERDES_QUAD), board_82571 },
	{ PCI_VDEVICE(INTEL, E1000_DEV_ID_82571PT_QUAD_COPPER), board_82571 },

	{ PCI_VDEVICE(INTEL, E1000_DEV_ID_82572EI), board_82572 },
	{ PCI_VDEVICE(INTEL, E1000_DEV_ID_82572EI_COPPER), board_82572 },
	{ PCI_VDEVICE(INTEL, E1000_DEV_ID_82572EI_FIBER), board_82572 },
	{ PCI_VDEVICE(INTEL, E1000_DEV_ID_82572EI_SERDES), board_82572 },

	{ PCI_VDEVICE(INTEL, E1000_DEV_ID_82573E), board_82573 },
	{ PCI_VDEVICE(INTEL, E1000_DEV_ID_82573E_IAMT), board_82573 },
	{ PCI_VDEVICE(INTEL, E1000_DEV_ID_82573L), board_82573 },

	{ PCI_VDEVICE(INTEL, E1000_DEV_ID_82574L), board_82574 },
	{ PCI_VDEVICE(INTEL, E1000_DEV_ID_82574LA), board_82574 },
	{ PCI_VDEVICE(INTEL, E1000_DEV_ID_82583V), board_82583 },

	{ PCI_VDEVICE(INTEL, E1000_DEV_ID_80003ES2LAN_COPPER_DPT),
	  board_80003es2lan },
	{ PCI_VDEVICE(INTEL, E1000_DEV_ID_80003ES2LAN_COPPER_SPT),
	  board_80003es2lan },
	{ PCI_VDEVICE(INTEL, E1000_DEV_ID_80003ES2LAN_SERDES_DPT),
	  board_80003es2lan },
	{ PCI_VDEVICE(INTEL, E1000_DEV_ID_80003ES2LAN_SERDES_SPT),
	  board_80003es2lan },

	{ PCI_VDEVICE(INTEL, E1000_DEV_ID_ICH8_IFE), board_ich8lan },
	{ PCI_VDEVICE(INTEL, E1000_DEV_ID_ICH8_IFE_G), board_ich8lan },
	{ PCI_VDEVICE(INTEL, E1000_DEV_ID_ICH8_IFE_GT), board_ich8lan },
	{ PCI_VDEVICE(INTEL, E1000_DEV_ID_ICH8_IGP_AMT), board_ich8lan },
	{ PCI_VDEVICE(INTEL, E1000_DEV_ID_ICH8_IGP_C), board_ich8lan },
	{ PCI_VDEVICE(INTEL, E1000_DEV_ID_ICH8_IGP_M), board_ich8lan },
	{ PCI_VDEVICE(INTEL, E1000_DEV_ID_ICH8_IGP_M_AMT), board_ich8lan },
	{ PCI_VDEVICE(INTEL, E1000_DEV_ID_ICH8_82567V_3), board_ich8lan },

	{ PCI_VDEVICE(INTEL, E1000_DEV_ID_ICH9_IFE), board_ich9lan },
	{ PCI_VDEVICE(INTEL, E1000_DEV_ID_ICH9_IFE_G), board_ich9lan },
	{ PCI_VDEVICE(INTEL, E1000_DEV_ID_ICH9_IFE_GT), board_ich9lan },
	{ PCI_VDEVICE(INTEL, E1000_DEV_ID_ICH9_IGP_AMT), board_ich9lan },
	{ PCI_VDEVICE(INTEL, E1000_DEV_ID_ICH9_IGP_C), board_ich9lan },
	{ PCI_VDEVICE(INTEL, E1000_DEV_ID_ICH9_BM), board_ich9lan },
	{ PCI_VDEVICE(INTEL, E1000_DEV_ID_ICH9_IGP_M), board_ich9lan },
	{ PCI_VDEVICE(INTEL, E1000_DEV_ID_ICH9_IGP_M_AMT), board_ich9lan },
	{ PCI_VDEVICE(INTEL, E1000_DEV_ID_ICH9_IGP_M_V), board_ich9lan },

	{ PCI_VDEVICE(INTEL, E1000_DEV_ID_ICH10_R_BM_LM), board_ich9lan },
	{ PCI_VDEVICE(INTEL, E1000_DEV_ID_ICH10_R_BM_LF), board_ich9lan },
	{ PCI_VDEVICE(INTEL, E1000_DEV_ID_ICH10_R_BM_V), board_ich9lan },

	{ PCI_VDEVICE(INTEL, E1000_DEV_ID_ICH10_D_BM_LM), board_ich10lan },
	{ PCI_VDEVICE(INTEL, E1000_DEV_ID_ICH10_D_BM_LF), board_ich10lan },
	{ PCI_VDEVICE(INTEL, E1000_DEV_ID_ICH10_D_BM_V), board_ich10lan },

	{ PCI_VDEVICE(INTEL, E1000_DEV_ID_PCH_M_HV_LM), board_pchlan },
	{ PCI_VDEVICE(INTEL, E1000_DEV_ID_PCH_M_HV_LC), board_pchlan },
	{ PCI_VDEVICE(INTEL, E1000_DEV_ID_PCH_D_HV_DM), board_pchlan },
	{ PCI_VDEVICE(INTEL, E1000_DEV_ID_PCH_D_HV_DC), board_pchlan },

	{ PCI_VDEVICE(INTEL, E1000_DEV_ID_PCH2_LV_LM), board_pch2lan },
	{ PCI_VDEVICE(INTEL, E1000_DEV_ID_PCH2_LV_V), board_pch2lan },

	{ PCI_VDEVICE(INTEL, E1000_DEV_ID_PCH_LPT_I217_LM), board_pch_lpt },
	{ PCI_VDEVICE(INTEL, E1000_DEV_ID_PCH_LPT_I217_V), board_pch_lpt },
	{ PCI_VDEVICE(INTEL, E1000_DEV_ID_PCH_LPTLP_I218_LM), board_pch_lpt },
	{ PCI_VDEVICE(INTEL, E1000_DEV_ID_PCH_LPTLP_I218_V), board_pch_lpt },
	{ PCI_VDEVICE(INTEL, E1000_DEV_ID_PCH_I218_LM2), board_pch_lpt },
	{ PCI_VDEVICE(INTEL, E1000_DEV_ID_PCH_I218_V2), board_pch_lpt },
	{ PCI_VDEVICE(INTEL, E1000_DEV_ID_PCH_I218_LM3), board_pch_lpt },
	{ PCI_VDEVICE(INTEL, E1000_DEV_ID_PCH_I218_V3), board_pch_lpt },
	{ PCI_VDEVICE(INTEL, E1000_DEV_ID_PCH_SPT_I219_LM), board_pch_spt },
	{ PCI_VDEVICE(INTEL, E1000_DEV_ID_PCH_SPT_I219_V), board_pch_spt },
	{ PCI_VDEVICE(INTEL, E1000_DEV_ID_PCH_SPT_I219_LM2), board_pch_spt },
	{ PCI_VDEVICE(INTEL, E1000_DEV_ID_PCH_SPT_I219_V2), board_pch_spt },
	{ PCI_VDEVICE(INTEL, E1000_DEV_ID_PCH_LBG_I219_LM3), board_pch_spt },
	{ PCI_VDEVICE(INTEL, E1000_DEV_ID_PCH_SPT_I219_LM4), board_pch_spt },
	{ PCI_VDEVICE(INTEL, E1000_DEV_ID_PCH_SPT_I219_V4), board_pch_spt },
	{ PCI_VDEVICE(INTEL, E1000_DEV_ID_PCH_SPT_I219_LM5), board_pch_spt },
	{ PCI_VDEVICE(INTEL, E1000_DEV_ID_PCH_SPT_I219_V5), board_pch_spt },
	{ PCI_VDEVICE(INTEL, E1000_DEV_ID_PCH_CNP_I219_LM6), board_pch_cnp },
	{ PCI_VDEVICE(INTEL, E1000_DEV_ID_PCH_CNP_I219_V6), board_pch_cnp },
	{ PCI_VDEVICE(INTEL, E1000_DEV_ID_PCH_CNP_I219_LM7), board_pch_cnp },
	{ PCI_VDEVICE(INTEL, E1000_DEV_ID_PCH_CNP_I219_V7), board_pch_cnp },
	{ PCI_VDEVICE(INTEL, E1000_DEV_ID_PCH_ICP_I219_LM8), board_pch_cnp },
	{ PCI_VDEVICE(INTEL, E1000_DEV_ID_PCH_ICP_I219_V8), board_pch_cnp },
	{ PCI_VDEVICE(INTEL, E1000_DEV_ID_PCH_ICP_I219_LM9), board_pch_cnp },
	{ PCI_VDEVICE(INTEL, E1000_DEV_ID_PCH_ICP_I219_V9), board_pch_cnp },
	{ PCI_VDEVICE(INTEL, E1000_DEV_ID_PCH_CMP_I219_LM10), board_pch_cnp },
	{ PCI_VDEVICE(INTEL, E1000_DEV_ID_PCH_CMP_I219_V10), board_pch_cnp },
	{ PCI_VDEVICE(INTEL, E1000_DEV_ID_PCH_CMP_I219_LM11), board_pch_cnp },
	{ PCI_VDEVICE(INTEL, E1000_DEV_ID_PCH_CMP_I219_V11), board_pch_cnp },
	{ PCI_VDEVICE(INTEL, E1000_DEV_ID_PCH_CMP_I219_LM12), board_pch_spt },
	{ PCI_VDEVICE(INTEL, E1000_DEV_ID_PCH_CMP_I219_V12), board_pch_spt },
<<<<<<< HEAD
=======
	{ PCI_VDEVICE(INTEL, E1000_DEV_ID_PCH_TGP_I219_LM13), board_pch_tgp },
	{ PCI_VDEVICE(INTEL, E1000_DEV_ID_PCH_TGP_I219_V13), board_pch_tgp },
	{ PCI_VDEVICE(INTEL, E1000_DEV_ID_PCH_TGP_I219_LM14), board_pch_tgp },
	{ PCI_VDEVICE(INTEL, E1000_DEV_ID_PCH_TGP_I219_V14), board_pch_tgp },
	{ PCI_VDEVICE(INTEL, E1000_DEV_ID_PCH_TGP_I219_LM15), board_pch_tgp },
	{ PCI_VDEVICE(INTEL, E1000_DEV_ID_PCH_TGP_I219_V15), board_pch_tgp },
	{ PCI_VDEVICE(INTEL, E1000_DEV_ID_PCH_RPL_I219_LM23), board_pch_tgp },
	{ PCI_VDEVICE(INTEL, E1000_DEV_ID_PCH_RPL_I219_V23), board_pch_tgp },
	{ PCI_VDEVICE(INTEL, E1000_DEV_ID_PCH_ADP_I219_LM16), board_pch_tgp },
	{ PCI_VDEVICE(INTEL, E1000_DEV_ID_PCH_ADP_I219_V16), board_pch_tgp },
	{ PCI_VDEVICE(INTEL, E1000_DEV_ID_PCH_ADP_I219_LM17), board_pch_tgp },
	{ PCI_VDEVICE(INTEL, E1000_DEV_ID_PCH_ADP_I219_V17), board_pch_tgp },
	{ PCI_VDEVICE(INTEL, E1000_DEV_ID_PCH_RPL_I219_LM22), board_pch_tgp },
	{ PCI_VDEVICE(INTEL, E1000_DEV_ID_PCH_RPL_I219_V22), board_pch_tgp },
	{ PCI_VDEVICE(INTEL, E1000_DEV_ID_PCH_MTP_I219_LM18), board_pch_tgp },
	{ PCI_VDEVICE(INTEL, E1000_DEV_ID_PCH_MTP_I219_V18), board_pch_tgp },
	{ PCI_VDEVICE(INTEL, E1000_DEV_ID_PCH_MTP_I219_LM19), board_pch_tgp },
	{ PCI_VDEVICE(INTEL, E1000_DEV_ID_PCH_MTP_I219_V19), board_pch_tgp },
	{ PCI_VDEVICE(INTEL, E1000_DEV_ID_PCH_LNP_I219_LM20), board_pch_tgp },
	{ PCI_VDEVICE(INTEL, E1000_DEV_ID_PCH_LNP_I219_V20), board_pch_tgp },
	{ PCI_VDEVICE(INTEL, E1000_DEV_ID_PCH_LNP_I219_LM21), board_pch_tgp },
	{ PCI_VDEVICE(INTEL, E1000_DEV_ID_PCH_LNP_I219_V21), board_pch_tgp },
>>>>>>> c1084c27

	{ 0, 0, 0, 0, 0, 0, 0 }	/* terminate list */
};
MODULE_DEVICE_TABLE(pci, e1000_pci_tbl);

static const struct dev_pm_ops e1000_pm_ops = {
#ifdef CONFIG_PM_SLEEP
	.prepare	= e1000e_pm_prepare,
	.suspend	= e1000e_pm_suspend,
	.resume		= e1000e_pm_resume,
	.freeze		= e1000e_pm_freeze,
	.thaw		= e1000e_pm_thaw,
	.poweroff	= e1000e_pm_suspend,
	.restore	= e1000e_pm_resume,
#endif
	SET_RUNTIME_PM_OPS(e1000e_pm_runtime_suspend, e1000e_pm_runtime_resume,
			   e1000e_pm_runtime_idle)
};

/* PCI Device API Driver */
static struct pci_driver e1000_driver = {
	.name     = e1000e_driver_name,
	.id_table = e1000_pci_tbl,
	.probe    = e1000_probe,
	.remove   = e1000_remove,
	.driver   = {
		.pm = &e1000_pm_ops,
	},
	.shutdown = e1000_shutdown,
	.err_handler = &e1000_err_handler
};

/**
 * e1000_init_module - Driver Registration Routine
 *
 * e1000_init_module is the first routine called when the driver is
 * loaded. All it does is register with the PCI subsystem.
 **/
static int __init e1000_init_module(void)
{
	pr_info("Intel(R) PRO/1000 Network Driver\n");
	pr_info("Copyright(c) 1999 - 2015 Intel Corporation.\n");

	return pci_register_driver(&e1000_driver);
}
module_init(e1000_init_module);

/**
 * e1000_exit_module - Driver Exit Cleanup Routine
 *
 * e1000_exit_module is called just before the driver is removed
 * from memory.
 **/
static void __exit e1000_exit_module(void)
{
	pci_unregister_driver(&e1000_driver);
}
module_exit(e1000_exit_module);

MODULE_AUTHOR("Intel Corporation, <linux.nics@intel.com>");
MODULE_DESCRIPTION("Intel(R) PRO/1000 Network Driver");
MODULE_LICENSE("GPL v2");

/* netdev.c */<|MERGE_RESOLUTION|>--- conflicted
+++ resolved
@@ -4742,11 +4742,7 @@
 		e1000_free_irq(adapter);
 
 		/* Link status message must follow this format */
-<<<<<<< HEAD
-		pr_info("%s NIC Link is Down\n", netdev->name);
-=======
 		netdev_info(netdev, "NIC Link is Down\n");
->>>>>>> c1084c27
 	}
 
 	napi_disable(&adapter->napi);
@@ -5181,11 +5177,7 @@
 
 /**
  * e1000_watchdog - Timer Call-back
-<<<<<<< HEAD
- * @data: pointer to adapter cast into an unsigned long
-=======
  * @t: pointer to timer_list containing private info adapter
->>>>>>> c1084c27
  **/
 static void e1000_watchdog(struct timer_list *t)
 {
@@ -6624,15 +6616,9 @@
 	struct net_device *netdev = dev_get_drvdata(dev);
 	struct e1000_adapter *adapter = netdev_priv(netdev);
 	bool present;
-<<<<<<< HEAD
 
 	rtnl_lock();
 
-=======
-
-	rtnl_lock();
-
->>>>>>> c1084c27
 	present = netif_device_present(netdev);
 	netif_device_detach(netdev);
 
@@ -6927,10 +6913,6 @@
 	return rc;
 }
 
-<<<<<<< HEAD
-#ifdef CONFIG_PM
-=======
->>>>>>> c1084c27
 static int __e1000_resume(struct pci_dev *pdev)
 {
 	struct net_device *netdev = pci_get_drvdata(pdev);
@@ -6996,10 +6978,6 @@
 	return 0;
 }
 
-<<<<<<< HEAD
-#ifdef CONFIG_PM_SLEEP
-static int e1000e_pm_suspend(struct device *dev)
-=======
 static __maybe_unused int e1000e_pm_prepare(struct device *dev)
 {
 	return pm_runtime_suspended(dev) &&
@@ -7007,7 +6985,6 @@
 }
 
 static __maybe_unused int e1000e_pm_suspend(struct device *dev)
->>>>>>> c1084c27
 {
 	struct net_device *netdev = pci_get_drvdata(to_pci_dev(dev));
 	struct e1000_adapter *adapter = netdev_priv(netdev);
@@ -7920,8 +7897,6 @@
 	{ PCI_VDEVICE(INTEL, E1000_DEV_ID_PCH_CMP_I219_V11), board_pch_cnp },
 	{ PCI_VDEVICE(INTEL, E1000_DEV_ID_PCH_CMP_I219_LM12), board_pch_spt },
 	{ PCI_VDEVICE(INTEL, E1000_DEV_ID_PCH_CMP_I219_V12), board_pch_spt },
-<<<<<<< HEAD
-=======
 	{ PCI_VDEVICE(INTEL, E1000_DEV_ID_PCH_TGP_I219_LM13), board_pch_tgp },
 	{ PCI_VDEVICE(INTEL, E1000_DEV_ID_PCH_TGP_I219_V13), board_pch_tgp },
 	{ PCI_VDEVICE(INTEL, E1000_DEV_ID_PCH_TGP_I219_LM14), board_pch_tgp },
@@ -7944,7 +7919,6 @@
 	{ PCI_VDEVICE(INTEL, E1000_DEV_ID_PCH_LNP_I219_V20), board_pch_tgp },
 	{ PCI_VDEVICE(INTEL, E1000_DEV_ID_PCH_LNP_I219_LM21), board_pch_tgp },
 	{ PCI_VDEVICE(INTEL, E1000_DEV_ID_PCH_LNP_I219_V21), board_pch_tgp },
->>>>>>> c1084c27
 
 	{ 0, 0, 0, 0, 0, 0, 0 }	/* terminate list */
 };
