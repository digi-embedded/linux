--- conflicted
+++ resolved
@@ -37,11 +37,7 @@
 {
 	unsigned int new_flags = adapter->flags & ~IGC_FLAG_TSN_ANY_ENABLED;
 
-<<<<<<< HEAD
-	if (adapter->qbv_enable)
-=======
 	if (adapter->taprio_offload_enable)
->>>>>>> ccf0a997
 		new_flags |= IGC_FLAG_TSN_QBV_ENABLED;
 
 	if (is_any_launchtime(adapter))
@@ -136,10 +132,6 @@
 		wr32(IGC_STQT(i), ring->start_time);
 		wr32(IGC_ENDQT(i), ring->end_time);
 
-<<<<<<< HEAD
-		txqctl |= IGC_TXQCTL_STRICT_CYCLE |
-			IGC_TXQCTL_STRICT_END;
-=======
 		if (adapter->taprio_offload_enable) {
 			/* If taprio_offload_enable is set we are in "taprio"
 			 * mode and we need to be strict about the
@@ -162,7 +154,6 @@
 			txqctl |= IGC_TXQCTL_STRICT_CYCLE |
 				IGC_TXQCTL_STRICT_END;
 		}
->>>>>>> ccf0a997
 
 		if (ring->launchtime_enable)
 			txqctl |= IGC_TXQCTL_QUEUE_MODE_LAUNCHT;
