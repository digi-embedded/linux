// SPDX-License-Identifier: GPL-2.0
/* Copyright (c)  2018 Intel Corporation */

#include <linux/module.h>
#include <linux/types.h>
#include <linux/if_vlan.h>
#include <linux/tcp.h>
#include <linux/udp.h>
#include <linux/ip.h>
#include <linux/pm_runtime.h>
#include <net/pkt_sched.h>
#include <linux/bpf_trace.h>
#include <net/xdp_sock_drv.h>
#include <linux/pci.h>

#include <net/ipv6.h>

#include "igc.h"
#include "igc_hw.h"
#include "igc_tsn.h"
#include "igc_xdp.h"

#define DRV_SUMMARY	"Intel(R) 2.5G Ethernet Linux Driver"

#define DEFAULT_MSG_ENABLE (NETIF_MSG_DRV | NETIF_MSG_PROBE | NETIF_MSG_LINK)

#define IGC_XDP_PASS		0
#define IGC_XDP_CONSUMED	BIT(0)
#define IGC_XDP_TX		BIT(1)
#define IGC_XDP_REDIRECT	BIT(2)

static int debug = -1;

MODULE_AUTHOR("Intel Corporation, <linux.nics@intel.com>");
MODULE_DESCRIPTION(DRV_SUMMARY);
MODULE_LICENSE("GPL v2");
module_param(debug, int, 0);
MODULE_PARM_DESC(debug, "Debug level (0=none,...,16=all)");

char igc_driver_name[] = "igc";
static const char igc_driver_string[] = DRV_SUMMARY;
static const char igc_copyright[] =
	"Copyright(c) 2018 Intel Corporation.";

static const struct igc_info *igc_info_tbl[] = {
	[board_base] = &igc_base_info,
};

static const struct pci_device_id igc_pci_tbl[] = {
	{ PCI_VDEVICE(INTEL, IGC_DEV_ID_I225_LM), board_base },
	{ PCI_VDEVICE(INTEL, IGC_DEV_ID_I225_V), board_base },
	{ PCI_VDEVICE(INTEL, IGC_DEV_ID_I225_I), board_base },
	{ PCI_VDEVICE(INTEL, IGC_DEV_ID_I220_V), board_base },
	{ PCI_VDEVICE(INTEL, IGC_DEV_ID_I225_K), board_base },
	{ PCI_VDEVICE(INTEL, IGC_DEV_ID_I225_K2), board_base },
	{ PCI_VDEVICE(INTEL, IGC_DEV_ID_I226_K), board_base },
	{ PCI_VDEVICE(INTEL, IGC_DEV_ID_I225_LMVP), board_base },
	{ PCI_VDEVICE(INTEL, IGC_DEV_ID_I226_LMVP), board_base },
	{ PCI_VDEVICE(INTEL, IGC_DEV_ID_I225_IT), board_base },
	{ PCI_VDEVICE(INTEL, IGC_DEV_ID_I226_LM), board_base },
	{ PCI_VDEVICE(INTEL, IGC_DEV_ID_I226_V), board_base },
	{ PCI_VDEVICE(INTEL, IGC_DEV_ID_I226_IT), board_base },
	{ PCI_VDEVICE(INTEL, IGC_DEV_ID_I221_V), board_base },
	{ PCI_VDEVICE(INTEL, IGC_DEV_ID_I226_BLANK_NVM), board_base },
	{ PCI_VDEVICE(INTEL, IGC_DEV_ID_I225_BLANK_NVM), board_base },
	/* required last entry */
	{0, }
};

MODULE_DEVICE_TABLE(pci, igc_pci_tbl);

enum latency_range {
	lowest_latency = 0,
	low_latency = 1,
	bulk_latency = 2,
	latency_invalid = 255
};

void igc_reset(struct igc_adapter *adapter)
{
	struct net_device *dev = adapter->netdev;
	struct igc_hw *hw = &adapter->hw;
	struct igc_fc_info *fc = &hw->fc;
	u32 pba, hwm;

	/* Repartition PBA for greater than 9k MTU if required */
	pba = IGC_PBA_34K;

	/* flow control settings
	 * The high water mark must be low enough to fit one full frame
	 * after transmitting the pause frame.  As such we must have enough
	 * space to allow for us to complete our current transmit and then
	 * receive the frame that is in progress from the link partner.
	 * Set it to:
	 * - the full Rx FIFO size minus one full Tx plus one full Rx frame
	 */
	hwm = (pba << 10) - (adapter->max_frame_size + MAX_JUMBO_FRAME_SIZE);

	fc->high_water = hwm & 0xFFFFFFF0;	/* 16-byte granularity */
	fc->low_water = fc->high_water - 16;
	fc->pause_time = 0xFFFF;
	fc->send_xon = 1;
	fc->current_mode = fc->requested_mode;

	hw->mac.ops.reset_hw(hw);

	if (hw->mac.ops.init_hw(hw))
		netdev_err(dev, "Error on hardware initialization\n");

	/* Re-establish EEE setting */
	igc_set_eee_i225(hw, true, true, true);

	if (!netif_running(adapter->netdev))
		igc_power_down_phy_copper_base(&adapter->hw);

	/* Enable HW to recognize an 802.1Q VLAN Ethernet packet */
	wr32(IGC_VET, ETH_P_8021Q);

	/* Re-enable PTP, where applicable. */
	igc_ptp_reset(adapter);

	/* Re-enable TSN offloading, where applicable. */
	igc_tsn_reset(adapter);

	igc_get_phy_info(hw);
}

/**
 * igc_power_up_link - Power up the phy link
 * @adapter: address of board private structure
 */
static void igc_power_up_link(struct igc_adapter *adapter)
{
	igc_reset_phy(&adapter->hw);

	igc_power_up_phy_copper(&adapter->hw);

	igc_setup_link(&adapter->hw);
}

/**
 * igc_release_hw_control - release control of the h/w to f/w
 * @adapter: address of board private structure
 *
 * igc_release_hw_control resets CTRL_EXT:DRV_LOAD bit.
 * For ASF and Pass Through versions of f/w this means that the
 * driver is no longer loaded.
 */
static void igc_release_hw_control(struct igc_adapter *adapter)
{
	struct igc_hw *hw = &adapter->hw;
	u32 ctrl_ext;

	if (!pci_device_is_present(adapter->pdev))
		return;

	/* Let firmware take over control of h/w */
	ctrl_ext = rd32(IGC_CTRL_EXT);
	wr32(IGC_CTRL_EXT,
	     ctrl_ext & ~IGC_CTRL_EXT_DRV_LOAD);
}

/**
 * igc_get_hw_control - get control of the h/w from f/w
 * @adapter: address of board private structure
 *
 * igc_get_hw_control sets CTRL_EXT:DRV_LOAD bit.
 * For ASF and Pass Through versions of f/w this means that
 * the driver is loaded.
 */
static void igc_get_hw_control(struct igc_adapter *adapter)
{
	struct igc_hw *hw = &adapter->hw;
	u32 ctrl_ext;

	/* Let firmware know the driver has taken over */
	ctrl_ext = rd32(IGC_CTRL_EXT);
	wr32(IGC_CTRL_EXT,
	     ctrl_ext | IGC_CTRL_EXT_DRV_LOAD);
}

static void igc_unmap_tx_buffer(struct device *dev, struct igc_tx_buffer *buf)
{
	dma_unmap_single(dev, dma_unmap_addr(buf, dma),
			 dma_unmap_len(buf, len), DMA_TO_DEVICE);

	dma_unmap_len_set(buf, len, 0);
}

/**
 * igc_clean_tx_ring - Free Tx Buffers
 * @tx_ring: ring to be cleaned
 */
static void igc_clean_tx_ring(struct igc_ring *tx_ring)
{
	u16 i = tx_ring->next_to_clean;
	struct igc_tx_buffer *tx_buffer = &tx_ring->tx_buffer_info[i];
	u32 xsk_frames = 0;

	while (i != tx_ring->next_to_use) {
		union igc_adv_tx_desc *eop_desc, *tx_desc;

		switch (tx_buffer->type) {
		case IGC_TX_BUFFER_TYPE_XSK:
			xsk_frames++;
			break;
		case IGC_TX_BUFFER_TYPE_XDP:
			xdp_return_frame(tx_buffer->xdpf);
			igc_unmap_tx_buffer(tx_ring->dev, tx_buffer);
			break;
		case IGC_TX_BUFFER_TYPE_SKB:
			dev_kfree_skb_any(tx_buffer->skb);
			igc_unmap_tx_buffer(tx_ring->dev, tx_buffer);
			break;
		default:
			netdev_warn_once(tx_ring->netdev, "Unknown Tx buffer type\n");
			break;
		}

		/* check for eop_desc to determine the end of the packet */
		eop_desc = tx_buffer->next_to_watch;
		tx_desc = IGC_TX_DESC(tx_ring, i);

		/* unmap remaining buffers */
		while (tx_desc != eop_desc) {
			tx_buffer++;
			tx_desc++;
			i++;
			if (unlikely(i == tx_ring->count)) {
				i = 0;
				tx_buffer = tx_ring->tx_buffer_info;
				tx_desc = IGC_TX_DESC(tx_ring, 0);
			}

			/* unmap any remaining paged data */
			if (dma_unmap_len(tx_buffer, len))
				igc_unmap_tx_buffer(tx_ring->dev, tx_buffer);
		}

		tx_buffer->next_to_watch = NULL;

		/* move us one more past the eop_desc for start of next pkt */
		tx_buffer++;
		i++;
		if (unlikely(i == tx_ring->count)) {
			i = 0;
			tx_buffer = tx_ring->tx_buffer_info;
		}
	}

	if (tx_ring->xsk_pool && xsk_frames)
		xsk_tx_completed(tx_ring->xsk_pool, xsk_frames);

	/* reset BQL for queue */
	netdev_tx_reset_queue(txring_txq(tx_ring));

	/* Zero out the buffer ring */
	memset(tx_ring->tx_buffer_info, 0,
	       sizeof(*tx_ring->tx_buffer_info) * tx_ring->count);

	/* Zero out the descriptor ring */
	memset(tx_ring->desc, 0, tx_ring->size);

	/* reset next_to_use and next_to_clean */
	tx_ring->next_to_use = 0;
	tx_ring->next_to_clean = 0;
}

/**
 * igc_free_tx_resources - Free Tx Resources per Queue
 * @tx_ring: Tx descriptor ring for a specific queue
 *
 * Free all transmit software resources
 */
void igc_free_tx_resources(struct igc_ring *tx_ring)
{
	igc_disable_tx_ring(tx_ring);

	vfree(tx_ring->tx_buffer_info);
	tx_ring->tx_buffer_info = NULL;

	/* if not set, then don't free */
	if (!tx_ring->desc)
		return;

	dma_free_coherent(tx_ring->dev, tx_ring->size,
			  tx_ring->desc, tx_ring->dma);

	tx_ring->desc = NULL;
}

/**
 * igc_free_all_tx_resources - Free Tx Resources for All Queues
 * @adapter: board private structure
 *
 * Free all transmit software resources
 */
static void igc_free_all_tx_resources(struct igc_adapter *adapter)
{
	int i;

	for (i = 0; i < adapter->num_tx_queues; i++)
		igc_free_tx_resources(adapter->tx_ring[i]);
}

/**
 * igc_clean_all_tx_rings - Free Tx Buffers for all queues
 * @adapter: board private structure
 */
static void igc_clean_all_tx_rings(struct igc_adapter *adapter)
{
	int i;

	for (i = 0; i < adapter->num_tx_queues; i++)
		if (adapter->tx_ring[i])
			igc_clean_tx_ring(adapter->tx_ring[i]);
}

static void igc_disable_tx_ring_hw(struct igc_ring *ring)
{
	struct igc_hw *hw = &ring->q_vector->adapter->hw;
	u8 idx = ring->reg_idx;
	u32 txdctl;

	txdctl = rd32(IGC_TXDCTL(idx));
	txdctl &= ~IGC_TXDCTL_QUEUE_ENABLE;
	txdctl |= IGC_TXDCTL_SWFLUSH;
	wr32(IGC_TXDCTL(idx), txdctl);
}

/**
 * igc_disable_all_tx_rings_hw - Disable all transmit queue operation
 * @adapter: board private structure
 */
static void igc_disable_all_tx_rings_hw(struct igc_adapter *adapter)
{
	int i;

	for (i = 0; i < adapter->num_tx_queues; i++) {
		struct igc_ring *tx_ring = adapter->tx_ring[i];

		igc_disable_tx_ring_hw(tx_ring);
	}
}

/**
 * igc_setup_tx_resources - allocate Tx resources (Descriptors)
 * @tx_ring: tx descriptor ring (for a specific queue) to setup
 *
 * Return 0 on success, negative on failure
 */
int igc_setup_tx_resources(struct igc_ring *tx_ring)
{
	struct net_device *ndev = tx_ring->netdev;
	struct device *dev = tx_ring->dev;
	int size = 0;

	size = sizeof(struct igc_tx_buffer) * tx_ring->count;
	tx_ring->tx_buffer_info = vzalloc(size);
	if (!tx_ring->tx_buffer_info)
		goto err;

	/* round up to nearest 4K */
	tx_ring->size = tx_ring->count * sizeof(union igc_adv_tx_desc);
	tx_ring->size = ALIGN(tx_ring->size, 4096);

	tx_ring->desc = dma_alloc_coherent(dev, tx_ring->size,
					   &tx_ring->dma, GFP_KERNEL);

	if (!tx_ring->desc)
		goto err;

	tx_ring->next_to_use = 0;
	tx_ring->next_to_clean = 0;

	return 0;

err:
	vfree(tx_ring->tx_buffer_info);
	netdev_err(ndev, "Unable to allocate memory for Tx descriptor ring\n");
	return -ENOMEM;
}

/**
 * igc_setup_all_tx_resources - wrapper to allocate Tx resources for all queues
 * @adapter: board private structure
 *
 * Return 0 on success, negative on failure
 */
static int igc_setup_all_tx_resources(struct igc_adapter *adapter)
{
	struct net_device *dev = adapter->netdev;
	int i, err = 0;

	for (i = 0; i < adapter->num_tx_queues; i++) {
		err = igc_setup_tx_resources(adapter->tx_ring[i]);
		if (err) {
			netdev_err(dev, "Error on Tx queue %u setup\n", i);
			for (i--; i >= 0; i--)
				igc_free_tx_resources(adapter->tx_ring[i]);
			break;
		}
	}

	return err;
}

static void igc_clean_rx_ring_page_shared(struct igc_ring *rx_ring)
{
	u16 i = rx_ring->next_to_clean;

	dev_kfree_skb(rx_ring->skb);
	rx_ring->skb = NULL;

	/* Free all the Rx ring sk_buffs */
	while (i != rx_ring->next_to_alloc) {
		struct igc_rx_buffer *buffer_info = &rx_ring->rx_buffer_info[i];

		/* Invalidate cache lines that may have been written to by
		 * device so that we avoid corrupting memory.
		 */
		dma_sync_single_range_for_cpu(rx_ring->dev,
					      buffer_info->dma,
					      buffer_info->page_offset,
					      igc_rx_bufsz(rx_ring),
					      DMA_FROM_DEVICE);

		/* free resources associated with mapping */
		dma_unmap_page_attrs(rx_ring->dev,
				     buffer_info->dma,
				     igc_rx_pg_size(rx_ring),
				     DMA_FROM_DEVICE,
				     IGC_RX_DMA_ATTR);
		__page_frag_cache_drain(buffer_info->page,
					buffer_info->pagecnt_bias);

		i++;
		if (i == rx_ring->count)
			i = 0;
	}
}

static void igc_clean_rx_ring_xsk_pool(struct igc_ring *ring)
{
	struct igc_rx_buffer *bi;
	u16 i;

	for (i = 0; i < ring->count; i++) {
		bi = &ring->rx_buffer_info[i];
		if (!bi->xdp)
			continue;

		xsk_buff_free(bi->xdp);
		bi->xdp = NULL;
	}
}

/**
 * igc_clean_rx_ring - Free Rx Buffers per Queue
 * @ring: ring to free buffers from
 */
static void igc_clean_rx_ring(struct igc_ring *ring)
{
	if (ring->xsk_pool)
		igc_clean_rx_ring_xsk_pool(ring);
	else
		igc_clean_rx_ring_page_shared(ring);

	clear_ring_uses_large_buffer(ring);

	ring->next_to_alloc = 0;
	ring->next_to_clean = 0;
	ring->next_to_use = 0;
}

/**
 * igc_clean_all_rx_rings - Free Rx Buffers for all queues
 * @adapter: board private structure
 */
static void igc_clean_all_rx_rings(struct igc_adapter *adapter)
{
	int i;

	for (i = 0; i < adapter->num_rx_queues; i++)
		if (adapter->rx_ring[i])
			igc_clean_rx_ring(adapter->rx_ring[i]);
}

/**
 * igc_free_rx_resources - Free Rx Resources
 * @rx_ring: ring to clean the resources from
 *
 * Free all receive software resources
 */
void igc_free_rx_resources(struct igc_ring *rx_ring)
{
	igc_clean_rx_ring(rx_ring);

	xdp_rxq_info_unreg(&rx_ring->xdp_rxq);

	vfree(rx_ring->rx_buffer_info);
	rx_ring->rx_buffer_info = NULL;

	/* if not set, then don't free */
	if (!rx_ring->desc)
		return;

	dma_free_coherent(rx_ring->dev, rx_ring->size,
			  rx_ring->desc, rx_ring->dma);

	rx_ring->desc = NULL;
}

/**
 * igc_free_all_rx_resources - Free Rx Resources for All Queues
 * @adapter: board private structure
 *
 * Free all receive software resources
 */
static void igc_free_all_rx_resources(struct igc_adapter *adapter)
{
	int i;

	for (i = 0; i < adapter->num_rx_queues; i++)
		igc_free_rx_resources(adapter->rx_ring[i]);
}

/**
 * igc_setup_rx_resources - allocate Rx resources (Descriptors)
 * @rx_ring:    rx descriptor ring (for a specific queue) to setup
 *
 * Returns 0 on success, negative on failure
 */
int igc_setup_rx_resources(struct igc_ring *rx_ring)
{
	struct net_device *ndev = rx_ring->netdev;
	struct device *dev = rx_ring->dev;
	u8 index = rx_ring->queue_index;
	int size, desc_len, res;

	/* XDP RX-queue info */
	if (xdp_rxq_info_is_reg(&rx_ring->xdp_rxq))
		xdp_rxq_info_unreg(&rx_ring->xdp_rxq);
	res = xdp_rxq_info_reg(&rx_ring->xdp_rxq, ndev, index,
			       rx_ring->q_vector->napi.napi_id);
	if (res < 0) {
		netdev_err(ndev, "Failed to register xdp_rxq index %u\n",
			   index);
		return res;
	}

	size = sizeof(struct igc_rx_buffer) * rx_ring->count;
	rx_ring->rx_buffer_info = vzalloc(size);
	if (!rx_ring->rx_buffer_info)
		goto err;

	desc_len = sizeof(union igc_adv_rx_desc);

	/* Round up to nearest 4K */
	rx_ring->size = rx_ring->count * desc_len;
	rx_ring->size = ALIGN(rx_ring->size, 4096);

	rx_ring->desc = dma_alloc_coherent(dev, rx_ring->size,
					   &rx_ring->dma, GFP_KERNEL);

	if (!rx_ring->desc)
		goto err;

	rx_ring->next_to_alloc = 0;
	rx_ring->next_to_clean = 0;
	rx_ring->next_to_use = 0;

	return 0;

err:
	xdp_rxq_info_unreg(&rx_ring->xdp_rxq);
	vfree(rx_ring->rx_buffer_info);
	rx_ring->rx_buffer_info = NULL;
	netdev_err(ndev, "Unable to allocate memory for Rx descriptor ring\n");
	return -ENOMEM;
}

/**
 * igc_setup_all_rx_resources - wrapper to allocate Rx resources
 *                                (Descriptors) for all queues
 * @adapter: board private structure
 *
 * Return 0 on success, negative on failure
 */
static int igc_setup_all_rx_resources(struct igc_adapter *adapter)
{
	struct net_device *dev = adapter->netdev;
	int i, err = 0;

	for (i = 0; i < adapter->num_rx_queues; i++) {
		err = igc_setup_rx_resources(adapter->rx_ring[i]);
		if (err) {
			netdev_err(dev, "Error on Rx queue %u setup\n", i);
			for (i--; i >= 0; i--)
				igc_free_rx_resources(adapter->rx_ring[i]);
			break;
		}
	}

	return err;
}

static struct xsk_buff_pool *igc_get_xsk_pool(struct igc_adapter *adapter,
					      struct igc_ring *ring)
{
	if (!igc_xdp_is_enabled(adapter) ||
	    !test_bit(IGC_RING_FLAG_AF_XDP_ZC, &ring->flags))
		return NULL;

	return xsk_get_pool_from_qid(ring->netdev, ring->queue_index);
}

/**
 * igc_configure_rx_ring - Configure a receive ring after Reset
 * @adapter: board private structure
 * @ring: receive ring to be configured
 *
 * Configure the Rx unit of the MAC after a reset.
 */
static void igc_configure_rx_ring(struct igc_adapter *adapter,
				  struct igc_ring *ring)
{
	struct igc_hw *hw = &adapter->hw;
	union igc_adv_rx_desc *rx_desc;
	int reg_idx = ring->reg_idx;
	u32 srrctl = 0, rxdctl = 0;
	u64 rdba = ring->dma;
	u32 buf_size;

	xdp_rxq_info_unreg_mem_model(&ring->xdp_rxq);
	ring->xsk_pool = igc_get_xsk_pool(adapter, ring);
	if (ring->xsk_pool) {
		WARN_ON(xdp_rxq_info_reg_mem_model(&ring->xdp_rxq,
						   MEM_TYPE_XSK_BUFF_POOL,
						   NULL));
		xsk_pool_set_rxq_info(ring->xsk_pool, &ring->xdp_rxq);
	} else {
		WARN_ON(xdp_rxq_info_reg_mem_model(&ring->xdp_rxq,
						   MEM_TYPE_PAGE_SHARED,
						   NULL));
	}

	if (igc_xdp_is_enabled(adapter))
		set_ring_uses_large_buffer(ring);

	/* disable the queue */
	wr32(IGC_RXDCTL(reg_idx), 0);

	/* Set DMA base address registers */
	wr32(IGC_RDBAL(reg_idx),
	     rdba & 0x00000000ffffffffULL);
	wr32(IGC_RDBAH(reg_idx), rdba >> 32);
	wr32(IGC_RDLEN(reg_idx),
	     ring->count * sizeof(union igc_adv_rx_desc));

	/* initialize head and tail */
	ring->tail = adapter->io_addr + IGC_RDT(reg_idx);
	wr32(IGC_RDH(reg_idx), 0);
	writel(0, ring->tail);

	/* reset next-to- use/clean to place SW in sync with hardware */
	ring->next_to_clean = 0;
	ring->next_to_use = 0;

	if (ring->xsk_pool)
		buf_size = xsk_pool_get_rx_frame_size(ring->xsk_pool);
	else if (ring_uses_large_buffer(ring))
		buf_size = IGC_RXBUFFER_3072;
	else
		buf_size = IGC_RXBUFFER_2048;

	srrctl = rd32(IGC_SRRCTL(reg_idx));
	srrctl &= ~(IGC_SRRCTL_BSIZEPKT_MASK | IGC_SRRCTL_BSIZEHDR_MASK |
		    IGC_SRRCTL_DESCTYPE_MASK);
	srrctl |= IGC_SRRCTL_BSIZEHDR(IGC_RX_HDR_LEN);
	srrctl |= IGC_SRRCTL_BSIZEPKT(buf_size);
	srrctl |= IGC_SRRCTL_DESCTYPE_ADV_ONEBUF;

	wr32(IGC_SRRCTL(reg_idx), srrctl);

	rxdctl |= IGC_RX_PTHRESH;
	rxdctl |= IGC_RX_HTHRESH << 8;
	rxdctl |= IGC_RX_WTHRESH << 16;

	/* initialize rx_buffer_info */
	memset(ring->rx_buffer_info, 0,
	       sizeof(struct igc_rx_buffer) * ring->count);

	/* initialize Rx descriptor 0 */
	rx_desc = IGC_RX_DESC(ring, 0);
	rx_desc->wb.upper.length = 0;

	/* enable receive descriptor fetching */
	rxdctl |= IGC_RXDCTL_QUEUE_ENABLE;

	wr32(IGC_RXDCTL(reg_idx), rxdctl);
}

/**
 * igc_configure_rx - Configure receive Unit after Reset
 * @adapter: board private structure
 *
 * Configure the Rx unit of the MAC after a reset.
 */
static void igc_configure_rx(struct igc_adapter *adapter)
{
	int i;

	/* Setup the HW Rx Head and Tail Descriptor Pointers and
	 * the Base and Length of the Rx Descriptor Ring
	 */
	for (i = 0; i < adapter->num_rx_queues; i++)
		igc_configure_rx_ring(adapter, adapter->rx_ring[i]);
}

/**
 * igc_configure_tx_ring - Configure transmit ring after Reset
 * @adapter: board private structure
 * @ring: tx ring to configure
 *
 * Configure a transmit ring after a reset.
 */
static void igc_configure_tx_ring(struct igc_adapter *adapter,
				  struct igc_ring *ring)
{
	struct igc_hw *hw = &adapter->hw;
	int reg_idx = ring->reg_idx;
	u64 tdba = ring->dma;
	u32 txdctl = 0;

	ring->xsk_pool = igc_get_xsk_pool(adapter, ring);

	/* disable the queue */
	wr32(IGC_TXDCTL(reg_idx), 0);
	wrfl();

	wr32(IGC_TDLEN(reg_idx),
	     ring->count * sizeof(union igc_adv_tx_desc));
	wr32(IGC_TDBAL(reg_idx),
	     tdba & 0x00000000ffffffffULL);
	wr32(IGC_TDBAH(reg_idx), tdba >> 32);

	ring->tail = adapter->io_addr + IGC_TDT(reg_idx);
	wr32(IGC_TDH(reg_idx), 0);
	writel(0, ring->tail);

	txdctl |= IGC_TX_PTHRESH;
	txdctl |= IGC_TX_HTHRESH << 8;
	txdctl |= IGC_TX_WTHRESH << 16;

	txdctl |= IGC_TXDCTL_QUEUE_ENABLE;
	wr32(IGC_TXDCTL(reg_idx), txdctl);
}

/**
 * igc_configure_tx - Configure transmit Unit after Reset
 * @adapter: board private structure
 *
 * Configure the Tx unit of the MAC after a reset.
 */
static void igc_configure_tx(struct igc_adapter *adapter)
{
	int i;

	for (i = 0; i < adapter->num_tx_queues; i++)
		igc_configure_tx_ring(adapter, adapter->tx_ring[i]);
}

/**
 * igc_setup_mrqc - configure the multiple receive queue control registers
 * @adapter: Board private structure
 */
static void igc_setup_mrqc(struct igc_adapter *adapter)
{
	struct igc_hw *hw = &adapter->hw;
	u32 j, num_rx_queues;
	u32 mrqc, rxcsum;
	u32 rss_key[10];

	netdev_rss_key_fill(rss_key, sizeof(rss_key));
	for (j = 0; j < 10; j++)
		wr32(IGC_RSSRK(j), rss_key[j]);

	num_rx_queues = adapter->rss_queues;

	if (adapter->rss_indir_tbl_init != num_rx_queues) {
		for (j = 0; j < IGC_RETA_SIZE; j++)
			adapter->rss_indir_tbl[j] =
			(j * num_rx_queues) / IGC_RETA_SIZE;
		adapter->rss_indir_tbl_init = num_rx_queues;
	}
	igc_write_rss_indir_tbl(adapter);

	/* Disable raw packet checksumming so that RSS hash is placed in
	 * descriptor on writeback.  No need to enable TCP/UDP/IP checksum
	 * offloads as they are enabled by default
	 */
	rxcsum = rd32(IGC_RXCSUM);
	rxcsum |= IGC_RXCSUM_PCSD;

	/* Enable Receive Checksum Offload for SCTP */
	rxcsum |= IGC_RXCSUM_CRCOFL;

	/* Don't need to set TUOFL or IPOFL, they default to 1 */
	wr32(IGC_RXCSUM, rxcsum);

	/* Generate RSS hash based on packet types, TCP/UDP
	 * port numbers and/or IPv4/v6 src and dst addresses
	 */
	mrqc = IGC_MRQC_RSS_FIELD_IPV4 |
	       IGC_MRQC_RSS_FIELD_IPV4_TCP |
	       IGC_MRQC_RSS_FIELD_IPV6 |
	       IGC_MRQC_RSS_FIELD_IPV6_TCP |
	       IGC_MRQC_RSS_FIELD_IPV6_TCP_EX;

	if (adapter->flags & IGC_FLAG_RSS_FIELD_IPV4_UDP)
		mrqc |= IGC_MRQC_RSS_FIELD_IPV4_UDP;
	if (adapter->flags & IGC_FLAG_RSS_FIELD_IPV6_UDP)
		mrqc |= IGC_MRQC_RSS_FIELD_IPV6_UDP;

	mrqc |= IGC_MRQC_ENABLE_RSS_MQ;

	wr32(IGC_MRQC, mrqc);
}

/**
 * igc_setup_rctl - configure the receive control registers
 * @adapter: Board private structure
 */
static void igc_setup_rctl(struct igc_adapter *adapter)
{
	struct igc_hw *hw = &adapter->hw;
	u32 rctl;

	rctl = rd32(IGC_RCTL);

	rctl &= ~(3 << IGC_RCTL_MO_SHIFT);
	rctl &= ~(IGC_RCTL_LBM_TCVR | IGC_RCTL_LBM_MAC);

	rctl |= IGC_RCTL_EN | IGC_RCTL_BAM | IGC_RCTL_RDMTS_HALF |
		(hw->mac.mc_filter_type << IGC_RCTL_MO_SHIFT);

	/* enable stripping of CRC. Newer features require
	 * that the HW strips the CRC.
	 */
	rctl |= IGC_RCTL_SECRC;

	/* disable store bad packets and clear size bits. */
	rctl &= ~(IGC_RCTL_SBP | IGC_RCTL_SZ_256);

	/* enable LPE to allow for reception of jumbo frames */
	rctl |= IGC_RCTL_LPE;

	/* disable queue 0 to prevent tail write w/o re-config */
	wr32(IGC_RXDCTL(0), 0);

	/* This is useful for sniffing bad packets. */
	if (adapter->netdev->features & NETIF_F_RXALL) {
		/* UPE and MPE will be handled by normal PROMISC logic
		 * in set_rx_mode
		 */
		rctl |= (IGC_RCTL_SBP | /* Receive bad packets */
			 IGC_RCTL_BAM | /* RX All Bcast Pkts */
			 IGC_RCTL_PMCF); /* RX All MAC Ctrl Pkts */

		rctl &= ~(IGC_RCTL_DPF | /* Allow filtered pause */
			  IGC_RCTL_CFIEN); /* Disable VLAN CFIEN Filter */
	}

	wr32(IGC_RCTL, rctl);
}

/**
 * igc_setup_tctl - configure the transmit control registers
 * @adapter: Board private structure
 */
static void igc_setup_tctl(struct igc_adapter *adapter)
{
	struct igc_hw *hw = &adapter->hw;
	u32 tctl;

	/* disable queue 0 which icould be enabled by default */
	wr32(IGC_TXDCTL(0), 0);

	/* Program the Transmit Control Register */
	tctl = rd32(IGC_TCTL);
	tctl &= ~IGC_TCTL_CT;
	tctl |= IGC_TCTL_PSP | IGC_TCTL_RTLC |
		(IGC_COLLISION_THRESHOLD << IGC_CT_SHIFT);

	/* Enable transmits */
	tctl |= IGC_TCTL_EN;

	wr32(IGC_TCTL, tctl);
}

/**
 * igc_set_mac_filter_hw() - Set MAC address filter in hardware
 * @adapter: Pointer to adapter where the filter should be set
 * @index: Filter index
 * @type: MAC address filter type (source or destination)
 * @addr: MAC address
 * @queue: If non-negative, queue assignment feature is enabled and frames
 *         matching the filter are enqueued onto 'queue'. Otherwise, queue
 *         assignment is disabled.
 */
static void igc_set_mac_filter_hw(struct igc_adapter *adapter, int index,
				  enum igc_mac_filter_type type,
				  const u8 *addr, int queue)
{
	struct net_device *dev = adapter->netdev;
	struct igc_hw *hw = &adapter->hw;
	u32 ral, rah;

	if (WARN_ON(index >= hw->mac.rar_entry_count))
		return;

	ral = le32_to_cpup((__le32 *)(addr));
	rah = le16_to_cpup((__le16 *)(addr + 4));

	if (type == IGC_MAC_FILTER_TYPE_SRC) {
		rah &= ~IGC_RAH_ASEL_MASK;
		rah |= IGC_RAH_ASEL_SRC_ADDR;
	}

	if (queue >= 0) {
		rah &= ~IGC_RAH_QSEL_MASK;
		rah |= (queue << IGC_RAH_QSEL_SHIFT);
		rah |= IGC_RAH_QSEL_ENABLE;
	}

	rah |= IGC_RAH_AV;

	wr32(IGC_RAL(index), ral);
	wr32(IGC_RAH(index), rah);

	netdev_dbg(dev, "MAC address filter set in HW: index %d", index);
}

/**
 * igc_clear_mac_filter_hw() - Clear MAC address filter in hardware
 * @adapter: Pointer to adapter where the filter should be cleared
 * @index: Filter index
 */
static void igc_clear_mac_filter_hw(struct igc_adapter *adapter, int index)
{
	struct net_device *dev = adapter->netdev;
	struct igc_hw *hw = &adapter->hw;

	if (WARN_ON(index >= hw->mac.rar_entry_count))
		return;

	wr32(IGC_RAL(index), 0);
	wr32(IGC_RAH(index), 0);

	netdev_dbg(dev, "MAC address filter cleared in HW: index %d", index);
}

/* Set default MAC address for the PF in the first RAR entry */
static void igc_set_default_mac_filter(struct igc_adapter *adapter)
{
	struct net_device *dev = adapter->netdev;
	u8 *addr = adapter->hw.mac.addr;

	netdev_dbg(dev, "Set default MAC address filter: address %pM", addr);

	igc_set_mac_filter_hw(adapter, 0, IGC_MAC_FILTER_TYPE_DST, addr, -1);
}

/**
 * igc_set_mac - Change the Ethernet Address of the NIC
 * @netdev: network interface device structure
 * @p: pointer to an address structure
 *
 * Returns 0 on success, negative on failure
 */
static int igc_set_mac(struct net_device *netdev, void *p)
{
	struct igc_adapter *adapter = netdev_priv(netdev);
	struct igc_hw *hw = &adapter->hw;
	struct sockaddr *addr = p;

	if (!is_valid_ether_addr(addr->sa_data))
		return -EADDRNOTAVAIL;

	eth_hw_addr_set(netdev, addr->sa_data);
	memcpy(hw->mac.addr, addr->sa_data, netdev->addr_len);

	/* set the correct pool for the new PF MAC address in entry 0 */
	igc_set_default_mac_filter(adapter);

	return 0;
}

/**
 *  igc_write_mc_addr_list - write multicast addresses to MTA
 *  @netdev: network interface device structure
 *
 *  Writes multicast address list to the MTA hash table.
 *  Returns: -ENOMEM on failure
 *           0 on no addresses written
 *           X on writing X addresses to MTA
 **/
static int igc_write_mc_addr_list(struct net_device *netdev)
{
	struct igc_adapter *adapter = netdev_priv(netdev);
	struct igc_hw *hw = &adapter->hw;
	struct netdev_hw_addr *ha;
	u8  *mta_list;
	int i;

	if (netdev_mc_empty(netdev)) {
		/* nothing to program, so clear mc list */
		igc_update_mc_addr_list(hw, NULL, 0);
		return 0;
	}

	mta_list = kcalloc(netdev_mc_count(netdev), 6, GFP_ATOMIC);
	if (!mta_list)
		return -ENOMEM;

	/* The shared function expects a packed array of only addresses. */
	i = 0;
	netdev_for_each_mc_addr(ha, netdev)
		memcpy(mta_list + (i++ * ETH_ALEN), ha->addr, ETH_ALEN);

	igc_update_mc_addr_list(hw, mta_list, i);
	kfree(mta_list);

	return netdev_mc_count(netdev);
}

static __le32 igc_tx_launchtime(struct igc_ring *ring, ktime_t txtime,
				bool *first_flag, bool *insert_empty)
{
	struct igc_adapter *adapter = netdev_priv(ring->netdev);
	ktime_t cycle_time = adapter->cycle_time;
	ktime_t base_time = adapter->base_time;
	ktime_t now = ktime_get_clocktai();
	ktime_t baset_est, end_of_cycle;
	s32 launchtime;
	s64 n;

	n = div64_s64(ktime_sub_ns(now, base_time), cycle_time);

	baset_est = ktime_add_ns(base_time, cycle_time * (n));
	end_of_cycle = ktime_add_ns(baset_est, cycle_time);

	if (ktime_compare(txtime, end_of_cycle) >= 0) {
		if (baset_est != ring->last_ff_cycle) {
			*first_flag = true;
			ring->last_ff_cycle = baset_est;
<<<<<<< HEAD

			if (ktime_compare(end_of_cycle, ring->last_tx_cycle) > 0)
				*insert_empty = true;
		}
	}

=======

			if (ktime_compare(end_of_cycle, ring->last_tx_cycle) > 0)
				*insert_empty = true;
		}
	}

>>>>>>> ccf0a997
	/* Introducing a window at end of cycle on which packets
	 * potentially not honor launchtime. Window of 5us chosen
	 * considering software update the tail pointer and packets
	 * are dma'ed to packet buffer.
	 */
	if ((ktime_sub_ns(end_of_cycle, now) < 5 * NSEC_PER_USEC))
		netdev_warn(ring->netdev, "Packet with txtime=%llu may not be honoured\n",
			    txtime);

	ring->last_tx_cycle = end_of_cycle;

	launchtime = ktime_sub_ns(txtime, baset_est);
	if (launchtime > 0)
		div_s64_rem(launchtime, cycle_time, &launchtime);
	else
		launchtime = 0;

	return cpu_to_le32(launchtime);
}

static int igc_init_empty_frame(struct igc_ring *ring,
				struct igc_tx_buffer *buffer,
				struct sk_buff *skb)
{
	unsigned int size;
	dma_addr_t dma;

	size = skb_headlen(skb);

	dma = dma_map_single(ring->dev, skb->data, size, DMA_TO_DEVICE);
	if (dma_mapping_error(ring->dev, dma)) {
		netdev_err_once(ring->netdev, "Failed to map DMA for TX\n");
		return -ENOMEM;
	}

	buffer->skb = skb;
	buffer->protocol = 0;
	buffer->bytecount = skb->len;
	buffer->gso_segs = 1;
	buffer->time_stamp = jiffies;
	dma_unmap_len_set(buffer, len, skb->len);
	dma_unmap_addr_set(buffer, dma, dma);

	return 0;
}

static int igc_init_tx_empty_descriptor(struct igc_ring *ring,
					struct sk_buff *skb,
					struct igc_tx_buffer *first)
{
	union igc_adv_tx_desc *desc;
	u32 cmd_type, olinfo_status;
	int err;

	if (!igc_desc_unused(ring))
		return -EBUSY;

	err = igc_init_empty_frame(ring, first, skb);
	if (err)
		return err;

	cmd_type = IGC_ADVTXD_DTYP_DATA | IGC_ADVTXD_DCMD_DEXT |
		   IGC_ADVTXD_DCMD_IFCS | IGC_TXD_DCMD |
		   first->bytecount;
	olinfo_status = first->bytecount << IGC_ADVTXD_PAYLEN_SHIFT;

	desc = IGC_TX_DESC(ring, ring->next_to_use);
	desc->read.cmd_type_len = cpu_to_le32(cmd_type);
	desc->read.olinfo_status = cpu_to_le32(olinfo_status);
	desc->read.buffer_addr = cpu_to_le64(dma_unmap_addr(first, dma));

	netdev_tx_sent_queue(txring_txq(ring), skb->len);

	first->next_to_watch = desc;

	ring->next_to_use++;
	if (ring->next_to_use == ring->count)
		ring->next_to_use = 0;

	return 0;
}

#define IGC_EMPTY_FRAME_SIZE 60

static void igc_tx_ctxtdesc(struct igc_ring *tx_ring,
			    __le32 launch_time, bool first_flag,
			    u32 vlan_macip_lens, u32 type_tucmd,
			    u32 mss_l4len_idx)
{
	struct igc_adv_tx_context_desc *context_desc;
	u16 i = tx_ring->next_to_use;

	context_desc = IGC_TX_CTXTDESC(tx_ring, i);

	i++;
	tx_ring->next_to_use = (i < tx_ring->count) ? i : 0;

	/* set bits to identify this as an advanced context descriptor */
	type_tucmd |= IGC_TXD_CMD_DEXT | IGC_ADVTXD_DTYP_CTXT;

	/* For i225, context index must be unique per ring. */
	if (test_bit(IGC_RING_FLAG_TX_CTX_IDX, &tx_ring->flags))
		mss_l4len_idx |= tx_ring->reg_idx << 4;

	if (first_flag)
		mss_l4len_idx |= IGC_ADVTXD_TSN_CNTX_FIRST;

	context_desc->vlan_macip_lens	= cpu_to_le32(vlan_macip_lens);
	context_desc->type_tucmd_mlhl	= cpu_to_le32(type_tucmd);
	context_desc->mss_l4len_idx	= cpu_to_le32(mss_l4len_idx);
	context_desc->launch_time	= launch_time;
}

static void igc_tx_csum(struct igc_ring *tx_ring, struct igc_tx_buffer *first,
			__le32 launch_time, bool first_flag)
{
	struct sk_buff *skb = first->skb;
	u32 vlan_macip_lens = 0;
	u32 type_tucmd = 0;

	if (skb->ip_summed != CHECKSUM_PARTIAL) {
csum_failed:
		if (!(first->tx_flags & IGC_TX_FLAGS_VLAN) &&
		    !tx_ring->launchtime_enable)
			return;
		goto no_csum;
	}

	switch (skb->csum_offset) {
	case offsetof(struct tcphdr, check):
		type_tucmd = IGC_ADVTXD_TUCMD_L4T_TCP;
		fallthrough;
	case offsetof(struct udphdr, check):
		break;
	case offsetof(struct sctphdr, checksum):
		/* validate that this is actually an SCTP request */
		if (skb_csum_is_sctp(skb)) {
			type_tucmd = IGC_ADVTXD_TUCMD_L4T_SCTP;
			break;
		}
		fallthrough;
	default:
		skb_checksum_help(skb);
		goto csum_failed;
	}

	/* update TX checksum flag */
	first->tx_flags |= IGC_TX_FLAGS_CSUM;
	vlan_macip_lens = skb_checksum_start_offset(skb) -
			  skb_network_offset(skb);
no_csum:
	vlan_macip_lens |= skb_network_offset(skb) << IGC_ADVTXD_MACLEN_SHIFT;
	vlan_macip_lens |= first->tx_flags & IGC_TX_FLAGS_VLAN_MASK;

	igc_tx_ctxtdesc(tx_ring, launch_time, first_flag,
			vlan_macip_lens, type_tucmd, 0);
}

static int __igc_maybe_stop_tx(struct igc_ring *tx_ring, const u16 size)
{
	struct net_device *netdev = tx_ring->netdev;

	netif_stop_subqueue(netdev, tx_ring->queue_index);

	/* memory barriier comment */
	smp_mb();

	/* We need to check again in a case another CPU has just
	 * made room available.
	 */
	if (igc_desc_unused(tx_ring) < size)
		return -EBUSY;

	/* A reprieve! */
	netif_wake_subqueue(netdev, tx_ring->queue_index);

	u64_stats_update_begin(&tx_ring->tx_syncp2);
	tx_ring->tx_stats.restart_queue2++;
	u64_stats_update_end(&tx_ring->tx_syncp2);

	return 0;
}

static inline int igc_maybe_stop_tx(struct igc_ring *tx_ring, const u16 size)
{
	if (igc_desc_unused(tx_ring) >= size)
		return 0;
	return __igc_maybe_stop_tx(tx_ring, size);
}

#define IGC_SET_FLAG(_input, _flag, _result) \
	(((_flag) <= (_result)) ?				\
	 ((u32)((_input) & (_flag)) * ((_result) / (_flag))) :	\
	 ((u32)((_input) & (_flag)) / ((_flag) / (_result))))

static u32 igc_tx_cmd_type(struct sk_buff *skb, u32 tx_flags)
{
	/* set type for advanced descriptor with frame checksum insertion */
	u32 cmd_type = IGC_ADVTXD_DTYP_DATA |
		       IGC_ADVTXD_DCMD_DEXT |
		       IGC_ADVTXD_DCMD_IFCS;

	/* set HW vlan bit if vlan is present */
	cmd_type |= IGC_SET_FLAG(tx_flags, IGC_TX_FLAGS_VLAN,
				 IGC_ADVTXD_DCMD_VLE);

	/* set segmentation bits for TSO */
	cmd_type |= IGC_SET_FLAG(tx_flags, IGC_TX_FLAGS_TSO,
				 (IGC_ADVTXD_DCMD_TSE));

	/* set timestamp bit if present, will select the register set
	 * based on the _TSTAMP(_X) bit.
	 */
	cmd_type |= IGC_SET_FLAG(tx_flags, IGC_TX_FLAGS_TSTAMP,
				 (IGC_ADVTXD_MAC_TSTAMP));

	cmd_type |= IGC_SET_FLAG(tx_flags, IGC_TX_FLAGS_TSTAMP_1,
				 (IGC_ADVTXD_TSTAMP_REG_1));

	cmd_type |= IGC_SET_FLAG(tx_flags, IGC_TX_FLAGS_TSTAMP_2,
				 (IGC_ADVTXD_TSTAMP_REG_2));

	cmd_type |= IGC_SET_FLAG(tx_flags, IGC_TX_FLAGS_TSTAMP_3,
				 (IGC_ADVTXD_TSTAMP_REG_3));

	/* insert frame checksum */
	cmd_type ^= IGC_SET_FLAG(skb->no_fcs, 1, IGC_ADVTXD_DCMD_IFCS);

	return cmd_type;
}

static void igc_tx_olinfo_status(struct igc_ring *tx_ring,
				 union igc_adv_tx_desc *tx_desc,
				 u32 tx_flags, unsigned int paylen)
{
	u32 olinfo_status = paylen << IGC_ADVTXD_PAYLEN_SHIFT;

	/* insert L4 checksum */
	olinfo_status |= (tx_flags & IGC_TX_FLAGS_CSUM) *
			  ((IGC_TXD_POPTS_TXSM << 8) /
			  IGC_TX_FLAGS_CSUM);

	/* insert IPv4 checksum */
	olinfo_status |= (tx_flags & IGC_TX_FLAGS_IPV4) *
			  (((IGC_TXD_POPTS_IXSM << 8)) /
			  IGC_TX_FLAGS_IPV4);

	tx_desc->read.olinfo_status = cpu_to_le32(olinfo_status);
}

static int igc_tx_map(struct igc_ring *tx_ring,
		      struct igc_tx_buffer *first,
		      const u8 hdr_len)
{
	struct sk_buff *skb = first->skb;
	struct igc_tx_buffer *tx_buffer;
	union igc_adv_tx_desc *tx_desc;
	u32 tx_flags = first->tx_flags;
	skb_frag_t *frag;
	u16 i = tx_ring->next_to_use;
	unsigned int data_len, size;
	dma_addr_t dma;
	u32 cmd_type;

	cmd_type = igc_tx_cmd_type(skb, tx_flags);
	tx_desc = IGC_TX_DESC(tx_ring, i);

	igc_tx_olinfo_status(tx_ring, tx_desc, tx_flags, skb->len - hdr_len);

	size = skb_headlen(skb);
	data_len = skb->data_len;

	dma = dma_map_single(tx_ring->dev, skb->data, size, DMA_TO_DEVICE);

	tx_buffer = first;

	for (frag = &skb_shinfo(skb)->frags[0];; frag++) {
		if (dma_mapping_error(tx_ring->dev, dma))
			goto dma_error;

		/* record length, and DMA address */
		dma_unmap_len_set(tx_buffer, len, size);
		dma_unmap_addr_set(tx_buffer, dma, dma);

		tx_desc->read.buffer_addr = cpu_to_le64(dma);

		while (unlikely(size > IGC_MAX_DATA_PER_TXD)) {
			tx_desc->read.cmd_type_len =
				cpu_to_le32(cmd_type ^ IGC_MAX_DATA_PER_TXD);

			i++;
			tx_desc++;
			if (i == tx_ring->count) {
				tx_desc = IGC_TX_DESC(tx_ring, 0);
				i = 0;
			}
			tx_desc->read.olinfo_status = 0;

			dma += IGC_MAX_DATA_PER_TXD;
			size -= IGC_MAX_DATA_PER_TXD;

			tx_desc->read.buffer_addr = cpu_to_le64(dma);
		}

		if (likely(!data_len))
			break;

		tx_desc->read.cmd_type_len = cpu_to_le32(cmd_type ^ size);

		i++;
		tx_desc++;
		if (i == tx_ring->count) {
			tx_desc = IGC_TX_DESC(tx_ring, 0);
			i = 0;
		}
		tx_desc->read.olinfo_status = 0;

		size = skb_frag_size(frag);
		data_len -= size;

		dma = skb_frag_dma_map(tx_ring->dev, frag, 0,
				       size, DMA_TO_DEVICE);

		tx_buffer = &tx_ring->tx_buffer_info[i];
	}

	/* write last descriptor with RS and EOP bits */
	cmd_type |= size | IGC_TXD_DCMD;
	tx_desc->read.cmd_type_len = cpu_to_le32(cmd_type);

	netdev_tx_sent_queue(txring_txq(tx_ring), first->bytecount);

	/* set the timestamp */
	first->time_stamp = jiffies;

	skb_tx_timestamp(skb);

	/* Force memory writes to complete before letting h/w know there
	 * are new descriptors to fetch.  (Only applicable for weak-ordered
	 * memory model archs, such as IA-64).
	 *
	 * We also need this memory barrier to make certain all of the
	 * status bits have been updated before next_to_watch is written.
	 */
	wmb();

	/* set next_to_watch value indicating a packet is present */
	first->next_to_watch = tx_desc;

	i++;
	if (i == tx_ring->count)
		i = 0;

	tx_ring->next_to_use = i;

	/* Make sure there is space in the ring for the next send. */
	igc_maybe_stop_tx(tx_ring, DESC_NEEDED);

	if (netif_xmit_stopped(txring_txq(tx_ring)) || !netdev_xmit_more()) {
		writel(i, tx_ring->tail);
	}

	return 0;
dma_error:
	netdev_err(tx_ring->netdev, "TX DMA map failed\n");
	tx_buffer = &tx_ring->tx_buffer_info[i];

	/* clear dma mappings for failed tx_buffer_info map */
	while (tx_buffer != first) {
		if (dma_unmap_len(tx_buffer, len))
			igc_unmap_tx_buffer(tx_ring->dev, tx_buffer);

		if (i-- == 0)
			i += tx_ring->count;
		tx_buffer = &tx_ring->tx_buffer_info[i];
	}

	if (dma_unmap_len(tx_buffer, len))
		igc_unmap_tx_buffer(tx_ring->dev, tx_buffer);

	dev_kfree_skb_any(tx_buffer->skb);
	tx_buffer->skb = NULL;

	tx_ring->next_to_use = i;

	return -1;
}

static int igc_tso(struct igc_ring *tx_ring,
		   struct igc_tx_buffer *first,
		   __le32 launch_time, bool first_flag,
		   u8 *hdr_len)
{
	u32 vlan_macip_lens, type_tucmd, mss_l4len_idx;
	struct sk_buff *skb = first->skb;
	union {
		struct iphdr *v4;
		struct ipv6hdr *v6;
		unsigned char *hdr;
	} ip;
	union {
		struct tcphdr *tcp;
		struct udphdr *udp;
		unsigned char *hdr;
	} l4;
	u32 paylen, l4_offset;
	int err;

	if (skb->ip_summed != CHECKSUM_PARTIAL)
		return 0;

	if (!skb_is_gso(skb))
		return 0;

	err = skb_cow_head(skb, 0);
	if (err < 0)
		return err;

	ip.hdr = skb_network_header(skb);
	l4.hdr = skb_checksum_start(skb);

	/* ADV DTYP TUCMD MKRLOC/ISCSIHEDLEN */
	type_tucmd = IGC_ADVTXD_TUCMD_L4T_TCP;

	/* initialize outer IP header fields */
	if (ip.v4->version == 4) {
		unsigned char *csum_start = skb_checksum_start(skb);
		unsigned char *trans_start = ip.hdr + (ip.v4->ihl * 4);

		/* IP header will have to cancel out any data that
		 * is not a part of the outer IP header
		 */
		ip.v4->check = csum_fold(csum_partial(trans_start,
						      csum_start - trans_start,
						      0));
		type_tucmd |= IGC_ADVTXD_TUCMD_IPV4;

		ip.v4->tot_len = 0;
		first->tx_flags |= IGC_TX_FLAGS_TSO |
				   IGC_TX_FLAGS_CSUM |
				   IGC_TX_FLAGS_IPV4;
	} else {
		ip.v6->payload_len = 0;
		first->tx_flags |= IGC_TX_FLAGS_TSO |
				   IGC_TX_FLAGS_CSUM;
	}

	/* determine offset of inner transport header */
	l4_offset = l4.hdr - skb->data;

	/* remove payload length from inner checksum */
	paylen = skb->len - l4_offset;
	if (type_tucmd & IGC_ADVTXD_TUCMD_L4T_TCP) {
		/* compute length of segmentation header */
		*hdr_len = (l4.tcp->doff * 4) + l4_offset;
		csum_replace_by_diff(&l4.tcp->check,
				     (__force __wsum)htonl(paylen));
	} else {
		/* compute length of segmentation header */
		*hdr_len = sizeof(*l4.udp) + l4_offset;
		csum_replace_by_diff(&l4.udp->check,
				     (__force __wsum)htonl(paylen));
	}

	/* update gso size and bytecount with header size */
	first->gso_segs = skb_shinfo(skb)->gso_segs;
	first->bytecount += (first->gso_segs - 1) * *hdr_len;

	/* MSS L4LEN IDX */
	mss_l4len_idx = (*hdr_len - l4_offset) << IGC_ADVTXD_L4LEN_SHIFT;
	mss_l4len_idx |= skb_shinfo(skb)->gso_size << IGC_ADVTXD_MSS_SHIFT;

	/* VLAN MACLEN IPLEN */
	vlan_macip_lens = l4.hdr - ip.hdr;
	vlan_macip_lens |= (ip.hdr - skb->data) << IGC_ADVTXD_MACLEN_SHIFT;
	vlan_macip_lens |= first->tx_flags & IGC_TX_FLAGS_VLAN_MASK;

	igc_tx_ctxtdesc(tx_ring, launch_time, first_flag,
			vlan_macip_lens, type_tucmd, mss_l4len_idx);

	return 1;
}

static bool igc_request_tx_tstamp(struct igc_adapter *adapter, struct sk_buff *skb, u32 *flags)
{
	int i;

	for (i = 0; i < IGC_MAX_TX_TSTAMP_REGS; i++) {
		struct igc_tx_timestamp_request *tstamp = &adapter->tx_tstamp[i];

		if (tstamp->skb)
			continue;

		tstamp->skb = skb_get(skb);
		tstamp->start = jiffies;
		*flags = tstamp->flags;

		return true;
	}

	return false;
}

static netdev_tx_t igc_xmit_frame_ring(struct sk_buff *skb,
				       struct igc_ring *tx_ring)
{
<<<<<<< HEAD
=======
	struct igc_adapter *adapter = netdev_priv(tx_ring->netdev);
>>>>>>> ccf0a997
	bool first_flag = false, insert_empty = false;
	u16 count = TXD_USE_COUNT(skb_headlen(skb));
	__be16 protocol = vlan_get_protocol(skb);
	struct igc_tx_buffer *first;
	__le32 launch_time = 0;
	u32 tx_flags = 0;
	unsigned short f;
	ktime_t txtime;
	u8 hdr_len = 0;
	int tso = 0;

	/* need: 1 descriptor per page * PAGE_SIZE/IGC_MAX_DATA_PER_TXD,
	 *	+ 1 desc for skb_headlen/IGC_MAX_DATA_PER_TXD,
	 *	+ 2 desc gap to keep tail from touching head,
	 *	+ 1 desc for context descriptor,
	 * otherwise try next time
	 */
	for (f = 0; f < skb_shinfo(skb)->nr_frags; f++)
		count += TXD_USE_COUNT(skb_frag_size(
						&skb_shinfo(skb)->frags[f]));

	if (igc_maybe_stop_tx(tx_ring, count + 5)) {
		/* this is a hard error */
		return NETDEV_TX_BUSY;
	}

	if (!tx_ring->launchtime_enable)
		goto done;

	txtime = skb->tstamp;
	skb->tstamp = ktime_set(0, 0);
	launch_time = igc_tx_launchtime(tx_ring, txtime, &first_flag, &insert_empty);

	if (insert_empty) {
		struct igc_tx_buffer *empty_info;
		struct sk_buff *empty;
		void *data;

		empty_info = &tx_ring->tx_buffer_info[tx_ring->next_to_use];
		empty = alloc_skb(IGC_EMPTY_FRAME_SIZE, GFP_ATOMIC);
		if (!empty)
			goto done;

		data = skb_put(empty, IGC_EMPTY_FRAME_SIZE);
		memset(data, 0, IGC_EMPTY_FRAME_SIZE);

		igc_tx_ctxtdesc(tx_ring, 0, false, 0, 0, 0);

		if (igc_init_tx_empty_descriptor(tx_ring,
						 empty,
						 empty_info) < 0)
			dev_kfree_skb_any(empty);
	}

done:
	/* record the location of the first descriptor for this packet */
	first = &tx_ring->tx_buffer_info[tx_ring->next_to_use];
	first->type = IGC_TX_BUFFER_TYPE_SKB;
	first->skb = skb;
	first->bytecount = skb->len;
	first->gso_segs = 1;

	if (adapter->qbv_transition || tx_ring->oper_gate_closed)
		goto out_drop;

	if (tx_ring->max_sdu > 0 && first->bytecount > tx_ring->max_sdu) {
		adapter->stats.txdrop++;
		goto out_drop;
	}

	if (unlikely(test_bit(IGC_RING_FLAG_TX_HWTSTAMP, &tx_ring->flags) &&
		     skb_shinfo(skb)->tx_flags & SKBTX_HW_TSTAMP)) {
		/* FIXME: add support for retrieving timestamps from
		 * the other timer registers before skipping the
		 * timestamping request.
		 */
		unsigned long flags;
		u32 tstamp_flags;

		spin_lock_irqsave(&adapter->ptp_tx_lock, flags);
		if (igc_request_tx_tstamp(adapter, skb, &tstamp_flags)) {
			skb_shinfo(skb)->tx_flags |= SKBTX_IN_PROGRESS;
			tx_flags |= IGC_TX_FLAGS_TSTAMP | tstamp_flags;
		} else {
			adapter->tx_hwtstamp_skipped++;
		}

		spin_unlock_irqrestore(&adapter->ptp_tx_lock, flags);
	}

	if (skb_vlan_tag_present(skb)) {
		tx_flags |= IGC_TX_FLAGS_VLAN;
		tx_flags |= (skb_vlan_tag_get(skb) << IGC_TX_FLAGS_VLAN_SHIFT);
	}

	/* record initial flags and protocol */
	first->tx_flags = tx_flags;
	first->protocol = protocol;

	tso = igc_tso(tx_ring, first, launch_time, first_flag, &hdr_len);
	if (tso < 0)
		goto out_drop;
	else if (!tso)
		igc_tx_csum(tx_ring, first, launch_time, first_flag);

	igc_tx_map(tx_ring, first, hdr_len);

	return NETDEV_TX_OK;

out_drop:
	dev_kfree_skb_any(first->skb);
	first->skb = NULL;

	return NETDEV_TX_OK;
}

static inline struct igc_ring *igc_tx_queue_mapping(struct igc_adapter *adapter,
						    struct sk_buff *skb)
{
	unsigned int r_idx = skb->queue_mapping;

	if (r_idx >= adapter->num_tx_queues)
		r_idx = r_idx % adapter->num_tx_queues;

	return adapter->tx_ring[r_idx];
}

static netdev_tx_t igc_xmit_frame(struct sk_buff *skb,
				  struct net_device *netdev)
{
	struct igc_adapter *adapter = netdev_priv(netdev);

	/* The minimum packet size with TCTL.PSP set is 17 so pad the skb
	 * in order to meet this minimum size requirement.
	 */
	if (skb->len < 17) {
		if (skb_padto(skb, 17))
			return NETDEV_TX_OK;
		skb->len = 17;
	}

	return igc_xmit_frame_ring(skb, igc_tx_queue_mapping(adapter, skb));
}

static void igc_rx_checksum(struct igc_ring *ring,
			    union igc_adv_rx_desc *rx_desc,
			    struct sk_buff *skb)
{
	skb_checksum_none_assert(skb);

	/* Ignore Checksum bit is set */
	if (igc_test_staterr(rx_desc, IGC_RXD_STAT_IXSM))
		return;

	/* Rx checksum disabled via ethtool */
	if (!(ring->netdev->features & NETIF_F_RXCSUM))
		return;

	/* TCP/UDP checksum error bit is set */
	if (igc_test_staterr(rx_desc,
			     IGC_RXDEXT_STATERR_L4E |
			     IGC_RXDEXT_STATERR_IPE)) {
		/* work around errata with sctp packets where the TCPE aka
		 * L4E bit is set incorrectly on 64 byte (60 byte w/o crc)
		 * packets (aka let the stack check the crc32c)
		 */
		if (!(skb->len == 60 &&
		      test_bit(IGC_RING_FLAG_RX_SCTP_CSUM, &ring->flags))) {
			u64_stats_update_begin(&ring->rx_syncp);
			ring->rx_stats.csum_err++;
			u64_stats_update_end(&ring->rx_syncp);
		}
		/* let the stack verify checksum errors */
		return;
	}
	/* It must be a TCP or UDP packet with a valid checksum */
	if (igc_test_staterr(rx_desc, IGC_RXD_STAT_TCPCS |
				      IGC_RXD_STAT_UDPCS))
		skb->ip_summed = CHECKSUM_UNNECESSARY;

	netdev_dbg(ring->netdev, "cksum success: bits %08X\n",
		   le32_to_cpu(rx_desc->wb.upper.status_error));
}

/* Mapping HW RSS Type to enum pkt_hash_types */
static const enum pkt_hash_types igc_rss_type_table[IGC_RSS_TYPE_MAX_TABLE] = {
	[IGC_RSS_TYPE_NO_HASH]		= PKT_HASH_TYPE_L2,
	[IGC_RSS_TYPE_HASH_TCP_IPV4]	= PKT_HASH_TYPE_L4,
	[IGC_RSS_TYPE_HASH_IPV4]	= PKT_HASH_TYPE_L3,
	[IGC_RSS_TYPE_HASH_TCP_IPV6]	= PKT_HASH_TYPE_L4,
	[IGC_RSS_TYPE_HASH_IPV6_EX]	= PKT_HASH_TYPE_L3,
	[IGC_RSS_TYPE_HASH_IPV6]	= PKT_HASH_TYPE_L3,
	[IGC_RSS_TYPE_HASH_TCP_IPV6_EX] = PKT_HASH_TYPE_L4,
	[IGC_RSS_TYPE_HASH_UDP_IPV4]	= PKT_HASH_TYPE_L4,
	[IGC_RSS_TYPE_HASH_UDP_IPV6]	= PKT_HASH_TYPE_L4,
	[IGC_RSS_TYPE_HASH_UDP_IPV6_EX] = PKT_HASH_TYPE_L4,
	[10] = PKT_HASH_TYPE_NONE, /* RSS Type above 9 "Reserved" by HW  */
	[11] = PKT_HASH_TYPE_NONE, /* keep array sized for SW bit-mask   */
	[12] = PKT_HASH_TYPE_NONE, /* to handle future HW revisons       */
	[13] = PKT_HASH_TYPE_NONE,
	[14] = PKT_HASH_TYPE_NONE,
	[15] = PKT_HASH_TYPE_NONE,
};

static inline void igc_rx_hash(struct igc_ring *ring,
			       union igc_adv_rx_desc *rx_desc,
			       struct sk_buff *skb)
{
	if (ring->netdev->features & NETIF_F_RXHASH) {
		u32 rss_hash = le32_to_cpu(rx_desc->wb.lower.hi_dword.rss);
		u32 rss_type = igc_rss_type(rx_desc);

		skb_set_hash(skb, rss_hash, igc_rss_type_table[rss_type]);
	}
}

static void igc_rx_vlan(struct igc_ring *rx_ring,
			union igc_adv_rx_desc *rx_desc,
			struct sk_buff *skb)
{
	struct net_device *dev = rx_ring->netdev;
	u16 vid;

	if ((dev->features & NETIF_F_HW_VLAN_CTAG_RX) &&
	    igc_test_staterr(rx_desc, IGC_RXD_STAT_VP)) {
		if (igc_test_staterr(rx_desc, IGC_RXDEXT_STATERR_LB) &&
		    test_bit(IGC_RING_FLAG_RX_LB_VLAN_BSWAP, &rx_ring->flags))
			vid = be16_to_cpu((__force __be16)rx_desc->wb.upper.vlan);
		else
			vid = le16_to_cpu(rx_desc->wb.upper.vlan);

		__vlan_hwaccel_put_tag(skb, htons(ETH_P_8021Q), vid);
	}
}

/**
 * igc_process_skb_fields - Populate skb header fields from Rx descriptor
 * @rx_ring: rx descriptor ring packet is being transacted on
 * @rx_desc: pointer to the EOP Rx descriptor
 * @skb: pointer to current skb being populated
 *
 * This function checks the ring, descriptor, and packet information in order
 * to populate the hash, checksum, VLAN, protocol, and other fields within the
 * skb.
 */
static void igc_process_skb_fields(struct igc_ring *rx_ring,
				   union igc_adv_rx_desc *rx_desc,
				   struct sk_buff *skb)
{
	igc_rx_hash(rx_ring, rx_desc, skb);

	igc_rx_checksum(rx_ring, rx_desc, skb);

	igc_rx_vlan(rx_ring, rx_desc, skb);

	skb_record_rx_queue(skb, rx_ring->queue_index);

	skb->protocol = eth_type_trans(skb, rx_ring->netdev);
}

static void igc_vlan_mode(struct net_device *netdev, netdev_features_t features)
{
	bool enable = !!(features & NETIF_F_HW_VLAN_CTAG_RX);
	struct igc_adapter *adapter = netdev_priv(netdev);
	struct igc_hw *hw = &adapter->hw;
	u32 ctrl;

	ctrl = rd32(IGC_CTRL);

	if (enable) {
		/* enable VLAN tag insert/strip */
		ctrl |= IGC_CTRL_VME;
	} else {
		/* disable VLAN tag insert/strip */
		ctrl &= ~IGC_CTRL_VME;
	}
	wr32(IGC_CTRL, ctrl);
}

static void igc_restore_vlan(struct igc_adapter *adapter)
{
	igc_vlan_mode(adapter->netdev, adapter->netdev->features);
}

static struct igc_rx_buffer *igc_get_rx_buffer(struct igc_ring *rx_ring,
					       const unsigned int size,
					       int *rx_buffer_pgcnt)
{
	struct igc_rx_buffer *rx_buffer;

	rx_buffer = &rx_ring->rx_buffer_info[rx_ring->next_to_clean];
	*rx_buffer_pgcnt =
#if (PAGE_SIZE < 8192)
		page_count(rx_buffer->page);
#else
		0;
#endif
	prefetchw(rx_buffer->page);

	/* we are reusing so sync this buffer for CPU use */
	dma_sync_single_range_for_cpu(rx_ring->dev,
				      rx_buffer->dma,
				      rx_buffer->page_offset,
				      size,
				      DMA_FROM_DEVICE);

	rx_buffer->pagecnt_bias--;

	return rx_buffer;
}

static void igc_rx_buffer_flip(struct igc_rx_buffer *buffer,
			       unsigned int truesize)
{
#if (PAGE_SIZE < 8192)
	buffer->page_offset ^= truesize;
#else
	buffer->page_offset += truesize;
#endif
}

static unsigned int igc_get_rx_frame_truesize(struct igc_ring *ring,
					      unsigned int size)
{
	unsigned int truesize;

#if (PAGE_SIZE < 8192)
	truesize = igc_rx_pg_size(ring) / 2;
#else
	truesize = ring_uses_build_skb(ring) ?
		   SKB_DATA_ALIGN(sizeof(struct skb_shared_info)) +
		   SKB_DATA_ALIGN(IGC_SKB_PAD + size) :
		   SKB_DATA_ALIGN(size);
#endif
	return truesize;
}

/**
 * igc_add_rx_frag - Add contents of Rx buffer to sk_buff
 * @rx_ring: rx descriptor ring to transact packets on
 * @rx_buffer: buffer containing page to add
 * @skb: sk_buff to place the data into
 * @size: size of buffer to be added
 *
 * This function will add the data contained in rx_buffer->page to the skb.
 */
static void igc_add_rx_frag(struct igc_ring *rx_ring,
			    struct igc_rx_buffer *rx_buffer,
			    struct sk_buff *skb,
			    unsigned int size)
{
	unsigned int truesize;

#if (PAGE_SIZE < 8192)
	truesize = igc_rx_pg_size(rx_ring) / 2;
#else
	truesize = ring_uses_build_skb(rx_ring) ?
		   SKB_DATA_ALIGN(IGC_SKB_PAD + size) :
		   SKB_DATA_ALIGN(size);
#endif
	skb_add_rx_frag(skb, skb_shinfo(skb)->nr_frags, rx_buffer->page,
			rx_buffer->page_offset, size, truesize);

	igc_rx_buffer_flip(rx_buffer, truesize);
}

static struct sk_buff *igc_build_skb(struct igc_ring *rx_ring,
				     struct igc_rx_buffer *rx_buffer,
				     struct xdp_buff *xdp)
{
	unsigned int size = xdp->data_end - xdp->data;
	unsigned int truesize = igc_get_rx_frame_truesize(rx_ring, size);
	unsigned int metasize = xdp->data - xdp->data_meta;
	struct sk_buff *skb;

	/* prefetch first cache line of first page */
	net_prefetch(xdp->data_meta);

	/* build an skb around the page buffer */
	skb = napi_build_skb(xdp->data_hard_start, truesize);
	if (unlikely(!skb))
		return NULL;

	/* update pointers within the skb to store the data */
	skb_reserve(skb, xdp->data - xdp->data_hard_start);
	__skb_put(skb, size);
	if (metasize)
		skb_metadata_set(skb, metasize);

	igc_rx_buffer_flip(rx_buffer, truesize);
	return skb;
}

static struct sk_buff *igc_construct_skb(struct igc_ring *rx_ring,
					 struct igc_rx_buffer *rx_buffer,
					 struct xdp_buff *xdp,
					 ktime_t timestamp)
{
	unsigned int metasize = xdp->data - xdp->data_meta;
	unsigned int size = xdp->data_end - xdp->data;
	unsigned int truesize = igc_get_rx_frame_truesize(rx_ring, size);
	void *va = xdp->data;
	unsigned int headlen;
	struct sk_buff *skb;

	/* prefetch first cache line of first page */
	net_prefetch(xdp->data_meta);

	/* allocate a skb to store the frags */
	skb = napi_alloc_skb(&rx_ring->q_vector->napi,
			     IGC_RX_HDR_LEN + metasize);
	if (unlikely(!skb))
		return NULL;

	if (timestamp)
		skb_hwtstamps(skb)->hwtstamp = timestamp;

	/* Determine available headroom for copy */
	headlen = size;
	if (headlen > IGC_RX_HDR_LEN)
		headlen = eth_get_headlen(skb->dev, va, IGC_RX_HDR_LEN);

	/* align pull length to size of long to optimize memcpy performance */
	memcpy(__skb_put(skb, headlen + metasize), xdp->data_meta,
	       ALIGN(headlen + metasize, sizeof(long)));

	if (metasize) {
		skb_metadata_set(skb, metasize);
		__skb_pull(skb, metasize);
	}

	/* update all of the pointers */
	size -= headlen;
	if (size) {
		skb_add_rx_frag(skb, 0, rx_buffer->page,
				(va + headlen) - page_address(rx_buffer->page),
				size, truesize);
		igc_rx_buffer_flip(rx_buffer, truesize);
	} else {
		rx_buffer->pagecnt_bias++;
	}

	return skb;
}

/**
 * igc_reuse_rx_page - page flip buffer and store it back on the ring
 * @rx_ring: rx descriptor ring to store buffers on
 * @old_buff: donor buffer to have page reused
 *
 * Synchronizes page for reuse by the adapter
 */
static void igc_reuse_rx_page(struct igc_ring *rx_ring,
			      struct igc_rx_buffer *old_buff)
{
	u16 nta = rx_ring->next_to_alloc;
	struct igc_rx_buffer *new_buff;

	new_buff = &rx_ring->rx_buffer_info[nta];

	/* update, and store next to alloc */
	nta++;
	rx_ring->next_to_alloc = (nta < rx_ring->count) ? nta : 0;

	/* Transfer page from old buffer to new buffer.
	 * Move each member individually to avoid possible store
	 * forwarding stalls.
	 */
	new_buff->dma		= old_buff->dma;
	new_buff->page		= old_buff->page;
	new_buff->page_offset	= old_buff->page_offset;
	new_buff->pagecnt_bias	= old_buff->pagecnt_bias;
}

static bool igc_can_reuse_rx_page(struct igc_rx_buffer *rx_buffer,
				  int rx_buffer_pgcnt)
{
	unsigned int pagecnt_bias = rx_buffer->pagecnt_bias;
	struct page *page = rx_buffer->page;

	/* avoid re-using remote and pfmemalloc pages */
	if (!dev_page_is_reusable(page))
		return false;

#if (PAGE_SIZE < 8192)
	/* if we are only owner of page we can reuse it */
	if (unlikely((rx_buffer_pgcnt - pagecnt_bias) > 1))
		return false;
#else
#define IGC_LAST_OFFSET \
	(SKB_WITH_OVERHEAD(PAGE_SIZE) - IGC_RXBUFFER_2048)

	if (rx_buffer->page_offset > IGC_LAST_OFFSET)
		return false;
#endif

	/* If we have drained the page fragment pool we need to update
	 * the pagecnt_bias and page count so that we fully restock the
	 * number of references the driver holds.
	 */
	if (unlikely(pagecnt_bias == 1)) {
		page_ref_add(page, USHRT_MAX - 1);
		rx_buffer->pagecnt_bias = USHRT_MAX;
	}

	return true;
}

/**
 * igc_is_non_eop - process handling of non-EOP buffers
 * @rx_ring: Rx ring being processed
 * @rx_desc: Rx descriptor for current buffer
 *
 * This function updates next to clean.  If the buffer is an EOP buffer
 * this function exits returning false, otherwise it will place the
 * sk_buff in the next buffer to be chained and return true indicating
 * that this is in fact a non-EOP buffer.
 */
static bool igc_is_non_eop(struct igc_ring *rx_ring,
			   union igc_adv_rx_desc *rx_desc)
{
	u32 ntc = rx_ring->next_to_clean + 1;

	/* fetch, update, and store next to clean */
	ntc = (ntc < rx_ring->count) ? ntc : 0;
	rx_ring->next_to_clean = ntc;

	prefetch(IGC_RX_DESC(rx_ring, ntc));

	if (likely(igc_test_staterr(rx_desc, IGC_RXD_STAT_EOP)))
		return false;

	return true;
}

/**
 * igc_cleanup_headers - Correct corrupted or empty headers
 * @rx_ring: rx descriptor ring packet is being transacted on
 * @rx_desc: pointer to the EOP Rx descriptor
 * @skb: pointer to current skb being fixed
 *
 * Address the case where we are pulling data in on pages only
 * and as such no data is present in the skb header.
 *
 * In addition if skb is not at least 60 bytes we need to pad it so that
 * it is large enough to qualify as a valid Ethernet frame.
 *
 * Returns true if an error was encountered and skb was freed.
 */
static bool igc_cleanup_headers(struct igc_ring *rx_ring,
				union igc_adv_rx_desc *rx_desc,
				struct sk_buff *skb)
{
	/* XDP packets use error pointer so abort at this point */
	if (IS_ERR(skb))
		return true;

	if (unlikely(igc_test_staterr(rx_desc, IGC_RXDEXT_STATERR_RXE))) {
		struct net_device *netdev = rx_ring->netdev;

		if (!(netdev->features & NETIF_F_RXALL)) {
			dev_kfree_skb_any(skb);
			return true;
		}
	}

	/* if eth_skb_pad returns an error the skb was freed */
	if (eth_skb_pad(skb))
		return true;

	return false;
}

static void igc_put_rx_buffer(struct igc_ring *rx_ring,
			      struct igc_rx_buffer *rx_buffer,
			      int rx_buffer_pgcnt)
{
	if (igc_can_reuse_rx_page(rx_buffer, rx_buffer_pgcnt)) {
		/* hand second half of page back to the ring */
		igc_reuse_rx_page(rx_ring, rx_buffer);
	} else {
		/* We are not reusing the buffer so unmap it and free
		 * any references we are holding to it
		 */
		dma_unmap_page_attrs(rx_ring->dev, rx_buffer->dma,
				     igc_rx_pg_size(rx_ring), DMA_FROM_DEVICE,
				     IGC_RX_DMA_ATTR);
		__page_frag_cache_drain(rx_buffer->page,
					rx_buffer->pagecnt_bias);
	}

	/* clear contents of rx_buffer */
	rx_buffer->page = NULL;
}

static inline unsigned int igc_rx_offset(struct igc_ring *rx_ring)
{
	struct igc_adapter *adapter = rx_ring->q_vector->adapter;

	if (ring_uses_build_skb(rx_ring))
		return IGC_SKB_PAD;
	if (igc_xdp_is_enabled(adapter))
		return XDP_PACKET_HEADROOM;

	return 0;
}

static bool igc_alloc_mapped_page(struct igc_ring *rx_ring,
				  struct igc_rx_buffer *bi)
{
	struct page *page = bi->page;
	dma_addr_t dma;

	/* since we are recycling buffers we should seldom need to alloc */
	if (likely(page))
		return true;

	/* alloc new page for storage */
	page = dev_alloc_pages(igc_rx_pg_order(rx_ring));
	if (unlikely(!page)) {
		rx_ring->rx_stats.alloc_failed++;
		return false;
	}

	/* map page for use */
	dma = dma_map_page_attrs(rx_ring->dev, page, 0,
				 igc_rx_pg_size(rx_ring),
				 DMA_FROM_DEVICE,
				 IGC_RX_DMA_ATTR);

	/* if mapping failed free memory back to system since
	 * there isn't much point in holding memory we can't use
	 */
	if (dma_mapping_error(rx_ring->dev, dma)) {
		__free_page(page);

		rx_ring->rx_stats.alloc_failed++;
		return false;
	}

	bi->dma = dma;
	bi->page = page;
	bi->page_offset = igc_rx_offset(rx_ring);
	page_ref_add(page, USHRT_MAX - 1);
	bi->pagecnt_bias = USHRT_MAX;

	return true;
}

/**
 * igc_alloc_rx_buffers - Replace used receive buffers; packet split
 * @rx_ring: rx descriptor ring
 * @cleaned_count: number of buffers to clean
 */
static void igc_alloc_rx_buffers(struct igc_ring *rx_ring, u16 cleaned_count)
{
	union igc_adv_rx_desc *rx_desc;
	u16 i = rx_ring->next_to_use;
	struct igc_rx_buffer *bi;
	u16 bufsz;

	/* nothing to do */
	if (!cleaned_count)
		return;

	rx_desc = IGC_RX_DESC(rx_ring, i);
	bi = &rx_ring->rx_buffer_info[i];
	i -= rx_ring->count;

	bufsz = igc_rx_bufsz(rx_ring);

	do {
		if (!igc_alloc_mapped_page(rx_ring, bi))
			break;

		/* sync the buffer for use by the device */
		dma_sync_single_range_for_device(rx_ring->dev, bi->dma,
						 bi->page_offset, bufsz,
						 DMA_FROM_DEVICE);

		/* Refresh the desc even if buffer_addrs didn't change
		 * because each write-back erases this info.
		 */
		rx_desc->read.pkt_addr = cpu_to_le64(bi->dma + bi->page_offset);

		rx_desc++;
		bi++;
		i++;
		if (unlikely(!i)) {
			rx_desc = IGC_RX_DESC(rx_ring, 0);
			bi = rx_ring->rx_buffer_info;
			i -= rx_ring->count;
		}

		/* clear the length for the next_to_use descriptor */
		rx_desc->wb.upper.length = 0;

		cleaned_count--;
	} while (cleaned_count);

	i += rx_ring->count;

	if (rx_ring->next_to_use != i) {
		/* record the next descriptor to use */
		rx_ring->next_to_use = i;

		/* update next to alloc since we have filled the ring */
		rx_ring->next_to_alloc = i;

		/* Force memory writes to complete before letting h/w
		 * know there are new descriptors to fetch.  (Only
		 * applicable for weak-ordered memory model archs,
		 * such as IA-64).
		 */
		wmb();
		writel(i, rx_ring->tail);
	}
}

static bool igc_alloc_rx_buffers_zc(struct igc_ring *ring, u16 count)
{
	union igc_adv_rx_desc *desc;
	u16 i = ring->next_to_use;
	struct igc_rx_buffer *bi;
	dma_addr_t dma;
	bool ok = true;

	if (!count)
		return ok;

	XSK_CHECK_PRIV_TYPE(struct igc_xdp_buff);

	desc = IGC_RX_DESC(ring, i);
	bi = &ring->rx_buffer_info[i];
	i -= ring->count;

	do {
		bi->xdp = xsk_buff_alloc(ring->xsk_pool);
		if (!bi->xdp) {
			ok = false;
			break;
		}

		dma = xsk_buff_xdp_get_dma(bi->xdp);
		desc->read.pkt_addr = cpu_to_le64(dma);

		desc++;
		bi++;
		i++;
		if (unlikely(!i)) {
			desc = IGC_RX_DESC(ring, 0);
			bi = ring->rx_buffer_info;
			i -= ring->count;
		}

		/* Clear the length for the next_to_use descriptor. */
		desc->wb.upper.length = 0;

		count--;
	} while (count);

	i += ring->count;

	if (ring->next_to_use != i) {
		ring->next_to_use = i;

		/* Force memory writes to complete before letting h/w
		 * know there are new descriptors to fetch.  (Only
		 * applicable for weak-ordered memory model archs,
		 * such as IA-64).
		 */
		wmb();
		writel(i, ring->tail);
	}

	return ok;
}

/* This function requires __netif_tx_lock is held by the caller. */
static int igc_xdp_init_tx_descriptor(struct igc_ring *ring,
				      struct xdp_frame *xdpf)
{
	struct skb_shared_info *sinfo = xdp_get_shared_info_from_frame(xdpf);
	u8 nr_frags = unlikely(xdp_frame_has_frags(xdpf)) ? sinfo->nr_frags : 0;
	u16 count, index = ring->next_to_use;
	struct igc_tx_buffer *head = &ring->tx_buffer_info[index];
	struct igc_tx_buffer *buffer = head;
	union igc_adv_tx_desc *desc = IGC_TX_DESC(ring, index);
	u32 olinfo_status, len = xdpf->len, cmd_type;
	void *data = xdpf->data;
	u16 i;

	count = TXD_USE_COUNT(len);
	for (i = 0; i < nr_frags; i++)
		count += TXD_USE_COUNT(skb_frag_size(&sinfo->frags[i]));

	if (igc_maybe_stop_tx(ring, count + 3)) {
		/* this is a hard error */
		return -EBUSY;
	}

	i = 0;
	head->bytecount = xdp_get_frame_len(xdpf);
	head->type = IGC_TX_BUFFER_TYPE_XDP;
	head->gso_segs = 1;
	head->xdpf = xdpf;

	olinfo_status = head->bytecount << IGC_ADVTXD_PAYLEN_SHIFT;
	desc->read.olinfo_status = cpu_to_le32(olinfo_status);

	for (;;) {
		dma_addr_t dma;

		dma = dma_map_single(ring->dev, data, len, DMA_TO_DEVICE);
		if (dma_mapping_error(ring->dev, dma)) {
			netdev_err_once(ring->netdev,
					"Failed to map DMA for TX\n");
			goto unmap;
		}

		dma_unmap_len_set(buffer, len, len);
		dma_unmap_addr_set(buffer, dma, dma);

		cmd_type = IGC_ADVTXD_DTYP_DATA | IGC_ADVTXD_DCMD_DEXT |
			   IGC_ADVTXD_DCMD_IFCS | len;

		desc->read.cmd_type_len = cpu_to_le32(cmd_type);
		desc->read.buffer_addr = cpu_to_le64(dma);

		buffer->protocol = 0;

		if (++index == ring->count)
			index = 0;

		if (i == nr_frags)
			break;

		buffer = &ring->tx_buffer_info[index];
		desc = IGC_TX_DESC(ring, index);
		desc->read.olinfo_status = 0;

		data = skb_frag_address(&sinfo->frags[i]);
		len = skb_frag_size(&sinfo->frags[i]);
		i++;
	}
	desc->read.cmd_type_len |= cpu_to_le32(IGC_TXD_DCMD);

	netdev_tx_sent_queue(txring_txq(ring), head->bytecount);
	/* set the timestamp */
	head->time_stamp = jiffies;
	/* set next_to_watch value indicating a packet is present */
	head->next_to_watch = desc;
	ring->next_to_use = index;

	return 0;

unmap:
	for (;;) {
		buffer = &ring->tx_buffer_info[index];
		if (dma_unmap_len(buffer, len))
			dma_unmap_page(ring->dev,
				       dma_unmap_addr(buffer, dma),
				       dma_unmap_len(buffer, len),
				       DMA_TO_DEVICE);
		dma_unmap_len_set(buffer, len, 0);
		if (buffer == head)
			break;

		if (!index)
			index += ring->count;
		index--;
	}

	return -ENOMEM;
}

static struct igc_ring *igc_xdp_get_tx_ring(struct igc_adapter *adapter,
					    int cpu)
{
	int index = cpu;

	if (unlikely(index < 0))
		index = 0;

	while (index >= adapter->num_tx_queues)
		index -= adapter->num_tx_queues;

	return adapter->tx_ring[index];
}

static int igc_xdp_xmit_back(struct igc_adapter *adapter, struct xdp_buff *xdp)
{
	struct xdp_frame *xdpf = xdp_convert_buff_to_frame(xdp);
	int cpu = smp_processor_id();
	struct netdev_queue *nq;
	struct igc_ring *ring;
	int res;

	if (unlikely(!xdpf))
		return -EFAULT;

	ring = igc_xdp_get_tx_ring(adapter, cpu);
	nq = txring_txq(ring);

	__netif_tx_lock(nq, cpu);
	/* Avoid transmit queue timeout since we share it with the slow path */
	txq_trans_cond_update(nq);
	res = igc_xdp_init_tx_descriptor(ring, xdpf);
	__netif_tx_unlock(nq);
	return res;
}

/* This function assumes rcu_read_lock() is held by the caller. */
static int __igc_xdp_run_prog(struct igc_adapter *adapter,
			      struct bpf_prog *prog,
			      struct xdp_buff *xdp)
{
	u32 act = bpf_prog_run_xdp(prog, xdp);

	switch (act) {
	case XDP_PASS:
		return IGC_XDP_PASS;
	case XDP_TX:
		if (igc_xdp_xmit_back(adapter, xdp) < 0)
			goto out_failure;
		return IGC_XDP_TX;
	case XDP_REDIRECT:
		if (xdp_do_redirect(adapter->netdev, xdp, prog) < 0)
			goto out_failure;
		return IGC_XDP_REDIRECT;
		break;
	default:
		bpf_warn_invalid_xdp_action(adapter->netdev, prog, act);
		fallthrough;
	case XDP_ABORTED:
out_failure:
		trace_xdp_exception(adapter->netdev, prog, act);
		fallthrough;
	case XDP_DROP:
		return IGC_XDP_CONSUMED;
	}
}

static struct sk_buff *igc_xdp_run_prog(struct igc_adapter *adapter,
					struct xdp_buff *xdp)
{
	struct bpf_prog *prog;
	int res;

	prog = READ_ONCE(adapter->xdp_prog);
	if (!prog) {
		res = IGC_XDP_PASS;
		goto out;
	}

	res = __igc_xdp_run_prog(adapter, prog, xdp);

out:
	return ERR_PTR(-res);
}

/* This function assumes __netif_tx_lock is held by the caller. */
static void igc_flush_tx_descriptors(struct igc_ring *ring)
{
	/* Once tail pointer is updated, hardware can fetch the descriptors
	 * any time so we issue a write membar here to ensure all memory
	 * writes are complete before the tail pointer is updated.
	 */
	wmb();
	writel(ring->next_to_use, ring->tail);
}

static void igc_finalize_xdp(struct igc_adapter *adapter, int status)
{
	int cpu = smp_processor_id();
	struct netdev_queue *nq;
	struct igc_ring *ring;

	if (status & IGC_XDP_TX) {
		ring = igc_xdp_get_tx_ring(adapter, cpu);
		nq = txring_txq(ring);

		__netif_tx_lock(nq, cpu);
		igc_flush_tx_descriptors(ring);
		__netif_tx_unlock(nq);
	}

	if (status & IGC_XDP_REDIRECT)
		xdp_do_flush();
}

static void igc_update_rx_stats(struct igc_q_vector *q_vector,
				unsigned int packets, unsigned int bytes)
{
	struct igc_ring *ring = q_vector->rx.ring;

	u64_stats_update_begin(&ring->rx_syncp);
	ring->rx_stats.packets += packets;
	ring->rx_stats.bytes += bytes;
	u64_stats_update_end(&ring->rx_syncp);

	q_vector->rx.total_packets += packets;
	q_vector->rx.total_bytes += bytes;
}

static int igc_clean_rx_irq(struct igc_q_vector *q_vector, const int budget)
{
	unsigned int total_bytes = 0, total_packets = 0;
	struct igc_adapter *adapter = q_vector->adapter;
	struct igc_ring *rx_ring = q_vector->rx.ring;
	struct sk_buff *skb = rx_ring->skb;
	u16 cleaned_count = igc_desc_unused(rx_ring);
	int xdp_status = 0, rx_buffer_pgcnt;

	while (likely(total_packets < budget)) {
		union igc_adv_rx_desc *rx_desc;
		struct igc_rx_buffer *rx_buffer;
		unsigned int size, truesize;
		struct igc_xdp_buff ctx;
		ktime_t timestamp = 0;
		int pkt_offset = 0;
		void *pktbuf;

		/* return some buffers to hardware, one at a time is too slow */
		if (cleaned_count >= IGC_RX_BUFFER_WRITE) {
			igc_alloc_rx_buffers(rx_ring, cleaned_count);
			cleaned_count = 0;
		}

		rx_desc = IGC_RX_DESC(rx_ring, rx_ring->next_to_clean);
		size = le16_to_cpu(rx_desc->wb.upper.length);
		if (!size)
			break;

		/* This memory barrier is needed to keep us from reading
		 * any other fields out of the rx_desc until we know the
		 * descriptor has been written back
		 */
		dma_rmb();

		rx_buffer = igc_get_rx_buffer(rx_ring, size, &rx_buffer_pgcnt);
		truesize = igc_get_rx_frame_truesize(rx_ring, size);

		pktbuf = page_address(rx_buffer->page) + rx_buffer->page_offset;

		if (igc_test_staterr(rx_desc, IGC_RXDADV_STAT_TSIP)) {
			timestamp = igc_ptp_rx_pktstamp(q_vector->adapter,
							pktbuf);
			ctx.rx_ts = timestamp;
			pkt_offset = IGC_TS_HDR_LEN;
			size -= IGC_TS_HDR_LEN;
		}

		if (!skb) {
			xdp_init_buff(&ctx.xdp, truesize, &rx_ring->xdp_rxq);
			xdp_prepare_buff(&ctx.xdp, pktbuf - igc_rx_offset(rx_ring),
					 igc_rx_offset(rx_ring) + pkt_offset,
					 size, true);
			xdp_buff_clear_frags_flag(&ctx.xdp);
			ctx.rx_desc = rx_desc;

			skb = igc_xdp_run_prog(adapter, &ctx.xdp);
		}

		if (IS_ERR(skb)) {
			unsigned int xdp_res = -PTR_ERR(skb);

			switch (xdp_res) {
			case IGC_XDP_CONSUMED:
				rx_buffer->pagecnt_bias++;
				break;
			case IGC_XDP_TX:
			case IGC_XDP_REDIRECT:
				igc_rx_buffer_flip(rx_buffer, truesize);
				xdp_status |= xdp_res;
				break;
			}

			total_packets++;
			total_bytes += size;
		} else if (skb)
			igc_add_rx_frag(rx_ring, rx_buffer, skb, size);
		else if (ring_uses_build_skb(rx_ring))
			skb = igc_build_skb(rx_ring, rx_buffer, &ctx.xdp);
		else
			skb = igc_construct_skb(rx_ring, rx_buffer, &ctx.xdp,
						timestamp);

		/* exit if we failed to retrieve a buffer */
		if (!skb) {
			rx_ring->rx_stats.alloc_failed++;
			rx_buffer->pagecnt_bias++;
			break;
		}

		igc_put_rx_buffer(rx_ring, rx_buffer, rx_buffer_pgcnt);
		cleaned_count++;

		/* fetch next buffer in frame if non-eop */
		if (igc_is_non_eop(rx_ring, rx_desc))
			continue;

		/* verify the packet layout is correct */
		if (igc_cleanup_headers(rx_ring, rx_desc, skb)) {
			skb = NULL;
			continue;
		}

		/* probably a little skewed due to removing CRC */
		total_bytes += skb->len;

		/* populate checksum, VLAN, and protocol */
		igc_process_skb_fields(rx_ring, rx_desc, skb);

		napi_gro_receive(&q_vector->napi, skb);

		/* reset skb pointer */
		skb = NULL;

		/* update budget accounting */
		total_packets++;
	}

	if (xdp_status)
		igc_finalize_xdp(adapter, xdp_status);

	/* place incomplete frames back on ring for completion */
	rx_ring->skb = skb;

	igc_update_rx_stats(q_vector, total_packets, total_bytes);

	if (cleaned_count)
		igc_alloc_rx_buffers(rx_ring, cleaned_count);

	return total_packets;
}

static struct sk_buff *igc_construct_skb_zc(struct igc_ring *ring,
					    struct xdp_buff *xdp)
{
	unsigned int totalsize = xdp->data_end - xdp->data_meta;
	unsigned int metasize = xdp->data - xdp->data_meta;
	struct sk_buff *skb;

	net_prefetch(xdp->data_meta);

	skb = __napi_alloc_skb(&ring->q_vector->napi, totalsize,
			       GFP_ATOMIC | __GFP_NOWARN);
	if (unlikely(!skb))
		return NULL;

	memcpy(__skb_put(skb, totalsize), xdp->data_meta,
	       ALIGN(totalsize, sizeof(long)));

	if (metasize) {
		skb_metadata_set(skb, metasize);
		__skb_pull(skb, metasize);
	}

	return skb;
}

static void igc_dispatch_skb_zc(struct igc_q_vector *q_vector,
				union igc_adv_rx_desc *desc,
				struct xdp_buff *xdp,
				ktime_t timestamp)
{
	struct igc_ring *ring = q_vector->rx.ring;
	struct sk_buff *skb;

	skb = igc_construct_skb_zc(ring, xdp);
	if (!skb) {
		ring->rx_stats.alloc_failed++;
		return;
	}

	if (timestamp)
		skb_hwtstamps(skb)->hwtstamp = timestamp;

	if (igc_cleanup_headers(ring, desc, skb))
		return;

	igc_process_skb_fields(ring, desc, skb);
	napi_gro_receive(&q_vector->napi, skb);
}

static struct igc_xdp_buff *xsk_buff_to_igc_ctx(struct xdp_buff *xdp)
{
	/* xdp_buff pointer used by ZC code path is alloc as xdp_buff_xsk. The
	 * igc_xdp_buff shares its layout with xdp_buff_xsk and private
	 * igc_xdp_buff fields fall into xdp_buff_xsk->cb
	 */
       return (struct igc_xdp_buff *)xdp;
}

static int igc_clean_rx_irq_zc(struct igc_q_vector *q_vector, const int budget)
{
	struct igc_adapter *adapter = q_vector->adapter;
	struct igc_ring *ring = q_vector->rx.ring;
	u16 cleaned_count = igc_desc_unused(ring);
	int total_bytes = 0, total_packets = 0;
	u16 ntc = ring->next_to_clean;
	struct bpf_prog *prog;
	bool failure = false;
	int xdp_status = 0;

	rcu_read_lock();

	prog = READ_ONCE(adapter->xdp_prog);

	while (likely(total_packets < budget)) {
		union igc_adv_rx_desc *desc;
		struct igc_rx_buffer *bi;
		struct igc_xdp_buff *ctx;
		ktime_t timestamp = 0;
		unsigned int size;
		int res;

		desc = IGC_RX_DESC(ring, ntc);
		size = le16_to_cpu(desc->wb.upper.length);
		if (!size)
			break;

		/* This memory barrier is needed to keep us from reading
		 * any other fields out of the rx_desc until we know the
		 * descriptor has been written back
		 */
		dma_rmb();

		bi = &ring->rx_buffer_info[ntc];

		ctx = xsk_buff_to_igc_ctx(bi->xdp);
		ctx->rx_desc = desc;

		if (igc_test_staterr(desc, IGC_RXDADV_STAT_TSIP)) {
			timestamp = igc_ptp_rx_pktstamp(q_vector->adapter,
							bi->xdp->data);
			ctx->rx_ts = timestamp;

			bi->xdp->data += IGC_TS_HDR_LEN;

			/* HW timestamp has been copied into local variable. Metadata
			 * length when XDP program is called should be 0.
			 */
			bi->xdp->data_meta += IGC_TS_HDR_LEN;
			size -= IGC_TS_HDR_LEN;
		}

		bi->xdp->data_end = bi->xdp->data + size;
		xsk_buff_dma_sync_for_cpu(bi->xdp, ring->xsk_pool);

		res = __igc_xdp_run_prog(adapter, prog, bi->xdp);
		switch (res) {
		case IGC_XDP_PASS:
			igc_dispatch_skb_zc(q_vector, desc, bi->xdp, timestamp);
			fallthrough;
		case IGC_XDP_CONSUMED:
			xsk_buff_free(bi->xdp);
			break;
		case IGC_XDP_TX:
		case IGC_XDP_REDIRECT:
			xdp_status |= res;
			break;
		}

		bi->xdp = NULL;
		total_bytes += size;
		total_packets++;
		cleaned_count++;
		ntc++;
		if (ntc == ring->count)
			ntc = 0;
	}

	ring->next_to_clean = ntc;
	rcu_read_unlock();

	if (cleaned_count >= IGC_RX_BUFFER_WRITE)
		failure = !igc_alloc_rx_buffers_zc(ring, cleaned_count);

	if (xdp_status)
		igc_finalize_xdp(adapter, xdp_status);

	igc_update_rx_stats(q_vector, total_packets, total_bytes);

	if (xsk_uses_need_wakeup(ring->xsk_pool)) {
		if (failure || ring->next_to_clean == ring->next_to_use)
			xsk_set_rx_need_wakeup(ring->xsk_pool);
		else
			xsk_clear_rx_need_wakeup(ring->xsk_pool);
		return total_packets;
	}

	return failure ? budget : total_packets;
}

static void igc_update_tx_stats(struct igc_q_vector *q_vector,
				unsigned int packets, unsigned int bytes)
{
	struct igc_ring *ring = q_vector->tx.ring;

	u64_stats_update_begin(&ring->tx_syncp);
	ring->tx_stats.bytes += bytes;
	ring->tx_stats.packets += packets;
	u64_stats_update_end(&ring->tx_syncp);

	q_vector->tx.total_bytes += bytes;
	q_vector->tx.total_packets += packets;
}

static void igc_xdp_xmit_zc(struct igc_ring *ring)
{
	struct xsk_buff_pool *pool = ring->xsk_pool;
	struct netdev_queue *nq = txring_txq(ring);
	union igc_adv_tx_desc *tx_desc = NULL;
	int cpu = smp_processor_id();
	struct xdp_desc xdp_desc;
	u16 budget, ntu;

	if (!netif_carrier_ok(ring->netdev))
		return;

	__netif_tx_lock(nq, cpu);

	/* Avoid transmit queue timeout since we share it with the slow path */
	txq_trans_cond_update(nq);

	ntu = ring->next_to_use;
	budget = igc_desc_unused(ring);

	while (xsk_tx_peek_desc(pool, &xdp_desc) && budget--) {
		u32 cmd_type, olinfo_status;
		struct igc_tx_buffer *bi;
		dma_addr_t dma;

		cmd_type = IGC_ADVTXD_DTYP_DATA | IGC_ADVTXD_DCMD_DEXT |
			   IGC_ADVTXD_DCMD_IFCS | IGC_TXD_DCMD |
			   xdp_desc.len;
		olinfo_status = xdp_desc.len << IGC_ADVTXD_PAYLEN_SHIFT;

		dma = xsk_buff_raw_get_dma(pool, xdp_desc.addr);
		xsk_buff_raw_dma_sync_for_device(pool, dma, xdp_desc.len);

		tx_desc = IGC_TX_DESC(ring, ntu);
		tx_desc->read.cmd_type_len = cpu_to_le32(cmd_type);
		tx_desc->read.olinfo_status = cpu_to_le32(olinfo_status);
		tx_desc->read.buffer_addr = cpu_to_le64(dma);

		bi = &ring->tx_buffer_info[ntu];
		bi->type = IGC_TX_BUFFER_TYPE_XSK;
		bi->protocol = 0;
		bi->bytecount = xdp_desc.len;
		bi->gso_segs = 1;
		bi->time_stamp = jiffies;
		bi->next_to_watch = tx_desc;

		netdev_tx_sent_queue(txring_txq(ring), xdp_desc.len);

		ntu++;
		if (ntu == ring->count)
			ntu = 0;
	}

	ring->next_to_use = ntu;
	if (tx_desc) {
		igc_flush_tx_descriptors(ring);
		xsk_tx_release(pool);
	}

	__netif_tx_unlock(nq);
}

/**
 * igc_clean_tx_irq - Reclaim resources after transmit completes
 * @q_vector: pointer to q_vector containing needed info
 * @napi_budget: Used to determine if we are in netpoll
 *
 * returns true if ring is completely cleaned
 */
static bool igc_clean_tx_irq(struct igc_q_vector *q_vector, int napi_budget)
{
	struct igc_adapter *adapter = q_vector->adapter;
	unsigned int total_bytes = 0, total_packets = 0;
	unsigned int budget = q_vector->tx.work_limit;
	struct igc_ring *tx_ring = q_vector->tx.ring;
	unsigned int i = tx_ring->next_to_clean;
	struct igc_tx_buffer *tx_buffer;
	union igc_adv_tx_desc *tx_desc;
	u32 xsk_frames = 0;

	if (test_bit(__IGC_DOWN, &adapter->state))
		return true;

	tx_buffer = &tx_ring->tx_buffer_info[i];
	tx_desc = IGC_TX_DESC(tx_ring, i);
	i -= tx_ring->count;

	do {
		union igc_adv_tx_desc *eop_desc = tx_buffer->next_to_watch;

		/* if next_to_watch is not set then there is no work pending */
		if (!eop_desc)
			break;

		/* prevent any other reads prior to eop_desc */
		smp_rmb();

		/* if DD is not set pending work has not been completed */
		if (!(eop_desc->wb.status & cpu_to_le32(IGC_TXD_STAT_DD)))
			break;

		/* clear next_to_watch to prevent false hangs */
		tx_buffer->next_to_watch = NULL;

		/* update the statistics for this packet */
		total_bytes += tx_buffer->bytecount;
		total_packets += tx_buffer->gso_segs;

		switch (tx_buffer->type) {
		case IGC_TX_BUFFER_TYPE_XSK:
			xsk_frames++;
			break;
		case IGC_TX_BUFFER_TYPE_XDP:
			xdp_return_frame(tx_buffer->xdpf);
			igc_unmap_tx_buffer(tx_ring->dev, tx_buffer);
			break;
		case IGC_TX_BUFFER_TYPE_SKB:
			napi_consume_skb(tx_buffer->skb, napi_budget);
			igc_unmap_tx_buffer(tx_ring->dev, tx_buffer);
			break;
		default:
			netdev_warn_once(tx_ring->netdev, "Unknown Tx buffer type\n");
			break;
		}

		/* clear last DMA location and unmap remaining buffers */
		while (tx_desc != eop_desc) {
			tx_buffer++;
			tx_desc++;
			i++;
			if (unlikely(!i)) {
				i -= tx_ring->count;
				tx_buffer = tx_ring->tx_buffer_info;
				tx_desc = IGC_TX_DESC(tx_ring, 0);
			}

			/* unmap any remaining paged data */
			if (dma_unmap_len(tx_buffer, len))
				igc_unmap_tx_buffer(tx_ring->dev, tx_buffer);
		}

		/* move us one more past the eop_desc for start of next pkt */
		tx_buffer++;
		tx_desc++;
		i++;
		if (unlikely(!i)) {
			i -= tx_ring->count;
			tx_buffer = tx_ring->tx_buffer_info;
			tx_desc = IGC_TX_DESC(tx_ring, 0);
		}

		/* issue prefetch for next Tx descriptor */
		prefetch(tx_desc);

		/* update budget accounting */
		budget--;
	} while (likely(budget));

	netdev_tx_completed_queue(txring_txq(tx_ring),
				  total_packets, total_bytes);

	i += tx_ring->count;
	tx_ring->next_to_clean = i;

	igc_update_tx_stats(q_vector, total_packets, total_bytes);

	if (tx_ring->xsk_pool) {
		if (xsk_frames)
			xsk_tx_completed(tx_ring->xsk_pool, xsk_frames);
		if (xsk_uses_need_wakeup(tx_ring->xsk_pool))
			xsk_set_tx_need_wakeup(tx_ring->xsk_pool);
		igc_xdp_xmit_zc(tx_ring);
	}

	if (test_bit(IGC_RING_FLAG_TX_DETECT_HANG, &tx_ring->flags)) {
		struct igc_hw *hw = &adapter->hw;

		/* Detect a transmit hang in hardware, this serializes the
		 * check with the clearing of time_stamp and movement of i
		 */
		clear_bit(IGC_RING_FLAG_TX_DETECT_HANG, &tx_ring->flags);
		if (tx_buffer->next_to_watch &&
		    time_after(jiffies, tx_buffer->time_stamp +
		    (adapter->tx_timeout_factor * HZ)) &&
		    !(rd32(IGC_STATUS) & IGC_STATUS_TXOFF) &&
<<<<<<< HEAD
		    (rd32(IGC_TDH(tx_ring->reg_idx)) !=
		     readl(tx_ring->tail))) {
=======
		    (rd32(IGC_TDH(tx_ring->reg_idx)) != readl(tx_ring->tail)) &&
		    !tx_ring->oper_gate_closed) {
>>>>>>> ccf0a997
			/* detected Tx unit hang */
			netdev_err(tx_ring->netdev,
				   "Detected Tx Unit Hang\n"
				   "  Tx Queue             <%d>\n"
				   "  TDH                  <%x>\n"
				   "  TDT                  <%x>\n"
				   "  next_to_use          <%x>\n"
				   "  next_to_clean        <%x>\n"
				   "buffer_info[next_to_clean]\n"
				   "  time_stamp           <%lx>\n"
				   "  next_to_watch        <%p>\n"
				   "  jiffies              <%lx>\n"
				   "  desc.status          <%x>\n",
				   tx_ring->queue_index,
				   rd32(IGC_TDH(tx_ring->reg_idx)),
				   readl(tx_ring->tail),
				   tx_ring->next_to_use,
				   tx_ring->next_to_clean,
				   tx_buffer->time_stamp,
				   tx_buffer->next_to_watch,
				   jiffies,
				   tx_buffer->next_to_watch->wb.status);
			netif_stop_subqueue(tx_ring->netdev,
					    tx_ring->queue_index);

			/* we are about to reset, no point in enabling stuff */
			return true;
		}
	}

#define TX_WAKE_THRESHOLD (DESC_NEEDED * 2)
	if (unlikely(total_packets &&
		     netif_carrier_ok(tx_ring->netdev) &&
		     igc_desc_unused(tx_ring) >= TX_WAKE_THRESHOLD)) {
		/* Make sure that anybody stopping the queue after this
		 * sees the new next_to_clean.
		 */
		smp_mb();
		if (__netif_subqueue_stopped(tx_ring->netdev,
					     tx_ring->queue_index) &&
		    !(test_bit(__IGC_DOWN, &adapter->state))) {
			netif_wake_subqueue(tx_ring->netdev,
					    tx_ring->queue_index);

			u64_stats_update_begin(&tx_ring->tx_syncp);
			tx_ring->tx_stats.restart_queue++;
			u64_stats_update_end(&tx_ring->tx_syncp);
		}
	}

	return !!budget;
}

static int igc_find_mac_filter(struct igc_adapter *adapter,
			       enum igc_mac_filter_type type, const u8 *addr)
{
	struct igc_hw *hw = &adapter->hw;
	int max_entries = hw->mac.rar_entry_count;
	u32 ral, rah;
	int i;

	for (i = 0; i < max_entries; i++) {
		ral = rd32(IGC_RAL(i));
		rah = rd32(IGC_RAH(i));

		if (!(rah & IGC_RAH_AV))
			continue;
		if (!!(rah & IGC_RAH_ASEL_SRC_ADDR) != type)
			continue;
		if ((rah & IGC_RAH_RAH_MASK) !=
		    le16_to_cpup((__le16 *)(addr + 4)))
			continue;
		if (ral != le32_to_cpup((__le32 *)(addr)))
			continue;

		return i;
	}

	return -1;
}

static int igc_get_avail_mac_filter_slot(struct igc_adapter *adapter)
{
	struct igc_hw *hw = &adapter->hw;
	int max_entries = hw->mac.rar_entry_count;
	u32 rah;
	int i;

	for (i = 0; i < max_entries; i++) {
		rah = rd32(IGC_RAH(i));

		if (!(rah & IGC_RAH_AV))
			return i;
	}

	return -1;
}

/**
 * igc_add_mac_filter() - Add MAC address filter
 * @adapter: Pointer to adapter where the filter should be added
 * @type: MAC address filter type (source or destination)
 * @addr: MAC address
 * @queue: If non-negative, queue assignment feature is enabled and frames
 *         matching the filter are enqueued onto 'queue'. Otherwise, queue
 *         assignment is disabled.
 *
 * Return: 0 in case of success, negative errno code otherwise.
 */
static int igc_add_mac_filter(struct igc_adapter *adapter,
			      enum igc_mac_filter_type type, const u8 *addr,
			      int queue)
{
	struct net_device *dev = adapter->netdev;
	int index;

	index = igc_find_mac_filter(adapter, type, addr);
	if (index >= 0)
		goto update_filter;

	index = igc_get_avail_mac_filter_slot(adapter);
	if (index < 0)
		return -ENOSPC;

	netdev_dbg(dev, "Add MAC address filter: index %d type %s address %pM queue %d\n",
		   index, type == IGC_MAC_FILTER_TYPE_DST ? "dst" : "src",
		   addr, queue);

update_filter:
	igc_set_mac_filter_hw(adapter, index, type, addr, queue);
	return 0;
}

/**
 * igc_del_mac_filter() - Delete MAC address filter
 * @adapter: Pointer to adapter where the filter should be deleted from
 * @type: MAC address filter type (source or destination)
 * @addr: MAC address
 */
static void igc_del_mac_filter(struct igc_adapter *adapter,
			       enum igc_mac_filter_type type, const u8 *addr)
{
	struct net_device *dev = adapter->netdev;
	int index;

	index = igc_find_mac_filter(adapter, type, addr);
	if (index < 0)
		return;

	if (index == 0) {
		/* If this is the default filter, we don't actually delete it.
		 * We just reset to its default value i.e. disable queue
		 * assignment.
		 */
		netdev_dbg(dev, "Disable default MAC filter queue assignment");

		igc_set_mac_filter_hw(adapter, 0, type, addr, -1);
	} else {
		netdev_dbg(dev, "Delete MAC address filter: index %d type %s address %pM\n",
			   index,
			   type == IGC_MAC_FILTER_TYPE_DST ? "dst" : "src",
			   addr);

		igc_clear_mac_filter_hw(adapter, index);
	}
}

/**
 * igc_add_vlan_prio_filter() - Add VLAN priority filter
 * @adapter: Pointer to adapter where the filter should be added
 * @prio: VLAN priority value
 * @queue: Queue number which matching frames are assigned to
 *
 * Return: 0 in case of success, negative errno code otherwise.
 */
static int igc_add_vlan_prio_filter(struct igc_adapter *adapter, int prio,
				    int queue)
{
	struct net_device *dev = adapter->netdev;
	struct igc_hw *hw = &adapter->hw;
	u32 vlanpqf;

	vlanpqf = rd32(IGC_VLANPQF);

	if (vlanpqf & IGC_VLANPQF_VALID(prio)) {
		netdev_dbg(dev, "VLAN priority filter already in use\n");
		return -EEXIST;
	}

	vlanpqf |= IGC_VLANPQF_QSEL(prio, queue);
	vlanpqf |= IGC_VLANPQF_VALID(prio);

	wr32(IGC_VLANPQF, vlanpqf);

	netdev_dbg(dev, "Add VLAN priority filter: prio %d queue %d\n",
		   prio, queue);
	return 0;
}

/**
 * igc_del_vlan_prio_filter() - Delete VLAN priority filter
 * @adapter: Pointer to adapter where the filter should be deleted from
 * @prio: VLAN priority value
 */
static void igc_del_vlan_prio_filter(struct igc_adapter *adapter, int prio)
{
	struct igc_hw *hw = &adapter->hw;
	u32 vlanpqf;

	vlanpqf = rd32(IGC_VLANPQF);

	vlanpqf &= ~IGC_VLANPQF_VALID(prio);
	vlanpqf &= ~IGC_VLANPQF_QSEL(prio, IGC_VLANPQF_QUEUE_MASK);

	wr32(IGC_VLANPQF, vlanpqf);

	netdev_dbg(adapter->netdev, "Delete VLAN priority filter: prio %d\n",
		   prio);
}

static int igc_get_avail_etype_filter_slot(struct igc_adapter *adapter)
{
	struct igc_hw *hw = &adapter->hw;
	int i;

	for (i = 0; i < MAX_ETYPE_FILTER; i++) {
		u32 etqf = rd32(IGC_ETQF(i));

		if (!(etqf & IGC_ETQF_FILTER_ENABLE))
			return i;
	}

	return -1;
}

/**
 * igc_add_etype_filter() - Add ethertype filter
 * @adapter: Pointer to adapter where the filter should be added
 * @etype: Ethertype value
 * @queue: If non-negative, queue assignment feature is enabled and frames
 *         matching the filter are enqueued onto 'queue'. Otherwise, queue
 *         assignment is disabled.
 *
 * Return: 0 in case of success, negative errno code otherwise.
 */
static int igc_add_etype_filter(struct igc_adapter *adapter, u16 etype,
				int queue)
{
	struct igc_hw *hw = &adapter->hw;
	int index;
	u32 etqf;

	index = igc_get_avail_etype_filter_slot(adapter);
	if (index < 0)
		return -ENOSPC;

	etqf = rd32(IGC_ETQF(index));

	etqf &= ~IGC_ETQF_ETYPE_MASK;
	etqf |= etype;

	if (queue >= 0) {
		etqf &= ~IGC_ETQF_QUEUE_MASK;
		etqf |= (queue << IGC_ETQF_QUEUE_SHIFT);
		etqf |= IGC_ETQF_QUEUE_ENABLE;
	}

	etqf |= IGC_ETQF_FILTER_ENABLE;

	wr32(IGC_ETQF(index), etqf);

	netdev_dbg(adapter->netdev, "Add ethertype filter: etype %04x queue %d\n",
		   etype, queue);
	return 0;
}

static int igc_find_etype_filter(struct igc_adapter *adapter, u16 etype)
{
	struct igc_hw *hw = &adapter->hw;
	int i;

	for (i = 0; i < MAX_ETYPE_FILTER; i++) {
		u32 etqf = rd32(IGC_ETQF(i));

		if ((etqf & IGC_ETQF_ETYPE_MASK) == etype)
			return i;
	}

	return -1;
}

/**
 * igc_del_etype_filter() - Delete ethertype filter
 * @adapter: Pointer to adapter where the filter should be deleted from
 * @etype: Ethertype value
 */
static void igc_del_etype_filter(struct igc_adapter *adapter, u16 etype)
{
	struct igc_hw *hw = &adapter->hw;
	int index;

	index = igc_find_etype_filter(adapter, etype);
	if (index < 0)
		return;

	wr32(IGC_ETQF(index), 0);

	netdev_dbg(adapter->netdev, "Delete ethertype filter: etype %04x\n",
		   etype);
}

static int igc_flex_filter_select(struct igc_adapter *adapter,
				  struct igc_flex_filter *input,
				  u32 *fhft)
{
	struct igc_hw *hw = &adapter->hw;
	u8 fhft_index;
	u32 fhftsl;

	if (input->index >= MAX_FLEX_FILTER) {
		dev_err(&adapter->pdev->dev, "Wrong Flex Filter index selected!\n");
		return -EINVAL;
	}

	/* Indirect table select register */
	fhftsl = rd32(IGC_FHFTSL);
	fhftsl &= ~IGC_FHFTSL_FTSL_MASK;
	switch (input->index) {
	case 0 ... 7:
		fhftsl |= 0x00;
		break;
	case 8 ... 15:
		fhftsl |= 0x01;
		break;
	case 16 ... 23:
		fhftsl |= 0x02;
		break;
	case 24 ... 31:
		fhftsl |= 0x03;
		break;
	}
	wr32(IGC_FHFTSL, fhftsl);

	/* Normalize index down to host table register */
	fhft_index = input->index % 8;

	*fhft = (fhft_index < 4) ? IGC_FHFT(fhft_index) :
		IGC_FHFT_EXT(fhft_index - 4);

	return 0;
}

static int igc_write_flex_filter_ll(struct igc_adapter *adapter,
				    struct igc_flex_filter *input)
{
	struct device *dev = &adapter->pdev->dev;
	struct igc_hw *hw = &adapter->hw;
	u8 *data = input->data;
	u8 *mask = input->mask;
	u32 queuing;
	u32 fhft;
	u32 wufc;
	int ret;
	int i;

	/* Length has to be aligned to 8. Otherwise the filter will fail. Bail
	 * out early to avoid surprises later.
	 */
	if (input->length % 8 != 0) {
		dev_err(dev, "The length of a flex filter has to be 8 byte aligned!\n");
		return -EINVAL;
	}

	/* Select corresponding flex filter register and get base for host table. */
	ret = igc_flex_filter_select(adapter, input, &fhft);
	if (ret)
		return ret;

	/* When adding a filter globally disable flex filter feature. That is
	 * recommended within the datasheet.
	 */
	wufc = rd32(IGC_WUFC);
	wufc &= ~IGC_WUFC_FLEX_HQ;
	wr32(IGC_WUFC, wufc);

	/* Configure filter */
	queuing = input->length & IGC_FHFT_LENGTH_MASK;
	queuing |= (input->rx_queue << IGC_FHFT_QUEUE_SHIFT) & IGC_FHFT_QUEUE_MASK;
	queuing |= (input->prio << IGC_FHFT_PRIO_SHIFT) & IGC_FHFT_PRIO_MASK;

	if (input->immediate_irq)
		queuing |= IGC_FHFT_IMM_INT;

	if (input->drop)
		queuing |= IGC_FHFT_DROP;

	wr32(fhft + 0xFC, queuing);

	/* Write data (128 byte) and mask (128 bit) */
	for (i = 0; i < 16; ++i) {
		const size_t data_idx = i * 8;
		const size_t row_idx = i * 16;
		u32 dw0 =
			(data[data_idx + 0] << 0) |
			(data[data_idx + 1] << 8) |
			(data[data_idx + 2] << 16) |
			(data[data_idx + 3] << 24);
		u32 dw1 =
			(data[data_idx + 4] << 0) |
			(data[data_idx + 5] << 8) |
			(data[data_idx + 6] << 16) |
			(data[data_idx + 7] << 24);
		u32 tmp;

		/* Write row: dw0, dw1 and mask */
		wr32(fhft + row_idx, dw0);
		wr32(fhft + row_idx + 4, dw1);

		/* mask is only valid for MASK(7, 0) */
		tmp = rd32(fhft + row_idx + 8);
		tmp &= ~GENMASK(7, 0);
		tmp |= mask[i];
		wr32(fhft + row_idx + 8, tmp);
	}

	/* Enable filter. */
	wufc |= IGC_WUFC_FLEX_HQ;
	if (input->index > 8) {
		/* Filter 0-7 are enabled via WUFC. The other 24 filters are not. */
		u32 wufc_ext = rd32(IGC_WUFC_EXT);

		wufc_ext |= (IGC_WUFC_EXT_FLX8 << (input->index - 8));

		wr32(IGC_WUFC_EXT, wufc_ext);
	} else {
		wufc |= (IGC_WUFC_FLX0 << input->index);
	}
	wr32(IGC_WUFC, wufc);

	dev_dbg(&adapter->pdev->dev, "Added flex filter %u to HW.\n",
		input->index);

	return 0;
}

static void igc_flex_filter_add_field(struct igc_flex_filter *flex,
				      const void *src, unsigned int offset,
				      size_t len, const void *mask)
{
	int i;

	/* data */
	memcpy(&flex->data[offset], src, len);

	/* mask */
	for (i = 0; i < len; ++i) {
		const unsigned int idx = i + offset;
		const u8 *ptr = mask;

		if (mask) {
			if (ptr[i] & 0xff)
				flex->mask[idx / 8] |= BIT(idx % 8);

			continue;
		}

		flex->mask[idx / 8] |= BIT(idx % 8);
	}
}

static int igc_find_avail_flex_filter_slot(struct igc_adapter *adapter)
{
	struct igc_hw *hw = &adapter->hw;
	u32 wufc, wufc_ext;
	int i;

	wufc = rd32(IGC_WUFC);
	wufc_ext = rd32(IGC_WUFC_EXT);

	for (i = 0; i < MAX_FLEX_FILTER; i++) {
		if (i < 8) {
			if (!(wufc & (IGC_WUFC_FLX0 << i)))
				return i;
		} else {
			if (!(wufc_ext & (IGC_WUFC_EXT_FLX8 << (i - 8))))
				return i;
		}
	}

	return -ENOSPC;
}

static bool igc_flex_filter_in_use(struct igc_adapter *adapter)
{
	struct igc_hw *hw = &adapter->hw;
	u32 wufc, wufc_ext;

	wufc = rd32(IGC_WUFC);
	wufc_ext = rd32(IGC_WUFC_EXT);

	if (wufc & IGC_WUFC_FILTER_MASK)
		return true;

	if (wufc_ext & IGC_WUFC_EXT_FILTER_MASK)
		return true;

	return false;
}

static int igc_add_flex_filter(struct igc_adapter *adapter,
			       struct igc_nfc_rule *rule)
{
	struct igc_flex_filter flex = { };
	struct igc_nfc_filter *filter = &rule->filter;
	unsigned int eth_offset, user_offset;
	int ret, index;
	bool vlan;

	index = igc_find_avail_flex_filter_slot(adapter);
	if (index < 0)
		return -ENOSPC;

	/* Construct the flex filter:
	 *  -> dest_mac [6]
	 *  -> src_mac [6]
	 *  -> tpid [2]
	 *  -> vlan tci [2]
	 *  -> ether type [2]
	 *  -> user data [8]
	 *  -> = 26 bytes => 32 length
	 */
	flex.index    = index;
	flex.length   = 32;
	flex.rx_queue = rule->action;

	vlan = rule->filter.vlan_tci || rule->filter.vlan_etype;
	eth_offset = vlan ? 16 : 12;
	user_offset = vlan ? 18 : 14;

	/* Add destination MAC  */
	if (rule->filter.match_flags & IGC_FILTER_FLAG_DST_MAC_ADDR)
		igc_flex_filter_add_field(&flex, &filter->dst_addr, 0,
					  ETH_ALEN, NULL);

	/* Add source MAC */
	if (rule->filter.match_flags & IGC_FILTER_FLAG_SRC_MAC_ADDR)
		igc_flex_filter_add_field(&flex, &filter->src_addr, 6,
					  ETH_ALEN, NULL);

	/* Add VLAN etype */
	if (rule->filter.match_flags & IGC_FILTER_FLAG_VLAN_ETYPE)
		igc_flex_filter_add_field(&flex, &filter->vlan_etype, 12,
					  sizeof(filter->vlan_etype),
					  NULL);

	/* Add VLAN TCI */
	if (rule->filter.match_flags & IGC_FILTER_FLAG_VLAN_TCI)
		igc_flex_filter_add_field(&flex, &filter->vlan_tci, 14,
					  sizeof(filter->vlan_tci), NULL);

	/* Add Ether type */
	if (rule->filter.match_flags & IGC_FILTER_FLAG_ETHER_TYPE) {
		__be16 etype = cpu_to_be16(filter->etype);

		igc_flex_filter_add_field(&flex, &etype, eth_offset,
					  sizeof(etype), NULL);
	}

	/* Add user data */
	if (rule->filter.match_flags & IGC_FILTER_FLAG_USER_DATA)
		igc_flex_filter_add_field(&flex, &filter->user_data,
					  user_offset,
					  sizeof(filter->user_data),
					  filter->user_mask);

	/* Add it down to the hardware and enable it. */
	ret = igc_write_flex_filter_ll(adapter, &flex);
	if (ret)
		return ret;

	filter->flex_index = index;

	return 0;
}

static void igc_del_flex_filter(struct igc_adapter *adapter,
				u16 reg_index)
{
	struct igc_hw *hw = &adapter->hw;
	u32 wufc;

	/* Just disable the filter. The filter table itself is kept
	 * intact. Another flex_filter_add() should override the "old" data
	 * then.
	 */
	if (reg_index > 8) {
		u32 wufc_ext = rd32(IGC_WUFC_EXT);

		wufc_ext &= ~(IGC_WUFC_EXT_FLX8 << (reg_index - 8));
		wr32(IGC_WUFC_EXT, wufc_ext);
	} else {
		wufc = rd32(IGC_WUFC);

		wufc &= ~(IGC_WUFC_FLX0 << reg_index);
		wr32(IGC_WUFC, wufc);
	}

	if (igc_flex_filter_in_use(adapter))
		return;

	/* No filters are in use, we may disable flex filters */
	wufc = rd32(IGC_WUFC);
	wufc &= ~IGC_WUFC_FLEX_HQ;
	wr32(IGC_WUFC, wufc);
}

static int igc_enable_nfc_rule(struct igc_adapter *adapter,
			       struct igc_nfc_rule *rule)
{
	int err;

	if (rule->flex) {
		return igc_add_flex_filter(adapter, rule);
	}

	if (rule->filter.match_flags & IGC_FILTER_FLAG_ETHER_TYPE) {
		err = igc_add_etype_filter(adapter, rule->filter.etype,
					   rule->action);
		if (err)
			return err;
	}

	if (rule->filter.match_flags & IGC_FILTER_FLAG_SRC_MAC_ADDR) {
		err = igc_add_mac_filter(adapter, IGC_MAC_FILTER_TYPE_SRC,
					 rule->filter.src_addr, rule->action);
		if (err)
			return err;
	}

	if (rule->filter.match_flags & IGC_FILTER_FLAG_DST_MAC_ADDR) {
		err = igc_add_mac_filter(adapter, IGC_MAC_FILTER_TYPE_DST,
					 rule->filter.dst_addr, rule->action);
		if (err)
			return err;
	}

	if (rule->filter.match_flags & IGC_FILTER_FLAG_VLAN_TCI) {
		int prio = (rule->filter.vlan_tci & VLAN_PRIO_MASK) >>
			   VLAN_PRIO_SHIFT;

		err = igc_add_vlan_prio_filter(adapter, prio, rule->action);
		if (err)
			return err;
	}

	return 0;
}

static void igc_disable_nfc_rule(struct igc_adapter *adapter,
				 const struct igc_nfc_rule *rule)
{
	if (rule->flex) {
		igc_del_flex_filter(adapter, rule->filter.flex_index);
		return;
	}

	if (rule->filter.match_flags & IGC_FILTER_FLAG_ETHER_TYPE)
		igc_del_etype_filter(adapter, rule->filter.etype);

	if (rule->filter.match_flags & IGC_FILTER_FLAG_VLAN_TCI) {
		int prio = (rule->filter.vlan_tci & VLAN_PRIO_MASK) >>
			   VLAN_PRIO_SHIFT;

		igc_del_vlan_prio_filter(adapter, prio);
	}

	if (rule->filter.match_flags & IGC_FILTER_FLAG_SRC_MAC_ADDR)
		igc_del_mac_filter(adapter, IGC_MAC_FILTER_TYPE_SRC,
				   rule->filter.src_addr);

	if (rule->filter.match_flags & IGC_FILTER_FLAG_DST_MAC_ADDR)
		igc_del_mac_filter(adapter, IGC_MAC_FILTER_TYPE_DST,
				   rule->filter.dst_addr);
}

/**
 * igc_get_nfc_rule() - Get NFC rule
 * @adapter: Pointer to adapter
 * @location: Rule location
 *
 * Context: Expects adapter->nfc_rule_lock to be held by caller.
 *
 * Return: Pointer to NFC rule at @location. If not found, NULL.
 */
struct igc_nfc_rule *igc_get_nfc_rule(struct igc_adapter *adapter,
				      u32 location)
{
	struct igc_nfc_rule *rule;

	list_for_each_entry(rule, &adapter->nfc_rule_list, list) {
		if (rule->location == location)
			return rule;
		if (rule->location > location)
			break;
	}

	return NULL;
}

/**
 * igc_del_nfc_rule() - Delete NFC rule
 * @adapter: Pointer to adapter
 * @rule: Pointer to rule to be deleted
 *
 * Disable NFC rule in hardware and delete it from adapter.
 *
 * Context: Expects adapter->nfc_rule_lock to be held by caller.
 */
void igc_del_nfc_rule(struct igc_adapter *adapter, struct igc_nfc_rule *rule)
{
	igc_disable_nfc_rule(adapter, rule);

	list_del(&rule->list);
	adapter->nfc_rule_count--;

	kfree(rule);
}

static void igc_flush_nfc_rules(struct igc_adapter *adapter)
{
	struct igc_nfc_rule *rule, *tmp;

	mutex_lock(&adapter->nfc_rule_lock);

	list_for_each_entry_safe(rule, tmp, &adapter->nfc_rule_list, list)
		igc_del_nfc_rule(adapter, rule);

	mutex_unlock(&adapter->nfc_rule_lock);
}

/**
 * igc_add_nfc_rule() - Add NFC rule
 * @adapter: Pointer to adapter
 * @rule: Pointer to rule to be added
 *
 * Enable NFC rule in hardware and add it to adapter.
 *
 * Context: Expects adapter->nfc_rule_lock to be held by caller.
 *
 * Return: 0 on success, negative errno on failure.
 */
int igc_add_nfc_rule(struct igc_adapter *adapter, struct igc_nfc_rule *rule)
{
	struct igc_nfc_rule *pred, *cur;
	int err;

	err = igc_enable_nfc_rule(adapter, rule);
	if (err)
		return err;

	pred = NULL;
	list_for_each_entry(cur, &adapter->nfc_rule_list, list) {
		if (cur->location >= rule->location)
			break;
		pred = cur;
	}

	list_add(&rule->list, pred ? &pred->list : &adapter->nfc_rule_list);
	adapter->nfc_rule_count++;
	return 0;
}

static void igc_restore_nfc_rules(struct igc_adapter *adapter)
{
	struct igc_nfc_rule *rule;

	mutex_lock(&adapter->nfc_rule_lock);

	list_for_each_entry_reverse(rule, &adapter->nfc_rule_list, list)
		igc_enable_nfc_rule(adapter, rule);

	mutex_unlock(&adapter->nfc_rule_lock);
}

static int igc_uc_sync(struct net_device *netdev, const unsigned char *addr)
{
	struct igc_adapter *adapter = netdev_priv(netdev);

	return igc_add_mac_filter(adapter, IGC_MAC_FILTER_TYPE_DST, addr, -1);
}

static int igc_uc_unsync(struct net_device *netdev, const unsigned char *addr)
{
	struct igc_adapter *adapter = netdev_priv(netdev);

	igc_del_mac_filter(adapter, IGC_MAC_FILTER_TYPE_DST, addr);
	return 0;
}

/**
 * igc_set_rx_mode - Secondary Unicast, Multicast and Promiscuous mode set
 * @netdev: network interface device structure
 *
 * The set_rx_mode entry point is called whenever the unicast or multicast
 * address lists or the network interface flags are updated.  This routine is
 * responsible for configuring the hardware for proper unicast, multicast,
 * promiscuous mode, and all-multi behavior.
 */
static void igc_set_rx_mode(struct net_device *netdev)
{
	struct igc_adapter *adapter = netdev_priv(netdev);
	struct igc_hw *hw = &adapter->hw;
	u32 rctl = 0, rlpml = MAX_JUMBO_FRAME_SIZE;
	int count;

	/* Check for Promiscuous and All Multicast modes */
	if (netdev->flags & IFF_PROMISC) {
		rctl |= IGC_RCTL_UPE | IGC_RCTL_MPE;
	} else {
		if (netdev->flags & IFF_ALLMULTI) {
			rctl |= IGC_RCTL_MPE;
		} else {
			/* Write addresses to the MTA, if the attempt fails
			 * then we should just turn on promiscuous mode so
			 * that we can at least receive multicast traffic
			 */
			count = igc_write_mc_addr_list(netdev);
			if (count < 0)
				rctl |= IGC_RCTL_MPE;
		}
	}

	/* Write addresses to available RAR registers, if there is not
	 * sufficient space to store all the addresses then enable
	 * unicast promiscuous mode
	 */
	if (__dev_uc_sync(netdev, igc_uc_sync, igc_uc_unsync))
		rctl |= IGC_RCTL_UPE;

	/* update state of unicast and multicast */
	rctl |= rd32(IGC_RCTL) & ~(IGC_RCTL_UPE | IGC_RCTL_MPE);
	wr32(IGC_RCTL, rctl);

#if (PAGE_SIZE < 8192)
	if (adapter->max_frame_size <= IGC_MAX_FRAME_BUILD_SKB)
		rlpml = IGC_MAX_FRAME_BUILD_SKB;
#endif
	wr32(IGC_RLPML, rlpml);
}

/**
 * igc_configure - configure the hardware for RX and TX
 * @adapter: private board structure
 */
static void igc_configure(struct igc_adapter *adapter)
{
	struct net_device *netdev = adapter->netdev;
	int i = 0;

	igc_get_hw_control(adapter);
	igc_set_rx_mode(netdev);

	igc_restore_vlan(adapter);

	igc_setup_tctl(adapter);
	igc_setup_mrqc(adapter);
	igc_setup_rctl(adapter);

	igc_set_default_mac_filter(adapter);
	igc_restore_nfc_rules(adapter);

	igc_configure_tx(adapter);
	igc_configure_rx(adapter);

	igc_rx_fifo_flush_base(&adapter->hw);

	/* call igc_desc_unused which always leaves
	 * at least 1 descriptor unused to make sure
	 * next_to_use != next_to_clean
	 */
	for (i = 0; i < adapter->num_rx_queues; i++) {
		struct igc_ring *ring = adapter->rx_ring[i];

		if (ring->xsk_pool)
			igc_alloc_rx_buffers_zc(ring, igc_desc_unused(ring));
		else
			igc_alloc_rx_buffers(ring, igc_desc_unused(ring));
	}
}

/**
 * igc_write_ivar - configure ivar for given MSI-X vector
 * @hw: pointer to the HW structure
 * @msix_vector: vector number we are allocating to a given ring
 * @index: row index of IVAR register to write within IVAR table
 * @offset: column offset of in IVAR, should be multiple of 8
 *
 * The IVAR table consists of 2 columns,
 * each containing an cause allocation for an Rx and Tx ring, and a
 * variable number of rows depending on the number of queues supported.
 */
static void igc_write_ivar(struct igc_hw *hw, int msix_vector,
			   int index, int offset)
{
	u32 ivar = array_rd32(IGC_IVAR0, index);

	/* clear any bits that are currently set */
	ivar &= ~((u32)0xFF << offset);

	/* write vector and valid bit */
	ivar |= (msix_vector | IGC_IVAR_VALID) << offset;

	array_wr32(IGC_IVAR0, index, ivar);
}

static void igc_assign_vector(struct igc_q_vector *q_vector, int msix_vector)
{
	struct igc_adapter *adapter = q_vector->adapter;
	struct igc_hw *hw = &adapter->hw;
	int rx_queue = IGC_N0_QUEUE;
	int tx_queue = IGC_N0_QUEUE;

	if (q_vector->rx.ring)
		rx_queue = q_vector->rx.ring->reg_idx;
	if (q_vector->tx.ring)
		tx_queue = q_vector->tx.ring->reg_idx;

	switch (hw->mac.type) {
	case igc_i225:
		if (rx_queue > IGC_N0_QUEUE)
			igc_write_ivar(hw, msix_vector,
				       rx_queue >> 1,
				       (rx_queue & 0x1) << 4);
		if (tx_queue > IGC_N0_QUEUE)
			igc_write_ivar(hw, msix_vector,
				       tx_queue >> 1,
				       ((tx_queue & 0x1) << 4) + 8);
		q_vector->eims_value = BIT(msix_vector);
		break;
	default:
		WARN_ONCE(hw->mac.type != igc_i225, "Wrong MAC type\n");
		break;
	}

	/* add q_vector eims value to global eims_enable_mask */
	adapter->eims_enable_mask |= q_vector->eims_value;

	/* configure q_vector to set itr on first interrupt */
	q_vector->set_itr = 1;
}

/**
 * igc_configure_msix - Configure MSI-X hardware
 * @adapter: Pointer to adapter structure
 *
 * igc_configure_msix sets up the hardware to properly
 * generate MSI-X interrupts.
 */
static void igc_configure_msix(struct igc_adapter *adapter)
{
	struct igc_hw *hw = &adapter->hw;
	int i, vector = 0;
	u32 tmp;

	adapter->eims_enable_mask = 0;

	/* set vector for other causes, i.e. link changes */
	switch (hw->mac.type) {
	case igc_i225:
		/* Turn on MSI-X capability first, or our settings
		 * won't stick.  And it will take days to debug.
		 */
		wr32(IGC_GPIE, IGC_GPIE_MSIX_MODE |
		     IGC_GPIE_PBA | IGC_GPIE_EIAME |
		     IGC_GPIE_NSICR);

		/* enable msix_other interrupt */
		adapter->eims_other = BIT(vector);
		tmp = (vector++ | IGC_IVAR_VALID) << 8;

		wr32(IGC_IVAR_MISC, tmp);
		break;
	default:
		/* do nothing, since nothing else supports MSI-X */
		break;
	} /* switch (hw->mac.type) */

	adapter->eims_enable_mask |= adapter->eims_other;

	for (i = 0; i < adapter->num_q_vectors; i++)
		igc_assign_vector(adapter->q_vector[i], vector++);

	wrfl();
}

/**
 * igc_irq_enable - Enable default interrupt generation settings
 * @adapter: board private structure
 */
static void igc_irq_enable(struct igc_adapter *adapter)
{
	struct igc_hw *hw = &adapter->hw;

	if (adapter->msix_entries) {
		u32 ims = IGC_IMS_LSC | IGC_IMS_DOUTSYNC | IGC_IMS_DRSTA;
		u32 regval = rd32(IGC_EIAC);

		wr32(IGC_EIAC, regval | adapter->eims_enable_mask);
		regval = rd32(IGC_EIAM);
		wr32(IGC_EIAM, regval | adapter->eims_enable_mask);
		wr32(IGC_EIMS, adapter->eims_enable_mask);
		wr32(IGC_IMS, ims);
	} else {
		wr32(IGC_IMS, IMS_ENABLE_MASK | IGC_IMS_DRSTA);
		wr32(IGC_IAM, IMS_ENABLE_MASK | IGC_IMS_DRSTA);
	}
}

/**
 * igc_irq_disable - Mask off interrupt generation on the NIC
 * @adapter: board private structure
 */
static void igc_irq_disable(struct igc_adapter *adapter)
{
	struct igc_hw *hw = &adapter->hw;

	if (adapter->msix_entries) {
		u32 regval = rd32(IGC_EIAM);

		wr32(IGC_EIAM, regval & ~adapter->eims_enable_mask);
		wr32(IGC_EIMC, adapter->eims_enable_mask);
		regval = rd32(IGC_EIAC);
		wr32(IGC_EIAC, regval & ~adapter->eims_enable_mask);
	}

	wr32(IGC_IAM, 0);
	wr32(IGC_IMC, ~0);
	wrfl();

	if (adapter->msix_entries) {
		int vector = 0, i;

		synchronize_irq(adapter->msix_entries[vector++].vector);

		for (i = 0; i < adapter->num_q_vectors; i++)
			synchronize_irq(adapter->msix_entries[vector++].vector);
	} else {
		synchronize_irq(adapter->pdev->irq);
	}
}

void igc_set_flag_queue_pairs(struct igc_adapter *adapter,
			      const u32 max_rss_queues)
{
	/* Determine if we need to pair queues. */
	/* If rss_queues > half of max_rss_queues, pair the queues in
	 * order to conserve interrupts due to limited supply.
	 */
	if (adapter->rss_queues > (max_rss_queues / 2))
		adapter->flags |= IGC_FLAG_QUEUE_PAIRS;
	else
		adapter->flags &= ~IGC_FLAG_QUEUE_PAIRS;
}

unsigned int igc_get_max_rss_queues(struct igc_adapter *adapter)
{
	return IGC_MAX_RX_QUEUES;
}

static void igc_init_queue_configuration(struct igc_adapter *adapter)
{
	u32 max_rss_queues;

	max_rss_queues = igc_get_max_rss_queues(adapter);
	adapter->rss_queues = min_t(u32, max_rss_queues, num_online_cpus());

	igc_set_flag_queue_pairs(adapter, max_rss_queues);
}

/**
 * igc_reset_q_vector - Reset config for interrupt vector
 * @adapter: board private structure to initialize
 * @v_idx: Index of vector to be reset
 *
 * If NAPI is enabled it will delete any references to the
 * NAPI struct. This is preparation for igc_free_q_vector.
 */
static void igc_reset_q_vector(struct igc_adapter *adapter, int v_idx)
{
	struct igc_q_vector *q_vector = adapter->q_vector[v_idx];

	/* if we're coming from igc_set_interrupt_capability, the vectors are
	 * not yet allocated
	 */
	if (!q_vector)
		return;

	if (q_vector->tx.ring)
		adapter->tx_ring[q_vector->tx.ring->queue_index] = NULL;

	if (q_vector->rx.ring)
		adapter->rx_ring[q_vector->rx.ring->queue_index] = NULL;

	netif_napi_del(&q_vector->napi);
}

/**
 * igc_free_q_vector - Free memory allocated for specific interrupt vector
 * @adapter: board private structure to initialize
 * @v_idx: Index of vector to be freed
 *
 * This function frees the memory allocated to the q_vector.
 */
static void igc_free_q_vector(struct igc_adapter *adapter, int v_idx)
{
	struct igc_q_vector *q_vector = adapter->q_vector[v_idx];

	adapter->q_vector[v_idx] = NULL;

	/* igc_get_stats64() might access the rings on this vector,
	 * we must wait a grace period before freeing it.
	 */
	if (q_vector)
		kfree_rcu(q_vector, rcu);
}

/**
 * igc_free_q_vectors - Free memory allocated for interrupt vectors
 * @adapter: board private structure to initialize
 *
 * This function frees the memory allocated to the q_vectors.  In addition if
 * NAPI is enabled it will delete any references to the NAPI struct prior
 * to freeing the q_vector.
 */
static void igc_free_q_vectors(struct igc_adapter *adapter)
{
	int v_idx = adapter->num_q_vectors;

	adapter->num_tx_queues = 0;
	adapter->num_rx_queues = 0;
	adapter->num_q_vectors = 0;

	while (v_idx--) {
		igc_reset_q_vector(adapter, v_idx);
		igc_free_q_vector(adapter, v_idx);
	}
}

/**
 * igc_update_itr - update the dynamic ITR value based on statistics
 * @q_vector: pointer to q_vector
 * @ring_container: ring info to update the itr for
 *
 * Stores a new ITR value based on packets and byte
 * counts during the last interrupt.  The advantage of per interrupt
 * computation is faster updates and more accurate ITR for the current
 * traffic pattern.  Constants in this function were computed
 * based on theoretical maximum wire speed and thresholds were set based
 * on testing data as well as attempting to minimize response time
 * while increasing bulk throughput.
 * NOTE: These calculations are only valid when operating in a single-
 * queue environment.
 */
static void igc_update_itr(struct igc_q_vector *q_vector,
			   struct igc_ring_container *ring_container)
{
	unsigned int packets = ring_container->total_packets;
	unsigned int bytes = ring_container->total_bytes;
	u8 itrval = ring_container->itr;

	/* no packets, exit with status unchanged */
	if (packets == 0)
		return;

	switch (itrval) {
	case lowest_latency:
		/* handle TSO and jumbo frames */
		if (bytes / packets > 8000)
			itrval = bulk_latency;
		else if ((packets < 5) && (bytes > 512))
			itrval = low_latency;
		break;
	case low_latency:  /* 50 usec aka 20000 ints/s */
		if (bytes > 10000) {
			/* this if handles the TSO accounting */
			if (bytes / packets > 8000)
				itrval = bulk_latency;
			else if ((packets < 10) || ((bytes / packets) > 1200))
				itrval = bulk_latency;
			else if ((packets > 35))
				itrval = lowest_latency;
		} else if (bytes / packets > 2000) {
			itrval = bulk_latency;
		} else if (packets <= 2 && bytes < 512) {
			itrval = lowest_latency;
		}
		break;
	case bulk_latency: /* 250 usec aka 4000 ints/s */
		if (bytes > 25000) {
			if (packets > 35)
				itrval = low_latency;
		} else if (bytes < 1500) {
			itrval = low_latency;
		}
		break;
	}

	/* clear work counters since we have the values we need */
	ring_container->total_bytes = 0;
	ring_container->total_packets = 0;

	/* write updated itr to ring container */
	ring_container->itr = itrval;
}

static void igc_set_itr(struct igc_q_vector *q_vector)
{
	struct igc_adapter *adapter = q_vector->adapter;
	u32 new_itr = q_vector->itr_val;
	u8 current_itr = 0;

	/* for non-gigabit speeds, just fix the interrupt rate at 4000 */
	switch (adapter->link_speed) {
	case SPEED_10:
	case SPEED_100:
		current_itr = 0;
		new_itr = IGC_4K_ITR;
		goto set_itr_now;
	default:
		break;
	}

	igc_update_itr(q_vector, &q_vector->tx);
	igc_update_itr(q_vector, &q_vector->rx);

	current_itr = max(q_vector->rx.itr, q_vector->tx.itr);

	/* conservative mode (itr 3) eliminates the lowest_latency setting */
	if (current_itr == lowest_latency &&
	    ((q_vector->rx.ring && adapter->rx_itr_setting == 3) ||
	    (!q_vector->rx.ring && adapter->tx_itr_setting == 3)))
		current_itr = low_latency;

	switch (current_itr) {
	/* counts and packets in update_itr are dependent on these numbers */
	case lowest_latency:
		new_itr = IGC_70K_ITR; /* 70,000 ints/sec */
		break;
	case low_latency:
		new_itr = IGC_20K_ITR; /* 20,000 ints/sec */
		break;
	case bulk_latency:
		new_itr = IGC_4K_ITR;  /* 4,000 ints/sec */
		break;
	default:
		break;
	}

set_itr_now:
	if (new_itr != q_vector->itr_val) {
		/* this attempts to bias the interrupt rate towards Bulk
		 * by adding intermediate steps when interrupt rate is
		 * increasing
		 */
		new_itr = new_itr > q_vector->itr_val ?
			  max((new_itr * q_vector->itr_val) /
			  (new_itr + (q_vector->itr_val >> 2)),
			  new_itr) : new_itr;
		/* Don't write the value here; it resets the adapter's
		 * internal timer, and causes us to delay far longer than
		 * we should between interrupts.  Instead, we write the ITR
		 * value at the beginning of the next interrupt so the timing
		 * ends up being correct.
		 */
		q_vector->itr_val = new_itr;
		q_vector->set_itr = 1;
	}
}

static void igc_reset_interrupt_capability(struct igc_adapter *adapter)
{
	int v_idx = adapter->num_q_vectors;

	if (adapter->msix_entries) {
		pci_disable_msix(adapter->pdev);
		kfree(adapter->msix_entries);
		adapter->msix_entries = NULL;
	} else if (adapter->flags & IGC_FLAG_HAS_MSI) {
		pci_disable_msi(adapter->pdev);
	}

	while (v_idx--)
		igc_reset_q_vector(adapter, v_idx);
}

/**
 * igc_set_interrupt_capability - set MSI or MSI-X if supported
 * @adapter: Pointer to adapter structure
 * @msix: boolean value for MSI-X capability
 *
 * Attempt to configure interrupts using the best available
 * capabilities of the hardware and kernel.
 */
static void igc_set_interrupt_capability(struct igc_adapter *adapter,
					 bool msix)
{
	int numvecs, i;
	int err;

	if (!msix)
		goto msi_only;
	adapter->flags |= IGC_FLAG_HAS_MSIX;

	/* Number of supported queues. */
	adapter->num_rx_queues = adapter->rss_queues;

	adapter->num_tx_queues = adapter->rss_queues;

	/* start with one vector for every Rx queue */
	numvecs = adapter->num_rx_queues;

	/* if Tx handler is separate add 1 for every Tx queue */
	if (!(adapter->flags & IGC_FLAG_QUEUE_PAIRS))
		numvecs += adapter->num_tx_queues;

	/* store the number of vectors reserved for queues */
	adapter->num_q_vectors = numvecs;

	/* add 1 vector for link status interrupts */
	numvecs++;

	adapter->msix_entries = kcalloc(numvecs, sizeof(struct msix_entry),
					GFP_KERNEL);

	if (!adapter->msix_entries)
		return;

	/* populate entry values */
	for (i = 0; i < numvecs; i++)
		adapter->msix_entries[i].entry = i;

	err = pci_enable_msix_range(adapter->pdev,
				    adapter->msix_entries,
				    numvecs,
				    numvecs);
	if (err > 0)
		return;

	kfree(adapter->msix_entries);
	adapter->msix_entries = NULL;

	igc_reset_interrupt_capability(adapter);

msi_only:
	adapter->flags &= ~IGC_FLAG_HAS_MSIX;

	adapter->rss_queues = 1;
	adapter->flags |= IGC_FLAG_QUEUE_PAIRS;
	adapter->num_rx_queues = 1;
	adapter->num_tx_queues = 1;
	adapter->num_q_vectors = 1;
	if (!pci_enable_msi(adapter->pdev))
		adapter->flags |= IGC_FLAG_HAS_MSI;
}

/**
 * igc_update_ring_itr - update the dynamic ITR value based on packet size
 * @q_vector: pointer to q_vector
 *
 * Stores a new ITR value based on strictly on packet size.  This
 * algorithm is less sophisticated than that used in igc_update_itr,
 * due to the difficulty of synchronizing statistics across multiple
 * receive rings.  The divisors and thresholds used by this function
 * were determined based on theoretical maximum wire speed and testing
 * data, in order to minimize response time while increasing bulk
 * throughput.
 * NOTE: This function is called only when operating in a multiqueue
 * receive environment.
 */
static void igc_update_ring_itr(struct igc_q_vector *q_vector)
{
	struct igc_adapter *adapter = q_vector->adapter;
	int new_val = q_vector->itr_val;
	int avg_wire_size = 0;
	unsigned int packets;

	/* For non-gigabit speeds, just fix the interrupt rate at 4000
	 * ints/sec - ITR timer value of 120 ticks.
	 */
	switch (adapter->link_speed) {
	case SPEED_10:
	case SPEED_100:
		new_val = IGC_4K_ITR;
		goto set_itr_val;
	default:
		break;
	}

	packets = q_vector->rx.total_packets;
	if (packets)
		avg_wire_size = q_vector->rx.total_bytes / packets;

	packets = q_vector->tx.total_packets;
	if (packets)
		avg_wire_size = max_t(u32, avg_wire_size,
				      q_vector->tx.total_bytes / packets);

	/* if avg_wire_size isn't set no work was done */
	if (!avg_wire_size)
		goto clear_counts;

	/* Add 24 bytes to size to account for CRC, preamble, and gap */
	avg_wire_size += 24;

	/* Don't starve jumbo frames */
	avg_wire_size = min(avg_wire_size, 3000);

	/* Give a little boost to mid-size frames */
	if (avg_wire_size > 300 && avg_wire_size < 1200)
		new_val = avg_wire_size / 3;
	else
		new_val = avg_wire_size / 2;

	/* conservative mode (itr 3) eliminates the lowest_latency setting */
	if (new_val < IGC_20K_ITR &&
	    ((q_vector->rx.ring && adapter->rx_itr_setting == 3) ||
	    (!q_vector->rx.ring && adapter->tx_itr_setting == 3)))
		new_val = IGC_20K_ITR;

set_itr_val:
	if (new_val != q_vector->itr_val) {
		q_vector->itr_val = new_val;
		q_vector->set_itr = 1;
	}
clear_counts:
	q_vector->rx.total_bytes = 0;
	q_vector->rx.total_packets = 0;
	q_vector->tx.total_bytes = 0;
	q_vector->tx.total_packets = 0;
}

static void igc_ring_irq_enable(struct igc_q_vector *q_vector)
{
	struct igc_adapter *adapter = q_vector->adapter;
	struct igc_hw *hw = &adapter->hw;

	if ((q_vector->rx.ring && (adapter->rx_itr_setting & 3)) ||
	    (!q_vector->rx.ring && (adapter->tx_itr_setting & 3))) {
		if (adapter->num_q_vectors == 1)
			igc_set_itr(q_vector);
		else
			igc_update_ring_itr(q_vector);
	}

	if (!test_bit(__IGC_DOWN, &adapter->state)) {
		if (adapter->msix_entries)
			wr32(IGC_EIMS, q_vector->eims_value);
		else
			igc_irq_enable(adapter);
	}
}

static void igc_add_ring(struct igc_ring *ring,
			 struct igc_ring_container *head)
{
	head->ring = ring;
	head->count++;
}

/**
 * igc_cache_ring_register - Descriptor ring to register mapping
 * @adapter: board private structure to initialize
 *
 * Once we know the feature-set enabled for the device, we'll cache
 * the register offset the descriptor ring is assigned to.
 */
static void igc_cache_ring_register(struct igc_adapter *adapter)
{
	int i = 0, j = 0;

	switch (adapter->hw.mac.type) {
	case igc_i225:
	default:
		for (; i < adapter->num_rx_queues; i++)
			adapter->rx_ring[i]->reg_idx = i;
		for (; j < adapter->num_tx_queues; j++)
			adapter->tx_ring[j]->reg_idx = j;
		break;
	}
}

/**
 * igc_poll - NAPI Rx polling callback
 * @napi: napi polling structure
 * @budget: count of how many packets we should handle
 */
static int igc_poll(struct napi_struct *napi, int budget)
{
	struct igc_q_vector *q_vector = container_of(napi,
						     struct igc_q_vector,
						     napi);
	struct igc_ring *rx_ring = q_vector->rx.ring;
	bool clean_complete = true;
	int work_done = 0;

	if (q_vector->tx.ring)
		clean_complete = igc_clean_tx_irq(q_vector, budget);

	if (rx_ring) {
		int cleaned = rx_ring->xsk_pool ?
			      igc_clean_rx_irq_zc(q_vector, budget) :
			      igc_clean_rx_irq(q_vector, budget);

		work_done += cleaned;
		if (cleaned >= budget)
			clean_complete = false;
	}

	/* If all work not completed, return budget and keep polling */
	if (!clean_complete)
		return budget;

	/* Exit the polling mode, but don't re-enable interrupts if stack might
	 * poll us due to busy-polling
	 */
	if (likely(napi_complete_done(napi, work_done)))
		igc_ring_irq_enable(q_vector);

	return min(work_done, budget - 1);
}

/**
 * igc_alloc_q_vector - Allocate memory for a single interrupt vector
 * @adapter: board private structure to initialize
 * @v_count: q_vectors allocated on adapter, used for ring interleaving
 * @v_idx: index of vector in adapter struct
 * @txr_count: total number of Tx rings to allocate
 * @txr_idx: index of first Tx ring to allocate
 * @rxr_count: total number of Rx rings to allocate
 * @rxr_idx: index of first Rx ring to allocate
 *
 * We allocate one q_vector.  If allocation fails we return -ENOMEM.
 */
static int igc_alloc_q_vector(struct igc_adapter *adapter,
			      unsigned int v_count, unsigned int v_idx,
			      unsigned int txr_count, unsigned int txr_idx,
			      unsigned int rxr_count, unsigned int rxr_idx)
{
	struct igc_q_vector *q_vector;
	struct igc_ring *ring;
	int ring_count;

	/* igc only supports 1 Tx and/or 1 Rx queue per vector */
	if (txr_count > 1 || rxr_count > 1)
		return -ENOMEM;

	ring_count = txr_count + rxr_count;

	/* allocate q_vector and rings */
	q_vector = adapter->q_vector[v_idx];
	if (!q_vector)
		q_vector = kzalloc(struct_size(q_vector, ring, ring_count),
				   GFP_KERNEL);
	else
		memset(q_vector, 0, struct_size(q_vector, ring, ring_count));
	if (!q_vector)
		return -ENOMEM;

	/* initialize NAPI */
	netif_napi_add(adapter->netdev, &q_vector->napi, igc_poll);

	/* tie q_vector and adapter together */
	adapter->q_vector[v_idx] = q_vector;
	q_vector->adapter = adapter;

	/* initialize work limits */
	q_vector->tx.work_limit = adapter->tx_work_limit;

	/* initialize ITR configuration */
	q_vector->itr_register = adapter->io_addr + IGC_EITR(0);
	q_vector->itr_val = IGC_START_ITR;

	/* initialize pointer to rings */
	ring = q_vector->ring;

	/* initialize ITR */
	if (rxr_count) {
		/* rx or rx/tx vector */
		if (!adapter->rx_itr_setting || adapter->rx_itr_setting > 3)
			q_vector->itr_val = adapter->rx_itr_setting;
	} else {
		/* tx only vector */
		if (!adapter->tx_itr_setting || adapter->tx_itr_setting > 3)
			q_vector->itr_val = adapter->tx_itr_setting;
	}

	if (txr_count) {
		/* assign generic ring traits */
		ring->dev = &adapter->pdev->dev;
		ring->netdev = adapter->netdev;

		/* configure backlink on ring */
		ring->q_vector = q_vector;

		/* update q_vector Tx values */
		igc_add_ring(ring, &q_vector->tx);

		/* apply Tx specific ring traits */
		ring->count = adapter->tx_ring_count;
		ring->queue_index = txr_idx;

		/* assign ring to adapter */
		adapter->tx_ring[txr_idx] = ring;

		/* push pointer to next ring */
		ring++;
	}

	if (rxr_count) {
		/* assign generic ring traits */
		ring->dev = &adapter->pdev->dev;
		ring->netdev = adapter->netdev;

		/* configure backlink on ring */
		ring->q_vector = q_vector;

		/* update q_vector Rx values */
		igc_add_ring(ring, &q_vector->rx);

		/* apply Rx specific ring traits */
		ring->count = adapter->rx_ring_count;
		ring->queue_index = rxr_idx;

		/* assign ring to adapter */
		adapter->rx_ring[rxr_idx] = ring;
	}

	return 0;
}

/**
 * igc_alloc_q_vectors - Allocate memory for interrupt vectors
 * @adapter: board private structure to initialize
 *
 * We allocate one q_vector per queue interrupt.  If allocation fails we
 * return -ENOMEM.
 */
static int igc_alloc_q_vectors(struct igc_adapter *adapter)
{
	int rxr_remaining = adapter->num_rx_queues;
	int txr_remaining = adapter->num_tx_queues;
	int rxr_idx = 0, txr_idx = 0, v_idx = 0;
	int q_vectors = adapter->num_q_vectors;
	int err;

	if (q_vectors >= (rxr_remaining + txr_remaining)) {
		for (; rxr_remaining; v_idx++) {
			err = igc_alloc_q_vector(adapter, q_vectors, v_idx,
						 0, 0, 1, rxr_idx);

			if (err)
				goto err_out;

			/* update counts and index */
			rxr_remaining--;
			rxr_idx++;
		}
	}

	for (; v_idx < q_vectors; v_idx++) {
		int rqpv = DIV_ROUND_UP(rxr_remaining, q_vectors - v_idx);
		int tqpv = DIV_ROUND_UP(txr_remaining, q_vectors - v_idx);

		err = igc_alloc_q_vector(adapter, q_vectors, v_idx,
					 tqpv, txr_idx, rqpv, rxr_idx);

		if (err)
			goto err_out;

		/* update counts and index */
		rxr_remaining -= rqpv;
		txr_remaining -= tqpv;
		rxr_idx++;
		txr_idx++;
	}

	return 0;

err_out:
	adapter->num_tx_queues = 0;
	adapter->num_rx_queues = 0;
	adapter->num_q_vectors = 0;

	while (v_idx--)
		igc_free_q_vector(adapter, v_idx);

	return -ENOMEM;
}

/**
 * igc_init_interrupt_scheme - initialize interrupts, allocate queues/vectors
 * @adapter: Pointer to adapter structure
 * @msix: boolean for MSI-X capability
 *
 * This function initializes the interrupts and allocates all of the queues.
 */
static int igc_init_interrupt_scheme(struct igc_adapter *adapter, bool msix)
{
	struct net_device *dev = adapter->netdev;
	int err = 0;

	igc_set_interrupt_capability(adapter, msix);

	err = igc_alloc_q_vectors(adapter);
	if (err) {
		netdev_err(dev, "Unable to allocate memory for vectors\n");
		goto err_alloc_q_vectors;
	}

	igc_cache_ring_register(adapter);

	return 0;

err_alloc_q_vectors:
	igc_reset_interrupt_capability(adapter);
	return err;
}

/**
 * igc_sw_init - Initialize general software structures (struct igc_adapter)
 * @adapter: board private structure to initialize
 *
 * igc_sw_init initializes the Adapter private data structure.
 * Fields are initialized based on PCI device information and
 * OS network device settings (MTU size).
 */
static int igc_sw_init(struct igc_adapter *adapter)
{
	struct net_device *netdev = adapter->netdev;
	struct pci_dev *pdev = adapter->pdev;
	struct igc_hw *hw = &adapter->hw;

	pci_read_config_word(pdev, PCI_COMMAND, &hw->bus.pci_cmd_word);

	/* set default ring sizes */
	adapter->tx_ring_count = IGC_DEFAULT_TXD;
	adapter->rx_ring_count = IGC_DEFAULT_RXD;

	/* set default ITR values */
	adapter->rx_itr_setting = IGC_DEFAULT_ITR;
	adapter->tx_itr_setting = IGC_DEFAULT_ITR;

	/* set default work limits */
	adapter->tx_work_limit = IGC_DEFAULT_TX_WORK;

	/* adjust max frame to be at least the size of a standard frame */
	adapter->max_frame_size = netdev->mtu + ETH_HLEN + ETH_FCS_LEN +
				VLAN_HLEN;
	adapter->min_frame_size = ETH_ZLEN + ETH_FCS_LEN;

	mutex_init(&adapter->nfc_rule_lock);
	INIT_LIST_HEAD(&adapter->nfc_rule_list);
	adapter->nfc_rule_count = 0;

	spin_lock_init(&adapter->stats64_lock);
	spin_lock_init(&adapter->qbv_tx_lock);
	/* Assume MSI-X interrupts, will be checked during IRQ allocation */
	adapter->flags |= IGC_FLAG_HAS_MSIX;

	igc_init_queue_configuration(adapter);

	/* This call may decrease the number of queues */
	if (igc_init_interrupt_scheme(adapter, true)) {
		netdev_err(netdev, "Unable to allocate memory for queues\n");
		return -ENOMEM;
	}

	/* Explicitly disable IRQ since the NIC can be in any state. */
	igc_irq_disable(adapter);

	set_bit(__IGC_DOWN, &adapter->state);

	return 0;
}

/**
 * igc_up - Open the interface and prepare it to handle traffic
 * @adapter: board private structure
 */
void igc_up(struct igc_adapter *adapter)
{
	struct igc_hw *hw = &adapter->hw;
	int i = 0;

	/* hardware has been reset, we need to reload some things */
	igc_configure(adapter);

	clear_bit(__IGC_DOWN, &adapter->state);

	for (i = 0; i < adapter->num_q_vectors; i++)
		napi_enable(&adapter->q_vector[i]->napi);

	if (adapter->msix_entries)
		igc_configure_msix(adapter);
	else
		igc_assign_vector(adapter->q_vector[0], 0);

	/* Clear any pending interrupts. */
	rd32(IGC_ICR);
	igc_irq_enable(adapter);

	netif_tx_start_all_queues(adapter->netdev);

	/* start the watchdog. */
	hw->mac.get_link_status = true;
	schedule_work(&adapter->watchdog_task);
}

/**
 * igc_update_stats - Update the board statistics counters
 * @adapter: board private structure
 */
void igc_update_stats(struct igc_adapter *adapter)
{
	struct rtnl_link_stats64 *net_stats = &adapter->stats64;
	struct pci_dev *pdev = adapter->pdev;
	struct igc_hw *hw = &adapter->hw;
	u64 _bytes, _packets;
	u64 bytes, packets;
	unsigned int start;
	u32 mpc;
	int i;

	/* Prevent stats update while adapter is being reset, or if the pci
	 * connection is down.
	 */
	if (adapter->link_speed == 0)
		return;
	if (pci_channel_offline(pdev))
		return;

	packets = 0;
	bytes = 0;

	rcu_read_lock();
	for (i = 0; i < adapter->num_rx_queues; i++) {
		struct igc_ring *ring = adapter->rx_ring[i];
		u32 rqdpc = rd32(IGC_RQDPC(i));

		if (hw->mac.type >= igc_i225)
			wr32(IGC_RQDPC(i), 0);

		if (rqdpc) {
			ring->rx_stats.drops += rqdpc;
			net_stats->rx_fifo_errors += rqdpc;
		}

		do {
			start = u64_stats_fetch_begin(&ring->rx_syncp);
			_bytes = ring->rx_stats.bytes;
			_packets = ring->rx_stats.packets;
		} while (u64_stats_fetch_retry(&ring->rx_syncp, start));
		bytes += _bytes;
		packets += _packets;
	}

	net_stats->rx_bytes = bytes;
	net_stats->rx_packets = packets;

	packets = 0;
	bytes = 0;
	for (i = 0; i < adapter->num_tx_queues; i++) {
		struct igc_ring *ring = adapter->tx_ring[i];

		do {
			start = u64_stats_fetch_begin(&ring->tx_syncp);
			_bytes = ring->tx_stats.bytes;
			_packets = ring->tx_stats.packets;
		} while (u64_stats_fetch_retry(&ring->tx_syncp, start));
		bytes += _bytes;
		packets += _packets;
	}
	net_stats->tx_bytes = bytes;
	net_stats->tx_packets = packets;
	rcu_read_unlock();

	/* read stats registers */
	adapter->stats.crcerrs += rd32(IGC_CRCERRS);
	adapter->stats.gprc += rd32(IGC_GPRC);
	adapter->stats.gorc += rd32(IGC_GORCL);
	rd32(IGC_GORCH); /* clear GORCL */
	adapter->stats.bprc += rd32(IGC_BPRC);
	adapter->stats.mprc += rd32(IGC_MPRC);
	adapter->stats.roc += rd32(IGC_ROC);

	adapter->stats.prc64 += rd32(IGC_PRC64);
	adapter->stats.prc127 += rd32(IGC_PRC127);
	adapter->stats.prc255 += rd32(IGC_PRC255);
	adapter->stats.prc511 += rd32(IGC_PRC511);
	adapter->stats.prc1023 += rd32(IGC_PRC1023);
	adapter->stats.prc1522 += rd32(IGC_PRC1522);
	adapter->stats.tlpic += rd32(IGC_TLPIC);
	adapter->stats.rlpic += rd32(IGC_RLPIC);
	adapter->stats.hgptc += rd32(IGC_HGPTC);

	mpc = rd32(IGC_MPC);
	adapter->stats.mpc += mpc;
	net_stats->rx_fifo_errors += mpc;
	adapter->stats.scc += rd32(IGC_SCC);
	adapter->stats.ecol += rd32(IGC_ECOL);
	adapter->stats.mcc += rd32(IGC_MCC);
	adapter->stats.latecol += rd32(IGC_LATECOL);
	adapter->stats.dc += rd32(IGC_DC);
	adapter->stats.rlec += rd32(IGC_RLEC);
	adapter->stats.xonrxc += rd32(IGC_XONRXC);
	adapter->stats.xontxc += rd32(IGC_XONTXC);
	adapter->stats.xoffrxc += rd32(IGC_XOFFRXC);
	adapter->stats.xofftxc += rd32(IGC_XOFFTXC);
	adapter->stats.fcruc += rd32(IGC_FCRUC);
	adapter->stats.gptc += rd32(IGC_GPTC);
	adapter->stats.gotc += rd32(IGC_GOTCL);
	rd32(IGC_GOTCH); /* clear GOTCL */
	adapter->stats.rnbc += rd32(IGC_RNBC);
	adapter->stats.ruc += rd32(IGC_RUC);
	adapter->stats.rfc += rd32(IGC_RFC);
	adapter->stats.rjc += rd32(IGC_RJC);
	adapter->stats.tor += rd32(IGC_TORH);
	adapter->stats.tot += rd32(IGC_TOTH);
	adapter->stats.tpr += rd32(IGC_TPR);

	adapter->stats.ptc64 += rd32(IGC_PTC64);
	adapter->stats.ptc127 += rd32(IGC_PTC127);
	adapter->stats.ptc255 += rd32(IGC_PTC255);
	adapter->stats.ptc511 += rd32(IGC_PTC511);
	adapter->stats.ptc1023 += rd32(IGC_PTC1023);
	adapter->stats.ptc1522 += rd32(IGC_PTC1522);

	adapter->stats.mptc += rd32(IGC_MPTC);
	adapter->stats.bptc += rd32(IGC_BPTC);

	adapter->stats.tpt += rd32(IGC_TPT);
	adapter->stats.colc += rd32(IGC_COLC);
	adapter->stats.colc += rd32(IGC_RERC);

	adapter->stats.algnerrc += rd32(IGC_ALGNERRC);

	adapter->stats.tsctc += rd32(IGC_TSCTC);

	adapter->stats.iac += rd32(IGC_IAC);

	/* Fill out the OS statistics structure */
	net_stats->multicast = adapter->stats.mprc;
	net_stats->collisions = adapter->stats.colc;

	/* Rx Errors */

	/* RLEC on some newer hardware can be incorrect so build
	 * our own version based on RUC and ROC
	 */
	net_stats->rx_errors = adapter->stats.rxerrc +
		adapter->stats.crcerrs + adapter->stats.algnerrc +
		adapter->stats.ruc + adapter->stats.roc +
		adapter->stats.cexterr;
	net_stats->rx_length_errors = adapter->stats.ruc +
				      adapter->stats.roc;
	net_stats->rx_crc_errors = adapter->stats.crcerrs;
	net_stats->rx_frame_errors = adapter->stats.algnerrc;
	net_stats->rx_missed_errors = adapter->stats.mpc;

	/* Tx Errors */
	net_stats->tx_errors = adapter->stats.ecol +
			       adapter->stats.latecol;
	net_stats->tx_aborted_errors = adapter->stats.ecol;
	net_stats->tx_window_errors = adapter->stats.latecol;
	net_stats->tx_carrier_errors = adapter->stats.tncrs;

	/* Tx Dropped */
	net_stats->tx_dropped = adapter->stats.txdrop;

	/* Management Stats */
	adapter->stats.mgptc += rd32(IGC_MGTPTC);
	adapter->stats.mgprc += rd32(IGC_MGTPRC);
	adapter->stats.mgpdc += rd32(IGC_MGTPDC);
}

/**
 * igc_down - Close the interface
 * @adapter: board private structure
 */
void igc_down(struct igc_adapter *adapter)
{
	struct net_device *netdev = adapter->netdev;
	struct igc_hw *hw = &adapter->hw;
	u32 tctl, rctl;
	int i = 0;

	set_bit(__IGC_DOWN, &adapter->state);

	igc_ptp_suspend(adapter);

	if (pci_device_is_present(adapter->pdev)) {
		/* disable receives in the hardware */
		rctl = rd32(IGC_RCTL);
		wr32(IGC_RCTL, rctl & ~IGC_RCTL_EN);
		/* flush and sleep below */
	}
	/* set trans_start so we don't get spurious watchdogs during reset */
	netif_trans_update(netdev);

	netif_carrier_off(netdev);
	netif_tx_stop_all_queues(netdev);

	if (pci_device_is_present(adapter->pdev)) {
		/* disable transmits in the hardware */
		tctl = rd32(IGC_TCTL);
		tctl &= ~IGC_TCTL_EN;
		wr32(IGC_TCTL, tctl);
		/* flush both disables and wait for them to finish */
		wrfl();
		usleep_range(10000, 20000);

		igc_irq_disable(adapter);
	}

	adapter->flags &= ~IGC_FLAG_NEED_LINK_UPDATE;

	for (i = 0; i < adapter->num_q_vectors; i++) {
		if (adapter->q_vector[i]) {
			napi_synchronize(&adapter->q_vector[i]->napi);
			napi_disable(&adapter->q_vector[i]->napi);
		}
	}

	del_timer_sync(&adapter->watchdog_timer);
	del_timer_sync(&adapter->phy_info_timer);

	/* record the stats before reset*/
	spin_lock(&adapter->stats64_lock);
	igc_update_stats(adapter);
	spin_unlock(&adapter->stats64_lock);

	adapter->link_speed = 0;
	adapter->link_duplex = 0;

	if (!pci_channel_offline(adapter->pdev))
		igc_reset(adapter);

	/* clear VLAN promisc flag so VFTA will be updated if necessary */
	adapter->flags &= ~IGC_FLAG_VLAN_PROMISC;

	igc_disable_all_tx_rings_hw(adapter);
	igc_clean_all_tx_rings(adapter);
	igc_clean_all_rx_rings(adapter);
}

void igc_reinit_locked(struct igc_adapter *adapter)
{
	while (test_and_set_bit(__IGC_RESETTING, &adapter->state))
		usleep_range(1000, 2000);
	igc_down(adapter);
	igc_up(adapter);
	clear_bit(__IGC_RESETTING, &adapter->state);
}

static void igc_reset_task(struct work_struct *work)
{
	struct igc_adapter *adapter;

	adapter = container_of(work, struct igc_adapter, reset_task);

	rtnl_lock();
	/* If we're already down or resetting, just bail */
	if (test_bit(__IGC_DOWN, &adapter->state) ||
	    test_bit(__IGC_RESETTING, &adapter->state)) {
		rtnl_unlock();
		return;
	}

	igc_rings_dump(adapter);
	igc_regs_dump(adapter);
	netdev_err(adapter->netdev, "Reset adapter\n");
	igc_reinit_locked(adapter);
	rtnl_unlock();
}

/**
 * igc_change_mtu - Change the Maximum Transfer Unit
 * @netdev: network interface device structure
 * @new_mtu: new value for maximum frame size
 *
 * Returns 0 on success, negative on failure
 */
static int igc_change_mtu(struct net_device *netdev, int new_mtu)
{
	int max_frame = new_mtu + ETH_HLEN + ETH_FCS_LEN + VLAN_HLEN;
	struct igc_adapter *adapter = netdev_priv(netdev);

	if (igc_xdp_is_enabled(adapter) && new_mtu > ETH_DATA_LEN) {
		netdev_dbg(netdev, "Jumbo frames not supported with XDP");
		return -EINVAL;
	}

	/* adjust max frame to be at least the size of a standard frame */
	if (max_frame < (ETH_FRAME_LEN + ETH_FCS_LEN))
		max_frame = ETH_FRAME_LEN + ETH_FCS_LEN;

	while (test_and_set_bit(__IGC_RESETTING, &adapter->state))
		usleep_range(1000, 2000);

	/* igc_down has a dependency on max_frame_size */
	adapter->max_frame_size = max_frame;

	if (netif_running(netdev))
		igc_down(adapter);

	netdev_dbg(netdev, "changing MTU from %d to %d\n", netdev->mtu, new_mtu);
	netdev->mtu = new_mtu;

	if (netif_running(netdev))
		igc_up(adapter);
	else
		igc_reset(adapter);

	clear_bit(__IGC_RESETTING, &adapter->state);

	return 0;
}

/**
 * igc_tx_timeout - Respond to a Tx Hang
 * @netdev: network interface device structure
 * @txqueue: queue number that timed out
 **/
static void igc_tx_timeout(struct net_device *netdev,
			   unsigned int __always_unused txqueue)
{
	struct igc_adapter *adapter = netdev_priv(netdev);
	struct igc_hw *hw = &adapter->hw;

	/* Do the reset outside of interrupt context */
	adapter->tx_timeout_count++;
	schedule_work(&adapter->reset_task);
	wr32(IGC_EICS,
	     (adapter->eims_enable_mask & ~adapter->eims_other));
}

/**
 * igc_get_stats64 - Get System Network Statistics
 * @netdev: network interface device structure
 * @stats: rtnl_link_stats64 pointer
 *
 * Returns the address of the device statistics structure.
 * The statistics are updated here and also from the timer callback.
 */
static void igc_get_stats64(struct net_device *netdev,
			    struct rtnl_link_stats64 *stats)
{
	struct igc_adapter *adapter = netdev_priv(netdev);

	spin_lock(&adapter->stats64_lock);
	if (!test_bit(__IGC_RESETTING, &adapter->state))
		igc_update_stats(adapter);
	memcpy(stats, &adapter->stats64, sizeof(*stats));
	spin_unlock(&adapter->stats64_lock);
}

static netdev_features_t igc_fix_features(struct net_device *netdev,
					  netdev_features_t features)
{
	/* Since there is no support for separate Rx/Tx vlan accel
	 * enable/disable make sure Tx flag is always in same state as Rx.
	 */
	if (features & NETIF_F_HW_VLAN_CTAG_RX)
		features |= NETIF_F_HW_VLAN_CTAG_TX;
	else
		features &= ~NETIF_F_HW_VLAN_CTAG_TX;

	return features;
}

static int igc_set_features(struct net_device *netdev,
			    netdev_features_t features)
{
	netdev_features_t changed = netdev->features ^ features;
	struct igc_adapter *adapter = netdev_priv(netdev);

	if (changed & NETIF_F_HW_VLAN_CTAG_RX)
		igc_vlan_mode(netdev, features);

	/* Add VLAN support */
	if (!(changed & (NETIF_F_RXALL | NETIF_F_NTUPLE)))
		return 0;

	if (!(features & NETIF_F_NTUPLE))
		igc_flush_nfc_rules(adapter);

	netdev->features = features;

	if (netif_running(netdev))
		igc_reinit_locked(adapter);
	else
		igc_reset(adapter);

	return 1;
}

static netdev_features_t
igc_features_check(struct sk_buff *skb, struct net_device *dev,
		   netdev_features_t features)
{
	unsigned int network_hdr_len, mac_hdr_len;

	/* Make certain the headers can be described by a context descriptor */
	mac_hdr_len = skb_network_header(skb) - skb->data;
	if (unlikely(mac_hdr_len > IGC_MAX_MAC_HDR_LEN))
		return features & ~(NETIF_F_HW_CSUM |
				    NETIF_F_SCTP_CRC |
				    NETIF_F_HW_VLAN_CTAG_TX |
				    NETIF_F_TSO |
				    NETIF_F_TSO6);

	network_hdr_len = skb_checksum_start(skb) - skb_network_header(skb);
	if (unlikely(network_hdr_len >  IGC_MAX_NETWORK_HDR_LEN))
		return features & ~(NETIF_F_HW_CSUM |
				    NETIF_F_SCTP_CRC |
				    NETIF_F_TSO |
				    NETIF_F_TSO6);

	/* We can only support IPv4 TSO in tunnels if we can mangle the
	 * inner IP ID field, so strip TSO if MANGLEID is not supported.
	 */
	if (skb->encapsulation && !(features & NETIF_F_TSO_MANGLEID))
		features &= ~NETIF_F_TSO;

	return features;
}

static void igc_tsync_interrupt(struct igc_adapter *adapter)
{
	u32 ack, tsauxc, sec, nsec, tsicr;
	struct igc_hw *hw = &adapter->hw;
	struct ptp_clock_event event;
	struct timespec64 ts;

	tsicr = rd32(IGC_TSICR);
	ack = 0;

	if (tsicr & IGC_TSICR_SYS_WRAP) {
		event.type = PTP_CLOCK_PPS;
		if (adapter->ptp_caps.pps)
			ptp_clock_event(adapter->ptp_clock, &event);
		ack |= IGC_TSICR_SYS_WRAP;
	}

	if (tsicr & IGC_TSICR_TXTS) {
		/* retrieve hardware timestamp */
		igc_ptp_tx_tstamp_event(adapter);
		ack |= IGC_TSICR_TXTS;
	}

	if (tsicr & IGC_TSICR_TT0) {
		spin_lock(&adapter->tmreg_lock);
		ts = timespec64_add(adapter->perout[0].start,
				    adapter->perout[0].period);
		wr32(IGC_TRGTTIML0, ts.tv_nsec | IGC_TT_IO_TIMER_SEL_SYSTIM0);
		wr32(IGC_TRGTTIMH0, (u32)ts.tv_sec);
		tsauxc = rd32(IGC_TSAUXC);
		tsauxc |= IGC_TSAUXC_EN_TT0;
		wr32(IGC_TSAUXC, tsauxc);
		adapter->perout[0].start = ts;
		spin_unlock(&adapter->tmreg_lock);
		ack |= IGC_TSICR_TT0;
	}

	if (tsicr & IGC_TSICR_TT1) {
		spin_lock(&adapter->tmreg_lock);
		ts = timespec64_add(adapter->perout[1].start,
				    adapter->perout[1].period);
		wr32(IGC_TRGTTIML1, ts.tv_nsec | IGC_TT_IO_TIMER_SEL_SYSTIM0);
		wr32(IGC_TRGTTIMH1, (u32)ts.tv_sec);
		tsauxc = rd32(IGC_TSAUXC);
		tsauxc |= IGC_TSAUXC_EN_TT1;
		wr32(IGC_TSAUXC, tsauxc);
		adapter->perout[1].start = ts;
		spin_unlock(&adapter->tmreg_lock);
		ack |= IGC_TSICR_TT1;
	}

	if (tsicr & IGC_TSICR_AUTT0) {
		nsec = rd32(IGC_AUXSTMPL0);
		sec  = rd32(IGC_AUXSTMPH0);
		event.type = PTP_CLOCK_EXTTS;
		event.index = 0;
		event.timestamp = sec * NSEC_PER_SEC + nsec;
		ptp_clock_event(adapter->ptp_clock, &event);
		ack |= IGC_TSICR_AUTT0;
	}

	if (tsicr & IGC_TSICR_AUTT1) {
		nsec = rd32(IGC_AUXSTMPL1);
		sec  = rd32(IGC_AUXSTMPH1);
		event.type = PTP_CLOCK_EXTTS;
		event.index = 1;
		event.timestamp = sec * NSEC_PER_SEC + nsec;
		ptp_clock_event(adapter->ptp_clock, &event);
		ack |= IGC_TSICR_AUTT1;
	}

	/* acknowledge the interrupts */
	wr32(IGC_TSICR, ack);
}

/**
 * igc_msix_other - msix other interrupt handler
 * @irq: interrupt number
 * @data: pointer to a q_vector
 */
static irqreturn_t igc_msix_other(int irq, void *data)
{
	struct igc_adapter *adapter = data;
	struct igc_hw *hw = &adapter->hw;
	u32 icr = rd32(IGC_ICR);

	/* reading ICR causes bit 31 of EICR to be cleared */
	if (icr & IGC_ICR_DRSTA)
		schedule_work(&adapter->reset_task);

	if (icr & IGC_ICR_DOUTSYNC) {
		/* HW is reporting DMA is out of sync */
		adapter->stats.doosync++;
	}

	if (icr & IGC_ICR_LSC) {
		hw->mac.get_link_status = true;
		/* guard against interrupt when we're going down */
		if (!test_bit(__IGC_DOWN, &adapter->state))
			mod_timer(&adapter->watchdog_timer, jiffies + 1);
	}

	if (icr & IGC_ICR_TS)
		igc_tsync_interrupt(adapter);

	wr32(IGC_EIMS, adapter->eims_other);

	return IRQ_HANDLED;
}

static void igc_write_itr(struct igc_q_vector *q_vector)
{
	u32 itr_val = q_vector->itr_val & IGC_QVECTOR_MASK;

	if (!q_vector->set_itr)
		return;

	if (!itr_val)
		itr_val = IGC_ITR_VAL_MASK;

	itr_val |= IGC_EITR_CNT_IGNR;

	writel(itr_val, q_vector->itr_register);
	q_vector->set_itr = 0;
}

static irqreturn_t igc_msix_ring(int irq, void *data)
{
	struct igc_q_vector *q_vector = data;

	/* Write the ITR value calculated from the previous interrupt. */
	igc_write_itr(q_vector);

	napi_schedule(&q_vector->napi);

	return IRQ_HANDLED;
}

/**
 * igc_request_msix - Initialize MSI-X interrupts
 * @adapter: Pointer to adapter structure
 *
 * igc_request_msix allocates MSI-X vectors and requests interrupts from the
 * kernel.
 */
static int igc_request_msix(struct igc_adapter *adapter)
{
	unsigned int num_q_vectors = adapter->num_q_vectors;
	int i = 0, err = 0, vector = 0, free_vector = 0;
	struct net_device *netdev = adapter->netdev;

	err = request_irq(adapter->msix_entries[vector].vector,
			  &igc_msix_other, 0, netdev->name, adapter);
	if (err)
		goto err_out;

	if (num_q_vectors > MAX_Q_VECTORS) {
		num_q_vectors = MAX_Q_VECTORS;
		dev_warn(&adapter->pdev->dev,
			 "The number of queue vectors (%d) is higher than max allowed (%d)\n",
			 adapter->num_q_vectors, MAX_Q_VECTORS);
	}
	for (i = 0; i < num_q_vectors; i++) {
		struct igc_q_vector *q_vector = adapter->q_vector[i];

		vector++;

		q_vector->itr_register = adapter->io_addr + IGC_EITR(vector);

		if (q_vector->rx.ring && q_vector->tx.ring)
			sprintf(q_vector->name, "%s-TxRx-%u", netdev->name,
				q_vector->rx.ring->queue_index);
		else if (q_vector->tx.ring)
			sprintf(q_vector->name, "%s-tx-%u", netdev->name,
				q_vector->tx.ring->queue_index);
		else if (q_vector->rx.ring)
			sprintf(q_vector->name, "%s-rx-%u", netdev->name,
				q_vector->rx.ring->queue_index);
		else
			sprintf(q_vector->name, "%s-unused", netdev->name);

		err = request_irq(adapter->msix_entries[vector].vector,
				  igc_msix_ring, 0, q_vector->name,
				  q_vector);
		if (err)
			goto err_free;
	}

	igc_configure_msix(adapter);
	return 0;

err_free:
	/* free already assigned IRQs */
	free_irq(adapter->msix_entries[free_vector++].vector, adapter);

	vector--;
	for (i = 0; i < vector; i++) {
		free_irq(adapter->msix_entries[free_vector++].vector,
			 adapter->q_vector[i]);
	}
err_out:
	return err;
}

/**
 * igc_clear_interrupt_scheme - reset the device to a state of no interrupts
 * @adapter: Pointer to adapter structure
 *
 * This function resets the device so that it has 0 rx queues, tx queues, and
 * MSI-X interrupts allocated.
 */
static void igc_clear_interrupt_scheme(struct igc_adapter *adapter)
{
	igc_free_q_vectors(adapter);
	igc_reset_interrupt_capability(adapter);
}

/* Need to wait a few seconds after link up to get diagnostic information from
 * the phy
 */
static void igc_update_phy_info(struct timer_list *t)
{
	struct igc_adapter *adapter = from_timer(adapter, t, phy_info_timer);

	igc_get_phy_info(&adapter->hw);
}

/**
 * igc_has_link - check shared code for link and determine up/down
 * @adapter: pointer to driver private info
 */
bool igc_has_link(struct igc_adapter *adapter)
{
	struct igc_hw *hw = &adapter->hw;
	bool link_active = false;

	/* get_link_status is set on LSC (link status) interrupt or
	 * rx sequence error interrupt.  get_link_status will stay
	 * false until the igc_check_for_link establishes link
	 * for copper adapters ONLY
	 */
	if (!hw->mac.get_link_status)
		return true;
	hw->mac.ops.check_for_link(hw);
	link_active = !hw->mac.get_link_status;

	if (hw->mac.type == igc_i225) {
		if (!netif_carrier_ok(adapter->netdev)) {
			adapter->flags &= ~IGC_FLAG_NEED_LINK_UPDATE;
		} else if (!(adapter->flags & IGC_FLAG_NEED_LINK_UPDATE)) {
			adapter->flags |= IGC_FLAG_NEED_LINK_UPDATE;
			adapter->link_check_timeout = jiffies;
		}
	}

	return link_active;
}

/**
 * igc_watchdog - Timer Call-back
 * @t: timer for the watchdog
 */
static void igc_watchdog(struct timer_list *t)
{
	struct igc_adapter *adapter = from_timer(adapter, t, watchdog_timer);
	/* Do the rest outside of interrupt context */
	schedule_work(&adapter->watchdog_task);
}

static void igc_watchdog_task(struct work_struct *work)
{
	struct igc_adapter *adapter = container_of(work,
						   struct igc_adapter,
						   watchdog_task);
	struct net_device *netdev = adapter->netdev;
	struct igc_hw *hw = &adapter->hw;
	struct igc_phy_info *phy = &hw->phy;
	u16 phy_data, retry_count = 20;
	u32 link;
	int i;

	link = igc_has_link(adapter);

	if (adapter->flags & IGC_FLAG_NEED_LINK_UPDATE) {
		if (time_after(jiffies, (adapter->link_check_timeout + HZ)))
			adapter->flags &= ~IGC_FLAG_NEED_LINK_UPDATE;
		else
			link = false;
	}

	if (link) {
		/* Cancel scheduled suspend requests. */
		pm_runtime_resume(netdev->dev.parent);

		if (!netif_carrier_ok(netdev)) {
			u32 ctrl;

			hw->mac.ops.get_speed_and_duplex(hw,
							 &adapter->link_speed,
							 &adapter->link_duplex);

			ctrl = rd32(IGC_CTRL);
			/* Link status message must follow this format */
			netdev_info(netdev,
				    "NIC Link is Up %d Mbps %s Duplex, Flow Control: %s\n",
				    adapter->link_speed,
				    adapter->link_duplex == FULL_DUPLEX ?
				    "Full" : "Half",
				    (ctrl & IGC_CTRL_TFCE) &&
				    (ctrl & IGC_CTRL_RFCE) ? "RX/TX" :
				    (ctrl & IGC_CTRL_RFCE) ?  "RX" :
				    (ctrl & IGC_CTRL_TFCE) ?  "TX" : "None");

			/* disable EEE if enabled */
			if ((adapter->flags & IGC_FLAG_EEE) &&
			    adapter->link_duplex == HALF_DUPLEX) {
				netdev_info(netdev,
					    "EEE Disabled: unsupported at half duplex. Re-enable using ethtool when at full duplex\n");
				adapter->hw.dev_spec._base.eee_enable = false;
				adapter->flags &= ~IGC_FLAG_EEE;
			}

			/* check if SmartSpeed worked */
			igc_check_downshift(hw);
			if (phy->speed_downgraded)
				netdev_warn(netdev, "Link Speed was downgraded by SmartSpeed\n");

			/* adjust timeout factor according to speed/duplex */
			adapter->tx_timeout_factor = 1;
			switch (adapter->link_speed) {
			case SPEED_10:
				adapter->tx_timeout_factor = 14;
				break;
			case SPEED_100:
			case SPEED_1000:
			case SPEED_2500:
				adapter->tx_timeout_factor = 1;
				break;
			}

			/* Once the launch time has been set on the wire, there
			 * is a delay before the link speed can be determined
			 * based on link-up activity. Write into the register
			 * as soon as we know the correct link speed.
			 */
			igc_tsn_adjust_txtime_offset(adapter);

			if (adapter->link_speed != SPEED_1000)
				goto no_wait;

			/* wait for Remote receiver status OK */
retry_read_status:
			if (!igc_read_phy_reg(hw, PHY_1000T_STATUS,
					      &phy_data)) {
				if (!(phy_data & SR_1000T_REMOTE_RX_STATUS) &&
				    retry_count) {
					msleep(100);
					retry_count--;
					goto retry_read_status;
				} else if (!retry_count) {
					netdev_err(netdev, "exceed max 2 second\n");
				}
			} else {
				netdev_err(netdev, "read 1000Base-T Status Reg\n");
			}
no_wait:
			netif_carrier_on(netdev);

			/* link state has changed, schedule phy info update */
			if (!test_bit(__IGC_DOWN, &adapter->state))
				mod_timer(&adapter->phy_info_timer,
					  round_jiffies(jiffies + 2 * HZ));
		}
	} else {
		if (netif_carrier_ok(netdev)) {
			adapter->link_speed = 0;
			adapter->link_duplex = 0;

			/* Links status message must follow this format */
			netdev_info(netdev, "NIC Link is Down\n");
			netif_carrier_off(netdev);

			/* link state has changed, schedule phy info update */
			if (!test_bit(__IGC_DOWN, &adapter->state))
				mod_timer(&adapter->phy_info_timer,
					  round_jiffies(jiffies + 2 * HZ));

			pm_schedule_suspend(netdev->dev.parent,
					    MSEC_PER_SEC * 5);
		}
	}

	spin_lock(&adapter->stats64_lock);
	igc_update_stats(adapter);
	spin_unlock(&adapter->stats64_lock);

	for (i = 0; i < adapter->num_tx_queues; i++) {
		struct igc_ring *tx_ring = adapter->tx_ring[i];

		if (!netif_carrier_ok(netdev)) {
			/* We've lost link, so the controller stops DMA,
			 * but we've got queued Tx work that's never going
			 * to get done, so reset controller to flush Tx.
			 * (Do the reset outside of interrupt context).
			 */
			if (igc_desc_unused(tx_ring) + 1 < tx_ring->count) {
				adapter->tx_timeout_count++;
				schedule_work(&adapter->reset_task);
				/* return immediately since reset is imminent */
				return;
			}
		}

		/* Force detection of hung controller every watchdog period */
		set_bit(IGC_RING_FLAG_TX_DETECT_HANG, &tx_ring->flags);
	}

	/* Cause software interrupt to ensure Rx ring is cleaned */
	if (adapter->flags & IGC_FLAG_HAS_MSIX) {
		u32 eics = 0;

		for (i = 0; i < adapter->num_q_vectors; i++)
			eics |= adapter->q_vector[i]->eims_value;
		wr32(IGC_EICS, eics);
	} else {
		wr32(IGC_ICS, IGC_ICS_RXDMT0);
	}

	igc_ptp_tx_hang(adapter);

	/* Reset the timer */
	if (!test_bit(__IGC_DOWN, &adapter->state)) {
		if (adapter->flags & IGC_FLAG_NEED_LINK_UPDATE)
			mod_timer(&adapter->watchdog_timer,
				  round_jiffies(jiffies +  HZ));
		else
			mod_timer(&adapter->watchdog_timer,
				  round_jiffies(jiffies + 2 * HZ));
	}
}

/**
 * igc_intr_msi - Interrupt Handler
 * @irq: interrupt number
 * @data: pointer to a network interface device structure
 */
static irqreturn_t igc_intr_msi(int irq, void *data)
{
	struct igc_adapter *adapter = data;
	struct igc_q_vector *q_vector = adapter->q_vector[0];
	struct igc_hw *hw = &adapter->hw;
	/* read ICR disables interrupts using IAM */
	u32 icr = rd32(IGC_ICR);

	igc_write_itr(q_vector);

	if (icr & IGC_ICR_DRSTA)
		schedule_work(&adapter->reset_task);

	if (icr & IGC_ICR_DOUTSYNC) {
		/* HW is reporting DMA is out of sync */
		adapter->stats.doosync++;
	}

	if (icr & (IGC_ICR_RXSEQ | IGC_ICR_LSC)) {
		hw->mac.get_link_status = true;
		if (!test_bit(__IGC_DOWN, &adapter->state))
			mod_timer(&adapter->watchdog_timer, jiffies + 1);
	}

	if (icr & IGC_ICR_TS)
		igc_tsync_interrupt(adapter);

	napi_schedule(&q_vector->napi);

	return IRQ_HANDLED;
}

/**
 * igc_intr - Legacy Interrupt Handler
 * @irq: interrupt number
 * @data: pointer to a network interface device structure
 */
static irqreturn_t igc_intr(int irq, void *data)
{
	struct igc_adapter *adapter = data;
	struct igc_q_vector *q_vector = adapter->q_vector[0];
	struct igc_hw *hw = &adapter->hw;
	/* Interrupt Auto-Mask...upon reading ICR, interrupts are masked.  No
	 * need for the IMC write
	 */
	u32 icr = rd32(IGC_ICR);

	/* IMS will not auto-mask if INT_ASSERTED is not set, and if it is
	 * not set, then the adapter didn't send an interrupt
	 */
	if (!(icr & IGC_ICR_INT_ASSERTED))
		return IRQ_NONE;

	igc_write_itr(q_vector);

	if (icr & IGC_ICR_DRSTA)
		schedule_work(&adapter->reset_task);

	if (icr & IGC_ICR_DOUTSYNC) {
		/* HW is reporting DMA is out of sync */
		adapter->stats.doosync++;
	}

	if (icr & (IGC_ICR_RXSEQ | IGC_ICR_LSC)) {
		hw->mac.get_link_status = true;
		/* guard against interrupt when we're going down */
		if (!test_bit(__IGC_DOWN, &adapter->state))
			mod_timer(&adapter->watchdog_timer, jiffies + 1);
	}

	if (icr & IGC_ICR_TS)
		igc_tsync_interrupt(adapter);

	napi_schedule(&q_vector->napi);

	return IRQ_HANDLED;
}

static void igc_free_irq(struct igc_adapter *adapter)
{
	if (adapter->msix_entries) {
		int vector = 0, i;

		free_irq(adapter->msix_entries[vector++].vector, adapter);

		for (i = 0; i < adapter->num_q_vectors; i++)
			free_irq(adapter->msix_entries[vector++].vector,
				 adapter->q_vector[i]);
	} else {
		free_irq(adapter->pdev->irq, adapter);
	}
}

/**
 * igc_request_irq - initialize interrupts
 * @adapter: Pointer to adapter structure
 *
 * Attempts to configure interrupts using the best available
 * capabilities of the hardware and kernel.
 */
static int igc_request_irq(struct igc_adapter *adapter)
{
	struct net_device *netdev = adapter->netdev;
	struct pci_dev *pdev = adapter->pdev;
	int err = 0;

	if (adapter->flags & IGC_FLAG_HAS_MSIX) {
		err = igc_request_msix(adapter);
		if (!err)
			goto request_done;
		/* fall back to MSI */
		igc_free_all_tx_resources(adapter);
		igc_free_all_rx_resources(adapter);

		igc_clear_interrupt_scheme(adapter);
		err = igc_init_interrupt_scheme(adapter, false);
		if (err)
			goto request_done;
		igc_setup_all_tx_resources(adapter);
		igc_setup_all_rx_resources(adapter);
		igc_configure(adapter);
	}

	igc_assign_vector(adapter->q_vector[0], 0);

	if (adapter->flags & IGC_FLAG_HAS_MSI) {
		err = request_irq(pdev->irq, &igc_intr_msi, 0,
				  netdev->name, adapter);
		if (!err)
			goto request_done;

		/* fall back to legacy interrupts */
		igc_reset_interrupt_capability(adapter);
		adapter->flags &= ~IGC_FLAG_HAS_MSI;
	}

	err = request_irq(pdev->irq, &igc_intr, IRQF_SHARED,
			  netdev->name, adapter);

	if (err)
		netdev_err(netdev, "Error %d getting interrupt\n", err);

request_done:
	return err;
}

/**
 * __igc_open - Called when a network interface is made active
 * @netdev: network interface device structure
 * @resuming: boolean indicating if the device is resuming
 *
 * Returns 0 on success, negative value on failure
 *
 * The open entry point is called when a network interface is made
 * active by the system (IFF_UP).  At this point all resources needed
 * for transmit and receive operations are allocated, the interrupt
 * handler is registered with the OS, the watchdog timer is started,
 * and the stack is notified that the interface is ready.
 */
static int __igc_open(struct net_device *netdev, bool resuming)
{
	struct igc_adapter *adapter = netdev_priv(netdev);
	struct pci_dev *pdev = adapter->pdev;
	struct igc_hw *hw = &adapter->hw;
	int err = 0;
	int i = 0;

	/* disallow open during test */

	if (test_bit(__IGC_TESTING, &adapter->state)) {
		WARN_ON(resuming);
		return -EBUSY;
	}

	if (!resuming)
		pm_runtime_get_sync(&pdev->dev);

	netif_carrier_off(netdev);

	/* allocate transmit descriptors */
	err = igc_setup_all_tx_resources(adapter);
	if (err)
		goto err_setup_tx;

	/* allocate receive descriptors */
	err = igc_setup_all_rx_resources(adapter);
	if (err)
		goto err_setup_rx;

	igc_power_up_link(adapter);

	igc_configure(adapter);

	err = igc_request_irq(adapter);
	if (err)
		goto err_req_irq;

	/* Notify the stack of the actual queue counts. */
	err = netif_set_real_num_tx_queues(netdev, adapter->num_tx_queues);
	if (err)
		goto err_set_queues;

	err = netif_set_real_num_rx_queues(netdev, adapter->num_rx_queues);
	if (err)
		goto err_set_queues;

	clear_bit(__IGC_DOWN, &adapter->state);

	for (i = 0; i < adapter->num_q_vectors; i++)
		napi_enable(&adapter->q_vector[i]->napi);

	/* Clear any pending interrupts. */
	rd32(IGC_ICR);
	igc_irq_enable(adapter);

	if (!resuming)
		pm_runtime_put(&pdev->dev);

	netif_tx_start_all_queues(netdev);

	/* start the watchdog. */
	hw->mac.get_link_status = true;
	schedule_work(&adapter->watchdog_task);

	return IGC_SUCCESS;

err_set_queues:
	igc_free_irq(adapter);
err_req_irq:
	igc_release_hw_control(adapter);
	igc_power_down_phy_copper_base(&adapter->hw);
	igc_free_all_rx_resources(adapter);
err_setup_rx:
	igc_free_all_tx_resources(adapter);
err_setup_tx:
	igc_reset(adapter);
	if (!resuming)
		pm_runtime_put(&pdev->dev);

	return err;
}

int igc_open(struct net_device *netdev)
{
	return __igc_open(netdev, false);
}

/**
 * __igc_close - Disables a network interface
 * @netdev: network interface device structure
 * @suspending: boolean indicating the device is suspending
 *
 * Returns 0, this is not allowed to fail
 *
 * The close entry point is called when an interface is de-activated
 * by the OS.  The hardware is still under the driver's control, but
 * needs to be disabled.  A global MAC reset is issued to stop the
 * hardware, and all transmit and receive resources are freed.
 */
static int __igc_close(struct net_device *netdev, bool suspending)
{
	struct igc_adapter *adapter = netdev_priv(netdev);
	struct pci_dev *pdev = adapter->pdev;

	WARN_ON(test_bit(__IGC_RESETTING, &adapter->state));

	if (!suspending)
		pm_runtime_get_sync(&pdev->dev);

	igc_down(adapter);

	igc_release_hw_control(adapter);

	igc_free_irq(adapter);

	igc_free_all_tx_resources(adapter);
	igc_free_all_rx_resources(adapter);

	if (!suspending)
		pm_runtime_put_sync(&pdev->dev);

	return 0;
}

int igc_close(struct net_device *netdev)
{
	if (netif_device_present(netdev) || netdev->dismantle)
		return __igc_close(netdev, false);
	return 0;
}

/**
 * igc_ioctl - Access the hwtstamp interface
 * @netdev: network interface device structure
 * @ifr: interface request data
 * @cmd: ioctl command
 **/
static int igc_ioctl(struct net_device *netdev, struct ifreq *ifr, int cmd)
{
	switch (cmd) {
	case SIOCGHWTSTAMP:
		return igc_ptp_get_ts_config(netdev, ifr);
	case SIOCSHWTSTAMP:
		return igc_ptp_set_ts_config(netdev, ifr);
	default:
		return -EOPNOTSUPP;
	}
}

static int igc_save_launchtime_params(struct igc_adapter *adapter, int queue,
				      bool enable)
{
	struct igc_ring *ring;

	if (queue < 0 || queue >= adapter->num_tx_queues)
		return -EINVAL;

	ring = adapter->tx_ring[queue];
	ring->launchtime_enable = enable;

	return 0;
}

static bool is_base_time_past(ktime_t base_time, const struct timespec64 *now)
{
	struct timespec64 b;

	b = ktime_to_timespec64(base_time);

	return timespec64_compare(now, &b) > 0;
}

static bool validate_schedule(struct igc_adapter *adapter,
			      const struct tc_taprio_qopt_offload *qopt)
{
	int queue_uses[IGC_MAX_TX_QUEUES] = { };
	struct igc_hw *hw = &adapter->hw;
	struct timespec64 now;
	size_t n;

	if (qopt->cycle_time_extension)
		return false;

	igc_ptp_read(adapter, &now);

	/* If we program the controller's BASET registers with a time
	 * in the future, it will hold all the packets until that
	 * time, causing a lot of TX Hangs, so to avoid that, we
	 * reject schedules that would start in the future.
	 * Note: Limitation above is no longer in i226.
	 */
	if (!is_base_time_past(qopt->base_time, &now) &&
	    igc_is_device_id_i225(hw))
		return false;

	for (n = 0; n < qopt->num_entries; n++) {
		const struct tc_taprio_sched_entry *e, *prev;
		int i;

		prev = n ? &qopt->entries[n - 1] : NULL;
		e = &qopt->entries[n];

		/* i225 only supports "global" frame preemption
		 * settings.
		 */
		if (e->command != TC_TAPRIO_CMD_SET_GATES)
			return false;

		for (i = 0; i < adapter->num_tx_queues; i++)
			if (e->gate_mask & BIT(i)) {
				queue_uses[i]++;

				/* There are limitations: A single queue cannot
				 * be opened and closed multiple times per cycle
				 * unless the gate stays open. Check for it.
				 */
				if (queue_uses[i] > 1 &&
				    !(prev->gate_mask & BIT(i)))
					return false;
			}
	}

	return true;
}

static int igc_tsn_enable_launchtime(struct igc_adapter *adapter,
				     struct tc_etf_qopt_offload *qopt)
{
	struct igc_hw *hw = &adapter->hw;
	int err;

	if (hw->mac.type != igc_i225)
		return -EOPNOTSUPP;

	err = igc_save_launchtime_params(adapter, qopt->queue, qopt->enable);
	if (err)
		return err;

	return igc_tsn_offload_apply(adapter);
}

static int igc_qbv_clear_schedule(struct igc_adapter *adapter)
{
	unsigned long flags;
	int i;

	adapter->base_time = 0;
	adapter->cycle_time = NSEC_PER_SEC;
	adapter->taprio_offload_enable = false;
	adapter->qbv_config_change_errors = 0;
	adapter->qbv_count = 0;

	for (i = 0; i < adapter->num_tx_queues; i++) {
		struct igc_ring *ring = adapter->tx_ring[i];

		ring->start_time = 0;
		ring->end_time = NSEC_PER_SEC;
		ring->max_sdu = 0;
	}

	spin_lock_irqsave(&adapter->qbv_tx_lock, flags);

	adapter->qbv_transition = false;

	for (i = 0; i < adapter->num_tx_queues; i++) {
		struct igc_ring *ring = adapter->tx_ring[i];

		ring->oper_gate_closed = false;
		ring->admin_gate_closed = false;
	}

	spin_unlock_irqrestore(&adapter->qbv_tx_lock, flags);

	return 0;
}

static int igc_tsn_clear_schedule(struct igc_adapter *adapter)
{
	igc_qbv_clear_schedule(adapter);

	return 0;
}

static void igc_taprio_stats(struct net_device *dev,
			     struct tc_taprio_qopt_stats *stats)
{
	/* When Strict_End is enabled, the tx_overruns counter
	 * will always be zero.
	 */
	stats->tx_overruns = 0;
}

static void igc_taprio_queue_stats(struct net_device *dev,
				   struct tc_taprio_qopt_queue_stats *queue_stats)
{
	struct tc_taprio_qopt_stats *stats = &queue_stats->stats;

	/* When Strict_End is enabled, the tx_overruns counter
	 * will always be zero.
	 */
	stats->tx_overruns = 0;
}

static int igc_save_qbv_schedule(struct igc_adapter *adapter,
				 struct tc_taprio_qopt_offload *qopt)
{
	bool queue_configured[IGC_MAX_TX_QUEUES] = { };
	struct igc_hw *hw = &adapter->hw;
	u32 start_time = 0, end_time = 0;
	struct timespec64 now;
	unsigned long flags;
	size_t n;
	int i;
<<<<<<< HEAD

	adapter->qbv_enable = qopt->enable;
=======
>>>>>>> ccf0a997

	switch (qopt->cmd) {
	case TAPRIO_CMD_REPLACE:
		break;
	case TAPRIO_CMD_DESTROY:
		return igc_tsn_clear_schedule(adapter);
	case TAPRIO_CMD_STATS:
		igc_taprio_stats(adapter->netdev, &qopt->stats);
		return 0;
	case TAPRIO_CMD_QUEUE_STATS:
		igc_taprio_queue_stats(adapter->netdev, &qopt->queue_stats);
		return 0;
	default:
		return -EOPNOTSUPP;
	}

	if (qopt->base_time < 0)
		return -ERANGE;

<<<<<<< HEAD
	if (adapter->base_time)
=======
	if (igc_is_device_id_i225(hw) && adapter->taprio_offload_enable)
>>>>>>> ccf0a997
		return -EALREADY;

	if (!validate_schedule(adapter, qopt))
		return -EINVAL;

	adapter->cycle_time = qopt->cycle_time;
	adapter->base_time = qopt->base_time;
	adapter->taprio_offload_enable = true;

	igc_ptp_read(adapter, &now);

	for (n = 0; n < qopt->num_entries; n++) {
		struct tc_taprio_sched_entry *e = &qopt->entries[n];

		end_time += e->interval;

		/* If any of the conditions below are true, we need to manually
		 * control the end time of the cycle.
		 * 1. Qbv users can specify a cycle time that is not equal
		 * to the total GCL intervals. Hence, recalculation is
		 * necessary here to exclude the time interval that
		 * exceeds the cycle time.
		 * 2. According to IEEE Std. 802.1Q-2018 section 8.6.9.2,
		 * once the end of the list is reached, it will switch
		 * to the END_OF_CYCLE state and leave the gates in the
		 * same state until the next cycle is started.
		 */
		if (end_time > adapter->cycle_time ||
		    n + 1 == qopt->num_entries)
			end_time = adapter->cycle_time;

		for (i = 0; i < adapter->num_tx_queues; i++) {
			struct igc_ring *ring = adapter->tx_ring[i];

			if (!(e->gate_mask & BIT(i)))
				continue;

			/* Check whether a queue stays open for more than one
			 * entry. If so, keep the start and advance the end
			 * time.
			 */
			if (!queue_configured[i])
				ring->start_time = start_time;
			ring->end_time = end_time;

			if (ring->start_time >= adapter->cycle_time)
				queue_configured[i] = false;
			else
				queue_configured[i] = true;
		}

		start_time += e->interval;
	}

<<<<<<< HEAD
=======
	spin_lock_irqsave(&adapter->qbv_tx_lock, flags);

>>>>>>> ccf0a997
	/* Check whether a queue gets configured.
	 * If not, set the start and end time to be end time.
	 */
	for (i = 0; i < adapter->num_tx_queues; i++) {
<<<<<<< HEAD
		if (!queue_configured[i]) {
			struct igc_ring *ring = adapter->tx_ring[i];
=======
		struct igc_ring *ring = adapter->tx_ring[i];

		if (!is_base_time_past(qopt->base_time, &now)) {
			ring->admin_gate_closed = false;
		} else {
			ring->oper_gate_closed = false;
			ring->admin_gate_closed = false;
		}

		if (!queue_configured[i]) {
			if (!is_base_time_past(qopt->base_time, &now))
				ring->admin_gate_closed = true;
			else
				ring->oper_gate_closed = true;
>>>>>>> ccf0a997

			ring->start_time = end_time;
			ring->end_time = end_time;
		}
	}

<<<<<<< HEAD
=======
	spin_unlock_irqrestore(&adapter->qbv_tx_lock, flags);

	for (i = 0; i < adapter->num_tx_queues; i++) {
		struct igc_ring *ring = adapter->tx_ring[i];
		struct net_device *dev = adapter->netdev;

		if (qopt->max_sdu[i])
			ring->max_sdu = qopt->max_sdu[i] + dev->hard_header_len - ETH_TLEN;
		else
			ring->max_sdu = 0;
	}

>>>>>>> ccf0a997
	return 0;
}

static int igc_tsn_enable_qbv_scheduling(struct igc_adapter *adapter,
					 struct tc_taprio_qopt_offload *qopt)
{
	struct igc_hw *hw = &adapter->hw;
	int err;

	if (hw->mac.type != igc_i225)
		return -EOPNOTSUPP;

	err = igc_save_qbv_schedule(adapter, qopt);
	if (err)
		return err;

	return igc_tsn_offload_apply(adapter);
}

static int igc_save_cbs_params(struct igc_adapter *adapter, int queue,
			       bool enable, int idleslope, int sendslope,
			       int hicredit, int locredit)
{
	bool cbs_status[IGC_MAX_SR_QUEUES] = { false };
	struct net_device *netdev = adapter->netdev;
	struct igc_ring *ring;
	int i;

	/* i225 has two sets of credit-based shaper logic.
	 * Supporting it only on the top two priority queues
	 */
	if (queue < 0 || queue > 1)
		return -EINVAL;

	ring = adapter->tx_ring[queue];

	for (i = 0; i < IGC_MAX_SR_QUEUES; i++)
		if (adapter->tx_ring[i])
			cbs_status[i] = adapter->tx_ring[i]->cbs_enable;

	/* CBS should be enabled on the highest priority queue first in order
	 * for the CBS algorithm to operate as intended.
	 */
	if (enable) {
		if (queue == 1 && !cbs_status[0]) {
			netdev_err(netdev,
				   "Enabling CBS on queue1 before queue0\n");
			return -EINVAL;
		}
	} else {
		if (queue == 0 && cbs_status[1]) {
			netdev_err(netdev,
				   "Disabling CBS on queue0 before queue1\n");
			return -EINVAL;
		}
	}

	ring->cbs_enable = enable;
	ring->idleslope = idleslope;
	ring->sendslope = sendslope;
	ring->hicredit = hicredit;
	ring->locredit = locredit;

	return 0;
}

static int igc_tsn_enable_cbs(struct igc_adapter *adapter,
			      struct tc_cbs_qopt_offload *qopt)
{
	struct igc_hw *hw = &adapter->hw;
	int err;

	if (hw->mac.type != igc_i225)
		return -EOPNOTSUPP;

	if (qopt->queue < 0 || qopt->queue > 1)
		return -EINVAL;

	err = igc_save_cbs_params(adapter, qopt->queue, qopt->enable,
				  qopt->idleslope, qopt->sendslope,
				  qopt->hicredit, qopt->locredit);
	if (err)
		return err;

	return igc_tsn_offload_apply(adapter);
}

static int igc_tc_query_caps(struct igc_adapter *adapter,
			     struct tc_query_caps_base *base)
{
	struct igc_hw *hw = &adapter->hw;

	switch (base->type) {
	case TC_SETUP_QDISC_TAPRIO: {
		struct tc_taprio_caps *caps = base->caps;

		caps->broken_mqprio = true;

		if (hw->mac.type == igc_i225) {
			caps->supports_queue_max_sdu = true;
			caps->gate_mask_per_txq = true;
		}

		return 0;
	}
	default:
		return -EOPNOTSUPP;
	}
}

static int igc_setup_tc(struct net_device *dev, enum tc_setup_type type,
			void *type_data)
{
	struct igc_adapter *adapter = netdev_priv(dev);

	adapter->tc_setup_type = type;

	switch (type) {
	case TC_QUERY_CAPS:
		return igc_tc_query_caps(adapter, type_data);
	case TC_SETUP_QDISC_TAPRIO:
		return igc_tsn_enable_qbv_scheduling(adapter, type_data);

	case TC_SETUP_QDISC_ETF:
		return igc_tsn_enable_launchtime(adapter, type_data);

	case TC_SETUP_QDISC_CBS:
		return igc_tsn_enable_cbs(adapter, type_data);

	default:
		return -EOPNOTSUPP;
	}
}

static int igc_bpf(struct net_device *dev, struct netdev_bpf *bpf)
{
	struct igc_adapter *adapter = netdev_priv(dev);

	switch (bpf->command) {
	case XDP_SETUP_PROG:
		return igc_xdp_set_prog(adapter, bpf->prog, bpf->extack);
	case XDP_SETUP_XSK_POOL:
		return igc_xdp_setup_pool(adapter, bpf->xsk.pool,
					  bpf->xsk.queue_id);
	default:
		return -EOPNOTSUPP;
	}
}

static int igc_xdp_xmit(struct net_device *dev, int num_frames,
			struct xdp_frame **frames, u32 flags)
{
	struct igc_adapter *adapter = netdev_priv(dev);
	int cpu = smp_processor_id();
	struct netdev_queue *nq;
	struct igc_ring *ring;
	int i, drops;

	if (unlikely(!netif_carrier_ok(dev)))
		return -ENETDOWN;

	if (unlikely(flags & ~XDP_XMIT_FLAGS_MASK))
		return -EINVAL;

	ring = igc_xdp_get_tx_ring(adapter, cpu);
	nq = txring_txq(ring);

	__netif_tx_lock(nq, cpu);

	/* Avoid transmit queue timeout since we share it with the slow path */
	txq_trans_cond_update(nq);

	drops = 0;
	for (i = 0; i < num_frames; i++) {
		int err;
		struct xdp_frame *xdpf = frames[i];

		err = igc_xdp_init_tx_descriptor(ring, xdpf);
		if (err) {
			xdp_return_frame_rx_napi(xdpf);
			drops++;
		}
	}

	if (flags & XDP_XMIT_FLUSH)
		igc_flush_tx_descriptors(ring);

	__netif_tx_unlock(nq);

	return num_frames - drops;
}

static void igc_trigger_rxtxq_interrupt(struct igc_adapter *adapter,
					struct igc_q_vector *q_vector)
{
	struct igc_hw *hw = &adapter->hw;
	u32 eics = 0;

	eics |= q_vector->eims_value;
	wr32(IGC_EICS, eics);
}

int igc_xsk_wakeup(struct net_device *dev, u32 queue_id, u32 flags)
{
	struct igc_adapter *adapter = netdev_priv(dev);
	struct igc_q_vector *q_vector;
	struct igc_ring *ring;

	if (test_bit(__IGC_DOWN, &adapter->state))
		return -ENETDOWN;

	if (!igc_xdp_is_enabled(adapter))
		return -ENXIO;

	if (queue_id >= adapter->num_rx_queues)
		return -EINVAL;

	ring = adapter->rx_ring[queue_id];

	if (!ring->xsk_pool)
		return -ENXIO;

	q_vector = adapter->q_vector[queue_id];
	if (!napi_if_scheduled_mark_missed(&q_vector->napi))
		igc_trigger_rxtxq_interrupt(adapter, q_vector);

	return 0;
}

static const struct net_device_ops igc_netdev_ops = {
	.ndo_open		= igc_open,
	.ndo_stop		= igc_close,
	.ndo_start_xmit		= igc_xmit_frame,
	.ndo_set_rx_mode	= igc_set_rx_mode,
	.ndo_set_mac_address	= igc_set_mac,
	.ndo_change_mtu		= igc_change_mtu,
	.ndo_tx_timeout		= igc_tx_timeout,
	.ndo_get_stats64	= igc_get_stats64,
	.ndo_fix_features	= igc_fix_features,
	.ndo_set_features	= igc_set_features,
	.ndo_features_check	= igc_features_check,
	.ndo_eth_ioctl		= igc_ioctl,
	.ndo_setup_tc		= igc_setup_tc,
	.ndo_bpf		= igc_bpf,
	.ndo_xdp_xmit		= igc_xdp_xmit,
	.ndo_xsk_wakeup		= igc_xsk_wakeup,
};

/* PCIe configuration access */
void igc_read_pci_cfg(struct igc_hw *hw, u32 reg, u16 *value)
{
	struct igc_adapter *adapter = hw->back;

	pci_read_config_word(adapter->pdev, reg, value);
}

void igc_write_pci_cfg(struct igc_hw *hw, u32 reg, u16 *value)
{
	struct igc_adapter *adapter = hw->back;

	pci_write_config_word(adapter->pdev, reg, *value);
}

s32 igc_read_pcie_cap_reg(struct igc_hw *hw, u32 reg, u16 *value)
{
	struct igc_adapter *adapter = hw->back;

	if (!pci_is_pcie(adapter->pdev))
		return -IGC_ERR_CONFIG;

	pcie_capability_read_word(adapter->pdev, reg, value);

	return IGC_SUCCESS;
}

s32 igc_write_pcie_cap_reg(struct igc_hw *hw, u32 reg, u16 *value)
{
	struct igc_adapter *adapter = hw->back;

	if (!pci_is_pcie(adapter->pdev))
		return -IGC_ERR_CONFIG;

	pcie_capability_write_word(adapter->pdev, reg, *value);

	return IGC_SUCCESS;
}

u32 igc_rd32(struct igc_hw *hw, u32 reg)
{
	struct igc_adapter *igc = container_of(hw, struct igc_adapter, hw);
	u8 __iomem *hw_addr = READ_ONCE(hw->hw_addr);
	u32 value = 0;

	if (IGC_REMOVED(hw_addr))
		return ~value;

	value = readl(&hw_addr[reg]);

	/* reads should not return all F's */
	if (!(~value) && (!reg || !(~readl(hw_addr)))) {
		struct net_device *netdev = igc->netdev;

		hw->hw_addr = NULL;
		netif_device_detach(netdev);
		netdev_err(netdev, "PCIe link lost, device now detached\n");
		WARN(pci_device_is_present(igc->pdev),
		     "igc: Failed to read reg 0x%x!\n", reg);
	}

	return value;
}

/* Mapping HW RSS Type to enum xdp_rss_hash_type */
static enum xdp_rss_hash_type igc_xdp_rss_type[IGC_RSS_TYPE_MAX_TABLE] = {
	[IGC_RSS_TYPE_NO_HASH]		= XDP_RSS_TYPE_L2,
	[IGC_RSS_TYPE_HASH_TCP_IPV4]	= XDP_RSS_TYPE_L4_IPV4_TCP,
	[IGC_RSS_TYPE_HASH_IPV4]	= XDP_RSS_TYPE_L3_IPV4,
	[IGC_RSS_TYPE_HASH_TCP_IPV6]	= XDP_RSS_TYPE_L4_IPV6_TCP,
	[IGC_RSS_TYPE_HASH_IPV6_EX]	= XDP_RSS_TYPE_L3_IPV6_EX,
	[IGC_RSS_TYPE_HASH_IPV6]	= XDP_RSS_TYPE_L3_IPV6,
	[IGC_RSS_TYPE_HASH_TCP_IPV6_EX] = XDP_RSS_TYPE_L4_IPV6_TCP_EX,
	[IGC_RSS_TYPE_HASH_UDP_IPV4]	= XDP_RSS_TYPE_L4_IPV4_UDP,
	[IGC_RSS_TYPE_HASH_UDP_IPV6]	= XDP_RSS_TYPE_L4_IPV6_UDP,
	[IGC_RSS_TYPE_HASH_UDP_IPV6_EX] = XDP_RSS_TYPE_L4_IPV6_UDP_EX,
	[10] = XDP_RSS_TYPE_NONE, /* RSS Type above 9 "Reserved" by HW  */
	[11] = XDP_RSS_TYPE_NONE, /* keep array sized for SW bit-mask   */
	[12] = XDP_RSS_TYPE_NONE, /* to handle future HW revisons       */
	[13] = XDP_RSS_TYPE_NONE,
	[14] = XDP_RSS_TYPE_NONE,
	[15] = XDP_RSS_TYPE_NONE,
};

static int igc_xdp_rx_hash(const struct xdp_md *_ctx, u32 *hash,
			   enum xdp_rss_hash_type *rss_type)
{
	const struct igc_xdp_buff *ctx = (void *)_ctx;

	if (!(ctx->xdp.rxq->dev->features & NETIF_F_RXHASH))
		return -ENODATA;

	*hash = le32_to_cpu(ctx->rx_desc->wb.lower.hi_dword.rss);
	*rss_type = igc_xdp_rss_type[igc_rss_type(ctx->rx_desc)];

	return 0;
}

static int igc_xdp_rx_timestamp(const struct xdp_md *_ctx, u64 *timestamp)
{
	const struct igc_xdp_buff *ctx = (void *)_ctx;

	if (igc_test_staterr(ctx->rx_desc, IGC_RXDADV_STAT_TSIP)) {
		*timestamp = ctx->rx_ts;

		return 0;
	}

	return -ENODATA;
}

static const struct xdp_metadata_ops igc_xdp_metadata_ops = {
	.xmo_rx_hash			= igc_xdp_rx_hash,
	.xmo_rx_timestamp		= igc_xdp_rx_timestamp,
};

static enum hrtimer_restart igc_qbv_scheduling_timer(struct hrtimer *timer)
{
	struct igc_adapter *adapter = container_of(timer, struct igc_adapter,
						   hrtimer);
	unsigned long flags;
	unsigned int i;

	spin_lock_irqsave(&adapter->qbv_tx_lock, flags);

	adapter->qbv_transition = true;
	for (i = 0; i < adapter->num_tx_queues; i++) {
		struct igc_ring *tx_ring = adapter->tx_ring[i];

		if (tx_ring->admin_gate_closed) {
			tx_ring->admin_gate_closed = false;
			tx_ring->oper_gate_closed = true;
		} else {
			tx_ring->oper_gate_closed = false;
		}
	}
	adapter->qbv_transition = false;

	spin_unlock_irqrestore(&adapter->qbv_tx_lock, flags);

	return HRTIMER_NORESTART;
}

/**
 * igc_probe - Device Initialization Routine
 * @pdev: PCI device information struct
 * @ent: entry in igc_pci_tbl
 *
 * Returns 0 on success, negative on failure
 *
 * igc_probe initializes an adapter identified by a pci_dev structure.
 * The OS initialization, configuring the adapter private structure,
 * and a hardware reset occur.
 */
static int igc_probe(struct pci_dev *pdev,
		     const struct pci_device_id *ent)
{
	struct igc_adapter *adapter;
	struct net_device *netdev;
	struct igc_hw *hw;
	const struct igc_info *ei = igc_info_tbl[ent->driver_data];
	int err;

	err = pci_enable_device_mem(pdev);
	if (err)
		return err;

	err = dma_set_mask_and_coherent(&pdev->dev, DMA_BIT_MASK(64));
	if (err) {
		dev_err(&pdev->dev,
			"No usable DMA configuration, aborting\n");
		goto err_dma;
	}

	err = pci_request_mem_regions(pdev, igc_driver_name);
	if (err)
		goto err_pci_reg;

	err = pci_enable_ptm(pdev, NULL);
	if (err < 0)
		dev_info(&pdev->dev, "PCIe PTM not supported by PCIe bus/controller\n");

	pci_set_master(pdev);

	err = -ENOMEM;
	netdev = alloc_etherdev_mq(sizeof(struct igc_adapter),
				   IGC_MAX_TX_QUEUES);

	if (!netdev)
		goto err_alloc_etherdev;

	SET_NETDEV_DEV(netdev, &pdev->dev);

	pci_set_drvdata(pdev, netdev);
	adapter = netdev_priv(netdev);
	adapter->netdev = netdev;
	adapter->pdev = pdev;
	hw = &adapter->hw;
	hw->back = adapter;
	adapter->port_num = hw->bus.func;
	adapter->msg_enable = netif_msg_init(debug, DEFAULT_MSG_ENABLE);

	err = pci_save_state(pdev);
	if (err)
		goto err_ioremap;

	err = -EIO;
	adapter->io_addr = ioremap(pci_resource_start(pdev, 0),
				   pci_resource_len(pdev, 0));
	if (!adapter->io_addr)
		goto err_ioremap;

	/* hw->hw_addr can be zeroed, so use adapter->io_addr for unmap */
	hw->hw_addr = adapter->io_addr;

	netdev->netdev_ops = &igc_netdev_ops;
	netdev->xdp_metadata_ops = &igc_xdp_metadata_ops;
	igc_ethtool_set_ops(netdev);
	netdev->watchdog_timeo = 5 * HZ;

	netdev->mem_start = pci_resource_start(pdev, 0);
	netdev->mem_end = pci_resource_end(pdev, 0);

	/* PCI config space info */
	hw->vendor_id = pdev->vendor;
	hw->device_id = pdev->device;
	hw->revision_id = pdev->revision;
	hw->subsystem_vendor_id = pdev->subsystem_vendor;
	hw->subsystem_device_id = pdev->subsystem_device;

	/* Copy the default MAC and PHY function pointers */
	memcpy(&hw->mac.ops, ei->mac_ops, sizeof(hw->mac.ops));
	memcpy(&hw->phy.ops, ei->phy_ops, sizeof(hw->phy.ops));

	/* Initialize skew-specific constants */
	err = ei->get_invariants(hw);
	if (err)
		goto err_sw_init;

	/* Add supported features to the features list*/
	netdev->features |= NETIF_F_SG;
	netdev->features |= NETIF_F_TSO;
	netdev->features |= NETIF_F_TSO6;
	netdev->features |= NETIF_F_TSO_ECN;
	netdev->features |= NETIF_F_RXHASH;
	netdev->features |= NETIF_F_RXCSUM;
	netdev->features |= NETIF_F_HW_CSUM;
	netdev->features |= NETIF_F_SCTP_CRC;
	netdev->features |= NETIF_F_HW_TC;

#define IGC_GSO_PARTIAL_FEATURES (NETIF_F_GSO_GRE | \
				  NETIF_F_GSO_GRE_CSUM | \
				  NETIF_F_GSO_IPXIP4 | \
				  NETIF_F_GSO_IPXIP6 | \
				  NETIF_F_GSO_UDP_TUNNEL | \
				  NETIF_F_GSO_UDP_TUNNEL_CSUM)

	netdev->gso_partial_features = IGC_GSO_PARTIAL_FEATURES;
	netdev->features |= NETIF_F_GSO_PARTIAL | IGC_GSO_PARTIAL_FEATURES;

	/* setup the private structure */
	err = igc_sw_init(adapter);
	if (err)
		goto err_sw_init;

	/* copy netdev features into list of user selectable features */
	netdev->hw_features |= NETIF_F_NTUPLE;
	netdev->hw_features |= NETIF_F_HW_VLAN_CTAG_TX;
	netdev->hw_features |= NETIF_F_HW_VLAN_CTAG_RX;
	netdev->hw_features |= netdev->features;

	netdev->features |= NETIF_F_HIGHDMA;

	netdev->vlan_features |= netdev->features | NETIF_F_TSO_MANGLEID;
	netdev->mpls_features |= NETIF_F_HW_CSUM;
	netdev->hw_enc_features |= netdev->vlan_features;

	netdev->xdp_features = NETDEV_XDP_ACT_BASIC | NETDEV_XDP_ACT_REDIRECT |
			       NETDEV_XDP_ACT_XSK_ZEROCOPY;

	/* MTU range: 68 - 9216 */
	netdev->min_mtu = ETH_MIN_MTU;
	netdev->max_mtu = MAX_STD_JUMBO_FRAME_SIZE;

	/* before reading the NVM, reset the controller to put the device in a
	 * known good starting state
	 */
	hw->mac.ops.reset_hw(hw);

	if (igc_get_flash_presence_i225(hw)) {
		if (hw->nvm.ops.validate(hw) < 0) {
			dev_err(&pdev->dev, "The NVM Checksum Is Not Valid\n");
			err = -EIO;
			goto err_eeprom;
		}
	}

	if (eth_platform_get_mac_address(&pdev->dev, hw->mac.addr)) {
		/* copy the MAC address out of the NVM */
		if (hw->mac.ops.read_mac_addr(hw))
			dev_err(&pdev->dev, "NVM Read Error\n");
	}

	eth_hw_addr_set(netdev, hw->mac.addr);

	if (!is_valid_ether_addr(netdev->dev_addr)) {
		dev_err(&pdev->dev, "Invalid MAC Address\n");
		err = -EIO;
		goto err_eeprom;
	}

	/* configure RXPBSIZE and TXPBSIZE */
	wr32(IGC_RXPBS, I225_RXPBSIZE_DEFAULT);
	wr32(IGC_TXPBS, I225_TXPBSIZE_DEFAULT);

	timer_setup(&adapter->watchdog_timer, igc_watchdog, 0);
	timer_setup(&adapter->phy_info_timer, igc_update_phy_info, 0);

	INIT_WORK(&adapter->reset_task, igc_reset_task);
	INIT_WORK(&adapter->watchdog_task, igc_watchdog_task);

	hrtimer_init(&adapter->hrtimer, CLOCK_MONOTONIC, HRTIMER_MODE_REL);
	adapter->hrtimer.function = &igc_qbv_scheduling_timer;

	/* Initialize link properties that are user-changeable */
	adapter->fc_autoneg = true;
	hw->mac.autoneg = true;
	hw->phy.autoneg_advertised = 0xaf;

	hw->fc.requested_mode = igc_fc_default;
	hw->fc.current_mode = igc_fc_default;

	/* By default, support wake on port A */
	adapter->flags |= IGC_FLAG_WOL_SUPPORTED;

	/* initialize the wol settings based on the eeprom settings */
	if (adapter->flags & IGC_FLAG_WOL_SUPPORTED)
		adapter->wol |= IGC_WUFC_MAG;

	device_set_wakeup_enable(&adapter->pdev->dev,
				 adapter->flags & IGC_FLAG_WOL_SUPPORTED);

	igc_ptp_init(adapter);

	igc_tsn_clear_schedule(adapter);

	/* reset the hardware with the new settings */
	igc_reset(adapter);

	/* let the f/w know that the h/w is now under the control of the
	 * driver.
	 */
	igc_get_hw_control(adapter);

	strncpy(netdev->name, "eth%d", IFNAMSIZ);
	err = register_netdev(netdev);
	if (err)
		goto err_register;

	 /* carrier off reporting is important to ethtool even BEFORE open */
	netif_carrier_off(netdev);

	/* Check if Media Autosense is enabled */
	adapter->ei = *ei;

	/* print pcie link status and MAC address */
	pcie_print_link_status(pdev);
	netdev_info(netdev, "MAC: %pM\n", netdev->dev_addr);

	dev_pm_set_driver_flags(&pdev->dev, DPM_FLAG_NO_DIRECT_COMPLETE);
	/* Disable EEE for internal PHY devices */
	hw->dev_spec._base.eee_enable = false;
	adapter->flags &= ~IGC_FLAG_EEE;
	igc_set_eee_i225(hw, false, false, false);

	pm_runtime_put_noidle(&pdev->dev);

	return 0;

err_register:
	igc_release_hw_control(adapter);
err_eeprom:
	if (!igc_check_reset_block(hw))
		igc_reset_phy(hw);
err_sw_init:
	igc_clear_interrupt_scheme(adapter);
	iounmap(adapter->io_addr);
err_ioremap:
	free_netdev(netdev);
err_alloc_etherdev:
	pci_release_mem_regions(pdev);
err_pci_reg:
err_dma:
	pci_disable_device(pdev);
	return err;
}

/**
 * igc_remove - Device Removal Routine
 * @pdev: PCI device information struct
 *
 * igc_remove is called by the PCI subsystem to alert the driver
 * that it should release a PCI device.  This could be caused by a
 * Hot-Plug event, or because the driver is going to be removed from
 * memory.
 */
static void igc_remove(struct pci_dev *pdev)
{
	struct net_device *netdev = pci_get_drvdata(pdev);
	struct igc_adapter *adapter = netdev_priv(netdev);

	pm_runtime_get_noresume(&pdev->dev);

	igc_flush_nfc_rules(adapter);

	igc_ptp_stop(adapter);

	pci_disable_ptm(pdev);
	pci_clear_master(pdev);

	set_bit(__IGC_DOWN, &adapter->state);

	del_timer_sync(&adapter->watchdog_timer);
	del_timer_sync(&adapter->phy_info_timer);

	cancel_work_sync(&adapter->reset_task);
	cancel_work_sync(&adapter->watchdog_task);
	hrtimer_cancel(&adapter->hrtimer);

	/* Release control of h/w to f/w.  If f/w is AMT enabled, this
	 * would have already happened in close and is redundant.
	 */
	igc_release_hw_control(adapter);
	unregister_netdev(netdev);

	igc_clear_interrupt_scheme(adapter);
	pci_iounmap(pdev, adapter->io_addr);
	pci_release_mem_regions(pdev);

	free_netdev(netdev);

	pci_disable_device(pdev);
}

static int __igc_shutdown(struct pci_dev *pdev, bool *enable_wake,
			  bool runtime)
{
	struct net_device *netdev = pci_get_drvdata(pdev);
	struct igc_adapter *adapter = netdev_priv(netdev);
	u32 wufc = runtime ? IGC_WUFC_LNKC : adapter->wol;
	struct igc_hw *hw = &adapter->hw;
	u32 ctrl, rctl, status;
	bool wake;

	rtnl_lock();
	netif_device_detach(netdev);

	if (netif_running(netdev))
		__igc_close(netdev, true);

	igc_ptp_suspend(adapter);

	igc_clear_interrupt_scheme(adapter);
	rtnl_unlock();

	status = rd32(IGC_STATUS);
	if (status & IGC_STATUS_LU)
		wufc &= ~IGC_WUFC_LNKC;

	if (wufc) {
		igc_setup_rctl(adapter);
		igc_set_rx_mode(netdev);

		/* turn on all-multi mode if wake on multicast is enabled */
		if (wufc & IGC_WUFC_MC) {
			rctl = rd32(IGC_RCTL);
			rctl |= IGC_RCTL_MPE;
			wr32(IGC_RCTL, rctl);
		}

		ctrl = rd32(IGC_CTRL);
		ctrl |= IGC_CTRL_ADVD3WUC;
		wr32(IGC_CTRL, ctrl);

		/* Allow time for pending master requests to run */
		igc_disable_pcie_master(hw);

		wr32(IGC_WUC, IGC_WUC_PME_EN);
		wr32(IGC_WUFC, wufc);
	} else {
		wr32(IGC_WUC, 0);
		wr32(IGC_WUFC, 0);
	}

	wake = wufc || adapter->en_mng_pt;
	if (!wake)
		igc_power_down_phy_copper_base(&adapter->hw);
	else
		igc_power_up_link(adapter);

	if (enable_wake)
		*enable_wake = wake;

	/* Release control of h/w to f/w.  If f/w is AMT enabled, this
	 * would have already happened in close and is redundant.
	 */
	igc_release_hw_control(adapter);

	pci_disable_device(pdev);

	return 0;
}

#ifdef CONFIG_PM
static int __maybe_unused igc_runtime_suspend(struct device *dev)
{
	return __igc_shutdown(to_pci_dev(dev), NULL, 1);
}

static void igc_deliver_wake_packet(struct net_device *netdev)
{
	struct igc_adapter *adapter = netdev_priv(netdev);
	struct igc_hw *hw = &adapter->hw;
	struct sk_buff *skb;
	u32 wupl;

	wupl = rd32(IGC_WUPL) & IGC_WUPL_MASK;

	/* WUPM stores only the first 128 bytes of the wake packet.
	 * Read the packet only if we have the whole thing.
	 */
	if (wupl == 0 || wupl > IGC_WUPM_BYTES)
		return;

	skb = netdev_alloc_skb_ip_align(netdev, IGC_WUPM_BYTES);
	if (!skb)
		return;

	skb_put(skb, wupl);

	/* Ensure reads are 32-bit aligned */
	wupl = roundup(wupl, 4);

	memcpy_fromio(skb->data, hw->hw_addr + IGC_WUPM_REG(0), wupl);

	skb->protocol = eth_type_trans(skb, netdev);
	netif_rx(skb);
}

static int __maybe_unused igc_resume(struct device *dev)
{
	struct pci_dev *pdev = to_pci_dev(dev);
	struct net_device *netdev = pci_get_drvdata(pdev);
	struct igc_adapter *adapter = netdev_priv(netdev);
	struct igc_hw *hw = &adapter->hw;
	u32 err, val;

	pci_set_power_state(pdev, PCI_D0);
	pci_restore_state(pdev);
	pci_save_state(pdev);

	if (!pci_device_is_present(pdev))
		return -ENODEV;
	err = pci_enable_device_mem(pdev);
	if (err) {
		netdev_err(netdev, "Cannot enable PCI device from suspend\n");
		return err;
	}
	pci_set_master(pdev);

	pci_enable_wake(pdev, PCI_D3hot, 0);
	pci_enable_wake(pdev, PCI_D3cold, 0);

	if (igc_init_interrupt_scheme(adapter, true)) {
		netdev_err(netdev, "Unable to allocate memory for queues\n");
		return -ENOMEM;
	}

	igc_reset(adapter);

	/* let the f/w know that the h/w is now under the control of the
	 * driver.
	 */
	igc_get_hw_control(adapter);

	val = rd32(IGC_WUS);
	if (val & WAKE_PKT_WUS)
		igc_deliver_wake_packet(netdev);

	wr32(IGC_WUS, ~0);

	rtnl_lock();
	if (!err && netif_running(netdev))
		err = __igc_open(netdev, true);

	if (!err)
		netif_device_attach(netdev);
	rtnl_unlock();

	return err;
}

static int __maybe_unused igc_runtime_resume(struct device *dev)
{
	return igc_resume(dev);
}

static int __maybe_unused igc_suspend(struct device *dev)
{
	return __igc_shutdown(to_pci_dev(dev), NULL, 0);
}

static int __maybe_unused igc_runtime_idle(struct device *dev)
{
	struct net_device *netdev = dev_get_drvdata(dev);
	struct igc_adapter *adapter = netdev_priv(netdev);

	if (!igc_has_link(adapter))
		pm_schedule_suspend(dev, MSEC_PER_SEC * 5);

	return -EBUSY;
}
#endif /* CONFIG_PM */

static void igc_shutdown(struct pci_dev *pdev)
{
	bool wake;

	__igc_shutdown(pdev, &wake, 0);

	if (system_state == SYSTEM_POWER_OFF) {
		pci_wake_from_d3(pdev, wake);
		pci_set_power_state(pdev, PCI_D3hot);
	}
}

/**
 *  igc_io_error_detected - called when PCI error is detected
 *  @pdev: Pointer to PCI device
 *  @state: The current PCI connection state
 *
 *  This function is called after a PCI bus error affecting
 *  this device has been detected.
 **/
static pci_ers_result_t igc_io_error_detected(struct pci_dev *pdev,
					      pci_channel_state_t state)
{
	struct net_device *netdev = pci_get_drvdata(pdev);
	struct igc_adapter *adapter = netdev_priv(netdev);

	netif_device_detach(netdev);

	if (state == pci_channel_io_perm_failure)
		return PCI_ERS_RESULT_DISCONNECT;

	if (netif_running(netdev))
		igc_down(adapter);
	pci_disable_device(pdev);

	/* Request a slot reset. */
	return PCI_ERS_RESULT_NEED_RESET;
}

/**
 *  igc_io_slot_reset - called after the PCI bus has been reset.
 *  @pdev: Pointer to PCI device
 *
 *  Restart the card from scratch, as if from a cold-boot. Implementation
 *  resembles the first-half of the igc_resume routine.
 **/
static pci_ers_result_t igc_io_slot_reset(struct pci_dev *pdev)
{
	struct net_device *netdev = pci_get_drvdata(pdev);
	struct igc_adapter *adapter = netdev_priv(netdev);
	struct igc_hw *hw = &adapter->hw;
	pci_ers_result_t result;

	if (pci_enable_device_mem(pdev)) {
		netdev_err(netdev, "Could not re-enable PCI device after reset\n");
		result = PCI_ERS_RESULT_DISCONNECT;
	} else {
		pci_set_master(pdev);
		pci_restore_state(pdev);
		pci_save_state(pdev);

		pci_enable_wake(pdev, PCI_D3hot, 0);
		pci_enable_wake(pdev, PCI_D3cold, 0);

		/* In case of PCI error, adapter loses its HW address
		 * so we should re-assign it here.
		 */
		hw->hw_addr = adapter->io_addr;

		igc_reset(adapter);
		wr32(IGC_WUS, ~0);
		result = PCI_ERS_RESULT_RECOVERED;
	}

	return result;
}

/**
 *  igc_io_resume - called when traffic can start to flow again.
 *  @pdev: Pointer to PCI device
 *
 *  This callback is called when the error recovery driver tells us that
 *  its OK to resume normal operation. Implementation resembles the
 *  second-half of the igc_resume routine.
 */
static void igc_io_resume(struct pci_dev *pdev)
{
	struct net_device *netdev = pci_get_drvdata(pdev);
	struct igc_adapter *adapter = netdev_priv(netdev);

	rtnl_lock();
	if (netif_running(netdev)) {
		if (igc_open(netdev)) {
			netdev_err(netdev, "igc_open failed after reset\n");
			return;
		}
	}

	netif_device_attach(netdev);

	/* let the f/w know that the h/w is now under the control of the
	 * driver.
	 */
	igc_get_hw_control(adapter);
	rtnl_unlock();
}

static const struct pci_error_handlers igc_err_handler = {
	.error_detected = igc_io_error_detected,
	.slot_reset = igc_io_slot_reset,
	.resume = igc_io_resume,
};

#ifdef CONFIG_PM
static const struct dev_pm_ops igc_pm_ops = {
	SET_SYSTEM_SLEEP_PM_OPS(igc_suspend, igc_resume)
	SET_RUNTIME_PM_OPS(igc_runtime_suspend, igc_runtime_resume,
			   igc_runtime_idle)
};
#endif

static struct pci_driver igc_driver = {
	.name     = igc_driver_name,
	.id_table = igc_pci_tbl,
	.probe    = igc_probe,
	.remove   = igc_remove,
#ifdef CONFIG_PM
	.driver.pm = &igc_pm_ops,
#endif
	.shutdown = igc_shutdown,
	.err_handler = &igc_err_handler,
};

/**
 * igc_reinit_queues - return error
 * @adapter: pointer to adapter structure
 */
int igc_reinit_queues(struct igc_adapter *adapter)
{
	struct net_device *netdev = adapter->netdev;
	int err = 0;

	if (netif_running(netdev))
		igc_close(netdev);

	igc_reset_interrupt_capability(adapter);

	if (igc_init_interrupt_scheme(adapter, true)) {
		netdev_err(netdev, "Unable to allocate memory for queues\n");
		return -ENOMEM;
	}

	if (netif_running(netdev))
		err = igc_open(netdev);

	return err;
}

/**
 * igc_get_hw_dev - return device
 * @hw: pointer to hardware structure
 *
 * used by hardware layer to print debugging information
 */
struct net_device *igc_get_hw_dev(struct igc_hw *hw)
{
	struct igc_adapter *adapter = hw->back;

	return adapter->netdev;
}

static void igc_disable_rx_ring_hw(struct igc_ring *ring)
{
	struct igc_hw *hw = &ring->q_vector->adapter->hw;
	u8 idx = ring->reg_idx;
	u32 rxdctl;

	rxdctl = rd32(IGC_RXDCTL(idx));
	rxdctl &= ~IGC_RXDCTL_QUEUE_ENABLE;
	rxdctl |= IGC_RXDCTL_SWFLUSH;
	wr32(IGC_RXDCTL(idx), rxdctl);
}

void igc_disable_rx_ring(struct igc_ring *ring)
{
	igc_disable_rx_ring_hw(ring);
	igc_clean_rx_ring(ring);
}

void igc_enable_rx_ring(struct igc_ring *ring)
{
	struct igc_adapter *adapter = ring->q_vector->adapter;

	igc_configure_rx_ring(adapter, ring);

	if (ring->xsk_pool)
		igc_alloc_rx_buffers_zc(ring, igc_desc_unused(ring));
	else
		igc_alloc_rx_buffers(ring, igc_desc_unused(ring));
}

void igc_disable_tx_ring(struct igc_ring *ring)
{
	igc_disable_tx_ring_hw(ring);
	igc_clean_tx_ring(ring);
}

void igc_enable_tx_ring(struct igc_ring *ring)
{
	struct igc_adapter *adapter = ring->q_vector->adapter;

	igc_configure_tx_ring(adapter, ring);
}

/**
 * igc_init_module - Driver Registration Routine
 *
 * igc_init_module is the first routine called when the driver is
 * loaded. All it does is register with the PCI subsystem.
 */
static int __init igc_init_module(void)
{
	int ret;

	pr_info("%s\n", igc_driver_string);
	pr_info("%s\n", igc_copyright);

	ret = pci_register_driver(&igc_driver);
	return ret;
}

module_init(igc_init_module);

/**
 * igc_exit_module - Driver Exit Cleanup Routine
 *
 * igc_exit_module is called just before the driver is removed
 * from memory.
 */
static void __exit igc_exit_module(void)
{
	pci_unregister_driver(&igc_driver);
}

module_exit(igc_exit_module);
/* igc_main.c */<|MERGE_RESOLUTION|>--- conflicted
+++ resolved
@@ -1055,21 +1055,12 @@
 		if (baset_est != ring->last_ff_cycle) {
 			*first_flag = true;
 			ring->last_ff_cycle = baset_est;
-<<<<<<< HEAD
 
 			if (ktime_compare(end_of_cycle, ring->last_tx_cycle) > 0)
 				*insert_empty = true;
 		}
 	}
 
-=======
-
-			if (ktime_compare(end_of_cycle, ring->last_tx_cycle) > 0)
-				*insert_empty = true;
-		}
-	}
-
->>>>>>> ccf0a997
 	/* Introducing a window at end of cycle on which packets
 	 * potentially not honor launchtime. Window of 5us chosen
 	 * considering software update the tail pointer and packets
@@ -1576,10 +1567,7 @@
 static netdev_tx_t igc_xmit_frame_ring(struct sk_buff *skb,
 				       struct igc_ring *tx_ring)
 {
-<<<<<<< HEAD
-=======
 	struct igc_adapter *adapter = netdev_priv(tx_ring->netdev);
->>>>>>> ccf0a997
 	bool first_flag = false, insert_empty = false;
 	u16 count = TXD_USE_COUNT(skb_headlen(skb));
 	__be16 protocol = vlan_get_protocol(skb);
@@ -3075,13 +3063,8 @@
 		    time_after(jiffies, tx_buffer->time_stamp +
 		    (adapter->tx_timeout_factor * HZ)) &&
 		    !(rd32(IGC_STATUS) & IGC_STATUS_TXOFF) &&
-<<<<<<< HEAD
-		    (rd32(IGC_TDH(tx_ring->reg_idx)) !=
-		     readl(tx_ring->tail))) {
-=======
 		    (rd32(IGC_TDH(tx_ring->reg_idx)) != readl(tx_ring->tail)) &&
 		    !tx_ring->oper_gate_closed) {
->>>>>>> ccf0a997
 			/* detected Tx unit hang */
 			netdev_err(tx_ring->netdev,
 				   "Detected Tx Unit Hang\n"
@@ -6238,11 +6221,6 @@
 	unsigned long flags;
 	size_t n;
 	int i;
-<<<<<<< HEAD
-
-	adapter->qbv_enable = qopt->enable;
-=======
->>>>>>> ccf0a997
 
 	switch (qopt->cmd) {
 	case TAPRIO_CMD_REPLACE:
@@ -6262,11 +6240,7 @@
 	if (qopt->base_time < 0)
 		return -ERANGE;
 
-<<<<<<< HEAD
-	if (adapter->base_time)
-=======
 	if (igc_is_device_id_i225(hw) && adapter->taprio_offload_enable)
->>>>>>> ccf0a997
 		return -EALREADY;
 
 	if (!validate_schedule(adapter, qopt))
@@ -6321,19 +6295,12 @@
 		start_time += e->interval;
 	}
 
-<<<<<<< HEAD
-=======
 	spin_lock_irqsave(&adapter->qbv_tx_lock, flags);
 
->>>>>>> ccf0a997
 	/* Check whether a queue gets configured.
 	 * If not, set the start and end time to be end time.
 	 */
 	for (i = 0; i < adapter->num_tx_queues; i++) {
-<<<<<<< HEAD
-		if (!queue_configured[i]) {
-			struct igc_ring *ring = adapter->tx_ring[i];
-=======
 		struct igc_ring *ring = adapter->tx_ring[i];
 
 		if (!is_base_time_past(qopt->base_time, &now)) {
@@ -6348,15 +6315,12 @@
 				ring->admin_gate_closed = true;
 			else
 				ring->oper_gate_closed = true;
->>>>>>> ccf0a997
 
 			ring->start_time = end_time;
 			ring->end_time = end_time;
 		}
 	}
 
-<<<<<<< HEAD
-=======
 	spin_unlock_irqrestore(&adapter->qbv_tx_lock, flags);
 
 	for (i = 0; i < adapter->num_tx_queues; i++) {
@@ -6369,7 +6333,6 @@
 			ring->max_sdu = 0;
 	}
 
->>>>>>> ccf0a997
 	return 0;
 }
 
