// SPDX-License-Identifier: GPL-2.0
/* Copyright (c)  2019 Intel Corporation */

#include "igc.h"

#include <linux/module.h>
#include <linux/device.h>
#include <linux/pci.h>
#include <linux/ptp_classify.h>
#include <linux/clocksource.h>
#include <linux/ktime.h>
#include <linux/delay.h>
#include <linux/iopoll.h>

#define INCVALUE_MASK		0x7fffffff
#define ISGN			0x80000000

#define IGC_PTP_TX_TIMEOUT		(HZ * 15)

#define IGC_PTM_STAT_SLEEP		2
#define IGC_PTM_STAT_TIMEOUT		100

/* SYSTIM read access for I225 */
void igc_ptp_read(struct igc_adapter *adapter, struct timespec64 *ts)
{
	struct igc_hw *hw = &adapter->hw;
	u32 sec, nsec;

	/* The timestamp is latched when SYSTIML is read. */
	nsec = rd32(IGC_SYSTIML);
	sec = rd32(IGC_SYSTIMH);

	ts->tv_sec = sec;
	ts->tv_nsec = nsec;
}

static void igc_ptp_write_i225(struct igc_adapter *adapter,
			       const struct timespec64 *ts)
{
	struct igc_hw *hw = &adapter->hw;

	wr32(IGC_SYSTIML, ts->tv_nsec);
	wr32(IGC_SYSTIMH, ts->tv_sec);
}

static int igc_ptp_adjfine_i225(struct ptp_clock_info *ptp, long scaled_ppm)
{
	struct igc_adapter *igc = container_of(ptp, struct igc_adapter,
					       ptp_caps);
	struct igc_hw *hw = &igc->hw;
	int neg_adj = 0;
	u64 rate;
	u32 inca;

	if (scaled_ppm < 0) {
		neg_adj = 1;
		scaled_ppm = -scaled_ppm;
	}
	rate = scaled_ppm;
	rate <<= 14;
	rate = div_u64(rate, 78125);

	inca = rate & INCVALUE_MASK;
	if (neg_adj)
		inca |= ISGN;

	wr32(IGC_TIMINCA, inca);

	return 0;
}

static int igc_ptp_adjtime_i225(struct ptp_clock_info *ptp, s64 delta)
{
	struct igc_adapter *igc = container_of(ptp, struct igc_adapter,
					       ptp_caps);
	struct timespec64 now, then = ns_to_timespec64(delta);
	unsigned long flags;

	spin_lock_irqsave(&igc->tmreg_lock, flags);

	igc_ptp_read(igc, &now);
	now = timespec64_add(now, then);
	igc_ptp_write_i225(igc, (const struct timespec64 *)&now);

	spin_unlock_irqrestore(&igc->tmreg_lock, flags);

	return 0;
}

static int igc_ptp_gettimex64_i225(struct ptp_clock_info *ptp,
				   struct timespec64 *ts,
				   struct ptp_system_timestamp *sts)
{
	struct igc_adapter *igc = container_of(ptp, struct igc_adapter,
					       ptp_caps);
	struct igc_hw *hw = &igc->hw;
	unsigned long flags;

	spin_lock_irqsave(&igc->tmreg_lock, flags);

	ptp_read_system_prets(sts);
	ts->tv_nsec = rd32(IGC_SYSTIML);
	ts->tv_sec = rd32(IGC_SYSTIMH);
	ptp_read_system_postts(sts);

	spin_unlock_irqrestore(&igc->tmreg_lock, flags);

	return 0;
}

static int igc_ptp_settime_i225(struct ptp_clock_info *ptp,
				const struct timespec64 *ts)
{
	struct igc_adapter *igc = container_of(ptp, struct igc_adapter,
					       ptp_caps);
	unsigned long flags;

	spin_lock_irqsave(&igc->tmreg_lock, flags);

	igc_ptp_write_i225(igc, ts);

	spin_unlock_irqrestore(&igc->tmreg_lock, flags);

	return 0;
}

static void igc_pin_direction(int pin, int input, u32 *ctrl, u32 *ctrl_ext)
{
	u32 *ptr = pin < 2 ? ctrl : ctrl_ext;
	static const u32 mask[IGC_N_SDP] = {
		IGC_CTRL_SDP0_DIR,
		IGC_CTRL_SDP1_DIR,
		IGC_CTRL_EXT_SDP2_DIR,
		IGC_CTRL_EXT_SDP3_DIR,
	};

	if (input)
		*ptr &= ~mask[pin];
	else
		*ptr |= mask[pin];
}

static void igc_pin_perout(struct igc_adapter *igc, int chan, int pin, int freq)
{
	static const u32 igc_aux0_sel_sdp[IGC_N_SDP] = {
		IGC_AUX0_SEL_SDP0, IGC_AUX0_SEL_SDP1, IGC_AUX0_SEL_SDP2, IGC_AUX0_SEL_SDP3,
	};
	static const u32 igc_aux1_sel_sdp[IGC_N_SDP] = {
		IGC_AUX1_SEL_SDP0, IGC_AUX1_SEL_SDP1, IGC_AUX1_SEL_SDP2, IGC_AUX1_SEL_SDP3,
	};
	static const u32 igc_ts_sdp_en[IGC_N_SDP] = {
		IGC_TS_SDP0_EN, IGC_TS_SDP1_EN, IGC_TS_SDP2_EN, IGC_TS_SDP3_EN,
	};
	static const u32 igc_ts_sdp_sel_tt0[IGC_N_SDP] = {
		IGC_TS_SDP0_SEL_TT0, IGC_TS_SDP1_SEL_TT0,
		IGC_TS_SDP2_SEL_TT0, IGC_TS_SDP3_SEL_TT0,
	};
	static const u32 igc_ts_sdp_sel_tt1[IGC_N_SDP] = {
		IGC_TS_SDP0_SEL_TT1, IGC_TS_SDP1_SEL_TT1,
		IGC_TS_SDP2_SEL_TT1, IGC_TS_SDP3_SEL_TT1,
	};
	static const u32 igc_ts_sdp_sel_fc0[IGC_N_SDP] = {
		IGC_TS_SDP0_SEL_FC0, IGC_TS_SDP1_SEL_FC0,
		IGC_TS_SDP2_SEL_FC0, IGC_TS_SDP3_SEL_FC0,
	};
	static const u32 igc_ts_sdp_sel_fc1[IGC_N_SDP] = {
		IGC_TS_SDP0_SEL_FC1, IGC_TS_SDP1_SEL_FC1,
		IGC_TS_SDP2_SEL_FC1, IGC_TS_SDP3_SEL_FC1,
	};
	static const u32 igc_ts_sdp_sel_clr[IGC_N_SDP] = {
		IGC_TS_SDP0_SEL_FC1, IGC_TS_SDP1_SEL_FC1,
		IGC_TS_SDP2_SEL_FC1, IGC_TS_SDP3_SEL_FC1,
	};
	struct igc_hw *hw = &igc->hw;
	u32 ctrl, ctrl_ext, tssdp = 0;

	ctrl = rd32(IGC_CTRL);
	ctrl_ext = rd32(IGC_CTRL_EXT);
	tssdp = rd32(IGC_TSSDP);

	igc_pin_direction(pin, 0, &ctrl, &ctrl_ext);

	/* Make sure this pin is not enabled as an input. */
	if ((tssdp & IGC_AUX0_SEL_SDP3) == igc_aux0_sel_sdp[pin])
		tssdp &= ~IGC_AUX0_TS_SDP_EN;

	if ((tssdp & IGC_AUX1_SEL_SDP3) == igc_aux1_sel_sdp[pin])
		tssdp &= ~IGC_AUX1_TS_SDP_EN;

	tssdp &= ~igc_ts_sdp_sel_clr[pin];
	if (freq) {
		if (chan == 1)
			tssdp |= igc_ts_sdp_sel_fc1[pin];
		else
			tssdp |= igc_ts_sdp_sel_fc0[pin];
	} else {
		if (chan == 1)
			tssdp |= igc_ts_sdp_sel_tt1[pin];
		else
			tssdp |= igc_ts_sdp_sel_tt0[pin];
	}
	tssdp |= igc_ts_sdp_en[pin];

	wr32(IGC_TSSDP, tssdp);
	wr32(IGC_CTRL, ctrl);
	wr32(IGC_CTRL_EXT, ctrl_ext);
}

static void igc_pin_extts(struct igc_adapter *igc, int chan, int pin)
{
	static const u32 igc_aux0_sel_sdp[IGC_N_SDP] = {
		IGC_AUX0_SEL_SDP0, IGC_AUX0_SEL_SDP1, IGC_AUX0_SEL_SDP2, IGC_AUX0_SEL_SDP3,
	};
	static const u32 igc_aux1_sel_sdp[IGC_N_SDP] = {
		IGC_AUX1_SEL_SDP0, IGC_AUX1_SEL_SDP1, IGC_AUX1_SEL_SDP2, IGC_AUX1_SEL_SDP3,
	};
	static const u32 igc_ts_sdp_en[IGC_N_SDP] = {
		IGC_TS_SDP0_EN, IGC_TS_SDP1_EN, IGC_TS_SDP2_EN, IGC_TS_SDP3_EN,
	};
	struct igc_hw *hw = &igc->hw;
	u32 ctrl, ctrl_ext, tssdp = 0;

	ctrl = rd32(IGC_CTRL);
	ctrl_ext = rd32(IGC_CTRL_EXT);
	tssdp = rd32(IGC_TSSDP);

	igc_pin_direction(pin, 1, &ctrl, &ctrl_ext);

	/* Make sure this pin is not enabled as an output. */
	tssdp &= ~igc_ts_sdp_en[pin];

	if (chan == 1) {
		tssdp &= ~IGC_AUX1_SEL_SDP3;
		tssdp |= igc_aux1_sel_sdp[pin] | IGC_AUX1_TS_SDP_EN;
	} else {
		tssdp &= ~IGC_AUX0_SEL_SDP3;
		tssdp |= igc_aux0_sel_sdp[pin] | IGC_AUX0_TS_SDP_EN;
	}

	wr32(IGC_TSSDP, tssdp);
	wr32(IGC_CTRL, ctrl);
	wr32(IGC_CTRL_EXT, ctrl_ext);
}

static int igc_ptp_feature_enable_i225(struct ptp_clock_info *ptp,
				       struct ptp_clock_request *rq, int on)
{
	struct igc_adapter *igc =
		container_of(ptp, struct igc_adapter, ptp_caps);
	struct igc_hw *hw = &igc->hw;
	unsigned long flags;
	struct timespec64 ts;
	int use_freq = 0, pin = -1;
	u32 tsim, tsauxc, tsauxc_mask, tsim_mask, trgttiml, trgttimh, freqout;
	s64 ns;

	switch (rq->type) {
	case PTP_CLK_REQ_EXTTS:
		/* Reject requests with unsupported flags */
		if (rq->extts.flags & ~(PTP_ENABLE_FEATURE |
					PTP_RISING_EDGE |
					PTP_FALLING_EDGE |
					PTP_STRICT_FLAGS))
			return -EOPNOTSUPP;

		/* Reject requests failing to enable both edges. */
		if ((rq->extts.flags & PTP_STRICT_FLAGS) &&
		    (rq->extts.flags & PTP_ENABLE_FEATURE) &&
		    (rq->extts.flags & PTP_EXTTS_EDGES) != PTP_EXTTS_EDGES)
			return -EOPNOTSUPP;

		if (on) {
			pin = ptp_find_pin(igc->ptp_clock, PTP_PF_EXTTS,
					   rq->extts.index);
			if (pin < 0)
				return -EBUSY;
		}
		if (rq->extts.index == 1) {
			tsauxc_mask = IGC_TSAUXC_EN_TS1;
			tsim_mask = IGC_TSICR_AUTT1;
		} else {
			tsauxc_mask = IGC_TSAUXC_EN_TS0;
			tsim_mask = IGC_TSICR_AUTT0;
		}
		spin_lock_irqsave(&igc->tmreg_lock, flags);
		tsauxc = rd32(IGC_TSAUXC);
		tsim = rd32(IGC_TSIM);
		if (on) {
			igc_pin_extts(igc, rq->extts.index, pin);
			tsauxc |= tsauxc_mask;
			tsim |= tsim_mask;
		} else {
			tsauxc &= ~tsauxc_mask;
			tsim &= ~tsim_mask;
		}
		wr32(IGC_TSAUXC, tsauxc);
		wr32(IGC_TSIM, tsim);
		spin_unlock_irqrestore(&igc->tmreg_lock, flags);
		return 0;

	case PTP_CLK_REQ_PEROUT:
		/* Reject requests with unsupported flags */
		if (rq->perout.flags)
			return -EOPNOTSUPP;

		if (on) {
			pin = ptp_find_pin(igc->ptp_clock, PTP_PF_PEROUT,
					   rq->perout.index);
			if (pin < 0)
				return -EBUSY;
		}
		ts.tv_sec = rq->perout.period.sec;
		ts.tv_nsec = rq->perout.period.nsec;
		ns = timespec64_to_ns(&ts);
		ns = ns >> 1;
		if (on && (ns <= 70000000LL || ns == 125000000LL ||
			   ns == 250000000LL || ns == 500000000LL)) {
			if (ns < 8LL)
				return -EINVAL;
			use_freq = 1;
		}
		ts = ns_to_timespec64(ns);
		if (rq->perout.index == 1) {
			if (use_freq) {
				tsauxc_mask = IGC_TSAUXC_EN_CLK1 | IGC_TSAUXC_ST1;
				tsim_mask = 0;
			} else {
				tsauxc_mask = IGC_TSAUXC_EN_TT1;
				tsim_mask = IGC_TSICR_TT1;
			}
			trgttiml = IGC_TRGTTIML1;
			trgttimh = IGC_TRGTTIMH1;
			freqout = IGC_FREQOUT1;
		} else {
			if (use_freq) {
				tsauxc_mask = IGC_TSAUXC_EN_CLK0 | IGC_TSAUXC_ST0;
				tsim_mask = 0;
			} else {
				tsauxc_mask = IGC_TSAUXC_EN_TT0;
				tsim_mask = IGC_TSICR_TT0;
			}
			trgttiml = IGC_TRGTTIML0;
			trgttimh = IGC_TRGTTIMH0;
			freqout = IGC_FREQOUT0;
		}
		spin_lock_irqsave(&igc->tmreg_lock, flags);
		tsauxc = rd32(IGC_TSAUXC);
		tsim = rd32(IGC_TSIM);
		if (rq->perout.index == 1) {
			tsauxc &= ~(IGC_TSAUXC_EN_TT1 | IGC_TSAUXC_EN_CLK1 |
				    IGC_TSAUXC_ST1);
			tsim &= ~IGC_TSICR_TT1;
		} else {
			tsauxc &= ~(IGC_TSAUXC_EN_TT0 | IGC_TSAUXC_EN_CLK0 |
				    IGC_TSAUXC_ST0);
			tsim &= ~IGC_TSICR_TT0;
		}
		if (on) {
			struct timespec64 safe_start;
			int i = rq->perout.index;

			igc_pin_perout(igc, i, pin, use_freq);
			igc_ptp_read(igc, &safe_start);

			/* PPS output start time is triggered by Target time(TT)
			 * register. Programming any past time value into TT
			 * register will cause PPS to never start. Need to make
			 * sure we program the TT register a time ahead in
			 * future. There isn't a stringent need to fire PPS out
			 * right away. Adding +2 seconds should take care of
			 * corner cases. Let's say if the SYSTIML is close to
			 * wrap up and the timer keeps ticking as we program the
			 * register, adding +2seconds is safe bet.
			 */
			safe_start.tv_sec += 2;

			if (rq->perout.start.sec < safe_start.tv_sec)
				igc->perout[i].start.tv_sec = safe_start.tv_sec;
			else
				igc->perout[i].start.tv_sec = rq->perout.start.sec;
			igc->perout[i].start.tv_nsec = rq->perout.start.nsec;
			igc->perout[i].period.tv_sec = ts.tv_sec;
			igc->perout[i].period.tv_nsec = ts.tv_nsec;
			wr32(trgttimh, (u32)igc->perout[i].start.tv_sec);
			/* For now, always select timer 0 as source. */
			wr32(trgttiml, (u32)(igc->perout[i].start.tv_nsec |
					     IGC_TT_IO_TIMER_SEL_SYSTIM0));
			if (use_freq)
				wr32(freqout, ns);
			tsauxc |= tsauxc_mask;
			tsim |= tsim_mask;
		}
		wr32(IGC_TSAUXC, tsauxc);
		wr32(IGC_TSIM, tsim);
		spin_unlock_irqrestore(&igc->tmreg_lock, flags);
		return 0;

	case PTP_CLK_REQ_PPS:
		spin_lock_irqsave(&igc->tmreg_lock, flags);
		tsim = rd32(IGC_TSIM);
		if (on)
			tsim |= IGC_TSICR_SYS_WRAP;
		else
			tsim &= ~IGC_TSICR_SYS_WRAP;
		igc->pps_sys_wrap_on = on;
		wr32(IGC_TSIM, tsim);
		spin_unlock_irqrestore(&igc->tmreg_lock, flags);
		return 0;

	default:
		break;
	}

	return -EOPNOTSUPP;
}

static int igc_ptp_verify_pin(struct ptp_clock_info *ptp, unsigned int pin,
			      enum ptp_pin_function func, unsigned int chan)
{
	switch (func) {
	case PTP_PF_NONE:
	case PTP_PF_EXTTS:
	case PTP_PF_PEROUT:
		break;
	case PTP_PF_PHYSYNC:
		return -1;
	}
	return 0;
}

/**
 * igc_ptp_systim_to_hwtstamp - convert system time value to HW timestamp
 * @adapter: board private structure
 * @hwtstamps: timestamp structure to update
 * @systim: unsigned 64bit system time value
 *
 * We need to convert the system time value stored in the RX/TXSTMP registers
 * into a hwtstamp which can be used by the upper level timestamping functions.
 *
 * Returns 0 on success.
 **/
static int igc_ptp_systim_to_hwtstamp(struct igc_adapter *adapter,
				      struct skb_shared_hwtstamps *hwtstamps,
				      u64 systim)
{
	switch (adapter->hw.mac.type) {
	case igc_i225:
		memset(hwtstamps, 0, sizeof(*hwtstamps));
		/* Upper 32 bits contain s, lower 32 bits contain ns. */
		hwtstamps->hwtstamp = ktime_set(systim >> 32,
						systim & 0xFFFFFFFF);
		break;
	default:
		return -EINVAL;
	}
	return 0;
}

/**
 * igc_ptp_rx_pktstamp - Retrieve timestamp from Rx packet buffer
 * @adapter: Pointer to adapter the packet buffer belongs to
 * @buf: Pointer to packet buffer
 *
 * This function retrieves the timestamp saved in the beginning of packet
 * buffer. While two timestamps are available, one in timer0 reference and the
 * other in timer1 reference, this function considers only the timestamp in
 * timer0 reference.
 *
 * Returns timestamp value.
 */
ktime_t igc_ptp_rx_pktstamp(struct igc_adapter *adapter, __le32 *buf)
{
	ktime_t timestamp;
	u32 secs, nsecs;
	int adjust;

	/* Timestamps are saved in little endian at the beginning of the packet
	 * buffer following the layout:
	 *
	 * DWORD: | 0              | 1              | 2              | 3              |
	 * Field: | Timer1 SYSTIML | Timer1 SYSTIMH | Timer0 SYSTIML | Timer0 SYSTIMH |
	 *
	 * SYSTIML holds the nanoseconds part while SYSTIMH holds the seconds
	 * part of the timestamp.
	 */
	nsecs = le32_to_cpu(buf[2]);
	secs = le32_to_cpu(buf[3]);

	timestamp = ktime_set(secs, nsecs);

	/* Adjust timestamp for the RX latency based on link speed */
	switch (adapter->link_speed) {
	case SPEED_10:
		adjust = IGC_I225_RX_LATENCY_10;
		break;
	case SPEED_100:
		adjust = IGC_I225_RX_LATENCY_100;
		break;
	case SPEED_1000:
		adjust = IGC_I225_RX_LATENCY_1000;
		break;
	case SPEED_2500:
		adjust = IGC_I225_RX_LATENCY_2500;
		break;
	default:
		adjust = 0;
		netdev_warn_once(adapter->netdev, "Imprecise timestamp\n");
		break;
	}

	return ktime_sub_ns(timestamp, adjust);
}

static void igc_ptp_disable_rx_timestamp(struct igc_adapter *adapter)
{
	struct igc_hw *hw = &adapter->hw;
	u32 val;
	int i;

	wr32(IGC_TSYNCRXCTL, 0);

	for (i = 0; i < adapter->num_rx_queues; i++) {
		val = rd32(IGC_SRRCTL(i));
		val &= ~IGC_SRRCTL_TIMESTAMP;
		wr32(IGC_SRRCTL(i), val);
	}

	val = rd32(IGC_RXPBS);
	val &= ~IGC_RXPBS_CFG_TS_EN;
	wr32(IGC_RXPBS, val);
}

static void igc_ptp_enable_rx_timestamp(struct igc_adapter *adapter)
{
	struct igc_hw *hw = &adapter->hw;
	u32 val;
	int i;

	val = rd32(IGC_RXPBS);
	val |= IGC_RXPBS_CFG_TS_EN;
	wr32(IGC_RXPBS, val);

	for (i = 0; i < adapter->num_rx_queues; i++) {
		val = rd32(IGC_SRRCTL(i));
		/* FIXME: For now, only support retrieving RX timestamps from
		 * timer 0.
		 */
		val |= IGC_SRRCTL_TIMER1SEL(0) | IGC_SRRCTL_TIMER0SEL(0) |
		       IGC_SRRCTL_TIMESTAMP;
		wr32(IGC_SRRCTL(i), val);
	}

	val = IGC_TSYNCRXCTL_ENABLED | IGC_TSYNCRXCTL_TYPE_ALL |
	      IGC_TSYNCRXCTL_RXSYNSIG;
	wr32(IGC_TSYNCRXCTL, val);
}

static void igc_ptp_clear_tx_tstamp(struct igc_adapter *adapter)
{
	unsigned long flags;
	int i;

	spin_lock_irqsave(&adapter->ptp_tx_lock, flags);

	for (i = 0; i < IGC_MAX_TX_TSTAMP_REGS; i++) {
		struct igc_tx_timestamp_request *tstamp = &adapter->tx_tstamp[i];

		dev_kfree_skb_any(tstamp->skb);
		tstamp->skb = NULL;
	}

	spin_unlock_irqrestore(&adapter->ptp_tx_lock, flags);
}

static void igc_ptp_disable_tx_timestamp(struct igc_adapter *adapter)
{
	struct igc_hw *hw = &adapter->hw;
	int i;

	/* Clear the flags first to avoid new packets to be enqueued
	 * for TX timestamping.
	 */
	for (i = 0; i < adapter->num_tx_queues; i++) {
		struct igc_ring *tx_ring = adapter->tx_ring[i];

		clear_bit(IGC_RING_FLAG_TX_HWTSTAMP, &tx_ring->flags);
	}

	/* Now we can clean the pending TX timestamp requests. */
	igc_ptp_clear_tx_tstamp(adapter);

	wr32(IGC_TSYNCTXCTL, 0);
}

static void igc_ptp_enable_tx_timestamp(struct igc_adapter *adapter)
{
	struct igc_hw *hw = &adapter->hw;
	int i;

	wr32(IGC_TSYNCTXCTL, IGC_TSYNCTXCTL_ENABLED | IGC_TSYNCTXCTL_TXSYNSIG);

	/* Read TXSTMP registers to discard any timestamp previously stored. */
	rd32(IGC_TXSTMPL);
	rd32(IGC_TXSTMPH);

	/* The hardware is ready to accept TX timestamp requests,
	 * notify the transmit path.
	 */
	for (i = 0; i < adapter->num_tx_queues; i++) {
		struct igc_ring *tx_ring = adapter->tx_ring[i];

		set_bit(IGC_RING_FLAG_TX_HWTSTAMP, &tx_ring->flags);
	}

}

/**
 * igc_ptp_set_timestamp_mode - setup hardware for timestamping
 * @adapter: networking device structure
 * @config: hwtstamp configuration
 *
 * Return: 0 in case of success, negative errno code otherwise.
 */
static int igc_ptp_set_timestamp_mode(struct igc_adapter *adapter,
				      struct hwtstamp_config *config)
{
	switch (config->tx_type) {
	case HWTSTAMP_TX_OFF:
		igc_ptp_disable_tx_timestamp(adapter);
		break;
	case HWTSTAMP_TX_ON:
		igc_ptp_enable_tx_timestamp(adapter);
		break;
	default:
		return -ERANGE;
	}

	switch (config->rx_filter) {
	case HWTSTAMP_FILTER_NONE:
		igc_ptp_disable_rx_timestamp(adapter);
		break;
	case HWTSTAMP_FILTER_PTP_V1_L4_SYNC:
	case HWTSTAMP_FILTER_PTP_V1_L4_DELAY_REQ:
	case HWTSTAMP_FILTER_PTP_V2_EVENT:
	case HWTSTAMP_FILTER_PTP_V2_L2_EVENT:
	case HWTSTAMP_FILTER_PTP_V2_L4_EVENT:
	case HWTSTAMP_FILTER_PTP_V2_SYNC:
	case HWTSTAMP_FILTER_PTP_V2_L2_SYNC:
	case HWTSTAMP_FILTER_PTP_V2_L4_SYNC:
	case HWTSTAMP_FILTER_PTP_V2_DELAY_REQ:
	case HWTSTAMP_FILTER_PTP_V2_L2_DELAY_REQ:
	case HWTSTAMP_FILTER_PTP_V2_L4_DELAY_REQ:
	case HWTSTAMP_FILTER_PTP_V1_L4_EVENT:
	case HWTSTAMP_FILTER_NTP_ALL:
	case HWTSTAMP_FILTER_ALL:
		igc_ptp_enable_rx_timestamp(adapter);
		config->rx_filter = HWTSTAMP_FILTER_ALL;
		break;
	default:
		return -ERANGE;
	}

	return 0;
}

/* Requires adapter->ptp_tx_lock held by caller. */
static void igc_ptp_tx_timeout(struct igc_adapter *adapter,
			       struct igc_tx_timestamp_request *tstamp)
{
	dev_kfree_skb_any(tstamp->skb);
	tstamp->skb = NULL;
	adapter->tx_hwtstamp_timeouts++;

	netdev_warn(adapter->netdev, "Tx timestamp timeout\n");
}

void igc_ptp_tx_hang(struct igc_adapter *adapter)
{
	struct igc_tx_timestamp_request *tstamp;
	struct igc_hw *hw = &adapter->hw;
	unsigned long flags;
	bool found = false;
	int i;

	spin_lock_irqsave(&adapter->ptp_tx_lock, flags);

	for (i = 0; i < IGC_MAX_TX_TSTAMP_REGS; i++) {
		tstamp = &adapter->tx_tstamp[i];

		if (!tstamp->skb)
			continue;

		if (time_is_after_jiffies(tstamp->start + IGC_PTP_TX_TIMEOUT))
			continue;

		igc_ptp_tx_timeout(adapter, tstamp);
		found = true;
	}

	if (found) {
		/* Reading the high register of the first set of timestamp registers
		 * clears all the equivalent bits in the TSYNCTXCTL register.
		 */
		rd32(IGC_TXSTMPH_0);
	}

	spin_unlock_irqrestore(&adapter->ptp_tx_lock, flags);
}

static void igc_ptp_tx_reg_to_stamp(struct igc_adapter *adapter,
				    struct igc_tx_timestamp_request *tstamp, u64 regval)
{
	struct skb_shared_hwtstamps shhwtstamps;
	struct sk_buff *skb;
	int adjust = 0;

	skb = tstamp->skb;
	if (!skb)
		return;

<<<<<<< HEAD
	regval = rd32(IGC_TXSTMPL);
	regval |= (u64)rd32(IGC_TXSTMPH) << 32;
=======
>>>>>>> ccf0a997
	if (igc_ptp_systim_to_hwtstamp(adapter, &shhwtstamps, regval))
		return;

	switch (adapter->link_speed) {
	case SPEED_10:
		adjust = IGC_I225_TX_LATENCY_10;
		break;
	case SPEED_100:
		adjust = IGC_I225_TX_LATENCY_100;
		break;
	case SPEED_1000:
		adjust = IGC_I225_TX_LATENCY_1000;
		break;
	case SPEED_2500:
		adjust = IGC_I225_TX_LATENCY_2500;
		break;
	}

	shhwtstamps.hwtstamp =
		ktime_add_ns(shhwtstamps.hwtstamp, adjust);

	tstamp->skb = NULL;

	skb_tstamp_tx(skb, &shhwtstamps);
	dev_kfree_skb_any(skb);
}

/**
 * igc_ptp_tx_hwtstamp - utility function which checks for TX time stamp
 * @adapter: Board private structure
 *
 * Check against the ready mask for which of the timestamp register
 * sets are ready to be retrieved, then retrieve that and notify the
 * rest of the stack.
 *
 * Context: Expects adapter->ptp_tx_lock to be held by caller.
 */
static void igc_ptp_tx_hwtstamp(struct igc_adapter *adapter)
{
	struct igc_hw *hw = &adapter->hw;
	u64 regval;
	u32 mask;
	int i;

	mask = rd32(IGC_TSYNCTXCTL) & IGC_TSYNCTXCTL_TXTT_ANY;
	if (mask & IGC_TSYNCTXCTL_TXTT_0) {
		regval = rd32(IGC_TXSTMPL);
		regval |= (u64)rd32(IGC_TXSTMPH) << 32;
	} else {
		/* There's a bug in the hardware that could cause
		 * missing interrupts for TX timestamping. The issue
		 * is that for new interrupts to be triggered, the
		 * IGC_TXSTMPH_0 register must be read.
		 *
		 * To avoid discarding a valid timestamp that just
		 * happened at the "wrong" time, we need to confirm
		 * that there was no timestamp captured, we do that by
		 * assuming that no two timestamps in sequence have
		 * the same nanosecond value.
		 *
		 * So, we read the "low" register, read the "high"
		 * register (to latch a new timestamp) and read the
		 * "low" register again, if "old" and "new" versions
		 * of the "low" register are different, a valid
		 * timestamp was captured, we can read the "high"
		 * register again.
		 */
		u32 txstmpl_old, txstmpl_new;

		txstmpl_old = rd32(IGC_TXSTMPL);
		rd32(IGC_TXSTMPH);
		txstmpl_new = rd32(IGC_TXSTMPL);

		if (txstmpl_old == txstmpl_new)
			goto done;

		regval = txstmpl_new;
		regval |= (u64)rd32(IGC_TXSTMPH) << 32;
	}

	igc_ptp_tx_reg_to_stamp(adapter, &adapter->tx_tstamp[0], regval);

done:
	/* Now that the problematic first register was handled, we can
	 * use retrieve the timestamps from the other registers
	 * (starting from '1') with less complications.
	 */
	for (i = 1; i < IGC_MAX_TX_TSTAMP_REGS; i++) {
		struct igc_tx_timestamp_request *tstamp = &adapter->tx_tstamp[i];

		if (!(tstamp->mask & mask))
			continue;

		regval = rd32(tstamp->regl);
		regval |= (u64)rd32(tstamp->regh) << 32;

		igc_ptp_tx_reg_to_stamp(adapter, tstamp, regval);
	}
}

/**
 * igc_ptp_tx_tstamp_event
 * @adapter: board private structure
 *
 * Called when a TX timestamp interrupt happens to retrieve the
 * timestamp and send it up to the socket.
 */
void igc_ptp_tx_tstamp_event(struct igc_adapter *adapter)
{
	unsigned long flags;

	spin_lock_irqsave(&adapter->ptp_tx_lock, flags);

	igc_ptp_tx_hwtstamp(adapter);

	spin_unlock_irqrestore(&adapter->ptp_tx_lock, flags);
}

/**
 * igc_ptp_set_ts_config - set hardware time stamping config
 * @netdev: network interface device structure
 * @ifr: interface request data
 *
 **/
int igc_ptp_set_ts_config(struct net_device *netdev, struct ifreq *ifr)
{
	struct igc_adapter *adapter = netdev_priv(netdev);
	struct hwtstamp_config config;
	int err;

	if (copy_from_user(&config, ifr->ifr_data, sizeof(config)))
		return -EFAULT;

	err = igc_ptp_set_timestamp_mode(adapter, &config);
	if (err)
		return err;

	/* save these settings for future reference */
	memcpy(&adapter->tstamp_config, &config,
	       sizeof(adapter->tstamp_config));

	return copy_to_user(ifr->ifr_data, &config, sizeof(config)) ?
		-EFAULT : 0;
}

/**
 * igc_ptp_get_ts_config - get hardware time stamping config
 * @netdev: network interface device structure
 * @ifr: interface request data
 *
 * Get the hwtstamp_config settings to return to the user. Rather than attempt
 * to deconstruct the settings from the registers, just return a shadow copy
 * of the last known settings.
 **/
int igc_ptp_get_ts_config(struct net_device *netdev, struct ifreq *ifr)
{
	struct igc_adapter *adapter = netdev_priv(netdev);
	struct hwtstamp_config *config = &adapter->tstamp_config;

	return copy_to_user(ifr->ifr_data, config, sizeof(*config)) ?
		-EFAULT : 0;
}

/* The two conditions below must be met for cross timestamping via
 * PCIe PTM:
 *
 * 1. We have an way to convert the timestamps in the PTM messages
 *    to something related to the system clocks (right now, only
 *    X86 systems with support for the Always Running Timer allow that);
 *
 * 2. We have PTM enabled in the path from the device to the PCIe root port.
 */
static bool igc_is_crosststamp_supported(struct igc_adapter *adapter)
{
	if (!IS_ENABLED(CONFIG_X86_TSC))
		return false;

	/* FIXME: it was noticed that enabling support for PCIe PTM in
	 * some i225-V models could cause lockups when bringing the
	 * interface up/down. There should be no downsides to
	 * disabling crosstimestamping support for i225-V, as it
	 * doesn't have any PTP support. That way we gain some time
	 * while root causing the issue.
	 */
	if (adapter->pdev->device == IGC_DEV_ID_I225_V)
		return false;

	return pcie_ptm_enabled(adapter->pdev);
}

static struct system_counterval_t igc_device_tstamp_to_system(u64 tstamp)
{
#if IS_ENABLED(CONFIG_X86_TSC) && !defined(CONFIG_UML)
	return convert_art_ns_to_tsc(tstamp);
#else
	return (struct system_counterval_t) { };
#endif
}

static void igc_ptm_log_error(struct igc_adapter *adapter, u32 ptm_stat)
{
	struct net_device *netdev = adapter->netdev;

	switch (ptm_stat) {
	case IGC_PTM_STAT_RET_ERR:
		netdev_err(netdev, "PTM Error: Root port timeout\n");
		break;
	case IGC_PTM_STAT_BAD_PTM_RES:
		netdev_err(netdev, "PTM Error: Bad response, PTM Response Data expected\n");
		break;
	case IGC_PTM_STAT_T4M1_OVFL:
		netdev_err(netdev, "PTM Error: T4 minus T1 overflow\n");
		break;
	case IGC_PTM_STAT_ADJUST_1ST:
		netdev_err(netdev, "PTM Error: 1588 timer adjusted during first PTM cycle\n");
		break;
	case IGC_PTM_STAT_ADJUST_CYC:
		netdev_err(netdev, "PTM Error: 1588 timer adjusted during non-first PTM cycle\n");
		break;
	default:
		netdev_err(netdev, "PTM Error: Unknown error (%#x)\n", ptm_stat);
		break;
	}
}

static int igc_phc_get_syncdevicetime(ktime_t *device,
				      struct system_counterval_t *system,
				      void *ctx)
{
	u32 stat, t2_curr_h, t2_curr_l, ctrl;
	struct igc_adapter *adapter = ctx;
	struct igc_hw *hw = &adapter->hw;
	int err, count = 100;
	ktime_t t1, t2_curr;

	/* Get a snapshot of system clocks to use as historic value. */
	ktime_get_snapshot(&adapter->snapshot);

	do {
		/* Doing this in a loop because in the event of a
		 * badly timed (ha!) system clock adjustment, we may
		 * get PTM errors from the PCI root, but these errors
		 * are transitory. Repeating the process returns valid
		 * data eventually.
		 */

		/* To "manually" start the PTM cycle we need to clear and
		 * then set again the TRIG bit.
		 */
		ctrl = rd32(IGC_PTM_CTRL);
		ctrl &= ~IGC_PTM_CTRL_TRIG;
		wr32(IGC_PTM_CTRL, ctrl);
		ctrl |= IGC_PTM_CTRL_TRIG;
		wr32(IGC_PTM_CTRL, ctrl);

		/* The cycle only starts "for real" when software notifies
		 * that it has read the registers, this is done by setting
		 * VALID bit.
		 */
		wr32(IGC_PTM_STAT, IGC_PTM_STAT_VALID);

		err = readx_poll_timeout(rd32, IGC_PTM_STAT, stat,
					 stat, IGC_PTM_STAT_SLEEP,
					 IGC_PTM_STAT_TIMEOUT);
		if (err < 0) {
			netdev_err(adapter->netdev, "Timeout reading IGC_PTM_STAT register\n");
			return err;
		}

		if ((stat & IGC_PTM_STAT_VALID) == IGC_PTM_STAT_VALID)
			break;

		if (stat & ~IGC_PTM_STAT_VALID) {
			/* An error occurred, log it. */
			igc_ptm_log_error(adapter, stat);
			/* The STAT register is write-1-to-clear (W1C),
			 * so write the previous error status to clear it.
			 */
			wr32(IGC_PTM_STAT, stat);
			continue;
		}
	} while (--count);

	if (!count) {
		netdev_err(adapter->netdev, "Exceeded number of tries for PTM cycle\n");
		return -ETIMEDOUT;
	}

	t1 = ktime_set(rd32(IGC_PTM_T1_TIM0_H), rd32(IGC_PTM_T1_TIM0_L));

	t2_curr_l = rd32(IGC_PTM_CURR_T2_L);
	t2_curr_h = rd32(IGC_PTM_CURR_T2_H);

	/* FIXME: When the register that tells the endianness of the
	 * PTM registers are implemented, check them here and add the
	 * appropriate conversion.
	 */
	t2_curr_h = swab32(t2_curr_h);

	t2_curr = ((s64)t2_curr_h << 32 | t2_curr_l);

	*device = t1;
	*system = igc_device_tstamp_to_system(t2_curr);

	return 0;
}

static int igc_ptp_getcrosststamp(struct ptp_clock_info *ptp,
				  struct system_device_crosststamp *cts)
{
	struct igc_adapter *adapter = container_of(ptp, struct igc_adapter,
						   ptp_caps);

	return get_device_system_crosststamp(igc_phc_get_syncdevicetime,
					     adapter, &adapter->snapshot, cts);
}

/**
 * igc_ptp_init - Initialize PTP functionality
 * @adapter: Board private structure
 *
 * This function is called at device probe to initialize the PTP
 * functionality.
 */
void igc_ptp_init(struct igc_adapter *adapter)
{
	struct net_device *netdev = adapter->netdev;
	struct igc_tx_timestamp_request *tstamp;
	struct igc_hw *hw = &adapter->hw;
	int i;

	tstamp = &adapter->tx_tstamp[0];
	tstamp->mask = IGC_TSYNCTXCTL_TXTT_0;
	tstamp->regl = IGC_TXSTMPL_0;
	tstamp->regh = IGC_TXSTMPH_0;
	tstamp->flags = 0;

	tstamp = &adapter->tx_tstamp[1];
	tstamp->mask = IGC_TSYNCTXCTL_TXTT_1;
	tstamp->regl = IGC_TXSTMPL_1;
	tstamp->regh = IGC_TXSTMPH_1;
	tstamp->flags = IGC_TX_FLAGS_TSTAMP_1;

	tstamp = &adapter->tx_tstamp[2];
	tstamp->mask = IGC_TSYNCTXCTL_TXTT_2;
	tstamp->regl = IGC_TXSTMPL_2;
	tstamp->regh = IGC_TXSTMPH_2;
	tstamp->flags = IGC_TX_FLAGS_TSTAMP_2;

	tstamp = &adapter->tx_tstamp[3];
	tstamp->mask = IGC_TSYNCTXCTL_TXTT_3;
	tstamp->regl = IGC_TXSTMPL_3;
	tstamp->regh = IGC_TXSTMPH_3;
	tstamp->flags = IGC_TX_FLAGS_TSTAMP_3;

	switch (hw->mac.type) {
	case igc_i225:
		for (i = 0; i < IGC_N_SDP; i++) {
			struct ptp_pin_desc *ppd = &adapter->sdp_config[i];

			snprintf(ppd->name, sizeof(ppd->name), "SDP%d", i);
			ppd->index = i;
			ppd->func = PTP_PF_NONE;
		}
		snprintf(adapter->ptp_caps.name, 16, "%pm", netdev->dev_addr);
		adapter->ptp_caps.owner = THIS_MODULE;
		adapter->ptp_caps.max_adj = 62499999;
		adapter->ptp_caps.adjfine = igc_ptp_adjfine_i225;
		adapter->ptp_caps.adjtime = igc_ptp_adjtime_i225;
		adapter->ptp_caps.gettimex64 = igc_ptp_gettimex64_i225;
		adapter->ptp_caps.settime64 = igc_ptp_settime_i225;
		adapter->ptp_caps.enable = igc_ptp_feature_enable_i225;
		adapter->ptp_caps.pps = 1;
		adapter->ptp_caps.pin_config = adapter->sdp_config;
		adapter->ptp_caps.n_ext_ts = IGC_N_EXTTS;
		adapter->ptp_caps.n_per_out = IGC_N_PEROUT;
		adapter->ptp_caps.n_pins = IGC_N_SDP;
		adapter->ptp_caps.verify = igc_ptp_verify_pin;

		if (!igc_is_crosststamp_supported(adapter))
			break;

		adapter->ptp_caps.getcrosststamp = igc_ptp_getcrosststamp;
		break;
	default:
		adapter->ptp_clock = NULL;
		return;
	}

	spin_lock_init(&adapter->ptp_tx_lock);
	spin_lock_init(&adapter->tmreg_lock);

	adapter->tstamp_config.rx_filter = HWTSTAMP_FILTER_NONE;
	adapter->tstamp_config.tx_type = HWTSTAMP_TX_OFF;

	adapter->prev_ptp_time = ktime_to_timespec64(ktime_get_real());
	adapter->ptp_reset_start = ktime_get();

	adapter->ptp_clock = ptp_clock_register(&adapter->ptp_caps,
						&adapter->pdev->dev);
	if (IS_ERR(adapter->ptp_clock)) {
		adapter->ptp_clock = NULL;
		netdev_err(netdev, "ptp_clock_register failed\n");
	} else if (adapter->ptp_clock) {
		netdev_info(netdev, "PHC added\n");
		adapter->ptp_flags |= IGC_PTP_ENABLED;
	}
}

static void igc_ptp_time_save(struct igc_adapter *adapter)
{
	igc_ptp_read(adapter, &adapter->prev_ptp_time);
	adapter->ptp_reset_start = ktime_get();
}

static void igc_ptp_time_restore(struct igc_adapter *adapter)
{
	struct timespec64 ts = adapter->prev_ptp_time;
	ktime_t delta;

	delta = ktime_sub(ktime_get(), adapter->ptp_reset_start);

	timespec64_add_ns(&ts, ktime_to_ns(delta));

	igc_ptp_write_i225(adapter, &ts);
}

static void igc_ptm_stop(struct igc_adapter *adapter)
{
	struct igc_hw *hw = &adapter->hw;
	u32 ctrl;

	ctrl = rd32(IGC_PTM_CTRL);
	ctrl &= ~IGC_PTM_CTRL_EN;

	wr32(IGC_PTM_CTRL, ctrl);
}

/**
 * igc_ptp_suspend - Disable PTP work items and prepare for suspend
 * @adapter: Board private structure
 *
 * This function stops the overflow check work and PTP Tx timestamp work, and
 * will prepare the device for OS suspend.
 */
void igc_ptp_suspend(struct igc_adapter *adapter)
{
	if (!(adapter->ptp_flags & IGC_PTP_ENABLED))
		return;

	igc_ptp_clear_tx_tstamp(adapter);

	if (pci_device_is_present(adapter->pdev)) {
		igc_ptp_time_save(adapter);
		igc_ptm_stop(adapter);
	}
}

/**
 * igc_ptp_stop - Disable PTP device and stop the overflow check.
 * @adapter: Board private structure.
 *
 * This function stops the PTP support and cancels the delayed work.
 **/
void igc_ptp_stop(struct igc_adapter *adapter)
{
	igc_ptp_suspend(adapter);

	if (adapter->ptp_clock) {
		ptp_clock_unregister(adapter->ptp_clock);
		netdev_info(adapter->netdev, "PHC removed\n");
		adapter->ptp_flags &= ~IGC_PTP_ENABLED;
	}
}

/**
 * igc_ptp_reset - Re-enable the adapter for PTP following a reset.
 * @adapter: Board private structure.
 *
 * This function handles the reset work required to re-enable the PTP device.
 **/
void igc_ptp_reset(struct igc_adapter *adapter)
{
	struct igc_hw *hw = &adapter->hw;
	u32 cycle_ctrl, ctrl;
	unsigned long flags;
	u32 timadj;

	/* reset the tstamp_config */
	igc_ptp_set_timestamp_mode(adapter, &adapter->tstamp_config);

	spin_lock_irqsave(&adapter->tmreg_lock, flags);

	switch (adapter->hw.mac.type) {
	case igc_i225:
		timadj = rd32(IGC_TIMADJ);
		timadj |= IGC_TIMADJ_ADJUST_METH;
		wr32(IGC_TIMADJ, timadj);

		wr32(IGC_TSAUXC, 0x0);
		wr32(IGC_TSSDP, 0x0);
		wr32(IGC_TSIM,
		     IGC_TSICR_INTERRUPTS |
		     (adapter->pps_sys_wrap_on ? IGC_TSICR_SYS_WRAP : 0));
		wr32(IGC_IMS, IGC_IMS_TS);

		if (!igc_is_crosststamp_supported(adapter))
			break;

		wr32(IGC_PCIE_DIG_DELAY, IGC_PCIE_DIG_DELAY_DEFAULT);
		wr32(IGC_PCIE_PHY_DELAY, IGC_PCIE_PHY_DELAY_DEFAULT);

		cycle_ctrl = IGC_PTM_CYCLE_CTRL_CYC_TIME(IGC_PTM_CYC_TIME_DEFAULT);

		wr32(IGC_PTM_CYCLE_CTRL, cycle_ctrl);

		ctrl = IGC_PTM_CTRL_EN |
			IGC_PTM_CTRL_START_NOW |
			IGC_PTM_CTRL_SHRT_CYC(IGC_PTM_SHORT_CYC_DEFAULT) |
			IGC_PTM_CTRL_PTM_TO(IGC_PTM_TIMEOUT_DEFAULT) |
			IGC_PTM_CTRL_TRIG;

		wr32(IGC_PTM_CTRL, ctrl);

		/* Force the first cycle to run. */
		wr32(IGC_PTM_STAT, IGC_PTM_STAT_VALID);

		break;
	default:
		/* No work to do. */
		goto out;
	}

	/* Re-initialize the timer. */
	if (hw->mac.type == igc_i225) {
		igc_ptp_time_restore(adapter);
	} else {
		timecounter_init(&adapter->tc, &adapter->cc,
				 ktime_to_ns(ktime_get_real()));
	}
out:
	spin_unlock_irqrestore(&adapter->tmreg_lock, flags);

	wrfl();
}<|MERGE_RESOLUTION|>--- conflicted
+++ resolved
@@ -718,11 +718,6 @@
 	if (!skb)
 		return;
 
-<<<<<<< HEAD
-	regval = rd32(IGC_TXSTMPL);
-	regval |= (u64)rd32(IGC_TXSTMPH) << 32;
-=======
->>>>>>> ccf0a997
 	if (igc_ptp_systim_to_hwtstamp(adapter, &shhwtstamps, regval))
 		return;
 
