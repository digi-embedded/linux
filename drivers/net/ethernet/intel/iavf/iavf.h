--- conflicted
+++ resolved
@@ -297,10 +297,7 @@
 #define IAVF_FLAG_REINIT_ITR_NEEDED		BIT(16)
 #define IAVF_FLAG_QUEUES_DISABLED		BIT(17)
 #define IAVF_FLAG_SETUP_NETDEV_FEATURES		BIT(18)
-<<<<<<< HEAD
-=======
 #define IAVF_FLAG_REINIT_MSIX_NEEDED		BIT(20)
->>>>>>> 29549c70
 /* duplicates for common code */
 #define IAVF_FLAG_DCB_ENABLED			0
 	/* flags for admin queue service task */
@@ -317,27 +314,6 @@
 #define IAVF_FLAG_AQ_CONFIGURE_RSS		BIT_ULL(9) /* direct AQ config */
 #define IAVF_FLAG_AQ_GET_CONFIG			BIT_ULL(10)
 /* Newer style, RSS done by the PF so we can ignore hardware vagaries. */
-<<<<<<< HEAD
-#define IAVF_FLAG_AQ_GET_HENA			BIT(11)
-#define IAVF_FLAG_AQ_SET_HENA			BIT(12)
-#define IAVF_FLAG_AQ_SET_RSS_KEY		BIT(13)
-#define IAVF_FLAG_AQ_SET_RSS_LUT		BIT(14)
-#define IAVF_FLAG_AQ_REQUEST_PROMISC		BIT(15)
-#define IAVF_FLAG_AQ_RELEASE_PROMISC		BIT(16)
-#define IAVF_FLAG_AQ_REQUEST_ALLMULTI		BIT(17)
-#define IAVF_FLAG_AQ_RELEASE_ALLMULTI		BIT(18)
-#define IAVF_FLAG_AQ_ENABLE_VLAN_STRIPPING	BIT(19)
-#define IAVF_FLAG_AQ_DISABLE_VLAN_STRIPPING	BIT(20)
-#define IAVF_FLAG_AQ_ENABLE_CHANNELS		BIT(21)
-#define IAVF_FLAG_AQ_DISABLE_CHANNELS		BIT(22)
-#define IAVF_FLAG_AQ_ADD_CLOUD_FILTER		BIT(23)
-#define IAVF_FLAG_AQ_DEL_CLOUD_FILTER		BIT(24)
-#define IAVF_FLAG_AQ_ADD_FDIR_FILTER		BIT(25)
-#define IAVF_FLAG_AQ_DEL_FDIR_FILTER		BIT(26)
-#define IAVF_FLAG_AQ_ADD_ADV_RSS_CFG		BIT(27)
-#define IAVF_FLAG_AQ_DEL_ADV_RSS_CFG		BIT(28)
-#define IAVF_FLAG_AQ_REQUEST_STATS		BIT(29)
-=======
 #define IAVF_FLAG_AQ_GET_HENA			BIT_ULL(11)
 #define IAVF_FLAG_AQ_SET_HENA			BIT_ULL(12)
 #define IAVF_FLAG_AQ_SET_RSS_KEY		BIT_ULL(13)
@@ -381,7 +357,6 @@
 #define IAVF_EXTENDED_CAPS				\
 	(IAVF_EXTENDED_CAP_SEND_VLAN_V2 |		\
 	 IAVF_EXTENDED_CAP_RECV_VLAN_V2)
->>>>>>> 29549c70
 
 	/* OS defined structs */
 	struct net_device *netdev;
@@ -497,13 +472,10 @@
 		return "__IAVF_INIT_VERSION_CHECK";
 	case __IAVF_INIT_GET_RESOURCES:
 		return "__IAVF_INIT_GET_RESOURCES";
-<<<<<<< HEAD
-=======
 	case __IAVF_INIT_EXTENDED_CAPS:
 		return "__IAVF_INIT_EXTENDED_CAPS";
 	case __IAVF_INIT_CONFIG_ADAPTER:
 		return "__IAVF_INIT_CONFIG_ADAPTER";
->>>>>>> 29549c70
 	case __IAVF_INIT_SW:
 		return "__IAVF_INIT_SW";
 	case __IAVF_INIT_FAILED:
