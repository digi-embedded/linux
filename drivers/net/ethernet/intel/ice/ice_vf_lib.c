// SPDX-License-Identifier: GPL-2.0
/* Copyright (C) 2022, Intel Corporation. */

#include "ice_vf_lib_private.h"
#include "ice.h"
#include "ice_lib.h"
#include "ice_fltr.h"
#include "ice_virtchnl_allowlist.h"

/* Public functions which may be accessed by all driver files */

/**
 * ice_get_vf_by_id - Get pointer to VF by ID
 * @pf: the PF private structure
 * @vf_id: the VF ID to locate
 *
 * Locate and return a pointer to the VF structure associated with a given ID.
 * Returns NULL if the ID does not have a valid VF structure associated with
 * it.
 *
 * This function takes a reference to the VF, which must be released by
 * calling ice_put_vf() once the caller is finished accessing the VF structure
 * returned.
 */
struct ice_vf *ice_get_vf_by_id(struct ice_pf *pf, u16 vf_id)
{
	struct ice_vf *vf;

	rcu_read_lock();
	hash_for_each_possible_rcu(pf->vfs.table, vf, entry, vf_id) {
		if (vf->vf_id == vf_id) {
			struct ice_vf *found;

			if (kref_get_unless_zero(&vf->refcnt))
				found = vf;
			else
				found = NULL;

			rcu_read_unlock();
			return found;
		}
	}
	rcu_read_unlock();

	return NULL;
}

/**
 * ice_release_vf - Release VF associated with a refcount
 * @ref: the kref decremented to zero
 *
 * Callback function for kref_put to release a VF once its reference count has
 * hit zero.
 */
static void ice_release_vf(struct kref *ref)
{
	struct ice_vf *vf = container_of(ref, struct ice_vf, refcnt);

	vf->vf_ops->free(vf);
}

/**
 * ice_put_vf - Release a reference to a VF
 * @vf: the VF structure to decrease reference count on
 *
 * Decrease the reference count for a VF, and free the entry if it is no
 * longer in use.
 *
 * This must be called after ice_get_vf_by_id() once the reference to the VF
 * structure is no longer used. Otherwise, the VF structure will never be
 * freed.
 */
void ice_put_vf(struct ice_vf *vf)
{
	kref_put(&vf->refcnt, ice_release_vf);
}

/**
 * ice_has_vfs - Return true if the PF has any associated VFs
 * @pf: the PF private structure
 *
 * Return whether or not the PF has any allocated VFs.
 *
 * Note that this function only guarantees that there are no VFs at the point
 * of calling it. It does not guarantee that no more VFs will be added.
 */
bool ice_has_vfs(struct ice_pf *pf)
{
	/* A simple check that the hash table is not empty does not require
	 * the mutex or rcu_read_lock.
	 */
	return !hash_empty(pf->vfs.table);
}

/**
 * ice_get_num_vfs - Get number of allocated VFs
 * @pf: the PF private structure
 *
 * Return the total number of allocated VFs. NOTE: VF IDs are not guaranteed
 * to be contiguous. Do not assume that a VF ID is guaranteed to be less than
 * the output of this function.
 */
u16 ice_get_num_vfs(struct ice_pf *pf)
{
	struct ice_vf *vf;
	unsigned int bkt;
	u16 num_vfs = 0;

	rcu_read_lock();
	ice_for_each_vf_rcu(pf, bkt, vf)
		num_vfs++;
	rcu_read_unlock();

	return num_vfs;
}

/**
 * ice_get_vf_vsi - get VF's VSI based on the stored index
 * @vf: VF used to get VSI
 */
struct ice_vsi *ice_get_vf_vsi(struct ice_vf *vf)
{
	if (vf->lan_vsi_idx == ICE_NO_VSI)
		return NULL;

	return vf->pf->vsi[vf->lan_vsi_idx];
}

/**
 * ice_is_vf_disabled
 * @vf: pointer to the VF info
 *
 * If the PF has been disabled, there is no need resetting VF until PF is
 * active again. Similarly, if the VF has been disabled, this means something
 * else is resetting the VF, so we shouldn't continue.
 *
 * Returns true if the caller should consider the VF as disabled whether
 * because that single VF is explicitly disabled or because the PF is
 * currently disabled.
 */
bool ice_is_vf_disabled(struct ice_vf *vf)
{
	struct ice_pf *pf = vf->pf;

	return (test_bit(ICE_VF_DIS, pf->state) ||
		test_bit(ICE_VF_STATE_DIS, vf->vf_states));
}

/**
 * ice_wait_on_vf_reset - poll to make sure a given VF is ready after reset
 * @vf: The VF being resseting
 *
 * The max poll time is about ~800ms, which is about the maximum time it takes
 * for a VF to be reset and/or a VF driver to be removed.
 */
static void ice_wait_on_vf_reset(struct ice_vf *vf)
{
	int i;

	for (i = 0; i < ICE_MAX_VF_RESET_TRIES; i++) {
		if (test_bit(ICE_VF_STATE_INIT, vf->vf_states))
			break;
		msleep(ICE_MAX_VF_RESET_SLEEP_MS);
	}
}

/**
 * ice_check_vf_ready_for_cfg - check if VF is ready to be configured/queried
 * @vf: VF to check if it's ready to be configured/queried
 *
 * The purpose of this function is to make sure the VF is not in reset, not
 * disabled, and initialized so it can be configured and/or queried by a host
 * administrator.
 */
int ice_check_vf_ready_for_cfg(struct ice_vf *vf)
{
	ice_wait_on_vf_reset(vf);

	if (ice_is_vf_disabled(vf))
		return -EINVAL;

	if (ice_check_vf_init(vf))
		return -EBUSY;

	return 0;
}

/**
 * ice_trigger_vf_reset - Reset a VF on HW
 * @vf: pointer to the VF structure
 * @is_vflr: true if VFLR was issued, false if not
 * @is_pfr: true if the reset was triggered due to a previous PFR
 *
 * Trigger hardware to start a reset for a particular VF. Expects the caller
 * to wait the proper amount of time to allow hardware to reset the VF before
 * it cleans up and restores VF functionality.
 */
static void ice_trigger_vf_reset(struct ice_vf *vf, bool is_vflr, bool is_pfr)
{
	/* Inform VF that it is no longer active, as a warning */
	clear_bit(ICE_VF_STATE_ACTIVE, vf->vf_states);

	/* Disable VF's configuration API during reset. The flag is re-enabled
	 * when it's safe again to access VF's VSI.
	 */
	clear_bit(ICE_VF_STATE_INIT, vf->vf_states);

	/* VF_MBX_ARQLEN and VF_MBX_ATQLEN are cleared by PFR, so the driver
	 * needs to clear them in the case of VFR/VFLR. If this is done for
	 * PFR, it can mess up VF resets because the VF driver may already
	 * have started cleanup by the time we get here.
	 */
	if (!is_pfr)
		vf->vf_ops->clear_mbx_register(vf);

	vf->vf_ops->trigger_reset_register(vf, is_vflr);
}

static void ice_vf_clear_counters(struct ice_vf *vf)
{
	struct ice_vsi *vsi = ice_get_vf_vsi(vf);

	if (vsi)
		vsi->num_vlan = 0;

	vf->num_mac = 0;
	memset(&vf->mdd_tx_events, 0, sizeof(vf->mdd_tx_events));
	memset(&vf->mdd_rx_events, 0, sizeof(vf->mdd_rx_events));
}

/**
 * ice_vf_pre_vsi_rebuild - tasks to be done prior to VSI rebuild
 * @vf: VF to perform pre VSI rebuild tasks
 *
 * These tasks are items that don't need to be amortized since they are most
 * likely called in a for loop with all VF(s) in the reset_all_vfs() case.
 */
static void ice_vf_pre_vsi_rebuild(struct ice_vf *vf)
{
	/* Close any IRQ mapping now */
	if (vf->vf_ops->irq_close)
		vf->vf_ops->irq_close(vf);

	ice_vf_clear_counters(vf);
	vf->vf_ops->clear_reset_trigger(vf);
}

/**
 * ice_vf_recreate_vsi - Release and re-create the VF's VSI
 * @vf: VF to recreate the VSI for
 *
 * This is only called when a single VF is being reset (i.e. VVF, VFLR, host
 * VF configuration change, etc)
 *
 * It releases and then re-creates a new VSI.
 */
static int ice_vf_recreate_vsi(struct ice_vf *vf)
{
	struct ice_pf *pf = vf->pf;
	int err;

	ice_vf_vsi_release(vf);

	err = vf->vf_ops->create_vsi(vf);
	if (err) {
		dev_err(ice_pf_to_dev(pf),
			"Failed to recreate the VF%u's VSI, error %d\n",
			vf->vf_id, err);
		return err;
	}

	return 0;
}

/**
 * ice_vf_rebuild_vsi - rebuild the VF's VSI
 * @vf: VF to rebuild the VSI for
 *
 * This is only called when all VF(s) are being reset (i.e. PCIe Reset on the
 * host, PFR, CORER, etc.).
 *
 * It reprograms the VSI configuration back into hardware.
 */
static int ice_vf_rebuild_vsi(struct ice_vf *vf)
{
	struct ice_vsi *vsi = ice_get_vf_vsi(vf);
	struct ice_pf *pf = vf->pf;

	if (WARN_ON(!vsi))
		return -EINVAL;

	if (ice_vsi_rebuild(vsi, ICE_VSI_FLAG_INIT)) {
		dev_err(ice_pf_to_dev(pf), "failed to rebuild VF %d VSI\n",
			vf->vf_id);
		return -EIO;
	}
	/* vsi->idx will remain the same in this case so don't update
	 * vf->lan_vsi_idx
	 */
	vsi->vsi_num = ice_get_hw_vsi_num(&pf->hw, vsi->idx);
	vf->lan_vsi_num = vsi->vsi_num;

	return 0;
}

/**
 * ice_vf_rebuild_host_vlan_cfg - add VLAN 0 filter or rebuild the Port VLAN
 * @vf: VF to add MAC filters for
 * @vsi: Pointer to VSI
 *
 * Called after a VF VSI has been re-added/rebuilt during reset. The PF driver
 * always re-adds either a VLAN 0 or port VLAN based filter after reset.
 */
static int ice_vf_rebuild_host_vlan_cfg(struct ice_vf *vf, struct ice_vsi *vsi)
{
	struct ice_vsi_vlan_ops *vlan_ops = ice_get_compat_vsi_vlan_ops(vsi);
	struct device *dev = ice_pf_to_dev(vf->pf);
	int err;

	if (ice_vf_is_port_vlan_ena(vf)) {
		err = vlan_ops->set_port_vlan(vsi, &vf->port_vlan_info);
		if (err) {
			dev_err(dev, "failed to configure port VLAN via VSI parameters for VF %u, error %d\n",
				vf->vf_id, err);
			return err;
		}

		err = vlan_ops->add_vlan(vsi, &vf->port_vlan_info);
	} else {
		err = ice_vsi_add_vlan_zero(vsi);
	}

	if (err) {
		dev_err(dev, "failed to add VLAN %u filter for VF %u during VF rebuild, error %d\n",
			ice_vf_is_port_vlan_ena(vf) ?
			ice_vf_get_port_vlan_id(vf) : 0, vf->vf_id, err);
		return err;
	}

	err = vlan_ops->ena_rx_filtering(vsi);
	if (err)
		dev_warn(dev, "failed to enable Rx VLAN filtering for VF %d VSI %d during VF rebuild, error %d\n",
			 vf->vf_id, vsi->idx, err);

	return 0;
}

/**
 * ice_vf_rebuild_host_tx_rate_cfg - re-apply the Tx rate limiting configuration
 * @vf: VF to re-apply the configuration for
 *
 * Called after a VF VSI has been re-added/rebuild during reset. The PF driver
 * needs to re-apply the host configured Tx rate limiting configuration.
 */
static int ice_vf_rebuild_host_tx_rate_cfg(struct ice_vf *vf)
{
	struct device *dev = ice_pf_to_dev(vf->pf);
	struct ice_vsi *vsi = ice_get_vf_vsi(vf);
	int err;

	if (WARN_ON(!vsi))
		return -EINVAL;

	if (vf->min_tx_rate) {
		err = ice_set_min_bw_limit(vsi, (u64)vf->min_tx_rate * 1000);
		if (err) {
			dev_err(dev, "failed to set min Tx rate to %d Mbps for VF %u, error %d\n",
				vf->min_tx_rate, vf->vf_id, err);
			return err;
		}
	}

	if (vf->max_tx_rate) {
		err = ice_set_max_bw_limit(vsi, (u64)vf->max_tx_rate * 1000);
		if (err) {
			dev_err(dev, "failed to set max Tx rate to %d Mbps for VF %u, error %d\n",
				vf->max_tx_rate, vf->vf_id, err);
			return err;
		}
	}

	return 0;
}

/**
 * ice_vf_set_host_trust_cfg - set trust setting based on pre-reset value
 * @vf: VF to configure trust setting for
 */
static void ice_vf_set_host_trust_cfg(struct ice_vf *vf)
{
	assign_bit(ICE_VIRTCHNL_VF_CAP_PRIVILEGE, &vf->vf_caps, vf->trusted);
}

/**
 * ice_vf_rebuild_host_mac_cfg - add broadcast and the VF's perm_addr/LAA
 * @vf: VF to add MAC filters for
 *
 * Called after a VF VSI has been re-added/rebuilt during reset. The PF driver
 * always re-adds a broadcast filter and the VF's perm_addr/LAA after reset.
 */
static int ice_vf_rebuild_host_mac_cfg(struct ice_vf *vf)
{
	struct device *dev = ice_pf_to_dev(vf->pf);
	struct ice_vsi *vsi = ice_get_vf_vsi(vf);
	u8 broadcast[ETH_ALEN];
	int status;

	if (WARN_ON(!vsi))
		return -EINVAL;

	if (ice_is_eswitch_mode_switchdev(vf->pf))
		return 0;

	eth_broadcast_addr(broadcast);
	status = ice_fltr_add_mac(vsi, broadcast, ICE_FWD_TO_VSI);
	if (status) {
		dev_err(dev, "failed to add broadcast MAC filter for VF %u, error %d\n",
			vf->vf_id, status);
		return status;
	}

	vf->num_mac++;

	if (is_valid_ether_addr(vf->hw_lan_addr)) {
		status = ice_fltr_add_mac(vsi, vf->hw_lan_addr,
					  ICE_FWD_TO_VSI);
		if (status) {
			dev_err(dev, "failed to add default unicast MAC filter %pM for VF %u, error %d\n",
				&vf->hw_lan_addr[0], vf->vf_id,
				status);
			return status;
		}
		vf->num_mac++;

		ether_addr_copy(vf->dev_lan_addr, vf->hw_lan_addr);
	}

	return 0;
}

/**
 * ice_vf_rebuild_aggregator_node_cfg - rebuild aggregator node config
 * @vsi: Pointer to VSI
 *
 * This function moves VSI into corresponding scheduler aggregator node
 * based on cached value of "aggregator node info" per VSI
 */
static void ice_vf_rebuild_aggregator_node_cfg(struct ice_vsi *vsi)
{
	struct ice_pf *pf = vsi->back;
	struct device *dev;
	int status;

	if (!vsi->agg_node)
		return;

	dev = ice_pf_to_dev(pf);
	if (vsi->agg_node->num_vsis == ICE_MAX_VSIS_IN_AGG_NODE) {
		dev_dbg(dev,
			"agg_id %u already has reached max_num_vsis %u\n",
			vsi->agg_node->agg_id, vsi->agg_node->num_vsis);
		return;
	}

	status = ice_move_vsi_to_agg(pf->hw.port_info, vsi->agg_node->agg_id,
				     vsi->idx, vsi->tc_cfg.ena_tc);
	if (status)
		dev_dbg(dev, "unable to move VSI idx %u into aggregator %u node",
			vsi->idx, vsi->agg_node->agg_id);
	else
		vsi->agg_node->num_vsis++;
}

/**
 * ice_vf_rebuild_host_cfg - host admin configuration is persistent across reset
 * @vf: VF to rebuild host configuration on
 */
static void ice_vf_rebuild_host_cfg(struct ice_vf *vf)
{
	struct device *dev = ice_pf_to_dev(vf->pf);
	struct ice_vsi *vsi = ice_get_vf_vsi(vf);

	if (WARN_ON(!vsi))
		return;

	ice_vf_set_host_trust_cfg(vf);

	if (ice_vf_rebuild_host_mac_cfg(vf))
		dev_err(dev, "failed to rebuild default MAC configuration for VF %d\n",
			vf->vf_id);

	if (ice_vf_rebuild_host_vlan_cfg(vf, vsi))
		dev_err(dev, "failed to rebuild VLAN configuration for VF %u\n",
			vf->vf_id);

	if (ice_vf_rebuild_host_tx_rate_cfg(vf))
		dev_err(dev, "failed to rebuild Tx rate limiting configuration for VF %u\n",
			vf->vf_id);

	if (ice_vsi_apply_spoofchk(vsi, vf->spoofchk))
		dev_err(dev, "failed to rebuild spoofchk configuration for VF %d\n",
			vf->vf_id);

	/* rebuild aggregator node config for main VF VSI */
	ice_vf_rebuild_aggregator_node_cfg(vsi);
}

/**
 * ice_set_vf_state_qs_dis - Set VF queues state to disabled
 * @vf: pointer to the VF structure
 */
static void ice_set_vf_state_qs_dis(struct ice_vf *vf)
{
	/* Clear Rx/Tx enabled queues flag */
	bitmap_zero(vf->txq_ena, ICE_MAX_RSS_QS_PER_VF);
	bitmap_zero(vf->rxq_ena, ICE_MAX_RSS_QS_PER_VF);
	clear_bit(ICE_VF_STATE_QS_ENA, vf->vf_states);
}

/**
 * ice_vf_set_initialized - VF is ready for VIRTCHNL communication
 * @vf: VF to set in initialized state
 *
 * After this function the VF will be ready to receive/handle the
 * VIRTCHNL_OP_GET_VF_RESOURCES message
 */
static void ice_vf_set_initialized(struct ice_vf *vf)
{
	ice_set_vf_state_qs_dis(vf);
	clear_bit(ICE_VF_STATE_MC_PROMISC, vf->vf_states);
	clear_bit(ICE_VF_STATE_UC_PROMISC, vf->vf_states);
	clear_bit(ICE_VF_STATE_DIS, vf->vf_states);
	set_bit(ICE_VF_STATE_INIT, vf->vf_states);
	memset(&vf->vlan_v2_caps, 0, sizeof(vf->vlan_v2_caps));
}

/**
 * ice_vf_post_vsi_rebuild - Reset tasks that occur after VSI rebuild
 * @vf: the VF being reset
 *
 * Perform reset tasks which must occur after the VSI has been re-created or
 * rebuilt during a VF reset.
 */
static void ice_vf_post_vsi_rebuild(struct ice_vf *vf)
{
	ice_vf_rebuild_host_cfg(vf);
	ice_vf_set_initialized(vf);

	vf->vf_ops->post_vsi_rebuild(vf);
}

/**
 * ice_is_any_vf_in_unicast_promisc - check if any VF(s)
 * are in unicast promiscuous mode
 * @pf: PF structure for accessing VF(s)
 *
 * Return false if no VF(s) are in unicast promiscuous mode,
 * else return true
 */
bool ice_is_any_vf_in_unicast_promisc(struct ice_pf *pf)
{
	bool is_vf_promisc = false;
	struct ice_vf *vf;
	unsigned int bkt;

	rcu_read_lock();
	ice_for_each_vf_rcu(pf, bkt, vf) {
		/* found a VF that has promiscuous mode configured */
		if (test_bit(ICE_VF_STATE_UC_PROMISC, vf->vf_states)) {
			is_vf_promisc = true;
			break;
		}
	}
	rcu_read_unlock();

	return is_vf_promisc;
}

/**
 * ice_vf_get_promisc_masks - Calculate masks for promiscuous modes
 * @vf: the VF pointer
 * @vsi: the VSI to configure
 * @ucast_m: promiscuous mask to apply to unicast
 * @mcast_m: promiscuous mask to apply to multicast
 *
 * Decide which mask should be used for unicast and multicast filter,
 * based on presence of VLANs
 */
void
ice_vf_get_promisc_masks(struct ice_vf *vf, struct ice_vsi *vsi,
			 u8 *ucast_m, u8 *mcast_m)
{
	if (ice_vf_is_port_vlan_ena(vf) ||
	    ice_vsi_has_non_zero_vlans(vsi)) {
		*mcast_m = ICE_MCAST_VLAN_PROMISC_BITS;
		*ucast_m = ICE_UCAST_VLAN_PROMISC_BITS;
	} else {
		*mcast_m = ICE_MCAST_PROMISC_BITS;
		*ucast_m = ICE_UCAST_PROMISC_BITS;
	}
}

/**
 * ice_vf_clear_all_promisc_modes - Clear promisc/allmulticast on VF VSI
 * @vf: the VF pointer
 * @vsi: the VSI to configure
 *
 * Clear all promiscuous/allmulticast filters for a VF
 */
static int
ice_vf_clear_all_promisc_modes(struct ice_vf *vf, struct ice_vsi *vsi)
{
	struct ice_pf *pf = vf->pf;
	u8 ucast_m, mcast_m;
	int ret = 0;

	ice_vf_get_promisc_masks(vf, vsi, &ucast_m, &mcast_m);
	if (test_bit(ICE_VF_STATE_UC_PROMISC, vf->vf_states)) {
		if (!test_bit(ICE_FLAG_VF_TRUE_PROMISC_ENA, pf->flags)) {
			if (ice_is_dflt_vsi_in_use(vsi->port_info))
				ret = ice_clear_dflt_vsi(vsi);
		} else {
			ret = ice_vf_clear_vsi_promisc(vf, vsi, ucast_m);
		}

		if (ret) {
			dev_err(ice_pf_to_dev(vf->pf), "Disabling promiscuous mode failed\n");
		} else {
			clear_bit(ICE_VF_STATE_UC_PROMISC, vf->vf_states);
			dev_info(ice_pf_to_dev(vf->pf), "Disabling promiscuous mode succeeded\n");
		}
	}

	if (test_bit(ICE_VF_STATE_MC_PROMISC, vf->vf_states)) {
		ret = ice_vf_clear_vsi_promisc(vf, vsi, mcast_m);
		if (ret) {
			dev_err(ice_pf_to_dev(vf->pf), "Disabling allmulticast mode failed\n");
		} else {
			clear_bit(ICE_VF_STATE_MC_PROMISC, vf->vf_states);
			dev_info(ice_pf_to_dev(vf->pf), "Disabling allmulticast mode succeeded\n");
		}
	}
	return ret;
}

/**
 * ice_vf_set_vsi_promisc - Enable promiscuous mode for a VF VSI
 * @vf: the VF to configure
 * @vsi: the VF's VSI
 * @promisc_m: the promiscuous mode to enable
 */
int
ice_vf_set_vsi_promisc(struct ice_vf *vf, struct ice_vsi *vsi, u8 promisc_m)
{
	struct ice_hw *hw = &vsi->back->hw;
	int status;

	if (ice_vf_is_port_vlan_ena(vf))
		status = ice_fltr_set_vsi_promisc(hw, vsi->idx, promisc_m,
						  ice_vf_get_port_vlan_id(vf));
	else if (ice_vsi_has_non_zero_vlans(vsi))
		status = ice_fltr_set_vlan_vsi_promisc(hw, vsi, promisc_m);
	else
		status = ice_fltr_set_vsi_promisc(hw, vsi->idx, promisc_m, 0);

	if (status && status != -EEXIST) {
		dev_err(ice_pf_to_dev(vsi->back), "enable Tx/Rx filter promiscuous mode on VF-%u failed, error: %d\n",
			vf->vf_id, status);
		return status;
	}

	return 0;
}

/**
 * ice_vf_clear_vsi_promisc - Disable promiscuous mode for a VF VSI
 * @vf: the VF to configure
 * @vsi: the VF's VSI
 * @promisc_m: the promiscuous mode to disable
 */
int
ice_vf_clear_vsi_promisc(struct ice_vf *vf, struct ice_vsi *vsi, u8 promisc_m)
{
	struct ice_hw *hw = &vsi->back->hw;
	int status;

	if (ice_vf_is_port_vlan_ena(vf))
		status = ice_fltr_clear_vsi_promisc(hw, vsi->idx, promisc_m,
						    ice_vf_get_port_vlan_id(vf));
	else if (ice_vsi_has_non_zero_vlans(vsi))
		status = ice_fltr_clear_vlan_vsi_promisc(hw, vsi, promisc_m);
	else
		status = ice_fltr_clear_vsi_promisc(hw, vsi->idx, promisc_m, 0);

	if (status && status != -ENOENT) {
		dev_err(ice_pf_to_dev(vsi->back), "disable Tx/Rx filter promiscuous mode on VF-%u failed, error: %d\n",
			vf->vf_id, status);
		return status;
	}

	return 0;
}

/**
 * ice_reset_all_vfs - reset all allocated VFs in one go
 * @pf: pointer to the PF structure
 *
 * Reset all VFs at once, in response to a PF or other device reset.
 *
 * First, tell the hardware to reset each VF, then do all the waiting in one
 * chunk, and finally finish restoring each VF after the wait. This is useful
 * during PF routines which need to reset all VFs, as otherwise it must perform
 * these resets in a serialized fashion.
 */
void ice_reset_all_vfs(struct ice_pf *pf)
{
	struct device *dev = ice_pf_to_dev(pf);
	struct ice_hw *hw = &pf->hw;
	struct ice_vf *vf;
	unsigned int bkt;

	/* If we don't have any VFs, then there is nothing to reset */
	if (!ice_has_vfs(pf))
		return;

	mutex_lock(&pf->vfs.table_lock);

	/* clear all malicious info if the VFs are getting reset */
	ice_for_each_vf(pf, bkt, vf)
		ice_mbx_clear_malvf(&vf->mbx_info);

	/* If VFs have been disabled, there is no need to reset */
	if (test_and_set_bit(ICE_VF_DIS, pf->state)) {
		mutex_unlock(&pf->vfs.table_lock);
		return;
	}

	/* Begin reset on all VFs at once */
	ice_for_each_vf(pf, bkt, vf)
		ice_trigger_vf_reset(vf, true, true);

	/* HW requires some time to make sure it can flush the FIFO for a VF
	 * when it resets it. Now that we've triggered all of the VFs, iterate
	 * the table again and wait for each VF to complete.
	 */
	ice_for_each_vf(pf, bkt, vf) {
		if (!vf->vf_ops->poll_reset_status(vf)) {
			/* Display a warning if at least one VF didn't manage
			 * to reset in time, but continue on with the
			 * operation.
			 */
			dev_warn(dev, "VF %u reset check timeout\n", vf->vf_id);
			break;
		}
	}

	/* free VF resources to begin resetting the VSI state */
	ice_for_each_vf(pf, bkt, vf) {
		mutex_lock(&vf->cfg_lock);

		vf->driver_caps = 0;
		ice_vc_set_default_allowlist(vf);

		ice_vf_fdir_exit(vf);
		ice_vf_fdir_init(vf);
		/* clean VF control VSI when resetting VFs since it should be
		 * setup only when VF creates its first FDIR rule.
		 */
		if (vf->ctrl_vsi_idx != ICE_NO_VSI)
			ice_vf_ctrl_invalidate_vsi(vf);

		ice_vf_pre_vsi_rebuild(vf);
		ice_vf_rebuild_vsi(vf);
		ice_vf_post_vsi_rebuild(vf);

		mutex_unlock(&vf->cfg_lock);
	}

	if (ice_is_eswitch_mode_switchdev(pf))
		if (ice_eswitch_rebuild(pf))
			dev_warn(dev, "eswitch rebuild failed\n");

	ice_flush(hw);
	clear_bit(ICE_VF_DIS, pf->state);

	mutex_unlock(&pf->vfs.table_lock);
}

/**
 * ice_notify_vf_reset - Notify VF of a reset event
 * @vf: pointer to the VF structure
 */
static void ice_notify_vf_reset(struct ice_vf *vf)
{
	struct ice_hw *hw = &vf->pf->hw;
	struct virtchnl_pf_event pfe;

	/* Bail out if VF is in disabled state, neither initialized, nor active
	 * state - otherwise proceed with notifications
	 */
	if ((!test_bit(ICE_VF_STATE_INIT, vf->vf_states) &&
	     !test_bit(ICE_VF_STATE_ACTIVE, vf->vf_states)) ||
	    test_bit(ICE_VF_STATE_DIS, vf->vf_states))
		return;

	pfe.event = VIRTCHNL_EVENT_RESET_IMPENDING;
	pfe.severity = PF_EVENT_SEVERITY_CERTAIN_DOOM;
	ice_aq_send_msg_to_vf(hw, vf->vf_id, VIRTCHNL_OP_EVENT,
			      VIRTCHNL_STATUS_SUCCESS, (u8 *)&pfe, sizeof(pfe),
			      NULL);
}

/**
 * ice_reset_vf - Reset a particular VF
 * @vf: pointer to the VF structure
 * @flags: flags controlling behavior of the reset
 *
 * Flags:
 *   ICE_VF_RESET_VFLR - Indicates a reset is due to VFLR event
 *   ICE_VF_RESET_NOTIFY - Send VF a notification prior to reset
 *   ICE_VF_RESET_LOCK - Acquire VF cfg_lock before resetting
 *
 * Returns 0 if the VF is currently in reset, if resets are disabled, or if
 * the VF resets successfully. Returns an error code if the VF fails to
 * rebuild.
 */
int ice_reset_vf(struct ice_vf *vf, u32 flags)
{
	struct ice_pf *pf = vf->pf;
	struct ice_vsi *vsi;
	struct device *dev;
	int err = 0;
	bool rsd;

	dev = ice_pf_to_dev(pf);

	if (flags & ICE_VF_RESET_NOTIFY)
		ice_notify_vf_reset(vf);

	if (test_bit(ICE_VF_RESETS_DISABLED, pf->state)) {
		dev_dbg(dev, "Trying to reset VF %d, but all VF resets are disabled\n",
			vf->vf_id);
		return 0;
	}

	if (flags & ICE_VF_RESET_LOCK)
		mutex_lock(&vf->cfg_lock);
	else
		lockdep_assert_held(&vf->cfg_lock);

	if (ice_is_vf_disabled(vf)) {
		vsi = ice_get_vf_vsi(vf);
		if (!vsi) {
			dev_dbg(dev, "VF is already removed\n");
			err = -EINVAL;
			goto out_unlock;
		}
		ice_vsi_stop_lan_tx_rings(vsi, ICE_NO_RESET, vf->vf_id);

		if (ice_vsi_is_rx_queue_active(vsi))
			ice_vsi_stop_all_rx_rings(vsi);

		dev_dbg(dev, "VF is already disabled, there is no need for resetting it, telling VM, all is fine %d\n",
			vf->vf_id);
		goto out_unlock;
	}

	/* Set VF disable bit state here, before triggering reset */
	set_bit(ICE_VF_STATE_DIS, vf->vf_states);
	ice_trigger_vf_reset(vf, flags & ICE_VF_RESET_VFLR, false);

	vsi = ice_get_vf_vsi(vf);
	if (WARN_ON(!vsi)) {
		err = -EIO;
		goto out_unlock;
	}

	ice_dis_vf_qs(vf);

	/* Call Disable LAN Tx queue AQ whether or not queues are
	 * enabled. This is needed for successful completion of VFR.
	 */
	ice_dis_vsi_txq(vsi->port_info, vsi->idx, 0, 0, NULL, NULL,
			NULL, vf->vf_ops->reset_type, vf->vf_id, NULL);

	/* poll VPGEN_VFRSTAT reg to make sure
	 * that reset is complete
	 */
	rsd = vf->vf_ops->poll_reset_status(vf);

	/* Display a warning if VF didn't manage to reset in time, but need to
	 * continue on with the operation.
	 */
	if (!rsd)
		dev_warn(dev, "VF reset check timeout on VF %d\n", vf->vf_id);

	vf->driver_caps = 0;
	ice_vc_set_default_allowlist(vf);

	/* disable promiscuous modes in case they were enabled
	 * ignore any error if disabling process failed
	 */
	ice_vf_clear_all_promisc_modes(vf, vsi);

	ice_vf_fdir_exit(vf);
	ice_vf_fdir_init(vf);
	/* clean VF control VSI when resetting VF since it should be setup
	 * only when VF creates its first FDIR rule.
	 */
	if (vf->ctrl_vsi_idx != ICE_NO_VSI)
		ice_vf_ctrl_vsi_release(vf);

	ice_vf_pre_vsi_rebuild(vf);

	if (ice_vf_recreate_vsi(vf)) {
		dev_err(dev, "Failed to release and setup the VF%u's VSI\n",
			vf->vf_id);
		err = -EFAULT;
		goto out_unlock;
	}

	ice_vf_post_vsi_rebuild(vf);
	vsi = ice_get_vf_vsi(vf);
	if (WARN_ON(!vsi)) {
		err = -EINVAL;
		goto out_unlock;
	}

	ice_eswitch_update_repr(vsi);

	/* if the VF has been reset allow it to come up again */
	ice_mbx_clear_malvf(&vf->mbx_info);

out_unlock:
	if (flags & ICE_VF_RESET_LOCK)
		mutex_unlock(&vf->cfg_lock);

	return err;
}

/**
 * ice_set_vf_state_dis - Set VF state to disabled
 * @vf: pointer to the VF structure
 */
<<<<<<< HEAD
static void ice_set_vf_state_qs_dis(struct ice_vf *vf)
=======
void ice_set_vf_state_dis(struct ice_vf *vf)
>>>>>>> ccf0a997
{
	ice_set_vf_state_qs_dis(vf);
	vf->vf_ops->clear_reset_state(vf);
}

/**
 * ice_set_vf_state_dis - Set VF state to disabled
 * @vf: pointer to the VF structure
 */
void ice_set_vf_state_dis(struct ice_vf *vf)
{
	ice_set_vf_state_qs_dis(vf);
	vf->vf_ops->clear_reset_state(vf);
}

/* Private functions only accessed from other virtualization files */

/**
 * ice_initialize_vf_entry - Initialize a VF entry
 * @vf: pointer to the VF structure
 */
void ice_initialize_vf_entry(struct ice_vf *vf)
{
	struct ice_pf *pf = vf->pf;
	struct ice_vfs *vfs;

	vfs = &pf->vfs;

	/* assign default capabilities */
	vf->spoofchk = true;
	vf->num_vf_qs = vfs->num_qps_per;
	ice_vc_set_default_allowlist(vf);
	ice_virtchnl_set_dflt_ops(vf);

	/* ctrl_vsi_idx will be set to a valid value only when iAVF
	 * creates its first fdir rule.
	 */
	ice_vf_ctrl_invalidate_vsi(vf);
	ice_vf_fdir_init(vf);

	/* Initialize mailbox info for this VF */
	ice_mbx_init_vf_info(&pf->hw, &vf->mbx_info);

	mutex_init(&vf->cfg_lock);
}

/**
 * ice_dis_vf_qs - Disable the VF queues
 * @vf: pointer to the VF structure
 */
void ice_dis_vf_qs(struct ice_vf *vf)
{
	struct ice_vsi *vsi = ice_get_vf_vsi(vf);

	if (WARN_ON(!vsi))
		return;

	ice_vsi_stop_lan_tx_rings(vsi, ICE_NO_RESET, vf->vf_id);
	ice_vsi_stop_all_rx_rings(vsi);
	ice_set_vf_state_qs_dis(vf);
}

/**
 * ice_err_to_virt_err - translate errors for VF return code
 * @err: error return code
 */
enum virtchnl_status_code ice_err_to_virt_err(int err)
{
	switch (err) {
	case 0:
		return VIRTCHNL_STATUS_SUCCESS;
	case -EINVAL:
	case -ENODEV:
		return VIRTCHNL_STATUS_ERR_PARAM;
	case -ENOMEM:
		return VIRTCHNL_STATUS_ERR_NO_MEMORY;
	case -EALREADY:
	case -EBUSY:
	case -EIO:
	case -ENOSPC:
		return VIRTCHNL_STATUS_ERR_ADMIN_QUEUE_ERROR;
	default:
		return VIRTCHNL_STATUS_ERR_NOT_SUPPORTED;
	}
}

/**
 * ice_check_vf_init - helper to check if VF init complete
 * @vf: the pointer to the VF to check
 */
int ice_check_vf_init(struct ice_vf *vf)
{
	struct ice_pf *pf = vf->pf;

	if (!test_bit(ICE_VF_STATE_INIT, vf->vf_states)) {
		dev_err(ice_pf_to_dev(pf), "VF ID: %u in reset. Try again.\n",
			vf->vf_id);
		return -EBUSY;
	}
	return 0;
}

/**
 * ice_vf_get_port_info - Get the VF's port info structure
 * @vf: VF used to get the port info structure for
 */
struct ice_port_info *ice_vf_get_port_info(struct ice_vf *vf)
{
	return vf->pf->hw.port_info;
}

/**
 * ice_cfg_mac_antispoof - Configure MAC antispoof checking behavior
 * @vsi: the VSI to configure
 * @enable: whether to enable or disable the spoof checking
 *
 * Configure a VSI to enable (or disable) spoof checking behavior.
 */
static int ice_cfg_mac_antispoof(struct ice_vsi *vsi, bool enable)
{
	struct ice_vsi_ctx *ctx;
	int err;

	ctx = kzalloc(sizeof(*ctx), GFP_KERNEL);
	if (!ctx)
		return -ENOMEM;

	ctx->info.sec_flags = vsi->info.sec_flags;
	ctx->info.valid_sections = cpu_to_le16(ICE_AQ_VSI_PROP_SECURITY_VALID);

	if (enable)
		ctx->info.sec_flags |= ICE_AQ_VSI_SEC_FLAG_ENA_MAC_ANTI_SPOOF;
	else
		ctx->info.sec_flags &= ~ICE_AQ_VSI_SEC_FLAG_ENA_MAC_ANTI_SPOOF;

	err = ice_update_vsi(&vsi->back->hw, vsi->idx, ctx, NULL);
	if (err)
		dev_err(ice_pf_to_dev(vsi->back), "Failed to configure Tx MAC anti-spoof %s for VSI %d, error %d\n",
			enable ? "ON" : "OFF", vsi->vsi_num, err);
	else
		vsi->info.sec_flags = ctx->info.sec_flags;

	kfree(ctx);

	return err;
}

/**
 * ice_vsi_ena_spoofchk - enable Tx spoof checking for this VSI
 * @vsi: VSI to enable Tx spoof checking for
 */
static int ice_vsi_ena_spoofchk(struct ice_vsi *vsi)
{
	struct ice_vsi_vlan_ops *vlan_ops;
	int err = 0;

	vlan_ops = ice_get_compat_vsi_vlan_ops(vsi);

	/* Allow VF with VLAN 0 only to send all tagged traffic */
	if (vsi->type != ICE_VSI_VF || ice_vsi_has_non_zero_vlans(vsi)) {
		err = vlan_ops->ena_tx_filtering(vsi);
		if (err)
			return err;
	}

	return ice_cfg_mac_antispoof(vsi, true);
}

/**
 * ice_vsi_dis_spoofchk - disable Tx spoof checking for this VSI
 * @vsi: VSI to disable Tx spoof checking for
 */
static int ice_vsi_dis_spoofchk(struct ice_vsi *vsi)
{
	struct ice_vsi_vlan_ops *vlan_ops;
	int err;

	vlan_ops = ice_get_compat_vsi_vlan_ops(vsi);

	err = vlan_ops->dis_tx_filtering(vsi);
	if (err)
		return err;

	return ice_cfg_mac_antispoof(vsi, false);
}

/**
 * ice_vsi_apply_spoofchk - Apply Tx spoof checking setting to a VSI
 * @vsi: VSI associated to the VF
 * @enable: whether to enable or disable the spoof checking
 */
int ice_vsi_apply_spoofchk(struct ice_vsi *vsi, bool enable)
{
	int err;

	if (enable)
		err = ice_vsi_ena_spoofchk(vsi);
	else
		err = ice_vsi_dis_spoofchk(vsi);

	return err;
}

/**
 * ice_is_vf_trusted
 * @vf: pointer to the VF info
 */
bool ice_is_vf_trusted(struct ice_vf *vf)
{
	return test_bit(ICE_VIRTCHNL_VF_CAP_PRIVILEGE, &vf->vf_caps);
}

/**
 * ice_vf_has_no_qs_ena - check if the VF has any Rx or Tx queues enabled
 * @vf: the VF to check
 *
 * Returns true if the VF has no Rx and no Tx queues enabled and returns false
 * otherwise
 */
bool ice_vf_has_no_qs_ena(struct ice_vf *vf)
{
	return (!bitmap_weight(vf->rxq_ena, ICE_MAX_RSS_QS_PER_VF) &&
		!bitmap_weight(vf->txq_ena, ICE_MAX_RSS_QS_PER_VF));
}

/**
 * ice_is_vf_link_up - check if the VF's link is up
 * @vf: VF to check if link is up
 */
bool ice_is_vf_link_up(struct ice_vf *vf)
{
	struct ice_port_info *pi = ice_vf_get_port_info(vf);

	if (ice_check_vf_init(vf))
		return false;

	if (ice_vf_has_no_qs_ena(vf))
		return false;
	else if (vf->link_forced)
		return vf->link_up;
	else
		return pi->phy.link_info.link_info &
			ICE_AQ_LINK_UP;
}

/**
 * ice_vf_ctrl_invalidate_vsi - invalidate ctrl_vsi_idx to remove VSI access
 * @vf: VF that control VSI is being invalidated on
 */
void ice_vf_ctrl_invalidate_vsi(struct ice_vf *vf)
{
	vf->ctrl_vsi_idx = ICE_NO_VSI;
}

/**
 * ice_vf_ctrl_vsi_release - invalidate the VF's control VSI after freeing it
 * @vf: VF that control VSI is being released on
 */
void ice_vf_ctrl_vsi_release(struct ice_vf *vf)
{
	ice_vsi_release(vf->pf->vsi[vf->ctrl_vsi_idx]);
	ice_vf_ctrl_invalidate_vsi(vf);
}

/**
 * ice_vf_ctrl_vsi_setup - Set up a VF control VSI
 * @vf: VF to setup control VSI for
 *
 * Returns pointer to the successfully allocated VSI struct on success,
 * otherwise returns NULL on failure.
 */
struct ice_vsi *ice_vf_ctrl_vsi_setup(struct ice_vf *vf)
{
	struct ice_vsi_cfg_params params = {};
	struct ice_pf *pf = vf->pf;
	struct ice_vsi *vsi;

	params.type = ICE_VSI_CTRL;
	params.pi = ice_vf_get_port_info(vf);
	params.vf = vf;
	params.flags = ICE_VSI_FLAG_INIT;

	vsi = ice_vsi_setup(pf, &params);
	if (!vsi) {
		dev_err(ice_pf_to_dev(pf), "Failed to create VF control VSI\n");
		ice_vf_ctrl_invalidate_vsi(vf);
	}

	return vsi;
}

/**
 * ice_vf_init_host_cfg - Initialize host admin configuration
 * @vf: VF to initialize
 * @vsi: the VSI created at initialization
 *
 * Initialize the VF host configuration. Called during VF creation to setup
 * VLAN 0, add the VF VSI broadcast filter, and setup spoof checking. It
 * should only be called during VF creation.
 */
int ice_vf_init_host_cfg(struct ice_vf *vf, struct ice_vsi *vsi)
{
	struct ice_vsi_vlan_ops *vlan_ops;
	struct ice_pf *pf = vf->pf;
	u8 broadcast[ETH_ALEN];
	struct device *dev;
	int err;

	dev = ice_pf_to_dev(pf);

	err = ice_vsi_add_vlan_zero(vsi);
	if (err) {
		dev_warn(dev, "Failed to add VLAN 0 filter for VF %d\n",
			 vf->vf_id);
		return err;
	}

	vlan_ops = ice_get_compat_vsi_vlan_ops(vsi);
	err = vlan_ops->ena_rx_filtering(vsi);
	if (err) {
		dev_warn(dev, "Failed to enable Rx VLAN filtering for VF %d\n",
			 vf->vf_id);
		return err;
	}

	eth_broadcast_addr(broadcast);
	err = ice_fltr_add_mac(vsi, broadcast, ICE_FWD_TO_VSI);
	if (err) {
		dev_err(dev, "Failed to add broadcast MAC filter for VF %d, status %d\n",
			vf->vf_id, err);
		return err;
	}

	vf->num_mac = 1;

	err = ice_vsi_apply_spoofchk(vsi, vf->spoofchk);
	if (err) {
		dev_warn(dev, "Failed to initialize spoofchk setting for VF %d\n",
			 vf->vf_id);
		return err;
	}

	return 0;
}

/**
 * ice_vf_invalidate_vsi - invalidate vsi_idx/vsi_num to remove VSI access
 * @vf: VF to remove access to VSI for
 */
void ice_vf_invalidate_vsi(struct ice_vf *vf)
{
	vf->lan_vsi_idx = ICE_NO_VSI;
	vf->lan_vsi_num = ICE_NO_VSI;
}

/**
 * ice_vf_vsi_release - Release the VF VSI and invalidate indexes
 * @vf: pointer to the VF structure
 *
 * Release the VF associated with this VSI and then invalidate the VSI
 * indexes.
 */
void ice_vf_vsi_release(struct ice_vf *vf)
{
	struct ice_vsi *vsi = ice_get_vf_vsi(vf);

	if (WARN_ON(!vsi))
		return;

	ice_vsi_release(vsi);
	ice_vf_invalidate_vsi(vf);
}

/**
 * ice_get_vf_ctrl_vsi - Get first VF control VSI pointer
 * @pf: the PF private structure
 * @vsi: pointer to the VSI
 *
 * Return first found VF control VSI other than the vsi
 * passed by parameter. This function is used to determine
 * whether new resources have to be allocated for control VSI
 * or they can be shared with existing one.
 *
 * Return found VF control VSI pointer other itself. Return
 * NULL Otherwise.
 *
 */
struct ice_vsi *ice_get_vf_ctrl_vsi(struct ice_pf *pf, struct ice_vsi *vsi)
{
	struct ice_vsi *ctrl_vsi = NULL;
	struct ice_vf *vf;
	unsigned int bkt;

	rcu_read_lock();
	ice_for_each_vf_rcu(pf, bkt, vf) {
		if (vf != vsi->vf && vf->ctrl_vsi_idx != ICE_NO_VSI) {
			ctrl_vsi = pf->vsi[vf->ctrl_vsi_idx];
			break;
		}
	}

	rcu_read_unlock();
	return ctrl_vsi;
}<|MERGE_RESOLUTION|>--- conflicted
+++ resolved
@@ -936,20 +936,6 @@
 		mutex_unlock(&vf->cfg_lock);
 
 	return err;
-}
-
-/**
- * ice_set_vf_state_dis - Set VF state to disabled
- * @vf: pointer to the VF structure
- */
-<<<<<<< HEAD
-static void ice_set_vf_state_qs_dis(struct ice_vf *vf)
-=======
-void ice_set_vf_state_dis(struct ice_vf *vf)
->>>>>>> ccf0a997
-{
-	ice_set_vf_state_qs_dis(vf);
-	vf->vf_ops->clear_reset_state(vf);
 }
 
 /**
