--- conflicted
+++ resolved
@@ -325,16 +325,10 @@
 
 #define ICE_FREE_CQ_BUFS(hw, qi, ring)					\
 do {									\
-<<<<<<< HEAD
-	int i;								\
-	/* free descriptors */						\
-	if ((qi)->ring.r.ring##_bi)					\
-=======
 	/* free descriptors */						\
 	if ((qi)->ring.r.ring##_bi) {					\
 		int i;							\
 									\
->>>>>>> c1084c27
 		for (i = 0; i < (qi)->num_##ring##_entries; i++)	\
 			if ((qi)->ring.r.ring##_bi[i].pa) {		\
 				dmam_free_coherent(ice_hw_to_dev(hw),	\
@@ -345,10 +339,7 @@
 					(qi)->ring.r.ring##_bi[i].pa = 0;\
 					(qi)->ring.r.ring##_bi[i].size = 0;\
 		}							\
-<<<<<<< HEAD
-=======
 	}								\
->>>>>>> c1084c27
 	/* free the buffer info list */					\
 	if ((qi)->ring.cmd_buf)						\
 		devm_kfree(ice_hw_to_dev(hw), (qi)->ring.cmd_buf);	\
