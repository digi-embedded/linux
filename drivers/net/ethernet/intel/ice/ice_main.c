--- conflicted
+++ resolved
@@ -1367,11 +1367,7 @@
 		if (task->opcode != opcode)
 			continue;
 
-<<<<<<< HEAD
-		task_ev = task->event;
-=======
 		task_ev = &task->event;
->>>>>>> ccf0a997
 		memcpy(&task_ev->desc, &event->desc, sizeof(event->desc));
 		task_ev->msg_len = event->msg_len;
 
@@ -3154,15 +3150,8 @@
 
 	if (oicr & PFINT_OICR_TSYN_TX_M) {
 		ena_mask &= ~PFINT_OICR_TSYN_TX_M;
-<<<<<<< HEAD
-		if (!hw->reset_ongoing) {
-			set_bit(ICE_MISC_THREAD_TX_TSTAMP, pf->misc_thread);
-			ret = IRQ_WAKE_THREAD;
-		}
-=======
 		if (!hw->reset_ongoing)
 			set_bit(ICE_MISC_THREAD_TX_TSTAMP, pf->misc_thread);
->>>>>>> ccf0a997
 	}
 
 	if (oicr & PFINT_OICR_TSYN_EVNT_M) {
@@ -3179,10 +3168,6 @@
 					       GLTSYN_STAT_EVENT2_M);
 
 			set_bit(ICE_MISC_THREAD_EXTTS_EVENT, pf->misc_thread);
-<<<<<<< HEAD
-			ret = IRQ_WAKE_THREAD;
-=======
->>>>>>> ccf0a997
 		}
 	}
 
@@ -3224,20 +3209,12 @@
 	if (ice_is_reset_in_progress(pf->state))
 		return IRQ_HANDLED;
 
-<<<<<<< HEAD
-=======
 	ice_service_task_schedule(pf);
 
->>>>>>> ccf0a997
 	if (test_and_clear_bit(ICE_MISC_THREAD_EXTTS_EVENT, pf->misc_thread))
 		ice_ptp_extts_event(pf);
 
 	if (test_and_clear_bit(ICE_MISC_THREAD_TX_TSTAMP, pf->misc_thread)) {
-<<<<<<< HEAD
-		while (!ice_ptp_process_ts(pf))
-			usleep_range(50, 100);
-	}
-=======
 		/* Process outstanding Tx timestamps. If there is more work,
 		 * re-arm the interrupt to trigger again.
 		 */
@@ -3248,7 +3225,6 @@
 	}
 
 	ice_irq_dynamic_ena(hw, NULL, NULL);
->>>>>>> ccf0a997
 
 	return IRQ_HANDLED;
 }
@@ -4005,11 +3981,7 @@
 	}
 
 	ice_vsi_close(vsi);
-<<<<<<< HEAD
-	ice_vsi_rebuild(vsi, false);
-=======
 	ice_vsi_rebuild(vsi, ICE_VSI_FLAG_NO_INIT);
->>>>>>> ccf0a997
 	ice_pf_dcb_recfg(pf, locked);
 	ice_vsi_open(vsi);
 done:
