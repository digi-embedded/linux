--- conflicted
+++ resolved
@@ -3106,10 +3106,6 @@
 	struct virtchnl_queue_select *vqs =
 		(struct virtchnl_queue_select *)msg;
 	struct ice_eth_stats stats = { 0 };
-<<<<<<< HEAD
-	struct ice_pf *pf = vf->pf;
-=======
->>>>>>> c1084c27
 	struct ice_vsi *vsi;
 
 	if (!test_bit(ICE_VF_STATE_ACTIVE, vf->vf_states)) {
