--- conflicted
+++ resolved
@@ -602,12 +602,9 @@
 	if (!netif_xmit_stopped(tx->netdev_txq) && netdev_xmit_more())
 		return NETDEV_TX_OK;
 
-<<<<<<< HEAD
-=======
 	/* Give packets to NIC. Even if this packet failed to send the doorbell
 	 * might need to be rung because of xmit_more.
 	 */
->>>>>>> c1084c27
 	gve_tx_put_doorbell(priv, tx->q_resources, tx->req);
 	return NETDEV_TX_OK;
 }
