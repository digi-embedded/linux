// SPDX-License-Identifier: (GPL-2.0-only OR BSD-2-Clause)
/* Copyright (C) 2017-2018 Netronome Systems, Inc. */

#include <linux/skbuff.h>
#include <net/devlink.h>
#include <net/pkt_cls.h>

#include "cmsg.h"
#include "main.h"
#include "conntrack.h"
#include "../nfpcore/nfp_cpp.h"
#include "../nfpcore/nfp_nsp.h"
#include "../nfp_app.h"
#include "../nfp_main.h"
#include "../nfp_net.h"
#include "../nfp_port.h"

#define NFP_FLOWER_SUPPORTED_TCPFLAGS \
	(TCPHDR_FIN | TCPHDR_SYN | TCPHDR_RST | \
	 TCPHDR_PSH | TCPHDR_URG)

#define NFP_FLOWER_SUPPORTED_CTLFLAGS \
	(FLOW_DIS_IS_FRAGMENT | \
	 FLOW_DIS_FIRST_FRAG)

#define NFP_FLOWER_WHITELIST_DISSECTOR \
	(BIT(FLOW_DISSECTOR_KEY_CONTROL) | \
	 BIT(FLOW_DISSECTOR_KEY_BASIC) | \
	 BIT(FLOW_DISSECTOR_KEY_IPV4_ADDRS) | \
	 BIT(FLOW_DISSECTOR_KEY_IPV6_ADDRS) | \
	 BIT(FLOW_DISSECTOR_KEY_TCP) | \
	 BIT(FLOW_DISSECTOR_KEY_PORTS) | \
	 BIT(FLOW_DISSECTOR_KEY_ETH_ADDRS) | \
	 BIT(FLOW_DISSECTOR_KEY_VLAN) | \
	 BIT(FLOW_DISSECTOR_KEY_CVLAN) | \
	 BIT(FLOW_DISSECTOR_KEY_ENC_KEYID) | \
	 BIT(FLOW_DISSECTOR_KEY_ENC_IPV4_ADDRS) | \
	 BIT(FLOW_DISSECTOR_KEY_ENC_IPV6_ADDRS) | \
	 BIT(FLOW_DISSECTOR_KEY_ENC_CONTROL) | \
	 BIT(FLOW_DISSECTOR_KEY_ENC_PORTS) | \
	 BIT(FLOW_DISSECTOR_KEY_ENC_OPTS) | \
	 BIT(FLOW_DISSECTOR_KEY_ENC_IP) | \
	 BIT(FLOW_DISSECTOR_KEY_MPLS) | \
	 BIT(FLOW_DISSECTOR_KEY_CT) | \
	 BIT(FLOW_DISSECTOR_KEY_META) | \
	 BIT(FLOW_DISSECTOR_KEY_IP))

#define NFP_FLOWER_WHITELIST_TUN_DISSECTOR \
	(BIT(FLOW_DISSECTOR_KEY_ENC_CONTROL) | \
	 BIT(FLOW_DISSECTOR_KEY_ENC_KEYID) | \
	 BIT(FLOW_DISSECTOR_KEY_ENC_IPV4_ADDRS) | \
	 BIT(FLOW_DISSECTOR_KEY_ENC_IPV6_ADDRS) | \
	 BIT(FLOW_DISSECTOR_KEY_ENC_OPTS) | \
	 BIT(FLOW_DISSECTOR_KEY_ENC_PORTS) | \
	 BIT(FLOW_DISSECTOR_KEY_ENC_IP))

#define NFP_FLOWER_WHITELIST_TUN_DISSECTOR_R \
	(BIT(FLOW_DISSECTOR_KEY_ENC_CONTROL) | \
	 BIT(FLOW_DISSECTOR_KEY_ENC_IPV4_ADDRS))

#define NFP_FLOWER_WHITELIST_TUN_DISSECTOR_V6_R \
	(BIT(FLOW_DISSECTOR_KEY_ENC_CONTROL) | \
	 BIT(FLOW_DISSECTOR_KEY_ENC_IPV6_ADDRS))

#define NFP_FLOWER_MERGE_FIELDS \
	(NFP_FLOWER_LAYER_PORT | \
	 NFP_FLOWER_LAYER_MAC | \
	 NFP_FLOWER_LAYER_TP | \
	 NFP_FLOWER_LAYER_IPV4 | \
	 NFP_FLOWER_LAYER_IPV6)

#define NFP_FLOWER_PRE_TUN_RULE_FIELDS \
	(NFP_FLOWER_LAYER_EXT_META | \
	 NFP_FLOWER_LAYER_PORT | \
	 NFP_FLOWER_LAYER_MAC | \
	 NFP_FLOWER_LAYER_IPV4 | \
	 NFP_FLOWER_LAYER_IPV6)

struct nfp_flower_merge_check {
	union {
		struct {
			__be16 tci;
			struct nfp_flower_mac_mpls l2;
			struct nfp_flower_tp_ports l4;
			union {
				struct nfp_flower_ipv4 ipv4;
				struct nfp_flower_ipv6 ipv6;
			};
		};
		unsigned long vals[8];
	};
};

int
nfp_flower_xmit_flow(struct nfp_app *app, struct nfp_fl_payload *nfp_flow,
		     u8 mtype)
{
	u32 meta_len, key_len, mask_len, act_len, tot_len;
	struct sk_buff *skb;
	unsigned char *msg;

	meta_len =  sizeof(struct nfp_fl_rule_metadata);
	key_len = nfp_flow->meta.key_len;
	mask_len = nfp_flow->meta.mask_len;
	act_len = nfp_flow->meta.act_len;

	tot_len = meta_len + key_len + mask_len + act_len;

	/* Convert to long words as firmware expects
	 * lengths in units of NFP_FL_LW_SIZ.
	 */
	nfp_flow->meta.key_len >>= NFP_FL_LW_SIZ;
	nfp_flow->meta.mask_len >>= NFP_FL_LW_SIZ;
	nfp_flow->meta.act_len >>= NFP_FL_LW_SIZ;

	skb = nfp_flower_cmsg_alloc(app, tot_len, mtype, GFP_KERNEL);
	if (!skb)
		return -ENOMEM;

	msg = nfp_flower_cmsg_get_data(skb);
	memcpy(msg, &nfp_flow->meta, meta_len);
	memcpy(&msg[meta_len], nfp_flow->unmasked_data, key_len);
	memcpy(&msg[meta_len + key_len], nfp_flow->mask_data, mask_len);
	memcpy(&msg[meta_len + key_len + mask_len],
	       nfp_flow->action_data, act_len);

	/* Convert back to bytes as software expects
	 * lengths in units of bytes.
	 */
	nfp_flow->meta.key_len <<= NFP_FL_LW_SIZ;
	nfp_flow->meta.mask_len <<= NFP_FL_LW_SIZ;
	nfp_flow->meta.act_len <<= NFP_FL_LW_SIZ;

	nfp_ctrl_tx(app->ctrl, skb);

	return 0;
}

static bool nfp_flower_check_higher_than_mac(struct flow_rule *rule)
{
	return flow_rule_match_key(rule, FLOW_DISSECTOR_KEY_IPV4_ADDRS) ||
	       flow_rule_match_key(rule, FLOW_DISSECTOR_KEY_IPV6_ADDRS) ||
	       flow_rule_match_key(rule, FLOW_DISSECTOR_KEY_PORTS) ||
	       flow_rule_match_key(rule, FLOW_DISSECTOR_KEY_ICMP);
}

static bool nfp_flower_check_higher_than_l3(struct flow_rule *rule)
{
	return flow_rule_match_key(rule, FLOW_DISSECTOR_KEY_PORTS) ||
	       flow_rule_match_key(rule, FLOW_DISSECTOR_KEY_ICMP);
}

static int
nfp_flower_calc_opt_layer(struct flow_dissector_key_enc_opts *enc_opts,
			  u32 *key_layer_two, int *key_size, bool ipv6,
			  struct netlink_ext_ack *extack)
{
	if (enc_opts->len > NFP_FL_MAX_GENEVE_OPT_KEY ||
	    (ipv6 && enc_opts->len > NFP_FL_MAX_GENEVE_OPT_KEY_V6)) {
		NL_SET_ERR_MSG_MOD(extack, "unsupported offload: geneve options exceed maximum length");
		return -EOPNOTSUPP;
	}

	if (enc_opts->len > 0) {
		*key_layer_two |= NFP_FLOWER_LAYER2_GENEVE_OP;
		*key_size += sizeof(struct nfp_flower_geneve_options);
	}

	return 0;
}

static int
nfp_flower_calc_udp_tun_layer(struct flow_dissector_key_ports *enc_ports,
			      struct flow_dissector_key_enc_opts *enc_op,
			      u32 *key_layer_two, u8 *key_layer, int *key_size,
			      struct nfp_flower_priv *priv,
			      enum nfp_flower_tun_type *tun_type, bool ipv6,
			      struct netlink_ext_ack *extack)
{
	int err;

	switch (enc_ports->dst) {
	case htons(IANA_VXLAN_UDP_PORT):
		*tun_type = NFP_FL_TUNNEL_VXLAN;
		*key_layer |= NFP_FLOWER_LAYER_VXLAN;

		if (ipv6) {
			*key_layer |= NFP_FLOWER_LAYER_EXT_META;
			*key_size += sizeof(struct nfp_flower_ext_meta);
			*key_layer_two |= NFP_FLOWER_LAYER2_TUN_IPV6;
			*key_size += sizeof(struct nfp_flower_ipv6_udp_tun);
		} else {
			*key_size += sizeof(struct nfp_flower_ipv4_udp_tun);
		}

		if (enc_op) {
			NL_SET_ERR_MSG_MOD(extack, "unsupported offload: encap options not supported on vxlan tunnels");
			return -EOPNOTSUPP;
		}
		break;
	case htons(GENEVE_UDP_PORT):
		if (!(priv->flower_ext_feats & NFP_FL_FEATS_GENEVE)) {
			NL_SET_ERR_MSG_MOD(extack, "unsupported offload: loaded firmware does not support geneve offload");
			return -EOPNOTSUPP;
		}
		*tun_type = NFP_FL_TUNNEL_GENEVE;
		*key_layer |= NFP_FLOWER_LAYER_EXT_META;
		*key_size += sizeof(struct nfp_flower_ext_meta);
		*key_layer_two |= NFP_FLOWER_LAYER2_GENEVE;

		if (ipv6) {
			*key_layer_two |= NFP_FLOWER_LAYER2_TUN_IPV6;
			*key_size += sizeof(struct nfp_flower_ipv6_udp_tun);
		} else {
			*key_size += sizeof(struct nfp_flower_ipv4_udp_tun);
		}

		if (!enc_op)
			break;
		if (!(priv->flower_ext_feats & NFP_FL_FEATS_GENEVE_OPT)) {
			NL_SET_ERR_MSG_MOD(extack, "unsupported offload: loaded firmware does not support geneve option offload");
			return -EOPNOTSUPP;
		}
		err = nfp_flower_calc_opt_layer(enc_op, key_layer_two, key_size,
						ipv6, extack);
		if (err)
			return err;
		break;
	default:
		NL_SET_ERR_MSG_MOD(extack, "unsupported offload: tunnel type unknown");
		return -EOPNOTSUPP;
	}

	return 0;
}

int
nfp_flower_calculate_key_layers(struct nfp_app *app,
				struct net_device *netdev,
				struct nfp_fl_key_ls *ret_key_ls,
				struct flow_rule *rule,
				enum nfp_flower_tun_type *tun_type,
				struct netlink_ext_ack *extack)
{
	struct flow_dissector *dissector = rule->match.dissector;
	struct flow_match_basic basic = { NULL, NULL};
	struct nfp_flower_priv *priv = app->priv;
	u32 key_layer_two;
	u8 key_layer;
	int key_size;
	int err;

	if (dissector->used_keys & ~NFP_FLOWER_WHITELIST_DISSECTOR) {
		NL_SET_ERR_MSG_MOD(extack, "unsupported offload: match not supported");
		return -EOPNOTSUPP;
	}

	/* If any tun dissector is used then the required set must be used. */
	if (dissector->used_keys & NFP_FLOWER_WHITELIST_TUN_DISSECTOR &&
	    (dissector->used_keys & NFP_FLOWER_WHITELIST_TUN_DISSECTOR_V6_R)
	    != NFP_FLOWER_WHITELIST_TUN_DISSECTOR_V6_R &&
	    (dissector->used_keys & NFP_FLOWER_WHITELIST_TUN_DISSECTOR_R)
	    != NFP_FLOWER_WHITELIST_TUN_DISSECTOR_R) {
		NL_SET_ERR_MSG_MOD(extack, "unsupported offload: tunnel match not supported");
		return -EOPNOTSUPP;
	}

	key_layer_two = 0;
	key_layer = NFP_FLOWER_LAYER_PORT;
	key_size = sizeof(struct nfp_flower_meta_tci) +
		   sizeof(struct nfp_flower_in_port);

	if (flow_rule_match_key(rule, FLOW_DISSECTOR_KEY_ETH_ADDRS) ||
	    flow_rule_match_key(rule, FLOW_DISSECTOR_KEY_MPLS)) {
		key_layer |= NFP_FLOWER_LAYER_MAC;
		key_size += sizeof(struct nfp_flower_mac_mpls);
	}

	if (flow_rule_match_key(rule, FLOW_DISSECTOR_KEY_VLAN)) {
		struct flow_match_vlan vlan;

		flow_rule_match_vlan(rule, &vlan);
		if (!(priv->flower_ext_feats & NFP_FL_FEATS_VLAN_PCP) &&
		    vlan.key->vlan_priority) {
			NL_SET_ERR_MSG_MOD(extack, "unsupported offload: loaded firmware does not support VLAN PCP offload");
			return -EOPNOTSUPP;
		}
		if (priv->flower_ext_feats & NFP_FL_FEATS_VLAN_QINQ &&
		    !(key_layer_two & NFP_FLOWER_LAYER2_QINQ)) {
			key_layer |= NFP_FLOWER_LAYER_EXT_META;
			key_size += sizeof(struct nfp_flower_ext_meta);
			key_size += sizeof(struct nfp_flower_vlan);
			key_layer_two |= NFP_FLOWER_LAYER2_QINQ;
		}
	}

	if (flow_rule_match_key(rule, FLOW_DISSECTOR_KEY_CVLAN)) {
		struct flow_match_vlan cvlan;

		if (!(priv->flower_ext_feats & NFP_FL_FEATS_VLAN_QINQ)) {
			NL_SET_ERR_MSG_MOD(extack, "unsupported offload: loaded firmware does not support VLAN QinQ offload");
			return -EOPNOTSUPP;
		}

		flow_rule_match_vlan(rule, &cvlan);
		if (!(key_layer_two & NFP_FLOWER_LAYER2_QINQ)) {
			key_layer |= NFP_FLOWER_LAYER_EXT_META;
			key_size += sizeof(struct nfp_flower_ext_meta);
			key_size += sizeof(struct nfp_flower_vlan);
			key_layer_two |= NFP_FLOWER_LAYER2_QINQ;
		}
	}

	if (flow_rule_match_key(rule, FLOW_DISSECTOR_KEY_ENC_CONTROL)) {
		struct flow_match_enc_opts enc_op = { NULL, NULL };
		struct flow_match_ipv4_addrs ipv4_addrs;
		struct flow_match_ipv6_addrs ipv6_addrs;
		struct flow_match_control enc_ctl;
		struct flow_match_ports enc_ports;
		bool ipv6_tun = false;

		flow_rule_match_enc_control(rule, &enc_ctl);

		if (enc_ctl.mask->addr_type != 0xffff) {
			NL_SET_ERR_MSG_MOD(extack, "unsupported offload: wildcarded protocols on tunnels are not supported");
			return -EOPNOTSUPP;
		}

		ipv6_tun = enc_ctl.key->addr_type ==
				FLOW_DISSECTOR_KEY_IPV6_ADDRS;
		if (ipv6_tun &&
		    !(priv->flower_ext_feats & NFP_FL_FEATS_IPV6_TUN)) {
			NL_SET_ERR_MSG_MOD(extack, "unsupported offload: firmware does not support IPv6 tunnels");
			return -EOPNOTSUPP;
		}

		if (!ipv6_tun &&
		    enc_ctl.key->addr_type != FLOW_DISSECTOR_KEY_IPV4_ADDRS) {
			NL_SET_ERR_MSG_MOD(extack, "unsupported offload: tunnel address type not IPv4 or IPv6");
			return -EOPNOTSUPP;
		}

		if (ipv6_tun) {
			flow_rule_match_enc_ipv6_addrs(rule, &ipv6_addrs);
			if (memchr_inv(&ipv6_addrs.mask->dst, 0xff,
				       sizeof(ipv6_addrs.mask->dst))) {
				NL_SET_ERR_MSG_MOD(extack, "unsupported offload: only an exact match IPv6 destination address is supported");
				return -EOPNOTSUPP;
			}
		} else {
			flow_rule_match_enc_ipv4_addrs(rule, &ipv4_addrs);
			if (ipv4_addrs.mask->dst != cpu_to_be32(~0)) {
				NL_SET_ERR_MSG_MOD(extack, "unsupported offload: only an exact match IPv4 destination address is supported");
				return -EOPNOTSUPP;
			}
		}

		if (flow_rule_match_key(rule, FLOW_DISSECTOR_KEY_ENC_OPTS))
			flow_rule_match_enc_opts(rule, &enc_op);

		if (!flow_rule_match_key(rule, FLOW_DISSECTOR_KEY_ENC_PORTS)) {
			/* Check if GRE, which has no enc_ports */
			if (!netif_is_gretap(netdev) && !netif_is_ip6gretap(netdev)) {
				NL_SET_ERR_MSG_MOD(extack, "unsupported offload: an exact match on L4 destination port is required for non-GRE tunnels");
				return -EOPNOTSUPP;
			}

			*tun_type = NFP_FL_TUNNEL_GRE;
			key_layer |= NFP_FLOWER_LAYER_EXT_META;
			key_size += sizeof(struct nfp_flower_ext_meta);
			key_layer_two |= NFP_FLOWER_LAYER2_GRE;

			if (ipv6_tun) {
				key_layer_two |= NFP_FLOWER_LAYER2_TUN_IPV6;
				key_size +=
					sizeof(struct nfp_flower_ipv6_gre_tun);
			} else {
				key_size +=
					sizeof(struct nfp_flower_ipv4_gre_tun);
			}

			if (enc_op.key) {
				NL_SET_ERR_MSG_MOD(extack, "unsupported offload: encap options not supported on GRE tunnels");
				return -EOPNOTSUPP;
			}
		} else {
			flow_rule_match_enc_ports(rule, &enc_ports);
			if (enc_ports.mask->dst != cpu_to_be16(~0)) {
				NL_SET_ERR_MSG_MOD(extack, "unsupported offload: only an exact match L4 destination port is supported");
				return -EOPNOTSUPP;
			}

			err = nfp_flower_calc_udp_tun_layer(enc_ports.key,
							    enc_op.key,
							    &key_layer_two,
							    &key_layer,
							    &key_size, priv,
							    tun_type, ipv6_tun,
							    extack);
			if (err)
				return err;

			/* Ensure the ingress netdev matches the expected
			 * tun type.
			 */
			if (!nfp_fl_netdev_is_tunnel_type(netdev, *tun_type)) {
				NL_SET_ERR_MSG_MOD(extack, "unsupported offload: ingress netdev does not match the expected tunnel type");
				return -EOPNOTSUPP;
			}
		}
	}

	if (flow_rule_match_key(rule, FLOW_DISSECTOR_KEY_BASIC))
		flow_rule_match_basic(rule, &basic);

	if (basic.mask && basic.mask->n_proto) {
		/* Ethernet type is present in the key. */
		switch (basic.key->n_proto) {
		case cpu_to_be16(ETH_P_IP):
			key_layer |= NFP_FLOWER_LAYER_IPV4;
			key_size += sizeof(struct nfp_flower_ipv4);
			break;

		case cpu_to_be16(ETH_P_IPV6):
			key_layer |= NFP_FLOWER_LAYER_IPV6;
			key_size += sizeof(struct nfp_flower_ipv6);
			break;

		/* Currently we do not offload ARP
		 * because we rely on it to get to the host.
		 */
		case cpu_to_be16(ETH_P_ARP):
			NL_SET_ERR_MSG_MOD(extack, "unsupported offload: ARP not supported");
			return -EOPNOTSUPP;

		case cpu_to_be16(ETH_P_MPLS_UC):
		case cpu_to_be16(ETH_P_MPLS_MC):
			if (!(key_layer & NFP_FLOWER_LAYER_MAC)) {
				key_layer |= NFP_FLOWER_LAYER_MAC;
				key_size += sizeof(struct nfp_flower_mac_mpls);
			}
			break;

		/* Will be included in layer 2. */
		case cpu_to_be16(ETH_P_8021Q):
			break;

		default:
			NL_SET_ERR_MSG_MOD(extack, "unsupported offload: match on given EtherType is not supported");
			return -EOPNOTSUPP;
		}
	} else if (nfp_flower_check_higher_than_mac(rule)) {
		NL_SET_ERR_MSG_MOD(extack, "unsupported offload: cannot match above L2 without specified EtherType");
		return -EOPNOTSUPP;
	}

	if (basic.mask && basic.mask->ip_proto) {
		switch (basic.key->ip_proto) {
		case IPPROTO_TCP:
		case IPPROTO_UDP:
		case IPPROTO_SCTP:
		case IPPROTO_ICMP:
		case IPPROTO_ICMPV6:
			key_layer |= NFP_FLOWER_LAYER_TP;
			key_size += sizeof(struct nfp_flower_tp_ports);
			break;
		}
	}

	if (!(key_layer & NFP_FLOWER_LAYER_TP) &&
	    nfp_flower_check_higher_than_l3(rule)) {
		NL_SET_ERR_MSG_MOD(extack, "unsupported offload: cannot match on L4 information without specified IP protocol type");
		return -EOPNOTSUPP;
	}

	if (flow_rule_match_key(rule, FLOW_DISSECTOR_KEY_TCP)) {
		struct flow_match_tcp tcp;
		u32 tcp_flags;

		flow_rule_match_tcp(rule, &tcp);
		tcp_flags = be16_to_cpu(tcp.key->flags);

		if (tcp_flags & ~NFP_FLOWER_SUPPORTED_TCPFLAGS) {
			NL_SET_ERR_MSG_MOD(extack, "unsupported offload: no match support for selected TCP flags");
			return -EOPNOTSUPP;
		}

		/* We only support PSH and URG flags when either
		 * FIN, SYN or RST is present as well.
		 */
		if ((tcp_flags & (TCPHDR_PSH | TCPHDR_URG)) &&
		    !(tcp_flags & (TCPHDR_FIN | TCPHDR_SYN | TCPHDR_RST))) {
			NL_SET_ERR_MSG_MOD(extack, "unsupported offload: PSH and URG is only supported when used with FIN, SYN or RST");
			return -EOPNOTSUPP;
		}

		/* We need to store TCP flags in the either the IPv4 or IPv6 key
		 * space, thus we need to ensure we include a IPv4/IPv6 key
		 * layer if we have not done so already.
		 */
		if (!basic.key) {
			NL_SET_ERR_MSG_MOD(extack, "unsupported offload: match on TCP flags requires a match on L3 protocol");
			return -EOPNOTSUPP;
		}

		if (!(key_layer & NFP_FLOWER_LAYER_IPV4) &&
		    !(key_layer & NFP_FLOWER_LAYER_IPV6)) {
			switch (basic.key->n_proto) {
			case cpu_to_be16(ETH_P_IP):
				key_layer |= NFP_FLOWER_LAYER_IPV4;
				key_size += sizeof(struct nfp_flower_ipv4);
				break;

			case cpu_to_be16(ETH_P_IPV6):
					key_layer |= NFP_FLOWER_LAYER_IPV6;
				key_size += sizeof(struct nfp_flower_ipv6);
				break;

			default:
				NL_SET_ERR_MSG_MOD(extack, "unsupported offload: match on TCP flags requires a match on IPv4/IPv6");
				return -EOPNOTSUPP;
			}
		}
	}

	if (flow_rule_match_key(rule, FLOW_DISSECTOR_KEY_CONTROL)) {
		struct flow_match_control ctl;

		flow_rule_match_control(rule, &ctl);
		if (ctl.key->flags & ~NFP_FLOWER_SUPPORTED_CTLFLAGS) {
			NL_SET_ERR_MSG_MOD(extack, "unsupported offload: match on unknown control flag");
			return -EOPNOTSUPP;
		}
	}

	ret_key_ls->key_layer = key_layer;
	ret_key_ls->key_layer_two = key_layer_two;
	ret_key_ls->key_size = key_size;

	return 0;
}

struct nfp_fl_payload *
nfp_flower_allocate_new(struct nfp_fl_key_ls *key_layer)
{
	struct nfp_fl_payload *flow_pay;

	flow_pay = kmalloc(sizeof(*flow_pay), GFP_KERNEL);
	if (!flow_pay)
		return NULL;

	flow_pay->meta.key_len = key_layer->key_size;
	flow_pay->unmasked_data = kmalloc(key_layer->key_size, GFP_KERNEL);
	if (!flow_pay->unmasked_data)
		goto err_free_flow;

	flow_pay->meta.mask_len = key_layer->key_size;
	flow_pay->mask_data = kmalloc(key_layer->key_size, GFP_KERNEL);
	if (!flow_pay->mask_data)
		goto err_free_unmasked;

	flow_pay->action_data = kmalloc(NFP_FL_MAX_A_SIZ, GFP_KERNEL);
	if (!flow_pay->action_data)
		goto err_free_mask;

	flow_pay->nfp_tun_ipv4_addr = 0;
	flow_pay->nfp_tun_ipv6 = NULL;
	flow_pay->meta.flags = 0;
	INIT_LIST_HEAD(&flow_pay->linked_flows);
	flow_pay->in_hw = false;
	flow_pay->pre_tun_rule.dev = NULL;

	return flow_pay;

err_free_mask:
	kfree(flow_pay->mask_data);
err_free_unmasked:
	kfree(flow_pay->unmasked_data);
err_free_flow:
	kfree(flow_pay);
	return NULL;
}

static int
nfp_flower_update_merge_with_actions(struct nfp_fl_payload *flow,
				     struct nfp_flower_merge_check *merge,
				     u8 *last_act_id, int *act_out)
{
	struct nfp_fl_set_ipv6_tc_hl_fl *ipv6_tc_hl_fl;
	struct nfp_fl_set_ip4_ttl_tos *ipv4_ttl_tos;
	struct nfp_fl_set_ip4_addrs *ipv4_add;
	struct nfp_fl_set_ipv6_addr *ipv6_add;
	struct nfp_fl_push_vlan *push_vlan;
	struct nfp_fl_pre_tunnel *pre_tun;
	struct nfp_fl_set_tport *tport;
	struct nfp_fl_set_eth *eth;
	struct nfp_fl_act_head *a;
	unsigned int act_off = 0;
	bool ipv6_tun = false;
	u8 act_id = 0;
	u8 *ports;
	int i;

	while (act_off < flow->meta.act_len) {
		a = (struct nfp_fl_act_head *)&flow->action_data[act_off];
		act_id = a->jump_id;

		switch (act_id) {
		case NFP_FL_ACTION_OPCODE_OUTPUT:
			if (act_out)
				(*act_out)++;
			break;
		case NFP_FL_ACTION_OPCODE_PUSH_VLAN:
			push_vlan = (struct nfp_fl_push_vlan *)a;
			if (push_vlan->vlan_tci)
				merge->tci = cpu_to_be16(0xffff);
			break;
		case NFP_FL_ACTION_OPCODE_POP_VLAN:
			merge->tci = cpu_to_be16(0);
			break;
		case NFP_FL_ACTION_OPCODE_SET_TUNNEL:
			/* New tunnel header means l2 to l4 can be matched. */
			eth_broadcast_addr(&merge->l2.mac_dst[0]);
			eth_broadcast_addr(&merge->l2.mac_src[0]);
			memset(&merge->l4, 0xff,
			       sizeof(struct nfp_flower_tp_ports));
			if (ipv6_tun)
				memset(&merge->ipv6, 0xff,
				       sizeof(struct nfp_flower_ipv6));
			else
				memset(&merge->ipv4, 0xff,
				       sizeof(struct nfp_flower_ipv4));
			break;
		case NFP_FL_ACTION_OPCODE_SET_ETHERNET:
			eth = (struct nfp_fl_set_eth *)a;
			for (i = 0; i < ETH_ALEN; i++)
				merge->l2.mac_dst[i] |= eth->eth_addr_mask[i];
			for (i = 0; i < ETH_ALEN; i++)
				merge->l2.mac_src[i] |=
					eth->eth_addr_mask[ETH_ALEN + i];
			break;
		case NFP_FL_ACTION_OPCODE_SET_IPV4_ADDRS:
			ipv4_add = (struct nfp_fl_set_ip4_addrs *)a;
			merge->ipv4.ipv4_src |= ipv4_add->ipv4_src_mask;
			merge->ipv4.ipv4_dst |= ipv4_add->ipv4_dst_mask;
			break;
		case NFP_FL_ACTION_OPCODE_SET_IPV4_TTL_TOS:
			ipv4_ttl_tos = (struct nfp_fl_set_ip4_ttl_tos *)a;
			merge->ipv4.ip_ext.ttl |= ipv4_ttl_tos->ipv4_ttl_mask;
			merge->ipv4.ip_ext.tos |= ipv4_ttl_tos->ipv4_tos_mask;
			break;
		case NFP_FL_ACTION_OPCODE_SET_IPV6_SRC:
			ipv6_add = (struct nfp_fl_set_ipv6_addr *)a;
			for (i = 0; i < 4; i++)
				merge->ipv6.ipv6_src.in6_u.u6_addr32[i] |=
					ipv6_add->ipv6[i].mask;
			break;
		case NFP_FL_ACTION_OPCODE_SET_IPV6_DST:
			ipv6_add = (struct nfp_fl_set_ipv6_addr *)a;
			for (i = 0; i < 4; i++)
				merge->ipv6.ipv6_dst.in6_u.u6_addr32[i] |=
					ipv6_add->ipv6[i].mask;
			break;
		case NFP_FL_ACTION_OPCODE_SET_IPV6_TC_HL_FL:
			ipv6_tc_hl_fl = (struct nfp_fl_set_ipv6_tc_hl_fl *)a;
			merge->ipv6.ip_ext.ttl |=
				ipv6_tc_hl_fl->ipv6_hop_limit_mask;
			merge->ipv6.ip_ext.tos |= ipv6_tc_hl_fl->ipv6_tc_mask;
			merge->ipv6.ipv6_flow_label_exthdr |=
				ipv6_tc_hl_fl->ipv6_label_mask;
			break;
		case NFP_FL_ACTION_OPCODE_SET_UDP:
		case NFP_FL_ACTION_OPCODE_SET_TCP:
			tport = (struct nfp_fl_set_tport *)a;
			ports = (u8 *)&merge->l4.port_src;
			for (i = 0; i < 4; i++)
				ports[i] |= tport->tp_port_mask[i];
			break;
		case NFP_FL_ACTION_OPCODE_PRE_TUNNEL:
			pre_tun = (struct nfp_fl_pre_tunnel *)a;
			ipv6_tun = be16_to_cpu(pre_tun->flags) &
					NFP_FL_PRE_TUN_IPV6;
			break;
		case NFP_FL_ACTION_OPCODE_PRE_LAG:
		case NFP_FL_ACTION_OPCODE_PUSH_GENEVE:
			break;
		default:
			return -EOPNOTSUPP;
		}

		act_off += a->len_lw << NFP_FL_LW_SIZ;
	}

	if (last_act_id)
		*last_act_id = act_id;

	return 0;
}

static int
nfp_flower_populate_merge_match(struct nfp_fl_payload *flow,
				struct nfp_flower_merge_check *merge,
				bool extra_fields)
{
	struct nfp_flower_meta_tci *meta_tci;
	u8 *mask = flow->mask_data;
	u8 key_layer, match_size;

	memset(merge, 0, sizeof(struct nfp_flower_merge_check));

	meta_tci = (struct nfp_flower_meta_tci *)mask;
	key_layer = meta_tci->nfp_flow_key_layer;

	if (key_layer & ~NFP_FLOWER_MERGE_FIELDS && !extra_fields)
		return -EOPNOTSUPP;

	merge->tci = meta_tci->tci;
	mask += sizeof(struct nfp_flower_meta_tci);

	if (key_layer & NFP_FLOWER_LAYER_EXT_META)
		mask += sizeof(struct nfp_flower_ext_meta);

	mask += sizeof(struct nfp_flower_in_port);

	if (key_layer & NFP_FLOWER_LAYER_MAC) {
		match_size = sizeof(struct nfp_flower_mac_mpls);
		memcpy(&merge->l2, mask, match_size);
		mask += match_size;
	}

	if (key_layer & NFP_FLOWER_LAYER_TP) {
		match_size = sizeof(struct nfp_flower_tp_ports);
		memcpy(&merge->l4, mask, match_size);
		mask += match_size;
	}

	if (key_layer & NFP_FLOWER_LAYER_IPV4) {
		match_size = sizeof(struct nfp_flower_ipv4);
		memcpy(&merge->ipv4, mask, match_size);
	}

	if (key_layer & NFP_FLOWER_LAYER_IPV6) {
		match_size = sizeof(struct nfp_flower_ipv6);
		memcpy(&merge->ipv6, mask, match_size);
	}

	return 0;
}

static int
nfp_flower_can_merge(struct nfp_fl_payload *sub_flow1,
		     struct nfp_fl_payload *sub_flow2)
{
	/* Two flows can be merged if sub_flow2 only matches on bits that are
	 * either matched by sub_flow1 or set by a sub_flow1 action. This
	 * ensures that every packet that hits sub_flow1 and recirculates is
	 * guaranteed to hit sub_flow2.
	 */
	struct nfp_flower_merge_check sub_flow1_merge, sub_flow2_merge;
	int err, act_out = 0;
	u8 last_act_id = 0;

	err = nfp_flower_populate_merge_match(sub_flow1, &sub_flow1_merge,
					      true);
	if (err)
		return err;

	err = nfp_flower_populate_merge_match(sub_flow2, &sub_flow2_merge,
					      false);
	if (err)
		return err;

	err = nfp_flower_update_merge_with_actions(sub_flow1, &sub_flow1_merge,
						   &last_act_id, &act_out);
	if (err)
		return err;

	/* Must only be 1 output action and it must be the last in sequence. */
	if (act_out != 1 || last_act_id != NFP_FL_ACTION_OPCODE_OUTPUT)
		return -EOPNOTSUPP;

	/* Reject merge if sub_flow2 matches on something that is not matched
	 * on or set in an action by sub_flow1.
	 */
	err = bitmap_andnot(sub_flow2_merge.vals, sub_flow2_merge.vals,
			    sub_flow1_merge.vals,
			    sizeof(struct nfp_flower_merge_check) * 8);
	if (err)
		return -EINVAL;

	return 0;
}

static unsigned int
nfp_flower_copy_pre_actions(char *act_dst, char *act_src, int len,
			    bool *tunnel_act)
{
	unsigned int act_off = 0, act_len;
	struct nfp_fl_act_head *a;
	u8 act_id = 0;

	while (act_off < len) {
		a = (struct nfp_fl_act_head *)&act_src[act_off];
		act_len = a->len_lw << NFP_FL_LW_SIZ;
		act_id = a->jump_id;

		switch (act_id) {
		case NFP_FL_ACTION_OPCODE_PRE_TUNNEL:
			if (tunnel_act)
				*tunnel_act = true;
			fallthrough;
		case NFP_FL_ACTION_OPCODE_PRE_LAG:
			memcpy(act_dst + act_off, act_src + act_off, act_len);
			break;
		default:
			return act_off;
		}

		act_off += act_len;
	}

	return act_off;
}

static int
nfp_fl_verify_post_tun_acts(char *acts, int len, struct nfp_fl_push_vlan **vlan)
{
	struct nfp_fl_act_head *a;
	unsigned int act_off = 0;

	while (act_off < len) {
		a = (struct nfp_fl_act_head *)&acts[act_off];

		if (a->jump_id == NFP_FL_ACTION_OPCODE_PUSH_VLAN && !act_off)
			*vlan = (struct nfp_fl_push_vlan *)a;
		else if (a->jump_id != NFP_FL_ACTION_OPCODE_OUTPUT)
			return -EOPNOTSUPP;

		act_off += a->len_lw << NFP_FL_LW_SIZ;
	}

	/* Ensure any VLAN push also has an egress action. */
	if (*vlan && act_off <= sizeof(struct nfp_fl_push_vlan))
		return -EOPNOTSUPP;

	return 0;
}

static int
nfp_fl_push_vlan_after_tun(char *acts, int len, struct nfp_fl_push_vlan *vlan)
{
	struct nfp_fl_set_tun *tun;
	struct nfp_fl_act_head *a;
	unsigned int act_off = 0;

	while (act_off < len) {
		a = (struct nfp_fl_act_head *)&acts[act_off];

		if (a->jump_id == NFP_FL_ACTION_OPCODE_SET_TUNNEL) {
			tun = (struct nfp_fl_set_tun *)a;
			tun->outer_vlan_tpid = vlan->vlan_tpid;
			tun->outer_vlan_tci = vlan->vlan_tci;

			return 0;
		}

		act_off += a->len_lw << NFP_FL_LW_SIZ;
	}

	/* Return error if no tunnel action is found. */
	return -EOPNOTSUPP;
}

static int
nfp_flower_merge_action(struct nfp_fl_payload *sub_flow1,
			struct nfp_fl_payload *sub_flow2,
			struct nfp_fl_payload *merge_flow)
{
	unsigned int sub1_act_len, sub2_act_len, pre_off1, pre_off2;
	struct nfp_fl_push_vlan *post_tun_push_vlan = NULL;
	bool tunnel_act = false;
	char *merge_act;
	int err;

	/* The last action of sub_flow1 must be output - do not merge this. */
	sub1_act_len = sub_flow1->meta.act_len - sizeof(struct nfp_fl_output);
	sub2_act_len = sub_flow2->meta.act_len;

	if (!sub2_act_len)
		return -EINVAL;

	if (sub1_act_len + sub2_act_len > NFP_FL_MAX_A_SIZ)
		return -EINVAL;

	/* A shortcut can only be applied if there is a single action. */
	if (sub1_act_len)
		merge_flow->meta.shortcut = cpu_to_be32(NFP_FL_SC_ACT_NULL);
	else
		merge_flow->meta.shortcut = sub_flow2->meta.shortcut;

	merge_flow->meta.act_len = sub1_act_len + sub2_act_len;
	merge_act = merge_flow->action_data;

	/* Copy any pre-actions to the start of merge flow action list. */
	pre_off1 = nfp_flower_copy_pre_actions(merge_act,
					       sub_flow1->action_data,
					       sub1_act_len, &tunnel_act);
	merge_act += pre_off1;
	sub1_act_len -= pre_off1;
	pre_off2 = nfp_flower_copy_pre_actions(merge_act,
					       sub_flow2->action_data,
					       sub2_act_len, NULL);
	merge_act += pre_off2;
	sub2_act_len -= pre_off2;

	/* FW does a tunnel push when egressing, therefore, if sub_flow 1 pushes
	 * a tunnel, there are restrictions on what sub_flow 2 actions lead to a
	 * valid merge.
	 */
	if (tunnel_act) {
		char *post_tun_acts = &sub_flow2->action_data[pre_off2];

		err = nfp_fl_verify_post_tun_acts(post_tun_acts, sub2_act_len,
						  &post_tun_push_vlan);
		if (err)
			return err;

		if (post_tun_push_vlan) {
			pre_off2 += sizeof(*post_tun_push_vlan);
			sub2_act_len -= sizeof(*post_tun_push_vlan);
		}
	}

	/* Copy remaining actions from sub_flows 1 and 2. */
	memcpy(merge_act, sub_flow1->action_data + pre_off1, sub1_act_len);

	if (post_tun_push_vlan) {
		/* Update tunnel action in merge to include VLAN push. */
		err = nfp_fl_push_vlan_after_tun(merge_act, sub1_act_len,
						 post_tun_push_vlan);
		if (err)
			return err;

		merge_flow->meta.act_len -= sizeof(*post_tun_push_vlan);
	}

	merge_act += sub1_act_len;
	memcpy(merge_act, sub_flow2->action_data + pre_off2, sub2_act_len);

	return 0;
}

/* Flow link code should only be accessed under RTNL. */
static void nfp_flower_unlink_flow(struct nfp_fl_payload_link *link)
{
	list_del(&link->merge_flow.list);
	list_del(&link->sub_flow.list);
	kfree(link);
}

static void nfp_flower_unlink_flows(struct nfp_fl_payload *merge_flow,
				    struct nfp_fl_payload *sub_flow)
{
	struct nfp_fl_payload_link *link;

	list_for_each_entry(link, &merge_flow->linked_flows, merge_flow.list)
		if (link->sub_flow.flow == sub_flow) {
			nfp_flower_unlink_flow(link);
			return;
		}
}

static int nfp_flower_link_flows(struct nfp_fl_payload *merge_flow,
				 struct nfp_fl_payload *sub_flow)
{
	struct nfp_fl_payload_link *link;

	link = kmalloc(sizeof(*link), GFP_KERNEL);
	if (!link)
		return -ENOMEM;

	link->merge_flow.flow = merge_flow;
	list_add_tail(&link->merge_flow.list, &merge_flow->linked_flows);
	link->sub_flow.flow = sub_flow;
	list_add_tail(&link->sub_flow.list, &sub_flow->linked_flows);

	return 0;
}

/**
 * nfp_flower_merge_offloaded_flows() - Merge 2 existing flows to single flow.
 * @app:	Pointer to the APP handle
 * @sub_flow1:	Initial flow matched to produce merge hint
 * @sub_flow2:	Post recirculation flow matched in merge hint
 *
 * Combines 2 flows (if valid) to a single flow, removing the initial from hw
 * and offloading the new, merged flow.
 *
 * Return: negative value on error, 0 in success.
 */
int nfp_flower_merge_offloaded_flows(struct nfp_app *app,
				     struct nfp_fl_payload *sub_flow1,
				     struct nfp_fl_payload *sub_flow2)
{
	struct nfp_flower_priv *priv = app->priv;
	struct nfp_fl_payload *merge_flow;
	struct nfp_fl_key_ls merge_key_ls;
	struct nfp_merge_info *merge_info;
	u64 parent_ctx = 0;
	int err;

	ASSERT_RTNL();

	if (sub_flow1 == sub_flow2 ||
	    nfp_flower_is_merge_flow(sub_flow1) ||
	    nfp_flower_is_merge_flow(sub_flow2))
		return -EINVAL;

	/* Check if the two flows are already merged */
	parent_ctx = (u64)(be32_to_cpu(sub_flow1->meta.host_ctx_id)) << 32;
	parent_ctx |= (u64)(be32_to_cpu(sub_flow2->meta.host_ctx_id));
	if (rhashtable_lookup_fast(&priv->merge_table,
				   &parent_ctx, merge_table_params)) {
		nfp_flower_cmsg_warn(app, "The two flows are already merged.\n");
		return 0;
	}

	err = nfp_flower_can_merge(sub_flow1, sub_flow2);
	if (err)
		return err;

	merge_key_ls.key_size = sub_flow1->meta.key_len;

	merge_flow = nfp_flower_allocate_new(&merge_key_ls);
	if (!merge_flow)
		return -ENOMEM;

	merge_flow->tc_flower_cookie = (unsigned long)merge_flow;
	merge_flow->ingress_dev = sub_flow1->ingress_dev;

	memcpy(merge_flow->unmasked_data, sub_flow1->unmasked_data,
	       sub_flow1->meta.key_len);
	memcpy(merge_flow->mask_data, sub_flow1->mask_data,
	       sub_flow1->meta.mask_len);

	err = nfp_flower_merge_action(sub_flow1, sub_flow2, merge_flow);
	if (err)
		goto err_destroy_merge_flow;

	err = nfp_flower_link_flows(merge_flow, sub_flow1);
	if (err)
		goto err_destroy_merge_flow;

	err = nfp_flower_link_flows(merge_flow, sub_flow2);
	if (err)
		goto err_unlink_sub_flow1;

	err = nfp_compile_flow_metadata(app, merge_flow->tc_flower_cookie, merge_flow,
					merge_flow->ingress_dev, NULL);
	if (err)
		goto err_unlink_sub_flow2;

	err = rhashtable_insert_fast(&priv->flow_table, &merge_flow->fl_node,
				     nfp_flower_table_params);
	if (err)
		goto err_release_metadata;

	merge_info = kmalloc(sizeof(*merge_info), GFP_KERNEL);
	if (!merge_info) {
		err = -ENOMEM;
		goto err_remove_rhash;
	}
	merge_info->parent_ctx = parent_ctx;
	err = rhashtable_insert_fast(&priv->merge_table, &merge_info->ht_node,
				     merge_table_params);
	if (err)
		goto err_destroy_merge_info;

	err = nfp_flower_xmit_flow(app, merge_flow,
				   NFP_FLOWER_CMSG_TYPE_FLOW_MOD);
	if (err)
		goto err_remove_merge_info;

	merge_flow->in_hw = true;
	sub_flow1->in_hw = false;

	return 0;

err_remove_merge_info:
	WARN_ON_ONCE(rhashtable_remove_fast(&priv->merge_table,
					    &merge_info->ht_node,
					    merge_table_params));
err_destroy_merge_info:
	kfree(merge_info);
err_remove_rhash:
	WARN_ON_ONCE(rhashtable_remove_fast(&priv->flow_table,
					    &merge_flow->fl_node,
					    nfp_flower_table_params));
err_release_metadata:
	nfp_modify_flow_metadata(app, merge_flow);
err_unlink_sub_flow2:
	nfp_flower_unlink_flows(merge_flow, sub_flow2);
err_unlink_sub_flow1:
	nfp_flower_unlink_flows(merge_flow, sub_flow1);
err_destroy_merge_flow:
	kfree(merge_flow->action_data);
	kfree(merge_flow->mask_data);
	kfree(merge_flow->unmasked_data);
	kfree(merge_flow);
	return err;
}

/**
 * nfp_flower_validate_pre_tun_rule()
 * @app:	Pointer to the APP handle
 * @flow:	Pointer to NFP flow representation of rule
 * @key_ls:	Pointer to NFP key layers structure
 * @extack:	Netlink extended ACK report
 *
 * Verifies the flow as a pre-tunnel rule.
 *
 * Return: negative value on error, 0 if verified.
 */
static int
nfp_flower_validate_pre_tun_rule(struct nfp_app *app,
				 struct nfp_fl_payload *flow,
				 struct nfp_fl_key_ls *key_ls,
				 struct netlink_ext_ack *extack)
{
	struct nfp_flower_priv *priv = app->priv;
	struct nfp_flower_meta_tci *meta_tci;
	struct nfp_flower_mac_mpls *mac;
	u8 *ext = flow->unmasked_data;
	struct nfp_fl_act_head *act;
	u8 *mask = flow->mask_data;
	bool vlan = false;
	int act_offset;
	u8 key_layer;

	meta_tci = (struct nfp_flower_meta_tci *)flow->unmasked_data;
	key_layer = key_ls->key_layer;
	if (!(priv->flower_ext_feats & NFP_FL_FEATS_VLAN_QINQ)) {
		if (meta_tci->tci & cpu_to_be16(NFP_FLOWER_MASK_VLAN_PRESENT)) {
			u16 vlan_tci = be16_to_cpu(meta_tci->tci);

			vlan_tci &= ~NFP_FLOWER_MASK_VLAN_PRESENT;
			flow->pre_tun_rule.vlan_tci = cpu_to_be16(vlan_tci);
			vlan = true;
		} else {
			flow->pre_tun_rule.vlan_tci = cpu_to_be16(0xffff);
		}
	}

	if (key_layer & ~NFP_FLOWER_PRE_TUN_RULE_FIELDS) {
		NL_SET_ERR_MSG_MOD(extack, "unsupported pre-tunnel rule: too many match fields");
		return -EOPNOTSUPP;
	} else if (key_ls->key_layer_two & ~NFP_FLOWER_LAYER2_QINQ) {
		NL_SET_ERR_MSG_MOD(extack, "unsupported pre-tunnel rule: non-vlan in extended match fields");
		return -EOPNOTSUPP;
	}

	if (!(key_layer & NFP_FLOWER_LAYER_MAC)) {
		NL_SET_ERR_MSG_MOD(extack, "unsupported pre-tunnel rule: MAC fields match required");
		return -EOPNOTSUPP;
	}

	if (!(key_layer & NFP_FLOWER_LAYER_IPV4) &&
	    !(key_layer & NFP_FLOWER_LAYER_IPV6)) {
		NL_SET_ERR_MSG_MOD(extack, "unsupported pre-tunnel rule: match on ipv4/ipv6 eth_type must be present");
		return -EOPNOTSUPP;
	}

	if (key_layer & NFP_FLOWER_LAYER_IPV6)
		flow->pre_tun_rule.is_ipv6 = true;
	else
		flow->pre_tun_rule.is_ipv6 = false;

	/* Skip fields known to exist. */
	mask += sizeof(struct nfp_flower_meta_tci);
	ext += sizeof(struct nfp_flower_meta_tci);
	if (key_ls->key_layer_two) {
		mask += sizeof(struct nfp_flower_ext_meta);
		ext += sizeof(struct nfp_flower_ext_meta);
	}
	mask += sizeof(struct nfp_flower_in_port);
	ext += sizeof(struct nfp_flower_in_port);

	/* Ensure destination MAC address is fully matched. */
	mac = (struct nfp_flower_mac_mpls *)mask;
	if (!is_broadcast_ether_addr(&mac->mac_dst[0])) {
		NL_SET_ERR_MSG_MOD(extack, "unsupported pre-tunnel rule: dest MAC field must not be masked");
		return -EOPNOTSUPP;
	}

	/* Ensure source MAC address is fully matched. This is only needed
	 * for firmware with the DECAP_V2 feature enabled. Don't do this
	 * for firmware without this feature to keep old behaviour.
	 */
	if (priv->flower_ext_feats & NFP_FL_FEATS_DECAP_V2) {
		mac = (struct nfp_flower_mac_mpls *)mask;
		if (!is_broadcast_ether_addr(&mac->mac_src[0])) {
			NL_SET_ERR_MSG_MOD(extack,
					   "unsupported pre-tunnel rule: source MAC field must not be masked");
			return -EOPNOTSUPP;
		}
	}

	if (mac->mpls_lse) {
		NL_SET_ERR_MSG_MOD(extack, "unsupported pre-tunnel rule: MPLS not supported");
		return -EOPNOTSUPP;
	}

	/* Ensure destination MAC address matches pre_tun_dev. */
	mac = (struct nfp_flower_mac_mpls *)ext;
	if (memcmp(&mac->mac_dst[0], flow->pre_tun_rule.dev->dev_addr, 6)) {
		NL_SET_ERR_MSG_MOD(extack,
				   "unsupported pre-tunnel rule: dest MAC must match output dev MAC");
		return -EOPNOTSUPP;
	}

	/* Save mac addresses in pre_tun_rule entry for later use */
	memcpy(&flow->pre_tun_rule.loc_mac, &mac->mac_dst[0], ETH_ALEN);
	memcpy(&flow->pre_tun_rule.rem_mac, &mac->mac_src[0], ETH_ALEN);

	mask += sizeof(struct nfp_flower_mac_mpls);
	ext += sizeof(struct nfp_flower_mac_mpls);
	if (key_layer & NFP_FLOWER_LAYER_IPV4 ||
	    key_layer & NFP_FLOWER_LAYER_IPV6) {
		/* Flags and proto fields have same offset in IPv4 and IPv6. */
		int ip_flags = offsetof(struct nfp_flower_ipv4, ip_ext.flags);
		int ip_proto = offsetof(struct nfp_flower_ipv4, ip_ext.proto);
		int size;
		int i;

		size = key_layer & NFP_FLOWER_LAYER_IPV4 ?
			sizeof(struct nfp_flower_ipv4) :
			sizeof(struct nfp_flower_ipv6);


		/* Ensure proto and flags are the only IP layer fields. */
		for (i = 0; i < size; i++)
			if (mask[i] && i != ip_flags && i != ip_proto) {
				NL_SET_ERR_MSG_MOD(extack, "unsupported pre-tunnel rule: only flags and proto can be matched in ip header");
				return -EOPNOTSUPP;
			}
		ext += size;
		mask += size;
	}

	if ((priv->flower_ext_feats & NFP_FL_FEATS_VLAN_QINQ)) {
		if (key_ls->key_layer_two & NFP_FLOWER_LAYER2_QINQ) {
			struct nfp_flower_vlan *vlan_tags;
			u16 vlan_tpid;
			u16 vlan_tci;

			vlan_tags = (struct nfp_flower_vlan *)ext;

			vlan_tci = be16_to_cpu(vlan_tags->outer_tci);
			vlan_tpid = be16_to_cpu(vlan_tags->outer_tpid);

			vlan_tci &= ~NFP_FLOWER_MASK_VLAN_PRESENT;
			flow->pre_tun_rule.vlan_tci = cpu_to_be16(vlan_tci);
			flow->pre_tun_rule.vlan_tpid = cpu_to_be16(vlan_tpid);
			vlan = true;
		} else {
			flow->pre_tun_rule.vlan_tci = cpu_to_be16(0xffff);
			flow->pre_tun_rule.vlan_tpid = cpu_to_be16(0xffff);
		}
	}

	/* Action must be a single egress or pop_vlan and egress. */
	act_offset = 0;
	act = (struct nfp_fl_act_head *)&flow->action_data[act_offset];
	if (vlan) {
		if (act->jump_id != NFP_FL_ACTION_OPCODE_POP_VLAN) {
			NL_SET_ERR_MSG_MOD(extack, "unsupported pre-tunnel rule: match on VLAN must have VLAN pop as first action");
			return -EOPNOTSUPP;
		}

		act_offset += act->len_lw << NFP_FL_LW_SIZ;
		act = (struct nfp_fl_act_head *)&flow->action_data[act_offset];
	}

	if (act->jump_id != NFP_FL_ACTION_OPCODE_OUTPUT) {
		NL_SET_ERR_MSG_MOD(extack, "unsupported pre-tunnel rule: non egress action detected where egress was expected");
		return -EOPNOTSUPP;
	}

	act_offset += act->len_lw << NFP_FL_LW_SIZ;

	/* Ensure there are no more actions after egress. */
	if (act_offset != flow->meta.act_len) {
		NL_SET_ERR_MSG_MOD(extack, "unsupported pre-tunnel rule: egress is not the last action");
		return -EOPNOTSUPP;
	}

	return 0;
}

static bool offload_pre_check(struct flow_cls_offload *flow)
{
	struct flow_rule *rule = flow_cls_offload_flow_rule(flow);
	struct flow_dissector *dissector = rule->match.dissector;
	struct flow_match_ct ct;

	if (dissector->used_keys & BIT(FLOW_DISSECTOR_KEY_CT)) {
		flow_rule_match_ct(rule, &ct);
		/* Allow special case where CT match is all 0 */
		if (memchr_inv(ct.key, 0, sizeof(*ct.key)))
			return false;
	}

	if (flow->common.chain_index)
		return false;

	return true;
}

/**
 * nfp_flower_add_offload() - Adds a new flow to hardware.
 * @app:	Pointer to the APP handle
 * @netdev:	netdev structure.
 * @flow:	TC flower classifier offload structure.
 *
 * Adds a new flow to the repeated hash structure and action payload.
 *
 * Return: negative value on error, 0 if configured successfully.
 */
static int
nfp_flower_add_offload(struct nfp_app *app, struct net_device *netdev,
		       struct flow_cls_offload *flow)
{
	struct flow_rule *rule = flow_cls_offload_flow_rule(flow);
	enum nfp_flower_tun_type tun_type = NFP_FL_TUNNEL_NONE;
	struct nfp_flower_priv *priv = app->priv;
	struct netlink_ext_ack *extack = NULL;
	struct nfp_fl_payload *flow_pay;
	struct nfp_fl_key_ls *key_layer;
	struct nfp_port *port = NULL;
	int err;

	extack = flow->common.extack;
	if (nfp_netdev_is_nfp_repr(netdev))
		port = nfp_port_from_netdev(netdev);

	if (is_pre_ct_flow(flow))
		return nfp_fl_ct_handle_pre_ct(priv, netdev, flow, extack);

	if (is_post_ct_flow(flow))
		return nfp_fl_ct_handle_post_ct(priv, netdev, flow, extack);

	if (!offload_pre_check(flow))
		return -EOPNOTSUPP;

	key_layer = kmalloc(sizeof(*key_layer), GFP_KERNEL);
	if (!key_layer)
		return -ENOMEM;

	err = nfp_flower_calculate_key_layers(app, netdev, key_layer, rule,
					      &tun_type, extack);
	if (err)
		goto err_free_key_ls;

	flow_pay = nfp_flower_allocate_new(key_layer);
	if (!flow_pay) {
		err = -ENOMEM;
		goto err_free_key_ls;
	}

	err = nfp_flower_compile_flow_match(app, rule, key_layer, netdev,
					    flow_pay, tun_type, extack);
	if (err)
		goto err_destroy_flow;

	err = nfp_flower_compile_action(app, rule, netdev, flow_pay, extack);
	if (err)
		goto err_destroy_flow;

	if (flow_pay->pre_tun_rule.dev) {
		err = nfp_flower_validate_pre_tun_rule(app, flow_pay, key_layer, extack);
		if (err)
			goto err_destroy_flow;
	}

	err = nfp_compile_flow_metadata(app, flow->cookie, flow_pay, netdev, extack);
	if (err)
		goto err_destroy_flow;

	flow_pay->tc_flower_cookie = flow->cookie;
	err = rhashtable_insert_fast(&priv->flow_table, &flow_pay->fl_node,
				     nfp_flower_table_params);
	if (err) {
		NL_SET_ERR_MSG_MOD(extack, "invalid entry: cannot insert flow into tables for offloads");
		goto err_release_metadata;
	}

	if (flow_pay->pre_tun_rule.dev) {
		if (priv->flower_ext_feats & NFP_FL_FEATS_DECAP_V2) {
			struct nfp_predt_entry *predt;

			predt = kzalloc(sizeof(*predt), GFP_KERNEL);
			if (!predt) {
				err = -ENOMEM;
				goto err_remove_rhash;
			}
			predt->flow_pay = flow_pay;
			INIT_LIST_HEAD(&predt->nn_list);
			spin_lock_bh(&priv->predt_lock);
			list_add(&predt->list_head, &priv->predt_list);
			flow_pay->pre_tun_rule.predt = predt;
			nfp_tun_link_and_update_nn_entries(app, predt);
			spin_unlock_bh(&priv->predt_lock);
		} else {
			err = nfp_flower_xmit_pre_tun_flow(app, flow_pay);
		}
	} else {
		err = nfp_flower_xmit_flow(app, flow_pay,
					   NFP_FLOWER_CMSG_TYPE_FLOW_ADD);
	}

	if (err)
		goto err_remove_rhash;

	if (port)
		port->tc_offload_cnt++;

	flow_pay->in_hw = true;

	/* Deallocate flow payload when flower rule has been destroyed. */
	kfree(key_layer);

	return 0;

err_remove_rhash:
	WARN_ON_ONCE(rhashtable_remove_fast(&priv->flow_table,
					    &flow_pay->fl_node,
					    nfp_flower_table_params));
err_release_metadata:
	nfp_modify_flow_metadata(app, flow_pay);
err_destroy_flow:
	if (flow_pay->nfp_tun_ipv6)
		nfp_tunnel_put_ipv6_off(app, flow_pay->nfp_tun_ipv6);
	kfree(flow_pay->action_data);
	kfree(flow_pay->mask_data);
	kfree(flow_pay->unmasked_data);
	kfree(flow_pay);
err_free_key_ls:
	kfree(key_layer);
	return err;
}

static void
nfp_flower_remove_merge_flow(struct nfp_app *app,
			     struct nfp_fl_payload *del_sub_flow,
			     struct nfp_fl_payload *merge_flow)
{
	struct nfp_flower_priv *priv = app->priv;
	struct nfp_fl_payload_link *link, *temp;
	struct nfp_merge_info *merge_info;
	struct nfp_fl_payload *origin;
	u64 parent_ctx = 0;
	bool mod = false;
	int err;

	link = list_first_entry(&merge_flow->linked_flows,
				struct nfp_fl_payload_link, merge_flow.list);
	origin = link->sub_flow.flow;

	/* Re-add rule the merge had overwritten if it has not been deleted. */
	if (origin != del_sub_flow)
		mod = true;

	err = nfp_modify_flow_metadata(app, merge_flow);
	if (err) {
		nfp_flower_cmsg_warn(app, "Metadata fail for merge flow delete.\n");
		goto err_free_links;
	}

	if (!mod) {
		err = nfp_flower_xmit_flow(app, merge_flow,
					   NFP_FLOWER_CMSG_TYPE_FLOW_DEL);
		if (err) {
			nfp_flower_cmsg_warn(app, "Failed to delete merged flow.\n");
			goto err_free_links;
		}
	} else {
		__nfp_modify_flow_metadata(priv, origin);
		err = nfp_flower_xmit_flow(app, origin,
					   NFP_FLOWER_CMSG_TYPE_FLOW_MOD);
		if (err)
			nfp_flower_cmsg_warn(app, "Failed to revert merge flow.\n");
		origin->in_hw = true;
	}

err_free_links:
	/* Clean any links connected with the merged flow. */
	list_for_each_entry_safe(link, temp, &merge_flow->linked_flows,
				 merge_flow.list) {
		u32 ctx_id = be32_to_cpu(link->sub_flow.flow->meta.host_ctx_id);

		parent_ctx = (parent_ctx << 32) | (u64)(ctx_id);
		nfp_flower_unlink_flow(link);
	}

	merge_info = rhashtable_lookup_fast(&priv->merge_table,
					    &parent_ctx,
					    merge_table_params);
	if (merge_info) {
		WARN_ON_ONCE(rhashtable_remove_fast(&priv->merge_table,
						    &merge_info->ht_node,
						    merge_table_params));
		kfree(merge_info);
	}

	kfree(merge_flow->action_data);
	kfree(merge_flow->mask_data);
	kfree(merge_flow->unmasked_data);
	WARN_ON_ONCE(rhashtable_remove_fast(&priv->flow_table,
					    &merge_flow->fl_node,
					    nfp_flower_table_params));
	kfree_rcu(merge_flow, rcu);
}

void
nfp_flower_del_linked_merge_flows(struct nfp_app *app,
				  struct nfp_fl_payload *sub_flow)
{
	struct nfp_fl_payload_link *link, *temp;

	/* Remove any merge flow formed from the deleted sub_flow. */
	list_for_each_entry_safe(link, temp, &sub_flow->linked_flows,
				 sub_flow.list)
		nfp_flower_remove_merge_flow(app, sub_flow,
					     link->merge_flow.flow);
}

/**
 * nfp_flower_del_offload() - Removes a flow from hardware.
 * @app:	Pointer to the APP handle
 * @netdev:	netdev structure.
 * @flow:	TC flower classifier offload structure
 *
 * Removes a flow from the repeated hash structure and clears the
 * action payload. Any flows merged from this are also deleted.
 *
 * Return: negative value on error, 0 if removed successfully.
 */
static int
nfp_flower_del_offload(struct nfp_app *app, struct net_device *netdev,
		       struct flow_cls_offload *flow)
{
	struct nfp_flower_priv *priv = app->priv;
	struct nfp_fl_ct_map_entry *ct_map_ent;
	struct netlink_ext_ack *extack = NULL;
	struct nfp_fl_payload *nfp_flow;
	struct nfp_port *port = NULL;
	int err;

	extack = flow->common.extack;
	if (nfp_netdev_is_nfp_repr(netdev))
		port = nfp_port_from_netdev(netdev);

	/* Check ct_map_table */
	ct_map_ent = rhashtable_lookup_fast(&priv->ct_map_table, &flow->cookie,
					    nfp_ct_map_params);
	if (ct_map_ent) {
		err = nfp_fl_ct_del_flow(ct_map_ent);
		return err;
	}

	nfp_flow = nfp_flower_search_fl_table(app, flow->cookie, netdev);
	if (!nfp_flow) {
		NL_SET_ERR_MSG_MOD(extack, "invalid entry: cannot remove flow that does not exist");
		return -ENOENT;
	}

	err = nfp_modify_flow_metadata(app, nfp_flow);
	if (err)
		goto err_free_merge_flow;

	if (nfp_flow->nfp_tun_ipv4_addr)
		nfp_tunnel_del_ipv4_off(app, nfp_flow->nfp_tun_ipv4_addr);

	if (nfp_flow->nfp_tun_ipv6)
		nfp_tunnel_put_ipv6_off(app, nfp_flow->nfp_tun_ipv6);

	if (!nfp_flow->in_hw) {
		err = 0;
		goto err_free_merge_flow;
	}

	if (nfp_flow->pre_tun_rule.dev) {
		if (priv->flower_ext_feats & NFP_FL_FEATS_DECAP_V2) {
			struct nfp_predt_entry *predt;

			predt = nfp_flow->pre_tun_rule.predt;
			if (predt) {
				spin_lock_bh(&priv->predt_lock);
				nfp_tun_unlink_and_update_nn_entries(app, predt);
				list_del(&predt->list_head);
				spin_unlock_bh(&priv->predt_lock);
				kfree(predt);
			}
		} else {
			err = nfp_flower_xmit_pre_tun_del_flow(app, nfp_flow);
		}
	} else {
		err = nfp_flower_xmit_flow(app, nfp_flow,
					   NFP_FLOWER_CMSG_TYPE_FLOW_DEL);
	}
	/* Fall through on error. */

err_free_merge_flow:
	nfp_flower_del_linked_merge_flows(app, nfp_flow);
	if (port)
		port->tc_offload_cnt--;
	kfree(nfp_flow->action_data);
	kfree(nfp_flow->mask_data);
	kfree(nfp_flow->unmasked_data);
	WARN_ON_ONCE(rhashtable_remove_fast(&priv->flow_table,
					    &nfp_flow->fl_node,
					    nfp_flower_table_params));
	kfree_rcu(nfp_flow, rcu);
	return err;
}

static void
__nfp_flower_update_merge_stats(struct nfp_app *app,
				struct nfp_fl_payload *merge_flow)
{
	struct nfp_flower_priv *priv = app->priv;
	struct nfp_fl_payload_link *link;
	struct nfp_fl_payload *sub_flow;
	u64 pkts, bytes, used;
	u32 ctx_id;

	ctx_id = be32_to_cpu(merge_flow->meta.host_ctx_id);
	pkts = priv->stats[ctx_id].pkts;
	/* Do not cycle subflows if no stats to distribute. */
	if (!pkts)
		return;
	bytes = priv->stats[ctx_id].bytes;
	used = priv->stats[ctx_id].used;

	/* Reset stats for the merge flow. */
	priv->stats[ctx_id].pkts = 0;
	priv->stats[ctx_id].bytes = 0;

	/* The merge flow has received stats updates from firmware.
	 * Distribute these stats to all subflows that form the merge.
	 * The stats will collected from TC via the subflows.
	 */
	list_for_each_entry(link, &merge_flow->linked_flows, merge_flow.list) {
		sub_flow = link->sub_flow.flow;
		ctx_id = be32_to_cpu(sub_flow->meta.host_ctx_id);
		priv->stats[ctx_id].pkts += pkts;
		priv->stats[ctx_id].bytes += bytes;
		priv->stats[ctx_id].used = max_t(u64, used,
						 priv->stats[ctx_id].used);
	}
}

void
nfp_flower_update_merge_stats(struct nfp_app *app,
			      struct nfp_fl_payload *sub_flow)
{
	struct nfp_fl_payload_link *link;

	/* Get merge flows that the subflow forms to distribute their stats. */
	list_for_each_entry(link, &sub_flow->linked_flows, sub_flow.list)
		__nfp_flower_update_merge_stats(app, link->merge_flow.flow);
}

/**
 * nfp_flower_get_stats() - Populates flow stats obtained from hardware.
 * @app:	Pointer to the APP handle
 * @netdev:	Netdev structure.
 * @flow:	TC flower classifier offload structure
 *
 * Populates a flow statistics structure which which corresponds to a
 * specific flow.
 *
 * Return: negative value on error, 0 if stats populated successfully.
 */
static int
nfp_flower_get_stats(struct nfp_app *app, struct net_device *netdev,
		     struct flow_cls_offload *flow)
{
	struct nfp_flower_priv *priv = app->priv;
	struct nfp_fl_ct_map_entry *ct_map_ent;
	struct netlink_ext_ack *extack = NULL;
	struct nfp_fl_payload *nfp_flow;
	u32 ctx_id;

	/* Check ct_map table first */
	ct_map_ent = rhashtable_lookup_fast(&priv->ct_map_table, &flow->cookie,
					    nfp_ct_map_params);
	if (ct_map_ent)
		return nfp_fl_ct_stats(flow, ct_map_ent);

	extack = flow->common.extack;
	nfp_flow = nfp_flower_search_fl_table(app, flow->cookie, netdev);
	if (!nfp_flow) {
		NL_SET_ERR_MSG_MOD(extack, "invalid entry: cannot dump stats for flow that does not exist");
		return -EINVAL;
	}

	ctx_id = be32_to_cpu(nfp_flow->meta.host_ctx_id);

	spin_lock_bh(&priv->stats_lock);
	/* If request is for a sub_flow, update stats from merged flows. */
	if (!list_empty(&nfp_flow->linked_flows))
		nfp_flower_update_merge_stats(app, nfp_flow);

	flow_stats_update(&flow->stats, priv->stats[ctx_id].bytes,
			  priv->stats[ctx_id].pkts, 0, priv->stats[ctx_id].used,
			  FLOW_ACTION_HW_STATS_DELAYED);

	priv->stats[ctx_id].pkts = 0;
	priv->stats[ctx_id].bytes = 0;
	spin_unlock_bh(&priv->stats_lock);

	return 0;
}

static int
nfp_flower_repr_offload(struct nfp_app *app, struct net_device *netdev,
			struct flow_cls_offload *flower)
{
	if (!eth_proto_is_802_3(flower->common.protocol))
		return -EOPNOTSUPP;

	switch (flower->command) {
	case FLOW_CLS_REPLACE:
		return nfp_flower_add_offload(app, netdev, flower);
	case FLOW_CLS_DESTROY:
		return nfp_flower_del_offload(app, netdev, flower);
	case FLOW_CLS_STATS:
		return nfp_flower_get_stats(app, netdev, flower);
	default:
		return -EOPNOTSUPP;
	}
}

static int nfp_flower_setup_tc_block_cb(enum tc_setup_type type,
					void *type_data, void *cb_priv)
{
	struct flow_cls_common_offload *common = type_data;
	struct nfp_repr *repr = cb_priv;

	if (!tc_can_offload_extack(repr->netdev, common->extack))
		return -EOPNOTSUPP;

	switch (type) {
	case TC_SETUP_CLSFLOWER:
		return nfp_flower_repr_offload(repr->app, repr->netdev,
					       type_data);
	case TC_SETUP_CLSMATCHALL:
		return nfp_flower_setup_qos_offload(repr->app, repr->netdev,
						    type_data);
	default:
		return -EOPNOTSUPP;
	}
}

static LIST_HEAD(nfp_block_cb_list);

static int nfp_flower_setup_tc_block(struct net_device *netdev,
				     struct flow_block_offload *f)
{
	struct nfp_repr *repr = netdev_priv(netdev);
	struct nfp_flower_repr_priv *repr_priv;
	struct flow_block_cb *block_cb;

	if (f->binder_type != FLOW_BLOCK_BINDER_TYPE_CLSACT_INGRESS)
		return -EOPNOTSUPP;

	repr_priv = repr->app_priv;
	repr_priv->block_shared = f->block_shared;
	f->driver_block_list = &nfp_block_cb_list;

	switch (f->command) {
	case FLOW_BLOCK_BIND:
		if (flow_block_cb_is_busy(nfp_flower_setup_tc_block_cb, repr,
					  &nfp_block_cb_list))
			return -EBUSY;

		block_cb = flow_block_cb_alloc(nfp_flower_setup_tc_block_cb,
					       repr, repr, NULL);
		if (IS_ERR(block_cb))
			return PTR_ERR(block_cb);

		flow_block_cb_add(block_cb, f);
		list_add_tail(&block_cb->driver_list, &nfp_block_cb_list);
		return 0;
	case FLOW_BLOCK_UNBIND:
		block_cb = flow_block_cb_lookup(f->block,
						nfp_flower_setup_tc_block_cb,
						repr);
		if (!block_cb)
			return -ENOENT;

		flow_block_cb_remove(block_cb, f);
		list_del(&block_cb->driver_list);
		return 0;
	default:
		return -EOPNOTSUPP;
	}
}

int nfp_flower_setup_tc(struct nfp_app *app, struct net_device *netdev,
			enum tc_setup_type type, void *type_data)
{
	switch (type) {
	case TC_SETUP_BLOCK:
		return nfp_flower_setup_tc_block(netdev, type_data);
	default:
		return -EOPNOTSUPP;
	}
}

struct nfp_flower_indr_block_cb_priv {
	struct net_device *netdev;
	struct nfp_app *app;
	struct list_head list;
};

static struct nfp_flower_indr_block_cb_priv *
nfp_flower_indr_block_cb_priv_lookup(struct nfp_app *app,
				     struct net_device *netdev)
{
	struct nfp_flower_indr_block_cb_priv *cb_priv;
	struct nfp_flower_priv *priv = app->priv;

	list_for_each_entry(cb_priv, &priv->indr_block_cb_priv, list)
		if (cb_priv->netdev == netdev)
			return cb_priv;

	return NULL;
}

static int nfp_flower_setup_indr_block_cb(enum tc_setup_type type,
					  void *type_data, void *cb_priv)
{
	struct nfp_flower_indr_block_cb_priv *priv = cb_priv;

	switch (type) {
	case TC_SETUP_CLSFLOWER:
		return nfp_flower_repr_offload(priv->app, priv->netdev,
					       type_data);
	default:
		return -EOPNOTSUPP;
	}
}

void nfp_flower_setup_indr_tc_release(void *cb_priv)
{
	struct nfp_flower_indr_block_cb_priv *priv = cb_priv;

	list_del(&priv->list);
	kfree(priv);
}

static int
nfp_flower_setup_indr_tc_block(struct net_device *netdev, struct Qdisc *sch, struct nfp_app *app,
			       struct flow_block_offload *f, void *data,
			       void (*cleanup)(struct flow_block_cb *block_cb))
{
	struct nfp_flower_indr_block_cb_priv *cb_priv;
	struct nfp_flower_priv *priv = app->priv;
	struct flow_block_cb *block_cb;

	if ((f->binder_type != FLOW_BLOCK_BINDER_TYPE_CLSACT_INGRESS &&
	     !nfp_flower_internal_port_can_offload(app, netdev)) ||
	    (f->binder_type != FLOW_BLOCK_BINDER_TYPE_CLSACT_EGRESS &&
	     nfp_flower_internal_port_can_offload(app, netdev)))
		return -EOPNOTSUPP;

	switch (f->command) {
	case FLOW_BLOCK_BIND:
		cb_priv = nfp_flower_indr_block_cb_priv_lookup(app, netdev);
		if (cb_priv &&
		    flow_block_cb_is_busy(nfp_flower_setup_indr_block_cb,
					  cb_priv,
					  &nfp_block_cb_list))
			return -EBUSY;

		cb_priv = kmalloc(sizeof(*cb_priv), GFP_KERNEL);
		if (!cb_priv)
			return -ENOMEM;

		cb_priv->netdev = netdev;
		cb_priv->app = app;
		list_add(&cb_priv->list, &priv->indr_block_cb_priv);

		block_cb = flow_indr_block_cb_alloc(nfp_flower_setup_indr_block_cb,
						    cb_priv, cb_priv,
						    nfp_flower_setup_indr_tc_release,
						    f, netdev, sch, data, app, cleanup);
		if (IS_ERR(block_cb)) {
			list_del(&cb_priv->list);
			kfree(cb_priv);
			return PTR_ERR(block_cb);
		}

		flow_block_cb_add(block_cb, f);
		list_add_tail(&block_cb->driver_list, &nfp_block_cb_list);
		return 0;
	case FLOW_BLOCK_UNBIND:
		cb_priv = nfp_flower_indr_block_cb_priv_lookup(app, netdev);
		if (!cb_priv)
			return -ENOENT;

		block_cb = flow_block_cb_lookup(f->block,
						nfp_flower_setup_indr_block_cb,
						cb_priv);
		if (!block_cb)
			return -ENOENT;

		flow_indr_block_cb_remove(block_cb, f);
		list_del(&block_cb->driver_list);
		return 0;
	default:
		return -EOPNOTSUPP;
	}
	return 0;
}

static int
nfp_setup_tc_no_dev(struct nfp_app *app, enum tc_setup_type type, void *data)
{
	if (!data)
		return -EOPNOTSUPP;

	switch (type) {
	case TC_SETUP_ACT:
		return nfp_setup_tc_act_offload(app, data);
	default:
		return -EOPNOTSUPP;
	}
}

int
nfp_flower_indr_setup_tc_cb(struct net_device *netdev, struct Qdisc *sch, void *cb_priv,
			    enum tc_setup_type type, void *type_data,
			    void *data,
			    void (*cleanup)(struct flow_block_cb *block_cb))
{
	if (!netdev)
<<<<<<< HEAD
		return -EOPNOTSUPP;
=======
		return nfp_setup_tc_no_dev(cb_priv, type, data);
>>>>>>> 29549c70

	if (!nfp_fl_is_netdev_to_offload(netdev))
		return -EOPNOTSUPP;

	switch (type) {
	case TC_SETUP_BLOCK:
		return nfp_flower_setup_indr_tc_block(netdev, sch, cb_priv,
						      type_data, data, cleanup);
	default:
		return -EOPNOTSUPP;
	}
}<|MERGE_RESOLUTION|>--- conflicted
+++ resolved
@@ -1947,11 +1947,7 @@
 			    void (*cleanup)(struct flow_block_cb *block_cb))
 {
 	if (!netdev)
-<<<<<<< HEAD
-		return -EOPNOTSUPP;
-=======
 		return nfp_setup_tc_no_dev(cb_priv, type, data);
->>>>>>> 29549c70
 
 	if (!nfp_fl_is_netdev_to_offload(netdev))
 		return -EOPNOTSUPP;
