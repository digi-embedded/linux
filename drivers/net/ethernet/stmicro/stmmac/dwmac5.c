// SPDX-License-Identifier: (GPL-2.0 OR MIT)
// Copyright (c) 2017 Synopsys, Inc. and/or its affiliates.
// stmmac Support for 5.xx Ethernet QoS cores

#include <linux/bitops.h>
#include <linux/iopoll.h>
#include "common.h"
#include "dwmac4.h"
#include "dwmac5.h"
#include "stmmac.h"
#include "stmmac_ptp.h"

struct dwmac5_error_desc {
	bool valid;
	const char *desc;
	const char *detailed_desc;
};

#define STAT_OFF(field)		offsetof(struct stmmac_safety_stats, field)

static void dwmac5_log_error(struct net_device *ndev, u32 value, bool corr,
		const char *module_name, const struct dwmac5_error_desc *desc,
		unsigned long field_offset, struct stmmac_safety_stats *stats)
{
	unsigned long loc, mask;
	u8 *bptr = (u8 *)stats;
	unsigned long *ptr;

	ptr = (unsigned long *)(bptr + field_offset);

	mask = value;
	for_each_set_bit(loc, &mask, 32) {
		netdev_err(ndev, "Found %s error in %s: '%s: %s'\n", corr ?
				"correctable" : "uncorrectable", module_name,
				desc[loc].desc, desc[loc].detailed_desc);

		/* Update counters */
		ptr[loc]++;
	}
}

static const struct dwmac5_error_desc dwmac5_mac_errors[32]= {
	{ true, "ATPES", "Application Transmit Interface Parity Check Error" },
	{ true, "TPES", "TSO Data Path Parity Check Error" },
	{ true, "RDPES", "Read Descriptor Parity Check Error" },
	{ true, "MPES", "MTL Data Path Parity Check Error" },
	{ true, "MTSPES", "MTL TX Status Data Path Parity Check Error" },
	{ true, "ARPES", "Application Receive Interface Data Path Parity Check Error" },
	{ true, "CWPES", "CSR Write Data Path Parity Check Error" },
	{ true, "ASRPES", "AXI Slave Read Data Path Parity Check Error" },
	{ true, "TTES", "TX FSM Timeout Error" },
	{ true, "RTES", "RX FSM Timeout Error" },
	{ true, "CTES", "CSR FSM Timeout Error" },
	{ true, "ATES", "APP FSM Timeout Error" },
	{ true, "PTES", "PTP FSM Timeout Error" },
	{ true, "T125ES", "TX125 FSM Timeout Error" },
	{ true, "R125ES", "RX125 FSM Timeout Error" },
	{ true, "RVCTES", "REV MDC FSM Timeout Error" },
	{ true, "MSTTES", "Master Read/Write Timeout Error" },
	{ true, "SLVTES", "Slave Read/Write Timeout Error" },
	{ true, "ATITES", "Application Timeout on ATI Interface Error" },
	{ true, "ARITES", "Application Timeout on ARI Interface Error" },
	{ false, "UNKNOWN", "Unknown Error" }, /* 20 */
	{ false, "UNKNOWN", "Unknown Error" }, /* 21 */
	{ false, "UNKNOWN", "Unknown Error" }, /* 22 */
	{ false, "UNKNOWN", "Unknown Error" }, /* 23 */
	{ true, "FSMPES", "FSM State Parity Error" },
	{ false, "UNKNOWN", "Unknown Error" }, /* 25 */
	{ false, "UNKNOWN", "Unknown Error" }, /* 26 */
	{ false, "UNKNOWN", "Unknown Error" }, /* 27 */
	{ false, "UNKNOWN", "Unknown Error" }, /* 28 */
	{ false, "UNKNOWN", "Unknown Error" }, /* 29 */
	{ false, "UNKNOWN", "Unknown Error" }, /* 30 */
	{ false, "UNKNOWN", "Unknown Error" }, /* 31 */
};

static void dwmac5_handle_mac_err(struct net_device *ndev,
		void __iomem *ioaddr, bool correctable,
		struct stmmac_safety_stats *stats)
{
	u32 value;

	value = readl(ioaddr + MAC_DPP_FSM_INT_STATUS);
	writel(value, ioaddr + MAC_DPP_FSM_INT_STATUS);

	dwmac5_log_error(ndev, value, correctable, "MAC", dwmac5_mac_errors,
			STAT_OFF(mac_errors), stats);
}

static const struct dwmac5_error_desc dwmac5_mtl_errors[32]= {
	{ true, "TXCES", "MTL TX Memory Error" },
	{ true, "TXAMS", "MTL TX Memory Address Mismatch Error" },
	{ true, "TXUES", "MTL TX Memory Error" },
	{ false, "UNKNOWN", "Unknown Error" }, /* 3 */
	{ true, "RXCES", "MTL RX Memory Error" },
	{ true, "RXAMS", "MTL RX Memory Address Mismatch Error" },
	{ true, "RXUES", "MTL RX Memory Error" },
	{ false, "UNKNOWN", "Unknown Error" }, /* 7 */
	{ true, "ECES", "MTL EST Memory Error" },
	{ true, "EAMS", "MTL EST Memory Address Mismatch Error" },
	{ true, "EUES", "MTL EST Memory Error" },
	{ false, "UNKNOWN", "Unknown Error" }, /* 11 */
	{ true, "RPCES", "MTL RX Parser Memory Error" },
	{ true, "RPAMS", "MTL RX Parser Memory Address Mismatch Error" },
	{ true, "RPUES", "MTL RX Parser Memory Error" },
	{ false, "UNKNOWN", "Unknown Error" }, /* 15 */
	{ false, "UNKNOWN", "Unknown Error" }, /* 16 */
	{ false, "UNKNOWN", "Unknown Error" }, /* 17 */
	{ false, "UNKNOWN", "Unknown Error" }, /* 18 */
	{ false, "UNKNOWN", "Unknown Error" }, /* 19 */
	{ false, "UNKNOWN", "Unknown Error" }, /* 20 */
	{ false, "UNKNOWN", "Unknown Error" }, /* 21 */
	{ false, "UNKNOWN", "Unknown Error" }, /* 22 */
	{ false, "UNKNOWN", "Unknown Error" }, /* 23 */
	{ false, "UNKNOWN", "Unknown Error" }, /* 24 */
	{ false, "UNKNOWN", "Unknown Error" }, /* 25 */
	{ false, "UNKNOWN", "Unknown Error" }, /* 26 */
	{ false, "UNKNOWN", "Unknown Error" }, /* 27 */
	{ false, "UNKNOWN", "Unknown Error" }, /* 28 */
	{ false, "UNKNOWN", "Unknown Error" }, /* 29 */
	{ false, "UNKNOWN", "Unknown Error" }, /* 30 */
	{ false, "UNKNOWN", "Unknown Error" }, /* 31 */
};

static void dwmac5_handle_mtl_err(struct net_device *ndev,
		void __iomem *ioaddr, bool correctable,
		struct stmmac_safety_stats *stats)
{
	u32 value;

	value = readl(ioaddr + MTL_ECC_INT_STATUS);
	writel(value, ioaddr + MTL_ECC_INT_STATUS);

	dwmac5_log_error(ndev, value, correctable, "MTL", dwmac5_mtl_errors,
			STAT_OFF(mtl_errors), stats);
}

static const struct dwmac5_error_desc dwmac5_dma_errors[32]= {
	{ true, "TCES", "DMA TSO Memory Error" },
	{ true, "TAMS", "DMA TSO Memory Address Mismatch Error" },
	{ true, "TUES", "DMA TSO Memory Error" },
	{ false, "UNKNOWN", "Unknown Error" }, /* 3 */
	{ false, "UNKNOWN", "Unknown Error" }, /* 4 */
	{ false, "UNKNOWN", "Unknown Error" }, /* 5 */
	{ false, "UNKNOWN", "Unknown Error" }, /* 6 */
	{ false, "UNKNOWN", "Unknown Error" }, /* 7 */
	{ false, "UNKNOWN", "Unknown Error" }, /* 8 */
	{ false, "UNKNOWN", "Unknown Error" }, /* 9 */
	{ false, "UNKNOWN", "Unknown Error" }, /* 10 */
	{ false, "UNKNOWN", "Unknown Error" }, /* 11 */
	{ false, "UNKNOWN", "Unknown Error" }, /* 12 */
	{ false, "UNKNOWN", "Unknown Error" }, /* 13 */
	{ false, "UNKNOWN", "Unknown Error" }, /* 14 */
	{ false, "UNKNOWN", "Unknown Error" }, /* 15 */
	{ false, "UNKNOWN", "Unknown Error" }, /* 16 */
	{ false, "UNKNOWN", "Unknown Error" }, /* 17 */
	{ false, "UNKNOWN", "Unknown Error" }, /* 18 */
	{ false, "UNKNOWN", "Unknown Error" }, /* 19 */
	{ false, "UNKNOWN", "Unknown Error" }, /* 20 */
	{ false, "UNKNOWN", "Unknown Error" }, /* 21 */
	{ false, "UNKNOWN", "Unknown Error" }, /* 22 */
	{ false, "UNKNOWN", "Unknown Error" }, /* 23 */
	{ false, "UNKNOWN", "Unknown Error" }, /* 24 */
	{ false, "UNKNOWN", "Unknown Error" }, /* 25 */
	{ false, "UNKNOWN", "Unknown Error" }, /* 26 */
	{ false, "UNKNOWN", "Unknown Error" }, /* 27 */
	{ false, "UNKNOWN", "Unknown Error" }, /* 28 */
	{ false, "UNKNOWN", "Unknown Error" }, /* 29 */
	{ false, "UNKNOWN", "Unknown Error" }, /* 30 */
	{ false, "UNKNOWN", "Unknown Error" }, /* 31 */
};

static void dwmac5_handle_dma_err(struct net_device *ndev,
		void __iomem *ioaddr, bool correctable,
		struct stmmac_safety_stats *stats)
{
	u32 value;

	value = readl(ioaddr + DMA_ECC_INT_STATUS);
	writel(value, ioaddr + DMA_ECC_INT_STATUS);

	dwmac5_log_error(ndev, value, correctable, "DMA", dwmac5_dma_errors,
			STAT_OFF(dma_errors), stats);
}

int dwmac5_safety_feat_config(void __iomem *ioaddr, unsigned int asp,
			      struct stmmac_safety_feature_cfg *safety_feat_cfg)
{
	u32 value;

	if (!asp)
		return -EINVAL;

	/* 1. Enable Safety Features */
	value = readl(ioaddr + MTL_ECC_CONTROL);
	value |= MEEAO; /* MTL ECC Error Addr Status Override */
	if (safety_feat_cfg->tsoee)
		value |= TSOEE; /* TSO ECC */
	if (safety_feat_cfg->mrxpee)
		value |= MRXPEE; /* MTL RX Parser ECC */
	if (safety_feat_cfg->mestee)
		value |= MESTEE; /* MTL EST ECC */
	if (safety_feat_cfg->mrxee)
		value |= MRXEE; /* MTL RX FIFO ECC */
	if (safety_feat_cfg->mtxee)
		value |= MTXEE; /* MTL TX FIFO ECC */
	writel(value, ioaddr + MTL_ECC_CONTROL);

	/* 2. Enable MTL Safety Interrupts */
	value = readl(ioaddr + MTL_ECC_INT_ENABLE);
	value |= RPCEIE; /* RX Parser Memory Correctable Error */
	value |= ECEIE; /* EST Memory Correctable Error */
	value |= RXCEIE; /* RX Memory Correctable Error */
	value |= TXCEIE; /* TX Memory Correctable Error */
	writel(value, ioaddr + MTL_ECC_INT_ENABLE);

	/* 3. Enable DMA Safety Interrupts */
	value = readl(ioaddr + DMA_ECC_INT_ENABLE);
	value |= TCEIE; /* TSO Memory Correctable Error */
	writel(value, ioaddr + DMA_ECC_INT_ENABLE);

	/* Only ECC Protection for External Memory feature is selected */
	if (asp <= 0x1)
		return 0;

	/* 5. Enable Parity and Timeout for FSM */
	value = readl(ioaddr + MAC_FSM_CONTROL);
	if (safety_feat_cfg->prtyen)
		value |= PRTYEN; /* FSM Parity Feature */
	if (safety_feat_cfg->tmouten)
		value |= TMOUTEN; /* FSM Timeout Feature */
	writel(value, ioaddr + MAC_FSM_CONTROL);

	/* 4. Enable Data Parity Protection */
	value = readl(ioaddr + MTL_DPP_CONTROL);
	if (safety_feat_cfg->edpp)
		value |= EDPP;
	writel(value, ioaddr + MTL_DPP_CONTROL);

	/*
	 * All the Automotive Safety features are selected without the "Parity
	 * Port Enable for external interface" feature.
	 */
	if (asp <= 0x2)
		return 0;

	if (safety_feat_cfg->epsi)
		value |= EPSI;
	writel(value, ioaddr + MTL_DPP_CONTROL);
	return 0;
}

int dwmac5_safety_feat_irq_status(struct net_device *ndev,
		void __iomem *ioaddr, unsigned int asp,
		struct stmmac_safety_stats *stats)
{
	bool err, corr;
	u32 mtl, dma;
	int ret = 0;

	if (!asp)
		return -EINVAL;

	mtl = readl(ioaddr + MTL_SAFETY_INT_STATUS);
	dma = readl(ioaddr + DMA_SAFETY_INT_STATUS);

	err = (mtl & MCSIS) || (dma & MCSIS);
	corr = false;
	if (err) {
		dwmac5_handle_mac_err(ndev, ioaddr, corr, stats);
		ret |= !corr;
	}

	err = (mtl & (MEUIS | MECIS)) || (dma & (MSUIS | MSCIS));
	corr = (mtl & MECIS) || (dma & MSCIS);
	if (err) {
		dwmac5_handle_mtl_err(ndev, ioaddr, corr, stats);
		ret |= !corr;
	}

	err = dma & (DEUIS | DECIS);
	corr = dma & DECIS;
	if (err) {
		dwmac5_handle_dma_err(ndev, ioaddr, corr, stats);
		ret |= !corr;
	}

	return ret;
}

static const struct dwmac5_error {
	const struct dwmac5_error_desc *desc;
} dwmac5_all_errors[] = {
	{ dwmac5_mac_errors },
	{ dwmac5_mtl_errors },
	{ dwmac5_dma_errors },
};

int dwmac5_safety_feat_dump(struct stmmac_safety_stats *stats,
			int index, unsigned long *count, const char **desc)
{
	int module = index / 32, offset = index % 32;
	unsigned long *ptr = (unsigned long *)stats;

	if (module >= ARRAY_SIZE(dwmac5_all_errors))
		return -EINVAL;
	if (!dwmac5_all_errors[module].desc[offset].valid)
		return -EINVAL;
	if (count)
		*count = *(ptr + index);
	if (desc)
		*desc = dwmac5_all_errors[module].desc[offset].desc;
	return 0;
}

static int dwmac5_rxp_disable(void __iomem *ioaddr)
{
	u32 val;

	val = readl(ioaddr + MTL_OPERATION_MODE);
	val &= ~MTL_FRPE;
	writel(val, ioaddr + MTL_OPERATION_MODE);

	return readl_poll_timeout(ioaddr + MTL_RXP_CONTROL_STATUS, val,
			val & RXPI, 1, 10000);
}

static void dwmac5_rxp_enable(void __iomem *ioaddr)
{
	u32 val;

	val = readl(ioaddr + MTL_OPERATION_MODE);
	val |= MTL_FRPE;
	writel(val, ioaddr + MTL_OPERATION_MODE);
}

static int dwmac5_rxp_update_single_entry(void __iomem *ioaddr,
					  struct stmmac_tc_entry *entry,
					  int pos)
{
	int ret, i;

	for (i = 0; i < (sizeof(entry->val) / sizeof(u32)); i++) {
		int real_pos = pos * (sizeof(entry->val) / sizeof(u32)) + i;
		u32 val;

		/* Wait for ready */
		ret = readl_poll_timeout(ioaddr + MTL_RXP_IACC_CTRL_STATUS,
				val, !(val & STARTBUSY), 1, 10000);
		if (ret)
			return ret;

		/* Write data */
		val = *((u32 *)&entry->val + i);
		writel(val, ioaddr + MTL_RXP_IACC_DATA);

		/* Write pos */
		val = real_pos & ADDR;
		writel(val, ioaddr + MTL_RXP_IACC_CTRL_STATUS);

		/* Write OP */
		val |= WRRDN;
		writel(val, ioaddr + MTL_RXP_IACC_CTRL_STATUS);

		/* Start Write */
		val |= STARTBUSY;
		writel(val, ioaddr + MTL_RXP_IACC_CTRL_STATUS);

		/* Wait for done */
		ret = readl_poll_timeout(ioaddr + MTL_RXP_IACC_CTRL_STATUS,
				val, !(val & STARTBUSY), 1, 10000);
		if (ret)
			return ret;
	}

	return 0;
}

static struct stmmac_tc_entry *
dwmac5_rxp_get_next_entry(struct stmmac_tc_entry *entries, unsigned int count,
			  u32 curr_prio)
{
	struct stmmac_tc_entry *entry;
	u32 min_prio = ~0x0;
	int i, min_prio_idx;
	bool found = false;

	for (i = count - 1; i >= 0; i--) {
		entry = &entries[i];

		/* Do not update unused entries */
		if (!entry->in_use)
			continue;
		/* Do not update already updated entries (i.e. fragments) */
		if (entry->in_hw)
			continue;
		/* Let last entry be updated last */
		if (entry->is_last)
			continue;
		/* Do not return fragments */
		if (entry->is_frag)
			continue;
		/* Check if we already checked this prio */
		if (entry->prio < curr_prio)
			continue;
		/* Check if this is the minimum prio */
		if (entry->prio < min_prio) {
			min_prio = entry->prio;
			min_prio_idx = i;
			found = true;
		}
	}

	if (found)
		return &entries[min_prio_idx];
	return NULL;
}

int dwmac5_rxp_config(void __iomem *ioaddr, struct stmmac_tc_entry *entries,
		      unsigned int count)
{
	struct stmmac_tc_entry *entry, *frag;
	int i, ret, nve = 0;
	u32 curr_prio = 0;
	u32 old_val, val;

	/* Force disable RX */
	old_val = readl(ioaddr + GMAC_CONFIG);
	val = old_val & ~GMAC_CONFIG_RE;
	writel(val, ioaddr + GMAC_CONFIG);

	/* Disable RX Parser */
	ret = dwmac5_rxp_disable(ioaddr);
	if (ret)
		goto re_enable;

	/* Set all entries as NOT in HW */
	for (i = 0; i < count; i++) {
		entry = &entries[i];
		entry->in_hw = false;
	}

	/* Update entries by reverse order */
	while (1) {
		entry = dwmac5_rxp_get_next_entry(entries, count, curr_prio);
		if (!entry)
			break;

		curr_prio = entry->prio;
		frag = entry->frag_ptr;

		/* Set special fragment requirements */
		if (frag) {
			entry->val.af = 0;
			entry->val.rf = 0;
			entry->val.nc = 1;
			entry->val.ok_index = nve + 2;
		}

		ret = dwmac5_rxp_update_single_entry(ioaddr, entry, nve);
		if (ret)
			goto re_enable;

		entry->table_pos = nve++;
		entry->in_hw = true;

		if (frag && !frag->in_hw) {
			ret = dwmac5_rxp_update_single_entry(ioaddr, frag, nve);
			if (ret)
				goto re_enable;
			frag->table_pos = nve++;
			frag->in_hw = true;
		}
	}

	if (!nve)
		goto re_enable;

	/* Update all pass entry */
	for (i = 0; i < count; i++) {
		entry = &entries[i];
		if (!entry->is_last)
			continue;

		ret = dwmac5_rxp_update_single_entry(ioaddr, entry, nve);
		if (ret)
			goto re_enable;

		entry->table_pos = nve++;
	}

	/* Assume n. of parsable entries == n. of valid entries */
	val = (nve << 16) & NPE;
	val |= nve & NVE;
	writel(val, ioaddr + MTL_RXP_CONTROL_STATUS);

	/* Enable RX Parser */
	dwmac5_rxp_enable(ioaddr);

re_enable:
	/* Re-enable RX */
	writel(old_val, ioaddr + GMAC_CONFIG);
	return ret;
}

int dwmac5_flex_pps_config(void __iomem *ioaddr, int index,
			   struct stmmac_pps_cfg *cfg, bool enable,
			   u32 sub_second_inc, u32 systime_flags)
{
	u32 tnsec = readl(ioaddr + MAC_PPSx_TARGET_TIME_NSEC(index));
	u32 val = readl(ioaddr + MAC_PPS_CONTROL);
	u64 period;

	if (!cfg->available)
		return -EINVAL;
	if (tnsec & TRGTBUSY0)
		return -EBUSY;
	if (!sub_second_inc || !systime_flags)
		return -EINVAL;

	val &= ~PPSx_MASK(index);

	if (!enable) {
		val |= PPSCMDx(index, 0x5);
		val |= PPSEN0;
		writel(val, ioaddr + MAC_PPS_CONTROL);
		return 0;
	}

	val |= PPSCMDx(index, 0x2);
	val |= TRGTMODSELx(index, 0x2);
	val |= PPSEN0;

	writel(cfg->start.tv_sec, ioaddr + MAC_PPSx_TARGET_TIME_SEC(index));

	if (!(systime_flags & PTP_TCR_TSCTRLSSR))
		cfg->start.tv_nsec = (cfg->start.tv_nsec * 1000) / 465;
	writel(cfg->start.tv_nsec, ioaddr + MAC_PPSx_TARGET_TIME_NSEC(index));

	period = cfg->period.tv_sec * 1000000000;
	period += cfg->period.tv_nsec;

	do_div(period, sub_second_inc);

	if (period <= 1)
		return -EINVAL;

	writel(period - 1, ioaddr + MAC_PPSx_INTERVAL(index));

	period >>= 1;
	if (period <= 1)
		return -EINVAL;

	writel(period - 1, ioaddr + MAC_PPSx_WIDTH(index));

	/* Finally, activate it */
	writel(val, ioaddr + MAC_PPS_CONTROL);
	return 0;
}

static int dwmac5_est_write(void __iomem *ioaddr, u32 reg, u32 val, bool gcl)
{
	u32 ctrl;

	writel(val, ioaddr + MTL_EST_GCL_DATA);

	ctrl = (reg << ADDR_SHIFT);
	ctrl |= gcl ? 0 : GCRR;

	writel(ctrl, ioaddr + MTL_EST_GCL_CONTROL);

	ctrl |= SRWO;
	writel(ctrl, ioaddr + MTL_EST_GCL_CONTROL);

	return readl_poll_timeout(ioaddr + MTL_EST_GCL_CONTROL,
				  ctrl, !(ctrl & SRWO), 100, 5000);
}

int dwmac5_est_configure(void __iomem *ioaddr, struct stmmac_est *cfg,
			 unsigned int ptp_rate)
{
<<<<<<< HEAD
	u32 speed, total_offset, offset, ctrl, ctr_low;
	u32 extcfg = readl(ioaddr + GMAC_EXT_CONFIG);
	u32 mac_cfg = readl(ioaddr + GMAC_CONFIG);
	int i, ret = 0x0;
	u64 total_ctr;

	if (extcfg & GMAC_CONFIG_EIPG_EN) {
		offset = (extcfg & GMAC_CONFIG_EIPG) >> GMAC_CONFIG_EIPG_SHIFT;
		offset = 104 + (offset * 8);
	} else {
		offset = (mac_cfg & GMAC_CONFIG_IPG) >> GMAC_CONFIG_IPG_SHIFT;
		offset = 96 - (offset * 8);
	}

	speed = mac_cfg & (GMAC_CONFIG_PS | GMAC_CONFIG_FES);
	speed = speed >> GMAC_CONFIG_FES_SHIFT;

	switch (speed) {
	case 0x0:
		offset = offset * 1000; /* 1G */
		break;
	case 0x1:
		offset = offset * 400; /* 2.5G */
		break;
	case 0x2:
		offset = offset * 100000; /* 10M */
		break;
	case 0x3:
		offset = offset * 10000; /* 100M */
		break;
	default:
		return -EINVAL;
	}

	offset = offset / 1000;
=======
	int i, ret = 0x0;
	u32 ctrl;
>>>>>>> c1084c27

	ret |= dwmac5_est_write(ioaddr, BTR_LOW, cfg->btr[0], false);
	ret |= dwmac5_est_write(ioaddr, BTR_HIGH, cfg->btr[1], false);
	ret |= dwmac5_est_write(ioaddr, TER, cfg->ter, false);
	ret |= dwmac5_est_write(ioaddr, LLR, cfg->gcl_size, false);
<<<<<<< HEAD
	if (ret)
		return ret;

	total_offset = 0;
	for (i = 0; i < cfg->gcl_size; i++) {
		ret = dwmac5_est_write(ioaddr, i, cfg->gcl[i] + offset, true);
		if (ret)
			return ret;

		total_offset += offset;
	}

	total_ctr = cfg->ctr[0] + cfg->ctr[1] * 1000000000;
	total_ctr += total_offset;

	ctr_low = do_div(total_ctr, 1000000000);

	ret |= dwmac5_est_write(ioaddr, CTR_LOW, ctr_low, false);
	ret |= dwmac5_est_write(ioaddr, CTR_HIGH, total_ctr, false);
	if (ret)
		return ret;

=======
	ret |= dwmac5_est_write(ioaddr, CTR_LOW, cfg->ctr[0], false);
	ret |= dwmac5_est_write(ioaddr, CTR_HIGH, cfg->ctr[1], false);
	if (ret)
		return ret;

	for (i = 0; i < cfg->gcl_size; i++) {
		ret = dwmac5_est_write(ioaddr, i, cfg->gcl[i], true);
		if (ret)
			return ret;
	}

>>>>>>> c1084c27
	ctrl = readl(ioaddr + MTL_EST_CONTROL);
	ctrl &= ~PTOV;
	ctrl |= ((1000000000 / ptp_rate) * 6) << PTOV_SHIFT;
	if (cfg->enable)
		ctrl |= EEST | SSWL;
	else
		ctrl &= ~EEST;

	writel(ctrl, ioaddr + MTL_EST_CONTROL);
<<<<<<< HEAD
	return 0;
}

=======

	/* Configure EST interrupt */
	if (cfg->enable)
		ctrl = (IECGCE | IEHS | IEHF | IEBE | IECC);
	else
		ctrl = 0;

	writel(ctrl, ioaddr + MTL_EST_INT_EN);

	return 0;
}

void dwmac5_est_irq_status(void __iomem *ioaddr, struct net_device *dev,
			  struct stmmac_extra_stats *x, u32 txqcnt)
{
	u32 status, value, feqn, hbfq, hbfs, btrl;
	u32 txqcnt_mask = (1 << txqcnt) - 1;

	status = readl(ioaddr + MTL_EST_STATUS);

	value = (CGCE | HLBS | HLBF | BTRE | SWLC);

	/* Return if there is no error */
	if (!(status & value))
		return;

	if (status & CGCE) {
		/* Clear Interrupt */
		writel(CGCE, ioaddr + MTL_EST_STATUS);

		x->mtl_est_cgce++;
	}

	if (status & HLBS) {
		value = readl(ioaddr + MTL_EST_SCH_ERR);
		value &= txqcnt_mask;

		x->mtl_est_hlbs++;

		/* Clear Interrupt */
		writel(value, ioaddr + MTL_EST_SCH_ERR);

		/* Collecting info to shows all the queues that has HLBS
		 * issue. The only way to clear this is to clear the
		 * statistic
		 */
		if (net_ratelimit())
			netdev_err(dev, "EST: HLB(sched) Queue 0x%x\n", value);
	}

	if (status & HLBF) {
		value = readl(ioaddr + MTL_EST_FRM_SZ_ERR);
		feqn = value & txqcnt_mask;

		value = readl(ioaddr + MTL_EST_FRM_SZ_CAP);
		hbfq = (value & SZ_CAP_HBFQ_MASK(txqcnt)) >> SZ_CAP_HBFQ_SHIFT;
		hbfs = value & SZ_CAP_HBFS_MASK;

		x->mtl_est_hlbf++;

		/* Clear Interrupt */
		writel(feqn, ioaddr + MTL_EST_FRM_SZ_ERR);

		if (net_ratelimit())
			netdev_err(dev, "EST: HLB(size) Queue %u Size %u\n",
				   hbfq, hbfs);
	}

	if (status & BTRE) {
		if ((status & BTRL) == BTRL_MAX)
			x->mtl_est_btrlm++;
		else
			x->mtl_est_btre++;

		btrl = (status & BTRL) >> BTRL_SHIFT;

		if (net_ratelimit())
			netdev_info(dev, "EST: BTR Error Loop Count %u\n",
				    btrl);

		writel(BTRE, ioaddr + MTL_EST_STATUS);
	}

	if (status & SWLC) {
		writel(SWLC, ioaddr + MTL_EST_STATUS);
		netdev_info(dev, "EST: SWOL has been switched\n");
	}
}

>>>>>>> c1084c27
void dwmac5_fpe_configure(void __iomem *ioaddr, u32 num_txq, u32 num_rxq,
			  bool enable)
{
	u32 value;

	if (!enable) {
		value = readl(ioaddr + MAC_FPE_CTRL_STS);

		value &= ~EFPE;

		writel(value, ioaddr + MAC_FPE_CTRL_STS);
<<<<<<< HEAD

=======
>>>>>>> c1084c27
		return;
	}

	value = readl(ioaddr + GMAC_RXQ_CTRL1);
	value &= ~GMAC_RXQCTRL_FPRQ;
	value |= (num_rxq - 1) << GMAC_RXQCTRL_FPRQ_SHIFT;
	writel(value, ioaddr + GMAC_RXQ_CTRL1);

	value = readl(ioaddr + MAC_FPE_CTRL_STS);
	value |= EFPE;
	writel(value, ioaddr + MAC_FPE_CTRL_STS);
<<<<<<< HEAD
=======
}

int dwmac5_fpe_irq_status(void __iomem *ioaddr, struct net_device *dev)
{
	u32 value;
	int status;

	status = FPE_EVENT_UNKNOWN;

	value = readl(ioaddr + MAC_FPE_CTRL_STS);

	if (value & TRSP) {
		status |= FPE_EVENT_TRSP;
		netdev_info(dev, "FPE: Respond mPacket is transmitted\n");
	}

	if (value & TVER) {
		status |= FPE_EVENT_TVER;
		netdev_info(dev, "FPE: Verify mPacket is transmitted\n");
	}

	if (value & RRSP) {
		status |= FPE_EVENT_RRSP;
		netdev_info(dev, "FPE: Respond mPacket is received\n");
	}

	if (value & RVER) {
		status |= FPE_EVENT_RVER;
		netdev_info(dev, "FPE: Verify mPacket is received\n");
	}

	return status;
}

void dwmac5_fpe_send_mpacket(void __iomem *ioaddr, enum stmmac_mpacket_type type)
{
	u32 value;

	value = readl(ioaddr + MAC_FPE_CTRL_STS);

	if (type == MPACKET_VERIFY) {
		value &= ~SRSP;
		value |= SVER;
	} else {
		value &= ~SVER;
		value |= SRSP;
	}

	writel(value, ioaddr + MAC_FPE_CTRL_STS);
>>>>>>> c1084c27
}<|MERGE_RESOLUTION|>--- conflicted
+++ resolved
@@ -579,75 +579,13 @@
 int dwmac5_est_configure(void __iomem *ioaddr, struct stmmac_est *cfg,
 			 unsigned int ptp_rate)
 {
-<<<<<<< HEAD
-	u32 speed, total_offset, offset, ctrl, ctr_low;
-	u32 extcfg = readl(ioaddr + GMAC_EXT_CONFIG);
-	u32 mac_cfg = readl(ioaddr + GMAC_CONFIG);
-	int i, ret = 0x0;
-	u64 total_ctr;
-
-	if (extcfg & GMAC_CONFIG_EIPG_EN) {
-		offset = (extcfg & GMAC_CONFIG_EIPG) >> GMAC_CONFIG_EIPG_SHIFT;
-		offset = 104 + (offset * 8);
-	} else {
-		offset = (mac_cfg & GMAC_CONFIG_IPG) >> GMAC_CONFIG_IPG_SHIFT;
-		offset = 96 - (offset * 8);
-	}
-
-	speed = mac_cfg & (GMAC_CONFIG_PS | GMAC_CONFIG_FES);
-	speed = speed >> GMAC_CONFIG_FES_SHIFT;
-
-	switch (speed) {
-	case 0x0:
-		offset = offset * 1000; /* 1G */
-		break;
-	case 0x1:
-		offset = offset * 400; /* 2.5G */
-		break;
-	case 0x2:
-		offset = offset * 100000; /* 10M */
-		break;
-	case 0x3:
-		offset = offset * 10000; /* 100M */
-		break;
-	default:
-		return -EINVAL;
-	}
-
-	offset = offset / 1000;
-=======
 	int i, ret = 0x0;
 	u32 ctrl;
->>>>>>> c1084c27
 
 	ret |= dwmac5_est_write(ioaddr, BTR_LOW, cfg->btr[0], false);
 	ret |= dwmac5_est_write(ioaddr, BTR_HIGH, cfg->btr[1], false);
 	ret |= dwmac5_est_write(ioaddr, TER, cfg->ter, false);
 	ret |= dwmac5_est_write(ioaddr, LLR, cfg->gcl_size, false);
-<<<<<<< HEAD
-	if (ret)
-		return ret;
-
-	total_offset = 0;
-	for (i = 0; i < cfg->gcl_size; i++) {
-		ret = dwmac5_est_write(ioaddr, i, cfg->gcl[i] + offset, true);
-		if (ret)
-			return ret;
-
-		total_offset += offset;
-	}
-
-	total_ctr = cfg->ctr[0] + cfg->ctr[1] * 1000000000;
-	total_ctr += total_offset;
-
-	ctr_low = do_div(total_ctr, 1000000000);
-
-	ret |= dwmac5_est_write(ioaddr, CTR_LOW, ctr_low, false);
-	ret |= dwmac5_est_write(ioaddr, CTR_HIGH, total_ctr, false);
-	if (ret)
-		return ret;
-
-=======
 	ret |= dwmac5_est_write(ioaddr, CTR_LOW, cfg->ctr[0], false);
 	ret |= dwmac5_est_write(ioaddr, CTR_HIGH, cfg->ctr[1], false);
 	if (ret)
@@ -659,7 +597,6 @@
 			return ret;
 	}
 
->>>>>>> c1084c27
 	ctrl = readl(ioaddr + MTL_EST_CONTROL);
 	ctrl &= ~PTOV;
 	ctrl |= ((1000000000 / ptp_rate) * 6) << PTOV_SHIFT;
@@ -669,11 +606,6 @@
 		ctrl &= ~EEST;
 
 	writel(ctrl, ioaddr + MTL_EST_CONTROL);
-<<<<<<< HEAD
-	return 0;
-}
-
-=======
 
 	/* Configure EST interrupt */
 	if (cfg->enable)
@@ -763,7 +695,6 @@
 	}
 }
 
->>>>>>> c1084c27
 void dwmac5_fpe_configure(void __iomem *ioaddr, u32 num_txq, u32 num_rxq,
 			  bool enable)
 {
@@ -775,10 +706,6 @@
 		value &= ~EFPE;
 
 		writel(value, ioaddr + MAC_FPE_CTRL_STS);
-<<<<<<< HEAD
-
-=======
->>>>>>> c1084c27
 		return;
 	}
 
@@ -790,8 +717,6 @@
 	value = readl(ioaddr + MAC_FPE_CTRL_STS);
 	value |= EFPE;
 	writel(value, ioaddr + MAC_FPE_CTRL_STS);
-<<<<<<< HEAD
-=======
 }
 
 int dwmac5_fpe_irq_status(void __iomem *ioaddr, struct net_device *dev)
@@ -841,5 +766,4 @@
 	}
 
 	writel(value, ioaddr + MAC_FPE_CTRL_STS);
->>>>>>> c1084c27
 }