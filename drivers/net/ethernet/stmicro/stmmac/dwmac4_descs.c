// SPDX-License-Identifier: GPL-2.0-only
/*
 * This contains the functions to handle the descriptors for DesignWare databook
 * 4.xx.
 *
 * Copyright (C) 2015  STMicroelectronics Ltd
 *
 * Author: Alexandre Torgue <alexandre.torgue@st.com>
 */

#include <linux/stmmac.h>
#include "common.h"
#include "dwmac4.h"
#include "dwmac4_descs.h"

static int dwmac4_wrback_get_tx_status(void *data, struct stmmac_extra_stats *x,
				       struct dma_desc *p,
				       void __iomem *ioaddr)
{
	struct net_device_stats *stats = (struct net_device_stats *)data;
	unsigned int tdes3;
	int ret = tx_done;

	tdes3 = le32_to_cpu(p->des3);

	/* Get tx owner first */
	if (unlikely(tdes3 & TDES3_OWN))
		return tx_dma_own;

	/* Verify tx error by looking at the last segment. */
	if (likely(!(tdes3 & TDES3_LAST_DESCRIPTOR)))
		return tx_not_ls;

	if (unlikely(tdes3 & TDES3_ERROR_SUMMARY)) {
		ret = tx_err;

		if (unlikely(tdes3 & TDES3_JABBER_TIMEOUT))
			x->tx_jabber++;
		if (unlikely(tdes3 & TDES3_PACKET_FLUSHED))
			x->tx_frame_flushed++;
		if (unlikely(tdes3 & TDES3_LOSS_CARRIER)) {
			x->tx_losscarrier++;
			stats->tx_carrier_errors++;
		}
		if (unlikely(tdes3 & TDES3_NO_CARRIER)) {
			x->tx_carrier++;
			stats->tx_carrier_errors++;
		}
		if (unlikely((tdes3 & TDES3_LATE_COLLISION) ||
			     (tdes3 & TDES3_EXCESSIVE_COLLISION)))
			stats->collisions +=
			    (tdes3 & TDES3_COLLISION_COUNT_MASK)
			    >> TDES3_COLLISION_COUNT_SHIFT;

		if (unlikely(tdes3 & TDES3_EXCESSIVE_DEFERRAL))
			x->tx_deferred++;

		if (unlikely(tdes3 & TDES3_UNDERFLOW_ERROR)) {
			x->tx_underflow++;
			ret |= tx_err_bump_tc;
		}

		if (unlikely(tdes3 & TDES3_IP_HDR_ERROR))
			x->tx_ip_header_error++;

		if (unlikely(tdes3 & TDES3_PAYLOAD_ERROR))
			x->tx_payload_error++;
	}

	if (unlikely(tdes3 & TDES3_DEFERRED))
		x->tx_deferred++;

	return ret;
}

static int dwmac4_wrback_get_rx_status(void *data, struct stmmac_extra_stats *x,
				       struct dma_desc *p)
{
	struct net_device_stats *stats = (struct net_device_stats *)data;
	unsigned int rdes1 = le32_to_cpu(p->des1);
	unsigned int rdes2 = le32_to_cpu(p->des2);
	unsigned int rdes3 = le32_to_cpu(p->des3);
	int message_type;
	int ret = good_frame;

	if (unlikely(rdes3 & RDES3_OWN))
		return dma_own;

	if (unlikely(rdes3 & RDES3_CONTEXT_DESCRIPTOR))
		return discard_frame;
	if (likely(!(rdes3 & RDES3_LAST_DESCRIPTOR)))
		return rx_not_ls;

	if (unlikely(rdes3 & RDES3_ERROR_SUMMARY)) {
		if (unlikely(rdes3 & RDES3_GIANT_PACKET))
			stats->rx_length_errors++;
		if (unlikely(rdes3 & RDES3_OVERFLOW_ERROR))
			x->rx_gmac_overflow++;

		if (unlikely(rdes3 & RDES3_RECEIVE_WATCHDOG))
			x->rx_watchdog++;

		if (unlikely(rdes3 & RDES3_RECEIVE_ERROR))
			x->rx_mii++;

		if (unlikely(rdes3 & RDES3_CRC_ERROR)) {
			x->rx_crc_errors++;
			stats->rx_crc_errors++;
		}

		if (unlikely(rdes3 & RDES3_DRIBBLE_ERROR))
			x->dribbling_bit++;

		ret = discard_frame;
	}

	message_type = (rdes1 & ERDES4_MSG_TYPE_MASK) >> 8;

	if (rdes1 & RDES1_IP_HDR_ERROR)
		x->ip_hdr_err++;
	if (rdes1 & RDES1_IP_CSUM_BYPASSED)
		x->ip_csum_bypassed++;
	if (rdes1 & RDES1_IPV4_HEADER)
		x->ipv4_pkt_rcvd++;
	if (rdes1 & RDES1_IPV6_HEADER)
		x->ipv6_pkt_rcvd++;

	if (message_type == RDES_EXT_NO_PTP)
		x->no_ptp_rx_msg_type_ext++;
	else if (message_type == RDES_EXT_SYNC)
		x->ptp_rx_msg_type_sync++;
	else if (message_type == RDES_EXT_FOLLOW_UP)
		x->ptp_rx_msg_type_follow_up++;
	else if (message_type == RDES_EXT_DELAY_REQ)
		x->ptp_rx_msg_type_delay_req++;
	else if (message_type == RDES_EXT_DELAY_RESP)
		x->ptp_rx_msg_type_delay_resp++;
	else if (message_type == RDES_EXT_PDELAY_REQ)
		x->ptp_rx_msg_type_pdelay_req++;
	else if (message_type == RDES_EXT_PDELAY_RESP)
		x->ptp_rx_msg_type_pdelay_resp++;
	else if (message_type == RDES_EXT_PDELAY_FOLLOW_UP)
		x->ptp_rx_msg_type_pdelay_follow_up++;
	else if (message_type == RDES_PTP_ANNOUNCE)
		x->ptp_rx_msg_type_announce++;
	else if (message_type == RDES_PTP_MANAGEMENT)
		x->ptp_rx_msg_type_management++;
	else if (message_type == RDES_PTP_PKT_RESERVED_TYPE)
		x->ptp_rx_msg_pkt_reserved_type++;

	if (rdes1 & RDES1_PTP_PACKET_TYPE)
		x->ptp_frame_type++;
	if (rdes1 & RDES1_PTP_VER)
		x->ptp_ver++;
	if (rdes1 & RDES1_TIMESTAMP_DROPPED)
		x->timestamp_dropped++;

	if (unlikely(rdes2 & RDES2_SA_FILTER_FAIL)) {
		x->sa_rx_filter_fail++;
		ret = discard_frame;
	}
	if (unlikely(rdes2 & RDES2_DA_FILTER_FAIL)) {
		x->da_rx_filter_fail++;
		ret = discard_frame;
	}

	if (rdes2 & RDES2_L3_FILTER_MATCH)
		x->l3_filter_match++;
	if (rdes2 & RDES2_L4_FILTER_MATCH)
		x->l4_filter_match++;
	if ((rdes2 & RDES2_L3_L4_FILT_NB_MATCH_MASK)
	    >> RDES2_L3_L4_FILT_NB_MATCH_SHIFT)
		x->l3_l4_filter_no_match++;

	return ret;
}

static int dwmac4_rd_get_tx_len(struct dma_desc *p)
{
	return (le32_to_cpu(p->des2) & TDES2_BUFFER1_SIZE_MASK);
}

static int dwmac4_get_tx_owner(struct dma_desc *p)
{
	return (le32_to_cpu(p->des3) & TDES3_OWN) >> TDES3_OWN_SHIFT;
}

static void dwmac4_set_tx_owner(struct dma_desc *p)
{
	p->des3 |= cpu_to_le32(TDES3_OWN);
}

static void dwmac4_set_rx_owner(struct dma_desc *p, int disable_rx_ic)
{
	p->des3 |= cpu_to_le32(RDES3_OWN | RDES3_BUFFER1_VALID_ADDR);

	if (!disable_rx_ic)
		p->des3 |= cpu_to_le32(RDES3_INT_ON_COMPLETION_EN);
}

static int dwmac4_get_tx_ls(struct dma_desc *p)
{
	return (le32_to_cpu(p->des3) & TDES3_LAST_DESCRIPTOR)
		>> TDES3_LAST_DESCRIPTOR_SHIFT;
}

static int dwmac4_wrback_get_rx_frame_len(struct dma_desc *p, int rx_coe)
{
	return (le32_to_cpu(p->des3) & RDES3_PACKET_SIZE_MASK);
}

static void dwmac4_rd_enable_tx_timestamp(struct dma_desc *p)
{
	p->des2 |= cpu_to_le32(TDES2_TIMESTAMP_ENABLE);
}

static int dwmac4_wrback_get_tx_timestamp_status(struct dma_desc *p)
{
	/* Context type from W/B descriptor must be zero */
	if (le32_to_cpu(p->des3) & TDES3_CONTEXT_TYPE)
		return 0;

	/* Tx Timestamp Status is 1 so des0 and des1'll have valid values */
	if (le32_to_cpu(p->des3) & TDES3_TIMESTAMP_STATUS)
		return 1;

	return 0;
}

static inline void dwmac4_get_timestamp(void *desc, u32 ats, u64 *ts)
{
	struct dma_desc *p = (struct dma_desc *)desc;
	u64 ns;

	ns = le32_to_cpu(p->des0);
	/* convert high/sec time stamp value to nanosecond */
	ns += le32_to_cpu(p->des1) * 1000000000ULL;

	*ts = ns;
}

static int dwmac4_rx_check_timestamp(void *desc)
{
	struct dma_desc *p = (struct dma_desc *)desc;
	unsigned int rdes0 = le32_to_cpu(p->des0);
	unsigned int rdes1 = le32_to_cpu(p->des1);
	unsigned int rdes3 = le32_to_cpu(p->des3);
	u32 own, ctxt;
	int ret = 1;

	own = rdes3 & RDES3_OWN;
	ctxt = ((rdes3 & RDES3_CONTEXT_DESCRIPTOR)
		>> RDES3_CONTEXT_DESCRIPTOR_SHIFT);

	if (likely(!own && ctxt)) {
		if ((rdes0 == 0xffffffff) && (rdes1 == 0xffffffff))
			/* Corrupted value */
			ret = -EINVAL;
		else
			/* A valid Timestamp is ready to be read */
			ret = 0;
	}

	/* Timestamp not ready */
	return ret;
}

static int dwmac4_wrback_get_rx_timestamp_status(void *desc, void *next_desc,
						 u32 ats)
{
	struct dma_desc *p = (struct dma_desc *)desc;
	int ret = -EINVAL;

	/* Get the status from normal w/b descriptor */
	if (likely(le32_to_cpu(p->des3) & RDES3_RDES1_VALID)) {
		if (likely(le32_to_cpu(p->des1) & RDES1_TIMESTAMP_AVAILABLE)) {
			int i = 0;

			/* Check if timestamp is OK from context descriptor */
			do {
				ret = dwmac4_rx_check_timestamp(next_desc);
				if (ret < 0)
					goto exit;
				i++;

			} while ((ret == 1) && (i < 10));

			if (i == 10)
				ret = -EBUSY;
		}
	}
exit:
	if (likely(ret == 0))
		return 1;

	return 0;
}

static void dwmac4_rd_init_rx_desc(struct dma_desc *p, int disable_rx_ic,
				   int mode, int end, int bfsize)
{
	dwmac4_set_rx_owner(p, disable_rx_ic);
}

static void dwmac4_rd_init_tx_desc(struct dma_desc *p, int mode, int end)
{
	p->des0 = 0;
	p->des1 = 0;
	p->des2 = 0;
	p->des3 = 0;
}

static void dwmac4_rd_prepare_tx_desc(struct dma_desc *p, int is_fs, int len,
				      bool csum_flag, int mode, bool tx_own,
				      bool ls, unsigned int tot_pkt_len)
{
	unsigned int tdes3 = le32_to_cpu(p->des3);

	p->des2 |= cpu_to_le32(len & TDES2_BUFFER1_SIZE_MASK);

	tdes3 |= tot_pkt_len & TDES3_PACKET_SIZE_MASK;
	if (is_fs)
		tdes3 |= TDES3_FIRST_DESCRIPTOR;
	else
		tdes3 &= ~TDES3_FIRST_DESCRIPTOR;

	if (likely(csum_flag))
		tdes3 |= (TX_CIC_FULL << TDES3_CHECKSUM_INSERTION_SHIFT);
	else
		tdes3 &= ~(TX_CIC_FULL << TDES3_CHECKSUM_INSERTION_SHIFT);

	if (ls)
		tdes3 |= TDES3_LAST_DESCRIPTOR;
	else
		tdes3 &= ~TDES3_LAST_DESCRIPTOR;

	/* Finally set the OWN bit. Later the DMA will start! */
	if (tx_own)
		tdes3 |= TDES3_OWN;

	if (is_fs && tx_own)
		/* When the own bit, for the first frame, has to be set, all
		 * descriptors for the same frame has to be set before, to
		 * avoid race condition.
		 */
		dma_wmb();

	p->des3 = cpu_to_le32(tdes3);
}

static void dwmac4_rd_prepare_tso_tx_desc(struct dma_desc *p, int is_fs,
					  int len1, int len2, bool tx_own,
					  bool ls, unsigned int tcphdrlen,
					  unsigned int tcppayloadlen)
{
	unsigned int tdes3 = le32_to_cpu(p->des3);

	if (len1)
		p->des2 |= cpu_to_le32((len1 & TDES2_BUFFER1_SIZE_MASK));

	if (len2)
		p->des2 |= cpu_to_le32((len2 << TDES2_BUFFER2_SIZE_MASK_SHIFT)
			    & TDES2_BUFFER2_SIZE_MASK);

	if (is_fs) {
		tdes3 |= TDES3_FIRST_DESCRIPTOR |
			 TDES3_TCP_SEGMENTATION_ENABLE |
			 ((tcphdrlen << TDES3_HDR_LEN_SHIFT) &
			  TDES3_SLOT_NUMBER_MASK) |
			 ((tcppayloadlen & TDES3_TCP_PKT_PAYLOAD_MASK));
	} else {
		tdes3 &= ~TDES3_FIRST_DESCRIPTOR;
	}

	if (ls)
		tdes3 |= TDES3_LAST_DESCRIPTOR;
	else
		tdes3 &= ~TDES3_LAST_DESCRIPTOR;

	/* Finally set the OWN bit. Later the DMA will start! */
	if (tx_own)
		tdes3 |= TDES3_OWN;

	if (is_fs && tx_own)
		/* When the own bit, for the first frame, has to be set, all
		 * descriptors for the same frame has to be set before, to
		 * avoid race condition.
		 */
		dma_wmb();

	p->des3 = cpu_to_le32(tdes3);
}

static void dwmac4_release_tx_desc(struct dma_desc *p, int mode)
{
	p->des0 = 0;
	p->des1 = 0;
	p->des2 = 0;
	p->des3 = 0;
}

static void dwmac4_rd_set_tx_ic(struct dma_desc *p)
{
	p->des2 |= cpu_to_le32(TDES2_INTERRUPT_ON_COMPLETION);
}

static void dwmac4_display_ring(void *head, unsigned int size, bool rx,
				dma_addr_t dma_rx_phy, unsigned int desc_size)
{
	dma_addr_t dma_addr;
	int i;

	pr_info("%s descriptor ring:\n", rx ? "RX" : "TX");

	if (desc_size == sizeof(struct dma_desc)) {
		struct dma_desc *p = (struct dma_desc *)head;

		for (i = 0; i < size; i++) {
			dma_addr = dma_rx_phy + i * sizeof(*p);
			pr_info("%03d [%pad]: 0x%x 0x%x 0x%x 0x%x\n",
				i, &dma_addr,
				le32_to_cpu(p->des0), le32_to_cpu(p->des1),
				le32_to_cpu(p->des2), le32_to_cpu(p->des3));
			p++;
		}
	} else if (desc_size == sizeof(struct dma_extended_desc)) {
		struct dma_extended_desc *extp = (struct dma_extended_desc *)head;

		for (i = 0; i < size; i++) {
			dma_addr = dma_rx_phy + i * sizeof(*extp);
			pr_info("%03d [%pad]: 0x%x 0x%x 0x%x 0x%x 0x%x 0x%x 0x%x 0x%x\n",
				i, &dma_addr,
				le32_to_cpu(extp->basic.des0), le32_to_cpu(extp->basic.des1),
				le32_to_cpu(extp->basic.des2), le32_to_cpu(extp->basic.des3),
				le32_to_cpu(extp->des4), le32_to_cpu(extp->des5),
				le32_to_cpu(extp->des6), le32_to_cpu(extp->des7));
			extp++;
		}
	} else if (desc_size == sizeof(struct dma_edesc)) {
		struct dma_edesc *ep = (struct dma_edesc *)head;

		for (i = 0; i < size; i++) {
			dma_addr = dma_rx_phy + i * sizeof(*ep);
			pr_info("%03d [%pad]: 0x%x 0x%x 0x%x 0x%x 0x%x 0x%x 0x%x 0x%x\n",
				i, &dma_addr,
				le32_to_cpu(ep->des4), le32_to_cpu(ep->des5),
				le32_to_cpu(ep->des6), le32_to_cpu(ep->des7),
				le32_to_cpu(ep->basic.des0), le32_to_cpu(ep->basic.des1),
				le32_to_cpu(ep->basic.des2), le32_to_cpu(ep->basic.des3));
			ep++;
		}
	} else {
		pr_err("unsupported descriptor!");
	}
}

static void dwmac4_set_mss_ctxt(struct dma_desc *p, unsigned int mss)
{
	p->des0 = 0;
	p->des1 = 0;
	p->des2 = cpu_to_le32(mss);
	p->des3 = cpu_to_le32(TDES3_CONTEXT_TYPE | TDES3_CTXT_TCMSSV);
}

static void dwmac4_get_addr(struct dma_desc *p, unsigned int *addr)
{
	*addr = le32_to_cpu(p->des0);
}

static void dwmac4_set_addr(struct dma_desc *p, dma_addr_t addr)
{
	p->des0 = cpu_to_le32(lower_32_bits(addr));
	p->des1 = cpu_to_le32(upper_32_bits(addr));
}

static void dwmac4_clear(struct dma_desc *p)
{
	p->des0 = 0;
	p->des1 = 0;
	p->des2 = 0;
	p->des3 = 0;
}

static void dwmac4_set_sarc(struct dma_desc *p, u32 sarc_type)
{
	sarc_type <<= TDES3_SA_INSERT_CTRL_SHIFT;

	p->des3 |= cpu_to_le32(sarc_type & TDES3_SA_INSERT_CTRL_MASK);
}

static int set_16kib_bfsize(int mtu)
{
	int ret = 0;

	if (unlikely(mtu >= BUF_SIZE_8KiB))
		ret = BUF_SIZE_16KiB;
	return ret;
}

static void dwmac4_set_vlan_tag(struct dma_desc *p, u16 tag, u16 inner_tag,
				u32 inner_type)
{
	p->des0 = 0;
	p->des1 = 0;
	p->des2 = 0;
	p->des3 = 0;

	/* Inner VLAN */
	if (inner_type) {
		u32 des = inner_tag << TDES2_IVT_SHIFT;

		des &= TDES2_IVT_MASK;
		p->des2 = cpu_to_le32(des);

		des = inner_type << TDES3_IVTIR_SHIFT;
		des &= TDES3_IVTIR_MASK;
		p->des3 = cpu_to_le32(des | TDES3_IVLTV);
	}

	/* Outer VLAN */
	p->des3 |= cpu_to_le32(tag & TDES3_VLAN_TAG);
	p->des3 |= cpu_to_le32(TDES3_VLTV);

	p->des3 |= cpu_to_le32(TDES3_CONTEXT_TYPE);
}

static void dwmac4_set_vlan(struct dma_desc *p, u32 type)
{
	type <<= TDES2_VLAN_TAG_SHIFT;
	p->des2 |= cpu_to_le32(type & TDES2_VLAN_TAG_MASK);
}

<<<<<<< HEAD
static int dwmac4_get_rx_header_len(struct dma_desc *p, unsigned int *len)
{
	*len = le32_to_cpu(p->des2) & RDES2_HL;
	return 0;
}

static void dwmac4_set_sec_addr(struct dma_desc *p, dma_addr_t addr)
{
	p->des2 = cpu_to_le32(lower_32_bits(addr));
	p->des3 = cpu_to_le32(upper_32_bits(addr) | RDES3_BUFFER2_VALID_ADDR);
=======
static void dwmac4_get_rx_header_len(struct dma_desc *p, unsigned int *len)
{
	*len = le32_to_cpu(p->des2) & RDES2_HL;
}

static void dwmac4_set_sec_addr(struct dma_desc *p, dma_addr_t addr, bool buf2_valid)
{
	p->des2 = cpu_to_le32(lower_32_bits(addr));
	p->des3 = cpu_to_le32(upper_32_bits(addr));

	if (buf2_valid)
		p->des3 |= cpu_to_le32(RDES3_BUFFER2_VALID_ADDR);
	else
		p->des3 &= cpu_to_le32(~RDES3_BUFFER2_VALID_ADDR);
}

static void dwmac4_set_tbs(struct dma_edesc *p, u32 sec, u32 nsec)
{
	p->des4 = cpu_to_le32((sec & TDES4_LT) | TDES4_LTV);
	p->des5 = cpu_to_le32(nsec & TDES5_LT);
	p->des6 = 0;
	p->des7 = 0;
>>>>>>> c1084c27
}

const struct stmmac_desc_ops dwmac4_desc_ops = {
	.tx_status = dwmac4_wrback_get_tx_status,
	.rx_status = dwmac4_wrback_get_rx_status,
	.get_tx_len = dwmac4_rd_get_tx_len,
	.get_tx_owner = dwmac4_get_tx_owner,
	.set_tx_owner = dwmac4_set_tx_owner,
	.set_rx_owner = dwmac4_set_rx_owner,
	.get_tx_ls = dwmac4_get_tx_ls,
	.get_rx_frame_len = dwmac4_wrback_get_rx_frame_len,
	.enable_tx_timestamp = dwmac4_rd_enable_tx_timestamp,
	.get_tx_timestamp_status = dwmac4_wrback_get_tx_timestamp_status,
	.get_rx_timestamp_status = dwmac4_wrback_get_rx_timestamp_status,
	.get_timestamp = dwmac4_get_timestamp,
	.set_tx_ic = dwmac4_rd_set_tx_ic,
	.prepare_tx_desc = dwmac4_rd_prepare_tx_desc,
	.prepare_tso_tx_desc = dwmac4_rd_prepare_tso_tx_desc,
	.release_tx_desc = dwmac4_release_tx_desc,
	.init_rx_desc = dwmac4_rd_init_rx_desc,
	.init_tx_desc = dwmac4_rd_init_tx_desc,
	.display_ring = dwmac4_display_ring,
	.set_mss = dwmac4_set_mss_ctxt,
	.get_addr = dwmac4_get_addr,
	.set_addr = dwmac4_set_addr,
	.clear = dwmac4_clear,
	.set_sarc = dwmac4_set_sarc,
	.set_vlan_tag = dwmac4_set_vlan_tag,
	.set_vlan = dwmac4_set_vlan,
	.get_rx_header_len = dwmac4_get_rx_header_len,
	.set_sec_addr = dwmac4_set_sec_addr,
<<<<<<< HEAD
=======
	.set_tbs = dwmac4_set_tbs,
>>>>>>> c1084c27
};

const struct stmmac_mode_ops dwmac4_ring_mode_ops = {
	.set_16kib_bfsize = set_16kib_bfsize,
};<|MERGE_RESOLUTION|>--- conflicted
+++ resolved
@@ -530,18 +530,6 @@
 	p->des2 |= cpu_to_le32(type & TDES2_VLAN_TAG_MASK);
 }
 
-<<<<<<< HEAD
-static int dwmac4_get_rx_header_len(struct dma_desc *p, unsigned int *len)
-{
-	*len = le32_to_cpu(p->des2) & RDES2_HL;
-	return 0;
-}
-
-static void dwmac4_set_sec_addr(struct dma_desc *p, dma_addr_t addr)
-{
-	p->des2 = cpu_to_le32(lower_32_bits(addr));
-	p->des3 = cpu_to_le32(upper_32_bits(addr) | RDES3_BUFFER2_VALID_ADDR);
-=======
 static void dwmac4_get_rx_header_len(struct dma_desc *p, unsigned int *len)
 {
 	*len = le32_to_cpu(p->des2) & RDES2_HL;
@@ -564,7 +552,6 @@
 	p->des5 = cpu_to_le32(nsec & TDES5_LT);
 	p->des6 = 0;
 	p->des7 = 0;
->>>>>>> c1084c27
 }
 
 const struct stmmac_desc_ops dwmac4_desc_ops = {
@@ -596,10 +583,7 @@
 	.set_vlan = dwmac4_set_vlan,
 	.get_rx_header_len = dwmac4_get_rx_header_len,
 	.set_sec_addr = dwmac4_set_sec_addr,
-<<<<<<< HEAD
-=======
 	.set_tbs = dwmac4_set_tbs,
->>>>>>> c1084c27
 };
 
 const struct stmmac_mode_ops dwmac4_ring_mode_ops = {
