--- conflicted
+++ resolved
@@ -1439,10 +1439,7 @@
 		value &= ~XGMAC_EFPE;
 
 		writel(value, ioaddr + XGMAC_FPE_CTRL_STS);
-<<<<<<< HEAD
-=======
 		return;
->>>>>>> c1084c27
 	}
 
 	value = readl(ioaddr + XGMAC_RXQ_CTRL1);
@@ -1500,8 +1497,6 @@
 	.set_arp_offload = dwxgmac2_set_arp_offload,
 	.est_configure = dwxgmac3_est_configure,
 	.fpe_configure = dwxgmac3_fpe_configure,
-<<<<<<< HEAD
-=======
 };
 
 static void dwxlgmac2_rx_queue_enable(struct mac_device_info *hw, u8 mode,
@@ -1563,7 +1558,6 @@
 	.set_arp_offload = dwxgmac2_set_arp_offload,
 	.est_configure = dwxgmac3_est_configure,
 	.fpe_configure = dwxgmac3_fpe_configure,
->>>>>>> c1084c27
 };
 
 int dwxgmac2_setup(struct stmmac_priv *priv)
