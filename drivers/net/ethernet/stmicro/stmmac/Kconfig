--- conflicted
+++ resolved
@@ -214,14 +214,6 @@
 	default ARCH_MXC
 	depends on OF && (ARCH_MXC || COMPILE_TEST)
 	select MFD_SYSCON
-<<<<<<< HEAD
-	---help---
-	  Support for ethernet controller on NXP i.MX8 SOCs.
-
-	  This selects NXP SoC glue layer support for the stmmac
-	  device driver. This driver is used on for the i.MX8 series
-	  SOCs GMAC ethernet controller.
-=======
 	help
 	  Support for ethernet controller on NXP i.MX8 SOCs.
 
@@ -246,7 +238,6 @@
 	depends on OF && COMMON_CLK && (ARCH_VISCONTI || COMPILE_TEST)
 	help
 	  Support for ethernet controller on Visconti SoCs.
->>>>>>> c1084c27
 
 endif
 
