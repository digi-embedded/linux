--- conflicted
+++ resolved
@@ -88,12 +88,6 @@
 	u32 tmp, addr, value = MII_XGMAC_BUSY;
 	int ret;
 
-<<<<<<< HEAD
-	/* Wait until any existing MII operation is complete */
-	if (readl_poll_timeout(priv->ioaddr + mii_data, tmp,
-			       !(tmp & MII_XGMAC_BUSY), 100, 10000))
-		return -EBUSY;
-=======
 	ret = pm_runtime_get_sync(priv->device);
 	if (ret < 0) {
 		pm_runtime_put_noidle(priv->device);
@@ -106,26 +100,17 @@
 		ret = -EBUSY;
 		goto err_disable_clks;
 	}
->>>>>>> c1084c27
 
 	if (phyreg & MII_ADDR_C45) {
 		phyreg &= ~MII_ADDR_C45;
 
 		ret = stmmac_xgmac2_c45_format(priv, phyaddr, phyreg, &addr);
 		if (ret)
-<<<<<<< HEAD
-			return ret;
-	} else {
-		ret = stmmac_xgmac2_c22_format(priv, phyaddr, phyreg, &addr);
-		if (ret)
-			return ret;
-=======
 			goto err_disable_clks;
 	} else {
 		ret = stmmac_xgmac2_c22_format(priv, phyaddr, phyreg, &addr);
 		if (ret)
 			goto err_disable_clks;
->>>>>>> c1084c27
 
 		value |= MII_XGMAC_SADDR;
 	}
@@ -171,12 +156,6 @@
 	u32 addr, tmp, value = MII_XGMAC_BUSY;
 	int ret;
 
-<<<<<<< HEAD
-	/* Wait until any existing MII operation is complete */
-	if (readl_poll_timeout(priv->ioaddr + mii_data, tmp,
-			       !(tmp & MII_XGMAC_BUSY), 100, 10000))
-		return -EBUSY;
-=======
 	ret = pm_runtime_get_sync(priv->device);
 	if (ret < 0) {
 		pm_runtime_put_noidle(priv->device);
@@ -189,26 +168,17 @@
 		ret = -EBUSY;
 		goto err_disable_clks;
 	}
->>>>>>> c1084c27
 
 	if (phyreg & MII_ADDR_C45) {
 		phyreg &= ~MII_ADDR_C45;
 
 		ret = stmmac_xgmac2_c45_format(priv, phyaddr, phyreg, &addr);
 		if (ret)
-<<<<<<< HEAD
-			return ret;
-	} else {
-		ret = stmmac_xgmac2_c22_format(priv, phyaddr, phyreg, &addr);
-		if (ret)
-			return ret;
-=======
 			goto err_disable_clks;
 	} else {
 		ret = stmmac_xgmac2_c22_format(priv, phyaddr, phyreg, &addr);
 		if (ret)
 			goto err_disable_clks;
->>>>>>> c1084c27
 
 		value |= MII_XGMAC_SADDR;
 	}
@@ -434,8 +404,6 @@
 		writel(0, priv->ioaddr + mii_address);
 #endif
 	return ret;
-<<<<<<< HEAD
-=======
 }
 
 int stmmac_xpcs_setup(struct mii_bus *bus)
@@ -471,7 +439,6 @@
 	}
 
 	return 0;
->>>>>>> c1084c27
 }
 
 /**
