--- conflicted
+++ resolved
@@ -320,11 +320,7 @@
 static int stmmac_dt_phy(struct plat_stmmacenet_data *plat,
 			 struct device_node *np, struct device *dev)
 {
-<<<<<<< HEAD
-	bool mdio = false;
-=======
 	bool mdio = !of_phy_is_fixed_link(np);
->>>>>>> 1cdaf895
 	static const struct of_device_id need_mdio_ids[] = {
 		{ .compatible = "snps,dwc-qos-ethernet-4.10" },
 		{},
@@ -668,12 +664,8 @@
 	 * In case the wake up interrupt is not passed from the platform
 	 * so the driver will continue to use the mac irq (ndev->irq)
 	 */
-<<<<<<< HEAD
-	stmmac_res->wol_irq = platform_get_irq_byname_optional(pdev, "eth_wake_irq");
-=======
 	stmmac_res->wol_irq =
 		platform_get_irq_byname_optional(pdev, "eth_wake_irq");
->>>>>>> 1cdaf895
 	if (stmmac_res->wol_irq < 0) {
 		if (stmmac_res->wol_irq == -EPROBE_DEFER)
 			return -EPROBE_DEFER;
@@ -681,11 +673,6 @@
 		stmmac_res->wol_irq = stmmac_res->irq;
 	}
 
-<<<<<<< HEAD
-	stmmac_res->lpi_irq = platform_get_irq_byname_optional(pdev, "eth_lpi");
-	if (stmmac_res->lpi_irq == -EPROBE_DEFER)
-		return -EPROBE_DEFER;
-=======
 	stmmac_res->lpi_irq =
 		platform_get_irq_byname_optional(pdev, "eth_lpi");
 	if (stmmac_res->lpi_irq < 0) {
@@ -693,7 +680,6 @@
 			return -EPROBE_DEFER;
 		dev_info(&pdev->dev, "IRQ eth_lpi not found\n");
 	}
->>>>>>> 1cdaf895
 
 	res = platform_get_resource(pdev, IORESOURCE_MEM, 0);
 	stmmac_res->addr = devm_ioremap_resource(&pdev->dev, res);
