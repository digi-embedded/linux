--- conflicted
+++ resolved
@@ -326,8 +326,6 @@
 		return -EINVAL;
 	if (!priv->dma_cap.av)
 		return -EOPNOTSUPP;
-<<<<<<< HEAD
-=======
 
 	/* Port Transmit Rate and Speed Divider */
 	switch (priv->speed) {
@@ -354,7 +352,6 @@
 	default:
 		return -EOPNOTSUPP;
 	}
->>>>>>> c1084c27
 
 	mode_to_use = priv->plat->tx_queues_cfg[queue].mode_to_use;
 	if (mode_to_use == MTL_QUEUE_DCB && qopt->enable) {
@@ -906,142 +903,6 @@
 	return ret;
 }
 
-<<<<<<< HEAD
-static int tc_setup_taprio(struct stmmac_priv *priv,
-			   struct tc_taprio_qopt_offload *qopt)
-{
-	u32 size, wid = priv->dma_cap.estwid, dep = priv->dma_cap.estdep;
-	struct plat_stmmacenet_data *plat = priv->plat;
-	struct timespec64 time;
-	bool fpe = false;
-	int i, ret = 0;
-	u64 ctr;
-
-	if (!priv->dma_cap.estsel)
-		return -EOPNOTSUPP;
-
-	switch (wid) {
-	case 0x1:
-		wid = 16;
-		break;
-	case 0x2:
-		wid = 20;
-		break;
-	case 0x3:
-		wid = 24;
-		break;
-	default:
-		return -EOPNOTSUPP;
-	}
-
-	switch (dep) {
-	case 0x1:
-		dep = 64;
-		break;
-	case 0x2:
-		dep = 128;
-		break;
-	case 0x3:
-		dep = 256;
-		break;
-	case 0x4:
-		dep = 512;
-		break;
-	case 0x5:
-		dep = 1024;
-		break;
-	default:
-		return -EOPNOTSUPP;
-	}
-
-	if (!qopt->enable)
-		goto disable;
-	if (qopt->num_entries >= dep)
-		return -EINVAL;
-	if (!qopt->base_time)
-		return -ERANGE;
-	if (!qopt->cycle_time)
-		return -ERANGE;
-
-	if (!plat->est) {
-		plat->est = devm_kzalloc(priv->device, sizeof(*plat->est),
-					 GFP_KERNEL);
-		if (!plat->est)
-			return -ENOMEM;
-	} else {
-		memset(plat->est, 0, sizeof(*plat->est));
-	}
-
-	size = qopt->num_entries;
-
-	priv->plat->est->gcl_size = size;
-	priv->plat->est->enable = qopt->enable;
-
-	for (i = 0; i < size; i++) {
-		s64 delta_ns = qopt->entries[i].interval;
-		u32 gates = qopt->entries[i].gate_mask;
-
-		if (delta_ns > GENMASK(wid, 0))
-			return -ERANGE;
-		if (gates > GENMASK(31 - wid, 0))
-			return -ERANGE;
-
-		switch (qopt->entries[i].command) {
-		case TC_TAPRIO_CMD_SET_GATES:
-			if (fpe)
-				return -EINVAL;
-			break;
-		case TC_TAPRIO_CMD_SET_AND_HOLD:
-			gates |= BIT(0);
-			fpe = true;
-			break;
-		case TC_TAPRIO_CMD_SET_AND_RELEASE:
-			gates &= ~BIT(0);
-			fpe = true;
-			break;
-		default:
-			return -EOPNOTSUPP;
-		}
-
-		priv->plat->est->gcl[i] = delta_ns | (gates << wid);
-	}
-
-	/* Adjust for real system time */
-	time = ktime_to_timespec64(qopt->base_time);
-	priv->plat->est->btr[0] = (u32)time.tv_nsec;
-	priv->plat->est->btr[1] = (u32)time.tv_sec;
-
-	ctr = qopt->cycle_time;
-	priv->plat->est->ctr[0] = do_div(ctr, NSEC_PER_SEC);
-	priv->plat->est->ctr[1] = (u32)ctr;
-
-	if (fpe && !priv->dma_cap.fpesel)
-		return -EOPNOTSUPP;
-
-	ret = stmmac_fpe_configure(priv, priv->ioaddr,
-				   priv->plat->tx_queues_to_use,
-				   priv->plat->rx_queues_to_use, fpe);
-	if (ret && fpe) {
-		netdev_err(priv->dev, "failed to enable Frame Preemption\n");
-		return ret;
-	}
-
-	ret = stmmac_est_configure(priv, priv->ioaddr, priv->plat->est,
-				   priv->plat->clk_ptp_rate);
-	if (ret) {
-		netdev_err(priv->dev, "failed to configure EST\n");
-		goto disable;
-	}
-
-	netdev_info(priv->dev, "configured EST\n");
-	return 0;
-
-disable:
-	priv->plat->est->enable = false;
-	stmmac_est_configure(priv, priv->ioaddr, priv->plat->est,
-			     priv->plat->clk_ptp_rate);
-	return ret;
-=======
 static int tc_setup_etf(struct stmmac_priv *priv,
 			struct tc_etf_qopt_offload *qopt)
 {
@@ -1060,7 +921,6 @@
 	netdev_info(priv->dev, "%s ETF for Queue %d\n",
 		    qopt->enable ? "enabled" : "disabled", qopt->queue);
 	return 0;
->>>>>>> c1084c27
 }
 
 const struct stmmac_tc_ops dwmac510_tc_ops = {
@@ -1069,8 +929,5 @@
 	.setup_cbs = tc_setup_cbs,
 	.setup_cls = tc_setup_cls,
 	.setup_taprio = tc_setup_taprio,
-<<<<<<< HEAD
-=======
 	.setup_etf = tc_setup_etf,
->>>>>>> c1084c27
 };