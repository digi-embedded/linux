/* SPDX-License-Identifier: GPL-2.0-only */
/*
 * Copyright (c) 2014-2020 Broadcom
 */

#ifndef __BCMGENET_H__
#define __BCMGENET_H__

#include <linux/skbuff.h>
#include <linux/netdevice.h>
#include <linux/spinlock.h>
#include <linux/clk.h>
#include <linux/mii.h>
#include <linux/if_vlan.h>
#include <linux/phy.h>
#include <linux/dim.h>
#include <linux/ethtool.h>
<<<<<<< HEAD
=======

#include "../unimac.h"
>>>>>>> c1084c27

/* total number of Buffer Descriptors, same for Rx/Tx */
#define TOTAL_DESC				256

/* which ring is descriptor based */
#define DESC_INDEX				16

/* Body(1500) + EH_SIZE(14) + VLANTAG(4) + BRCMTAG(6) + FCS(4) = 1528.
 * 1536 is multiple of 256 bytes
 */
#define ENET_BRCM_TAG_LEN	6
#define ENET_PAD		8
#define ENET_MAX_MTU_SIZE	(ETH_DATA_LEN + ETH_HLEN + VLAN_HLEN + \
				 ENET_BRCM_TAG_LEN + ETH_FCS_LEN + ENET_PAD)
#define DMA_MAX_BURST_LENGTH    0x10

/* misc. configuration */
#define MAX_NUM_OF_FS_RULES		16
#define CLEAR_ALL_HFB			0xFF
#define DMA_FC_THRESH_HI		(TOTAL_DESC >> 4)
#define DMA_FC_THRESH_LO		5

/* 64B receive/transmit status block */
struct status_64 {
	u32	length_status;		/* length and peripheral status */
	u32	ext_status;		/* Extended status*/
	u32	rx_csum;		/* partial rx checksum */
	u32	unused1[9];		/* unused */
	u32	tx_csum_info;		/* Tx checksum info. */
	u32	unused2[3];		/* unused */
};

/* Rx status bits */
#define STATUS_RX_EXT_MASK		0x1FFFFF
#define STATUS_RX_CSUM_MASK		0xFFFF
#define STATUS_RX_CSUM_OK		0x10000
#define STATUS_RX_CSUM_FR		0x20000
#define STATUS_RX_PROTO_TCP		0
#define STATUS_RX_PROTO_UDP		1
#define STATUS_RX_PROTO_ICMP		2
#define STATUS_RX_PROTO_OTHER		3
#define STATUS_RX_PROTO_MASK		3
#define STATUS_RX_PROTO_SHIFT		18
#define STATUS_FILTER_INDEX_MASK	0xFFFF
/* Tx status bits */
#define STATUS_TX_CSUM_START_MASK	0X7FFF
#define STATUS_TX_CSUM_START_SHIFT	16
#define STATUS_TX_CSUM_PROTO_UDP	0x8000
#define STATUS_TX_CSUM_OFFSET_MASK	0x7FFF
#define STATUS_TX_CSUM_LV		0x80000000

/* DMA Descriptor */
#define DMA_DESC_LENGTH_STATUS	0x00	/* in bytes of data in buffer */
#define DMA_DESC_ADDRESS_LO	0x04	/* lower bits of PA */
#define DMA_DESC_ADDRESS_HI	0x08	/* upper 32 bits of PA, GENETv4+ */

/* Rx/Tx common counter group */
struct bcmgenet_pkt_counters {
	u32	cnt_64;		/* RO Received/Transmited 64 bytes packet */
	u32	cnt_127;	/* RO Rx/Tx 127 bytes packet */
	u32	cnt_255;	/* RO Rx/Tx 65-255 bytes packet */
	u32	cnt_511;	/* RO Rx/Tx 256-511 bytes packet */
	u32	cnt_1023;	/* RO Rx/Tx 512-1023 bytes packet */
	u32	cnt_1518;	/* RO Rx/Tx 1024-1518 bytes packet */
	u32	cnt_mgv;	/* RO Rx/Tx 1519-1522 good VLAN packet */
	u32	cnt_2047;	/* RO Rx/Tx 1522-2047 bytes packet*/
	u32	cnt_4095;	/* RO Rx/Tx 2048-4095 bytes packet*/
	u32	cnt_9216;	/* RO Rx/Tx 4096-9216 bytes packet*/
};

/* RSV, Receive Status Vector */
struct bcmgenet_rx_counters {
	struct  bcmgenet_pkt_counters pkt_cnt;
	u32	pkt;		/* RO (0x428) Received pkt count*/
	u32	bytes;		/* RO Received byte count */
	u32	mca;		/* RO # of Received multicast pkt */
	u32	bca;		/* RO # of Receive broadcast pkt */
	u32	fcs;		/* RO # of Received FCS error  */
	u32	cf;		/* RO # of Received control frame pkt*/
	u32	pf;		/* RO # of Received pause frame pkt */
	u32	uo;		/* RO # of unknown op code pkt */
	u32	aln;		/* RO # of alignment error count */
	u32	flr;		/* RO # of frame length out of range count */
	u32	cde;		/* RO # of code error pkt */
	u32	fcr;		/* RO # of carrier sense error pkt */
	u32	ovr;		/* RO # of oversize pkt*/
	u32	jbr;		/* RO # of jabber count */
	u32	mtue;		/* RO # of MTU error pkt*/
	u32	pok;		/* RO # of Received good pkt */
	u32	uc;		/* RO # of unicast pkt */
	u32	ppp;		/* RO # of PPP pkt */
	u32	rcrc;		/* RO (0x470),# of CRC match pkt */
};

/* TSV, Transmit Status Vector */
struct bcmgenet_tx_counters {
	struct bcmgenet_pkt_counters pkt_cnt;
	u32	pkts;		/* RO (0x4a8) Transmited pkt */
	u32	mca;		/* RO # of xmited multicast pkt */
	u32	bca;		/* RO # of xmited broadcast pkt */
	u32	pf;		/* RO # of xmited pause frame count */
	u32	cf;		/* RO # of xmited control frame count */
	u32	fcs;		/* RO # of xmited FCS error count */
	u32	ovr;		/* RO # of xmited oversize pkt */
	u32	drf;		/* RO # of xmited deferral pkt */
	u32	edf;		/* RO # of xmited Excessive deferral pkt*/
	u32	scl;		/* RO # of xmited single collision pkt */
	u32	mcl;		/* RO # of xmited multiple collision pkt*/
	u32	lcl;		/* RO # of xmited late collision pkt */
	u32	ecl;		/* RO # of xmited excessive collision pkt*/
	u32	frg;		/* RO # of xmited fragments pkt*/
	u32	ncl;		/* RO # of xmited total collision count */
	u32	jbr;		/* RO # of xmited jabber count*/
	u32	bytes;		/* RO # of xmited byte count */
	u32	pok;		/* RO # of xmited good pkt */
	u32	uc;		/* RO (0x0x4f0)# of xmited unitcast pkt */
};

struct bcmgenet_mib_counters {
	struct bcmgenet_rx_counters rx;
	struct bcmgenet_tx_counters tx;
	u32	rx_runt_cnt;
	u32	rx_runt_fcs;
	u32	rx_runt_fcs_align;
	u32	rx_runt_bytes;
	u32	rbuf_ovflow_cnt;
	u32	rbuf_err_cnt;
	u32	mdf_err_cnt;
	u32	alloc_rx_buff_failed;
	u32	rx_dma_failed;
	u32	tx_dma_failed;
	u32	tx_realloc_tsb;
	u32	tx_realloc_tsb_failed;
};

#define UMAC_MIB_START			0x400

#define UMAC_MDIO_CMD			0x614
#define  MDIO_START_BUSY		(1 << 29)
#define  MDIO_READ_FAIL			(1 << 28)
#define  MDIO_RD			(2 << 26)
#define  MDIO_WR			(1 << 26)
#define  MDIO_PMD_SHIFT			21
#define  MDIO_PMD_MASK			0x1F
#define  MDIO_REG_SHIFT			16
#define  MDIO_REG_MASK			0x1F

#define UMAC_RBUF_OVFL_CNT_V1		0x61C
#define RBUF_OVFL_CNT_V2		0x80
#define RBUF_OVFL_CNT_V3PLUS		0x94

#define UMAC_MPD_CTRL			0x620
#define  MPD_EN				(1 << 0)
#define  MPD_PW_EN			(1 << 27)
#define  MPD_MSEQ_LEN_SHIFT		16
#define  MPD_MSEQ_LEN_MASK		0xFF

#define UMAC_MPD_PW_MS			0x624
#define UMAC_MPD_PW_LS			0x628
#define UMAC_RBUF_ERR_CNT_V1		0x634
#define RBUF_ERR_CNT_V2			0x84
#define RBUF_ERR_CNT_V3PLUS		0x98
#define UMAC_MDF_ERR_CNT		0x638
#define UMAC_MDF_CTRL			0x650
#define UMAC_MDF_ADDR			0x654
#define UMAC_MIB_CTRL			0x580
#define  MIB_RESET_RX			(1 << 0)
#define  MIB_RESET_RUNT			(1 << 1)
#define  MIB_RESET_TX			(1 << 2)

#define RBUF_CTRL			0x00
#define  RBUF_64B_EN			(1 << 0)
#define  RBUF_ALIGN_2B			(1 << 1)
#define  RBUF_BAD_DIS			(1 << 2)

#define RBUF_STATUS			0x0C
#define  RBUF_STATUS_WOL		(1 << 0)
#define  RBUF_STATUS_MPD_INTR_ACTIVE	(1 << 1)
#define  RBUF_STATUS_ACPI_INTR_ACTIVE	(1 << 2)

#define RBUF_CHK_CTRL			0x14
#define  RBUF_RXCHK_EN			(1 << 0)
#define  RBUF_SKIP_FCS			(1 << 4)
#define  RBUF_L3_PARSE_DIS		(1 << 5)

#define RBUF_ENERGY_CTRL		0x9c
#define  RBUF_EEE_EN			(1 << 0)
#define  RBUF_PM_EN			(1 << 1)

#define RBUF_TBUF_SIZE_CTRL		0xb4

#define RBUF_HFB_CTRL_V1		0x38
#define  RBUF_HFB_FILTER_EN_SHIFT	16
#define  RBUF_HFB_FILTER_EN_MASK	0xffff0000
#define  RBUF_HFB_EN			(1 << 0)
#define  RBUF_HFB_256B			(1 << 1)
#define  RBUF_ACPI_EN			(1 << 2)

#define RBUF_HFB_LEN_V1			0x3C
#define  RBUF_FLTR_LEN_MASK		0xFF
#define  RBUF_FLTR_LEN_SHIFT		8

#define TBUF_CTRL			0x00
#define  TBUF_64B_EN			(1 << 0)
#define TBUF_BP_MC			0x0C
#define TBUF_ENERGY_CTRL		0x14
#define  TBUF_EEE_EN			(1 << 0)
#define  TBUF_PM_EN			(1 << 1)

#define TBUF_CTRL_V1			0x80
#define TBUF_BP_MC_V1			0xA0

#define HFB_CTRL			0x00
#define HFB_FLT_ENABLE_V3PLUS		0x04
#define HFB_FLT_LEN_V2			0x04
#define HFB_FLT_LEN_V3PLUS		0x1C

/* uniMac intrl2 registers */
#define INTRL2_CPU_STAT			0x00
#define INTRL2_CPU_SET			0x04
#define INTRL2_CPU_CLEAR		0x08
#define INTRL2_CPU_MASK_STATUS		0x0C
#define INTRL2_CPU_MASK_SET		0x10
#define INTRL2_CPU_MASK_CLEAR		0x14

/* INTRL2 instance 0 definitions */
#define UMAC_IRQ_SCB			(1 << 0)
#define UMAC_IRQ_EPHY			(1 << 1)
#define UMAC_IRQ_PHY_DET_R		(1 << 2)
#define UMAC_IRQ_PHY_DET_F		(1 << 3)
#define UMAC_IRQ_LINK_UP		(1 << 4)
#define UMAC_IRQ_LINK_DOWN		(1 << 5)
#define UMAC_IRQ_LINK_EVENT		(UMAC_IRQ_LINK_UP | UMAC_IRQ_LINK_DOWN)
#define UMAC_IRQ_UMAC			(1 << 6)
#define UMAC_IRQ_UMAC_TSV		(1 << 7)
#define UMAC_IRQ_TBUF_UNDERRUN		(1 << 8)
#define UMAC_IRQ_RBUF_OVERFLOW		(1 << 9)
#define UMAC_IRQ_HFB_SM			(1 << 10)
#define UMAC_IRQ_HFB_MM			(1 << 11)
#define UMAC_IRQ_MPD_R			(1 << 12)
#define UMAC_IRQ_WAKE_EVENT		(UMAC_IRQ_HFB_SM | UMAC_IRQ_HFB_MM | \
					 UMAC_IRQ_MPD_R)
#define UMAC_IRQ_RXDMA_MBDONE		(1 << 13)
#define UMAC_IRQ_RXDMA_PDONE		(1 << 14)
#define UMAC_IRQ_RXDMA_BDONE		(1 << 15)
#define UMAC_IRQ_RXDMA_DONE		UMAC_IRQ_RXDMA_MBDONE
#define UMAC_IRQ_TXDMA_MBDONE		(1 << 16)
#define UMAC_IRQ_TXDMA_PDONE		(1 << 17)
#define UMAC_IRQ_TXDMA_BDONE		(1 << 18)
#define UMAC_IRQ_TXDMA_DONE		UMAC_IRQ_TXDMA_MBDONE

/* Only valid for GENETv3+ */
#define UMAC_IRQ_MDIO_DONE		(1 << 23)
#define UMAC_IRQ_MDIO_ERROR		(1 << 24)

/* INTRL2 instance 1 definitions */
#define UMAC_IRQ1_TX_INTR_MASK		0xFFFF
#define UMAC_IRQ1_RX_INTR_MASK		0xFFFF
#define UMAC_IRQ1_RX_INTR_SHIFT		16

/* Register block offsets */
#define GENET_SYS_OFF			0x0000
#define GENET_GR_BRIDGE_OFF		0x0040
#define GENET_EXT_OFF			0x0080
#define GENET_INTRL2_0_OFF		0x0200
#define GENET_INTRL2_1_OFF		0x0240
#define GENET_RBUF_OFF			0x0300
#define GENET_UMAC_OFF			0x0800

/* SYS block offsets and register definitions */
#define SYS_REV_CTRL			0x00
#define SYS_PORT_CTRL			0x04
#define  PORT_MODE_INT_EPHY		0
#define  PORT_MODE_INT_GPHY		1
#define  PORT_MODE_EXT_EPHY		2
#define  PORT_MODE_EXT_GPHY		3
#define  PORT_MODE_EXT_RVMII_25		(4 | BIT(4))
#define  PORT_MODE_EXT_RVMII_50		4
#define  LED_ACT_SOURCE_MAC		(1 << 9)

#define SYS_RBUF_FLUSH_CTRL		0x08
#define SYS_TBUF_FLUSH_CTRL		0x0C
#define RBUF_FLUSH_CTRL_V1		0x04

/* Ext block register offsets and definitions */
#define EXT_EXT_PWR_MGMT		0x00
#define  EXT_PWR_DOWN_BIAS		(1 << 0)
#define  EXT_PWR_DOWN_DLL		(1 << 1)
#define  EXT_PWR_DOWN_PHY		(1 << 2)
#define  EXT_PWR_DN_EN_LD		(1 << 3)
#define  EXT_ENERGY_DET			(1 << 4)
#define  EXT_IDDQ_FROM_PHY		(1 << 5)
#define  EXT_IDDQ_GLBL_PWR		(1 << 7)
#define  EXT_PHY_RESET			(1 << 8)
#define  EXT_ENERGY_DET_MASK		(1 << 12)
#define  EXT_PWR_DOWN_PHY_TX		(1 << 16)
#define  EXT_PWR_DOWN_PHY_RX		(1 << 17)
#define  EXT_PWR_DOWN_PHY_SD		(1 << 18)
#define  EXT_PWR_DOWN_PHY_RD		(1 << 19)
#define  EXT_PWR_DOWN_PHY_EN		(1 << 20)

#define EXT_RGMII_OOB_CTRL		0x0C
#define  RGMII_MODE_EN_V123		(1 << 0)
#define  RGMII_LINK			(1 << 4)
#define  OOB_DISABLE			(1 << 5)
#define  RGMII_MODE_EN			(1 << 6)
#define  ID_MODE_DIS			(1 << 16)

#define EXT_GPHY_CTRL			0x1C
#define  EXT_CFG_IDDQ_BIAS		(1 << 0)
#define  EXT_CFG_PWR_DOWN		(1 << 1)
#define  EXT_CK25_DIS			(1 << 4)
#define  EXT_GPHY_RESET			(1 << 5)

/* DMA rings size */
#define DMA_RING_SIZE			(0x40)
#define DMA_RINGS_SIZE			(DMA_RING_SIZE * (DESC_INDEX + 1))

/* DMA registers common definitions */
#define DMA_RW_POINTER_MASK		0x1FF
#define DMA_P_INDEX_DISCARD_CNT_MASK	0xFFFF
#define DMA_P_INDEX_DISCARD_CNT_SHIFT	16
#define DMA_BUFFER_DONE_CNT_MASK	0xFFFF
#define DMA_BUFFER_DONE_CNT_SHIFT	16
#define DMA_P_INDEX_MASK		0xFFFF
#define DMA_C_INDEX_MASK		0xFFFF

/* DMA ring size register */
#define DMA_RING_SIZE_MASK		0xFFFF
#define DMA_RING_SIZE_SHIFT		16
#define DMA_RING_BUFFER_SIZE_MASK	0xFFFF

/* DMA interrupt threshold register */
#define DMA_INTR_THRESHOLD_MASK		0x01FF

/* DMA XON/XOFF register */
#define DMA_XON_THREHOLD_MASK		0xFFFF
#define DMA_XOFF_THRESHOLD_MASK		0xFFFF
#define DMA_XOFF_THRESHOLD_SHIFT	16

/* DMA flow period register */
#define DMA_FLOW_PERIOD_MASK		0xFFFF
#define DMA_MAX_PKT_SIZE_MASK		0xFFFF
#define DMA_MAX_PKT_SIZE_SHIFT		16


/* DMA control register */
#define DMA_EN				(1 << 0)
#define DMA_RING_BUF_EN_SHIFT		0x01
#define DMA_RING_BUF_EN_MASK		0xFFFF
#define DMA_TSB_SWAP_EN			(1 << 20)

/* DMA status register */
#define DMA_DISABLED			(1 << 0)
#define DMA_DESC_RAM_INIT_BUSY		(1 << 1)

/* DMA SCB burst size register */
#define DMA_SCB_BURST_SIZE_MASK		0x1F

/* DMA activity vector register */
#define DMA_ACTIVITY_VECTOR_MASK	0x1FFFF

/* DMA backpressure mask register */
#define DMA_BACKPRESSURE_MASK		0x1FFFF
#define DMA_PFC_ENABLE			(1 << 31)

/* DMA backpressure status register */
#define DMA_BACKPRESSURE_STATUS_MASK	0x1FFFF

/* DMA override register */
#define DMA_LITTLE_ENDIAN_MODE		(1 << 0)
#define DMA_REGISTER_MODE		(1 << 1)

/* DMA timeout register */
#define DMA_TIMEOUT_MASK		0xFFFF
#define DMA_TIMEOUT_VAL			5000	/* micro seconds */

/* TDMA rate limiting control register */
#define DMA_RATE_LIMIT_EN_MASK		0xFFFF

/* TDMA arbitration control register */
#define DMA_ARBITER_MODE_MASK		0x03
#define DMA_RING_BUF_PRIORITY_MASK	0x1F
#define DMA_RING_BUF_PRIORITY_SHIFT	5
#define DMA_PRIO_REG_INDEX(q)		((q) / 6)
#define DMA_PRIO_REG_SHIFT(q)		(((q) % 6) * DMA_RING_BUF_PRIORITY_SHIFT)
#define DMA_RATE_ADJ_MASK		0xFF

/* Tx/Rx Dma Descriptor common bits*/
#define DMA_BUFLENGTH_MASK		0x0fff
#define DMA_BUFLENGTH_SHIFT		16
#define DMA_OWN				0x8000
#define DMA_EOP				0x4000
#define DMA_SOP				0x2000
#define DMA_WRAP			0x1000
/* Tx specific Dma descriptor bits */
#define DMA_TX_UNDERRUN			0x0200
#define DMA_TX_APPEND_CRC		0x0040
#define DMA_TX_OW_CRC			0x0020
#define DMA_TX_DO_CSUM			0x0010
#define DMA_TX_QTAG_SHIFT		7

/* Rx Specific Dma descriptor bits */
#define DMA_RX_CHK_V3PLUS		0x8000
#define DMA_RX_CHK_V12			0x1000
#define DMA_RX_BRDCAST			0x0040
#define DMA_RX_MULT			0x0020
#define DMA_RX_LG			0x0010
#define DMA_RX_NO			0x0008
#define DMA_RX_RXER			0x0004
#define DMA_RX_CRC_ERROR		0x0002
#define DMA_RX_OV			0x0001
#define DMA_RX_FI_MASK			0x001F
#define DMA_RX_FI_SHIFT			0x0007
#define DMA_DESC_ALLOC_MASK		0x00FF

#define DMA_ARBITER_RR			0x00
#define DMA_ARBITER_WRR			0x01
#define DMA_ARBITER_SP			0x02

struct enet_cb {
	struct sk_buff      *skb;
	void __iomem *bd_addr;
	DEFINE_DMA_UNMAP_ADDR(dma_addr);
	DEFINE_DMA_UNMAP_LEN(dma_len);
};

/* power management mode */
enum bcmgenet_power_mode {
	GENET_POWER_CABLE_SENSE = 0,
	GENET_POWER_PASSIVE,
	GENET_POWER_WOL_MAGIC,
};

struct bcmgenet_priv;

/* We support both runtime GENET detection and compile-time
 * to optimize code-paths for a given hardware
 */
enum bcmgenet_version {
	GENET_V1 = 1,
	GENET_V2,
	GENET_V3,
	GENET_V4,
	GENET_V5
};

#define GENET_IS_V1(p)	((p)->version == GENET_V1)
#define GENET_IS_V2(p)	((p)->version == GENET_V2)
#define GENET_IS_V3(p)	((p)->version == GENET_V3)
#define GENET_IS_V4(p)	((p)->version == GENET_V4)
#define GENET_IS_V5(p)	((p)->version == GENET_V5)

/* Hardware flags */
#define GENET_HAS_40BITS	(1 << 0)
#define GENET_HAS_EXT		(1 << 1)
#define GENET_HAS_MDIO_INTR	(1 << 2)
#define GENET_HAS_MOCA_LINK_DET	(1 << 3)

/* BCMGENET hardware parameters, keep this structure nicely aligned
 * since it is going to be used in hot paths
 */
struct bcmgenet_hw_params {
	u8		tx_queues;
	u8		tx_bds_per_q;
	u8		rx_queues;
	u8		rx_bds_per_q;
	u8		bp_in_en_shift;
	u32		bp_in_mask;
	u8		hfb_filter_cnt;
	u8		hfb_filter_size;
	u8		qtag_mask;
	u16		tbuf_offset;
	u32		hfb_offset;
	u32		hfb_reg_offset;
	u32		rdma_offset;
	u32		tdma_offset;
	u32		words_per_bd;
	u32		flags;
};

struct bcmgenet_skb_cb {
	struct enet_cb *first_cb;	/* First control block of SKB */
	struct enet_cb *last_cb;	/* Last control block of SKB */
	unsigned int bytes_sent;	/* bytes on the wire (no TSB) */
};

#define GENET_CB(skb)	((struct bcmgenet_skb_cb *)((skb)->cb))

struct bcmgenet_tx_ring {
	spinlock_t	lock;		/* ring lock */
	struct napi_struct napi;	/* NAPI per tx queue */
	unsigned long	packets;
	unsigned long	bytes;
	unsigned int	index;		/* ring index */
	unsigned int	queue;		/* queue index */
	struct enet_cb	*cbs;		/* tx ring buffer control block*/
	unsigned int	size;		/* size of each tx ring */
	unsigned int    clean_ptr;      /* Tx ring clean pointer */
	unsigned int	c_index;	/* last consumer index of each ring*/
	unsigned int	free_bds;	/* # of free bds for each ring */
	unsigned int	write_ptr;	/* Tx ring write pointer SW copy */
	unsigned int	prod_index;	/* Tx ring producer index SW copy */
	unsigned int	cb_ptr;		/* Tx ring initial CB ptr */
	unsigned int	end_ptr;	/* Tx ring end CB ptr */
	void (*int_enable)(struct bcmgenet_tx_ring *);
	void (*int_disable)(struct bcmgenet_tx_ring *);
	struct bcmgenet_priv *priv;
};

struct bcmgenet_net_dim {
	u16		use_dim;
	u16		event_ctr;
	unsigned long	packets;
	unsigned long	bytes;
	struct dim	dim;
};

struct bcmgenet_rx_ring {
	struct napi_struct napi;	/* Rx NAPI struct */
	unsigned long	bytes;
	unsigned long	packets;
	unsigned long	errors;
	unsigned long	dropped;
	unsigned int	index;		/* Rx ring index */
	struct enet_cb	*cbs;		/* Rx ring buffer control block */
	unsigned int	size;		/* Rx ring size */
	unsigned int	c_index;	/* Rx last consumer index */
	unsigned int	read_ptr;	/* Rx ring read pointer */
	unsigned int	cb_ptr;		/* Rx ring initial CB ptr */
	unsigned int	end_ptr;	/* Rx ring end CB ptr */
	unsigned int	old_discards;
	struct bcmgenet_net_dim dim;
	u32		rx_max_coalesced_frames;
	u32		rx_coalesce_usecs;
	void (*int_enable)(struct bcmgenet_rx_ring *);
	void (*int_disable)(struct bcmgenet_rx_ring *);
	struct bcmgenet_priv *priv;
};

enum bcmgenet_rxnfc_state {
	BCMGENET_RXNFC_STATE_UNUSED = 0,
	BCMGENET_RXNFC_STATE_DISABLED,
	BCMGENET_RXNFC_STATE_ENABLED
};

struct bcmgenet_rxnfc_rule {
	struct	list_head list;
	struct ethtool_rx_flow_spec	fs;
	enum bcmgenet_rxnfc_state state;
};

/* device context */
struct bcmgenet_priv {
	void __iomem *base;
	enum bcmgenet_version version;
	struct net_device *dev;

	/* transmit variables */
	void __iomem *tx_bds;
	struct enet_cb *tx_cbs;
	unsigned int num_tx_bds;

	struct bcmgenet_tx_ring tx_rings[DESC_INDEX + 1];

	/* receive variables */
	void __iomem *rx_bds;
	struct enet_cb *rx_cbs;
	unsigned int num_rx_bds;
	unsigned int rx_buf_len;
	struct bcmgenet_rxnfc_rule rxnfc_rules[MAX_NUM_OF_FS_RULES];
	struct list_head rxnfc_list;

	struct bcmgenet_rx_ring rx_rings[DESC_INDEX + 1];

	/* other misc variables */
	struct bcmgenet_hw_params *hw_params;

	/* MDIO bus variables */
	wait_queue_head_t wq;
	bool internal_phy;
	struct device_node *phy_dn;
	struct device_node *mdio_dn;
	struct mii_bus *mii_bus;
	u16 gphy_rev;
	struct clk *clk_eee;
	bool clk_eee_enabled;

	/* PHY device variables */
	int old_link;
	int old_speed;
	int old_duplex;
	int old_pause;
	phy_interface_t phy_interface;
	int phy_addr;
	int ext_phy;

	/* Interrupt variables */
	struct work_struct bcmgenet_irq_work;
	int irq0;
	int irq1;
	int wol_irq;
	bool wol_irq_disabled;

	/* shared status */
	spinlock_t lock;
	unsigned int irq0_stat;

	/* HW descriptors/checksum variables */
	bool crc_fwd_en;

	u32 dma_max_burst_length;

	u32 msg_enable;

	struct clk *clk;
	struct platform_device *pdev;
	struct platform_device *mii_pdev;

	/* WOL */
	struct clk *clk_wol;
	u32 wolopts;
	u8 sopass[SOPASS_MAX];
<<<<<<< HEAD
=======
	bool wol_active;
>>>>>>> c1084c27

	struct bcmgenet_mib_counters mib;

	struct ethtool_eee eee;
};

#define GENET_IO_MACRO(name, offset)					\
static inline u32 bcmgenet_##name##_readl(struct bcmgenet_priv *priv,	\
					u32 off)			\
{									\
	/* MIPS chips strapped for BE will automagically configure the	\
	 * peripheral registers for CPU-native byte order.		\
	 */								\
	if (IS_ENABLED(CONFIG_MIPS) && IS_ENABLED(CONFIG_CPU_BIG_ENDIAN)) \
		return __raw_readl(priv->base + offset + off);		\
	else								\
		return readl_relaxed(priv->base + offset + off);	\
}									\
static inline void bcmgenet_##name##_writel(struct bcmgenet_priv *priv,	\
					u32 val, u32 off)		\
{									\
	if (IS_ENABLED(CONFIG_MIPS) && IS_ENABLED(CONFIG_CPU_BIG_ENDIAN)) \
		__raw_writel(val, priv->base + offset + off);		\
	else								\
		writel_relaxed(val, priv->base + offset + off);		\
}

GENET_IO_MACRO(ext, GENET_EXT_OFF);
GENET_IO_MACRO(umac, GENET_UMAC_OFF);
GENET_IO_MACRO(sys, GENET_SYS_OFF);

/* interrupt l2 registers accessors */
GENET_IO_MACRO(intrl2_0, GENET_INTRL2_0_OFF);
GENET_IO_MACRO(intrl2_1, GENET_INTRL2_1_OFF);

/* HFB register accessors  */
GENET_IO_MACRO(hfb, priv->hw_params->hfb_offset);

/* GENET v2+ HFB control and filter len helpers */
GENET_IO_MACRO(hfb_reg, priv->hw_params->hfb_reg_offset);

/* RBUF register accessors */
GENET_IO_MACRO(rbuf, GENET_RBUF_OFF);

/* MDIO routines */
int bcmgenet_mii_init(struct net_device *dev);
int bcmgenet_mii_config(struct net_device *dev, bool init);
int bcmgenet_mii_probe(struct net_device *dev);
void bcmgenet_mii_exit(struct net_device *dev);
void bcmgenet_phy_power_set(struct net_device *dev, bool enable);
void bcmgenet_mii_setup(struct net_device *dev);

/* Wake-on-LAN routines */
void bcmgenet_get_wol(struct net_device *dev, struct ethtool_wolinfo *wol);
int bcmgenet_set_wol(struct net_device *dev, struct ethtool_wolinfo *wol);
int bcmgenet_wol_power_down_cfg(struct bcmgenet_priv *priv,
				enum bcmgenet_power_mode mode);
void bcmgenet_wol_power_up_cfg(struct bcmgenet_priv *priv,
			       enum bcmgenet_power_mode mode);

#endif /* __BCMGENET_H__ */<|MERGE_RESOLUTION|>--- conflicted
+++ resolved
@@ -15,11 +15,8 @@
 #include <linux/phy.h>
 #include <linux/dim.h>
 #include <linux/ethtool.h>
-<<<<<<< HEAD
-=======
 
 #include "../unimac.h"
->>>>>>> c1084c27
 
 /* total number of Buffer Descriptors, same for Rx/Tx */
 #define TOTAL_DESC				256
@@ -643,10 +640,7 @@
 	struct clk *clk_wol;
 	u32 wolopts;
 	u8 sopass[SOPASS_MAX];
-<<<<<<< HEAD
-=======
 	bool wol_active;
->>>>>>> c1084c27
 
 	struct bcmgenet_mib_counters mib;
 
