--- conflicted
+++ resolved
@@ -1247,19 +1247,6 @@
 		schedule_work(&bp->sp_task);
 }
 
-<<<<<<< HEAD
-static void bnxt_cancel_sp_work(struct bnxt *bp)
-{
-	if (BNXT_PF(bp)) {
-		flush_workqueue(bnxt_pf_wq);
-	} else {
-		cancel_work_sync(&bp->sp_task);
-		cancel_delayed_work_sync(&bp->fw_reset_task);
-	}
-}
-
-=======
->>>>>>> c1084c27
 static void bnxt_sched_reset(struct bnxt *bp, struct bnxt_rx_ring_info *rxr)
 {
 	if (!rxr->bnapi->in_reset) {
@@ -1882,18 +1869,11 @@
 
 		rc = -EIO;
 		if (rx_err & RX_CMPL_ERRORS_BUFFER_ERROR_MASK) {
-<<<<<<< HEAD
-			bnapi->cp_ring.rx_buf_errors++;
-			if (!(bp->flags & BNXT_FLAG_CHIP_P5)) {
-				netdev_warn(bp->dev, "RX buffer error %x\n",
-					    rx_err);
-=======
 			bnapi->cp_ring.sw_stats.rx.rx_buf_errors++;
 			if (!(bp->flags & BNXT_FLAG_CHIP_P5) &&
 			    !(bp->fw_cap & BNXT_FW_CAP_RING_MONITOR)) {
 				netdev_warn_once(bp->dev, "RX buffer error %x\n",
 						 rx_err);
->>>>>>> c1084c27
 				bnxt_sched_reset(bp, rxr);
 			}
 		}
@@ -2193,9 +2173,6 @@
 		break;
 	case ASYNC_EVENT_CMPL_EVENT_ID_RESET_NOTIFY: {
 		char *fatal_str = "non-fatal";
-
-		if (!bp->fw_health)
-			goto async_event_process_exit;
 
 		if (!bp->fw_health)
 			goto async_event_process_exit;
@@ -4585,95 +4562,12 @@
 int bnxt_hwrm_func_drv_rgtr(struct bnxt *bp, unsigned long *bmap, int bmap_size,
 			    bool async_only)
 {
-<<<<<<< HEAD
-	int i, intr_process, rc, tmo_count;
-	struct input *req = msg;
-	u32 *data = msg;
-	__le32 *resp_len;
-	u8 *valid;
-	u16 cp_ring_id, len = 0;
-	struct hwrm_err_output *resp = bp->hwrm_cmd_resp_addr;
-	u16 max_req_len = BNXT_HWRM_MAX_REQ_LEN;
-	struct hwrm_short_input short_input = {0};
-	u32 doorbell_offset = BNXT_GRCPF_REG_CHIMP_COMM_TRIGGER;
-	u8 *resp_addr = (u8 *)bp->hwrm_cmd_resp_addr;
-	u32 bar_offset = BNXT_GRCPF_REG_CHIMP_COMM;
-	u16 dst = BNXT_HWRM_CHNL_CHIMP;
-
-	if (BNXT_NO_FW_ACCESS(bp))
-		return -EBUSY;
-
-	if (msg_len > BNXT_HWRM_MAX_REQ_LEN) {
-		if (msg_len > bp->hwrm_max_ext_req_len ||
-		    !bp->hwrm_short_cmd_req_addr)
-			return -EINVAL;
-	}
-
-	if (bnxt_hwrm_kong_chnl(bp, req)) {
-		dst = BNXT_HWRM_CHNL_KONG;
-		bar_offset = BNXT_GRCPF_REG_KONG_COMM;
-		doorbell_offset = BNXT_GRCPF_REG_KONG_COMM_TRIGGER;
-		resp = bp->hwrm_cmd_kong_resp_addr;
-		resp_addr = (u8 *)bp->hwrm_cmd_kong_resp_addr;
-	}
-
-	memset(resp, 0, PAGE_SIZE);
-	cp_ring_id = le16_to_cpu(req->cmpl_ring);
-	intr_process = (cp_ring_id == INVALID_HW_RING_ID) ? 0 : 1;
-
-	req->seq_id = cpu_to_le16(bnxt_get_hwrm_seq_id(bp, dst));
-	/* currently supports only one outstanding message */
-	if (intr_process)
-		bp->hwrm_intr_seq_id = le16_to_cpu(req->seq_id);
-
-	if ((bp->fw_cap & BNXT_FW_CAP_SHORT_CMD) ||
-	    msg_len > BNXT_HWRM_MAX_REQ_LEN) {
-		void *short_cmd_req = bp->hwrm_short_cmd_req_addr;
-		u16 max_msg_len;
-
-		/* Set boundary for maximum extended request length for short
-		 * cmd format. If passed up from device use the max supported
-		 * internal req length.
-		 */
-		max_msg_len = bp->hwrm_max_ext_req_len;
-
-		memcpy(short_cmd_req, req, msg_len);
-		if (msg_len < max_msg_len)
-			memset(short_cmd_req + msg_len, 0,
-			       max_msg_len - msg_len);
-
-		short_input.req_type = req->req_type;
-		short_input.signature =
-				cpu_to_le16(SHORT_REQ_SIGNATURE_SHORT_CMD);
-		short_input.size = cpu_to_le16(msg_len);
-		short_input.req_addr =
-			cpu_to_le64(bp->hwrm_short_cmd_req_dma_addr);
-
-		data = (u32 *)&short_input;
-		msg_len = sizeof(short_input);
-
-		/* Sync memory write before updating doorbell */
-		wmb();
-
-		max_req_len = BNXT_HWRM_SHORT_REQ_LEN;
-	}
-
-	/* Write request msg to hwrm channel */
-	__iowrite32_copy(bp->bar0 + bar_offset, data, msg_len / 4);
-
-	for (i = msg_len; i < max_req_len; i += 4)
-		writel(0, bp->bar0 + bar_offset + i);
-
-	/* Ring channel doorbell */
-	writel(1, bp->bar0 + doorbell_offset);
-=======
 	DECLARE_BITMAP(async_events_bmap, 256);
 	u32 *events = (u32 *)async_events_bmap;
 	struct hwrm_func_drv_rgtr_output *resp;
 	struct hwrm_func_drv_rgtr_input *req;
 	u32 flags;
 	int rc, i;
->>>>>>> c1084c27
 
 	rc = hwrm_req_init(bp, req, HWRM_FUNC_DRV_RGTR);
 	if (rc)
@@ -4739,45 +4633,7 @@
 		}
 	}
 	for (i = 0; i < 8; i++)
-<<<<<<< HEAD
-		req.async_event_fwd[i] |= cpu_to_le32(events[i]);
-
-	return hwrm_send_message(bp, &req, sizeof(req), HWRM_CMD_TIMEOUT);
-}
-
-static int bnxt_hwrm_func_drv_rgtr(struct bnxt *bp)
-{
-	struct hwrm_func_drv_rgtr_output *resp = bp->hwrm_cmd_resp_addr;
-	struct hwrm_func_drv_rgtr_input req = {0};
-	u32 flags;
-	int rc;
-
-	bnxt_hwrm_cmd_hdr_init(bp, &req, HWRM_FUNC_DRV_RGTR, -1, -1);
-
-	req.enables =
-		cpu_to_le32(FUNC_DRV_RGTR_REQ_ENABLES_OS_TYPE |
-			    FUNC_DRV_RGTR_REQ_ENABLES_VER);
-
-	req.os_type = cpu_to_le16(FUNC_DRV_RGTR_REQ_OS_TYPE_LINUX);
-	flags = FUNC_DRV_RGTR_REQ_FLAGS_16BIT_VER_MODE;
-	if (bp->fw_cap & BNXT_FW_CAP_HOT_RESET)
-		flags |= FUNC_DRV_RGTR_REQ_FLAGS_HOT_RESET_SUPPORT;
-	if (bp->fw_cap & BNXT_FW_CAP_ERROR_RECOVERY)
-		flags |= FUNC_DRV_RGTR_REQ_FLAGS_ERROR_RECOVERY_SUPPORT;
-	req.flags = cpu_to_le32(flags);
-	req.ver_maj_8b = DRV_VER_MAJ;
-	req.ver_min_8b = DRV_VER_MIN;
-	req.ver_upd_8b = DRV_VER_UPD;
-	req.ver_maj = cpu_to_le16(DRV_VER_MAJ);
-	req.ver_min = cpu_to_le16(DRV_VER_MIN);
-	req.ver_upd = cpu_to_le16(DRV_VER_UPD);
-
-	if (BNXT_PF(bp)) {
-		u32 data[8];
-		int i;
-=======
 		req->async_event_fwd[i] |= cpu_to_le32(events[i]);
->>>>>>> c1084c27
 
 	if (async_only)
 		req->enables =
@@ -8390,12 +8246,8 @@
 			queue_idx = queue_id % 10;
 			if (queue_idx > BNXT_MAX_QUEUE) {
 				bp->pri2cos_valid = false;
-<<<<<<< HEAD
-				goto qstats_done;
-=======
 				hwrm_req_drop(bp, req_qc);
 				return rc;
->>>>>>> c1084c27
 			}
 			for (j = 0; j < bp->max_q; j++) {
 				if (bp->q_ids[j] == queue_id)
@@ -8404,14 +8256,7 @@
 		}
 		bp->pri2cos_valid = true;
 	}
-<<<<<<< HEAD
-qstats_done:
-	mutex_unlock(&bp->hwrm_cmd_lock);
-	return rc;
-}
-=======
 	hwrm_req_drop(bp, req_qc);
->>>>>>> c1084c27
 
 	return rc;
 }
@@ -9956,11 +9801,6 @@
 	}
 	if (resc_reinit || fw_reset) {
 		if (fw_reset) {
-<<<<<<< HEAD
-			bnxt_free_ctx_mem(bp);
-			kfree(bp->ctx);
-			bp->ctx = NULL;
-=======
 			set_bit(BNXT_STATE_FW_RESET_DET, &bp->state);
 			if (!test_bit(BNXT_STATE_IN_FW_RESET, &bp->state))
 				bnxt_ulp_stop(bp);
@@ -9968,7 +9808,6 @@
 			kfree(bp->ctx);
 			bp->ctx = NULL;
 			bnxt_dcb_free(bp);
->>>>>>> c1084c27
 			rc = bnxt_fw_init_one(bp);
 			if (rc) {
 				clear_bit(BNXT_STATE_FW_RESET_DET, &bp->state);
@@ -10140,16 +9979,6 @@
 	u32 len = 0;
 	int rc;
 
-<<<<<<< HEAD
-	resp = bp->hwrm_cmd_resp_addr;
-	bnxt_hwrm_cmd_hdr_init(bp, &req, HWRM_TEMP_MONITOR_QUERY, -1, -1);
-	mutex_lock(&bp->hwrm_cmd_lock);
-	rc = _hwrm_send_message(bp, &req, sizeof(req), HWRM_CMD_TIMEOUT);
-	if (!rc)
-		len = sprintf(buf, "%u\n", resp->temp * 1000); /* display millidegree */
-	mutex_unlock(&bp->hwrm_cmd_lock);
-	return rc ?: len;
-=======
 	rc = hwrm_req_init(bp, req, HWRM_TEMP_MONITOR_QUERY);
 	if (rc)
 		return rc;
@@ -10161,7 +9990,6 @@
 	if (rc)
 		return rc;
 	return len;
->>>>>>> c1084c27
 }
 static SENSOR_DEVICE_ATTR(temp1_input, 0444, bnxt_show_temp, NULL, 0);
 
@@ -10181,14 +10009,6 @@
 
 static void bnxt_hwmon_open(struct bnxt *bp)
 {
-<<<<<<< HEAD
-	struct hwrm_temp_monitor_query_input req = {0};
-	struct pci_dev *pdev = bp->pdev;
-	int rc;
-
-	bnxt_hwrm_cmd_hdr_init(bp, &req, HWRM_TEMP_MONITOR_QUERY, -1, -1);
-	rc = hwrm_send_message_silent(bp, &req, sizeof(req), HWRM_CMD_TIMEOUT);
-=======
 	struct hwrm_temp_monitor_query_input *req;
 	struct pci_dev *pdev = bp->pdev;
 	int rc;
@@ -10196,7 +10016,6 @@
 	rc = hwrm_req_init(bp, req, HWRM_TEMP_MONITOR_QUERY);
 	if (!rc)
 		rc = hwrm_req_send_silent(bp, req);
->>>>>>> c1084c27
 	if (rc == -EACCES || rc == -EOPNOTSUPP) {
 		bnxt_hwmon_close(bp);
 		return;
@@ -11096,25 +10915,12 @@
 	/* Both CTAG and STAG VLAN accelaration on the RX side have to be
 	 * turned on or off together.
 	 */
-<<<<<<< HEAD
-	vlan_features = features & (NETIF_F_HW_VLAN_CTAG_RX |
-				    NETIF_F_HW_VLAN_STAG_RX);
-	if (vlan_features != (NETIF_F_HW_VLAN_CTAG_RX |
-			      NETIF_F_HW_VLAN_STAG_RX)) {
-		if (dev->features & NETIF_F_HW_VLAN_CTAG_RX)
-			features &= ~(NETIF_F_HW_VLAN_CTAG_RX |
-				      NETIF_F_HW_VLAN_STAG_RX);
-		else if (vlan_features)
-			features |= NETIF_F_HW_VLAN_CTAG_RX |
-				    NETIF_F_HW_VLAN_STAG_RX;
-=======
 	vlan_features = features & BNXT_HW_FEATURE_VLAN_ALL_RX;
 	if (vlan_features != BNXT_HW_FEATURE_VLAN_ALL_RX) {
 		if (dev->features & BNXT_HW_FEATURE_VLAN_ALL_RX)
 			features &= ~BNXT_HW_FEATURE_VLAN_ALL_RX;
 		else if (vlan_features)
 			features |= BNXT_HW_FEATURE_VLAN_ALL_RX;
->>>>>>> c1084c27
 	}
 #ifdef CONFIG_BNXT_SRIOV
 	if (BNXT_VF(bp) && bp->vf.vlan)
@@ -11652,16 +11458,7 @@
 		pci_disable_device(bp->pdev);
 	}
 	__bnxt_close_nic(bp, true, false);
-<<<<<<< HEAD
-	bnxt_ulp_irq_stop(bp);
-	/* When firmware is fatal state, disable PCI device to prevent
-	 * any potential bad DMAs before freeing kernel memory.
-	 */
-	if (test_bit(BNXT_STATE_FW_FATAL_COND, &bp->state))
-		pci_disable_device(bp->pdev);
-=======
 	bnxt_vf_reps_free(bp);
->>>>>>> c1084c27
 	bnxt_clear_int_mode(bp);
 	bnxt_hwrm_func_drv_unrgtr(bp);
 	if (pci_is_enabled(bp->pdev))
@@ -12079,23 +11876,6 @@
 	bp->stats_coal_ticks = BNXT_DEF_STATS_COAL_TICKS;
 }
 
-static void bnxt_alloc_fw_health(struct bnxt *bp)
-{
-	if (bp->fw_health)
-		return;
-
-	if (!(bp->fw_cap & BNXT_FW_CAP_HOT_RESET) &&
-	    !(bp->fw_cap & BNXT_FW_CAP_ERROR_RECOVERY))
-		return;
-
-	bp->fw_health = kzalloc(sizeof(*bp->fw_health), GFP_KERNEL);
-	if (!bp->fw_health) {
-		netdev_warn(bp->dev, "Failed to allocate fw_health\n");
-		bp->fw_cap &= ~BNXT_FW_CAP_HOT_RESET;
-		bp->fw_cap &= ~BNXT_FW_CAP_ERROR_RECOVERY;
-	}
-}
-
 static int bnxt_fw_init_one_p1(struct bnxt *bp)
 {
 	int rc;
@@ -12139,17 +11919,6 @@
 		netdev_warn(bp->dev, "hwrm query adv flow mgnt failure rc: %d\n",
 			    rc);
 
-<<<<<<< HEAD
-	bnxt_alloc_fw_health(bp);
-	rc = bnxt_hwrm_error_recovery_qcfg(bp);
-	if (rc)
-		netdev_warn(bp->dev, "hwrm query error recovery failure rc: %d\n",
-			    rc);
-
-	rc = bnxt_hwrm_func_drv_rgtr(bp);
-	if (rc)
-		return -ENODEV;
-=======
 	if (bnxt_alloc_fw_health(bp)) {
 		netdev_warn(bp->dev, "no memory for firmware error recovery\n");
 	} else {
@@ -12158,7 +11927,6 @@
 			netdev_warn(bp->dev, "hwrm query error recovery failure rc: %d\n",
 				    rc);
 	}
->>>>>>> c1084c27
 
 	rc = bnxt_hwrm_func_drv_rgtr(bp, NULL, 0, false);
 	if (rc)
@@ -12407,16 +12175,6 @@
 		bnxt_queue_fw_reset_work(bp, bp->fw_reset_min_dsecs * HZ / 10);
 		return;
 	case BNXT_FW_RESET_STATE_ENABLE_DEV:
-<<<<<<< HEAD
-		if (test_bit(BNXT_STATE_FW_FATAL_COND, &bp->state)) {
-			u32 val;
-
-			val = bnxt_fw_health_readl(bp,
-						   BNXT_FW_RESET_INPROG_REG);
-			if (val)
-				netdev_warn(bp->dev, "FW reset inprog %x after min wait time.\n",
-					    val);
-=======
 		bnxt_inv_fw_health_reg(bp);
 		if (test_bit(BNXT_STATE_FW_FATAL_COND, &bp->state) &&
 		    !bp->fw_reset_min_dsecs) {
@@ -12432,7 +12190,6 @@
 				bnxt_queue_fw_reset_work(bp, HZ / 1000);
 				return;
 			}
->>>>>>> c1084c27
 		}
 		clear_bit(BNXT_STATE_FW_FATAL_COND, &bp->state);
 		if (pci_enable_device(bp->pdev)) {
@@ -13048,17 +12805,6 @@
 	if (BNXT_PF(bp))
 		bnxt_sriov_disable(bp);
 
-<<<<<<< HEAD
-	clear_bit(BNXT_STATE_IN_FW_RESET, &bp->state);
-	bnxt_cancel_sp_work(bp);
-	bp->sp_event = 0;
-
-	bnxt_dl_fw_reporters_destroy(bp, true);
-	pci_disable_pcie_error_reporting(pdev);
-	unregister_netdev(dev);
-	bnxt_dl_unregister(bp);
-	bnxt_shutdown_tc(bp);
-=======
 	if (BNXT_PF(bp))
 		devlink_port_type_clear(&bp->dl_port);
 
@@ -13070,7 +12816,6 @@
 	cancel_work_sync(&bp->sp_task);
 	cancel_delayed_work_sync(&bp->fw_reset_task);
 	bp->sp_event = 0;
->>>>>>> c1084c27
 
 	bnxt_dl_fw_reporters_destroy(bp, true);
 	bnxt_dl_unregister(bp);
@@ -13083,11 +12828,8 @@
 	bnxt_dcb_free(bp);
 	kfree(bp->edev);
 	bp->edev = NULL;
-<<<<<<< HEAD
-=======
 	kfree(bp->ptp_cfg);
 	bp->ptp_cfg = NULL;
->>>>>>> c1084c27
 	kfree(bp->fw_health);
 	bp->fw_health = NULL;
 	bnxt_cleanup_pci(bp);
@@ -13428,15 +13170,6 @@
 		return -EOPNOTSUPP;
 	}
 
-<<<<<<< HEAD
-	/* DSN (two dw) is at an offset of 4 from the cap pos */
-	pos += 4;
-	pci_read_config_dword(pdev, pos, &dw);
-	put_unaligned_le32(dw, &dsn[0]);
-	pci_read_config_dword(pdev, pos + 4, &dw);
-	put_unaligned_le32(dw, &dsn[4]);
-	bp->flags |= BNXT_FLAG_DSN_VALID;
-=======
 	put_unaligned_le64(qword, dsn);
 
 	bp->flags |= BNXT_FLAG_DSN_VALID;
@@ -13450,7 +13183,6 @@
 	bp->bar1 = pci_iomap(bp->pdev, 2, bp->db_size);
 	if (!bp->bar1)
 		return -ENOMEM;
->>>>>>> c1084c27
 	return 0;
 }
 
@@ -13462,14 +13194,6 @@
 
 	if (pci_is_bridge(pdev))
 		return -ENODEV;
-
-	/* Clear any pending DMA transactions from crash kernel
-	 * while loading driver in capture kernel.
-	 */
-	if (is_kdump_kernel()) {
-		pci_clear_master(pdev);
-		pcie_flr(pdev);
-	}
 
 	/* Clear any pending DMA transactions from crash kernel
 	 * while loading driver in capture kernel.
@@ -13594,11 +13318,7 @@
 
 	if (BNXT_PF(bp)) {
 		/* Read the adapter's DSN to use as the eswitch switch_id */
-<<<<<<< HEAD
-		bnxt_pcie_dsn_get(bp, bp->switch_id);
-=======
 		rc = bnxt_pcie_dsn_get(bp, bp->dsn);
->>>>>>> c1084c27
 	}
 
 	/* MTU range: 60 - FW defined max */
@@ -13649,14 +13369,10 @@
 				   rc);
 	}
 
-<<<<<<< HEAD
-	bnxt_dl_register(bp);
-=======
 	bnxt_inv_fw_health_reg(bp);
 	rc = bnxt_dl_register(bp);
 	if (rc)
 		goto init_err_dl;
->>>>>>> c1084c27
 
 	rc = register_netdev(dev);
 	if (rc)
@@ -13676,34 +13392,25 @@
 
 init_err_cleanup:
 	bnxt_dl_unregister(bp);
-<<<<<<< HEAD
-=======
 init_err_dl:
->>>>>>> c1084c27
 	bnxt_shutdown_tc(bp);
 	bnxt_clear_int_mode(bp);
 
 init_err_pci_clean:
 	bnxt_hwrm_func_drv_unrgtr(bp);
 	bnxt_free_hwrm_resources(bp);
-<<<<<<< HEAD
-=======
 	bnxt_ethtool_free(bp);
 	bnxt_ptp_clear(bp);
 	kfree(bp->ptp_cfg);
 	bp->ptp_cfg = NULL;
->>>>>>> c1084c27
 	kfree(bp->fw_health);
 	bp->fw_health = NULL;
 	bnxt_cleanup_pci(bp);
 	bnxt_free_ctx_mem(bp);
 	kfree(bp->ctx);
 	bp->ctx = NULL;
-<<<<<<< HEAD
-=======
 	kfree(bp->rss_indir_tbl);
 	bp->rss_indir_tbl = NULL;
->>>>>>> c1084c27
 
 init_err_free:
 	free_netdev(dev);
@@ -13886,8 +13593,6 @@
 			"Cannot re-enable PCI device after reset.\n");
 	} else {
 		pci_set_master(pdev);
-<<<<<<< HEAD
-=======
 		/* Upon fatal error, our device internal logic that latches to
 		 * BAR value is getting reset and will restore only upon
 		 * rewritting the BARs.
@@ -13902,7 +13607,6 @@
 			     off <= PCI_BASE_ADDRESS_5; off += 4)
 				pci_write_config_dword(bp->pdev, off, 0);
 		}
->>>>>>> c1084c27
 		pci_restore_state(pdev);
 		pci_save_state(pdev);
 
@@ -13911,15 +13615,6 @@
 			result = PCI_ERS_RESULT_RECOVERED;
 	}
 
-<<<<<<< HEAD
-	if (result != PCI_ERS_RESULT_RECOVERED) {
-		if (netif_running(netdev))
-			dev_close(netdev);
-		pci_disable_device(pdev);
-	}
-
-=======
->>>>>>> c1084c27
 	rtnl_unlock();
 
 	return result;
