--- conflicted
+++ resolved
@@ -773,16 +773,7 @@
 	if (!page)
 		return NULL;
 
-<<<<<<< HEAD
-	*mapping = dma_map_page_attrs(dev, page, *offset, BNXT_RX_PAGE_SIZE,
-				      bp->rx_dir, DMA_ATTR_WEAK_ORDERING);
-	if (dma_mapping_error(dev, *mapping)) {
-		page_pool_recycle_direct(rxr->page_pool, page);
-		return NULL;
-	}
-=======
 	*mapping = page_pool_get_dma_addr(page) + *offset;
->>>>>>> ccf0a997
 	return page;
 }
 
@@ -885,15 +876,7 @@
 	u16 sw_prod = rxr->rx_sw_agg_prod;
 	unsigned int offset = 0;
 
-<<<<<<< HEAD
-	if (BNXT_RX_PAGE_MODE(bp)) {
-		page = __bnxt_alloc_rx_page(bp, &mapping, rxr, &offset, gfp);
-
-		if (!page)
-			return -ENOMEM;
-=======
 	page = __bnxt_alloc_rx_page(bp, &mapping, rxr, &offset, gfp);
->>>>>>> ccf0a997
 
 	if (!page)
 		return -ENOMEM;
@@ -1009,15 +992,9 @@
 		return NULL;
 	}
 	dma_addr -= bp->rx_dma_offset;
-<<<<<<< HEAD
-	dma_unmap_page_attrs(&bp->pdev->dev, dma_addr, BNXT_RX_PAGE_SIZE,
-			     bp->rx_dir, DMA_ATTR_WEAK_ORDERING);
-	skb = build_skb(data_ptr - bp->rx_offset, BNXT_RX_PAGE_SIZE);
-=======
 	dma_sync_single_for_cpu(&bp->pdev->dev, dma_addr, BNXT_RX_PAGE_SIZE,
 				bp->rx_dir);
 	skb = napi_build_skb(data_ptr - bp->rx_offset, BNXT_RX_PAGE_SIZE);
->>>>>>> ccf0a997
 	if (!skb) {
 		page_pool_recycle_direct(rxr->page_pool, page);
 		return NULL;
@@ -1049,13 +1026,8 @@
 		return NULL;
 	}
 	dma_addr -= bp->rx_dma_offset;
-<<<<<<< HEAD
-	dma_unmap_page_attrs(&bp->pdev->dev, dma_addr, BNXT_RX_PAGE_SIZE,
-			     bp->rx_dir, DMA_ATTR_WEAK_ORDERING);
-=======
 	dma_sync_single_for_cpu(&bp->pdev->dev, dma_addr, BNXT_RX_PAGE_SIZE,
 				bp->rx_dir);
->>>>>>> ccf0a997
 
 	if (unlikely(!payload))
 		payload = eth_get_headlen(bp->dev, data_ptr, len);
@@ -2973,13 +2945,6 @@
 
 		rx_buf->data = NULL;
 		if (BNXT_RX_PAGE_MODE(bp)) {
-<<<<<<< HEAD
-			mapping -= bp->rx_dma_offset;
-			dma_unmap_page_attrs(&pdev->dev, mapping,
-					     BNXT_RX_PAGE_SIZE, bp->rx_dir,
-					     DMA_ATTR_WEAK_ORDERING);
-=======
->>>>>>> ccf0a997
 			page_pool_recycle_direct(rxr->page_pool, data);
 		} else {
 			dma_unmap_single_attrs(&pdev->dev, mapping,
@@ -3231,13 +3196,9 @@
 	pp.nid = dev_to_node(&bp->pdev->dev);
 	pp.napi = &rxr->bnapi->napi;
 	pp.dev = &bp->pdev->dev;
-<<<<<<< HEAD
-	pp.dma_dir = DMA_BIDIRECTIONAL;
-=======
 	pp.dma_dir = bp->rx_dir;
 	pp.max_len = PAGE_SIZE;
 	pp.flags = PP_FLAG_DMA_MAP | PP_FLAG_DMA_SYNC_DEV;
->>>>>>> ccf0a997
 	if (PAGE_SIZE > BNXT_RX_PAGE_SIZE)
 		pp.flags |= PP_FLAG_PAGE_FRAG;
 
