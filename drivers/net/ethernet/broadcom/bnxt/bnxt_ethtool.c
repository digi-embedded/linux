--- conflicted
+++ resolved
@@ -34,8 +34,6 @@
 #include "bnxt_nvm_defs.h"	/* NVRAM content constant and structure defs */
 #include "bnxt_fw_hdr.h"	/* Firmware hdr constant and structure defs */
 #include "bnxt_coredump.h"
-<<<<<<< HEAD
-=======
 
 #define BNXT_NVM_ERR_MSG(dev, extack, msg)			\
 	do {							\
@@ -43,7 +41,6 @@
 			NL_SET_ERR_MSG_MOD(extack, msg);	\
 		netdev_err(dev, "%s\n", msg);			\
 	} while (0)
->>>>>>> 29549c70
 
 static u32 bnxt_get_msglevel(struct net_device *dev)
 {
